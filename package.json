--- conflicted
+++ resolved
@@ -1,10 +1,5 @@
 {
   "name": "@solana/spl-token-registry",
-<<<<<<< HEAD
-  "version": "0.2.179",
-=======
-  "version": "0.2.182",
->>>>>>> 76c4ac05
   "description": "Solana Token Registry",
   "main": "dist/main/index.js",
   "typings": "dist/main/index.d.ts",
