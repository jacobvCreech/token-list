{
  "name": "Solana Token List",
  "logoURI": "https://cdn.jsdelivr.net/gh/trustwallet/assets@master/blockchains/solana/info/logo.png",
  "keywords": [
    "solana",
    "spl"
  ],
  "tags": {
    "stablecoin": {
      "name": "stablecoin",
      "description": "Tokens that are fixed to an external asset, e.g. the US dollar"
    },
    "ethereum": {
      "name": "ethereum",
      "description": "Asset bridged from ethereum"
    },
    "lp-token": {
      "name": "lp-token",
      "description": "Asset representing liquidity provider token"
    },
    "wrapped-sollet": {
      "name": "wrapped-sollet",
      "description": "Asset wrapped using sollet bridge"
    },
    "wrapped": {
      "name": "wrapped",
      "description": "Asset wrapped using wormhole bridge"
    },
    "leveraged": {
      "name": "leveraged",
      "description": "Leveraged asset"
    },
    "bull": {
      "name": "bull",
      "description": "Leveraged Bull asset"
    },
    "bear": {
      "name": "bear",
      "description": "Leveraged Bear asset"
    },
    "nft": {
      "name": "nft",
      "description": "Non-fungible token"
    },
    "security-token": {
      "name": "security-token",
      "description": "Tokens that are used to gain access to an electronically restricted resource"
    },
    "utility-token": {
      "name": "utility-token",
      "description": "Tokens that are designed to be spent within a certain blockchain ecosystem e.g. most of the SPL-Tokens"
    },
    "tokenized-stock": {
      "name": "tokenized-stock",
      "description": "Tokenized stocks are tokenized derivatives that represent traditional securities, particularly shares in publicly firms traded on regulated exchanges"
    }
  },
  "timestamp": "2021-03-03T19:57:21+0000",
  "tokens": [
    {
      "chainId": 101,
      "address": "99pifp4v4qQNk3irTHpmAEEzgKfs3ahLE7iFKEqfyxPj",
      "symbol": "ZI",
      "name": "ZI (The Z Institute Token)",
      "decimals": 6,
      "logoURI": "https://raw.githubusercontent.com/solana-labs/token-list/main/assets/mainnet/99pifp4v4qQNk3irTHpmAEEzgKfs3ahLE7iFKEqfyxPj/logo.png",
      "tags": [
        "utility-token"
      ],
      "extensions": {
        "website": "https://zinstitute.net/",
        "twitter": "https://twitter.com/the_z_institute"
      }
    },
    {
      "chainId": 101,
      "address": "FYfQ9uaRaYvRiaEGUmct45F9WKam3BYXArTrotnTNFXF",
      "symbol": "SOLA",
      "name": "Sola Token",
      "decimals": 9,
      "logoURI": "https://raw.githubusercontent.com/solana-labs/token-list/main/assets/mainnet/FYfQ9uaRaYvRiaEGUmct45F9WKam3BYXArTrotnTNFXF/logo.png",
      "tags": [
        "Solana tokenized",
        "Solana Community token"
      ],
      "extensions": {
        "website": "https://solatoken.net/",
        "telegram": "https://t.me/solatokennet",
        "twitter": "https://twitter.com/EcoSolana"
      }
    },
    {
      "chainId": 101,
      "address": "So11111111111111111111111111111111111111112",
      "symbol": "SOL",
      "name": "Wrapped SOL",
      "decimals": 9,
      "logoURI": "https://raw.githubusercontent.com/solana-labs/token-list/main/assets/mainnet/So11111111111111111111111111111111111111112/logo.png",
      "tags": [],
      "extensions": {
        "website": "https://solana.com/",
        "serumV3Usdc": "9wFFyRfZBsuAha4YcuxcXLKwMxJR43S7fPfQLusDBzvT",
        "serumV3Usdt": "HWHvQhFmJB3NUcu1aihKmrKegfVxBEHzwVX6yZCKEsi1",
        "coingeckoId": "solana"
      }
    },
    {
      "chainId": 101,
      "address": "EPjFWdd5AufqSSqeM2qN1xzybapC8G4wEGGkZwyTDt1v",
      "symbol": "USDC",
      "name": "USD Coin",
      "decimals": 6,
      "logoURI": "https://raw.githubusercontent.com/solana-labs/token-list/main/assets/mainnet/EPjFWdd5AufqSSqeM2qN1xzybapC8G4wEGGkZwyTDt1v/logo.png",
      "tags": [
        "stablecoin"
      ],
      "extensions": {
        "website": "https://www.centre.io/",
        "coingeckoId": "usd-coin",
        "serumV3Usdt": "77quYg4MGneUdjgXCunt9GgM1usmrxKY31twEy3WHwcS"
      }
    },
    {
      "chainId": 101,
      "address": "2inRoG4DuMRRzZxAt913CCdNZCu2eGsDD9kZTrsj2DAZ",
      "symbol": "TSLA",
      "name": "Tesla Inc.",
      "decimals": 8,
      "logoURI": "https://raw.githubusercontent.com/solana-labs/token-list/main/assets/mainnet/2inRoG4DuMRRzZxAt913CCdNZCu2eGsDD9kZTrsj2DAZ/logo.svg",
      "tags": [
        "tokenized-stock"
      ],
      "extensions": {
        "website": "https://www.digitalassets.ag/UnderlyingDetails?TSLA"
      }
    },
    {
      "chainId": 101,
      "address": "8bpRdBGPt354VfABL5xugP3pmYZ2tQjzRcqjg2kmwfbF",
      "symbol": "AAPL",
      "name": "Apple Inc.",
      "decimals": 8,
      "logoURI": "https://raw.githubusercontent.com/solana-labs/token-list/main/assets/mainnet/8bpRdBGPt354VfABL5xugP3pmYZ2tQjzRcqjg2kmwfbF/logo.svg",
      "tags": [
        "tokenized-stock"
      ],
      "extensions": {
        "website": "https://www.digitalassets.ag/UnderlyingDetails?AAPL"
      }
    },
    {
      "chainId": 101,
      "address": "3vhcrQfEn8ashuBfE82F3MtEDFcBCEFfFw1ZgM3xj1s8",
      "symbol": "MSFT",
      "name": "Microsoft Corporation",
      "decimals": 8,
      "logoURI": "https://raw.githubusercontent.com/solana-labs/token-list/main/assets/mainnet/3vhcrQfEn8ashuBfE82F3MtEDFcBCEFfFw1ZgM3xj1s8/logo.svg",
      "tags": [
        "tokenized-stock"
      ],
      "extensions": {
        "website": "https://www.digitalassets.ag/UnderlyingDetails?MSFT"
      }
    },
    {
      "chainId": 101,
      "address": "ASwYCbLedk85mRdPnkzrUXbbYbwe26m71af9rzrhC2Qz",
      "symbol": "MSTR",
      "name": "MicroStrategy Incorporated.",
      "decimals": 8,
      "logoURI": "https://raw.githubusercontent.com/solana-labs/token-list/main/assets/mainnet/ASwYCbLedk85mRdPnkzrUXbbYbwe26m71af9rzrhC2Qz/logo.svg",
      "tags": [
        "tokenized-stock"
      ],
      "extensions": {
        "website": "https://www.digitalassets.ag/UnderlyingDetails?MSTR"
      }
    },
    {
      "chainId": 101,
      "address": "J25jdsEgTnAwB4nVq3dEQhwekbXCnVTGzFpVMPScXRgK",
      "symbol": "COIN",
      "name": "Coinbase Global Inc.",
      "decimals": 8,
      "logoURI": "https://raw.githubusercontent.com/solana-labs/token-list/main/assets/mainnet/J25jdsEgTnAwB4nVq3dEQhwekbXCnVTGzFpVMPScXRgK/logo.svg",
      "tags": [
        "tokenized-stock"
      ],
      "extensions": {
        "website": "https://www.digitalassets.ag/UnderlyingDetails?COIN"
      }
    },
    {
      "chainId": 101,
      "address": "G2Cg4XoXdEJT5sfrSy9N6YCC3uuVV3AoTQSvMeSqT8ZV",
      "symbol": "ABC",
      "name": "AmerisourceBergen Corp",
      "decimals": 8,
      "logoURI": "https://raw.githubusercontent.com/solana-labs/token-list/main/assets/mainnet/G2Cg4XoXdEJT5sfrSy9N6YCC3uuVV3AoTQSvMeSqT8ZV/logo.svg",
      "tags": [
        "tokenized-stock"
      ],
      "extensions": {
        "website": "https://www.digitalassets.ag/UnderlyingDetails?ABC"
      }
    },
    {
      "chainId": 101,
      "address": "FqqVanFZosh4M4zqxzWUmEnky6nVANjghiSLaGqUAYGi",
      "symbol": "ABNB",
      "name": "Airbnb",
      "decimals": 8,
      "logoURI": "https://raw.githubusercontent.com/solana-labs/token-list/main/assets/mainnet/FqqVanFZosh4M4zqxzWUmEnky6nVANjghiSLaGqUAYGi/logo.svg",
      "tags": [
        "tokenized-stock"
      ],
      "extensions": {
        "website": "https://www.digitalassets.ag/UnderlyingDetails?ABNB"
      }
    },
    {
      "chainId": 101,
      "address": "FgcUo7Ymua8r5xxsn9puizkLGN5w4i3nnBmasXvkcWfJ",
      "symbol": "ACB",
      "name": "Aurora Cannabis Inc",
      "decimals": 8,
      "logoURI": "https://raw.githubusercontent.com/solana-labs/token-list/main/assets/mainnet/FgcUo7Ymua8r5xxsn9puizkLGN5w4i3nnBmasXvkcWfJ/logo.svg",
      "tags": [
        "tokenized-stock"
      ],
      "extensions": {
        "website": "https://www.digitalassets.ag/UnderlyingDetails?ACB"
      }
    },
    {
      "chainId": 101,
      "address": "FenmUGWjsW5AohtHRbgLoPUZyWSK36Cd5a31XJWjnRur",
      "symbol": "AMC",
      "name": "AMC Entertainment Holdings",
      "decimals": 8,
      "logoURI": "https://raw.githubusercontent.com/solana-labs/token-list/main/assets/mainnet/FenmUGWjsW5AohtHRbgLoPUZyWSK36Cd5a31XJWjnRur/logo.svg",
      "tags": [
        "tokenized-stock"
      ],
      "extensions": {
        "website": "https://www.digitalassets.ag/UnderlyingDetails?AMC"
      }
    },
    {
      "chainId": 101,
      "address": "7grgNP3tAJh7DRELmotHzC5Efth4e4SoBvgmFYTX9jPB",
      "symbol": "AMD",
      "name": "Advanced Micro Devices",
      "decimals": 8,
      "logoURI": "https://raw.githubusercontent.com/solana-labs/token-list/main/assets/mainnet/7grgNP3tAJh7DRELmotHzC5Efth4e4SoBvgmFYTX9jPB/logo.svg",
      "tags": [
        "tokenized-stock"
      ],
      "extensions": {
        "website": "https://www.digitalassets.ag/UnderlyingDetails?AMD"
      }
    },
    {
      "chainId": 101,
      "address": "3bjpzTTK49eP8m1bYxw6HYAFGtzyWjvEyGYcFS4gbRAx",
      "symbol": "AMZN",
      "name": "Amazon",
      "decimals": 8,
      "logoURI": "https://raw.githubusercontent.com/solana-labs/token-list/main/assets/mainnet/3bjpzTTK49eP8m1bYxw6HYAFGtzyWjvEyGYcFS4gbRAx/logo.svg",
      "tags": [
        "tokenized-stock"
      ],
      "extensions": {
        "website": "https://www.digitalassets.ag/UnderlyingDetails?AMZN"
      }
    },
    {
      "chainId": 101,
      "address": "4cr7NH1BD2PMV38JQp58UaHUxzqhxeSiF7b6q1GCS7Ae",
      "symbol": "APHA",
      "name": "Aphria Inc",
      "decimals": 8,
      "logoURI": "https://raw.githubusercontent.com/solana-labs/token-list/main/assets/mainnet/4cr7NH1BD2PMV38JQp58UaHUxzqhxeSiF7b6q1GCS7Ae/logo.svg",
      "tags": [
        "tokenized-stock"
      ],
      "extensions": {
        "website": "https://www.digitalassets.ag/UnderlyingDetails?APHA"
      }
    },
    {
      "chainId": 101,
      "address": "GPoBx2hycDs3t4Q8DeBme9RHb9nQpzH3a36iUoojHe16",
      "symbol": "ARKK",
      "name": "ARK Innovation ETF",
      "decimals": 8,
      "logoURI": "https://raw.githubusercontent.com/solana-labs/token-list/main/assets/mainnet/GPoBx2hycDs3t4Q8DeBme9RHb9nQpzH3a36iUoojHe16/logo.png",
      "tags": [
        "tokenized-stock"
      ],
      "extensions": {
        "website": "https://www.digitalassets.ag/UnderlyingDetails?ARKK"
      }
    },
    {
      "chainId": 101,
      "address": "GgDDCnzZGQRUDy8jWqSqDDcPwAVg2YsKZfLPaTYBWdWt",
      "symbol": "BABA",
      "name": "Alibaba",
      "decimals": 8,
      "logoURI": "https://raw.githubusercontent.com/solana-labs/token-list/main/assets/mainnet/GgDDCnzZGQRUDy8jWqSqDDcPwAVg2YsKZfLPaTYBWdWt/logo.svg",
      "tags": [
        "tokenized-stock"
      ],
      "extensions": {
        "website": "https://www.digitalassets.ag/UnderlyingDetails?BABA"
      }
    },
    {
      "chainId": 101,
      "address": "6jSgnmu8yg7kaZRWp5MtQqNrWTUDk7KWXhZhJPmsQ65y",
      "symbol": "BB",
      "name": "BlackBerry",
      "decimals": 8,
      "logoURI": "https://raw.githubusercontent.com/solana-labs/token-list/main/assets/mainnet/6jSgnmu8yg7kaZRWp5MtQqNrWTUDk7KWXhZhJPmsQ65y/logo.svg",
      "tags": [
        "tokenized-stock"
      ],
      "extensions": {
        "website": "https://www.digitalassets.ag/UnderlyingDetails?BB"
      }
    },
    {
      "chainId": 101,
      "address": "9Vovr1bqDbMQ8DyaizdC7n1YVvSia8r3PQ1RcPFqpQAs",
      "symbol": "BILI",
      "name": "Bilibili Inc",
      "decimals": 8,
      "logoURI": "https://raw.githubusercontent.com/solana-labs/token-list/main/assets/mainnet/9Vovr1bqDbMQ8DyaizdC7n1YVvSia8r3PQ1RcPFqpQAs/logo.svg",
      "tags": [
        "tokenized-stock"
      ],
      "extensions": {
        "website": "https://www.digitalassets.ag/UnderlyingDetails?BILI"
      }
    },
    {
      "chainId": 101,
      "address": "j35qY1SbQ3k7b2WAR5cNETDKzDESxGnYbArsLNRUzg2",
      "symbol": "BITW",
      "name": "Bitwise 10 Crypto Index Fund",
      "decimals": 8,
      "logoURI": "https://raw.githubusercontent.com/solana-labs/token-list/main/assets/mainnet/j35qY1SbQ3k7b2WAR5cNETDKzDESxGnYbArsLNRUzg2/logo.png",
      "tags": [
        "tokenized-stock"
      ],
      "extensions": {
        "website": "https://www.digitalassets.ag/UnderlyingDetails?BITW"
      }
    },
    {
      "chainId": 101,
      "address": "AykRYHVEERRoKGzfg2AMTqEFGmCGk9LNnGv2k5FgjKVB",
      "symbol": "BNTX",
      "name": "BioNTech",
      "decimals": 8,
      "logoURI": "https://raw.githubusercontent.com/solana-labs/token-list/main/assets/mainnet/AykRYHVEERRoKGzfg2AMTqEFGmCGk9LNnGv2k5FgjKVB/logo.png",
      "tags": [
        "tokenized-stock"
      ],
      "extensions": {
        "website": "https://www.digitalassets.ag/UnderlyingDetails?BNTX"
      }
    },
    {
      "chainId": 101,
      "address": "Dj76V3vdFGGE8444NWFACR5qmtJrrSop5RCBAGbC88nr",
      "symbol": "BRKA",
      "name": "Berkshire Hathaway Inc",
      "decimals": 8,
      "logoURI": "https://raw.githubusercontent.com/solana-labs/token-list/main/assets/mainnet/Dj76V3vdFGGE8444NWFACR5qmtJrrSop5RCBAGbC88nr/logo.png",
      "tags": [
        "tokenized-stock"
      ],
      "extensions": {
        "website": "https://www.digitalassets.ag/UnderlyingDetails?BRKA"
      }
    },
    {
      "chainId": 101,
      "address": "8TUg3Kpa4pNfaMvgyFdvwyiPBSnyTx7kK5EDfb42N6VK",
      "symbol": "BYND",
      "name": "Beyond Meat Inc",
      "decimals": 8,
      "logoURI": "https://raw.githubusercontent.com/solana-labs/token-list/main/assets/mainnet/8TUg3Kpa4pNfaMvgyFdvwyiPBSnyTx7kK5EDfb42N6VK/logo.svg",
      "tags": [
        "tokenized-stock"
      ],
      "extensions": {
        "website": "https://www.digitalassets.ag/UnderlyingDetails?BYND"
      }
    },
    {
      "chainId": 101,
      "address": "8FyEsMuDWAMMusMqVEstt2sDkMvcUKsTy1gF6oMfWZcG",
      "symbol": "CGC",
      "name": "Canopy Growth Corp",
      "decimals": 8,
      "logoURI": "https://raw.githubusercontent.com/solana-labs/token-list/main/assets/mainnet/8FyEsMuDWAMMusMqVEstt2sDkMvcUKsTy1gF6oMfWZcG/logo.svg",
      "tags": [
        "tokenized-stock"
      ],
      "extensions": {
        "website": "https://www.digitalassets.ag/UnderlyingDetails?CGC"
      }
    },
    {
      "chainId": 101,
      "address": "DUFVbhWf7FsUo3ouMnFbDjv4YYaRE1Sz9jvAmDsNTt1m",
      "symbol": "CRON",
      "name": "Chronos Group Inc",
      "decimals": 8,
      "logoURI": "https://raw.githubusercontent.com/solana-labs/token-list/main/assets/mainnet/DUFVbhWf7FsUo3ouMnFbDjv4YYaRE1Sz9jvAmDsNTt1m/logo.svg",
      "tags": [
        "tokenized-stock"
      ],
      "extensions": {
        "website": "https://www.digitalassets.ag/UnderlyingDetails?CRON"
      }
    },
    {
      "chainId": 101,
      "address": "J9GVpBChXZ8EK7JuPsLSDV17BF9KLJweBQet3L6ZWvTC",
      "symbol": "EEM",
      "name": "iShares MSCI Emerging Markets ETF",
      "decimals": 8,
      "logoURI": "https://raw.githubusercontent.com/solana-labs/token-list/main/assets/mainnet/J9GVpBChXZ8EK7JuPsLSDV17BF9KLJweBQet3L6ZWvTC/logo.svg",
      "tags": [
        "tokenized-stock"
      ],
      "extensions": {
        "website": "https://www.digitalassets.ag/UnderlyingDetails?EEM"
      }
    },
    {
      "chainId": 101,
      "address": "6Xj2NzAW437UUomaxFiVyJQPGvvup6YLeXFQpp4kqNaD",
      "symbol": "EFA",
      "name": "iShares MSCI EAFE ETF",
      "decimals": 8,
      "logoURI": "https://raw.githubusercontent.com/solana-labs/token-list/main/assets/mainnet/6Xj2NzAW437UUomaxFiVyJQPGvvup6YLeXFQpp4kqNaD/logo.svg",
      "tags": [
        "tokenized-stock"
      ],
      "extensions": {
        "website": "https://www.digitalassets.ag/UnderlyingDetails?EFA"
      }
    },
    {
      "chainId": 101,
      "address": "5YMFoVuoQzdivpm6W97UGKkHxq6aEhipuNkA8imPDoa1",
      "symbol": "ETHE",
      "name": "Grayscale Ethereum Trust",
      "decimals": 8,
      "logoURI": "https://raw.githubusercontent.com/solana-labs/token-list/main/assets/mainnet/5YMFoVuoQzdivpm6W97UGKkHxq6aEhipuNkA8imPDoa1/logo.png",
      "tags": [
        "tokenized-stock"
      ],
      "extensions": {
        "website": "https://www.digitalassets.ag/UnderlyingDetails?ETHE"
      }
    },
    {
      "chainId": 101,
      "address": "C9vMZBz1UCmYSCmMcZFw6N9AsYhXDAWnuhxd8ygCA1Ah",
      "symbol": "EWA",
      "name": "iShares MSCI Australia ETF",
      "decimals": 8,
      "logoURI": "https://raw.githubusercontent.com/solana-labs/token-list/main/assets/mainnet/C9vMZBz1UCmYSCmMcZFw6N9AsYhXDAWnuhxd8ygCA1Ah/logo.svg",
      "tags": [
        "tokenized-stock"
      ],
      "extensions": {
        "website": "https://www.digitalassets.ag/UnderlyingDetails?EWA"
      }
    },
    {
      "chainId": 101,
      "address": "AcXn3WXPARC7r5JwrkPHSUmBGWyWx1vRydNHXXvgc8V6",
      "symbol": "EWJ",
      "name": "iShares MSCI Japan ETF",
      "decimals": 8,
      "logoURI": "https://raw.githubusercontent.com/solana-labs/token-list/main/assets/mainnet/AcXn3WXPARC7r5JwrkPHSUmBGWyWx1vRydNHXXvgc8V6/logo.svg",
      "tags": [
        "tokenized-stock"
      ],
      "extensions": {
        "website": "https://www.digitalassets.ag/UnderlyingDetails?EWJ"
      }
    },
    {
      "chainId": 101,
      "address": "8ihxfcxBZ7dZyfnpXJiGrgEZfrKWbZUk6LjfosLrQfR",
      "symbol": "EWY",
      "name": "iShares MSCI South Korea ETF",
      "decimals": 8,
      "logoURI": "https://raw.githubusercontent.com/solana-labs/token-list/main/assets/mainnet/8ihxfcxBZ7dZyfnpXJiGrgEZfrKWbZUk6LjfosLrQfR/logo.svg",
      "tags": [
        "tokenized-stock"
      ],
      "extensions": {
        "website": "https://www.digitalassets.ag/UnderlyingDetails?EWY"
      }
    },
    {
      "chainId": 101,
      "address": "N5ykto2MU7CNcLX7sgWFe3M2Vpy7wq8gDt2sVNDe6aH",
      "symbol": "EWZ",
      "name": "iShares MSCI Brazil ETF",
      "decimals": 8,
      "logoURI": "https://raw.githubusercontent.com/solana-labs/token-list/main/assets/mainnet/N5ykto2MU7CNcLX7sgWFe3M2Vpy7wq8gDt2sVNDe6aH/logo.svg",
      "tags": [
        "tokenized-stock"
      ],
      "extensions": {
        "website": "https://www.digitalassets.ag/UnderlyingDetails?EWZ"
      }
    },
    {
      "chainId": 101,
      "address": "3K9pfJzKiAm9upcyDWk5NBVdjxVtqXN8sVfQ4aR6qwb2",
      "symbol": "FB",
      "name": "Facebook",
      "decimals": 8,
      "logoURI": "https://raw.githubusercontent.com/solana-labs/token-list/main/assets/mainnet/3K9pfJzKiAm9upcyDWk5NBVdjxVtqXN8sVfQ4aR6qwb2/logo.svg",
      "tags": [
        "tokenized-stock"
      ],
      "extensions": {
        "website": "https://www.digitalassets.ag/UnderlyingDetails?FB"
      }
    },
    {
      "chainId": 101,
      "address": "Ege7FzfrrBSusVQrRUuTiFVCSc8u2R9fRWh4qLjdNYfz",
      "symbol": "FXI",
      "name": "iShares China Large-Cap ETF",
      "decimals": 8,
      "logoURI": "https://raw.githubusercontent.com/solana-labs/token-list/main/assets/mainnet/Ege7FzfrrBSusVQrRUuTiFVCSc8u2R9fRWh4qLjdNYfz/logo.svg",
      "tags": [
        "tokenized-stock"
      ],
      "extensions": {
        "website": "https://www.digitalassets.ag/UnderlyingDetails?FXI"
      }
    },
    {
      "chainId": 101,
      "address": "FiV4TtDtnjaf8m8vw2a7uc9hRoFvvu9Ft7GzxiMujn3t",
      "symbol": "GBTC",
      "name": "Grayscale Bitcoin Trust",
      "decimals": 8,
      "logoURI": "https://raw.githubusercontent.com/solana-labs/token-list/main/assets/mainnet/FiV4TtDtnjaf8m8vw2a7uc9hRoFvvu9Ft7GzxiMujn3t/logo.png",
      "tags": [
        "tokenized-stock"
      ],
      "extensions": {
        "website": "https://www.digitalassets.ag/UnderlyingDetails?GBTC"
      }
    },
    {
      "chainId": 101,
      "address": "7FYk6a91TiFWigBvCf8KbuEMyyfpqET5QHFkRtiD2XxF",
      "symbol": "GDX",
      "name": "VanEck Vectors Gold Miners Etf",
      "decimals": 8,
      "logoURI": "https://raw.githubusercontent.com/solana-labs/token-list/main/assets/mainnet/7FYk6a91TiFWigBvCf8KbuEMyyfpqET5QHFkRtiD2XxF/logo.svg",
      "tags": [
        "tokenized-stock"
      ],
      "extensions": {
        "website": "https://www.digitalassets.ag/UnderlyingDetails?GDX"
      }
    },
    {
      "chainId": 101,
      "address": "EGhhk4sHgY1SBYsgkfgyGNhAKBXqn6QyKNx7W13evx9D",
      "symbol": "GDXJ",
      "name": "VanEck Vectors Junior Gold Miners Etf",
      "decimals": 8,
      "logoURI": "https://raw.githubusercontent.com/solana-labs/token-list/main/assets/mainnet/EGhhk4sHgY1SBYsgkfgyGNhAKBXqn6QyKNx7W13evx9D/logo.svg",
      "tags": [
        "tokenized-stock"
      ],
      "extensions": {
        "website": "https://www.digitalassets.ag/UnderlyingDetails?GDXJ"
      }
    },
    {
      "chainId": 101,
      "address": "9HyU5EEyPvkxeuekNUwsHzmMCJoiw8FZBGWaNih2oux1",
      "symbol": "GLD",
      "name": "SPDR Gold Shares",
      "decimals": 8,
      "logoURI": "https://raw.githubusercontent.com/solana-labs/token-list/main/assets/mainnet/9HyU5EEyPvkxeuekNUwsHzmMCJoiw8FZBGWaNih2oux1/logo.png",
      "tags": [
        "tokenized-stock"
      ],
      "extensions": {
        "website": "https://www.digitalassets.ag/UnderlyingDetails?GLD"
      }
    },
    {
      "chainId": 101,
      "address": "EYLa7susWhzqDNKYe7qLhFHb3Y9kdNwThc6QSnc4TLWN",
      "symbol": "GLXY",
      "name": "Galaxy Digital Holdings",
      "decimals": 8,
      "logoURI": "https://raw.githubusercontent.com/solana-labs/token-list/main/assets/mainnet/EYLa7susWhzqDNKYe7qLhFHb3Y9kdNwThc6QSnc4TLWN/logo.png",
      "tags": [
        "tokenized-stock"
      ],
      "extensions": {
        "website": "https://www.digitalassets.ag/UnderlyingDetails?GLXY"
      }
    },
    {
      "chainId": 101,
      "address": "Ac2wmyujRxiGtb5msS7fKzGycaCF7K8NbVs5ortE6MFo",
      "symbol": "GME",
      "name": "GameStop",
      "decimals": 8,
      "logoURI": "https://raw.githubusercontent.com/solana-labs/token-list/main/assets/mainnet/Ac2wmyujRxiGtb5msS7fKzGycaCF7K8NbVs5ortE6MFo/logo.svg",
      "tags": [
        "tokenized-stock"
      ],
      "extensions": {
        "website": "https://www.digitalassets.ag/UnderlyingDetails?GME"
      }
    },
    {
      "chainId": 101,
      "address": "7uzWUPC6XsWkgFAuDjpZgPVH9p3WqeKTvTJqLM1RXX6w",
      "symbol": "GOOGL",
      "name": "Google",
      "decimals": 8,
      "logoURI": "https://raw.githubusercontent.com/solana-labs/token-list/main/assets/mainnet/7uzWUPC6XsWkgFAuDjpZgPVH9p3WqeKTvTJqLM1RXX6w/logo.svg",
      "tags": [
        "tokenized-stock"
      ],
      "extensions": {
        "website": "https://www.digitalassets.ag/UnderlyingDetails?GOOGL"
      }
    },
    {
      "chainId": 101,
      "address": "XJUMvw7KRLoLCYVD727jV9fjNUSDVcZaQUK6XpY6kGm",
      "symbol": "IF",
      "name": "Impossible Finance",
      "decimals": 9,
      "logoURI": "https://gateway.pinata.cloud/ipfs/QmcfMbNuvDV6ho3fueNPFTtgSruaUBmSdqP5D5ZduipN6S/logo.png",
      "tags": [
        "ethereum"
      ],
      "extensions": {
        "website": "https://impossible.finance",
        "coingeckoId": "impossible-finance"
      }
    },
    {
      "chainId": 101,
      "address": "6CuCUCYovcLxwaKuxWm8uTquVKGWaAydcFEU3NrtvxGZ",
      "symbol": "INTC",
      "name": "Intel Corp",
      "decimals": 8,
      "logoURI": "https://raw.githubusercontent.com/solana-labs/token-list/main/assets/mainnet/6CuCUCYovcLxwaKuxWm8uTquVKGWaAydcFEU3NrtvxGZ/logo.svg",
      "tags": [
        "tokenized-stock"
      ],
      "extensions": {
        "website": "https://www.digitalassets.ag/UnderlyingDetails?INTC"
      }
    },
    {
      "chainId": 101,
      "address": "6H26K637YNAjZycRosvBR3ENKFGMsbr4xmoV7ca83GWf",
      "symbol": "JUST",
      "name": "Just Group PLC",
      "decimals": 8,
      "logoURI": "https://raw.githubusercontent.com/solana-labs/token-list/main/assets/mainnet/6H26K637YNAjZycRosvBR3ENKFGMsbr4xmoV7ca83GWf/logo.png",
      "tags": [
        "tokenized-stock"
      ],
      "extensions": {
        "website": "https://www.digitalassets.ag/UnderlyingDetails?JUST"
      }
    },
    {
      "chainId": 101,
      "address": "FFRtWiE8FT7HMf673r9cmpabHVQfa2QEf4rSRwNo4JM3",
      "symbol": "MRNA",
      "name": "Moderna",
      "decimals": 8,
      "logoURI": "https://raw.githubusercontent.com/solana-labs/token-list/main/assets/mainnet/FFRtWiE8FT7HMf673r9cmpabHVQfa2QEf4rSRwNo4JM3/logo.svg",
      "tags": [
        "tokenized-stock"
      ],
      "extensions": {
        "website": "https://www.digitalassets.ag/UnderlyingDetails?MRNA"
      }
    },
    {
      "chainId": 101,
      "address": "Hfbh3GU8AdYCw4stirFy2RPGtwQbbzToG2DgFozAymUb",
      "symbol": "NFLX",
      "name": "Netflix",
      "decimals": 8,
      "logoURI": "https://raw.githubusercontent.com/solana-labs/token-list/main/assets/mainnet/Hfbh3GU8AdYCw4stirFy2RPGtwQbbzToG2DgFozAymUb/logo.svg",
      "tags": [
        "tokenized-stock"
      ],
      "extensions": {
        "website": "https://www.digitalassets.ag/UnderlyingDetails?NFLX"
      }
    },
    {
      "chainId": 101,
      "address": "56Zwe8Crm4pXvmByCxmGDjYrLPxkenTrckdRM7WG3zQv",
      "symbol": "NIO",
      "name": "Nio",
      "decimals": 8,
      "logoURI": "https://raw.githubusercontent.com/solana-labs/token-list/main/assets/mainnet/56Zwe8Crm4pXvmByCxmGDjYrLPxkenTrckdRM7WG3zQv/logo.svg",
      "tags": [
        "tokenized-stock"
      ],
      "extensions": {
        "website": "https://www.digitalassets.ag/UnderlyingDetails?NIO"
      }
    },
    {
      "chainId": 101,
      "address": "HP9WMRDV3KdUfJ7CNn5Wf8JzLczwxdnQYTHDAa9yCSnq",
      "symbol": "NOK",
      "name": "Nokia",
      "decimals": 8,
      "logoURI": "https://raw.githubusercontent.com/solana-labs/token-list/main/assets/mainnet/HP9WMRDV3KdUfJ7CNn5Wf8JzLczwxdnQYTHDAa9yCSnq/logo.svg",
      "tags": [
        "tokenized-stock"
      ],
      "extensions": {
        "website": "https://www.digitalassets.ag/UnderlyingDetails?NOK"
      }
    },
    {
      "chainId": 101,
      "address": "GpM58T33eTrGEdHmeFnSVksJjJT6JVdTvim59ipTgTNh",
      "symbol": "NVDA",
      "name": "NVIDIA",
      "decimals": 8,
      "logoURI": "https://raw.githubusercontent.com/solana-labs/token-list/main/assets/mainnet/GpM58T33eTrGEdHmeFnSVksJjJT6JVdTvim59ipTgTNh/logo.svg",
      "tags": [
        "tokenized-stock"
      ],
      "extensions": {
        "website": "https://www.digitalassets.ag/UnderlyingDetails?NVDA"
      }
    },
    {
      "chainId": 101,
      "address": "CRCop5kHBDLTYJyG7z3u6yiVQi4FQHbyHdtb18Qh2Ta9",
      "symbol": "PENN",
      "name": "Penn National Gaming",
      "decimals": 8,
      "logoURI": "https://raw.githubusercontent.com/solana-labs/token-list/main/assets/mainnet/CRCop5kHBDLTYJyG7z3u6yiVQi4FQHbyHdtb18Qh2Ta9/logo.svg",
      "tags": [
        "tokenized-stock"
      ],
      "extensions": {
        "website": "https://www.digitalassets.ag/UnderlyingDetails?PENN"
      }
    },
    {
      "chainId": 101,
      "address": "97v2oXMQ2MMAkgUnoQk3rNhrZCRThorYhvz1poAe9stk",
      "symbol": "PFE",
      "name": "Pfizer",
      "decimals": 8,
      "logoURI": "https://raw.githubusercontent.com/solana-labs/token-list/main/assets/mainnet/97v2oXMQ2MMAkgUnoQk3rNhrZCRThorYhvz1poAe9stk/logo.svg",
      "tags": [
        "tokenized-stock"
      ],
      "extensions": {
        "website": "https://www.digitalassets.ag/UnderlyingDetails?PFE"
      }
    },
    {
      "chainId": 101,
      "address": "AwutBmwmhehaMh18CxqFPPN311uCB1M2awp68A2bG41v",
      "symbol": "PYPL",
      "name": "PayPal",
      "decimals": 8,
      "logoURI": "https://raw.githubusercontent.com/solana-labs/token-list/main/assets/mainnet/AwutBmwmhehaMh18CxqFPPN311uCB1M2awp68A2bG41v/logo.svg",
      "tags": [
        "tokenized-stock"
      ],
      "extensions": {
        "website": "https://www.digitalassets.ag/UnderlyingDetails?PYPL"
      }
    },
    {
      "chainId": 101,
      "address": "8Sa7BjogSJnkHyhtRTKNDDTDtASnWMcAsD4ySVNSFu27",
      "symbol": "SLV",
      "name": "iShares Silver Trust",
      "decimals": 8,
      "logoURI": "https://raw.githubusercontent.com/solana-labs/token-list/main/assets/mainnet/8Sa7BjogSJnkHyhtRTKNDDTDtASnWMcAsD4ySVNSFu27/logo.svg",
      "tags": [
        "tokenized-stock"
      ],
      "extensions": {
        "website": "https://www.digitalassets.ag/UnderlyingDetails?SLV"
      }
    },
    {
      "chainId": 101,
      "address": "CS4tNS523VCLiTsGnYEAd6GqfrZNLtA14C98DC6gE47g",
      "symbol": "SPY",
      "name": "SPDR S&P 500 ETF",
      "decimals": 8,
      "logoURI": "https://raw.githubusercontent.com/solana-labs/token-list/main/assets/mainnet/CS4tNS523VCLiTsGnYEAd6GqfrZNLtA14C98DC6gE47g/logo.svg",
      "tags": [
        "tokenized-stock"
      ],
      "extensions": {
        "website": "https://www.digitalassets.ag/UnderlyingDetails?SPY"
      }
    },
    {
      "chainId": 101,
      "address": "BLyrWJuDyYnDaUMxqBMqkDYAeajnyode1ARh7TxtakEh",
      "symbol": "SQ",
      "name": "Square",
      "decimals": 8,
      "logoURI": "https://raw.githubusercontent.com/solana-labs/token-list/main/assets/mainnet/BLyrWJuDyYnDaUMxqBMqkDYAeajnyode1ARh7TxtakEh/logo.svg",
      "tags": [
        "tokenized-stock"
      ],
      "extensions": {
        "website": "https://www.digitalassets.ag/UnderlyingDetails?SQ"
      }
    },
    {
      "chainId": 101,
      "address": "HSDepE3xvbyRDx4M11LX7Hf9qgHSopfTXxAoeatCcwWF",
      "symbol": "SUN",
      "name": "Sunoco LP",
      "decimals": 8,
      "logoURI": "https://raw.githubusercontent.com/solana-labs/token-list/main/assets/mainnet/HSDepE3xvbyRDx4M11LX7Hf9qgHSopfTXxAoeatCcwWF/logo.svg",
      "tags": [
        "tokenized-stock"
      ],
      "extensions": {
        "website": "https://www.digitalassets.ag/UnderlyingDetails?SUN"
      }
    },
    {
      "chainId": 101,
      "address": "LZufgu7ekMcWBUypPMBYia2ipnFzpxpZgRBFLhYswgR",
      "symbol": "TLRY",
      "name": "Tilray Inc",
      "decimals": 8,
      "logoURI": "https://raw.githubusercontent.com/solana-labs/token-list/main/assets/mainnet/LZufgu7ekMcWBUypPMBYia2ipnFzpxpZgRBFLhYswgR/logo.svg",
      "tags": [
        "tokenized-stock"
      ],
      "extensions": {
        "website": "https://www.digitalassets.ag/UnderlyingDetails?TLRY"
      }
    },
    {
      "chainId": 101,
      "address": "2iCUKaCQpGvnaBimLprKWT8bNGF92e6LxWq4gjsteWfx",
      "symbol": "TSM",
      "name": "Taiwan Semiconductor Mfg",
      "decimals": 8,
      "logoURI": "https://raw.githubusercontent.com/solana-labs/token-list/main/assets/mainnet/2iCUKaCQpGvnaBimLprKWT8bNGF92e6LxWq4gjsteWfx/logo.svg",
      "tags": [
        "tokenized-stock"
      ],
      "extensions": {
        "website": "https://www.digitalassets.ag/UnderlyingDetails?TSM"
      }
    },
    {
      "chainId": 101,
      "address": "BZMg4HyyHVUJkwh2yuv6duu4iQUaXRxT6sK1dT7FcaZf",
      "symbol": "TUR",
      "name": "iShares MSCI Turkey ETF",
      "decimals": 8,
      "logoURI": "https://raw.githubusercontent.com/solana-labs/token-list/main/assets/mainnet/BZMg4HyyHVUJkwh2yuv6duu4iQUaXRxT6sK1dT7FcaZf/logo.svg",
      "tags": [
        "tokenized-stock"
      ],
      "extensions": {
        "website": "https://www.digitalassets.ag/UnderlyingDetails?TUR"
      }
    },
    {
      "chainId": 101,
      "address": "C2tNm8bMU5tz6KdXjHY5zewsN1Wv1TEbxK9XGTCgUZMJ",
      "symbol": "TWTR",
      "name": "Twitter",
      "decimals": 8,
      "logoURI": "https://raw.githubusercontent.com/solana-labs/token-list/main/assets/mainnet/C2tNm8bMU5tz6KdXjHY5zewsN1Wv1TEbxK9XGTCgUZMJ/logo.svg",
      "tags": [
        "tokenized-stock"
      ],
      "extensions": {
        "website": "https://www.digitalassets.ag/UnderlyingDetails?TWTR"
      }
    },
    {
      "chainId": 101,
      "address": "4kmVbBDCzYam3S4e9XqKQkLCEz16gu3dTTo65KbhShuv",
      "symbol": "UBER",
      "name": "Uber",
      "decimals": 8,
      "logoURI": "https://raw.githubusercontent.com/solana-labs/token-list/main/assets/mainnet/4kmVbBDCzYam3S4e9XqKQkLCEz16gu3dTTo65KbhShuv/logo.svg",
      "tags": [
        "tokenized-stock"
      ],
      "extensions": {
        "website": "https://www.digitalassets.ag/UnderlyingDetails?UBER"
      }
    },
    {
      "chainId": 101,
      "address": "J645gMdx9zSMM2VySLBrtv6Zv1HyEjPqQXVGRAPYqzvK",
      "symbol": "USO",
      "name": "United States Oil Fund",
      "decimals": 8,
      "logoURI": "https://raw.githubusercontent.com/solana-labs/token-list/main/assets/mainnet/J645gMdx9zSMM2VySLBrtv6Zv1HyEjPqQXVGRAPYqzvK/logo.svg",
      "tags": [
        "tokenized-stock"
      ],
      "extensions": {
        "website": "https://www.digitalassets.ag/UnderlyingDetails?USO"
      }
    },
    {
      "chainId": 101,
      "address": "3LjkoC9FYEqRKNpy7xz3nxfnGVAt1SNS98rYwF2adQWB",
      "symbol": "VXX",
      "name": "iPath B S&P 500 VIX S/T Futs ETN",
      "decimals": 8,
      "logoURI": "https://raw.githubusercontent.com/solana-labs/token-list/main/assets/mainnet/3LjkoC9FYEqRKNpy7xz3nxfnGVAt1SNS98rYwF2adQWB/logo.png",
      "tags": [
        "tokenized-stock"
      ],
      "extensions": {
        "website": "https://www.digitalassets.ag/UnderlyingDetails?VXX"
      }
    },
    {
      "chainId": 101,
      "address": "BcALTCjD4HJJxBDUXi3nHUgqsJmXAQdBbQrcmtLtqZaf",
      "symbol": "ZM",
      "name": "Zoom",
      "decimals": 8,
      "logoURI": "https://raw.githubusercontent.com/solana-labs/token-list/main/assets/mainnet/BcALTCjD4HJJxBDUXi3nHUgqsJmXAQdBbQrcmtLtqZaf/logo.svg",
      "tags": [
        "tokenized-stock"
      ],
      "extensions": {
        "website": "https://www.digitalassets.ag/UnderlyingDetails?ZM"
      }
    },
    {
      "chainId": 101,
      "address": "9n4nbM75f5Ui33ZbPYXn59EwSgE8CGsHtAeTH5YFeJ9E",
      "symbol": "BTC",
      "name": "Wrapped Bitcoin (Sollet)",
      "decimals": 6,
      "logoURI": "https://raw.githubusercontent.com/solana-labs/token-list/main/assets/mainnet/9n4nbM75f5Ui33ZbPYXn59EwSgE8CGsHtAeTH5YFeJ9E/logo.png",
      "tags": [
        "wrapped-sollet",
        "ethereum"
      ],
      "extensions": {
        "bridgeContract": "https://etherscan.io/address/0xeae57ce9cc1984f202e15e038b964bb8bdf7229a",
        "serumV3Usdc": "A8YFbxQYFVqKZaoYJLLUVcQiWP7G2MeEgW5wsAQgMvFw",
        "serumV3Usdt": "C1EuT9VokAKLiW7i2ASnZUvxDoKuKkCpDDeNxAptuNe4",
        "coingeckoId": "bitcoin"
      }
    },
    {
      "chainId": 101,
      "address": "2FPyTwcZLUg1MDrwsyoP4D6s1tM7hAkHYRjkNb5w6Pxk",
      "symbol": "ETH",
      "name": "Wrapped Ethereum (Sollet)",
      "decimals": 6,
      "logoURI": "https://raw.githubusercontent.com/solana-labs/token-list/main/assets/mainnet/2FPyTwcZLUg1MDrwsyoP4D6s1tM7hAkHYRjkNb5w6Pxk/logo.png",
      "tags": [
        "wrapped-sollet",
        "ethereum"
      ],
      "extensions": {
        "bridgeContract": "https://etherscan.io/address/0xeae57ce9cc1984f202e15e038b964bb8bdf7229a",
        "serumV3Usdc": "4tSvZvnbyzHXLMTiFonMyxZoHmFqau1XArcRCVHLZ5gX",
        "serumV3Usdt": "7dLVkUfBVfCGkFhSXDCq1ukM9usathSgS716t643iFGF",
        "coingeckoId": "ethereum"
      }
    },
    {
      "chainId": 101,
      "address": "3JSf5tPeuscJGtaCp5giEiDhv51gQ4v3zWg8DGgyLfAB",
      "symbol": "YFI",
      "name": "Wrapped YFI (Sollet)",
      "decimals": 6,
      "logoURI": "https://raw.githubusercontent.com/solana-labs/token-list/main/assets/mainnet/3JSf5tPeuscJGtaCp5giEiDhv51gQ4v3zWg8DGgyLfAB/logo.png",
      "tags": [
        "wrapped-sollet",
        "ethereum"
      ],
      "extensions": {
        "bridgeContract": "https://etherscan.io/address/0xeae57ce9cc1984f202e15e038b964bb8bdf7229a",
        "serumV3Usdc": "7qcCo8jqepnjjvB5swP4Afsr3keVBs6gNpBTNubd1Kr2",
        "serumV3Usdt": "3Xg9Q4VtZhD4bVYJbTfgGWFV5zjE3U7ztSHa938zizte",
        "coingeckoId": "yearn-finance"
      }
    },
    {
      "chainId": 101,
      "address": "CWE8jPTUYhdCTZYWPTe1o5DFqfdjzWKc9WKz6rSjQUdG",
      "symbol": "LINK",
      "name": "Wrapped Chainlink (Sollet)",
      "decimals": 6,
      "logoURI": "https://raw.githubusercontent.com/solana-labs/token-list/main/assets/mainnet/CWE8jPTUYhdCTZYWPTe1o5DFqfdjzWKc9WKz6rSjQUdG/logo.png",
      "tags": [
        "wrapped-sollet",
        "ethereum"
      ],
      "extensions": {
        "bridgeContract": "https://etherscan.io/address/0xeae57ce9cc1984f202e15e038b964bb8bdf7229a",
        "serumV3Usdc": "3hwH1txjJVS8qv588tWrjHfRxdqNjBykM1kMcit484up",
        "serumV3Usdt": "3yEZ9ZpXSQapmKjLAGKZEzUNA1rcupJtsDp5mPBWmGZR",
        "coingeckoId": "chainlink"
      }
    },
    {
      "chainId": 101,
      "address": "Ga2AXHpfAF6mv2ekZwcsJFqu7wB4NV331qNH7fW9Nst8",
      "symbol": "XRP",
      "name": "Wrapped XRP (Sollet)",
      "decimals": 6,
      "logoURI": "https://raw.githubusercontent.com/solana-labs/token-list/main/assets/mainnet/Ga2AXHpfAF6mv2ekZwcsJFqu7wB4NV331qNH7fW9Nst8/logo.png",
      "tags": [
        "wrapped-sollet",
        "ethereum"
      ],
      "extensions": {
        "bridgeContract": "https://etherscan.io/address/0xeae57ce9cc1984f202e15e038b964bb8bdf7229a",
        "coingeckoId": "ripple"
      }
    },
    {
      "chainId": 101,
      "address": "BQcdHdAQW1hczDbBi9hiegXAR7A98Q9jx3X3iBBBDiq4",
      "symbol": "wUSDT",
      "name": "Wrapped USDT (Sollet)",
      "decimals": 6,
      "logoURI": "https://raw.githubusercontent.com/solana-labs/token-list/main/assets/mainnet/BQcdHdAQW1hczDbBi9hiegXAR7A98Q9jx3X3iBBBDiq4/logo.png",
      "tags": [
        "stablecoin",
        "wrapped-sollet",
        "ethereum"
      ],
      "extensions": {
        "bridgeContract": "https://etherscan.io/address/0xeae57ce9cc1984f202e15e038b964bb8bdf7229a",
        "coingeckoId": "tether"
      }
    },
    {
      "chainId": 101,
      "address": "AR1Mtgh7zAtxuxGd2XPovXPVjcSdY3i4rQYisNadjfKy",
      "symbol": "SUSHI",
      "name": "Wrapped SUSHI (Sollet)",
      "decimals": 6,
      "logoURI": "https://raw.githubusercontent.com/solana-labs/token-list/main/assets/mainnet/AR1Mtgh7zAtxuxGd2XPovXPVjcSdY3i4rQYisNadjfKy/logo.png",
      "tags": [
        "wrapped-sollet",
        "ethereum"
      ],
      "extensions": {
        "website": "https://www.sushi.com",
        "bridgeContract": "https://etherscan.io/address/0xeae57ce9cc1984f202e15e038b964bb8bdf7229a",
        "serumV3Usdc": "A1Q9iJDVVS8Wsswr9ajeZugmj64bQVCYLZQLra2TMBMo",
        "serumV3Usdt": "6DgQRTpJTnAYBSShngAVZZDq7j9ogRN1GfSQ3cq9tubW",
        "coingeckoId": "sushi",
        "waterfallbot": "https://bit.ly/SUSHIwaterfall"
      }
    },
    {
      "chainId": 101,
      "address": "CsZ5LZkDS7h9TDKjrbL7VAwQZ9nsRu8vJLhRYfmGaN8K",
      "symbol": "ALEPH",
      "name": "Wrapped ALEPH (Sollet)",
      "decimals": 6,
      "logoURI": "https://raw.githubusercontent.com/solana-labs/token-list/main/assets/mainnet/CsZ5LZkDS7h9TDKjrbL7VAwQZ9nsRu8vJLhRYfmGaN8K/logo.png",
      "tags": [
        "wrapped-sollet",
        "ethereum"
      ],
      "extensions": {
        "bridgeContract": "https://etherscan.io/address/0xeae57ce9cc1984f202e15e038b964bb8bdf7229a",
        "serumV3Usdc": "GcoKtAmTy5QyuijXSmJKBtFdt99e6Buza18Js7j9AJ6e",
        "serumV3Usdt": "Gyp1UGRgbrb6z8t7fpssxEKQgEmcJ4pVnWW3ds2p6ZPY",
        "coingeckoId": "aleph"
      }
    },
    {
      "chainId": 101,
      "address": "SF3oTvfWzEP3DTwGSvUXRrGTvr75pdZNnBLAH9bzMuX",
      "symbol": "SXP",
      "name": "Wrapped SXP (Sollet)",
      "decimals": 6,
      "logoURI": "https://raw.githubusercontent.com/solana-labs/token-list/main/assets/mainnet/SF3oTvfWzEP3DTwGSvUXRrGTvr75pdZNnBLAH9bzMuX/logo.png",
      "tags": [
        "wrapped-sollet",
        "ethereum"
      ],
      "extensions": {
        "bridgeContract": "https://etherscan.io/address/0xeae57ce9cc1984f202e15e038b964bb8bdf7229a",
        "serumV3Usdc": "4LUro5jaPaTurXK737QAxgJywdhABnFAMQkXX4ZyqqaZ",
        "serumV3Usdt": "8afKwzHR3wJE7W7Y5hvQkngXh6iTepSZuutRMMy96MjR",
        "coingeckoId": "swipe"
      }
    },
    {
      "chainId": 101,
      "address": "BtZQfWqDGbk9Wf2rXEiWyQBdBY1etnUUn6zEphvVS7yN",
      "symbol": "HGET",
      "name": "Wrapped Hedget (Sollet)",
      "decimals": 6,
      "logoURI": "https://raw.githubusercontent.com/solana-labs/token-list/main/assets/mainnet/BtZQfWqDGbk9Wf2rXEiWyQBdBY1etnUUn6zEphvVS7yN/logo.svg",
      "tags": [
        "wrapped-sollet",
        "ethereum"
      ],
      "extensions": {
        "website": "https://www.hedget.com/",
        "bridgeContract": "https://etherscan.io/address/0xeae57ce9cc1984f202e15e038b964bb8bdf7229a",
        "serumV3Usdc": "88vztw7RTN6yJQchVvxrs6oXUDryvpv9iJaFa1EEmg87",
        "serumV3Usdt": "ErQXxiNfJgd4fqQ58PuEw5xY35TZG84tHT6FXf5s4UxY",
        "coingeckoId": "hedget"
      }
    },
    {
      "chainId": 101,
      "address": "5Fu5UUgbjpUvdBveb3a1JTNirL8rXtiYeSMWvKjtUNQv",
      "symbol": "CREAM",
      "name": "Wrapped Cream Finance (Sollet)",
      "decimals": 6,
      "logoURI": "https://raw.githubusercontent.com/solana-labs/token-list/main/assets/mainnet/5Fu5UUgbjpUvdBveb3a1JTNirL8rXtiYeSMWvKjtUNQv/logo.png",
      "tags": [
        "wrapped-sollet",
        "ethereum"
      ],
      "extensions": {
        "bridgeContract": "https://etherscan.io/address/0xeae57ce9cc1984f202e15e038b964bb8bdf7229a",
        "serumV3Usdc": "7nZP6feE94eAz9jmfakNJWPwEKaeezuKKC5D1vrnqyo2",
        "serumV3Usdt": "4ztJEvQyryoYagj2uieep3dyPwG2pyEwb2dKXTwmXe82",
        "coingeckoId": "cream-2"
      }
    },
    {
      "chainId": 101,
      "address": "873KLxCbz7s9Kc4ZzgYRtNmhfkQrhfyWGZJBmyCbC3ei",
      "symbol": "UBXT",
      "name": "Wrapped Upbots (Sollet)",
      "decimals": 6,
      "logoURI": "https://raw.githubusercontent.com/solana-labs/token-list/main/assets/mainnet/873KLxCbz7s9Kc4ZzgYRtNmhfkQrhfyWGZJBmyCbC3ei/logo.png",
      "tags": [
        "wrapped-sollet",
        "ethereum"
      ],
      "extensions": {
        "website": "https://upbots.com/",
        "explorer": "https://etherscan.io/address/0xeae57ce9cc1984f202e15e038b964bb8bdf7229a",
        "serumV3Usdc": "2wr3Ab29KNwGhtzr5HaPCyfU1qGJzTUAN4amCLZWaD1H",
        "serumV3Usdt": "F1T7b6pnR8Pge3qmfNUfW6ZipRDiGpMww6TKTrRU4NiL",
        "coingeckoId": "upbots"
      }
    },
    {
      "chainId": 101,
      "address": "HqB7uswoVg4suaQiDP3wjxob1G5WdZ144zhdStwMCq7e",
      "symbol": "HNT",
      "name": "Wrapped Helium (Sollet)",
      "decimals": 6,
      "logoURI": "https://raw.githubusercontent.com/solana-labs/token-list/main/assets/mainnet/HqB7uswoVg4suaQiDP3wjxob1G5WdZ144zhdStwMCq7e/logo.png",
      "tags": [
        "wrapped-sollet",
        "ethereum"
      ],
      "extensions": {
        "bridgeContract": "https://etherscan.io/address/0xeae57ce9cc1984f202e15e038b964bb8bdf7229a",
        "serumV3Usdc": "CnUV42ZykoKUnMDdyefv5kP6nDSJf7jFd7WXAecC6LYr",
        "serumV3Usdt": "8FpuMGLtMZ7Wt9ZvyTGuTVwTwwzLYfS5NZWcHxbP1Wuh",
        "coingeckoId": "helium"
      }
    },
    {
      "chainId": 101,
      "address": "9S4t2NEAiJVMvPdRYKVrfJpBafPBLtvbvyS3DecojQHw",
      "symbol": "FRONT",
      "name": "Wrapped FRONT (Sollet)",
      "decimals": 6,
      "logoURI": "https://raw.githubusercontent.com/solana-labs/token-list/main/assets/mainnet/9S4t2NEAiJVMvPdRYKVrfJpBafPBLtvbvyS3DecojQHw/logo.png",
      "tags": [
        "wrapped-sollet",
        "ethereum"
      ],
      "extensions": {
        "bridgeContract": "https://etherscan.io/address/0xeae57ce9cc1984f202e15e038b964bb8bdf7229a",
        "serumV3Usdc": "9Zx1CvxSVdroKMMWf2z8RwrnrLiQZ9VkQ7Ex3syQqdSH",
        "serumV3Usdt": "CGC4UgWwqA9PET6Tfx6o6dLv94EK2coVkPtxgNHuBtxj",
        "coingeckoId": "frontier-token"
      }
    },
    {
      "chainId": 101,
      "address": "6WNVCuxCGJzNjmMZoKyhZJwvJ5tYpsLyAtagzYASqBoF",
      "symbol": "AKRO",
      "name": "Wrapped AKRO (Sollet)",
      "decimals": 6,
      "logoURI": "https://raw.githubusercontent.com/solana-labs/token-list/main/assets/mainnet/6WNVCuxCGJzNjmMZoKyhZJwvJ5tYpsLyAtagzYASqBoF/logo.png",
      "tags": [
        "wrapped-sollet",
        "ethereum"
      ],
      "extensions": {
        "bridgeContract": "https://etherscan.io/address/0xeae57ce9cc1984f202e15e038b964bb8bdf7229a",
        "serumV3Usdc": "5CZXTTgVZKSzgSA3AFMN5a2f3hmwmmJ6hU8BHTEJ3PX8",
        "serumV3Usdt": "HLvRdctRB48F9yLnu9E24LUTRt89D48Z35yi1HcxayDf",
        "coingeckoId": "akropolis"
      }
    },
    {
      "chainId": 101,
      "address": "DJafV9qemGp7mLMEn5wrfqaFwxsbLgUsGVS16zKRk9kc",
      "symbol": "HXRO",
      "name": "Wrapped HXRO (Sollet)",
      "decimals": 6,
      "logoURI": "https://raw.githubusercontent.com/solana-labs/token-list/main/assets/mainnet/DJafV9qemGp7mLMEn5wrfqaFwxsbLgUsGVS16zKRk9kc/logo.png",
      "tags": [
        "wrapped-sollet",
        "ethereum"
      ],
      "extensions": {
        "bridgeContract": "https://etherscan.io/address/0xeae57ce9cc1984f202e15e038b964bb8bdf7229a",
        "serumV3Usdc": "6Pn1cSiRos3qhBf54uBP9ZQg8x3JTardm1dL3n4p29tA",
        "serumV3Usdt": "4absuMsgemvdjfkgdLQq1zKEjw3dHBoCWkzKoctndyqd",
        "coingeckoId": "hxro"
      }
    },
    {
      "chainId": 101,
      "address": "DEhAasscXF4kEGxFgJ3bq4PpVGp5wyUxMRvn6TzGVHaw",
      "symbol": "UNI",
      "name": "Wrapped UNI (Sollet)",
      "decimals": 6,
      "logoURI": "https://raw.githubusercontent.com/solana-labs/token-list/main/assets/mainnet/DEhAasscXF4kEGxFgJ3bq4PpVGp5wyUxMRvn6TzGVHaw/logo.png",
      "tags": [
        "wrapped-sollet",
        "ethereum"
      ],
      "extensions": {
        "bridgeContract": "https://etherscan.io/address/0xeae57ce9cc1984f202e15e038b964bb8bdf7229a",
        "serumV3Usdc": "6JYHjaQBx6AtKSSsizDMwozAEDEZ5KBsSUzH7kRjGJon",
        "serumV3Usdt": "2SSnWNrc83otLpfRo792P6P3PESZpdr8cu2r8zCE6bMD",
        "coingeckoId": "uniswap"
      }
    },
    {
      "chainId": 101,
      "address": "SRMuApVNdxXokk5GT7XD5cUUgXMBCoAz2LHeuAoKWRt",
      "symbol": "SRM",
      "name": "Serum",
      "decimals": 6,
      "logoURI": "https://raw.githubusercontent.com/solana-labs/token-list/main/assets/mainnet/SRMuApVNdxXokk5GT7XD5cUUgXMBCoAz2LHeuAoKWRt/logo.png",
      "tags": [],
      "extensions": {
        "website": "https://projectserum.com/",
        "serumV3Usdc": "ByRys5tuUWDgL73G8JBAEfkdFf8JWBzPBDHsBVQ5vbQA",
        "serumV3Usdt": "AtNnsY1AyRERWJ8xCskfz38YdvruWVJQUVXgScC1iPb",
        "coingeckoId": "serum",
        "waterfallbot": "https://bit.ly/SRMwaterfall"
      }
    },
    {
      "chainId": 101,
      "address": "AGFEad2et2ZJif9jaGpdMixQqvW5i81aBdvKe7PHNfz3",
      "symbol": "FTT",
      "name": "Wrapped FTT (Sollet)",
      "decimals": 6,
      "logoURI": "https://raw.githubusercontent.com/solana-labs/token-list/main/assets/mainnet/AGFEad2et2ZJif9jaGpdMixQqvW5i81aBdvKe7PHNfz3/logo.png",
      "tags": [
        "wrapped-sollet",
        "ethereum"
      ],
      "extensions": {
        "bridgeContract": "https://etherscan.io/address/0xeae57ce9cc1984f202e15e038b964bb8bdf7229a",
        "assetContract": "https://etherscan.io/address/0x50d1c9771902476076ecfc8b2a83ad6b9355a4c9",
        "serumV3Usdc": "2Pbh1CvRVku1TgewMfycemghf6sU9EyuFDcNXqvRmSxc",
        "serumV3Usdt": "Hr3wzG8mZXNHV7TuL6YqtgfVUesCqMxGYCEyP3otywZE",
        "coingeckoId": "ftx-token",
        "waterfallbot": "https://bit.ly/FTTwaterfall"
      }
    },
    {
      "chainId": 101,
      "address": "MSRMcoVyrFxnSgo5uXwone5SKcGhT1KEJMFEkMEWf9L",
      "symbol": "MSRM",
      "name": "MegaSerum",
      "decimals": 0,
      "logoURI": "https://raw.githubusercontent.com/solana-labs/token-list/main/assets/mainnet/MSRMcoVyrFxnSgo5uXwone5SKcGhT1KEJMFEkMEWf9L/logo.png",
      "tags": [],
      "extensions": {
        "website": "https://projectserum.com/",
        "serumV3Usdc": "4VKLSYdvrQ5ngQrt1d2VS8o4ewvb2MMUZLiejbnGPV33",
        "serumV3Usdt": "5nLJ22h1DUfeCfwbFxPYK8zbfbri7nA9bXoDcR8AcJjs",
        "coingeckoId": "megaserum"
      }
    },
    {
      "chainId": 101,
      "address": "BXXkv6z8ykpG1yuvUDPgh732wzVHB69RnB9YgSYh3itW",
      "symbol": "WUSDC",
      "name": "Wrapped USDC (Sollet)",
      "decimals": 6,
      "logoURI": "https://raw.githubusercontent.com/solana-labs/token-list/main/assets/mainnet/BXXkv6z8ykpG1yuvUDPgh732wzVHB69RnB9YgSYh3itW/logo.png",
      "tags": [
        "stablecoin",
        "wrapped-sollet",
        "ethereum"
      ],
      "extensions": {
        "coingeckoId": "usd-coin"
      }
    },
    {
      "chainId": 101,
      "address": "GXMvfY2jpQctDqZ9RoU3oWPhufKiCcFEfchvYumtX7jd",
      "symbol": "TOMO",
      "name": "Wrapped TOMO (Sollet)",
      "decimals": 6,
      "logoURI": "https://raw.githubusercontent.com/solana-labs/token-list/main/assets/mainnet/GXMvfY2jpQctDqZ9RoU3oWPhufKiCcFEfchvYumtX7jd/logo.png",
      "tags": [
        "wrapped-sollet",
        "ethereum"
      ],
      "extensions": {
        "bridgeContract": "https://etherscan.io/address/0xeae57ce9cc1984f202e15e038b964bb8bdf7229a",
        "serumV3Usdc": "8BdpjpSD5n3nk8DQLqPUyTZvVqFu6kcff5bzUX5dqDpy",
        "serumV3Usdt": "GnKPri4thaGipzTbp8hhSGSrHgG4F8MFiZVrbRn16iG2",
        "coingeckoId": "tomochain",
        "waterfallbot": "https://t.me/TOMOwaterfall"
      }
    },
    {
      "chainId": 101,
      "address": "EcqExpGNFBve2i1cMJUTR4bPXj4ZoqmDD2rTkeCcaTFX",
      "symbol": "KARMA",
      "name": "Wrapped KARMA (Sollet)",
      "decimals": 4,
      "logoURI": "https://raw.githubusercontent.com/solana-labs/token-list/main/assets/mainnet/EcqExpGNFBve2i1cMJUTR4bPXj4ZoqmDD2rTkeCcaTFX/logo.png",
      "tags": [
        "wrapped-sollet",
        "ethereum"
      ],
      "extensions": {
        "bridgeContract": "https://etherscan.io/address/0xeae57ce9cc1984f202e15e038b964bb8bdf7229a",
        "coingeckoId": "karma-dao"
      }
    },
    {
      "chainId": 101,
      "address": "EqWCKXfs3x47uVosDpTRgFniThL9Y8iCztJaapxbEaVX",
      "symbol": "LUA",
      "name": "Wrapped LUA (Sollet)",
      "decimals": 6,
      "logoURI": "https://raw.githubusercontent.com/solana-labs/token-list/main/assets/mainnet/EqWCKXfs3x47uVosDpTRgFniThL9Y8iCztJaapxbEaVX/logo.png",
      "tags": [
        "wrapped-sollet",
        "ethereum"
      ],
      "extensions": {
        "bridgeContract": "https://etherscan.io/address/0xeae57ce9cc1984f202e15e038b964bb8bdf7229a",
        "serumV3Usdc": "4xyWjQ74Eifq17vbue5Ut9xfFNfuVB116tZLEpiZuAn8",
        "serumV3Usdt": "35tV8UsHH8FnSAi3YFRrgCu4K9tb883wKnAXpnihot5r",
        "coingeckoId": "lua-token",
        "waterfallbot": "https://t.me/LUAwaterfall"
      }
    },
    {
      "chainId": 101,
      "address": "GeDS162t9yGJuLEHPWXXGrb1zwkzinCgRwnT8vHYjKza",
      "symbol": "MATH",
      "name": "Wrapped MATH (Sollet)",
      "decimals": 6,
      "logoURI": "https://raw.githubusercontent.com/solana-labs/token-list/main/assets/mainnet/GeDS162t9yGJuLEHPWXXGrb1zwkzinCgRwnT8vHYjKza/logo.png",
      "tags": [
        "wrapped-sollet",
        "ethereum"
      ],
      "extensions": {
        "bridgeContract": "https://etherscan.io/address/0xeae57ce9cc1984f202e15e038b964bb8bdf7229a",
        "serumV3Usdc": "J7cPYBrXVy8Qeki2crZkZavcojf2sMRyQU7nx438Mf8t",
        "serumV3Usdt": "2WghiBkDL2yRhHdvm8CpprrkmfguuQGJTCDfPSudKBAZ",
        "coingeckoId": "math"
      }
    },
    {
      "chainId": 101,
      "address": "GUohe4DJUA5FKPWo3joiPgsB7yzer7LpDmt1Vhzy3Zht",
      "symbol": "KEEP",
      "name": "Wrapped KEEP (Sollet)",
      "decimals": 6,
      "logoURI": "https://raw.githubusercontent.com/solana-labs/token-list/main/assets/mainnet/GUohe4DJUA5FKPWo3joiPgsB7yzer7LpDmt1Vhzy3Zht/logo.png",
      "tags": [
        "wrapped-sollet",
        "ethereum"
      ],
      "extensions": {
        "bridgeContract": "https://etherscan.io/address/0xeae57ce9cc1984f202e15e038b964bb8bdf7229a",
        "serumV3Usdc": "3rgacody9SvM88QR83GHaNdEEx4Fe2V2ed5GJp2oeKDr",
        "serumV3Usdt": "HEGnaVL5i48ubPBqWAhodnZo8VsSLzEM3Gfc451DnFj9",
        "coingeckoId": "keep-network"
      }
    },
    {
      "chainId": 101,
      "address": "9F9fNTT6qwjsu4X4yWYKZpsbw5qT7o6yR2i57JF2jagy",
      "symbol": "SWAG",
      "name": "Wrapped SWAG (Sollet)",
      "decimals": 6,
      "logoURI": "https://raw.githubusercontent.com/solana-labs/token-list/main/assets/mainnet/9F9fNTT6qwjsu4X4yWYKZpsbw5qT7o6yR2i57JF2jagy/logo.png",
      "tags": [
        "wrapped-sollet",
        "ethereum"
      ],
      "extensions": {
        "bridgeContract": "https://etherscan.io/address/0xeae57ce9cc1984f202e15e038b964bb8bdf7229a",
        "serumV3Usdt": "J2XSt77XWim5HwtUM8RUwQvmRXNZsbMKpp5GTKpHafvf",
        "coingeckoId": "swag-finance"
      }
    },
    {
      "chainId": 101,
      "address": "DgHK9mfhMtUwwv54GChRrU54T2Em5cuszq2uMuen1ZVE",
      "symbol": "CEL",
      "name": "Wrapped Celsius (Sollet)",
      "decimals": 4,
      "logoURI": "https://raw.githubusercontent.com/solana-labs/token-list/main/assets/mainnet/DgHK9mfhMtUwwv54GChRrU54T2Em5cuszq2uMuen1ZVE/logo.png",
      "tags": [
        "wrapped-sollet",
        "ethereum"
      ],
      "extensions": {
        "bridgeContract": "https://etherscan.io/address/0xeae57ce9cc1984f202e15e038b964bb8bdf7229a",
        "serumV3Usdt": "cgani53cMZgYfRMgSrNekJTMaLmccRfspsfTbXWRg7u",
        "coingeckoId": "celsius-degree-token"
      }
    },
    {
      "chainId": 101,
      "address": "7ncCLJpP3MNww17LW8bRvx8odQQnubNtfNZBL5BgAEHW",
      "symbol": "RSR",
      "name": "Wrapped Reserve Rights (Sollet)",
      "decimals": 6,
      "logoURI": "https://raw.githubusercontent.com/solana-labs/token-list/main/assets/mainnet/7ncCLJpP3MNww17LW8bRvx8odQQnubNtfNZBL5BgAEHW/logo.png",
      "tags": [
        "wrapped-sollet",
        "ethereum"
      ],
      "extensions": {
        "bridgeContract": "https://etherscan.io/address/0xeae57ce9cc1984f202e15e038b964bb8bdf7229a",
        "serumV3Usdt": "FcPet5fz9NLdbXwVM6kw2WTHzRAD7mT78UjwTpawd7hJ",
        "coingeckoId": "reserve-rights-token"
      }
    },
    {
      "chainId": 101,
      "address": "5wihEYGca7X4gSe97C5mVcqNsfxBzhdTwpv72HKs25US",
      "symbol": "1INCH",
      "name": "Wrapped 1INCH (Sollet)",
      "decimals": 6,
      "logoURI": "https://raw.githubusercontent.com/solana-labs/token-list/main/assets/mainnet/5wihEYGca7X4gSe97C5mVcqNsfxBzhdTwpv72HKs25US/logo.png",
      "tags": [
        "wrapped-sollet",
        "ethereum"
      ],
      "extensions": {
        "bridgeContract": "https://etherscan.io/address/0xeae57ce9cc1984f202e15e038b964bb8bdf7229a",
        "coingeckoId": "1inch"
      }
    },
    {
      "chainId": 101,
      "address": "38i2NQxjp5rt5B3KogqrxmBxgrAwaB3W1f1GmiKqh9MS",
      "symbol": "GRT",
      "name": "Wrapped GRT  (Sollet)",
      "decimals": 6,
      "logoURI": "https://raw.githubusercontent.com/solana-labs/token-list/main/assets/mainnet/38i2NQxjp5rt5B3KogqrxmBxgrAwaB3W1f1GmiKqh9MS/logo.png",
      "tags": [
        "wrapped-sollet",
        "ethereum"
      ],
      "extensions": {
        "bridgeContract": "https://etherscan.io/address/0xeae57ce9cc1984f202e15e038b964bb8bdf7229a",
        "coingeckoId": "the-graph"
      }
    },
    {
      "chainId": 101,
      "address": "Avz2fmevhhu87WYtWQCFj9UjKRjF9Z9QWwN2ih9yF95G",
      "symbol": "COMP",
      "name": "Wrapped Compound (Sollet)",
      "decimals": 6,
      "logoURI": "https://raw.githubusercontent.com/solana-labs/token-list/main/assets/mainnet/Avz2fmevhhu87WYtWQCFj9UjKRjF9Z9QWwN2ih9yF95G/logo.png",
      "tags": [
        "wrapped-sollet",
        "ethereum"
      ],
      "extensions": {
        "bridgeContract": "https://etherscan.io/address/0xeae57ce9cc1984f202e15e038b964bb8bdf7229a",
        "coingeckoId": "compound-coin"
      }
    },
    {
      "chainId": 101,
      "address": "9wRD14AhdZ3qV8et3eBQVsrb3UoBZDUbJGyFckpTg8sj",
      "symbol": "PAXG",
      "name": "Wrapped Paxos Gold (Sollet)",
      "decimals": 6,
      "logoURI": "https://raw.githubusercontent.com/solana-labs/token-list/main/assets/mainnet/9wRD14AhdZ3qV8et3eBQVsrb3UoBZDUbJGyFckpTg8sj/logo.png",
      "tags": [
        "wrapped-sollet",
        "ethereum"
      ],
      "extensions": {
        "bridgeContract": "https://etherscan.io/address/0xeae57ce9cc1984f202e15e038b964bb8bdf7229a",
        "coingeckoId": "pax-gold"
      }
    },
    {
      "chainId": 101,
      "address": "AByXcTZwJHMtrKrvVsh9eFNB1pJaLDjCUR2ayvxBAAM2",
      "symbol": "STRONG",
      "name": "Wrapped Strong (Sollet)",
      "decimals": 6,
      "logoURI": "https://raw.githubusercontent.com/solana-labs/token-list/main/assets/mainnet/AByXcTZwJHMtrKrvVsh9eFNB1pJaLDjCUR2ayvxBAAM2/logo.png",
      "tags": [
        "wrapped-sollet",
        "ethereum"
      ],
      "extensions": {
        "bridgeContract": "https://etherscan.io/address/0xeae57ce9cc1984f202e15e038b964bb8bdf7229a",
        "coingeckoId": "strong"
      }
    },
    {
      "chainId": 101,
      "address": "EchesyfXePKdLtoiZSL8pBe8Myagyy8ZRqsACNCFGnvp",
      "symbol": "FIDA",
      "name": "Bonfida",
      "decimals": 6,
      "logoURI": "https://raw.githubusercontent.com/solana-labs/token-list/main/assets/mainnet/EchesyfXePKdLtoiZSL8pBe8Myagyy8ZRqsACNCFGnvp/logo.svg",
      "tags": [],
      "extensions": {
        "website": "https://bonfida.com/",
        "serumV3Usdc": "E14BKBhDWD4EuTkWj1ooZezesGxMW8LPCps4W5PuzZJo",
        "serumV3Usdt": "EbV7pPpEvheLizuYX3gUCvWM8iySbSRAhu2mQ5Vz2Mxf",
        "coingeckoId": "bonfida",
        "waterfallbot": "https://bit.ly/FIDAwaterfall"
      }
    },
    {
      "chainId": 101,
      "address": "kinXdEcpDQeHPEuQnqmUgtYykqKGVFq6CeVX5iAHJq6",
      "symbol": "KIN",
      "name": "KIN",
      "decimals": 5,
      "logoURI": "https://raw.githubusercontent.com/solana-labs/token-list/main/assets/mainnet/kinXdEcpDQeHPEuQnqmUgtYykqKGVFq6CeVX5iAHJq6/logo.png",
      "tags": [],
      "extensions": {
        "serumV3Usdc": "Bn6NPyr6UzrFAwC4WmvPvDr2Vm8XSUnFykM2aQroedgn",
        "serumV3Usdt": "4nCFQr8sahhhL4XJ7kngGFBmpkmyf3xLzemuMhn6mWTm",
        "coingeckoId": "kin",
        "waterfallbot": "https://bit.ly/KINwaterfall"
      }
    },
    {
      "chainId": 101,
      "address": "MAPS41MDahZ9QdKXhVa4dWB9RuyfV4XqhyAZ8XcYepb",
      "symbol": "MAPS",
      "name": "MAPS",
      "decimals": 6,
      "logoURI": "https://raw.githubusercontent.com/solana-labs/token-list/main/assets/mainnet/MAPS41MDahZ9QdKXhVa4dWB9RuyfV4XqhyAZ8XcYepb/logo.svg",
      "tags": [],
      "extensions": {
        "website": "https://maps.me/",
        "serumV3Usdc": "3A8XQRWXC7BjLpgLDDBhQJLT5yPCzS16cGYRKHkKxvYo",
        "serumV3Usdt": "7cknqHAuGpfVXPtFoJpFvUjJ8wkmyEfbFusmwMfNy3FE",
        "coingeckoId": "maps"
      }
    },
    {
      "chainId": 101,
      "address": "z3dn17yLaGMKffVogeFHQ9zWVcXgqgf3PQnDsNs2g6M",
      "symbol": "OXY",
      "name": "Oxygen Protocol",
      "decimals": 6,
      "logoURI": "https://raw.githubusercontent.com/solana-labs/token-list/main/assets/mainnet/z3dn17yLaGMKffVogeFHQ9zWVcXgqgf3PQnDsNs2g6M/logo.svg",
      "tags": [],
      "extensions": {
        "website": "https://www.oxygen.org/",
        "serumV3Usdt": "GKLev6UHeX1KSDCyo2bzyG6wqhByEzDBkmYTxEdmYJgB",
        "serumV3Usdc": "GZ3WBFsqntmERPwumFEYgrX2B7J7G11MzNZAy7Hje27X",
        "coingeckoId": "oxygen",
        "waterfallbot": "https://bit.ly/OXYwaterfall"
      }
    },
    {
      "chainId": 101,
      "address": "FtgGSFADXBtroxq8VCausXRr2of47QBf5AS1NtZCu4GD",
      "symbol": "BRZ",
      "name": "BRZ",
      "decimals": 4,
      "logoURI": "https://raw.githubusercontent.com/solana-labs/token-list/main/assets/mainnet/FtgGSFADXBtroxq8VCausXRr2of47QBf5AS1NtZCu4GD/logo.png",
      "tags": [],
      "extensions": {
        "website": "https://brztoken.io/",
        "coingeckoId": "brz"
      }
    },
    {
      "chainId": 101,
      "address": "Es9vMFrzaCERmJfrF4H2FYD4KCoNkY11McCe8BenwNYB",
      "symbol": "USDT",
      "name": "USDT",
      "decimals": 6,
      "logoURI": "https://raw.githubusercontent.com/solana-labs/token-list/main/assets/mainnet/Es9vMFrzaCERmJfrF4H2FYD4KCoNkY11McCe8BenwNYB/logo.svg",
      "tags": [
        "stablecoin"
      ],
      "extensions": {
        "website": "https://tether.to/",
        "coingeckoId": "tether",
        "serumV3Usdc": "77quYg4MGneUdjgXCunt9GgM1usmrxKY31twEy3WHwcS"
      }
    },
    {
      "chainId": 101,
      "address": "2oDxYGgTBmST4rc3yn1YtcSEck7ReDZ8wHWLqZAuNWXH",
      "symbol": "xMARK",
      "name": "Standard",
      "decimals": 9,
      "logoURI": "https://raw.githubusercontent.com/solana-labs/token-list/main/assets/mainnet/2oDxYGgTBmST4rc3yn1YtcSEck7ReDZ8wHWLqZAuNWXH/logo.png",
      "tags": [
        "wrapped",
        "wormhole"
      ],
      "extensions": {
        "website": "https://benchmarkprotocol.finance/",
        "address": "0x36b679bd64ed73dbfd88909cdcb892cb66bd4cbb",
        "bridgeContract": "https://etherscan.io/address/0xf92cD566Ea4864356C5491c177A430C222d7e678",
        "assetContract": "https://etherscan.io/address/0x36b679bd64ed73dbfd88909cdcb892cb66bd4cbb",
        "coingeckoId": "xmark"
      }
    },
    {
      "chainId": 101,
      "address": "4k3Dyjzvzp8eMZWUXbBCjEvwSkkk59S5iCNLY3QrkX6R",
      "symbol": "RAY",
      "name": "Raydium",
      "decimals": 6,
      "logoURI": "https://raw.githubusercontent.com/solana-labs/token-list/main/assets/mainnet/4k3Dyjzvzp8eMZWUXbBCjEvwSkkk59S5iCNLY3QrkX6R/logo.png",
      "tags": [],
      "extensions": {
        "website": "https://raydium.io/",
        "serumV3Usdt": "teE55QrL4a4QSfydR9dnHF97jgCfptpuigbb53Lo95g",
        "serumV3Usdc": "2xiv8A5xrJ7RnGdxXB42uFEkYHJjszEhaJyKKt4WaLep",
        "coingeckoId": "raydium",
        "waterfallbot": "https://bit.ly/RAYwaterfall"
      }
    },
    {
      "chainId": 101,
      "address": "CzPDyvotTcxNqtPne32yUiEVQ6jk42HZi1Y3hUu7qf7f",
      "symbol": "RAY-WUSDT",
      "name": "Raydium Legacy LP Token V2 (RAY-WUSDT)",
      "decimals": 6,
      "logoURI": "https://raw.githubusercontent.com/solana-labs/token-list/main/assets/mainnet/CzPDyvotTcxNqtPne32yUiEVQ6jk42HZi1Y3hUu7qf7f/logo.png",
      "tags": [
        "lp-token"
      ],
      "extensions": {
        "website": "https://raydium.io/"
      }
    },
    {
      "chainId": 101,
      "address": "134Cct3CSdRCbYgq5SkwmHgfwjJ7EM5cG9PzqffWqECx",
      "symbol": "RAY-SOL",
      "name": "Raydium Legacy LP Token V2 (RAY-SOL)",
      "decimals": 6,
      "logoURI": "https://raw.githubusercontent.com/solana-labs/token-list/main/assets/mainnet/134Cct3CSdRCbYgq5SkwmHgfwjJ7EM5cG9PzqffWqECx/logo.png",
      "tags": [
        "lp-token"
      ],
      "extensions": {
        "website": "https://raydium.io/"
      }
    },
    {
      "chainId": 101,
      "address": "EVDmwajM5U73PD34bYPugwiA4Eqqbrej4mLXXv15Z5qR",
      "symbol": "LINK-WUSDT",
      "name": "Raydium Legacy LP Token V2 (LINK-WUSDT)",
      "decimals": 6,
      "logoURI": "https://raw.githubusercontent.com/solana-labs/token-list/main/assets/mainnet/EVDmwajM5U73PD34bYPugwiA4Eqqbrej4mLXXv15Z5qR/logo.png",
      "tags": [
        "lp-token"
      ],
      "extensions": {
        "website": "https://raydium.io/"
      }
    },
    {
      "chainId": 101,
      "address": "KY4XvwHy7JPzbWYAbk23jQvEb4qWJ8aCqYWREmk1Q7K",
      "symbol": "ETH-WUSDT",
      "name": "Raydium Legacy LP Token V2 (ETH-WUSDT)",
      "decimals": 6,
      "logoURI": "https://raw.githubusercontent.com/solana-labs/token-list/main/assets/mainnet/KY4XvwHy7JPzbWYAbk23jQvEb4qWJ8aCqYWREmk1Q7K/logo.png",
      "tags": [
        "lp-token"
      ],
      "extensions": {
        "website": "https://raydium.io/"
      }
    },
    {
      "chainId": 101,
      "address": "FgmBnsF5Qrnv8X9bomQfEtQTQjNNiBCWRKGpzPnE5BDg",
      "symbol": "RAY-USDC",
      "name": "Raydium Legacy LP Token V2 (RAY-USDC)",
      "decimals": 6,
      "logoURI": "https://raw.githubusercontent.com/solana-labs/token-list/main/assets/mainnet/FgmBnsF5Qrnv8X9bomQfEtQTQjNNiBCWRKGpzPnE5BDg/logo.png",
      "tags": [
        "lp-token"
      ],
      "extensions": {
        "website": "https://raydium.io/"
      }
    },
    {
      "chainId": 101,
      "address": "5QXBMXuCL7zfAk39jEVVEvcrz1AvBGgT9wAhLLHLyyUJ",
      "symbol": "RAY-SRM",
      "name": "Raydium Legacy LP Token V2 (RAY-SRM)",
      "decimals": 6,
      "logoURI": "https://raw.githubusercontent.com/solana-labs/token-list/main/assets/mainnet/5QXBMXuCL7zfAk39jEVVEvcrz1AvBGgT9wAhLLHLyyUJ/logo.png",
      "tags": [
        "lp-token"
      ],
      "extensions": {
        "website": "https://raydium.io/"
      }
    },
    {
      "chainId": 101,
      "address": "FdhKXYjCou2jQfgKWcNY7jb8F2DPLU1teTTTRfLBD2v1",
      "symbol": "RAY-WUSDT",
      "name": "Raydium Legacy LP Token V3 (RAY-WUSDT)",
      "decimals": 6,
      "logoURI": "https://raw.githubusercontent.com/solana-labs/token-list/main/assets/mainnet/FdhKXYjCou2jQfgKWcNY7jb8F2DPLU1teTTTRfLBD2v1/logo.png",
      "tags": [
        "lp-token"
      ],
      "extensions": {
        "website": "https://raydium.io/"
      }
    },
    {
      "chainId": 101,
      "address": "BZFGfXMrjG2sS7QT2eiCDEevPFnkYYF7kzJpWfYxPbcx",
      "symbol": "RAY-USDC",
      "name": "Raydium Legacy LP Token V3 (RAY-USDC)",
      "decimals": 6,
      "logoURI": "https://raw.githubusercontent.com/solana-labs/token-list/main/assets/mainnet/BZFGfXMrjG2sS7QT2eiCDEevPFnkYYF7kzJpWfYxPbcx/logo.png",
      "tags": [
        "lp-token"
      ],
      "extensions": {
        "website": "https://raydium.io/"
      }
    },
    {
      "chainId": 101,
      "address": "DSX5E21RE9FB9hM8Nh8xcXQfPK6SzRaJiywemHBSsfup",
      "symbol": "RAY-SRM",
      "name": "Raydium Legacy LP Token V3 (RAY-SRM)",
      "decimals": 6,
      "logoURI": "https://raw.githubusercontent.com/solana-labs/token-list/main/assets/mainnet/DSX5E21RE9FB9hM8Nh8xcXQfPK6SzRaJiywemHBSsfup/logo.png",
      "tags": [
        "lp-token"
      ],
      "extensions": {
        "website": "https://raydium.io/"
      }
    },
    {
      "chainId": 101,
      "address": "F5PPQHGcznZ2FxD9JaxJMXaf7XkaFFJ6zzTBcW8osQjw",
      "symbol": "RAY-SOL",
      "name": "Raydium Legacy LP Token V3 (RAY-SOL)",
      "decimals": 6,
      "logoURI": "https://raw.githubusercontent.com/solana-labs/token-list/main/assets/mainnet/F5PPQHGcznZ2FxD9JaxJMXaf7XkaFFJ6zzTBcW8osQjw/logo.png",
      "tags": [
        "lp-token"
      ],
      "extensions": {
        "website": "https://raydium.io/"
      }
    },
    {
      "chainId": 101,
      "address": "8Q6MKy5Yxb9vG1mWzppMtMb2nrhNuCRNUkJTeiE3fuwD",
      "symbol": "RAY-ETH",
      "name": "Raydium Legacy LP Token V3 (RAY-ETH)",
      "decimals": 6,
      "logoURI": "https://raw.githubusercontent.com/solana-labs/token-list/main/assets/mainnet/8Q6MKy5Yxb9vG1mWzppMtMb2nrhNuCRNUkJTeiE3fuwD/logo.png",
      "tags": [
        "lp-token"
      ],
      "extensions": {
        "website": "https://raydium.io/"
      }
    },
    {
      "chainId": 101,
      "address": "DsBuznXRTmzvEdb36Dx3aVLVo1XmH7r1PRZUFugLPTFv",
      "symbol": "FIDA-RAY",
      "name": "Raydium LP Token V4 (FIDA-RAY)",
      "decimals": 6,
      "logoURI": "https://raw.githubusercontent.com/solana-labs/token-list/main/assets/mainnet/DsBuznXRTmzvEdb36Dx3aVLVo1XmH7r1PRZUFugLPTFv/logo.png",
      "tags": [
        "lp-token"
      ],
      "extensions": {
        "website": "https://raydium.io/"
      }
    },
    {
      "chainId": 101,
      "address": "FwaX9W7iThTZH5MFeasxdLpxTVxRcM7ZHieTCnYog8Yb",
      "symbol": "OXY-RAY",
      "name": "Raydium LP Token V4 (OXY-RAY)",
      "decimals": 6,
      "logoURI": "https://raw.githubusercontent.com/solana-labs/token-list/main/assets/mainnet/FwaX9W7iThTZH5MFeasxdLpxTVxRcM7ZHieTCnYog8Yb/logo.png",
      "tags": [
        "lp-token"
      ],
      "extensions": {
        "website": "https://raydium.io/"
      }
    },
    {
      "chainId": 101,
      "address": "CcKK8srfVdTSsFGV3VLBb2YDbzF4T4NM2C3UEjC39RLP",
      "symbol": "MAPS-RAY",
      "name": "Raydium LP Token V4 (MAPS-RAY)",
      "decimals": 6,
      "logoURI": "https://raw.githubusercontent.com/solana-labs/token-list/main/assets/mainnet/CcKK8srfVdTSsFGV3VLBb2YDbzF4T4NM2C3UEjC39RLP/logo.png",
      "tags": [
        "lp-token"
      ],
      "extensions": {
        "website": "https://raydium.io/"
      }
    },
    {
      "chainId": 101,
      "address": "CHT8sft3h3gpLYbCcZ9o27mT5s3Z6VifBVbUiDvprHPW",
      "symbol": "KIN-RAY",
      "name": "Raydium LP Token V4 (KIN-RAY)",
      "decimals": 6,
      "logoURI": "https://raw.githubusercontent.com/solana-labs/token-list/main/assets/mainnet/CHT8sft3h3gpLYbCcZ9o27mT5s3Z6VifBVbUiDvprHPW/logo.png",
      "tags": [
        "lp-token"
      ],
      "extensions": {
        "website": "https://raydium.io/"
      }
    },
    {
      "chainId": 101,
      "address": "C3sT1R3nsw4AVdepvLTLKr5Gvszr7jufyBWUCvy4TUvT",
      "symbol": "RAY-USDT",
      "name": "Raydium LP Token V4 (RAY-USDT)",
      "decimals": 6,
      "logoURI": "https://raw.githubusercontent.com/solana-labs/token-list/main/assets/mainnet/C3sT1R3nsw4AVdepvLTLKr5Gvszr7jufyBWUCvy4TUvT/logo.png",
      "tags": [
        "lp-token"
      ],
      "extensions": {
        "website": "https://raydium.io/"
      }
    },
    {
      "chainId": 101,
      "address": "8HoQnePLqPj4M7PUDzfw8e3Ymdwgc7NLGnaTUapubyvu",
      "symbol": "SOL-USDC",
      "name": "Raydium LP Token V4 (SOL-USDC)",
      "decimals": 9,
      "logoURI": "https://raw.githubusercontent.com/solana-labs/token-list/main/assets/mainnet/8HoQnePLqPj4M7PUDzfw8e3Ymdwgc7NLGnaTUapubyvu/logo.png",
      "tags": [
        "lp-token"
      ],
      "extensions": {
        "website": "https://raydium.io/"
      }
    },
    {
      "chainId": 101,
      "address": "865j7iMmRRycSYUXzJ33ZcvLiX9JHvaLidasCyUyKaRE",
      "symbol": "YFI-USDC",
      "name": "Raydium LP Token V4 (YFI-USDC)",
      "decimals": 6,
      "logoURI": "https://raw.githubusercontent.com/solana-labs/token-list/main/assets/mainnet/865j7iMmRRycSYUXzJ33ZcvLiX9JHvaLidasCyUyKaRE/logo.png",
      "tags": [
        "lp-token"
      ],
      "extensions": {
        "website": "https://raydium.io/"
      }
    },
    {
      "chainId": 101,
      "address": "9XnZd82j34KxNLgQfz29jGbYdxsYznTWRpvZE3SRE7JG",
      "symbol": "SRM-USDC",
      "name": "Raydium LP Token V4 (SRM-USDC)",
      "decimals": 6,
      "logoURI": "https://raw.githubusercontent.com/solana-labs/token-list/main/assets/mainnet/9XnZd82j34KxNLgQfz29jGbYdxsYznTWRpvZE3SRE7JG/logo.png",
      "tags": [
        "lp-token"
      ],
      "extensions": {
        "website": "https://raydium.io/"
      }
    },
    {
      "chainId": 101,
      "address": "75dCoKfUHLUuZ4qEh46ovsxfgWhB4icc3SintzWRedT9",
      "symbol": "FTT-USDC",
      "name": "Raydium LP Token V4 (FTT-USDC)",
      "decimals": 6,
      "logoURI": "https://raw.githubusercontent.com/solana-labs/token-list/main/assets/mainnet/75dCoKfUHLUuZ4qEh46ovsxfgWhB4icc3SintzWRedT9/logo.png",
      "tags": [
        "lp-token"
      ],
      "extensions": {
        "website": "https://raydium.io/"
      }
    },
    {
      "chainId": 101,
      "address": "2hMdRdVWZqetQsaHG8kQjdZinEMBz75vsoWTCob1ijXu",
      "symbol": "BTC-USDC",
      "name": "Raydium LP Token V4 (BTC-USDC)",
      "decimals": 6,
      "logoURI": "https://raw.githubusercontent.com/solana-labs/token-list/main/assets/mainnet/2hMdRdVWZqetQsaHG8kQjdZinEMBz75vsoWTCob1ijXu/logo.png",
      "tags": [
        "lp-token"
      ],
      "extensions": {
        "website": "https://raydium.io/"
      }
    },
    {
      "chainId": 101,
      "address": "2QVjeR9d2PbSf8em8NE8zWd8RYHjFtucDUdDgdbDD2h2",
      "symbol": "SUSHI-USDC",
      "name": "Raydium LP Token V4 (SUSHI-USDC)",
      "decimals": 6,
      "logoURI": "https://raw.githubusercontent.com/solana-labs/token-list/main/assets/mainnet/2QVjeR9d2PbSf8em8NE8zWd8RYHjFtucDUdDgdbDD2h2/logo.png",
      "tags": [
        "lp-token"
      ],
      "extensions": {
        "website": "https://raydium.io/"
      }
    },
    {
      "chainId": 101,
      "address": "CHyUpQFeW456zcr5XEh4RZiibH8Dzocs6Wbgz9aWpXnQ",
      "symbol": "TOMO-USDC",
      "name": "Raydium LP Token V4 (TOMO-USDC)",
      "decimals": 6,
      "logoURI": "https://raw.githubusercontent.com/solana-labs/token-list/main/assets/mainnet/CHyUpQFeW456zcr5XEh4RZiibH8Dzocs6Wbgz9aWpXnQ/logo.png",
      "tags": [
        "lp-token"
      ],
      "extensions": {
        "website": "https://raydium.io/"
      }
    },
    {
      "chainId": 101,
      "address": "BqjoYjqKrXtfBKXeaWeAT5sYCy7wsAYf3XjgDWsHSBRs",
      "symbol": "LINK-USDC",
      "name": "Raydium LP Token V4 (LINK-USDC)",
      "decimals": 6,
      "logoURI": "https://raw.githubusercontent.com/solana-labs/token-list/main/assets/mainnet/BqjoYjqKrXtfBKXeaWeAT5sYCy7wsAYf3XjgDWsHSBRs/logo.png",
      "tags": [
        "lp-token"
      ],
      "extensions": {
        "website": "https://raydium.io/"
      }
    },
    {
      "chainId": 101,
      "address": "13PoKid6cZop4sj2GfoBeujnGfthUbTERdE5tpLCDLEY",
      "symbol": "ETH-USDC",
      "name": "Raydium LP Token V4 (ETH-USDC)",
      "decimals": 6,
      "logoURI": "https://raw.githubusercontent.com/solana-labs/token-list/main/assets/mainnet/13PoKid6cZop4sj2GfoBeujnGfthUbTERdE5tpLCDLEY/logo.png",
      "tags": [
        "lp-token"
      ],
      "extensions": {
        "website": "https://raydium.io/"
      }
    },
    {
      "chainId": 101,
      "address": "2Vyyeuyd15Gp8aH6uKE72c4hxc8TVSLibxDP9vzspQWG",
      "symbol": "COPE-USDC",
      "name": "Raydium LP Token V4 (COPE-USDC)",
      "decimals": 0,
      "logoURI": "https://raw.githubusercontent.com/solana-labs/token-list/main/assets/mainnet/2Vyyeuyd15Gp8aH6uKE72c4hxc8TVSLibxDP9vzspQWG/logo.png",
      "tags": [
        "lp-token"
      ],
      "extensions": {
        "website": "https://raydium.io/"
      }
    },
    {
      "chainId": 101,
      "address": "Epm4KfTj4DMrvqn6Bwg2Tr2N8vhQuNbuK8bESFp4k33K",
      "symbol": "SOL-USDT",
      "name": "Raydium LP Token V4 (SOL-USDT)",
      "decimals": 9,
      "logoURI": "https://raw.githubusercontent.com/solana-labs/token-list/main/assets/mainnet/Epm4KfTj4DMrvqn6Bwg2Tr2N8vhQuNbuK8bESFp4k33K/logo.png",
      "tags": [
        "lp-token"
      ],
      "extensions": {
        "website": "https://raydium.io/"
      }
    },
    {
      "chainId": 101,
      "address": "FA1i7fej1pAbQbnY8NbyYUsTrWcasTyipKreDgy1Mgku",
      "symbol": "YFI-USDT",
      "name": "Raydium LP Token V4 (YFI-USDT)",
      "decimals": 6,
      "logoURI": "https://raw.githubusercontent.com/solana-labs/token-list/main/assets/mainnet/FA1i7fej1pAbQbnY8NbyYUsTrWcasTyipKreDgy1Mgku/logo.png",
      "tags": [
        "lp-token"
      ],
      "extensions": {
        "website": "https://raydium.io/"
      }
    },
    {
      "chainId": 101,
      "address": "HYSAu42BFejBS77jZAZdNAWa3iVcbSRJSzp3wtqCbWwv",
      "symbol": "SRM-USDT",
      "name": "Raydium LP Token V4 (SRM-USDT)",
      "decimals": 6,
      "logoURI": "https://raw.githubusercontent.com/solana-labs/token-list/main/assets/mainnet/HYSAu42BFejBS77jZAZdNAWa3iVcbSRJSzp3wtqCbWwv/logo.png",
      "tags": [
        "lp-token"
      ],
      "extensions": {
        "website": "https://raydium.io/"
      }
    },
    {
      "chainId": 101,
      "address": "2cTCiUnect5Lap2sk19xLby7aajNDYseFhC9Pigou11z",
      "symbol": "FTT-USDT",
      "name": "Raydium LP Token V4 (FTT-USDT)",
      "decimals": 6,
      "logoURI": "https://raw.githubusercontent.com/solana-labs/token-list/main/assets/mainnet/2cTCiUnect5Lap2sk19xLby7aajNDYseFhC9Pigou11z/logo.png",
      "tags": [
        "lp-token"
      ],
      "extensions": {
        "website": "https://raydium.io/"
      }
    },
    {
      "chainId": 101,
      "address": "DgGuvR9GSHimopo3Gc7gfkbKamLKrdyzWkq5yqA6LqYS",
      "symbol": "BTC-USDT",
      "name": "Raydium LP Token V4 (BTC-USDT)",
      "decimals": 6,
      "logoURI": "https://raw.githubusercontent.com/solana-labs/token-list/main/assets/mainnet/DgGuvR9GSHimopo3Gc7gfkbKamLKrdyzWkq5yqA6LqYS/logo.png",
      "tags": [
        "lp-token"
      ],
      "extensions": {
        "website": "https://raydium.io/"
      }
    },
    {
      "chainId": 101,
      "address": "Ba26poEYDy6P2o95AJUsewXgZ8DM9BCsmnU9hmC9i4Ki",
      "symbol": "SUSHI-USDT",
      "name": "Raydium LP Token V4 (SUSHI-USDT)",
      "decimals": 6,
      "logoURI": "https://raw.githubusercontent.com/solana-labs/token-list/main/assets/mainnet/Ba26poEYDy6P2o95AJUsewXgZ8DM9BCsmnU9hmC9i4Ki/logo.png",
      "tags": [
        "lp-token"
      ],
      "extensions": {
        "website": "https://raydium.io/"
      }
    },
    {
      "chainId": 101,
      "address": "D3iGro1vn6PWJXo9QAPj3dfta6dKkHHnmiiym2EfsAmi",
      "symbol": "TOMO-USDT",
      "name": "Raydium LP Token V4 (TOMO-USDT)",
      "decimals": 6,
      "logoURI": "https://raw.githubusercontent.com/solana-labs/token-list/main/assets/mainnet/D3iGro1vn6PWJXo9QAPj3dfta6dKkHHnmiiym2EfsAmi/logo.png",
      "tags": [
        "lp-token"
      ],
      "extensions": {
        "website": "https://raydium.io/"
      }
    },
    {
      "chainId": 101,
      "address": "Dr12Sgt9gkY8WU5tRkgZf1TkVWJbvjYuPAhR3aDCwiiX",
      "symbol": "LINK-USDT",
      "name": "Raydium LP Token V4 (LINK-USDT)",
      "decimals": 6,
      "logoURI": "https://raw.githubusercontent.com/solana-labs/token-list/main/assets/mainnet/Dr12Sgt9gkY8WU5tRkgZf1TkVWJbvjYuPAhR3aDCwiiX/logo.png",
      "tags": [
        "lp-token"
      ],
      "extensions": {
        "website": "https://raydium.io/"
      }
    },
    {
      "chainId": 101,
      "address": "nPrB78ETY8661fUgohpuVusNCZnedYCgghzRJzxWnVb",
      "symbol": "ETH-USDT",
      "name": "Raydium LP Token V4 (ETH-USDT)",
      "decimals": 6,
      "logoURI": "https://raw.githubusercontent.com/solana-labs/token-list/main/assets/mainnet/nPrB78ETY8661fUgohpuVusNCZnedYCgghzRJzxWnVb/logo.png",
      "tags": [
        "lp-token"
      ],
      "extensions": {
        "website": "https://raydium.io/"
      }
    },
    {
      "chainId": 101,
      "address": "EGJht91R7dKpCj8wzALkjmNdUUUcQgodqWCYweyKcRcV",
      "symbol": "YFI-SRM",
      "name": "Raydium LP Token V4 (YFI-SRM)",
      "decimals": 6,
      "logoURI": "https://raw.githubusercontent.com/solana-labs/token-list/main/assets/mainnet/EGJht91R7dKpCj8wzALkjmNdUUUcQgodqWCYweyKcRcV/logo.png",
      "tags": [
        "lp-token"
      ],
      "extensions": {
        "website": "https://raydium.io/"
      }
    },
    {
      "chainId": 101,
      "address": "AsDuPg9MgPtt3jfoyctUCUgsvwqAN6RZPftqoeiPDefM",
      "symbol": "FTT-SRM",
      "name": "Raydium LP Token V4 (FTT-SRM)",
      "decimals": 6,
      "logoURI": "https://raw.githubusercontent.com/solana-labs/token-list/main/assets/mainnet/AsDuPg9MgPtt3jfoyctUCUgsvwqAN6RZPftqoeiPDefM/logo.png",
      "tags": [
        "lp-token"
      ],
      "extensions": {
        "website": "https://raydium.io/"
      }
    },
    {
      "chainId": 101,
      "address": "AGHQxXb3GSzeiLTcLtXMS2D5GGDZxsB2fZYZxSB5weqB",
      "symbol": "BTC-SRM",
      "name": "Raydium LP Token V4 (BTC-SRM)",
      "decimals": 6,
      "logoURI": "https://raw.githubusercontent.com/solana-labs/token-list/main/assets/mainnet/AGHQxXb3GSzeiLTcLtXMS2D5GGDZxsB2fZYZxSB5weqB/logo.png",
      "tags": [
        "lp-token"
      ],
      "extensions": {
        "website": "https://raydium.io/"
      }
    },
    {
      "chainId": 101,
      "address": "3HYhUnUdV67j1vn8fu7ExuVGy5dJozHEyWvqEstDbWwE",
      "symbol": "SUSHI-SRM",
      "name": "Raydium LP Token V4 (SUSHI-SRM)",
      "decimals": 6,
      "logoURI": "https://raw.githubusercontent.com/solana-labs/token-list/main/assets/mainnet/3HYhUnUdV67j1vn8fu7ExuVGy5dJozHEyWvqEstDbWwE/logo.png",
      "tags": [
        "lp-token"
      ],
      "extensions": {
        "website": "https://raydium.io/"
      }
    },
    {
      "chainId": 101,
      "address": "GgH9RnKrQpaMQeqmdbMvs5oo1A24hERQ9wuY2pSkeG7x",
      "symbol": "TOMO-SRM",
      "name": "Raydium LP Token V4 (TOMO-SRM)",
      "decimals": 6,
      "logoURI": "https://raw.githubusercontent.com/solana-labs/token-list/main/assets/mainnet/GgH9RnKrQpaMQeqmdbMvs5oo1A24hERQ9wuY2pSkeG7x/logo.png",
      "tags": [
        "lp-token"
      ],
      "extensions": {
        "website": "https://raydium.io/"
      }
    },
    {
      "chainId": 101,
      "address": "GXN6yJv12o18skTmJXaeFXZVY1iqR18CHsmCT8VVCmDD",
      "symbol": "LINK-SRM",
      "name": "Raydium LP Token V4 (LINK-SRM)",
      "decimals": 6,
      "logoURI": "https://raw.githubusercontent.com/solana-labs/token-list/main/assets/mainnet/GXN6yJv12o18skTmJXaeFXZVY1iqR18CHsmCT8VVCmDD/logo.png",
      "tags": [
        "lp-token"
      ],
      "extensions": {
        "website": "https://raydium.io/"
      }
    },
    {
      "chainId": 101,
      "address": "9VoY3VERETuc2FoadMSYYizF26mJinY514ZpEzkHMtwG",
      "symbol": "ETH-SRM",
      "name": "Raydium LP Token V4 (ETH-SRM)",
      "decimals": 6,
      "logoURI": "https://raw.githubusercontent.com/solana-labs/token-list/main/assets/mainnet/9VoY3VERETuc2FoadMSYYizF26mJinY514ZpEzkHMtwG/logo.png",
      "tags": [
        "lp-token"
      ],
      "extensions": {
        "website": "https://raydium.io/"
      }
    },
    {
      "chainId": 101,
      "address": "AKJHspCwDhABucCxNLXUSfEzb7Ny62RqFtC9uNjJi4fq",
      "symbol": "SRM-SOL",
      "name": "Raydium LP Token V4 (SRM-SOL)",
      "decimals": 6,
      "logoURI": "https://raw.githubusercontent.com/solana-labs/token-list/main/assets/mainnet/AKJHspCwDhABucCxNLXUSfEzb7Ny62RqFtC9uNjJi4fq/logo.png",
      "tags": [
        "lp-token"
      ],
      "extensions": {
        "website": "https://raydium.io/"
      }
    },
    {
      "chainId": 101,
      "address": "2doeZGLJyACtaG9DCUyqMLtswesfje1hjNA11hMdj6YU",
      "symbol": "TULIP-USDC",
      "name": "Raydium LP Token V4 (TULIP-USDC)",
      "decimals": 6,
      "logoURI": "https://raw.githubusercontent.com/solana-labs/token-list/main/assets/mainnet/2doeZGLJyACtaG9DCUyqMLtswesfje1hjNA11hMdj6YU/logo.svg",
      "tags": [
        "lp-token"
      ],
      "extensions": {
        "website": "https://raydium.io/"
      }
    },
    {
      "chainId": 101,
      "address": "AcstFzGGawvvdVhYV9bftr7fmBHbePUjhv53YK1W3dZo",
      "symbol": "LSD",
      "name": "LSD",
      "decimals": 9,
      "logoURI": "https://raw.githubusercontent.com/solana-labs/token-list/main/assets/mainnet/AcstFzGGawvvdVhYV9bftr7fmBHbePUjhv53YK1W3dZo/logo.svg",
      "tags": [
        "nft"
      ],
      "extensions": {
        "website": "https://solible.com/"
      }
    },
    {
      "chainId": 101,
      "address": "91fSFQsPzMLat9DHwLdQacW3i3EGnWds5tA5mt7yLiT9",
      "symbol": "Unlimited Energy",
      "name": "Unlimited Energy",
      "decimals": 9,
      "tags": [
        "nft"
      ],
      "extensions": {
        "website": "https://solible.com/"
      }
    },
    {
      "chainId": 101,
      "address": "29PEpZeuqWf9tS2gwCjpeXNdXLkaZSMR2s1ibkvGsfnP",
      "symbol": "Need for Speed",
      "name": "Need for Speed",
      "decimals": 9,
      "tags": [
        "nft"
      ],
      "extensions": {
        "website": "https://solible.com/"
      }
    },
    {
      "chainId": 101,
      "address": "HsY8PNar8VExU335ZRYzg89fX7qa4upYu6vPMPFyCDdK",
      "symbol": "ADOR OPENS",
      "name": "ADOR OPENS",
      "decimals": 0,
      "tags": [
        "nft"
      ],
      "extensions": {
        "website": "https://solible.com/"
      }
    },
    {
      "chainId": 101,
      "address": "EDP8TpLJ77M3KiDgFkZW4v4mhmKJHZi9gehYXenfFZuL",
      "symbol": "CMS - Rare",
      "name": "CMS - Rare",
      "decimals": 0,
      "tags": [
        "nft"
      ],
      "extensions": {
        "website": "https://solible.com/"
      }
    },
    {
      "chainId": 101,
      "address": "BrUKFwAABkExb1xzYU4NkRWzjBihVQdZ3PBz4m5S8if3",
      "symbol": "Tesla",
      "name": "Tesla",
      "decimals": 0,
      "tags": [
        "nft"
      ],
      "extensions": {
        "website": "https://solible.com/"
      }
    },
    {
      "chainId": 101,
      "address": "9CmQwpvVXRyixjiE3LrbSyyopPZohNDN1RZiTk8rnXsQ",
      "symbol": "DeceFi",
      "name": "DeceFi",
      "decimals": 0,
      "tags": [
        "nft"
      ],
      "extensions": {
        "website": "https://solible.com/"
      }
    },
    {
      "chainId": 101,
      "address": "F6ST1wWkx2PeH45sKmRxo1boyuzzWCfpnvyKL4BGeLxF",
      "symbol": "Power User",
      "name": "Power User",
      "decimals": 0,
      "tags": [
        "nft"
      ],
      "extensions": {
        "website": "https://solible.com/"
      }
    },
    {
      "chainId": 101,
      "address": "dZytJ7iPDcCu9mKe3srL7bpUeaR3zzkcVqbtqsmxtXZ",
      "symbol": "VIP Member",
      "name": "VIP Member",
      "decimals": 0,
      "tags": [
        "nft"
      ],
      "extensions": {
        "website": "https://solible.com/"
      }
    },
    {
      "chainId": 101,
      "address": "8T4vXgwZUWwsbCDiptHFHjdfexvLG9UP8oy1psJWEQdS",
      "symbol": "Uni Christmas",
      "name": "Uni Christmas",
      "decimals": 0,
      "tags": [
        "nft"
      ],
      "extensions": {
        "website": "https://solible.com/"
      }
    },
    {
      "chainId": 101,
      "address": "EjFGGJSyp9UDS8aqafET5LX49nsG326MeNezYzpiwgpQ",
      "symbol": "BNB",
      "name": "BNB",
      "decimals": 0,
      "tags": [
        "nft"
      ],
      "extensions": {
        "website": "https://solible.com/"
      }
    },
    {
      "chainId": 101,
      "address": "FkmkTr4en8CXkfo9jAwEMov6PVNLpYMzWr3Udqf9so8Z",
      "symbol": "Seldom",
      "name": "Seldom",
      "decimals": 9,
      "tags": [
        "nft"
      ],
      "extensions": {
        "website": "https://solible.com/"
      }
    },
    {
      "chainId": 101,
      "address": "2gn1PJdMAU92SU5inLSp4Xp16ZC5iLF6ScEi7UBvp8ZD",
      "symbol": "Satoshi Closeup",
      "name": "Satoshi Closeup",
      "decimals": 9,
      "tags": [
        "nft"
      ],
      "extensions": {
        "website": "https://solible.com/"
      }
    },
    {
      "chainId": 101,
      "address": "7mhZHtPL4GFkquQR4Y6h34Q8hNkQvGc1FaNtyE43NvUR",
      "symbol": "Satoshi GB",
      "name": "Satoshi GB",
      "decimals": 9,
      "tags": [
        "nft"
      ],
      "extensions": {
        "website": "https://solible.com/"
      }
    },
    {
      "chainId": 101,
      "address": "8RoKfLx5RCscbtVh8kYb81TF7ngFJ38RPomXtUREKsT2",
      "symbol": "Satoshi OG",
      "name": "Satoshi OG",
      "decimals": 9,
      "tags": [
        "nft"
      ],
      "extensions": {
        "website": "https://solible.com/"
      }
    },
    {
      "chainId": 101,
      "address": "9rw5hyDngBQ3yDsCRHqgzGHERpU2zaLh1BXBUjree48J",
      "symbol": "Satoshi BTC",
      "name": "Satoshi BTC",
      "decimals": 9,
      "tags": [
        "nft"
      ],
      "extensions": {
        "website": "https://solible.com/"
      }
    },
    {
      "chainId": 101,
      "address": "AiD7J6D5Hny5DJB1MrYBc2ePQqy2Yh4NoxWwYfR7PzxH",
      "symbol": "Satoshi GB",
      "name": "Satoshi GB",
      "decimals": 9,
      "tags": [
        "nft"
      ],
      "extensions": {
        "website": "https://solible.com/"
      }
    },
    {
      "chainId": 101,
      "address": "4qzEcYvT6TuJME2EMZ5vjaLvQja6R4hKjarA73WQUwt6",
      "name": "APESZN_HOODIE",
      "symbol": "APESZN_HOODIE",
      "decimals": 0,
      "tags": [
        "nft"
      ],
      "extensions": {
        "website": "https://solible.com/"
      }
    },
    {
      "chainId": 101,
      "address": "APhyVWtzjdTVYhyta9ngSiCDk2pLi8eEZKsHGSbsmwv6",
      "name": "APESZN_TEE_SHIRT",
      "symbol": "APESZN_TEE_SHIRT",
      "decimals": 0,
      "tags": [
        "nft"
      ],
      "extensions": {
        "website": "https://solible.com/"
      }
    },
    {
      "chainId": 101,
      "address": "bxiA13fpU1utDmYuUvxvyMT8odew5FEm96MRv7ij3eb",
      "symbol": "Satoshi",
      "name": "Satoshi",
      "decimals": 9,
      "tags": [
        "nft"
      ],
      "extensions": {
        "website": "https://solible.com/"
      }
    },
    {
      "chainId": 101,
      "address": "GoC24kpj6TkvjzspXrjSJC2CVb5zMWhLyRcHJh9yKjRF",
      "symbol": "Satoshi Closeup",
      "name": "Satoshi Closeup",
      "decimals": 9,
      "tags": [
        "nft"
      ],
      "extensions": {
        "website": "https://solible.com/"
      }
    },
    {
      "chainId": 101,
      "address": "oCUduD44ETuZ65bpWdPzPDSnAdreg1sJrugfwyFZVHV",
      "symbol": "Satoshi BTC",
      "name": "Satoshi BTC",
      "decimals": 9,
      "tags": [
        "nft"
      ],
      "extensions": {
        "website": "https://solible.com/"
      }
    },
    {
      "chainId": 101,
      "address": "9Vvre2DxBB9onibwYDHeMsY1cj6BDKtEDccBPWRN215E",
      "symbol": "Satoshi Nakamoto",
      "name": "Satoshi Nakamoto",
      "decimals": 9,
      "tags": [
        "nft"
      ],
      "extensions": {
        "website": "https://solible.com/"
      }
    },
    {
      "chainId": 101,
      "address": "7RpFk44cMTAUt9CcjEMWnZMypE9bYQsjBiSNLn5qBvhP",
      "symbol": "Charles Hoskinson",
      "name": "Charles Hoskinson",
      "decimals": 9,
      "tags": [
        "nft"
      ],
      "extensions": {
        "website": "https://solible.com/"
      }
    },
    {
      "chainId": 101,
      "address": "GyRkPAxpd9XrMHcBF6fYHVRSZQvQBwAGKAGQeBPSKzMq",
      "symbol": "SBF",
      "name": "SBF",
      "decimals": 0,
      "tags": [
        "nft"
      ],
      "extensions": {
        "website": "https://solible.com/"
      }
    },
    {
      "chainId": 101,
      "address": "AgdBQN2Sy2abiZ2KToWeUsQ9PHdCv95wt6kVWRf5zDkx",
      "symbol": "Bitcoin Tram",
      "name": "Bitcoin Tram",
      "decimals": 0,
      "tags": [
        "nft"
      ],
      "extensions": {
        "website": "https://solible.com/"
      }
    },
    {
      "chainId": 101,
      "address": "7TRzvCqXN8KSXggbSyeEG2Z9YBBhEFmbtmv6FLbd4mmd",
      "symbol": "SRM tee-shirt",
      "name": "SRM tee-shirt",
      "decimals": 0,
      "tags": [
        "nft"
      ],
      "extensions": {
        "website": "https://solible.com/"
      }
    },
    {
      "chainId": 101,
      "address": "gksYzxitEf2HyE7Bb81vvHXNH5f3wa43jvXf4TcUZwb",
      "symbol": "PERK",
      "name": "PERK",
      "decimals": 6,
      "logoURI": "https://raw.githubusercontent.com/solana-labs/token-list/main/assets/mainnet/gksYzxitEf2HyE7Bb81vvHXNH5f3wa43jvXf4TcUZwb/logo.png",
      "tags": [],
      "extensions": {
        "website": "https://perk.exchange/"
      }
    },
    {
      "chainId": 101,
      "address": "BDxWSxkMLW1nJ3VggamUKkEKrtCaVqzFxoDApM8HdBks",
      "symbol": "BTSG",
      "name": "BitSong",
      "decimals": 6,
      "logoURI": "https://raw.githubusercontent.com/solana-labs/token-list/main/assets/mainnet/BDxWSxkMLW1nJ3VggamUKkEKrtCaVqzFxoDApM8HdBks/logo.png",
      "tags": [],
      "extensions": {
        "website": "https://bitsong.io/",
        "coingeckoId": "bitsong"
      }
    },
    {
      "chainId": 101,
      "address": "5ddiFxh3J2tcZHfn8uhGRYqu16P3FUvBfh8WoZPUHKW5",
      "name": "EOSBEAR",
      "symbol": "EOSBEAR",
      "decimals": 6,
      "logoURI": "",
      "tags": [
        "leveraged",
        "bear"
      ],
      "extensions": {
        "coingeckoId": "3x-short-eos-token",
        "serumV3Usdc": "2BQrJP599QVKRyHhyJ6oRrTPNUmPBgXxiBo2duvYdacy"
      }
    },
    {
      "chainId": 101,
      "address": "qxxF6S62hmZF5bo46mS7C2qbBa87qRossAM78VzsDqi",
      "name": "EOSBULL",
      "symbol": "EOSBULL",
      "decimals": 6,
      "logoURI": "",
      "tags": [
        "leveraged",
        "bull"
      ],
      "extensions": {
        "coingeckoId": "3x-long-eos-token"
      }
    },
    {
      "chainId": 101,
      "address": "2CDLbxeuqkLTLY3em6FFQgfBQV5LRnEsJJgcFCvWKNcS",
      "name": "BNBBEAR",
      "symbol": "BNBBEAR",
      "decimals": 6,
      "logoURI": "",
      "tags": [
        "leveraged",
        "bear"
      ],
      "extensions": {
        "coingeckoId": "3x-short-bnb-token"
      }
    },
    {
      "chainId": 101,
      "address": "AfjHjdLibuXyvmz7PyTSc5KEcGBh43Kcu8Sr2tyDaJyt",
      "name": "BNBBULL",
      "symbol": "BNBBULL",
      "decimals": 6,
      "logoURI": "",
      "tags": [
        "leveraged",
        "bull"
      ],
      "extensions": {
        "coingeckoId": "3x-long-bnb-token"
      }
    },
    {
      "chainId": 101,
      "address": "8kA1WJKoLTxtACNPkvW6UNufsrpxUY57tXZ9KmG9123t",
      "name": "BSVBULL",
      "symbol": "BSVBULL",
      "decimals": 6,
      "logoURI": "",
      "tags": [
        "leveraged",
        "bull"
      ],
      "extensions": {
        "coingeckoId": "3x-long-bitcoin-sv-token"
      }
    },
    {
      "chainId": 101,
      "address": "2FGW8BVMu1EHsz2ZS9rZummDaq6o2DVrZZPw4KaAvDWh",
      "name": "BSVBEAR",
      "symbol": "BSVBEAR",
      "decimals": 6,
      "logoURI": "",
      "tags": [
        "leveraged",
        "bear"
      ],
      "extensions": {
        "coingeckoId": "3x-short-bitcoin-sv-token"
      }
    },
    {
      "chainId": 101,
      "address": "8L9XGTMzcqS9p61zsR35t7qipwAXMYkD6disWoDFZiFT",
      "name": "LTCBEAR",
      "symbol": "LTCBEAR",
      "decimals": 6,
      "logoURI": "",
      "tags": [
        "leveraged",
        "bear"
      ],
      "extensions": {
        "coingeckoId": "3x-short-litecoin-token"
      }
    },
    {
      "chainId": 101,
      "address": "863ZRjf1J8AaVuCqypAdm5ktVyGYDiBTvD1MNHKrwyjp",
      "name": "LTCBULL",
      "symbol": "LTCBULL",
      "decimals": 6,
      "logoURI": "",
      "tags": [
        "leveraged",
        "bull"
      ],
      "extensions": {
        "coingeckoId": "3x-long-litecoin-token"
      }
    },
    {
      "chainId": 101,
      "address": "GkSPaHdY2raetuYzsJYacHtrAtQUfWt64bpd1VzxJgSD",
      "name": "BULL",
      "symbol": "BULL",
      "decimals": 6,
      "logoURI": "",
      "tags": [
        "leveraged",
        "bull"
      ],
      "extensions": {
        "coingeckoId": "3x-long-bitcoin-token"
      }
    },
    {
      "chainId": 101,
      "address": "45vwTZSDFBiqCMRdtK4xiLCHEov8LJRW8GwnofG8HYyH",
      "name": "BEAR",
      "symbol": "BEAR",
      "decimals": 6,
      "logoURI": "",
      "tags": [
        "leveraged",
        "bear"
      ],
      "extensions": {
        "coingeckoId": "3x-short-bitcoin-token"
      }
    },
    {
      "chainId": 101,
      "address": "2VTAVf1YCwamD3ALMdYHRMV5vPUCXdnatJH5f1khbmx6",
      "name": "BCHBEAR",
      "symbol": "BCHBEAR",
      "decimals": 6,
      "logoURI": "",
      "tags": [
        "leveraged",
        "bear"
      ],
      "extensions": {
        "coingeckoId": "3x-short-bitcoin-cash-token"
      }
    },
    {
      "chainId": 101,
      "address": "22xoSp66BDt4x4Q5xqxjaSnirdEyharoBziSFChkLFLy",
      "name": "BCHBULL",
      "symbol": "BCHBULL",
      "decimals": 6,
      "logoURI": "",
      "tags": [
        "leveraged",
        "bull"
      ],
      "extensions": {
        "coingeckoId": "3x-long-bitcoin-cash-token"
      }
    },
    {
      "chainId": 101,
      "address": "CwChm6p9Q3yFrjzVeiLTTbsoJkooscof5SJYZc2CrNqG",
      "name": "ETHBULL",
      "symbol": "ETHBULL",
      "decimals": 6,
      "logoURI": "",
      "tags": [
        "leveraged",
        "bull"
      ],
      "extensions": {
        "coingeckoId": "3x-long-ethereum-token",
        "serumV3Usdt": "FuhKVt5YYCv7vXnADXtb7vqzYn82PJoap86q5wm8LX8Q"
      }
    },
    {
      "chainId": 101,
      "address": "Bvv9xLodFrvDFSno9Ud8SEh5zVtBDQQjnBty2SgMcJ2s",
      "name": "ETHBEAR",
      "symbol": "ETHBEAR",
      "decimals": 6,
      "logoURI": "",
      "tags": [
        "leveraged",
        "bear"
      ],
      "extensions": {
        "coingeckoId": "3x-short-ethereum-token"
      }
    },
    {
      "chainId": 101,
      "address": "HRhaNssoyv5tKFRcbPg69ULEbcD8DPv99GdXLcdkgc1A",
      "name": "ALTBULL",
      "symbol": "ALTBULL",
      "decimals": 6,
      "logoURI": "",
      "tags": [
        "leveraged",
        "bull"
      ],
      "extensions": {
        "coingeckoId": "3x-long-altcoin-index-token"
      }
    },
    {
      "chainId": 101,
      "address": "9Mu1KmjBKTUWgpDoeTJ5oD7XFQmEiZxzspEd3TZGkavx",
      "name": "ALTBEAR",
      "symbol": "ALTBEAR",
      "decimals": 6,
      "logoURI": "",
      "tags": [
        "leveraged",
        "bear"
      ],
      "extensions": {
        "coingeckoId": "3x-short-altcoin-index-token"
      }
    },
    {
      "chainId": 101,
      "address": "AYL1adismZ1U9pTuN33ahG4aYc5XTZQL4vKFx9ofsGWD",
      "name": "BULLSHIT",
      "symbol": "BULLSHIT",
      "decimals": 6,
      "logoURI": "",
      "tags": [
        "leveraged",
        "bull"
      ],
      "extensions": {
        "coingeckoId": "3x-long-shitcoin-index-token"
      }
    },
    {
      "chainId": 101,
      "address": "5jqymuoXXVcUuJKrf1MWiHSqHyg2osMaJGVy69NsJWyP",
      "name": "BEARSHIT",
      "symbol": "BEARSHIT",
      "decimals": 6,
      "logoURI": "",
      "tags": [
        "leveraged",
        "bear"
      ],
      "extensions": {
        "coingeckoId": "3x-short-shitcoin-index-token"
      }
    },
    {
      "chainId": 101,
      "address": "EL1aDTnLKjf4SaGpqtxJPyK94imSBr8fWDbcXjXQrsmj",
      "name": "MIDBULL",
      "symbol": "MIDBULL",
      "decimals": 6,
      "logoURI": "",
      "tags": [
        "leveraged",
        "bull"
      ],
      "extensions": {
        "coingeckoId": "3x-long-midcap-index-token",
        "serumV3Usdc": "8BBtLkoaEyavREriwGUudzAcihTH9SJLAPBbgb7QZe9y"
      }
    },
    {
      "chainId": 101,
      "address": "2EPvVjHusU3ozoucmdhhnqv3HQtBsQmjTnSa87K91HkC",
      "name": "MIDBEAR",
      "symbol": "MIDBEAR",
      "decimals": 6,
      "logoURI": "",
      "tags": [
        "leveraged",
        "bear"
      ],
      "extensions": {
        "coingeckoId": "3x-short-midcap-index-token"
      }
    },
    {
      "chainId": 101,
      "address": "8TCfJTyeqNBZqyDMY4VwDY7kdCCY7pcbJJ58CnKHkMu2",
      "name": "LINKBEAR",
      "symbol": "LINKBEAR",
      "decimals": 6,
      "logoURI": "",
      "tags": [
        "leveraged",
        "bear"
      ],
      "extensions": {
        "coingeckoId": "3x-short-chainlink-token"
      }
    },
    {
      "chainId": 101,
      "address": "EsUoZMbACNMppdqdmuLCFLet8VXxt2h47N9jHCKwyaPz",
      "name": "LINKBULL",
      "symbol": "LINKBULL",
      "decimals": 6,
      "logoURI": "",
      "tags": [
        "leveraged",
        "bull"
      ],
      "extensions": {
        "coingeckoId": "3x-long-chainlink-token"
      }
    },
    {
      "chainId": 101,
      "address": "262cQHT3soHwzuo2oVSy5kAfHcFZ1Jjn8C1GRLcQNKA3",
      "name": "XRPBULL",
      "symbol": "XRPBULL",
      "decimals": 6,
      "logoURI": "",
      "tags": [
        "leveraged",
        "bull"
      ],
      "extensions": {
        "coingeckoId": "3x-long-xrp-token"
      }
    },
    {
      "chainId": 101,
      "address": "5AX3ZyDN1rpamEzHpLfsJ5t6TyNECKSwPRfnzVHVuRFj",
      "symbol": "YUMZ",
      "name": "Food tasting Social Token",
      "decimals": 8,
      "logoURI": "https://cdn.jsdelivr.net/gh/yu-ming-chen/yumzToken/logo.JPG",
      "tags": [
        "social-token",
        "yumz"
      ]
    },
    {
      "chainId": 101,
      "address": "8sxtSswmQ7Lcd2GjK6am37Z61wJZjA2SzE7Luf7yaKBB",
      "name": "XRPBEAR",
      "symbol": "XRPBEAR",
      "decimals": 6,
      "logoURI": "",
      "tags": [
        "leveraged",
        "bear"
      ],
      "extensions": {
        "coingeckoId": "3x-short-xrp-token"
      }
    },
    {
      "chainId": 101,
      "address": "91z91RukFM16hyEUCXuwMQwp2BW3vanNG5Jh5yj6auiJ",
      "name": "BVOL",
      "symbol": "BVOL",
      "decimals": 6,
      "logoURI": "",
      "tags": [],
      "extensions": {
        "coingeckoId": "1x-long-btc-implied-volatility-token"
      }
    },
    {
      "chainId": 101,
      "address": "5TY71D29Cyuk9UrsSxLXw2quJBpS7xDDFuFu2K9W7Wf9",
      "name": "IBlive",
      "symbol": "IBVOL",
      "decimals": 6,
      "logoURI": "",
      "tags": [],
      "extensions": {
        "coingeckoId": "1x-short-btc-implied-volatility"
      }
    },
    {
      "chainId": 101,
      "address": "dK83wTVypEpa1pqiBbHY3MNuUnT3ADUZM4wk9VZXZEc",
      "name": "Wrapped Aave",
      "symbol": "AAVE",
      "decimals": 6,
      "logoURI": "https://raw.githubusercontent.com/solana-labs/token-list/main/assets/mainnet/dK83wTVypEpa1pqiBbHY3MNuUnT3ADUZM4wk9VZXZEc/logo.png",
      "tags": [],
      "extensions": {
        "serumV3Usdt": "6bxuB5N3bt3qW8UnPNLgMMzDq5sEH8pFmYJYGgzvE11V",
        "coingeckoId": "aave"
      }
    },
    {
      "chainId": 101,
      "address": "A6aY2ceogBz1VaXBxm1j2eJuNZMRqrWUAnKecrMH85zj",
      "name": "LQID",
      "symbol": "LQID",
      "decimals": 6,
      "logoURI": "https://raw.githubusercontent.com/solana-labs/token-list/main/assets/mainnet/A6aY2ceogBz1VaXBxm1j2eJuNZMRqrWUAnKecrMH85zj/logo.svg",
      "tags": []
    },
    {
      "chainId": 101,
      "address": "7CnFGR9mZWyAtWxPcVuTewpyC3A3MDW4nLsu5NY6PDbd",
      "name": "SECO",
      "symbol": "SECO",
      "decimals": 6,
      "logoURI": "",
      "tags": [],
      "extensions": {
        "coingeckoId": "serum-ecosystem-token"
      }
    },
    {
      "chainId": 101,
      "address": "3GECTP7H4Tww3w8jEPJCJtXUtXxiZty31S9szs84CcwQ",
      "name": "HOLY",
      "symbol": "HOLY",
      "decimals": 6,
      "logoURI": "",
      "tags": [],
      "extensions": {
        "coingeckoId": "holy-trinity"
      }
    },
    {
      "chainId": 101,
      "address": "6ry4WBDvAwAnrYJVv6MCog4J8zx6S3cPgSqnTsDZ73AR",
      "name": "TRYB",
      "symbol": "TRYB",
      "decimals": 6,
      "logoURI": "",
      "tags": [],
      "extensions": {
        "serumV3Usdt": "AADohBGxvf7bvixs2HKC3dG2RuU3xpZDwaTzYFJThM8U",
        "coingeckoId": "bilira"
      }
    },
    {
      "chainId": 101,
      "address": "ASboaJPFtJeCS5eG4gL3Lg95xrTz2UZSLE9sdJtY93kE",
      "name": "DOGEBULL",
      "symbol": "DOGEBULL",
      "decimals": 6,
      "logoURI": "",
      "tags": [
        "leveraged",
        "bull"
      ],
      "extensions": {
        "coingeckoId": "3x-long-dogecoin-token"
      }
    },
    {
      "chainId": 101,
      "address": "Gnhy3boBT4MA8TTjGip5ND2uNsceh1Wgeaw1rYJo51ZY",
      "symbol": "MAPSPOOL",
      "name": "Bonfida Maps Pool",
      "decimals": 6,
      "logoURI": "https://raw.githubusercontent.com/solana-labs/token-list/main/assets/mainnet/Gnhy3boBT4MA8TTjGip5ND2uNsceh1Wgeaw1rYJo51ZY/logo.svg",
      "tags": [],
      "extensions": {
        "website": "https://bonfida.com/"
      }
    },
    {
      "chainId": 101,
      "address": "9iDWyYZ5VHBCxxmWZogoY3Z6FSbKsX4WFe37c728krdT",
      "symbol": "OXYPOOL",
      "name": "Bonfida Oxy Pool",
      "decimals": 6,
      "logoURI": "https://raw.githubusercontent.com/solana-labs/token-list/main/assets/mainnet/9iDWyYZ5VHBCxxmWZogoY3Z6FSbKsX4WFe37c728krdT/logo.svg",
      "tags": [],
      "extensions": {
        "website": "https://bonfida.com/"
      }
    },
    {
      "chainId": 101,
      "address": "D68NB5JkzvyNCZAvi6EGtEcGvSoRNPanU9heYTAUFFRa",
      "name": "PERP",
      "symbol": "PERP",
      "decimals": 6,
      "logoURI": "https://raw.githubusercontent.com/solana-labs/token-list/main/assets/mainnet/D68NB5JkzvyNCZAvi6EGtEcGvSoRNPanU9heYTAUFFRa/logo.png",
      "tags": [],
      "extensions": {
        "coingeckoId": "perpetual-protocol"
      }
    },
    {
      "chainId": 101,
      "address": "93a1L7xaEV7vZGzNXCcb9ztZedbpKgUiTHYxmFKJwKvc",
      "symbol": "RAYPOOL",
      "name": "Bonfida Ray Pool",
      "decimals": 6,
      "logoURI": "https://raw.githubusercontent.com/solana-labs/token-list/main/assets/mainnet/93a1L7xaEV7vZGzNXCcb9ztZedbpKgUiTHYxmFKJwKvc/logo.png",
      "tags": [],
      "extensions": {
        "website": "https://bonfida.com/"
      }
    },
    {
      "chainId": 101,
      "address": "FeGn77dhg1KXRRFeSwwMiykZnZPw5JXW6naf2aQgZDQf",
      "symbol": "wWETH",
      "name": "Wrapped Ether (Wormhole)",
      "decimals": 9,
      "logoURI": "https://raw.githubusercontent.com/solana-labs/token-list/main/assets/mainnet/FeGn77dhg1KXRRFeSwwMiykZnZPw5JXW6naf2aQgZDQf/logo.png",
      "tags": [
        "wrapped",
        "wormhole"
      ],
      "extensions": {
        "address": "0xC02aaA39b223FE8D0A0e5C4F27eAD9083C756Cc2",
        "bridgeContract": "https://etherscan.io/address/0xf92cD566Ea4864356C5491c177A430C222d7e678",
        "assetContract": "https://etherscan.io/address/0xC02aaA39b223FE8D0A0e5C4F27eAD9083C756Cc2",
        "coingeckoId": "weth"
      }
    },
    {
      "chainId": 101,
      "address": "GbBWwtYTMPis4VHb8MrBbdibPhn28TSrLB53KvUmb7Gi",
      "symbol": "wFTT",
      "name": "Wrapped FTT (Wormhole)",
      "decimals": 9,
      "logoURI": "https://raw.githubusercontent.com/solana-labs/token-list/main/assets/mainnet/GbBWwtYTMPis4VHb8MrBbdibPhn28TSrLB53KvUmb7Gi/logo.png",
      "tags": [
        "wrapped",
        "wormhole"
      ],
      "extensions": {
        "address": "0x50d1c9771902476076ecfc8b2a83ad6b9355a4c9",
        "bridgeContract": "https://etherscan.io/address/0xf92cD566Ea4864356C5491c177A430C222d7e678",
        "assetContract": "https://etherscan.io/address/0x50d1c9771902476076ecfc8b2a83ad6b9355a4c9",
        "coingeckoId": "ftx-token"
      }
    },
    {
      "chainId": 101,
      "address": "AbLwQCyU9S8ycJgu8wn6woRCHSYJmjMpJFcAHQ6vjq2P",
      "symbol": "wTUSD",
      "name": "TrueUSD (Wormhole)",
      "decimals": 9,
      "logoURI": "https://raw.githubusercontent.com/solana-labs/token-list/main/assets/mainnet/AbLwQCyU9S8ycJgu8wn6woRCHSYJmjMpJFcAHQ6vjq2P/logo.png",
      "tags": [
        "wrapped",
        "wormhole"
      ],
      "extensions": {
        "address": "0x0000000000085d4780B73119b644AE5ecd22b376",
        "bridgeContract": "https://etherscan.io/address/0xf92cD566Ea4864356C5491c177A430C222d7e678",
        "assetContract": "https://etherscan.io/address/0x0000000000085d4780B73119b644AE5ecd22b376",
        "coingeckoId": "true-usd"
      }
    },
    {
      "chainId": 101,
      "address": "3JfuyCg5891hCX1ZTbvt3pkiaww3XwgyqQH6E9eHtqKD",
      "symbol": "wLON",
      "name": "Tokenlon (Wormhole)",
      "decimals": 9,
      "logoURI": "https://raw.githubusercontent.com/solana-labs/token-list/main/assets/mainnet/3JfuyCg5891hCX1ZTbvt3pkiaww3XwgyqQH6E9eHtqKD/logo.png",
      "tags": [
        "wrapped",
        "wormhole"
      ],
      "extensions": {
        "address": "0x0000000000095413afC295d19EDeb1Ad7B71c952",
        "bridgeContract": "https://etherscan.io/address/0xf92cD566Ea4864356C5491c177A430C222d7e678",
        "assetContract": "https://etherscan.io/address/0x0000000000095413afC295d19EDeb1Ad7B71c952",
        "coingeckoId": "tokenlon"
      }
    },
    {
      "chainId": 101,
      "address": "6k7mrqiAqEWnABVN8FhfuNUrmrnaMh44nNWydNXctbpV",
      "symbol": "wALBT",
      "name": "AllianceBlock Token (Wormhole)",
      "decimals": 9,
      "logoURI": "https://raw.githubusercontent.com/solana-labs/token-list/main/assets/mainnet/6k7mrqiAqEWnABVN8FhfuNUrmrnaMh44nNWydNXctbpV/logo.png",
      "tags": [
        "wrapped",
        "wormhole"
      ],
      "extensions": {
        "address": "0x00a8b738E453fFd858a7edf03bcCfe20412f0Eb0",
        "bridgeContract": "https://etherscan.io/address/0xf92cD566Ea4864356C5491c177A430C222d7e678",
        "assetContract": "https://etherscan.io/address/0x00a8b738E453fFd858a7edf03bcCfe20412f0Eb0",
        "coingeckoId": "allianceblock"
      }
    },
    {
      "chainId": 101,
      "address": "4b166BQEQunjg8oNTDcLeWU3nidQnVTL1Vni8ANU7Mvt",
      "symbol": "wSKL",
      "name": "SKALE (Wormhole)",
      "decimals": 9,
      "logoURI": "https://raw.githubusercontent.com/solana-labs/token-list/main/assets/mainnet/4b166BQEQunjg8oNTDcLeWU3nidQnVTL1Vni8ANU7Mvt/logo.png",
      "tags": [
        "wrapped",
        "wormhole"
      ],
      "extensions": {
        "address": "0x00c83aeCC790e8a4453e5dD3B0B4b3680501a7A7",
        "bridgeContract": "https://etherscan.io/address/0xf92cD566Ea4864356C5491c177A430C222d7e678",
        "assetContract": "https://etherscan.io/address/0x00c83aeCC790e8a4453e5dD3B0B4b3680501a7A7",
        "coingeckoId": "skale"
      }
    },
    {
      "chainId": 101,
      "address": "CcHhpEx9VcWx7UBJC8DJaR5h3wNdexsQtB1nEfekjSHn",
      "symbol": "wUFT",
      "name": "UniLend Finance Token (Wormhole)",
      "decimals": 9,
      "logoURI": "https://raw.githubusercontent.com/solana-labs/token-list/main/assets/mainnet/CcHhpEx9VcWx7UBJC8DJaR5h3wNdexsQtB1nEfekjSHn/logo.png",
      "tags": [
        "wrapped",
        "wormhole"
      ],
      "extensions": {
        "address": "0x0202Be363B8a4820f3F4DE7FaF5224fF05943AB1",
        "bridgeContract": "https://etherscan.io/address/0xf92cD566Ea4864356C5491c177A430C222d7e678",
        "assetContract": "https://etherscan.io/address/0x0202Be363B8a4820f3F4DE7FaF5224fF05943AB1",
        "coingeckoId": "unlend-finance"
      }
    },
    {
      "chainId": 101,
      "address": "VPjCJkR1uZGT9k9q7PsLArS5sEQtWgij8eZC8tysCy7",
      "symbol": "wORN",
      "name": "Orion Protocol (Wormhole)",
      "decimals": 8,
      "logoURI": "https://raw.githubusercontent.com/solana-labs/token-list/main/assets/mainnet/VPjCJkR1uZGT9k9q7PsLArS5sEQtWgij8eZC8tysCy7/logo.png",
      "tags": [
        "wrapped",
        "wormhole"
      ],
      "extensions": {
        "address": "0x0258F474786DdFd37ABCE6df6BBb1Dd5dfC4434a",
        "bridgeContract": "https://etherscan.io/address/0xf92cD566Ea4864356C5491c177A430C222d7e678",
        "assetContract": "https://etherscan.io/address/0x0258F474786DdFd37ABCE6df6BBb1Dd5dfC4434a",
        "coingeckoId": "orion-protocol"
      }
    },
    {
      "chainId": 101,
      "address": "CxzHZtzrm6bAz6iFCAGgCYCd3iQb5guUD7oQXKxdgk5c",
      "symbol": "wSRK",
      "name": "SparkPoint (Wormhole)",
      "decimals": 9,
      "logoURI": "https://raw.githubusercontent.com/solana-labs/token-list/main/assets/mainnet/CxzHZtzrm6bAz6iFCAGgCYCd3iQb5guUD7oQXKxdgk5c/logo.png",
      "tags": [
        "wrapped",
        "wormhole"
      ],
      "extensions": {
        "address": "0x0488401c3F535193Fa8Df029d9fFe615A06E74E6",
        "bridgeContract": "https://etherscan.io/address/0xf92cD566Ea4864356C5491c177A430C222d7e678",
        "assetContract": "https://etherscan.io/address/0x0488401c3F535193Fa8Df029d9fFe615A06E74E6",
        "coingeckoId": "sparkpoint"
      }
    },
    {
      "chainId": 101,
      "address": "FqMZWvmii4NNzhLBKGzkvGj3e3XTxNVDNSKDJnt9fVQV",
      "symbol": "wUMA",
      "name": "UMA Voting Token v1 (Wormhole)",
      "decimals": 9,
      "logoURI": "https://raw.githubusercontent.com/solana-labs/token-list/main/assets/mainnet/FqMZWvmii4NNzhLBKGzkvGj3e3XTxNVDNSKDJnt9fVQV/logo.png",
      "tags": [
        "wrapped",
        "wormhole"
      ],
      "extensions": {
        "address": "0x04Fa0d235C4abf4BcF4787aF4CF447DE572eF828",
        "bridgeContract": "https://etherscan.io/address/0xf92cD566Ea4864356C5491c177A430C222d7e678",
        "assetContract": "https://etherscan.io/address/0x04Fa0d235C4abf4BcF4787aF4CF447DE572eF828",
        "coingeckoId": "uma"
      }
    },
    {
      "chainId": 101,
      "address": "6GGNzF99kCG1ozQbP7M7EYW9zPbQGPMwTCCi2Dqx3qhU",
      "symbol": "wSkey",
      "name": "SmartKey (Wormhole)",
      "decimals": 8,
      "logoURI": "https://raw.githubusercontent.com/solana-labs/token-list/main/assets/mainnet/6GGNzF99kCG1ozQbP7M7EYW9zPbQGPMwTCCi2Dqx3qhU/logo.png",
      "tags": [
        "wrapped",
        "wormhole"
      ],
      "extensions": {
        "address": "0x06A01a4d579479Dd5D884EBf61A31727A3d8D442",
        "bridgeContract": "https://etherscan.io/address/0xf92cD566Ea4864356C5491c177A430C222d7e678",
        "assetContract": "https://etherscan.io/address/0x06A01a4d579479Dd5D884EBf61A31727A3d8D442",
        "coingeckoId": "smartkey"
      }
    },
    {
      "chainId": 101,
      "address": "Gc9rR2dUHfuYCJ8rU1Ye9fr8JoZZt9ZrfmXitQRLsxRW",
      "symbol": "wMIR",
      "name": "Wrapped MIR Token (Wormhole)",
      "decimals": 9,
      "logoURI": "https://raw.githubusercontent.com/solana-labs/token-list/main/assets/mainnet/Gc9rR2dUHfuYCJ8rU1Ye9fr8JoZZt9ZrfmXitQRLsxRW/logo.png",
      "tags": [
        "wrapped",
        "wormhole"
      ],
      "extensions": {
        "address": "0x09a3EcAFa817268f77BE1283176B946C4ff2E608",
        "bridgeContract": "https://etherscan.io/address/0xf92cD566Ea4864356C5491c177A430C222d7e678",
        "assetContract": "https://etherscan.io/address/0x09a3EcAFa817268f77BE1283176B946C4ff2E608",
        "coingeckoId": "mirror-protocol"
      }
    },
    {
      "chainId": 101,
      "address": "B8xDqdrHpYLNHQKQ4ARDKurxhkhn2gfZa8WRosCEzXnF",
      "symbol": "wGRO",
      "name": "Growth (Wormhole)",
      "decimals": 9,
      "logoURI": "https://raw.githubusercontent.com/solana-labs/token-list/main/assets/mainnet/B8xDqdrHpYLNHQKQ4ARDKurxhkhn2gfZa8WRosCEzXnF/logo.png",
      "tags": [
        "wrapped",
        "wormhole"
      ],
      "extensions": {
        "address": "0x09e64c2B61a5f1690Ee6fbeD9baf5D6990F8dFd0",
        "bridgeContract": "https://etherscan.io/address/0xf92cD566Ea4864356C5491c177A430C222d7e678",
        "assetContract": "https://etherscan.io/address/0x09e64c2B61a5f1690Ee6fbeD9baf5D6990F8dFd0",
        "coingeckoId": "growth-defi"
      }
    },
    {
      "chainId": 101,
      "address": "GE1X8ef7fcsJ93THx4CvV7BQsdEyEAyk61s2L5YfSXiL",
      "symbol": "wSTAKE",
      "name": "xDai (Wormhole)",
      "decimals": 9,
      "logoURI": "https://raw.githubusercontent.com/solana-labs/token-list/main/assets/mainnet/GE1X8ef7fcsJ93THx4CvV7BQsdEyEAyk61s2L5YfSXiL/logo.png",
      "tags": [
        "wrapped",
        "wormhole"
      ],
      "extensions": {
        "address": "0x0Ae055097C6d159879521C384F1D2123D1f195e6",
        "bridgeContract": "https://etherscan.io/address/0xf92cD566Ea4864356C5491c177A430C222d7e678",
        "assetContract": "https://etherscan.io/address/0x0Ae055097C6d159879521C384F1D2123D1f195e6",
        "coingeckoId": "xdai-stake"
      }
    },
    {
      "chainId": 101,
      "address": "7TK6QeyTsnTT6KsnK2tHHfh62mbjNuFWoyUc8vo3CmmU",
      "symbol": "wYFI",
      "name": "yearn.finance (Wormhole)",
      "decimals": 9,
      "logoURI": "https://raw.githubusercontent.com/solana-labs/token-list/main/assets/mainnet/7TK6QeyTsnTT6KsnK2tHHfh62mbjNuFWoyUc8vo3CmmU/logo.png",
      "tags": [
        "wrapped",
        "wormhole"
      ],
      "extensions": {
        "address": "0x0bc529c00C6401aEF6D220BE8C6Ea1667F6Ad93e",
        "bridgeContract": "https://etherscan.io/address/0xf92cD566Ea4864356C5491c177A430C222d7e678",
        "assetContract": "https://etherscan.io/address/0x0bc529c00C6401aEF6D220BE8C6Ea1667F6Ad93e",
        "coingeckoId": "yearn-finance"
      }
    },
    {
      "chainId": 101,
      "address": "CTtKth9uW7froBA6xCd2MP7BXjGFESdT1SyxUmbHovSw",
      "symbol": "wBAT",
      "name": "Basic Attention Token (Wormhole)",
      "decimals": 9,
      "logoURI": "https://raw.githubusercontent.com/solana-labs/token-list/main/assets/mainnet/CTtKth9uW7froBA6xCd2MP7BXjGFESdT1SyxUmbHovSw/logo.png",
      "tags": [
        "wrapped",
        "wormhole"
      ],
      "extensions": {
        "address": "0x0D8775F648430679A709E98d2b0Cb6250d2887EF",
        "bridgeContract": "https://etherscan.io/address/0xf92cD566Ea4864356C5491c177A430C222d7e678",
        "assetContract": "https://etherscan.io/address/0x0D8775F648430679A709E98d2b0Cb6250d2887EF",
        "coingeckoId": "basic-attention-token"
      }
    },
    {
      "chainId": 101,
      "address": "DrL2D4qCRCeNkQz3AJikLjBc3cS6fqqcQ3W7T9vbshCu",
      "symbol": "wMANA",
      "name": "Decentraland MANA (Wormhole)",
      "decimals": 9,
      "logoURI": "https://raw.githubusercontent.com/solana-labs/token-list/main/assets/mainnet/DrL2D4qCRCeNkQz3AJikLjBc3cS6fqqcQ3W7T9vbshCu/logo.png",
      "tags": [
        "wrapped",
        "wormhole"
      ],
      "extensions": {
        "address": "0x0F5D2fB29fb7d3CFeE444a200298f468908cC942",
        "bridgeContract": "https://etherscan.io/address/0xf92cD566Ea4864356C5491c177A430C222d7e678",
        "assetContract": "https://etherscan.io/address/0x0F5D2fB29fb7d3CFeE444a200298f468908cC942",
        "coingeckoId": "decentraland"
      }
    },
    {
      "chainId": 101,
      "address": "3cJKTW69FQDDCud7AhKHXZg126b3t73a2qVcVBS1BWjL",
      "symbol": "wXIO",
      "name": "XIO Network (Wormhole)",
      "decimals": 9,
      "logoURI": "https://raw.githubusercontent.com/solana-labs/token-list/main/assets/mainnet/3cJKTW69FQDDCud7AhKHXZg126b3t73a2qVcVBS1BWjL/logo.png",
      "tags": [
        "wrapped",
        "wormhole"
      ],
      "extensions": {
        "address": "0x0f7F961648aE6Db43C75663aC7E5414Eb79b5704",
        "bridgeContract": "https://etherscan.io/address/0xf92cD566Ea4864356C5491c177A430C222d7e678",
        "assetContract": "https://etherscan.io/address/0x0f7F961648aE6Db43C75663aC7E5414Eb79b5704",
        "coingeckoId": "xio"
      }
    },
    {
      "chainId": 101,
      "address": "CQivbzuRQLvZbqefKc5gLzhSzZzAaySAdMmTG7pFn41w",
      "symbol": "wLAYER",
      "name": "Unilayer (Wormhole)",
      "decimals": 9,
      "logoURI": "https://raw.githubusercontent.com/solana-labs/token-list/main/assets/mainnet/CQivbzuRQLvZbqefKc5gLzhSzZzAaySAdMmTG7pFn41w/logo.png",
      "tags": [
        "wrapped",
        "wormhole"
      ],
      "extensions": {
        "address": "0x0fF6ffcFDa92c53F615a4A75D982f399C989366b",
        "bridgeContract": "https://etherscan.io/address/0xf92cD566Ea4864356C5491c177A430C222d7e678",
        "assetContract": "https://etherscan.io/address/0x0fF6ffcFDa92c53F615a4A75D982f399C989366b",
        "coingeckoId": "unilayer"
      }
    },
    {
      "chainId": 101,
      "address": "C1LpKYrkVvWF5imsQ7JqJSZHj9NXNmJ5tEHkGTtLVH2L",
      "symbol": "wUMX",
      "name": "https://unimex.network/ (Wormhole)",
      "decimals": 9,
      "logoURI": "https://raw.githubusercontent.com/solana-labs/token-list/main/assets/mainnet/C1LpKYrkVvWF5imsQ7JqJSZHj9NXNmJ5tEHkGTtLVH2L/logo.png",
      "tags": [
        "wrapped",
        "wormhole"
      ],
      "extensions": {
        "address": "0x10Be9a8dAe441d276a5027936c3aADEd2d82bC15",
        "bridgeContract": "https://etherscan.io/address/0xf92cD566Ea4864356C5491c177A430C222d7e678",
        "assetContract": "https://etherscan.io/address/0x10Be9a8dAe441d276a5027936c3aADEd2d82bC15",
        "coingeckoId": "unimex-network"
      }
    },
    {
      "chainId": 101,
      "address": "8F3kZd9XEpFgNZ4fZnEAC5CJZLewnkNE8QCjdvorGWuW",
      "symbol": "w1INCH",
      "name": "1INCH Token (Wormhole)",
      "decimals": 9,
      "logoURI": "https://raw.githubusercontent.com/solana-labs/token-list/main/assets/mainnet/8F3kZd9XEpFgNZ4fZnEAC5CJZLewnkNE8QCjdvorGWuW/logo.png",
      "tags": [
        "wrapped",
        "wormhole"
      ],
      "extensions": {
        "address": "0x111111111117dC0aa78b770fA6A738034120C302",
        "bridgeContract": "https://etherscan.io/address/0xf92cD566Ea4864356C5491c177A430C222d7e678",
        "assetContract": "https://etherscan.io/address/0x111111111117dC0aa78b770fA6A738034120C302",
        "coingeckoId": "1inch"
      }
    },
    {
      "chainId": 101,
      "address": "H3UMboX4tnjba1Xw1a2VhUtkdgnrbmPvmDm6jaouQDN9",
      "symbol": "wARMOR",
      "name": "Armor (Wormhole)",
      "decimals": 9,
      "logoURI": "https://raw.githubusercontent.com/solana-labs/token-list/main/assets/mainnet/H3UMboX4tnjba1Xw1a2VhUtkdgnrbmPvmDm6jaouQDN9/logo.png",
      "tags": [
        "wrapped",
        "wormhole"
      ],
      "extensions": {
        "address": "0x1337DEF16F9B486fAEd0293eb623Dc8395dFE46a",
        "bridgeContract": "https://etherscan.io/address/0xf92cD566Ea4864356C5491c177A430C222d7e678",
        "assetContract": "https://etherscan.io/address/0x1337DEF16F9B486fAEd0293eb623Dc8395dFE46a",
        "coingeckoId": "armor"
      }
    },
    {
      "chainId": 101,
      "address": "Cw26Yz3rAN42mM5WpKriuGvbXnvRYmFA9sbBWH49KyqL",
      "symbol": "warNXM",
      "name": "Armor NXM (Wormhole)",
      "decimals": 9,
      "logoURI": "https://raw.githubusercontent.com/solana-labs/token-list/main/assets/mainnet/Cw26Yz3rAN42mM5WpKriuGvbXnvRYmFA9sbBWH49KyqL/logo.png",
      "tags": [
        "wrapped",
        "wormhole"
      ],
      "extensions": {
        "address": "0x1337DEF18C680aF1f9f45cBcab6309562975b1dD",
        "bridgeContract": "https://etherscan.io/address/0xf92cD566Ea4864356C5491c177A430C222d7e678",
        "assetContract": "https://etherscan.io/address/0x1337DEF18C680aF1f9f45cBcab6309562975b1dD",
        "coingeckoId": "armor-nxm"
      }
    },
    {
      "chainId": 101,
      "address": "3GVAecXsFP8xLFuAMMpg5NU4g5JK6h2NZWsQJ45wiw6b",
      "symbol": "wDPI",
      "name": "DefiPulse Index (Wormhole)",
      "decimals": 9,
      "logoURI": "https://raw.githubusercontent.com/solana-labs/token-list/main/assets/mainnet/3GVAecXsFP8xLFuAMMpg5NU4g5JK6h2NZWsQJ45wiw6b/logo.png",
      "tags": [
        "wrapped",
        "wormhole"
      ],
      "extensions": {
        "address": "0x1494CA1F11D487c2bBe4543E90080AeBa4BA3C2b",
        "bridgeContract": "https://etherscan.io/address/0xf92cD566Ea4864356C5491c177A430C222d7e678",
        "assetContract": "https://etherscan.io/address/0x1494CA1F11D487c2bBe4543E90080AeBa4BA3C2b",
        "coingeckoId": "defipulse-index"
      }
    },
    {
      "chainId": 101,
      "address": "AC4BK5yoEKn5hw6WpH3iWu56pEwigQdR48CiiqJ3R1pd",
      "symbol": "wDHC",
      "name": "DeltaHub Community (Wormhole)",
      "decimals": 9,
      "logoURI": "https://raw.githubusercontent.com/solana-labs/token-list/main/assets/mainnet/AC4BK5yoEKn5hw6WpH3iWu56pEwigQdR48CiiqJ3R1pd/logo.png",
      "tags": [
        "wrapped",
        "wormhole"
      ],
      "extensions": {
        "address": "0x152687Bc4A7FCC89049cF119F9ac3e5aCF2eE7ef",
        "bridgeContract": "https://etherscan.io/address/0xf92cD566Ea4864356C5491c177A430C222d7e678",
        "assetContract": "https://etherscan.io/address/0x152687Bc4A7FCC89049cF119F9ac3e5aCF2eE7ef",
        "coingeckoId": "deltahub-community"
      }
    },
    {
      "chainId": 101,
      "address": "7bXgNP7SEwrqbnfLBPgKDRKSGjVe7cjbuioRP23upF5H",
      "symbol": "wKEX",
      "name": "KIRA Network (Wormhole)",
      "decimals": 6,
      "logoURI": "https://raw.githubusercontent.com/solana-labs/token-list/main/assets/mainnet/7bXgNP7SEwrqbnfLBPgKDRKSGjVe7cjbuioRP23upF5H/logo.png",
      "tags": [
        "wrapped",
        "wormhole"
      ],
      "extensions": {
        "address": "0x16980b3B4a3f9D89E33311B5aa8f80303E5ca4F8",
        "bridgeContract": "https://etherscan.io/address/0xf92cD566Ea4864356C5491c177A430C222d7e678",
        "assetContract": "https://etherscan.io/address/0x16980b3B4a3f9D89E33311B5aa8f80303E5ca4F8",
        "coingeckoId": "kira-network"
      }
    },
    {
      "chainId": 101,
      "address": "5uC8Gj96sK6UG44AYLpbX3DUjKtBUxBrhHcM8JDtyYum",
      "symbol": "wEWTB",
      "name": "Energy Web Token Bridged (Wormhole)",
      "decimals": 9,
      "logoURI": "https://raw.githubusercontent.com/solana-labs/token-list/main/assets/mainnet/5uC8Gj96sK6UG44AYLpbX3DUjKtBUxBrhHcM8JDtyYum/logo.png",
      "tags": [
        "wrapped",
        "wormhole"
      ],
      "extensions": {
        "address": "0x178c820f862B14f316509ec36b13123DA19A6054",
        "bridgeContract": "https://etherscan.io/address/0xf92cD566Ea4864356C5491c177A430C222d7e678",
        "assetContract": "https://etherscan.io/address/0x178c820f862B14f316509ec36b13123DA19A6054",
        "coingeckoId": "energy-web-token"
      }
    },
    {
      "chainId": 101,
      "address": "EzeRaHuh1Xu1nDUypv1VWXcGsNJ71ncCJ8HeWuyg8atJ",
      "symbol": "wCC10",
      "name": "Cryptocurrency Top 10 Tokens Index (Wormhole)",
      "decimals": 9,
      "logoURI": "https://raw.githubusercontent.com/solana-labs/token-list/main/assets/mainnet/EzeRaHuh1Xu1nDUypv1VWXcGsNJ71ncCJ8HeWuyg8atJ/logo.png",
      "tags": [
        "wrapped",
        "wormhole"
      ],
      "extensions": {
        "address": "0x17aC188e09A7890a1844E5E65471fE8b0CcFadF3",
        "bridgeContract": "https://etherscan.io/address/0xf92cD566Ea4864356C5491c177A430C222d7e678",
        "assetContract": "https://etherscan.io/address/0x17aC188e09A7890a1844E5E65471fE8b0CcFadF3",
        "coingeckoId": "cryptocurrency-top-10-tokens-index"
      }
    },
    {
      "chainId": 101,
      "address": "CYzPVv1zB9RH6hRWRKprFoepdD8Y7Q5HefCqrybvetja",
      "symbol": "wAUDIO",
      "name": "Audius (Wormhole)",
      "decimals": 9,
      "logoURI": "https://raw.githubusercontent.com/solana-labs/token-list/main/assets/mainnet/CYzPVv1zB9RH6hRWRKprFoepdD8Y7Q5HefCqrybvetja/logo.png",
      "tags": [
        "wrapped",
        "wormhole"
      ],
      "extensions": {
        "address": "0x18aAA7115705e8be94bfFEBDE57Af9BFc265B998",
        "bridgeContract": "https://etherscan.io/address/0xf92cD566Ea4864356C5491c177A430C222d7e678",
        "assetContract": "https://etherscan.io/address/0x18aAA7115705e8be94bfFEBDE57Af9BFc265B998",
        "coingeckoId": "audius"
      }
    },
    {
      "chainId": 101,
      "address": "9yPmJNUp1qFV6LafdYdegZ8sCgC4oy6Rgt9WsDJqv3EX",
      "symbol": "wREP",
      "name": "Reputation (Wormhole)",
      "decimals": 9,
      "logoURI": "https://raw.githubusercontent.com/solana-labs/token-list/main/assets/mainnet/9yPmJNUp1qFV6LafdYdegZ8sCgC4oy6Rgt9WsDJqv3EX/logo.png",
      "tags": [
        "wrapped",
        "wormhole"
      ],
      "extensions": {
        "address": "0x1985365e9f78359a9B6AD760e32412f4a445E862",
        "bridgeContract": "https://etherscan.io/address/0xf92cD566Ea4864356C5491c177A430C222d7e678",
        "assetContract": "https://etherscan.io/address/0x1985365e9f78359a9B6AD760e32412f4a445E862"
      }
    },
    {
      "chainId": 101,
      "address": "CZxP1KtsfvMXZTGKR1fNwNChv8hGAfQrgVoENabN8zKU",
      "symbol": "wVSP",
      "name": "VesperToken (Wormhole)",
      "decimals": 9,
      "logoURI": "https://raw.githubusercontent.com/solana-labs/token-list/main/assets/mainnet/CZxP1KtsfvMXZTGKR1fNwNChv8hGAfQrgVoENabN8zKU/logo.png",
      "tags": [
        "wrapped",
        "wormhole"
      ],
      "extensions": {
        "address": "0x1b40183EFB4Dd766f11bDa7A7c3AD8982e998421",
        "bridgeContract": "https://etherscan.io/address/0xf92cD566Ea4864356C5491c177A430C222d7e678",
        "assetContract": "https://etherscan.io/address/0x1b40183EFB4Dd766f11bDa7A7c3AD8982e998421",
        "coingeckoId": "vesper-finance"
      }
    },
    {
      "chainId": 101,
      "address": "8cGPyDGT1mgG1iWzNjPmCDKSK9veJhoBAguq7rp7CjTe",
      "symbol": "wKP3R",
      "name": "Keep3rV1 (Wormhole)",
      "decimals": 9,
      "logoURI": "https://raw.githubusercontent.com/solana-labs/token-list/main/assets/mainnet/8cGPyDGT1mgG1iWzNjPmCDKSK9veJhoBAguq7rp7CjTe/logo.png",
      "tags": [
        "wrapped",
        "wormhole"
      ],
      "extensions": {
        "address": "0x1cEB5cB57C4D4E2b2433641b95Dd330A33185A44",
        "bridgeContract": "https://etherscan.io/address/0xf92cD566Ea4864356C5491c177A430C222d7e678",
        "assetContract": "https://etherscan.io/address/0x1cEB5cB57C4D4E2b2433641b95Dd330A33185A44",
        "coingeckoId": "keep3rv1"
      }
    },
    {
      "chainId": 101,
      "address": "DGghbWvncPL41U8TmUtXcGMgLeQqkaA2yM7UfcabftR8",
      "symbol": "wLEAD",
      "name": "Lead Token (Wormhole)",
      "decimals": 9,
      "logoURI": "https://raw.githubusercontent.com/solana-labs/token-list/main/assets/mainnet/DGghbWvncPL41U8TmUtXcGMgLeQqkaA2yM7UfcabftR8/logo.png",
      "tags": [
        "wrapped",
        "wormhole"
      ],
      "extensions": {
        "address": "0x1dD80016e3d4ae146Ee2EBB484e8edD92dacC4ce",
        "bridgeContract": "https://etherscan.io/address/0xf92cD566Ea4864356C5491c177A430C222d7e678",
        "assetContract": "https://etherscan.io/address/0x1dD80016e3d4ae146Ee2EBB484e8edD92dacC4ce",
        "coingeckoId": "lead-token"
      }
    },
    {
      "chainId": 101,
      "address": "3MVa4e32PaKmPxYUQ6n8vFkWtCma68Ld7e7fTktWDueQ",
      "symbol": "wUNI",
      "name": "Uniswap (Wormhole)",
      "decimals": 9,
      "logoURI": "https://raw.githubusercontent.com/solana-labs/token-list/main/assets/mainnet/3MVa4e32PaKmPxYUQ6n8vFkWtCma68Ld7e7fTktWDueQ/logo.png",
      "tags": [
        "wrapped",
        "wormhole"
      ],
      "extensions": {
        "address": "0x1f9840a85d5aF5bf1D1762F925BDADdC4201F984",
        "bridgeContract": "https://etherscan.io/address/0xf92cD566Ea4864356C5491c177A430C222d7e678",
        "assetContract": "https://etherscan.io/address/0x1f9840a85d5aF5bf1D1762F925BDADdC4201F984",
        "coingeckoId": "uniswap"
      }
    },
    {
      "chainId": 101,
      "address": "qfnqNqs3nCAHjnyCgLRDbBtq4p2MtHZxw8YjSyYhPoL",
      "symbol": "wWBTC",
      "name": "Wrapped BTC (Wormhole)",
      "decimals": 8,
      "logoURI": "https://raw.githubusercontent.com/solana-labs/token-list/main/assets/mainnet/qfnqNqs3nCAHjnyCgLRDbBtq4p2MtHZxw8YjSyYhPoL/logo.png",
      "tags": [
        "wrapped",
        "wormhole"
      ],
      "extensions": {
        "address": "0x2260FAC5E5542a773Aa44fBCfeDf7C193bc2C599",
        "bridgeContract": "https://etherscan.io/address/0xf92cD566Ea4864356C5491c177A430C222d7e678",
        "assetContract": "https://etherscan.io/address/0x2260FAC5E5542a773Aa44fBCfeDf7C193bc2C599",
        "coingeckoId": "wrapped-bitcoin"
      }
    },
    {
      "chainId": 101,
      "address": "8My83RG8Xa1EhXdDKHWq8BWZN1zF3XUrWL3TXCLjVPFh",
      "symbol": "wUNN",
      "name": "UNION Protocol Governance Token (Wormhole)",
      "decimals": 9,
      "logoURI": "https://raw.githubusercontent.com/solana-labs/token-list/main/assets/mainnet/8My83RG8Xa1EhXdDKHWq8BWZN1zF3XUrWL3TXCLjVPFh/logo.png",
      "tags": [
        "wrapped",
        "wormhole"
      ],
      "extensions": {
        "address": "0x226f7b842E0F0120b7E194D05432b3fd14773a9D",
        "bridgeContract": "https://etherscan.io/address/0xf92cD566Ea4864356C5491c177A430C222d7e678",
        "assetContract": "https://etherscan.io/address/0x226f7b842E0F0120b7E194D05432b3fd14773a9D",
        "coingeckoId": "union-protocol-governance-token"
      }
    },
    {
      "chainId": 101,
      "address": "6jVuhLJ2mzyZ8DyUcrDj8Qr6Q9bqbJnq4fAnMeEduDM9",
      "symbol": "wSOCKS",
      "name": "Unisocks Edition 0 (Wormhole)",
      "decimals": 9,
      "logoURI": "https://raw.githubusercontent.com/solana-labs/token-list/main/assets/mainnet/6jVuhLJ2mzyZ8DyUcrDj8Qr6Q9bqbJnq4fAnMeEduDM9/logo.png",
      "tags": [
        "wrapped",
        "wormhole"
      ],
      "extensions": {
        "address": "0x23B608675a2B2fB1890d3ABBd85c5775c51691d5",
        "bridgeContract": "https://etherscan.io/address/0xf92cD566Ea4864356C5491c177A430C222d7e678",
        "assetContract": "https://etherscan.io/address/0x23B608675a2B2fB1890d3ABBd85c5775c51691d5",
        "coingeckoId": "unisocks"
      }
    },
    {
      "chainId": 101,
      "address": "Az8PAQ7s6s5ZFgBiKKEizHt3SzDxXKZayDCtRZoC3452",
      "symbol": "wDEXT",
      "name": "DEXTools (Wormhole)",
      "decimals": 9,
      "logoURI": "https://raw.githubusercontent.com/solana-labs/token-list/main/assets/mainnet/Az8PAQ7s6s5ZFgBiKKEizHt3SzDxXKZayDCtRZoC3452/logo.png",
      "tags": [
        "wrapped",
        "wormhole"
      ],
      "extensions": {
        "address": "0x26CE25148832C04f3d7F26F32478a9fe55197166",
        "bridgeContract": "https://etherscan.io/address/0xf92cD566Ea4864356C5491c177A430C222d7e678",
        "assetContract": "https://etherscan.io/address/0x26CE25148832C04f3d7F26F32478a9fe55197166",
        "coingeckoId": "idextools"
      }
    },
    {
      "chainId": 101,
      "address": "ELSnGFd5XnSdYFFSgYQp7n89FEbDqxN4npuRLW4PPPLv",
      "symbol": "wHEX",
      "name": "HEX (Wormhole)",
      "decimals": 8,
      "logoURI": "https://raw.githubusercontent.com/solana-labs/token-list/main/assets/mainnet/ELSnGFd5XnSdYFFSgYQp7n89FEbDqxN4npuRLW4PPPLv/logo.png",
      "tags": [
        "wrapped",
        "wormhole"
      ],
      "extensions": {
        "address": "0x2b591e99afE9f32eAA6214f7B7629768c40Eeb39",
        "bridgeContract": "https://etherscan.io/address/0xf92cD566Ea4864356C5491c177A430C222d7e678",
        "assetContract": "https://etherscan.io/address/0x2b591e99afE9f32eAA6214f7B7629768c40Eeb39",
        "coingeckoId": "hex"
      }
    },
    {
      "chainId": 101,
      "address": "9iwfHhE7BJKNo4Eb1wX3p4uyJjEN9RoGLt4BvMdzZoiN",
      "symbol": "wCREAM",
      "name": "Cream (Wormhole)",
      "decimals": 9,
      "logoURI": "https://raw.githubusercontent.com/solana-labs/token-list/main/assets/mainnet/9iwfHhE7BJKNo4Eb1wX3p4uyJjEN9RoGLt4BvMdzZoiN/logo.png",
      "tags": [
        "wrapped",
        "wormhole"
      ],
      "extensions": {
        "address": "0x2ba592F78dB6436527729929AAf6c908497cB200",
        "bridgeContract": "https://etherscan.io/address/0xf92cD566Ea4864356C5491c177A430C222d7e678",
        "assetContract": "https://etherscan.io/address/0x2ba592F78dB6436527729929AAf6c908497cB200",
        "coingeckoId": "cream-2"
      }
    },
    {
      "chainId": 101,
      "address": "DdiXkfDGhLiKyw889QC4nmcxSwMqarLBtrDofPJyx7bt",
      "symbol": "wYFIM",
      "name": "yfi.mobi (Wormhole)",
      "decimals": 9,
      "logoURI": "https://raw.githubusercontent.com/solana-labs/token-list/main/assets/mainnet/DdiXkfDGhLiKyw889QC4nmcxSwMqarLBtrDofPJyx7bt/logo.png",
      "tags": [
        "wrapped",
        "wormhole"
      ],
      "extensions": {
        "address": "0x2e2f3246b6c65CCc4239c9Ee556EC143a7E5DE2c",
        "bridgeContract": "https://etherscan.io/address/0xf92cD566Ea4864356C5491c177A430C222d7e678",
        "assetContract": "https://etherscan.io/address/0x2e2f3246b6c65CCc4239c9Ee556EC143a7E5DE2c",
        "coingeckoId": "yfimobi"
      }
    },
    {
      "chainId": 101,
      "address": "6wdcYNvUyHCerSiGbChkvGBF6Qzju1YP5qpXRQ4tqdZ3",
      "symbol": "wZEE",
      "name": "ZeroSwapToken (Wormhole)",
      "decimals": 9,
      "logoURI": "https://raw.githubusercontent.com/solana-labs/token-list/main/assets/mainnet/6wdcYNvUyHCerSiGbChkvGBF6Qzju1YP5qpXRQ4tqdZ3/logo.png",
      "tags": [
        "wrapped",
        "wormhole"
      ],
      "extensions": {
        "address": "0x2eDf094dB69d6Dcd487f1B3dB9febE2eeC0dd4c5",
        "bridgeContract": "https://etherscan.io/address/0xf92cD566Ea4864356C5491c177A430C222d7e678",
        "assetContract": "https://etherscan.io/address/0x2eDf094dB69d6Dcd487f1B3dB9febE2eeC0dd4c5",
        "coingeckoId": "zeroswap"
      }
    },
    {
      "chainId": 101,
      "address": "4xh8iC54UgaNpY4h34rxfZBSc9L2fBB8gWcYtDGHjxhN",
      "symbol": "wwANATHA",
      "name": "Wrapped ANATHA (Wormhole)",
      "decimals": 9,
      "logoURI": "https://raw.githubusercontent.com/solana-labs/token-list/main/assets/mainnet/4xh8iC54UgaNpY4h34rxfZBSc9L2fBB8gWcYtDGHjxhN/logo.png",
      "tags": [
        "wrapped",
        "wormhole"
      ],
      "extensions": {
        "address": "0x3383c5a8969Dc413bfdDc9656Eb80A1408E4bA20",
        "bridgeContract": "https://etherscan.io/address/0xf92cD566Ea4864356C5491c177A430C222d7e678",
        "assetContract": "https://etherscan.io/address/0x3383c5a8969Dc413bfdDc9656Eb80A1408E4bA20",
        "coingeckoId": "wrapped-anatha"
      }
    },
    {
      "chainId": 101,
      "address": "5Jq6S9HYqfG6TUMjjsKpnfis7utUAB69JiEGkkypdmgP",
      "symbol": "wRAMP",
      "name": "RAMP DEFI (Wormhole)",
      "decimals": 9,
      "logoURI": "https://raw.githubusercontent.com/solana-labs/token-list/main/assets/mainnet/5Jq6S9HYqfG6TUMjjsKpnfis7utUAB69JiEGkkypdmgP/logo.png",
      "tags": [
        "wrapped",
        "wormhole"
      ],
      "extensions": {
        "address": "0x33D0568941C0C64ff7e0FB4fbA0B11BD37deEd9f",
        "bridgeContract": "https://etherscan.io/address/0xf92cD566Ea4864356C5491c177A430C222d7e678",
        "assetContract": "https://etherscan.io/address/0x33D0568941C0C64ff7e0FB4fbA0B11BD37deEd9f",
        "coingeckoId": "ramp"
      }
    },
    {
      "chainId": 101,
      "address": "6uMUH5ztnj6AKYvL71EZgcyyRxjyBC5LVkscA5LrBc3c",
      "symbol": "wPRQ",
      "name": "Parsiq Token (Wormhole)",
      "decimals": 9,
      "logoURI": "https://raw.githubusercontent.com/solana-labs/token-list/main/assets/mainnet/6uMUH5ztnj6AKYvL71EZgcyyRxjyBC5LVkscA5LrBc3c/logo.png",
      "tags": [
        "wrapped",
        "wormhole"
      ],
      "extensions": {
        "address": "0x362bc847A3a9637d3af6624EeC853618a43ed7D2",
        "bridgeContract": "https://etherscan.io/address/0xf92cD566Ea4864356C5491c177A430C222d7e678",
        "assetContract": "https://etherscan.io/address/0x362bc847A3a9637d3af6624EeC853618a43ed7D2",
        "coingeckoId": "parsiq"
      }
    },
    {
      "chainId": 101,
      "address": "42gecM46tdSiYZN2CK1ek5raCxnzQf1xfhoKAf3F7Y5k",
      "symbol": "wSLP",
      "name": "Small Love Potion (Wormhole)",
      "decimals": 0,
      "logoURI": "https://raw.githubusercontent.com/solana-labs/token-list/main/assets/mainnet/42gecM46tdSiYZN2CK1ek5raCxnzQf1xfhoKAf3F7Y5k/logo.png",
      "tags": [
        "wrapped",
        "wormhole"
      ],
      "extensions": {
        "address": "0x37236CD05b34Cc79d3715AF2383E96dd7443dCF1",
        "bridgeContract": "https://etherscan.io/address/0xf92cD566Ea4864356C5491c177A430C222d7e678",
        "assetContract": "https://etherscan.io/address/0x37236CD05b34Cc79d3715AF2383E96dd7443dCF1",
        "coingeckoId": "smooth-love-potion"
      }
    },
    {
      "chainId": 101,
      "address": "F6M9DW1cWw7EtFK9m2ukvT9WEvtEbdZfTzZTtDeBcnAf",
      "symbol": "wSAND",
      "name": "SAND (Wormhole)",
      "decimals": 9,
      "logoURI": "https://raw.githubusercontent.com/solana-labs/token-list/main/assets/mainnet/F6M9DW1cWw7EtFK9m2ukvT9WEvtEbdZfTzZTtDeBcnAf/logo.png",
      "tags": [
        "wrapped",
        "wormhole"
      ],
      "extensions": {
        "address": "0x3845badAde8e6dFF049820680d1F14bD3903a5d0",
        "bridgeContract": "https://etherscan.io/address/0xf92cD566Ea4864356C5491c177A430C222d7e678",
        "assetContract": "https://etherscan.io/address/0x3845badAde8e6dFF049820680d1F14bD3903a5d0",
        "coingeckoId": "the-sandbox"
      }
    },
    {
      "chainId": 101,
      "address": "G27M8w6G4hwatMNFi46DPAUR1YkxSmRNFKus7SgYLoDy",
      "symbol": "wCVP",
      "name": "Concentrated Voting Power (Wormhole)",
      "decimals": 9,
      "logoURI": "https://raw.githubusercontent.com/solana-labs/token-list/main/assets/mainnet/G27M8w6G4hwatMNFi46DPAUR1YkxSmRNFKus7SgYLoDy/logo.png",
      "tags": [
        "wrapped",
        "wormhole"
      ],
      "extensions": {
        "address": "0x38e4adB44ef08F22F5B5b76A8f0c2d0dCbE7DcA1",
        "bridgeContract": "https://etherscan.io/address/0xf92cD566Ea4864356C5491c177A430C222d7e678",
        "assetContract": "https://etherscan.io/address/0x38e4adB44ef08F22F5B5b76A8f0c2d0dCbE7DcA1",
        "coingeckoId": "concentrated-voting-power"
      }
    },
    {
      "chainId": 101,
      "address": "FjucGZpcdVXaWJH21pbrGQaKNszsGsJqbAXu4sJywKJa",
      "symbol": "wREN",
      "name": "Republic Token (Wormhole)",
      "decimals": 9,
      "logoURI": "https://raw.githubusercontent.com/solana-labs/token-list/main/assets/mainnet/FjucGZpcdVXaWJH21pbrGQaKNszsGsJqbAXu4sJywKJa/logo.png",
      "tags": [
        "wrapped",
        "wormhole"
      ],
      "extensions": {
        "address": "0x408e41876cCCDC0F92210600ef50372656052a38",
        "bridgeContract": "https://etherscan.io/address/0xf92cD566Ea4864356C5491c177A430C222d7e678",
        "assetContract": "https://etherscan.io/address/0x408e41876cCCDC0F92210600ef50372656052a38",
        "coingeckoId": "republic-protocol"
      }
    },
    {
      "chainId": 101,
      "address": "5kvugu18snfGRu1PykMfRzYfUxJYs3smk1PWQcGo6Z8a",
      "symbol": "wXOR",
      "name": "Sora (Wormhole)",
      "decimals": 9,
      "logoURI": "https://raw.githubusercontent.com/solana-labs/token-list/main/assets/mainnet/5kvugu18snfGRu1PykMfRzYfUxJYs3smk1PWQcGo6Z8a/logo.png",
      "tags": [
        "wrapped",
        "wormhole"
      ],
      "extensions": {
        "address": "0x40FD72257597aA14C7231A7B1aaa29Fce868F677",
        "bridgeContract": "https://etherscan.io/address/0xf92cD566Ea4864356C5491c177A430C222d7e678",
        "assetContract": "https://etherscan.io/address/0x40FD72257597aA14C7231A7B1aaa29Fce868F677",
        "coingeckoId": "sora"
      }
    },
    {
      "chainId": 101,
      "address": "3EKQDmiXj8yLBFpZca4coxBpP8XJCzmjVgUdVydSmaaT",
      "symbol": "wFUN",
      "name": "FunFair (Wormhole)",
      "decimals": 8,
      "logoURI": "https://raw.githubusercontent.com/solana-labs/token-list/main/assets/mainnet/3EKQDmiXj8yLBFpZca4coxBpP8XJCzmjVgUdVydSmaaT/logo.png",
      "tags": [
        "wrapped",
        "wormhole"
      ],
      "extensions": {
        "address": "0x419D0d8BdD9aF5e606Ae2232ed285Aff190E711b",
        "bridgeContract": "https://etherscan.io/address/0xf92cD566Ea4864356C5491c177A430C222d7e678",
        "assetContract": "https://etherscan.io/address/0x419D0d8BdD9aF5e606Ae2232ed285Aff190E711b",
        "coingeckoId": "funfair"
      }
    },
    {
      "chainId": 101,
      "address": "6J9soByB65WUamsEG8KSPdphBV1oCoGvr5QpaUaY3r19",
      "symbol": "wPICKLE",
      "name": "PickleToken (Wormhole)",
      "decimals": 9,
      "logoURI": "https://raw.githubusercontent.com/solana-labs/token-list/main/assets/mainnet/6J9soByB65WUamsEG8KSPdphBV1oCoGvr5QpaUaY3r19/logo.png",
      "tags": [
        "wrapped",
        "wormhole"
      ],
      "extensions": {
        "address": "0x429881672B9AE42b8EbA0E26cD9C73711b891Ca5",
        "bridgeContract": "https://etherscan.io/address/0xf92cD566Ea4864356C5491c177A430C222d7e678",
        "assetContract": "https://etherscan.io/address/0x429881672B9AE42b8EbA0E26cD9C73711b891Ca5",
        "coingeckoId": "pickle-finance"
      }
    },
    {
      "chainId": 101,
      "address": "HEsqFznmAERPUmMWHtDWYAZRoFbNHZpuNuFrPio68Zp1",
      "symbol": "wPAXG",
      "name": "Paxos Gold (Wormhole)",
      "decimals": 9,
      "logoURI": "https://raw.githubusercontent.com/solana-labs/token-list/main/assets/mainnet/HEsqFznmAERPUmMWHtDWYAZRoFbNHZpuNuFrPio68Zp1/logo.png",
      "tags": [
        "wrapped",
        "wormhole"
      ],
      "extensions": {
        "address": "0x45804880De22913dAFE09f4980848ECE6EcbAf78",
        "bridgeContract": "https://etherscan.io/address/0xf92cD566Ea4864356C5491c177A430C222d7e678",
        "assetContract": "https://etherscan.io/address/0x45804880De22913dAFE09f4980848ECE6EcbAf78",
        "coingeckoId": "pax-gold"
      }
    },
    {
      "chainId": 101,
      "address": "BrtLvpVCwVDH5Jpqjtiuhh8wKYA5b3NZCnsSftr61viv",
      "symbol": "wQNT",
      "name": "Quant (Wormhole)",
      "decimals": 9,
      "logoURI": "https://raw.githubusercontent.com/solana-labs/token-list/main/assets/mainnet/BrtLvpVCwVDH5Jpqjtiuhh8wKYA5b3NZCnsSftr61viv/logo.png",
      "tags": [
        "wrapped",
        "wormhole"
      ],
      "extensions": {
        "address": "0x4a220E6096B25EADb88358cb44068A3248254675",
        "bridgeContract": "https://etherscan.io/address/0xf92cD566Ea4864356C5491c177A430C222d7e678",
        "assetContract": "https://etherscan.io/address/0x4a220E6096B25EADb88358cb44068A3248254675",
        "coingeckoId": "quant-network"
      }
    },
    {
      "chainId": 101,
      "address": "8DRgurhcQPJeCqQEpbeYGUmwAz2tETbyWUYLUU4Q7goM",
      "symbol": "wORAI",
      "name": "Oraichain Token (Wormhole)",
      "decimals": 9,
      "logoURI": "https://raw.githubusercontent.com/solana-labs/token-list/main/assets/mainnet/8DRgurhcQPJeCqQEpbeYGUmwAz2tETbyWUYLUU4Q7goM/logo.png",
      "tags": [
        "wrapped",
        "wormhole"
      ],
      "extensions": {
        "address": "0x4c11249814f11b9346808179Cf06e71ac328c1b5",
        "bridgeContract": "https://etherscan.io/address/0xf92cD566Ea4864356C5491c177A430C222d7e678",
        "assetContract": "https://etherscan.io/address/0x4c11249814f11b9346808179Cf06e71ac328c1b5",
        "coingeckoId": "oraichain-token"
      }
    },
    {
      "chainId": 101,
      "address": "4e5cqAsZ7wQqwLi7AApS9CgN8Yaho5TvkhvcLaGyiuzL",
      "symbol": "wTRU",
      "name": "TrustToken (Wormhole)",
      "decimals": 8,
      "logoURI": "https://raw.githubusercontent.com/solana-labs/token-list/main/assets/mainnet/4e5cqAsZ7wQqwLi7AApS9CgN8Yaho5TvkhvcLaGyiuzL/logo.png",
      "tags": [
        "wrapped",
        "wormhole"
      ],
      "extensions": {
        "address": "0x4C19596f5aAfF459fA38B0f7eD92F11AE6543784",
        "bridgeContract": "https://etherscan.io/address/0xf92cD566Ea4864356C5491c177A430C222d7e678",
        "assetContract": "https://etherscan.io/address/0x4C19596f5aAfF459fA38B0f7eD92F11AE6543784",
        "coingeckoId": "truefi"
      }
    },
    {
      "chainId": 101,
      "address": "HkhBUKSct2V93Z35apDmXthkRvH4yvMovLyv8s8idDgP",
      "symbol": "wMCB",
      "name": "MCDEX Token (Wormhole)",
      "decimals": 9,
      "logoURI": "https://raw.githubusercontent.com/solana-labs/token-list/main/assets/mainnet/HkhBUKSct2V93Z35apDmXthkRvH4yvMovLyv8s8idDgP/logo.png",
      "tags": [
        "wrapped",
        "wormhole"
      ],
      "extensions": {
        "address": "0x4e352cF164E64ADCBad318C3a1e222E9EBa4Ce42",
        "bridgeContract": "https://etherscan.io/address/0xf92cD566Ea4864356C5491c177A430C222d7e678",
        "assetContract": "https://etherscan.io/address/0x4e352cF164E64ADCBad318C3a1e222E9EBa4Ce42",
        "coingeckoId": "mcdex"
      }
    },
    {
      "chainId": 101,
      "address": "Eof7wbYsHZKaoyUGwM7Nfkoo6zQW4U7uWXqz2hoQzSkK",
      "symbol": "wNU",
      "name": "NuCypher (Wormhole)",
      "decimals": 9,
      "logoURI": "https://raw.githubusercontent.com/solana-labs/token-list/main/assets/mainnet/Eof7wbYsHZKaoyUGwM7Nfkoo6zQW4U7uWXqz2hoQzSkK/logo.png",
      "tags": [
        "wrapped",
        "wormhole"
      ],
      "extensions": {
        "address": "0x4fE83213D56308330EC302a8BD641f1d0113A4Cc",
        "bridgeContract": "https://etherscan.io/address/0xf92cD566Ea4864356C5491c177A430C222d7e678",
        "assetContract": "https://etherscan.io/address/0x4fE83213D56308330EC302a8BD641f1d0113A4Cc",
        "coingeckoId": "nucypher"
      }
    },
    {
      "chainId": 101,
      "address": "5CmA1HTVZt5NRtwiUrqWrcnT5JRW5zHe6uQXfP7SDUNz",
      "symbol": "wRAZOR",
      "name": "RAZOR (Wormhole)",
      "decimals": 9,
      "logoURI": "https://raw.githubusercontent.com/solana-labs/token-list/main/assets/mainnet/5CmA1HTVZt5NRtwiUrqWrcnT5JRW5zHe6uQXfP7SDUNz/logo.png",
      "tags": [
        "wrapped",
        "wormhole"
      ],
      "extensions": {
        "address": "0x50DE6856358Cc35f3A9a57eAAA34BD4cB707d2cd",
        "bridgeContract": "https://etherscan.io/address/0xf92cD566Ea4864356C5491c177A430C222d7e678",
        "assetContract": "https://etherscan.io/address/0x50DE6856358Cc35f3A9a57eAAA34BD4cB707d2cd",
        "coingeckoId": "razor-network"
      }
    },
    {
      "chainId": 101,
      "address": "6msNYXzSVtjinqapq2xcvBb5NRq4YTPAi7wc5Jx8M8TS",
      "symbol": "wLINK",
      "name": "ChainLink Token (Wormhole)",
      "decimals": 9,
      "logoURI": "https://raw.githubusercontent.com/solana-labs/token-list/main/assets/mainnet/6msNYXzSVtjinqapq2xcvBb5NRq4YTPAi7wc5Jx8M8TS/logo.png",
      "tags": [
        "wrapped",
        "wormhole"
      ],
      "extensions": {
        "address": "0x514910771AF9Ca656af840dff83E8264EcF986CA",
        "bridgeContract": "https://etherscan.io/address/0xf92cD566Ea4864356C5491c177A430C222d7e678",
        "assetContract": "https://etherscan.io/address/0x514910771AF9Ca656af840dff83E8264EcF986CA",
        "coingeckoId": "chainlink"
      }
    },
    {
      "chainId": 101,
      "address": "BX2gcRRS12iqFzKCpvTt4krBBYNymR9JBDZBxzfFLnbF",
      "symbol": "weRSDL",
      "name": "UnFederalReserveToken (Wormhole)",
      "decimals": 9,
      "logoURI": "https://raw.githubusercontent.com/solana-labs/token-list/main/assets/mainnet/BX2gcRRS12iqFzKCpvTt4krBBYNymR9JBDZBxzfFLnbF/logo.png",
      "tags": [
        "wrapped",
        "wormhole"
      ],
      "extensions": {
        "address": "0x5218E472cFCFE0b64A064F055B43b4cdC9EfD3A6",
        "bridgeContract": "https://etherscan.io/address/0xf92cD566Ea4864356C5491c177A430C222d7e678",
        "assetContract": "https://etherscan.io/address/0x5218E472cFCFE0b64A064F055B43b4cdC9EfD3A6",
        "coingeckoId": "unfederalreserve"
      }
    },
    {
      "chainId": 101,
      "address": "CCGLdsokcybeF8NrCcu1RSQK8isNBjBA58kVEMTHTKjx",
      "symbol": "wsUSD",
      "name": "Synth sUSD (Wormhole)",
      "decimals": 9,
      "logoURI": "https://raw.githubusercontent.com/solana-labs/token-list/main/assets/mainnet/CCGLdsokcybeF8NrCcu1RSQK8isNBjBA58kVEMTHTKjx/logo.png",
      "tags": [
        "wrapped",
        "wormhole"
      ],
      "extensions": {
        "address": "0x57Ab1ec28D129707052df4dF418D58a2D46d5f51",
        "bridgeContract": "https://etherscan.io/address/0xf92cD566Ea4864356C5491c177A430C222d7e678",
        "assetContract": "https://etherscan.io/address/0x57Ab1ec28D129707052df4dF418D58a2D46d5f51",
        "coingeckoId": "nusd"
      }
    },
    {
      "chainId": 101,
      "address": "FP9ogG7hTdfcTJwn4prF9AVEcfcjLq1GtkqYM4oRn7eY",
      "symbol": "wHEGIC",
      "name": "Hegic (Wormhole)",
      "decimals": 9,
      "logoURI": "https://raw.githubusercontent.com/solana-labs/token-list/main/assets/mainnet/FP9ogG7hTdfcTJwn4prF9AVEcfcjLq1GtkqYM4oRn7eY/logo.png",
      "tags": [
        "wrapped",
        "wormhole"
      ],
      "extensions": {
        "address": "0x584bC13c7D411c00c01A62e8019472dE68768430",
        "bridgeContract": "https://etherscan.io/address/0xf92cD566Ea4864356C5491c177A430C222d7e678",
        "assetContract": "https://etherscan.io/address/0x584bC13c7D411c00c01A62e8019472dE68768430",
        "coingeckoId": "hegic"
      }
    },
    {
      "chainId": 101,
      "address": "DboP5vvYUVjmKSHKJ1YFHwmv41KtUscnYgzjmPgHwQVn",
      "symbol": "wXFI",
      "name": "Xfinance (Wormhole)",
      "decimals": 9,
      "logoURI": "https://raw.githubusercontent.com/solana-labs/token-list/main/assets/mainnet/DboP5vvYUVjmKSHKJ1YFHwmv41KtUscnYgzjmPgHwQVn/logo.png",
      "tags": [
        "wrapped",
        "wormhole"
      ],
      "extensions": {
        "address": "0x5BEfBB272290dD5b8521D4a938f6c4757742c430",
        "bridgeContract": "https://etherscan.io/address/0xf92cD566Ea4864356C5491c177A430C222d7e678",
        "assetContract": "https://etherscan.io/address/0x5BEfBB272290dD5b8521D4a938f6c4757742c430",
        "coingeckoId": "xfinance"
      }
    },
    {
      "chainId": 101,
      "address": "6c4U9yxGzVjejSJJXrdX8wtt532Et6MrBUZc2oK5j6w5",
      "symbol": "wDEXTF",
      "name": "DEXTF Token (Wormhole)",
      "decimals": 9,
      "logoURI": "https://raw.githubusercontent.com/solana-labs/token-list/main/assets/mainnet/6c4U9yxGzVjejSJJXrdX8wtt532Et6MrBUZc2oK5j6w5/logo.png",
      "tags": [
        "wrapped",
        "wormhole"
      ],
      "extensions": {
        "address": "0x5F64Ab1544D28732F0A24F4713c2C8ec0dA089f0",
        "bridgeContract": "https://etherscan.io/address/0xf92cD566Ea4864356C5491c177A430C222d7e678",
        "assetContract": "https://etherscan.io/address/0x5F64Ab1544D28732F0A24F4713c2C8ec0dA089f0",
        "coingeckoId": "dextf"
      }
    },
    {
      "chainId": 101,
      "address": "JuXkRYNw54rujC7SPWcAM4ArLgA5x8nDQbS8xHAr6MA",
      "symbol": "wRLC",
      "name": "iExec RLC (Wormhole)",
      "decimals": 9,
      "logoURI": "https://raw.githubusercontent.com/solana-labs/token-list/main/assets/mainnet/JuXkRYNw54rujC7SPWcAM4ArLgA5x8nDQbS8xHAr6MA/logo.png",
      "tags": [
        "wrapped",
        "wormhole"
      ],
      "extensions": {
        "address": "0x607F4C5BB672230e8672085532f7e901544a7375",
        "bridgeContract": "https://etherscan.io/address/0xf92cD566Ea4864356C5491c177A430C222d7e678",
        "assetContract": "https://etherscan.io/address/0x607F4C5BB672230e8672085532f7e901544a7375",
        "coingeckoId": "iexec-rlc"
      }
    },
    {
      "chainId": 101,
      "address": "7NfgSkv6kZ6ZWP6SJPtMuaUYGVEngVK8UFnaFTPk3QsM",
      "symbol": "wCORE",
      "name": "cVault.finance (Wormhole)",
      "decimals": 9,
      "logoURI": "https://raw.githubusercontent.com/solana-labs/token-list/main/assets/mainnet/7NfgSkv6kZ6ZWP6SJPtMuaUYGVEngVK8UFnaFTPk3QsM/logo.png",
      "tags": [
        "wrapped",
        "wormhole"
      ],
      "extensions": {
        "address": "0x62359Ed7505Efc61FF1D56fEF82158CcaffA23D7",
        "bridgeContract": "https://etherscan.io/address/0xf92cD566Ea4864356C5491c177A430C222d7e678",
        "assetContract": "https://etherscan.io/address/0x62359Ed7505Efc61FF1D56fEF82158CcaffA23D7",
        "coingeckoId": "cvault-finance"
      }
    },
    {
      "chainId": 101,
      "address": "AqLKDJiGL4wXKPAfzNom3xEdQwgj2LTCE4k34gzvZsE6",
      "symbol": "wCFi",
      "name": "CyberFi Token (Wormhole)",
      "decimals": 9,
      "logoURI": "https://raw.githubusercontent.com/solana-labs/token-list/main/assets/mainnet/AqLKDJiGL4wXKPAfzNom3xEdQwgj2LTCE4k34gzvZsE6/logo.png",
      "tags": [
        "wrapped",
        "wormhole"
      ],
      "extensions": {
        "address": "0x63b4f3e3fa4e438698CE330e365E831F7cCD1eF4",
        "bridgeContract": "https://etherscan.io/address/0xf92cD566Ea4864356C5491c177A430C222d7e678",
        "assetContract": "https://etherscan.io/address/0x63b4f3e3fa4e438698CE330e365E831F7cCD1eF4",
        "coingeckoId": "cyberfi"
      }
    },
    {
      "chainId": 101,
      "address": "FLrjpCRrd4GffHu8MVYGvuLxYLuBGVaXsnCecw3Effci",
      "symbol": "wWISE",
      "name": "Wise Token (Wormhole)",
      "decimals": 9,
      "logoURI": "https://raw.githubusercontent.com/solana-labs/token-list/main/assets/mainnet/FLrjpCRrd4GffHu8MVYGvuLxYLuBGVaXsnCecw3Effci/logo.png",
      "tags": [
        "wrapped",
        "wormhole"
      ],
      "extensions": {
        "address": "0x66a0f676479Cee1d7373f3DC2e2952778BfF5bd6",
        "bridgeContract": "https://etherscan.io/address/0xf92cD566Ea4864356C5491c177A430C222d7e678",
        "assetContract": "https://etherscan.io/address/0x66a0f676479Cee1d7373f3DC2e2952778BfF5bd6",
        "coingeckoId": "wise-token11"
      }
    },
    {
      "chainId": 101,
      "address": "GaMPhVyp1xd9xJuPskDEzQzp8mKfEjAmhny8NX7y7YKc",
      "symbol": "wGNO",
      "name": "Gnosis Token (Wormhole)",
      "decimals": 9,
      "logoURI": "https://raw.githubusercontent.com/solana-labs/token-list/main/assets/mainnet/GaMPhVyp1xd9xJuPskDEzQzp8mKfEjAmhny8NX7y7YKc/logo.png",
      "tags": [
        "wrapped",
        "wormhole"
      ],
      "extensions": {
        "address": "0x6810e776880C02933D47DB1b9fc05908e5386b96",
        "bridgeContract": "https://etherscan.io/address/0xf92cD566Ea4864356C5491c177A430C222d7e678",
        "assetContract": "https://etherscan.io/address/0x6810e776880C02933D47DB1b9fc05908e5386b96",
        "coingeckoId": "gnosis"
      }
    },
    {
      "chainId": 101,
      "address": "CCAQZHBVWKDukT68PZ3LenDs7apibeSYeJ3jHE8NzBC5",
      "symbol": "wPOOLZ",
      "name": "$Poolz Finance (Wormhole)",
      "decimals": 9,
      "logoURI": "https://raw.githubusercontent.com/solana-labs/token-list/main/assets/mainnet/CCAQZHBVWKDukT68PZ3LenDs7apibeSYeJ3jHE8NzBC5/logo.png",
      "tags": [
        "wrapped",
        "wormhole"
      ],
      "extensions": {
        "address": "0x69A95185ee2a045CDC4bCd1b1Df10710395e4e23",
        "bridgeContract": "https://etherscan.io/address/0xf92cD566Ea4864356C5491c177A430C222d7e678",
        "assetContract": "https://etherscan.io/address/0x69A95185ee2a045CDC4bCd1b1Df10710395e4e23",
        "coingeckoId": "poolz-finance"
      }
    },
    {
      "chainId": 101,
      "address": "FYpdBuyAHSbdaAyD1sKkxyLWbAP8uUW9h6uvdhK74ij1",
      "symbol": "wDAI",
      "name": "Dai Stablecoin (Wormhole)",
      "decimals": 9,
      "logoURI": "https://raw.githubusercontent.com/solana-labs/token-list/main/assets/mainnet/FYpdBuyAHSbdaAyD1sKkxyLWbAP8uUW9h6uvdhK74ij1/logo.png",
      "tags": [
        "wrapped",
        "wormhole"
      ],
      "extensions": {
        "address": "0x6B175474E89094C44Da98b954EedeAC495271d0F",
        "bridgeContract": "https://etherscan.io/address/0xf92cD566Ea4864356C5491c177A430C222d7e678",
        "assetContract": "https://etherscan.io/address/0x6B175474E89094C44Da98b954EedeAC495271d0F",
        "coingeckoId": "dai"
      }
    },
    {
      "chainId": 101,
      "address": "HbMGwfGjGPchtaPwyrtJFy8APZN5w1hi63xnzmj1f23v",
      "symbol": "wSUSHI",
      "name": "SushiSwap (Wormhole)",
      "decimals": 9,
      "logoURI": "https://raw.githubusercontent.com/solana-labs/token-list/main/assets/mainnet/HbMGwfGjGPchtaPwyrtJFy8APZN5w1hi63xnzmj1f23v/logo.png",
      "tags": [
        "wrapped",
        "wormhole"
      ],
      "extensions": {
        "address": "0x6B3595068778DD592e39A122f4f5a5cF09C90fE2",
        "bridgeContract": "https://etherscan.io/address/0xf92cD566Ea4864356C5491c177A430C222d7e678",
        "assetContract": "https://etherscan.io/address/0x6B3595068778DD592e39A122f4f5a5cF09C90fE2",
        "coingeckoId": "sushi"
      }
    },
    {
      "chainId": 101,
      "address": "6Tmi8TZasqdxWB59uE5Zw9VLKecuCbsLSsPEqoMpmozA",
      "symbol": "wFYZ",
      "name": "Fyooz (Wormhole)",
      "decimals": 9,
      "logoURI": "https://raw.githubusercontent.com/solana-labs/token-list/main/assets/mainnet/6Tmi8TZasqdxWB59uE5Zw9VLKecuCbsLSsPEqoMpmozA/logo.png",
      "tags": [
        "wrapped",
        "wormhole"
      ],
      "extensions": {
        "address": "0x6BFf2fE249601ed0Db3a87424a2E923118BB0312",
        "bridgeContract": "https://etherscan.io/address/0xf92cD566Ea4864356C5491c177A430C222d7e678",
        "assetContract": "https://etherscan.io/address/0x6BFf2fE249601ed0Db3a87424a2E923118BB0312",
        "coingeckoId": "fyooz"
      }
    },
    {
      "chainId": 101,
      "address": "3sHinPxEPqhEGip2Wy45TFmgAA1Atg2mctMjY5RKJUjk",
      "symbol": "wQRX",
      "name": "QuiverX (Wormhole)",
      "decimals": 9,
      "logoURI": "https://raw.githubusercontent.com/solana-labs/token-list/main/assets/mainnet/3sHinPxEPqhEGip2Wy45TFmgAA1Atg2mctMjY5RKJUjk/logo.png",
      "tags": [
        "wrapped",
        "wormhole"
      ],
      "extensions": {
        "address": "0x6e0daDE58D2d89eBBe7aFc384e3E4f15b70b14D8",
        "bridgeContract": "https://etherscan.io/address/0xf92cD566Ea4864356C5491c177A430C222d7e678",
        "assetContract": "https://etherscan.io/address/0x6e0daDE58D2d89eBBe7aFc384e3E4f15b70b14D8",
        "coingeckoId": "quiverx"
      }
    },
    {
      "chainId": 101,
      "address": "4ighgEijHcCoLu9AsvwVz2TnGFqAgzQtQMr6ch88Jrfe",
      "symbol": "wTRADE",
      "name": "UniTrade (Wormhole)",
      "decimals": 9,
      "logoURI": "https://raw.githubusercontent.com/solana-labs/token-list/main/assets/mainnet/4ighgEijHcCoLu9AsvwVz2TnGFqAgzQtQMr6ch88Jrfe/logo.png",
      "tags": [
        "wrapped",
        "wormhole"
      ],
      "extensions": {
        "address": "0x6F87D756DAf0503d08Eb8993686c7Fc01Dc44fB1",
        "bridgeContract": "https://etherscan.io/address/0xf92cD566Ea4864356C5491c177A430C222d7e678",
        "assetContract": "https://etherscan.io/address/0x6F87D756DAf0503d08Eb8993686c7Fc01Dc44fB1",
        "coingeckoId": "unitrade"
      }
    },
    {
      "chainId": 101,
      "address": "FTPnEQ3NfRRZ9tvmpDW6JFrvweBE5sanxnXSpJL1dvbB",
      "symbol": "wBIRD",
      "name": "Bird.Money (Wormhole)",
      "decimals": 9,
      "logoURI": "https://raw.githubusercontent.com/solana-labs/token-list/main/assets/mainnet/FTPnEQ3NfRRZ9tvmpDW6JFrvweBE5sanxnXSpJL1dvbB/logo.png",
      "tags": [
        "wrapped",
        "wormhole"
      ],
      "extensions": {
        "address": "0x70401dFD142A16dC7031c56E862Fc88Cb9537Ce0",
        "bridgeContract": "https://etherscan.io/address/0xf92cD566Ea4864356C5491c177A430C222d7e678",
        "assetContract": "https://etherscan.io/address/0x70401dFD142A16dC7031c56E862Fc88Cb9537Ce0",
        "coingeckoId": "bird-money"
      }
    },
    {
      "chainId": 101,
      "address": "QVDE6rhcGPSB3ex5T7vWBzvoSRUXULjuSGpVuKwu5XH",
      "symbol": "wAXN",
      "name": "Axion (Wormhole)",
      "decimals": 9,
      "logoURI": "https://raw.githubusercontent.com/solana-labs/token-list/main/assets/mainnet/QVDE6rhcGPSB3ex5T7vWBzvoSRUXULjuSGpVuKwu5XH/logo.png",
      "tags": [
        "wrapped",
        "wormhole"
      ],
      "extensions": {
        "address": "0x71F85B2E46976bD21302B64329868fd15eb0D127",
        "bridgeContract": "https://etherscan.io/address/0xf92cD566Ea4864356C5491c177A430C222d7e678",
        "assetContract": "https://etherscan.io/address/0x71F85B2E46976bD21302B64329868fd15eb0D127",
        "coingeckoId": "axion"
      }
    },
    {
      "chainId": 101,
      "address": "J6AbGG62yo9UJ2T9r9GM7pnoRNui5DsZDnPbiNAPqbVd",
      "symbol": "wBMI",
      "name": "Bridge Mutual (Wormhole)",
      "decimals": 9,
      "logoURI": "https://raw.githubusercontent.com/solana-labs/token-list/main/assets/mainnet/J6AbGG62yo9UJ2T9r9GM7pnoRNui5DsZDnPbiNAPqbVd/logo.png",
      "tags": [
        "wrapped",
        "wormhole"
      ],
      "extensions": {
        "address": "0x725C263e32c72dDC3A19bEa12C5a0479a81eE688",
        "bridgeContract": "https://etherscan.io/address/0xf92cD566Ea4864356C5491c177A430C222d7e678",
        "assetContract": "https://etherscan.io/address/0x725C263e32c72dDC3A19bEa12C5a0479a81eE688",
        "coingeckoId": "bridge-mutual"
      }
    },
    {
      "chainId": 101,
      "address": "4wvHoaxxZxFeNrMTP8bLVRh1ziSBV7crN665WX4rRMqe",
      "symbol": "wDYT",
      "name": "DoYourTip (Wormhole)",
      "decimals": 9,
      "logoURI": "https://raw.githubusercontent.com/solana-labs/token-list/main/assets/mainnet/4wvHoaxxZxFeNrMTP8bLVRh1ziSBV7crN665WX4rRMqe/logo.png",
      "tags": [
        "wrapped",
        "wormhole"
      ],
      "extensions": {
        "address": "0x740623d2c797b7D8D1EcB98e9b4Afcf99Ec31E14",
        "bridgeContract": "https://etherscan.io/address/0xf92cD566Ea4864356C5491c177A430C222d7e678",
        "assetContract": "https://etherscan.io/address/0x740623d2c797b7D8D1EcB98e9b4Afcf99Ec31E14",
        "coingeckoId": "dynamite"
      }
    },
    {
      "chainId": 101,
      "address": "Fe5fWjCLDMJoi4sTmfR2VW4BT1LwsbR1n6QAjzJQvhhf",
      "symbol": "wBBR",
      "name": "BitberryToken (Wormhole)",
      "decimals": 9,
      "logoURI": "https://raw.githubusercontent.com/solana-labs/token-list/main/assets/mainnet/Fe5fWjCLDMJoi4sTmfR2VW4BT1LwsbR1n6QAjzJQvhhf/logo.png",
      "tags": [
        "wrapped",
        "wormhole"
      ],
      "extensions": {
        "address": "0x7671904eed7f10808B664fc30BB8693FD7237abF",
        "bridgeContract": "https://etherscan.io/address/0xf92cD566Ea4864356C5491c177A430C222d7e678",
        "assetContract": "https://etherscan.io/address/0x7671904eed7f10808B664fc30BB8693FD7237abF",
        "coingeckoId": "bitberry-token"
      }
    },
    {
      "chainId": 101,
      "address": "5J9yhFRnQZx3RiqHzfQpAffX5UQz3k8vQCZH2g9Z9sDg",
      "symbol": "wWAXE",
      "name": "WAX Economic Token (Wormhole)",
      "decimals": 8,
      "logoURI": "https://raw.githubusercontent.com/solana-labs/token-list/main/assets/mainnet/5J9yhFRnQZx3RiqHzfQpAffX5UQz3k8vQCZH2g9Z9sDg/logo.png",
      "tags": [
        "wrapped",
        "wormhole"
      ],
      "extensions": {
        "address": "0x7a2Bc711E19ba6aff6cE8246C546E8c4B4944DFD",
        "bridgeContract": "https://etherscan.io/address/0xf92cD566Ea4864356C5491c177A430C222d7e678",
        "assetContract": "https://etherscan.io/address/0x7a2Bc711E19ba6aff6cE8246C546E8c4B4944DFD",
        "coingeckoId": "waxe"
      }
    },
    {
      "chainId": 101,
      "address": "4DHywS5EjUTF5AYisPZiJbWcCV4gfpH98oKxpgyKRnnQ",
      "symbol": "wMATIC",
      "name": "Matic Token (Wormhole)",
      "decimals": 9,
      "logoURI": "https://raw.githubusercontent.com/solana-labs/token-list/main/assets/mainnet/4DHywS5EjUTF5AYisPZiJbWcCV4gfpH98oKxpgyKRnnQ/logo.png",
      "tags": [
        "wrapped",
        "wormhole"
      ],
      "extensions": {
        "address": "0x7D1AfA7B718fb893dB30A3aBc0Cfc608AaCfeBB0",
        "bridgeContract": "https://etherscan.io/address/0xf92cD566Ea4864356C5491c177A430C222d7e678",
        "assetContract": "https://etherscan.io/address/0x7D1AfA7B718fb893dB30A3aBc0Cfc608AaCfeBB0",
        "coingeckoId": "matic-network"
      }
    },
    {
      "chainId": 101,
      "address": "Au9E8ygQdTJQZXmNKPdtLEP8rGjC4qsGRhkJgjFNPAr8",
      "symbol": "wXRT",
      "name": "Robonomics (Wormhole)",
      "decimals": 9,
      "logoURI": "https://raw.githubusercontent.com/solana-labs/token-list/main/assets/mainnet/Au9E8ygQdTJQZXmNKPdtLEP8rGjC4qsGRhkJgjFNPAr8/logo.png",
      "tags": [
        "wrapped",
        "wormhole"
      ],
      "extensions": {
        "address": "0x7dE91B204C1C737bcEe6F000AAA6569Cf7061cb7",
        "bridgeContract": "https://etherscan.io/address/0xf92cD566Ea4864356C5491c177A430C222d7e678",
        "assetContract": "https://etherscan.io/address/0x7dE91B204C1C737bcEe6F000AAA6569Cf7061cb7",
        "coingeckoId": "robonomics-network"
      }
    },
    {
      "chainId": 101,
      "address": "5DQZ14hLDxveMH7NyGmTmUTRGgVAVXADp3cP2UHeH6hM",
      "symbol": "wAAVE",
      "name": "Aave Token (Wormhole)",
      "decimals": 9,
      "logoURI": "https://raw.githubusercontent.com/solana-labs/token-list/main/assets/mainnet/5DQZ14hLDxveMH7NyGmTmUTRGgVAVXADp3cP2UHeH6hM/logo.png",
      "tags": [
        "wrapped",
        "wormhole"
      ],
      "extensions": {
        "address": "0x7Fc66500c84A76Ad7e9c93437bFc5Ac33E2DDaE9",
        "bridgeContract": "https://etherscan.io/address/0xf92cD566Ea4864356C5491c177A430C222d7e678",
        "assetContract": "https://etherscan.io/address/0x7Fc66500c84A76Ad7e9c93437bFc5Ac33E2DDaE9",
        "coingeckoId": "aave"
      }
    },
    {
      "chainId": 101,
      "address": "Arc2ZVKNCdDU4vB8Ubud5QayDtjo2oJF9xVrUPQ6TWxF",
      "symbol": "wLEND",
      "name": "Lend (Wormhole)",
      "decimals": 9,
      "logoURI": "https://raw.githubusercontent.com/solana-labs/token-list/main/assets/mainnet/Arc2ZVKNCdDU4vB8Ubud5QayDtjo2oJF9xVrUPQ6TWxF/logo.png",
      "tags": [
        "wrapped",
        "wormhole"
      ],
      "extensions": {
        "address": "0x80fB784B7eD66730e8b1DBd9820aFD29931aab03",
        "bridgeContract": "https://etherscan.io/address/0xf92cD566Ea4864356C5491c177A430C222d7e678",
        "assetContract": "https://etherscan.io/address/0x80fB784B7eD66730e8b1DBd9820aFD29931aab03",
        "coingeckoId": "ethlend"
      }
    },
    {
      "chainId": 101,
      "address": "2ctKUDkGBnVykt31AhMPhHvAQWJvoNGbLh7aRidjtAqv",
      "symbol": "wPOLS",
      "name": "PolkastarterToken (Wormhole)",
      "decimals": 9,
      "logoURI": "https://raw.githubusercontent.com/solana-labs/token-list/main/assets/mainnet/2ctKUDkGBnVykt31AhMPhHvAQWJvoNGbLh7aRidjtAqv/logo.png",
      "tags": [
        "wrapped",
        "wormhole"
      ],
      "extensions": {
        "address": "0x83e6f1E41cdd28eAcEB20Cb649155049Fac3D5Aa",
        "bridgeContract": "https://etherscan.io/address/0xf92cD566Ea4864356C5491c177A430C222d7e678",
        "assetContract": "https://etherscan.io/address/0x83e6f1E41cdd28eAcEB20Cb649155049Fac3D5Aa",
        "coingeckoId": "polkastarter"
      }
    },
    {
      "chainId": 101,
      "address": "8FnkznYpHvKiaBkgatVoCrNiS5y5KW62JqgjnxVhDejC",
      "symbol": "wUBT",
      "name": "Unibright (Wormhole)",
      "decimals": 8,
      "logoURI": "https://raw.githubusercontent.com/solana-labs/token-list/main/assets/mainnet/8FnkznYpHvKiaBkgatVoCrNiS5y5KW62JqgjnxVhDejC/logo.png",
      "tags": [
        "wrapped",
        "wormhole"
      ],
      "extensions": {
        "address": "0x8400D94A5cb0fa0D041a3788e395285d61c9ee5e",
        "bridgeContract": "https://etherscan.io/address/0xf92cD566Ea4864356C5491c177A430C222d7e678",
        "assetContract": "https://etherscan.io/address/0x8400D94A5cb0fa0D041a3788e395285d61c9ee5e",
        "coingeckoId": "unibright"
      }
    },
    {
      "chainId": 101,
      "address": "4LLAYXVmT3U8Sew6k3tk66zk3btT91QRzQzxcNX8XhzV",
      "symbol": "wDIA",
      "name": "DIA (Wormhole)",
      "decimals": 9,
      "logoURI": "https://raw.githubusercontent.com/solana-labs/token-list/main/assets/mainnet/4LLAYXVmT3U8Sew6k3tk66zk3btT91QRzQzxcNX8XhzV/logo.png",
      "tags": [
        "wrapped",
        "wormhole"
      ],
      "extensions": {
        "address": "0x84cA8bc7997272c7CfB4D0Cd3D55cd942B3c9419",
        "bridgeContract": "https://etherscan.io/address/0xf92cD566Ea4864356C5491c177A430C222d7e678",
        "assetContract": "https://etherscan.io/address/0x84cA8bc7997272c7CfB4D0Cd3D55cd942B3c9419",
        "coingeckoId": "dia-data"
      }
    },
    {
      "chainId": 101,
      "address": "8L8pDf3jutdpdr4m3np68CL9ZroLActrqwxi6s9Ah5xU",
      "symbol": "wFRAX",
      "name": "Frax (Wormhole)",
      "decimals": 9,
      "logoURI": "https://raw.githubusercontent.com/solana-labs/token-list/main/assets/mainnet/8L8pDf3jutdpdr4m3np68CL9ZroLActrqwxi6s9Ah5xU/logo.png",
      "tags": [
        "wrapped",
        "wormhole"
      ],
      "extensions": {
        "address": "0x853d955aCEf822Db058eb8505911ED77F175b99e",
        "bridgeContract": "https://etherscan.io/address/0xf92cD566Ea4864356C5491c177A430C222d7e678",
        "assetContract": "https://etherscan.io/address/0x853d955aCEf822Db058eb8505911ED77F175b99e",
        "coingeckoId": "frax"
      }
    },
    {
      "chainId": 101,
      "address": "H3oVL2zJpHJaDoRfQmSrftv3fkGzvsiQgugCZmcRBykG",
      "symbol": "wKEEP",
      "name": "KEEP Token (Wormhole)",
      "decimals": 9,
      "logoURI": "https://raw.githubusercontent.com/solana-labs/token-list/main/assets/mainnet/H3oVL2zJpHJaDoRfQmSrftv3fkGzvsiQgugCZmcRBykG/logo.png",
      "tags": [
        "wrapped",
        "wormhole"
      ],
      "extensions": {
        "address": "0x85Eee30c52B0b379b046Fb0F85F4f3Dc3009aFEC",
        "bridgeContract": "https://etherscan.io/address/0xf92cD566Ea4864356C5491c177A430C222d7e678",
        "assetContract": "https://etherscan.io/address/0x85Eee30c52B0b379b046Fb0F85F4f3Dc3009aFEC",
        "coingeckoId": "keep-network"
      }
    },
    {
      "chainId": 101,
      "address": "64oqP1dFqqD8NEL4RPCpMyrHmpo31rj3nYxULVXvayfW",
      "symbol": "wRSR",
      "name": "Reserve Rights (Wormhole)",
      "decimals": 9,
      "logoURI": "https://raw.githubusercontent.com/solana-labs/token-list/main/assets/mainnet/64oqP1dFqqD8NEL4RPCpMyrHmpo31rj3nYxULVXvayfW/logo.png",
      "tags": [
        "wrapped",
        "wormhole"
      ],
      "extensions": {
        "address": "0x8762db106B2c2A0bccB3A80d1Ed41273552616E8",
        "bridgeContract": "https://etherscan.io/address/0xf92cD566Ea4864356C5491c177A430C222d7e678",
        "assetContract": "https://etherscan.io/address/0x8762db106B2c2A0bccB3A80d1Ed41273552616E8",
        "coingeckoId": "reserve-rights-token"
      }
    },
    {
      "chainId": 101,
      "address": "5SU7veiCRA16ZxnS24kCC1dwQYVwi3whvTdM48iNE1Rm",
      "symbol": "wMPH",
      "name": "88mph.app (Wormhole)",
      "decimals": 9,
      "logoURI": "https://raw.githubusercontent.com/solana-labs/token-list/main/assets/mainnet/5SU7veiCRA16ZxnS24kCC1dwQYVwi3whvTdM48iNE1Rm/logo.png",
      "tags": [
        "wrapped",
        "wormhole"
      ],
      "extensions": {
        "address": "0x8888801aF4d980682e47f1A9036e589479e835C5",
        "bridgeContract": "https://etherscan.io/address/0xf92cD566Ea4864356C5491c177A430C222d7e678",
        "assetContract": "https://etherscan.io/address/0x8888801aF4d980682e47f1A9036e589479e835C5",
        "coingeckoId": "88mph"
      }
    },
    {
      "chainId": 101,
      "address": "5fv26ojhPHWNaikXcMf2TBu4JENjLQ2PWgWYeitttVwv",
      "symbol": "wPAID",
      "name": "PAID Network (Wormhole)",
      "decimals": 9,
      "logoURI": "https://raw.githubusercontent.com/solana-labs/token-list/main/assets/mainnet/5fv26ojhPHWNaikXcMf2TBu4JENjLQ2PWgWYeitttVwv/logo.png",
      "tags": [
        "wrapped",
        "wormhole"
      ],
      "extensions": {
        "address": "0x8c8687fC965593DFb2F0b4EAeFD55E9D8df348df",
        "bridgeContract": "https://etherscan.io/address/0xf92cD566Ea4864356C5491c177A430C222d7e678",
        "assetContract": "https://etherscan.io/address/0x8c8687fC965593DFb2F0b4EAeFD55E9D8df348df",
        "coingeckoId": "paid-network"
      }
    },
    {
      "chainId": 101,
      "address": "ACr98v3kv9qaGnR3p2BfsoSK9Q2ZmP6zUkm3qxv5ZJDd",
      "symbol": "wSXP",
      "name": "Swipe (Wormhole)",
      "decimals": 9,
      "logoURI": "https://raw.githubusercontent.com/solana-labs/token-list/main/assets/mainnet/ACr98v3kv9qaGnR3p2BfsoSK9Q2ZmP6zUkm3qxv5ZJDd/logo.png",
      "tags": [
        "wrapped",
        "wormhole"
      ],
      "extensions": {
        "address": "0x8CE9137d39326AD0cD6491fb5CC0CbA0e089b6A9",
        "bridgeContract": "https://etherscan.io/address/0xf92cD566Ea4864356C5491c177A430C222d7e678",
        "assetContract": "https://etherscan.io/address/0x8CE9137d39326AD0cD6491fb5CC0CbA0e089b6A9",
        "coingeckoId": "swipe"
      }
    },
    {
      "chainId": 101,
      "address": "7gBuzBcJ7V48m8TiKJ1XWNDUerK2XfAbjxuRiKMb6S8Z",
      "symbol": "wREQ",
      "name": "Request Token (Wormhole)",
      "decimals": 9,
      "logoURI": "https://raw.githubusercontent.com/solana-labs/token-list/main/assets/mainnet/7gBuzBcJ7V48m8TiKJ1XWNDUerK2XfAbjxuRiKMb6S8Z/logo.png",
      "tags": [
        "wrapped",
        "wormhole"
      ],
      "extensions": {
        "address": "0x8f8221aFbB33998d8584A2B05749bA73c37a938a",
        "bridgeContract": "https://etherscan.io/address/0xf92cD566Ea4864356C5491c177A430C222d7e678",
        "assetContract": "https://etherscan.io/address/0x8f8221aFbB33998d8584A2B05749bA73c37a938a",
        "coingeckoId": "request-network"
      }
    },
    {
      "chainId": 101,
      "address": "CtDjsryLtwZCLj8TeniV7tWHbkaREfjKDWpvyQvsTyek",
      "symbol": "wWHALE",
      "name": "WHALE (Wormhole)",
      "decimals": 4,
      "logoURI": "https://raw.githubusercontent.com/solana-labs/token-list/main/assets/mainnet/CtDjsryLtwZCLj8TeniV7tWHbkaREfjKDWpvyQvsTyek/logo.png",
      "tags": [
        "wrapped",
        "wormhole"
      ],
      "extensions": {
        "address": "0x9355372396e3F6daF13359B7b607a3374cc638e0",
        "bridgeContract": "https://etherscan.io/address/0xf92cD566Ea4864356C5491c177A430C222d7e678",
        "assetContract": "https://etherscan.io/address/0x9355372396e3F6daF13359B7b607a3374cc638e0",
        "coingeckoId": "whale"
      }
    },
    {
      "chainId": 101,
      "address": "JDUgn6JUSwufqqthRdnZZKWv2vEdYvHxigF5Hk79yxRm",
      "symbol": "wPNK",
      "name": "Pinakion (Wormhole)",
      "decimals": 9,
      "logoURI": "https://raw.githubusercontent.com/solana-labs/token-list/main/assets/mainnet/JDUgn6JUSwufqqthRdnZZKWv2vEdYvHxigF5Hk79yxRm/logo.png",
      "tags": [
        "wrapped",
        "wormhole"
      ],
      "extensions": {
        "address": "0x93ED3FBe21207Ec2E8f2d3c3de6e058Cb73Bc04d",
        "bridgeContract": "https://etherscan.io/address/0xf92cD566Ea4864356C5491c177A430C222d7e678",
        "assetContract": "https://etherscan.io/address/0x93ED3FBe21207Ec2E8f2d3c3de6e058Cb73Bc04d",
        "coingeckoId": "kleros"
      }
    },
    {
      "chainId": 101,
      "address": "Gw7M5dqZJ6B6a8dYkDry6z9t9FuUA2xPUokjV2cortoq",
      "symbol": "KRW",
      "name": "Krown",
      "decimals": 18,
      "logoURI": "https://raw.githubusercontent.com/solana-labs/token-list/main/assets/mainnet/Gw7M5dqZJ6B6a8dYkDry6z9t9FuUA2xPUokjV2cortoq/logo.png",
      "tags": [
        "wrapped"
      ],
      "extensions": {
        "address": "0x1446f3cedf4d86a9399e49f7937766e6de2a3aab",
        "bridgeContract": "https://bscscan.com/address/0x0ac4a2f14927c7e038a3962b647dc7527d8a7229",
        "assetContract": "https://www.bscscan.com/address/0x1446f3cedf4d86a9399e49f7937766e6de2a3aab",
        "coingeckoId": "krown",
        "website": "https://kingdefi.io",
        "twitter": "https://twitter.com/kingdefi2"
      }
    },
    {
      "chainId": 101,
      "address": "EJKqF4p7xVhXkcDNCrVQJE4osow76226bc6u3AtsGXaG",
      "symbol": "wAPY",
      "name": "APY Governance Token (Wormhole)",
      "decimals": 9,
      "logoURI": "https://raw.githubusercontent.com/solana-labs/token-list/main/assets/mainnet/EJKqF4p7xVhXkcDNCrVQJE4osow76226bc6u3AtsGXaG/logo.png",
      "tags": [
        "wrapped",
        "wormhole"
      ],
      "extensions": {
        "address": "0x95a4492F028aa1fd432Ea71146b433E7B4446611",
        "bridgeContract": "https://etherscan.io/address/0xf92cD566Ea4864356C5491c177A430C222d7e678",
        "assetContract": "https://etherscan.io/address/0x95a4492F028aa1fd432Ea71146b433E7B4446611",
        "coingeckoId": "apy-finance"
      }
    },
    {
      "chainId": 101,
      "address": "AF7Dv5Vzi1dT2fLnz4ysiRQ6FxGN1M6mrmHwgNpx7FVH",
      "symbol": "wOCEAN",
      "name": "Ocean Protocol (Wormhole)",
      "decimals": 9,
      "logoURI": "https://raw.githubusercontent.com/solana-labs/token-list/main/assets/mainnet/AF7Dv5Vzi1dT2fLnz4ysiRQ6FxGN1M6mrmHwgNpx7FVH/logo.png",
      "tags": [
        "wrapped",
        "wormhole"
      ],
      "extensions": {
        "address": "0x967da4048cD07aB37855c090aAF366e4ce1b9F48",
        "bridgeContract": "https://etherscan.io/address/0xf92cD566Ea4864356C5491c177A430C222d7e678",
        "assetContract": "https://etherscan.io/address/0x967da4048cD07aB37855c090aAF366e4ce1b9F48",
        "coingeckoId": "ocean-protocol"
      }
    },
    {
      "chainId": 101,
      "address": "AyNULvvLGW11fThvhncqNRjEgmDbMEHdDL4HqXD6SM8V",
      "symbol": "wSPI",
      "name": "Shopping.io (Wormhole)",
      "decimals": 9,
      "logoURI": "https://raw.githubusercontent.com/solana-labs/token-list/main/assets/mainnet/AyNULvvLGW11fThvhncqNRjEgmDbMEHdDL4HqXD6SM8V/logo.png",
      "tags": [
        "wrapped",
        "wormhole"
      ],
      "extensions": {
        "address": "0x9B02dD390a603Add5c07f9fd9175b7DABE8D63B7",
        "bridgeContract": "https://etherscan.io/address/0xf92cD566Ea4864356C5491c177A430C222d7e678",
        "assetContract": "https://etherscan.io/address/0x9B02dD390a603Add5c07f9fd9175b7DABE8D63B7",
        "coingeckoId": "shopping-io"
      }
    },
    {
      "chainId": 101,
      "address": "3UeKTABxz9XexDtyKq646rSQvx8GVpKNwfMoKKfxsTsF",
      "symbol": "wBBTC",
      "name": "Binance Wrapped BTC (Wormhole)",
      "decimals": 8,
      "logoURI": "https://raw.githubusercontent.com/solana-labs/token-list/main/assets/mainnet/3UeKTABxz9XexDtyKq646rSQvx8GVpKNwfMoKKfxsTsF/logo.png",
      "tags": [
        "wrapped",
        "wormhole"
      ],
      "extensions": {
        "address": "0x9BE89D2a4cd102D8Fecc6BF9dA793be995C22541",
        "bridgeContract": "https://etherscan.io/address/0xf92cD566Ea4864356C5491c177A430C222d7e678",
        "assetContract": "https://etherscan.io/address/0x9BE89D2a4cd102D8Fecc6BF9dA793be995C22541",
        "coingeckoId": "binance-wrapped-btc"
      }
    },
    {
      "chainId": 101,
      "address": "DsGbyCHbG4vSWBqAprR2eWuUAg8fXAgYkWL9psgvYZn5",
      "symbol": "wUNISTAKE",
      "name": "Unistake (Wormhole)",
      "decimals": 9,
      "logoURI": "https://raw.githubusercontent.com/solana-labs/token-list/main/assets/mainnet/DsGbyCHbG4vSWBqAprR2eWuUAg8fXAgYkWL9psgvYZn5/logo.png",
      "tags": [
        "wrapped",
        "wormhole"
      ],
      "extensions": {
        "address": "0x9Ed8e7C9604790F7Ec589F99b94361d8AAB64E5E",
        "bridgeContract": "https://etherscan.io/address/0xf92cD566Ea4864356C5491c177A430C222d7e678",
        "assetContract": "https://etherscan.io/address/0x9Ed8e7C9604790F7Ec589F99b94361d8AAB64E5E",
        "coingeckoId": "unistake"
      }
    },
    {
      "chainId": 101,
      "address": "GBvv3jn9u6pZqPd2GVnQ7BKJzLwQnEWe4ci9k359PN9Z",
      "symbol": "wMKR",
      "name": "MakerDAO (Wormhole)",
      "decimals": 9,
      "logoURI": "https://raw.githubusercontent.com/solana-labs/token-list/main/assets/mainnet/GBvv3jn9u6pZqPd2GVnQ7BKJzLwQnEWe4ci9k359PN9Z/logo.png",
      "tags": [
        "wrapped",
        "wormhole"
      ],
      "extensions": {
        "address": "0x9f8F72aA9304c8B593d555F12eF6589cC3A579A2",
        "bridgeContract": "https://etherscan.io/address/0xf92cD566Ea4864356C5491c177A430C222d7e678",
        "assetContract": "https://etherscan.io/address/0x9f8F72aA9304c8B593d555F12eF6589cC3A579A2",
        "coingeckoId": "maker"
      }
    },
    {
      "chainId": 101,
      "address": "53ETjuzUNHG8c7rZ2hxQLQfN5R6tEYtdYwNQsa68xFUk",
      "symbol": "wFARM",
      "name": "FARM Reward Token (Wormhole)",
      "decimals": 9,
      "logoURI": "https://raw.githubusercontent.com/solana-labs/token-list/main/assets/mainnet/53ETjuzUNHG8c7rZ2hxQLQfN5R6tEYtdYwNQsa68xFUk/logo.png",
      "tags": [
        "wrapped",
        "wormhole"
      ],
      "extensions": {
        "address": "0xa0246c9032bC3A600820415aE600c6388619A14D",
        "bridgeContract": "https://etherscan.io/address/0xf92cD566Ea4864356C5491c177A430C222d7e678",
        "assetContract": "https://etherscan.io/address/0xa0246c9032bC3A600820415aE600c6388619A14D",
        "coingeckoId": "harvest-finance"
      }
    },
    {
      "chainId": 101,
      "address": "FVsXUnbhifqJ4LiXQEbpUtXVdB8T5ADLKqSs5t1oc54F",
      "symbol": "wUSDC",
      "name": "USD Coin (Wormhole)",
      "decimals": 6,
      "logoURI": "https://raw.githubusercontent.com/solana-labs/token-list/main/assets/mainnet/FVsXUnbhifqJ4LiXQEbpUtXVdB8T5ADLKqSs5t1oc54F/logo.png",
      "tags": [
        "wrapped",
        "wormhole"
      ],
      "extensions": {
        "address": "0xA0b86991c6218b36c1d19D4a2e9Eb0cE3606eB48",
        "bridgeContract": "https://etherscan.io/address/0xf92cD566Ea4864356C5491c177A430C222d7e678",
        "assetContract": "https://etherscan.io/address/0xA0b86991c6218b36c1d19D4a2e9Eb0cE3606eB48",
        "coingeckoId": "usd-coin"
      }
    },
    {
      "chainId": 101,
      "address": "EjBpnWzWZeW1PKzfCszLdHgENZLZDoTNaEmz8BddpWJx",
      "symbol": "wANT",
      "name": "Aragon Network Token (Wormhole)",
      "decimals": 9,
      "logoURI": "https://raw.githubusercontent.com/solana-labs/token-list/main/assets/mainnet/EjBpnWzWZeW1PKzfCszLdHgENZLZDoTNaEmz8BddpWJx/logo.png",
      "tags": [
        "wrapped",
        "wormhole"
      ],
      "extensions": {
        "address": "0xa117000000f279D81A1D3cc75430fAA017FA5A2e",
        "bridgeContract": "https://etherscan.io/address/0xf92cD566Ea4864356C5491c177A430C222d7e678",
        "assetContract": "https://etherscan.io/address/0xa117000000f279D81A1D3cc75430fAA017FA5A2e",
        "coingeckoId": "aragon"
      }
    },
    {
      "chainId": 101,
      "address": "Rs4LHZ4WogZCAkCzfsKJib5LLnYL6xcVAfTcLQiSjg2",
      "symbol": "wNPXS",
      "name": "Pundi X Token (Wormhole)",
      "decimals": 9,
      "logoURI": "https://raw.githubusercontent.com/solana-labs/token-list/main/assets/mainnet/Rs4LHZ4WogZCAkCzfsKJib5LLnYL6xcVAfTcLQiSjg2/logo.png",
      "tags": [
        "wrapped",
        "wormhole"
      ],
      "extensions": {
        "address": "0xA15C7Ebe1f07CaF6bFF097D8a589fb8AC49Ae5B3",
        "bridgeContract": "https://etherscan.io/address/0xf92cD566Ea4864356C5491c177A430C222d7e678",
        "assetContract": "https://etherscan.io/address/0xA15C7Ebe1f07CaF6bFF097D8a589fb8AC49Ae5B3",
        "coingeckoId": "pundi-x"
      }
    },
    {
      "chainId": 101,
      "address": "65ribugkb42AANKYrEeuruhhfXffyE4jY22FUxFbpW7C",
      "symbol": "wRFOX",
      "name": "RFOX (Wormhole)",
      "decimals": 9,
      "logoURI": "https://raw.githubusercontent.com/solana-labs/token-list/main/assets/mainnet/65ribugkb42AANKYrEeuruhhfXffyE4jY22FUxFbpW7C/logo.png",
      "tags": [
        "wrapped",
        "wormhole"
      ],
      "extensions": {
        "address": "0xa1d6Df714F91DeBF4e0802A542E13067f31b8262",
        "bridgeContract": "https://etherscan.io/address/0xf92cD566Ea4864356C5491c177A430C222d7e678",
        "assetContract": "https://etherscan.io/address/0xa1d6Df714F91DeBF4e0802A542E13067f31b8262",
        "coingeckoId": "redfox-labs-2"
      }
    },
    {
      "chainId": 101,
      "address": "T2mo6dnFiutu26KMuCMSjCLBB4ofWvQ3qBJGEMc3JSe",
      "symbol": "wMTA",
      "name": "Meta (Wormhole)",
      "decimals": 9,
      "logoURI": "https://raw.githubusercontent.com/solana-labs/token-list/main/assets/mainnet/T2mo6dnFiutu26KMuCMSjCLBB4ofWvQ3qBJGEMc3JSe/logo.png",
      "tags": [
        "wrapped",
        "wormhole"
      ],
      "extensions": {
        "address": "0xa3BeD4E1c75D00fa6f4E5E6922DB7261B5E9AcD2",
        "bridgeContract": "https://etherscan.io/address/0xf92cD566Ea4864356C5491c177A430C222d7e678",
        "assetContract": "https://etherscan.io/address/0xa3BeD4E1c75D00fa6f4E5E6922DB7261B5E9AcD2",
        "coingeckoId": "meta"
      }
    },
    {
      "chainId": 101,
      "address": "HC8SaUm9rhvVZE5ZwBWiUhFAnCuG8byd5FxKYdpFm5MR",
      "symbol": "wRBC",
      "name": "Rubic (Wormhole)",
      "decimals": 9,
      "logoURI": "https://raw.githubusercontent.com/solana-labs/token-list/main/assets/mainnet/HC8SaUm9rhvVZE5ZwBWiUhFAnCuG8byd5FxKYdpFm5MR/logo.png",
      "tags": [
        "wrapped",
        "wormhole"
      ],
      "extensions": {
        "address": "0xA4EED63db85311E22dF4473f87CcfC3DaDCFA3E3",
        "bridgeContract": "https://etherscan.io/address/0xf92cD566Ea4864356C5491c177A430C222d7e678",
        "assetContract": "https://etherscan.io/address/0xA4EED63db85311E22dF4473f87CcfC3DaDCFA3E3",
        "coingeckoId": "rubic"
      }
    },
    {
      "chainId": 101,
      "address": "9DdtKWoK8cBfLSLhHXHFZzzhxp4rdwHbFEAis8n5AsfQ",
      "symbol": "wNOIA",
      "name": "NOIA Token (Wormhole)",
      "decimals": 9,
      "logoURI": "https://raw.githubusercontent.com/solana-labs/token-list/main/assets/mainnet/9DdtKWoK8cBfLSLhHXHFZzzhxp4rdwHbFEAis8n5AsfQ/logo.png",
      "tags": [
        "wrapped",
        "wormhole"
      ],
      "extensions": {
        "address": "0xa8c8CfB141A3bB59FEA1E2ea6B79b5ECBCD7b6ca",
        "bridgeContract": "https://etherscan.io/address/0xf92cD566Ea4864356C5491c177A430C222d7e678",
        "assetContract": "https://etherscan.io/address/0xa8c8CfB141A3bB59FEA1E2ea6B79b5ECBCD7b6ca",
        "coingeckoId": "noia-network"
      }
    },
    {
      "chainId": 101,
      "address": "DTQStP2z4DRqbNHRxtwThAujr9aPFPsv4y2kkXTVLVvb",
      "symbol": "wCEL",
      "name": "Celsius (Wormhole)",
      "decimals": 4,
      "logoURI": "https://raw.githubusercontent.com/solana-labs/token-list/main/assets/mainnet/DTQStP2z4DRqbNHRxtwThAujr9aPFPsv4y2kkXTVLVvb/logo.png",
      "tags": [
        "wrapped",
        "wormhole"
      ],
      "extensions": {
        "address": "0xaaAEBE6Fe48E54f431b0C390CfaF0b017d09D42d",
        "bridgeContract": "https://etherscan.io/address/0xf92cD566Ea4864356C5491c177A430C222d7e678",
        "assetContract": "https://etherscan.io/address/0xaaAEBE6Fe48E54f431b0C390CfaF0b017d09D42d",
        "coingeckoId": "celsius-degree-token"
      }
    },
    {
      "chainId": 101,
      "address": "59NPV18vAbTgwC9aeEGikrmX3EbZHMEMkZfvcsHBNFr9",
      "symbol": "wCWS",
      "name": "Crowns (Wormhole)",
      "decimals": 9,
      "logoURI": "https://raw.githubusercontent.com/solana-labs/token-list/main/assets/mainnet/59NPV18vAbTgwC9aeEGikrmX3EbZHMEMkZfvcsHBNFr9/logo.png",
      "tags": [
        "wrapped",
        "wormhole"
      ],
      "extensions": {
        "address": "0xaC0104Cca91D167873B8601d2e71EB3D4D8c33e0",
        "bridgeContract": "https://etherscan.io/address/0xf92cD566Ea4864356C5491c177A430C222d7e678",
        "assetContract": "https://etherscan.io/address/0xaC0104Cca91D167873B8601d2e71EB3D4D8c33e0",
        "coingeckoId": "crowns"
      }
    },
    {
      "chainId": 101,
      "address": "4811JP9i35zgAxSFZjGXQwew6xd1qSBE4xdMFik2J14Z",
      "symbol": "wROOM",
      "name": "OptionRoom Token (Wormhole)",
      "decimals": 9,
      "logoURI": "https://raw.githubusercontent.com/solana-labs/token-list/main/assets/mainnet/4811JP9i35zgAxSFZjGXQwew6xd1qSBE4xdMFik2J14Z/logo.png",
      "tags": [
        "wrapped",
        "wormhole"
      ],
      "extensions": {
        "address": "0xAd4f86a25bbc20FfB751f2FAC312A0B4d8F88c64",
        "bridgeContract": "https://etherscan.io/address/0xf92cD566Ea4864356C5491c177A430C222d7e678",
        "assetContract": "https://etherscan.io/address/0xAd4f86a25bbc20FfB751f2FAC312A0B4d8F88c64",
        "coingeckoId": "option-room"
      }
    },
    {
      "chainId": 101,
      "address": "2VAdvHWMpzMnDYYn64MgqLNpGQ19iCiusCet8JLMtxU5",
      "symbol": "wYOP",
      "name": "YOP (Wormhole)",
      "decimals": 8,
      "logoURI": "https://raw.githubusercontent.com/solana-labs/token-list/main/assets/mainnet/2VAdvHWMpzMnDYYn64MgqLNpGQ19iCiusCet8JLMtxU5/logo.png",
      "tags": [
        "wrapped",
        "wormhole"
      ],
      "extensions": {
        "address": "0xAE1eaAE3F627AAca434127644371b67B18444051",
        "bridgeContract": "https://etherscan.io/address/0xf92cD566Ea4864356C5491c177A430C222d7e678",
        "assetContract": "https://etherscan.io/address/0xAE1eaAE3F627AAca434127644371b67B18444051",
        "coingeckoId": "yield-optimization-platform"
      }
    },
    {
      "chainId": 101,
      "address": "AKiTcEWZarsnUbKkwQVRjJni5eqwiNeBQsJ3nrADacT4",
      "symbol": "wLGCY",
      "name": "LGCY Network (Wormhole)",
      "decimals": 9,
      "logoURI": "https://raw.githubusercontent.com/solana-labs/token-list/main/assets/mainnet/AKiTcEWZarsnUbKkwQVRjJni5eqwiNeBQsJ3nrADacT4/logo.png",
      "tags": [
        "wrapped",
        "wormhole"
      ],
      "extensions": {
        "address": "0xaE697F994Fc5eBC000F8e22EbFfeE04612f98A0d",
        "bridgeContract": "https://etherscan.io/address/0xf92cD566Ea4864356C5491c177A430C222d7e678",
        "assetContract": "https://etherscan.io/address/0xaE697F994Fc5eBC000F8e22EbFfeE04612f98A0d",
        "coingeckoId": "lgcy-network"
      }
    },
    {
      "chainId": 101,
      "address": "4kPHTMfSD1k3SytAMKEVRWH5ip6WD5U52tC5q6TuXUNU",
      "symbol": "wRFuel",
      "name": "Rio Fuel Token (Wormhole)",
      "decimals": 9,
      "logoURI": "https://raw.githubusercontent.com/solana-labs/token-list/main/assets/mainnet/4kPHTMfSD1k3SytAMKEVRWH5ip6WD5U52tC5q6TuXUNU/logo.png",
      "tags": [
        "wrapped",
        "wormhole"
      ],
      "extensions": {
        "address": "0xaf9f549774ecEDbD0966C52f250aCc548D3F36E5",
        "bridgeContract": "https://etherscan.io/address/0xf92cD566Ea4864356C5491c177A430C222d7e678",
        "assetContract": "https://etherscan.io/address/0xaf9f549774ecEDbD0966C52f250aCc548D3F36E5",
        "coingeckoId": "rio-defi"
      }
    },
    {
      "chainId": 101,
      "address": "E1w2uKRsVJeDf1Qqbk7DDKEDe7NCYwh8ySgqCaEZ4BTC",
      "symbol": "wMAHA",
      "name": "MahaDAO (Wormhole)",
      "decimals": 9,
      "logoURI": "https://raw.githubusercontent.com/solana-labs/token-list/main/assets/mainnet/E1w2uKRsVJeDf1Qqbk7DDKEDe7NCYwh8ySgqCaEZ4BTC/logo.png",
      "tags": [
        "wrapped",
        "wormhole"
      ],
      "extensions": {
        "address": "0xB4d930279552397bbA2ee473229f89Ec245bc365",
        "bridgeContract": "https://etherscan.io/address/0xf92cD566Ea4864356C5491c177A430C222d7e678",
        "assetContract": "https://etherscan.io/address/0xB4d930279552397bbA2ee473229f89Ec245bc365",
        "coingeckoId": "mahadao"
      }
    },
    {
      "chainId": 101,
      "address": "4psmnTirimNyPEPEZtkQkdEPJagTXS3a7wsu1XN9MYK3",
      "symbol": "wRPL",
      "name": "Rocket Pool (Wormhole)",
      "decimals": 9,
      "logoURI": "https://raw.githubusercontent.com/solana-labs/token-list/main/assets/mainnet/4psmnTirimNyPEPEZtkQkdEPJagTXS3a7wsu1XN9MYK3/logo.png",
      "tags": [
        "wrapped",
        "wormhole"
      ],
      "extensions": {
        "address": "0xB4EFd85c19999D84251304bDA99E90B92300Bd93",
        "bridgeContract": "https://etherscan.io/address/0xf92cD566Ea4864356C5491c177A430C222d7e678",
        "assetContract": "https://etherscan.io/address/0xB4EFd85c19999D84251304bDA99E90B92300Bd93",
        "coingeckoId": "rocket-pool"
      }
    },
    {
      "chainId": 101,
      "address": "FrhQauNRm7ecom9FRprNcyz58agDe5ujAbAtA9NG6jtU",
      "symbol": "wNEXO",
      "name": "Nexo (Wormhole)",
      "decimals": 9,
      "logoURI": "https://raw.githubusercontent.com/solana-labs/token-list/main/assets/mainnet/FrhQauNRm7ecom9FRprNcyz58agDe5ujAbAtA9NG6jtU/logo.png",
      "tags": [
        "wrapped",
        "wormhole"
      ],
      "extensions": {
        "address": "0xB62132e35a6c13ee1EE0f84dC5d40bad8d815206",
        "bridgeContract": "https://etherscan.io/address/0xf92cD566Ea4864356C5491c177A430C222d7e678",
        "assetContract": "https://etherscan.io/address/0xB62132e35a6c13ee1EE0f84dC5d40bad8d815206",
        "coingeckoId": "nexo"
      }
    },
    {
      "chainId": 101,
      "address": "6G7X1B2f9F7KWcHxS66mn3ax6VPE2UMZud44RX3BzfVo",
      "symbol": "BEHZAT",
      "name": "Behzat Token",
      "decimals": 9,
      "logoURI": "https://raw.githubusercontent.com/solana-labs/token-list/main/assets/mainnet/6G7X1B2f9F7KWcHxS66mn3ax6VPE2UMZud44RX3BzfVo/logo.png",
      "tags": [
        "Token"
      ],
      "extensions": {
        "twitter": "https://twitter.com/Tunay32718753"
      }
    },
    {
      "chainId": 101,
      "address": "AoU75vwpnWEVvfarxRALjzRc8vS9UdDhRMkwoDimt9ss",
      "symbol": "wSFI",
      "name": "Spice (Wormhole)",
      "decimals": 9,
      "logoURI": "https://raw.githubusercontent.com/solana-labs/token-list/main/assets/mainnet/AoU75vwpnWEVvfarxRALjzRc8vS9UdDhRMkwoDimt9ss/logo.png",
      "tags": [
        "wrapped",
        "wormhole"
      ],
      "extensions": {
        "address": "0xb753428af26E81097e7fD17f40c88aaA3E04902c",
        "bridgeContract": "https://etherscan.io/address/0xf92cD566Ea4864356C5491c177A430C222d7e678",
        "assetContract": "https://etherscan.io/address/0xb753428af26E81097e7fD17f40c88aaA3E04902c",
        "coingeckoId": "saffron-finance"
      }
    },
    {
      "chainId": 101,
      "address": "CRZuALvCYjPLB65WFLHh9JkmPWK5C81TXpy2aEEaCjr3",
      "symbol": "wSTBZ",
      "name": "Stabilize Token (Wormhole)",
      "decimals": 9,
      "logoURI": "https://raw.githubusercontent.com/solana-labs/token-list/main/assets/mainnet/CRZuALvCYjPLB65WFLHh9JkmPWK5C81TXpy2aEEaCjr3/logo.png",
      "tags": [
        "wrapped",
        "wormhole"
      ],
      "extensions": {
        "address": "0xB987D48Ed8f2C468D52D6405624EADBa5e76d723",
        "bridgeContract": "https://etherscan.io/address/0xf92cD566Ea4864356C5491c177A430C222d7e678",
        "assetContract": "https://etherscan.io/address/0xB987D48Ed8f2C468D52D6405624EADBa5e76d723",
        "coingeckoId": "stabilize"
      }
    },
    {
      "chainId": 101,
      "address": "HPYXGSdAwyK5GwmuivL8gDdUVRChtgXq6SRat44k4Pat",
      "symbol": "wBAL",
      "name": "Balancer (Wormhole)",
      "decimals": 9,
      "logoURI": "https://raw.githubusercontent.com/solana-labs/token-list/main/assets/mainnet/HPYXGSdAwyK5GwmuivL8gDdUVRChtgXq6SRat44k4Pat/logo.png",
      "tags": [
        "wrapped",
        "wormhole"
      ],
      "extensions": {
        "address": "0xba100000625a3754423978a60c9317c58a424e3D",
        "bridgeContract": "https://etherscan.io/address/0xf92cD566Ea4864356C5491c177A430C222d7e678",
        "assetContract": "https://etherscan.io/address/0xba100000625a3754423978a60c9317c58a424e3D",
        "coingeckoId": "balancer"
      }
    },
    {
      "chainId": 101,
      "address": "AV7NgJV2BsgEukzUTrcUMz3LD37xLcLtygFig5WJ3kQN",
      "symbol": "wBAND",
      "name": "BandToken (Wormhole)",
      "decimals": 9,
      "logoURI": "https://raw.githubusercontent.com/solana-labs/token-list/main/assets/mainnet/AV7NgJV2BsgEukzUTrcUMz3LD37xLcLtygFig5WJ3kQN/logo.png",
      "tags": [
        "wrapped",
        "wormhole"
      ],
      "extensions": {
        "address": "0xBA11D00c5f74255f56a5E366F4F77f5A186d7f55",
        "bridgeContract": "https://etherscan.io/address/0xf92cD566Ea4864356C5491c177A430C222d7e678",
        "assetContract": "https://etherscan.io/address/0xBA11D00c5f74255f56a5E366F4F77f5A186d7f55",
        "coingeckoId": "band-protocol"
      }
    },
    {
      "chainId": 101,
      "address": "4obZok5FFUcQXQoV39hhcqk9xSmo4WnP9wnrNCk1g5BC",
      "symbol": "wSWFL",
      "name": "Swapfolio (Wormhole)",
      "decimals": 9,
      "logoURI": "https://raw.githubusercontent.com/solana-labs/token-list/main/assets/mainnet/4obZok5FFUcQXQoV39hhcqk9xSmo4WnP9wnrNCk1g5BC/logo.png",
      "tags": [
        "wrapped",
        "wormhole"
      ],
      "extensions": {
        "address": "0xBa21Ef4c9f433Ede00badEFcC2754B8E74bd538A",
        "bridgeContract": "https://etherscan.io/address/0xf92cD566Ea4864356C5491c177A430C222d7e678",
        "assetContract": "https://etherscan.io/address/0xBa21Ef4c9f433Ede00badEFcC2754B8E74bd538A",
        "coingeckoId": "swapfolio"
      }
    },
    {
      "chainId": 101,
      "address": "HCP8hGKS6fUGfTA1tQxBKzbXuQk7yktzz71pY8LXVJyR",
      "symbol": "wLRC",
      "name": "LoopringCoin V2 (Wormhole)",
      "decimals": 9,
      "logoURI": "https://raw.githubusercontent.com/solana-labs/token-list/main/assets/mainnet/HCP8hGKS6fUGfTA1tQxBKzbXuQk7yktzz71pY8LXVJyR/logo.png",
      "tags": [
        "wrapped",
        "wormhole"
      ],
      "extensions": {
        "address": "0xBBbbCA6A901c926F240b89EacB641d8Aec7AEafD",
        "bridgeContract": "https://etherscan.io/address/0xf92cD566Ea4864356C5491c177A430C222d7e678",
        "assetContract": "https://etherscan.io/address/0xBBbbCA6A901c926F240b89EacB641d8Aec7AEafD",
        "coingeckoId": "loopring"
      }
    },
    {
      "chainId": 101,
      "address": "7kpzQByqsfmZSX5Y71YtncBvuhFVFJBLUvJKqqNMfT8P",
      "symbol": "TSK",
      "name": "TaskDapp",
      "decimals": 6,
      "logoURI": "https://raw.githubusercontent.com/solana-labs/token-list/main/assets/mainnet/7kpzQByqsfmZSX5Y71YtncBvuhFVFJBLUvJKqqNMfT8P/logo.svg",
      "tags": [
        "utility-token"
      ],
      "extensions": {
        "website": "https://taskdapp.io",
        "twitter": "https://twitter.com/task_dapp"
      }
    },
    {
      "chainId": 101,
      "address": "9sNArcS6veh7DLEo7Y1ZSbBCYtkuPVE6S3HhVrcWR2Zw",
      "symbol": "wPERP",
      "name": "Perpetual (Wormhole)",
      "decimals": 9,
      "logoURI": "https://raw.githubusercontent.com/solana-labs/token-list/main/assets/mainnet/9sNArcS6veh7DLEo7Y1ZSbBCYtkuPVE6S3HhVrcWR2Zw/logo.png",
      "tags": [
        "wrapped",
        "wormhole"
      ],
      "extensions": {
        "address": "0xbC396689893D065F41bc2C6EcbeE5e0085233447",
        "bridgeContract": "https://etherscan.io/address/0xf92cD566Ea4864356C5491c177A430C222d7e678",
        "assetContract": "https://etherscan.io/address/0xbC396689893D065F41bc2C6EcbeE5e0085233447",
        "coingeckoId": "perpetual-protocol"
      }
    },
    {
      "chainId": 101,
      "address": "3XnhArdJydrpbr9Nbj8wNUaozPL9WAo9YDyNWakhTm9X",
      "symbol": "wCOMP",
      "name": "Compound (Wormhole)",
      "decimals": 9,
      "logoURI": "https://raw.githubusercontent.com/solana-labs/token-list/main/assets/mainnet/3XnhArdJydrpbr9Nbj8wNUaozPL9WAo9YDyNWakhTm9X/logo.png",
      "tags": [
        "wrapped",
        "wormhole"
      ],
      "extensions": {
        "address": "0xc00e94Cb662C3520282E6f5717214004A7f26888",
        "bridgeContract": "https://etherscan.io/address/0xf92cD566Ea4864356C5491c177A430C222d7e678",
        "assetContract": "https://etherscan.io/address/0xc00e94Cb662C3520282E6f5717214004A7f26888",
        "coingeckoId": "compound-governance-token"
      }
    },
    {
      "chainId": 101,
      "address": "CPLNm9UMKfiJKiySQathV99yeSgTVjPDZx4ucFrbp2MD",
      "symbol": "wSNX",
      "name": "Synthetix Network Token (Wormhole)",
      "decimals": 9,
      "logoURI": "https://raw.githubusercontent.com/solana-labs/token-list/main/assets/mainnet/CPLNm9UMKfiJKiySQathV99yeSgTVjPDZx4ucFrbp2MD/logo.png",
      "tags": [
        "wrapped",
        "wormhole"
      ],
      "extensions": {
        "address": "0xC011a73ee8576Fb46F5E1c5751cA3B9Fe0af2a6F",
        "bridgeContract": "https://etherscan.io/address/0xf92cD566Ea4864356C5491c177A430C222d7e678",
        "assetContract": "https://etherscan.io/address/0xC011a73ee8576Fb46F5E1c5751cA3B9Fe0af2a6F",
        "coingeckoId": "havven"
      }
    },
    {
      "chainId": 101,
      "address": "D6eVKSfLdioqo2zG8LbQYFU2gf66FrjKA7afCYNo1GHt",
      "symbol": "wDUCK",
      "name": "DLP Duck Token (Wormhole)",
      "decimals": 9,
      "logoURI": "https://raw.githubusercontent.com/solana-labs/token-list/main/assets/mainnet/D6eVKSfLdioqo2zG8LbQYFU2gf66FrjKA7afCYNo1GHt/logo.png",
      "tags": [
        "wrapped",
        "wormhole"
      ],
      "extensions": {
        "address": "0xC0bA369c8Db6eB3924965e5c4FD0b4C1B91e305F",
        "bridgeContract": "https://etherscan.io/address/0xf92cD566Ea4864356C5491c177A430C222d7e678",
        "assetContract": "https://etherscan.io/address/0xC0bA369c8Db6eB3924965e5c4FD0b4C1B91e305F",
        "coingeckoId": "dlp-duck-token"
      }
    },
    {
      "chainId": 101,
      "address": "9PwPi3DAf9Dy4Y6qJmUzF6fX9CjNwScBidsYqJmcApF8",
      "symbol": "wCHAIN",
      "name": "Chain Games (Wormhole)",
      "decimals": 9,
      "logoURI": "https://raw.githubusercontent.com/solana-labs/token-list/main/assets/mainnet/9PwPi3DAf9Dy4Y6qJmUzF6fX9CjNwScBidsYqJmcApF8/logo.png",
      "tags": [
        "wrapped",
        "wormhole"
      ],
      "extensions": {
        "address": "0xC4C2614E694cF534D407Ee49F8E44D125E4681c4",
        "bridgeContract": "https://etherscan.io/address/0xf92cD566Ea4864356C5491c177A430C222d7e678",
        "assetContract": "https://etherscan.io/address/0xC4C2614E694cF534D407Ee49F8E44D125E4681c4",
        "coingeckoId": "chain-games"
      }
    },
    {
      "chainId": 101,
      "address": "BmxZ1pghpcoyT7aykj7D1o4AxWirTqvD7zD2tNngjirT",
      "symbol": "wGRT",
      "name": "Graph Token (Wormhole)",
      "decimals": 9,
      "logoURI": "https://raw.githubusercontent.com/solana-labs/token-list/main/assets/mainnet/BmxZ1pghpcoyT7aykj7D1o4AxWirTqvD7zD2tNngjirT/logo.png",
      "tags": [
        "wrapped",
        "wormhole"
      ],
      "extensions": {
        "address": "0xc944E90C64B2c07662A292be6244BDf05Cda44a7",
        "bridgeContract": "https://etherscan.io/address/0xf92cD566Ea4864356C5491c177A430C222d7e678",
        "assetContract": "https://etherscan.io/address/0xc944E90C64B2c07662A292be6244BDf05Cda44a7",
        "coingeckoId": "the-graph"
      }
    },
    {
      "chainId": 101,
      "address": "FMr15arp651N6fR2WEL36pCMBnFecHcN6wDxne2Vf3SK",
      "symbol": "wROOT",
      "name": "RootKit (Wormhole)",
      "decimals": 9,
      "logoURI": "https://raw.githubusercontent.com/solana-labs/token-list/main/assets/mainnet/FMr15arp651N6fR2WEL36pCMBnFecHcN6wDxne2Vf3SK/logo.png",
      "tags": [
        "wrapped",
        "wormhole"
      ],
      "extensions": {
        "address": "0xCb5f72d37685C3D5aD0bB5F982443BC8FcdF570E",
        "bridgeContract": "https://etherscan.io/address/0xf92cD566Ea4864356C5491c177A430C222d7e678",
        "assetContract": "https://etherscan.io/address/0xCb5f72d37685C3D5aD0bB5F982443BC8FcdF570E",
        "coingeckoId": "rootkit"
      }
    },
    {
      "chainId": 101,
      "address": "E9X7rKAGfSh1gsHC6qh5MVLkDzRcT64KQbjzvHnc5zEq",
      "symbol": "wSWAP",
      "name": "TrustSwap Token (Wormhole)",
      "decimals": 9,
      "logoURI": "https://raw.githubusercontent.com/solana-labs/token-list/main/assets/mainnet/E9X7rKAGfSh1gsHC6qh5MVLkDzRcT64KQbjzvHnc5zEq/logo.png",
      "tags": [
        "wrapped",
        "wormhole"
      ],
      "extensions": {
        "address": "0xCC4304A31d09258b0029eA7FE63d032f52e44EFe",
        "bridgeContract": "https://etherscan.io/address/0xf92cD566Ea4864356C5491c177A430C222d7e678",
        "assetContract": "https://etherscan.io/address/0xCC4304A31d09258b0029eA7FE63d032f52e44EFe",
        "coingeckoId": "trustswap"
      }
    },
    {
      "chainId": 101,
      "address": "5NEENV1mNvu7MfNNtKuGSDC8zoNStq1tuLkDXFtv6rZd",
      "symbol": "wTVK",
      "name": "Terra Virtua Kolect (Wormhole)",
      "decimals": 9,
      "logoURI": "https://raw.githubusercontent.com/solana-labs/token-list/main/assets/mainnet/5NEENV1mNvu7MfNNtKuGSDC8zoNStq1tuLkDXFtv6rZd/logo.png",
      "tags": [
        "wrapped",
        "wormhole"
      ],
      "extensions": {
        "address": "0xd084B83C305daFD76AE3E1b4E1F1fe2eCcCb3988",
        "bridgeContract": "https://etherscan.io/address/0xf92cD566Ea4864356C5491c177A430C222d7e678",
        "assetContract": "https://etherscan.io/address/0xd084B83C305daFD76AE3E1b4E1F1fe2eCcCb3988",
        "coingeckoId": "terra-virtua-kolect"
      }
    },
    {
      "chainId": 101,
      "address": "5ZXLGj7onpitgtREJNYb51DwDPddvqV1YLC8jn2sgz48",
      "symbol": "wOMG",
      "name": "OMG Network (Wormhole)",
      "decimals": 9,
      "logoURI": "https://raw.githubusercontent.com/solana-labs/token-list/main/assets/mainnet/5ZXLGj7onpitgtREJNYb51DwDPddvqV1YLC8jn2sgz48/logo.png",
      "tags": [
        "wrapped",
        "wormhole"
      ],
      "extensions": {
        "address": "0xd26114cd6EE289AccF82350c8d8487fedB8A0C07",
        "bridgeContract": "https://etherscan.io/address/0xf92cD566Ea4864356C5491c177A430C222d7e678",
        "assetContract": "https://etherscan.io/address/0xd26114cd6EE289AccF82350c8d8487fedB8A0C07",
        "coingeckoId": "omisego"
      }
    },
    {
      "chainId": 101,
      "address": "2Xf2yAXJfg82sWwdLUo2x9mZXy6JCdszdMZkcF1Hf4KV",
      "symbol": "wLUNA",
      "name": "Wrapped LUNA Token (Wormhole)",
      "decimals": 9,
      "logoURI": "https://raw.githubusercontent.com/solana-labs/token-list/main/assets/mainnet/2Xf2yAXJfg82sWwdLUo2x9mZXy6JCdszdMZkcF1Hf4KV/logo.png",
      "tags": [
        "wrapped",
        "wormhole"
      ],
      "extensions": {
        "address": "0xd2877702675e6cEb975b4A1dFf9fb7BAF4C91ea9",
        "bridgeContract": "https://etherscan.io/address/0xf92cD566Ea4864356C5491c177A430C222d7e678",
        "assetContract": "https://etherscan.io/address/0xd2877702675e6cEb975b4A1dFf9fb7BAF4C91ea9",
        "coingeckoId": "wrapped-terra"
      }
    },
    {
      "chainId": 101,
      "address": "5Ro6JxJ4NjSTEppdX2iXUYgWkAEF1dcs9gqMX99E2vkL",
      "symbol": "wBONDLY",
      "name": "Bondly Token (Wormhole)",
      "decimals": 9,
      "logoURI": "https://raw.githubusercontent.com/solana-labs/token-list/main/assets/mainnet/5Ro6JxJ4NjSTEppdX2iXUYgWkAEF1dcs9gqMX99E2vkL/logo.png",
      "tags": [
        "wrapped",
        "wormhole"
      ],
      "extensions": {
        "address": "0xD2dDa223b2617cB616c1580db421e4cFAe6a8a85",
        "bridgeContract": "https://etherscan.io/address/0xf92cD566Ea4864356C5491c177A430C222d7e678",
        "assetContract": "https://etherscan.io/address/0xD2dDa223b2617cB616c1580db421e4cFAe6a8a85",
        "coingeckoId": "bondly"
      }
    },
    {
      "chainId": 101,
      "address": "5jFzUEqWLnvGvKWb1Pji9nWVYy5vLG2saoXCyVNWEdEi",
      "symbol": "wDETS",
      "name": "Dextrust (Wormhole)",
      "decimals": 9,
      "logoURI": "https://raw.githubusercontent.com/solana-labs/token-list/main/assets/mainnet/5jFzUEqWLnvGvKWb1Pji9nWVYy5vLG2saoXCyVNWEdEi/logo.png",
      "tags": [
        "wrapped",
        "wormhole"
      ],
      "extensions": {
        "address": "0xd379700999F4805Ce80aa32DB46A94dF64561108",
        "bridgeContract": "https://etherscan.io/address/0xf92cD566Ea4864356C5491c177A430C222d7e678",
        "assetContract": "https://etherscan.io/address/0xd379700999F4805Ce80aa32DB46A94dF64561108",
        "coingeckoId": "dextrust"
      }
    },
    {
      "chainId": 101,
      "address": "BV5tm1uCRWQCQKNgQVFnkseqAjxpmbJkRCXvzFWBdgMp",
      "symbol": "wAMPL",
      "name": "Ampleforth (Wormhole)",
      "decimals": 9,
      "logoURI": "https://raw.githubusercontent.com/solana-labs/token-list/main/assets/mainnet/BV5tm1uCRWQCQKNgQVFnkseqAjxpmbJkRCXvzFWBdgMp/logo.png",
      "tags": [
        "wrapped",
        "wormhole"
      ],
      "extensions": {
        "address": "0xD46bA6D942050d489DBd938a2C909A5d5039A161",
        "bridgeContract": "https://etherscan.io/address/0xf92cD566Ea4864356C5491c177A430C222d7e678",
        "assetContract": "https://etherscan.io/address/0xD46bA6D942050d489DBd938a2C909A5d5039A161",
        "coingeckoId": "ampleforth"
      }
    },
    {
      "chainId": 101,
      "address": "2PSvGigDY4MVUmv51bBiARBMcHBtXcUBnx5V9BwWbbi2",
      "symbol": "wPOLK",
      "name": "Polkamarkets (Wormhole)",
      "decimals": 9,
      "logoURI": "https://raw.githubusercontent.com/solana-labs/token-list/main/assets/mainnet/2PSvGigDY4MVUmv51bBiARBMcHBtXcUBnx5V9BwWbbi2/logo.png",
      "tags": [
        "wrapped",
        "wormhole"
      ],
      "extensions": {
        "address": "0xD478161C952357F05f0292B56012Cd8457F1cfbF",
        "bridgeContract": "https://etherscan.io/address/0xf92cD566Ea4864356C5491c177A430C222d7e678",
        "assetContract": "https://etherscan.io/address/0xD478161C952357F05f0292B56012Cd8457F1cfbF",
        "coingeckoId": "polkamarkets"
      }
    },
    {
      "chainId": 101,
      "address": "ApmXkxXCASdxRf3Ln6Ni7oAZ7E6CX1CcJAD8A5qBdhSm",
      "symbol": "wCRV",
      "name": "Curve DAO Token (Wormhole)",
      "decimals": 9,
      "logoURI": "https://raw.githubusercontent.com/solana-labs/token-list/main/assets/mainnet/ApmXkxXCASdxRf3Ln6Ni7oAZ7E6CX1CcJAD8A5qBdhSm/logo.png",
      "tags": [
        "wrapped",
        "wormhole"
      ],
      "extensions": {
        "address": "0xD533a949740bb3306d119CC777fa900bA034cd52",
        "bridgeContract": "https://etherscan.io/address/0xf92cD566Ea4864356C5491c177A430C222d7e678",
        "assetContract": "https://etherscan.io/address/0xD533a949740bb3306d119CC777fa900bA034cd52",
        "coingeckoId": "curve-dao-token"
      }
    },
    {
      "chainId": 101,
      "address": "DWECGzR56MruYJyo5g5QpoxZbFoydt3oWUkkDsVhxXzs",
      "symbol": "wMEME",
      "name": "MEME (Wormhole)",
      "decimals": 8,
      "logoURI": "https://raw.githubusercontent.com/solana-labs/token-list/main/assets/mainnet/DWECGzR56MruYJyo5g5QpoxZbFoydt3oWUkkDsVhxXzs/logo.png",
      "tags": [
        "wrapped",
        "wormhole"
      ],
      "extensions": {
        "address": "0xD5525D397898e5502075Ea5E830d8914f6F0affe",
        "bridgeContract": "https://etherscan.io/address/0xf92cD566Ea4864356C5491c177A430C222d7e678",
        "assetContract": "https://etherscan.io/address/0xD5525D397898e5502075Ea5E830d8914f6F0affe",
        "coingeckoId": "degenerator"
      }
    },
    {
      "chainId": 101,
      "address": "3Y2wTtM4kCX8uUSLrKJ8wpajCu1C9LaWWAd7b7Nb2BDw",
      "symbol": "wEXNT",
      "name": "ExNetwork Community Token (Wormhole)",
      "decimals": 9,
      "logoURI": "https://raw.githubusercontent.com/solana-labs/token-list/main/assets/mainnet/3Y2wTtM4kCX8uUSLrKJ8wpajCu1C9LaWWAd7b7Nb2BDw/logo.png",
      "tags": [
        "wrapped",
        "wormhole"
      ],
      "extensions": {
        "address": "0xD6c67B93a7b248dF608a653d82a100556144c5DA",
        "bridgeContract": "https://etherscan.io/address/0xf92cD566Ea4864356C5491c177A430C222d7e678",
        "assetContract": "https://etherscan.io/address/0xD6c67B93a7b248dF608a653d82a100556144c5DA",
        "coingeckoId": "exnetwork-token"
      }
    },
    {
      "chainId": 101,
      "address": "9w97GdWUYYaamGwdKMKZgGzPduZJkiFizq4rz5CPXRv2",
      "symbol": "wUSDT",
      "name": "Tether USD (Wormhole)",
      "decimals": 6,
      "logoURI": "https://raw.githubusercontent.com/solana-labs/token-list/main/assets/mainnet/9w97GdWUYYaamGwdKMKZgGzPduZJkiFizq4rz5CPXRv2/logo.png",
      "tags": [
        "wrapped",
        "wormhole"
      ],
      "extensions": {
        "address": "0xdAC17F958D2ee523a2206206994597C13D831ec7",
        "bridgeContract": "https://etherscan.io/address/0xf92cD566Ea4864356C5491c177A430C222d7e678",
        "assetContract": "https://etherscan.io/address/0xdAC17F958D2ee523a2206206994597C13D831ec7",
        "coingeckoId": "tether"
      }
    },
    {
      "chainId": 101,
      "address": "CqWSJtkMMY16q9QLnQxktM1byzVHGRr8b6LCPuZnEeiL",
      "symbol": "wYLD",
      "name": "Yield (Wormhole)",
      "decimals": 9,
      "logoURI": "https://raw.githubusercontent.com/solana-labs/token-list/main/assets/mainnet/CqWSJtkMMY16q9QLnQxktM1byzVHGRr8b6LCPuZnEeiL/logo.png",
      "tags": [
        "wrapped",
        "wormhole"
      ],
      "extensions": {
        "address": "0xDcB01cc464238396E213a6fDd933E36796eAfF9f",
        "bridgeContract": "https://etherscan.io/address/0xf92cD566Ea4864356C5491c177A430C222d7e678",
        "assetContract": "https://etherscan.io/address/0xDcB01cc464238396E213a6fDd933E36796eAfF9f",
        "coingeckoId": "yield"
      }
    },
    {
      "chainId": 101,
      "address": "26ZzQVGZruwcZPs2sqb8n9ojKt2cviUjHcMjstFtK6ow",
      "symbol": "wKNC",
      "name": "Kyber Network Crystal (Wormhole)",
      "decimals": 9,
      "logoURI": "https://raw.githubusercontent.com/solana-labs/token-list/main/assets/mainnet/26ZzQVGZruwcZPs2sqb8n9ojKt2cviUjHcMjstFtK6ow/logo.png",
      "tags": [
        "wrapped",
        "wormhole"
      ],
      "extensions": {
        "address": "0xdd974D5C2e2928deA5F71b9825b8b646686BD200",
        "bridgeContract": "https://etherscan.io/address/0xf92cD566Ea4864356C5491c177A430C222d7e678",
        "assetContract": "https://etherscan.io/address/0xdd974D5C2e2928deA5F71b9825b8b646686BD200",
        "coingeckoId": "kyber-network"
      }
    },
    {
      "chainId": 101,
      "address": "HHoHTtntq2kiBPENyVM1DTP7pNrkBXX2Jye29PSyz3qf",
      "symbol": "wCOTI",
      "name": "COTI Token (Wormhole)",
      "decimals": 9,
      "logoURI": "https://raw.githubusercontent.com/solana-labs/token-list/main/assets/mainnet/HHoHTtntq2kiBPENyVM1DTP7pNrkBXX2Jye29PSyz3qf/logo.png",
      "tags": [
        "wrapped",
        "wormhole"
      ],
      "extensions": {
        "address": "0xDDB3422497E61e13543BeA06989C0789117555c5",
        "bridgeContract": "https://etherscan.io/address/0xf92cD566Ea4864356C5491c177A430C222d7e678",
        "assetContract": "https://etherscan.io/address/0xDDB3422497E61e13543BeA06989C0789117555c5",
        "coingeckoId": "coti"
      }
    },
    {
      "chainId": 101,
      "address": "4sEpUsJ6uJZYi6A2da8EGjKPacRSqYJaPJffPnTqoWVv",
      "symbol": "wINJ",
      "name": "Injective Token (Wormhole)",
      "decimals": 9,
      "logoURI": "https://raw.githubusercontent.com/solana-labs/token-list/main/assets/mainnet/4sEpUsJ6uJZYi6A2da8EGjKPacRSqYJaPJffPnTqoWVv/logo.png",
      "tags": [
        "wrapped",
        "wormhole"
      ],
      "extensions": {
        "address": "0xe28b3B32B6c345A34Ff64674606124Dd5Aceca30",
        "bridgeContract": "https://etherscan.io/address/0xf92cD566Ea4864356C5491c177A430C222d7e678",
        "assetContract": "https://etherscan.io/address/0xe28b3B32B6c345A34Ff64674606124Dd5Aceca30",
        "coingeckoId": "injective-protocol"
      }
    },
    {
      "chainId": 101,
      "address": "G2jrxYSoCSzmohxERa2JzSJMuRM4kiNvRA3DnCv7Lzcz",
      "symbol": "wZRX",
      "name": "0x Protocol Token (Wormhole)",
      "decimals": 9,
      "logoURI": "https://raw.githubusercontent.com/solana-labs/token-list/main/assets/mainnet/G2jrxYSoCSzmohxERa2JzSJMuRM4kiNvRA3DnCv7Lzcz/logo.png",
      "tags": [
        "wrapped",
        "wormhole"
      ],
      "extensions": {
        "address": "0xE41d2489571d322189246DaFA5ebDe1F4699F498",
        "bridgeContract": "https://etherscan.io/address/0xf92cD566Ea4864356C5491c177A430C222d7e678",
        "assetContract": "https://etherscan.io/address/0xE41d2489571d322189246DaFA5ebDe1F4699F498",
        "coingeckoId": "0x"
      }
    },
    {
      "chainId": 101,
      "address": "3bkBFHyof411hGBdcsiM1KSDdErw63Xoj3eLB8yNknB4",
      "symbol": "wSUPER",
      "name": "SuperFarm (Wormhole)",
      "decimals": 9,
      "logoURI": "https://raw.githubusercontent.com/solana-labs/token-list/main/assets/mainnet/3bkBFHyof411hGBdcsiM1KSDdErw63Xoj3eLB8yNknB4/logo.png",
      "tags": [
        "wrapped",
        "wormhole"
      ],
      "extensions": {
        "address": "0xe53EC727dbDEB9E2d5456c3be40cFF031AB40A55",
        "bridgeContract": "https://etherscan.io/address/0xf92cD566Ea4864356C5491c177A430C222d7e678",
        "assetContract": "https://etherscan.io/address/0xe53EC727dbDEB9E2d5456c3be40cFF031AB40A55",
        "coingeckoId": "superfarm"
      }
    },
    {
      "chainId": 101,
      "address": "7kkkoa1MB93ELm3vjvyC8GJ65G7eEgLhfaHU58riJUCx",
      "symbol": "waEth",
      "name": "aEthereum (Wormhole)",
      "decimals": 9,
      "logoURI": "https://raw.githubusercontent.com/solana-labs/token-list/main/assets/mainnet/7kkkoa1MB93ELm3vjvyC8GJ65G7eEgLhfaHU58riJUCx/logo.png",
      "tags": [
        "wrapped",
        "wormhole"
      ],
      "extensions": {
        "address": "0xE95A203B1a91a908F9B9CE46459d101078c2c3cb",
        "bridgeContract": "https://etherscan.io/address/0xf92cD566Ea4864356C5491c177A430C222d7e678",
        "assetContract": "https://etherscan.io/address/0xE95A203B1a91a908F9B9CE46459d101078c2c3cb",
        "coingeckoId": "ankreth"
      }
    },
    {
      "chainId": 101,
      "address": "F48zUwoQMzgCTf5wihwz8GPN23gdcoVMiT227APqA6hC",
      "symbol": "wSURF",
      "name": "SURF.Finance (Wormhole)",
      "decimals": 9,
      "logoURI": "https://raw.githubusercontent.com/solana-labs/token-list/main/assets/mainnet/F48zUwoQMzgCTf5wihwz8GPN23gdcoVMiT227APqA6hC/logo.png",
      "tags": [
        "wrapped",
        "wormhole"
      ],
      "extensions": {
        "address": "0xEa319e87Cf06203DAe107Dd8E5672175e3Ee976c",
        "bridgeContract": "https://etherscan.io/address/0xf92cD566Ea4864356C5491c177A430C222d7e678",
        "assetContract": "https://etherscan.io/address/0xEa319e87Cf06203DAe107Dd8E5672175e3Ee976c",
        "coingeckoId": "surf-finance"
      }
    },
    {
      "chainId": 101,
      "address": "EK6iyvvqvQtsWYcySrZVHkXjCLX494r9PhnDWJaX1CPu",
      "symbol": "wrenBTC",
      "name": "renBTC (Wormhole)",
      "decimals": 8,
      "logoURI": "https://raw.githubusercontent.com/solana-labs/token-list/main/assets/mainnet/EK6iyvvqvQtsWYcySrZVHkXjCLX494r9PhnDWJaX1CPu/logo.png",
      "tags": [
        "wrapped",
        "wormhole"
      ],
      "extensions": {
        "address": "0xEB4C2781e4ebA804CE9a9803C67d0893436bB27D",
        "bridgeContract": "https://etherscan.io/address/0xf92cD566Ea4864356C5491c177A430C222d7e678",
        "assetContract": "https://etherscan.io/address/0xEB4C2781e4ebA804CE9a9803C67d0893436bB27D",
        "coingeckoId": "renbtc"
      }
    },
    {
      "chainId": 101,
      "address": "B2m4B527oLo5WFWLgy2MitP66azhEW2puaazUAuvNgqZ",
      "symbol": "wDMG",
      "name": "DMM: Governance (Wormhole)",
      "decimals": 9,
      "logoURI": "https://raw.githubusercontent.com/solana-labs/token-list/main/assets/mainnet/B2m4B527oLo5WFWLgy2MitP66azhEW2puaazUAuvNgqZ/logo.png",
      "tags": [
        "wrapped",
        "wormhole"
      ],
      "extensions": {
        "address": "0xEd91879919B71bB6905f23af0A68d231EcF87b14",
        "bridgeContract": "https://etherscan.io/address/0xf92cD566Ea4864356C5491c177A430C222d7e678",
        "assetContract": "https://etherscan.io/address/0xEd91879919B71bB6905f23af0A68d231EcF87b14",
        "coingeckoId": "dmm-governance"
      }
    },
    {
      "chainId": 101,
      "address": "H3iuZNRwaqPsnGUGU5YkDwTU3hQMkzC32hxDko8EtzZw",
      "symbol": "wHEZ",
      "name": "Hermez Network Token (Wormhole)",
      "decimals": 9,
      "logoURI": "https://raw.githubusercontent.com/solana-labs/token-list/main/assets/mainnet/H3iuZNRwaqPsnGUGU5YkDwTU3hQMkzC32hxDko8EtzZw/logo.png",
      "tags": [
        "wrapped",
        "wormhole"
      ],
      "extensions": {
        "address": "0xEEF9f339514298C6A857EfCfC1A762aF84438dEE",
        "bridgeContract": "https://etherscan.io/address/0xf92cD566Ea4864356C5491c177A430C222d7e678",
        "assetContract": "https://etherscan.io/address/0xEEF9f339514298C6A857EfCfC1A762aF84438dEE",
        "coingeckoId": "hermez-network-token"
      }
    },
    {
      "chainId": 101,
      "address": "DL7873Hud4eMdGScQFD7vrbC6fzWAMQ2LMuoZSn4zUry",
      "symbol": "wRLY",
      "name": "Rally (Wormhole)",
      "decimals": 9,
      "logoURI": "https://raw.githubusercontent.com/solana-labs/token-list/main/assets/mainnet/DL7873Hud4eMdGScQFD7vrbC6fzWAMQ2LMuoZSn4zUry/logo.png",
      "tags": [
        "wrapped",
        "wormhole"
      ],
      "extensions": {
        "address": "0xf1f955016EcbCd7321c7266BccFB96c68ea5E49b",
        "bridgeContract": "https://etherscan.io/address/0xf92cD566Ea4864356C5491c177A430C222d7e678",
        "assetContract": "https://etherscan.io/address/0xf1f955016EcbCd7321c7266BccFB96c68ea5E49b",
        "coingeckoId": "rally-2"
      }
    },
    {
      "chainId": 101,
      "address": "3N89w9KPUVYUK5MMGNY8yMXhrr89QQ1RQPJxVnQHgMdd",
      "symbol": "wYf-DAI",
      "name": "YfDAI.finance (Wormhole)",
      "decimals": 9,
      "logoURI": "https://raw.githubusercontent.com/solana-labs/token-list/main/assets/mainnet/3N89w9KPUVYUK5MMGNY8yMXhrr89QQ1RQPJxVnQHgMdd/logo.png",
      "tags": [
        "wrapped",
        "wormhole"
      ],
      "extensions": {
        "address": "0xf4CD3d3Fda8d7Fd6C5a500203e38640A70Bf9577",
        "bridgeContract": "https://etherscan.io/address/0xf92cD566Ea4864356C5491c177A430C222d7e678",
        "assetContract": "https://etherscan.io/address/0xf4CD3d3Fda8d7Fd6C5a500203e38640A70Bf9577",
        "coingeckoId": "yfdai-finance"
      }
    },
    {
      "chainId": 101,
      "address": "8ArKbnnDiq8eRR8hZ1eULMjd2iMAD8AqwyVJRAX7mHQo",
      "symbol": "wFCL",
      "name": "Fractal Protocol Token (Wormhole)",
      "decimals": 9,
      "logoURI": "https://raw.githubusercontent.com/solana-labs/token-list/main/assets/mainnet/8ArKbnnDiq8eRR8hZ1eULMjd2iMAD8AqwyVJRAX7mHQo/logo.png",
      "tags": [
        "wrapped",
        "wormhole"
      ],
      "extensions": {
        "address": "0xF4d861575ecC9493420A3f5a14F85B13f0b50EB3",
        "bridgeContract": "https://etherscan.io/address/0xf92cD566Ea4864356C5491c177A430C222d7e678",
        "assetContract": "https://etherscan.io/address/0xF4d861575ecC9493420A3f5a14F85B13f0b50EB3",
        "coingeckoId": "fractal"
      }
    },
    {
      "chainId": 101,
      "address": "ZWGxcTgJCNGQqZn6vFdknwj4AFFsYRZ4SDJuhRn3J1T",
      "symbol": "wAXS",
      "name": "Axie Infinity (Wormhole)",
      "decimals": 9,
      "logoURI": "https://raw.githubusercontent.com/solana-labs/token-list/main/assets/mainnet/ZWGxcTgJCNGQqZn6vFdknwj4AFFsYRZ4SDJuhRn3J1T/logo.png",
      "tags": [
        "wrapped",
        "wormhole"
      ],
      "extensions": {
        "address": "0xF5D669627376EBd411E34b98F19C868c8ABA5ADA",
        "bridgeContract": "https://etherscan.io/address/0xf92cD566Ea4864356C5491c177A430C222d7e678",
        "assetContract": "https://etherscan.io/address/0xF5D669627376EBd411E34b98F19C868c8ABA5ADA",
        "coingeckoId": "axie-infinity"
      }
    },
    {
      "chainId": 101,
      "address": "PEjUEMHFRtfajio8YHKZdUruW1vTzGmz6F7NngjYuou",
      "symbol": "wENJ",
      "name": "Enjin Coin (Wormhole)",
      "decimals": 9,
      "logoURI": "https://raw.githubusercontent.com/solana-labs/token-list/main/assets/mainnet/PEjUEMHFRtfajio8YHKZdUruW1vTzGmz6F7NngjYuou/logo.png",
      "tags": [
        "wrapped",
        "wormhole"
      ],
      "extensions": {
        "address": "0xF629cBd94d3791C9250152BD8dfBDF380E2a3B9c",
        "bridgeContract": "https://etherscan.io/address/0xf92cD566Ea4864356C5491c177A430C222d7e678",
        "assetContract": "https://etherscan.io/address/0xF629cBd94d3791C9250152BD8dfBDF380E2a3B9c",
        "coingeckoId": "enjincoin"
      }
    },
    {
      "chainId": 101,
      "address": "2cW5deMKeR97C7csq1aMMWUa5RNWkpQFz8tumxk4ZV8w",
      "symbol": "wYLD",
      "name": "Yield (Wormhole)",
      "decimals": 9,
      "logoURI": "https://raw.githubusercontent.com/solana-labs/token-list/main/assets/mainnet/2cW5deMKeR97C7csq1aMMWUa5RNWkpQFz8tumxk4ZV8w/logo.png",
      "tags": [
        "wrapped",
        "wormhole"
      ],
      "extensions": {
        "address": "0xF94b5C5651c888d928439aB6514B93944eEE6F48",
        "bridgeContract": "https://etherscan.io/address/0xf92cD566Ea4864356C5491c177A430C222d7e678",
        "assetContract": "https://etherscan.io/address/0xF94b5C5651c888d928439aB6514B93944eEE6F48",
        "coingeckoId": "yield-app"
      }
    },
    {
      "chainId": 101,
      "address": "FR5qPX4gbKHPyKMK7Cey6dHZ7wtqmqRogYPJo6bpd5Uw",
      "symbol": "wDDIM",
      "name": "DuckDaoDime (Wormhole)",
      "decimals": 9,
      "logoURI": "https://raw.githubusercontent.com/solana-labs/token-list/main/assets/mainnet/FR5qPX4gbKHPyKMK7Cey6dHZ7wtqmqRogYPJo6bpd5Uw/logo.png",
      "tags": [
        "wrapped",
        "wormhole"
      ],
      "extensions": {
        "address": "0xFbEEa1C75E4c4465CB2FCCc9c6d6afe984558E20",
        "bridgeContract": "https://etherscan.io/address/0xf92cD566Ea4864356C5491c177A430C222d7e678",
        "assetContract": "https://etherscan.io/address/0xFbEEa1C75E4c4465CB2FCCc9c6d6afe984558E20",
        "coingeckoId": "duckdaodime"
      }
    },
    {
      "chainId": 101,
      "address": "8HCWFQA2GsA6Nm2L5jidM3mus7NeeQ8wp1ri3XFF9WWH",
      "symbol": "wRARI",
      "name": "Rarible (Wormhole)",
      "decimals": 9,
      "logoURI": "https://raw.githubusercontent.com/solana-labs/token-list/main/assets/mainnet/8HCWFQA2GsA6Nm2L5jidM3mus7NeeQ8wp1ri3XFF9WWH/logo.png",
      "tags": [
        "wrapped",
        "wormhole"
      ],
      "extensions": {
        "address": "0xFca59Cd816aB1eaD66534D82bc21E7515cE441CF",
        "bridgeContract": "https://etherscan.io/address/0xf92cD566Ea4864356C5491c177A430C222d7e678",
        "assetContract": "https://etherscan.io/address/0xFca59Cd816aB1eaD66534D82bc21E7515cE441CF",
        "coingeckoId": "rarible"
      }
    },
    {
      "chainId": 101,
      "address": "Egrv6hURf5o68xJ1AGYeRv8RNj2nXJVuSoA5wwiSALcN",
      "symbol": "wAMP",
      "name": "Amp (Wormhole)",
      "decimals": 9,
      "logoURI": "https://raw.githubusercontent.com/solana-labs/token-list/main/assets/mainnet/Egrv6hURf5o68xJ1AGYeRv8RNj2nXJVuSoA5wwiSALcN/logo.png",
      "tags": [
        "wrapped",
        "wormhole"
      ],
      "extensions": {
        "address": "0xfF20817765cB7f73d4bde2e66e067E58D11095C2",
        "bridgeContract": "https://etherscan.io/address/0xf92cD566Ea4864356C5491c177A430C222d7e678",
        "assetContract": "https://etherscan.io/address/0xfF20817765cB7f73d4bde2e66e067E58D11095C2",
        "coingeckoId": "amp-token"
      }
    },
    {
      "chainId": 101,
      "address": "GXMaB6jm5cdoQgb65YpkEu61eDYtod3PuVwYYXdZZJ9r",
      "symbol": "wFSW",
      "name": "FalconSwap Token (Wormhole)",
      "decimals": 9,
      "logoURI": "https://raw.githubusercontent.com/solana-labs/token-list/main/assets/mainnet/GXMaB6jm5cdoQgb65YpkEu61eDYtod3PuVwYYXdZZJ9r/logo.png",
      "tags": [
        "wrapped",
        "wormhole"
      ],
      "extensions": {
        "address": "0xfffffffFf15AbF397dA76f1dcc1A1604F45126DB",
        "bridgeContract": "https://etherscan.io/address/0xf92cD566Ea4864356C5491c177A430C222d7e678",
        "assetContract": "https://etherscan.io/address/0xfffffffFf15AbF397dA76f1dcc1A1604F45126DB",
        "coingeckoId": "fsw-token"
      }
    },
    {
      "chainId": 101,
      "address": "AJ1W9A9N9dEMdVyoDiam2rV44gnBm2csrPDP7xqcapgX",
      "symbol": "wBUSD",
      "name": "Binance USD (Wormhole)",
      "decimals": 9,
      "logoURI": "https://raw.githubusercontent.com/solana-labs/token-list/main/assets/mainnet/AJ1W9A9N9dEMdVyoDiam2rV44gnBm2csrPDP7xqcapgX/logo.png",
      "tags": [
        "wrapped",
        "wormhole"
      ],
      "extensions": {
        "address": "0x4Fabb145d64652a948d72533023f6E7A623C7C53",
        "bridgeContract": "https://etherscan.io/address/0xf92cD566Ea4864356C5491c177A430C222d7e678",
        "assetContract": "https://etherscan.io/address/0x4Fabb145d64652a948d72533023f6E7A623C7C53",
        "coingeckoId": "binance-usd"
      }
    },
    {
      "chainId": 101,
      "address": "2VmKuXMwdzouMndWcK7BK2951tBEtYVmGsdU4dXbjyaY",
      "symbol": "waDAI",
      "name": "Aave Interest bearing DAI (Wormhole)",
      "decimals": 9,
      "logoURI": "https://raw.githubusercontent.com/solana-labs/token-list/main/assets/mainnet/2VmKuXMwdzouMndWcK7BK2951tBEtYVmGsdU4dXbjyaY/logo.svg",
      "tags": [
        "wrapped",
        "wormhole"
      ],
      "extensions": {
        "address": "0xfC1E690f61EFd961294b3e1Ce3313fBD8aa4f85d",
        "bridgeContract": "https://etherscan.io/address/0xf92cD566Ea4864356C5491c177A430C222d7e678",
        "assetContract": "https://etherscan.io/address/0xfC1E690f61EFd961294b3e1Ce3313fBD8aa4f85d",
        "coingeckoId": "aave-dai-v1"
      }
    },
    {
      "chainId": 101,
      "address": "AXvWVviBmySSdghmuomYHqYB3AZn7NmAWrHYHKKPJxoL",
      "symbol": "waTUSD",
      "name": "Aave Interest bearing TUSD (Wormhole)",
      "decimals": 9,
      "logoURI": "https://raw.githubusercontent.com/solana-labs/token-list/main/assets/mainnet/AXvWVviBmySSdghmuomYHqYB3AZn7NmAWrHYHKKPJxoL/logo.svg",
      "tags": [
        "wrapped",
        "wormhole"
      ],
      "extensions": {
        "address": "0x4DA9b813057D04BAef4e5800E36083717b4a0341",
        "bridgeContract": "https://etherscan.io/address/0xf92cD566Ea4864356C5491c177A430C222d7e678",
        "assetContract": "https://etherscan.io/address/0x4DA9b813057D04BAef4e5800E36083717b4a0341",
        "coingeckoId": "aave-tusd-v1"
      }
    },
    {
      "chainId": 101,
      "address": "AkaisFPmasQYZUJsZLD9wPEo2KA7aCRqyRawX18ZRzGr",
      "symbol": "waUSDC",
      "name": "Aave Interest bearing USDC (Wormhole)",
      "decimals": 6,
      "logoURI": "https://raw.githubusercontent.com/solana-labs/token-list/main/assets/mainnet/AkaisFPmasQYZUJsZLD9wPEo2KA7aCRqyRawX18ZRzGr/logo.svg",
      "tags": [
        "wrapped",
        "wormhole"
      ],
      "extensions": {
        "address": "0x9bA00D6856a4eDF4665BcA2C2309936572473B7E",
        "bridgeContract": "https://etherscan.io/address/0xf92cD566Ea4864356C5491c177A430C222d7e678",
        "assetContract": "https://etherscan.io/address/0x9bA00D6856a4eDF4665BcA2C2309936572473B7E",
        "coingeckoId": "aave-usdc-v1"
      }
    },
    {
      "chainId": 101,
      "address": "FZfQtWMoTQ51Z4jxvHfmFcqj4862u9GzmugBnZUuWqR5",
      "symbol": "waUSDT",
      "name": "Aave Interest bearing USDT (Wormhole)",
      "decimals": 6,
      "logoURI": "https://raw.githubusercontent.com/solana-labs/token-list/main/assets/mainnet/FZfQtWMoTQ51Z4jxvHfmFcqj4862u9GzmugBnZUuWqR5/logo.svg",
      "tags": [
        "wrapped",
        "wormhole"
      ],
      "extensions": {
        "address": "0x71fc860F7D3A592A4a98740e39dB31d25db65ae8",
        "bridgeContract": "https://etherscan.io/address/0xf92cD566Ea4864356C5491c177A430C222d7e678",
        "assetContract": "https://etherscan.io/address/0x71fc860F7D3A592A4a98740e39dB31d25db65ae8",
        "coingeckoId": "aave-usdt-v1"
      }
    },
    {
      "chainId": 101,
      "address": "BMrbF8DZ9U5KGdJ4F2MJbH5d6KPi5FQVp7EqmLrhDe1f",
      "symbol": "waSUSD",
      "name": "Aave Interest bearing SUSD (Wormhole)",
      "decimals": 9,
      "logoURI": "https://raw.githubusercontent.com/solana-labs/token-list/main/assets/mainnet/BMrbF8DZ9U5KGdJ4F2MJbH5d6KPi5FQVp7EqmLrhDe1f/logo.svg",
      "tags": [
        "wrapped",
        "wormhole"
      ],
      "extensions": {
        "address": "0x625aE63000f46200499120B906716420bd059240",
        "bridgeContract": "https://etherscan.io/address/0xf92cD566Ea4864356C5491c177A430C222d7e678",
        "assetContract": "https://etherscan.io/address/0x625aE63000f46200499120B906716420bd059240",
        "coingeckoId": "aave-susd-v1"
      }
    },
    {
      "chainId": 101,
      "address": "Fzx4N1xJPDZENAhrAaH79k2izT9CFbfnDEcpcWjiusdY",
      "symbol": "waLEND",
      "name": "Aave Interest bearing LEND (Wormhole)",
      "decimals": 9,
      "logoURI": "https://raw.githubusercontent.com/solana-labs/token-list/main/assets/mainnet/Fzx4N1xJPDZENAhrAaH79k2izT9CFbfnDEcpcWjiusdY/logo.svg",
      "tags": [
        "wrapped",
        "wormhole"
      ],
      "extensions": {
        "address": "0x7D2D3688Df45Ce7C552E19c27e007673da9204B8",
        "bridgeContract": "https://etherscan.io/address/0xf92cD566Ea4864356C5491c177A430C222d7e678",
        "assetContract": "https://etherscan.io/address/0x7D2D3688Df45Ce7C552E19c27e007673da9204B8"
      }
    },
    {
      "chainId": 101,
      "address": "GCdDiVgZnkWCAnGktUsjhoho2CHab9JfrRy3Q5W51zvC",
      "symbol": "waBAT",
      "name": "Aave Interest bearing BAT (Wormhole)",
      "decimals": 9,
      "logoURI": "https://raw.githubusercontent.com/solana-labs/token-list/main/assets/mainnet/GCdDiVgZnkWCAnGktUsjhoho2CHab9JfrRy3Q5W51zvC/logo.svg",
      "tags": [
        "wrapped",
        "wormhole"
      ],
      "extensions": {
        "address": "0xE1BA0FB44CCb0D11b80F92f4f8Ed94CA3fF51D00",
        "bridgeContract": "https://etherscan.io/address/0xf92cD566Ea4864356C5491c177A430C222d7e678",
        "assetContract": "https://etherscan.io/address/0xE1BA0FB44CCb0D11b80F92f4f8Ed94CA3fF51D00",
        "coingeckoId": "aave-bat-v1"
      }
    },
    {
      "chainId": 101,
      "address": "FBrfFh7fb7xKfyBMJA32KufMjEkgSgY4AuzLXFKdJFRj",
      "symbol": "waETH",
      "name": "Aave Interest bearing ETH (Wormhole)",
      "decimals": 9,
      "logoURI": "https://raw.githubusercontent.com/solana-labs/token-list/main/assets/mainnet/FBrfFh7fb7xKfyBMJA32KufMjEkgSgY4AuzLXFKdJFRj/logo.svg",
      "tags": [
        "wrapped",
        "wormhole"
      ],
      "extensions": {
        "address": "0x3a3A65aAb0dd2A17E3F1947bA16138cd37d08c04",
        "bridgeContract": "https://etherscan.io/address/0xf92cD566Ea4864356C5491c177A430C222d7e678",
        "assetContract": "https://etherscan.io/address/0x3a3A65aAb0dd2A17E3F1947bA16138cd37d08c04",
        "coingeckoId": "aave-eth-v1"
      }
    },
    {
      "chainId": 101,
      "address": "Adp88WrQDgExPTu26DdBnbN2ffWMkXLxwqzjTdfRQiJi",
      "symbol": "waLINK",
      "name": "Aave Interest bearing LINK (Wormhole)",
      "decimals": 9,
      "logoURI": "https://raw.githubusercontent.com/solana-labs/token-list/main/assets/mainnet/Adp88WrQDgExPTu26DdBnbN2ffWMkXLxwqzjTdfRQiJi/logo.svg",
      "tags": [
        "wrapped",
        "wormhole"
      ],
      "extensions": {
        "address": "0xA64BD6C70Cb9051F6A9ba1F163Fdc07E0DfB5F84",
        "bridgeContract": "https://etherscan.io/address/0xf92cD566Ea4864356C5491c177A430C222d7e678",
        "assetContract": "https://etherscan.io/address/0xA64BD6C70Cb9051F6A9ba1F163Fdc07E0DfB5F84",
        "coingeckoId": "aave-link-v1"
      }
    },
    {
      "chainId": 101,
      "address": "3p67dqghWn6reQcVCqNBkufrpU1gtA1ZRAYja6GMXySG",
      "symbol": "waKNC",
      "name": "Aave Interest bearing KNC (Wormhole)",
      "decimals": 9,
      "logoURI": "https://raw.githubusercontent.com/solana-labs/token-list/main/assets/mainnet/3p67dqghWn6reQcVCqNBkufrpU1gtA1ZRAYja6GMXySG/logo.svg",
      "tags": [
        "wrapped",
        "wormhole"
      ],
      "extensions": {
        "address": "0x9D91BE44C06d373a8a226E1f3b146956083803eB",
        "bridgeContract": "https://etherscan.io/address/0xf92cD566Ea4864356C5491c177A430C222d7e678",
        "assetContract": "https://etherscan.io/address/0x9D91BE44C06d373a8a226E1f3b146956083803eB",
        "coingeckoId": "aave-knc-v1"
      }
    },
    {
      "chainId": 101,
      "address": "A4qYX1xuewaBL9SeZnwA3We6MhG8TYcTceHAJpk7Etdt",
      "symbol": "waREP",
      "name": "Aave Interest bearing REP (Wormhole)",
      "decimals": 9,
      "logoURI": "https://raw.githubusercontent.com/solana-labs/token-list/main/assets/mainnet/A4qYX1xuewaBL9SeZnwA3We6MhG8TYcTceHAJpk7Etdt/logo.svg",
      "tags": [
        "wrapped",
        "wormhole"
      ],
      "extensions": {
        "address": "0x71010A9D003445aC60C4e6A7017c1E89A477B438",
        "bridgeContract": "https://etherscan.io/address/0xf92cD566Ea4864356C5491c177A430C222d7e678",
        "assetContract": "https://etherscan.io/address/0x71010A9D003445aC60C4e6A7017c1E89A477B438"
      }
    },
    {
      "chainId": 101,
      "address": "3iTtcKUVa5ouzwNZFc3SasuAKkY2ZuMxLERRcWfxQVN3",
      "symbol": "waMKR",
      "name": "Aave Interest bearing MKR (Wormhole)",
      "decimals": 9,
      "logoURI": "https://raw.githubusercontent.com/solana-labs/token-list/main/assets/mainnet/3iTtcKUVa5ouzwNZFc3SasuAKkY2ZuMxLERRcWfxQVN3/logo.svg",
      "tags": [
        "wrapped",
        "wormhole"
      ],
      "extensions": {
        "address": "0x7deB5e830be29F91E298ba5FF1356BB7f8146998",
        "bridgeContract": "https://etherscan.io/address/0xf92cD566Ea4864356C5491c177A430C222d7e678",
        "assetContract": "https://etherscan.io/address/0x7deB5e830be29F91E298ba5FF1356BB7f8146998",
        "coingeckoId": "aave-mkr-v1"
      }
    },
    {
      "chainId": 101,
      "address": "EMS6TrCU8uBMumZukRSShGS1yzHGqYd3S8hW2sYULX3T",
      "symbol": "waMANA",
      "name": "Aave Interest bearing MANA (Wormhole)",
      "decimals": 9,
      "logoURI": "https://raw.githubusercontent.com/solana-labs/token-list/main/assets/mainnet/EMS6TrCU8uBMumZukRSShGS1yzHGqYd3S8hW2sYULX3T/logo.svg",
      "tags": [
        "wrapped",
        "wormhole"
      ],
      "extensions": {
        "address": "0x6FCE4A401B6B80ACe52baAefE4421Bd188e76F6f",
        "bridgeContract": "https://etherscan.io/address/0xf92cD566Ea4864356C5491c177A430C222d7e678",
        "assetContract": "https://etherscan.io/address/0x6FCE4A401B6B80ACe52baAefE4421Bd188e76F6f",
        "coingeckoId": "aave-mana-v1"
      }
    },
    {
      "chainId": 101,
      "address": "qhqzfH7AjeukUgqyPXncWHFXTBebFNu5QQUrzhJaLB4",
      "symbol": "waZRX",
      "name": "Aave Interest bearing ZRX (Wormhole)",
      "decimals": 9,
      "logoURI": "https://raw.githubusercontent.com/solana-labs/token-list/main/assets/mainnet/qhqzfH7AjeukUgqyPXncWHFXTBebFNu5QQUrzhJaLB4/logo.svg",
      "tags": [
        "wrapped",
        "wormhole"
      ],
      "extensions": {
        "address": "0x6Fb0855c404E09c47C3fBCA25f08d4E41f9F062f",
        "bridgeContract": "https://etherscan.io/address/0xf92cD566Ea4864356C5491c177A430C222d7e678",
        "assetContract": "https://etherscan.io/address/0x6Fb0855c404E09c47C3fBCA25f08d4E41f9F062f",
        "coingeckoId": "aave-zrx-v1"
      }
    },
    {
      "chainId": 101,
      "address": "FeU2J26AfMqh2mh7Cf4Lw1HRueAvAkZYxGr8njFNMeQ2",
      "symbol": "waSNX",
      "name": "Aave Interest bearing SNX (Wormhole)",
      "decimals": 9,
      "logoURI": "https://raw.githubusercontent.com/solana-labs/token-list/main/assets/mainnet/FeU2J26AfMqh2mh7Cf4Lw1HRueAvAkZYxGr8njFNMeQ2/logo.png",
      "tags": [
        "wrapped",
        "wormhole"
      ],
      "extensions": {
        "address": "0x328C4c80BC7aCa0834Db37e6600A6c49E12Da4DE",
        "bridgeContract": "https://etherscan.io/address/0xf92cD566Ea4864356C5491c177A430C222d7e678",
        "assetContract": "https://etherscan.io/address/0x328C4c80BC7aCa0834Db37e6600A6c49E12Da4DE",
        "coingeckoId": "aave-snx-v1"
      }
    },
    {
      "chainId": 101,
      "address": "GveRVvWTUH1s26YxyjUnXh1J5mMdu5crC2K2uQy26KXi",
      "symbol": "waWBTC",
      "name": "Aave Interest bearing WBTC (Wormhole)",
      "decimals": 8,
      "logoURI": "https://raw.githubusercontent.com/solana-labs/token-list/main/assets/mainnet/GveRVvWTUH1s26YxyjUnXh1J5mMdu5crC2K2uQy26KXi/logo.svg",
      "tags": [
        "wrapped",
        "wormhole"
      ],
      "extensions": {
        "address": "0xFC4B8ED459e00e5400be803A9BB3954234FD50e3",
        "bridgeContract": "https://etherscan.io/address/0xf92cD566Ea4864356C5491c177A430C222d7e678",
        "assetContract": "https://etherscan.io/address/0xFC4B8ED459e00e5400be803A9BB3954234FD50e3",
        "coingeckoId": "aave-wbtc-v1"
      }
    },
    {
      "chainId": 101,
      "address": "F2WgoHLwV4pfxN4WrUs2q6KkmFCsNorGYQ82oaPNUFLP",
      "symbol": "waBUSD",
      "name": "Aave Interest bearing Binance USD (Wormhole)",
      "decimals": 9,
      "logoURI": "https://raw.githubusercontent.com/solana-labs/token-list/main/assets/mainnet/F2WgoHLwV4pfxN4WrUs2q6KkmFCsNorGYQ82oaPNUFLP/logo.svg",
      "tags": [
        "wrapped",
        "wormhole"
      ],
      "extensions": {
        "address": "0x6Ee0f7BB50a54AB5253dA0667B0Dc2ee526C30a8",
        "bridgeContract": "https://etherscan.io/address/0xf92cD566Ea4864356C5491c177A430C222d7e678",
        "assetContract": "https://etherscan.io/address/0x6Ee0f7BB50a54AB5253dA0667B0Dc2ee526C30a8",
        "coingeckoId": "aave-busd-v1"
      }
    },
    {
      "chainId": 101,
      "address": "3rNUQJgvfZ5eFsZvCkvdYcbd9ZzS6YmtwQsoUTFKmVd4",
      "symbol": "waENJ",
      "name": "Aave Interest bearing ENJ (Wormhole)",
      "decimals": 9,
      "logoURI": "https://raw.githubusercontent.com/solana-labs/token-list/main/assets/mainnet/3rNUQJgvfZ5eFsZvCkvdYcbd9ZzS6YmtwQsoUTFKmVd4/logo.svg",
      "tags": [
        "wrapped",
        "wormhole"
      ],
      "extensions": {
        "address": "0x712DB54daA836B53Ef1EcBb9c6ba3b9Efb073F40",
        "bridgeContract": "https://etherscan.io/address/0xf92cD566Ea4864356C5491c177A430C222d7e678",
        "assetContract": "https://etherscan.io/address/0x712DB54daA836B53Ef1EcBb9c6ba3b9Efb073F40",
        "coingeckoId": "aave-enj-v1"
      }
    },
    {
      "chainId": 101,
      "address": "BHh8nyDwdUG4uyyQYNqGXGLHPyb83R6Y2fqJrNVKtTsT",
      "symbol": "waREN",
      "name": "Aave Interest bearing REN (Wormhole)",
      "decimals": 9,
      "logoURI": "https://raw.githubusercontent.com/solana-labs/token-list/main/assets/mainnet/BHh8nyDwdUG4uyyQYNqGXGLHPyb83R6Y2fqJrNVKtTsT/logo.png",
      "tags": [
        "wrapped",
        "wormhole"
      ],
      "extensions": {
        "address": "0x69948cC03f478B95283F7dbf1CE764d0fc7EC54C",
        "bridgeContract": "https://etherscan.io/address/0xf92cD566Ea4864356C5491c177A430C222d7e678",
        "assetContract": "https://etherscan.io/address/0x69948cC03f478B95283F7dbf1CE764d0fc7EC54C",
        "coingeckoId": "aave-ren-v1"
      }
    },
    {
      "chainId": 101,
      "address": "EE58FVYG1UoY6Givy3K3GSRde9sHMj6X1BnocHBtd3sz",
      "symbol": "waYFI",
      "name": "Aave Interest bearing YFI (Wormhole)",
      "decimals": 9,
      "logoURI": "https://raw.githubusercontent.com/solana-labs/token-list/main/assets/mainnet/EE58FVYG1UoY6Givy3K3GSRde9sHMj6X1BnocHBtd3sz/logo.png",
      "tags": [
        "wrapped",
        "wormhole"
      ],
      "extensions": {
        "address": "0x12e51E77DAAA58aA0E9247db7510Ea4B46F9bEAd",
        "bridgeContract": "https://etherscan.io/address/0xf92cD566Ea4864356C5491c177A430C222d7e678",
        "assetContract": "https://etherscan.io/address/0x12e51E77DAAA58aA0E9247db7510Ea4B46F9bEAd",
        "coingeckoId": "ayfi"
      }
    },
    {
      "chainId": 101,
      "address": "8aYsiHR6oVTAcFUzdXDhaPkgRbn4QYRCkdk3ATmAmY4p",
      "symbol": "waAAVE",
      "name": "Aave Interest bearing Aave Token (Wormhole)",
      "decimals": 9,
      "logoURI": "https://raw.githubusercontent.com/solana-labs/token-list/main/assets/mainnet/8aYsiHR6oVTAcFUzdXDhaPkgRbn4QYRCkdk3ATmAmY4p/logo.svg",
      "tags": [
        "wrapped",
        "wormhole"
      ],
      "extensions": {
        "address": "0xba3D9687Cf50fE253cd2e1cFeEdE1d6787344Ed5",
        "bridgeContract": "https://etherscan.io/address/0xf92cD566Ea4864356C5491c177A430C222d7e678",
        "assetContract": "https://etherscan.io/address/0xba3D9687Cf50fE253cd2e1cFeEdE1d6787344Ed5"
      }
    },
    {
      "chainId": 101,
      "address": "8kwCLkWbv4qTJPcbSV65tWdQmjURjBGRSv6VtC1JTiL8",
      "symbol": "waUNI",
      "name": "Aave Interest bearing Uniswap (Wormhole)",
      "decimals": 9,
      "logoURI": "https://raw.githubusercontent.com/solana-labs/token-list/main/assets/mainnet/8kwCLkWbv4qTJPcbSV65tWdQmjURjBGRSv6VtC1JTiL8/logo.png",
      "tags": [
        "wrapped",
        "wormhole"
      ],
      "extensions": {
        "address": "0xB124541127A0A657f056D9Dd06188c4F1b0e5aab",
        "bridgeContract": "https://etherscan.io/address/0xf92cD566Ea4864356C5491c177A430C222d7e678",
        "assetContract": "https://etherscan.io/address/0xB124541127A0A657f056D9Dd06188c4F1b0e5aab"
      }
    },
    {
      "chainId": 101,
      "address": "9NDu1wdjZ7GiY7foAXhia9h1wQU45oTUzyMZKJ31V7JA",
      "symbol": "wstkAAVE",
      "name": "Staked Aave (Wormhole)",
      "decimals": 9,
      "logoURI": "https://raw.githubusercontent.com/solana-labs/token-list/main/assets/mainnet/9NDu1wdjZ7GiY7foAXhia9h1wQU45oTUzyMZKJ31V7JA/logo.png",
      "tags": [
        "wrapped",
        "wormhole"
      ],
      "extensions": {
        "address": "0x4da27a545c0c5B758a6BA100e3a049001de870f5",
        "bridgeContract": "https://etherscan.io/address/0xf92cD566Ea4864356C5491c177A430C222d7e678",
        "assetContract": "https://etherscan.io/address/0x4da27a545c0c5B758a6BA100e3a049001de870f5"
      }
    },
    {
      "chainId": 101,
      "address": "GNQ1Goajm3Za8uC1Eptt2yfsrbnkZh2eMJoqxg54sj3o",
      "symbol": "wUniDAIETH",
      "name": "Uniswap DAI LP (Wormhole)",
      "decimals": 9,
      "logoURI": "https://raw.githubusercontent.com/solana-labs/token-list/main/assets/mainnet/GNQ1Goajm3Za8uC1Eptt2yfsrbnkZh2eMJoqxg54sj3o/logo.png",
      "tags": [
        "wrapped",
        "wormhole"
      ],
      "extensions": {
        "address": "0x2a1530C4C41db0B0b2bB646CB5Eb1A67b7158667",
        "bridgeContract": "https://etherscan.io/address/0xf92cD566Ea4864356C5491c177A430C222d7e678",
        "assetContract": "https://etherscan.io/address/0x2a1530C4C41db0B0b2bB646CB5Eb1A67b7158667"
      }
    },
    {
      "chainId": 101,
      "address": "7NFin546WNvWkhtfftfY77z8C1TrxLbUcKmw5TpHGGtC",
      "symbol": "wUniUSDCETH",
      "name": "Uniswap USDC LP (Wormhole)",
      "decimals": 9,
      "logoURI": "https://raw.githubusercontent.com/solana-labs/token-list/main/assets/mainnet/7NFin546WNvWkhtfftfY77z8C1TrxLbUcKmw5TpHGGtC/logo.png",
      "tags": [
        "wrapped",
        "wormhole"
      ],
      "extensions": {
        "address": "0x97deC872013f6B5fB443861090ad931542878126",
        "bridgeContract": "https://etherscan.io/address/0xf92cD566Ea4864356C5491c177A430C222d7e678",
        "assetContract": "https://etherscan.io/address/0x97deC872013f6B5fB443861090ad931542878126"
      }
    },
    {
      "chainId": 101,
      "address": "7gersKTtU65ERNBNTZKjYgKf7HypR7PDMprcuhQJChaq",
      "symbol": "wUnisETHETH",
      "name": "Uniswap sETH LP (Wormhole)",
      "decimals": 9,
      "logoURI": "https://raw.githubusercontent.com/solana-labs/token-list/main/assets/mainnet/7gersKTtU65ERNBNTZKjYgKf7HypR7PDMprcuhQJChaq/logo.png",
      "tags": [
        "wrapped",
        "wormhole"
      ],
      "extensions": {
        "address": "0xe9Cf7887b93150D4F2Da7dFc6D502B216438F244",
        "bridgeContract": "https://etherscan.io/address/0xf92cD566Ea4864356C5491c177A430C222d7e678",
        "assetContract": "https://etherscan.io/address/0xe9Cf7887b93150D4F2Da7dFc6D502B216438F244"
      }
    },
    {
      "chainId": 101,
      "address": "4aqNtSCr77eiEZJ9u9BhPErjEMju6FFdLeBKkE1pdxuK",
      "symbol": "wUniLENDETH",
      "name": "Uniswap LEND LP (Wormhole)",
      "decimals": 9,
      "logoURI": "https://raw.githubusercontent.com/solana-labs/token-list/main/assets/mainnet/4aqNtSCr77eiEZJ9u9BhPErjEMju6FFdLeBKkE1pdxuK/logo.png",
      "tags": [
        "wrapped",
        "wormhole"
      ],
      "extensions": {
        "address": "0xcaA7e4656f6A2B59f5f99c745F91AB26D1210DCe",
        "bridgeContract": "https://etherscan.io/address/0xf92cD566Ea4864356C5491c177A430C222d7e678",
        "assetContract": "https://etherscan.io/address/0xcaA7e4656f6A2B59f5f99c745F91AB26D1210DCe"
      }
    },
    {
      "chainId": 101,
      "address": "FDdoYCHwFghBSbnN6suvFR3VFw6kAzfhfGpkAQAGPLC3",
      "symbol": "wUniMKRETH",
      "name": "Uniswap MKR LP (Wormhole)",
      "decimals": 9,
      "logoURI": "https://raw.githubusercontent.com/solana-labs/token-list/main/assets/mainnet/FDdoYCHwFghBSbnN6suvFR3VFw6kAzfhfGpkAQAGPLC3/logo.png",
      "tags": [
        "wrapped",
        "wormhole"
      ],
      "extensions": {
        "address": "0x2C4Bd064b998838076fa341A83d007FC2FA50957",
        "bridgeContract": "https://etherscan.io/address/0xf92cD566Ea4864356C5491c177A430C222d7e678",
        "assetContract": "https://etherscan.io/address/0x2C4Bd064b998838076fa341A83d007FC2FA50957"
      }
    },
    {
      "chainId": 101,
      "address": "FSSTfbb1vh1TRe8Ja64hC65QTc7pPUhwHh5uTAWj5haH",
      "symbol": "wUniLINKETH",
      "name": "Uniswap LINK LP (Wormhole)",
      "decimals": 9,
      "logoURI": "https://raw.githubusercontent.com/solana-labs/token-list/main/assets/mainnet/FSSTfbb1vh1TRe8Ja64hC65QTc7pPUhwHh5uTAWj5haH/logo.png",
      "tags": [
        "wrapped",
        "wormhole"
      ],
      "extensions": {
        "address": "0xF173214C720f58E03e194085B1DB28B50aCDeeaD",
        "bridgeContract": "https://etherscan.io/address/0xf92cD566Ea4864356C5491c177A430C222d7e678",
        "assetContract": "https://etherscan.io/address/0xF173214C720f58E03e194085B1DB28B50aCDeeaD"
      }
    },
    {
      "chainId": 101,
      "address": "Aci9xBGywrgBxQoFnL6LCoCYuX5k6AqaYhimgSZ1Fhrk",
      "symbol": "waUniETH",
      "name": "Aave Interest bearing UniETH (Wormhole)",
      "decimals": 9,
      "logoURI": "https://raw.githubusercontent.com/solana-labs/token-list/main/assets/mainnet/Aci9xBGywrgBxQoFnL6LCoCYuX5k6AqaYhimgSZ1Fhrk/logo.png",
      "tags": [
        "wrapped",
        "wormhole"
      ],
      "extensions": {
        "address": "0x6179078872605396Ee62960917128F9477a5DdbB",
        "bridgeContract": "https://etherscan.io/address/0xf92cD566Ea4864356C5491c177A430C222d7e678",
        "assetContract": "https://etherscan.io/address/0x6179078872605396Ee62960917128F9477a5DdbB"
      }
    },
    {
      "chainId": 101,
      "address": "GqHK99sW4ym6zy6Kdoh8f7sb2c3qhtB3WRqeyPbAYfmy",
      "symbol": "waUniDAI",
      "name": "Aave Interest bearing UniDAI (Wormhole)",
      "decimals": 9,
      "logoURI": "https://raw.githubusercontent.com/solana-labs/token-list/main/assets/mainnet/GqHK99sW4ym6zy6Kdoh8f7sb2c3qhtB3WRqeyPbAYfmy/logo.png",
      "tags": [
        "wrapped",
        "wormhole"
      ],
      "extensions": {
        "address": "0x048930eec73c91B44b0844aEACdEBADC2F2b6efb",
        "bridgeContract": "https://etherscan.io/address/0xf92cD566Ea4864356C5491c177A430C222d7e678",
        "assetContract": "https://etherscan.io/address/0x048930eec73c91B44b0844aEACdEBADC2F2b6efb"
      }
    },
    {
      "chainId": 101,
      "address": "4e4TpGVJMYiz5UBrAXuNmiVJ9yvc7ppJeAn8sXmbnmDi",
      "symbol": "waUniUSDC",
      "name": "Aave Interest bearing UniUSDC (Wormhole)",
      "decimals": 6,
      "logoURI": "https://raw.githubusercontent.com/solana-labs/token-list/main/assets/mainnet/4e4TpGVJMYiz5UBrAXuNmiVJ9yvc7ppJeAn8sXmbnmDi/logo.png",
      "tags": [
        "wrapped",
        "wormhole"
      ],
      "extensions": {
        "address": "0xe02b2Ad63eFF3Ac1D5827cBd7AB9DD3DaC4f4AD0",
        "bridgeContract": "https://etherscan.io/address/0xf92cD566Ea4864356C5491c177A430C222d7e678",
        "assetContract": "https://etherscan.io/address/0xe02b2Ad63eFF3Ac1D5827cBd7AB9DD3DaC4f4AD0"
      }
    },
    {
      "chainId": 101,
      "address": "49LoAnQQdo9171zfcWRUoQLYSScrxXobbuwt14xjvfVm",
      "symbol": "waUniUSDT",
      "name": "Aave Interest bearing UniUSDT (Wormhole)",
      "decimals": 6,
      "logoURI": "https://raw.githubusercontent.com/solana-labs/token-list/main/assets/mainnet/49LoAnQQdo9171zfcWRUoQLYSScrxXobbuwt14xjvfVm/logo.png",
      "tags": [
        "wrapped",
        "wormhole"
      ],
      "extensions": {
        "address": "0xb977ee318010A5252774171494a1bCB98E7fab65",
        "bridgeContract": "https://etherscan.io/address/0xf92cD566Ea4864356C5491c177A430C222d7e678",
        "assetContract": "https://etherscan.io/address/0xb977ee318010A5252774171494a1bCB98E7fab65"
      }
    },
    {
      "chainId": 101,
      "address": "CvG3gtKYJtKRzEUgMeb42xnd8HDjESgLtyJqQ2kuLncp",
      "symbol": "waUniDAIETH",
      "name": "Aave Interest bearing UniDAIETH (Wormhole)",
      "decimals": 9,
      "logoURI": "https://raw.githubusercontent.com/solana-labs/token-list/main/assets/mainnet/CvG3gtKYJtKRzEUgMeb42xnd8HDjESgLtyJqQ2kuLncp/logo.svg",
      "tags": [
        "wrapped",
        "wormhole"
      ],
      "extensions": {
        "address": "0xBbBb7F2aC04484F7F04A2C2C16f20479791BbB44",
        "bridgeContract": "https://etherscan.io/address/0xf92cD566Ea4864356C5491c177A430C222d7e678",
        "assetContract": "https://etherscan.io/address/0xBbBb7F2aC04484F7F04A2C2C16f20479791BbB44"
      }
    },
    {
      "chainId": 101,
      "address": "GSv5ECZaMfaceZK4WKKzA4tKVDkqtfBASECcmYFWcy4G",
      "symbol": "waUniUSDCETH",
      "name": "Aave Interest bearing UniUSDCETH (Wormhole)",
      "decimals": 9,
      "logoURI": "https://raw.githubusercontent.com/solana-labs/token-list/main/assets/mainnet/GSv5ECZaMfaceZK4WKKzA4tKVDkqtfBASECcmYFWcy4G/logo.svg",
      "tags": [
        "wrapped",
        "wormhole"
      ],
      "extensions": {
        "address": "0x1D0e53A0e524E3CC92C1f0f33Ae268FfF8D7E7a5",
        "bridgeContract": "https://etherscan.io/address/0xf92cD566Ea4864356C5491c177A430C222d7e678",
        "assetContract": "https://etherscan.io/address/0x1D0e53A0e524E3CC92C1f0f33Ae268FfF8D7E7a5"
      }
    },
    {
      "chainId": 101,
      "address": "7LUdsedi7qpTJGnFpZo6mWqVtKKpccr9XrQGxJ2xUDPT",
      "symbol": "waUniSETHETH",
      "name": "Aave Interest bearing UniSETHETH (Wormhole)",
      "decimals": 9,
      "logoURI": "https://raw.githubusercontent.com/solana-labs/token-list/main/assets/mainnet/7LUdsedi7qpTJGnFpZo6mWqVtKKpccr9XrQGxJ2xUDPT/logo.svg",
      "tags": [
        "wrapped",
        "wormhole"
      ],
      "extensions": {
        "address": "0x84BBcaB430717ff832c3904fa6515f97fc63C76F",
        "bridgeContract": "https://etherscan.io/address/0xf92cD566Ea4864356C5491c177A430C222d7e678",
        "assetContract": "https://etherscan.io/address/0x84BBcaB430717ff832c3904fa6515f97fc63C76F"
      }
    },
    {
      "chainId": 101,
      "address": "Hc1zHQxg1k2JVwvuv3kqbCyZDEJYfDdNftBMab4EMUx9",
      "symbol": "waUniLENDETH",
      "name": "Aave Interest bearing UniLENDETH (Wormhole)",
      "decimals": 9,
      "logoURI": "https://raw.githubusercontent.com/solana-labs/token-list/main/assets/mainnet/Hc1zHQxg1k2JVwvuv3kqbCyZDEJYfDdNftBMab4EMUx9/logo.svg",
      "tags": [
        "wrapped",
        "wormhole"
      ],
      "extensions": {
        "address": "0xc88ebbf7C523f38Ef3eB8A151273C0F0dA421e63",
        "bridgeContract": "https://etherscan.io/address/0xf92cD566Ea4864356C5491c177A430C222d7e678",
        "assetContract": "https://etherscan.io/address/0xc88ebbf7C523f38Ef3eB8A151273C0F0dA421e63"
      }
    },
    {
      "chainId": 101,
      "address": "9PejEmx6NKDHgf6jpgAWwZsibURKifBakjzDQdtCtAXT",
      "symbol": "waUniMKRETH",
      "name": "Aave Interest bearing UniMKRETH (Wormhole)",
      "decimals": 9,
      "logoURI": "https://raw.githubusercontent.com/solana-labs/token-list/main/assets/mainnet/9PejEmx6NKDHgf6jpgAWwZsibURKifBakjzDQdtCtAXT/logo.svg",
      "tags": [
        "wrapped",
        "wormhole"
      ],
      "extensions": {
        "address": "0x8c69f7A4C9B38F1b48005D216c398Efb2F1Ce3e4",
        "bridgeContract": "https://etherscan.io/address/0xf92cD566Ea4864356C5491c177A430C222d7e678",
        "assetContract": "https://etherscan.io/address/0x8c69f7A4C9B38F1b48005D216c398Efb2F1Ce3e4"
      }
    },
    {
      "chainId": 101,
      "address": "KcHygDp4o7ENsHjevYM4T3u6R7KHa5VyvkJ7kpmJcYo",
      "symbol": "waUniLINKETH",
      "name": "Aave Interest bearing UniLINKETH (Wormhole)",
      "decimals": 9,
      "logoURI": "https://raw.githubusercontent.com/solana-labs/token-list/main/assets/mainnet/KcHygDp4o7ENsHjevYM4T3u6R7KHa5VyvkJ7kpmJcYo/logo.svg",
      "tags": [
        "wrapped",
        "wormhole"
      ],
      "extensions": {
        "address": "0x9548DB8b1cA9b6c757485e7861918b640390169c",
        "bridgeContract": "https://etherscan.io/address/0xf92cD566Ea4864356C5491c177A430C222d7e678",
        "assetContract": "https://etherscan.io/address/0x9548DB8b1cA9b6c757485e7861918b640390169c"
      }
    },
    {
      "chainId": 101,
      "address": "GNPAF84ZEtKYyfuY2fg8tZVwse7LpTSeyYPSyEKFqa2Y",
      "symbol": "waUSDT",
      "name": "Aave interest bearing USDT (Wormhole)",
      "decimals": 6,
      "logoURI": "https://raw.githubusercontent.com/solana-labs/token-list/main/assets/mainnet/GNPAF84ZEtKYyfuY2fg8tZVwse7LpTSeyYPSyEKFqa2Y/logo.svg",
      "tags": [
        "wrapped",
        "wormhole"
      ],
      "extensions": {
        "address": "0x3Ed3B47Dd13EC9a98b44e6204A523E766B225811",
        "bridgeContract": "https://etherscan.io/address/0xf92cD566Ea4864356C5491c177A430C222d7e678",
        "assetContract": "https://etherscan.io/address/0x3Ed3B47Dd13EC9a98b44e6204A523E766B225811",
        "coingeckoId": "aave-usdt"
      }
    },
    {
      "chainId": 101,
      "address": "3QTknQ3i27rDKm5hvBaScFLQ34xX9N7J7XfEFwy27qbZ",
      "symbol": "waWBTC",
      "name": "Aave interest bearing WBTC (Wormhole)",
      "decimals": 8,
      "logoURI": "https://raw.githubusercontent.com/solana-labs/token-list/main/assets/mainnet/3QTknQ3i27rDKm5hvBaScFLQ34xX9N7J7XfEFwy27qbZ/logo.svg",
      "tags": [
        "wrapped",
        "wormhole"
      ],
      "extensions": {
        "address": "0x9ff58f4fFB29fA2266Ab25e75e2A8b3503311656",
        "bridgeContract": "https://etherscan.io/address/0xf92cD566Ea4864356C5491c177A430C222d7e678",
        "assetContract": "https://etherscan.io/address/0x9ff58f4fFB29fA2266Ab25e75e2A8b3503311656",
        "coingeckoId": "aave-wbtc"
      }
    },
    {
      "chainId": 101,
      "address": "EbpkofeWyiQouGyxQAgXxEyGtjgq13NSucX3CNvucNpb",
      "symbol": "waWETH",
      "name": "Aave interest bearing WETH (Wormhole)",
      "decimals": 9,
      "logoURI": "https://raw.githubusercontent.com/solana-labs/token-list/main/assets/mainnet/EbpkofeWyiQouGyxQAgXxEyGtjgq13NSucX3CNvucNpb/logo.png",
      "tags": [
        "wrapped",
        "wormhole"
      ],
      "extensions": {
        "address": "0x030bA81f1c18d280636F32af80b9AAd02Cf0854e",
        "bridgeContract": "https://etherscan.io/address/0xf92cD566Ea4864356C5491c177A430C222d7e678",
        "assetContract": "https://etherscan.io/address/0x030bA81f1c18d280636F32af80b9AAd02Cf0854e"
      }
    },
    {
      "chainId": 101,
      "address": "67uaa3Z7SX7GC6dqSTjpJLnySLXZpCAK9MHMi3232Bfb",
      "symbol": "waYFI",
      "name": "Aave interest bearing YFI (Wormhole)",
      "decimals": 9,
      "logoURI": "https://raw.githubusercontent.com/solana-labs/token-list/main/assets/mainnet/67uaa3Z7SX7GC6dqSTjpJLnySLXZpCAK9MHMi3232Bfb/logo.svg",
      "tags": [
        "wrapped",
        "wormhole"
      ],
      "extensions": {
        "address": "0x5165d24277cD063F5ac44Efd447B27025e888f37",
        "bridgeContract": "https://etherscan.io/address/0xf92cD566Ea4864356C5491c177A430C222d7e678",
        "assetContract": "https://etherscan.io/address/0x5165d24277cD063F5ac44Efd447B27025e888f37"
      }
    },
    {
      "chainId": 101,
      "address": "9xS6et5uvQ64QsmaGMfzfXrwTsfYPjwEWuiPnBGFgfw",
      "symbol": "waZRX",
      "name": "Aave interest bearing ZRX (Wormhole)",
      "decimals": 9,
      "logoURI": "https://raw.githubusercontent.com/solana-labs/token-list/main/assets/mainnet/9xS6et5uvQ64QsmaGMfzfXrwTsfYPjwEWuiPnBGFgfw/logo.svg",
      "tags": [
        "wrapped",
        "wormhole"
      ],
      "extensions": {
        "address": "0xDf7FF54aAcAcbFf42dfe29DD6144A69b629f8C9e",
        "bridgeContract": "https://etherscan.io/address/0xf92cD566Ea4864356C5491c177A430C222d7e678",
        "assetContract": "https://etherscan.io/address/0xDf7FF54aAcAcbFf42dfe29DD6144A69b629f8C9e",
        "coingeckoId": "aave-zrx"
      }
    },
    {
      "chainId": 101,
      "address": "2TZ8s2FwtWqJrWpdFsSf2uM2Fvjw474n6HhTdTEWoLor",
      "symbol": "waUNI",
      "name": "Aave interest bearing UNI (Wormhole)",
      "decimals": 9,
      "logoURI": "https://raw.githubusercontent.com/solana-labs/token-list/main/assets/mainnet/2TZ8s2FwtWqJrWpdFsSf2uM2Fvjw474n6HhTdTEWoLor/logo.svg",
      "tags": [
        "wrapped",
        "wormhole"
      ],
      "extensions": {
        "address": "0xB9D7CB55f463405CDfBe4E90a6D2Df01C2B92BF1",
        "bridgeContract": "https://etherscan.io/address/0xf92cD566Ea4864356C5491c177A430C222d7e678",
        "assetContract": "https://etherscan.io/address/0xB9D7CB55f463405CDfBe4E90a6D2Df01C2B92BF1"
      }
    },
    {
      "chainId": 101,
      "address": "G1o2fHZXyPCeAEcY4o6as7SmVaUu65DRhcq1S4Cfap9T",
      "symbol": "waAAVE",
      "name": "Aave interest bearing AAVE (Wormhole)",
      "decimals": 9,
      "logoURI": "https://raw.githubusercontent.com/solana-labs/token-list/main/assets/mainnet/G1o2fHZXyPCeAEcY4o6as7SmVaUu65DRhcq1S4Cfap9T/logo.svg",
      "tags": [
        "wrapped",
        "wormhole"
      ],
      "extensions": {
        "address": "0xFFC97d72E13E01096502Cb8Eb52dEe56f74DAD7B",
        "bridgeContract": "https://etherscan.io/address/0xf92cD566Ea4864356C5491c177A430C222d7e678",
        "assetContract": "https://etherscan.io/address/0xFFC97d72E13E01096502Cb8Eb52dEe56f74DAD7B"
      }
    },
    {
      "chainId": 101,
      "address": "8PeWkyvCDHpSgT5oiGFgZQtXSRBij7ZFLJTHAGBntRDH",
      "symbol": "waBAT",
      "name": "Aave interest bearing BAT (Wormhole)",
      "decimals": 9,
      "logoURI": "https://raw.githubusercontent.com/solana-labs/token-list/main/assets/mainnet/8PeWkyvCDHpSgT5oiGFgZQtXSRBij7ZFLJTHAGBntRDH/logo.svg",
      "tags": [
        "wrapped",
        "wormhole"
      ],
      "extensions": {
        "address": "0x05Ec93c0365baAeAbF7AefFb0972ea7ECdD39CF1",
        "bridgeContract": "https://etherscan.io/address/0xf92cD566Ea4864356C5491c177A430C222d7e678",
        "assetContract": "https://etherscan.io/address/0x05Ec93c0365baAeAbF7AefFb0972ea7ECdD39CF1",
        "coingeckoId": "aave-bat"
      }
    },
    {
      "chainId": 101,
      "address": "67opsuaXQ3JRSJ1mmF7aPLSq6JaZcwAmXwcMzUN5PSMv",
      "symbol": "waBUSD",
      "name": "Aave interest bearing BUSD (Wormhole)",
      "decimals": 9,
      "logoURI": "https://raw.githubusercontent.com/solana-labs/token-list/main/assets/mainnet/67opsuaXQ3JRSJ1mmF7aPLSq6JaZcwAmXwcMzUN5PSMv/logo.svg",
      "tags": [
        "wrapped",
        "wormhole"
      ],
      "extensions": {
        "address": "0xA361718326c15715591c299427c62086F69923D9",
        "bridgeContract": "https://etherscan.io/address/0xf92cD566Ea4864356C5491c177A430C222d7e678",
        "assetContract": "https://etherscan.io/address/0xA361718326c15715591c299427c62086F69923D9",
        "coingeckoId": "aave-busd"
      }
    },
    {
      "chainId": 101,
      "address": "4JrrHRS56i9GZkSmGaCY3ZsxMo3JEqQviU64ki7ZJPak",
      "symbol": "waDAI",
      "name": "Aave interest bearing DAI (Wormhole)",
      "decimals": 9,
      "logoURI": "https://raw.githubusercontent.com/solana-labs/token-list/main/assets/mainnet/4JrrHRS56i9GZkSmGaCY3ZsxMo3JEqQviU64ki7ZJPak/logo.svg",
      "tags": [
        "wrapped",
        "wormhole"
      ],
      "extensions": {
        "address": "0x028171bCA77440897B824Ca71D1c56caC55b68A3",
        "bridgeContract": "https://etherscan.io/address/0xf92cD566Ea4864356C5491c177A430C222d7e678",
        "assetContract": "https://etherscan.io/address/0x028171bCA77440897B824Ca71D1c56caC55b68A3",
        "coingeckoId": "aave-dai"
      }
    },
    {
      "chainId": 101,
      "address": "3LmfKjsSU9hdxfZfcr873DMNR5nnrk8EvdueXg1dTSin",
      "symbol": "waENJ",
      "name": "Aave interest bearing ENJ (Wormhole)",
      "decimals": 9,
      "logoURI": "https://raw.githubusercontent.com/solana-labs/token-list/main/assets/mainnet/3LmfKjsSU9hdxfZfcr873DMNR5nnrk8EvdueXg1dTSin/logo.svg",
      "tags": [
        "wrapped",
        "wormhole"
      ],
      "extensions": {
        "address": "0xaC6Df26a590F08dcC95D5a4705ae8abbc88509Ef",
        "bridgeContract": "https://etherscan.io/address/0xf92cD566Ea4864356C5491c177A430C222d7e678",
        "assetContract": "https://etherscan.io/address/0xaC6Df26a590F08dcC95D5a4705ae8abbc88509Ef",
        "coingeckoId": "aave-enj"
      }
    },
    {
      "chainId": 101,
      "address": "7VD2Gosm34hB7kughTqu1N3sW92hq3XwKLTi1N1tdKrj",
      "symbol": "waKNC",
      "name": "Aave interest bearing KNC (Wormhole)",
      "decimals": 9,
      "logoURI": "https://raw.githubusercontent.com/solana-labs/token-list/main/assets/mainnet/7VD2Gosm34hB7kughTqu1N3sW92hq3XwKLTi1N1tdKrj/logo.svg",
      "tags": [
        "wrapped",
        "wormhole"
      ],
      "extensions": {
        "address": "0x39C6b3e42d6A679d7D776778Fe880BC9487C2EDA",
        "bridgeContract": "https://etherscan.io/address/0xf92cD566Ea4864356C5491c177A430C222d7e678",
        "assetContract": "https://etherscan.io/address/0x39C6b3e42d6A679d7D776778Fe880BC9487C2EDA",
        "coingeckoId": "aave-knc"
      }
    },
    {
      "chainId": 101,
      "address": "4erbVWFvdvS5P8ews7kUjqfpCQbA8vurnWyvRLsnZJgv",
      "symbol": "waLINK",
      "name": "Aave interest bearing LINK (Wormhole)",
      "decimals": 9,
      "logoURI": "https://raw.githubusercontent.com/solana-labs/token-list/main/assets/mainnet/4erbVWFvdvS5P8ews7kUjqfpCQbA8vurnWyvRLsnZJgv/logo.svg",
      "tags": [
        "wrapped",
        "wormhole"
      ],
      "extensions": {
        "address": "0xa06bC25B5805d5F8d82847D191Cb4Af5A3e873E0",
        "bridgeContract": "https://etherscan.io/address/0xf92cD566Ea4864356C5491c177A430C222d7e678",
        "assetContract": "https://etherscan.io/address/0xa06bC25B5805d5F8d82847D191Cb4Af5A3e873E0",
        "coingeckoId": "aave-link"
      }
    },
    {
      "chainId": 101,
      "address": "AXJWqG4SpAEwkMjKYkarKwv6Qfz5rLU3cwt5KtrDAAYe",
      "symbol": "waMANA",
      "name": "Aave interest bearing MANA (Wormhole)",
      "decimals": 9,
      "logoURI": "https://raw.githubusercontent.com/solana-labs/token-list/main/assets/mainnet/AXJWqG4SpAEwkMjKYkarKwv6Qfz5rLU3cwt5KtrDAAYe/logo.svg",
      "tags": [
        "wrapped",
        "wormhole"
      ],
      "extensions": {
        "address": "0xa685a61171bb30d4072B338c80Cb7b2c865c873E",
        "bridgeContract": "https://etherscan.io/address/0xf92cD566Ea4864356C5491c177A430C222d7e678",
        "assetContract": "https://etherscan.io/address/0xa685a61171bb30d4072B338c80Cb7b2c865c873E",
        "coingeckoId": "aave-mana"
      }
    },
    {
      "chainId": 101,
      "address": "4kJmfagJzQFuwto5RX6f1xScWYbEVBzEpdjmiqTCnzjJ",
      "symbol": "waMKR",
      "name": "Aave interest bearing MKR (Wormhole)",
      "decimals": 9,
      "logoURI": "https://raw.githubusercontent.com/solana-labs/token-list/main/assets/mainnet/4kJmfagJzQFuwto5RX6f1xScWYbEVBzEpdjmiqTCnzjJ/logo.svg",
      "tags": [
        "wrapped",
        "wormhole"
      ],
      "extensions": {
        "address": "0xc713e5E149D5D0715DcD1c156a020976e7E56B88",
        "bridgeContract": "https://etherscan.io/address/0xf92cD566Ea4864356C5491c177A430C222d7e678",
        "assetContract": "https://etherscan.io/address/0xc713e5E149D5D0715DcD1c156a020976e7E56B88",
        "coingeckoId": "aave-mkr"
      }
    },
    {
      "chainId": 101,
      "address": "DN8jPo8YZTXhLMyDMKcnwFuKqY8wfn2UrpX8ct4rc8Bc",
      "symbol": "waREN",
      "name": "Aave interest bearing REN (Wormhole)",
      "decimals": 9,
      "logoURI": "https://raw.githubusercontent.com/solana-labs/token-list/main/assets/mainnet/DN8jPo8YZTXhLMyDMKcnwFuKqY8wfn2UrpX8ct4rc8Bc/logo.svg",
      "tags": [
        "wrapped",
        "wormhole"
      ],
      "extensions": {
        "address": "0xCC12AbE4ff81c9378D670De1b57F8e0Dd228D77a",
        "bridgeContract": "https://etherscan.io/address/0xf92cD566Ea4864356C5491c177A430C222d7e678",
        "assetContract": "https://etherscan.io/address/0xCC12AbE4ff81c9378D670De1b57F8e0Dd228D77a",
        "coingeckoId": "aave-ren"
      }
    },
    {
      "chainId": 101,
      "address": "HWbJZXJ7s1D1zi5P7yVgRUmZPXvYSFv6vsYU765Ti422",
      "symbol": "waSNX",
      "name": "Aave interest bearing SNX (Wormhole)",
      "decimals": 9,
      "logoURI": "https://raw.githubusercontent.com/solana-labs/token-list/main/assets/mainnet/HWbJZXJ7s1D1zi5P7yVgRUmZPXvYSFv6vsYU765Ti422/logo.svg",
      "tags": [
        "wrapped",
        "wormhole"
      ],
      "extensions": {
        "address": "0x35f6B052C598d933D69A4EEC4D04c73A191fE6c2",
        "bridgeContract": "https://etherscan.io/address/0xf92cD566Ea4864356C5491c177A430C222d7e678",
        "assetContract": "https://etherscan.io/address/0x35f6B052C598d933D69A4EEC4D04c73A191fE6c2",
        "coingeckoId": "aave-snx"
      }
    },
    {
      "chainId": 101,
      "address": "2LForywWWpHzmR5NjSEyF1kcw9ffyLuJX7V7hne2fHfY",
      "symbol": "waSUSD",
      "name": "Aave interest bearing SUSD (Wormhole)",
      "decimals": 9,
      "logoURI": "https://raw.githubusercontent.com/solana-labs/token-list/main/assets/mainnet/2LForywWWpHzmR5NjSEyF1kcw9ffyLuJX7V7hne2fHfY/logo.svg",
      "tags": [
        "wrapped",
        "wormhole"
      ],
      "extensions": {
        "address": "0x6C5024Cd4F8A59110119C56f8933403A539555EB",
        "bridgeContract": "https://etherscan.io/address/0xf92cD566Ea4864356C5491c177A430C222d7e678",
        "assetContract": "https://etherscan.io/address/0x6C5024Cd4F8A59110119C56f8933403A539555EB",
        "coingeckoId": "aave-susd"
      }
    },
    {
      "chainId": 101,
      "address": "Badj3S29a2u1auxmijwg5vGjhPLb1K6WLPoigtWjKPXp",
      "symbol": "waTUSD",
      "name": "Aave interest bearing TUSD (Wormhole)",
      "decimals": 9,
      "logoURI": "https://raw.githubusercontent.com/solana-labs/token-list/main/assets/mainnet/Badj3S29a2u1auxmijwg5vGjhPLb1K6WLPoigtWjKPXp/logo.svg",
      "tags": [
        "wrapped",
        "wormhole"
      ],
      "extensions": {
        "address": "0x101cc05f4A51C0319f570d5E146a8C625198e636",
        "bridgeContract": "https://etherscan.io/address/0xf92cD566Ea4864356C5491c177A430C222d7e678",
        "assetContract": "https://etherscan.io/address/0x101cc05f4A51C0319f570d5E146a8C625198e636",
        "coingeckoId": "aave-tusd"
      }
    },
    {
      "chainId": 101,
      "address": "BZCPpva12M9SqJgcpf8jtP9Si6rMANFoUR3i7nchha7M",
      "symbol": "waUSDC",
      "name": "Aave interest bearing USDC (Wormhole)",
      "decimals": 6,
      "logoURI": "https://raw.githubusercontent.com/solana-labs/token-list/main/assets/mainnet/BZCPpva12M9SqJgcpf8jtP9Si6rMANFoUR3i7nchha7M/logo.svg",
      "tags": [
        "wrapped",
        "wormhole"
      ],
      "extensions": {
        "address": "0xBcca60bB61934080951369a648Fb03DF4F96263C",
        "bridgeContract": "https://etherscan.io/address/0xf92cD566Ea4864356C5491c177A430C222d7e678",
        "assetContract": "https://etherscan.io/address/0xBcca60bB61934080951369a648Fb03DF4F96263C",
        "coingeckoId": "aave-usdc"
      }
    },
    {
      "chainId": 101,
      "address": "D3ajQoyBGJz3JCXCPsxHZJbLQKGt9UgxLavgurieGNcD",
      "symbol": "wSDT",
      "name": "Stake DAO Token (Wormhole)",
      "decimals": 9,
      "logoURI": "https://raw.githubusercontent.com/solana-labs/token-list/main/assets/mainnet/D3ajQoyBGJz3JCXCPsxHZJbLQKGt9UgxLavgurieGNcD/logo.png",
      "tags": [
        "wrapped",
        "wormhole"
      ],
      "extensions": {
        "address": "0x73968b9a57c6e53d41345fd57a6e6ae27d6cdb2f",
        "bridgeContract": "https://etherscan.io/address/0xf92cD566Ea4864356C5491c177A430C222d7e678",
        "assetContract": "https://etherscan.io/address/0x73968b9a57c6e53d41345fd57a6e6ae27d6cdb2f",
        "coingeckoId": "stake-dao"
      }
    },
    {
      "chainId": 101,
      "address": "4pk3pf9nJDN1im1kNwWJN1ThjE8pCYCTexXYGyFjqKVf",
      "symbol": "oDOP",
      "name": "Dominican Pesos",
      "decimals": 9,
      "logoURI": "https://raw.githubusercontent.com/solana-labs/token-list/main/assets/mainnet/4pk3pf9nJDN1im1kNwWJN1ThjE8pCYCTexXYGyFjqKVf/logo.png",
      "tags": [
        "stablecoin"
      ],
      "extensions": {
        "website": "https://Odop.io/"
      }
    },
    {
      "chainId": 101,
      "address": "5kjfp2qfRbqCXTQeUYgHNnTLf13eHoKjC5hHynW9DvQE",
      "symbol": "AAPE",
      "name": "AAPE",
      "decimals": 9,
      "logoURI": "https://raw.githubusercontent.com/solana-labs/token-list/main/assets/mainnet/5kjfp2qfRbqCXTQeUYgHNnTLf13eHoKjC5hHynW9DvQE/logo.png",
      "tags": [],
      "extensions": {
        "website": "https://aape.io/"
      }
    },
    {
      "chainId": 101,
      "address": "5LkvF71ZicV2HhbwYio6XMiFxNv3VUn62eBQ2nppG5D",
      "symbol": "CAPF",
      "name": "Capital Fusion",
      "decimals": 6,
      "logoURI": "https://raw.githubusercontent.com/capitalfusion/token-list/main/assets/mainnet/5LkvF71ZicV2HhbwYio6XMiFxNv3VUn62eBQ2nppG5D/logo.png",
      "tags": [],
      "extensions": {
        "website": "https://capitalfusion.io/"
      }
    },
    {
      "chainId": 101,
      "address": "3K6rftdAaQYMPunrtNRHgnK2UAtjm2JwyT2oCiTDouYE",
      "symbol": "XCOPE",
      "name": "XCOPE",
      "decimals": 0,
      "logoURI": "https://raw.githubusercontent.com/solana-labs/token-list/main/assets/mainnet/3K6rftdAaQYMPunrtNRHgnK2UAtjm2JwyT2oCiTDouYE/logo.png",
      "tags": [
        "trading",
        "index",
        "Algos"
      ],
      "extensions": {
        "website": "https://www.unlimitedcope.com/",
        "serumV3Usdc": "7MpMwArporUHEGW7quUpkPZp5L5cHPs9eKUfKCdaPHq2",
        "coingeckoId": "cope"
      }
    },
    {
      "chainId": 101,
      "address": "8HGyAAB1yoM1ttS7pXjHMa3dukTFGQggnFFH3hJZgzQh",
      "symbol": "COPE",
      "name": "COPE",
      "decimals": 6,
      "logoURI": "https://raw.githubusercontent.com/solana-labs/token-list/main/assets/mainnet/8HGyAAB1yoM1ttS7pXjHMa3dukTFGQggnFFH3hJZgzQh/logo.png",
      "tags": [
        "trading",
        "index",
        "Algos"
      ],
      "extensions": {
        "website": "https://www.unlimitedcope.com/",
        "serumV3Usdc": "6fc7v3PmjZG9Lk2XTot6BywGyYLkBQuzuFKd4FpCsPxk",
        "coingeckoId": "cope"
      }
    },
    {
      "chainId": 101,
      "address": "2prC8tcVsXwVJAinhxd2zeMeWMWaVyzPoQeLKyDZRFKd",
      "symbol": "MCAPS",
      "name": "Mango Market Caps",
      "decimals": 0,
      "logoURI": "https://raw.githubusercontent.com/solana-labs/token-list/main/assets/mainnet/2prC8tcVsXwVJAinhxd2zeMeWMWaVyzPoQeLKyDZRFKd/logo.png",
      "tags": [
        "mango"
      ],
      "extensions": {
        "website": "https://initialcapoffering.com/",
        "coingeckoId": "mango-market-caps"
      }
    },
    {
      "chainId": 101,
      "address": "2reKm5Y9rmAWfaw5jraYz1BXwGLHMofGMs3iNoBLt4VC",
      "symbol": "DOCE",
      "name": "Doce Finance",
      "decimals": 6,
      "logoURI": "https://raw.githubusercontent.com/solana-labs/token-list/main/assets/mainnet/2reKm5Y9rmAWfaw5jraYz1BXwGLHMofGMs3iNoBLt4VC/logo.png",
      "tags": [],
      "extensions": {
        "website": "https://swap.doce.finance/"
      }
    },
    {
      "chainId": 101,
      "address": "E1PvPRPQvZNivZbXRL61AEGr71npZQ5JGxh4aWX7q9QA",
      "symbol": "INO",
      "name": "NoGoalToken",
      "decimals": 9,
      "logoURI": "https://raw.githubusercontent.com/solana-labs/token-list/main/assets/mainnet/E1PvPRPQvZNivZbXRL61AEGr71npZQ5JGxh4aWX7q9QA/logo.png",
      "tags": [],
      "extensions": {
        "website": "http://token.nogoal.click/",
        "discord": "https://discord.gg/mHS3qbBaZk",
        "serumV3Usdc": "HyERWE8TEQmDX157oLEpwaTc59ECzmvjUgZhZ2RNtNdn"
      }
    },
    {
      "chainId": 101,
      "address": "8PMHT4swUMtBzgHnh5U564N5sjPSiUz2cjEQzFnnP1Fo",
      "symbol": "ROPE",
      "name": "Rope Token",
      "decimals": 9,
      "logoURI": "https://raw.githubusercontent.com/solana-labs/token-list/main/assets/mainnet/8PMHT4swUMtBzgHnh5U564N5sjPSiUz2cjEQzFnnP1Fo/logo.svg",
      "tags": [],
      "extensions": {
        "website": "https://ropesolana.com/",
        "coingeckoId": "rope-token",
        "serumV3Usdc": "4Sg1g8U2ZuGnGYxAhc6MmX9MX7yZbrrraPkCQ9MdCPtF",
        "waterfallbot": "https://bit.ly/ROPEwaterfall"
      }
    },
    {
      "chainId": 101,
      "address": "2XkWD6spByDUoR3VDEjPXz4kxFV8e1skwaRSBArRLG3a",
      "symbol": "DROIDF",
      "name": "DROID FINANCE",
      "decimals": 8,
      "logoURI": "https://raw.githubusercontent.com/solana-labs/token-list/main/assets/mainnet/2XkWD6spByDUoR3VDEjPXz4kxFV8e1skwaRSBArRLG3a/logo.png",
      "tags": [],
      "extensions": {
        "website": "https://www.droid.finance/"
      }
    },
    {
      "chainId": 101,
      "address": "5dhkWqrq37F92jBmEyhQP1vbMkbVRz59V7288HH2wBC7",
      "symbol": "SLOCK",
      "name": "SOLLock",
      "decimals": 9,
      "logoURI": "https://raw.githubusercontent.com/solana-labs/token-list/main/assets/mainnet/5dhkWqrq37F92jBmEyhQP1vbMkbVRz59V7288HH2wBC7/logo.png",
      "tags": [
        "utility-token"
      ],
      "extensions": {
        "website": "https://sollock.org/",
        "twitter": "https://twitter.com/@SOLLockOfficial",
        "github": "https://github.com/SOLLock",
        "tgann": "https://t.me/SOLLockAnn",
        "tggroup": "https://t.me/SOLLock"
      }
    },
    {
      "chainId": 101,
      "address": "ETAtLmCmsoiEEKfNrHKJ2kYy3MoABhU6NQvpSfij5tDs",
      "symbol": "MEDIA",
      "name": "Media Network",
      "decimals": 6,
      "logoURI": "https://raw.githubusercontent.com/solana-labs/token-list/main/assets/mainnet/ETAtLmCmsoiEEKfNrHKJ2kYy3MoABhU6NQvpSfij5tDs/logo.png",
      "tags": [
        "utility-token"
      ],
      "extensions": {
        "website": "https://media.network/",
        "coingeckoId": "media-network",
        "serumV3Usdc": "FfiqqvJcVL7oCCu8WQUMHLUC2dnHQPAPjTdSzsERFWjb",
        "waterfallbot": "https://bit.ly/MEDIAwaterfall"
      }
    },
    {
      "chainId": 101,
      "address": "StepAscQoEioFxxWGnh2sLBDFp9d8rvKz2Yp39iDpyT",
      "symbol": "STEP",
      "name": "Step",
      "decimals": 9,
      "logoURI": "https://raw.githubusercontent.com/solana-labs/token-list/main/assets/mainnet/StepAscQoEioFxxWGnh2sLBDFp9d8rvKz2Yp39iDpyT/logo.png",
      "tags": [
        "utility-token"
      ],
      "extensions": {
        "website": "https://step.finance/",
        "twitter": "https://twitter.com/StepFinance_",
        "coingeckoId": "step-finance",
        "serumV3Usdc": "97qCB4cAVSTthvJu3eNoEx6AY6DLuRDtCoPm5Tdyg77S",
        "waterfallbot": "https://bit.ly/STEPwaterfall"
      }
    },
    {
      "chainId": 101,
      "address": "7Geyz6iiRe8buvunsU6TXndxnpLt9mg6iPxqhn6cr3c6",
      "symbol": "ANFT",
      "name": "AffinityLabs",
      "decimals": 9,
      "logoURI": "https://raw.githubusercontent.com/solana-labs/token-list/main/assets/mainnet/7Geyz6iiRe8buvunsU6TXndxnpLt9mg6iPxqhn6cr3c6/logo.png",
      "tags": [
        "nft"
      ],
      "extensions": {
        "website": "https://affinitylabs.tech/"
      }
    },
    {
      "chainId": 102,
      "address": "So11111111111111111111111111111111111111112",
      "symbol": "wSOL",
      "name": "Wrapped SOL",
      "decimals": 9,
      "logoURI": "https://raw.githubusercontent.com/solana-labs/token-list/main/assets/mainnet/So11111111111111111111111111111111111111112/logo.png",
      "tags": [],
      "extensions": {
        "website": "https://www.solana.com/",
        "coingeckoId": "solana"
      }
    },
    {
      "chainId": 102,
      "address": "CpMah17kQEL2wqyMKt3mZBdTnZbkbfx4nqmQMFDP5vwp",
      "symbol": "USDC",
      "name": "USD Coin",
      "decimals": 6,
      "logoURI": "https://raw.githubusercontent.com/solana-labs/token-list/main/assets/mainnet/CpMah17kQEL2wqyMKt3mZBdTnZbkbfx4nqmQMFDP5vwp/logo.png",
      "tags": [
        "stablecoin"
      ],
      "extensions": {
        "website": "https://www.centre.io/",
        "coingeckoId": "usd-coin"
      }
    },
    {
      "chainId": 102,
      "address": "Gmk71cM7j2RMorRsQrsyysM4HsByQx5PuDGtDdqGLWCS",
      "symbol": "spSOL",
      "name": "Stake pool SOL",
      "decimals": 9,
      "logoURI": "https://raw.githubusercontent.com/solana-labs/token-list/main/assets/mainnet/Gmk71cM7j2RMorRsQrsyysM4HsByQx5PuDGtDdqGLWCS/logo.png",
      "tags": [
        "stake-pool"
      ],
      "extensions": {
        "website": "https://www.solana.com/"
      }
    },
    {
      "chainId": 102,
      "address": "2jQc2jDHVCewoWsQJK7JPLetP7UjqXvaFdno8rtrD8Kg",
      "symbol": "sHOG",
      "name": "sHOG",
      "decimals": 6,
      "tags": [
        "stablecoin"
      ]
    },
    {
      "chainId": 102,
      "address": "ASpA3U8G2qHnyo6ag1jwtpZNj9E2MymbVDq6twi3ZvRN",
      "symbol": "USDT_ILT",
      "name": "USDT_ILT_Token_Test",
      "decimals": 6,
      "tags": [
        "stablecoin"
      ]
    },
    {
      "chainId": 103,
      "address": "3MoHgE6bJ2Ak1tEvTt5SVgSN2oXiwt6Gk5s6wbBxdmmN",
      "symbol": "USDT_ILT",
      "name": "USDT_ILT_Token_Test",
      "decimals": 6,
      "tags": [
        "stablecoin"
      ]
    },
    {
      "chainId": 103,
      "address": "So11111111111111111111111111111111111111112",
      "symbol": "SOL",
      "name": "Wrapped SOL",
      "decimals": 9,
      "logoURI": "https://raw.githubusercontent.com/solana-labs/token-list/main/assets/mainnet/So11111111111111111111111111111111111111112/logo.png",
      "tags": [],
      "extensions": {
        "coingeckoId": "solana"
      }
    },
    {
      "chainId": 103,
      "address": "7Cab8z1Lz1bTC9bQNeY7VQoZw5a2YbZoxmvFSvPgcTEL",
      "symbol": "LGGD",
      "name": "LGG Dev Fan Token",
      "decimals": 0,
      "logoURI": "https://raw.githubusercontent.com/solana-labs/token-list/main/assets/mainnet/7Cab8z1Lz1bTC9bQNeY7VQoZw5a2YbZoxmvFSvPgcTEL/logo.png",
      "tags": [
        "LGG"
      ],
      "extensions": {
        "website": "https://lgg-hacks.art"
      }
    },
    {
      "chainId": 103,
      "address": "DEhAasscXF4kEGxFgJ3bq4PpVGp5wyUxMRvn6TzGVHaw",
      "symbol": "XYZ",
      "name": "XYZ Test",
      "decimals": 6,
      "logoURI": "https://raw.githubusercontent.com/solana-labs/token-list/main/assets/mainnet/DEhAasscXF4kEGxFgJ3bq4PpVGp5wyUxMRvn6TzGVHaw/logo.png",
      "tags": []
    },
    {
      "chainId": 103,
      "address": "2rg5syU3DSwwWs778FQ6yczDKhS14NM3vP4hqnkJ2jsM",
      "symbol": "pSOL",
      "name": "SOL stake pool",
      "decimals": 9,
      "logoURI": "https://raw.githubusercontent.com/solana-labs/token-list/main/assets/mainnet/2rg5syU3DSwwWs778FQ6yczDKhS14NM3vP4hqnkJ2jsM/logo.png",
      "tags": [],
      "extensions": {
        "website": "https://solana.com/",
        "background": "https://solana.com/static/8c151e179d2d7e80255bdae6563209f2/6833b/validators.webp"
      }
    },
    {
      "chainId": 103,
      "address": "SRMuApVNdxXokk5GT7XD5cUUgXMBCoAz2LHeuAoKWRt",
      "symbol": "SRM",
      "name": "Serum",
      "decimals": 6,
      "logoURI": "https://raw.githubusercontent.com/solana-labs/token-list/main/assets/mainnet/SRMuApVNdxXokk5GT7XD5cUUgXMBCoAz2LHeuAoKWRt/logo.png",
      "tags": [],
      "extensions": {
        "website": "https://projectserum.com/",
        "coingeckoId": "serum"
      }
    },
    {
      "chainId": 103,
      "address": "StepAscQoEioFxxWGnh2sLBDFp9d8rvKz2Yp39iDpyT",
      "symbol": "STEP",
      "name": "Step",
      "decimals": 9,
      "logoURI": "https://raw.githubusercontent.com/solana-labs/token-list/main/assets/mainnet/StepAscQoEioFxxWGnh2sLBDFp9d8rvKz2Yp39iDpyT/logo.png",
      "tags": [
        "utility-token"
      ],
      "extensions": {
        "website": "https://step.finance/",
        "twitter": "https://twitter.com/StepFinance_",
        "coingeckoId": "step-finance",
        "waterfallbot": "https://bit.ly/STEPwaterfall"
      }
    },
    {
      "chainId": 103,
      "address": "7STJWT74tAZzhbNNPRH8WuGDy9GZg27968EwALWuezrH",
      "symbol": "wSUSHI",
      "name": "SushiSwap (Wormhole)",
      "decimals": 9,
      "logoURI": "https://raw.githubusercontent.com/solana-labs/token-list/main/assets/mainnet/7STJWT74tAZzhbNNPRH8WuGDy9GZg27968EwALWuezrH/logo.png",
      "tags": [
        "wrapped",
        "wormhole"
      ],
      "extensions": {
        "website": "https://sushi.com",
        "background": "https://sushi.com/static/media/Background-sm.fd449814.jpg/",
        "address": "0x6B3595068778DD592e39A122f4f5a5cF09C90fE2",
        "bridgeContract": "https://etherscan.io/address/0xf92cD566Ea4864356C5491c177A430C222d7e678",
        "assetContract": "https://etherscan.io/address/0x6B3595068778DD592e39A122f4f5a5cF09C90fE2",
        "coingeckoId": "sushi"
      }
    },
    {
      "chainId": 103,
      "address": "3aMbgP7aGsP1sVcFKc6j65zu7UiziP57SMFzf6ptiCSX",
      "symbol": "sHOG",
      "name": "Devnet StableHog",
      "decimals": 6,
      "logoURI": "https://raw.githubusercontent.com/solana-labs/token-list/main/assets/mainnet/3aMbgP7aGsP1sVcFKc6j65zu7UiziP57SMFzf6ptiCSX/logo.png",
      "tags": [
        "stablecoin"
      ]
    },
    {
      "chainId": 101,
      "address": "3cXftQWJJEeoysZrhAEjpfCHe9tSKyhYG63xpbue8m3s",
      "symbol": "Kreechures",
      "name": "Kreechures",
      "decimals": 0,
      "logoURI": "https://raw.githubusercontent.com/solana-labs/token-list/main/assets/mainnet/3cXftQWJJEeoysZrhAEjpfCHe9tSKyhYG63xpbue8m3s/logo.svg",
      "tags": [
        "nft"
      ],
      "extensions": {
        "website": "https://www.kreechures.com/",
        "attributes": [
          {
            "image": "https://gateway.pinata.cloud/ipfs/QmWcMyAYpaX3BHJoDq6Fyub71TjaHbRHqErT7MmbDvCXYJ/3cXftQWJJEeoysZrhAEjpfCHe9tSKyhYG63xpbue8m3s.jpg",
            "Generation": 0,
            "Species": 6,
            "Base Rest": 262
          }
        ]
      }
    },
    {
      "chainId": 101,
      "address": "4DrV8khCoPS3sWRj6t1bb2DzT9jD4mZp6nc7Jisuuv1b",
      "symbol": "SPD",
      "name": "Solpad",
      "decimals": 9,
      "logoURI": "https://raw.githubusercontent.com/solana-labs/token-list/main/assets/mainnet/4DrV8khCoPS3sWRj6t1bb2DzT9jD4mZp6nc7Jisuuv1b/logo.png",
      "tags": [],
      "extensions": {
        "website": "https://www.solpad.io/"
      }
    },
    {
      "chainId": 101,
      "address": "7p7AMM6QoA8wPRKeqF87Pt51CRWmWvXPH5TBNMyDWhbH",
      "symbol": "Kreechures",
      "name": "Kreechures",
      "decimals": 0,
      "logoURI": "https://raw.githubusercontent.com/solana-labs/token-list/main/assets/mainnet/7p7AMM6QoA8wPRKeqF87Pt51CRWmWvXPH5TBNMyDWhbH/logo.svg",
      "tags": [
        "nft"
      ],
      "extensions": {
        "website": "https://www.kreechures.com/",
        "attributes": [
          {
            "image": "https://gateway.pinata.cloud/ipfs/QmWcMyAYpaX3BHJoDq6Fyub71TjaHbRHqErT7MmbDvCXYJ/7p7AMM6QoA8wPRKeqF87Pt51CRWmWvXPH5TBNMyDWhbH.jpg",
            "Generation": 0,
            "Species": 4,
            "Base Rest": 335
          }
        ]
      }
    },
    {
      "chainId": 101,
      "address": "6ybxMQpMgQhtsTLhvHZqk8uqao7kvoexY6e8JmCTqAB1",
      "symbol": "QUEST",
      "name": "QUEST",
      "decimals": 4,
      "logoURI": "https://raw.githubusercontent.com/solana-labs/token-list/main/assets/mainnet/6ybxMQpMgQhtsTLhvHZqk8uqao7kvoexY6e8JmCTqAB1/logo.png",
      "tags": [],
      "extensions": {
        "website": "https://questcoin.org/"
      }
    },
    {
      "chainId": 101,
      "address": "97qAF7ZKEdPdQaUkhASGA59Jpa2Wi7QqVmnFdEuPqEDc",
      "symbol": "DIAMOND",
      "name": "LOVE",
      "decimals": 6,
      "logoURI": "https://raw.githubusercontent.com/solana-labs/token-list/main/assets/mainnet/97qAF7ZKEdPdQaUkhASGA59Jpa2Wi7QqVmnFdEuPqEDc/logo.png",
      "tags": [
        "Diamond Love"
      ],
      "extensions": {
        "website": "https://diamondlove.io/",
        "telegram": "https://t.me/DiamondLoveX"
      }
    },
    {
      "chainId": 101,
      "address": "xxxxa1sKNGwFtw2kFn8XauW9xq8hBZ5kVtcSesTT9fW",
      "symbol": "SLIM",
      "name": "Solanium",
      "decimals": 6,
      "logoURI": "https://raw.githubusercontent.com/solana-labs/token-list/main/assets/mainnet/xxxxa1sKNGwFtw2kFn8XauW9xq8hBZ5kVtcSesTT9fW/logo.png",
      "tags": [],
      "extensions": {
        "website": "https://www.solanium.io/",
        "coingeckoId": "solanium",
        "twitter": "https://twitter.com/solanium_io",
        "telegram": "https://t.me/solanium_io"
      }
    },
    {
      "chainId": 101,
      "address": "8GPUjUHFxfNhaSS8kUkix8txRRXszeUAsHTjUmHuygZT",
      "symbol": "NINJA NFT1",
      "name": "NINJA NFT1",
      "decimals": 0,
      "logoURI": "https://raw.githubusercontent.com/yuzu-ninjaprotocol/ninjaprotocol/main/NINJA%20NFT%201.png",
      "tags": [],
      "extensions": {
        "website": "http://ninjaprotocol.io"
      }
    },
    {
      "chainId": 101,
      "address": "HcJCPYck2UsTMgiPfjn6CS1wrC5iBXtuqPSjt8Qy8Sou",
      "symbol": "GANGS",
      "name": "Gangs of Solana",
      "decimals": 4,
      "logoURI": "https://raw.githubusercontent.com/solana-labs/token-list/main/assets/mainnet/HcJCPYck2UsTMgiPfjn6CS1wrC5iBXtuqPSjt8Qy8Sou/logo.svg",
      "tags": [],
      "extensions": {
        "website": "https://gangsofsolana.com/"
      }
    },
    {
      "chainId": 101,
      "address": "2rEiLkpQ3mh4DGxv1zcSdW5r5HK2nehif5sCaF5Ss9E1",
      "symbol": "RECO",
      "name": "Reboot ECO",
      "decimals": 0,
      "logoURI": "https://raw.githubusercontent.com/solana-labs/token-list/main/assets/mainnet/2rEiLkpQ3mh4DGxv1zcSdW5r5HK2nehif5sCaF5Ss9E1/logo.png",
      "tags": [],
      "extensions": {
        "website": "https://reboot.eco/"
      }
    },
    {
      "chainId": 101,
      "address": "BXhAKUxkGvFbAarA3K1SUYnqXRhEBC1bhUaCaxvzgyJ1",
      "symbol": "ISA",
      "name": "Interstellar",
      "decimals": 9,
      "logoURI": "https://raw.githubusercontent.com/solana-labs/token-list/main/assets/mainnet/BXhAKUxkGvFbAarA3K1SUYnqXRhEBC1bhUaCaxvzgyJ1/logo.png",
      "tags": [],
      "extensions": {
        "website": "https://interstellaralliance.gitbook.io/isa/"
      }
    },
    {
      "chainId": 101,
      "address": "7xKXtg2CW87d97TXJSDpbD5jBkheTqA83TZRuJosgAsU",
      "symbol": "SAMO",
      "name": "Samoyed Coin",
      "decimals": 9,
      "logoURI": "https://raw.githubusercontent.com/solana-labs/token-list/main/assets/mainnet/7xKXtg2CW87d97TXJSDpbD5jBkheTqA83TZRuJosgAsU/logo.png",
      "tags": [],
      "extensions": {
        "website": "https://samoyedcoin.com/",
        "coingeckoId": "samoyedcoin",
        "serumV3Usdc": "FR3SPJmgfRSKKQ2ysUZBu7vJLpzTixXnjzb84bY3Diif"
      }
    },
    {
      "chainId": 101,
      "address": "ATLASXmbPQxBUYbxPsV97usA3fPQYEqzQBUHgiFCUsXx",
      "symbol": "ATLAS",
      "name": "Star Atlas",
      "decimals": 8,
      "logoURI": "https://raw.githubusercontent.com/solana-labs/token-list/main/assets/mainnet/ATLASXmbPQxBUYbxPsV97usA3fPQYEqzQBUHgiFCUsXx/logo.png",
      "tags": [
        "utility-token"
      ],
      "extensions": {
        "website": "https://staratlas.com",
        "description": "Star Atlas Token",
        "coingeckoId": "star-atlas",
        "serumV3Usdc": "Di66GTLsV64JgCCYGVcY21RZ173BHkjJVgPyezNN7P1K"
      }
    },
    {
      "chainId": 101,
      "address": "poLisWXnNRwC6oBu1vHiuKQzFjGL4XDSu4g9qjz9qVk",
      "symbol": "POLIS",
      "name": "Star Atlas DAO",
      "decimals": 8,
      "logoURI": "https://raw.githubusercontent.com/solana-labs/token-list/main/assets/mainnet/poLisWXnNRwC6oBu1vHiuKQzFjGL4XDSu4g9qjz9qVk/logo.png",
      "tags": [
        "utility-token"
      ],
      "extensions": {
        "website": "https://staratlas.com",
        "description": "Star Atlas DAO Token",
        "coingeckoId": "star-atlas-dao",
        "serumV3Usdc": "HxFLKUAmAMLz1jtT3hbvCMELwH5H9tpM2QugP8sKyfhW"
      }
    },
    {
      "chainId": 101,
      "address": "HAWy8kV3bD4gaN6yy6iK2619x2dyzLUBj1PfJiihTisE",
      "symbol": "DOI",
      "name": "Discovery of Iris",
      "decimals": 0,
      "logoURI": "https://raw.githubusercontent.com/solana-labs/token-list/main/assets/mainnet/HAWy8kV3bD4gaN6yy6iK2619x2dyzLUBj1PfJiihTisE/logo.png",
      "tags": [
        "nft"
      ],
      "extensions": {
        "website": "https://www.staratlas.com",
        "imageUrl": "https://storage.googleapis.com/nft-assets/ReBirth/poster-1/discovery-of-iris.jpg",
        "description": "The rogue planet, Iris, dense with invaluable materials, draws in and collides with seven child planets in a remote region of space, creating what is henceforth referred to as 'The Cataclysm'. When combined, these eight elements create a form of free energy. The collision creates a massively valuable debris field.",
        "serumV3Usdc": "AYXTVttPfhYmn3jryX5XbRjwPK2m9445mbN2iLyRD6nq"
      }
    },
    {
      "chainId": 101,
      "address": "ATSPo9f9TJ3Atx8SuoTYdzSMh4ctQBzYzDiNukQDmoF7",
      "symbol": "HOSA",
      "name": "The Heart of Star Atlas",
      "decimals": 0,
      "logoURI": "https://raw.githubusercontent.com/solana-labs/token-list/main/assets/mainnet/ATSPo9f9TJ3Atx8SuoTYdzSMh4ctQBzYzDiNukQDmoF7/logo.png",
      "tags": [
        "nft"
      ],
      "extensions": {
        "website": "https://www.staratlas.com",
        "imageUrl": "https://storage.googleapis.com/nft-assets/ReBirth/poster-2/the-heart-of-star-atlas.jpg",
        "description": "At the core of Star Atlas lies a treasure trove of priceless data. After an unsuspecting deep space explorer discovers “The Cataclysm”, he scans its riches, creating what will once be known as the first intergalactic data block. He sells this invaluable information to all three rival factions, igniting a lethal spark that forever changes the course of history.",
        "serumV3Usdc": "5Erzgrw9pTjNWLeqHp2sChJq7smB7WXRQYw9wvkvA59t"
      }
    },
    {
      "chainId": 101,
      "address": "36s6AFRXzE9KVdUyoJQ5y6mwxXw21LawYqqwNiQUMD8s",
      "symbol": "TCW",
      "name": "The Convergence War",
      "decimals": 0,
      "logoURI": "https://raw.githubusercontent.com/solana-labs/token-list/main/assets/mainnet/36s6AFRXzE9KVdUyoJQ5y6mwxXw21LawYqqwNiQUMD8s/logo.png",
      "tags": [
        "nft"
      ],
      "extensions": {
        "website": "https://www.staratlas.com",
        "imageUrl": "https://storage.googleapis.com/nft-assets/ReBirth/poster-3/the-convergence-war.jpg",
        "description": "All three factions, thinking they were the sole owners of the cataclysmic data drop, converge to settle the area. A devastating war breaks out across the galaxy after their inability to settle the disputed territory.",
        "serumV3Usdc": "DXPv2ZyMD6Y2mDenqYkAhkvGSjNahkuMkm4zv6DqB7RF"
      }
    },
    {
      "chainId": 101,
      "address": "BgiTVxW9uLuHHoafTd2qjYB5xjCc5Y1EnUuYNfmTwhvp",
      "symbol": "LOST",
      "name": "Short Story of a Lost Astronaut",
      "decimals": 0,
      "logoURI": "https://raw.githubusercontent.com/solana-labs/token-list/main/assets/mainnet/BgiTVxW9uLuHHoafTd2qjYB5xjCc5Y1EnUuYNfmTwhvp/logo.png",
      "tags": [
        "nft"
      ],
      "extensions": {
        "website": "https://www.staratlas.com",
        "imageUrl": "https://storage.googleapis.com/nft-assets/ReBirth/poster-4/short-story-of-a-lost-astronaut.jpg",
        "description": "He thought it would be just another routine exploration mission. Get there, scan, save data blocks and return. But when a surprise radiation storm knocked out his spaceship and swept him up into its high-velocity current, the only thing that saved him from certain doom was his custom ion shield.",
        "serumV3Usdc": "73d9N7BbWVKBG6A2xwwwEHcxzPB26YzbMnRjue3DPzqs"
      }
    },
    {
      "chainId": 101,
      "address": "4G85c5aUsRTrRPqE5VjY7ebD9b2ktTF6NEVGiCddRBDX",
      "symbol": "LOVE",
      "name": "B ❤ P",
      "decimals": 0,
      "logoURI": "https://raw.githubusercontent.com/solana-labs/token-list/main/assets/mainnet/4G85c5aUsRTrRPqE5VjY7ebD9b2ktTF6NEVGiCddRBDX/logo.png",
      "tags": [
        "nft"
      ],
      "extensions": {
        "website": "https://www.staratlas.com",
        "imageUrl": "https://storage.googleapis.com/nft-assets/ReBirth/poster-5/love-story.jpg",
        "description": "Paizul, the charismatic and brilliant leader of the ONI consortium, vividly recalls the first time she saw her one true love. It was a warm summer day, full of raging ionic storms. Lightning was piercing the sky as Bekalu took off his helmet and locked eyes with her. “What are the chances of nearly colliding with someone flying through these wastelands on a day like this”, he smiled with his booming voice. “Perhaps it’s destiny,” she smiled back mysteriously. There was another strike of lightning, but this time the sky remained calm.",
        "serumV3Usdc": "AM9sNDh48N2qhYSgpA58m9dHvrMoQongtyYu2u2XoYTc"
      }
    },
    {
      "chainId": 101,
      "address": "7dr7jVyXf1KUnYq5FTpV2vCZjKRR4MV94jzerb8Fi16Q",
      "symbol": "MRDR",
      "name": "The Assassination of Paizul",
      "decimals": 0,
      "logoURI": "https://raw.githubusercontent.com/solana-labs/token-list/main/assets/mainnet/7dr7jVyXf1KUnYq5FTpV2vCZjKRR4MV94jzerb8Fi16Q/logo.png",
      "tags": [
        "nft"
      ],
      "extensions": {
        "website": "https://www.staratlas.com",
        "imageUrl": "https://storage.googleapis.com/nft-assets/ReBirth/poster-6/assassination-of-paizul.jpg",
        "description": "Suffering one of the cruelest fates in the universe, the Sogmian race of aliens was driven to the brink of extinction. With only 10,000 members left, they put all hope of salvation in the hands of their leader Paizul. After she was assassinated in a gruesome public way, so much fear was struck in the hearts of survivors that they set out to build their 'Last Stand'.",
        "serumV3Usdc": "BJiV2gCLwMvj2c1CbhnMjjy68RjqoMzYT8brDrpVyceA"
      }
    },
    {
      "chainId": 101,
      "address": "G1bE9ge8Yoq43hv7QLcumxTFhHqFMdcL4y2d6ZdzMG4b",
      "symbol": "PFP",
      "name": "Paizul Funeral Procession",
      "decimals": 0,
      "logoURI": "https://raw.githubusercontent.com/solana-labs/token-list/main/assets/mainnet/G1bE9ge8Yoq43hv7QLcumxTFhHqFMdcL4y2d6ZdzMG4b/logo.png",
      "tags": [
        "nft"
      ],
      "extensions": {
        "website": "https://www.staratlas.com",
        "imageUrl": "https://storage.googleapis.com/nft-assets/ReBirth/poster-7/paizul-funeral-procession.jpg",
        "description": "The sound of wailing echoes across the plains. The Sogmian procession solemnly marches in step past their ancestors’ gravestones, still haunted by the fate of their leader. The sun begins to set as they bring Paizul’s cryopod at the top of the Rock of Light. As a beam of light consumes the pod to upload it to eternal rest with the ancients, Bekalu falls to his knees with a wrathful howl. The crowd is rattled to the core, a foreboding of things to come.",
        "serumV3Usdc": "7JzaEAuVfjkrZyMwJgZF5aQkiEyVyCaTWA3N1fQK7Y6V"
      }
    },
    {
      "chainId": 101,
      "address": "6bD8mr8DyuVqN5dXd1jnqmCL66b5KUV14jYY1HSmnxTE",
      "symbol": "AVE",
      "name": "Ahr Visits Earth",
      "decimals": 0,
      "logoURI": "https://raw.githubusercontent.com/solana-labs/token-list/main/assets/mainnet/6bD8mr8DyuVqN5dXd1jnqmCL66b5KUV14jYY1HSmnxTE/logo.png",
      "tags": [
        "nft"
      ],
      "extensions": {
        "website": "https://www.staratlas.com",
        "imageUrl": "https://storage.googleapis.com/nft-assets/ReBirth/poster-8/ahr-visits-earth.jpg",
        "description": "Humankind is visited by Ahr, a mysterious being of pure light. But not all is as it seems… For through the power of illusion, we are tricked into forming a space-based religion, plundering the planet and launching ourselves towards the stars, permanently leaving the Earth.",
        "serumV3Usdc": "8yQzsbraXJFoPG5PdX73B8EVYFuPR9aC2axAqWearGKu"
      }
    },
    {
      "chainId": 101,
      "address": "9vi6PTKBFHR2hXgyjoTZx6h7WXNkFAA5dCsZRSi4higK",
      "symbol": "ASF",
      "name": "Armstrong Forever",
      "decimals": 0,
      "logoURI": "https://raw.githubusercontent.com/solana-labs/token-list/main/assets/mainnet/9vi6PTKBFHR2hXgyjoTZx6h7WXNkFAA5dCsZRSi4higK/logo.png",
      "tags": [
        "nft"
      ],
      "extensions": {
        "website": "https://www.staratlas.com",
        "imageUrl": "https://storage.googleapis.com/nft-assets/ReBirth/poster-15/armstrong-forever.jpg",
        "description": "When humans were racing to expand into outer space under Ahr’s influence, the devastation they inflicted upon the planet was so great that it weakened the Earth’s geomagnetic field. The reckless way the planet’s orbit was populated by machines and debris led to distortions in the gravity field. All this culminated in a disastrous slingshot effect for the many satellites orbiting the blue dot, altering their trajectories to loosen the direct gravity pull of the planet and scatter into deep space. Some of these satellites contained valuable data that was lost forever.  In 2621, the Council of Peace put a bounty on these ancient artifacts to integrate them into Star Atlas, leading to a hunt for them across the galaxy. One of the most sought-after satellites in history records bears the name of Neil Armstrong, the first human to set foot on the Moon.  Initially launched into medium Earth orbit as a cornerstone of the global positioning system (GPS), the satellite had untold additional capabilities that made it more and more valuable as it drifted off into the void.",
        "serumV3Usdc": "8yQzsbraXJFoPG5PdX73B8EVYFuPR9aC2axAqWearGKu"
      }
    },
    {
      "chainId": 101,
      "address": "Hfjgcs9ix17EwgXVVbKjo6NfMm2CXfr34cwty3xWARUm",
      "symbol": "TLS",
      "name": "The Last Stand",
      "decimals": 0,
      "logoURI": "https://raw.githubusercontent.com/solana-labs/token-list/main/assets/mainnet/Hfjgcs9ix17EwgXVVbKjo6NfMm2CXfr34cwty3xWARUm/logo.png",
      "tags": [
        "nft"
      ],
      "extensions": {
        "website": "https://www.staratlas.com",
        "serumV3Usdc": "AVHndcEDUjP9Liz5dfcvAPAMffADXG6KMPn8sWB1XhFQ"
      }
    },
    {
      "chainId": 101,
      "address": "8EXX5kG7qWTjgpNSGX7PnB6hJZ8xhXUcCafVJaBEJo32",
      "symbol": "SPT",
      "name": "The Signing of the Peace Treaty",
      "decimals": 0,
      "logoURI": "https://raw.githubusercontent.com/solana-labs/token-list/main/assets/mainnet/8EXX5kG7qWTjgpNSGX7PnB6hJZ8xhXUcCafVJaBEJo32/logo.png",
      "tags": [
        "nft"
      ],
      "extensions": {
        "website": "https://www.staratlas.com",
        "serumV3Usdc": "FZ9xhZbkt9bKKVpWmFxRhEJyzgxqU5w5xu3mXcF6Eppe"
      }
    },
    {
      "chainId": 101,
      "address": "62FWgS4XaMJrUrAYw7mHMRye4iY9hqgqnJLBiT8QyPJv",
      "symbol": "COFFEE",
      "name": "CoffeeMaker",
      "decimals": 18,
      "logoURI": "https://cdn.jsdelivr.net/gh/cofeeswap/logo/coffeev2.png",
      "tags": [
        "nft",
        "swap",
        "nft marketplace"
      ],
      "extensions": {
        "website": "https://coffeemaker.finance"
      }
    },
    {
      "chainId": 101,
      "address": "CAjoJeGCCRae9oDwHYXzkeUDonp3dZLWV5GKHysLwjnx",
      "symbol": "PBA",
      "name": "The Peacebringers Archive",
      "decimals": 0,
      "logoURI": "https://raw.githubusercontent.com/solana-labs/token-list/main/assets/mainnet/CAjoJeGCCRae9oDwHYXzkeUDonp3dZLWV5GKHysLwjnx/logo.png",
      "tags": [
        "nft"
      ],
      "extensions": {
        "website": "https://www.staratlas.com",
        "serumV3Usdc": "4jN1R453Acv9egnr7Dry3x9Xe3jqh1tqz5RokniaeVhy"
      }
    },
    {
      "chainId": 101,
      "address": "FPnwwNiL1tXqd4ZbGjFYsCw5qsQw91VN79SNcU4Bc732",
      "symbol": "UWB",
      "name": "Ustur Wod.bod",
      "decimals": 0,
      "logoURI": "https://raw.githubusercontent.com/solana-labs/token-list/main/assets/mainnet/FPnwwNiL1tXqd4ZbGjFYsCw5qsQw91VN79SNcU4Bc732/logo.png",
      "tags": [
        "nft"
      ],
      "extensions": {
        "website": "https://www.staratlas.com",
        "serumV3Usdc": "J99HsFQEWKR3UiFQpKTnF11iaNiR1enf2LxHfgsbVc59"
      }
    },
    {
      "chainId": 101,
      "address": "DB76aiNQeLzHPwvFhzgwfpe6HGHCDTQ6snW6UD7AnHid",
      "symbol": "OMPH",
      "name": "Om Photoli",
      "decimals": 0,
      "logoURI": "https://raw.githubusercontent.com/solana-labs/token-list/main/assets/mainnet/DB76aiNQeLzHPwvFhzgwfpe6HGHCDTQ6snW6UD7AnHid/logo.png",
      "tags": [
        "nft"
      ],
      "extensions": {
        "website": "https://www.staratlas.com",
        "serumV3Usdc": "HdvXMScwAQQh9pEvLZjuaaeJcLTmixxYoMFefeqHFn2E"
      }
    },
    {
      "chainId": 101,
      "address": "BrzwWsG845VttbTsacZMLKhyc2jAZU12MaPkTYrJHoqm",
      "symbol": "SATM",
      "name": "Star Atlas - The Movie",
      "decimals": 0,
      "logoURI": "https://raw.githubusercontent.com/solana-labs/token-list/main/assets/mainnet/BrzwWsG845VttbTsacZMLKhyc2jAZU12MaPkTYrJHoqm/logo.png",
      "tags": [
        "nft"
      ],
      "extensions": {
        "website": "https://www.staratlas.com",
        "imageUrl": "https://storage.googleapis.com/nft-assets/ReBirth/poster-14/star-at-atlas-movie.jpg",
        "description": "“The first to arrive at the universe’s next frontier is the first to knock on the gates of prosperity.” — Ustur Armi.eldr",
        "serumV3Usdc": "KHw8L2eE6kpp8ziWPghBTtiAVCUvdSKMvGtT1e9AuJd"
      }
    },
    {
      "chainId": 101,
      "address": "8ymi88q5DtmdNTn2sPRNFkvMkszMHuLJ1e3RVdWjPa3s",
      "symbol": "SDOGE",
      "name": "SolDoge",
      "decimals": 0,
      "logoURI": "https://raw.githubusercontent.com/solana-labs/token-list/main/assets/mainnet/8ymi88q5DtmdNTn2sPRNFkvMkszMHuLJ1e3RVdWjPa3s/logo.png",
      "tags": [],
      "extensions": {
        "website": "https://www.soldoge.org",
        "serumV3Usdc": "9aruV2p8cRWxybx6wMsJwPFqeN7eQVPR74RrxdM3DNdu"
      }
    },
    {
      "chainId": 101,
      "address": "DQRNdQWz5NzbYgknGsZqSSXbdhQWvXSe8S56mrtNAs1b",
      "symbol": "ENTROPPP",
      "name": "ENTROPPP (Entropy for security)",
      "decimals": 6,
      "logoURI": "https://raw.githubusercontent.com/solana-labs/token-list/main/assets/mainnet/DQRNdQWz5NzbYgknGsZqSSXbdhQWvXSe8S56mrtNAs1b/logo.png",
      "tags": [
        "Cryptography",
        "Blockchain security",
        "Randomness and entropy"
      ],
      "extensions": {
        "website": "https://www.entroppp.com"
      }
    },
    {
      "chainId": 101,
      "address": "8RYSc3rrS4X4bvBCtSJnhcpPpMaAJkXnVKZPzANxQHgz",
      "symbol": "YARD",
      "name": "SolYard Finance",
      "decimals": 9,
      "logoURI": "https://raw.githubusercontent.com/solana-labs/token-list/main/assets/mainnet/8RYSc3rrS4X4bvBCtSJnhcpPpMaAJkXnVKZPzANxQHgz/logo.png",
      "tags": [],
      "extensions": {
        "website": "https://solyard.finance/"
      }
    },
    {
      "chainId": 101,
      "address": "nope9HWCJcXVFkG49CDk7oYFtgGsUzsRvHdcJeL2aCL",
      "symbol": "NOPE",
      "name": "NOPE FINANCE",
      "decimals": 9,
      "logoURI": "https://raw.githubusercontent.com/solana-labs/token-list/main/assets/mainnet/nope9HWCJcXVFkG49CDk7oYFtgGsUzsRvHdcJeL2aCL/logo.png",
      "tags": [],
      "extensions": {
        "website": "https://nopefinance.xyz/"
      }
    },
    {
      "chainId": 101,
      "address": "43VWkd99HjqkhFTZbWBpMpRhjG469nWa7x7uEsgSH7We",
      "symbol": "STNK",
      "name": "Stonks",
      "decimals": 9,
      "logoURI": "https://raw.githubusercontent.com/solana-labs/token-list/main/assets/mainnet/43VWkd99HjqkhFTZbWBpMpRhjG469nWa7x7uEsgSH7We/logo.png",
      "tags": [],
      "extensions": {
        "website": "https://stonkscoin.org/"
      }
    },
    {
      "chainId": 101,
      "address": "4368jNGeNq7Tt4Vzr98UWxL647PYu969VjzAsWGVaVH2",
      "symbol": "MEAL",
      "name": "HUNGRY",
      "decimals": 8,
      "logoURI": "https://raw.githubusercontent.com/solana-labs/token-list/main/assets/mainnet/4368jNGeNq7Tt4Vzr98UWxL647PYu969VjzAsWGVaVH2/logo.png",
      "tags": [],
      "extensions": {
        "website": "https://hungrycoin.io/"
      }
    },
    {
      "chainId": 101,
      "address": "8GQsW3f7mdwfjqJon2myADcBsSsRjpXmxHYDG8q1pvV6",
      "symbol": "HOLD",
      "name": "Holdana",
      "decimals": 9,
      "logoURI": "https://raw.githubusercontent.com/solana-labs/token-list/main/assets/mainnet/8GQsW3f7mdwfjqJon2myADcBsSsRjpXmxHYDG8q1pvV6/logo.png",
      "tags": [],
      "extensions": {
        "medium": "https://holdanatoken.medium.com/",
        "twitter": "https://twitter.com/HoldanaOfficial",
        "serumV3Usdc": "G2j5zKtfymPcWMq1YRoKrfUWy64SZ6ZxDVscHSyPQqmz"
      }
    },
    {
      "chainId": 101,
      "address": "64SqEfHtu4bZ6jr1mAxaWrLFdMngbKbru9AyaG2Dyk5T",
      "symbol": "wen-token",
      "name": "wen-token",
      "decimals": 0,
      "logoURI": "https://raw.githubusercontent.com/solana-labs/token-list/main/assets/mainnet/64SqEfHtu4bZ6jr1mAxaWrLFdMngbKbru9AyaG2Dyk5T/logo.png",
      "tags": [
        "nft"
      ],
      "extensions": {
        "website": "https://pythians.pyth.network"
      }
    },
    {
      "chainId": 101,
      "address": "9axWWN2FY8njSSQReepkiSE56U2yAvPFGuaXRQNdkZaS",
      "symbol": "wen-token-2",
      "name": "wen-token-2",
      "decimals": 0,
      "logoURI": "https://raw.githubusercontent.com/solana-labs/token-list/main/assets/mainnet/9axWWN2FY8njSSQReepkiSE56U2yAvPFGuaXRQNdkZaS/logo.png",
      "tags": [
        "nft"
      ],
      "extensions": {
        "website": "https://pythians.pyth.network"
      }
    },
    {
      "chainId": 101,
      "address": "4dmKkXNHdgYsXqBHCuMikNQWwVomZURhYvkkX5c4pQ7y",
      "symbol": "SNY",
      "name": "Synthetify",
      "decimals": 6,
      "logoURI": "https://raw.githubusercontent.com/solana-labs/token-list/main/assets/mainnet/4dmKkXNHdgYsXqBHCuMikNQWwVomZURhYvkkX5c4pQ7y/logo.png",
      "tags": [],
      "extensions": {
        "website": "https://synthetify.io/",
        "twitter": "https://twitter.com/synthetify",
        "coingeckoId": "syntheify-token"
      }
    },
    {
      "chainId": 101,
      "address": "4wTMJsh3q66PmAkmwEW47qVDevMZMVVWU3n1Yhqztwi6",
      "symbol": "ARCD",
      "name": "Arcade Token (Wormhole)",
      "decimals": 9,
      "logoURI": "https://raw.githubusercontent.com/solana-labs/token-list/main/assets/mainnet/4wTMJsh3q66PmAkmwEW47qVDevMZMVVWU3n1Yhqztwi6/logo.png",
      "tags": [
        "wrapped",
        "wormhole"
      ],
      "extensions": {
        "address": "0xb581E3a7dB80fBAA821AB39342E9Cbfd2ce33c23",
        "bridgeContract": "https://etherscan.io/address/0xf92cD566Ea4864356C5491c177A430C222d7e678",
        "assetContract": "https://etherscan.io/address/0xb581E3a7dB80fBAA821AB39342E9Cbfd2ce33c23",
        "website": "https://arcade.city",
        "twitter": "https://twitter.com/ArcadeCityHall"
      }
    },
    {
      "chainId": 101,
      "address": "Amt5wUJREJQC5pX7Z48YSK812xmu4j3sQVupNhtsEuY8",
      "symbol": "FROG",
      "name": "FROG",
      "decimals": 6,
      "logoURI": "https://raw.githubusercontent.com/solana-labs/token-list/main/assets/mainnet/Amt5wUJREJQC5pX7Z48YSK812xmu4j3sQVupNhtsEuY8/logo.png",
      "tags": [],
      "extensions": {
        "website": "https://www.froglana.com/",
        "serumV3Usdc": "2Si6XDdpv5zcvYna221eZZrsjsp5xeYoz9W1TVdMdbnt"
      }
    },
    {
      "chainId": 101,
      "address": "DEAdry5qhNoSkF3mbFrTa6udGbMwUoLnQhvchCu26Ak1",
      "symbol": "JUEL",
      "name": "Juel Token",
      "decimals": 9,
      "logoURI": "https://raw.githubusercontent.com/solana-labs/token-list/main/assets/mainnet/DEAdry5qhNoSkF3mbFrTa6udGbMwUoLnQhvchCu26Ak1/logo.png",
      "tags": [],
      "extensions": {
        "website": "http://juel.gg"
      }
    },
    {
      "chainId": 101,
      "address": "9Y8NT5HT9z2EsmCbYMgKXPRq3h3aa6tycEqfFiXjfZM7",
      "symbol": "CRT",
      "name": "CARROT",
      "decimals": 9,
      "logoURI": "https://raw.githubusercontent.com/solana-labs/token-list/main/assets/mainnet/9Y8NT5HT9z2EsmCbYMgKXPRq3h3aa6tycEqfFiXjfZM7/logo.png",
      "tags": [],
      "extensions": {
        "website": "https://farmerscarrot.com/",
        "serumV3Usdc": "Aa8mN8bXAobmcuHDpbbZh55SoadUry6WdsYz2886Ymqf"
      }
    },
    {
      "chainId": 101,
      "address": "AMdnw9H5DFtQwZowVFr4kUgSXJzLokKSinvgGiUoLSps",
      "symbol": "MOLA",
      "name": "MOONLANA",
      "decimals": 9,
      "logoURI": "https://raw.githubusercontent.com/solana-labs/token-list/main/assets/mainnet/AMdnw9H5DFtQwZowVFr4kUgSXJzLokKSinvgGiUoLSps/logo.png",
      "tags": [],
      "extensions": {
        "website": "https://moonlana.com/",
        "twitter": "https://twitter.com/xMoonLana",
        "medium": "https://moonlana.medium.com/",
        "coingeckoId": "moonlana"
      }
    },
    {
      "chainId": 101,
      "address": "3x7UeXDF4imKSKnizK9mYyx1M5bTNzpeALfPeB8S6XT9",
      "symbol": "SKEM",
      "name": "SKEM",
      "decimals": 9,
      "logoURI": "https://raw.githubusercontent.com/solana-labs/token-list/main/assets/mainnet/3x7UeXDF4imKSKnizK9mYyx1M5bTNzpeALfPeB8S6XT9/logo.svg",
      "tags": [],
      "extensions": {
        "website": "https://skem.finance/",
        "serumV3Usdc": "HkYJ3dX8CLSGyGZzfuqYiuoDjDmrDiu1vZhPtFJZa5Vt"
      }
    },
    {
      "chainId": 101,
      "address": "GHvFFSZ9BctWsEc5nujR1MTmmJWY7tgQz2AXE6WVFtGN",
      "symbol": "SOLAPE",
      "name": "SolAPE Token",
      "decimals": 9,
      "logoURI": "https://raw.githubusercontent.com/solana-labs/token-list/main/assets/mainnet/GHvFFSZ9BctWsEc5nujR1MTmmJWY7tgQz2AXE6WVFtGN/logo.png",
      "tags": [
        "utility-token"
      ],
      "extensions": {
        "coingeckoId": "solape-token",
        "website": "https://solape.io",
        "twitter": "https://twitter.com/SolApeFinance",
        "serumV3Usdc": "4zffJaPyeXZ2wr4whHgP39QyTfurqZ2BEd4M5W6SEuon"
      }
    },
    {
      "chainId": 101,
      "address": "9nEqaUcb16sQ3Tn1psbkWqyhPdLmfHWjKGymREjsAgTE",
      "symbol": "WOOF",
      "name": "WOOFENOMICS",
      "decimals": 6,
      "logoURI": "https://raw.githubusercontent.com/solana-labs/token-list/main/assets/mainnet/9nEqaUcb16sQ3Tn1psbkWqyhPdLmfHWjKGymREjsAgTE/logo.png",
      "tags": [],
      "extensions": {
        "website": "https://woofsolana.com",
        "serumV3Usdc": "CwK9brJ43MR4BJz2dwnDM7EXCNyHhGqCJDrAdsEts8n5"
      }
    },
    {
      "chainId": 101,
      "address": "MERt85fc5boKw3BW1eYdxonEuJNvXbiMbs6hvheau5K",
      "symbol": "MER",
      "name": "Mercurial",
      "decimals": 6,
      "logoURI": "https://raw.githubusercontent.com/solana-labs/token-list/main/assets/mainnet/MERt85fc5boKw3BW1eYdxonEuJNvXbiMbs6hvheau5K/logo.png",
      "tags": [],
      "extensions": {
        "coingeckoId": "mercurial",
        "website": "https://www.mercurial.finance/",
        "serumV3Usdc": "G4LcexdCzzJUKZfqyVDQFzpkjhB1JoCNL8Kooxi9nJz5",
        "waterfallbot": "https://bit.ly/MERwaterfall"
      }
    },
    {
      "chainId": 101,
      "address": "9MhNoxy1PbmEazjPo9kiZPCcG7BiFbhi3bWZXZgacfpp",
      "symbol": "ACMN",
      "name": "ACUMEN",
      "decimals": 9,
      "logoURI": "https://raw.githubusercontent.com/solana-labs/token-list/main/assets/mainnet/9MhNoxy1PbmEazjPo9kiZPCcG7BiFbhi3bWZXZgacfpp/logo.png",
      "tags": [],
      "extensions": {
        "website": "https://acumen.network/"
      }
    },
    {
      "chainId": 101,
      "address": "HRhCiCe8WLC4Jsy43Jkhq3poEWpjgXKD1U26XACReimt",
      "symbol": "zSOL",
      "name": "zSOL (ACUMEN)",
      "decimals": 9,
      "logoURI": "https://raw.githubusercontent.com/solana-labs/token-list/main/assets/mainnet/HRhCiCe8WLC4Jsy43Jkhq3poEWpjgXKD1U26XACReimt/logo.png",
      "tags": [],
      "extensions": {
        "website": "https://acumen.network/"
      }
    },
    {
      "chainId": 101,
      "address": "2LBYxD4Jzipk1bEREW6vQk163cj27mUSxmHzW2ujXFNy",
      "symbol": "zUSDC",
      "name": "zUSDC (ACUMEN)",
      "decimals": 6,
      "logoURI": "https://raw.githubusercontent.com/solana-labs/token-list/main/assets/mainnet/2LBYxD4Jzipk1bEREW6vQk163cj27mUSxmHzW2ujXFNy/logo.png",
      "tags": [],
      "extensions": {
        "website": "https://acumen.network/"
      }
    },
    {
      "chainId": 101,
      "address": "DFTZmEopSWrj6YcsmQAAxypN7cHM3mnruEisJPQFJbs7",
      "symbol": "zBTC",
      "name": "zBTC (ACUMEN)",
      "decimals": 6,
      "logoURI": "https://raw.githubusercontent.com/solana-labs/token-list/main/assets/mainnet/DFTZmEopSWrj6YcsmQAAxypN7cHM3mnruEisJPQFJbs7/logo.png",
      "tags": [],
      "extensions": {
        "website": "https://acumen.network/"
      }
    },
    {
      "chainId": 101,
      "address": "A8pnvbKWmTjjnUMzmY6pDJRHy3QdQNdqJdL1VFYXX4oW",
      "symbol": "zETH",
      "name": "zETH (ACUMEN)",
      "decimals": 6,
      "logoURI": "https://raw.githubusercontent.com/solana-labs/token-list/main/assets/mainnet/A8pnvbKWmTjjnUMzmY6pDJRHy3QdQNdqJdL1VFYXX4oW/logo.png",
      "tags": [],
      "extensions": {
        "website": "https://acumen.network/"
      }
    },
    {
      "chainId": 101,
      "address": "9hZt5mP139TvzDBZHtruXxAyjYHiovKXfxW6XNYiofae",
      "symbol": "zSRM",
      "name": "zSRM (ACUMEN)",
      "decimals": 6,
      "logoURI": "https://raw.githubusercontent.com/solana-labs/token-list/main/assets/mainnet/9hZt5mP139TvzDBZHtruXxAyjYHiovKXfxW6XNYiofae/logo.png",
      "tags": [],
      "extensions": {
        "website": "https://acumen.network/"
      }
    },
    {
      "chainId": 101,
      "address": "BR31LZKtry5tyjVtZ49PFZoZjtE5SeS4rjVMuL9Xiyer",
      "symbol": "zSTEP",
      "name": "zSTEP (ACUMEN)",
      "decimals": 9,
      "logoURI": "https://raw.githubusercontent.com/solana-labs/token-list/main/assets/mainnet/BR31LZKtry5tyjVtZ49PFZoZjtE5SeS4rjVMuL9Xiyer/logo.png",
      "tags": [],
      "extensions": {
        "website": "https://acumen.network/"
      }
    },
    {
      "chainId": 101,
      "address": "7wZsSyzD4Ba8ZkPhRh62KshQc8TQYiB5KtdNknywE3k4",
      "symbol": "zRAY",
      "name": "zRAY (ACUMEN)",
      "decimals": 6,
      "logoURI": "https://raw.githubusercontent.com/solana-labs/token-list/main/assets/mainnet/BR31LZKtry5tyjVtZ49PFZoZjtE5SeS4rjVMuL9Xiyer/logo.png",
      "tags": [],
      "extensions": {
        "website": "https://acumen.network/"
      }
    },
    {
      "chainId": 101,
      "address": "EfLvzNsqmkoSneiML5t7uHCPEVRaWCpG4N2WsS39nWCU",
      "symbol": "MUDLEY",
      "name": "MUDLEY",
      "decimals": 9,
      "logoURI": "https://raw.githubusercontent.com/solana-labs/token-list/main/assets/mainnet/EfLvzNsqmkoSneiML5t7uHCPEVRaWCpG4N2WsS39nWCU/logo.png",
      "tags": [],
      "extensions": {
        "website": "https://www.mudley.io/"
      }
    },
    {
      "chainId": 101,
      "address": "GpYMp8eP3HADY8x1jLVfFVBVYqxFNxT5mFhZAZt9Poco",
      "symbol": "CAPE",
      "name": "Crazy Ape Coin",
      "decimals": 9,
      "logoURI": "https://raw.githubusercontent.com/solana-labs/token-list/main/assets/mainnet/GpYMp8eP3HADY8x1jLVfFVBVYqxFNxT5mFhZAZt9Poco/logo.png",
      "tags": [],
      "extensions": {
        "website": "https://www.crazyapecoin.com/"
      }
    },
    {
      "chainId": 101,
      "address": "7ApYvMWwHJSgWz9BvMuNzqzUAqYbxByjzZu31t8FkYDy",
      "symbol": "SFairy",
      "name": "Fairy Finance",
      "decimals": 9,
      "logoURI": "https://raw.githubusercontent.com/debianos1/logo-token/main/fairyfinane%20.png",
      "tags": [],
      "extensions": {
        "twitter": "https://twitter.com/fairy_finance"
      }
    },
    {
      "chainId": 101,
      "address": "7Csho7qjseDjgX3hhBxfwP1W3LYARK3QH3PM2x55we14",
      "symbol": "LOTTO",
      "name": "Lotto",
      "decimals": 6,
      "logoURI": "https://raw.githubusercontent.com/solana-labs/token-list/main/assets/mainnet/7Csho7qjseDjgX3hhBxfwP1W3LYARK3QH3PM2x55we14/logo.png",
      "tags": [],
      "extensions": {
        "serumV3Usdc": "9MZKfgZzPgeidAukYpHtsLYm4eAdJFnR7nhPosWT8jiv",
        "coingeckoId": "lotto",
        "website": "lotto.finance",
        "address": "0xb0dfd28d3cf7a5897c694904ace292539242f858",
        "assetContract": "https://etherscan.io/address/0xb0dfd28d3cf7a5897c694904ace292539242f858",
        "tggroup": "https://t.me/lottofinance"
      }
    },
    {
      "chainId": 101,
      "address": "7uv3ZvZcQLd95bUp5WMioxG7tyAZVXFfr8JYkwhMYrnt",
      "symbol": "BOLE",
      "name": "Bole Token",
      "decimals": 4,
      "logoURI": "https://raw.githubusercontent.com/solana-labs/token-list/main/assets/mainnet/7uv3ZvZcQLd95bUp5WMioxG7tyAZVXFfr8JYkwhMYrnt/logo.png",
      "tags": [],
      "extensions": {
        "website": "https://tokenbole.com/",
        "serumV3Usdc": "9yGqsboBtvztDgGbGFEaBBT2G8dUMhxewXDQpy6T3eDm",
        "coingeckoId": "bole-token"
      }
    },
    {
      "chainId": 101,
      "address": "7Qbjc2DZ6K2t6NtQhQnJfsi9V2Aa2KSmKyWZZEdfTXsT",
      "symbol": "XTAG",
      "name": "XTAG",
      "decimals": 9,
      "logoURI": "https://pbs.twimg.com/profile_images/1422971633048834054/PqdED5l7.png",
      "tags": [],
      "extensions": {
        "website": "https://www.xhashtag.io/",
        "medium": "https://medium.com/xhashtag",
        "twitter": "https://twitter.com/xhashtagio"
      }
    },
    {
      "chainId": 101,
      "address": "Bxp46xCB6CLjiqE99QaTcJAaY1hYF1o63DUUrXAS7QFu",
      "symbol": "mBRZ",
      "name": "SolMiner Bronze",
      "decimals": 9,
      "logoURI": "https://raw.githubusercontent.com/solana-labs/token-list/main/assets/mainnet/Bxp46xCB6CLjiqE99QaTcJAaY1hYF1o63DUUrXAS7QFu/logo.png",
      "tags": [],
      "extensions": {
        "website": "https://solminer.app",
        "medium": "https://solminer.medium.com/",
        "twitter": "https://twitter.com/SolMinerproject"
      }
    },
    {
      "chainId": 101,
      "address": "GZNrMEdrt6Vg428JzvJYRGGPpVxgjUPsg6WLqKBvmNLw",
      "symbol": "mPLAT",
      "name": "SolMiner Platinum",
      "decimals": 9,
      "logoURI": "https://raw.githubusercontent.com/solana-labs/token-list/main/assets/mainnet/GZNrMEdrt6Vg428JzvJYRGGPpVxgjUPsg6WLqKBvmNLw/logo.png",
      "tags": [],
      "extensions": {
        "website": "https://solminer.app",
        "medium": "https://solminer.medium.com/",
        "twitter": "https://twitter.com/SolMinerproject"
      }
    },
    {
      "chainId": 101,
      "address": "Er7a3ugS6kkAqj6sp3UmXEFAFrDdLMRQEkV9QH2fwRYA",
      "symbol": "mDIAM",
      "name": "SolMiner Diamond",
      "decimals": 9,
      "logoURI": "https://raw.githubusercontent.com/solana-labs/token-list/main/assets/mainnet/Er7a3ugS6kkAqj6sp3UmXEFAFrDdLMRQEkV9QH2fwRYA/logo.png",
      "tags": [],
      "extensions": {
        "website": "https://solminer.app",
        "medium": "https://solminer.medium.com/",
        "twitter": "https://twitter.com/SolMinerproject"
      }
    },
    {
      "chainId": 101,
      "address": "5JnZ667P3VcjDinkJFysWh2K2KtViy63FZ3oL5YghEhW",
      "symbol": "APYS",
      "name": "APYSwap",
      "decimals": 9,
      "logoURI": "https://raw.githubusercontent.com/solana-labs/token-list/main/assets/mainnet/5JnZ667P3VcjDinkJFysWh2K2KtViy63FZ3oL5YghEhW/logo.png",
      "tags": [
        "wrapped"
      ],
      "extensions": {
        "website": "https://apyswap.com",
        "coingeckoId": "apyswap"
      }
    },
    {
      "chainId": 101,
      "address": "ss1gxEUiufJyumsXfGbEwFe6maraPmc53fqbnjbum15",
      "symbol": "SS1",
      "name": "Naked Shorts",
      "decimals": 0,
      "logoURI": "https://raw.githubusercontent.com/solana-labs/token-list/main/assets/mainnet/ss1gxEUiufJyumsXfGbEwFe6maraPmc53fqbnjbum15/logo.png",
      "tags": [
        "nft"
      ],
      "extensions": {
        "website": "https://www.sol-talk.com/sol-survivor",
        "twitter": "https://twitter.com/sol__survivor",
        "imageUrl": "https://www.arweave.net/N-RGNyi1o1evhr7jTCXxHQlSndNPdnHWEzUTbTGMCl4",
        "animationUrl": "https://www.arweave.net/KBzRUmQNX6VKDH41N_uOETtJH21YtWXrOz270b8eqyo?ext=glb",
        "description": "After a gamma squeeze event he was left covered in theta. Due to the accident he lost his memories but gained the ability to refract light. He joins the tournament hoping to discover more about his past. His only clue is a damaged ID card with the word Malvin inscribed. Special: 'Now You See Me'"
      }
    },
    {
      "chainId": 101,
      "address": "GfJ3Vq2eSTYf1hJP6kKLE9RT6u7jF9gNszJhZwo5VPZp",
      "symbol": "SOLPAD",
      "name": "Solpad Finance",
      "decimals": 9,
      "logoURI": "https://raw.githubusercontent.com/solana-labs/token-list/main/assets/mainnet/GfJ3Vq2eSTYf1hJP6kKLE9RT6u7jF9gNszJhZwo5VPZp/logo.png",
      "tags": [
        "utility-token"
      ],
      "extensions": {
        "website": "https://www.solpad.finance/",
        "twitter": "https://twitter.com/FinanceSolpad",
        "github": "https://github.com/solpad-finance",
        "tgann": "https://t.me/solpadfinance",
        "tggroup": "https://t.me/solpadfinance_chat"
      }
    },
    {
      "chainId": 101,
      "address": "ERPueLaiBW48uBhqX1CvCYBv2ApHN6ZFuME1MeQGTdAi",
      "symbol": "MIT",
      "name": "Muskimum Impact Token",
      "decimals": 8,
      "logoURI": "https://raw.githubusercontent.com/solana-labs/token-list/main/assets/mainnet/ERPueLaiBW48uBhqX1CvCYBv2ApHN6ZFuME1MeQGTdAi/logo.png",
      "tags": [
        "mit",
        "musk"
      ],
      "extensions": {
        "website": "https://muskimum.win/",
        "twitter": "https://twitter.com/muskimum",
        "serumV3Usdc": "3mhrhTFrHtxe7uZhvzBhzneR3bD3hDyWcgEkR8EcvNZk"
      }
    },
    {
      "chainId": 101,
      "address": "BsDrXiQaFd147Fxq1fQYbJQ77P6tmPkRJQJzkKvspDKo",
      "symbol": "SOLA",
      "name": "SolaPAD Token (deprecated)",
      "decimals": 8,
      "logoURI": "https://raw.githubusercontent.com/solana-labs/token-list/main/assets/mainnet/BsDrXiQaFd147Fxq1fQYbJQ77P6tmPkRJQJzkKvspDKo/logo.png",
      "tags": [
        "SOLA",
        "LaunchPAD"
      ],
      "extensions": {
        "website": "https://www.solapad.org/",
        "twitter": "https://twitter.com/SolaPAD"
      }
    },
    {
      "chainId": 101,
      "address": "7fCzz6ZDHm4UWC9Se1RPLmiyeuQ6kStxpcAP696EuE1E",
      "symbol": "SHBL",
      "name": "Shoebill Coin",
      "decimals": 9,
      "logoURI": "https://raw.githubusercontent.com/solana-labs/token-list/main/assets/mainnet/7fCzz6ZDHm4UWC9Se1RPLmiyeuQ6kStxpcAP696EuE1E/logo.png",
      "tags": [],
      "extensions": {
        "website": "https://shoebillco.in/"
      }
    },
    {
      "chainId": 101,
      "address": "GnaFnTihwQFjrLeJNeVdBfEZATMdaUwZZ1RPxLwjbVwb",
      "symbol": "SHBL-USDC",
      "name": "Raydium Permissionless LP Token (SHBL-USDC)",
      "decimals": 9,
      "logoURI": "https://raw.githubusercontent.com/solana-labs/token-list/main/assets/mainnet/GnaFnTihwQFjrLeJNeVdBfEZATMdaUwZZ1RPxLwjbVwb/logo.png",
      "tags": [
        "lp-token"
      ],
      "extensions": {
        "website": "https://raydium.io/"
      }
    },
    {
      "chainId": 101,
      "address": "Djoz8btdR7p6xWHoVtPYF3zyN9LU5BBfMoDk4HczSDqc",
      "symbol": "AUSS",
      "name": "Ausshole",
      "decimals": 9,
      "logoURI": "https://raw.githubusercontent.com/solana-labs/token-list/main/assets/mainnet/Djoz8btdR7p6xWHoVtPYF3zyN9LU5BBfMoDk4HczSDqc/logo.svg",
      "tags": [],
      "extensions": {
        "website": "https://auss.finance/",
        "twitter": "https://twitter.com/ausstoken",
        "serumV3Usdc": "bNbYoc2KawipbXj76BiXbUdf2NcGKWkdp4S9uDvWXB1"
      }
    },
    {
      "chainId": 101,
      "address": "TuLipcqtGVXP9XR62wM8WWCm6a9vhLs7T1uoWBk6FDs",
      "symbol": "TULIP",
      "name": "Tulip",
      "decimals": 6,
      "logoURI": "https://raw.githubusercontent.com/solana-labs/token-list/main/assets/mainnet/TuLipcqtGVXP9XR62wM8WWCm6a9vhLs7T1uoWBk6FDs/logo.svg",
      "tags": [
        "tulip",
        "solfarm",
        "vaults"
      ],
      "extensions": {
        "website": "https://solfarm.io",
        "twitter": "https://twitter.com/Solfarmio",
        "coingeckoId": "solfarm",
        "serumV3Usdc": "8GufnKq7YnXKhnB3WNhgy5PzU9uvHbaaRrZWQK6ixPxW",
        "waterfallbot": "https://bit.ly/TULIPwaterfall"
      }
    },
    {
      "chainId": 101,
      "address": "5trVBqv1LvHxiSPMsHtEZuf8iN82wbpDcR5Zaw7sWC3s",
      "symbol": "JPYC",
      "name": "JPY Coin(Sollet)(Deprecated)",
      "decimals": 6,
      "logoURI": "https://raw.githubusercontent.com/solana-labs/token-list/main/assets/mainnet/5trVBqv1LvHxiSPMsHtEZuf8iN82wbpDcR5Zaw7sWC3s/logo.png",
      "tags": [
        "stablecoin",
        "ethereum",
        "wrapped-sollet"
      ],
      "extensions": {
        "website": "https://jpyc.jp/"
      }
    },
    {
      "chainId": 101,
      "address": "3QuAYThYKFXSmrTcSHsdd7sAxaFBobaCkLy2DBYJLMDs",
      "symbol": "TYNA",
      "name": "wTYNA",
      "decimals": 3,
      "logoURI": "https://raw.githubusercontent.com/solana-labs/token-list/main/assets/mainnet/3QuAYThYKFXSmrTcSHsdd7sAxaFBobaCkLy2DBYJLMDs/logo.png",
      "tags": [
        "ERC20",
        "ethereum"
      ],
      "extensions": {
        "address": "0x4ae54790c130B21E8CbaCAB011C6170e079e6eF5",
        "bridgeContract": "https://etherscan.io/address/0xeae57ce9cc1984f202e15e038b964bb8bdf7229a",
        "assetContract": "https://etherscan.io/address/0x4ae54790c130B21E8CbaCAB011C6170e079e6eF5",
        "website": "http://lendingbot.s3-website-us-east-1.amazonaws.com/whitepaper.html",
        "twitter": "https://twitter.com/btc_AP"
      }
    },
    {
      "chainId": 101,
      "address": "7zsKqN7Fg2s9VsqAq6XBoiShCVohpGshSUvoWBc6jKYh",
      "symbol": "ARDX",
      "name": "Wrapped ArdCoin (Sollet)",
      "decimals": 2,
      "logoURI": "https://raw.githubusercontent.com/solana-labs/token-list/main/assets/mainnet/7zsKqN7Fg2s9VsqAq6XBoiShCVohpGshSUvoWBc6jKYh/logo.png",
      "tags": [
        "wrapped-sollet",
        "ethereum"
      ],
      "extensions": {
        "website": "https://ardcoin.com",
        "coingeckoId": "ardcoin"
      }
    },
    {
      "chainId": 101,
      "address": "7zphtJVjKyECvQkdfxJNPx83MNpPT6ZJyujQL8jyvKcC",
      "symbol": "SSHIB",
      "name": "SolShib",
      "decimals": 9,
      "logoURI": "https://raw.githubusercontent.com/solana-labs/token-list/main/assets/mainnet/7zphtJVjKyECvQkdfxJNPx83MNpPT6ZJyujQL8jyvKcC/logo.png",
      "tags": [],
      "extensions": {
        "website": "https://solshib.com/"
      }
    },
    {
      "chainId": 101,
      "address": "HoSWnZ6MZzqFruS1uoU69bU7megzHUv6MFPQ5nqC6Pj2",
      "symbol": "SGI",
      "name": "SolGift",
      "decimals": 9,
      "logoURI": "https://raw.githubusercontent.com/solana-labs/token-list/main/assets/mainnet/HoSWnZ6MZzqFruS1uoU69bU7megzHUv6MFPQ5nqC6Pj2/logo.png",
      "tags": [],
      "extensions": {
        "website": "https://solshib.com/"
      }
    },
    {
      "chainId": 101,
      "address": "GpS9AavHtSUspaBnL1Tu26FWbUAdW8tm3MbacsNvwtGu",
      "symbol": "SOLT",
      "name": "Soltriever",
      "decimals": 9,
      "logoURI": "https://raw.githubusercontent.com/solana-labs/token-list/main/assets/mainnet/GpS9AavHtSUspaBnL1Tu26FWbUAdW8tm3MbacsNvwtGu/logo.png",
      "tags": [],
      "extensions": {
        "website": "http://soltriever.info/",
        "twitter": "https://twitter.com/_Soltriever"
      }
    },
    {
      "chainId": 101,
      "address": "2QK9vxydd7WoDwvVFT5JSU8cwE9xmbJSzeqbRESiPGMG",
      "symbol": "KEKW",
      "name": "kekwcoin",
      "decimals": 9,
      "logoURI": "https://raw.githubusercontent.com/solana-labs/token-list/main/assets/mainnet/2QK9vxydd7WoDwvVFT5JSU8cwE9xmbJSzeqbRESiPGMG/logo.png",
      "tags": [],
      "extensions": {
        "website": "https://kekw.io/",
        "twitter": "https://twitter.com/kekwcoin",
        "medium": "https://kekwcoin.medium.com/",
        "discord": "discord.gg/kekw",
        "description": "Kekwcoin is a creative community platform for content creators to monetize their artwork and get financial support from investors.",
        "serumV3Usdc": "N99ngemA29qSKqdDW7kRiZHS7h2wEFpdgRvgE3N2jy6"
      }
    },
    {
      "chainId": 101,
      "address": "qs9Scx8YwNXS6zHYPCnDnyHQcRHg3QwXxpyCXs5tdM8",
      "symbol": "POCO",
      "name": "POWER COIN",
      "decimals": 9,
      "logoURI": "https://raw.githubusercontent.com/solana-labs/token-list/main/assets/mainnet/qs9Scx8YwNXS6zHYPCnDnyHQcRHg3QwXxpyCXs5tdM8/logo.png",
      "tags": [
        "social-token",
        "poco"
      ]
    },
    {
      "chainId": 101,
      "address": "FxCvbCVAtNUEKSiKoF6xt2pWPfpXuYFWYbuQySaRnV5R",
      "symbol": "LOOP",
      "name": "LC Andy Social Token",
      "decimals": 9,
      "logoURI": "https://raw.githubusercontent.com/solana-labs/token-list/main/assets/mainnet/FxCvbCVAtNUEKSiKoF6xt2pWPfpXuYFWYbuQySaRnV5R/logo.png",
      "tags": [
        "social-token",
        "loop"
      ]
    },
    {
      "chainId": 101,
      "address": "3iXydLpqi38CeGDuLFF1WRbPrrkNbUsgVf98cNSg6NaA",
      "symbol": "Spro",
      "name": "Sproken Token",
      "decimals": 9,
      "logoURI": "https://cdn.jsdelivr.net/gh/kechricc/Sproken-Token-Logo/SprokenToken.png",
      "tags": [
        "Sprocket Token",
        "Mini Aussie",
        "Currency of the Sprokonomy"
      ],
      "extensions": {
        "website": "https://www.sprokentoken.com/"
      }
    },
    {
      "chainId": 101,
      "address": "H5gczCNbrtso6BqGKihF97RaWaxpUEZnFuFUKK4YX3s2",
      "symbol": "BDE",
      "name": "Big Defi Energy",
      "decimals": 9,
      "logoURI": "https://raw.githubusercontent.com/solana-labs/token-list/main/assets/mainnet/H5gczCNbrtso6BqGKihF97RaWaxpUEZnFuFUKK4YX3s2/logo.png",
      "tags": [],
      "extensions": {
        "website": "bigdefienergy.com",
        "twitter": "https://twitter.com/Bigdefi"
      }
    },
    {
      "chainId": 101,
      "address": "cREsCN7KAyXcBG2xZc8qrfNHMRgC3MhTb4n3jBnNysv",
      "symbol": "DWT",
      "name": "DARK WEB TOKEN",
      "decimals": 2,
      "logoURI": "https://raw.githubusercontent.com/solana-labs/token-list/main/assets/mainnet/cREsCN7KAyXcBG2xZc8qrfNHMRgC3MhTb4n3jBnNysv/logo.png",
      "tags": [
        "MEME"
      ],
      "extensions": {
        "serumV3Usdc": "526WW289h5wibg1Q55sK16CGoNip8H5d2AXVbaAGcUMb",
        "website": "https://www.darkwebtoken.live"
      }
    },
    {
      "chainId": 101,
      "address": "EdGAZ8JyFTFbmVedVTbaAEQRb6bxrvi3AW3kz8gABz2E",
      "symbol": "DOGA",
      "name": "Dogana",
      "decimals": 9,
      "logoURI": "https://raw.githubusercontent.com/solana-labs/token-list/main/assets/mainnet/EdGAZ8JyFTFbmVedVTbaAEQRb6bxrvi3AW3kz8gABz2E/logo.png",
      "tags": [],
      "extensions": {
        "twitter": "https://twitter.com/DoganaOfficial",
        "serumV3Usdc": "H1Ywt7nSZkLDb2o3vpA5yupnBc9jr1pXtdjMm4Jgk1ay"
      }
    },
    {
      "chainId": 101,
      "address": "3FoUAsGDbvTD6YZ4wVKJgTB76onJUKz7GPEBNiR5b8wc",
      "symbol": "CHEEMS",
      "name": "Cheems",
      "decimals": 4,
      "logoURI": "https://raw.githubusercontent.com/solana-labs/token-list/main/assets/mainnet/3FoUAsGDbvTD6YZ4wVKJgTB76onJUKz7GPEBNiR5b8wc/logo.png",
      "tags": [],
      "extensions": {
        "website": "https://cheems.co/",
        "twitter": "https://twitter.com/theCheemsToken",
        "tggroup": "https://t.me/CheemsOfficial"
      }
    },
    {
      "chainId": 101,
      "address": "AWW5UQfMBnPsTaaxCK7cSEmkj1kbX2zUrqvgKXStjBKx",
      "symbol": "SBFC",
      "name": "SBF Coin",
      "decimals": 6,
      "logoURI": "https://raw.githubusercontent.com/solana-labs/token-list/main/assets/mainnet/AWW5UQfMBnPsTaaxCK7cSEmkj1kbX2zUrqvgKXStjBKx/logo.png",
      "tags": [
        "utility-token",
        "SBF",
        "sbfcoin",
        "SBFC"
      ],
      "extensions": {
        "website": "https://www.sbfcoin.org/",
        "twitter": "https://twitter.com/sbfcoin"
      }
    },
    {
      "chainId": 101,
      "address": "FRbqQnbuLoMbUG4gtQMeULgCDHyY6YWF9NRUuLa98qmq",
      "symbol": "ECOP",
      "name": "EcoPoo",
      "decimals": 0,
      "logoURI": "https://raw.githubusercontent.com/solana-labs/token-list/main/assets/mainnet/FRbqQnbuLoMbUG4gtQMeULgCDHyY6YWF9NRUuLa98qmq/logo.png",
      "tags": [
        "meme"
      ],
      "extensions": {
        "twitter": "https://twitter.com/EcoPoo_Official"
      }
    },
    {
      "chainId": 101,
      "address": "5p2zjqCd1WJzAVgcEnjhb9zWDU7b9XVhFhx4usiyN7jB",
      "symbol": "CATO",
      "name": "CATO",
      "decimals": 9,
      "logoURI": "https://raw.githubusercontent.com/solana-labs/token-list/main/assets/mainnet/5p2zjqCd1WJzAVgcEnjhb9zWDU7b9XVhFhx4usiyN7jB/logo.png",
      "tags": [
        "Meme-Token"
      ],
      "extensions": {
        "website": "https://official.catodex.com",
        "twitter": "https://twitter.com/SolanaCATO",
        "telegram": "https://t.me/SolanaCATO",
        "serumV3Usdc": "9fe1MWiKqUdwift3dEpxuRHWftG72rysCRHbxDy6i9xB",
        "coingeckoId": "cato"
      }
    },
    {
      "chainId": 101,
      "address": "J81fW7aza8wVUG1jjzhExsNMs3MrzwT5WrofgFqMjnSA",
      "symbol": "TOM",
      "name": "Tombili",
      "decimals": 9,
      "logoURI": "https://raw.githubusercontent.com/solana-labs/token-list/main/assets/mainnet/J81fW7aza8wVUG1jjzhExsNMs3MrzwT5WrofgFqMjnSA/logo.png",
      "tags": [],
      "extensions": {
        "website": "https://cryptomindex.com",
        "twitter": "https://twitter.com/cryptomindex"
      }
    },
    {
      "chainId": 101,
      "address": "GunpHq4fn9gSSyGbPMYXTzs9nBS8RY88CX1so4V8kCiF",
      "symbol": "FABLE",
      "name": "Fable",
      "decimals": 0,
      "logoURI": "https://raw.githubusercontent.com/solana-labs/token-list/main/assets/mainnet/GunpHq4fn9gSSyGbPMYXTzs9nBS8RY88CX1so4V8kCiF/logo.png",
      "tags": [],
      "extensions": {
        "website": "https://fable.finance",
        "twitter": "https://twitter.com/fable_finance"
      }
    },
    {
      "chainId": 101,
      "address": "6L5DzH3p1t1PrCrVkudasuUnWbK7Jq9tYwcwWQiV6yd7",
      "symbol": "LZD",
      "name": "Lizard",
      "decimals": 6,
      "logoURI": "https://raw.githubusercontent.com/solana-labs/token-list/main/assets/mainnet/6L5DzH3p1t1PrCrVkudasuUnWbK7Jq9tYwcwWQiV6yd7/logo.png",
      "tags": [],
      "extensions": {
        "website": "https://www.lzdsol.io",
        "twitter": "https://twitter.com/lzd_sol"
      }
    },
    {
      "chainId": 101,
      "address": "EZqcdU8RLu9EChZgrY2BNVg8eovfdGyTiY2bd69EsPgQ",
      "symbol": "FELON",
      "name": "FuckElon",
      "decimals": 9,
      "logoURI": "https://raw.githubusercontent.com/solana-labs/token-list/main/assets/mainnet/EZqcdU8RLu9EChZgrY2BNVg8eovfdGyTiY2bd69EsPgQ/logo.png",
      "tags": [],
      "extensions": {
        "website": "https://fuckelonmusk.godaddysites.com/",
        "twitter": "https://twitter.com/FuckElonMusk8",
        "tgann": "https://t.me/fuckelonmusktoday",
        "tggroup": "https://t.me/joinchat/cgUOCIRSTJ9hZmY1"
      }
    },
    {
      "chainId": 101,
      "address": "HBHMiauecxer5FCzPeXgE2A8ZCf7fQgxxwo4vfkFtC7s",
      "symbol": "SLNDN",
      "name": "Solanadon",
      "decimals": 9,
      "logoURI": "https://raw.githubusercontent.com/solana-labs/token-list/main/assets/mainnet/HBHMiauecxer5FCzPeXgE2A8ZCf7fQgxxwo4vfkFtC7s/logo.png",
      "tags": [],
      "extensions": {
        "website": "https://solanadon.com/",
        "twitter": "https://twitter.com/SolanadonCoin",
        "tgann": "https://t.me/solanadonann"
      }
    },
    {
      "chainId": 101,
      "address": "GReBHpMgCadZRij4B111c94cqU9TktvJ45rWZRQ5b1A5",
      "symbol": "PINGU",
      "name": "Penguincoin",
      "decimals": 9,
      "logoURI": "https://raw.githubusercontent.com/solana-labs/token-list/main/assets/mainnet/GReBHpMgCadZRij4B111c94cqU9TktvJ45rWZRQ5b1A5/logo.png",
      "tags": [],
      "extensions": {
        "twitter": "https://twitter.com/penguincoin1"
      }
    },
    {
      "chainId": 101,
      "address": "5WUab7TCvth43Au5vk6wKjchTzWFeyPEUSJE1MPJtTZE",
      "symbol": "KEKN1",
      "name": "KEKW In Solana Tripping",
      "decimals": 0,
      "logoURI": "https://raw.githubusercontent.com/solana-labs/token-list/main/assets/mainnet/5WUab7TCvth43Au5vk6wKjchTzWFeyPEUSJE1MPJtTZE/logo.png",
      "tags": [
        "nft"
      ],
      "extensions": {
        "website": "https://www.kekw.io/",
        "twitter": "https://twitter.com/kekwcoin"
      }
    },
    {
      "chainId": 101,
      "address": "9KEe6o1jRTqFDFBo2AezsskcxBNwuq1rVeVat1Td8zbV",
      "symbol": "MPAD",
      "name": "MercuryPAD Token",
      "decimals": 9,
      "logoURI": "https://raw.githubusercontent.com/solana-labs/token-list/main/assets/mainnet/9KEe6o1jRTqFDFBo2AezsskcxBNwuq1rVeVat1Td8zbV/logo.png",
      "tags": [
        "MPAD",
        "LaunchPAD"
      ],
      "extensions": {
        "website": "https://mercurypad.com/",
        "twitter": "https://twitter.com/MercuryPad"
      }
    },
    {
      "chainId": 101,
      "address": "4KAFf8ZpNCn1SWLZFo5tbeZsKpVemsobbVZdERWxRvd2",
      "symbol": "SGT",
      "name": "Sangga Token",
      "decimals": 8,
      "logoURI": "https://raw.githubusercontent.com/solana-labs/token-list/main/assets/mainnet/4KAFf8ZpNCn1SWLZFo5tbeZsKpVemsobbVZdERWxRvd2/logo.png",
      "tags": [],
      "extensions": {
        "website": "https://sanggatalk.io"
      }
    },
    {
      "chainId": 101,
      "address": "Ae1aeYK9WrB2kP29jJU4aUUK7Y1vzsGNZFKoe4BG2h6P",
      "symbol": "OLDNINJA",
      "name": "OLDNINJA",
      "decimals": 0,
      "logoURI": "https://raw.githubusercontent.com/solana-labs/token-list/main/assets/mainnet/Ae1aeYK9WrB2kP29jJU4aUUK7Y1vzsGNZFKoe4BG2h6P/logo.png",
      "tags": [],
      "extensions": {
        "website": "https://www.ninjaprotocol.io/oldninja/"
      }
    },
    {
      "chainId": 101,
      "address": "FgX1WD9WzMU3yLwXaFSarPfkgzjLb2DZCqmkx9ExpuvJ",
      "symbol": "NINJA",
      "name": "NINJA",
      "decimals": 6,
      "logoURI": "https://raw.githubusercontent.com/solana-labs/token-list/main/assets/mainnet/FgX1WD9WzMU3yLwXaFSarPfkgzjLb2DZCqmkx9ExpuvJ/logo.png",
      "tags": [],
      "extensions": {
        "website": "https://www.ninjaprotocol.io/",
        "serumV3Usdc": "J4oPt5Q3FYxrznkXLkbosAWrJ4rZLqJpGqz7vZUL4eMM"
      }
    },
    {
      "chainId": 101,
      "address": "E6UBhrtvP4gYHAEgoBi8kDU6DrPPmQxTAJvASo4ptNev",
      "symbol": "SOLDOG",
      "name": "SOLDOG",
      "decimals": 0,
      "logoURI": "https://raw.githubusercontent.com/solana-labs/token-list/main/assets/mainnet/E6UBhrtvP4gYHAEgoBi8kDU6DrPPmQxTAJvASo4ptNev/logo.png",
      "tags": [],
      "extensions": {
        "website": "https://solanadog.io",
        "twitter": "https://twitter.com/solanadog"
      }
    },
    {
      "chainId": 102,
      "address": "rz251Qbsa27sL8Y1H7h4qu71j6Q7ukNmskg5ZDhPCg3",
      "symbol": "HIRO",
      "name": "Hiro LaunchDAO",
      "decimals": 6,
      "logoURI": "https://raw.githubusercontent.com/solana-labs/token-list/main/assets/mainnet/rz251Qbsa27sL8Y1H7h4qu71j6Q7ukNmskg5ZDhPCg3/logo.png",
      "tags": [],
      "extensions": {
        "website": "https://hiro-finance.github.io/",
        "twitter": "https://twitter.com/HiroLaunchdao"
      }
    },
    {
      "chainId": 101,
      "address": "9nusLQeFKiocswDt6NQsiErm1M43H2b8x6v5onhivqKv",
      "symbol": "LLAMA",
      "name": "SOLLAMA",
      "decimals": 1,
      "logoURI": "https://raw.githubusercontent.com/solana-labs/token-list/main/assets/mainnet/9nusLQeFKiocswDt6NQsiErm1M43H2b8x6v5onhivqKv/logo.png",
      "tags": [],
      "extensions": {
        "website": "https://sollama.finance",
        "twitter": "https://twitter.com/SollamaFinance"
      }
    },
    {
      "chainId": 101,
      "address": "BLwTnYKqf7u4qjgZrrsKeNs2EzWkMLqVCu6j8iHyrNA3",
      "symbol": "BOP",
      "name": "Boring Protocol",
      "decimals": 8,
      "logoURI": "https://raw.githubusercontent.com/boringprotocol/brand-assets/main/boplogo.png",
      "tags": [
        "security-token",
        "utility-token"
      ],
      "extensions": {
        "website": "https://boringprotocol.io",
        "twitter": "https://twitter.com/BoringProtocol",
        "serumV3Usdc": "7MmPwD1K56DthW14P1PnWZ4zPCbPWemGs3YggcT1KzsM",
        "coingeckoId": "boring-protocol"
      }
    },
    {
      "chainId": 101,
      "address": "ER8Xa8YxJLC3CFJgdAxJs46Rdhb7B3MjgbPZsVg1aAFV",
      "symbol": "MOLAMON",
      "name": "MOLAMON",
      "decimals": 0,
      "logoURI": "https://raw.githubusercontent.com/solana-labs/token-list/main/assets/mainnet/ER8Xa8YxJLC3CFJgdAxJs46Rdhb7B3MjgbPZsVg1aAFV/logo.png",
      "tags": [],
      "extensions": {
        "website": "https://moonlana.com/",
        "twitter": "https://twitter.com/xMoonLana",
        "medium": "https://moonlana.medium.com/",
        "imageUrl": "https://gateway.pinata.cloud/ipfs/QmbdEesuzVUMzqaumrZNaWnwnz4WwDvqDyfrFneVDjqr2e/molamonbg.gif",
        "description": "The first $MOLA NFT on Solana Blockchain."
      }
    },
    {
      "chainId": 101,
      "address": "4ezHExHThrwnnoqKcMNbUwcVYXzdkDerHFGfegnTqA2E",
      "symbol": "STUD",
      "name": "SolanaToolsUtilityDapp",
      "decimals": 9,
      "logoURI": "https://raw.githubusercontent.com/solana-labs/token-list/main/assets/mainnet/4ezHExHThrwnnoqKcMNbUwcVYXzdkDerHFGfegnTqA2E/logo.png",
      "tags": [],
      "extensions": {
        "website": "https://www.solanatools.io/"
      }
    },
    {
      "chainId": 101,
      "address": "AZtNYaEAHDBeK5AvdzquZWjc4y8cj5sKWH1keUJGMuPV",
      "symbol": "RESP",
      "name": "RESPECT",
      "decimals": 8,
      "logoURI": "https://raw.githubusercontent.com/solana-labs/token-list/main/assets/mainnet/AZtNYaEAHDBeK5AvdzquZWjc4y8cj5sKWH1keUJGMuPV/logo.png",
      "tags": [],
      "extensions": {
        "website": "https://respect.cash"
      }
    },
    {
      "chainId": 101,
      "address": "5j6BmiZTfHssaWPT23EQYQci3w57VTw7QypKArQZbSZ9",
      "symbol": "CHAD",
      "name": "ChadTrader Token",
      "decimals": 9,
      "logoURI": "https://raw.githubusercontent.com/solana-labs/token-list/main/assets/mainnet/5j6BmiZTfHssaWPT23EQYQci3w57VTw7QypKArQZbSZ9/logo.png",
      "tags": [
        "utility-token"
      ],
      "extensions": {
        "website": "https://chadtrader.io/",
        "twitter": "https://twitter.com/chadtraderio"
      }
    },
    {
      "chainId": 101,
      "address": "GsNzxJfFn6zQdJGeYsupJWzUAm57Ba7335mfhWvFiE9Z",
      "symbol": "DXL",
      "name": "Dexlab",
      "decimals": 6,
      "logoURI": "https://raw.githubusercontent.com/solana-labs/token-list/main/assets/mainnet/GsNzxJfFn6zQdJGeYsupJWzUAm57Ba7335mfhWvFiE9Z/logo.png",
      "tags": [],
      "extensions": {
        "website": "https://www.dexlab.space/",
        "serumV3Usdc": "DYfigimKWc5VhavR4moPBibx9sMcWYVSjVdWvPztBPTa",
        "twitter": "https://twitter.com/dexlab_official",
        "coingeckoId": "dexlab"
      }
    },
    {
      "chainId": 101,
      "address": "APvgd1J98PGW77H1fDa7W7Y4fcbFwWfs71RNyJKuYs1Y",
      "symbol": "FUZ",
      "name": "Fuzzy.One",
      "decimals": 8,
      "logoURI": "https://raw.githubusercontent.com/solana-labs/token-list/main/assets/mainnet/APvgd1J98PGW77H1fDa7W7Y4fcbFwWfs71RNyJKuYs1Y/logo.png",
      "tags": [
        "Fuzzy.One",
        "FUZ",
        "Supply chain token"
      ],
      "extensions": {
        "website": "https://www.fuzzy.one/"
      }
    },
    {
      "chainId": 101,
      "address": "6TCbtxs6eYfMKVF9ppTNvbUemW2YnpFig6z1jSqgM16e",
      "symbol": "STRANGE",
      "name": "STRANGE",
      "decimals": 6,
      "logoURI": "https://raw.githubusercontent.com/solana-labs/token-list/main/assets/mainnet/6TCbtxs6eYfMKVF9ppTNvbUemW2YnpFig6z1jSqgM16e/logo.png",
      "tags": [
        "utility-token"
      ],
      "extensions": {
        "website": "https://safepluto.tech"
      }
    },
    {
      "chainId": 101,
      "address": "BYNHheaKFX2WRGQTpMZNsM6vAyJXvkeMoMcixKfVKxY9",
      "symbol": "PLUTES",
      "name": "Plutonium",
      "decimals": 6,
      "logoURI": "https://raw.githubusercontent.com/solana-labs/token-list/main/assets/mainnet/BYNHheaKFX2WRGQTpMZNsM6vAyJXvkeMoMcixKfVKxY9/logo.png",
      "tags": [
        "utility-token"
      ],
      "extensions": {
        "website": "https://safepluto.tech"
      }
    },
    {
      "chainId": 101,
      "address": "8upjSpvjcdpuzhfR1zriwg5NXkwDruejqNE9WNbPRtyA",
      "symbol": "GRAPE",
      "name": "Grape",
      "decimals": 6,
      "logoURI": "https://lh3.googleusercontent.com/y7Wsemw9UVBc9dtjtRfVilnS1cgpDt356PPAjne5NvMXIwWz9_x7WKMPH99teyv8vXDmpZinsJdgiFQ16_OAda1dNcsUxlpw9DyMkUk=s0",
      "tags": [],
      "extensions": {
        "website": "https://grapes.network"
      }
    },
    {
      "chainId": 101,
      "address": "7xzovRepzLvXbbpVZLYKzEBhCNgStEv1xpDqf1rMFFKX",
      "symbol": "KERMIT",
      "name": "Kermit",
      "decimals": 8,
      "logoURI": "https://raw.githubusercontent.com/solana-labs/token-list/main/assets/mainnet/7xzovRepzLvXbbpVZLYKzEBhCNgStEv1xpDqf1rMFFKX/logo.png",
      "tags": [
        "utility-token"
      ],
      "extensions": {
        "website": "https://www.kermitfinance.com",
        "twitter": "https://twitter.com/KermitFinance"
      }
    },
    {
      "chainId": 101,
      "address": "3VhB8EAL8dZ457SiksLPpMUR1pyACpbNh5rTjQUEVCcH",
      "symbol": "TUTL",
      "name": "TurtleTraders",
      "decimals": 9,
      "logoURI": "https://raw.githubusercontent.com/solana-labs/token-list/main/assets/mainnet/3VhB8EAL8dZ457SiksLPpMUR1pyACpbNh5rTjQUEVCcH/logo.png",
      "tags": [
        "social-token",
        "Turtles"
      ],
      "extensions": {
        "twitter": "https://twitter.com/Turtle_Traders"
      }
    },
    {
      "chainId": 101,
      "address": "8tbAqS4dFNEeC6YGWpNnusc3JcxoFLMiiLPyHctgGYFe",
      "symbol": "PIPANA",
      "name": "Pipana",
      "decimals": 9,
      "logoURI": "https://raw.githubusercontent.com/solana-labs/token-list/main/assets/mainnet/8tbAqS4dFNEeC6YGWpNnusc3JcxoFLMiiLPyHctgGYFe/logo.png",
      "tags": [],
      "extensions": {
        "website": "https://pip.monster",
        "twitter": "https://twitter.com/itspipana",
        "serumV3Usdc": "EHCty8rwVcE1T8Ccd6Emrd1oB2yNeMXz6kcgmE1Qa6sG"
      }
    },
    {
      "chainId": 101,
      "address": "8s9FCz99Wcr3dHpiauFRi6bLXzshXfcGTfgQE7UEopVx",
      "symbol": "CKC",
      "name": "ChikinCoin",
      "decimals": 6,
      "logoURI": "https://raw.githubusercontent.com/solana-labs/token-list/main/assets/mainnet/8s9FCz99Wcr3dHpiauFRi6bLXzshXfcGTfgQE7UEopVx/logo.svg",
      "tags": [],
      "extensions": {
        "website": "https://chikin.run",
        "twitter": "https://twitter.com/ChikinDev"
      }
    },
    {
      "chainId": 101,
      "address": "ATxXyewb1cXThrQFmwHUy4dtPTErfsuqkg7JcUXgLgqo",
      "symbol": "SPW",
      "name": "SpiderSwap",
      "decimals": 9,
      "logoURI": "https://raw.githubusercontent.com/solana-labs/token-list/main/assets/mainnet/ATxXyewb1cXThrQFmwHUy4dtPTErfsuqkg7JcUXgLgqo/logo.png",
      "tags": [],
      "extensions": {
        "website": "https://www.spiderswap.org",
        "twitter": "https://twitter.com/Spider_swap"
      }
    },
    {
      "chainId": 101,
      "address": "BrwgXmUtNd32dTKdP5teie68EmBnjGq8Wp3MukHehUBY",
      "symbol": "GSTONKS",
      "name": "Gamestonks",
      "decimals": 9,
      "logoURI": "https://raw.githubusercontent.com/solana-labs/token-list/main/assets/mainnet/BrwgXmUtNd32dTKdP5teie68EmBnjGq8Wp3MukHehUBY/logo.png",
      "tags": [],
      "extensions": {
        "website": "https://www.game-stonks.com/"
      }
    },
    {
      "chainId": 101,
      "address": "HAgX1HSfok8DohiNCS54FnC2UJkDSrRVnT38W3iWFwc8",
      "symbol": "MEOW",
      "name": "SOL-CATS",
      "decimals": 9,
      "logoURI": "https://raw.githubusercontent.com/solana-labs/token-list/main/assets/mainnet/HAgX1HSfok8DohiNCS54FnC2UJkDSrRVnT38W3iWFwc8/logo.png",
      "tags": [],
      "extensions": {
        "website": "https://www.solcats.xyz",
        "twitter": "https://twitter.com/solcat777"
      }
    },
    {
      "chainId": 101,
      "address": "Gro98oTmXxCVX8HKr3q2tMnP5ztoC77q6KehFDnAB983",
      "symbol": "SOLMO",
      "name": "SolMoon",
      "decimals": 4,
      "logoURI": "https://raw.githubusercontent.com/solana-labs/token-list/main/assets/mainnet/Gro98oTmXxCVX8HKr3q2tMnP5ztoC77q6KehFDnAB983/logo.png",
      "tags": [],
      "extensions": {
        "website": "https://www.solmoonfinance.com",
        "twitter": "https://twitter.com/solmoonfinance"
      }
    },
    {
      "chainId": 101,
      "address": "2wBXHm4oxmed7ZoDkPL4DU8BuRfMYkubVu8T4N38vXdb",
      "symbol": "MSC",
      "name": "MasterCoin",
      "decimals": 9,
      "logoURI": "https://raw.githubusercontent.com/solana-labs/token-list/main/assets/mainnet/2wBXHm4oxmed7ZoDkPL4DU8BuRfMYkubVu8T4N38vXdb/logo.png",
      "tags": [],
      "extensions": {
        "website": "https://mastercoin.site",
        "twitter": "https://twitter.com/MasterCoin_",
        "discord": "https://t.co/CXZN9Ncd6Q?amp=1",
        "medium": "https://medium.com/@mastercoin-eu"
      }
    },
    {
      "chainId": 101,
      "address": "8b9mQo6ZU2rwZQgSFqGNQvXzrUSHDTRpKSKi9XXdGmqN",
      "symbol": "CHANGPENGUIN",
      "name": "CHANGPENGUIN",
      "decimals": 9,
      "logoURI": "https://raw.githubusercontent.com/solana-labs/token-list/main/assets/mainnet/8b9mQo6ZU2rwZQgSFqGNQvXzrUSHDTRpKSKi9XXdGmqN/logo.png",
      "tags": [],
      "extensions": {
        "website": "https://artbomb.xyz"
      }
    },
    {
      "chainId": 101,
      "address": "3KnVxWhoYdc9UwDr5WMVkZp2LpF7gnojg7We7MUd6ixQ",
      "symbol": "WOLFE",
      "name": "Wolfecoin",
      "decimals": 9,
      "logoURI": "https://raw.githubusercontent.com/solana-labs/token-list/main/assets/mainnet/3KnVxWhoYdc9UwDr5WMVkZp2LpF7gnojg7We7MUd6ixQ/logo.png",
      "tags": [],
      "extensions": {
        "website": "https://www.wolfecoin.online/"
      }
    },
    {
      "chainId": 101,
      "address": "BxHJqGtC629c55swCqWXFGA2rRF1igbbTmh22H8ePUWG",
      "symbol": "PGNT",
      "name": "PigeonSol Token",
      "decimals": 4,
      "logoURI": "https://raw.githubusercontent.com/solana-labs/token-list/main/assets/mainnet/BxHJqGtC629c55swCqWXFGA2rRF1igbbTmh22H8ePUWG/logo.png",
      "tags": [],
      "extensions": {
        "website": "https://pigeonsol.xyz",
        "twitter": "https://twitter.com/PigeonSol"
      }
    },
    {
      "chainId": 101,
      "address": "51tMb3zBKDiQhNwGqpgwbavaGH54mk8fXFzxTc1xnasg",
      "symbol": "APEX",
      "name": "APEX",
      "decimals": 9,
      "logoURI": "https://raw.githubusercontent.com/solana-labs/token-list/main/assets/mainnet/51tMb3zBKDiQhNwGqpgwbavaGH54mk8fXFzxTc1xnasg/logo.png",
      "tags": [],
      "extensions": {
        "coingeckoId": "apexit-finance",
        "website": "https://apexit.finance/",
        "twitter": "https://twitter.com/apeXit_finance",
        "discord": "https://discord.gg/aASQy2dWsN",
        "tggroup": "https://t.me/apexit_finance"
      }
    },
    {
      "chainId": 101,
      "address": "4NPzwMK2gfgQ6rTv8x4EE1ZvKW6MYyYTSrAZCx7zxyaX",
      "symbol": "KLB",
      "name": "Black Label",
      "decimals": 0,
      "logoURI": "https://raw.githubusercontent.com/solana-labs/token-list/main/assets/mainnet/4NPzwMK2gfgQ6rTv8x4EE1ZvKW6MYyYTSrAZCx7zxyaX/logo.svg",
      "tags": [],
      "extensions": {
        "website": "https://klbtoken.com",
        "twitter": "https://twitter.com/klbtoken",
        "serumV3Usdc": "AVC5hkVjWqRzD9RXXwjcNiVAAR2rUvDGwhqoCd2TQNY8"
      }
    },
    {
      "chainId": 101,
      "address": "5v6tZ1SiAi7G8Qg4rBF1ZdAn4cn6aeQtefewMr1NLy61",
      "symbol": "SOLD",
      "name": "Solanax",
      "decimals": 9,
      "logoURI": "https://raw.githubusercontent.com/solana-labs/token-list/main/assets/mainnet/5v6tZ1SiAi7G8Qg4rBF1ZdAn4cn6aeQtefewMr1NLy61/logo.png",
      "tags": [],
      "extensions": {
        "website": "https://solanax.org",
        "twitter": "https://twitter.com/Solanaxorg",
        "telegram": "https://t.me/solanaxcommunity"
      }
    },
    {
      "chainId": 101,
      "address": "3RSafdgu7P2smSGHJvSGQ6kZVkcErZXfZTtynJYboyAu",
      "symbol": "SINE",
      "name": "SINE",
      "decimals": 9,
      "logoURI": "https://raw.githubusercontent.com/solana-labs/token-list/main/assets/mainnet/3RSafdgu7P2smSGHJvSGQ6kZVkcErZXfZTtynJYboyAu/logo.svg",
      "tags": [
        "security-token",
        "utility-token"
      ],
      "extensions": {
        "website": "https://solainetwork.com/",
        "twitter": "https://twitter.com/SolAiNetwork"
      }
    },
    {
      "chainId": 101,
      "address": "orcaEKTdK7LKz57vaAYr9QeNsVEPfiu6QeMU1kektZE",
      "symbol": "ORCA",
      "name": "Orca",
      "decimals": 6,
      "logoURI": "https://raw.githubusercontent.com/solana-labs/token-list/main/assets/mainnet/orcaEKTdK7LKz57vaAYr9QeNsVEPfiu6QeMU1kektZE/logo.png",
      "tags": [],
      "extensions": {
        "website": "https://orca.so",
        "twitter": "https://twitter.com/orca_so",
        "telegram": "https://t.me/orca_so",
        "medium": "https://orca-so.medium.com",
        "discord": "https://discord.com/invite/nSwGWn5KSG",
        "coingeckoId": "orca",
        "serumV3Usdc": "8N1KkhaCYDpj3awD58d85n973EwkpeYnRp84y1kdZpMX"
      }
    },
    {
      "chainId": 101,
      "address": "guppyrZyEX9iTPSu92pi8T71Zka7xd6PrsTJrXRW6u1",
      "symbol": "GUPPY",
      "name": "Orca Guppy Collectible",
      "decimals": 0,
      "logoURI": "https://raw.githubusercontent.com/solana-labs/token-list/main/assets/mainnet/guppyrZyEX9iTPSu92pi8T71Zka7xd6PrsTJrXRW6u1/logo.png",
      "tags": [
        "nft"
      ],
      "extensions": {
        "website": "https://orca.so",
        "twitter": "https://twitter.com/orca_so"
      }
    },
    {
      "chainId": 101,
      "address": "whaLeHav12EhGK19u6kKbLRwC9E1EATGnm6MWbBCcUW",
      "symbol": "WHALE",
      "name": "Orca Whale Collectible",
      "decimals": 0,
      "logoURI": "https://raw.githubusercontent.com/solana-labs/token-list/main/assets/mainnet/whaLeHav12EhGK19u6kKbLRwC9E1EATGnm6MWbBCcUW/logo.png",
      "tags": [
        "nft"
      ],
      "extensions": {
        "website": "https://orca.so",
        "twitter": "https://twitter.com/orca_so"
      }
    },
    {
      "chainId": 101,
      "address": "kLwhLkZRt6CadPHRBsgfhRCKXX426WMBnhoGozTduvk",
      "symbol": "KILLER-WHALE",
      "name": "Orca Killer Whale Collectible",
      "decimals": 0,
      "logoURI": "https://raw.githubusercontent.com/solana-labs/token-list/main/assets/mainnet/kLwhLkZRt6CadPHRBsgfhRCKXX426WMBnhoGozTduvk/logo.png",
      "tags": [
        "nft"
      ],
      "extensions": {
        "website": "https://orca.so",
        "twitter": "https://twitter.com/orca_so"
      }
    },
    {
      "chainId": 101,
      "address": "star2pH7rVWscs743JGdCAL8Lc9nyJeqx7YQXkGUnWf",
      "symbol": "STARFISH",
      "name": "Orca Starfish Collectible",
      "decimals": 6,
      "logoURI": "https://raw.githubusercontent.com/solana-labs/token-list/main/assets/mainnet/star2pH7rVWscs743JGdCAL8Lc9nyJeqx7YQXkGUnWf/logo.png",
      "tags": [
        "nft"
      ],
      "extensions": {
        "website": "https://orca.so",
        "twitter": "https://twitter.com/orca_so"
      }
    },
    {
      "chainId": 101,
      "address": "cLownTTaiiQMoyMmFjfmSGowi8HyNhCtTLFcrNKnqX6",
      "symbol": "CLOWNFISH",
      "name": "Orca Clownfish Collectible",
      "decimals": 0,
      "logoURI": "https://raw.githubusercontent.com/solana-labs/token-list/main/assets/mainnet/cLownTTaiiQMoyMmFjfmSGowi8HyNhCtTLFcrNKnqX6/logo.png",
      "tags": [
        "nft"
      ],
      "extensions": {
        "website": "https://orca.so",
        "twitter": "https://twitter.com/orca_so"
      }
    },
    {
      "chainId": 101,
      "address": "porpKs9ZZERXKkg55f1GRXCiXZK89Uz6VKS8Bv9qWqM",
      "symbol": "PORPOISE",
      "name": "Orca Porpoise Collectible",
      "decimals": 6,
      "logoURI": "https://raw.githubusercontent.com/solana-labs/token-list/main/assets/mainnet/porpKs9ZZERXKkg55f1GRXCiXZK89Uz6VKS8Bv9qWqM/logo.svg",
      "tags": [
        "nft"
      ],
      "extensions": {
        "website": "https://www.orca.so",
        "twitter": "https://twitter.com/orca_so"
      }
    },
    {
      "chainId": 101,
      "address": "ECFcUGwHHMaZynAQpqRHkYeTBnS5GnPWZywM8aggcs3A",
      "symbol": "SOL/USDC",
      "name": "Orca LP Token (SOL/USDC)",
      "decimals": 9,
      "logoURI": "https://raw.githubusercontent.com/solana-labs/token-list/main/assets/mainnet/ECFcUGwHHMaZynAQpqRHkYeTBnS5GnPWZywM8aggcs3A/logo.svg",
      "tags": [
        "lp-token"
      ],
      "extensions": {
        "website": "https://orca.so",
        "twitter": "https://twitter.com/orca_so"
      }
    },
    {
      "chainId": 101,
      "address": "3H5XKkE9uVvxsdrFeN4BLLGCmohiQN6aZJVVcJiXQ4WC",
      "symbol": "USDC/USDT",
      "name": "Orca LP Token (USDC/USDT)",
      "decimals": 9,
      "logoURI": "https://raw.githubusercontent.com/solana-labs/token-list/main/assets/mainnet/3H5XKkE9uVvxsdrFeN4BLLGCmohiQN6aZJVVcJiXQ4WC/logo.svg",
      "tags": [
        "lp-token"
      ],
      "extensions": {
        "website": "https://orca.so",
        "twitter": "https://twitter.com/orca_so"
      }
    },
    {
      "chainId": 101,
      "address": "8qNqTaKKbdZuzQPWWXy5wNVkJh54ex8zvvnEnTFkrKMP",
      "symbol": "USDC/USDT-SRM",
      "name": "Orca LP Token (USDC/USDT-SRM)",
      "decimals": 9,
      "logoURI": "https://raw.githubusercontent.com/solana-labs/token-list/main/assets/mainnet/8qNqTaKKbdZuzQPWWXy5wNVkJh54ex8zvvnEnTFkrKMP/logo.svg",
      "tags": [
        "lp-token"
      ],
      "extensions": {
        "website": "https://orca.so",
        "twitter": "https://twitter.com/orca_so"
      }
    },
    {
      "chainId": 101,
      "address": "7TYb32qkwYosUQfUspU45cou7Bb3nefJocVMFX2mEGTT",
      "symbol": "ETH/USDC",
      "name": "Orca LP Token (ETH/USDC)",
      "decimals": 9,
      "logoURI": "https://raw.githubusercontent.com/solana-labs/token-list/main/assets/mainnet/7TYb32qkwYosUQfUspU45cou7Bb3nefJocVMFX2mEGTT/logo.svg",
      "tags": [
        "lp-token"
      ],
      "extensions": {
        "website": "https://orca.so",
        "twitter": "https://twitter.com/orca_so"
      }
    },
    {
      "chainId": 101,
      "address": "EhBAmhkgEsMa8McFB5bpqZaRpZvGBBJ4jN59T5xToPdG",
      "symbol": "ETH/USDT-SRM",
      "name": "Orca LP Token (ETH/USDT-SRM)",
      "decimals": 9,
      "logoURI": "https://raw.githubusercontent.com/solana-labs/token-list/main/assets/mainnet/EhBAmhkgEsMa8McFB5bpqZaRpZvGBBJ4jN59T5xToPdG/logo.svg",
      "tags": [
        "lp-token"
      ],
      "extensions": {
        "website": "https://orca.so",
        "twitter": "https://twitter.com/orca_so"
      }
    },
    {
      "chainId": 101,
      "address": "8pFwdcuXM7pvHdEGHLZbUR8nNsjj133iUXWG6CgdRHk2",
      "symbol": "BTC/ETH",
      "name": "Orca LP Token (BTC/ETH)",
      "decimals": 9,
      "logoURI": "https://raw.githubusercontent.com/solana-labs/token-list/main/assets/mainnet/8pFwdcuXM7pvHdEGHLZbUR8nNsjj133iUXWG6CgdRHk2/logo.svg",
      "tags": [
        "lp-token"
      ],
      "extensions": {
        "website": "https://orca.so",
        "twitter": "https://twitter.com/orca_so"
      }
    },
    {
      "chainId": 101,
      "address": "7bb88DAnQY7LSoWEuqezCcbk4vutQbuRqgJMqpX8h6dL",
      "symbol": "ETH/SOL",
      "name": "Orca LP Token (ETH/SOL)",
      "decimals": 9,
      "logoURI": "https://raw.githubusercontent.com/solana-labs/token-list/main/assets/mainnet/7bb88DAnQY7LSoWEuqezCcbk4vutQbuRqgJMqpX8h6dL/logo.svg",
      "tags": [
        "lp-token"
      ],
      "extensions": {
        "website": "https://orca.so",
        "twitter": "https://twitter.com/orca_so"
      }
    },
    {
      "chainId": 101,
      "address": "GWEmABT4rD3sGhyghv9rKbfdiaFe5uMHeJqr6hhu3XvA",
      "symbol": "RAY/SOL",
      "name": "Orca LP Token (RAY/SOL)",
      "decimals": 9,
      "logoURI": "https://raw.githubusercontent.com/solana-labs/token-list/main/assets/mainnet/GWEmABT4rD3sGhyghv9rKbfdiaFe5uMHeJqr6hhu3XvA/logo.svg",
      "tags": [
        "lp-token"
      ],
      "extensions": {
        "website": "https://orca.so",
        "twitter": "https://twitter.com/orca_so"
      }
    },
    {
      "chainId": 101,
      "address": "BmZNYGt7aApGTUUxAQUYsW64cMbb6P7uniokCWaptj4D",
      "symbol": "SOL/USDT",
      "name": "Orca LP Token (SOL/USDT)",
      "decimals": 9,
      "logoURI": "https://raw.githubusercontent.com/solana-labs/token-list/main/assets/mainnet/BmZNYGt7aApGTUUxAQUYsW64cMbb6P7uniokCWaptj4D/logo.svg",
      "tags": [
        "lp-token"
      ],
      "extensions": {
        "website": "https://orca.so",
        "twitter": "https://twitter.com/orca_so"
      }
    },
    {
      "chainId": 101,
      "address": "E4cthfUFaDd4x5t1vbeBNBHm7isqhM8kapthPzPJz1M2",
      "symbol": "SOL/USDT-SRM",
      "name": "Orca LP Token (SOL/USDT-SRM)",
      "decimals": 9,
      "logoURI": "https://raw.githubusercontent.com/solana-labs/token-list/main/assets/mainnet/E4cthfUFaDd4x5t1vbeBNBHm7isqhM8kapthPzPJz1M2/logo.svg",
      "tags": [
        "lp-token"
      ],
      "extensions": {
        "website": "https://orca.so",
        "twitter": "https://twitter.com/orca_so"
      }
    },
    {
      "chainId": 101,
      "address": "6ojPekCSQimAjDjaMApLvh3jF6wnZeNEVRVVoGNzEXvV",
      "symbol": "SOL/SRM",
      "name": "Orca LP Token (SOL/SRM)",
      "decimals": 9,
      "logoURI": "https://raw.githubusercontent.com/solana-labs/token-list/main/assets/mainnet/6ojPekCSQimAjDjaMApLvh3jF6wnZeNEVRVVoGNzEXvV/logo.png",
      "tags": [
        "lp-token"
      ],
      "extensions": {
        "website": "https://orca.so",
        "twitter": "https://twitter.com/orca_so"
      }
    },
    {
      "chainId": 101,
      "address": "YJRknE9oPhUMtq1VvhjVzG5WnRsjQtLsWg3nbaAwCQ5",
      "symbol": "FTT/SOL",
      "name": "Orca LP Token (FTT/SOL)",
      "decimals": 9,
      "logoURI": "https://raw.githubusercontent.com/solana-labs/token-list/main/assets/mainnet/YJRknE9oPhUMtq1VvhjVzG5WnRsjQtLsWg3nbaAwCQ5/logo.svg",
      "tags": [
        "lp-token"
      ],
      "extensions": {
        "website": "https://orca.so",
        "twitter": "https://twitter.com/orca_so"
      }
    },
    {
      "chainId": 101,
      "address": "C9PKvetJPrrPD53PR2aR8NYtVZzucCRkHYzcFXbZXEqu",
      "symbol": "KIN/SOL",
      "name": "Orca LP Token (KIN/SOL)",
      "decimals": 9,
      "logoURI": "https://raw.githubusercontent.com/solana-labs/token-list/main/assets/mainnet/C9PKvetJPrrPD53PR2aR8NYtVZzucCRkHYzcFXbZXEqu/logo.svg",
      "tags": [
        "lp-token"
      ],
      "extensions": {
        "website": "https://orca.so",
        "twitter": "https://twitter.com/orca_so"
      }
    },
    {
      "chainId": 101,
      "address": "6SfhBAmuaGf9p3WAxeHJYCWMABnYUMrdzNdK5Stvvj4k",
      "symbol": "ROPE/SOL",
      "name": "Orca LP Token (ROPE/SOL)",
      "decimals": 9,
      "logoURI": "https://raw.githubusercontent.com/solana-labs/token-list/main/assets/mainnet/6SfhBAmuaGf9p3WAxeHJYCWMABnYUMrdzNdK5Stvvj4k/logo.svg",
      "tags": [
        "lp-token"
      ],
      "extensions": {
        "website": "https://orca.so",
        "twitter": "https://twitter.com/orca_so"
      }
    },
    {
      "chainId": 101,
      "address": "9r1n79TmerAgQJboUT8QvrChX3buZBfuSrBTtYM1cW4h",
      "symbol": "SOL/STEP",
      "name": "Orca LP Token (SOL/STEP)",
      "decimals": 9,
      "logoURI": "https://raw.githubusercontent.com/solana-labs/token-list/main/assets/mainnet/9r1n79TmerAgQJboUT8QvrChX3buZBfuSrBTtYM1cW4h/logo.svg",
      "tags": [
        "lp-token"
      ],
      "extensions": {
        "website": "https://orca.so",
        "twitter": "https://twitter.com/orca_so"
      }
    },
    {
      "chainId": 101,
      "address": "ELLELFtgvWBgLkdY9EFx4Vb3SLNj4DJEhzZLWy1wCh4Y",
      "symbol": "OXY/SOL",
      "name": "Orca LP Token (OXY/SOL)",
      "decimals": 9,
      "logoURI": "https://raw.githubusercontent.com/solana-labs/token-list/main/assets/mainnet/ELLELFtgvWBgLkdY9EFx4Vb3SLNj4DJEhzZLWy1wCh4Y/logo.svg",
      "tags": [
        "lp-token"
      ],
      "extensions": {
        "website": "https://orca.so",
        "twitter": "https://twitter.com/orca_so"
      }
    },
    {
      "chainId": 101,
      "address": "BXM9ph4AuhCUzf94HQu5FnfeVThKj5oyrnb1krY1zax5",
      "symbol": "MER/SOL",
      "name": "Orca LP Token (MER/SOL)",
      "decimals": 9,
      "logoURI": "https://raw.githubusercontent.com/solana-labs/token-list/main/assets/mainnet/BXM9ph4AuhCUzf94HQu5FnfeVThKj5oyrnb1krY1zax5/logo.svg",
      "tags": [
        "lp-token"
      ],
      "extensions": {
        "website": "https://orca.so",
        "twitter": "https://twitter.com/orca_so"
      }
    },
    {
      "chainId": 101,
      "address": "FJ9Q9ojA7vdf5rFbcTc6dd7D3nLpwSxdtFSE8cwfuvqt",
      "symbol": "FIDA/SOL",
      "name": "Orca LP Token (FIDA/SOL)",
      "decimals": 9,
      "logoURI": "https://raw.githubusercontent.com/solana-labs/token-list/main/assets/mainnet/FJ9Q9ojA7vdf5rFbcTc6dd7D3nLpwSxdtFSE8cwfuvqt/logo.svg",
      "tags": [
        "lp-token"
      ],
      "extensions": {
        "website": "https://orca.so",
        "twitter": "https://twitter.com/orca_so"
      }
    },
    {
      "chainId": 101,
      "address": "EHkfnhKLLTUqo1xMZLxhM9EusEgpN6RXPpZsGpUsewaa",
      "symbol": "MAPS/SOL",
      "name": "Orca LP Token (MAPS/SOL)",
      "decimals": 9,
      "logoURI": "https://raw.githubusercontent.com/solana-labs/token-list/main/assets/mainnet/EHkfnhKLLTUqo1xMZLxhM9EusEgpN6RXPpZsGpUsewaa/logo.svg",
      "tags": [
        "lp-token"
      ],
      "extensions": {
        "website": "https://orca.so",
        "twitter": "https://twitter.com/orca_so"
      }
    },
    {
      "chainId": 101,
      "address": "9rguDaKqTrVjaDXafq6E7rKGn7NPHomkdb8RKpjKCDm2",
      "symbol": "SAMO/SOL",
      "name": "Orca LP Token (SAMO/SOL)",
      "decimals": 9,
      "logoURI": "https://raw.githubusercontent.com/solana-labs/token-list/main/assets/mainnet/9rguDaKqTrVjaDXafq6E7rKGn7NPHomkdb8RKpjKCDm2/logo.svg",
      "tags": [
        "lp-token"
      ],
      "extensions": {
        "website": "https://orca.so",
        "twitter": "https://twitter.com/orca_so"
      }
    },
    {
      "chainId": 101,
      "address": "2697FyJ4vD9zwAVPr33fdVPDv54pyZZiBv9S2AoKMyQf",
      "symbol": "COPE/SOL",
      "name": "Orca LP Token (COPE/SOL)",
      "decimals": 9,
      "logoURI": "https://raw.githubusercontent.com/solana-labs/token-list/main/assets/mainnet/2697FyJ4vD9zwAVPr33fdVPDv54pyZZiBv9S2AoKMyQf/logo.svg",
      "tags": [
        "lp-token"
      ],
      "extensions": {
        "website": "https://orca.so",
        "twitter": "https://twitter.com/orca_so"
      }
    },
    {
      "chainId": 101,
      "address": "57vGdcMZLnbNr4TZ4hgrpGJZGR9vTPhu8L9bNKDrqxKT",
      "symbol": "LIQ/USDC",
      "name": "Orca Aquafarm Token (LIQ/USDC)",
      "decimals": 6,
      "logoURI": "https://raw.githubusercontent.com/solana-labs/token-list/main/assets/mainnet/57vGdcMZLnbNr4TZ4hgrpGJZGR9vTPhu8L9bNKDrqxKT/logo.svg",
      "tags": [
        "lp-token"
      ],
      "extensions": {
        "website": "https://orca.so"
      }
    },
    {
      "chainId": 101,
      "address": "FFdjrSvNALfdgxANNpt3x85WpeVMdQSH5SEP2poM8fcK",
      "symbol": "SOL/USDC",
      "name": "Orca Aquafarm Token (SOL/USDC)",
      "decimals": 6,
      "logoURI": "https://raw.githubusercontent.com/solana-labs/token-list/main/assets/mainnet/FFdjrSvNALfdgxANNpt3x85WpeVMdQSH5SEP2poM8fcK/logo.svg",
      "tags": [
        "lp-token"
      ],
      "extensions": {
        "website": "https://orca.so"
      }
    },
    {
      "chainId": 101,
      "address": "71vZ7Jvu8fTyFzpX399dmoSovoz24rVbipLrRn2wBNzW",
      "symbol": "SOL/USDT",
      "name": "Orca Aquafarm Token (SOL/USDT)",
      "decimals": 6,
      "logoURI": "https://raw.githubusercontent.com/solana-labs/token-list/main/assets/mainnet/71vZ7Jvu8fTyFzpX399dmoSovoz24rVbipLrRn2wBNzW/logo.svg",
      "tags": [
        "lp-token"
      ],
      "extensions": {
        "website": "https://orca.so"
      }
    },
    {
      "chainId": 101,
      "address": "CGFTRh4jKLPbS9r4hZtbDfaRuC7qcA8rZpbLnVTzJBer",
      "symbol": "ETH/SOL",
      "name": "Orca Aquafarm Token (ETH/SOL)",
      "decimals": 6,
      "logoURI": "https://raw.githubusercontent.com/solana-labs/token-list/main/assets/mainnet/CGFTRh4jKLPbS9r4hZtbDfaRuC7qcA8rZpbLnVTzJBer/logo.svg",
      "tags": [
        "lp-token"
      ],
      "extensions": {
        "website": "https://orca.so"
      }
    },
    {
      "chainId": 101,
      "address": "HDP2AYFmvLz6sWpoSuNS62JjvW4HjMKp7doXucqpWN56",
      "symbol": "ETH/USDC",
      "name": "Orca Aquafarm Token (ETH/USDC)",
      "decimals": 6,
      "logoURI": "https://raw.githubusercontent.com/solana-labs/token-list/main/assets/mainnet/HDP2AYFmvLz6sWpoSuNS62JjvW4HjMKp7doXucqpWN56/logo.svg",
      "tags": [
        "lp-token"
      ],
      "extensions": {
        "website": "https://orca.so"
      }
    },
    {
      "chainId": 101,
      "address": "AUkn5f4N4TqPA5BiWirTDHWnG3SePfmeDpDqrFmhSgKb",
      "symbol": "RAY/SOL",
      "name": "Orca Aquafarm Token (RAY/SOL)",
      "decimals": 6,
      "logoURI": "https://raw.githubusercontent.com/solana-labs/token-list/main/assets/mainnet/AUkn5f4N4TqPA5BiWirTDHWnG3SePfmeDpDqrFmhSgKb/logo.svg",
      "tags": [
        "lp-token"
      ],
      "extensions": {
        "website": "https://orca.so"
      }
    },
    {
      "chainId": 101,
      "address": "xpPyQwQ1HXHyEpvFGyTQRLY6rmj6jtAdEgLMV5uoz4m",
      "symbol": "ROPE/SOL",
      "name": "Orca Aquafarm Token (ROPE/SOL)",
      "decimals": 6,
      "logoURI": "https://raw.githubusercontent.com/solana-labs/token-list/main/assets/mainnet/xpPyQwQ1HXHyEpvFGyTQRLY6rmj6jtAdEgLMV5uoz4m/logo.svg",
      "tags": [
        "lp-token"
      ],
      "extensions": {
        "website": "https://orca.so"
      }
    },
    {
      "chainId": 101,
      "address": "GwrBA1F8rGummDCDd8NY9Eu1cLNuJqbT8WaGxgWpFwGL",
      "symbol": "STEP/SOL",
      "name": "Orca Aquafarm Token (STEP/SOL)",
      "decimals": 6,
      "logoURI": "https://raw.githubusercontent.com/solana-labs/token-list/main/assets/mainnet/GwrBA1F8rGummDCDd8NY9Eu1cLNuJqbT8WaGxgWpFwGL/logo.svg",
      "tags": [
        "lp-token"
      ],
      "extensions": {
        "website": "https://orca.so"
      }
    },
    {
      "chainId": 101,
      "address": "D659zwnbeTgquChbaWC3KDHrkYoqMuz1doGLHTFaqTtD",
      "symbol": "SRM/SOL",
      "name": "Orca Aquafarm Token (SRM/SOL)",
      "decimals": 6,
      "logoURI": "https://raw.githubusercontent.com/solana-labs/token-list/main/assets/mainnet/D659zwnbeTgquChbaWC3KDHrkYoqMuz1doGLHTFaqTtD/logo.svg",
      "tags": [
        "lp-token"
      ],
      "extensions": {
        "website": "https://orca.so"
      }
    },
    {
      "chainId": 101,
      "address": "9r9BcPwCon96P5Y6JSdRAog7Uknz9p9GrnuHm4VzuB9k",
      "symbol": "FTT/SOL",
      "name": "Orca Aquafarm Token (FTT/SOL)",
      "decimals": 6,
      "logoURI": "https://raw.githubusercontent.com/solana-labs/token-list/main/assets/mainnet/9r9BcPwCon96P5Y6JSdRAog7Uknz9p9GrnuHm4VzuB9k/logo.svg",
      "tags": [
        "lp-token"
      ],
      "extensions": {
        "website": "https://orca.so"
      }
    },
    {
      "chainId": 101,
      "address": "7CT19h7n2YBKiCFCaxXqMM79jNM4cmUvjXhNMjJNRYa",
      "symbol": "COPE/SOL",
      "name": "Orca Aquafarm Token (COPE/SOL)",
      "decimals": 6,
      "logoURI": "https://raw.githubusercontent.com/solana-labs/token-list/main/assets/mainnet/7CT19h7n2YBKiCFCaxXqMM79jNM4cmUvjXhNMjJNRYa/logo.svg",
      "tags": [
        "lp-token"
      ],
      "extensions": {
        "website": "https://orca.so"
      }
    },
    {
      "chainId": 101,
      "address": "G48RkwsNYd3A4rBfuQhCswr9YUE63fFmZGyhgH95dq3S",
      "symbol": "OXY/SOL",
      "name": "Orca Aquafarm Token (OXY/SOL)",
      "decimals": 6,
      "logoURI": "https://raw.githubusercontent.com/solana-labs/token-list/main/assets/mainnet/G48RkwsNYd3A4rBfuQhCswr9YUE63fFmZGyhgH95dq3S/logo.svg",
      "tags": [
        "lp-token"
      ],
      "extensions": {
        "website": "https://orca.so"
      }
    },
    {
      "chainId": 101,
      "address": "GxmjQZvgwNCh3QSRNB8CPED81hzySem62PDDuMp4B379",
      "symbol": "BTC/SOL",
      "name": "Orca Aquafarm Token (BTC/SOL)",
      "decimals": 6,
      "logoURI": "https://raw.githubusercontent.com/solana-labs/token-list/main/assets/mainnet/GxmjQZvgwNCh3QSRNB8CPED81hzySem62PDDuMp4B379/logo.svg",
      "tags": [
        "lp-token"
      ],
      "extensions": {
        "website": "https://orca.so"
      }
    },
    {
      "chainId": 101,
      "address": "CrKVRnH6iGbFXxEnXMn3Emwv3Fe7VwxEqpA8zNbwsgkH",
      "symbol": "MER/SOL",
      "name": "Orca Aquafarm Token (MER/SOL)",
      "decimals": 6,
      "logoURI": "https://raw.githubusercontent.com/solana-labs/token-list/main/assets/mainnet/CrKVRnH6iGbFXxEnXMn3Emwv3Fe7VwxEqpA8zNbwsgkH/logo.svg",
      "tags": [
        "lp-token"
      ],
      "extensions": {
        "website": "https://orca.so"
      }
    },
    {
      "chainId": 101,
      "address": "4geGcEfgVjzJGZAaT8iTicPm1XLDPjdSpVhtA99sZ7jX",
      "symbol": "FIDA/SOL",
      "name": "Orca Aquafarm Token (FIDA/SOL)",
      "decimals": 6,
      "logoURI": "https://raw.githubusercontent.com/solana-labs/token-list/main/assets/mainnet/4geGcEfgVjzJGZAaT8iTicPm1XLDPjdSpVhtA99sZ7jX/logo.svg",
      "tags": [
        "lp-token"
      ],
      "extensions": {
        "website": "https://orca.so"
      }
    },
    {
      "chainId": 101,
      "address": "7Dy84zJNHzEM9335BrtFjCuunt2VgxJ7KBT6PJarxKMq",
      "symbol": "MAPS/SOL",
      "name": "Orca Aquafarm Token (MAPS/SOL)",
      "decimals": 6,
      "logoURI": "https://raw.githubusercontent.com/solana-labs/token-list/main/assets/mainnet/7Dy84zJNHzEM9335BrtFjCuunt2VgxJ7KBT6PJarxKMq/logo.svg",
      "tags": [
        "lp-token"
      ],
      "extensions": {
        "website": "https://orca.so"
      }
    },
    {
      "chainId": 101,
      "address": "GjpXgKwn4VW4J2pZdS3dovM58hiXWLJtopTfqG83zY2f",
      "symbol": "USDC/USDT[stable]",
      "name": "Orca Aquafarm Token (USDC/USDT[stable])",
      "decimals": 6,
      "logoURI": "https://raw.githubusercontent.com/solana-labs/token-list/main/assets/mainnet/GjpXgKwn4VW4J2pZdS3dovM58hiXWLJtopTfqG83zY2f/logo.svg",
      "tags": [
        "lp-token"
      ],
      "extensions": {
        "website": "https://orca.so"
      }
    },
    {
      "chainId": 101,
      "address": "B5waaKnsmtqFawPspUwcuy1cRjAC7u2LrHSwxPSxK4sZ",
      "symbol": "ORCA/SOL",
      "name": "Orca Aquafarm Token (ORCA/SOL)",
      "decimals": 6,
      "logoURI": "https://raw.githubusercontent.com/solana-labs/token-list/main/assets/mainnet/B5waaKnsmtqFawPspUwcuy1cRjAC7u2LrHSwxPSxK4sZ/logo.svg",
      "tags": [
        "lp-token"
      ],
      "extensions": {
        "website": "https://orca.so"
      }
    },
    {
      "chainId": 101,
      "address": "Gc7W5U66iuHQcC1cQyeX9hxkPF2QUVJPTf1NWbW8fNrt",
      "symbol": "ORCA/USDC",
      "name": "Orca Aquafarm Token (ORCA/USDC)",
      "decimals": 6,
      "logoURI": "https://raw.githubusercontent.com/solana-labs/token-list/main/assets/mainnet/Gc7W5U66iuHQcC1cQyeX9hxkPF2QUVJPTf1NWbW8fNrt/logo.svg",
      "tags": [
        "lp-token"
      ],
      "extensions": {
        "website": "https://orca.so"
      }
    },
    {
      "chainId": 101,
      "address": "7Ho3ht7krdFELBcPAsGXFfQMyG4PUvYSfpz4aNBRP3Ek",
      "symbol": "KIN/SOL",
      "name": "Orca Aquafarm Token (KIN/SOL)",
      "decimals": 6,
      "logoURI": "https://raw.githubusercontent.com/solana-labs/token-list/main/assets/mainnet/7Ho3ht7krdFELBcPAsGXFfQMyG4PUvYSfpz4aNBRP3Ek/logo.svg",
      "tags": [
        "lp-token"
      ],
      "extensions": {
        "website": "https://orca.so"
      }
    },
    {
      "chainId": 101,
      "address": "CNf8gZtLahBWxKe3YwsqywLHMTewGqvq6pJ5ecg3cTYU",
      "symbol": "SAMO/SOL",
      "name": "Orca Aquafarm Token (SAMO/SOL)",
      "decimals": 6,
      "logoURI": "https://raw.githubusercontent.com/solana-labs/token-list/main/assets/mainnet/CNf8gZtLahBWxKe3YwsqywLHMTewGqvq6pJ5ecg3cTYU/logo.svg",
      "tags": [
        "lp-token"
      ],
      "extensions": {
        "website": "https://orca.so"
      }
    },
    {
      "chainId": 101,
      "address": "6Qw5Gzf1TkM3YRe7Dh6yMVMo2wnJxRiCUBP8abTTn9Yg",
      "symbol": "SNY/USDC",
      "name": "Orca Aquafarm Token (SNY/USDC)",
      "decimals": 6,
      "logoURI": "https://raw.githubusercontent.com/solana-labs/token-list/main/assets/mainnet/6Qw5Gzf1TkM3YRe7Dh6yMVMo2wnJxRiCUBP8abTTn9Yg/logo.svg",
      "tags": [
        "lp-token"
      ],
      "extensions": {
        "website": "https://orca.so"
      }
    },
    {
      "chainId": 101,
      "address": "5r3vDsNTGXXb9cGQfqyNuYD2bjhRPymGJBfDmKosR9Ev",
      "symbol": "mSOL/USDC",
      "name": "Orca Aquafarm Token (mSOL/USDC)",
      "decimals": 6,
      "logoURI": "https://raw.githubusercontent.com/solana-labs/token-list/main/assets/mainnet/5r3vDsNTGXXb9cGQfqyNuYD2bjhRPymGJBfDmKosR9Ev/logo.svg",
      "tags": [
        "lp-token"
      ],
      "extensions": {
        "website": "https://orca.so"
      }
    },
    {
      "chainId": 101,
      "address": "66xCxkffQZKBZLiHV3PDcfR8ANJTfnDRxPCaBdv4wxB7",
      "symbol": "SLRS/USDC",
      "name": "Orca Aquafarm Token (SLRS/USDC)",
      "decimals": 6,
      "logoURI": "https://raw.githubusercontent.com/solana-labs/token-list/main/assets/mainnet/66xCxkffQZKBZLiHV3PDcfR8ANJTfnDRxPCaBdv4wxB7/logo.svg",
      "tags": [
        "lp-token"
      ],
      "extensions": {
        "website": "https://orca.so"
      }
    },
    {
      "chainId": 101,
      "address": "4CGxvZdwiZgVMLXiTdJHTkJRUTpTSJCtmtCRbSkAxerE",
      "symbol": "PORT/USDC",
      "name": "Orca Aquafarm Token (PORT/USDC)",
      "decimals": 6,
      "logoURI": "https://raw.githubusercontent.com/solana-labs/token-list/main/assets/mainnet/4CGxvZdwiZgVMLXiTdJHTkJRUTpTSJCtmtCRbSkAxerE/logo.svg",
      "tags": [
        "lp-token"
      ],
      "extensions": {
        "website": "https://orca.so"
      }
    },
    {
      "chainId": 101,
      "address": "HEhMLvpSdPviukafKwVN8BnBUTamirptsQ6Wxo5Cyv8s",
      "symbol": "FTR",
      "name": "Future",
      "decimals": 9,
      "logoURI": "https://raw.githubusercontent.com/solana-labs/token-list/main/assets/mainnet/HEhMLvpSdPviukafKwVN8BnBUTamirptsQ6Wxo5Cyv8s/logo.png",
      "tags": [],
      "extensions": {
        "website": "https://future-ftr.io",
        "twitter": "https://twitter.com/ftr_finance"
      }
    },
    {
      "chainId": 101,
      "address": "6oJ8Mp1VnKxN5MvGf9LfpeaRvTv8N1xFbvtdEbLLWUDT",
      "symbol": "ESC",
      "name": "ESCoin",
      "decimals": 9,
      "logoURI": "https://raw.githubusercontent.com/solana-labs/token-list/main/assets/mainnet/6oJ8Mp1VnKxN5MvGf9LfpeaRvTv8N1xFbvtdEbLLWUDT/logo.png",
      "tags": [],
      "extensions": {
        "website": "https://escoin.company/",
        "twitter": "https://twitter.com/coin_esc"
      }
    },
    {
      "chainId": 101,
      "address": "Da1jboBKU3rqXUqPL3L3BxJ8e67ogVgVKcqy4rWsS7LC",
      "symbol": "UBE",
      "name": "UBE Token",
      "decimals": 9,
      "logoURI": "https://raw.githubusercontent.com/solana-labs/token-list/main/assets/mainnet/Da1jboBKU3rqXUqPL3L3BxJ8e67ogVgVKcqy4rWsS7LC/logo.png",
      "tags": [],
      "extensions": {
        "website": "https://www.ubetoken.com",
        "twitter": "https://twitter.com/ube_token"
      }
    },
    {
      "chainId": 101,
      "address": "CDJWUqTcYTVAKXAVXoQZFes5JUFc7owSeq7eMQcDSbo5",
      "symbol": "renBTC",
      "name": "renBTC",
      "decimals": 8,
      "logoURI": "https://raw.githubusercontent.com/solana-labs/token-list/main/assets/mainnet/CDJWUqTcYTVAKXAVXoQZFes5JUFc7owSeq7eMQcDSbo5/logo.png",
      "tags": [],
      "extensions": {
        "coingeckoId": "renbtc",
        "website": "https://renproject.io/",
        "serumV3Usdc": "74Ciu5yRzhe8TFTHvQuEVbFZJrbnCMRoohBK33NNiPtv"
      }
    },
    {
      "chainId": 101,
      "address": "G1a6jxYz3m8DVyMqYnuV7s86wD4fvuXYneWSpLJkmsXj",
      "symbol": "renBCH",
      "name": "renBCH",
      "decimals": 8,
      "logoURI": "https://raw.githubusercontent.com/solana-labs/token-list/main/assets/mainnet/G1a6jxYz3m8DVyMqYnuV7s86wD4fvuXYneWSpLJkmsXj/logo.png",
      "tags": [],
      "extensions": {
        "coingeckoId": "renbch",
        "website": "https://renproject.io/",
        "serumV3Usdc": "FS8EtiNZCH72pAK83YxqXaGAgk3KKFYphiTcYA2yRPis"
      }
    },
    {
      "chainId": 101,
      "address": "FKJvvVJ242tX7zFtzTmzqoA631LqHh4CdgcN8dcfFSju",
      "symbol": "renDGB",
      "name": "renDGB",
      "decimals": 8,
      "logoURI": "https://raw.githubusercontent.com/solana-labs/token-list/main/assets/mainnet/FKJvvVJ242tX7zFtzTmzqoA631LqHh4CdgcN8dcfFSju/logo.png",
      "tags": [],
      "extensions": {
        "website": "https://renproject.io/"
      }
    },
    {
      "chainId": 101,
      "address": "ArUkYE2XDKzqy77PRRGjo4wREWwqk6RXTfM9NeqzPvjU",
      "symbol": "renDOGE",
      "name": "renDOGE",
      "decimals": 8,
      "logoURI": "https://raw.githubusercontent.com/solana-labs/token-list/main/assets/mainnet/ArUkYE2XDKzqy77PRRGjo4wREWwqk6RXTfM9NeqzPvjU/logo.png",
      "tags": [],
      "extensions": {
        "coingeckoId": "rendoge",
        "website": "https://renproject.io/",
        "serumV3Usdc": "5FpKCWYXgHWZ9CdDMHjwxAfqxJLdw2PRXuAmtECkzADk"
      }
    },
    {
      "chainId": 101,
      "address": "8wv2KAykQstNAj2oW6AHANGBiFKVFhvMiyyzzjhkmGvE",
      "symbol": "renLUNA",
      "name": "renLUNA",
      "decimals": 6,
      "logoURI": "https://raw.githubusercontent.com/solana-labs/token-list/main/assets/mainnet/8wv2KAykQstNAj2oW6AHANGBiFKVFhvMiyyzzjhkmGvE/logo.png",
      "tags": [],
      "extensions": {
        "website": "https://renproject.io/",
        "serumV3Usdc": "CxDhLbbM9uAA2AXfSPar5qmyfmC69NLj3vgJXYAsSVBT"
      }
    },
    {
      "chainId": 101,
      "address": "E99CQ2gFMmbiyK2bwiaFNWUUmwz4r8k2CVEFxwuvQ7ue",
      "symbol": "renZEC",
      "name": "renZEC",
      "decimals": 8,
      "logoURI": "https://raw.githubusercontent.com/solana-labs/token-list/main/assets/mainnet/E99CQ2gFMmbiyK2bwiaFNWUUmwz4r8k2CVEFxwuvQ7ue/logo.png",
      "tags": [],
      "extensions": {
        "coingeckoId": "renzec",
        "website": "https://renproject.io/",
        "serumV3Usdc": "2ahbUT5UryyRVxPnELtTmDLLneN26UjBQFgfMVvbWDTb"
      }
    },
    {
      "chainId": 101,
      "address": "GkXP719hnhLtizWHcQyGVYajuJqVsJJ6fyeUob9BPCFC",
      "symbol": "KROWZ",
      "name": "Mike Krow's Official Best Friend Super Kawaii Kasu Token",
      "decimals": 9,
      "logoURI": "https://raw.githubusercontent.com/solana-labs/token-list/main/assets/mainnet/GkXP719hnhLtizWHcQyGVYajuJqVsJJ6fyeUob9BPCFC/logo.png",
      "tags": [
        "social-token",
        "krowz"
      ],
      "extensions": {
        "website": "https://mikekrow.com/",
        "twitter": "https://twitter.com/space_asylum"
      }
    },
    {
      "chainId": 101,
      "address": "6kwTqmdQkJd8qRr9RjSnUX9XJ24RmJRSrU1rsragP97Y",
      "symbol": "SAIL",
      "name": "SAIL",
      "decimals": 6,
      "logoURI": "https://raw.githubusercontent.com/solana-labs/token-list/main/assets/mainnet/6kwTqmdQkJd8qRr9RjSnUX9XJ24RmJRSrU1rsragP97Y/logo.png",
      "tags": [
        "utility-token"
      ],
      "extensions": {
        "website": "https://www.solanasail.com",
        "coingeckoId": "sail",
        "twitter": "https://twitter.com/SolanaSail"
      }
    },
    {
      "chainId": 101,
      "address": "E5ndSkaB17Dm7CsD22dvcjfrYSDLCxFcMd6z8ddCk5wp",
      "symbol": "RIN",
      "name": "Aldrin",
      "decimals": 9,
      "logoURI": "https://raw.githubusercontent.com/solana-labs/token-list/main/assets/mainnet/E5ndSkaB17Dm7CsD22dvcjfrYSDLCxFcMd6z8ddCk5wp/logo.png",
      "tags": [],
      "extensions": {
        "website": "https://rin.aldrin.com/",
        "twitter": "https://twitter.com/Aldrin_Exchange",
        "serumV3Usdc": "7gZNLDbWE73ueAoHuAeFoSu7JqmorwCLpNTBXHtYSFTa",
        "coingeckoId": "aldrin"
      }
    },
    {
      "chainId": 101,
      "address": "7LmGzEgnQZTxxeCThgxsv3xe4JQmiy9hxEGBPCF66KgH",
      "symbol": "SNEK",
      "name": "Snek Coin",
      "decimals": 0,
      "logoURI": "https://raw.githubusercontent.com/solana-labs/token-list/main/assets/mainnet/7LmGzEgnQZTxxeCThgxsv3xe4JQmiy9hxEGBPCF66KgH/logo.png",
      "tags": [],
      "extensions": {
        "twitter": "https://twitter.com/snekcoin"
      }
    },
    {
      "chainId": 101,
      "address": "AhRozpV8CDLJ5z9k8CJWF4P12MVvxdnnU2y2qUhUuNS5",
      "symbol": "ARK",
      "name": "Sol.Ark",
      "decimals": 8,
      "logoURI": "https://raw.githubusercontent.com/solana-labs/token-list/main/assets/mainnet/AhRozpV8CDLJ5z9k8CJWF4P12MVvxdnnU2y2qUhUuNS5/logo.png",
      "tags": [
        "meme"
      ],
      "extensions": {
        "website": "https://www.solark.xyz/",
        "twitter": "https://twitter.com/SOLARK67275852"
      }
    },
    {
      "chainId": 101,
      "address": "ss26ybWnrhSYbGBjDT9bEwRiyAVUgiKCbgAfFkksj4R",
      "symbol": "SS2",
      "name": "POH",
      "decimals": 0,
      "logoURI": "https://raw.githubusercontent.com/solana-labs/token-list/main/assets/mainnet/ss26ybWnrhSYbGBjDT9bEwRiyAVUgiKCbgAfFkksj4R/logo.png",
      "tags": [
        "nft"
      ],
      "extensions": {
        "website": "https://www.sol-talk.com/sol-survivor",
        "twitter": "https://twitter.com/sol__survivor",
        "imageUrl": "https://www.arweave.net/fDxzEtzfu9IjFDh0ID-rOGaGw__F6-OD2ADoa23sayo?ext=gif",
        "animationUrl": "https://vww4cphi4lv3ldd4dtidi4njkbilvngmvuaofo3rv2oa3ozepeea.arweave.net/ra3BPOji67WMfBzQNHGpUFC6tMytAOK7ca6cDbskeQg?ext=glb",
        "description": "Sensing a disturbance in the timeline, the tournament organizers send Poh back in time to the beginning of the tournament. He is tasked with finding the origin of the disturbance and restoring the original timeline. Special:'Out of Order'"
      }
    },
    {
      "chainId": 101,
      "address": "6dGR9kAt499jzsojDHCvDArKxpTarNbhdSkiS7jeMAib",
      "symbol": "AKI",
      "name": "AKIHIGE Token",
      "decimals": 9,
      "logoURI": "https://raw.githubusercontent.com/solana-labs/token-list/main/assets/mainnet/6dGR9kAt499jzsojDHCvDArKxpTarNbhdSkiS7jeMAib/logo.png",
      "tags": [
        "aki"
      ]
    },
    {
      "chainId": 101,
      "address": "SCYfrGCw8aDiqdgcpdGjV6jp4UVVQLuphxTDLNWu36f",
      "symbol": "SCY",
      "name": "Synchrony",
      "decimals": 9,
      "logoURI": "https://raw.githubusercontent.com/solana-labs/token-list/main/assets/mainnet/SCYfrGCw8aDiqdgcpdGjV6jp4UVVQLuphxTDLNWu36f/logo.png",
      "tags": [],
      "extensions": {
        "website": "https://synchrony.fi",
        "twitter": "https://twitter.com/SynchronyFi"
      }
    },
    {
      "chainId": 101,
      "address": "BKMWPkPS8jXw59ezYwK2ueNTZRF4m8MYHDjh9HwUmkQ7",
      "symbol": "SDC",
      "name": "SandDollarClassic",
      "decimals": 9,
      "logoURI": "https://raw.githubusercontent.com/solana-labs/token-list/main/assets/mainnet/BKMWPkPS8jXw59ezYwK2ueNTZRF4m8MYHDjh9HwUmkQ7/logo.png",
      "tags": [
        "utility-token"
      ],
      "extensions": {
        "website": "https://sanddollar.bs",
        "twitter": "https://twitter.com/SandDollar_BS"
      }
    },
    {
      "chainId": 101,
      "address": "Bx4ykEMurwPQBAFNvthGj73fMBVTvHa8e9cbAyaK4ZSh",
      "symbol": "TOX",
      "name": "trollbox",
      "decimals": 9,
      "logoURI": "https://raw.githubusercontent.com/solana-labs/token-list/main/assets/mainnet/Bx4ykEMurwPQBAFNvthGj73fMBVTvHa8e9cbAyaK4ZSh/logo.png",
      "tags": [
        "utility-token"
      ],
      "extensions": {
        "website": "https://trollbox.io",
        "twitter": "https://twitter.com/trollboxio"
      }
    },
    {
      "chainId": 101,
      "address": "E7WqtfRHcY8YW8z65u9WmD7CfMmvtrm2qPVicSzDxLaT",
      "symbol": "PPUG",
      "name": "PizzaPugCoin",
      "decimals": 9,
      "logoURI": "https://raw.githubusercontent.com/solana-labs/token-list/main/assets/mainnet/E7WqtfRHcY8YW8z65u9WmD7CfMmvtrm2qPVicSzDxLaT/logo.png",
      "tags": [],
      "extensions": {
        "website": "https://www.pizzapugcoin.com",
        "twitter": "https://twitter.com/pizzapugcoin"
      }
    },
    {
      "chainId": 101,
      "address": "FZgL5motNWEDEa24xgfSdBDfXkB9Ru9KxfEsey9S58bb",
      "symbol": "VCC",
      "name": "VentureCapital",
      "decimals": 6,
      "logoURI": "https://raw.githubusercontent.com/solana-labs/token-list/main/assets/mainnet/FZgL5motNWEDEa24xgfSdBDfXkB9Ru9KxfEsey9S58bb/logo.svg",
      "tags": [
        "venture capital",
        "liquidator",
        "IDO",
        "incubator"
      ],
      "extensions": {
        "website": "https://www.vcc.finance/",
        "twitter": "https://twitter.com/vcc_finance"
      }
    },
    {
      "chainId": 101,
      "address": "4TGxgCSJQx2GQk9oHZ8dC5m3JNXTYZHjXumKAW3vLnNx",
      "symbol": "OXS",
      "name": "Oxbull Sol",
      "decimals": 9,
      "logoURI": "https://raw.githubusercontent.com/solana-labs/token-list/main/assets/mainnet/4TGxgCSJQx2GQk9oHZ8dC5m3JNXTYZHjXumKAW3vLnNx/logo.png",
      "tags": [
        "utility-token"
      ],
      "extensions": {
        "website": "https://www.oxbull.tech/#/home",
        "twitter": "https://twitter.com/OxBull5",
        "medium": "https://medium.com/@oxbull",
        "tgann": "https://t.me/Oxbull_tech",
        "coingeckoId": "oxbull-tech",
        "github": "https://github.com/OxBull"
      }
    },
    {
      "chainId": 101,
      "address": "EdAhkbj5nF9sRM7XN7ewuW8C9XEUMs8P7cnoQ57SYE96",
      "symbol": "FAB",
      "name": "FABRIC",
      "decimals": 9,
      "logoURI": "https://raw.githubusercontent.com/solana-labs/token-list/main/assets/mainnet/EdAhkbj5nF9sRM7XN7ewuW8C9XEUMs8P7cnoQ57SYE96/logo.png",
      "tags": [],
      "extensions": {
        "website": "https://fsynth.io/",
        "twitter": "https://twitter.com/official_fabric",
        "coingeckoId": "fabric"
      }
    },
    {
      "chainId": 101,
      "address": "GEYrotdkRitGUK5UMv3aMttEhVAZLhRJMcG82zKYsaWB",
      "symbol": "POTATO",
      "name": "POTATO",
      "decimals": 3,
      "logoURI": "https://raw.githubusercontent.com/solana-labs/token-list/main/assets/mainnet/GEYrotdkRitGUK5UMv3aMttEhVAZLhRJMcG82zKYsaWB/logo.png",
      "tags": [],
      "extensions": {
        "website": "https://potatocoinspl.com/",
        "serumV3Usdc": "6dn7tgTHe5rZEAscMWWY3xmPGVEKVkM9s7YRV11z399z"
      }
    },
    {
      "chainId": 101,
      "address": "FmJ1fo7wK5FF6rDvQxow5Gj7A2ctLmR5orCKLZ45Q3Cq",
      "symbol": "DGEN",
      "name": "Degen Banana",
      "decimals": 6,
      "logoURI": "https://raw.githubusercontent.com/solana-labs/token-list/main/assets/mainnet/FmJ1fo7wK5FF6rDvQxow5Gj7A2ctLmR5orCKLZ45Q3Cq/logo.png",
      "tags": [],
      "extensions": {
        "website": "https://degen.finance/",
        "twitter": "https://twitter.com/degenbanana"
      }
    },
    {
      "chainId": 101,
      "address": "FciGvHj9FjgSGgCBF1b9HY814FM9D28NijDd5SJrKvPo",
      "symbol": "TGT",
      "name": "Twirl Governance Token",
      "decimals": 6,
      "logoURI": "https://raw.githubusercontent.com/solana-labs/token-list/main/assets/mainnet/FciGvHj9FjgSGgCBF1b9HY814FM9D28NijDd5SJrKvPo/logo.png",
      "tags": [],
      "extensions": {
        "website": "https://twirlfinance.com/",
        "twitter": "https://twitter.com/twirlfinance"
      }
    },
    {
      "chainId": 101,
      "address": "A9EEvcRcT7Q9XAa6NfqrqJChoc4XGDhd2mtc4xfniQkS",
      "symbol": "BILBY",
      "name": "Bilby Finance",
      "decimals": 9,
      "logoURI": "https://raw.githubusercontent.com/solana-labs/token-list/main/assets/mainnet/A9EEvcRcT7Q9XAa6NfqrqJChoc4XGDhd2mtc4xfniQkS/logo.png",
      "tags": [
        "utility-token"
      ],
      "extensions": {
        "website": "https://bilby.finance/"
      }
    },
    {
      "chainId": 101,
      "address": "8NGgmXzBzhsXz46pTC3ioSBxeE3w2EXpc741N3EQ8E6r",
      "symbol": "JOKE",
      "name": "JOKESMEMES",
      "decimals": 9,
      "logoURI": "https://raw.githubusercontent.com/solana-labs/token-list/main/assets/mainnet/8NGgmXzBzhsXz46pTC3ioSBxeE3w2EXpc741N3EQ8E6r/logo.png",
      "tags": [],
      "extensions": {
        "website": "https://jokesmemes.finance",
        "twitter": "https://twitter.com/Jokesmemes11"
      }
    },
    {
      "chainId": 101,
      "address": "Fp4gjLpTsPqBN6xDGpDHwtnuEofjyiZKxxZxzvJnjxV6",
      "symbol": "NAXAR",
      "name": "Naxar",
      "decimals": 4,
      "logoURI": "https://raw.githubusercontent.com/solana-labs/token-list/main/assets/mainnet/Fp4gjLpTsPqBN6xDGpDHwtnuEofjyiZKxxZxzvJnjxV6/logo.png",
      "tags": [],
      "extensions": {
        "website": "https://naxar.ru",
        "instagram": "https://instagram.com/naxar__",
        "telegram": "https://t.me/naxar_official"
      }
    },
    {
      "chainId": 101,
      "address": "5jqTNKonR9ZZvbmX9JHwcPSEg6deTyNKR7PxQ9ZPdd2w",
      "symbol": "JBUS",
      "name": "Jebus",
      "decimals": 0,
      "logoURI": "https://raw.githubusercontent.com/solana-labs/token-list/main/assets/mainnet/5jqTNKonR9ZZvbmX9JHwcPSEg6deTyNKR7PxQ9ZPdd2w/logo.png",
      "tags": [],
      "extensions": {
        "website": "https://jebus.live"
      }
    },
    {
      "chainId": 101,
      "address": "29UWGmi1MxJRi3izeritN8VvhZbUiX37KUVnGv46mzev",
      "symbol": "KLBx",
      "name": "Black Label X",
      "decimals": 4,
      "logoURI": "https://raw.githubusercontent.com/solana-labs/token-list/main/assets/mainnet/29UWGmi1MxJRi3izeritN8VvhZbUiX37KUVnGv46mzev/logo.svg",
      "tags": [],
      "extensions": {
        "website": "https://klbtoken.com/x"
      }
    },
    {
      "chainId": 101,
      "address": "GACHAfpmbpk4FLfZcGkT2NUmaEqMygssAknhqnn8DVHP",
      "symbol": "GACHA",
      "name": "Gachapon",
      "decimals": 9,
      "logoURI": "https://raw.githubusercontent.com/solana-labs/token-list/main/assets/mainnet/GACHAfpmbpk4FLfZcGkT2NUmaEqMygssAknhqnn8DVHP/logo.png",
      "tags": [],
      "extensions": {
        "twitter": "https://twitter.com/GACHAPON7777"
      }
    },
    {
      "chainId": 101,
      "address": "9zoqdwEBKWEi9G5Ze8BSkdmppxGgVv1Kw4LuigDiNr9m",
      "symbol": "STR",
      "name": "Solster",
      "decimals": 9,
      "logoURI": "https://raw.githubusercontent.com/solana-labs/token-list/main/assets/mainnet/9zoqdwEBKWEi9G5Ze8BSkdmppxGgVv1Kw4LuigDiNr9m/logo.png",
      "tags": [],
      "extensions": {
        "website": "https://solster.finance",
        "twitter": "https://twitter.com/solster_finance"
      }
    },
    {
      "chainId": 101,
      "address": "A2T2jDe2bxyEHkKtS8AtrTRmJ9VZRwyY8Kr7oQ8xNyfb",
      "symbol": "HAMS",
      "name": "Space Hamster",
      "decimals": 9,
      "logoURI": "https://raw.githubusercontent.com/solana-labs/token-list/main/assets/mainnet/A2T2jDe2bxyEHkKtS8AtrTRmJ9VZRwyY8Kr7oQ8xNyfb/logo.png",
      "tags": [],
      "extensions": {
        "website": "https://www.solhamster.space/",
        "twitter": "https://twitter.com/sol_hamster",
        "telegram": "https://t.me/SolHamster",
        "dex-website": "https://dex-solhamster.space/"
      }
    },
    {
      "chainId": 101,
      "address": "EGN2774kzKyUnJs2Gv5poK6ymiMVkdyCQD2gGnJ84sDk",
      "symbol": "NEFT",
      "name": "Neftea Labs Coin",
      "decimals": 9,
      "logoURI": "https://raw.githubusercontent.com/solana-labs/token-list/main/assets/mainnet/EGN2774kzKyUnJs2Gv5poK6ymiMVkdyCQD2gGnJ84sDk/logo.png",
      "tags": [
        "Neftea",
        "NFT",
        "utility-token"
      ],
      "extensions": {
        "website": "https://www.neftealabs.com/"
      }
    },
    {
      "chainId": 101,
      "address": "DK64rmGSZupv1dLYn57e3pUVgs9jL9EKLXDVZZPsMDz8",
      "symbol": "ABOMB",
      "name": "ArtBomb",
      "decimals": 5,
      "logoURI": "https://raw.githubusercontent.com/solana-labs/token-list/main/assets/mainnet/DK64rmGSZupv1dLYn57e3pUVgs9jL9EKLXDVZZPsMDz8/logo.png",
      "tags": [
        "utility-token",
        "artbomb"
      ],
      "extensions": {
        "website": "https://artbomb.xyz"
      }
    },
    {
      "chainId": 101,
      "address": "AnyCsr1VCBZcwVAxbKPuHhKDP5DQQSnRxGAo4ycgRMi2",
      "symbol": "DAL",
      "name": "Dalmatiancoin",
      "decimals": 9,
      "logoURI": "https://raw.githubusercontent.com/solana-labs/token-list/main/assets/mainnet/AnyCsr1VCBZcwVAxbKPuHhKDP5DQQSnRxGAo4ycgRMi2/logo.png",
      "tags": [],
      "extensions": {
        "website": "https://dalmatiancoin.org/",
        "twitter": "https://twitter.com/coindalmatian"
      }
    },
    {
      "chainId": 101,
      "address": "HiL1j5VMR9XtRnCA4mxaVoXr6PMHpbh8wUgfPsAP4CNF",
      "symbol": "SolNHD",
      "name": "SolNHD",
      "decimals": 9,
      "logoURI": "https://raw.githubusercontent.com/solana-labs/token-list/main/assets/mainnet/HiL1j5VMR9XtRnCA4mxaVoXr6PMHpbh8wUgfPsAP4CNF/logo.png",
      "tags": [],
      "extensions": {
        "website": "https://www.solnhd.com",
        "twitter": "https://twitter.com/zororoaz01"
      }
    },
    {
      "chainId": 101,
      "address": "qXu8Tj65H5XR8KHuaKKoyLCWj592KbTG3YWJwsuFrPS",
      "symbol": "STVA",
      "name": "SOLtiva",
      "decimals": 3,
      "logoURI": "https://raw.githubusercontent.com/solana-labs/token-list/main/assets/mainnet/qXu8Tj65H5XR8KHuaKKoyLCWj592KbTG3YWJwsuFrPS/logo.svg",
      "tags": [],
      "extensions": {
        "website": "https://soltiva.co",
        "serumV3Usdc": "8srnqriKDYXQNSiNh3F5qhkEt8USwWcJyeR65TxavoAf"
      }
    },
    {
      "chainId": 101,
      "address": "D3gHoiYT4RY5VSndne1fEnpM3kCNAyBhkp5xjNUqqPj9",
      "symbol": "PROEXIS",
      "name": "ProExis Prova de Existência Blockchain",
      "decimals": 9,
      "logoURI": "https://raw.githubusercontent.com/solana-labs/token-list/main/assets/mainnet/D3gHoiYT4RY5VSndne1fEnpM3kCNAyBhkp5xjNUqqPj9/logo.png",
      "tags": [
        "proof of-existence",
        "utility-token",
        "prova de existencia",
        "proexis"
      ],
      "extensions": {
        "website": "https://provadeexistencia.com.br",
        "twitter": "https://twitter.com/provaexistencia",
        "facebook": "https://facebook.com/provadeexistencia",
        "instagram": "https://instagram.com/provadeexistencia",
        "github": "https://github.com/provadeexistencia",
        "tgann": "https://t.me/provadeexistencia",
        "tggroup": "https://t.me/provadeexistenciagrupo"
      }
    },
    {
      "chainId": 101,
      "address": "5DWFxYBxjETuqFX3P2Z1uq8UbcCT1F4sABGiBZMnWKvR",
      "symbol": "PLDO",
      "name": "PLEIDO",
      "decimals": 6,
      "logoURI": "https://raw.githubusercontent.com/solana-labs/token-list/main/assets/mainnet/5DWFxYBxjETuqFX3P2Z1uq8UbcCT1F4sABGiBZMnWKvR/logo.svg",
      "tags": [
        "pleido",
        "game-coin"
      ],
      "extensions": {
        "website": "https://pleido.com/"
      }
    },
    {
      "chainId": 101,
      "address": "6uB5eEC8SzMbUdsPpe3eiNvHyvxdqUWnDEtpFQxkhNTP",
      "symbol": "MOLANIUM",
      "name": "MOLANIUM",
      "decimals": 0,
      "logoURI": "https://raw.githubusercontent.com/solana-labs/token-list/main/assets/mainnet/6uB5eEC8SzMbUdsPpe3eiNvHyvxdqUWnDEtpFQxkhNTP/logo.png",
      "tags": [],
      "extensions": {
        "website": "https://moonlana.com/",
        "imageUrl": "https://i.imgur.com/hOMe38E.png",
        "twitter": "https://twitter.com/xMoonLana",
        "medium": "https://moonlana.medium.com/"
      }
    },
    {
      "chainId": 101,
      "address": "5KV2W2XPdSo97wQWcuAVi6G4PaCoieg4Lhhi61PAMaMJ",
      "symbol": "GÜ",
      "name": "GÜ",
      "decimals": 9,
      "logoURI": "https://raw.githubusercontent.com/solana-labs/token-list/main/assets/mainnet/5KV2W2XPdSo97wQWcuAVi6G4PaCoieg4Lhhi61PAMaMJ/logo.png",
      "tags": [
        "utility-token"
      ],
      "extensions": {
        "website": "https://kugle.org",
        "twitter": "https://twitter.com/Kugle_",
        "coingeckoId": "gu"
      }
    },
    {
      "chainId": 101,
      "address": "72fFy4SNGcHoEC1TTFTUkxNHriJqg3hBPsa2jSr2cZgb",
      "symbol": "BZX",
      "name": "BlizeX",
      "decimals": 6,
      "logoURI": "https://raw.githubusercontent.com/solana-labs/token-list/main/assets/mainnet/72fFy4SNGcHoEC1TTFTUkxNHriJqg3hBPsa2jSr2cZgb/logo.png",
      "tags": [],
      "extensions": {
        "website": "https://www.blizex.co",
        "twitter": "https://twitter.com/blizex_en"
      }
    },
    {
      "chainId": 101,
      "address": "5fEo6ZbvpV6zdyzowtAwgMcWHZe1yJy9NxQM6gC19QW5",
      "symbol": "GREEN",
      "name": "Green DEX",
      "decimals": 9,
      "logoURI": "https://raw.githubusercontent.com/solana-labs/token-list/main/assets/mainnet/5fEo6ZbvpV6zdyzowtAwgMcWHZe1yJy9NxQM6gC19QW5/logo.svg",
      "tags": [
        "Green DEX"
      ],
      "extensions": {
        "website": "https://greendex.network/",
        "twitter": "https://twitter.com/GreendexN"
      }
    },
    {
      "chainId": 101,
      "address": "Bx1fDtvTN6NvE4kjdPHQXtmGSg582bZx9fGy4DQNMmAT",
      "symbol": "SOLC",
      "name": "Solcubator",
      "decimals": 9,
      "logoURI": "https://raw.githubusercontent.com/solana-labs/token-list/main/assets/mainnet/Bx1fDtvTN6NvE4kjdPHQXtmGSg582bZx9fGy4DQNMmAT/logo.png",
      "tags": [],
      "extensions": {
        "website": "http://solcubator.io",
        "twitter": "https://twitter.com/Solcubator"
      }
    },
    {
      "chainId": 101,
      "address": "ABxCiDz4jjKt1t7Syu5Tb37o8Wew9ADpwngZh6kpLbLX",
      "symbol": "XSOL",
      "name": "XSOL Token",
      "decimals": 8,
      "logoURI": "https://raw.githubusercontent.com/solana-labs/token-list/main/assets/mainnet/ABxCiDz4jjKt1t7Syu5Tb37o8Wew9ADpwngZh6kpLbLX/logo.png",
      "tags": [
        "utility-token"
      ],
      "extensions": {
        "website": "https://0xsol.network",
        "twitter": "https://twitter.com/0xSol_Network"
      }
    },
    {
      "chainId": 101,
      "address": "DrcPRJPBiakQcWqon3gZms7sviAqdQS5zS5wvaG5v6wu",
      "symbol": "BLD",
      "name": "BladesToken",
      "decimals": 4,
      "logoURI": "https://raw.githubusercontent.com/solana-labs/token-list/main/assets/mainnet/DrcPRJPBiakQcWqon3gZms7sviAqdQS5zS5wvaG5v6wu/logo.png",
      "tags": [],
      "extensions": {
        "website": "https://blades.finance/",
        "twitter": "https://twitter.com/bladesfinance"
      }
    },
    {
      "chainId": 101,
      "address": "6D7E4mstMboABmfoaPrtVDgewjUCbGdvcYVaHa9SDiTg",
      "symbol": "QWK",
      "name": "QwikPay.io Token",
      "decimals": 9,
      "logoURI": "https://raw.githubusercontent.com/solana-labs/token-list/main/assets/mainnet/6D7E4mstMboABmfoaPrtVDgewjUCbGdvcYVaHa9SDiTg/logo.png",
      "tags": [],
      "extensions": {
        "website": "https://www.qwikpay.io",
        "twitter": "https://twitter.com/QwikpayIO"
      }
    },
    {
      "chainId": 101,
      "address": "BTyJg5zMbaN2KMfn7LsKhpUsV675aCUSUMrgB1YGxBBP",
      "symbol": "GOOSEBERRY",
      "name": "Gooseberry",
      "decimals": 9,
      "logoURI": "https://raw.githubusercontent.com/solana-labs/token-list/main/assets/mainnet/BTyJg5zMbaN2KMfn7LsKhpUsV675aCUSUMrgB1YGxBBP/logo.png",
      "tags": [],
      "extensions": {
        "website": "https://gooseberry.changr.ca",
        "twitter": "https://twitter.com/gooseberrycoin"
      }
    },
    {
      "chainId": 101,
      "address": "5GG1LbgY4EEvPR51YQPNr65QKcZemrHWPooTqC5gRPBA",
      "symbol": "DXB",
      "name": "DefiXBet Token",
      "decimals": 9,
      "logoURI": "https://raw.githubusercontent.com/solana-labs/token-list/main/assets/mainnet/5GG1LbgY4EEvPR51YQPNr65QKcZemrHWPooTqC5gRPBA/logo.png",
      "tags": [],
      "extensions": {
        "website": "https://DefiXBet.com/",
        "twitter": "https://twitter.com/DefiXBet",
        "medium": "https://defixbet.medium.com/",
        "tgann": "https://t.me/DefiXBet"
      }
    },
    {
      "chainId": 101,
      "address": "7a4cXVvVT7kF6hS5q5LDqtzWfHfys4a9PoK6pf87RKwf",
      "symbol": "LUNY",
      "name": "Luna Yield",
      "decimals": 9,
      "logoURI": "https://raw.githubusercontent.com/solana-labs/token-list/main/assets/mainnet/7a4cXVvVT7kF6hS5q5LDqtzWfHfys4a9PoK6pf87RKwf/logo.png",
      "tags": [],
      "extensions": {
        "website": "https://www.lunayield.com",
        "twitter": "https://twitter.com/Luna_Yield"
      }
    },
    {
      "chainId": 101,
      "address": "AP58G14hoy4GGgZS4L8TzZgqXnk3hBvciFKW2Cb1RQ2J",
      "symbol": "YARDv1",
      "name": "SolYard Finance Beta",
      "decimals": 9,
      "logoURI": "https://raw.githubusercontent.com/solana-labs/token-list/main/assets/mainnet/AP58G14hoy4GGgZS4L8TzZgqXnk3hBvciFKW2Cb1RQ2J/logo.png",
      "tags": [],
      "extensions": {
        "website": "https://solyard.finance/"
      }
    },
    {
      "chainId": 101,
      "address": "6Y7LbYB3tfGBG6CSkyssoxdtHb77AEMTRVXe8JUJRwZ7",
      "symbol": "DINO",
      "name": "DINO",
      "decimals": 6,
      "logoURI": "https://raw.githubusercontent.com/solana-labs/token-list/main/assets/mainnet/6Y7LbYB3tfGBG6CSkyssoxdtHb77AEMTRVXe8JUJRwZ7/logo.png",
      "tags": [],
      "extensions": {
        "website": "https://www.solanadino.com",
        "twitter": "https://twitter.com/solanadino"
      }
    },
    {
      "chainId": 101,
      "address": "4wjPQJ6PrkC4dHhYghwJzGBVP78DkBzA2U3kHoFNBuhj",
      "symbol": "LIQ",
      "name": "LIQ Protocol",
      "decimals": 6,
      "logoURI": "https://raw.githubusercontent.com/solana-labs/token-list/main/assets/mainnet/4wjPQJ6PrkC4dHhYghwJzGBVP78DkBzA2U3kHoFNBuhj/logo.png",
      "tags": [],
      "extensions": {
        "website": "https://liqsolana.com/",
        "coingeckoId": "liq-protocol",
        "twitter": "https://twitter.com/liqsolana",
        "discord": "https://discord.gg/MkfjambeU7",
        "serumV3Usdc": "FLKUQGh9VAG4otn4njLPUf5gaUPx5aAZ2Q6xWiD3hH5u"
      }
    },
    {
      "chainId": 101,
      "address": "DubwWZNWiNGMMeeQHPnMATNj77YZPZSAz2WVR5WjLJqz",
      "symbol": "CRP",
      "name": "CropperFinance",
      "decimals": 9,
      "logoURI": "https://raw.githubusercontent.com/solana-labs/token-list/main/assets/mainnet/DubwWZNWiNGMMeeQHPnMATNj77YZPZSAz2WVR5WjLJqz/logo.png",
      "tags": [],
      "extensions": {
        "website": "https://cropper.finance/",
        "twitter": "https://twitter.com/cropperfinance"
      }
    },
    {
      "chainId": 101,
      "address": "B3Ggjjj3QargPkFTAJiR6BaD8CWKFUaWRXGcDQ1nyeeD",
      "symbol": "PARTI",
      "name": "PARTI",
      "decimals": 9,
      "logoURI": "https://raw.githubusercontent.com/solana-labs/token-list/main/assets/mainnet/B3Ggjjj3QargPkFTAJiR6BaD8CWKFUaWRXGcDQ1nyeeD/logo.png",
      "tags": [],
      "extensions": {
        "website": "https://parti.finance",
        "twitter": "https://twitter.com/ParticleFinance",
        "medium": "https://particlefinance.medium.com"
      }
    },
    {
      "chainId": 101,
      "address": "5igDhdTnXif5E5djBpRt4wUKo5gtf7VicHi8r5ada4Hj",
      "symbol": "NIA",
      "name": "NIALABS",
      "decimals": 0,
      "logoURI": "https://raw.githubusercontent.com/solana-labs/token-list/main/assets/mainnet/5igDhdTnXif5E5djBpRt4wUKo5gtf7VicHi8r5ada4Hj/logo.png",
      "tags": [],
      "extensions": {
        "website": "https://www.nialabs.com/"
      }
    },
    {
      "chainId": 101,
      "address": "GQnN5M1M6oTjsziAwcRYd1P7pRBBQKURj5QeAjN1npnE",
      "symbol": "CORV",
      "name": "Project Corvus",
      "decimals": 9,
      "logoURI": "https://raw.githubusercontent.com/solana-labs/token-list/main/assets/mainnet/GQnN5M1M6oTjsziAwcRYd1P7pRBBQKURj5QeAjN1npnE/logo.png",
      "tags": [],
      "extensions": {
        "website": "https://dixon.company/"
      }
    },
    {
      "chainId": 101,
      "address": "3FRQnT5djQMATCg6TNXBhi2bBkbTyGdywsLmLa8BbEKz",
      "symbol": "HLTH",
      "name": "HLTH",
      "decimals": 4,
      "logoURI": "https://raw.githubusercontent.com/solana-labs/token-list/main/assets/mainnet/3FRQnT5djQMATCg6TNXBhi2bBkbTyGdywsLmLa8BbEKz/logo.png",
      "extensions": {
        "website": "https://hlth.network/",
        "twitter": "https://twitter.com/hlthnetwork",
        "telegram": "https://t.me/HLTHnetwork"
      }
    },
    {
      "chainId": 101,
      "address": "Ea5SjE2Y6yvCeW5dYTn7PYMuW5ikXkvbGdcmSnXeaLjS",
      "symbol": "PAI",
      "name": "PAI (Parrot)",
      "decimals": 6,
      "logoURI": "https://raw.githubusercontent.com/solana-labs/token-list/main/assets/mainnet/Ea5SjE2Y6yvCeW5dYTn7PYMuW5ikXkvbGdcmSnXeaLjS/logo.svg",
      "tags": [
        "stablecoin"
      ],
      "extensions": {
        "website": "https://partyparrot.finance",
        "twitter": "https://twitter.com/gopartyparrot",
        "telegram": "https://t.me/gopartyparrot"
      }
    },
    {
      "chainId": 101,
      "address": "SLRSSpSLUTP7okbCUBYStWCo1vUgyt775faPqz8HUMr",
      "symbol": "SLRS",
      "name": "Solrise Finance",
      "decimals": 6,
      "logoURI": "https://raw.githubusercontent.com/solana-labs/token-list/main/assets/mainnet/SLRSSpSLUTP7okbCUBYStWCo1vUgyt775faPqz8HUMr/logo.png",
      "tags": [],
      "extensions": {
        "website": "https://solrise.finance",
        "twitter": "https://twitter.com/SolriseFinance",
        "telegram": "https://t.me/solrisefinance",
        "medium": "https://blog.solrise.finance",
        "discord": "https://discord.gg/xNbGgMUJfU",
        "serumV3Usdc": "2Gx3UfV831BAh8uQv1FKSPKS9yajfeeD8GJ4ZNb2o2YP",
        "coingeckoId": "solrise-finance"
      }
    },
    {
      "chainId": 101,
      "address": "Hejznrp39zCfcmq4WpihfAeyhzhqeFtj4PURHFqMaHSS",
      "symbol": "SE",
      "name": "Snake Eyes",
      "decimals": 9,
      "logoURI": "https://raw.githubusercontent.com/solana-labs/token-list/main/assets/mainnet/Hejznrp39zCfcmq4WpihfAeyhzhqeFtj4PURHFqMaHSS/logo.png",
      "tags": [],
      "extensions": {
        "discord": "https://discord.gg/g94SubKn"
      }
    },
    {
      "chainId": 101,
      "address": "Fx14roJm9m27zngJQwmt81npHvPc5pmF772nxDhNnsh5",
      "symbol": "LIQ-USDC",
      "name": "Raydium LP Token (LIQ-USDC)",
      "decimals": 6,
      "logoURI": "https://raw.githubusercontent.com/solana-labs/token-list/main/assets/mainnet/AKJHspCwDhABucCxNLXUSfEzb7Ny62RqFtC9uNjJi4fq/logo.png",
      "tags": [
        "lp-token"
      ],
      "extensions": {
        "website": "https://raydium.io/"
      }
    },
    {
      "chainId": 101,
      "address": "D7U3BPHr5JBbFmPTaVNpmEKGBPFdQS3udijyte1QtuLk",
      "symbol": "STAR",
      "name": "SolStar",
      "decimals": 9,
      "logoURI": "https://raw.githubusercontent.com/solana-labs/token-list/main/assets/mainnet/D7U3BPHr5JBbFmPTaVNpmEKGBPFdQS3udijyte1QtuLk/logo.png",
      "tags": [
        "community",
        "web3",
        "utility-token"
      ],
      "extensions": {
        "website": "https://solstar.finance",
        "twitter": "https://twitter.com/SolStarFinance",
        "discord": "https://discord.gg/j6B3q5Xk5N",
        "medium": "https://solstar.medium.com",
        "telegram": "https://t.me/SolStarFinance"
      }
    },
    {
      "chainId": 101,
      "address": "GtQ48z7NNjs7sVyp3M7iuiDcTRjeWPd1fkdiWQNy1UR6",
      "symbol": "LIQ-SOL",
      "name": "Raydium LP Token (LIQ-SOL)",
      "decimals": 6,
      "logoURI": "https://raw.githubusercontent.com/solana-labs/token-list/main/assets/mainnet/AKJHspCwDhABucCxNLXUSfEzb7Ny62RqFtC9uNjJi4fq/logo.png",
      "tags": [
        "lp-token"
      ],
      "extensions": {
        "website": "https://raydium.io/"
      }
    },
    {
      "chainId": 101,
      "address": "DHojuFwy5Pb8HTUhyRGQ285s5KYgk8tGAjAcmjkEAGbY",
      "symbol": "RFK",
      "name": "Refrak",
      "decimals": 2,
      "logoURI": "https://raw.githubusercontent.com/solana-labs/token-list/main/assets/mainnet/DHojuFwy5Pb8HTUhyRGQ285s5KYgk8tGAjAcmjkEAGbY/logo.png",
      "tags": [],
      "extensions": {
        "website": "https://refrak.io/",
        "discord": "https://discord.gg/ZAWbnebFVK"
      }
    },
    {
      "chainId": 101,
      "address": "JAhTGv1g19KzE2n58Jzhxpu5SSNioanAzj3wL7epiNUL",
      "symbol": "RFKP",
      "name": "Refrak Platinum",
      "decimals": 8,
      "logoURI": "https://raw.githubusercontent.com/solana-labs/token-list/main/assets/mainnet/JAhTGv1g19KzE2n58Jzhxpu5SSNioanAzj3wL7epiNUL/logo.png",
      "tags": [],
      "extensions": {
        "website": "https://refrak.io/",
        "discord": "https://discord.gg/ZAWbnebFVK"
      }
    },
    {
      "chainId": 101,
      "address": "7Jimij6hkEjjgmf3HamW44d2Cf5kj2gHnfCDDPGxWut",
      "symbol": "GQO",
      "name": "GIGQO",
      "decimals": 9,
      "logoURI": "https://gigqo.com/images/new-gqo-logo.png",
      "tags": [],
      "extensions": {
        "website": "https://gigqo.com/",
        "twitter": "https://twitter.com/gigqoapp"
      }
    },
    {
      "chainId": 101,
      "address": "E5rk3nmgLUuKUiS94gg4bpWwWwyjCMtddsAXkTFLtHEy",
      "symbol": "WOO",
      "name": "Wootrade Network",
      "decimals": 6,
      "logoURI": "https://raw.githubusercontent.com/solana-labs/token-list/main/assets/mainnet/E5rk3nmgLUuKUiS94gg4bpWwWwyjCMtddsAXkTFLtHEy/logo.png",
      "tags": [],
      "extensions": {
        "website": "https://woo.network",
        "twitter": "https://twitter.com/wootraderS"
      }
    },
    {
      "chainId": 101,
      "address": "9s6dXtMgV5E6v3rHqBF2LejHcA2GWoZb7xNUkgXgsBqt",
      "symbol": "USDC-USDT-PAI",
      "name": "Mercurial LP Token (USDC-USDT-PAI)",
      "decimals": 6,
      "logoURI": "https://raw.githubusercontent.com/solana-labs/token-list/main/assets/mainnet/9s6dXtMgV5E6v3rHqBF2LejHcA2GWoZb7xNUkgXgsBqt/logo.png",
      "tags": [
        "lp-token"
      ],
      "extensions": {
        "website": "https://www.mercurial.finance/"
      }
    },
    {
      "chainId": 101,
      "address": "8kRacWW5qZ34anyH8s9gu2gC4FpXtncqBDPpd2a6DnZE",
      "symbol": "MECA",
      "name": "Coinmeca",
      "decimals": 9,
      "logoURI": "https://raw.githubusercontent.com/solana-labs/token-list/main/assets/mainnet/8kRacWW5qZ34anyH8s9gu2gC4FpXtncqBDPpd2a6DnZE/logo.svg",
      "tags": [
        "utility-token"
      ],
      "extensions": {
        "website": "https://coinmeca.net/",
        "medium": "https://coinmeca.medium.com/",
        "twitter": "https://twitter.com/coinmeca",
        "telegram": "https://t.me/coinmeca",
        "discord": "https://discord.gg/coinmeca",
        "reddit": "https://reddit.com/r/coinmeca"
      }
    },
    {
      "chainId": 101,
      "address": "6h6uy8yAfaAb5sPE2bvXQEB93LnUMEdcCRU2kfiErTct",
      "symbol": "ZMR",
      "name": "ZMIRROR",
      "decimals": 9,
      "logoURI": "https://raw.githubusercontent.com/solana-labs/token-list/main/assets/mainnet/6h6uy8yAfaAb5sPE2bvXQEB93LnUMEdcCRU2kfiErTct/logo.JPG",
      "tags": []
    },
    {
      "chainId": 101,
      "address": "sodaNXUbtjMvHe9c5Uw7o7VAcVpXPHAvtaRaiPVJQuE",
      "symbol": "SODA",
      "name": "cheesesoda token",
      "decimals": 0,
      "logoURI": "https://raw.githubusercontent.com/solana-labs/token-list/main/assets/mainnet/sodaNXUbtjMvHe9c5Uw7o7VAcVpXPHAvtaRaiPVJQuE/logo.svg",
      "tags": [],
      "extensions": {
        "website": "https://token.cheesesoda.com",
        "twitter": "https://twitter.com/cheesesodadex",
        "serumV3Usdc": "6KFs2wUzME8Z3AeWL4HfKkXbtik5zVvebdg5qCxqt4hB"
      }
    },
    {
      "chainId": 101,
      "address": "sodaoT6Wh1nxHaarw4kDh7AkK4oZnERK1QgDUtHPR3H",
      "symbol": "SODAO",
      "name": "cheesesodaDAO",
      "decimals": 4,
      "logoURI": "https://raw.githubusercontent.com/solana-labs/token-list/main/assets/mainnet/sodaoT6Wh1nxHaarw4kDh7AkK4oZnERK1QgDUtHPR3H/logo.svg",
      "tags": [],
      "extensions": {
        "website": "https://dao.cheesesoda.com",
        "twitter": "https://twitter.com/cheesesodadex"
      }
    },
    {
      "chainId": 101,
      "address": "49YUsDrThJosHSagCn1F59Uc9NRxbr9thVrZikUnQDXy",
      "symbol": "LIQ-RAY",
      "name": "Raydium LP Token (LIQ-RAY)",
      "decimals": 6,
      "logoURI": "https://raw.githubusercontent.com/solana-labs/token-list/main/assets/mainnet/AKJHspCwDhABucCxNLXUSfEzb7Ny62RqFtC9uNjJi4fq/logo.png",
      "tags": [
        "lp-token"
      ],
      "extensions": {
        "website": "https://raydium.io/"
      }
    },
    {
      "chainId": 101,
      "address": "FGmeGqUqKzVX2ajkXaFSQxNcBRWnJg1vi5fugRJrDJ3k",
      "symbol": "FCS",
      "name": "FCS",
      "decimals": 9,
      "logoURI": "https://raw.githubusercontent.com/solana-labs/token-list/main/assets/mainnet/FGmeGqUqKzVX2ajkXaFSQxNcBRWnJg1vi5fugRJrDJ3k/logo.png",
      "tags": [],
      "extensions": {
        "website": "https://www.fcs.com/"
      }
    },
    {
      "chainId": 101,
      "address": "CjpDCj8zLSM37669qng5znYP25JuoDPCvLSLLd7pxAsr",
      "symbol": "Nordic Energy Token",
      "name": "NET",
      "decimals": 9,
      "logoURI": "https://raw.githubusercontent.com/solana-labs/token-list/main/assets/mainnet/CjpDCj8zLSM37669qng5znYP25JuoDPCvLSLLd7pxAsr/logo.png",
      "tags": [],
      "extensions": {
        "website": "https://nordicenergy.io/",
        "twitter": "https://twitter.com/nordicenergy1",
        "telegram": "https://t.me/nordicenergy"
      }
    },
    {
      "chainId": 101,
      "address": "9eaAUFp7S38DKXxbjwzEG8oq1H1AipPkUuieUkVJ9krt",
      "symbol": "KDC",
      "name": "KDC (KURZ Digital Currency)",
      "decimals": 2,
      "logoURI": "https://kurzdigital.com/images/KDC_logo.png",
      "tags": [
        "stablecoin",
        "kdc"
      ],
      "extensions": {
        "website": "https://www.kurzdigital.com"
      }
    },
    {
      "chainId": 101,
      "address": "A1C9Shy732BThWvHAN936f33N7Wm1HbFvxb2zDSoBx8F",
      "symbol": "PKR2",
      "name": "PKR2",
      "decimals": 9,
      "logoURI": "https://raw.githubusercontent.com/C-e-r-b-e-r-u-s/token-list/main/assets/mainnet/A1C9Shy732BThWvHAN936f33N7Wm1HbFvxb2zDSoBx8F/pkr2-logo.png",
      "tags": [
        "https://www.pokerrrrapp.com/",
        "Club Code: 03m91"
      ],
      "extensions": {
        "website": "https://twitter.com/PKR2_Token",
        "twitter": "https://twitter.com/PKR2_Token",
        "serumV3Usdt": "AUYZV5BbKePrAkMiWCMhc1EbZCPNHDrK7Jf8jYy8noF6",
        "description": "A new architecture for a high performance money powered by Solana."
      }
    },
    {
      "chainId": 101,
      "address": "35KgRun5UMT2Kjtjw4cNG1tXHcgBxuxji6Yp6ciz7yX7",
      "symbol": "VPE",
      "name": "VPOWER",
      "decimals": 9,
      "logoURI": "https://raw.githubusercontent.com/solana-labs/token-list/main/assets/mainnet/35KgRun5UMT2Kjtjw4cNG1tXHcgBxuxji6Yp6ciz7yX7/logo.png",
      "extensions": {
        "website": "https://vpowerswap.com/",
        "twitter": "https://twitter.com/vpowerswap",
        "telegram": "https://t.me/vpowerswap_channel"
      }
    },
    {
      "chainId": 101,
      "address": "GSaiLQxREzaxUcE3v28HxBacoUQPZNtXx1eQsCFsX9Bg",
      "symbol": "XgSAIL",
      "name": "gSAIL DEPRECATED",
      "decimals": 9,
      "logoURI": "https://raw.githubusercontent.com/solana-labs/token-list/main/assets/mainnet/GSaiLQxREzaxUcE3v28HxBacoUQPZNtXx1eQsCFsX9Bg/logo.png",
      "tags": [
        "utility-token"
      ],
      "extensions": {
        "website": "https://www.solanasail.com",
        "twitter": "https://twitter.com/SolanaSail"
      }
    },
    {
      "chainId": 101,
      "address": "ELyNEh5HC33sQLhGiQ5dimmwqiJCiqVJp3eQxpX3pKhQ",
      "symbol": "JCS",
      "name": "Jogys Crypto School Token",
      "decimals": 9,
      "logoURI": "https://raw.githubusercontent.com/solana-labs/token-list/main/assets/mainnet/ELyNEh5HC33sQLhGiQ5dimmwqiJCiqVJp3eQxpX3pKhQ/logo.png",
      "tags": [],
      "extensions": {
        "website": "https://instagram.com/jogyscryptoschool?utm_medium=copy_link",
        "instagram": "https://instagram.com/jogyscryptoschool?utm_medium=copy_link",
        "telegram": "https://t.me/JCS_JogysCryptoSchool"
      }
    },
    {
      "chainId": 101,
      "address": "3bRTivrVsitbmCTGtqwp7hxXPsybkjn4XLNtPsHqa3zR",
      "symbol": "LIKE",
      "name": "Only1 (LIKE)",
      "decimals": 9,
      "logoURI": "https://only1.io/like-token.svg",
      "tags": [
        "utility-token"
      ],
      "extensions": {
        "website": "https://only1.io/",
        "medium": "https://only1nft.medium.com/",
        "twitter": "https://twitter.com/only1nft",
        "telegram": "https://t.me/only1nft",
        "discord": "https://discord.gg/SrsKwTFA",
        "coingeckoId": "only1"
      }
    },
    {
      "chainId": 101,
      "address": "CXLBjMMcwkc17GfJtBos6rQCo1ypeH6eDbB82Kby4MRm",
      "symbol": "wUST",
      "name": "Wrapped UST (Wormhole)",
      "decimals": 9,
      "logoURI": "https://raw.githubusercontent.com/solana-labs/token-list/main/assets/mainnet/CXLBjMMcwkc17GfJtBos6rQCo1ypeH6eDbB82Kby4MRm/logo.png",
      "tags": [
        "wrapped",
        "wormhole"
      ],
      "extensions": {
        "website": "https://terra.money",
        "address": "0xa47c8bf37f92aBed4A126BDA807A7b7498661acD",
        "bridgeContract": "https://etherscan.io/address/0xf92cD566Ea4864356C5491c177A430C222d7e678",
        "assetContract": "https://etherscan.io/address/0xa47c8bf37f92aBed4A126BDA807A7b7498661acD",
        "coingeckoId": "terrausd"
      }
    },
    {
      "chainId": 101,
      "address": "A7SXXA9wveT2quqqzh5m6Zf3ueCb9kBezQdpnYxHwzLt",
      "symbol": "ZINTI",
      "name": "Zia Inti",
      "decimals": 9,
      "logoURI": "https://raw.githubusercontent.com/solana-labs/token-list/main/assets/mainnet/A7SXXA9wveT2quqqzh5m6Zf3ueCb9kBezQdpnYxHwzLt/logo.png",
      "tags": [],
      "extensions": {
        "website": "https://www.ziainti.com/"
      }
    },
    {
      "chainId": 101,
      "address": "3Ztt53vwGhQGoEp3n1RjSu4CFnGRfqzwo6L8KN8gmXfd",
      "symbol": "METAS",
      "name": "METASEER",
      "decimals": 9,
      "logoURI": "https://metaseer.io/img/home-one/logo256.png",
      "tags": [
        "utility-token"
      ],
      "extensions": {
        "website": "https://metaseer.io/",
        "twitter": "https://twitter.com/MSEERofficial"
      }
    },
    {
      "chainId": 101,
      "address": "EssczqGURZtsSuzEoH471KCRNDWfS4aQpEJVXWL3DvdK",
      "symbol": "VIVA",
      "name": "Viva coin",
      "decimals": 9,
      "logoURI": "https://raw.githubusercontent.com/solana-labs/token-list/main/assets/mainnet/EssczqGURZtsSuzEoH471KCRNDWfS4aQpEJVXWL3DvdK/logo.png",
      "tags": [
        "utility-token"
      ],
      "extensions": {
        "website": "https://www.inkresearch.com",
        "twitter": "https://twitter.com/inkresearch"
      }
    },
    {
      "chainId": 101,
      "address": "EWS2ATMt5fQk89NWLJYNRmGaNoji8MhFZkUB4DiWCCcz",
      "symbol": "SOLBERRY",
      "name": "SOLBERRY",
      "decimals": 6,
      "logoURI": "https://raw.githubusercontent.com/solana-labs/token-list/main/assets/mainnet/EWS2ATMt5fQk89NWLJYNRmGaNoji8MhFZkUB4DiWCCcz/logo.png",
      "tags": [],
      "extensions": {
        "website": "https://www.solberry.tech",
        "twitter": "https://twitter.com/berrysol"
      }
    },
    {
      "chainId": 101,
      "address": "FJJT7yUJM9X9SHpkVr4wLgyfJ3vtVLoReUqTsCPWzof2",
      "symbol": "KEKW-USDC",
      "name": "Raydium LP Token (KEKW-USDC)",
      "decimals": 9,
      "logoURI": "https://www.kekw.io/images/kekwusdc.png",
      "tags": [
        "lp-token"
      ],
      "extensions": {
        "website": "https://kekw.io/",
        "twitter": "https://twitter.com/kekwcoin",
        "medium": "https://kekwcoin.medium.com/",
        "discord": "https://discord.gg/kekw"
      }
    },
    {
      "chainId": 101,
      "address": "5Z6jnA9fDUDVjQyaTbYWwCTE47wMAuyvAQjg5angY12C",
      "symbol": "DNDZ",
      "name": "Dinarius Token",
      "decimals": 9,
      "logoURI": "https://raw.githubusercontent.com/Boukezzoula/Dinarius/master/dinariuslogo.png",
      "tags": [
        "stablecoin"
      ],
      "extensions": {
        "website": "http://dinarius.net"
      }
    },
    {
      "chainId": 101,
      "address": "EqbY2zaTsJesaVviL5unHKjDsjoQZJhQAQz3iWQxAu1X",
      "symbol": "RnV",
      "name": "RADONTOKEN",
      "decimals": 9,
      "logoURI": "https://raw.githubusercontent.com/solana-labs/token-list/main/assets/mainnet/EqbY2zaTsJesaVviL5unHKjDsjoQZJhQAQz3iWQxAu1X/logo.png",
      "tags": [],
      "extensions": {
        "website": "https://www.radonvalue.com/"
      }
    },
    {
      "chainId": 101,
      "address": "5pXLmRJyfrTDYMCp1xyiqRDcbb7vYjYiMYzhBza2ht62",
      "symbol": "CRYN",
      "name": "Crayon",
      "decimals": 6,
      "logoURI": "https://raw.githubusercontent.com/solana-labs/token-list/main/assets/mainnet/5pXLmRJyfrTDYMCp1xyiqRDcbb7vYjYiMYzhBza2ht62/crayon.png",
      "tags": [],
      "extensions": {
        "website": "https://solanacrayon.com",
        "twitter": "https://twitter.com/SolanaCrayon",
        "serumV3Usdc": "CjBssusBjX4b2UBvMZhiZCQshW1afpQPA1Mv29Chn6vj",
        "description": "Crayon is a meme token, Dex, and Dapps on Solana."
      }
    },
    {
      "chainId": 101,
      "address": "z9WZXekbCtwoxyfAwEJn1euXybvqLzPVv3NDzJzkq7C",
      "symbol": "CRC",
      "name": "Care Coin Token",
      "decimals": 9,
      "logoURI": "https://raw.githubusercontent.com/solana-labs/token-list/main/assets/mainnet/z9WZXekbCtwoxyfAwEJn1euXybvqLzPVv3NDzJzkq7C/logo.png",
      "tags": [],
      "extensions": {
        "twitter": " https://twitter.com/carecointoken_",
        "website": "https://www.carecoin.site"
      }
    },
    {
      "chainId": 101,
      "address": "9aPjLUGR9e6w6xU2NEQNtP3jg3mq2mJjSUZoQS4RKz35",
      "symbol": "SOUL",
      "name": "Soulana",
      "decimals": 9,
      "logoURI": "https://raw.githubusercontent.com/solana-labs/token-list/main/assets/mainnet/9aPjLUGR9e6w6xU2NEQNtP3jg3mq2mJjSUZoQS4RKz35/logo.png",
      "tags": [],
      "extensions": {
        "twitter": "https://twitter.com/Soulanadefi"
      }
    },
    {
      "chainId": 101,
      "address": "26W4xxHbWJfrswaMNh14ag2s4PZTQuu2ypHGj6YEVXkT",
      "symbol": "DCASH",
      "name": "Diabolo Token",
      "decimals": 9,
      "logoURI": "https://raw.githubusercontent.com/solana-labs/token-list/main/assets/mainnet/26W4xxHbWJfrswaMNh14ag2s4PZTQuu2ypHGj6YEVXkT/dcash-logo.png",
      "tags": [],
      "extensions": {
        "website": "https://diabolo.io"
      }
    },
    {
      "chainId": 101,
      "address": "8CWgMvZe7ntNLbky4T3JhSgtCYzeorgRiUY8xfXZztXx",
      "symbol": "IOTC",
      "name": "IoTcoin",
      "decimals": 9,
      "logoURI": "https://raw.githubusercontent.com/solana-labs/token-list/main/assets/mainnet/8CWgMvZe7ntNLbky4T3JhSgtCYzeorgRiUY8xfXZztXx/logo.jpg",
      "tags": [],
      "extensions": {
        "website": "https://www.iotworlds.com",
        "twitter": "https://twitter.com/iotworlds",
        "facebook": "https://facebook.com/iotworlds",
        "instagram": "https://instagram.com/iotworlds",
        "linkedin": "https://www.linkedin.com/company/iotworlds"
      }
    },
    {
      "chainId": 101,
      "address": "FqJE1neoCJrRwxfC9mRL6FduuZ1gCX2FUbya5hi8EQgA",
      "symbol": "VLDC",
      "name": "Viloid Coin",
      "decimals": 9,
      "logoURI": "https://raw.githubusercontent.com/solana-labs/token-list/main/assets/mainnet/FqJE1neoCJrRwxfC9mRL6FduuZ1gCX2FUbya5hi8EQgA/logo.png",
      "tags": [
        "social-token"
      ],
      "extensions": {
        "website": "https://viloidcoin.com",
        "github": "https://github.com/viloidcoin"
      }
    },
    {
      "chainId": 101,
      "address": "C98A4nkJXhpVZNAZdHUA95RpTF3T4whtQubL3YobiUX9",
      "symbol": "C98",
      "name": "Coin98",
      "decimals": 6,
      "logoURI": "https://coin98.s3.ap-southeast-1.amazonaws.com/Coin/c98-512.svg",
      "tags": [
        "social-token"
      ],
      "extensions": {
        "website": "https://coin98.com",
        "twitter": "https://twitter.com/coin98_finance",
        "telegram": "https://t.me/coin98_finance"
      }
    },
    {
      "chainId": 101,
      "address": "Saber2gLauYim4Mvftnrasomsv6NvAuncvMEZwcLpD1",
      "symbol": "SBR",
      "name": "Saber Protocol Token",
      "decimals": 6,
      "logoURI": "https://raw.githubusercontent.com/solana-labs/token-list/main/assets/mainnet/Saber2gLauYim4Mvftnrasomsv6NvAuncvMEZwcLpD1/logo.svg",
      "tags": [],
      "extensions": {
        "website": "https://saber.so",
        "twitter": "https://twitter.com/saber_hq",
        "github": "https://github.com/saber-hq",
        "medium": "https://blog.saber.so",
        "discord": "https://chat.saber.so",
        "serumV3Usdc": "HXBi8YBwbh4TXF6PjVw81m8Z3Cc4WBofvauj5SBFdgUs",
        "coingeckoId": "saber"
      }
    },
    {
      "chainId": 101,
      "address": "2juwHtqBUEaV26WM5sVvjFsjvCXfwP3ZPndmr5ywVwgZ",
      "symbol": "ADAM",
      "name": "adamho",
      "decimals": 7,
      "logoURI": "https://raw.githubusercontent.com/solana-labs/token-list/main/assets/mainnet/2juwHtqBUEaV26WM5sVvjFsjvCXfwP3ZPndmr5ywVwgZ/adamho_250x250.jpg",
      "tags": [
        "social-token"
      ],
      "extensions": {
        "twitter": "https://twitter.com/takwah"
      }
    },
    {
      "chainId": 101,
      "address": "FMJotGUW16AzexRD3vXJQ94AL71cwrhtFaCTGtK1QHXm",
      "symbol": "LRA",
      "name": "Lumos Rewards",
      "decimals": 9,
      "logoURI": "https://raw.githubusercontent.com/solana-labs/token-list/main/assets/mainnet/FMJotGUW16AzexRD3vXJQ94AL71cwrhtFaCTGtK1QHXm/logo.png",
      "tags": [
        "social-token"
      ],
      "extensions": {
        "website": "https://lumos.exchange"
      }
    },
    {
      "chainId": 101,
      "address": "AWTE7toEwKdSRd7zh3q45SjKhmYVFp3zk4quWHsM92bj",
      "symbol": "ZAU",
      "name": "Zaucoin",
      "decimals": 9,
      "logoURI": "https://raw.githubusercontent.com/solana-labs/token-list/main/assets/mainnet/AWTE7toEwKdSRd7zh3q45SjKhmYVFp3zk4quWHsM92bj/logo.png",
      "tags": [
        "utility-token"
      ],
      "extensions": {
        "website": "zaucoin.crypto"
      }
    },
    {
      "chainId": 101,
      "address": "ABFPEo4pUy1is4Atf33zZoYpG2nkB66W3fsTwAeCUSkA",
      "symbol": "SAM",
      "name": "Swiss and Makeup",
      "decimals": 9,
      "logoURI": "https://raw.githubusercontent.com/solana-labs/token-list/main/assets/mainnet/ABFPEo4pUy1is4Atf33zZoYpG2nkB66W3fsTwAeCUSkA/logo.png",
      "tags": [
        "fan-token"
      ],
      "extensions": {
        "instagram": "https://www.instagram.com/swissandmakeup/"
      }
    },
    {
      "chainId": 101,
      "address": "5ToouaoWhGCiaicANcewnaNKJssdZTxPATDhqJXARiJG",
      "symbol": "NUR",
      "name": "Nur Coin",
      "decimals": 9,
      "logoURI": "https://raw.githubusercontent.com/solana-labs/token-list/main/assets/mainnet/5ToouaoWhGCiaicANcewnaNKJssdZTxPATDhqJXARiJG/logo.png",
      "tags": [
        "kazakhstan",
        "qazaqstan",
        "kz"
      ]
    },
    {
      "chainId": 101,
      "address": "9ysRLs872GMvmAjjFZEFccnJBF3tYEVT1x7dFE1WPqTY",
      "symbol": "VRNT",
      "name": "Variant",
      "decimals": 9,
      "logoURI": "https://raw.githubusercontent.com/solana-labs/token-list/main/assets/mainnet/9ysRLs872GMvmAjjFZEFccnJBF3tYEVT1x7dFE1WPqTY/logo.png",
      "tags": [
        "utility-token"
      ],
      "extensions": {
        "website": "https://www.variantresearch.io"
      }
    },
    {
      "chainId": 101,
      "address": "8pBc4v9GAwCBNWPB5XKA93APexMGAS4qMr37vNke9Ref",
      "symbol": "wHBTC",
      "name": "HBTC (Wormhole)",
      "decimals": 9,
      "logoURI": "https://raw.githubusercontent.com/solana-labs/token-list/main/assets/mainnet/8pBc4v9GAwCBNWPB5XKA93APexMGAS4qMr37vNke9Ref/logo.png",
      "tags": [
        "wrapped",
        "wormhole"
      ],
      "extensions": {
        "address": "0x0316EB71485b0Ab14103307bf65a021042c6d380",
        "bridgeContract": "https://etherscan.io/address/0xf92cD566Ea4864356C5491c177A430C222d7e678",
        "assetContract": "https://etherscan.io/address/0x0316EB71485b0Ab14103307bf65a021042c6d380",
        "coingeckoId": "huobi-btc"
      }
    },
    {
      "chainId": 101,
      "address": "CjEm7iRHr5cwWTjtF7Xk58hnRiH4rz9NXboeeWjueFCc",
      "symbol": "DSPWN",
      "name": "Despawn",
      "decimals": 8,
      "logoURI": "https://raw.githubusercontent.com/solana-labs/token-list/main/assets/mainnet/CjEm7iRHr5cwWTjtF7Xk58hnRiH4rz9NXboeeWjueFCc/logo.png",
      "tags": [
        "utility-token"
      ],
      "extensions": {
        "website": "https://despawn.io/dspwn"
      }
    },
    {
      "chainId": 101,
      "address": "Dg7d2va8PEKhPH1gfDoDUw21eRVbZPGRXrKEVafgEVgw",
      "symbol": "PVK",
      "name": "PlatinumO2",
      "decimals": 8,
      "logoURI": "https://raw.githubusercontent.com/solana-labs/token-list/main/assets/mainnet/Dg7d2va8PEKhPH1gfDoDUw21eRVbZPGRXrKEVafgEVgw/logo.png",
      "tags": [
        "utility-token"
      ],
      "extensions": {
        "website": "https://plantinumo2.com/"
      }
    },
    {
      "chainId": 101,
      "address": "az4Nt1UtDp7Vo8nabW7SokKejpHUAju79JUaYDnXgkF",
      "symbol": "PNDR",
      "name": "PANDER",
      "decimals": 8,
      "logoURI": "https://raw.githubusercontent.com/solana-labs/token-list/main/assets/mainnet/az4Nt1UtDp7Vo8nabW7SokKejpHUAju79JUaYDnXgkF/logo.png",
      "tags": [
        "utility-token"
      ],
      "extensions": {
        "website": "https://pander.network"
      }
    },
    {
      "chainId": 101,
      "address": "BybpSTBoZHsmKnfxYG47GDhVPKrnEKX31CScShbrzUhX",
      "symbol": "wHUSD",
      "name": "HUSD Stablecoin (Wormhole)",
      "decimals": 8,
      "logoURI": "https://raw.githubusercontent.com/solana-labs/token-list/main/assets/mainnet/BybpSTBoZHsmKnfxYG47GDhVPKrnEKX31CScShbrzUhX/logo.png",
      "tags": [
        "wrapped",
        "wormhole"
      ],
      "extensions": {
        "website": "https://www.stcoins.com/",
        "address": "0xdf574c24545e5ffecb9a659c229253d4111d87e1",
        "bridgeContract": "https://etherscan.io/address/0xf92cD566Ea4864356C5491c177A430C222d7e678",
        "assetContract": "https://etherscan.io/address/0xdf574c24545e5ffecb9a659c229253d4111d87e1",
        "coingeckoId": "husd"
      }
    },
    {
      "chainId": 101,
      "address": "6VNKqgz9hk7zRShTFdg5AnkfKwZUcojzwAkzxSH3bnUm",
      "symbol": "wHAPI",
      "name": "Wrapped HAPI",
      "decimals": 9,
      "logoURI": "https://raw.githubusercontent.com/solana-labs/token-list/main/assets/mainnet/6VNKqgz9hk7zRShTFdg5AnkfKwZUcojzwAkzxSH3bnUm/logo.png",
      "tags": [
        "wrapped",
        "utility-token"
      ],
      "extensions": {
        "website": "https://hapi.one",
        "twitter": "https://twitter.com/i_am_hapi_one",
        "medium": "https://medium.com/i-am-hapi",
        "telegram": "http://t.me/hapiHF",
        "github": "https://github.com/HAPIprotocol/HAPI/"
      }
    },
    {
      "chainId": 101,
      "address": "Lrxqnh6ZHKbGy3dcrCED43nsoLkM1LTzU2jRfWe8qUC",
      "symbol": "LARIX",
      "name": "Larix",
      "decimals": 6,
      "logoURI": "https://raw.githubusercontent.com/solana-labs/token-list/main/assets/mainnet/Lrxqnh6ZHKbGy3dcrCED43nsoLkM1LTzU2jRfWe8qUC/logo.jpg",
      "tags": [],
      "extensions": {
        "website": "projectlarix.com",
        "twitter": "https://twitter.com/ProjectLarix",
        "discord": "http://discord.gg/hfnRFV9Ngt",
        "medium": "http://projectlarix.medium.com",
        "telegram": "http://t.me/projectlarix",
        "github": "https://github.com/ProjectLarix/Larix-Lending-Project-Rep"
      }
    },
    {
      "chainId": 101,
      "address": "BYvGwtPx6Nw4YUVVwqx7qh657EcdxBSfE8JcaPmWWa6E",
      "symbol": "TOSTI",
      "name": "Tosti Coin",
      "decimals": 9,
      "logoURI": "https://raw.githubusercontent.com/solana-labs/token-list/main/assets/mainnet/BYvGwtPx6Nw4YUVVwqx7qh657EcdxBSfE8JcaPmWWa6E/logo.png",
      "tags": [
        "utility-token"
      ],
      "extensions": {
        "website": "https://tosti.app"
      }
    },
    {
      "chainId": 101,
      "address": "EKEjv7VJTsKsfyZMNgPfoKkdk7pYNSgb3tg2h3zUe4PT",
      "symbol": "SIMP",
      "name": "Simp.",
      "decimals": 9,
      "logoURI": "https://raw.githubusercontent.com/solana-labs/token-list/main/assets/mainnet/EKEjv7VJTsKsfyZMNgPfoKkdk7pYNSgb3tg2h3zUe4PT/logo.png",
      "tags": [
        "utility-token"
      ],
      "extensions": {
        "website": "https://functional-spirit-e72.notion.site/Simp-090cf60910024a228d8b163dcaf23a84",
        "discord": "https://discord.gg/5293AzqtHU"
      }
    },
    {
      "chainId": 101,
      "address": "5ZsPxmhdh9jeDMCrWu6LvNvcvNtpbpwhQvrKkeMYZE7R",
      "symbol": "BECO",
      "name": "Beco Club",
      "decimals": 6,
      "logoURI": "https://raw.githubusercontent.com/solana-labs/token-list/main/assets/mainnet/5ZsPxmhdh9jeDMCrWu6LvNvcvNtpbpwhQvrKkeMYZE7R/logo.png",
      "tags": [
        "utility-token"
      ],
      "extensions": {
        "website": "https://beco.club/"
      }
    },
    {
      "chainId": 101,
      "address": "32uwQKZibFm5C9EjY6raGC1ZjAAQQWy1LvJxeriJEzEt",
      "symbol": "DGX",
      "name": "DGX",
      "decimals": 9,
      "logoURI": "https://i.ibb.co/YBw0zVc/LOGO-new.png",
      "tags": [],
      "extensions": {
        "website": "https://solanadgx.com/",
        "twitter": "https://twitter.com/dgxsolana"
      }
    },
    {
      "chainId": 101,
      "address": "57h4LEnBooHrKbacYWGCFghmrTzYPVn8PwZkzTzRLvHa",
      "symbol": "USDC-USDT-UST",
      "name": "Mercurial LP Token (USDC-USDT-UST)",
      "decimals": 9,
      "logoURI": "https://raw.githubusercontent.com/solana-labs/token-list/main/assets/mainnet/57h4LEnBooHrKbacYWGCFghmrTzYPVn8PwZkzTzRLvHa/logo.svg",
      "tags": [
        "lp-token"
      ],
      "extensions": {
        "website": "https://www.mercurial.finance/"
      }
    },
    {
      "chainId": 101,
      "address": "9VgfFUFkGGrRePvpKLPkp9DR3crRepf6CJsYU3UmudtY",
      "symbol": "WEEB",
      "name": "Weeb Finance Token",
      "decimals": 9,
      "logoURI": "https://raw.githubusercontent.com/solana-labs/token-list/main/assets/mainnet/9VgfFUFkGGrRePvpKLPkp9DR3crRepf6CJsYU3UmudtY/logo.png",
      "tags": [
        "utility-token",
        "anime"
      ],
      "extensions": {
        "website": "https://weeb.finance/",
        "twitter": "https://twitter.com/WeebFinance",
        "discord": "https://discord.gg/fzZbyXAzaG",
        "medium": "https://medium.com/@WeebFinance",
        "telegram": "http://t.me/weeb_finance"
      }
    },
    {
      "chainId": 101,
      "address": "8EDaoeBqpcVACwvkYXh1vAcU29HiBiNhqoF4pRsuUsZS",
      "symbol": "sSOL",
      "name": "SunnySideUp staked SOL (sSOL)",
      "decimals": 9,
      "logoURI": "https://raw.githubusercontent.com/solana-labs/token-list/main/assets/mainnet/8EDaoeBqpcVACwvkYXh1vAcU29HiBiNhqoF4pRsuUsZS/logo.png",
      "tags": [],
      "extensions": {
        "website": "https://www.sunnysideup.finance",
        "twitter": "https://twitter.com/SunnySideUp_io",
        "medium": "https://medium.com/@officialsunnysideup72",
        "github": "https://github.com/sunnysideup72"
      }
    },
    {
      "chainId": 101,
      "address": "mSoLzYCxHdYgdzU16g5QSh3i5K3z3KZK7ytfqcJm7So",
      "symbol": "mSOL",
      "name": "Marinade staked SOL (mSOL)",
      "decimals": 9,
      "logoURI": "https://raw.githubusercontent.com/solana-labs/token-list/main/assets/mainnet/mSoLzYCxHdYgdzU16g5QSh3i5K3z3KZK7ytfqcJm7So/logo.png",
      "tags": [],
      "extensions": {
        "website": "https://marinade.finance",
        "twitter": "https://twitter.com/MarinadeFinance",
        "discord": "https://discord.gg/mGqZA5pjRN",
        "medium": "https://medium.com/marinade-finance",
        "github": "https://github.com/marinade-finance"
      }
    },
    {
      "chainId": 101,
      "address": "LPmSozJJ8Jh69ut2WP3XmVohTjL4ipR18yiCzxrUmVj",
      "symbol": "mSOL-SOL-LP",
      "name": "Marinade LP token",
      "decimals": 9,
      "logoURI": "https://raw.githubusercontent.com/solana-labs/token-list/main/assets/mainnet/LPmSozJJ8Jh69ut2WP3XmVohTjL4ipR18yiCzxrUmVj/logo.png",
      "tags": [
        "lp-token"
      ],
      "extensions": {
        "website": "https://marinade.finance",
        "twitter": "https://twitter.com/MarinadeFinance",
        "discord": "https://discord.gg/mGqZA5pjRN",
        "medium": "https://medium.com/marinade-finance",
        "github": "https://github.com/marinade-finance"
      }
    },
    {
      "chainId": 101,
      "address": "3k8BDobgihmk72jVmXYLE168bxxQUhqqyESW4dQVktqC",
      "symbol": "STEP-USDC",
      "name": "Raydium LP Token V4 (STEP-USDC)",
      "decimals": 9,
      "logoURI": "https://raw.githubusercontent.com/solana-labs/token-list/main/assets/mainnet/3k8BDobgihmk72jVmXYLE168bxxQUhqqyESW4dQVktqC/logo.png",
      "tags": [
        "lp-token"
      ],
      "extensions": {
        "website": "https://raydium.io/"
      }
    },
    {
      "chainId": 101,
      "address": "3UMYcByZNQVHHyyqVfXMKr8XWP64omYBFVvf7bD6wBiA",
      "symbol": "BET",
      "name": "SOLBET",
      "decimals": 2,
      "logoURI": "https://raw.githubusercontent.com/solana-labs/token-list/main/assets/mainnet/3UMYcByZNQVHHyyqVfXMKr8XWP64omYBFVvf7bD6wBiA/logo.svg",
      "tags": [
        "utility-token"
      ],
      "extensions": {
        "website": "https://solbet.org/",
        "telegram": "https://t.me/solbet_official",
        "discord": "https://solbet.org/discord",
        "twitter": "https://twitter.com/solbet_official/",
        "serumV3Usdc": "GsWX1FgWP35jchi5R9uiNys2g6GftruEiHVpPS2b7Vq8",
        "description": "SOLBET seeks to facilitate P2P speculation and provide trustless on-chain escrow services for speculative ventures utilizing on-chain data, oracle services, and private data node operators to verify outcomes for all parties involved."
      }
    },
    {
      "chainId": 101,
      "address": "A5zanvgtioZGiJMdEyaKN4XQmJsp1p7uVxaq2696REvQ",
      "symbol": "MEDIA-USDC",
      "name": "Raydium LP Token V4 (MEDIA-USDC)",
      "decimals": 6,
      "logoURI": "https://raw.githubusercontent.com/solana-labs/token-list/main/assets/mainnet/A5zanvgtioZGiJMdEyaKN4XQmJsp1p7uVxaq2696REvQ/logo.png",
      "tags": [
        "lp-token"
      ],
      "extensions": {
        "website": "https://raydium.io/"
      }
    },
    {
      "chainId": 101,
      "address": "Cq4HyW5xia37tKejPF2XfZeXQoPYW6KfbPvxvw5eRoUE",
      "symbol": "ROPE-USDC",
      "name": "Raydium LP Token V4 (ROPE-USDC)",
      "decimals": 9,
      "logoURI": "https://raw.githubusercontent.com/solana-labs/token-list/main/assets/mainnet/Cq4HyW5xia37tKejPF2XfZeXQoPYW6KfbPvxvw5eRoUE/logo.png",
      "tags": [
        "lp-token"
      ],
      "extensions": {
        "website": "https://raydium.io/"
      }
    },
    {
      "chainId": 101,
      "address": "3H9NxvaZoxMZZDZcbBDdWMKbrfNj7PCF5sbRwDr7SdDW",
      "symbol": "MER-USDC",
      "name": "Raydium LP Token V4 (MER-USDC)",
      "decimals": 6,
      "logoURI": "https://raw.githubusercontent.com/solana-labs/token-list/main/assets/mainnet/3H9NxvaZoxMZZDZcbBDdWMKbrfNj7PCF5sbRwDr7SdDW/logo.png",
      "tags": [
        "lp-token"
      ],
      "extensions": {
        "website": "https://raydium.io/"
      }
    },
    {
      "chainId": 101,
      "address": "Cz1kUvHw98imKkrqqu95GQB9h1frY8RikxPojMwWKGXf",
      "symbol": "COPE-USDC",
      "name": "Raydium LP Token V4 (COPE-USDC)",
      "decimals": 6,
      "logoURI": "https://raw.githubusercontent.com/solana-labs/token-list/main/assets/mainnet/Cz1kUvHw98imKkrqqu95GQB9h1frY8RikxPojMwWKGXf/logo.png",
      "tags": [
        "lp-token"
      ],
      "extensions": {
        "website": "https://raydium.io/"
      }
    },
    {
      "chainId": 101,
      "address": "iUDasAP2nXm5wvTukAHEKSdSXn8vQkRtaiShs9ceGB7",
      "symbol": "ALEPH-USDC",
      "name": "Raydium LP Token V4 (ALEPH-USDC)",
      "decimals": 6,
      "logoURI": "https://raw.githubusercontent.com/solana-labs/token-list/main/assets/mainnet/iUDasAP2nXm5wvTukAHEKSdSXn8vQkRtaiShs9ceGB7/logo.png",
      "tags": [
        "lp-token"
      ],
      "extensions": {
        "website": "https://raydium.io/"
      }
    },
    {
      "chainId": 101,
      "address": "7cu42ao8Jgrd5A3y3bNQsCxq5poyGZNmTydkGfJYQfzh",
      "symbol": "WOO-USDC",
      "name": "Raydium LP Token V4 (WOO-USDC)",
      "decimals": 6,
      "logoURI": "https://raw.githubusercontent.com/solana-labs/token-list/main/assets/mainnet/7cu42ao8Jgrd5A3y3bNQsCxq5poyGZNmTydkGfJYQfzh/logo.png",
      "tags": [
        "lp-token"
      ],
      "extensions": {
        "website": "https://raydium.io/"
      }
    },
    {
      "chainId": 101,
      "address": "G8qcfeFqxwbCqpxv5LpLWxUCd1PyMB5nWb5e5YyxLMKg",
      "symbol": "SNY-USDC",
      "name": "Raydium LP Token V4 (SNY-USDC)",
      "decimals": 6,
      "logoURI": "https://raw.githubusercontent.com/solana-labs/token-list/main/assets/mainnet/G8qcfeFqxwbCqpxv5LpLWxUCd1PyMB5nWb5e5YyxLMKg/logo.png",
      "tags": [
        "lp-token"
      ],
      "extensions": {
        "website": "https://raydium.io/"
      }
    },
    {
      "chainId": 101,
      "address": "9nQPYJvysyfnXhQ6nkK5V7sZG26hmDgusfdNQijRk5LD",
      "symbol": "BOP-RAY",
      "name": "Raydium LP Token V4 (BOP-RAY)",
      "decimals": 8,
      "logoURI": "https://raw.githubusercontent.com/solana-labs/token-list/main/assets/mainnet/9nQPYJvysyfnXhQ6nkK5V7sZG26hmDgusfdNQijRk5LD/logo.png",
      "tags": [
        "lp-token"
      ],
      "extensions": {
        "website": "https://raydium.io/"
      }
    },
    {
      "chainId": 101,
      "address": "2Xxbm1hdv5wPeen5ponDSMT3VqhGMTQ7mH9stNXm9shU",
      "symbol": "SLRS-USDC",
      "name": "Raydium LP Token V4 (SLRS-USDC)",
      "decimals": 6,
      "logoURI": "https://raw.githubusercontent.com/solana-labs/token-list/main/assets/mainnet/2Xxbm1hdv5wPeen5ponDSMT3VqhGMTQ7mH9stNXm9shU/logo.png",
      "tags": [
        "lp-token"
      ],
      "extensions": {
        "website": "https://raydium.io/"
      }
    },
    {
      "chainId": 101,
      "address": "HwzkXyX8B45LsaHXwY8su92NoRBS5GQC32HzjQRDqPnr",
      "symbol": "SAMO-RAY",
      "name": "Raydium LP Token V4 (SAMO-RAY)",
      "decimals": 9,
      "logoURI": "https://raw.githubusercontent.com/solana-labs/token-list/main/assets/mainnet/HwzkXyX8B45LsaHXwY8su92NoRBS5GQC32HzjQRDqPnr/logo.png",
      "tags": [
        "lp-token"
      ],
      "extensions": {
        "website": "https://raydium.io/"
      }
    },
    {
      "chainId": 101,
      "address": "CTEpsih91ZLo5gunvryLpJ3pzMjmt5jbS6AnSQrzYw7V",
      "symbol": "renBTC-USDC",
      "name": "Raydium LP Token V4 (renBTC-USDC)",
      "decimals": 8,
      "logoURI": "https://raw.githubusercontent.com/solana-labs/token-list/main/assets/mainnet/CTEpsih91ZLo5gunvryLpJ3pzMjmt5jbS6AnSQrzYw7V/logo.png",
      "tags": [
        "lp-token"
      ],
      "extensions": {
        "website": "https://raydium.io/"
      }
    },
    {
      "chainId": 101,
      "address": "Hb8KnZNKvRxu7pgMRWJgoMSMcepfvNiBFFDDrdf9o3wA",
      "symbol": "renDOGE-USDC",
      "name": "Raydium LP Token V4 (renDOGE-USDC)",
      "decimals": 8,
      "logoURI": "https://raw.githubusercontent.com/solana-labs/token-list/main/assets/mainnet/Hb8KnZNKvRxu7pgMRWJgoMSMcepfvNiBFFDDrdf9o3wA/logo.png",
      "tags": [
        "lp-token"
      ],
      "extensions": {
        "website": "https://raydium.io/"
      }
    },
    {
      "chainId": 101,
      "address": "FbC6K13MzHvN42bXrtGaWsvZY9fxrackRSZcBGfjPc7m",
      "symbol": "RAY-USDC",
      "name": "Raydium LP Token V4 (RAY-USDC)",
      "decimals": 6,
      "logoURI": "https://raw.githubusercontent.com/solana-labs/token-list/main/assets/mainnet/FbC6K13MzHvN42bXrtGaWsvZY9fxrackRSZcBGfjPc7m/logo.png",
      "tags": [
        "lp-token"
      ],
      "extensions": {
        "website": "https://raydium.io/"
      }
    },
    {
      "chainId": 101,
      "address": "7P5Thr9Egi2rvMmEuQkLn8x8e8Qro7u2U7yLD2tU2Hbe",
      "symbol": "RAY-SRM",
      "name": "Raydium LP Token V4 (RAY-SRM)",
      "decimals": 6,
      "logoURI": "https://raw.githubusercontent.com/solana-labs/token-list/main/assets/mainnet/7P5Thr9Egi2rvMmEuQkLn8x8e8Qro7u2U7yLD2tU2Hbe/logo.png",
      "tags": [
        "lp-token"
      ],
      "extensions": {
        "website": "https://raydium.io/"
      }
    },
    {
      "chainId": 101,
      "address": "mjQH33MqZv5aKAbKHi8dG3g3qXeRQqq1GFcXceZkNSr",
      "symbol": "RAY-ETH",
      "name": "Raydium LP Token V4 (RAY-ETH)",
      "decimals": 6,
      "logoURI": "https://raw.githubusercontent.com/solana-labs/token-list/main/assets/mainnet/mjQH33MqZv5aKAbKHi8dG3g3qXeRQqq1GFcXceZkNSr/logo.png",
      "tags": [
        "lp-token"
      ],
      "extensions": {
        "website": "https://raydium.io/"
      }
    },
    {
      "chainId": 101,
      "address": "89ZKE4aoyfLBe2RuV6jM3JGNhaV18Nxh8eNtjRcndBip",
      "symbol": "RAY-SOL",
      "name": "Raydium LP Token V4 (RAY-SOL)",
      "decimals": 6,
      "logoURI": "https://raw.githubusercontent.com/solana-labs/token-list/main/assets/mainnet/89ZKE4aoyfLBe2RuV6jM3JGNhaV18Nxh8eNtjRcndBip/logo.png",
      "tags": [
        "lp-token"
      ],
      "extensions": {
        "website": "https://raydium.io/"
      }
    },
    {
      "chainId": 101,
      "address": "4HFaSvfgskipvrzT1exoVKsUZ174JyExEsA8bDfsAdY5",
      "symbol": "DXL-USDC",
      "name": "Raydium LP Token V4 (DXL-USDC)",
      "decimals": 6,
      "logoURI": "https://raw.githubusercontent.com/solana-labs/token-list/main/assets/mainnet/4HFaSvfgskipvrzT1exoVKsUZ174JyExEsA8bDfsAdY5/logo.png",
      "tags": [
        "lp-token"
      ],
      "extensions": {
        "website": "https://raydium.io/"
      }
    },
    {
      "chainId": 101,
      "address": "4dydh8EGNEdTz6grqnGBxpduRg55eLnwNZXoNZJetadu",
      "symbol": "MIM",
      "name": "MIM",
      "decimals": 8,
      "logoURI": "https://raw.githubusercontent.com/solana-labs/token-list/main/assets/mainnet/4dydh8EGNEdTz6grqnGBxpduRg55eLnwNZXoNZJetadu/logo.png",
      "tags": [],
      "extensions": {
        "website": "https://mim-swarm.com",
        "twitter": "https://twitter.com/mimswarm",
        "discord": "https://discord.gg/8mHbKWczpB",
        "telegram": "https://t.me/mimswarm",
        "github": "https://github.com/kyonym/MIM"
      }
    },
    {
      "chainId": 101,
      "address": "9SC3YkrWSWeroDUQnAuQ8fkziko2N6QydZPfVbDFjK8Z",
      "symbol": "PHC",
      "name": "Phosphine Coin",
      "decimals": 0,
      "logoURI": "https://raw.githubusercontent.com/solana-labs/token-list/main/assets/mainnet/9SC3YkrWSWeroDUQnAuQ8fkziko2N6QydZPfVbDFjK8Z/logo.png",
      "tags": [
        "phosphine"
      ],
      "extensions": {
        "website": "https://phosphinecoin.org/"
      }
    },
    {
      "chainId": 101,
      "address": "cjZmbt8sJgaoyWYUttomAu5LJYU44ZrcKTbzTSEPDVw",
      "symbol": "LIKE-USDC",
      "name": "Raydium LP Token V4 (LIKE-USDC)",
      "decimals": 9,
      "logoURI": "https://raw.githubusercontent.com/solana-labs/token-list/main/assets/mainnet/cjZmbt8sJgaoyWYUttomAu5LJYU44ZrcKTbzTSEPDVw/logo.png",
      "tags": [
        "lp-token"
      ],
      "extensions": {
        "website": "https://raydium.io/"
      }
    },
    {
      "chainId": 101,
      "address": "57vGdcMZLnbNr4TZ4hgrpGJZGR9vTPhu8L9bNKDrqxKT",
      "symbol": "LIQ-USDC",
      "name": "Orca LIQ/USDC LP Token",
      "decimals": 6,
      "logoURI": "https://raw.githubusercontent.com/solana-labs/token-list/main/assets/mainnet/7TYb32qkwYosUQfUspU45cou7Bb3nefJocVMFX2mEGTT/logo.png",
      "tags": [
        "lp-token"
      ],
      "extensions": {
        "website": "https://orca.so/",
        "twitter": "https://twitter.com/orca_so"
      }
    },
    {
      "chainId": 101,
      "address": "PoRTjZMPXb9T7dyU7tpLEZRQj7e6ssfAE62j2oQuc6y",
      "symbol": "PORT",
      "name": "Port Finance Token",
      "decimals": 6,
      "logoURI": "https://raw.githubusercontent.com/solana-labs/token-list/main/assets/mainnet/PoRTjZMPXb9T7dyU7tpLEZRQj7e6ssfAE62j2oQuc6y/PORT.png",
      "tags": [],
      "extensions": {
        "website": "https://port.finance/",
        "twitter": "https://twitter.com/port_finance",
        "github": "https://github.com/port-finance/",
        "medium": "https://medium.com/port-finance",
        "discord": "https://discord.gg/nAMXAYhTb2",
        "telegram": "https://t.me/port_finance",
        "serumV3Usdc": "8x8jf7ikJwgP9UthadtiGFgfFuyyyYPHL3obJAuxFWko",
        "coingeckoId": "port-finance"
      }
    },
    {
      "chainId": 101,
      "address": "C3vBJEuNvrUqJYQ5ki8TSrCndphJQ7wwiXEwvuy1AJkW",
      "symbol": "BONGO",
      "name": "Bongocoin",
      "decimals": 9,
      "logoURI": "https://raw.githubusercontent.com/solana-labs/token-list/assets/mainnet/C3vBJEuNvrUqJYQ5ki8TSrCndphJQ7wwiXEwvuy1AJkW/logo.png",
      "tags": [],
      "extensions": {
        "website": "https://www.bongocoin.org"
      }
    },
    {
      "chainId": 101,
      "address": "6CssfnBjF4Vo56EithaLHLWDF95fLrt48QHsUfZwNnhv",
      "symbol": "JPYC",
      "name": "JPY Coin(Wormhole)",
      "decimals": 6,
      "logoURI": "https://raw.githubusercontent.com/solana-labs/token-list/main/assets/mainnet/5trVBqv1LvHxiSPMsHtEZuf8iN82wbpDcR5Zaw7sWC3s/logo.png",
      "tags": [
        "stablecoin",
        "ethereum",
        "wrapped",
        "wormhole"
      ],
      "extensions": {
        "website": "https://jpyc.jp/",
        "twitter": "https://twitter.com/jpy_coin",
        "coingeckoId": "jpyc",
        "assetContract": "https://etherscan.io/address/0x2370f9d504c7a6e775bf6e14b3f12846b594cd53"
      }
    },
    {
      "chainId": 101,
      "address": "D1EjNd9c7MgepvQCS31x5TpdXpvtDwDNCLwLGEYg6hYo",
      "symbol": "AUTOS",
      "name": "Autostorm",
      "decimals": 8,
      "logoURI": "https://raw.githubusercontent.com/autostorm-org/img/cb78b86a54f6f4f637e4e6cbe961e002966b4844/avatar.png",
      "tags": [
        "cars",
        "auto",
        "marketplace"
      ],
      "extensions": {
        "website": "https://www.autostorm.io/",
        "discord": "https://discord.gg/yWjkHgnPD3"
      }
    },
    {
      "chainId": 101,
      "address": "BL6X5awy2TstWE6gJGZMLXwW1Wi3VsdCDWEzzK2cuzrw",
      "symbol": "ARIES",
      "name": "SOLARIES Financial Token",
      "decimals": 9,
      "logoURI": "https://github.com/ariesfinancial/Aries-Financial/raw/f2946ff1e295fef66e3cfa5e590daef7bb8559c2/logo-120-120%403x.png",
      "tags": [],
      "extensions": {
        "website": "https://solaries.network/",
        "telegram": "https://t.me/aries_financial_official",
        "discord": "https://discord.gg/cRFc6kEu",
        "twitter": "https://twitter.com/_AriesFinancial",
        "github": "https://github.com/ariesfinancial",
        "medium": "https://aries-financial.medium.com/"
      }
    },
    {
      "chainId": 101,
      "address": "GJQpf6Zjvokd3YK5EprXqZUah9jxkn8aG4pTeWL7Gkju",
      "symbol": "OKI",
      "name": "HDOKI",
      "decimals": 8,
      "logoURI": "https://raw.githubusercontent.com/solana-labs/token-list/main/assets/mainnet/GJQpf6Zjvokd3YK5EprXqZUah9jxkn8aG4pTeWL7Gkju/logo.png",
      "tags": [],
      "extensions": {
        "website": "https://hdoki.com/"
      }
    },
    {
      "chainId": 101,
      "address": "MangoCzJ36AjZyKwVj3VnYU4GTonjfVEnJmvvWaxLac",
      "symbol": "MNGO",
      "name": "Mango",
      "decimals": 6,
      "logoURI": "https://raw.githubusercontent.com/solana-labs/token-list/main/assets/mainnet/MangoCzJ36AjZyKwVj3VnYU4GTonjfVEnJmvvWaxLac/token.png",
      "tags": [],
      "extensions": {
        "website": "https://mango.markets/",
        "serumV3Usdc": "3d4rzwpy9iGdCZvgxcu7B1YocYffVLsQXPXkBZKt2zLc",
        "coingeckoId": "mango-markets",
        "twitter": "https://twitter.com/mangomarkets",
        "discord": "https://discord.gg/67jySBhxrg"
      }
    },
    {
      "chainId": 101,
      "address": "9X4EK8E59VAVi6ChnNvvd39m6Yg9RtkBbAPq1mDVJT57",
      "symbol": "SLIM-SOL",
      "name": "Raydium LP Token V4 (SLIM-SOL)",
      "decimals": 6,
      "logoURI": "https://raw.githubusercontent.com/solana-labs/token-list/main/assets/mainnet/xxxxa1sKNGwFtw2kFn8XauW9xq8hBZ5kVtcSesTT9fW/logo.png",
      "tags": [
        "lp-token"
      ],
      "extensions": {
        "website": "https://raydium.io/"
      }
    },
    {
      "chainId": 101,
      "address": "8BNNxGUinfDgwXodroVfGQde1RnwsA2DW34gc89YcBH9",
      "symbol": "RDZ",
      "name": "RADIOZONE26",
      "decimals": 9,
      "logoURI": "https://cdn.jsdelivr.net/gh/Radiozone26/RDZtoken/RDZlogo.png",
      "tags": [
        "social-token"
      ],
      "extensions": {
        "website": "https://radiozone26.com/",
        "twitter": "https://twitter.com/radio_zone26",
        "facebook": "https://www.facebook.com/Rzone26"
      }
    },
    {
      "chainId": 101,
      "address": "F34jmbEEAEHCKqCLUXEEKyMWZLTAfFuF6mKQejySSZSN",
      "symbol": "MOGO",
      "name": "Mogotrovio",
      "decimals": 1,
      "logoURI": "https://raw.githubusercontent.com/solana-labs/token-list/main/assets/mainnet/F34jmbEEAEHCKqCLUXEEKyMWZLTAfFuF6mKQejySSZSN/symbol.png",
      "tags": [],
      "extensions": {
        "website": "https://mogotrov.io/",
        "discord": "https://discord.gg/zwgxUqypy9"
      }
    },
    {
      "chainId": 101,
      "address": "EwJN2GqUGXXzYmoAciwuABtorHczTA5LqbukKXV1viH7",
      "symbol": "UPS",
      "name": "UPS token (UPFI Network)",
      "decimals": 6,
      "logoURI": "https://raw.githubusercontent.com/solana-labs/token-list/main/assets/mainnet/EwJN2GqUGXXzYmoAciwuABtorHczTA5LqbukKXV1viH7/logo.png",
      "tags": [],
      "extensions": {
        "website": "https://upfi.network/",
        "twitter": "https://twitter.com/upfi_network",
        "medium": "https://upfinetwork.medium.com",
        "discord": "https://discord.gg/nHMDdyAggx",
        "telegram": "https://t.me/upfinetworkchannel",
        "facebook": "https://www.facebook.com/UPFInetwork",
        "serumV3Usdc": "DByPstQRx18RU2A8DH6S9mT7bpT6xuLgD2TTFiZJTKZP"
      }
    },
    {
      "chainId": 101,
      "address": "Gsai2KN28MTGcSZ1gKYFswUpFpS7EM9mvdR9c8f6iVXJ",
      "symbol": "gSAIL",
      "name": "SolanaSail Governance Token V2",
      "decimals": 9,
      "logoURI": "https://raw.githubusercontent.com/solanasail/token-list/main/assets/mainnet/Gsai2KN28MTGcSZ1gKYFswUpFpS7EM9mvdR9c8f6iVXJ/logo.png",
      "tags": [
        "utility-token"
      ],
      "extensions": {
        "website": "https://www.solanasail.com",
        "coingeckoId": "solanasail-governance-token",
        "twitter": "https://twitter.com/SolanaSail"
      }
    },
    {
      "chainId": 101,
      "address": "6veSH51HZGQKP9icyDis69v21eWUmJLfKNgPADzngEWJ",
      "symbol": "ZKL",
      "name": "zkrollup cross chain link",
      "decimals": 9,
      "logoURI": "http://www.kikenn.com/logo/zklink.png",
      "tags": [],
      "extensions": {
        "website": "https://zk.link"
      }
    },
    {
      "chainId": 101,
      "address": "3N4MaMn4fPm7puzE6oPEwAUody9h5pLUTxc6hZGFdpgM",
      "symbol": "ULA",
      "name": "Solana Mobile App UlaPay Token",
      "decimals": 9,
      "logoURI": "http://www.kikenn.com/logo/ulapay.png",
      "tags": [],
      "extensions": {
        "website": "http://kikenn.com/"
      }
    },
    {
      "chainId": 101,
      "address": "SUNNYWgPQmFxe9wTZzNK7iPnJ3vYDrkgnxJRJm1s3ag",
      "symbol": "SUNNY",
      "name": "Sunny Governance Token",
      "decimals": 6,
      "logoURI": "https://raw.githubusercontent.com/solana-labs/token-list/main/assets/mainnet/SUNNYWgPQmFxe9wTZzNK7iPnJ3vYDrkgnxJRJm1s3ag/logo.svg",
      "tags": [],
      "extensions": {
        "website": "https://sunny.ag/",
        "twitter": "https://twitter.com/SunnyAggregator",
        "github": "https://github.com/SunnyAggregator",
        "medium": "https://medium.com/sunny-aggregator",
        "discord": "https://chat.sunny.ag",
        "serumV3Usdc": "Aubv1QBFh4bwB2wbP1DaPW21YyQBLfgjg8L4PHTaPzRc",
        "coingeckoId": "sunny-aggregator"
      }
    },
    {
      "chainId": 101,
      "address": "BRLsMczKuaR5w9vSubF4j8HwEGGprVAyyVgS4EX7DKEg",
      "symbol": "CYS",
      "name": "Cyclos",
      "decimals": 6,
      "logoURI": "https://raw.githubusercontent.com/solana-labs/token-list/main/assets/mainnet/BRLsMczKuaR5w9vSubF4j8HwEGGprVAyyVgS4EX7DKEg/logo.svg",
      "tags": [
        "utility-token"
      ],
      "extensions": {
        "website": "https://cyclos.io/",
        "telegram": "https://t.me/cyclosofficialchat",
        "discord": "https://discord.gg/vpbTxzHWYg",
        "twitter": "https://twitter.com/cyclosfi",
        "email": "contact@cyclos.io",
        "github": "https://github.com/cyclos-io",
        "coinmarketcap": "https://coinmarketcap.com/currencies/cyclos/",
        "solanium": "https://www.solanium.io/project/cyclos/",
        "medium": "https://medium.com/@cyclosfinance",
        "serumV3Usdc": "6V6y6QFi17QZC9qNRpVp7SaPiHpCTp2skbRQkUyZZXPW",
        "coingeckoId": "cyclos"
      }
    },
    {
      "chainId": 101,
      "address": "FxjbQMfvQYMtZZK7WGEJwWfsDcdMuuaee8uPxDFFShWh",
      "symbol": "UPFI",
      "name": "UPFI stablecoin (UPFI Network)",
      "decimals": 6,
      "logoURI": "https://raw.githubusercontent.com/solana-labs/token-list/main/assets/mainnet/FxjbQMfvQYMtZZK7WGEJwWfsDcdMuuaee8uPxDFFShWh/logo.png",
      "tags": [
        "stablecoin"
      ],
      "extensions": {
        "website": "https://upfi.network/",
        "twitter": "https://twitter.com/upfi_network",
        "medium": "https://upfinetwork.medium.com",
        "discord": "https://discord.gg/nHMDdyAggx",
        "telegram": "https://t.me/upfinetworkchannel",
        "facebook": "https://www.facebook.com/UPFInetwork",
        "serumV3Usdc": "SyQ4KyF5Y1MPPkkf9LGNA6JpkVmis53HrpPvJ1ZUFwK"
      }
    },
    {
      "chainId": 101,
      "address": "7dHbWXmci3dT8UFYWYZweBLXgycu7Y3iL6trKn1Y7ARj",
      "symbol": "stSOL",
      "name": "Lido Staked SOL",
      "decimals": 9,
      "logoURI": "https://raw.githubusercontent.com/solana-labs/token-list/main/assets/mainnet/7dHbWXmci3dT8UFYWYZweBLXgycu7Y3iL6trKn1Y7ARj/logo.png",
      "tags": [],
      "extensions": {
        "website": "https://solana.lido.fi/",
        "twitter": "https://twitter.com/LidoFinance/"
      }
    },
    {
      "chainId": 101,
      "address": "3ewm17jCxn8EkEpar45mnY6qk7wc93uPg5D41KMeHZhf",
      "symbol": "CSH",
      "name": "CSH Token",
      "decimals": 8,
      "logoURI": "https://raw.githubusercontent.com/solana-labs/token-list/main/assets/mainnet/3ewm17jCxn8EkEpar45mnY6qk7wc93uPg5D41KMeHZhf/logo.png",
      "tags": [
        "utility-token",
        "shchoi"
      ]
    },
    {
      "chainId": 101,
      "address": "2Kc38rfQ49DFaKHQaWbijkE7fcymUMLY5guUiUsDmFfn",
      "symbol": "KURO",
      "name": "Kurobi",
      "decimals": 6,
      "logoURI": "https://raw.githubusercontent.com/solana-labs/token-list/main/assets/mainnet/2Kc38rfQ49DFaKHQaWbijkE7fcymUMLY5guUiUsDmFfn/logo.png",
      "tags": [
        "utility-token"
      ],
      "extensions": {
        "website": "https://kurobi.io/",
        "medium": "https://kurobi.medium.com/",
        "github": "https://github.com/KurobiHq/",
        "telegram": "https://t.me/kurobi_io",
        "twitter": "https://twitter.com/kurobi_io"
      }
    },
    {
      "chainId": 101,
      "address": "Bqd2ujCTEzpKzfjb1FHL7FKrdM6n1rZSnRecJK57EoKz",
      "symbol": "HOTTO",
      "name": "HottoShotto",
      "decimals": 9,
      "logoURI": "https://raw.githubusercontent.com/solana-labs/token-list/main/assets/mainnet/Bqd2ujCTEzpKzfjb1FHL7FKrdM6n1rZSnRecJK57EoKz/logo.png",
      "tags": [
        "utility-token"
      ],
      "extensions": {
        "website": "https://hottoshotto.com",
        "serumV3Usdc": "76d1Gv8649Fhn7HtZTxaPCMFA4fYxaQ3jbna7pGMGA6"
      }
    },
    {
      "chainId": 101,
      "address": "FossiLkXJZ1rePN8jWBqHDZZ3F7ET8p1dRGhYKHbQcZR",
      "symbol": "Fossil",
      "name": "Scallop Fossil Decorations",
      "decimals": 0,
      "logoURI": "https://raw.githubusercontent.com/solana-labs/token-list/main/assets/mainnet/FossiLkXJZ1rePN8jWBqHDZZ3F7ET8p1dRGhYKHbQcZR/logo.svg",
      "tags": [
        "nft"
      ],
      "extensions": {
        "website": "https://www.scallop.io/",
        "twitter": "https://twitter.com/Scallop_io",
        "discord": "https://discord.gg/Scallop",
        "telegram": "https://t.me/scallop_io",
        "medium": "https://scallopio.medium.com/",
        "facebook": "https://www.facebook.com/Scallop.io",
        "instagram": "https://www.instagram.com/scallop.io"
      }
    },
    {
      "chainId": 101,
      "address": "FM8yfVgaEHrpSzNZeZ1o4v5iLZuT9soNuqaWD72bJyqs",
      "symbol": "HOTTO-USDC",
      "name": "Raydium LP Token V4 (HOTTO-USDC)",
      "decimals": 9,
      "logoURI": "https://raw.githubusercontent.com/solana-labs/token-list/main/assets/mainnet/FM8yfVgaEHrpSzNZeZ1o4v5iLZuT9soNuqaWD72bJyqs/logo.png",
      "tags": [
        "lp-token"
      ],
      "extensions": {
        "website": "https://raydium.io/"
      }
    },
    {
      "chainId": 101,
      "address": "SeawdHf3NHG6gxCrezQxr5oJAHTLJd6JsQxxd144yaz",
      "symbol": "Seagrass",
      "name": "Scallop Seagrass Decorations",
      "decimals": 0,
      "logoURI": "https://raw.githubusercontent.com/solana-labs/token-list/main/assets/mainnet/SeawdHf3NHG6gxCrezQxr5oJAHTLJd6JsQxxd144yaz/logo.svg",
      "tags": [
        "nft"
      ],
      "extensions": {
        "website": "https://www.scallop.io/",
        "twitter": "https://twitter.com/Scallop_io",
        "discord": "https://discord.gg/Scallop",
        "telegram": "https://t.me/scallop_io",
        "medium": "https://scallopio.medium.com/",
        "facebook": "https://www.facebook.com/Scallop.io",
        "instagram": "https://www.instagram.com/scallop.io"
      }
    },
    {
      "chainId": 101,
      "address": "78CeyRBJSu4MFmaDi8Q8QZ3szB6Xwp93sVaMLYSy5SMZ",
      "symbol": "HOTTO-SOL",
      "name": "Raydium LP Token V4 (HOTTO-SOL)",
      "decimals": 9,
      "logoURI": "https://raw.githubusercontent.com/solana-labs/token-list/main/assets/mainnet/78CeyRBJSu4MFmaDi8Q8QZ3szB6Xwp93sVaMLYSy5SMZ/logo.png",
      "tags": [
        "lp-token"
      ],
      "extensions": {
        "website": "https://raydium.io/"
      }
    },
    {
      "chainId": 101,
      "address": "ScaLopYHz9eKtDdKs4yLswwq2RSUtNMZVdPynMcYcc9",
      "symbol": "SCA",
      "name": "Scallop",
      "decimals": 6,
      "logoURI": "https://raw.githubusercontent.com/solana-labs/token-list/main/assets/mainnet/ScaLopYHz9eKtDdKs4yLswwq2RSUtNMZVdPynMcYcc9/logo.svg",
      "tags": [],
      "extensions": {
        "website": "https://www.scallop.io/",
        "twitter": "https://twitter.com/Scallop_io",
        "discord": "https://discord.gg/Scallop",
        "telegram": "https://t.me/scallop_io",
        "medium": "https://scallopio.medium.com/",
        "facebook": "https://www.facebook.com/Scallop.io",
        "instagram": "https://www.instagram.com/scallop.io"
      }
    },
    {
      "chainId": 101,
      "address": "FnKE9n6aGjQoNWRBZXy4RW6LZVao7qwBonUbiD7edUmZ",
      "symbol": "SYP",
      "name": "Sypool",
      "decimals": 10,
      "logoURI": "https://raw.githubusercontent.com/solana-labs/token-list/main/assets/mainnet/FnKE9n6aGjQoNWRBZXy4RW6LZVao7qwBonUbiD7edUmZ/logo.png",
      "tags": [],
      "extensions": {
        "website": "https://www.sypool.io/"
      }
    },
    {
      "chainId": 101,
      "address": "FGpMT3xLwk67hWsT7Lgp7WjovS3rejx9KBmCG1bBtB9U",
      "symbol": "ALTREC",
      "name": "ALTREC Coin",
      "decimals": 8,
      "logoURI": "https://raw.githubusercontent.com/SmonkeyMonkey/token-list/main/assets/mainnet/FGpMT3xLwk67hWsT7Lgp7WjovS3rejx9KBmCG1bBtB9U/logo.png",
      "tags": [
        "utility-token"
      ]
    },
    {
      "chainId": 101,
      "address": "2YxGppCJJY2KGoAwFdFASE6tnD4cENM7nThwUgdpXwjE",
      "symbol": "COD-sc1",
      "name": "Sceptre Token v1 (Sceptre-TOKEN)",
      "decimals": 0,
      "logoURI": "https://raw.githubusercontent.com/solana-labs/token-list/main/assets/mainnet/2YxGppCJJY2KGoAwFdFASE6tnD4cENM7nThwUgdpXwjE/logo.png",
      "tags": [
        "social-token"
      ],
      "extensions": {
        "website": "https://kokeshi.finance/"
      }
    },
    {
      "chainId": 101,
      "address": "HbrmyoumgcK6sDFBi6EZQDi4i4ZgoN16eRB2JseKc7Hi",
      "symbol": "CRY",
      "name": "Crystal",
      "decimals": 9,
      "logoURI": "https://raw.githubusercontent.com/solana-labs/token-list/main/assets/mainnet/HbrmyoumgcK6sDFBi6EZQDi4i4ZgoN16eRB2JseKc7Hi/logo.png",
      "tags": [
        "crystal-token"
      ],
      "extensions": {
        "twitter": "https://twitter.com/Crystal80955369"
      }
    },
    {
      "chainId": 101,
      "address": "HRBrRXGCrPro6TtryKQkLXuZqg3LdBMN9ZWx2v66pT4L",
      "symbol": "WNAV",
      "name": "Wrapped Navcoin",
      "decimals": 8,
      "logoURI": "https://raw.githubusercontent.com/solana-labs/token-list/main/assets/mainnet/HRBrRXGCrPro6TtryKQkLXuZqg3LdBMN9ZWx2v66pT4L/logo.png",
      "tags": [
        "ethereum"
      ],
      "extensions": {
        "website": "https://navcoin.org"
      }
    },
    {
      "chainId": 101,
      "address": "2TxM6S3ZozrBHZGHEPh9CtM74a9SVXbr7NQ7UxkRvQij",
      "symbol": "DINOEGG",
      "name": "DINOEGG",
      "decimals": 6,
      "logoURI": "https://raw.githubusercontent.com/solana-labs/token-list/main/assets/mainnet/2TxM6S3ZozrBHZGHEPh9CtM74a9SVXbr7NQ7UxkRvQij/logo.png",
      "tags": [],
      "extensions": {
        "website": "https://www.solanadino.com",
        "twitter": "https://twitter.com/solanadino"
      }
    },
    {
      "chainId": 101,
      "address": "Fh4e5vX2euTBzyGK2FXN1P3A4VUoH73oPVuemfRWXK2Y",
      "symbol": "FOX",
      "name": "ShapeShift FOX Token (Wormhole)",
      "decimals": 9,
      "logoURI": "https://raw.githubusercontent.com/solana-labs/token-list/main/assets/mainnet/Fh4e5vX2euTBzyGK2FXN1P3A4VUoH73oPVuemfRWXK2Y/logo.png",
      "tags": [
        "wrapped",
        "wormhole"
      ],
      "extensions": {
        "address": "0xc770eefad204b5180df6a14ee197d99d808ee52d",
        "bridgeContract": "https://etherscan.io/address/0xf92cD566Ea4864356C5491c177A430C222d7e678",
        "assetContract": "https://etherscan.io/address/0xc770eefad204b5180df6a14ee197d99d808ee52d",
        "coingeckoId": "shapeshift-fox-token",
        "website": "https://shapeshift.com/",
        "github": "https://github.com/shapeshift",
        "twitter": "https://twitter.com/ShapeShift_io"
      }
    },
    {
      "chainId": 101,
      "address": "FY6XDSCubMhpkU9FAsUjB7jmN8YHYZGezHTWo9RHBSyX",
      "symbol": "ASH",
      "name": "Ashera",
      "decimals": 4,
      "logoURI": "https://raw.githubusercontent.com/solana-labs/token-list/main/assets/mainnet/FY6XDSCubMhpkU9FAsUjB7jmN8YHYZGezHTWo9RHBSyX/logo.png",
      "tags": [],
      "extensions": {
        "website": "https://asherasol.com/",
        "twitter": "https://twitter.com/SolAshera",
        "discord": "https://discord.gg/b3qYsNyBkz",
        "medium": "https://solashera.medium.com/",
        "telegram": "https://twitter.com/SolAshera",
        "github": "https://github.com/asherasol"
      }
    },
    {
      "chainId": 101,
      "address": "333iHoRM2Awhf9uVZtSyTfU8AekdGrgQePZsKMFPgKmS",
      "symbol": "ISOLA",
      "name": "Intersola",
      "decimals": 6,
      "logoURI": "https://raw.githubusercontent.com/solana-labs/token-list/main/assets/mainnet/333iHoRM2Awhf9uVZtSyTfU8AekdGrgQePZsKMFPgKmS/logo.png",
      "tags": [
        "utility-token"
      ],
      "extensions": {
        "website": "https://intersola.io/",
        "medium": "https://intersola.medium.com/",
        "telegram": "https://t.me/intersola/",
        "twitter": "https://twitter.com/intersola_io",
        "github": "https://github.com/Intersolaio/",
        "serumV3Usdt": "42QVcMqoXmHT94zaBXm9KeU7pqDfBuAPHYN9ADW8weCF"
      }
    },
    {
      "chainId": 101,
      "address": "EYDEQW4xQzLqHcFwHTgGvpdjsa5EFn74KzuqLX5emjD2",
      "symbol": "BST",
      "name": "Balisari",
      "decimals": 9,
      "logoURI": "https://raw.githubusercontent.com/solana-labs/token-list/main/assets/mainnet/EYDEQW4xQzLqHcFwHTgGvpdjsa5EFn74KzuqLX5emjD2.png",
      "tags": [
        "social-token"
      ],
      "extensions": {
        "website": "https://www.balisaritrans.site/"
      }
    },
    {
      "chainId": 101,
      "address": "8FXW4GSS9SNDVP5UhaWNsaZbxvRJXNrwvwvToXRnvuWL",
      "symbol": "KNB",
      "name": "KNB",
      "decimals": 9,
      "logoURI": "https://raw.githubusercontent.com/solana-labs/token-list/main/assets/mainnet/8FXW4GSS9SNDVP5UhaWNsaZbxvRJXNrwvwvToXRnvuWL/logo.png",
      "tags": [
        "knb-token"
      ],
      "extensions": {
        "website": "https://solatoken.net/"
      }
    },
    {
      "chainId": 101,
      "address": "Dypr2gWcVuqt3z6Uh31YD8Wm2V2ZCqWVBYEWhZNF9odk",
      "symbol": "SOLJAV",
      "name": "SOLJAV",
      "decimals": 6,
      "logoURI": "https://raw.githubusercontent.com/solana-labs/token-list/main/assets/mainnet/Dypr2gWcVuqt3z6Uh31YD8Wm2V2ZCqWVBYEWhZNF9odk.png",
      "tags": [
        "social-token"
      ]
    },
    {
      "chainId": 101,
      "address": "J3ts1ZEyQeUAbUyYHjZR6sE93YQTrfBzho8UKWnEa1j",
      "symbol": "ABION",
      "name": "aBion",
      "decimals": 5,
      "logoURI": "https://raw.githubusercontent.com/solana-labs/token-list/main/assets/mainnet/J3ts1ZEyQeUAbUyYHjZR6sE93YQTrfBzho8UKWnEa1j/logo.png",
      "tags": [],
      "extensions": {
        "website": "https://aphid.io/abion/"
      }
    },
    {
      "chainId": 101,
      "address": "CnGUfvi9FxiRPuaBXpYmaXEwBjj5X6kwNJB2Cba5TiQp",
      "symbol": "SOLUP",
      "name": "SOLUP",
      "decimals": 9,
      "logoURI": "https://raw.githubusercontent.com/solana-labs/token-list/main/assets/mainnet/CnGUfvi9FxiRPuaBXpYmaXEwBjj5X6kwNJB2Cba5TiQp/logo.png",
      "tags": [
        "SOLUP-TOKEN",
        "Sol-UP"
      ],
      "extensions": {
        "website": "https://solup.xyz",
        "assetContract": "https://solscan.io/token/CnGUfvi9FxiRPuaBXpYmaXEwBjj5X6kwNJB2Cba5TiQp",
        "telegram": "https://t.me/solanavietnam"
      }
    },
    {
      "chainId": 101,
      "address": "95KN8q3qubEVjPf9trgyur2nHx8T5RCmztRbLuQ5E5i",
      "symbol": "SMRT",
      "name": "Solminter",
      "decimals": 0,
      "logoURI": "https://raw.githubusercontent.com/solana-labs/token-list/main/assets/mainnet/95KN8q3qubEVjPf9trgyur2nHx8T5RCmztRbLuQ5E5i/logo.png",
      "tags": [
        "utility-token"
      ],
      "extensions": {
        "website": "https://solminter.com",
        "twitter": "https://twitter.com/solminter",
        "github": "https://github.com/solminter",
        "medium": "https://solminter.medium.com",
        "coingeckoId": "solminter"
      }
    },
    {
      "chainId": 101,
      "address": "2ZrwW5Ng1fbZKghWxnjyfTjYXLdSwJpU5EQrXus4ogsE",
      "symbol": "TIX",
      "name": "Tix Token",
      "decimals": 6,
      "logoURI": "https://raw.githubusercontent.com/solana-labs/token-list/main/assets/mainnet/2ZrwW5Ng1fbZKghWxnjyfTjYXLdSwJpU5EQrXus4ogsE/logo.png",
      "tags": [],
      "extensions": {
        "website": "https://tixtoken.io/",
        "twitter": "https://twitter.com/TixToken"
      }
    },
    {
      "chainId": 101,
      "address": "3xiDaQKLGrnWEVGpxFT5Y2DCBF1KoKdUnm9DmWdFnk45",
      "symbol": "PLGFT",
      "name": "Plongeurs de Fontaine Token",
      "decimals": 8,
      "logoURI": "https://raw.githubusercontent.com/solana-labs/token-list/main/assets/mainnet/3xiDaQKLGrnWEVGpxFT5Y2DCBF1KoKdUnm9DmWdFnk45/logo.png",
      "tags": [
        "esport"
      ]
    },
    {
      "chainId": 101,
      "address": "CKtm7ZMYdKmFSCGukzKjhsp4JFTFGk9uEMGF7XYEFKgK",
      "symbol": "ALP",
      "name": "CoinAlpha",
      "decimals": 9,
      "logoURI": "https://raw.githubusercontent.com/solana-labs/token-list/main/assets/mainnet/CKtm7ZMYdKmFSCGukzKjhsp4JFTFGk9uEMGF7XYEFKgK/logo.png",
      "tags": [
        "utility-token"
      ],
      "extensions": {
        "website": "https://coinalpha.app/"
      }
    },
    {
      "chainId": 101,
      "address": "Ce3PSQfkxT5ua4r2JqCoWYrMwKWC5hEzwsrT9Hb7mAz9",
      "symbol": "DATE",
      "name": "SolDate(DATE) Token",
      "decimals": 9,
      "logoURI": "https://raw.githubusercontent.com/solana-labs/token-list/main/assets/mainnet/Ce3PSQfkxT5ua4r2JqCoWYrMwKWC5hEzwsrT9Hb7mAz9/DATE.svg",
      "tags": [
        "social-token",
        "dating-token",
        "metaverse"
      ],
      "extensions": {
        "website": "https://soldate.org/",
        "twitter": "https://twitter.com/SolDate_org",
        "medium": "https://soldate.medium.com",
        "discord": "https://discord.gg/soldate",
        "telegram": "https://t.me/soldate_org"
      }
    },
    {
      "chainId": 101,
      "address": "SWANaZUGxF82KyVsbxeeNsMaVECtimze5VyCdywkvkH",
      "symbol": "SWAN",
      "name": "Swanlana",
      "decimals": 9,
      "logoURI": "https://raw.githubusercontent.com/SwanLana/logo/main/SWANLANA_PNG.png",
      "tags": [],
      "extensions": {
        "website": "https://www.swanlana.com"
      }
    },
    {
      "chainId": 101,
      "address": "G7uYedVqFy97mzjygebnmmaMUVxWHFhNZotY6Zzsprvf",
      "symbol": "CSTR",
      "name": "CoreStarter",
      "decimals": 9,
      "logoURI": "https://raw.githubusercontent.com/CoreStarter/token-logo/main/corestarter_logo.png",
      "tags": [],
      "extensions": {
        "website": "https://corestarter.com/",
        "twitter": "https://twitter.com/CoreStarter",
        "github": "https://github.com/CoreStarter/",
        "medium": "https://corestarter.medium.com",
        "telegram": "https://t.me/corestarter_chat",
        "linkedin": "https://www.linkedin.com/company/core-starter"
      }
    },
    {
      "chainId": 101,
      "address": "DNhZkUaxHXYvpxZ7LNnHtss8sQgdAfd1ZYS1fB7LKWUZ",
      "symbol": "apUSDT",
      "name": "Wrapped USDT (Allbridge from Polygon)",
      "decimals": 6,
      "logoURI": "https://raw.githubusercontent.com/solana-labs/token-list/main/assets/mainnet/BQcdHdAQW1hczDbBi9hiegXAR7A98Q9jx3X3iBBBDiq4/logo.png",
      "tags": [
        "stablecoin"
      ],
      "extensions": {
        "coingeckoId": "tether"
      }
    },
    {
      "chainId": 101,
      "address": "eqKJTf1Do4MDPyKisMYqVaUFpkEFAs3riGF3ceDH2Ca",
      "symbol": "apUSDC",
      "name": "Wrapped USDC (Allbridge from Polygon)",
      "decimals": 6,
      "logoURI": "https://raw.githubusercontent.com/solana-labs/token-list/main/assets/mainnet/BXXkv6z8ykpG1yuvUDPgh732wzVHB69RnB9YgSYh3itW/logo.png",
      "tags": [
        "stablecoin"
      ],
      "extensions": {
        "coingeckoId": "usd-coin"
      }
    },
    {
      "chainId": 101,
      "address": "De2bU64vsXKU9jq4bCjeDxNRGPn8nr3euaTK8jBYmD3J",
      "symbol": "renFIL",
      "name": "renFIL",
      "decimals": 9,
      "logoURI": "https://raw.githubusercontent.com/solana-labs/token-list/main/assets/mainnet/De2bU64vsXKU9jq4bCjeDxNRGPn8nr3euaTK8jBYmD3J/logo.png",
      "tags": [],
      "extensions": {
        "coingeckoId": "renfil",
        "website": "https://renproject.io/"
      }
    },
    {
      "chainId": 101,
      "address": "6STzg1taqgJsFY6Z4xAmQVSErZ6e6EsbsvkQ6YJ3sXmj",
      "symbol": "SONC",
      "name": "Sonic",
      "decimals": 6,
      "logoURI": "https://raw.githubusercontent.com/solana-labs/token-list/main/assets/mainnet/6STzg1taqgJsFY6Z4xAmQVSErZ6e6EsbsvkQ6YJ3sXmj/logo.png",
      "tags": [],
      "extensions": {
        "website": "https://www.sparkborsa.com/",
        "twitter": "https://twitter.com/JaySpark0x"
      }
    },
    {
      "chainId": 101,
      "address": "7j7H7sgsnNDeCngAPjpaCN4aaaru4HS7NAFYSEUyzJ3k",
      "symbol": "SOLR",
      "name": "SolRazr",
      "decimals": 6,
      "logoURI": "https://raw.githubusercontent.com/solana-labs/token-list/main/assets/mainnet/7j7H7sgsnNDeCngAPjpaCN4aaaru4HS7NAFYSEUyzJ3k/SOLR.png",
      "tags": [],
      "extensions": {
        "website": "https://solrazr.com/",
        "twitter": "https://twitter.com/Solrazr_App",
        "github": "https://github.com/solrazr-app/",
        "medium": "https://medium.com/@SolRazr_App",
        "discord": "https://discord.gg/HXa3qAYe",
        "telegram": "https://t.me/solrazr_app"
      }
    },
    {
      "chainId": 101,
      "address": "5xgRqfw4DqzjrriXEWduzo8iW8Uj1KzDsPt1pSLVQVJh",
      "symbol": "RNFTz",
      "name": "RNFTz",
      "decimals": 9,
      "logoURI": "https://raw.githubusercontent.com/solana-labs/token-list/main/assets/mainnet/5xgRqfw4DqzjrriXEWduzo8iW8Uj1KzDsPt1pSLVQVJh/logo.png",
      "tags": [
        "nft"
      ],
      "extensions": {
        "website": "https://rnftz.com",
        "twitter": "https://twitter.com/RnftzS"
      }
    },
    {
      "chainId": 101,
      "address": "8kFRCmQTKzvtVTVEVizjP8x3WamJpuQdZaPSGeqRJJnW",
      "symbol": "SKEM-USDC",
      "name": "Raydium LP Token (SKEM-USDC)",
      "decimals": 6,
      "logoURI": "https://raw.githubusercontent.com/solana-labs/token-list/main/assets/mainnet/8kFRCmQTKzvtVTVEVizjP8x3WamJpuQdZaPSGeqRJJnW/logo.svg",
      "tags": [
        "lp-token"
      ],
      "extensions": {
        "website": "https://raydium.io"
      }
    },
    {
      "chainId": 101,
      "address": "HKLBSZbkfeB8LoaLLrK7CDepPHLWQEoj1jbunT1T2wYg",
      "symbol": "SODA-USDC",
      "name": "Raydium LP Token (SODA-USDC)",
      "decimals": 6,
      "logoURI": "https://raw.githubusercontent.com/solana-labs/token-list/main/assets/mainnet/HKLBSZbkfeB8LoaLLrK7CDepPHLWQEoj1jbunT1T2wYg/logo.svg",
      "tags": [
        "lp-token"
      ],
      "extensions": {
        "website": "https://raydium.io"
      }
    },
    {
      "chainId": 101,
      "address": "BK2YNwsExxnjSUgdAzdvLV2FrthcNGGWTxDBvfBULCjG",
      "symbol": "AUSS-USDC",
      "name": "Raydium LP Token (AUSS-USDC)",
      "decimals": 6,
      "logoURI": "https://raw.githubusercontent.com/solana-labs/token-list/main/assets/mainnet/BK2YNwsExxnjSUgdAzdvLV2FrthcNGGWTxDBvfBULCjG/logo.svg",
      "tags": [
        "lp-token"
      ],
      "extensions": {
        "website": "https://raydium.io"
      }
    },
    {
      "chainId": 101,
      "address": "BTszujAA5kJJT7YCWVsAXwk4eJeuycithuTeAksQC1RC",
      "symbol": "KLB-USDC",
      "name": "Raydium LP Token (KLB-USDC)",
      "decimals": 6,
      "logoURI": "https://raw.githubusercontent.com/solana-labs/token-list/main/assets/mainnet/BTszujAA5kJJT7YCWVsAXwk4eJeuycithuTeAksQC1RC/logo.svg",
      "tags": [
        "lp-token"
      ],
      "extensions": {
        "website": "https://raydium.io"
      }
    },
    {
      "chainId": 101,
      "address": "DqRNwrvGUffB1j9tEYHcpw1DLMoc2QfwZ25nkBHkvRmr",
      "symbol": "SUPL",
      "name": "Suplar",
      "decimals": 9,
      "logoURI": "https://raw.githubusercontent.com/solana-labs/token-list/main/assets/mainnet/DqRNwrvGUffB1j9tEYHcpw1DLMoc2QfwZ25nkBHkvRmr/token.png",
      "tags": [],
      "extensions": {
        "website": "https://suplar.com",
        "telegram": "https://t.me/suplar",
        "twitter": "https://twitter.com/suplarcom"
      }
    },
    {
      "chainId": 101,
      "address": "4KVuGB1iNhYqR99Hykv1ZLdHvx41zpBqqPFtHucYpQja",
      "symbol": "XEN",
      "name": "Xenren",
      "decimals": 9,
      "logoURI": "https://raw.githubusercontent.com/solana-labs/token-list/main/assets/mainnet/4KVuGB1iNhYqR99Hykv1ZLdHvx41zpBqqPFtHucYpQja/logo.png",
      "tags": [],
      "extensions": {
        "website": "https://xenren.co"
      }
    },
    {
      "chainId": 101,
      "address": "7b9rgZhiZHieCoPwxWd7ihbjtQ7Ljjy4McxvcA2TTgcK",
      "symbol": "PERA",
      "name": "Prithera token",
      "decimals": 9,
      "logoURI": "https://raw.githubusercontent.com/solana-labs/token-list/main/assets/mainnet/7b9rgZhiZHieCoPwxWd7ihbjtQ7Ljjy4McxvcA2TTgcK/logo.png",
      "tags": [],
      "extensions": {}
    },
    {
      "chainId": 101,
      "address": "8SvvzDMu5jqcBhfdYZM1zDjDG5YGYrsNmGsPzTm4bFYU",
      "symbol": "QIA",
      "name": "Qia Coin",
      "decimals": 9,
      "logoURI": "https://raw.githubusercontent.com/solana-labs/token-list/main/assets/mainnet/8SvvzDMu5jqcBhfdYZM1zDjDG5YGYrsNmGsPzTm4bFYU/logo.png",
      "tags": [],
      "extensions": {
        "address": "3yN3xNcXxbhkZYC6MXak1f7Ff29BZdGyc4GUQ1jbyt27",
        "symbol": "NOVA",
        "name": "Nova frolic Sol Token",
        "decimals": 9,
        "logoURI": "https://cdn.jsdelivr.net/gh/sahityakumarsuman/frolic-token/nova_token.png",
        "tags": [
          "lp-token"
        ],
        "extensions": {
          "website": "https://www.frolic.live/"
        }
      }
    },
    {
      "chainId": 101,
      "address": "3BUWWi7hb5dpnNdvi7s3hpLuDtzqEga6c2UT6c1tqKKP",
      "symbol": "COD",
      "name": "CODEMY",
      "decimals": 8,
      "logoURI": "http://codemyedu.com/resources/img/logo.png",
      "tags": [
        "CODEMY",
        "COD"
      ],
      "extensions": {
        "website": "http://codemyedu.com"
      }
    },
    {
      "chainId": 101,
      "address": "HGy1LwAfsmC61hvAtadW7FaPTzMG8iJQEJBVqJTjgd7u",
      "symbol": "NTE",
      "name": "Nocte",
      "decimals": 6,
      "logoURI": "https://raw.githubusercontent.com/solana-labs/token-list/main/assets/mainnet/HGy1LwAfsmC61hvAtadW7FaPTzMG8iJQEJBVqJTjgd7u/logo.png",
      "tags": [],
      "extensions": {
        "website": "https://nocte.app/"
      }
    },
    {
      "chainId": 101,
      "address": "H6nF5DxF9ERkNrfs2QgMbDvVAH7YmzHM2Q1ysL7Qpgt",
      "symbol": "FE",
      "name": "FUTURE ECOSYSTEM",
      "decimals": 8,
      "logoURI": "https://raw.githubusercontent.com/h1rdr3v2/logo/main/felogo.jpeg",
      "tags": [
        "utility-token"
      ],
      "extensions": {}
    },
    {
      "chainId": 101,
      "address": "AdARF36hBezSbqn7JAkGJtgGppMYdjtBjjXwRwBEp7JT",
      "symbol": "CAEN",
      "name": "Camel Aggregate Ecological Network",
      "decimals": 9,
      "logoURI": "https://raw.githubusercontent.com/solanasail/token-list/main/assets/mainnet/AdARF36hBezSbqn7JAkGJtgGppMYdjtBjjXwRwBEp7JT/logo.png",
      "tags": [
        "utility-token"
      ],
      "extensions": {
        "website": "https://caen.io"
      }
    },
    {
      "chainId": 101,
      "address": "25Vu6457o2gdZRGVVt5K8NbAvaP3esYaQNHbNDitVtw1",
      "symbol": "XVC",
      "name": "Xverse Token",
      "decimals": 9,
      "logoURI": "https://raw.githubusercontent.com/solana-labs/token-list/main/assets/mainnet/25Vu6457o2gdZRGVVt5K8NbAvaP3esYaQNHbNDitVtw1/logo.png",
      "tags": [],
      "extensions": {
        "website": "https://xverse.ai/"
      }
    },
    {
      "chainId": 101,
      "address": "5CZn24oQp8rZgdJvw3Ud8Mi5yTKBccMi1efogxxqBuK8",
      "symbol": "CUTIE",
      "name": "Cutie Patootie",
      "decimals": 9,
      "logoURI": "https://raw.githubusercontent.com/solana-labs/token-list/main/assets/mainnet/5CZn24oQp8rZgdJvw3Ud8Mi5yTKBccMi1efogxxqBuK8/logo.png",
      "tags": [
        "MEME"
      ],
      "extensions": {
        "website": "https://www.cutiepatootie.tech/",
        "twitter": "https://twitter.com/CutiePatotieSLN/",
        "discord": "https://discord.gg/2d3FvQUR",
        "github": "https://github.com/Cutie-Patootie-Token",
        "telegram": "https://t.me/joinchat/XFk1Boii0GxiNDc0"
      }
    },
    {
      "chainId": 101,
      "address": "Hp5CJjw9YxJeo8mAgkyUomzKGPUxEwyo6gGt6hj56aTw",
      "symbol": "SDM",
      "name": "Seldom",
      "decimals": 6,
      "logoURI": "https://raw.githubusercontent.com/solana-labs/token-list/main/assets/mainnet/Hp5CJjw9YxJeo8mAgkyUomzKGPUxEwyo6gGt6hj56aTw/logo.png",
      "tags": [
        ""
      ]
    },
    {
      "chainId": 101,
      "address": "CLLoeCMyKGH9yd6EVBUWFAbAfwq5VBFq4zidxZWKRaho",
      "symbol": "AUTM",
      "name": "Autumn",
      "decimals": 6,
      "logoURI": "https://raw.githubusercontent.com/solana-labs/token-list/main/assets/mainnet/CLLoeCMyKGH9yd6EVBUWFAbAfwq5VBFq4zidxZWKRaho/logo.png",
      "tags": [
        "social-token"
      ]
    },
    {
      "chainId": 101,
      "address": "GZreQfnp3B1bmBZfxzJgShWbJgt6nyp13iyeHBB6Xh1n",
      "symbol": "LETTA",
      "name": "Soletta",
      "decimals": 9,
      "logoURI": "https://raw.githubusercontent.com/solana-labs/token-list/main/assets/mainnet/7dHbWXmci3dT8UFYWYZweBLXgycu7Y3iL6trKn1Y7ARj/logo.png",
      "tags": []
    },
    {
      "chainId": 101,
      "address": "5U9QqCPhqXAJcEv9uyzFJd5zhN93vuPk1aNNkXnUfPnt",
      "symbol": "SPWN",
      "name": "Bitspawn Token",
      "decimals": 9,
      "logoURI": "https://raw.githubusercontent.com/solana-labs/token-list/main/assets/mainnet/5U9QqCPhqXAJcEv9uyzFJd5zhN93vuPk1aNNkXnUfPnt/logo.png",
      "tags": [
        "utility-token"
      ],
      "extensions": {
        "website": "https://bitspawn.io",
        "twitter": "https://twitter.com/bitspawngg",
        "telegram": "https://t.me/bitspawnprotocol",
        "discord": "https://discord.gg/EAtfCq9",
        "medium": "https://bitspawnprotocol.medium.com",
        "coingeckoId": "bitspawn"
      }
    },
    {
      "chainId": 101,
      "address": "51LAPRbcEvheteGQjSgAFV6rrEvjL4P2igvzPH8bu88",
      "symbol": "SNS",
      "name": "SynesisOne",
      "decimals": 3,
      "logoURI": "https://raw.githubusercontent.com/Synesis-One/spl-token/main/icon.png",
      "tags": [
        "utility-token"
      ],
      "extensions": {
        "website": "https://www.synesis.one/",
        "twitter": "https://twitter.com/synesis_one"
      }
    },
    {
      "chainId": 101,
      "address": "6Wcs5FH471q1gqJHyRygm7DpNiHP1oYCKHX5zPEBD8ZZ",
      "symbol": "MILS",
      "name": "MillionSols",
      "decimals": 9,
      "logoURI": "https://arweave.net/uDmRPKqd7O9rXkv9y6cdc2sdCbVab5cgA62PWQYUYwI",
      "tags": [],
      "extensions": {
        "website": "https://millionsols.com",
        "twitter": "https://twitter.com/MillionSols"
      }
    },
    {
      "chainId": 101,
      "address": "GthwuoDnGTRgnvaZWixuqU5X3Nt18s9AzqNbGPxTonfK",
      "symbol": "JMKA",
      "name": "Jacob Makarsky Social Token",
      "decimals": 0,
      "logoURI": "https://raw.githubusercontent.com/solana-labs/token-list/main/assets/mainnet/GthwuoDnGTRgnvaZWixuqU5X3Nt18s9AzqNbGPxTonfK/logo.png",
      "tags": [
        "social-token",
        "jamaka"
      ],
      "extensions": {
        "website": "https://www.makarsky.dev/"
      }
    },
    {
      "chainId": 101,
      "address": "EaD8CViuq8RXPqAhZsxZudTj6fFMy6ktgHD42J34P6PD",
      "symbol": "KISM",
      "name": "KISAMA",
      "decimals": 9,
      "logoURI": "https://raw.githubusercontent.com/Kisamacrypto/SPL-Logo/main/kisama-crypto-coin-520x520_edit.png",
      "tags": [
        "social-token",
        "kisama",
        "Trading"
      ],
      "extensions": {
        "website": "http://kisamacrypto.com",
        "discord": "https://discord.gg/6xNDyc9"
      }
    },
    {
      "chainId": 101,
      "address": "6w5GEARUppTyeQee2grCUYjXi933Yswz5ZjYKt5nicY2",
      "symbol": "SOTY",
      "name": "Sol Infinity",
      "decimals": 9,
      "logoURI": "https://cdn.jsdelivr.net/gh/kpvy2002/solinfinity/SOLINFINITY%20LOGO.png",
      "tags": [
        "utility-token"
      ],
      "extensions": {
        "twitter": "https://twitter.com/Solanainfinity",
        "discord": "http://discord.gg/z9st3dHRPf",
        "telegram": "http://t.me/Solinfinity_official"
      }
    },
    {
      "chainId": 101,
      "address": "5y1YcGVPFy8bEiCJi79kegF9igahmvDe5UrqswFvnpMJ",
      "symbol": "DSOL",
      "name": "DecentSol",
      "decimals": 4,
      "logoURI": "https://gateway.pinata.cloud/ipfs/QmfV1LNrqefadJQ7PzMvrTnio9GzsFLcbwRXAgVQad3ykt/logo.png",
      "tags": [
        "utility-token"
      ],
      "extensions": {
        "website": "https://home.decentsol/",
        "twitter": "https://twitter.com/decentsol",
        "medium": "https://decentsol.medium.com",
        "discord": "https://discord.gg/mkH52yU9xQ"
      }
    },
    {
      "chainId": 101,
      "address": "6foyeENL9GhqZEqPeaRK9YtP8HnFfej1JBwdn5rcsPDi",
      "symbol": "iM",
      "name": "iMentusCoin",
      "decimals": 0,
      "logoURI": "https://imentus.com/wp-content/uploads/2020/10/black_imentus_logo.png",
      "tags": [
        "dev-token"
      ],
      "extensions": {
        "website": "https://www.imentus.com"
      }
    },
    {
      "chainId": 101,
      "address": "5oVNBeEEQvYi1cX3ir8Dx5n1P7pdxydbGF2X4TxVusJm",
      "symbol": "SOCN",
      "name": "Socean",
      "decimals": 9,
      "logoURI": "https://raw.githubusercontent.com/solana-labs/token-list/main/assets/mainnet/5oVNBeEEQvYi1cX3ir8Dx5n1P7pdxydbGF2X4TxVusJm/logo.png",
      "tags": [
        "stake-pool"
      ],
      "extensions": {
        "discord": "https://discord.gg/k8ZcW27bq9/",
        "medium": "https://medium.com/@soceanfinance/",
        "twitter": "https://twitter.com/soceanfinance/",
        "website": "https://socean.fi/"
      }
    },
    {
<<<<<<< HEAD
      "chainId": 103,
      "address": "FsrinjAhYaBKQieHhaJNGnepMS3RFHZJVjb1i26JhMdp",
      "symbol": "sBucks",
      "name": "SolBucks",
      "decimals": 6,
      "logoURI": "https://raw.githubusercontent.com/solana-labs/token-list/main/assets/mainnet/FxjbQMfvQYMtZZK7WGEJwWfsDcdMuuaee8uPxDFFShWh/logo.png",
      "tags": [
        "utility-token"
      ]
    }
=======
      "chainId": 101,
      "address": "GHhDU9Y7HM37v6cQyaie1A3aZdfpCDp6ScJ5zZn2c3uk",
      "symbol": "SOL-pSOL",
      "name": "Mercurial LP Token (SOL-pSOL)",
      "decimals": 6,
      "logoURI": "https://raw.githubusercontent.com/solana-labs/token-list/main/assets/mainnet/GHhDU9Y7HM37v6cQyaie1A3aZdfpCDp6ScJ5zZn2c3uk/logo.svg",
      "tags": [
        "lp-token"
      ],
      "extensions": {
        "website": "https://www.mercurial.finance/"
      }
    },
>>>>>>> 347a51bf
  ],
  "version": {
    "major": 0,
    "minor": 3,
    "patch": 2
  }
}<|MERGE_RESOLUTION|>--- conflicted
+++ resolved
@@ -13657,7 +13657,6 @@
       }
     },
     {
-<<<<<<< HEAD
       "chainId": 103,
       "address": "FsrinjAhYaBKQieHhaJNGnepMS3RFHZJVjb1i26JhMdp",
       "symbol": "sBucks",
@@ -13667,8 +13666,8 @@
       "tags": [
         "utility-token"
       ]
-    }
-=======
+    },
+    {
       "chainId": 101,
       "address": "GHhDU9Y7HM37v6cQyaie1A3aZdfpCDp6ScJ5zZn2c3uk",
       "symbol": "SOL-pSOL",
@@ -13681,8 +13680,7 @@
       "extensions": {
         "website": "https://www.mercurial.finance/"
       }
-    },
->>>>>>> 347a51bf
+    }
   ],
   "version": {
     "major": 0,
