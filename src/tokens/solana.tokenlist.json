--- conflicted
+++ resolved
@@ -8518,17 +8518,6 @@
     },
     {
       "chainId": 101,
-<<<<<<< HEAD
-      "address": "SCYfrGCw8aDiqdgcpdGjV6jp4UVVQLuphxTDLNWu36f",
-      "symbol": "SCY",
-      "name": "Synchrony",
-      "decimals": 9,
-      "logoURI": "https://raw.githubusercontent.com/synchrony-labs/synchrony-assets/main/SYNCHRONY-LOGO.png",
-      "tags": [],
-      "extensions": {
-        "website": "https://synchrony.fi",
-        "twitter": "https://twitter.com/SynchronyFi"
-=======
       "address": "6kwTqmdQkJd8qRr9RjSnUX9XJ24RmJRSrU1rsragP97Y",
       "symbol": "SAIL",
       "name": "SAIL",
@@ -8643,7 +8632,19 @@
       "extensions": {
         "website": "https://woo.network",
         "twitter": "https://twitter.com/wootraderS"
->>>>>>> eae94185
+      }
+    },
+    {
+      "chainId": 101,
+      "address": "SCYfrGCw8aDiqdgcpdGjV6jp4UVVQLuphxTDLNWu36f",
+      "symbol": "SCY",
+      "name": "Synchrony",
+      "decimals": 9,
+      "logoURI": "https://raw.githubusercontent.com/synchrony-labs/synchrony-assets/main/SYNCHRONY-LOGO.png",
+      "tags": [],
+      "extensions": {
+        "website": "https://synchrony.fi",
+        "twitter": "https://twitter.com/SynchronyFi"
       }
     }
   ],
