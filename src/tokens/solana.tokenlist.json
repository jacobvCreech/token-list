{
  "name": "Solana Token List",
  "logoURI": "https://cdn.jsdelivr.net/gh/trustwallet/assets@master/blockchains/solana/info/logo.png",
  "keywords": [
    "solana",
    "spl"
  ],
  "tags": {
    "stablecoin": {
      "name": "stablecoin",
      "description": "Tokens that are fixed to an external asset, e.g. the US dollar"
    },
    "ethereum": {
      "name": "ethereum",
      "description": "Asset bridged from ethereum"
    },
    "lp-token": {
      "name": "lp-token",
      "description": "Asset representing liquidity provider token"
    },
    "wrapped-sollet": {
      "name": "wrapped-sollet",
      "description": "Asset wrapped using sollet bridge"
    },
    "wrapped": {
      "name": "wrapped",
      "description": "Asset wrapped using wormhole bridge"
    },
    "leveraged": {
      "name": "leveraged",
      "description": "Leveraged asset"
    },
    "bull": {
      "name": "bull",
      "description": "Leveraged Bull asset"
    },
    "bear": {
      "name": "bear",
      "description": "Leveraged Bear asset"
    },
    "nft": {
      "name": "nft",
      "description": "Non-fungible token"
    },
    "security-token": {
      "name": "security-token",
      "description": "Tokens that are used to gain access to an electronically restricted resource"
    },
    "utility-token": {
      "name": "utility-token",
      "description": "Tokens that are designed to be spent within a certain blockchain ecosystem e.g. most of the SPL-Tokens"
    }
  },
  "timestamp": "2021-03-03T19:57:21+0000",
  "tokens": [
    {
      "chainId": 101,
      "address": "So11111111111111111111111111111111111111112",
      "symbol": "SOL",
      "name": "Wrapped SOL",
      "decimals": 9,
      "logoURI": "https://cdn.jsdelivr.net/gh/trustwallet/assets@master/blockchains/solana/info/logo.png",
      "tags": [],
      "extensions": {
        "website": "https://solana.com/",
        "serumV3Usdc": "9wFFyRfZBsuAha4YcuxcXLKwMxJR43S7fPfQLusDBzvT",
        "serumV3Usdt": "HWHvQhFmJB3NUcu1aihKmrKegfVxBEHzwVX6yZCKEsi1",
        "coingeckoId": "solana"
      }
    },
    {
      "chainId": 101,
      "address": "EPjFWdd5AufqSSqeM2qN1xzybapC8G4wEGGkZwyTDt1v",
      "symbol": "USDC",
      "name": "USD Coin",
      "decimals": 6,
      "logoURI": "https://cdn.jsdelivr.net/gh/solana-labs/token-list@main/assets/mainnet/EPjFWdd5AufqSSqeM2qN1xzybapC8G4wEGGkZwyTDt1v/logo.png",
      "tags": [
        "stablecoin"
      ],
      "extensions": {
        "website": "https://www.centre.io/",
        "coingeckoId": "usd-coin",
        "serumV3Usdt": "77quYg4MGneUdjgXCunt9GgM1usmrxKY31twEy3WHwcS"
      }
    },
    {
      "chainId": 101,
      "address": "9n4nbM75f5Ui33ZbPYXn59EwSgE8CGsHtAeTH5YFeJ9E",
      "symbol": "BTC",
      "name": "Wrapped Bitcoin (Sollet)",
      "decimals": 6,
      "logoURI": "https://cdn.jsdelivr.net/gh/trustwallet/assets@master/blockchains/bitcoin/info/logo.png",
      "tags": [
        "wrapped-sollet",
        "ethereum"
      ],
      "extensions": {
        "bridgeContract": "https://etherscan.io/address/0xeae57ce9cc1984f202e15e038b964bb8bdf7229a",
        "serumV3Usdc": "A8YFbxQYFVqKZaoYJLLUVcQiWP7G2MeEgW5wsAQgMvFw",
        "serumV3Usdt": "C1EuT9VokAKLiW7i2ASnZUvxDoKuKkCpDDeNxAptuNe4",
        "coingeckoId": "bitcoin"
      }
    },
    {
      "chainId": 101,
      "address": "2FPyTwcZLUg1MDrwsyoP4D6s1tM7hAkHYRjkNb5w6Pxk",
      "symbol": "ETH",
      "name": "Wrapped Ethereum (Sollet)",
      "decimals": 6,
      "logoURI": "https://cdn.jsdelivr.net/gh/trustwallet/assets@master/blockchains/ethereum/assets/0xC02aaA39b223FE8D0A0e5C4F27eAD9083C756Cc2/logo.png",
      "tags": [
        "wrapped-sollet",
        "ethereum"
      ],
      "extensions": {
        "bridgeContract": "https://etherscan.io/address/0xeae57ce9cc1984f202e15e038b964bb8bdf7229a",
        "serumV3Usdc": "4tSvZvnbyzHXLMTiFonMyxZoHmFqau1XArcRCVHLZ5gX",
        "serumV3Usdt": "7dLVkUfBVfCGkFhSXDCq1ukM9usathSgS716t643iFGF",
        "coingeckoId": "ethereum"
      }
    },
    {
      "chainId": 101,
      "address": "3JSf5tPeuscJGtaCp5giEiDhv51gQ4v3zWg8DGgyLfAB",
      "symbol": "YFI",
      "name": "Wrapped YFI (Sollet)",
      "decimals": 6,
      "logoURI": "https://cdn.jsdelivr.net/gh/trustwallet/assets@master/blockchains/ethereum/assets/0x0bc529c00C6401aEF6D220BE8C6Ea1667F6Ad93e/logo.png",
      "tags": [
        "wrapped-sollet",
        "ethereum"
      ],
      "extensions": {
        "bridgeContract": "https://etherscan.io/address/0xeae57ce9cc1984f202e15e038b964bb8bdf7229a",
        "serumV3Usdc": "7qcCo8jqepnjjvB5swP4Afsr3keVBs6gNpBTNubd1Kr2",
        "serumV3Usdt": "3Xg9Q4VtZhD4bVYJbTfgGWFV5zjE3U7ztSHa938zizte",
        "coingeckoId": "yearn-finance"
      }
    },
    {
      "chainId": 101,
      "address": "CWE8jPTUYhdCTZYWPTe1o5DFqfdjzWKc9WKz6rSjQUdG",
      "symbol": "LINK",
      "name": "Wrapped Chainlink (Sollet)",
      "decimals": 6,
      "logoURI": "https://cdn.jsdelivr.net/gh/trustwallet/assets@master/blockchains/ethereum/assets/0x514910771AF9Ca656af840dff83E8264EcF986CA/logo.png",
      "tags": [
        "wrapped-sollet",
        "ethereum"
      ],
      "extensions": {
        "bridgeContract": "https://etherscan.io/address/0xeae57ce9cc1984f202e15e038b964bb8bdf7229a",
        "serumV3Usdc": "3hwH1txjJVS8qv588tWrjHfRxdqNjBykM1kMcit484up",
        "serumV3Usdt": "3yEZ9ZpXSQapmKjLAGKZEzUNA1rcupJtsDp5mPBWmGZR",
        "coingeckoId": "chainlink"
      }
    },
    {
      "chainId": 101,
      "address": "Ga2AXHpfAF6mv2ekZwcsJFqu7wB4NV331qNH7fW9Nst8",
      "symbol": "XRP",
      "name": "Wrapped XRP (Sollet)",
      "decimals": 6,
      "logoURI": "https://cdn.jsdelivr.net/gh/trustwallet/assets@master/blockchains/ripple/info/logo.png",
      "tags": [
        "wrapped-sollet",
        "ethereum"
      ],
      "extensions": {
        "bridgeContract": "https://etherscan.io/address/0xeae57ce9cc1984f202e15e038b964bb8bdf7229a",
        "coingeckoId": "ripple"
      }
    },
    {
      "chainId": 101,
      "address": "BQcdHdAQW1hczDbBi9hiegXAR7A98Q9jx3X3iBBBDiq4",
      "symbol": "wUSDT",
      "name": "Wrapped USDT (Sollet)",
      "decimals": 6,
      "logoURI": "https://cdn.jsdelivr.net/gh/solana-labs/explorer/public/tokens/usdt.svg",
      "tags": [
        "stablecoin",
        "wrapped-sollet",
        "ethereum"
      ],
      "extensions": {
        "bridgeContract": "https://etherscan.io/address/0xeae57ce9cc1984f202e15e038b964bb8bdf7229a",
        "coingeckoId": "tether"
      }
    },
    {
      "chainId": 101,
      "address": "AR1Mtgh7zAtxuxGd2XPovXPVjcSdY3i4rQYisNadjfKy",
      "symbol": "SUSHI",
      "name": "Wrapped SUSHI (Sollet)",
      "decimals": 6,
      "logoURI": "https://cdn.jsdelivr.net/gh/trustwallet/assets@master/blockchains/ethereum/assets/0x6B3595068778DD592e39A122f4f5a5cF09C90fE2/logo.png",
      "tags": [
        "wrapped-sollet",
        "ethereum"
      ],
      "extensions": {
        "website": "https://www.sushi.com",
        "bridgeContract": "https://etherscan.io/address/0xeae57ce9cc1984f202e15e038b964bb8bdf7229a",
        "serumV3Usdc": "A1Q9iJDVVS8Wsswr9ajeZugmj64bQVCYLZQLra2TMBMo",
        "serumV3Usdt": "6DgQRTpJTnAYBSShngAVZZDq7j9ogRN1GfSQ3cq9tubW",
        "coingeckoId": "sushi"
      }
    },
    {
      "chainId": 101,
      "address": "CsZ5LZkDS7h9TDKjrbL7VAwQZ9nsRu8vJLhRYfmGaN8K",
      "symbol": "ALEPH",
      "name": "Wrapped ALEPH (Sollet)",
      "decimals": 6,
      "logoURI": "https://cdn.jsdelivr.net/gh/trustwallet/assets@master/blockchains/nuls/assets/NULSd6HgyZkiqLnBzTaeSQfx1TNg2cqbzq51h/logo.png",
      "tags": [
        "wrapped-sollet",
        "ethereum"
      ],
      "extensions": {
        "bridgeContract": "https://etherscan.io/address/0xeae57ce9cc1984f202e15e038b964bb8bdf7229a",
        "serumV3Usdc": "GcoKtAmTy5QyuijXSmJKBtFdt99e6Buza18Js7j9AJ6e",
        "serumV3Usdt": "Gyp1UGRgbrb6z8t7fpssxEKQgEmcJ4pVnWW3ds2p6ZPY",
        "coingeckoId": "aleph"
      }
    },
    {
      "chainId": 101,
      "address": "SF3oTvfWzEP3DTwGSvUXRrGTvr75pdZNnBLAH9bzMuX",
      "symbol": "SXP",
      "name": "Wrapped SXP (Sollet)",
      "decimals": 6,
      "logoURI": "https://cdn.jsdelivr.net/gh/trustwallet/assets/blockchains/ethereum/assets/0x8CE9137d39326AD0cD6491fb5CC0CbA0e089b6A9/logo.png",
      "tags": [
        "wrapped-sollet",
        "ethereum"
      ],
      "extensions": {
        "bridgeContract": "https://etherscan.io/address/0xeae57ce9cc1984f202e15e038b964bb8bdf7229a",
        "serumV3Usdc": "4LUro5jaPaTurXK737QAxgJywdhABnFAMQkXX4ZyqqaZ",
        "serumV3Usdt": "8afKwzHR3wJE7W7Y5hvQkngXh6iTepSZuutRMMy96MjR",
        "coingeckoId": "swipe"
      }
    },
    {
      "chainId": 101,
      "address": "BtZQfWqDGbk9Wf2rXEiWyQBdBY1etnUUn6zEphvVS7yN",
      "symbol": "HGET",
      "name": "Wrapped Hedget (Sollet)",
      "decimals": 6,
      "logoURI": "https://www.hedget.com/images/favicon.svg",
      "tags": [
        "wrapped-sollet",
        "ethereum"
      ],
      "extensions": {
        "website": "https://www.hedget.com/",
        "bridgeContract": "https://etherscan.io/address/0xeae57ce9cc1984f202e15e038b964bb8bdf7229a",
        "serumV3Usdc": "88vztw7RTN6yJQchVvxrs6oXUDryvpv9iJaFa1EEmg87",
        "serumV3Usdt": "ErQXxiNfJgd4fqQ58PuEw5xY35TZG84tHT6FXf5s4UxY",
        "coingeckoId": "hedget"
      }
    },
    {
      "chainId": 101,
      "address": "5Fu5UUgbjpUvdBveb3a1JTNirL8rXtiYeSMWvKjtUNQv",
      "symbol": "CREAM",
      "name": "Wrapped Cream Finance (Sollet)",
      "decimals": 6,
      "logoURI": "https://cdn.jsdelivr.net/gh/trustwallet/assets@master/blockchains/smartchain/assets/0xd4CB328A82bDf5f03eB737f37Fa6B370aef3e888/logo.png",
      "tags": [
        "wrapped-sollet",
        "ethereum"
      ],
      "extensions": {
        "bridgeContract": "https://etherscan.io/address/0xeae57ce9cc1984f202e15e038b964bb8bdf7229a",
        "serumV3Usdc": "7nZP6feE94eAz9jmfakNJWPwEKaeezuKKC5D1vrnqyo2",
        "serumV3Usdt": "4ztJEvQyryoYagj2uieep3dyPwG2pyEwb2dKXTwmXe82",
        "coingeckoId": "cream-2"
      }
    },
    {
      "chainId": 101,
      "address": "873KLxCbz7s9Kc4ZzgYRtNmhfkQrhfyWGZJBmyCbC3ei",
      "symbol": "UBXT",
      "name": "Wrapped Upbots (Sollet)",
      "decimals": 6,
      "logoURI": "https://assets.coingecko.com/coins/images/12476/small/UBXT.png?1600132967",
      "tags": [
        "wrapped-sollet",
        "ethereum"
      ],
      "extensions": {
        "website": "https://upbots.com/",
        "explorer": "https://etherscan.io/address/0xeae57ce9cc1984f202e15e038b964bb8bdf7229a",
        "serumV3Usdc": "2wr3Ab29KNwGhtzr5HaPCyfU1qGJzTUAN4amCLZWaD1H",
        "serumV3Usdt": "F1T7b6pnR8Pge3qmfNUfW6ZipRDiGpMww6TKTrRU4NiL",
        "coingeckoId": "upbots"
      }
    },
    {
      "chainId": 101,
      "address": "HqB7uswoVg4suaQiDP3wjxob1G5WdZ144zhdStwMCq7e",
      "symbol": "HNT",
      "name": "Wrapped Helium (Sollet)",
      "decimals": 6,
      "logoURI": "https://assets.coingecko.com/coins/images/4284/small/Helium_HNT.png?1612620071",
      "tags": [
        "wrapped-sollet",
        "ethereum"
      ],
      "extensions": {
        "bridgeContract": "https://etherscan.io/address/0xeae57ce9cc1984f202e15e038b964bb8bdf7229a",
        "serumV3Usdc": "CnUV42ZykoKUnMDdyefv5kP6nDSJf7jFd7WXAecC6LYr",
        "serumV3Usdt": "8FpuMGLtMZ7Wt9ZvyTGuTVwTwwzLYfS5NZWcHxbP1Wuh",
        "coingeckoId": "helium"
      }
    },
    {
      "chainId": 101,
      "address": "9S4t2NEAiJVMvPdRYKVrfJpBafPBLtvbvyS3DecojQHw",
      "symbol": "FRONT",
      "name": "Wrapped FRONT (Sollet)",
      "decimals": 6,
      "logoURI": "https://cdn.jsdelivr.net/gh/trustwallet/assets@master/blockchains/ethereum/assets/0xf8C3527CC04340b208C854E985240c02F7B7793f/logo.png",
      "tags": [
        "wrapped-sollet",
        "ethereum"
      ],
      "extensions": {
        "bridgeContract": "https://etherscan.io/address/0xeae57ce9cc1984f202e15e038b964bb8bdf7229a",
        "serumV3Usdc": "9Zx1CvxSVdroKMMWf2z8RwrnrLiQZ9VkQ7Ex3syQqdSH",
        "serumV3Usdt": "CGC4UgWwqA9PET6Tfx6o6dLv94EK2coVkPtxgNHuBtxj",
        "coingeckoId": "frontier-token"
      }
    },
    {
      "chainId": 101,
      "address": "6WNVCuxCGJzNjmMZoKyhZJwvJ5tYpsLyAtagzYASqBoF",
      "symbol": "AKRO",
      "name": "Wrapped AKRO (Sollet)",
      "decimals": 6,
      "logoURI": "https://cdn.jsdelivr.net/gh/trustwallet/assets@master/blockchains/ethereum/assets/0xb2734a4Cec32C81FDE26B0024Ad3ceB8C9b34037/logo.png",
      "tags": [
        "wrapped-sollet",
        "ethereum"
      ],
      "extensions": {
        "bridgeContract": "https://etherscan.io/address/0xeae57ce9cc1984f202e15e038b964bb8bdf7229a",
        "serumV3Usdc": "5CZXTTgVZKSzgSA3AFMN5a2f3hmwmmJ6hU8BHTEJ3PX8",
        "serumV3Usdt": "HLvRdctRB48F9yLnu9E24LUTRt89D48Z35yi1HcxayDf",
        "coingeckoId": "akropolis"
      }
    },
    {
      "chainId": 101,
      "address": "DJafV9qemGp7mLMEn5wrfqaFwxsbLgUsGVS16zKRk9kc",
      "symbol": "HXRO",
      "name": "Wrapped HXRO (Sollet)",
      "decimals": 6,
      "logoURI": "https://assets.coingecko.com/coins/images/7805/large/hxro-squarelogo-1585089594129.png?1586221980",
      "tags": [
        "wrapped-sollet",
        "ethereum"
      ],
      "extensions": {
        "bridgeContract": "https://etherscan.io/address/0xeae57ce9cc1984f202e15e038b964bb8bdf7229a",
        "serumV3Usdc": "6Pn1cSiRos3qhBf54uBP9ZQg8x3JTardm1dL3n4p29tA",
        "serumV3Usdt": "4absuMsgemvdjfkgdLQq1zKEjw3dHBoCWkzKoctndyqd",
        "coingeckoId": "hxro"
      }
    },
    {
      "chainId": 101,
      "address": "DEhAasscXF4kEGxFgJ3bq4PpVGp5wyUxMRvn6TzGVHaw",
      "symbol": "UNI",
      "name": "Wrapped UNI (Sollet)",
      "decimals": 6,
      "logoURI": "https://cdn.jsdelivr.net/gh/trustwallet/assets@master/blockchains/ethereum/assets/0x1f9840a85d5aF5bf1D1762F925BDADdC4201F984/logo.png",
      "tags": [
        "wrapped-sollet",
        "ethereum"
      ],
      "extensions": {
        "bridgeContract": "https://etherscan.io/address/0xeae57ce9cc1984f202e15e038b964bb8bdf7229a",
        "serumV3Usdc": "6JYHjaQBx6AtKSSsizDMwozAEDEZ5KBsSUzH7kRjGJon",
        "serumV3Usdt": "2SSnWNrc83otLpfRo792P6P3PESZpdr8cu2r8zCE6bMD",
        "coingeckoId": "uniswap"
      }
    },
    {
      "chainId": 101,
      "address": "SRMuApVNdxXokk5GT7XD5cUUgXMBCoAz2LHeuAoKWRt",
      "symbol": "SRM",
      "name": "Serum",
      "decimals": 6,
      "logoURI": "https://cdn.jsdelivr.net/gh/trustwallet/assets@master/blockchains/ethereum/assets/0x476c5E26a75bd202a9683ffD34359C0CC15be0fF/logo.png",
      "tags": [],
      "extensions": {
        "website": "https://projectserum.com/",
        "serumV3Usdc": "ByRys5tuUWDgL73G8JBAEfkdFf8JWBzPBDHsBVQ5vbQA",
        "serumV3Usdt": "AtNnsY1AyRERWJ8xCskfz38YdvruWVJQUVXgScC1iPb",
        "coingeckoId": "serum"
      }
    },
    {
      "chainId": 101,
      "address": "AGFEad2et2ZJif9jaGpdMixQqvW5i81aBdvKe7PHNfz3",
      "symbol": "FTT",
      "name": "Wrapped FTT (Sollet)",
      "decimals": 6,
      "logoURI": "https://cdn.jsdelivr.net/gh/solana-labs/token-list@main/assets/mainnet/AGFEad2et2ZJif9jaGpdMixQqvW5i81aBdvKe7PHNfz3/logo.png",
      "tags": [
        "wrapped-sollet",
        "ethereum"
      ],
      "extensions": {
        "bridgeContract": "https://etherscan.io/address/0xeae57ce9cc1984f202e15e038b964bb8bdf7229a",
        "assetContract": "https://etherscan.io/address/0x50d1c9771902476076ecfc8b2a83ad6b9355a4c9",
        "serumV3Usdc": "2Pbh1CvRVku1TgewMfycemghf6sU9EyuFDcNXqvRmSxc",
        "serumV3Usdt": "Hr3wzG8mZXNHV7TuL6YqtgfVUesCqMxGYCEyP3otywZE",
        "coingeckoId": "ftx-token"
      }
    },
    {
      "chainId": 101,
      "address": "MSRMcoVyrFxnSgo5uXwone5SKcGhT1KEJMFEkMEWf9L",
      "symbol": "MSRM",
      "name": "MegaSerum",
      "decimals": 0,
      "logoURI": "https://cdn.jsdelivr.net/gh/trustwallet/assets@master/blockchains/ethereum/assets/0x476c5E26a75bd202a9683ffD34359C0CC15be0fF/logo.png",
      "tags": [],
      "extensions": {
        "website": "https://projectserum.com/",
        "serumV3Usdc": "4VKLSYdvrQ5ngQrt1d2VS8o4ewvb2MMUZLiejbnGPV33",
        "serumV3Usdt": "5nLJ22h1DUfeCfwbFxPYK8zbfbri7nA9bXoDcR8AcJjs",
        "coingeckoId": "megaserum"
      }
    },
    {
      "chainId": 101,
      "address": "BXXkv6z8ykpG1yuvUDPgh732wzVHB69RnB9YgSYh3itW",
      "symbol": "WUSDC",
      "name": "Wrapped USDC (Sollet)",
      "decimals": 6,
      "logoURI": "https://cdn.jsdelivr.net/gh/solana-labs/token-list@main/assets/mainnet/EPjFWdd5AufqSSqeM2qN1xzybapC8G4wEGGkZwyTDt1v/logo.png",
      "tags": [
        "stablecoin",
        "wrapped-sollet",
        "ethereum"
      ],
      "extensions": {
        "coingeckoId": "usd-coin"
      }
    },
    {
      "chainId": 101,
      "address": "GXMvfY2jpQctDqZ9RoU3oWPhufKiCcFEfchvYumtX7jd",
      "symbol": "TOMO",
      "name": "Wrapped TOMO (Sollet)",
      "decimals": 6,
      "logoURI": "https://cdn.jsdelivr.net/gh/trustwallet/assets@master/blockchains/tomochain/info/logo.png",
      "tags": [
        "wrapped-sollet",
        "ethereum"
      ],
      "extensions": {
        "bridgeContract": "https://etherscan.io/address/0xeae57ce9cc1984f202e15e038b964bb8bdf7229a",
        "serumV3Usdc": "8BdpjpSD5n3nk8DQLqPUyTZvVqFu6kcff5bzUX5dqDpy",
        "serumV3Usdt": "GnKPri4thaGipzTbp8hhSGSrHgG4F8MFiZVrbRn16iG2",
        "coingeckoId": "tomochain"
      }
    },
    {
      "chainId": 101,
      "address": "EcqExpGNFBve2i1cMJUTR4bPXj4ZoqmDD2rTkeCcaTFX",
      "symbol": "KARMA",
      "name": "Wrapped KARMA (Sollet)",
      "decimals": 4,
      "logoURI": "https://cdn.jsdelivr.net/gh/machi-x/assets@master/blockchains/ethereum/assets/0xdfe691f37b6264a90ff507eb359c45d55037951c/logo.png",
      "tags": [
        "wrapped-sollet",
        "ethereum"
      ],
      "extensions": {
        "bridgeContract": "https://etherscan.io/address/0xeae57ce9cc1984f202e15e038b964bb8bdf7229a",
        "coingeckoId": "karma-dao"
      }
    },
    {
      "chainId": 101,
      "address": "EqWCKXfs3x47uVosDpTRgFniThL9Y8iCztJaapxbEaVX",
      "symbol": "LUA",
      "name": "Wrapped LUA (Sollet)",
      "decimals": 6,
      "logoURI": "https://cdn.jsdelivr.net/gh/trustwallet/assets@master/blockchains/ethereum/assets/0xB1f66997A5760428D3a87D68b90BfE0aE64121cC/logo.png",
      "tags": [
        "wrapped-sollet",
        "ethereum"
      ],
      "extensions": {
        "bridgeContract": "https://etherscan.io/address/0xeae57ce9cc1984f202e15e038b964bb8bdf7229a",
        "serumV3Usdc": "4xyWjQ74Eifq17vbue5Ut9xfFNfuVB116tZLEpiZuAn8",
        "serumV3Usdt": "35tV8UsHH8FnSAi3YFRrgCu4K9tb883wKnAXpnihot5r",
        "coingeckoId": "lua-token"
      }
    },
    {
      "chainId": 101,
      "address": "GeDS162t9yGJuLEHPWXXGrb1zwkzinCgRwnT8vHYjKza",
      "symbol": "MATH",
      "name": "Wrapped MATH (Sollet)",
      "decimals": 6,
      "tags": [
        "wrapped-sollet",
        "ethereum"
      ],
      "extensions": {
        "bridgeContract": "https://etherscan.io/address/0xeae57ce9cc1984f202e15e038b964bb8bdf7229a",
        "serumV3Usdc": "J7cPYBrXVy8Qeki2crZkZavcojf2sMRyQU7nx438Mf8t",
        "serumV3Usdt": "2WghiBkDL2yRhHdvm8CpprrkmfguuQGJTCDfPSudKBAZ",
        "coingeckoId": "math"
      }
    },
    {
      "chainId": 101,
      "address": "GUohe4DJUA5FKPWo3joiPgsB7yzer7LpDmt1Vhzy3Zht",
      "symbol": "KEEP",
      "name": "Wrapped KEEP (Sollet)",
      "decimals": 6,
      "logoURI": "https://assets.coingecko.com/coins/images/3373/large/IuNzUb5b_400x400.jpg?1589526336",
      "tags": [
        "wrapped-sollet",
        "ethereum"
      ],
      "extensions": {
        "bridgeContract": "https://etherscan.io/address/0xeae57ce9cc1984f202e15e038b964bb8bdf7229a",
        "serumV3Usdc": "3rgacody9SvM88QR83GHaNdEEx4Fe2V2ed5GJp2oeKDr",
        "serumV3Usdt": "HEGnaVL5i48ubPBqWAhodnZo8VsSLzEM3Gfc451DnFj9",
        "coingeckoId": "keep-network"
      }
    },
    {
      "chainId": 101,
      "address": "9F9fNTT6qwjsu4X4yWYKZpsbw5qT7o6yR2i57JF2jagy",
      "symbol": "SWAG",
      "name": "Wrapped SWAG (Sollet)",
      "decimals": 6,
      "logoURI": "https://assets.coingecko.com/coins/images/12805/large/photo_2020-10-14_23.17.02.jpeg?1602688642",
      "tags": [
        "wrapped-sollet",
        "ethereum"
      ],
      "extensions": {
        "bridgeContract": "https://etherscan.io/address/0xeae57ce9cc1984f202e15e038b964bb8bdf7229a",
        "serumV3Usdt": "J2XSt77XWim5HwtUM8RUwQvmRXNZsbMKpp5GTKpHafvf",
        "coingeckoId": "swag-finance"
      }
    },
    {
      "chainId": 101,
      "address": "DgHK9mfhMtUwwv54GChRrU54T2Em5cuszq2uMuen1ZVE",
      "symbol": "CEL",
      "name": "Wrapped Celsius (Sollet)",
      "decimals": 6,
      "logoURI": "https://cdn.jsdelivr.net/gh/trustwallet/assets@master/blockchains/ethereum/assets/0xaaAEBE6Fe48E54f431b0C390CfaF0b017d09D42d/logo.png",
      "tags": [
        "wrapped-sollet",
        "ethereum"
      ],
      "extensions": {
        "bridgeContract": "https://etherscan.io/address/0xeae57ce9cc1984f202e15e038b964bb8bdf7229a",
        "serumV3Usdt": "cgani53cMZgYfRMgSrNekJTMaLmccRfspsfTbXWRg7u",
        "coingeckoId": "celsius-degree-token"
      }
    },
    {
      "chainId": 101,
      "address": "7ncCLJpP3MNww17LW8bRvx8odQQnubNtfNZBL5BgAEHW",
      "symbol": "RSR",
      "name": "Wrapped Reserve Rights (Sollet)",
      "decimals": 6,
      "logoURI": "https://cdn.jsdelivr.net/gh/trustwallet/assets@master/blockchains/ethereum/assets/0x8762db106B2c2A0bccB3A80d1Ed41273552616E8/logo.png",
      "tags": [
        "wrapped-sollet",
        "ethereum"
      ],
      "extensions": {
        "bridgeContract": "https://etherscan.io/address/0xeae57ce9cc1984f202e15e038b964bb8bdf7229a",
        "serumV3Usdt": "FcPet5fz9NLdbXwVM6kw2WTHzRAD7mT78UjwTpawd7hJ",
        "coingeckoId": "reserve-rights-token"
      }
    },
    {
      "chainId": 101,
      "address": "5wihEYGca7X4gSe97C5mVcqNsfxBzhdTwpv72HKs25US",
      "symbol": "1INCH",
      "name": "Wrapped 1INCH (Sollet)",
      "decimals": 6,
      "logoURI": "https://cdn.jsdelivr.net/gh/trustwallet/assets@master/blockchains/ethereum/assets/0x111111111117dC0aa78b770fA6A738034120C302/logo.png",
      "tags": [
        "wrapped-sollet",
        "ethereum"
      ],
      "extensions": {
        "bridgeContract": "https://etherscan.io/address/0xeae57ce9cc1984f202e15e038b964bb8bdf7229a",
        "coingeckoId": "1inch"
      }
    },
    {
      "chainId": 101,
      "address": "38i2NQxjp5rt5B3KogqrxmBxgrAwaB3W1f1GmiKqh9MS",
      "symbol": "GRT",
      "name": "Wrapped GRT  (Sollet)",
      "decimals": 6,
      "logoURI": "https://cdn.jsdelivr.net/gh/trustwallet/assets@master/blockchains/ethereum/assets/0xc944E90C64B2c07662A292be6244BDf05Cda44a7/logo.png",
      "tags": [
        "wrapped-sollet",
        "ethereum"
      ],
      "extensions": {
        "bridgeContract": "https://etherscan.io/address/0xeae57ce9cc1984f202e15e038b964bb8bdf7229a",
        "coingeckoId": "the-graph"
      }
    },
    {
      "chainId": 101,
      "address": "Avz2fmevhhu87WYtWQCFj9UjKRjF9Z9QWwN2ih9yF95G",
      "symbol": "COMP",
      "name": "Wrapped Compound (Sollet)",
      "decimals": 6,
      "logoURI": "https://cdn.jsdelivr.net/gh/trustwallet/assets@master/blockchains/ethereum/assets/0xc00e94Cb662C3520282E6f5717214004A7f26888/logo.png",
      "tags": [
        "wrapped-sollet",
        "ethereum"
      ],
      "extensions": {
        "bridgeContract": "https://etherscan.io/address/0xeae57ce9cc1984f202e15e038b964bb8bdf7229a",
        "coingeckoId": "compound-coin"
      }
    },
    {
      "chainId": 101,
      "address": "9wRD14AhdZ3qV8et3eBQVsrb3UoBZDUbJGyFckpTg8sj",
      "symbol": "PAXG",
      "name": "Wrapped Paxos Gold (Sollet)",
      "decimals": 6,
      "logoURI": "https://cdn.jsdelivr.net/gh/trustwallet/assets@master/blockchains/ethereum/assets/0x45804880De22913dAFE09f4980848ECE6EcbAf78/logo.png",
      "tags": [
        "wrapped-sollet",
        "ethereum"
      ],
      "extensions": {
        "bridgeContract": "https://etherscan.io/address/0xeae57ce9cc1984f202e15e038b964bb8bdf7229a",
        "coingeckoId": "pax-gold"
      }
    },
    {
      "chainId": 101,
      "address": "AByXcTZwJHMtrKrvVsh9eFNB1pJaLDjCUR2ayvxBAAM2",
      "symbol": "STRONG",
      "name": "Wrapped Strong (Sollet)",
      "decimals": 6,
      "logoURI": "https://cdn.jsdelivr.net/gh/trustwallet/assets@master/blockchains/ethereum/assets/0x990f341946A3fdB507aE7e52d17851B87168017c/logo.png",
      "tags": [
        "wrapped-sollet",
        "ethereum"
      ],
      "extensions": {
        "bridgeContract": "https://etherscan.io/address/0xeae57ce9cc1984f202e15e038b964bb8bdf7229a",
        "coingeckoId": "strong"
      }
    },
    {
      "chainId": 101,
      "address": "EchesyfXePKdLtoiZSL8pBe8Myagyy8ZRqsACNCFGnvp",
      "symbol": "FIDA",
      "name": "Bonfida",
      "decimals": 6,
      "logoURI": "https://cdn.jsdelivr.net/gh/dr497/awesome-serum-markets/icons/fida.svg",
      "tags": [],
      "extensions": {
        "website": "https://bonfida.com/",
        "serumV3Usdc": "E14BKBhDWD4EuTkWj1ooZezesGxMW8LPCps4W5PuzZJo",
        "serumV3Usdt": "EbV7pPpEvheLizuYX3gUCvWM8iySbSRAhu2mQ5Vz2Mxf",
        "coingeckoId": "bonfida"
      }
    },
    {
      "chainId": 101,
      "address": "kinXdEcpDQeHPEuQnqmUgtYykqKGVFq6CeVX5iAHJq6",
      "symbol": "KIN",
      "name": "KIN",
      "decimals": 5,
      "logoURI": "https://cdn.jsdelivr.net/gh/trustwallet/assets@master/blockchains/kin/info/logo.png",
      "tags": [],
      "extensions": {
        "serumV3Usdc": "Bn6NPyr6UzrFAwC4WmvPvDr2Vm8XSUnFykM2aQroedgn",
        "serumV3Usdt": "4nCFQr8sahhhL4XJ7kngGFBmpkmyf3xLzemuMhn6mWTm",
        "coingeckoId": "kin"
      }
    },
    {
      "chainId": 101,
      "address": "MAPS41MDahZ9QdKXhVa4dWB9RuyfV4XqhyAZ8XcYepb",
      "symbol": "MAPS",
      "name": "MAPS",
      "decimals": 6,
      "logoURI": "https://cdn.jsdelivr.net/gh/solana-labs/explorer/public/tokens/maps.svg",
      "tags": [],
      "extensions": {
        "website": "https://maps.me/",
        "serumV3Usdc": "3A8XQRWXC7BjLpgLDDBhQJLT5yPCzS16cGYRKHkKxvYo",
        "serumV3Usdt": "7cknqHAuGpfVXPtFoJpFvUjJ8wkmyEfbFusmwMfNy3FE",
        "coingeckoId": "maps"
      }
    },
    {
      "chainId": 101,
      "address": "z3dn17yLaGMKffVogeFHQ9zWVcXgqgf3PQnDsNs2g6M",
      "symbol": "OXY",
      "name": "Oxygen Protocol",
      "decimals": 6,
      "logoURI": "https://cdn.jsdelivr.net/gh/nathanielparke/awesome-serum-markets/icons/oxy.svg",
      "tags": [],
      "extensions": {
        "website": "https://www.oxygen.org/",
        "serumV3Usdt": "GKLev6UHeX1KSDCyo2bzyG6wqhByEzDBkmYTxEdmYJgB",
        "serumV3Usdc": "GZ3WBFsqntmERPwumFEYgrX2B7J7G11MzNZAy7Hje27X",
        "coingeckoId": "oxygen"
      }
    },
    {
      "chainId": 101,
      "address": "FtgGSFADXBtroxq8VCausXRr2of47QBf5AS1NtZCu4GD",
      "symbol": "BRZ",
      "name": "BRZ",
      "decimals": 4,
      "logoURI": "https://cdn.jsdelivr.net/gh/solana-labs/explorer/public/tokens/brz.png",
      "tags": [],
      "extensions": {
        "website": "https://brztoken.io/",
        "coingeckoId": "brz"
      }
    },
    {
      "chainId": 101,
      "address": "Es9vMFrzaCERmJfrF4H2FYD4KCoNkY11McCe8BenwNYB",
      "symbol": "USDT",
      "name": "USDT",
      "decimals": 6,
      "logoURI": "https://cdn.jsdelivr.net/gh/solana-labs/explorer/public/tokens/usdt.svg",
      "tags": [
        "stablecoin"
      ],
      "extensions": {
        "website": "https://tether.to/",
        "coingeckoId": "tether",
        "serumV3Usdc": "77quYg4MGneUdjgXCunt9GgM1usmrxKY31twEy3WHwcS"
      }
    },
    {
      "chainId": 101,
      "address": "2oDxYGgTBmST4rc3yn1YtcSEck7ReDZ8wHWLqZAuNWXH",
      "symbol": "xMARK",
      "name": "Standard",
      "decimals": 9,
      "logoURI": "https://cdn.jsdelivr.net/gh/solana-labs/token-list@main/assets/mainnet/2oDxYGgTBmST4rc3yn1YtcSEck7ReDZ8wHWLqZAuNWXH/logo.png",
      "tags": [
        "wrapped",
        "wormhole"
      ],
      "extensions": {
        "website": "https://benchmarkprotocol.finance/",
        "address": "0x36b679bd64ed73dbfd88909cdcb892cb66bd4cbb",
        "bridgeContract": "https://etherscan.io/address/0xf92cD566Ea4864356C5491c177A430C222d7e678",
        "assetContract": "https://etherscan.io/address/0x36b679bd64ed73dbfd88909cdcb892cb66bd4cbb",
        "coingeckoId": "xmark"
      }
    },
    {
      "chainId": 101,
      "address": "4k3Dyjzvzp8eMZWUXbBCjEvwSkkk59S5iCNLY3QrkX6R",
      "symbol": "RAY",
      "name": "Raydium",
      "decimals": 6,
      "logoURI": "https://cdn.jsdelivr.net/gh/solana-labs/token-list@main/assets/mainnet/RVKd61ztZW9GUwhRbbLoYVRE5Xf1B2tVscKqwZqXgEr/logo.png",
      "tags": [],
      "extensions": {
        "website": "https://raydium.io/",
        "serumV3Usdt": "teE55QrL4a4QSfydR9dnHF97jgCfptpuigbb53Lo95g",
        "serumV3Usdc": "2xiv8A5xrJ7RnGdxXB42uFEkYHJjszEhaJyKKt4WaLep",
        "coingeckoId": "raydium"
      }
    },
    {
      "chainId": 101,
      "address": "CzPDyvotTcxNqtPne32yUiEVQ6jk42HZi1Y3hUu7qf7f",
      "symbol": "RAY-WUSDT",
      "name": "Raydium Legacy LP Token V2 (RAY-WUSDT)",
      "decimals": 6,
      "logoURI": "https://cdn.jsdelivr.net/gh/solana-labs/token-list@main/assets/mainnet/RVKd61ztZW9GUwhRbbLoYVRE5Xf1B2tVscKqwZqXgEr/logo.png",
      "tags": [
        "lp-token"
      ],
      "extensions": {
        "website": "https://raydium.io/"
      }
    },
    {
      "chainId": 101,
      "address": "134Cct3CSdRCbYgq5SkwmHgfwjJ7EM5cG9PzqffWqECx",
      "symbol": "RAY-SOL",
      "name": "Raydium LP Token V2 (RAY-SOL)",
      "decimals": 6,
      "logoURI": "https://cdn.jsdelivr.net/gh/solana-labs/token-list@main/assets/mainnet/RVKd61ztZW9GUwhRbbLoYVRE5Xf1B2tVscKqwZqXgEr/logo.png",
      "tags": [
        "lp-token"
      ],
      "extensions": {
        "website": "https://raydium.io/"
      }
    },
    {
      "chainId": 101,
      "address": "EVDmwajM5U73PD34bYPugwiA4Eqqbrej4mLXXv15Z5qR",
      "symbol": "LINK-WUSDT",
      "name": "Raydium LP Token V2 (LINK-WUSDT)",
      "decimals": 6,
      "logoURI": "https://cdn.jsdelivr.net/gh/solana-labs/token-list@main/assets/mainnet/RVKd61ztZW9GUwhRbbLoYVRE5Xf1B2tVscKqwZqXgEr/logo.png",
      "tags": [
        "lp-token"
      ],
      "extensions": {
        "website": "https://raydium.io/"
      }
    },
    {
      "chainId": 101,
      "address": "KY4XvwHy7JPzbWYAbk23jQvEb4qWJ8aCqYWREmk1Q7K",
      "symbol": "ETH-WUSDT",
      "name": "Raydium LP Token V2 (ETH-WUSDT)",
      "decimals": 6,
      "logoURI": "https://cdn.jsdelivr.net/gh/solana-labs/token-list@main/assets/mainnet/RVKd61ztZW9GUwhRbbLoYVRE5Xf1B2tVscKqwZqXgEr/logo.png",
      "tags": [
        "lp-token"
      ],
      "extensions": {
        "website": "https://raydium.io/"
      }
    },
    {
      "chainId": 101,
      "address": "FgmBnsF5Qrnv8X9bomQfEtQTQjNNiBCWRKGpzPnE5BDg",
      "symbol": "RAY-USDC",
      "name": "Raydium Legacy LP Token V2 (RAY-USDC)",
      "decimals": 6,
      "logoURI": "https://cdn.jsdelivr.net/gh/solana-labs/token-list@main/assets/mainnet/RVKd61ztZW9GUwhRbbLoYVRE5Xf1B2tVscKqwZqXgEr/logo.png",
      "tags": [
        "lp-token"
      ],
      "extensions": {
        "website": "https://raydium.io/"
      }
    },
    {
      "chainId": 101,
      "address": "5QXBMXuCL7zfAk39jEVVEvcrz1AvBGgT9wAhLLHLyyUJ",
      "symbol": "RAY-SRM",
      "name": "Raydium Legacy LP Token V2 (RAY-SRM)",
      "decimals": 6,
      "logoURI": "https://cdn.jsdelivr.net/gh/solana-labs/token-list@main/assets/mainnet/RVKd61ztZW9GUwhRbbLoYVRE5Xf1B2tVscKqwZqXgEr/logo.png",
      "tags": [
        "lp-token"
      ],
      "extensions": {
        "website": "https://raydium.io/"
      }
    },
    {
      "chainId": 101,
      "address": "FdhKXYjCou2jQfgKWcNY7jb8F2DPLU1teTTTRfLBD2v1",
      "symbol": "RAY-WUSDT",
      "name": "Raydium Legacy LP Token V3 (RAY-WUSDT)",
      "decimals": 6,
      "logoURI": "https://cdn.jsdelivr.net/gh/solana-labs/token-list@main/assets/mainnet/RVKd61ztZW9GUwhRbbLoYVRE5Xf1B2tVscKqwZqXgEr/logo.png",
      "tags": [
        "lp-token"
      ],
      "extensions": {
        "website": "https://raydium.io/"
      }
    },
    {
      "chainId": 101,
      "address": "BZFGfXMrjG2sS7QT2eiCDEevPFnkYYF7kzJpWfYxPbcx",
      "symbol": "RAY-USDC",
      "name": "Raydium LP Token V3 (RAY-USDC)",
      "decimals": 6,
      "logoURI": "https://cdn.jsdelivr.net/gh/solana-labs/token-list@main/assets/mainnet/RVKd61ztZW9GUwhRbbLoYVRE5Xf1B2tVscKqwZqXgEr/logo.png",
      "tags": [
        "lp-token"
      ],
      "extensions": {
        "website": "https://raydium.io/"
      }
    },
    {
      "chainId": 101,
      "address": "DSX5E21RE9FB9hM8Nh8xcXQfPK6SzRaJiywemHBSsfup",
      "symbol": "RAY-SRM",
      "name": "Raydium LP Token V3 (RAY-SRM)",
      "decimals": 6,
      "logoURI": "https://cdn.jsdelivr.net/gh/solana-labs/token-list@main/assets/mainnet/RVKd61ztZW9GUwhRbbLoYVRE5Xf1B2tVscKqwZqXgEr/logo.png",
      "tags": [
        "lp-token"
      ],
      "extensions": {
        "website": "https://raydium.io/"
      }
    },
    {
      "chainId": 101,
      "address": "F5PPQHGcznZ2FxD9JaxJMXaf7XkaFFJ6zzTBcW8osQjw",
      "symbol": "RAY-SOL",
      "name": "Raydium LP Token V3 (RAY-SOL)",
      "decimals": 6,
      "logoURI": "https://cdn.jsdelivr.net/gh/solana-labs/token-list@main/assets/mainnet/RVKd61ztZW9GUwhRbbLoYVRE5Xf1B2tVscKqwZqXgEr/logo.png",
      "tags": [
        "lp-token"
      ],
      "extensions": {
        "website": "https://raydium.io/"
      }
    },
    {
      "chainId": 101,
      "address": "8Q6MKy5Yxb9vG1mWzppMtMb2nrhNuCRNUkJTeiE3fuwD",
      "symbol": "RAY-ETH",
      "name": "Raydium LP Token V3 (RAY-ETH)",
      "decimals": 6,
      "logoURI": "https://cdn.jsdelivr.net/gh/solana-labs/token-list@main/assets/mainnet/RVKd61ztZW9GUwhRbbLoYVRE5Xf1B2tVscKqwZqXgEr/logo.png",
      "tags": [
        "lp-token"
      ],
      "extensions": {
        "website": "https://raydium.io/"
      }
    },
    {
      "chainId": 101,
      "address": "DsBuznXRTmzvEdb36Dx3aVLVo1XmH7r1PRZUFugLPTFv",
      "symbol": "FIDA-RAY",
      "name": "Raydium Fusion LP Token V4 (FIDA-RAY)",
      "decimals": 6,
      "logoURI": "https://cdn.jsdelivr.net/gh/solana-labs/token-list@main/assets/mainnet/RVKd61ztZW9GUwhRbbLoYVRE5Xf1B2tVscKqwZqXgEr/logo.png",
      "tags": [
        "lp-token"
      ],
      "extensions": {
        "website": "https://raydium.io/"
      }
    },
    {
      "chainId": 101,
      "address": "FwaX9W7iThTZH5MFeasxdLpxTVxRcM7ZHieTCnYog8Yb",
      "symbol": "OXY-RAY",
      "name": "Raydium Fusion LP Token V4 (OXY-RAY)",
      "decimals": 6,
      "logoURI": "https://cdn.jsdelivr.net/gh/solana-labs/token-list@main/assets/mainnet/RVKd61ztZW9GUwhRbbLoYVRE5Xf1B2tVscKqwZqXgEr/logo.png",
      "tags": [
        "lp-token"
      ],
      "extensions": {
        "website": "https://raydium.io/"
      }
    },
    {
      "chainId": 101,
      "address": "CcKK8srfVdTSsFGV3VLBb2YDbzF4T4NM2C3UEjC39RLP",
      "symbol": "MAPS-RAY",
      "name": "Raydium Fusion LP Token V4 (MAPS-RAY)",
      "decimals": 6,
      "logoURI": "https://cdn.jsdelivr.net/gh/solana-labs/token-list@main/assets/mainnet/RVKd61ztZW9GUwhRbbLoYVRE5Xf1B2tVscKqwZqXgEr/logo.png",
      "tags": [
        "lp-token"
      ],
      "extensions": {
        "website": "https://raydium.io/"
      }
    },
    {
      "chainId": 101,
      "address": "CHT8sft3h3gpLYbCcZ9o27mT5s3Z6VifBVbUiDvprHPW",
      "symbol": "KIN-RAY",
      "name": "Raydium Legacy Fusion LP Token V4 (KIN-RAY)",
      "decimals": 6,
      "logoURI": "https://cdn.jsdelivr.net/gh/solana-labs/token-list@main/assets/mainnet/RVKd61ztZW9GUwhRbbLoYVRE5Xf1B2tVscKqwZqXgEr/logo.png",
      "tags": [
        "lp-token"
      ],
      "extensions": {
        "website": "https://raydium.io/"
      }
    },
    {
      "chainId": 101,
      "address": "C3sT1R3nsw4AVdepvLTLKr5Gvszr7jufyBWUCvy4TUvT",
      "symbol": "RAY-USDT",
      "name": "Raydium LP Token V4 (RAY-USDT)",
      "decimals": 6,
      "logoURI": "https://cdn.jsdelivr.net/gh/solana-labs/token-list@main/assets/mainnet/RVKd61ztZW9GUwhRbbLoYVRE5Xf1B2tVscKqwZqXgEr/logo.png",
      "tags": [
        "lp-token"
      ],
      "extensions": {
        "website": "https://raydium.io/"
      }
    },
    {
      "chainId": 101,
      "address": "8HoQnePLqPj4M7PUDzfw8e3Ymdwgc7NLGnaTUapubyvu",
      "symbol": "SOL-USDC",
      "name": "Raydium LP Token V4 (SOL-USDC)",
      "decimals": 9,
      "logoURI": "https://cdn.jsdelivr.net/gh/solana-labs/token-list@main/assets/mainnet/RVKd61ztZW9GUwhRbbLoYVRE5Xf1B2tVscKqwZqXgEr/logo.png",
      "tags": [
        "lp-token"
      ],
      "extensions": {
        "website": "https://raydium.io/"
      }
    },
    {
      "chainId": 101,
      "address": "865j7iMmRRycSYUXzJ33ZcvLiX9JHvaLidasCyUyKaRE",
      "symbol": "YFI-USDC",
      "name": "Raydium LP Token V4 (YFI-USDC)",
      "decimals": 6,
      "logoURI": "https://cdn.jsdelivr.net/gh/solana-labs/token-list@main/assets/mainnet/RVKd61ztZW9GUwhRbbLoYVRE5Xf1B2tVscKqwZqXgEr/logo.png",
      "tags": [
        "lp-token"
      ],
      "extensions": {
        "website": "https://raydium.io/"
      }
    },
    {
      "chainId": 101,
      "address": "9XnZd82j34KxNLgQfz29jGbYdxsYznTWRpvZE3SRE7JG",
      "symbol": "SRM-USDC",
      "name": "Raydium LP Token V4 (SRM-USDC)",
      "decimals": 6,
      "logoURI": "https://cdn.jsdelivr.net/gh/solana-labs/token-list@main/assets/mainnet/RVKd61ztZW9GUwhRbbLoYVRE5Xf1B2tVscKqwZqXgEr/logo.png",
      "tags": [
        "lp-token"
      ],
      "extensions": {
        "website": "https://raydium.io/"
      }
    },
    {
      "chainId": 101,
      "address": "75dCoKfUHLUuZ4qEh46ovsxfgWhB4icc3SintzWRedT9",
      "symbol": "FTT-USDC",
      "name": "Raydium LP Token V4 (FTT-USDC)",
      "decimals": 6,
      "logoURI": "https://cdn.jsdelivr.net/gh/solana-labs/token-list@main/assets/mainnet/RVKd61ztZW9GUwhRbbLoYVRE5Xf1B2tVscKqwZqXgEr/logo.png",
      "tags": [
        "lp-token"
      ],
      "extensions": {
        "website": "https://raydium.io/"
      }
    },
    {
      "chainId": 101,
      "address": "2hMdRdVWZqetQsaHG8kQjdZinEMBz75vsoWTCob1ijXu",
      "symbol": "BTC-USDC",
      "name": "Raydium LP Token V4 (BTC-USDC)",
      "decimals": 6,
      "logoURI": "https://cdn.jsdelivr.net/gh/solana-labs/token-list@main/assets/mainnet/RVKd61ztZW9GUwhRbbLoYVRE5Xf1B2tVscKqwZqXgEr/logo.png",
      "tags": [
        "lp-token"
      ],
      "extensions": {
        "website": "https://raydium.io/"
      }
    },
    {
      "chainId": 101,
      "address": "2QVjeR9d2PbSf8em8NE8zWd8RYHjFtucDUdDgdbDD2h2",
      "symbol": "SUSHI-USDC",
      "name": "Raydium LP Token V4 (SUSHI-USDC)",
      "decimals": 6,
      "logoURI": "https://cdn.jsdelivr.net/gh/solana-labs/token-list@main/assets/mainnet/RVKd61ztZW9GUwhRbbLoYVRE5Xf1B2tVscKqwZqXgEr/logo.png",
      "tags": [
        "lp-token"
      ],
      "extensions": {
        "website": "https://raydium.io/"
      }
    },
    {
      "chainId": 101,
      "address": "CHyUpQFeW456zcr5XEh4RZiibH8Dzocs6Wbgz9aWpXnQ",
      "symbol": "TOMO-USDC",
      "name": "Raydium LP Token V4 (TOMO-USDC)",
      "decimals": 6,
      "logoURI": "https://cdn.jsdelivr.net/gh/solana-labs/token-list@main/assets/mainnet/RVKd61ztZW9GUwhRbbLoYVRE5Xf1B2tVscKqwZqXgEr/logo.png",
      "tags": [
        "lp-token"
      ],
      "extensions": {
        "website": "https://raydium.io/"
      }
    },
    {
      "chainId": 101,
      "address": "BqjoYjqKrXtfBKXeaWeAT5sYCy7wsAYf3XjgDWsHSBRs",
      "symbol": "LINK-USDC",
      "name": "Raydium LP Token V4 (LINK-USDC)",
      "decimals": 6,
      "logoURI": "https://cdn.jsdelivr.net/gh/solana-labs/token-list@main/assets/mainnet/RVKd61ztZW9GUwhRbbLoYVRE5Xf1B2tVscKqwZqXgEr/logo.png",
      "tags": [
        "lp-token"
      ],
      "extensions": {
        "website": "https://raydium.io/"
      }
    },
    {
      "chainId": 101,
      "address": "13PoKid6cZop4sj2GfoBeujnGfthUbTERdE5tpLCDLEY",
      "symbol": "ETH-USDC",
      "name": "Raydium LP Token V4 (ETH-USDC)",
      "decimals": 6,
      "logoURI": "https://cdn.jsdelivr.net/gh/solana-labs/token-list@main/assets/mainnet/RVKd61ztZW9GUwhRbbLoYVRE5Xf1B2tVscKqwZqXgEr/logo.png",
      "tags": [
        "lp-token"
      ],
      "extensions": {
        "website": "https://raydium.io/"
      }
    },
    {
      "chainId": 101,
      "address": "2Vyyeuyd15Gp8aH6uKE72c4hxc8TVSLibxDP9vzspQWG",
      "symbol": "COPE-USDC",
      "name": "Raydium Fusion LP Token V4 (COPE-USDC)",
      "decimals": 0,
      "logoURI": "https://cdn.jsdelivr.net/gh/solana-labs/token-list@main/assets/mainnet/RVKd61ztZW9GUwhRbbLoYVRE5Xf1B2tVscKqwZqXgEr/logo.png",
      "tags": [
        "lp-token"
      ],
      "extensions": {
        "website": "https://raydium.io/"
      }
    },
    {
      "chainId": 101,
      "address": "Epm4KfTj4DMrvqn6Bwg2Tr2N8vhQuNbuK8bESFp4k33K",
      "symbol": "SOL-USDT",
      "name": "Raydium LP Token V4 (SOL-USDT)",
      "decimals": 9,
      "logoURI": "https://cdn.jsdelivr.net/gh/solana-labs/token-list@main/assets/mainnet/RVKd61ztZW9GUwhRbbLoYVRE5Xf1B2tVscKqwZqXgEr/logo.png",
      "tags": [
        "lp-token"
      ],
      "extensions": {
        "website": "https://raydium.io/"
      }
    },
    {
      "chainId": 101,
      "address": "FA1i7fej1pAbQbnY8NbyYUsTrWcasTyipKreDgy1Mgku",
      "symbol": "YFI-USDT",
      "name": "Raydium LP Token V4 (YFI-USDT)",
      "decimals": 6,
      "logoURI": "https://cdn.jsdelivr.net/gh/solana-labs/token-list@main/assets/mainnet/RVKd61ztZW9GUwhRbbLoYVRE5Xf1B2tVscKqwZqXgEr/logo.png",
      "tags": [
        "lp-token"
      ],
      "extensions": {
        "website": "https://raydium.io/"
      }
    },
    {
      "chainId": 101,
      "address": "HYSAu42BFejBS77jZAZdNAWa3iVcbSRJSzp3wtqCbWwv",
      "symbol": "SRM-USDT",
      "name": "Raydium LP Token V4 (SRM-USDT)",
      "decimals": 6,
      "logoURI": "https://cdn.jsdelivr.net/gh/solana-labs/token-list@main/assets/mainnet/RVKd61ztZW9GUwhRbbLoYVRE5Xf1B2tVscKqwZqXgEr/logo.png",
      "tags": [
        "lp-token"
      ],
      "extensions": {
        "website": "https://raydium.io/"
      }
    },
    {
      "chainId": 101,
      "address": "2cTCiUnect5Lap2sk19xLby7aajNDYseFhC9Pigou11z",
      "symbol": "FTT-USDT",
      "name": "Raydium LP Token V4 (FTT-USDT)",
      "decimals": 6,
      "logoURI": "https://cdn.jsdelivr.net/gh/solana-labs/token-list@main/assets/mainnet/RVKd61ztZW9GUwhRbbLoYVRE5Xf1B2tVscKqwZqXgEr/logo.png",
      "tags": [
        "lp-token"
      ],
      "extensions": {
        "website": "https://raydium.io/"
      }
    },
    {
      "chainId": 101,
      "address": "DgGuvR9GSHimopo3Gc7gfkbKamLKrdyzWkq5yqA6LqYS",
      "symbol": "BTC-USDT",
      "name": "Raydium LP Token V4 (BTC-USDT)",
      "decimals": 6,
      "logoURI": "https://cdn.jsdelivr.net/gh/solana-labs/token-list@main/assets/mainnet/RVKd61ztZW9GUwhRbbLoYVRE5Xf1B2tVscKqwZqXgEr/logo.png",
      "tags": [
        "lp-token"
      ],
      "extensions": {
        "website": "https://raydium.io/"
      }
    },
    {
      "chainId": 101,
      "address": "Ba26poEYDy6P2o95AJUsewXgZ8DM9BCsmnU9hmC9i4Ki",
      "symbol": "SUSHI-USDT",
      "name": "Raydium LP Token V4 (SUSHI-USDT)",
      "decimals": 6,
      "logoURI": "https://cdn.jsdelivr.net/gh/solana-labs/token-list@main/assets/mainnet/RVKd61ztZW9GUwhRbbLoYVRE5Xf1B2tVscKqwZqXgEr/logo.png",
      "tags": [
        "lp-token"
      ],
      "extensions": {
        "website": "https://raydium.io/"
      }
    },
    {
      "chainId": 101,
      "address": "D3iGro1vn6PWJXo9QAPj3dfta6dKkHHnmiiym2EfsAmi",
      "symbol": "TOMO-USDT",
      "name": "Raydium LP Token V4 (TOMO-USDT)",
      "decimals": 6,
      "logoURI": "https://cdn.jsdelivr.net/gh/solana-labs/token-list@main/assets/mainnet/RVKd61ztZW9GUwhRbbLoYVRE5Xf1B2tVscKqwZqXgEr/logo.png",
      "tags": [
        "lp-token"
      ],
      "extensions": {
        "website": "https://raydium.io/"
      }
    },
    {
      "chainId": 101,
      "address": "Dr12Sgt9gkY8WU5tRkgZf1TkVWJbvjYuPAhR3aDCwiiX",
      "symbol": "LINK-USDT",
      "name": "Raydium LP Token V4 (LINK-USDT)",
      "decimals": 6,
      "logoURI": "https://cdn.jsdelivr.net/gh/solana-labs/token-list@main/assets/mainnet/RVKd61ztZW9GUwhRbbLoYVRE5Xf1B2tVscKqwZqXgEr/logo.png",
      "tags": [
        "lp-token"
      ],
      "extensions": {
        "website": "https://raydium.io/"
      }
    },
    {
      "chainId": 101,
      "address": "nPrB78ETY8661fUgohpuVusNCZnedYCgghzRJzxWnVb",
      "symbol": "ETH-USDT",
      "name": "Raydium LP Token V4 (ETH-USDT)",
      "decimals": 6,
      "logoURI": "https://cdn.jsdelivr.net/gh/solana-labs/token-list@main/assets/mainnet/RVKd61ztZW9GUwhRbbLoYVRE5Xf1B2tVscKqwZqXgEr/logo.png",
      "tags": [
        "lp-token"
      ],
      "extensions": {
        "website": "https://raydium.io/"
      }
    },
    {
      "chainId": 101,
      "address": "EGJht91R7dKpCj8wzALkjmNdUUUcQgodqWCYweyKcRcV",
      "symbol": "YFI-SRM",
      "name": "Raydium LP Token V4 (YFI-SRM)",
      "decimals": 6,
      "logoURI": "https://cdn.jsdelivr.net/gh/solana-labs/token-list@main/assets/mainnet/RVKd61ztZW9GUwhRbbLoYVRE5Xf1B2tVscKqwZqXgEr/logo.png",
      "tags": [
        "lp-token"
      ],
      "extensions": {
        "website": "https://raydium.io/"
      }
    },
    {
      "chainId": 101,
      "address": "AsDuPg9MgPtt3jfoyctUCUgsvwqAN6RZPftqoeiPDefM",
      "symbol": "FTT-SRM",
      "name": "Raydium LP Token V4 (FTT-SRM)",
      "decimals": 6,
      "logoURI": "https://cdn.jsdelivr.net/gh/solana-labs/token-list@main/assets/mainnet/RVKd61ztZW9GUwhRbbLoYVRE5Xf1B2tVscKqwZqXgEr/logo.png",
      "tags": [
        "lp-token"
      ],
      "extensions": {
        "website": "https://raydium.io/"
      }
    },
    {
      "chainId": 101,
      "address": "AGHQxXb3GSzeiLTcLtXMS2D5GGDZxsB2fZYZxSB5weqB",
      "symbol": "BTC-SRM",
      "name": "Raydium LP Token V4 (BTC-SRM)",
      "decimals": 6,
      "logoURI": "https://cdn.jsdelivr.net/gh/solana-labs/token-list@main/assets/mainnet/RVKd61ztZW9GUwhRbbLoYVRE5Xf1B2tVscKqwZqXgEr/logo.png",
      "tags": [
        "lp-token"
      ],
      "extensions": {
        "website": "https://raydium.io/"
      }
    },
    {
      "chainId": 101,
      "address": "3HYhUnUdV67j1vn8fu7ExuVGy5dJozHEyWvqEstDbWwE",
      "symbol": "SUSHI-SRM",
      "name": "Raydium LP Token V4 (SUSHI-SRM)",
      "decimals": 6,
      "logoURI": "https://cdn.jsdelivr.net/gh/solana-labs/token-list@main/assets/mainnet/RVKd61ztZW9GUwhRbbLoYVRE5Xf1B2tVscKqwZqXgEr/logo.png",
      "tags": [
        "lp-token"
      ],
      "extensions": {
        "website": "https://raydium.io/"
      }
    },
    {
      "chainId": 101,
      "address": "GgH9RnKrQpaMQeqmdbMvs5oo1A24hERQ9wuY2pSkeG7x",
      "symbol": "TOMO-SRM",
      "name": "Raydium LP Token V4 (TOMO-SRM)",
      "decimals": 6,
      "logoURI": "https://cdn.jsdelivr.net/gh/solana-labs/token-list@main/assets/mainnet/RVKd61ztZW9GUwhRbbLoYVRE5Xf1B2tVscKqwZqXgEr/logo.png",
      "tags": [
        "lp-token"
      ],
      "extensions": {
        "website": "https://raydium.io/"
      }
    },
    {
      "chainId": 101,
      "address": "GXN6yJv12o18skTmJXaeFXZVY1iqR18CHsmCT8VVCmDD",
      "symbol": "LINK-SRM",
      "name": "Raydium LP Token V4 (LINK-SRM)",
      "decimals": 6,
      "logoURI": "https://cdn.jsdelivr.net/gh/solana-labs/token-list@main/assets/mainnet/RVKd61ztZW9GUwhRbbLoYVRE5Xf1B2tVscKqwZqXgEr/logo.png",
      "tags": [
        "lp-token"
      ],
      "extensions": {
        "website": "https://raydium.io/"
      }
    },
    {
      "chainId": 101,
      "address": "9VoY3VERETuc2FoadMSYYizF26mJinY514ZpEzkHMtwG",
      "symbol": "ETH-SRM",
      "name": "Raydium LP Token V4 (ETH-SRM)",
      "decimals": 6,
      "logoURI": "https://cdn.jsdelivr.net/gh/solana-labs/token-list@main/assets/mainnet/RVKd61ztZW9GUwhRbbLoYVRE5Xf1B2tVscKqwZqXgEr/logo.png",
      "tags": [
        "lp-token"
      ],
      "extensions": {
        "website": "https://raydium.io/"
      }
    },
    {
      "chainId": 101,
      "address": "AKJHspCwDhABucCxNLXUSfEzb7Ny62RqFtC9uNjJi4fq",
      "symbol": "SRM-SOL",
      "name": "Raydium LP Token V4 (SRM-SOL)",
      "decimals": 6,
      "logoURI": "https://cdn.jsdelivr.net/gh/solana-labs/token-list@main/assets/mainnet/RVKd61ztZW9GUwhRbbLoYVRE5Xf1B2tVscKqwZqXgEr/logo.png",
      "tags": [
        "lp-token"
      ],
      "extensions": {
        "website": "https://raydium.io/"
      }
    },
    {
      "chainId": 101,
      "address": "2doeZGLJyACtaG9DCUyqMLtswesfje1hjNA11hMdj6YU",
      "symbol": "TULIP-USDC",
      "name": "Raydium LP Token V4 (TULIP-USDC)",
      "decimals": 6,
      "logoURI": "https://solfarm.io/tulip-usdc.svg",
      "tags": [
        "lp-token"
      ],
      "extensions": {
        "website": "https://raydium.io/"
      }
    },
    {
      "chainId": 101,
      "address": "AcstFzGGawvvdVhYV9bftr7fmBHbePUjhv53YK1W3dZo",
      "symbol": "LSD",
      "name": "LSD",
      "decimals": 9,
      "tags": [
        "nft"
      ],
      "extensions": {
        "website": "https://solible.com/"
      }
    },
    {
      "chainId": 101,
      "address": "91fSFQsPzMLat9DHwLdQacW3i3EGnWds5tA5mt7yLiT9",
      "symbol": "Unlimited Energy",
      "name": "Unlimited Energy",
      "decimals": 9,
      "tags": [
        "nft"
      ],
      "extensions": {
        "website": "https://solible.com/"
      }
    },
    {
      "chainId": 101,
      "address": "29PEpZeuqWf9tS2gwCjpeXNdXLkaZSMR2s1ibkvGsfnP",
      "symbol": "Need for Speed",
      "name": "Need for Speed",
      "decimals": 9,
      "tags": [
        "nft"
      ],
      "extensions": {
        "website": "https://solible.com/"
      }
    },
    {
      "chainId": 101,
      "address": "HsY8PNar8VExU335ZRYzg89fX7qa4upYu6vPMPFyCDdK",
      "symbol": "ADOR OPENS",
      "name": "ADOR OPENS",
      "decimals": 0,
      "tags": [
        "nft"
      ],
      "extensions": {
        "website": "https://solible.com/"
      }
    },
    {
      "chainId": 101,
      "address": "EDP8TpLJ77M3KiDgFkZW4v4mhmKJHZi9gehYXenfFZuL",
      "symbol": "CMS - Rare",
      "name": "CMS - Rare",
      "decimals": 0,
      "tags": [
        "nft"
      ],
      "extensions": {
        "website": "https://solible.com/"
      }
    },
    {
      "chainId": 101,
      "address": "BrUKFwAABkExb1xzYU4NkRWzjBihVQdZ3PBz4m5S8if3",
      "symbol": "Tesla",
      "name": "Tesla",
      "decimals": 0,
      "tags": [
        "nft"
      ],
      "extensions": {
        "website": "https://solible.com/"
      }
    },
    {
      "chainId": 101,
      "address": "9CmQwpvVXRyixjiE3LrbSyyopPZohNDN1RZiTk8rnXsQ",
      "symbol": "DeceFi",
      "name": "DeceFi",
      "decimals": 0,
      "tags": [
        "nft"
      ],
      "extensions": {
        "website": "https://solible.com/"
      }
    },
    {
      "chainId": 101,
      "address": "F6ST1wWkx2PeH45sKmRxo1boyuzzWCfpnvyKL4BGeLxF",
      "symbol": "Power User",
      "name": "Power User",
      "decimals": 0,
      "tags": [
        "nft"
      ],
      "extensions": {
        "website": "https://solible.com/"
      }
    },
    {
      "chainId": 101,
      "address": "dZytJ7iPDcCu9mKe3srL7bpUeaR3zzkcVqbtqsmxtXZ",
      "symbol": "VIP Member",
      "name": "VIP Member",
      "decimals": 0,
      "tags": [
        "nft"
      ],
      "extensions": {
        "website": "https://solible.com/"
      }
    },
    {
      "chainId": 101,
      "address": "8T4vXgwZUWwsbCDiptHFHjdfexvLG9UP8oy1psJWEQdS",
      "symbol": "Uni Christmas",
      "name": "Uni Christmas",
      "decimals": 0,
      "tags": [
        "nft"
      ],
      "extensions": {
        "website": "https://solible.com/"
      }
    },
    {
      "chainId": 101,
      "address": "EjFGGJSyp9UDS8aqafET5LX49nsG326MeNezYzpiwgpQ",
      "symbol": "BNB",
      "name": "BNB",
      "decimals": 0,
      "tags": [
        "nft"
      ],
      "extensions": {
        "website": "https://solible.com/"
      }
    },
    {
      "chainId": 101,
      "address": "FkmkTr4en8CXkfo9jAwEMov6PVNLpYMzWr3Udqf9so8Z",
      "symbol": "Seldom",
      "name": "Seldom",
      "decimals": 9,
      "tags": [
        "nft"
      ],
      "extensions": {
        "website": "https://solible.com/"
      }
    },
    {
      "chainId": 101,
      "address": "2gn1PJdMAU92SU5inLSp4Xp16ZC5iLF6ScEi7UBvp8ZD",
      "symbol": "Satoshi Closeup",
      "name": "Satoshi Closeup",
      "decimals": 9,
      "tags": [
        "nft"
      ],
      "extensions": {
        "website": "https://solible.com/"
      }
    },
    {
      "chainId": 101,
      "address": "7mhZHtPL4GFkquQR4Y6h34Q8hNkQvGc1FaNtyE43NvUR",
      "symbol": "Satoshi GB",
      "name": "Satoshi GB",
      "decimals": 9,
      "tags": [
        "nft"
      ],
      "extensions": {
        "website": "https://solible.com/"
      }
    },
    {
      "chainId": 101,
      "address": "8RoKfLx5RCscbtVh8kYb81TF7ngFJ38RPomXtUREKsT2",
      "symbol": "Satoshi OG",
      "name": "Satoshi OG",
      "decimals": 9,
      "tags": [
        "nft"
      ],
      "extensions": {
        "website": "https://solible.com/"
      }
    },
    {
      "chainId": 101,
      "address": "9rw5hyDngBQ3yDsCRHqgzGHERpU2zaLh1BXBUjree48J",
      "symbol": "Satoshi BTC",
      "name": "Satoshi BTC",
      "decimals": 10,
      "tags": [
        "nft"
      ],
      "extensions": {
        "website": "https://solible.com/"
      }
    },
    {
      "chainId": 101,
      "address": "AiD7J6D5Hny5DJB1MrYBc2ePQqy2Yh4NoxWwYfR7PzxH",
      "symbol": "Satoshi GB",
      "name": "Satoshi GB",
      "decimals": 9,
      "tags": [
        "nft"
      ],
      "extensions": {
        "website": "https://solible.com/"
      }
    },
    {
      "chainId": 101,
      "address": "4qzEcYvT6TuJME2EMZ5vjaLvQja6R4hKjarA73WQUwt6",
      "name": "APESZN_HOODIE",
      "symbol": "APESZN_HOODIE",
      "decimals": 9,
      "tags": [
        "nft"
      ],
      "extensions": {
        "website": "https://solible.com/"
      }
    },
    {
      "chainId": 101,
      "address": "APhyVWtzjdTVYhyta9ngSiCDk2pLi8eEZKsHGSbsmwv6",
      "name": "APESZN_TEE_SHIRT",
      "symbol": "APESZN_TEE_SHIRT",
      "decimals": 9,
      "tags": [
        "nft"
      ],
      "extensions": {
        "website": "https://solible.com/"
      }
    },
    {
      "chainId": 101,
      "address": "bxiA13fpU1utDmYuUvxvyMT8odew5FEm96MRv7ij3eb",
      "symbol": "Satoshi",
      "name": "Satoshi",
      "decimals": 9,
      "tags": [
        "nft"
      ],
      "extensions": {
        "website": "https://solible.com/"
      }
    },
    {
      "chainId": 101,
      "address": "GoC24kpj6TkvjzspXrjSJC2CVb5zMWhLyRcHJh9yKjRF",
      "symbol": "Satoshi Closeup",
      "name": "Satoshi Closeup",
      "decimals": 9,
      "tags": [
        "nft"
      ],
      "extensions": {
        "website": "https://solible.com/"
      }
    },
    {
      "chainId": 101,
      "address": "oCUduD44ETuZ65bpWdPzPDSnAdreg1sJrugfwyFZVHV",
      "symbol": "Satoshi BTC",
      "name": "Satoshi BTC",
      "decimals": 9,
      "tags": [
        "nft"
      ],
      "extensions": {
        "website": "https://solible.com/"
      }
    },
    {
      "chainId": 101,
      "address": "9Vvre2DxBB9onibwYDHeMsY1cj6BDKtEDccBPWRN215E",
      "symbol": "Satoshi Nakamoto",
      "name": "Satoshi Nakamoto",
      "decimals": 9,
      "tags": [
        "nft"
      ],
      "extensions": {
        "website": "https://solible.com/"
      }
    },
    {
      "chainId": 101,
      "address": "7RpFk44cMTAUt9CcjEMWnZMypE9bYQsjBiSNLn5qBvhP",
      "symbol": "Charles Hoskinson",
      "name": "Charles Hoskinson",
      "decimals": 9,
      "tags": [
        "nft"
      ],
      "extensions": {
        "website": "https://solible.com/"
      }
    },
    {
      "chainId": 101,
      "address": "GyRkPAxpd9XrMHcBF6fYHVRSZQvQBwAGKAGQeBPSKzMq",
      "symbol": "SBF",
      "name": "SBF",
      "decimals": 0,
      "tags": [
        "nft"
      ],
      "extensions": {
        "website": "https://solible.com/"
      }
    },
    {
      "chainId": 101,
      "address": "AgdBQN2Sy2abiZ2KToWeUsQ9PHdCv95wt6kVWRf5zDkx",
      "symbol": "Bitcoin Tram",
      "name": "Bitcoin Tram",
      "decimals": 0,
      "tags": [
        "nft"
      ],
      "extensions": {
        "website": "https://solible.com/"
      }
    },
    {
      "chainId": 101,
      "address": "7TRzvCqXN8KSXggbSyeEG2Z9YBBhEFmbtmv6FLbd4mmd",
      "symbol": "SRM tee-shirt",
      "name": "SRM tee-shirt",
      "decimals": 0,
      "tags": [
        "nft"
      ],
      "extensions": {
        "website": "https://solible.com/"
      }
    },
    {
      "chainId": 101,
      "address": "gksYzxitEf2HyE7Bb81vvHXNH5f3wa43jvXf4TcUZwb",
      "symbol": "PERK",
      "name": "PERK",
      "decimals": 6,
      "logoURI": "https://cdn.jsdelivr.net/gh/perkexchange/assets/logos/SPL-token/logo.png",
      "tags": [],
      "extensions": {
        "website": "https://perk.exchange/"
      }
    },
    {
      "chainId": 101,
      "address": "BDxWSxkMLW1nJ3VggamUKkEKrtCaVqzFxoDApM8HdBks",
      "symbol": "BTSG",
      "name": "BitSong",
      "decimals": 6,
      "logoURI": "https://cdn.jsdelivr.net/gh/bitsongofficial/assets/logo_128x128.png",
      "tags": [],
      "extensions": {
        "website": "https://bitsong.io/",
        "coingeckoId": "bitsong"
      }
    },
    {
      "chainId": 101,
      "address": "5ddiFxh3J2tcZHfn8uhGRYqu16P3FUvBfh8WoZPUHKW5",
      "name": "EOSBEAR",
      "symbol": "EOSBEAR",
      "decimals": 6,
      "logoURI": "",
      "tags": [
        "leveraged",
        "bear"
      ],
      "extensions": {
        "coingeckoId": "3x-short-eos-token",
        "serumV3Usdc": "2BQrJP599QVKRyHhyJ6oRrTPNUmPBgXxiBo2duvYdacy"
      }
    },
    {
      "chainId": 101,
      "address": "qxxF6S62hmZF5bo46mS7C2qbBa87qRossAM78VzsDqi",
      "name": "EOSBULL",
      "symbol": "EOSBULL",
      "decimals": 6,
      "logoURI": "",
      "tags": [
        "leveraged",
        "bull"
      ],
      "extensions": {
        "coingeckoId": "3x-long-eos-token"
      }
    },
    {
      "chainId": 101,
      "address": "2CDLbxeuqkLTLY3em6FFQgfBQV5LRnEsJJgcFCvWKNcS",
      "name": "BNBBEAR",
      "symbol": "BNBBEAR",
      "decimals": 6,
      "logoURI": "",
      "tags": [
        "leveraged",
        "bear"
      ],
      "extensions": {
        "coingeckoId": "3x-short-bnb-token"
      }
    },
    {
      "chainId": 101,
      "address": "AfjHjdLibuXyvmz7PyTSc5KEcGBh43Kcu8Sr2tyDaJyt",
      "name": "BNBBULL",
      "symbol": "BNBBULL",
      "decimals": 6,
      "logoURI": "",
      "tags": [
        "leveraged",
        "bull"
      ],
      "extensions": {
        "coingeckoId": "3x-long-bnb-token"
      }
    },
    {
      "chainId": 101,
      "address": "8kA1WJKoLTxtACNPkvW6UNufsrpxUY57tXZ9KmG9123t",
      "name": "BSVBULL",
      "symbol": "BSVBULL",
      "decimals": 6,
      "logoURI": "",
      "tags": [
        "leveraged",
        "bull"
      ],
      "extensions": {
        "coingeckoId": "3x-long-bitcoin-sv-token"
      }
    },
    {
      "chainId": 101,
      "address": "2FGW8BVMu1EHsz2ZS9rZummDaq6o2DVrZZPw4KaAvDWh",
      "name": "BSVBEAR",
      "symbol": "BSVBEAR",
      "decimals": 6,
      "logoURI": "",
      "tags": [
        "leveraged",
        "bear"
      ],
      "extensions": {
        "coingeckoId": "3x-short-bitcoin-sv-token"
      }
    },
    {
      "chainId": 101,
      "address": "8L9XGTMzcqS9p61zsR35t7qipwAXMYkD6disWoDFZiFT",
      "name": "LTCBEAR",
      "symbol": "LTCBEAR",
      "decimals": 6,
      "logoURI": "",
      "tags": [
        "leveraged",
        "bear"
      ],
      "extensions": {
        "coingeckoId": "3x-short-litecoin-token"
      }
    },
    {
      "chainId": 101,
      "address": "863ZRjf1J8AaVuCqypAdm5ktVyGYDiBTvD1MNHKrwyjp",
      "name": "LTCBULL",
      "symbol": "LTCBULL",
      "decimals": 6,
      "logoURI": "",
      "tags": [
        "leveraged",
        "bull"
      ],
      "extensions": {
        "coingeckoId": "3x-long-litecoin-token"
      }
    },
    {
      "chainId": 101,
      "address": "GkSPaHdY2raetuYzsJYacHtrAtQUfWt64bpd1VzxJgSD",
      "name": "BULL",
      "symbol": "BULL",
      "decimals": 6,
      "logoURI": "",
      "tags": [
        "leveraged",
        "bull"
      ],
      "extensions": {
        "coingeckoId": "3x-long-bitcoin-token"
      }
    },
    {
      "chainId": 101,
      "address": "45vwTZSDFBiqCMRdtK4xiLCHEov8LJRW8GwnofG8HYyH",
      "name": "BEAR",
      "symbol": "BEAR",
      "decimals": 6,
      "logoURI": "",
      "tags": [
        "leveraged",
        "bear"
      ],
      "extensions": {
        "coingeckoId": "3x-short-bitcoin-token"
      }
    },
    {
      "chainId": 101,
      "address": "2VTAVf1YCwamD3ALMdYHRMV5vPUCXdnatJH5f1khbmx6",
      "name": "BCHBEAR",
      "symbol": "BCHBEAR",
      "decimals": 6,
      "logoURI": "",
      "tags": [
        "leveraged",
        "bear"
      ],
      "extensions": {
        "coingeckoId": "3x-short-bitcoin-cash-token"
      }
    },
    {
      "chainId": 101,
      "address": "22xoSp66BDt4x4Q5xqxjaSnirdEyharoBziSFChkLFLy",
      "name": "BCHBULL",
      "symbol": "BCHBULL",
      "decimals": 6,
      "logoURI": "",
      "tags": [
        "leveraged",
        "bull"
      ],
      "extensions": {
        "coingeckoId": "3x-long-bitcoin-cash-token"
      }
    },
    {
      "chainId": 101,
      "address": "CwChm6p9Q3yFrjzVeiLTTbsoJkooscof5SJYZc2CrNqG",
      "name": "ETHBULL",
      "symbol": "ETHBULL",
      "decimals": 6,
      "logoURI": "",
      "tags": [
        "leveraged",
        "bull"
      ],
      "extensions": {
        "coingeckoId": "3x-long-ethereum-token",
        "serumV3Usdt": "FuhKVt5YYCv7vXnADXtb7vqzYn82PJoap86q5wm8LX8Q"
      }
    },
    {
      "chainId": 101,
      "address": "Bvv9xLodFrvDFSno9Ud8SEh5zVtBDQQjnBty2SgMcJ2s",
      "name": "ETHBEAR",
      "symbol": "ETHBEAR",
      "decimals": 6,
      "logoURI": "",
      "tags": [
        "leveraged",
        "bear"
      ],
      "extensions": {
        "coingeckoId": "3x-short-ethereum-token"
      }
    },
    {
      "chainId": 101,
      "address": "HRhaNssoyv5tKFRcbPg69ULEbcD8DPv99GdXLcdkgc1A",
      "name": "ALTBULL",
      "symbol": "ALTBULL",
      "decimals": 6,
      "logoURI": "",
      "tags": [
        "leveraged",
        "bull"
      ],
      "extensions": {
        "coingeckoId": "3x-long-altcoin-index-token"
      }
    },
    {
      "chainId": 101,
      "address": "9Mu1KmjBKTUWgpDoeTJ5oD7XFQmEiZxzspEd3TZGkavx",
      "name": "ALTBEAR",
      "symbol": "ALTBEAR",
      "decimals": 6,
      "logoURI": "",
      "tags": [
        "leveraged",
        "bear"
      ],
      "extensions": {
        "coingeckoId": "3x-short-altcoin-index-token"
      }
    },
    {
      "chainId": 101,
      "address": "AYL1adismZ1U9pTuN33ahG4aYc5XTZQL4vKFx9ofsGWD",
      "name": "BULLSHIT",
      "symbol": "BULLSHIT",
      "decimals": 6,
      "logoURI": "",
      "tags": [
        "leveraged",
        "bull"
      ],
      "extensions": {
        "coingeckoId": "3x-long-shitcoin-index-token"
      }
    },
    {
      "chainId": 101,
      "address": "5jqymuoXXVcUuJKrf1MWiHSqHyg2osMaJGVy69NsJWyP",
      "name": "BEARSHIT",
      "symbol": "BEARSHIT",
      "decimals": 6,
      "logoURI": "",
      "tags": [
        "leveraged",
        "bear"
      ],
      "extensions": {
        "coingeckoId": "3x-short-shitcoin-index-token"
      }
    },
    {
      "chainId": 101,
      "address": "EL1aDTnLKjf4SaGpqtxJPyK94imSBr8fWDbcXjXQrsmj",
      "name": "MIDBULL",
      "symbol": "MIDBULL",
      "decimals": 6,
      "logoURI": "",
      "tags": [
        "leveraged",
        "bull"
      ],
      "extensions": {
        "coingeckoId": "3x-long-midcap-index-token",
        "serumV3Usdc": "8BBtLkoaEyavREriwGUudzAcihTH9SJLAPBbgb7QZe9y"
      }
    },
    {
      "chainId": 101,
      "address": "2EPvVjHusU3ozoucmdhhnqv3HQtBsQmjTnSa87K91HkC",
      "name": "MIDBEAR",
      "symbol": "MIDBEAR",
      "decimals": 6,
      "logoURI": "",
      "tags": [
        "leveraged",
        "bear"
      ],
      "extensions": {
        "coingeckoId": "3x-short-midcap-index-token"
      }
    },
    {
      "chainId": 101,
      "address": "8TCfJTyeqNBZqyDMY4VwDY7kdCCY7pcbJJ58CnKHkMu2",
      "name": "LINKBEAR",
      "symbol": "LINKBEAR",
      "decimals": 6,
      "logoURI": "",
      "tags": [
        "leveraged",
        "bear"
      ],
      "extensions": {
        "coingeckoId": "3x-short-chainlink-token"
      }
    },
    {
      "chainId": 101,
      "address": "EsUoZMbACNMppdqdmuLCFLet8VXxt2h47N9jHCKwyaPz",
      "name": "LINKBULL",
      "symbol": "LINKBULL",
      "decimals": 6,
      "logoURI": "",
      "tags": [
        "leveraged",
        "bull"
      ],
      "extensions": {
        "coingeckoId": "3x-long-chainlink-token"
      }
    },
    {
      "chainId": 101,
      "address": "262cQHT3soHwzuo2oVSy5kAfHcFZ1Jjn8C1GRLcQNKA3",
      "name": "XRPBULL",
      "symbol": "XRPBULL",
      "decimals": 6,
      "logoURI": "",
      "tags": [
        "leveraged",
        "bull"
      ],
      "extensions": {
        "coingeckoId": "3x-long-xrp-token"
      }
    },
    {
      "chainId": 101,
      "address": "8sxtSswmQ7Lcd2GjK6am37Z61wJZjA2SzE7Luf7yaKBB",
      "name": "XRPBEAR",
      "symbol": "XRPBEAR",
      "decimals": 6,
      "logoURI": "",
      "tags": [
        "leveraged",
        "bear"
      ],
      "extensions": {
        "coingeckoId": "3x-short-xrp-token"
      }
    },
    {
      "chainId": 101,
      "address": "91z91RukFM16hyEUCXuwMQwp2BW3vanNG5Jh5yj6auiJ",
      "name": "BVOL",
      "symbol": "BVOL",
      "decimals": 6,
      "logoURI": "",
      "tags": [],
      "extensions": {
        "coingeckoId": "1x-long-btc-implied-volatility-token"
      }
    },
    {
      "chainId": 101,
      "address": "5TY71D29Cyuk9UrsSxLXw2quJBpS7xDDFuFu2K9W7Wf9",
      "name": "IBlive",
      "symbol": "IBVOL",
      "decimals": 6,
      "logoURI": "",
      "tags": [],
      "extensions": {
        "coingeckoId": "1x-short-btc-implied-volatility"
      }
    },
    {
      "chainId": 101,
      "address": "dK83wTVypEpa1pqiBbHY3MNuUnT3ADUZM4wk9VZXZEc",
      "name": "Wrapped Aave",
      "symbol": "AAVE",
      "decimals": 6,
      "logoURI": "https://cdn.jsdelivr.net/gh/trustwallet/assets@master/blockchains/ethereum/assets/0x7Fc66500c84A76Ad7e9c93437bFc5Ac33E2DDaE9/logo.png",
      "tags": [],
      "extensions": {
        "serumV3Usdt": "6bxuB5N3bt3qW8UnPNLgMMzDq5sEH8pFmYJYGgzvE11V",
        "coingeckoId": "aave"
      }
    },
    {
      "chainId": 101,
      "address": "A6aY2ceogBz1VaXBxm1j2eJuNZMRqrWUAnKecrMH85zj",
      "name": "LQID",
      "symbol": "LQID",
      "decimals": 6,
      "logoURI": "https://cdn.jsdelivr.net/gh/dr497/awesome-serum-markets/icons/lqid.svg",
      "tags": []
    },
    {
      "chainId": 101,
      "address": "7CnFGR9mZWyAtWxPcVuTewpyC3A3MDW4nLsu5NY6PDbd",
      "name": "SECO",
      "symbol": "SECO",
      "decimals": 6,
      "logoURI": "",
      "tags": [],
      "extensions": {
        "coingeckoId": "serum-ecosystem-token"
      }
    },
    {
      "chainId": 101,
      "address": "3GECTP7H4Tww3w8jEPJCJtXUtXxiZty31S9szs84CcwQ",
      "name": "HOLY",
      "symbol": "HOLY",
      "decimals": 6,
      "logoURI": "",
      "tags": [],
      "extensions": {
        "coingeckoId": "holy-trinity"
      }
    },
    {
      "chainId": 101,
      "address": "6ry4WBDvAwAnrYJVv6MCog4J8zx6S3cPgSqnTsDZ73AR",
      "name": "TRYB",
      "symbol": "TRYB",
      "decimals": 6,
      "logoURI": "",
      "tags": [],
      "extensions": {
        "serumV3Usdt": "AADohBGxvf7bvixs2HKC3dG2RuU3xpZDwaTzYFJThM8U",
        "coingeckoId": "bilira"
      }
    },
    {
      "chainId": 101,
      "address": "ASboaJPFtJeCS5eG4gL3Lg95xrTz2UZSLE9sdJtY93kE",
      "name": "DOGEBULL",
      "symbol": "DOGEBULL",
      "decimals": 6,
      "logoURI": "",
      "tags": [
        "leveraged",
        "bull"
      ],
      "extensions": {
        "coingeckoId": "3x-long-dogecoin-token"
      }
    },
    {
      "chainId": 101,
      "address": "Gnhy3boBT4MA8TTjGip5ND2uNsceh1Wgeaw1rYJo51ZY",
      "symbol": "MAPSPOOL",
      "name": "Bonfida Maps Pool",
      "decimals": 6,
      "logoURI": "https://cdn.jsdelivr.net/gh/solana-labs/explorer/public/tokens/maps.svg",
      "tags": [],
      "extensions": {
        "website": "https://bonfida.com/"
      }
    },
    {
      "chainId": 101,
      "address": "9iDWyYZ5VHBCxxmWZogoY3Z6FSbKsX4WFe37c728krdT",
      "symbol": "OXYPOOL",
      "name": "Bonfida Oxy Pool",
      "decimals": 6,
      "logoURI": "https://cdn.jsdelivr.net/gh/nathanielparke/awesome-serum-markets/icons/oxy.svg",
      "tags": [],
      "extensions": {
        "website": "https://bonfida.com/"
      }
    },
    {
      "chainId": 101,
      "address": "D68NB5JkzvyNCZAvi6EGtEcGvSoRNPanU9heYTAUFFRa",
      "name": "PERP",
      "symbol": "PERP",
      "decimals": 6,
      "logoURI": "",
      "tags": [],
      "extensions": {
        "coingeckoId": "perpetual-protocol"
      }
    },
    {
      "chainId": 101,
      "address": "93a1L7xaEV7vZGzNXCcb9ztZedbpKgUiTHYxmFKJwKvc",
      "symbol": "RAYPOOL",
      "name": "Bonfida Ray Pool",
      "decimals": 6,
      "logoURI": "https://cdn.jsdelivr.net/gh/solana-labs/token-list@main/assets/mainnet/RVKd61ztZW9GUwhRbbLoYVRE5Xf1B2tVscKqwZqXgEr/logo.png",
      "tags": [],
      "extensions": {
        "website": "https://bonfida.com/"
      }
    },
    {
      "chainId": 101,
      "address": "FeGn77dhg1KXRRFeSwwMiykZnZPw5JXW6naf2aQgZDQf",
      "symbol": "wWETH",
      "name": "Wrapped Ether (Wormhole)",
      "decimals": 9,
      "logoURI": "https://cdn.jsdelivr.net/gh/trustwallet/assets@master/blockchains/ethereum/assets/0xC02aaA39b223FE8D0A0e5C4F27eAD9083C756Cc2/logo.png",
      "tags": [
        "wrapped",
        "wormhole"
      ],
      "extensions": {
        "address": "0xC02aaA39b223FE8D0A0e5C4F27eAD9083C756Cc2",
        "bridgeContract": "https://etherscan.io/address/0xf92cD566Ea4864356C5491c177A430C222d7e678",
        "assetContract": "https://etherscan.io/address/0xC02aaA39b223FE8D0A0e5C4F27eAD9083C756Cc2",
        "coingeckoId": "weth"
      }
    },
    {
      "chainId": 101,
      "address": "GbBWwtYTMPis4VHb8MrBbdibPhn28TSrLB53KvUmb7Gi",
      "symbol": "wFTT",
      "name": "Wrapped FTT (Wormhole)",
      "decimals": 9,
      "logoURI": "https://cdn.jsdelivr.net/gh/solana-labs/token-list@main/assets/mainnet/GbBWwtYTMPis4VHb8MrBbdibPhn28TSrLB53KvUmb7Gi/logo.webp",
      "tags": [
        "wrapped",
        "wormhole"
      ],
      "extensions": {
        "address": "0x50d1c9771902476076ecfc8b2a83ad6b9355a4c9",
        "bridgeContract": "https://etherscan.io/address/0xf92cD566Ea4864356C5491c177A430C222d7e678",
        "assetContract": "https://etherscan.io/address/0x50d1c9771902476076ecfc8b2a83ad6b9355a4c9",
        "coingeckoId": "ftx-token"
      }
    },
    {
      "chainId": 101,
      "address": "AbLwQCyU9S8ycJgu8wn6woRCHSYJmjMpJFcAHQ6vjq2P",
      "symbol": "wTUSD",
      "name": "TrueUSD (Wormhole)",
      "decimals": 9,
      "logoURI": "https://cdn.jsdelivr.net/gh/trustwallet/assets@master/blockchains/ethereum/assets/0x0000000000085d4780B73119b644AE5ecd22b376/logo.png",
      "tags": [
        "wrapped",
        "wormhole"
      ],
      "extensions": {
        "address": "0x0000000000085d4780B73119b644AE5ecd22b376",
        "bridgeContract": "https://etherscan.io/address/0xf92cD566Ea4864356C5491c177A430C222d7e678",
        "assetContract": "https://etherscan.io/address/0x0000000000085d4780B73119b644AE5ecd22b376",
        "coingeckoId": "true-usd"
      }
    },
    {
      "chainId": 101,
      "address": "3JfuyCg5891hCX1ZTbvt3pkiaww3XwgyqQH6E9eHtqKD",
      "symbol": "wLON",
      "name": "Tokenlon (Wormhole)",
      "decimals": 9,
      "logoURI": "https://cdn.jsdelivr.net/gh/trustwallet/assets@master/blockchains/ethereum/assets/0x0000000000095413afC295d19EDeb1Ad7B71c952/logo.png",
      "tags": [
        "wrapped",
        "wormhole"
      ],
      "extensions": {
        "address": "0x0000000000095413afC295d19EDeb1Ad7B71c952",
        "bridgeContract": "https://etherscan.io/address/0xf92cD566Ea4864356C5491c177A430C222d7e678",
        "assetContract": "https://etherscan.io/address/0x0000000000095413afC295d19EDeb1Ad7B71c952",
        "coingeckoId": "tokenlon"
      }
    },
    {
      "chainId": 101,
      "address": "6k7mrqiAqEWnABVN8FhfuNUrmrnaMh44nNWydNXctbpV",
      "symbol": "wALBT",
      "name": "AllianceBlock Token (Wormhole)",
      "decimals": 9,
      "logoURI": "https://cdn.jsdelivr.net/gh/trustwallet/assets@master/blockchains/ethereum/assets/0x00a8b738E453fFd858a7edf03bcCfe20412f0Eb0/logo.png",
      "tags": [
        "wrapped",
        "wormhole"
      ],
      "extensions": {
        "address": "0x00a8b738E453fFd858a7edf03bcCfe20412f0Eb0",
        "bridgeContract": "https://etherscan.io/address/0xf92cD566Ea4864356C5491c177A430C222d7e678",
        "assetContract": "https://etherscan.io/address/0x00a8b738E453fFd858a7edf03bcCfe20412f0Eb0",
        "coingeckoId": "allianceblock"
      }
    },
    {
      "chainId": 101,
      "address": "4b166BQEQunjg8oNTDcLeWU3nidQnVTL1Vni8ANU7Mvt",
      "symbol": "wSKL",
      "name": "SKALE (Wormhole)",
      "decimals": 9,
      "logoURI": "https://cdn.jsdelivr.net/gh/trustwallet/assets@master/blockchains/ethereum/assets/0x00c83aeCC790e8a4453e5dD3B0B4b3680501a7A7/logo.png",
      "tags": [
        "wrapped",
        "wormhole"
      ],
      "extensions": {
        "address": "0x00c83aeCC790e8a4453e5dD3B0B4b3680501a7A7",
        "bridgeContract": "https://etherscan.io/address/0xf92cD566Ea4864356C5491c177A430C222d7e678",
        "assetContract": "https://etherscan.io/address/0x00c83aeCC790e8a4453e5dD3B0B4b3680501a7A7",
        "coingeckoId": "skale"
      }
    },
    {
      "chainId": 101,
      "address": "CcHhpEx9VcWx7UBJC8DJaR5h3wNdexsQtB1nEfekjSHn",
      "symbol": "wUFT",
      "name": "UniLend Finance Token (Wormhole)",
      "decimals": 9,
      "logoURI": "https://cdn.jsdelivr.net/gh/trustwallet/assets@master/blockchains/ethereum/assets/0x0202Be363B8a4820f3F4DE7FaF5224fF05943AB1/logo.png",
      "tags": [
        "wrapped",
        "wormhole"
      ],
      "extensions": {
        "address": "0x0202Be363B8a4820f3F4DE7FaF5224fF05943AB1",
        "bridgeContract": "https://etherscan.io/address/0xf92cD566Ea4864356C5491c177A430C222d7e678",
        "assetContract": "https://etherscan.io/address/0x0202Be363B8a4820f3F4DE7FaF5224fF05943AB1",
        "coingeckoId": "unlend-finance"
      }
    },
    {
      "chainId": 101,
      "address": "VPjCJkR1uZGT9k9q7PsLArS5sEQtWgij8eZC8tysCy7",
      "symbol": "wORN",
      "name": "Orion Protocol (Wormhole)",
      "decimals": 8,
      "logoURI": "https://cdn.jsdelivr.net/gh/trustwallet/assets@master/blockchains/ethereum/assets/0x0258F474786DdFd37ABCE6df6BBb1Dd5dfC4434a/logo.png",
      "tags": [
        "wrapped",
        "wormhole"
      ],
      "extensions": {
        "address": "0x0258F474786DdFd37ABCE6df6BBb1Dd5dfC4434a",
        "bridgeContract": "https://etherscan.io/address/0xf92cD566Ea4864356C5491c177A430C222d7e678",
        "assetContract": "https://etherscan.io/address/0x0258F474786DdFd37ABCE6df6BBb1Dd5dfC4434a",
        "coingeckoId": "orion-protocol"
      }
    },
    {
      "chainId": 101,
      "address": "CxzHZtzrm6bAz6iFCAGgCYCd3iQb5guUD7oQXKxdgk5c",
      "symbol": "wSRK",
      "name": "SparkPoint (Wormhole)",
      "decimals": 9,
      "logoURI": "https://cdn.jsdelivr.net/gh/trustwallet/assets@master/blockchains/ethereum/assets/0x0488401c3F535193Fa8Df029d9fFe615A06E74E6/logo.png",
      "tags": [
        "wrapped",
        "wormhole"
      ],
      "extensions": {
        "address": "0x0488401c3F535193Fa8Df029d9fFe615A06E74E6",
        "bridgeContract": "https://etherscan.io/address/0xf92cD566Ea4864356C5491c177A430C222d7e678",
        "assetContract": "https://etherscan.io/address/0x0488401c3F535193Fa8Df029d9fFe615A06E74E6",
        "coingeckoId": "sparkpoint"
      }
    },
    {
      "chainId": 101,
      "address": "FqMZWvmii4NNzhLBKGzkvGj3e3XTxNVDNSKDJnt9fVQV",
      "symbol": "wUMA",
      "name": "UMA Voting Token v1 (Wormhole)",
      "decimals": 9,
      "logoURI": "https://cdn.jsdelivr.net/gh/trustwallet/assets@master/blockchains/ethereum/assets/0x04Fa0d235C4abf4BcF4787aF4CF447DE572eF828/logo.png",
      "tags": [
        "wrapped",
        "wormhole"
      ],
      "extensions": {
        "address": "0x04Fa0d235C4abf4BcF4787aF4CF447DE572eF828",
        "bridgeContract": "https://etherscan.io/address/0xf92cD566Ea4864356C5491c177A430C222d7e678",
        "assetContract": "https://etherscan.io/address/0x04Fa0d235C4abf4BcF4787aF4CF447DE572eF828",
        "coingeckoId": "uma"
      }
    },
    {
      "chainId": 101,
      "address": "6GGNzF99kCG1ozQbP7M7EYW9zPbQGPMwTCCi2Dqx3qhU",
      "symbol": "wSkey",
      "name": "SmartKey (Wormhole)",
      "decimals": 8,
      "logoURI": "https://cdn.jsdelivr.net/gh/trustwallet/assets@master/blockchains/ethereum/assets/0x06A01a4d579479Dd5D884EBf61A31727A3d8D442/logo.png",
      "tags": [
        "wrapped",
        "wormhole"
      ],
      "extensions": {
        "address": "0x06A01a4d579479Dd5D884EBf61A31727A3d8D442",
        "bridgeContract": "https://etherscan.io/address/0xf92cD566Ea4864356C5491c177A430C222d7e678",
        "assetContract": "https://etherscan.io/address/0x06A01a4d579479Dd5D884EBf61A31727A3d8D442",
        "coingeckoId": "smartkey"
      }
    },
    {
      "chainId": 101,
      "address": "Gc9rR2dUHfuYCJ8rU1Ye9fr8JoZZt9ZrfmXitQRLsxRW",
      "symbol": "wMIR",
      "name": "Wrapped MIR Token (Wormhole)",
      "decimals": 9,
      "logoURI": "https://cdn.jsdelivr.net/gh/trustwallet/assets@master/blockchains/ethereum/assets/0x09a3EcAFa817268f77BE1283176B946C4ff2E608/logo.png",
      "tags": [
        "wrapped",
        "wormhole"
      ],
      "extensions": {
        "address": "0x09a3EcAFa817268f77BE1283176B946C4ff2E608",
        "bridgeContract": "https://etherscan.io/address/0xf92cD566Ea4864356C5491c177A430C222d7e678",
        "assetContract": "https://etherscan.io/address/0x09a3EcAFa817268f77BE1283176B946C4ff2E608",
        "coingeckoId": "mirror-protocol"
      }
    },
    {
      "chainId": 101,
      "address": "B8xDqdrHpYLNHQKQ4ARDKurxhkhn2gfZa8WRosCEzXnF",
      "symbol": "wGRO",
      "name": "Growth (Wormhole)",
      "decimals": 9,
      "logoURI": "https://cdn.jsdelivr.net/gh/trustwallet/assets@master/blockchains/ethereum/assets/0x09e64c2B61a5f1690Ee6fbeD9baf5D6990F8dFd0/logo.png",
      "tags": [
        "wrapped",
        "wormhole"
      ],
      "extensions": {
        "address": "0x09e64c2B61a5f1690Ee6fbeD9baf5D6990F8dFd0",
        "bridgeContract": "https://etherscan.io/address/0xf92cD566Ea4864356C5491c177A430C222d7e678",
        "assetContract": "https://etherscan.io/address/0x09e64c2B61a5f1690Ee6fbeD9baf5D6990F8dFd0",
        "coingeckoId": "growth-defi"
      }
    },
    {
      "chainId": 101,
      "address": "GE1X8ef7fcsJ93THx4CvV7BQsdEyEAyk61s2L5YfSXiL",
      "symbol": "wSTAKE",
      "name": "xDai (Wormhole)",
      "decimals": 9,
      "logoURI": "https://cdn.jsdelivr.net/gh/trustwallet/assets@master/blockchains/ethereum/assets/0x0Ae055097C6d159879521C384F1D2123D1f195e6/logo.png",
      "tags": [
        "wrapped",
        "wormhole"
      ],
      "extensions": {
        "address": "0x0Ae055097C6d159879521C384F1D2123D1f195e6",
        "bridgeContract": "https://etherscan.io/address/0xf92cD566Ea4864356C5491c177A430C222d7e678",
        "assetContract": "https://etherscan.io/address/0x0Ae055097C6d159879521C384F1D2123D1f195e6",
        "coingeckoId": "xdai-stake"
      }
    },
    {
      "chainId": 101,
      "address": "7TK6QeyTsnTT6KsnK2tHHfh62mbjNuFWoyUc8vo3CmmU",
      "symbol": "wYFI",
      "name": "yearn.finance (Wormhole)",
      "decimals": 9,
      "logoURI": "https://cdn.jsdelivr.net/gh/trustwallet/assets@master/blockchains/ethereum/assets/0x0bc529c00C6401aEF6D220BE8C6Ea1667F6Ad93e/logo.png",
      "tags": [
        "wrapped",
        "wormhole"
      ],
      "extensions": {
        "address": "0x0bc529c00C6401aEF6D220BE8C6Ea1667F6Ad93e",
        "bridgeContract": "https://etherscan.io/address/0xf92cD566Ea4864356C5491c177A430C222d7e678",
        "assetContract": "https://etherscan.io/address/0x0bc529c00C6401aEF6D220BE8C6Ea1667F6Ad93e",
        "coingeckoId": "yearn-finance"
      }
    },
    {
      "chainId": 101,
      "address": "CTtKth9uW7froBA6xCd2MP7BXjGFESdT1SyxUmbHovSw",
      "symbol": "wBAT",
      "name": "Basic Attention Token (Wormhole)",
      "decimals": 9,
      "logoURI": "https://cdn.jsdelivr.net/gh/trustwallet/assets@master/blockchains/ethereum/assets/0x0D8775F648430679A709E98d2b0Cb6250d2887EF/logo.png",
      "tags": [
        "wrapped",
        "wormhole"
      ],
      "extensions": {
        "address": "0x0D8775F648430679A709E98d2b0Cb6250d2887EF",
        "bridgeContract": "https://etherscan.io/address/0xf92cD566Ea4864356C5491c177A430C222d7e678",
        "assetContract": "https://etherscan.io/address/0x0D8775F648430679A709E98d2b0Cb6250d2887EF",
        "coingeckoId": "basic-attention-token"
      }
    },
    {
      "chainId": 101,
      "address": "DrL2D4qCRCeNkQz3AJikLjBc3cS6fqqcQ3W7T9vbshCu",
      "symbol": "wMANA",
      "name": "Decentraland MANA (Wormhole)",
      "decimals": 9,
      "logoURI": "https://cdn.jsdelivr.net/gh/trustwallet/assets@master/blockchains/ethereum/assets/0x0F5D2fB29fb7d3CFeE444a200298f468908cC942/logo.png",
      "tags": [
        "wrapped",
        "wormhole"
      ],
      "extensions": {
        "address": "0x0F5D2fB29fb7d3CFeE444a200298f468908cC942",
        "bridgeContract": "https://etherscan.io/address/0xf92cD566Ea4864356C5491c177A430C222d7e678",
        "assetContract": "https://etherscan.io/address/0x0F5D2fB29fb7d3CFeE444a200298f468908cC942",
        "coingeckoId": "decentraland"
      }
    },
    {
      "chainId": 101,
      "address": "3cJKTW69FQDDCud7AhKHXZg126b3t73a2qVcVBS1BWjL",
      "symbol": "wXIO",
      "name": "XIO Network (Wormhole)",
      "decimals": 9,
      "logoURI": "https://cdn.jsdelivr.net/gh/trustwallet/assets@master/blockchains/ethereum/assets/0x0f7F961648aE6Db43C75663aC7E5414Eb79b5704/logo.png",
      "tags": [
        "wrapped",
        "wormhole"
      ],
      "extensions": {
        "address": "0x0f7F961648aE6Db43C75663aC7E5414Eb79b5704",
        "bridgeContract": "https://etherscan.io/address/0xf92cD566Ea4864356C5491c177A430C222d7e678",
        "assetContract": "https://etherscan.io/address/0x0f7F961648aE6Db43C75663aC7E5414Eb79b5704",
        "coingeckoId": "xio"
      }
    },
    {
      "chainId": 101,
      "address": "CQivbzuRQLvZbqefKc5gLzhSzZzAaySAdMmTG7pFn41w",
      "symbol": "wLAYER",
      "name": "Unilayer (Wormhole)",
      "decimals": 9,
      "logoURI": "https://cdn.jsdelivr.net/gh/trustwallet/assets@master/blockchains/ethereum/assets/0x0fF6ffcFDa92c53F615a4A75D982f399C989366b/logo.png",
      "tags": [
        "wrapped",
        "wormhole"
      ],
      "extensions": {
        "address": "0x0fF6ffcFDa92c53F615a4A75D982f399C989366b",
        "bridgeContract": "https://etherscan.io/address/0xf92cD566Ea4864356C5491c177A430C222d7e678",
        "assetContract": "https://etherscan.io/address/0x0fF6ffcFDa92c53F615a4A75D982f399C989366b",
        "coingeckoId": "unilayer"
      }
    },
    {
      "chainId": 101,
      "address": "C1LpKYrkVvWF5imsQ7JqJSZHj9NXNmJ5tEHkGTtLVH2L",
      "symbol": "wUMX",
      "name": "https://unimex.network/ (Wormhole)",
      "decimals": 9,
      "logoURI": "https://cdn.jsdelivr.net/gh/trustwallet/assets@master/blockchains/ethereum/assets/0x10Be9a8dAe441d276a5027936c3aADEd2d82bC15/logo.png",
      "tags": [
        "wrapped",
        "wormhole"
      ],
      "extensions": {
        "address": "0x10Be9a8dAe441d276a5027936c3aADEd2d82bC15",
        "bridgeContract": "https://etherscan.io/address/0xf92cD566Ea4864356C5491c177A430C222d7e678",
        "assetContract": "https://etherscan.io/address/0x10Be9a8dAe441d276a5027936c3aADEd2d82bC15",
        "coingeckoId": "unimex-network"
      }
    },
    {
      "chainId": 101,
      "address": "8F3kZd9XEpFgNZ4fZnEAC5CJZLewnkNE8QCjdvorGWuW",
      "symbol": "w1INCH",
      "name": "1INCH Token (Wormhole)",
      "decimals": 9,
      "logoURI": "https://cdn.jsdelivr.net/gh/trustwallet/assets@master/blockchains/ethereum/assets/0x111111111117dC0aa78b770fA6A738034120C302/logo.png",
      "tags": [
        "wrapped",
        "wormhole"
      ],
      "extensions": {
        "address": "0x111111111117dC0aa78b770fA6A738034120C302",
        "bridgeContract": "https://etherscan.io/address/0xf92cD566Ea4864356C5491c177A430C222d7e678",
        "assetContract": "https://etherscan.io/address/0x111111111117dC0aa78b770fA6A738034120C302",
        "coingeckoId": "1inch"
      }
    },
    {
      "chainId": 101,
      "address": "H3UMboX4tnjba1Xw1a2VhUtkdgnrbmPvmDm6jaouQDN9",
      "symbol": "wARMOR",
      "name": "Armor (Wormhole)",
      "decimals": 9,
      "logoURI": "https://cdn.jsdelivr.net/gh/trustwallet/assets@master/blockchains/ethereum/assets/0x1337DEF16F9B486fAEd0293eb623Dc8395dFE46a/logo.png",
      "tags": [
        "wrapped",
        "wormhole"
      ],
      "extensions": {
        "address": "0x1337DEF16F9B486fAEd0293eb623Dc8395dFE46a",
        "bridgeContract": "https://etherscan.io/address/0xf92cD566Ea4864356C5491c177A430C222d7e678",
        "assetContract": "https://etherscan.io/address/0x1337DEF16F9B486fAEd0293eb623Dc8395dFE46a",
        "coingeckoId": "armor"
      }
    },
    {
      "chainId": 101,
      "address": "Cw26Yz3rAN42mM5WpKriuGvbXnvRYmFA9sbBWH49KyqL",
      "symbol": "warNXM",
      "name": "Armor NXM (Wormhole)",
      "decimals": 9,
      "logoURI": "https://cdn.jsdelivr.net/gh/trustwallet/assets@master/blockchains/ethereum/assets/0x1337DEF18C680aF1f9f45cBcab6309562975b1dD/logo.png",
      "tags": [
        "wrapped",
        "wormhole"
      ],
      "extensions": {
        "address": "0x1337DEF18C680aF1f9f45cBcab6309562975b1dD",
        "bridgeContract": "https://etherscan.io/address/0xf92cD566Ea4864356C5491c177A430C222d7e678",
        "assetContract": "https://etherscan.io/address/0x1337DEF18C680aF1f9f45cBcab6309562975b1dD",
        "coingeckoId": "armor-nxm"
      }
    },
    {
      "chainId": 101,
      "address": "3GVAecXsFP8xLFuAMMpg5NU4g5JK6h2NZWsQJ45wiw6b",
      "symbol": "wDPI",
      "name": "DefiPulse Index (Wormhole)",
      "decimals": 9,
      "logoURI": "https://cdn.jsdelivr.net/gh/trustwallet/assets@master/blockchains/ethereum/assets/0x1494CA1F11D487c2bBe4543E90080AeBa4BA3C2b/logo.png",
      "tags": [
        "wrapped",
        "wormhole"
      ],
      "extensions": {
        "address": "0x1494CA1F11D487c2bBe4543E90080AeBa4BA3C2b",
        "bridgeContract": "https://etherscan.io/address/0xf92cD566Ea4864356C5491c177A430C222d7e678",
        "assetContract": "https://etherscan.io/address/0x1494CA1F11D487c2bBe4543E90080AeBa4BA3C2b",
        "coingeckoId": "defipulse-index"
      }
    },
    {
      "chainId": 101,
      "address": "AC4BK5yoEKn5hw6WpH3iWu56pEwigQdR48CiiqJ3R1pd",
      "symbol": "wDHC",
      "name": "DeltaHub Community (Wormhole)",
      "decimals": 9,
      "logoURI": "https://cdn.jsdelivr.net/gh/trustwallet/assets@master/blockchains/ethereum/assets/0x152687Bc4A7FCC89049cF119F9ac3e5aCF2eE7ef/logo.png",
      "tags": [
        "wrapped",
        "wormhole"
      ],
      "extensions": {
        "address": "0x152687Bc4A7FCC89049cF119F9ac3e5aCF2eE7ef",
        "bridgeContract": "https://etherscan.io/address/0xf92cD566Ea4864356C5491c177A430C222d7e678",
        "assetContract": "https://etherscan.io/address/0x152687Bc4A7FCC89049cF119F9ac3e5aCF2eE7ef",
        "coingeckoId": "deltahub-community"
      }
    },
    {
      "chainId": 101,
      "address": "7bXgNP7SEwrqbnfLBPgKDRKSGjVe7cjbuioRP23upF5H",
      "symbol": "wKEX",
      "name": "KIRA Network (Wormhole)",
      "decimals": 6,
      "logoURI": "https://cdn.jsdelivr.net/gh/trustwallet/assets@master/blockchains/ethereum/assets/0x16980b3B4a3f9D89E33311B5aa8f80303E5ca4F8/logo.png",
      "tags": [
        "wrapped",
        "wormhole"
      ],
      "extensions": {
        "address": "0x16980b3B4a3f9D89E33311B5aa8f80303E5ca4F8",
        "bridgeContract": "https://etherscan.io/address/0xf92cD566Ea4864356C5491c177A430C222d7e678",
        "assetContract": "https://etherscan.io/address/0x16980b3B4a3f9D89E33311B5aa8f80303E5ca4F8",
        "coingeckoId": "kira-network"
      }
    },
    {
      "chainId": 101,
      "address": "5uC8Gj96sK6UG44AYLpbX3DUjKtBUxBrhHcM8JDtyYum",
      "symbol": "wEWTB",
      "name": "Energy Web Token Bridged (Wormhole)",
      "decimals": 9,
      "logoURI": "https://cdn.jsdelivr.net/gh/trustwallet/assets@master/blockchains/ethereum/assets/0x178c820f862B14f316509ec36b13123DA19A6054/logo.png",
      "tags": [
        "wrapped",
        "wormhole"
      ],
      "extensions": {
        "address": "0x178c820f862B14f316509ec36b13123DA19A6054",
        "bridgeContract": "https://etherscan.io/address/0xf92cD566Ea4864356C5491c177A430C222d7e678",
        "assetContract": "https://etherscan.io/address/0x178c820f862B14f316509ec36b13123DA19A6054",
        "coingeckoId": "energy-web-token"
      }
    },
    {
      "chainId": 101,
      "address": "EzeRaHuh1Xu1nDUypv1VWXcGsNJ71ncCJ8HeWuyg8atJ",
      "symbol": "wCC10",
      "name": "Cryptocurrency Top 10 Tokens Index (Wormhole)",
      "decimals": 9,
      "logoURI": "https://cdn.jsdelivr.net/gh/trustwallet/assets@master/blockchains/ethereum/assets/0x17aC188e09A7890a1844E5E65471fE8b0CcFadF3/logo.png",
      "tags": [
        "wrapped",
        "wormhole"
      ],
      "extensions": {
        "address": "0x17aC188e09A7890a1844E5E65471fE8b0CcFadF3",
        "bridgeContract": "https://etherscan.io/address/0xf92cD566Ea4864356C5491c177A430C222d7e678",
        "assetContract": "https://etherscan.io/address/0x17aC188e09A7890a1844E5E65471fE8b0CcFadF3",
        "coingeckoId": "cryptocurrency-top-10-tokens-index"
      }
    },
    {
      "chainId": 101,
      "address": "CYzPVv1zB9RH6hRWRKprFoepdD8Y7Q5HefCqrybvetja",
      "symbol": "wAUDIO",
      "name": "Audius (Wormhole)",
      "decimals": 9,
      "logoURI": "https://cdn.jsdelivr.net/gh/trustwallet/assets@master/blockchains/ethereum/assets/0x18aAA7115705e8be94bfFEBDE57Af9BFc265B998/logo.png",
      "tags": [
        "wrapped",
        "wormhole"
      ],
      "extensions": {
        "address": "0x18aAA7115705e8be94bfFEBDE57Af9BFc265B998",
        "bridgeContract": "https://etherscan.io/address/0xf92cD566Ea4864356C5491c177A430C222d7e678",
        "assetContract": "https://etherscan.io/address/0x18aAA7115705e8be94bfFEBDE57Af9BFc265B998",
        "coingeckoId": "audius"
      }
    },
    {
      "chainId": 101,
      "address": "9yPmJNUp1qFV6LafdYdegZ8sCgC4oy6Rgt9WsDJqv3EX",
      "symbol": "wREP",
      "name": "Reputation (Wormhole)",
      "decimals": 9,
      "logoURI": "https://cdn.jsdelivr.net/gh/trustwallet/assets@master/blockchains/ethereum/assets/0x1985365e9f78359a9B6AD760e32412f4a445E862/logo.png",
      "tags": [
        "wrapped",
        "wormhole"
      ],
      "extensions": {
        "address": "0x1985365e9f78359a9B6AD760e32412f4a445E862",
        "bridgeContract": "https://etherscan.io/address/0xf92cD566Ea4864356C5491c177A430C222d7e678",
        "assetContract": "https://etherscan.io/address/0x1985365e9f78359a9B6AD760e32412f4a445E862"
      }
    },
    {
      "chainId": 101,
      "address": "CZxP1KtsfvMXZTGKR1fNwNChv8hGAfQrgVoENabN8zKU",
      "symbol": "wVSP",
      "name": "VesperToken (Wormhole)",
      "decimals": 9,
      "logoURI": "https://cdn.jsdelivr.net/gh/trustwallet/assets@master/blockchains/ethereum/assets/0x1b40183EFB4Dd766f11bDa7A7c3AD8982e998421/logo.png",
      "tags": [
        "wrapped",
        "wormhole"
      ],
      "extensions": {
        "address": "0x1b40183EFB4Dd766f11bDa7A7c3AD8982e998421",
        "bridgeContract": "https://etherscan.io/address/0xf92cD566Ea4864356C5491c177A430C222d7e678",
        "assetContract": "https://etherscan.io/address/0x1b40183EFB4Dd766f11bDa7A7c3AD8982e998421",
        "coingeckoId": "vesper-finance"
      }
    },
    {
      "chainId": 101,
      "address": "8cGPyDGT1mgG1iWzNjPmCDKSK9veJhoBAguq7rp7CjTe",
      "symbol": "wKP3R",
      "name": "Keep3rV1 (Wormhole)",
      "decimals": 9,
      "logoURI": "https://cdn.jsdelivr.net/gh/trustwallet/assets@master/blockchains/ethereum/assets/0x1cEB5cB57C4D4E2b2433641b95Dd330A33185A44/logo.png",
      "tags": [
        "wrapped",
        "wormhole"
      ],
      "extensions": {
        "address": "0x1cEB5cB57C4D4E2b2433641b95Dd330A33185A44",
        "bridgeContract": "https://etherscan.io/address/0xf92cD566Ea4864356C5491c177A430C222d7e678",
        "assetContract": "https://etherscan.io/address/0x1cEB5cB57C4D4E2b2433641b95Dd330A33185A44",
        "coingeckoId": "keep3rv1"
      }
    },
    {
      "chainId": 101,
      "address": "DGghbWvncPL41U8TmUtXcGMgLeQqkaA2yM7UfcabftR8",
      "symbol": "wLEAD",
      "name": "Lead Token (Wormhole)",
      "decimals": 9,
      "logoURI": "https://cdn.jsdelivr.net/gh/trustwallet/assets@master/blockchains/ethereum/assets/0x1dD80016e3d4ae146Ee2EBB484e8edD92dacC4ce/logo.png",
      "tags": [
        "wrapped",
        "wormhole"
      ],
      "extensions": {
        "address": "0x1dD80016e3d4ae146Ee2EBB484e8edD92dacC4ce",
        "bridgeContract": "https://etherscan.io/address/0xf92cD566Ea4864356C5491c177A430C222d7e678",
        "assetContract": "https://etherscan.io/address/0x1dD80016e3d4ae146Ee2EBB484e8edD92dacC4ce",
        "coingeckoId": "lead-token"
      }
    },
    {
      "chainId": 101,
      "address": "3MVa4e32PaKmPxYUQ6n8vFkWtCma68Ld7e7fTktWDueQ",
      "symbol": "wUNI",
      "name": "Uniswap (Wormhole)",
      "decimals": 9,
      "logoURI": "https://cdn.jsdelivr.net/gh/trustwallet/assets@master/blockchains/ethereum/assets/0x1f9840a85d5aF5bf1D1762F925BDADdC4201F984/logo.png",
      "tags": [
        "wrapped",
        "wormhole"
      ],
      "extensions": {
        "address": "0x1f9840a85d5aF5bf1D1762F925BDADdC4201F984",
        "bridgeContract": "https://etherscan.io/address/0xf92cD566Ea4864356C5491c177A430C222d7e678",
        "assetContract": "https://etherscan.io/address/0x1f9840a85d5aF5bf1D1762F925BDADdC4201F984",
        "coingeckoId": "uniswap"
      }
    },
    {
      "chainId": 101,
      "address": "qfnqNqs3nCAHjnyCgLRDbBtq4p2MtHZxw8YjSyYhPoL",
      "symbol": "wWBTC",
      "name": "Wrapped BTC (Wormhole)",
      "decimals": 8,
      "logoURI": "https://cdn.jsdelivr.net/gh/trustwallet/assets@master/blockchains/ethereum/assets/0x2260FAC5E5542a773Aa44fBCfeDf7C193bc2C599/logo.png",
      "tags": [
        "wrapped",
        "wormhole"
      ],
      "extensions": {
        "address": "0x2260FAC5E5542a773Aa44fBCfeDf7C193bc2C599",
        "bridgeContract": "https://etherscan.io/address/0xf92cD566Ea4864356C5491c177A430C222d7e678",
        "assetContract": "https://etherscan.io/address/0x2260FAC5E5542a773Aa44fBCfeDf7C193bc2C599",
        "coingeckoId": "wrapped-bitcoin"
      }
    },
    {
      "chainId": 101,
      "address": "8My83RG8Xa1EhXdDKHWq8BWZN1zF3XUrWL3TXCLjVPFh",
      "symbol": "wUNN",
      "name": "UNION Protocol Governance Token (Wormhole)",
      "decimals": 9,
      "logoURI": "https://cdn.jsdelivr.net/gh/trustwallet/assets@master/blockchains/ethereum/assets/0x226f7b842E0F0120b7E194D05432b3fd14773a9D/logo.png",
      "tags": [
        "wrapped",
        "wormhole"
      ],
      "extensions": {
        "address": "0x226f7b842E0F0120b7E194D05432b3fd14773a9D",
        "bridgeContract": "https://etherscan.io/address/0xf92cD566Ea4864356C5491c177A430C222d7e678",
        "assetContract": "https://etherscan.io/address/0x226f7b842E0F0120b7E194D05432b3fd14773a9D",
        "coingeckoId": "union-protocol-governance-token"
      }
    },
    {
      "chainId": 101,
      "address": "6jVuhLJ2mzyZ8DyUcrDj8Qr6Q9bqbJnq4fAnMeEduDM9",
      "symbol": "wSOCKS",
      "name": "Unisocks Edition 0 (Wormhole)",
      "decimals": 9,
      "logoURI": "https://cdn.jsdelivr.net/gh/trustwallet/assets@master/blockchains/ethereum/assets/0x23B608675a2B2fB1890d3ABBd85c5775c51691d5/logo.png",
      "tags": [
        "wrapped",
        "wormhole"
      ],
      "extensions": {
        "address": "0x23B608675a2B2fB1890d3ABBd85c5775c51691d5",
        "bridgeContract": "https://etherscan.io/address/0xf92cD566Ea4864356C5491c177A430C222d7e678",
        "assetContract": "https://etherscan.io/address/0x23B608675a2B2fB1890d3ABBd85c5775c51691d5",
        "coingeckoId": "unisocks"
      }
    },
    {
      "chainId": 101,
      "address": "Az8PAQ7s6s5ZFgBiKKEizHt3SzDxXKZayDCtRZoC3452",
      "symbol": "wDEXT",
      "name": "DEXTools (Wormhole)",
      "decimals": 9,
      "logoURI": "https://cdn.jsdelivr.net/gh/trustwallet/assets@master/blockchains/ethereum/assets/0x26CE25148832C04f3d7F26F32478a9fe55197166/logo.png",
      "tags": [
        "wrapped",
        "wormhole"
      ],
      "extensions": {
        "address": "0x26CE25148832C04f3d7F26F32478a9fe55197166",
        "bridgeContract": "https://etherscan.io/address/0xf92cD566Ea4864356C5491c177A430C222d7e678",
        "assetContract": "https://etherscan.io/address/0x26CE25148832C04f3d7F26F32478a9fe55197166",
        "coingeckoId": "idextools"
      }
    },
    {
      "chainId": 101,
      "address": "ELSnGFd5XnSdYFFSgYQp7n89FEbDqxN4npuRLW4PPPLv",
      "symbol": "wHEX",
      "name": "HEX (Wormhole)",
      "decimals": 8,
      "logoURI": "https://cdn.jsdelivr.net/gh/trustwallet/assets@master/blockchains/ethereum/assets/0x2b591e99afE9f32eAA6214f7B7629768c40Eeb39/logo.png",
      "tags": [
        "wrapped",
        "wormhole"
      ],
      "extensions": {
        "address": "0x2b591e99afE9f32eAA6214f7B7629768c40Eeb39",
        "bridgeContract": "https://etherscan.io/address/0xf92cD566Ea4864356C5491c177A430C222d7e678",
        "assetContract": "https://etherscan.io/address/0x2b591e99afE9f32eAA6214f7B7629768c40Eeb39",
        "coingeckoId": "hex"
      }
    },
    {
      "chainId": 101,
      "address": "9iwfHhE7BJKNo4Eb1wX3p4uyJjEN9RoGLt4BvMdzZoiN",
      "symbol": "wCREAM",
      "name": "Cream (Wormhole)",
      "decimals": 9,
      "logoURI": "https://cdn.jsdelivr.net/gh/trustwallet/assets@master/blockchains/ethereum/assets/0x2ba592F78dB6436527729929AAf6c908497cB200/logo.png",
      "tags": [
        "wrapped",
        "wormhole"
      ],
      "extensions": {
        "address": "0x2ba592F78dB6436527729929AAf6c908497cB200",
        "bridgeContract": "https://etherscan.io/address/0xf92cD566Ea4864356C5491c177A430C222d7e678",
        "assetContract": "https://etherscan.io/address/0x2ba592F78dB6436527729929AAf6c908497cB200",
        "coingeckoId": "cream-2"
      }
    },
    {
      "chainId": 101,
      "address": "DdiXkfDGhLiKyw889QC4nmcxSwMqarLBtrDofPJyx7bt",
      "symbol": "wYFIM",
      "name": "yfi.mobi (Wormhole)",
      "decimals": 9,
      "logoURI": "https://cdn.jsdelivr.net/gh/trustwallet/assets@master/blockchains/ethereum/assets/0x2e2f3246b6c65CCc4239c9Ee556EC143a7E5DE2c/logo.png",
      "tags": [
        "wrapped",
        "wormhole"
      ],
      "extensions": {
        "address": "0x2e2f3246b6c65CCc4239c9Ee556EC143a7E5DE2c",
        "bridgeContract": "https://etherscan.io/address/0xf92cD566Ea4864356C5491c177A430C222d7e678",
        "assetContract": "https://etherscan.io/address/0x2e2f3246b6c65CCc4239c9Ee556EC143a7E5DE2c",
        "coingeckoId": "yfimobi"
      }
    },
    {
      "chainId": 101,
      "address": "6wdcYNvUyHCerSiGbChkvGBF6Qzju1YP5qpXRQ4tqdZ3",
      "symbol": "wZEE",
      "name": "ZeroSwapToken (Wormhole)",
      "decimals": 9,
      "logoURI": "https://cdn.jsdelivr.net/gh/trustwallet/assets@master/blockchains/ethereum/assets/0x2eDf094dB69d6Dcd487f1B3dB9febE2eeC0dd4c5/logo.png",
      "tags": [
        "wrapped",
        "wormhole"
      ],
      "extensions": {
        "address": "0x2eDf094dB69d6Dcd487f1B3dB9febE2eeC0dd4c5",
        "bridgeContract": "https://etherscan.io/address/0xf92cD566Ea4864356C5491c177A430C222d7e678",
        "assetContract": "https://etherscan.io/address/0x2eDf094dB69d6Dcd487f1B3dB9febE2eeC0dd4c5",
        "coingeckoId": "zeroswap"
      }
    },
    {
      "chainId": 101,
      "address": "4xh8iC54UgaNpY4h34rxfZBSc9L2fBB8gWcYtDGHjxhN",
      "symbol": "wwANATHA",
      "name": "Wrapped ANATHA (Wormhole)",
      "decimals": 9,
      "logoURI": "https://cdn.jsdelivr.net/gh/trustwallet/assets@master/blockchains/ethereum/assets/0x3383c5a8969Dc413bfdDc9656Eb80A1408E4bA20/logo.png",
      "tags": [
        "wrapped",
        "wormhole"
      ],
      "extensions": {
        "address": "0x3383c5a8969Dc413bfdDc9656Eb80A1408E4bA20",
        "bridgeContract": "https://etherscan.io/address/0xf92cD566Ea4864356C5491c177A430C222d7e678",
        "assetContract": "https://etherscan.io/address/0x3383c5a8969Dc413bfdDc9656Eb80A1408E4bA20",
        "coingeckoId": "wrapped-anatha"
      }
    },
    {
      "chainId": 101,
      "address": "5Jq6S9HYqfG6TUMjjsKpnfis7utUAB69JiEGkkypdmgP",
      "symbol": "wRAMP",
      "name": "RAMP DEFI (Wormhole)",
      "decimals": 9,
      "logoURI": "https://cdn.jsdelivr.net/gh/trustwallet/assets@master/blockchains/ethereum/assets/0x33D0568941C0C64ff7e0FB4fbA0B11BD37deEd9f/logo.png",
      "tags": [
        "wrapped",
        "wormhole"
      ],
      "extensions": {
        "address": "0x33D0568941C0C64ff7e0FB4fbA0B11BD37deEd9f",
        "bridgeContract": "https://etherscan.io/address/0xf92cD566Ea4864356C5491c177A430C222d7e678",
        "assetContract": "https://etherscan.io/address/0x33D0568941C0C64ff7e0FB4fbA0B11BD37deEd9f",
        "coingeckoId": "ramp"
      }
    },
    {
      "chainId": 101,
      "address": "6uMUH5ztnj6AKYvL71EZgcyyRxjyBC5LVkscA5LrBc3c",
      "symbol": "wPRQ",
      "name": "Parsiq Token (Wormhole)",
      "decimals": 9,
      "logoURI": "https://cdn.jsdelivr.net/gh/trustwallet/assets@master/blockchains/ethereum/assets/0x362bc847A3a9637d3af6624EeC853618a43ed7D2/logo.png",
      "tags": [
        "wrapped",
        "wormhole"
      ],
      "extensions": {
        "address": "0x362bc847A3a9637d3af6624EeC853618a43ed7D2",
        "bridgeContract": "https://etherscan.io/address/0xf92cD566Ea4864356C5491c177A430C222d7e678",
        "assetContract": "https://etherscan.io/address/0x362bc847A3a9637d3af6624EeC853618a43ed7D2",
        "coingeckoId": "parsiq"
      }
    },
    {
      "chainId": 101,
      "address": "42gecM46tdSiYZN2CK1ek5raCxnzQf1xfhoKAf3F7Y5k",
      "symbol": "wSLP",
      "name": "Small Love Potion (Wormhole)",
      "decimals": 0,
      "logoURI": "https://cdn.jsdelivr.net/gh/trustwallet/assets@master/blockchains/ethereum/assets/0x37236CD05b34Cc79d3715AF2383E96dd7443dCF1/logo.png",
      "tags": [
        "wrapped",
        "wormhole"
      ],
      "extensions": {
        "address": "0x37236CD05b34Cc79d3715AF2383E96dd7443dCF1",
        "bridgeContract": "https://etherscan.io/address/0xf92cD566Ea4864356C5491c177A430C222d7e678",
        "assetContract": "https://etherscan.io/address/0x37236CD05b34Cc79d3715AF2383E96dd7443dCF1",
        "coingeckoId": "smooth-love-potion"
      }
    },
    {
      "chainId": 101,
      "address": "F6M9DW1cWw7EtFK9m2ukvT9WEvtEbdZfTzZTtDeBcnAf",
      "symbol": "wSAND",
      "name": "SAND (Wormhole)",
      "decimals": 9,
      "logoURI": "https://cdn.jsdelivr.net/gh/trustwallet/assets@master/blockchains/ethereum/assets/0x3845badAde8e6dFF049820680d1F14bD3903a5d0/logo.png",
      "tags": [
        "wrapped",
        "wormhole"
      ],
      "extensions": {
        "address": "0x3845badAde8e6dFF049820680d1F14bD3903a5d0",
        "bridgeContract": "https://etherscan.io/address/0xf92cD566Ea4864356C5491c177A430C222d7e678",
        "assetContract": "https://etherscan.io/address/0x3845badAde8e6dFF049820680d1F14bD3903a5d0",
        "coingeckoId": "the-sandbox"
      }
    },
    {
      "chainId": 101,
      "address": "G27M8w6G4hwatMNFi46DPAUR1YkxSmRNFKus7SgYLoDy",
      "symbol": "wCVP",
      "name": "Concentrated Voting Power (Wormhole)",
      "decimals": 9,
      "logoURI": "https://cdn.jsdelivr.net/gh/trustwallet/assets@master/blockchains/ethereum/assets/0x38e4adB44ef08F22F5B5b76A8f0c2d0dCbE7DcA1/logo.png",
      "tags": [
        "wrapped",
        "wormhole"
      ],
      "extensions": {
        "address": "0x38e4adB44ef08F22F5B5b76A8f0c2d0dCbE7DcA1",
        "bridgeContract": "https://etherscan.io/address/0xf92cD566Ea4864356C5491c177A430C222d7e678",
        "assetContract": "https://etherscan.io/address/0x38e4adB44ef08F22F5B5b76A8f0c2d0dCbE7DcA1",
        "coingeckoId": "concentrated-voting-power"
      }
    },
    {
      "chainId": 101,
      "address": "FjucGZpcdVXaWJH21pbrGQaKNszsGsJqbAXu4sJywKJa",
      "symbol": "wREN",
      "name": "Republic Token (Wormhole)",
      "decimals": 9,
      "logoURI": "https://cdn.jsdelivr.net/gh/trustwallet/assets@master/blockchains/ethereum/assets/0x408e41876cCCDC0F92210600ef50372656052a38/logo.png",
      "tags": [
        "wrapped",
        "wormhole"
      ],
      "extensions": {
        "address": "0x408e41876cCCDC0F92210600ef50372656052a38",
        "bridgeContract": "https://etherscan.io/address/0xf92cD566Ea4864356C5491c177A430C222d7e678",
        "assetContract": "https://etherscan.io/address/0x408e41876cCCDC0F92210600ef50372656052a38",
        "coingeckoId": "republic-protocol"
      }
    },
    {
      "chainId": 101,
      "address": "5kvugu18snfGRu1PykMfRzYfUxJYs3smk1PWQcGo6Z8a",
      "symbol": "wXOR",
      "name": "Sora (Wormhole)",
      "decimals": 9,
      "logoURI": "https://cdn.jsdelivr.net/gh/trustwallet/assets@master/blockchains/ethereum/assets/0x40FD72257597aA14C7231A7B1aaa29Fce868F677/logo.png",
      "tags": [
        "wrapped",
        "wormhole"
      ],
      "extensions": {
        "address": "0x40FD72257597aA14C7231A7B1aaa29Fce868F677",
        "bridgeContract": "https://etherscan.io/address/0xf92cD566Ea4864356C5491c177A430C222d7e678",
        "assetContract": "https://etherscan.io/address/0x40FD72257597aA14C7231A7B1aaa29Fce868F677",
        "coingeckoId": "sora"
      }
    },
    {
      "chainId": 101,
      "address": "3EKQDmiXj8yLBFpZca4coxBpP8XJCzmjVgUdVydSmaaT",
      "symbol": "wFUN",
      "name": "FunFair (Wormhole)",
      "decimals": 8,
      "logoURI": "https://cdn.jsdelivr.net/gh/trustwallet/assets@master/blockchains/ethereum/assets/0x419D0d8BdD9aF5e606Ae2232ed285Aff190E711b/logo.png",
      "tags": [
        "wrapped",
        "wormhole"
      ],
      "extensions": {
        "address": "0x419D0d8BdD9aF5e606Ae2232ed285Aff190E711b",
        "bridgeContract": "https://etherscan.io/address/0xf92cD566Ea4864356C5491c177A430C222d7e678",
        "assetContract": "https://etherscan.io/address/0x419D0d8BdD9aF5e606Ae2232ed285Aff190E711b",
        "coingeckoId": "funfair"
      }
    },
    {
      "chainId": 101,
      "address": "6J9soByB65WUamsEG8KSPdphBV1oCoGvr5QpaUaY3r19",
      "symbol": "wPICKLE",
      "name": "PickleToken (Wormhole)",
      "decimals": 9,
      "logoURI": "https://cdn.jsdelivr.net/gh/trustwallet/assets@master/blockchains/ethereum/assets/0x429881672B9AE42b8EbA0E26cD9C73711b891Ca5/logo.png",
      "tags": [
        "wrapped",
        "wormhole"
      ],
      "extensions": {
        "address": "0x429881672B9AE42b8EbA0E26cD9C73711b891Ca5",
        "bridgeContract": "https://etherscan.io/address/0xf92cD566Ea4864356C5491c177A430C222d7e678",
        "assetContract": "https://etherscan.io/address/0x429881672B9AE42b8EbA0E26cD9C73711b891Ca5",
        "coingeckoId": "pickle-finance"
      }
    },
    {
      "chainId": 101,
      "address": "HEsqFznmAERPUmMWHtDWYAZRoFbNHZpuNuFrPio68Zp1",
      "symbol": "wPAXG",
      "name": "Paxos Gold (Wormhole)",
      "decimals": 9,
      "logoURI": "https://cdn.jsdelivr.net/gh/trustwallet/assets@master/blockchains/ethereum/assets/0x45804880De22913dAFE09f4980848ECE6EcbAf78/logo.png",
      "tags": [
        "wrapped",
        "wormhole"
      ],
      "extensions": {
        "address": "0x45804880De22913dAFE09f4980848ECE6EcbAf78",
        "bridgeContract": "https://etherscan.io/address/0xf92cD566Ea4864356C5491c177A430C222d7e678",
        "assetContract": "https://etherscan.io/address/0x45804880De22913dAFE09f4980848ECE6EcbAf78",
        "coingeckoId": "pax-gold"
      }
    },
    {
      "chainId": 101,
      "address": "BrtLvpVCwVDH5Jpqjtiuhh8wKYA5b3NZCnsSftr61viv",
      "symbol": "wQNT",
      "name": "Quant (Wormhole)",
      "decimals": 9,
      "logoURI": "https://cdn.jsdelivr.net/gh/trustwallet/assets@master/blockchains/ethereum/assets/0x4a220E6096B25EADb88358cb44068A3248254675/logo.png",
      "tags": [
        "wrapped",
        "wormhole"
      ],
      "extensions": {
        "address": "0x4a220E6096B25EADb88358cb44068A3248254675",
        "bridgeContract": "https://etherscan.io/address/0xf92cD566Ea4864356C5491c177A430C222d7e678",
        "assetContract": "https://etherscan.io/address/0x4a220E6096B25EADb88358cb44068A3248254675",
        "coingeckoId": "quant-network"
      }
    },
    {
      "chainId": 101,
      "address": "8DRgurhcQPJeCqQEpbeYGUmwAz2tETbyWUYLUU4Q7goM",
      "symbol": "wORAI",
      "name": "Oraichain Token (Wormhole)",
      "decimals": 9,
      "logoURI": "https://cdn.jsdelivr.net/gh/trustwallet/assets@master/blockchains/ethereum/assets/0x4c11249814f11b9346808179Cf06e71ac328c1b5/logo.png",
      "tags": [
        "wrapped",
        "wormhole"
      ],
      "extensions": {
        "address": "0x4c11249814f11b9346808179Cf06e71ac328c1b5",
        "bridgeContract": "https://etherscan.io/address/0xf92cD566Ea4864356C5491c177A430C222d7e678",
        "assetContract": "https://etherscan.io/address/0x4c11249814f11b9346808179Cf06e71ac328c1b5",
        "coingeckoId": "oraichain-token"
      }
    },
    {
      "chainId": 101,
      "address": "4e5cqAsZ7wQqwLi7AApS9CgN8Yaho5TvkhvcLaGyiuzL",
      "symbol": "wTRU",
      "name": "TrustToken (Wormhole)",
      "decimals": 8,
      "logoURI": "https://cdn.jsdelivr.net/gh/trustwallet/assets@master/blockchains/ethereum/assets/0x4C19596f5aAfF459fA38B0f7eD92F11AE6543784/logo.png",
      "tags": [
        "wrapped",
        "wormhole"
      ],
      "extensions": {
        "address": "0x4C19596f5aAfF459fA38B0f7eD92F11AE6543784",
        "bridgeContract": "https://etherscan.io/address/0xf92cD566Ea4864356C5491c177A430C222d7e678",
        "assetContract": "https://etherscan.io/address/0x4C19596f5aAfF459fA38B0f7eD92F11AE6543784",
        "coingeckoId": "truefi"
      }
    },
    {
      "chainId": 101,
      "address": "HkhBUKSct2V93Z35apDmXthkRvH4yvMovLyv8s8idDgP",
      "symbol": "wMCB",
      "name": "MCDEX Token (Wormhole)",
      "decimals": 9,
      "logoURI": "https://cdn.jsdelivr.net/gh/trustwallet/assets@master/blockchains/ethereum/assets/0x4e352cF164E64ADCBad318C3a1e222E9EBa4Ce42/logo.png",
      "tags": [
        "wrapped",
        "wormhole"
      ],
      "extensions": {
        "address": "0x4e352cF164E64ADCBad318C3a1e222E9EBa4Ce42",
        "bridgeContract": "https://etherscan.io/address/0xf92cD566Ea4864356C5491c177A430C222d7e678",
        "assetContract": "https://etherscan.io/address/0x4e352cF164E64ADCBad318C3a1e222E9EBa4Ce42",
        "coingeckoId": "mcdex"
      }
    },
    {
      "chainId": 101,
      "address": "Eof7wbYsHZKaoyUGwM7Nfkoo6zQW4U7uWXqz2hoQzSkK",
      "symbol": "wNU",
      "name": "NuCypher (Wormhole)",
      "decimals": 9,
      "logoURI": "https://cdn.jsdelivr.net/gh/trustwallet/assets@master/blockchains/ethereum/assets/0x4fE83213D56308330EC302a8BD641f1d0113A4Cc/logo.png",
      "tags": [
        "wrapped",
        "wormhole"
      ],
      "extensions": {
        "address": "0x4fE83213D56308330EC302a8BD641f1d0113A4Cc",
        "bridgeContract": "https://etherscan.io/address/0xf92cD566Ea4864356C5491c177A430C222d7e678",
        "assetContract": "https://etherscan.io/address/0x4fE83213D56308330EC302a8BD641f1d0113A4Cc",
        "coingeckoId": "nucypher"
      }
    },
    {
      "chainId": 101,
      "address": "5CmA1HTVZt5NRtwiUrqWrcnT5JRW5zHe6uQXfP7SDUNz",
      "symbol": "wRAZOR",
      "name": "RAZOR (Wormhole)",
      "decimals": 9,
      "logoURI": "https://cdn.jsdelivr.net/gh/trustwallet/assets@master/blockchains/ethereum/assets/0x50DE6856358Cc35f3A9a57eAAA34BD4cB707d2cd/logo.png",
      "tags": [
        "wrapped",
        "wormhole"
      ],
      "extensions": {
        "address": "0x50DE6856358Cc35f3A9a57eAAA34BD4cB707d2cd",
        "bridgeContract": "https://etherscan.io/address/0xf92cD566Ea4864356C5491c177A430C222d7e678",
        "assetContract": "https://etherscan.io/address/0x50DE6856358Cc35f3A9a57eAAA34BD4cB707d2cd",
        "coingeckoId": "razor-network"
      }
    },
    {
      "chainId": 101,
      "address": "6msNYXzSVtjinqapq2xcvBb5NRq4YTPAi7wc5Jx8M8TS",
      "symbol": "wLINK",
      "name": "ChainLink Token (Wormhole)",
      "decimals": 9,
      "logoURI": "https://cdn.jsdelivr.net/gh/trustwallet/assets@master/blockchains/ethereum/assets/0x514910771AF9Ca656af840dff83E8264EcF986CA/logo.png",
      "tags": [
        "wrapped",
        "wormhole"
      ],
      "extensions": {
        "address": "0x514910771AF9Ca656af840dff83E8264EcF986CA",
        "bridgeContract": "https://etherscan.io/address/0xf92cD566Ea4864356C5491c177A430C222d7e678",
        "assetContract": "https://etherscan.io/address/0x514910771AF9Ca656af840dff83E8264EcF986CA",
        "coingeckoId": "chainlink"
      }
    },
    {
      "chainId": 101,
      "address": "BX2gcRRS12iqFzKCpvTt4krBBYNymR9JBDZBxzfFLnbF",
      "symbol": "weRSDL",
      "name": "UnFederalReserveToken (Wormhole)",
      "decimals": 9,
      "logoURI": "https://cdn.jsdelivr.net/gh/trustwallet/assets@master/blockchains/ethereum/assets/0x5218E472cFCFE0b64A064F055B43b4cdC9EfD3A6/logo.png",
      "tags": [
        "wrapped",
        "wormhole"
      ],
      "extensions": {
        "address": "0x5218E472cFCFE0b64A064F055B43b4cdC9EfD3A6",
        "bridgeContract": "https://etherscan.io/address/0xf92cD566Ea4864356C5491c177A430C222d7e678",
        "assetContract": "https://etherscan.io/address/0x5218E472cFCFE0b64A064F055B43b4cdC9EfD3A6",
        "coingeckoId": "unfederalreserve"
      }
    },
    {
      "chainId": 101,
      "address": "CCGLdsokcybeF8NrCcu1RSQK8isNBjBA58kVEMTHTKjx",
      "symbol": "wsUSD",
      "name": "Synth sUSD (Wormhole)",
      "decimals": 9,
      "logoURI": "https://cdn.jsdelivr.net/gh/trustwallet/assets@master/blockchains/ethereum/assets/0x57Ab1ec28D129707052df4dF418D58a2D46d5f51/logo.png",
      "tags": [
        "wrapped",
        "wormhole"
      ],
      "extensions": {
        "address": "0x57Ab1ec28D129707052df4dF418D58a2D46d5f51",
        "bridgeContract": "https://etherscan.io/address/0xf92cD566Ea4864356C5491c177A430C222d7e678",
        "assetContract": "https://etherscan.io/address/0x57Ab1ec28D129707052df4dF418D58a2D46d5f51",
        "coingeckoId": "nusd"
      }
    },
    {
      "chainId": 101,
      "address": "FP9ogG7hTdfcTJwn4prF9AVEcfcjLq1GtkqYM4oRn7eY",
      "symbol": "wHEGIC",
      "name": "Hegic (Wormhole)",
      "decimals": 9,
      "logoURI": "https://cdn.jsdelivr.net/gh/trustwallet/assets@master/blockchains/ethereum/assets/0x584bC13c7D411c00c01A62e8019472dE68768430/logo.png",
      "tags": [
        "wrapped",
        "wormhole"
      ],
      "extensions": {
        "address": "0x584bC13c7D411c00c01A62e8019472dE68768430",
        "bridgeContract": "https://etherscan.io/address/0xf92cD566Ea4864356C5491c177A430C222d7e678",
        "assetContract": "https://etherscan.io/address/0x584bC13c7D411c00c01A62e8019472dE68768430",
        "coingeckoId": "hegic"
      }
    },
    {
      "chainId": 101,
      "address": "DboP5vvYUVjmKSHKJ1YFHwmv41KtUscnYgzjmPgHwQVn",
      "symbol": "wXFI",
      "name": "Xfinance (Wormhole)",
      "decimals": 9,
      "logoURI": "https://cdn.jsdelivr.net/gh/trustwallet/assets@master/blockchains/ethereum/assets/0x5BEfBB272290dD5b8521D4a938f6c4757742c430/logo.png",
      "tags": [
        "wrapped",
        "wormhole"
      ],
      "extensions": {
        "address": "0x5BEfBB272290dD5b8521D4a938f6c4757742c430",
        "bridgeContract": "https://etherscan.io/address/0xf92cD566Ea4864356C5491c177A430C222d7e678",
        "assetContract": "https://etherscan.io/address/0x5BEfBB272290dD5b8521D4a938f6c4757742c430",
        "coingeckoId": "xfinance"
      }
    },
    {
      "chainId": 101,
      "address": "6c4U9yxGzVjejSJJXrdX8wtt532Et6MrBUZc2oK5j6w5",
      "symbol": "wDEXTF",
      "name": "DEXTF Token (Wormhole)",
      "decimals": 9,
      "logoURI": "https://cdn.jsdelivr.net/gh/trustwallet/assets@master/blockchains/ethereum/assets/0x5F64Ab1544D28732F0A24F4713c2C8ec0dA089f0/logo.png",
      "tags": [
        "wrapped",
        "wormhole"
      ],
      "extensions": {
        "address": "0x5F64Ab1544D28732F0A24F4713c2C8ec0dA089f0",
        "bridgeContract": "https://etherscan.io/address/0xf92cD566Ea4864356C5491c177A430C222d7e678",
        "assetContract": "https://etherscan.io/address/0x5F64Ab1544D28732F0A24F4713c2C8ec0dA089f0",
        "coingeckoId": "dextf"
      }
    },
    {
      "chainId": 101,
      "address": "JuXkRYNw54rujC7SPWcAM4ArLgA5x8nDQbS8xHAr6MA",
      "symbol": "wRLC",
      "name": "iExec RLC (Wormhole)",
      "decimals": 9,
      "logoURI": "https://cdn.jsdelivr.net/gh/trustwallet/assets@master/blockchains/ethereum/assets/0x607F4C5BB672230e8672085532f7e901544a7375/logo.png",
      "tags": [
        "wrapped",
        "wormhole"
      ],
      "extensions": {
        "address": "0x607F4C5BB672230e8672085532f7e901544a7375",
        "bridgeContract": "https://etherscan.io/address/0xf92cD566Ea4864356C5491c177A430C222d7e678",
        "assetContract": "https://etherscan.io/address/0x607F4C5BB672230e8672085532f7e901544a7375",
        "coingeckoId": "iexec-rlc"
      }
    },
    {
      "chainId": 101,
      "address": "7NfgSkv6kZ6ZWP6SJPtMuaUYGVEngVK8UFnaFTPk3QsM",
      "symbol": "wCORE",
      "name": "cVault.finance (Wormhole)",
      "decimals": 9,
      "logoURI": "https://cdn.jsdelivr.net/gh/trustwallet/assets@master/blockchains/ethereum/assets/0x62359Ed7505Efc61FF1D56fEF82158CcaffA23D7/logo.png",
      "tags": [
        "wrapped",
        "wormhole"
      ],
      "extensions": {
        "address": "0x62359Ed7505Efc61FF1D56fEF82158CcaffA23D7",
        "bridgeContract": "https://etherscan.io/address/0xf92cD566Ea4864356C5491c177A430C222d7e678",
        "assetContract": "https://etherscan.io/address/0x62359Ed7505Efc61FF1D56fEF82158CcaffA23D7",
        "coingeckoId": "cvault-finance"
      }
    },
    {
      "chainId": 101,
      "address": "AqLKDJiGL4wXKPAfzNom3xEdQwgj2LTCE4k34gzvZsE6",
      "symbol": "wCFi",
      "name": "CyberFi Token (Wormhole)",
      "decimals": 9,
      "logoURI": "https://cdn.jsdelivr.net/gh/trustwallet/assets@master/blockchains/ethereum/assets/0x63b4f3e3fa4e438698CE330e365E831F7cCD1eF4/logo.png",
      "tags": [
        "wrapped",
        "wormhole"
      ],
      "extensions": {
        "address": "0x63b4f3e3fa4e438698CE330e365E831F7cCD1eF4",
        "bridgeContract": "https://etherscan.io/address/0xf92cD566Ea4864356C5491c177A430C222d7e678",
        "assetContract": "https://etherscan.io/address/0x63b4f3e3fa4e438698CE330e365E831F7cCD1eF4",
        "coingeckoId": "cyberfi"
      }
    },
    {
      "chainId": 101,
      "address": "FLrjpCRrd4GffHu8MVYGvuLxYLuBGVaXsnCecw3Effci",
      "symbol": "wWISE",
      "name": "Wise Token (Wormhole)",
      "decimals": 9,
      "logoURI": "https://cdn.jsdelivr.net/gh/trustwallet/assets@master/blockchains/ethereum/assets/0x66a0f676479Cee1d7373f3DC2e2952778BfF5bd6/logo.png",
      "tags": [
        "wrapped",
        "wormhole"
      ],
      "extensions": {
        "address": "0x66a0f676479Cee1d7373f3DC2e2952778BfF5bd6",
        "bridgeContract": "https://etherscan.io/address/0xf92cD566Ea4864356C5491c177A430C222d7e678",
        "assetContract": "https://etherscan.io/address/0x66a0f676479Cee1d7373f3DC2e2952778BfF5bd6",
        "coingeckoId": "wise-token11"
      }
    },
    {
      "chainId": 101,
      "address": "GaMPhVyp1xd9xJuPskDEzQzp8mKfEjAmhny8NX7y7YKc",
      "symbol": "wGNO",
      "name": "Gnosis Token (Wormhole)",
      "decimals": 9,
      "logoURI": "https://cdn.jsdelivr.net/gh/trustwallet/assets@master/blockchains/ethereum/assets/0x6810e776880C02933D47DB1b9fc05908e5386b96/logo.png",
      "tags": [
        "wrapped",
        "wormhole"
      ],
      "extensions": {
        "address": "0x6810e776880C02933D47DB1b9fc05908e5386b96",
        "bridgeContract": "https://etherscan.io/address/0xf92cD566Ea4864356C5491c177A430C222d7e678",
        "assetContract": "https://etherscan.io/address/0x6810e776880C02933D47DB1b9fc05908e5386b96",
        "coingeckoId": "gnosis"
      }
    },
    {
      "chainId": 101,
      "address": "CCAQZHBVWKDukT68PZ3LenDs7apibeSYeJ3jHE8NzBC5",
      "symbol": "wPOOLZ",
      "name": "$Poolz Finance (Wormhole)",
      "decimals": 9,
      "logoURI": "https://cdn.jsdelivr.net/gh/trustwallet/assets@master/blockchains/ethereum/assets/0x69A95185ee2a045CDC4bCd1b1Df10710395e4e23/logo.png",
      "tags": [
        "wrapped",
        "wormhole"
      ],
      "extensions": {
        "address": "0x69A95185ee2a045CDC4bCd1b1Df10710395e4e23",
        "bridgeContract": "https://etherscan.io/address/0xf92cD566Ea4864356C5491c177A430C222d7e678",
        "assetContract": "https://etherscan.io/address/0x69A95185ee2a045CDC4bCd1b1Df10710395e4e23",
        "coingeckoId": "poolz-finance"
      }
    },
    {
      "chainId": 101,
      "address": "FYpdBuyAHSbdaAyD1sKkxyLWbAP8uUW9h6uvdhK74ij1",
      "symbol": "wDAI",
      "name": "Dai Stablecoin (Wormhole)",
      "decimals": 9,
      "logoURI": "https://cdn.jsdelivr.net/gh/trustwallet/assets@master/blockchains/ethereum/assets/0x6B175474E89094C44Da98b954EedeAC495271d0F/logo.png",
      "tags": [
        "wrapped",
        "wormhole"
      ],
      "extensions": {
        "address": "0x6B175474E89094C44Da98b954EedeAC495271d0F",
        "bridgeContract": "https://etherscan.io/address/0xf92cD566Ea4864356C5491c177A430C222d7e678",
        "assetContract": "https://etherscan.io/address/0x6B175474E89094C44Da98b954EedeAC495271d0F",
        "coingeckoId": "dai"
      }
    },
    {
      "chainId": 101,
      "address": "HbMGwfGjGPchtaPwyrtJFy8APZN5w1hi63xnzmj1f23v",
      "symbol": "wSUSHI",
      "name": "SushiSwap (Wormhole)",
      "decimals": 9,
      "logoURI": "https://cdn.jsdelivr.net/gh/trustwallet/assets@master/blockchains/ethereum/assets/0x6B3595068778DD592e39A122f4f5a5cF09C90fE2/logo.png",
      "tags": [
        "wrapped",
        "wormhole"
      ],
      "extensions": {
        "address": "0x6B3595068778DD592e39A122f4f5a5cF09C90fE2",
        "bridgeContract": "https://etherscan.io/address/0xf92cD566Ea4864356C5491c177A430C222d7e678",
        "assetContract": "https://etherscan.io/address/0x6B3595068778DD592e39A122f4f5a5cF09C90fE2",
        "coingeckoId": "sushi"
      }
    },
    {
      "chainId": 101,
      "address": "6Tmi8TZasqdxWB59uE5Zw9VLKecuCbsLSsPEqoMpmozA",
      "symbol": "wFYZ",
      "name": "Fyooz (Wormhole)",
      "decimals": 9,
      "logoURI": "https://cdn.jsdelivr.net/gh/trustwallet/assets@master/blockchains/ethereum/assets/0x6BFf2fE249601ed0Db3a87424a2E923118BB0312/logo.png",
      "tags": [
        "wrapped",
        "wormhole"
      ],
      "extensions": {
        "address": "0x6BFf2fE249601ed0Db3a87424a2E923118BB0312",
        "bridgeContract": "https://etherscan.io/address/0xf92cD566Ea4864356C5491c177A430C222d7e678",
        "assetContract": "https://etherscan.io/address/0x6BFf2fE249601ed0Db3a87424a2E923118BB0312",
        "coingeckoId": "fyooz"
      }
    },
    {
      "chainId": 101,
      "address": "3sHinPxEPqhEGip2Wy45TFmgAA1Atg2mctMjY5RKJUjk",
      "symbol": "wQRX",
      "name": "QuiverX (Wormhole)",
      "decimals": 9,
      "logoURI": "https://cdn.jsdelivr.net/gh/trustwallet/assets@master/blockchains/ethereum/assets/0x6e0daDE58D2d89eBBe7aFc384e3E4f15b70b14D8/logo.png",
      "tags": [
        "wrapped",
        "wormhole"
      ],
      "extensions": {
        "address": "0x6e0daDE58D2d89eBBe7aFc384e3E4f15b70b14D8",
        "bridgeContract": "https://etherscan.io/address/0xf92cD566Ea4864356C5491c177A430C222d7e678",
        "assetContract": "https://etherscan.io/address/0x6e0daDE58D2d89eBBe7aFc384e3E4f15b70b14D8",
        "coingeckoId": "quiverx"
      }
    },
    {
      "chainId": 101,
      "address": "4ighgEijHcCoLu9AsvwVz2TnGFqAgzQtQMr6ch88Jrfe",
      "symbol": "wTRADE",
      "name": "UniTrade (Wormhole)",
      "decimals": 9,
      "logoURI": "https://cdn.jsdelivr.net/gh/trustwallet/assets@master/blockchains/ethereum/assets/0x6F87D756DAf0503d08Eb8993686c7Fc01Dc44fB1/logo.png",
      "tags": [
        "wrapped",
        "wormhole"
      ],
      "extensions": {
        "address": "0x6F87D756DAf0503d08Eb8993686c7Fc01Dc44fB1",
        "bridgeContract": "https://etherscan.io/address/0xf92cD566Ea4864356C5491c177A430C222d7e678",
        "assetContract": "https://etherscan.io/address/0x6F87D756DAf0503d08Eb8993686c7Fc01Dc44fB1",
        "coingeckoId": "unitrade"
      }
    },
    {
      "chainId": 101,
      "address": "FTPnEQ3NfRRZ9tvmpDW6JFrvweBE5sanxnXSpJL1dvbB",
      "symbol": "wBIRD",
      "name": "Bird.Money (Wormhole)",
      "decimals": 9,
      "logoURI": "https://cdn.jsdelivr.net/gh/trustwallet/assets@master/blockchains/ethereum/assets/0x70401dFD142A16dC7031c56E862Fc88Cb9537Ce0/logo.png",
      "tags": [
        "wrapped",
        "wormhole"
      ],
      "extensions": {
        "address": "0x70401dFD142A16dC7031c56E862Fc88Cb9537Ce0",
        "bridgeContract": "https://etherscan.io/address/0xf92cD566Ea4864356C5491c177A430C222d7e678",
        "assetContract": "https://etherscan.io/address/0x70401dFD142A16dC7031c56E862Fc88Cb9537Ce0",
        "coingeckoId": "bird-money"
      }
    },
    {
      "chainId": 101,
      "address": "QVDE6rhcGPSB3ex5T7vWBzvoSRUXULjuSGpVuKwu5XH",
      "symbol": "wAXN",
      "name": "Axion (Wormhole)",
      "decimals": 9,
      "logoURI": "https://cdn.jsdelivr.net/gh/trustwallet/assets@master/blockchains/ethereum/assets/0x71F85B2E46976bD21302B64329868fd15eb0D127/logo.png",
      "tags": [
        "wrapped",
        "wormhole"
      ],
      "extensions": {
        "address": "0x71F85B2E46976bD21302B64329868fd15eb0D127",
        "bridgeContract": "https://etherscan.io/address/0xf92cD566Ea4864356C5491c177A430C222d7e678",
        "assetContract": "https://etherscan.io/address/0x71F85B2E46976bD21302B64329868fd15eb0D127",
        "coingeckoId": "axion"
      }
    },
    {
      "chainId": 101,
      "address": "J6AbGG62yo9UJ2T9r9GM7pnoRNui5DsZDnPbiNAPqbVd",
      "symbol": "wBMI",
      "name": "Bridge Mutual (Wormhole)",
      "decimals": 9,
      "logoURI": "https://cdn.jsdelivr.net/gh/trustwallet/assets@master/blockchains/ethereum/assets/0x725C263e32c72dDC3A19bEa12C5a0479a81eE688/logo.png",
      "tags": [
        "wrapped",
        "wormhole"
      ],
      "extensions": {
        "address": "0x725C263e32c72dDC3A19bEa12C5a0479a81eE688",
        "bridgeContract": "https://etherscan.io/address/0xf92cD566Ea4864356C5491c177A430C222d7e678",
        "assetContract": "https://etherscan.io/address/0x725C263e32c72dDC3A19bEa12C5a0479a81eE688",
        "coingeckoId": "bridge-mutual"
      }
    },
    {
      "chainId": 101,
      "address": "4wvHoaxxZxFeNrMTP8bLVRh1ziSBV7crN665WX4rRMqe",
      "symbol": "wDYT",
      "name": "DoYourTip (Wormhole)",
      "decimals": 9,
      "logoURI": "https://cdn.jsdelivr.net/gh/trustwallet/assets@master/blockchains/ethereum/assets/0x740623d2c797b7D8D1EcB98e9b4Afcf99Ec31E14/logo.png",
      "tags": [
        "wrapped",
        "wormhole"
      ],
      "extensions": {
        "address": "0x740623d2c797b7D8D1EcB98e9b4Afcf99Ec31E14",
        "bridgeContract": "https://etherscan.io/address/0xf92cD566Ea4864356C5491c177A430C222d7e678",
        "assetContract": "https://etherscan.io/address/0x740623d2c797b7D8D1EcB98e9b4Afcf99Ec31E14",
        "coingeckoId": "dynamite"
      }
    },
    {
      "chainId": 101,
      "address": "Fe5fWjCLDMJoi4sTmfR2VW4BT1LwsbR1n6QAjzJQvhhf",
      "symbol": "wBBR",
      "name": "BitberryToken (Wormhole)",
      "decimals": 9,
      "logoURI": "https://cdn.jsdelivr.net/gh/trustwallet/assets@master/blockchains/ethereum/assets/0x7671904eed7f10808B664fc30BB8693FD7237abF/logo.png",
      "tags": [
        "wrapped",
        "wormhole"
      ],
      "extensions": {
        "address": "0x7671904eed7f10808B664fc30BB8693FD7237abF",
        "bridgeContract": "https://etherscan.io/address/0xf92cD566Ea4864356C5491c177A430C222d7e678",
        "assetContract": "https://etherscan.io/address/0x7671904eed7f10808B664fc30BB8693FD7237abF",
        "coingeckoId": "bitberry-token"
      }
    },
    {
      "chainId": 101,
      "address": "5J9yhFRnQZx3RiqHzfQpAffX5UQz3k8vQCZH2g9Z9sDg",
      "symbol": "wWAXE",
      "name": "WAX Economic Token (Wormhole)",
      "decimals": 8,
      "logoURI": "https://cdn.jsdelivr.net/gh/trustwallet/assets@master/blockchains/ethereum/assets/0x7a2Bc711E19ba6aff6cE8246C546E8c4B4944DFD/logo.png",
      "tags": [
        "wrapped",
        "wormhole"
      ],
      "extensions": {
        "address": "0x7a2Bc711E19ba6aff6cE8246C546E8c4B4944DFD",
        "bridgeContract": "https://etherscan.io/address/0xf92cD566Ea4864356C5491c177A430C222d7e678",
        "assetContract": "https://etherscan.io/address/0x7a2Bc711E19ba6aff6cE8246C546E8c4B4944DFD",
        "coingeckoId": "waxe"
      }
    },
    {
      "chainId": 101,
      "address": "4DHywS5EjUTF5AYisPZiJbWcCV4gfpH98oKxpgyKRnnQ",
      "symbol": "wMATIC",
      "name": "Matic Token (Wormhole)",
      "decimals": 9,
      "logoURI": "https://cdn.jsdelivr.net/gh/trustwallet/assets@master/blockchains/ethereum/assets/0x7D1AfA7B718fb893dB30A3aBc0Cfc608AaCfeBB0/logo.png",
      "tags": [
        "wrapped",
        "wormhole"
      ],
      "extensions": {
        "address": "0x7D1AfA7B718fb893dB30A3aBc0Cfc608AaCfeBB0",
        "bridgeContract": "https://etherscan.io/address/0xf92cD566Ea4864356C5491c177A430C222d7e678",
        "assetContract": "https://etherscan.io/address/0x7D1AfA7B718fb893dB30A3aBc0Cfc608AaCfeBB0",
        "coingeckoId": "matic-network"
      }
    },
    {
      "chainId": 101,
      "address": "Au9E8ygQdTJQZXmNKPdtLEP8rGjC4qsGRhkJgjFNPAr8",
      "symbol": "wXRT",
      "name": "Robonomics (Wormhole)",
      "decimals": 9,
      "logoURI": "https://cdn.jsdelivr.net/gh/trustwallet/assets@master/blockchains/ethereum/assets/0x7dE91B204C1C737bcEe6F000AAA6569Cf7061cb7/logo.png",
      "tags": [
        "wrapped",
        "wormhole"
      ],
      "extensions": {
        "address": "0x7dE91B204C1C737bcEe6F000AAA6569Cf7061cb7",
        "bridgeContract": "https://etherscan.io/address/0xf92cD566Ea4864356C5491c177A430C222d7e678",
        "assetContract": "https://etherscan.io/address/0x7dE91B204C1C737bcEe6F000AAA6569Cf7061cb7",
        "coingeckoId": "robonomics-network"
      }
    },
    {
      "chainId": 101,
      "address": "5DQZ14hLDxveMH7NyGmTmUTRGgVAVXADp3cP2UHeH6hM",
      "symbol": "wAAVE",
      "name": "Aave Token (Wormhole)",
      "decimals": 9,
      "logoURI": "https://cdn.jsdelivr.net/gh/trustwallet/assets@master/blockchains/ethereum/assets/0x7Fc66500c84A76Ad7e9c93437bFc5Ac33E2DDaE9/logo.png",
      "tags": [
        "wrapped",
        "wormhole"
      ],
      "extensions": {
        "address": "0x7Fc66500c84A76Ad7e9c93437bFc5Ac33E2DDaE9",
        "bridgeContract": "https://etherscan.io/address/0xf92cD566Ea4864356C5491c177A430C222d7e678",
        "assetContract": "https://etherscan.io/address/0x7Fc66500c84A76Ad7e9c93437bFc5Ac33E2DDaE9",
        "coingeckoId": "aave"
      }
    },
    {
      "chainId": 101,
      "address": "Arc2ZVKNCdDU4vB8Ubud5QayDtjo2oJF9xVrUPQ6TWxF",
      "symbol": "wLEND",
      "name": "Lend (Wormhole)",
      "decimals": 9,
      "logoURI": "https://cdn.jsdelivr.net/gh/trustwallet/assets@master/blockchains/ethereum/assets/0x80fB784B7eD66730e8b1DBd9820aFD29931aab03/logo.png",
      "tags": [
        "wrapped",
        "wormhole"
      ],
      "extensions": {
        "address": "0x80fB784B7eD66730e8b1DBd9820aFD29931aab03",
        "bridgeContract": "https://etherscan.io/address/0xf92cD566Ea4864356C5491c177A430C222d7e678",
        "assetContract": "https://etherscan.io/address/0x80fB784B7eD66730e8b1DBd9820aFD29931aab03",
        "coingeckoId": "ethlend"
      }
    },
    {
      "chainId": 101,
      "address": "2ctKUDkGBnVykt31AhMPhHvAQWJvoNGbLh7aRidjtAqv",
      "symbol": "wPOLS",
      "name": "PolkastarterToken (Wormhole)",
      "decimals": 9,
      "logoURI": "https://cdn.jsdelivr.net/gh/trustwallet/assets@master/blockchains/ethereum/assets/0x83e6f1E41cdd28eAcEB20Cb649155049Fac3D5Aa/logo.png",
      "tags": [
        "wrapped",
        "wormhole"
      ],
      "extensions": {
        "address": "0x83e6f1E41cdd28eAcEB20Cb649155049Fac3D5Aa",
        "bridgeContract": "https://etherscan.io/address/0xf92cD566Ea4864356C5491c177A430C222d7e678",
        "assetContract": "https://etherscan.io/address/0x83e6f1E41cdd28eAcEB20Cb649155049Fac3D5Aa",
        "coingeckoId": "polkastarter"
      }
    },
    {
      "chainId": 101,
      "address": "8FnkznYpHvKiaBkgatVoCrNiS5y5KW62JqgjnxVhDejC",
      "symbol": "wUBT",
      "name": "Unibright (Wormhole)",
      "decimals": 8,
      "logoURI": "https://cdn.jsdelivr.net/gh/trustwallet/assets@master/blockchains/ethereum/assets/0x8400D94A5cb0fa0D041a3788e395285d61c9ee5e/logo.png",
      "tags": [
        "wrapped",
        "wormhole"
      ],
      "extensions": {
        "address": "0x8400D94A5cb0fa0D041a3788e395285d61c9ee5e",
        "bridgeContract": "https://etherscan.io/address/0xf92cD566Ea4864356C5491c177A430C222d7e678",
        "assetContract": "https://etherscan.io/address/0x8400D94A5cb0fa0D041a3788e395285d61c9ee5e",
        "coingeckoId": "unibright"
      }
    },
    {
      "chainId": 101,
      "address": "4LLAYXVmT3U8Sew6k3tk66zk3btT91QRzQzxcNX8XhzV",
      "symbol": "wDIA",
      "name": "DIA (Wormhole)",
      "decimals": 9,
      "logoURI": "https://cdn.jsdelivr.net/gh/trustwallet/assets@master/blockchains/ethereum/assets/0x84cA8bc7997272c7CfB4D0Cd3D55cd942B3c9419/logo.png",
      "tags": [
        "wrapped",
        "wormhole"
      ],
      "extensions": {
        "address": "0x84cA8bc7997272c7CfB4D0Cd3D55cd942B3c9419",
        "bridgeContract": "https://etherscan.io/address/0xf92cD566Ea4864356C5491c177A430C222d7e678",
        "assetContract": "https://etherscan.io/address/0x84cA8bc7997272c7CfB4D0Cd3D55cd942B3c9419",
        "coingeckoId": "dia-data"
      }
    },
    {
      "chainId": 101,
      "address": "8L8pDf3jutdpdr4m3np68CL9ZroLActrqwxi6s9Ah5xU",
      "symbol": "wFRAX",
      "name": "Frax (Wormhole)",
      "decimals": 9,
      "logoURI": "https://cdn.jsdelivr.net/gh/trustwallet/assets@master/blockchains/ethereum/assets/0x853d955aCEf822Db058eb8505911ED77F175b99e/logo.png",
      "tags": [
        "wrapped",
        "wormhole"
      ],
      "extensions": {
        "address": "0x853d955aCEf822Db058eb8505911ED77F175b99e",
        "bridgeContract": "https://etherscan.io/address/0xf92cD566Ea4864356C5491c177A430C222d7e678",
        "assetContract": "https://etherscan.io/address/0x853d955aCEf822Db058eb8505911ED77F175b99e",
        "coingeckoId": "frax"
      }
    },
    {
      "chainId": 101,
      "address": "H3oVL2zJpHJaDoRfQmSrftv3fkGzvsiQgugCZmcRBykG",
      "symbol": "wKEEP",
      "name": "KEEP Token (Wormhole)",
      "decimals": 9,
      "logoURI": "https://cdn.jsdelivr.net/gh/trustwallet/assets@master/blockchains/ethereum/assets/0x85Eee30c52B0b379b046Fb0F85F4f3Dc3009aFEC/logo.png",
      "tags": [
        "wrapped",
        "wormhole"
      ],
      "extensions": {
        "address": "0x85Eee30c52B0b379b046Fb0F85F4f3Dc3009aFEC",
        "bridgeContract": "https://etherscan.io/address/0xf92cD566Ea4864356C5491c177A430C222d7e678",
        "assetContract": "https://etherscan.io/address/0x85Eee30c52B0b379b046Fb0F85F4f3Dc3009aFEC",
        "coingeckoId": "keep-network"
      }
    },
    {
      "chainId": 101,
      "address": "64oqP1dFqqD8NEL4RPCpMyrHmpo31rj3nYxULVXvayfW",
      "symbol": "wRSR",
      "name": "Reserve Rights (Wormhole)",
      "decimals": 9,
      "logoURI": "https://cdn.jsdelivr.net/gh/trustwallet/assets@master/blockchains/ethereum/assets/0x8762db106B2c2A0bccB3A80d1Ed41273552616E8/logo.png",
      "tags": [
        "wrapped",
        "wormhole"
      ],
      "extensions": {
        "address": "0x8762db106B2c2A0bccB3A80d1Ed41273552616E8",
        "bridgeContract": "https://etherscan.io/address/0xf92cD566Ea4864356C5491c177A430C222d7e678",
        "assetContract": "https://etherscan.io/address/0x8762db106B2c2A0bccB3A80d1Ed41273552616E8",
        "coingeckoId": "reserve-rights-token"
      }
    },
    {
      "chainId": 101,
      "address": "5SU7veiCRA16ZxnS24kCC1dwQYVwi3whvTdM48iNE1Rm",
      "symbol": "wMPH",
      "name": "88mph.app (Wormhole)",
      "decimals": 9,
      "logoURI": "https://cdn.jsdelivr.net/gh/trustwallet/assets@master/blockchains/ethereum/assets/0x8888801aF4d980682e47f1A9036e589479e835C5/logo.png",
      "tags": [
        "wrapped",
        "wormhole"
      ],
      "extensions": {
        "address": "0x8888801aF4d980682e47f1A9036e589479e835C5",
        "bridgeContract": "https://etherscan.io/address/0xf92cD566Ea4864356C5491c177A430C222d7e678",
        "assetContract": "https://etherscan.io/address/0x8888801aF4d980682e47f1A9036e589479e835C5",
        "coingeckoId": "88mph"
      }
    },
    {
      "chainId": 101,
      "address": "5fv26ojhPHWNaikXcMf2TBu4JENjLQ2PWgWYeitttVwv",
      "symbol": "wPAID",
      "name": "PAID Network (Wormhole)",
      "decimals": 9,
      "logoURI": "https://cdn.jsdelivr.net/gh/trustwallet/assets@master/blockchains/ethereum/assets/0x8c8687fC965593DFb2F0b4EAeFD55E9D8df348df/logo.png",
      "tags": [
        "wrapped",
        "wormhole"
      ],
      "extensions": {
        "address": "0x8c8687fC965593DFb2F0b4EAeFD55E9D8df348df",
        "bridgeContract": "https://etherscan.io/address/0xf92cD566Ea4864356C5491c177A430C222d7e678",
        "assetContract": "https://etherscan.io/address/0x8c8687fC965593DFb2F0b4EAeFD55E9D8df348df",
        "coingeckoId": "paid-network"
      }
    },
    {
      "chainId": 101,
      "address": "ACr98v3kv9qaGnR3p2BfsoSK9Q2ZmP6zUkm3qxv5ZJDd",
      "symbol": "wSXP",
      "name": "Swipe (Wormhole)",
      "decimals": 9,
      "logoURI": "https://cdn.jsdelivr.net/gh/trustwallet/assets@master/blockchains/ethereum/assets/0x8CE9137d39326AD0cD6491fb5CC0CbA0e089b6A9/logo.png",
      "tags": [
        "wrapped",
        "wormhole"
      ],
      "extensions": {
        "address": "0x8CE9137d39326AD0cD6491fb5CC0CbA0e089b6A9",
        "bridgeContract": "https://etherscan.io/address/0xf92cD566Ea4864356C5491c177A430C222d7e678",
        "assetContract": "https://etherscan.io/address/0x8CE9137d39326AD0cD6491fb5CC0CbA0e089b6A9",
        "coingeckoId": "swipe"
      }
    },
    {
      "chainId": 101,
      "address": "7gBuzBcJ7V48m8TiKJ1XWNDUerK2XfAbjxuRiKMb6S8Z",
      "symbol": "wREQ",
      "name": "Request Token (Wormhole)",
      "decimals": 9,
      "logoURI": "https://cdn.jsdelivr.net/gh/trustwallet/assets@master/blockchains/ethereum/assets/0x8f8221aFbB33998d8584A2B05749bA73c37a938a/logo.png",
      "tags": [
        "wrapped",
        "wormhole"
      ],
      "extensions": {
        "address": "0x8f8221aFbB33998d8584A2B05749bA73c37a938a",
        "bridgeContract": "https://etherscan.io/address/0xf92cD566Ea4864356C5491c177A430C222d7e678",
        "assetContract": "https://etherscan.io/address/0x8f8221aFbB33998d8584A2B05749bA73c37a938a",
        "coingeckoId": "request-network"
      }
    },
    {
      "chainId": 101,
      "address": "CtDjsryLtwZCLj8TeniV7tWHbkaREfjKDWpvyQvsTyek",
      "symbol": "wWHALE",
      "name": "WHALE (Wormhole)",
      "decimals": 4,
      "logoURI": "https://cdn.jsdelivr.net/gh/trustwallet/assets@master/blockchains/ethereum/assets/0x9355372396e3F6daF13359B7b607a3374cc638e0/logo.png",
      "tags": [
        "wrapped",
        "wormhole"
      ],
      "extensions": {
        "address": "0x9355372396e3F6daF13359B7b607a3374cc638e0",
        "bridgeContract": "https://etherscan.io/address/0xf92cD566Ea4864356C5491c177A430C222d7e678",
        "assetContract": "https://etherscan.io/address/0x9355372396e3F6daF13359B7b607a3374cc638e0",
        "coingeckoId": "whale"
      }
    },
    {
      "chainId": 101,
      "address": "JDUgn6JUSwufqqthRdnZZKWv2vEdYvHxigF5Hk79yxRm",
      "symbol": "wPNK",
      "name": "Pinakion (Wormhole)",
      "decimals": 9,
      "logoURI": "https://cdn.jsdelivr.net/gh/trustwallet/assets@master/blockchains/ethereum/assets/0x93ED3FBe21207Ec2E8f2d3c3de6e058Cb73Bc04d/logo.png",
      "tags": [
        "wrapped",
        "wormhole"
      ],
      "extensions": {
        "address": "0x93ED3FBe21207Ec2E8f2d3c3de6e058Cb73Bc04d",
        "bridgeContract": "https://etherscan.io/address/0xf92cD566Ea4864356C5491c177A430C222d7e678",
        "assetContract": "https://etherscan.io/address/0x93ED3FBe21207Ec2E8f2d3c3de6e058Cb73Bc04d",
        "coingeckoId": "kleros"
      }
    },
    {
      "chainId": 101,
      "address": "EJKqF4p7xVhXkcDNCrVQJE4osow76226bc6u3AtsGXaG",
      "symbol": "wAPY",
      "name": "APY Governance Token (Wormhole)",
      "decimals": 9,
      "logoURI": "https://cdn.jsdelivr.net/gh/trustwallet/assets@master/blockchains/ethereum/assets/0x95a4492F028aa1fd432Ea71146b433E7B4446611/logo.png",
      "tags": [
        "wrapped",
        "wormhole"
      ],
      "extensions": {
        "address": "0x95a4492F028aa1fd432Ea71146b433E7B4446611",
        "bridgeContract": "https://etherscan.io/address/0xf92cD566Ea4864356C5491c177A430C222d7e678",
        "assetContract": "https://etherscan.io/address/0x95a4492F028aa1fd432Ea71146b433E7B4446611",
        "coingeckoId": "apy-finance"
      }
    },
    {
      "chainId": 101,
      "address": "AF7Dv5Vzi1dT2fLnz4ysiRQ6FxGN1M6mrmHwgNpx7FVH",
      "symbol": "wOCEAN",
      "name": "Ocean Protocol (Wormhole)",
      "decimals": 9,
      "logoURI": "https://cdn.jsdelivr.net/gh/trustwallet/assets@master/blockchains/ethereum/assets/0x967da4048cD07aB37855c090aAF366e4ce1b9F48/logo.png",
      "tags": [
        "wrapped",
        "wormhole"
      ],
      "extensions": {
        "address": "0x967da4048cD07aB37855c090aAF366e4ce1b9F48",
        "bridgeContract": "https://etherscan.io/address/0xf92cD566Ea4864356C5491c177A430C222d7e678",
        "assetContract": "https://etherscan.io/address/0x967da4048cD07aB37855c090aAF366e4ce1b9F48",
        "coingeckoId": "ocean-protocol"
      }
    },
    {
      "chainId": 101,
      "address": "AyNULvvLGW11fThvhncqNRjEgmDbMEHdDL4HqXD6SM8V",
      "symbol": "wSPI",
      "name": "Shopping.io (Wormhole)",
      "decimals": 9,
      "logoURI": "https://cdn.jsdelivr.net/gh/trustwallet/assets@master/blockchains/ethereum/assets/0x9B02dD390a603Add5c07f9fd9175b7DABE8D63B7/logo.png",
      "tags": [
        "wrapped",
        "wormhole"
      ],
      "extensions": {
        "address": "0x9B02dD390a603Add5c07f9fd9175b7DABE8D63B7",
        "bridgeContract": "https://etherscan.io/address/0xf92cD566Ea4864356C5491c177A430C222d7e678",
        "assetContract": "https://etherscan.io/address/0x9B02dD390a603Add5c07f9fd9175b7DABE8D63B7",
        "coingeckoId": "shopping-io"
      }
    },
    {
      "chainId": 101,
      "address": "3UeKTABxz9XexDtyKq646rSQvx8GVpKNwfMoKKfxsTsF",
      "symbol": "wBBTC",
      "name": "Binance Wrapped BTC (Wormhole)",
      "decimals": 8,
      "logoURI": "https://cdn.jsdelivr.net/gh/trustwallet/assets@master/blockchains/ethereum/assets/0x9BE89D2a4cd102D8Fecc6BF9dA793be995C22541/logo.png",
      "tags": [
        "wrapped",
        "wormhole"
      ],
      "extensions": {
        "address": "0x9BE89D2a4cd102D8Fecc6BF9dA793be995C22541",
        "bridgeContract": "https://etherscan.io/address/0xf92cD566Ea4864356C5491c177A430C222d7e678",
        "assetContract": "https://etherscan.io/address/0x9BE89D2a4cd102D8Fecc6BF9dA793be995C22541",
        "coingeckoId": "binance-wrapped-btc"
      }
    },
    {
      "chainId": 101,
      "address": "DsGbyCHbG4vSWBqAprR2eWuUAg8fXAgYkWL9psgvYZn5",
      "symbol": "wUNISTAKE",
      "name": "Unistake (Wormhole)",
      "decimals": 9,
      "logoURI": "https://cdn.jsdelivr.net/gh/trustwallet/assets@master/blockchains/ethereum/assets/0x9Ed8e7C9604790F7Ec589F99b94361d8AAB64E5E/logo.png",
      "tags": [
        "wrapped",
        "wormhole"
      ],
      "extensions": {
        "address": "0x9Ed8e7C9604790F7Ec589F99b94361d8AAB64E5E",
        "bridgeContract": "https://etherscan.io/address/0xf92cD566Ea4864356C5491c177A430C222d7e678",
        "assetContract": "https://etherscan.io/address/0x9Ed8e7C9604790F7Ec589F99b94361d8AAB64E5E",
        "coingeckoId": "unistake"
      }
    },
    {
      "chainId": 101,
      "address": "GBvv3jn9u6pZqPd2GVnQ7BKJzLwQnEWe4ci9k359PN9Z",
      "symbol": "wMKR",
      "name": "MakerDAO (Wormhole)",
      "decimals": 9,
      "logoURI": "https://cdn.jsdelivr.net/gh/trustwallet/assets@master/blockchains/ethereum/assets/0x9f8F72aA9304c8B593d555F12eF6589cC3A579A2/logo.png",
      "tags": [
        "wrapped",
        "wormhole"
      ],
      "extensions": {
        "address": "0x9f8F72aA9304c8B593d555F12eF6589cC3A579A2",
        "bridgeContract": "https://etherscan.io/address/0xf92cD566Ea4864356C5491c177A430C222d7e678",
        "assetContract": "https://etherscan.io/address/0x9f8F72aA9304c8B593d555F12eF6589cC3A579A2",
        "coingeckoId": "maker"
      }
    },
    {
      "chainId": 101,
      "address": "53ETjuzUNHG8c7rZ2hxQLQfN5R6tEYtdYwNQsa68xFUk",
      "symbol": "wFARM",
      "name": "FARM Reward Token (Wormhole)",
      "decimals": 9,
      "logoURI": "https://cdn.jsdelivr.net/gh/trustwallet/assets@master/blockchains/ethereum/assets/0xa0246c9032bC3A600820415aE600c6388619A14D/logo.png",
      "tags": [
        "wrapped",
        "wormhole"
      ],
      "extensions": {
        "address": "0xa0246c9032bC3A600820415aE600c6388619A14D",
        "bridgeContract": "https://etherscan.io/address/0xf92cD566Ea4864356C5491c177A430C222d7e678",
        "assetContract": "https://etherscan.io/address/0xa0246c9032bC3A600820415aE600c6388619A14D",
        "coingeckoId": "harvest-finance"
      }
    },
    {
      "chainId": 101,
      "address": "FVsXUnbhifqJ4LiXQEbpUtXVdB8T5ADLKqSs5t1oc54F",
      "symbol": "wUSDC",
      "name": "USD Coin (Wormhole)",
      "decimals": 6,
      "logoURI": "https://cdn.jsdelivr.net/gh/solana-labs/token-list@main/assets/mainnet/EPjFWdd5AufqSSqeM2qN1xzybapC8G4wEGGkZwyTDt1v/logo.png",
      "tags": [
        "wrapped",
        "wormhole"
      ],
      "extensions": {
        "address": "0xA0b86991c6218b36c1d19D4a2e9Eb0cE3606eB48",
        "bridgeContract": "https://etherscan.io/address/0xf92cD566Ea4864356C5491c177A430C222d7e678",
        "assetContract": "https://etherscan.io/address/0xA0b86991c6218b36c1d19D4a2e9Eb0cE3606eB48",
        "coingeckoId": "usd-coin"
      }
    },
    {
      "chainId": 101,
      "address": "EjBpnWzWZeW1PKzfCszLdHgENZLZDoTNaEmz8BddpWJx",
      "symbol": "wANT",
      "name": "Aragon Network Token (Wormhole)",
      "decimals": 9,
      "logoURI": "https://cdn.jsdelivr.net/gh/trustwallet/assets@master/blockchains/ethereum/assets/0xa117000000f279D81A1D3cc75430fAA017FA5A2e/logo.png",
      "tags": [
        "wrapped",
        "wormhole"
      ],
      "extensions": {
        "address": "0xa117000000f279D81A1D3cc75430fAA017FA5A2e",
        "bridgeContract": "https://etherscan.io/address/0xf92cD566Ea4864356C5491c177A430C222d7e678",
        "assetContract": "https://etherscan.io/address/0xa117000000f279D81A1D3cc75430fAA017FA5A2e",
        "coingeckoId": "aragon"
      }
    },
    {
      "chainId": 101,
      "address": "Rs4LHZ4WogZCAkCzfsKJib5LLnYL6xcVAfTcLQiSjg2",
      "symbol": "wNPXS",
      "name": "Pundi X Token (Wormhole)",
      "decimals": 9,
      "logoURI": "https://cdn.jsdelivr.net/gh/trustwallet/assets@master/blockchains/ethereum/assets/0xA15C7Ebe1f07CaF6bFF097D8a589fb8AC49Ae5B3/logo.png",
      "tags": [
        "wrapped",
        "wormhole"
      ],
      "extensions": {
        "address": "0xA15C7Ebe1f07CaF6bFF097D8a589fb8AC49Ae5B3",
        "bridgeContract": "https://etherscan.io/address/0xf92cD566Ea4864356C5491c177A430C222d7e678",
        "assetContract": "https://etherscan.io/address/0xA15C7Ebe1f07CaF6bFF097D8a589fb8AC49Ae5B3",
        "coingeckoId": "pundi-x"
      }
    },
    {
      "chainId": 101,
      "address": "65ribugkb42AANKYrEeuruhhfXffyE4jY22FUxFbpW7C",
      "symbol": "wRFOX",
      "name": "RFOX (Wormhole)",
      "decimals": 9,
      "logoURI": "https://cdn.jsdelivr.net/gh/trustwallet/assets@master/blockchains/ethereum/assets/0xa1d6Df714F91DeBF4e0802A542E13067f31b8262/logo.png",
      "tags": [
        "wrapped",
        "wormhole"
      ],
      "extensions": {
        "address": "0xa1d6Df714F91DeBF4e0802A542E13067f31b8262",
        "bridgeContract": "https://etherscan.io/address/0xf92cD566Ea4864356C5491c177A430C222d7e678",
        "assetContract": "https://etherscan.io/address/0xa1d6Df714F91DeBF4e0802A542E13067f31b8262",
        "coingeckoId": "redfox-labs-2"
      }
    },
    {
      "chainId": 101,
      "address": "T2mo6dnFiutu26KMuCMSjCLBB4ofWvQ3qBJGEMc3JSe",
      "symbol": "wMTA",
      "name": "Meta (Wormhole)",
      "decimals": 9,
      "logoURI": "https://cdn.jsdelivr.net/gh/trustwallet/assets@master/blockchains/ethereum/assets/0xa3BeD4E1c75D00fa6f4E5E6922DB7261B5E9AcD2/logo.png",
      "tags": [
        "wrapped",
        "wormhole"
      ],
      "extensions": {
        "address": "0xa3BeD4E1c75D00fa6f4E5E6922DB7261B5E9AcD2",
        "bridgeContract": "https://etherscan.io/address/0xf92cD566Ea4864356C5491c177A430C222d7e678",
        "assetContract": "https://etherscan.io/address/0xa3BeD4E1c75D00fa6f4E5E6922DB7261B5E9AcD2",
        "coingeckoId": "meta"
      }
    },
    {
      "chainId": 101,
      "address": "HC8SaUm9rhvVZE5ZwBWiUhFAnCuG8byd5FxKYdpFm5MR",
      "symbol": "wRBC",
      "name": "Rubic (Wormhole)",
      "decimals": 9,
      "logoURI": "https://cdn.jsdelivr.net/gh/trustwallet/assets@master/blockchains/ethereum/assets/0xA4EED63db85311E22dF4473f87CcfC3DaDCFA3E3/logo.png",
      "tags": [
        "wrapped",
        "wormhole"
      ],
      "extensions": {
        "address": "0xA4EED63db85311E22dF4473f87CcfC3DaDCFA3E3",
        "bridgeContract": "https://etherscan.io/address/0xf92cD566Ea4864356C5491c177A430C222d7e678",
        "assetContract": "https://etherscan.io/address/0xA4EED63db85311E22dF4473f87CcfC3DaDCFA3E3",
        "coingeckoId": "rubic"
      }
    },
    {
      "chainId": 101,
      "address": "9DdtKWoK8cBfLSLhHXHFZzzhxp4rdwHbFEAis8n5AsfQ",
      "symbol": "wNOIA",
      "name": "NOIA Token (Wormhole)",
      "decimals": 9,
      "logoURI": "https://cdn.jsdelivr.net/gh/trustwallet/assets@master/blockchains/ethereum/assets/0xa8c8CfB141A3bB59FEA1E2ea6B79b5ECBCD7b6ca/logo.png",
      "tags": [
        "wrapped",
        "wormhole"
      ],
      "extensions": {
        "address": "0xa8c8CfB141A3bB59FEA1E2ea6B79b5ECBCD7b6ca",
        "bridgeContract": "https://etherscan.io/address/0xf92cD566Ea4864356C5491c177A430C222d7e678",
        "assetContract": "https://etherscan.io/address/0xa8c8CfB141A3bB59FEA1E2ea6B79b5ECBCD7b6ca",
        "coingeckoId": "noia-network"
      }
    },
    {
      "chainId": 101,
      "address": "DTQStP2z4DRqbNHRxtwThAujr9aPFPsv4y2kkXTVLVvb",
      "symbol": "wCEL",
      "name": "Celsius (Wormhole)",
      "decimals": 4,
      "logoURI": "https://cdn.jsdelivr.net/gh/trustwallet/assets@master/blockchains/ethereum/assets/0xaaAEBE6Fe48E54f431b0C390CfaF0b017d09D42d/logo.png",
      "tags": [
        "wrapped",
        "wormhole"
      ],
      "extensions": {
        "address": "0xaaAEBE6Fe48E54f431b0C390CfaF0b017d09D42d",
        "bridgeContract": "https://etherscan.io/address/0xf92cD566Ea4864356C5491c177A430C222d7e678",
        "assetContract": "https://etherscan.io/address/0xaaAEBE6Fe48E54f431b0C390CfaF0b017d09D42d",
        "coingeckoId": "celsius-degree-token"
      }
    },
    {
      "chainId": 101,
      "address": "59NPV18vAbTgwC9aeEGikrmX3EbZHMEMkZfvcsHBNFr9",
      "symbol": "wCWS",
      "name": "Crowns (Wormhole)",
      "decimals": 9,
      "logoURI": "https://cdn.jsdelivr.net/gh/trustwallet/assets@master/blockchains/ethereum/assets/0xaC0104Cca91D167873B8601d2e71EB3D4D8c33e0/logo.png",
      "tags": [
        "wrapped",
        "wormhole"
      ],
      "extensions": {
        "address": "0xaC0104Cca91D167873B8601d2e71EB3D4D8c33e0",
        "bridgeContract": "https://etherscan.io/address/0xf92cD566Ea4864356C5491c177A430C222d7e678",
        "assetContract": "https://etherscan.io/address/0xaC0104Cca91D167873B8601d2e71EB3D4D8c33e0",
        "coingeckoId": "crowns"
      }
    },
    {
      "chainId": 101,
      "address": "4811JP9i35zgAxSFZjGXQwew6xd1qSBE4xdMFik2J14Z",
      "symbol": "wROOM",
      "name": "OptionRoom Token (Wormhole)",
      "decimals": 9,
      "logoURI": "https://cdn.jsdelivr.net/gh/trustwallet/assets@master/blockchains/ethereum/assets/0xAd4f86a25bbc20FfB751f2FAC312A0B4d8F88c64/logo.png",
      "tags": [
        "wrapped",
        "wormhole"
      ],
      "extensions": {
        "address": "0xAd4f86a25bbc20FfB751f2FAC312A0B4d8F88c64",
        "bridgeContract": "https://etherscan.io/address/0xf92cD566Ea4864356C5491c177A430C222d7e678",
        "assetContract": "https://etherscan.io/address/0xAd4f86a25bbc20FfB751f2FAC312A0B4d8F88c64",
        "coingeckoId": "option-room"
      }
    },
    {
      "chainId": 101,
      "address": "2VAdvHWMpzMnDYYn64MgqLNpGQ19iCiusCet8JLMtxU5",
      "symbol": "wYOP",
      "name": "YOP (Wormhole)",
      "decimals": 8,
      "logoURI": "https://cdn.jsdelivr.net/gh/trustwallet/assets@master/blockchains/ethereum/assets/0xAE1eaAE3F627AAca434127644371b67B18444051/logo.png",
      "tags": [
        "wrapped",
        "wormhole"
      ],
      "extensions": {
        "address": "0xAE1eaAE3F627AAca434127644371b67B18444051",
        "bridgeContract": "https://etherscan.io/address/0xf92cD566Ea4864356C5491c177A430C222d7e678",
        "assetContract": "https://etherscan.io/address/0xAE1eaAE3F627AAca434127644371b67B18444051",
        "coingeckoId": "yield-optimization-platform"
      }
    },
    {
      "chainId": 101,
      "address": "AKiTcEWZarsnUbKkwQVRjJni5eqwiNeBQsJ3nrADacT4",
      "symbol": "wLGCY",
      "name": "LGCY Network (Wormhole)",
      "decimals": 9,
      "logoURI": "https://cdn.jsdelivr.net/gh/trustwallet/assets@master/blockchains/ethereum/assets/0xaE697F994Fc5eBC000F8e22EbFfeE04612f98A0d/logo.png",
      "tags": [
        "wrapped",
        "wormhole"
      ],
      "extensions": {
        "address": "0xaE697F994Fc5eBC000F8e22EbFfeE04612f98A0d",
        "bridgeContract": "https://etherscan.io/address/0xf92cD566Ea4864356C5491c177A430C222d7e678",
        "assetContract": "https://etherscan.io/address/0xaE697F994Fc5eBC000F8e22EbFfeE04612f98A0d",
        "coingeckoId": "lgcy-network"
      }
    },
    {
      "chainId": 101,
      "address": "4kPHTMfSD1k3SytAMKEVRWH5ip6WD5U52tC5q6TuXUNU",
      "symbol": "wRFuel",
      "name": "Rio Fuel Token (Wormhole)",
      "decimals": 9,
      "logoURI": "https://cdn.jsdelivr.net/gh/trustwallet/assets@master/blockchains/ethereum/assets/0xaf9f549774ecEDbD0966C52f250aCc548D3F36E5/logo.png",
      "tags": [
        "wrapped",
        "wormhole"
      ],
      "extensions": {
        "address": "0xaf9f549774ecEDbD0966C52f250aCc548D3F36E5",
        "bridgeContract": "https://etherscan.io/address/0xf92cD566Ea4864356C5491c177A430C222d7e678",
        "assetContract": "https://etherscan.io/address/0xaf9f549774ecEDbD0966C52f250aCc548D3F36E5",
        "coingeckoId": "rio-defi"
      }
    },
    {
      "chainId": 101,
      "address": "E1w2uKRsVJeDf1Qqbk7DDKEDe7NCYwh8ySgqCaEZ4BTC",
      "symbol": "wMAHA",
      "name": "MahaDAO (Wormhole)",
      "decimals": 9,
      "logoURI": "https://cdn.jsdelivr.net/gh/trustwallet/assets@master/blockchains/ethereum/assets/0xB4d930279552397bbA2ee473229f89Ec245bc365/logo.png",
      "tags": [
        "wrapped",
        "wormhole"
      ],
      "extensions": {
        "address": "0xB4d930279552397bbA2ee473229f89Ec245bc365",
        "bridgeContract": "https://etherscan.io/address/0xf92cD566Ea4864356C5491c177A430C222d7e678",
        "assetContract": "https://etherscan.io/address/0xB4d930279552397bbA2ee473229f89Ec245bc365",
        "coingeckoId": "mahadao"
      }
    },
    {
      "chainId": 101,
      "address": "4psmnTirimNyPEPEZtkQkdEPJagTXS3a7wsu1XN9MYK3",
      "symbol": "wRPL",
      "name": "Rocket Pool (Wormhole)",
      "decimals": 9,
      "logoURI": "https://cdn.jsdelivr.net/gh/trustwallet/assets@master/blockchains/ethereum/assets/0xB4EFd85c19999D84251304bDA99E90B92300Bd93/logo.png",
      "tags": [
        "wrapped",
        "wormhole"
      ],
      "extensions": {
        "address": "0xB4EFd85c19999D84251304bDA99E90B92300Bd93",
        "bridgeContract": "https://etherscan.io/address/0xf92cD566Ea4864356C5491c177A430C222d7e678",
        "assetContract": "https://etherscan.io/address/0xB4EFd85c19999D84251304bDA99E90B92300Bd93",
        "coingeckoId": "rocket-pool"
      }
    },
    {
      "chainId": 101,
      "address": "FrhQauNRm7ecom9FRprNcyz58agDe5ujAbAtA9NG6jtU",
      "symbol": "wNEXO",
      "name": "Nexo (Wormhole)",
      "decimals": 9,
      "logoURI": "https://cdn.jsdelivr.net/gh/trustwallet/assets@master/blockchains/ethereum/assets/0xB62132e35a6c13ee1EE0f84dC5d40bad8d815206/logo.png",
      "tags": [
        "wrapped",
        "wormhole"
      ],
      "extensions": {
        "address": "0xB62132e35a6c13ee1EE0f84dC5d40bad8d815206",
        "bridgeContract": "https://etherscan.io/address/0xf92cD566Ea4864356C5491c177A430C222d7e678",
        "assetContract": "https://etherscan.io/address/0xB62132e35a6c13ee1EE0f84dC5d40bad8d815206",
        "coingeckoId": "nexo"
      }
    },
    {
      "chainId": 101,
      "address": "AoU75vwpnWEVvfarxRALjzRc8vS9UdDhRMkwoDimt9ss",
      "symbol": "wSFI",
      "name": "Spice (Wormhole)",
      "decimals": 9,
      "logoURI": "https://cdn.jsdelivr.net/gh/trustwallet/assets@master/blockchains/ethereum/assets/0xb753428af26E81097e7fD17f40c88aaA3E04902c/logo.png",
      "tags": [
        "wrapped",
        "wormhole"
      ],
      "extensions": {
        "address": "0xb753428af26E81097e7fD17f40c88aaA3E04902c",
        "bridgeContract": "https://etherscan.io/address/0xf92cD566Ea4864356C5491c177A430C222d7e678",
        "assetContract": "https://etherscan.io/address/0xb753428af26E81097e7fD17f40c88aaA3E04902c",
        "coingeckoId": "saffron-finance"
      }
    },
    {
      "chainId": 101,
      "address": "CRZuALvCYjPLB65WFLHh9JkmPWK5C81TXpy2aEEaCjr3",
      "symbol": "wSTBZ",
      "name": "Stabilize Token (Wormhole)",
      "decimals": 9,
      "logoURI": "https://cdn.jsdelivr.net/gh/trustwallet/assets@master/blockchains/ethereum/assets/0xB987D48Ed8f2C468D52D6405624EADBa5e76d723/logo.png",
      "tags": [
        "wrapped",
        "wormhole"
      ],
      "extensions": {
        "address": "0xB987D48Ed8f2C468D52D6405624EADBa5e76d723",
        "bridgeContract": "https://etherscan.io/address/0xf92cD566Ea4864356C5491c177A430C222d7e678",
        "assetContract": "https://etherscan.io/address/0xB987D48Ed8f2C468D52D6405624EADBa5e76d723",
        "coingeckoId": "stabilize"
      }
    },
    {
      "chainId": 101,
      "address": "HPYXGSdAwyK5GwmuivL8gDdUVRChtgXq6SRat44k4Pat",
      "symbol": "wBAL",
      "name": "Balancer (Wormhole)",
      "decimals": 9,
      "logoURI": "https://cdn.jsdelivr.net/gh/trustwallet/assets@master/blockchains/ethereum/assets/0xba100000625a3754423978a60c9317c58a424e3D/logo.png",
      "tags": [
        "wrapped",
        "wormhole"
      ],
      "extensions": {
        "address": "0xba100000625a3754423978a60c9317c58a424e3D",
        "bridgeContract": "https://etherscan.io/address/0xf92cD566Ea4864356C5491c177A430C222d7e678",
        "assetContract": "https://etherscan.io/address/0xba100000625a3754423978a60c9317c58a424e3D",
        "coingeckoId": "balancer"
      }
    },
    {
      "chainId": 101,
      "address": "AV7NgJV2BsgEukzUTrcUMz3LD37xLcLtygFig5WJ3kQN",
      "symbol": "wBAND",
      "name": "BandToken (Wormhole)",
      "decimals": 9,
      "logoURI": "https://cdn.jsdelivr.net/gh/trustwallet/assets@master/blockchains/ethereum/assets/0xBA11D00c5f74255f56a5E366F4F77f5A186d7f55/logo.png",
      "tags": [
        "wrapped",
        "wormhole"
      ],
      "extensions": {
        "address": "0xBA11D00c5f74255f56a5E366F4F77f5A186d7f55",
        "bridgeContract": "https://etherscan.io/address/0xf92cD566Ea4864356C5491c177A430C222d7e678",
        "assetContract": "https://etherscan.io/address/0xBA11D00c5f74255f56a5E366F4F77f5A186d7f55",
        "coingeckoId": "band-protocol"
      }
    },
    {
      "chainId": 101,
      "address": "4obZok5FFUcQXQoV39hhcqk9xSmo4WnP9wnrNCk1g5BC",
      "symbol": "wSWFL",
      "name": "Swapfolio (Wormhole)",
      "decimals": 9,
      "logoURI": "https://cdn.jsdelivr.net/gh/trustwallet/assets@master/blockchains/ethereum/assets/0xBa21Ef4c9f433Ede00badEFcC2754B8E74bd538A/logo.png",
      "tags": [
        "wrapped",
        "wormhole"
      ],
      "extensions": {
        "address": "0xBa21Ef4c9f433Ede00badEFcC2754B8E74bd538A",
        "bridgeContract": "https://etherscan.io/address/0xf92cD566Ea4864356C5491c177A430C222d7e678",
        "assetContract": "https://etherscan.io/address/0xBa21Ef4c9f433Ede00badEFcC2754B8E74bd538A",
        "coingeckoId": "swapfolio"
      }
    },
    {
      "chainId": 101,
      "address": "HCP8hGKS6fUGfTA1tQxBKzbXuQk7yktzz71pY8LXVJyR",
      "symbol": "wLRC",
      "name": "LoopringCoin V2 (Wormhole)",
      "decimals": 9,
      "logoURI": "https://cdn.jsdelivr.net/gh/trustwallet/assets@master/blockchains/ethereum/assets/0xBBbbCA6A901c926F240b89EacB641d8Aec7AEafD/logo.png",
      "tags": [
        "wrapped",
        "wormhole"
      ],
      "extensions": {
        "address": "0xBBbbCA6A901c926F240b89EacB641d8Aec7AEafD",
        "bridgeContract": "https://etherscan.io/address/0xf92cD566Ea4864356C5491c177A430C222d7e678",
        "assetContract": "https://etherscan.io/address/0xBBbbCA6A901c926F240b89EacB641d8Aec7AEafD",
        "coingeckoId": "loopring"
      }
    },
    {
      "chainId": 101,
      "address": "9sNArcS6veh7DLEo7Y1ZSbBCYtkuPVE6S3HhVrcWR2Zw",
      "symbol": "wPERP",
      "name": "Perpetual (Wormhole)",
      "decimals": 9,
      "logoURI": "https://cdn.jsdelivr.net/gh/trustwallet/assets@master/blockchains/ethereum/assets/0xbC396689893D065F41bc2C6EcbeE5e0085233447/logo.png",
      "tags": [
        "wrapped",
        "wormhole"
      ],
      "extensions": {
        "address": "0xbC396689893D065F41bc2C6EcbeE5e0085233447",
        "bridgeContract": "https://etherscan.io/address/0xf92cD566Ea4864356C5491c177A430C222d7e678",
        "assetContract": "https://etherscan.io/address/0xbC396689893D065F41bc2C6EcbeE5e0085233447",
        "coingeckoId": "perpetual-protocol"
      }
    },
    {
      "chainId": 101,
      "address": "3XnhArdJydrpbr9Nbj8wNUaozPL9WAo9YDyNWakhTm9X",
      "symbol": "wCOMP",
      "name": "Compound (Wormhole)",
      "decimals": 9,
      "logoURI": "https://cdn.jsdelivr.net/gh/trustwallet/assets@master/blockchains/ethereum/assets/0xc00e94Cb662C3520282E6f5717214004A7f26888/logo.png",
      "tags": [
        "wrapped",
        "wormhole"
      ],
      "extensions": {
        "address": "0xc00e94Cb662C3520282E6f5717214004A7f26888",
        "bridgeContract": "https://etherscan.io/address/0xf92cD566Ea4864356C5491c177A430C222d7e678",
        "assetContract": "https://etherscan.io/address/0xc00e94Cb662C3520282E6f5717214004A7f26888",
        "coingeckoId": "compound-governance-token"
      }
    },
    {
      "chainId": 101,
      "address": "CPLNm9UMKfiJKiySQathV99yeSgTVjPDZx4ucFrbp2MD",
      "symbol": "wSNX",
      "name": "Synthetix Network Token (Wormhole)",
      "decimals": 9,
      "logoURI": "https://cdn.jsdelivr.net/gh/trustwallet/assets@master/blockchains/ethereum/assets//logo.png",
      "tags": [
        "wrapped",
        "wormhole"
      ],
      "extensions": {
        "address": "0xC011a73ee8576Fb46F5E1c5751cA3B9Fe0af2a6F",
        "bridgeContract": "https://etherscan.io/address/0xf92cD566Ea4864356C5491c177A430C222d7e678",
        "assetContract": "https://etherscan.io/address/0xC011a73ee8576Fb46F5E1c5751cA3B9Fe0af2a6F",
        "coingeckoId": "havven"
      }
    },
    {
      "chainId": 101,
      "address": "D6eVKSfLdioqo2zG8LbQYFU2gf66FrjKA7afCYNo1GHt",
      "symbol": "wDUCK",
      "name": "DLP Duck Token (Wormhole)",
      "decimals": 9,
      "logoURI": "https://cdn.jsdelivr.net/gh/trustwallet/assets@master/blockchains/ethereum/assets/0xC0bA369c8Db6eB3924965e5c4FD0b4C1B91e305F/logo.png",
      "tags": [
        "wrapped",
        "wormhole"
      ],
      "extensions": {
        "address": "0xC0bA369c8Db6eB3924965e5c4FD0b4C1B91e305F",
        "bridgeContract": "https://etherscan.io/address/0xf92cD566Ea4864356C5491c177A430C222d7e678",
        "assetContract": "https://etherscan.io/address/0xC0bA369c8Db6eB3924965e5c4FD0b4C1B91e305F",
        "coingeckoId": "dlp-duck-token"
      }
    },
    {
      "chainId": 101,
      "address": "9PwPi3DAf9Dy4Y6qJmUzF6fX9CjNwScBidsYqJmcApF8",
      "symbol": "wCHAIN",
      "name": "Chain Games (Wormhole)",
      "decimals": 9,
      "logoURI": "https://cdn.jsdelivr.net/gh/trustwallet/assets@master/blockchains/ethereum/assets/0xC4C2614E694cF534D407Ee49F8E44D125E4681c4/logo.png",
      "tags": [
        "wrapped",
        "wormhole"
      ],
      "extensions": {
        "address": "0xC4C2614E694cF534D407Ee49F8E44D125E4681c4",
        "bridgeContract": "https://etherscan.io/address/0xf92cD566Ea4864356C5491c177A430C222d7e678",
        "assetContract": "https://etherscan.io/address/0xC4C2614E694cF534D407Ee49F8E44D125E4681c4",
        "coingeckoId": "chain-games"
      }
    },
    {
      "chainId": 101,
      "address": "BmxZ1pghpcoyT7aykj7D1o4AxWirTqvD7zD2tNngjirT",
      "symbol": "wGRT",
      "name": "Graph Token (Wormhole)",
      "decimals": 9,
      "logoURI": "https://cdn.jsdelivr.net/gh/trustwallet/assets@master/blockchains/ethereum/assets/0xc944E90C64B2c07662A292be6244BDf05Cda44a7/logo.png",
      "tags": [
        "wrapped",
        "wormhole"
      ],
      "extensions": {
        "address": "0xc944E90C64B2c07662A292be6244BDf05Cda44a7",
        "bridgeContract": "https://etherscan.io/address/0xf92cD566Ea4864356C5491c177A430C222d7e678",
        "assetContract": "https://etherscan.io/address/0xc944E90C64B2c07662A292be6244BDf05Cda44a7",
        "coingeckoId": "the-graph"
      }
    },
    {
      "chainId": 101,
      "address": "FMr15arp651N6fR2WEL36pCMBnFecHcN6wDxne2Vf3SK",
      "symbol": "wROOT",
      "name": "RootKit (Wormhole)",
      "decimals": 9,
      "logoURI": "https://cdn.jsdelivr.net/gh/trustwallet/assets@master/blockchains/ethereum/assets/0xCb5f72d37685C3D5aD0bB5F982443BC8FcdF570E/logo.png",
      "tags": [
        "wrapped",
        "wormhole"
      ],
      "extensions": {
        "address": "0xCb5f72d37685C3D5aD0bB5F982443BC8FcdF570E",
        "bridgeContract": "https://etherscan.io/address/0xf92cD566Ea4864356C5491c177A430C222d7e678",
        "assetContract": "https://etherscan.io/address/0xCb5f72d37685C3D5aD0bB5F982443BC8FcdF570E",
        "coingeckoId": "rootkit"
      }
    },
    {
      "chainId": 101,
      "address": "E9X7rKAGfSh1gsHC6qh5MVLkDzRcT64KQbjzvHnc5zEq",
      "symbol": "wSWAP",
      "name": "TrustSwap Token (Wormhole)",
      "decimals": 9,
      "logoURI": "https://cdn.jsdelivr.net/gh/trustwallet/assets@master/blockchains/ethereum/assets/0xCC4304A31d09258b0029eA7FE63d032f52e44EFe/logo.png",
      "tags": [
        "wrapped",
        "wormhole"
      ],
      "extensions": {
        "address": "0xCC4304A31d09258b0029eA7FE63d032f52e44EFe",
        "bridgeContract": "https://etherscan.io/address/0xf92cD566Ea4864356C5491c177A430C222d7e678",
        "assetContract": "https://etherscan.io/address/0xCC4304A31d09258b0029eA7FE63d032f52e44EFe",
        "coingeckoId": "trustswap"
      }
    },
    {
      "chainId": 101,
      "address": "5NEENV1mNvu7MfNNtKuGSDC8zoNStq1tuLkDXFtv6rZd",
      "symbol": "wTVK",
      "name": "Terra Virtua Kolect (Wormhole)",
      "decimals": 9,
      "logoURI": "https://cdn.jsdelivr.net/gh/trustwallet/assets@master/blockchains/ethereum/assets/0xd084B83C305daFD76AE3E1b4E1F1fe2eCcCb3988/logo.png",
      "tags": [
        "wrapped",
        "wormhole"
      ],
      "extensions": {
        "address": "0xd084B83C305daFD76AE3E1b4E1F1fe2eCcCb3988",
        "bridgeContract": "https://etherscan.io/address/0xf92cD566Ea4864356C5491c177A430C222d7e678",
        "assetContract": "https://etherscan.io/address/0xd084B83C305daFD76AE3E1b4E1F1fe2eCcCb3988",
        "coingeckoId": "terra-virtua-kolect"
      }
    },
    {
      "chainId": 101,
      "address": "5ZXLGj7onpitgtREJNYb51DwDPddvqV1YLC8jn2sgz48",
      "symbol": "wOMG",
      "name": "OMG Network (Wormhole)",
      "decimals": 9,
      "logoURI": "https://cdn.jsdelivr.net/gh/trustwallet/assets@master/blockchains/ethereum/assets//logo.png",
      "tags": [
        "wrapped",
        "wormhole"
      ],
      "extensions": {
        "address": "0xd26114cd6EE289AccF82350c8d8487fedB8A0C07",
        "bridgeContract": "https://etherscan.io/address/0xf92cD566Ea4864356C5491c177A430C222d7e678",
        "assetContract": "https://etherscan.io/address/0xd26114cd6EE289AccF82350c8d8487fedB8A0C07",
        "coingeckoId": "omisego"
      }
    },
    {
      "chainId": 101,
      "address": "2Xf2yAXJfg82sWwdLUo2x9mZXy6JCdszdMZkcF1Hf4KV",
      "symbol": "wLUNA",
      "name": "Wrapped LUNA Token (Wormhole)",
      "decimals": 9,
      "logoURI": "https://cdn.jsdelivr.net/gh/trustwallet/assets@master/blockchains/ethereum/assets/0xd2877702675e6cEb975b4A1dFf9fb7BAF4C91ea9/logo.png",
      "tags": [
        "wrapped",
        "wormhole"
      ],
      "extensions": {
        "address": "0xd2877702675e6cEb975b4A1dFf9fb7BAF4C91ea9",
        "bridgeContract": "https://etherscan.io/address/0xf92cD566Ea4864356C5491c177A430C222d7e678",
        "assetContract": "https://etherscan.io/address/0xd2877702675e6cEb975b4A1dFf9fb7BAF4C91ea9",
        "coingeckoId": "wrapped-terra"
      }
    },
    {
      "chainId": 101,
      "address": "5Ro6JxJ4NjSTEppdX2iXUYgWkAEF1dcs9gqMX99E2vkL",
      "symbol": "wBONDLY",
      "name": "Bondly Token (Wormhole)",
      "decimals": 9,
      "logoURI": "https://cdn.jsdelivr.net/gh/trustwallet/assets@master/blockchains/ethereum/assets/0xD2dDa223b2617cB616c1580db421e4cFAe6a8a85/logo.png",
      "tags": [
        "wrapped",
        "wormhole"
      ],
      "extensions": {
        "address": "0xD2dDa223b2617cB616c1580db421e4cFAe6a8a85",
        "bridgeContract": "https://etherscan.io/address/0xf92cD566Ea4864356C5491c177A430C222d7e678",
        "assetContract": "https://etherscan.io/address/0xD2dDa223b2617cB616c1580db421e4cFAe6a8a85",
        "coingeckoId": "bondly"
      }
    },
    {
      "chainId": 101,
      "address": "5jFzUEqWLnvGvKWb1Pji9nWVYy5vLG2saoXCyVNWEdEi",
      "symbol": "wDETS",
      "name": "Dextrust (Wormhole)",
      "decimals": 9,
      "logoURI": "https://cdn.jsdelivr.net/gh/trustwallet/assets@master/blockchains/ethereum/assets/0xd379700999F4805Ce80aa32DB46A94dF64561108/logo.png",
      "tags": [
        "wrapped",
        "wormhole"
      ],
      "extensions": {
        "address": "0xd379700999F4805Ce80aa32DB46A94dF64561108",
        "bridgeContract": "https://etherscan.io/address/0xf92cD566Ea4864356C5491c177A430C222d7e678",
        "assetContract": "https://etherscan.io/address/0xd379700999F4805Ce80aa32DB46A94dF64561108",
        "coingeckoId": "dextrust"
      }
    },
    {
      "chainId": 101,
      "address": "BV5tm1uCRWQCQKNgQVFnkseqAjxpmbJkRCXvzFWBdgMp",
      "symbol": "wAMPL",
      "name": "Ampleforth (Wormhole)",
      "decimals": 9,
      "logoURI": "https://cdn.jsdelivr.net/gh/trustwallet/assets@master/blockchains/ethereum/assets//logo.png",
      "tags": [
        "wrapped",
        "wormhole"
      ],
      "extensions": {
        "address": "0xD46bA6D942050d489DBd938a2C909A5d5039A161",
        "bridgeContract": "https://etherscan.io/address/0xf92cD566Ea4864356C5491c177A430C222d7e678",
        "assetContract": "https://etherscan.io/address/0xD46bA6D942050d489DBd938a2C909A5d5039A161",
        "coingeckoId": "ampleforth"
      }
    },
    {
      "chainId": 101,
      "address": "2PSvGigDY4MVUmv51bBiARBMcHBtXcUBnx5V9BwWbbi2",
      "symbol": "wPOLK",
      "name": "Polkamarkets (Wormhole)",
      "decimals": 9,
      "logoURI": "https://cdn.jsdelivr.net/gh/trustwallet/assets@master/blockchains/ethereum/assets/0xD478161C952357F05f0292B56012Cd8457F1cfbF/logo.png",
      "tags": [
        "wrapped",
        "wormhole"
      ],
      "extensions": {
        "address": "0xD478161C952357F05f0292B56012Cd8457F1cfbF",
        "bridgeContract": "https://etherscan.io/address/0xf92cD566Ea4864356C5491c177A430C222d7e678",
        "assetContract": "https://etherscan.io/address/0xD478161C952357F05f0292B56012Cd8457F1cfbF",
        "coingeckoId": "polkamarkets"
      }
    },
    {
      "chainId": 101,
      "address": "ApmXkxXCASdxRf3Ln6Ni7oAZ7E6CX1CcJAD8A5qBdhSm",
      "symbol": "wCRV",
      "name": "Curve DAO Token (Wormhole)",
      "decimals": 9,
      "logoURI": "https://cdn.jsdelivr.net/gh/trustwallet/assets@master/blockchains/ethereum/assets/0xD533a949740bb3306d119CC777fa900bA034cd52/logo.png",
      "tags": [
        "wrapped",
        "wormhole"
      ],
      "extensions": {
        "address": "0xD533a949740bb3306d119CC777fa900bA034cd52",
        "bridgeContract": "https://etherscan.io/address/0xf92cD566Ea4864356C5491c177A430C222d7e678",
        "assetContract": "https://etherscan.io/address/0xD533a949740bb3306d119CC777fa900bA034cd52",
        "coingeckoId": "curve-dao-token"
      }
    },
    {
      "chainId": 101,
      "address": "DWECGzR56MruYJyo5g5QpoxZbFoydt3oWUkkDsVhxXzs",
      "symbol": "wMEME",
      "name": "MEME (Wormhole)",
      "decimals": 8,
      "logoURI": "https://cdn.jsdelivr.net/gh/trustwallet/assets@master/blockchains/ethereum/assets/0xD5525D397898e5502075Ea5E830d8914f6F0affe/logo.png",
      "tags": [
        "wrapped",
        "wormhole"
      ],
      "extensions": {
        "address": "0xD5525D397898e5502075Ea5E830d8914f6F0affe",
        "bridgeContract": "https://etherscan.io/address/0xf92cD566Ea4864356C5491c177A430C222d7e678",
        "assetContract": "https://etherscan.io/address/0xD5525D397898e5502075Ea5E830d8914f6F0affe",
        "coingeckoId": "degenerator"
      }
    },
    {
      "chainId": 101,
      "address": "3Y2wTtM4kCX8uUSLrKJ8wpajCu1C9LaWWAd7b7Nb2BDw",
      "symbol": "wEXNT",
      "name": "ExNetwork Community Token (Wormhole)",
      "decimals": 9,
      "logoURI": "https://cdn.jsdelivr.net/gh/trustwallet/assets@master/blockchains/ethereum/assets/0xD6c67B93a7b248dF608a653d82a100556144c5DA/logo.png",
      "tags": [
        "wrapped",
        "wormhole"
      ],
      "extensions": {
        "address": "0xD6c67B93a7b248dF608a653d82a100556144c5DA",
        "bridgeContract": "https://etherscan.io/address/0xf92cD566Ea4864356C5491c177A430C222d7e678",
        "assetContract": "https://etherscan.io/address/0xD6c67B93a7b248dF608a653d82a100556144c5DA",
        "coingeckoId": "exnetwork-token"
      }
    },
    {
      "chainId": 101,
      "address": "9w97GdWUYYaamGwdKMKZgGzPduZJkiFizq4rz5CPXRv2",
      "symbol": "wUSDT",
      "name": "Tether USD (Wormhole)",
      "decimals": 6,
      "logoURI": "https://cdn.jsdelivr.net/gh/trustwallet/assets@master/blockchains/ethereum/assets/0xdAC17F958D2ee523a2206206994597C13D831ec7/logo.png",
      "tags": [
        "wrapped",
        "wormhole"
      ],
      "extensions": {
        "address": "0xdAC17F958D2ee523a2206206994597C13D831ec7",
        "bridgeContract": "https://etherscan.io/address/0xf92cD566Ea4864356C5491c177A430C222d7e678",
        "assetContract": "https://etherscan.io/address/0xdAC17F958D2ee523a2206206994597C13D831ec7",
        "coingeckoId": "tether"
      }
    },
    {
      "chainId": 101,
      "address": "CqWSJtkMMY16q9QLnQxktM1byzVHGRr8b6LCPuZnEeiL",
      "symbol": "wYLD",
      "name": "Yield (Wormhole)",
      "decimals": 9,
      "logoURI": "https://cdn.jsdelivr.net/gh/trustwallet/assets@master/blockchains/ethereum/assets/0xDcB01cc464238396E213a6fDd933E36796eAfF9f/logo.png",
      "tags": [
        "wrapped",
        "wormhole"
      ],
      "extensions": {
        "address": "0xDcB01cc464238396E213a6fDd933E36796eAfF9f",
        "bridgeContract": "https://etherscan.io/address/0xf92cD566Ea4864356C5491c177A430C222d7e678",
        "assetContract": "https://etherscan.io/address/0xDcB01cc464238396E213a6fDd933E36796eAfF9f",
        "coingeckoId": "yield"
      }
    },
    {
      "chainId": 101,
      "address": "26ZzQVGZruwcZPs2sqb8n9ojKt2cviUjHcMjstFtK6ow",
      "symbol": "wKNC",
      "name": "Kyber Network Crystal (Wormhole)",
      "decimals": 9,
      "logoURI": "https://cdn.jsdelivr.net/gh/trustwallet/assets@master/blockchains/ethereum/assets/0xdd974D5C2e2928deA5F71b9825b8b646686BD200/logo.png",
      "tags": [
        "wrapped",
        "wormhole"
      ],
      "extensions": {
        "address": "0xdd974D5C2e2928deA5F71b9825b8b646686BD200",
        "bridgeContract": "https://etherscan.io/address/0xf92cD566Ea4864356C5491c177A430C222d7e678",
        "assetContract": "https://etherscan.io/address/0xdd974D5C2e2928deA5F71b9825b8b646686BD200",
        "coingeckoId": "kyber-network"
      }
    },
    {
      "chainId": 101,
      "address": "HHoHTtntq2kiBPENyVM1DTP7pNrkBXX2Jye29PSyz3qf",
      "symbol": "wCOTI",
      "name": "COTI Token (Wormhole)",
      "decimals": 9,
      "logoURI": "https://cdn.jsdelivr.net/gh/trustwallet/assets@master/blockchains/ethereum/assets/0xDDB3422497E61e13543BeA06989C0789117555c5/logo.png",
      "tags": [
        "wrapped",
        "wormhole"
      ],
      "extensions": {
        "address": "0xDDB3422497E61e13543BeA06989C0789117555c5",
        "bridgeContract": "https://etherscan.io/address/0xf92cD566Ea4864356C5491c177A430C222d7e678",
        "assetContract": "https://etherscan.io/address/0xDDB3422497E61e13543BeA06989C0789117555c5",
        "coingeckoId": "coti"
      }
    },
    {
      "chainId": 101,
      "address": "4sEpUsJ6uJZYi6A2da8EGjKPacRSqYJaPJffPnTqoWVv",
      "symbol": "wINJ",
      "name": "Injective Token (Wormhole)",
      "decimals": 9,
      "logoURI": "https://cdn.jsdelivr.net/gh/trustwallet/assets@master/blockchains/ethereum/assets/0xe28b3B32B6c345A34Ff64674606124Dd5Aceca30/logo.png",
      "tags": [
        "wrapped",
        "wormhole"
      ],
      "extensions": {
        "address": "0xe28b3B32B6c345A34Ff64674606124Dd5Aceca30",
        "bridgeContract": "https://etherscan.io/address/0xf92cD566Ea4864356C5491c177A430C222d7e678",
        "assetContract": "https://etherscan.io/address/0xe28b3B32B6c345A34Ff64674606124Dd5Aceca30",
        "coingeckoId": "injective-protocol"
      }
    },
    {
      "chainId": 101,
      "address": "G2jrxYSoCSzmohxERa2JzSJMuRM4kiNvRA3DnCv7Lzcz",
      "symbol": "wZRX",
      "name": "0x Protocol Token (Wormhole)",
      "decimals": 9,
      "logoURI": "https://cdn.jsdelivr.net/gh/trustwallet/assets@master/blockchains/ethereum/assets/0xE41d2489571d322189246DaFA5ebDe1F4699F498/logo.png",
      "tags": [
        "wrapped",
        "wormhole"
      ],
      "extensions": {
        "address": "0xE41d2489571d322189246DaFA5ebDe1F4699F498",
        "bridgeContract": "https://etherscan.io/address/0xf92cD566Ea4864356C5491c177A430C222d7e678",
        "assetContract": "https://etherscan.io/address/0xE41d2489571d322189246DaFA5ebDe1F4699F498",
        "coingeckoId": "0x"
      }
    },
    {
      "chainId": 101,
      "address": "3bkBFHyof411hGBdcsiM1KSDdErw63Xoj3eLB8yNknB4",
      "symbol": "wSUPER",
      "name": "SuperFarm (Wormhole)",
      "decimals": 9,
      "logoURI": "https://cdn.jsdelivr.net/gh/trustwallet/assets@master/blockchains/ethereum/assets/0xe53EC727dbDEB9E2d5456c3be40cFF031AB40A55/logo.png",
      "tags": [
        "wrapped",
        "wormhole"
      ],
      "extensions": {
        "address": "0xe53EC727dbDEB9E2d5456c3be40cFF031AB40A55",
        "bridgeContract": "https://etherscan.io/address/0xf92cD566Ea4864356C5491c177A430C222d7e678",
        "assetContract": "https://etherscan.io/address/0xe53EC727dbDEB9E2d5456c3be40cFF031AB40A55",
        "coingeckoId": "superfarm"
      }
    },
    {
      "chainId": 101,
      "address": "7kkkoa1MB93ELm3vjvyC8GJ65G7eEgLhfaHU58riJUCx",
      "symbol": "waEth",
      "name": "aEthereum (Wormhole)",
      "decimals": 9,
      "logoURI": "https://cdn.jsdelivr.net/gh/trustwallet/assets@master/blockchains/ethereum/assets/0xE95A203B1a91a908F9B9CE46459d101078c2c3cb/logo.png",
      "tags": [
        "wrapped",
        "wormhole"
      ],
      "extensions": {
        "address": "0xE95A203B1a91a908F9B9CE46459d101078c2c3cb",
        "bridgeContract": "https://etherscan.io/address/0xf92cD566Ea4864356C5491c177A430C222d7e678",
        "assetContract": "https://etherscan.io/address/0xE95A203B1a91a908F9B9CE46459d101078c2c3cb",
        "coingeckoId": "ankreth"
      }
    },
    {
      "chainId": 101,
      "address": "F48zUwoQMzgCTf5wihwz8GPN23gdcoVMiT227APqA6hC",
      "symbol": "wSURF",
      "name": "SURF.Finance (Wormhole)",
      "decimals": 9,
      "logoURI": "https://cdn.jsdelivr.net/gh/trustwallet/assets@master/blockchains/ethereum/assets/0xEa319e87Cf06203DAe107Dd8E5672175e3Ee976c/logo.png",
      "tags": [
        "wrapped",
        "wormhole"
      ],
      "extensions": {
        "address": "0xEa319e87Cf06203DAe107Dd8E5672175e3Ee976c",
        "bridgeContract": "https://etherscan.io/address/0xf92cD566Ea4864356C5491c177A430C222d7e678",
        "assetContract": "https://etherscan.io/address/0xEa319e87Cf06203DAe107Dd8E5672175e3Ee976c",
        "coingeckoId": "surf-finance"
      }
    },
    {
      "chainId": 101,
      "address": "EK6iyvvqvQtsWYcySrZVHkXjCLX494r9PhnDWJaX1CPu",
      "symbol": "wrenBTC",
      "name": "renBTC (Wormhole)",
      "decimals": 8,
      "logoURI": "https://cdn.jsdelivr.net/gh/trustwallet/assets@master/blockchains/ethereum/assets/0xEB4C2781e4ebA804CE9a9803C67d0893436bB27D/logo.png",
      "tags": [
        "wrapped",
        "wormhole"
      ],
      "extensions": {
        "address": "0xEB4C2781e4ebA804CE9a9803C67d0893436bB27D",
        "bridgeContract": "https://etherscan.io/address/0xf92cD566Ea4864356C5491c177A430C222d7e678",
        "assetContract": "https://etherscan.io/address/0xEB4C2781e4ebA804CE9a9803C67d0893436bB27D",
        "coingeckoId": "renbtc"
      }
    },
    {
      "chainId": 101,
      "address": "B2m4B527oLo5WFWLgy2MitP66azhEW2puaazUAuvNgqZ",
      "symbol": "wDMG",
      "name": "DMM: Governance (Wormhole)",
      "decimals": 9,
      "logoURI": "https://cdn.jsdelivr.net/gh/trustwallet/assets@master/blockchains/ethereum/assets/0xEd91879919B71bB6905f23af0A68d231EcF87b14/logo.png",
      "tags": [
        "wrapped",
        "wormhole"
      ],
      "extensions": {
        "address": "0xEd91879919B71bB6905f23af0A68d231EcF87b14",
        "bridgeContract": "https://etherscan.io/address/0xf92cD566Ea4864356C5491c177A430C222d7e678",
        "assetContract": "https://etherscan.io/address/0xEd91879919B71bB6905f23af0A68d231EcF87b14",
        "coingeckoId": "dmm-governance"
      }
    },
    {
      "chainId": 101,
      "address": "H3iuZNRwaqPsnGUGU5YkDwTU3hQMkzC32hxDko8EtzZw",
      "symbol": "wHEZ",
      "name": "Hermez Network Token (Wormhole)",
      "decimals": 9,
      "logoURI": "https://cdn.jsdelivr.net/gh/trustwallet/assets@master/blockchains/ethereum/assets/0xEEF9f339514298C6A857EfCfC1A762aF84438dEE/logo.png",
      "tags": [
        "wrapped",
        "wormhole"
      ],
      "extensions": {
        "address": "0xEEF9f339514298C6A857EfCfC1A762aF84438dEE",
        "bridgeContract": "https://etherscan.io/address/0xf92cD566Ea4864356C5491c177A430C222d7e678",
        "assetContract": "https://etherscan.io/address/0xEEF9f339514298C6A857EfCfC1A762aF84438dEE",
        "coingeckoId": "hermez-network-token"
      }
    },
    {
      "chainId": 101,
      "address": "DL7873Hud4eMdGScQFD7vrbC6fzWAMQ2LMuoZSn4zUry",
      "symbol": "wRLY",
      "name": "Rally (Wormhole)",
      "decimals": 9,
      "logoURI": "https://cdn.jsdelivr.net/gh/trustwallet/assets@master/blockchains/ethereum/assets/0xf1f955016EcbCd7321c7266BccFB96c68ea5E49b/logo.png",
      "tags": [
        "wrapped",
        "wormhole"
      ],
      "extensions": {
        "address": "0xf1f955016EcbCd7321c7266BccFB96c68ea5E49b",
        "bridgeContract": "https://etherscan.io/address/0xf92cD566Ea4864356C5491c177A430C222d7e678",
        "assetContract": "https://etherscan.io/address/0xf1f955016EcbCd7321c7266BccFB96c68ea5E49b",
        "coingeckoId": "rally-2"
      }
    },
    {
      "chainId": 101,
      "address": "3N89w9KPUVYUK5MMGNY8yMXhrr89QQ1RQPJxVnQHgMdd",
      "symbol": "wYf-DAI",
      "name": "YfDAI.finance (Wormhole)",
      "decimals": 9,
      "logoURI": "https://cdn.jsdelivr.net/gh/trustwallet/assets@master/blockchains/ethereum/assets/0xf4CD3d3Fda8d7Fd6C5a500203e38640A70Bf9577/logo.png",
      "tags": [
        "wrapped",
        "wormhole"
      ],
      "extensions": {
        "address": "0xf4CD3d3Fda8d7Fd6C5a500203e38640A70Bf9577",
        "bridgeContract": "https://etherscan.io/address/0xf92cD566Ea4864356C5491c177A430C222d7e678",
        "assetContract": "https://etherscan.io/address/0xf4CD3d3Fda8d7Fd6C5a500203e38640A70Bf9577",
        "coingeckoId": "yfdai-finance"
      }
    },
    {
      "chainId": 101,
      "address": "8ArKbnnDiq8eRR8hZ1eULMjd2iMAD8AqwyVJRAX7mHQo",
      "symbol": "wFCL",
      "name": "Fractal Protocol Token (Wormhole)",
      "decimals": 9,
      "logoURI": "https://cdn.jsdelivr.net/gh/trustwallet/assets@master/blockchains/ethereum/assets/0xF4d861575ecC9493420A3f5a14F85B13f0b50EB3/logo.png",
      "tags": [
        "wrapped",
        "wormhole"
      ],
      "extensions": {
        "address": "0xF4d861575ecC9493420A3f5a14F85B13f0b50EB3",
        "bridgeContract": "https://etherscan.io/address/0xf92cD566Ea4864356C5491c177A430C222d7e678",
        "assetContract": "https://etherscan.io/address/0xF4d861575ecC9493420A3f5a14F85B13f0b50EB3",
        "coingeckoId": "fractal"
      }
    },
    {
      "chainId": 101,
      "address": "ZWGxcTgJCNGQqZn6vFdknwj4AFFsYRZ4SDJuhRn3J1T",
      "symbol": "wAXS",
      "name": "Axie Infinity (Wormhole)",
      "decimals": 9,
      "logoURI": "https://cdn.jsdelivr.net/gh/trustwallet/assets@master/blockchains/ethereum/assets/0xF5D669627376EBd411E34b98F19C868c8ABA5ADA/logo.png",
      "tags": [
        "wrapped",
        "wormhole"
      ],
      "extensions": {
        "address": "0xF5D669627376EBd411E34b98F19C868c8ABA5ADA",
        "bridgeContract": "https://etherscan.io/address/0xf92cD566Ea4864356C5491c177A430C222d7e678",
        "assetContract": "https://etherscan.io/address/0xF5D669627376EBd411E34b98F19C868c8ABA5ADA",
        "coingeckoId": "axie-infinity"
      }
    },
    {
      "chainId": 101,
      "address": "PEjUEMHFRtfajio8YHKZdUruW1vTzGmz6F7NngjYuou",
      "symbol": "wENJ",
      "name": "Enjin Coin (Wormhole)",
      "decimals": 9,
      "logoURI": "https://cdn.jsdelivr.net/gh/trustwallet/assets@master/blockchains/ethereum/assets/0xF629cBd94d3791C9250152BD8dfBDF380E2a3B9c/logo.png",
      "tags": [
        "wrapped",
        "wormhole"
      ],
      "extensions": {
        "address": "0xF629cBd94d3791C9250152BD8dfBDF380E2a3B9c",
        "bridgeContract": "https://etherscan.io/address/0xf92cD566Ea4864356C5491c177A430C222d7e678",
        "assetContract": "https://etherscan.io/address/0xF629cBd94d3791C9250152BD8dfBDF380E2a3B9c",
        "coingeckoId": "enjincoin"
      }
    },
    {
      "chainId": 101,
      "address": "2cW5deMKeR97C7csq1aMMWUa5RNWkpQFz8tumxk4ZV8w",
      "symbol": "wYLD",
      "name": "Yield (Wormhole)",
      "decimals": 9,
      "logoURI": "https://cdn.jsdelivr.net/gh/trustwallet/assets@master/blockchains/ethereum/assets/0xF94b5C5651c888d928439aB6514B93944eEE6F48/logo.png",
      "tags": [
        "wrapped",
        "wormhole"
      ],
      "extensions": {
        "address": "0xF94b5C5651c888d928439aB6514B93944eEE6F48",
        "bridgeContract": "https://etherscan.io/address/0xf92cD566Ea4864356C5491c177A430C222d7e678",
        "assetContract": "https://etherscan.io/address/0xF94b5C5651c888d928439aB6514B93944eEE6F48",
        "coingeckoId": "yield-app"
      }
    },
    {
      "chainId": 101,
      "address": "FR5qPX4gbKHPyKMK7Cey6dHZ7wtqmqRogYPJo6bpd5Uw",
      "symbol": "wDDIM",
      "name": "DuckDaoDime (Wormhole)",
      "decimals": 9,
      "logoURI": "https://cdn.jsdelivr.net/gh/trustwallet/assets@master/blockchains/ethereum/assets/0xFbEEa1C75E4c4465CB2FCCc9c6d6afe984558E20/logo.png",
      "tags": [
        "wrapped",
        "wormhole"
      ],
      "extensions": {
        "address": "0xFbEEa1C75E4c4465CB2FCCc9c6d6afe984558E20",
        "bridgeContract": "https://etherscan.io/address/0xf92cD566Ea4864356C5491c177A430C222d7e678",
        "assetContract": "https://etherscan.io/address/0xFbEEa1C75E4c4465CB2FCCc9c6d6afe984558E20",
        "coingeckoId": "duckdaodime"
      }
    },
    {
      "chainId": 101,
      "address": "8HCWFQA2GsA6Nm2L5jidM3mus7NeeQ8wp1ri3XFF9WWH",
      "symbol": "wRARI",
      "name": "Rarible (Wormhole)",
      "decimals": 9,
      "logoURI": "https://cdn.jsdelivr.net/gh/trustwallet/assets@master/blockchains/ethereum/assets/0xFca59Cd816aB1eaD66534D82bc21E7515cE441CF/logo.png",
      "tags": [
        "wrapped",
        "wormhole"
      ],
      "extensions": {
        "address": "0xFca59Cd816aB1eaD66534D82bc21E7515cE441CF",
        "bridgeContract": "https://etherscan.io/address/0xf92cD566Ea4864356C5491c177A430C222d7e678",
        "assetContract": "https://etherscan.io/address/0xFca59Cd816aB1eaD66534D82bc21E7515cE441CF",
        "coingeckoId": "rarible"
      }
    },
    {
      "chainId": 101,
      "address": "Egrv6hURf5o68xJ1AGYeRv8RNj2nXJVuSoA5wwiSALcN",
      "symbol": "wAMP",
      "name": "Amp (Wormhole)",
      "decimals": 9,
      "logoURI": "https://cdn.jsdelivr.net/gh/trustwallet/assets@master/blockchains/ethereum/assets/0xfF20817765cB7f73d4bde2e66e067E58D11095C2/logo.png",
      "tags": [
        "wrapped",
        "wormhole"
      ],
      "extensions": {
        "address": "0xfF20817765cB7f73d4bde2e66e067E58D11095C2",
        "bridgeContract": "https://etherscan.io/address/0xf92cD566Ea4864356C5491c177A430C222d7e678",
        "assetContract": "https://etherscan.io/address/0xfF20817765cB7f73d4bde2e66e067E58D11095C2",
        "coingeckoId": "amp-token"
      }
    },
    {
      "chainId": 101,
      "address": "GXMaB6jm5cdoQgb65YpkEu61eDYtod3PuVwYYXdZZJ9r",
      "symbol": "wFSW",
      "name": "FalconSwap Token (Wormhole)",
      "decimals": 9,
      "logoURI": "https://cdn.jsdelivr.net/gh/trustwallet/assets@master/blockchains/ethereum/assets/0xfffffffFf15AbF397dA76f1dcc1A1604F45126DB/logo.png",
      "tags": [
        "wrapped",
        "wormhole"
      ],
      "extensions": {
        "address": "0xfffffffFf15AbF397dA76f1dcc1A1604F45126DB",
        "bridgeContract": "https://etherscan.io/address/0xf92cD566Ea4864356C5491c177A430C222d7e678",
        "assetContract": "https://etherscan.io/address/0xfffffffFf15AbF397dA76f1dcc1A1604F45126DB",
        "coingeckoId": "fsw-token"
      }
    },
    {
      "chainId": 101,
      "address": "AJ1W9A9N9dEMdVyoDiam2rV44gnBm2csrPDP7xqcapgX",
      "symbol": "wBUSD",
      "name": "Binance USD (Wormhole)",
      "decimals": 9,
      "logoURI": " https://cdn.jsdelivr.net/gh/trustwallet/assets@master/blockchains/ethereum/assets/0x4Fabb145d64652a948d72533023f6E7A623C7C53/logo.png",
      "tags": [
        "wrapped",
        "wormhole"
      ],
      "extensions": {
        "address": "0x4Fabb145d64652a948d72533023f6E7A623C7C53",
        "bridgeContract": "https://etherscan.io/address/0xf92cD566Ea4864356C5491c177A430C222d7e678",
        "assetContract": "https://etherscan.io/address/0x4Fabb145d64652a948d72533023f6E7A623C7C53",
        "coingeckoId": "binance-usd"
      }
    },
    {
      "chainId": 101,
      "address": "2VmKuXMwdzouMndWcK7BK2951tBEtYVmGsdU4dXbjyaY",
      "symbol": "waDAI",
      "name": "Aave Interest bearing DAI (Wormhole)",
      "decimals": 9,
      "logoURI": "https://cloudflare-ipfs.com/ipfs/QmaznB5PRhMC696u8yZuzN6Uwrnp7Zmfa5CydVUMvLJc9i/aDAI.svg",
      "tags": [
        "wrapped",
        "wormhole"
      ],
      "extensions": {
        "address": "0xfC1E690f61EFd961294b3e1Ce3313fBD8aa4f85d",
        "bridgeContract": "https://etherscan.io/address/0xf92cD566Ea4864356C5491c177A430C222d7e678",
        "assetContract": "https://etherscan.io/address/0xfC1E690f61EFd961294b3e1Ce3313fBD8aa4f85d",
        "coingeckoId": "aave-dai-v1"
      }
    },
    {
      "chainId": 101,
      "address": "AXvWVviBmySSdghmuomYHqYB3AZn7NmAWrHYHKKPJxoL",
      "symbol": "waTUSD",
      "name": "Aave Interest bearing TUSD (Wormhole)",
      "decimals": 9,
      "logoURI": "https://cloudflare-ipfs.com/ipfs/QmaznB5PRhMC696u8yZuzN6Uwrnp7Zmfa5CydVUMvLJc9i/aTUSD.svg",
      "tags": [
        "wrapped",
        "wormhole"
      ],
      "extensions": {
        "address": "0x4DA9b813057D04BAef4e5800E36083717b4a0341",
        "bridgeContract": "https://etherscan.io/address/0xf92cD566Ea4864356C5491c177A430C222d7e678",
        "assetContract": "https://etherscan.io/address/0x4DA9b813057D04BAef4e5800E36083717b4a0341",
        "coingeckoId": "aave-tusd-v1"
      }
    },
    {
      "chainId": 101,
      "address": "AkaisFPmasQYZUJsZLD9wPEo2KA7aCRqyRawX18ZRzGr",
      "symbol": "waUSDC",
      "name": "Aave Interest bearing USDC (Wormhole)",
      "decimals": 6,
      "logoURI": "https://cloudflare-ipfs.com/ipfs/QmaznB5PRhMC696u8yZuzN6Uwrnp7Zmfa5CydVUMvLJc9i/aUSDC.svg",
      "tags": [
        "wrapped",
        "wormhole"
      ],
      "extensions": {
        "address": "0x9bA00D6856a4eDF4665BcA2C2309936572473B7E",
        "bridgeContract": "https://etherscan.io/address/0xf92cD566Ea4864356C5491c177A430C222d7e678",
        "assetContract": "https://etherscan.io/address/0x9bA00D6856a4eDF4665BcA2C2309936572473B7E",
        "coingeckoId": "aave-usdc-v1"
      }
    },
    {
      "chainId": 101,
      "address": "FZfQtWMoTQ51Z4jxvHfmFcqj4862u9GzmugBnZUuWqR5",
      "symbol": "waUSDT",
      "name": "Aave Interest bearing USDT (Wormhole)",
      "decimals": 6,
      "logoURI": "https://cloudflare-ipfs.com/ipfs/QmaznB5PRhMC696u8yZuzN6Uwrnp7Zmfa5CydVUMvLJc9i/aUSDT.svg",
      "tags": [
        "wrapped",
        "wormhole"
      ],
      "extensions": {
        "address": "0x71fc860F7D3A592A4a98740e39dB31d25db65ae8",
        "bridgeContract": "https://etherscan.io/address/0xf92cD566Ea4864356C5491c177A430C222d7e678",
        "assetContract": "https://etherscan.io/address/0x71fc860F7D3A592A4a98740e39dB31d25db65ae8",
        "coingeckoId": "aave-usdt-v1"
      }
    },
    {
      "chainId": 101,
      "address": "BMrbF8DZ9U5KGdJ4F2MJbH5d6KPi5FQVp7EqmLrhDe1f",
      "symbol": "waSUSD",
      "name": "Aave Interest bearing SUSD (Wormhole)",
      "decimals": 9,
      "logoURI": "https://cloudflare-ipfs.com/ipfs/QmaznB5PRhMC696u8yZuzN6Uwrnp7Zmfa5CydVUMvLJc9i/aSUSD.svg",
      "tags": [
        "wrapped",
        "wormhole"
      ],
      "extensions": {
        "address": "0x625aE63000f46200499120B906716420bd059240",
        "bridgeContract": "https://etherscan.io/address/0xf92cD566Ea4864356C5491c177A430C222d7e678",
        "assetContract": "https://etherscan.io/address/0x625aE63000f46200499120B906716420bd059240",
        "coingeckoId": "aave-susd-v1"
      }
    },
    {
      "chainId": 101,
      "address": "Fzx4N1xJPDZENAhrAaH79k2izT9CFbfnDEcpcWjiusdY",
      "symbol": "waLEND",
      "name": "Aave Interest bearing LEND (Wormhole)",
      "decimals": 9,
      "logoURI": "https://cloudflare-ipfs.com/ipfs/QmaznB5PRhMC696u8yZuzN6Uwrnp7Zmfa5CydVUMvLJc9i/aLEND.svg",
      "tags": [
        "wrapped",
        "wormhole"
      ],
      "extensions": {
        "address": "0x7D2D3688Df45Ce7C552E19c27e007673da9204B8",
        "bridgeContract": "https://etherscan.io/address/0xf92cD566Ea4864356C5491c177A430C222d7e678",
        "assetContract": "https://etherscan.io/address/0x7D2D3688Df45Ce7C552E19c27e007673da9204B8"
      }
    },
    {
      "chainId": 101,
      "address": "GCdDiVgZnkWCAnGktUsjhoho2CHab9JfrRy3Q5W51zvC",
      "symbol": "waBAT",
      "name": "Aave Interest bearing BAT (Wormhole)",
      "decimals": 9,
      "logoURI": "https://cloudflare-ipfs.com/ipfs/QmaznB5PRhMC696u8yZuzN6Uwrnp7Zmfa5CydVUMvLJc9i/aBAT.svg",
      "tags": [
        "wrapped",
        "wormhole"
      ],
      "extensions": {
        "address": "0xE1BA0FB44CCb0D11b80F92f4f8Ed94CA3fF51D00",
        "bridgeContract": "https://etherscan.io/address/0xf92cD566Ea4864356C5491c177A430C222d7e678",
        "assetContract": "https://etherscan.io/address/0xE1BA0FB44CCb0D11b80F92f4f8Ed94CA3fF51D00",
        "coingeckoId": "aave-bat-v1"
      }
    },
    {
      "chainId": 101,
      "address": "FBrfFh7fb7xKfyBMJA32KufMjEkgSgY4AuzLXFKdJFRj",
      "symbol": "waETH",
      "name": "Aave Interest bearing ETH (Wormhole)",
      "decimals": 9,
      "logoURI": "https://cloudflare-ipfs.com/ipfs/QmaznB5PRhMC696u8yZuzN6Uwrnp7Zmfa5CydVUMvLJc9i/aETH.svg",
      "tags": [
        "wrapped",
        "wormhole"
      ],
      "extensions": {
        "address": "0x3a3A65aAb0dd2A17E3F1947bA16138cd37d08c04",
        "bridgeContract": "https://etherscan.io/address/0xf92cD566Ea4864356C5491c177A430C222d7e678",
        "assetContract": "https://etherscan.io/address/0x3a3A65aAb0dd2A17E3F1947bA16138cd37d08c04",
        "coingeckoId": "aave-eth-v1"
      }
    },
    {
      "chainId": 101,
      "address": "Adp88WrQDgExPTu26DdBnbN2ffWMkXLxwqzjTdfRQiJi",
      "symbol": "waLINK",
      "name": "Aave Interest bearing LINK (Wormhole)",
      "decimals": 9,
      "logoURI": "https://cloudflare-ipfs.com/ipfs/QmaznB5PRhMC696u8yZuzN6Uwrnp7Zmfa5CydVUMvLJc9i/aLINK.svg",
      "tags": [
        "wrapped",
        "wormhole"
      ],
      "extensions": {
        "address": "0xA64BD6C70Cb9051F6A9ba1F163Fdc07E0DfB5F84",
        "bridgeContract": "https://etherscan.io/address/0xf92cD566Ea4864356C5491c177A430C222d7e678",
        "assetContract": "https://etherscan.io/address/0xA64BD6C70Cb9051F6A9ba1F163Fdc07E0DfB5F84",
        "coingeckoId": "aave-link-v1"
      }
    },
    {
      "chainId": 101,
      "address": "3p67dqghWn6reQcVCqNBkufrpU1gtA1ZRAYja6GMXySG",
      "symbol": "waKNC",
      "name": "Aave Interest bearing KNC (Wormhole)",
      "decimals": 9,
      "logoURI": "https://cloudflare-ipfs.com/ipfs/QmaznB5PRhMC696u8yZuzN6Uwrnp7Zmfa5CydVUMvLJc9i/aKNC.svg",
      "tags": [
        "wrapped",
        "wormhole"
      ],
      "extensions": {
        "address": "0x9D91BE44C06d373a8a226E1f3b146956083803eB",
        "bridgeContract": "https://etherscan.io/address/0xf92cD566Ea4864356C5491c177A430C222d7e678",
        "assetContract": "https://etherscan.io/address/0x9D91BE44C06d373a8a226E1f3b146956083803eB",
        "coingeckoId": "aave-knc-v1"
      }
    },
    {
      "chainId": 101,
      "address": "A4qYX1xuewaBL9SeZnwA3We6MhG8TYcTceHAJpk7Etdt",
      "symbol": "waREP",
      "name": "Aave Interest bearing REP (Wormhole)",
      "decimals": 9,
      "logoURI": "https://cloudflare-ipfs.com/ipfs/QmaznB5PRhMC696u8yZuzN6Uwrnp7Zmfa5CydVUMvLJc9i/aREP.svg",
      "tags": [
        "wrapped",
        "wormhole"
      ],
      "extensions": {
        "address": "0x71010A9D003445aC60C4e6A7017c1E89A477B438",
        "bridgeContract": "https://etherscan.io/address/0xf92cD566Ea4864356C5491c177A430C222d7e678",
        "assetContract": "https://etherscan.io/address/0x71010A9D003445aC60C4e6A7017c1E89A477B438"
      }
    },
    {
      "chainId": 101,
      "address": "3iTtcKUVa5ouzwNZFc3SasuAKkY2ZuMxLERRcWfxQVN3",
      "symbol": "waMKR",
      "name": "Aave Interest bearing MKR (Wormhole)",
      "decimals": 9,
      "logoURI": "https://cloudflare-ipfs.com/ipfs/QmaznB5PRhMC696u8yZuzN6Uwrnp7Zmfa5CydVUMvLJc9i/aMKR.svg",
      "tags": [
        "wrapped",
        "wormhole"
      ],
      "extensions": {
        "address": "0x7deB5e830be29F91E298ba5FF1356BB7f8146998",
        "bridgeContract": "https://etherscan.io/address/0xf92cD566Ea4864356C5491c177A430C222d7e678",
        "assetContract": "https://etherscan.io/address/0x7deB5e830be29F91E298ba5FF1356BB7f8146998",
        "coingeckoId": "aave-mkr-v1"
      }
    },
    {
      "chainId": 101,
      "address": "EMS6TrCU8uBMumZukRSShGS1yzHGqYd3S8hW2sYULX3T",
      "symbol": "waMANA",
      "name": "Aave Interest bearing MANA (Wormhole)",
      "decimals": 9,
      "logoURI": "https://cloudflare-ipfs.com/ipfs/QmaznB5PRhMC696u8yZuzN6Uwrnp7Zmfa5CydVUMvLJc9i/aMANA.svg",
      "tags": [
        "wrapped",
        "wormhole"
      ],
      "extensions": {
        "address": "0x6FCE4A401B6B80ACe52baAefE4421Bd188e76F6f",
        "bridgeContract": "https://etherscan.io/address/0xf92cD566Ea4864356C5491c177A430C222d7e678",
        "assetContract": "https://etherscan.io/address/0x6FCE4A401B6B80ACe52baAefE4421Bd188e76F6f",
        "coingeckoId": "aave-mana-v1"
      }
    },
    {
      "chainId": 101,
      "address": "qhqzfH7AjeukUgqyPXncWHFXTBebFNu5QQUrzhJaLB4",
      "symbol": "waZRX",
      "name": "Aave Interest bearing ZRX (Wormhole)",
      "decimals": 9,
      "logoURI": "https://cloudflare-ipfs.com/ipfs/QmaznB5PRhMC696u8yZuzN6Uwrnp7Zmfa5CydVUMvLJc9i/aZRX.svg",
      "tags": [
        "wrapped",
        "wormhole"
      ],
      "extensions": {
        "address": "0x6Fb0855c404E09c47C3fBCA25f08d4E41f9F062f",
        "bridgeContract": "https://etherscan.io/address/0xf92cD566Ea4864356C5491c177A430C222d7e678",
        "assetContract": "https://etherscan.io/address/0x6Fb0855c404E09c47C3fBCA25f08d4E41f9F062f",
        "coingeckoId": "aave-zrx-v1"
      }
    },
    {
      "chainId": 101,
      "address": "FeU2J26AfMqh2mh7Cf4Lw1HRueAvAkZYxGr8njFNMeQ2",
      "symbol": "waSNX",
      "name": "Aave Interest bearing SNX (Wormhole)",
      "decimals": 9,
      "logoURI": "https://cloudflare-ipfs.com/ipfs/QmXj52EGotmpyep84PBycmQnAgCF2sbqxdXFWP3GPZFbEz",
      "tags": [
        "wrapped",
        "wormhole"
      ],
      "extensions": {
        "address": "0x328C4c80BC7aCa0834Db37e6600A6c49E12Da4DE",
        "bridgeContract": "https://etherscan.io/address/0xf92cD566Ea4864356C5491c177A430C222d7e678",
        "assetContract": "https://etherscan.io/address/0x328C4c80BC7aCa0834Db37e6600A6c49E12Da4DE",
        "coingeckoId": "aave-snx-v1"
      }
    },
    {
      "chainId": 101,
      "address": "GveRVvWTUH1s26YxyjUnXh1J5mMdu5crC2K2uQy26KXi",
      "symbol": "waWBTC",
      "name": "Aave Interest bearing WBTC (Wormhole)",
      "decimals": 8,
      "logoURI": "https://cloudflare-ipfs.com/ipfs/QmaznB5PRhMC696u8yZuzN6Uwrnp7Zmfa5CydVUMvLJc9i/aWBTC.svg",
      "tags": [
        "wrapped",
        "wormhole"
      ],
      "extensions": {
        "address": "0xFC4B8ED459e00e5400be803A9BB3954234FD50e3",
        "bridgeContract": "https://etherscan.io/address/0xf92cD566Ea4864356C5491c177A430C222d7e678",
        "assetContract": "https://etherscan.io/address/0xFC4B8ED459e00e5400be803A9BB3954234FD50e3",
        "coingeckoId": "aave-wbtc-v1"
      }
    },
    {
      "chainId": 101,
      "address": "F2WgoHLwV4pfxN4WrUs2q6KkmFCsNorGYQ82oaPNUFLP",
      "symbol": "waBUSD",
      "name": "Aave Interest bearing Binance USD (Wormhole)",
      "decimals": 9,
      "logoURI": "https://cloudflare-ipfs.com/ipfs/QmaznB5PRhMC696u8yZuzN6Uwrnp7Zmfa5CydVUMvLJc9i/aBUSD.svg",
      "tags": [
        "wrapped",
        "wormhole"
      ],
      "extensions": {
        "address": "0x6Ee0f7BB50a54AB5253dA0667B0Dc2ee526C30a8",
        "bridgeContract": "https://etherscan.io/address/0xf92cD566Ea4864356C5491c177A430C222d7e678",
        "assetContract": "https://etherscan.io/address/0x6Ee0f7BB50a54AB5253dA0667B0Dc2ee526C30a8",
        "coingeckoId": "aave-busd-v1"
      }
    },
    {
      "chainId": 101,
      "address": "3rNUQJgvfZ5eFsZvCkvdYcbd9ZzS6YmtwQsoUTFKmVd4",
      "symbol": "waENJ",
      "name": "Aave Interest bearing ENJ (Wormhole)",
      "decimals": 9,
      "logoURI": "https://cloudflare-ipfs.com/ipfs/QmaznB5PRhMC696u8yZuzN6Uwrnp7Zmfa5CydVUMvLJc9i/aENJ.svg",
      "tags": [
        "wrapped",
        "wormhole"
      ],
      "extensions": {
        "address": "0x712DB54daA836B53Ef1EcBb9c6ba3b9Efb073F40",
        "bridgeContract": "https://etherscan.io/address/0xf92cD566Ea4864356C5491c177A430C222d7e678",
        "assetContract": "https://etherscan.io/address/0x712DB54daA836B53Ef1EcBb9c6ba3b9Efb073F40",
        "coingeckoId": "aave-enj-v1"
      }
    },
    {
      "chainId": 101,
      "address": "BHh8nyDwdUG4uyyQYNqGXGLHPyb83R6Y2fqJrNVKtTsT",
      "symbol": "waREN",
      "name": "Aave Interest bearing REN (Wormhole)",
      "decimals": 9,
      "logoURI": "https://cloudflare-ipfs.com/ipfs/QmUgE3UECZxZcCAiqd3V9otfFWLi5fxR8uHd94RxkT3iYb",
      "tags": [
        "wrapped",
        "wormhole"
      ],
      "extensions": {
        "address": "0x69948cC03f478B95283F7dbf1CE764d0fc7EC54C",
        "bridgeContract": "https://etherscan.io/address/0xf92cD566Ea4864356C5491c177A430C222d7e678",
        "assetContract": "https://etherscan.io/address/0x69948cC03f478B95283F7dbf1CE764d0fc7EC54C",
        "coingeckoId": "aave-ren-v1"
      }
    },
    {
      "chainId": 101,
      "address": "EE58FVYG1UoY6Givy3K3GSRde9sHMj6X1BnocHBtd3sz",
      "symbol": "waYFI",
      "name": "Aave Interest bearing YFI (Wormhole)",
      "decimals": 9,
      "logoURI": "https://cloudflare-ipfs.com/ipfs/QmauhqAKU8YLhDhT4M5ZcPMuqEfqkBrBaC31uWC9UXd1ik",
      "tags": [
        "wrapped",
        "wormhole"
      ],
      "extensions": {
        "address": "0x12e51E77DAAA58aA0E9247db7510Ea4B46F9bEAd",
        "bridgeContract": "https://etherscan.io/address/0xf92cD566Ea4864356C5491c177A430C222d7e678",
        "assetContract": "https://etherscan.io/address/0x12e51E77DAAA58aA0E9247db7510Ea4B46F9bEAd",
        "coingeckoId": "ayfi"
      }
    },
    {
      "chainId": 101,
      "address": "8aYsiHR6oVTAcFUzdXDhaPkgRbn4QYRCkdk3ATmAmY4p",
      "symbol": "waAAVE",
      "name": "Aave Interest bearing Aave Token (Wormhole)",
      "decimals": 9,
      "logoURI": "https://cloudflare-ipfs.com/ipfs/QmaznB5PRhMC696u8yZuzN6Uwrnp7Zmfa5CydVUMvLJc9i/aAAVE.svg",
      "tags": [
        "wrapped",
        "wormhole"
      ],
      "extensions": {
        "address": "0xba3D9687Cf50fE253cd2e1cFeEdE1d6787344Ed5",
        "bridgeContract": "https://etherscan.io/address/0xf92cD566Ea4864356C5491c177A430C222d7e678",
        "assetContract": "https://etherscan.io/address/0xba3D9687Cf50fE253cd2e1cFeEdE1d6787344Ed5"
      }
    },
    {
      "chainId": 101,
      "address": "8kwCLkWbv4qTJPcbSV65tWdQmjURjBGRSv6VtC1JTiL8",
      "symbol": "waUNI",
      "name": "Aave Interest bearing Uniswap (Wormhole)",
      "decimals": 9,
      "logoURI": "https://cloudflare-ipfs.com/ipfs/QmYdpeez387RdMw6zEEa5rMXuayi748Uc15eFuoa3QhGEJ",
      "tags": [
        "wrapped",
        "wormhole"
      ],
      "extensions": {
        "address": "0xB124541127A0A657f056D9Dd06188c4F1b0e5aab",
        "bridgeContract": "https://etherscan.io/address/0xf92cD566Ea4864356C5491c177A430C222d7e678",
        "assetContract": "https://etherscan.io/address/0xB124541127A0A657f056D9Dd06188c4F1b0e5aab"
      }
    },
    {
      "chainId": 101,
      "address": "9NDu1wdjZ7GiY7foAXhia9h1wQU45oTUzyMZKJ31V7JA",
      "symbol": "wstkAAVE",
      "name": "Staked Aave (Wormhole)",
      "decimals": 9,
      "logoURI": "https://cloudflare-ipfs.com/ipfs/Qmc2N4CsWDH3ZnnggcvbF8dN1JYsKTUyh3rdj5NBZH9KKL",
      "tags": [
        "wrapped",
        "wormhole"
      ],
      "extensions": {
        "address": "0x4da27a545c0c5B758a6BA100e3a049001de870f5",
        "bridgeContract": "https://etherscan.io/address/0xf92cD566Ea4864356C5491c177A430C222d7e678",
        "assetContract": "https://etherscan.io/address/0x4da27a545c0c5B758a6BA100e3a049001de870f5"
      }
    },
    {
      "chainId": 101,
      "address": "GNQ1Goajm3Za8uC1Eptt2yfsrbnkZh2eMJoqxg54sj3o",
      "symbol": "wUniDAIETH",
      "name": "Uniswap DAI LP (Wormhole)",
      "decimals": 9,
      "logoURI": "https://cloudflare-ipfs.com/ipfs/QmYNz8J1h5yefkaAw6tZwUYoJyBTWmBXgAY28ZWZ5rPsLR",
      "tags": [
        "wrapped",
        "wormhole"
      ],
      "extensions": {
        "address": "0x2a1530C4C41db0B0b2bB646CB5Eb1A67b7158667",
        "bridgeContract": "https://etherscan.io/address/0xf92cD566Ea4864356C5491c177A430C222d7e678",
        "assetContract": "https://etherscan.io/address/0x2a1530C4C41db0B0b2bB646CB5Eb1A67b7158667"
      }
    },
    {
      "chainId": 101,
      "address": "7NFin546WNvWkhtfftfY77z8C1TrxLbUcKmw5TpHGGtC",
      "symbol": "wUniUSDCETH",
      "name": "Uniswap USDC LP (Wormhole)",
      "decimals": 9,
      "logoURI": "https://cloudflare-ipfs.com/ipfs/Qme9QQcNzKvk3FEwEZvvKJWSvDUd41z5geWHNpuJb6di9y",
      "tags": [
        "wrapped",
        "wormhole"
      ],
      "extensions": {
        "address": "0x97deC872013f6B5fB443861090ad931542878126",
        "bridgeContract": "https://etherscan.io/address/0xf92cD566Ea4864356C5491c177A430C222d7e678",
        "assetContract": "https://etherscan.io/address/0x97deC872013f6B5fB443861090ad931542878126"
      }
    },
    {
      "chainId": 101,
      "address": "7gersKTtU65ERNBNTZKjYgKf7HypR7PDMprcuhQJChaq",
      "symbol": "wUnisETHETH",
      "name": "Uniswap sETH LP (Wormhole)",
      "decimals": 9,
      "logoURI": "https://cloudflare-ipfs.com/ipfs/QmZcwn4eZJpjihH8TApRczQQJdAzpR6Er7g1bvo6PGhxWi",
      "tags": [
        "wrapped",
        "wormhole"
      ],
      "extensions": {
        "address": "0xe9Cf7887b93150D4F2Da7dFc6D502B216438F244",
        "bridgeContract": "https://etherscan.io/address/0xf92cD566Ea4864356C5491c177A430C222d7e678",
        "assetContract": "https://etherscan.io/address/0xe9Cf7887b93150D4F2Da7dFc6D502B216438F244"
      }
    },
    {
      "chainId": 101,
      "address": "4aqNtSCr77eiEZJ9u9BhPErjEMju6FFdLeBKkE1pdxuK",
      "symbol": "wUniLENDETH",
      "name": "Uniswap LEND LP (Wormhole)",
      "decimals": 9,
      "logoURI": "https://cloudflare-ipfs.com/ipfs/Qmcbin86EXd14LhbqLknH9kM3N7oueBYt9qQmZdmMWqrgu",
      "tags": [
        "wrapped",
        "wormhole"
      ],
      "extensions": {
        "address": "0xcaA7e4656f6A2B59f5f99c745F91AB26D1210DCe",
        "bridgeContract": "https://etherscan.io/address/0xf92cD566Ea4864356C5491c177A430C222d7e678",
        "assetContract": "https://etherscan.io/address/0xcaA7e4656f6A2B59f5f99c745F91AB26D1210DCe"
      }
    },
    {
      "chainId": 101,
      "address": "FDdoYCHwFghBSbnN6suvFR3VFw6kAzfhfGpkAQAGPLC3",
      "symbol": "wUniMKRETH",
      "name": "Uniswap MKR LP (Wormhole)",
      "decimals": 9,
      "logoURI": "https://cloudflare-ipfs.com/ipfs/QmSS94EJyBeHeUmoDmGjQjeuUHQxTcMaD8Zvw8W8XdGDBv",
      "tags": [
        "wrapped",
        "wormhole"
      ],
      "extensions": {
        "address": "0x2C4Bd064b998838076fa341A83d007FC2FA50957",
        "bridgeContract": "https://etherscan.io/address/0xf92cD566Ea4864356C5491c177A430C222d7e678",
        "assetContract": "https://etherscan.io/address/0x2C4Bd064b998838076fa341A83d007FC2FA50957"
      }
    },
    {
      "chainId": 101,
      "address": "FSSTfbb1vh1TRe8Ja64hC65QTc7pPUhwHh5uTAWj5haH",
      "symbol": "wUniLINKETH",
      "name": "Uniswap LINK LP (Wormhole)",
      "decimals": 9,
      "logoURI": "https://cloudflare-ipfs.com/ipfs/QmQWb2cb9QZbTeMTtoWzUpJGNXcZiGXTygbRLKHNNwhk4Y",
      "tags": [
        "wrapped",
        "wormhole"
      ],
      "extensions": {
        "address": "0xF173214C720f58E03e194085B1DB28B50aCDeeaD",
        "bridgeContract": "https://etherscan.io/address/0xf92cD566Ea4864356C5491c177A430C222d7e678",
        "assetContract": "https://etherscan.io/address/0xF173214C720f58E03e194085B1DB28B50aCDeeaD"
      }
    },
    {
      "chainId": 101,
      "address": "Aci9xBGywrgBxQoFnL6LCoCYuX5k6AqaYhimgSZ1Fhrk",
      "symbol": "waUniETH",
      "name": "Aave Interest bearing UniETH (Wormhole)",
      "decimals": 9,
      "logoURI": " https://cdn.jsdelivr.net/gh/trustwallet/assets@master/blockchains/ethereum/assets/0x6179078872605396Ee62960917128F9477a5DdbB/logo.png",
      "tags": [
        "wrapped",
        "wormhole"
      ],
      "extensions": {
        "address": "0x6179078872605396Ee62960917128F9477a5DdbB",
        "bridgeContract": "https://etherscan.io/address/0xf92cD566Ea4864356C5491c177A430C222d7e678",
        "assetContract": "https://etherscan.io/address/0x6179078872605396Ee62960917128F9477a5DdbB"
      }
    },
    {
      "chainId": 101,
      "address": "GqHK99sW4ym6zy6Kdoh8f7sb2c3qhtB3WRqeyPbAYfmy",
      "symbol": "waUniDAI",
      "name": "Aave Interest bearing UniDAI (Wormhole)",
      "decimals": 9,
      "logoURI": " https://cdn.jsdelivr.net/gh/trustwallet/assets@master/blockchains/ethereum/assets/0x048930eec73c91B44b0844aEACdEBADC2F2b6efb/logo.png",
      "tags": [
        "wrapped",
        "wormhole"
      ],
      "extensions": {
        "address": "0x048930eec73c91B44b0844aEACdEBADC2F2b6efb",
        "bridgeContract": "https://etherscan.io/address/0xf92cD566Ea4864356C5491c177A430C222d7e678",
        "assetContract": "https://etherscan.io/address/0x048930eec73c91B44b0844aEACdEBADC2F2b6efb"
      }
    },
    {
      "chainId": 101,
      "address": "4e4TpGVJMYiz5UBrAXuNmiVJ9yvc7ppJeAn8sXmbnmDi",
      "symbol": "waUniUSDC",
      "name": "Aave Interest bearing UniUSDC (Wormhole)",
      "decimals": 6,
      "logoURI": " https://cdn.jsdelivr.net/gh/trustwallet/assets@master/blockchains/ethereum/assets/0xe02b2Ad63eFF3Ac1D5827cBd7AB9DD3DaC4f4AD0/logo.png",
      "tags": [
        "wrapped",
        "wormhole"
      ],
      "extensions": {
        "address": "0xe02b2Ad63eFF3Ac1D5827cBd7AB9DD3DaC4f4AD0",
        "bridgeContract": "https://etherscan.io/address/0xf92cD566Ea4864356C5491c177A430C222d7e678",
        "assetContract": "https://etherscan.io/address/0xe02b2Ad63eFF3Ac1D5827cBd7AB9DD3DaC4f4AD0"
      }
    },
    {
      "chainId": 101,
      "address": "49LoAnQQdo9171zfcWRUoQLYSScrxXobbuwt14xjvfVm",
      "symbol": "waUniUSDT",
      "name": "Aave Interest bearing UniUSDT (Wormhole)",
      "decimals": 6,
      "logoURI": " https://cdn.jsdelivr.net/gh/trustwallet/assets@master/blockchains/ethereum/assets/0xb977ee318010A5252774171494a1bCB98E7fab65/logo.png",
      "tags": [
        "wrapped",
        "wormhole"
      ],
      "extensions": {
        "address": "0xb977ee318010A5252774171494a1bCB98E7fab65",
        "bridgeContract": "https://etherscan.io/address/0xf92cD566Ea4864356C5491c177A430C222d7e678",
        "assetContract": "https://etherscan.io/address/0xb977ee318010A5252774171494a1bCB98E7fab65"
      }
    },
    {
      "chainId": 101,
      "address": "CvG3gtKYJtKRzEUgMeb42xnd8HDjESgLtyJqQ2kuLncp",
      "symbol": "waUniDAIETH",
      "name": "Aave Interest bearing UniDAIETH (Wormhole)",
      "decimals": 9,
      "logoURI": "https://cloudflare-ipfs.com/ipfs/QmaznB5PRhMC696u8yZuzN6Uwrnp7Zmfa5CydVUMvLJc9i/aUNI%20DAI%20ETH.svg",
      "tags": [
        "wrapped",
        "wormhole"
      ],
      "extensions": {
        "address": "0xBbBb7F2aC04484F7F04A2C2C16f20479791BbB44",
        "bridgeContract": "https://etherscan.io/address/0xf92cD566Ea4864356C5491c177A430C222d7e678",
        "assetContract": "https://etherscan.io/address/0xBbBb7F2aC04484F7F04A2C2C16f20479791BbB44"
      }
    },
    {
      "chainId": 101,
      "address": "GSv5ECZaMfaceZK4WKKzA4tKVDkqtfBASECcmYFWcy4G",
      "symbol": "waUniUSDCETH",
      "name": "Aave Interest bearing UniUSDCETH (Wormhole)",
      "decimals": 9,
      "logoURI": "https://cloudflare-ipfs.com/ipfs/QmaznB5PRhMC696u8yZuzN6Uwrnp7Zmfa5CydVUMvLJc9i/aUNI%20USDC%20ETH.svg",
      "tags": [
        "wrapped",
        "wormhole"
      ],
      "extensions": {
        "address": "0x1D0e53A0e524E3CC92C1f0f33Ae268FfF8D7E7a5",
        "bridgeContract": "https://etherscan.io/address/0xf92cD566Ea4864356C5491c177A430C222d7e678",
        "assetContract": "https://etherscan.io/address/0x1D0e53A0e524E3CC92C1f0f33Ae268FfF8D7E7a5"
      }
    },
    {
      "chainId": 101,
      "address": "7LUdsedi7qpTJGnFpZo6mWqVtKKpccr9XrQGxJ2xUDPT",
      "symbol": "waUniSETHETH",
      "name": "Aave Interest bearing UniSETHETH (Wormhole)",
      "decimals": 9,
      "logoURI": "https://cloudflare-ipfs.com/ipfs/QmaznB5PRhMC696u8yZuzN6Uwrnp7Zmfa5CydVUMvLJc9i/aUNI%20sETH%20ETH.svg",
      "tags": [
        "wrapped",
        "wormhole"
      ],
      "extensions": {
        "address": "0x84BBcaB430717ff832c3904fa6515f97fc63C76F",
        "bridgeContract": "https://etherscan.io/address/0xf92cD566Ea4864356C5491c177A430C222d7e678",
        "assetContract": "https://etherscan.io/address/0x84BBcaB430717ff832c3904fa6515f97fc63C76F"
      }
    },
    {
      "chainId": 101,
      "address": "Hc1zHQxg1k2JVwvuv3kqbCyZDEJYfDdNftBMab4EMUx9",
      "symbol": "waUniLENDETH",
      "name": "Aave Interest bearing UniLENDETH (Wormhole)",
      "decimals": 9,
      "logoURI": "https://cloudflare-ipfs.com/ipfs/QmaznB5PRhMC696u8yZuzN6Uwrnp7Zmfa5CydVUMvLJc9i/aUNI%20LEND%20ETH.svg",
      "tags": [
        "wrapped",
        "wormhole"
      ],
      "extensions": {
        "address": "0xc88ebbf7C523f38Ef3eB8A151273C0F0dA421e63",
        "bridgeContract": "https://etherscan.io/address/0xf92cD566Ea4864356C5491c177A430C222d7e678",
        "assetContract": "https://etherscan.io/address/0xc88ebbf7C523f38Ef3eB8A151273C0F0dA421e63"
      }
    },
    {
      "chainId": 101,
      "address": "9PejEmx6NKDHgf6jpgAWwZsibURKifBakjzDQdtCtAXT",
      "symbol": "waUniMKRETH",
      "name": "Aave Interest bearing UniMKRETH (Wormhole)",
      "decimals": 9,
      "logoURI": "https://cloudflare-ipfs.com/ipfs/QmaznB5PRhMC696u8yZuzN6Uwrnp7Zmfa5CydVUMvLJc9i/aUNI%20MKR%20ETH.svg",
      "tags": [
        "wrapped",
        "wormhole"
      ],
      "extensions": {
        "address": "0x8c69f7A4C9B38F1b48005D216c398Efb2F1Ce3e4",
        "bridgeContract": "https://etherscan.io/address/0xf92cD566Ea4864356C5491c177A430C222d7e678",
        "assetContract": "https://etherscan.io/address/0x8c69f7A4C9B38F1b48005D216c398Efb2F1Ce3e4"
      }
    },
    {
      "chainId": 101,
      "address": "KcHygDp4o7ENsHjevYM4T3u6R7KHa5VyvkJ7kpmJcYo",
      "symbol": "waUniLINKETH",
      "name": "Aave Interest bearing UniLINKETH (Wormhole)",
      "decimals": 9,
      "logoURI": "https://cloudflare-ipfs.com/ipfs/QmaznB5PRhMC696u8yZuzN6Uwrnp7Zmfa5CydVUMvLJc9i/aUNI%20LINK%20ETH.svg",
      "tags": [
        "wrapped",
        "wormhole"
      ],
      "extensions": {
        "address": "0x9548DB8b1cA9b6c757485e7861918b640390169c",
        "bridgeContract": "https://etherscan.io/address/0xf92cD566Ea4864356C5491c177A430C222d7e678",
        "assetContract": "https://etherscan.io/address/0x9548DB8b1cA9b6c757485e7861918b640390169c"
      }
    },
    {
      "chainId": 101,
      "address": "GNPAF84ZEtKYyfuY2fg8tZVwse7LpTSeyYPSyEKFqa2Y",
      "symbol": "waUSDT",
      "name": "Aave interest bearing USDT (Wormhole)",
      "decimals": 6,
      "logoURI": "https://cloudflare-ipfs.com/ipfs/QmaznB5PRhMC696u8yZuzN6Uwrnp7Zmfa5CydVUMvLJc9i/aUSDT.svg",
      "tags": [
        "wrapped",
        "wormhole"
      ],
      "extensions": {
        "address": "0x3Ed3B47Dd13EC9a98b44e6204A523E766B225811",
        "bridgeContract": "https://etherscan.io/address/0xf92cD566Ea4864356C5491c177A430C222d7e678",
        "assetContract": "https://etherscan.io/address/0x3Ed3B47Dd13EC9a98b44e6204A523E766B225811",
        "coingeckoId": "aave-usdt"
      }
    },
    {
      "chainId": 101,
      "address": "3QTknQ3i27rDKm5hvBaScFLQ34xX9N7J7XfEFwy27qbZ",
      "symbol": "waWBTC",
      "name": "Aave interest bearing WBTC (Wormhole)",
      "decimals": 8,
      "logoURI": "https://cloudflare-ipfs.com/ipfs/QmaznB5PRhMC696u8yZuzN6Uwrnp7Zmfa5CydVUMvLJc9i/aWBTC.svg",
      "tags": [
        "wrapped",
        "wormhole"
      ],
      "extensions": {
        "address": "0x9ff58f4fFB29fA2266Ab25e75e2A8b3503311656",
        "bridgeContract": "https://etherscan.io/address/0xf92cD566Ea4864356C5491c177A430C222d7e678",
        "assetContract": "https://etherscan.io/address/0x9ff58f4fFB29fA2266Ab25e75e2A8b3503311656",
        "coingeckoId": "aave-wbtc"
      }
    },
    {
      "chainId": 101,
      "address": "EbpkofeWyiQouGyxQAgXxEyGtjgq13NSucX3CNvucNpb",
      "symbol": "waWETH",
      "name": "Aave interest bearing WETH (Wormhole)",
      "decimals": 9,
      "logoURI": "https://cloudflare-ipfs.com/ipfs/QmUDc7LQN6zKHon9FChTqZc7WGFvGPZe698Bq5HbSYtfk9",
      "tags": [
        "wrapped",
        "wormhole"
      ],
      "extensions": {
        "address": "0x030bA81f1c18d280636F32af80b9AAd02Cf0854e",
        "bridgeContract": "https://etherscan.io/address/0xf92cD566Ea4864356C5491c177A430C222d7e678",
        "assetContract": "https://etherscan.io/address/0x030bA81f1c18d280636F32af80b9AAd02Cf0854e"
      }
    },
    {
      "chainId": 101,
      "address": "67uaa3Z7SX7GC6dqSTjpJLnySLXZpCAK9MHMi3232Bfb",
      "symbol": "waYFI",
      "name": "Aave interest bearing YFI (Wormhole)",
      "decimals": 9,
      "logoURI": "https://cloudflare-ipfs.com/ipfs/QmauhqAKU8YLhDhT4M5ZcPMuqEfqkBrBaC31uWC9UXd1ik",
      "tags": [
        "wrapped",
        "wormhole"
      ],
      "extensions": {
        "address": "0x5165d24277cD063F5ac44Efd447B27025e888f37",
        "bridgeContract": "https://etherscan.io/address/0xf92cD566Ea4864356C5491c177A430C222d7e678",
        "assetContract": "https://etherscan.io/address/0x5165d24277cD063F5ac44Efd447B27025e888f37"
      }
    },
    {
      "chainId": 101,
      "address": "9xS6et5uvQ64QsmaGMfzfXrwTsfYPjwEWuiPnBGFgfw",
      "symbol": "waZRX",
      "name": "Aave interest bearing ZRX (Wormhole)",
      "decimals": 9,
      "logoURI": "https://cloudflare-ipfs.com/ipfs/QmaznB5PRhMC696u8yZuzN6Uwrnp7Zmfa5CydVUMvLJc9i/aZRX.svg",
      "tags": [
        "wrapped",
        "wormhole"
      ],
      "extensions": {
        "address": "0xDf7FF54aAcAcbFf42dfe29DD6144A69b629f8C9e",
        "bridgeContract": "https://etherscan.io/address/0xf92cD566Ea4864356C5491c177A430C222d7e678",
        "assetContract": "https://etherscan.io/address/0xDf7FF54aAcAcbFf42dfe29DD6144A69b629f8C9e",
        "coingeckoId": "aave-zrx"
      }
    },
    {
      "chainId": 101,
      "address": "2TZ8s2FwtWqJrWpdFsSf2uM2Fvjw474n6HhTdTEWoLor",
      "symbol": "waUNI",
      "name": "Aave interest bearing UNI (Wormhole)",
      "decimals": 9,
      "logoURI": "https://cloudflare-ipfs.com/ipfs/QmYdpeez387RdMw6zEEa5rMXuayi748Uc15eFuoa3QhGEJ",
      "tags": [
        "wrapped",
        "wormhole"
      ],
      "extensions": {
        "address": "0xB9D7CB55f463405CDfBe4E90a6D2Df01C2B92BF1",
        "bridgeContract": "https://etherscan.io/address/0xf92cD566Ea4864356C5491c177A430C222d7e678",
        "assetContract": "https://etherscan.io/address/0xB9D7CB55f463405CDfBe4E90a6D2Df01C2B92BF1"
      }
    },
    {
      "chainId": 101,
      "address": "G1o2fHZXyPCeAEcY4o6as7SmVaUu65DRhcq1S4Cfap9T",
      "symbol": "waAAVE",
      "name": "Aave interest bearing AAVE (Wormhole)",
      "decimals": 9,
      "logoURI": "https://cloudflare-ipfs.com/ipfs/QmaznB5PRhMC696u8yZuzN6Uwrnp7Zmfa5CydVUMvLJc9i/aAAVE.svg",
      "tags": [
        "wrapped",
        "wormhole"
      ],
      "extensions": {
        "address": "0xFFC97d72E13E01096502Cb8Eb52dEe56f74DAD7B",
        "bridgeContract": "https://etherscan.io/address/0xf92cD566Ea4864356C5491c177A430C222d7e678",
        "assetContract": "https://etherscan.io/address/0xFFC97d72E13E01096502Cb8Eb52dEe56f74DAD7B"
      }
    },
    {
      "chainId": 101,
      "address": "8PeWkyvCDHpSgT5oiGFgZQtXSRBij7ZFLJTHAGBntRDH",
      "symbol": "waBAT",
      "name": "Aave interest bearing BAT (Wormhole)",
      "decimals": 9,
      "logoURI": "https://cloudflare-ipfs.com/ipfs/QmaznB5PRhMC696u8yZuzN6Uwrnp7Zmfa5CydVUMvLJc9i/aBAT.svg",
      "tags": [
        "wrapped",
        "wormhole"
      ],
      "extensions": {
        "address": "0x05Ec93c0365baAeAbF7AefFb0972ea7ECdD39CF1",
        "bridgeContract": "https://etherscan.io/address/0xf92cD566Ea4864356C5491c177A430C222d7e678",
        "assetContract": "https://etherscan.io/address/0x05Ec93c0365baAeAbF7AefFb0972ea7ECdD39CF1",
        "coingeckoId": "aave-bat"
      }
    },
    {
      "chainId": 101,
      "address": "67opsuaXQ3JRSJ1mmF7aPLSq6JaZcwAmXwcMzUN5PSMv",
      "symbol": "waBUSD",
      "name": "Aave interest bearing BUSD (Wormhole)",
      "decimals": 9,
      "logoURI": "https://cloudflare-ipfs.com/ipfs/QmaznB5PRhMC696u8yZuzN6Uwrnp7Zmfa5CydVUMvLJc9i/aBUSD.svg",
      "tags": [
        "wrapped",
        "wormhole"
      ],
      "extensions": {
        "address": "0xA361718326c15715591c299427c62086F69923D9",
        "bridgeContract": "https://etherscan.io/address/0xf92cD566Ea4864356C5491c177A430C222d7e678",
        "assetContract": "https://etherscan.io/address/0xA361718326c15715591c299427c62086F69923D9",
        "coingeckoId": "aave-busd"
      }
    },
    {
      "chainId": 101,
      "address": "4JrrHRS56i9GZkSmGaCY3ZsxMo3JEqQviU64ki7ZJPak",
      "symbol": "waDAI",
      "name": "Aave interest bearing DAI (Wormhole)",
      "decimals": 9,
      "logoURI": "https://cloudflare-ipfs.com/ipfs/QmaznB5PRhMC696u8yZuzN6Uwrnp7Zmfa5CydVUMvLJc9i/aDAI.svg",
      "tags": [
        "wrapped",
        "wormhole"
      ],
      "extensions": {
        "address": "0x028171bCA77440897B824Ca71D1c56caC55b68A3",
        "bridgeContract": "https://etherscan.io/address/0xf92cD566Ea4864356C5491c177A430C222d7e678",
        "assetContract": "https://etherscan.io/address/0x028171bCA77440897B824Ca71D1c56caC55b68A3",
        "coingeckoId": "aave-dai"
      }
    },
    {
      "chainId": 101,
      "address": "3LmfKjsSU9hdxfZfcr873DMNR5nnrk8EvdueXg1dTSin",
      "symbol": "waENJ",
      "name": "Aave interest bearing ENJ (Wormhole)",
      "decimals": 9,
      "logoURI": "https://cloudflare-ipfs.com/ipfs/QmaznB5PRhMC696u8yZuzN6Uwrnp7Zmfa5CydVUMvLJc9i/aENJ.svg",
      "tags": [
        "wrapped",
        "wormhole"
      ],
      "extensions": {
        "address": "0xaC6Df26a590F08dcC95D5a4705ae8abbc88509Ef",
        "bridgeContract": "https://etherscan.io/address/0xf92cD566Ea4864356C5491c177A430C222d7e678",
        "assetContract": "https://etherscan.io/address/0xaC6Df26a590F08dcC95D5a4705ae8abbc88509Ef",
        "coingeckoId": "aave-enj"
      }
    },
    {
      "chainId": 101,
      "address": "7VD2Gosm34hB7kughTqu1N3sW92hq3XwKLTi1N1tdKrj",
      "symbol": "waKNC",
      "name": "Aave interest bearing KNC (Wormhole)",
      "decimals": 9,
      "logoURI": "https://cloudflare-ipfs.com/ipfs/QmaznB5PRhMC696u8yZuzN6Uwrnp7Zmfa5CydVUMvLJc9i/aKNC.svg",
      "tags": [
        "wrapped",
        "wormhole"
      ],
      "extensions": {
        "address": "0x39C6b3e42d6A679d7D776778Fe880BC9487C2EDA",
        "bridgeContract": "https://etherscan.io/address/0xf92cD566Ea4864356C5491c177A430C222d7e678",
        "assetContract": "https://etherscan.io/address/0x39C6b3e42d6A679d7D776778Fe880BC9487C2EDA",
        "coingeckoId": "aave-knc"
      }
    },
    {
      "chainId": 101,
      "address": "4erbVWFvdvS5P8ews7kUjqfpCQbA8vurnWyvRLsnZJgv",
      "symbol": "waLINK",
      "name": "Aave interest bearing LINK (Wormhole)",
      "decimals": 9,
      "logoURI": "https://cloudflare-ipfs.com/ipfs/QmaznB5PRhMC696u8yZuzN6Uwrnp7Zmfa5CydVUMvLJc9i/aLINK.svg",
      "tags": [
        "wrapped",
        "wormhole"
      ],
      "extensions": {
        "address": "0xa06bC25B5805d5F8d82847D191Cb4Af5A3e873E0",
        "bridgeContract": "https://etherscan.io/address/0xf92cD566Ea4864356C5491c177A430C222d7e678",
        "assetContract": "https://etherscan.io/address/0xa06bC25B5805d5F8d82847D191Cb4Af5A3e873E0",
        "coingeckoId": "aave-link"
      }
    },
    {
      "chainId": 101,
      "address": "AXJWqG4SpAEwkMjKYkarKwv6Qfz5rLU3cwt5KtrDAAYe",
      "symbol": "waMANA",
      "name": "Aave interest bearing MANA (Wormhole)",
      "decimals": 9,
      "logoURI": "https://cloudflare-ipfs.com/ipfs/QmaznB5PRhMC696u8yZuzN6Uwrnp7Zmfa5CydVUMvLJc9i/aMANA.svg",
      "tags": [
        "wrapped",
        "wormhole"
      ],
      "extensions": {
        "address": "0xa685a61171bb30d4072B338c80Cb7b2c865c873E",
        "bridgeContract": "https://etherscan.io/address/0xf92cD566Ea4864356C5491c177A430C222d7e678",
        "assetContract": "https://etherscan.io/address/0xa685a61171bb30d4072B338c80Cb7b2c865c873E",
        "coingeckoId": "aave-mana"
      }
    },
    {
      "chainId": 101,
      "address": "4kJmfagJzQFuwto5RX6f1xScWYbEVBzEpdjmiqTCnzjJ",
      "symbol": "waMKR",
      "name": "Aave interest bearing MKR (Wormhole)",
      "decimals": 9,
      "logoURI": "https://cloudflare-ipfs.com/ipfs/QmaznB5PRhMC696u8yZuzN6Uwrnp7Zmfa5CydVUMvLJc9i/aMKR.svg",
      "tags": [
        "wrapped",
        "wormhole"
      ],
      "extensions": {
        "address": "0xc713e5E149D5D0715DcD1c156a020976e7E56B88",
        "bridgeContract": "https://etherscan.io/address/0xf92cD566Ea4864356C5491c177A430C222d7e678",
        "assetContract": "https://etherscan.io/address/0xc713e5E149D5D0715DcD1c156a020976e7E56B88",
        "coingeckoId": "aave-mkr"
      }
    },
    {
      "chainId": 101,
      "address": "DN8jPo8YZTXhLMyDMKcnwFuKqY8wfn2UrpX8ct4rc8Bc",
      "symbol": "waREN",
      "name": "Aave interest bearing REN (Wormhole)",
      "decimals": 9,
      "logoURI": "https://cloudflare-ipfs.com/ipfs/QmUgE3UECZxZcCAiqd3V9otfFWLi5fxR8uHd94RxkT3iYb",
      "tags": [
        "wrapped",
        "wormhole"
      ],
      "extensions": {
        "address": "0xCC12AbE4ff81c9378D670De1b57F8e0Dd228D77a",
        "bridgeContract": "https://etherscan.io/address/0xf92cD566Ea4864356C5491c177A430C222d7e678",
        "assetContract": "https://etherscan.io/address/0xCC12AbE4ff81c9378D670De1b57F8e0Dd228D77a",
        "coingeckoId": "aave-ren"
      }
    },
    {
      "chainId": 101,
      "address": "HWbJZXJ7s1D1zi5P7yVgRUmZPXvYSFv6vsYU765Ti422",
      "symbol": "waSNX",
      "name": "Aave interest bearing SNX (Wormhole)",
      "decimals": 9,
      "logoURI": "https://cloudflare-ipfs.com/ipfs/QmXj52EGotmpyep84PBycmQnAgCF2sbqxdXFWP3GPZFbEz",
      "tags": [
        "wrapped",
        "wormhole"
      ],
      "extensions": {
        "address": "0x35f6B052C598d933D69A4EEC4D04c73A191fE6c2",
        "bridgeContract": "https://etherscan.io/address/0xf92cD566Ea4864356C5491c177A430C222d7e678",
        "assetContract": "https://etherscan.io/address/0x35f6B052C598d933D69A4EEC4D04c73A191fE6c2",
        "coingeckoId": "aave-snx"
      }
    },
    {
      "chainId": 101,
      "address": "2LForywWWpHzmR5NjSEyF1kcw9ffyLuJX7V7hne2fHfY",
      "symbol": "waSUSD",
      "name": "Aave interest bearing SUSD (Wormhole)",
      "decimals": 9,
      "logoURI": "https://cloudflare-ipfs.com/ipfs/QmaznB5PRhMC696u8yZuzN6Uwrnp7Zmfa5CydVUMvLJc9i/aSUSD.svg",
      "tags": [
        "wrapped",
        "wormhole"
      ],
      "extensions": {
        "address": "0x6C5024Cd4F8A59110119C56f8933403A539555EB",
        "bridgeContract": "https://etherscan.io/address/0xf92cD566Ea4864356C5491c177A430C222d7e678",
        "assetContract": "https://etherscan.io/address/0x6C5024Cd4F8A59110119C56f8933403A539555EB",
        "coingeckoId": "aave-susd"
      }
    },
    {
      "chainId": 101,
      "address": "Badj3S29a2u1auxmijwg5vGjhPLb1K6WLPoigtWjKPXp",
      "symbol": "waTUSD",
      "name": "Aave interest bearing TUSD (Wormhole)",
      "decimals": 9,
      "logoURI": "https://cloudflare-ipfs.com/ipfs/QmaznB5PRhMC696u8yZuzN6Uwrnp7Zmfa5CydVUMvLJc9i/aTUSD.svg",
      "tags": [
        "wrapped",
        "wormhole"
      ],
      "extensions": {
        "address": "0x101cc05f4A51C0319f570d5E146a8C625198e636",
        "bridgeContract": "https://etherscan.io/address/0xf92cD566Ea4864356C5491c177A430C222d7e678",
        "assetContract": "https://etherscan.io/address/0x101cc05f4A51C0319f570d5E146a8C625198e636",
        "coingeckoId": "aave-tusd"
      }
    },
    {
      "chainId": 101,
      "address": "BZCPpva12M9SqJgcpf8jtP9Si6rMANFoUR3i7nchha7M",
      "symbol": "waUSDC",
      "name": "Aave interest bearing USDC (Wormhole)",
      "decimals": 9,
      "logoURI": "https://cloudflare-ipfs.com/ipfs/QmaznB5PRhMC696u8yZuzN6Uwrnp7Zmfa5CydVUMvLJc9i/aUSDC.svg",
      "tags": [
        "wrapped",
        "wormhole"
      ],
      "extensions": {
        "address": "0xBcca60bB61934080951369a648Fb03DF4F96263C",
        "bridgeContract": "https://etherscan.io/address/0xf92cD566Ea4864356C5491c177A430C222d7e678",
        "assetContract": "https://etherscan.io/address/0xBcca60bB61934080951369a648Fb03DF4F96263C",
        "coingeckoId": "aave-usdc"
      }
    },
    {
      "chainId": 101,
      "address": "D3ajQoyBGJz3JCXCPsxHZJbLQKGt9UgxLavgurieGNcD",
      "symbol": "wSDT",
      "name": "Stake DAO Token (Wormhole)",
      "decimals": 9,
      "logoURI": "https://cdn.jsdelivr.net/gh/solana-labs/token-list@main/assets/mainnet/D3ajQoyBGJz3JCXCPsxHZJbLQKGt9UgxLavgurieGNcD/logo.webp",
      "tags": [
        "wrapped",
        "wormhole"
      ],
      "extensions": {
        "address": "0x73968b9a57c6e53d41345fd57a6e6ae27d6cdb2f",
        "bridgeContract": "https://etherscan.io/address/0xf92cD566Ea4864356C5491c177A430C222d7e678",
        "assetContract": "https://etherscan.io/address/0x73968b9a57c6e53d41345fd57a6e6ae27d6cdb2f",
        "coingeckoId": "stake-dao"
      }
    },
    {
      "chainId": 101,
      "address": "4pk3pf9nJDN1im1kNwWJN1ThjE8pCYCTexXYGyFjqKVf",
      "symbol": "oDOP",
      "name": "Dominican Pesos",
      "decimals": 9,
      "logoURI": "https://user-images.githubusercontent.com/9972260/111077928-73bd2280-84c9-11eb-84d4-4032478e3861.png",
      "tags": [
        "stablecoin"
      ],
      "extensions": {
        "website": "https://Odop.io/"
      }
    },
    {
      "chainId": 101,
      "address": "5kjfp2qfRbqCXTQeUYgHNnTLf13eHoKjC5hHynW9DvQE",
      "symbol": "AAPE",
      "name": "AAPE",
      "decimals": 9,
      "logoURI": "https://cdn.jsdelivr.net/gh/solana-labs/token-list@main/assets/mainnet/5kjfp2qfRbqCXTQeUYgHNnTLf13eHoKjC5hHynW9DvQE/logo.jpg",
      "tags": [],
      "extensions": {
        "website": "https://aape.io/"
      }
    },
    {
      "chainId": 101,
      "address": "3K6rftdAaQYMPunrtNRHgnK2UAtjm2JwyT2oCiTDouYE",
      "symbol": "XCOPE",
      "name": "XCOPE",
      "decimals": 0,
      "logoURI": "https://cdn.jsdelivr.net/gh/solana-labs/token-list@main/assets/mainnet/3K6rftdAaQYMPunrtNRHgnK2UAtjm2JwyT2oCiTDouYE/logo.jpg",
      "tags": [
        "trading",
        "index",
        "Algos"
      ],
      "extensions": {
        "website": "https://www.unlimitedcope.com/",
        "serumV3Usdc": "7MpMwArporUHEGW7quUpkPZp5L5cHPs9eKUfKCdaPHq2",
        "coingeckoId": "cope"
      }
    },
    {
      "chainId": 101,
      "address": "8HGyAAB1yoM1ttS7pXjHMa3dukTFGQggnFFH3hJZgzQh",
      "symbol": "COPE",
      "name": "COPE",
      "decimals": 6,
      "logoURI": "https://cdn.jsdelivr.net/gh/solana-labs/token-list@main/assets/mainnet/3K6rftdAaQYMPunrtNRHgnK2UAtjm2JwyT2oCiTDouYE/logo.jpg",
      "tags": [
        "trading",
        "index",
        "Algos"
      ],
      "extensions": {
        "website": "https://www.unlimitedcope.com/",
        "serumV3Usdc": "6fc7v3PmjZG9Lk2XTot6BywGyYLkBQuzuFKd4FpCsPxk",
        "coingeckoId": "cope"
      }
    },
    {
      "chainId": 101,
      "address": "2prC8tcVsXwVJAinhxd2zeMeWMWaVyzPoQeLKyDZRFKd",
      "symbol": "MCAPS",
      "name": "Mango Market Caps",
      "decimals": 0,
      "logoURI": "https://cdn.jsdelivr.net/gh/solana-labs/token-list@main/assets/mainnet/2prC8tcVsXwVJAinhxd2zeMeWMWaVyzPoQeLKyDZRFKd/logo.png",
      "tags": [
        "mango"
      ],
      "extensions": {
        "website": "https://initialcapoffering.com/",
        "coingeckoId": "mango-market-caps"
      }
    },
    {
      "chainId": 101,
      "address": "2reKm5Y9rmAWfaw5jraYz1BXwGLHMofGMs3iNoBLt4VC",
      "symbol": "DOCE",
      "name": "Doce Finance",
      "decimals": 6,
      "logoURI": "https://pbs.twimg.com/profile_images/1362154816059944963/TZuFp5kN_400x400.png",
      "tags": [],
      "extensions": {
        "website": "https://swap.doce.finance/"
      }
    },
    {
      "chainId": 101,
      "address": "E1PvPRPQvZNivZbXRL61AEGr71npZQ5JGxh4aWX7q9QA",
      "symbol": "INO",
      "name": "iNo Token",
      "decimals": 9,
      "logoURI": "https://ino.llegrand.fr/assets/ino-128.png",
      "tags": [],
      "extensions": {
        "website": "https://ino.llegrand.fr/"
      }
    },
    {
      "chainId": 101,
      "address": "8PMHT4swUMtBzgHnh5U564N5sjPSiUz2cjEQzFnnP1Fo",
      "symbol": "ROPE",
      "name": "Rope Token",
      "decimals": 9,
      "logoURI": "https://ropesolana.com/content/files/rope_token.svg",
      "tags": [],
      "extensions": {
        "website": "https://ropesolana.com/",
        "coingeckoId": "rope-token",
        "serumV3Usdc": "4Sg1g8U2ZuGnGYxAhc6MmX9MX7yZbrrraPkCQ9MdCPtF"
      }
    },
    {
      "chainId": 101,
      "address": "5dhkWqrq37F92jBmEyhQP1vbMkbVRz59V7288HH2wBC7",
      "symbol": "SLOCK",
      "name": "SOLLock",
      "decimals": 9,
      "logoURI": "https://sollock.org/token/media/images/token/sollock_token_logo.png",
      "tags": [
        "utility-token"
      ],
      "extensions": {
        "website": "https://sollock.org/",
        "twitter": "https://twitter.com/@SOLLockOfficial",
        "github": "https://github.com/SOLLock",
        "tgann": "https://t.me/SOLLockAnn",
        "tggroup": "https://t.me/SOLLock"
      }
    },
    {
      "chainId": 101,
      "address": "ETAtLmCmsoiEEKfNrHKJ2kYy3MoABhU6NQvpSfij5tDs",
      "symbol": "MEDIA",
      "name": "Media Network",
      "decimals": 6,
      "logoURI": "https://cdn.jsdelivr.net/gh/solana-labs/token-list@main/assets/mainnet/ETAtLmCmsoiEEKfNrHKJ2kYy3MoABhU6NQvpSfij5tDs/logo.png",
      "tags": [
        "utility-token"
      ],
      "extensions": {
        "website": "https://media.network/",
        "coingeckoId": "media-network",
        "serumV3Usdc": "FfiqqvJcVL7oCCu8WQUMHLUC2dnHQPAPjTdSzsERFWjb"
      }
    },
    {
      "chainId": 101,
      "address": "StepAscQoEioFxxWGnh2sLBDFp9d8rvKz2Yp39iDpyT",
      "symbol": "STEP",
      "name": "Step",
      "decimals": 9,
      "logoURI": "https://cdn.jsdelivr.net/gh/solana-labs/token-list@main/assets/mainnet/StepAscQoEioFxxWGnh2sLBDFp9d8rvKz2Yp39iDpyT/logo.png",
      "tags": [
        "utility-token"
      ],
      "extensions": {
        "website": "https://step.finance/",
        "twitter": "https://twitter.com/StepFinance_",
        "coingeckoId": "step-finance",
        "serumV3Usdc": "97qCB4cAVSTthvJu3eNoEx6AY6DLuRDtCoPm5Tdyg77S"
      }
    },
    {
      "chainId": 101,
      "address": "7Geyz6iiRe8buvunsU6TXndxnpLt9mg6iPxqhn6cr3c6",
      "symbol": "ANFT",
      "name": "AffinityLabs",
      "decimals": 9,
      "logoURI": "https://affinitylabs.tech/media/images/token_logo.png",
      "tags": [
        "nft"
      ],
      "extensions": {
        "website": "https://affinitylabs.tech/"
      }
    },
    {
      "chainId": 102,
      "address": "So11111111111111111111111111111111111111112",
      "symbol": "wSOL",
      "name": "Wrapped SOL",
      "decimals": 9,
      "logoURI": "https://cdn.jsdelivr.net/gh/trustwallet/assets@master/blockchains/solana/info/logo.png",
      "tags": [],
      "extensions": {
        "website": "https://www.solana.com/",
        "coingeckoId": "solana"
      }
    },
    {
      "chainId": 102,
      "address": "CpMah17kQEL2wqyMKt3mZBdTnZbkbfx4nqmQMFDP5vwp",
      "symbol": "USDC",
      "name": "USD Coin",
      "decimals": 6,
      "logoURI": "https://cdn.jsdelivr.net/gh/solana-labs/token-list@main/assets/mainnet/EPjFWdd5AufqSSqeM2qN1xzybapC8G4wEGGkZwyTDt1v/logo.png",
      "tags": [
        "stablecoin"
      ],
      "extensions": {
        "website": "https://www.centre.io/",
        "coingeckoId": "usd-coin"
      }
    },
    {
      "chainId": 102,
      "address": "Gmk71cM7j2RMorRsQrsyysM4HsByQx5PuDGtDdqGLWCS",
      "symbol": "spSOL",
      "name": "Stake pool SOL",
      "decimals": 9,
      "logoURI": "https://cdn.jsdelivr.net/gh/trustwallet/assets@master/blockchains/solana/info/logo.png",
      "tags": [
        "stake-pool"
      ],
      "extensions": {
        "website": "https://www.solana.com/"
      }
    },
    {
      "chainId": 102,
      "address": "2jQc2jDHVCewoWsQJK7JPLetP7UjqXvaFdno8rtrD8Kg",
      "symbol": "sHOG",
      "name": "sHOG",
      "decimals": 6,
      "tags": [
        "stablecoin"
      ]
    },
    {
      "chainId": 103,
      "address": "So11111111111111111111111111111111111111112",
      "symbol": "SOL",
      "name": "Wrapped SOL",
      "decimals": 9,
      "logoURI": "https://cdn.jsdelivr.net/gh/trustwallet/assets@master/blockchains/solana/info/logo.png",
      "tags": [],
      "extensions": {
        "coingeckoId": "solana"
      }
    },
    {
      "chainId": 103,
      "address": "DEhAasscXF4kEGxFgJ3bq4PpVGp5wyUxMRvn6TzGVHaw",
      "symbol": "XYZ",
      "name": "XYZ Test",
      "decimals": 0,
      "logoURI": "https://cdn.jsdelivr.net/gh/solana-labs/token-list@main/assets/mainnet/EPjFWdd5AufqSSqeM2qN1xzybapC8G4wEGGkZwyTDt1v/logo.png",
      "tags": []
    },
    {
      "chainId": 103,
      "address": "2rg5syU3DSwwWs778FQ6yczDKhS14NM3vP4hqnkJ2jsM",
      "symbol": "pSOL",
      "name": "SOL stake pool",
      "decimals": 9,
      "logoURI": "https://cdn.jsdelivr.net/gh/trustwallet/assets@master/blockchains/solana/info/logo.png",
      "tags": [],
      "extensions": {
        "website": "https://solana.com/",
        "background": "https://solana.com/static/8c151e179d2d7e80255bdae6563209f2/6833b/validators.webp"
      }
    },
    {
      "chainId": 103,
      "address": "SRMuApVNdxXokk5GT7XD5cUUgXMBCoAz2LHeuAoKWRt",
      "symbol": "SRM",
      "name": "Serum",
      "decimals": 6,
      "logoURI": "https://cdn.jsdelivr.net/gh/trustwallet/assets@master/blockchains/ethereum/assets/0x476c5E26a75bd202a9683ffD34359C0CC15be0fF/logo.png",
      "tags": [],
      "extensions": {
        "website": "https://projectserum.com/",
        "coingeckoId": "serum"
      }
    },
    {
      "chainId": 103,
      "address": "7STJWT74tAZzhbNNPRH8WuGDy9GZg27968EwALWuezrH",
      "symbol": "wSUSHI",
      "name": "SushiSwap (Wormhole)",
      "decimals": 9,
      "logoURI": "https://cdn.jsdelivr.net/gh/trustwallet/assets@master/blockchains/ethereum/assets/0x6B3595068778DD592e39A122f4f5a5cF09C90fE2/logo.png",
      "tags": [
        "wrapped",
        "wormhole"
      ],
      "extensions": {
        "website": "https://sushi.com",
        "background": "https://sushi.com/static/media/Background-sm.fd449814.jpg/",
        "address": "0x6B3595068778DD592e39A122f4f5a5cF09C90fE2",
        "bridgeContract": "https://etherscan.io/address/0xf92cD566Ea4864356C5491c177A430C222d7e678",
        "assetContract": "https://etherscan.io/address/0x6B3595068778DD592e39A122f4f5a5cF09C90fE2",
        "coingeckoId": "sushi"
      }
    },
    {
      "chainId": 103,
      "address": "3aMbgP7aGsP1sVcFKc6j65zu7UiziP57SMFzf6ptiCSX",
      "symbol": "sHOG",
      "name": "Devnet StableHog",
      "decimals": 6,
      "logoURI": "https://i.ibb.co/7GddV42/Frame-1.png",
      "tags": [
        "stablecoin"
      ]
    },
    {
      "chainId": 101,
      "address": "3cXftQWJJEeoysZrhAEjpfCHe9tSKyhYG63xpbue8m3s",
      "symbol": "Kreechures",
      "name": "Kreechures",
      "decimals": 0,
      "logoURI": "https://gateway.pinata.cloud/ipfs/QmQ5YPBFUWeKNFbsBDL8WcXWmu1MwisXZVtwofdZQxmQE9/Kreechure%20logo.svg",
      "tags": [
        "nft"
      ],
      "extensions": {
        "website": "https://www.kreechures.com/",
        "attributes": [
          {
            "image": "https://gateway.pinata.cloud/ipfs/QmWcMyAYpaX3BHJoDq6Fyub71TjaHbRHqErT7MmbDvCXYJ/3cXftQWJJEeoysZrhAEjpfCHe9tSKyhYG63xpbue8m3s.jpg",
            "Generation": 0,
            "Species": 6,
            "Base Rest": 262
          }
        ]
      }
    },
    {
      "chainId": 101,
      "address": "4DrV8khCoPS3sWRj6t1bb2DzT9jD4mZp6nc7Jisuuv1b",
      "symbol": "SPD",
      "name": "Solpad",
      "decimals": 10,
      "logoURI": "https://cdn.jsdelivr.net/gh/solana-labs/token-list@main/assets/mainnet/4DrV8khCoPS3sWRj6t1bb2DzT9jD4mZp6nc7Jisuuv1b/logo.jpg",
      "tags": [],
      "extensions": {
        "website": "https://www.solpad.io/"
      }
    },
    {
      "chainId": 101,
      "address": "7p7AMM6QoA8wPRKeqF87Pt51CRWmWvXPH5TBNMyDWhbH",
      "symbol": "Kreechures",
      "name": "Kreechures",
      "decimals": 0,
      "logoURI": "https://gateway.pinata.cloud/ipfs/QmQ5YPBFUWeKNFbsBDL8WcXWmu1MwisXZVtwofdZQxmQE9/Kreechure%20logo.svg",
      "tags": [
        "nft"
      ],
      "extensions": {
        "website": "https://www.kreechures.com/",
        "attributes": [
          {
            "image": "https://gateway.pinata.cloud/ipfs/QmWcMyAYpaX3BHJoDq6Fyub71TjaHbRHqErT7MmbDvCXYJ/7p7AMM6QoA8wPRKeqF87Pt51CRWmWvXPH5TBNMyDWhbH.jpg",
            "Generation": 0,
            "Species": 4,
            "Base Rest": 335
          }
        ]
      }
    },
    {
      "chainId": 101,
      "address": "6ybxMQpMgQhtsTLhvHZqk8uqao7kvoexY6e8JmCTqAB1",
      "symbol": "QUEST",
      "name": "QUEST",
      "decimals": 4,
      "logoURI": "https://questcoin.org/logo500x500.png",
      "tags": [],
      "extensions": {
        "website": "https://questcoin.org/"
      }
    },
    {
      "chainId": 101,
      "address": "97qAF7ZKEdPdQaUkhASGA59Jpa2Wi7QqVmnFdEuPqEDc",
      "symbol": "DIAMOND",
      "name": "LOVE",
      "decimals": 6,
      "logoURI": "https://github.com/AdamBraham88/SPL-TOKEN/blob/main/Diamond-Love-icon.png",
      "tags": [
        "Diamond Love"
      ],
      "extensions": {
        "website": "https://diamondlove.io/"
      }
    },
    {
      "chainId": 101,
      "address": "xxxxa1sKNGwFtw2kFn8XauW9xq8hBZ5kVtcSesTT9fW",
      "symbol": "SLIM",
      "name": "Solanium",
      "decimals": 6,
      "logoURI": "https://cdn.jsdelivr.net/gh/solana-labs/token-list@main/assets/mainnet/xxxxa1sKNGwFtw2kFn8XauW9xq8hBZ5kVtcSesTT9fW/logo.png",
      "tags": [],
      "extensions": {
        "website": "https://solanium.io/"
      }
    },
    {
      "chainId": 101,
      "address": "8GPUjUHFxfNhaSS8kUkix8txRRXszeUAsHTjUmHuygZT",
      "symbol": "NINJA NFT1",
      "name": "NINJA NFT1",
      "decimals": 0,
      "logoURI": "https://raw.githubusercontent.com/yuzu-ninjaprotocol/ninjaprotocol/main/NINJA%20NFT%201.png",
      "tags": [],
      "extensions": {
        "website": "http://ninjaprotocol.io"
      }
    },
    {
      "chainId": 101,
      "address": "2rEiLkpQ3mh4DGxv1zcSdW5r5HK2nehif5sCaF5Ss9E1",
      "symbol": "RECO",
      "name": "Reboot ECO",
      "decimals": 0,
      "logoURI": "https://reboot.eco/reco_logo.png",
      "tags": [],
      "extensions": {
        "website": "https://reboot.eco/"
      }
    },
    {
      "chainId": 101,
      "address": "BXhAKUxkGvFbAarA3K1SUYnqXRhEBC1bhUaCaxvzgyJ1",
      "symbol": "ISA",
      "name": "Interstellar",
      "decimals": 3,
      "logoURI": "https://gateway.pinata.cloud/ipfs/QmV84AMkdgEQ4roxRdmh9xU9dtbyJjqFZWLDgNdr3mEdQz",
      "tags": [],
      "extensions": {
        "website": "https://interstellaralliance.gitbook.io/isa/"
      }
    },
    {
      "chainId": 101,
      "address": "7xKXtg2CW87d97TXJSDpbD5jBkheTqA83TZRuJosgAsU",
      "symbol": "SAMO",
      "name": "Samoyed Coin",
      "decimals": 9,
      "logoURI": "https://i.ibb.co/tLGpvNf/samo.png",
      "tags": [],
      "extensions": {
        "website": "https://samoyedcoin.com/",
        "coingeckoId": "samoyedcoin",
        "serumV3Usdc": "FR3SPJmgfRSKKQ2ysUZBu7vJLpzTixXnjzb84bY3Diif"
      }
    },
    {
      "chainId": 101,
      "address": "HAWy8kV3bD4gaN6yy6iK2619x2dyzLUBj1PfJiihTisE",
      "symbol": "DOI",
      "name": "Discovery of Iris",
      "decimals": 0,
      "logoURI": "https://storage.googleapis.com/star-atlas-assets/star-atlas-logo.png",
      "tags": [
        "nft"
      ],
      "extensions": {
        "website": "https://www.staratlas.com",
        "imageUrl": "https://storage.googleapis.com/nft-assets/ReBirth/poster-1/discovery-of-iris.jpg",
        "description": "The rogue planet, Iris, dense with invaluable materials, draws in and collides with seven child planets in a remote region of space, creating what is henceforth referred to as 'The Cataclysm'. When combined, these eight elements create a form of free energy. The collision creates a massively valuable debris field.",
        "serumV3Usdc": "AYXTVttPfhYmn3jryX5XbRjwPK2m9445mbN2iLyRD6nq"
      }
    },
    {
      "chainId": 101,
      "address": "ATSPo9f9TJ3Atx8SuoTYdzSMh4ctQBzYzDiNukQDmoF7",
      "symbol": "HOSA",
      "name": "The Heart of Star Atlas",
      "decimals": 0,
      "logoURI": "https://storage.googleapis.com/star-atlas-assets/star-atlas-logo.png",
      "tags": [
        "nft"
      ],
      "extensions": {
        "website": "https://www.staratlas.com",
        "imageUrl": "https://storage.googleapis.com/nft-assets/ReBirth/poster-2/the-heart-of-star-atlas.jpg",
        "description": "At the core of Star Atlas lies a treasure trove of priceless data. After an unsuspecting deep space explorer discovers “The Cataclysm”, he scans its riches, creating what will once be known as the first intergalactic data block. He sells this invaluable information to all three rival factions, igniting a lethal spark that forever changes the course of history.",
        "serumV3Usdc": "5Erzgrw9pTjNWLeqHp2sChJq7smB7WXRQYw9wvkvA59t"
      }
    },
    {
      "chainId": 101,
      "address": "36s6AFRXzE9KVdUyoJQ5y6mwxXw21LawYqqwNiQUMD8s",
      "symbol": "TCW",
      "name": "The Convergence War",
      "decimals": 0,
      "logoURI": "https://storage.googleapis.com/star-atlas-assets/star-atlas-logo.png",
      "tags": [
        "nft"
      ],
      "extensions": {
        "website": "https://www.staratlas.com",
        "imageUrl": "https://storage.googleapis.com/nft-assets/ReBirth/poster-3/the-convergence-war.jpg",
        "description": "All three factions, thinking they were the sole owners of the cataclysmic data drop, converge to settle the area. A devastating war breaks out across the galaxy after their inability to settle the disputed territory.",
        "serumV3Usdc": "DXPv2ZyMD6Y2mDenqYkAhkvGSjNahkuMkm4zv6DqB7RF"
      }
    },
    {
      "chainId": 101,
      "address": "BgiTVxW9uLuHHoafTd2qjYB5xjCc5Y1EnUuYNfmTwhvp",
      "symbol": "LOST",
      "name": "Short Story of a Lost Astronaut",
      "decimals": 0,
      "logoURI": "https://storage.googleapis.com/star-atlas-assets/star-atlas-logo.png",
      "tags": [
        "nft"
      ],
      "extensions": {
        "website": "https://www.staratlas.com",
        "imageUrl": "https://storage.googleapis.com/nft-assets/ReBirth/poster-4/short-story-of-a-lost-astronaut.jpg",
        "description": "He thought it would be just another routine exploration mission. Get there, scan, save data blocks and return. But when a surprise radiation storm knocked out his spaceship and swept him up into its high-velocity current, the only thing that saved him from certain doom was his custom ion shield.",
        "serumV3Usdc": "73d9N7BbWVKBG6A2xwwwEHcxzPB26YzbMnRjue3DPzqs"
      }
    },
    {
      "chainId": 101,
      "address": "4G85c5aUsRTrRPqE5VjY7ebD9b2ktTF6NEVGiCddRBDX",
      "symbol": "LOVE",
      "name": "B ❤ P",
      "decimals": 0,
      "logoURI": "https://storage.googleapis.com/star-atlas-assets/star-atlas-logo.png",
      "tags": [
        "nft"
      ],
      "extensions": {
        "website": "https://www.staratlas.com",
        "imageUrl": "https://storage.googleapis.com/nft-assets/ReBirth/poster-5/love-story.jpg",
        "description": "Paizul, the charismatic and brilliant leader of the ONI consortium, vividly recalls the first time she saw her one true love. It was a warm summer day, full of raging ionic storms. Lightning was piercing the sky as Bekalu took off his helmet and locked eyes with her. “What are the chances of nearly colliding with someone flying through these wastelands on a day like this”, he smiled with his booming voice. “Perhaps it’s destiny,” she smiled back mysteriously. There was another strike of lightning, but this time the sky remained calm.",
        "serumV3Usdc": "AM9sNDh48N2qhYSgpA58m9dHvrMoQongtyYu2u2XoYTc"
      }
    },
    {
      "chainId": 101,
      "address": "7dr7jVyXf1KUnYq5FTpV2vCZjKRR4MV94jzerb8Fi16Q",
      "symbol": "MRDR",
      "name": "The Assassination of Paizul",
      "decimals": 0,
      "logoURI": "https://storage.googleapis.com/star-atlas-assets/star-atlas-logo.png",
      "tags": [
        "nft"
      ],
      "extensions": {
        "website": "https://www.staratlas.com",
        "imageUrl": "https://storage.googleapis.com/nft-assets/ReBirth/poster-6/assassination-of-paizul.jpg",
        "description": "Suffering one of the cruelest fates in the universe, the Sogmian race of aliens was driven to the brink of extinction. With only 10,000 members left, they put all hope of salvation in the hands of their leader Paizul. After she was assassinated in a gruesome public way, so much fear was struck in the hearts of survivors that they set out to build their 'Last Stand'.",
        "serumV3Usdc": "BJiV2gCLwMvj2c1CbhnMjjy68RjqoMzYT8brDrpVyceA"
      }
    },
    {
      "chainId": 101,
      "address": "G1bE9ge8Yoq43hv7QLcumxTFhHqFMdcL4y2d6ZdzMG4b",
      "symbol": "PFP",
      "name": "Paizul Funeral Procession",
      "decimals": 0,
      "logoURI": "https://storage.googleapis.com/star-atlas-assets/star-atlas-logo.png",
      "tags": [
        "nft"
      ],
      "extensions": {
        "website": "https://www.staratlas.com",
        "serumV3Usdc": "7JzaEAuVfjkrZyMwJgZF5aQkiEyVyCaTWA3N1fQK7Y6V"
      }
    },
    {
      "chainId": 101,
      "address": "6bD8mr8DyuVqN5dXd1jnqmCL66b5KUV14jYY1HSmnxTE",
      "symbol": "AVE",
      "name": "Ahr Visits Earth",
      "decimals": 0,
      "logoURI": "https://storage.googleapis.com/star-atlas-assets/star-atlas-logo.png",
      "tags": [
        "nft"
      ],
      "extensions": {
        "website": "https://www.staratlas.com",
        "serumV3Usdc": "8yQzsbraXJFoPG5PdX73B8EVYFuPR9aC2axAqWearGKu"
      }
    },
    {
      "chainId": 101,
      "address": "Hfjgcs9ix17EwgXVVbKjo6NfMm2CXfr34cwty3xWARUm",
      "symbol": "TLS",
      "name": "The Last Stand",
      "decimals": 0,
      "logoURI": "https://storage.googleapis.com/star-atlas-assets/star-atlas-logo.png",
      "tags": [
        "nft"
      ],
      "extensions": {
        "website": "https://www.staratlas.com",
        "serumV3Usdc": "AVHndcEDUjP9Liz5dfcvAPAMffADXG6KMPn8sWB1XhFQ"
      }
    },
    {
      "chainId": 101,
      "address": "8EXX5kG7qWTjgpNSGX7PnB6hJZ8xhXUcCafVJaBEJo32",
      "symbol": "SPT",
      "name": "The Signing of the Peace Treaty",
      "decimals": 0,
      "logoURI": "https://storage.googleapis.com/star-atlas-assets/star-atlas-logo.png",
      "tags": [
        "nft"
      ],
      "extensions": {
        "website": "https://www.staratlas.com",
        "serumV3Usdc": "FZ9xhZbkt9bKKVpWmFxRhEJyzgxqU5w5xu3mXcF6Eppe"
      }
    },
    {
      "chainId": 101,
      "address": "CAjoJeGCCRae9oDwHYXzkeUDonp3dZLWV5GKHysLwjnx",
      "symbol": "PBA",
      "name": "The Peacebringers Archive",
      "decimals": 0,
      "logoURI": "https://storage.googleapis.com/star-atlas-assets/star-atlas-logo.png",
      "tags": [
        "nft"
      ],
      "extensions": {
        "website": "https://www.staratlas.com",
        "serumV3Usdc": "4jN1R453Acv9egnr7Dry3x9Xe3jqh1tqz5RokniaeVhy"
      }
    },
    {
      "chainId": 101,
      "address": "FPnwwNiL1tXqd4ZbGjFYsCw5qsQw91VN79SNcU4Bc732",
      "symbol": "UWB",
      "name": "Ustur Wod.bod",
      "decimals": 0,
      "logoURI": "https://storage.googleapis.com/star-atlas-assets/star-atlas-logo.png",
      "tags": [
        "nft"
      ],
      "extensions": {
        "website": "https://www.staratlas.com",
        "serumV3Usdc": "J99HsFQEWKR3UiFQpKTnF11iaNiR1enf2LxHfgsbVc59"
      }
    },
    {
      "chainId": 101,
      "address": "DB76aiNQeLzHPwvFhzgwfpe6HGHCDTQ6snW6UD7AnHid",
      "symbol": "OMPH",
      "name": "Om Photoli",
      "decimals": 0,
      "logoURI": "https://storage.googleapis.com/star-atlas-assets/star-atlas-logo.png",
      "tags": [
        "nft"
      ],
      "extensions": {
        "website": "https://www.staratlas.com",
        "serumV3Usdc": "HdvXMScwAQQh9pEvLZjuaaeJcLTmixxYoMFefeqHFn2E"
      }
    },
    {
      "chainId": 101,
      "address": "8ymi88q5DtmdNTn2sPRNFkvMkszMHuLJ1e3RVdWjPa3s",
      "symbol": "SDOGE",
      "name": "SolDoge",
      "decimals": 0,
      "logoURI": "https://pbs.twimg.com/profile_images/1386711926571364352/UfsqsIB3_400x400.jpg",
      "tags": [],
      "extensions": {
        "website": "https://www.soldoge.org",
        "serumV3Usdc": "9aruV2p8cRWxybx6wMsJwPFqeN7eQVPR74RrxdM3DNdu"
      }
    },
    {
      "chainId": 101,
      "address": "DQRNdQWz5NzbYgknGsZqSSXbdhQWvXSe8S56mrtNAs1b",
      "symbol": "ENTROPPP",
      "name": "ENTROPPP (Entropy for security)",
      "decimals": 6,
      "logoURI": "https://gateway.pinata.cloud/ipfs/QmcY3sv2n8bZqH3r6BKRP2N4zLNU6N8tojjviD65wma4u2/ENTROPPP%20JPG.jpg",
      "tags": [
        "Cryptography",
        "Blockchain security",
        "Randomness and entropy"
      ],
      "extensions": {
        "website": "https://www.entroppp.com"
      }
    },
    {
      "chainId": 101,
      "address": "8RYSc3rrS4X4bvBCtSJnhcpPpMaAJkXnVKZPzANxQHgz",
      "symbol": "FARM",
      "name": "SolaFarm",
      "decimals": 9,
      "logoURI": "https://sola.farm/logo.png",
      "tags": [],
      "extensions": {
        "website": "https://sola.farm/"
      }
    },
    {
      "chainId": 101,
      "address": "nope9HWCJcXVFkG49CDk7oYFtgGsUzsRvHdcJeL2aCL",
      "symbol": "NOPE",
      "name": "NOPE FINANCE",
      "decimals": 9,
      "logoURI": "https://raw.githubusercontent.com/nopefinance/nope-land/main/icon.png",
      "tags": [],
      "extensions": {
        "website": "https://nopefinance.xyz/"
      }
    },
    {
      "chainId": 101,
      "address": "43VWkd99HjqkhFTZbWBpMpRhjG469nWa7x7uEsgSH7We",
      "symbol": "STNK",
      "name": "Stonks",
      "decimals": 9,
      "logoURI": "https://raw.githubusercontent.com/StonksDev/Resource/main/StonksIcon250.png",
      "tags": [],
      "extensions": {
        "website": "https://stonkscoin.org/"
      }
    },
    {
      "chainId": 101,
      "address": "4368jNGeNq7Tt4Vzr98UWxL647PYu969VjzAsWGVaVH2",
      "symbol": "MEAL",
      "name": "HUNGRY",
      "decimals": 8,
      "logoURI": "https://hungrystatic.b-cdn.net/images/logo.png",
      "tags": [],
      "extensions": {
        "website": "https://hungrycoin.io/"
      }
    },
    {
      "chainId": 101,
      "address": "8GQsW3f7mdwfjqJon2myADcBsSsRjpXmxHYDG8q1pvV6",
      "symbol": "HOLD",
      "name": "Holdana",
      "decimals": 9,
      "logoURI": "https://i.ibb.co/7CWsB34/holdana-token.png",
      "tags": [],
      "extensions": {
        "medium": "https://holdanatoken.medium.com/",
        "twitter": "https://twitter.com/HoldanaOfficial",
        "serumV3Usdc": "G2j5zKtfymPcWMq1YRoKrfUWy64SZ6ZxDVscHSyPQqmz"
      }
    },
    {
      "chainId": 101,
      "address": "64SqEfHtu4bZ6jr1mAxaWrLFdMngbKbru9AyaG2Dyk5T",
      "symbol": "wen-token",
      "name": "wen-token",
      "decimals": 0,
      "logoURI": "https://gateway.pinata.cloud/ipfs/QmQ69cGaYFNJajafKRbGgwtcKHXGSqX2QdTy85H9synFos",
      "tags": [
        "nft"
      ],
      "extensions": {
        "website": "https://pythians.pyth.network"
      }
    },
    {
      "chainId": 101,
      "address": "4dmKkXNHdgYsXqBHCuMikNQWwVomZURhYvkkX5c4pQ7y",
      "symbol": "SNY",
      "name": "Synthetify",
      "decimals": 6,
      "logoURI": "https://resources.synthetify.io/sythetify.png",
      "tags": [],
      "extensions": {
        "website": "https://synthetify.io/",
        "twitter": "https://twitter.com/synthetify",
        "coingeckoId": "syntheify-token"
      }
    },
    {
      "chainId": 101,
      "address": "4wTMJsh3q66PmAkmwEW47qVDevMZMVVWU3n1Yhqztwi6",
      "symbol": "ARCD",
      "name": "Arcade Token (Wormhole)",
      "decimals": 9,
      "logoURI": "https://arcade.city/img/ARCD200.png",
      "tags": [
        "wrapped",
        "wormhole"
      ],
      "extensions": {
        "address": "0xb581E3a7dB80fBAA821AB39342E9Cbfd2ce33c23",
        "bridgeContract": "https://etherscan.io/address/0xf92cD566Ea4864356C5491c177A430C222d7e678",
        "assetContract": "https://etherscan.io/address/0xb581E3a7dB80fBAA821AB39342E9Cbfd2ce33c23",
        "website": "https://arcade.city",
        "twitter": "https://twitter.com/ArcadeCityHall"
      }
    },
    {
      "chainId": 101,
      "address": "Amt5wUJREJQC5pX7Z48YSK812xmu4j3sQVupNhtsEuY8",
      "symbol": "FROG",
      "name": "FROG",
      "decimals": 6,
      "logoURI": "https://raw.githubusercontent.com/FROG-SPL/branding/main/the_frauge_finifhes.jpeg",
      "tags": [],
      "extensions": {
        "website": "https://www.froglana.com/",
        "serumV3Usdc": "2Si6XDdpv5zcvYna221eZZrsjsp5xeYoz9W1TVdMdbnt"
      }
    },
    {
      "chainId": 101,
      "address": "9Y8NT5HT9z2EsmCbYMgKXPRq3h3aa6tycEqfFiXjfZM7",
      "symbol": "CRT",
      "name": "CARROT",
      "decimals": 9,
      "logoURI": "https://cdn.jsdelivr.net/gh/Farmers-Carrot/Carrot-logo/carrotcoin_128.png",
      "tags": [],
      "extensions": {
        "website": "https://farmerscarrot.com/",
        "serumV3Usdc": "Aa8mN8bXAobmcuHDpbbZh55SoadUry6WdsYz2886Ymqf"
      }
    },
    {
      "chainId": 101,
      "address": "AMdnw9H5DFtQwZowVFr4kUgSXJzLokKSinvgGiUoLSps",
      "symbol": "MOLA",
      "name": "MOONLANA",
      "decimals": 9,
      "logoURI": "https://i.ibb.co/NtrSyDc/moonlana.jpg",
      "tags": [],
      "extensions": {
        "website": "https://moonlana.com/",
        "twitter": "https://twitter.com/xMoonLana",
        "medium": "https://moonlana.medium.com/"
      }
    },
    {
      "chainId": 101,
      "address": "3x7UeXDF4imKSKnizK9mYyx1M5bTNzpeALfPeB8S6XT9",
      "symbol": "SKEM",
      "name": "SKEM",
      "decimals": 9,
      "logoURI": "https://raw.githubusercontent.com/cheesesoda/skem/main/skemtoken.svg",
      "tags": [],
      "extensions": {
        "website": "https://skem.finance/"
      }
    },
    {
      "chainId": 101,
      "address": "GHvFFSZ9BctWsEc5nujR1MTmmJWY7tgQz2AXE6WVFtGN",
      "symbol": "SOLAPE",
      "name": "SolAPE Finance",
      "decimals": 9,
      "logoURI": "https://i.ibb.co/5F0859r/solape.png",
      "tags": [],
      "extensions": {
        "website": "https://solape.io",
        "serumV3Usdc": "4zffJaPyeXZ2wr4whHgP39QyTfurqZ2BEd4M5W6SEuon"
      }
    },
    {
      "chainId": 101,
      "address": "9nEqaUcb16sQ3Tn1psbkWqyhPdLmfHWjKGymREjsAgTE",
      "symbol": "WOOF",
      "name": "WOOFENOMICS",
      "decimals": 6,
      "logoURI": "https://i.ibb.co/sHb9qZj/woof-orange-black.png",
      "tags": [],
      "extensions": {
        "website": "https://woofsolana.com",
        "serumV3Usdc": "CwK9brJ43MR4BJz2dwnDM7EXCNyHhGqCJDrAdsEts8n5"
      }
    },
    {
      "chainId": 101,
      "address": "MERt85fc5boKw3BW1eYdxonEuJNvXbiMbs6hvheau5K",
      "symbol": "MER",
      "name": "Mercurial",
      "decimals": 6,
      "logoURI": "https://www.mercurial.finance/mercurial-explorer-logo.svg",
      "tags": [],
      "extensions": {
        "coingeckoId": "mercurial",
        "website": "https://www.mercurial.finance/",
        "serumV3Usdc": "G4LcexdCzzJUKZfqyVDQFzpkjhB1JoCNL8Kooxi9nJz5"
      }
    },
    {
      "chainId": 101,
      "address": "9MhNoxy1PbmEazjPo9kiZPCcG7BiFbhi3bWZXZgacfpp",
      "symbol": "ACMN",
      "name": "ACUMEN",
      "decimals": 9,
      "logoURI": "https://pbs.twimg.com/profile_images/1384592811824238600/eIqc0048_400x400.jpg",
      "tags": [],
      "extensions": {
        "website": "https://acumen.network/"
      }
    },
    {
      "chainId": 101,
      "address": "EfLvzNsqmkoSneiML5t7uHCPEVRaWCpG4N2WsS39nWCU",
      "symbol": "MUDLEY",
      "name": "MUDLEY",
      "decimals": 9,
      "logoURI": "https://www.mudley.io/static/dappx/images/mudley_icon.png",
      "tags": [],
      "extensions": {
        "website": "https://www.mudley.io/"
      }
    },
    {
      "chainId": 101,
      "address": "7Csho7qjseDjgX3hhBxfwP1W3LYARK3QH3PM2x55we14",
      "symbol": "LOTTO",
      "name": "Lotto",
      "decimals": 9,
      "logoURI": "https://assets.coingecko.com/coins/images/13822/large/Lotto-Logo256x256.png?1612150421",
      "tags": [],
      "extensions": {
        "serumV3Usdc": "9MZKfgZzPgeidAukYpHtsLYm4eAdJFnR7nhPosWT8jiv",
        "coingeckoId": "lotto",
        "website": "lotto.finance",
        "address": "0xb0dfd28d3cf7a5897c694904ace292539242f858",
        "assetContract": "https://etherscan.io/address/0xb0dfd28d3cf7a5897c694904ace292539242f858",
        "tggroup": "https://t.me/lottofinance"
      }
    },
    {
      "chainId": 101,
      "address": "7uv3ZvZcQLd95bUp5WMioxG7tyAZVXFfr8JYkwhMYrnt",
      "symbol": "BOLE",
      "name": "Bole Token",
      "decimals": 4,
      "logoURI": "https://i.ibb.co/YPyhnkS/Bole.jpg",
      "tags": [],
      "extensions": {
        "website": "https://tokenbole.com/"
      }
    },
    {
      "chainId": 101,
      "address": "Bxp46xCB6CLjiqE99QaTcJAaY1hYF1o63DUUrXAS7QFu",
      "symbol": "mBRZ",
      "name": "SolMiner Bronze",
      "decimals": 9,
      "logoURI": "https://i.ibb.co/Wcxc7K7/solminer-bronze.png",
      "tags": [],
      "extensions": {
        "website": "https://solminer.app",
        "medium": "https://solminer.medium.com/",
        "twitter": "https://twitter.com/SolMinerproject"
      }
    },
    {
      "chainId": 101,
      "address": "GZNrMEdrt6Vg428JzvJYRGGPpVxgjUPsg6WLqKBvmNLw",
      "symbol": "mPLAT",
      "name": "SolMiner Platinum",
      "decimals": 9,
      "logoURI": "https://i.ibb.co/vYkMprc/solminer-platinum.png",
      "tags": [],
      "extensions": {
        "website": "https://solminer.app",
        "medium": "https://solminer.medium.com/",
        "twitter": "https://twitter.com/SolMinerproject"
      }
    },
    {
      "chainId": 101,
      "address": "Er7a3ugS6kkAqj6sp3UmXEFAFrDdLMRQEkV9QH2fwRYA",
      "symbol": "mDIAM",
      "name": "SolMiner Diamond",
      "decimals": 9,
      "logoURI": "https://i.ibb.co/rtvKFHn/solminer-diamond.png",
      "tags": [],
      "extensions": {
        "website": "https://solminer.app",
        "medium": "https://solminer.medium.com/",
        "twitter": "https://twitter.com/SolMinerproject"
      }
    },
    {
      "chainId": 101,
      "address": "5JnZ667P3VcjDinkJFysWh2K2KtViy63FZ3oL5YghEhW",
      "symbol": "APYS",
      "name": "APYSwap",
      "decimals": 9,
      "logoURI": "https://cloudflare-ipfs.com/ipfs/QmR5oKs4ygasusTtt2n2fCBLVufgpeXToJtb9vhXEmbaY1/token_dark.png",
      "tags": [
        "wrapped"
      ],
      "extensions": {
        "website": "https://apyswap.com",
        "coingeckoId": "apyswap"
      }
    },
    {
      "chainId": 101,
      "address": "ss1gxEUiufJyumsXfGbEwFe6maraPmc53fqbnjbum15",
      "symbol": "SS1",
      "name": "Naked Shorts",
      "decimals": 0,
      "logoURI": "https://www.sol-talk.com/logo192.png",
      "tags": [
        "nft"
      ],
      "extensions": {
        "website": "https://www.sol-talk.com/sol-survivor",
        "twitter": "https://twitter.com/sol__survivor"
      }
    },
    {
      "chainId": 101,
      "address": "GfJ3Vq2eSTYf1hJP6kKLE9RT6u7jF9gNszJhZwo5VPZp",
      "symbol": "SOLPAD",
      "name": "Solpad Finance",
      "decimals": 9,
      "logoURI": "https://www.solpad.finance/logo.png",
      "tags": [
        "utility-token"
      ],
      "extensions": {
        "website": "https://www.solpad.finance/",
        "twitter": "https://twitter.com/FinanceSolpad",
        "github": "https://github.com/solpad-finance",
        "tgann": "https://t.me/solpadfinance",
        "tggroup": "https://t.me/solpadfinance_chat"
      }
    },
    {
      "chainId": 101,
      "address": "ERPueLaiBW48uBhqX1CvCYBv2ApHN6ZFuME1MeQGTdAi",
      "symbol": "MIT",
      "name": "Muskimum Impact Token",
      "decimals": 8,
      "logoURI": "https://raw.githubusercontent.com/muskimum/muskimum.github.io/main/docs/logo_light.png",
      "tags": [
        "mit",
        "musk"
      ],
      "extensions": {
        "website": "https://muskimum.win/",
        "twitter": "https://twitter.com/muskimum",
        "serumV3Usdc": "3mhrhTFrHtxe7uZhvzBhzneR3bD3hDyWcgEkR8EcvNZk"
      }
    },
    {
      "chainId": 101,
      "address": "BsDrXiQaFd147Fxq1fQYbJQ77P6tmPkRJQJzkKvspDKo",
      "symbol": "SOLA",
      "name": "SolaPAD Token",
      "decimals": 8,
      "logoURI": "https://i.ibb.co/3p4SMBd/LOGO.png",
      "tags": [
        "SOLA",
        "LaunchPAD"
      ],
      "extensions": {
        "website": "https://www.solapad.org/",
        "twitter": "https://twitter.com/SolaPAD"
      }
    },
    {
      "chainId": 101,
      "address": "7fCzz6ZDHm4UWC9Se1RPLmiyeuQ6kStxpcAP696EuE1E",
      "symbol": "SHBL",
      "name": "Shoebill Coin",
      "decimals": 9,
      "logoURI": "https://cdn.jsdelivr.net/gh/leafwind/shoebill-coin/shoebill.png",
      "tags": [],
      "extensions": {
        "website": "https://shoebillco.in/"
      }
    },
    {
      "chainId": 101,
      "address": "GnaFnTihwQFjrLeJNeVdBfEZATMdaUwZZ1RPxLwjbVwb",
      "symbol": "SHBL-USDC",
      "name": "Raydium Permissionless LP Token (SHBL-USDC)",
      "decimals": 9,
      "logoURI": "https://cdn.jsdelivr.net/gh/solana-labs/token-list@main/assets/mainnet/RVKd61ztZW9GUwhRbbLoYVRE5Xf1B2tVscKqwZqXgEr/logo.png",
      "tags": [
        "lp-token"
      ],
      "extensions": {
        "website": "https://raydium.io/"
      }
    },
    {
      "chainId": 101,
      "address": "Djoz8btdR7p6xWHoVtPYF3zyN9LU5BBfMoDk4HczSDqc",
      "symbol": "AUSS",
      "name": "Ausshole",
      "decimals": 9,
      "logoURI": "https://raw.githubusercontent.com/cheesesoda/auss/main/auss.svg",
      "tags": [],
      "extensions": {
        "website": "https://auss.finance/",
        "twitter": "https://twitter.com/ausstoken"
      }
    },
    {
      "chainId": 101,
      "address": "TuLipcqtGVXP9XR62wM8WWCm6a9vhLs7T1uoWBk6FDs",
      "symbol": "TULIP",
      "name": "Tulip",
      "decimals": 6,
      "logoURI": "https://solfarm.io/solfarm-logo.svg",
      "tags": [
        "tulip",
        "solfarm",
        "vaults"
      ],
      "extensions": {
        "website": "https://solfarm.io",
        "twitter": "https://twitter.com/Solfarmio",
        "coingeckoId": "solfarm",
        "serumV3Usdc": "8GufnKq7YnXKhnB3WNhgy5PzU9uvHbaaRrZWQK6ixPxW"
      }
    },
    {
      "chainId": 101,
      "address": "5trVBqv1LvHxiSPMsHtEZuf8iN82wbpDcR5Zaw7sWC3s",
      "symbol": "JPYC",
      "name": "JPY Coin",
      "decimals": 6,
      "logoURI": "https://raw.githubusercontent.com/jpycoin/jpyc/main/src/image/jpyc.png",
      "tags": [
        "stablecoin",
        "ethereum"
      ],
      "extensions": {
        "website": "https://jpyc.jp/"
      }
    },
    {
      "chainId": 101,
      "address": "3QuAYThYKFXSmrTcSHsdd7sAxaFBobaCkLy2DBYJLMDs",
      "symbol": "TYNA",
      "name": "wTYNA",
      "decimals": 6,
      "logoURI": "https://raw.githubusercontent.com/M-Igashi/FTX-GAS-Tools/main/icon384.png",
      "tags": [
        "ERC20",
        "ethereum"
      ],
      "extensions": {
        "address": "0x4ae54790c130B21E8CbaCAB011C6170e079e6eF5",
        "bridgeContract": "https://etherscan.io/address/0xeae57ce9cc1984f202e15e038b964bb8bdf7229a",
        "assetContract": "https://etherscan.io/address/0x4ae54790c130B21E8CbaCAB011C6170e079e6eF5",
        "website": "http://lendingbot.s3-website-us-east-1.amazonaws.com/whitepaper.html",
        "twitter": "https://twitter.com/btc_AP"
      }
    },
    {
      "chainId": 101,
      "address": "7zsKqN7Fg2s9VsqAq6XBoiShCVohpGshSUvoWBc6jKYh",
      "symbol": "ARDX",
      "name": "Wrapped ArdCoin (Sollet)",
      "decimals": 2,
      "logoURI": "https://cdn.dex.mn/logo/ardx.png",
      "tags": [
        "wrapped-sollet",
        "ethereum"
      ],
      "extensions": {
        "website": "https://ardcoin.com",
        "coingeckoId": "ardcoin"
      }
    },
    {
      "chainId": 101,
      "address": "7zphtJVjKyECvQkdfxJNPx83MNpPT6ZJyujQL8jyvKcC",
      "symbol": "SSHIB",
      "name": "SolShib",
      "decimals": 9,
      "logoURI": "https://i.ibb.co/0G2sDtr/2021-05-14-09-51-50.jpg",
      "tags": [],
      "extensions": {
        "website": "https://solshib.com/"
      }
    },
    {
      "chainId": 101,
      "address": "HoSWnZ6MZzqFruS1uoU69bU7megzHUv6MFPQ5nqC6Pj2",
      "symbol": "SGI",
      "name": "SolGift",
      "decimals": 9,
      "logoURI": "https://i.ibb.co/t8XMnW8/ICON-2.png",
      "tags": [],
      "extensions": {
        "website": "https://solshib.com/"
      }
    },
    {
      "chainId": 101,
      "address": "GpS9AavHtSUspaBnL1Tu26FWbUAdW8tm3MbacsNvwtGu",
      "symbol": "SOLT",
      "name": "Soltriever",
      "decimals": 9,
      "logoURI": "https://user-images.githubusercontent.com/55430857/118305516-0b1f1000-b523-11eb-8d3b-b4e12e3b4c31.png",
      "tags": [],
      "extensions": {
        "website": "http://soltriever.info/",
        "twitter": "https://twitter.com/_Soltriever"
      }
    },
    {
      "chainId": 101,
      "address": "2QK9vxydd7WoDwvVFT5JSU8cwE9xmbJSzeqbRESiPGMG",
      "symbol": "KEKW",
      "name": "kekwcoin",
      "decimals": 9,
      "logoURI": "https://www.kekw.io/images/logo_final_round_smallFace.png",
      "tags": [],
      "extensions": {
        "website": "https://kekw.io/",
        "twitter": "https://twitter.com/kekwcoin"
      }
    },
    {
      "chainId": 101,
      "address": "FxCvbCVAtNUEKSiKoF6xt2pWPfpXuYFWYbuQySaRnV5R",
      "symbol": "LOOP",
      "name": "LC Andy Social Token",
      "decimals": 8,
      "logoURI": "https://cdn.jsdelivr.net/gh/aschmidhofer/looptoken/LOOPlogo.jpg",
      "tags": [
        "social-token",
        "loop"
      ]
    },
    {
      "chainId": 101,
      "address": "H5gczCNbrtso6BqGKihF97RaWaxpUEZnFuFUKK4YX3s2",
      "symbol": "BDE",
      "name": "Big Defi Energy",
      "decimals": 9,
      "logoURI": "https://raw.githubusercontent.com/bitcoinoverdose/bitcoinoverdose/main/bde.png",
      "tags": [],
      "extensions": {
        "website": "bigdefienergy.com",
        "twitter": "https://twitter.com/Bigdefi"
      }
    },
    {
      "chainId": 101,
      "address": "cREsCN7KAyXcBG2xZc8qrfNHMRgC3MhTb4n3jBnNysv",
      "symbol": "DWT",
      "name": "DARK WEB TOKEN",
      "decimals": 2,
      "logoURI": "https://cdn.jsdelivr.net/gh/DARK-WEB-TOKEN/DWT-LOGO/logo.png",
      "tags": [
        "MEME"
      ],
      "extensions": {
        "serumV3Usdc": "526WW289h5wibg1Q55sK16CGoNip8H5d2AXVbaAGcUMb",
        "website": "https://www.darkwebtoken.live"
      }
    },
    {
      "chainId": 101,
      "address": "EdGAZ8JyFTFbmVedVTbaAEQRb6bxrvi3AW3kz8gABz2E",
      "symbol": "DOGA",
      "name": "Dogana",
      "decimals": 9,
      "logoURI": "https://i.ibb.co/mRPw35y/doganatoken.png",
      "tags": [],
      "extensions": {
        "twitter": "https://twitter.com/DoganaOfficial",
        "serumV3Usdc": "H1Ywt7nSZkLDb2o3vpA5yupnBc9jr1pXtdjMm4Jgk1ay"
      }
    },
    {
      "chainId": 101,
      "address": "3FoUAsGDbvTD6YZ4wVKJgTB76onJUKz7GPEBNiR5b8wc",
      "symbol": "CHEEMS",
      "name": "Cheems",
      "decimals": 9,
      "logoURI": "https://cheems.co/wp-content/uploads/2021/05/acheems.png",
      "tags": [],
      "extensions": {
        "website": "https://cheems.co/",
        "twitter": "https://twitter.com/theCheemsToken",
        "tggroup": "https://t.me/CheemsOfficial"
      }
    },
    {
      "chainId": 101,
      "address": "AWW5UQfMBnPsTaaxCK7cSEmkj1kbX2zUrqvgKXStjBKx",
      "symbol": "SBFC",
      "name": "SBF Coin",
      "decimals": 6,
      "logoURI": "https://www.sbfcoin.org/images/sbfcoin.png",
      "tags": [
        "utility-token",
        "SBF",
        "sbfcoin",
        "SBFC"
      ],
      "extensions": {
        "website": "https://www.sbfcoin.org/",
        "twitter": "https://twitter.com/sbfcoin"
      }
    },
    {
      "chainId": 101,
      "address": "FRbqQnbuLoMbUG4gtQMeULgCDHyY6YWF9NRUuLa98qmq",
      "symbol": "ECOP",
      "name": "EcoPoo",
      "decimals": 0,
      "logoURI": "https://avatars.githubusercontent.com/u/84185080",
      "tags": [
        "meme"
      ],
      "extensions": {
        "twitter": "https://twitter.com/EcoPoo_Official"
      }
    },
    {
      "chainId": 101,
      "address": "5p2zjqCd1WJzAVgcEnjhb9zWDU7b9XVhFhx4usiyN7jB",
      "symbol": "CATO",
      "name": "CATO",
      "decimals": 9,
      "logoURI": "https://raw.githubusercontent.com/SOL-CAT/SOL-CAT/main/CAT512.jpg",
      "tags": [
        "Meme-Token"
      ],
      "extensions": {
        "website": "https://www.solanacato.com/",
        "twitter": "https://twitter.com/SolanaCATO",
        "telegram": "https://t.me/SolanaCATO",
        "serumV3Usdc": "9fe1MWiKqUdwift3dEpxuRHWftG72rysCRHbxDy6i9xB"
      }
    },
    {
      "chainId": 101,
      "address": "J81fW7aza8wVUG1jjzhExsNMs3MrzwT5WrofgFqMjnSA",
      "symbol": "TOM",
      "name": "Tombili",
      "decimals": 9,
      "logoURI": "https://cryptomindex.com/assets/images/coins/TOM.png",
      "tags": [],
      "extensions": {
        "website": "https://cryptomindex.com",
        "twitter": "https://twitter.com/cryptomindex"
      }
    },
    {
      "chainId": 101,
      "address": "GunpHq4fn9gSSyGbPMYXTzs9nBS8RY88CX1so4V8kCiF",
      "symbol": "FABLE",
      "name": "Fable",
      "decimals": 0,
      "logoURI": "https://raw.githubusercontent.com/fabledev/FableResources/master/fable-finance.png",
      "tags": [],
      "extensions": {
        "website": "https://fable.finance",
        "twitter": "https://twitter.com/fable_finance"
      }
    },
    {
      "chainId": 101,
      "address": "6L5DzH3p1t1PrCrVkudasuUnWbK7Jq9tYwcwWQiV6yd7",
      "symbol": "LZD",
      "name": "Lizard",
      "decimals": 6,
      "logoURI": "https://raw.githubusercontent.com/LZD-sol/lzdsol.io/main/sollizard.png",
      "tags": [],
      "extensions": {
        "website": "https://www.lzdsol.io",
        "twitter": "https://twitter.com/lzd_sol"
      }
    },
    {
      "chainId": 101,
      "address": "EZqcdU8RLu9EChZgrY2BNVg8eovfdGyTiY2bd69EsPgQ",
      "symbol": "FELON",
      "name": "FuckElon",
      "decimals": 0,
      "logoURI": "https://i.ibb.co/yW2zDZ4/E1-Oso-Gt-XEAMUX4l.jpg",
      "tags": [],
      "extensions": {
        "website": "https://fuckelonmusk.godaddysites.com/",
        "twitter": "https://twitter.com/FuckElonMusk8",
        "tgann": "https://t.me/fuckelonmusktoday",
        "tggroup": "https://t.me/joinchat/cgUOCIRSTJ9hZmY1"
      }
    },
    {
      "chainId": 101,
      "address": "HBHMiauecxer5FCzPeXgE2A8ZCf7fQgxxwo4vfkFtC7s",
      "symbol": "SLNDN",
      "name": "Solanadon",
      "decimals": 9,
      "logoURI": "https://avatars.githubusercontent.com/u/84234249?s=400&u=13b4d7cf678ad50ed52d1facff89b032758fd603&v=4",
      "tags": [],
      "extensions": {
        "website": "https://solanadon.com/",
        "twitter": "https://twitter.com/SolanadonCoin",
        "tgann": "https://t.me/solanadonann"
      }
    },
    {
      "chainId": 101,
      "address": "5WUab7TCvth43Au5vk6wKjchTzWFeyPEUSJE1MPJtTZE",
      "symbol": "KEKN1",
      "name": "KEKW In Solana Tripping",
      "decimals": 0,
      "logoURI": "https://www.kekw.io/images/KEKN1_logo.png",
      "tags": [
        "nft"
      ],
      "extensions": {
        "website": "https://www.kekw.io/",
        "twitter": "https://twitter.com/kekwcoin"
      }
    },
    {
      "chainId": 101,
      "address": "9KEe6o1jRTqFDFBo2AezsskcxBNwuq1rVeVat1Td8zbV",
      "symbol": "MPAD",
      "name": "MercuryPAD Token",
      "decimals": 9,
      "logoURI": "https://i.ibb.co/TvcPsr1/mercury-Pad-Token.png",
      "tags": [
        "MPAD",
        "LaunchPAD"
      ],
      "extensions": {
        "website": "https://mercurypad.com/",
        "twitter": "https://twitter.com/MercuryPad"
      }
    },
    {
      "chainId": 101,
      "address": "4KAFf8ZpNCn1SWLZFo5tbeZsKpVemsobbVZdERWxRvd2",
      "symbol": "SGT",
      "name": "Sangga Token",
      "decimals": 8,
      "logoURI": "https://sgt-info.s3.ap-northeast-2.amazonaws.com/logo/SGT_Logo.png",
      "tags": [],
      "extensions": {
        "website": "https://sanggatalk.io"
      }
    },
    {
      "chainId": 101,
      "address": "Ae1aeYK9WrB2kP29jJU4aUUK7Y1vzsGNZFKoe4BG2h6P",
      "symbol": "NINJA",
      "name": "NINJA",
      "decimals": 0,
      "logoURI": "https://raw.githubusercontent.com/yuzu-ninjaprotocol/ninjaprotocol/main/NINJA%20Token.svg",
      "tags": [],
      "extensions": {
        "website": "http://ninjaprotocol.io"
      }
    },
    {
      "chainId": 101,
      "address": "E6UBhrtvP4gYHAEgoBi8kDU6DrPPmQxTAJvASo4ptNev",
      "symbol": "SOLDOG",
      "name": "SOLDOG",
      "decimals": 0,
      "logoURI": "https://gateway.pinata.cloud/ipfs/QmefHmCHysNDR5aKZ5dKkC4zqhKcgsewMr1c53eSEbMhfZ/soldog.png",
      "tags": [],
      "extensions": {
        "website": "https://solanadog.io",
        "twitter": "https://twitter.com/solanadog"
      }
    },
    {
      "chainId": 101,
      "address": "9nusLQeFKiocswDt6NQsiErm1M43H2b8x6v5onhivqKv",
      "symbol": "LLAMA",
      "name": "SOLLAMA",
      "decimals": 1,
      "logoURI": "https://raw.githubusercontent.com/soirt/sollama-brand/main/avatar.jpg",
      "tags": [],
      "extensions": {
        "website": "https://sollama.finance",
        "twitter": "https://twitter.com/SollamaFinance"
      }
    },
    {
      "chainId": 101,
      "address": "BLwTnYKqf7u4qjgZrrsKeNs2EzWkMLqVCu6j8iHyrNA3",
      "symbol": "BOP",
      "name": "Boring Protocol",
      "decimals": 8,
      "logoURI": "https://cloudflare-ipfs.com/ipfs/bafybeihqdesti5rkqfijdstsgxtngb5rsi7uwf4ygz3hkvbbaxfrqshfym",
      "tags": [
        "security-token",
        "utility-token"
      ],
      "extensions": {
        "website": "https://boringprotocol.io",
        "twitter": "https://twitter.com/BoringProtocol",
        "serumV3Usdc": "7MmPwD1K56DthW14P1PnWZ4zPCbPWemGs3YggcT1KzsM"
      }
    },
    {
      "chainId": 101,
      "address": "ER8Xa8YxJLC3CFJgdAxJs46Rdhb7B3MjgbPZsVg1aAFV",
      "symbol": "MOLAMON",
      "name": "MOLAMON",
      "decimals": 0,
      "logoURI": "https://i.ibb.co/cNhCc33/molamon.jpg",
      "tags": [],
      "extensions": {
        "website": "https://moonlana.com/",
        "twitter": "https://twitter.com/xMoonLana",
        "medium": "https://moonlana.medium.com/"
      }
    },
    {
      "chainId": 101,
      "address": "4ezHExHThrwnnoqKcMNbUwcVYXzdkDerHFGfegnTqA2E",
      "symbol": "STUD",
      "name": "SolanaToolsUtilityDapp",
      "decimals": 9,
      "logoURI": "https://pbs.twimg.com/profile_images/1395766787782873092/XvDoI56t_400x400.jpg",
      "tags": [],
      "extensions": {
        "website": "https://www.solanatools.io/"
      }
    },
    {
      "chainId": 101,
      "address": "AZtNYaEAHDBeK5AvdzquZWjc4y8cj5sKWH1keUJGMuPV",
      "symbol": "RESP",
      "name": "RESPECT",
      "decimals": 8,
      "logoURI": "https://static.tildacdn.com/tild3463-3338-4764-b938-363064666431/logo.jpg",
      "tags": [],
      "extensions": {
        "website": "https://respect.cash"
      }
    },
    {
      "chainId": 101,
      "address": "5j6BmiZTfHssaWPT23EQYQci3w57VTw7QypKArQZbSZ9",
      "symbol": "CHAD",
      "name": "ChadTrader Token",
      "decimals": 9,
      "logoURI": "https://gateway.pinata.cloud/ipfs/QmVZYKtcQ6dGuZ3DeWJ9NHjnWCj2bPTJdpKyXnoaP4eHYx",
      "tags": [
        "utility-token"
      ],
      "extensions": {
        "website": "https://chadtrader.io/",
        "twitter": "https://twitter.com/chadtraderio"
      }
    },
    {
      "chainId": 101,
      "address": "GsNzxJfFn6zQdJGeYsupJWzUAm57Ba7335mfhWvFiE9Z",
      "symbol": "DXL",
      "name": "Dexlab",
      "decimals": 6,
      "logoURI": "https://cdn.jsdelivr.net/gh/dexlab-project/assets@master/tokens/solana/dxl/symbol.png",
      "tags": [],
      "extensions": {
        "website": "https://www.dexlab.space/"
      }
    },
    {
      "chainId": 101,
      "address": "APvgd1J98PGW77H1fDa7W7Y4fcbFwWfs71RNyJKuYs1Y",
      "symbol": "FUZ",
      "name": "Fuzzy.One",
      "decimals": 8,
      "logoURI": "https://www.fuzzy.one/static/bf32ac292bb7a4511520dee28b1ce433/50ead/fuz300.webp",
      "tags": [
        "Fuzzy.One",
        "FUZ",
        "Supply chain token"
      ],
      "extensions": {
        "website": "https://www.fuzzy.one/"
      }
    },
    {
      "chainId": 101,
      "address": "6TCbtxs6eYfMKVF9ppTNvbUemW2YnpFig6z1jSqgM16e",
      "symbol": "STRANGE",
      "name": "STRANGE",
      "decimals": 0,
      "logoURI": "https://safepluto.tech/images/strange.png",
      "tags": [
        "utility-token"
      ],
      "extensions": {
        "website": "https://safepluto.tech"
      }
    },
    {
      "chainId": 101,
      "address": "8upjSpvjcdpuzhfR1zriwg5NXkwDruejqNE9WNbPRtyA",
      "symbol": "GRAPE",
      "name": "Grape",
      "decimals": 6,
      "logoURI": "https://www.unlimitedgrapes.com/assets/img/Grape_logo.svg",
      "tags": [],
      "extensions": {
        "website": "https://www.unlimitedgrapes.com/"
      }
    },
    {
      "chainId": 101,
      "address": "7xzovRepzLvXbbpVZLYKzEBhCNgStEv1xpDqf1rMFFKX",
      "symbol": "KERMIT",
      "name": "Kermit",
      "decimals": 8,
      "logoURI": "https://i.imgur.com/4jthhoa.jpg",
      "tags": [
        "utility-token"
      ],
      "extensions": {
        "website": "https://www.kermitfinance.com",
        "twitter": "https://twitter.com/KermitFinance"
      }
    },
    {
      "chainId": 101,
      "address": "8tbAqS4dFNEeC6YGWpNnusc3JcxoFLMiiLPyHctgGYFe",
      "symbol": "PIPANA",
      "name": "Pipana",
      "decimals": 10,
      "logoURI": "https://pip.monster/img/pipana.jpg",
      "tags": [],
      "extensions": {
        "website": "https://pip.monster",
        "twitter": "https://twitter.com/itspipana"
      }
    },
    {
      "chainId": 101,
      "address": "8s9FCz99Wcr3dHpiauFRi6bLXzshXfcGTfgQE7UEopVx",
      "symbol": "CKC",
      "name": "ChikinCoin",
      "decimals": 6,
      "logoURI": "https://raw.githubusercontent.com/ChikinDeveloper/ChikinCoin/master/assets/logo_circle.svg",
      "tags": [],
      "extensions": {
        "website": "https://www.chikin.run",
        "twitter": "https://twitter.com/ChikinDev"
      }
    },
    {
      "chainId": 101,
<<<<<<< HEAD
      "address": "Gro98oTmXxCVX8HKr3q2tMnP5ztoC77q6KehFDnAB983",
      "symbol": "SOLMO",
      "name": "SolMoon",
      "decimals": 4,
      "logoURI": "https://i.ibb.co/MSMcv41/Sol-Moon-logo.png",
      "tags": [],
      "extensions": {
        "website": "https://www.solmoon.co",
        "twitter": "https://twitter.com/solmoonfinance"
      }
    },
    {
      "chainId": 101,
      "address": "2wBXHm4oxmed7ZoDkPL4DU8BuRfMYkubVu8T4N38vXdb",
      "symbol": "MSC",
      "name": "MasterCoin",
      "decimals": 9,
      "logoURI": "https://i.ibb.co/vXLmH7R/2mastercoinlogo-Twitter.png",
      "tags": [],
      "extensions": {
        "website": "https://mastercoin.site",
        "twitter": "https://twitter.com/MasterCoin_",
        "discord": "https://t.co/CXZN9Ncd6Q?amp=1",
        "medium": "https://medium.com/@mastercoin-eu"
      }
    },
    {
      "chainId": 101,
      "address": "8b9mQo6ZU2rwZQgSFqGNQvXzrUSHDTRpKSKi9XXdGmqN",
      "symbol": "CHANGPENGUIN",
      "name": "CHANGPENGUIN",
      "decimals": 6,
      "logoURI": "https://img1.wsimg.com/isteam/ip/0806e069-1a1b-438a-aa86-7765c335fac8/penguin%20logo%2011.png",
      "tags": [],
      "extensions": {
        "website": "https://changpenguin.finance/",
        "twitter": "https://twitter.com/changpenguinFi"
      }
    },
    {
      "chainId": 101,
      "address": "51tMb3zBKDiQhNwGqpgwbavaGH54mk8fXFzxTc1xnasg",
      "symbol": "APEX",
      "name": "APEX",
      "decimals": 9,
      "logoURI": "https://apexit.finance/images/apex.png",
      "tags": [],
      "extensions": {
        "website": "https://apexit.finance/",
        "twitter": "https://twitter.com/apeXit_finance",
        "discord": "https://discord.gg/aASQy2dWsN",
        "tggroup": "https://t.me/apexit_finance"
      }
    },
    {
      "chainId": 101,
      "address": "4NPzwMK2gfgQ6rTv8x4EE1ZvKW6MYyYTSrAZCx7zxyaX",
      "symbol": "KLB",
      "name": "Black Label",
      "decimals": 0,
      "logoURI": "https://raw.githubusercontent.com/klbtoken/klbtoken/main/klbtoken.svg",
      "tags": [],
      "extensions": {
        "website": "https://www.klbtoken.com",
        "twitter": "https://twitter.com/klbtoken"
      }
    },
    {
      "chainId": 101,
      "address": "5v6tZ1SiAi7G8Qg4rBF1ZdAn4cn6aeQtefewMr1NLy61",
      "symbol": "SOLD",
      "name": "Solanax",
      "decimals": 9,
      "logoURI": "https://solanax.org/images/icon.png",
      "tags": [],
      "extensions": {
        "website": "https://solanax.org",
        "twitter": "https://twitter.com/Solanaxorg",
        "telegram": "https://t.me/solanaxcommunity"
      }
    },
    {
      "chainId": 101,
      "address": "3RSafdgu7P2smSGHJvSGQ6kZVkcErZXfZTtynJYboyAu",
      "symbol": "SINE",
      "name": "SINE",
      "decimals": 4,
      "logoURI": "https://raw.githubusercontent.com/sinetoken/public/main/icon/circle_icon/circle_icon.svg",
      "tags": [
        "security-token",
        "utility-token"
      ],
      "extensions": {
        "website": "https://solainetwork.com/",
        "twitter": "https://twitter.com/SolAiNetwork"
      }
    },
    {
      "chainId": 101,
      "address": "guppyrZyEX9iTPSu92pi8T71Zka7xd6PrsTJrXRW6u1",
      "symbol": "GUPPY",
      "name": "Orca Guppy Collectible",
      "decimals": 0,
      "logoURI": "https://cdn.jsdelivr.net/gh/solana-labs/token-list@main/assets/mainnet/DjVE6JNiYqPL2QXyCUUh8rNjHrbz9hXHNYt99MQ59qw1/guppy.png",
      "tags": [
        "nft"
      ],
      "extensions": {
        "website": "https://www.orca.so",
        "twitter": "https://twitter.com/orca_so"
      }
    },
    {
      "chainId": 101,
      "address": "whaLeHav12EhGK19u6kKbLRwC9E1EATGnm6MWbBCcUW",
      "symbol": "WHALE",
      "name": "Orca Whale Collectible",
      "decimals": 0,
      "logoURI": "https://cdn.jsdelivr.net/gh/solana-labs/token-list@main/assets/mainnet/DjVE6JNiYqPL2QXyCUUh8rNjHrbz9hXHNYt99MQ59qw1/whale.png",
      "tags": [
        "nft"
      ],
      "extensions": {
        "website": "https://www.orca.so",
        "twitter": "https://twitter.com/orca_so"
      }
    },
    {
      "chainId": 101,
      "address": "kLwhLkZRt6CadPHRBsgfhRCKXX426WMBnhoGozTduvk",
      "symbol": "KILLER-WHALE",
      "name": "Orca Killer Whale Collectible",
      "decimals": 0,
      "logoURI": "https://cdn.jsdelivr.net/gh/solana-labs/token-list@main/assets/mainnet/DjVE6JNiYqPL2QXyCUUh8rNjHrbz9hXHNYt99MQ59qw1/killer_whale.png",
      "tags": [
        "nft"
      ],
      "extensions": {
        "website": "https://www.orca.so",
        "twitter": "https://twitter.com/orca_so"
      }
    },
    {
      "chainId": 101,
      "address": "star2pH7rVWscs743JGdCAL8Lc9nyJeqx7YQXkGUnWf",
      "symbol": "STARFISH",
      "name": "Orca Starfish Collectible",
      "decimals": 6,
      "logoURI": "https://cdn.jsdelivr.net/gh/solana-labs/token-list@main/assets/mainnet/DjVE6JNiYqPL2QXyCUUh8rNjHrbz9hXHNYt99MQ59qw1/starfish.png",
      "tags": [
        "nft"
      ],
      "extensions": {
        "website": "https://www.orca.so",
        "twitter": "https://twitter.com/orca_so"
      }
    },
    {
      "chainId": 101,
      "address": "cLownTTaiiQMoyMmFjfmSGowi8HyNhCtTLFcrNKnqX6",
      "symbol": "CLOWNFISH",
      "name": "Orca Clownfish Collectible",
      "decimals": 0,
      "logoURI": "https://cdn.jsdelivr.net/gh/solana-labs/token-list@main/assets/mainnet/DjVE6JNiYqPL2QXyCUUh8rNjHrbz9hXHNYt99MQ59qw1/clownfish.png",
      "tags": [
        "nft"
      ],
      "extensions": {
        "website": "https://www.orca.so",
        "twitter": "https://twitter.com/orca_so"
      }
    },
    {
      "chainId": 101,
      "address": "ECFcUGwHHMaZynAQpqRHkYeTBnS5GnPWZywM8aggcs3A",
      "symbol": "SOL/USDC",
      "name": "Orca SOL/USDC LP Token",
      "decimals": 9,
      "logoURI": "https://cdn.jsdelivr.net/gh/solana-labs/token-list@main/assets/mainnet/DjVE6JNiYqPL2QXyCUUh8rNjHrbz9hXHNYt99MQ59qw1/logo.png",
      "tags": [
        "lp-token"
      ],
      "extensions": {
        "website": "https://www.orca.so",
        "twitter": "https://twitter.com/orca_so"
      }
    },
    {
      "chainId": 101,
      "address": "3H5XKkE9uVvxsdrFeN4BLLGCmohiQN6aZJVVcJiXQ4WC",
      "symbol": "USDC/USDT",
      "name": "Orca USDC/USDT LP Token",
      "decimals": 9,
      "logoURI": "https://cdn.jsdelivr.net/gh/solana-labs/token-list@main/assets/mainnet/DjVE6JNiYqPL2QXyCUUh8rNjHrbz9hXHNYt99MQ59qw1/logo.png",
      "tags": [
        "lp-token"
      ],
      "extensions": {
        "website": "https://www.orca.so",
        "twitter": "https://twitter.com/orca_so"
      }
    },
    {
      "chainId": 101,
      "address": "8qNqTaKKbdZuzQPWWXy5wNVkJh54ex8zvvnEnTFkrKMP",
      "symbol": "USDC/USDT-SRM",
      "name": "Orca USDC/USDT-SRM LP Token",
      "decimals": 9,
      "logoURI": "https://cdn.jsdelivr.net/gh/solana-labs/token-list@main/assets/mainnet/DjVE6JNiYqPL2QXyCUUh8rNjHrbz9hXHNYt99MQ59qw1/logo.png",
      "tags": [
        "lp-token"
      ],
      "extensions": {
        "website": "https://www.orca.so",
        "twitter": "https://twitter.com/orca_so"
      }
    },
    {
      "chainId": 101,
      "address": "7TYb32qkwYosUQfUspU45cou7Bb3nefJocVMFX2mEGTT",
      "symbol": "ETH/USDC",
      "name": "Orca ETH/USDC LP Token",
      "decimals": 9,
      "logoURI": "https://cdn.jsdelivr.net/gh/solana-labs/token-list@main/assets/mainnet/DjVE6JNiYqPL2QXyCUUh8rNjHrbz9hXHNYt99MQ59qw1/logo.png",
      "tags": [
        "lp-token"
      ],
      "extensions": {
        "website": "https://www.orca.so",
        "twitter": "https://twitter.com/orca_so"
      }
    },
    {
      "chainId": 101,
      "address": "EhBAmhkgEsMa8McFB5bpqZaRpZvGBBJ4jN59T5xToPdG",
      "symbol": "ETH/USDT-SRM",
      "name": "Orca ETH/USDT-SRM LP Token",
      "decimals": 9,
      "logoURI": "https://cdn.jsdelivr.net/gh/solana-labs/token-list@main/assets/mainnet/DjVE6JNiYqPL2QXyCUUh8rNjHrbz9hXHNYt99MQ59qw1/logo.png",
      "tags": [
        "lp-token"
      ],
      "extensions": {
        "website": "https://www.orca.so",
        "twitter": "https://twitter.com/orca_so"
      }
    },
    {
      "chainId": 101,
      "address": "8pFwdcuXM7pvHdEGHLZbUR8nNsjj133iUXWG6CgdRHk2",
      "symbol": "BTC/ETH",
      "name": "Orca BTC/ETH LP Token",
      "decimals": 9,
      "logoURI": "https://cdn.jsdelivr.net/gh/solana-labs/token-list@main/assets/mainnet/DjVE6JNiYqPL2QXyCUUh8rNjHrbz9hXHNYt99MQ59qw1/logo.png",
      "tags": [
        "lp-token"
      ],
      "extensions": {
        "website": "https://www.orca.so",
        "twitter": "https://twitter.com/orca_so"
      }
    },
    {
      "chainId": 101,
      "address": "7bb88DAnQY7LSoWEuqezCcbk4vutQbuRqgJMqpX8h6dL",
      "symbol": "ETH/SOL",
      "name": "Orca ETH/SOL LP Token",
      "decimals": 9,
      "logoURI": "https://cdn.jsdelivr.net/gh/solana-labs/token-list@main/assets/mainnet/DjVE6JNiYqPL2QXyCUUh8rNjHrbz9hXHNYt99MQ59qw1/logo.png",
      "tags": [
        "lp-token"
      ],
      "extensions": {
        "website": "https://www.orca.so",
        "twitter": "https://twitter.com/orca_so"
      }
    },
    {
      "chainId": 101,
      "address": "GWEmABT4rD3sGhyghv9rKbfdiaFe5uMHeJqr6hhu3XvA",
      "symbol": "RAY/SOL",
      "name": "Orca RAY/SOL LP Token",
      "decimals": 9,
      "logoURI": "https://cdn.jsdelivr.net/gh/solana-labs/token-list@main/assets/mainnet/DjVE6JNiYqPL2QXyCUUh8rNjHrbz9hXHNYt99MQ59qw1/logo.png",
      "tags": [
        "lp-token"
      ],
      "extensions": {
        "website": "https://www.orca.so",
        "twitter": "https://twitter.com/orca_so"
      }
    },
    {
      "chainId": 101,
      "address": "BmZNYGt7aApGTUUxAQUYsW64cMbb6P7uniokCWaptj4D",
      "symbol": "SOL/USDT",
      "name": "Orca SOL/USDT LP Token",
      "decimals": 9,
      "logoURI": "https://cdn.jsdelivr.net/gh/solana-labs/token-list@main/assets/mainnet/DjVE6JNiYqPL2QXyCUUh8rNjHrbz9hXHNYt99MQ59qw1/logo.png",
      "tags": [
        "lp-token"
      ],
      "extensions": {
        "website": "https://www.orca.so",
        "twitter": "https://twitter.com/orca_so"
      }
    },
    {
      "chainId": 101,
      "address": "E4cthfUFaDd4x5t1vbeBNBHm7isqhM8kapthPzPJz1M2",
      "symbol": "SOL/USDT-SRM",
      "name": "Orca SOL/USDT-SRM LP Token",
      "decimals": 9,
      "logoURI": "https://cdn.jsdelivr.net/gh/solana-labs/token-list@main/assets/mainnet/DjVE6JNiYqPL2QXyCUUh8rNjHrbz9hXHNYt99MQ59qw1/logo.png",
      "tags": [
        "lp-token"
      ],
      "extensions": {
        "website": "https://www.orca.so",
        "twitter": "https://twitter.com/orca_so"
      }
    },
    {
      "chainId": 101,
      "address": "6ojPekCSQimAjDjaMApLvh3jF6wnZeNEVRVVoGNzEXvV",
      "symbol": "SOL/SRM",
      "name": "Orca SOL/SRM LP Token",
      "decimals": 9,
      "logoURI": "https://cdn.jsdelivr.net/gh/solana-labs/token-list@main/assets/mainnet/DjVE6JNiYqPL2QXyCUUh8rNjHrbz9hXHNYt99MQ59qw1/logo.png",
      "tags": [
        "lp-token"
      ],
      "extensions": {
        "website": "https://www.orca.so",
        "twitter": "https://twitter.com/orca_so"
      }
    },
    {
      "chainId": 101,
      "address": "YJRknE9oPhUMtq1VvhjVzG5WnRsjQtLsWg3nbaAwCQ5",
      "symbol": "FTT/SOL",
      "name": "Orca FTT/SOL LP Token",
      "decimals": 9,
      "logoURI": "https://cdn.jsdelivr.net/gh/solana-labs/token-list@main/assets/mainnet/DjVE6JNiYqPL2QXyCUUh8rNjHrbz9hXHNYt99MQ59qw1/logo.png",
      "tags": [
        "lp-token"
      ],
      "extensions": {
        "website": "https://www.orca.so",
        "twitter": "https://twitter.com/orca_so"
      }
    },
    {
      "chainId": 101,
      "address": "C9PKvetJPrrPD53PR2aR8NYtVZzucCRkHYzcFXbZXEqu",
      "symbol": "KIN/SOL",
      "name": "Orca KIN/SOL LP Token",
      "decimals": 9,
      "logoURI": "https://cdn.jsdelivr.net/gh/solana-labs/token-list@main/assets/mainnet/DjVE6JNiYqPL2QXyCUUh8rNjHrbz9hXHNYt99MQ59qw1/logo.png",
      "tags": [
        "lp-token"
      ],
      "extensions": {
        "website": "https://www.orca.so",
        "twitter": "https://twitter.com/orca_so"
      }
    },
    {
      "chainId": 101,
      "address": "6SfhBAmuaGf9p3WAxeHJYCWMABnYUMrdzNdK5Stvvj4k",
      "symbol": "ROPE/SOL",
      "name": "Orca ROPE/SOL LP Token",
      "decimals": 9,
      "logoURI": "https://cdn.jsdelivr.net/gh/solana-labs/token-list@main/assets/mainnet/DjVE6JNiYqPL2QXyCUUh8rNjHrbz9hXHNYt99MQ59qw1/logo.png",
      "tags": [
        "lp-token"
      ],
      "extensions": {
        "website": "https://www.orca.so",
        "twitter": "https://twitter.com/orca_so"
      }
    },
    {
      "chainId": 101,
      "address": "9r1n79TmerAgQJboUT8QvrChX3buZBfuSrBTtYM1cW4h",
      "symbol": "SOL/STEP",
      "name": "Orca SOL/STEP LP Token",
      "decimals": 9,
      "logoURI": "https://cdn.jsdelivr.net/gh/solana-labs/token-list@main/assets/mainnet/DjVE6JNiYqPL2QXyCUUh8rNjHrbz9hXHNYt99MQ59qw1/logo.png",
      "tags": [
        "lp-token"
      ],
      "extensions": {
        "website": "https://www.orca.so",
        "twitter": "https://twitter.com/orca_so"
      }
    },
    {
      "chainId": 101,
      "address": "ELLELFtgvWBgLkdY9EFx4Vb3SLNj4DJEhzZLWy1wCh4Y",
      "symbol": "OXY/SOL",
      "name": "Orca OXY/SOL LP Token",
      "decimals": 9,
      "logoURI": "https://cdn.jsdelivr.net/gh/solana-labs/token-list@main/assets/mainnet/DjVE6JNiYqPL2QXyCUUh8rNjHrbz9hXHNYt99MQ59qw1/logo.png",
      "tags": [
        "lp-token"
      ],
      "extensions": {
        "website": "https://www.orca.so",
        "twitter": "https://twitter.com/orca_so"
      }
    },
    {
      "chainId": 101,
      "address": "BXM9ph4AuhCUzf94HQu5FnfeVThKj5oyrnb1krY1zax5",
      "symbol": "MER/SOL",
      "name": "Orca MER/SOL LP Token",
      "decimals": 9,
      "logoURI": "https://cdn.jsdelivr.net/gh/solana-labs/token-list@main/assets/mainnet/DjVE6JNiYqPL2QXyCUUh8rNjHrbz9hXHNYt99MQ59qw1/logo.png",
      "tags": [
        "lp-token"
      ],
      "extensions": {
        "website": "https://www.orca.so",
        "twitter": "https://twitter.com/orca_so"
      }
    },
    {
      "chainId": 101,
      "address": "FJ9Q9ojA7vdf5rFbcTc6dd7D3nLpwSxdtFSE8cwfuvqt",
      "symbol": "FIDA/SOL",
      "name": "Orca FIDA/SOL LP Token",
      "decimals": 9,
      "logoURI": "https://cdn.jsdelivr.net/gh/solana-labs/token-list@main/assets/mainnet/DjVE6JNiYqPL2QXyCUUh8rNjHrbz9hXHNYt99MQ59qw1/logo.png",
      "tags": [
        "lp-token"
      ],
      "extensions": {
        "website": "https://www.orca.so",
        "twitter": "https://twitter.com/orca_so"
      }
    },
    {
      "chainId": 101,
      "address": "EHkfnhKLLTUqo1xMZLxhM9EusEgpN6RXPpZsGpUsewaa",
      "symbol": "MAPS/SOL",
      "name": "Orca MAPS/SOL LP Token",
      "decimals": 9,
      "logoURI": "https://cdn.jsdelivr.net/gh/solana-labs/token-list@main/assets/mainnet/DjVE6JNiYqPL2QXyCUUh8rNjHrbz9hXHNYt99MQ59qw1/logo.png",
      "tags": [
        "lp-token"
      ],
      "extensions": {
        "website": "https://www.orca.so",
        "twitter": "https://twitter.com/orca_so"
      }
    },
    {
      "chainId": 101,
      "address": "9rguDaKqTrVjaDXafq6E7rKGn7NPHomkdb8RKpjKCDm2",
      "symbol": "SAMO/SOL",
      "name": "Orca SAMO/SOL LP Token",
      "decimals": 9,
      "logoURI": "https://cdn.jsdelivr.net/gh/solana-labs/token-list@main/assets/mainnet/DjVE6JNiYqPL2QXyCUUh8rNjHrbz9hXHNYt99MQ59qw1/logo.png",
      "tags": [
        "lp-token"
      ],
      "extensions": {
        "website": "https://www.orca.so",
        "twitter": "https://twitter.com/orca_so"
      }
    },
    {
      "chainId": 101,
      "address": "2697FyJ4vD9zwAVPr33fdVPDv54pyZZiBv9S2AoKMyQf",
      "symbol": "COPE/SOL",
      "name": "Orca COPE/SOL LP Token",
      "decimals": 9,
      "logoURI": "https://cdn.jsdelivr.net/gh/solana-labs/token-list@main/assets/mainnet/DjVE6JNiYqPL2QXyCUUh8rNjHrbz9hXHNYt99MQ59qw1/logo.png",
      "tags": [
        "lp-token"
      ],
      "extensions": {
        "website": "https://www.orca.so",
        "twitter": "https://twitter.com/orca_so"
      }
    },
    {
      "chainId": 101,
      "address": "HEhMLvpSdPviukafKwVN8BnBUTamirptsQ6Wxo5Cyv8s",
      "symbol": "FTR",
      "name": "Future",
      "decimals": 9,
      "logoURI": "http://future-ftr.io/images/logo.png",
      "tags": [],
      "extensions": {
        "website": "https://future-ftr.io",
        "twitter": "https://twitter.com/ftr_finance"
      }
    },
    {
      "chainId": 101,
      "address": "Da1jboBKU3rqXUqPL3L3BxJ8e67ogVgVKcqy4rWsS7LC",
      "symbol": "UBE",
      "name": "UBE Token",
      "decimals": 10,
      "logoURI": "https://cdn.jsdelivr.net/gh/donfrancisco/ubetoken/UBE.png",
      "tags": [],
      "extensions": {
        "website": "https://www.ubetoken.com",
        "twitter": "https://twitter.com/ube_token"
      }
    },
    {
      "chainId": 101,
      "address": "6kwTqmdQkJd8qRr9RjSnUX9XJ24RmJRSrU1rsragP97Y",
      "symbol": "SAIL",
      "name": "SAIL",
      "decimals": 6,
      "logoURI": "https://cloudflare-ipfs.com/ipfs/QmPcQfofQNfiv36EAsGQrgAhiPbqGf17i1Cz648JhXFW9m/logo_solana_sail_v2.png",
      "tags": [
        "utility-token"
      ],
      "extensions": {
        "website": "https://www.solanasail.com",
        "twitter": "https://twitter.com/solsailsummer"
      }
    },
    {
      "chainId": 101,
      "address": "E5ndSkaB17Dm7CsD22dvcjfrYSDLCxFcMd6z8ddCk5wp",
      "symbol": "CCAI",
      "name": "Cryptocurrencies.Ai",
      "decimals": 9,
      "logoURI": "https://cryptocurrencies.ai/logo.png",
      "tags": [],
      "extensions": {
        "website": "https://ccai.cryptocurrencies.ai",
        "twitter": "https://twitter.com/CCAI_Official",
        "serumV3Usdc": "7gZNLDbWE73ueAoHuAeFoSu7JqmorwCLpNTBXHtYSFTa"
      }
    },
    {
      "chainId": 101,
      "address": "7LmGzEgnQZTxxeCThgxsv3xe4JQmiy9hxEGBPCF66KgH",
      "symbol": "SNEK",
      "name": "Snek Coin",
      "decimals": 0,
      "logoURI": "https://raw.githubusercontent.com/snekcoin/SnekCoin/main/The%20Snek%20Coin.png",
      "tags": [],
      "extensions": {
        "twitter": "https://twitter.com/snekcoin"
      }
    },
    {
      "chainId": 101,
      "address": "AhRozpV8CDLJ5z9k8CJWF4P12MVvxdnnU2y2qUhUuNS5",
      "symbol": "ARK",
      "name": "Sol.Ark",
      "decimals": 8,
      "logoURI": "https://i.ibb.co/JyJ9kf0/Logo-1.png",
      "tags": [
        "meme"
      ],
      "extensions": {
        "website": "https://www.solark.xyz/",
        "twitter": "https://twitter.com/SOLARK67275852"
      }
    },
    {
      "chainId": 101,
      "address": "ATxXyewb1cXThrQFmwHUy4dtPTErfsuqkg7JcUXgLgqo",
      "symbol": "SPW",
      "name": "SpiderSwap",
      "decimals": 8,
      "logoURI": "https://uploads-ssl.webflow.com/609eaacb79ed7ff3aac62fc7/60a5550c33ac676ec5f605ca_Untitled%20Design%20(5).png",
      "tags": [],
      "extensions": {
        "website": "https://www.spiderswap.org",
        "twitter": "https://twitter.com/Spider_swap"
      }
    },
    {
      "chainId": 101,
      "address": "ss26ybWnrhSYbGBjDT9bEwRiyAVUgiKCbgAfFkksj4R",
      "symbol": "SS2",
      "name": "POH",
      "decimals": 0,
      "logoURI": "https://www.sol-talk.com/logo192.png",
      "tags": [
        "nft"
      ],
      "extensions": {
        "website": "https://www.sol-talk.com/sol-survivor",
        "twitter": "https://twitter.com/sol__survivor"
      }
    },
    {
      "chainId": 101,
      "address": "6dGR9kAt499jzsojDHCvDArKxpTarNbhdSkiS7jeMAib",
      "symbol": "AKI",
      "name": "AKIHIGE Token",
      "decimals": 6,
      "logoURI": "https://cdn.jsdelivr.net/gh/josh-a81/AKI/AKItokenlogo.jpg",
      "tags": [
        "aki"
      ]
    },
    {
      "chainId": 101,
      "address": "6dGR9kAt499jzsojDHCvDArKxpTarNbhdSkiS7jeMAib",
      "symbol": "AKI",
      "name": "AKIHIGE Token",
      "decimals": 6,
      "logoURI": "https://cdn.jsdelivr.net/gh/josh-a81/AKI/AKItokenlogo.jpg",
      "tags": [
        "aki"
      ]
    },
    {
      "chainId": 101,
      "address": "SCYfrGCw8aDiqdgcpdGjV6jp4UVVQLuphxTDLNWu36f",
      "symbol": "SCY",
      "name": "Synchrony",
      "decimals": 9,
      "logoURI": "https://raw.githubusercontent.com/synchrony-labs/synchrony-assets/main/SYNCHRONY-LOGO.png",
      "tags": [],
      "extensions": {
        "website": "https://synchrony.fi",
        "twitter": "https://twitter.com/SynchronyFi"
      }
    },
    {
      "chainId": 101,
      "address": "BKMWPkPS8jXw59ezYwK2ueNTZRF4m8MYHDjh9HwUmkQ7",
      "symbol": "SDC",
      "name": "SandDollarClassic",
      "decimals": 9,
      "logoURI": "https://pbs.twimg.com/profile_images/1209342834513498113/YXkq2fAE_400x400.jpg",
      "tags": [
        "utility-token"
      ],
      "extensions": {
        "website": "https://sanddollar.bs",
        "twitter": "https://twitter.com/SandDollar_BS"
=======
      "address": "3aEb4KJTWxaqKBXADw5qkAjG9K1AoLhR4CrDH6HCpGCo",
      "symbol": "SMB",
      "name": "Solana Monkey Business",
      "decimals": 9,
      "logoURI": "https://cdn.jsdelivr.net/gh/SolanaMonkeyBusiness/smbproject/token/SMB.png",
      "tags": [],
      "extensions": {
        "medium": "https://solanambs.medium.com/",
        "website" : "https://solanamonkey.business/",
        "twitter": "https://twitter.com/SolanaMBS"
>>>>>>> 59c40ee8
      }
    }
  ],
  "version": {
    "major": 0,
    "minor": 2,
    "patch": 2
  }
}<|MERGE_RESOLUTION|>--- conflicted
+++ resolved
@@ -8031,7 +8031,6 @@
     },
     {
       "chainId": 101,
-<<<<<<< HEAD
       "address": "Gro98oTmXxCVX8HKr3q2tMnP5ztoC77q6KehFDnAB983",
       "symbol": "SOLMO",
       "name": "SolMoon",
@@ -8677,7 +8676,10 @@
       "extensions": {
         "website": "https://sanddollar.bs",
         "twitter": "https://twitter.com/SandDollar_BS"
-=======
+      }
+    },
+    {
+      "chainId": 101,
       "address": "3aEb4KJTWxaqKBXADw5qkAjG9K1AoLhR4CrDH6HCpGCo",
       "symbol": "SMB",
       "name": "Solana Monkey Business",
@@ -8686,9 +8688,8 @@
       "tags": [],
       "extensions": {
         "medium": "https://solanambs.medium.com/",
-        "website" : "https://solanamonkey.business/",
+        "website": "https://solanamonkey.business/",
         "twitter": "https://twitter.com/SolanaMBS"
->>>>>>> 59c40ee8
       }
     }
   ],
