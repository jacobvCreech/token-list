--- conflicted
+++ resolved
@@ -8241,7 +8241,6 @@
     },
     {
       "chainId": 101,
-<<<<<<< HEAD
       "address": "5v6tZ1SiAi7G8Qg4rBF1ZdAn4cn6aeQtefewMr1NLy61",
       "symbol": "SOLD",
       "name": "Solanax",
@@ -9059,7 +9058,10 @@
       ],
       "extensions": {
         "website": "https://artbomb.xyz"
-=======
+      }
+    },
+    {
+      "chainId": 101,
       "address": "AnyCsr1VCBZcwVAxbKPuHhKDP5DQQSnRxGAo4ycgRMi2",
       "symbol": "DAL",
       "name": "Dalmatiancoin",
@@ -9069,7 +9071,6 @@
       "extensions": {
         "website": "https://dalmatiancoin.org/",
         "twitter": "https://twitter.com/coindalmatian"
->>>>>>> 72b50ea4
       }
     }
   ],
