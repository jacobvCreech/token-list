{
  "name": "Solana Token List",
  "logoURI": "https://cdn.jsdelivr.net/gh/trustwallet/assets@master/blockchains/solana/info/logo.png",
  "keywords": [
    "solana",
    "spl"
  ],
  "tags": {
    "stablecoin": {
      "name": "stablecoin",
      "description": "Tokens that are fixed to an external asset, e.g. the US dollar"
    },
    "ethereum": {
      "name": "ethereum",
      "description": "Asset bridged from ethereum"
    },
    "lp-token": {
      "name": "lp-token",
      "description": "Asset representing liquidity provider token"
    },
    "wrapped-sollet": {
      "name": "wrapped-sollet",
      "description": "Asset wrapped using sollet bridge"
    },
    "wrapped": {
      "name": "wrapped",
      "description": "Asset wrapped using wormhole bridge"
    },
    "leveraged": {
      "name": "leveraged",
      "description": "Leveraged asset"
    },
    "bull": {
      "name": "bull",
      "description": "Leveraged Bull asset"
    },
    "bear": {
      "name": "bear",
      "description": "Leveraged Bear asset"
    },
    "nft": {
      "name": "nft",
      "description": "Non-fungible token"
    },
    "security-token": {
      "name": "security-token",
      "description": "Tokens that are used to gain access to an electronically restricted resource"
    },
    "utility-token": {
      "name": "utility-token",
      "description": "Tokens that are designed to be spent within a certain blockchain ecosystem e.g. most of the SPL-Tokens"
    },
    "tokenized-stock": {
      "name": "tokenized-stock",
      "description": "Tokenized stocks are tokenized derivatives that represent traditional securities, particularly shares in publicly firms traded on regulated exchanges"
    }
  },
  "timestamp": "2021-03-03T19:57:21+0000",
  "tokens": [
    {
      "chainId": 101,
      "address": "So11111111111111111111111111111111111111112",
      "symbol": "SOL",
      "name": "Wrapped SOL",
      "decimals": 9,
      "logoURI": "https://raw.githubusercontent.com/solana-labs/token-list/main/assets/mainnet/So11111111111111111111111111111111111111112/logo.png",
      "tags": [],
      "extensions": {
        "website": "https://solana.com/",
        "serumV3Usdc": "9wFFyRfZBsuAha4YcuxcXLKwMxJR43S7fPfQLusDBzvT",
        "serumV3Usdt": "HWHvQhFmJB3NUcu1aihKmrKegfVxBEHzwVX6yZCKEsi1",
        "coingeckoId": "solana",
        "waterfallbot": "https://t.me/SOLwaterfall"
      }
    },
    {
      "chainId": 101,
      "address": "EPjFWdd5AufqSSqeM2qN1xzybapC8G4wEGGkZwyTDt1v",
      "symbol": "USDC",
      "name": "USD Coin",
      "decimals": 6,
      "logoURI": "https://raw.githubusercontent.com/solana-labs/token-list/main/assets/mainnet/EPjFWdd5AufqSSqeM2qN1xzybapC8G4wEGGkZwyTDt1v/logo.png",
      "tags": [
        "stablecoin"
      ],
      "extensions": {
        "website": "https://www.centre.io/",
        "coingeckoId": "usd-coin",
        "serumV3Usdt": "77quYg4MGneUdjgXCunt9GgM1usmrxKY31twEy3WHwcS"
      }
    },
    {
      "chainId": 101,
      "address": "2inRoG4DuMRRzZxAt913CCdNZCu2eGsDD9kZTrsj2DAZ",
      "symbol": "TSLA",
      "name": "Tesla Inc.",
      "decimals": 8,
      "logoURI": "https://raw.githubusercontent.com/solana-labs/token-list/main/assets/mainnet/2inRoG4DuMRRzZxAt913CCdNZCu2eGsDD9kZTrsj2DAZ/logo.svg",
      "tags": [
        "tokenized-stock"
      ],
      "extensions": {
        "website": "https://www.digitalassets.ag/UnderlyingDetails?TSLA"
      }
    },
    {
      "chainId": 101,
      "address": "8bpRdBGPt354VfABL5xugP3pmYZ2tQjzRcqjg2kmwfbF",
      "symbol": "AAPL",
      "name": "Apple Inc.",
      "decimals": 8,
      "logoURI": "https://raw.githubusercontent.com/solana-labs/token-list/main/assets/mainnet/8bpRdBGPt354VfABL5xugP3pmYZ2tQjzRcqjg2kmwfbF/logo.svg",
      "tags": [
        "tokenized-stock"
      ],
      "extensions": {
        "website": "https://www.digitalassets.ag/UnderlyingDetails?AAPL"
      }
    },
    {
      "chainId": 101,
      "address": "3vhcrQfEn8ashuBfE82F3MtEDFcBCEFfFw1ZgM3xj1s8",
      "symbol": "MSFT",
      "name": "Microsoft Corporation",
      "decimals": 8,
      "logoURI": "https://raw.githubusercontent.com/solana-labs/token-list/main/assets/mainnet/3vhcrQfEn8ashuBfE82F3MtEDFcBCEFfFw1ZgM3xj1s8/logo.svg",
      "tags": [
        "tokenized-stock"
      ],
      "extensions": {
        "website": "https://www.digitalassets.ag/UnderlyingDetails?MSFT"
      }
    },
    {
      "chainId": 101,
      "address": "ASwYCbLedk85mRdPnkzrUXbbYbwe26m71af9rzrhC2Qz",
      "symbol": "MSTR",
      "name": "MicroStrategy Incorporated.",
      "decimals": 8,
      "logoURI": "https://raw.githubusercontent.com/solana-labs/token-list/main/assets/mainnet/ASwYCbLedk85mRdPnkzrUXbbYbwe26m71af9rzrhC2Qz/logo.svg",
      "tags": [
        "tokenized-stock"
      ],
      "extensions": {
        "website": "https://www.digitalassets.ag/UnderlyingDetails?MSTR"
      }
    },
    {
      "chainId": 101,
      "address": "J25jdsEgTnAwB4nVq3dEQhwekbXCnVTGzFpVMPScXRgK",
      "symbol": "COIN",
      "name": "Coinbase Global Inc.",
      "decimals": 8,
      "logoURI": "https://raw.githubusercontent.com/solana-labs/token-list/main/assets/mainnet/J25jdsEgTnAwB4nVq3dEQhwekbXCnVTGzFpVMPScXRgK/logo.svg",
      "tags": [
        "tokenized-stock"
      ],
      "extensions": {
        "website": "https://www.digitalassets.ag/UnderlyingDetails?COIN"
      }
    },
    {
      "chainId": 101,
      "address": "G2Cg4XoXdEJT5sfrSy9N6YCC3uuVV3AoTQSvMeSqT8ZV",
      "symbol": "ABC",
      "name": "AmerisourceBergen Corp",
      "decimals": 8,
      "logoURI": "https://raw.githubusercontent.com/solana-labs/token-list/main/assets/mainnet/G2Cg4XoXdEJT5sfrSy9N6YCC3uuVV3AoTQSvMeSqT8ZV/logo.svg",
      "tags": [
        "tokenized-stock"
      ],
      "extensions": {
        "website": "https://www.digitalassets.ag/UnderlyingDetails?ABC"
      }
    },
    {
      "chainId": 101,
      "address": "FqqVanFZosh4M4zqxzWUmEnky6nVANjghiSLaGqUAYGi",
      "symbol": "ABNB",
      "name": "Airbnb",
      "decimals": 8,
      "logoURI": "https://raw.githubusercontent.com/solana-labs/token-list/main/assets/mainnet/FqqVanFZosh4M4zqxzWUmEnky6nVANjghiSLaGqUAYGi/logo.svg",
      "tags": [
        "tokenized-stock"
      ],
      "extensions": {
        "website": "https://www.digitalassets.ag/UnderlyingDetails?ABNB"
      }
    },
    {
      "chainId": 101,
      "address": "FgcUo7Ymua8r5xxsn9puizkLGN5w4i3nnBmasXvkcWfJ",
      "symbol": "ACB",
      "name": "Aurora Cannabis Inc",
      "decimals": 8,
      "logoURI": "https://raw.githubusercontent.com/solana-labs/token-list/main/assets/mainnet/FgcUo7Ymua8r5xxsn9puizkLGN5w4i3nnBmasXvkcWfJ/logo.svg",
      "tags": [
        "tokenized-stock"
      ],
      "extensions": {
        "website": "https://www.digitalassets.ag/UnderlyingDetails?ACB"
      }
    },
    {
      "chainId": 101,
      "address": "FenmUGWjsW5AohtHRbgLoPUZyWSK36Cd5a31XJWjnRur",
      "symbol": "AMC",
      "name": "AMC Entertainment Holdings",
      "decimals": 8,
      "logoURI": "https://raw.githubusercontent.com/solana-labs/token-list/main/assets/mainnet/FenmUGWjsW5AohtHRbgLoPUZyWSK36Cd5a31XJWjnRur/logo.svg",
      "tags": [
        "tokenized-stock"
      ],
      "extensions": {
        "website": "https://www.digitalassets.ag/UnderlyingDetails?AMC"
      }
    },
    {
      "chainId": 101,
      "address": "7grgNP3tAJh7DRELmotHzC5Efth4e4SoBvgmFYTX9jPB",
      "symbol": "AMD",
      "name": "Advanced Micro Devices",
      "decimals": 8,
      "logoURI": "https://raw.githubusercontent.com/solana-labs/token-list/main/assets/mainnet/7grgNP3tAJh7DRELmotHzC5Efth4e4SoBvgmFYTX9jPB/logo.svg",
      "tags": [
        "tokenized-stock"
      ],
      "extensions": {
        "website": "https://www.digitalassets.ag/UnderlyingDetails?AMD"
      }
    },
    {
      "chainId": 101,
      "address": "3bjpzTTK49eP8m1bYxw6HYAFGtzyWjvEyGYcFS4gbRAx",
      "symbol": "AMZN",
      "name": "Amazon",
      "decimals": 8,
      "logoURI": "https://raw.githubusercontent.com/solana-labs/token-list/main/assets/mainnet/3bjpzTTK49eP8m1bYxw6HYAFGtzyWjvEyGYcFS4gbRAx/logo.svg",
      "tags": [
        "tokenized-stock"
      ],
      "extensions": {
        "website": "https://www.digitalassets.ag/UnderlyingDetails?AMZN"
      }
    },
    {
      "chainId": 101,
      "address": "4cr7NH1BD2PMV38JQp58UaHUxzqhxeSiF7b6q1GCS7Ae",
      "symbol": "APHA",
      "name": "Aphria Inc",
      "decimals": 8,
      "logoURI": "https://raw.githubusercontent.com/solana-labs/token-list/main/assets/mainnet/4cr7NH1BD2PMV38JQp58UaHUxzqhxeSiF7b6q1GCS7Ae/logo.svg",
      "tags": [
        "tokenized-stock"
      ],
      "extensions": {
        "website": "https://www.digitalassets.ag/UnderlyingDetails?APHA"
      }
    },
    {
      "chainId": 101,
      "address": "GPoBx2hycDs3t4Q8DeBme9RHb9nQpzH3a36iUoojHe16",
      "symbol": "ARKK",
      "name": "ARK Innovation ETF",
      "decimals": 8,
      "logoURI": "https://raw.githubusercontent.com/solana-labs/token-list/main/assets/mainnet/GPoBx2hycDs3t4Q8DeBme9RHb9nQpzH3a36iUoojHe16/logo.png",
      "tags": [
        "tokenized-stock"
      ],
      "extensions": {
        "website": "https://www.digitalassets.ag/UnderlyingDetails?ARKK"
      }
    },
    {
      "chainId": 101,
      "address": "GgDDCnzZGQRUDy8jWqSqDDcPwAVg2YsKZfLPaTYBWdWt",
      "symbol": "BABA",
      "name": "Alibaba",
      "decimals": 8,
      "logoURI": "https://raw.githubusercontent.com/solana-labs/token-list/main/assets/mainnet/GgDDCnzZGQRUDy8jWqSqDDcPwAVg2YsKZfLPaTYBWdWt/logo.svg",
      "tags": [
        "tokenized-stock"
      ],
      "extensions": {
        "website": "https://www.digitalassets.ag/UnderlyingDetails?BABA"
      }
    },
    {
      "chainId": 101,
      "address": "6jSgnmu8yg7kaZRWp5MtQqNrWTUDk7KWXhZhJPmsQ65y",
      "symbol": "BB",
      "name": "BlackBerry",
      "decimals": 8,
      "logoURI": "https://raw.githubusercontent.com/solana-labs/token-list/main/assets/mainnet/6jSgnmu8yg7kaZRWp5MtQqNrWTUDk7KWXhZhJPmsQ65y/logo.svg",
      "tags": [
        "tokenized-stock"
      ],
      "extensions": {
        "website": "https://www.digitalassets.ag/UnderlyingDetails?BB"
      }
    },
    {
      "chainId": 101,
      "address": "9Vovr1bqDbMQ8DyaizdC7n1YVvSia8r3PQ1RcPFqpQAs",
      "symbol": "BILI",
      "name": "Bilibili Inc",
      "decimals": 8,
      "logoURI": "https://raw.githubusercontent.com/solana-labs/token-list/main/assets/mainnet/9Vovr1bqDbMQ8DyaizdC7n1YVvSia8r3PQ1RcPFqpQAs/logo.svg",
      "tags": [
        "tokenized-stock"
      ],
      "extensions": {
        "website": "https://www.digitalassets.ag/UnderlyingDetails?BILI"
      }
    },
    {
      "chainId": 101,
      "address": "j35qY1SbQ3k7b2WAR5cNETDKzDESxGnYbArsLNRUzg2",
      "symbol": "BITW",
      "name": "Bitwise 10 Crypto Index Fund",
      "decimals": 8,
      "logoURI": "https://raw.githubusercontent.com/solana-labs/token-list/main/assets/mainnet/j35qY1SbQ3k7b2WAR5cNETDKzDESxGnYbArsLNRUzg2/logo.png",
      "tags": [
        "tokenized-stock"
      ],
      "extensions": {
        "website": "https://www.digitalassets.ag/UnderlyingDetails?BITW"
      }
    },
    {
      "chainId": 101,
      "address": "AykRYHVEERRoKGzfg2AMTqEFGmCGk9LNnGv2k5FgjKVB",
      "symbol": "BNTX",
      "name": "BioNTech",
      "decimals": 8,
      "logoURI": "https://raw.githubusercontent.com/solana-labs/token-list/main/assets/mainnet/AykRYHVEERRoKGzfg2AMTqEFGmCGk9LNnGv2k5FgjKVB/logo.png",
      "tags": [
        "tokenized-stock"
      ],
      "extensions": {
        "website": "https://www.digitalassets.ag/UnderlyingDetails?BNTX"
      }
    },
    {
      "chainId": 101,
      "address": "Dj76V3vdFGGE8444NWFACR5qmtJrrSop5RCBAGbC88nr",
      "symbol": "BRKA",
      "name": "Berkshire Hathaway Inc",
      "decimals": 8,
      "logoURI": "https://raw.githubusercontent.com/solana-labs/token-list/main/assets/mainnet/Dj76V3vdFGGE8444NWFACR5qmtJrrSop5RCBAGbC88nr/logo.png",
      "tags": [
        "tokenized-stock"
      ],
      "extensions": {
        "website": "https://www.digitalassets.ag/UnderlyingDetails?BRKA"
      }
    },
    {
      "chainId": 101,
      "address": "8TUg3Kpa4pNfaMvgyFdvwyiPBSnyTx7kK5EDfb42N6VK",
      "symbol": "BYND",
      "name": "Beyond Meat Inc",
      "decimals": 8,
      "logoURI": "https://raw.githubusercontent.com/solana-labs/token-list/main/assets/mainnet/8TUg3Kpa4pNfaMvgyFdvwyiPBSnyTx7kK5EDfb42N6VK/logo.svg",
      "tags": [
        "tokenized-stock"
      ],
      "extensions": {
        "website": "https://www.digitalassets.ag/UnderlyingDetails?BYND"
      }
    },
    {
      "chainId": 101,
      "address": "8FyEsMuDWAMMusMqVEstt2sDkMvcUKsTy1gF6oMfWZcG",
      "symbol": "CGC",
      "name": "Canopy Growth Corp",
      "decimals": 8,
      "logoURI": "https://raw.githubusercontent.com/solana-labs/token-list/main/assets/mainnet/8FyEsMuDWAMMusMqVEstt2sDkMvcUKsTy1gF6oMfWZcG/logo.svg",
      "tags": [
        "tokenized-stock"
      ],
      "extensions": {
        "website": "https://www.digitalassets.ag/UnderlyingDetails?CGC"
      }
    },
    {
      "chainId": 101,
      "address": "DUFVbhWf7FsUo3ouMnFbDjv4YYaRE1Sz9jvAmDsNTt1m",
      "symbol": "CRON",
      "name": "Chronos Group Inc",
      "decimals": 8,
      "logoURI": "https://raw.githubusercontent.com/solana-labs/token-list/main/assets/mainnet/DUFVbhWf7FsUo3ouMnFbDjv4YYaRE1Sz9jvAmDsNTt1m/logo.svg",
      "tags": [
        "tokenized-stock"
      ],
      "extensions": {
        "website": "https://www.digitalassets.ag/UnderlyingDetails?CRON"
      }
    },
    {
      "chainId": 101,
      "address": "J9GVpBChXZ8EK7JuPsLSDV17BF9KLJweBQet3L6ZWvTC",
      "symbol": "EEM",
      "name": "iShares MSCI Emerging Markets ETF",
      "decimals": 8,
      "logoURI": "https://raw.githubusercontent.com/solana-labs/token-list/main/assets/mainnet/J9GVpBChXZ8EK7JuPsLSDV17BF9KLJweBQet3L6ZWvTC/logo.svg",
      "tags": [
        "tokenized-stock"
      ],
      "extensions": {
        "website": "https://www.digitalassets.ag/UnderlyingDetails?EEM"
      }
    },
    {
      "chainId": 101,
      "address": "6Xj2NzAW437UUomaxFiVyJQPGvvup6YLeXFQpp4kqNaD",
      "symbol": "EFA",
      "name": "iShares MSCI EAFE ETF",
      "decimals": 8,
      "logoURI": "https://raw.githubusercontent.com/solana-labs/token-list/main/assets/mainnet/6Xj2NzAW437UUomaxFiVyJQPGvvup6YLeXFQpp4kqNaD/logo.svg",
      "tags": [
        "tokenized-stock"
      ],
      "extensions": {
        "website": "https://www.digitalassets.ag/UnderlyingDetails?EFA"
      }
    },
    {
      "chainId": 101,
      "address": "5YMFoVuoQzdivpm6W97UGKkHxq6aEhipuNkA8imPDoa1",
      "symbol": "ETHE",
      "name": "Grayscale Ethereum Trust",
      "decimals": 8,
      "logoURI": "https://raw.githubusercontent.com/solana-labs/token-list/main/assets/mainnet/5YMFoVuoQzdivpm6W97UGKkHxq6aEhipuNkA8imPDoa1/logo.png",
      "tags": [
        "tokenized-stock"
      ],
      "extensions": {
        "website": "https://www.digitalassets.ag/UnderlyingDetails?ETHE"
      }
    },
    {
      "chainId": 101,
      "address": "C9vMZBz1UCmYSCmMcZFw6N9AsYhXDAWnuhxd8ygCA1Ah",
      "symbol": "EWA",
      "name": "iShares MSCI Australia ETF",
      "decimals": 8,
      "logoURI": "https://raw.githubusercontent.com/solana-labs/token-list/main/assets/mainnet/C9vMZBz1UCmYSCmMcZFw6N9AsYhXDAWnuhxd8ygCA1Ah/logo.svg",
      "tags": [
        "tokenized-stock"
      ],
      "extensions": {
        "website": "https://www.digitalassets.ag/UnderlyingDetails?EWA"
      }
    },
    {
      "chainId": 101,
      "address": "AcXn3WXPARC7r5JwrkPHSUmBGWyWx1vRydNHXXvgc8V6",
      "symbol": "EWJ",
      "name": "iShares MSCI Japan ETF",
      "decimals": 8,
      "logoURI": "https://raw.githubusercontent.com/solana-labs/token-list/main/assets/mainnet/AcXn3WXPARC7r5JwrkPHSUmBGWyWx1vRydNHXXvgc8V6/logo.svg",
      "tags": [
        "tokenized-stock"
      ],
      "extensions": {
        "website": "https://www.digitalassets.ag/UnderlyingDetails?EWJ"
      }
    },
    {
      "chainId": 101,
      "address": "8ihxfcxBZ7dZyfnpXJiGrgEZfrKWbZUk6LjfosLrQfR",
      "symbol": "EWY",
      "name": "iShares MSCI South Korea ETF",
      "decimals": 8,
      "logoURI": "https://raw.githubusercontent.com/solana-labs/token-list/main/assets/mainnet/8ihxfcxBZ7dZyfnpXJiGrgEZfrKWbZUk6LjfosLrQfR/logo.svg",
      "tags": [
        "tokenized-stock"
      ],
      "extensions": {
        "website": "https://www.digitalassets.ag/UnderlyingDetails?EWY"
      }
    },
    {
      "chainId": 101,
      "address": "N5ykto2MU7CNcLX7sgWFe3M2Vpy7wq8gDt2sVNDe6aH",
      "symbol": "EWZ",
      "name": "iShares MSCI Brazil ETF",
      "decimals": 8,
      "logoURI": "https://raw.githubusercontent.com/solana-labs/token-list/main/assets/mainnet/N5ykto2MU7CNcLX7sgWFe3M2Vpy7wq8gDt2sVNDe6aH/logo.svg",
      "tags": [
        "tokenized-stock"
      ],
      "extensions": {
        "website": "https://www.digitalassets.ag/UnderlyingDetails?EWZ"
      }
    },
    {
      "chainId": 101,
      "address": "3K9pfJzKiAm9upcyDWk5NBVdjxVtqXN8sVfQ4aR6qwb2",
      "symbol": "FB",
      "name": "Facebook",
      "decimals": 8,
      "logoURI": "https://raw.githubusercontent.com/solana-labs/token-list/main/assets/mainnet/3K9pfJzKiAm9upcyDWk5NBVdjxVtqXN8sVfQ4aR6qwb2/logo.svg",
      "tags": [
        "tokenized-stock"
      ],
      "extensions": {
        "website": "https://www.digitalassets.ag/UnderlyingDetails?FB"
      }
    },
    {
      "chainId": 101,
      "address": "Ege7FzfrrBSusVQrRUuTiFVCSc8u2R9fRWh4qLjdNYfz",
      "symbol": "FXI",
      "name": "iShares China Large-Cap ETF",
      "decimals": 8,
      "logoURI": "https://raw.githubusercontent.com/solana-labs/token-list/main/assets/mainnet/Ege7FzfrrBSusVQrRUuTiFVCSc8u2R9fRWh4qLjdNYfz/logo.svg",
      "tags": [
        "tokenized-stock"
      ],
      "extensions": {
        "website": "https://www.digitalassets.ag/UnderlyingDetails?FXI"
      }
    },
    {
      "chainId": 101,
      "address": "FiV4TtDtnjaf8m8vw2a7uc9hRoFvvu9Ft7GzxiMujn3t",
      "symbol": "GBTC",
      "name": "Grayscale Bitcoin Trust",
      "decimals": 8,
      "logoURI": "https://raw.githubusercontent.com/solana-labs/token-list/main/assets/mainnet/FiV4TtDtnjaf8m8vw2a7uc9hRoFvvu9Ft7GzxiMujn3t/logo.png",
      "tags": [
        "tokenized-stock"
      ],
      "extensions": {
        "website": "https://www.digitalassets.ag/UnderlyingDetails?GBTC"
      }
    },
    {
      "chainId": 101,
      "address": "7FYk6a91TiFWigBvCf8KbuEMyyfpqET5QHFkRtiD2XxF",
      "symbol": "GDX",
      "name": "VanEck Vectors Gold Miners Etf",
      "decimals": 8,
      "logoURI": "https://raw.githubusercontent.com/solana-labs/token-list/main/assets/mainnet/7FYk6a91TiFWigBvCf8KbuEMyyfpqET5QHFkRtiD2XxF/logo.svg",
      "tags": [
        "tokenized-stock"
      ],
      "extensions": {
        "website": "https://www.digitalassets.ag/UnderlyingDetails?GDX"
      }
    },
    {
      "chainId": 101,
      "address": "EGhhk4sHgY1SBYsgkfgyGNhAKBXqn6QyKNx7W13evx9D",
      "symbol": "GDXJ",
      "name": "VanEck Vectors Junior Gold Miners Etf",
      "decimals": 8,
      "logoURI": "https://raw.githubusercontent.com/solana-labs/token-list/main/assets/mainnet/EGhhk4sHgY1SBYsgkfgyGNhAKBXqn6QyKNx7W13evx9D/logo.svg",
      "tags": [
        "tokenized-stock"
      ],
      "extensions": {
        "website": "https://www.digitalassets.ag/UnderlyingDetails?GDXJ"
      }
    },
    {
      "chainId": 101,
      "address": "9HyU5EEyPvkxeuekNUwsHzmMCJoiw8FZBGWaNih2oux1",
      "symbol": "GLD",
      "name": "SPDR Gold Shares",
      "decimals": 8,
      "logoURI": "https://raw.githubusercontent.com/solana-labs/token-list/main/assets/mainnet/9HyU5EEyPvkxeuekNUwsHzmMCJoiw8FZBGWaNih2oux1/logo.png",
      "tags": [
        "tokenized-stock"
      ],
      "extensions": {
        "website": "https://www.digitalassets.ag/UnderlyingDetails?GLD"
      }
    },
    {
      "chainId": 101,
      "address": "EYLa7susWhzqDNKYe7qLhFHb3Y9kdNwThc6QSnc4TLWN",
      "symbol": "GLXY",
      "name": "Galaxy Digital Holdings",
      "decimals": 8,
      "logoURI": "https://raw.githubusercontent.com/solana-labs/token-list/main/assets/mainnet/EYLa7susWhzqDNKYe7qLhFHb3Y9kdNwThc6QSnc4TLWN/logo.png",
      "tags": [
        "tokenized-stock"
      ],
      "extensions": {
        "website": "https://www.digitalassets.ag/UnderlyingDetails?GLXY"
      }
    },
    {
      "chainId": 101,
      "address": "Ac2wmyujRxiGtb5msS7fKzGycaCF7K8NbVs5ortE6MFo",
      "symbol": "GME",
      "name": "GameStop",
      "decimals": 8,
      "logoURI": "https://raw.githubusercontent.com/solana-labs/token-list/main/assets/mainnet/Ac2wmyujRxiGtb5msS7fKzGycaCF7K8NbVs5ortE6MFo/logo.svg",
      "tags": [
        "tokenized-stock"
      ],
      "extensions": {
        "website": "https://www.digitalassets.ag/UnderlyingDetails?GME"
      }
    },
    {
      "chainId": 101,
      "address": "7uzWUPC6XsWkgFAuDjpZgPVH9p3WqeKTvTJqLM1RXX6w",
      "symbol": "GOOGL",
      "name": "Google",
      "decimals": 8,
      "logoURI": "https://raw.githubusercontent.com/solana-labs/token-list/main/assets/mainnet/7uzWUPC6XsWkgFAuDjpZgPVH9p3WqeKTvTJqLM1RXX6w/logo.svg",
      "tags": [
        "tokenized-stock"
      ],
      "extensions": {
        "website": "https://www.digitalassets.ag/UnderlyingDetails?GOOGL"
      }
    },
    {
      "chainId": 101,
      "address": "6CuCUCYovcLxwaKuxWm8uTquVKGWaAydcFEU3NrtvxGZ",
      "symbol": "INTC",
      "name": "Intel Corp",
      "decimals": 8,
      "logoURI": "https://raw.githubusercontent.com/solana-labs/token-list/main/assets/mainnet/6CuCUCYovcLxwaKuxWm8uTquVKGWaAydcFEU3NrtvxGZ/logo.svg",
      "tags": [
        "tokenized-stock"
      ],
      "extensions": {
        "website": "https://www.digitalassets.ag/UnderlyingDetails?INTC"
      }
    },
    {
      "chainId": 101,
      "address": "6H26K637YNAjZycRosvBR3ENKFGMsbr4xmoV7ca83GWf",
      "symbol": "JUST",
      "name": "Just Group PLC",
      "decimals": 8,
      "logoURI": "https://raw.githubusercontent.com/solana-labs/token-list/main/assets/mainnet/6H26K637YNAjZycRosvBR3ENKFGMsbr4xmoV7ca83GWf/logo.png",
      "tags": [
        "tokenized-stock"
      ],
      "extensions": {
        "website": "https://www.digitalassets.ag/UnderlyingDetails?JUST"
      }
    },
    {
      "chainId": 101,
      "address": "FFRtWiE8FT7HMf673r9cmpabHVQfa2QEf4rSRwNo4JM3",
      "symbol": "MRNA",
      "name": "Moderna",
      "decimals": 8,
      "logoURI": "https://raw.githubusercontent.com/solana-labs/token-list/main/assets/mainnet/FFRtWiE8FT7HMf673r9cmpabHVQfa2QEf4rSRwNo4JM3/logo.svg",
      "tags": [
        "tokenized-stock"
      ],
      "extensions": {
        "website": "https://www.digitalassets.ag/UnderlyingDetails?MRNA"
      }
    },
    {
      "chainId": 101,
      "address": "Hfbh3GU8AdYCw4stirFy2RPGtwQbbzToG2DgFozAymUb",
      "symbol": "NFLX",
      "name": "Netflix",
      "decimals": 8,
      "logoURI": "https://raw.githubusercontent.com/solana-labs/token-list/main/assets/mainnet/Hfbh3GU8AdYCw4stirFy2RPGtwQbbzToG2DgFozAymUb/logo.svg",
      "tags": [
        "tokenized-stock"
      ],
      "extensions": {
        "website": "https://www.digitalassets.ag/UnderlyingDetails?NFLX"
      }
    },
    {
      "chainId": 101,
      "address": "56Zwe8Crm4pXvmByCxmGDjYrLPxkenTrckdRM7WG3zQv",
      "symbol": "NIO",
      "name": "Nio",
      "decimals": 8,
      "logoURI": "https://raw.githubusercontent.com/solana-labs/token-list/main/assets/mainnet/56Zwe8Crm4pXvmByCxmGDjYrLPxkenTrckdRM7WG3zQv/logo.svg",
      "tags": [
        "tokenized-stock"
      ],
      "extensions": {
        "website": "https://www.digitalassets.ag/UnderlyingDetails?NIO"
      }
    },
    {
      "chainId": 101,
      "address": "HP9WMRDV3KdUfJ7CNn5Wf8JzLczwxdnQYTHDAa9yCSnq",
      "symbol": "NOK",
      "name": "Nokia",
      "decimals": 8,
      "logoURI": "https://raw.githubusercontent.com/solana-labs/token-list/main/assets/mainnet/HP9WMRDV3KdUfJ7CNn5Wf8JzLczwxdnQYTHDAa9yCSnq/logo.svg",
      "tags": [
        "tokenized-stock"
      ],
      "extensions": {
        "website": "https://www.digitalassets.ag/UnderlyingDetails?NOK"
      }
    },
    {
      "chainId": 101,
      "address": "GpM58T33eTrGEdHmeFnSVksJjJT6JVdTvim59ipTgTNh",
      "symbol": "NVDA",
      "name": "NVIDIA",
      "decimals": 8,
      "logoURI": "https://raw.githubusercontent.com/solana-labs/token-list/main/assets/mainnet/GpM58T33eTrGEdHmeFnSVksJjJT6JVdTvim59ipTgTNh/logo.svg",
      "tags": [
        "tokenized-stock"
      ],
      "extensions": {
        "website": "https://www.digitalassets.ag/UnderlyingDetails?NVDA"
      }
    },
    {
      "chainId": 101,
      "address": "CRCop5kHBDLTYJyG7z3u6yiVQi4FQHbyHdtb18Qh2Ta9",
      "symbol": "PENN",
      "name": "Penn National Gaming",
      "decimals": 8,
      "logoURI": "https://raw.githubusercontent.com/solana-labs/token-list/main/assets/mainnet/CRCop5kHBDLTYJyG7z3u6yiVQi4FQHbyHdtb18Qh2Ta9/logo.svg",
      "tags": [
        "tokenized-stock"
      ],
      "extensions": {
        "website": "https://www.digitalassets.ag/UnderlyingDetails?PENN"
      }
    },
    {
      "chainId": 101,
      "address": "97v2oXMQ2MMAkgUnoQk3rNhrZCRThorYhvz1poAe9stk",
      "symbol": "PFE",
      "name": "Pfizer",
      "decimals": 8,
      "logoURI": "https://raw.githubusercontent.com/solana-labs/token-list/main/assets/mainnet/97v2oXMQ2MMAkgUnoQk3rNhrZCRThorYhvz1poAe9stk/logo.svg",
      "tags": [
        "tokenized-stock"
      ],
      "extensions": {
        "website": "https://www.digitalassets.ag/UnderlyingDetails?PFE"
      }
    },
    {
      "chainId": 101,
      "address": "AwutBmwmhehaMh18CxqFPPN311uCB1M2awp68A2bG41v",
      "symbol": "PYPL",
      "name": "PayPal",
      "decimals": 8,
      "logoURI": "https://raw.githubusercontent.com/solana-labs/token-list/main/assets/mainnet/AwutBmwmhehaMh18CxqFPPN311uCB1M2awp68A2bG41v/logo.svg",
      "tags": [
        "tokenized-stock"
      ],
      "extensions": {
        "website": "https://www.digitalassets.ag/UnderlyingDetails?PYPL"
      }
    },
    {
      "chainId": 101,
      "address": "8Sa7BjogSJnkHyhtRTKNDDTDtASnWMcAsD4ySVNSFu27",
      "symbol": "SLV",
      "name": "iShares Silver Trust",
      "decimals": 8,
      "logoURI": "https://raw.githubusercontent.com/solana-labs/token-list/main/assets/mainnet/8Sa7BjogSJnkHyhtRTKNDDTDtASnWMcAsD4ySVNSFu27/logo.svg",
      "tags": [
        "tokenized-stock"
      ],
      "extensions": {
        "website": "https://www.digitalassets.ag/UnderlyingDetails?SLV"
      }
    },
    {
      "chainId": 101,
      "address": "CS4tNS523VCLiTsGnYEAd6GqfrZNLtA14C98DC6gE47g",
      "symbol": "SPY",
      "name": "SPDR S&P 500 ETF",
      "decimals": 8,
      "logoURI": "https://raw.githubusercontent.com/solana-labs/token-list/main/assets/mainnet/CS4tNS523VCLiTsGnYEAd6GqfrZNLtA14C98DC6gE47g/logo.svg",
      "tags": [
        "tokenized-stock"
      ],
      "extensions": {
        "website": "https://www.digitalassets.ag/UnderlyingDetails?SPY"
      }
    },
    {
      "chainId": 101,
      "address": "BLyrWJuDyYnDaUMxqBMqkDYAeajnyode1ARh7TxtakEh",
      "symbol": "SQ",
      "name": "Square",
      "decimals": 8,
      "logoURI": "https://raw.githubusercontent.com/solana-labs/token-list/main/assets/mainnet/BLyrWJuDyYnDaUMxqBMqkDYAeajnyode1ARh7TxtakEh/logo.svg",
      "tags": [
        "tokenized-stock"
      ],
      "extensions": {
        "website": "https://www.digitalassets.ag/UnderlyingDetails?SQ"
      }
    },
    {
      "chainId": 101,
      "address": "HSDepE3xvbyRDx4M11LX7Hf9qgHSopfTXxAoeatCcwWF",
      "symbol": "SUN",
      "name": "Sunoco LP",
      "decimals": 8,
      "logoURI": "https://raw.githubusercontent.com/solana-labs/token-list/main/assets/mainnet/HSDepE3xvbyRDx4M11LX7Hf9qgHSopfTXxAoeatCcwWF/logo.svg",
      "tags": [
        "tokenized-stock"
      ],
      "extensions": {
        "website": "https://www.digitalassets.ag/UnderlyingDetails?SUN"
      }
    },
    {
      "chainId": 101,
      "address": "LZufgu7ekMcWBUypPMBYia2ipnFzpxpZgRBFLhYswgR",
      "symbol": "TLRY",
      "name": "Tilray Inc",
      "decimals": 8,
      "logoURI": "https://raw.githubusercontent.com/solana-labs/token-list/main/assets/mainnet/LZufgu7ekMcWBUypPMBYia2ipnFzpxpZgRBFLhYswgR/logo.svg",
      "tags": [
        "tokenized-stock"
      ],
      "extensions": {
        "website": "https://www.digitalassets.ag/UnderlyingDetails?TLRY"
      }
    },
    {
      "chainId": 101,
      "address": "2iCUKaCQpGvnaBimLprKWT8bNGF92e6LxWq4gjsteWfx",
      "symbol": "TSM",
      "name": "Taiwan Semiconductor Mfg",
      "decimals": 8,
      "logoURI": "https://raw.githubusercontent.com/solana-labs/token-list/main/assets/mainnet/2iCUKaCQpGvnaBimLprKWT8bNGF92e6LxWq4gjsteWfx/logo.svg",
      "tags": [
        "tokenized-stock"
      ],
      "extensions": {
        "website": "https://www.digitalassets.ag/UnderlyingDetails?TSM"
      }
    },
    {
      "chainId": 101,
      "address": "BZMg4HyyHVUJkwh2yuv6duu4iQUaXRxT6sK1dT7FcaZf",
      "symbol": "TUR",
      "name": "iShares MSCI Turkey ETF",
      "decimals": 8,
      "logoURI": "https://raw.githubusercontent.com/solana-labs/token-list/main/assets/mainnet/BZMg4HyyHVUJkwh2yuv6duu4iQUaXRxT6sK1dT7FcaZf/logo.svg",
      "tags": [
        "tokenized-stock"
      ],
      "extensions": {
        "website": "https://www.digitalassets.ag/UnderlyingDetails?TUR"
      }
    },
    {
      "chainId": 101,
      "address": "C2tNm8bMU5tz6KdXjHY5zewsN1Wv1TEbxK9XGTCgUZMJ",
      "symbol": "TWTR",
      "name": "Twitter",
      "decimals": 8,
      "logoURI": "https://raw.githubusercontent.com/solana-labs/token-list/main/assets/mainnet/C2tNm8bMU5tz6KdXjHY5zewsN1Wv1TEbxK9XGTCgUZMJ/logo.svg",
      "tags": [
        "tokenized-stock"
      ],
      "extensions": {
        "website": "https://www.digitalassets.ag/UnderlyingDetails?TWTR"
      }
    },
    {
      "chainId": 101,
      "address": "4kmVbBDCzYam3S4e9XqKQkLCEz16gu3dTTo65KbhShuv",
      "symbol": "UBER",
      "name": "Uber",
      "decimals": 8,
      "logoURI": "https://raw.githubusercontent.com/solana-labs/token-list/main/assets/mainnet/4kmVbBDCzYam3S4e9XqKQkLCEz16gu3dTTo65KbhShuv/logo.svg",
      "tags": [
        "tokenized-stock"
      ],
      "extensions": {
        "website": "https://www.digitalassets.ag/UnderlyingDetails?UBER"
      }
    },
    {
      "chainId": 101,
      "address": "J645gMdx9zSMM2VySLBrtv6Zv1HyEjPqQXVGRAPYqzvK",
      "symbol": "USO",
      "name": "United States Oil Fund",
      "decimals": 8,
      "logoURI": "https://raw.githubusercontent.com/solana-labs/token-list/main/assets/mainnet/J645gMdx9zSMM2VySLBrtv6Zv1HyEjPqQXVGRAPYqzvK/logo.svg",
      "tags": [
        "tokenized-stock"
      ],
      "extensions": {
        "website": "https://www.digitalassets.ag/UnderlyingDetails?USO"
      }
    },
    {
      "chainId": 101,
      "address": "3LjkoC9FYEqRKNpy7xz3nxfnGVAt1SNS98rYwF2adQWB",
      "symbol": "VXX",
      "name": "iPath B S&P 500 VIX S/T Futs ETN",
      "decimals": 8,
      "logoURI": "https://raw.githubusercontent.com/solana-labs/token-list/main/assets/mainnet/3LjkoC9FYEqRKNpy7xz3nxfnGVAt1SNS98rYwF2adQWB/logo.png",
      "tags": [
        "tokenized-stock"
      ],
      "extensions": {
        "website": "https://www.digitalassets.ag/UnderlyingDetails?VXX"
      }
    },
    {
      "chainId": 101,
      "address": "BcALTCjD4HJJxBDUXi3nHUgqsJmXAQdBbQrcmtLtqZaf",
      "symbol": "ZM",
      "name": "Zoom",
      "decimals": 8,
      "logoURI": "https://raw.githubusercontent.com/solana-labs/token-list/main/assets/mainnet/BcALTCjD4HJJxBDUXi3nHUgqsJmXAQdBbQrcmtLtqZaf/logo.svg",
      "tags": [
        "tokenized-stock"
      ],
      "extensions": {
        "website": "https://www.digitalassets.ag/UnderlyingDetails?ZM"
      }
    },
    {
      "chainId": 101,
      "address": "9n4nbM75f5Ui33ZbPYXn59EwSgE8CGsHtAeTH5YFeJ9E",
      "symbol": "BTC",
      "name": "Wrapped Bitcoin (Sollet)",
      "decimals": 6,
      "logoURI": "https://raw.githubusercontent.com/solana-labs/token-list/main/assets/mainnet/9n4nbM75f5Ui33ZbPYXn59EwSgE8CGsHtAeTH5YFeJ9E/logo.png",
      "tags": [
        "wrapped-sollet",
        "ethereum"
      ],
      "extensions": {
        "bridgeContract": "https://etherscan.io/address/0xeae57ce9cc1984f202e15e038b964bb8bdf7229a",
        "serumV3Usdc": "A8YFbxQYFVqKZaoYJLLUVcQiWP7G2MeEgW5wsAQgMvFw",
        "serumV3Usdt": "C1EuT9VokAKLiW7i2ASnZUvxDoKuKkCpDDeNxAptuNe4",
        "coingeckoId": "bitcoin"
      }
    },
    {
      "chainId": 101,
      "address": "2FPyTwcZLUg1MDrwsyoP4D6s1tM7hAkHYRjkNb5w6Pxk",
      "symbol": "ETH",
      "name": "Wrapped Ethereum (Sollet)",
      "decimals": 6,
      "logoURI": "https://raw.githubusercontent.com/solana-labs/token-list/main/assets/mainnet/2FPyTwcZLUg1MDrwsyoP4D6s1tM7hAkHYRjkNb5w6Pxk/logo.png",
      "tags": [
        "wrapped-sollet",
        "ethereum"
      ],
      "extensions": {
        "bridgeContract": "https://etherscan.io/address/0xeae57ce9cc1984f202e15e038b964bb8bdf7229a",
        "serumV3Usdc": "4tSvZvnbyzHXLMTiFonMyxZoHmFqau1XArcRCVHLZ5gX",
        "serumV3Usdt": "7dLVkUfBVfCGkFhSXDCq1ukM9usathSgS716t643iFGF",
        "coingeckoId": "ethereum"
      }
    },
    {
      "chainId": 101,
      "address": "3JSf5tPeuscJGtaCp5giEiDhv51gQ4v3zWg8DGgyLfAB",
      "symbol": "YFI",
      "name": "Wrapped YFI (Sollet)",
      "decimals": 6,
      "logoURI": "https://raw.githubusercontent.com/solana-labs/token-list/main/assets/mainnet/3JSf5tPeuscJGtaCp5giEiDhv51gQ4v3zWg8DGgyLfAB/logo.png",
      "tags": [
        "wrapped-sollet",
        "ethereum"
      ],
      "extensions": {
        "bridgeContract": "https://etherscan.io/address/0xeae57ce9cc1984f202e15e038b964bb8bdf7229a",
        "serumV3Usdc": "7qcCo8jqepnjjvB5swP4Afsr3keVBs6gNpBTNubd1Kr2",
        "serumV3Usdt": "3Xg9Q4VtZhD4bVYJbTfgGWFV5zjE3U7ztSHa938zizte",
        "coingeckoId": "yearn-finance"
      }
    },
    {
      "chainId": 101,
      "address": "CWE8jPTUYhdCTZYWPTe1o5DFqfdjzWKc9WKz6rSjQUdG",
      "symbol": "LINK",
      "name": "Wrapped Chainlink (Sollet)",
      "decimals": 6,
      "logoURI": "https://raw.githubusercontent.com/solana-labs/token-list/main/assets/mainnet/CWE8jPTUYhdCTZYWPTe1o5DFqfdjzWKc9WKz6rSjQUdG/logo.png",
      "tags": [
        "wrapped-sollet",
        "ethereum"
      ],
      "extensions": {
        "bridgeContract": "https://etherscan.io/address/0xeae57ce9cc1984f202e15e038b964bb8bdf7229a",
        "serumV3Usdc": "3hwH1txjJVS8qv588tWrjHfRxdqNjBykM1kMcit484up",
        "serumV3Usdt": "3yEZ9ZpXSQapmKjLAGKZEzUNA1rcupJtsDp5mPBWmGZR",
        "coingeckoId": "chainlink"
      }
    },
    {
      "chainId": 101,
      "address": "Ga2AXHpfAF6mv2ekZwcsJFqu7wB4NV331qNH7fW9Nst8",
      "symbol": "XRP",
      "name": "Wrapped XRP (Sollet)",
      "decimals": 6,
      "logoURI": "https://raw.githubusercontent.com/solana-labs/token-list/main/assets/mainnet/Ga2AXHpfAF6mv2ekZwcsJFqu7wB4NV331qNH7fW9Nst8/logo.png",
      "tags": [
        "wrapped-sollet",
        "ethereum"
      ],
      "extensions": {
        "bridgeContract": "https://etherscan.io/address/0xeae57ce9cc1984f202e15e038b964bb8bdf7229a",
        "coingeckoId": "ripple"
      }
    },
    {
      "chainId": 101,
      "address": "BQcdHdAQW1hczDbBi9hiegXAR7A98Q9jx3X3iBBBDiq4",
      "symbol": "wUSDT",
      "name": "Wrapped USDT (Sollet)",
      "decimals": 6,
      "logoURI": "https://raw.githubusercontent.com/solana-labs/token-list/main/assets/mainnet/BQcdHdAQW1hczDbBi9hiegXAR7A98Q9jx3X3iBBBDiq4/logo.png",
      "tags": [
        "stablecoin",
        "wrapped-sollet",
        "ethereum"
      ],
      "extensions": {
        "bridgeContract": "https://etherscan.io/address/0xeae57ce9cc1984f202e15e038b964bb8bdf7229a",
        "coingeckoId": "tether"
      }
    },
    {
      "chainId": 101,
      "address": "AR1Mtgh7zAtxuxGd2XPovXPVjcSdY3i4rQYisNadjfKy",
      "symbol": "SUSHI",
      "name": "Wrapped SUSHI (Sollet)",
      "decimals": 6,
      "logoURI": "https://raw.githubusercontent.com/solana-labs/token-list/main/assets/mainnet/AR1Mtgh7zAtxuxGd2XPovXPVjcSdY3i4rQYisNadjfKy/logo.png",
      "tags": [
        "wrapped-sollet",
        "ethereum"
      ],
      "extensions": {
        "website": "https://www.sushi.com",
        "bridgeContract": "https://etherscan.io/address/0xeae57ce9cc1984f202e15e038b964bb8bdf7229a",
        "serumV3Usdc": "A1Q9iJDVVS8Wsswr9ajeZugmj64bQVCYLZQLra2TMBMo",
        "serumV3Usdt": "6DgQRTpJTnAYBSShngAVZZDq7j9ogRN1GfSQ3cq9tubW",
        "coingeckoId": "sushi",
        "waterfallbot": "https://bit.ly/SUSHIwaterfall"
      }
    },
    {
      "chainId": 101,
      "address": "CsZ5LZkDS7h9TDKjrbL7VAwQZ9nsRu8vJLhRYfmGaN8K",
      "symbol": "ALEPH",
      "name": "Wrapped ALEPH (Sollet)",
      "decimals": 6,
      "logoURI": "https://raw.githubusercontent.com/solana-labs/token-list/main/assets/mainnet/CsZ5LZkDS7h9TDKjrbL7VAwQZ9nsRu8vJLhRYfmGaN8K/logo.png",
      "tags": [
        "wrapped-sollet",
        "ethereum"
      ],
      "extensions": {
        "bridgeContract": "https://etherscan.io/address/0xeae57ce9cc1984f202e15e038b964bb8bdf7229a",
        "serumV3Usdc": "GcoKtAmTy5QyuijXSmJKBtFdt99e6Buza18Js7j9AJ6e",
        "serumV3Usdt": "Gyp1UGRgbrb6z8t7fpssxEKQgEmcJ4pVnWW3ds2p6ZPY",
        "coingeckoId": "aleph"
      }
    },
    {
      "chainId": 101,
      "address": "SF3oTvfWzEP3DTwGSvUXRrGTvr75pdZNnBLAH9bzMuX",
      "symbol": "SXP",
      "name": "Wrapped SXP (Sollet)",
      "decimals": 6,
      "logoURI": "https://raw.githubusercontent.com/solana-labs/token-list/main/assets/mainnet/SF3oTvfWzEP3DTwGSvUXRrGTvr75pdZNnBLAH9bzMuX/logo.png",
      "tags": [
        "wrapped-sollet",
        "ethereum"
      ],
      "extensions": {
        "bridgeContract": "https://etherscan.io/address/0xeae57ce9cc1984f202e15e038b964bb8bdf7229a",
        "serumV3Usdc": "4LUro5jaPaTurXK737QAxgJywdhABnFAMQkXX4ZyqqaZ",
        "serumV3Usdt": "8afKwzHR3wJE7W7Y5hvQkngXh6iTepSZuutRMMy96MjR",
        "coingeckoId": "swipe"
      }
    },
    {
      "chainId": 101,
      "address": "BtZQfWqDGbk9Wf2rXEiWyQBdBY1etnUUn6zEphvVS7yN",
      "symbol": "HGET",
      "name": "Wrapped Hedget (Sollet)",
      "decimals": 6,
      "logoURI": "https://raw.githubusercontent.com/solana-labs/token-list/main/assets/mainnet/BtZQfWqDGbk9Wf2rXEiWyQBdBY1etnUUn6zEphvVS7yN/logo.svg",
      "tags": [
        "wrapped-sollet",
        "ethereum"
      ],
      "extensions": {
        "website": "https://www.hedget.com/",
        "bridgeContract": "https://etherscan.io/address/0xeae57ce9cc1984f202e15e038b964bb8bdf7229a",
        "serumV3Usdc": "88vztw7RTN6yJQchVvxrs6oXUDryvpv9iJaFa1EEmg87",
        "serumV3Usdt": "ErQXxiNfJgd4fqQ58PuEw5xY35TZG84tHT6FXf5s4UxY",
        "coingeckoId": "hedget"
      }
    },
    {
      "chainId": 101,
      "address": "5Fu5UUgbjpUvdBveb3a1JTNirL8rXtiYeSMWvKjtUNQv",
      "symbol": "CREAM",
      "name": "Wrapped Cream Finance (Sollet)",
      "decimals": 6,
      "logoURI": "https://raw.githubusercontent.com/solana-labs/token-list/main/assets/mainnet/5Fu5UUgbjpUvdBveb3a1JTNirL8rXtiYeSMWvKjtUNQv/logo.png",
      "tags": [
        "wrapped-sollet",
        "ethereum"
      ],
      "extensions": {
        "bridgeContract": "https://etherscan.io/address/0xeae57ce9cc1984f202e15e038b964bb8bdf7229a",
        "serumV3Usdc": "7nZP6feE94eAz9jmfakNJWPwEKaeezuKKC5D1vrnqyo2",
        "serumV3Usdt": "4ztJEvQyryoYagj2uieep3dyPwG2pyEwb2dKXTwmXe82",
        "coingeckoId": "cream-2"
      }
    },
    {
      "chainId": 101,
      "address": "873KLxCbz7s9Kc4ZzgYRtNmhfkQrhfyWGZJBmyCbC3ei",
      "symbol": "UBXT",
      "name": "Wrapped Upbots (Sollet)",
      "decimals": 6,
      "logoURI": "https://raw.githubusercontent.com/solana-labs/token-list/main/assets/mainnet/873KLxCbz7s9Kc4ZzgYRtNmhfkQrhfyWGZJBmyCbC3ei/logo.png",
      "tags": [
        "wrapped-sollet",
        "ethereum"
      ],
      "extensions": {
        "website": "https://upbots.com/",
        "explorer": "https://etherscan.io/address/0xeae57ce9cc1984f202e15e038b964bb8bdf7229a",
        "serumV3Usdc": "2wr3Ab29KNwGhtzr5HaPCyfU1qGJzTUAN4amCLZWaD1H",
        "serumV3Usdt": "F1T7b6pnR8Pge3qmfNUfW6ZipRDiGpMww6TKTrRU4NiL",
        "coingeckoId": "upbots"
      }
    },
    {
      "chainId": 101,
      "address": "HqB7uswoVg4suaQiDP3wjxob1G5WdZ144zhdStwMCq7e",
      "symbol": "HNT",
      "name": "Wrapped Helium (Sollet)",
      "decimals": 6,
      "logoURI": "https://raw.githubusercontent.com/solana-labs/token-list/main/assets/mainnet/HqB7uswoVg4suaQiDP3wjxob1G5WdZ144zhdStwMCq7e/logo.png",
      "tags": [
        "wrapped-sollet",
        "ethereum"
      ],
      "extensions": {
        "bridgeContract": "https://etherscan.io/address/0xeae57ce9cc1984f202e15e038b964bb8bdf7229a",
        "serumV3Usdc": "CnUV42ZykoKUnMDdyefv5kP6nDSJf7jFd7WXAecC6LYr",
        "serumV3Usdt": "8FpuMGLtMZ7Wt9ZvyTGuTVwTwwzLYfS5NZWcHxbP1Wuh",
        "coingeckoId": "helium"
      }
    },
    {
      "chainId": 101,
      "address": "9S4t2NEAiJVMvPdRYKVrfJpBafPBLtvbvyS3DecojQHw",
      "symbol": "FRONT",
      "name": "Wrapped FRONT (Sollet)",
      "decimals": 6,
      "logoURI": "https://raw.githubusercontent.com/solana-labs/token-list/main/assets/mainnet/9S4t2NEAiJVMvPdRYKVrfJpBafPBLtvbvyS3DecojQHw/logo.png",
      "tags": [
        "wrapped-sollet",
        "ethereum"
      ],
      "extensions": {
        "bridgeContract": "https://etherscan.io/address/0xeae57ce9cc1984f202e15e038b964bb8bdf7229a",
        "serumV3Usdc": "9Zx1CvxSVdroKMMWf2z8RwrnrLiQZ9VkQ7Ex3syQqdSH",
        "serumV3Usdt": "CGC4UgWwqA9PET6Tfx6o6dLv94EK2coVkPtxgNHuBtxj",
        "coingeckoId": "frontier-token"
      }
    },
    {
      "chainId": 101,
      "address": "6WNVCuxCGJzNjmMZoKyhZJwvJ5tYpsLyAtagzYASqBoF",
      "symbol": "AKRO",
      "name": "Wrapped AKRO (Sollet)",
      "decimals": 6,
      "logoURI": "https://raw.githubusercontent.com/solana-labs/token-list/main/assets/mainnet/6WNVCuxCGJzNjmMZoKyhZJwvJ5tYpsLyAtagzYASqBoF/logo.png",
      "tags": [
        "wrapped-sollet",
        "ethereum"
      ],
      "extensions": {
        "bridgeContract": "https://etherscan.io/address/0xeae57ce9cc1984f202e15e038b964bb8bdf7229a",
        "serumV3Usdc": "5CZXTTgVZKSzgSA3AFMN5a2f3hmwmmJ6hU8BHTEJ3PX8",
        "serumV3Usdt": "HLvRdctRB48F9yLnu9E24LUTRt89D48Z35yi1HcxayDf",
        "coingeckoId": "akropolis"
      }
    },
    {
      "chainId": 101,
      "address": "DJafV9qemGp7mLMEn5wrfqaFwxsbLgUsGVS16zKRk9kc",
      "symbol": "HXRO",
      "name": "Wrapped HXRO (Sollet)",
      "decimals": 6,
      "logoURI": "https://raw.githubusercontent.com/solana-labs/token-list/main/assets/mainnet/DJafV9qemGp7mLMEn5wrfqaFwxsbLgUsGVS16zKRk9kc/logo.png",
      "tags": [
        "wrapped-sollet",
        "ethereum"
      ],
      "extensions": {
        "bridgeContract": "https://etherscan.io/address/0xeae57ce9cc1984f202e15e038b964bb8bdf7229a",
        "serumV3Usdc": "6Pn1cSiRos3qhBf54uBP9ZQg8x3JTardm1dL3n4p29tA",
        "serumV3Usdt": "4absuMsgemvdjfkgdLQq1zKEjw3dHBoCWkzKoctndyqd",
        "coingeckoId": "hxro"
      }
    },
    {
      "chainId": 101,
      "address": "DEhAasscXF4kEGxFgJ3bq4PpVGp5wyUxMRvn6TzGVHaw",
      "symbol": "UNI",
      "name": "Wrapped UNI (Sollet)",
      "decimals": 6,
      "logoURI": "https://raw.githubusercontent.com/solana-labs/token-list/main/assets/mainnet/DEhAasscXF4kEGxFgJ3bq4PpVGp5wyUxMRvn6TzGVHaw/logo.png",
      "tags": [
        "wrapped-sollet",
        "ethereum"
      ],
      "extensions": {
        "bridgeContract": "https://etherscan.io/address/0xeae57ce9cc1984f202e15e038b964bb8bdf7229a",
        "serumV3Usdc": "6JYHjaQBx6AtKSSsizDMwozAEDEZ5KBsSUzH7kRjGJon",
        "serumV3Usdt": "2SSnWNrc83otLpfRo792P6P3PESZpdr8cu2r8zCE6bMD",
        "coingeckoId": "uniswap"
      }
    },
    {
      "chainId": 101,
      "address": "SRMuApVNdxXokk5GT7XD5cUUgXMBCoAz2LHeuAoKWRt",
      "symbol": "SRM",
      "name": "Serum",
      "decimals": 6,
      "logoURI": "https://raw.githubusercontent.com/solana-labs/token-list/main/assets/mainnet/SRMuApVNdxXokk5GT7XD5cUUgXMBCoAz2LHeuAoKWRt/logo.png",
      "tags": [],
      "extensions": {
        "website": "https://projectserum.com/",
        "serumV3Usdc": "ByRys5tuUWDgL73G8JBAEfkdFf8JWBzPBDHsBVQ5vbQA",
        "serumV3Usdt": "AtNnsY1AyRERWJ8xCskfz38YdvruWVJQUVXgScC1iPb",
        "coingeckoId": "serum",
        "waterfallbot": "https://bit.ly/SRMwaterfall"
      }
    },
    {
      "chainId": 101,
      "address": "AGFEad2et2ZJif9jaGpdMixQqvW5i81aBdvKe7PHNfz3",
      "symbol": "FTT",
      "name": "Wrapped FTT (Sollet)",
      "decimals": 6,
      "logoURI": "https://raw.githubusercontent.com/solana-labs/token-list/main/assets/mainnet/AGFEad2et2ZJif9jaGpdMixQqvW5i81aBdvKe7PHNfz3/logo.png",
      "tags": [
        "wrapped-sollet",
        "ethereum"
      ],
      "extensions": {
        "bridgeContract": "https://etherscan.io/address/0xeae57ce9cc1984f202e15e038b964bb8bdf7229a",
        "assetContract": "https://etherscan.io/address/0x50d1c9771902476076ecfc8b2a83ad6b9355a4c9",
        "serumV3Usdc": "2Pbh1CvRVku1TgewMfycemghf6sU9EyuFDcNXqvRmSxc",
        "serumV3Usdt": "Hr3wzG8mZXNHV7TuL6YqtgfVUesCqMxGYCEyP3otywZE",
        "coingeckoId": "ftx-token",
        "waterfallbot": "https://bit.ly/FTTwaterfall"
      }
    },
    {
      "chainId": 101,
      "address": "MSRMcoVyrFxnSgo5uXwone5SKcGhT1KEJMFEkMEWf9L",
      "symbol": "MSRM",
      "name": "MegaSerum",
      "decimals": 0,
      "logoURI": "https://raw.githubusercontent.com/solana-labs/token-list/main/assets/mainnet/MSRMcoVyrFxnSgo5uXwone5SKcGhT1KEJMFEkMEWf9L/logo.png",
      "tags": [],
      "extensions": {
        "website": "https://projectserum.com/",
        "serumV3Usdc": "4VKLSYdvrQ5ngQrt1d2VS8o4ewvb2MMUZLiejbnGPV33",
        "serumV3Usdt": "5nLJ22h1DUfeCfwbFxPYK8zbfbri7nA9bXoDcR8AcJjs",
        "coingeckoId": "megaserum"
      }
    },
    {
      "chainId": 101,
      "address": "BXXkv6z8ykpG1yuvUDPgh732wzVHB69RnB9YgSYh3itW",
      "symbol": "WUSDC",
      "name": "Wrapped USDC (Sollet)",
      "decimals": 6,
      "logoURI": "https://raw.githubusercontent.com/solana-labs/token-list/main/assets/mainnet/BXXkv6z8ykpG1yuvUDPgh732wzVHB69RnB9YgSYh3itW/logo.png",
      "tags": [
        "stablecoin",
        "wrapped-sollet",
        "ethereum"
      ],
      "extensions": {
        "coingeckoId": "usd-coin"
      }
    },
    {
      "chainId": 101,
      "address": "GXMvfY2jpQctDqZ9RoU3oWPhufKiCcFEfchvYumtX7jd",
      "symbol": "TOMO",
      "name": "Wrapped TOMO (Sollet)",
      "decimals": 6,
      "logoURI": "https://raw.githubusercontent.com/solana-labs/token-list/main/assets/mainnet/GXMvfY2jpQctDqZ9RoU3oWPhufKiCcFEfchvYumtX7jd/logo.png",
      "tags": [
        "wrapped-sollet",
        "ethereum"
      ],
      "extensions": {
        "bridgeContract": "https://etherscan.io/address/0xeae57ce9cc1984f202e15e038b964bb8bdf7229a",
        "serumV3Usdc": "8BdpjpSD5n3nk8DQLqPUyTZvVqFu6kcff5bzUX5dqDpy",
        "serumV3Usdt": "GnKPri4thaGipzTbp8hhSGSrHgG4F8MFiZVrbRn16iG2",
        "coingeckoId": "tomochain",
        "waterfallbot": "https://t.me/TOMOwaterfall"
      }
    },
    {
      "chainId": 101,
      "address": "EcqExpGNFBve2i1cMJUTR4bPXj4ZoqmDD2rTkeCcaTFX",
      "symbol": "KARMA",
      "name": "Wrapped KARMA (Sollet)",
      "decimals": 4,
      "logoURI": "https://raw.githubusercontent.com/solana-labs/token-list/main/assets/mainnet/EcqExpGNFBve2i1cMJUTR4bPXj4ZoqmDD2rTkeCcaTFX/logo.png",
      "tags": [
        "wrapped-sollet",
        "ethereum"
      ],
      "extensions": {
        "bridgeContract": "https://etherscan.io/address/0xeae57ce9cc1984f202e15e038b964bb8bdf7229a",
        "coingeckoId": "karma-dao"
      }
    },
    {
      "chainId": 101,
      "address": "EqWCKXfs3x47uVosDpTRgFniThL9Y8iCztJaapxbEaVX",
      "symbol": "LUA",
      "name": "Wrapped LUA (Sollet)",
      "decimals": 6,
      "logoURI": "https://raw.githubusercontent.com/solana-labs/token-list/main/assets/mainnet/EqWCKXfs3x47uVosDpTRgFniThL9Y8iCztJaapxbEaVX/logo.png",
      "tags": [
        "wrapped-sollet",
        "ethereum"
      ],
      "extensions": {
        "bridgeContract": "https://etherscan.io/address/0xeae57ce9cc1984f202e15e038b964bb8bdf7229a",
        "serumV3Usdc": "4xyWjQ74Eifq17vbue5Ut9xfFNfuVB116tZLEpiZuAn8",
        "serumV3Usdt": "35tV8UsHH8FnSAi3YFRrgCu4K9tb883wKnAXpnihot5r",
        "coingeckoId": "lua-token",
        "waterfallbot": "https://t.me/LUAwaterfall"
      }
    },
    {
      "chainId": 101,
      "address": "GeDS162t9yGJuLEHPWXXGrb1zwkzinCgRwnT8vHYjKza",
      "symbol": "MATH",
      "name": "Wrapped MATH (Sollet)",
      "decimals": 6,
      "logoURI": "https://raw.githubusercontent.com/solana-labs/token-list/main/assets/mainnet/GeDS162t9yGJuLEHPWXXGrb1zwkzinCgRwnT8vHYjKza/logo.png",
      "tags": [
        "wrapped-sollet",
        "ethereum"
      ],
      "extensions": {
        "bridgeContract": "https://etherscan.io/address/0xeae57ce9cc1984f202e15e038b964bb8bdf7229a",
        "serumV3Usdc": "J7cPYBrXVy8Qeki2crZkZavcojf2sMRyQU7nx438Mf8t",
        "serumV3Usdt": "2WghiBkDL2yRhHdvm8CpprrkmfguuQGJTCDfPSudKBAZ",
        "coingeckoId": "math"
      }
    },
    {
      "chainId": 101,
      "address": "GUohe4DJUA5FKPWo3joiPgsB7yzer7LpDmt1Vhzy3Zht",
      "symbol": "KEEP",
      "name": "Wrapped KEEP (Sollet)",
      "decimals": 6,
      "logoURI": "https://raw.githubusercontent.com/solana-labs/token-list/main/assets/mainnet/GUohe4DJUA5FKPWo3joiPgsB7yzer7LpDmt1Vhzy3Zht/logo.png",
      "tags": [
        "wrapped-sollet",
        "ethereum"
      ],
      "extensions": {
        "bridgeContract": "https://etherscan.io/address/0xeae57ce9cc1984f202e15e038b964bb8bdf7229a",
        "serumV3Usdc": "3rgacody9SvM88QR83GHaNdEEx4Fe2V2ed5GJp2oeKDr",
        "serumV3Usdt": "HEGnaVL5i48ubPBqWAhodnZo8VsSLzEM3Gfc451DnFj9",
        "coingeckoId": "keep-network"
      }
    },
    {
      "chainId": 101,
      "address": "9F9fNTT6qwjsu4X4yWYKZpsbw5qT7o6yR2i57JF2jagy",
      "symbol": "SWAG",
      "name": "Wrapped SWAG (Sollet)",
      "decimals": 6,
      "logoURI": "https://raw.githubusercontent.com/solana-labs/token-list/main/assets/mainnet/9F9fNTT6qwjsu4X4yWYKZpsbw5qT7o6yR2i57JF2jagy/logo.png",
      "tags": [
        "wrapped-sollet",
        "ethereum"
      ],
      "extensions": {
        "bridgeContract": "https://etherscan.io/address/0xeae57ce9cc1984f202e15e038b964bb8bdf7229a",
        "serumV3Usdt": "J2XSt77XWim5HwtUM8RUwQvmRXNZsbMKpp5GTKpHafvf",
        "coingeckoId": "swag-finance"
      }
    },
    {
      "chainId": 101,
      "address": "DgHK9mfhMtUwwv54GChRrU54T2Em5cuszq2uMuen1ZVE",
      "symbol": "CEL",
      "name": "Wrapped Celsius (Sollet)",
      "decimals": 6,
      "logoURI": "https://raw.githubusercontent.com/solana-labs/token-list/main/assets/mainnet/DgHK9mfhMtUwwv54GChRrU54T2Em5cuszq2uMuen1ZVE/logo.png",
      "tags": [
        "wrapped-sollet",
        "ethereum"
      ],
      "extensions": {
        "bridgeContract": "https://etherscan.io/address/0xeae57ce9cc1984f202e15e038b964bb8bdf7229a",
        "serumV3Usdt": "cgani53cMZgYfRMgSrNekJTMaLmccRfspsfTbXWRg7u",
        "coingeckoId": "celsius-degree-token"
      }
    },
    {
      "chainId": 101,
      "address": "7ncCLJpP3MNww17LW8bRvx8odQQnubNtfNZBL5BgAEHW",
      "symbol": "RSR",
      "name": "Wrapped Reserve Rights (Sollet)",
      "decimals": 6,
      "logoURI": "https://raw.githubusercontent.com/solana-labs/token-list/main/assets/mainnet/7ncCLJpP3MNww17LW8bRvx8odQQnubNtfNZBL5BgAEHW/logo.png",
      "tags": [
        "wrapped-sollet",
        "ethereum"
      ],
      "extensions": {
        "bridgeContract": "https://etherscan.io/address/0xeae57ce9cc1984f202e15e038b964bb8bdf7229a",
        "serumV3Usdt": "FcPet5fz9NLdbXwVM6kw2WTHzRAD7mT78UjwTpawd7hJ",
        "coingeckoId": "reserve-rights-token"
      }
    },
    {
      "chainId": 101,
      "address": "5wihEYGca7X4gSe97C5mVcqNsfxBzhdTwpv72HKs25US",
      "symbol": "1INCH",
      "name": "Wrapped 1INCH (Sollet)",
      "decimals": 6,
      "logoURI": "https://raw.githubusercontent.com/solana-labs/token-list/main/assets/mainnet/5wihEYGca7X4gSe97C5mVcqNsfxBzhdTwpv72HKs25US/logo.png",
      "tags": [
        "wrapped-sollet",
        "ethereum"
      ],
      "extensions": {
        "bridgeContract": "https://etherscan.io/address/0xeae57ce9cc1984f202e15e038b964bb8bdf7229a",
        "coingeckoId": "1inch"
      }
    },
    {
      "chainId": 101,
      "address": "38i2NQxjp5rt5B3KogqrxmBxgrAwaB3W1f1GmiKqh9MS",
      "symbol": "GRT",
      "name": "Wrapped GRT  (Sollet)",
      "decimals": 6,
      "logoURI": "https://raw.githubusercontent.com/solana-labs/token-list/main/assets/mainnet/38i2NQxjp5rt5B3KogqrxmBxgrAwaB3W1f1GmiKqh9MS/logo.png",
      "tags": [
        "wrapped-sollet",
        "ethereum"
      ],
      "extensions": {
        "bridgeContract": "https://etherscan.io/address/0xeae57ce9cc1984f202e15e038b964bb8bdf7229a",
        "coingeckoId": "the-graph"
      }
    },
    {
      "chainId": 101,
      "address": "Avz2fmevhhu87WYtWQCFj9UjKRjF9Z9QWwN2ih9yF95G",
      "symbol": "COMP",
      "name": "Wrapped Compound (Sollet)",
      "decimals": 6,
      "logoURI": "https://raw.githubusercontent.com/solana-labs/token-list/main/assets/mainnet/Avz2fmevhhu87WYtWQCFj9UjKRjF9Z9QWwN2ih9yF95G/logo.png",
      "tags": [
        "wrapped-sollet",
        "ethereum"
      ],
      "extensions": {
        "bridgeContract": "https://etherscan.io/address/0xeae57ce9cc1984f202e15e038b964bb8bdf7229a",
        "coingeckoId": "compound-coin"
      }
    },
    {
      "chainId": 101,
      "address": "9wRD14AhdZ3qV8et3eBQVsrb3UoBZDUbJGyFckpTg8sj",
      "symbol": "PAXG",
      "name": "Wrapped Paxos Gold (Sollet)",
      "decimals": 6,
      "logoURI": "https://raw.githubusercontent.com/solana-labs/token-list/main/assets/mainnet/9wRD14AhdZ3qV8et3eBQVsrb3UoBZDUbJGyFckpTg8sj/logo.png",
      "tags": [
        "wrapped-sollet",
        "ethereum"
      ],
      "extensions": {
        "bridgeContract": "https://etherscan.io/address/0xeae57ce9cc1984f202e15e038b964bb8bdf7229a",
        "coingeckoId": "pax-gold"
      }
    },
    {
      "chainId": 101,
      "address": "AByXcTZwJHMtrKrvVsh9eFNB1pJaLDjCUR2ayvxBAAM2",
      "symbol": "STRONG",
      "name": "Wrapped Strong (Sollet)",
      "decimals": 6,
      "logoURI": "https://raw.githubusercontent.com/solana-labs/token-list/main/assets/mainnet/AByXcTZwJHMtrKrvVsh9eFNB1pJaLDjCUR2ayvxBAAM2/logo.png",
      "tags": [
        "wrapped-sollet",
        "ethereum"
      ],
      "extensions": {
        "bridgeContract": "https://etherscan.io/address/0xeae57ce9cc1984f202e15e038b964bb8bdf7229a",
        "coingeckoId": "strong"
      }
    },
    {
      "chainId": 101,
      "address": "EchesyfXePKdLtoiZSL8pBe8Myagyy8ZRqsACNCFGnvp",
      "symbol": "FIDA",
      "name": "Bonfida",
      "decimals": 6,
      "logoURI": "https://raw.githubusercontent.com/solana-labs/token-list/main/assets/mainnet/EchesyfXePKdLtoiZSL8pBe8Myagyy8ZRqsACNCFGnvp/logo.svg",
      "tags": [],
      "extensions": {
        "website": "https://bonfida.com/",
        "serumV3Usdc": "E14BKBhDWD4EuTkWj1ooZezesGxMW8LPCps4W5PuzZJo",
        "serumV3Usdt": "EbV7pPpEvheLizuYX3gUCvWM8iySbSRAhu2mQ5Vz2Mxf",
        "coingeckoId": "bonfida",
        "waterfallbot": "https://bit.ly/FIDAwaterfall"
      }
    },
    {
      "chainId": 101,
      "address": "kinXdEcpDQeHPEuQnqmUgtYykqKGVFq6CeVX5iAHJq6",
      "symbol": "KIN",
      "name": "KIN",
      "decimals": 5,
      "logoURI": "https://raw.githubusercontent.com/solana-labs/token-list/main/assets/mainnet/kinXdEcpDQeHPEuQnqmUgtYykqKGVFq6CeVX5iAHJq6/logo.png",
      "tags": [],
      "extensions": {
        "serumV3Usdc": "Bn6NPyr6UzrFAwC4WmvPvDr2Vm8XSUnFykM2aQroedgn",
        "serumV3Usdt": "4nCFQr8sahhhL4XJ7kngGFBmpkmyf3xLzemuMhn6mWTm",
        "coingeckoId": "kin",
        "waterfallbot": "https://bit.ly/KINwaterfall"
      }
    },
    {
      "chainId": 101,
      "address": "MAPS41MDahZ9QdKXhVa4dWB9RuyfV4XqhyAZ8XcYepb",
      "symbol": "MAPS",
      "name": "MAPS",
      "decimals": 6,
      "logoURI": "https://raw.githubusercontent.com/solana-labs/token-list/main/assets/mainnet/MAPS41MDahZ9QdKXhVa4dWB9RuyfV4XqhyAZ8XcYepb/logo.svg",
      "tags": [],
      "extensions": {
        "website": "https://maps.me/",
        "serumV3Usdc": "3A8XQRWXC7BjLpgLDDBhQJLT5yPCzS16cGYRKHkKxvYo",
        "serumV3Usdt": "7cknqHAuGpfVXPtFoJpFvUjJ8wkmyEfbFusmwMfNy3FE",
        "coingeckoId": "maps"
      }
    },
    {
      "chainId": 101,
      "address": "z3dn17yLaGMKffVogeFHQ9zWVcXgqgf3PQnDsNs2g6M",
      "symbol": "OXY",
      "name": "Oxygen Protocol",
      "decimals": 6,
      "logoURI": "https://raw.githubusercontent.com/solana-labs/token-list/main/assets/mainnet/z3dn17yLaGMKffVogeFHQ9zWVcXgqgf3PQnDsNs2g6M/logo.svg",
      "tags": [],
      "extensions": {
        "website": "https://www.oxygen.org/",
        "serumV3Usdt": "GKLev6UHeX1KSDCyo2bzyG6wqhByEzDBkmYTxEdmYJgB",
        "serumV3Usdc": "GZ3WBFsqntmERPwumFEYgrX2B7J7G11MzNZAy7Hje27X",
        "coingeckoId": "oxygen",
        "waterfallbot": "https://bit.ly/OXYwaterfall"
      }
    },
    {
      "chainId": 101,
      "address": "FtgGSFADXBtroxq8VCausXRr2of47QBf5AS1NtZCu4GD",
      "symbol": "BRZ",
      "name": "BRZ",
      "decimals": 4,
      "logoURI": "https://raw.githubusercontent.com/solana-labs/token-list/main/assets/mainnet/FtgGSFADXBtroxq8VCausXRr2of47QBf5AS1NtZCu4GD/logo.png",
      "tags": [],
      "extensions": {
        "website": "https://brztoken.io/",
        "coingeckoId": "brz"
      }
    },
    {
      "chainId": 101,
      "address": "Es9vMFrzaCERmJfrF4H2FYD4KCoNkY11McCe8BenwNYB",
      "symbol": "USDT",
      "name": "USDT",
      "decimals": 6,
      "logoURI": "https://raw.githubusercontent.com/solana-labs/token-list/main/assets/mainnet/Es9vMFrzaCERmJfrF4H2FYD4KCoNkY11McCe8BenwNYB/logo.svg",
      "tags": [
        "stablecoin"
      ],
      "extensions": {
        "website": "https://tether.to/",
        "coingeckoId": "tether",
        "serumV3Usdc": "77quYg4MGneUdjgXCunt9GgM1usmrxKY31twEy3WHwcS"
      }
    },
    {
      "chainId": 101,
      "address": "2oDxYGgTBmST4rc3yn1YtcSEck7ReDZ8wHWLqZAuNWXH",
      "symbol": "xMARK",
      "name": "Standard",
      "decimals": 9,
      "logoURI": "https://raw.githubusercontent.com/solana-labs/token-list/main/assets/mainnet/2oDxYGgTBmST4rc3yn1YtcSEck7ReDZ8wHWLqZAuNWXH/logo.png",
      "tags": [
        "wrapped",
        "wormhole"
      ],
      "extensions": {
        "website": "https://benchmarkprotocol.finance/",
        "address": "0x36b679bd64ed73dbfd88909cdcb892cb66bd4cbb",
        "bridgeContract": "https://etherscan.io/address/0xf92cD566Ea4864356C5491c177A430C222d7e678",
        "assetContract": "https://etherscan.io/address/0x36b679bd64ed73dbfd88909cdcb892cb66bd4cbb",
        "coingeckoId": "xmark"
      }
    },
    {
      "chainId": 101,
      "address": "4k3Dyjzvzp8eMZWUXbBCjEvwSkkk59S5iCNLY3QrkX6R",
      "symbol": "RAY",
      "name": "Raydium",
      "decimals": 6,
      "logoURI": "https://raw.githubusercontent.com/solana-labs/token-list/main/assets/mainnet/4k3Dyjzvzp8eMZWUXbBCjEvwSkkk59S5iCNLY3QrkX6R/logo.png",
      "tags": [],
      "extensions": {
        "website": "https://raydium.io/",
        "serumV3Usdt": "teE55QrL4a4QSfydR9dnHF97jgCfptpuigbb53Lo95g",
        "serumV3Usdc": "2xiv8A5xrJ7RnGdxXB42uFEkYHJjszEhaJyKKt4WaLep",
        "coingeckoId": "raydium",
        "waterfallbot": "https://bit.ly/RAYwaterfall"
      }
    },
    {
      "chainId": 101,
      "address": "CzPDyvotTcxNqtPne32yUiEVQ6jk42HZi1Y3hUu7qf7f",
      "symbol": "RAY-WUSDT",
      "name": "Raydium Legacy LP Token V2 (RAY-WUSDT)",
      "decimals": 6,
      "logoURI": "https://raw.githubusercontent.com/solana-labs/token-list/main/assets/mainnet/CzPDyvotTcxNqtPne32yUiEVQ6jk42HZi1Y3hUu7qf7f/logo.png",
      "tags": [
        "lp-token"
      ],
      "extensions": {
        "website": "https://raydium.io/"
      }
    },
    {
      "chainId": 101,
      "address": "134Cct3CSdRCbYgq5SkwmHgfwjJ7EM5cG9PzqffWqECx",
      "symbol": "RAY-SOL",
      "name": "Raydium LP Token V2 (RAY-SOL)",
      "decimals": 6,
      "logoURI": "https://raw.githubusercontent.com/solana-labs/token-list/main/assets/mainnet/134Cct3CSdRCbYgq5SkwmHgfwjJ7EM5cG9PzqffWqECx/logo.png",
      "tags": [
        "lp-token"
      ],
      "extensions": {
        "website": "https://raydium.io/"
      }
    },
    {
      "chainId": 101,
      "address": "EVDmwajM5U73PD34bYPugwiA4Eqqbrej4mLXXv15Z5qR",
      "symbol": "LINK-WUSDT",
      "name": "Raydium LP Token V2 (LINK-WUSDT)",
      "decimals": 6,
      "logoURI": "https://raw.githubusercontent.com/solana-labs/token-list/main/assets/mainnet/EVDmwajM5U73PD34bYPugwiA4Eqqbrej4mLXXv15Z5qR/logo.png",
      "tags": [
        "lp-token"
      ],
      "extensions": {
        "website": "https://raydium.io/"
      }
    },
    {
      "chainId": 101,
      "address": "KY4XvwHy7JPzbWYAbk23jQvEb4qWJ8aCqYWREmk1Q7K",
      "symbol": "ETH-WUSDT",
      "name": "Raydium LP Token V2 (ETH-WUSDT)",
      "decimals": 6,
      "logoURI": "https://raw.githubusercontent.com/solana-labs/token-list/main/assets/mainnet/KY4XvwHy7JPzbWYAbk23jQvEb4qWJ8aCqYWREmk1Q7K/logo.png",
      "tags": [
        "lp-token"
      ],
      "extensions": {
        "website": "https://raydium.io/"
      }
    },
    {
      "chainId": 101,
      "address": "FgmBnsF5Qrnv8X9bomQfEtQTQjNNiBCWRKGpzPnE5BDg",
      "symbol": "RAY-USDC",
      "name": "Raydium Legacy LP Token V2 (RAY-USDC)",
      "decimals": 6,
      "logoURI": "https://raw.githubusercontent.com/solana-labs/token-list/main/assets/mainnet/FgmBnsF5Qrnv8X9bomQfEtQTQjNNiBCWRKGpzPnE5BDg/logo.png",
      "tags": [
        "lp-token"
      ],
      "extensions": {
        "website": "https://raydium.io/"
      }
    },
    {
      "chainId": 101,
      "address": "5QXBMXuCL7zfAk39jEVVEvcrz1AvBGgT9wAhLLHLyyUJ",
      "symbol": "RAY-SRM",
      "name": "Raydium Legacy LP Token V2 (RAY-SRM)",
      "decimals": 6,
      "logoURI": "https://raw.githubusercontent.com/solana-labs/token-list/main/assets/mainnet/5QXBMXuCL7zfAk39jEVVEvcrz1AvBGgT9wAhLLHLyyUJ/logo.png",
      "tags": [
        "lp-token"
      ],
      "extensions": {
        "website": "https://raydium.io/"
      }
    },
    {
      "chainId": 101,
      "address": "FdhKXYjCou2jQfgKWcNY7jb8F2DPLU1teTTTRfLBD2v1",
      "symbol": "RAY-WUSDT",
      "name": "Raydium Legacy LP Token V3 (RAY-WUSDT)",
      "decimals": 6,
      "logoURI": "https://raw.githubusercontent.com/solana-labs/token-list/main/assets/mainnet/FdhKXYjCou2jQfgKWcNY7jb8F2DPLU1teTTTRfLBD2v1/logo.png",
      "tags": [
        "lp-token"
      ],
      "extensions": {
        "website": "https://raydium.io/"
      }
    },
    {
      "chainId": 101,
      "address": "BZFGfXMrjG2sS7QT2eiCDEevPFnkYYF7kzJpWfYxPbcx",
      "symbol": "RAY-USDC",
      "name": "Raydium LP Token V3 (RAY-USDC)",
      "decimals": 6,
      "logoURI": "https://raw.githubusercontent.com/solana-labs/token-list/main/assets/mainnet/BZFGfXMrjG2sS7QT2eiCDEevPFnkYYF7kzJpWfYxPbcx/logo.png",
      "tags": [
        "lp-token"
      ],
      "extensions": {
        "website": "https://raydium.io/"
      }
    },
    {
      "chainId": 101,
      "address": "DSX5E21RE9FB9hM8Nh8xcXQfPK6SzRaJiywemHBSsfup",
      "symbol": "RAY-SRM",
      "name": "Raydium LP Token V3 (RAY-SRM)",
      "decimals": 6,
      "logoURI": "https://raw.githubusercontent.com/solana-labs/token-list/main/assets/mainnet/DSX5E21RE9FB9hM8Nh8xcXQfPK6SzRaJiywemHBSsfup/logo.png",
      "tags": [
        "lp-token"
      ],
      "extensions": {
        "website": "https://raydium.io/"
      }
    },
    {
      "chainId": 101,
      "address": "F5PPQHGcznZ2FxD9JaxJMXaf7XkaFFJ6zzTBcW8osQjw",
      "symbol": "RAY-SOL",
      "name": "Raydium LP Token V3 (RAY-SOL)",
      "decimals": 6,
      "logoURI": "https://raw.githubusercontent.com/solana-labs/token-list/main/assets/mainnet/F5PPQHGcznZ2FxD9JaxJMXaf7XkaFFJ6zzTBcW8osQjw/logo.png",
      "tags": [
        "lp-token"
      ],
      "extensions": {
        "website": "https://raydium.io/"
      }
    },
    {
      "chainId": 101,
      "address": "8Q6MKy5Yxb9vG1mWzppMtMb2nrhNuCRNUkJTeiE3fuwD",
      "symbol": "RAY-ETH",
      "name": "Raydium LP Token V3 (RAY-ETH)",
      "decimals": 6,
      "logoURI": "https://raw.githubusercontent.com/solana-labs/token-list/main/assets/mainnet/8Q6MKy5Yxb9vG1mWzppMtMb2nrhNuCRNUkJTeiE3fuwD/logo.png",
      "tags": [
        "lp-token"
      ],
      "extensions": {
        "website": "https://raydium.io/"
      }
    },
    {
      "chainId": 101,
      "address": "DsBuznXRTmzvEdb36Dx3aVLVo1XmH7r1PRZUFugLPTFv",
      "symbol": "FIDA-RAY",
      "name": "Raydium Fusion LP Token V4 (FIDA-RAY)",
      "decimals": 6,
      "logoURI": "https://raw.githubusercontent.com/solana-labs/token-list/main/assets/mainnet/DsBuznXRTmzvEdb36Dx3aVLVo1XmH7r1PRZUFugLPTFv/logo.png",
      "tags": [
        "lp-token"
      ],
      "extensions": {
        "website": "https://raydium.io/"
      }
    },
    {
      "chainId": 101,
      "address": "FwaX9W7iThTZH5MFeasxdLpxTVxRcM7ZHieTCnYog8Yb",
      "symbol": "OXY-RAY",
      "name": "Raydium Fusion LP Token V4 (OXY-RAY)",
      "decimals": 6,
      "logoURI": "https://raw.githubusercontent.com/solana-labs/token-list/main/assets/mainnet/FwaX9W7iThTZH5MFeasxdLpxTVxRcM7ZHieTCnYog8Yb/logo.png",
      "tags": [
        "lp-token"
      ],
      "extensions": {
        "website": "https://raydium.io/"
      }
    },
    {
      "chainId": 101,
      "address": "CcKK8srfVdTSsFGV3VLBb2YDbzF4T4NM2C3UEjC39RLP",
      "symbol": "MAPS-RAY",
      "name": "Raydium Fusion LP Token V4 (MAPS-RAY)",
      "decimals": 6,
      "logoURI": "https://raw.githubusercontent.com/solana-labs/token-list/main/assets/mainnet/CcKK8srfVdTSsFGV3VLBb2YDbzF4T4NM2C3UEjC39RLP/logo.png",
      "tags": [
        "lp-token"
      ],
      "extensions": {
        "website": "https://raydium.io/"
      }
    },
    {
      "chainId": 101,
      "address": "CHT8sft3h3gpLYbCcZ9o27mT5s3Z6VifBVbUiDvprHPW",
      "symbol": "KIN-RAY",
      "name": "Raydium Legacy Fusion LP Token V4 (KIN-RAY)",
      "decimals": 6,
      "logoURI": "https://raw.githubusercontent.com/solana-labs/token-list/main/assets/mainnet/CHT8sft3h3gpLYbCcZ9o27mT5s3Z6VifBVbUiDvprHPW/logo.png",
      "tags": [
        "lp-token"
      ],
      "extensions": {
        "website": "https://raydium.io/"
      }
    },
    {
      "chainId": 101,
      "address": "C3sT1R3nsw4AVdepvLTLKr5Gvszr7jufyBWUCvy4TUvT",
      "symbol": "RAY-USDT",
      "name": "Raydium LP Token V4 (RAY-USDT)",
      "decimals": 6,
      "logoURI": "https://raw.githubusercontent.com/solana-labs/token-list/main/assets/mainnet/C3sT1R3nsw4AVdepvLTLKr5Gvszr7jufyBWUCvy4TUvT/logo.png",
      "tags": [
        "lp-token"
      ],
      "extensions": {
        "website": "https://raydium.io/"
      }
    },
    {
      "chainId": 101,
      "address": "8HoQnePLqPj4M7PUDzfw8e3Ymdwgc7NLGnaTUapubyvu",
      "symbol": "SOL-USDC",
      "name": "Raydium LP Token V4 (SOL-USDC)",
      "decimals": 9,
      "logoURI": "https://raw.githubusercontent.com/solana-labs/token-list/main/assets/mainnet/8HoQnePLqPj4M7PUDzfw8e3Ymdwgc7NLGnaTUapubyvu/logo.png",
      "tags": [
        "lp-token"
      ],
      "extensions": {
        "website": "https://raydium.io/"
      }
    },
    {
      "chainId": 101,
      "address": "865j7iMmRRycSYUXzJ33ZcvLiX9JHvaLidasCyUyKaRE",
      "symbol": "YFI-USDC",
      "name": "Raydium LP Token V4 (YFI-USDC)",
      "decimals": 6,
      "logoURI": "https://raw.githubusercontent.com/solana-labs/token-list/main/assets/mainnet/865j7iMmRRycSYUXzJ33ZcvLiX9JHvaLidasCyUyKaRE/logo.png",
      "tags": [
        "lp-token"
      ],
      "extensions": {
        "website": "https://raydium.io/"
      }
    },
    {
      "chainId": 101,
      "address": "9XnZd82j34KxNLgQfz29jGbYdxsYznTWRpvZE3SRE7JG",
      "symbol": "SRM-USDC",
      "name": "Raydium LP Token V4 (SRM-USDC)",
      "decimals": 6,
      "logoURI": "https://raw.githubusercontent.com/solana-labs/token-list/main/assets/mainnet/9XnZd82j34KxNLgQfz29jGbYdxsYznTWRpvZE3SRE7JG/logo.png",
      "tags": [
        "lp-token"
      ],
      "extensions": {
        "website": "https://raydium.io/"
      }
    },
    {
      "chainId": 101,
      "address": "75dCoKfUHLUuZ4qEh46ovsxfgWhB4icc3SintzWRedT9",
      "symbol": "FTT-USDC",
      "name": "Raydium LP Token V4 (FTT-USDC)",
      "decimals": 6,
      "logoURI": "https://raw.githubusercontent.com/solana-labs/token-list/main/assets/mainnet/75dCoKfUHLUuZ4qEh46ovsxfgWhB4icc3SintzWRedT9/logo.png",
      "tags": [
        "lp-token"
      ],
      "extensions": {
        "website": "https://raydium.io/"
      }
    },
    {
      "chainId": 101,
      "address": "2hMdRdVWZqetQsaHG8kQjdZinEMBz75vsoWTCob1ijXu",
      "symbol": "BTC-USDC",
      "name": "Raydium LP Token V4 (BTC-USDC)",
      "decimals": 6,
      "logoURI": "https://raw.githubusercontent.com/solana-labs/token-list/main/assets/mainnet/2hMdRdVWZqetQsaHG8kQjdZinEMBz75vsoWTCob1ijXu/logo.png",
      "tags": [
        "lp-token"
      ],
      "extensions": {
        "website": "https://raydium.io/"
      }
    },
    {
      "chainId": 101,
      "address": "2QVjeR9d2PbSf8em8NE8zWd8RYHjFtucDUdDgdbDD2h2",
      "symbol": "SUSHI-USDC",
      "name": "Raydium LP Token V4 (SUSHI-USDC)",
      "decimals": 6,
      "logoURI": "https://raw.githubusercontent.com/solana-labs/token-list/main/assets/mainnet/2QVjeR9d2PbSf8em8NE8zWd8RYHjFtucDUdDgdbDD2h2/logo.png",
      "tags": [
        "lp-token"
      ],
      "extensions": {
        "website": "https://raydium.io/"
      }
    },
    {
      "chainId": 101,
      "address": "CHyUpQFeW456zcr5XEh4RZiibH8Dzocs6Wbgz9aWpXnQ",
      "symbol": "TOMO-USDC",
      "name": "Raydium LP Token V4 (TOMO-USDC)",
      "decimals": 6,
      "logoURI": "https://raw.githubusercontent.com/solana-labs/token-list/main/assets/mainnet/CHyUpQFeW456zcr5XEh4RZiibH8Dzocs6Wbgz9aWpXnQ/logo.png",
      "tags": [
        "lp-token"
      ],
      "extensions": {
        "website": "https://raydium.io/"
      }
    },
    {
      "chainId": 101,
      "address": "BqjoYjqKrXtfBKXeaWeAT5sYCy7wsAYf3XjgDWsHSBRs",
      "symbol": "LINK-USDC",
      "name": "Raydium LP Token V4 (LINK-USDC)",
      "decimals": 6,
      "logoURI": "https://raw.githubusercontent.com/solana-labs/token-list/main/assets/mainnet/BqjoYjqKrXtfBKXeaWeAT5sYCy7wsAYf3XjgDWsHSBRs/logo.png",
      "tags": [
        "lp-token"
      ],
      "extensions": {
        "website": "https://raydium.io/"
      }
    },
    {
      "chainId": 101,
      "address": "13PoKid6cZop4sj2GfoBeujnGfthUbTERdE5tpLCDLEY",
      "symbol": "ETH-USDC",
      "name": "Raydium LP Token V4 (ETH-USDC)",
      "decimals": 6,
      "logoURI": "https://raw.githubusercontent.com/solana-labs/token-list/main/assets/mainnet/13PoKid6cZop4sj2GfoBeujnGfthUbTERdE5tpLCDLEY/logo.png",
      "tags": [
        "lp-token"
      ],
      "extensions": {
        "website": "https://raydium.io/"
      }
    },
    {
      "chainId": 101,
      "address": "2Vyyeuyd15Gp8aH6uKE72c4hxc8TVSLibxDP9vzspQWG",
      "symbol": "COPE-USDC",
      "name": "Raydium Fusion LP Token V4 (COPE-USDC)",
      "decimals": 0,
      "logoURI": "https://raw.githubusercontent.com/solana-labs/token-list/main/assets/mainnet/2Vyyeuyd15Gp8aH6uKE72c4hxc8TVSLibxDP9vzspQWG/logo.png",
      "tags": [
        "lp-token"
      ],
      "extensions": {
        "website": "https://raydium.io/"
      }
    },
    {
      "chainId": 101,
      "address": "Epm4KfTj4DMrvqn6Bwg2Tr2N8vhQuNbuK8bESFp4k33K",
      "symbol": "SOL-USDT",
      "name": "Raydium LP Token V4 (SOL-USDT)",
      "decimals": 9,
      "logoURI": "https://raw.githubusercontent.com/solana-labs/token-list/main/assets/mainnet/Epm4KfTj4DMrvqn6Bwg2Tr2N8vhQuNbuK8bESFp4k33K/logo.png",
      "tags": [
        "lp-token"
      ],
      "extensions": {
        "website": "https://raydium.io/"
      }
    },
    {
      "chainId": 101,
      "address": "FA1i7fej1pAbQbnY8NbyYUsTrWcasTyipKreDgy1Mgku",
      "symbol": "YFI-USDT",
      "name": "Raydium LP Token V4 (YFI-USDT)",
      "decimals": 6,
      "logoURI": "https://raw.githubusercontent.com/solana-labs/token-list/main/assets/mainnet/FA1i7fej1pAbQbnY8NbyYUsTrWcasTyipKreDgy1Mgku/logo.png",
      "tags": [
        "lp-token"
      ],
      "extensions": {
        "website": "https://raydium.io/"
      }
    },
    {
      "chainId": 101,
      "address": "HYSAu42BFejBS77jZAZdNAWa3iVcbSRJSzp3wtqCbWwv",
      "symbol": "SRM-USDT",
      "name": "Raydium LP Token V4 (SRM-USDT)",
      "decimals": 6,
      "logoURI": "https://raw.githubusercontent.com/solana-labs/token-list/main/assets/mainnet/HYSAu42BFejBS77jZAZdNAWa3iVcbSRJSzp3wtqCbWwv/logo.png",
      "tags": [
        "lp-token"
      ],
      "extensions": {
        "website": "https://raydium.io/"
      }
    },
    {
      "chainId": 101,
      "address": "2cTCiUnect5Lap2sk19xLby7aajNDYseFhC9Pigou11z",
      "symbol": "FTT-USDT",
      "name": "Raydium LP Token V4 (FTT-USDT)",
      "decimals": 6,
      "logoURI": "https://raw.githubusercontent.com/solana-labs/token-list/main/assets/mainnet/2cTCiUnect5Lap2sk19xLby7aajNDYseFhC9Pigou11z/logo.png",
      "tags": [
        "lp-token"
      ],
      "extensions": {
        "website": "https://raydium.io/"
      }
    },
    {
      "chainId": 101,
      "address": "DgGuvR9GSHimopo3Gc7gfkbKamLKrdyzWkq5yqA6LqYS",
      "symbol": "BTC-USDT",
      "name": "Raydium LP Token V4 (BTC-USDT)",
      "decimals": 6,
      "logoURI": "https://raw.githubusercontent.com/solana-labs/token-list/main/assets/mainnet/DgGuvR9GSHimopo3Gc7gfkbKamLKrdyzWkq5yqA6LqYS/logo.png",
      "tags": [
        "lp-token"
      ],
      "extensions": {
        "website": "https://raydium.io/"
      }
    },
    {
      "chainId": 101,
      "address": "Ba26poEYDy6P2o95AJUsewXgZ8DM9BCsmnU9hmC9i4Ki",
      "symbol": "SUSHI-USDT",
      "name": "Raydium LP Token V4 (SUSHI-USDT)",
      "decimals": 6,
      "logoURI": "https://raw.githubusercontent.com/solana-labs/token-list/main/assets/mainnet/Ba26poEYDy6P2o95AJUsewXgZ8DM9BCsmnU9hmC9i4Ki/logo.png",
      "tags": [
        "lp-token"
      ],
      "extensions": {
        "website": "https://raydium.io/"
      }
    },
    {
      "chainId": 101,
      "address": "D3iGro1vn6PWJXo9QAPj3dfta6dKkHHnmiiym2EfsAmi",
      "symbol": "TOMO-USDT",
      "name": "Raydium LP Token V4 (TOMO-USDT)",
      "decimals": 6,
      "logoURI": "https://raw.githubusercontent.com/solana-labs/token-list/main/assets/mainnet/D3iGro1vn6PWJXo9QAPj3dfta6dKkHHnmiiym2EfsAmi/logo.png",
      "tags": [
        "lp-token"
      ],
      "extensions": {
        "website": "https://raydium.io/"
      }
    },
    {
      "chainId": 101,
      "address": "Dr12Sgt9gkY8WU5tRkgZf1TkVWJbvjYuPAhR3aDCwiiX",
      "symbol": "LINK-USDT",
      "name": "Raydium LP Token V4 (LINK-USDT)",
      "decimals": 6,
      "logoURI": "https://raw.githubusercontent.com/solana-labs/token-list/main/assets/mainnet/Dr12Sgt9gkY8WU5tRkgZf1TkVWJbvjYuPAhR3aDCwiiX/logo.png",
      "tags": [
        "lp-token"
      ],
      "extensions": {
        "website": "https://raydium.io/"
      }
    },
    {
      "chainId": 101,
      "address": "nPrB78ETY8661fUgohpuVusNCZnedYCgghzRJzxWnVb",
      "symbol": "ETH-USDT",
      "name": "Raydium LP Token V4 (ETH-USDT)",
      "decimals": 6,
      "logoURI": "https://raw.githubusercontent.com/solana-labs/token-list/main/assets/mainnet/nPrB78ETY8661fUgohpuVusNCZnedYCgghzRJzxWnVb/logo.png",
      "tags": [
        "lp-token"
      ],
      "extensions": {
        "website": "https://raydium.io/"
      }
    },
    {
      "chainId": 101,
      "address": "EGJht91R7dKpCj8wzALkjmNdUUUcQgodqWCYweyKcRcV",
      "symbol": "YFI-SRM",
      "name": "Raydium LP Token V4 (YFI-SRM)",
      "decimals": 6,
      "logoURI": "https://raw.githubusercontent.com/solana-labs/token-list/main/assets/mainnet/EGJht91R7dKpCj8wzALkjmNdUUUcQgodqWCYweyKcRcV/logo.png",
      "tags": [
        "lp-token"
      ],
      "extensions": {
        "website": "https://raydium.io/"
      }
    },
    {
      "chainId": 101,
      "address": "AsDuPg9MgPtt3jfoyctUCUgsvwqAN6RZPftqoeiPDefM",
      "symbol": "FTT-SRM",
      "name": "Raydium LP Token V4 (FTT-SRM)",
      "decimals": 6,
      "logoURI": "https://raw.githubusercontent.com/solana-labs/token-list/main/assets/mainnet/AsDuPg9MgPtt3jfoyctUCUgsvwqAN6RZPftqoeiPDefM/logo.png",
      "tags": [
        "lp-token"
      ],
      "extensions": {
        "website": "https://raydium.io/"
      }
    },
    {
      "chainId": 101,
      "address": "AGHQxXb3GSzeiLTcLtXMS2D5GGDZxsB2fZYZxSB5weqB",
      "symbol": "BTC-SRM",
      "name": "Raydium LP Token V4 (BTC-SRM)",
      "decimals": 6,
      "logoURI": "https://raw.githubusercontent.com/solana-labs/token-list/main/assets/mainnet/AGHQxXb3GSzeiLTcLtXMS2D5GGDZxsB2fZYZxSB5weqB/logo.png",
      "tags": [
        "lp-token"
      ],
      "extensions": {
        "website": "https://raydium.io/"
      }
    },
    {
      "chainId": 101,
      "address": "3HYhUnUdV67j1vn8fu7ExuVGy5dJozHEyWvqEstDbWwE",
      "symbol": "SUSHI-SRM",
      "name": "Raydium LP Token V4 (SUSHI-SRM)",
      "decimals": 6,
      "logoURI": "https://raw.githubusercontent.com/solana-labs/token-list/main/assets/mainnet/3HYhUnUdV67j1vn8fu7ExuVGy5dJozHEyWvqEstDbWwE/logo.png",
      "tags": [
        "lp-token"
      ],
      "extensions": {
        "website": "https://raydium.io/"
      }
    },
    {
      "chainId": 101,
      "address": "GgH9RnKrQpaMQeqmdbMvs5oo1A24hERQ9wuY2pSkeG7x",
      "symbol": "TOMO-SRM",
      "name": "Raydium LP Token V4 (TOMO-SRM)",
      "decimals": 6,
      "logoURI": "https://raw.githubusercontent.com/solana-labs/token-list/main/assets/mainnet/GgH9RnKrQpaMQeqmdbMvs5oo1A24hERQ9wuY2pSkeG7x/logo.png",
      "tags": [
        "lp-token"
      ],
      "extensions": {
        "website": "https://raydium.io/"
      }
    },
    {
      "chainId": 101,
      "address": "GXN6yJv12o18skTmJXaeFXZVY1iqR18CHsmCT8VVCmDD",
      "symbol": "LINK-SRM",
      "name": "Raydium LP Token V4 (LINK-SRM)",
      "decimals": 6,
      "logoURI": "https://raw.githubusercontent.com/solana-labs/token-list/main/assets/mainnet/GXN6yJv12o18skTmJXaeFXZVY1iqR18CHsmCT8VVCmDD/logo.png",
      "tags": [
        "lp-token"
      ],
      "extensions": {
        "website": "https://raydium.io/"
      }
    },
    {
      "chainId": 101,
      "address": "9VoY3VERETuc2FoadMSYYizF26mJinY514ZpEzkHMtwG",
      "symbol": "ETH-SRM",
      "name": "Raydium LP Token V4 (ETH-SRM)",
      "decimals": 6,
      "logoURI": "https://raw.githubusercontent.com/solana-labs/token-list/main/assets/mainnet/9VoY3VERETuc2FoadMSYYizF26mJinY514ZpEzkHMtwG/logo.png",
      "tags": [
        "lp-token"
      ],
      "extensions": {
        "website": "https://raydium.io/"
      }
    },
    {
      "chainId": 101,
      "address": "AKJHspCwDhABucCxNLXUSfEzb7Ny62RqFtC9uNjJi4fq",
      "symbol": "SRM-SOL",
      "name": "Raydium LP Token V4 (SRM-SOL)",
      "decimals": 6,
      "logoURI": "https://raw.githubusercontent.com/solana-labs/token-list/main/assets/mainnet/AKJHspCwDhABucCxNLXUSfEzb7Ny62RqFtC9uNjJi4fq/logo.png",
      "tags": [
        "lp-token"
      ],
      "extensions": {
        "website": "https://raydium.io/"
      }
    },
    {
      "chainId": 101,
      "address": "2doeZGLJyACtaG9DCUyqMLtswesfje1hjNA11hMdj6YU",
      "symbol": "TULIP-USDC",
      "name": "Raydium LP Token V4 (TULIP-USDC)",
      "decimals": 6,
      "logoURI": "https://raw.githubusercontent.com/solana-labs/token-list/main/assets/mainnet/2doeZGLJyACtaG9DCUyqMLtswesfje1hjNA11hMdj6YU/logo.svg",
      "tags": [
        "lp-token"
      ],
      "extensions": {
        "website": "https://raydium.io/"
      }
    },
    {
      "chainId": 101,
      "address": "AcstFzGGawvvdVhYV9bftr7fmBHbePUjhv53YK1W3dZo",
      "symbol": "LSD",
      "name": "LSD",
      "decimals": 9,
      "logoURI": "https://raw.githubusercontent.com/solana-labs/token-list/main/assets/mainnet/AcstFzGGawvvdVhYV9bftr7fmBHbePUjhv53YK1W3dZo/logo.svg",
      "tags": [
        "nft"
      ],
      "extensions": {
        "website": "https://solible.com/"
      }
    },
    {
      "chainId": 101,
      "address": "91fSFQsPzMLat9DHwLdQacW3i3EGnWds5tA5mt7yLiT9",
      "symbol": "Unlimited Energy",
      "name": "Unlimited Energy",
      "decimals": 9,
      "tags": [
        "nft"
      ],
      "extensions": {
        "website": "https://solible.com/"
      }
    },
    {
      "chainId": 101,
      "address": "29PEpZeuqWf9tS2gwCjpeXNdXLkaZSMR2s1ibkvGsfnP",
      "symbol": "Need for Speed",
      "name": "Need for Speed",
      "decimals": 9,
      "tags": [
        "nft"
      ],
      "extensions": {
        "website": "https://solible.com/"
      }
    },
    {
      "chainId": 101,
      "address": "HsY8PNar8VExU335ZRYzg89fX7qa4upYu6vPMPFyCDdK",
      "symbol": "ADOR OPENS",
      "name": "ADOR OPENS",
      "decimals": 0,
      "tags": [
        "nft"
      ],
      "extensions": {
        "website": "https://solible.com/"
      }
    },
    {
      "chainId": 101,
      "address": "EDP8TpLJ77M3KiDgFkZW4v4mhmKJHZi9gehYXenfFZuL",
      "symbol": "CMS - Rare",
      "name": "CMS - Rare",
      "decimals": 0,
      "tags": [
        "nft"
      ],
      "extensions": {
        "website": "https://solible.com/"
      }
    },
    {
      "chainId": 101,
      "address": "BrUKFwAABkExb1xzYU4NkRWzjBihVQdZ3PBz4m5S8if3",
      "symbol": "Tesla",
      "name": "Tesla",
      "decimals": 0,
      "tags": [
        "nft"
      ],
      "extensions": {
        "website": "https://solible.com/"
      }
    },
    {
      "chainId": 101,
      "address": "9CmQwpvVXRyixjiE3LrbSyyopPZohNDN1RZiTk8rnXsQ",
      "symbol": "DeceFi",
      "name": "DeceFi",
      "decimals": 0,
      "tags": [
        "nft"
      ],
      "extensions": {
        "website": "https://solible.com/"
      }
    },
    {
      "chainId": 101,
      "address": "F6ST1wWkx2PeH45sKmRxo1boyuzzWCfpnvyKL4BGeLxF",
      "symbol": "Power User",
      "name": "Power User",
      "decimals": 0,
      "tags": [
        "nft"
      ],
      "extensions": {
        "website": "https://solible.com/"
      }
    },
    {
      "chainId": 101,
      "address": "dZytJ7iPDcCu9mKe3srL7bpUeaR3zzkcVqbtqsmxtXZ",
      "symbol": "VIP Member",
      "name": "VIP Member",
      "decimals": 0,
      "tags": [
        "nft"
      ],
      "extensions": {
        "website": "https://solible.com/"
      }
    },
    {
      "chainId": 101,
      "address": "8T4vXgwZUWwsbCDiptHFHjdfexvLG9UP8oy1psJWEQdS",
      "symbol": "Uni Christmas",
      "name": "Uni Christmas",
      "decimals": 0,
      "tags": [
        "nft"
      ],
      "extensions": {
        "website": "https://solible.com/"
      }
    },
    {
      "chainId": 101,
      "address": "EjFGGJSyp9UDS8aqafET5LX49nsG326MeNezYzpiwgpQ",
      "symbol": "BNB",
      "name": "BNB",
      "decimals": 0,
      "tags": [
        "nft"
      ],
      "extensions": {
        "website": "https://solible.com/"
      }
    },
    {
      "chainId": 101,
      "address": "FkmkTr4en8CXkfo9jAwEMov6PVNLpYMzWr3Udqf9so8Z",
      "symbol": "Seldom",
      "name": "Seldom",
      "decimals": 9,
      "tags": [
        "nft"
      ],
      "extensions": {
        "website": "https://solible.com/"
      }
    },
    {
      "chainId": 101,
      "address": "2gn1PJdMAU92SU5inLSp4Xp16ZC5iLF6ScEi7UBvp8ZD",
      "symbol": "Satoshi Closeup",
      "name": "Satoshi Closeup",
      "decimals": 9,
      "tags": [
        "nft"
      ],
      "extensions": {
        "website": "https://solible.com/"
      }
    },
    {
      "chainId": 101,
      "address": "7mhZHtPL4GFkquQR4Y6h34Q8hNkQvGc1FaNtyE43NvUR",
      "symbol": "Satoshi GB",
      "name": "Satoshi GB",
      "decimals": 9,
      "tags": [
        "nft"
      ],
      "extensions": {
        "website": "https://solible.com/"
      }
    },
    {
      "chainId": 101,
      "address": "8RoKfLx5RCscbtVh8kYb81TF7ngFJ38RPomXtUREKsT2",
      "symbol": "Satoshi OG",
      "name": "Satoshi OG",
      "decimals": 9,
      "tags": [
        "nft"
      ],
      "extensions": {
        "website": "https://solible.com/"
      }
    },
    {
      "chainId": 101,
      "address": "9rw5hyDngBQ3yDsCRHqgzGHERpU2zaLh1BXBUjree48J",
      "symbol": "Satoshi BTC",
      "name": "Satoshi BTC",
      "decimals": 10,
      "tags": [
        "nft"
      ],
      "extensions": {
        "website": "https://solible.com/"
      }
    },
    {
      "chainId": 101,
      "address": "AiD7J6D5Hny5DJB1MrYBc2ePQqy2Yh4NoxWwYfR7PzxH",
      "symbol": "Satoshi GB",
      "name": "Satoshi GB",
      "decimals": 9,
      "tags": [
        "nft"
      ],
      "extensions": {
        "website": "https://solible.com/"
      }
    },
    {
      "chainId": 101,
      "address": "4qzEcYvT6TuJME2EMZ5vjaLvQja6R4hKjarA73WQUwt6",
      "name": "APESZN_HOODIE",
      "symbol": "APESZN_HOODIE",
      "decimals": 9,
      "tags": [
        "nft"
      ],
      "extensions": {
        "website": "https://solible.com/"
      }
    },
    {
      "chainId": 101,
      "address": "APhyVWtzjdTVYhyta9ngSiCDk2pLi8eEZKsHGSbsmwv6",
      "name": "APESZN_TEE_SHIRT",
      "symbol": "APESZN_TEE_SHIRT",
      "decimals": 9,
      "tags": [
        "nft"
      ],
      "extensions": {
        "website": "https://solible.com/"
      }
    },
    {
      "chainId": 101,
      "address": "bxiA13fpU1utDmYuUvxvyMT8odew5FEm96MRv7ij3eb",
      "symbol": "Satoshi",
      "name": "Satoshi",
      "decimals": 9,
      "tags": [
        "nft"
      ],
      "extensions": {
        "website": "https://solible.com/"
      }
    },
    {
      "chainId": 101,
      "address": "GoC24kpj6TkvjzspXrjSJC2CVb5zMWhLyRcHJh9yKjRF",
      "symbol": "Satoshi Closeup",
      "name": "Satoshi Closeup",
      "decimals": 9,
      "tags": [
        "nft"
      ],
      "extensions": {
        "website": "https://solible.com/"
      }
    },
    {
      "chainId": 101,
      "address": "oCUduD44ETuZ65bpWdPzPDSnAdreg1sJrugfwyFZVHV",
      "symbol": "Satoshi BTC",
      "name": "Satoshi BTC",
      "decimals": 9,
      "tags": [
        "nft"
      ],
      "extensions": {
        "website": "https://solible.com/"
      }
    },
    {
      "chainId": 101,
      "address": "9Vvre2DxBB9onibwYDHeMsY1cj6BDKtEDccBPWRN215E",
      "symbol": "Satoshi Nakamoto",
      "name": "Satoshi Nakamoto",
      "decimals": 9,
      "tags": [
        "nft"
      ],
      "extensions": {
        "website": "https://solible.com/"
      }
    },
    {
      "chainId": 101,
      "address": "7RpFk44cMTAUt9CcjEMWnZMypE9bYQsjBiSNLn5qBvhP",
      "symbol": "Charles Hoskinson",
      "name": "Charles Hoskinson",
      "decimals": 9,
      "tags": [
        "nft"
      ],
      "extensions": {
        "website": "https://solible.com/"
      }
    },
    {
      "chainId": 101,
      "address": "GyRkPAxpd9XrMHcBF6fYHVRSZQvQBwAGKAGQeBPSKzMq",
      "symbol": "SBF",
      "name": "SBF",
      "decimals": 0,
      "tags": [
        "nft"
      ],
      "extensions": {
        "website": "https://solible.com/"
      }
    },
    {
      "chainId": 101,
      "address": "AgdBQN2Sy2abiZ2KToWeUsQ9PHdCv95wt6kVWRf5zDkx",
      "symbol": "Bitcoin Tram",
      "name": "Bitcoin Tram",
      "decimals": 0,
      "tags": [
        "nft"
      ],
      "extensions": {
        "website": "https://solible.com/"
      }
    },
    {
      "chainId": 101,
      "address": "7TRzvCqXN8KSXggbSyeEG2Z9YBBhEFmbtmv6FLbd4mmd",
      "symbol": "SRM tee-shirt",
      "name": "SRM tee-shirt",
      "decimals": 0,
      "tags": [
        "nft"
      ],
      "extensions": {
        "website": "https://solible.com/"
      }
    },
    {
      "chainId": 101,
      "address": "gksYzxitEf2HyE7Bb81vvHXNH5f3wa43jvXf4TcUZwb",
      "symbol": "PERK",
      "name": "PERK",
      "decimals": 6,
      "logoURI": "https://raw.githubusercontent.com/solana-labs/token-list/main/assets/mainnet/gksYzxitEf2HyE7Bb81vvHXNH5f3wa43jvXf4TcUZwb/logo.png",
      "tags": [],
      "extensions": {
        "website": "https://perk.exchange/"
      }
    },
    {
      "chainId": 101,
      "address": "BDxWSxkMLW1nJ3VggamUKkEKrtCaVqzFxoDApM8HdBks",
      "symbol": "BTSG",
      "name": "BitSong",
      "decimals": 6,
      "logoURI": "https://raw.githubusercontent.com/solana-labs/token-list/main/assets/mainnet/BDxWSxkMLW1nJ3VggamUKkEKrtCaVqzFxoDApM8HdBks/logo.png",
      "tags": [],
      "extensions": {
        "website": "https://bitsong.io/",
        "coingeckoId": "bitsong"
      }
    },
    {
      "chainId": 101,
      "address": "5ddiFxh3J2tcZHfn8uhGRYqu16P3FUvBfh8WoZPUHKW5",
      "name": "EOSBEAR",
      "symbol": "EOSBEAR",
      "decimals": 6,
      "logoURI": "",
      "tags": [
        "leveraged",
        "bear"
      ],
      "extensions": {
        "coingeckoId": "3x-short-eos-token",
        "serumV3Usdc": "2BQrJP599QVKRyHhyJ6oRrTPNUmPBgXxiBo2duvYdacy"
      }
    },
    {
      "chainId": 101,
      "address": "qxxF6S62hmZF5bo46mS7C2qbBa87qRossAM78VzsDqi",
      "name": "EOSBULL",
      "symbol": "EOSBULL",
      "decimals": 6,
      "logoURI": "",
      "tags": [
        "leveraged",
        "bull"
      ],
      "extensions": {
        "coingeckoId": "3x-long-eos-token"
      }
    },
    {
      "chainId": 101,
      "address": "2CDLbxeuqkLTLY3em6FFQgfBQV5LRnEsJJgcFCvWKNcS",
      "name": "BNBBEAR",
      "symbol": "BNBBEAR",
      "decimals": 6,
      "logoURI": "",
      "tags": [
        "leveraged",
        "bear"
      ],
      "extensions": {
        "coingeckoId": "3x-short-bnb-token"
      }
    },
    {
      "chainId": 101,
      "address": "AfjHjdLibuXyvmz7PyTSc5KEcGBh43Kcu8Sr2tyDaJyt",
      "name": "BNBBULL",
      "symbol": "BNBBULL",
      "decimals": 6,
      "logoURI": "",
      "tags": [
        "leveraged",
        "bull"
      ],
      "extensions": {
        "coingeckoId": "3x-long-bnb-token"
      }
    },
    {
      "chainId": 101,
      "address": "8kA1WJKoLTxtACNPkvW6UNufsrpxUY57tXZ9KmG9123t",
      "name": "BSVBULL",
      "symbol": "BSVBULL",
      "decimals": 6,
      "logoURI": "",
      "tags": [
        "leveraged",
        "bull"
      ],
      "extensions": {
        "coingeckoId": "3x-long-bitcoin-sv-token"
      }
    },
    {
      "chainId": 101,
      "address": "2FGW8BVMu1EHsz2ZS9rZummDaq6o2DVrZZPw4KaAvDWh",
      "name": "BSVBEAR",
      "symbol": "BSVBEAR",
      "decimals": 6,
      "logoURI": "",
      "tags": [
        "leveraged",
        "bear"
      ],
      "extensions": {
        "coingeckoId": "3x-short-bitcoin-sv-token"
      }
    },
    {
      "chainId": 101,
      "address": "8L9XGTMzcqS9p61zsR35t7qipwAXMYkD6disWoDFZiFT",
      "name": "LTCBEAR",
      "symbol": "LTCBEAR",
      "decimals": 6,
      "logoURI": "",
      "tags": [
        "leveraged",
        "bear"
      ],
      "extensions": {
        "coingeckoId": "3x-short-litecoin-token"
      }
    },
    {
      "chainId": 101,
      "address": "863ZRjf1J8AaVuCqypAdm5ktVyGYDiBTvD1MNHKrwyjp",
      "name": "LTCBULL",
      "symbol": "LTCBULL",
      "decimals": 6,
      "logoURI": "",
      "tags": [
        "leveraged",
        "bull"
      ],
      "extensions": {
        "coingeckoId": "3x-long-litecoin-token"
      }
    },
    {
      "chainId": 101,
      "address": "GkSPaHdY2raetuYzsJYacHtrAtQUfWt64bpd1VzxJgSD",
      "name": "BULL",
      "symbol": "BULL",
      "decimals": 6,
      "logoURI": "",
      "tags": [
        "leveraged",
        "bull"
      ],
      "extensions": {
        "coingeckoId": "3x-long-bitcoin-token"
      }
    },
    {
      "chainId": 101,
      "address": "45vwTZSDFBiqCMRdtK4xiLCHEov8LJRW8GwnofG8HYyH",
      "name": "BEAR",
      "symbol": "BEAR",
      "decimals": 6,
      "logoURI": "",
      "tags": [
        "leveraged",
        "bear"
      ],
      "extensions": {
        "coingeckoId": "3x-short-bitcoin-token"
      }
    },
    {
      "chainId": 101,
      "address": "2VTAVf1YCwamD3ALMdYHRMV5vPUCXdnatJH5f1khbmx6",
      "name": "BCHBEAR",
      "symbol": "BCHBEAR",
      "decimals": 6,
      "logoURI": "",
      "tags": [
        "leveraged",
        "bear"
      ],
      "extensions": {
        "coingeckoId": "3x-short-bitcoin-cash-token"
      }
    },
    {
      "chainId": 101,
      "address": "22xoSp66BDt4x4Q5xqxjaSnirdEyharoBziSFChkLFLy",
      "name": "BCHBULL",
      "symbol": "BCHBULL",
      "decimals": 6,
      "logoURI": "",
      "tags": [
        "leveraged",
        "bull"
      ],
      "extensions": {
        "coingeckoId": "3x-long-bitcoin-cash-token"
      }
    },
    {
      "chainId": 101,
      "address": "CwChm6p9Q3yFrjzVeiLTTbsoJkooscof5SJYZc2CrNqG",
      "name": "ETHBULL",
      "symbol": "ETHBULL",
      "decimals": 6,
      "logoURI": "",
      "tags": [
        "leveraged",
        "bull"
      ],
      "extensions": {
        "coingeckoId": "3x-long-ethereum-token",
        "serumV3Usdt": "FuhKVt5YYCv7vXnADXtb7vqzYn82PJoap86q5wm8LX8Q"
      }
    },
    {
      "chainId": 101,
      "address": "Bvv9xLodFrvDFSno9Ud8SEh5zVtBDQQjnBty2SgMcJ2s",
      "name": "ETHBEAR",
      "symbol": "ETHBEAR",
      "decimals": 6,
      "logoURI": "",
      "tags": [
        "leveraged",
        "bear"
      ],
      "extensions": {
        "coingeckoId": "3x-short-ethereum-token"
      }
    },
    {
      "chainId": 101,
      "address": "HRhaNssoyv5tKFRcbPg69ULEbcD8DPv99GdXLcdkgc1A",
      "name": "ALTBULL",
      "symbol": "ALTBULL",
      "decimals": 6,
      "logoURI": "",
      "tags": [
        "leveraged",
        "bull"
      ],
      "extensions": {
        "coingeckoId": "3x-long-altcoin-index-token"
      }
    },
    {
      "chainId": 101,
      "address": "9Mu1KmjBKTUWgpDoeTJ5oD7XFQmEiZxzspEd3TZGkavx",
      "name": "ALTBEAR",
      "symbol": "ALTBEAR",
      "decimals": 6,
      "logoURI": "",
      "tags": [
        "leveraged",
        "bear"
      ],
      "extensions": {
        "coingeckoId": "3x-short-altcoin-index-token"
      }
    },
    {
      "chainId": 101,
      "address": "AYL1adismZ1U9pTuN33ahG4aYc5XTZQL4vKFx9ofsGWD",
      "name": "BULLSHIT",
      "symbol": "BULLSHIT",
      "decimals": 6,
      "logoURI": "",
      "tags": [
        "leveraged",
        "bull"
      ],
      "extensions": {
        "coingeckoId": "3x-long-shitcoin-index-token"
      }
    },
    {
      "chainId": 101,
      "address": "5jqymuoXXVcUuJKrf1MWiHSqHyg2osMaJGVy69NsJWyP",
      "name": "BEARSHIT",
      "symbol": "BEARSHIT",
      "decimals": 6,
      "logoURI": "",
      "tags": [
        "leveraged",
        "bear"
      ],
      "extensions": {
        "coingeckoId": "3x-short-shitcoin-index-token"
      }
    },
    {
      "chainId": 101,
      "address": "EL1aDTnLKjf4SaGpqtxJPyK94imSBr8fWDbcXjXQrsmj",
      "name": "MIDBULL",
      "symbol": "MIDBULL",
      "decimals": 6,
      "logoURI": "",
      "tags": [
        "leveraged",
        "bull"
      ],
      "extensions": {
        "coingeckoId": "3x-long-midcap-index-token",
        "serumV3Usdc": "8BBtLkoaEyavREriwGUudzAcihTH9SJLAPBbgb7QZe9y"
      }
    },
    {
      "chainId": 101,
      "address": "2EPvVjHusU3ozoucmdhhnqv3HQtBsQmjTnSa87K91HkC",
      "name": "MIDBEAR",
      "symbol": "MIDBEAR",
      "decimals": 6,
      "logoURI": "",
      "tags": [
        "leveraged",
        "bear"
      ],
      "extensions": {
        "coingeckoId": "3x-short-midcap-index-token"
      }
    },
    {
      "chainId": 101,
      "address": "8TCfJTyeqNBZqyDMY4VwDY7kdCCY7pcbJJ58CnKHkMu2",
      "name": "LINKBEAR",
      "symbol": "LINKBEAR",
      "decimals": 6,
      "logoURI": "",
      "tags": [
        "leveraged",
        "bear"
      ],
      "extensions": {
        "coingeckoId": "3x-short-chainlink-token"
      }
    },
    {
      "chainId": 101,
      "address": "EsUoZMbACNMppdqdmuLCFLet8VXxt2h47N9jHCKwyaPz",
      "name": "LINKBULL",
      "symbol": "LINKBULL",
      "decimals": 6,
      "logoURI": "",
      "tags": [
        "leveraged",
        "bull"
      ],
      "extensions": {
        "coingeckoId": "3x-long-chainlink-token"
      }
    },
    {
      "chainId": 101,
      "address": "262cQHT3soHwzuo2oVSy5kAfHcFZ1Jjn8C1GRLcQNKA3",
      "name": "XRPBULL",
      "symbol": "XRPBULL",
      "decimals": 6,
      "logoURI": "",
      "tags": [
        "leveraged",
        "bull"
      ],
      "extensions": {
        "coingeckoId": "3x-long-xrp-token"
      }
    },
    {
      "chainId": 101,
      "address": "8sxtSswmQ7Lcd2GjK6am37Z61wJZjA2SzE7Luf7yaKBB",
      "name": "XRPBEAR",
      "symbol": "XRPBEAR",
      "decimals": 6,
      "logoURI": "",
      "tags": [
        "leveraged",
        "bear"
      ],
      "extensions": {
        "coingeckoId": "3x-short-xrp-token"
      }
    },
    {
      "chainId": 101,
      "address": "91z91RukFM16hyEUCXuwMQwp2BW3vanNG5Jh5yj6auiJ",
      "name": "BVOL",
      "symbol": "BVOL",
      "decimals": 6,
      "logoURI": "",
      "tags": [],
      "extensions": {
        "coingeckoId": "1x-long-btc-implied-volatility-token"
      }
    },
    {
      "chainId": 101,
      "address": "5TY71D29Cyuk9UrsSxLXw2quJBpS7xDDFuFu2K9W7Wf9",
      "name": "IBlive",
      "symbol": "IBVOL",
      "decimals": 6,
      "logoURI": "",
      "tags": [],
      "extensions": {
        "coingeckoId": "1x-short-btc-implied-volatility"
      }
    },
    {
      "chainId": 101,
      "address": "dK83wTVypEpa1pqiBbHY3MNuUnT3ADUZM4wk9VZXZEc",
      "name": "Wrapped Aave",
      "symbol": "AAVE",
      "decimals": 6,
      "logoURI": "https://raw.githubusercontent.com/solana-labs/token-list/main/assets/mainnet/dK83wTVypEpa1pqiBbHY3MNuUnT3ADUZM4wk9VZXZEc/logo.png",
      "tags": [],
      "extensions": {
        "serumV3Usdt": "6bxuB5N3bt3qW8UnPNLgMMzDq5sEH8pFmYJYGgzvE11V",
        "coingeckoId": "aave"
      }
    },
    {
      "chainId": 101,
      "address": "A6aY2ceogBz1VaXBxm1j2eJuNZMRqrWUAnKecrMH85zj",
      "name": "LQID",
      "symbol": "LQID",
      "decimals": 6,
      "logoURI": "https://raw.githubusercontent.com/solana-labs/token-list/main/assets/mainnet/A6aY2ceogBz1VaXBxm1j2eJuNZMRqrWUAnKecrMH85zj/logo.svg",
      "tags": []
    },
    {
      "chainId": 101,
      "address": "7CnFGR9mZWyAtWxPcVuTewpyC3A3MDW4nLsu5NY6PDbd",
      "name": "SECO",
      "symbol": "SECO",
      "decimals": 6,
      "logoURI": "",
      "tags": [],
      "extensions": {
        "coingeckoId": "serum-ecosystem-token"
      }
    },
    {
      "chainId": 101,
      "address": "3GECTP7H4Tww3w8jEPJCJtXUtXxiZty31S9szs84CcwQ",
      "name": "HOLY",
      "symbol": "HOLY",
      "decimals": 6,
      "logoURI": "",
      "tags": [],
      "extensions": {
        "coingeckoId": "holy-trinity"
      }
    },
    {
      "chainId": 101,
      "address": "6ry4WBDvAwAnrYJVv6MCog4J8zx6S3cPgSqnTsDZ73AR",
      "name": "TRYB",
      "symbol": "TRYB",
      "decimals": 6,
      "logoURI": "",
      "tags": [],
      "extensions": {
        "serumV3Usdt": "AADohBGxvf7bvixs2HKC3dG2RuU3xpZDwaTzYFJThM8U",
        "coingeckoId": "bilira"
      }
    },
    {
      "chainId": 101,
      "address": "ASboaJPFtJeCS5eG4gL3Lg95xrTz2UZSLE9sdJtY93kE",
      "name": "DOGEBULL",
      "symbol": "DOGEBULL",
      "decimals": 6,
      "logoURI": "",
      "tags": [
        "leveraged",
        "bull"
      ],
      "extensions": {
        "coingeckoId": "3x-long-dogecoin-token"
      }
    },
    {
      "chainId": 101,
      "address": "Gnhy3boBT4MA8TTjGip5ND2uNsceh1Wgeaw1rYJo51ZY",
      "symbol": "MAPSPOOL",
      "name": "Bonfida Maps Pool",
      "decimals": 6,
      "logoURI": "https://raw.githubusercontent.com/solana-labs/token-list/main/assets/mainnet/Gnhy3boBT4MA8TTjGip5ND2uNsceh1Wgeaw1rYJo51ZY/logo.svg",
      "tags": [],
      "extensions": {
        "website": "https://bonfida.com/"
      }
    },
    {
      "chainId": 101,
      "address": "9iDWyYZ5VHBCxxmWZogoY3Z6FSbKsX4WFe37c728krdT",
      "symbol": "OXYPOOL",
      "name": "Bonfida Oxy Pool",
      "decimals": 6,
      "logoURI": "https://raw.githubusercontent.com/solana-labs/token-list/main/assets/mainnet/9iDWyYZ5VHBCxxmWZogoY3Z6FSbKsX4WFe37c728krdT/logo.svg",
      "tags": [],
      "extensions": {
        "website": "https://bonfida.com/"
      }
    },
    {
      "chainId": 101,
      "address": "D68NB5JkzvyNCZAvi6EGtEcGvSoRNPanU9heYTAUFFRa",
      "name": "PERP",
      "symbol": "PERP",
      "decimals": 6,
      "logoURI": "https://raw.githubusercontent.com/solana-labs/token-list/main/assets/mainnet/D68NB5JkzvyNCZAvi6EGtEcGvSoRNPanU9heYTAUFFRa/logo.png",
      "tags": [],
      "extensions": {
        "coingeckoId": "perpetual-protocol"
      }
    },
    {
      "chainId": 101,
      "address": "93a1L7xaEV7vZGzNXCcb9ztZedbpKgUiTHYxmFKJwKvc",
      "symbol": "RAYPOOL",
      "name": "Bonfida Ray Pool",
      "decimals": 6,
      "logoURI": "https://raw.githubusercontent.com/solana-labs/token-list/main/assets/mainnet/93a1L7xaEV7vZGzNXCcb9ztZedbpKgUiTHYxmFKJwKvc/logo.png",
      "tags": [],
      "extensions": {
        "website": "https://bonfida.com/"
      }
    },
    {
      "chainId": 101,
      "address": "FeGn77dhg1KXRRFeSwwMiykZnZPw5JXW6naf2aQgZDQf",
      "symbol": "wWETH",
      "name": "Wrapped Ether (Wormhole)",
      "decimals": 9,
      "logoURI": "https://raw.githubusercontent.com/solana-labs/token-list/main/assets/mainnet/FeGn77dhg1KXRRFeSwwMiykZnZPw5JXW6naf2aQgZDQf/logo.png",
      "tags": [
        "wrapped",
        "wormhole"
      ],
      "extensions": {
        "address": "0xC02aaA39b223FE8D0A0e5C4F27eAD9083C756Cc2",
        "bridgeContract": "https://etherscan.io/address/0xf92cD566Ea4864356C5491c177A430C222d7e678",
        "assetContract": "https://etherscan.io/address/0xC02aaA39b223FE8D0A0e5C4F27eAD9083C756Cc2",
        "coingeckoId": "weth"
      }
    },
    {
      "chainId": 101,
      "address": "GbBWwtYTMPis4VHb8MrBbdibPhn28TSrLB53KvUmb7Gi",
      "symbol": "wFTT",
      "name": "Wrapped FTT (Wormhole)",
      "decimals": 9,
      "logoURI": "https://raw.githubusercontent.com/solana-labs/token-list/main/assets/mainnet/GbBWwtYTMPis4VHb8MrBbdibPhn28TSrLB53KvUmb7Gi/logo.png",
      "tags": [
        "wrapped",
        "wormhole"
      ],
      "extensions": {
        "address": "0x50d1c9771902476076ecfc8b2a83ad6b9355a4c9",
        "bridgeContract": "https://etherscan.io/address/0xf92cD566Ea4864356C5491c177A430C222d7e678",
        "assetContract": "https://etherscan.io/address/0x50d1c9771902476076ecfc8b2a83ad6b9355a4c9",
        "coingeckoId": "ftx-token"
      }
    },
    {
      "chainId": 101,
      "address": "AbLwQCyU9S8ycJgu8wn6woRCHSYJmjMpJFcAHQ6vjq2P",
      "symbol": "wTUSD",
      "name": "TrueUSD (Wormhole)",
      "decimals": 9,
      "logoURI": "https://raw.githubusercontent.com/solana-labs/token-list/main/assets/mainnet/AbLwQCyU9S8ycJgu8wn6woRCHSYJmjMpJFcAHQ6vjq2P/logo.png",
      "tags": [
        "wrapped",
        "wormhole"
      ],
      "extensions": {
        "address": "0x0000000000085d4780B73119b644AE5ecd22b376",
        "bridgeContract": "https://etherscan.io/address/0xf92cD566Ea4864356C5491c177A430C222d7e678",
        "assetContract": "https://etherscan.io/address/0x0000000000085d4780B73119b644AE5ecd22b376",
        "coingeckoId": "true-usd"
      }
    },
    {
      "chainId": 101,
      "address": "3JfuyCg5891hCX1ZTbvt3pkiaww3XwgyqQH6E9eHtqKD",
      "symbol": "wLON",
      "name": "Tokenlon (Wormhole)",
      "decimals": 9,
      "logoURI": "https://raw.githubusercontent.com/solana-labs/token-list/main/assets/mainnet/3JfuyCg5891hCX1ZTbvt3pkiaww3XwgyqQH6E9eHtqKD/logo.png",
      "tags": [
        "wrapped",
        "wormhole"
      ],
      "extensions": {
        "address": "0x0000000000095413afC295d19EDeb1Ad7B71c952",
        "bridgeContract": "https://etherscan.io/address/0xf92cD566Ea4864356C5491c177A430C222d7e678",
        "assetContract": "https://etherscan.io/address/0x0000000000095413afC295d19EDeb1Ad7B71c952",
        "coingeckoId": "tokenlon"
      }
    },
    {
      "chainId": 101,
      "address": "6k7mrqiAqEWnABVN8FhfuNUrmrnaMh44nNWydNXctbpV",
      "symbol": "wALBT",
      "name": "AllianceBlock Token (Wormhole)",
      "decimals": 9,
      "logoURI": "https://raw.githubusercontent.com/solana-labs/token-list/main/assets/mainnet/6k7mrqiAqEWnABVN8FhfuNUrmrnaMh44nNWydNXctbpV/logo.png",
      "tags": [
        "wrapped",
        "wormhole"
      ],
      "extensions": {
        "address": "0x00a8b738E453fFd858a7edf03bcCfe20412f0Eb0",
        "bridgeContract": "https://etherscan.io/address/0xf92cD566Ea4864356C5491c177A430C222d7e678",
        "assetContract": "https://etherscan.io/address/0x00a8b738E453fFd858a7edf03bcCfe20412f0Eb0",
        "coingeckoId": "allianceblock"
      }
    },
    {
      "chainId": 101,
      "address": "4b166BQEQunjg8oNTDcLeWU3nidQnVTL1Vni8ANU7Mvt",
      "symbol": "wSKL",
      "name": "SKALE (Wormhole)",
      "decimals": 9,
      "logoURI": "https://raw.githubusercontent.com/solana-labs/token-list/main/assets/mainnet/4b166BQEQunjg8oNTDcLeWU3nidQnVTL1Vni8ANU7Mvt/logo.png",
      "tags": [
        "wrapped",
        "wormhole"
      ],
      "extensions": {
        "address": "0x00c83aeCC790e8a4453e5dD3B0B4b3680501a7A7",
        "bridgeContract": "https://etherscan.io/address/0xf92cD566Ea4864356C5491c177A430C222d7e678",
        "assetContract": "https://etherscan.io/address/0x00c83aeCC790e8a4453e5dD3B0B4b3680501a7A7",
        "coingeckoId": "skale"
      }
    },
    {
      "chainId": 101,
      "address": "CcHhpEx9VcWx7UBJC8DJaR5h3wNdexsQtB1nEfekjSHn",
      "symbol": "wUFT",
      "name": "UniLend Finance Token (Wormhole)",
      "decimals": 9,
      "logoURI": "https://raw.githubusercontent.com/solana-labs/token-list/main/assets/mainnet/CcHhpEx9VcWx7UBJC8DJaR5h3wNdexsQtB1nEfekjSHn/logo.png",
      "tags": [
        "wrapped",
        "wormhole"
      ],
      "extensions": {
        "address": "0x0202Be363B8a4820f3F4DE7FaF5224fF05943AB1",
        "bridgeContract": "https://etherscan.io/address/0xf92cD566Ea4864356C5491c177A430C222d7e678",
        "assetContract": "https://etherscan.io/address/0x0202Be363B8a4820f3F4DE7FaF5224fF05943AB1",
        "coingeckoId": "unlend-finance"
      }
    },
    {
      "chainId": 101,
      "address": "VPjCJkR1uZGT9k9q7PsLArS5sEQtWgij8eZC8tysCy7",
      "symbol": "wORN",
      "name": "Orion Protocol (Wormhole)",
      "decimals": 8,
      "logoURI": "https://raw.githubusercontent.com/solana-labs/token-list/main/assets/mainnet/VPjCJkR1uZGT9k9q7PsLArS5sEQtWgij8eZC8tysCy7/logo.png",
      "tags": [
        "wrapped",
        "wormhole"
      ],
      "extensions": {
        "address": "0x0258F474786DdFd37ABCE6df6BBb1Dd5dfC4434a",
        "bridgeContract": "https://etherscan.io/address/0xf92cD566Ea4864356C5491c177A430C222d7e678",
        "assetContract": "https://etherscan.io/address/0x0258F474786DdFd37ABCE6df6BBb1Dd5dfC4434a",
        "coingeckoId": "orion-protocol"
      }
    },
    {
      "chainId": 101,
      "address": "CxzHZtzrm6bAz6iFCAGgCYCd3iQb5guUD7oQXKxdgk5c",
      "symbol": "wSRK",
      "name": "SparkPoint (Wormhole)",
      "decimals": 9,
      "logoURI": "https://raw.githubusercontent.com/solana-labs/token-list/main/assets/mainnet/CxzHZtzrm6bAz6iFCAGgCYCd3iQb5guUD7oQXKxdgk5c/logo.png",
      "tags": [
        "wrapped",
        "wormhole"
      ],
      "extensions": {
        "address": "0x0488401c3F535193Fa8Df029d9fFe615A06E74E6",
        "bridgeContract": "https://etherscan.io/address/0xf92cD566Ea4864356C5491c177A430C222d7e678",
        "assetContract": "https://etherscan.io/address/0x0488401c3F535193Fa8Df029d9fFe615A06E74E6",
        "coingeckoId": "sparkpoint"
      }
    },
    {
      "chainId": 101,
      "address": "FqMZWvmii4NNzhLBKGzkvGj3e3XTxNVDNSKDJnt9fVQV",
      "symbol": "wUMA",
      "name": "UMA Voting Token v1 (Wormhole)",
      "decimals": 9,
      "logoURI": "https://raw.githubusercontent.com/solana-labs/token-list/main/assets/mainnet/FqMZWvmii4NNzhLBKGzkvGj3e3XTxNVDNSKDJnt9fVQV/logo.png",
      "tags": [
        "wrapped",
        "wormhole"
      ],
      "extensions": {
        "address": "0x04Fa0d235C4abf4BcF4787aF4CF447DE572eF828",
        "bridgeContract": "https://etherscan.io/address/0xf92cD566Ea4864356C5491c177A430C222d7e678",
        "assetContract": "https://etherscan.io/address/0x04Fa0d235C4abf4BcF4787aF4CF447DE572eF828",
        "coingeckoId": "uma"
      }
    },
    {
      "chainId": 101,
      "address": "6GGNzF99kCG1ozQbP7M7EYW9zPbQGPMwTCCi2Dqx3qhU",
      "symbol": "wSkey",
      "name": "SmartKey (Wormhole)",
      "decimals": 8,
      "logoURI": "https://raw.githubusercontent.com/solana-labs/token-list/main/assets/mainnet/6GGNzF99kCG1ozQbP7M7EYW9zPbQGPMwTCCi2Dqx3qhU/logo.png",
      "tags": [
        "wrapped",
        "wormhole"
      ],
      "extensions": {
        "address": "0x06A01a4d579479Dd5D884EBf61A31727A3d8D442",
        "bridgeContract": "https://etherscan.io/address/0xf92cD566Ea4864356C5491c177A430C222d7e678",
        "assetContract": "https://etherscan.io/address/0x06A01a4d579479Dd5D884EBf61A31727A3d8D442",
        "coingeckoId": "smartkey"
      }
    },
    {
      "chainId": 101,
      "address": "Gc9rR2dUHfuYCJ8rU1Ye9fr8JoZZt9ZrfmXitQRLsxRW",
      "symbol": "wMIR",
      "name": "Wrapped MIR Token (Wormhole)",
      "decimals": 9,
      "logoURI": "https://raw.githubusercontent.com/solana-labs/token-list/main/assets/mainnet/Gc9rR2dUHfuYCJ8rU1Ye9fr8JoZZt9ZrfmXitQRLsxRW/logo.png",
      "tags": [
        "wrapped",
        "wormhole"
      ],
      "extensions": {
        "address": "0x09a3EcAFa817268f77BE1283176B946C4ff2E608",
        "bridgeContract": "https://etherscan.io/address/0xf92cD566Ea4864356C5491c177A430C222d7e678",
        "assetContract": "https://etherscan.io/address/0x09a3EcAFa817268f77BE1283176B946C4ff2E608",
        "coingeckoId": "mirror-protocol"
      }
    },
    {
      "chainId": 101,
      "address": "B8xDqdrHpYLNHQKQ4ARDKurxhkhn2gfZa8WRosCEzXnF",
      "symbol": "wGRO",
      "name": "Growth (Wormhole)",
      "decimals": 9,
      "logoURI": "https://raw.githubusercontent.com/solana-labs/token-list/main/assets/mainnet/B8xDqdrHpYLNHQKQ4ARDKurxhkhn2gfZa8WRosCEzXnF/logo.png",
      "tags": [
        "wrapped",
        "wormhole"
      ],
      "extensions": {
        "address": "0x09e64c2B61a5f1690Ee6fbeD9baf5D6990F8dFd0",
        "bridgeContract": "https://etherscan.io/address/0xf92cD566Ea4864356C5491c177A430C222d7e678",
        "assetContract": "https://etherscan.io/address/0x09e64c2B61a5f1690Ee6fbeD9baf5D6990F8dFd0",
        "coingeckoId": "growth-defi"
      }
    },
    {
      "chainId": 101,
      "address": "GE1X8ef7fcsJ93THx4CvV7BQsdEyEAyk61s2L5YfSXiL",
      "symbol": "wSTAKE",
      "name": "xDai (Wormhole)",
      "decimals": 9,
      "logoURI": "https://raw.githubusercontent.com/solana-labs/token-list/main/assets/mainnet/GE1X8ef7fcsJ93THx4CvV7BQsdEyEAyk61s2L5YfSXiL/logo.png",
      "tags": [
        "wrapped",
        "wormhole"
      ],
      "extensions": {
        "address": "0x0Ae055097C6d159879521C384F1D2123D1f195e6",
        "bridgeContract": "https://etherscan.io/address/0xf92cD566Ea4864356C5491c177A430C222d7e678",
        "assetContract": "https://etherscan.io/address/0x0Ae055097C6d159879521C384F1D2123D1f195e6",
        "coingeckoId": "xdai-stake"
      }
    },
    {
      "chainId": 101,
      "address": "7TK6QeyTsnTT6KsnK2tHHfh62mbjNuFWoyUc8vo3CmmU",
      "symbol": "wYFI",
      "name": "yearn.finance (Wormhole)",
      "decimals": 9,
      "logoURI": "https://raw.githubusercontent.com/solana-labs/token-list/main/assets/mainnet/7TK6QeyTsnTT6KsnK2tHHfh62mbjNuFWoyUc8vo3CmmU/logo.png",
      "tags": [
        "wrapped",
        "wormhole"
      ],
      "extensions": {
        "address": "0x0bc529c00C6401aEF6D220BE8C6Ea1667F6Ad93e",
        "bridgeContract": "https://etherscan.io/address/0xf92cD566Ea4864356C5491c177A430C222d7e678",
        "assetContract": "https://etherscan.io/address/0x0bc529c00C6401aEF6D220BE8C6Ea1667F6Ad93e",
        "coingeckoId": "yearn-finance"
      }
    },
    {
      "chainId": 101,
      "address": "CTtKth9uW7froBA6xCd2MP7BXjGFESdT1SyxUmbHovSw",
      "symbol": "wBAT",
      "name": "Basic Attention Token (Wormhole)",
      "decimals": 9,
      "logoURI": "https://raw.githubusercontent.com/solana-labs/token-list/main/assets/mainnet/CTtKth9uW7froBA6xCd2MP7BXjGFESdT1SyxUmbHovSw/logo.png",
      "tags": [
        "wrapped",
        "wormhole"
      ],
      "extensions": {
        "address": "0x0D8775F648430679A709E98d2b0Cb6250d2887EF",
        "bridgeContract": "https://etherscan.io/address/0xf92cD566Ea4864356C5491c177A430C222d7e678",
        "assetContract": "https://etherscan.io/address/0x0D8775F648430679A709E98d2b0Cb6250d2887EF",
        "coingeckoId": "basic-attention-token"
      }
    },
    {
      "chainId": 101,
      "address": "DrL2D4qCRCeNkQz3AJikLjBc3cS6fqqcQ3W7T9vbshCu",
      "symbol": "wMANA",
      "name": "Decentraland MANA (Wormhole)",
      "decimals": 9,
      "logoURI": "https://raw.githubusercontent.com/solana-labs/token-list/main/assets/mainnet/DrL2D4qCRCeNkQz3AJikLjBc3cS6fqqcQ3W7T9vbshCu/logo.png",
      "tags": [
        "wrapped",
        "wormhole"
      ],
      "extensions": {
        "address": "0x0F5D2fB29fb7d3CFeE444a200298f468908cC942",
        "bridgeContract": "https://etherscan.io/address/0xf92cD566Ea4864356C5491c177A430C222d7e678",
        "assetContract": "https://etherscan.io/address/0x0F5D2fB29fb7d3CFeE444a200298f468908cC942",
        "coingeckoId": "decentraland"
      }
    },
    {
      "chainId": 101,
      "address": "3cJKTW69FQDDCud7AhKHXZg126b3t73a2qVcVBS1BWjL",
      "symbol": "wXIO",
      "name": "XIO Network (Wormhole)",
      "decimals": 9,
      "logoURI": "https://raw.githubusercontent.com/solana-labs/token-list/main/assets/mainnet/3cJKTW69FQDDCud7AhKHXZg126b3t73a2qVcVBS1BWjL/logo.png",
      "tags": [
        "wrapped",
        "wormhole"
      ],
      "extensions": {
        "address": "0x0f7F961648aE6Db43C75663aC7E5414Eb79b5704",
        "bridgeContract": "https://etherscan.io/address/0xf92cD566Ea4864356C5491c177A430C222d7e678",
        "assetContract": "https://etherscan.io/address/0x0f7F961648aE6Db43C75663aC7E5414Eb79b5704",
        "coingeckoId": "xio"
      }
    },
    {
      "chainId": 101,
      "address": "CQivbzuRQLvZbqefKc5gLzhSzZzAaySAdMmTG7pFn41w",
      "symbol": "wLAYER",
      "name": "Unilayer (Wormhole)",
      "decimals": 9,
      "logoURI": "https://raw.githubusercontent.com/solana-labs/token-list/main/assets/mainnet/CQivbzuRQLvZbqefKc5gLzhSzZzAaySAdMmTG7pFn41w/logo.png",
      "tags": [
        "wrapped",
        "wormhole"
      ],
      "extensions": {
        "address": "0x0fF6ffcFDa92c53F615a4A75D982f399C989366b",
        "bridgeContract": "https://etherscan.io/address/0xf92cD566Ea4864356C5491c177A430C222d7e678",
        "assetContract": "https://etherscan.io/address/0x0fF6ffcFDa92c53F615a4A75D982f399C989366b",
        "coingeckoId": "unilayer"
      }
    },
    {
      "chainId": 101,
      "address": "C1LpKYrkVvWF5imsQ7JqJSZHj9NXNmJ5tEHkGTtLVH2L",
      "symbol": "wUMX",
      "name": "https://unimex.network/ (Wormhole)",
      "decimals": 9,
      "logoURI": "https://raw.githubusercontent.com/solana-labs/token-list/main/assets/mainnet/C1LpKYrkVvWF5imsQ7JqJSZHj9NXNmJ5tEHkGTtLVH2L/logo.png",
      "tags": [
        "wrapped",
        "wormhole"
      ],
      "extensions": {
        "address": "0x10Be9a8dAe441d276a5027936c3aADEd2d82bC15",
        "bridgeContract": "https://etherscan.io/address/0xf92cD566Ea4864356C5491c177A430C222d7e678",
        "assetContract": "https://etherscan.io/address/0x10Be9a8dAe441d276a5027936c3aADEd2d82bC15",
        "coingeckoId": "unimex-network"
      }
    },
    {
      "chainId": 101,
      "address": "8F3kZd9XEpFgNZ4fZnEAC5CJZLewnkNE8QCjdvorGWuW",
      "symbol": "w1INCH",
      "name": "1INCH Token (Wormhole)",
      "decimals": 9,
      "logoURI": "https://raw.githubusercontent.com/solana-labs/token-list/main/assets/mainnet/8F3kZd9XEpFgNZ4fZnEAC5CJZLewnkNE8QCjdvorGWuW/logo.png",
      "tags": [
        "wrapped",
        "wormhole"
      ],
      "extensions": {
        "address": "0x111111111117dC0aa78b770fA6A738034120C302",
        "bridgeContract": "https://etherscan.io/address/0xf92cD566Ea4864356C5491c177A430C222d7e678",
        "assetContract": "https://etherscan.io/address/0x111111111117dC0aa78b770fA6A738034120C302",
        "coingeckoId": "1inch"
      }
    },
    {
      "chainId": 101,
      "address": "H3UMboX4tnjba1Xw1a2VhUtkdgnrbmPvmDm6jaouQDN9",
      "symbol": "wARMOR",
      "name": "Armor (Wormhole)",
      "decimals": 9,
      "logoURI": "https://raw.githubusercontent.com/solana-labs/token-list/main/assets/mainnet/H3UMboX4tnjba1Xw1a2VhUtkdgnrbmPvmDm6jaouQDN9/logo.png",
      "tags": [
        "wrapped",
        "wormhole"
      ],
      "extensions": {
        "address": "0x1337DEF16F9B486fAEd0293eb623Dc8395dFE46a",
        "bridgeContract": "https://etherscan.io/address/0xf92cD566Ea4864356C5491c177A430C222d7e678",
        "assetContract": "https://etherscan.io/address/0x1337DEF16F9B486fAEd0293eb623Dc8395dFE46a",
        "coingeckoId": "armor"
      }
    },
    {
      "chainId": 101,
      "address": "Cw26Yz3rAN42mM5WpKriuGvbXnvRYmFA9sbBWH49KyqL",
      "symbol": "warNXM",
      "name": "Armor NXM (Wormhole)",
      "decimals": 9,
      "logoURI": "https://raw.githubusercontent.com/solana-labs/token-list/main/assets/mainnet/Cw26Yz3rAN42mM5WpKriuGvbXnvRYmFA9sbBWH49KyqL/logo.png",
      "tags": [
        "wrapped",
        "wormhole"
      ],
      "extensions": {
        "address": "0x1337DEF18C680aF1f9f45cBcab6309562975b1dD",
        "bridgeContract": "https://etherscan.io/address/0xf92cD566Ea4864356C5491c177A430C222d7e678",
        "assetContract": "https://etherscan.io/address/0x1337DEF18C680aF1f9f45cBcab6309562975b1dD",
        "coingeckoId": "armor-nxm"
      }
    },
    {
      "chainId": 101,
      "address": "3GVAecXsFP8xLFuAMMpg5NU4g5JK6h2NZWsQJ45wiw6b",
      "symbol": "wDPI",
      "name": "DefiPulse Index (Wormhole)",
      "decimals": 9,
      "logoURI": "https://raw.githubusercontent.com/solana-labs/token-list/main/assets/mainnet/3GVAecXsFP8xLFuAMMpg5NU4g5JK6h2NZWsQJ45wiw6b/logo.png",
      "tags": [
        "wrapped",
        "wormhole"
      ],
      "extensions": {
        "address": "0x1494CA1F11D487c2bBe4543E90080AeBa4BA3C2b",
        "bridgeContract": "https://etherscan.io/address/0xf92cD566Ea4864356C5491c177A430C222d7e678",
        "assetContract": "https://etherscan.io/address/0x1494CA1F11D487c2bBe4543E90080AeBa4BA3C2b",
        "coingeckoId": "defipulse-index"
      }
    },
    {
      "chainId": 101,
      "address": "AC4BK5yoEKn5hw6WpH3iWu56pEwigQdR48CiiqJ3R1pd",
      "symbol": "wDHC",
      "name": "DeltaHub Community (Wormhole)",
      "decimals": 9,
      "logoURI": "https://raw.githubusercontent.com/solana-labs/token-list/main/assets/mainnet/AC4BK5yoEKn5hw6WpH3iWu56pEwigQdR48CiiqJ3R1pd/logo.png",
      "tags": [
        "wrapped",
        "wormhole"
      ],
      "extensions": {
        "address": "0x152687Bc4A7FCC89049cF119F9ac3e5aCF2eE7ef",
        "bridgeContract": "https://etherscan.io/address/0xf92cD566Ea4864356C5491c177A430C222d7e678",
        "assetContract": "https://etherscan.io/address/0x152687Bc4A7FCC89049cF119F9ac3e5aCF2eE7ef",
        "coingeckoId": "deltahub-community"
      }
    },
    {
      "chainId": 101,
      "address": "7bXgNP7SEwrqbnfLBPgKDRKSGjVe7cjbuioRP23upF5H",
      "symbol": "wKEX",
      "name": "KIRA Network (Wormhole)",
      "decimals": 6,
      "logoURI": "https://raw.githubusercontent.com/solana-labs/token-list/main/assets/mainnet/7bXgNP7SEwrqbnfLBPgKDRKSGjVe7cjbuioRP23upF5H/logo.png",
      "tags": [
        "wrapped",
        "wormhole"
      ],
      "extensions": {
        "address": "0x16980b3B4a3f9D89E33311B5aa8f80303E5ca4F8",
        "bridgeContract": "https://etherscan.io/address/0xf92cD566Ea4864356C5491c177A430C222d7e678",
        "assetContract": "https://etherscan.io/address/0x16980b3B4a3f9D89E33311B5aa8f80303E5ca4F8",
        "coingeckoId": "kira-network"
      }
    },
    {
      "chainId": 101,
      "address": "5uC8Gj96sK6UG44AYLpbX3DUjKtBUxBrhHcM8JDtyYum",
      "symbol": "wEWTB",
      "name": "Energy Web Token Bridged (Wormhole)",
      "decimals": 9,
      "logoURI": "https://raw.githubusercontent.com/solana-labs/token-list/main/assets/mainnet/5uC8Gj96sK6UG44AYLpbX3DUjKtBUxBrhHcM8JDtyYum/logo.png",
      "tags": [
        "wrapped",
        "wormhole"
      ],
      "extensions": {
        "address": "0x178c820f862B14f316509ec36b13123DA19A6054",
        "bridgeContract": "https://etherscan.io/address/0xf92cD566Ea4864356C5491c177A430C222d7e678",
        "assetContract": "https://etherscan.io/address/0x178c820f862B14f316509ec36b13123DA19A6054",
        "coingeckoId": "energy-web-token"
      }
    },
    {
      "chainId": 101,
      "address": "EzeRaHuh1Xu1nDUypv1VWXcGsNJ71ncCJ8HeWuyg8atJ",
      "symbol": "wCC10",
      "name": "Cryptocurrency Top 10 Tokens Index (Wormhole)",
      "decimals": 9,
      "logoURI": "https://raw.githubusercontent.com/solana-labs/token-list/main/assets/mainnet/EzeRaHuh1Xu1nDUypv1VWXcGsNJ71ncCJ8HeWuyg8atJ/logo.png",
      "tags": [
        "wrapped",
        "wormhole"
      ],
      "extensions": {
        "address": "0x17aC188e09A7890a1844E5E65471fE8b0CcFadF3",
        "bridgeContract": "https://etherscan.io/address/0xf92cD566Ea4864356C5491c177A430C222d7e678",
        "assetContract": "https://etherscan.io/address/0x17aC188e09A7890a1844E5E65471fE8b0CcFadF3",
        "coingeckoId": "cryptocurrency-top-10-tokens-index"
      }
    },
    {
      "chainId": 101,
      "address": "CYzPVv1zB9RH6hRWRKprFoepdD8Y7Q5HefCqrybvetja",
      "symbol": "wAUDIO",
      "name": "Audius (Wormhole)",
      "decimals": 9,
      "logoURI": "https://raw.githubusercontent.com/solana-labs/token-list/main/assets/mainnet/CYzPVv1zB9RH6hRWRKprFoepdD8Y7Q5HefCqrybvetja/logo.png",
      "tags": [
        "wrapped",
        "wormhole"
      ],
      "extensions": {
        "address": "0x18aAA7115705e8be94bfFEBDE57Af9BFc265B998",
        "bridgeContract": "https://etherscan.io/address/0xf92cD566Ea4864356C5491c177A430C222d7e678",
        "assetContract": "https://etherscan.io/address/0x18aAA7115705e8be94bfFEBDE57Af9BFc265B998",
        "coingeckoId": "audius"
      }
    },
    {
      "chainId": 101,
      "address": "9yPmJNUp1qFV6LafdYdegZ8sCgC4oy6Rgt9WsDJqv3EX",
      "symbol": "wREP",
      "name": "Reputation (Wormhole)",
      "decimals": 9,
      "logoURI": "https://raw.githubusercontent.com/solana-labs/token-list/main/assets/mainnet/9yPmJNUp1qFV6LafdYdegZ8sCgC4oy6Rgt9WsDJqv3EX/logo.png",
      "tags": [
        "wrapped",
        "wormhole"
      ],
      "extensions": {
        "address": "0x1985365e9f78359a9B6AD760e32412f4a445E862",
        "bridgeContract": "https://etherscan.io/address/0xf92cD566Ea4864356C5491c177A430C222d7e678",
        "assetContract": "https://etherscan.io/address/0x1985365e9f78359a9B6AD760e32412f4a445E862"
      }
    },
    {
      "chainId": 101,
      "address": "CZxP1KtsfvMXZTGKR1fNwNChv8hGAfQrgVoENabN8zKU",
      "symbol": "wVSP",
      "name": "VesperToken (Wormhole)",
      "decimals": 9,
      "logoURI": "https://raw.githubusercontent.com/solana-labs/token-list/main/assets/mainnet/CZxP1KtsfvMXZTGKR1fNwNChv8hGAfQrgVoENabN8zKU/logo.png",
      "tags": [
        "wrapped",
        "wormhole"
      ],
      "extensions": {
        "address": "0x1b40183EFB4Dd766f11bDa7A7c3AD8982e998421",
        "bridgeContract": "https://etherscan.io/address/0xf92cD566Ea4864356C5491c177A430C222d7e678",
        "assetContract": "https://etherscan.io/address/0x1b40183EFB4Dd766f11bDa7A7c3AD8982e998421",
        "coingeckoId": "vesper-finance"
      }
    },
    {
      "chainId": 101,
      "address": "8cGPyDGT1mgG1iWzNjPmCDKSK9veJhoBAguq7rp7CjTe",
      "symbol": "wKP3R",
      "name": "Keep3rV1 (Wormhole)",
      "decimals": 9,
      "logoURI": "https://raw.githubusercontent.com/solana-labs/token-list/main/assets/mainnet/8cGPyDGT1mgG1iWzNjPmCDKSK9veJhoBAguq7rp7CjTe/logo.png",
      "tags": [
        "wrapped",
        "wormhole"
      ],
      "extensions": {
        "address": "0x1cEB5cB57C4D4E2b2433641b95Dd330A33185A44",
        "bridgeContract": "https://etherscan.io/address/0xf92cD566Ea4864356C5491c177A430C222d7e678",
        "assetContract": "https://etherscan.io/address/0x1cEB5cB57C4D4E2b2433641b95Dd330A33185A44",
        "coingeckoId": "keep3rv1"
      }
    },
    {
      "chainId": 101,
      "address": "DGghbWvncPL41U8TmUtXcGMgLeQqkaA2yM7UfcabftR8",
      "symbol": "wLEAD",
      "name": "Lead Token (Wormhole)",
      "decimals": 9,
      "logoURI": "https://raw.githubusercontent.com/solana-labs/token-list/main/assets/mainnet/DGghbWvncPL41U8TmUtXcGMgLeQqkaA2yM7UfcabftR8/logo.png",
      "tags": [
        "wrapped",
        "wormhole"
      ],
      "extensions": {
        "address": "0x1dD80016e3d4ae146Ee2EBB484e8edD92dacC4ce",
        "bridgeContract": "https://etherscan.io/address/0xf92cD566Ea4864356C5491c177A430C222d7e678",
        "assetContract": "https://etherscan.io/address/0x1dD80016e3d4ae146Ee2EBB484e8edD92dacC4ce",
        "coingeckoId": "lead-token"
      }
    },
    {
      "chainId": 101,
      "address": "3MVa4e32PaKmPxYUQ6n8vFkWtCma68Ld7e7fTktWDueQ",
      "symbol": "wUNI",
      "name": "Uniswap (Wormhole)",
      "decimals": 9,
      "logoURI": "https://raw.githubusercontent.com/solana-labs/token-list/main/assets/mainnet/3MVa4e32PaKmPxYUQ6n8vFkWtCma68Ld7e7fTktWDueQ/logo.png",
      "tags": [
        "wrapped",
        "wormhole"
      ],
      "extensions": {
        "address": "0x1f9840a85d5aF5bf1D1762F925BDADdC4201F984",
        "bridgeContract": "https://etherscan.io/address/0xf92cD566Ea4864356C5491c177A430C222d7e678",
        "assetContract": "https://etherscan.io/address/0x1f9840a85d5aF5bf1D1762F925BDADdC4201F984",
        "coingeckoId": "uniswap"
      }
    },
    {
      "chainId": 101,
      "address": "qfnqNqs3nCAHjnyCgLRDbBtq4p2MtHZxw8YjSyYhPoL",
      "symbol": "wWBTC",
      "name": "Wrapped BTC (Wormhole)",
      "decimals": 8,
      "logoURI": "https://raw.githubusercontent.com/solana-labs/token-list/main/assets/mainnet/qfnqNqs3nCAHjnyCgLRDbBtq4p2MtHZxw8YjSyYhPoL/logo.png",
      "tags": [
        "wrapped",
        "wormhole"
      ],
      "extensions": {
        "address": "0x2260FAC5E5542a773Aa44fBCfeDf7C193bc2C599",
        "bridgeContract": "https://etherscan.io/address/0xf92cD566Ea4864356C5491c177A430C222d7e678",
        "assetContract": "https://etherscan.io/address/0x2260FAC5E5542a773Aa44fBCfeDf7C193bc2C599",
        "coingeckoId": "wrapped-bitcoin"
      }
    },
    {
      "chainId": 101,
      "address": "8My83RG8Xa1EhXdDKHWq8BWZN1zF3XUrWL3TXCLjVPFh",
      "symbol": "wUNN",
      "name": "UNION Protocol Governance Token (Wormhole)",
      "decimals": 9,
      "logoURI": "https://raw.githubusercontent.com/solana-labs/token-list/main/assets/mainnet/8My83RG8Xa1EhXdDKHWq8BWZN1zF3XUrWL3TXCLjVPFh/logo.png",
      "tags": [
        "wrapped",
        "wormhole"
      ],
      "extensions": {
        "address": "0x226f7b842E0F0120b7E194D05432b3fd14773a9D",
        "bridgeContract": "https://etherscan.io/address/0xf92cD566Ea4864356C5491c177A430C222d7e678",
        "assetContract": "https://etherscan.io/address/0x226f7b842E0F0120b7E194D05432b3fd14773a9D",
        "coingeckoId": "union-protocol-governance-token"
      }
    },
    {
      "chainId": 101,
      "address": "6jVuhLJ2mzyZ8DyUcrDj8Qr6Q9bqbJnq4fAnMeEduDM9",
      "symbol": "wSOCKS",
      "name": "Unisocks Edition 0 (Wormhole)",
      "decimals": 9,
      "logoURI": "https://raw.githubusercontent.com/solana-labs/token-list/main/assets/mainnet/6jVuhLJ2mzyZ8DyUcrDj8Qr6Q9bqbJnq4fAnMeEduDM9/logo.png",
      "tags": [
        "wrapped",
        "wormhole"
      ],
      "extensions": {
        "address": "0x23B608675a2B2fB1890d3ABBd85c5775c51691d5",
        "bridgeContract": "https://etherscan.io/address/0xf92cD566Ea4864356C5491c177A430C222d7e678",
        "assetContract": "https://etherscan.io/address/0x23B608675a2B2fB1890d3ABBd85c5775c51691d5",
        "coingeckoId": "unisocks"
      }
    },
    {
      "chainId": 101,
      "address": "Az8PAQ7s6s5ZFgBiKKEizHt3SzDxXKZayDCtRZoC3452",
      "symbol": "wDEXT",
      "name": "DEXTools (Wormhole)",
      "decimals": 9,
      "logoURI": "https://raw.githubusercontent.com/solana-labs/token-list/main/assets/mainnet/Az8PAQ7s6s5ZFgBiKKEizHt3SzDxXKZayDCtRZoC3452/logo.png",
      "tags": [
        "wrapped",
        "wormhole"
      ],
      "extensions": {
        "address": "0x26CE25148832C04f3d7F26F32478a9fe55197166",
        "bridgeContract": "https://etherscan.io/address/0xf92cD566Ea4864356C5491c177A430C222d7e678",
        "assetContract": "https://etherscan.io/address/0x26CE25148832C04f3d7F26F32478a9fe55197166",
        "coingeckoId": "idextools"
      }
    },
    {
      "chainId": 101,
      "address": "ELSnGFd5XnSdYFFSgYQp7n89FEbDqxN4npuRLW4PPPLv",
      "symbol": "wHEX",
      "name": "HEX (Wormhole)",
      "decimals": 8,
      "logoURI": "https://raw.githubusercontent.com/solana-labs/token-list/main/assets/mainnet/ELSnGFd5XnSdYFFSgYQp7n89FEbDqxN4npuRLW4PPPLv/logo.png",
      "tags": [
        "wrapped",
        "wormhole"
      ],
      "extensions": {
        "address": "0x2b591e99afE9f32eAA6214f7B7629768c40Eeb39",
        "bridgeContract": "https://etherscan.io/address/0xf92cD566Ea4864356C5491c177A430C222d7e678",
        "assetContract": "https://etherscan.io/address/0x2b591e99afE9f32eAA6214f7B7629768c40Eeb39",
        "coingeckoId": "hex"
      }
    },
    {
      "chainId": 101,
      "address": "9iwfHhE7BJKNo4Eb1wX3p4uyJjEN9RoGLt4BvMdzZoiN",
      "symbol": "wCREAM",
      "name": "Cream (Wormhole)",
      "decimals": 9,
      "logoURI": "https://raw.githubusercontent.com/solana-labs/token-list/main/assets/mainnet/9iwfHhE7BJKNo4Eb1wX3p4uyJjEN9RoGLt4BvMdzZoiN/logo.png",
      "tags": [
        "wrapped",
        "wormhole"
      ],
      "extensions": {
        "address": "0x2ba592F78dB6436527729929AAf6c908497cB200",
        "bridgeContract": "https://etherscan.io/address/0xf92cD566Ea4864356C5491c177A430C222d7e678",
        "assetContract": "https://etherscan.io/address/0x2ba592F78dB6436527729929AAf6c908497cB200",
        "coingeckoId": "cream-2"
      }
    },
    {
      "chainId": 101,
      "address": "DdiXkfDGhLiKyw889QC4nmcxSwMqarLBtrDofPJyx7bt",
      "symbol": "wYFIM",
      "name": "yfi.mobi (Wormhole)",
      "decimals": 9,
      "logoURI": "https://raw.githubusercontent.com/solana-labs/token-list/main/assets/mainnet/DdiXkfDGhLiKyw889QC4nmcxSwMqarLBtrDofPJyx7bt/logo.png",
      "tags": [
        "wrapped",
        "wormhole"
      ],
      "extensions": {
        "address": "0x2e2f3246b6c65CCc4239c9Ee556EC143a7E5DE2c",
        "bridgeContract": "https://etherscan.io/address/0xf92cD566Ea4864356C5491c177A430C222d7e678",
        "assetContract": "https://etherscan.io/address/0x2e2f3246b6c65CCc4239c9Ee556EC143a7E5DE2c",
        "coingeckoId": "yfimobi"
      }
    },
    {
      "chainId": 101,
      "address": "6wdcYNvUyHCerSiGbChkvGBF6Qzju1YP5qpXRQ4tqdZ3",
      "symbol": "wZEE",
      "name": "ZeroSwapToken (Wormhole)",
      "decimals": 9,
      "logoURI": "https://raw.githubusercontent.com/solana-labs/token-list/main/assets/mainnet/6wdcYNvUyHCerSiGbChkvGBF6Qzju1YP5qpXRQ4tqdZ3/logo.png",
      "tags": [
        "wrapped",
        "wormhole"
      ],
      "extensions": {
        "address": "0x2eDf094dB69d6Dcd487f1B3dB9febE2eeC0dd4c5",
        "bridgeContract": "https://etherscan.io/address/0xf92cD566Ea4864356C5491c177A430C222d7e678",
        "assetContract": "https://etherscan.io/address/0x2eDf094dB69d6Dcd487f1B3dB9febE2eeC0dd4c5",
        "coingeckoId": "zeroswap"
      }
    },
    {
      "chainId": 101,
      "address": "4xh8iC54UgaNpY4h34rxfZBSc9L2fBB8gWcYtDGHjxhN",
      "symbol": "wwANATHA",
      "name": "Wrapped ANATHA (Wormhole)",
      "decimals": 9,
      "logoURI": "https://raw.githubusercontent.com/solana-labs/token-list/main/assets/mainnet/4xh8iC54UgaNpY4h34rxfZBSc9L2fBB8gWcYtDGHjxhN/logo.png",
      "tags": [
        "wrapped",
        "wormhole"
      ],
      "extensions": {
        "address": "0x3383c5a8969Dc413bfdDc9656Eb80A1408E4bA20",
        "bridgeContract": "https://etherscan.io/address/0xf92cD566Ea4864356C5491c177A430C222d7e678",
        "assetContract": "https://etherscan.io/address/0x3383c5a8969Dc413bfdDc9656Eb80A1408E4bA20",
        "coingeckoId": "wrapped-anatha"
      }
    },
    {
      "chainId": 101,
      "address": "5Jq6S9HYqfG6TUMjjsKpnfis7utUAB69JiEGkkypdmgP",
      "symbol": "wRAMP",
      "name": "RAMP DEFI (Wormhole)",
      "decimals": 9,
      "logoURI": "https://raw.githubusercontent.com/solana-labs/token-list/main/assets/mainnet/5Jq6S9HYqfG6TUMjjsKpnfis7utUAB69JiEGkkypdmgP/logo.png",
      "tags": [
        "wrapped",
        "wormhole"
      ],
      "extensions": {
        "address": "0x33D0568941C0C64ff7e0FB4fbA0B11BD37deEd9f",
        "bridgeContract": "https://etherscan.io/address/0xf92cD566Ea4864356C5491c177A430C222d7e678",
        "assetContract": "https://etherscan.io/address/0x33D0568941C0C64ff7e0FB4fbA0B11BD37deEd9f",
        "coingeckoId": "ramp"
      }
    },
    {
      "chainId": 101,
      "address": "6uMUH5ztnj6AKYvL71EZgcyyRxjyBC5LVkscA5LrBc3c",
      "symbol": "wPRQ",
      "name": "Parsiq Token (Wormhole)",
      "decimals": 9,
      "logoURI": "https://raw.githubusercontent.com/solana-labs/token-list/main/assets/mainnet/6uMUH5ztnj6AKYvL71EZgcyyRxjyBC5LVkscA5LrBc3c/logo.png",
      "tags": [
        "wrapped",
        "wormhole"
      ],
      "extensions": {
        "address": "0x362bc847A3a9637d3af6624EeC853618a43ed7D2",
        "bridgeContract": "https://etherscan.io/address/0xf92cD566Ea4864356C5491c177A430C222d7e678",
        "assetContract": "https://etherscan.io/address/0x362bc847A3a9637d3af6624EeC853618a43ed7D2",
        "coingeckoId": "parsiq"
      }
    },
    {
      "chainId": 101,
      "address": "42gecM46tdSiYZN2CK1ek5raCxnzQf1xfhoKAf3F7Y5k",
      "symbol": "wSLP",
      "name": "Small Love Potion (Wormhole)",
      "decimals": 0,
      "logoURI": "https://raw.githubusercontent.com/solana-labs/token-list/main/assets/mainnet/42gecM46tdSiYZN2CK1ek5raCxnzQf1xfhoKAf3F7Y5k/logo.png",
      "tags": [
        "wrapped",
        "wormhole"
      ],
      "extensions": {
        "address": "0x37236CD05b34Cc79d3715AF2383E96dd7443dCF1",
        "bridgeContract": "https://etherscan.io/address/0xf92cD566Ea4864356C5491c177A430C222d7e678",
        "assetContract": "https://etherscan.io/address/0x37236CD05b34Cc79d3715AF2383E96dd7443dCF1",
        "coingeckoId": "smooth-love-potion"
      }
    },
    {
      "chainId": 101,
      "address": "F6M9DW1cWw7EtFK9m2ukvT9WEvtEbdZfTzZTtDeBcnAf",
      "symbol": "wSAND",
      "name": "SAND (Wormhole)",
      "decimals": 9,
      "logoURI": "https://raw.githubusercontent.com/solana-labs/token-list/main/assets/mainnet/F6M9DW1cWw7EtFK9m2ukvT9WEvtEbdZfTzZTtDeBcnAf/logo.png",
      "tags": [
        "wrapped",
        "wormhole"
      ],
      "extensions": {
        "address": "0x3845badAde8e6dFF049820680d1F14bD3903a5d0",
        "bridgeContract": "https://etherscan.io/address/0xf92cD566Ea4864356C5491c177A430C222d7e678",
        "assetContract": "https://etherscan.io/address/0x3845badAde8e6dFF049820680d1F14bD3903a5d0",
        "coingeckoId": "the-sandbox"
      }
    },
    {
      "chainId": 101,
      "address": "G27M8w6G4hwatMNFi46DPAUR1YkxSmRNFKus7SgYLoDy",
      "symbol": "wCVP",
      "name": "Concentrated Voting Power (Wormhole)",
      "decimals": 9,
      "logoURI": "https://raw.githubusercontent.com/solana-labs/token-list/main/assets/mainnet/G27M8w6G4hwatMNFi46DPAUR1YkxSmRNFKus7SgYLoDy/logo.png",
      "tags": [
        "wrapped",
        "wormhole"
      ],
      "extensions": {
        "address": "0x38e4adB44ef08F22F5B5b76A8f0c2d0dCbE7DcA1",
        "bridgeContract": "https://etherscan.io/address/0xf92cD566Ea4864356C5491c177A430C222d7e678",
        "assetContract": "https://etherscan.io/address/0x38e4adB44ef08F22F5B5b76A8f0c2d0dCbE7DcA1",
        "coingeckoId": "concentrated-voting-power"
      }
    },
    {
      "chainId": 101,
      "address": "FjucGZpcdVXaWJH21pbrGQaKNszsGsJqbAXu4sJywKJa",
      "symbol": "wREN",
      "name": "Republic Token (Wormhole)",
      "decimals": 9,
      "logoURI": "https://raw.githubusercontent.com/solana-labs/token-list/main/assets/mainnet/FjucGZpcdVXaWJH21pbrGQaKNszsGsJqbAXu4sJywKJa/logo.png",
      "tags": [
        "wrapped",
        "wormhole"
      ],
      "extensions": {
        "address": "0x408e41876cCCDC0F92210600ef50372656052a38",
        "bridgeContract": "https://etherscan.io/address/0xf92cD566Ea4864356C5491c177A430C222d7e678",
        "assetContract": "https://etherscan.io/address/0x408e41876cCCDC0F92210600ef50372656052a38",
        "coingeckoId": "republic-protocol"
      }
    },
    {
      "chainId": 101,
      "address": "5kvugu18snfGRu1PykMfRzYfUxJYs3smk1PWQcGo6Z8a",
      "symbol": "wXOR",
      "name": "Sora (Wormhole)",
      "decimals": 9,
      "logoURI": "https://raw.githubusercontent.com/solana-labs/token-list/main/assets/mainnet/5kvugu18snfGRu1PykMfRzYfUxJYs3smk1PWQcGo6Z8a/logo.png",
      "tags": [
        "wrapped",
        "wormhole"
      ],
      "extensions": {
        "address": "0x40FD72257597aA14C7231A7B1aaa29Fce868F677",
        "bridgeContract": "https://etherscan.io/address/0xf92cD566Ea4864356C5491c177A430C222d7e678",
        "assetContract": "https://etherscan.io/address/0x40FD72257597aA14C7231A7B1aaa29Fce868F677",
        "coingeckoId": "sora"
      }
    },
    {
      "chainId": 101,
      "address": "3EKQDmiXj8yLBFpZca4coxBpP8XJCzmjVgUdVydSmaaT",
      "symbol": "wFUN",
      "name": "FunFair (Wormhole)",
      "decimals": 8,
      "logoURI": "https://raw.githubusercontent.com/solana-labs/token-list/main/assets/mainnet/3EKQDmiXj8yLBFpZca4coxBpP8XJCzmjVgUdVydSmaaT/logo.png",
      "tags": [
        "wrapped",
        "wormhole"
      ],
      "extensions": {
        "address": "0x419D0d8BdD9aF5e606Ae2232ed285Aff190E711b",
        "bridgeContract": "https://etherscan.io/address/0xf92cD566Ea4864356C5491c177A430C222d7e678",
        "assetContract": "https://etherscan.io/address/0x419D0d8BdD9aF5e606Ae2232ed285Aff190E711b",
        "coingeckoId": "funfair"
      }
    },
    {
      "chainId": 101,
      "address": "6J9soByB65WUamsEG8KSPdphBV1oCoGvr5QpaUaY3r19",
      "symbol": "wPICKLE",
      "name": "PickleToken (Wormhole)",
      "decimals": 9,
      "logoURI": "https://raw.githubusercontent.com/solana-labs/token-list/main/assets/mainnet/6J9soByB65WUamsEG8KSPdphBV1oCoGvr5QpaUaY3r19/logo.png",
      "tags": [
        "wrapped",
        "wormhole"
      ],
      "extensions": {
        "address": "0x429881672B9AE42b8EbA0E26cD9C73711b891Ca5",
        "bridgeContract": "https://etherscan.io/address/0xf92cD566Ea4864356C5491c177A430C222d7e678",
        "assetContract": "https://etherscan.io/address/0x429881672B9AE42b8EbA0E26cD9C73711b891Ca5",
        "coingeckoId": "pickle-finance"
      }
    },
    {
      "chainId": 101,
      "address": "HEsqFznmAERPUmMWHtDWYAZRoFbNHZpuNuFrPio68Zp1",
      "symbol": "wPAXG",
      "name": "Paxos Gold (Wormhole)",
      "decimals": 9,
      "logoURI": "https://raw.githubusercontent.com/solana-labs/token-list/main/assets/mainnet/HEsqFznmAERPUmMWHtDWYAZRoFbNHZpuNuFrPio68Zp1/logo.png",
      "tags": [
        "wrapped",
        "wormhole"
      ],
      "extensions": {
        "address": "0x45804880De22913dAFE09f4980848ECE6EcbAf78",
        "bridgeContract": "https://etherscan.io/address/0xf92cD566Ea4864356C5491c177A430C222d7e678",
        "assetContract": "https://etherscan.io/address/0x45804880De22913dAFE09f4980848ECE6EcbAf78",
        "coingeckoId": "pax-gold"
      }
    },
    {
      "chainId": 101,
      "address": "BrtLvpVCwVDH5Jpqjtiuhh8wKYA5b3NZCnsSftr61viv",
      "symbol": "wQNT",
      "name": "Quant (Wormhole)",
      "decimals": 9,
      "logoURI": "https://raw.githubusercontent.com/solana-labs/token-list/main/assets/mainnet/BrtLvpVCwVDH5Jpqjtiuhh8wKYA5b3NZCnsSftr61viv/logo.png",
      "tags": [
        "wrapped",
        "wormhole"
      ],
      "extensions": {
        "address": "0x4a220E6096B25EADb88358cb44068A3248254675",
        "bridgeContract": "https://etherscan.io/address/0xf92cD566Ea4864356C5491c177A430C222d7e678",
        "assetContract": "https://etherscan.io/address/0x4a220E6096B25EADb88358cb44068A3248254675",
        "coingeckoId": "quant-network"
      }
    },
    {
      "chainId": 101,
      "address": "8DRgurhcQPJeCqQEpbeYGUmwAz2tETbyWUYLUU4Q7goM",
      "symbol": "wORAI",
      "name": "Oraichain Token (Wormhole)",
      "decimals": 9,
      "logoURI": "https://raw.githubusercontent.com/solana-labs/token-list/main/assets/mainnet/8DRgurhcQPJeCqQEpbeYGUmwAz2tETbyWUYLUU4Q7goM/logo.png",
      "tags": [
        "wrapped",
        "wormhole"
      ],
      "extensions": {
        "address": "0x4c11249814f11b9346808179Cf06e71ac328c1b5",
        "bridgeContract": "https://etherscan.io/address/0xf92cD566Ea4864356C5491c177A430C222d7e678",
        "assetContract": "https://etherscan.io/address/0x4c11249814f11b9346808179Cf06e71ac328c1b5",
        "coingeckoId": "oraichain-token"
      }
    },
    {
      "chainId": 101,
      "address": "4e5cqAsZ7wQqwLi7AApS9CgN8Yaho5TvkhvcLaGyiuzL",
      "symbol": "wTRU",
      "name": "TrustToken (Wormhole)",
      "decimals": 8,
      "logoURI": "https://raw.githubusercontent.com/solana-labs/token-list/main/assets/mainnet/4e5cqAsZ7wQqwLi7AApS9CgN8Yaho5TvkhvcLaGyiuzL/logo.png",
      "tags": [
        "wrapped",
        "wormhole"
      ],
      "extensions": {
        "address": "0x4C19596f5aAfF459fA38B0f7eD92F11AE6543784",
        "bridgeContract": "https://etherscan.io/address/0xf92cD566Ea4864356C5491c177A430C222d7e678",
        "assetContract": "https://etherscan.io/address/0x4C19596f5aAfF459fA38B0f7eD92F11AE6543784",
        "coingeckoId": "truefi"
      }
    },
    {
      "chainId": 101,
      "address": "HkhBUKSct2V93Z35apDmXthkRvH4yvMovLyv8s8idDgP",
      "symbol": "wMCB",
      "name": "MCDEX Token (Wormhole)",
      "decimals": 9,
      "logoURI": "https://raw.githubusercontent.com/solana-labs/token-list/main/assets/mainnet/HkhBUKSct2V93Z35apDmXthkRvH4yvMovLyv8s8idDgP/logo.png",
      "tags": [
        "wrapped",
        "wormhole"
      ],
      "extensions": {
        "address": "0x4e352cF164E64ADCBad318C3a1e222E9EBa4Ce42",
        "bridgeContract": "https://etherscan.io/address/0xf92cD566Ea4864356C5491c177A430C222d7e678",
        "assetContract": "https://etherscan.io/address/0x4e352cF164E64ADCBad318C3a1e222E9EBa4Ce42",
        "coingeckoId": "mcdex"
      }
    },
    {
      "chainId": 101,
      "address": "Eof7wbYsHZKaoyUGwM7Nfkoo6zQW4U7uWXqz2hoQzSkK",
      "symbol": "wNU",
      "name": "NuCypher (Wormhole)",
      "decimals": 9,
      "logoURI": "https://raw.githubusercontent.com/solana-labs/token-list/main/assets/mainnet/Eof7wbYsHZKaoyUGwM7Nfkoo6zQW4U7uWXqz2hoQzSkK/logo.png",
      "tags": [
        "wrapped",
        "wormhole"
      ],
      "extensions": {
        "address": "0x4fE83213D56308330EC302a8BD641f1d0113A4Cc",
        "bridgeContract": "https://etherscan.io/address/0xf92cD566Ea4864356C5491c177A430C222d7e678",
        "assetContract": "https://etherscan.io/address/0x4fE83213D56308330EC302a8BD641f1d0113A4Cc",
        "coingeckoId": "nucypher"
      }
    },
    {
      "chainId": 101,
      "address": "5CmA1HTVZt5NRtwiUrqWrcnT5JRW5zHe6uQXfP7SDUNz",
      "symbol": "wRAZOR",
      "name": "RAZOR (Wormhole)",
      "decimals": 9,
      "logoURI": "https://raw.githubusercontent.com/solana-labs/token-list/main/assets/mainnet/5CmA1HTVZt5NRtwiUrqWrcnT5JRW5zHe6uQXfP7SDUNz/logo.png",
      "tags": [
        "wrapped",
        "wormhole"
      ],
      "extensions": {
        "address": "0x50DE6856358Cc35f3A9a57eAAA34BD4cB707d2cd",
        "bridgeContract": "https://etherscan.io/address/0xf92cD566Ea4864356C5491c177A430C222d7e678",
        "assetContract": "https://etherscan.io/address/0x50DE6856358Cc35f3A9a57eAAA34BD4cB707d2cd",
        "coingeckoId": "razor-network"
      }
    },
    {
      "chainId": 101,
      "address": "6msNYXzSVtjinqapq2xcvBb5NRq4YTPAi7wc5Jx8M8TS",
      "symbol": "wLINK",
      "name": "ChainLink Token (Wormhole)",
      "decimals": 9,
      "logoURI": "https://raw.githubusercontent.com/solana-labs/token-list/main/assets/mainnet/6msNYXzSVtjinqapq2xcvBb5NRq4YTPAi7wc5Jx8M8TS/logo.png",
      "tags": [
        "wrapped",
        "wormhole"
      ],
      "extensions": {
        "address": "0x514910771AF9Ca656af840dff83E8264EcF986CA",
        "bridgeContract": "https://etherscan.io/address/0xf92cD566Ea4864356C5491c177A430C222d7e678",
        "assetContract": "https://etherscan.io/address/0x514910771AF9Ca656af840dff83E8264EcF986CA",
        "coingeckoId": "chainlink"
      }
    },
    {
      "chainId": 101,
      "address": "BX2gcRRS12iqFzKCpvTt4krBBYNymR9JBDZBxzfFLnbF",
      "symbol": "weRSDL",
      "name": "UnFederalReserveToken (Wormhole)",
      "decimals": 9,
      "logoURI": "https://raw.githubusercontent.com/solana-labs/token-list/main/assets/mainnet/BX2gcRRS12iqFzKCpvTt4krBBYNymR9JBDZBxzfFLnbF/logo.png",
      "tags": [
        "wrapped",
        "wormhole"
      ],
      "extensions": {
        "address": "0x5218E472cFCFE0b64A064F055B43b4cdC9EfD3A6",
        "bridgeContract": "https://etherscan.io/address/0xf92cD566Ea4864356C5491c177A430C222d7e678",
        "assetContract": "https://etherscan.io/address/0x5218E472cFCFE0b64A064F055B43b4cdC9EfD3A6",
        "coingeckoId": "unfederalreserve"
      }
    },
    {
      "chainId": 101,
      "address": "CCGLdsokcybeF8NrCcu1RSQK8isNBjBA58kVEMTHTKjx",
      "symbol": "wsUSD",
      "name": "Synth sUSD (Wormhole)",
      "decimals": 9,
      "logoURI": "https://raw.githubusercontent.com/solana-labs/token-list/main/assets/mainnet/CCGLdsokcybeF8NrCcu1RSQK8isNBjBA58kVEMTHTKjx/logo.png",
      "tags": [
        "wrapped",
        "wormhole"
      ],
      "extensions": {
        "address": "0x57Ab1ec28D129707052df4dF418D58a2D46d5f51",
        "bridgeContract": "https://etherscan.io/address/0xf92cD566Ea4864356C5491c177A430C222d7e678",
        "assetContract": "https://etherscan.io/address/0x57Ab1ec28D129707052df4dF418D58a2D46d5f51",
        "coingeckoId": "nusd"
      }
    },
    {
      "chainId": 101,
      "address": "FP9ogG7hTdfcTJwn4prF9AVEcfcjLq1GtkqYM4oRn7eY",
      "symbol": "wHEGIC",
      "name": "Hegic (Wormhole)",
      "decimals": 9,
      "logoURI": "https://raw.githubusercontent.com/solana-labs/token-list/main/assets/mainnet/FP9ogG7hTdfcTJwn4prF9AVEcfcjLq1GtkqYM4oRn7eY/logo.png",
      "tags": [
        "wrapped",
        "wormhole"
      ],
      "extensions": {
        "address": "0x584bC13c7D411c00c01A62e8019472dE68768430",
        "bridgeContract": "https://etherscan.io/address/0xf92cD566Ea4864356C5491c177A430C222d7e678",
        "assetContract": "https://etherscan.io/address/0x584bC13c7D411c00c01A62e8019472dE68768430",
        "coingeckoId": "hegic"
      }
    },
    {
      "chainId": 101,
      "address": "DboP5vvYUVjmKSHKJ1YFHwmv41KtUscnYgzjmPgHwQVn",
      "symbol": "wXFI",
      "name": "Xfinance (Wormhole)",
      "decimals": 9,
      "logoURI": "https://raw.githubusercontent.com/solana-labs/token-list/main/assets/mainnet/DboP5vvYUVjmKSHKJ1YFHwmv41KtUscnYgzjmPgHwQVn/logo.png",
      "tags": [
        "wrapped",
        "wormhole"
      ],
      "extensions": {
        "address": "0x5BEfBB272290dD5b8521D4a938f6c4757742c430",
        "bridgeContract": "https://etherscan.io/address/0xf92cD566Ea4864356C5491c177A430C222d7e678",
        "assetContract": "https://etherscan.io/address/0x5BEfBB272290dD5b8521D4a938f6c4757742c430",
        "coingeckoId": "xfinance"
      }
    },
    {
      "chainId": 101,
      "address": "6c4U9yxGzVjejSJJXrdX8wtt532Et6MrBUZc2oK5j6w5",
      "symbol": "wDEXTF",
      "name": "DEXTF Token (Wormhole)",
      "decimals": 9,
      "logoURI": "https://raw.githubusercontent.com/solana-labs/token-list/main/assets/mainnet/6c4U9yxGzVjejSJJXrdX8wtt532Et6MrBUZc2oK5j6w5/logo.png",
      "tags": [
        "wrapped",
        "wormhole"
      ],
      "extensions": {
        "address": "0x5F64Ab1544D28732F0A24F4713c2C8ec0dA089f0",
        "bridgeContract": "https://etherscan.io/address/0xf92cD566Ea4864356C5491c177A430C222d7e678",
        "assetContract": "https://etherscan.io/address/0x5F64Ab1544D28732F0A24F4713c2C8ec0dA089f0",
        "coingeckoId": "dextf"
      }
    },
    {
      "chainId": 101,
      "address": "JuXkRYNw54rujC7SPWcAM4ArLgA5x8nDQbS8xHAr6MA",
      "symbol": "wRLC",
      "name": "iExec RLC (Wormhole)",
      "decimals": 9,
      "logoURI": "https://raw.githubusercontent.com/solana-labs/token-list/main/assets/mainnet/JuXkRYNw54rujC7SPWcAM4ArLgA5x8nDQbS8xHAr6MA/logo.png",
      "tags": [
        "wrapped",
        "wormhole"
      ],
      "extensions": {
        "address": "0x607F4C5BB672230e8672085532f7e901544a7375",
        "bridgeContract": "https://etherscan.io/address/0xf92cD566Ea4864356C5491c177A430C222d7e678",
        "assetContract": "https://etherscan.io/address/0x607F4C5BB672230e8672085532f7e901544a7375",
        "coingeckoId": "iexec-rlc"
      }
    },
    {
      "chainId": 101,
      "address": "7NfgSkv6kZ6ZWP6SJPtMuaUYGVEngVK8UFnaFTPk3QsM",
      "symbol": "wCORE",
      "name": "cVault.finance (Wormhole)",
      "decimals": 9,
      "logoURI": "https://raw.githubusercontent.com/solana-labs/token-list/main/assets/mainnet/7NfgSkv6kZ6ZWP6SJPtMuaUYGVEngVK8UFnaFTPk3QsM/logo.png",
      "tags": [
        "wrapped",
        "wormhole"
      ],
      "extensions": {
        "address": "0x62359Ed7505Efc61FF1D56fEF82158CcaffA23D7",
        "bridgeContract": "https://etherscan.io/address/0xf92cD566Ea4864356C5491c177A430C222d7e678",
        "assetContract": "https://etherscan.io/address/0x62359Ed7505Efc61FF1D56fEF82158CcaffA23D7",
        "coingeckoId": "cvault-finance"
      }
    },
    {
      "chainId": 101,
      "address": "AqLKDJiGL4wXKPAfzNom3xEdQwgj2LTCE4k34gzvZsE6",
      "symbol": "wCFi",
      "name": "CyberFi Token (Wormhole)",
      "decimals": 9,
      "logoURI": "https://raw.githubusercontent.com/solana-labs/token-list/main/assets/mainnet/AqLKDJiGL4wXKPAfzNom3xEdQwgj2LTCE4k34gzvZsE6/logo.png",
      "tags": [
        "wrapped",
        "wormhole"
      ],
      "extensions": {
        "address": "0x63b4f3e3fa4e438698CE330e365E831F7cCD1eF4",
        "bridgeContract": "https://etherscan.io/address/0xf92cD566Ea4864356C5491c177A430C222d7e678",
        "assetContract": "https://etherscan.io/address/0x63b4f3e3fa4e438698CE330e365E831F7cCD1eF4",
        "coingeckoId": "cyberfi"
      }
    },
    {
      "chainId": 101,
      "address": "FLrjpCRrd4GffHu8MVYGvuLxYLuBGVaXsnCecw3Effci",
      "symbol": "wWISE",
      "name": "Wise Token (Wormhole)",
      "decimals": 9,
      "logoURI": "https://raw.githubusercontent.com/solana-labs/token-list/main/assets/mainnet/FLrjpCRrd4GffHu8MVYGvuLxYLuBGVaXsnCecw3Effci/logo.png",
      "tags": [
        "wrapped",
        "wormhole"
      ],
      "extensions": {
        "address": "0x66a0f676479Cee1d7373f3DC2e2952778BfF5bd6",
        "bridgeContract": "https://etherscan.io/address/0xf92cD566Ea4864356C5491c177A430C222d7e678",
        "assetContract": "https://etherscan.io/address/0x66a0f676479Cee1d7373f3DC2e2952778BfF5bd6",
        "coingeckoId": "wise-token11"
      }
    },
    {
      "chainId": 101,
      "address": "GaMPhVyp1xd9xJuPskDEzQzp8mKfEjAmhny8NX7y7YKc",
      "symbol": "wGNO",
      "name": "Gnosis Token (Wormhole)",
      "decimals": 9,
      "logoURI": "https://raw.githubusercontent.com/solana-labs/token-list/main/assets/mainnet/GaMPhVyp1xd9xJuPskDEzQzp8mKfEjAmhny8NX7y7YKc/logo.png",
      "tags": [
        "wrapped",
        "wormhole"
      ],
      "extensions": {
        "address": "0x6810e776880C02933D47DB1b9fc05908e5386b96",
        "bridgeContract": "https://etherscan.io/address/0xf92cD566Ea4864356C5491c177A430C222d7e678",
        "assetContract": "https://etherscan.io/address/0x6810e776880C02933D47DB1b9fc05908e5386b96",
        "coingeckoId": "gnosis"
      }
    },
    {
      "chainId": 101,
      "address": "CCAQZHBVWKDukT68PZ3LenDs7apibeSYeJ3jHE8NzBC5",
      "symbol": "wPOOLZ",
      "name": "$Poolz Finance (Wormhole)",
      "decimals": 9,
      "logoURI": "https://raw.githubusercontent.com/solana-labs/token-list/main/assets/mainnet/CCAQZHBVWKDukT68PZ3LenDs7apibeSYeJ3jHE8NzBC5/logo.png",
      "tags": [
        "wrapped",
        "wormhole"
      ],
      "extensions": {
        "address": "0x69A95185ee2a045CDC4bCd1b1Df10710395e4e23",
        "bridgeContract": "https://etherscan.io/address/0xf92cD566Ea4864356C5491c177A430C222d7e678",
        "assetContract": "https://etherscan.io/address/0x69A95185ee2a045CDC4bCd1b1Df10710395e4e23",
        "coingeckoId": "poolz-finance"
      }
    },
    {
      "chainId": 101,
      "address": "FYpdBuyAHSbdaAyD1sKkxyLWbAP8uUW9h6uvdhK74ij1",
      "symbol": "wDAI",
      "name": "Dai Stablecoin (Wormhole)",
      "decimals": 9,
      "logoURI": "https://raw.githubusercontent.com/solana-labs/token-list/main/assets/mainnet/FYpdBuyAHSbdaAyD1sKkxyLWbAP8uUW9h6uvdhK74ij1/logo.png",
      "tags": [
        "wrapped",
        "wormhole"
      ],
      "extensions": {
        "address": "0x6B175474E89094C44Da98b954EedeAC495271d0F",
        "bridgeContract": "https://etherscan.io/address/0xf92cD566Ea4864356C5491c177A430C222d7e678",
        "assetContract": "https://etherscan.io/address/0x6B175474E89094C44Da98b954EedeAC495271d0F",
        "coingeckoId": "dai"
      }
    },
    {
      "chainId": 101,
      "address": "HbMGwfGjGPchtaPwyrtJFy8APZN5w1hi63xnzmj1f23v",
      "symbol": "wSUSHI",
      "name": "SushiSwap (Wormhole)",
      "decimals": 9,
      "logoURI": "https://raw.githubusercontent.com/solana-labs/token-list/main/assets/mainnet/HbMGwfGjGPchtaPwyrtJFy8APZN5w1hi63xnzmj1f23v/logo.png",
      "tags": [
        "wrapped",
        "wormhole"
      ],
      "extensions": {
        "address": "0x6B3595068778DD592e39A122f4f5a5cF09C90fE2",
        "bridgeContract": "https://etherscan.io/address/0xf92cD566Ea4864356C5491c177A430C222d7e678",
        "assetContract": "https://etherscan.io/address/0x6B3595068778DD592e39A122f4f5a5cF09C90fE2",
        "coingeckoId": "sushi"
      }
    },
    {
      "chainId": 101,
      "address": "6Tmi8TZasqdxWB59uE5Zw9VLKecuCbsLSsPEqoMpmozA",
      "symbol": "wFYZ",
      "name": "Fyooz (Wormhole)",
      "decimals": 9,
      "logoURI": "https://raw.githubusercontent.com/solana-labs/token-list/main/assets/mainnet/6Tmi8TZasqdxWB59uE5Zw9VLKecuCbsLSsPEqoMpmozA/logo.png",
      "tags": [
        "wrapped",
        "wormhole"
      ],
      "extensions": {
        "address": "0x6BFf2fE249601ed0Db3a87424a2E923118BB0312",
        "bridgeContract": "https://etherscan.io/address/0xf92cD566Ea4864356C5491c177A430C222d7e678",
        "assetContract": "https://etherscan.io/address/0x6BFf2fE249601ed0Db3a87424a2E923118BB0312",
        "coingeckoId": "fyooz"
      }
    },
    {
      "chainId": 101,
      "address": "3sHinPxEPqhEGip2Wy45TFmgAA1Atg2mctMjY5RKJUjk",
      "symbol": "wQRX",
      "name": "QuiverX (Wormhole)",
      "decimals": 9,
      "logoURI": "https://raw.githubusercontent.com/solana-labs/token-list/main/assets/mainnet/3sHinPxEPqhEGip2Wy45TFmgAA1Atg2mctMjY5RKJUjk/logo.png",
      "tags": [
        "wrapped",
        "wormhole"
      ],
      "extensions": {
        "address": "0x6e0daDE58D2d89eBBe7aFc384e3E4f15b70b14D8",
        "bridgeContract": "https://etherscan.io/address/0xf92cD566Ea4864356C5491c177A430C222d7e678",
        "assetContract": "https://etherscan.io/address/0x6e0daDE58D2d89eBBe7aFc384e3E4f15b70b14D8",
        "coingeckoId": "quiverx"
      }
    },
    {
      "chainId": 101,
      "address": "4ighgEijHcCoLu9AsvwVz2TnGFqAgzQtQMr6ch88Jrfe",
      "symbol": "wTRADE",
      "name": "UniTrade (Wormhole)",
      "decimals": 9,
      "logoURI": "https://raw.githubusercontent.com/solana-labs/token-list/main/assets/mainnet/4ighgEijHcCoLu9AsvwVz2TnGFqAgzQtQMr6ch88Jrfe/logo.png",
      "tags": [
        "wrapped",
        "wormhole"
      ],
      "extensions": {
        "address": "0x6F87D756DAf0503d08Eb8993686c7Fc01Dc44fB1",
        "bridgeContract": "https://etherscan.io/address/0xf92cD566Ea4864356C5491c177A430C222d7e678",
        "assetContract": "https://etherscan.io/address/0x6F87D756DAf0503d08Eb8993686c7Fc01Dc44fB1",
        "coingeckoId": "unitrade"
      }
    },
    {
      "chainId": 101,
      "address": "FTPnEQ3NfRRZ9tvmpDW6JFrvweBE5sanxnXSpJL1dvbB",
      "symbol": "wBIRD",
      "name": "Bird.Money (Wormhole)",
      "decimals": 9,
      "logoURI": "https://raw.githubusercontent.com/solana-labs/token-list/main/assets/mainnet/FTPnEQ3NfRRZ9tvmpDW6JFrvweBE5sanxnXSpJL1dvbB/logo.png",
      "tags": [
        "wrapped",
        "wormhole"
      ],
      "extensions": {
        "address": "0x70401dFD142A16dC7031c56E862Fc88Cb9537Ce0",
        "bridgeContract": "https://etherscan.io/address/0xf92cD566Ea4864356C5491c177A430C222d7e678",
        "assetContract": "https://etherscan.io/address/0x70401dFD142A16dC7031c56E862Fc88Cb9537Ce0",
        "coingeckoId": "bird-money"
      }
    },
    {
      "chainId": 101,
      "address": "QVDE6rhcGPSB3ex5T7vWBzvoSRUXULjuSGpVuKwu5XH",
      "symbol": "wAXN",
      "name": "Axion (Wormhole)",
      "decimals": 9,
      "logoURI": "https://raw.githubusercontent.com/solana-labs/token-list/main/assets/mainnet/QVDE6rhcGPSB3ex5T7vWBzvoSRUXULjuSGpVuKwu5XH/logo.png",
      "tags": [
        "wrapped",
        "wormhole"
      ],
      "extensions": {
        "address": "0x71F85B2E46976bD21302B64329868fd15eb0D127",
        "bridgeContract": "https://etherscan.io/address/0xf92cD566Ea4864356C5491c177A430C222d7e678",
        "assetContract": "https://etherscan.io/address/0x71F85B2E46976bD21302B64329868fd15eb0D127",
        "coingeckoId": "axion"
      }
    },
    {
      "chainId": 101,
      "address": "J6AbGG62yo9UJ2T9r9GM7pnoRNui5DsZDnPbiNAPqbVd",
      "symbol": "wBMI",
      "name": "Bridge Mutual (Wormhole)",
      "decimals": 9,
      "logoURI": "https://raw.githubusercontent.com/solana-labs/token-list/main/assets/mainnet/J6AbGG62yo9UJ2T9r9GM7pnoRNui5DsZDnPbiNAPqbVd/logo.png",
      "tags": [
        "wrapped",
        "wormhole"
      ],
      "extensions": {
        "address": "0x725C263e32c72dDC3A19bEa12C5a0479a81eE688",
        "bridgeContract": "https://etherscan.io/address/0xf92cD566Ea4864356C5491c177A430C222d7e678",
        "assetContract": "https://etherscan.io/address/0x725C263e32c72dDC3A19bEa12C5a0479a81eE688",
        "coingeckoId": "bridge-mutual"
      }
    },
    {
      "chainId": 101,
      "address": "4wvHoaxxZxFeNrMTP8bLVRh1ziSBV7crN665WX4rRMqe",
      "symbol": "wDYT",
      "name": "DoYourTip (Wormhole)",
      "decimals": 9,
      "logoURI": "https://raw.githubusercontent.com/solana-labs/token-list/main/assets/mainnet/4wvHoaxxZxFeNrMTP8bLVRh1ziSBV7crN665WX4rRMqe/logo.png",
      "tags": [
        "wrapped",
        "wormhole"
      ],
      "extensions": {
        "address": "0x740623d2c797b7D8D1EcB98e9b4Afcf99Ec31E14",
        "bridgeContract": "https://etherscan.io/address/0xf92cD566Ea4864356C5491c177A430C222d7e678",
        "assetContract": "https://etherscan.io/address/0x740623d2c797b7D8D1EcB98e9b4Afcf99Ec31E14",
        "coingeckoId": "dynamite"
      }
    },
    {
      "chainId": 101,
      "address": "Fe5fWjCLDMJoi4sTmfR2VW4BT1LwsbR1n6QAjzJQvhhf",
      "symbol": "wBBR",
      "name": "BitberryToken (Wormhole)",
      "decimals": 9,
      "logoURI": "https://raw.githubusercontent.com/solana-labs/token-list/main/assets/mainnet/Fe5fWjCLDMJoi4sTmfR2VW4BT1LwsbR1n6QAjzJQvhhf/logo.png",
      "tags": [
        "wrapped",
        "wormhole"
      ],
      "extensions": {
        "address": "0x7671904eed7f10808B664fc30BB8693FD7237abF",
        "bridgeContract": "https://etherscan.io/address/0xf92cD566Ea4864356C5491c177A430C222d7e678",
        "assetContract": "https://etherscan.io/address/0x7671904eed7f10808B664fc30BB8693FD7237abF",
        "coingeckoId": "bitberry-token"
      }
    },
    {
      "chainId": 101,
      "address": "5J9yhFRnQZx3RiqHzfQpAffX5UQz3k8vQCZH2g9Z9sDg",
      "symbol": "wWAXE",
      "name": "WAX Economic Token (Wormhole)",
      "decimals": 8,
      "logoURI": "https://raw.githubusercontent.com/solana-labs/token-list/main/assets/mainnet/5J9yhFRnQZx3RiqHzfQpAffX5UQz3k8vQCZH2g9Z9sDg/logo.png",
      "tags": [
        "wrapped",
        "wormhole"
      ],
      "extensions": {
        "address": "0x7a2Bc711E19ba6aff6cE8246C546E8c4B4944DFD",
        "bridgeContract": "https://etherscan.io/address/0xf92cD566Ea4864356C5491c177A430C222d7e678",
        "assetContract": "https://etherscan.io/address/0x7a2Bc711E19ba6aff6cE8246C546E8c4B4944DFD",
        "coingeckoId": "waxe"
      }
    },
    {
      "chainId": 101,
      "address": "4DHywS5EjUTF5AYisPZiJbWcCV4gfpH98oKxpgyKRnnQ",
      "symbol": "wMATIC",
      "name": "Matic Token (Wormhole)",
      "decimals": 9,
      "logoURI": "https://raw.githubusercontent.com/solana-labs/token-list/main/assets/mainnet/4DHywS5EjUTF5AYisPZiJbWcCV4gfpH98oKxpgyKRnnQ/logo.png",
      "tags": [
        "wrapped",
        "wormhole"
      ],
      "extensions": {
        "address": "0x7D1AfA7B718fb893dB30A3aBc0Cfc608AaCfeBB0",
        "bridgeContract": "https://etherscan.io/address/0xf92cD566Ea4864356C5491c177A430C222d7e678",
        "assetContract": "https://etherscan.io/address/0x7D1AfA7B718fb893dB30A3aBc0Cfc608AaCfeBB0",
        "coingeckoId": "matic-network"
      }
    },
    {
      "chainId": 101,
      "address": "Au9E8ygQdTJQZXmNKPdtLEP8rGjC4qsGRhkJgjFNPAr8",
      "symbol": "wXRT",
      "name": "Robonomics (Wormhole)",
      "decimals": 9,
      "logoURI": "https://raw.githubusercontent.com/solana-labs/token-list/main/assets/mainnet/Au9E8ygQdTJQZXmNKPdtLEP8rGjC4qsGRhkJgjFNPAr8/logo.png",
      "tags": [
        "wrapped",
        "wormhole"
      ],
      "extensions": {
        "address": "0x7dE91B204C1C737bcEe6F000AAA6569Cf7061cb7",
        "bridgeContract": "https://etherscan.io/address/0xf92cD566Ea4864356C5491c177A430C222d7e678",
        "assetContract": "https://etherscan.io/address/0x7dE91B204C1C737bcEe6F000AAA6569Cf7061cb7",
        "coingeckoId": "robonomics-network"
      }
    },
    {
      "chainId": 101,
      "address": "5DQZ14hLDxveMH7NyGmTmUTRGgVAVXADp3cP2UHeH6hM",
      "symbol": "wAAVE",
      "name": "Aave Token (Wormhole)",
      "decimals": 9,
      "logoURI": "https://raw.githubusercontent.com/solana-labs/token-list/main/assets/mainnet/5DQZ14hLDxveMH7NyGmTmUTRGgVAVXADp3cP2UHeH6hM/logo.png",
      "tags": [
        "wrapped",
        "wormhole"
      ],
      "extensions": {
        "address": "0x7Fc66500c84A76Ad7e9c93437bFc5Ac33E2DDaE9",
        "bridgeContract": "https://etherscan.io/address/0xf92cD566Ea4864356C5491c177A430C222d7e678",
        "assetContract": "https://etherscan.io/address/0x7Fc66500c84A76Ad7e9c93437bFc5Ac33E2DDaE9",
        "coingeckoId": "aave"
      }
    },
    {
      "chainId": 101,
      "address": "Arc2ZVKNCdDU4vB8Ubud5QayDtjo2oJF9xVrUPQ6TWxF",
      "symbol": "wLEND",
      "name": "Lend (Wormhole)",
      "decimals": 9,
      "logoURI": "https://raw.githubusercontent.com/solana-labs/token-list/main/assets/mainnet/Arc2ZVKNCdDU4vB8Ubud5QayDtjo2oJF9xVrUPQ6TWxF/logo.png",
      "tags": [
        "wrapped",
        "wormhole"
      ],
      "extensions": {
        "address": "0x80fB784B7eD66730e8b1DBd9820aFD29931aab03",
        "bridgeContract": "https://etherscan.io/address/0xf92cD566Ea4864356C5491c177A430C222d7e678",
        "assetContract": "https://etherscan.io/address/0x80fB784B7eD66730e8b1DBd9820aFD29931aab03",
        "coingeckoId": "ethlend"
      }
    },
    {
      "chainId": 101,
      "address": "2ctKUDkGBnVykt31AhMPhHvAQWJvoNGbLh7aRidjtAqv",
      "symbol": "wPOLS",
      "name": "PolkastarterToken (Wormhole)",
      "decimals": 9,
      "logoURI": "https://raw.githubusercontent.com/solana-labs/token-list/main/assets/mainnet/2ctKUDkGBnVykt31AhMPhHvAQWJvoNGbLh7aRidjtAqv/logo.png",
      "tags": [
        "wrapped",
        "wormhole"
      ],
      "extensions": {
        "address": "0x83e6f1E41cdd28eAcEB20Cb649155049Fac3D5Aa",
        "bridgeContract": "https://etherscan.io/address/0xf92cD566Ea4864356C5491c177A430C222d7e678",
        "assetContract": "https://etherscan.io/address/0x83e6f1E41cdd28eAcEB20Cb649155049Fac3D5Aa",
        "coingeckoId": "polkastarter"
      }
    },
    {
      "chainId": 101,
      "address": "8FnkznYpHvKiaBkgatVoCrNiS5y5KW62JqgjnxVhDejC",
      "symbol": "wUBT",
      "name": "Unibright (Wormhole)",
      "decimals": 8,
      "logoURI": "https://raw.githubusercontent.com/solana-labs/token-list/main/assets/mainnet/8FnkznYpHvKiaBkgatVoCrNiS5y5KW62JqgjnxVhDejC/logo.png",
      "tags": [
        "wrapped",
        "wormhole"
      ],
      "extensions": {
        "address": "0x8400D94A5cb0fa0D041a3788e395285d61c9ee5e",
        "bridgeContract": "https://etherscan.io/address/0xf92cD566Ea4864356C5491c177A430C222d7e678",
        "assetContract": "https://etherscan.io/address/0x8400D94A5cb0fa0D041a3788e395285d61c9ee5e",
        "coingeckoId": "unibright"
      }
    },
    {
      "chainId": 101,
      "address": "4LLAYXVmT3U8Sew6k3tk66zk3btT91QRzQzxcNX8XhzV",
      "symbol": "wDIA",
      "name": "DIA (Wormhole)",
      "decimals": 9,
      "logoURI": "https://raw.githubusercontent.com/solana-labs/token-list/main/assets/mainnet/4LLAYXVmT3U8Sew6k3tk66zk3btT91QRzQzxcNX8XhzV/logo.png",
      "tags": [
        "wrapped",
        "wormhole"
      ],
      "extensions": {
        "address": "0x84cA8bc7997272c7CfB4D0Cd3D55cd942B3c9419",
        "bridgeContract": "https://etherscan.io/address/0xf92cD566Ea4864356C5491c177A430C222d7e678",
        "assetContract": "https://etherscan.io/address/0x84cA8bc7997272c7CfB4D0Cd3D55cd942B3c9419",
        "coingeckoId": "dia-data"
      }
    },
    {
      "chainId": 101,
      "address": "8L8pDf3jutdpdr4m3np68CL9ZroLActrqwxi6s9Ah5xU",
      "symbol": "wFRAX",
      "name": "Frax (Wormhole)",
      "decimals": 9,
      "logoURI": "https://raw.githubusercontent.com/solana-labs/token-list/main/assets/mainnet/8L8pDf3jutdpdr4m3np68CL9ZroLActrqwxi6s9Ah5xU/logo.png",
      "tags": [
        "wrapped",
        "wormhole"
      ],
      "extensions": {
        "address": "0x853d955aCEf822Db058eb8505911ED77F175b99e",
        "bridgeContract": "https://etherscan.io/address/0xf92cD566Ea4864356C5491c177A430C222d7e678",
        "assetContract": "https://etherscan.io/address/0x853d955aCEf822Db058eb8505911ED77F175b99e",
        "coingeckoId": "frax"
      }
    },
    {
      "chainId": 101,
      "address": "H3oVL2zJpHJaDoRfQmSrftv3fkGzvsiQgugCZmcRBykG",
      "symbol": "wKEEP",
      "name": "KEEP Token (Wormhole)",
      "decimals": 9,
      "logoURI": "https://raw.githubusercontent.com/solana-labs/token-list/main/assets/mainnet/H3oVL2zJpHJaDoRfQmSrftv3fkGzvsiQgugCZmcRBykG/logo.png",
      "tags": [
        "wrapped",
        "wormhole"
      ],
      "extensions": {
        "address": "0x85Eee30c52B0b379b046Fb0F85F4f3Dc3009aFEC",
        "bridgeContract": "https://etherscan.io/address/0xf92cD566Ea4864356C5491c177A430C222d7e678",
        "assetContract": "https://etherscan.io/address/0x85Eee30c52B0b379b046Fb0F85F4f3Dc3009aFEC",
        "coingeckoId": "keep-network"
      }
    },
    {
      "chainId": 101,
      "address": "64oqP1dFqqD8NEL4RPCpMyrHmpo31rj3nYxULVXvayfW",
      "symbol": "wRSR",
      "name": "Reserve Rights (Wormhole)",
      "decimals": 9,
      "logoURI": "https://raw.githubusercontent.com/solana-labs/token-list/main/assets/mainnet/64oqP1dFqqD8NEL4RPCpMyrHmpo31rj3nYxULVXvayfW/logo.png",
      "tags": [
        "wrapped",
        "wormhole"
      ],
      "extensions": {
        "address": "0x8762db106B2c2A0bccB3A80d1Ed41273552616E8",
        "bridgeContract": "https://etherscan.io/address/0xf92cD566Ea4864356C5491c177A430C222d7e678",
        "assetContract": "https://etherscan.io/address/0x8762db106B2c2A0bccB3A80d1Ed41273552616E8",
        "coingeckoId": "reserve-rights-token"
      }
    },
    {
      "chainId": 101,
      "address": "5SU7veiCRA16ZxnS24kCC1dwQYVwi3whvTdM48iNE1Rm",
      "symbol": "wMPH",
      "name": "88mph.app (Wormhole)",
      "decimals": 9,
      "logoURI": "https://raw.githubusercontent.com/solana-labs/token-list/main/assets/mainnet/5SU7veiCRA16ZxnS24kCC1dwQYVwi3whvTdM48iNE1Rm/logo.png",
      "tags": [
        "wrapped",
        "wormhole"
      ],
      "extensions": {
        "address": "0x8888801aF4d980682e47f1A9036e589479e835C5",
        "bridgeContract": "https://etherscan.io/address/0xf92cD566Ea4864356C5491c177A430C222d7e678",
        "assetContract": "https://etherscan.io/address/0x8888801aF4d980682e47f1A9036e589479e835C5",
        "coingeckoId": "88mph"
      }
    },
    {
      "chainId": 101,
      "address": "5fv26ojhPHWNaikXcMf2TBu4JENjLQ2PWgWYeitttVwv",
      "symbol": "wPAID",
      "name": "PAID Network (Wormhole)",
      "decimals": 9,
      "logoURI": "https://raw.githubusercontent.com/solana-labs/token-list/main/assets/mainnet/5fv26ojhPHWNaikXcMf2TBu4JENjLQ2PWgWYeitttVwv/logo.png",
      "tags": [
        "wrapped",
        "wormhole"
      ],
      "extensions": {
        "address": "0x8c8687fC965593DFb2F0b4EAeFD55E9D8df348df",
        "bridgeContract": "https://etherscan.io/address/0xf92cD566Ea4864356C5491c177A430C222d7e678",
        "assetContract": "https://etherscan.io/address/0x8c8687fC965593DFb2F0b4EAeFD55E9D8df348df",
        "coingeckoId": "paid-network"
      }
    },
    {
      "chainId": 101,
      "address": "ACr98v3kv9qaGnR3p2BfsoSK9Q2ZmP6zUkm3qxv5ZJDd",
      "symbol": "wSXP",
      "name": "Swipe (Wormhole)",
      "decimals": 9,
      "logoURI": "https://raw.githubusercontent.com/solana-labs/token-list/main/assets/mainnet/ACr98v3kv9qaGnR3p2BfsoSK9Q2ZmP6zUkm3qxv5ZJDd/logo.png",
      "tags": [
        "wrapped",
        "wormhole"
      ],
      "extensions": {
        "address": "0x8CE9137d39326AD0cD6491fb5CC0CbA0e089b6A9",
        "bridgeContract": "https://etherscan.io/address/0xf92cD566Ea4864356C5491c177A430C222d7e678",
        "assetContract": "https://etherscan.io/address/0x8CE9137d39326AD0cD6491fb5CC0CbA0e089b6A9",
        "coingeckoId": "swipe"
      }
    },
    {
      "chainId": 101,
      "address": "7gBuzBcJ7V48m8TiKJ1XWNDUerK2XfAbjxuRiKMb6S8Z",
      "symbol": "wREQ",
      "name": "Request Token (Wormhole)",
      "decimals": 9,
      "logoURI": "https://raw.githubusercontent.com/solana-labs/token-list/main/assets/mainnet/7gBuzBcJ7V48m8TiKJ1XWNDUerK2XfAbjxuRiKMb6S8Z/logo.png",
      "tags": [
        "wrapped",
        "wormhole"
      ],
      "extensions": {
        "address": "0x8f8221aFbB33998d8584A2B05749bA73c37a938a",
        "bridgeContract": "https://etherscan.io/address/0xf92cD566Ea4864356C5491c177A430C222d7e678",
        "assetContract": "https://etherscan.io/address/0x8f8221aFbB33998d8584A2B05749bA73c37a938a",
        "coingeckoId": "request-network"
      }
    },
    {
      "chainId": 101,
      "address": "CtDjsryLtwZCLj8TeniV7tWHbkaREfjKDWpvyQvsTyek",
      "symbol": "wWHALE",
      "name": "WHALE (Wormhole)",
      "decimals": 4,
      "logoURI": "https://raw.githubusercontent.com/solana-labs/token-list/main/assets/mainnet/CtDjsryLtwZCLj8TeniV7tWHbkaREfjKDWpvyQvsTyek/logo.png",
      "tags": [
        "wrapped",
        "wormhole"
      ],
      "extensions": {
        "address": "0x9355372396e3F6daF13359B7b607a3374cc638e0",
        "bridgeContract": "https://etherscan.io/address/0xf92cD566Ea4864356C5491c177A430C222d7e678",
        "assetContract": "https://etherscan.io/address/0x9355372396e3F6daF13359B7b607a3374cc638e0",
        "coingeckoId": "whale"
      }
    },
    {
      "chainId": 101,
      "address": "JDUgn6JUSwufqqthRdnZZKWv2vEdYvHxigF5Hk79yxRm",
      "symbol": "wPNK",
      "name": "Pinakion (Wormhole)",
      "decimals": 9,
      "logoURI": "https://raw.githubusercontent.com/solana-labs/token-list/main/assets/mainnet/JDUgn6JUSwufqqthRdnZZKWv2vEdYvHxigF5Hk79yxRm/logo.png",
      "tags": [
        "wrapped",
        "wormhole"
      ],
      "extensions": {
        "address": "0x93ED3FBe21207Ec2E8f2d3c3de6e058Cb73Bc04d",
        "bridgeContract": "https://etherscan.io/address/0xf92cD566Ea4864356C5491c177A430C222d7e678",
        "assetContract": "https://etherscan.io/address/0x93ED3FBe21207Ec2E8f2d3c3de6e058Cb73Bc04d",
        "coingeckoId": "kleros"
      }
    },
    {
      "chainId": 101,
      "address": "EJKqF4p7xVhXkcDNCrVQJE4osow76226bc6u3AtsGXaG",
      "symbol": "wAPY",
      "name": "APY Governance Token (Wormhole)",
      "decimals": 9,
      "logoURI": "https://raw.githubusercontent.com/solana-labs/token-list/main/assets/mainnet/EJKqF4p7xVhXkcDNCrVQJE4osow76226bc6u3AtsGXaG/logo.png",
      "tags": [
        "wrapped",
        "wormhole"
      ],
      "extensions": {
        "address": "0x95a4492F028aa1fd432Ea71146b433E7B4446611",
        "bridgeContract": "https://etherscan.io/address/0xf92cD566Ea4864356C5491c177A430C222d7e678",
        "assetContract": "https://etherscan.io/address/0x95a4492F028aa1fd432Ea71146b433E7B4446611",
        "coingeckoId": "apy-finance"
      }
    },
    {
      "chainId": 101,
      "address": "AF7Dv5Vzi1dT2fLnz4ysiRQ6FxGN1M6mrmHwgNpx7FVH",
      "symbol": "wOCEAN",
      "name": "Ocean Protocol (Wormhole)",
      "decimals": 9,
      "logoURI": "https://raw.githubusercontent.com/solana-labs/token-list/main/assets/mainnet/AF7Dv5Vzi1dT2fLnz4ysiRQ6FxGN1M6mrmHwgNpx7FVH/logo.png",
      "tags": [
        "wrapped",
        "wormhole"
      ],
      "extensions": {
        "address": "0x967da4048cD07aB37855c090aAF366e4ce1b9F48",
        "bridgeContract": "https://etherscan.io/address/0xf92cD566Ea4864356C5491c177A430C222d7e678",
        "assetContract": "https://etherscan.io/address/0x967da4048cD07aB37855c090aAF366e4ce1b9F48",
        "coingeckoId": "ocean-protocol"
      }
    },
    {
      "chainId": 101,
      "address": "AyNULvvLGW11fThvhncqNRjEgmDbMEHdDL4HqXD6SM8V",
      "symbol": "wSPI",
      "name": "Shopping.io (Wormhole)",
      "decimals": 9,
      "logoURI": "https://raw.githubusercontent.com/solana-labs/token-list/main/assets/mainnet/AyNULvvLGW11fThvhncqNRjEgmDbMEHdDL4HqXD6SM8V/logo.png",
      "tags": [
        "wrapped",
        "wormhole"
      ],
      "extensions": {
        "address": "0x9B02dD390a603Add5c07f9fd9175b7DABE8D63B7",
        "bridgeContract": "https://etherscan.io/address/0xf92cD566Ea4864356C5491c177A430C222d7e678",
        "assetContract": "https://etherscan.io/address/0x9B02dD390a603Add5c07f9fd9175b7DABE8D63B7",
        "coingeckoId": "shopping-io"
      }
    },
    {
      "chainId": 101,
      "address": "3UeKTABxz9XexDtyKq646rSQvx8GVpKNwfMoKKfxsTsF",
      "symbol": "wBBTC",
      "name": "Binance Wrapped BTC (Wormhole)",
      "decimals": 8,
      "logoURI": "https://raw.githubusercontent.com/solana-labs/token-list/main/assets/mainnet/3UeKTABxz9XexDtyKq646rSQvx8GVpKNwfMoKKfxsTsF/logo.png",
      "tags": [
        "wrapped",
        "wormhole"
      ],
      "extensions": {
        "address": "0x9BE89D2a4cd102D8Fecc6BF9dA793be995C22541",
        "bridgeContract": "https://etherscan.io/address/0xf92cD566Ea4864356C5491c177A430C222d7e678",
        "assetContract": "https://etherscan.io/address/0x9BE89D2a4cd102D8Fecc6BF9dA793be995C22541",
        "coingeckoId": "binance-wrapped-btc"
      }
    },
    {
      "chainId": 101,
      "address": "DsGbyCHbG4vSWBqAprR2eWuUAg8fXAgYkWL9psgvYZn5",
      "symbol": "wUNISTAKE",
      "name": "Unistake (Wormhole)",
      "decimals": 9,
      "logoURI": "https://raw.githubusercontent.com/solana-labs/token-list/main/assets/mainnet/DsGbyCHbG4vSWBqAprR2eWuUAg8fXAgYkWL9psgvYZn5/logo.png",
      "tags": [
        "wrapped",
        "wormhole"
      ],
      "extensions": {
        "address": "0x9Ed8e7C9604790F7Ec589F99b94361d8AAB64E5E",
        "bridgeContract": "https://etherscan.io/address/0xf92cD566Ea4864356C5491c177A430C222d7e678",
        "assetContract": "https://etherscan.io/address/0x9Ed8e7C9604790F7Ec589F99b94361d8AAB64E5E",
        "coingeckoId": "unistake"
      }
    },
    {
      "chainId": 101,
      "address": "GBvv3jn9u6pZqPd2GVnQ7BKJzLwQnEWe4ci9k359PN9Z",
      "symbol": "wMKR",
      "name": "MakerDAO (Wormhole)",
      "decimals": 9,
      "logoURI": "https://raw.githubusercontent.com/solana-labs/token-list/main/assets/mainnet/GBvv3jn9u6pZqPd2GVnQ7BKJzLwQnEWe4ci9k359PN9Z/logo.png",
      "tags": [
        "wrapped",
        "wormhole"
      ],
      "extensions": {
        "address": "0x9f8F72aA9304c8B593d555F12eF6589cC3A579A2",
        "bridgeContract": "https://etherscan.io/address/0xf92cD566Ea4864356C5491c177A430C222d7e678",
        "assetContract": "https://etherscan.io/address/0x9f8F72aA9304c8B593d555F12eF6589cC3A579A2",
        "coingeckoId": "maker"
      }
    },
    {
      "chainId": 101,
      "address": "53ETjuzUNHG8c7rZ2hxQLQfN5R6tEYtdYwNQsa68xFUk",
      "symbol": "wFARM",
      "name": "FARM Reward Token (Wormhole)",
      "decimals": 9,
      "logoURI": "https://raw.githubusercontent.com/solana-labs/token-list/main/assets/mainnet/53ETjuzUNHG8c7rZ2hxQLQfN5R6tEYtdYwNQsa68xFUk/logo.png",
      "tags": [
        "wrapped",
        "wormhole"
      ],
      "extensions": {
        "address": "0xa0246c9032bC3A600820415aE600c6388619A14D",
        "bridgeContract": "https://etherscan.io/address/0xf92cD566Ea4864356C5491c177A430C222d7e678",
        "assetContract": "https://etherscan.io/address/0xa0246c9032bC3A600820415aE600c6388619A14D",
        "coingeckoId": "harvest-finance"
      }
    },
    {
      "chainId": 101,
      "address": "FVsXUnbhifqJ4LiXQEbpUtXVdB8T5ADLKqSs5t1oc54F",
      "symbol": "wUSDC",
      "name": "USD Coin (Wormhole)",
      "decimals": 6,
      "logoURI": "https://raw.githubusercontent.com/solana-labs/token-list/main/assets/mainnet/FVsXUnbhifqJ4LiXQEbpUtXVdB8T5ADLKqSs5t1oc54F/logo.png",
      "tags": [
        "wrapped",
        "wormhole"
      ],
      "extensions": {
        "address": "0xA0b86991c6218b36c1d19D4a2e9Eb0cE3606eB48",
        "bridgeContract": "https://etherscan.io/address/0xf92cD566Ea4864356C5491c177A430C222d7e678",
        "assetContract": "https://etherscan.io/address/0xA0b86991c6218b36c1d19D4a2e9Eb0cE3606eB48",
        "coingeckoId": "usd-coin"
      }
    },
    {
      "chainId": 101,
      "address": "EjBpnWzWZeW1PKzfCszLdHgENZLZDoTNaEmz8BddpWJx",
      "symbol": "wANT",
      "name": "Aragon Network Token (Wormhole)",
      "decimals": 9,
      "logoURI": "https://raw.githubusercontent.com/solana-labs/token-list/main/assets/mainnet/EjBpnWzWZeW1PKzfCszLdHgENZLZDoTNaEmz8BddpWJx/logo.png",
      "tags": [
        "wrapped",
        "wormhole"
      ],
      "extensions": {
        "address": "0xa117000000f279D81A1D3cc75430fAA017FA5A2e",
        "bridgeContract": "https://etherscan.io/address/0xf92cD566Ea4864356C5491c177A430C222d7e678",
        "assetContract": "https://etherscan.io/address/0xa117000000f279D81A1D3cc75430fAA017FA5A2e",
        "coingeckoId": "aragon"
      }
    },
    {
      "chainId": 101,
      "address": "Rs4LHZ4WogZCAkCzfsKJib5LLnYL6xcVAfTcLQiSjg2",
      "symbol": "wNPXS",
      "name": "Pundi X Token (Wormhole)",
      "decimals": 9,
      "logoURI": "https://raw.githubusercontent.com/solana-labs/token-list/main/assets/mainnet/Rs4LHZ4WogZCAkCzfsKJib5LLnYL6xcVAfTcLQiSjg2/logo.png",
      "tags": [
        "wrapped",
        "wormhole"
      ],
      "extensions": {
        "address": "0xA15C7Ebe1f07CaF6bFF097D8a589fb8AC49Ae5B3",
        "bridgeContract": "https://etherscan.io/address/0xf92cD566Ea4864356C5491c177A430C222d7e678",
        "assetContract": "https://etherscan.io/address/0xA15C7Ebe1f07CaF6bFF097D8a589fb8AC49Ae5B3",
        "coingeckoId": "pundi-x"
      }
    },
    {
      "chainId": 101,
      "address": "65ribugkb42AANKYrEeuruhhfXffyE4jY22FUxFbpW7C",
      "symbol": "wRFOX",
      "name": "RFOX (Wormhole)",
      "decimals": 9,
      "logoURI": "https://raw.githubusercontent.com/solana-labs/token-list/main/assets/mainnet/65ribugkb42AANKYrEeuruhhfXffyE4jY22FUxFbpW7C/logo.png",
      "tags": [
        "wrapped",
        "wormhole"
      ],
      "extensions": {
        "address": "0xa1d6Df714F91DeBF4e0802A542E13067f31b8262",
        "bridgeContract": "https://etherscan.io/address/0xf92cD566Ea4864356C5491c177A430C222d7e678",
        "assetContract": "https://etherscan.io/address/0xa1d6Df714F91DeBF4e0802A542E13067f31b8262",
        "coingeckoId": "redfox-labs-2"
      }
    },
    {
      "chainId": 101,
      "address": "T2mo6dnFiutu26KMuCMSjCLBB4ofWvQ3qBJGEMc3JSe",
      "symbol": "wMTA",
      "name": "Meta (Wormhole)",
      "decimals": 9,
      "logoURI": "https://raw.githubusercontent.com/solana-labs/token-list/main/assets/mainnet/T2mo6dnFiutu26KMuCMSjCLBB4ofWvQ3qBJGEMc3JSe/logo.png",
      "tags": [
        "wrapped",
        "wormhole"
      ],
      "extensions": {
        "address": "0xa3BeD4E1c75D00fa6f4E5E6922DB7261B5E9AcD2",
        "bridgeContract": "https://etherscan.io/address/0xf92cD566Ea4864356C5491c177A430C222d7e678",
        "assetContract": "https://etherscan.io/address/0xa3BeD4E1c75D00fa6f4E5E6922DB7261B5E9AcD2",
        "coingeckoId": "meta"
      }
    },
    {
      "chainId": 101,
      "address": "HC8SaUm9rhvVZE5ZwBWiUhFAnCuG8byd5FxKYdpFm5MR",
      "symbol": "wRBC",
      "name": "Rubic (Wormhole)",
      "decimals": 9,
      "logoURI": "https://raw.githubusercontent.com/solana-labs/token-list/main/assets/mainnet/HC8SaUm9rhvVZE5ZwBWiUhFAnCuG8byd5FxKYdpFm5MR/logo.png",
      "tags": [
        "wrapped",
        "wormhole"
      ],
      "extensions": {
        "address": "0xA4EED63db85311E22dF4473f87CcfC3DaDCFA3E3",
        "bridgeContract": "https://etherscan.io/address/0xf92cD566Ea4864356C5491c177A430C222d7e678",
        "assetContract": "https://etherscan.io/address/0xA4EED63db85311E22dF4473f87CcfC3DaDCFA3E3",
        "coingeckoId": "rubic"
      }
    },
    {
      "chainId": 101,
      "address": "9DdtKWoK8cBfLSLhHXHFZzzhxp4rdwHbFEAis8n5AsfQ",
      "symbol": "wNOIA",
      "name": "NOIA Token (Wormhole)",
      "decimals": 9,
      "logoURI": "https://raw.githubusercontent.com/solana-labs/token-list/main/assets/mainnet/9DdtKWoK8cBfLSLhHXHFZzzhxp4rdwHbFEAis8n5AsfQ/logo.png",
      "tags": [
        "wrapped",
        "wormhole"
      ],
      "extensions": {
        "address": "0xa8c8CfB141A3bB59FEA1E2ea6B79b5ECBCD7b6ca",
        "bridgeContract": "https://etherscan.io/address/0xf92cD566Ea4864356C5491c177A430C222d7e678",
        "assetContract": "https://etherscan.io/address/0xa8c8CfB141A3bB59FEA1E2ea6B79b5ECBCD7b6ca",
        "coingeckoId": "noia-network"
      }
    },
    {
      "chainId": 101,
      "address": "DTQStP2z4DRqbNHRxtwThAujr9aPFPsv4y2kkXTVLVvb",
      "symbol": "wCEL",
      "name": "Celsius (Wormhole)",
      "decimals": 4,
      "logoURI": "https://raw.githubusercontent.com/solana-labs/token-list/main/assets/mainnet/DTQStP2z4DRqbNHRxtwThAujr9aPFPsv4y2kkXTVLVvb/logo.png",
      "tags": [
        "wrapped",
        "wormhole"
      ],
      "extensions": {
        "address": "0xaaAEBE6Fe48E54f431b0C390CfaF0b017d09D42d",
        "bridgeContract": "https://etherscan.io/address/0xf92cD566Ea4864356C5491c177A430C222d7e678",
        "assetContract": "https://etherscan.io/address/0xaaAEBE6Fe48E54f431b0C390CfaF0b017d09D42d",
        "coingeckoId": "celsius-degree-token"
      }
    },
    {
      "chainId": 101,
      "address": "59NPV18vAbTgwC9aeEGikrmX3EbZHMEMkZfvcsHBNFr9",
      "symbol": "wCWS",
      "name": "Crowns (Wormhole)",
      "decimals": 9,
      "logoURI": "https://raw.githubusercontent.com/solana-labs/token-list/main/assets/mainnet/59NPV18vAbTgwC9aeEGikrmX3EbZHMEMkZfvcsHBNFr9/logo.png",
      "tags": [
        "wrapped",
        "wormhole"
      ],
      "extensions": {
        "address": "0xaC0104Cca91D167873B8601d2e71EB3D4D8c33e0",
        "bridgeContract": "https://etherscan.io/address/0xf92cD566Ea4864356C5491c177A430C222d7e678",
        "assetContract": "https://etherscan.io/address/0xaC0104Cca91D167873B8601d2e71EB3D4D8c33e0",
        "coingeckoId": "crowns"
      }
    },
    {
      "chainId": 101,
      "address": "4811JP9i35zgAxSFZjGXQwew6xd1qSBE4xdMFik2J14Z",
      "symbol": "wROOM",
      "name": "OptionRoom Token (Wormhole)",
      "decimals": 9,
      "logoURI": "https://raw.githubusercontent.com/solana-labs/token-list/main/assets/mainnet/4811JP9i35zgAxSFZjGXQwew6xd1qSBE4xdMFik2J14Z/logo.png",
      "tags": [
        "wrapped",
        "wormhole"
      ],
      "extensions": {
        "address": "0xAd4f86a25bbc20FfB751f2FAC312A0B4d8F88c64",
        "bridgeContract": "https://etherscan.io/address/0xf92cD566Ea4864356C5491c177A430C222d7e678",
        "assetContract": "https://etherscan.io/address/0xAd4f86a25bbc20FfB751f2FAC312A0B4d8F88c64",
        "coingeckoId": "option-room"
      }
    },
    {
      "chainId": 101,
      "address": "2VAdvHWMpzMnDYYn64MgqLNpGQ19iCiusCet8JLMtxU5",
      "symbol": "wYOP",
      "name": "YOP (Wormhole)",
      "decimals": 8,
      "logoURI": "https://raw.githubusercontent.com/solana-labs/token-list/main/assets/mainnet/2VAdvHWMpzMnDYYn64MgqLNpGQ19iCiusCet8JLMtxU5/logo.png",
      "tags": [
        "wrapped",
        "wormhole"
      ],
      "extensions": {
        "address": "0xAE1eaAE3F627AAca434127644371b67B18444051",
        "bridgeContract": "https://etherscan.io/address/0xf92cD566Ea4864356C5491c177A430C222d7e678",
        "assetContract": "https://etherscan.io/address/0xAE1eaAE3F627AAca434127644371b67B18444051",
        "coingeckoId": "yield-optimization-platform"
      }
    },
    {
      "chainId": 101,
      "address": "AKiTcEWZarsnUbKkwQVRjJni5eqwiNeBQsJ3nrADacT4",
      "symbol": "wLGCY",
      "name": "LGCY Network (Wormhole)",
      "decimals": 9,
      "logoURI": "https://raw.githubusercontent.com/solana-labs/token-list/main/assets/mainnet/AKiTcEWZarsnUbKkwQVRjJni5eqwiNeBQsJ3nrADacT4/logo.png",
      "tags": [
        "wrapped",
        "wormhole"
      ],
      "extensions": {
        "address": "0xaE697F994Fc5eBC000F8e22EbFfeE04612f98A0d",
        "bridgeContract": "https://etherscan.io/address/0xf92cD566Ea4864356C5491c177A430C222d7e678",
        "assetContract": "https://etherscan.io/address/0xaE697F994Fc5eBC000F8e22EbFfeE04612f98A0d",
        "coingeckoId": "lgcy-network"
      }
    },
    {
      "chainId": 101,
      "address": "4kPHTMfSD1k3SytAMKEVRWH5ip6WD5U52tC5q6TuXUNU",
      "symbol": "wRFuel",
      "name": "Rio Fuel Token (Wormhole)",
      "decimals": 9,
      "logoURI": "https://raw.githubusercontent.com/solana-labs/token-list/main/assets/mainnet/4kPHTMfSD1k3SytAMKEVRWH5ip6WD5U52tC5q6TuXUNU/logo.png",
      "tags": [
        "wrapped",
        "wormhole"
      ],
      "extensions": {
        "address": "0xaf9f549774ecEDbD0966C52f250aCc548D3F36E5",
        "bridgeContract": "https://etherscan.io/address/0xf92cD566Ea4864356C5491c177A430C222d7e678",
        "assetContract": "https://etherscan.io/address/0xaf9f549774ecEDbD0966C52f250aCc548D3F36E5",
        "coingeckoId": "rio-defi"
      }
    },
    {
      "chainId": 101,
      "address": "E1w2uKRsVJeDf1Qqbk7DDKEDe7NCYwh8ySgqCaEZ4BTC",
      "symbol": "wMAHA",
      "name": "MahaDAO (Wormhole)",
      "decimals": 9,
      "logoURI": "https://raw.githubusercontent.com/solana-labs/token-list/main/assets/mainnet/E1w2uKRsVJeDf1Qqbk7DDKEDe7NCYwh8ySgqCaEZ4BTC/logo.png",
      "tags": [
        "wrapped",
        "wormhole"
      ],
      "extensions": {
        "address": "0xB4d930279552397bbA2ee473229f89Ec245bc365",
        "bridgeContract": "https://etherscan.io/address/0xf92cD566Ea4864356C5491c177A430C222d7e678",
        "assetContract": "https://etherscan.io/address/0xB4d930279552397bbA2ee473229f89Ec245bc365",
        "coingeckoId": "mahadao"
      }
    },
    {
      "chainId": 101,
      "address": "4psmnTirimNyPEPEZtkQkdEPJagTXS3a7wsu1XN9MYK3",
      "symbol": "wRPL",
      "name": "Rocket Pool (Wormhole)",
      "decimals": 9,
      "logoURI": "https://raw.githubusercontent.com/solana-labs/token-list/main/assets/mainnet/4psmnTirimNyPEPEZtkQkdEPJagTXS3a7wsu1XN9MYK3/logo.png",
      "tags": [
        "wrapped",
        "wormhole"
      ],
      "extensions": {
        "address": "0xB4EFd85c19999D84251304bDA99E90B92300Bd93",
        "bridgeContract": "https://etherscan.io/address/0xf92cD566Ea4864356C5491c177A430C222d7e678",
        "assetContract": "https://etherscan.io/address/0xB4EFd85c19999D84251304bDA99E90B92300Bd93",
        "coingeckoId": "rocket-pool"
      }
    },
    {
      "chainId": 101,
      "address": "FrhQauNRm7ecom9FRprNcyz58agDe5ujAbAtA9NG6jtU",
      "symbol": "wNEXO",
      "name": "Nexo (Wormhole)",
      "decimals": 9,
      "logoURI": "https://raw.githubusercontent.com/solana-labs/token-list/main/assets/mainnet/FrhQauNRm7ecom9FRprNcyz58agDe5ujAbAtA9NG6jtU/logo.png",
      "tags": [
        "wrapped",
        "wormhole"
      ],
      "extensions": {
        "address": "0xB62132e35a6c13ee1EE0f84dC5d40bad8d815206",
        "bridgeContract": "https://etherscan.io/address/0xf92cD566Ea4864356C5491c177A430C222d7e678",
        "assetContract": "https://etherscan.io/address/0xB62132e35a6c13ee1EE0f84dC5d40bad8d815206",
        "coingeckoId": "nexo"
      }
    },
    {
      "chainId": 101,
      "address": "6G7X1B2f9F7KWcHxS66mn3ax6VPE2UMZud44RX3BzfVo",
      "symbol": "BEHZAT",
      "name": "Behzat Token",
      "decimals": 10,
      "logoURI": "https://raw.githubusercontent.com/solana-labs/token-list/main/assets/mainnet/6G7X1B2f9F7KWcHxS66mn3ax6VPE2UMZud44RX3BzfVo/logo.png",
      "tags": [
        "Token"
      ],
      "extensions": {
        "twitter": "https://twitter.com/BehzatToken"
      }
    },
    {
      "chainId": 101,
      "address": "AoU75vwpnWEVvfarxRALjzRc8vS9UdDhRMkwoDimt9ss",
      "symbol": "wSFI",
      "name": "Spice (Wormhole)",
      "decimals": 9,
      "logoURI": "https://raw.githubusercontent.com/solana-labs/token-list/main/assets/mainnet/AoU75vwpnWEVvfarxRALjzRc8vS9UdDhRMkwoDimt9ss/logo.png",
      "tags": [
        "wrapped",
        "wormhole"
      ],
      "extensions": {
        "address": "0xb753428af26E81097e7fD17f40c88aaA3E04902c",
        "bridgeContract": "https://etherscan.io/address/0xf92cD566Ea4864356C5491c177A430C222d7e678",
        "assetContract": "https://etherscan.io/address/0xb753428af26E81097e7fD17f40c88aaA3E04902c",
        "coingeckoId": "saffron-finance"
      }
    },
    {
      "chainId": 101,
      "address": "CRZuALvCYjPLB65WFLHh9JkmPWK5C81TXpy2aEEaCjr3",
      "symbol": "wSTBZ",
      "name": "Stabilize Token (Wormhole)",
      "decimals": 9,
      "logoURI": "https://raw.githubusercontent.com/solana-labs/token-list/main/assets/mainnet/CRZuALvCYjPLB65WFLHh9JkmPWK5C81TXpy2aEEaCjr3/logo.png",
      "tags": [
        "wrapped",
        "wormhole"
      ],
      "extensions": {
        "address": "0xB987D48Ed8f2C468D52D6405624EADBa5e76d723",
        "bridgeContract": "https://etherscan.io/address/0xf92cD566Ea4864356C5491c177A430C222d7e678",
        "assetContract": "https://etherscan.io/address/0xB987D48Ed8f2C468D52D6405624EADBa5e76d723",
        "coingeckoId": "stabilize"
      }
    },
    {
      "chainId": 101,
      "address": "HPYXGSdAwyK5GwmuivL8gDdUVRChtgXq6SRat44k4Pat",
      "symbol": "wBAL",
      "name": "Balancer (Wormhole)",
      "decimals": 9,
      "logoURI": "https://raw.githubusercontent.com/solana-labs/token-list/main/assets/mainnet/HPYXGSdAwyK5GwmuivL8gDdUVRChtgXq6SRat44k4Pat/logo.png",
      "tags": [
        "wrapped",
        "wormhole"
      ],
      "extensions": {
        "address": "0xba100000625a3754423978a60c9317c58a424e3D",
        "bridgeContract": "https://etherscan.io/address/0xf92cD566Ea4864356C5491c177A430C222d7e678",
        "assetContract": "https://etherscan.io/address/0xba100000625a3754423978a60c9317c58a424e3D",
        "coingeckoId": "balancer"
      }
    },
    {
      "chainId": 101,
      "address": "AV7NgJV2BsgEukzUTrcUMz3LD37xLcLtygFig5WJ3kQN",
      "symbol": "wBAND",
      "name": "BandToken (Wormhole)",
      "decimals": 9,
      "logoURI": "https://raw.githubusercontent.com/solana-labs/token-list/main/assets/mainnet/AV7NgJV2BsgEukzUTrcUMz3LD37xLcLtygFig5WJ3kQN/logo.png",
      "tags": [
        "wrapped",
        "wormhole"
      ],
      "extensions": {
        "address": "0xBA11D00c5f74255f56a5E366F4F77f5A186d7f55",
        "bridgeContract": "https://etherscan.io/address/0xf92cD566Ea4864356C5491c177A430C222d7e678",
        "assetContract": "https://etherscan.io/address/0xBA11D00c5f74255f56a5E366F4F77f5A186d7f55",
        "coingeckoId": "band-protocol"
      }
    },
    {
      "chainId": 101,
      "address": "4obZok5FFUcQXQoV39hhcqk9xSmo4WnP9wnrNCk1g5BC",
      "symbol": "wSWFL",
      "name": "Swapfolio (Wormhole)",
      "decimals": 9,
      "logoURI": "https://raw.githubusercontent.com/solana-labs/token-list/main/assets/mainnet/4obZok5FFUcQXQoV39hhcqk9xSmo4WnP9wnrNCk1g5BC/logo.png",
      "tags": [
        "wrapped",
        "wormhole"
      ],
      "extensions": {
        "address": "0xBa21Ef4c9f433Ede00badEFcC2754B8E74bd538A",
        "bridgeContract": "https://etherscan.io/address/0xf92cD566Ea4864356C5491c177A430C222d7e678",
        "assetContract": "https://etherscan.io/address/0xBa21Ef4c9f433Ede00badEFcC2754B8E74bd538A",
        "coingeckoId": "swapfolio"
      }
    },
    {
      "chainId": 101,
      "address": "HCP8hGKS6fUGfTA1tQxBKzbXuQk7yktzz71pY8LXVJyR",
      "symbol": "wLRC",
      "name": "LoopringCoin V2 (Wormhole)",
      "decimals": 9,
      "logoURI": "https://raw.githubusercontent.com/solana-labs/token-list/main/assets/mainnet/HCP8hGKS6fUGfTA1tQxBKzbXuQk7yktzz71pY8LXVJyR/logo.png",
      "tags": [
        "wrapped",
        "wormhole"
      ],
      "extensions": {
        "address": "0xBBbbCA6A901c926F240b89EacB641d8Aec7AEafD",
        "bridgeContract": "https://etherscan.io/address/0xf92cD566Ea4864356C5491c177A430C222d7e678",
        "assetContract": "https://etherscan.io/address/0xBBbbCA6A901c926F240b89EacB641d8Aec7AEafD",
        "coingeckoId": "loopring"
      }
    },
    {
      "chainId": 101,
      "address": "9sNArcS6veh7DLEo7Y1ZSbBCYtkuPVE6S3HhVrcWR2Zw",
      "symbol": "wPERP",
      "name": "Perpetual (Wormhole)",
      "decimals": 9,
      "logoURI": "https://raw.githubusercontent.com/solana-labs/token-list/main/assets/mainnet/9sNArcS6veh7DLEo7Y1ZSbBCYtkuPVE6S3HhVrcWR2Zw/logo.png",
      "tags": [
        "wrapped",
        "wormhole"
      ],
      "extensions": {
        "address": "0xbC396689893D065F41bc2C6EcbeE5e0085233447",
        "bridgeContract": "https://etherscan.io/address/0xf92cD566Ea4864356C5491c177A430C222d7e678",
        "assetContract": "https://etherscan.io/address/0xbC396689893D065F41bc2C6EcbeE5e0085233447",
        "coingeckoId": "perpetual-protocol"
      }
    },
    {
      "chainId": 101,
      "address": "3XnhArdJydrpbr9Nbj8wNUaozPL9WAo9YDyNWakhTm9X",
      "symbol": "wCOMP",
      "name": "Compound (Wormhole)",
      "decimals": 9,
      "logoURI": "https://raw.githubusercontent.com/solana-labs/token-list/main/assets/mainnet/3XnhArdJydrpbr9Nbj8wNUaozPL9WAo9YDyNWakhTm9X/logo.png",
      "tags": [
        "wrapped",
        "wormhole"
      ],
      "extensions": {
        "address": "0xc00e94Cb662C3520282E6f5717214004A7f26888",
        "bridgeContract": "https://etherscan.io/address/0xf92cD566Ea4864356C5491c177A430C222d7e678",
        "assetContract": "https://etherscan.io/address/0xc00e94Cb662C3520282E6f5717214004A7f26888",
        "coingeckoId": "compound-governance-token"
      }
    },
    {
      "chainId": 101,
      "address": "CPLNm9UMKfiJKiySQathV99yeSgTVjPDZx4ucFrbp2MD",
      "symbol": "wSNX",
      "name": "Synthetix Network Token (Wormhole)",
      "decimals": 9,
      "logoURI": "https://raw.githubusercontent.com/solana-labs/token-list/main/assets/mainnet/CPLNm9UMKfiJKiySQathV99yeSgTVjPDZx4ucFrbp2MD/logo.png",
      "tags": [
        "wrapped",
        "wormhole"
      ],
      "extensions": {
        "address": "0xC011a73ee8576Fb46F5E1c5751cA3B9Fe0af2a6F",
        "bridgeContract": "https://etherscan.io/address/0xf92cD566Ea4864356C5491c177A430C222d7e678",
        "assetContract": "https://etherscan.io/address/0xC011a73ee8576Fb46F5E1c5751cA3B9Fe0af2a6F",
        "coingeckoId": "havven"
      }
    },
    {
      "chainId": 101,
      "address": "D6eVKSfLdioqo2zG8LbQYFU2gf66FrjKA7afCYNo1GHt",
      "symbol": "wDUCK",
      "name": "DLP Duck Token (Wormhole)",
      "decimals": 9,
      "logoURI": "https://raw.githubusercontent.com/solana-labs/token-list/main/assets/mainnet/D6eVKSfLdioqo2zG8LbQYFU2gf66FrjKA7afCYNo1GHt/logo.png",
      "tags": [
        "wrapped",
        "wormhole"
      ],
      "extensions": {
        "address": "0xC0bA369c8Db6eB3924965e5c4FD0b4C1B91e305F",
        "bridgeContract": "https://etherscan.io/address/0xf92cD566Ea4864356C5491c177A430C222d7e678",
        "assetContract": "https://etherscan.io/address/0xC0bA369c8Db6eB3924965e5c4FD0b4C1B91e305F",
        "coingeckoId": "dlp-duck-token"
      }
    },
    {
      "chainId": 101,
      "address": "9PwPi3DAf9Dy4Y6qJmUzF6fX9CjNwScBidsYqJmcApF8",
      "symbol": "wCHAIN",
      "name": "Chain Games (Wormhole)",
      "decimals": 9,
      "logoURI": "https://raw.githubusercontent.com/solana-labs/token-list/main/assets/mainnet/9PwPi3DAf9Dy4Y6qJmUzF6fX9CjNwScBidsYqJmcApF8/logo.png",
      "tags": [
        "wrapped",
        "wormhole"
      ],
      "extensions": {
        "address": "0xC4C2614E694cF534D407Ee49F8E44D125E4681c4",
        "bridgeContract": "https://etherscan.io/address/0xf92cD566Ea4864356C5491c177A430C222d7e678",
        "assetContract": "https://etherscan.io/address/0xC4C2614E694cF534D407Ee49F8E44D125E4681c4",
        "coingeckoId": "chain-games"
      }
    },
    {
      "chainId": 101,
      "address": "BmxZ1pghpcoyT7aykj7D1o4AxWirTqvD7zD2tNngjirT",
      "symbol": "wGRT",
      "name": "Graph Token (Wormhole)",
      "decimals": 9,
      "logoURI": "https://raw.githubusercontent.com/solana-labs/token-list/main/assets/mainnet/BmxZ1pghpcoyT7aykj7D1o4AxWirTqvD7zD2tNngjirT/logo.png",
      "tags": [
        "wrapped",
        "wormhole"
      ],
      "extensions": {
        "address": "0xc944E90C64B2c07662A292be6244BDf05Cda44a7",
        "bridgeContract": "https://etherscan.io/address/0xf92cD566Ea4864356C5491c177A430C222d7e678",
        "assetContract": "https://etherscan.io/address/0xc944E90C64B2c07662A292be6244BDf05Cda44a7",
        "coingeckoId": "the-graph"
      }
    },
    {
      "chainId": 101,
      "address": "FMr15arp651N6fR2WEL36pCMBnFecHcN6wDxne2Vf3SK",
      "symbol": "wROOT",
      "name": "RootKit (Wormhole)",
      "decimals": 9,
      "logoURI": "https://raw.githubusercontent.com/solana-labs/token-list/main/assets/mainnet/FMr15arp651N6fR2WEL36pCMBnFecHcN6wDxne2Vf3SK/logo.png",
      "tags": [
        "wrapped",
        "wormhole"
      ],
      "extensions": {
        "address": "0xCb5f72d37685C3D5aD0bB5F982443BC8FcdF570E",
        "bridgeContract": "https://etherscan.io/address/0xf92cD566Ea4864356C5491c177A430C222d7e678",
        "assetContract": "https://etherscan.io/address/0xCb5f72d37685C3D5aD0bB5F982443BC8FcdF570E",
        "coingeckoId": "rootkit"
      }
    },
    {
      "chainId": 101,
      "address": "E9X7rKAGfSh1gsHC6qh5MVLkDzRcT64KQbjzvHnc5zEq",
      "symbol": "wSWAP",
      "name": "TrustSwap Token (Wormhole)",
      "decimals": 9,
      "logoURI": "https://raw.githubusercontent.com/solana-labs/token-list/main/assets/mainnet/E9X7rKAGfSh1gsHC6qh5MVLkDzRcT64KQbjzvHnc5zEq/logo.png",
      "tags": [
        "wrapped",
        "wormhole"
      ],
      "extensions": {
        "address": "0xCC4304A31d09258b0029eA7FE63d032f52e44EFe",
        "bridgeContract": "https://etherscan.io/address/0xf92cD566Ea4864356C5491c177A430C222d7e678",
        "assetContract": "https://etherscan.io/address/0xCC4304A31d09258b0029eA7FE63d032f52e44EFe",
        "coingeckoId": "trustswap"
      }
    },
    {
      "chainId": 101,
      "address": "5NEENV1mNvu7MfNNtKuGSDC8zoNStq1tuLkDXFtv6rZd",
      "symbol": "wTVK",
      "name": "Terra Virtua Kolect (Wormhole)",
      "decimals": 9,
      "logoURI": "https://raw.githubusercontent.com/solana-labs/token-list/main/assets/mainnet/5NEENV1mNvu7MfNNtKuGSDC8zoNStq1tuLkDXFtv6rZd/logo.png",
      "tags": [
        "wrapped",
        "wormhole"
      ],
      "extensions": {
        "address": "0xd084B83C305daFD76AE3E1b4E1F1fe2eCcCb3988",
        "bridgeContract": "https://etherscan.io/address/0xf92cD566Ea4864356C5491c177A430C222d7e678",
        "assetContract": "https://etherscan.io/address/0xd084B83C305daFD76AE3E1b4E1F1fe2eCcCb3988",
        "coingeckoId": "terra-virtua-kolect"
      }
    },
    {
      "chainId": 101,
      "address": "5ZXLGj7onpitgtREJNYb51DwDPddvqV1YLC8jn2sgz48",
      "symbol": "wOMG",
      "name": "OMG Network (Wormhole)",
      "decimals": 9,
      "logoURI": "https://raw.githubusercontent.com/solana-labs/token-list/main/assets/mainnet/5ZXLGj7onpitgtREJNYb51DwDPddvqV1YLC8jn2sgz48/logo.png",
      "tags": [
        "wrapped",
        "wormhole"
      ],
      "extensions": {
        "address": "0xd26114cd6EE289AccF82350c8d8487fedB8A0C07",
        "bridgeContract": "https://etherscan.io/address/0xf92cD566Ea4864356C5491c177A430C222d7e678",
        "assetContract": "https://etherscan.io/address/0xd26114cd6EE289AccF82350c8d8487fedB8A0C07",
        "coingeckoId": "omisego"
      }
    },
    {
      "chainId": 101,
      "address": "2Xf2yAXJfg82sWwdLUo2x9mZXy6JCdszdMZkcF1Hf4KV",
      "symbol": "wLUNA",
      "name": "Wrapped LUNA Token (Wormhole)",
      "decimals": 9,
      "logoURI": "https://raw.githubusercontent.com/solana-labs/token-list/main/assets/mainnet/2Xf2yAXJfg82sWwdLUo2x9mZXy6JCdszdMZkcF1Hf4KV/logo.png",
      "tags": [
        "wrapped",
        "wormhole"
      ],
      "extensions": {
        "address": "0xd2877702675e6cEb975b4A1dFf9fb7BAF4C91ea9",
        "bridgeContract": "https://etherscan.io/address/0xf92cD566Ea4864356C5491c177A430C222d7e678",
        "assetContract": "https://etherscan.io/address/0xd2877702675e6cEb975b4A1dFf9fb7BAF4C91ea9",
        "coingeckoId": "wrapped-terra"
      }
    },
    {
      "chainId": 101,
      "address": "5Ro6JxJ4NjSTEppdX2iXUYgWkAEF1dcs9gqMX99E2vkL",
      "symbol": "wBONDLY",
      "name": "Bondly Token (Wormhole)",
      "decimals": 9,
      "logoURI": "https://raw.githubusercontent.com/solana-labs/token-list/main/assets/mainnet/5Ro6JxJ4NjSTEppdX2iXUYgWkAEF1dcs9gqMX99E2vkL/logo.png",
      "tags": [
        "wrapped",
        "wormhole"
      ],
      "extensions": {
        "address": "0xD2dDa223b2617cB616c1580db421e4cFAe6a8a85",
        "bridgeContract": "https://etherscan.io/address/0xf92cD566Ea4864356C5491c177A430C222d7e678",
        "assetContract": "https://etherscan.io/address/0xD2dDa223b2617cB616c1580db421e4cFAe6a8a85",
        "coingeckoId": "bondly"
      }
    },
    {
      "chainId": 101,
      "address": "5jFzUEqWLnvGvKWb1Pji9nWVYy5vLG2saoXCyVNWEdEi",
      "symbol": "wDETS",
      "name": "Dextrust (Wormhole)",
      "decimals": 9,
      "logoURI": "https://raw.githubusercontent.com/solana-labs/token-list/main/assets/mainnet/5jFzUEqWLnvGvKWb1Pji9nWVYy5vLG2saoXCyVNWEdEi/logo.png",
      "tags": [
        "wrapped",
        "wormhole"
      ],
      "extensions": {
        "address": "0xd379700999F4805Ce80aa32DB46A94dF64561108",
        "bridgeContract": "https://etherscan.io/address/0xf92cD566Ea4864356C5491c177A430C222d7e678",
        "assetContract": "https://etherscan.io/address/0xd379700999F4805Ce80aa32DB46A94dF64561108",
        "coingeckoId": "dextrust"
      }
    },
    {
      "chainId": 101,
      "address": "BV5tm1uCRWQCQKNgQVFnkseqAjxpmbJkRCXvzFWBdgMp",
      "symbol": "wAMPL",
      "name": "Ampleforth (Wormhole)",
      "decimals": 9,
      "logoURI": "https://raw.githubusercontent.com/solana-labs/token-list/main/assets/mainnet/BV5tm1uCRWQCQKNgQVFnkseqAjxpmbJkRCXvzFWBdgMp/logo.png",
      "tags": [
        "wrapped",
        "wormhole"
      ],
      "extensions": {
        "address": "0xD46bA6D942050d489DBd938a2C909A5d5039A161",
        "bridgeContract": "https://etherscan.io/address/0xf92cD566Ea4864356C5491c177A430C222d7e678",
        "assetContract": "https://etherscan.io/address/0xD46bA6D942050d489DBd938a2C909A5d5039A161",
        "coingeckoId": "ampleforth"
      }
    },
    {
      "chainId": 101,
      "address": "2PSvGigDY4MVUmv51bBiARBMcHBtXcUBnx5V9BwWbbi2",
      "symbol": "wPOLK",
      "name": "Polkamarkets (Wormhole)",
      "decimals": 9,
      "logoURI": "https://raw.githubusercontent.com/solana-labs/token-list/main/assets/mainnet/2PSvGigDY4MVUmv51bBiARBMcHBtXcUBnx5V9BwWbbi2/logo.png",
      "tags": [
        "wrapped",
        "wormhole"
      ],
      "extensions": {
        "address": "0xD478161C952357F05f0292B56012Cd8457F1cfbF",
        "bridgeContract": "https://etherscan.io/address/0xf92cD566Ea4864356C5491c177A430C222d7e678",
        "assetContract": "https://etherscan.io/address/0xD478161C952357F05f0292B56012Cd8457F1cfbF",
        "coingeckoId": "polkamarkets"
      }
    },
    {
      "chainId": 101,
      "address": "ApmXkxXCASdxRf3Ln6Ni7oAZ7E6CX1CcJAD8A5qBdhSm",
      "symbol": "wCRV",
      "name": "Curve DAO Token (Wormhole)",
      "decimals": 9,
      "logoURI": "https://raw.githubusercontent.com/solana-labs/token-list/main/assets/mainnet/ApmXkxXCASdxRf3Ln6Ni7oAZ7E6CX1CcJAD8A5qBdhSm/logo.png",
      "tags": [
        "wrapped",
        "wormhole"
      ],
      "extensions": {
        "address": "0xD533a949740bb3306d119CC777fa900bA034cd52",
        "bridgeContract": "https://etherscan.io/address/0xf92cD566Ea4864356C5491c177A430C222d7e678",
        "assetContract": "https://etherscan.io/address/0xD533a949740bb3306d119CC777fa900bA034cd52",
        "coingeckoId": "curve-dao-token"
      }
    },
    {
      "chainId": 101,
      "address": "DWECGzR56MruYJyo5g5QpoxZbFoydt3oWUkkDsVhxXzs",
      "symbol": "wMEME",
      "name": "MEME (Wormhole)",
      "decimals": 8,
      "logoURI": "https://raw.githubusercontent.com/solana-labs/token-list/main/assets/mainnet/DWECGzR56MruYJyo5g5QpoxZbFoydt3oWUkkDsVhxXzs/logo.png",
      "tags": [
        "wrapped",
        "wormhole"
      ],
      "extensions": {
        "address": "0xD5525D397898e5502075Ea5E830d8914f6F0affe",
        "bridgeContract": "https://etherscan.io/address/0xf92cD566Ea4864356C5491c177A430C222d7e678",
        "assetContract": "https://etherscan.io/address/0xD5525D397898e5502075Ea5E830d8914f6F0affe",
        "coingeckoId": "degenerator"
      }
    },
    {
      "chainId": 101,
      "address": "3Y2wTtM4kCX8uUSLrKJ8wpajCu1C9LaWWAd7b7Nb2BDw",
      "symbol": "wEXNT",
      "name": "ExNetwork Community Token (Wormhole)",
      "decimals": 9,
      "logoURI": "https://raw.githubusercontent.com/solana-labs/token-list/main/assets/mainnet/3Y2wTtM4kCX8uUSLrKJ8wpajCu1C9LaWWAd7b7Nb2BDw/logo.png",
      "tags": [
        "wrapped",
        "wormhole"
      ],
      "extensions": {
        "address": "0xD6c67B93a7b248dF608a653d82a100556144c5DA",
        "bridgeContract": "https://etherscan.io/address/0xf92cD566Ea4864356C5491c177A430C222d7e678",
        "assetContract": "https://etherscan.io/address/0xD6c67B93a7b248dF608a653d82a100556144c5DA",
        "coingeckoId": "exnetwork-token"
      }
    },
    {
      "chainId": 101,
      "address": "9w97GdWUYYaamGwdKMKZgGzPduZJkiFizq4rz5CPXRv2",
      "symbol": "wUSDT",
      "name": "Tether USD (Wormhole)",
      "decimals": 6,
      "logoURI": "https://raw.githubusercontent.com/solana-labs/token-list/main/assets/mainnet/9w97GdWUYYaamGwdKMKZgGzPduZJkiFizq4rz5CPXRv2/logo.png",
      "tags": [
        "wrapped",
        "wormhole"
      ],
      "extensions": {
        "address": "0xdAC17F958D2ee523a2206206994597C13D831ec7",
        "bridgeContract": "https://etherscan.io/address/0xf92cD566Ea4864356C5491c177A430C222d7e678",
        "assetContract": "https://etherscan.io/address/0xdAC17F958D2ee523a2206206994597C13D831ec7",
        "coingeckoId": "tether"
      }
    },
    {
      "chainId": 101,
      "address": "CqWSJtkMMY16q9QLnQxktM1byzVHGRr8b6LCPuZnEeiL",
      "symbol": "wYLD",
      "name": "Yield (Wormhole)",
      "decimals": 9,
      "logoURI": "https://raw.githubusercontent.com/solana-labs/token-list/main/assets/mainnet/CqWSJtkMMY16q9QLnQxktM1byzVHGRr8b6LCPuZnEeiL/logo.png",
      "tags": [
        "wrapped",
        "wormhole"
      ],
      "extensions": {
        "address": "0xDcB01cc464238396E213a6fDd933E36796eAfF9f",
        "bridgeContract": "https://etherscan.io/address/0xf92cD566Ea4864356C5491c177A430C222d7e678",
        "assetContract": "https://etherscan.io/address/0xDcB01cc464238396E213a6fDd933E36796eAfF9f",
        "coingeckoId": "yield"
      }
    },
    {
      "chainId": 101,
      "address": "26ZzQVGZruwcZPs2sqb8n9ojKt2cviUjHcMjstFtK6ow",
      "symbol": "wKNC",
      "name": "Kyber Network Crystal (Wormhole)",
      "decimals": 9,
      "logoURI": "https://raw.githubusercontent.com/solana-labs/token-list/main/assets/mainnet/26ZzQVGZruwcZPs2sqb8n9ojKt2cviUjHcMjstFtK6ow/logo.png",
      "tags": [
        "wrapped",
        "wormhole"
      ],
      "extensions": {
        "address": "0xdd974D5C2e2928deA5F71b9825b8b646686BD200",
        "bridgeContract": "https://etherscan.io/address/0xf92cD566Ea4864356C5491c177A430C222d7e678",
        "assetContract": "https://etherscan.io/address/0xdd974D5C2e2928deA5F71b9825b8b646686BD200",
        "coingeckoId": "kyber-network"
      }
    },
    {
      "chainId": 101,
      "address": "HHoHTtntq2kiBPENyVM1DTP7pNrkBXX2Jye29PSyz3qf",
      "symbol": "wCOTI",
      "name": "COTI Token (Wormhole)",
      "decimals": 9,
      "logoURI": "https://raw.githubusercontent.com/solana-labs/token-list/main/assets/mainnet/HHoHTtntq2kiBPENyVM1DTP7pNrkBXX2Jye29PSyz3qf/logo.png",
      "tags": [
        "wrapped",
        "wormhole"
      ],
      "extensions": {
        "address": "0xDDB3422497E61e13543BeA06989C0789117555c5",
        "bridgeContract": "https://etherscan.io/address/0xf92cD566Ea4864356C5491c177A430C222d7e678",
        "assetContract": "https://etherscan.io/address/0xDDB3422497E61e13543BeA06989C0789117555c5",
        "coingeckoId": "coti"
      }
    },
    {
      "chainId": 101,
      "address": "4sEpUsJ6uJZYi6A2da8EGjKPacRSqYJaPJffPnTqoWVv",
      "symbol": "wINJ",
      "name": "Injective Token (Wormhole)",
      "decimals": 9,
      "logoURI": "https://raw.githubusercontent.com/solana-labs/token-list/main/assets/mainnet/4sEpUsJ6uJZYi6A2da8EGjKPacRSqYJaPJffPnTqoWVv/logo.png",
      "tags": [
        "wrapped",
        "wormhole"
      ],
      "extensions": {
        "address": "0xe28b3B32B6c345A34Ff64674606124Dd5Aceca30",
        "bridgeContract": "https://etherscan.io/address/0xf92cD566Ea4864356C5491c177A430C222d7e678",
        "assetContract": "https://etherscan.io/address/0xe28b3B32B6c345A34Ff64674606124Dd5Aceca30",
        "coingeckoId": "injective-protocol"
      }
    },
    {
      "chainId": 101,
      "address": "G2jrxYSoCSzmohxERa2JzSJMuRM4kiNvRA3DnCv7Lzcz",
      "symbol": "wZRX",
      "name": "0x Protocol Token (Wormhole)",
      "decimals": 9,
      "logoURI": "https://raw.githubusercontent.com/solana-labs/token-list/main/assets/mainnet/G2jrxYSoCSzmohxERa2JzSJMuRM4kiNvRA3DnCv7Lzcz/logo.png",
      "tags": [
        "wrapped",
        "wormhole"
      ],
      "extensions": {
        "address": "0xE41d2489571d322189246DaFA5ebDe1F4699F498",
        "bridgeContract": "https://etherscan.io/address/0xf92cD566Ea4864356C5491c177A430C222d7e678",
        "assetContract": "https://etherscan.io/address/0xE41d2489571d322189246DaFA5ebDe1F4699F498",
        "coingeckoId": "0x"
      }
    },
    {
      "chainId": 101,
      "address": "3bkBFHyof411hGBdcsiM1KSDdErw63Xoj3eLB8yNknB4",
      "symbol": "wSUPER",
      "name": "SuperFarm (Wormhole)",
      "decimals": 9,
      "logoURI": "https://raw.githubusercontent.com/solana-labs/token-list/main/assets/mainnet/3bkBFHyof411hGBdcsiM1KSDdErw63Xoj3eLB8yNknB4/logo.png",
      "tags": [
        "wrapped",
        "wormhole"
      ],
      "extensions": {
        "address": "0xe53EC727dbDEB9E2d5456c3be40cFF031AB40A55",
        "bridgeContract": "https://etherscan.io/address/0xf92cD566Ea4864356C5491c177A430C222d7e678",
        "assetContract": "https://etherscan.io/address/0xe53EC727dbDEB9E2d5456c3be40cFF031AB40A55",
        "coingeckoId": "superfarm"
      }
    },
    {
      "chainId": 101,
      "address": "7kkkoa1MB93ELm3vjvyC8GJ65G7eEgLhfaHU58riJUCx",
      "symbol": "waEth",
      "name": "aEthereum (Wormhole)",
      "decimals": 9,
      "logoURI": "https://raw.githubusercontent.com/solana-labs/token-list/main/assets/mainnet/7kkkoa1MB93ELm3vjvyC8GJ65G7eEgLhfaHU58riJUCx/logo.png",
      "tags": [
        "wrapped",
        "wormhole"
      ],
      "extensions": {
        "address": "0xE95A203B1a91a908F9B9CE46459d101078c2c3cb",
        "bridgeContract": "https://etherscan.io/address/0xf92cD566Ea4864356C5491c177A430C222d7e678",
        "assetContract": "https://etherscan.io/address/0xE95A203B1a91a908F9B9CE46459d101078c2c3cb",
        "coingeckoId": "ankreth"
      }
    },
    {
      "chainId": 101,
      "address": "F48zUwoQMzgCTf5wihwz8GPN23gdcoVMiT227APqA6hC",
      "symbol": "wSURF",
      "name": "SURF.Finance (Wormhole)",
      "decimals": 9,
      "logoURI": "https://raw.githubusercontent.com/solana-labs/token-list/main/assets/mainnet/F48zUwoQMzgCTf5wihwz8GPN23gdcoVMiT227APqA6hC/logo.png",
      "tags": [
        "wrapped",
        "wormhole"
      ],
      "extensions": {
        "address": "0xEa319e87Cf06203DAe107Dd8E5672175e3Ee976c",
        "bridgeContract": "https://etherscan.io/address/0xf92cD566Ea4864356C5491c177A430C222d7e678",
        "assetContract": "https://etherscan.io/address/0xEa319e87Cf06203DAe107Dd8E5672175e3Ee976c",
        "coingeckoId": "surf-finance"
      }
    },
    {
      "chainId": 101,
      "address": "EK6iyvvqvQtsWYcySrZVHkXjCLX494r9PhnDWJaX1CPu",
      "symbol": "wrenBTC",
      "name": "renBTC (Wormhole)",
      "decimals": 8,
      "logoURI": "https://raw.githubusercontent.com/solana-labs/token-list/main/assets/mainnet/EK6iyvvqvQtsWYcySrZVHkXjCLX494r9PhnDWJaX1CPu/logo.png",
      "tags": [
        "wrapped",
        "wormhole"
      ],
      "extensions": {
        "address": "0xEB4C2781e4ebA804CE9a9803C67d0893436bB27D",
        "bridgeContract": "https://etherscan.io/address/0xf92cD566Ea4864356C5491c177A430C222d7e678",
        "assetContract": "https://etherscan.io/address/0xEB4C2781e4ebA804CE9a9803C67d0893436bB27D",
        "coingeckoId": "renbtc"
      }
    },
    {
      "chainId": 101,
      "address": "B2m4B527oLo5WFWLgy2MitP66azhEW2puaazUAuvNgqZ",
      "symbol": "wDMG",
      "name": "DMM: Governance (Wormhole)",
      "decimals": 9,
      "logoURI": "https://raw.githubusercontent.com/solana-labs/token-list/main/assets/mainnet/B2m4B527oLo5WFWLgy2MitP66azhEW2puaazUAuvNgqZ/logo.png",
      "tags": [
        "wrapped",
        "wormhole"
      ],
      "extensions": {
        "address": "0xEd91879919B71bB6905f23af0A68d231EcF87b14",
        "bridgeContract": "https://etherscan.io/address/0xf92cD566Ea4864356C5491c177A430C222d7e678",
        "assetContract": "https://etherscan.io/address/0xEd91879919B71bB6905f23af0A68d231EcF87b14",
        "coingeckoId": "dmm-governance"
      }
    },
    {
      "chainId": 101,
      "address": "H3iuZNRwaqPsnGUGU5YkDwTU3hQMkzC32hxDko8EtzZw",
      "symbol": "wHEZ",
      "name": "Hermez Network Token (Wormhole)",
      "decimals": 9,
      "logoURI": "https://raw.githubusercontent.com/solana-labs/token-list/main/assets/mainnet/H3iuZNRwaqPsnGUGU5YkDwTU3hQMkzC32hxDko8EtzZw/logo.png",
      "tags": [
        "wrapped",
        "wormhole"
      ],
      "extensions": {
        "address": "0xEEF9f339514298C6A857EfCfC1A762aF84438dEE",
        "bridgeContract": "https://etherscan.io/address/0xf92cD566Ea4864356C5491c177A430C222d7e678",
        "assetContract": "https://etherscan.io/address/0xEEF9f339514298C6A857EfCfC1A762aF84438dEE",
        "coingeckoId": "hermez-network-token"
      }
    },
    {
      "chainId": 101,
      "address": "DL7873Hud4eMdGScQFD7vrbC6fzWAMQ2LMuoZSn4zUry",
      "symbol": "wRLY",
      "name": "Rally (Wormhole)",
      "decimals": 9,
      "logoURI": "https://raw.githubusercontent.com/solana-labs/token-list/main/assets/mainnet/DL7873Hud4eMdGScQFD7vrbC6fzWAMQ2LMuoZSn4zUry/logo.png",
      "tags": [
        "wrapped",
        "wormhole"
      ],
      "extensions": {
        "address": "0xf1f955016EcbCd7321c7266BccFB96c68ea5E49b",
        "bridgeContract": "https://etherscan.io/address/0xf92cD566Ea4864356C5491c177A430C222d7e678",
        "assetContract": "https://etherscan.io/address/0xf1f955016EcbCd7321c7266BccFB96c68ea5E49b",
        "coingeckoId": "rally-2"
      }
    },
    {
      "chainId": 101,
      "address": "3N89w9KPUVYUK5MMGNY8yMXhrr89QQ1RQPJxVnQHgMdd",
      "symbol": "wYf-DAI",
      "name": "YfDAI.finance (Wormhole)",
      "decimals": 9,
      "logoURI": "https://raw.githubusercontent.com/solana-labs/token-list/main/assets/mainnet/3N89w9KPUVYUK5MMGNY8yMXhrr89QQ1RQPJxVnQHgMdd/logo.png",
      "tags": [
        "wrapped",
        "wormhole"
      ],
      "extensions": {
        "address": "0xf4CD3d3Fda8d7Fd6C5a500203e38640A70Bf9577",
        "bridgeContract": "https://etherscan.io/address/0xf92cD566Ea4864356C5491c177A430C222d7e678",
        "assetContract": "https://etherscan.io/address/0xf4CD3d3Fda8d7Fd6C5a500203e38640A70Bf9577",
        "coingeckoId": "yfdai-finance"
      }
    },
    {
      "chainId": 101,
      "address": "8ArKbnnDiq8eRR8hZ1eULMjd2iMAD8AqwyVJRAX7mHQo",
      "symbol": "wFCL",
      "name": "Fractal Protocol Token (Wormhole)",
      "decimals": 9,
      "logoURI": "https://raw.githubusercontent.com/solana-labs/token-list/main/assets/mainnet/8ArKbnnDiq8eRR8hZ1eULMjd2iMAD8AqwyVJRAX7mHQo/logo.png",
      "tags": [
        "wrapped",
        "wormhole"
      ],
      "extensions": {
        "address": "0xF4d861575ecC9493420A3f5a14F85B13f0b50EB3",
        "bridgeContract": "https://etherscan.io/address/0xf92cD566Ea4864356C5491c177A430C222d7e678",
        "assetContract": "https://etherscan.io/address/0xF4d861575ecC9493420A3f5a14F85B13f0b50EB3",
        "coingeckoId": "fractal"
      }
    },
    {
      "chainId": 101,
      "address": "ZWGxcTgJCNGQqZn6vFdknwj4AFFsYRZ4SDJuhRn3J1T",
      "symbol": "wAXS",
      "name": "Axie Infinity (Wormhole)",
      "decimals": 9,
      "logoURI": "https://raw.githubusercontent.com/solana-labs/token-list/main/assets/mainnet/ZWGxcTgJCNGQqZn6vFdknwj4AFFsYRZ4SDJuhRn3J1T/logo.png",
      "tags": [
        "wrapped",
        "wormhole"
      ],
      "extensions": {
        "address": "0xF5D669627376EBd411E34b98F19C868c8ABA5ADA",
        "bridgeContract": "https://etherscan.io/address/0xf92cD566Ea4864356C5491c177A430C222d7e678",
        "assetContract": "https://etherscan.io/address/0xF5D669627376EBd411E34b98F19C868c8ABA5ADA",
        "coingeckoId": "axie-infinity"
      }
    },
    {
      "chainId": 101,
      "address": "PEjUEMHFRtfajio8YHKZdUruW1vTzGmz6F7NngjYuou",
      "symbol": "wENJ",
      "name": "Enjin Coin (Wormhole)",
      "decimals": 9,
      "logoURI": "https://raw.githubusercontent.com/solana-labs/token-list/main/assets/mainnet/PEjUEMHFRtfajio8YHKZdUruW1vTzGmz6F7NngjYuou/logo.png",
      "tags": [
        "wrapped",
        "wormhole"
      ],
      "extensions": {
        "address": "0xF629cBd94d3791C9250152BD8dfBDF380E2a3B9c",
        "bridgeContract": "https://etherscan.io/address/0xf92cD566Ea4864356C5491c177A430C222d7e678",
        "assetContract": "https://etherscan.io/address/0xF629cBd94d3791C9250152BD8dfBDF380E2a3B9c",
        "coingeckoId": "enjincoin"
      }
    },
    {
      "chainId": 101,
      "address": "2cW5deMKeR97C7csq1aMMWUa5RNWkpQFz8tumxk4ZV8w",
      "symbol": "wYLD",
      "name": "Yield (Wormhole)",
      "decimals": 9,
      "logoURI": "https://raw.githubusercontent.com/solana-labs/token-list/main/assets/mainnet/2cW5deMKeR97C7csq1aMMWUa5RNWkpQFz8tumxk4ZV8w/logo.png",
      "tags": [
        "wrapped",
        "wormhole"
      ],
      "extensions": {
        "address": "0xF94b5C5651c888d928439aB6514B93944eEE6F48",
        "bridgeContract": "https://etherscan.io/address/0xf92cD566Ea4864356C5491c177A430C222d7e678",
        "assetContract": "https://etherscan.io/address/0xF94b5C5651c888d928439aB6514B93944eEE6F48",
        "coingeckoId": "yield-app"
      }
    },
    {
      "chainId": 101,
      "address": "FR5qPX4gbKHPyKMK7Cey6dHZ7wtqmqRogYPJo6bpd5Uw",
      "symbol": "wDDIM",
      "name": "DuckDaoDime (Wormhole)",
      "decimals": 9,
      "logoURI": "https://raw.githubusercontent.com/solana-labs/token-list/main/assets/mainnet/FR5qPX4gbKHPyKMK7Cey6dHZ7wtqmqRogYPJo6bpd5Uw/logo.png",
      "tags": [
        "wrapped",
        "wormhole"
      ],
      "extensions": {
        "address": "0xFbEEa1C75E4c4465CB2FCCc9c6d6afe984558E20",
        "bridgeContract": "https://etherscan.io/address/0xf92cD566Ea4864356C5491c177A430C222d7e678",
        "assetContract": "https://etherscan.io/address/0xFbEEa1C75E4c4465CB2FCCc9c6d6afe984558E20",
        "coingeckoId": "duckdaodime"
      }
    },
    {
      "chainId": 101,
      "address": "8HCWFQA2GsA6Nm2L5jidM3mus7NeeQ8wp1ri3XFF9WWH",
      "symbol": "wRARI",
      "name": "Rarible (Wormhole)",
      "decimals": 9,
      "logoURI": "https://raw.githubusercontent.com/solana-labs/token-list/main/assets/mainnet/8HCWFQA2GsA6Nm2L5jidM3mus7NeeQ8wp1ri3XFF9WWH/logo.png",
      "tags": [
        "wrapped",
        "wormhole"
      ],
      "extensions": {
        "address": "0xFca59Cd816aB1eaD66534D82bc21E7515cE441CF",
        "bridgeContract": "https://etherscan.io/address/0xf92cD566Ea4864356C5491c177A430C222d7e678",
        "assetContract": "https://etherscan.io/address/0xFca59Cd816aB1eaD66534D82bc21E7515cE441CF",
        "coingeckoId": "rarible"
      }
    },
    {
      "chainId": 101,
      "address": "Egrv6hURf5o68xJ1AGYeRv8RNj2nXJVuSoA5wwiSALcN",
      "symbol": "wAMP",
      "name": "Amp (Wormhole)",
      "decimals": 9,
      "logoURI": "https://raw.githubusercontent.com/solana-labs/token-list/main/assets/mainnet/Egrv6hURf5o68xJ1AGYeRv8RNj2nXJVuSoA5wwiSALcN/logo.png",
      "tags": [
        "wrapped",
        "wormhole"
      ],
      "extensions": {
        "address": "0xfF20817765cB7f73d4bde2e66e067E58D11095C2",
        "bridgeContract": "https://etherscan.io/address/0xf92cD566Ea4864356C5491c177A430C222d7e678",
        "assetContract": "https://etherscan.io/address/0xfF20817765cB7f73d4bde2e66e067E58D11095C2",
        "coingeckoId": "amp-token"
      }
    },
    {
      "chainId": 101,
      "address": "GXMaB6jm5cdoQgb65YpkEu61eDYtod3PuVwYYXdZZJ9r",
      "symbol": "wFSW",
      "name": "FalconSwap Token (Wormhole)",
      "decimals": 9,
      "logoURI": "https://raw.githubusercontent.com/solana-labs/token-list/main/assets/mainnet/GXMaB6jm5cdoQgb65YpkEu61eDYtod3PuVwYYXdZZJ9r/logo.png",
      "tags": [
        "wrapped",
        "wormhole"
      ],
      "extensions": {
        "address": "0xfffffffFf15AbF397dA76f1dcc1A1604F45126DB",
        "bridgeContract": "https://etherscan.io/address/0xf92cD566Ea4864356C5491c177A430C222d7e678",
        "assetContract": "https://etherscan.io/address/0xfffffffFf15AbF397dA76f1dcc1A1604F45126DB",
        "coingeckoId": "fsw-token"
      }
    },
    {
      "chainId": 101,
      "address": "AJ1W9A9N9dEMdVyoDiam2rV44gnBm2csrPDP7xqcapgX",
      "symbol": "wBUSD",
      "name": "Binance USD (Wormhole)",
      "decimals": 9,
      "logoURI": "https://raw.githubusercontent.com/solana-labs/token-list/main/assets/mainnet/AJ1W9A9N9dEMdVyoDiam2rV44gnBm2csrPDP7xqcapgX/logo.png",
      "tags": [
        "wrapped",
        "wormhole"
      ],
      "extensions": {
        "address": "0x4Fabb145d64652a948d72533023f6E7A623C7C53",
        "bridgeContract": "https://etherscan.io/address/0xf92cD566Ea4864356C5491c177A430C222d7e678",
        "assetContract": "https://etherscan.io/address/0x4Fabb145d64652a948d72533023f6E7A623C7C53",
        "coingeckoId": "binance-usd"
      }
    },
    {
      "chainId": 101,
      "address": "2VmKuXMwdzouMndWcK7BK2951tBEtYVmGsdU4dXbjyaY",
      "symbol": "waDAI",
      "name": "Aave Interest bearing DAI (Wormhole)",
      "decimals": 9,
      "logoURI": "https://raw.githubusercontent.com/solana-labs/token-list/main/assets/mainnet/2VmKuXMwdzouMndWcK7BK2951tBEtYVmGsdU4dXbjyaY/logo.svg",
      "tags": [
        "wrapped",
        "wormhole"
      ],
      "extensions": {
        "address": "0xfC1E690f61EFd961294b3e1Ce3313fBD8aa4f85d",
        "bridgeContract": "https://etherscan.io/address/0xf92cD566Ea4864356C5491c177A430C222d7e678",
        "assetContract": "https://etherscan.io/address/0xfC1E690f61EFd961294b3e1Ce3313fBD8aa4f85d",
        "coingeckoId": "aave-dai-v1"
      }
    },
    {
      "chainId": 101,
      "address": "AXvWVviBmySSdghmuomYHqYB3AZn7NmAWrHYHKKPJxoL",
      "symbol": "waTUSD",
      "name": "Aave Interest bearing TUSD (Wormhole)",
      "decimals": 9,
      "logoURI": "https://raw.githubusercontent.com/solana-labs/token-list/main/assets/mainnet/AXvWVviBmySSdghmuomYHqYB3AZn7NmAWrHYHKKPJxoL/logo.svg",
      "tags": [
        "wrapped",
        "wormhole"
      ],
      "extensions": {
        "address": "0x4DA9b813057D04BAef4e5800E36083717b4a0341",
        "bridgeContract": "https://etherscan.io/address/0xf92cD566Ea4864356C5491c177A430C222d7e678",
        "assetContract": "https://etherscan.io/address/0x4DA9b813057D04BAef4e5800E36083717b4a0341",
        "coingeckoId": "aave-tusd-v1"
      }
    },
    {
      "chainId": 101,
      "address": "AkaisFPmasQYZUJsZLD9wPEo2KA7aCRqyRawX18ZRzGr",
      "symbol": "waUSDC",
      "name": "Aave Interest bearing USDC (Wormhole)",
      "decimals": 6,
      "logoURI": "https://raw.githubusercontent.com/solana-labs/token-list/main/assets/mainnet/AkaisFPmasQYZUJsZLD9wPEo2KA7aCRqyRawX18ZRzGr/logo.svg",
      "tags": [
        "wrapped",
        "wormhole"
      ],
      "extensions": {
        "address": "0x9bA00D6856a4eDF4665BcA2C2309936572473B7E",
        "bridgeContract": "https://etherscan.io/address/0xf92cD566Ea4864356C5491c177A430C222d7e678",
        "assetContract": "https://etherscan.io/address/0x9bA00D6856a4eDF4665BcA2C2309936572473B7E",
        "coingeckoId": "aave-usdc-v1"
      }
    },
    {
      "chainId": 101,
      "address": "FZfQtWMoTQ51Z4jxvHfmFcqj4862u9GzmugBnZUuWqR5",
      "symbol": "waUSDT",
      "name": "Aave Interest bearing USDT (Wormhole)",
      "decimals": 6,
      "logoURI": "https://raw.githubusercontent.com/solana-labs/token-list/main/assets/mainnet/FZfQtWMoTQ51Z4jxvHfmFcqj4862u9GzmugBnZUuWqR5/logo.svg",
      "tags": [
        "wrapped",
        "wormhole"
      ],
      "extensions": {
        "address": "0x71fc860F7D3A592A4a98740e39dB31d25db65ae8",
        "bridgeContract": "https://etherscan.io/address/0xf92cD566Ea4864356C5491c177A430C222d7e678",
        "assetContract": "https://etherscan.io/address/0x71fc860F7D3A592A4a98740e39dB31d25db65ae8",
        "coingeckoId": "aave-usdt-v1"
      }
    },
    {
      "chainId": 101,
      "address": "BMrbF8DZ9U5KGdJ4F2MJbH5d6KPi5FQVp7EqmLrhDe1f",
      "symbol": "waSUSD",
      "name": "Aave Interest bearing SUSD (Wormhole)",
      "decimals": 9,
      "logoURI": "https://raw.githubusercontent.com/solana-labs/token-list/main/assets/mainnet/BMrbF8DZ9U5KGdJ4F2MJbH5d6KPi5FQVp7EqmLrhDe1f/logo.svg",
      "tags": [
        "wrapped",
        "wormhole"
      ],
      "extensions": {
        "address": "0x625aE63000f46200499120B906716420bd059240",
        "bridgeContract": "https://etherscan.io/address/0xf92cD566Ea4864356C5491c177A430C222d7e678",
        "assetContract": "https://etherscan.io/address/0x625aE63000f46200499120B906716420bd059240",
        "coingeckoId": "aave-susd-v1"
      }
    },
    {
      "chainId": 101,
      "address": "Fzx4N1xJPDZENAhrAaH79k2izT9CFbfnDEcpcWjiusdY",
      "symbol": "waLEND",
      "name": "Aave Interest bearing LEND (Wormhole)",
      "decimals": 9,
      "logoURI": "https://raw.githubusercontent.com/solana-labs/token-list/main/assets/mainnet/Fzx4N1xJPDZENAhrAaH79k2izT9CFbfnDEcpcWjiusdY/logo.svg",
      "tags": [
        "wrapped",
        "wormhole"
      ],
      "extensions": {
        "address": "0x7D2D3688Df45Ce7C552E19c27e007673da9204B8",
        "bridgeContract": "https://etherscan.io/address/0xf92cD566Ea4864356C5491c177A430C222d7e678",
        "assetContract": "https://etherscan.io/address/0x7D2D3688Df45Ce7C552E19c27e007673da9204B8"
      }
    },
    {
      "chainId": 101,
      "address": "GCdDiVgZnkWCAnGktUsjhoho2CHab9JfrRy3Q5W51zvC",
      "symbol": "waBAT",
      "name": "Aave Interest bearing BAT (Wormhole)",
      "decimals": 9,
      "logoURI": "https://raw.githubusercontent.com/solana-labs/token-list/main/assets/mainnet/GCdDiVgZnkWCAnGktUsjhoho2CHab9JfrRy3Q5W51zvC/logo.svg",
      "tags": [
        "wrapped",
        "wormhole"
      ],
      "extensions": {
        "address": "0xE1BA0FB44CCb0D11b80F92f4f8Ed94CA3fF51D00",
        "bridgeContract": "https://etherscan.io/address/0xf92cD566Ea4864356C5491c177A430C222d7e678",
        "assetContract": "https://etherscan.io/address/0xE1BA0FB44CCb0D11b80F92f4f8Ed94CA3fF51D00",
        "coingeckoId": "aave-bat-v1"
      }
    },
    {
      "chainId": 101,
      "address": "FBrfFh7fb7xKfyBMJA32KufMjEkgSgY4AuzLXFKdJFRj",
      "symbol": "waETH",
      "name": "Aave Interest bearing ETH (Wormhole)",
      "decimals": 9,
      "logoURI": "https://raw.githubusercontent.com/solana-labs/token-list/main/assets/mainnet/FBrfFh7fb7xKfyBMJA32KufMjEkgSgY4AuzLXFKdJFRj/logo.svg",
      "tags": [
        "wrapped",
        "wormhole"
      ],
      "extensions": {
        "address": "0x3a3A65aAb0dd2A17E3F1947bA16138cd37d08c04",
        "bridgeContract": "https://etherscan.io/address/0xf92cD566Ea4864356C5491c177A430C222d7e678",
        "assetContract": "https://etherscan.io/address/0x3a3A65aAb0dd2A17E3F1947bA16138cd37d08c04",
        "coingeckoId": "aave-eth-v1"
      }
    },
    {
      "chainId": 101,
      "address": "Adp88WrQDgExPTu26DdBnbN2ffWMkXLxwqzjTdfRQiJi",
      "symbol": "waLINK",
      "name": "Aave Interest bearing LINK (Wormhole)",
      "decimals": 9,
      "logoURI": "https://raw.githubusercontent.com/solana-labs/token-list/main/assets/mainnet/Adp88WrQDgExPTu26DdBnbN2ffWMkXLxwqzjTdfRQiJi/logo.svg",
      "tags": [
        "wrapped",
        "wormhole"
      ],
      "extensions": {
        "address": "0xA64BD6C70Cb9051F6A9ba1F163Fdc07E0DfB5F84",
        "bridgeContract": "https://etherscan.io/address/0xf92cD566Ea4864356C5491c177A430C222d7e678",
        "assetContract": "https://etherscan.io/address/0xA64BD6C70Cb9051F6A9ba1F163Fdc07E0DfB5F84",
        "coingeckoId": "aave-link-v1"
      }
    },
    {
      "chainId": 101,
      "address": "3p67dqghWn6reQcVCqNBkufrpU1gtA1ZRAYja6GMXySG",
      "symbol": "waKNC",
      "name": "Aave Interest bearing KNC (Wormhole)",
      "decimals": 9,
      "logoURI": "https://raw.githubusercontent.com/solana-labs/token-list/main/assets/mainnet/3p67dqghWn6reQcVCqNBkufrpU1gtA1ZRAYja6GMXySG/logo.svg",
      "tags": [
        "wrapped",
        "wormhole"
      ],
      "extensions": {
        "address": "0x9D91BE44C06d373a8a226E1f3b146956083803eB",
        "bridgeContract": "https://etherscan.io/address/0xf92cD566Ea4864356C5491c177A430C222d7e678",
        "assetContract": "https://etherscan.io/address/0x9D91BE44C06d373a8a226E1f3b146956083803eB",
        "coingeckoId": "aave-knc-v1"
      }
    },
    {
      "chainId": 101,
      "address": "A4qYX1xuewaBL9SeZnwA3We6MhG8TYcTceHAJpk7Etdt",
      "symbol": "waREP",
      "name": "Aave Interest bearing REP (Wormhole)",
      "decimals": 9,
      "logoURI": "https://raw.githubusercontent.com/solana-labs/token-list/main/assets/mainnet/A4qYX1xuewaBL9SeZnwA3We6MhG8TYcTceHAJpk7Etdt/logo.svg",
      "tags": [
        "wrapped",
        "wormhole"
      ],
      "extensions": {
        "address": "0x71010A9D003445aC60C4e6A7017c1E89A477B438",
        "bridgeContract": "https://etherscan.io/address/0xf92cD566Ea4864356C5491c177A430C222d7e678",
        "assetContract": "https://etherscan.io/address/0x71010A9D003445aC60C4e6A7017c1E89A477B438"
      }
    },
    {
      "chainId": 101,
      "address": "3iTtcKUVa5ouzwNZFc3SasuAKkY2ZuMxLERRcWfxQVN3",
      "symbol": "waMKR",
      "name": "Aave Interest bearing MKR (Wormhole)",
      "decimals": 9,
      "logoURI": "https://raw.githubusercontent.com/solana-labs/token-list/main/assets/mainnet/3iTtcKUVa5ouzwNZFc3SasuAKkY2ZuMxLERRcWfxQVN3/logo.svg",
      "tags": [
        "wrapped",
        "wormhole"
      ],
      "extensions": {
        "address": "0x7deB5e830be29F91E298ba5FF1356BB7f8146998",
        "bridgeContract": "https://etherscan.io/address/0xf92cD566Ea4864356C5491c177A430C222d7e678",
        "assetContract": "https://etherscan.io/address/0x7deB5e830be29F91E298ba5FF1356BB7f8146998",
        "coingeckoId": "aave-mkr-v1"
      }
    },
    {
      "chainId": 101,
      "address": "EMS6TrCU8uBMumZukRSShGS1yzHGqYd3S8hW2sYULX3T",
      "symbol": "waMANA",
      "name": "Aave Interest bearing MANA (Wormhole)",
      "decimals": 9,
      "logoURI": "https://raw.githubusercontent.com/solana-labs/token-list/main/assets/mainnet/EMS6TrCU8uBMumZukRSShGS1yzHGqYd3S8hW2sYULX3T/logo.svg",
      "tags": [
        "wrapped",
        "wormhole"
      ],
      "extensions": {
        "address": "0x6FCE4A401B6B80ACe52baAefE4421Bd188e76F6f",
        "bridgeContract": "https://etherscan.io/address/0xf92cD566Ea4864356C5491c177A430C222d7e678",
        "assetContract": "https://etherscan.io/address/0x6FCE4A401B6B80ACe52baAefE4421Bd188e76F6f",
        "coingeckoId": "aave-mana-v1"
      }
    },
    {
      "chainId": 101,
      "address": "qhqzfH7AjeukUgqyPXncWHFXTBebFNu5QQUrzhJaLB4",
      "symbol": "waZRX",
      "name": "Aave Interest bearing ZRX (Wormhole)",
      "decimals": 9,
      "logoURI": "https://raw.githubusercontent.com/solana-labs/token-list/main/assets/mainnet/qhqzfH7AjeukUgqyPXncWHFXTBebFNu5QQUrzhJaLB4/logo.svg",
      "tags": [
        "wrapped",
        "wormhole"
      ],
      "extensions": {
        "address": "0x6Fb0855c404E09c47C3fBCA25f08d4E41f9F062f",
        "bridgeContract": "https://etherscan.io/address/0xf92cD566Ea4864356C5491c177A430C222d7e678",
        "assetContract": "https://etherscan.io/address/0x6Fb0855c404E09c47C3fBCA25f08d4E41f9F062f",
        "coingeckoId": "aave-zrx-v1"
      }
    },
    {
      "chainId": 101,
      "address": "FeU2J26AfMqh2mh7Cf4Lw1HRueAvAkZYxGr8njFNMeQ2",
      "symbol": "waSNX",
      "name": "Aave Interest bearing SNX (Wormhole)",
      "decimals": 9,
      "logoURI": "https://raw.githubusercontent.com/solana-labs/token-list/main/assets/mainnet/FeU2J26AfMqh2mh7Cf4Lw1HRueAvAkZYxGr8njFNMeQ2/logo.png",
      "tags": [
        "wrapped",
        "wormhole"
      ],
      "extensions": {
        "address": "0x328C4c80BC7aCa0834Db37e6600A6c49E12Da4DE",
        "bridgeContract": "https://etherscan.io/address/0xf92cD566Ea4864356C5491c177A430C222d7e678",
        "assetContract": "https://etherscan.io/address/0x328C4c80BC7aCa0834Db37e6600A6c49E12Da4DE",
        "coingeckoId": "aave-snx-v1"
      }
    },
    {
      "chainId": 101,
      "address": "GveRVvWTUH1s26YxyjUnXh1J5mMdu5crC2K2uQy26KXi",
      "symbol": "waWBTC",
      "name": "Aave Interest bearing WBTC (Wormhole)",
      "decimals": 8,
      "logoURI": "https://raw.githubusercontent.com/solana-labs/token-list/main/assets/mainnet/GveRVvWTUH1s26YxyjUnXh1J5mMdu5crC2K2uQy26KXi/logo.svg",
      "tags": [
        "wrapped",
        "wormhole"
      ],
      "extensions": {
        "address": "0xFC4B8ED459e00e5400be803A9BB3954234FD50e3",
        "bridgeContract": "https://etherscan.io/address/0xf92cD566Ea4864356C5491c177A430C222d7e678",
        "assetContract": "https://etherscan.io/address/0xFC4B8ED459e00e5400be803A9BB3954234FD50e3",
        "coingeckoId": "aave-wbtc-v1"
      }
    },
    {
      "chainId": 101,
      "address": "F2WgoHLwV4pfxN4WrUs2q6KkmFCsNorGYQ82oaPNUFLP",
      "symbol": "waBUSD",
      "name": "Aave Interest bearing Binance USD (Wormhole)",
      "decimals": 9,
      "logoURI": "https://raw.githubusercontent.com/solana-labs/token-list/main/assets/mainnet/F2WgoHLwV4pfxN4WrUs2q6KkmFCsNorGYQ82oaPNUFLP/logo.svg",
      "tags": [
        "wrapped",
        "wormhole"
      ],
      "extensions": {
        "address": "0x6Ee0f7BB50a54AB5253dA0667B0Dc2ee526C30a8",
        "bridgeContract": "https://etherscan.io/address/0xf92cD566Ea4864356C5491c177A430C222d7e678",
        "assetContract": "https://etherscan.io/address/0x6Ee0f7BB50a54AB5253dA0667B0Dc2ee526C30a8",
        "coingeckoId": "aave-busd-v1"
      }
    },
    {
      "chainId": 101,
      "address": "3rNUQJgvfZ5eFsZvCkvdYcbd9ZzS6YmtwQsoUTFKmVd4",
      "symbol": "waENJ",
      "name": "Aave Interest bearing ENJ (Wormhole)",
      "decimals": 9,
      "logoURI": "https://raw.githubusercontent.com/solana-labs/token-list/main/assets/mainnet/3rNUQJgvfZ5eFsZvCkvdYcbd9ZzS6YmtwQsoUTFKmVd4/logo.svg",
      "tags": [
        "wrapped",
        "wormhole"
      ],
      "extensions": {
        "address": "0x712DB54daA836B53Ef1EcBb9c6ba3b9Efb073F40",
        "bridgeContract": "https://etherscan.io/address/0xf92cD566Ea4864356C5491c177A430C222d7e678",
        "assetContract": "https://etherscan.io/address/0x712DB54daA836B53Ef1EcBb9c6ba3b9Efb073F40",
        "coingeckoId": "aave-enj-v1"
      }
    },
    {
      "chainId": 101,
      "address": "BHh8nyDwdUG4uyyQYNqGXGLHPyb83R6Y2fqJrNVKtTsT",
      "symbol": "waREN",
      "name": "Aave Interest bearing REN (Wormhole)",
      "decimals": 9,
      "logoURI": "https://raw.githubusercontent.com/solana-labs/token-list/main/assets/mainnet/BHh8nyDwdUG4uyyQYNqGXGLHPyb83R6Y2fqJrNVKtTsT/logo.png",
      "tags": [
        "wrapped",
        "wormhole"
      ],
      "extensions": {
        "address": "0x69948cC03f478B95283F7dbf1CE764d0fc7EC54C",
        "bridgeContract": "https://etherscan.io/address/0xf92cD566Ea4864356C5491c177A430C222d7e678",
        "assetContract": "https://etherscan.io/address/0x69948cC03f478B95283F7dbf1CE764d0fc7EC54C",
        "coingeckoId": "aave-ren-v1"
      }
    },
    {
      "chainId": 101,
      "address": "EE58FVYG1UoY6Givy3K3GSRde9sHMj6X1BnocHBtd3sz",
      "symbol": "waYFI",
      "name": "Aave Interest bearing YFI (Wormhole)",
      "decimals": 9,
      "logoURI": "https://raw.githubusercontent.com/solana-labs/token-list/main/assets/mainnet/EE58FVYG1UoY6Givy3K3GSRde9sHMj6X1BnocHBtd3sz/logo.png",
      "tags": [
        "wrapped",
        "wormhole"
      ],
      "extensions": {
        "address": "0x12e51E77DAAA58aA0E9247db7510Ea4B46F9bEAd",
        "bridgeContract": "https://etherscan.io/address/0xf92cD566Ea4864356C5491c177A430C222d7e678",
        "assetContract": "https://etherscan.io/address/0x12e51E77DAAA58aA0E9247db7510Ea4B46F9bEAd",
        "coingeckoId": "ayfi"
      }
    },
    {
      "chainId": 101,
      "address": "8aYsiHR6oVTAcFUzdXDhaPkgRbn4QYRCkdk3ATmAmY4p",
      "symbol": "waAAVE",
      "name": "Aave Interest bearing Aave Token (Wormhole)",
      "decimals": 9,
      "logoURI": "https://raw.githubusercontent.com/solana-labs/token-list/main/assets/mainnet/8aYsiHR6oVTAcFUzdXDhaPkgRbn4QYRCkdk3ATmAmY4p/logo.svg",
      "tags": [
        "wrapped",
        "wormhole"
      ],
      "extensions": {
        "address": "0xba3D9687Cf50fE253cd2e1cFeEdE1d6787344Ed5",
        "bridgeContract": "https://etherscan.io/address/0xf92cD566Ea4864356C5491c177A430C222d7e678",
        "assetContract": "https://etherscan.io/address/0xba3D9687Cf50fE253cd2e1cFeEdE1d6787344Ed5"
      }
    },
    {
      "chainId": 101,
      "address": "8kwCLkWbv4qTJPcbSV65tWdQmjURjBGRSv6VtC1JTiL8",
      "symbol": "waUNI",
      "name": "Aave Interest bearing Uniswap (Wormhole)",
      "decimals": 9,
      "logoURI": "https://raw.githubusercontent.com/solana-labs/token-list/main/assets/mainnet/8kwCLkWbv4qTJPcbSV65tWdQmjURjBGRSv6VtC1JTiL8/logo.png",
      "tags": [
        "wrapped",
        "wormhole"
      ],
      "extensions": {
        "address": "0xB124541127A0A657f056D9Dd06188c4F1b0e5aab",
        "bridgeContract": "https://etherscan.io/address/0xf92cD566Ea4864356C5491c177A430C222d7e678",
        "assetContract": "https://etherscan.io/address/0xB124541127A0A657f056D9Dd06188c4F1b0e5aab"
      }
    },
    {
      "chainId": 101,
      "address": "9NDu1wdjZ7GiY7foAXhia9h1wQU45oTUzyMZKJ31V7JA",
      "symbol": "wstkAAVE",
      "name": "Staked Aave (Wormhole)",
      "decimals": 9,
      "logoURI": "https://raw.githubusercontent.com/solana-labs/token-list/main/assets/mainnet/9NDu1wdjZ7GiY7foAXhia9h1wQU45oTUzyMZKJ31V7JA/logo.png",
      "tags": [
        "wrapped",
        "wormhole"
      ],
      "extensions": {
        "address": "0x4da27a545c0c5B758a6BA100e3a049001de870f5",
        "bridgeContract": "https://etherscan.io/address/0xf92cD566Ea4864356C5491c177A430C222d7e678",
        "assetContract": "https://etherscan.io/address/0x4da27a545c0c5B758a6BA100e3a049001de870f5"
      }
    },
    {
      "chainId": 101,
      "address": "GNQ1Goajm3Za8uC1Eptt2yfsrbnkZh2eMJoqxg54sj3o",
      "symbol": "wUniDAIETH",
      "name": "Uniswap DAI LP (Wormhole)",
      "decimals": 9,
      "logoURI": "https://raw.githubusercontent.com/solana-labs/token-list/main/assets/mainnet/GNQ1Goajm3Za8uC1Eptt2yfsrbnkZh2eMJoqxg54sj3o/logo.png",
      "tags": [
        "wrapped",
        "wormhole"
      ],
      "extensions": {
        "address": "0x2a1530C4C41db0B0b2bB646CB5Eb1A67b7158667",
        "bridgeContract": "https://etherscan.io/address/0xf92cD566Ea4864356C5491c177A430C222d7e678",
        "assetContract": "https://etherscan.io/address/0x2a1530C4C41db0B0b2bB646CB5Eb1A67b7158667"
      }
    },
    {
      "chainId": 101,
      "address": "7NFin546WNvWkhtfftfY77z8C1TrxLbUcKmw5TpHGGtC",
      "symbol": "wUniUSDCETH",
      "name": "Uniswap USDC LP (Wormhole)",
      "decimals": 9,
      "logoURI": "https://raw.githubusercontent.com/solana-labs/token-list/main/assets/mainnet/7NFin546WNvWkhtfftfY77z8C1TrxLbUcKmw5TpHGGtC/logo.png",
      "tags": [
        "wrapped",
        "wormhole"
      ],
      "extensions": {
        "address": "0x97deC872013f6B5fB443861090ad931542878126",
        "bridgeContract": "https://etherscan.io/address/0xf92cD566Ea4864356C5491c177A430C222d7e678",
        "assetContract": "https://etherscan.io/address/0x97deC872013f6B5fB443861090ad931542878126"
      }
    },
    {
      "chainId": 101,
      "address": "7gersKTtU65ERNBNTZKjYgKf7HypR7PDMprcuhQJChaq",
      "symbol": "wUnisETHETH",
      "name": "Uniswap sETH LP (Wormhole)",
      "decimals": 9,
      "logoURI": "https://raw.githubusercontent.com/solana-labs/token-list/main/assets/mainnet/7gersKTtU65ERNBNTZKjYgKf7HypR7PDMprcuhQJChaq/logo.png",
      "tags": [
        "wrapped",
        "wormhole"
      ],
      "extensions": {
        "address": "0xe9Cf7887b93150D4F2Da7dFc6D502B216438F244",
        "bridgeContract": "https://etherscan.io/address/0xf92cD566Ea4864356C5491c177A430C222d7e678",
        "assetContract": "https://etherscan.io/address/0xe9Cf7887b93150D4F2Da7dFc6D502B216438F244"
      }
    },
    {
      "chainId": 101,
      "address": "4aqNtSCr77eiEZJ9u9BhPErjEMju6FFdLeBKkE1pdxuK",
      "symbol": "wUniLENDETH",
      "name": "Uniswap LEND LP (Wormhole)",
      "decimals": 9,
      "logoURI": "https://raw.githubusercontent.com/solana-labs/token-list/main/assets/mainnet/4aqNtSCr77eiEZJ9u9BhPErjEMju6FFdLeBKkE1pdxuK/logo.png",
      "tags": [
        "wrapped",
        "wormhole"
      ],
      "extensions": {
        "address": "0xcaA7e4656f6A2B59f5f99c745F91AB26D1210DCe",
        "bridgeContract": "https://etherscan.io/address/0xf92cD566Ea4864356C5491c177A430C222d7e678",
        "assetContract": "https://etherscan.io/address/0xcaA7e4656f6A2B59f5f99c745F91AB26D1210DCe"
      }
    },
    {
      "chainId": 101,
      "address": "FDdoYCHwFghBSbnN6suvFR3VFw6kAzfhfGpkAQAGPLC3",
      "symbol": "wUniMKRETH",
      "name": "Uniswap MKR LP (Wormhole)",
      "decimals": 9,
      "logoURI": "https://raw.githubusercontent.com/solana-labs/token-list/main/assets/mainnet/FDdoYCHwFghBSbnN6suvFR3VFw6kAzfhfGpkAQAGPLC3/logo.png",
      "tags": [
        "wrapped",
        "wormhole"
      ],
      "extensions": {
        "address": "0x2C4Bd064b998838076fa341A83d007FC2FA50957",
        "bridgeContract": "https://etherscan.io/address/0xf92cD566Ea4864356C5491c177A430C222d7e678",
        "assetContract": "https://etherscan.io/address/0x2C4Bd064b998838076fa341A83d007FC2FA50957"
      }
    },
    {
      "chainId": 101,
      "address": "FSSTfbb1vh1TRe8Ja64hC65QTc7pPUhwHh5uTAWj5haH",
      "symbol": "wUniLINKETH",
      "name": "Uniswap LINK LP (Wormhole)",
      "decimals": 9,
      "logoURI": "https://raw.githubusercontent.com/solana-labs/token-list/main/assets/mainnet/FSSTfbb1vh1TRe8Ja64hC65QTc7pPUhwHh5uTAWj5haH/logo.png",
      "tags": [
        "wrapped",
        "wormhole"
      ],
      "extensions": {
        "address": "0xF173214C720f58E03e194085B1DB28B50aCDeeaD",
        "bridgeContract": "https://etherscan.io/address/0xf92cD566Ea4864356C5491c177A430C222d7e678",
        "assetContract": "https://etherscan.io/address/0xF173214C720f58E03e194085B1DB28B50aCDeeaD"
      }
    },
    {
      "chainId": 101,
      "address": "Aci9xBGywrgBxQoFnL6LCoCYuX5k6AqaYhimgSZ1Fhrk",
      "symbol": "waUniETH",
      "name": "Aave Interest bearing UniETH (Wormhole)",
      "decimals": 9,
      "logoURI": "https://raw.githubusercontent.com/solana-labs/token-list/main/assets/mainnet/Aci9xBGywrgBxQoFnL6LCoCYuX5k6AqaYhimgSZ1Fhrk/logo.png",
      "tags": [
        "wrapped",
        "wormhole"
      ],
      "extensions": {
        "address": "0x6179078872605396Ee62960917128F9477a5DdbB",
        "bridgeContract": "https://etherscan.io/address/0xf92cD566Ea4864356C5491c177A430C222d7e678",
        "assetContract": "https://etherscan.io/address/0x6179078872605396Ee62960917128F9477a5DdbB"
      }
    },
    {
      "chainId": 101,
      "address": "GqHK99sW4ym6zy6Kdoh8f7sb2c3qhtB3WRqeyPbAYfmy",
      "symbol": "waUniDAI",
      "name": "Aave Interest bearing UniDAI (Wormhole)",
      "decimals": 9,
      "logoURI": "https://raw.githubusercontent.com/solana-labs/token-list/main/assets/mainnet/GqHK99sW4ym6zy6Kdoh8f7sb2c3qhtB3WRqeyPbAYfmy/logo.png",
      "tags": [
        "wrapped",
        "wormhole"
      ],
      "extensions": {
        "address": "0x048930eec73c91B44b0844aEACdEBADC2F2b6efb",
        "bridgeContract": "https://etherscan.io/address/0xf92cD566Ea4864356C5491c177A430C222d7e678",
        "assetContract": "https://etherscan.io/address/0x048930eec73c91B44b0844aEACdEBADC2F2b6efb"
      }
    },
    {
      "chainId": 101,
      "address": "4e4TpGVJMYiz5UBrAXuNmiVJ9yvc7ppJeAn8sXmbnmDi",
      "symbol": "waUniUSDC",
      "name": "Aave Interest bearing UniUSDC (Wormhole)",
      "decimals": 6,
      "logoURI": "https://raw.githubusercontent.com/solana-labs/token-list/main/assets/mainnet/4e4TpGVJMYiz5UBrAXuNmiVJ9yvc7ppJeAn8sXmbnmDi/logo.png",
      "tags": [
        "wrapped",
        "wormhole"
      ],
      "extensions": {
        "address": "0xe02b2Ad63eFF3Ac1D5827cBd7AB9DD3DaC4f4AD0",
        "bridgeContract": "https://etherscan.io/address/0xf92cD566Ea4864356C5491c177A430C222d7e678",
        "assetContract": "https://etherscan.io/address/0xe02b2Ad63eFF3Ac1D5827cBd7AB9DD3DaC4f4AD0"
      }
    },
    {
      "chainId": 101,
      "address": "49LoAnQQdo9171zfcWRUoQLYSScrxXobbuwt14xjvfVm",
      "symbol": "waUniUSDT",
      "name": "Aave Interest bearing UniUSDT (Wormhole)",
      "decimals": 6,
      "logoURI": "https://raw.githubusercontent.com/solana-labs/token-list/main/assets/mainnet/49LoAnQQdo9171zfcWRUoQLYSScrxXobbuwt14xjvfVm/logo.png",
      "tags": [
        "wrapped",
        "wormhole"
      ],
      "extensions": {
        "address": "0xb977ee318010A5252774171494a1bCB98E7fab65",
        "bridgeContract": "https://etherscan.io/address/0xf92cD566Ea4864356C5491c177A430C222d7e678",
        "assetContract": "https://etherscan.io/address/0xb977ee318010A5252774171494a1bCB98E7fab65"
      }
    },
    {
      "chainId": 101,
      "address": "CvG3gtKYJtKRzEUgMeb42xnd8HDjESgLtyJqQ2kuLncp",
      "symbol": "waUniDAIETH",
      "name": "Aave Interest bearing UniDAIETH (Wormhole)",
      "decimals": 9,
      "logoURI": "https://raw.githubusercontent.com/solana-labs/token-list/main/assets/mainnet/CvG3gtKYJtKRzEUgMeb42xnd8HDjESgLtyJqQ2kuLncp/logo.svg",
      "tags": [
        "wrapped",
        "wormhole"
      ],
      "extensions": {
        "address": "0xBbBb7F2aC04484F7F04A2C2C16f20479791BbB44",
        "bridgeContract": "https://etherscan.io/address/0xf92cD566Ea4864356C5491c177A430C222d7e678",
        "assetContract": "https://etherscan.io/address/0xBbBb7F2aC04484F7F04A2C2C16f20479791BbB44"
      }
    },
    {
      "chainId": 101,
      "address": "GSv5ECZaMfaceZK4WKKzA4tKVDkqtfBASECcmYFWcy4G",
      "symbol": "waUniUSDCETH",
      "name": "Aave Interest bearing UniUSDCETH (Wormhole)",
      "decimals": 9,
      "logoURI": "https://raw.githubusercontent.com/solana-labs/token-list/main/assets/mainnet/GSv5ECZaMfaceZK4WKKzA4tKVDkqtfBASECcmYFWcy4G/logo.svg",
      "tags": [
        "wrapped",
        "wormhole"
      ],
      "extensions": {
        "address": "0x1D0e53A0e524E3CC92C1f0f33Ae268FfF8D7E7a5",
        "bridgeContract": "https://etherscan.io/address/0xf92cD566Ea4864356C5491c177A430C222d7e678",
        "assetContract": "https://etherscan.io/address/0x1D0e53A0e524E3CC92C1f0f33Ae268FfF8D7E7a5"
      }
    },
    {
      "chainId": 101,
      "address": "7LUdsedi7qpTJGnFpZo6mWqVtKKpccr9XrQGxJ2xUDPT",
      "symbol": "waUniSETHETH",
      "name": "Aave Interest bearing UniSETHETH (Wormhole)",
      "decimals": 9,
      "logoURI": "https://raw.githubusercontent.com/solana-labs/token-list/main/assets/mainnet/7LUdsedi7qpTJGnFpZo6mWqVtKKpccr9XrQGxJ2xUDPT/logo.svg",
      "tags": [
        "wrapped",
        "wormhole"
      ],
      "extensions": {
        "address": "0x84BBcaB430717ff832c3904fa6515f97fc63C76F",
        "bridgeContract": "https://etherscan.io/address/0xf92cD566Ea4864356C5491c177A430C222d7e678",
        "assetContract": "https://etherscan.io/address/0x84BBcaB430717ff832c3904fa6515f97fc63C76F"
      }
    },
    {
      "chainId": 101,
      "address": "Hc1zHQxg1k2JVwvuv3kqbCyZDEJYfDdNftBMab4EMUx9",
      "symbol": "waUniLENDETH",
      "name": "Aave Interest bearing UniLENDETH (Wormhole)",
      "decimals": 9,
      "logoURI": "https://raw.githubusercontent.com/solana-labs/token-list/main/assets/mainnet/Hc1zHQxg1k2JVwvuv3kqbCyZDEJYfDdNftBMab4EMUx9/logo.svg",
      "tags": [
        "wrapped",
        "wormhole"
      ],
      "extensions": {
        "address": "0xc88ebbf7C523f38Ef3eB8A151273C0F0dA421e63",
        "bridgeContract": "https://etherscan.io/address/0xf92cD566Ea4864356C5491c177A430C222d7e678",
        "assetContract": "https://etherscan.io/address/0xc88ebbf7C523f38Ef3eB8A151273C0F0dA421e63"
      }
    },
    {
      "chainId": 101,
      "address": "9PejEmx6NKDHgf6jpgAWwZsibURKifBakjzDQdtCtAXT",
      "symbol": "waUniMKRETH",
      "name": "Aave Interest bearing UniMKRETH (Wormhole)",
      "decimals": 9,
      "logoURI": "https://raw.githubusercontent.com/solana-labs/token-list/main/assets/mainnet/9PejEmx6NKDHgf6jpgAWwZsibURKifBakjzDQdtCtAXT/logo.svg",
      "tags": [
        "wrapped",
        "wormhole"
      ],
      "extensions": {
        "address": "0x8c69f7A4C9B38F1b48005D216c398Efb2F1Ce3e4",
        "bridgeContract": "https://etherscan.io/address/0xf92cD566Ea4864356C5491c177A430C222d7e678",
        "assetContract": "https://etherscan.io/address/0x8c69f7A4C9B38F1b48005D216c398Efb2F1Ce3e4"
      }
    },
    {
      "chainId": 101,
      "address": "KcHygDp4o7ENsHjevYM4T3u6R7KHa5VyvkJ7kpmJcYo",
      "symbol": "waUniLINKETH",
      "name": "Aave Interest bearing UniLINKETH (Wormhole)",
      "decimals": 9,
      "logoURI": "https://raw.githubusercontent.com/solana-labs/token-list/main/assets/mainnet/KcHygDp4o7ENsHjevYM4T3u6R7KHa5VyvkJ7kpmJcYo/logo.svg",
      "tags": [
        "wrapped",
        "wormhole"
      ],
      "extensions": {
        "address": "0x9548DB8b1cA9b6c757485e7861918b640390169c",
        "bridgeContract": "https://etherscan.io/address/0xf92cD566Ea4864356C5491c177A430C222d7e678",
        "assetContract": "https://etherscan.io/address/0x9548DB8b1cA9b6c757485e7861918b640390169c"
      }
    },
    {
      "chainId": 101,
      "address": "GNPAF84ZEtKYyfuY2fg8tZVwse7LpTSeyYPSyEKFqa2Y",
      "symbol": "waUSDT",
      "name": "Aave interest bearing USDT (Wormhole)",
      "decimals": 6,
      "logoURI": "https://raw.githubusercontent.com/solana-labs/token-list/main/assets/mainnet/GNPAF84ZEtKYyfuY2fg8tZVwse7LpTSeyYPSyEKFqa2Y/logo.svg",
      "tags": [
        "wrapped",
        "wormhole"
      ],
      "extensions": {
        "address": "0x3Ed3B47Dd13EC9a98b44e6204A523E766B225811",
        "bridgeContract": "https://etherscan.io/address/0xf92cD566Ea4864356C5491c177A430C222d7e678",
        "assetContract": "https://etherscan.io/address/0x3Ed3B47Dd13EC9a98b44e6204A523E766B225811",
        "coingeckoId": "aave-usdt"
      }
    },
    {
      "chainId": 101,
      "address": "3QTknQ3i27rDKm5hvBaScFLQ34xX9N7J7XfEFwy27qbZ",
      "symbol": "waWBTC",
      "name": "Aave interest bearing WBTC (Wormhole)",
      "decimals": 8,
      "logoURI": "https://raw.githubusercontent.com/solana-labs/token-list/main/assets/mainnet/3QTknQ3i27rDKm5hvBaScFLQ34xX9N7J7XfEFwy27qbZ/logo.svg",
      "tags": [
        "wrapped",
        "wormhole"
      ],
      "extensions": {
        "address": "0x9ff58f4fFB29fA2266Ab25e75e2A8b3503311656",
        "bridgeContract": "https://etherscan.io/address/0xf92cD566Ea4864356C5491c177A430C222d7e678",
        "assetContract": "https://etherscan.io/address/0x9ff58f4fFB29fA2266Ab25e75e2A8b3503311656",
        "coingeckoId": "aave-wbtc"
      }
    },
    {
      "chainId": 101,
      "address": "EbpkofeWyiQouGyxQAgXxEyGtjgq13NSucX3CNvucNpb",
      "symbol": "waWETH",
      "name": "Aave interest bearing WETH (Wormhole)",
      "decimals": 9,
      "logoURI": "https://raw.githubusercontent.com/solana-labs/token-list/main/assets/mainnet/EbpkofeWyiQouGyxQAgXxEyGtjgq13NSucX3CNvucNpb/logo.png",
      "tags": [
        "wrapped",
        "wormhole"
      ],
      "extensions": {
        "address": "0x030bA81f1c18d280636F32af80b9AAd02Cf0854e",
        "bridgeContract": "https://etherscan.io/address/0xf92cD566Ea4864356C5491c177A430C222d7e678",
        "assetContract": "https://etherscan.io/address/0x030bA81f1c18d280636F32af80b9AAd02Cf0854e"
      }
    },
    {
      "chainId": 101,
      "address": "67uaa3Z7SX7GC6dqSTjpJLnySLXZpCAK9MHMi3232Bfb",
      "symbol": "waYFI",
      "name": "Aave interest bearing YFI (Wormhole)",
      "decimals": 9,
      "logoURI": "https://raw.githubusercontent.com/solana-labs/token-list/main/assets/mainnet/67uaa3Z7SX7GC6dqSTjpJLnySLXZpCAK9MHMi3232Bfb/logo.svg",
      "tags": [
        "wrapped",
        "wormhole"
      ],
      "extensions": {
        "address": "0x5165d24277cD063F5ac44Efd447B27025e888f37",
        "bridgeContract": "https://etherscan.io/address/0xf92cD566Ea4864356C5491c177A430C222d7e678",
        "assetContract": "https://etherscan.io/address/0x5165d24277cD063F5ac44Efd447B27025e888f37"
      }
    },
    {
      "chainId": 101,
      "address": "9xS6et5uvQ64QsmaGMfzfXrwTsfYPjwEWuiPnBGFgfw",
      "symbol": "waZRX",
      "name": "Aave interest bearing ZRX (Wormhole)",
      "decimals": 9,
      "logoURI": "https://raw.githubusercontent.com/solana-labs/token-list/main/assets/mainnet/9xS6et5uvQ64QsmaGMfzfXrwTsfYPjwEWuiPnBGFgfw/logo.svg",
      "tags": [
        "wrapped",
        "wormhole"
      ],
      "extensions": {
        "address": "0xDf7FF54aAcAcbFf42dfe29DD6144A69b629f8C9e",
        "bridgeContract": "https://etherscan.io/address/0xf92cD566Ea4864356C5491c177A430C222d7e678",
        "assetContract": "https://etherscan.io/address/0xDf7FF54aAcAcbFf42dfe29DD6144A69b629f8C9e",
        "coingeckoId": "aave-zrx"
      }
    },
    {
      "chainId": 101,
      "address": "2TZ8s2FwtWqJrWpdFsSf2uM2Fvjw474n6HhTdTEWoLor",
      "symbol": "waUNI",
      "name": "Aave interest bearing UNI (Wormhole)",
      "decimals": 9,
      "logoURI": "https://raw.githubusercontent.com/solana-labs/token-list/main/assets/mainnet/2TZ8s2FwtWqJrWpdFsSf2uM2Fvjw474n6HhTdTEWoLor/logo.svg",
      "tags": [
        "wrapped",
        "wormhole"
      ],
      "extensions": {
        "address": "0xB9D7CB55f463405CDfBe4E90a6D2Df01C2B92BF1",
        "bridgeContract": "https://etherscan.io/address/0xf92cD566Ea4864356C5491c177A430C222d7e678",
        "assetContract": "https://etherscan.io/address/0xB9D7CB55f463405CDfBe4E90a6D2Df01C2B92BF1"
      }
    },
    {
      "chainId": 101,
      "address": "G1o2fHZXyPCeAEcY4o6as7SmVaUu65DRhcq1S4Cfap9T",
      "symbol": "waAAVE",
      "name": "Aave interest bearing AAVE (Wormhole)",
      "decimals": 9,
      "logoURI": "https://raw.githubusercontent.com/solana-labs/token-list/main/assets/mainnet/G1o2fHZXyPCeAEcY4o6as7SmVaUu65DRhcq1S4Cfap9T/logo.svg",
      "tags": [
        "wrapped",
        "wormhole"
      ],
      "extensions": {
        "address": "0xFFC97d72E13E01096502Cb8Eb52dEe56f74DAD7B",
        "bridgeContract": "https://etherscan.io/address/0xf92cD566Ea4864356C5491c177A430C222d7e678",
        "assetContract": "https://etherscan.io/address/0xFFC97d72E13E01096502Cb8Eb52dEe56f74DAD7B"
      }
    },
    {
      "chainId": 101,
      "address": "8PeWkyvCDHpSgT5oiGFgZQtXSRBij7ZFLJTHAGBntRDH",
      "symbol": "waBAT",
      "name": "Aave interest bearing BAT (Wormhole)",
      "decimals": 9,
      "logoURI": "https://raw.githubusercontent.com/solana-labs/token-list/main/assets/mainnet/8PeWkyvCDHpSgT5oiGFgZQtXSRBij7ZFLJTHAGBntRDH/logo.svg",
      "tags": [
        "wrapped",
        "wormhole"
      ],
      "extensions": {
        "address": "0x05Ec93c0365baAeAbF7AefFb0972ea7ECdD39CF1",
        "bridgeContract": "https://etherscan.io/address/0xf92cD566Ea4864356C5491c177A430C222d7e678",
        "assetContract": "https://etherscan.io/address/0x05Ec93c0365baAeAbF7AefFb0972ea7ECdD39CF1",
        "coingeckoId": "aave-bat"
      }
    },
    {
      "chainId": 101,
      "address": "67opsuaXQ3JRSJ1mmF7aPLSq6JaZcwAmXwcMzUN5PSMv",
      "symbol": "waBUSD",
      "name": "Aave interest bearing BUSD (Wormhole)",
      "decimals": 9,
      "logoURI": "https://raw.githubusercontent.com/solana-labs/token-list/main/assets/mainnet/67opsuaXQ3JRSJ1mmF7aPLSq6JaZcwAmXwcMzUN5PSMv/logo.svg",
      "tags": [
        "wrapped",
        "wormhole"
      ],
      "extensions": {
        "address": "0xA361718326c15715591c299427c62086F69923D9",
        "bridgeContract": "https://etherscan.io/address/0xf92cD566Ea4864356C5491c177A430C222d7e678",
        "assetContract": "https://etherscan.io/address/0xA361718326c15715591c299427c62086F69923D9",
        "coingeckoId": "aave-busd"
      }
    },
    {
      "chainId": 101,
      "address": "4JrrHRS56i9GZkSmGaCY3ZsxMo3JEqQviU64ki7ZJPak",
      "symbol": "waDAI",
      "name": "Aave interest bearing DAI (Wormhole)",
      "decimals": 9,
      "logoURI": "https://raw.githubusercontent.com/solana-labs/token-list/main/assets/mainnet/4JrrHRS56i9GZkSmGaCY3ZsxMo3JEqQviU64ki7ZJPak/logo.svg",
      "tags": [
        "wrapped",
        "wormhole"
      ],
      "extensions": {
        "address": "0x028171bCA77440897B824Ca71D1c56caC55b68A3",
        "bridgeContract": "https://etherscan.io/address/0xf92cD566Ea4864356C5491c177A430C222d7e678",
        "assetContract": "https://etherscan.io/address/0x028171bCA77440897B824Ca71D1c56caC55b68A3",
        "coingeckoId": "aave-dai"
      }
    },
    {
      "chainId": 101,
      "address": "3LmfKjsSU9hdxfZfcr873DMNR5nnrk8EvdueXg1dTSin",
      "symbol": "waENJ",
      "name": "Aave interest bearing ENJ (Wormhole)",
      "decimals": 9,
      "logoURI": "https://raw.githubusercontent.com/solana-labs/token-list/main/assets/mainnet/3LmfKjsSU9hdxfZfcr873DMNR5nnrk8EvdueXg1dTSin/logo.svg",
      "tags": [
        "wrapped",
        "wormhole"
      ],
      "extensions": {
        "address": "0xaC6Df26a590F08dcC95D5a4705ae8abbc88509Ef",
        "bridgeContract": "https://etherscan.io/address/0xf92cD566Ea4864356C5491c177A430C222d7e678",
        "assetContract": "https://etherscan.io/address/0xaC6Df26a590F08dcC95D5a4705ae8abbc88509Ef",
        "coingeckoId": "aave-enj"
      }
    },
    {
      "chainId": 101,
      "address": "7VD2Gosm34hB7kughTqu1N3sW92hq3XwKLTi1N1tdKrj",
      "symbol": "waKNC",
      "name": "Aave interest bearing KNC (Wormhole)",
      "decimals": 9,
      "logoURI": "https://raw.githubusercontent.com/solana-labs/token-list/main/assets/mainnet/7VD2Gosm34hB7kughTqu1N3sW92hq3XwKLTi1N1tdKrj/logo.svg",
      "tags": [
        "wrapped",
        "wormhole"
      ],
      "extensions": {
        "address": "0x39C6b3e42d6A679d7D776778Fe880BC9487C2EDA",
        "bridgeContract": "https://etherscan.io/address/0xf92cD566Ea4864356C5491c177A430C222d7e678",
        "assetContract": "https://etherscan.io/address/0x39C6b3e42d6A679d7D776778Fe880BC9487C2EDA",
        "coingeckoId": "aave-knc"
      }
    },
    {
      "chainId": 101,
      "address": "4erbVWFvdvS5P8ews7kUjqfpCQbA8vurnWyvRLsnZJgv",
      "symbol": "waLINK",
      "name": "Aave interest bearing LINK (Wormhole)",
      "decimals": 9,
      "logoURI": "https://raw.githubusercontent.com/solana-labs/token-list/main/assets/mainnet/4erbVWFvdvS5P8ews7kUjqfpCQbA8vurnWyvRLsnZJgv/logo.svg",
      "tags": [
        "wrapped",
        "wormhole"
      ],
      "extensions": {
        "address": "0xa06bC25B5805d5F8d82847D191Cb4Af5A3e873E0",
        "bridgeContract": "https://etherscan.io/address/0xf92cD566Ea4864356C5491c177A430C222d7e678",
        "assetContract": "https://etherscan.io/address/0xa06bC25B5805d5F8d82847D191Cb4Af5A3e873E0",
        "coingeckoId": "aave-link"
      }
    },
    {
      "chainId": 101,
      "address": "AXJWqG4SpAEwkMjKYkarKwv6Qfz5rLU3cwt5KtrDAAYe",
      "symbol": "waMANA",
      "name": "Aave interest bearing MANA (Wormhole)",
      "decimals": 9,
      "logoURI": "https://raw.githubusercontent.com/solana-labs/token-list/main/assets/mainnet/AXJWqG4SpAEwkMjKYkarKwv6Qfz5rLU3cwt5KtrDAAYe/logo.svg",
      "tags": [
        "wrapped",
        "wormhole"
      ],
      "extensions": {
        "address": "0xa685a61171bb30d4072B338c80Cb7b2c865c873E",
        "bridgeContract": "https://etherscan.io/address/0xf92cD566Ea4864356C5491c177A430C222d7e678",
        "assetContract": "https://etherscan.io/address/0xa685a61171bb30d4072B338c80Cb7b2c865c873E",
        "coingeckoId": "aave-mana"
      }
    },
    {
      "chainId": 101,
      "address": "4kJmfagJzQFuwto5RX6f1xScWYbEVBzEpdjmiqTCnzjJ",
      "symbol": "waMKR",
      "name": "Aave interest bearing MKR (Wormhole)",
      "decimals": 9,
      "logoURI": "https://raw.githubusercontent.com/solana-labs/token-list/main/assets/mainnet/4kJmfagJzQFuwto5RX6f1xScWYbEVBzEpdjmiqTCnzjJ/logo.svg",
      "tags": [
        "wrapped",
        "wormhole"
      ],
      "extensions": {
        "address": "0xc713e5E149D5D0715DcD1c156a020976e7E56B88",
        "bridgeContract": "https://etherscan.io/address/0xf92cD566Ea4864356C5491c177A430C222d7e678",
        "assetContract": "https://etherscan.io/address/0xc713e5E149D5D0715DcD1c156a020976e7E56B88",
        "coingeckoId": "aave-mkr"
      }
    },
    {
      "chainId": 101,
      "address": "DN8jPo8YZTXhLMyDMKcnwFuKqY8wfn2UrpX8ct4rc8Bc",
      "symbol": "waREN",
      "name": "Aave interest bearing REN (Wormhole)",
      "decimals": 9,
      "logoURI": "https://raw.githubusercontent.com/solana-labs/token-list/main/assets/mainnet/DN8jPo8YZTXhLMyDMKcnwFuKqY8wfn2UrpX8ct4rc8Bc/logo.svg",
      "tags": [
        "wrapped",
        "wormhole"
      ],
      "extensions": {
        "address": "0xCC12AbE4ff81c9378D670De1b57F8e0Dd228D77a",
        "bridgeContract": "https://etherscan.io/address/0xf92cD566Ea4864356C5491c177A430C222d7e678",
        "assetContract": "https://etherscan.io/address/0xCC12AbE4ff81c9378D670De1b57F8e0Dd228D77a",
        "coingeckoId": "aave-ren"
      }
    },
    {
      "chainId": 101,
      "address": "HWbJZXJ7s1D1zi5P7yVgRUmZPXvYSFv6vsYU765Ti422",
      "symbol": "waSNX",
      "name": "Aave interest bearing SNX (Wormhole)",
      "decimals": 9,
      "logoURI": "https://raw.githubusercontent.com/solana-labs/token-list/main/assets/mainnet/HWbJZXJ7s1D1zi5P7yVgRUmZPXvYSFv6vsYU765Ti422/logo.svg",
      "tags": [
        "wrapped",
        "wormhole"
      ],
      "extensions": {
        "address": "0x35f6B052C598d933D69A4EEC4D04c73A191fE6c2",
        "bridgeContract": "https://etherscan.io/address/0xf92cD566Ea4864356C5491c177A430C222d7e678",
        "assetContract": "https://etherscan.io/address/0x35f6B052C598d933D69A4EEC4D04c73A191fE6c2",
        "coingeckoId": "aave-snx"
      }
    },
    {
      "chainId": 101,
      "address": "2LForywWWpHzmR5NjSEyF1kcw9ffyLuJX7V7hne2fHfY",
      "symbol": "waSUSD",
      "name": "Aave interest bearing SUSD (Wormhole)",
      "decimals": 9,
      "logoURI": "https://raw.githubusercontent.com/solana-labs/token-list/main/assets/mainnet/2LForywWWpHzmR5NjSEyF1kcw9ffyLuJX7V7hne2fHfY/logo.svg",
      "tags": [
        "wrapped",
        "wormhole"
      ],
      "extensions": {
        "address": "0x6C5024Cd4F8A59110119C56f8933403A539555EB",
        "bridgeContract": "https://etherscan.io/address/0xf92cD566Ea4864356C5491c177A430C222d7e678",
        "assetContract": "https://etherscan.io/address/0x6C5024Cd4F8A59110119C56f8933403A539555EB",
        "coingeckoId": "aave-susd"
      }
    },
    {
      "chainId": 101,
      "address": "Badj3S29a2u1auxmijwg5vGjhPLb1K6WLPoigtWjKPXp",
      "symbol": "waTUSD",
      "name": "Aave interest bearing TUSD (Wormhole)",
      "decimals": 9,
      "logoURI": "https://raw.githubusercontent.com/solana-labs/token-list/main/assets/mainnet/Badj3S29a2u1auxmijwg5vGjhPLb1K6WLPoigtWjKPXp/logo.svg",
      "tags": [
        "wrapped",
        "wormhole"
      ],
      "extensions": {
        "address": "0x101cc05f4A51C0319f570d5E146a8C625198e636",
        "bridgeContract": "https://etherscan.io/address/0xf92cD566Ea4864356C5491c177A430C222d7e678",
        "assetContract": "https://etherscan.io/address/0x101cc05f4A51C0319f570d5E146a8C625198e636",
        "coingeckoId": "aave-tusd"
      }
    },
    {
      "chainId": 101,
      "address": "BZCPpva12M9SqJgcpf8jtP9Si6rMANFoUR3i7nchha7M",
      "symbol": "waUSDC",
      "name": "Aave interest bearing USDC (Wormhole)",
      "decimals": 9,
      "logoURI": "https://raw.githubusercontent.com/solana-labs/token-list/main/assets/mainnet/BZCPpva12M9SqJgcpf8jtP9Si6rMANFoUR3i7nchha7M/logo.svg",
      "tags": [
        "wrapped",
        "wormhole"
      ],
      "extensions": {
        "address": "0xBcca60bB61934080951369a648Fb03DF4F96263C",
        "bridgeContract": "https://etherscan.io/address/0xf92cD566Ea4864356C5491c177A430C222d7e678",
        "assetContract": "https://etherscan.io/address/0xBcca60bB61934080951369a648Fb03DF4F96263C",
        "coingeckoId": "aave-usdc"
      }
    },
    {
      "chainId": 101,
      "address": "D3ajQoyBGJz3JCXCPsxHZJbLQKGt9UgxLavgurieGNcD",
      "symbol": "wSDT",
      "name": "Stake DAO Token (Wormhole)",
      "decimals": 9,
      "logoURI": "https://raw.githubusercontent.com/solana-labs/token-list/main/assets/mainnet/D3ajQoyBGJz3JCXCPsxHZJbLQKGt9UgxLavgurieGNcD/logo.png",
      "tags": [
        "wrapped",
        "wormhole"
      ],
      "extensions": {
        "address": "0x73968b9a57c6e53d41345fd57a6e6ae27d6cdb2f",
        "bridgeContract": "https://etherscan.io/address/0xf92cD566Ea4864356C5491c177A430C222d7e678",
        "assetContract": "https://etherscan.io/address/0x73968b9a57c6e53d41345fd57a6e6ae27d6cdb2f",
        "coingeckoId": "stake-dao"
      }
    },
    {
      "chainId": 101,
      "address": "4pk3pf9nJDN1im1kNwWJN1ThjE8pCYCTexXYGyFjqKVf",
      "symbol": "oDOP",
      "name": "Dominican Pesos",
      "decimals": 9,
      "logoURI": "https://raw.githubusercontent.com/solana-labs/token-list/main/assets/mainnet/4pk3pf9nJDN1im1kNwWJN1ThjE8pCYCTexXYGyFjqKVf/logo.png",
      "tags": [
        "stablecoin"
      ],
      "extensions": {
        "website": "https://Odop.io/"
      }
    },
    {
      "chainId": 101,
      "address": "5kjfp2qfRbqCXTQeUYgHNnTLf13eHoKjC5hHynW9DvQE",
      "symbol": "AAPE",
      "name": "AAPE",
      "decimals": 9,
      "logoURI": "https://raw.githubusercontent.com/solana-labs/token-list/main/assets/mainnet/5kjfp2qfRbqCXTQeUYgHNnTLf13eHoKjC5hHynW9DvQE/logo.png",
      "tags": [],
      "extensions": {
        "website": "https://aape.io/"
      }
    },
    {
      "chainId": 101,
      "address": "3K6rftdAaQYMPunrtNRHgnK2UAtjm2JwyT2oCiTDouYE",
      "symbol": "XCOPE",
      "name": "XCOPE",
      "decimals": 0,
      "logoURI": "https://raw.githubusercontent.com/solana-labs/token-list/main/assets/mainnet/3K6rftdAaQYMPunrtNRHgnK2UAtjm2JwyT2oCiTDouYE/logo.png",
      "tags": [
        "trading",
        "index",
        "Algos"
      ],
      "extensions": {
        "website": "https://www.unlimitedcope.com/",
        "serumV3Usdc": "7MpMwArporUHEGW7quUpkPZp5L5cHPs9eKUfKCdaPHq2",
        "coingeckoId": "cope"
      }
    },
    {
      "chainId": 101,
      "address": "8HGyAAB1yoM1ttS7pXjHMa3dukTFGQggnFFH3hJZgzQh",
      "symbol": "COPE",
      "name": "COPE",
      "decimals": 6,
      "logoURI": "https://raw.githubusercontent.com/solana-labs/token-list/main/assets/mainnet/8HGyAAB1yoM1ttS7pXjHMa3dukTFGQggnFFH3hJZgzQh/logo.png",
      "tags": [
        "trading",
        "index",
        "Algos"
      ],
      "extensions": {
        "website": "https://www.unlimitedcope.com/",
        "serumV3Usdc": "6fc7v3PmjZG9Lk2XTot6BywGyYLkBQuzuFKd4FpCsPxk",
        "coingeckoId": "cope"
      }
    },
    {
      "chainId": 101,
      "address": "2prC8tcVsXwVJAinhxd2zeMeWMWaVyzPoQeLKyDZRFKd",
      "symbol": "MCAPS",
      "name": "Mango Market Caps",
      "decimals": 0,
      "logoURI": "https://raw.githubusercontent.com/solana-labs/token-list/main/assets/mainnet/2prC8tcVsXwVJAinhxd2zeMeWMWaVyzPoQeLKyDZRFKd/logo.png",
      "tags": [
        "mango"
      ],
      "extensions": {
        "website": "https://initialcapoffering.com/",
        "coingeckoId": "mango-market-caps"
      }
    },
    {
      "chainId": 101,
      "address": "2reKm5Y9rmAWfaw5jraYz1BXwGLHMofGMs3iNoBLt4VC",
      "symbol": "DOCE",
      "name": "Doce Finance",
      "decimals": 6,
      "logoURI": "https://raw.githubusercontent.com/solana-labs/token-list/main/assets/mainnet/2reKm5Y9rmAWfaw5jraYz1BXwGLHMofGMs3iNoBLt4VC/logo.png",
      "tags": [],
      "extensions": {
        "website": "https://swap.doce.finance/"
      }
    },
    {
      "chainId": 101,
      "address": "E1PvPRPQvZNivZbXRL61AEGr71npZQ5JGxh4aWX7q9QA",
      "symbol": "INO",
      "name": "iNo Token",
      "decimals": 9,
      "logoURI": "https://raw.githubusercontent.com/solana-labs/token-list/main/assets/mainnet/E1PvPRPQvZNivZbXRL61AEGr71npZQ5JGxh4aWX7q9QA/logo.png",
      "tags": [],
      "extensions": {
        "website": "https://ino.llegrand.fr/"
      }
    },
    {
      "chainId": 101,
      "address": "8PMHT4swUMtBzgHnh5U564N5sjPSiUz2cjEQzFnnP1Fo",
      "symbol": "ROPE",
      "name": "Rope Token",
      "decimals": 9,
      "logoURI": "https://raw.githubusercontent.com/solana-labs/token-list/main/assets/mainnet/8PMHT4swUMtBzgHnh5U564N5sjPSiUz2cjEQzFnnP1Fo/logo.svg",
      "tags": [],
      "extensions": {
        "website": "https://ropesolana.com/",
        "coingeckoId": "rope-token",
        "serumV3Usdc": "4Sg1g8U2ZuGnGYxAhc6MmX9MX7yZbrrraPkCQ9MdCPtF",
        "waterfallbot": "https://bit.ly/ROPEwaterfall"
      }
    },
    {
      "chainId": 101,
      "address": "5dhkWqrq37F92jBmEyhQP1vbMkbVRz59V7288HH2wBC7",
      "symbol": "SLOCK",
      "name": "SOLLock",
      "decimals": 9,
      "logoURI": "https://raw.githubusercontent.com/solana-labs/token-list/main/assets/mainnet/5dhkWqrq37F92jBmEyhQP1vbMkbVRz59V7288HH2wBC7/logo.png",
      "tags": [
        "utility-token"
      ],
      "extensions": {
        "website": "https://sollock.org/",
        "twitter": "https://twitter.com/@SOLLockOfficial",
        "github": "https://github.com/SOLLock",
        "tgann": "https://t.me/SOLLockAnn",
        "tggroup": "https://t.me/SOLLock"
      }
    },
    {
      "chainId": 101,
      "address": "ETAtLmCmsoiEEKfNrHKJ2kYy3MoABhU6NQvpSfij5tDs",
      "symbol": "MEDIA",
      "name": "Media Network",
      "decimals": 6,
      "logoURI": "https://raw.githubusercontent.com/solana-labs/token-list/main/assets/mainnet/ETAtLmCmsoiEEKfNrHKJ2kYy3MoABhU6NQvpSfij5tDs/logo.png",
      "tags": [
        "utility-token"
      ],
      "extensions": {
        "website": "https://media.network/",
        "coingeckoId": "media-network",
        "serumV3Usdc": "FfiqqvJcVL7oCCu8WQUMHLUC2dnHQPAPjTdSzsERFWjb",
        "waterfallbot": "https://bit.ly/MEDIAwaterfall"
      }
    },
    {
      "chainId": 101,
      "address": "StepAscQoEioFxxWGnh2sLBDFp9d8rvKz2Yp39iDpyT",
      "symbol": "STEP",
      "name": "Step",
      "decimals": 9,
      "logoURI": "https://raw.githubusercontent.com/solana-labs/token-list/main/assets/mainnet/StepAscQoEioFxxWGnh2sLBDFp9d8rvKz2Yp39iDpyT/logo.png",
      "tags": [
        "utility-token"
      ],
      "extensions": {
        "website": "https://step.finance/",
        "twitter": "https://twitter.com/StepFinance_",
        "coingeckoId": "step-finance",
        "serumV3Usdc": "97qCB4cAVSTthvJu3eNoEx6AY6DLuRDtCoPm5Tdyg77S",
        "waterfallbot": "https://bit.ly/STEPwaterfall"
      }
    },
    {
      "chainId": 101,
      "address": "7Geyz6iiRe8buvunsU6TXndxnpLt9mg6iPxqhn6cr3c6",
      "symbol": "ANFT",
      "name": "AffinityLabs",
      "decimals": 9,
      "logoURI": "https://raw.githubusercontent.com/solana-labs/token-list/main/assets/mainnet/7Geyz6iiRe8buvunsU6TXndxnpLt9mg6iPxqhn6cr3c6/logo.png",
      "tags": [
        "nft"
      ],
      "extensions": {
        "website": "https://affinitylabs.tech/"
      }
    },
    {
      "chainId": 102,
      "address": "So11111111111111111111111111111111111111112",
      "symbol": "wSOL",
      "name": "Wrapped SOL",
      "decimals": 9,
      "logoURI": "https://raw.githubusercontent.com/solana-labs/token-list/main/assets/mainnet/So11111111111111111111111111111111111111112/logo.png",
      "tags": [],
      "extensions": {
        "website": "https://www.solana.com/",
        "coingeckoId": "solana"
      }
    },
    {
      "chainId": 102,
      "address": "CpMah17kQEL2wqyMKt3mZBdTnZbkbfx4nqmQMFDP5vwp",
      "symbol": "USDC",
      "name": "USD Coin",
      "decimals": 6,
      "logoURI": "https://raw.githubusercontent.com/solana-labs/token-list/main/assets/mainnet/CpMah17kQEL2wqyMKt3mZBdTnZbkbfx4nqmQMFDP5vwp/logo.png",
      "tags": [
        "stablecoin"
      ],
      "extensions": {
        "website": "https://www.centre.io/",
        "coingeckoId": "usd-coin"
      }
    },
    {
      "chainId": 102,
      "address": "Gmk71cM7j2RMorRsQrsyysM4HsByQx5PuDGtDdqGLWCS",
      "symbol": "spSOL",
      "name": "Stake pool SOL",
      "decimals": 9,
      "logoURI": "https://raw.githubusercontent.com/solana-labs/token-list/main/assets/mainnet/Gmk71cM7j2RMorRsQrsyysM4HsByQx5PuDGtDdqGLWCS/logo.png",
      "tags": [
        "stake-pool"
      ],
      "extensions": {
        "website": "https://www.solana.com/"
      }
    },
    {
      "chainId": 102,
      "address": "2jQc2jDHVCewoWsQJK7JPLetP7UjqXvaFdno8rtrD8Kg",
      "symbol": "sHOG",
      "name": "sHOG",
      "decimals": 6,
      "tags": [
        "stablecoin"
      ]
    },
    {
      "chainId": 103,
      "address": "So11111111111111111111111111111111111111112",
      "symbol": "SOL",
      "name": "Wrapped SOL",
      "decimals": 9,
      "logoURI": "https://raw.githubusercontent.com/solana-labs/token-list/main/assets/mainnet/So11111111111111111111111111111111111111112/logo.png",
      "tags": [],
      "extensions": {
        "coingeckoId": "solana"
      }
    },
    {
      "chainId": 103,
      "address": "7Cab8z1Lz1bTC9bQNeY7VQoZw5a2YbZoxmvFSvPgcTEL",
      "symbol": "LGGD",
      "name": "LGG Dev Fan Token",
      "decimals": 0,
      "logoURI": "https://raw.githubusercontent.com/solana-labs/token-list/main/assets/mainnet/7Cab8z1Lz1bTC9bQNeY7VQoZw5a2YbZoxmvFSvPgcTEL/logo.png",
      "tags": [
        "LGG"
      ],
      "extensions": {
        "website": "https://lgg-hacks.art"
      }
    },
    {
      "chainId": 103,
      "address": "DEhAasscXF4kEGxFgJ3bq4PpVGp5wyUxMRvn6TzGVHaw",
      "symbol": "XYZ",
      "name": "XYZ Test",
      "decimals": 0,
      "logoURI": "https://raw.githubusercontent.com/solana-labs/token-list/main/assets/mainnet/DEhAasscXF4kEGxFgJ3bq4PpVGp5wyUxMRvn6TzGVHaw/logo.png",
      "tags": []
    },
    {
      "chainId": 103,
      "address": "2rg5syU3DSwwWs778FQ6yczDKhS14NM3vP4hqnkJ2jsM",
      "symbol": "pSOL",
      "name": "SOL stake pool",
      "decimals": 9,
      "logoURI": "https://raw.githubusercontent.com/solana-labs/token-list/main/assets/mainnet/2rg5syU3DSwwWs778FQ6yczDKhS14NM3vP4hqnkJ2jsM/logo.png",
      "tags": [],
      "extensions": {
        "website": "https://solana.com/",
        "background": "https://solana.com/static/8c151e179d2d7e80255bdae6563209f2/6833b/validators.webp"
      }
    },
    {
      "chainId": 103,
      "address": "SRMuApVNdxXokk5GT7XD5cUUgXMBCoAz2LHeuAoKWRt",
      "symbol": "SRM",
      "name": "Serum",
      "decimals": 6,
      "logoURI": "https://raw.githubusercontent.com/solana-labs/token-list/main/assets/mainnet/SRMuApVNdxXokk5GT7XD5cUUgXMBCoAz2LHeuAoKWRt/logo.png",
      "tags": [],
      "extensions": {
        "website": "https://projectserum.com/",
        "coingeckoId": "serum"
      }
    },
    {
      "chainId": 103,
      "address": "7STJWT74tAZzhbNNPRH8WuGDy9GZg27968EwALWuezrH",
      "symbol": "wSUSHI",
      "name": "SushiSwap (Wormhole)",
      "decimals": 9,
      "logoURI": "https://raw.githubusercontent.com/solana-labs/token-list/main/assets/mainnet/7STJWT74tAZzhbNNPRH8WuGDy9GZg27968EwALWuezrH/logo.png",
      "tags": [
        "wrapped",
        "wormhole"
      ],
      "extensions": {
        "website": "https://sushi.com",
        "background": "https://sushi.com/static/media/Background-sm.fd449814.jpg/",
        "address": "0x6B3595068778DD592e39A122f4f5a5cF09C90fE2",
        "bridgeContract": "https://etherscan.io/address/0xf92cD566Ea4864356C5491c177A430C222d7e678",
        "assetContract": "https://etherscan.io/address/0x6B3595068778DD592e39A122f4f5a5cF09C90fE2",
        "coingeckoId": "sushi"
      }
    },
    {
      "chainId": 103,
      "address": "3aMbgP7aGsP1sVcFKc6j65zu7UiziP57SMFzf6ptiCSX",
      "symbol": "sHOG",
      "name": "Devnet StableHog",
      "decimals": 6,
      "logoURI": "https://raw.githubusercontent.com/solana-labs/token-list/main/assets/mainnet/3aMbgP7aGsP1sVcFKc6j65zu7UiziP57SMFzf6ptiCSX/logo.png",
      "tags": [
        "stablecoin"
      ]
    },
    {
      "chainId": 101,
      "address": "3cXftQWJJEeoysZrhAEjpfCHe9tSKyhYG63xpbue8m3s",
      "symbol": "Kreechures",
      "name": "Kreechures",
      "decimals": 0,
      "logoURI": "https://raw.githubusercontent.com/solana-labs/token-list/main/assets/mainnet/3cXftQWJJEeoysZrhAEjpfCHe9tSKyhYG63xpbue8m3s/logo.svg",
      "tags": [
        "nft"
      ],
      "extensions": {
        "website": "https://www.kreechures.com/",
        "attributes": [
          {
            "image": "https://gateway.pinata.cloud/ipfs/QmWcMyAYpaX3BHJoDq6Fyub71TjaHbRHqErT7MmbDvCXYJ/3cXftQWJJEeoysZrhAEjpfCHe9tSKyhYG63xpbue8m3s.jpg",
            "Generation": 0,
            "Species": 6,
            "Base Rest": 262
          }
        ]
      }
    },
    {
      "chainId": 101,
      "address": "4DrV8khCoPS3sWRj6t1bb2DzT9jD4mZp6nc7Jisuuv1b",
      "symbol": "SPD",
      "name": "Solpad",
      "decimals": 10,
      "logoURI": "https://raw.githubusercontent.com/solana-labs/token-list/main/assets/mainnet/4DrV8khCoPS3sWRj6t1bb2DzT9jD4mZp6nc7Jisuuv1b/logo.png",
      "tags": [],
      "extensions": {
        "website": "https://www.solpad.io/"
      }
    },
    {
      "chainId": 101,
      "address": "7p7AMM6QoA8wPRKeqF87Pt51CRWmWvXPH5TBNMyDWhbH",
      "symbol": "Kreechures",
      "name": "Kreechures",
      "decimals": 0,
      "logoURI": "https://raw.githubusercontent.com/solana-labs/token-list/main/assets/mainnet/7p7AMM6QoA8wPRKeqF87Pt51CRWmWvXPH5TBNMyDWhbH/logo.svg",
      "tags": [
        "nft"
      ],
      "extensions": {
        "website": "https://www.kreechures.com/",
        "attributes": [
          {
            "image": "https://gateway.pinata.cloud/ipfs/QmWcMyAYpaX3BHJoDq6Fyub71TjaHbRHqErT7MmbDvCXYJ/7p7AMM6QoA8wPRKeqF87Pt51CRWmWvXPH5TBNMyDWhbH.jpg",
            "Generation": 0,
            "Species": 4,
            "Base Rest": 335
          }
        ]
      }
    },
    {
      "chainId": 101,
      "address": "6ybxMQpMgQhtsTLhvHZqk8uqao7kvoexY6e8JmCTqAB1",
      "symbol": "QUEST",
      "name": "QUEST",
      "decimals": 4,
      "logoURI": "https://raw.githubusercontent.com/solana-labs/token-list/main/assets/mainnet/6ybxMQpMgQhtsTLhvHZqk8uqao7kvoexY6e8JmCTqAB1/logo.png",
      "tags": [],
      "extensions": {
        "website": "https://questcoin.org/"
      }
    },
    {
      "chainId": 101,
      "address": "97qAF7ZKEdPdQaUkhASGA59Jpa2Wi7QqVmnFdEuPqEDc",
      "symbol": "DIAMOND",
      "name": "LOVE",
      "decimals": 6,
      "logoURI": "https://raw.githubusercontent.com/solana-labs/token-list/main/assets/mainnet/97qAF7ZKEdPdQaUkhASGA59Jpa2Wi7QqVmnFdEuPqEDc/logo.png",
      "tags": [
        "Diamond Love"
      ],
      "extensions": {
        "website": "https://diamondlove.io/",
        "telegram": "https://t.me/DiamondLoveX"
      }
    },
    {
      "chainId": 101,
      "address": "xxxxa1sKNGwFtw2kFn8XauW9xq8hBZ5kVtcSesTT9fW",
      "symbol": "SLIM",
      "name": "Solanium",
      "decimals": 6,
      "logoURI": "https://raw.githubusercontent.com/solana-labs/token-list/main/assets/mainnet/xxxxa1sKNGwFtw2kFn8XauW9xq8hBZ5kVtcSesTT9fW/logo.png",
      "tags": [],
      "extensions": {
        "website": "https://solanium.io/",
        "waterfallbot": "https://bit.ly/SLIMwaterfall"
      }
    },
    {
      "chainId": 101,
      "address": "8GPUjUHFxfNhaSS8kUkix8txRRXszeUAsHTjUmHuygZT",
      "symbol": "NINJA NFT1",
      "name": "NINJA NFT1",
      "decimals": 0,
      "logoURI": "https://raw.githubusercontent.com/yuzu-ninjaprotocol/ninjaprotocol/main/NINJA%20NFT%201.png",
      "tags": [],
      "extensions": {
        "website": "http://ninjaprotocol.io"
      }
    },
    {
      "chainId": 101,
      "address": "HcJCPYck2UsTMgiPfjn6CS1wrC5iBXtuqPSjt8Qy8Sou",
      "symbol": "GANGS",
      "name": "Gangs of Solana",
      "decimals": 4,
      "logoURI": "https://raw.githubusercontent.com/solana-labs/token-list/main/assets/mainnet/HcJCPYck2UsTMgiPfjn6CS1wrC5iBXtuqPSjt8Qy8Sou/logo.svg",
      "tags": [],
      "extensions": {
        "website": "https://gangsofsolana.com/"
      }
    },
    {
      "chainId": 101,
      "address": "2rEiLkpQ3mh4DGxv1zcSdW5r5HK2nehif5sCaF5Ss9E1",
      "symbol": "RECO",
      "name": "Reboot ECO",
      "decimals": 0,
      "logoURI": "https://raw.githubusercontent.com/solana-labs/token-list/main/assets/mainnet/2rEiLkpQ3mh4DGxv1zcSdW5r5HK2nehif5sCaF5Ss9E1/logo.png",
      "tags": [],
      "extensions": {
        "website": "https://reboot.eco/"
      }
    },
    {
      "chainId": 101,
      "address": "BXhAKUxkGvFbAarA3K1SUYnqXRhEBC1bhUaCaxvzgyJ1",
      "symbol": "ISA",
      "name": "Interstellar",
      "decimals": 3,
      "logoURI": "https://raw.githubusercontent.com/solana-labs/token-list/main/assets/mainnet/BXhAKUxkGvFbAarA3K1SUYnqXRhEBC1bhUaCaxvzgyJ1/logo.png",
      "tags": [],
      "extensions": {
        "website": "https://interstellaralliance.gitbook.io/isa/"
      }
    },
    {
      "chainId": 101,
      "address": "7xKXtg2CW87d97TXJSDpbD5jBkheTqA83TZRuJosgAsU",
      "symbol": "SAMO",
      "name": "Samoyed Coin",
      "decimals": 9,
      "logoURI": "https://raw.githubusercontent.com/solana-labs/token-list/main/assets/mainnet/7xKXtg2CW87d97TXJSDpbD5jBkheTqA83TZRuJosgAsU/logo.png",
      "tags": [],
      "extensions": {
        "website": "https://samoyedcoin.com/",
        "coingeckoId": "samoyedcoin",
        "serumV3Usdc": "FR3SPJmgfRSKKQ2ysUZBu7vJLpzTixXnjzb84bY3Diif"
      }
    },
    {
      "chainId": 101,
      "address": "HAWy8kV3bD4gaN6yy6iK2619x2dyzLUBj1PfJiihTisE",
      "symbol": "DOI",
      "name": "Discovery of Iris",
      "decimals": 0,
      "logoURI": "https://raw.githubusercontent.com/solana-labs/token-list/main/assets/mainnet/HAWy8kV3bD4gaN6yy6iK2619x2dyzLUBj1PfJiihTisE/logo.png",
      "tags": [
        "nft"
      ],
      "extensions": {
        "website": "https://www.staratlas.com",
        "imageUrl": "https://storage.googleapis.com/nft-assets/ReBirth/poster-1/discovery-of-iris.jpg",
        "description": "The rogue planet, Iris, dense with invaluable materials, draws in and collides with seven child planets in a remote region of space, creating what is henceforth referred to as 'The Cataclysm'. When combined, these eight elements create a form of free energy. The collision creates a massively valuable debris field.",
        "serumV3Usdc": "AYXTVttPfhYmn3jryX5XbRjwPK2m9445mbN2iLyRD6nq"
      }
    },
    {
      "chainId": 101,
      "address": "ATSPo9f9TJ3Atx8SuoTYdzSMh4ctQBzYzDiNukQDmoF7",
      "symbol": "HOSA",
      "name": "The Heart of Star Atlas",
      "decimals": 0,
      "logoURI": "https://raw.githubusercontent.com/solana-labs/token-list/main/assets/mainnet/ATSPo9f9TJ3Atx8SuoTYdzSMh4ctQBzYzDiNukQDmoF7/logo.png",
      "tags": [
        "nft"
      ],
      "extensions": {
        "website": "https://www.staratlas.com",
        "imageUrl": "https://storage.googleapis.com/nft-assets/ReBirth/poster-2/the-heart-of-star-atlas.jpg",
        "description": "At the core of Star Atlas lies a treasure trove of priceless data. After an unsuspecting deep space explorer discovers “The Cataclysm”, he scans its riches, creating what will once be known as the first intergalactic data block. He sells this invaluable information to all three rival factions, igniting a lethal spark that forever changes the course of history.",
        "serumV3Usdc": "5Erzgrw9pTjNWLeqHp2sChJq7smB7WXRQYw9wvkvA59t"
      }
    },
    {
      "chainId": 101,
      "address": "36s6AFRXzE9KVdUyoJQ5y6mwxXw21LawYqqwNiQUMD8s",
      "symbol": "TCW",
      "name": "The Convergence War",
      "decimals": 0,
      "logoURI": "https://raw.githubusercontent.com/solana-labs/token-list/main/assets/mainnet/36s6AFRXzE9KVdUyoJQ5y6mwxXw21LawYqqwNiQUMD8s/logo.png",
      "tags": [
        "nft"
      ],
      "extensions": {
        "website": "https://www.staratlas.com",
        "imageUrl": "https://storage.googleapis.com/nft-assets/ReBirth/poster-3/the-convergence-war.jpg",
        "description": "All three factions, thinking they were the sole owners of the cataclysmic data drop, converge to settle the area. A devastating war breaks out across the galaxy after their inability to settle the disputed territory.",
        "serumV3Usdc": "DXPv2ZyMD6Y2mDenqYkAhkvGSjNahkuMkm4zv6DqB7RF"
      }
    },
    {
      "chainId": 101,
      "address": "BgiTVxW9uLuHHoafTd2qjYB5xjCc5Y1EnUuYNfmTwhvp",
      "symbol": "LOST",
      "name": "Short Story of a Lost Astronaut",
      "decimals": 0,
      "logoURI": "https://raw.githubusercontent.com/solana-labs/token-list/main/assets/mainnet/BgiTVxW9uLuHHoafTd2qjYB5xjCc5Y1EnUuYNfmTwhvp/logo.png",
      "tags": [
        "nft"
      ],
      "extensions": {
        "website": "https://www.staratlas.com",
        "imageUrl": "https://storage.googleapis.com/nft-assets/ReBirth/poster-4/short-story-of-a-lost-astronaut.jpg",
        "description": "He thought it would be just another routine exploration mission. Get there, scan, save data blocks and return. But when a surprise radiation storm knocked out his spaceship and swept him up into its high-velocity current, the only thing that saved him from certain doom was his custom ion shield.",
        "serumV3Usdc": "73d9N7BbWVKBG6A2xwwwEHcxzPB26YzbMnRjue3DPzqs"
      }
    },
    {
      "chainId": 101,
      "address": "4G85c5aUsRTrRPqE5VjY7ebD9b2ktTF6NEVGiCddRBDX",
      "symbol": "LOVE",
      "name": "B ❤ P",
      "decimals": 0,
      "logoURI": "https://raw.githubusercontent.com/solana-labs/token-list/main/assets/mainnet/4G85c5aUsRTrRPqE5VjY7ebD9b2ktTF6NEVGiCddRBDX/logo.png",
      "tags": [
        "nft"
      ],
      "extensions": {
        "website": "https://www.staratlas.com",
        "imageUrl": "https://storage.googleapis.com/nft-assets/ReBirth/poster-5/love-story.jpg",
        "description": "Paizul, the charismatic and brilliant leader of the ONI consortium, vividly recalls the first time she saw her one true love. It was a warm summer day, full of raging ionic storms. Lightning was piercing the sky as Bekalu took off his helmet and locked eyes with her. “What are the chances of nearly colliding with someone flying through these wastelands on a day like this”, he smiled with his booming voice. “Perhaps it’s destiny,” she smiled back mysteriously. There was another strike of lightning, but this time the sky remained calm.",
        "serumV3Usdc": "AM9sNDh48N2qhYSgpA58m9dHvrMoQongtyYu2u2XoYTc"
      }
    },
    {
      "chainId": 101,
      "address": "7dr7jVyXf1KUnYq5FTpV2vCZjKRR4MV94jzerb8Fi16Q",
      "symbol": "MRDR",
      "name": "The Assassination of Paizul",
      "decimals": 0,
      "logoURI": "https://raw.githubusercontent.com/solana-labs/token-list/main/assets/mainnet/7dr7jVyXf1KUnYq5FTpV2vCZjKRR4MV94jzerb8Fi16Q/logo.png",
      "tags": [
        "nft"
      ],
      "extensions": {
        "website": "https://www.staratlas.com",
        "imageUrl": "https://storage.googleapis.com/nft-assets/ReBirth/poster-6/assassination-of-paizul.jpg",
        "description": "Suffering one of the cruelest fates in the universe, the Sogmian race of aliens was driven to the brink of extinction. With only 10,000 members left, they put all hope of salvation in the hands of their leader Paizul. After she was assassinated in a gruesome public way, so much fear was struck in the hearts of survivors that they set out to build their 'Last Stand'.",
        "serumV3Usdc": "BJiV2gCLwMvj2c1CbhnMjjy68RjqoMzYT8brDrpVyceA"
      }
    },
    {
      "chainId": 101,
      "address": "G1bE9ge8Yoq43hv7QLcumxTFhHqFMdcL4y2d6ZdzMG4b",
      "symbol": "PFP",
      "name": "Paizul Funeral Procession",
      "decimals": 0,
      "logoURI": "https://raw.githubusercontent.com/solana-labs/token-list/main/assets/mainnet/G1bE9ge8Yoq43hv7QLcumxTFhHqFMdcL4y2d6ZdzMG4b/logo.png",
      "tags": [
        "nft"
      ],
      "extensions": {
        "website": "https://www.staratlas.com",
        "imageUrl": "https://storage.googleapis.com/nft-assets/ReBirth/poster-7/paizul-funeral-procession.jpg",
        "description": "The sound of wailing echoes across the plains. The Sogmian procession solemnly marches in step past their ancestors’ gravestones, still haunted by the fate of their leader. The sun begins to set as they bring Paizul’s cryopod at the top of the Rock of Light. As a beam of light consumes the pod to upload it to eternal rest with the ancients, Bekalu falls to his knees with a wrathful howl. The crowd is rattled to the core, a foreboding of things to come.",
        "serumV3Usdc": "7JzaEAuVfjkrZyMwJgZF5aQkiEyVyCaTWA3N1fQK7Y6V"
      }
    },
    {
      "chainId": 101,
      "address": "6bD8mr8DyuVqN5dXd1jnqmCL66b5KUV14jYY1HSmnxTE",
      "symbol": "AVE",
      "name": "Ahr Visits Earth",
      "decimals": 0,
      "logoURI": "https://raw.githubusercontent.com/solana-labs/token-list/main/assets/mainnet/6bD8mr8DyuVqN5dXd1jnqmCL66b5KUV14jYY1HSmnxTE/logo.png",
      "tags": [
        "nft"
      ],
      "extensions": {
        "website": "https://www.staratlas.com",
        "imageUrl": "https://storage.googleapis.com/nft-assets/ReBirth/poster-8/ahr-visits-earth.jpg",
        "description": "Humankind is visited by Ahr, a mysterious being of pure light. But not all is as it seems… For through the power of illusion, we are tricked into forming a space-based religion, plundering the planet and launching ourselves towards the stars, permanently leaving the Earth.",
        "serumV3Usdc": "8yQzsbraXJFoPG5PdX73B8EVYFuPR9aC2axAqWearGKu"
      }
    },
    {
      "chainId": 101,
      "address": "9vi6PTKBFHR2hXgyjoTZx6h7WXNkFAA5dCsZRSi4higK",
      "symbol": "ASF",
      "name": "Armstrong Forever",
      "decimals": 0,
      "logoURI": "https://raw.githubusercontent.com/solana-labs/token-list/main/assets/mainnet/9vi6PTKBFHR2hXgyjoTZx6h7WXNkFAA5dCsZRSi4higK/logo.png",
      "tags": [
        "nft"
      ],
      "extensions": {
        "website": "https://www.staratlas.com",
        "imageUrl": "https://storage.googleapis.com/nft-assets/ReBirth/poster-15/armstrong-forever.jpg",
        "description": "When humans were racing to expand into outer space under Ahr’s influence, the devastation they inflicted upon the planet was so great that it weakened the Earth’s geomagnetic field. The reckless way the planet’s orbit was populated by machines and debris led to distortions in the gravity field. All this culminated in a disastrous slingshot effect for the many satellites orbiting the blue dot, altering their trajectories to loosen the direct gravity pull of the planet and scatter into deep space. Some of these satellites contained valuable data that was lost forever.  In 2621, the Council of Peace put a bounty on these ancient artifacts to integrate them into Star Atlas, leading to a hunt for them across the galaxy. One of the most sought-after satellites in history records bears the name of Neil Armstrong, the first human to set foot on the Moon.  Initially launched into medium Earth orbit as a cornerstone of the global positioning system (GPS), the satellite had untold additional capabilities that made it more and more valuable as it drifted off into the void.",
        "serumV3Usdc": "8yQzsbraXJFoPG5PdX73B8EVYFuPR9aC2axAqWearGKu"
      }
    },
    {
      "chainId": 101,
      "address": "Hfjgcs9ix17EwgXVVbKjo6NfMm2CXfr34cwty3xWARUm",
      "symbol": "TLS",
      "name": "The Last Stand",
      "decimals": 0,
      "logoURI": "https://raw.githubusercontent.com/solana-labs/token-list/main/assets/mainnet/Hfjgcs9ix17EwgXVVbKjo6NfMm2CXfr34cwty3xWARUm/logo.png",
      "tags": [
        "nft"
      ],
      "extensions": {
        "website": "https://www.staratlas.com",
        "serumV3Usdc": "AVHndcEDUjP9Liz5dfcvAPAMffADXG6KMPn8sWB1XhFQ"
      }
    },
    {
      "chainId": 101,
      "address": "8EXX5kG7qWTjgpNSGX7PnB6hJZ8xhXUcCafVJaBEJo32",
      "symbol": "SPT",
      "name": "The Signing of the Peace Treaty",
      "decimals": 0,
      "logoURI": "https://raw.githubusercontent.com/solana-labs/token-list/main/assets/mainnet/8EXX5kG7qWTjgpNSGX7PnB6hJZ8xhXUcCafVJaBEJo32/logo.png",
      "tags": [
        "nft"
      ],
      "extensions": {
        "website": "https://www.staratlas.com",
        "serumV3Usdc": "FZ9xhZbkt9bKKVpWmFxRhEJyzgxqU5w5xu3mXcF6Eppe"
      }
    },
    {
      "chainId": 101,
      "address": "CAjoJeGCCRae9oDwHYXzkeUDonp3dZLWV5GKHysLwjnx",
      "symbol": "PBA",
      "name": "The Peacebringers Archive",
      "decimals": 0,
      "logoURI": "https://raw.githubusercontent.com/solana-labs/token-list/main/assets/mainnet/CAjoJeGCCRae9oDwHYXzkeUDonp3dZLWV5GKHysLwjnx/logo.png",
      "tags": [
        "nft"
      ],
      "extensions": {
        "website": "https://www.staratlas.com",
        "serumV3Usdc": "4jN1R453Acv9egnr7Dry3x9Xe3jqh1tqz5RokniaeVhy"
      }
    },
    {
      "chainId": 101,
      "address": "FPnwwNiL1tXqd4ZbGjFYsCw5qsQw91VN79SNcU4Bc732",
      "symbol": "UWB",
      "name": "Ustur Wod.bod",
      "decimals": 0,
      "logoURI": "https://raw.githubusercontent.com/solana-labs/token-list/main/assets/mainnet/FPnwwNiL1tXqd4ZbGjFYsCw5qsQw91VN79SNcU4Bc732/logo.png",
      "tags": [
        "nft"
      ],
      "extensions": {
        "website": "https://www.staratlas.com",
        "serumV3Usdc": "J99HsFQEWKR3UiFQpKTnF11iaNiR1enf2LxHfgsbVc59"
      }
    },
    {
      "chainId": 101,
      "address": "DB76aiNQeLzHPwvFhzgwfpe6HGHCDTQ6snW6UD7AnHid",
      "symbol": "OMPH",
      "name": "Om Photoli",
      "decimals": 0,
      "logoURI": "https://raw.githubusercontent.com/solana-labs/token-list/main/assets/mainnet/DB76aiNQeLzHPwvFhzgwfpe6HGHCDTQ6snW6UD7AnHid/logo.png",
      "tags": [
        "nft"
      ],
      "extensions": {
        "website": "https://www.staratlas.com",
        "serumV3Usdc": "HdvXMScwAQQh9pEvLZjuaaeJcLTmixxYoMFefeqHFn2E"
      }
    },
    {
      "chainId": 101,
      "address": "8ymi88q5DtmdNTn2sPRNFkvMkszMHuLJ1e3RVdWjPa3s",
      "symbol": "SDOGE",
      "name": "SolDoge",
      "decimals": 0,
      "logoURI": "https://raw.githubusercontent.com/solana-labs/token-list/main/assets/mainnet/8ymi88q5DtmdNTn2sPRNFkvMkszMHuLJ1e3RVdWjPa3s/logo.png",
      "tags": [],
      "extensions": {
        "website": "https://www.soldoge.org",
        "serumV3Usdc": "9aruV2p8cRWxybx6wMsJwPFqeN7eQVPR74RrxdM3DNdu"
      }
    },
    {
      "chainId": 101,
      "address": "DQRNdQWz5NzbYgknGsZqSSXbdhQWvXSe8S56mrtNAs1b",
      "symbol": "ENTROPPP",
      "name": "ENTROPPP (Entropy for security)",
      "decimals": 6,
      "logoURI": "https://raw.githubusercontent.com/solana-labs/token-list/main/assets/mainnet/DQRNdQWz5NzbYgknGsZqSSXbdhQWvXSe8S56mrtNAs1b/logo.png",
      "tags": [
        "Cryptography",
        "Blockchain security",
        "Randomness and entropy"
      ],
      "extensions": {
        "website": "https://www.entroppp.com"
      }
    },
    {
      "chainId": 101,
      "address": "8RYSc3rrS4X4bvBCtSJnhcpPpMaAJkXnVKZPzANxQHgz",
      "symbol": "YARD",
      "name": "SolYard Finance",
      "decimals": 9,
      "logoURI": "https://raw.githubusercontent.com/solana-labs/token-list/main/assets/mainnet/8RYSc3rrS4X4bvBCtSJnhcpPpMaAJkXnVKZPzANxQHgz/logo.png",
      "tags": [],
      "extensions": {
        "website": "https://solyard.finance/"
      }
    },
    {
      "chainId": 101,
      "address": "nope9HWCJcXVFkG49CDk7oYFtgGsUzsRvHdcJeL2aCL",
      "symbol": "NOPE",
      "name": "NOPE FINANCE",
      "decimals": 9,
      "logoURI": "https://raw.githubusercontent.com/solana-labs/token-list/main/assets/mainnet/nope9HWCJcXVFkG49CDk7oYFtgGsUzsRvHdcJeL2aCL/logo.png",
      "tags": [],
      "extensions": {
        "website": "https://nopefinance.xyz/"
      }
    },
    {
      "chainId": 101,
      "address": "43VWkd99HjqkhFTZbWBpMpRhjG469nWa7x7uEsgSH7We",
      "symbol": "STNK",
      "name": "Stonks",
      "decimals": 9,
      "logoURI": "https://raw.githubusercontent.com/solana-labs/token-list/main/assets/mainnet/43VWkd99HjqkhFTZbWBpMpRhjG469nWa7x7uEsgSH7We/logo.png",
      "tags": [],
      "extensions": {
        "website": "https://stonkscoin.org/"
      }
    },
    {
      "chainId": 101,
      "address": "4368jNGeNq7Tt4Vzr98UWxL647PYu969VjzAsWGVaVH2",
      "symbol": "MEAL",
      "name": "HUNGRY",
      "decimals": 8,
      "logoURI": "https://raw.githubusercontent.com/solana-labs/token-list/main/assets/mainnet/4368jNGeNq7Tt4Vzr98UWxL647PYu969VjzAsWGVaVH2/logo.png",
      "tags": [],
      "extensions": {
        "website": "https://hungrycoin.io/"
      }
    },
    {
      "chainId": 101,
      "address": "8GQsW3f7mdwfjqJon2myADcBsSsRjpXmxHYDG8q1pvV6",
      "symbol": "HOLD",
      "name": "Holdana",
      "decimals": 9,
      "logoURI": "https://raw.githubusercontent.com/solana-labs/token-list/main/assets/mainnet/8GQsW3f7mdwfjqJon2myADcBsSsRjpXmxHYDG8q1pvV6/logo.png",
      "tags": [],
      "extensions": {
        "medium": "https://holdanatoken.medium.com/",
        "twitter": "https://twitter.com/HoldanaOfficial",
        "serumV3Usdc": "G2j5zKtfymPcWMq1YRoKrfUWy64SZ6ZxDVscHSyPQqmz"
      }
    },
    {
      "chainId": 101,
      "address": "64SqEfHtu4bZ6jr1mAxaWrLFdMngbKbru9AyaG2Dyk5T",
      "symbol": "wen-token",
      "name": "wen-token",
      "decimals": 0,
      "logoURI": "https://raw.githubusercontent.com/solana-labs/token-list/main/assets/mainnet/64SqEfHtu4bZ6jr1mAxaWrLFdMngbKbru9AyaG2Dyk5T/logo.png",
      "tags": [
        "nft"
      ],
      "extensions": {
        "website": "https://pythians.pyth.network"
      }
    },
    {
      "chainId": 101,
      "address": "4dmKkXNHdgYsXqBHCuMikNQWwVomZURhYvkkX5c4pQ7y",
      "symbol": "SNY",
      "name": "Synthetify",
      "decimals": 6,
      "logoURI": "https://raw.githubusercontent.com/solana-labs/token-list/main/assets/mainnet/4dmKkXNHdgYsXqBHCuMikNQWwVomZURhYvkkX5c4pQ7y/logo.png",
      "tags": [],
      "extensions": {
        "website": "https://synthetify.io/",
        "twitter": "https://twitter.com/synthetify",
        "coingeckoId": "syntheify-token"
      }
    },
    {
      "chainId": 101,
      "address": "4wTMJsh3q66PmAkmwEW47qVDevMZMVVWU3n1Yhqztwi6",
      "symbol": "ARCD",
      "name": "Arcade Token (Wormhole)",
      "decimals": 9,
      "logoURI": "https://raw.githubusercontent.com/solana-labs/token-list/main/assets/mainnet/4wTMJsh3q66PmAkmwEW47qVDevMZMVVWU3n1Yhqztwi6/logo.png",
      "tags": [
        "wrapped",
        "wormhole"
      ],
      "extensions": {
        "address": "0xb581E3a7dB80fBAA821AB39342E9Cbfd2ce33c23",
        "bridgeContract": "https://etherscan.io/address/0xf92cD566Ea4864356C5491c177A430C222d7e678",
        "assetContract": "https://etherscan.io/address/0xb581E3a7dB80fBAA821AB39342E9Cbfd2ce33c23",
        "website": "https://arcade.city",
        "twitter": "https://twitter.com/ArcadeCityHall"
      }
    },
    {
      "chainId": 101,
      "address": "Amt5wUJREJQC5pX7Z48YSK812xmu4j3sQVupNhtsEuY8",
      "symbol": "FROG",
      "name": "FROG",
      "decimals": 6,
      "logoURI": "https://raw.githubusercontent.com/solana-labs/token-list/main/assets/mainnet/Amt5wUJREJQC5pX7Z48YSK812xmu4j3sQVupNhtsEuY8/logo.png",
      "tags": [],
      "extensions": {
        "website": "https://www.froglana.com/",
        "serumV3Usdc": "2Si6XDdpv5zcvYna221eZZrsjsp5xeYoz9W1TVdMdbnt"
      }
    },
    {
      "chainId": 101,
      "address": "DEAdry5qhNoSkF3mbFrTa6udGbMwUoLnQhvchCu26Ak1",
      "symbol": "JUEL",
      "name": "Juel Token",
      "decimals": 6,
      "logoURI": "https://raw.githubusercontent.com/solana-labs/token-list/main/assets/mainnet/DEAdry5qhNoSkF3mbFrTa6udGbMwUoLnQhvchCu26Ak1/logo.png",
      "tags": [],
      "extensions": {
        "website": "http://juel.gg"
      }
    },
    {
      "chainId": 101,
      "address": "9Y8NT5HT9z2EsmCbYMgKXPRq3h3aa6tycEqfFiXjfZM7",
      "symbol": "CRT",
      "name": "CARROT",
      "decimals": 9,
      "logoURI": "https://raw.githubusercontent.com/solana-labs/token-list/main/assets/mainnet/9Y8NT5HT9z2EsmCbYMgKXPRq3h3aa6tycEqfFiXjfZM7/logo.png",
      "tags": [],
      "extensions": {
        "website": "https://farmerscarrot.com/",
        "serumV3Usdc": "Aa8mN8bXAobmcuHDpbbZh55SoadUry6WdsYz2886Ymqf"
      }
    },
    {
      "chainId": 101,
      "address": "AMdnw9H5DFtQwZowVFr4kUgSXJzLokKSinvgGiUoLSps",
      "symbol": "MOLA",
      "name": "MOONLANA",
      "decimals": 9,
      "logoURI": "https://raw.githubusercontent.com/solana-labs/token-list/main/assets/mainnet/AMdnw9H5DFtQwZowVFr4kUgSXJzLokKSinvgGiUoLSps/logo.png",
      "tags": [],
      "extensions": {
        "website": "https://moonlana.com/",
        "twitter": "https://twitter.com/xMoonLana",
        "medium": "https://moonlana.medium.com/"
      }
    },
    {
      "chainId": 101,
      "address": "3x7UeXDF4imKSKnizK9mYyx1M5bTNzpeALfPeB8S6XT9",
      "symbol": "SKEM",
      "name": "SKEM",
      "decimals": 9,
      "logoURI": "https://raw.githubusercontent.com/solana-labs/token-list/main/assets/mainnet/3x7UeXDF4imKSKnizK9mYyx1M5bTNzpeALfPeB8S6XT9/logo.svg",
      "tags": [],
      "extensions": {
        "website": "https://skem.finance/",
        "serumV3Usdc": "HkYJ3dX8CLSGyGZzfuqYiuoDjDmrDiu1vZhPtFJZa5Vt"
      }
    },
    {
      "chainId": 101,
      "address": "GHvFFSZ9BctWsEc5nujR1MTmmJWY7tgQz2AXE6WVFtGN",
      "symbol": "SOLAPE",
      "name": "SolAPE Finance",
      "decimals": 9,
      "logoURI": "https://raw.githubusercontent.com/solana-labs/token-list/main/assets/mainnet/GHvFFSZ9BctWsEc5nujR1MTmmJWY7tgQz2AXE6WVFtGN/logo.png",
      "tags": [],
      "extensions": {
        "website": "https://solape.io",
        "serumV3Usdc": "4zffJaPyeXZ2wr4whHgP39QyTfurqZ2BEd4M5W6SEuon"
      }
    },
    {
      "chainId": 101,
      "address": "9nEqaUcb16sQ3Tn1psbkWqyhPdLmfHWjKGymREjsAgTE",
      "symbol": "WOOF",
      "name": "WOOFENOMICS",
      "decimals": 6,
      "logoURI": "https://raw.githubusercontent.com/solana-labs/token-list/main/assets/mainnet/9nEqaUcb16sQ3Tn1psbkWqyhPdLmfHWjKGymREjsAgTE/logo.png",
      "tags": [],
      "extensions": {
        "website": "https://woofsolana.com",
        "serumV3Usdc": "CwK9brJ43MR4BJz2dwnDM7EXCNyHhGqCJDrAdsEts8n5"
      }
    },
    {
      "chainId": 101,
      "address": "MERt85fc5boKw3BW1eYdxonEuJNvXbiMbs6hvheau5K",
      "symbol": "MER",
      "name": "Mercurial",
      "decimals": 6,
      "logoURI": "https://raw.githubusercontent.com/solana-labs/token-list/main/assets/mainnet/MERt85fc5boKw3BW1eYdxonEuJNvXbiMbs6hvheau5K/logo.png",
      "tags": [],
      "extensions": {
        "coingeckoId": "mercurial",
        "website": "https://www.mercurial.finance/",
        "serumV3Usdc": "G4LcexdCzzJUKZfqyVDQFzpkjhB1JoCNL8Kooxi9nJz5",
        "waterfallbot": "https://bit.ly/MERwaterfall"
      }
    },
    {
      "chainId": 101,
      "address": "9MhNoxy1PbmEazjPo9kiZPCcG7BiFbhi3bWZXZgacfpp",
      "symbol": "ACMN",
      "name": "ACUMEN",
      "decimals": 9,
      "logoURI": "https://raw.githubusercontent.com/solana-labs/token-list/main/assets/mainnet/9MhNoxy1PbmEazjPo9kiZPCcG7BiFbhi3bWZXZgacfpp/logo.png",
      "tags": [],
      "extensions": {
        "website": "https://acumen.network/"
      }
    },
    {
      "chainId": 101,
      "address": "EfLvzNsqmkoSneiML5t7uHCPEVRaWCpG4N2WsS39nWCU",
      "symbol": "MUDLEY",
      "name": "MUDLEY",
      "decimals": 9,
      "logoURI": "https://raw.githubusercontent.com/solana-labs/token-list/main/assets/mainnet/EfLvzNsqmkoSneiML5t7uHCPEVRaWCpG4N2WsS39nWCU/logo.png",
      "tags": [],
      "extensions": {
        "website": "https://www.mudley.io/"
      }
    },
    {
      "chainId": 101,
      "address": "GpYMp8eP3HADY8x1jLVfFVBVYqxFNxT5mFhZAZt9Poco",
      "symbol": "CAPE",
      "name": "Crazy Ape Coin",
      "decimals": 9,
      "logoURI": "https://raw.githubusercontent.com/solana-labs/token-list/main/assets/mainnet/GpYMp8eP3HADY8x1jLVfFVBVYqxFNxT5mFhZAZt9Poco/logo.png",
      "tags": [],
      "extensions": {
        "website": "https://www.crazyapecoin.com/"
      }
    },
    {
      "chainId": 101,
      "address": "7Csho7qjseDjgX3hhBxfwP1W3LYARK3QH3PM2x55we14",
      "symbol": "LOTTO",
      "name": "Lotto",
      "decimals": 9,
      "logoURI": "https://raw.githubusercontent.com/solana-labs/token-list/main/assets/mainnet/7Csho7qjseDjgX3hhBxfwP1W3LYARK3QH3PM2x55we14/logo.png",
      "tags": [],
      "extensions": {
        "serumV3Usdc": "9MZKfgZzPgeidAukYpHtsLYm4eAdJFnR7nhPosWT8jiv",
        "coingeckoId": "lotto",
        "website": "lotto.finance",
        "address": "0xb0dfd28d3cf7a5897c694904ace292539242f858",
        "assetContract": "https://etherscan.io/address/0xb0dfd28d3cf7a5897c694904ace292539242f858",
        "tggroup": "https://t.me/lottofinance"
      }
    },
    {
      "chainId": 101,
      "address": "7uv3ZvZcQLd95bUp5WMioxG7tyAZVXFfr8JYkwhMYrnt",
      "symbol": "BOLE",
      "name": "Bole Token",
      "decimals": 4,
      "logoURI": "https://raw.githubusercontent.com/solana-labs/token-list/main/assets/mainnet/7uv3ZvZcQLd95bUp5WMioxG7tyAZVXFfr8JYkwhMYrnt/logo.png",
      "tags": [],
      "extensions": {
        "website": "https://tokenbole.com/"
      }
    },
    {
      "chainId": 101,
      "address": "Bxp46xCB6CLjiqE99QaTcJAaY1hYF1o63DUUrXAS7QFu",
      "symbol": "mBRZ",
      "name": "SolMiner Bronze",
      "decimals": 9,
      "logoURI": "https://raw.githubusercontent.com/solana-labs/token-list/main/assets/mainnet/Bxp46xCB6CLjiqE99QaTcJAaY1hYF1o63DUUrXAS7QFu/logo.png",
      "tags": [],
      "extensions": {
        "website": "https://solminer.app",
        "medium": "https://solminer.medium.com/",
        "twitter": "https://twitter.com/SolMinerproject"
      }
    },
    {
      "chainId": 101,
      "address": "GZNrMEdrt6Vg428JzvJYRGGPpVxgjUPsg6WLqKBvmNLw",
      "symbol": "mPLAT",
      "name": "SolMiner Platinum",
      "decimals": 9,
      "logoURI": "https://raw.githubusercontent.com/solana-labs/token-list/main/assets/mainnet/GZNrMEdrt6Vg428JzvJYRGGPpVxgjUPsg6WLqKBvmNLw/logo.png",
      "tags": [],
      "extensions": {
        "website": "https://solminer.app",
        "medium": "https://solminer.medium.com/",
        "twitter": "https://twitter.com/SolMinerproject"
      }
    },
    {
      "chainId": 101,
      "address": "Er7a3ugS6kkAqj6sp3UmXEFAFrDdLMRQEkV9QH2fwRYA",
      "symbol": "mDIAM",
      "name": "SolMiner Diamond",
      "decimals": 9,
      "logoURI": "https://raw.githubusercontent.com/solana-labs/token-list/main/assets/mainnet/Er7a3ugS6kkAqj6sp3UmXEFAFrDdLMRQEkV9QH2fwRYA/logo.png",
      "tags": [],
      "extensions": {
        "website": "https://solminer.app",
        "medium": "https://solminer.medium.com/",
        "twitter": "https://twitter.com/SolMinerproject"
      }
    },
    {
      "chainId": 101,
      "address": "5JnZ667P3VcjDinkJFysWh2K2KtViy63FZ3oL5YghEhW",
      "symbol": "APYS",
      "name": "APYSwap",
      "decimals": 9,
      "logoURI": "https://raw.githubusercontent.com/solana-labs/token-list/main/assets/mainnet/5JnZ667P3VcjDinkJFysWh2K2KtViy63FZ3oL5YghEhW/logo.png",
      "tags": [
        "wrapped"
      ],
      "extensions": {
        "website": "https://apyswap.com",
        "coingeckoId": "apyswap"
      }
    },
    {
      "chainId": 101,
      "address": "ss1gxEUiufJyumsXfGbEwFe6maraPmc53fqbnjbum15",
      "symbol": "SS1",
      "name": "Naked Shorts",
      "decimals": 0,
      "logoURI": "https://raw.githubusercontent.com/solana-labs/token-list/main/assets/mainnet/ss1gxEUiufJyumsXfGbEwFe6maraPmc53fqbnjbum15/logo.png",
      "tags": [
        "nft"
      ],
      "extensions": {
        "website": "https://www.sol-talk.com/sol-survivor",
        "twitter": "https://twitter.com/sol__survivor",
        "imageUrl": "https://www.arweave.net/N-RGNyi1o1evhr7jTCXxHQlSndNPdnHWEzUTbTGMCl4",
        "animationUrl": "https://www.arweave.net/KBzRUmQNX6VKDH41N_uOETtJH21YtWXrOz270b8eqyo?ext=glb",
        "description": "After a gamma squeeze event he was left covered in theta. Due to the accident he lost his memories but gained the ability to refract light. He joins the tournament hoping to discover more about his past. His only clue is a damaged ID card with the word Malvin inscribed. Special: 'Now You See Me'"
      }
    },
    {
      "chainId": 101,
      "address": "GfJ3Vq2eSTYf1hJP6kKLE9RT6u7jF9gNszJhZwo5VPZp",
      "symbol": "SOLPAD",
      "name": "Solpad Finance",
      "decimals": 9,
      "logoURI": "https://raw.githubusercontent.com/solana-labs/token-list/main/assets/mainnet/GfJ3Vq2eSTYf1hJP6kKLE9RT6u7jF9gNszJhZwo5VPZp/logo.png",
      "tags": [
        "utility-token"
      ],
      "extensions": {
        "website": "https://www.solpad.finance/",
        "twitter": "https://twitter.com/FinanceSolpad",
        "github": "https://github.com/solpad-finance",
        "tgann": "https://t.me/solpadfinance",
        "tggroup": "https://t.me/solpadfinance_chat"
      }
    },
    {
      "chainId": 101,
      "address": "ERPueLaiBW48uBhqX1CvCYBv2ApHN6ZFuME1MeQGTdAi",
      "symbol": "MIT",
      "name": "Muskimum Impact Token",
      "decimals": 8,
      "logoURI": "https://raw.githubusercontent.com/solana-labs/token-list/main/assets/mainnet/ERPueLaiBW48uBhqX1CvCYBv2ApHN6ZFuME1MeQGTdAi/logo.png",
      "tags": [
        "mit",
        "musk"
      ],
      "extensions": {
        "website": "https://muskimum.win/",
        "twitter": "https://twitter.com/muskimum",
        "serumV3Usdc": "3mhrhTFrHtxe7uZhvzBhzneR3bD3hDyWcgEkR8EcvNZk"
      }
    },
    {
      "chainId": 101,
      "address": "BsDrXiQaFd147Fxq1fQYbJQ77P6tmPkRJQJzkKvspDKo",
      "symbol": "SOLA",
      "name": "SolaPAD Token (deprecated)",
      "decimals": 8,
      "logoURI": "https://raw.githubusercontent.com/solana-labs/token-list/main/assets/mainnet/BsDrXiQaFd147Fxq1fQYbJQ77P6tmPkRJQJzkKvspDKo/logo.png",
      "tags": [
        "SOLA",
        "LaunchPAD"
      ],
      "extensions": {
        "website": "https://www.solapad.org/",
        "twitter": "https://twitter.com/SolaPAD"
      }
    },
    {
      "chainId": 101,
      "address": "7fCzz6ZDHm4UWC9Se1RPLmiyeuQ6kStxpcAP696EuE1E",
      "symbol": "SHBL",
      "name": "Shoebill Coin",
      "decimals": 9,
      "logoURI": "https://raw.githubusercontent.com/solana-labs/token-list/main/assets/mainnet/7fCzz6ZDHm4UWC9Se1RPLmiyeuQ6kStxpcAP696EuE1E/logo.png",
      "tags": [],
      "extensions": {
        "website": "https://shoebillco.in/"
      }
    },
    {
      "chainId": 101,
      "address": "GnaFnTihwQFjrLeJNeVdBfEZATMdaUwZZ1RPxLwjbVwb",
      "symbol": "SHBL-USDC",
      "name": "Raydium Permissionless LP Token (SHBL-USDC)",
      "decimals": 9,
      "logoURI": "https://raw.githubusercontent.com/solana-labs/token-list/main/assets/mainnet/GnaFnTihwQFjrLeJNeVdBfEZATMdaUwZZ1RPxLwjbVwb/logo.png",
      "tags": [
        "lp-token"
      ],
      "extensions": {
        "website": "https://raydium.io/"
      }
    },
    {
      "chainId": 101,
      "address": "Djoz8btdR7p6xWHoVtPYF3zyN9LU5BBfMoDk4HczSDqc",
      "symbol": "AUSS",
      "name": "Ausshole",
      "decimals": 9,
      "logoURI": "https://raw.githubusercontent.com/solana-labs/token-list/main/assets/mainnet/Djoz8btdR7p6xWHoVtPYF3zyN9LU5BBfMoDk4HczSDqc/logo.svg",
      "tags": [],
      "extensions": {
        "website": "https://auss.finance/",
        "twitter": "https://twitter.com/ausstoken",
        "serumV3Usdc": "bNbYoc2KawipbXj76BiXbUdf2NcGKWkdp4S9uDvWXB1"
      }
    },
    {
      "chainId": 101,
      "address": "TuLipcqtGVXP9XR62wM8WWCm6a9vhLs7T1uoWBk6FDs",
      "symbol": "TULIP",
      "name": "Tulip",
      "decimals": 6,
      "logoURI": "https://raw.githubusercontent.com/solana-labs/token-list/main/assets/mainnet/TuLipcqtGVXP9XR62wM8WWCm6a9vhLs7T1uoWBk6FDs/logo.svg",
      "tags": [
        "tulip",
        "solfarm",
        "vaults"
      ],
      "extensions": {
        "website": "https://solfarm.io",
        "twitter": "https://twitter.com/Solfarmio",
        "coingeckoId": "solfarm",
        "serumV3Usdc": "8GufnKq7YnXKhnB3WNhgy5PzU9uvHbaaRrZWQK6ixPxW",
        "waterfallbot": "https://bit.ly/TULIPwaterfall"
      }
    },
    {
      "chainId": 101,
      "address": "5trVBqv1LvHxiSPMsHtEZuf8iN82wbpDcR5Zaw7sWC3s",
      "symbol": "JPYC",
      "name": "JPY Coin",
      "decimals": 6,
      "logoURI": "https://raw.githubusercontent.com/solana-labs/token-list/main/assets/mainnet/5trVBqv1LvHxiSPMsHtEZuf8iN82wbpDcR5Zaw7sWC3s/logo.png",
      "tags": [
        "stablecoin",
        "ethereum"
      ],
      "extensions": {
        "website": "https://jpyc.jp/"
      }
    },
    {
      "chainId": 101,
      "address": "3QuAYThYKFXSmrTcSHsdd7sAxaFBobaCkLy2DBYJLMDs",
      "symbol": "TYNA",
      "name": "wTYNA",
      "decimals": 6,
      "logoURI": "https://raw.githubusercontent.com/solana-labs/token-list/main/assets/mainnet/3QuAYThYKFXSmrTcSHsdd7sAxaFBobaCkLy2DBYJLMDs/logo.png",
      "tags": [
        "ERC20",
        "ethereum"
      ],
      "extensions": {
        "address": "0x4ae54790c130B21E8CbaCAB011C6170e079e6eF5",
        "bridgeContract": "https://etherscan.io/address/0xeae57ce9cc1984f202e15e038b964bb8bdf7229a",
        "assetContract": "https://etherscan.io/address/0x4ae54790c130B21E8CbaCAB011C6170e079e6eF5",
        "website": "http://lendingbot.s3-website-us-east-1.amazonaws.com/whitepaper.html",
        "twitter": "https://twitter.com/btc_AP"
      }
    },
    {
      "chainId": 101,
      "address": "7zsKqN7Fg2s9VsqAq6XBoiShCVohpGshSUvoWBc6jKYh",
      "symbol": "ARDX",
      "name": "Wrapped ArdCoin (Sollet)",
      "decimals": 2,
      "logoURI": "https://raw.githubusercontent.com/solana-labs/token-list/main/assets/mainnet/7zsKqN7Fg2s9VsqAq6XBoiShCVohpGshSUvoWBc6jKYh/logo.png",
      "tags": [
        "wrapped-sollet",
        "ethereum"
      ],
      "extensions": {
        "website": "https://ardcoin.com",
        "coingeckoId": "ardcoin"
      }
    },
    {
      "chainId": 101,
      "address": "7zphtJVjKyECvQkdfxJNPx83MNpPT6ZJyujQL8jyvKcC",
      "symbol": "SSHIB",
      "name": "SolShib",
      "decimals": 9,
      "logoURI": "https://raw.githubusercontent.com/solana-labs/token-list/main/assets/mainnet/7zphtJVjKyECvQkdfxJNPx83MNpPT6ZJyujQL8jyvKcC/logo.png",
      "tags": [],
      "extensions": {
        "website": "https://solshib.com/"
      }
    },
    {
      "chainId": 101,
      "address": "HoSWnZ6MZzqFruS1uoU69bU7megzHUv6MFPQ5nqC6Pj2",
      "symbol": "SGI",
      "name": "SolGift",
      "decimals": 9,
      "logoURI": "https://raw.githubusercontent.com/solana-labs/token-list/main/assets/mainnet/HoSWnZ6MZzqFruS1uoU69bU7megzHUv6MFPQ5nqC6Pj2/logo.png",
      "tags": [],
      "extensions": {
        "website": "https://solshib.com/"
      }
    },
    {
      "chainId": 101,
      "address": "GpS9AavHtSUspaBnL1Tu26FWbUAdW8tm3MbacsNvwtGu",
      "symbol": "SOLT",
      "name": "Soltriever",
      "decimals": 9,
      "logoURI": "https://raw.githubusercontent.com/solana-labs/token-list/main/assets/mainnet/GpS9AavHtSUspaBnL1Tu26FWbUAdW8tm3MbacsNvwtGu/logo.png",
      "tags": [],
      "extensions": {
        "website": "http://soltriever.info/",
        "twitter": "https://twitter.com/_Soltriever"
      }
    },
    {
      "chainId": 101,
      "address": "2QK9vxydd7WoDwvVFT5JSU8cwE9xmbJSzeqbRESiPGMG",
      "symbol": "KEKW",
      "name": "kekwcoin",
      "decimals": 9,
      "logoURI": "https://raw.githubusercontent.com/solana-labs/token-list/main/assets/mainnet/2QK9vxydd7WoDwvVFT5JSU8cwE9xmbJSzeqbRESiPGMG/logo.png",
      "tags": [],
      "extensions": {
        "website": "https://kekw.io/",
        "twitter": "https://twitter.com/kekwcoin",
        "medium": "https://kekwcoin.medium.com/",
        "discord": "discord.gg/kekw",
        "description": "Kekwcoin is a creative community platform for content creators to monetize their artwork and get financial support from investors.",
        "serumV3Usdc": "N99ngemA29qSKqdDW7kRiZHS7h2wEFpdgRvgE3N2jy6"
      }
    },
    {
      "chainId": 101,
      "address": "qs9Scx8YwNXS6zHYPCnDnyHQcRHg3QwXxpyCXs5tdM8",
      "symbol": "POCO",
      "name": "POWER COIN",
      "decimals": 9,
      "logoURI": "https://raw.githubusercontent.com/solana-labs/token-list/main/assets/mainnet/qs9Scx8YwNXS6zHYPCnDnyHQcRHg3QwXxpyCXs5tdM8/logo.png",
      "tags": [
        "social-token",
        "poco"
      ]
    },
    {
      "chainId": 101,
      "address": "FxCvbCVAtNUEKSiKoF6xt2pWPfpXuYFWYbuQySaRnV5R",
      "symbol": "LOOP",
      "name": "LC Andy Social Token",
      "decimals": 8,
      "logoURI": "https://raw.githubusercontent.com/solana-labs/token-list/main/assets/mainnet/FxCvbCVAtNUEKSiKoF6xt2pWPfpXuYFWYbuQySaRnV5R/logo.png",
      "tags": [
        "social-token",
        "loop"
      ]
    },
    {
      "chainId": 101,
      "address": "H5gczCNbrtso6BqGKihF97RaWaxpUEZnFuFUKK4YX3s2",
      "symbol": "BDE",
      "name": "Big Defi Energy",
      "decimals": 9,
      "logoURI": "https://raw.githubusercontent.com/solana-labs/token-list/main/assets/mainnet/H5gczCNbrtso6BqGKihF97RaWaxpUEZnFuFUKK4YX3s2/logo.png",
      "tags": [],
      "extensions": {
        "website": "bigdefienergy.com",
        "twitter": "https://twitter.com/Bigdefi"
      }
    },
    {
      "chainId": 101,
      "address": "cREsCN7KAyXcBG2xZc8qrfNHMRgC3MhTb4n3jBnNysv",
      "symbol": "DWT",
      "name": "DARK WEB TOKEN",
      "decimals": 2,
      "logoURI": "https://raw.githubusercontent.com/solana-labs/token-list/main/assets/mainnet/cREsCN7KAyXcBG2xZc8qrfNHMRgC3MhTb4n3jBnNysv/logo.png",
      "tags": [
        "MEME"
      ],
      "extensions": {
        "serumV3Usdc": "526WW289h5wibg1Q55sK16CGoNip8H5d2AXVbaAGcUMb",
        "website": "https://www.darkwebtoken.live"
      }
    },
    {
      "chainId": 101,
      "address": "EdGAZ8JyFTFbmVedVTbaAEQRb6bxrvi3AW3kz8gABz2E",
      "symbol": "DOGA",
      "name": "Dogana",
      "decimals": 9,
      "logoURI": "https://raw.githubusercontent.com/solana-labs/token-list/main/assets/mainnet/EdGAZ8JyFTFbmVedVTbaAEQRb6bxrvi3AW3kz8gABz2E/logo.png",
      "tags": [],
      "extensions": {
        "twitter": "https://twitter.com/DoganaOfficial",
        "serumV3Usdc": "H1Ywt7nSZkLDb2o3vpA5yupnBc9jr1pXtdjMm4Jgk1ay"
      }
    },
    {
      "chainId": 101,
      "address": "3FoUAsGDbvTD6YZ4wVKJgTB76onJUKz7GPEBNiR5b8wc",
      "symbol": "CHEEMS",
      "name": "Cheems",
      "decimals": 9,
      "logoURI": "https://raw.githubusercontent.com/solana-labs/token-list/main/assets/mainnet/3FoUAsGDbvTD6YZ4wVKJgTB76onJUKz7GPEBNiR5b8wc/logo.png",
      "tags": [],
      "extensions": {
        "website": "https://cheems.co/",
        "twitter": "https://twitter.com/theCheemsToken",
        "tggroup": "https://t.me/CheemsOfficial"
      }
    },
    {
      "chainId": 101,
      "address": "AWW5UQfMBnPsTaaxCK7cSEmkj1kbX2zUrqvgKXStjBKx",
      "symbol": "SBFC",
      "name": "SBF Coin",
      "decimals": 6,
      "logoURI": "https://raw.githubusercontent.com/solana-labs/token-list/main/assets/mainnet/AWW5UQfMBnPsTaaxCK7cSEmkj1kbX2zUrqvgKXStjBKx/logo.png",
      "tags": [
        "utility-token",
        "SBF",
        "sbfcoin",
        "SBFC"
      ],
      "extensions": {
        "website": "https://www.sbfcoin.org/",
        "twitter": "https://twitter.com/sbfcoin"
      }
    },
    {
      "chainId": 101,
      "address": "FRbqQnbuLoMbUG4gtQMeULgCDHyY6YWF9NRUuLa98qmq",
      "symbol": "ECOP",
      "name": "EcoPoo",
      "decimals": 0,
      "logoURI": "https://raw.githubusercontent.com/solana-labs/token-list/main/assets/mainnet/FRbqQnbuLoMbUG4gtQMeULgCDHyY6YWF9NRUuLa98qmq/logo.png",
      "tags": [
        "meme"
      ],
      "extensions": {
        "twitter": "https://twitter.com/EcoPoo_Official"
      }
    },
    {
      "chainId": 101,
      "address": "5p2zjqCd1WJzAVgcEnjhb9zWDU7b9XVhFhx4usiyN7jB",
      "symbol": "CATO",
      "name": "CATO",
      "decimals": 9,
      "logoURI": "https://raw.githubusercontent.com/solana-labs/token-list/main/assets/mainnet/5p2zjqCd1WJzAVgcEnjhb9zWDU7b9XVhFhx4usiyN7jB/logo.png",
      "tags": [
        "Meme-Token"
      ],
      "extensions": {
        "website": "https://www.solanacato.com/",
        "twitter": "https://twitter.com/SolanaCATO",
        "telegram": "https://t.me/SolanaCATO",
        "serumV3Usdc": "9fe1MWiKqUdwift3dEpxuRHWftG72rysCRHbxDy6i9xB"
      }
    },
    {
      "chainId": 101,
      "address": "J81fW7aza8wVUG1jjzhExsNMs3MrzwT5WrofgFqMjnSA",
      "symbol": "TOM",
      "name": "Tombili",
      "decimals": 9,
      "logoURI": "https://raw.githubusercontent.com/solana-labs/token-list/main/assets/mainnet/J81fW7aza8wVUG1jjzhExsNMs3MrzwT5WrofgFqMjnSA/logo.png",
      "tags": [],
      "extensions": {
        "website": "https://cryptomindex.com",
        "twitter": "https://twitter.com/cryptomindex"
      }
    },
    {
      "chainId": 101,
      "address": "GunpHq4fn9gSSyGbPMYXTzs9nBS8RY88CX1so4V8kCiF",
      "symbol": "FABLE",
      "name": "Fable",
      "decimals": 0,
      "logoURI": "https://raw.githubusercontent.com/solana-labs/token-list/main/assets/mainnet/GunpHq4fn9gSSyGbPMYXTzs9nBS8RY88CX1so4V8kCiF/logo.png",
      "tags": [],
      "extensions": {
        "website": "https://fable.finance",
        "twitter": "https://twitter.com/fable_finance"
      }
    },
    {
      "chainId": 101,
      "address": "6L5DzH3p1t1PrCrVkudasuUnWbK7Jq9tYwcwWQiV6yd7",
      "symbol": "LZD",
      "name": "Lizard",
      "decimals": 6,
      "logoURI": "https://raw.githubusercontent.com/solana-labs/token-list/main/assets/mainnet/6L5DzH3p1t1PrCrVkudasuUnWbK7Jq9tYwcwWQiV6yd7/logo.png",
      "tags": [],
      "extensions": {
        "website": "https://www.lzdsol.io",
        "twitter": "https://twitter.com/lzd_sol"
      }
    },
    {
      "chainId": 101,
      "address": "EZqcdU8RLu9EChZgrY2BNVg8eovfdGyTiY2bd69EsPgQ",
      "symbol": "FELON",
      "name": "FuckElon",
      "decimals": 0,
      "logoURI": "https://raw.githubusercontent.com/solana-labs/token-list/main/assets/mainnet/EZqcdU8RLu9EChZgrY2BNVg8eovfdGyTiY2bd69EsPgQ/logo.png",
      "tags": [],
      "extensions": {
        "website": "https://fuckelonmusk.godaddysites.com/",
        "twitter": "https://twitter.com/FuckElonMusk8",
        "tgann": "https://t.me/fuckelonmusktoday",
        "tggroup": "https://t.me/joinchat/cgUOCIRSTJ9hZmY1"
      }
    },
    {
      "chainId": 101,
      "address": "HBHMiauecxer5FCzPeXgE2A8ZCf7fQgxxwo4vfkFtC7s",
      "symbol": "SLNDN",
      "name": "Solanadon",
      "decimals": 9,
      "logoURI": "https://raw.githubusercontent.com/solana-labs/token-list/main/assets/mainnet/HBHMiauecxer5FCzPeXgE2A8ZCf7fQgxxwo4vfkFtC7s/logo.png",
      "tags": [],
      "extensions": {
        "website": "https://solanadon.com/",
        "twitter": "https://twitter.com/SolanadonCoin",
        "tgann": "https://t.me/solanadonann"
      }
    },
    {
      "chainId": 101,
      "address": "GReBHpMgCadZRij4B111c94cqU9TktvJ45rWZRQ5b1A5",
      "symbol": "PINGU",
      "name": "Penguincoin",
      "decimals": 6,
      "logoURI": "https://raw.githubusercontent.com/solana-labs/token-list/main/assets/mainnet/GReBHpMgCadZRij4B111c94cqU9TktvJ45rWZRQ5b1A5/logo.png",
      "tags": [],
      "extensions": {
        "twitter": "https://twitter.com/penguincoin1"
      }
    },
    {
      "chainId": 101,
      "address": "5WUab7TCvth43Au5vk6wKjchTzWFeyPEUSJE1MPJtTZE",
      "symbol": "KEKN1",
      "name": "KEKW In Solana Tripping",
      "decimals": 0,
      "logoURI": "https://raw.githubusercontent.com/solana-labs/token-list/main/assets/mainnet/5WUab7TCvth43Au5vk6wKjchTzWFeyPEUSJE1MPJtTZE/logo.png",
      "tags": [
        "nft"
      ],
      "extensions": {
        "website": "https://www.kekw.io/",
        "twitter": "https://twitter.com/kekwcoin"
      }
    },
    {
      "chainId": 101,
      "address": "9KEe6o1jRTqFDFBo2AezsskcxBNwuq1rVeVat1Td8zbV",
      "symbol": "MPAD",
      "name": "MercuryPAD Token",
      "decimals": 9,
      "logoURI": "https://raw.githubusercontent.com/solana-labs/token-list/main/assets/mainnet/9KEe6o1jRTqFDFBo2AezsskcxBNwuq1rVeVat1Td8zbV/logo.png",
      "tags": [
        "MPAD",
        "LaunchPAD"
      ],
      "extensions": {
        "website": "https://mercurypad.com/",
        "twitter": "https://twitter.com/MercuryPad"
      }
    },
    {
      "chainId": 101,
      "address": "4KAFf8ZpNCn1SWLZFo5tbeZsKpVemsobbVZdERWxRvd2",
      "symbol": "SGT",
      "name": "Sangga Token",
      "decimals": 8,
      "logoURI": "https://raw.githubusercontent.com/solana-labs/token-list/main/assets/mainnet/4KAFf8ZpNCn1SWLZFo5tbeZsKpVemsobbVZdERWxRvd2/logo.png",
      "tags": [],
      "extensions": {
        "website": "https://sanggatalk.io"
      }
    },
    {
      "chainId": 101,
      "address": "Ae1aeYK9WrB2kP29jJU4aUUK7Y1vzsGNZFKoe4BG2h6P",
      "symbol": "OLDNINJA",
      "name": "OLDNINJA",
      "decimals": 0,
      "logoURI": "https://raw.githubusercontent.com/solana-labs/token-list/main/assets/mainnet/Ae1aeYK9WrB2kP29jJU4aUUK7Y1vzsGNZFKoe4BG2h6P/logo.png",
      "tags": [],
      "extensions": {
        "website": "https://www.ninjaprotocol.io/oldninja/"
      }
    },
    {
      "chainId": 101,
      "address": "FgX1WD9WzMU3yLwXaFSarPfkgzjLb2DZCqmkx9ExpuvJ",
      "symbol": "NINJA",
      "name": "NINJA",
      "decimals": 6,
      "logoURI": "https://raw.githubusercontent.com/solana-labs/token-list/main/assets/mainnet/FgX1WD9WzMU3yLwXaFSarPfkgzjLb2DZCqmkx9ExpuvJ/logo.png",
      "tags": [],
      "extensions": {
        "website": "https://www.ninjaprotocol.io/",
        "serumV3Usdc": "J4oPt5Q3FYxrznkXLkbosAWrJ4rZLqJpGqz7vZUL4eMM"
      }
    },
    {
      "chainId": 101,
      "address": "E6UBhrtvP4gYHAEgoBi8kDU6DrPPmQxTAJvASo4ptNev",
      "symbol": "SOLDOG",
      "name": "SOLDOG",
      "decimals": 0,
      "logoURI": "https://raw.githubusercontent.com/solana-labs/token-list/main/assets/mainnet/E6UBhrtvP4gYHAEgoBi8kDU6DrPPmQxTAJvASo4ptNev/logo.png",
      "tags": [],
      "extensions": {
        "website": "https://solanadog.io",
        "twitter": "https://twitter.com/solanadog"
      }
    },
    {
      "chainId": 102,
      "address": "rz251Qbsa27sL8Y1H7h4qu71j6Q7ukNmskg5ZDhPCg3",
      "symbol": "HIRO",
      "name": "Hiro LaunchDAO",
      "decimals": 6,
      "logoURI": "https://raw.githubusercontent.com/solana-labs/token-list/main/assets/mainnet/rz251Qbsa27sL8Y1H7h4qu71j6Q7ukNmskg5ZDhPCg3/logo.png",
      "tags": [],
      "extensions": {
        "website": "https://hiro-finance.github.io/",
        "twitter": "https://twitter.com/HiroLaunchdao"
      }
    },
    {
      "chainId": 101,
      "address": "9nusLQeFKiocswDt6NQsiErm1M43H2b8x6v5onhivqKv",
      "symbol": "LLAMA",
      "name": "SOLLAMA",
      "decimals": 1,
      "logoURI": "https://raw.githubusercontent.com/solana-labs/token-list/main/assets/mainnet/9nusLQeFKiocswDt6NQsiErm1M43H2b8x6v5onhivqKv/logo.png",
      "tags": [],
      "extensions": {
        "website": "https://sollama.finance",
        "twitter": "https://twitter.com/SollamaFinance"
      }
    },
    {
      "chainId": 101,
      "address": "BLwTnYKqf7u4qjgZrrsKeNs2EzWkMLqVCu6j8iHyrNA3",
      "symbol": "BOP",
      "name": "Boring Protocol",
      "decimals": 8,
      "logoURI": "https://raw.githubusercontent.com/solana-labs/token-list/main/assets/mainnet/BLwTnYKqf7u4qjgZrrsKeNs2EzWkMLqVCu6j8iHyrNA3/logo.png",
      "tags": [
        "security-token",
        "utility-token"
      ],
      "extensions": {
        "website": "https://boringprotocol.io",
        "twitter": "https://twitter.com/BoringProtocol",
        "serumV3Usdc": "7MmPwD1K56DthW14P1PnWZ4zPCbPWemGs3YggcT1KzsM"
      }
    },
    {
      "chainId": 101,
      "address": "ER8Xa8YxJLC3CFJgdAxJs46Rdhb7B3MjgbPZsVg1aAFV",
      "symbol": "MOLAMON",
      "name": "MOLAMON",
      "decimals": 0,
      "logoURI": "https://raw.githubusercontent.com/solana-labs/token-list/main/assets/mainnet/ER8Xa8YxJLC3CFJgdAxJs46Rdhb7B3MjgbPZsVg1aAFV/logo.png",
      "tags": [],
      "extensions": {
        "website": "https://moonlana.com/",
        "twitter": "https://twitter.com/xMoonLana",
        "medium": "https://moonlana.medium.com/",
        "imageUrl": "https://gateway.pinata.cloud/ipfs/QmbdEesuzVUMzqaumrZNaWnwnz4WwDvqDyfrFneVDjqr2e/molamonbg.gif",
        "description": "The first $MOLA NFT on Solana Blockchain."
      }
    },
    {
      "chainId": 101,
      "address": "4ezHExHThrwnnoqKcMNbUwcVYXzdkDerHFGfegnTqA2E",
      "symbol": "STUD",
      "name": "SolanaToolsUtilityDapp",
      "decimals": 9,
      "logoURI": "https://raw.githubusercontent.com/solana-labs/token-list/main/assets/mainnet/4ezHExHThrwnnoqKcMNbUwcVYXzdkDerHFGfegnTqA2E/logo.png",
      "tags": [],
      "extensions": {
        "website": "https://www.solanatools.io/"
      }
    },
    {
      "chainId": 101,
      "address": "AZtNYaEAHDBeK5AvdzquZWjc4y8cj5sKWH1keUJGMuPV",
      "symbol": "RESP",
      "name": "RESPECT",
      "decimals": 8,
      "logoURI": "https://raw.githubusercontent.com/solana-labs/token-list/main/assets/mainnet/AZtNYaEAHDBeK5AvdzquZWjc4y8cj5sKWH1keUJGMuPV/logo.png",
      "tags": [],
      "extensions": {
        "website": "https://respect.cash"
      }
    },
    {
      "chainId": 101,
      "address": "5j6BmiZTfHssaWPT23EQYQci3w57VTw7QypKArQZbSZ9",
      "symbol": "CHAD",
      "name": "ChadTrader Token",
      "decimals": 9,
      "logoURI": "https://raw.githubusercontent.com/solana-labs/token-list/main/assets/mainnet/5j6BmiZTfHssaWPT23EQYQci3w57VTw7QypKArQZbSZ9/logo.png",
      "tags": [
        "utility-token"
      ],
      "extensions": {
        "website": "https://chadtrader.io/",
        "twitter": "https://twitter.com/chadtraderio"
      }
    },
    {
      "chainId": 101,
      "address": "GsNzxJfFn6zQdJGeYsupJWzUAm57Ba7335mfhWvFiE9Z",
      "symbol": "DXL",
      "name": "Dexlab",
      "decimals": 6,
      "logoURI": "https://raw.githubusercontent.com/solana-labs/token-list/main/assets/mainnet/GsNzxJfFn6zQdJGeYsupJWzUAm57Ba7335mfhWvFiE9Z/logo.png",
      "tags": [],
      "extensions": {
        "website": "https://www.dexlab.space/"
      }
    },
    {
      "chainId": 101,
      "address": "APvgd1J98PGW77H1fDa7W7Y4fcbFwWfs71RNyJKuYs1Y",
      "symbol": "FUZ",
      "name": "Fuzzy.One",
      "decimals": 8,
      "logoURI": "https://raw.githubusercontent.com/solana-labs/token-list/main/assets/mainnet/APvgd1J98PGW77H1fDa7W7Y4fcbFwWfs71RNyJKuYs1Y/logo.png",
      "tags": [
        "Fuzzy.One",
        "FUZ",
        "Supply chain token"
      ],
      "extensions": {
        "website": "https://www.fuzzy.one/"
      }
    },
    {
      "chainId": 101,
      "address": "6TCbtxs6eYfMKVF9ppTNvbUemW2YnpFig6z1jSqgM16e",
      "symbol": "STRANGE",
      "name": "STRANGE",
      "decimals": 0,
      "logoURI": "https://raw.githubusercontent.com/solana-labs/token-list/main/assets/mainnet/6TCbtxs6eYfMKVF9ppTNvbUemW2YnpFig6z1jSqgM16e/logo.png",
      "tags": [
        "utility-token"
      ],
      "extensions": {
        "website": "https://safepluto.tech"
      }
    },
    {
      "chainId": 101,
      "address": "BYNHheaKFX2WRGQTpMZNsM6vAyJXvkeMoMcixKfVKxY9",
      "symbol": "PLUTES",
      "name": "Plutonium",
      "decimals": 0,
      "logoURI": "https://raw.githubusercontent.com/solana-labs/token-list/main/assets/mainnet/BYNHheaKFX2WRGQTpMZNsM6vAyJXvkeMoMcixKfVKxY9/logo.png",
      "tags": [
        "utility-token"
      ],
      "extensions": {
        "website": "https://safepluto.tech"
      }
    },
    {
      "chainId": 101,
      "address": "8upjSpvjcdpuzhfR1zriwg5NXkwDruejqNE9WNbPRtyA",
      "symbol": "GRAPE",
      "name": "Grape",
      "decimals": 6,
      "logoURI": "https://raw.githubusercontent.com/solana-labs/token-list/main/assets/mainnet/8upjSpvjcdpuzhfR1zriwg5NXkwDruejqNE9WNbPRtyA/logo.svg",
      "tags": [],
      "extensions": {
        "website": "https://www.unlimitedgrapes.com/"
      }
    },
    {
      "chainId": 101,
      "address": "7xzovRepzLvXbbpVZLYKzEBhCNgStEv1xpDqf1rMFFKX",
      "symbol": "KERMIT",
      "name": "Kermit",
      "decimals": 8,
      "logoURI": "https://raw.githubusercontent.com/solana-labs/token-list/main/assets/mainnet/7xzovRepzLvXbbpVZLYKzEBhCNgStEv1xpDqf1rMFFKX/logo.png",
      "tags": [
        "utility-token"
      ],
      "extensions": {
        "website": "https://www.kermitfinance.com",
        "twitter": "https://twitter.com/KermitFinance"
      }
    },
    {
      "chainId": 101,
      "address": "3VhB8EAL8dZ457SiksLPpMUR1pyACpbNh5rTjQUEVCcH",
      "symbol": "TUTL",
      "name": "TurtleTraders",
      "decimals": 8,
      "logoURI": "https://raw.githubusercontent.com/solana-labs/token-list/main/assets/mainnet/3VhB8EAL8dZ457SiksLPpMUR1pyACpbNh5rTjQUEVCcH/logo.png",
      "tags": [
        "social-token",
        "Turtles"
      ],
      "extensions": {
        "twitter": "https://twitter.com/Turtletraders1"
      }
    },
    {
      "chainId": 101,
      "address": "8tbAqS4dFNEeC6YGWpNnusc3JcxoFLMiiLPyHctgGYFe",
      "symbol": "PIPANA",
      "name": "Pipana",
      "decimals": 10,
      "logoURI": "https://raw.githubusercontent.com/solana-labs/token-list/main/assets/mainnet/8tbAqS4dFNEeC6YGWpNnusc3JcxoFLMiiLPyHctgGYFe/logo.png",
      "tags": [],
      "extensions": {
        "website": "https://pip.monster",
        "twitter": "https://twitter.com/itspipana"
      }
    },
    {
      "chainId": 101,
      "address": "8s9FCz99Wcr3dHpiauFRi6bLXzshXfcGTfgQE7UEopVx",
      "symbol": "CKC",
      "name": "ChikinCoin",
      "decimals": 6,
      "logoURI": "https://raw.githubusercontent.com/solana-labs/token-list/main/assets/mainnet/8s9FCz99Wcr3dHpiauFRi6bLXzshXfcGTfgQE7UEopVx/logo.svg",
      "tags": [],
      "extensions": {
        "website": "https://www.chikin.run",
        "twitter": "https://twitter.com/ChikinDev"
      }
    },
    {
      "chainId": 101,
      "address": "ATxXyewb1cXThrQFmwHUy4dtPTErfsuqkg7JcUXgLgqo",
      "symbol": "SPW",
      "name": "SpiderSwap",
      "decimals": 8,
      "logoURI": "https://raw.githubusercontent.com/solana-labs/token-list/main/assets/mainnet/ATxXyewb1cXThrQFmwHUy4dtPTErfsuqkg7JcUXgLgqo/logo.png",
      "tags": [],
      "extensions": {
        "website": "https://www.spiderswap.org",
        "twitter": "https://twitter.com/Spider_swap"
      }
    },
    {
      "chainId": 101,
      "address": "BrwgXmUtNd32dTKdP5teie68EmBnjGq8Wp3MukHehUBY",
      "symbol": "GSTONKS",
      "name": "Gamestonks",
      "decimals": 6,
      "logoURI": "https://raw.githubusercontent.com/solana-labs/token-list/main/assets/mainnet/BrwgXmUtNd32dTKdP5teie68EmBnjGq8Wp3MukHehUBY/logo.png",
      "tags": [],
      "extensions": {
        "website": "https://www.game-stonks.com/"
      }
    },
    {
      "chainId": 101,
      "address": "HAgX1HSfok8DohiNCS54FnC2UJkDSrRVnT38W3iWFwc8",
      "symbol": "MEOW",
      "name": "SOL-CATS",
      "decimals": 9,
      "logoURI": "https://raw.githubusercontent.com/solana-labs/token-list/main/assets/mainnet/HAgX1HSfok8DohiNCS54FnC2UJkDSrRVnT38W3iWFwc8/logo.png",
      "tags": [],
      "extensions": {
        "website": "https://www.solcats.xyz",
        "twitter": "https://twitter.com/solcat777"
      }
    },
    {
      "chainId": 101,
      "address": "Gro98oTmXxCVX8HKr3q2tMnP5ztoC77q6KehFDnAB983",
      "symbol": "SOLMO",
      "name": "SolMoon",
      "decimals": 4,
      "logoURI": "https://raw.githubusercontent.com/solana-labs/token-list/main/assets/mainnet/Gro98oTmXxCVX8HKr3q2tMnP5ztoC77q6KehFDnAB983/logo.png",
      "tags": [],
      "extensions": {
        "website": "https://www.solmoon.co",
        "twitter": "https://twitter.com/solmoonfinance"
      }
    },
    {
      "chainId": 101,
      "address": "2wBXHm4oxmed7ZoDkPL4DU8BuRfMYkubVu8T4N38vXdb",
      "symbol": "MSC",
      "name": "MasterCoin",
      "decimals": 9,
      "logoURI": "https://raw.githubusercontent.com/solana-labs/token-list/main/assets/mainnet/2wBXHm4oxmed7ZoDkPL4DU8BuRfMYkubVu8T4N38vXdb/logo.png",
      "tags": [],
      "extensions": {
        "website": "https://mastercoin.site",
        "twitter": "https://twitter.com/MasterCoin_",
        "discord": "https://t.co/CXZN9Ncd6Q?amp=1",
        "medium": "https://medium.com/@mastercoin-eu"
      }
    },
    {
      "chainId": 101,
      "address": "8b9mQo6ZU2rwZQgSFqGNQvXzrUSHDTRpKSKi9XXdGmqN",
      "symbol": "CHANGPENGUIN",
      "name": "CHANGPENGUIN",
      "decimals": 6,
      "logoURI": "https://raw.githubusercontent.com/solana-labs/token-list/main/assets/mainnet/8b9mQo6ZU2rwZQgSFqGNQvXzrUSHDTRpKSKi9XXdGmqN/logo.png",
      "tags": [],
      "extensions": {
        "website": "https://artbomb.xyz"
      }
    },
    {
      "chainId": 101,
      "address": "3KnVxWhoYdc9UwDr5WMVkZp2LpF7gnojg7We7MUd6ixQ",
      "symbol": "WOLFE",
      "name": "Wolfecoin",
      "decimals": 9,
      "logoURI": "https://raw.githubusercontent.com/solana-labs/token-list/main/assets/mainnet/3KnVxWhoYdc9UwDr5WMVkZp2LpF7gnojg7We7MUd6ixQ/logo.png",
      "tags": [],
      "extensions": {
        "website": "https://www.wolfecoin.online/"
      }
    },
    {
      "chainId": 101,
      "address": "BxHJqGtC629c55swCqWXFGA2rRF1igbbTmh22H8ePUWG",
      "symbol": "PGNT",
      "name": "PigeonSol Token",
      "decimals": 4,
      "logoURI": "https://raw.githubusercontent.com/solana-labs/token-list/main/assets/mainnet/BxHJqGtC629c55swCqWXFGA2rRF1igbbTmh22H8ePUWG/logo.png",
      "tags": [],
      "extensions": {
        "website": "https://pigeonsol.xyz",
        "twitter": "https://twitter.com/PigeonSol"
      }
    },
    {
      "chainId": 101,
      "address": "51tMb3zBKDiQhNwGqpgwbavaGH54mk8fXFzxTc1xnasg",
      "symbol": "APEX",
      "name": "APEX",
      "decimals": 9,
      "logoURI": "https://raw.githubusercontent.com/solana-labs/token-list/main/assets/mainnet/51tMb3zBKDiQhNwGqpgwbavaGH54mk8fXFzxTc1xnasg/logo.png",
      "tags": [],
      "extensions": {
        "website": "https://apexit.finance/",
        "twitter": "https://twitter.com/apeXit_finance",
        "discord": "https://discord.gg/aASQy2dWsN",
        "tggroup": "https://t.me/apexit_finance"
      }
    },
    {
      "chainId": 101,
      "address": "4NPzwMK2gfgQ6rTv8x4EE1ZvKW6MYyYTSrAZCx7zxyaX",
      "symbol": "KLB",
      "name": "Black Label",
      "decimals": 0,
      "logoURI": "https://raw.githubusercontent.com/solana-labs/token-list/main/assets/mainnet/4NPzwMK2gfgQ6rTv8x4EE1ZvKW6MYyYTSrAZCx7zxyaX/logo.svg",
      "tags": [],
      "extensions": {
        "website": "https://klbtoken.com",
        "twitter": "https://twitter.com/klbtoken",
        "serumV3Usdc": "AVC5hkVjWqRzD9RXXwjcNiVAAR2rUvDGwhqoCd2TQNY8"
      }
    },
    {
      "chainId": 101,
      "address": "5v6tZ1SiAi7G8Qg4rBF1ZdAn4cn6aeQtefewMr1NLy61",
      "symbol": "SOLD",
      "name": "Solanax",
      "decimals": 9,
      "logoURI": "https://raw.githubusercontent.com/solana-labs/token-list/main/assets/mainnet/5v6tZ1SiAi7G8Qg4rBF1ZdAn4cn6aeQtefewMr1NLy61/logo.png",
      "tags": [],
      "extensions": {
        "website": "https://solanax.org",
        "twitter": "https://twitter.com/Solanaxorg",
        "telegram": "https://t.me/solanaxcommunity"
      }
    },
    {
      "chainId": 101,
      "address": "3RSafdgu7P2smSGHJvSGQ6kZVkcErZXfZTtynJYboyAu",
      "symbol": "SINE",
      "name": "SINE",
      "decimals": 4,
      "logoURI": "https://raw.githubusercontent.com/solana-labs/token-list/main/assets/mainnet/3RSafdgu7P2smSGHJvSGQ6kZVkcErZXfZTtynJYboyAu/logo.svg",
      "tags": [
        "security-token",
        "utility-token"
      ],
      "extensions": {
        "website": "https://solainetwork.com/",
        "twitter": "https://twitter.com/SolAiNetwork"
      }
    },
    {
      "chainId": 101,
      "address": "guppyrZyEX9iTPSu92pi8T71Zka7xd6PrsTJrXRW6u1",
      "symbol": "GUPPY",
      "name": "Orca Guppy Collectible",
      "decimals": 0,
      "logoURI": "https://raw.githubusercontent.com/solana-labs/token-list/main/assets/mainnet/guppyrZyEX9iTPSu92pi8T71Zka7xd6PrsTJrXRW6u1/logo.png",
      "tags": [
        "nft"
      ],
      "extensions": {
        "website": "https://www.orca.so",
        "twitter": "https://twitter.com/orca_so"
      }
    },
    {
      "chainId": 101,
      "address": "whaLeHav12EhGK19u6kKbLRwC9E1EATGnm6MWbBCcUW",
      "symbol": "WHALE",
      "name": "Orca Whale Collectible",
      "decimals": 0,
      "logoURI": "https://raw.githubusercontent.com/solana-labs/token-list/main/assets/mainnet/whaLeHav12EhGK19u6kKbLRwC9E1EATGnm6MWbBCcUW/logo.png",
      "tags": [
        "nft"
      ],
      "extensions": {
        "website": "https://www.orca.so",
        "twitter": "https://twitter.com/orca_so"
      }
    },
    {
      "chainId": 101,
      "address": "kLwhLkZRt6CadPHRBsgfhRCKXX426WMBnhoGozTduvk",
      "symbol": "KILLER-WHALE",
      "name": "Orca Killer Whale Collectible",
      "decimals": 0,
      "logoURI": "https://raw.githubusercontent.com/solana-labs/token-list/main/assets/mainnet/kLwhLkZRt6CadPHRBsgfhRCKXX426WMBnhoGozTduvk/logo.png",
      "tags": [
        "nft"
      ],
      "extensions": {
        "website": "https://www.orca.so",
        "twitter": "https://twitter.com/orca_so"
      }
    },
    {
      "chainId": 101,
      "address": "star2pH7rVWscs743JGdCAL8Lc9nyJeqx7YQXkGUnWf",
      "symbol": "STARFISH",
      "name": "Orca Starfish Collectible",
      "decimals": 6,
      "logoURI": "https://raw.githubusercontent.com/solana-labs/token-list/main/assets/mainnet/star2pH7rVWscs743JGdCAL8Lc9nyJeqx7YQXkGUnWf/logo.png",
      "tags": [
        "nft"
      ],
      "extensions": {
        "website": "https://www.orca.so",
        "twitter": "https://twitter.com/orca_so"
      }
    },
    {
      "chainId": 101,
      "address": "cLownTTaiiQMoyMmFjfmSGowi8HyNhCtTLFcrNKnqX6",
      "symbol": "CLOWNFISH",
      "name": "Orca Clownfish Collectible",
      "decimals": 0,
      "logoURI": "https://raw.githubusercontent.com/solana-labs/token-list/main/assets/mainnet/cLownTTaiiQMoyMmFjfmSGowi8HyNhCtTLFcrNKnqX6/logo.png",
      "tags": [
        "nft"
      ],
      "extensions": {
        "website": "https://www.orca.so",
        "twitter": "https://twitter.com/orca_so"
      }
    },
    {
      "chainId": 101,
      "address": "ECFcUGwHHMaZynAQpqRHkYeTBnS5GnPWZywM8aggcs3A",
      "symbol": "SOL/USDC",
      "name": "Orca SOL/USDC LP Token",
      "decimals": 9,
      "logoURI": "https://raw.githubusercontent.com/solana-labs/token-list/main/assets/mainnet/ECFcUGwHHMaZynAQpqRHkYeTBnS5GnPWZywM8aggcs3A/logo.png",
      "tags": [
        "lp-token"
      ],
      "extensions": {
        "website": "https://www.orca.so",
        "twitter": "https://twitter.com/orca_so"
      }
    },
    {
      "chainId": 101,
      "address": "3H5XKkE9uVvxsdrFeN4BLLGCmohiQN6aZJVVcJiXQ4WC",
      "symbol": "USDC/USDT",
      "name": "Orca USDC/USDT LP Token",
      "decimals": 9,
      "logoURI": "https://raw.githubusercontent.com/solana-labs/token-list/main/assets/mainnet/3H5XKkE9uVvxsdrFeN4BLLGCmohiQN6aZJVVcJiXQ4WC/logo.png",
      "tags": [
        "lp-token"
      ],
      "extensions": {
        "website": "https://www.orca.so",
        "twitter": "https://twitter.com/orca_so"
      }
    },
    {
      "chainId": 101,
      "address": "8qNqTaKKbdZuzQPWWXy5wNVkJh54ex8zvvnEnTFkrKMP",
      "symbol": "USDC/USDT-SRM",
      "name": "Orca USDC/USDT-SRM LP Token",
      "decimals": 9,
      "logoURI": "https://raw.githubusercontent.com/solana-labs/token-list/main/assets/mainnet/8qNqTaKKbdZuzQPWWXy5wNVkJh54ex8zvvnEnTFkrKMP/logo.png",
      "tags": [
        "lp-token"
      ],
      "extensions": {
        "website": "https://www.orca.so",
        "twitter": "https://twitter.com/orca_so"
      }
    },
    {
      "chainId": 101,
      "address": "7TYb32qkwYosUQfUspU45cou7Bb3nefJocVMFX2mEGTT",
      "symbol": "ETH/USDC",
      "name": "Orca ETH/USDC LP Token",
      "decimals": 9,
      "logoURI": "https://raw.githubusercontent.com/solana-labs/token-list/main/assets/mainnet/7TYb32qkwYosUQfUspU45cou7Bb3nefJocVMFX2mEGTT/logo.png",
      "tags": [
        "lp-token"
      ],
      "extensions": {
        "website": "https://www.orca.so",
        "twitter": "https://twitter.com/orca_so"
      }
    },
    {
      "chainId": 101,
      "address": "EhBAmhkgEsMa8McFB5bpqZaRpZvGBBJ4jN59T5xToPdG",
      "symbol": "ETH/USDT-SRM",
      "name": "Orca ETH/USDT-SRM LP Token",
      "decimals": 9,
      "logoURI": "https://raw.githubusercontent.com/solana-labs/token-list/main/assets/mainnet/EhBAmhkgEsMa8McFB5bpqZaRpZvGBBJ4jN59T5xToPdG/logo.png",
      "tags": [
        "lp-token"
      ],
      "extensions": {
        "website": "https://www.orca.so",
        "twitter": "https://twitter.com/orca_so"
      }
    },
    {
      "chainId": 101,
      "address": "8pFwdcuXM7pvHdEGHLZbUR8nNsjj133iUXWG6CgdRHk2",
      "symbol": "BTC/ETH",
      "name": "Orca BTC/ETH LP Token",
      "decimals": 9,
      "logoURI": "https://raw.githubusercontent.com/solana-labs/token-list/main/assets/mainnet/8pFwdcuXM7pvHdEGHLZbUR8nNsjj133iUXWG6CgdRHk2/logo.png",
      "tags": [
        "lp-token"
      ],
      "extensions": {
        "website": "https://www.orca.so",
        "twitter": "https://twitter.com/orca_so"
      }
    },
    {
      "chainId": 101,
      "address": "7bb88DAnQY7LSoWEuqezCcbk4vutQbuRqgJMqpX8h6dL",
      "symbol": "ETH/SOL",
      "name": "Orca ETH/SOL LP Token",
      "decimals": 9,
      "logoURI": "https://raw.githubusercontent.com/solana-labs/token-list/main/assets/mainnet/7bb88DAnQY7LSoWEuqezCcbk4vutQbuRqgJMqpX8h6dL/logo.png",
      "tags": [
        "lp-token"
      ],
      "extensions": {
        "website": "https://www.orca.so",
        "twitter": "https://twitter.com/orca_so"
      }
    },
    {
      "chainId": 101,
      "address": "GWEmABT4rD3sGhyghv9rKbfdiaFe5uMHeJqr6hhu3XvA",
      "symbol": "RAY/SOL",
      "name": "Orca RAY/SOL LP Token",
      "decimals": 9,
      "logoURI": "https://raw.githubusercontent.com/solana-labs/token-list/main/assets/mainnet/GWEmABT4rD3sGhyghv9rKbfdiaFe5uMHeJqr6hhu3XvA/logo.png",
      "tags": [
        "lp-token"
      ],
      "extensions": {
        "website": "https://www.orca.so",
        "twitter": "https://twitter.com/orca_so"
      }
    },
    {
      "chainId": 101,
      "address": "BmZNYGt7aApGTUUxAQUYsW64cMbb6P7uniokCWaptj4D",
      "symbol": "SOL/USDT",
      "name": "Orca SOL/USDT LP Token",
      "decimals": 9,
      "logoURI": "https://raw.githubusercontent.com/solana-labs/token-list/main/assets/mainnet/BmZNYGt7aApGTUUxAQUYsW64cMbb6P7uniokCWaptj4D/logo.png",
      "tags": [
        "lp-token"
      ],
      "extensions": {
        "website": "https://www.orca.so",
        "twitter": "https://twitter.com/orca_so"
      }
    },
    {
      "chainId": 101,
      "address": "E4cthfUFaDd4x5t1vbeBNBHm7isqhM8kapthPzPJz1M2",
      "symbol": "SOL/USDT-SRM",
      "name": "Orca SOL/USDT-SRM LP Token",
      "decimals": 9,
      "logoURI": "https://raw.githubusercontent.com/solana-labs/token-list/main/assets/mainnet/E4cthfUFaDd4x5t1vbeBNBHm7isqhM8kapthPzPJz1M2/logo.png",
      "tags": [
        "lp-token"
      ],
      "extensions": {
        "website": "https://www.orca.so",
        "twitter": "https://twitter.com/orca_so"
      }
    },
    {
      "chainId": 101,
      "address": "6ojPekCSQimAjDjaMApLvh3jF6wnZeNEVRVVoGNzEXvV",
      "symbol": "SOL/SRM",
      "name": "Orca SOL/SRM LP Token",
      "decimals": 9,
      "logoURI": "https://raw.githubusercontent.com/solana-labs/token-list/main/assets/mainnet/6ojPekCSQimAjDjaMApLvh3jF6wnZeNEVRVVoGNzEXvV/logo.png",
      "tags": [
        "lp-token"
      ],
      "extensions": {
        "website": "https://www.orca.so",
        "twitter": "https://twitter.com/orca_so"
      }
    },
    {
      "chainId": 101,
      "address": "YJRknE9oPhUMtq1VvhjVzG5WnRsjQtLsWg3nbaAwCQ5",
      "symbol": "FTT/SOL",
      "name": "Orca FTT/SOL LP Token",
      "decimals": 9,
      "logoURI": "https://raw.githubusercontent.com/solana-labs/token-list/main/assets/mainnet/YJRknE9oPhUMtq1VvhjVzG5WnRsjQtLsWg3nbaAwCQ5/logo.png",
      "tags": [
        "lp-token"
      ],
      "extensions": {
        "website": "https://www.orca.so",
        "twitter": "https://twitter.com/orca_so"
      }
    },
    {
      "chainId": 101,
      "address": "C9PKvetJPrrPD53PR2aR8NYtVZzucCRkHYzcFXbZXEqu",
      "symbol": "KIN/SOL",
      "name": "Orca KIN/SOL LP Token",
      "decimals": 9,
      "logoURI": "https://raw.githubusercontent.com/solana-labs/token-list/main/assets/mainnet/C9PKvetJPrrPD53PR2aR8NYtVZzucCRkHYzcFXbZXEqu/logo.png",
      "tags": [
        "lp-token"
      ],
      "extensions": {
        "website": "https://www.orca.so",
        "twitter": "https://twitter.com/orca_so"
      }
    },
    {
      "chainId": 101,
      "address": "6SfhBAmuaGf9p3WAxeHJYCWMABnYUMrdzNdK5Stvvj4k",
      "symbol": "ROPE/SOL",
      "name": "Orca ROPE/SOL LP Token",
      "decimals": 9,
      "logoURI": "https://raw.githubusercontent.com/solana-labs/token-list/main/assets/mainnet/6SfhBAmuaGf9p3WAxeHJYCWMABnYUMrdzNdK5Stvvj4k/logo.png",
      "tags": [
        "lp-token"
      ],
      "extensions": {
        "website": "https://www.orca.so",
        "twitter": "https://twitter.com/orca_so"
      }
    },
    {
      "chainId": 101,
      "address": "9r1n79TmerAgQJboUT8QvrChX3buZBfuSrBTtYM1cW4h",
      "symbol": "SOL/STEP",
      "name": "Orca SOL/STEP LP Token",
      "decimals": 9,
      "logoURI": "https://raw.githubusercontent.com/solana-labs/token-list/main/assets/mainnet/9r1n79TmerAgQJboUT8QvrChX3buZBfuSrBTtYM1cW4h/logo.png",
      "tags": [
        "lp-token"
      ],
      "extensions": {
        "website": "https://www.orca.so",
        "twitter": "https://twitter.com/orca_so"
      }
    },
    {
      "chainId": 101,
      "address": "ELLELFtgvWBgLkdY9EFx4Vb3SLNj4DJEhzZLWy1wCh4Y",
      "symbol": "OXY/SOL",
      "name": "Orca OXY/SOL LP Token",
      "decimals": 9,
      "logoURI": "https://raw.githubusercontent.com/solana-labs/token-list/main/assets/mainnet/ELLELFtgvWBgLkdY9EFx4Vb3SLNj4DJEhzZLWy1wCh4Y/logo.png",
      "tags": [
        "lp-token"
      ],
      "extensions": {
        "website": "https://www.orca.so",
        "twitter": "https://twitter.com/orca_so"
      }
    },
    {
      "chainId": 101,
      "address": "BXM9ph4AuhCUzf94HQu5FnfeVThKj5oyrnb1krY1zax5",
      "symbol": "MER/SOL",
      "name": "Orca MER/SOL LP Token",
      "decimals": 9,
      "logoURI": "https://raw.githubusercontent.com/solana-labs/token-list/main/assets/mainnet/BXM9ph4AuhCUzf94HQu5FnfeVThKj5oyrnb1krY1zax5/logo.png",
      "tags": [
        "lp-token"
      ],
      "extensions": {
        "website": "https://www.orca.so",
        "twitter": "https://twitter.com/orca_so"
      }
    },
    {
      "chainId": 101,
      "address": "FJ9Q9ojA7vdf5rFbcTc6dd7D3nLpwSxdtFSE8cwfuvqt",
      "symbol": "FIDA/SOL",
      "name": "Orca FIDA/SOL LP Token",
      "decimals": 9,
      "logoURI": "https://raw.githubusercontent.com/solana-labs/token-list/main/assets/mainnet/FJ9Q9ojA7vdf5rFbcTc6dd7D3nLpwSxdtFSE8cwfuvqt/logo.png",
      "tags": [
        "lp-token"
      ],
      "extensions": {
        "website": "https://www.orca.so",
        "twitter": "https://twitter.com/orca_so"
      }
    },
    {
      "chainId": 101,
      "address": "EHkfnhKLLTUqo1xMZLxhM9EusEgpN6RXPpZsGpUsewaa",
      "symbol": "MAPS/SOL",
      "name": "Orca MAPS/SOL LP Token",
      "decimals": 9,
      "logoURI": "https://raw.githubusercontent.com/solana-labs/token-list/main/assets/mainnet/EHkfnhKLLTUqo1xMZLxhM9EusEgpN6RXPpZsGpUsewaa/logo.png",
      "tags": [
        "lp-token"
      ],
      "extensions": {
        "website": "https://www.orca.so",
        "twitter": "https://twitter.com/orca_so"
      }
    },
    {
      "chainId": 101,
      "address": "9rguDaKqTrVjaDXafq6E7rKGn7NPHomkdb8RKpjKCDm2",
      "symbol": "SAMO/SOL",
      "name": "Orca SAMO/SOL LP Token",
      "decimals": 9,
      "logoURI": "https://raw.githubusercontent.com/solana-labs/token-list/main/assets/mainnet/9rguDaKqTrVjaDXafq6E7rKGn7NPHomkdb8RKpjKCDm2/logo.png",
      "tags": [
        "lp-token"
      ],
      "extensions": {
        "website": "https://www.orca.so",
        "twitter": "https://twitter.com/orca_so"
      }
    },
    {
      "chainId": 101,
      "address": "2697FyJ4vD9zwAVPr33fdVPDv54pyZZiBv9S2AoKMyQf",
      "symbol": "COPE/SOL",
      "name": "Orca COPE/SOL LP Token",
      "decimals": 9,
      "logoURI": "https://raw.githubusercontent.com/solana-labs/token-list/main/assets/mainnet/2697FyJ4vD9zwAVPr33fdVPDv54pyZZiBv9S2AoKMyQf/logo.png",
      "tags": [
        "lp-token"
      ],
      "extensions": {
        "website": "https://www.orca.so",
        "twitter": "https://twitter.com/orca_so"
      }
    },
    {
      "chainId": 101,
      "address": "HEhMLvpSdPviukafKwVN8BnBUTamirptsQ6Wxo5Cyv8s",
      "symbol": "FTR",
      "name": "Future",
      "decimals": 9,
      "logoURI": "https://raw.githubusercontent.com/solana-labs/token-list/main/assets/mainnet/HEhMLvpSdPviukafKwVN8BnBUTamirptsQ6Wxo5Cyv8s/logo.png",
      "tags": [],
      "extensions": {
        "website": "https://future-ftr.io",
        "twitter": "https://twitter.com/ftr_finance"
      }
    },
    {
      "chainId": 101,
      "address": "6oJ8Mp1VnKxN5MvGf9LfpeaRvTv8N1xFbvtdEbLLWUDT",
      "symbol": "ESC",
      "name": "ESCoin",
      "decimals": 9,
      "logoURI": "https://raw.githubusercontent.com/solana-labs/token-list/main/assets/mainnet/6oJ8Mp1VnKxN5MvGf9LfpeaRvTv8N1xFbvtdEbLLWUDT/logo.png",
      "tags": [],
      "extensions": {
        "website": "https://escoin.company/",
        "twitter": "https://twitter.com/coin_esc"
      }
    },
    {
      "chainId": 101,
      "address": "Da1jboBKU3rqXUqPL3L3BxJ8e67ogVgVKcqy4rWsS7LC",
      "symbol": "UBE",
      "name": "UBE Token",
      "decimals": 10,
      "logoURI": "https://raw.githubusercontent.com/solana-labs/token-list/main/assets/mainnet/Da1jboBKU3rqXUqPL3L3BxJ8e67ogVgVKcqy4rWsS7LC/logo.png",
      "tags": [],
      "extensions": {
        "website": "https://www.ubetoken.com",
        "twitter": "https://twitter.com/ube_token"
      }
    },
    {
      "chainId": 101,
      "address": "CDJWUqTcYTVAKXAVXoQZFes5JUFc7owSeq7eMQcDSbo5",
      "symbol": "renBTC",
      "name": "renBTC",
      "decimals": 8,
      "logoURI": "https://raw.githubusercontent.com/solana-labs/token-list/main/assets/mainnet/CDJWUqTcYTVAKXAVXoQZFes5JUFc7owSeq7eMQcDSbo5/logo.png",
      "tags": [],
      "extensions": {
        "coingeckoId": "renbtc",
        "website": "https://renproject.io/"
      }
    },
    {
      "chainId": 101,
      "address": "G1a6jxYz3m8DVyMqYnuV7s86wD4fvuXYneWSpLJkmsXj",
      "symbol": "renBCH",
      "name": "renBCH",
      "decimals": 8,
      "logoURI": "https://raw.githubusercontent.com/solana-labs/token-list/main/assets/mainnet/G1a6jxYz3m8DVyMqYnuV7s86wD4fvuXYneWSpLJkmsXj/logo.png",
      "tags": [],
      "extensions": {
        "coingeckoId": "renbch",
        "website": "https://renproject.io/"
      }
    },
    {
      "chainId": 101,
      "address": "FKJvvVJ242tX7zFtzTmzqoA631LqHh4CdgcN8dcfFSju",
      "symbol": "renDGB",
      "name": "renDGB",
      "decimals": 8,
      "logoURI": "https://raw.githubusercontent.com/solana-labs/token-list/main/assets/mainnet/FKJvvVJ242tX7zFtzTmzqoA631LqHh4CdgcN8dcfFSju/logo.png",
      "tags": [],
      "extensions": {
        "website": "https://renproject.io/"
      }
    },
    {
      "chainId": 101,
      "address": "ArUkYE2XDKzqy77PRRGjo4wREWwqk6RXTfM9NeqzPvjU",
      "symbol": "renDOGE",
      "name": "renDOGE",
      "decimals": 8,
      "logoURI": "https://raw.githubusercontent.com/solana-labs/token-list/main/assets/mainnet/ArUkYE2XDKzqy77PRRGjo4wREWwqk6RXTfM9NeqzPvjU/logo.png",
      "tags": [],
      "extensions": {
        "coingeckoId": "rendoge",
        "website": "https://renproject.io/"
      }
    },
    {
      "chainId": 101,
      "address": "8wv2KAykQstNAj2oW6AHANGBiFKVFhvMiyyzzjhkmGvE",
      "symbol": "renLUNA",
      "name": "renLUNA",
      "decimals": 6,
      "logoURI": "https://raw.githubusercontent.com/solana-labs/token-list/main/assets/mainnet/8wv2KAykQstNAj2oW6AHANGBiFKVFhvMiyyzzjhkmGvE/logo.png",
      "tags": [],
      "extensions": {
        "website": "https://renproject.io/"
      }
    },
    {
      "chainId": 101,
      "address": "E99CQ2gFMmbiyK2bwiaFNWUUmwz4r8k2CVEFxwuvQ7ue",
      "symbol": "renZEC",
      "name": "renZEC",
      "decimals": 8,
      "logoURI": "https://raw.githubusercontent.com/solana-labs/token-list/main/assets/mainnet/E99CQ2gFMmbiyK2bwiaFNWUUmwz4r8k2CVEFxwuvQ7ue/logo.png",
      "tags": [],
      "extensions": {
        "coingeckoId": "renzec",
        "website": "https://renproject.io/"
      }
    },
    {
      "chainId": 101,
      "address": "GkXP719hnhLtizWHcQyGVYajuJqVsJJ6fyeUob9BPCFC",
      "symbol": "KROWZ",
      "name": "Mike Krow's Official Best Friend Super Kawaii Kasu Token",
      "decimals": 8,
      "logoURI": "https://raw.githubusercontent.com/solana-labs/token-list/main/assets/mainnet/GkXP719hnhLtizWHcQyGVYajuJqVsJJ6fyeUob9BPCFC/logo.png",
      "tags": [
        "social-token",
        "krowz"
      ],
      "extensions": {
        "website": "https://mikekrow.com/",
        "twitter": "https://twitter.com/space_asylum"
      }
    },
    {
      "chainId": 101,
      "address": "6kwTqmdQkJd8qRr9RjSnUX9XJ24RmJRSrU1rsragP97Y",
      "symbol": "SAIL",
      "name": "SAIL",
      "decimals": 6,
      "logoURI": "https://raw.githubusercontent.com/solana-labs/token-list/main/assets/mainnet/6kwTqmdQkJd8qRr9RjSnUX9XJ24RmJRSrU1rsragP97Y/logo.png",
      "tags": [
        "utility-token"
      ],
      "extensions": {
        "website": "https://www.solanasail.com",
        "coingeckoId": "sail",
        "twitter": "https://twitter.com/SolanaSail"
      }
    },
    {
      "chainId": 101,
      "address": "E5ndSkaB17Dm7CsD22dvcjfrYSDLCxFcMd6z8ddCk5wp",
      "symbol": "CCAI",
      "name": "Cryptocurrencies.Ai",
      "decimals": 9,
      "logoURI": "https://raw.githubusercontent.com/solana-labs/token-list/main/assets/mainnet/E5ndSkaB17Dm7CsD22dvcjfrYSDLCxFcMd6z8ddCk5wp/logo.png",
      "tags": [],
      "extensions": {
        "website": "https://ccai.cryptocurrencies.ai",
        "twitter": "https://twitter.com/CCAI_Official",
        "serumV3Usdc": "7gZNLDbWE73ueAoHuAeFoSu7JqmorwCLpNTBXHtYSFTa"
      }
    },
    {
      "chainId": 101,
      "address": "7LmGzEgnQZTxxeCThgxsv3xe4JQmiy9hxEGBPCF66KgH",
      "symbol": "SNEK",
      "name": "Snek Coin",
      "decimals": 0,
      "logoURI": "https://raw.githubusercontent.com/solana-labs/token-list/main/assets/mainnet/7LmGzEgnQZTxxeCThgxsv3xe4JQmiy9hxEGBPCF66KgH/logo.png",
      "tags": [],
      "extensions": {
        "twitter": "https://twitter.com/snekcoin"
      }
    },
    {
      "chainId": 101,
      "address": "AhRozpV8CDLJ5z9k8CJWF4P12MVvxdnnU2y2qUhUuNS5",
      "symbol": "ARK",
      "name": "Sol.Ark",
      "decimals": 8,
      "logoURI": "https://raw.githubusercontent.com/solana-labs/token-list/main/assets/mainnet/AhRozpV8CDLJ5z9k8CJWF4P12MVvxdnnU2y2qUhUuNS5/logo.png",
      "tags": [
        "meme"
      ],
      "extensions": {
        "website": "https://www.solark.xyz/",
        "twitter": "https://twitter.com/SOLARK67275852"
      }
    },
    {
      "chainId": 101,
      "address": "ss26ybWnrhSYbGBjDT9bEwRiyAVUgiKCbgAfFkksj4R",
      "symbol": "SS2",
      "name": "POH",
      "decimals": 0,
      "logoURI": "https://raw.githubusercontent.com/solana-labs/token-list/main/assets/mainnet/ss26ybWnrhSYbGBjDT9bEwRiyAVUgiKCbgAfFkksj4R/logo.png",
      "tags": [
        "nft"
      ],
      "extensions": {
        "website": "https://www.sol-talk.com/sol-survivor",
        "twitter": "https://twitter.com/sol__survivor",
        "imageUrl": "https://www.arweave.net/fDxzEtzfu9IjFDh0ID-rOGaGw__F6-OD2ADoa23sayo?ext=gif",
        "animationUrl": "https://vww4cphi4lv3ldd4dtidi4njkbilvngmvuaofo3rv2oa3ozepeea.arweave.net/ra3BPOji67WMfBzQNHGpUFC6tMytAOK7ca6cDbskeQg?ext=glb",
        "description": "Sensing a disturbance in the timeline, the tournament organizers send Poh back in time to the beginning of the tournament. He is tasked with finding the origin of the disturbance and restoring the original timeline. Special:'Out of Order'"
      }
    },
    {
      "chainId": 101,
      "address": "6dGR9kAt499jzsojDHCvDArKxpTarNbhdSkiS7jeMAib",
      "symbol": "AKI",
      "name": "AKIHIGE Token",
      "decimals": 6,
      "logoURI": "https://raw.githubusercontent.com/solana-labs/token-list/main/assets/mainnet/6dGR9kAt499jzsojDHCvDArKxpTarNbhdSkiS7jeMAib/logo.png",
      "tags": [
        "aki"
      ]
    },
    {
      "chainId": 101,
      "address": "SCYfrGCw8aDiqdgcpdGjV6jp4UVVQLuphxTDLNWu36f",
      "symbol": "SCY",
      "name": "Synchrony",
      "decimals": 9,
      "logoURI": "https://raw.githubusercontent.com/solana-labs/token-list/main/assets/mainnet/SCYfrGCw8aDiqdgcpdGjV6jp4UVVQLuphxTDLNWu36f/logo.png",
      "tags": [],
      "extensions": {
        "website": "https://synchrony.fi",
        "twitter": "https://twitter.com/SynchronyFi"
      }
    },
    {
      "chainId": 101,
      "address": "BKMWPkPS8jXw59ezYwK2ueNTZRF4m8MYHDjh9HwUmkQ7",
      "symbol": "SDC",
      "name": "SandDollarClassic",
      "decimals": 9,
      "logoURI": "https://raw.githubusercontent.com/solana-labs/token-list/main/assets/mainnet/BKMWPkPS8jXw59ezYwK2ueNTZRF4m8MYHDjh9HwUmkQ7/logo.png",
      "tags": [
        "utility-token"
      ],
      "extensions": {
        "website": "https://sanddollar.bs",
        "twitter": "https://twitter.com/SandDollar_BS"
      }
    },
    {
      "chainId": 101,
      "address": "Bx4ykEMurwPQBAFNvthGj73fMBVTvHa8e9cbAyaK4ZSh",
      "symbol": "TOX",
      "name": "trollbox",
      "decimals": 9,
      "logoURI": "https://raw.githubusercontent.com/solana-labs/token-list/main/assets/mainnet/Bx4ykEMurwPQBAFNvthGj73fMBVTvHa8e9cbAyaK4ZSh/logo.png",
      "tags": [
        "utility-token"
      ],
      "extensions": {
        "website": "https://trollbox.io",
        "twitter": "https://twitter.com/trollboxio"
      }
    },
    {
      "chainId": 101,
      "address": "3aEb4KJTWxaqKBXADw5qkAjG9K1AoLhR4CrDH6HCpGCo",
      "symbol": "SMB",
      "name": "Solana Monkey Business",
      "decimals": 9,
      "logoURI": "https://raw.githubusercontent.com/solana-labs/token-list/main/assets/mainnet/3aEb4KJTWxaqKBXADw5qkAjG9K1AoLhR4CrDH6HCpGCo/logo.png",
      "tags": [],
      "extensions": {
        "medium": "https://solanambs.medium.com/",
        "website": "https://solanamonkey.business/",
        "twitter": "https://twitter.com/SolanaMBS"
      }
    },
    {
      "chainId": 101,
      "address": "E7WqtfRHcY8YW8z65u9WmD7CfMmvtrm2qPVicSzDxLaT",
      "symbol": "PPUG",
      "name": "PizzaPugCoin",
      "decimals": 9,
      "logoURI": "https://raw.githubusercontent.com/solana-labs/token-list/main/assets/mainnet/E7WqtfRHcY8YW8z65u9WmD7CfMmvtrm2qPVicSzDxLaT/logo.png",
      "tags": [],
      "extensions": {
        "website": "https://www.pizzapugcoin.com",
        "twitter": "https://twitter.com/pizzapugcoin"
      }
    },
    {
      "chainId": 101,
      "address": "FZgL5motNWEDEa24xgfSdBDfXkB9Ru9KxfEsey9S58bb",
      "symbol": "VCC",
      "name": "VentureCapital",
      "decimals": 6,
      "logoURI": "https://raw.githubusercontent.com/solana-labs/token-list/main/assets/mainnet/FZgL5motNWEDEa24xgfSdBDfXkB9Ru9KxfEsey9S58bb/logo.svg",
      "tags": [
        "venture capital",
        "liquidator",
        "IDO",
        "incubator"
      ],
      "extensions": {
        "website": "https://www.vcc.finance/",
        "twitter": "https://twitter.com/vcc_finance"
      }
    },
    {
      "chainId": 101,
      "address": "4TGxgCSJQx2GQk9oHZ8dC5m3JNXTYZHjXumKAW3vLnNx",
      "symbol": "OXS",
      "name": "Oxbull Sol",
      "decimals": 9,
      "logoURI": "https://raw.githubusercontent.com/solana-labs/token-list/main/assets/mainnet/4TGxgCSJQx2GQk9oHZ8dC5m3JNXTYZHjXumKAW3vLnNx/logo.png",
      "tags": [
        "utility-token"
      ],
      "extensions": {
        "website": "https://www.oxbull.tech/#/home",
        "twitter": "https://twitter.com/OxBull5",
        "medium": "https://medium.com/@oxbull",
        "tgann": "https://t.me/Oxbull_tech",
        "coingeckoId": "oxbull-tech",
        "github": "https://github.com/OxBull"
      }
    },
    {
      "chainId": 101,
      "address": "EdAhkbj5nF9sRM7XN7ewuW8C9XEUMs8P7cnoQ57SYE96",
      "symbol": "FAB",
      "name": "FABRIC",
      "decimals": 9,
      "logoURI": "https://raw.githubusercontent.com/solana-labs/token-list/main/assets/mainnet/EdAhkbj5nF9sRM7XN7ewuW8C9XEUMs8P7cnoQ57SYE96/logo.png",
      "tags": [],
      "extensions": {
        "website": "https://fsynth.io/",
        "twitter": "https://twitter.com/official_fabric"
      }
    },
    {
      "chainId": 101,
      "address": "GEYrotdkRitGUK5UMv3aMttEhVAZLhRJMcG82zKYsaWB",
      "symbol": "POTATO",
      "name": "POTATO",
      "decimals": 3,
      "logoURI": "https://raw.githubusercontent.com/solana-labs/token-list/main/assets/mainnet/GEYrotdkRitGUK5UMv3aMttEhVAZLhRJMcG82zKYsaWB/logo.png",
      "tags": [],
      "extensions": {
        "website": "https://potatocoinspl.com/",
        "serumV3Usdc": "6dn7tgTHe5rZEAscMWWY3xmPGVEKVkM9s7YRV11z399z"
      }
    },
    {
      "chainId": 101,
      "address": "FmJ1fo7wK5FF6rDvQxow5Gj7A2ctLmR5orCKLZ45Q3Cq",
      "symbol": "DGEN",
      "name": "Degen Banana",
      "decimals": 6,
      "logoURI": "https://raw.githubusercontent.com/solana-labs/token-list/main/assets/mainnet/FmJ1fo7wK5FF6rDvQxow5Gj7A2ctLmR5orCKLZ45Q3Cq/logo.png",
      "tags": [],
      "extensions": {
        "website": "https://degen.finance/",
        "twitter": "https://twitter.com/degenbanana"
      }
    },
    {
      "chainId": 101,
      "address": "FciGvHj9FjgSGgCBF1b9HY814FM9D28NijDd5SJrKvPo",
      "symbol": "TGT",
      "name": "Twirl Governance Token",
      "decimals": 6,
      "logoURI": "https://raw.githubusercontent.com/solana-labs/token-list/main/assets/mainnet/FciGvHj9FjgSGgCBF1b9HY814FM9D28NijDd5SJrKvPo/logo.png",
      "tags": [],
      "extensions": {
        "website": "https://twirlfinance.com/",
        "twitter": "https://twitter.com/twirlfinance"
      }
    },
    {
      "chainId": 101,
      "address": "A9EEvcRcT7Q9XAa6NfqrqJChoc4XGDhd2mtc4xfniQkS",
      "symbol": "BILBY",
      "name": "Bilby Finance",
      "decimals": 9,
      "logoURI": "https://raw.githubusercontent.com/solana-labs/token-list/main/assets/mainnet/A9EEvcRcT7Q9XAa6NfqrqJChoc4XGDhd2mtc4xfniQkS/logo.png",
      "tags": [
        "utility-token"
      ],
      "extensions": {
        "website": "https://bilby.finance/"
      }
    },
    {
      "chainId": 101,
      "address": "8NGgmXzBzhsXz46pTC3ioSBxeE3w2EXpc741N3EQ8E6r",
      "symbol": "JOKE",
      "name": "JOKESMEMES",
      "decimals": 9,
      "logoURI": "https://raw.githubusercontent.com/solana-labs/token-list/main/assets/mainnet/8NGgmXzBzhsXz46pTC3ioSBxeE3w2EXpc741N3EQ8E6r/logo.png",
      "tags": [],
      "extensions": {
        "website": "https://jokesmemes.finance",
        "twitter": "https://twitter.com/Jokesmemes11"
      }
    },
    {
      "chainId": 101,
      "address": "Fp4gjLpTsPqBN6xDGpDHwtnuEofjyiZKxxZxzvJnjxV6",
      "symbol": "NAXAR",
      "name": "Naxar",
      "decimals": 4,
      "logoURI": "https://raw.githubusercontent.com/solana-labs/token-list/main/assets/mainnet/Fp4gjLpTsPqBN6xDGpDHwtnuEofjyiZKxxZxzvJnjxV6/logo.png",
      "tags": [],
      "extensions": {
        "website": "https://naxar.ru",
        "instagram": "https://instagram.com/naxar__",
        "telegram": "https://t.me/naxar_official"
      }
    },
    {
      "chainId": 101,
      "address": "5jqTNKonR9ZZvbmX9JHwcPSEg6deTyNKR7PxQ9ZPdd2w",
      "symbol": "JBUS",
      "name": "Jebus",
      "decimals": 0,
      "logoURI": "https://raw.githubusercontent.com/solana-labs/token-list/main/assets/mainnet/5jqTNKonR9ZZvbmX9JHwcPSEg6deTyNKR7PxQ9ZPdd2w/logo.png",
      "tags": [],
      "extensions": {
        "website": "https://jebus.live"
      }
    },
    {
      "chainId": 101,
      "address": "29UWGmi1MxJRi3izeritN8VvhZbUiX37KUVnGv46mzev",
      "symbol": "KLBx",
      "name": "Black Label X",
      "decimals": 4,
      "logoURI": "https://raw.githubusercontent.com/solana-labs/token-list/main/assets/mainnet/29UWGmi1MxJRi3izeritN8VvhZbUiX37KUVnGv46mzev/logo.svg",
      "tags": [],
      "extensions": {
        "website": "https://klbtoken.com/x"
      }
    },
    {
      "chainId": 101,
      "address": "GACHAfpmbpk4FLfZcGkT2NUmaEqMygssAknhqnn8DVHP",
      "symbol": "GACHA",
      "name": "Gachapon",
      "decimals": 9,
      "logoURI": "https://raw.githubusercontent.com/solana-labs/token-list/main/assets/mainnet/GACHAfpmbpk4FLfZcGkT2NUmaEqMygssAknhqnn8DVHP/logo.png",
      "tags": [],
      "extensions": {
        "twitter": "https://twitter.com/GACHAPON7777"
      }
    },
    {
      "chainId": 101,
      "address": "9zoqdwEBKWEi9G5Ze8BSkdmppxGgVv1Kw4LuigDiNr9m",
      "symbol": "STR",
      "name": "Solster",
      "decimals": 9,
      "logoURI": "https://raw.githubusercontent.com/solana-labs/token-list/main/assets/mainnet/9zoqdwEBKWEi9G5Ze8BSkdmppxGgVv1Kw4LuigDiNr9m/logo.png",
      "tags": [],
      "extensions": {
        "website": "https://solster.finance",
        "twitter": "https://twitter.com/solster_finance"
      }
    },
    {
      "chainId": 101,
      "address": "A2T2jDe2bxyEHkKtS8AtrTRmJ9VZRwyY8Kr7oQ8xNyfb",
      "symbol": "HAMS",
      "name": "Space Hamster",
      "decimals": 9,
      "logoURI": "https://raw.githubusercontent.com/solana-labs/token-list/main/assets/mainnet/A2T2jDe2bxyEHkKtS8AtrTRmJ9VZRwyY8Kr7oQ8xNyfb/logo.png",
      "tags": [],
      "extensions": {
        "website": "https://www.solhamster.space/",
        "twitter": "https://twitter.com/sol_hamster",
        "telegram": "https://t.me/SolHamster",
        "dex-website": "https://dex-solhamster.space/"
      }
    },
    {
      "chainId": 101,
      "address": "EGN2774kzKyUnJs2Gv5poK6ymiMVkdyCQD2gGnJ84sDk",
      "symbol": "NEFT",
      "name": "Neftea Labs Coin",
      "decimals": 8,
      "logoURI": "https://raw.githubusercontent.com/solana-labs/token-list/main/assets/mainnet/EGN2774kzKyUnJs2Gv5poK6ymiMVkdyCQD2gGnJ84sDk/logo.png",
      "tags": [
        "Neftea",
        "NFT",
        "utility-token"
      ],
      "extensions": {
        "website": "https://www.neftealabs.com/"
      }
    },
    {
      "chainId": 101,
      "address": "DK64rmGSZupv1dLYn57e3pUVgs9jL9EKLXDVZZPsMDz8",
      "symbol": "ABOMB",
      "name": "ArtBomb",
      "decimals": 5,
      "logoURI": "https://raw.githubusercontent.com/solana-labs/token-list/main/assets/mainnet/DK64rmGSZupv1dLYn57e3pUVgs9jL9EKLXDVZZPsMDz8/logo.png",
      "tags": [
        "utility-token",
        "artbomb"
      ],
      "extensions": {
        "website": "https://artbomb.xyz"
      }
    },
    {
      "chainId": 101,
      "address": "AnyCsr1VCBZcwVAxbKPuHhKDP5DQQSnRxGAo4ycgRMi2",
      "symbol": "DAL",
      "name": "Dalmatiancoin",
      "decimals": 9,
      "logoURI": "https://raw.githubusercontent.com/solana-labs/token-list/main/assets/mainnet/AnyCsr1VCBZcwVAxbKPuHhKDP5DQQSnRxGAo4ycgRMi2/logo.png",
      "tags": [],
      "extensions": {
        "website": "https://dalmatiancoin.org/",
        "twitter": "https://twitter.com/coindalmatian"
      }
    },
    {
      "chainId": 101,
      "address": "HiL1j5VMR9XtRnCA4mxaVoXr6PMHpbh8wUgfPsAP4CNF",
      "symbol": "SolNHD",
      "name": "SolNHD",
      "decimals": 0,
      "logoURI": "https://raw.githubusercontent.com/solana-labs/token-list/main/assets/mainnet/HiL1j5VMR9XtRnCA4mxaVoXr6PMHpbh8wUgfPsAP4CNF/logo.png",
      "tags": [],
      "extensions": {
        "website": "https://www.solnhd.com",
        "twitter": "https://twitter.com/zororoaz01"
      }
    },
    {
      "chainId": 101,
      "address": "qXu8Tj65H5XR8KHuaKKoyLCWj592KbTG3YWJwsuFrPS",
      "symbol": "STVA",
      "name": "SOLtiva",
      "decimals": 3,
      "logoURI": "https://raw.githubusercontent.com/solana-labs/token-list/main/assets/mainnet/qXu8Tj65H5XR8KHuaKKoyLCWj592KbTG3YWJwsuFrPS/logo.svg",
      "tags": [],
      "extensions": {
        "website": "https://soltiva.co"
      }
    },
    {
      "chainId": 101,
      "address": "D3gHoiYT4RY5VSndne1fEnpM3kCNAyBhkp5xjNUqqPj9",
      "symbol": "PROEXIS",
      "name": "ProExis Prova de Existência Blockchain",
      "decimals": 8,
      "logoURI": "https://raw.githubusercontent.com/solana-labs/token-list/main/assets/mainnet/D3gHoiYT4RY5VSndne1fEnpM3kCNAyBhkp5xjNUqqPj9/logo.png",
      "tags": [
        "proof of-existence",
        "utility-token",
        "prova de existencia",
        "proexis"
      ],
      "extensions": {
        "website": "https://provadeexistencia.com.br",
        "twitter": "https://twitter.com/provaexistencia",
        "facebook": "https://facebook.com/provadeexistencia",
        "instagram": "https://instagram.com/provadeexistencia",
        "github": "https://github.com/provadeexistencia",
        "tgann": "https://t.me/provadeexistencia",
        "tggroup": "https://t.me/provadeexistenciagrupo"
      }
    },
    {
      "chainId": 101,
      "address": "5DWFxYBxjETuqFX3P2Z1uq8UbcCT1F4sABGiBZMnWKvR",
      "symbol": "PLDO",
      "name": "PLEIDO",
      "decimals": 6,
      "logoURI": "https://raw.githubusercontent.com/solana-labs/token-list/main/assets/mainnet/5DWFxYBxjETuqFX3P2Z1uq8UbcCT1F4sABGiBZMnWKvR/logo.svg",
      "tags": [
        "pleido",
        "game-coin"
      ],
      "extensions": {
        "website": "https://pleido.com/"
      }
    },
    {
      "chainId": 101,
      "address": "6uB5eEC8SzMbUdsPpe3eiNvHyvxdqUWnDEtpFQxkhNTP",
      "symbol": "MOLANIUM",
      "name": "MOLANIUM",
      "decimals": 0,
      "logoURI": "https://raw.githubusercontent.com/solana-labs/token-list/main/assets/mainnet/6uB5eEC8SzMbUdsPpe3eiNvHyvxdqUWnDEtpFQxkhNTP/logo.png",
      "tags": [],
      "extensions": {
        "website": "https://moonlana.com/",
        "imageUrl": "https://i.imgur.com/hOMe38E.png",
        "twitter": "https://twitter.com/xMoonLana",
        "medium": "https://moonlana.medium.com/"
      }
    },
    {
      "chainId": 101,
      "address": "5KV2W2XPdSo97wQWcuAVi6G4PaCoieg4Lhhi61PAMaMJ",
      "symbol": "GÜ",
      "name": "GÜ",
      "decimals": 9,
      "logoURI": "https://raw.githubusercontent.com/solana-labs/token-list/main/assets/mainnet/5KV2W2XPdSo97wQWcuAVi6G4PaCoieg4Lhhi61PAMaMJ/logo.png",
      "tags": [
        "utility-token"
      ],
      "extensions": {
        "website": "https://kugle.org",
        "twitter": "https://twitter.com/Kugle_"
      }
    },
    {
      "chainId": 101,
      "address": "72fFy4SNGcHoEC1TTFTUkxNHriJqg3hBPsa2jSr2cZgb",
      "symbol": "BZX",
      "name": "BlizeX",
      "decimals": 6,
      "logoURI": "https://raw.githubusercontent.com/solana-labs/token-list/main/assets/mainnet/72fFy4SNGcHoEC1TTFTUkxNHriJqg3hBPsa2jSr2cZgb/logo.png",
      "tags": [],
      "extensions": {
        "website": "https://www.blizex.co",
        "twitter": "https://twitter.com/blizex_en"
      }
    },
    {
      "chainId": 101,
      "address": "5fEo6ZbvpV6zdyzowtAwgMcWHZe1yJy9NxQM6gC19QW5",
      "symbol": "GREEN",
      "name": "Green DEX",
      "decimals": 9,
      "logoURI": "https://raw.githubusercontent.com/solana-labs/token-list/main/assets/mainnet/5fEo6ZbvpV6zdyzowtAwgMcWHZe1yJy9NxQM6gC19QW5/logo.svg",
      "tags": [
        "Green DEX"
      ],
      "extensions": {
        "website": "https://greendex.network/",
        "twitter": "https://twitter.com/GreendexN"
      }
    },
    {
      "chainId": 101,
      "address": "Bx1fDtvTN6NvE4kjdPHQXtmGSg582bZx9fGy4DQNMmAT",
      "symbol": "SOLC",
      "name": "Solcubator",
      "decimals": 9,
      "logoURI": "https://raw.githubusercontent.com/solana-labs/token-list/main/assets/mainnet/Bx1fDtvTN6NvE4kjdPHQXtmGSg582bZx9fGy4DQNMmAT/logo.png",
      "tags": [],
      "extensions": {
        "website": "http://solcubator.io",
        "twitter": "https://twitter.com/Solcubator"
      }
    },
    {
      "chainId": 101,
      "address": "ABxCiDz4jjKt1t7Syu5Tb37o8Wew9ADpwngZh6kpLbLX",
      "symbol": "XSOL",
      "name": "XSOL Token",
      "decimals": 8,
      "logoURI": "https://raw.githubusercontent.com/solana-labs/token-list/main/assets/mainnet/ABxCiDz4jjKt1t7Syu5Tb37o8Wew9ADpwngZh6kpLbLX/logo.png",
      "tags": [
        "utility-token"
      ],
      "extensions": {
        "website": "https://0xsol.network",
        "twitter": "https://twitter.com/0xSol_Network"
      }
    },
    {
      "chainId": 101,
      "address": "DrcPRJPBiakQcWqon3gZms7sviAqdQS5zS5wvaG5v6wu",
      "symbol": "BLD",
      "name": "BladesToken",
      "decimals": 4,
      "logoURI": "https://raw.githubusercontent.com/solana-labs/token-list/main/assets/mainnet/DrcPRJPBiakQcWqon3gZms7sviAqdQS5zS5wvaG5v6wu/logo.png",
      "tags": [],
      "extensions": {
        "website": "https://blades.finance/",
        "twitter": "https://twitter.com/bladesfinance"
      }
    },
    {
      "chainId": 101,
      "address": "6D7E4mstMboABmfoaPrtVDgewjUCbGdvcYVaHa9SDiTg",
      "symbol": "QWK",
      "name": "QwikPay.io Token",
      "decimals": 9,
      "logoURI": "https://raw.githubusercontent.com/solana-labs/token-list/main/assets/mainnet/6D7E4mstMboABmfoaPrtVDgewjUCbGdvcYVaHa9SDiTg/logo.png",
      "tags": [],
      "extensions": {
        "website": "https://www.qwikpay.io",
        "twitter": "https://twitter.com/QwikpayIO"
      }
    },
    {
      "chainId": 101,
      "address": "BTyJg5zMbaN2KMfn7LsKhpUsV675aCUSUMrgB1YGxBBP",
      "symbol": "GOOSEBERRY",
      "name": "Gooseberry",
      "decimals": 9,
      "logoURI": "https://raw.githubusercontent.com/solana-labs/token-list/main/assets/mainnet/BTyJg5zMbaN2KMfn7LsKhpUsV675aCUSUMrgB1YGxBBP/logo.png",
      "tags": [],
      "extensions": {
        "website": "https://gooseberry.changr.ca",
        "twitter": "https://twitter.com/gooseberrycoin"
      }
    },
    {
      "chainId": 101,
      "address": "5GG1LbgY4EEvPR51YQPNr65QKcZemrHWPooTqC5gRPBA",
      "symbol": "DXB",
      "name": "DefiXBet Token",
      "decimals": 9,
      "logoURI": "https://raw.githubusercontent.com/solana-labs/token-list/main/assets/mainnet/5GG1LbgY4EEvPR51YQPNr65QKcZemrHWPooTqC5gRPBA/logo.png",
      "tags": [],
      "extensions": {
        "website": "https://DefiXBet.com/",
        "twitter": "https://twitter.com/DefiXBet",
        "medium": "https://defixbet.medium.com/",
        "tgann": "https://t.me/DefiXBet"
      }
    },
    {
      "chainId": 101,
      "address": "7a4cXVvVT7kF6hS5q5LDqtzWfHfys4a9PoK6pf87RKwf",
      "symbol": "LUNY",
      "name": "Luna Yield",
      "decimals": 9,
      "logoURI": "https://raw.githubusercontent.com/solana-labs/token-list/main/assets/mainnet/7a4cXVvVT7kF6hS5q5LDqtzWfHfys4a9PoK6pf87RKwf/logo.png",
      "tags": [],
      "extensions": {
        "website": "https://www.lunayield.com",
        "twitter": "https://twitter.com/Luna_Yield"
      }
    },
    {
      "chainId": 101,
      "address": "AP58G14hoy4GGgZS4L8TzZgqXnk3hBvciFKW2Cb1RQ2J",
      "symbol": "YARDv1",
      "name": "SolYard Finance Beta",
      "decimals": 9,
      "logoURI": "https://raw.githubusercontent.com/solana-labs/token-list/main/assets/mainnet/AP58G14hoy4GGgZS4L8TzZgqXnk3hBvciFKW2Cb1RQ2J/logo.png",
      "tags": [],
      "extensions": {
        "website": "https://solyard.finance/"
      }
    },
    {
      "chainId": 101,
      "address": "6Y7LbYB3tfGBG6CSkyssoxdtHb77AEMTRVXe8JUJRwZ7",
      "symbol": "DINO",
      "name": "DINO",
      "decimals": 6,
      "logoURI": "https://raw.githubusercontent.com/solana-labs/token-list/main/assets/mainnet/6Y7LbYB3tfGBG6CSkyssoxdtHb77AEMTRVXe8JUJRwZ7/logo.png",
      "tags": [],
      "extensions": {
        "website": "https://www.solanadino.com",
        "twitter": "https://twitter.com/solanadino"
      }
    },
    {
      "chainId": 101,
      "address": "4wjPQJ6PrkC4dHhYghwJzGBVP78DkBzA2U3kHoFNBuhj",
      "symbol": "LIQ",
      "name": "LIQ Protocol",
      "decimals": 6,
      "logoURI": "https://raw.githubusercontent.com/solana-labs/token-list/main/assets/mainnet/4wjPQJ6PrkC4dHhYghwJzGBVP78DkBzA2U3kHoFNBuhj/logo.png",
      "tags": [],
      "extensions": {
        "website": "https://liqsolana.com/",
        "twitter": "https://twitter.com/liqsolana"
      }
    },
    {
      "chainId": 101,
      "address": "DubwWZNWiNGMMeeQHPnMATNj77YZPZSAz2WVR5WjLJqz",
      "symbol": "CRP",
      "name": "CropperFinance",
      "decimals": 6,
      "logoURI": "https://raw.githubusercontent.com/solana-labs/token-list/main/assets/mainnet/DubwWZNWiNGMMeeQHPnMATNj77YZPZSAz2WVR5WjLJqz/logo.png",
      "tags": [],
      "extensions": {
        "website": "https://cropper.finance/",
        "twitter": "https://twitter.com/cropperfinance"
      }
    },
    {
      "chainId": 101,
      "address": "B3Ggjjj3QargPkFTAJiR6BaD8CWKFUaWRXGcDQ1nyeeD",
      "symbol": "PARTI",
      "name": "PARTI",
      "decimals": 9,
      "logoURI": "https://raw.githubusercontent.com/solana-labs/token-list/main/assets/mainnet/B3Ggjjj3QargPkFTAJiR6BaD8CWKFUaWRXGcDQ1nyeeD/logo.png",
      "tags": [],
      "extensions": {
        "website": "https://parti.finance",
        "twitter": "https://twitter.com/ParticleFinance",
        "medium": "https://particlefinance.medium.com"
      }
    },
    {
      "chainId": 101,
      "address": "5igDhdTnXif5E5djBpRt4wUKo5gtf7VicHi8r5ada4Hj",
      "symbol": "NIA",
      "name": "NIALABS",
      "decimals": 0,
      "logoURI": "https://raw.githubusercontent.com/solana-labs/token-list/main/assets/mainnet/5igDhdTnXif5E5djBpRt4wUKo5gtf7VicHi8r5ada4Hj/logo.png",
      "tags": [],
      "extensions": {
        "website": "https://www.nialabs.com/"
      }
    },
    {
      "chainId": 101,
      "address": "GQnN5M1M6oTjsziAwcRYd1P7pRBBQKURj5QeAjN1npnE",
      "symbol": "CORV",
      "name": "Project Corvus",
      "decimals": 9,
      "logoURI": "https://raw.githubusercontent.com/solana-labs/token-list/main/assets/mainnet/GQnN5M1M6oTjsziAwcRYd1P7pRBBQKURj5QeAjN1npnE/logo.png",
      "tags": [],
      "extensions": {
        "website": "https://dixon.company/"
      }
    },
    {
      "chainId": 101,
      "address": "3FRQnT5djQMATCg6TNXBhi2bBkbTyGdywsLmLa8BbEKz",
      "symbol": "HLTH",
      "name": "HLTH",
      "decimals": 4,
      "logoURI": "https://raw.githubusercontent.com/solana-labs/token-list/main/assets/mainnet/3FRQnT5djQMATCg6TNXBhi2bBkbTyGdywsLmLa8BbEKz/logo.png",
      "extensions": {
        "website": "https://hlth.network/",
        "twitter": "https://twitter.com/hlthnetwork",
        "telegram": "https://t.me/HLTHnetwork"
      }
    },
    {
      "chainId": 101,
      "address": "Ea5SjE2Y6yvCeW5dYTn7PYMuW5ikXkvbGdcmSnXeaLjS",
      "symbol": "PAI",
      "name": "PAI (Parrot)",
      "decimals": 6,
      "logoURI": "https://raw.githubusercontent.com/solana-labs/token-list/main/assets/mainnet/Ea5SjE2Y6yvCeW5dYTn7PYMuW5ikXkvbGdcmSnXeaLjS/logo.svg",
      "tags": [
        "stablecoin"
      ],
      "extensions": {
        "website": "https://partyparrot.finance",
        "twitter": "https://twitter.com/gopartyparrot",
        "telegram": "https://t.me/gopartyparrot"
      }
    },
    {
      "chainId": 101,
      "address": "SLRSSpSLUTP7okbCUBYStWCo1vUgyt775faPqz8HUMr",
      "symbol": "SLRS",
      "name": "Solrise Finance",
      "decimals": 6,
      "logoURI": "https://raw.githubusercontent.com/solana-labs/token-list/main/assets/mainnet/SLRSSpSLUTP7okbCUBYStWCo1vUgyt775faPqz8HUMr/logo.png",
      "tags": [],
      "extensions": {
        "website": "https://solrise.finance",
        "twitter": "https://twitter.com/SolriseFinance",
        "telegram": "https://t.me/solrisefinance",
        "medium": "https://blog.solrise.finance",
        "discord": "https://discord.gg/xNbGgMUJfU",
        "serumV3Usdc": "2Gx3UfV831BAh8uQv1FKSPKS9yajfeeD8GJ4ZNb2o2YP",
        "coingeckoId": "solrise-finance"
      }
    },
    {
      "chainId": 101,
      "address": "Fx14roJm9m27zngJQwmt81npHvPc5pmF772nxDhNnsh5",
      "symbol": "LIQ-USDC",
      "name": "Raydium LP Token (LIQ-USDC)",
      "decimals": 6,
      "logoURI": "https://raw.githubusercontent.com/solana-labs/token-list/main/assets/mainnet/Fx14roJm9m27zngJQwmt81npHvPc5pmF772nxDhNnsh5/logo.png",
      "tags": [
        "lp-token"
      ],
      "extensions": {
        "website": "https://raydium.io/"
      }
    },
    {
      "chainId": 101,
      "address": "GtQ48z7NNjs7sVyp3M7iuiDcTRjeWPd1fkdiWQNy1UR6",
      "symbol": "LIQ-SOL",
      "name": "Raydium LP Token (LIQ-SOL)",
      "decimals": 6,
      "logoURI": "https://raw.githubusercontent.com/solana-labs/token-list/main/assets/mainnet/GtQ48z7NNjs7sVyp3M7iuiDcTRjeWPd1fkdiWQNy1UR6/logo.png",
      "tags": [
        "lp-token"
      ],
      "extensions": {
        "website": "https://raydium.io/"
      }
    },
    {
      "chainId": 101,
      "address": "E5rk3nmgLUuKUiS94gg4bpWwWwyjCMtddsAXkTFLtHEy",
      "symbol": "WOO",
      "name": "Wootrade Network",
      "decimals": 18,
      "logoURI": "https://raw.githubusercontent.com/solana-labs/token-list/main/assets/mainnet/E5rk3nmgLUuKUiS94gg4bpWwWwyjCMtddsAXkTFLtHEy/logo.png",
      "tags": [],
      "extensions": {
        "website": "https://woo.network",
        "twitter": "https://twitter.com/wootraderS"
      }
    },
    {
      "chainId": 101,
      "address": "9s6dXtMgV5E6v3rHqBF2LejHcA2GWoZb7xNUkgXgsBqt",
      "symbol": "USDC-USDT-PAI",
      "name": "Mercurial LP Token (USDC-USDT-PAI)",
      "decimals": 6,
      "logoURI": "https://raw.githubusercontent.com/solana-labs/token-list/main/assets/mainnet/9s6dXtMgV5E6v3rHqBF2LejHcA2GWoZb7xNUkgXgsBqt/logo.png",
      "tags": [
        "lp-token"
      ],
      "extensions": {
        "website": "https://www.mercurial.finance/"
      }
    },
    {
      "chainId": 101,
<<<<<<< HEAD
      "address": "6h6uy8yAfaAb5sPE2bvXQEB93LnUMEdcCRU2kfiErTct",
      "symbol": "ZMR",
      "name": "ZMIRROR",
      "decimals": 9,
      "logoURI": "https://cdn.jsdelivr.net/gh/ZMirrorSol/ZMRtoken/ZMRlogo.JPG",
      "tags": [
        "social-token","zmr"	
      ]        
=======
      "address": "8kRacWW5qZ34anyH8s9gu2gC4FpXtncqBDPpd2a6DnZE",
      "symbol": "MECA",
      "name": "Coinmeca",
      "decimals": 9,
      "logoURI": "https://raw.githubusercontent.com/solana-labs/token-list/main/assets/mainnet/8kRacWW5qZ34anyH8s9gu2gC4FpXtncqBDPpd2a6DnZE/logo.svg",
      "tags": [
        "utility-token"
      ],
      "extensions": {
        "website": "https://coinmeca.net/",
        "medium": "https://coinmeca.medium.com/",
        "twitter": "https://twitter.com/coinmeca",
        "telegram": "https://t.me/coinmeca",
        "discord": "https://discord.gg/coinmeca",
        "reddit": "https://reddit.com/r/coinmeca"
      }
>>>>>>> c7588b37
    },
    {
      "chainId": 101,
      "address": "sodaNXUbtjMvHe9c5Uw7o7VAcVpXPHAvtaRaiPVJQuE",
      "symbol": "SODA",
      "name": "cheesesoda token",
      "decimals": 0,
      "logoURI": "https://raw.githubusercontent.com/solana-labs/token-list/main/assets/mainnet/sodaNXUbtjMvHe9c5Uw7o7VAcVpXPHAvtaRaiPVJQuE/logo.svg",
      "tags": [],
      "extensions": {
        "website": "https://token.cheesesoda.com",
        "twitter": "https://twitter.com/cheesesodadex",
        "serumV3Usdc": "6KFs2wUzME8Z3AeWL4HfKkXbtik5zVvebdg5qCxqt4hB"
      }
    },
    {
      "chainId": 101,
      "address": "sodaoT6Wh1nxHaarw4kDh7AkK4oZnERK1QgDUtHPR3H",
      "symbol": "SODAO",
      "name": "cheesesodaDAO",
      "decimals": 4,
      "logoURI": "https://raw.githubusercontent.com/solana-labs/token-list/main/assets/mainnet/sodaoT6Wh1nxHaarw4kDh7AkK4oZnERK1QgDUtHPR3H/logo.svg",
      "tags": [],
      "extensions": {
        "website": "https://dao.cheesesoda.com",
        "twitter": "https://twitter.com/cheesesodadex"
      }
    },
    {
      "chainId": 101,
      "address": "49YUsDrThJosHSagCn1F59Uc9NRxbr9thVrZikUnQDXy",
      "symbol": "LIQ-RAY",
      "name": "Raydium LP Token (LIQ-RAY)",
      "decimals": 6,
      "logoURI": "https://raw.githubusercontent.com/solana-labs/token-list/main/assets/mainnet/49YUsDrThJosHSagCn1F59Uc9NRxbr9thVrZikUnQDXy/logo.png",
      "tags": [
        "lp-token"
      ],
      "extensions": {
        "website": "https://raydium.io/"
      }
    },
    {
      "chainId": 101,
      "address": "9eaAUFp7S38DKXxbjwzEG8oq1H1AipPkUuieUkVJ9krt",
      "symbol": "KDC",
      "name": "KDC (KURZ Digital Currency)",
      "decimals": 2,
      "logoURI": "https://kurzdigital.com/images/KDC_logo.png",
      "tags": [
        "stablecoin",
        "kdc"
      ],
      "extensions": {
        "website": "https://www.kurzdigital.com"
      }
    }
  ],
  "version": {
    "major": 0,
    "minor": 2,
    "patch": 2
  }
}<|MERGE_RESOLUTION|>--- conflicted
+++ resolved
@@ -10553,7 +10553,6 @@
     },
     {
       "chainId": 101,
-<<<<<<< HEAD
       "address": "6h6uy8yAfaAb5sPE2bvXQEB93LnUMEdcCRU2kfiErTct",
       "symbol": "ZMR",
       "name": "ZMIRROR",
@@ -10562,7 +10561,10 @@
       "tags": [
         "social-token","zmr"	
       ]        
-=======
+
+    },
+    { 
+      "chainId": 101,
       "address": "8kRacWW5qZ34anyH8s9gu2gC4FpXtncqBDPpd2a6DnZE",
       "symbol": "MECA",
       "name": "Coinmeca",
@@ -10579,9 +10581,19 @@
         "discord": "https://discord.gg/coinmeca",
         "reddit": "https://reddit.com/r/coinmeca"
       }
->>>>>>> c7588b37
-    },
-    {
+   },
+   {
+      "chainId": 101,
+      "address": "6h6uy8yAfaAb5sPE2bvXQEB93LnUMEdcCRU2kfiErTct",
+      "symbol": "ZMR",
+      "name": "ZMIRROR",
+      "decimals": 9,
+      "logoURI": "https://cdn.jsdelivr.net/gh/ZMirrorSol/ZMRtoken/ZMRlogo.JPG",
+      "tags": [
+        "social-token","zmr"	
+      ]   
+    },
+    {      
       "chainId": 101,
       "address": "sodaNXUbtjMvHe9c5Uw7o7VAcVpXPHAvtaRaiPVJQuE",
       "symbol": "SODA",
