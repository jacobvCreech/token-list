{
  "name": "Solana Token List",
  "logoURI": "https://cdn.jsdelivr.net/gh/trustwallet/assets@master/blockchains/solana/info/logo.png",
  "keywords": [
    "solana",
    "spl"
  ],
  "tags": {
    "stablecoin": {
      "name": "stablecoin",
      "description": "Tokens that are fixed to an external asset, e.g. the US dollar"
    },
    "ethereum": {
      "name": "ethereum",
      "description": "Asset bridged from ethereum"
    },
    "lp-token": {
      "name": "lp-token",
      "description": "Asset representing liquidity provider token"
    },
    "wrapped-sollet": {
      "name": "wrapped-sollet",
      "description": "Asset wrapped using sollet bridge"
    },
    "wrapped": {
      "name": "wrapped",
      "description": "Asset wrapped using wormhole bridge"
    },
    "leveraged": {
      "name": "leveraged",
      "description": "Leveraged asset"
    },
    "bull": {
      "name": "bull",
      "description": "Leveraged Bull asset"
    },
    "bear": {
      "name": "bear",
      "description": "Leveraged Bear asset"
    },
    "nft": {
      "name": "nft",
      "description": "Non-fungible token"
    },
    "security-token": {
      "name": "security-token",
      "description": "Tokens that are used to gain access to an electronically restricted resource"
    },
    "utility-token": {
      "name": "utility-token",
      "description": "Tokens that are designed to be spent within a certain blockchain ecosystem e.g. most of the SPL-Tokens"
    },
    "tokenized-stock": {
      "name": "tokenized-stock",
      "description": "Tokenized stocks are tokenized derivatives that represent traditional securities, particularly shares in publicly firms traded on regulated exchanges"
    }
  },
  "timestamp": "2021-03-03T19:57:21+0000",
  "tokens": [
    {
      "chainId": 101,
      "address": "FYfQ9uaRaYvRiaEGUmct45F9WKam3BYXArTrotnTNFXF",
      "symbol": "SOLA",
      "name": "Sola Token",
      "decimals": 9,
      "logoURI": "https://raw.githubusercontent.com/solana-labs/token-list/main/assets/mainnet/FYfQ9uaRaYvRiaEGUmct45F9WKam3BYXArTrotnTNFXF/logo.png",
      "tags": [
        "Solana tokenized",
        "Solana Community token"
      ],
      "extensions": {
        "website": "https://solatoken.net/",
        "telegram": "https://t.me/solatokennet",
        "twitter": "https://twitter.com/EcoSolana"
      }
    },
    {
      "chainId": 101,
      "address": "So11111111111111111111111111111111111111112",
      "symbol": "SOL",
      "name": "Wrapped SOL",
      "decimals": 9,
      "logoURI": "https://raw.githubusercontent.com/solana-labs/token-list/main/assets/mainnet/So11111111111111111111111111111111111111112/logo.png",
      "tags": [],
      "extensions": {
        "website": "https://solana.com/",
        "serumV3Usdc": "9wFFyRfZBsuAha4YcuxcXLKwMxJR43S7fPfQLusDBzvT",
        "serumV3Usdt": "HWHvQhFmJB3NUcu1aihKmrKegfVxBEHzwVX6yZCKEsi1",
        "coingeckoId": "solana"
      }
    },
    {
      "chainId": 101,
      "address": "EPjFWdd5AufqSSqeM2qN1xzybapC8G4wEGGkZwyTDt1v",
      "symbol": "USDC",
      "name": "USD Coin",
      "decimals": 6,
      "logoURI": "https://raw.githubusercontent.com/solana-labs/token-list/main/assets/mainnet/EPjFWdd5AufqSSqeM2qN1xzybapC8G4wEGGkZwyTDt1v/logo.png",
      "tags": [
        "stablecoin"
      ],
      "extensions": {
        "website": "https://www.centre.io/",
        "coingeckoId": "usd-coin",
        "serumV3Usdt": "77quYg4MGneUdjgXCunt9GgM1usmrxKY31twEy3WHwcS"
      }
    },
    {
      "chainId": 101,
      "address": "2inRoG4DuMRRzZxAt913CCdNZCu2eGsDD9kZTrsj2DAZ",
      "symbol": "TSLA",
      "name": "Tesla Inc.",
      "decimals": 8,
      "logoURI": "https://raw.githubusercontent.com/solana-labs/token-list/main/assets/mainnet/2inRoG4DuMRRzZxAt913CCdNZCu2eGsDD9kZTrsj2DAZ/logo.svg",
      "tags": [
        "tokenized-stock"
      ],
      "extensions": {
        "website": "https://www.digitalassets.ag/UnderlyingDetails?TSLA"
      }
    },
    {
      "chainId": 101,
      "address": "8bpRdBGPt354VfABL5xugP3pmYZ2tQjzRcqjg2kmwfbF",
      "symbol": "AAPL",
      "name": "Apple Inc.",
      "decimals": 8,
      "logoURI": "https://raw.githubusercontent.com/solana-labs/token-list/main/assets/mainnet/8bpRdBGPt354VfABL5xugP3pmYZ2tQjzRcqjg2kmwfbF/logo.svg",
      "tags": [
        "tokenized-stock"
      ],
      "extensions": {
        "website": "https://www.digitalassets.ag/UnderlyingDetails?AAPL"
      }
    },
    {
      "chainId": 101,
      "address": "3vhcrQfEn8ashuBfE82F3MtEDFcBCEFfFw1ZgM3xj1s8",
      "symbol": "MSFT",
      "name": "Microsoft Corporation",
      "decimals": 8,
      "logoURI": "https://raw.githubusercontent.com/solana-labs/token-list/main/assets/mainnet/3vhcrQfEn8ashuBfE82F3MtEDFcBCEFfFw1ZgM3xj1s8/logo.svg",
      "tags": [
        "tokenized-stock"
      ],
      "extensions": {
        "website": "https://www.digitalassets.ag/UnderlyingDetails?MSFT"
      }
    },
    {
      "chainId": 101,
      "address": "ASwYCbLedk85mRdPnkzrUXbbYbwe26m71af9rzrhC2Qz",
      "symbol": "MSTR",
      "name": "MicroStrategy Incorporated.",
      "decimals": 8,
      "logoURI": "https://raw.githubusercontent.com/solana-labs/token-list/main/assets/mainnet/ASwYCbLedk85mRdPnkzrUXbbYbwe26m71af9rzrhC2Qz/logo.svg",
      "tags": [
        "tokenized-stock"
      ],
      "extensions": {
        "website": "https://www.digitalassets.ag/UnderlyingDetails?MSTR"
      }
    },
    {
      "chainId": 101,
      "address": "J25jdsEgTnAwB4nVq3dEQhwekbXCnVTGzFpVMPScXRgK",
      "symbol": "COIN",
      "name": "Coinbase Global Inc.",
      "decimals": 8,
      "logoURI": "https://raw.githubusercontent.com/solana-labs/token-list/main/assets/mainnet/J25jdsEgTnAwB4nVq3dEQhwekbXCnVTGzFpVMPScXRgK/logo.svg",
      "tags": [
        "tokenized-stock"
      ],
      "extensions": {
        "website": "https://www.digitalassets.ag/UnderlyingDetails?COIN"
      }
    },
    {
      "chainId": 101,
      "address": "G2Cg4XoXdEJT5sfrSy9N6YCC3uuVV3AoTQSvMeSqT8ZV",
      "symbol": "ABC",
      "name": "AmerisourceBergen Corp",
      "decimals": 8,
      "logoURI": "https://raw.githubusercontent.com/solana-labs/token-list/main/assets/mainnet/G2Cg4XoXdEJT5sfrSy9N6YCC3uuVV3AoTQSvMeSqT8ZV/logo.svg",
      "tags": [
        "tokenized-stock"
      ],
      "extensions": {
        "website": "https://www.digitalassets.ag/UnderlyingDetails?ABC"
      }
    },
    {
      "chainId": 101,
      "address": "FqqVanFZosh4M4zqxzWUmEnky6nVANjghiSLaGqUAYGi",
      "symbol": "ABNB",
      "name": "Airbnb",
      "decimals": 8,
      "logoURI": "https://raw.githubusercontent.com/solana-labs/token-list/main/assets/mainnet/FqqVanFZosh4M4zqxzWUmEnky6nVANjghiSLaGqUAYGi/logo.svg",
      "tags": [
        "tokenized-stock"
      ],
      "extensions": {
        "website": "https://www.digitalassets.ag/UnderlyingDetails?ABNB"
      }
    },
    {
      "chainId": 101,
      "address": "FgcUo7Ymua8r5xxsn9puizkLGN5w4i3nnBmasXvkcWfJ",
      "symbol": "ACB",
      "name": "Aurora Cannabis Inc",
      "decimals": 8,
      "logoURI": "https://raw.githubusercontent.com/solana-labs/token-list/main/assets/mainnet/FgcUo7Ymua8r5xxsn9puizkLGN5w4i3nnBmasXvkcWfJ/logo.svg",
      "tags": [
        "tokenized-stock"
      ],
      "extensions": {
        "website": "https://www.digitalassets.ag/UnderlyingDetails?ACB"
      }
    },
    {
      "chainId": 101,
      "address": "FenmUGWjsW5AohtHRbgLoPUZyWSK36Cd5a31XJWjnRur",
      "symbol": "AMC",
      "name": "AMC Entertainment Holdings",
      "decimals": 8,
      "logoURI": "https://raw.githubusercontent.com/solana-labs/token-list/main/assets/mainnet/FenmUGWjsW5AohtHRbgLoPUZyWSK36Cd5a31XJWjnRur/logo.svg",
      "tags": [
        "tokenized-stock"
      ],
      "extensions": {
        "website": "https://www.digitalassets.ag/UnderlyingDetails?AMC"
      }
    },
    {
      "chainId": 101,
      "address": "7grgNP3tAJh7DRELmotHzC5Efth4e4SoBvgmFYTX9jPB",
      "symbol": "AMD",
      "name": "Advanced Micro Devices",
      "decimals": 8,
      "logoURI": "https://raw.githubusercontent.com/solana-labs/token-list/main/assets/mainnet/7grgNP3tAJh7DRELmotHzC5Efth4e4SoBvgmFYTX9jPB/logo.svg",
      "tags": [
        "tokenized-stock"
      ],
      "extensions": {
        "website": "https://www.digitalassets.ag/UnderlyingDetails?AMD"
      }
    },
    {
      "chainId": 101,
      "address": "3bjpzTTK49eP8m1bYxw6HYAFGtzyWjvEyGYcFS4gbRAx",
      "symbol": "AMZN",
      "name": "Amazon",
      "decimals": 8,
      "logoURI": "https://raw.githubusercontent.com/solana-labs/token-list/main/assets/mainnet/3bjpzTTK49eP8m1bYxw6HYAFGtzyWjvEyGYcFS4gbRAx/logo.svg",
      "tags": [
        "tokenized-stock"
      ],
      "extensions": {
        "website": "https://www.digitalassets.ag/UnderlyingDetails?AMZN"
      }
    },
    {
      "chainId": 101,
      "address": "4cr7NH1BD2PMV38JQp58UaHUxzqhxeSiF7b6q1GCS7Ae",
      "symbol": "APHA",
      "name": "Aphria Inc",
      "decimals": 8,
      "logoURI": "https://raw.githubusercontent.com/solana-labs/token-list/main/assets/mainnet/4cr7NH1BD2PMV38JQp58UaHUxzqhxeSiF7b6q1GCS7Ae/logo.svg",
      "tags": [
        "tokenized-stock"
      ],
      "extensions": {
        "website": "https://www.digitalassets.ag/UnderlyingDetails?APHA"
      }
    },
    {
      "chainId": 101,
      "address": "GPoBx2hycDs3t4Q8DeBme9RHb9nQpzH3a36iUoojHe16",
      "symbol": "ARKK",
      "name": "ARK Innovation ETF",
      "decimals": 8,
      "logoURI": "https://raw.githubusercontent.com/solana-labs/token-list/main/assets/mainnet/GPoBx2hycDs3t4Q8DeBme9RHb9nQpzH3a36iUoojHe16/logo.png",
      "tags": [
        "tokenized-stock"
      ],
      "extensions": {
        "website": "https://www.digitalassets.ag/UnderlyingDetails?ARKK"
      }
    },
    {
      "chainId": 101,
      "address": "GgDDCnzZGQRUDy8jWqSqDDcPwAVg2YsKZfLPaTYBWdWt",
      "symbol": "BABA",
      "name": "Alibaba",
      "decimals": 8,
      "logoURI": "https://raw.githubusercontent.com/solana-labs/token-list/main/assets/mainnet/GgDDCnzZGQRUDy8jWqSqDDcPwAVg2YsKZfLPaTYBWdWt/logo.svg",
      "tags": [
        "tokenized-stock"
      ],
      "extensions": {
        "website": "https://www.digitalassets.ag/UnderlyingDetails?BABA"
      }
    },
    {
      "chainId": 101,
      "address": "6jSgnmu8yg7kaZRWp5MtQqNrWTUDk7KWXhZhJPmsQ65y",
      "symbol": "BB",
      "name": "BlackBerry",
      "decimals": 8,
      "logoURI": "https://raw.githubusercontent.com/solana-labs/token-list/main/assets/mainnet/6jSgnmu8yg7kaZRWp5MtQqNrWTUDk7KWXhZhJPmsQ65y/logo.svg",
      "tags": [
        "tokenized-stock"
      ],
      "extensions": {
        "website": "https://www.digitalassets.ag/UnderlyingDetails?BB"
      }
    },
    {
      "chainId": 101,
      "address": "9Vovr1bqDbMQ8DyaizdC7n1YVvSia8r3PQ1RcPFqpQAs",
      "symbol": "BILI",
      "name": "Bilibili Inc",
      "decimals": 8,
      "logoURI": "https://raw.githubusercontent.com/solana-labs/token-list/main/assets/mainnet/9Vovr1bqDbMQ8DyaizdC7n1YVvSia8r3PQ1RcPFqpQAs/logo.svg",
      "tags": [
        "tokenized-stock"
      ],
      "extensions": {
        "website": "https://www.digitalassets.ag/UnderlyingDetails?BILI"
      }
    },
    {
      "chainId": 101,
      "address": "j35qY1SbQ3k7b2WAR5cNETDKzDESxGnYbArsLNRUzg2",
      "symbol": "BITW",
      "name": "Bitwise 10 Crypto Index Fund",
      "decimals": 8,
      "logoURI": "https://raw.githubusercontent.com/solana-labs/token-list/main/assets/mainnet/j35qY1SbQ3k7b2WAR5cNETDKzDESxGnYbArsLNRUzg2/logo.png",
      "tags": [
        "tokenized-stock"
      ],
      "extensions": {
        "website": "https://www.digitalassets.ag/UnderlyingDetails?BITW"
      }
    },
    {
      "chainId": 101,
      "address": "AykRYHVEERRoKGzfg2AMTqEFGmCGk9LNnGv2k5FgjKVB",
      "symbol": "BNTX",
      "name": "BioNTech",
      "decimals": 8,
      "logoURI": "https://raw.githubusercontent.com/solana-labs/token-list/main/assets/mainnet/AykRYHVEERRoKGzfg2AMTqEFGmCGk9LNnGv2k5FgjKVB/logo.png",
      "tags": [
        "tokenized-stock"
      ],
      "extensions": {
        "website": "https://www.digitalassets.ag/UnderlyingDetails?BNTX"
      }
    },
    {
      "chainId": 101,
      "address": "Dj76V3vdFGGE8444NWFACR5qmtJrrSop5RCBAGbC88nr",
      "symbol": "BRKA",
      "name": "Berkshire Hathaway Inc",
      "decimals": 8,
      "logoURI": "https://raw.githubusercontent.com/solana-labs/token-list/main/assets/mainnet/Dj76V3vdFGGE8444NWFACR5qmtJrrSop5RCBAGbC88nr/logo.png",
      "tags": [
        "tokenized-stock"
      ],
      "extensions": {
        "website": "https://www.digitalassets.ag/UnderlyingDetails?BRKA"
      }
    },
    {
      "chainId": 101,
      "address": "8TUg3Kpa4pNfaMvgyFdvwyiPBSnyTx7kK5EDfb42N6VK",
      "symbol": "BYND",
      "name": "Beyond Meat Inc",
      "decimals": 8,
      "logoURI": "https://raw.githubusercontent.com/solana-labs/token-list/main/assets/mainnet/8TUg3Kpa4pNfaMvgyFdvwyiPBSnyTx7kK5EDfb42N6VK/logo.svg",
      "tags": [
        "tokenized-stock"
      ],
      "extensions": {
        "website": "https://www.digitalassets.ag/UnderlyingDetails?BYND"
      }
    },
    {
      "chainId": 101,
      "address": "8FyEsMuDWAMMusMqVEstt2sDkMvcUKsTy1gF6oMfWZcG",
      "symbol": "CGC",
      "name": "Canopy Growth Corp",
      "decimals": 8,
      "logoURI": "https://raw.githubusercontent.com/solana-labs/token-list/main/assets/mainnet/8FyEsMuDWAMMusMqVEstt2sDkMvcUKsTy1gF6oMfWZcG/logo.svg",
      "tags": [
        "tokenized-stock"
      ],
      "extensions": {
        "website": "https://www.digitalassets.ag/UnderlyingDetails?CGC"
      }
    },
    {
      "chainId": 101,
      "address": "DUFVbhWf7FsUo3ouMnFbDjv4YYaRE1Sz9jvAmDsNTt1m",
      "symbol": "CRON",
      "name": "Chronos Group Inc",
      "decimals": 8,
      "logoURI": "https://raw.githubusercontent.com/solana-labs/token-list/main/assets/mainnet/DUFVbhWf7FsUo3ouMnFbDjv4YYaRE1Sz9jvAmDsNTt1m/logo.svg",
      "tags": [
        "tokenized-stock"
      ],
      "extensions": {
        "website": "https://www.digitalassets.ag/UnderlyingDetails?CRON"
      }
    },
    {
      "chainId": 101,
      "address": "J9GVpBChXZ8EK7JuPsLSDV17BF9KLJweBQet3L6ZWvTC",
      "symbol": "EEM",
      "name": "iShares MSCI Emerging Markets ETF",
      "decimals": 8,
      "logoURI": "https://raw.githubusercontent.com/solana-labs/token-list/main/assets/mainnet/J9GVpBChXZ8EK7JuPsLSDV17BF9KLJweBQet3L6ZWvTC/logo.svg",
      "tags": [
        "tokenized-stock"
      ],
      "extensions": {
        "website": "https://www.digitalassets.ag/UnderlyingDetails?EEM"
      }
    },
    {
      "chainId": 101,
      "address": "6Xj2NzAW437UUomaxFiVyJQPGvvup6YLeXFQpp4kqNaD",
      "symbol": "EFA",
      "name": "iShares MSCI EAFE ETF",
      "decimals": 8,
      "logoURI": "https://raw.githubusercontent.com/solana-labs/token-list/main/assets/mainnet/6Xj2NzAW437UUomaxFiVyJQPGvvup6YLeXFQpp4kqNaD/logo.svg",
      "tags": [
        "tokenized-stock"
      ],
      "extensions": {
        "website": "https://www.digitalassets.ag/UnderlyingDetails?EFA"
      }
    },
    {
      "chainId": 101,
      "address": "5YMFoVuoQzdivpm6W97UGKkHxq6aEhipuNkA8imPDoa1",
      "symbol": "ETHE",
      "name": "Grayscale Ethereum Trust",
      "decimals": 8,
      "logoURI": "https://raw.githubusercontent.com/solana-labs/token-list/main/assets/mainnet/5YMFoVuoQzdivpm6W97UGKkHxq6aEhipuNkA8imPDoa1/logo.png",
      "tags": [
        "tokenized-stock"
      ],
      "extensions": {
        "website": "https://www.digitalassets.ag/UnderlyingDetails?ETHE"
      }
    },
    {
      "chainId": 101,
      "address": "C9vMZBz1UCmYSCmMcZFw6N9AsYhXDAWnuhxd8ygCA1Ah",
      "symbol": "EWA",
      "name": "iShares MSCI Australia ETF",
      "decimals": 8,
      "logoURI": "https://raw.githubusercontent.com/solana-labs/token-list/main/assets/mainnet/C9vMZBz1UCmYSCmMcZFw6N9AsYhXDAWnuhxd8ygCA1Ah/logo.svg",
      "tags": [
        "tokenized-stock"
      ],
      "extensions": {
        "website": "https://www.digitalassets.ag/UnderlyingDetails?EWA"
      }
    },
    {
      "chainId": 101,
      "address": "AcXn3WXPARC7r5JwrkPHSUmBGWyWx1vRydNHXXvgc8V6",
      "symbol": "EWJ",
      "name": "iShares MSCI Japan ETF",
      "decimals": 8,
      "logoURI": "https://raw.githubusercontent.com/solana-labs/token-list/main/assets/mainnet/AcXn3WXPARC7r5JwrkPHSUmBGWyWx1vRydNHXXvgc8V6/logo.svg",
      "tags": [
        "tokenized-stock"
      ],
      "extensions": {
        "website": "https://www.digitalassets.ag/UnderlyingDetails?EWJ"
      }
    },
    {
      "chainId": 101,
      "address": "8ihxfcxBZ7dZyfnpXJiGrgEZfrKWbZUk6LjfosLrQfR",
      "symbol": "EWY",
      "name": "iShares MSCI South Korea ETF",
      "decimals": 8,
      "logoURI": "https://raw.githubusercontent.com/solana-labs/token-list/main/assets/mainnet/8ihxfcxBZ7dZyfnpXJiGrgEZfrKWbZUk6LjfosLrQfR/logo.svg",
      "tags": [
        "tokenized-stock"
      ],
      "extensions": {
        "website": "https://www.digitalassets.ag/UnderlyingDetails?EWY"
      }
    },
    {
      "chainId": 101,
      "address": "N5ykto2MU7CNcLX7sgWFe3M2Vpy7wq8gDt2sVNDe6aH",
      "symbol": "EWZ",
      "name": "iShares MSCI Brazil ETF",
      "decimals": 8,
      "logoURI": "https://raw.githubusercontent.com/solana-labs/token-list/main/assets/mainnet/N5ykto2MU7CNcLX7sgWFe3M2Vpy7wq8gDt2sVNDe6aH/logo.svg",
      "tags": [
        "tokenized-stock"
      ],
      "extensions": {
        "website": "https://www.digitalassets.ag/UnderlyingDetails?EWZ"
      }
    },
    {
      "chainId": 101,
      "address": "3K9pfJzKiAm9upcyDWk5NBVdjxVtqXN8sVfQ4aR6qwb2",
      "symbol": "FB",
      "name": "Facebook",
      "decimals": 8,
      "logoURI": "https://raw.githubusercontent.com/solana-labs/token-list/main/assets/mainnet/3K9pfJzKiAm9upcyDWk5NBVdjxVtqXN8sVfQ4aR6qwb2/logo.svg",
      "tags": [
        "tokenized-stock"
      ],
      "extensions": {
        "website": "https://www.digitalassets.ag/UnderlyingDetails?FB"
      }
    },
    {
      "chainId": 101,
      "address": "Ege7FzfrrBSusVQrRUuTiFVCSc8u2R9fRWh4qLjdNYfz",
      "symbol": "FXI",
      "name": "iShares China Large-Cap ETF",
      "decimals": 8,
      "logoURI": "https://raw.githubusercontent.com/solana-labs/token-list/main/assets/mainnet/Ege7FzfrrBSusVQrRUuTiFVCSc8u2R9fRWh4qLjdNYfz/logo.svg",
      "tags": [
        "tokenized-stock"
      ],
      "extensions": {
        "website": "https://www.digitalassets.ag/UnderlyingDetails?FXI"
      }
    },
    {
      "chainId": 101,
      "address": "FiV4TtDtnjaf8m8vw2a7uc9hRoFvvu9Ft7GzxiMujn3t",
      "symbol": "GBTC",
      "name": "Grayscale Bitcoin Trust",
      "decimals": 8,
      "logoURI": "https://raw.githubusercontent.com/solana-labs/token-list/main/assets/mainnet/FiV4TtDtnjaf8m8vw2a7uc9hRoFvvu9Ft7GzxiMujn3t/logo.png",
      "tags": [
        "tokenized-stock"
      ],
      "extensions": {
        "website": "https://www.digitalassets.ag/UnderlyingDetails?GBTC"
      }
    },
    {
      "chainId": 101,
      "address": "7FYk6a91TiFWigBvCf8KbuEMyyfpqET5QHFkRtiD2XxF",
      "symbol": "GDX",
      "name": "VanEck Vectors Gold Miners Etf",
      "decimals": 8,
      "logoURI": "https://raw.githubusercontent.com/solana-labs/token-list/main/assets/mainnet/7FYk6a91TiFWigBvCf8KbuEMyyfpqET5QHFkRtiD2XxF/logo.svg",
      "tags": [
        "tokenized-stock"
      ],
      "extensions": {
        "website": "https://www.digitalassets.ag/UnderlyingDetails?GDX"
      }
    },
    {
      "chainId": 101,
      "address": "EGhhk4sHgY1SBYsgkfgyGNhAKBXqn6QyKNx7W13evx9D",
      "symbol": "GDXJ",
      "name": "VanEck Vectors Junior Gold Miners Etf",
      "decimals": 8,
      "logoURI": "https://raw.githubusercontent.com/solana-labs/token-list/main/assets/mainnet/EGhhk4sHgY1SBYsgkfgyGNhAKBXqn6QyKNx7W13evx9D/logo.svg",
      "tags": [
        "tokenized-stock"
      ],
      "extensions": {
        "website": "https://www.digitalassets.ag/UnderlyingDetails?GDXJ"
      }
    },
    {
      "chainId": 101,
      "address": "9HyU5EEyPvkxeuekNUwsHzmMCJoiw8FZBGWaNih2oux1",
      "symbol": "GLD",
      "name": "SPDR Gold Shares",
      "decimals": 8,
      "logoURI": "https://raw.githubusercontent.com/solana-labs/token-list/main/assets/mainnet/9HyU5EEyPvkxeuekNUwsHzmMCJoiw8FZBGWaNih2oux1/logo.png",
      "tags": [
        "tokenized-stock"
      ],
      "extensions": {
        "website": "https://www.digitalassets.ag/UnderlyingDetails?GLD"
      }
    },
    {
      "chainId": 101,
      "address": "EYLa7susWhzqDNKYe7qLhFHb3Y9kdNwThc6QSnc4TLWN",
      "symbol": "GLXY",
      "name": "Galaxy Digital Holdings",
      "decimals": 8,
      "logoURI": "https://raw.githubusercontent.com/solana-labs/token-list/main/assets/mainnet/EYLa7susWhzqDNKYe7qLhFHb3Y9kdNwThc6QSnc4TLWN/logo.png",
      "tags": [
        "tokenized-stock"
      ],
      "extensions": {
        "website": "https://www.digitalassets.ag/UnderlyingDetails?GLXY"
      }
    },
    {
      "chainId": 101,
      "address": "Ac2wmyujRxiGtb5msS7fKzGycaCF7K8NbVs5ortE6MFo",
      "symbol": "GME",
      "name": "GameStop",
      "decimals": 8,
      "logoURI": "https://raw.githubusercontent.com/solana-labs/token-list/main/assets/mainnet/Ac2wmyujRxiGtb5msS7fKzGycaCF7K8NbVs5ortE6MFo/logo.svg",
      "tags": [
        "tokenized-stock"
      ],
      "extensions": {
        "website": "https://www.digitalassets.ag/UnderlyingDetails?GME"
      }
    },
    {
      "chainId": 101,
      "address": "7uzWUPC6XsWkgFAuDjpZgPVH9p3WqeKTvTJqLM1RXX6w",
      "symbol": "GOOGL",
      "name": "Google",
      "decimals": 8,
      "logoURI": "https://raw.githubusercontent.com/solana-labs/token-list/main/assets/mainnet/7uzWUPC6XsWkgFAuDjpZgPVH9p3WqeKTvTJqLM1RXX6w/logo.svg",
      "tags": [
        "tokenized-stock"
      ],
      "extensions": {
        "website": "https://www.digitalassets.ag/UnderlyingDetails?GOOGL"
      }
    },
    {
      "chainId": 101,
      "address": "XJUMvw7KRLoLCYVD727jV9fjNUSDVcZaQUK6XpY6kGm",
      "symbol": "IF",
      "name": "Impossible Finance",
      "decimals": 9,
      "logoURI": "https://gateway.pinata.cloud/ipfs/QmcfMbNuvDV6ho3fueNPFTtgSruaUBmSdqP5D5ZduipN6S/logo.png",
      "tags": [
        "ethereum"
      ],
      "extensions": {
        "website": "https://impossible.finance",
        "coingeckoId": "impossible-finance"
      }
    },
    {
      "chainId": 101,
      "address": "6CuCUCYovcLxwaKuxWm8uTquVKGWaAydcFEU3NrtvxGZ",
      "symbol": "INTC",
      "name": "Intel Corp",
      "decimals": 8,
      "logoURI": "https://raw.githubusercontent.com/solana-labs/token-list/main/assets/mainnet/6CuCUCYovcLxwaKuxWm8uTquVKGWaAydcFEU3NrtvxGZ/logo.svg",
      "tags": [
        "tokenized-stock"
      ],
      "extensions": {
        "website": "https://www.digitalassets.ag/UnderlyingDetails?INTC"
      }
    },
    {
      "chainId": 101,
      "address": "6H26K637YNAjZycRosvBR3ENKFGMsbr4xmoV7ca83GWf",
      "symbol": "JUST",
      "name": "Just Group PLC",
      "decimals": 8,
      "logoURI": "https://raw.githubusercontent.com/solana-labs/token-list/main/assets/mainnet/6H26K637YNAjZycRosvBR3ENKFGMsbr4xmoV7ca83GWf/logo.png",
      "tags": [
        "tokenized-stock"
      ],
      "extensions": {
        "website": "https://www.digitalassets.ag/UnderlyingDetails?JUST"
      }
    },
    {
      "chainId": 101,
      "address": "FFRtWiE8FT7HMf673r9cmpabHVQfa2QEf4rSRwNo4JM3",
      "symbol": "MRNA",
      "name": "Moderna",
      "decimals": 8,
      "logoURI": "https://raw.githubusercontent.com/solana-labs/token-list/main/assets/mainnet/FFRtWiE8FT7HMf673r9cmpabHVQfa2QEf4rSRwNo4JM3/logo.svg",
      "tags": [
        "tokenized-stock"
      ],
      "extensions": {
        "website": "https://www.digitalassets.ag/UnderlyingDetails?MRNA"
      }
    },
    {
      "chainId": 101,
      "address": "Hfbh3GU8AdYCw4stirFy2RPGtwQbbzToG2DgFozAymUb",
      "symbol": "NFLX",
      "name": "Netflix",
      "decimals": 8,
      "logoURI": "https://raw.githubusercontent.com/solana-labs/token-list/main/assets/mainnet/Hfbh3GU8AdYCw4stirFy2RPGtwQbbzToG2DgFozAymUb/logo.svg",
      "tags": [
        "tokenized-stock"
      ],
      "extensions": {
        "website": "https://www.digitalassets.ag/UnderlyingDetails?NFLX"
      }
    },
    {
      "chainId": 101,
      "address": "56Zwe8Crm4pXvmByCxmGDjYrLPxkenTrckdRM7WG3zQv",
      "symbol": "NIO",
      "name": "Nio",
      "decimals": 8,
      "logoURI": "https://raw.githubusercontent.com/solana-labs/token-list/main/assets/mainnet/56Zwe8Crm4pXvmByCxmGDjYrLPxkenTrckdRM7WG3zQv/logo.svg",
      "tags": [
        "tokenized-stock"
      ],
      "extensions": {
        "website": "https://www.digitalassets.ag/UnderlyingDetails?NIO"
      }
    },
    {
      "chainId": 101,
      "address": "HP9WMRDV3KdUfJ7CNn5Wf8JzLczwxdnQYTHDAa9yCSnq",
      "symbol": "NOK",
      "name": "Nokia",
      "decimals": 8,
      "logoURI": "https://raw.githubusercontent.com/solana-labs/token-list/main/assets/mainnet/HP9WMRDV3KdUfJ7CNn5Wf8JzLczwxdnQYTHDAa9yCSnq/logo.svg",
      "tags": [
        "tokenized-stock"
      ],
      "extensions": {
        "website": "https://www.digitalassets.ag/UnderlyingDetails?NOK"
      }
    },
    {
      "chainId": 101,
      "address": "GpM58T33eTrGEdHmeFnSVksJjJT6JVdTvim59ipTgTNh",
      "symbol": "NVDA",
      "name": "NVIDIA",
      "decimals": 8,
      "logoURI": "https://raw.githubusercontent.com/solana-labs/token-list/main/assets/mainnet/GpM58T33eTrGEdHmeFnSVksJjJT6JVdTvim59ipTgTNh/logo.svg",
      "tags": [
        "tokenized-stock"
      ],
      "extensions": {
        "website": "https://www.digitalassets.ag/UnderlyingDetails?NVDA"
      }
    },
    {
      "chainId": 101,
      "address": "CRCop5kHBDLTYJyG7z3u6yiVQi4FQHbyHdtb18Qh2Ta9",
      "symbol": "PENN",
      "name": "Penn National Gaming",
      "decimals": 8,
      "logoURI": "https://raw.githubusercontent.com/solana-labs/token-list/main/assets/mainnet/CRCop5kHBDLTYJyG7z3u6yiVQi4FQHbyHdtb18Qh2Ta9/logo.svg",
      "tags": [
        "tokenized-stock"
      ],
      "extensions": {
        "website": "https://www.digitalassets.ag/UnderlyingDetails?PENN"
      }
    },
    {
      "chainId": 101,
      "address": "97v2oXMQ2MMAkgUnoQk3rNhrZCRThorYhvz1poAe9stk",
      "symbol": "PFE",
      "name": "Pfizer",
      "decimals": 8,
      "logoURI": "https://raw.githubusercontent.com/solana-labs/token-list/main/assets/mainnet/97v2oXMQ2MMAkgUnoQk3rNhrZCRThorYhvz1poAe9stk/logo.svg",
      "tags": [
        "tokenized-stock"
      ],
      "extensions": {
        "website": "https://www.digitalassets.ag/UnderlyingDetails?PFE"
      }
    },
    {
      "chainId": 101,
      "address": "AwutBmwmhehaMh18CxqFPPN311uCB1M2awp68A2bG41v",
      "symbol": "PYPL",
      "name": "PayPal",
      "decimals": 8,
      "logoURI": "https://raw.githubusercontent.com/solana-labs/token-list/main/assets/mainnet/AwutBmwmhehaMh18CxqFPPN311uCB1M2awp68A2bG41v/logo.svg",
      "tags": [
        "tokenized-stock"
      ],
      "extensions": {
        "website": "https://www.digitalassets.ag/UnderlyingDetails?PYPL"
      }
    },
    {
      "chainId": 101,
      "address": "8Sa7BjogSJnkHyhtRTKNDDTDtASnWMcAsD4ySVNSFu27",
      "symbol": "SLV",
      "name": "iShares Silver Trust",
      "decimals": 8,
      "logoURI": "https://raw.githubusercontent.com/solana-labs/token-list/main/assets/mainnet/8Sa7BjogSJnkHyhtRTKNDDTDtASnWMcAsD4ySVNSFu27/logo.svg",
      "tags": [
        "tokenized-stock"
      ],
      "extensions": {
        "website": "https://www.digitalassets.ag/UnderlyingDetails?SLV"
      }
    },
    {
      "chainId": 101,
      "address": "CS4tNS523VCLiTsGnYEAd6GqfrZNLtA14C98DC6gE47g",
      "symbol": "SPY",
      "name": "SPDR S&P 500 ETF",
      "decimals": 8,
      "logoURI": "https://raw.githubusercontent.com/solana-labs/token-list/main/assets/mainnet/CS4tNS523VCLiTsGnYEAd6GqfrZNLtA14C98DC6gE47g/logo.svg",
      "tags": [
        "tokenized-stock"
      ],
      "extensions": {
        "website": "https://www.digitalassets.ag/UnderlyingDetails?SPY"
      }
    },
    {
      "chainId": 101,
      "address": "BLyrWJuDyYnDaUMxqBMqkDYAeajnyode1ARh7TxtakEh",
      "symbol": "SQ",
      "name": "Square",
      "decimals": 8,
      "logoURI": "https://raw.githubusercontent.com/solana-labs/token-list/main/assets/mainnet/BLyrWJuDyYnDaUMxqBMqkDYAeajnyode1ARh7TxtakEh/logo.svg",
      "tags": [
        "tokenized-stock"
      ],
      "extensions": {
        "website": "https://www.digitalassets.ag/UnderlyingDetails?SQ"
      }
    },
    {
      "chainId": 101,
      "address": "HSDepE3xvbyRDx4M11LX7Hf9qgHSopfTXxAoeatCcwWF",
      "symbol": "SUN",
      "name": "Sunoco LP",
      "decimals": 8,
      "logoURI": "https://raw.githubusercontent.com/solana-labs/token-list/main/assets/mainnet/HSDepE3xvbyRDx4M11LX7Hf9qgHSopfTXxAoeatCcwWF/logo.svg",
      "tags": [
        "tokenized-stock"
      ],
      "extensions": {
        "website": "https://www.digitalassets.ag/UnderlyingDetails?SUN"
      }
    },
    {
      "chainId": 101,
      "address": "LZufgu7ekMcWBUypPMBYia2ipnFzpxpZgRBFLhYswgR",
      "symbol": "TLRY",
      "name": "Tilray Inc",
      "decimals": 8,
      "logoURI": "https://raw.githubusercontent.com/solana-labs/token-list/main/assets/mainnet/LZufgu7ekMcWBUypPMBYia2ipnFzpxpZgRBFLhYswgR/logo.svg",
      "tags": [
        "tokenized-stock"
      ],
      "extensions": {
        "website": "https://www.digitalassets.ag/UnderlyingDetails?TLRY"
      }
    },
    {
      "chainId": 101,
      "address": "2iCUKaCQpGvnaBimLprKWT8bNGF92e6LxWq4gjsteWfx",
      "symbol": "TSM",
      "name": "Taiwan Semiconductor Mfg",
      "decimals": 8,
      "logoURI": "https://raw.githubusercontent.com/solana-labs/token-list/main/assets/mainnet/2iCUKaCQpGvnaBimLprKWT8bNGF92e6LxWq4gjsteWfx/logo.svg",
      "tags": [
        "tokenized-stock"
      ],
      "extensions": {
        "website": "https://www.digitalassets.ag/UnderlyingDetails?TSM"
      }
    },
    {
      "chainId": 101,
      "address": "BZMg4HyyHVUJkwh2yuv6duu4iQUaXRxT6sK1dT7FcaZf",
      "symbol": "TUR",
      "name": "iShares MSCI Turkey ETF",
      "decimals": 8,
      "logoURI": "https://raw.githubusercontent.com/solana-labs/token-list/main/assets/mainnet/BZMg4HyyHVUJkwh2yuv6duu4iQUaXRxT6sK1dT7FcaZf/logo.svg",
      "tags": [
        "tokenized-stock"
      ],
      "extensions": {
        "website": "https://www.digitalassets.ag/UnderlyingDetails?TUR"
      }
    },
    {
      "chainId": 101,
      "address": "C2tNm8bMU5tz6KdXjHY5zewsN1Wv1TEbxK9XGTCgUZMJ",
      "symbol": "TWTR",
      "name": "Twitter",
      "decimals": 8,
      "logoURI": "https://raw.githubusercontent.com/solana-labs/token-list/main/assets/mainnet/C2tNm8bMU5tz6KdXjHY5zewsN1Wv1TEbxK9XGTCgUZMJ/logo.svg",
      "tags": [
        "tokenized-stock"
      ],
      "extensions": {
        "website": "https://www.digitalassets.ag/UnderlyingDetails?TWTR"
      }
    },
    {
      "chainId": 101,
      "address": "4kmVbBDCzYam3S4e9XqKQkLCEz16gu3dTTo65KbhShuv",
      "symbol": "UBER",
      "name": "Uber",
      "decimals": 8,
      "logoURI": "https://raw.githubusercontent.com/solana-labs/token-list/main/assets/mainnet/4kmVbBDCzYam3S4e9XqKQkLCEz16gu3dTTo65KbhShuv/logo.svg",
      "tags": [
        "tokenized-stock"
      ],
      "extensions": {
        "website": "https://www.digitalassets.ag/UnderlyingDetails?UBER"
      }
    },
    {
      "chainId": 101,
      "address": "J645gMdx9zSMM2VySLBrtv6Zv1HyEjPqQXVGRAPYqzvK",
      "symbol": "USO",
      "name": "United States Oil Fund",
      "decimals": 8,
      "logoURI": "https://raw.githubusercontent.com/solana-labs/token-list/main/assets/mainnet/J645gMdx9zSMM2VySLBrtv6Zv1HyEjPqQXVGRAPYqzvK/logo.svg",
      "tags": [
        "tokenized-stock"
      ],
      "extensions": {
        "website": "https://www.digitalassets.ag/UnderlyingDetails?USO"
      }
    },
    {
      "chainId": 101,
      "address": "3LjkoC9FYEqRKNpy7xz3nxfnGVAt1SNS98rYwF2adQWB",
      "symbol": "VXX",
      "name": "iPath B S&P 500 VIX S/T Futs ETN",
      "decimals": 8,
      "logoURI": "https://raw.githubusercontent.com/solana-labs/token-list/main/assets/mainnet/3LjkoC9FYEqRKNpy7xz3nxfnGVAt1SNS98rYwF2adQWB/logo.png",
      "tags": [
        "tokenized-stock"
      ],
      "extensions": {
        "website": "https://www.digitalassets.ag/UnderlyingDetails?VXX"
      }
    },
    {
      "chainId": 101,
      "address": "BcALTCjD4HJJxBDUXi3nHUgqsJmXAQdBbQrcmtLtqZaf",
      "symbol": "ZM",
      "name": "Zoom",
      "decimals": 8,
      "logoURI": "https://raw.githubusercontent.com/solana-labs/token-list/main/assets/mainnet/BcALTCjD4HJJxBDUXi3nHUgqsJmXAQdBbQrcmtLtqZaf/logo.svg",
      "tags": [
        "tokenized-stock"
      ],
      "extensions": {
        "website": "https://www.digitalassets.ag/UnderlyingDetails?ZM"
      }
    },
    {
      "chainId": 101,
      "address": "9n4nbM75f5Ui33ZbPYXn59EwSgE8CGsHtAeTH5YFeJ9E",
      "symbol": "BTC",
      "name": "Wrapped Bitcoin (Sollet)",
      "decimals": 6,
      "logoURI": "https://raw.githubusercontent.com/solana-labs/token-list/main/assets/mainnet/9n4nbM75f5Ui33ZbPYXn59EwSgE8CGsHtAeTH5YFeJ9E/logo.png",
      "tags": [
        "wrapped-sollet",
        "ethereum"
      ],
      "extensions": {
        "bridgeContract": "https://etherscan.io/address/0xeae57ce9cc1984f202e15e038b964bb8bdf7229a",
        "serumV3Usdc": "A8YFbxQYFVqKZaoYJLLUVcQiWP7G2MeEgW5wsAQgMvFw",
        "serumV3Usdt": "C1EuT9VokAKLiW7i2ASnZUvxDoKuKkCpDDeNxAptuNe4",
        "coingeckoId": "bitcoin"
      }
    },
    {
      "chainId": 101,
      "address": "2FPyTwcZLUg1MDrwsyoP4D6s1tM7hAkHYRjkNb5w6Pxk",
      "symbol": "ETH",
      "name": "Wrapped Ethereum (Sollet)",
      "decimals": 6,
      "logoURI": "https://raw.githubusercontent.com/solana-labs/token-list/main/assets/mainnet/2FPyTwcZLUg1MDrwsyoP4D6s1tM7hAkHYRjkNb5w6Pxk/logo.png",
      "tags": [
        "wrapped-sollet",
        "ethereum"
      ],
      "extensions": {
        "bridgeContract": "https://etherscan.io/address/0xeae57ce9cc1984f202e15e038b964bb8bdf7229a",
        "serumV3Usdc": "4tSvZvnbyzHXLMTiFonMyxZoHmFqau1XArcRCVHLZ5gX",
        "serumV3Usdt": "7dLVkUfBVfCGkFhSXDCq1ukM9usathSgS716t643iFGF",
        "coingeckoId": "ethereum"
      }
    },
    {
      "chainId": 101,
      "address": "3JSf5tPeuscJGtaCp5giEiDhv51gQ4v3zWg8DGgyLfAB",
      "symbol": "YFI",
      "name": "Wrapped YFI (Sollet)",
      "decimals": 6,
      "logoURI": "https://raw.githubusercontent.com/solana-labs/token-list/main/assets/mainnet/3JSf5tPeuscJGtaCp5giEiDhv51gQ4v3zWg8DGgyLfAB/logo.png",
      "tags": [
        "wrapped-sollet",
        "ethereum"
      ],
      "extensions": {
        "bridgeContract": "https://etherscan.io/address/0xeae57ce9cc1984f202e15e038b964bb8bdf7229a",
        "serumV3Usdc": "7qcCo8jqepnjjvB5swP4Afsr3keVBs6gNpBTNubd1Kr2",
        "serumV3Usdt": "3Xg9Q4VtZhD4bVYJbTfgGWFV5zjE3U7ztSHa938zizte",
        "coingeckoId": "yearn-finance"
      }
    },
    {
      "chainId": 101,
      "address": "CWE8jPTUYhdCTZYWPTe1o5DFqfdjzWKc9WKz6rSjQUdG",
      "symbol": "LINK",
      "name": "Wrapped Chainlink (Sollet)",
      "decimals": 6,
      "logoURI": "https://raw.githubusercontent.com/solana-labs/token-list/main/assets/mainnet/CWE8jPTUYhdCTZYWPTe1o5DFqfdjzWKc9WKz6rSjQUdG/logo.png",
      "tags": [
        "wrapped-sollet",
        "ethereum"
      ],
      "extensions": {
        "bridgeContract": "https://etherscan.io/address/0xeae57ce9cc1984f202e15e038b964bb8bdf7229a",
        "serumV3Usdc": "3hwH1txjJVS8qv588tWrjHfRxdqNjBykM1kMcit484up",
        "serumV3Usdt": "3yEZ9ZpXSQapmKjLAGKZEzUNA1rcupJtsDp5mPBWmGZR",
        "coingeckoId": "chainlink"
      }
    },
    {
      "chainId": 101,
      "address": "Ga2AXHpfAF6mv2ekZwcsJFqu7wB4NV331qNH7fW9Nst8",
      "symbol": "XRP",
      "name": "Wrapped XRP (Sollet)",
      "decimals": 6,
      "logoURI": "https://raw.githubusercontent.com/solana-labs/token-list/main/assets/mainnet/Ga2AXHpfAF6mv2ekZwcsJFqu7wB4NV331qNH7fW9Nst8/logo.png",
      "tags": [
        "wrapped-sollet",
        "ethereum"
      ],
      "extensions": {
        "bridgeContract": "https://etherscan.io/address/0xeae57ce9cc1984f202e15e038b964bb8bdf7229a",
        "coingeckoId": "ripple"
      }
    },
    {
      "chainId": 101,
      "address": "BQcdHdAQW1hczDbBi9hiegXAR7A98Q9jx3X3iBBBDiq4",
      "symbol": "wUSDT",
      "name": "Wrapped USDT (Sollet)",
      "decimals": 6,
      "logoURI": "https://raw.githubusercontent.com/solana-labs/token-list/main/assets/mainnet/BQcdHdAQW1hczDbBi9hiegXAR7A98Q9jx3X3iBBBDiq4/logo.png",
      "tags": [
        "stablecoin",
        "wrapped-sollet",
        "ethereum"
      ],
      "extensions": {
        "bridgeContract": "https://etherscan.io/address/0xeae57ce9cc1984f202e15e038b964bb8bdf7229a",
        "coingeckoId": "tether"
      }
    },
    {
      "chainId": 101,
      "address": "AR1Mtgh7zAtxuxGd2XPovXPVjcSdY3i4rQYisNadjfKy",
      "symbol": "SUSHI",
      "name": "Wrapped SUSHI (Sollet)",
      "decimals": 6,
      "logoURI": "https://raw.githubusercontent.com/solana-labs/token-list/main/assets/mainnet/AR1Mtgh7zAtxuxGd2XPovXPVjcSdY3i4rQYisNadjfKy/logo.png",
      "tags": [
        "wrapped-sollet",
        "ethereum"
      ],
      "extensions": {
        "website": "https://www.sushi.com",
        "bridgeContract": "https://etherscan.io/address/0xeae57ce9cc1984f202e15e038b964bb8bdf7229a",
        "serumV3Usdc": "A1Q9iJDVVS8Wsswr9ajeZugmj64bQVCYLZQLra2TMBMo",
        "serumV3Usdt": "6DgQRTpJTnAYBSShngAVZZDq7j9ogRN1GfSQ3cq9tubW",
        "coingeckoId": "sushi",
        "waterfallbot": "https://bit.ly/SUSHIwaterfall"
      }
    },
    {
      "chainId": 101,
      "address": "CsZ5LZkDS7h9TDKjrbL7VAwQZ9nsRu8vJLhRYfmGaN8K",
      "symbol": "ALEPH",
      "name": "Wrapped ALEPH (Sollet)",
      "decimals": 6,
      "logoURI": "https://raw.githubusercontent.com/solana-labs/token-list/main/assets/mainnet/CsZ5LZkDS7h9TDKjrbL7VAwQZ9nsRu8vJLhRYfmGaN8K/logo.png",
      "tags": [
        "wrapped-sollet",
        "ethereum"
      ],
      "extensions": {
        "bridgeContract": "https://etherscan.io/address/0xeae57ce9cc1984f202e15e038b964bb8bdf7229a",
        "serumV3Usdc": "GcoKtAmTy5QyuijXSmJKBtFdt99e6Buza18Js7j9AJ6e",
        "serumV3Usdt": "Gyp1UGRgbrb6z8t7fpssxEKQgEmcJ4pVnWW3ds2p6ZPY",
        "coingeckoId": "aleph"
      }
    },
    {
      "chainId": 101,
      "address": "SF3oTvfWzEP3DTwGSvUXRrGTvr75pdZNnBLAH9bzMuX",
      "symbol": "SXP",
      "name": "Wrapped SXP (Sollet)",
      "decimals": 6,
      "logoURI": "https://raw.githubusercontent.com/solana-labs/token-list/main/assets/mainnet/SF3oTvfWzEP3DTwGSvUXRrGTvr75pdZNnBLAH9bzMuX/logo.png",
      "tags": [
        "wrapped-sollet",
        "ethereum"
      ],
      "extensions": {
        "bridgeContract": "https://etherscan.io/address/0xeae57ce9cc1984f202e15e038b964bb8bdf7229a",
        "serumV3Usdc": "4LUro5jaPaTurXK737QAxgJywdhABnFAMQkXX4ZyqqaZ",
        "serumV3Usdt": "8afKwzHR3wJE7W7Y5hvQkngXh6iTepSZuutRMMy96MjR",
        "coingeckoId": "swipe"
      }
    },
    {
      "chainId": 101,
      "address": "BtZQfWqDGbk9Wf2rXEiWyQBdBY1etnUUn6zEphvVS7yN",
      "symbol": "HGET",
      "name": "Wrapped Hedget (Sollet)",
      "decimals": 6,
      "logoURI": "https://raw.githubusercontent.com/solana-labs/token-list/main/assets/mainnet/BtZQfWqDGbk9Wf2rXEiWyQBdBY1etnUUn6zEphvVS7yN/logo.svg",
      "tags": [
        "wrapped-sollet",
        "ethereum"
      ],
      "extensions": {
        "website": "https://www.hedget.com/",
        "bridgeContract": "https://etherscan.io/address/0xeae57ce9cc1984f202e15e038b964bb8bdf7229a",
        "serumV3Usdc": "88vztw7RTN6yJQchVvxrs6oXUDryvpv9iJaFa1EEmg87",
        "serumV3Usdt": "ErQXxiNfJgd4fqQ58PuEw5xY35TZG84tHT6FXf5s4UxY",
        "coingeckoId": "hedget"
      }
    },
    {
      "chainId": 101,
      "address": "5Fu5UUgbjpUvdBveb3a1JTNirL8rXtiYeSMWvKjtUNQv",
      "symbol": "CREAM",
      "name": "Wrapped Cream Finance (Sollet)",
      "decimals": 6,
      "logoURI": "https://raw.githubusercontent.com/solana-labs/token-list/main/assets/mainnet/5Fu5UUgbjpUvdBveb3a1JTNirL8rXtiYeSMWvKjtUNQv/logo.png",
      "tags": [
        "wrapped-sollet",
        "ethereum"
      ],
      "extensions": {
        "bridgeContract": "https://etherscan.io/address/0xeae57ce9cc1984f202e15e038b964bb8bdf7229a",
        "serumV3Usdc": "7nZP6feE94eAz9jmfakNJWPwEKaeezuKKC5D1vrnqyo2",
        "serumV3Usdt": "4ztJEvQyryoYagj2uieep3dyPwG2pyEwb2dKXTwmXe82",
        "coingeckoId": "cream-2"
      }
    },
    {
      "chainId": 101,
      "address": "873KLxCbz7s9Kc4ZzgYRtNmhfkQrhfyWGZJBmyCbC3ei",
      "symbol": "UBXT",
      "name": "Wrapped Upbots (Sollet)",
      "decimals": 6,
      "logoURI": "https://raw.githubusercontent.com/solana-labs/token-list/main/assets/mainnet/873KLxCbz7s9Kc4ZzgYRtNmhfkQrhfyWGZJBmyCbC3ei/logo.png",
      "tags": [
        "wrapped-sollet",
        "ethereum"
      ],
      "extensions": {
        "website": "https://upbots.com/",
        "explorer": "https://etherscan.io/address/0xeae57ce9cc1984f202e15e038b964bb8bdf7229a",
        "serumV3Usdc": "2wr3Ab29KNwGhtzr5HaPCyfU1qGJzTUAN4amCLZWaD1H",
        "serumV3Usdt": "F1T7b6pnR8Pge3qmfNUfW6ZipRDiGpMww6TKTrRU4NiL",
        "coingeckoId": "upbots"
      }
    },
    {
      "chainId": 101,
      "address": "HqB7uswoVg4suaQiDP3wjxob1G5WdZ144zhdStwMCq7e",
      "symbol": "HNT",
      "name": "Wrapped Helium (Sollet)",
      "decimals": 6,
      "logoURI": "https://raw.githubusercontent.com/solana-labs/token-list/main/assets/mainnet/HqB7uswoVg4suaQiDP3wjxob1G5WdZ144zhdStwMCq7e/logo.png",
      "tags": [
        "wrapped-sollet",
        "ethereum"
      ],
      "extensions": {
        "bridgeContract": "https://etherscan.io/address/0xeae57ce9cc1984f202e15e038b964bb8bdf7229a",
        "serumV3Usdc": "CnUV42ZykoKUnMDdyefv5kP6nDSJf7jFd7WXAecC6LYr",
        "serumV3Usdt": "8FpuMGLtMZ7Wt9ZvyTGuTVwTwwzLYfS5NZWcHxbP1Wuh",
        "coingeckoId": "helium"
      }
    },
    {
      "chainId": 101,
      "address": "9S4t2NEAiJVMvPdRYKVrfJpBafPBLtvbvyS3DecojQHw",
      "symbol": "FRONT",
      "name": "Wrapped FRONT (Sollet)",
      "decimals": 6,
      "logoURI": "https://raw.githubusercontent.com/solana-labs/token-list/main/assets/mainnet/9S4t2NEAiJVMvPdRYKVrfJpBafPBLtvbvyS3DecojQHw/logo.png",
      "tags": [
        "wrapped-sollet",
        "ethereum"
      ],
      "extensions": {
        "bridgeContract": "https://etherscan.io/address/0xeae57ce9cc1984f202e15e038b964bb8bdf7229a",
        "serumV3Usdc": "9Zx1CvxSVdroKMMWf2z8RwrnrLiQZ9VkQ7Ex3syQqdSH",
        "serumV3Usdt": "CGC4UgWwqA9PET6Tfx6o6dLv94EK2coVkPtxgNHuBtxj",
        "coingeckoId": "frontier-token"
      }
    },
    {
      "chainId": 101,
      "address": "6WNVCuxCGJzNjmMZoKyhZJwvJ5tYpsLyAtagzYASqBoF",
      "symbol": "AKRO",
      "name": "Wrapped AKRO (Sollet)",
      "decimals": 6,
      "logoURI": "https://raw.githubusercontent.com/solana-labs/token-list/main/assets/mainnet/6WNVCuxCGJzNjmMZoKyhZJwvJ5tYpsLyAtagzYASqBoF/logo.png",
      "tags": [
        "wrapped-sollet",
        "ethereum"
      ],
      "extensions": {
        "bridgeContract": "https://etherscan.io/address/0xeae57ce9cc1984f202e15e038b964bb8bdf7229a",
        "serumV3Usdc": "5CZXTTgVZKSzgSA3AFMN5a2f3hmwmmJ6hU8BHTEJ3PX8",
        "serumV3Usdt": "HLvRdctRB48F9yLnu9E24LUTRt89D48Z35yi1HcxayDf",
        "coingeckoId": "akropolis"
      }
    },
    {
      "chainId": 101,
      "address": "DJafV9qemGp7mLMEn5wrfqaFwxsbLgUsGVS16zKRk9kc",
      "symbol": "HXRO",
      "name": "Wrapped HXRO (Sollet)",
      "decimals": 6,
      "logoURI": "https://raw.githubusercontent.com/solana-labs/token-list/main/assets/mainnet/DJafV9qemGp7mLMEn5wrfqaFwxsbLgUsGVS16zKRk9kc/logo.png",
      "tags": [
        "wrapped-sollet",
        "ethereum"
      ],
      "extensions": {
        "bridgeContract": "https://etherscan.io/address/0xeae57ce9cc1984f202e15e038b964bb8bdf7229a",
        "serumV3Usdc": "6Pn1cSiRos3qhBf54uBP9ZQg8x3JTardm1dL3n4p29tA",
        "serumV3Usdt": "4absuMsgemvdjfkgdLQq1zKEjw3dHBoCWkzKoctndyqd",
        "coingeckoId": "hxro"
      }
    },
    {
      "chainId": 101,
      "address": "DEhAasscXF4kEGxFgJ3bq4PpVGp5wyUxMRvn6TzGVHaw",
      "symbol": "UNI",
      "name": "Wrapped UNI (Sollet)",
      "decimals": 6,
      "logoURI": "https://raw.githubusercontent.com/solana-labs/token-list/main/assets/mainnet/DEhAasscXF4kEGxFgJ3bq4PpVGp5wyUxMRvn6TzGVHaw/logo.png",
      "tags": [
        "wrapped-sollet",
        "ethereum"
      ],
      "extensions": {
        "bridgeContract": "https://etherscan.io/address/0xeae57ce9cc1984f202e15e038b964bb8bdf7229a",
        "serumV3Usdc": "6JYHjaQBx6AtKSSsizDMwozAEDEZ5KBsSUzH7kRjGJon",
        "serumV3Usdt": "2SSnWNrc83otLpfRo792P6P3PESZpdr8cu2r8zCE6bMD",
        "coingeckoId": "uniswap"
      }
    },
    {
      "chainId": 101,
      "address": "SRMuApVNdxXokk5GT7XD5cUUgXMBCoAz2LHeuAoKWRt",
      "symbol": "SRM",
      "name": "Serum",
      "decimals": 6,
      "logoURI": "https://raw.githubusercontent.com/solana-labs/token-list/main/assets/mainnet/SRMuApVNdxXokk5GT7XD5cUUgXMBCoAz2LHeuAoKWRt/logo.png",
      "tags": [],
      "extensions": {
        "website": "https://projectserum.com/",
        "serumV3Usdc": "ByRys5tuUWDgL73G8JBAEfkdFf8JWBzPBDHsBVQ5vbQA",
        "serumV3Usdt": "AtNnsY1AyRERWJ8xCskfz38YdvruWVJQUVXgScC1iPb",
        "coingeckoId": "serum",
        "waterfallbot": "https://bit.ly/SRMwaterfall"
      }
    },
    {
      "chainId": 101,
      "address": "AGFEad2et2ZJif9jaGpdMixQqvW5i81aBdvKe7PHNfz3",
      "symbol": "FTT",
      "name": "Wrapped FTT (Sollet)",
      "decimals": 6,
      "logoURI": "https://raw.githubusercontent.com/solana-labs/token-list/main/assets/mainnet/AGFEad2et2ZJif9jaGpdMixQqvW5i81aBdvKe7PHNfz3/logo.png",
      "tags": [
        "wrapped-sollet",
        "ethereum"
      ],
      "extensions": {
        "bridgeContract": "https://etherscan.io/address/0xeae57ce9cc1984f202e15e038b964bb8bdf7229a",
        "assetContract": "https://etherscan.io/address/0x50d1c9771902476076ecfc8b2a83ad6b9355a4c9",
        "serumV3Usdc": "2Pbh1CvRVku1TgewMfycemghf6sU9EyuFDcNXqvRmSxc",
        "serumV3Usdt": "Hr3wzG8mZXNHV7TuL6YqtgfVUesCqMxGYCEyP3otywZE",
        "coingeckoId": "ftx-token",
        "waterfallbot": "https://bit.ly/FTTwaterfall"
      }
    },
    {
      "chainId": 101,
      "address": "MSRMcoVyrFxnSgo5uXwone5SKcGhT1KEJMFEkMEWf9L",
      "symbol": "MSRM",
      "name": "MegaSerum",
      "decimals": 0,
      "logoURI": "https://raw.githubusercontent.com/solana-labs/token-list/main/assets/mainnet/MSRMcoVyrFxnSgo5uXwone5SKcGhT1KEJMFEkMEWf9L/logo.png",
      "tags": [],
      "extensions": {
        "website": "https://projectserum.com/",
        "serumV3Usdc": "4VKLSYdvrQ5ngQrt1d2VS8o4ewvb2MMUZLiejbnGPV33",
        "serumV3Usdt": "5nLJ22h1DUfeCfwbFxPYK8zbfbri7nA9bXoDcR8AcJjs",
        "coingeckoId": "megaserum"
      }
    },
    {
      "chainId": 101,
      "address": "BXXkv6z8ykpG1yuvUDPgh732wzVHB69RnB9YgSYh3itW",
      "symbol": "WUSDC",
      "name": "Wrapped USDC (Sollet)",
      "decimals": 6,
      "logoURI": "https://raw.githubusercontent.com/solana-labs/token-list/main/assets/mainnet/BXXkv6z8ykpG1yuvUDPgh732wzVHB69RnB9YgSYh3itW/logo.png",
      "tags": [
        "stablecoin",
        "wrapped-sollet",
        "ethereum"
      ],
      "extensions": {
        "coingeckoId": "usd-coin"
      }
    },
    {
      "chainId": 101,
      "address": "GXMvfY2jpQctDqZ9RoU3oWPhufKiCcFEfchvYumtX7jd",
      "symbol": "TOMO",
      "name": "Wrapped TOMO (Sollet)",
      "decimals": 6,
      "logoURI": "https://raw.githubusercontent.com/solana-labs/token-list/main/assets/mainnet/GXMvfY2jpQctDqZ9RoU3oWPhufKiCcFEfchvYumtX7jd/logo.png",
      "tags": [
        "wrapped-sollet",
        "ethereum"
      ],
      "extensions": {
        "bridgeContract": "https://etherscan.io/address/0xeae57ce9cc1984f202e15e038b964bb8bdf7229a",
        "serumV3Usdc": "8BdpjpSD5n3nk8DQLqPUyTZvVqFu6kcff5bzUX5dqDpy",
        "serumV3Usdt": "GnKPri4thaGipzTbp8hhSGSrHgG4F8MFiZVrbRn16iG2",
        "coingeckoId": "tomochain",
        "waterfallbot": "https://t.me/TOMOwaterfall"
      }
    },
    {
      "chainId": 101,
      "address": "EcqExpGNFBve2i1cMJUTR4bPXj4ZoqmDD2rTkeCcaTFX",
      "symbol": "KARMA",
      "name": "Wrapped KARMA (Sollet)",
      "decimals": 4,
      "logoURI": "https://raw.githubusercontent.com/solana-labs/token-list/main/assets/mainnet/EcqExpGNFBve2i1cMJUTR4bPXj4ZoqmDD2rTkeCcaTFX/logo.png",
      "tags": [
        "wrapped-sollet",
        "ethereum"
      ],
      "extensions": {
        "bridgeContract": "https://etherscan.io/address/0xeae57ce9cc1984f202e15e038b964bb8bdf7229a",
        "coingeckoId": "karma-dao"
      }
    },
    {
      "chainId": 101,
      "address": "EqWCKXfs3x47uVosDpTRgFniThL9Y8iCztJaapxbEaVX",
      "symbol": "LUA",
      "name": "Wrapped LUA (Sollet)",
      "decimals": 6,
      "logoURI": "https://raw.githubusercontent.com/solana-labs/token-list/main/assets/mainnet/EqWCKXfs3x47uVosDpTRgFniThL9Y8iCztJaapxbEaVX/logo.png",
      "tags": [
        "wrapped-sollet",
        "ethereum"
      ],
      "extensions": {
        "bridgeContract": "https://etherscan.io/address/0xeae57ce9cc1984f202e15e038b964bb8bdf7229a",
        "serumV3Usdc": "4xyWjQ74Eifq17vbue5Ut9xfFNfuVB116tZLEpiZuAn8",
        "serumV3Usdt": "35tV8UsHH8FnSAi3YFRrgCu4K9tb883wKnAXpnihot5r",
        "coingeckoId": "lua-token",
        "waterfallbot": "https://t.me/LUAwaterfall"
      }
    },
    {
      "chainId": 101,
      "address": "GeDS162t9yGJuLEHPWXXGrb1zwkzinCgRwnT8vHYjKza",
      "symbol": "MATH",
      "name": "Wrapped MATH (Sollet)",
      "decimals": 6,
      "logoURI": "https://raw.githubusercontent.com/solana-labs/token-list/main/assets/mainnet/GeDS162t9yGJuLEHPWXXGrb1zwkzinCgRwnT8vHYjKza/logo.png",
      "tags": [
        "wrapped-sollet",
        "ethereum"
      ],
      "extensions": {
        "bridgeContract": "https://etherscan.io/address/0xeae57ce9cc1984f202e15e038b964bb8bdf7229a",
        "serumV3Usdc": "J7cPYBrXVy8Qeki2crZkZavcojf2sMRyQU7nx438Mf8t",
        "serumV3Usdt": "2WghiBkDL2yRhHdvm8CpprrkmfguuQGJTCDfPSudKBAZ",
        "coingeckoId": "math"
      }
    },
    {
      "chainId": 101,
      "address": "GUohe4DJUA5FKPWo3joiPgsB7yzer7LpDmt1Vhzy3Zht",
      "symbol": "KEEP",
      "name": "Wrapped KEEP (Sollet)",
      "decimals": 6,
      "logoURI": "https://raw.githubusercontent.com/solana-labs/token-list/main/assets/mainnet/GUohe4DJUA5FKPWo3joiPgsB7yzer7LpDmt1Vhzy3Zht/logo.png",
      "tags": [
        "wrapped-sollet",
        "ethereum"
      ],
      "extensions": {
        "bridgeContract": "https://etherscan.io/address/0xeae57ce9cc1984f202e15e038b964bb8bdf7229a",
        "serumV3Usdc": "3rgacody9SvM88QR83GHaNdEEx4Fe2V2ed5GJp2oeKDr",
        "serumV3Usdt": "HEGnaVL5i48ubPBqWAhodnZo8VsSLzEM3Gfc451DnFj9",
        "coingeckoId": "keep-network"
      }
    },
    {
      "chainId": 101,
      "address": "9F9fNTT6qwjsu4X4yWYKZpsbw5qT7o6yR2i57JF2jagy",
      "symbol": "SWAG",
      "name": "Wrapped SWAG (Sollet)",
      "decimals": 6,
      "logoURI": "https://raw.githubusercontent.com/solana-labs/token-list/main/assets/mainnet/9F9fNTT6qwjsu4X4yWYKZpsbw5qT7o6yR2i57JF2jagy/logo.png",
      "tags": [
        "wrapped-sollet",
        "ethereum"
      ],
      "extensions": {
        "bridgeContract": "https://etherscan.io/address/0xeae57ce9cc1984f202e15e038b964bb8bdf7229a",
        "serumV3Usdt": "J2XSt77XWim5HwtUM8RUwQvmRXNZsbMKpp5GTKpHafvf",
        "coingeckoId": "swag-finance"
      }
    },
    {
      "chainId": 101,
      "address": "DgHK9mfhMtUwwv54GChRrU54T2Em5cuszq2uMuen1ZVE",
      "symbol": "CEL",
      "name": "Wrapped Celsius (Sollet)",
      "decimals": 4,
      "logoURI": "https://raw.githubusercontent.com/solana-labs/token-list/main/assets/mainnet/DgHK9mfhMtUwwv54GChRrU54T2Em5cuszq2uMuen1ZVE/logo.png",
      "tags": [
        "wrapped-sollet",
        "ethereum"
      ],
      "extensions": {
        "bridgeContract": "https://etherscan.io/address/0xeae57ce9cc1984f202e15e038b964bb8bdf7229a",
        "serumV3Usdt": "cgani53cMZgYfRMgSrNekJTMaLmccRfspsfTbXWRg7u",
        "coingeckoId": "celsius-degree-token"
      }
    },
    {
      "chainId": 101,
      "address": "7ncCLJpP3MNww17LW8bRvx8odQQnubNtfNZBL5BgAEHW",
      "symbol": "RSR",
      "name": "Wrapped Reserve Rights (Sollet)",
      "decimals": 6,
      "logoURI": "https://raw.githubusercontent.com/solana-labs/token-list/main/assets/mainnet/7ncCLJpP3MNww17LW8bRvx8odQQnubNtfNZBL5BgAEHW/logo.png",
      "tags": [
        "wrapped-sollet",
        "ethereum"
      ],
      "extensions": {
        "bridgeContract": "https://etherscan.io/address/0xeae57ce9cc1984f202e15e038b964bb8bdf7229a",
        "serumV3Usdt": "FcPet5fz9NLdbXwVM6kw2WTHzRAD7mT78UjwTpawd7hJ",
        "coingeckoId": "reserve-rights-token"
      }
    },
    {
      "chainId": 101,
      "address": "5wihEYGca7X4gSe97C5mVcqNsfxBzhdTwpv72HKs25US",
      "symbol": "1INCH",
      "name": "Wrapped 1INCH (Sollet)",
      "decimals": 6,
      "logoURI": "https://raw.githubusercontent.com/solana-labs/token-list/main/assets/mainnet/5wihEYGca7X4gSe97C5mVcqNsfxBzhdTwpv72HKs25US/logo.png",
      "tags": [
        "wrapped-sollet",
        "ethereum"
      ],
      "extensions": {
        "bridgeContract": "https://etherscan.io/address/0xeae57ce9cc1984f202e15e038b964bb8bdf7229a",
        "coingeckoId": "1inch"
      }
    },
    {
      "chainId": 101,
      "address": "38i2NQxjp5rt5B3KogqrxmBxgrAwaB3W1f1GmiKqh9MS",
      "symbol": "GRT",
      "name": "Wrapped GRT  (Sollet)",
      "decimals": 6,
      "logoURI": "https://raw.githubusercontent.com/solana-labs/token-list/main/assets/mainnet/38i2NQxjp5rt5B3KogqrxmBxgrAwaB3W1f1GmiKqh9MS/logo.png",
      "tags": [
        "wrapped-sollet",
        "ethereum"
      ],
      "extensions": {
        "bridgeContract": "https://etherscan.io/address/0xeae57ce9cc1984f202e15e038b964bb8bdf7229a",
        "coingeckoId": "the-graph"
      }
    },
    {
      "chainId": 101,
      "address": "Avz2fmevhhu87WYtWQCFj9UjKRjF9Z9QWwN2ih9yF95G",
      "symbol": "COMP",
      "name": "Wrapped Compound (Sollet)",
      "decimals": 6,
      "logoURI": "https://raw.githubusercontent.com/solana-labs/token-list/main/assets/mainnet/Avz2fmevhhu87WYtWQCFj9UjKRjF9Z9QWwN2ih9yF95G/logo.png",
      "tags": [
        "wrapped-sollet",
        "ethereum"
      ],
      "extensions": {
        "bridgeContract": "https://etherscan.io/address/0xeae57ce9cc1984f202e15e038b964bb8bdf7229a",
        "coingeckoId": "compound-coin"
      }
    },
    {
      "chainId": 101,
      "address": "9wRD14AhdZ3qV8et3eBQVsrb3UoBZDUbJGyFckpTg8sj",
      "symbol": "PAXG",
      "name": "Wrapped Paxos Gold (Sollet)",
      "decimals": 6,
      "logoURI": "https://raw.githubusercontent.com/solana-labs/token-list/main/assets/mainnet/9wRD14AhdZ3qV8et3eBQVsrb3UoBZDUbJGyFckpTg8sj/logo.png",
      "tags": [
        "wrapped-sollet",
        "ethereum"
      ],
      "extensions": {
        "bridgeContract": "https://etherscan.io/address/0xeae57ce9cc1984f202e15e038b964bb8bdf7229a",
        "coingeckoId": "pax-gold"
      }
    },
    {
      "chainId": 101,
      "address": "AByXcTZwJHMtrKrvVsh9eFNB1pJaLDjCUR2ayvxBAAM2",
      "symbol": "STRONG",
      "name": "Wrapped Strong (Sollet)",
      "decimals": 6,
      "logoURI": "https://raw.githubusercontent.com/solana-labs/token-list/main/assets/mainnet/AByXcTZwJHMtrKrvVsh9eFNB1pJaLDjCUR2ayvxBAAM2/logo.png",
      "tags": [
        "wrapped-sollet",
        "ethereum"
      ],
      "extensions": {
        "bridgeContract": "https://etherscan.io/address/0xeae57ce9cc1984f202e15e038b964bb8bdf7229a",
        "coingeckoId": "strong"
      }
    },
    {
      "chainId": 101,
      "address": "EchesyfXePKdLtoiZSL8pBe8Myagyy8ZRqsACNCFGnvp",
      "symbol": "FIDA",
      "name": "Bonfida",
      "decimals": 6,
      "logoURI": "https://raw.githubusercontent.com/solana-labs/token-list/main/assets/mainnet/EchesyfXePKdLtoiZSL8pBe8Myagyy8ZRqsACNCFGnvp/logo.svg",
      "tags": [],
      "extensions": {
        "website": "https://bonfida.com/",
        "serumV3Usdc": "E14BKBhDWD4EuTkWj1ooZezesGxMW8LPCps4W5PuzZJo",
        "serumV3Usdt": "EbV7pPpEvheLizuYX3gUCvWM8iySbSRAhu2mQ5Vz2Mxf",
        "coingeckoId": "bonfida",
        "waterfallbot": "https://bit.ly/FIDAwaterfall"
      }
    },
    {
      "chainId": 101,
      "address": "kinXdEcpDQeHPEuQnqmUgtYykqKGVFq6CeVX5iAHJq6",
      "symbol": "KIN",
      "name": "KIN",
      "decimals": 5,
      "logoURI": "https://raw.githubusercontent.com/solana-labs/token-list/main/assets/mainnet/kinXdEcpDQeHPEuQnqmUgtYykqKGVFq6CeVX5iAHJq6/logo.png",
      "tags": [],
      "extensions": {
        "serumV3Usdc": "Bn6NPyr6UzrFAwC4WmvPvDr2Vm8XSUnFykM2aQroedgn",
        "serumV3Usdt": "4nCFQr8sahhhL4XJ7kngGFBmpkmyf3xLzemuMhn6mWTm",
        "coingeckoId": "kin",
        "waterfallbot": "https://bit.ly/KINwaterfall"
      }
    },
    {
      "chainId": 101,
      "address": "MAPS41MDahZ9QdKXhVa4dWB9RuyfV4XqhyAZ8XcYepb",
      "symbol": "MAPS",
      "name": "MAPS",
      "decimals": 6,
      "logoURI": "https://raw.githubusercontent.com/solana-labs/token-list/main/assets/mainnet/MAPS41MDahZ9QdKXhVa4dWB9RuyfV4XqhyAZ8XcYepb/logo.svg",
      "tags": [],
      "extensions": {
        "website": "https://maps.me/",
        "serumV3Usdc": "3A8XQRWXC7BjLpgLDDBhQJLT5yPCzS16cGYRKHkKxvYo",
        "serumV3Usdt": "7cknqHAuGpfVXPtFoJpFvUjJ8wkmyEfbFusmwMfNy3FE",
        "coingeckoId": "maps"
      }
    },
    {
      "chainId": 101,
      "address": "z3dn17yLaGMKffVogeFHQ9zWVcXgqgf3PQnDsNs2g6M",
      "symbol": "OXY",
      "name": "Oxygen Protocol",
      "decimals": 6,
      "logoURI": "https://raw.githubusercontent.com/solana-labs/token-list/main/assets/mainnet/z3dn17yLaGMKffVogeFHQ9zWVcXgqgf3PQnDsNs2g6M/logo.svg",
      "tags": [],
      "extensions": {
        "website": "https://www.oxygen.org/",
        "serumV3Usdt": "GKLev6UHeX1KSDCyo2bzyG6wqhByEzDBkmYTxEdmYJgB",
        "serumV3Usdc": "GZ3WBFsqntmERPwumFEYgrX2B7J7G11MzNZAy7Hje27X",
        "coingeckoId": "oxygen",
        "waterfallbot": "https://bit.ly/OXYwaterfall"
      }
    },
    {
      "chainId": 101,
      "address": "FtgGSFADXBtroxq8VCausXRr2of47QBf5AS1NtZCu4GD",
      "symbol": "BRZ",
      "name": "BRZ",
      "decimals": 4,
      "logoURI": "https://raw.githubusercontent.com/solana-labs/token-list/main/assets/mainnet/FtgGSFADXBtroxq8VCausXRr2of47QBf5AS1NtZCu4GD/logo.png",
      "tags": [],
      "extensions": {
        "website": "https://brztoken.io/",
        "coingeckoId": "brz"
      }
    },
    {
      "chainId": 101,
      "address": "Es9vMFrzaCERmJfrF4H2FYD4KCoNkY11McCe8BenwNYB",
      "symbol": "USDT",
      "name": "USDT",
      "decimals": 6,
      "logoURI": "https://raw.githubusercontent.com/solana-labs/token-list/main/assets/mainnet/Es9vMFrzaCERmJfrF4H2FYD4KCoNkY11McCe8BenwNYB/logo.svg",
      "tags": [
        "stablecoin"
      ],
      "extensions": {
        "website": "https://tether.to/",
        "coingeckoId": "tether",
        "serumV3Usdc": "77quYg4MGneUdjgXCunt9GgM1usmrxKY31twEy3WHwcS"
      }
    },
    {
      "chainId": 101,
      "address": "2oDxYGgTBmST4rc3yn1YtcSEck7ReDZ8wHWLqZAuNWXH",
      "symbol": "xMARK",
      "name": "Standard",
      "decimals": 9,
      "logoURI": "https://raw.githubusercontent.com/solana-labs/token-list/main/assets/mainnet/2oDxYGgTBmST4rc3yn1YtcSEck7ReDZ8wHWLqZAuNWXH/logo.png",
      "tags": [
        "wrapped",
        "wormhole"
      ],
      "extensions": {
        "website": "https://benchmarkprotocol.finance/",
        "address": "0x36b679bd64ed73dbfd88909cdcb892cb66bd4cbb",
        "bridgeContract": "https://etherscan.io/address/0xf92cD566Ea4864356C5491c177A430C222d7e678",
        "assetContract": "https://etherscan.io/address/0x36b679bd64ed73dbfd88909cdcb892cb66bd4cbb",
        "coingeckoId": "xmark"
      }
    },
    {
      "chainId": 101,
      "address": "4k3Dyjzvzp8eMZWUXbBCjEvwSkkk59S5iCNLY3QrkX6R",
      "symbol": "RAY",
      "name": "Raydium",
      "decimals": 6,
      "logoURI": "https://raw.githubusercontent.com/solana-labs/token-list/main/assets/mainnet/4k3Dyjzvzp8eMZWUXbBCjEvwSkkk59S5iCNLY3QrkX6R/logo.png",
      "tags": [],
      "extensions": {
        "website": "https://raydium.io/",
        "serumV3Usdt": "teE55QrL4a4QSfydR9dnHF97jgCfptpuigbb53Lo95g",
        "serumV3Usdc": "2xiv8A5xrJ7RnGdxXB42uFEkYHJjszEhaJyKKt4WaLep",
        "coingeckoId": "raydium",
        "waterfallbot": "https://bit.ly/RAYwaterfall"
      }
    },
    {
      "chainId": 101,
      "address": "CzPDyvotTcxNqtPne32yUiEVQ6jk42HZi1Y3hUu7qf7f",
      "symbol": "RAY-WUSDT",
      "name": "Raydium Legacy LP Token V2 (RAY-WUSDT)",
      "decimals": 6,
      "logoURI": "https://raw.githubusercontent.com/solana-labs/token-list/main/assets/mainnet/CzPDyvotTcxNqtPne32yUiEVQ6jk42HZi1Y3hUu7qf7f/logo.png",
      "tags": [
        "lp-token"
      ],
      "extensions": {
        "website": "https://raydium.io/"
      }
    },
    {
      "chainId": 101,
      "address": "134Cct3CSdRCbYgq5SkwmHgfwjJ7EM5cG9PzqffWqECx",
      "symbol": "RAY-SOL",
      "name": "Raydium Legacy LP Token V2 (RAY-SOL)",
      "decimals": 6,
      "logoURI": "https://raw.githubusercontent.com/solana-labs/token-list/main/assets/mainnet/134Cct3CSdRCbYgq5SkwmHgfwjJ7EM5cG9PzqffWqECx/logo.png",
      "tags": [
        "lp-token"
      ],
      "extensions": {
        "website": "https://raydium.io/"
      }
    },
    {
      "chainId": 101,
      "address": "EVDmwajM5U73PD34bYPugwiA4Eqqbrej4mLXXv15Z5qR",
      "symbol": "LINK-WUSDT",
      "name": "Raydium Legacy LP Token V2 (LINK-WUSDT)",
      "decimals": 6,
      "logoURI": "https://raw.githubusercontent.com/solana-labs/token-list/main/assets/mainnet/EVDmwajM5U73PD34bYPugwiA4Eqqbrej4mLXXv15Z5qR/logo.png",
      "tags": [
        "lp-token"
      ],
      "extensions": {
        "website": "https://raydium.io/"
      }
    },
    {
      "chainId": 101,
      "address": "KY4XvwHy7JPzbWYAbk23jQvEb4qWJ8aCqYWREmk1Q7K",
      "symbol": "ETH-WUSDT",
      "name": "Raydium Legacy LP Token V2 (ETH-WUSDT)",
      "decimals": 6,
      "logoURI": "https://raw.githubusercontent.com/solana-labs/token-list/main/assets/mainnet/KY4XvwHy7JPzbWYAbk23jQvEb4qWJ8aCqYWREmk1Q7K/logo.png",
      "tags": [
        "lp-token"
      ],
      "extensions": {
        "website": "https://raydium.io/"
      }
    },
    {
      "chainId": 101,
      "address": "FgmBnsF5Qrnv8X9bomQfEtQTQjNNiBCWRKGpzPnE5BDg",
      "symbol": "RAY-USDC",
      "name": "Raydium Legacy LP Token V2 (RAY-USDC)",
      "decimals": 6,
      "logoURI": "https://raw.githubusercontent.com/solana-labs/token-list/main/assets/mainnet/FgmBnsF5Qrnv8X9bomQfEtQTQjNNiBCWRKGpzPnE5BDg/logo.png",
      "tags": [
        "lp-token"
      ],
      "extensions": {
        "website": "https://raydium.io/"
      }
    },
    {
      "chainId": 101,
      "address": "5QXBMXuCL7zfAk39jEVVEvcrz1AvBGgT9wAhLLHLyyUJ",
      "symbol": "RAY-SRM",
      "name": "Raydium Legacy LP Token V2 (RAY-SRM)",
      "decimals": 6,
      "logoURI": "https://raw.githubusercontent.com/solana-labs/token-list/main/assets/mainnet/5QXBMXuCL7zfAk39jEVVEvcrz1AvBGgT9wAhLLHLyyUJ/logo.png",
      "tags": [
        "lp-token"
      ],
      "extensions": {
        "website": "https://raydium.io/"
      }
    },
    {
      "chainId": 101,
      "address": "FdhKXYjCou2jQfgKWcNY7jb8F2DPLU1teTTTRfLBD2v1",
      "symbol": "RAY-WUSDT",
      "name": "Raydium Legacy LP Token V3 (RAY-WUSDT)",
      "decimals": 6,
      "logoURI": "https://raw.githubusercontent.com/solana-labs/token-list/main/assets/mainnet/FdhKXYjCou2jQfgKWcNY7jb8F2DPLU1teTTTRfLBD2v1/logo.png",
      "tags": [
        "lp-token"
      ],
      "extensions": {
        "website": "https://raydium.io/"
      }
    },
    {
      "chainId": 101,
      "address": "BZFGfXMrjG2sS7QT2eiCDEevPFnkYYF7kzJpWfYxPbcx",
      "symbol": "RAY-USDC",
      "name": "Raydium Legacy LP Token V3 (RAY-USDC)",
      "decimals": 6,
      "logoURI": "https://raw.githubusercontent.com/solana-labs/token-list/main/assets/mainnet/BZFGfXMrjG2sS7QT2eiCDEevPFnkYYF7kzJpWfYxPbcx/logo.png",
      "tags": [
        "lp-token"
      ],
      "extensions": {
        "website": "https://raydium.io/"
      }
    },
    {
      "chainId": 101,
      "address": "DSX5E21RE9FB9hM8Nh8xcXQfPK6SzRaJiywemHBSsfup",
      "symbol": "RAY-SRM",
      "name": "Raydium Legacy LP Token V3 (RAY-SRM)",
      "decimals": 6,
      "logoURI": "https://raw.githubusercontent.com/solana-labs/token-list/main/assets/mainnet/DSX5E21RE9FB9hM8Nh8xcXQfPK6SzRaJiywemHBSsfup/logo.png",
      "tags": [
        "lp-token"
      ],
      "extensions": {
        "website": "https://raydium.io/"
      }
    },
    {
      "chainId": 101,
      "address": "F5PPQHGcznZ2FxD9JaxJMXaf7XkaFFJ6zzTBcW8osQjw",
      "symbol": "RAY-SOL",
      "name": "Raydium Legacy LP Token V3 (RAY-SOL)",
      "decimals": 6,
      "logoURI": "https://raw.githubusercontent.com/solana-labs/token-list/main/assets/mainnet/F5PPQHGcznZ2FxD9JaxJMXaf7XkaFFJ6zzTBcW8osQjw/logo.png",
      "tags": [
        "lp-token"
      ],
      "extensions": {
        "website": "https://raydium.io/"
      }
    },
    {
      "chainId": 101,
      "address": "8Q6MKy5Yxb9vG1mWzppMtMb2nrhNuCRNUkJTeiE3fuwD",
      "symbol": "RAY-ETH",
      "name": "Raydium Legacy LP Token V3 (RAY-ETH)",
      "decimals": 6,
      "logoURI": "https://raw.githubusercontent.com/solana-labs/token-list/main/assets/mainnet/8Q6MKy5Yxb9vG1mWzppMtMb2nrhNuCRNUkJTeiE3fuwD/logo.png",
      "tags": [
        "lp-token"
      ],
      "extensions": {
        "website": "https://raydium.io/"
      }
    },
    {
      "chainId": 101,
      "address": "DsBuznXRTmzvEdb36Dx3aVLVo1XmH7r1PRZUFugLPTFv",
      "symbol": "FIDA-RAY",
      "name": "Raydium LP Token V4 (FIDA-RAY)",
      "decimals": 6,
      "logoURI": "https://raw.githubusercontent.com/solana-labs/token-list/main/assets/mainnet/DsBuznXRTmzvEdb36Dx3aVLVo1XmH7r1PRZUFugLPTFv/logo.png",
      "tags": [
        "lp-token"
      ],
      "extensions": {
        "website": "https://raydium.io/"
      }
    },
    {
      "chainId": 101,
      "address": "FwaX9W7iThTZH5MFeasxdLpxTVxRcM7ZHieTCnYog8Yb",
      "symbol": "OXY-RAY",
      "name": "Raydium LP Token V4 (OXY-RAY)",
      "decimals": 6,
      "logoURI": "https://raw.githubusercontent.com/solana-labs/token-list/main/assets/mainnet/FwaX9W7iThTZH5MFeasxdLpxTVxRcM7ZHieTCnYog8Yb/logo.png",
      "tags": [
        "lp-token"
      ],
      "extensions": {
        "website": "https://raydium.io/"
      }
    },
    {
      "chainId": 101,
      "address": "CcKK8srfVdTSsFGV3VLBb2YDbzF4T4NM2C3UEjC39RLP",
      "symbol": "MAPS-RAY",
      "name": "Raydium LP Token V4 (MAPS-RAY)",
      "decimals": 6,
      "logoURI": "https://raw.githubusercontent.com/solana-labs/token-list/main/assets/mainnet/CcKK8srfVdTSsFGV3VLBb2YDbzF4T4NM2C3UEjC39RLP/logo.png",
      "tags": [
        "lp-token"
      ],
      "extensions": {
        "website": "https://raydium.io/"
      }
    },
    {
      "chainId": 101,
      "address": "CHT8sft3h3gpLYbCcZ9o27mT5s3Z6VifBVbUiDvprHPW",
      "symbol": "KIN-RAY",
      "name": "Raydium LP Token V4 (KIN-RAY)",
      "decimals": 6,
      "logoURI": "https://raw.githubusercontent.com/solana-labs/token-list/main/assets/mainnet/CHT8sft3h3gpLYbCcZ9o27mT5s3Z6VifBVbUiDvprHPW/logo.png",
      "tags": [
        "lp-token"
      ],
      "extensions": {
        "website": "https://raydium.io/"
      }
    },
    {
      "chainId": 101,
      "address": "C3sT1R3nsw4AVdepvLTLKr5Gvszr7jufyBWUCvy4TUvT",
      "symbol": "RAY-USDT",
      "name": "Raydium LP Token V4 (RAY-USDT)",
      "decimals": 6,
      "logoURI": "https://raw.githubusercontent.com/solana-labs/token-list/main/assets/mainnet/C3sT1R3nsw4AVdepvLTLKr5Gvszr7jufyBWUCvy4TUvT/logo.png",
      "tags": [
        "lp-token"
      ],
      "extensions": {
        "website": "https://raydium.io/"
      }
    },
    {
      "chainId": 101,
      "address": "8HoQnePLqPj4M7PUDzfw8e3Ymdwgc7NLGnaTUapubyvu",
      "symbol": "SOL-USDC",
      "name": "Raydium LP Token V4 (SOL-USDC)",
      "decimals": 9,
      "logoURI": "https://raw.githubusercontent.com/solana-labs/token-list/main/assets/mainnet/8HoQnePLqPj4M7PUDzfw8e3Ymdwgc7NLGnaTUapubyvu/logo.png",
      "tags": [
        "lp-token"
      ],
      "extensions": {
        "website": "https://raydium.io/"
      }
    },
    {
      "chainId": 101,
      "address": "865j7iMmRRycSYUXzJ33ZcvLiX9JHvaLidasCyUyKaRE",
      "symbol": "YFI-USDC",
      "name": "Raydium LP Token V4 (YFI-USDC)",
      "decimals": 6,
      "logoURI": "https://raw.githubusercontent.com/solana-labs/token-list/main/assets/mainnet/865j7iMmRRycSYUXzJ33ZcvLiX9JHvaLidasCyUyKaRE/logo.png",
      "tags": [
        "lp-token"
      ],
      "extensions": {
        "website": "https://raydium.io/"
      }
    },
    {
      "chainId": 101,
      "address": "9XnZd82j34KxNLgQfz29jGbYdxsYznTWRpvZE3SRE7JG",
      "symbol": "SRM-USDC",
      "name": "Raydium LP Token V4 (SRM-USDC)",
      "decimals": 6,
      "logoURI": "https://raw.githubusercontent.com/solana-labs/token-list/main/assets/mainnet/9XnZd82j34KxNLgQfz29jGbYdxsYznTWRpvZE3SRE7JG/logo.png",
      "tags": [
        "lp-token"
      ],
      "extensions": {
        "website": "https://raydium.io/"
      }
    },
    {
      "chainId": 101,
      "address": "75dCoKfUHLUuZ4qEh46ovsxfgWhB4icc3SintzWRedT9",
      "symbol": "FTT-USDC",
      "name": "Raydium LP Token V4 (FTT-USDC)",
      "decimals": 6,
      "logoURI": "https://raw.githubusercontent.com/solana-labs/token-list/main/assets/mainnet/75dCoKfUHLUuZ4qEh46ovsxfgWhB4icc3SintzWRedT9/logo.png",
      "tags": [
        "lp-token"
      ],
      "extensions": {
        "website": "https://raydium.io/"
      }
    },
    {
      "chainId": 101,
      "address": "2hMdRdVWZqetQsaHG8kQjdZinEMBz75vsoWTCob1ijXu",
      "symbol": "BTC-USDC",
      "name": "Raydium LP Token V4 (BTC-USDC)",
      "decimals": 6,
      "logoURI": "https://raw.githubusercontent.com/solana-labs/token-list/main/assets/mainnet/2hMdRdVWZqetQsaHG8kQjdZinEMBz75vsoWTCob1ijXu/logo.png",
      "tags": [
        "lp-token"
      ],
      "extensions": {
        "website": "https://raydium.io/"
      }
    },
    {
      "chainId": 101,
      "address": "2QVjeR9d2PbSf8em8NE8zWd8RYHjFtucDUdDgdbDD2h2",
      "symbol": "SUSHI-USDC",
      "name": "Raydium LP Token V4 (SUSHI-USDC)",
      "decimals": 6,
      "logoURI": "https://raw.githubusercontent.com/solana-labs/token-list/main/assets/mainnet/2QVjeR9d2PbSf8em8NE8zWd8RYHjFtucDUdDgdbDD2h2/logo.png",
      "tags": [
        "lp-token"
      ],
      "extensions": {
        "website": "https://raydium.io/"
      }
    },
    {
      "chainId": 101,
      "address": "CHyUpQFeW456zcr5XEh4RZiibH8Dzocs6Wbgz9aWpXnQ",
      "symbol": "TOMO-USDC",
      "name": "Raydium LP Token V4 (TOMO-USDC)",
      "decimals": 6,
      "logoURI": "https://raw.githubusercontent.com/solana-labs/token-list/main/assets/mainnet/CHyUpQFeW456zcr5XEh4RZiibH8Dzocs6Wbgz9aWpXnQ/logo.png",
      "tags": [
        "lp-token"
      ],
      "extensions": {
        "website": "https://raydium.io/"
      }
    },
    {
      "chainId": 101,
      "address": "BqjoYjqKrXtfBKXeaWeAT5sYCy7wsAYf3XjgDWsHSBRs",
      "symbol": "LINK-USDC",
      "name": "Raydium LP Token V4 (LINK-USDC)",
      "decimals": 6,
      "logoURI": "https://raw.githubusercontent.com/solana-labs/token-list/main/assets/mainnet/BqjoYjqKrXtfBKXeaWeAT5sYCy7wsAYf3XjgDWsHSBRs/logo.png",
      "tags": [
        "lp-token"
      ],
      "extensions": {
        "website": "https://raydium.io/"
      }
    },
    {
      "chainId": 101,
      "address": "13PoKid6cZop4sj2GfoBeujnGfthUbTERdE5tpLCDLEY",
      "symbol": "ETH-USDC",
      "name": "Raydium LP Token V4 (ETH-USDC)",
      "decimals": 6,
      "logoURI": "https://raw.githubusercontent.com/solana-labs/token-list/main/assets/mainnet/13PoKid6cZop4sj2GfoBeujnGfthUbTERdE5tpLCDLEY/logo.png",
      "tags": [
        "lp-token"
      ],
      "extensions": {
        "website": "https://raydium.io/"
      }
    },
    {
      "chainId": 101,
      "address": "2Vyyeuyd15Gp8aH6uKE72c4hxc8TVSLibxDP9vzspQWG",
      "symbol": "COPE-USDC",
      "name": "Raydium LP Token V4 (COPE-USDC)",
      "decimals": 0,
      "logoURI": "https://raw.githubusercontent.com/solana-labs/token-list/main/assets/mainnet/2Vyyeuyd15Gp8aH6uKE72c4hxc8TVSLibxDP9vzspQWG/logo.png",
      "tags": [
        "lp-token"
      ],
      "extensions": {
        "website": "https://raydium.io/"
      }
    },
    {
      "chainId": 101,
      "address": "Epm4KfTj4DMrvqn6Bwg2Tr2N8vhQuNbuK8bESFp4k33K",
      "symbol": "SOL-USDT",
      "name": "Raydium LP Token V4 (SOL-USDT)",
      "decimals": 9,
      "logoURI": "https://raw.githubusercontent.com/solana-labs/token-list/main/assets/mainnet/Epm4KfTj4DMrvqn6Bwg2Tr2N8vhQuNbuK8bESFp4k33K/logo.png",
      "tags": [
        "lp-token"
      ],
      "extensions": {
        "website": "https://raydium.io/"
      }
    },
    {
      "chainId": 101,
      "address": "FA1i7fej1pAbQbnY8NbyYUsTrWcasTyipKreDgy1Mgku",
      "symbol": "YFI-USDT",
      "name": "Raydium LP Token V4 (YFI-USDT)",
      "decimals": 6,
      "logoURI": "https://raw.githubusercontent.com/solana-labs/token-list/main/assets/mainnet/FA1i7fej1pAbQbnY8NbyYUsTrWcasTyipKreDgy1Mgku/logo.png",
      "tags": [
        "lp-token"
      ],
      "extensions": {
        "website": "https://raydium.io/"
      }
    },
    {
      "chainId": 101,
      "address": "HYSAu42BFejBS77jZAZdNAWa3iVcbSRJSzp3wtqCbWwv",
      "symbol": "SRM-USDT",
      "name": "Raydium LP Token V4 (SRM-USDT)",
      "decimals": 6,
      "logoURI": "https://raw.githubusercontent.com/solana-labs/token-list/main/assets/mainnet/HYSAu42BFejBS77jZAZdNAWa3iVcbSRJSzp3wtqCbWwv/logo.png",
      "tags": [
        "lp-token"
      ],
      "extensions": {
        "website": "https://raydium.io/"
      }
    },
    {
      "chainId": 101,
      "address": "2cTCiUnect5Lap2sk19xLby7aajNDYseFhC9Pigou11z",
      "symbol": "FTT-USDT",
      "name": "Raydium LP Token V4 (FTT-USDT)",
      "decimals": 6,
      "logoURI": "https://raw.githubusercontent.com/solana-labs/token-list/main/assets/mainnet/2cTCiUnect5Lap2sk19xLby7aajNDYseFhC9Pigou11z/logo.png",
      "tags": [
        "lp-token"
      ],
      "extensions": {
        "website": "https://raydium.io/"
      }
    },
    {
      "chainId": 101,
      "address": "DgGuvR9GSHimopo3Gc7gfkbKamLKrdyzWkq5yqA6LqYS",
      "symbol": "BTC-USDT",
      "name": "Raydium LP Token V4 (BTC-USDT)",
      "decimals": 6,
      "logoURI": "https://raw.githubusercontent.com/solana-labs/token-list/main/assets/mainnet/DgGuvR9GSHimopo3Gc7gfkbKamLKrdyzWkq5yqA6LqYS/logo.png",
      "tags": [
        "lp-token"
      ],
      "extensions": {
        "website": "https://raydium.io/"
      }
    },
    {
      "chainId": 101,
      "address": "Ba26poEYDy6P2o95AJUsewXgZ8DM9BCsmnU9hmC9i4Ki",
      "symbol": "SUSHI-USDT",
      "name": "Raydium LP Token V4 (SUSHI-USDT)",
      "decimals": 6,
      "logoURI": "https://raw.githubusercontent.com/solana-labs/token-list/main/assets/mainnet/Ba26poEYDy6P2o95AJUsewXgZ8DM9BCsmnU9hmC9i4Ki/logo.png",
      "tags": [
        "lp-token"
      ],
      "extensions": {
        "website": "https://raydium.io/"
      }
    },
    {
      "chainId": 101,
      "address": "D3iGro1vn6PWJXo9QAPj3dfta6dKkHHnmiiym2EfsAmi",
      "symbol": "TOMO-USDT",
      "name": "Raydium LP Token V4 (TOMO-USDT)",
      "decimals": 6,
      "logoURI": "https://raw.githubusercontent.com/solana-labs/token-list/main/assets/mainnet/D3iGro1vn6PWJXo9QAPj3dfta6dKkHHnmiiym2EfsAmi/logo.png",
      "tags": [
        "lp-token"
      ],
      "extensions": {
        "website": "https://raydium.io/"
      }
    },
    {
      "chainId": 101,
      "address": "Dr12Sgt9gkY8WU5tRkgZf1TkVWJbvjYuPAhR3aDCwiiX",
      "symbol": "LINK-USDT",
      "name": "Raydium LP Token V4 (LINK-USDT)",
      "decimals": 6,
      "logoURI": "https://raw.githubusercontent.com/solana-labs/token-list/main/assets/mainnet/Dr12Sgt9gkY8WU5tRkgZf1TkVWJbvjYuPAhR3aDCwiiX/logo.png",
      "tags": [
        "lp-token"
      ],
      "extensions": {
        "website": "https://raydium.io/"
      }
    },
    {
      "chainId": 101,
      "address": "nPrB78ETY8661fUgohpuVusNCZnedYCgghzRJzxWnVb",
      "symbol": "ETH-USDT",
      "name": "Raydium LP Token V4 (ETH-USDT)",
      "decimals": 6,
      "logoURI": "https://raw.githubusercontent.com/solana-labs/token-list/main/assets/mainnet/nPrB78ETY8661fUgohpuVusNCZnedYCgghzRJzxWnVb/logo.png",
      "tags": [
        "lp-token"
      ],
      "extensions": {
        "website": "https://raydium.io/"
      }
    },
    {
      "chainId": 101,
      "address": "EGJht91R7dKpCj8wzALkjmNdUUUcQgodqWCYweyKcRcV",
      "symbol": "YFI-SRM",
      "name": "Raydium LP Token V4 (YFI-SRM)",
      "decimals": 6,
      "logoURI": "https://raw.githubusercontent.com/solana-labs/token-list/main/assets/mainnet/EGJht91R7dKpCj8wzALkjmNdUUUcQgodqWCYweyKcRcV/logo.png",
      "tags": [
        "lp-token"
      ],
      "extensions": {
        "website": "https://raydium.io/"
      }
    },
    {
      "chainId": 101,
      "address": "AsDuPg9MgPtt3jfoyctUCUgsvwqAN6RZPftqoeiPDefM",
      "symbol": "FTT-SRM",
      "name": "Raydium LP Token V4 (FTT-SRM)",
      "decimals": 6,
      "logoURI": "https://raw.githubusercontent.com/solana-labs/token-list/main/assets/mainnet/AsDuPg9MgPtt3jfoyctUCUgsvwqAN6RZPftqoeiPDefM/logo.png",
      "tags": [
        "lp-token"
      ],
      "extensions": {
        "website": "https://raydium.io/"
      }
    },
    {
      "chainId": 101,
      "address": "AGHQxXb3GSzeiLTcLtXMS2D5GGDZxsB2fZYZxSB5weqB",
      "symbol": "BTC-SRM",
      "name": "Raydium LP Token V4 (BTC-SRM)",
      "decimals": 6,
      "logoURI": "https://raw.githubusercontent.com/solana-labs/token-list/main/assets/mainnet/AGHQxXb3GSzeiLTcLtXMS2D5GGDZxsB2fZYZxSB5weqB/logo.png",
      "tags": [
        "lp-token"
      ],
      "extensions": {
        "website": "https://raydium.io/"
      }
    },
    {
      "chainId": 101,
      "address": "3HYhUnUdV67j1vn8fu7ExuVGy5dJozHEyWvqEstDbWwE",
      "symbol": "SUSHI-SRM",
      "name": "Raydium LP Token V4 (SUSHI-SRM)",
      "decimals": 6,
      "logoURI": "https://raw.githubusercontent.com/solana-labs/token-list/main/assets/mainnet/3HYhUnUdV67j1vn8fu7ExuVGy5dJozHEyWvqEstDbWwE/logo.png",
      "tags": [
        "lp-token"
      ],
      "extensions": {
        "website": "https://raydium.io/"
      }
    },
    {
      "chainId": 101,
      "address": "GgH9RnKrQpaMQeqmdbMvs5oo1A24hERQ9wuY2pSkeG7x",
      "symbol": "TOMO-SRM",
      "name": "Raydium LP Token V4 (TOMO-SRM)",
      "decimals": 6,
      "logoURI": "https://raw.githubusercontent.com/solana-labs/token-list/main/assets/mainnet/GgH9RnKrQpaMQeqmdbMvs5oo1A24hERQ9wuY2pSkeG7x/logo.png",
      "tags": [
        "lp-token"
      ],
      "extensions": {
        "website": "https://raydium.io/"
      }
    },
    {
      "chainId": 101,
      "address": "GXN6yJv12o18skTmJXaeFXZVY1iqR18CHsmCT8VVCmDD",
      "symbol": "LINK-SRM",
      "name": "Raydium LP Token V4 (LINK-SRM)",
      "decimals": 6,
      "logoURI": "https://raw.githubusercontent.com/solana-labs/token-list/main/assets/mainnet/GXN6yJv12o18skTmJXaeFXZVY1iqR18CHsmCT8VVCmDD/logo.png",
      "tags": [
        "lp-token"
      ],
      "extensions": {
        "website": "https://raydium.io/"
      }
    },
    {
      "chainId": 101,
      "address": "9VoY3VERETuc2FoadMSYYizF26mJinY514ZpEzkHMtwG",
      "symbol": "ETH-SRM",
      "name": "Raydium LP Token V4 (ETH-SRM)",
      "decimals": 6,
      "logoURI": "https://raw.githubusercontent.com/solana-labs/token-list/main/assets/mainnet/9VoY3VERETuc2FoadMSYYizF26mJinY514ZpEzkHMtwG/logo.png",
      "tags": [
        "lp-token"
      ],
      "extensions": {
        "website": "https://raydium.io/"
      }
    },
    {
      "chainId": 101,
      "address": "AKJHspCwDhABucCxNLXUSfEzb7Ny62RqFtC9uNjJi4fq",
      "symbol": "SRM-SOL",
      "name": "Raydium LP Token V4 (SRM-SOL)",
      "decimals": 6,
      "logoURI": "https://raw.githubusercontent.com/solana-labs/token-list/main/assets/mainnet/AKJHspCwDhABucCxNLXUSfEzb7Ny62RqFtC9uNjJi4fq/logo.png",
      "tags": [
        "lp-token"
      ],
      "extensions": {
        "website": "https://raydium.io/"
      }
    },
    {
      "chainId": 101,
      "address": "2doeZGLJyACtaG9DCUyqMLtswesfje1hjNA11hMdj6YU",
      "symbol": "TULIP-USDC",
      "name": "Raydium LP Token V4 (TULIP-USDC)",
      "decimals": 6,
      "logoURI": "https://raw.githubusercontent.com/solana-labs/token-list/main/assets/mainnet/2doeZGLJyACtaG9DCUyqMLtswesfje1hjNA11hMdj6YU/logo.svg",
      "tags": [
        "lp-token"
      ],
      "extensions": {
        "website": "https://raydium.io/"
      }
    },
    {
      "chainId": 101,
      "address": "AcstFzGGawvvdVhYV9bftr7fmBHbePUjhv53YK1W3dZo",
      "symbol": "LSD",
      "name": "LSD",
      "decimals": 9,
      "logoURI": "https://raw.githubusercontent.com/solana-labs/token-list/main/assets/mainnet/AcstFzGGawvvdVhYV9bftr7fmBHbePUjhv53YK1W3dZo/logo.svg",
      "tags": [
        "nft"
      ],
      "extensions": {
        "website": "https://solible.com/"
      }
    },
    {
      "chainId": 101,
      "address": "91fSFQsPzMLat9DHwLdQacW3i3EGnWds5tA5mt7yLiT9",
      "symbol": "Unlimited Energy",
      "name": "Unlimited Energy",
      "decimals": 9,
      "tags": [
        "nft"
      ],
      "extensions": {
        "website": "https://solible.com/"
      }
    },
    {
      "chainId": 101,
      "address": "29PEpZeuqWf9tS2gwCjpeXNdXLkaZSMR2s1ibkvGsfnP",
      "symbol": "Need for Speed",
      "name": "Need for Speed",
      "decimals": 9,
      "tags": [
        "nft"
      ],
      "extensions": {
        "website": "https://solible.com/"
      }
    },
    {
      "chainId": 101,
      "address": "HsY8PNar8VExU335ZRYzg89fX7qa4upYu6vPMPFyCDdK",
      "symbol": "ADOR OPENS",
      "name": "ADOR OPENS",
      "decimals": 0,
      "tags": [
        "nft"
      ],
      "extensions": {
        "website": "https://solible.com/"
      }
    },
    {
      "chainId": 101,
      "address": "EDP8TpLJ77M3KiDgFkZW4v4mhmKJHZi9gehYXenfFZuL",
      "symbol": "CMS - Rare",
      "name": "CMS - Rare",
      "decimals": 0,
      "tags": [
        "nft"
      ],
      "extensions": {
        "website": "https://solible.com/"
      }
    },
    {
      "chainId": 101,
      "address": "BrUKFwAABkExb1xzYU4NkRWzjBihVQdZ3PBz4m5S8if3",
      "symbol": "Tesla",
      "name": "Tesla",
      "decimals": 0,
      "tags": [
        "nft"
      ],
      "extensions": {
        "website": "https://solible.com/"
      }
    },
    {
      "chainId": 101,
      "address": "9CmQwpvVXRyixjiE3LrbSyyopPZohNDN1RZiTk8rnXsQ",
      "symbol": "DeceFi",
      "name": "DeceFi",
      "decimals": 0,
      "tags": [
        "nft"
      ],
      "extensions": {
        "website": "https://solible.com/"
      }
    },
    {
      "chainId": 101,
      "address": "F6ST1wWkx2PeH45sKmRxo1boyuzzWCfpnvyKL4BGeLxF",
      "symbol": "Power User",
      "name": "Power User",
      "decimals": 0,
      "tags": [
        "nft"
      ],
      "extensions": {
        "website": "https://solible.com/"
      }
    },
    {
      "chainId": 101,
      "address": "dZytJ7iPDcCu9mKe3srL7bpUeaR3zzkcVqbtqsmxtXZ",
      "symbol": "VIP Member",
      "name": "VIP Member",
      "decimals": 0,
      "tags": [
        "nft"
      ],
      "extensions": {
        "website": "https://solible.com/"
      }
    },
    {
      "chainId": 101,
      "address": "8T4vXgwZUWwsbCDiptHFHjdfexvLG9UP8oy1psJWEQdS",
      "symbol": "Uni Christmas",
      "name": "Uni Christmas",
      "decimals": 0,
      "tags": [
        "nft"
      ],
      "extensions": {
        "website": "https://solible.com/"
      }
    },
    {
      "chainId": 101,
      "address": "EjFGGJSyp9UDS8aqafET5LX49nsG326MeNezYzpiwgpQ",
      "symbol": "BNB",
      "name": "BNB",
      "decimals": 0,
      "tags": [
        "nft"
      ],
      "extensions": {
        "website": "https://solible.com/"
      }
    },
    {
      "chainId": 101,
      "address": "FkmkTr4en8CXkfo9jAwEMov6PVNLpYMzWr3Udqf9so8Z",
      "symbol": "Seldom",
      "name": "Seldom",
      "decimals": 9,
      "tags": [
        "nft"
      ],
      "extensions": {
        "website": "https://solible.com/"
      }
    },
    {
      "chainId": 101,
      "address": "2gn1PJdMAU92SU5inLSp4Xp16ZC5iLF6ScEi7UBvp8ZD",
      "symbol": "Satoshi Closeup",
      "name": "Satoshi Closeup",
      "decimals": 9,
      "tags": [
        "nft"
      ],
      "extensions": {
        "website": "https://solible.com/"
      }
    },
    {
      "chainId": 101,
      "address": "7mhZHtPL4GFkquQR4Y6h34Q8hNkQvGc1FaNtyE43NvUR",
      "symbol": "Satoshi GB",
      "name": "Satoshi GB",
      "decimals": 9,
      "tags": [
        "nft"
      ],
      "extensions": {
        "website": "https://solible.com/"
      }
    },
    {
      "chainId": 101,
      "address": "8RoKfLx5RCscbtVh8kYb81TF7ngFJ38RPomXtUREKsT2",
      "symbol": "Satoshi OG",
      "name": "Satoshi OG",
      "decimals": 9,
      "tags": [
        "nft"
      ],
      "extensions": {
        "website": "https://solible.com/"
      }
    },
    {
      "chainId": 101,
      "address": "9rw5hyDngBQ3yDsCRHqgzGHERpU2zaLh1BXBUjree48J",
      "symbol": "Satoshi BTC",
      "name": "Satoshi BTC",
      "decimals": 9,
      "tags": [
        "nft"
      ],
      "extensions": {
        "website": "https://solible.com/"
      }
    },
    {
      "chainId": 101,
      "address": "AiD7J6D5Hny5DJB1MrYBc2ePQqy2Yh4NoxWwYfR7PzxH",
      "symbol": "Satoshi GB",
      "name": "Satoshi GB",
      "decimals": 9,
      "tags": [
        "nft"
      ],
      "extensions": {
        "website": "https://solible.com/"
      }
    },
    {
      "chainId": 101,
      "address": "4qzEcYvT6TuJME2EMZ5vjaLvQja6R4hKjarA73WQUwt6",
      "name": "APESZN_HOODIE",
      "symbol": "APESZN_HOODIE",
      "decimals": 0,
      "tags": [
        "nft"
      ],
      "extensions": {
        "website": "https://solible.com/"
      }
    },
    {
      "chainId": 101,
      "address": "APhyVWtzjdTVYhyta9ngSiCDk2pLi8eEZKsHGSbsmwv6",
      "name": "APESZN_TEE_SHIRT",
      "symbol": "APESZN_TEE_SHIRT",
      "decimals": 0,
      "tags": [
        "nft"
      ],
      "extensions": {
        "website": "https://solible.com/"
      }
    },
    {
      "chainId": 101,
      "address": "bxiA13fpU1utDmYuUvxvyMT8odew5FEm96MRv7ij3eb",
      "symbol": "Satoshi",
      "name": "Satoshi",
      "decimals": 9,
      "tags": [
        "nft"
      ],
      "extensions": {
        "website": "https://solible.com/"
      }
    },
    {
      "chainId": 101,
      "address": "GoC24kpj6TkvjzspXrjSJC2CVb5zMWhLyRcHJh9yKjRF",
      "symbol": "Satoshi Closeup",
      "name": "Satoshi Closeup",
      "decimals": 9,
      "tags": [
        "nft"
      ],
      "extensions": {
        "website": "https://solible.com/"
      }
    },
    {
      "chainId": 101,
      "address": "oCUduD44ETuZ65bpWdPzPDSnAdreg1sJrugfwyFZVHV",
      "symbol": "Satoshi BTC",
      "name": "Satoshi BTC",
      "decimals": 9,
      "tags": [
        "nft"
      ],
      "extensions": {
        "website": "https://solible.com/"
      }
    },
    {
      "chainId": 101,
      "address": "9Vvre2DxBB9onibwYDHeMsY1cj6BDKtEDccBPWRN215E",
      "symbol": "Satoshi Nakamoto",
      "name": "Satoshi Nakamoto",
      "decimals": 9,
      "tags": [
        "nft"
      ],
      "extensions": {
        "website": "https://solible.com/"
      }
    },
    {
      "chainId": 101,
      "address": "7RpFk44cMTAUt9CcjEMWnZMypE9bYQsjBiSNLn5qBvhP",
      "symbol": "Charles Hoskinson",
      "name": "Charles Hoskinson",
      "decimals": 9,
      "tags": [
        "nft"
      ],
      "extensions": {
        "website": "https://solible.com/"
      }
    },
    {
      "chainId": 101,
      "address": "GyRkPAxpd9XrMHcBF6fYHVRSZQvQBwAGKAGQeBPSKzMq",
      "symbol": "SBF",
      "name": "SBF",
      "decimals": 0,
      "tags": [
        "nft"
      ],
      "extensions": {
        "website": "https://solible.com/"
      }
    },
    {
      "chainId": 101,
      "address": "AgdBQN2Sy2abiZ2KToWeUsQ9PHdCv95wt6kVWRf5zDkx",
      "symbol": "Bitcoin Tram",
      "name": "Bitcoin Tram",
      "decimals": 0,
      "tags": [
        "nft"
      ],
      "extensions": {
        "website": "https://solible.com/"
      }
    },
    {
      "chainId": 101,
      "address": "7TRzvCqXN8KSXggbSyeEG2Z9YBBhEFmbtmv6FLbd4mmd",
      "symbol": "SRM tee-shirt",
      "name": "SRM tee-shirt",
      "decimals": 0,
      "tags": [
        "nft"
      ],
      "extensions": {
        "website": "https://solible.com/"
      }
    },
    {
      "chainId": 101,
      "address": "gksYzxitEf2HyE7Bb81vvHXNH5f3wa43jvXf4TcUZwb",
      "symbol": "PERK",
      "name": "PERK",
      "decimals": 6,
      "logoURI": "https://raw.githubusercontent.com/solana-labs/token-list/main/assets/mainnet/gksYzxitEf2HyE7Bb81vvHXNH5f3wa43jvXf4TcUZwb/logo.png",
      "tags": [],
      "extensions": {
        "website": "https://perk.exchange/"
      }
    },
    {
      "chainId": 101,
      "address": "BDxWSxkMLW1nJ3VggamUKkEKrtCaVqzFxoDApM8HdBks",
      "symbol": "BTSG",
      "name": "BitSong",
      "decimals": 6,
      "logoURI": "https://raw.githubusercontent.com/solana-labs/token-list/main/assets/mainnet/BDxWSxkMLW1nJ3VggamUKkEKrtCaVqzFxoDApM8HdBks/logo.png",
      "tags": [],
      "extensions": {
        "website": "https://bitsong.io/",
        "coingeckoId": "bitsong"
      }
    },
    {
      "chainId": 101,
      "address": "5ddiFxh3J2tcZHfn8uhGRYqu16P3FUvBfh8WoZPUHKW5",
      "name": "EOSBEAR",
      "symbol": "EOSBEAR",
      "decimals": 6,
      "logoURI": "",
      "tags": [
        "leveraged",
        "bear"
      ],
      "extensions": {
        "coingeckoId": "3x-short-eos-token",
        "serumV3Usdc": "2BQrJP599QVKRyHhyJ6oRrTPNUmPBgXxiBo2duvYdacy"
      }
    },
    {
      "chainId": 101,
      "address": "qxxF6S62hmZF5bo46mS7C2qbBa87qRossAM78VzsDqi",
      "name": "EOSBULL",
      "symbol": "EOSBULL",
      "decimals": 6,
      "logoURI": "",
      "tags": [
        "leveraged",
        "bull"
      ],
      "extensions": {
        "coingeckoId": "3x-long-eos-token"
      }
    },
    {
      "chainId": 101,
      "address": "2CDLbxeuqkLTLY3em6FFQgfBQV5LRnEsJJgcFCvWKNcS",
      "name": "BNBBEAR",
      "symbol": "BNBBEAR",
      "decimals": 6,
      "logoURI": "",
      "tags": [
        "leveraged",
        "bear"
      ],
      "extensions": {
        "coingeckoId": "3x-short-bnb-token"
      }
    },
    {
      "chainId": 101,
      "address": "AfjHjdLibuXyvmz7PyTSc5KEcGBh43Kcu8Sr2tyDaJyt",
      "name": "BNBBULL",
      "symbol": "BNBBULL",
      "decimals": 6,
      "logoURI": "",
      "tags": [
        "leveraged",
        "bull"
      ],
      "extensions": {
        "coingeckoId": "3x-long-bnb-token"
      }
    },
    {
      "chainId": 101,
      "address": "8kA1WJKoLTxtACNPkvW6UNufsrpxUY57tXZ9KmG9123t",
      "name": "BSVBULL",
      "symbol": "BSVBULL",
      "decimals": 6,
      "logoURI": "",
      "tags": [
        "leveraged",
        "bull"
      ],
      "extensions": {
        "coingeckoId": "3x-long-bitcoin-sv-token"
      }
    },
    {
      "chainId": 101,
      "address": "2FGW8BVMu1EHsz2ZS9rZummDaq6o2DVrZZPw4KaAvDWh",
      "name": "BSVBEAR",
      "symbol": "BSVBEAR",
      "decimals": 6,
      "logoURI": "",
      "tags": [
        "leveraged",
        "bear"
      ],
      "extensions": {
        "coingeckoId": "3x-short-bitcoin-sv-token"
      }
    },
    {
      "chainId": 101,
      "address": "8L9XGTMzcqS9p61zsR35t7qipwAXMYkD6disWoDFZiFT",
      "name": "LTCBEAR",
      "symbol": "LTCBEAR",
      "decimals": 6,
      "logoURI": "",
      "tags": [
        "leveraged",
        "bear"
      ],
      "extensions": {
        "coingeckoId": "3x-short-litecoin-token"
      }
    },
    {
      "chainId": 101,
      "address": "863ZRjf1J8AaVuCqypAdm5ktVyGYDiBTvD1MNHKrwyjp",
      "name": "LTCBULL",
      "symbol": "LTCBULL",
      "decimals": 6,
      "logoURI": "",
      "tags": [
        "leveraged",
        "bull"
      ],
      "extensions": {
        "coingeckoId": "3x-long-litecoin-token"
      }
    },
    {
      "chainId": 101,
      "address": "GkSPaHdY2raetuYzsJYacHtrAtQUfWt64bpd1VzxJgSD",
      "name": "BULL",
      "symbol": "BULL",
      "decimals": 6,
      "logoURI": "",
      "tags": [
        "leveraged",
        "bull"
      ],
      "extensions": {
        "coingeckoId": "3x-long-bitcoin-token"
      }
    },
    {
      "chainId": 101,
      "address": "45vwTZSDFBiqCMRdtK4xiLCHEov8LJRW8GwnofG8HYyH",
      "name": "BEAR",
      "symbol": "BEAR",
      "decimals": 6,
      "logoURI": "",
      "tags": [
        "leveraged",
        "bear"
      ],
      "extensions": {
        "coingeckoId": "3x-short-bitcoin-token"
      }
    },
    {
      "chainId": 101,
      "address": "2VTAVf1YCwamD3ALMdYHRMV5vPUCXdnatJH5f1khbmx6",
      "name": "BCHBEAR",
      "symbol": "BCHBEAR",
      "decimals": 6,
      "logoURI": "",
      "tags": [
        "leveraged",
        "bear"
      ],
      "extensions": {
        "coingeckoId": "3x-short-bitcoin-cash-token"
      }
    },
    {
      "chainId": 101,
      "address": "22xoSp66BDt4x4Q5xqxjaSnirdEyharoBziSFChkLFLy",
      "name": "BCHBULL",
      "symbol": "BCHBULL",
      "decimals": 6,
      "logoURI": "",
      "tags": [
        "leveraged",
        "bull"
      ],
      "extensions": {
        "coingeckoId": "3x-long-bitcoin-cash-token"
      }
    },
    {
      "chainId": 101,
      "address": "CwChm6p9Q3yFrjzVeiLTTbsoJkooscof5SJYZc2CrNqG",
      "name": "ETHBULL",
      "symbol": "ETHBULL",
      "decimals": 6,
      "logoURI": "",
      "tags": [
        "leveraged",
        "bull"
      ],
      "extensions": {
        "coingeckoId": "3x-long-ethereum-token",
        "serumV3Usdt": "FuhKVt5YYCv7vXnADXtb7vqzYn82PJoap86q5wm8LX8Q"
      }
    },
    {
      "chainId": 101,
      "address": "Bvv9xLodFrvDFSno9Ud8SEh5zVtBDQQjnBty2SgMcJ2s",
      "name": "ETHBEAR",
      "symbol": "ETHBEAR",
      "decimals": 6,
      "logoURI": "",
      "tags": [
        "leveraged",
        "bear"
      ],
      "extensions": {
        "coingeckoId": "3x-short-ethereum-token"
      }
    },
    {
      "chainId": 101,
      "address": "HRhaNssoyv5tKFRcbPg69ULEbcD8DPv99GdXLcdkgc1A",
      "name": "ALTBULL",
      "symbol": "ALTBULL",
      "decimals": 6,
      "logoURI": "",
      "tags": [
        "leveraged",
        "bull"
      ],
      "extensions": {
        "coingeckoId": "3x-long-altcoin-index-token"
      }
    },
    {
      "chainId": 101,
      "address": "9Mu1KmjBKTUWgpDoeTJ5oD7XFQmEiZxzspEd3TZGkavx",
      "name": "ALTBEAR",
      "symbol": "ALTBEAR",
      "decimals": 6,
      "logoURI": "",
      "tags": [
        "leveraged",
        "bear"
      ],
      "extensions": {
        "coingeckoId": "3x-short-altcoin-index-token"
      }
    },
    {
      "chainId": 101,
      "address": "AYL1adismZ1U9pTuN33ahG4aYc5XTZQL4vKFx9ofsGWD",
      "name": "BULLSHIT",
      "symbol": "BULLSHIT",
      "decimals": 6,
      "logoURI": "",
      "tags": [
        "leveraged",
        "bull"
      ],
      "extensions": {
        "coingeckoId": "3x-long-shitcoin-index-token"
      }
    },
    {
      "chainId": 101,
      "address": "5jqymuoXXVcUuJKrf1MWiHSqHyg2osMaJGVy69NsJWyP",
      "name": "BEARSHIT",
      "symbol": "BEARSHIT",
      "decimals": 6,
      "logoURI": "",
      "tags": [
        "leveraged",
        "bear"
      ],
      "extensions": {
        "coingeckoId": "3x-short-shitcoin-index-token"
      }
    },
    {
      "chainId": 101,
      "address": "EL1aDTnLKjf4SaGpqtxJPyK94imSBr8fWDbcXjXQrsmj",
      "name": "MIDBULL",
      "symbol": "MIDBULL",
      "decimals": 6,
      "logoURI": "",
      "tags": [
        "leveraged",
        "bull"
      ],
      "extensions": {
        "coingeckoId": "3x-long-midcap-index-token",
        "serumV3Usdc": "8BBtLkoaEyavREriwGUudzAcihTH9SJLAPBbgb7QZe9y"
      }
    },
    {
      "chainId": 101,
      "address": "2EPvVjHusU3ozoucmdhhnqv3HQtBsQmjTnSa87K91HkC",
      "name": "MIDBEAR",
      "symbol": "MIDBEAR",
      "decimals": 6,
      "logoURI": "",
      "tags": [
        "leveraged",
        "bear"
      ],
      "extensions": {
        "coingeckoId": "3x-short-midcap-index-token"
      }
    },
    {
      "chainId": 101,
      "address": "8TCfJTyeqNBZqyDMY4VwDY7kdCCY7pcbJJ58CnKHkMu2",
      "name": "LINKBEAR",
      "symbol": "LINKBEAR",
      "decimals": 6,
      "logoURI": "",
      "tags": [
        "leveraged",
        "bear"
      ],
      "extensions": {
        "coingeckoId": "3x-short-chainlink-token"
      }
    },
    {
      "chainId": 101,
      "address": "EsUoZMbACNMppdqdmuLCFLet8VXxt2h47N9jHCKwyaPz",
      "name": "LINKBULL",
      "symbol": "LINKBULL",
      "decimals": 6,
      "logoURI": "",
      "tags": [
        "leveraged",
        "bull"
      ],
      "extensions": {
        "coingeckoId": "3x-long-chainlink-token"
      }
    },
    {
      "chainId": 101,
      "address": "262cQHT3soHwzuo2oVSy5kAfHcFZ1Jjn8C1GRLcQNKA3",
      "name": "XRPBULL",
      "symbol": "XRPBULL",
      "decimals": 6,
      "logoURI": "",
      "tags": [
        "leveraged",
        "bull"
      ],
      "extensions": {
        "coingeckoId": "3x-long-xrp-token"
      }
    },
    {
      "chainId": 101,
      "address": "8sxtSswmQ7Lcd2GjK6am37Z61wJZjA2SzE7Luf7yaKBB",
      "name": "XRPBEAR",
      "symbol": "XRPBEAR",
      "decimals": 6,
      "logoURI": "",
      "tags": [
        "leveraged",
        "bear"
      ],
      "extensions": {
        "coingeckoId": "3x-short-xrp-token"
      }
    },
    {
      "chainId": 101,
      "address": "91z91RukFM16hyEUCXuwMQwp2BW3vanNG5Jh5yj6auiJ",
      "name": "BVOL",
      "symbol": "BVOL",
      "decimals": 6,
      "logoURI": "",
      "tags": [],
      "extensions": {
        "coingeckoId": "1x-long-btc-implied-volatility-token"
      }
    },
    {
      "chainId": 101,
      "address": "5TY71D29Cyuk9UrsSxLXw2quJBpS7xDDFuFu2K9W7Wf9",
      "name": "IBlive",
      "symbol": "IBVOL",
      "decimals": 6,
      "logoURI": "",
      "tags": [],
      "extensions": {
        "coingeckoId": "1x-short-btc-implied-volatility"
      }
    },
    {
      "chainId": 101,
      "address": "dK83wTVypEpa1pqiBbHY3MNuUnT3ADUZM4wk9VZXZEc",
      "name": "Wrapped Aave",
      "symbol": "AAVE",
      "decimals": 6,
      "logoURI": "https://raw.githubusercontent.com/solana-labs/token-list/main/assets/mainnet/dK83wTVypEpa1pqiBbHY3MNuUnT3ADUZM4wk9VZXZEc/logo.png",
      "tags": [],
      "extensions": {
        "serumV3Usdt": "6bxuB5N3bt3qW8UnPNLgMMzDq5sEH8pFmYJYGgzvE11V",
        "coingeckoId": "aave"
      }
    },
    {
      "chainId": 101,
      "address": "A6aY2ceogBz1VaXBxm1j2eJuNZMRqrWUAnKecrMH85zj",
      "name": "LQID",
      "symbol": "LQID",
      "decimals": 6,
      "logoURI": "https://raw.githubusercontent.com/solana-labs/token-list/main/assets/mainnet/A6aY2ceogBz1VaXBxm1j2eJuNZMRqrWUAnKecrMH85zj/logo.svg",
      "tags": []
    },
    {
      "chainId": 101,
      "address": "7CnFGR9mZWyAtWxPcVuTewpyC3A3MDW4nLsu5NY6PDbd",
      "name": "SECO",
      "symbol": "SECO",
      "decimals": 6,
      "logoURI": "",
      "tags": [],
      "extensions": {
        "coingeckoId": "serum-ecosystem-token"
      }
    },
    {
      "chainId": 101,
      "address": "3GECTP7H4Tww3w8jEPJCJtXUtXxiZty31S9szs84CcwQ",
      "name": "HOLY",
      "symbol": "HOLY",
      "decimals": 6,
      "logoURI": "",
      "tags": [],
      "extensions": {
        "coingeckoId": "holy-trinity"
      }
    },
    {
      "chainId": 101,
      "address": "6ry4WBDvAwAnrYJVv6MCog4J8zx6S3cPgSqnTsDZ73AR",
      "name": "TRYB",
      "symbol": "TRYB",
      "decimals": 6,
      "logoURI": "",
      "tags": [],
      "extensions": {
        "serumV3Usdt": "AADohBGxvf7bvixs2HKC3dG2RuU3xpZDwaTzYFJThM8U",
        "coingeckoId": "bilira"
      }
    },
    {
      "chainId": 101,
      "address": "ASboaJPFtJeCS5eG4gL3Lg95xrTz2UZSLE9sdJtY93kE",
      "name": "DOGEBULL",
      "symbol": "DOGEBULL",
      "decimals": 6,
      "logoURI": "",
      "tags": [
        "leveraged",
        "bull"
      ],
      "extensions": {
        "coingeckoId": "3x-long-dogecoin-token"
      }
    },
    {
      "chainId": 101,
      "address": "Gnhy3boBT4MA8TTjGip5ND2uNsceh1Wgeaw1rYJo51ZY",
      "symbol": "MAPSPOOL",
      "name": "Bonfida Maps Pool",
      "decimals": 6,
      "logoURI": "https://raw.githubusercontent.com/solana-labs/token-list/main/assets/mainnet/Gnhy3boBT4MA8TTjGip5ND2uNsceh1Wgeaw1rYJo51ZY/logo.svg",
      "tags": [],
      "extensions": {
        "website": "https://bonfida.com/"
      }
    },
    {
      "chainId": 101,
      "address": "9iDWyYZ5VHBCxxmWZogoY3Z6FSbKsX4WFe37c728krdT",
      "symbol": "OXYPOOL",
      "name": "Bonfida Oxy Pool",
      "decimals": 6,
      "logoURI": "https://raw.githubusercontent.com/solana-labs/token-list/main/assets/mainnet/9iDWyYZ5VHBCxxmWZogoY3Z6FSbKsX4WFe37c728krdT/logo.svg",
      "tags": [],
      "extensions": {
        "website": "https://bonfida.com/"
      }
    },
    {
      "chainId": 101,
      "address": "D68NB5JkzvyNCZAvi6EGtEcGvSoRNPanU9heYTAUFFRa",
      "name": "PERP",
      "symbol": "PERP",
      "decimals": 6,
      "logoURI": "https://raw.githubusercontent.com/solana-labs/token-list/main/assets/mainnet/D68NB5JkzvyNCZAvi6EGtEcGvSoRNPanU9heYTAUFFRa/logo.png",
      "tags": [],
      "extensions": {
        "coingeckoId": "perpetual-protocol"
      }
    },
    {
      "chainId": 101,
      "address": "93a1L7xaEV7vZGzNXCcb9ztZedbpKgUiTHYxmFKJwKvc",
      "symbol": "RAYPOOL",
      "name": "Bonfida Ray Pool",
      "decimals": 6,
      "logoURI": "https://raw.githubusercontent.com/solana-labs/token-list/main/assets/mainnet/93a1L7xaEV7vZGzNXCcb9ztZedbpKgUiTHYxmFKJwKvc/logo.png",
      "tags": [],
      "extensions": {
        "website": "https://bonfida.com/"
      }
    },
    {
      "chainId": 101,
      "address": "FeGn77dhg1KXRRFeSwwMiykZnZPw5JXW6naf2aQgZDQf",
      "symbol": "wWETH",
      "name": "Wrapped Ether (Wormhole)",
      "decimals": 9,
      "logoURI": "https://raw.githubusercontent.com/solana-labs/token-list/main/assets/mainnet/FeGn77dhg1KXRRFeSwwMiykZnZPw5JXW6naf2aQgZDQf/logo.png",
      "tags": [
        "wrapped",
        "wormhole"
      ],
      "extensions": {
        "address": "0xC02aaA39b223FE8D0A0e5C4F27eAD9083C756Cc2",
        "bridgeContract": "https://etherscan.io/address/0xf92cD566Ea4864356C5491c177A430C222d7e678",
        "assetContract": "https://etherscan.io/address/0xC02aaA39b223FE8D0A0e5C4F27eAD9083C756Cc2",
        "coingeckoId": "weth"
      }
    },
    {
      "chainId": 101,
      "address": "GbBWwtYTMPis4VHb8MrBbdibPhn28TSrLB53KvUmb7Gi",
      "symbol": "wFTT",
      "name": "Wrapped FTT (Wormhole)",
      "decimals": 9,
      "logoURI": "https://raw.githubusercontent.com/solana-labs/token-list/main/assets/mainnet/GbBWwtYTMPis4VHb8MrBbdibPhn28TSrLB53KvUmb7Gi/logo.png",
      "tags": [
        "wrapped",
        "wormhole"
      ],
      "extensions": {
        "address": "0x50d1c9771902476076ecfc8b2a83ad6b9355a4c9",
        "bridgeContract": "https://etherscan.io/address/0xf92cD566Ea4864356C5491c177A430C222d7e678",
        "assetContract": "https://etherscan.io/address/0x50d1c9771902476076ecfc8b2a83ad6b9355a4c9",
        "coingeckoId": "ftx-token"
      }
    },
    {
      "chainId": 101,
      "address": "AbLwQCyU9S8ycJgu8wn6woRCHSYJmjMpJFcAHQ6vjq2P",
      "symbol": "wTUSD",
      "name": "TrueUSD (Wormhole)",
      "decimals": 9,
      "logoURI": "https://raw.githubusercontent.com/solana-labs/token-list/main/assets/mainnet/AbLwQCyU9S8ycJgu8wn6woRCHSYJmjMpJFcAHQ6vjq2P/logo.png",
      "tags": [
        "wrapped",
        "wormhole"
      ],
      "extensions": {
        "address": "0x0000000000085d4780B73119b644AE5ecd22b376",
        "bridgeContract": "https://etherscan.io/address/0xf92cD566Ea4864356C5491c177A430C222d7e678",
        "assetContract": "https://etherscan.io/address/0x0000000000085d4780B73119b644AE5ecd22b376",
        "coingeckoId": "true-usd"
      }
    },
    {
      "chainId": 101,
      "address": "3JfuyCg5891hCX1ZTbvt3pkiaww3XwgyqQH6E9eHtqKD",
      "symbol": "wLON",
      "name": "Tokenlon (Wormhole)",
      "decimals": 9,
      "logoURI": "https://raw.githubusercontent.com/solana-labs/token-list/main/assets/mainnet/3JfuyCg5891hCX1ZTbvt3pkiaww3XwgyqQH6E9eHtqKD/logo.png",
      "tags": [
        "wrapped",
        "wormhole"
      ],
      "extensions": {
        "address": "0x0000000000095413afC295d19EDeb1Ad7B71c952",
        "bridgeContract": "https://etherscan.io/address/0xf92cD566Ea4864356C5491c177A430C222d7e678",
        "assetContract": "https://etherscan.io/address/0x0000000000095413afC295d19EDeb1Ad7B71c952",
        "coingeckoId": "tokenlon"
      }
    },
    {
      "chainId": 101,
      "address": "6k7mrqiAqEWnABVN8FhfuNUrmrnaMh44nNWydNXctbpV",
      "symbol": "wALBT",
      "name": "AllianceBlock Token (Wormhole)",
      "decimals": 9,
      "logoURI": "https://raw.githubusercontent.com/solana-labs/token-list/main/assets/mainnet/6k7mrqiAqEWnABVN8FhfuNUrmrnaMh44nNWydNXctbpV/logo.png",
      "tags": [
        "wrapped",
        "wormhole"
      ],
      "extensions": {
        "address": "0x00a8b738E453fFd858a7edf03bcCfe20412f0Eb0",
        "bridgeContract": "https://etherscan.io/address/0xf92cD566Ea4864356C5491c177A430C222d7e678",
        "assetContract": "https://etherscan.io/address/0x00a8b738E453fFd858a7edf03bcCfe20412f0Eb0",
        "coingeckoId": "allianceblock"
      }
    },
    {
      "chainId": 101,
      "address": "4b166BQEQunjg8oNTDcLeWU3nidQnVTL1Vni8ANU7Mvt",
      "symbol": "wSKL",
      "name": "SKALE (Wormhole)",
      "decimals": 9,
      "logoURI": "https://raw.githubusercontent.com/solana-labs/token-list/main/assets/mainnet/4b166BQEQunjg8oNTDcLeWU3nidQnVTL1Vni8ANU7Mvt/logo.png",
      "tags": [
        "wrapped",
        "wormhole"
      ],
      "extensions": {
        "address": "0x00c83aeCC790e8a4453e5dD3B0B4b3680501a7A7",
        "bridgeContract": "https://etherscan.io/address/0xf92cD566Ea4864356C5491c177A430C222d7e678",
        "assetContract": "https://etherscan.io/address/0x00c83aeCC790e8a4453e5dD3B0B4b3680501a7A7",
        "coingeckoId": "skale"
      }
    },
    {
      "chainId": 101,
      "address": "CcHhpEx9VcWx7UBJC8DJaR5h3wNdexsQtB1nEfekjSHn",
      "symbol": "wUFT",
      "name": "UniLend Finance Token (Wormhole)",
      "decimals": 9,
      "logoURI": "https://raw.githubusercontent.com/solana-labs/token-list/main/assets/mainnet/CcHhpEx9VcWx7UBJC8DJaR5h3wNdexsQtB1nEfekjSHn/logo.png",
      "tags": [
        "wrapped",
        "wormhole"
      ],
      "extensions": {
        "address": "0x0202Be363B8a4820f3F4DE7FaF5224fF05943AB1",
        "bridgeContract": "https://etherscan.io/address/0xf92cD566Ea4864356C5491c177A430C222d7e678",
        "assetContract": "https://etherscan.io/address/0x0202Be363B8a4820f3F4DE7FaF5224fF05943AB1",
        "coingeckoId": "unlend-finance"
      }
    },
    {
      "chainId": 101,
      "address": "VPjCJkR1uZGT9k9q7PsLArS5sEQtWgij8eZC8tysCy7",
      "symbol": "wORN",
      "name": "Orion Protocol (Wormhole)",
      "decimals": 8,
      "logoURI": "https://raw.githubusercontent.com/solana-labs/token-list/main/assets/mainnet/VPjCJkR1uZGT9k9q7PsLArS5sEQtWgij8eZC8tysCy7/logo.png",
      "tags": [
        "wrapped",
        "wormhole"
      ],
      "extensions": {
        "address": "0x0258F474786DdFd37ABCE6df6BBb1Dd5dfC4434a",
        "bridgeContract": "https://etherscan.io/address/0xf92cD566Ea4864356C5491c177A430C222d7e678",
        "assetContract": "https://etherscan.io/address/0x0258F474786DdFd37ABCE6df6BBb1Dd5dfC4434a",
        "coingeckoId": "orion-protocol"
      }
    },
    {
      "chainId": 101,
      "address": "CxzHZtzrm6bAz6iFCAGgCYCd3iQb5guUD7oQXKxdgk5c",
      "symbol": "wSRK",
      "name": "SparkPoint (Wormhole)",
      "decimals": 9,
      "logoURI": "https://raw.githubusercontent.com/solana-labs/token-list/main/assets/mainnet/CxzHZtzrm6bAz6iFCAGgCYCd3iQb5guUD7oQXKxdgk5c/logo.png",
      "tags": [
        "wrapped",
        "wormhole"
      ],
      "extensions": {
        "address": "0x0488401c3F535193Fa8Df029d9fFe615A06E74E6",
        "bridgeContract": "https://etherscan.io/address/0xf92cD566Ea4864356C5491c177A430C222d7e678",
        "assetContract": "https://etherscan.io/address/0x0488401c3F535193Fa8Df029d9fFe615A06E74E6",
        "coingeckoId": "sparkpoint"
      }
    },
    {
      "chainId": 101,
      "address": "FqMZWvmii4NNzhLBKGzkvGj3e3XTxNVDNSKDJnt9fVQV",
      "symbol": "wUMA",
      "name": "UMA Voting Token v1 (Wormhole)",
      "decimals": 9,
      "logoURI": "https://raw.githubusercontent.com/solana-labs/token-list/main/assets/mainnet/FqMZWvmii4NNzhLBKGzkvGj3e3XTxNVDNSKDJnt9fVQV/logo.png",
      "tags": [
        "wrapped",
        "wormhole"
      ],
      "extensions": {
        "address": "0x04Fa0d235C4abf4BcF4787aF4CF447DE572eF828",
        "bridgeContract": "https://etherscan.io/address/0xf92cD566Ea4864356C5491c177A430C222d7e678",
        "assetContract": "https://etherscan.io/address/0x04Fa0d235C4abf4BcF4787aF4CF447DE572eF828",
        "coingeckoId": "uma"
      }
    },
    {
      "chainId": 101,
      "address": "6GGNzF99kCG1ozQbP7M7EYW9zPbQGPMwTCCi2Dqx3qhU",
      "symbol": "wSkey",
      "name": "SmartKey (Wormhole)",
      "decimals": 8,
      "logoURI": "https://raw.githubusercontent.com/solana-labs/token-list/main/assets/mainnet/6GGNzF99kCG1ozQbP7M7EYW9zPbQGPMwTCCi2Dqx3qhU/logo.png",
      "tags": [
        "wrapped",
        "wormhole"
      ],
      "extensions": {
        "address": "0x06A01a4d579479Dd5D884EBf61A31727A3d8D442",
        "bridgeContract": "https://etherscan.io/address/0xf92cD566Ea4864356C5491c177A430C222d7e678",
        "assetContract": "https://etherscan.io/address/0x06A01a4d579479Dd5D884EBf61A31727A3d8D442",
        "coingeckoId": "smartkey"
      }
    },
    {
      "chainId": 101,
      "address": "Gc9rR2dUHfuYCJ8rU1Ye9fr8JoZZt9ZrfmXitQRLsxRW",
      "symbol": "wMIR",
      "name": "Wrapped MIR Token (Wormhole)",
      "decimals": 9,
      "logoURI": "https://raw.githubusercontent.com/solana-labs/token-list/main/assets/mainnet/Gc9rR2dUHfuYCJ8rU1Ye9fr8JoZZt9ZrfmXitQRLsxRW/logo.png",
      "tags": [
        "wrapped",
        "wormhole"
      ],
      "extensions": {
        "address": "0x09a3EcAFa817268f77BE1283176B946C4ff2E608",
        "bridgeContract": "https://etherscan.io/address/0xf92cD566Ea4864356C5491c177A430C222d7e678",
        "assetContract": "https://etherscan.io/address/0x09a3EcAFa817268f77BE1283176B946C4ff2E608",
        "coingeckoId": "mirror-protocol"
      }
    },
    {
      "chainId": 101,
      "address": "B8xDqdrHpYLNHQKQ4ARDKurxhkhn2gfZa8WRosCEzXnF",
      "symbol": "wGRO",
      "name": "Growth (Wormhole)",
      "decimals": 9,
      "logoURI": "https://raw.githubusercontent.com/solana-labs/token-list/main/assets/mainnet/B8xDqdrHpYLNHQKQ4ARDKurxhkhn2gfZa8WRosCEzXnF/logo.png",
      "tags": [
        "wrapped",
        "wormhole"
      ],
      "extensions": {
        "address": "0x09e64c2B61a5f1690Ee6fbeD9baf5D6990F8dFd0",
        "bridgeContract": "https://etherscan.io/address/0xf92cD566Ea4864356C5491c177A430C222d7e678",
        "assetContract": "https://etherscan.io/address/0x09e64c2B61a5f1690Ee6fbeD9baf5D6990F8dFd0",
        "coingeckoId": "growth-defi"
      }
    },
    {
      "chainId": 101,
      "address": "GE1X8ef7fcsJ93THx4CvV7BQsdEyEAyk61s2L5YfSXiL",
      "symbol": "wSTAKE",
      "name": "xDai (Wormhole)",
      "decimals": 9,
      "logoURI": "https://raw.githubusercontent.com/solana-labs/token-list/main/assets/mainnet/GE1X8ef7fcsJ93THx4CvV7BQsdEyEAyk61s2L5YfSXiL/logo.png",
      "tags": [
        "wrapped",
        "wormhole"
      ],
      "extensions": {
        "address": "0x0Ae055097C6d159879521C384F1D2123D1f195e6",
        "bridgeContract": "https://etherscan.io/address/0xf92cD566Ea4864356C5491c177A430C222d7e678",
        "assetContract": "https://etherscan.io/address/0x0Ae055097C6d159879521C384F1D2123D1f195e6",
        "coingeckoId": "xdai-stake"
      }
    },
    {
      "chainId": 101,
      "address": "7TK6QeyTsnTT6KsnK2tHHfh62mbjNuFWoyUc8vo3CmmU",
      "symbol": "wYFI",
      "name": "yearn.finance (Wormhole)",
      "decimals": 9,
      "logoURI": "https://raw.githubusercontent.com/solana-labs/token-list/main/assets/mainnet/7TK6QeyTsnTT6KsnK2tHHfh62mbjNuFWoyUc8vo3CmmU/logo.png",
      "tags": [
        "wrapped",
        "wormhole"
      ],
      "extensions": {
        "address": "0x0bc529c00C6401aEF6D220BE8C6Ea1667F6Ad93e",
        "bridgeContract": "https://etherscan.io/address/0xf92cD566Ea4864356C5491c177A430C222d7e678",
        "assetContract": "https://etherscan.io/address/0x0bc529c00C6401aEF6D220BE8C6Ea1667F6Ad93e",
        "coingeckoId": "yearn-finance"
      }
    },
    {
      "chainId": 101,
      "address": "CTtKth9uW7froBA6xCd2MP7BXjGFESdT1SyxUmbHovSw",
      "symbol": "wBAT",
      "name": "Basic Attention Token (Wormhole)",
      "decimals": 9,
      "logoURI": "https://raw.githubusercontent.com/solana-labs/token-list/main/assets/mainnet/CTtKth9uW7froBA6xCd2MP7BXjGFESdT1SyxUmbHovSw/logo.png",
      "tags": [
        "wrapped",
        "wormhole"
      ],
      "extensions": {
        "address": "0x0D8775F648430679A709E98d2b0Cb6250d2887EF",
        "bridgeContract": "https://etherscan.io/address/0xf92cD566Ea4864356C5491c177A430C222d7e678",
        "assetContract": "https://etherscan.io/address/0x0D8775F648430679A709E98d2b0Cb6250d2887EF",
        "coingeckoId": "basic-attention-token"
      }
    },
    {
      "chainId": 101,
      "address": "DrL2D4qCRCeNkQz3AJikLjBc3cS6fqqcQ3W7T9vbshCu",
      "symbol": "wMANA",
      "name": "Decentraland MANA (Wormhole)",
      "decimals": 9,
      "logoURI": "https://raw.githubusercontent.com/solana-labs/token-list/main/assets/mainnet/DrL2D4qCRCeNkQz3AJikLjBc3cS6fqqcQ3W7T9vbshCu/logo.png",
      "tags": [
        "wrapped",
        "wormhole"
      ],
      "extensions": {
        "address": "0x0F5D2fB29fb7d3CFeE444a200298f468908cC942",
        "bridgeContract": "https://etherscan.io/address/0xf92cD566Ea4864356C5491c177A430C222d7e678",
        "assetContract": "https://etherscan.io/address/0x0F5D2fB29fb7d3CFeE444a200298f468908cC942",
        "coingeckoId": "decentraland"
      }
    },
    {
      "chainId": 101,
      "address": "3cJKTW69FQDDCud7AhKHXZg126b3t73a2qVcVBS1BWjL",
      "symbol": "wXIO",
      "name": "XIO Network (Wormhole)",
      "decimals": 9,
      "logoURI": "https://raw.githubusercontent.com/solana-labs/token-list/main/assets/mainnet/3cJKTW69FQDDCud7AhKHXZg126b3t73a2qVcVBS1BWjL/logo.png",
      "tags": [
        "wrapped",
        "wormhole"
      ],
      "extensions": {
        "address": "0x0f7F961648aE6Db43C75663aC7E5414Eb79b5704",
        "bridgeContract": "https://etherscan.io/address/0xf92cD566Ea4864356C5491c177A430C222d7e678",
        "assetContract": "https://etherscan.io/address/0x0f7F961648aE6Db43C75663aC7E5414Eb79b5704",
        "coingeckoId": "xio"
      }
    },
    {
      "chainId": 101,
      "address": "CQivbzuRQLvZbqefKc5gLzhSzZzAaySAdMmTG7pFn41w",
      "symbol": "wLAYER",
      "name": "Unilayer (Wormhole)",
      "decimals": 9,
      "logoURI": "https://raw.githubusercontent.com/solana-labs/token-list/main/assets/mainnet/CQivbzuRQLvZbqefKc5gLzhSzZzAaySAdMmTG7pFn41w/logo.png",
      "tags": [
        "wrapped",
        "wormhole"
      ],
      "extensions": {
        "address": "0x0fF6ffcFDa92c53F615a4A75D982f399C989366b",
        "bridgeContract": "https://etherscan.io/address/0xf92cD566Ea4864356C5491c177A430C222d7e678",
        "assetContract": "https://etherscan.io/address/0x0fF6ffcFDa92c53F615a4A75D982f399C989366b",
        "coingeckoId": "unilayer"
      }
    },
    {
      "chainId": 101,
      "address": "C1LpKYrkVvWF5imsQ7JqJSZHj9NXNmJ5tEHkGTtLVH2L",
      "symbol": "wUMX",
      "name": "https://unimex.network/ (Wormhole)",
      "decimals": 9,
      "logoURI": "https://raw.githubusercontent.com/solana-labs/token-list/main/assets/mainnet/C1LpKYrkVvWF5imsQ7JqJSZHj9NXNmJ5tEHkGTtLVH2L/logo.png",
      "tags": [
        "wrapped",
        "wormhole"
      ],
      "extensions": {
        "address": "0x10Be9a8dAe441d276a5027936c3aADEd2d82bC15",
        "bridgeContract": "https://etherscan.io/address/0xf92cD566Ea4864356C5491c177A430C222d7e678",
        "assetContract": "https://etherscan.io/address/0x10Be9a8dAe441d276a5027936c3aADEd2d82bC15",
        "coingeckoId": "unimex-network"
      }
    },
    {
      "chainId": 101,
      "address": "8F3kZd9XEpFgNZ4fZnEAC5CJZLewnkNE8QCjdvorGWuW",
      "symbol": "w1INCH",
      "name": "1INCH Token (Wormhole)",
      "decimals": 9,
      "logoURI": "https://raw.githubusercontent.com/solana-labs/token-list/main/assets/mainnet/8F3kZd9XEpFgNZ4fZnEAC5CJZLewnkNE8QCjdvorGWuW/logo.png",
      "tags": [
        "wrapped",
        "wormhole"
      ],
      "extensions": {
        "address": "0x111111111117dC0aa78b770fA6A738034120C302",
        "bridgeContract": "https://etherscan.io/address/0xf92cD566Ea4864356C5491c177A430C222d7e678",
        "assetContract": "https://etherscan.io/address/0x111111111117dC0aa78b770fA6A738034120C302",
        "coingeckoId": "1inch"
      }
    },
    {
      "chainId": 101,
      "address": "H3UMboX4tnjba1Xw1a2VhUtkdgnrbmPvmDm6jaouQDN9",
      "symbol": "wARMOR",
      "name": "Armor (Wormhole)",
      "decimals": 9,
      "logoURI": "https://raw.githubusercontent.com/solana-labs/token-list/main/assets/mainnet/H3UMboX4tnjba1Xw1a2VhUtkdgnrbmPvmDm6jaouQDN9/logo.png",
      "tags": [
        "wrapped",
        "wormhole"
      ],
      "extensions": {
        "address": "0x1337DEF16F9B486fAEd0293eb623Dc8395dFE46a",
        "bridgeContract": "https://etherscan.io/address/0xf92cD566Ea4864356C5491c177A430C222d7e678",
        "assetContract": "https://etherscan.io/address/0x1337DEF16F9B486fAEd0293eb623Dc8395dFE46a",
        "coingeckoId": "armor"
      }
    },
    {
      "chainId": 101,
      "address": "Cw26Yz3rAN42mM5WpKriuGvbXnvRYmFA9sbBWH49KyqL",
      "symbol": "warNXM",
      "name": "Armor NXM (Wormhole)",
      "decimals": 9,
      "logoURI": "https://raw.githubusercontent.com/solana-labs/token-list/main/assets/mainnet/Cw26Yz3rAN42mM5WpKriuGvbXnvRYmFA9sbBWH49KyqL/logo.png",
      "tags": [
        "wrapped",
        "wormhole"
      ],
      "extensions": {
        "address": "0x1337DEF18C680aF1f9f45cBcab6309562975b1dD",
        "bridgeContract": "https://etherscan.io/address/0xf92cD566Ea4864356C5491c177A430C222d7e678",
        "assetContract": "https://etherscan.io/address/0x1337DEF18C680aF1f9f45cBcab6309562975b1dD",
        "coingeckoId": "armor-nxm"
      }
    },
    {
      "chainId": 101,
      "address": "3GVAecXsFP8xLFuAMMpg5NU4g5JK6h2NZWsQJ45wiw6b",
      "symbol": "wDPI",
      "name": "DefiPulse Index (Wormhole)",
      "decimals": 9,
      "logoURI": "https://raw.githubusercontent.com/solana-labs/token-list/main/assets/mainnet/3GVAecXsFP8xLFuAMMpg5NU4g5JK6h2NZWsQJ45wiw6b/logo.png",
      "tags": [
        "wrapped",
        "wormhole"
      ],
      "extensions": {
        "address": "0x1494CA1F11D487c2bBe4543E90080AeBa4BA3C2b",
        "bridgeContract": "https://etherscan.io/address/0xf92cD566Ea4864356C5491c177A430C222d7e678",
        "assetContract": "https://etherscan.io/address/0x1494CA1F11D487c2bBe4543E90080AeBa4BA3C2b",
        "coingeckoId": "defipulse-index"
      }
    },
    {
      "chainId": 101,
      "address": "AC4BK5yoEKn5hw6WpH3iWu56pEwigQdR48CiiqJ3R1pd",
      "symbol": "wDHC",
      "name": "DeltaHub Community (Wormhole)",
      "decimals": 9,
      "logoURI": "https://raw.githubusercontent.com/solana-labs/token-list/main/assets/mainnet/AC4BK5yoEKn5hw6WpH3iWu56pEwigQdR48CiiqJ3R1pd/logo.png",
      "tags": [
        "wrapped",
        "wormhole"
      ],
      "extensions": {
        "address": "0x152687Bc4A7FCC89049cF119F9ac3e5aCF2eE7ef",
        "bridgeContract": "https://etherscan.io/address/0xf92cD566Ea4864356C5491c177A430C222d7e678",
        "assetContract": "https://etherscan.io/address/0x152687Bc4A7FCC89049cF119F9ac3e5aCF2eE7ef",
        "coingeckoId": "deltahub-community"
      }
    },
    {
      "chainId": 101,
      "address": "7bXgNP7SEwrqbnfLBPgKDRKSGjVe7cjbuioRP23upF5H",
      "symbol": "wKEX",
      "name": "KIRA Network (Wormhole)",
      "decimals": 6,
      "logoURI": "https://raw.githubusercontent.com/solana-labs/token-list/main/assets/mainnet/7bXgNP7SEwrqbnfLBPgKDRKSGjVe7cjbuioRP23upF5H/logo.png",
      "tags": [
        "wrapped",
        "wormhole"
      ],
      "extensions": {
        "address": "0x16980b3B4a3f9D89E33311B5aa8f80303E5ca4F8",
        "bridgeContract": "https://etherscan.io/address/0xf92cD566Ea4864356C5491c177A430C222d7e678",
        "assetContract": "https://etherscan.io/address/0x16980b3B4a3f9D89E33311B5aa8f80303E5ca4F8",
        "coingeckoId": "kira-network"
      }
    },
    {
      "chainId": 101,
      "address": "5uC8Gj96sK6UG44AYLpbX3DUjKtBUxBrhHcM8JDtyYum",
      "symbol": "wEWTB",
      "name": "Energy Web Token Bridged (Wormhole)",
      "decimals": 9,
      "logoURI": "https://raw.githubusercontent.com/solana-labs/token-list/main/assets/mainnet/5uC8Gj96sK6UG44AYLpbX3DUjKtBUxBrhHcM8JDtyYum/logo.png",
      "tags": [
        "wrapped",
        "wormhole"
      ],
      "extensions": {
        "address": "0x178c820f862B14f316509ec36b13123DA19A6054",
        "bridgeContract": "https://etherscan.io/address/0xf92cD566Ea4864356C5491c177A430C222d7e678",
        "assetContract": "https://etherscan.io/address/0x178c820f862B14f316509ec36b13123DA19A6054",
        "coingeckoId": "energy-web-token"
      }
    },
    {
      "chainId": 101,
      "address": "EzeRaHuh1Xu1nDUypv1VWXcGsNJ71ncCJ8HeWuyg8atJ",
      "symbol": "wCC10",
      "name": "Cryptocurrency Top 10 Tokens Index (Wormhole)",
      "decimals": 9,
      "logoURI": "https://raw.githubusercontent.com/solana-labs/token-list/main/assets/mainnet/EzeRaHuh1Xu1nDUypv1VWXcGsNJ71ncCJ8HeWuyg8atJ/logo.png",
      "tags": [
        "wrapped",
        "wormhole"
      ],
      "extensions": {
        "address": "0x17aC188e09A7890a1844E5E65471fE8b0CcFadF3",
        "bridgeContract": "https://etherscan.io/address/0xf92cD566Ea4864356C5491c177A430C222d7e678",
        "assetContract": "https://etherscan.io/address/0x17aC188e09A7890a1844E5E65471fE8b0CcFadF3",
        "coingeckoId": "cryptocurrency-top-10-tokens-index"
      }
    },
    {
      "chainId": 101,
      "address": "CYzPVv1zB9RH6hRWRKprFoepdD8Y7Q5HefCqrybvetja",
      "symbol": "wAUDIO",
      "name": "Audius (Wormhole)",
      "decimals": 9,
      "logoURI": "https://raw.githubusercontent.com/solana-labs/token-list/main/assets/mainnet/CYzPVv1zB9RH6hRWRKprFoepdD8Y7Q5HefCqrybvetja/logo.png",
      "tags": [
        "wrapped",
        "wormhole"
      ],
      "extensions": {
        "address": "0x18aAA7115705e8be94bfFEBDE57Af9BFc265B998",
        "bridgeContract": "https://etherscan.io/address/0xf92cD566Ea4864356C5491c177A430C222d7e678",
        "assetContract": "https://etherscan.io/address/0x18aAA7115705e8be94bfFEBDE57Af9BFc265B998",
        "coingeckoId": "audius"
      }
    },
    {
      "chainId": 101,
      "address": "9yPmJNUp1qFV6LafdYdegZ8sCgC4oy6Rgt9WsDJqv3EX",
      "symbol": "wREP",
      "name": "Reputation (Wormhole)",
      "decimals": 9,
      "logoURI": "https://raw.githubusercontent.com/solana-labs/token-list/main/assets/mainnet/9yPmJNUp1qFV6LafdYdegZ8sCgC4oy6Rgt9WsDJqv3EX/logo.png",
      "tags": [
        "wrapped",
        "wormhole"
      ],
      "extensions": {
        "address": "0x1985365e9f78359a9B6AD760e32412f4a445E862",
        "bridgeContract": "https://etherscan.io/address/0xf92cD566Ea4864356C5491c177A430C222d7e678",
        "assetContract": "https://etherscan.io/address/0x1985365e9f78359a9B6AD760e32412f4a445E862"
      }
    },
    {
      "chainId": 101,
      "address": "CZxP1KtsfvMXZTGKR1fNwNChv8hGAfQrgVoENabN8zKU",
      "symbol": "wVSP",
      "name": "VesperToken (Wormhole)",
      "decimals": 9,
      "logoURI": "https://raw.githubusercontent.com/solana-labs/token-list/main/assets/mainnet/CZxP1KtsfvMXZTGKR1fNwNChv8hGAfQrgVoENabN8zKU/logo.png",
      "tags": [
        "wrapped",
        "wormhole"
      ],
      "extensions": {
        "address": "0x1b40183EFB4Dd766f11bDa7A7c3AD8982e998421",
        "bridgeContract": "https://etherscan.io/address/0xf92cD566Ea4864356C5491c177A430C222d7e678",
        "assetContract": "https://etherscan.io/address/0x1b40183EFB4Dd766f11bDa7A7c3AD8982e998421",
        "coingeckoId": "vesper-finance"
      }
    },
    {
      "chainId": 101,
      "address": "8cGPyDGT1mgG1iWzNjPmCDKSK9veJhoBAguq7rp7CjTe",
      "symbol": "wKP3R",
      "name": "Keep3rV1 (Wormhole)",
      "decimals": 9,
      "logoURI": "https://raw.githubusercontent.com/solana-labs/token-list/main/assets/mainnet/8cGPyDGT1mgG1iWzNjPmCDKSK9veJhoBAguq7rp7CjTe/logo.png",
      "tags": [
        "wrapped",
        "wormhole"
      ],
      "extensions": {
        "address": "0x1cEB5cB57C4D4E2b2433641b95Dd330A33185A44",
        "bridgeContract": "https://etherscan.io/address/0xf92cD566Ea4864356C5491c177A430C222d7e678",
        "assetContract": "https://etherscan.io/address/0x1cEB5cB57C4D4E2b2433641b95Dd330A33185A44",
        "coingeckoId": "keep3rv1"
      }
    },
    {
      "chainId": 101,
      "address": "DGghbWvncPL41U8TmUtXcGMgLeQqkaA2yM7UfcabftR8",
      "symbol": "wLEAD",
      "name": "Lead Token (Wormhole)",
      "decimals": 9,
      "logoURI": "https://raw.githubusercontent.com/solana-labs/token-list/main/assets/mainnet/DGghbWvncPL41U8TmUtXcGMgLeQqkaA2yM7UfcabftR8/logo.png",
      "tags": [
        "wrapped",
        "wormhole"
      ],
      "extensions": {
        "address": "0x1dD80016e3d4ae146Ee2EBB484e8edD92dacC4ce",
        "bridgeContract": "https://etherscan.io/address/0xf92cD566Ea4864356C5491c177A430C222d7e678",
        "assetContract": "https://etherscan.io/address/0x1dD80016e3d4ae146Ee2EBB484e8edD92dacC4ce",
        "coingeckoId": "lead-token"
      }
    },
    {
      "chainId": 101,
      "address": "3MVa4e32PaKmPxYUQ6n8vFkWtCma68Ld7e7fTktWDueQ",
      "symbol": "wUNI",
      "name": "Uniswap (Wormhole)",
      "decimals": 9,
      "logoURI": "https://raw.githubusercontent.com/solana-labs/token-list/main/assets/mainnet/3MVa4e32PaKmPxYUQ6n8vFkWtCma68Ld7e7fTktWDueQ/logo.png",
      "tags": [
        "wrapped",
        "wormhole"
      ],
      "extensions": {
        "address": "0x1f9840a85d5aF5bf1D1762F925BDADdC4201F984",
        "bridgeContract": "https://etherscan.io/address/0xf92cD566Ea4864356C5491c177A430C222d7e678",
        "assetContract": "https://etherscan.io/address/0x1f9840a85d5aF5bf1D1762F925BDADdC4201F984",
        "coingeckoId": "uniswap"
      }
    },
    {
      "chainId": 101,
      "address": "qfnqNqs3nCAHjnyCgLRDbBtq4p2MtHZxw8YjSyYhPoL",
      "symbol": "wWBTC",
      "name": "Wrapped BTC (Wormhole)",
      "decimals": 8,
      "logoURI": "https://raw.githubusercontent.com/solana-labs/token-list/main/assets/mainnet/qfnqNqs3nCAHjnyCgLRDbBtq4p2MtHZxw8YjSyYhPoL/logo.png",
      "tags": [
        "wrapped",
        "wormhole"
      ],
      "extensions": {
        "address": "0x2260FAC5E5542a773Aa44fBCfeDf7C193bc2C599",
        "bridgeContract": "https://etherscan.io/address/0xf92cD566Ea4864356C5491c177A430C222d7e678",
        "assetContract": "https://etherscan.io/address/0x2260FAC5E5542a773Aa44fBCfeDf7C193bc2C599",
        "coingeckoId": "wrapped-bitcoin"
      }
    },
    {
      "chainId": 101,
      "address": "8My83RG8Xa1EhXdDKHWq8BWZN1zF3XUrWL3TXCLjVPFh",
      "symbol": "wUNN",
      "name": "UNION Protocol Governance Token (Wormhole)",
      "decimals": 9,
      "logoURI": "https://raw.githubusercontent.com/solana-labs/token-list/main/assets/mainnet/8My83RG8Xa1EhXdDKHWq8BWZN1zF3XUrWL3TXCLjVPFh/logo.png",
      "tags": [
        "wrapped",
        "wormhole"
      ],
      "extensions": {
        "address": "0x226f7b842E0F0120b7E194D05432b3fd14773a9D",
        "bridgeContract": "https://etherscan.io/address/0xf92cD566Ea4864356C5491c177A430C222d7e678",
        "assetContract": "https://etherscan.io/address/0x226f7b842E0F0120b7E194D05432b3fd14773a9D",
        "coingeckoId": "union-protocol-governance-token"
      }
    },
    {
      "chainId": 101,
      "address": "6jVuhLJ2mzyZ8DyUcrDj8Qr6Q9bqbJnq4fAnMeEduDM9",
      "symbol": "wSOCKS",
      "name": "Unisocks Edition 0 (Wormhole)",
      "decimals": 9,
      "logoURI": "https://raw.githubusercontent.com/solana-labs/token-list/main/assets/mainnet/6jVuhLJ2mzyZ8DyUcrDj8Qr6Q9bqbJnq4fAnMeEduDM9/logo.png",
      "tags": [
        "wrapped",
        "wormhole"
      ],
      "extensions": {
        "address": "0x23B608675a2B2fB1890d3ABBd85c5775c51691d5",
        "bridgeContract": "https://etherscan.io/address/0xf92cD566Ea4864356C5491c177A430C222d7e678",
        "assetContract": "https://etherscan.io/address/0x23B608675a2B2fB1890d3ABBd85c5775c51691d5",
        "coingeckoId": "unisocks"
      }
    },
    {
      "chainId": 101,
      "address": "Az8PAQ7s6s5ZFgBiKKEizHt3SzDxXKZayDCtRZoC3452",
      "symbol": "wDEXT",
      "name": "DEXTools (Wormhole)",
      "decimals": 9,
      "logoURI": "https://raw.githubusercontent.com/solana-labs/token-list/main/assets/mainnet/Az8PAQ7s6s5ZFgBiKKEizHt3SzDxXKZayDCtRZoC3452/logo.png",
      "tags": [
        "wrapped",
        "wormhole"
      ],
      "extensions": {
        "address": "0x26CE25148832C04f3d7F26F32478a9fe55197166",
        "bridgeContract": "https://etherscan.io/address/0xf92cD566Ea4864356C5491c177A430C222d7e678",
        "assetContract": "https://etherscan.io/address/0x26CE25148832C04f3d7F26F32478a9fe55197166",
        "coingeckoId": "idextools"
      }
    },
    {
      "chainId": 101,
      "address": "ELSnGFd5XnSdYFFSgYQp7n89FEbDqxN4npuRLW4PPPLv",
      "symbol": "wHEX",
      "name": "HEX (Wormhole)",
      "decimals": 8,
      "logoURI": "https://raw.githubusercontent.com/solana-labs/token-list/main/assets/mainnet/ELSnGFd5XnSdYFFSgYQp7n89FEbDqxN4npuRLW4PPPLv/logo.png",
      "tags": [
        "wrapped",
        "wormhole"
      ],
      "extensions": {
        "address": "0x2b591e99afE9f32eAA6214f7B7629768c40Eeb39",
        "bridgeContract": "https://etherscan.io/address/0xf92cD566Ea4864356C5491c177A430C222d7e678",
        "assetContract": "https://etherscan.io/address/0x2b591e99afE9f32eAA6214f7B7629768c40Eeb39",
        "coingeckoId": "hex"
      }
    },
    {
      "chainId": 101,
      "address": "9iwfHhE7BJKNo4Eb1wX3p4uyJjEN9RoGLt4BvMdzZoiN",
      "symbol": "wCREAM",
      "name": "Cream (Wormhole)",
      "decimals": 9,
      "logoURI": "https://raw.githubusercontent.com/solana-labs/token-list/main/assets/mainnet/9iwfHhE7BJKNo4Eb1wX3p4uyJjEN9RoGLt4BvMdzZoiN/logo.png",
      "tags": [
        "wrapped",
        "wormhole"
      ],
      "extensions": {
        "address": "0x2ba592F78dB6436527729929AAf6c908497cB200",
        "bridgeContract": "https://etherscan.io/address/0xf92cD566Ea4864356C5491c177A430C222d7e678",
        "assetContract": "https://etherscan.io/address/0x2ba592F78dB6436527729929AAf6c908497cB200",
        "coingeckoId": "cream-2"
      }
    },
    {
      "chainId": 101,
      "address": "DdiXkfDGhLiKyw889QC4nmcxSwMqarLBtrDofPJyx7bt",
      "symbol": "wYFIM",
      "name": "yfi.mobi (Wormhole)",
      "decimals": 9,
      "logoURI": "https://raw.githubusercontent.com/solana-labs/token-list/main/assets/mainnet/DdiXkfDGhLiKyw889QC4nmcxSwMqarLBtrDofPJyx7bt/logo.png",
      "tags": [
        "wrapped",
        "wormhole"
      ],
      "extensions": {
        "address": "0x2e2f3246b6c65CCc4239c9Ee556EC143a7E5DE2c",
        "bridgeContract": "https://etherscan.io/address/0xf92cD566Ea4864356C5491c177A430C222d7e678",
        "assetContract": "https://etherscan.io/address/0x2e2f3246b6c65CCc4239c9Ee556EC143a7E5DE2c",
        "coingeckoId": "yfimobi"
      }
    },
    {
      "chainId": 101,
      "address": "6wdcYNvUyHCerSiGbChkvGBF6Qzju1YP5qpXRQ4tqdZ3",
      "symbol": "wZEE",
      "name": "ZeroSwapToken (Wormhole)",
      "decimals": 9,
      "logoURI": "https://raw.githubusercontent.com/solana-labs/token-list/main/assets/mainnet/6wdcYNvUyHCerSiGbChkvGBF6Qzju1YP5qpXRQ4tqdZ3/logo.png",
      "tags": [
        "wrapped",
        "wormhole"
      ],
      "extensions": {
        "address": "0x2eDf094dB69d6Dcd487f1B3dB9febE2eeC0dd4c5",
        "bridgeContract": "https://etherscan.io/address/0xf92cD566Ea4864356C5491c177A430C222d7e678",
        "assetContract": "https://etherscan.io/address/0x2eDf094dB69d6Dcd487f1B3dB9febE2eeC0dd4c5",
        "coingeckoId": "zeroswap"
      }
    },
    {
      "chainId": 101,
      "address": "4xh8iC54UgaNpY4h34rxfZBSc9L2fBB8gWcYtDGHjxhN",
      "symbol": "wwANATHA",
      "name": "Wrapped ANATHA (Wormhole)",
      "decimals": 9,
      "logoURI": "https://raw.githubusercontent.com/solana-labs/token-list/main/assets/mainnet/4xh8iC54UgaNpY4h34rxfZBSc9L2fBB8gWcYtDGHjxhN/logo.png",
      "tags": [
        "wrapped",
        "wormhole"
      ],
      "extensions": {
        "address": "0x3383c5a8969Dc413bfdDc9656Eb80A1408E4bA20",
        "bridgeContract": "https://etherscan.io/address/0xf92cD566Ea4864356C5491c177A430C222d7e678",
        "assetContract": "https://etherscan.io/address/0x3383c5a8969Dc413bfdDc9656Eb80A1408E4bA20",
        "coingeckoId": "wrapped-anatha"
      }
    },
    {
      "chainId": 101,
      "address": "5Jq6S9HYqfG6TUMjjsKpnfis7utUAB69JiEGkkypdmgP",
      "symbol": "wRAMP",
      "name": "RAMP DEFI (Wormhole)",
      "decimals": 9,
      "logoURI": "https://raw.githubusercontent.com/solana-labs/token-list/main/assets/mainnet/5Jq6S9HYqfG6TUMjjsKpnfis7utUAB69JiEGkkypdmgP/logo.png",
      "tags": [
        "wrapped",
        "wormhole"
      ],
      "extensions": {
        "address": "0x33D0568941C0C64ff7e0FB4fbA0B11BD37deEd9f",
        "bridgeContract": "https://etherscan.io/address/0xf92cD566Ea4864356C5491c177A430C222d7e678",
        "assetContract": "https://etherscan.io/address/0x33D0568941C0C64ff7e0FB4fbA0B11BD37deEd9f",
        "coingeckoId": "ramp"
      }
    },
    {
      "chainId": 101,
      "address": "6uMUH5ztnj6AKYvL71EZgcyyRxjyBC5LVkscA5LrBc3c",
      "symbol": "wPRQ",
      "name": "Parsiq Token (Wormhole)",
      "decimals": 9,
      "logoURI": "https://raw.githubusercontent.com/solana-labs/token-list/main/assets/mainnet/6uMUH5ztnj6AKYvL71EZgcyyRxjyBC5LVkscA5LrBc3c/logo.png",
      "tags": [
        "wrapped",
        "wormhole"
      ],
      "extensions": {
        "address": "0x362bc847A3a9637d3af6624EeC853618a43ed7D2",
        "bridgeContract": "https://etherscan.io/address/0xf92cD566Ea4864356C5491c177A430C222d7e678",
        "assetContract": "https://etherscan.io/address/0x362bc847A3a9637d3af6624EeC853618a43ed7D2",
        "coingeckoId": "parsiq"
      }
    },
    {
      "chainId": 101,
      "address": "42gecM46tdSiYZN2CK1ek5raCxnzQf1xfhoKAf3F7Y5k",
      "symbol": "wSLP",
      "name": "Small Love Potion (Wormhole)",
      "decimals": 0,
      "logoURI": "https://raw.githubusercontent.com/solana-labs/token-list/main/assets/mainnet/42gecM46tdSiYZN2CK1ek5raCxnzQf1xfhoKAf3F7Y5k/logo.png",
      "tags": [
        "wrapped",
        "wormhole"
      ],
      "extensions": {
        "address": "0x37236CD05b34Cc79d3715AF2383E96dd7443dCF1",
        "bridgeContract": "https://etherscan.io/address/0xf92cD566Ea4864356C5491c177A430C222d7e678",
        "assetContract": "https://etherscan.io/address/0x37236CD05b34Cc79d3715AF2383E96dd7443dCF1",
        "coingeckoId": "smooth-love-potion"
      }
    },
    {
      "chainId": 101,
      "address": "F6M9DW1cWw7EtFK9m2ukvT9WEvtEbdZfTzZTtDeBcnAf",
      "symbol": "wSAND",
      "name": "SAND (Wormhole)",
      "decimals": 9,
      "logoURI": "https://raw.githubusercontent.com/solana-labs/token-list/main/assets/mainnet/F6M9DW1cWw7EtFK9m2ukvT9WEvtEbdZfTzZTtDeBcnAf/logo.png",
      "tags": [
        "wrapped",
        "wormhole"
      ],
      "extensions": {
        "address": "0x3845badAde8e6dFF049820680d1F14bD3903a5d0",
        "bridgeContract": "https://etherscan.io/address/0xf92cD566Ea4864356C5491c177A430C222d7e678",
        "assetContract": "https://etherscan.io/address/0x3845badAde8e6dFF049820680d1F14bD3903a5d0",
        "coingeckoId": "the-sandbox"
      }
    },
    {
      "chainId": 101,
      "address": "G27M8w6G4hwatMNFi46DPAUR1YkxSmRNFKus7SgYLoDy",
      "symbol": "wCVP",
      "name": "Concentrated Voting Power (Wormhole)",
      "decimals": 9,
      "logoURI": "https://raw.githubusercontent.com/solana-labs/token-list/main/assets/mainnet/G27M8w6G4hwatMNFi46DPAUR1YkxSmRNFKus7SgYLoDy/logo.png",
      "tags": [
        "wrapped",
        "wormhole"
      ],
      "extensions": {
        "address": "0x38e4adB44ef08F22F5B5b76A8f0c2d0dCbE7DcA1",
        "bridgeContract": "https://etherscan.io/address/0xf92cD566Ea4864356C5491c177A430C222d7e678",
        "assetContract": "https://etherscan.io/address/0x38e4adB44ef08F22F5B5b76A8f0c2d0dCbE7DcA1",
        "coingeckoId": "concentrated-voting-power"
      }
    },
    {
      "chainId": 101,
      "address": "FjucGZpcdVXaWJH21pbrGQaKNszsGsJqbAXu4sJywKJa",
      "symbol": "wREN",
      "name": "Republic Token (Wormhole)",
      "decimals": 9,
      "logoURI": "https://raw.githubusercontent.com/solana-labs/token-list/main/assets/mainnet/FjucGZpcdVXaWJH21pbrGQaKNszsGsJqbAXu4sJywKJa/logo.png",
      "tags": [
        "wrapped",
        "wormhole"
      ],
      "extensions": {
        "address": "0x408e41876cCCDC0F92210600ef50372656052a38",
        "bridgeContract": "https://etherscan.io/address/0xf92cD566Ea4864356C5491c177A430C222d7e678",
        "assetContract": "https://etherscan.io/address/0x408e41876cCCDC0F92210600ef50372656052a38",
        "coingeckoId": "republic-protocol"
      }
    },
    {
      "chainId": 101,
      "address": "5kvugu18snfGRu1PykMfRzYfUxJYs3smk1PWQcGo6Z8a",
      "symbol": "wXOR",
      "name": "Sora (Wormhole)",
      "decimals": 9,
      "logoURI": "https://raw.githubusercontent.com/solana-labs/token-list/main/assets/mainnet/5kvugu18snfGRu1PykMfRzYfUxJYs3smk1PWQcGo6Z8a/logo.png",
      "tags": [
        "wrapped",
        "wormhole"
      ],
      "extensions": {
        "address": "0x40FD72257597aA14C7231A7B1aaa29Fce868F677",
        "bridgeContract": "https://etherscan.io/address/0xf92cD566Ea4864356C5491c177A430C222d7e678",
        "assetContract": "https://etherscan.io/address/0x40FD72257597aA14C7231A7B1aaa29Fce868F677",
        "coingeckoId": "sora"
      }
    },
    {
      "chainId": 101,
      "address": "3EKQDmiXj8yLBFpZca4coxBpP8XJCzmjVgUdVydSmaaT",
      "symbol": "wFUN",
      "name": "FunFair (Wormhole)",
      "decimals": 8,
      "logoURI": "https://raw.githubusercontent.com/solana-labs/token-list/main/assets/mainnet/3EKQDmiXj8yLBFpZca4coxBpP8XJCzmjVgUdVydSmaaT/logo.png",
      "tags": [
        "wrapped",
        "wormhole"
      ],
      "extensions": {
        "address": "0x419D0d8BdD9aF5e606Ae2232ed285Aff190E711b",
        "bridgeContract": "https://etherscan.io/address/0xf92cD566Ea4864356C5491c177A430C222d7e678",
        "assetContract": "https://etherscan.io/address/0x419D0d8BdD9aF5e606Ae2232ed285Aff190E711b",
        "coingeckoId": "funfair"
      }
    },
    {
      "chainId": 101,
      "address": "6J9soByB65WUamsEG8KSPdphBV1oCoGvr5QpaUaY3r19",
      "symbol": "wPICKLE",
      "name": "PickleToken (Wormhole)",
      "decimals": 9,
      "logoURI": "https://raw.githubusercontent.com/solana-labs/token-list/main/assets/mainnet/6J9soByB65WUamsEG8KSPdphBV1oCoGvr5QpaUaY3r19/logo.png",
      "tags": [
        "wrapped",
        "wormhole"
      ],
      "extensions": {
        "address": "0x429881672B9AE42b8EbA0E26cD9C73711b891Ca5",
        "bridgeContract": "https://etherscan.io/address/0xf92cD566Ea4864356C5491c177A430C222d7e678",
        "assetContract": "https://etherscan.io/address/0x429881672B9AE42b8EbA0E26cD9C73711b891Ca5",
        "coingeckoId": "pickle-finance"
      }
    },
    {
      "chainId": 101,
      "address": "HEsqFznmAERPUmMWHtDWYAZRoFbNHZpuNuFrPio68Zp1",
      "symbol": "wPAXG",
      "name": "Paxos Gold (Wormhole)",
      "decimals": 9,
      "logoURI": "https://raw.githubusercontent.com/solana-labs/token-list/main/assets/mainnet/HEsqFznmAERPUmMWHtDWYAZRoFbNHZpuNuFrPio68Zp1/logo.png",
      "tags": [
        "wrapped",
        "wormhole"
      ],
      "extensions": {
        "address": "0x45804880De22913dAFE09f4980848ECE6EcbAf78",
        "bridgeContract": "https://etherscan.io/address/0xf92cD566Ea4864356C5491c177A430C222d7e678",
        "assetContract": "https://etherscan.io/address/0x45804880De22913dAFE09f4980848ECE6EcbAf78",
        "coingeckoId": "pax-gold"
      }
    },
    {
      "chainId": 101,
      "address": "BrtLvpVCwVDH5Jpqjtiuhh8wKYA5b3NZCnsSftr61viv",
      "symbol": "wQNT",
      "name": "Quant (Wormhole)",
      "decimals": 9,
      "logoURI": "https://raw.githubusercontent.com/solana-labs/token-list/main/assets/mainnet/BrtLvpVCwVDH5Jpqjtiuhh8wKYA5b3NZCnsSftr61viv/logo.png",
      "tags": [
        "wrapped",
        "wormhole"
      ],
      "extensions": {
        "address": "0x4a220E6096B25EADb88358cb44068A3248254675",
        "bridgeContract": "https://etherscan.io/address/0xf92cD566Ea4864356C5491c177A430C222d7e678",
        "assetContract": "https://etherscan.io/address/0x4a220E6096B25EADb88358cb44068A3248254675",
        "coingeckoId": "quant-network"
      }
    },
    {
      "chainId": 101,
      "address": "8DRgurhcQPJeCqQEpbeYGUmwAz2tETbyWUYLUU4Q7goM",
      "symbol": "wORAI",
      "name": "Oraichain Token (Wormhole)",
      "decimals": 9,
      "logoURI": "https://raw.githubusercontent.com/solana-labs/token-list/main/assets/mainnet/8DRgurhcQPJeCqQEpbeYGUmwAz2tETbyWUYLUU4Q7goM/logo.png",
      "tags": [
        "wrapped",
        "wormhole"
      ],
      "extensions": {
        "address": "0x4c11249814f11b9346808179Cf06e71ac328c1b5",
        "bridgeContract": "https://etherscan.io/address/0xf92cD566Ea4864356C5491c177A430C222d7e678",
        "assetContract": "https://etherscan.io/address/0x4c11249814f11b9346808179Cf06e71ac328c1b5",
        "coingeckoId": "oraichain-token"
      }
    },
    {
      "chainId": 101,
      "address": "4e5cqAsZ7wQqwLi7AApS9CgN8Yaho5TvkhvcLaGyiuzL",
      "symbol": "wTRU",
      "name": "TrustToken (Wormhole)",
      "decimals": 8,
      "logoURI": "https://raw.githubusercontent.com/solana-labs/token-list/main/assets/mainnet/4e5cqAsZ7wQqwLi7AApS9CgN8Yaho5TvkhvcLaGyiuzL/logo.png",
      "tags": [
        "wrapped",
        "wormhole"
      ],
      "extensions": {
        "address": "0x4C19596f5aAfF459fA38B0f7eD92F11AE6543784",
        "bridgeContract": "https://etherscan.io/address/0xf92cD566Ea4864356C5491c177A430C222d7e678",
        "assetContract": "https://etherscan.io/address/0x4C19596f5aAfF459fA38B0f7eD92F11AE6543784",
        "coingeckoId": "truefi"
      }
    },
    {
      "chainId": 101,
      "address": "HkhBUKSct2V93Z35apDmXthkRvH4yvMovLyv8s8idDgP",
      "symbol": "wMCB",
      "name": "MCDEX Token (Wormhole)",
      "decimals": 9,
      "logoURI": "https://raw.githubusercontent.com/solana-labs/token-list/main/assets/mainnet/HkhBUKSct2V93Z35apDmXthkRvH4yvMovLyv8s8idDgP/logo.png",
      "tags": [
        "wrapped",
        "wormhole"
      ],
      "extensions": {
        "address": "0x4e352cF164E64ADCBad318C3a1e222E9EBa4Ce42",
        "bridgeContract": "https://etherscan.io/address/0xf92cD566Ea4864356C5491c177A430C222d7e678",
        "assetContract": "https://etherscan.io/address/0x4e352cF164E64ADCBad318C3a1e222E9EBa4Ce42",
        "coingeckoId": "mcdex"
      }
    },
    {
      "chainId": 101,
      "address": "Eof7wbYsHZKaoyUGwM7Nfkoo6zQW4U7uWXqz2hoQzSkK",
      "symbol": "wNU",
      "name": "NuCypher (Wormhole)",
      "decimals": 9,
      "logoURI": "https://raw.githubusercontent.com/solana-labs/token-list/main/assets/mainnet/Eof7wbYsHZKaoyUGwM7Nfkoo6zQW4U7uWXqz2hoQzSkK/logo.png",
      "tags": [
        "wrapped",
        "wormhole"
      ],
      "extensions": {
        "address": "0x4fE83213D56308330EC302a8BD641f1d0113A4Cc",
        "bridgeContract": "https://etherscan.io/address/0xf92cD566Ea4864356C5491c177A430C222d7e678",
        "assetContract": "https://etherscan.io/address/0x4fE83213D56308330EC302a8BD641f1d0113A4Cc",
        "coingeckoId": "nucypher"
      }
    },
    {
      "chainId": 101,
      "address": "5CmA1HTVZt5NRtwiUrqWrcnT5JRW5zHe6uQXfP7SDUNz",
      "symbol": "wRAZOR",
      "name": "RAZOR (Wormhole)",
      "decimals": 9,
      "logoURI": "https://raw.githubusercontent.com/solana-labs/token-list/main/assets/mainnet/5CmA1HTVZt5NRtwiUrqWrcnT5JRW5zHe6uQXfP7SDUNz/logo.png",
      "tags": [
        "wrapped",
        "wormhole"
      ],
      "extensions": {
        "address": "0x50DE6856358Cc35f3A9a57eAAA34BD4cB707d2cd",
        "bridgeContract": "https://etherscan.io/address/0xf92cD566Ea4864356C5491c177A430C222d7e678",
        "assetContract": "https://etherscan.io/address/0x50DE6856358Cc35f3A9a57eAAA34BD4cB707d2cd",
        "coingeckoId": "razor-network"
      }
    },
    {
      "chainId": 101,
      "address": "6msNYXzSVtjinqapq2xcvBb5NRq4YTPAi7wc5Jx8M8TS",
      "symbol": "wLINK",
      "name": "ChainLink Token (Wormhole)",
      "decimals": 9,
      "logoURI": "https://raw.githubusercontent.com/solana-labs/token-list/main/assets/mainnet/6msNYXzSVtjinqapq2xcvBb5NRq4YTPAi7wc5Jx8M8TS/logo.png",
      "tags": [
        "wrapped",
        "wormhole"
      ],
      "extensions": {
        "address": "0x514910771AF9Ca656af840dff83E8264EcF986CA",
        "bridgeContract": "https://etherscan.io/address/0xf92cD566Ea4864356C5491c177A430C222d7e678",
        "assetContract": "https://etherscan.io/address/0x514910771AF9Ca656af840dff83E8264EcF986CA",
        "coingeckoId": "chainlink"
      }
    },
    {
      "chainId": 101,
      "address": "BX2gcRRS12iqFzKCpvTt4krBBYNymR9JBDZBxzfFLnbF",
      "symbol": "weRSDL",
      "name": "UnFederalReserveToken (Wormhole)",
      "decimals": 9,
      "logoURI": "https://raw.githubusercontent.com/solana-labs/token-list/main/assets/mainnet/BX2gcRRS12iqFzKCpvTt4krBBYNymR9JBDZBxzfFLnbF/logo.png",
      "tags": [
        "wrapped",
        "wormhole"
      ],
      "extensions": {
        "address": "0x5218E472cFCFE0b64A064F055B43b4cdC9EfD3A6",
        "bridgeContract": "https://etherscan.io/address/0xf92cD566Ea4864356C5491c177A430C222d7e678",
        "assetContract": "https://etherscan.io/address/0x5218E472cFCFE0b64A064F055B43b4cdC9EfD3A6",
        "coingeckoId": "unfederalreserve"
      }
    },
    {
      "chainId": 101,
      "address": "CCGLdsokcybeF8NrCcu1RSQK8isNBjBA58kVEMTHTKjx",
      "symbol": "wsUSD",
      "name": "Synth sUSD (Wormhole)",
      "decimals": 9,
      "logoURI": "https://raw.githubusercontent.com/solana-labs/token-list/main/assets/mainnet/CCGLdsokcybeF8NrCcu1RSQK8isNBjBA58kVEMTHTKjx/logo.png",
      "tags": [
        "wrapped",
        "wormhole"
      ],
      "extensions": {
        "address": "0x57Ab1ec28D129707052df4dF418D58a2D46d5f51",
        "bridgeContract": "https://etherscan.io/address/0xf92cD566Ea4864356C5491c177A430C222d7e678",
        "assetContract": "https://etherscan.io/address/0x57Ab1ec28D129707052df4dF418D58a2D46d5f51",
        "coingeckoId": "nusd"
      }
    },
    {
      "chainId": 101,
      "address": "FP9ogG7hTdfcTJwn4prF9AVEcfcjLq1GtkqYM4oRn7eY",
      "symbol": "wHEGIC",
      "name": "Hegic (Wormhole)",
      "decimals": 9,
      "logoURI": "https://raw.githubusercontent.com/solana-labs/token-list/main/assets/mainnet/FP9ogG7hTdfcTJwn4prF9AVEcfcjLq1GtkqYM4oRn7eY/logo.png",
      "tags": [
        "wrapped",
        "wormhole"
      ],
      "extensions": {
        "address": "0x584bC13c7D411c00c01A62e8019472dE68768430",
        "bridgeContract": "https://etherscan.io/address/0xf92cD566Ea4864356C5491c177A430C222d7e678",
        "assetContract": "https://etherscan.io/address/0x584bC13c7D411c00c01A62e8019472dE68768430",
        "coingeckoId": "hegic"
      }
    },
    {
      "chainId": 101,
      "address": "DboP5vvYUVjmKSHKJ1YFHwmv41KtUscnYgzjmPgHwQVn",
      "symbol": "wXFI",
      "name": "Xfinance (Wormhole)",
      "decimals": 9,
      "logoURI": "https://raw.githubusercontent.com/solana-labs/token-list/main/assets/mainnet/DboP5vvYUVjmKSHKJ1YFHwmv41KtUscnYgzjmPgHwQVn/logo.png",
      "tags": [
        "wrapped",
        "wormhole"
      ],
      "extensions": {
        "address": "0x5BEfBB272290dD5b8521D4a938f6c4757742c430",
        "bridgeContract": "https://etherscan.io/address/0xf92cD566Ea4864356C5491c177A430C222d7e678",
        "assetContract": "https://etherscan.io/address/0x5BEfBB272290dD5b8521D4a938f6c4757742c430",
        "coingeckoId": "xfinance"
      }
    },
    {
      "chainId": 101,
      "address": "6c4U9yxGzVjejSJJXrdX8wtt532Et6MrBUZc2oK5j6w5",
      "symbol": "wDEXTF",
      "name": "DEXTF Token (Wormhole)",
      "decimals": 9,
      "logoURI": "https://raw.githubusercontent.com/solana-labs/token-list/main/assets/mainnet/6c4U9yxGzVjejSJJXrdX8wtt532Et6MrBUZc2oK5j6w5/logo.png",
      "tags": [
        "wrapped",
        "wormhole"
      ],
      "extensions": {
        "address": "0x5F64Ab1544D28732F0A24F4713c2C8ec0dA089f0",
        "bridgeContract": "https://etherscan.io/address/0xf92cD566Ea4864356C5491c177A430C222d7e678",
        "assetContract": "https://etherscan.io/address/0x5F64Ab1544D28732F0A24F4713c2C8ec0dA089f0",
        "coingeckoId": "dextf"
      }
    },
    {
      "chainId": 101,
      "address": "JuXkRYNw54rujC7SPWcAM4ArLgA5x8nDQbS8xHAr6MA",
      "symbol": "wRLC",
      "name": "iExec RLC (Wormhole)",
      "decimals": 9,
      "logoURI": "https://raw.githubusercontent.com/solana-labs/token-list/main/assets/mainnet/JuXkRYNw54rujC7SPWcAM4ArLgA5x8nDQbS8xHAr6MA/logo.png",
      "tags": [
        "wrapped",
        "wormhole"
      ],
      "extensions": {
        "address": "0x607F4C5BB672230e8672085532f7e901544a7375",
        "bridgeContract": "https://etherscan.io/address/0xf92cD566Ea4864356C5491c177A430C222d7e678",
        "assetContract": "https://etherscan.io/address/0x607F4C5BB672230e8672085532f7e901544a7375",
        "coingeckoId": "iexec-rlc"
      }
    },
    {
      "chainId": 101,
      "address": "7NfgSkv6kZ6ZWP6SJPtMuaUYGVEngVK8UFnaFTPk3QsM",
      "symbol": "wCORE",
      "name": "cVault.finance (Wormhole)",
      "decimals": 9,
      "logoURI": "https://raw.githubusercontent.com/solana-labs/token-list/main/assets/mainnet/7NfgSkv6kZ6ZWP6SJPtMuaUYGVEngVK8UFnaFTPk3QsM/logo.png",
      "tags": [
        "wrapped",
        "wormhole"
      ],
      "extensions": {
        "address": "0x62359Ed7505Efc61FF1D56fEF82158CcaffA23D7",
        "bridgeContract": "https://etherscan.io/address/0xf92cD566Ea4864356C5491c177A430C222d7e678",
        "assetContract": "https://etherscan.io/address/0x62359Ed7505Efc61FF1D56fEF82158CcaffA23D7",
        "coingeckoId": "cvault-finance"
      }
    },
    {
      "chainId": 101,
      "address": "AqLKDJiGL4wXKPAfzNom3xEdQwgj2LTCE4k34gzvZsE6",
      "symbol": "wCFi",
      "name": "CyberFi Token (Wormhole)",
      "decimals": 9,
      "logoURI": "https://raw.githubusercontent.com/solana-labs/token-list/main/assets/mainnet/AqLKDJiGL4wXKPAfzNom3xEdQwgj2LTCE4k34gzvZsE6/logo.png",
      "tags": [
        "wrapped",
        "wormhole"
      ],
      "extensions": {
        "address": "0x63b4f3e3fa4e438698CE330e365E831F7cCD1eF4",
        "bridgeContract": "https://etherscan.io/address/0xf92cD566Ea4864356C5491c177A430C222d7e678",
        "assetContract": "https://etherscan.io/address/0x63b4f3e3fa4e438698CE330e365E831F7cCD1eF4",
        "coingeckoId": "cyberfi"
      }
    },
    {
      "chainId": 101,
      "address": "FLrjpCRrd4GffHu8MVYGvuLxYLuBGVaXsnCecw3Effci",
      "symbol": "wWISE",
      "name": "Wise Token (Wormhole)",
      "decimals": 9,
      "logoURI": "https://raw.githubusercontent.com/solana-labs/token-list/main/assets/mainnet/FLrjpCRrd4GffHu8MVYGvuLxYLuBGVaXsnCecw3Effci/logo.png",
      "tags": [
        "wrapped",
        "wormhole"
      ],
      "extensions": {
        "address": "0x66a0f676479Cee1d7373f3DC2e2952778BfF5bd6",
        "bridgeContract": "https://etherscan.io/address/0xf92cD566Ea4864356C5491c177A430C222d7e678",
        "assetContract": "https://etherscan.io/address/0x66a0f676479Cee1d7373f3DC2e2952778BfF5bd6",
        "coingeckoId": "wise-token11"
      }
    },
    {
      "chainId": 101,
      "address": "GaMPhVyp1xd9xJuPskDEzQzp8mKfEjAmhny8NX7y7YKc",
      "symbol": "wGNO",
      "name": "Gnosis Token (Wormhole)",
      "decimals": 9,
      "logoURI": "https://raw.githubusercontent.com/solana-labs/token-list/main/assets/mainnet/GaMPhVyp1xd9xJuPskDEzQzp8mKfEjAmhny8NX7y7YKc/logo.png",
      "tags": [
        "wrapped",
        "wormhole"
      ],
      "extensions": {
        "address": "0x6810e776880C02933D47DB1b9fc05908e5386b96",
        "bridgeContract": "https://etherscan.io/address/0xf92cD566Ea4864356C5491c177A430C222d7e678",
        "assetContract": "https://etherscan.io/address/0x6810e776880C02933D47DB1b9fc05908e5386b96",
        "coingeckoId": "gnosis"
      }
    },
    {
      "chainId": 101,
      "address": "CCAQZHBVWKDukT68PZ3LenDs7apibeSYeJ3jHE8NzBC5",
      "symbol": "wPOOLZ",
      "name": "$Poolz Finance (Wormhole)",
      "decimals": 9,
      "logoURI": "https://raw.githubusercontent.com/solana-labs/token-list/main/assets/mainnet/CCAQZHBVWKDukT68PZ3LenDs7apibeSYeJ3jHE8NzBC5/logo.png",
      "tags": [
        "wrapped",
        "wormhole"
      ],
      "extensions": {
        "address": "0x69A95185ee2a045CDC4bCd1b1Df10710395e4e23",
        "bridgeContract": "https://etherscan.io/address/0xf92cD566Ea4864356C5491c177A430C222d7e678",
        "assetContract": "https://etherscan.io/address/0x69A95185ee2a045CDC4bCd1b1Df10710395e4e23",
        "coingeckoId": "poolz-finance"
      }
    },
    {
      "chainId": 101,
      "address": "FYpdBuyAHSbdaAyD1sKkxyLWbAP8uUW9h6uvdhK74ij1",
      "symbol": "wDAI",
      "name": "Dai Stablecoin (Wormhole)",
      "decimals": 9,
      "logoURI": "https://raw.githubusercontent.com/solana-labs/token-list/main/assets/mainnet/FYpdBuyAHSbdaAyD1sKkxyLWbAP8uUW9h6uvdhK74ij1/logo.png",
      "tags": [
        "wrapped",
        "wormhole"
      ],
      "extensions": {
        "address": "0x6B175474E89094C44Da98b954EedeAC495271d0F",
        "bridgeContract": "https://etherscan.io/address/0xf92cD566Ea4864356C5491c177A430C222d7e678",
        "assetContract": "https://etherscan.io/address/0x6B175474E89094C44Da98b954EedeAC495271d0F",
        "coingeckoId": "dai"
      }
    },
    {
      "chainId": 101,
      "address": "HbMGwfGjGPchtaPwyrtJFy8APZN5w1hi63xnzmj1f23v",
      "symbol": "wSUSHI",
      "name": "SushiSwap (Wormhole)",
      "decimals": 9,
      "logoURI": "https://raw.githubusercontent.com/solana-labs/token-list/main/assets/mainnet/HbMGwfGjGPchtaPwyrtJFy8APZN5w1hi63xnzmj1f23v/logo.png",
      "tags": [
        "wrapped",
        "wormhole"
      ],
      "extensions": {
        "address": "0x6B3595068778DD592e39A122f4f5a5cF09C90fE2",
        "bridgeContract": "https://etherscan.io/address/0xf92cD566Ea4864356C5491c177A430C222d7e678",
        "assetContract": "https://etherscan.io/address/0x6B3595068778DD592e39A122f4f5a5cF09C90fE2",
        "coingeckoId": "sushi"
      }
    },
    {
      "chainId": 101,
      "address": "6Tmi8TZasqdxWB59uE5Zw9VLKecuCbsLSsPEqoMpmozA",
      "symbol": "wFYZ",
      "name": "Fyooz (Wormhole)",
      "decimals": 9,
      "logoURI": "https://raw.githubusercontent.com/solana-labs/token-list/main/assets/mainnet/6Tmi8TZasqdxWB59uE5Zw9VLKecuCbsLSsPEqoMpmozA/logo.png",
      "tags": [
        "wrapped",
        "wormhole"
      ],
      "extensions": {
        "address": "0x6BFf2fE249601ed0Db3a87424a2E923118BB0312",
        "bridgeContract": "https://etherscan.io/address/0xf92cD566Ea4864356C5491c177A430C222d7e678",
        "assetContract": "https://etherscan.io/address/0x6BFf2fE249601ed0Db3a87424a2E923118BB0312",
        "coingeckoId": "fyooz"
      }
    },
    {
      "chainId": 101,
      "address": "3sHinPxEPqhEGip2Wy45TFmgAA1Atg2mctMjY5RKJUjk",
      "symbol": "wQRX",
      "name": "QuiverX (Wormhole)",
      "decimals": 9,
      "logoURI": "https://raw.githubusercontent.com/solana-labs/token-list/main/assets/mainnet/3sHinPxEPqhEGip2Wy45TFmgAA1Atg2mctMjY5RKJUjk/logo.png",
      "tags": [
        "wrapped",
        "wormhole"
      ],
      "extensions": {
        "address": "0x6e0daDE58D2d89eBBe7aFc384e3E4f15b70b14D8",
        "bridgeContract": "https://etherscan.io/address/0xf92cD566Ea4864356C5491c177A430C222d7e678",
        "assetContract": "https://etherscan.io/address/0x6e0daDE58D2d89eBBe7aFc384e3E4f15b70b14D8",
        "coingeckoId": "quiverx"
      }
    },
    {
      "chainId": 101,
      "address": "4ighgEijHcCoLu9AsvwVz2TnGFqAgzQtQMr6ch88Jrfe",
      "symbol": "wTRADE",
      "name": "UniTrade (Wormhole)",
      "decimals": 9,
      "logoURI": "https://raw.githubusercontent.com/solana-labs/token-list/main/assets/mainnet/4ighgEijHcCoLu9AsvwVz2TnGFqAgzQtQMr6ch88Jrfe/logo.png",
      "tags": [
        "wrapped",
        "wormhole"
      ],
      "extensions": {
        "address": "0x6F87D756DAf0503d08Eb8993686c7Fc01Dc44fB1",
        "bridgeContract": "https://etherscan.io/address/0xf92cD566Ea4864356C5491c177A430C222d7e678",
        "assetContract": "https://etherscan.io/address/0x6F87D756DAf0503d08Eb8993686c7Fc01Dc44fB1",
        "coingeckoId": "unitrade"
      }
    },
    {
      "chainId": 101,
      "address": "FTPnEQ3NfRRZ9tvmpDW6JFrvweBE5sanxnXSpJL1dvbB",
      "symbol": "wBIRD",
      "name": "Bird.Money (Wormhole)",
      "decimals": 9,
      "logoURI": "https://raw.githubusercontent.com/solana-labs/token-list/main/assets/mainnet/FTPnEQ3NfRRZ9tvmpDW6JFrvweBE5sanxnXSpJL1dvbB/logo.png",
      "tags": [
        "wrapped",
        "wormhole"
      ],
      "extensions": {
        "address": "0x70401dFD142A16dC7031c56E862Fc88Cb9537Ce0",
        "bridgeContract": "https://etherscan.io/address/0xf92cD566Ea4864356C5491c177A430C222d7e678",
        "assetContract": "https://etherscan.io/address/0x70401dFD142A16dC7031c56E862Fc88Cb9537Ce0",
        "coingeckoId": "bird-money"
      }
    },
    {
      "chainId": 101,
      "address": "QVDE6rhcGPSB3ex5T7vWBzvoSRUXULjuSGpVuKwu5XH",
      "symbol": "wAXN",
      "name": "Axion (Wormhole)",
      "decimals": 9,
      "logoURI": "https://raw.githubusercontent.com/solana-labs/token-list/main/assets/mainnet/QVDE6rhcGPSB3ex5T7vWBzvoSRUXULjuSGpVuKwu5XH/logo.png",
      "tags": [
        "wrapped",
        "wormhole"
      ],
      "extensions": {
        "address": "0x71F85B2E46976bD21302B64329868fd15eb0D127",
        "bridgeContract": "https://etherscan.io/address/0xf92cD566Ea4864356C5491c177A430C222d7e678",
        "assetContract": "https://etherscan.io/address/0x71F85B2E46976bD21302B64329868fd15eb0D127",
        "coingeckoId": "axion"
      }
    },
    {
      "chainId": 101,
      "address": "J6AbGG62yo9UJ2T9r9GM7pnoRNui5DsZDnPbiNAPqbVd",
      "symbol": "wBMI",
      "name": "Bridge Mutual (Wormhole)",
      "decimals": 9,
      "logoURI": "https://raw.githubusercontent.com/solana-labs/token-list/main/assets/mainnet/J6AbGG62yo9UJ2T9r9GM7pnoRNui5DsZDnPbiNAPqbVd/logo.png",
      "tags": [
        "wrapped",
        "wormhole"
      ],
      "extensions": {
        "address": "0x725C263e32c72dDC3A19bEa12C5a0479a81eE688",
        "bridgeContract": "https://etherscan.io/address/0xf92cD566Ea4864356C5491c177A430C222d7e678",
        "assetContract": "https://etherscan.io/address/0x725C263e32c72dDC3A19bEa12C5a0479a81eE688",
        "coingeckoId": "bridge-mutual"
      }
    },
    {
      "chainId": 101,
      "address": "4wvHoaxxZxFeNrMTP8bLVRh1ziSBV7crN665WX4rRMqe",
      "symbol": "wDYT",
      "name": "DoYourTip (Wormhole)",
      "decimals": 9,
      "logoURI": "https://raw.githubusercontent.com/solana-labs/token-list/main/assets/mainnet/4wvHoaxxZxFeNrMTP8bLVRh1ziSBV7crN665WX4rRMqe/logo.png",
      "tags": [
        "wrapped",
        "wormhole"
      ],
      "extensions": {
        "address": "0x740623d2c797b7D8D1EcB98e9b4Afcf99Ec31E14",
        "bridgeContract": "https://etherscan.io/address/0xf92cD566Ea4864356C5491c177A430C222d7e678",
        "assetContract": "https://etherscan.io/address/0x740623d2c797b7D8D1EcB98e9b4Afcf99Ec31E14",
        "coingeckoId": "dynamite"
      }
    },
    {
      "chainId": 101,
      "address": "Fe5fWjCLDMJoi4sTmfR2VW4BT1LwsbR1n6QAjzJQvhhf",
      "symbol": "wBBR",
      "name": "BitberryToken (Wormhole)",
      "decimals": 9,
      "logoURI": "https://raw.githubusercontent.com/solana-labs/token-list/main/assets/mainnet/Fe5fWjCLDMJoi4sTmfR2VW4BT1LwsbR1n6QAjzJQvhhf/logo.png",
      "tags": [
        "wrapped",
        "wormhole"
      ],
      "extensions": {
        "address": "0x7671904eed7f10808B664fc30BB8693FD7237abF",
        "bridgeContract": "https://etherscan.io/address/0xf92cD566Ea4864356C5491c177A430C222d7e678",
        "assetContract": "https://etherscan.io/address/0x7671904eed7f10808B664fc30BB8693FD7237abF",
        "coingeckoId": "bitberry-token"
      }
    },
    {
      "chainId": 101,
      "address": "5J9yhFRnQZx3RiqHzfQpAffX5UQz3k8vQCZH2g9Z9sDg",
      "symbol": "wWAXE",
      "name": "WAX Economic Token (Wormhole)",
      "decimals": 8,
      "logoURI": "https://raw.githubusercontent.com/solana-labs/token-list/main/assets/mainnet/5J9yhFRnQZx3RiqHzfQpAffX5UQz3k8vQCZH2g9Z9sDg/logo.png",
      "tags": [
        "wrapped",
        "wormhole"
      ],
      "extensions": {
        "address": "0x7a2Bc711E19ba6aff6cE8246C546E8c4B4944DFD",
        "bridgeContract": "https://etherscan.io/address/0xf92cD566Ea4864356C5491c177A430C222d7e678",
        "assetContract": "https://etherscan.io/address/0x7a2Bc711E19ba6aff6cE8246C546E8c4B4944DFD",
        "coingeckoId": "waxe"
      }
    },
    {
      "chainId": 101,
      "address": "4DHywS5EjUTF5AYisPZiJbWcCV4gfpH98oKxpgyKRnnQ",
      "symbol": "wMATIC",
      "name": "Matic Token (Wormhole)",
      "decimals": 9,
      "logoURI": "https://raw.githubusercontent.com/solana-labs/token-list/main/assets/mainnet/4DHywS5EjUTF5AYisPZiJbWcCV4gfpH98oKxpgyKRnnQ/logo.png",
      "tags": [
        "wrapped",
        "wormhole"
      ],
      "extensions": {
        "address": "0x7D1AfA7B718fb893dB30A3aBc0Cfc608AaCfeBB0",
        "bridgeContract": "https://etherscan.io/address/0xf92cD566Ea4864356C5491c177A430C222d7e678",
        "assetContract": "https://etherscan.io/address/0x7D1AfA7B718fb893dB30A3aBc0Cfc608AaCfeBB0",
        "coingeckoId": "matic-network"
      }
    },
    {
      "chainId": 101,
      "address": "Au9E8ygQdTJQZXmNKPdtLEP8rGjC4qsGRhkJgjFNPAr8",
      "symbol": "wXRT",
      "name": "Robonomics (Wormhole)",
      "decimals": 9,
      "logoURI": "https://raw.githubusercontent.com/solana-labs/token-list/main/assets/mainnet/Au9E8ygQdTJQZXmNKPdtLEP8rGjC4qsGRhkJgjFNPAr8/logo.png",
      "tags": [
        "wrapped",
        "wormhole"
      ],
      "extensions": {
        "address": "0x7dE91B204C1C737bcEe6F000AAA6569Cf7061cb7",
        "bridgeContract": "https://etherscan.io/address/0xf92cD566Ea4864356C5491c177A430C222d7e678",
        "assetContract": "https://etherscan.io/address/0x7dE91B204C1C737bcEe6F000AAA6569Cf7061cb7",
        "coingeckoId": "robonomics-network"
      }
    },
    {
      "chainId": 101,
      "address": "5DQZ14hLDxveMH7NyGmTmUTRGgVAVXADp3cP2UHeH6hM",
      "symbol": "wAAVE",
      "name": "Aave Token (Wormhole)",
      "decimals": 9,
      "logoURI": "https://raw.githubusercontent.com/solana-labs/token-list/main/assets/mainnet/5DQZ14hLDxveMH7NyGmTmUTRGgVAVXADp3cP2UHeH6hM/logo.png",
      "tags": [
        "wrapped",
        "wormhole"
      ],
      "extensions": {
        "address": "0x7Fc66500c84A76Ad7e9c93437bFc5Ac33E2DDaE9",
        "bridgeContract": "https://etherscan.io/address/0xf92cD566Ea4864356C5491c177A430C222d7e678",
        "assetContract": "https://etherscan.io/address/0x7Fc66500c84A76Ad7e9c93437bFc5Ac33E2DDaE9",
        "coingeckoId": "aave"
      }
    },
    {
      "chainId": 101,
      "address": "Arc2ZVKNCdDU4vB8Ubud5QayDtjo2oJF9xVrUPQ6TWxF",
      "symbol": "wLEND",
      "name": "Lend (Wormhole)",
      "decimals": 9,
      "logoURI": "https://raw.githubusercontent.com/solana-labs/token-list/main/assets/mainnet/Arc2ZVKNCdDU4vB8Ubud5QayDtjo2oJF9xVrUPQ6TWxF/logo.png",
      "tags": [
        "wrapped",
        "wormhole"
      ],
      "extensions": {
        "address": "0x80fB784B7eD66730e8b1DBd9820aFD29931aab03",
        "bridgeContract": "https://etherscan.io/address/0xf92cD566Ea4864356C5491c177A430C222d7e678",
        "assetContract": "https://etherscan.io/address/0x80fB784B7eD66730e8b1DBd9820aFD29931aab03",
        "coingeckoId": "ethlend"
      }
    },
    {
      "chainId": 101,
      "address": "2ctKUDkGBnVykt31AhMPhHvAQWJvoNGbLh7aRidjtAqv",
      "symbol": "wPOLS",
      "name": "PolkastarterToken (Wormhole)",
      "decimals": 9,
      "logoURI": "https://raw.githubusercontent.com/solana-labs/token-list/main/assets/mainnet/2ctKUDkGBnVykt31AhMPhHvAQWJvoNGbLh7aRidjtAqv/logo.png",
      "tags": [
        "wrapped",
        "wormhole"
      ],
      "extensions": {
        "address": "0x83e6f1E41cdd28eAcEB20Cb649155049Fac3D5Aa",
        "bridgeContract": "https://etherscan.io/address/0xf92cD566Ea4864356C5491c177A430C222d7e678",
        "assetContract": "https://etherscan.io/address/0x83e6f1E41cdd28eAcEB20Cb649155049Fac3D5Aa",
        "coingeckoId": "polkastarter"
      }
    },
    {
      "chainId": 101,
      "address": "8FnkznYpHvKiaBkgatVoCrNiS5y5KW62JqgjnxVhDejC",
      "symbol": "wUBT",
      "name": "Unibright (Wormhole)",
      "decimals": 8,
      "logoURI": "https://raw.githubusercontent.com/solana-labs/token-list/main/assets/mainnet/8FnkznYpHvKiaBkgatVoCrNiS5y5KW62JqgjnxVhDejC/logo.png",
      "tags": [
        "wrapped",
        "wormhole"
      ],
      "extensions": {
        "address": "0x8400D94A5cb0fa0D041a3788e395285d61c9ee5e",
        "bridgeContract": "https://etherscan.io/address/0xf92cD566Ea4864356C5491c177A430C222d7e678",
        "assetContract": "https://etherscan.io/address/0x8400D94A5cb0fa0D041a3788e395285d61c9ee5e",
        "coingeckoId": "unibright"
      }
    },
    {
      "chainId": 101,
      "address": "4LLAYXVmT3U8Sew6k3tk66zk3btT91QRzQzxcNX8XhzV",
      "symbol": "wDIA",
      "name": "DIA (Wormhole)",
      "decimals": 9,
      "logoURI": "https://raw.githubusercontent.com/solana-labs/token-list/main/assets/mainnet/4LLAYXVmT3U8Sew6k3tk66zk3btT91QRzQzxcNX8XhzV/logo.png",
      "tags": [
        "wrapped",
        "wormhole"
      ],
      "extensions": {
        "address": "0x84cA8bc7997272c7CfB4D0Cd3D55cd942B3c9419",
        "bridgeContract": "https://etherscan.io/address/0xf92cD566Ea4864356C5491c177A430C222d7e678",
        "assetContract": "https://etherscan.io/address/0x84cA8bc7997272c7CfB4D0Cd3D55cd942B3c9419",
        "coingeckoId": "dia-data"
      }
    },
    {
      "chainId": 101,
      "address": "8L8pDf3jutdpdr4m3np68CL9ZroLActrqwxi6s9Ah5xU",
      "symbol": "wFRAX",
      "name": "Frax (Wormhole)",
      "decimals": 9,
      "logoURI": "https://raw.githubusercontent.com/solana-labs/token-list/main/assets/mainnet/8L8pDf3jutdpdr4m3np68CL9ZroLActrqwxi6s9Ah5xU/logo.png",
      "tags": [
        "wrapped",
        "wormhole"
      ],
      "extensions": {
        "address": "0x853d955aCEf822Db058eb8505911ED77F175b99e",
        "bridgeContract": "https://etherscan.io/address/0xf92cD566Ea4864356C5491c177A430C222d7e678",
        "assetContract": "https://etherscan.io/address/0x853d955aCEf822Db058eb8505911ED77F175b99e",
        "coingeckoId": "frax"
      }
    },
    {
      "chainId": 101,
      "address": "H3oVL2zJpHJaDoRfQmSrftv3fkGzvsiQgugCZmcRBykG",
      "symbol": "wKEEP",
      "name": "KEEP Token (Wormhole)",
      "decimals": 9,
      "logoURI": "https://raw.githubusercontent.com/solana-labs/token-list/main/assets/mainnet/H3oVL2zJpHJaDoRfQmSrftv3fkGzvsiQgugCZmcRBykG/logo.png",
      "tags": [
        "wrapped",
        "wormhole"
      ],
      "extensions": {
        "address": "0x85Eee30c52B0b379b046Fb0F85F4f3Dc3009aFEC",
        "bridgeContract": "https://etherscan.io/address/0xf92cD566Ea4864356C5491c177A430C222d7e678",
        "assetContract": "https://etherscan.io/address/0x85Eee30c52B0b379b046Fb0F85F4f3Dc3009aFEC",
        "coingeckoId": "keep-network"
      }
    },
    {
      "chainId": 101,
      "address": "64oqP1dFqqD8NEL4RPCpMyrHmpo31rj3nYxULVXvayfW",
      "symbol": "wRSR",
      "name": "Reserve Rights (Wormhole)",
      "decimals": 9,
      "logoURI": "https://raw.githubusercontent.com/solana-labs/token-list/main/assets/mainnet/64oqP1dFqqD8NEL4RPCpMyrHmpo31rj3nYxULVXvayfW/logo.png",
      "tags": [
        "wrapped",
        "wormhole"
      ],
      "extensions": {
        "address": "0x8762db106B2c2A0bccB3A80d1Ed41273552616E8",
        "bridgeContract": "https://etherscan.io/address/0xf92cD566Ea4864356C5491c177A430C222d7e678",
        "assetContract": "https://etherscan.io/address/0x8762db106B2c2A0bccB3A80d1Ed41273552616E8",
        "coingeckoId": "reserve-rights-token"
      }
    },
    {
      "chainId": 101,
      "address": "5SU7veiCRA16ZxnS24kCC1dwQYVwi3whvTdM48iNE1Rm",
      "symbol": "wMPH",
      "name": "88mph.app (Wormhole)",
      "decimals": 9,
      "logoURI": "https://raw.githubusercontent.com/solana-labs/token-list/main/assets/mainnet/5SU7veiCRA16ZxnS24kCC1dwQYVwi3whvTdM48iNE1Rm/logo.png",
      "tags": [
        "wrapped",
        "wormhole"
      ],
      "extensions": {
        "address": "0x8888801aF4d980682e47f1A9036e589479e835C5",
        "bridgeContract": "https://etherscan.io/address/0xf92cD566Ea4864356C5491c177A430C222d7e678",
        "assetContract": "https://etherscan.io/address/0x8888801aF4d980682e47f1A9036e589479e835C5",
        "coingeckoId": "88mph"
      }
    },
    {
      "chainId": 101,
      "address": "5fv26ojhPHWNaikXcMf2TBu4JENjLQ2PWgWYeitttVwv",
      "symbol": "wPAID",
      "name": "PAID Network (Wormhole)",
      "decimals": 9,
      "logoURI": "https://raw.githubusercontent.com/solana-labs/token-list/main/assets/mainnet/5fv26ojhPHWNaikXcMf2TBu4JENjLQ2PWgWYeitttVwv/logo.png",
      "tags": [
        "wrapped",
        "wormhole"
      ],
      "extensions": {
        "address": "0x8c8687fC965593DFb2F0b4EAeFD55E9D8df348df",
        "bridgeContract": "https://etherscan.io/address/0xf92cD566Ea4864356C5491c177A430C222d7e678",
        "assetContract": "https://etherscan.io/address/0x8c8687fC965593DFb2F0b4EAeFD55E9D8df348df",
        "coingeckoId": "paid-network"
      }
    },
    {
      "chainId": 101,
      "address": "ACr98v3kv9qaGnR3p2BfsoSK9Q2ZmP6zUkm3qxv5ZJDd",
      "symbol": "wSXP",
      "name": "Swipe (Wormhole)",
      "decimals": 9,
      "logoURI": "https://raw.githubusercontent.com/solana-labs/token-list/main/assets/mainnet/ACr98v3kv9qaGnR3p2BfsoSK9Q2ZmP6zUkm3qxv5ZJDd/logo.png",
      "tags": [
        "wrapped",
        "wormhole"
      ],
      "extensions": {
        "address": "0x8CE9137d39326AD0cD6491fb5CC0CbA0e089b6A9",
        "bridgeContract": "https://etherscan.io/address/0xf92cD566Ea4864356C5491c177A430C222d7e678",
        "assetContract": "https://etherscan.io/address/0x8CE9137d39326AD0cD6491fb5CC0CbA0e089b6A9",
        "coingeckoId": "swipe"
      }
    },
    {
      "chainId": 101,
      "address": "7gBuzBcJ7V48m8TiKJ1XWNDUerK2XfAbjxuRiKMb6S8Z",
      "symbol": "wREQ",
      "name": "Request Token (Wormhole)",
      "decimals": 9,
      "logoURI": "https://raw.githubusercontent.com/solana-labs/token-list/main/assets/mainnet/7gBuzBcJ7V48m8TiKJ1XWNDUerK2XfAbjxuRiKMb6S8Z/logo.png",
      "tags": [
        "wrapped",
        "wormhole"
      ],
      "extensions": {
        "address": "0x8f8221aFbB33998d8584A2B05749bA73c37a938a",
        "bridgeContract": "https://etherscan.io/address/0xf92cD566Ea4864356C5491c177A430C222d7e678",
        "assetContract": "https://etherscan.io/address/0x8f8221aFbB33998d8584A2B05749bA73c37a938a",
        "coingeckoId": "request-network"
      }
    },
    {
      "chainId": 101,
      "address": "CtDjsryLtwZCLj8TeniV7tWHbkaREfjKDWpvyQvsTyek",
      "symbol": "wWHALE",
      "name": "WHALE (Wormhole)",
      "decimals": 4,
      "logoURI": "https://raw.githubusercontent.com/solana-labs/token-list/main/assets/mainnet/CtDjsryLtwZCLj8TeniV7tWHbkaREfjKDWpvyQvsTyek/logo.png",
      "tags": [
        "wrapped",
        "wormhole"
      ],
      "extensions": {
        "address": "0x9355372396e3F6daF13359B7b607a3374cc638e0",
        "bridgeContract": "https://etherscan.io/address/0xf92cD566Ea4864356C5491c177A430C222d7e678",
        "assetContract": "https://etherscan.io/address/0x9355372396e3F6daF13359B7b607a3374cc638e0",
        "coingeckoId": "whale"
      }
    },
    {
      "chainId": 101,
      "address": "JDUgn6JUSwufqqthRdnZZKWv2vEdYvHxigF5Hk79yxRm",
      "symbol": "wPNK",
      "name": "Pinakion (Wormhole)",
      "decimals": 9,
      "logoURI": "https://raw.githubusercontent.com/solana-labs/token-list/main/assets/mainnet/JDUgn6JUSwufqqthRdnZZKWv2vEdYvHxigF5Hk79yxRm/logo.png",
      "tags": [
        "wrapped",
        "wormhole"
      ],
      "extensions": {
        "address": "0x93ED3FBe21207Ec2E8f2d3c3de6e058Cb73Bc04d",
        "bridgeContract": "https://etherscan.io/address/0xf92cD566Ea4864356C5491c177A430C222d7e678",
        "assetContract": "https://etherscan.io/address/0x93ED3FBe21207Ec2E8f2d3c3de6e058Cb73Bc04d",
        "coingeckoId": "kleros"
      }
    },
    {
      "chainId": 101,
      "address": "EJKqF4p7xVhXkcDNCrVQJE4osow76226bc6u3AtsGXaG",
      "symbol": "wAPY",
      "name": "APY Governance Token (Wormhole)",
      "decimals": 9,
      "logoURI": "https://raw.githubusercontent.com/solana-labs/token-list/main/assets/mainnet/EJKqF4p7xVhXkcDNCrVQJE4osow76226bc6u3AtsGXaG/logo.png",
      "tags": [
        "wrapped",
        "wormhole"
      ],
      "extensions": {
        "address": "0x95a4492F028aa1fd432Ea71146b433E7B4446611",
        "bridgeContract": "https://etherscan.io/address/0xf92cD566Ea4864356C5491c177A430C222d7e678",
        "assetContract": "https://etherscan.io/address/0x95a4492F028aa1fd432Ea71146b433E7B4446611",
        "coingeckoId": "apy-finance"
      }
    },
    {
      "chainId": 101,
      "address": "AF7Dv5Vzi1dT2fLnz4ysiRQ6FxGN1M6mrmHwgNpx7FVH",
      "symbol": "wOCEAN",
      "name": "Ocean Protocol (Wormhole)",
      "decimals": 9,
      "logoURI": "https://raw.githubusercontent.com/solana-labs/token-list/main/assets/mainnet/AF7Dv5Vzi1dT2fLnz4ysiRQ6FxGN1M6mrmHwgNpx7FVH/logo.png",
      "tags": [
        "wrapped",
        "wormhole"
      ],
      "extensions": {
        "address": "0x967da4048cD07aB37855c090aAF366e4ce1b9F48",
        "bridgeContract": "https://etherscan.io/address/0xf92cD566Ea4864356C5491c177A430C222d7e678",
        "assetContract": "https://etherscan.io/address/0x967da4048cD07aB37855c090aAF366e4ce1b9F48",
        "coingeckoId": "ocean-protocol"
      }
    },
    {
      "chainId": 101,
      "address": "AyNULvvLGW11fThvhncqNRjEgmDbMEHdDL4HqXD6SM8V",
      "symbol": "wSPI",
      "name": "Shopping.io (Wormhole)",
      "decimals": 9,
      "logoURI": "https://raw.githubusercontent.com/solana-labs/token-list/main/assets/mainnet/AyNULvvLGW11fThvhncqNRjEgmDbMEHdDL4HqXD6SM8V/logo.png",
      "tags": [
        "wrapped",
        "wormhole"
      ],
      "extensions": {
        "address": "0x9B02dD390a603Add5c07f9fd9175b7DABE8D63B7",
        "bridgeContract": "https://etherscan.io/address/0xf92cD566Ea4864356C5491c177A430C222d7e678",
        "assetContract": "https://etherscan.io/address/0x9B02dD390a603Add5c07f9fd9175b7DABE8D63B7",
        "coingeckoId": "shopping-io"
      }
    },
    {
      "chainId": 101,
      "address": "3UeKTABxz9XexDtyKq646rSQvx8GVpKNwfMoKKfxsTsF",
      "symbol": "wBBTC",
      "name": "Binance Wrapped BTC (Wormhole)",
      "decimals": 8,
      "logoURI": "https://raw.githubusercontent.com/solana-labs/token-list/main/assets/mainnet/3UeKTABxz9XexDtyKq646rSQvx8GVpKNwfMoKKfxsTsF/logo.png",
      "tags": [
        "wrapped",
        "wormhole"
      ],
      "extensions": {
        "address": "0x9BE89D2a4cd102D8Fecc6BF9dA793be995C22541",
        "bridgeContract": "https://etherscan.io/address/0xf92cD566Ea4864356C5491c177A430C222d7e678",
        "assetContract": "https://etherscan.io/address/0x9BE89D2a4cd102D8Fecc6BF9dA793be995C22541",
        "coingeckoId": "binance-wrapped-btc"
      }
    },
    {
      "chainId": 101,
      "address": "DsGbyCHbG4vSWBqAprR2eWuUAg8fXAgYkWL9psgvYZn5",
      "symbol": "wUNISTAKE",
      "name": "Unistake (Wormhole)",
      "decimals": 9,
      "logoURI": "https://raw.githubusercontent.com/solana-labs/token-list/main/assets/mainnet/DsGbyCHbG4vSWBqAprR2eWuUAg8fXAgYkWL9psgvYZn5/logo.png",
      "tags": [
        "wrapped",
        "wormhole"
      ],
      "extensions": {
        "address": "0x9Ed8e7C9604790F7Ec589F99b94361d8AAB64E5E",
        "bridgeContract": "https://etherscan.io/address/0xf92cD566Ea4864356C5491c177A430C222d7e678",
        "assetContract": "https://etherscan.io/address/0x9Ed8e7C9604790F7Ec589F99b94361d8AAB64E5E",
        "coingeckoId": "unistake"
      }
    },
    {
      "chainId": 101,
      "address": "GBvv3jn9u6pZqPd2GVnQ7BKJzLwQnEWe4ci9k359PN9Z",
      "symbol": "wMKR",
      "name": "MakerDAO (Wormhole)",
      "decimals": 9,
      "logoURI": "https://raw.githubusercontent.com/solana-labs/token-list/main/assets/mainnet/GBvv3jn9u6pZqPd2GVnQ7BKJzLwQnEWe4ci9k359PN9Z/logo.png",
      "tags": [
        "wrapped",
        "wormhole"
      ],
      "extensions": {
        "address": "0x9f8F72aA9304c8B593d555F12eF6589cC3A579A2",
        "bridgeContract": "https://etherscan.io/address/0xf92cD566Ea4864356C5491c177A430C222d7e678",
        "assetContract": "https://etherscan.io/address/0x9f8F72aA9304c8B593d555F12eF6589cC3A579A2",
        "coingeckoId": "maker"
      }
    },
    {
      "chainId": 101,
      "address": "53ETjuzUNHG8c7rZ2hxQLQfN5R6tEYtdYwNQsa68xFUk",
      "symbol": "wFARM",
      "name": "FARM Reward Token (Wormhole)",
      "decimals": 9,
      "logoURI": "https://raw.githubusercontent.com/solana-labs/token-list/main/assets/mainnet/53ETjuzUNHG8c7rZ2hxQLQfN5R6tEYtdYwNQsa68xFUk/logo.png",
      "tags": [
        "wrapped",
        "wormhole"
      ],
      "extensions": {
        "address": "0xa0246c9032bC3A600820415aE600c6388619A14D",
        "bridgeContract": "https://etherscan.io/address/0xf92cD566Ea4864356C5491c177A430C222d7e678",
        "assetContract": "https://etherscan.io/address/0xa0246c9032bC3A600820415aE600c6388619A14D",
        "coingeckoId": "harvest-finance"
      }
    },
    {
      "chainId": 101,
      "address": "FVsXUnbhifqJ4LiXQEbpUtXVdB8T5ADLKqSs5t1oc54F",
      "symbol": "wUSDC",
      "name": "USD Coin (Wormhole)",
      "decimals": 6,
      "logoURI": "https://raw.githubusercontent.com/solana-labs/token-list/main/assets/mainnet/FVsXUnbhifqJ4LiXQEbpUtXVdB8T5ADLKqSs5t1oc54F/logo.png",
      "tags": [
        "wrapped",
        "wormhole"
      ],
      "extensions": {
        "address": "0xA0b86991c6218b36c1d19D4a2e9Eb0cE3606eB48",
        "bridgeContract": "https://etherscan.io/address/0xf92cD566Ea4864356C5491c177A430C222d7e678",
        "assetContract": "https://etherscan.io/address/0xA0b86991c6218b36c1d19D4a2e9Eb0cE3606eB48",
        "coingeckoId": "usd-coin"
      }
    },
    {
      "chainId": 101,
      "address": "EjBpnWzWZeW1PKzfCszLdHgENZLZDoTNaEmz8BddpWJx",
      "symbol": "wANT",
      "name": "Aragon Network Token (Wormhole)",
      "decimals": 9,
      "logoURI": "https://raw.githubusercontent.com/solana-labs/token-list/main/assets/mainnet/EjBpnWzWZeW1PKzfCszLdHgENZLZDoTNaEmz8BddpWJx/logo.png",
      "tags": [
        "wrapped",
        "wormhole"
      ],
      "extensions": {
        "address": "0xa117000000f279D81A1D3cc75430fAA017FA5A2e",
        "bridgeContract": "https://etherscan.io/address/0xf92cD566Ea4864356C5491c177A430C222d7e678",
        "assetContract": "https://etherscan.io/address/0xa117000000f279D81A1D3cc75430fAA017FA5A2e",
        "coingeckoId": "aragon"
      }
    },
    {
      "chainId": 101,
      "address": "Rs4LHZ4WogZCAkCzfsKJib5LLnYL6xcVAfTcLQiSjg2",
      "symbol": "wNPXS",
      "name": "Pundi X Token (Wormhole)",
      "decimals": 9,
      "logoURI": "https://raw.githubusercontent.com/solana-labs/token-list/main/assets/mainnet/Rs4LHZ4WogZCAkCzfsKJib5LLnYL6xcVAfTcLQiSjg2/logo.png",
      "tags": [
        "wrapped",
        "wormhole"
      ],
      "extensions": {
        "address": "0xA15C7Ebe1f07CaF6bFF097D8a589fb8AC49Ae5B3",
        "bridgeContract": "https://etherscan.io/address/0xf92cD566Ea4864356C5491c177A430C222d7e678",
        "assetContract": "https://etherscan.io/address/0xA15C7Ebe1f07CaF6bFF097D8a589fb8AC49Ae5B3",
        "coingeckoId": "pundi-x"
      }
    },
    {
      "chainId": 101,
      "address": "65ribugkb42AANKYrEeuruhhfXffyE4jY22FUxFbpW7C",
      "symbol": "wRFOX",
      "name": "RFOX (Wormhole)",
      "decimals": 9,
      "logoURI": "https://raw.githubusercontent.com/solana-labs/token-list/main/assets/mainnet/65ribugkb42AANKYrEeuruhhfXffyE4jY22FUxFbpW7C/logo.png",
      "tags": [
        "wrapped",
        "wormhole"
      ],
      "extensions": {
        "address": "0xa1d6Df714F91DeBF4e0802A542E13067f31b8262",
        "bridgeContract": "https://etherscan.io/address/0xf92cD566Ea4864356C5491c177A430C222d7e678",
        "assetContract": "https://etherscan.io/address/0xa1d6Df714F91DeBF4e0802A542E13067f31b8262",
        "coingeckoId": "redfox-labs-2"
      }
    },
    {
      "chainId": 101,
      "address": "T2mo6dnFiutu26KMuCMSjCLBB4ofWvQ3qBJGEMc3JSe",
      "symbol": "wMTA",
      "name": "Meta (Wormhole)",
      "decimals": 9,
      "logoURI": "https://raw.githubusercontent.com/solana-labs/token-list/main/assets/mainnet/T2mo6dnFiutu26KMuCMSjCLBB4ofWvQ3qBJGEMc3JSe/logo.png",
      "tags": [
        "wrapped",
        "wormhole"
      ],
      "extensions": {
        "address": "0xa3BeD4E1c75D00fa6f4E5E6922DB7261B5E9AcD2",
        "bridgeContract": "https://etherscan.io/address/0xf92cD566Ea4864356C5491c177A430C222d7e678",
        "assetContract": "https://etherscan.io/address/0xa3BeD4E1c75D00fa6f4E5E6922DB7261B5E9AcD2",
        "coingeckoId": "meta"
      }
    },
    {
      "chainId": 101,
      "address": "HC8SaUm9rhvVZE5ZwBWiUhFAnCuG8byd5FxKYdpFm5MR",
      "symbol": "wRBC",
      "name": "Rubic (Wormhole)",
      "decimals": 9,
      "logoURI": "https://raw.githubusercontent.com/solana-labs/token-list/main/assets/mainnet/HC8SaUm9rhvVZE5ZwBWiUhFAnCuG8byd5FxKYdpFm5MR/logo.png",
      "tags": [
        "wrapped",
        "wormhole"
      ],
      "extensions": {
        "address": "0xA4EED63db85311E22dF4473f87CcfC3DaDCFA3E3",
        "bridgeContract": "https://etherscan.io/address/0xf92cD566Ea4864356C5491c177A430C222d7e678",
        "assetContract": "https://etherscan.io/address/0xA4EED63db85311E22dF4473f87CcfC3DaDCFA3E3",
        "coingeckoId": "rubic"
      }
    },
    {
      "chainId": 101,
      "address": "9DdtKWoK8cBfLSLhHXHFZzzhxp4rdwHbFEAis8n5AsfQ",
      "symbol": "wNOIA",
      "name": "NOIA Token (Wormhole)",
      "decimals": 9,
      "logoURI": "https://raw.githubusercontent.com/solana-labs/token-list/main/assets/mainnet/9DdtKWoK8cBfLSLhHXHFZzzhxp4rdwHbFEAis8n5AsfQ/logo.png",
      "tags": [
        "wrapped",
        "wormhole"
      ],
      "extensions": {
        "address": "0xa8c8CfB141A3bB59FEA1E2ea6B79b5ECBCD7b6ca",
        "bridgeContract": "https://etherscan.io/address/0xf92cD566Ea4864356C5491c177A430C222d7e678",
        "assetContract": "https://etherscan.io/address/0xa8c8CfB141A3bB59FEA1E2ea6B79b5ECBCD7b6ca",
        "coingeckoId": "noia-network"
      }
    },
    {
      "chainId": 101,
      "address": "DTQStP2z4DRqbNHRxtwThAujr9aPFPsv4y2kkXTVLVvb",
      "symbol": "wCEL",
      "name": "Celsius (Wormhole)",
      "decimals": 4,
      "logoURI": "https://raw.githubusercontent.com/solana-labs/token-list/main/assets/mainnet/DTQStP2z4DRqbNHRxtwThAujr9aPFPsv4y2kkXTVLVvb/logo.png",
      "tags": [
        "wrapped",
        "wormhole"
      ],
      "extensions": {
        "address": "0xaaAEBE6Fe48E54f431b0C390CfaF0b017d09D42d",
        "bridgeContract": "https://etherscan.io/address/0xf92cD566Ea4864356C5491c177A430C222d7e678",
        "assetContract": "https://etherscan.io/address/0xaaAEBE6Fe48E54f431b0C390CfaF0b017d09D42d",
        "coingeckoId": "celsius-degree-token"
      }
    },
    {
      "chainId": 101,
      "address": "59NPV18vAbTgwC9aeEGikrmX3EbZHMEMkZfvcsHBNFr9",
      "symbol": "wCWS",
      "name": "Crowns (Wormhole)",
      "decimals": 9,
      "logoURI": "https://raw.githubusercontent.com/solana-labs/token-list/main/assets/mainnet/59NPV18vAbTgwC9aeEGikrmX3EbZHMEMkZfvcsHBNFr9/logo.png",
      "tags": [
        "wrapped",
        "wormhole"
      ],
      "extensions": {
        "address": "0xaC0104Cca91D167873B8601d2e71EB3D4D8c33e0",
        "bridgeContract": "https://etherscan.io/address/0xf92cD566Ea4864356C5491c177A430C222d7e678",
        "assetContract": "https://etherscan.io/address/0xaC0104Cca91D167873B8601d2e71EB3D4D8c33e0",
        "coingeckoId": "crowns"
      }
    },
    {
      "chainId": 101,
      "address": "4811JP9i35zgAxSFZjGXQwew6xd1qSBE4xdMFik2J14Z",
      "symbol": "wROOM",
      "name": "OptionRoom Token (Wormhole)",
      "decimals": 9,
      "logoURI": "https://raw.githubusercontent.com/solana-labs/token-list/main/assets/mainnet/4811JP9i35zgAxSFZjGXQwew6xd1qSBE4xdMFik2J14Z/logo.png",
      "tags": [
        "wrapped",
        "wormhole"
      ],
      "extensions": {
        "address": "0xAd4f86a25bbc20FfB751f2FAC312A0B4d8F88c64",
        "bridgeContract": "https://etherscan.io/address/0xf92cD566Ea4864356C5491c177A430C222d7e678",
        "assetContract": "https://etherscan.io/address/0xAd4f86a25bbc20FfB751f2FAC312A0B4d8F88c64",
        "coingeckoId": "option-room"
      }
    },
    {
      "chainId": 101,
      "address": "2VAdvHWMpzMnDYYn64MgqLNpGQ19iCiusCet8JLMtxU5",
      "symbol": "wYOP",
      "name": "YOP (Wormhole)",
      "decimals": 8,
      "logoURI": "https://raw.githubusercontent.com/solana-labs/token-list/main/assets/mainnet/2VAdvHWMpzMnDYYn64MgqLNpGQ19iCiusCet8JLMtxU5/logo.png",
      "tags": [
        "wrapped",
        "wormhole"
      ],
      "extensions": {
        "address": "0xAE1eaAE3F627AAca434127644371b67B18444051",
        "bridgeContract": "https://etherscan.io/address/0xf92cD566Ea4864356C5491c177A430C222d7e678",
        "assetContract": "https://etherscan.io/address/0xAE1eaAE3F627AAca434127644371b67B18444051",
        "coingeckoId": "yield-optimization-platform"
      }
    },
    {
      "chainId": 101,
      "address": "AKiTcEWZarsnUbKkwQVRjJni5eqwiNeBQsJ3nrADacT4",
      "symbol": "wLGCY",
      "name": "LGCY Network (Wormhole)",
      "decimals": 9,
      "logoURI": "https://raw.githubusercontent.com/solana-labs/token-list/main/assets/mainnet/AKiTcEWZarsnUbKkwQVRjJni5eqwiNeBQsJ3nrADacT4/logo.png",
      "tags": [
        "wrapped",
        "wormhole"
      ],
      "extensions": {
        "address": "0xaE697F994Fc5eBC000F8e22EbFfeE04612f98A0d",
        "bridgeContract": "https://etherscan.io/address/0xf92cD566Ea4864356C5491c177A430C222d7e678",
        "assetContract": "https://etherscan.io/address/0xaE697F994Fc5eBC000F8e22EbFfeE04612f98A0d",
        "coingeckoId": "lgcy-network"
      }
    },
    {
      "chainId": 101,
      "address": "4kPHTMfSD1k3SytAMKEVRWH5ip6WD5U52tC5q6TuXUNU",
      "symbol": "wRFuel",
      "name": "Rio Fuel Token (Wormhole)",
      "decimals": 9,
      "logoURI": "https://raw.githubusercontent.com/solana-labs/token-list/main/assets/mainnet/4kPHTMfSD1k3SytAMKEVRWH5ip6WD5U52tC5q6TuXUNU/logo.png",
      "tags": [
        "wrapped",
        "wormhole"
      ],
      "extensions": {
        "address": "0xaf9f549774ecEDbD0966C52f250aCc548D3F36E5",
        "bridgeContract": "https://etherscan.io/address/0xf92cD566Ea4864356C5491c177A430C222d7e678",
        "assetContract": "https://etherscan.io/address/0xaf9f549774ecEDbD0966C52f250aCc548D3F36E5",
        "coingeckoId": "rio-defi"
      }
    },
    {
      "chainId": 101,
      "address": "E1w2uKRsVJeDf1Qqbk7DDKEDe7NCYwh8ySgqCaEZ4BTC",
      "symbol": "wMAHA",
      "name": "MahaDAO (Wormhole)",
      "decimals": 9,
      "logoURI": "https://raw.githubusercontent.com/solana-labs/token-list/main/assets/mainnet/E1w2uKRsVJeDf1Qqbk7DDKEDe7NCYwh8ySgqCaEZ4BTC/logo.png",
      "tags": [
        "wrapped",
        "wormhole"
      ],
      "extensions": {
        "address": "0xB4d930279552397bbA2ee473229f89Ec245bc365",
        "bridgeContract": "https://etherscan.io/address/0xf92cD566Ea4864356C5491c177A430C222d7e678",
        "assetContract": "https://etherscan.io/address/0xB4d930279552397bbA2ee473229f89Ec245bc365",
        "coingeckoId": "mahadao"
      }
    },
    {
      "chainId": 101,
      "address": "4psmnTirimNyPEPEZtkQkdEPJagTXS3a7wsu1XN9MYK3",
      "symbol": "wRPL",
      "name": "Rocket Pool (Wormhole)",
      "decimals": 9,
      "logoURI": "https://raw.githubusercontent.com/solana-labs/token-list/main/assets/mainnet/4psmnTirimNyPEPEZtkQkdEPJagTXS3a7wsu1XN9MYK3/logo.png",
      "tags": [
        "wrapped",
        "wormhole"
      ],
      "extensions": {
        "address": "0xB4EFd85c19999D84251304bDA99E90B92300Bd93",
        "bridgeContract": "https://etherscan.io/address/0xf92cD566Ea4864356C5491c177A430C222d7e678",
        "assetContract": "https://etherscan.io/address/0xB4EFd85c19999D84251304bDA99E90B92300Bd93",
        "coingeckoId": "rocket-pool"
      }
    },
    {
      "chainId": 101,
      "address": "FrhQauNRm7ecom9FRprNcyz58agDe5ujAbAtA9NG6jtU",
      "symbol": "wNEXO",
      "name": "Nexo (Wormhole)",
      "decimals": 9,
      "logoURI": "https://raw.githubusercontent.com/solana-labs/token-list/main/assets/mainnet/FrhQauNRm7ecom9FRprNcyz58agDe5ujAbAtA9NG6jtU/logo.png",
      "tags": [
        "wrapped",
        "wormhole"
      ],
      "extensions": {
        "address": "0xB62132e35a6c13ee1EE0f84dC5d40bad8d815206",
        "bridgeContract": "https://etherscan.io/address/0xf92cD566Ea4864356C5491c177A430C222d7e678",
        "assetContract": "https://etherscan.io/address/0xB62132e35a6c13ee1EE0f84dC5d40bad8d815206",
        "coingeckoId": "nexo"
      }
    },
    {
      "chainId": 101,
      "address": "6G7X1B2f9F7KWcHxS66mn3ax6VPE2UMZud44RX3BzfVo",
      "symbol": "BEHZAT",
      "name": "Behzat Token",
      "decimals": 9,
      "logoURI": "https://raw.githubusercontent.com/solana-labs/token-list/main/assets/mainnet/6G7X1B2f9F7KWcHxS66mn3ax6VPE2UMZud44RX3BzfVo/logo.png",
      "tags": [
        "Token"
      ],
      "extensions": {
        "twitter": "https://twitter.com/BehzatToken"
      }
    },
    {
      "chainId": 101,
      "address": "AoU75vwpnWEVvfarxRALjzRc8vS9UdDhRMkwoDimt9ss",
      "symbol": "wSFI",
      "name": "Spice (Wormhole)",
      "decimals": 9,
      "logoURI": "https://raw.githubusercontent.com/solana-labs/token-list/main/assets/mainnet/AoU75vwpnWEVvfarxRALjzRc8vS9UdDhRMkwoDimt9ss/logo.png",
      "tags": [
        "wrapped",
        "wormhole"
      ],
      "extensions": {
        "address": "0xb753428af26E81097e7fD17f40c88aaA3E04902c",
        "bridgeContract": "https://etherscan.io/address/0xf92cD566Ea4864356C5491c177A430C222d7e678",
        "assetContract": "https://etherscan.io/address/0xb753428af26E81097e7fD17f40c88aaA3E04902c",
        "coingeckoId": "saffron-finance"
      }
    },
    {
      "chainId": 101,
      "address": "CRZuALvCYjPLB65WFLHh9JkmPWK5C81TXpy2aEEaCjr3",
      "symbol": "wSTBZ",
      "name": "Stabilize Token (Wormhole)",
      "decimals": 9,
      "logoURI": "https://raw.githubusercontent.com/solana-labs/token-list/main/assets/mainnet/CRZuALvCYjPLB65WFLHh9JkmPWK5C81TXpy2aEEaCjr3/logo.png",
      "tags": [
        "wrapped",
        "wormhole"
      ],
      "extensions": {
        "address": "0xB987D48Ed8f2C468D52D6405624EADBa5e76d723",
        "bridgeContract": "https://etherscan.io/address/0xf92cD566Ea4864356C5491c177A430C222d7e678",
        "assetContract": "https://etherscan.io/address/0xB987D48Ed8f2C468D52D6405624EADBa5e76d723",
        "coingeckoId": "stabilize"
      }
    },
    {
      "chainId": 101,
      "address": "HPYXGSdAwyK5GwmuivL8gDdUVRChtgXq6SRat44k4Pat",
      "symbol": "wBAL",
      "name": "Balancer (Wormhole)",
      "decimals": 9,
      "logoURI": "https://raw.githubusercontent.com/solana-labs/token-list/main/assets/mainnet/HPYXGSdAwyK5GwmuivL8gDdUVRChtgXq6SRat44k4Pat/logo.png",
      "tags": [
        "wrapped",
        "wormhole"
      ],
      "extensions": {
        "address": "0xba100000625a3754423978a60c9317c58a424e3D",
        "bridgeContract": "https://etherscan.io/address/0xf92cD566Ea4864356C5491c177A430C222d7e678",
        "assetContract": "https://etherscan.io/address/0xba100000625a3754423978a60c9317c58a424e3D",
        "coingeckoId": "balancer"
      }
    },
    {
      "chainId": 101,
      "address": "AV7NgJV2BsgEukzUTrcUMz3LD37xLcLtygFig5WJ3kQN",
      "symbol": "wBAND",
      "name": "BandToken (Wormhole)",
      "decimals": 9,
      "logoURI": "https://raw.githubusercontent.com/solana-labs/token-list/main/assets/mainnet/AV7NgJV2BsgEukzUTrcUMz3LD37xLcLtygFig5WJ3kQN/logo.png",
      "tags": [
        "wrapped",
        "wormhole"
      ],
      "extensions": {
        "address": "0xBA11D00c5f74255f56a5E366F4F77f5A186d7f55",
        "bridgeContract": "https://etherscan.io/address/0xf92cD566Ea4864356C5491c177A430C222d7e678",
        "assetContract": "https://etherscan.io/address/0xBA11D00c5f74255f56a5E366F4F77f5A186d7f55",
        "coingeckoId": "band-protocol"
      }
    },
    {
      "chainId": 101,
      "address": "4obZok5FFUcQXQoV39hhcqk9xSmo4WnP9wnrNCk1g5BC",
      "symbol": "wSWFL",
      "name": "Swapfolio (Wormhole)",
      "decimals": 9,
      "logoURI": "https://raw.githubusercontent.com/solana-labs/token-list/main/assets/mainnet/4obZok5FFUcQXQoV39hhcqk9xSmo4WnP9wnrNCk1g5BC/logo.png",
      "tags": [
        "wrapped",
        "wormhole"
      ],
      "extensions": {
        "address": "0xBa21Ef4c9f433Ede00badEFcC2754B8E74bd538A",
        "bridgeContract": "https://etherscan.io/address/0xf92cD566Ea4864356C5491c177A430C222d7e678",
        "assetContract": "https://etherscan.io/address/0xBa21Ef4c9f433Ede00badEFcC2754B8E74bd538A",
        "coingeckoId": "swapfolio"
      }
    },
    {
      "chainId": 101,
      "address": "HCP8hGKS6fUGfTA1tQxBKzbXuQk7yktzz71pY8LXVJyR",
      "symbol": "wLRC",
      "name": "LoopringCoin V2 (Wormhole)",
      "decimals": 9,
      "logoURI": "https://raw.githubusercontent.com/solana-labs/token-list/main/assets/mainnet/HCP8hGKS6fUGfTA1tQxBKzbXuQk7yktzz71pY8LXVJyR/logo.png",
      "tags": [
        "wrapped",
        "wormhole"
      ],
      "extensions": {
        "address": "0xBBbbCA6A901c926F240b89EacB641d8Aec7AEafD",
        "bridgeContract": "https://etherscan.io/address/0xf92cD566Ea4864356C5491c177A430C222d7e678",
        "assetContract": "https://etherscan.io/address/0xBBbbCA6A901c926F240b89EacB641d8Aec7AEafD",
        "coingeckoId": "loopring"
      }
    },
    {
      "chainId": 101,
      "address": "9sNArcS6veh7DLEo7Y1ZSbBCYtkuPVE6S3HhVrcWR2Zw",
      "symbol": "wPERP",
      "name": "Perpetual (Wormhole)",
      "decimals": 9,
      "logoURI": "https://raw.githubusercontent.com/solana-labs/token-list/main/assets/mainnet/9sNArcS6veh7DLEo7Y1ZSbBCYtkuPVE6S3HhVrcWR2Zw/logo.png",
      "tags": [
        "wrapped",
        "wormhole"
      ],
      "extensions": {
        "address": "0xbC396689893D065F41bc2C6EcbeE5e0085233447",
        "bridgeContract": "https://etherscan.io/address/0xf92cD566Ea4864356C5491c177A430C222d7e678",
        "assetContract": "https://etherscan.io/address/0xbC396689893D065F41bc2C6EcbeE5e0085233447",
        "coingeckoId": "perpetual-protocol"
      }
    },
    {
      "chainId": 101,
      "address": "3XnhArdJydrpbr9Nbj8wNUaozPL9WAo9YDyNWakhTm9X",
      "symbol": "wCOMP",
      "name": "Compound (Wormhole)",
      "decimals": 9,
      "logoURI": "https://raw.githubusercontent.com/solana-labs/token-list/main/assets/mainnet/3XnhArdJydrpbr9Nbj8wNUaozPL9WAo9YDyNWakhTm9X/logo.png",
      "tags": [
        "wrapped",
        "wormhole"
      ],
      "extensions": {
        "address": "0xc00e94Cb662C3520282E6f5717214004A7f26888",
        "bridgeContract": "https://etherscan.io/address/0xf92cD566Ea4864356C5491c177A430C222d7e678",
        "assetContract": "https://etherscan.io/address/0xc00e94Cb662C3520282E6f5717214004A7f26888",
        "coingeckoId": "compound-governance-token"
      }
    },
    {
      "chainId": 101,
      "address": "CPLNm9UMKfiJKiySQathV99yeSgTVjPDZx4ucFrbp2MD",
      "symbol": "wSNX",
      "name": "Synthetix Network Token (Wormhole)",
      "decimals": 9,
      "logoURI": "https://raw.githubusercontent.com/solana-labs/token-list/main/assets/mainnet/CPLNm9UMKfiJKiySQathV99yeSgTVjPDZx4ucFrbp2MD/logo.png",
      "tags": [
        "wrapped",
        "wormhole"
      ],
      "extensions": {
        "address": "0xC011a73ee8576Fb46F5E1c5751cA3B9Fe0af2a6F",
        "bridgeContract": "https://etherscan.io/address/0xf92cD566Ea4864356C5491c177A430C222d7e678",
        "assetContract": "https://etherscan.io/address/0xC011a73ee8576Fb46F5E1c5751cA3B9Fe0af2a6F",
        "coingeckoId": "havven"
      }
    },
    {
      "chainId": 101,
      "address": "D6eVKSfLdioqo2zG8LbQYFU2gf66FrjKA7afCYNo1GHt",
      "symbol": "wDUCK",
      "name": "DLP Duck Token (Wormhole)",
      "decimals": 9,
      "logoURI": "https://raw.githubusercontent.com/solana-labs/token-list/main/assets/mainnet/D6eVKSfLdioqo2zG8LbQYFU2gf66FrjKA7afCYNo1GHt/logo.png",
      "tags": [
        "wrapped",
        "wormhole"
      ],
      "extensions": {
        "address": "0xC0bA369c8Db6eB3924965e5c4FD0b4C1B91e305F",
        "bridgeContract": "https://etherscan.io/address/0xf92cD566Ea4864356C5491c177A430C222d7e678",
        "assetContract": "https://etherscan.io/address/0xC0bA369c8Db6eB3924965e5c4FD0b4C1B91e305F",
        "coingeckoId": "dlp-duck-token"
      }
    },
    {
      "chainId": 101,
      "address": "9PwPi3DAf9Dy4Y6qJmUzF6fX9CjNwScBidsYqJmcApF8",
      "symbol": "wCHAIN",
      "name": "Chain Games (Wormhole)",
      "decimals": 9,
      "logoURI": "https://raw.githubusercontent.com/solana-labs/token-list/main/assets/mainnet/9PwPi3DAf9Dy4Y6qJmUzF6fX9CjNwScBidsYqJmcApF8/logo.png",
      "tags": [
        "wrapped",
        "wormhole"
      ],
      "extensions": {
        "address": "0xC4C2614E694cF534D407Ee49F8E44D125E4681c4",
        "bridgeContract": "https://etherscan.io/address/0xf92cD566Ea4864356C5491c177A430C222d7e678",
        "assetContract": "https://etherscan.io/address/0xC4C2614E694cF534D407Ee49F8E44D125E4681c4",
        "coingeckoId": "chain-games"
      }
    },
    {
      "chainId": 101,
      "address": "BmxZ1pghpcoyT7aykj7D1o4AxWirTqvD7zD2tNngjirT",
      "symbol": "wGRT",
      "name": "Graph Token (Wormhole)",
      "decimals": 9,
      "logoURI": "https://raw.githubusercontent.com/solana-labs/token-list/main/assets/mainnet/BmxZ1pghpcoyT7aykj7D1o4AxWirTqvD7zD2tNngjirT/logo.png",
      "tags": [
        "wrapped",
        "wormhole"
      ],
      "extensions": {
        "address": "0xc944E90C64B2c07662A292be6244BDf05Cda44a7",
        "bridgeContract": "https://etherscan.io/address/0xf92cD566Ea4864356C5491c177A430C222d7e678",
        "assetContract": "https://etherscan.io/address/0xc944E90C64B2c07662A292be6244BDf05Cda44a7",
        "coingeckoId": "the-graph"
      }
    },
    {
      "chainId": 101,
      "address": "FMr15arp651N6fR2WEL36pCMBnFecHcN6wDxne2Vf3SK",
      "symbol": "wROOT",
      "name": "RootKit (Wormhole)",
      "decimals": 9,
      "logoURI": "https://raw.githubusercontent.com/solana-labs/token-list/main/assets/mainnet/FMr15arp651N6fR2WEL36pCMBnFecHcN6wDxne2Vf3SK/logo.png",
      "tags": [
        "wrapped",
        "wormhole"
      ],
      "extensions": {
        "address": "0xCb5f72d37685C3D5aD0bB5F982443BC8FcdF570E",
        "bridgeContract": "https://etherscan.io/address/0xf92cD566Ea4864356C5491c177A430C222d7e678",
        "assetContract": "https://etherscan.io/address/0xCb5f72d37685C3D5aD0bB5F982443BC8FcdF570E",
        "coingeckoId": "rootkit"
      }
    },
    {
      "chainId": 101,
      "address": "E9X7rKAGfSh1gsHC6qh5MVLkDzRcT64KQbjzvHnc5zEq",
      "symbol": "wSWAP",
      "name": "TrustSwap Token (Wormhole)",
      "decimals": 9,
      "logoURI": "https://raw.githubusercontent.com/solana-labs/token-list/main/assets/mainnet/E9X7rKAGfSh1gsHC6qh5MVLkDzRcT64KQbjzvHnc5zEq/logo.png",
      "tags": [
        "wrapped",
        "wormhole"
      ],
      "extensions": {
        "address": "0xCC4304A31d09258b0029eA7FE63d032f52e44EFe",
        "bridgeContract": "https://etherscan.io/address/0xf92cD566Ea4864356C5491c177A430C222d7e678",
        "assetContract": "https://etherscan.io/address/0xCC4304A31d09258b0029eA7FE63d032f52e44EFe",
        "coingeckoId": "trustswap"
      }
    },
    {
      "chainId": 101,
      "address": "5NEENV1mNvu7MfNNtKuGSDC8zoNStq1tuLkDXFtv6rZd",
      "symbol": "wTVK",
      "name": "Terra Virtua Kolect (Wormhole)",
      "decimals": 9,
      "logoURI": "https://raw.githubusercontent.com/solana-labs/token-list/main/assets/mainnet/5NEENV1mNvu7MfNNtKuGSDC8zoNStq1tuLkDXFtv6rZd/logo.png",
      "tags": [
        "wrapped",
        "wormhole"
      ],
      "extensions": {
        "address": "0xd084B83C305daFD76AE3E1b4E1F1fe2eCcCb3988",
        "bridgeContract": "https://etherscan.io/address/0xf92cD566Ea4864356C5491c177A430C222d7e678",
        "assetContract": "https://etherscan.io/address/0xd084B83C305daFD76AE3E1b4E1F1fe2eCcCb3988",
        "coingeckoId": "terra-virtua-kolect"
      }
    },
    {
      "chainId": 101,
      "address": "5ZXLGj7onpitgtREJNYb51DwDPddvqV1YLC8jn2sgz48",
      "symbol": "wOMG",
      "name": "OMG Network (Wormhole)",
      "decimals": 9,
      "logoURI": "https://raw.githubusercontent.com/solana-labs/token-list/main/assets/mainnet/5ZXLGj7onpitgtREJNYb51DwDPddvqV1YLC8jn2sgz48/logo.png",
      "tags": [
        "wrapped",
        "wormhole"
      ],
      "extensions": {
        "address": "0xd26114cd6EE289AccF82350c8d8487fedB8A0C07",
        "bridgeContract": "https://etherscan.io/address/0xf92cD566Ea4864356C5491c177A430C222d7e678",
        "assetContract": "https://etherscan.io/address/0xd26114cd6EE289AccF82350c8d8487fedB8A0C07",
        "coingeckoId": "omisego"
      }
    },
    {
      "chainId": 101,
      "address": "2Xf2yAXJfg82sWwdLUo2x9mZXy6JCdszdMZkcF1Hf4KV",
      "symbol": "wLUNA",
      "name": "Wrapped LUNA Token (Wormhole)",
      "decimals": 9,
      "logoURI": "https://raw.githubusercontent.com/solana-labs/token-list/main/assets/mainnet/2Xf2yAXJfg82sWwdLUo2x9mZXy6JCdszdMZkcF1Hf4KV/logo.png",
      "tags": [
        "wrapped",
        "wormhole"
      ],
      "extensions": {
        "address": "0xd2877702675e6cEb975b4A1dFf9fb7BAF4C91ea9",
        "bridgeContract": "https://etherscan.io/address/0xf92cD566Ea4864356C5491c177A430C222d7e678",
        "assetContract": "https://etherscan.io/address/0xd2877702675e6cEb975b4A1dFf9fb7BAF4C91ea9",
        "coingeckoId": "wrapped-terra"
      }
    },
    {
      "chainId": 101,
      "address": "5Ro6JxJ4NjSTEppdX2iXUYgWkAEF1dcs9gqMX99E2vkL",
      "symbol": "wBONDLY",
      "name": "Bondly Token (Wormhole)",
      "decimals": 9,
      "logoURI": "https://raw.githubusercontent.com/solana-labs/token-list/main/assets/mainnet/5Ro6JxJ4NjSTEppdX2iXUYgWkAEF1dcs9gqMX99E2vkL/logo.png",
      "tags": [
        "wrapped",
        "wormhole"
      ],
      "extensions": {
        "address": "0xD2dDa223b2617cB616c1580db421e4cFAe6a8a85",
        "bridgeContract": "https://etherscan.io/address/0xf92cD566Ea4864356C5491c177A430C222d7e678",
        "assetContract": "https://etherscan.io/address/0xD2dDa223b2617cB616c1580db421e4cFAe6a8a85",
        "coingeckoId": "bondly"
      }
    },
    {
      "chainId": 101,
      "address": "5jFzUEqWLnvGvKWb1Pji9nWVYy5vLG2saoXCyVNWEdEi",
      "symbol": "wDETS",
      "name": "Dextrust (Wormhole)",
      "decimals": 9,
      "logoURI": "https://raw.githubusercontent.com/solana-labs/token-list/main/assets/mainnet/5jFzUEqWLnvGvKWb1Pji9nWVYy5vLG2saoXCyVNWEdEi/logo.png",
      "tags": [
        "wrapped",
        "wormhole"
      ],
      "extensions": {
        "address": "0xd379700999F4805Ce80aa32DB46A94dF64561108",
        "bridgeContract": "https://etherscan.io/address/0xf92cD566Ea4864356C5491c177A430C222d7e678",
        "assetContract": "https://etherscan.io/address/0xd379700999F4805Ce80aa32DB46A94dF64561108",
        "coingeckoId": "dextrust"
      }
    },
    {
      "chainId": 101,
      "address": "BV5tm1uCRWQCQKNgQVFnkseqAjxpmbJkRCXvzFWBdgMp",
      "symbol": "wAMPL",
      "name": "Ampleforth (Wormhole)",
      "decimals": 9,
      "logoURI": "https://raw.githubusercontent.com/solana-labs/token-list/main/assets/mainnet/BV5tm1uCRWQCQKNgQVFnkseqAjxpmbJkRCXvzFWBdgMp/logo.png",
      "tags": [
        "wrapped",
        "wormhole"
      ],
      "extensions": {
        "address": "0xD46bA6D942050d489DBd938a2C909A5d5039A161",
        "bridgeContract": "https://etherscan.io/address/0xf92cD566Ea4864356C5491c177A430C222d7e678",
        "assetContract": "https://etherscan.io/address/0xD46bA6D942050d489DBd938a2C909A5d5039A161",
        "coingeckoId": "ampleforth"
      }
    },
    {
      "chainId": 101,
      "address": "2PSvGigDY4MVUmv51bBiARBMcHBtXcUBnx5V9BwWbbi2",
      "symbol": "wPOLK",
      "name": "Polkamarkets (Wormhole)",
      "decimals": 9,
      "logoURI": "https://raw.githubusercontent.com/solana-labs/token-list/main/assets/mainnet/2PSvGigDY4MVUmv51bBiARBMcHBtXcUBnx5V9BwWbbi2/logo.png",
      "tags": [
        "wrapped",
        "wormhole"
      ],
      "extensions": {
        "address": "0xD478161C952357F05f0292B56012Cd8457F1cfbF",
        "bridgeContract": "https://etherscan.io/address/0xf92cD566Ea4864356C5491c177A430C222d7e678",
        "assetContract": "https://etherscan.io/address/0xD478161C952357F05f0292B56012Cd8457F1cfbF",
        "coingeckoId": "polkamarkets"
      }
    },
    {
      "chainId": 101,
      "address": "ApmXkxXCASdxRf3Ln6Ni7oAZ7E6CX1CcJAD8A5qBdhSm",
      "symbol": "wCRV",
      "name": "Curve DAO Token (Wormhole)",
      "decimals": 9,
      "logoURI": "https://raw.githubusercontent.com/solana-labs/token-list/main/assets/mainnet/ApmXkxXCASdxRf3Ln6Ni7oAZ7E6CX1CcJAD8A5qBdhSm/logo.png",
      "tags": [
        "wrapped",
        "wormhole"
      ],
      "extensions": {
        "address": "0xD533a949740bb3306d119CC777fa900bA034cd52",
        "bridgeContract": "https://etherscan.io/address/0xf92cD566Ea4864356C5491c177A430C222d7e678",
        "assetContract": "https://etherscan.io/address/0xD533a949740bb3306d119CC777fa900bA034cd52",
        "coingeckoId": "curve-dao-token"
      }
    },
    {
      "chainId": 101,
      "address": "DWECGzR56MruYJyo5g5QpoxZbFoydt3oWUkkDsVhxXzs",
      "symbol": "wMEME",
      "name": "MEME (Wormhole)",
      "decimals": 8,
      "logoURI": "https://raw.githubusercontent.com/solana-labs/token-list/main/assets/mainnet/DWECGzR56MruYJyo5g5QpoxZbFoydt3oWUkkDsVhxXzs/logo.png",
      "tags": [
        "wrapped",
        "wormhole"
      ],
      "extensions": {
        "address": "0xD5525D397898e5502075Ea5E830d8914f6F0affe",
        "bridgeContract": "https://etherscan.io/address/0xf92cD566Ea4864356C5491c177A430C222d7e678",
        "assetContract": "https://etherscan.io/address/0xD5525D397898e5502075Ea5E830d8914f6F0affe",
        "coingeckoId": "degenerator"
      }
    },
    {
      "chainId": 101,
      "address": "3Y2wTtM4kCX8uUSLrKJ8wpajCu1C9LaWWAd7b7Nb2BDw",
      "symbol": "wEXNT",
      "name": "ExNetwork Community Token (Wormhole)",
      "decimals": 9,
      "logoURI": "https://raw.githubusercontent.com/solana-labs/token-list/main/assets/mainnet/3Y2wTtM4kCX8uUSLrKJ8wpajCu1C9LaWWAd7b7Nb2BDw/logo.png",
      "tags": [
        "wrapped",
        "wormhole"
      ],
      "extensions": {
        "address": "0xD6c67B93a7b248dF608a653d82a100556144c5DA",
        "bridgeContract": "https://etherscan.io/address/0xf92cD566Ea4864356C5491c177A430C222d7e678",
        "assetContract": "https://etherscan.io/address/0xD6c67B93a7b248dF608a653d82a100556144c5DA",
        "coingeckoId": "exnetwork-token"
      }
    },
    {
      "chainId": 101,
      "address": "9w97GdWUYYaamGwdKMKZgGzPduZJkiFizq4rz5CPXRv2",
      "symbol": "wUSDT",
      "name": "Tether USD (Wormhole)",
      "decimals": 6,
      "logoURI": "https://raw.githubusercontent.com/solana-labs/token-list/main/assets/mainnet/9w97GdWUYYaamGwdKMKZgGzPduZJkiFizq4rz5CPXRv2/logo.png",
      "tags": [
        "wrapped",
        "wormhole"
      ],
      "extensions": {
        "address": "0xdAC17F958D2ee523a2206206994597C13D831ec7",
        "bridgeContract": "https://etherscan.io/address/0xf92cD566Ea4864356C5491c177A430C222d7e678",
        "assetContract": "https://etherscan.io/address/0xdAC17F958D2ee523a2206206994597C13D831ec7",
        "coingeckoId": "tether"
      }
    },
    {
      "chainId": 101,
      "address": "CqWSJtkMMY16q9QLnQxktM1byzVHGRr8b6LCPuZnEeiL",
      "symbol": "wYLD",
      "name": "Yield (Wormhole)",
      "decimals": 9,
      "logoURI": "https://raw.githubusercontent.com/solana-labs/token-list/main/assets/mainnet/CqWSJtkMMY16q9QLnQxktM1byzVHGRr8b6LCPuZnEeiL/logo.png",
      "tags": [
        "wrapped",
        "wormhole"
      ],
      "extensions": {
        "address": "0xDcB01cc464238396E213a6fDd933E36796eAfF9f",
        "bridgeContract": "https://etherscan.io/address/0xf92cD566Ea4864356C5491c177A430C222d7e678",
        "assetContract": "https://etherscan.io/address/0xDcB01cc464238396E213a6fDd933E36796eAfF9f",
        "coingeckoId": "yield"
      }
    },
    {
      "chainId": 101,
      "address": "26ZzQVGZruwcZPs2sqb8n9ojKt2cviUjHcMjstFtK6ow",
      "symbol": "wKNC",
      "name": "Kyber Network Crystal (Wormhole)",
      "decimals": 9,
      "logoURI": "https://raw.githubusercontent.com/solana-labs/token-list/main/assets/mainnet/26ZzQVGZruwcZPs2sqb8n9ojKt2cviUjHcMjstFtK6ow/logo.png",
      "tags": [
        "wrapped",
        "wormhole"
      ],
      "extensions": {
        "address": "0xdd974D5C2e2928deA5F71b9825b8b646686BD200",
        "bridgeContract": "https://etherscan.io/address/0xf92cD566Ea4864356C5491c177A430C222d7e678",
        "assetContract": "https://etherscan.io/address/0xdd974D5C2e2928deA5F71b9825b8b646686BD200",
        "coingeckoId": "kyber-network"
      }
    },
    {
      "chainId": 101,
      "address": "HHoHTtntq2kiBPENyVM1DTP7pNrkBXX2Jye29PSyz3qf",
      "symbol": "wCOTI",
      "name": "COTI Token (Wormhole)",
      "decimals": 9,
      "logoURI": "https://raw.githubusercontent.com/solana-labs/token-list/main/assets/mainnet/HHoHTtntq2kiBPENyVM1DTP7pNrkBXX2Jye29PSyz3qf/logo.png",
      "tags": [
        "wrapped",
        "wormhole"
      ],
      "extensions": {
        "address": "0xDDB3422497E61e13543BeA06989C0789117555c5",
        "bridgeContract": "https://etherscan.io/address/0xf92cD566Ea4864356C5491c177A430C222d7e678",
        "assetContract": "https://etherscan.io/address/0xDDB3422497E61e13543BeA06989C0789117555c5",
        "coingeckoId": "coti"
      }
    },
    {
      "chainId": 101,
      "address": "4sEpUsJ6uJZYi6A2da8EGjKPacRSqYJaPJffPnTqoWVv",
      "symbol": "wINJ",
      "name": "Injective Token (Wormhole)",
      "decimals": 9,
      "logoURI": "https://raw.githubusercontent.com/solana-labs/token-list/main/assets/mainnet/4sEpUsJ6uJZYi6A2da8EGjKPacRSqYJaPJffPnTqoWVv/logo.png",
      "tags": [
        "wrapped",
        "wormhole"
      ],
      "extensions": {
        "address": "0xe28b3B32B6c345A34Ff64674606124Dd5Aceca30",
        "bridgeContract": "https://etherscan.io/address/0xf92cD566Ea4864356C5491c177A430C222d7e678",
        "assetContract": "https://etherscan.io/address/0xe28b3B32B6c345A34Ff64674606124Dd5Aceca30",
        "coingeckoId": "injective-protocol"
      }
    },
    {
      "chainId": 101,
      "address": "G2jrxYSoCSzmohxERa2JzSJMuRM4kiNvRA3DnCv7Lzcz",
      "symbol": "wZRX",
      "name": "0x Protocol Token (Wormhole)",
      "decimals": 9,
      "logoURI": "https://raw.githubusercontent.com/solana-labs/token-list/main/assets/mainnet/G2jrxYSoCSzmohxERa2JzSJMuRM4kiNvRA3DnCv7Lzcz/logo.png",
      "tags": [
        "wrapped",
        "wormhole"
      ],
      "extensions": {
        "address": "0xE41d2489571d322189246DaFA5ebDe1F4699F498",
        "bridgeContract": "https://etherscan.io/address/0xf92cD566Ea4864356C5491c177A430C222d7e678",
        "assetContract": "https://etherscan.io/address/0xE41d2489571d322189246DaFA5ebDe1F4699F498",
        "coingeckoId": "0x"
      }
    },
    {
      "chainId": 101,
      "address": "3bkBFHyof411hGBdcsiM1KSDdErw63Xoj3eLB8yNknB4",
      "symbol": "wSUPER",
      "name": "SuperFarm (Wormhole)",
      "decimals": 9,
      "logoURI": "https://raw.githubusercontent.com/solana-labs/token-list/main/assets/mainnet/3bkBFHyof411hGBdcsiM1KSDdErw63Xoj3eLB8yNknB4/logo.png",
      "tags": [
        "wrapped",
        "wormhole"
      ],
      "extensions": {
        "address": "0xe53EC727dbDEB9E2d5456c3be40cFF031AB40A55",
        "bridgeContract": "https://etherscan.io/address/0xf92cD566Ea4864356C5491c177A430C222d7e678",
        "assetContract": "https://etherscan.io/address/0xe53EC727dbDEB9E2d5456c3be40cFF031AB40A55",
        "coingeckoId": "superfarm"
      }
    },
    {
      "chainId": 101,
      "address": "7kkkoa1MB93ELm3vjvyC8GJ65G7eEgLhfaHU58riJUCx",
      "symbol": "waEth",
      "name": "aEthereum (Wormhole)",
      "decimals": 9,
      "logoURI": "https://raw.githubusercontent.com/solana-labs/token-list/main/assets/mainnet/7kkkoa1MB93ELm3vjvyC8GJ65G7eEgLhfaHU58riJUCx/logo.png",
      "tags": [
        "wrapped",
        "wormhole"
      ],
      "extensions": {
        "address": "0xE95A203B1a91a908F9B9CE46459d101078c2c3cb",
        "bridgeContract": "https://etherscan.io/address/0xf92cD566Ea4864356C5491c177A430C222d7e678",
        "assetContract": "https://etherscan.io/address/0xE95A203B1a91a908F9B9CE46459d101078c2c3cb",
        "coingeckoId": "ankreth"
      }
    },
    {
      "chainId": 101,
      "address": "F48zUwoQMzgCTf5wihwz8GPN23gdcoVMiT227APqA6hC",
      "symbol": "wSURF",
      "name": "SURF.Finance (Wormhole)",
      "decimals": 9,
      "logoURI": "https://raw.githubusercontent.com/solana-labs/token-list/main/assets/mainnet/F48zUwoQMzgCTf5wihwz8GPN23gdcoVMiT227APqA6hC/logo.png",
      "tags": [
        "wrapped",
        "wormhole"
      ],
      "extensions": {
        "address": "0xEa319e87Cf06203DAe107Dd8E5672175e3Ee976c",
        "bridgeContract": "https://etherscan.io/address/0xf92cD566Ea4864356C5491c177A430C222d7e678",
        "assetContract": "https://etherscan.io/address/0xEa319e87Cf06203DAe107Dd8E5672175e3Ee976c",
        "coingeckoId": "surf-finance"
      }
    },
    {
      "chainId": 101,
      "address": "EK6iyvvqvQtsWYcySrZVHkXjCLX494r9PhnDWJaX1CPu",
      "symbol": "wrenBTC",
      "name": "renBTC (Wormhole)",
      "decimals": 8,
      "logoURI": "https://raw.githubusercontent.com/solana-labs/token-list/main/assets/mainnet/EK6iyvvqvQtsWYcySrZVHkXjCLX494r9PhnDWJaX1CPu/logo.png",
      "tags": [
        "wrapped",
        "wormhole"
      ],
      "extensions": {
        "address": "0xEB4C2781e4ebA804CE9a9803C67d0893436bB27D",
        "bridgeContract": "https://etherscan.io/address/0xf92cD566Ea4864356C5491c177A430C222d7e678",
        "assetContract": "https://etherscan.io/address/0xEB4C2781e4ebA804CE9a9803C67d0893436bB27D",
        "coingeckoId": "renbtc"
      }
    },
    {
      "chainId": 101,
      "address": "B2m4B527oLo5WFWLgy2MitP66azhEW2puaazUAuvNgqZ",
      "symbol": "wDMG",
      "name": "DMM: Governance (Wormhole)",
      "decimals": 9,
      "logoURI": "https://raw.githubusercontent.com/solana-labs/token-list/main/assets/mainnet/B2m4B527oLo5WFWLgy2MitP66azhEW2puaazUAuvNgqZ/logo.png",
      "tags": [
        "wrapped",
        "wormhole"
      ],
      "extensions": {
        "address": "0xEd91879919B71bB6905f23af0A68d231EcF87b14",
        "bridgeContract": "https://etherscan.io/address/0xf92cD566Ea4864356C5491c177A430C222d7e678",
        "assetContract": "https://etherscan.io/address/0xEd91879919B71bB6905f23af0A68d231EcF87b14",
        "coingeckoId": "dmm-governance"
      }
    },
    {
      "chainId": 101,
      "address": "H3iuZNRwaqPsnGUGU5YkDwTU3hQMkzC32hxDko8EtzZw",
      "symbol": "wHEZ",
      "name": "Hermez Network Token (Wormhole)",
      "decimals": 9,
      "logoURI": "https://raw.githubusercontent.com/solana-labs/token-list/main/assets/mainnet/H3iuZNRwaqPsnGUGU5YkDwTU3hQMkzC32hxDko8EtzZw/logo.png",
      "tags": [
        "wrapped",
        "wormhole"
      ],
      "extensions": {
        "address": "0xEEF9f339514298C6A857EfCfC1A762aF84438dEE",
        "bridgeContract": "https://etherscan.io/address/0xf92cD566Ea4864356C5491c177A430C222d7e678",
        "assetContract": "https://etherscan.io/address/0xEEF9f339514298C6A857EfCfC1A762aF84438dEE",
        "coingeckoId": "hermez-network-token"
      }
    },
    {
      "chainId": 101,
      "address": "DL7873Hud4eMdGScQFD7vrbC6fzWAMQ2LMuoZSn4zUry",
      "symbol": "wRLY",
      "name": "Rally (Wormhole)",
      "decimals": 9,
      "logoURI": "https://raw.githubusercontent.com/solana-labs/token-list/main/assets/mainnet/DL7873Hud4eMdGScQFD7vrbC6fzWAMQ2LMuoZSn4zUry/logo.png",
      "tags": [
        "wrapped",
        "wormhole"
      ],
      "extensions": {
        "address": "0xf1f955016EcbCd7321c7266BccFB96c68ea5E49b",
        "bridgeContract": "https://etherscan.io/address/0xf92cD566Ea4864356C5491c177A430C222d7e678",
        "assetContract": "https://etherscan.io/address/0xf1f955016EcbCd7321c7266BccFB96c68ea5E49b",
        "coingeckoId": "rally-2"
      }
    },
    {
      "chainId": 101,
      "address": "3N89w9KPUVYUK5MMGNY8yMXhrr89QQ1RQPJxVnQHgMdd",
      "symbol": "wYf-DAI",
      "name": "YfDAI.finance (Wormhole)",
      "decimals": 9,
      "logoURI": "https://raw.githubusercontent.com/solana-labs/token-list/main/assets/mainnet/3N89w9KPUVYUK5MMGNY8yMXhrr89QQ1RQPJxVnQHgMdd/logo.png",
      "tags": [
        "wrapped",
        "wormhole"
      ],
      "extensions": {
        "address": "0xf4CD3d3Fda8d7Fd6C5a500203e38640A70Bf9577",
        "bridgeContract": "https://etherscan.io/address/0xf92cD566Ea4864356C5491c177A430C222d7e678",
        "assetContract": "https://etherscan.io/address/0xf4CD3d3Fda8d7Fd6C5a500203e38640A70Bf9577",
        "coingeckoId": "yfdai-finance"
      }
    },
    {
      "chainId": 101,
      "address": "8ArKbnnDiq8eRR8hZ1eULMjd2iMAD8AqwyVJRAX7mHQo",
      "symbol": "wFCL",
      "name": "Fractal Protocol Token (Wormhole)",
      "decimals": 9,
      "logoURI": "https://raw.githubusercontent.com/solana-labs/token-list/main/assets/mainnet/8ArKbnnDiq8eRR8hZ1eULMjd2iMAD8AqwyVJRAX7mHQo/logo.png",
      "tags": [
        "wrapped",
        "wormhole"
      ],
      "extensions": {
        "address": "0xF4d861575ecC9493420A3f5a14F85B13f0b50EB3",
        "bridgeContract": "https://etherscan.io/address/0xf92cD566Ea4864356C5491c177A430C222d7e678",
        "assetContract": "https://etherscan.io/address/0xF4d861575ecC9493420A3f5a14F85B13f0b50EB3",
        "coingeckoId": "fractal"
      }
    },
    {
      "chainId": 101,
      "address": "ZWGxcTgJCNGQqZn6vFdknwj4AFFsYRZ4SDJuhRn3J1T",
      "symbol": "wAXS",
      "name": "Axie Infinity (Wormhole)",
      "decimals": 9,
      "logoURI": "https://raw.githubusercontent.com/solana-labs/token-list/main/assets/mainnet/ZWGxcTgJCNGQqZn6vFdknwj4AFFsYRZ4SDJuhRn3J1T/logo.png",
      "tags": [
        "wrapped",
        "wormhole"
      ],
      "extensions": {
        "address": "0xF5D669627376EBd411E34b98F19C868c8ABA5ADA",
        "bridgeContract": "https://etherscan.io/address/0xf92cD566Ea4864356C5491c177A430C222d7e678",
        "assetContract": "https://etherscan.io/address/0xF5D669627376EBd411E34b98F19C868c8ABA5ADA",
        "coingeckoId": "axie-infinity"
      }
    },
    {
      "chainId": 101,
      "address": "PEjUEMHFRtfajio8YHKZdUruW1vTzGmz6F7NngjYuou",
      "symbol": "wENJ",
      "name": "Enjin Coin (Wormhole)",
      "decimals": 9,
      "logoURI": "https://raw.githubusercontent.com/solana-labs/token-list/main/assets/mainnet/PEjUEMHFRtfajio8YHKZdUruW1vTzGmz6F7NngjYuou/logo.png",
      "tags": [
        "wrapped",
        "wormhole"
      ],
      "extensions": {
        "address": "0xF629cBd94d3791C9250152BD8dfBDF380E2a3B9c",
        "bridgeContract": "https://etherscan.io/address/0xf92cD566Ea4864356C5491c177A430C222d7e678",
        "assetContract": "https://etherscan.io/address/0xF629cBd94d3791C9250152BD8dfBDF380E2a3B9c",
        "coingeckoId": "enjincoin"
      }
    },
    {
      "chainId": 101,
      "address": "2cW5deMKeR97C7csq1aMMWUa5RNWkpQFz8tumxk4ZV8w",
      "symbol": "wYLD",
      "name": "Yield (Wormhole)",
      "decimals": 9,
      "logoURI": "https://raw.githubusercontent.com/solana-labs/token-list/main/assets/mainnet/2cW5deMKeR97C7csq1aMMWUa5RNWkpQFz8tumxk4ZV8w/logo.png",
      "tags": [
        "wrapped",
        "wormhole"
      ],
      "extensions": {
        "address": "0xF94b5C5651c888d928439aB6514B93944eEE6F48",
        "bridgeContract": "https://etherscan.io/address/0xf92cD566Ea4864356C5491c177A430C222d7e678",
        "assetContract": "https://etherscan.io/address/0xF94b5C5651c888d928439aB6514B93944eEE6F48",
        "coingeckoId": "yield-app"
      }
    },
    {
      "chainId": 101,
      "address": "FR5qPX4gbKHPyKMK7Cey6dHZ7wtqmqRogYPJo6bpd5Uw",
      "symbol": "wDDIM",
      "name": "DuckDaoDime (Wormhole)",
      "decimals": 9,
      "logoURI": "https://raw.githubusercontent.com/solana-labs/token-list/main/assets/mainnet/FR5qPX4gbKHPyKMK7Cey6dHZ7wtqmqRogYPJo6bpd5Uw/logo.png",
      "tags": [
        "wrapped",
        "wormhole"
      ],
      "extensions": {
        "address": "0xFbEEa1C75E4c4465CB2FCCc9c6d6afe984558E20",
        "bridgeContract": "https://etherscan.io/address/0xf92cD566Ea4864356C5491c177A430C222d7e678",
        "assetContract": "https://etherscan.io/address/0xFbEEa1C75E4c4465CB2FCCc9c6d6afe984558E20",
        "coingeckoId": "duckdaodime"
      }
    },
    {
      "chainId": 101,
      "address": "8HCWFQA2GsA6Nm2L5jidM3mus7NeeQ8wp1ri3XFF9WWH",
      "symbol": "wRARI",
      "name": "Rarible (Wormhole)",
      "decimals": 9,
      "logoURI": "https://raw.githubusercontent.com/solana-labs/token-list/main/assets/mainnet/8HCWFQA2GsA6Nm2L5jidM3mus7NeeQ8wp1ri3XFF9WWH/logo.png",
      "tags": [
        "wrapped",
        "wormhole"
      ],
      "extensions": {
        "address": "0xFca59Cd816aB1eaD66534D82bc21E7515cE441CF",
        "bridgeContract": "https://etherscan.io/address/0xf92cD566Ea4864356C5491c177A430C222d7e678",
        "assetContract": "https://etherscan.io/address/0xFca59Cd816aB1eaD66534D82bc21E7515cE441CF",
        "coingeckoId": "rarible"
      }
    },
    {
      "chainId": 101,
      "address": "Egrv6hURf5o68xJ1AGYeRv8RNj2nXJVuSoA5wwiSALcN",
      "symbol": "wAMP",
      "name": "Amp (Wormhole)",
      "decimals": 9,
      "logoURI": "https://raw.githubusercontent.com/solana-labs/token-list/main/assets/mainnet/Egrv6hURf5o68xJ1AGYeRv8RNj2nXJVuSoA5wwiSALcN/logo.png",
      "tags": [
        "wrapped",
        "wormhole"
      ],
      "extensions": {
        "address": "0xfF20817765cB7f73d4bde2e66e067E58D11095C2",
        "bridgeContract": "https://etherscan.io/address/0xf92cD566Ea4864356C5491c177A430C222d7e678",
        "assetContract": "https://etherscan.io/address/0xfF20817765cB7f73d4bde2e66e067E58D11095C2",
        "coingeckoId": "amp-token"
      }
    },
    {
      "chainId": 101,
      "address": "GXMaB6jm5cdoQgb65YpkEu61eDYtod3PuVwYYXdZZJ9r",
      "symbol": "wFSW",
      "name": "FalconSwap Token (Wormhole)",
      "decimals": 9,
      "logoURI": "https://raw.githubusercontent.com/solana-labs/token-list/main/assets/mainnet/GXMaB6jm5cdoQgb65YpkEu61eDYtod3PuVwYYXdZZJ9r/logo.png",
      "tags": [
        "wrapped",
        "wormhole"
      ],
      "extensions": {
        "address": "0xfffffffFf15AbF397dA76f1dcc1A1604F45126DB",
        "bridgeContract": "https://etherscan.io/address/0xf92cD566Ea4864356C5491c177A430C222d7e678",
        "assetContract": "https://etherscan.io/address/0xfffffffFf15AbF397dA76f1dcc1A1604F45126DB",
        "coingeckoId": "fsw-token"
      }
    },
    {
      "chainId": 101,
      "address": "AJ1W9A9N9dEMdVyoDiam2rV44gnBm2csrPDP7xqcapgX",
      "symbol": "wBUSD",
      "name": "Binance USD (Wormhole)",
      "decimals": 9,
      "logoURI": "https://raw.githubusercontent.com/solana-labs/token-list/main/assets/mainnet/AJ1W9A9N9dEMdVyoDiam2rV44gnBm2csrPDP7xqcapgX/logo.png",
      "tags": [
        "wrapped",
        "wormhole"
      ],
      "extensions": {
        "address": "0x4Fabb145d64652a948d72533023f6E7A623C7C53",
        "bridgeContract": "https://etherscan.io/address/0xf92cD566Ea4864356C5491c177A430C222d7e678",
        "assetContract": "https://etherscan.io/address/0x4Fabb145d64652a948d72533023f6E7A623C7C53",
        "coingeckoId": "binance-usd"
      }
    },
    {
      "chainId": 101,
      "address": "2VmKuXMwdzouMndWcK7BK2951tBEtYVmGsdU4dXbjyaY",
      "symbol": "waDAI",
      "name": "Aave Interest bearing DAI (Wormhole)",
      "decimals": 9,
      "logoURI": "https://raw.githubusercontent.com/solana-labs/token-list/main/assets/mainnet/2VmKuXMwdzouMndWcK7BK2951tBEtYVmGsdU4dXbjyaY/logo.svg",
      "tags": [
        "wrapped",
        "wormhole"
      ],
      "extensions": {
        "address": "0xfC1E690f61EFd961294b3e1Ce3313fBD8aa4f85d",
        "bridgeContract": "https://etherscan.io/address/0xf92cD566Ea4864356C5491c177A430C222d7e678",
        "assetContract": "https://etherscan.io/address/0xfC1E690f61EFd961294b3e1Ce3313fBD8aa4f85d",
        "coingeckoId": "aave-dai-v1"
      }
    },
    {
      "chainId": 101,
      "address": "AXvWVviBmySSdghmuomYHqYB3AZn7NmAWrHYHKKPJxoL",
      "symbol": "waTUSD",
      "name": "Aave Interest bearing TUSD (Wormhole)",
      "decimals": 9,
      "logoURI": "https://raw.githubusercontent.com/solana-labs/token-list/main/assets/mainnet/AXvWVviBmySSdghmuomYHqYB3AZn7NmAWrHYHKKPJxoL/logo.svg",
      "tags": [
        "wrapped",
        "wormhole"
      ],
      "extensions": {
        "address": "0x4DA9b813057D04BAef4e5800E36083717b4a0341",
        "bridgeContract": "https://etherscan.io/address/0xf92cD566Ea4864356C5491c177A430C222d7e678",
        "assetContract": "https://etherscan.io/address/0x4DA9b813057D04BAef4e5800E36083717b4a0341",
        "coingeckoId": "aave-tusd-v1"
      }
    },
    {
      "chainId": 101,
      "address": "AkaisFPmasQYZUJsZLD9wPEo2KA7aCRqyRawX18ZRzGr",
      "symbol": "waUSDC",
      "name": "Aave Interest bearing USDC (Wormhole)",
      "decimals": 6,
      "logoURI": "https://raw.githubusercontent.com/solana-labs/token-list/main/assets/mainnet/AkaisFPmasQYZUJsZLD9wPEo2KA7aCRqyRawX18ZRzGr/logo.svg",
      "tags": [
        "wrapped",
        "wormhole"
      ],
      "extensions": {
        "address": "0x9bA00D6856a4eDF4665BcA2C2309936572473B7E",
        "bridgeContract": "https://etherscan.io/address/0xf92cD566Ea4864356C5491c177A430C222d7e678",
        "assetContract": "https://etherscan.io/address/0x9bA00D6856a4eDF4665BcA2C2309936572473B7E",
        "coingeckoId": "aave-usdc-v1"
      }
    },
    {
      "chainId": 101,
      "address": "FZfQtWMoTQ51Z4jxvHfmFcqj4862u9GzmugBnZUuWqR5",
      "symbol": "waUSDT",
      "name": "Aave Interest bearing USDT (Wormhole)",
      "decimals": 6,
      "logoURI": "https://raw.githubusercontent.com/solana-labs/token-list/main/assets/mainnet/FZfQtWMoTQ51Z4jxvHfmFcqj4862u9GzmugBnZUuWqR5/logo.svg",
      "tags": [
        "wrapped",
        "wormhole"
      ],
      "extensions": {
        "address": "0x71fc860F7D3A592A4a98740e39dB31d25db65ae8",
        "bridgeContract": "https://etherscan.io/address/0xf92cD566Ea4864356C5491c177A430C222d7e678",
        "assetContract": "https://etherscan.io/address/0x71fc860F7D3A592A4a98740e39dB31d25db65ae8",
        "coingeckoId": "aave-usdt-v1"
      }
    },
    {
      "chainId": 101,
      "address": "BMrbF8DZ9U5KGdJ4F2MJbH5d6KPi5FQVp7EqmLrhDe1f",
      "symbol": "waSUSD",
      "name": "Aave Interest bearing SUSD (Wormhole)",
      "decimals": 9,
      "logoURI": "https://raw.githubusercontent.com/solana-labs/token-list/main/assets/mainnet/BMrbF8DZ9U5KGdJ4F2MJbH5d6KPi5FQVp7EqmLrhDe1f/logo.svg",
      "tags": [
        "wrapped",
        "wormhole"
      ],
      "extensions": {
        "address": "0x625aE63000f46200499120B906716420bd059240",
        "bridgeContract": "https://etherscan.io/address/0xf92cD566Ea4864356C5491c177A430C222d7e678",
        "assetContract": "https://etherscan.io/address/0x625aE63000f46200499120B906716420bd059240",
        "coingeckoId": "aave-susd-v1"
      }
    },
    {
      "chainId": 101,
      "address": "Fzx4N1xJPDZENAhrAaH79k2izT9CFbfnDEcpcWjiusdY",
      "symbol": "waLEND",
      "name": "Aave Interest bearing LEND (Wormhole)",
      "decimals": 9,
      "logoURI": "https://raw.githubusercontent.com/solana-labs/token-list/main/assets/mainnet/Fzx4N1xJPDZENAhrAaH79k2izT9CFbfnDEcpcWjiusdY/logo.svg",
      "tags": [
        "wrapped",
        "wormhole"
      ],
      "extensions": {
        "address": "0x7D2D3688Df45Ce7C552E19c27e007673da9204B8",
        "bridgeContract": "https://etherscan.io/address/0xf92cD566Ea4864356C5491c177A430C222d7e678",
        "assetContract": "https://etherscan.io/address/0x7D2D3688Df45Ce7C552E19c27e007673da9204B8"
      }
    },
    {
      "chainId": 101,
      "address": "GCdDiVgZnkWCAnGktUsjhoho2CHab9JfrRy3Q5W51zvC",
      "symbol": "waBAT",
      "name": "Aave Interest bearing BAT (Wormhole)",
      "decimals": 9,
      "logoURI": "https://raw.githubusercontent.com/solana-labs/token-list/main/assets/mainnet/GCdDiVgZnkWCAnGktUsjhoho2CHab9JfrRy3Q5W51zvC/logo.svg",
      "tags": [
        "wrapped",
        "wormhole"
      ],
      "extensions": {
        "address": "0xE1BA0FB44CCb0D11b80F92f4f8Ed94CA3fF51D00",
        "bridgeContract": "https://etherscan.io/address/0xf92cD566Ea4864356C5491c177A430C222d7e678",
        "assetContract": "https://etherscan.io/address/0xE1BA0FB44CCb0D11b80F92f4f8Ed94CA3fF51D00",
        "coingeckoId": "aave-bat-v1"
      }
    },
    {
      "chainId": 101,
      "address": "FBrfFh7fb7xKfyBMJA32KufMjEkgSgY4AuzLXFKdJFRj",
      "symbol": "waETH",
      "name": "Aave Interest bearing ETH (Wormhole)",
      "decimals": 9,
      "logoURI": "https://raw.githubusercontent.com/solana-labs/token-list/main/assets/mainnet/FBrfFh7fb7xKfyBMJA32KufMjEkgSgY4AuzLXFKdJFRj/logo.svg",
      "tags": [
        "wrapped",
        "wormhole"
      ],
      "extensions": {
        "address": "0x3a3A65aAb0dd2A17E3F1947bA16138cd37d08c04",
        "bridgeContract": "https://etherscan.io/address/0xf92cD566Ea4864356C5491c177A430C222d7e678",
        "assetContract": "https://etherscan.io/address/0x3a3A65aAb0dd2A17E3F1947bA16138cd37d08c04",
        "coingeckoId": "aave-eth-v1"
      }
    },
    {
      "chainId": 101,
      "address": "Adp88WrQDgExPTu26DdBnbN2ffWMkXLxwqzjTdfRQiJi",
      "symbol": "waLINK",
      "name": "Aave Interest bearing LINK (Wormhole)",
      "decimals": 9,
      "logoURI": "https://raw.githubusercontent.com/solana-labs/token-list/main/assets/mainnet/Adp88WrQDgExPTu26DdBnbN2ffWMkXLxwqzjTdfRQiJi/logo.svg",
      "tags": [
        "wrapped",
        "wormhole"
      ],
      "extensions": {
        "address": "0xA64BD6C70Cb9051F6A9ba1F163Fdc07E0DfB5F84",
        "bridgeContract": "https://etherscan.io/address/0xf92cD566Ea4864356C5491c177A430C222d7e678",
        "assetContract": "https://etherscan.io/address/0xA64BD6C70Cb9051F6A9ba1F163Fdc07E0DfB5F84",
        "coingeckoId": "aave-link-v1"
      }
    },
    {
      "chainId": 101,
      "address": "3p67dqghWn6reQcVCqNBkufrpU1gtA1ZRAYja6GMXySG",
      "symbol": "waKNC",
      "name": "Aave Interest bearing KNC (Wormhole)",
      "decimals": 9,
      "logoURI": "https://raw.githubusercontent.com/solana-labs/token-list/main/assets/mainnet/3p67dqghWn6reQcVCqNBkufrpU1gtA1ZRAYja6GMXySG/logo.svg",
      "tags": [
        "wrapped",
        "wormhole"
      ],
      "extensions": {
        "address": "0x9D91BE44C06d373a8a226E1f3b146956083803eB",
        "bridgeContract": "https://etherscan.io/address/0xf92cD566Ea4864356C5491c177A430C222d7e678",
        "assetContract": "https://etherscan.io/address/0x9D91BE44C06d373a8a226E1f3b146956083803eB",
        "coingeckoId": "aave-knc-v1"
      }
    },
    {
      "chainId": 101,
      "address": "A4qYX1xuewaBL9SeZnwA3We6MhG8TYcTceHAJpk7Etdt",
      "symbol": "waREP",
      "name": "Aave Interest bearing REP (Wormhole)",
      "decimals": 9,
      "logoURI": "https://raw.githubusercontent.com/solana-labs/token-list/main/assets/mainnet/A4qYX1xuewaBL9SeZnwA3We6MhG8TYcTceHAJpk7Etdt/logo.svg",
      "tags": [
        "wrapped",
        "wormhole"
      ],
      "extensions": {
        "address": "0x71010A9D003445aC60C4e6A7017c1E89A477B438",
        "bridgeContract": "https://etherscan.io/address/0xf92cD566Ea4864356C5491c177A430C222d7e678",
        "assetContract": "https://etherscan.io/address/0x71010A9D003445aC60C4e6A7017c1E89A477B438"
      }
    },
    {
      "chainId": 101,
      "address": "3iTtcKUVa5ouzwNZFc3SasuAKkY2ZuMxLERRcWfxQVN3",
      "symbol": "waMKR",
      "name": "Aave Interest bearing MKR (Wormhole)",
      "decimals": 9,
      "logoURI": "https://raw.githubusercontent.com/solana-labs/token-list/main/assets/mainnet/3iTtcKUVa5ouzwNZFc3SasuAKkY2ZuMxLERRcWfxQVN3/logo.svg",
      "tags": [
        "wrapped",
        "wormhole"
      ],
      "extensions": {
        "address": "0x7deB5e830be29F91E298ba5FF1356BB7f8146998",
        "bridgeContract": "https://etherscan.io/address/0xf92cD566Ea4864356C5491c177A430C222d7e678",
        "assetContract": "https://etherscan.io/address/0x7deB5e830be29F91E298ba5FF1356BB7f8146998",
        "coingeckoId": "aave-mkr-v1"
      }
    },
    {
      "chainId": 101,
      "address": "EMS6TrCU8uBMumZukRSShGS1yzHGqYd3S8hW2sYULX3T",
      "symbol": "waMANA",
      "name": "Aave Interest bearing MANA (Wormhole)",
      "decimals": 9,
      "logoURI": "https://raw.githubusercontent.com/solana-labs/token-list/main/assets/mainnet/EMS6TrCU8uBMumZukRSShGS1yzHGqYd3S8hW2sYULX3T/logo.svg",
      "tags": [
        "wrapped",
        "wormhole"
      ],
      "extensions": {
        "address": "0x6FCE4A401B6B80ACe52baAefE4421Bd188e76F6f",
        "bridgeContract": "https://etherscan.io/address/0xf92cD566Ea4864356C5491c177A430C222d7e678",
        "assetContract": "https://etherscan.io/address/0x6FCE4A401B6B80ACe52baAefE4421Bd188e76F6f",
        "coingeckoId": "aave-mana-v1"
      }
    },
    {
      "chainId": 101,
      "address": "qhqzfH7AjeukUgqyPXncWHFXTBebFNu5QQUrzhJaLB4",
      "symbol": "waZRX",
      "name": "Aave Interest bearing ZRX (Wormhole)",
      "decimals": 9,
      "logoURI": "https://raw.githubusercontent.com/solana-labs/token-list/main/assets/mainnet/qhqzfH7AjeukUgqyPXncWHFXTBebFNu5QQUrzhJaLB4/logo.svg",
      "tags": [
        "wrapped",
        "wormhole"
      ],
      "extensions": {
        "address": "0x6Fb0855c404E09c47C3fBCA25f08d4E41f9F062f",
        "bridgeContract": "https://etherscan.io/address/0xf92cD566Ea4864356C5491c177A430C222d7e678",
        "assetContract": "https://etherscan.io/address/0x6Fb0855c404E09c47C3fBCA25f08d4E41f9F062f",
        "coingeckoId": "aave-zrx-v1"
      }
    },
    {
      "chainId": 101,
      "address": "FeU2J26AfMqh2mh7Cf4Lw1HRueAvAkZYxGr8njFNMeQ2",
      "symbol": "waSNX",
      "name": "Aave Interest bearing SNX (Wormhole)",
      "decimals": 9,
      "logoURI": "https://raw.githubusercontent.com/solana-labs/token-list/main/assets/mainnet/FeU2J26AfMqh2mh7Cf4Lw1HRueAvAkZYxGr8njFNMeQ2/logo.png",
      "tags": [
        "wrapped",
        "wormhole"
      ],
      "extensions": {
        "address": "0x328C4c80BC7aCa0834Db37e6600A6c49E12Da4DE",
        "bridgeContract": "https://etherscan.io/address/0xf92cD566Ea4864356C5491c177A430C222d7e678",
        "assetContract": "https://etherscan.io/address/0x328C4c80BC7aCa0834Db37e6600A6c49E12Da4DE",
        "coingeckoId": "aave-snx-v1"
      }
    },
    {
      "chainId": 101,
      "address": "GveRVvWTUH1s26YxyjUnXh1J5mMdu5crC2K2uQy26KXi",
      "symbol": "waWBTC",
      "name": "Aave Interest bearing WBTC (Wormhole)",
      "decimals": 8,
      "logoURI": "https://raw.githubusercontent.com/solana-labs/token-list/main/assets/mainnet/GveRVvWTUH1s26YxyjUnXh1J5mMdu5crC2K2uQy26KXi/logo.svg",
      "tags": [
        "wrapped",
        "wormhole"
      ],
      "extensions": {
        "address": "0xFC4B8ED459e00e5400be803A9BB3954234FD50e3",
        "bridgeContract": "https://etherscan.io/address/0xf92cD566Ea4864356C5491c177A430C222d7e678",
        "assetContract": "https://etherscan.io/address/0xFC4B8ED459e00e5400be803A9BB3954234FD50e3",
        "coingeckoId": "aave-wbtc-v1"
      }
    },
    {
      "chainId": 101,
      "address": "F2WgoHLwV4pfxN4WrUs2q6KkmFCsNorGYQ82oaPNUFLP",
      "symbol": "waBUSD",
      "name": "Aave Interest bearing Binance USD (Wormhole)",
      "decimals": 9,
      "logoURI": "https://raw.githubusercontent.com/solana-labs/token-list/main/assets/mainnet/F2WgoHLwV4pfxN4WrUs2q6KkmFCsNorGYQ82oaPNUFLP/logo.svg",
      "tags": [
        "wrapped",
        "wormhole"
      ],
      "extensions": {
        "address": "0x6Ee0f7BB50a54AB5253dA0667B0Dc2ee526C30a8",
        "bridgeContract": "https://etherscan.io/address/0xf92cD566Ea4864356C5491c177A430C222d7e678",
        "assetContract": "https://etherscan.io/address/0x6Ee0f7BB50a54AB5253dA0667B0Dc2ee526C30a8",
        "coingeckoId": "aave-busd-v1"
      }
    },
    {
      "chainId": 101,
      "address": "3rNUQJgvfZ5eFsZvCkvdYcbd9ZzS6YmtwQsoUTFKmVd4",
      "symbol": "waENJ",
      "name": "Aave Interest bearing ENJ (Wormhole)",
      "decimals": 9,
      "logoURI": "https://raw.githubusercontent.com/solana-labs/token-list/main/assets/mainnet/3rNUQJgvfZ5eFsZvCkvdYcbd9ZzS6YmtwQsoUTFKmVd4/logo.svg",
      "tags": [
        "wrapped",
        "wormhole"
      ],
      "extensions": {
        "address": "0x712DB54daA836B53Ef1EcBb9c6ba3b9Efb073F40",
        "bridgeContract": "https://etherscan.io/address/0xf92cD566Ea4864356C5491c177A430C222d7e678",
        "assetContract": "https://etherscan.io/address/0x712DB54daA836B53Ef1EcBb9c6ba3b9Efb073F40",
        "coingeckoId": "aave-enj-v1"
      }
    },
    {
      "chainId": 101,
      "address": "BHh8nyDwdUG4uyyQYNqGXGLHPyb83R6Y2fqJrNVKtTsT",
      "symbol": "waREN",
      "name": "Aave Interest bearing REN (Wormhole)",
      "decimals": 9,
      "logoURI": "https://raw.githubusercontent.com/solana-labs/token-list/main/assets/mainnet/BHh8nyDwdUG4uyyQYNqGXGLHPyb83R6Y2fqJrNVKtTsT/logo.png",
      "tags": [
        "wrapped",
        "wormhole"
      ],
      "extensions": {
        "address": "0x69948cC03f478B95283F7dbf1CE764d0fc7EC54C",
        "bridgeContract": "https://etherscan.io/address/0xf92cD566Ea4864356C5491c177A430C222d7e678",
        "assetContract": "https://etherscan.io/address/0x69948cC03f478B95283F7dbf1CE764d0fc7EC54C",
        "coingeckoId": "aave-ren-v1"
      }
    },
    {
      "chainId": 101,
      "address": "EE58FVYG1UoY6Givy3K3GSRde9sHMj6X1BnocHBtd3sz",
      "symbol": "waYFI",
      "name": "Aave Interest bearing YFI (Wormhole)",
      "decimals": 9,
      "logoURI": "https://raw.githubusercontent.com/solana-labs/token-list/main/assets/mainnet/EE58FVYG1UoY6Givy3K3GSRde9sHMj6X1BnocHBtd3sz/logo.png",
      "tags": [
        "wrapped",
        "wormhole"
      ],
      "extensions": {
        "address": "0x12e51E77DAAA58aA0E9247db7510Ea4B46F9bEAd",
        "bridgeContract": "https://etherscan.io/address/0xf92cD566Ea4864356C5491c177A430C222d7e678",
        "assetContract": "https://etherscan.io/address/0x12e51E77DAAA58aA0E9247db7510Ea4B46F9bEAd",
        "coingeckoId": "ayfi"
      }
    },
    {
      "chainId": 101,
      "address": "8aYsiHR6oVTAcFUzdXDhaPkgRbn4QYRCkdk3ATmAmY4p",
      "symbol": "waAAVE",
      "name": "Aave Interest bearing Aave Token (Wormhole)",
      "decimals": 9,
      "logoURI": "https://raw.githubusercontent.com/solana-labs/token-list/main/assets/mainnet/8aYsiHR6oVTAcFUzdXDhaPkgRbn4QYRCkdk3ATmAmY4p/logo.svg",
      "tags": [
        "wrapped",
        "wormhole"
      ],
      "extensions": {
        "address": "0xba3D9687Cf50fE253cd2e1cFeEdE1d6787344Ed5",
        "bridgeContract": "https://etherscan.io/address/0xf92cD566Ea4864356C5491c177A430C222d7e678",
        "assetContract": "https://etherscan.io/address/0xba3D9687Cf50fE253cd2e1cFeEdE1d6787344Ed5"
      }
    },
    {
      "chainId": 101,
      "address": "8kwCLkWbv4qTJPcbSV65tWdQmjURjBGRSv6VtC1JTiL8",
      "symbol": "waUNI",
      "name": "Aave Interest bearing Uniswap (Wormhole)",
      "decimals": 9,
      "logoURI": "https://raw.githubusercontent.com/solana-labs/token-list/main/assets/mainnet/8kwCLkWbv4qTJPcbSV65tWdQmjURjBGRSv6VtC1JTiL8/logo.png",
      "tags": [
        "wrapped",
        "wormhole"
      ],
      "extensions": {
        "address": "0xB124541127A0A657f056D9Dd06188c4F1b0e5aab",
        "bridgeContract": "https://etherscan.io/address/0xf92cD566Ea4864356C5491c177A430C222d7e678",
        "assetContract": "https://etherscan.io/address/0xB124541127A0A657f056D9Dd06188c4F1b0e5aab"
      }
    },
    {
      "chainId": 101,
      "address": "9NDu1wdjZ7GiY7foAXhia9h1wQU45oTUzyMZKJ31V7JA",
      "symbol": "wstkAAVE",
      "name": "Staked Aave (Wormhole)",
      "decimals": 9,
      "logoURI": "https://raw.githubusercontent.com/solana-labs/token-list/main/assets/mainnet/9NDu1wdjZ7GiY7foAXhia9h1wQU45oTUzyMZKJ31V7JA/logo.png",
      "tags": [
        "wrapped",
        "wormhole"
      ],
      "extensions": {
        "address": "0x4da27a545c0c5B758a6BA100e3a049001de870f5",
        "bridgeContract": "https://etherscan.io/address/0xf92cD566Ea4864356C5491c177A430C222d7e678",
        "assetContract": "https://etherscan.io/address/0x4da27a545c0c5B758a6BA100e3a049001de870f5"
      }
    },
    {
      "chainId": 101,
      "address": "GNQ1Goajm3Za8uC1Eptt2yfsrbnkZh2eMJoqxg54sj3o",
      "symbol": "wUniDAIETH",
      "name": "Uniswap DAI LP (Wormhole)",
      "decimals": 9,
      "logoURI": "https://raw.githubusercontent.com/solana-labs/token-list/main/assets/mainnet/GNQ1Goajm3Za8uC1Eptt2yfsrbnkZh2eMJoqxg54sj3o/logo.png",
      "tags": [
        "wrapped",
        "wormhole"
      ],
      "extensions": {
        "address": "0x2a1530C4C41db0B0b2bB646CB5Eb1A67b7158667",
        "bridgeContract": "https://etherscan.io/address/0xf92cD566Ea4864356C5491c177A430C222d7e678",
        "assetContract": "https://etherscan.io/address/0x2a1530C4C41db0B0b2bB646CB5Eb1A67b7158667"
      }
    },
    {
      "chainId": 101,
      "address": "7NFin546WNvWkhtfftfY77z8C1TrxLbUcKmw5TpHGGtC",
      "symbol": "wUniUSDCETH",
      "name": "Uniswap USDC LP (Wormhole)",
      "decimals": 9,
      "logoURI": "https://raw.githubusercontent.com/solana-labs/token-list/main/assets/mainnet/7NFin546WNvWkhtfftfY77z8C1TrxLbUcKmw5TpHGGtC/logo.png",
      "tags": [
        "wrapped",
        "wormhole"
      ],
      "extensions": {
        "address": "0x97deC872013f6B5fB443861090ad931542878126",
        "bridgeContract": "https://etherscan.io/address/0xf92cD566Ea4864356C5491c177A430C222d7e678",
        "assetContract": "https://etherscan.io/address/0x97deC872013f6B5fB443861090ad931542878126"
      }
    },
    {
      "chainId": 101,
      "address": "7gersKTtU65ERNBNTZKjYgKf7HypR7PDMprcuhQJChaq",
      "symbol": "wUnisETHETH",
      "name": "Uniswap sETH LP (Wormhole)",
      "decimals": 9,
      "logoURI": "https://raw.githubusercontent.com/solana-labs/token-list/main/assets/mainnet/7gersKTtU65ERNBNTZKjYgKf7HypR7PDMprcuhQJChaq/logo.png",
      "tags": [
        "wrapped",
        "wormhole"
      ],
      "extensions": {
        "address": "0xe9Cf7887b93150D4F2Da7dFc6D502B216438F244",
        "bridgeContract": "https://etherscan.io/address/0xf92cD566Ea4864356C5491c177A430C222d7e678",
        "assetContract": "https://etherscan.io/address/0xe9Cf7887b93150D4F2Da7dFc6D502B216438F244"
      }
    },
    {
      "chainId": 101,
      "address": "4aqNtSCr77eiEZJ9u9BhPErjEMju6FFdLeBKkE1pdxuK",
      "symbol": "wUniLENDETH",
      "name": "Uniswap LEND LP (Wormhole)",
      "decimals": 9,
      "logoURI": "https://raw.githubusercontent.com/solana-labs/token-list/main/assets/mainnet/4aqNtSCr77eiEZJ9u9BhPErjEMju6FFdLeBKkE1pdxuK/logo.png",
      "tags": [
        "wrapped",
        "wormhole"
      ],
      "extensions": {
        "address": "0xcaA7e4656f6A2B59f5f99c745F91AB26D1210DCe",
        "bridgeContract": "https://etherscan.io/address/0xf92cD566Ea4864356C5491c177A430C222d7e678",
        "assetContract": "https://etherscan.io/address/0xcaA7e4656f6A2B59f5f99c745F91AB26D1210DCe"
      }
    },
    {
      "chainId": 101,
      "address": "FDdoYCHwFghBSbnN6suvFR3VFw6kAzfhfGpkAQAGPLC3",
      "symbol": "wUniMKRETH",
      "name": "Uniswap MKR LP (Wormhole)",
      "decimals": 9,
      "logoURI": "https://raw.githubusercontent.com/solana-labs/token-list/main/assets/mainnet/FDdoYCHwFghBSbnN6suvFR3VFw6kAzfhfGpkAQAGPLC3/logo.png",
      "tags": [
        "wrapped",
        "wormhole"
      ],
      "extensions": {
        "address": "0x2C4Bd064b998838076fa341A83d007FC2FA50957",
        "bridgeContract": "https://etherscan.io/address/0xf92cD566Ea4864356C5491c177A430C222d7e678",
        "assetContract": "https://etherscan.io/address/0x2C4Bd064b998838076fa341A83d007FC2FA50957"
      }
    },
    {
      "chainId": 101,
      "address": "FSSTfbb1vh1TRe8Ja64hC65QTc7pPUhwHh5uTAWj5haH",
      "symbol": "wUniLINKETH",
      "name": "Uniswap LINK LP (Wormhole)",
      "decimals": 9,
      "logoURI": "https://raw.githubusercontent.com/solana-labs/token-list/main/assets/mainnet/FSSTfbb1vh1TRe8Ja64hC65QTc7pPUhwHh5uTAWj5haH/logo.png",
      "tags": [
        "wrapped",
        "wormhole"
      ],
      "extensions": {
        "address": "0xF173214C720f58E03e194085B1DB28B50aCDeeaD",
        "bridgeContract": "https://etherscan.io/address/0xf92cD566Ea4864356C5491c177A430C222d7e678",
        "assetContract": "https://etherscan.io/address/0xF173214C720f58E03e194085B1DB28B50aCDeeaD"
      }
    },
    {
      "chainId": 101,
      "address": "Aci9xBGywrgBxQoFnL6LCoCYuX5k6AqaYhimgSZ1Fhrk",
      "symbol": "waUniETH",
      "name": "Aave Interest bearing UniETH (Wormhole)",
      "decimals": 9,
      "logoURI": "https://raw.githubusercontent.com/solana-labs/token-list/main/assets/mainnet/Aci9xBGywrgBxQoFnL6LCoCYuX5k6AqaYhimgSZ1Fhrk/logo.png",
      "tags": [
        "wrapped",
        "wormhole"
      ],
      "extensions": {
        "address": "0x6179078872605396Ee62960917128F9477a5DdbB",
        "bridgeContract": "https://etherscan.io/address/0xf92cD566Ea4864356C5491c177A430C222d7e678",
        "assetContract": "https://etherscan.io/address/0x6179078872605396Ee62960917128F9477a5DdbB"
      }
    },
    {
      "chainId": 101,
      "address": "GqHK99sW4ym6zy6Kdoh8f7sb2c3qhtB3WRqeyPbAYfmy",
      "symbol": "waUniDAI",
      "name": "Aave Interest bearing UniDAI (Wormhole)",
      "decimals": 9,
      "logoURI": "https://raw.githubusercontent.com/solana-labs/token-list/main/assets/mainnet/GqHK99sW4ym6zy6Kdoh8f7sb2c3qhtB3WRqeyPbAYfmy/logo.png",
      "tags": [
        "wrapped",
        "wormhole"
      ],
      "extensions": {
        "address": "0x048930eec73c91B44b0844aEACdEBADC2F2b6efb",
        "bridgeContract": "https://etherscan.io/address/0xf92cD566Ea4864356C5491c177A430C222d7e678",
        "assetContract": "https://etherscan.io/address/0x048930eec73c91B44b0844aEACdEBADC2F2b6efb"
      }
    },
    {
      "chainId": 101,
      "address": "4e4TpGVJMYiz5UBrAXuNmiVJ9yvc7ppJeAn8sXmbnmDi",
      "symbol": "waUniUSDC",
      "name": "Aave Interest bearing UniUSDC (Wormhole)",
      "decimals": 6,
      "logoURI": "https://raw.githubusercontent.com/solana-labs/token-list/main/assets/mainnet/4e4TpGVJMYiz5UBrAXuNmiVJ9yvc7ppJeAn8sXmbnmDi/logo.png",
      "tags": [
        "wrapped",
        "wormhole"
      ],
      "extensions": {
        "address": "0xe02b2Ad63eFF3Ac1D5827cBd7AB9DD3DaC4f4AD0",
        "bridgeContract": "https://etherscan.io/address/0xf92cD566Ea4864356C5491c177A430C222d7e678",
        "assetContract": "https://etherscan.io/address/0xe02b2Ad63eFF3Ac1D5827cBd7AB9DD3DaC4f4AD0"
      }
    },
    {
      "chainId": 101,
      "address": "49LoAnQQdo9171zfcWRUoQLYSScrxXobbuwt14xjvfVm",
      "symbol": "waUniUSDT",
      "name": "Aave Interest bearing UniUSDT (Wormhole)",
      "decimals": 6,
      "logoURI": "https://raw.githubusercontent.com/solana-labs/token-list/main/assets/mainnet/49LoAnQQdo9171zfcWRUoQLYSScrxXobbuwt14xjvfVm/logo.png",
      "tags": [
        "wrapped",
        "wormhole"
      ],
      "extensions": {
        "address": "0xb977ee318010A5252774171494a1bCB98E7fab65",
        "bridgeContract": "https://etherscan.io/address/0xf92cD566Ea4864356C5491c177A430C222d7e678",
        "assetContract": "https://etherscan.io/address/0xb977ee318010A5252774171494a1bCB98E7fab65"
      }
    },
    {
      "chainId": 101,
      "address": "CvG3gtKYJtKRzEUgMeb42xnd8HDjESgLtyJqQ2kuLncp",
      "symbol": "waUniDAIETH",
      "name": "Aave Interest bearing UniDAIETH (Wormhole)",
      "decimals": 9,
      "logoURI": "https://raw.githubusercontent.com/solana-labs/token-list/main/assets/mainnet/CvG3gtKYJtKRzEUgMeb42xnd8HDjESgLtyJqQ2kuLncp/logo.svg",
      "tags": [
        "wrapped",
        "wormhole"
      ],
      "extensions": {
        "address": "0xBbBb7F2aC04484F7F04A2C2C16f20479791BbB44",
        "bridgeContract": "https://etherscan.io/address/0xf92cD566Ea4864356C5491c177A430C222d7e678",
        "assetContract": "https://etherscan.io/address/0xBbBb7F2aC04484F7F04A2C2C16f20479791BbB44"
      }
    },
    {
      "chainId": 101,
      "address": "GSv5ECZaMfaceZK4WKKzA4tKVDkqtfBASECcmYFWcy4G",
      "symbol": "waUniUSDCETH",
      "name": "Aave Interest bearing UniUSDCETH (Wormhole)",
      "decimals": 9,
      "logoURI": "https://raw.githubusercontent.com/solana-labs/token-list/main/assets/mainnet/GSv5ECZaMfaceZK4WKKzA4tKVDkqtfBASECcmYFWcy4G/logo.svg",
      "tags": [
        "wrapped",
        "wormhole"
      ],
      "extensions": {
        "address": "0x1D0e53A0e524E3CC92C1f0f33Ae268FfF8D7E7a5",
        "bridgeContract": "https://etherscan.io/address/0xf92cD566Ea4864356C5491c177A430C222d7e678",
        "assetContract": "https://etherscan.io/address/0x1D0e53A0e524E3CC92C1f0f33Ae268FfF8D7E7a5"
      }
    },
    {
      "chainId": 101,
      "address": "7LUdsedi7qpTJGnFpZo6mWqVtKKpccr9XrQGxJ2xUDPT",
      "symbol": "waUniSETHETH",
      "name": "Aave Interest bearing UniSETHETH (Wormhole)",
      "decimals": 9,
      "logoURI": "https://raw.githubusercontent.com/solana-labs/token-list/main/assets/mainnet/7LUdsedi7qpTJGnFpZo6mWqVtKKpccr9XrQGxJ2xUDPT/logo.svg",
      "tags": [
        "wrapped",
        "wormhole"
      ],
      "extensions": {
        "address": "0x84BBcaB430717ff832c3904fa6515f97fc63C76F",
        "bridgeContract": "https://etherscan.io/address/0xf92cD566Ea4864356C5491c177A430C222d7e678",
        "assetContract": "https://etherscan.io/address/0x84BBcaB430717ff832c3904fa6515f97fc63C76F"
      }
    },
    {
      "chainId": 101,
      "address": "Hc1zHQxg1k2JVwvuv3kqbCyZDEJYfDdNftBMab4EMUx9",
      "symbol": "waUniLENDETH",
      "name": "Aave Interest bearing UniLENDETH (Wormhole)",
      "decimals": 9,
      "logoURI": "https://raw.githubusercontent.com/solana-labs/token-list/main/assets/mainnet/Hc1zHQxg1k2JVwvuv3kqbCyZDEJYfDdNftBMab4EMUx9/logo.svg",
      "tags": [
        "wrapped",
        "wormhole"
      ],
      "extensions": {
        "address": "0xc88ebbf7C523f38Ef3eB8A151273C0F0dA421e63",
        "bridgeContract": "https://etherscan.io/address/0xf92cD566Ea4864356C5491c177A430C222d7e678",
        "assetContract": "https://etherscan.io/address/0xc88ebbf7C523f38Ef3eB8A151273C0F0dA421e63"
      }
    },
    {
      "chainId": 101,
      "address": "9PejEmx6NKDHgf6jpgAWwZsibURKifBakjzDQdtCtAXT",
      "symbol": "waUniMKRETH",
      "name": "Aave Interest bearing UniMKRETH (Wormhole)",
      "decimals": 9,
      "logoURI": "https://raw.githubusercontent.com/solana-labs/token-list/main/assets/mainnet/9PejEmx6NKDHgf6jpgAWwZsibURKifBakjzDQdtCtAXT/logo.svg",
      "tags": [
        "wrapped",
        "wormhole"
      ],
      "extensions": {
        "address": "0x8c69f7A4C9B38F1b48005D216c398Efb2F1Ce3e4",
        "bridgeContract": "https://etherscan.io/address/0xf92cD566Ea4864356C5491c177A430C222d7e678",
        "assetContract": "https://etherscan.io/address/0x8c69f7A4C9B38F1b48005D216c398Efb2F1Ce3e4"
      }
    },
    {
      "chainId": 101,
      "address": "KcHygDp4o7ENsHjevYM4T3u6R7KHa5VyvkJ7kpmJcYo",
      "symbol": "waUniLINKETH",
      "name": "Aave Interest bearing UniLINKETH (Wormhole)",
      "decimals": 9,
      "logoURI": "https://raw.githubusercontent.com/solana-labs/token-list/main/assets/mainnet/KcHygDp4o7ENsHjevYM4T3u6R7KHa5VyvkJ7kpmJcYo/logo.svg",
      "tags": [
        "wrapped",
        "wormhole"
      ],
      "extensions": {
        "address": "0x9548DB8b1cA9b6c757485e7861918b640390169c",
        "bridgeContract": "https://etherscan.io/address/0xf92cD566Ea4864356C5491c177A430C222d7e678",
        "assetContract": "https://etherscan.io/address/0x9548DB8b1cA9b6c757485e7861918b640390169c"
      }
    },
    {
      "chainId": 101,
      "address": "GNPAF84ZEtKYyfuY2fg8tZVwse7LpTSeyYPSyEKFqa2Y",
      "symbol": "waUSDT",
      "name": "Aave interest bearing USDT (Wormhole)",
      "decimals": 6,
      "logoURI": "https://raw.githubusercontent.com/solana-labs/token-list/main/assets/mainnet/GNPAF84ZEtKYyfuY2fg8tZVwse7LpTSeyYPSyEKFqa2Y/logo.svg",
      "tags": [
        "wrapped",
        "wormhole"
      ],
      "extensions": {
        "address": "0x3Ed3B47Dd13EC9a98b44e6204A523E766B225811",
        "bridgeContract": "https://etherscan.io/address/0xf92cD566Ea4864356C5491c177A430C222d7e678",
        "assetContract": "https://etherscan.io/address/0x3Ed3B47Dd13EC9a98b44e6204A523E766B225811",
        "coingeckoId": "aave-usdt"
      }
    },
    {
      "chainId": 101,
      "address": "3QTknQ3i27rDKm5hvBaScFLQ34xX9N7J7XfEFwy27qbZ",
      "symbol": "waWBTC",
      "name": "Aave interest bearing WBTC (Wormhole)",
      "decimals": 8,
      "logoURI": "https://raw.githubusercontent.com/solana-labs/token-list/main/assets/mainnet/3QTknQ3i27rDKm5hvBaScFLQ34xX9N7J7XfEFwy27qbZ/logo.svg",
      "tags": [
        "wrapped",
        "wormhole"
      ],
      "extensions": {
        "address": "0x9ff58f4fFB29fA2266Ab25e75e2A8b3503311656",
        "bridgeContract": "https://etherscan.io/address/0xf92cD566Ea4864356C5491c177A430C222d7e678",
        "assetContract": "https://etherscan.io/address/0x9ff58f4fFB29fA2266Ab25e75e2A8b3503311656",
        "coingeckoId": "aave-wbtc"
      }
    },
    {
      "chainId": 101,
      "address": "EbpkofeWyiQouGyxQAgXxEyGtjgq13NSucX3CNvucNpb",
      "symbol": "waWETH",
      "name": "Aave interest bearing WETH (Wormhole)",
      "decimals": 9,
      "logoURI": "https://raw.githubusercontent.com/solana-labs/token-list/main/assets/mainnet/EbpkofeWyiQouGyxQAgXxEyGtjgq13NSucX3CNvucNpb/logo.png",
      "tags": [
        "wrapped",
        "wormhole"
      ],
      "extensions": {
        "address": "0x030bA81f1c18d280636F32af80b9AAd02Cf0854e",
        "bridgeContract": "https://etherscan.io/address/0xf92cD566Ea4864356C5491c177A430C222d7e678",
        "assetContract": "https://etherscan.io/address/0x030bA81f1c18d280636F32af80b9AAd02Cf0854e"
      }
    },
    {
      "chainId": 101,
      "address": "67uaa3Z7SX7GC6dqSTjpJLnySLXZpCAK9MHMi3232Bfb",
      "symbol": "waYFI",
      "name": "Aave interest bearing YFI (Wormhole)",
      "decimals": 9,
      "logoURI": "https://raw.githubusercontent.com/solana-labs/token-list/main/assets/mainnet/67uaa3Z7SX7GC6dqSTjpJLnySLXZpCAK9MHMi3232Bfb/logo.svg",
      "tags": [
        "wrapped",
        "wormhole"
      ],
      "extensions": {
        "address": "0x5165d24277cD063F5ac44Efd447B27025e888f37",
        "bridgeContract": "https://etherscan.io/address/0xf92cD566Ea4864356C5491c177A430C222d7e678",
        "assetContract": "https://etherscan.io/address/0x5165d24277cD063F5ac44Efd447B27025e888f37"
      }
    },
    {
      "chainId": 101,
      "address": "9xS6et5uvQ64QsmaGMfzfXrwTsfYPjwEWuiPnBGFgfw",
      "symbol": "waZRX",
      "name": "Aave interest bearing ZRX (Wormhole)",
      "decimals": 9,
      "logoURI": "https://raw.githubusercontent.com/solana-labs/token-list/main/assets/mainnet/9xS6et5uvQ64QsmaGMfzfXrwTsfYPjwEWuiPnBGFgfw/logo.svg",
      "tags": [
        "wrapped",
        "wormhole"
      ],
      "extensions": {
        "address": "0xDf7FF54aAcAcbFf42dfe29DD6144A69b629f8C9e",
        "bridgeContract": "https://etherscan.io/address/0xf92cD566Ea4864356C5491c177A430C222d7e678",
        "assetContract": "https://etherscan.io/address/0xDf7FF54aAcAcbFf42dfe29DD6144A69b629f8C9e",
        "coingeckoId": "aave-zrx"
      }
    },
    {
      "chainId": 101,
      "address": "2TZ8s2FwtWqJrWpdFsSf2uM2Fvjw474n6HhTdTEWoLor",
      "symbol": "waUNI",
      "name": "Aave interest bearing UNI (Wormhole)",
      "decimals": 9,
      "logoURI": "https://raw.githubusercontent.com/solana-labs/token-list/main/assets/mainnet/2TZ8s2FwtWqJrWpdFsSf2uM2Fvjw474n6HhTdTEWoLor/logo.svg",
      "tags": [
        "wrapped",
        "wormhole"
      ],
      "extensions": {
        "address": "0xB9D7CB55f463405CDfBe4E90a6D2Df01C2B92BF1",
        "bridgeContract": "https://etherscan.io/address/0xf92cD566Ea4864356C5491c177A430C222d7e678",
        "assetContract": "https://etherscan.io/address/0xB9D7CB55f463405CDfBe4E90a6D2Df01C2B92BF1"
      }
    },
    {
      "chainId": 101,
      "address": "G1o2fHZXyPCeAEcY4o6as7SmVaUu65DRhcq1S4Cfap9T",
      "symbol": "waAAVE",
      "name": "Aave interest bearing AAVE (Wormhole)",
      "decimals": 9,
      "logoURI": "https://raw.githubusercontent.com/solana-labs/token-list/main/assets/mainnet/G1o2fHZXyPCeAEcY4o6as7SmVaUu65DRhcq1S4Cfap9T/logo.svg",
      "tags": [
        "wrapped",
        "wormhole"
      ],
      "extensions": {
        "address": "0xFFC97d72E13E01096502Cb8Eb52dEe56f74DAD7B",
        "bridgeContract": "https://etherscan.io/address/0xf92cD566Ea4864356C5491c177A430C222d7e678",
        "assetContract": "https://etherscan.io/address/0xFFC97d72E13E01096502Cb8Eb52dEe56f74DAD7B"
      }
    },
    {
      "chainId": 101,
      "address": "8PeWkyvCDHpSgT5oiGFgZQtXSRBij7ZFLJTHAGBntRDH",
      "symbol": "waBAT",
      "name": "Aave interest bearing BAT (Wormhole)",
      "decimals": 9,
      "logoURI": "https://raw.githubusercontent.com/solana-labs/token-list/main/assets/mainnet/8PeWkyvCDHpSgT5oiGFgZQtXSRBij7ZFLJTHAGBntRDH/logo.svg",
      "tags": [
        "wrapped",
        "wormhole"
      ],
      "extensions": {
        "address": "0x05Ec93c0365baAeAbF7AefFb0972ea7ECdD39CF1",
        "bridgeContract": "https://etherscan.io/address/0xf92cD566Ea4864356C5491c177A430C222d7e678",
        "assetContract": "https://etherscan.io/address/0x05Ec93c0365baAeAbF7AefFb0972ea7ECdD39CF1",
        "coingeckoId": "aave-bat"
      }
    },
    {
      "chainId": 101,
      "address": "67opsuaXQ3JRSJ1mmF7aPLSq6JaZcwAmXwcMzUN5PSMv",
      "symbol": "waBUSD",
      "name": "Aave interest bearing BUSD (Wormhole)",
      "decimals": 9,
      "logoURI": "https://raw.githubusercontent.com/solana-labs/token-list/main/assets/mainnet/67opsuaXQ3JRSJ1mmF7aPLSq6JaZcwAmXwcMzUN5PSMv/logo.svg",
      "tags": [
        "wrapped",
        "wormhole"
      ],
      "extensions": {
        "address": "0xA361718326c15715591c299427c62086F69923D9",
        "bridgeContract": "https://etherscan.io/address/0xf92cD566Ea4864356C5491c177A430C222d7e678",
        "assetContract": "https://etherscan.io/address/0xA361718326c15715591c299427c62086F69923D9",
        "coingeckoId": "aave-busd"
      }
    },
    {
      "chainId": 101,
      "address": "4JrrHRS56i9GZkSmGaCY3ZsxMo3JEqQviU64ki7ZJPak",
      "symbol": "waDAI",
      "name": "Aave interest bearing DAI (Wormhole)",
      "decimals": 9,
      "logoURI": "https://raw.githubusercontent.com/solana-labs/token-list/main/assets/mainnet/4JrrHRS56i9GZkSmGaCY3ZsxMo3JEqQviU64ki7ZJPak/logo.svg",
      "tags": [
        "wrapped",
        "wormhole"
      ],
      "extensions": {
        "address": "0x028171bCA77440897B824Ca71D1c56caC55b68A3",
        "bridgeContract": "https://etherscan.io/address/0xf92cD566Ea4864356C5491c177A430C222d7e678",
        "assetContract": "https://etherscan.io/address/0x028171bCA77440897B824Ca71D1c56caC55b68A3",
        "coingeckoId": "aave-dai"
      }
    },
    {
      "chainId": 101,
      "address": "3LmfKjsSU9hdxfZfcr873DMNR5nnrk8EvdueXg1dTSin",
      "symbol": "waENJ",
      "name": "Aave interest bearing ENJ (Wormhole)",
      "decimals": 9,
      "logoURI": "https://raw.githubusercontent.com/solana-labs/token-list/main/assets/mainnet/3LmfKjsSU9hdxfZfcr873DMNR5nnrk8EvdueXg1dTSin/logo.svg",
      "tags": [
        "wrapped",
        "wormhole"
      ],
      "extensions": {
        "address": "0xaC6Df26a590F08dcC95D5a4705ae8abbc88509Ef",
        "bridgeContract": "https://etherscan.io/address/0xf92cD566Ea4864356C5491c177A430C222d7e678",
        "assetContract": "https://etherscan.io/address/0xaC6Df26a590F08dcC95D5a4705ae8abbc88509Ef",
        "coingeckoId": "aave-enj"
      }
    },
    {
      "chainId": 101,
      "address": "7VD2Gosm34hB7kughTqu1N3sW92hq3XwKLTi1N1tdKrj",
      "symbol": "waKNC",
      "name": "Aave interest bearing KNC (Wormhole)",
      "decimals": 9,
      "logoURI": "https://raw.githubusercontent.com/solana-labs/token-list/main/assets/mainnet/7VD2Gosm34hB7kughTqu1N3sW92hq3XwKLTi1N1tdKrj/logo.svg",
      "tags": [
        "wrapped",
        "wormhole"
      ],
      "extensions": {
        "address": "0x39C6b3e42d6A679d7D776778Fe880BC9487C2EDA",
        "bridgeContract": "https://etherscan.io/address/0xf92cD566Ea4864356C5491c177A430C222d7e678",
        "assetContract": "https://etherscan.io/address/0x39C6b3e42d6A679d7D776778Fe880BC9487C2EDA",
        "coingeckoId": "aave-knc"
      }
    },
    {
      "chainId": 101,
      "address": "4erbVWFvdvS5P8ews7kUjqfpCQbA8vurnWyvRLsnZJgv",
      "symbol": "waLINK",
      "name": "Aave interest bearing LINK (Wormhole)",
      "decimals": 9,
      "logoURI": "https://raw.githubusercontent.com/solana-labs/token-list/main/assets/mainnet/4erbVWFvdvS5P8ews7kUjqfpCQbA8vurnWyvRLsnZJgv/logo.svg",
      "tags": [
        "wrapped",
        "wormhole"
      ],
      "extensions": {
        "address": "0xa06bC25B5805d5F8d82847D191Cb4Af5A3e873E0",
        "bridgeContract": "https://etherscan.io/address/0xf92cD566Ea4864356C5491c177A430C222d7e678",
        "assetContract": "https://etherscan.io/address/0xa06bC25B5805d5F8d82847D191Cb4Af5A3e873E0",
        "coingeckoId": "aave-link"
      }
    },
    {
      "chainId": 101,
      "address": "AXJWqG4SpAEwkMjKYkarKwv6Qfz5rLU3cwt5KtrDAAYe",
      "symbol": "waMANA",
      "name": "Aave interest bearing MANA (Wormhole)",
      "decimals": 9,
      "logoURI": "https://raw.githubusercontent.com/solana-labs/token-list/main/assets/mainnet/AXJWqG4SpAEwkMjKYkarKwv6Qfz5rLU3cwt5KtrDAAYe/logo.svg",
      "tags": [
        "wrapped",
        "wormhole"
      ],
      "extensions": {
        "address": "0xa685a61171bb30d4072B338c80Cb7b2c865c873E",
        "bridgeContract": "https://etherscan.io/address/0xf92cD566Ea4864356C5491c177A430C222d7e678",
        "assetContract": "https://etherscan.io/address/0xa685a61171bb30d4072B338c80Cb7b2c865c873E",
        "coingeckoId": "aave-mana"
      }
    },
    {
      "chainId": 101,
      "address": "4kJmfagJzQFuwto5RX6f1xScWYbEVBzEpdjmiqTCnzjJ",
      "symbol": "waMKR",
      "name": "Aave interest bearing MKR (Wormhole)",
      "decimals": 9,
      "logoURI": "https://raw.githubusercontent.com/solana-labs/token-list/main/assets/mainnet/4kJmfagJzQFuwto5RX6f1xScWYbEVBzEpdjmiqTCnzjJ/logo.svg",
      "tags": [
        "wrapped",
        "wormhole"
      ],
      "extensions": {
        "address": "0xc713e5E149D5D0715DcD1c156a020976e7E56B88",
        "bridgeContract": "https://etherscan.io/address/0xf92cD566Ea4864356C5491c177A430C222d7e678",
        "assetContract": "https://etherscan.io/address/0xc713e5E149D5D0715DcD1c156a020976e7E56B88",
        "coingeckoId": "aave-mkr"
      }
    },
    {
      "chainId": 101,
      "address": "DN8jPo8YZTXhLMyDMKcnwFuKqY8wfn2UrpX8ct4rc8Bc",
      "symbol": "waREN",
      "name": "Aave interest bearing REN (Wormhole)",
      "decimals": 9,
      "logoURI": "https://raw.githubusercontent.com/solana-labs/token-list/main/assets/mainnet/DN8jPo8YZTXhLMyDMKcnwFuKqY8wfn2UrpX8ct4rc8Bc/logo.svg",
      "tags": [
        "wrapped",
        "wormhole"
      ],
      "extensions": {
        "address": "0xCC12AbE4ff81c9378D670De1b57F8e0Dd228D77a",
        "bridgeContract": "https://etherscan.io/address/0xf92cD566Ea4864356C5491c177A430C222d7e678",
        "assetContract": "https://etherscan.io/address/0xCC12AbE4ff81c9378D670De1b57F8e0Dd228D77a",
        "coingeckoId": "aave-ren"
      }
    },
    {
      "chainId": 101,
      "address": "HWbJZXJ7s1D1zi5P7yVgRUmZPXvYSFv6vsYU765Ti422",
      "symbol": "waSNX",
      "name": "Aave interest bearing SNX (Wormhole)",
      "decimals": 9,
      "logoURI": "https://raw.githubusercontent.com/solana-labs/token-list/main/assets/mainnet/HWbJZXJ7s1D1zi5P7yVgRUmZPXvYSFv6vsYU765Ti422/logo.svg",
      "tags": [
        "wrapped",
        "wormhole"
      ],
      "extensions": {
        "address": "0x35f6B052C598d933D69A4EEC4D04c73A191fE6c2",
        "bridgeContract": "https://etherscan.io/address/0xf92cD566Ea4864356C5491c177A430C222d7e678",
        "assetContract": "https://etherscan.io/address/0x35f6B052C598d933D69A4EEC4D04c73A191fE6c2",
        "coingeckoId": "aave-snx"
      }
    },
    {
      "chainId": 101,
      "address": "2LForywWWpHzmR5NjSEyF1kcw9ffyLuJX7V7hne2fHfY",
      "symbol": "waSUSD",
      "name": "Aave interest bearing SUSD (Wormhole)",
      "decimals": 9,
      "logoURI": "https://raw.githubusercontent.com/solana-labs/token-list/main/assets/mainnet/2LForywWWpHzmR5NjSEyF1kcw9ffyLuJX7V7hne2fHfY/logo.svg",
      "tags": [
        "wrapped",
        "wormhole"
      ],
      "extensions": {
        "address": "0x6C5024Cd4F8A59110119C56f8933403A539555EB",
        "bridgeContract": "https://etherscan.io/address/0xf92cD566Ea4864356C5491c177A430C222d7e678",
        "assetContract": "https://etherscan.io/address/0x6C5024Cd4F8A59110119C56f8933403A539555EB",
        "coingeckoId": "aave-susd"
      }
    },
    {
      "chainId": 101,
      "address": "Badj3S29a2u1auxmijwg5vGjhPLb1K6WLPoigtWjKPXp",
      "symbol": "waTUSD",
      "name": "Aave interest bearing TUSD (Wormhole)",
      "decimals": 9,
      "logoURI": "https://raw.githubusercontent.com/solana-labs/token-list/main/assets/mainnet/Badj3S29a2u1auxmijwg5vGjhPLb1K6WLPoigtWjKPXp/logo.svg",
      "tags": [
        "wrapped",
        "wormhole"
      ],
      "extensions": {
        "address": "0x101cc05f4A51C0319f570d5E146a8C625198e636",
        "bridgeContract": "https://etherscan.io/address/0xf92cD566Ea4864356C5491c177A430C222d7e678",
        "assetContract": "https://etherscan.io/address/0x101cc05f4A51C0319f570d5E146a8C625198e636",
        "coingeckoId": "aave-tusd"
      }
    },
    {
      "chainId": 101,
      "address": "BZCPpva12M9SqJgcpf8jtP9Si6rMANFoUR3i7nchha7M",
      "symbol": "waUSDC",
      "name": "Aave interest bearing USDC (Wormhole)",
      "decimals": 6,
      "logoURI": "https://raw.githubusercontent.com/solana-labs/token-list/main/assets/mainnet/BZCPpva12M9SqJgcpf8jtP9Si6rMANFoUR3i7nchha7M/logo.svg",
      "tags": [
        "wrapped",
        "wormhole"
      ],
      "extensions": {
        "address": "0xBcca60bB61934080951369a648Fb03DF4F96263C",
        "bridgeContract": "https://etherscan.io/address/0xf92cD566Ea4864356C5491c177A430C222d7e678",
        "assetContract": "https://etherscan.io/address/0xBcca60bB61934080951369a648Fb03DF4F96263C",
        "coingeckoId": "aave-usdc"
      }
    },
    {
      "chainId": 101,
      "address": "D3ajQoyBGJz3JCXCPsxHZJbLQKGt9UgxLavgurieGNcD",
      "symbol": "wSDT",
      "name": "Stake DAO Token (Wormhole)",
      "decimals": 9,
      "logoURI": "https://raw.githubusercontent.com/solana-labs/token-list/main/assets/mainnet/D3ajQoyBGJz3JCXCPsxHZJbLQKGt9UgxLavgurieGNcD/logo.png",
      "tags": [
        "wrapped",
        "wormhole"
      ],
      "extensions": {
        "address": "0x73968b9a57c6e53d41345fd57a6e6ae27d6cdb2f",
        "bridgeContract": "https://etherscan.io/address/0xf92cD566Ea4864356C5491c177A430C222d7e678",
        "assetContract": "https://etherscan.io/address/0x73968b9a57c6e53d41345fd57a6e6ae27d6cdb2f",
        "coingeckoId": "stake-dao"
      }
    },
    {
      "chainId": 101,
      "address": "4pk3pf9nJDN1im1kNwWJN1ThjE8pCYCTexXYGyFjqKVf",
      "symbol": "oDOP",
      "name": "Dominican Pesos",
      "decimals": 9,
      "logoURI": "https://raw.githubusercontent.com/solana-labs/token-list/main/assets/mainnet/4pk3pf9nJDN1im1kNwWJN1ThjE8pCYCTexXYGyFjqKVf/logo.png",
      "tags": [
        "stablecoin"
      ],
      "extensions": {
        "website": "https://Odop.io/"
      }
    },
    {
      "chainId": 101,
      "address": "5kjfp2qfRbqCXTQeUYgHNnTLf13eHoKjC5hHynW9DvQE",
      "symbol": "AAPE",
      "name": "AAPE",
      "decimals": 9,
      "logoURI": "https://raw.githubusercontent.com/solana-labs/token-list/main/assets/mainnet/5kjfp2qfRbqCXTQeUYgHNnTLf13eHoKjC5hHynW9DvQE/logo.png",
      "tags": [],
      "extensions": {
        "website": "https://aape.io/"
      }
    },
    {
      "chainId": 101,
      "address": "3K6rftdAaQYMPunrtNRHgnK2UAtjm2JwyT2oCiTDouYE",
      "symbol": "XCOPE",
      "name": "XCOPE",
      "decimals": 0,
      "logoURI": "https://raw.githubusercontent.com/solana-labs/token-list/main/assets/mainnet/3K6rftdAaQYMPunrtNRHgnK2UAtjm2JwyT2oCiTDouYE/logo.png",
      "tags": [
        "trading",
        "index",
        "Algos"
      ],
      "extensions": {
        "website": "https://www.unlimitedcope.com/",
        "serumV3Usdc": "7MpMwArporUHEGW7quUpkPZp5L5cHPs9eKUfKCdaPHq2",
        "coingeckoId": "cope"
      }
    },
    {
      "chainId": 101,
      "address": "8HGyAAB1yoM1ttS7pXjHMa3dukTFGQggnFFH3hJZgzQh",
      "symbol": "COPE",
      "name": "COPE",
      "decimals": 6,
      "logoURI": "https://raw.githubusercontent.com/solana-labs/token-list/main/assets/mainnet/8HGyAAB1yoM1ttS7pXjHMa3dukTFGQggnFFH3hJZgzQh/logo.png",
      "tags": [
        "trading",
        "index",
        "Algos"
      ],
      "extensions": {
        "website": "https://www.unlimitedcope.com/",
        "serumV3Usdc": "6fc7v3PmjZG9Lk2XTot6BywGyYLkBQuzuFKd4FpCsPxk",
        "coingeckoId": "cope"
      }
    },
    {
      "chainId": 101,
      "address": "2prC8tcVsXwVJAinhxd2zeMeWMWaVyzPoQeLKyDZRFKd",
      "symbol": "MCAPS",
      "name": "Mango Market Caps",
      "decimals": 0,
      "logoURI": "https://raw.githubusercontent.com/solana-labs/token-list/main/assets/mainnet/2prC8tcVsXwVJAinhxd2zeMeWMWaVyzPoQeLKyDZRFKd/logo.png",
      "tags": [
        "mango"
      ],
      "extensions": {
        "website": "https://initialcapoffering.com/",
        "coingeckoId": "mango-market-caps"
      }
    },
    {
      "chainId": 101,
      "address": "2reKm5Y9rmAWfaw5jraYz1BXwGLHMofGMs3iNoBLt4VC",
      "symbol": "DOCE",
      "name": "Doce Finance",
      "decimals": 6,
      "logoURI": "https://raw.githubusercontent.com/solana-labs/token-list/main/assets/mainnet/2reKm5Y9rmAWfaw5jraYz1BXwGLHMofGMs3iNoBLt4VC/logo.png",
      "tags": [],
      "extensions": {
        "website": "https://swap.doce.finance/"
      }
    },
    {
      "chainId": 101,
      "address": "E1PvPRPQvZNivZbXRL61AEGr71npZQ5JGxh4aWX7q9QA",
      "symbol": "INO",
      "name": "iNo Token",
      "decimals": 9,
      "logoURI": "https://raw.githubusercontent.com/solana-labs/token-list/main/assets/mainnet/E1PvPRPQvZNivZbXRL61AEGr71npZQ5JGxh4aWX7q9QA/logo.png",
      "tags": [],
      "extensions": {
        "website": "https://ino.llegrand.fr/"
      }
    },
    {
      "chainId": 101,
      "address": "8PMHT4swUMtBzgHnh5U564N5sjPSiUz2cjEQzFnnP1Fo",
      "symbol": "ROPE",
      "name": "Rope Token",
      "decimals": 9,
      "logoURI": "https://raw.githubusercontent.com/solana-labs/token-list/main/assets/mainnet/8PMHT4swUMtBzgHnh5U564N5sjPSiUz2cjEQzFnnP1Fo/logo.svg",
      "tags": [],
      "extensions": {
        "website": "https://ropesolana.com/",
        "coingeckoId": "rope-token",
        "serumV3Usdc": "4Sg1g8U2ZuGnGYxAhc6MmX9MX7yZbrrraPkCQ9MdCPtF",
        "waterfallbot": "https://bit.ly/ROPEwaterfall"
      }
    },
    {
      "chainId": 101,
      "address": "5dhkWqrq37F92jBmEyhQP1vbMkbVRz59V7288HH2wBC7",
      "symbol": "SLOCK",
      "name": "SOLLock",
      "decimals": 9,
      "logoURI": "https://raw.githubusercontent.com/solana-labs/token-list/main/assets/mainnet/5dhkWqrq37F92jBmEyhQP1vbMkbVRz59V7288HH2wBC7/logo.png",
      "tags": [
        "utility-token"
      ],
      "extensions": {
        "website": "https://sollock.org/",
        "twitter": "https://twitter.com/@SOLLockOfficial",
        "github": "https://github.com/SOLLock",
        "tgann": "https://t.me/SOLLockAnn",
        "tggroup": "https://t.me/SOLLock"
      }
    },
    {
      "chainId": 101,
      "address": "ETAtLmCmsoiEEKfNrHKJ2kYy3MoABhU6NQvpSfij5tDs",
      "symbol": "MEDIA",
      "name": "Media Network",
      "decimals": 6,
      "logoURI": "https://raw.githubusercontent.com/solana-labs/token-list/main/assets/mainnet/ETAtLmCmsoiEEKfNrHKJ2kYy3MoABhU6NQvpSfij5tDs/logo.png",
      "tags": [
        "utility-token"
      ],
      "extensions": {
        "website": "https://media.network/",
        "coingeckoId": "media-network",
        "serumV3Usdc": "FfiqqvJcVL7oCCu8WQUMHLUC2dnHQPAPjTdSzsERFWjb",
        "waterfallbot": "https://bit.ly/MEDIAwaterfall"
      }
    },
    {
      "chainId": 101,
      "address": "StepAscQoEioFxxWGnh2sLBDFp9d8rvKz2Yp39iDpyT",
      "symbol": "STEP",
      "name": "Step",
      "decimals": 9,
      "logoURI": "https://raw.githubusercontent.com/solana-labs/token-list/main/assets/mainnet/StepAscQoEioFxxWGnh2sLBDFp9d8rvKz2Yp39iDpyT/logo.png",
      "tags": [
        "utility-token"
      ],
      "extensions": {
        "website": "https://step.finance/",
        "twitter": "https://twitter.com/StepFinance_",
        "coingeckoId": "step-finance",
        "serumV3Usdc": "97qCB4cAVSTthvJu3eNoEx6AY6DLuRDtCoPm5Tdyg77S",
        "waterfallbot": "https://bit.ly/STEPwaterfall"
      }
    },
    {
      "chainId": 101,
      "address": "7Geyz6iiRe8buvunsU6TXndxnpLt9mg6iPxqhn6cr3c6",
      "symbol": "ANFT",
      "name": "AffinityLabs",
      "decimals": 9,
      "logoURI": "https://raw.githubusercontent.com/solana-labs/token-list/main/assets/mainnet/7Geyz6iiRe8buvunsU6TXndxnpLt9mg6iPxqhn6cr3c6/logo.png",
      "tags": [
        "nft"
      ],
      "extensions": {
        "website": "https://affinitylabs.tech/"
      }
    },
    {
      "chainId": 102,
      "address": "So11111111111111111111111111111111111111112",
      "symbol": "wSOL",
      "name": "Wrapped SOL",
      "decimals": 9,
      "logoURI": "https://raw.githubusercontent.com/solana-labs/token-list/main/assets/mainnet/So11111111111111111111111111111111111111112/logo.png",
      "tags": [],
      "extensions": {
        "website": "https://www.solana.com/",
        "coingeckoId": "solana"
      }
    },
    {
      "chainId": 102,
      "address": "CpMah17kQEL2wqyMKt3mZBdTnZbkbfx4nqmQMFDP5vwp",
      "symbol": "USDC",
      "name": "USD Coin",
      "decimals": 6,
      "logoURI": "https://raw.githubusercontent.com/solana-labs/token-list/main/assets/mainnet/CpMah17kQEL2wqyMKt3mZBdTnZbkbfx4nqmQMFDP5vwp/logo.png",
      "tags": [
        "stablecoin"
      ],
      "extensions": {
        "website": "https://www.centre.io/",
        "coingeckoId": "usd-coin"
      }
    },
    {
      "chainId": 102,
      "address": "Gmk71cM7j2RMorRsQrsyysM4HsByQx5PuDGtDdqGLWCS",
      "symbol": "spSOL",
      "name": "Stake pool SOL",
      "decimals": 9,
      "logoURI": "https://raw.githubusercontent.com/solana-labs/token-list/main/assets/mainnet/Gmk71cM7j2RMorRsQrsyysM4HsByQx5PuDGtDdqGLWCS/logo.png",
      "tags": [
        "stake-pool"
      ],
      "extensions": {
        "website": "https://www.solana.com/"
      }
    },
    {
      "chainId": 102,
      "address": "2jQc2jDHVCewoWsQJK7JPLetP7UjqXvaFdno8rtrD8Kg",
      "symbol": "sHOG",
      "name": "sHOG",
      "decimals": 6,
      "tags": [
        "stablecoin"
      ]
    },
    {
      "chainId": 103,
      "address": "So11111111111111111111111111111111111111112",
      "symbol": "SOL",
      "name": "Wrapped SOL",
      "decimals": 9,
      "logoURI": "https://raw.githubusercontent.com/solana-labs/token-list/main/assets/mainnet/So11111111111111111111111111111111111111112/logo.png",
      "tags": [],
      "extensions": {
        "coingeckoId": "solana"
      }
    },
    {
      "chainId": 103,
      "address": "7Cab8z1Lz1bTC9bQNeY7VQoZw5a2YbZoxmvFSvPgcTEL",
      "symbol": "LGGD",
      "name": "LGG Dev Fan Token",
      "decimals": 0,
      "logoURI": "https://raw.githubusercontent.com/solana-labs/token-list/main/assets/mainnet/7Cab8z1Lz1bTC9bQNeY7VQoZw5a2YbZoxmvFSvPgcTEL/logo.png",
      "tags": [
        "LGG"
      ],
      "extensions": {
        "website": "https://lgg-hacks.art"
      }
    },
    {
      "chainId": 103,
      "address": "DEhAasscXF4kEGxFgJ3bq4PpVGp5wyUxMRvn6TzGVHaw",
      "symbol": "XYZ",
      "name": "XYZ Test",
      "decimals": 6,
      "logoURI": "https://raw.githubusercontent.com/solana-labs/token-list/main/assets/mainnet/DEhAasscXF4kEGxFgJ3bq4PpVGp5wyUxMRvn6TzGVHaw/logo.png",
      "tags": []
    },
    {
      "chainId": 103,
      "address": "2rg5syU3DSwwWs778FQ6yczDKhS14NM3vP4hqnkJ2jsM",
      "symbol": "pSOL",
      "name": "SOL stake pool",
      "decimals": 9,
      "logoURI": "https://raw.githubusercontent.com/solana-labs/token-list/main/assets/mainnet/2rg5syU3DSwwWs778FQ6yczDKhS14NM3vP4hqnkJ2jsM/logo.png",
      "tags": [],
      "extensions": {
        "website": "https://solana.com/",
        "background": "https://solana.com/static/8c151e179d2d7e80255bdae6563209f2/6833b/validators.webp"
      }
    },
    {
      "chainId": 103,
      "address": "SRMuApVNdxXokk5GT7XD5cUUgXMBCoAz2LHeuAoKWRt",
      "symbol": "SRM",
      "name": "Serum",
      "decimals": 6,
      "logoURI": "https://raw.githubusercontent.com/solana-labs/token-list/main/assets/mainnet/SRMuApVNdxXokk5GT7XD5cUUgXMBCoAz2LHeuAoKWRt/logo.png",
      "tags": [],
      "extensions": {
        "website": "https://projectserum.com/",
        "coingeckoId": "serum"
      }
    },
    {
      "chainId": 103,
      "address": "StepAscQoEioFxxWGnh2sLBDFp9d8rvKz2Yp39iDpyT",
      "symbol": "STEP",
      "name": "Step",
      "decimals": 9,
      "logoURI": "https://raw.githubusercontent.com/solana-labs/token-list/main/assets/mainnet/StepAscQoEioFxxWGnh2sLBDFp9d8rvKz2Yp39iDpyT/logo.png",
      "tags": [
        "utility-token"
      ],
      "extensions": {
        "website": "https://step.finance/",
        "twitter": "https://twitter.com/StepFinance_",
        "coingeckoId": "step-finance",
        "waterfallbot": "https://bit.ly/STEPwaterfall"
      }
    },
    {
      "chainId": 103,
      "address": "7STJWT74tAZzhbNNPRH8WuGDy9GZg27968EwALWuezrH",
      "symbol": "wSUSHI",
      "name": "SushiSwap (Wormhole)",
      "decimals": 9,
      "logoURI": "https://raw.githubusercontent.com/solana-labs/token-list/main/assets/mainnet/7STJWT74tAZzhbNNPRH8WuGDy9GZg27968EwALWuezrH/logo.png",
      "tags": [
        "wrapped",
        "wormhole"
      ],
      "extensions": {
        "website": "https://sushi.com",
        "background": "https://sushi.com/static/media/Background-sm.fd449814.jpg/",
        "address": "0x6B3595068778DD592e39A122f4f5a5cF09C90fE2",
        "bridgeContract": "https://etherscan.io/address/0xf92cD566Ea4864356C5491c177A430C222d7e678",
        "assetContract": "https://etherscan.io/address/0x6B3595068778DD592e39A122f4f5a5cF09C90fE2",
        "coingeckoId": "sushi"
      }
    },
    {
      "chainId": 103,
      "address": "3aMbgP7aGsP1sVcFKc6j65zu7UiziP57SMFzf6ptiCSX",
      "symbol": "sHOG",
      "name": "Devnet StableHog",
      "decimals": 6,
      "logoURI": "https://raw.githubusercontent.com/solana-labs/token-list/main/assets/mainnet/3aMbgP7aGsP1sVcFKc6j65zu7UiziP57SMFzf6ptiCSX/logo.png",
      "tags": [
        "stablecoin"
      ]
    },
    {
      "chainId": 101,
      "address": "3cXftQWJJEeoysZrhAEjpfCHe9tSKyhYG63xpbue8m3s",
      "symbol": "Kreechures",
      "name": "Kreechures",
      "decimals": 0,
      "logoURI": "https://raw.githubusercontent.com/solana-labs/token-list/main/assets/mainnet/3cXftQWJJEeoysZrhAEjpfCHe9tSKyhYG63xpbue8m3s/logo.svg",
      "tags": [
        "nft"
      ],
      "extensions": {
        "website": "https://www.kreechures.com/",
        "attributes": [
          {
            "image": "https://gateway.pinata.cloud/ipfs/QmWcMyAYpaX3BHJoDq6Fyub71TjaHbRHqErT7MmbDvCXYJ/3cXftQWJJEeoysZrhAEjpfCHe9tSKyhYG63xpbue8m3s.jpg",
            "Generation": 0,
            "Species": 6,
            "Base Rest": 262
          }
        ]
      }
    },
    {
      "chainId": 101,
      "address": "4DrV8khCoPS3sWRj6t1bb2DzT9jD4mZp6nc7Jisuuv1b",
      "symbol": "SPD",
      "name": "Solpad",
      "decimals": 9,
      "logoURI": "https://raw.githubusercontent.com/solana-labs/token-list/main/assets/mainnet/4DrV8khCoPS3sWRj6t1bb2DzT9jD4mZp6nc7Jisuuv1b/logo.png",
      "tags": [],
      "extensions": {
        "website": "https://www.solpad.io/"
      }
    },
    {
      "chainId": 101,
      "address": "7p7AMM6QoA8wPRKeqF87Pt51CRWmWvXPH5TBNMyDWhbH",
      "symbol": "Kreechures",
      "name": "Kreechures",
      "decimals": 0,
      "logoURI": "https://raw.githubusercontent.com/solana-labs/token-list/main/assets/mainnet/7p7AMM6QoA8wPRKeqF87Pt51CRWmWvXPH5TBNMyDWhbH/logo.svg",
      "tags": [
        "nft"
      ],
      "extensions": {
        "website": "https://www.kreechures.com/",
        "attributes": [
          {
            "image": "https://gateway.pinata.cloud/ipfs/QmWcMyAYpaX3BHJoDq6Fyub71TjaHbRHqErT7MmbDvCXYJ/7p7AMM6QoA8wPRKeqF87Pt51CRWmWvXPH5TBNMyDWhbH.jpg",
            "Generation": 0,
            "Species": 4,
            "Base Rest": 335
          }
        ]
      }
    },
    {
      "chainId": 101,
      "address": "6ybxMQpMgQhtsTLhvHZqk8uqao7kvoexY6e8JmCTqAB1",
      "symbol": "QUEST",
      "name": "QUEST",
      "decimals": 4,
      "logoURI": "https://raw.githubusercontent.com/solana-labs/token-list/main/assets/mainnet/6ybxMQpMgQhtsTLhvHZqk8uqao7kvoexY6e8JmCTqAB1/logo.png",
      "tags": [],
      "extensions": {
        "website": "https://questcoin.org/"
      }
    },
    {
      "chainId": 101,
      "address": "97qAF7ZKEdPdQaUkhASGA59Jpa2Wi7QqVmnFdEuPqEDc",
      "symbol": "DIAMOND",
      "name": "LOVE",
      "decimals": 6,
      "logoURI": "https://raw.githubusercontent.com/solana-labs/token-list/main/assets/mainnet/97qAF7ZKEdPdQaUkhASGA59Jpa2Wi7QqVmnFdEuPqEDc/logo.png",
      "tags": [
        "Diamond Love"
      ],
      "extensions": {
        "website": "https://diamondlove.io/",
        "telegram": "https://t.me/DiamondLoveX"
      }
    },
    {
      "chainId": 101,
      "address": "xxxxa1sKNGwFtw2kFn8XauW9xq8hBZ5kVtcSesTT9fW",
      "symbol": "SLIM",
      "name": "Solanium",
      "decimals": 6,
      "logoURI": "https://raw.githubusercontent.com/solana-labs/token-list/main/assets/mainnet/xxxxa1sKNGwFtw2kFn8XauW9xq8hBZ5kVtcSesTT9fW/logo.png",
      "tags": [],
      "extensions": {
        "website": "https://solanium.io/",
        "waterfallbot": "https://bit.ly/SLIMwaterfall"
      }
    },
    {
      "chainId": 101,
      "address": "8GPUjUHFxfNhaSS8kUkix8txRRXszeUAsHTjUmHuygZT",
      "symbol": "NINJA NFT1",
      "name": "NINJA NFT1",
      "decimals": 0,
      "logoURI": "https://raw.githubusercontent.com/yuzu-ninjaprotocol/ninjaprotocol/main/NINJA%20NFT%201.png",
      "tags": [],
      "extensions": {
        "website": "http://ninjaprotocol.io"
      }
    },
    {
      "chainId": 101,
      "address": "HcJCPYck2UsTMgiPfjn6CS1wrC5iBXtuqPSjt8Qy8Sou",
      "symbol": "GANGS",
      "name": "Gangs of Solana",
      "decimals": 4,
      "logoURI": "https://raw.githubusercontent.com/solana-labs/token-list/main/assets/mainnet/HcJCPYck2UsTMgiPfjn6CS1wrC5iBXtuqPSjt8Qy8Sou/logo.svg",
      "tags": [],
      "extensions": {
        "website": "https://gangsofsolana.com/"
      }
    },
    {
      "chainId": 101,
      "address": "2rEiLkpQ3mh4DGxv1zcSdW5r5HK2nehif5sCaF5Ss9E1",
      "symbol": "RECO",
      "name": "Reboot ECO",
      "decimals": 0,
      "logoURI": "https://raw.githubusercontent.com/solana-labs/token-list/main/assets/mainnet/2rEiLkpQ3mh4DGxv1zcSdW5r5HK2nehif5sCaF5Ss9E1/logo.png",
      "tags": [],
      "extensions": {
        "website": "https://reboot.eco/"
      }
    },
    {
      "chainId": 101,
      "address": "BXhAKUxkGvFbAarA3K1SUYnqXRhEBC1bhUaCaxvzgyJ1",
      "symbol": "ISA",
      "name": "Interstellar",
      "decimals": 9,
      "logoURI": "https://raw.githubusercontent.com/solana-labs/token-list/main/assets/mainnet/BXhAKUxkGvFbAarA3K1SUYnqXRhEBC1bhUaCaxvzgyJ1/logo.png",
      "tags": [],
      "extensions": {
        "website": "https://interstellaralliance.gitbook.io/isa/"
      }
    },
    {
      "chainId": 101,
      "address": "7xKXtg2CW87d97TXJSDpbD5jBkheTqA83TZRuJosgAsU",
      "symbol": "SAMO",
      "name": "Samoyed Coin",
      "decimals": 9,
      "logoURI": "https://raw.githubusercontent.com/solana-labs/token-list/main/assets/mainnet/7xKXtg2CW87d97TXJSDpbD5jBkheTqA83TZRuJosgAsU/logo.png",
      "tags": [],
      "extensions": {
        "website": "https://samoyedcoin.com/",
        "coingeckoId": "samoyedcoin",
        "serumV3Usdc": "FR3SPJmgfRSKKQ2ysUZBu7vJLpzTixXnjzb84bY3Diif"
      }
    },
    {
      "chainId": 101,
      "address": "ATLASXmbPQxBUYbxPsV97usA3fPQYEqzQBUHgiFCUsXx",
      "symbol": "ATLAS",
      "name": "Star Atlas",
      "decimals": 8,
      "logoURI": "https://raw.githubusercontent.com/solana-labs/token-list/main/assets/mainnet/ATLASXmbPQxBUYbxPsV97usA3fPQYEqzQBUHgiFCUsXx/logo.png",
      "tags": [
        "utility-token"
      ],
      "extensions": {
        "website": "https://staratlas.com",
        "description": "Star Atlas Token",
        "coingeckoId": "star-atlas",
        "serumV3Usdc": "Di66GTLsV64JgCCYGVcY21RZ173BHkjJVgPyezNN7P1K"
      }
    },
    {
      "chainId": 101,
      "address": "poLisWXnNRwC6oBu1vHiuKQzFjGL4XDSu4g9qjz9qVk",
      "symbol": "POLIS",
      "name": "Star Atlas DAO",
      "decimals": 8,
      "logoURI": "https://raw.githubusercontent.com/solana-labs/token-list/main/assets/mainnet/poLisWXnNRwC6oBu1vHiuKQzFjGL4XDSu4g9qjz9qVk/logo.png",
      "tags": [
        "utility-token"
      ],
      "extensions": {
        "website": "https://staratlas.com",
        "description": "Star Atlas DAO Token",
        "coingeckoId": "star-atlas-dao",
        "serumV3Usdc": "HxFLKUAmAMLz1jtT3hbvCMELwH5H9tpM2QugP8sKyfhW"
      }
    },
    {
      "chainId": 101,
      "address": "HAWy8kV3bD4gaN6yy6iK2619x2dyzLUBj1PfJiihTisE",
      "symbol": "DOI",
      "name": "Discovery of Iris",
      "decimals": 0,
      "logoURI": "https://raw.githubusercontent.com/solana-labs/token-list/main/assets/mainnet/HAWy8kV3bD4gaN6yy6iK2619x2dyzLUBj1PfJiihTisE/logo.png",
      "tags": [
        "nft"
      ],
      "extensions": {
        "website": "https://www.staratlas.com",
        "imageUrl": "https://storage.googleapis.com/nft-assets/ReBirth/poster-1/discovery-of-iris.jpg",
        "description": "The rogue planet, Iris, dense with invaluable materials, draws in and collides with seven child planets in a remote region of space, creating what is henceforth referred to as 'The Cataclysm'. When combined, these eight elements create a form of free energy. The collision creates a massively valuable debris field.",
        "serumV3Usdc": "AYXTVttPfhYmn3jryX5XbRjwPK2m9445mbN2iLyRD6nq"
      }
    },
    {
      "chainId": 101,
      "address": "ATSPo9f9TJ3Atx8SuoTYdzSMh4ctQBzYzDiNukQDmoF7",
      "symbol": "HOSA",
      "name": "The Heart of Star Atlas",
      "decimals": 0,
      "logoURI": "https://raw.githubusercontent.com/solana-labs/token-list/main/assets/mainnet/ATSPo9f9TJ3Atx8SuoTYdzSMh4ctQBzYzDiNukQDmoF7/logo.png",
      "tags": [
        "nft"
      ],
      "extensions": {
        "website": "https://www.staratlas.com",
        "imageUrl": "https://storage.googleapis.com/nft-assets/ReBirth/poster-2/the-heart-of-star-atlas.jpg",
        "description": "At the core of Star Atlas lies a treasure trove of priceless data. After an unsuspecting deep space explorer discovers “The Cataclysm”, he scans its riches, creating what will once be known as the first intergalactic data block. He sells this invaluable information to all three rival factions, igniting a lethal spark that forever changes the course of history.",
        "serumV3Usdc": "5Erzgrw9pTjNWLeqHp2sChJq7smB7WXRQYw9wvkvA59t"
      }
    },
    {
      "chainId": 101,
      "address": "36s6AFRXzE9KVdUyoJQ5y6mwxXw21LawYqqwNiQUMD8s",
      "symbol": "TCW",
      "name": "The Convergence War",
      "decimals": 0,
      "logoURI": "https://raw.githubusercontent.com/solana-labs/token-list/main/assets/mainnet/36s6AFRXzE9KVdUyoJQ5y6mwxXw21LawYqqwNiQUMD8s/logo.png",
      "tags": [
        "nft"
      ],
      "extensions": {
        "website": "https://www.staratlas.com",
        "imageUrl": "https://storage.googleapis.com/nft-assets/ReBirth/poster-3/the-convergence-war.jpg",
        "description": "All three factions, thinking they were the sole owners of the cataclysmic data drop, converge to settle the area. A devastating war breaks out across the galaxy after their inability to settle the disputed territory.",
        "serumV3Usdc": "DXPv2ZyMD6Y2mDenqYkAhkvGSjNahkuMkm4zv6DqB7RF"
      }
    },
    {
      "chainId": 101,
      "address": "BgiTVxW9uLuHHoafTd2qjYB5xjCc5Y1EnUuYNfmTwhvp",
      "symbol": "LOST",
      "name": "Short Story of a Lost Astronaut",
      "decimals": 0,
      "logoURI": "https://raw.githubusercontent.com/solana-labs/token-list/main/assets/mainnet/BgiTVxW9uLuHHoafTd2qjYB5xjCc5Y1EnUuYNfmTwhvp/logo.png",
      "tags": [
        "nft"
      ],
      "extensions": {
        "website": "https://www.staratlas.com",
        "imageUrl": "https://storage.googleapis.com/nft-assets/ReBirth/poster-4/short-story-of-a-lost-astronaut.jpg",
        "description": "He thought it would be just another routine exploration mission. Get there, scan, save data blocks and return. But when a surprise radiation storm knocked out his spaceship and swept him up into its high-velocity current, the only thing that saved him from certain doom was his custom ion shield.",
        "serumV3Usdc": "73d9N7BbWVKBG6A2xwwwEHcxzPB26YzbMnRjue3DPzqs"
      }
    },
    {
      "chainId": 101,
      "address": "4G85c5aUsRTrRPqE5VjY7ebD9b2ktTF6NEVGiCddRBDX",
      "symbol": "LOVE",
      "name": "B ❤ P",
      "decimals": 0,
      "logoURI": "https://raw.githubusercontent.com/solana-labs/token-list/main/assets/mainnet/4G85c5aUsRTrRPqE5VjY7ebD9b2ktTF6NEVGiCddRBDX/logo.png",
      "tags": [
        "nft"
      ],
      "extensions": {
        "website": "https://www.staratlas.com",
        "imageUrl": "https://storage.googleapis.com/nft-assets/ReBirth/poster-5/love-story.jpg",
        "description": "Paizul, the charismatic and brilliant leader of the ONI consortium, vividly recalls the first time she saw her one true love. It was a warm summer day, full of raging ionic storms. Lightning was piercing the sky as Bekalu took off his helmet and locked eyes with her. “What are the chances of nearly colliding with someone flying through these wastelands on a day like this”, he smiled with his booming voice. “Perhaps it’s destiny,” she smiled back mysteriously. There was another strike of lightning, but this time the sky remained calm.",
        "serumV3Usdc": "AM9sNDh48N2qhYSgpA58m9dHvrMoQongtyYu2u2XoYTc"
      }
    },
    {
      "chainId": 101,
      "address": "7dr7jVyXf1KUnYq5FTpV2vCZjKRR4MV94jzerb8Fi16Q",
      "symbol": "MRDR",
      "name": "The Assassination of Paizul",
      "decimals": 0,
      "logoURI": "https://raw.githubusercontent.com/solana-labs/token-list/main/assets/mainnet/7dr7jVyXf1KUnYq5FTpV2vCZjKRR4MV94jzerb8Fi16Q/logo.png",
      "tags": [
        "nft"
      ],
      "extensions": {
        "website": "https://www.staratlas.com",
        "imageUrl": "https://storage.googleapis.com/nft-assets/ReBirth/poster-6/assassination-of-paizul.jpg",
        "description": "Suffering one of the cruelest fates in the universe, the Sogmian race of aliens was driven to the brink of extinction. With only 10,000 members left, they put all hope of salvation in the hands of their leader Paizul. After she was assassinated in a gruesome public way, so much fear was struck in the hearts of survivors that they set out to build their 'Last Stand'.",
        "serumV3Usdc": "BJiV2gCLwMvj2c1CbhnMjjy68RjqoMzYT8brDrpVyceA"
      }
    },
    {
      "chainId": 101,
      "address": "G1bE9ge8Yoq43hv7QLcumxTFhHqFMdcL4y2d6ZdzMG4b",
      "symbol": "PFP",
      "name": "Paizul Funeral Procession",
      "decimals": 0,
      "logoURI": "https://raw.githubusercontent.com/solana-labs/token-list/main/assets/mainnet/G1bE9ge8Yoq43hv7QLcumxTFhHqFMdcL4y2d6ZdzMG4b/logo.png",
      "tags": [
        "nft"
      ],
      "extensions": {
        "website": "https://www.staratlas.com",
        "imageUrl": "https://storage.googleapis.com/nft-assets/ReBirth/poster-7/paizul-funeral-procession.jpg",
        "description": "The sound of wailing echoes across the plains. The Sogmian procession solemnly marches in step past their ancestors’ gravestones, still haunted by the fate of their leader. The sun begins to set as they bring Paizul’s cryopod at the top of the Rock of Light. As a beam of light consumes the pod to upload it to eternal rest with the ancients, Bekalu falls to his knees with a wrathful howl. The crowd is rattled to the core, a foreboding of things to come.",
        "serumV3Usdc": "7JzaEAuVfjkrZyMwJgZF5aQkiEyVyCaTWA3N1fQK7Y6V"
      }
    },
    {
      "chainId": 101,
      "address": "6bD8mr8DyuVqN5dXd1jnqmCL66b5KUV14jYY1HSmnxTE",
      "symbol": "AVE",
      "name": "Ahr Visits Earth",
      "decimals": 0,
      "logoURI": "https://raw.githubusercontent.com/solana-labs/token-list/main/assets/mainnet/6bD8mr8DyuVqN5dXd1jnqmCL66b5KUV14jYY1HSmnxTE/logo.png",
      "tags": [
        "nft"
      ],
      "extensions": {
        "website": "https://www.staratlas.com",
        "imageUrl": "https://storage.googleapis.com/nft-assets/ReBirth/poster-8/ahr-visits-earth.jpg",
        "description": "Humankind is visited by Ahr, a mysterious being of pure light. But not all is as it seems… For through the power of illusion, we are tricked into forming a space-based religion, plundering the planet and launching ourselves towards the stars, permanently leaving the Earth.",
        "serumV3Usdc": "8yQzsbraXJFoPG5PdX73B8EVYFuPR9aC2axAqWearGKu"
      }
    },
    {
      "chainId": 101,
      "address": "9vi6PTKBFHR2hXgyjoTZx6h7WXNkFAA5dCsZRSi4higK",
      "symbol": "ASF",
      "name": "Armstrong Forever",
      "decimals": 0,
      "logoURI": "https://raw.githubusercontent.com/solana-labs/token-list/main/assets/mainnet/9vi6PTKBFHR2hXgyjoTZx6h7WXNkFAA5dCsZRSi4higK/logo.png",
      "tags": [
        "nft"
      ],
      "extensions": {
        "website": "https://www.staratlas.com",
        "imageUrl": "https://storage.googleapis.com/nft-assets/ReBirth/poster-15/armstrong-forever.jpg",
        "description": "When humans were racing to expand into outer space under Ahr’s influence, the devastation they inflicted upon the planet was so great that it weakened the Earth’s geomagnetic field. The reckless way the planet’s orbit was populated by machines and debris led to distortions in the gravity field. All this culminated in a disastrous slingshot effect for the many satellites orbiting the blue dot, altering their trajectories to loosen the direct gravity pull of the planet and scatter into deep space. Some of these satellites contained valuable data that was lost forever.  In 2621, the Council of Peace put a bounty on these ancient artifacts to integrate them into Star Atlas, leading to a hunt for them across the galaxy. One of the most sought-after satellites in history records bears the name of Neil Armstrong, the first human to set foot on the Moon.  Initially launched into medium Earth orbit as a cornerstone of the global positioning system (GPS), the satellite had untold additional capabilities that made it more and more valuable as it drifted off into the void.",
        "serumV3Usdc": "8yQzsbraXJFoPG5PdX73B8EVYFuPR9aC2axAqWearGKu"
      }
    },
    {
      "chainId": 101,
      "address": "Hfjgcs9ix17EwgXVVbKjo6NfMm2CXfr34cwty3xWARUm",
      "symbol": "TLS",
      "name": "The Last Stand",
      "decimals": 0,
      "logoURI": "https://raw.githubusercontent.com/solana-labs/token-list/main/assets/mainnet/Hfjgcs9ix17EwgXVVbKjo6NfMm2CXfr34cwty3xWARUm/logo.png",
      "tags": [
        "nft"
      ],
      "extensions": {
        "website": "https://www.staratlas.com",
        "serumV3Usdc": "AVHndcEDUjP9Liz5dfcvAPAMffADXG6KMPn8sWB1XhFQ"
      }
    },
    {
      "chainId": 101,
      "address": "8EXX5kG7qWTjgpNSGX7PnB6hJZ8xhXUcCafVJaBEJo32",
      "symbol": "SPT",
      "name": "The Signing of the Peace Treaty",
      "decimals": 0,
      "logoURI": "https://raw.githubusercontent.com/solana-labs/token-list/main/assets/mainnet/8EXX5kG7qWTjgpNSGX7PnB6hJZ8xhXUcCafVJaBEJo32/logo.png",
      "tags": [
        "nft"
      ],
      "extensions": {
        "website": "https://www.staratlas.com",
        "serumV3Usdc": "FZ9xhZbkt9bKKVpWmFxRhEJyzgxqU5w5xu3mXcF6Eppe"
      }
    },
    {
      "chainId": 101,
      "address": "CAjoJeGCCRae9oDwHYXzkeUDonp3dZLWV5GKHysLwjnx",
      "symbol": "PBA",
      "name": "The Peacebringers Archive",
      "decimals": 0,
      "logoURI": "https://raw.githubusercontent.com/solana-labs/token-list/main/assets/mainnet/CAjoJeGCCRae9oDwHYXzkeUDonp3dZLWV5GKHysLwjnx/logo.png",
      "tags": [
        "nft"
      ],
      "extensions": {
        "website": "https://www.staratlas.com",
        "serumV3Usdc": "4jN1R453Acv9egnr7Dry3x9Xe3jqh1tqz5RokniaeVhy"
      }
    },
    {
      "chainId": 101,
      "address": "FPnwwNiL1tXqd4ZbGjFYsCw5qsQw91VN79SNcU4Bc732",
      "symbol": "UWB",
      "name": "Ustur Wod.bod",
      "decimals": 0,
      "logoURI": "https://raw.githubusercontent.com/solana-labs/token-list/main/assets/mainnet/FPnwwNiL1tXqd4ZbGjFYsCw5qsQw91VN79SNcU4Bc732/logo.png",
      "tags": [
        "nft"
      ],
      "extensions": {
        "website": "https://www.staratlas.com",
        "serumV3Usdc": "J99HsFQEWKR3UiFQpKTnF11iaNiR1enf2LxHfgsbVc59"
      }
    },
    {
      "chainId": 101,
      "address": "DB76aiNQeLzHPwvFhzgwfpe6HGHCDTQ6snW6UD7AnHid",
      "symbol": "OMPH",
      "name": "Om Photoli",
      "decimals": 0,
      "logoURI": "https://raw.githubusercontent.com/solana-labs/token-list/main/assets/mainnet/DB76aiNQeLzHPwvFhzgwfpe6HGHCDTQ6snW6UD7AnHid/logo.png",
      "tags": [
        "nft"
      ],
      "extensions": {
        "website": "https://www.staratlas.com",
        "serumV3Usdc": "HdvXMScwAQQh9pEvLZjuaaeJcLTmixxYoMFefeqHFn2E"
      }
    },
    {
      "chainId": 101,
      "address": "BrzwWsG845VttbTsacZMLKhyc2jAZU12MaPkTYrJHoqm",
      "symbol": "SATM",
      "name": "Star Atlas - The Movie",
      "decimals": 0,
      "logoURI": "https://raw.githubusercontent.com/solana-labs/token-list/main/assets/mainnet/BrzwWsG845VttbTsacZMLKhyc2jAZU12MaPkTYrJHoqm/logo.png",
      "tags": [
        "nft"
      ],
      "extensions": {
        "website": "https://www.staratlas.com",
        "imageUrl": "https://storage.googleapis.com/nft-assets/ReBirth/poster-14/star-at-atlas-movie.jpg",
        "description": "“The first to arrive at the universe’s next frontier is the first to knock on the gates of prosperity.” — Ustur Armi.eldr",
        "serumV3Usdc": "KHw8L2eE6kpp8ziWPghBTtiAVCUvdSKMvGtT1e9AuJd"
      }
    },
    {
      "chainId": 101,
      "address": "8ymi88q5DtmdNTn2sPRNFkvMkszMHuLJ1e3RVdWjPa3s",
      "symbol": "SDOGE",
      "name": "SolDoge",
      "decimals": 0,
      "logoURI": "https://raw.githubusercontent.com/solana-labs/token-list/main/assets/mainnet/8ymi88q5DtmdNTn2sPRNFkvMkszMHuLJ1e3RVdWjPa3s/logo.png",
      "tags": [],
      "extensions": {
        "website": "https://www.soldoge.org",
        "serumV3Usdc": "9aruV2p8cRWxybx6wMsJwPFqeN7eQVPR74RrxdM3DNdu"
      }
    },
    {
      "chainId": 101,
      "address": "DQRNdQWz5NzbYgknGsZqSSXbdhQWvXSe8S56mrtNAs1b",
      "symbol": "ENTROPPP",
      "name": "ENTROPPP (Entropy for security)",
      "decimals": 6,
      "logoURI": "https://raw.githubusercontent.com/solana-labs/token-list/main/assets/mainnet/DQRNdQWz5NzbYgknGsZqSSXbdhQWvXSe8S56mrtNAs1b/logo.png",
      "tags": [
        "Cryptography",
        "Blockchain security",
        "Randomness and entropy"
      ],
      "extensions": {
        "website": "https://www.entroppp.com"
      }
    },
    {
      "chainId": 101,
      "address": "8RYSc3rrS4X4bvBCtSJnhcpPpMaAJkXnVKZPzANxQHgz",
      "symbol": "YARD",
      "name": "SolYard Finance",
      "decimals": 9,
      "logoURI": "https://raw.githubusercontent.com/solana-labs/token-list/main/assets/mainnet/8RYSc3rrS4X4bvBCtSJnhcpPpMaAJkXnVKZPzANxQHgz/logo.png",
      "tags": [],
      "extensions": {
        "website": "https://solyard.finance/"
      }
    },
    {
      "chainId": 101,
      "address": "nope9HWCJcXVFkG49CDk7oYFtgGsUzsRvHdcJeL2aCL",
      "symbol": "NOPE",
      "name": "NOPE FINANCE",
      "decimals": 9,
      "logoURI": "https://raw.githubusercontent.com/solana-labs/token-list/main/assets/mainnet/nope9HWCJcXVFkG49CDk7oYFtgGsUzsRvHdcJeL2aCL/logo.png",
      "tags": [],
      "extensions": {
        "website": "https://nopefinance.xyz/"
      }
    },
    {
      "chainId": 101,
      "address": "43VWkd99HjqkhFTZbWBpMpRhjG469nWa7x7uEsgSH7We",
      "symbol": "STNK",
      "name": "Stonks",
      "decimals": 9,
      "logoURI": "https://raw.githubusercontent.com/solana-labs/token-list/main/assets/mainnet/43VWkd99HjqkhFTZbWBpMpRhjG469nWa7x7uEsgSH7We/logo.png",
      "tags": [],
      "extensions": {
        "website": "https://stonkscoin.org/"
      }
    },
    {
      "chainId": 101,
      "address": "4368jNGeNq7Tt4Vzr98UWxL647PYu969VjzAsWGVaVH2",
      "symbol": "MEAL",
      "name": "HUNGRY",
      "decimals": 8,
      "logoURI": "https://raw.githubusercontent.com/solana-labs/token-list/main/assets/mainnet/4368jNGeNq7Tt4Vzr98UWxL647PYu969VjzAsWGVaVH2/logo.png",
      "tags": [],
      "extensions": {
        "website": "https://hungrycoin.io/"
      }
    },
    {
      "chainId": 101,
      "address": "8GQsW3f7mdwfjqJon2myADcBsSsRjpXmxHYDG8q1pvV6",
      "symbol": "HOLD",
      "name": "Holdana",
      "decimals": 9,
      "logoURI": "https://raw.githubusercontent.com/solana-labs/token-list/main/assets/mainnet/8GQsW3f7mdwfjqJon2myADcBsSsRjpXmxHYDG8q1pvV6/logo.png",
      "tags": [],
      "extensions": {
        "medium": "https://holdanatoken.medium.com/",
        "twitter": "https://twitter.com/HoldanaOfficial",
        "serumV3Usdc": "G2j5zKtfymPcWMq1YRoKrfUWy64SZ6ZxDVscHSyPQqmz"
      }
    },
    {
      "chainId": 101,
      "address": "64SqEfHtu4bZ6jr1mAxaWrLFdMngbKbru9AyaG2Dyk5T",
      "symbol": "wen-token",
      "name": "wen-token",
      "decimals": 0,
      "logoURI": "https://raw.githubusercontent.com/solana-labs/token-list/main/assets/mainnet/64SqEfHtu4bZ6jr1mAxaWrLFdMngbKbru9AyaG2Dyk5T/logo.png",
      "tags": [
        "nft"
      ],
      "extensions": {
        "website": "https://pythians.pyth.network"
      }
    },
    {
      "chainId": 101,
      "address": "9axWWN2FY8njSSQReepkiSE56U2yAvPFGuaXRQNdkZaS",
      "symbol": "wen-token-2",
      "name": "wen-token-2",
      "decimals": 0,
      "logoURI": "https://raw.githubusercontent.com/solana-labs/token-list/main/assets/mainnet/9axWWN2FY8njSSQReepkiSE56U2yAvPFGuaXRQNdkZaS/logo.png",
      "tags": [
        "nft"
      ],
      "extensions": {
        "website": "https://pythians.pyth.network"
      }
    },
    {
      "chainId": 101,
      "address": "4dmKkXNHdgYsXqBHCuMikNQWwVomZURhYvkkX5c4pQ7y",
      "symbol": "SNY",
      "name": "Synthetify",
      "decimals": 6,
      "logoURI": "https://raw.githubusercontent.com/solana-labs/token-list/main/assets/mainnet/4dmKkXNHdgYsXqBHCuMikNQWwVomZURhYvkkX5c4pQ7y/logo.png",
      "tags": [],
      "extensions": {
        "website": "https://synthetify.io/",
        "twitter": "https://twitter.com/synthetify",
        "coingeckoId": "syntheify-token"
      }
    },
    {
      "chainId": 101,
      "address": "4wTMJsh3q66PmAkmwEW47qVDevMZMVVWU3n1Yhqztwi6",
      "symbol": "ARCD",
      "name": "Arcade Token (Wormhole)",
      "decimals": 9,
      "logoURI": "https://raw.githubusercontent.com/solana-labs/token-list/main/assets/mainnet/4wTMJsh3q66PmAkmwEW47qVDevMZMVVWU3n1Yhqztwi6/logo.png",
      "tags": [
        "wrapped",
        "wormhole"
      ],
      "extensions": {
        "address": "0xb581E3a7dB80fBAA821AB39342E9Cbfd2ce33c23",
        "bridgeContract": "https://etherscan.io/address/0xf92cD566Ea4864356C5491c177A430C222d7e678",
        "assetContract": "https://etherscan.io/address/0xb581E3a7dB80fBAA821AB39342E9Cbfd2ce33c23",
        "website": "https://arcade.city",
        "twitter": "https://twitter.com/ArcadeCityHall"
      }
    },
    {
      "chainId": 101,
      "address": "Amt5wUJREJQC5pX7Z48YSK812xmu4j3sQVupNhtsEuY8",
      "symbol": "FROG",
      "name": "FROG",
      "decimals": 6,
      "logoURI": "https://raw.githubusercontent.com/solana-labs/token-list/main/assets/mainnet/Amt5wUJREJQC5pX7Z48YSK812xmu4j3sQVupNhtsEuY8/logo.png",
      "tags": [],
      "extensions": {
        "website": "https://www.froglana.com/",
        "serumV3Usdc": "2Si6XDdpv5zcvYna221eZZrsjsp5xeYoz9W1TVdMdbnt"
      }
    },
    {
      "chainId": 101,
      "address": "DEAdry5qhNoSkF3mbFrTa6udGbMwUoLnQhvchCu26Ak1",
      "symbol": "JUEL",
      "name": "Juel Token",
      "decimals": 9,
      "logoURI": "https://raw.githubusercontent.com/solana-labs/token-list/main/assets/mainnet/DEAdry5qhNoSkF3mbFrTa6udGbMwUoLnQhvchCu26Ak1/logo.png",
      "tags": [],
      "extensions": {
        "website": "http://juel.gg"
      }
    },
    {
      "chainId": 101,
      "address": "9Y8NT5HT9z2EsmCbYMgKXPRq3h3aa6tycEqfFiXjfZM7",
      "symbol": "CRT",
      "name": "CARROT",
      "decimals": 9,
      "logoURI": "https://raw.githubusercontent.com/solana-labs/token-list/main/assets/mainnet/9Y8NT5HT9z2EsmCbYMgKXPRq3h3aa6tycEqfFiXjfZM7/logo.png",
      "tags": [],
      "extensions": {
        "website": "https://farmerscarrot.com/",
        "serumV3Usdc": "Aa8mN8bXAobmcuHDpbbZh55SoadUry6WdsYz2886Ymqf"
      }
    },
    {
      "chainId": 101,
      "address": "AMdnw9H5DFtQwZowVFr4kUgSXJzLokKSinvgGiUoLSps",
      "symbol": "MOLA",
      "name": "MOONLANA",
      "decimals": 9,
      "logoURI": "https://raw.githubusercontent.com/solana-labs/token-list/main/assets/mainnet/AMdnw9H5DFtQwZowVFr4kUgSXJzLokKSinvgGiUoLSps/logo.png",
      "tags": [],
      "extensions": {
        "website": "https://moonlana.com/",
        "twitter": "https://twitter.com/xMoonLana",
        "medium": "https://moonlana.medium.com/",
        "coingeckoId": "moonlana"
      }
    },
    {
      "chainId": 101,
      "address": "3x7UeXDF4imKSKnizK9mYyx1M5bTNzpeALfPeB8S6XT9",
      "symbol": "SKEM",
      "name": "SKEM",
      "decimals": 9,
      "logoURI": "https://raw.githubusercontent.com/solana-labs/token-list/main/assets/mainnet/3x7UeXDF4imKSKnizK9mYyx1M5bTNzpeALfPeB8S6XT9/logo.svg",
      "tags": [],
      "extensions": {
        "website": "https://skem.finance/",
        "serumV3Usdc": "HkYJ3dX8CLSGyGZzfuqYiuoDjDmrDiu1vZhPtFJZa5Vt"
      }
    },
    {
      "chainId": 101,
      "address": "GHvFFSZ9BctWsEc5nujR1MTmmJWY7tgQz2AXE6WVFtGN",
      "symbol": "SOLAPE",
      "name": "SolAPE Token",
      "decimals": 9,
      "logoURI": "https://raw.githubusercontent.com/solana-labs/token-list/main/assets/mainnet/GHvFFSZ9BctWsEc5nujR1MTmmJWY7tgQz2AXE6WVFtGN/logo.png",
      "tags": [
        "utility-token"
      ],
      "extensions": {
        "coingeckoId": "solape-token",
        "website": "https://solape.io",
        "twitter": "https://twitter.com/SolApeFinance",
        "serumV3Usdc": "4zffJaPyeXZ2wr4whHgP39QyTfurqZ2BEd4M5W6SEuon"
      }
    },
    {
      "chainId": 101,
      "address": "9nEqaUcb16sQ3Tn1psbkWqyhPdLmfHWjKGymREjsAgTE",
      "symbol": "WOOF",
      "name": "WOOFENOMICS",
      "decimals": 6,
      "logoURI": "https://raw.githubusercontent.com/solana-labs/token-list/main/assets/mainnet/9nEqaUcb16sQ3Tn1psbkWqyhPdLmfHWjKGymREjsAgTE/logo.png",
      "tags": [],
      "extensions": {
        "website": "https://woofsolana.com",
        "serumV3Usdc": "CwK9brJ43MR4BJz2dwnDM7EXCNyHhGqCJDrAdsEts8n5"
      }
    },
    {
      "chainId": 101,
      "address": "MERt85fc5boKw3BW1eYdxonEuJNvXbiMbs6hvheau5K",
      "symbol": "MER",
      "name": "Mercurial",
      "decimals": 6,
      "logoURI": "https://raw.githubusercontent.com/solana-labs/token-list/main/assets/mainnet/MERt85fc5boKw3BW1eYdxonEuJNvXbiMbs6hvheau5K/logo.png",
      "tags": [],
      "extensions": {
        "coingeckoId": "mercurial",
        "website": "https://www.mercurial.finance/",
        "serumV3Usdc": "G4LcexdCzzJUKZfqyVDQFzpkjhB1JoCNL8Kooxi9nJz5",
        "waterfallbot": "https://bit.ly/MERwaterfall"
      }
    },
    {
      "chainId": 101,
      "address": "9MhNoxy1PbmEazjPo9kiZPCcG7BiFbhi3bWZXZgacfpp",
      "symbol": "ACMN",
      "name": "ACUMEN",
      "decimals": 9,
      "logoURI": "https://raw.githubusercontent.com/solana-labs/token-list/main/assets/mainnet/9MhNoxy1PbmEazjPo9kiZPCcG7BiFbhi3bWZXZgacfpp/logo.png",
      "tags": [],
      "extensions": {
        "website": "https://acumen.network/"
      }
    },
    {
      "chainId": 101,
      "address": "HRhCiCe8WLC4Jsy43Jkhq3poEWpjgXKD1U26XACReimt",
      "symbol": "zSOL",
      "name": "zSOL (ACUMEN)",
      "decimals": 9,
      "logoURI": "https://raw.githubusercontent.com/solana-labs/token-list/main/assets/mainnet/HRhCiCe8WLC4Jsy43Jkhq3poEWpjgXKD1U26XACReimt/logo.png",
      "tags": [],
      "extensions": {
        "website": "https://acumen.network/"
      }
    },
    {
      "chainId": 101,
      "address": "2LBYxD4Jzipk1bEREW6vQk163cj27mUSxmHzW2ujXFNy",
      "symbol": "zUSDC",
      "name": "zUSDC (ACUMEN)",
      "decimals": 6,
      "logoURI": "https://raw.githubusercontent.com/solana-labs/token-list/main/assets/mainnet/2LBYxD4Jzipk1bEREW6vQk163cj27mUSxmHzW2ujXFNy/logo.png",
      "tags": [],
      "extensions": {
        "website": "https://acumen.network/"
      }
    },
    {
      "chainId": 101,
      "address": "DFTZmEopSWrj6YcsmQAAxypN7cHM3mnruEisJPQFJbs7",
      "symbol": "zBTC",
      "name": "zBTC (ACUMEN)",
      "decimals": 6,
      "logoURI": "https://raw.githubusercontent.com/solana-labs/token-list/main/assets/mainnet/DFTZmEopSWrj6YcsmQAAxypN7cHM3mnruEisJPQFJbs7/logo.png",
      "tags": [],
      "extensions": {
        "website": "https://acumen.network/"
      }
    },
    {
      "chainId": 101,
      "address": "A8pnvbKWmTjjnUMzmY6pDJRHy3QdQNdqJdL1VFYXX4oW",
      "symbol": "zETH",
      "name": "zETH (ACUMEN)",
      "decimals": 6,
      "logoURI": "https://raw.githubusercontent.com/solana-labs/token-list/main/assets/mainnet/A8pnvbKWmTjjnUMzmY6pDJRHy3QdQNdqJdL1VFYXX4oW/logo.png",
      "tags": [],
      "extensions": {
        "website": "https://acumen.network/"
      }
    },
    {
      "chainId": 101,
      "address": "9hZt5mP139TvzDBZHtruXxAyjYHiovKXfxW6XNYiofae",
      "symbol": "zSRM",
      "name": "zSRM (ACUMEN)",
      "decimals": 6,
      "logoURI": "https://raw.githubusercontent.com/solana-labs/token-list/main/assets/mainnet/9hZt5mP139TvzDBZHtruXxAyjYHiovKXfxW6XNYiofae/logo.png",
      "tags": [],
      "extensions": {
        "website": "https://acumen.network/"
      }
    },
    {
      "chainId": 101,
      "address": "BR31LZKtry5tyjVtZ49PFZoZjtE5SeS4rjVMuL9Xiyer",
      "symbol": "zSTEP",
      "name": "zSTEP (ACUMEN)",
      "decimals": 9,
      "logoURI": "https://raw.githubusercontent.com/solana-labs/token-list/main/assets/mainnet/BR31LZKtry5tyjVtZ49PFZoZjtE5SeS4rjVMuL9Xiyer/logo.png",
      "tags": [],
      "extensions": {
        "website": "https://acumen.network/"
      }
    },
    {
      "chainId": 101,
      "address": "7wZsSyzD4Ba8ZkPhRh62KshQc8TQYiB5KtdNknywE3k4",
      "symbol": "zRAY",
      "name": "zRAY (ACUMEN)",
      "decimals": 6,
      "logoURI": "https://raw.githubusercontent.com/solana-labs/token-list/main/assets/mainnet/BR31LZKtry5tyjVtZ49PFZoZjtE5SeS4rjVMuL9Xiyer/logo.png",
      "tags": [],
      "extensions": {
        "website": "https://acumen.network/"
      }
    },
    {
      "chainId": 101,
      "address": "EfLvzNsqmkoSneiML5t7uHCPEVRaWCpG4N2WsS39nWCU",
      "symbol": "MUDLEY",
      "name": "MUDLEY",
      "decimals": 9,
      "logoURI": "https://raw.githubusercontent.com/solana-labs/token-list/main/assets/mainnet/EfLvzNsqmkoSneiML5t7uHCPEVRaWCpG4N2WsS39nWCU/logo.png",
      "tags": [],
      "extensions": {
        "website": "https://www.mudley.io/"
      }
    },
    {
      "chainId": 101,
      "address": "GpYMp8eP3HADY8x1jLVfFVBVYqxFNxT5mFhZAZt9Poco",
      "symbol": "CAPE",
      "name": "Crazy Ape Coin",
      "decimals": 9,
      "logoURI": "https://raw.githubusercontent.com/solana-labs/token-list/main/assets/mainnet/GpYMp8eP3HADY8x1jLVfFVBVYqxFNxT5mFhZAZt9Poco/logo.png",
      "tags": [],
      "extensions": {
        "website": "https://www.crazyapecoin.com/"
      }
    },
    {
      "chainId": 101,
      "address": "7ApYvMWwHJSgWz9BvMuNzqzUAqYbxByjzZu31t8FkYDy",
      "symbol": "SFairy",
      "name": "Fairy Finance",
      "decimals": 9,
      "logoURI": "https://raw.githubusercontent.com/debianos1/logo-token/main/fairyfinane%20.png",
      "tags": [],
      "extensions": {
        "twitter": "https://twitter.com/fairy_finance"
      }
    },
    {
      "chainId": 101,
      "address": "7Csho7qjseDjgX3hhBxfwP1W3LYARK3QH3PM2x55we14",
      "symbol": "LOTTO",
      "name": "Lotto",
      "decimals": 6,
      "logoURI": "https://raw.githubusercontent.com/solana-labs/token-list/main/assets/mainnet/7Csho7qjseDjgX3hhBxfwP1W3LYARK3QH3PM2x55we14/logo.png",
      "tags": [],
      "extensions": {
        "serumV3Usdc": "9MZKfgZzPgeidAukYpHtsLYm4eAdJFnR7nhPosWT8jiv",
        "coingeckoId": "lotto",
        "website": "lotto.finance",
        "address": "0xb0dfd28d3cf7a5897c694904ace292539242f858",
        "assetContract": "https://etherscan.io/address/0xb0dfd28d3cf7a5897c694904ace292539242f858",
        "tggroup": "https://t.me/lottofinance"
      }
    },
    {
      "chainId": 101,
      "address": "7uv3ZvZcQLd95bUp5WMioxG7tyAZVXFfr8JYkwhMYrnt",
      "symbol": "BOLE",
      "name": "Bole Token",
      "decimals": 4,
      "logoURI": "https://raw.githubusercontent.com/solana-labs/token-list/main/assets/mainnet/7uv3ZvZcQLd95bUp5WMioxG7tyAZVXFfr8JYkwhMYrnt/logo.png",
      "tags": [],
      "extensions": {
        "website": "https://tokenbole.com/",
        "serumV3Usdc": "9yGqsboBtvztDgGbGFEaBBT2G8dUMhxewXDQpy6T3eDm",
        "coingeckoId": "bole-token"
      }
    },
    {
      "chainId": 101,
      "address": "Bxp46xCB6CLjiqE99QaTcJAaY1hYF1o63DUUrXAS7QFu",
      "symbol": "mBRZ",
      "name": "SolMiner Bronze",
      "decimals": 9,
      "logoURI": "https://raw.githubusercontent.com/solana-labs/token-list/main/assets/mainnet/Bxp46xCB6CLjiqE99QaTcJAaY1hYF1o63DUUrXAS7QFu/logo.png",
      "tags": [],
      "extensions": {
        "website": "https://solminer.app",
        "medium": "https://solminer.medium.com/",
        "twitter": "https://twitter.com/SolMinerproject"
      }
    },
    {
      "chainId": 101,
      "address": "GZNrMEdrt6Vg428JzvJYRGGPpVxgjUPsg6WLqKBvmNLw",
      "symbol": "mPLAT",
      "name": "SolMiner Platinum",
      "decimals": 9,
      "logoURI": "https://raw.githubusercontent.com/solana-labs/token-list/main/assets/mainnet/GZNrMEdrt6Vg428JzvJYRGGPpVxgjUPsg6WLqKBvmNLw/logo.png",
      "tags": [],
      "extensions": {
        "website": "https://solminer.app",
        "medium": "https://solminer.medium.com/",
        "twitter": "https://twitter.com/SolMinerproject"
      }
    },
    {
      "chainId": 101,
      "address": "Er7a3ugS6kkAqj6sp3UmXEFAFrDdLMRQEkV9QH2fwRYA",
      "symbol": "mDIAM",
      "name": "SolMiner Diamond",
      "decimals": 9,
      "logoURI": "https://raw.githubusercontent.com/solana-labs/token-list/main/assets/mainnet/Er7a3ugS6kkAqj6sp3UmXEFAFrDdLMRQEkV9QH2fwRYA/logo.png",
      "tags": [],
      "extensions": {
        "website": "https://solminer.app",
        "medium": "https://solminer.medium.com/",
        "twitter": "https://twitter.com/SolMinerproject"
      }
    },
    {
      "chainId": 101,
      "address": "5JnZ667P3VcjDinkJFysWh2K2KtViy63FZ3oL5YghEhW",
      "symbol": "APYS",
      "name": "APYSwap",
      "decimals": 9,
      "logoURI": "https://raw.githubusercontent.com/solana-labs/token-list/main/assets/mainnet/5JnZ667P3VcjDinkJFysWh2K2KtViy63FZ3oL5YghEhW/logo.png",
      "tags": [
        "wrapped"
      ],
      "extensions": {
        "website": "https://apyswap.com",
        "coingeckoId": "apyswap"
      }
    },
    {
      "chainId": 101,
      "address": "ss1gxEUiufJyumsXfGbEwFe6maraPmc53fqbnjbum15",
      "symbol": "SS1",
      "name": "Naked Shorts",
      "decimals": 0,
      "logoURI": "https://raw.githubusercontent.com/solana-labs/token-list/main/assets/mainnet/ss1gxEUiufJyumsXfGbEwFe6maraPmc53fqbnjbum15/logo.png",
      "tags": [
        "nft"
      ],
      "extensions": {
        "website": "https://www.sol-talk.com/sol-survivor",
        "twitter": "https://twitter.com/sol__survivor",
        "imageUrl": "https://www.arweave.net/N-RGNyi1o1evhr7jTCXxHQlSndNPdnHWEzUTbTGMCl4",
        "animationUrl": "https://www.arweave.net/KBzRUmQNX6VKDH41N_uOETtJH21YtWXrOz270b8eqyo?ext=glb",
        "description": "After a gamma squeeze event he was left covered in theta. Due to the accident he lost his memories but gained the ability to refract light. He joins the tournament hoping to discover more about his past. His only clue is a damaged ID card with the word Malvin inscribed. Special: 'Now You See Me'"
      }
    },
    {
      "chainId": 101,
      "address": "GfJ3Vq2eSTYf1hJP6kKLE9RT6u7jF9gNszJhZwo5VPZp",
      "symbol": "SOLPAD",
      "name": "Solpad Finance",
      "decimals": 9,
      "logoURI": "https://raw.githubusercontent.com/solana-labs/token-list/main/assets/mainnet/GfJ3Vq2eSTYf1hJP6kKLE9RT6u7jF9gNszJhZwo5VPZp/logo.png",
      "tags": [
        "utility-token"
      ],
      "extensions": {
        "website": "https://www.solpad.finance/",
        "twitter": "https://twitter.com/FinanceSolpad",
        "github": "https://github.com/solpad-finance",
        "tgann": "https://t.me/solpadfinance",
        "tggroup": "https://t.me/solpadfinance_chat"
      }
    },
    {
      "chainId": 101,
      "address": "ERPueLaiBW48uBhqX1CvCYBv2ApHN6ZFuME1MeQGTdAi",
      "symbol": "MIT",
      "name": "Muskimum Impact Token",
      "decimals": 8,
      "logoURI": "https://raw.githubusercontent.com/solana-labs/token-list/main/assets/mainnet/ERPueLaiBW48uBhqX1CvCYBv2ApHN6ZFuME1MeQGTdAi/logo.png",
      "tags": [
        "mit",
        "musk"
      ],
      "extensions": {
        "website": "https://muskimum.win/",
        "twitter": "https://twitter.com/muskimum",
        "serumV3Usdc": "3mhrhTFrHtxe7uZhvzBhzneR3bD3hDyWcgEkR8EcvNZk"
      }
    },
    {
      "chainId": 101,
      "address": "BsDrXiQaFd147Fxq1fQYbJQ77P6tmPkRJQJzkKvspDKo",
      "symbol": "SOLA",
      "name": "SolaPAD Token (deprecated)",
      "decimals": 8,
      "logoURI": "https://raw.githubusercontent.com/solana-labs/token-list/main/assets/mainnet/BsDrXiQaFd147Fxq1fQYbJQ77P6tmPkRJQJzkKvspDKo/logo.png",
      "tags": [
        "SOLA",
        "LaunchPAD"
      ],
      "extensions": {
        "website": "https://www.solapad.org/",
        "twitter": "https://twitter.com/SolaPAD"
      }
    },
    {
      "chainId": 101,
      "address": "7fCzz6ZDHm4UWC9Se1RPLmiyeuQ6kStxpcAP696EuE1E",
      "symbol": "SHBL",
      "name": "Shoebill Coin",
      "decimals": 9,
      "logoURI": "https://raw.githubusercontent.com/solana-labs/token-list/main/assets/mainnet/7fCzz6ZDHm4UWC9Se1RPLmiyeuQ6kStxpcAP696EuE1E/logo.png",
      "tags": [],
      "extensions": {
        "website": "https://shoebillco.in/"
      }
    },
    {
      "chainId": 101,
      "address": "GnaFnTihwQFjrLeJNeVdBfEZATMdaUwZZ1RPxLwjbVwb",
      "symbol": "SHBL-USDC",
      "name": "Raydium Permissionless LP Token (SHBL-USDC)",
      "decimals": 9,
      "logoURI": "https://raw.githubusercontent.com/solana-labs/token-list/main/assets/mainnet/GnaFnTihwQFjrLeJNeVdBfEZATMdaUwZZ1RPxLwjbVwb/logo.png",
      "tags": [
        "lp-token"
      ],
      "extensions": {
        "website": "https://raydium.io/"
      }
    },
    {
      "chainId": 101,
      "address": "Djoz8btdR7p6xWHoVtPYF3zyN9LU5BBfMoDk4HczSDqc",
      "symbol": "AUSS",
      "name": "Ausshole",
      "decimals": 9,
      "logoURI": "https://raw.githubusercontent.com/solana-labs/token-list/main/assets/mainnet/Djoz8btdR7p6xWHoVtPYF3zyN9LU5BBfMoDk4HczSDqc/logo.svg",
      "tags": [],
      "extensions": {
        "website": "https://auss.finance/",
        "twitter": "https://twitter.com/ausstoken",
        "serumV3Usdc": "bNbYoc2KawipbXj76BiXbUdf2NcGKWkdp4S9uDvWXB1"
      }
    },
    {
      "chainId": 101,
      "address": "TuLipcqtGVXP9XR62wM8WWCm6a9vhLs7T1uoWBk6FDs",
      "symbol": "TULIP",
      "name": "Tulip",
      "decimals": 6,
      "logoURI": "https://raw.githubusercontent.com/solana-labs/token-list/main/assets/mainnet/TuLipcqtGVXP9XR62wM8WWCm6a9vhLs7T1uoWBk6FDs/logo.svg",
      "tags": [
        "tulip",
        "solfarm",
        "vaults"
      ],
      "extensions": {
        "website": "https://solfarm.io",
        "twitter": "https://twitter.com/Solfarmio",
        "coingeckoId": "solfarm",
        "serumV3Usdc": "8GufnKq7YnXKhnB3WNhgy5PzU9uvHbaaRrZWQK6ixPxW",
        "waterfallbot": "https://bit.ly/TULIPwaterfall"
      }
    },
    {
      "chainId": 101,
      "address": "5trVBqv1LvHxiSPMsHtEZuf8iN82wbpDcR5Zaw7sWC3s",
      "symbol": "JPYC",
      "name": "JPY Coin",
      "decimals": 6,
      "logoURI": "https://raw.githubusercontent.com/solana-labs/token-list/main/assets/mainnet/5trVBqv1LvHxiSPMsHtEZuf8iN82wbpDcR5Zaw7sWC3s/logo.png",
      "tags": [
        "stablecoin",
        "ethereum"
      ],
      "extensions": {
        "website": "https://jpyc.jp/"
      }
    },
    {
      "chainId": 101,
      "address": "3QuAYThYKFXSmrTcSHsdd7sAxaFBobaCkLy2DBYJLMDs",
      "symbol": "TYNA",
      "name": "wTYNA",
      "decimals": 3,
      "logoURI": "https://raw.githubusercontent.com/solana-labs/token-list/main/assets/mainnet/3QuAYThYKFXSmrTcSHsdd7sAxaFBobaCkLy2DBYJLMDs/logo.png",
      "tags": [
        "ERC20",
        "ethereum"
      ],
      "extensions": {
        "address": "0x4ae54790c130B21E8CbaCAB011C6170e079e6eF5",
        "bridgeContract": "https://etherscan.io/address/0xeae57ce9cc1984f202e15e038b964bb8bdf7229a",
        "assetContract": "https://etherscan.io/address/0x4ae54790c130B21E8CbaCAB011C6170e079e6eF5",
        "website": "http://lendingbot.s3-website-us-east-1.amazonaws.com/whitepaper.html",
        "twitter": "https://twitter.com/btc_AP"
      }
    },
    {
      "chainId": 101,
      "address": "7zsKqN7Fg2s9VsqAq6XBoiShCVohpGshSUvoWBc6jKYh",
      "symbol": "ARDX",
      "name": "Wrapped ArdCoin (Sollet)",
      "decimals": 2,
      "logoURI": "https://raw.githubusercontent.com/solana-labs/token-list/main/assets/mainnet/7zsKqN7Fg2s9VsqAq6XBoiShCVohpGshSUvoWBc6jKYh/logo.png",
      "tags": [
        "wrapped-sollet",
        "ethereum"
      ],
      "extensions": {
        "website": "https://ardcoin.com",
        "coingeckoId": "ardcoin"
      }
    },
    {
      "chainId": 101,
      "address": "7zphtJVjKyECvQkdfxJNPx83MNpPT6ZJyujQL8jyvKcC",
      "symbol": "SSHIB",
      "name": "SolShib",
      "decimals": 9,
      "logoURI": "https://raw.githubusercontent.com/solana-labs/token-list/main/assets/mainnet/7zphtJVjKyECvQkdfxJNPx83MNpPT6ZJyujQL8jyvKcC/logo.png",
      "tags": [],
      "extensions": {
        "website": "https://solshib.com/"
      }
    },
    {
      "chainId": 101,
      "address": "HoSWnZ6MZzqFruS1uoU69bU7megzHUv6MFPQ5nqC6Pj2",
      "symbol": "SGI",
      "name": "SolGift",
      "decimals": 9,
      "logoURI": "https://raw.githubusercontent.com/solana-labs/token-list/main/assets/mainnet/HoSWnZ6MZzqFruS1uoU69bU7megzHUv6MFPQ5nqC6Pj2/logo.png",
      "tags": [],
      "extensions": {
        "website": "https://solshib.com/"
      }
    },
    {
      "chainId": 101,
      "address": "GpS9AavHtSUspaBnL1Tu26FWbUAdW8tm3MbacsNvwtGu",
      "symbol": "SOLT",
      "name": "Soltriever",
      "decimals": 9,
      "logoURI": "https://raw.githubusercontent.com/solana-labs/token-list/main/assets/mainnet/GpS9AavHtSUspaBnL1Tu26FWbUAdW8tm3MbacsNvwtGu/logo.png",
      "tags": [],
      "extensions": {
        "website": "http://soltriever.info/",
        "twitter": "https://twitter.com/_Soltriever"
      }
    },
    {
      "chainId": 101,
      "address": "2QK9vxydd7WoDwvVFT5JSU8cwE9xmbJSzeqbRESiPGMG",
      "symbol": "KEKW",
      "name": "kekwcoin",
      "decimals": 9,
      "logoURI": "https://raw.githubusercontent.com/solana-labs/token-list/main/assets/mainnet/2QK9vxydd7WoDwvVFT5JSU8cwE9xmbJSzeqbRESiPGMG/logo.png",
      "tags": [],
      "extensions": {
        "website": "https://kekw.io/",
        "twitter": "https://twitter.com/kekwcoin",
        "medium": "https://kekwcoin.medium.com/",
        "discord": "discord.gg/kekw",
        "description": "Kekwcoin is a creative community platform for content creators to monetize their artwork and get financial support from investors.",
        "serumV3Usdc": "N99ngemA29qSKqdDW7kRiZHS7h2wEFpdgRvgE3N2jy6"
      }
    },
    {
      "chainId": 101,
      "address": "qs9Scx8YwNXS6zHYPCnDnyHQcRHg3QwXxpyCXs5tdM8",
      "symbol": "POCO",
      "name": "POWER COIN",
      "decimals": 9,
      "logoURI": "https://raw.githubusercontent.com/solana-labs/token-list/main/assets/mainnet/qs9Scx8YwNXS6zHYPCnDnyHQcRHg3QwXxpyCXs5tdM8/logo.png",
      "tags": [
        "social-token",
        "poco"
      ]
    },
    {
      "chainId": 101,
      "address": "FxCvbCVAtNUEKSiKoF6xt2pWPfpXuYFWYbuQySaRnV5R",
      "symbol": "LOOP",
      "name": "LC Andy Social Token",
      "decimals": 9,
      "logoURI": "https://raw.githubusercontent.com/solana-labs/token-list/main/assets/mainnet/FxCvbCVAtNUEKSiKoF6xt2pWPfpXuYFWYbuQySaRnV5R/logo.png",
      "tags": [
        "social-token",
        "loop"
      ]
    },
    {
      "chainId": 101,
      "address": "3iXydLpqi38CeGDuLFF1WRbPrrkNbUsgVf98cNSg6NaA",
      "symbol": "Spro",
      "name": "Sproken Token",
      "decimals": 9,
      "logoURI": "https://cdn.jsdelivr.net/gh/kechricc/Sproken-Token-Logo/SprokenToken.png",
      "tags": [
        "Sprocket Token",
        "Mini Aussie",
        "Currency of the Sprokonomy"
      ],
      "extensions": {
        "website": "https://www.sprokentoken.com/"
      }
    },
    {
      "chainId": 101,
      "address": "H5gczCNbrtso6BqGKihF97RaWaxpUEZnFuFUKK4YX3s2",
      "symbol": "BDE",
      "name": "Big Defi Energy",
      "decimals": 9,
      "logoURI": "https://raw.githubusercontent.com/solana-labs/token-list/main/assets/mainnet/H5gczCNbrtso6BqGKihF97RaWaxpUEZnFuFUKK4YX3s2/logo.png",
      "tags": [],
      "extensions": {
        "website": "bigdefienergy.com",
        "twitter": "https://twitter.com/Bigdefi"
      }
    },
    {
      "chainId": 101,
      "address": "cREsCN7KAyXcBG2xZc8qrfNHMRgC3MhTb4n3jBnNysv",
      "symbol": "DWT",
      "name": "DARK WEB TOKEN",
      "decimals": 2,
      "logoURI": "https://raw.githubusercontent.com/solana-labs/token-list/main/assets/mainnet/cREsCN7KAyXcBG2xZc8qrfNHMRgC3MhTb4n3jBnNysv/logo.png",
      "tags": [
        "MEME"
      ],
      "extensions": {
        "serumV3Usdc": "526WW289h5wibg1Q55sK16CGoNip8H5d2AXVbaAGcUMb",
        "website": "https://www.darkwebtoken.live"
      }
    },
    {
      "chainId": 101,
      "address": "EdGAZ8JyFTFbmVedVTbaAEQRb6bxrvi3AW3kz8gABz2E",
      "symbol": "DOGA",
      "name": "Dogana",
      "decimals": 9,
      "logoURI": "https://raw.githubusercontent.com/solana-labs/token-list/main/assets/mainnet/EdGAZ8JyFTFbmVedVTbaAEQRb6bxrvi3AW3kz8gABz2E/logo.png",
      "tags": [],
      "extensions": {
        "twitter": "https://twitter.com/DoganaOfficial",
        "serumV3Usdc": "H1Ywt7nSZkLDb2o3vpA5yupnBc9jr1pXtdjMm4Jgk1ay"
      }
    },
    {
      "chainId": 101,
      "address": "3FoUAsGDbvTD6YZ4wVKJgTB76onJUKz7GPEBNiR5b8wc",
      "symbol": "CHEEMS",
      "name": "Cheems",
      "decimals": 4,
      "logoURI": "https://raw.githubusercontent.com/solana-labs/token-list/main/assets/mainnet/3FoUAsGDbvTD6YZ4wVKJgTB76onJUKz7GPEBNiR5b8wc/logo.png",
      "tags": [],
      "extensions": {
        "website": "https://cheems.co/",
        "twitter": "https://twitter.com/theCheemsToken",
        "tggroup": "https://t.me/CheemsOfficial"
      }
    },
    {
      "chainId": 101,
      "address": "AWW5UQfMBnPsTaaxCK7cSEmkj1kbX2zUrqvgKXStjBKx",
      "symbol": "SBFC",
      "name": "SBF Coin",
      "decimals": 6,
      "logoURI": "https://raw.githubusercontent.com/solana-labs/token-list/main/assets/mainnet/AWW5UQfMBnPsTaaxCK7cSEmkj1kbX2zUrqvgKXStjBKx/logo.png",
      "tags": [
        "utility-token",
        "SBF",
        "sbfcoin",
        "SBFC"
      ],
      "extensions": {
        "website": "https://www.sbfcoin.org/",
        "twitter": "https://twitter.com/sbfcoin"
      }
    },
    {
      "chainId": 101,
      "address": "FRbqQnbuLoMbUG4gtQMeULgCDHyY6YWF9NRUuLa98qmq",
      "symbol": "ECOP",
      "name": "EcoPoo",
      "decimals": 0,
      "logoURI": "https://raw.githubusercontent.com/solana-labs/token-list/main/assets/mainnet/FRbqQnbuLoMbUG4gtQMeULgCDHyY6YWF9NRUuLa98qmq/logo.png",
      "tags": [
        "meme"
      ],
      "extensions": {
        "twitter": "https://twitter.com/EcoPoo_Official"
      }
    },
    {
      "chainId": 101,
      "address": "5p2zjqCd1WJzAVgcEnjhb9zWDU7b9XVhFhx4usiyN7jB",
      "symbol": "CATO",
      "name": "CATO",
      "decimals": 9,
      "logoURI": "https://raw.githubusercontent.com/solana-labs/token-list/main/assets/mainnet/5p2zjqCd1WJzAVgcEnjhb9zWDU7b9XVhFhx4usiyN7jB/logo.png",
      "tags": [
        "Meme-Token"
      ],
      "extensions": {
        "website": "https://www.solanacato.com/",
        "twitter": "https://twitter.com/SolanaCATO",
        "telegram": "https://t.me/SolanaCATO",
        "serumV3Usdc": "9fe1MWiKqUdwift3dEpxuRHWftG72rysCRHbxDy6i9xB"
      }
    },
    {
      "chainId": 101,
      "address": "J81fW7aza8wVUG1jjzhExsNMs3MrzwT5WrofgFqMjnSA",
      "symbol": "TOM",
      "name": "Tombili",
      "decimals": 9,
      "logoURI": "https://raw.githubusercontent.com/solana-labs/token-list/main/assets/mainnet/J81fW7aza8wVUG1jjzhExsNMs3MrzwT5WrofgFqMjnSA/logo.png",
      "tags": [],
      "extensions": {
        "website": "https://cryptomindex.com",
        "twitter": "https://twitter.com/cryptomindex"
      }
    },
    {
      "chainId": 101,
      "address": "GunpHq4fn9gSSyGbPMYXTzs9nBS8RY88CX1so4V8kCiF",
      "symbol": "FABLE",
      "name": "Fable",
      "decimals": 0,
      "logoURI": "https://raw.githubusercontent.com/solana-labs/token-list/main/assets/mainnet/GunpHq4fn9gSSyGbPMYXTzs9nBS8RY88CX1so4V8kCiF/logo.png",
      "tags": [],
      "extensions": {
        "website": "https://fable.finance",
        "twitter": "https://twitter.com/fable_finance"
      }
    },
    {
      "chainId": 101,
      "address": "6L5DzH3p1t1PrCrVkudasuUnWbK7Jq9tYwcwWQiV6yd7",
      "symbol": "LZD",
      "name": "Lizard",
      "decimals": 6,
      "logoURI": "https://raw.githubusercontent.com/solana-labs/token-list/main/assets/mainnet/6L5DzH3p1t1PrCrVkudasuUnWbK7Jq9tYwcwWQiV6yd7/logo.png",
      "tags": [],
      "extensions": {
        "website": "https://www.lzdsol.io",
        "twitter": "https://twitter.com/lzd_sol"
      }
    },
    {
      "chainId": 101,
      "address": "EZqcdU8RLu9EChZgrY2BNVg8eovfdGyTiY2bd69EsPgQ",
      "symbol": "FELON",
      "name": "FuckElon",
      "decimals": 9,
      "logoURI": "https://raw.githubusercontent.com/solana-labs/token-list/main/assets/mainnet/EZqcdU8RLu9EChZgrY2BNVg8eovfdGyTiY2bd69EsPgQ/logo.png",
      "tags": [],
      "extensions": {
        "website": "https://fuckelonmusk.godaddysites.com/",
        "twitter": "https://twitter.com/FuckElonMusk8",
        "tgann": "https://t.me/fuckelonmusktoday",
        "tggroup": "https://t.me/joinchat/cgUOCIRSTJ9hZmY1"
      }
    },
    {
      "chainId": 101,
      "address": "HBHMiauecxer5FCzPeXgE2A8ZCf7fQgxxwo4vfkFtC7s",
      "symbol": "SLNDN",
      "name": "Solanadon",
      "decimals": 9,
      "logoURI": "https://raw.githubusercontent.com/solana-labs/token-list/main/assets/mainnet/HBHMiauecxer5FCzPeXgE2A8ZCf7fQgxxwo4vfkFtC7s/logo.png",
      "tags": [],
      "extensions": {
        "website": "https://solanadon.com/",
        "twitter": "https://twitter.com/SolanadonCoin",
        "tgann": "https://t.me/solanadonann"
      }
    },
    {
      "chainId": 101,
      "address": "GReBHpMgCadZRij4B111c94cqU9TktvJ45rWZRQ5b1A5",
      "symbol": "PINGU",
      "name": "Penguincoin",
      "decimals": 9,
      "logoURI": "https://raw.githubusercontent.com/solana-labs/token-list/main/assets/mainnet/GReBHpMgCadZRij4B111c94cqU9TktvJ45rWZRQ5b1A5/logo.png",
      "tags": [],
      "extensions": {
        "twitter": "https://twitter.com/penguincoin1"
      }
    },
    {
      "chainId": 101,
      "address": "5WUab7TCvth43Au5vk6wKjchTzWFeyPEUSJE1MPJtTZE",
      "symbol": "KEKN1",
      "name": "KEKW In Solana Tripping",
      "decimals": 0,
      "logoURI": "https://raw.githubusercontent.com/solana-labs/token-list/main/assets/mainnet/5WUab7TCvth43Au5vk6wKjchTzWFeyPEUSJE1MPJtTZE/logo.png",
      "tags": [
        "nft"
      ],
      "extensions": {
        "website": "https://www.kekw.io/",
        "twitter": "https://twitter.com/kekwcoin"
      }
    },
    {
      "chainId": 101,
      "address": "9KEe6o1jRTqFDFBo2AezsskcxBNwuq1rVeVat1Td8zbV",
      "symbol": "MPAD",
      "name": "MercuryPAD Token",
      "decimals": 9,
      "logoURI": "https://raw.githubusercontent.com/solana-labs/token-list/main/assets/mainnet/9KEe6o1jRTqFDFBo2AezsskcxBNwuq1rVeVat1Td8zbV/logo.png",
      "tags": [
        "MPAD",
        "LaunchPAD"
      ],
      "extensions": {
        "website": "https://mercurypad.com/",
        "twitter": "https://twitter.com/MercuryPad"
      }
    },
    {
      "chainId": 101,
      "address": "4KAFf8ZpNCn1SWLZFo5tbeZsKpVemsobbVZdERWxRvd2",
      "symbol": "SGT",
      "name": "Sangga Token",
      "decimals": 8,
      "logoURI": "https://raw.githubusercontent.com/solana-labs/token-list/main/assets/mainnet/4KAFf8ZpNCn1SWLZFo5tbeZsKpVemsobbVZdERWxRvd2/logo.png",
      "tags": [],
      "extensions": {
        "website": "https://sanggatalk.io"
      }
    },
    {
      "chainId": 101,
      "address": "Ae1aeYK9WrB2kP29jJU4aUUK7Y1vzsGNZFKoe4BG2h6P",
      "symbol": "OLDNINJA",
      "name": "OLDNINJA",
      "decimals": 0,
      "logoURI": "https://raw.githubusercontent.com/solana-labs/token-list/main/assets/mainnet/Ae1aeYK9WrB2kP29jJU4aUUK7Y1vzsGNZFKoe4BG2h6P/logo.png",
      "tags": [],
      "extensions": {
        "website": "https://www.ninjaprotocol.io/oldninja/"
      }
    },
    {
      "chainId": 101,
      "address": "FgX1WD9WzMU3yLwXaFSarPfkgzjLb2DZCqmkx9ExpuvJ",
      "symbol": "NINJA",
      "name": "NINJA",
      "decimals": 6,
      "logoURI": "https://raw.githubusercontent.com/solana-labs/token-list/main/assets/mainnet/FgX1WD9WzMU3yLwXaFSarPfkgzjLb2DZCqmkx9ExpuvJ/logo.png",
      "tags": [],
      "extensions": {
        "website": "https://www.ninjaprotocol.io/",
        "serumV3Usdc": "J4oPt5Q3FYxrznkXLkbosAWrJ4rZLqJpGqz7vZUL4eMM"
      }
    },
    {
      "chainId": 101,
      "address": "E6UBhrtvP4gYHAEgoBi8kDU6DrPPmQxTAJvASo4ptNev",
      "symbol": "SOLDOG",
      "name": "SOLDOG",
      "decimals": 0,
      "logoURI": "https://raw.githubusercontent.com/solana-labs/token-list/main/assets/mainnet/E6UBhrtvP4gYHAEgoBi8kDU6DrPPmQxTAJvASo4ptNev/logo.png",
      "tags": [],
      "extensions": {
        "website": "https://solanadog.io",
        "twitter": "https://twitter.com/solanadog"
      }
    },
    {
      "chainId": 102,
      "address": "rz251Qbsa27sL8Y1H7h4qu71j6Q7ukNmskg5ZDhPCg3",
      "symbol": "HIRO",
      "name": "Hiro LaunchDAO",
      "decimals": 6,
      "logoURI": "https://raw.githubusercontent.com/solana-labs/token-list/main/assets/mainnet/rz251Qbsa27sL8Y1H7h4qu71j6Q7ukNmskg5ZDhPCg3/logo.png",
      "tags": [],
      "extensions": {
        "website": "https://hiro-finance.github.io/",
        "twitter": "https://twitter.com/HiroLaunchdao"
      }
    },
    {
      "chainId": 101,
      "address": "9nusLQeFKiocswDt6NQsiErm1M43H2b8x6v5onhivqKv",
      "symbol": "LLAMA",
      "name": "SOLLAMA",
      "decimals": 1,
      "logoURI": "https://raw.githubusercontent.com/solana-labs/token-list/main/assets/mainnet/9nusLQeFKiocswDt6NQsiErm1M43H2b8x6v5onhivqKv/logo.png",
      "tags": [],
      "extensions": {
        "website": "https://sollama.finance",
        "twitter": "https://twitter.com/SollamaFinance"
      }
    },
    {
      "chainId": 101,
      "address": "BLwTnYKqf7u4qjgZrrsKeNs2EzWkMLqVCu6j8iHyrNA3",
      "symbol": "BOP",
      "name": "Boring Protocol",
      "decimals": 8,
      "logoURI": "https://raw.githubusercontent.com/solana-labs/token-list/main/assets/mainnet/BLwTnYKqf7u4qjgZrrsKeNs2EzWkMLqVCu6j8iHyrNA3/logo.png",
      "tags": [
        "security-token",
        "utility-token"
      ],
      "extensions": {
        "website": "https://boringprotocol.io",
        "twitter": "https://twitter.com/BoringProtocol",
        "serumV3Usdc": "7MmPwD1K56DthW14P1PnWZ4zPCbPWemGs3YggcT1KzsM"
      }
    },
    {
      "chainId": 101,
      "address": "ER8Xa8YxJLC3CFJgdAxJs46Rdhb7B3MjgbPZsVg1aAFV",
      "symbol": "MOLAMON",
      "name": "MOLAMON",
      "decimals": 0,
      "logoURI": "https://raw.githubusercontent.com/solana-labs/token-list/main/assets/mainnet/ER8Xa8YxJLC3CFJgdAxJs46Rdhb7B3MjgbPZsVg1aAFV/logo.png",
      "tags": [],
      "extensions": {
        "website": "https://moonlana.com/",
        "twitter": "https://twitter.com/xMoonLana",
        "medium": "https://moonlana.medium.com/",
        "imageUrl": "https://gateway.pinata.cloud/ipfs/QmbdEesuzVUMzqaumrZNaWnwnz4WwDvqDyfrFneVDjqr2e/molamonbg.gif",
        "description": "The first $MOLA NFT on Solana Blockchain."
      }
    },
    {
      "chainId": 101,
      "address": "4ezHExHThrwnnoqKcMNbUwcVYXzdkDerHFGfegnTqA2E",
      "symbol": "STUD",
      "name": "SolanaToolsUtilityDapp",
      "decimals": 9,
      "logoURI": "https://raw.githubusercontent.com/solana-labs/token-list/main/assets/mainnet/4ezHExHThrwnnoqKcMNbUwcVYXzdkDerHFGfegnTqA2E/logo.png",
      "tags": [],
      "extensions": {
        "website": "https://www.solanatools.io/"
      }
    },
    {
      "chainId": 101,
      "address": "AZtNYaEAHDBeK5AvdzquZWjc4y8cj5sKWH1keUJGMuPV",
      "symbol": "RESP",
      "name": "RESPECT",
      "decimals": 8,
      "logoURI": "https://raw.githubusercontent.com/solana-labs/token-list/main/assets/mainnet/AZtNYaEAHDBeK5AvdzquZWjc4y8cj5sKWH1keUJGMuPV/logo.png",
      "tags": [],
      "extensions": {
        "website": "https://respect.cash"
      }
    },
    {
      "chainId": 101,
      "address": "5j6BmiZTfHssaWPT23EQYQci3w57VTw7QypKArQZbSZ9",
      "symbol": "CHAD",
      "name": "ChadTrader Token",
      "decimals": 9,
      "logoURI": "https://raw.githubusercontent.com/solana-labs/token-list/main/assets/mainnet/5j6BmiZTfHssaWPT23EQYQci3w57VTw7QypKArQZbSZ9/logo.png",
      "tags": [
        "utility-token"
      ],
      "extensions": {
        "website": "https://chadtrader.io/",
        "twitter": "https://twitter.com/chadtraderio"
      }
    },
    {
      "chainId": 101,
      "address": "GsNzxJfFn6zQdJGeYsupJWzUAm57Ba7335mfhWvFiE9Z",
      "symbol": "DXL",
      "name": "Dexlab",
      "decimals": 6,
      "logoURI": "https://raw.githubusercontent.com/solana-labs/token-list/main/assets/mainnet/GsNzxJfFn6zQdJGeYsupJWzUAm57Ba7335mfhWvFiE9Z/logo.png",
      "tags": [],
      "extensions": {
        "website": "https://www.dexlab.space/",
        "serumV3Usdc": "DYfigimKWc5VhavR4moPBibx9sMcWYVSjVdWvPztBPTa",
        "twitter": "https://twitter.com/dexlab_official",
        "coingeckoId": "dexlab"
      }
    },
    {
      "chainId": 101,
      "address": "APvgd1J98PGW77H1fDa7W7Y4fcbFwWfs71RNyJKuYs1Y",
      "symbol": "FUZ",
      "name": "Fuzzy.One",
      "decimals": 8,
      "logoURI": "https://raw.githubusercontent.com/solana-labs/token-list/main/assets/mainnet/APvgd1J98PGW77H1fDa7W7Y4fcbFwWfs71RNyJKuYs1Y/logo.png",
      "tags": [
        "Fuzzy.One",
        "FUZ",
        "Supply chain token"
      ],
      "extensions": {
        "website": "https://www.fuzzy.one/"
      }
    },
    {
      "chainId": 101,
      "address": "6TCbtxs6eYfMKVF9ppTNvbUemW2YnpFig6z1jSqgM16e",
      "symbol": "STRANGE",
      "name": "STRANGE",
      "decimals": 6,
      "logoURI": "https://raw.githubusercontent.com/solana-labs/token-list/main/assets/mainnet/6TCbtxs6eYfMKVF9ppTNvbUemW2YnpFig6z1jSqgM16e/logo.png",
      "tags": [
        "utility-token"
      ],
      "extensions": {
        "website": "https://safepluto.tech"
      }
    },
    {
      "chainId": 101,
      "address": "BYNHheaKFX2WRGQTpMZNsM6vAyJXvkeMoMcixKfVKxY9",
      "symbol": "PLUTES",
      "name": "Plutonium",
      "decimals": 6,
      "logoURI": "https://raw.githubusercontent.com/solana-labs/token-list/main/assets/mainnet/BYNHheaKFX2WRGQTpMZNsM6vAyJXvkeMoMcixKfVKxY9/logo.png",
      "tags": [
        "utility-token"
      ],
      "extensions": {
        "website": "https://safepluto.tech"
      }
    },
    {
      "chainId": 101,
      "address": "8upjSpvjcdpuzhfR1zriwg5NXkwDruejqNE9WNbPRtyA",
      "symbol": "GRAPE",
      "name": "Grape",
      "decimals": 6,
      "logoURI": "https://raw.githubusercontent.com/solana-labs/token-list/main/assets/mainnet/8upjSpvjcdpuzhfR1zriwg5NXkwDruejqNE9WNbPRtyA/logo.svg",
      "tags": [],
      "extensions": {
        "website": "https://grapes.network"
      }
    },
    {
      "chainId": 101,
      "address": "7xzovRepzLvXbbpVZLYKzEBhCNgStEv1xpDqf1rMFFKX",
      "symbol": "KERMIT",
      "name": "Kermit",
      "decimals": 8,
      "logoURI": "https://raw.githubusercontent.com/solana-labs/token-list/main/assets/mainnet/7xzovRepzLvXbbpVZLYKzEBhCNgStEv1xpDqf1rMFFKX/logo.png",
      "tags": [
        "utility-token"
      ],
      "extensions": {
        "website": "https://www.kermitfinance.com",
        "twitter": "https://twitter.com/KermitFinance"
      }
    },
    {
      "chainId": 101,
      "address": "3VhB8EAL8dZ457SiksLPpMUR1pyACpbNh5rTjQUEVCcH",
      "symbol": "TUTL",
      "name": "TurtleTraders",
      "decimals": 9,
      "logoURI": "https://raw.githubusercontent.com/solana-labs/token-list/main/assets/mainnet/3VhB8EAL8dZ457SiksLPpMUR1pyACpbNh5rTjQUEVCcH/logo.png",
      "tags": [
        "social-token",
        "Turtles"
      ],
      "extensions": {
        "twitter": "https://twitter.com/Turtle_Traders"
      }
    },
    {
      "chainId": 101,
      "address": "8tbAqS4dFNEeC6YGWpNnusc3JcxoFLMiiLPyHctgGYFe",
      "symbol": "PIPANA",
      "name": "Pipana",
      "decimals": 9,
      "logoURI": "https://raw.githubusercontent.com/solana-labs/token-list/main/assets/mainnet/8tbAqS4dFNEeC6YGWpNnusc3JcxoFLMiiLPyHctgGYFe/logo.png",
      "tags": [],
      "extensions": {
        "website": "https://pip.monster",
        "twitter": "https://twitter.com/itspipana"
      }
    },
    {
      "chainId": 101,
      "address": "8s9FCz99Wcr3dHpiauFRi6bLXzshXfcGTfgQE7UEopVx",
      "symbol": "CKC",
      "name": "ChikinCoin",
      "decimals": 6,
      "logoURI": "https://raw.githubusercontent.com/solana-labs/token-list/main/assets/mainnet/8s9FCz99Wcr3dHpiauFRi6bLXzshXfcGTfgQE7UEopVx/logo.svg",
      "tags": [],
      "extensions": {
        "website": "https://www.chikin.run",
        "twitter": "https://twitter.com/ChikinDev"
      }
    },
    {
      "chainId": 101,
      "address": "ATxXyewb1cXThrQFmwHUy4dtPTErfsuqkg7JcUXgLgqo",
      "symbol": "SPW",
      "name": "SpiderSwap",
      "decimals": 9,
      "logoURI": "https://raw.githubusercontent.com/solana-labs/token-list/main/assets/mainnet/ATxXyewb1cXThrQFmwHUy4dtPTErfsuqkg7JcUXgLgqo/logo.png",
      "tags": [],
      "extensions": {
        "website": "https://www.spiderswap.org",
        "twitter": "https://twitter.com/Spider_swap"
      }
    },
    {
      "chainId": 101,
      "address": "BrwgXmUtNd32dTKdP5teie68EmBnjGq8Wp3MukHehUBY",
      "symbol": "GSTONKS",
      "name": "Gamestonks",
      "decimals": 9,
      "logoURI": "https://raw.githubusercontent.com/solana-labs/token-list/main/assets/mainnet/BrwgXmUtNd32dTKdP5teie68EmBnjGq8Wp3MukHehUBY/logo.png",
      "tags": [],
      "extensions": {
        "website": "https://www.game-stonks.com/"
      }
    },
    {
      "chainId": 101,
      "address": "HAgX1HSfok8DohiNCS54FnC2UJkDSrRVnT38W3iWFwc8",
      "symbol": "MEOW",
      "name": "SOL-CATS",
      "decimals": 9,
      "logoURI": "https://raw.githubusercontent.com/solana-labs/token-list/main/assets/mainnet/HAgX1HSfok8DohiNCS54FnC2UJkDSrRVnT38W3iWFwc8/logo.png",
      "tags": [],
      "extensions": {
        "website": "https://www.solcats.xyz",
        "twitter": "https://twitter.com/solcat777"
      }
    },
    {
      "chainId": 101,
      "address": "Gro98oTmXxCVX8HKr3q2tMnP5ztoC77q6KehFDnAB983",
      "symbol": "SOLMO",
      "name": "SolMoon",
      "decimals": 4,
      "logoURI": "https://raw.githubusercontent.com/solana-labs/token-list/main/assets/mainnet/Gro98oTmXxCVX8HKr3q2tMnP5ztoC77q6KehFDnAB983/logo.png",
      "tags": [],
      "extensions": {
        "website": "https://www.solmoonfinance.com",
        "twitter": "https://twitter.com/solmoonfinance"
      }
    },
    {
      "chainId": 101,
      "address": "2wBXHm4oxmed7ZoDkPL4DU8BuRfMYkubVu8T4N38vXdb",
      "symbol": "MSC",
      "name": "MasterCoin",
      "decimals": 9,
      "logoURI": "https://raw.githubusercontent.com/solana-labs/token-list/main/assets/mainnet/2wBXHm4oxmed7ZoDkPL4DU8BuRfMYkubVu8T4N38vXdb/logo.png",
      "tags": [],
      "extensions": {
        "website": "https://mastercoin.site",
        "twitter": "https://twitter.com/MasterCoin_",
        "discord": "https://t.co/CXZN9Ncd6Q?amp=1",
        "medium": "https://medium.com/@mastercoin-eu"
      }
    },
    {
      "chainId": 101,
      "address": "8b9mQo6ZU2rwZQgSFqGNQvXzrUSHDTRpKSKi9XXdGmqN",
      "symbol": "CHANGPENGUIN",
      "name": "CHANGPENGUIN",
      "decimals": 9,
      "logoURI": "https://raw.githubusercontent.com/solana-labs/token-list/main/assets/mainnet/8b9mQo6ZU2rwZQgSFqGNQvXzrUSHDTRpKSKi9XXdGmqN/logo.png",
      "tags": [],
      "extensions": {
        "website": "https://artbomb.xyz"
      }
    },
    {
      "chainId": 101,
      "address": "3KnVxWhoYdc9UwDr5WMVkZp2LpF7gnojg7We7MUd6ixQ",
      "symbol": "WOLFE",
      "name": "Wolfecoin",
      "decimals": 9,
      "logoURI": "https://raw.githubusercontent.com/solana-labs/token-list/main/assets/mainnet/3KnVxWhoYdc9UwDr5WMVkZp2LpF7gnojg7We7MUd6ixQ/logo.png",
      "tags": [],
      "extensions": {
        "website": "https://www.wolfecoin.online/"
      }
    },
    {
      "chainId": 101,
      "address": "BxHJqGtC629c55swCqWXFGA2rRF1igbbTmh22H8ePUWG",
      "symbol": "PGNT",
      "name": "PigeonSol Token",
      "decimals": 4,
      "logoURI": "https://raw.githubusercontent.com/solana-labs/token-list/main/assets/mainnet/BxHJqGtC629c55swCqWXFGA2rRF1igbbTmh22H8ePUWG/logo.png",
      "tags": [],
      "extensions": {
        "website": "https://pigeonsol.xyz",
        "twitter": "https://twitter.com/PigeonSol"
      }
    },
    {
      "chainId": 101,
      "address": "51tMb3zBKDiQhNwGqpgwbavaGH54mk8fXFzxTc1xnasg",
      "symbol": "APEX",
      "name": "APEX",
      "decimals": 9,
      "logoURI": "https://raw.githubusercontent.com/solana-labs/token-list/main/assets/mainnet/51tMb3zBKDiQhNwGqpgwbavaGH54mk8fXFzxTc1xnasg/logo.png",
      "tags": [],
      "extensions": {
        "coingeckoId": "apexit-finance",
        "website": "https://apexit.finance/",
        "twitter": "https://twitter.com/apeXit_finance",
        "discord": "https://discord.gg/aASQy2dWsN",
        "tggroup": "https://t.me/apexit_finance"
      }
    },
    {
      "chainId": 101,
      "address": "4NPzwMK2gfgQ6rTv8x4EE1ZvKW6MYyYTSrAZCx7zxyaX",
      "symbol": "KLB",
      "name": "Black Label",
      "decimals": 0,
      "logoURI": "https://raw.githubusercontent.com/solana-labs/token-list/main/assets/mainnet/4NPzwMK2gfgQ6rTv8x4EE1ZvKW6MYyYTSrAZCx7zxyaX/logo.svg",
      "tags": [],
      "extensions": {
        "website": "https://klbtoken.com",
        "twitter": "https://twitter.com/klbtoken",
        "serumV3Usdc": "AVC5hkVjWqRzD9RXXwjcNiVAAR2rUvDGwhqoCd2TQNY8"
      }
    },
    {
      "chainId": 101,
      "address": "5v6tZ1SiAi7G8Qg4rBF1ZdAn4cn6aeQtefewMr1NLy61",
      "symbol": "SOLD",
      "name": "Solanax",
      "decimals": 9,
      "logoURI": "https://raw.githubusercontent.com/solana-labs/token-list/main/assets/mainnet/5v6tZ1SiAi7G8Qg4rBF1ZdAn4cn6aeQtefewMr1NLy61/logo.png",
      "tags": [],
      "extensions": {
        "website": "https://solanax.org",
        "twitter": "https://twitter.com/Solanaxorg",
        "telegram": "https://t.me/solanaxcommunity"
      }
    },
    {
      "chainId": 101,
      "address": "3RSafdgu7P2smSGHJvSGQ6kZVkcErZXfZTtynJYboyAu",
      "symbol": "SINE",
      "name": "SINE",
      "decimals": 9,
      "logoURI": "https://raw.githubusercontent.com/solana-labs/token-list/main/assets/mainnet/3RSafdgu7P2smSGHJvSGQ6kZVkcErZXfZTtynJYboyAu/logo.svg",
      "tags": [
        "security-token",
        "utility-token"
      ],
      "extensions": {
        "website": "https://solainetwork.com/",
        "twitter": "https://twitter.com/SolAiNetwork"
      }
    },
    {
      "chainId": 101,
      "address": "orcaEKTdK7LKz57vaAYr9QeNsVEPfiu6QeMU1kektZE",
      "symbol": "ORCA",
      "name": "Orca",
      "decimals": 6,
      "logoURI": "https://raw.githubusercontent.com/solana-labs/token-list/main/assets/mainnet/orcaEKTdK7LKz57vaAYr9QeNsVEPfiu6QeMU1kektZE/logo.png",
      "tags": [],
      "extensions": {
        "website": "https://orca.so/",
        "twitter": "https://twitter.com/orca_so",
        "telegram": "https://t.me/orca_so",
        "medium": "https://orca-so.medium.com",
        "discord": "https://discord.com/invite/nSwGWn5KSG",
        "coingeckoId": "orca",
        "serumV3Usdc": "8N1KkhaCYDpj3awD58d85n973EwkpeYnRp84y1kdZpMX"
      }
    },
    {
      "chainId": 101,
      "address": "guppyrZyEX9iTPSu92pi8T71Zka7xd6PrsTJrXRW6u1",
      "symbol": "GUPPY",
      "name": "Orca Guppy Collectible",
      "decimals": 0,
      "logoURI": "https://raw.githubusercontent.com/solana-labs/token-list/main/assets/mainnet/guppyrZyEX9iTPSu92pi8T71Zka7xd6PrsTJrXRW6u1/logo.png",
      "tags": [
        "nft"
      ],
      "extensions": {
        "website": "https://www.orca.so",
        "twitter": "https://twitter.com/orca_so"
      }
    },
    {
      "chainId": 101,
      "address": "whaLeHav12EhGK19u6kKbLRwC9E1EATGnm6MWbBCcUW",
      "symbol": "WHALE",
      "name": "Orca Whale Collectible",
      "decimals": 0,
      "logoURI": "https://raw.githubusercontent.com/solana-labs/token-list/main/assets/mainnet/whaLeHav12EhGK19u6kKbLRwC9E1EATGnm6MWbBCcUW/logo.png",
      "tags": [
        "nft"
      ],
      "extensions": {
        "website": "https://www.orca.so",
        "twitter": "https://twitter.com/orca_so"
      }
    },
    {
      "chainId": 101,
      "address": "kLwhLkZRt6CadPHRBsgfhRCKXX426WMBnhoGozTduvk",
      "symbol": "KILLER-WHALE",
      "name": "Orca Killer Whale Collectible",
      "decimals": 0,
      "logoURI": "https://raw.githubusercontent.com/solana-labs/token-list/main/assets/mainnet/kLwhLkZRt6CadPHRBsgfhRCKXX426WMBnhoGozTduvk/logo.png",
      "tags": [
        "nft"
      ],
      "extensions": {
        "website": "https://www.orca.so",
        "twitter": "https://twitter.com/orca_so"
      }
    },
    {
      "chainId": 101,
      "address": "star2pH7rVWscs743JGdCAL8Lc9nyJeqx7YQXkGUnWf",
      "symbol": "STARFISH",
      "name": "Orca Starfish Collectible",
      "decimals": 6,
      "logoURI": "https://raw.githubusercontent.com/solana-labs/token-list/main/assets/mainnet/star2pH7rVWscs743JGdCAL8Lc9nyJeqx7YQXkGUnWf/logo.png",
      "tags": [
        "nft"
      ],
      "extensions": {
        "website": "https://www.orca.so",
        "twitter": "https://twitter.com/orca_so"
      }
    },
    {
      "chainId": 101,
      "address": "cLownTTaiiQMoyMmFjfmSGowi8HyNhCtTLFcrNKnqX6",
      "symbol": "CLOWNFISH",
      "name": "Orca Clownfish Collectible",
      "decimals": 0,
      "logoURI": "https://raw.githubusercontent.com/solana-labs/token-list/main/assets/mainnet/cLownTTaiiQMoyMmFjfmSGowi8HyNhCtTLFcrNKnqX6/logo.png",
      "tags": [
        "nft"
      ],
      "extensions": {
        "website": "https://www.orca.so",
        "twitter": "https://twitter.com/orca_so"
      }
    },
    {
      "chainId": 101,
      "address": "ECFcUGwHHMaZynAQpqRHkYeTBnS5GnPWZywM8aggcs3A",
      "symbol": "SOL/USDC",
      "name": "Orca SOL/USDC LP Token",
      "decimals": 9,
      "logoURI": "https://raw.githubusercontent.com/solana-labs/token-list/main/assets/mainnet/ECFcUGwHHMaZynAQpqRHkYeTBnS5GnPWZywM8aggcs3A/logo.png",
      "tags": [
        "lp-token"
      ],
      "extensions": {
        "website": "https://www.orca.so",
        "twitter": "https://twitter.com/orca_so"
      }
    },
    {
      "chainId": 101,
      "address": "3H5XKkE9uVvxsdrFeN4BLLGCmohiQN6aZJVVcJiXQ4WC",
      "symbol": "USDC/USDT",
      "name": "Orca USDC/USDT LP Token",
      "decimals": 9,
      "logoURI": "https://raw.githubusercontent.com/solana-labs/token-list/main/assets/mainnet/3H5XKkE9uVvxsdrFeN4BLLGCmohiQN6aZJVVcJiXQ4WC/logo.png",
      "tags": [
        "lp-token"
      ],
      "extensions": {
        "website": "https://www.orca.so",
        "twitter": "https://twitter.com/orca_so"
      }
    },
    {
      "chainId": 101,
      "address": "8qNqTaKKbdZuzQPWWXy5wNVkJh54ex8zvvnEnTFkrKMP",
      "symbol": "USDC/USDT-SRM",
      "name": "Orca USDC/USDT-SRM LP Token",
      "decimals": 9,
      "logoURI": "https://raw.githubusercontent.com/solana-labs/token-list/main/assets/mainnet/8qNqTaKKbdZuzQPWWXy5wNVkJh54ex8zvvnEnTFkrKMP/logo.png",
      "tags": [
        "lp-token"
      ],
      "extensions": {
        "website": "https://www.orca.so",
        "twitter": "https://twitter.com/orca_so"
      }
    },
    {
      "chainId": 101,
      "address": "7TYb32qkwYosUQfUspU45cou7Bb3nefJocVMFX2mEGTT",
      "symbol": "ETH/USDC",
      "name": "Orca ETH/USDC LP Token",
      "decimals": 9,
      "logoURI": "https://raw.githubusercontent.com/solana-labs/token-list/main/assets/mainnet/7TYb32qkwYosUQfUspU45cou7Bb3nefJocVMFX2mEGTT/logo.png",
      "tags": [
        "lp-token"
      ],
      "extensions": {
        "website": "https://www.orca.so",
        "twitter": "https://twitter.com/orca_so"
      }
    },
    {
      "chainId": 101,
      "address": "EhBAmhkgEsMa8McFB5bpqZaRpZvGBBJ4jN59T5xToPdG",
      "symbol": "ETH/USDT-SRM",
      "name": "Orca ETH/USDT-SRM LP Token",
      "decimals": 9,
      "logoURI": "https://raw.githubusercontent.com/solana-labs/token-list/main/assets/mainnet/EhBAmhkgEsMa8McFB5bpqZaRpZvGBBJ4jN59T5xToPdG/logo.png",
      "tags": [
        "lp-token"
      ],
      "extensions": {
        "website": "https://www.orca.so",
        "twitter": "https://twitter.com/orca_so"
      }
    },
    {
      "chainId": 101,
      "address": "8pFwdcuXM7pvHdEGHLZbUR8nNsjj133iUXWG6CgdRHk2",
      "symbol": "BTC/ETH",
      "name": "Orca BTC/ETH LP Token",
      "decimals": 9,
      "logoURI": "https://raw.githubusercontent.com/solana-labs/token-list/main/assets/mainnet/8pFwdcuXM7pvHdEGHLZbUR8nNsjj133iUXWG6CgdRHk2/logo.png",
      "tags": [
        "lp-token"
      ],
      "extensions": {
        "website": "https://www.orca.so",
        "twitter": "https://twitter.com/orca_so"
      }
    },
    {
      "chainId": 101,
      "address": "7bb88DAnQY7LSoWEuqezCcbk4vutQbuRqgJMqpX8h6dL",
      "symbol": "ETH/SOL",
      "name": "Orca ETH/SOL LP Token",
      "decimals": 9,
      "logoURI": "https://raw.githubusercontent.com/solana-labs/token-list/main/assets/mainnet/7bb88DAnQY7LSoWEuqezCcbk4vutQbuRqgJMqpX8h6dL/logo.png",
      "tags": [
        "lp-token"
      ],
      "extensions": {
        "website": "https://www.orca.so",
        "twitter": "https://twitter.com/orca_so"
      }
    },
    {
      "chainId": 101,
      "address": "GWEmABT4rD3sGhyghv9rKbfdiaFe5uMHeJqr6hhu3XvA",
      "symbol": "RAY/SOL",
      "name": "Orca RAY/SOL LP Token",
      "decimals": 9,
      "logoURI": "https://raw.githubusercontent.com/solana-labs/token-list/main/assets/mainnet/GWEmABT4rD3sGhyghv9rKbfdiaFe5uMHeJqr6hhu3XvA/logo.png",
      "tags": [
        "lp-token"
      ],
      "extensions": {
        "website": "https://www.orca.so",
        "twitter": "https://twitter.com/orca_so"
      }
    },
    {
      "chainId": 101,
      "address": "BmZNYGt7aApGTUUxAQUYsW64cMbb6P7uniokCWaptj4D",
      "symbol": "SOL/USDT",
      "name": "Orca SOL/USDT LP Token",
      "decimals": 9,
      "logoURI": "https://raw.githubusercontent.com/solana-labs/token-list/main/assets/mainnet/BmZNYGt7aApGTUUxAQUYsW64cMbb6P7uniokCWaptj4D/logo.png",
      "tags": [
        "lp-token"
      ],
      "extensions": {
        "website": "https://www.orca.so",
        "twitter": "https://twitter.com/orca_so"
      }
    },
    {
      "chainId": 101,
      "address": "E4cthfUFaDd4x5t1vbeBNBHm7isqhM8kapthPzPJz1M2",
      "symbol": "SOL/USDT-SRM",
      "name": "Orca SOL/USDT-SRM LP Token",
      "decimals": 9,
      "logoURI": "https://raw.githubusercontent.com/solana-labs/token-list/main/assets/mainnet/E4cthfUFaDd4x5t1vbeBNBHm7isqhM8kapthPzPJz1M2/logo.png",
      "tags": [
        "lp-token"
      ],
      "extensions": {
        "website": "https://www.orca.so",
        "twitter": "https://twitter.com/orca_so"
      }
    },
    {
      "chainId": 101,
      "address": "6ojPekCSQimAjDjaMApLvh3jF6wnZeNEVRVVoGNzEXvV",
      "symbol": "SOL/SRM",
      "name": "Orca SOL/SRM LP Token",
      "decimals": 9,
      "logoURI": "https://raw.githubusercontent.com/solana-labs/token-list/main/assets/mainnet/6ojPekCSQimAjDjaMApLvh3jF6wnZeNEVRVVoGNzEXvV/logo.png",
      "tags": [
        "lp-token"
      ],
      "extensions": {
        "website": "https://www.orca.so",
        "twitter": "https://twitter.com/orca_so"
      }
    },
    {
      "chainId": 101,
      "address": "YJRknE9oPhUMtq1VvhjVzG5WnRsjQtLsWg3nbaAwCQ5",
      "symbol": "FTT/SOL",
      "name": "Orca FTT/SOL LP Token",
      "decimals": 9,
      "logoURI": "https://raw.githubusercontent.com/solana-labs/token-list/main/assets/mainnet/YJRknE9oPhUMtq1VvhjVzG5WnRsjQtLsWg3nbaAwCQ5/logo.png",
      "tags": [
        "lp-token"
      ],
      "extensions": {
        "website": "https://www.orca.so",
        "twitter": "https://twitter.com/orca_so"
      }
    },
    {
      "chainId": 101,
      "address": "C9PKvetJPrrPD53PR2aR8NYtVZzucCRkHYzcFXbZXEqu",
      "symbol": "KIN/SOL",
      "name": "Orca KIN/SOL LP Token",
      "decimals": 9,
      "logoURI": "https://raw.githubusercontent.com/solana-labs/token-list/main/assets/mainnet/C9PKvetJPrrPD53PR2aR8NYtVZzucCRkHYzcFXbZXEqu/logo.png",
      "tags": [
        "lp-token"
      ],
      "extensions": {
        "website": "https://www.orca.so",
        "twitter": "https://twitter.com/orca_so"
      }
    },
    {
      "chainId": 101,
      "address": "6SfhBAmuaGf9p3WAxeHJYCWMABnYUMrdzNdK5Stvvj4k",
      "symbol": "ROPE/SOL",
      "name": "Orca ROPE/SOL LP Token",
      "decimals": 9,
      "logoURI": "https://raw.githubusercontent.com/solana-labs/token-list/main/assets/mainnet/6SfhBAmuaGf9p3WAxeHJYCWMABnYUMrdzNdK5Stvvj4k/logo.png",
      "tags": [
        "lp-token"
      ],
      "extensions": {
        "website": "https://www.orca.so",
        "twitter": "https://twitter.com/orca_so"
      }
    },
    {
      "chainId": 101,
      "address": "9r1n79TmerAgQJboUT8QvrChX3buZBfuSrBTtYM1cW4h",
      "symbol": "SOL/STEP",
      "name": "Orca SOL/STEP LP Token",
      "decimals": 9,
      "logoURI": "https://raw.githubusercontent.com/solana-labs/token-list/main/assets/mainnet/9r1n79TmerAgQJboUT8QvrChX3buZBfuSrBTtYM1cW4h/logo.png",
      "tags": [
        "lp-token"
      ],
      "extensions": {
        "website": "https://www.orca.so",
        "twitter": "https://twitter.com/orca_so"
      }
    },
    {
      "chainId": 101,
      "address": "ELLELFtgvWBgLkdY9EFx4Vb3SLNj4DJEhzZLWy1wCh4Y",
      "symbol": "OXY/SOL",
      "name": "Orca OXY/SOL LP Token",
      "decimals": 9,
      "logoURI": "https://raw.githubusercontent.com/solana-labs/token-list/main/assets/mainnet/ELLELFtgvWBgLkdY9EFx4Vb3SLNj4DJEhzZLWy1wCh4Y/logo.png",
      "tags": [
        "lp-token"
      ],
      "extensions": {
        "website": "https://www.orca.so",
        "twitter": "https://twitter.com/orca_so"
      }
    },
    {
      "chainId": 101,
      "address": "BXM9ph4AuhCUzf94HQu5FnfeVThKj5oyrnb1krY1zax5",
      "symbol": "MER/SOL",
      "name": "Orca MER/SOL LP Token",
      "decimals": 9,
      "logoURI": "https://raw.githubusercontent.com/solana-labs/token-list/main/assets/mainnet/BXM9ph4AuhCUzf94HQu5FnfeVThKj5oyrnb1krY1zax5/logo.png",
      "tags": [
        "lp-token"
      ],
      "extensions": {
        "website": "https://www.orca.so",
        "twitter": "https://twitter.com/orca_so"
      }
    },
    {
      "chainId": 101,
      "address": "FJ9Q9ojA7vdf5rFbcTc6dd7D3nLpwSxdtFSE8cwfuvqt",
      "symbol": "FIDA/SOL",
      "name": "Orca FIDA/SOL LP Token",
      "decimals": 9,
      "logoURI": "https://raw.githubusercontent.com/solana-labs/token-list/main/assets/mainnet/FJ9Q9ojA7vdf5rFbcTc6dd7D3nLpwSxdtFSE8cwfuvqt/logo.png",
      "tags": [
        "lp-token"
      ],
      "extensions": {
        "website": "https://www.orca.so",
        "twitter": "https://twitter.com/orca_so"
      }
    },
    {
      "chainId": 101,
      "address": "EHkfnhKLLTUqo1xMZLxhM9EusEgpN6RXPpZsGpUsewaa",
      "symbol": "MAPS/SOL",
      "name": "Orca MAPS/SOL LP Token",
      "decimals": 9,
      "logoURI": "https://raw.githubusercontent.com/solana-labs/token-list/main/assets/mainnet/EHkfnhKLLTUqo1xMZLxhM9EusEgpN6RXPpZsGpUsewaa/logo.png",
      "tags": [
        "lp-token"
      ],
      "extensions": {
        "website": "https://www.orca.so",
        "twitter": "https://twitter.com/orca_so"
      }
    },
    {
      "chainId": 101,
      "address": "9rguDaKqTrVjaDXafq6E7rKGn7NPHomkdb8RKpjKCDm2",
      "symbol": "SAMO/SOL",
      "name": "Orca SAMO/SOL LP Token",
      "decimals": 9,
      "logoURI": "https://raw.githubusercontent.com/solana-labs/token-list/main/assets/mainnet/9rguDaKqTrVjaDXafq6E7rKGn7NPHomkdb8RKpjKCDm2/logo.png",
      "tags": [
        "lp-token"
      ],
      "extensions": {
        "website": "https://www.orca.so",
        "twitter": "https://twitter.com/orca_so"
      }
    },
    {
      "chainId": 101,
      "address": "2697FyJ4vD9zwAVPr33fdVPDv54pyZZiBv9S2AoKMyQf",
      "symbol": "COPE/SOL",
      "name": "Orca COPE/SOL LP Token",
      "decimals": 9,
      "logoURI": "https://raw.githubusercontent.com/solana-labs/token-list/main/assets/mainnet/2697FyJ4vD9zwAVPr33fdVPDv54pyZZiBv9S2AoKMyQf/logo.png",
      "tags": [
        "lp-token"
      ],
      "extensions": {
        "website": "https://www.orca.so",
        "twitter": "https://twitter.com/orca_so"
      }
    },
    {
      "chainId": 101,
      "address": "HEhMLvpSdPviukafKwVN8BnBUTamirptsQ6Wxo5Cyv8s",
      "symbol": "FTR",
      "name": "Future",
      "decimals": 9,
      "logoURI": "https://raw.githubusercontent.com/solana-labs/token-list/main/assets/mainnet/HEhMLvpSdPviukafKwVN8BnBUTamirptsQ6Wxo5Cyv8s/logo.png",
      "tags": [],
      "extensions": {
        "website": "https://future-ftr.io",
        "twitter": "https://twitter.com/ftr_finance"
      }
    },
    {
      "chainId": 101,
      "address": "6oJ8Mp1VnKxN5MvGf9LfpeaRvTv8N1xFbvtdEbLLWUDT",
      "symbol": "ESC",
      "name": "ESCoin",
      "decimals": 9,
      "logoURI": "https://raw.githubusercontent.com/solana-labs/token-list/main/assets/mainnet/6oJ8Mp1VnKxN5MvGf9LfpeaRvTv8N1xFbvtdEbLLWUDT/logo.png",
      "tags": [],
      "extensions": {
        "website": "https://escoin.company/",
        "twitter": "https://twitter.com/coin_esc"
      }
    },
    {
      "chainId": 101,
      "address": "Da1jboBKU3rqXUqPL3L3BxJ8e67ogVgVKcqy4rWsS7LC",
      "symbol": "UBE",
      "name": "UBE Token",
      "decimals": 9,
      "logoURI": "https://raw.githubusercontent.com/solana-labs/token-list/main/assets/mainnet/Da1jboBKU3rqXUqPL3L3BxJ8e67ogVgVKcqy4rWsS7LC/logo.png",
      "tags": [],
      "extensions": {
        "website": "https://www.ubetoken.com",
        "twitter": "https://twitter.com/ube_token"
      }
    },
    {
      "chainId": 101,
      "address": "CDJWUqTcYTVAKXAVXoQZFes5JUFc7owSeq7eMQcDSbo5",
      "symbol": "renBTC",
      "name": "renBTC",
      "decimals": 8,
      "logoURI": "https://raw.githubusercontent.com/solana-labs/token-list/main/assets/mainnet/CDJWUqTcYTVAKXAVXoQZFes5JUFc7owSeq7eMQcDSbo5/logo.png",
      "tags": [],
      "extensions": {
        "coingeckoId": "renbtc",
        "website": "https://renproject.io/",
        "serumV3Usdc": "74Ciu5yRzhe8TFTHvQuEVbFZJrbnCMRoohBK33NNiPtv"
      }
    },
    {
      "chainId": 101,
      "address": "G1a6jxYz3m8DVyMqYnuV7s86wD4fvuXYneWSpLJkmsXj",
      "symbol": "renBCH",
      "name": "renBCH",
      "decimals": 8,
      "logoURI": "https://raw.githubusercontent.com/solana-labs/token-list/main/assets/mainnet/G1a6jxYz3m8DVyMqYnuV7s86wD4fvuXYneWSpLJkmsXj/logo.png",
      "tags": [],
      "extensions": {
        "coingeckoId": "renbch",
        "website": "https://renproject.io/",
        "serumV3Usdc": "FS8EtiNZCH72pAK83YxqXaGAgk3KKFYphiTcYA2yRPis"
      }
    },
    {
      "chainId": 101,
      "address": "FKJvvVJ242tX7zFtzTmzqoA631LqHh4CdgcN8dcfFSju",
      "symbol": "renDGB",
      "name": "renDGB",
      "decimals": 8,
      "logoURI": "https://raw.githubusercontent.com/solana-labs/token-list/main/assets/mainnet/FKJvvVJ242tX7zFtzTmzqoA631LqHh4CdgcN8dcfFSju/logo.png",
      "tags": [],
      "extensions": {
        "website": "https://renproject.io/"
      }
    },
    {
      "chainId": 101,
      "address": "ArUkYE2XDKzqy77PRRGjo4wREWwqk6RXTfM9NeqzPvjU",
      "symbol": "renDOGE",
      "name": "renDOGE",
      "decimals": 8,
      "logoURI": "https://raw.githubusercontent.com/solana-labs/token-list/main/assets/mainnet/ArUkYE2XDKzqy77PRRGjo4wREWwqk6RXTfM9NeqzPvjU/logo.png",
      "tags": [],
      "extensions": {
        "coingeckoId": "rendoge",
        "website": "https://renproject.io/",
        "serumV3Usdc": "5FpKCWYXgHWZ9CdDMHjwxAfqxJLdw2PRXuAmtECkzADk"
      }
    },
    {
      "chainId": 101,
      "address": "8wv2KAykQstNAj2oW6AHANGBiFKVFhvMiyyzzjhkmGvE",
      "symbol": "renLUNA",
      "name": "renLUNA",
      "decimals": 6,
      "logoURI": "https://raw.githubusercontent.com/solana-labs/token-list/main/assets/mainnet/8wv2KAykQstNAj2oW6AHANGBiFKVFhvMiyyzzjhkmGvE/logo.png",
      "tags": [],
      "extensions": {
        "website": "https://renproject.io/",
        "serumV3Usdc": "CxDhLbbM9uAA2AXfSPar5qmyfmC69NLj3vgJXYAsSVBT"
      }
    },
    {
      "chainId": 101,
      "address": "E99CQ2gFMmbiyK2bwiaFNWUUmwz4r8k2CVEFxwuvQ7ue",
      "symbol": "renZEC",
      "name": "renZEC",
      "decimals": 8,
      "logoURI": "https://raw.githubusercontent.com/solana-labs/token-list/main/assets/mainnet/E99CQ2gFMmbiyK2bwiaFNWUUmwz4r8k2CVEFxwuvQ7ue/logo.png",
      "tags": [],
      "extensions": {
        "coingeckoId": "renzec",
        "website": "https://renproject.io/",
        "serumV3Usdc": "2ahbUT5UryyRVxPnELtTmDLLneN26UjBQFgfMVvbWDTb"
      }
    },
    {
      "chainId": 101,
      "address": "GkXP719hnhLtizWHcQyGVYajuJqVsJJ6fyeUob9BPCFC",
      "symbol": "KROWZ",
      "name": "Mike Krow's Official Best Friend Super Kawaii Kasu Token",
      "decimals": 9,
      "logoURI": "https://raw.githubusercontent.com/solana-labs/token-list/main/assets/mainnet/GkXP719hnhLtizWHcQyGVYajuJqVsJJ6fyeUob9BPCFC/logo.png",
      "tags": [
        "social-token",
        "krowz"
      ],
      "extensions": {
        "website": "https://mikekrow.com/",
        "twitter": "https://twitter.com/space_asylum"
      }
    },
    {
      "chainId": 101,
      "address": "6kwTqmdQkJd8qRr9RjSnUX9XJ24RmJRSrU1rsragP97Y",
      "symbol": "SAIL",
      "name": "SAIL",
      "decimals": 6,
      "logoURI": "https://raw.githubusercontent.com/solana-labs/token-list/main/assets/mainnet/6kwTqmdQkJd8qRr9RjSnUX9XJ24RmJRSrU1rsragP97Y/logo.png",
      "tags": [
        "utility-token"
      ],
      "extensions": {
        "website": "https://www.solanasail.com",
        "coingeckoId": "sail",
        "twitter": "https://twitter.com/SolanaSail"
      }
    },
    {
      "chainId": 101,
      "address": "E5ndSkaB17Dm7CsD22dvcjfrYSDLCxFcMd6z8ddCk5wp",
      "symbol": "CCAI",
      "name": "Cryptocurrencies.Ai",
      "decimals": 9,
      "logoURI": "https://raw.githubusercontent.com/solana-labs/token-list/main/assets/mainnet/E5ndSkaB17Dm7CsD22dvcjfrYSDLCxFcMd6z8ddCk5wp/logo.png",
      "tags": [],
      "extensions": {
        "website": "https://ccai.cryptocurrencies.ai",
        "twitter": "https://twitter.com/CCAI_Official",
        "serumV3Usdc": "7gZNLDbWE73ueAoHuAeFoSu7JqmorwCLpNTBXHtYSFTa"
      }
    },
    {
      "chainId": 101,
      "address": "7LmGzEgnQZTxxeCThgxsv3xe4JQmiy9hxEGBPCF66KgH",
      "symbol": "SNEK",
      "name": "Snek Coin",
      "decimals": 0,
      "logoURI": "https://raw.githubusercontent.com/solana-labs/token-list/main/assets/mainnet/7LmGzEgnQZTxxeCThgxsv3xe4JQmiy9hxEGBPCF66KgH/logo.png",
      "tags": [],
      "extensions": {
        "twitter": "https://twitter.com/snekcoin"
      }
    },
    {
      "chainId": 101,
      "address": "AhRozpV8CDLJ5z9k8CJWF4P12MVvxdnnU2y2qUhUuNS5",
      "symbol": "ARK",
      "name": "Sol.Ark",
      "decimals": 8,
      "logoURI": "https://raw.githubusercontent.com/solana-labs/token-list/main/assets/mainnet/AhRozpV8CDLJ5z9k8CJWF4P12MVvxdnnU2y2qUhUuNS5/logo.png",
      "tags": [
        "meme"
      ],
      "extensions": {
        "website": "https://www.solark.xyz/",
        "twitter": "https://twitter.com/SOLARK67275852"
      }
    },
    {
      "chainId": 101,
      "address": "ss26ybWnrhSYbGBjDT9bEwRiyAVUgiKCbgAfFkksj4R",
      "symbol": "SS2",
      "name": "POH",
      "decimals": 0,
      "logoURI": "https://raw.githubusercontent.com/solana-labs/token-list/main/assets/mainnet/ss26ybWnrhSYbGBjDT9bEwRiyAVUgiKCbgAfFkksj4R/logo.png",
      "tags": [
        "nft"
      ],
      "extensions": {
        "website": "https://www.sol-talk.com/sol-survivor",
        "twitter": "https://twitter.com/sol__survivor",
        "imageUrl": "https://www.arweave.net/fDxzEtzfu9IjFDh0ID-rOGaGw__F6-OD2ADoa23sayo?ext=gif",
        "animationUrl": "https://vww4cphi4lv3ldd4dtidi4njkbilvngmvuaofo3rv2oa3ozepeea.arweave.net/ra3BPOji67WMfBzQNHGpUFC6tMytAOK7ca6cDbskeQg?ext=glb",
        "description": "Sensing a disturbance in the timeline, the tournament organizers send Poh back in time to the beginning of the tournament. He is tasked with finding the origin of the disturbance and restoring the original timeline. Special:'Out of Order'"
      }
    },
    {
      "chainId": 101,
      "address": "6dGR9kAt499jzsojDHCvDArKxpTarNbhdSkiS7jeMAib",
      "symbol": "AKI",
      "name": "AKIHIGE Token",
      "decimals": 9,
      "logoURI": "https://raw.githubusercontent.com/solana-labs/token-list/main/assets/mainnet/6dGR9kAt499jzsojDHCvDArKxpTarNbhdSkiS7jeMAib/logo.png",
      "tags": [
        "aki"
      ]
    },
    {
      "chainId": 101,
      "address": "SCYfrGCw8aDiqdgcpdGjV6jp4UVVQLuphxTDLNWu36f",
      "symbol": "SCY",
      "name": "Synchrony",
      "decimals": 9,
      "logoURI": "https://raw.githubusercontent.com/solana-labs/token-list/main/assets/mainnet/SCYfrGCw8aDiqdgcpdGjV6jp4UVVQLuphxTDLNWu36f/logo.png",
      "tags": [],
      "extensions": {
        "website": "https://synchrony.fi",
        "twitter": "https://twitter.com/SynchronyFi"
      }
    },
    {
      "chainId": 101,
      "address": "BKMWPkPS8jXw59ezYwK2ueNTZRF4m8MYHDjh9HwUmkQ7",
      "symbol": "SDC",
      "name": "SandDollarClassic",
      "decimals": 9,
      "logoURI": "https://raw.githubusercontent.com/solana-labs/token-list/main/assets/mainnet/BKMWPkPS8jXw59ezYwK2ueNTZRF4m8MYHDjh9HwUmkQ7/logo.png",
      "tags": [
        "utility-token"
      ],
      "extensions": {
        "website": "https://sanddollar.bs",
        "twitter": "https://twitter.com/SandDollar_BS"
      }
    },
    {
      "chainId": 101,
      "address": "Bx4ykEMurwPQBAFNvthGj73fMBVTvHa8e9cbAyaK4ZSh",
      "symbol": "TOX",
      "name": "trollbox",
      "decimals": 9,
      "logoURI": "https://raw.githubusercontent.com/solana-labs/token-list/main/assets/mainnet/Bx4ykEMurwPQBAFNvthGj73fMBVTvHa8e9cbAyaK4ZSh/logo.png",
      "tags": [
        "utility-token"
      ],
      "extensions": {
        "website": "https://trollbox.io",
        "twitter": "https://twitter.com/trollboxio"
      }
    },
    {
      "chainId": 101,
      "address": "E7WqtfRHcY8YW8z65u9WmD7CfMmvtrm2qPVicSzDxLaT",
      "symbol": "PPUG",
      "name": "PizzaPugCoin",
      "decimals": 9,
      "logoURI": "https://raw.githubusercontent.com/solana-labs/token-list/main/assets/mainnet/E7WqtfRHcY8YW8z65u9WmD7CfMmvtrm2qPVicSzDxLaT/logo.png",
      "tags": [],
      "extensions": {
        "website": "https://www.pizzapugcoin.com",
        "twitter": "https://twitter.com/pizzapugcoin"
      }
    },
    {
      "chainId": 101,
      "address": "FZgL5motNWEDEa24xgfSdBDfXkB9Ru9KxfEsey9S58bb",
      "symbol": "VCC",
      "name": "VentureCapital",
      "decimals": 6,
      "logoURI": "https://raw.githubusercontent.com/solana-labs/token-list/main/assets/mainnet/FZgL5motNWEDEa24xgfSdBDfXkB9Ru9KxfEsey9S58bb/logo.svg",
      "tags": [
        "venture capital",
        "liquidator",
        "IDO",
        "incubator"
      ],
      "extensions": {
        "website": "https://www.vcc.finance/",
        "twitter": "https://twitter.com/vcc_finance"
      }
    },
    {
      "chainId": 101,
      "address": "4TGxgCSJQx2GQk9oHZ8dC5m3JNXTYZHjXumKAW3vLnNx",
      "symbol": "OXS",
      "name": "Oxbull Sol",
      "decimals": 9,
      "logoURI": "https://raw.githubusercontent.com/solana-labs/token-list/main/assets/mainnet/4TGxgCSJQx2GQk9oHZ8dC5m3JNXTYZHjXumKAW3vLnNx/logo.png",
      "tags": [
        "utility-token"
      ],
      "extensions": {
        "website": "https://www.oxbull.tech/#/home",
        "twitter": "https://twitter.com/OxBull5",
        "medium": "https://medium.com/@oxbull",
        "tgann": "https://t.me/Oxbull_tech",
        "coingeckoId": "oxbull-tech",
        "github": "https://github.com/OxBull"
      }
    },
    {
      "chainId": 101,
      "address": "EdAhkbj5nF9sRM7XN7ewuW8C9XEUMs8P7cnoQ57SYE96",
      "symbol": "FAB",
      "name": "FABRIC",
      "decimals": 9,
      "logoURI": "https://raw.githubusercontent.com/solana-labs/token-list/main/assets/mainnet/EdAhkbj5nF9sRM7XN7ewuW8C9XEUMs8P7cnoQ57SYE96/logo.png",
      "tags": [],
      "extensions": {
        "website": "https://fsynth.io/",
        "twitter": "https://twitter.com/official_fabric",
        "coingeckoId": "fabric"
      }
    },
    {
      "chainId": 101,
      "address": "GEYrotdkRitGUK5UMv3aMttEhVAZLhRJMcG82zKYsaWB",
      "symbol": "POTATO",
      "name": "POTATO",
      "decimals": 3,
      "logoURI": "https://raw.githubusercontent.com/solana-labs/token-list/main/assets/mainnet/GEYrotdkRitGUK5UMv3aMttEhVAZLhRJMcG82zKYsaWB/logo.png",
      "tags": [],
      "extensions": {
        "website": "https://potatocoinspl.com/",
        "serumV3Usdc": "6dn7tgTHe5rZEAscMWWY3xmPGVEKVkM9s7YRV11z399z"
      }
    },
    {
      "chainId": 101,
      "address": "FmJ1fo7wK5FF6rDvQxow5Gj7A2ctLmR5orCKLZ45Q3Cq",
      "symbol": "DGEN",
      "name": "Degen Banana",
      "decimals": 6,
      "logoURI": "https://raw.githubusercontent.com/solana-labs/token-list/main/assets/mainnet/FmJ1fo7wK5FF6rDvQxow5Gj7A2ctLmR5orCKLZ45Q3Cq/logo.png",
      "tags": [],
      "extensions": {
        "website": "https://degen.finance/",
        "twitter": "https://twitter.com/degenbanana"
      }
    },
    {
      "chainId": 101,
      "address": "FciGvHj9FjgSGgCBF1b9HY814FM9D28NijDd5SJrKvPo",
      "symbol": "TGT",
      "name": "Twirl Governance Token",
      "decimals": 6,
      "logoURI": "https://raw.githubusercontent.com/solana-labs/token-list/main/assets/mainnet/FciGvHj9FjgSGgCBF1b9HY814FM9D28NijDd5SJrKvPo/logo.png",
      "tags": [],
      "extensions": {
        "website": "https://twirlfinance.com/",
        "twitter": "https://twitter.com/twirlfinance"
      }
    },
    {
      "chainId": 101,
      "address": "A9EEvcRcT7Q9XAa6NfqrqJChoc4XGDhd2mtc4xfniQkS",
      "symbol": "BILBY",
      "name": "Bilby Finance",
      "decimals": 9,
      "logoURI": "https://raw.githubusercontent.com/solana-labs/token-list/main/assets/mainnet/A9EEvcRcT7Q9XAa6NfqrqJChoc4XGDhd2mtc4xfniQkS/logo.png",
      "tags": [
        "utility-token"
      ],
      "extensions": {
        "website": "https://bilby.finance/"
      }
    },
    {
      "chainId": 101,
      "address": "8NGgmXzBzhsXz46pTC3ioSBxeE3w2EXpc741N3EQ8E6r",
      "symbol": "JOKE",
      "name": "JOKESMEMES",
      "decimals": 9,
      "logoURI": "https://raw.githubusercontent.com/solana-labs/token-list/main/assets/mainnet/8NGgmXzBzhsXz46pTC3ioSBxeE3w2EXpc741N3EQ8E6r/logo.png",
      "tags": [],
      "extensions": {
        "website": "https://jokesmemes.finance",
        "twitter": "https://twitter.com/Jokesmemes11"
      }
    },
    {
      "chainId": 101,
      "address": "Fp4gjLpTsPqBN6xDGpDHwtnuEofjyiZKxxZxzvJnjxV6",
      "symbol": "NAXAR",
      "name": "Naxar",
      "decimals": 4,
      "logoURI": "https://raw.githubusercontent.com/solana-labs/token-list/main/assets/mainnet/Fp4gjLpTsPqBN6xDGpDHwtnuEofjyiZKxxZxzvJnjxV6/logo.png",
      "tags": [],
      "extensions": {
        "website": "https://naxar.ru",
        "instagram": "https://instagram.com/naxar__",
        "telegram": "https://t.me/naxar_official"
      }
    },
    {
      "chainId": 101,
      "address": "5jqTNKonR9ZZvbmX9JHwcPSEg6deTyNKR7PxQ9ZPdd2w",
      "symbol": "JBUS",
      "name": "Jebus",
      "decimals": 0,
      "logoURI": "https://raw.githubusercontent.com/solana-labs/token-list/main/assets/mainnet/5jqTNKonR9ZZvbmX9JHwcPSEg6deTyNKR7PxQ9ZPdd2w/logo.png",
      "tags": [],
      "extensions": {
        "website": "https://jebus.live"
      }
    },
    {
      "chainId": 101,
      "address": "29UWGmi1MxJRi3izeritN8VvhZbUiX37KUVnGv46mzev",
      "symbol": "KLBx",
      "name": "Black Label X",
      "decimals": 4,
      "logoURI": "https://raw.githubusercontent.com/solana-labs/token-list/main/assets/mainnet/29UWGmi1MxJRi3izeritN8VvhZbUiX37KUVnGv46mzev/logo.svg",
      "tags": [],
      "extensions": {
        "website": "https://klbtoken.com/x"
      }
    },
    {
      "chainId": 101,
      "address": "GACHAfpmbpk4FLfZcGkT2NUmaEqMygssAknhqnn8DVHP",
      "symbol": "GACHA",
      "name": "Gachapon",
      "decimals": 9,
      "logoURI": "https://raw.githubusercontent.com/solana-labs/token-list/main/assets/mainnet/GACHAfpmbpk4FLfZcGkT2NUmaEqMygssAknhqnn8DVHP/logo.png",
      "tags": [],
      "extensions": {
        "twitter": "https://twitter.com/GACHAPON7777"
      }
    },
    {
      "chainId": 101,
      "address": "9zoqdwEBKWEi9G5Ze8BSkdmppxGgVv1Kw4LuigDiNr9m",
      "symbol": "STR",
      "name": "Solster",
      "decimals": 9,
      "logoURI": "https://raw.githubusercontent.com/solana-labs/token-list/main/assets/mainnet/9zoqdwEBKWEi9G5Ze8BSkdmppxGgVv1Kw4LuigDiNr9m/logo.png",
      "tags": [],
      "extensions": {
        "website": "https://solster.finance",
        "twitter": "https://twitter.com/solster_finance"
      }
    },
    {
      "chainId": 101,
      "address": "A2T2jDe2bxyEHkKtS8AtrTRmJ9VZRwyY8Kr7oQ8xNyfb",
      "symbol": "HAMS",
      "name": "Space Hamster",
      "decimals": 9,
      "logoURI": "https://raw.githubusercontent.com/solana-labs/token-list/main/assets/mainnet/A2T2jDe2bxyEHkKtS8AtrTRmJ9VZRwyY8Kr7oQ8xNyfb/logo.png",
      "tags": [],
      "extensions": {
        "website": "https://www.solhamster.space/",
        "twitter": "https://twitter.com/sol_hamster",
        "telegram": "https://t.me/SolHamster",
        "dex-website": "https://dex-solhamster.space/"
      }
    },
    {
      "chainId": 101,
      "address": "EGN2774kzKyUnJs2Gv5poK6ymiMVkdyCQD2gGnJ84sDk",
      "symbol": "NEFT",
      "name": "Neftea Labs Coin",
      "decimals": 9,
      "logoURI": "https://raw.githubusercontent.com/solana-labs/token-list/main/assets/mainnet/EGN2774kzKyUnJs2Gv5poK6ymiMVkdyCQD2gGnJ84sDk/logo.png",
      "tags": [
        "Neftea",
        "NFT",
        "utility-token"
      ],
      "extensions": {
        "website": "https://www.neftealabs.com/"
      }
    },
    {
      "chainId": 101,
      "address": "DK64rmGSZupv1dLYn57e3pUVgs9jL9EKLXDVZZPsMDz8",
      "symbol": "ABOMB",
      "name": "ArtBomb",
      "decimals": 5,
      "logoURI": "https://raw.githubusercontent.com/solana-labs/token-list/main/assets/mainnet/DK64rmGSZupv1dLYn57e3pUVgs9jL9EKLXDVZZPsMDz8/logo.png",
      "tags": [
        "utility-token",
        "artbomb"
      ],
      "extensions": {
        "website": "https://artbomb.xyz"
      }
    },
    {
      "chainId": 101,
      "address": "AnyCsr1VCBZcwVAxbKPuHhKDP5DQQSnRxGAo4ycgRMi2",
      "symbol": "DAL",
      "name": "Dalmatiancoin",
      "decimals": 9,
      "logoURI": "https://raw.githubusercontent.com/solana-labs/token-list/main/assets/mainnet/AnyCsr1VCBZcwVAxbKPuHhKDP5DQQSnRxGAo4ycgRMi2/logo.png",
      "tags": [],
      "extensions": {
        "website": "https://dalmatiancoin.org/",
        "twitter": "https://twitter.com/coindalmatian"
      }
    },
    {
      "chainId": 101,
      "address": "HiL1j5VMR9XtRnCA4mxaVoXr6PMHpbh8wUgfPsAP4CNF",
      "symbol": "SolNHD",
      "name": "SolNHD",
      "decimals": 9,
      "logoURI": "https://raw.githubusercontent.com/solana-labs/token-list/main/assets/mainnet/HiL1j5VMR9XtRnCA4mxaVoXr6PMHpbh8wUgfPsAP4CNF/logo.png",
      "tags": [],
      "extensions": {
        "website": "https://www.solnhd.com",
        "twitter": "https://twitter.com/zororoaz01"
      }
    },
    {
      "chainId": 101,
      "address": "qXu8Tj65H5XR8KHuaKKoyLCWj592KbTG3YWJwsuFrPS",
      "symbol": "STVA",
      "name": "SOLtiva",
      "decimals": 3,
      "logoURI": "https://raw.githubusercontent.com/solana-labs/token-list/main/assets/mainnet/qXu8Tj65H5XR8KHuaKKoyLCWj592KbTG3YWJwsuFrPS/logo.svg",
      "tags": [],
      "extensions": {
        "website": "https://soltiva.co"
      }
    },
    {
      "chainId": 101,
      "address": "D3gHoiYT4RY5VSndne1fEnpM3kCNAyBhkp5xjNUqqPj9",
      "symbol": "PROEXIS",
      "name": "ProExis Prova de Existência Blockchain",
      "decimals": 9,
      "logoURI": "https://raw.githubusercontent.com/solana-labs/token-list/main/assets/mainnet/D3gHoiYT4RY5VSndne1fEnpM3kCNAyBhkp5xjNUqqPj9/logo.png",
      "tags": [
        "proof of-existence",
        "utility-token",
        "prova de existencia",
        "proexis"
      ],
      "extensions": {
        "website": "https://provadeexistencia.com.br",
        "twitter": "https://twitter.com/provaexistencia",
        "facebook": "https://facebook.com/provadeexistencia",
        "instagram": "https://instagram.com/provadeexistencia",
        "github": "https://github.com/provadeexistencia",
        "tgann": "https://t.me/provadeexistencia",
        "tggroup": "https://t.me/provadeexistenciagrupo"
      }
    },
    {
      "chainId": 101,
      "address": "5DWFxYBxjETuqFX3P2Z1uq8UbcCT1F4sABGiBZMnWKvR",
      "symbol": "PLDO",
      "name": "PLEIDO",
      "decimals": 6,
      "logoURI": "https://raw.githubusercontent.com/solana-labs/token-list/main/assets/mainnet/5DWFxYBxjETuqFX3P2Z1uq8UbcCT1F4sABGiBZMnWKvR/logo.svg",
      "tags": [
        "pleido",
        "game-coin"
      ],
      "extensions": {
        "website": "https://pleido.com/"
      }
    },
    {
      "chainId": 101,
      "address": "6uB5eEC8SzMbUdsPpe3eiNvHyvxdqUWnDEtpFQxkhNTP",
      "symbol": "MOLANIUM",
      "name": "MOLANIUM",
      "decimals": 0,
      "logoURI": "https://raw.githubusercontent.com/solana-labs/token-list/main/assets/mainnet/6uB5eEC8SzMbUdsPpe3eiNvHyvxdqUWnDEtpFQxkhNTP/logo.png",
      "tags": [],
      "extensions": {
        "website": "https://moonlana.com/",
        "imageUrl": "https://i.imgur.com/hOMe38E.png",
        "twitter": "https://twitter.com/xMoonLana",
        "medium": "https://moonlana.medium.com/"
      }
    },
    {
      "chainId": 101,
      "address": "5KV2W2XPdSo97wQWcuAVi6G4PaCoieg4Lhhi61PAMaMJ",
      "symbol": "GÜ",
      "name": "GÜ",
      "decimals": 9,
      "logoURI": "https://raw.githubusercontent.com/solana-labs/token-list/main/assets/mainnet/5KV2W2XPdSo97wQWcuAVi6G4PaCoieg4Lhhi61PAMaMJ/logo.png",
      "tags": [
        "utility-token"
      ],
      "extensions": {
        "website": "https://kugle.org",
        "twitter": "https://twitter.com/Kugle_",
        "coingeckoId": "gu"
      }
    },
    {
      "chainId": 101,
      "address": "72fFy4SNGcHoEC1TTFTUkxNHriJqg3hBPsa2jSr2cZgb",
      "symbol": "BZX",
      "name": "BlizeX",
      "decimals": 6,
      "logoURI": "https://raw.githubusercontent.com/solana-labs/token-list/main/assets/mainnet/72fFy4SNGcHoEC1TTFTUkxNHriJqg3hBPsa2jSr2cZgb/logo.png",
      "tags": [],
      "extensions": {
        "website": "https://www.blizex.co",
        "twitter": "https://twitter.com/blizex_en"
      }
    },
    {
      "chainId": 101,
      "address": "5fEo6ZbvpV6zdyzowtAwgMcWHZe1yJy9NxQM6gC19QW5",
      "symbol": "GREEN",
      "name": "Green DEX",
      "decimals": 9,
      "logoURI": "https://raw.githubusercontent.com/solana-labs/token-list/main/assets/mainnet/5fEo6ZbvpV6zdyzowtAwgMcWHZe1yJy9NxQM6gC19QW5/logo.svg",
      "tags": [
        "Green DEX"
      ],
      "extensions": {
        "website": "https://greendex.network/",
        "twitter": "https://twitter.com/GreendexN"
      }
    },
    {
      "chainId": 101,
      "address": "Bx1fDtvTN6NvE4kjdPHQXtmGSg582bZx9fGy4DQNMmAT",
      "symbol": "SOLC",
      "name": "Solcubator",
      "decimals": 9,
      "logoURI": "https://raw.githubusercontent.com/solana-labs/token-list/main/assets/mainnet/Bx1fDtvTN6NvE4kjdPHQXtmGSg582bZx9fGy4DQNMmAT/logo.png",
      "tags": [],
      "extensions": {
        "website": "http://solcubator.io",
        "twitter": "https://twitter.com/Solcubator"
      }
    },
    {
      "chainId": 101,
      "address": "ABxCiDz4jjKt1t7Syu5Tb37o8Wew9ADpwngZh6kpLbLX",
      "symbol": "XSOL",
      "name": "XSOL Token",
      "decimals": 8,
      "logoURI": "https://raw.githubusercontent.com/solana-labs/token-list/main/assets/mainnet/ABxCiDz4jjKt1t7Syu5Tb37o8Wew9ADpwngZh6kpLbLX/logo.png",
      "tags": [
        "utility-token"
      ],
      "extensions": {
        "website": "https://0xsol.network",
        "twitter": "https://twitter.com/0xSol_Network"
      }
    },
    {
      "chainId": 101,
      "address": "DrcPRJPBiakQcWqon3gZms7sviAqdQS5zS5wvaG5v6wu",
      "symbol": "BLD",
      "name": "BladesToken",
      "decimals": 4,
      "logoURI": "https://raw.githubusercontent.com/solana-labs/token-list/main/assets/mainnet/DrcPRJPBiakQcWqon3gZms7sviAqdQS5zS5wvaG5v6wu/logo.png",
      "tags": [],
      "extensions": {
        "website": "https://blades.finance/",
        "twitter": "https://twitter.com/bladesfinance"
      }
    },
    {
      "chainId": 101,
      "address": "6D7E4mstMboABmfoaPrtVDgewjUCbGdvcYVaHa9SDiTg",
      "symbol": "QWK",
      "name": "QwikPay.io Token",
      "decimals": 9,
      "logoURI": "https://raw.githubusercontent.com/solana-labs/token-list/main/assets/mainnet/6D7E4mstMboABmfoaPrtVDgewjUCbGdvcYVaHa9SDiTg/logo.png",
      "tags": [],
      "extensions": {
        "website": "https://www.qwikpay.io",
        "twitter": "https://twitter.com/QwikpayIO"
      }
    },
    {
      "chainId": 101,
      "address": "BTyJg5zMbaN2KMfn7LsKhpUsV675aCUSUMrgB1YGxBBP",
      "symbol": "GOOSEBERRY",
      "name": "Gooseberry",
      "decimals": 9,
      "logoURI": "https://raw.githubusercontent.com/solana-labs/token-list/main/assets/mainnet/BTyJg5zMbaN2KMfn7LsKhpUsV675aCUSUMrgB1YGxBBP/logo.png",
      "tags": [],
      "extensions": {
        "website": "https://gooseberry.changr.ca",
        "twitter": "https://twitter.com/gooseberrycoin"
      }
    },
    {
      "chainId": 101,
      "address": "5GG1LbgY4EEvPR51YQPNr65QKcZemrHWPooTqC5gRPBA",
      "symbol": "DXB",
      "name": "DefiXBet Token",
      "decimals": 9,
      "logoURI": "https://raw.githubusercontent.com/solana-labs/token-list/main/assets/mainnet/5GG1LbgY4EEvPR51YQPNr65QKcZemrHWPooTqC5gRPBA/logo.png",
      "tags": [],
      "extensions": {
        "website": "https://DefiXBet.com/",
        "twitter": "https://twitter.com/DefiXBet",
        "medium": "https://defixbet.medium.com/",
        "tgann": "https://t.me/DefiXBet"
      }
    },
    {
      "chainId": 101,
      "address": "7a4cXVvVT7kF6hS5q5LDqtzWfHfys4a9PoK6pf87RKwf",
      "symbol": "LUNY",
      "name": "Luna Yield",
      "decimals": 9,
      "logoURI": "https://raw.githubusercontent.com/solana-labs/token-list/main/assets/mainnet/7a4cXVvVT7kF6hS5q5LDqtzWfHfys4a9PoK6pf87RKwf/logo.png",
      "tags": [],
      "extensions": {
        "website": "https://www.lunayield.com",
        "twitter": "https://twitter.com/Luna_Yield"
      }
    },
    {
      "chainId": 101,
      "address": "AP58G14hoy4GGgZS4L8TzZgqXnk3hBvciFKW2Cb1RQ2J",
      "symbol": "YARDv1",
      "name": "SolYard Finance Beta",
      "decimals": 9,
      "logoURI": "https://raw.githubusercontent.com/solana-labs/token-list/main/assets/mainnet/AP58G14hoy4GGgZS4L8TzZgqXnk3hBvciFKW2Cb1RQ2J/logo.png",
      "tags": [],
      "extensions": {
        "website": "https://solyard.finance/"
      }
    },
    {
      "chainId": 101,
      "address": "6Y7LbYB3tfGBG6CSkyssoxdtHb77AEMTRVXe8JUJRwZ7",
      "symbol": "DINO",
      "name": "DINO",
      "decimals": 6,
      "logoURI": "https://raw.githubusercontent.com/solana-labs/token-list/main/assets/mainnet/6Y7LbYB3tfGBG6CSkyssoxdtHb77AEMTRVXe8JUJRwZ7/logo.png",
      "tags": [],
      "extensions": {
        "website": "https://www.solanadino.com",
        "twitter": "https://twitter.com/solanadino"
      }
    },
    {
      "chainId": 101,
      "address": "4wjPQJ6PrkC4dHhYghwJzGBVP78DkBzA2U3kHoFNBuhj",
      "symbol": "LIQ",
      "name": "LIQ Protocol",
      "decimals": 6,
      "logoURI": "https://raw.githubusercontent.com/solana-labs/token-list/main/assets/mainnet/4wjPQJ6PrkC4dHhYghwJzGBVP78DkBzA2U3kHoFNBuhj/logo.png",
      "tags": [],
      "extensions": {
        "website": "https://liqsolana.com/",
        "coingeckoId": "liq-protocol",
        "twitter": "https://twitter.com/liqsolana",
        "discord": "https://discord.gg/MkfjambeU7",
        "serumV3Usdc": "FLKUQGh9VAG4otn4njLPUf5gaUPx5aAZ2Q6xWiD3hH5u"
      }
    },
    {
      "chainId": 101,
      "address": "DubwWZNWiNGMMeeQHPnMATNj77YZPZSAz2WVR5WjLJqz",
      "symbol": "CRP",
      "name": "CropperFinance",
      "decimals": 9,
      "logoURI": "https://raw.githubusercontent.com/solana-labs/token-list/main/assets/mainnet/DubwWZNWiNGMMeeQHPnMATNj77YZPZSAz2WVR5WjLJqz/logo.png",
      "tags": [],
      "extensions": {
        "website": "https://cropper.finance/",
        "twitter": "https://twitter.com/cropperfinance"
      }
    },
    {
      "chainId": 101,
      "address": "B3Ggjjj3QargPkFTAJiR6BaD8CWKFUaWRXGcDQ1nyeeD",
      "symbol": "PARTI",
      "name": "PARTI",
      "decimals": 9,
      "logoURI": "https://raw.githubusercontent.com/solana-labs/token-list/main/assets/mainnet/B3Ggjjj3QargPkFTAJiR6BaD8CWKFUaWRXGcDQ1nyeeD/logo.png",
      "tags": [],
      "extensions": {
        "website": "https://parti.finance",
        "twitter": "https://twitter.com/ParticleFinance",
        "medium": "https://particlefinance.medium.com"
      }
    },
    {
      "chainId": 101,
      "address": "5igDhdTnXif5E5djBpRt4wUKo5gtf7VicHi8r5ada4Hj",
      "symbol": "NIA",
      "name": "NIALABS",
      "decimals": 0,
      "logoURI": "https://raw.githubusercontent.com/solana-labs/token-list/main/assets/mainnet/5igDhdTnXif5E5djBpRt4wUKo5gtf7VicHi8r5ada4Hj/logo.png",
      "tags": [],
      "extensions": {
        "website": "https://www.nialabs.com/"
      }
    },
    {
      "chainId": 101,
      "address": "GQnN5M1M6oTjsziAwcRYd1P7pRBBQKURj5QeAjN1npnE",
      "symbol": "CORV",
      "name": "Project Corvus",
      "decimals": 9,
      "logoURI": "https://raw.githubusercontent.com/solana-labs/token-list/main/assets/mainnet/GQnN5M1M6oTjsziAwcRYd1P7pRBBQKURj5QeAjN1npnE/logo.png",
      "tags": [],
      "extensions": {
        "website": "https://dixon.company/"
      }
    },
    {
      "chainId": 101,
      "address": "3FRQnT5djQMATCg6TNXBhi2bBkbTyGdywsLmLa8BbEKz",
      "symbol": "HLTH",
      "name": "HLTH",
      "decimals": 4,
      "logoURI": "https://raw.githubusercontent.com/solana-labs/token-list/main/assets/mainnet/3FRQnT5djQMATCg6TNXBhi2bBkbTyGdywsLmLa8BbEKz/logo.png",
      "extensions": {
        "website": "https://hlth.network/",
        "twitter": "https://twitter.com/hlthnetwork",
        "telegram": "https://t.me/HLTHnetwork"
      }
    },
    {
      "chainId": 101,
      "address": "Ea5SjE2Y6yvCeW5dYTn7PYMuW5ikXkvbGdcmSnXeaLjS",
      "symbol": "PAI",
      "name": "PAI (Parrot)",
      "decimals": 6,
      "logoURI": "https://raw.githubusercontent.com/solana-labs/token-list/main/assets/mainnet/Ea5SjE2Y6yvCeW5dYTn7PYMuW5ikXkvbGdcmSnXeaLjS/logo.svg",
      "tags": [
        "stablecoin"
      ],
      "extensions": {
        "website": "https://partyparrot.finance",
        "twitter": "https://twitter.com/gopartyparrot",
        "telegram": "https://t.me/gopartyparrot"
      }
    },
    {
      "chainId": 101,
      "address": "SLRSSpSLUTP7okbCUBYStWCo1vUgyt775faPqz8HUMr",
      "symbol": "SLRS",
      "name": "Solrise Finance",
      "decimals": 6,
      "logoURI": "https://raw.githubusercontent.com/solana-labs/token-list/main/assets/mainnet/SLRSSpSLUTP7okbCUBYStWCo1vUgyt775faPqz8HUMr/logo.png",
      "tags": [],
      "extensions": {
        "website": "https://solrise.finance",
        "twitter": "https://twitter.com/SolriseFinance",
        "telegram": "https://t.me/solrisefinance",
        "medium": "https://blog.solrise.finance",
        "discord": "https://discord.gg/xNbGgMUJfU",
        "serumV3Usdc": "2Gx3UfV831BAh8uQv1FKSPKS9yajfeeD8GJ4ZNb2o2YP",
        "coingeckoId": "solrise-finance"
      }
    },
    {
      "chainId": 101,
      "address": "Hejznrp39zCfcmq4WpihfAeyhzhqeFtj4PURHFqMaHSS",
      "symbol": "SE",
      "name": "Snake Eyes",
      "decimals": 9,
      "logoURI": "https://raw.githubusercontent.com/solana-labs/token-list/main/assets/mainnet/Hejznrp39zCfcmq4WpihfAeyhzhqeFtj4PURHFqMaHSS/logo.png",
      "tags": [],
      "extensions": {
        "discord": "https://discord.gg/g94SubKn"
      }
    },
    {
      "chainId": 101,
      "address": "Fx14roJm9m27zngJQwmt81npHvPc5pmF772nxDhNnsh5",
      "symbol": "LIQ-USDC",
      "name": "Raydium LP Token (LIQ-USDC)",
      "decimals": 6,
      "logoURI": "https://raw.githubusercontent.com/solana-labs/token-list/main/assets/mainnet/Fx14roJm9m27zngJQwmt81npHvPc5pmF772nxDhNnsh5/logo.png",
      "tags": [
        "lp-token"
      ],
      "extensions": {
        "website": "https://raydium.io/"
      }
    },
    {
      "chainId": 101,
      "address": "D7U3BPHr5JBbFmPTaVNpmEKGBPFdQS3udijyte1QtuLk",
      "symbol": "STAR",
      "name": "SolStar",
      "decimals": 9,
      "logoURI": "https://raw.githubusercontent.com/solana-labs/token-list/main/assets/mainnet/D7U3BPHr5JBbFmPTaVNpmEKGBPFdQS3udijyte1QtuLk/logo.png",
      "tags": [
        "community",
        "web3",
        "utility-token"
      ],
      "extensions": {
        "website": "https://solstar.finance",
        "twitter": "https://twitter.com/SolStarFinance",
        "discord": "https://discord.gg/j6B3q5Xk5N",
        "medium": "https://solstar.medium.com",
        "telegram": "https://t.me/SolStarFinance"
      }
    },
    {
      "chainId": 101,
      "address": "GtQ48z7NNjs7sVyp3M7iuiDcTRjeWPd1fkdiWQNy1UR6",
      "symbol": "LIQ-SOL",
      "name": "Raydium LP Token (LIQ-SOL)",
      "decimals": 6,
      "logoURI": "https://raw.githubusercontent.com/solana-labs/token-list/main/assets/mainnet/GtQ48z7NNjs7sVyp3M7iuiDcTRjeWPd1fkdiWQNy1UR6/logo.png",
      "tags": [
        "lp-token"
      ],
      "extensions": {
        "website": "https://raydium.io/"
      }
    },
    {
      "chainId": 101,
      "address": "DHojuFwy5Pb8HTUhyRGQ285s5KYgk8tGAjAcmjkEAGbY",
      "symbol": "RFK",
      "name": "Refrak",
      "decimals": 2,
      "logoURI": "https://raw.githubusercontent.com/solana-labs/token-list/main/assets/mainnet/DHojuFwy5Pb8HTUhyRGQ285s5KYgk8tGAjAcmjkEAGbY/logo.png",
      "tags": [],
      "extensions": {
        "website": "https://refrak.com/",
        "discord": "https://discord.gg/ZAWbnebFVK"
      }
    },
    {
      "chainId": 101,
      "address": "7Jimij6hkEjjgmf3HamW44d2Cf5kj2gHnfCDDPGxWut",
      "symbol": "GQO",
      "name": "GIGQO",
      "decimals": 9,
      "logoURI": "https://gigqo.com/images/new-gqo-logo.png",
      "tags": [],
      "extensions": {
        "website": "https://gigqo.com/",
        "twitter": "https://twitter.com/gigqoapp"
      }
    },
    {
      "chainId": 101,
      "address": "E5rk3nmgLUuKUiS94gg4bpWwWwyjCMtddsAXkTFLtHEy",
      "symbol": "WOO",
      "name": "Wootrade Network",
      "decimals": 6,
      "logoURI": "https://raw.githubusercontent.com/solana-labs/token-list/main/assets/mainnet/E5rk3nmgLUuKUiS94gg4bpWwWwyjCMtddsAXkTFLtHEy/logo.png",
      "tags": [],
      "extensions": {
        "website": "https://woo.network",
        "twitter": "https://twitter.com/wootraderS"
      }
    },
    {
      "chainId": 101,
      "address": "9s6dXtMgV5E6v3rHqBF2LejHcA2GWoZb7xNUkgXgsBqt",
      "symbol": "USDC-USDT-PAI",
      "name": "Mercurial LP Token (USDC-USDT-PAI)",
      "decimals": 6,
      "logoURI": "https://raw.githubusercontent.com/solana-labs/token-list/main/assets/mainnet/9s6dXtMgV5E6v3rHqBF2LejHcA2GWoZb7xNUkgXgsBqt/logo.png",
      "tags": [
        "lp-token"
      ],
      "extensions": {
        "website": "https://www.mercurial.finance/"
      }
    },
    {
      "chainId": 101,
      "address": "8kRacWW5qZ34anyH8s9gu2gC4FpXtncqBDPpd2a6DnZE",
      "symbol": "MECA",
      "name": "Coinmeca",
      "decimals": 9,
      "logoURI": "https://raw.githubusercontent.com/solana-labs/token-list/main/assets/mainnet/8kRacWW5qZ34anyH8s9gu2gC4FpXtncqBDPpd2a6DnZE/logo.svg",
      "tags": [
        "utility-token"
      ],
      "extensions": {
        "website": "https://coinmeca.net/",
        "medium": "https://coinmeca.medium.com/",
        "twitter": "https://twitter.com/coinmeca",
        "telegram": "https://t.me/coinmeca",
        "discord": "https://discord.gg/coinmeca",
        "reddit": "https://reddit.com/r/coinmeca"
      }
    },
    {
      "chainId": 101,
      "address": "6h6uy8yAfaAb5sPE2bvXQEB93LnUMEdcCRU2kfiErTct",
      "symbol": "ZMR",
      "name": "ZMIRROR",
      "decimals": 9,
      "logoURI": "https://raw.githubusercontent.com/solana-labs/token-list/main/assets/mainnet/6h6uy8yAfaAb5sPE2bvXQEB93LnUMEdcCRU2kfiErTct/logo.JPG",
      "tags": []
    },
    {
      "chainId": 101,
      "address": "sodaNXUbtjMvHe9c5Uw7o7VAcVpXPHAvtaRaiPVJQuE",
      "symbol": "SODA",
      "name": "cheesesoda token",
      "decimals": 0,
      "logoURI": "https://raw.githubusercontent.com/solana-labs/token-list/main/assets/mainnet/sodaNXUbtjMvHe9c5Uw7o7VAcVpXPHAvtaRaiPVJQuE/logo.svg",
      "tags": [],
      "extensions": {
        "website": "https://token.cheesesoda.com",
        "twitter": "https://twitter.com/cheesesodadex",
        "serumV3Usdc": "6KFs2wUzME8Z3AeWL4HfKkXbtik5zVvebdg5qCxqt4hB"
      }
    },
    {
      "chainId": 101,
      "address": "sodaoT6Wh1nxHaarw4kDh7AkK4oZnERK1QgDUtHPR3H",
      "symbol": "SODAO",
      "name": "cheesesodaDAO",
      "decimals": 4,
      "logoURI": "https://raw.githubusercontent.com/solana-labs/token-list/main/assets/mainnet/sodaoT6Wh1nxHaarw4kDh7AkK4oZnERK1QgDUtHPR3H/logo.svg",
      "tags": [],
      "extensions": {
        "website": "https://dao.cheesesoda.com",
        "twitter": "https://twitter.com/cheesesodadex"
      }
    },
    {
      "chainId": 101,
      "address": "49YUsDrThJosHSagCn1F59Uc9NRxbr9thVrZikUnQDXy",
      "symbol": "LIQ-RAY",
      "name": "Raydium LP Token (LIQ-RAY)",
      "decimals": 6,
      "logoURI": "https://raw.githubusercontent.com/solana-labs/token-list/main/assets/mainnet/49YUsDrThJosHSagCn1F59Uc9NRxbr9thVrZikUnQDXy/logo.png",
      "tags": [
        "lp-token"
      ],
      "extensions": {
        "website": "https://raydium.io/"
      }
    },
    {
      "chainId": 101,
      "address": "FGmeGqUqKzVX2ajkXaFSQxNcBRWnJg1vi5fugRJrDJ3k",
      "symbol": "FCS",
      "name": "FCS",
      "decimals": 9,
      "logoURI": "https://raw.githubusercontent.com/solana-labs/token-list/main/assets/mainnet/FGmeGqUqKzVX2ajkXaFSQxNcBRWnJg1vi5fugRJrDJ3k/logo.png",
      "tags": [],
      "extensions": {
        "website": "https://www.fcs.com/"
      }
    },
    {
      "chainId": 101,
      "address": "CjpDCj8zLSM37669qng5znYP25JuoDPCvLSLLd7pxAsr",
      "symbol": "Nordic Energy Token",
      "name": "NET",
      "decimals": 9,
      "logoURI": "https://raw.githubusercontent.com/solana-labs/token-list/main/assets/mainnet/CjpDCj8zLSM37669qng5znYP25JuoDPCvLSLLd7pxAsr/logo.png",
      "tags": [],
      "extensions": {
        "website": "https://nordicenergy.io/",
        "twitter": "https://twitter.com/nordicenergy1",
        "telegram": "https://t.me/nordicenergy"
      }
    },
    {
      "chainId": 101,
      "address": "9eaAUFp7S38DKXxbjwzEG8oq1H1AipPkUuieUkVJ9krt",
      "symbol": "KDC",
      "name": "KDC (KURZ Digital Currency)",
      "decimals": 2,
      "logoURI": "https://kurzdigital.com/images/KDC_logo.png",
      "tags": [
        "stablecoin",
        "kdc"
      ],
      "extensions": {
        "website": "https://www.kurzdigital.com"
      }
    },
    {
      "chainId": 101,
      "address": "A1C9Shy732BThWvHAN936f33N7Wm1HbFvxb2zDSoBx8F",
      "symbol": "PKR2",
      "name": "Pokerrrr 2",
      "decimals": 9,
      "logoURI": "https://raw.githubusercontent.com/C-e-r-b-e-r-u-s/token-list/main/assets/mainnet/A1C9Shy732BThWvHAN936f33N7Wm1HbFvxb2zDSoBx8F/pkr2-logo.png",
      "tags": [
        "Game-Token",
        "Club Code: 03m91"
      ],
      "extensions": {
        "website": "https://www.pokerrrrapp.com/"
      }
    },
    {
      "chainId": 101,
      "address": "35KgRun5UMT2Kjtjw4cNG1tXHcgBxuxji6Yp6ciz7yX7",
      "symbol": "VPE",
      "name": "VPOWER",
      "decimals": 9,
      "logoURI": "https://raw.githubusercontent.com/solana-labs/token-list/main/assets/mainnet/35KgRun5UMT2Kjtjw4cNG1tXHcgBxuxji6Yp6ciz7yX7/logo.png",
      "extensions": {
        "website": "https://vpowerswap.com/",
        "twitter": "https://twitter.com/vpowerswap",
        "telegram": "https://t.me/vpowerswap_channel"
      }
    },
    {
      "chainId": 101,
      "address": "GSaiLQxREzaxUcE3v28HxBacoUQPZNtXx1eQsCFsX9Bg",
      "symbol": "XgSAIL",
      "name": "gSAIL DEPRECATED",
      "decimals": 9,
      "logoURI": "https://raw.githubusercontent.com/solana-labs/token-list/main/assets/mainnet/GSaiLQxREzaxUcE3v28HxBacoUQPZNtXx1eQsCFsX9Bg/logo.png",
      "tags": [
        "utility-token"
      ],
      "extensions": {
        "website": "https://www.solanasail.com",
        "twitter": "https://twitter.com/SolanaSail"
      }
    },
    {
      "chainId": 101,
      "address": "ELyNEh5HC33sQLhGiQ5dimmwqiJCiqVJp3eQxpX3pKhQ",
      "symbol": "JCS",
      "name": "Jogys Crypto School Token",
      "decimals": 9,
      "logoURI": "https://raw.githubusercontent.com/solana-labs/token-list/main/assets/mainnet/ELyNEh5HC33sQLhGiQ5dimmwqiJCiqVJp3eQxpX3pKhQ/logo.png",
      "tags": [],
      "extensions": {
        "website": "https://instagram.com/jogyscryptoschool?utm_medium=copy_link",
        "instagram": "https://instagram.com/jogyscryptoschool?utm_medium=copy_link",
        "telegram": "https://t.me/JCS_JogysCryptoSchool"
      }
    },
    {
      "chainId": 101,
      "address": "3bRTivrVsitbmCTGtqwp7hxXPsybkjn4XLNtPsHqa3zR",
      "symbol": "LIKE",
      "name": "Only1 (LIKE)",
      "decimals": 9,
      "logoURI": "https://only1.io/like-token.svg",
      "tags": [
        "utility-token"
      ],
      "extensions": {
        "website": "https://only1.io/",
        "medium": "https://only1nft.medium.com/",
        "twitter": "https://twitter.com/only1nft",
        "telegram": "https://t.me/only1nft",
        "discord": "https://discord.gg/SrsKwTFA",
        "coingeckoId": "only1"
      }
    },
    {
      "chainId": 101,
      "address": "CXLBjMMcwkc17GfJtBos6rQCo1ypeH6eDbB82Kby4MRm",
      "symbol": "wUST",
      "name": "Wrapped UST (Wormhole)",
      "decimals": 9,
      "logoURI": "https://raw.githubusercontent.com/solana-labs/token-list/main/assets/mainnet/CXLBjMMcwkc17GfJtBos6rQCo1ypeH6eDbB82Kby4MRm/logo.png",
      "tags": [
        "wrapped",
        "wormhole"
      ],
      "extensions": {
        "website": "https://terra.money",
        "address": "0xa47c8bf37f92aBed4A126BDA807A7b7498661acD",
        "bridgeContract": "https://etherscan.io/address/0xf92cD566Ea4864356C5491c177A430C222d7e678",
        "assetContract": "https://etherscan.io/address/0xa47c8bf37f92aBed4A126BDA807A7b7498661acD",
        "coingeckoId": "terrausd"
      }
    },
    {
      "chainId": 101,
      "address": "A7SXXA9wveT2quqqzh5m6Zf3ueCb9kBezQdpnYxHwzLt",
      "symbol": "ZINTI",
      "name": "Zia Inti",
      "decimals": 9,
      "logoURI": "https://raw.githubusercontent.com/solana-labs/token-list/main/assets/mainnet/A7SXXA9wveT2quqqzh5m6Zf3ueCb9kBezQdpnYxHwzLt/logo.png",
      "tags": [],
      "extensions": {
        "website": "https://www.ziainti.com/"
      }
    },
    {
      "chainId": 101,
      "address": "3Ztt53vwGhQGoEp3n1RjSu4CFnGRfqzwo6L8KN8gmXfd",
      "symbol": "METAS",
      "name": "METASEER",
      "decimals": 9,
      "logoURI": "https://metaseer.io/img/home-one/logo256.png",
      "tags": [
        "utility-token"
      ],
      "extensions": {
        "website": "https://metaseer.io/",
        "twitter": "https://twitter.com/MSEERofficial"
      }
    },
    {
      "chainId": 101,
      "address": "EssczqGURZtsSuzEoH471KCRNDWfS4aQpEJVXWL3DvdK",
      "symbol": "VIVA",
      "name": "Viva coin",
      "decimals": 9,
      "logoURI": "https://raw.githubusercontent.com/solana-labs/token-list/main/assets/mainnet/EssczqGURZtsSuzEoH471KCRNDWfS4aQpEJVXWL3DvdK/logo.png",
      "tags": [
        "utility-token"
      ],
      "extensions": {
        "website": "https://www.inkresearch.com",
        "twitter": "https://twitter.com/inkresearch"
      }
    },
    {
      "chainId": 101,
      "address": "EWS2ATMt5fQk89NWLJYNRmGaNoji8MhFZkUB4DiWCCcz",
      "symbol": "SOLBERRY",
      "name": "SOLBERRY",
      "decimals": 6,
      "logoURI": "https://raw.githubusercontent.com/solana-labs/token-list/main/assets/mainnet/EWS2ATMt5fQk89NWLJYNRmGaNoji8MhFZkUB4DiWCCcz/logo.png",
      "tags": [],
      "extensions": {
        "website": "https://www.solberry.tech",
        "twitter": "https://twitter.com/berrysol"
      }
    },
    {
      "chainId": 101,
      "address": "FJJT7yUJM9X9SHpkVr4wLgyfJ3vtVLoReUqTsCPWzof2",
      "symbol": "KEKW-USDC",
      "name": "Raydium LP Token (KEKW-USDC)",
      "decimals": 9,
      "logoURI": "https://www.kekw.io/images/kekwusdc.png",
      "tags": [
        "lp-token"
      ],
      "extensions": {
        "website": "https://kekw.io/",
        "twitter": "https://twitter.com/kekwcoin",
        "medium": "https://kekwcoin.medium.com/",
        "discord": "https://discord.gg/kekw"
      }
    },
    {
      "chainId": 101,
      "address": "5Z6jnA9fDUDVjQyaTbYWwCTE47wMAuyvAQjg5angY12C",
      "symbol": "DNDZ",
      "name": "Dinarius Token",
      "decimals": 9,
      "logoURI": "https://raw.githubusercontent.com/Boukezzoula/Dinarius/master/dinariuslogo.png",
      "tags": [
        "stablecoin"
      ],
      "extensions": {
        "website": "http://dinarius.net"
      }
    },
    {
      "chainId": 101,
      "address": "EqbY2zaTsJesaVviL5unHKjDsjoQZJhQAQz3iWQxAu1X",
      "symbol": "RnV",
      "name": "RADONTOKEN",
      "decimals": 9,
      "logoURI": "https://raw.githubusercontent.com/solana-labs/token-list/main/assets/mainnet/EqbY2zaTsJesaVviL5unHKjDsjoQZJhQAQz3iWQxAu1X/logo.png",
      "tags": [],
      "extensions": {
        "website": "https://www.radonvalue.com/"
      }
    },
    {
      "chainId": 101,
      "address": "5pXLmRJyfrTDYMCp1xyiqRDcbb7vYjYiMYzhBza2ht62",
      "symbol": "CRYN",
      "name": "Crayon",
      "decimals": 6,
      "logoURI": "https://raw.githubusercontent.com/solana-labs/token-list/main/assets/mainnet/5pXLmRJyfrTDYMCp1xyiqRDcbb7vYjYiMYzhBza2ht62/crayon.png",
      "tags": [],
      "extensions": {
        "website": "https://solanacrayon.com",
        "twitter": "https://twitter.com/SolanaCrayon",
        "serumV3Usdc": "CjBssusBjX4b2UBvMZhiZCQshW1afpQPA1Mv29Chn6vj",
        "description": "Crayon is a meme token, Dex, and Dapps on Solana."
      }
    },
    {
      "chainId": 101,
      "address": "z9WZXekbCtwoxyfAwEJn1euXybvqLzPVv3NDzJzkq7C",
      "symbol": "CRC",
      "name": "Care Coin Token",
      "decimals": 9,
      "logoURI": "https://raw.githubusercontent.com/solana-labs/token-list/main/assets/mainnet/z9WZXekbCtwoxyfAwEJn1euXybvqLzPVv3NDzJzkq7C/logo.png",
      "tags": [],
      "extensions": {
        "twitter": " https://twitter.com/carecointoken_",
        "website": "https://www.carecoin.site"
      }
    },
    {
      "chainId": 101,
      "address": "9aPjLUGR9e6w6xU2NEQNtP3jg3mq2mJjSUZoQS4RKz35",
      "symbol": "SOUL",
      "name": "Soulana",
      "decimals": 9,
      "logoURI": "https://raw.githubusercontent.com/solana-labs/token-list/main/assets/mainnet/9aPjLUGR9e6w6xU2NEQNtP3jg3mq2mJjSUZoQS4RKz35/logo.png",
      "tags": [],
      "extensions": {
        "twitter": "https://twitter.com/Soulanadefi"
      }
    },
    {
      "chainId": 101,
      "address": "26W4xxHbWJfrswaMNh14ag2s4PZTQuu2ypHGj6YEVXkT",
      "symbol": "DCASH",
      "name": "Diabolo Token",
      "decimals": 9,
      "logoURI": "https://raw.githubusercontent.com/solana-labs/token-list/main/assets/mainnet/26W4xxHbWJfrswaMNh14ag2s4PZTQuu2ypHGj6YEVXkT/dcash-logo.png",
      "tags": [],
      "extensions": {
        "website": "https://diabolo.io"
      }
    },
    {
      "chainId": 101,
      "address": "8CWgMvZe7ntNLbky4T3JhSgtCYzeorgRiUY8xfXZztXx",
      "symbol": "IOTC",
      "name": "IoTcoin",
      "decimals": 9,
      "logoURI": "https://raw.githubusercontent.com/solana-labs/token-list/main/assets/mainnet/8CWgMvZe7ntNLbky4T3JhSgtCYzeorgRiUY8xfXZztXx/logo.jpg",
      "tags": [],
      "extensions": {
        "website": "https://www.iotworlds.com",
        "twitter": "https://twitter.com/iotworlds",
        "facebook": "https://facebook.com/iotworlds",
        "instagram": "https://instagram.com/iotworlds",
        "linkedin": "https://www.linkedin.com/company/iotworlds"
      }
    },
    {
      "chainId": 101,
      "address": "FqJE1neoCJrRwxfC9mRL6FduuZ1gCX2FUbya5hi8EQgA",
      "symbol": "VLDC",
      "name": "Viloid Coin",
      "decimals": 9,
      "logoURI": "https://raw.githubusercontent.com/solana-labs/token-list/main/assets/mainnet/FqJE1neoCJrRwxfC9mRL6FduuZ1gCX2FUbya5hi8EQgA/logo.png",
      "tags": [
        "social-token"
      ],
      "extensions": {
        "website": "https://viloidcoin.com",
        "github": "https://github.com/viloidcoin"
      }
    },
    {
      "chainId": 101,
      "address": "C98A4nkJXhpVZNAZdHUA95RpTF3T4whtQubL3YobiUX9",
      "symbol": "C98",
      "name": "Coin98",
      "decimals": 6,
      "logoURI": "https://coin98.s3.ap-southeast-1.amazonaws.com/Coin/c98-512.svg",
      "tags": [
        "social-token"
      ],
      "extensions": {
        "website": "https://coin98.com",
        "twitter": "https://twitter.com/coin98_finance",
        "telegram": "https://t.me/coin98_finance"
      }
    },
    {
      "chainId": 101,
      "address": "Saber2gLauYim4Mvftnrasomsv6NvAuncvMEZwcLpD1",
      "symbol": "SBR",
      "name": "Saber Protocol Token",
      "decimals": 6,
      "logoURI": "https://raw.githubusercontent.com/solana-labs/token-list/main/assets/mainnet/Saber2gLauYim4Mvftnrasomsv6NvAuncvMEZwcLpD1/logo.svg",
      "tags": [],
      "extensions": {
        "website": "https://saber.so",
        "twitter": "https://twitter.com/saber_hq",
        "github": "https://github.com/saber-hq",
        "medium": "https://blog.saber.so",
        "discord": "https://chat.saber.so",
        "serumV3Usdc": "HXBi8YBwbh4TXF6PjVw81m8Z3Cc4WBofvauj5SBFdgUs",
        "coingeckoId": "saber"
      }
    },
    {
      "chainId": 101,
      "address": "FMJotGUW16AzexRD3vXJQ94AL71cwrhtFaCTGtK1QHXm",
      "symbol": "LRA",
      "name": "Lumos Rewards",
      "decimals": 9,
      "logoURI": "https://raw.githubusercontent.com/solana-labs/token-list/main/assets/mainnet/FMJotGUW16AzexRD3vXJQ94AL71cwrhtFaCTGtK1QHXm/logo.jpeg",
      "tags": [
        "social-token"
      ],
      "extensions": {
        "website": "https://lumos.exchange"
      }
    },
    {
      "chainId": 101,
      "address": "AWTE7toEwKdSRd7zh3q45SjKhmYVFp3zk4quWHsM92bj",
      "symbol": "ZAU",
      "name": "Zaucoin",
      "decimals": 9,
      "logoURI": "https://raw.githubusercontent.com/solana-labs/token-list/main/assets/mainnet/AWTE7toEwKdSRd7zh3q45SjKhmYVFp3zk4quWHsM92bj/logo.png",
      "tags": [
        "utility-token"
      ],
      "extensions": {
        "website": "zaucoin.crypto"
      }
    },
    {
      "chainId": 101,
      "address": "5ToouaoWhGCiaicANcewnaNKJssdZTxPATDhqJXARiJG",
      "symbol": "NUR",
      "name": "Nur Coin",
      "decimals": 9,
      "logoURI": "https://raw.githubusercontent.com/solana-labs/token-list/main/assets/mainnet/5ToouaoWhGCiaicANcewnaNKJssdZTxPATDhqJXARiJG/logo.png",
      "tags": [
        "kazakhstan",
        "qazaqstan",
        "kz"
      ]
    },
    {
      "chainId": 101,
      "address": "9ysRLs872GMvmAjjFZEFccnJBF3tYEVT1x7dFE1WPqTY",
      "symbol": "VRNT",
      "name": "Variant",
      "decimals": 9,
      "logoURI": "https://raw.githubusercontent.com/solana-labs/token-list/main/assets/mainnet/9ysRLs872GMvmAjjFZEFccnJBF3tYEVT1x7dFE1WPqTY/logo.png",
      "tags": [
        "utility-token"
      ],
      "extensions": {
        "website": "https://www.variantresearch.io"
      }
    },
    {
      "chainId": 101,
      "address": "8pBc4v9GAwCBNWPB5XKA93APexMGAS4qMr37vNke9Ref",
      "symbol": "wHBTC",
      "name": "HBTC (Wormhole)",
      "decimals": 9,
      "logoURI": "https://raw.githubusercontent.com/solana-labs/token-list/main/assets/mainnet/8pBc4v9GAwCBNWPB5XKA93APexMGAS4qMr37vNke9Ref/logo.png",
      "tags": [
        "wrapped",
        "wormhole"
      ],
      "extensions": {
        "address": "0x0316EB71485b0Ab14103307bf65a021042c6d380",
        "bridgeContract": "https://etherscan.io/address/0xf92cD566Ea4864356C5491c177A430C222d7e678",
        "assetContract": "https://etherscan.io/address/0x0316EB71485b0Ab14103307bf65a021042c6d380",
        "coingeckoId": "huobi-btc"
      }
    },
    {
      "chainId": 101,
      "address": "BybpSTBoZHsmKnfxYG47GDhVPKrnEKX31CScShbrzUhX",
      "symbol": "wHUSD",
      "name": "HUSD Stablecoin (Wormhole)",
      "decimals": 8,
      "logoURI": "https://raw.githubusercontent.com/solana-labs/token-list/main/assets/mainnet/BybpSTBoZHsmKnfxYG47GDhVPKrnEKX31CScShbrzUhX/logo.png",
      "tags": [
        "wrapped",
        "wormhole"
      ],
      "extensions": {
        "website": "https://www.stcoins.com/",
        "address": "0xdf574c24545e5ffecb9a659c229253d4111d87e1",
        "bridgeContract": "https://etherscan.io/address/0xf92cD566Ea4864356C5491c177A430C222d7e678",
        "assetContract": "https://etherscan.io/address/0xdf574c24545e5ffecb9a659c229253d4111d87e1",
        "coingeckoId": "husd"
      }
    },
    {
      "chainId": 101,
      "address": "6VNKqgz9hk7zRShTFdg5AnkfKwZUcojzwAkzxSH3bnUm",
      "symbol": "wHAPI",
      "name": "Wrapped HAPI",
      "decimals": 9,
      "logoURI": "https://raw.githubusercontent.com/solana-labs/token-list/main/assets/mainnet/6VNKqgz9hk7zRShTFdg5AnkfKwZUcojzwAkzxSH3bnUm/logo.png",
      "tags": [
        "wrapped",
        "utility-token"
      ],
      "extensions": {
        "website": "https://hapi.one",
        "twitter": "https://twitter.com/i_am_hapi_one",
        "medium": "https://medium.com/i-am-hapi",
        "telegram": "http://t.me/hapiHF",
        "github": "https://github.com/HAPIprotocol/HAPI/"
      }
    },
    {
      "chainId": 101,
      "address": "Lrxqnh6ZHKbGy3dcrCED43nsoLkM1LTzU2jRfWe8qUC",
      "symbol": "LARIX",
      "name": "Larix",
      "decimals": 6,
      "logoURI": "https://raw.githubusercontent.com/solana-labs/token-list/main/assets/mainnet/Lrxqnh6ZHKbGy3dcrCED43nsoLkM1LTzU2jRfWe8qUC/logo.jpg",
      "tags": [],
      "extensions": {
        "website": "projectlarix.com",
        "twitter": "https://twitter.com/ProjectLarix",
        "discord": "http://discord.gg/hfnRFV9Ngt",
        "medium": "http://projectlarix.medium.com",
        "telegram": "http://t.me/projectlarix",
        "github": "https://github.com/ProjectLarix/Larix-Lending-Project-Rep"
      }
    },
    {
      "chainId": 101,
      "address": "BYvGwtPx6Nw4YUVVwqx7qh657EcdxBSfE8JcaPmWWa6E",
      "symbol": "TOSTI",
      "name": "Tosti Coin",
      "decimals": 9,
      "logoURI": "https://raw.githubusercontent.com/solana-labs/token-list/main/assets/mainnet/BYvGwtPx6Nw4YUVVwqx7qh657EcdxBSfE8JcaPmWWa6E/logo.png",
      "tags": [
        "utility-token"
      ],
      "extensions": {
        "website": "https://tosti.app"
      }
    },
    {
      "chainId": 101,
      "address": "EKEjv7VJTsKsfyZMNgPfoKkdk7pYNSgb3tg2h3zUe4PT",
      "symbol": "SIMP",
      "name": "Simp.",
      "decimals": 9,
      "logoURI": "https://raw.githubusercontent.com/solana-labs/token-list/main/assets/mainnet/EKEjv7VJTsKsfyZMNgPfoKkdk7pYNSgb3tg2h3zUe4PT/logo.png",
      "tags": [
        "utility-token"
      ],
      "extensions": {
        "website": "https://functional-spirit-e72.notion.site/Simp-090cf60910024a228d8b163dcaf23a84",
        "discord": "https://discord.gg/5293AzqtHU"
      }
    },
    {
      "chainId": 101,
      "address": "57h4LEnBooHrKbacYWGCFghmrTzYPVn8PwZkzTzRLvHa",
      "symbol": "USDC-USDT-UST",
      "name": "Mercurial LP Token (USDC-USDT-UST)",
      "decimals": 9,
      "logoURI": "https://raw.githubusercontent.com/solana-labs/token-list/main/assets/mainnet/57h4LEnBooHrKbacYWGCFghmrTzYPVn8PwZkzTzRLvHa/logo.svg",
      "tags": [
        "lp-token"
      ],
      "extensions": {
        "website": "https://www.mercurial.finance/"
      }
    },
    {
      "chainId": 101,
      "address": "mSoLzYCxHdYgdzU16g5QSh3i5K3z3KZK7ytfqcJm7So",
      "symbol": "mSOL",
      "name": "Marinade staked SOL (mSOL)",
      "decimals": 9,
      "logoURI": "https://raw.githubusercontent.com/solana-labs/token-list/main/assets/mainnet/mSoLzYCxHdYgdzU16g5QSh3i5K3z3KZK7ytfqcJm7So/logo.png",
      "tags": [],
      "extensions": {
        "website": "https://marinade.finance",
        "twitter": "https://twitter.com/MarinadeFinance",
        "discord": "https://discord.gg/mGqZA5pjRN",
        "medium": "https://medium.com/marinade-finance",
        "github": "https://github.com/marinade-finance"
      }
    },
    {
      "chainId": 101,
      "address": "LPmSozJJ8Jh69ut2WP3XmVohTjL4ipR18yiCzxrUmVj",
      "symbol": "mSOL-SOL-LP",
      "name": "Marinade LP token",
      "decimals": 9,
      "logoURI": "https://raw.githubusercontent.com/solana-labs/token-list/main/assets/mainnet/LPmSozJJ8Jh69ut2WP3XmVohTjL4ipR18yiCzxrUmVj/logo.png",
      "tags": [
        "lp-token"
      ],
      "extensions": {
        "website": "https://marinade.finance",
        "twitter": "https://twitter.com/MarinadeFinance",
        "discord": "https://discord.gg/mGqZA5pjRN",
        "medium": "https://medium.com/marinade-finance",
        "github": "https://github.com/marinade-finance"
      }
    },
    {
      "chainId": 101,
      "address": "3k8BDobgihmk72jVmXYLE168bxxQUhqqyESW4dQVktqC",
      "symbol": "STEP-USDC",
      "name": "Raydium LP Token V4 (STEP-USDC)",
      "decimals": 9,
      "logoURI": "https://raw.githubusercontent.com/solana-labs/token-list/main/assets/mainnet/3k8BDobgihmk72jVmXYLE168bxxQUhqqyESW4dQVktqC/logo.png",
      "tags": [
        "lp-token"
      ],
      "extensions": {
        "website": "https://raydium.io/"
      }
    },
    {
      "chainId": 101,
      "address": "A5zanvgtioZGiJMdEyaKN4XQmJsp1p7uVxaq2696REvQ",
      "symbol": "MEDIA-USDC",
      "name": "Raydium LP Token V4 (MEDIA-USDC)",
      "decimals": 6,
      "logoURI": "https://raw.githubusercontent.com/solana-labs/token-list/main/assets/mainnet/A5zanvgtioZGiJMdEyaKN4XQmJsp1p7uVxaq2696REvQ/logo.png",
      "tags": [
        "lp-token"
      ],
      "extensions": {
        "website": "https://raydium.io/"
      }
    },
    {
      "chainId": 101,
      "address": "Cq4HyW5xia37tKejPF2XfZeXQoPYW6KfbPvxvw5eRoUE",
      "symbol": "ROPE-USDC",
      "name": "Raydium LP Token V4 (ROPE-USDC)",
      "decimals": 9,
      "logoURI": "https://raw.githubusercontent.com/solana-labs/token-list/main/assets/mainnet/Cq4HyW5xia37tKejPF2XfZeXQoPYW6KfbPvxvw5eRoUE/logo.png",
      "tags": [
        "lp-token"
      ],
      "extensions": {
        "website": "https://raydium.io/"
      }
    },
    {
      "chainId": 101,
      "address": "3H9NxvaZoxMZZDZcbBDdWMKbrfNj7PCF5sbRwDr7SdDW",
      "symbol": "MER-USDC",
      "name": "Raydium LP Token V4 (MER-USDC)",
      "decimals": 6,
      "logoURI": "https://raw.githubusercontent.com/solana-labs/token-list/main/assets/mainnet/3H9NxvaZoxMZZDZcbBDdWMKbrfNj7PCF5sbRwDr7SdDW/logo.png",
      "tags": [
        "lp-token"
      ],
      "extensions": {
        "website": "https://raydium.io/"
      }
    },
    {
      "chainId": 101,
      "address": "Cz1kUvHw98imKkrqqu95GQB9h1frY8RikxPojMwWKGXf",
      "symbol": "COPE-USDC",
      "name": "Raydium LP Token V4 (COPE-USDC)",
      "decimals": 6,
      "logoURI": "https://raw.githubusercontent.com/solana-labs/token-list/main/assets/mainnet/Cz1kUvHw98imKkrqqu95GQB9h1frY8RikxPojMwWKGXf/logo.png",
      "tags": [
        "lp-token"
      ],
      "extensions": {
        "website": "https://raydium.io/"
      }
    },
    {
      "chainId": 101,
      "address": "iUDasAP2nXm5wvTukAHEKSdSXn8vQkRtaiShs9ceGB7",
      "symbol": "ALEPH-USDC",
      "name": "Raydium LP Token V4 (ALEPH-USDC)",
      "decimals": 6,
      "logoURI": "https://raw.githubusercontent.com/solana-labs/token-list/main/assets/mainnet/iUDasAP2nXm5wvTukAHEKSdSXn8vQkRtaiShs9ceGB7/logo.png",
      "tags": [
        "lp-token"
      ],
      "extensions": {
        "website": "https://raydium.io/"
      }
    },
    {
      "chainId": 101,
      "address": "7cu42ao8Jgrd5A3y3bNQsCxq5poyGZNmTydkGfJYQfzh",
      "symbol": "WOO-USDC",
      "name": "Raydium LP Token V4 (WOO-USDC)",
      "decimals": 6,
      "logoURI": "https://raw.githubusercontent.com/solana-labs/token-list/main/assets/mainnet/7cu42ao8Jgrd5A3y3bNQsCxq5poyGZNmTydkGfJYQfzh/logo.png",
      "tags": [
        "lp-token"
      ],
      "extensions": {
        "website": "https://raydium.io/"
      }
    },
    {
      "chainId": 101,
      "address": "G8qcfeFqxwbCqpxv5LpLWxUCd1PyMB5nWb5e5YyxLMKg",
      "symbol": "SNY-USDC",
      "name": "Raydium LP Token V4 (SNY-USDC)",
      "decimals": 6,
      "logoURI": "https://raw.githubusercontent.com/solana-labs/token-list/main/assets/mainnet/G8qcfeFqxwbCqpxv5LpLWxUCd1PyMB5nWb5e5YyxLMKg/logo.png",
      "tags": [
        "lp-token"
      ],
      "extensions": {
        "website": "https://raydium.io/"
      }
    },
    {
      "chainId": 101,
      "address": "9nQPYJvysyfnXhQ6nkK5V7sZG26hmDgusfdNQijRk5LD",
      "symbol": "BOP-RAY",
      "name": "Raydium LP Token V4 (BOP-RAY)",
      "decimals": 8,
      "logoURI": "https://raw.githubusercontent.com/solana-labs/token-list/main/assets/mainnet/9nQPYJvysyfnXhQ6nkK5V7sZG26hmDgusfdNQijRk5LD/logo.png",
      "tags": [
        "lp-token"
      ],
      "extensions": {
        "website": "https://raydium.io/"
      }
    },
    {
      "chainId": 101,
      "address": "2Xxbm1hdv5wPeen5ponDSMT3VqhGMTQ7mH9stNXm9shU",
      "symbol": "SLRS-USDC",
      "name": "Raydium LP Token V4 (SLRS-USDC)",
      "decimals": 6,
      "logoURI": "https://raw.githubusercontent.com/solana-labs/token-list/main/assets/mainnet/2Xxbm1hdv5wPeen5ponDSMT3VqhGMTQ7mH9stNXm9shU/logo.png",
      "tags": [
        "lp-token"
      ],
      "extensions": {
        "website": "https://raydium.io/"
      }
    },
    {
      "chainId": 101,
      "address": "HwzkXyX8B45LsaHXwY8su92NoRBS5GQC32HzjQRDqPnr",
      "symbol": "SAMO-RAY",
      "name": "Raydium LP Token V4 (SAMO-RAY)",
      "decimals": 9,
      "logoURI": "https://raw.githubusercontent.com/solana-labs/token-list/main/assets/mainnet/HwzkXyX8B45LsaHXwY8su92NoRBS5GQC32HzjQRDqPnr/logo.png",
      "tags": [
        "lp-token"
      ],
      "extensions": {
        "website": "https://raydium.io/"
      }
    },
    {
      "chainId": 101,
      "address": "CTEpsih91ZLo5gunvryLpJ3pzMjmt5jbS6AnSQrzYw7V",
      "symbol": "renBTC-USDC",
      "name": "Raydium LP Token V4 (renBTC-USDC)",
      "decimals": 8,
      "logoURI": "https://raw.githubusercontent.com/solana-labs/token-list/main/assets/mainnet/CTEpsih91ZLo5gunvryLpJ3pzMjmt5jbS6AnSQrzYw7V/logo.png",
      "tags": [
        "lp-token"
      ],
      "extensions": {
        "website": "https://raydium.io/"
      }
    },
    {
      "chainId": 101,
      "address": "Hb8KnZNKvRxu7pgMRWJgoMSMcepfvNiBFFDDrdf9o3wA",
      "symbol": "renDOGE-USDC",
      "name": "Raydium LP Token V4 (renDOGE-USDC)",
      "decimals": 8,
      "logoURI": "https://raw.githubusercontent.com/solana-labs/token-list/main/assets/mainnet/Hb8KnZNKvRxu7pgMRWJgoMSMcepfvNiBFFDDrdf9o3wA/logo.png",
      "tags": [
        "lp-token"
      ],
      "extensions": {
        "website": "https://raydium.io/"
      }
    },
    {
      "chainId": 101,
      "address": "FbC6K13MzHvN42bXrtGaWsvZY9fxrackRSZcBGfjPc7m",
      "symbol": "RAY-USDC",
      "name": "Raydium LP Token V4 (RAY-USDC)",
      "decimals": 6,
      "logoURI": "https://raw.githubusercontent.com/solana-labs/token-list/main/assets/mainnet/FbC6K13MzHvN42bXrtGaWsvZY9fxrackRSZcBGfjPc7m/logo.png",
      "tags": [
        "lp-token"
      ],
      "extensions": {
        "website": "https://raydium.io/"
      }
    },
    {
      "chainId": 101,
      "address": "7P5Thr9Egi2rvMmEuQkLn8x8e8Qro7u2U7yLD2tU2Hbe",
      "symbol": "RAY-SRM",
      "name": "Raydium LP Token V4 (RAY-SRM)",
      "decimals": 6,
      "logoURI": "https://raw.githubusercontent.com/solana-labs/token-list/main/assets/mainnet/7P5Thr9Egi2rvMmEuQkLn8x8e8Qro7u2U7yLD2tU2Hbe/logo.png",
      "tags": [
        "lp-token"
      ],
      "extensions": {
        "website": "https://raydium.io/"
      }
    },
    {
      "chainId": 101,
      "address": "mjQH33MqZv5aKAbKHi8dG3g3qXeRQqq1GFcXceZkNSr",
      "symbol": "RAY-ETH",
      "name": "Raydium LP Token V4 (RAY-ETH)",
      "decimals": 6,
      "logoURI": "https://raw.githubusercontent.com/solana-labs/token-list/main/assets/mainnet/mjQH33MqZv5aKAbKHi8dG3g3qXeRQqq1GFcXceZkNSr/logo.png",
      "tags": [
        "lp-token"
      ],
      "extensions": {
        "website": "https://raydium.io/"
      }
    },
    {
      "chainId": 101,
      "address": "89ZKE4aoyfLBe2RuV6jM3JGNhaV18Nxh8eNtjRcndBip",
      "symbol": "RAY-SOL",
      "name": "Raydium LP Token V4 (RAY-SOL)",
      "decimals": 6,
      "logoURI": "https://raw.githubusercontent.com/solana-labs/token-list/main/assets/mainnet/89ZKE4aoyfLBe2RuV6jM3JGNhaV18Nxh8eNtjRcndBip/logo.png",
      "tags": [
        "lp-token"
      ],
      "extensions": {
        "website": "https://raydium.io/"
      }
    },
    {
      "chainId": 101,
      "address": "4HFaSvfgskipvrzT1exoVKsUZ174JyExEsA8bDfsAdY5",
      "symbol": "DXL-USDC",
      "name": "Raydium LP Token V4 (DXL-USDC)",
      "decimals": 6,
      "logoURI": "https://raw.githubusercontent.com/solana-labs/token-list/main/assets/mainnet/4HFaSvfgskipvrzT1exoVKsUZ174JyExEsA8bDfsAdY5/logo.png",
      "tags": [
        "lp-token"
      ],
      "extensions": {
        "website": "https://raydium.io/"
      }
    },
    {
      "chainId": 101,
      "address": "cjZmbt8sJgaoyWYUttomAu5LJYU44ZrcKTbzTSEPDVw",
      "symbol": "LIKE-USDC",
      "name": "Raydium LP Token V4 (LIKE-USDC)",
      "decimals": 9,
      "logoURI": "https://raw.githubusercontent.com/solana-labs/token-list/main/assets/mainnet/cjZmbt8sJgaoyWYUttomAu5LJYU44ZrcKTbzTSEPDVw/logo.png",
      "tags": [
        "lp-token"
      ],
      "extensions": {
        "website": "https://raydium.io/"
      }
    },
    {
      "chainId": 101,
      "address": "57vGdcMZLnbNr4TZ4hgrpGJZGR9vTPhu8L9bNKDrqxKT",
      "symbol": "LIQ-USDC",
      "name": "Orca LP Token (LIQ-USDC)",
      "decimals": 6,
      "logoURI": "https://liqsolana.com/wp-content/uploads/2021/06/200x.png",
      "tags": [
        "lp-token"
      ],
      "extensions": {
        "website": "https://orca.so/"
      }
    },
    {
      "chainId": 101,
      "address": "PoRTjZMPXb9T7dyU7tpLEZRQj7e6ssfAE62j2oQuc6y",
      "symbol": "PORT",
      "name": "Port Finance Token",
      "decimals": 6,
      "logoURI": "https://raw.githubusercontent.com/solana-labs/token-list/main/assets/mainnet/PoRTjZMPXb9T7dyU7tpLEZRQj7e6ssfAE62j2oQuc6y/PORT.png",
      "tags": [],
      "extensions": {
        "website": "https://port.finance/",
        "twitter": "https://twitter.com/port_finance",
        "github": "https://github.com/port-finance/",
        "medium": "https://medium.com/port-finance",
        "discord": "https://discord.gg/nAMXAYhTb2",
        "telegram": "https://t.me/port_finance"
      }
    },
    {
      "chainId": 101,
      "address": "C3vBJEuNvrUqJYQ5ki8TSrCndphJQ7wwiXEwvuy1AJkW",
      "symbol": "BONGO",
      "name": "Bongocoin",
      "decimals": 9,
      "logoURI": "https://raw.githubusercontent.com/solana-labs/token-list/assets/mainnet/C3vBJEuNvrUqJYQ5ki8TSrCndphJQ7wwiXEwvuy1AJkW/logo.png",
      "tags": [],
      "extensions": {
        "website": "https://www.bongocoin.org"
      }
    },
    {
      "chainId": 101,
      "address": "MangoCzJ36AjZyKwVj3VnYU4GTonjfVEnJmvvWaxLac",
      "symbol": "MNGO",
      "name": "Mango",
      "decimals": 6,
      "logoURI": "https://raw.githubusercontent.com/solana-labs/token-list/main/assets/mainnet/MangoCzJ36AjZyKwVj3VnYU4GTonjfVEnJmvvWaxLac/token.png",
      "tags": [],
      "extensions": {
        "website": "https://mango.markets/",
        "serumV3Usdc": "3d4rzwpy9iGdCZvgxcu7B1YocYffVLsQXPXkBZKt2zLc",
        "coingeckoId": "mango-markets",
        "twitter": "https://twitter.com/mangomarkets",
        "discord": "https://discord.gg/67jySBhxrg"
      }
    },
    {
      "chainId": 101,
      "address": "EwJN2GqUGXXzYmoAciwuABtorHczTA5LqbukKXV1viH7",
      "symbol": "UPS",
      "name": "UPS token (UPFI Network)",
      "decimals": 6,
      "logoURI": "https://raw.githubusercontent.com/solana-labs/token-list/main/assets/mainnet/EwJN2GqUGXXzYmoAciwuABtorHczTA5LqbukKXV1viH7/logo.png",
      "tags": [],
      "extensions": {
        "website": "https://upfi.network/",
        "twitter": "https://twitter.com/upfi_network",
        "medium": "https://upfinetwork.medium.com",
        "discord": "https://discord.gg/nHMDdyAggx",
        "telegram": "https://t.me/upfinetworkchannel",
        "facebook": "https://www.facebook.com/UPFInetwork",
        "serumV3Usdc": "DByPstQRx18RU2A8DH6S9mT7bpT6xuLgD2TTFiZJTKZP"
      }
    },
    {
      "chainId": 101,
      "address": "Gsai2KN28MTGcSZ1gKYFswUpFpS7EM9mvdR9c8f6iVXJ",
      "symbol": "gSAIL",
      "name": "SolanaSail Governance Token V2",
      "decimals": 9,
      "logoURI": "https://raw.githubusercontent.com/solanasail/token-list/main/assets/mainnet/Gsai2KN28MTGcSZ1gKYFswUpFpS7EM9mvdR9c8f6iVXJ/logo.png",
      "tags": [
        "utility-token"
      ],
      "extensions": {
        "website": "https://www.solanasail.com",
        "coingeckoId": "solanasail-governance-token",
        "twitter": "https://twitter.com/SolanaSail"
      }
    },
<<<<<<< HEAD
	{
      "chainId": 101,
      "address": "6veSH51HZGQKP9icyDis69v21eWUmJLfKNgPADzngEWJ",
      "symbol": "ZKL",
      "name": "zkrollup cross chain link",
      "decimals": 9,
      "logoURI": "http://www.kikenn.com/logo/zklink.png",
      "tags": [],
      "extensions": {
        "website": "https://zk.link"
      }
    },
	{
      "chainId": 101,
      "address": "3N4MaMn4fPm7puzE6oPEwAUody9h5pLUTxc6hZGFdpgM",
      "symbol": "ULA",
      "name": "Solana Mobile App UlaPay Token",
      "decimals": 9,
      "logoURI": "http://www.kikenn.com/logo/ulapay.png",
      "tags": [],
      "extensions": {
        "website": "http://kikenn.com/"
      }
	}
=======
    {
      "chainId": 101,
      "address": "FxjbQMfvQYMtZZK7WGEJwWfsDcdMuuaee8uPxDFFShWh",
      "symbol": "UPFI",
      "name": "UPFI stablecoin (UPFI Network)",
      "decimals": 6,
      "logoURI": "https://raw.githubusercontent.com/solana-labs/token-list/main/assets/mainnet/FxjbQMfvQYMtZZK7WGEJwWfsDcdMuuaee8uPxDFFShWh/logo.png",
      "tags": [
        "stablecoin"
      ],
      "extensions": {
        "website": "https://upfi.network/",
        "twitter": "https://twitter.com/upfi_network",
        "medium": "https://upfinetwork.medium.com",
        "discord": "https://discord.gg/nHMDdyAggx",
        "telegram": "https://t.me/upfinetworkchannel",
        "facebook": "https://www.facebook.com/UPFInetwork",
        "serumV3Usdc": "SyQ4KyF5Y1MPPkkf9LGNA6JpkVmis53HrpPvJ1ZUFwK"
      }
    },
    {
      "chainId": 101,
      "address": "7dHbWXmci3dT8UFYWYZweBLXgycu7Y3iL6trKn1Y7ARj",
      "symbol": "stSOL",
      "name": "Lido Staked SOL",
      "decimals": 9,
      "logoURI": "https://raw.githubusercontent.com/solana-labs/token-list/main/assets/mainnet/7dHbWXmci3dT8UFYWYZweBLXgycu7Y3iL6trKn1Y7ARj/logo.png",
      "tags": [],
      "extensions": {
        "website": "https://solana.lido.fi/",
        "twitter": "https://twitter.com/LidoFinance/"
      }
    }
>>>>>>> f5288486
  ],
  "version": {
    "major": 0,
    "minor": 2,
    "patch": 2
  }
}<|MERGE_RESOLUTION|>--- conflicted
+++ resolved
@@ -11843,7 +11843,6 @@
         "twitter": "https://twitter.com/SolanaSail"
       }
     },
-<<<<<<< HEAD
 	{
       "chainId": 101,
       "address": "6veSH51HZGQKP9icyDis69v21eWUmJLfKNgPADzngEWJ",
@@ -11867,8 +11866,7 @@
       "extensions": {
         "website": "http://kikenn.com/"
       }
-	}
-=======
+	},
     {
       "chainId": 101,
       "address": "FxjbQMfvQYMtZZK7WGEJwWfsDcdMuuaee8uPxDFFShWh",
@@ -11902,7 +11900,6 @@
         "twitter": "https://twitter.com/LidoFinance/"
       }
     }
->>>>>>> f5288486
   ],
   "version": {
     "major": 0,
