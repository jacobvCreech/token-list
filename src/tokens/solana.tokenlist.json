--- conflicted
+++ resolved
@@ -8649,7 +8649,18 @@
     },
     {
       "chainId": 101,
-<<<<<<< HEAD
+      "address": "5jqTNKonR9ZZvbmX9JHwcPSEg6deTyNKR7PxQ9ZPdd2w",
+      "symbol": "JBUS",
+      "name": "Jebus",
+      "decimals": 0,
+      "logoURI": "https://jebus.live/wp-content/uploads/2021/05/Jebus-White-300x292.png",
+      "tags": [],
+      "extensions": {
+        "website": "https://jebus.live"
+      }
+    },
+    {
+      "chainId":101,
       "address": "29UWGmi1MxJRi3izeritN8VvhZbUiX37KUVnGv46mzev",
       "symbol": "KLBx",
       "name": "Black Label X",
@@ -8659,18 +8670,7 @@
       "extensions": {
         "website": "https://klbtoken.com/x"
 		  }
-=======
-      "address": "5jqTNKonR9ZZvbmX9JHwcPSEg6deTyNKR7PxQ9ZPdd2w",
-      "symbol": "JBUS",
-      "name": "Jebus",
-      "decimals": 0,
-      "logoURI": "https://jebus.live/wp-content/uploads/2021/05/Jebus-White-300x292.png",
-      "tags": [],
-      "extensions": {
-        "website": "https://jebus.live"
-      }
->>>>>>> 7ab60d1e
-    }
+    )
   ],
   "version": {
     "major": 0,
