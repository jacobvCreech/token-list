{
  "name": "Solana Token List",
  "logoURI": "https://cdn.jsdelivr.net/gh/trustwallet/assets@master/blockchains/solana/info/logo.png",
  "keywords": [
    "solana",
    "spl"
  ],
  "tags": {
    "stablecoin": {
      "name": "stablecoin",
      "description": "Tokens that are fixed to an external asset, e.g. the US dollar"
    },
    "ethereum": {
      "name": "ethereum",
      "description": "Asset bridged from ethereum"
    },
    "lp-token": {
      "name": "lp-token",
      "description": "Asset representing liquidity provider token"
    },
    "wrapped-sollet": {
      "name": "wrapped-sollet",
      "description": "Asset wrapped using sollet bridge"
    },
    "wrapped": {
      "name": "wrapped",
      "description": "Asset wrapped using wormhole bridge"
    },
    "leveraged": {
      "name": "leveraged",
      "description": "Leveraged asset"
    },
    "bull": {
      "name": "bull",
      "description": "Leveraged Bull asset"
    },
    "bear": {
      "name": "bear",
      "description": "Leveraged Bear asset"
    },
    "nft": {
      "name": "nft",
      "description": "Non-fungible token"
    },
    "security-token": {
      "name": "security-token",
      "description": "Tokens that are used to gain access to an electronically restricted resource"
    },
    "utility-token": {
      "name": "utility-token",
      "description": "Tokens that are designed to be spent within a certain blockchain ecosystem e.g. most of the SPL-Tokens"
    },
    "tokenized-stock": {
      "name": "tokenized-stock",
      "description": "Tokenized stocks are tokenized derivatives that represent traditional securities, particularly shares in publicly firms traded on regulated exchanges"
    }
  },
  "timestamp": "2021-03-03T19:57:21+0000",
  "tokens": [
    {
      "chainId": 101,
      "address": "FYfQ9uaRaYvRiaEGUmct45F9WKam3BYXArTrotnTNFXF",
      "symbol": "SOLA",
      "name": "Sola Token",
      "decimals": 9,
      "logoURI": "https://raw.githubusercontent.com/solana-labs/token-list/main/assets/mainnet/FYfQ9uaRaYvRiaEGUmct45F9WKam3BYXArTrotnTNFXF/logo.png",
      "tags": [
        "Solana tokenized",
        "Solana Community token"
      ],
      "extensions": {
        "website": "https://solatoken.net/",
        "telegram": "https://t.me/solatokennet",
        "twitter": "https://twitter.com/EcoSolana"
      }
    },
    {
      "chainId": 101,
      "address": "So11111111111111111111111111111111111111112",
      "symbol": "SOL",
      "name": "Wrapped SOL",
      "decimals": 9,
      "logoURI": "https://raw.githubusercontent.com/solana-labs/token-list/main/assets/mainnet/So11111111111111111111111111111111111111112/logo.png",
      "tags": [],
      "extensions": {
        "website": "https://solana.com/",
        "serumV3Usdc": "9wFFyRfZBsuAha4YcuxcXLKwMxJR43S7fPfQLusDBzvT",
        "serumV3Usdt": "HWHvQhFmJB3NUcu1aihKmrKegfVxBEHzwVX6yZCKEsi1",
        "coingeckoId": "solana"
      }
    },
    {
      "chainId": 101,
      "address": "EPjFWdd5AufqSSqeM2qN1xzybapC8G4wEGGkZwyTDt1v",
      "symbol": "USDC",
      "name": "USD Coin",
      "decimals": 6,
      "logoURI": "https://raw.githubusercontent.com/solana-labs/token-list/main/assets/mainnet/EPjFWdd5AufqSSqeM2qN1xzybapC8G4wEGGkZwyTDt1v/logo.png",
      "tags": [
        "stablecoin"
      ],
      "extensions": {
        "website": "https://www.centre.io/",
        "coingeckoId": "usd-coin",
        "serumV3Usdt": "77quYg4MGneUdjgXCunt9GgM1usmrxKY31twEy3WHwcS"
      }
    },
    {
      "chainId": 101,
      "address": "2inRoG4DuMRRzZxAt913CCdNZCu2eGsDD9kZTrsj2DAZ",
      "symbol": "TSLA",
      "name": "Tesla Inc.",
      "decimals": 8,
      "logoURI": "https://raw.githubusercontent.com/solana-labs/token-list/main/assets/mainnet/2inRoG4DuMRRzZxAt913CCdNZCu2eGsDD9kZTrsj2DAZ/logo.svg",
      "tags": [
        "tokenized-stock"
      ],
      "extensions": {
        "website": "https://www.digitalassets.ag/UnderlyingDetails?TSLA"
      }
    },
    {
      "chainId": 101,
      "address": "8bpRdBGPt354VfABL5xugP3pmYZ2tQjzRcqjg2kmwfbF",
      "symbol": "AAPL",
      "name": "Apple Inc.",
      "decimals": 8,
      "logoURI": "https://raw.githubusercontent.com/solana-labs/token-list/main/assets/mainnet/8bpRdBGPt354VfABL5xugP3pmYZ2tQjzRcqjg2kmwfbF/logo.svg",
      "tags": [
        "tokenized-stock"
      ],
      "extensions": {
        "website": "https://www.digitalassets.ag/UnderlyingDetails?AAPL"
      }
    },
    {
      "chainId": 101,
      "address": "3vhcrQfEn8ashuBfE82F3MtEDFcBCEFfFw1ZgM3xj1s8",
      "symbol": "MSFT",
      "name": "Microsoft Corporation",
      "decimals": 8,
      "logoURI": "https://raw.githubusercontent.com/solana-labs/token-list/main/assets/mainnet/3vhcrQfEn8ashuBfE82F3MtEDFcBCEFfFw1ZgM3xj1s8/logo.svg",
      "tags": [
        "tokenized-stock"
      ],
      "extensions": {
        "website": "https://www.digitalassets.ag/UnderlyingDetails?MSFT"
      }
    },
    {
      "chainId": 101,
      "address": "ASwYCbLedk85mRdPnkzrUXbbYbwe26m71af9rzrhC2Qz",
      "symbol": "MSTR",
      "name": "MicroStrategy Incorporated.",
      "decimals": 8,
      "logoURI": "https://raw.githubusercontent.com/solana-labs/token-list/main/assets/mainnet/ASwYCbLedk85mRdPnkzrUXbbYbwe26m71af9rzrhC2Qz/logo.svg",
      "tags": [
        "tokenized-stock"
      ],
      "extensions": {
        "website": "https://www.digitalassets.ag/UnderlyingDetails?MSTR"
      }
    },
    {
      "chainId": 101,
      "address": "J25jdsEgTnAwB4nVq3dEQhwekbXCnVTGzFpVMPScXRgK",
      "symbol": "COIN",
      "name": "Coinbase Global Inc.",
      "decimals": 8,
      "logoURI": "https://raw.githubusercontent.com/solana-labs/token-list/main/assets/mainnet/J25jdsEgTnAwB4nVq3dEQhwekbXCnVTGzFpVMPScXRgK/logo.svg",
      "tags": [
        "tokenized-stock"
      ],
      "extensions": {
        "website": "https://www.digitalassets.ag/UnderlyingDetails?COIN"
      }
    },
    {
      "chainId": 101,
      "address": "G2Cg4XoXdEJT5sfrSy9N6YCC3uuVV3AoTQSvMeSqT8ZV",
      "symbol": "ABC",
      "name": "AmerisourceBergen Corp",
      "decimals": 8,
      "logoURI": "https://raw.githubusercontent.com/solana-labs/token-list/main/assets/mainnet/G2Cg4XoXdEJT5sfrSy9N6YCC3uuVV3AoTQSvMeSqT8ZV/logo.svg",
      "tags": [
        "tokenized-stock"
      ],
      "extensions": {
        "website": "https://www.digitalassets.ag/UnderlyingDetails?ABC"
      }
    },
    {
      "chainId": 101,
      "address": "FqqVanFZosh4M4zqxzWUmEnky6nVANjghiSLaGqUAYGi",
      "symbol": "ABNB",
      "name": "Airbnb",
      "decimals": 8,
      "logoURI": "https://raw.githubusercontent.com/solana-labs/token-list/main/assets/mainnet/FqqVanFZosh4M4zqxzWUmEnky6nVANjghiSLaGqUAYGi/logo.svg",
      "tags": [
        "tokenized-stock"
      ],
      "extensions": {
        "website": "https://www.digitalassets.ag/UnderlyingDetails?ABNB"
      }
    },
    {
      "chainId": 101,
      "address": "FgcUo7Ymua8r5xxsn9puizkLGN5w4i3nnBmasXvkcWfJ",
      "symbol": "ACB",
      "name": "Aurora Cannabis Inc",
      "decimals": 8,
      "logoURI": "https://raw.githubusercontent.com/solana-labs/token-list/main/assets/mainnet/FgcUo7Ymua8r5xxsn9puizkLGN5w4i3nnBmasXvkcWfJ/logo.svg",
      "tags": [
        "tokenized-stock"
      ],
      "extensions": {
        "website": "https://www.digitalassets.ag/UnderlyingDetails?ACB"
      }
    },
    {
      "chainId": 101,
      "address": "FenmUGWjsW5AohtHRbgLoPUZyWSK36Cd5a31XJWjnRur",
      "symbol": "AMC",
      "name": "AMC Entertainment Holdings",
      "decimals": 8,
      "logoURI": "https://raw.githubusercontent.com/solana-labs/token-list/main/assets/mainnet/FenmUGWjsW5AohtHRbgLoPUZyWSK36Cd5a31XJWjnRur/logo.svg",
      "tags": [
        "tokenized-stock"
      ],
      "extensions": {
        "website": "https://www.digitalassets.ag/UnderlyingDetails?AMC"
      }
    },
    {
      "chainId": 101,
      "address": "7grgNP3tAJh7DRELmotHzC5Efth4e4SoBvgmFYTX9jPB",
      "symbol": "AMD",
      "name": "Advanced Micro Devices",
      "decimals": 8,
      "logoURI": "https://raw.githubusercontent.com/solana-labs/token-list/main/assets/mainnet/7grgNP3tAJh7DRELmotHzC5Efth4e4SoBvgmFYTX9jPB/logo.svg",
      "tags": [
        "tokenized-stock"
      ],
      "extensions": {
        "website": "https://www.digitalassets.ag/UnderlyingDetails?AMD"
      }
    },
    {
      "chainId": 101,
      "address": "3bjpzTTK49eP8m1bYxw6HYAFGtzyWjvEyGYcFS4gbRAx",
      "symbol": "AMZN",
      "name": "Amazon",
      "decimals": 8,
      "logoURI": "https://raw.githubusercontent.com/solana-labs/token-list/main/assets/mainnet/3bjpzTTK49eP8m1bYxw6HYAFGtzyWjvEyGYcFS4gbRAx/logo.svg",
      "tags": [
        "tokenized-stock"
      ],
      "extensions": {
        "website": "https://www.digitalassets.ag/UnderlyingDetails?AMZN"
      }
    },
    {
      "chainId": 101,
      "address": "4cr7NH1BD2PMV38JQp58UaHUxzqhxeSiF7b6q1GCS7Ae",
      "symbol": "APHA",
      "name": "Aphria Inc",
      "decimals": 8,
      "logoURI": "https://raw.githubusercontent.com/solana-labs/token-list/main/assets/mainnet/4cr7NH1BD2PMV38JQp58UaHUxzqhxeSiF7b6q1GCS7Ae/logo.svg",
      "tags": [
        "tokenized-stock"
      ],
      "extensions": {
        "website": "https://www.digitalassets.ag/UnderlyingDetails?APHA"
      }
    },
    {
      "chainId": 101,
      "address": "GPoBx2hycDs3t4Q8DeBme9RHb9nQpzH3a36iUoojHe16",
      "symbol": "ARKK",
      "name": "ARK Innovation ETF",
      "decimals": 8,
      "logoURI": "https://raw.githubusercontent.com/solana-labs/token-list/main/assets/mainnet/GPoBx2hycDs3t4Q8DeBme9RHb9nQpzH3a36iUoojHe16/logo.png",
      "tags": [
        "tokenized-stock"
      ],
      "extensions": {
        "website": "https://www.digitalassets.ag/UnderlyingDetails?ARKK"
      }
    },
    {
      "chainId": 101,
      "address": "GgDDCnzZGQRUDy8jWqSqDDcPwAVg2YsKZfLPaTYBWdWt",
      "symbol": "BABA",
      "name": "Alibaba",
      "decimals": 8,
      "logoURI": "https://raw.githubusercontent.com/solana-labs/token-list/main/assets/mainnet/GgDDCnzZGQRUDy8jWqSqDDcPwAVg2YsKZfLPaTYBWdWt/logo.svg",
      "tags": [
        "tokenized-stock"
      ],
      "extensions": {
        "website": "https://www.digitalassets.ag/UnderlyingDetails?BABA"
      }
    },
    {
      "chainId": 101,
      "address": "6jSgnmu8yg7kaZRWp5MtQqNrWTUDk7KWXhZhJPmsQ65y",
      "symbol": "BB",
      "name": "BlackBerry",
      "decimals": 8,
      "logoURI": "https://raw.githubusercontent.com/solana-labs/token-list/main/assets/mainnet/6jSgnmu8yg7kaZRWp5MtQqNrWTUDk7KWXhZhJPmsQ65y/logo.svg",
      "tags": [
        "tokenized-stock"
      ],
      "extensions": {
        "website": "https://www.digitalassets.ag/UnderlyingDetails?BB"
      }
    },
    {
      "chainId": 101,
      "address": "9Vovr1bqDbMQ8DyaizdC7n1YVvSia8r3PQ1RcPFqpQAs",
      "symbol": "BILI",
      "name": "Bilibili Inc",
      "decimals": 8,
      "logoURI": "https://raw.githubusercontent.com/solana-labs/token-list/main/assets/mainnet/9Vovr1bqDbMQ8DyaizdC7n1YVvSia8r3PQ1RcPFqpQAs/logo.svg",
      "tags": [
        "tokenized-stock"
      ],
      "extensions": {
        "website": "https://www.digitalassets.ag/UnderlyingDetails?BILI"
      }
    },
    {
      "chainId": 101,
      "address": "j35qY1SbQ3k7b2WAR5cNETDKzDESxGnYbArsLNRUzg2",
      "symbol": "BITW",
      "name": "Bitwise 10 Crypto Index Fund",
      "decimals": 8,
      "logoURI": "https://raw.githubusercontent.com/solana-labs/token-list/main/assets/mainnet/j35qY1SbQ3k7b2WAR5cNETDKzDESxGnYbArsLNRUzg2/logo.png",
      "tags": [
        "tokenized-stock"
      ],
      "extensions": {
        "website": "https://www.digitalassets.ag/UnderlyingDetails?BITW"
      }
    },
    {
      "chainId": 101,
      "address": "AykRYHVEERRoKGzfg2AMTqEFGmCGk9LNnGv2k5FgjKVB",
      "symbol": "BNTX",
      "name": "BioNTech",
      "decimals": 8,
      "logoURI": "https://raw.githubusercontent.com/solana-labs/token-list/main/assets/mainnet/AykRYHVEERRoKGzfg2AMTqEFGmCGk9LNnGv2k5FgjKVB/logo.png",
      "tags": [
        "tokenized-stock"
      ],
      "extensions": {
        "website": "https://www.digitalassets.ag/UnderlyingDetails?BNTX"
      }
    },
    {
      "chainId": 101,
      "address": "Dj76V3vdFGGE8444NWFACR5qmtJrrSop5RCBAGbC88nr",
      "symbol": "BRKA",
      "name": "Berkshire Hathaway Inc",
      "decimals": 8,
      "logoURI": "https://raw.githubusercontent.com/solana-labs/token-list/main/assets/mainnet/Dj76V3vdFGGE8444NWFACR5qmtJrrSop5RCBAGbC88nr/logo.png",
      "tags": [
        "tokenized-stock"
      ],
      "extensions": {
        "website": "https://www.digitalassets.ag/UnderlyingDetails?BRKA"
      }
    },
    {
      "chainId": 101,
      "address": "8TUg3Kpa4pNfaMvgyFdvwyiPBSnyTx7kK5EDfb42N6VK",
      "symbol": "BYND",
      "name": "Beyond Meat Inc",
      "decimals": 8,
      "logoURI": "https://raw.githubusercontent.com/solana-labs/token-list/main/assets/mainnet/8TUg3Kpa4pNfaMvgyFdvwyiPBSnyTx7kK5EDfb42N6VK/logo.svg",
      "tags": [
        "tokenized-stock"
      ],
      "extensions": {
        "website": "https://www.digitalassets.ag/UnderlyingDetails?BYND"
      }
    },
    {
      "chainId": 101,
      "address": "8FyEsMuDWAMMusMqVEstt2sDkMvcUKsTy1gF6oMfWZcG",
      "symbol": "CGC",
      "name": "Canopy Growth Corp",
      "decimals": 8,
      "logoURI": "https://raw.githubusercontent.com/solana-labs/token-list/main/assets/mainnet/8FyEsMuDWAMMusMqVEstt2sDkMvcUKsTy1gF6oMfWZcG/logo.svg",
      "tags": [
        "tokenized-stock"
      ],
      "extensions": {
        "website": "https://www.digitalassets.ag/UnderlyingDetails?CGC"
      }
    },
    {
      "chainId": 101,
      "address": "DUFVbhWf7FsUo3ouMnFbDjv4YYaRE1Sz9jvAmDsNTt1m",
      "symbol": "CRON",
      "name": "Chronos Group Inc",
      "decimals": 8,
      "logoURI": "https://raw.githubusercontent.com/solana-labs/token-list/main/assets/mainnet/DUFVbhWf7FsUo3ouMnFbDjv4YYaRE1Sz9jvAmDsNTt1m/logo.svg",
      "tags": [
        "tokenized-stock"
      ],
      "extensions": {
        "website": "https://www.digitalassets.ag/UnderlyingDetails?CRON"
      }
    },
    {
      "chainId": 101,
      "address": "J9GVpBChXZ8EK7JuPsLSDV17BF9KLJweBQet3L6ZWvTC",
      "symbol": "EEM",
      "name": "iShares MSCI Emerging Markets ETF",
      "decimals": 8,
      "logoURI": "https://raw.githubusercontent.com/solana-labs/token-list/main/assets/mainnet/J9GVpBChXZ8EK7JuPsLSDV17BF9KLJweBQet3L6ZWvTC/logo.svg",
      "tags": [
        "tokenized-stock"
      ],
      "extensions": {
        "website": "https://www.digitalassets.ag/UnderlyingDetails?EEM"
      }
    },
    {
      "chainId": 101,
      "address": "6Xj2NzAW437UUomaxFiVyJQPGvvup6YLeXFQpp4kqNaD",
      "symbol": "EFA",
      "name": "iShares MSCI EAFE ETF",
      "decimals": 8,
      "logoURI": "https://raw.githubusercontent.com/solana-labs/token-list/main/assets/mainnet/6Xj2NzAW437UUomaxFiVyJQPGvvup6YLeXFQpp4kqNaD/logo.svg",
      "tags": [
        "tokenized-stock"
      ],
      "extensions": {
        "website": "https://www.digitalassets.ag/UnderlyingDetails?EFA"
      }
    },
    {
      "chainId": 101,
      "address": "5YMFoVuoQzdivpm6W97UGKkHxq6aEhipuNkA8imPDoa1",
      "symbol": "ETHE",
      "name": "Grayscale Ethereum Trust",
      "decimals": 8,
      "logoURI": "https://raw.githubusercontent.com/solana-labs/token-list/main/assets/mainnet/5YMFoVuoQzdivpm6W97UGKkHxq6aEhipuNkA8imPDoa1/logo.png",
      "tags": [
        "tokenized-stock"
      ],
      "extensions": {
        "website": "https://www.digitalassets.ag/UnderlyingDetails?ETHE"
      }
    },
    {
      "chainId": 101,
      "address": "C9vMZBz1UCmYSCmMcZFw6N9AsYhXDAWnuhxd8ygCA1Ah",
      "symbol": "EWA",
      "name": "iShares MSCI Australia ETF",
      "decimals": 8,
      "logoURI": "https://raw.githubusercontent.com/solana-labs/token-list/main/assets/mainnet/C9vMZBz1UCmYSCmMcZFw6N9AsYhXDAWnuhxd8ygCA1Ah/logo.svg",
      "tags": [
        "tokenized-stock"
      ],
      "extensions": {
        "website": "https://www.digitalassets.ag/UnderlyingDetails?EWA"
      }
    },
    {
      "chainId": 101,
      "address": "AcXn3WXPARC7r5JwrkPHSUmBGWyWx1vRydNHXXvgc8V6",
      "symbol": "EWJ",
      "name": "iShares MSCI Japan ETF",
      "decimals": 8,
      "logoURI": "https://raw.githubusercontent.com/solana-labs/token-list/main/assets/mainnet/AcXn3WXPARC7r5JwrkPHSUmBGWyWx1vRydNHXXvgc8V6/logo.svg",
      "tags": [
        "tokenized-stock"
      ],
      "extensions": {
        "website": "https://www.digitalassets.ag/UnderlyingDetails?EWJ"
      }
    },
    {
      "chainId": 101,
      "address": "8ihxfcxBZ7dZyfnpXJiGrgEZfrKWbZUk6LjfosLrQfR",
      "symbol": "EWY",
      "name": "iShares MSCI South Korea ETF",
      "decimals": 8,
      "logoURI": "https://raw.githubusercontent.com/solana-labs/token-list/main/assets/mainnet/8ihxfcxBZ7dZyfnpXJiGrgEZfrKWbZUk6LjfosLrQfR/logo.svg",
      "tags": [
        "tokenized-stock"
      ],
      "extensions": {
        "website": "https://www.digitalassets.ag/UnderlyingDetails?EWY"
      }
    },
    {
      "chainId": 101,
      "address": "N5ykto2MU7CNcLX7sgWFe3M2Vpy7wq8gDt2sVNDe6aH",
      "symbol": "EWZ",
      "name": "iShares MSCI Brazil ETF",
      "decimals": 8,
      "logoURI": "https://raw.githubusercontent.com/solana-labs/token-list/main/assets/mainnet/N5ykto2MU7CNcLX7sgWFe3M2Vpy7wq8gDt2sVNDe6aH/logo.svg",
      "tags": [
        "tokenized-stock"
      ],
      "extensions": {
        "website": "https://www.digitalassets.ag/UnderlyingDetails?EWZ"
      }
    },
    {
      "chainId": 101,
      "address": "3K9pfJzKiAm9upcyDWk5NBVdjxVtqXN8sVfQ4aR6qwb2",
      "symbol": "FB",
      "name": "Facebook",
      "decimals": 8,
      "logoURI": "https://raw.githubusercontent.com/solana-labs/token-list/main/assets/mainnet/3K9pfJzKiAm9upcyDWk5NBVdjxVtqXN8sVfQ4aR6qwb2/logo.svg",
      "tags": [
        "tokenized-stock"
      ],
      "extensions": {
        "website": "https://www.digitalassets.ag/UnderlyingDetails?FB"
      }
    },
    {
      "chainId": 101,
      "address": "Ege7FzfrrBSusVQrRUuTiFVCSc8u2R9fRWh4qLjdNYfz",
      "symbol": "FXI",
      "name": "iShares China Large-Cap ETF",
      "decimals": 8,
      "logoURI": "https://raw.githubusercontent.com/solana-labs/token-list/main/assets/mainnet/Ege7FzfrrBSusVQrRUuTiFVCSc8u2R9fRWh4qLjdNYfz/logo.svg",
      "tags": [
        "tokenized-stock"
      ],
      "extensions": {
        "website": "https://www.digitalassets.ag/UnderlyingDetails?FXI"
      }
    },
    {
      "chainId": 101,
      "address": "FiV4TtDtnjaf8m8vw2a7uc9hRoFvvu9Ft7GzxiMujn3t",
      "symbol": "GBTC",
      "name": "Grayscale Bitcoin Trust",
      "decimals": 8,
      "logoURI": "https://raw.githubusercontent.com/solana-labs/token-list/main/assets/mainnet/FiV4TtDtnjaf8m8vw2a7uc9hRoFvvu9Ft7GzxiMujn3t/logo.png",
      "tags": [
        "tokenized-stock"
      ],
      "extensions": {
        "website": "https://www.digitalassets.ag/UnderlyingDetails?GBTC"
      }
    },
    {
      "chainId": 101,
      "address": "7FYk6a91TiFWigBvCf8KbuEMyyfpqET5QHFkRtiD2XxF",
      "symbol": "GDX",
      "name": "VanEck Vectors Gold Miners Etf",
      "decimals": 8,
      "logoURI": "https://raw.githubusercontent.com/solana-labs/token-list/main/assets/mainnet/7FYk6a91TiFWigBvCf8KbuEMyyfpqET5QHFkRtiD2XxF/logo.svg",
      "tags": [
        "tokenized-stock"
      ],
      "extensions": {
        "website": "https://www.digitalassets.ag/UnderlyingDetails?GDX"
      }
    },
    {
      "chainId": 101,
      "address": "EGhhk4sHgY1SBYsgkfgyGNhAKBXqn6QyKNx7W13evx9D",
      "symbol": "GDXJ",
      "name": "VanEck Vectors Junior Gold Miners Etf",
      "decimals": 8,
      "logoURI": "https://raw.githubusercontent.com/solana-labs/token-list/main/assets/mainnet/EGhhk4sHgY1SBYsgkfgyGNhAKBXqn6QyKNx7W13evx9D/logo.svg",
      "tags": [
        "tokenized-stock"
      ],
      "extensions": {
        "website": "https://www.digitalassets.ag/UnderlyingDetails?GDXJ"
      }
    },
    {
      "chainId": 101,
      "address": "9HyU5EEyPvkxeuekNUwsHzmMCJoiw8FZBGWaNih2oux1",
      "symbol": "GLD",
      "name": "SPDR Gold Shares",
      "decimals": 8,
      "logoURI": "https://raw.githubusercontent.com/solana-labs/token-list/main/assets/mainnet/9HyU5EEyPvkxeuekNUwsHzmMCJoiw8FZBGWaNih2oux1/logo.png",
      "tags": [
        "tokenized-stock"
      ],
      "extensions": {
        "website": "https://www.digitalassets.ag/UnderlyingDetails?GLD"
      }
    },
    {
      "chainId": 101,
      "address": "EYLa7susWhzqDNKYe7qLhFHb3Y9kdNwThc6QSnc4TLWN",
      "symbol": "GLXY",
      "name": "Galaxy Digital Holdings",
      "decimals": 8,
      "logoURI": "https://raw.githubusercontent.com/solana-labs/token-list/main/assets/mainnet/EYLa7susWhzqDNKYe7qLhFHb3Y9kdNwThc6QSnc4TLWN/logo.png",
      "tags": [
        "tokenized-stock"
      ],
      "extensions": {
        "website": "https://www.digitalassets.ag/UnderlyingDetails?GLXY"
      }
    },
    {
      "chainId": 101,
      "address": "Ac2wmyujRxiGtb5msS7fKzGycaCF7K8NbVs5ortE6MFo",
      "symbol": "GME",
      "name": "GameStop",
      "decimals": 8,
      "logoURI": "https://raw.githubusercontent.com/solana-labs/token-list/main/assets/mainnet/Ac2wmyujRxiGtb5msS7fKzGycaCF7K8NbVs5ortE6MFo/logo.svg",
      "tags": [
        "tokenized-stock"
      ],
      "extensions": {
        "website": "https://www.digitalassets.ag/UnderlyingDetails?GME"
      }
    },
    {
      "chainId": 101,
      "address": "7uzWUPC6XsWkgFAuDjpZgPVH9p3WqeKTvTJqLM1RXX6w",
      "symbol": "GOOGL",
      "name": "Google",
      "decimals": 8,
      "logoURI": "https://raw.githubusercontent.com/solana-labs/token-list/main/assets/mainnet/7uzWUPC6XsWkgFAuDjpZgPVH9p3WqeKTvTJqLM1RXX6w/logo.svg",
      "tags": [
        "tokenized-stock"
      ],
      "extensions": {
        "website": "https://www.digitalassets.ag/UnderlyingDetails?GOOGL"
      }
    },
    {
      "chainId": 101,
      "address": "XJUMvw7KRLoLCYVD727jV9fjNUSDVcZaQUK6XpY6kGm",
      "symbol": "IF",
      "name": "Impossible Finance",
      "decimals": 9,
      "logoURI": "https://gateway.pinata.cloud/ipfs/QmcfMbNuvDV6ho3fueNPFTtgSruaUBmSdqP5D5ZduipN6S/logo.png",
      "tags": [
        "ethereum"
      ],
      "extensions": {
        "website": "https://impossible.finance",
        "coingeckoId": "impossible-finance"
      }
    },
    {
      "chainId": 101,
      "address": "6CuCUCYovcLxwaKuxWm8uTquVKGWaAydcFEU3NrtvxGZ",
      "symbol": "INTC",
      "name": "Intel Corp",
      "decimals": 8,
      "logoURI": "https://raw.githubusercontent.com/solana-labs/token-list/main/assets/mainnet/6CuCUCYovcLxwaKuxWm8uTquVKGWaAydcFEU3NrtvxGZ/logo.svg",
      "tags": [
        "tokenized-stock"
      ],
      "extensions": {
        "website": "https://www.digitalassets.ag/UnderlyingDetails?INTC"
      }
    },
    {
      "chainId": 101,
      "address": "6H26K637YNAjZycRosvBR3ENKFGMsbr4xmoV7ca83GWf",
      "symbol": "JUST",
      "name": "Just Group PLC",
      "decimals": 8,
      "logoURI": "https://raw.githubusercontent.com/solana-labs/token-list/main/assets/mainnet/6H26K637YNAjZycRosvBR3ENKFGMsbr4xmoV7ca83GWf/logo.png",
      "tags": [
        "tokenized-stock"
      ],
      "extensions": {
        "website": "https://www.digitalassets.ag/UnderlyingDetails?JUST"
      }
    },
    {
      "chainId": 101,
      "address": "FFRtWiE8FT7HMf673r9cmpabHVQfa2QEf4rSRwNo4JM3",
      "symbol": "MRNA",
      "name": "Moderna",
      "decimals": 8,
      "logoURI": "https://raw.githubusercontent.com/solana-labs/token-list/main/assets/mainnet/FFRtWiE8FT7HMf673r9cmpabHVQfa2QEf4rSRwNo4JM3/logo.svg",
      "tags": [
        "tokenized-stock"
      ],
      "extensions": {
        "website": "https://www.digitalassets.ag/UnderlyingDetails?MRNA"
      }
    },
    {
      "chainId": 101,
      "address": "Hfbh3GU8AdYCw4stirFy2RPGtwQbbzToG2DgFozAymUb",
      "symbol": "NFLX",
      "name": "Netflix",
      "decimals": 8,
      "logoURI": "https://raw.githubusercontent.com/solana-labs/token-list/main/assets/mainnet/Hfbh3GU8AdYCw4stirFy2RPGtwQbbzToG2DgFozAymUb/logo.svg",
      "tags": [
        "tokenized-stock"
      ],
      "extensions": {
        "website": "https://www.digitalassets.ag/UnderlyingDetails?NFLX"
      }
    },
    {
      "chainId": 101,
      "address": "56Zwe8Crm4pXvmByCxmGDjYrLPxkenTrckdRM7WG3zQv",
      "symbol": "NIO",
      "name": "Nio",
      "decimals": 8,
      "logoURI": "https://raw.githubusercontent.com/solana-labs/token-list/main/assets/mainnet/56Zwe8Crm4pXvmByCxmGDjYrLPxkenTrckdRM7WG3zQv/logo.svg",
      "tags": [
        "tokenized-stock"
      ],
      "extensions": {
        "website": "https://www.digitalassets.ag/UnderlyingDetails?NIO"
      }
    },
    {
      "chainId": 101,
      "address": "HP9WMRDV3KdUfJ7CNn5Wf8JzLczwxdnQYTHDAa9yCSnq",
      "symbol": "NOK",
      "name": "Nokia",
      "decimals": 8,
      "logoURI": "https://raw.githubusercontent.com/solana-labs/token-list/main/assets/mainnet/HP9WMRDV3KdUfJ7CNn5Wf8JzLczwxdnQYTHDAa9yCSnq/logo.svg",
      "tags": [
        "tokenized-stock"
      ],
      "extensions": {
        "website": "https://www.digitalassets.ag/UnderlyingDetails?NOK"
      }
    },
    {
      "chainId": 101,
      "address": "GpM58T33eTrGEdHmeFnSVksJjJT6JVdTvim59ipTgTNh",
      "symbol": "NVDA",
      "name": "NVIDIA",
      "decimals": 8,
      "logoURI": "https://raw.githubusercontent.com/solana-labs/token-list/main/assets/mainnet/GpM58T33eTrGEdHmeFnSVksJjJT6JVdTvim59ipTgTNh/logo.svg",
      "tags": [
        "tokenized-stock"
      ],
      "extensions": {
        "website": "https://www.digitalassets.ag/UnderlyingDetails?NVDA"
      }
    },
    {
      "chainId": 101,
      "address": "CRCop5kHBDLTYJyG7z3u6yiVQi4FQHbyHdtb18Qh2Ta9",
      "symbol": "PENN",
      "name": "Penn National Gaming",
      "decimals": 8,
      "logoURI": "https://raw.githubusercontent.com/solana-labs/token-list/main/assets/mainnet/CRCop5kHBDLTYJyG7z3u6yiVQi4FQHbyHdtb18Qh2Ta9/logo.svg",
      "tags": [
        "tokenized-stock"
      ],
      "extensions": {
        "website": "https://www.digitalassets.ag/UnderlyingDetails?PENN"
      }
    },
    {
      "chainId": 101,
      "address": "97v2oXMQ2MMAkgUnoQk3rNhrZCRThorYhvz1poAe9stk",
      "symbol": "PFE",
      "name": "Pfizer",
      "decimals": 8,
      "logoURI": "https://raw.githubusercontent.com/solana-labs/token-list/main/assets/mainnet/97v2oXMQ2MMAkgUnoQk3rNhrZCRThorYhvz1poAe9stk/logo.svg",
      "tags": [
        "tokenized-stock"
      ],
      "extensions": {
        "website": "https://www.digitalassets.ag/UnderlyingDetails?PFE"
      }
    },
    {
      "chainId": 101,
      "address": "AwutBmwmhehaMh18CxqFPPN311uCB1M2awp68A2bG41v",
      "symbol": "PYPL",
      "name": "PayPal",
      "decimals": 8,
      "logoURI": "https://raw.githubusercontent.com/solana-labs/token-list/main/assets/mainnet/AwutBmwmhehaMh18CxqFPPN311uCB1M2awp68A2bG41v/logo.svg",
      "tags": [
        "tokenized-stock"
      ],
      "extensions": {
        "website": "https://www.digitalassets.ag/UnderlyingDetails?PYPL"
      }
    },
    {
      "chainId": 101,
      "address": "8Sa7BjogSJnkHyhtRTKNDDTDtASnWMcAsD4ySVNSFu27",
      "symbol": "SLV",
      "name": "iShares Silver Trust",
      "decimals": 8,
      "logoURI": "https://raw.githubusercontent.com/solana-labs/token-list/main/assets/mainnet/8Sa7BjogSJnkHyhtRTKNDDTDtASnWMcAsD4ySVNSFu27/logo.svg",
      "tags": [
        "tokenized-stock"
      ],
      "extensions": {
        "website": "https://www.digitalassets.ag/UnderlyingDetails?SLV"
      }
    },
    {
      "chainId": 101,
      "address": "CS4tNS523VCLiTsGnYEAd6GqfrZNLtA14C98DC6gE47g",
      "symbol": "SPY",
      "name": "SPDR S&P 500 ETF",
      "decimals": 8,
      "logoURI": "https://raw.githubusercontent.com/solana-labs/token-list/main/assets/mainnet/CS4tNS523VCLiTsGnYEAd6GqfrZNLtA14C98DC6gE47g/logo.svg",
      "tags": [
        "tokenized-stock"
      ],
      "extensions": {
        "website": "https://www.digitalassets.ag/UnderlyingDetails?SPY"
      }
    },
    {
      "chainId": 101,
      "address": "BLyrWJuDyYnDaUMxqBMqkDYAeajnyode1ARh7TxtakEh",
      "symbol": "SQ",
      "name": "Square",
      "decimals": 8,
      "logoURI": "https://raw.githubusercontent.com/solana-labs/token-list/main/assets/mainnet/BLyrWJuDyYnDaUMxqBMqkDYAeajnyode1ARh7TxtakEh/logo.svg",
      "tags": [
        "tokenized-stock"
      ],
      "extensions": {
        "website": "https://www.digitalassets.ag/UnderlyingDetails?SQ"
      }
    },
    {
      "chainId": 101,
      "address": "HSDepE3xvbyRDx4M11LX7Hf9qgHSopfTXxAoeatCcwWF",
      "symbol": "SUN",
      "name": "Sunoco LP",
      "decimals": 8,
      "logoURI": "https://raw.githubusercontent.com/solana-labs/token-list/main/assets/mainnet/HSDepE3xvbyRDx4M11LX7Hf9qgHSopfTXxAoeatCcwWF/logo.svg",
      "tags": [
        "tokenized-stock"
      ],
      "extensions": {
        "website": "https://www.digitalassets.ag/UnderlyingDetails?SUN"
      }
    },
    {
      "chainId": 101,
      "address": "LZufgu7ekMcWBUypPMBYia2ipnFzpxpZgRBFLhYswgR",
      "symbol": "TLRY",
      "name": "Tilray Inc",
      "decimals": 8,
      "logoURI": "https://raw.githubusercontent.com/solana-labs/token-list/main/assets/mainnet/LZufgu7ekMcWBUypPMBYia2ipnFzpxpZgRBFLhYswgR/logo.svg",
      "tags": [
        "tokenized-stock"
      ],
      "extensions": {
        "website": "https://www.digitalassets.ag/UnderlyingDetails?TLRY"
      }
    },
    {
      "chainId": 101,
      "address": "2iCUKaCQpGvnaBimLprKWT8bNGF92e6LxWq4gjsteWfx",
      "symbol": "TSM",
      "name": "Taiwan Semiconductor Mfg",
      "decimals": 8,
      "logoURI": "https://raw.githubusercontent.com/solana-labs/token-list/main/assets/mainnet/2iCUKaCQpGvnaBimLprKWT8bNGF92e6LxWq4gjsteWfx/logo.svg",
      "tags": [
        "tokenized-stock"
      ],
      "extensions": {
        "website": "https://www.digitalassets.ag/UnderlyingDetails?TSM"
      }
    },
    {
      "chainId": 101,
      "address": "BZMg4HyyHVUJkwh2yuv6duu4iQUaXRxT6sK1dT7FcaZf",
      "symbol": "TUR",
      "name": "iShares MSCI Turkey ETF",
      "decimals": 8,
      "logoURI": "https://raw.githubusercontent.com/solana-labs/token-list/main/assets/mainnet/BZMg4HyyHVUJkwh2yuv6duu4iQUaXRxT6sK1dT7FcaZf/logo.svg",
      "tags": [
        "tokenized-stock"
      ],
      "extensions": {
        "website": "https://www.digitalassets.ag/UnderlyingDetails?TUR"
      }
    },
    {
      "chainId": 101,
      "address": "C2tNm8bMU5tz6KdXjHY5zewsN1Wv1TEbxK9XGTCgUZMJ",
      "symbol": "TWTR",
      "name": "Twitter",
      "decimals": 8,
      "logoURI": "https://raw.githubusercontent.com/solana-labs/token-list/main/assets/mainnet/C2tNm8bMU5tz6KdXjHY5zewsN1Wv1TEbxK9XGTCgUZMJ/logo.svg",
      "tags": [
        "tokenized-stock"
      ],
      "extensions": {
        "website": "https://www.digitalassets.ag/UnderlyingDetails?TWTR"
      }
    },
    {
      "chainId": 101,
      "address": "4kmVbBDCzYam3S4e9XqKQkLCEz16gu3dTTo65KbhShuv",
      "symbol": "UBER",
      "name": "Uber",
      "decimals": 8,
      "logoURI": "https://raw.githubusercontent.com/solana-labs/token-list/main/assets/mainnet/4kmVbBDCzYam3S4e9XqKQkLCEz16gu3dTTo65KbhShuv/logo.svg",
      "tags": [
        "tokenized-stock"
      ],
      "extensions": {
        "website": "https://www.digitalassets.ag/UnderlyingDetails?UBER"
      }
    },
    {
      "chainId": 101,
      "address": "J645gMdx9zSMM2VySLBrtv6Zv1HyEjPqQXVGRAPYqzvK",
      "symbol": "USO",
      "name": "United States Oil Fund",
      "decimals": 8,
      "logoURI": "https://raw.githubusercontent.com/solana-labs/token-list/main/assets/mainnet/J645gMdx9zSMM2VySLBrtv6Zv1HyEjPqQXVGRAPYqzvK/logo.svg",
      "tags": [
        "tokenized-stock"
      ],
      "extensions": {
        "website": "https://www.digitalassets.ag/UnderlyingDetails?USO"
      }
    },
    {
      "chainId": 101,
      "address": "3LjkoC9FYEqRKNpy7xz3nxfnGVAt1SNS98rYwF2adQWB",
      "symbol": "VXX",
      "name": "iPath B S&P 500 VIX S/T Futs ETN",
      "decimals": 8,
      "logoURI": "https://raw.githubusercontent.com/solana-labs/token-list/main/assets/mainnet/3LjkoC9FYEqRKNpy7xz3nxfnGVAt1SNS98rYwF2adQWB/logo.png",
      "tags": [
        "tokenized-stock"
      ],
      "extensions": {
        "website": "https://www.digitalassets.ag/UnderlyingDetails?VXX"
      }
    },
    {
      "chainId": 101,
      "address": "BcALTCjD4HJJxBDUXi3nHUgqsJmXAQdBbQrcmtLtqZaf",
      "symbol": "ZM",
      "name": "Zoom",
      "decimals": 8,
      "logoURI": "https://raw.githubusercontent.com/solana-labs/token-list/main/assets/mainnet/BcALTCjD4HJJxBDUXi3nHUgqsJmXAQdBbQrcmtLtqZaf/logo.svg",
      "tags": [
        "tokenized-stock"
      ],
      "extensions": {
        "website": "https://www.digitalassets.ag/UnderlyingDetails?ZM"
      }
    },
    {
      "chainId": 101,
      "address": "9n4nbM75f5Ui33ZbPYXn59EwSgE8CGsHtAeTH5YFeJ9E",
      "symbol": "BTC",
      "name": "Wrapped Bitcoin (Sollet)",
      "decimals": 6,
      "logoURI": "https://raw.githubusercontent.com/solana-labs/token-list/main/assets/mainnet/9n4nbM75f5Ui33ZbPYXn59EwSgE8CGsHtAeTH5YFeJ9E/logo.png",
      "tags": [
        "wrapped-sollet",
        "ethereum"
      ],
      "extensions": {
        "bridgeContract": "https://etherscan.io/address/0xeae57ce9cc1984f202e15e038b964bb8bdf7229a",
        "serumV3Usdc": "A8YFbxQYFVqKZaoYJLLUVcQiWP7G2MeEgW5wsAQgMvFw",
        "serumV3Usdt": "C1EuT9VokAKLiW7i2ASnZUvxDoKuKkCpDDeNxAptuNe4",
        "coingeckoId": "bitcoin"
      }
    },
    {
      "chainId": 101,
      "address": "2FPyTwcZLUg1MDrwsyoP4D6s1tM7hAkHYRjkNb5w6Pxk",
      "symbol": "ETH",
      "name": "Wrapped Ethereum (Sollet)",
      "decimals": 6,
      "logoURI": "https://raw.githubusercontent.com/solana-labs/token-list/main/assets/mainnet/2FPyTwcZLUg1MDrwsyoP4D6s1tM7hAkHYRjkNb5w6Pxk/logo.png",
      "tags": [
        "wrapped-sollet",
        "ethereum"
      ],
      "extensions": {
        "bridgeContract": "https://etherscan.io/address/0xeae57ce9cc1984f202e15e038b964bb8bdf7229a",
        "serumV3Usdc": "4tSvZvnbyzHXLMTiFonMyxZoHmFqau1XArcRCVHLZ5gX",
        "serumV3Usdt": "7dLVkUfBVfCGkFhSXDCq1ukM9usathSgS716t643iFGF",
        "coingeckoId": "ethereum"
      }
    },
    {
      "chainId": 101,
      "address": "3JSf5tPeuscJGtaCp5giEiDhv51gQ4v3zWg8DGgyLfAB",
      "symbol": "YFI",
      "name": "Wrapped YFI (Sollet)",
      "decimals": 6,
      "logoURI": "https://raw.githubusercontent.com/solana-labs/token-list/main/assets/mainnet/3JSf5tPeuscJGtaCp5giEiDhv51gQ4v3zWg8DGgyLfAB/logo.png",
      "tags": [
        "wrapped-sollet",
        "ethereum"
      ],
      "extensions": {
        "bridgeContract": "https://etherscan.io/address/0xeae57ce9cc1984f202e15e038b964bb8bdf7229a",
        "serumV3Usdc": "7qcCo8jqepnjjvB5swP4Afsr3keVBs6gNpBTNubd1Kr2",
        "serumV3Usdt": "3Xg9Q4VtZhD4bVYJbTfgGWFV5zjE3U7ztSHa938zizte",
        "coingeckoId": "yearn-finance"
      }
    },
    {
      "chainId": 101,
      "address": "CWE8jPTUYhdCTZYWPTe1o5DFqfdjzWKc9WKz6rSjQUdG",
      "symbol": "LINK",
      "name": "Wrapped Chainlink (Sollet)",
      "decimals": 6,
      "logoURI": "https://raw.githubusercontent.com/solana-labs/token-list/main/assets/mainnet/CWE8jPTUYhdCTZYWPTe1o5DFqfdjzWKc9WKz6rSjQUdG/logo.png",
      "tags": [
        "wrapped-sollet",
        "ethereum"
      ],
      "extensions": {
        "bridgeContract": "https://etherscan.io/address/0xeae57ce9cc1984f202e15e038b964bb8bdf7229a",
        "serumV3Usdc": "3hwH1txjJVS8qv588tWrjHfRxdqNjBykM1kMcit484up",
        "serumV3Usdt": "3yEZ9ZpXSQapmKjLAGKZEzUNA1rcupJtsDp5mPBWmGZR",
        "coingeckoId": "chainlink"
      }
    },
    {
      "chainId": 101,
      "address": "Ga2AXHpfAF6mv2ekZwcsJFqu7wB4NV331qNH7fW9Nst8",
      "symbol": "XRP",
      "name": "Wrapped XRP (Sollet)",
      "decimals": 6,
      "logoURI": "https://raw.githubusercontent.com/solana-labs/token-list/main/assets/mainnet/Ga2AXHpfAF6mv2ekZwcsJFqu7wB4NV331qNH7fW9Nst8/logo.png",
      "tags": [
        "wrapped-sollet",
        "ethereum"
      ],
      "extensions": {
        "bridgeContract": "https://etherscan.io/address/0xeae57ce9cc1984f202e15e038b964bb8bdf7229a",
        "coingeckoId": "ripple"
      }
    },
    {
      "chainId": 101,
      "address": "BQcdHdAQW1hczDbBi9hiegXAR7A98Q9jx3X3iBBBDiq4",
      "symbol": "wUSDT",
      "name": "Wrapped USDT (Sollet)",
      "decimals": 6,
      "logoURI": "https://raw.githubusercontent.com/solana-labs/token-list/main/assets/mainnet/BQcdHdAQW1hczDbBi9hiegXAR7A98Q9jx3X3iBBBDiq4/logo.png",
      "tags": [
        "stablecoin",
        "wrapped-sollet",
        "ethereum"
      ],
      "extensions": {
        "bridgeContract": "https://etherscan.io/address/0xeae57ce9cc1984f202e15e038b964bb8bdf7229a",
        "coingeckoId": "tether"
      }
    },
    {
      "chainId": 101,
      "address": "AR1Mtgh7zAtxuxGd2XPovXPVjcSdY3i4rQYisNadjfKy",
      "symbol": "SUSHI",
      "name": "Wrapped SUSHI (Sollet)",
      "decimals": 6,
      "logoURI": "https://raw.githubusercontent.com/solana-labs/token-list/main/assets/mainnet/AR1Mtgh7zAtxuxGd2XPovXPVjcSdY3i4rQYisNadjfKy/logo.png",
      "tags": [
        "wrapped-sollet",
        "ethereum"
      ],
      "extensions": {
        "website": "https://www.sushi.com",
        "bridgeContract": "https://etherscan.io/address/0xeae57ce9cc1984f202e15e038b964bb8bdf7229a",
        "serumV3Usdc": "A1Q9iJDVVS8Wsswr9ajeZugmj64bQVCYLZQLra2TMBMo",
        "serumV3Usdt": "6DgQRTpJTnAYBSShngAVZZDq7j9ogRN1GfSQ3cq9tubW",
        "coingeckoId": "sushi",
        "waterfallbot": "https://bit.ly/SUSHIwaterfall"
      }
    },
    {
      "chainId": 101,
      "address": "CsZ5LZkDS7h9TDKjrbL7VAwQZ9nsRu8vJLhRYfmGaN8K",
      "symbol": "ALEPH",
      "name": "Wrapped ALEPH (Sollet)",
      "decimals": 6,
      "logoURI": "https://raw.githubusercontent.com/solana-labs/token-list/main/assets/mainnet/CsZ5LZkDS7h9TDKjrbL7VAwQZ9nsRu8vJLhRYfmGaN8K/logo.png",
      "tags": [
        "wrapped-sollet",
        "ethereum"
      ],
      "extensions": {
        "bridgeContract": "https://etherscan.io/address/0xeae57ce9cc1984f202e15e038b964bb8bdf7229a",
        "serumV3Usdc": "GcoKtAmTy5QyuijXSmJKBtFdt99e6Buza18Js7j9AJ6e",
        "serumV3Usdt": "Gyp1UGRgbrb6z8t7fpssxEKQgEmcJ4pVnWW3ds2p6ZPY",
        "coingeckoId": "aleph"
      }
    },
    {
      "chainId": 101,
      "address": "SF3oTvfWzEP3DTwGSvUXRrGTvr75pdZNnBLAH9bzMuX",
      "symbol": "SXP",
      "name": "Wrapped SXP (Sollet)",
      "decimals": 6,
      "logoURI": "https://raw.githubusercontent.com/solana-labs/token-list/main/assets/mainnet/SF3oTvfWzEP3DTwGSvUXRrGTvr75pdZNnBLAH9bzMuX/logo.png",
      "tags": [
        "wrapped-sollet",
        "ethereum"
      ],
      "extensions": {
        "bridgeContract": "https://etherscan.io/address/0xeae57ce9cc1984f202e15e038b964bb8bdf7229a",
        "serumV3Usdc": "4LUro5jaPaTurXK737QAxgJywdhABnFAMQkXX4ZyqqaZ",
        "serumV3Usdt": "8afKwzHR3wJE7W7Y5hvQkngXh6iTepSZuutRMMy96MjR",
        "coingeckoId": "swipe"
      }
    },
    {
      "chainId": 101,
      "address": "BtZQfWqDGbk9Wf2rXEiWyQBdBY1etnUUn6zEphvVS7yN",
      "symbol": "HGET",
      "name": "Wrapped Hedget (Sollet)",
      "decimals": 6,
      "logoURI": "https://raw.githubusercontent.com/solana-labs/token-list/main/assets/mainnet/BtZQfWqDGbk9Wf2rXEiWyQBdBY1etnUUn6zEphvVS7yN/logo.svg",
      "tags": [
        "wrapped-sollet",
        "ethereum"
      ],
      "extensions": {
        "website": "https://www.hedget.com/",
        "bridgeContract": "https://etherscan.io/address/0xeae57ce9cc1984f202e15e038b964bb8bdf7229a",
        "serumV3Usdc": "88vztw7RTN6yJQchVvxrs6oXUDryvpv9iJaFa1EEmg87",
        "serumV3Usdt": "ErQXxiNfJgd4fqQ58PuEw5xY35TZG84tHT6FXf5s4UxY",
        "coingeckoId": "hedget"
      }
    },
    {
      "chainId": 101,
      "address": "5Fu5UUgbjpUvdBveb3a1JTNirL8rXtiYeSMWvKjtUNQv",
      "symbol": "CREAM",
      "name": "Wrapped Cream Finance (Sollet)",
      "decimals": 6,
      "logoURI": "https://raw.githubusercontent.com/solana-labs/token-list/main/assets/mainnet/5Fu5UUgbjpUvdBveb3a1JTNirL8rXtiYeSMWvKjtUNQv/logo.png",
      "tags": [
        "wrapped-sollet",
        "ethereum"
      ],
      "extensions": {
        "bridgeContract": "https://etherscan.io/address/0xeae57ce9cc1984f202e15e038b964bb8bdf7229a",
        "serumV3Usdc": "7nZP6feE94eAz9jmfakNJWPwEKaeezuKKC5D1vrnqyo2",
        "serumV3Usdt": "4ztJEvQyryoYagj2uieep3dyPwG2pyEwb2dKXTwmXe82",
        "coingeckoId": "cream-2"
      }
    },
    {
      "chainId": 101,
      "address": "873KLxCbz7s9Kc4ZzgYRtNmhfkQrhfyWGZJBmyCbC3ei",
      "symbol": "UBXT",
      "name": "Wrapped Upbots (Sollet)",
      "decimals": 6,
      "logoURI": "https://raw.githubusercontent.com/solana-labs/token-list/main/assets/mainnet/873KLxCbz7s9Kc4ZzgYRtNmhfkQrhfyWGZJBmyCbC3ei/logo.png",
      "tags": [
        "wrapped-sollet",
        "ethereum"
      ],
      "extensions": {
        "website": "https://upbots.com/",
        "explorer": "https://etherscan.io/address/0xeae57ce9cc1984f202e15e038b964bb8bdf7229a",
        "serumV3Usdc": "2wr3Ab29KNwGhtzr5HaPCyfU1qGJzTUAN4amCLZWaD1H",
        "serumV3Usdt": "F1T7b6pnR8Pge3qmfNUfW6ZipRDiGpMww6TKTrRU4NiL",
        "coingeckoId": "upbots"
      }
    },
    {
      "chainId": 101,
      "address": "HqB7uswoVg4suaQiDP3wjxob1G5WdZ144zhdStwMCq7e",
      "symbol": "HNT",
      "name": "Wrapped Helium (Sollet)",
      "decimals": 6,
      "logoURI": "https://raw.githubusercontent.com/solana-labs/token-list/main/assets/mainnet/HqB7uswoVg4suaQiDP3wjxob1G5WdZ144zhdStwMCq7e/logo.png",
      "tags": [
        "wrapped-sollet",
        "ethereum"
      ],
      "extensions": {
        "bridgeContract": "https://etherscan.io/address/0xeae57ce9cc1984f202e15e038b964bb8bdf7229a",
        "serumV3Usdc": "CnUV42ZykoKUnMDdyefv5kP6nDSJf7jFd7WXAecC6LYr",
        "serumV3Usdt": "8FpuMGLtMZ7Wt9ZvyTGuTVwTwwzLYfS5NZWcHxbP1Wuh",
        "coingeckoId": "helium"
      }
    },
    {
      "chainId": 101,
      "address": "9S4t2NEAiJVMvPdRYKVrfJpBafPBLtvbvyS3DecojQHw",
      "symbol": "FRONT",
      "name": "Wrapped FRONT (Sollet)",
      "decimals": 6,
      "logoURI": "https://raw.githubusercontent.com/solana-labs/token-list/main/assets/mainnet/9S4t2NEAiJVMvPdRYKVrfJpBafPBLtvbvyS3DecojQHw/logo.png",
      "tags": [
        "wrapped-sollet",
        "ethereum"
      ],
      "extensions": {
        "bridgeContract": "https://etherscan.io/address/0xeae57ce9cc1984f202e15e038b964bb8bdf7229a",
        "serumV3Usdc": "9Zx1CvxSVdroKMMWf2z8RwrnrLiQZ9VkQ7Ex3syQqdSH",
        "serumV3Usdt": "CGC4UgWwqA9PET6Tfx6o6dLv94EK2coVkPtxgNHuBtxj",
        "coingeckoId": "frontier-token"
      }
    },
    {
      "chainId": 101,
      "address": "6WNVCuxCGJzNjmMZoKyhZJwvJ5tYpsLyAtagzYASqBoF",
      "symbol": "AKRO",
      "name": "Wrapped AKRO (Sollet)",
      "decimals": 6,
      "logoURI": "https://raw.githubusercontent.com/solana-labs/token-list/main/assets/mainnet/6WNVCuxCGJzNjmMZoKyhZJwvJ5tYpsLyAtagzYASqBoF/logo.png",
      "tags": [
        "wrapped-sollet",
        "ethereum"
      ],
      "extensions": {
        "bridgeContract": "https://etherscan.io/address/0xeae57ce9cc1984f202e15e038b964bb8bdf7229a",
        "serumV3Usdc": "5CZXTTgVZKSzgSA3AFMN5a2f3hmwmmJ6hU8BHTEJ3PX8",
        "serumV3Usdt": "HLvRdctRB48F9yLnu9E24LUTRt89D48Z35yi1HcxayDf",
        "coingeckoId": "akropolis"
      }
    },
    {
      "chainId": 101,
      "address": "DJafV9qemGp7mLMEn5wrfqaFwxsbLgUsGVS16zKRk9kc",
      "symbol": "HXRO",
      "name": "Wrapped HXRO (Sollet)",
      "decimals": 6,
      "logoURI": "https://raw.githubusercontent.com/solana-labs/token-list/main/assets/mainnet/DJafV9qemGp7mLMEn5wrfqaFwxsbLgUsGVS16zKRk9kc/logo.png",
      "tags": [
        "wrapped-sollet",
        "ethereum"
      ],
      "extensions": {
        "bridgeContract": "https://etherscan.io/address/0xeae57ce9cc1984f202e15e038b964bb8bdf7229a",
        "serumV3Usdc": "6Pn1cSiRos3qhBf54uBP9ZQg8x3JTardm1dL3n4p29tA",
        "serumV3Usdt": "4absuMsgemvdjfkgdLQq1zKEjw3dHBoCWkzKoctndyqd",
        "coingeckoId": "hxro"
      }
    },
    {
      "chainId": 101,
      "address": "DEhAasscXF4kEGxFgJ3bq4PpVGp5wyUxMRvn6TzGVHaw",
      "symbol": "UNI",
      "name": "Wrapped UNI (Sollet)",
      "decimals": 6,
      "logoURI": "https://raw.githubusercontent.com/solana-labs/token-list/main/assets/mainnet/DEhAasscXF4kEGxFgJ3bq4PpVGp5wyUxMRvn6TzGVHaw/logo.png",
      "tags": [
        "wrapped-sollet",
        "ethereum"
      ],
      "extensions": {
        "bridgeContract": "https://etherscan.io/address/0xeae57ce9cc1984f202e15e038b964bb8bdf7229a",
        "serumV3Usdc": "6JYHjaQBx6AtKSSsizDMwozAEDEZ5KBsSUzH7kRjGJon",
        "serumV3Usdt": "2SSnWNrc83otLpfRo792P6P3PESZpdr8cu2r8zCE6bMD",
        "coingeckoId": "uniswap"
      }
    },
    {
      "chainId": 101,
      "address": "SRMuApVNdxXokk5GT7XD5cUUgXMBCoAz2LHeuAoKWRt",
      "symbol": "SRM",
      "name": "Serum",
      "decimals": 6,
      "logoURI": "https://raw.githubusercontent.com/solana-labs/token-list/main/assets/mainnet/SRMuApVNdxXokk5GT7XD5cUUgXMBCoAz2LHeuAoKWRt/logo.png",
      "tags": [],
      "extensions": {
        "website": "https://projectserum.com/",
        "serumV3Usdc": "ByRys5tuUWDgL73G8JBAEfkdFf8JWBzPBDHsBVQ5vbQA",
        "serumV3Usdt": "AtNnsY1AyRERWJ8xCskfz38YdvruWVJQUVXgScC1iPb",
        "coingeckoId": "serum",
        "waterfallbot": "https://bit.ly/SRMwaterfall"
      }
    },
    {
      "chainId": 101,
      "address": "AGFEad2et2ZJif9jaGpdMixQqvW5i81aBdvKe7PHNfz3",
      "symbol": "FTT",
      "name": "Wrapped FTT (Sollet)",
      "decimals": 6,
      "logoURI": "https://raw.githubusercontent.com/solana-labs/token-list/main/assets/mainnet/AGFEad2et2ZJif9jaGpdMixQqvW5i81aBdvKe7PHNfz3/logo.png",
      "tags": [
        "wrapped-sollet",
        "ethereum"
      ],
      "extensions": {
        "bridgeContract": "https://etherscan.io/address/0xeae57ce9cc1984f202e15e038b964bb8bdf7229a",
        "assetContract": "https://etherscan.io/address/0x50d1c9771902476076ecfc8b2a83ad6b9355a4c9",
        "serumV3Usdc": "2Pbh1CvRVku1TgewMfycemghf6sU9EyuFDcNXqvRmSxc",
        "serumV3Usdt": "Hr3wzG8mZXNHV7TuL6YqtgfVUesCqMxGYCEyP3otywZE",
        "coingeckoId": "ftx-token",
        "waterfallbot": "https://bit.ly/FTTwaterfall"
      }
    },
    {
      "chainId": 101,
      "address": "MSRMcoVyrFxnSgo5uXwone5SKcGhT1KEJMFEkMEWf9L",
      "symbol": "MSRM",
      "name": "MegaSerum",
      "decimals": 0,
      "logoURI": "https://raw.githubusercontent.com/solana-labs/token-list/main/assets/mainnet/MSRMcoVyrFxnSgo5uXwone5SKcGhT1KEJMFEkMEWf9L/logo.png",
      "tags": [],
      "extensions": {
        "website": "https://projectserum.com/",
        "serumV3Usdc": "4VKLSYdvrQ5ngQrt1d2VS8o4ewvb2MMUZLiejbnGPV33",
        "serumV3Usdt": "5nLJ22h1DUfeCfwbFxPYK8zbfbri7nA9bXoDcR8AcJjs",
        "coingeckoId": "megaserum"
      }
    },
    {
      "chainId": 101,
      "address": "BXXkv6z8ykpG1yuvUDPgh732wzVHB69RnB9YgSYh3itW",
      "symbol": "WUSDC",
      "name": "Wrapped USDC (Sollet)",
      "decimals": 6,
      "logoURI": "https://raw.githubusercontent.com/solana-labs/token-list/main/assets/mainnet/BXXkv6z8ykpG1yuvUDPgh732wzVHB69RnB9YgSYh3itW/logo.png",
      "tags": [
        "stablecoin",
        "wrapped-sollet",
        "ethereum"
      ],
      "extensions": {
        "coingeckoId": "usd-coin"
      }
    },
    {
      "chainId": 101,
      "address": "GXMvfY2jpQctDqZ9RoU3oWPhufKiCcFEfchvYumtX7jd",
      "symbol": "TOMO",
      "name": "Wrapped TOMO (Sollet)",
      "decimals": 6,
      "logoURI": "https://raw.githubusercontent.com/solana-labs/token-list/main/assets/mainnet/GXMvfY2jpQctDqZ9RoU3oWPhufKiCcFEfchvYumtX7jd/logo.png",
      "tags": [
        "wrapped-sollet",
        "ethereum"
      ],
      "extensions": {
        "bridgeContract": "https://etherscan.io/address/0xeae57ce9cc1984f202e15e038b964bb8bdf7229a",
        "serumV3Usdc": "8BdpjpSD5n3nk8DQLqPUyTZvVqFu6kcff5bzUX5dqDpy",
        "serumV3Usdt": "GnKPri4thaGipzTbp8hhSGSrHgG4F8MFiZVrbRn16iG2",
        "coingeckoId": "tomochain",
        "waterfallbot": "https://t.me/TOMOwaterfall"
      }
    },
    {
      "chainId": 101,
      "address": "EcqExpGNFBve2i1cMJUTR4bPXj4ZoqmDD2rTkeCcaTFX",
      "symbol": "KARMA",
      "name": "Wrapped KARMA (Sollet)",
      "decimals": 4,
      "logoURI": "https://raw.githubusercontent.com/solana-labs/token-list/main/assets/mainnet/EcqExpGNFBve2i1cMJUTR4bPXj4ZoqmDD2rTkeCcaTFX/logo.png",
      "tags": [
        "wrapped-sollet",
        "ethereum"
      ],
      "extensions": {
        "bridgeContract": "https://etherscan.io/address/0xeae57ce9cc1984f202e15e038b964bb8bdf7229a",
        "coingeckoId": "karma-dao"
      }
    },
    {
      "chainId": 101,
      "address": "EqWCKXfs3x47uVosDpTRgFniThL9Y8iCztJaapxbEaVX",
      "symbol": "LUA",
      "name": "Wrapped LUA (Sollet)",
      "decimals": 6,
      "logoURI": "https://raw.githubusercontent.com/solana-labs/token-list/main/assets/mainnet/EqWCKXfs3x47uVosDpTRgFniThL9Y8iCztJaapxbEaVX/logo.png",
      "tags": [
        "wrapped-sollet",
        "ethereum"
      ],
      "extensions": {
        "bridgeContract": "https://etherscan.io/address/0xeae57ce9cc1984f202e15e038b964bb8bdf7229a",
        "serumV3Usdc": "4xyWjQ74Eifq17vbue5Ut9xfFNfuVB116tZLEpiZuAn8",
        "serumV3Usdt": "35tV8UsHH8FnSAi3YFRrgCu4K9tb883wKnAXpnihot5r",
        "coingeckoId": "lua-token",
        "waterfallbot": "https://t.me/LUAwaterfall"
      }
    },
    {
      "chainId": 101,
      "address": "GeDS162t9yGJuLEHPWXXGrb1zwkzinCgRwnT8vHYjKza",
      "symbol": "MATH",
      "name": "Wrapped MATH (Sollet)",
      "decimals": 6,
      "logoURI": "https://raw.githubusercontent.com/solana-labs/token-list/main/assets/mainnet/GeDS162t9yGJuLEHPWXXGrb1zwkzinCgRwnT8vHYjKza/logo.png",
      "tags": [
        "wrapped-sollet",
        "ethereum"
      ],
      "extensions": {
        "bridgeContract": "https://etherscan.io/address/0xeae57ce9cc1984f202e15e038b964bb8bdf7229a",
        "serumV3Usdc": "J7cPYBrXVy8Qeki2crZkZavcojf2sMRyQU7nx438Mf8t",
        "serumV3Usdt": "2WghiBkDL2yRhHdvm8CpprrkmfguuQGJTCDfPSudKBAZ",
        "coingeckoId": "math"
      }
    },
    {
      "chainId": 101,
      "address": "GUohe4DJUA5FKPWo3joiPgsB7yzer7LpDmt1Vhzy3Zht",
      "symbol": "KEEP",
      "name": "Wrapped KEEP (Sollet)",
      "decimals": 6,
      "logoURI": "https://raw.githubusercontent.com/solana-labs/token-list/main/assets/mainnet/GUohe4DJUA5FKPWo3joiPgsB7yzer7LpDmt1Vhzy3Zht/logo.png",
      "tags": [
        "wrapped-sollet",
        "ethereum"
      ],
      "extensions": {
        "bridgeContract": "https://etherscan.io/address/0xeae57ce9cc1984f202e15e038b964bb8bdf7229a",
        "serumV3Usdc": "3rgacody9SvM88QR83GHaNdEEx4Fe2V2ed5GJp2oeKDr",
        "serumV3Usdt": "HEGnaVL5i48ubPBqWAhodnZo8VsSLzEM3Gfc451DnFj9",
        "coingeckoId": "keep-network"
      }
    },
    {
      "chainId": 101,
      "address": "9F9fNTT6qwjsu4X4yWYKZpsbw5qT7o6yR2i57JF2jagy",
      "symbol": "SWAG",
      "name": "Wrapped SWAG (Sollet)",
      "decimals": 6,
      "logoURI": "https://raw.githubusercontent.com/solana-labs/token-list/main/assets/mainnet/9F9fNTT6qwjsu4X4yWYKZpsbw5qT7o6yR2i57JF2jagy/logo.png",
      "tags": [
        "wrapped-sollet",
        "ethereum"
      ],
      "extensions": {
        "bridgeContract": "https://etherscan.io/address/0xeae57ce9cc1984f202e15e038b964bb8bdf7229a",
        "serumV3Usdt": "J2XSt77XWim5HwtUM8RUwQvmRXNZsbMKpp5GTKpHafvf",
        "coingeckoId": "swag-finance"
      }
    },
    {
      "chainId": 101,
      "address": "DgHK9mfhMtUwwv54GChRrU54T2Em5cuszq2uMuen1ZVE",
      "symbol": "CEL",
      "name": "Wrapped Celsius (Sollet)",
      "decimals": 6,
      "logoURI": "https://raw.githubusercontent.com/solana-labs/token-list/main/assets/mainnet/DgHK9mfhMtUwwv54GChRrU54T2Em5cuszq2uMuen1ZVE/logo.png",
      "tags": [
        "wrapped-sollet",
        "ethereum"
      ],
      "extensions": {
        "bridgeContract": "https://etherscan.io/address/0xeae57ce9cc1984f202e15e038b964bb8bdf7229a",
        "serumV3Usdt": "cgani53cMZgYfRMgSrNekJTMaLmccRfspsfTbXWRg7u",
        "coingeckoId": "celsius-degree-token"
      }
    },
    {
      "chainId": 101,
      "address": "7ncCLJpP3MNww17LW8bRvx8odQQnubNtfNZBL5BgAEHW",
      "symbol": "RSR",
      "name": "Wrapped Reserve Rights (Sollet)",
      "decimals": 6,
      "logoURI": "https://raw.githubusercontent.com/solana-labs/token-list/main/assets/mainnet/7ncCLJpP3MNww17LW8bRvx8odQQnubNtfNZBL5BgAEHW/logo.png",
      "tags": [
        "wrapped-sollet",
        "ethereum"
      ],
      "extensions": {
        "bridgeContract": "https://etherscan.io/address/0xeae57ce9cc1984f202e15e038b964bb8bdf7229a",
        "serumV3Usdt": "FcPet5fz9NLdbXwVM6kw2WTHzRAD7mT78UjwTpawd7hJ",
        "coingeckoId": "reserve-rights-token"
      }
    },
    {
      "chainId": 101,
      "address": "5wihEYGca7X4gSe97C5mVcqNsfxBzhdTwpv72HKs25US",
      "symbol": "1INCH",
      "name": "Wrapped 1INCH (Sollet)",
      "decimals": 6,
      "logoURI": "https://raw.githubusercontent.com/solana-labs/token-list/main/assets/mainnet/5wihEYGca7X4gSe97C5mVcqNsfxBzhdTwpv72HKs25US/logo.png",
      "tags": [
        "wrapped-sollet",
        "ethereum"
      ],
      "extensions": {
        "bridgeContract": "https://etherscan.io/address/0xeae57ce9cc1984f202e15e038b964bb8bdf7229a",
        "coingeckoId": "1inch"
      }
    },
    {
      "chainId": 101,
      "address": "38i2NQxjp5rt5B3KogqrxmBxgrAwaB3W1f1GmiKqh9MS",
      "symbol": "GRT",
      "name": "Wrapped GRT  (Sollet)",
      "decimals": 6,
      "logoURI": "https://raw.githubusercontent.com/solana-labs/token-list/main/assets/mainnet/38i2NQxjp5rt5B3KogqrxmBxgrAwaB3W1f1GmiKqh9MS/logo.png",
      "tags": [
        "wrapped-sollet",
        "ethereum"
      ],
      "extensions": {
        "bridgeContract": "https://etherscan.io/address/0xeae57ce9cc1984f202e15e038b964bb8bdf7229a",
        "coingeckoId": "the-graph"
      }
    },
    {
      "chainId": 101,
      "address": "Avz2fmevhhu87WYtWQCFj9UjKRjF9Z9QWwN2ih9yF95G",
      "symbol": "COMP",
      "name": "Wrapped Compound (Sollet)",
      "decimals": 6,
      "logoURI": "https://raw.githubusercontent.com/solana-labs/token-list/main/assets/mainnet/Avz2fmevhhu87WYtWQCFj9UjKRjF9Z9QWwN2ih9yF95G/logo.png",
      "tags": [
        "wrapped-sollet",
        "ethereum"
      ],
      "extensions": {
        "bridgeContract": "https://etherscan.io/address/0xeae57ce9cc1984f202e15e038b964bb8bdf7229a",
        "coingeckoId": "compound-coin"
      }
    },
    {
      "chainId": 101,
      "address": "9wRD14AhdZ3qV8et3eBQVsrb3UoBZDUbJGyFckpTg8sj",
      "symbol": "PAXG",
      "name": "Wrapped Paxos Gold (Sollet)",
      "decimals": 6,
      "logoURI": "https://raw.githubusercontent.com/solana-labs/token-list/main/assets/mainnet/9wRD14AhdZ3qV8et3eBQVsrb3UoBZDUbJGyFckpTg8sj/logo.png",
      "tags": [
        "wrapped-sollet",
        "ethereum"
      ],
      "extensions": {
        "bridgeContract": "https://etherscan.io/address/0xeae57ce9cc1984f202e15e038b964bb8bdf7229a",
        "coingeckoId": "pax-gold"
      }
    },
    {
      "chainId": 101,
      "address": "AByXcTZwJHMtrKrvVsh9eFNB1pJaLDjCUR2ayvxBAAM2",
      "symbol": "STRONG",
      "name": "Wrapped Strong (Sollet)",
      "decimals": 6,
      "logoURI": "https://raw.githubusercontent.com/solana-labs/token-list/main/assets/mainnet/AByXcTZwJHMtrKrvVsh9eFNB1pJaLDjCUR2ayvxBAAM2/logo.png",
      "tags": [
        "wrapped-sollet",
        "ethereum"
      ],
      "extensions": {
        "bridgeContract": "https://etherscan.io/address/0xeae57ce9cc1984f202e15e038b964bb8bdf7229a",
        "coingeckoId": "strong"
      }
    },
    {
      "chainId": 101,
      "address": "EchesyfXePKdLtoiZSL8pBe8Myagyy8ZRqsACNCFGnvp",
      "symbol": "FIDA",
      "name": "Bonfida",
      "decimals": 6,
      "logoURI": "https://raw.githubusercontent.com/solana-labs/token-list/main/assets/mainnet/EchesyfXePKdLtoiZSL8pBe8Myagyy8ZRqsACNCFGnvp/logo.svg",
      "tags": [],
      "extensions": {
        "website": "https://bonfida.com/",
        "serumV3Usdc": "E14BKBhDWD4EuTkWj1ooZezesGxMW8LPCps4W5PuzZJo",
        "serumV3Usdt": "EbV7pPpEvheLizuYX3gUCvWM8iySbSRAhu2mQ5Vz2Mxf",
        "coingeckoId": "bonfida",
        "waterfallbot": "https://bit.ly/FIDAwaterfall"
      }
    },
    {
      "chainId": 101,
      "address": "kinXdEcpDQeHPEuQnqmUgtYykqKGVFq6CeVX5iAHJq6",
      "symbol": "KIN",
      "name": "KIN",
      "decimals": 5,
      "logoURI": "https://raw.githubusercontent.com/solana-labs/token-list/main/assets/mainnet/kinXdEcpDQeHPEuQnqmUgtYykqKGVFq6CeVX5iAHJq6/logo.png",
      "tags": [],
      "extensions": {
        "serumV3Usdc": "Bn6NPyr6UzrFAwC4WmvPvDr2Vm8XSUnFykM2aQroedgn",
        "serumV3Usdt": "4nCFQr8sahhhL4XJ7kngGFBmpkmyf3xLzemuMhn6mWTm",
        "coingeckoId": "kin",
        "waterfallbot": "https://bit.ly/KINwaterfall"
      }
    },
    {
      "chainId": 101,
      "address": "MAPS41MDahZ9QdKXhVa4dWB9RuyfV4XqhyAZ8XcYepb",
      "symbol": "MAPS",
      "name": "MAPS",
      "decimals": 6,
      "logoURI": "https://raw.githubusercontent.com/solana-labs/token-list/main/assets/mainnet/MAPS41MDahZ9QdKXhVa4dWB9RuyfV4XqhyAZ8XcYepb/logo.svg",
      "tags": [],
      "extensions": {
        "website": "https://maps.me/",
        "serumV3Usdc": "3A8XQRWXC7BjLpgLDDBhQJLT5yPCzS16cGYRKHkKxvYo",
        "serumV3Usdt": "7cknqHAuGpfVXPtFoJpFvUjJ8wkmyEfbFusmwMfNy3FE",
        "coingeckoId": "maps"
      }
    },
    {
      "chainId": 101,
      "address": "z3dn17yLaGMKffVogeFHQ9zWVcXgqgf3PQnDsNs2g6M",
      "symbol": "OXY",
      "name": "Oxygen Protocol",
      "decimals": 6,
      "logoURI": "https://raw.githubusercontent.com/solana-labs/token-list/main/assets/mainnet/z3dn17yLaGMKffVogeFHQ9zWVcXgqgf3PQnDsNs2g6M/logo.svg",
      "tags": [],
      "extensions": {
        "website": "https://www.oxygen.org/",
        "serumV3Usdt": "GKLev6UHeX1KSDCyo2bzyG6wqhByEzDBkmYTxEdmYJgB",
        "serumV3Usdc": "GZ3WBFsqntmERPwumFEYgrX2B7J7G11MzNZAy7Hje27X",
        "coingeckoId": "oxygen",
        "waterfallbot": "https://bit.ly/OXYwaterfall"
      }
    },
    {
      "chainId": 101,
      "address": "FtgGSFADXBtroxq8VCausXRr2of47QBf5AS1NtZCu4GD",
      "symbol": "BRZ",
      "name": "BRZ",
      "decimals": 4,
      "logoURI": "https://raw.githubusercontent.com/solana-labs/token-list/main/assets/mainnet/FtgGSFADXBtroxq8VCausXRr2of47QBf5AS1NtZCu4GD/logo.png",
      "tags": [],
      "extensions": {
        "website": "https://brztoken.io/",
        "coingeckoId": "brz"
      }
    },
    {
      "chainId": 101,
      "address": "Es9vMFrzaCERmJfrF4H2FYD4KCoNkY11McCe8BenwNYB",
      "symbol": "USDT",
      "name": "USDT",
      "decimals": 6,
      "logoURI": "https://raw.githubusercontent.com/solana-labs/token-list/main/assets/mainnet/Es9vMFrzaCERmJfrF4H2FYD4KCoNkY11McCe8BenwNYB/logo.svg",
      "tags": [
        "stablecoin"
      ],
      "extensions": {
        "website": "https://tether.to/",
        "coingeckoId": "tether",
        "serumV3Usdc": "77quYg4MGneUdjgXCunt9GgM1usmrxKY31twEy3WHwcS"
      }
    },
    {
      "chainId": 101,
      "address": "2oDxYGgTBmST4rc3yn1YtcSEck7ReDZ8wHWLqZAuNWXH",
      "symbol": "xMARK",
      "name": "Standard",
      "decimals": 9,
      "logoURI": "https://raw.githubusercontent.com/solana-labs/token-list/main/assets/mainnet/2oDxYGgTBmST4rc3yn1YtcSEck7ReDZ8wHWLqZAuNWXH/logo.png",
      "tags": [
        "wrapped",
        "wormhole"
      ],
      "extensions": {
        "website": "https://benchmarkprotocol.finance/",
        "address": "0x36b679bd64ed73dbfd88909cdcb892cb66bd4cbb",
        "bridgeContract": "https://etherscan.io/address/0xf92cD566Ea4864356C5491c177A430C222d7e678",
        "assetContract": "https://etherscan.io/address/0x36b679bd64ed73dbfd88909cdcb892cb66bd4cbb",
        "coingeckoId": "xmark"
      }
    },
    {
      "chainId": 101,
      "address": "4k3Dyjzvzp8eMZWUXbBCjEvwSkkk59S5iCNLY3QrkX6R",
      "symbol": "RAY",
      "name": "Raydium",
      "decimals": 6,
      "logoURI": "https://raw.githubusercontent.com/solana-labs/token-list/main/assets/mainnet/4k3Dyjzvzp8eMZWUXbBCjEvwSkkk59S5iCNLY3QrkX6R/logo.png",
      "tags": [],
      "extensions": {
        "website": "https://raydium.io/",
        "serumV3Usdt": "teE55QrL4a4QSfydR9dnHF97jgCfptpuigbb53Lo95g",
        "serumV3Usdc": "2xiv8A5xrJ7RnGdxXB42uFEkYHJjszEhaJyKKt4WaLep",
        "coingeckoId": "raydium",
        "waterfallbot": "https://bit.ly/RAYwaterfall"
      }
    },
    {
      "chainId": 101,
      "address": "CzPDyvotTcxNqtPne32yUiEVQ6jk42HZi1Y3hUu7qf7f",
      "symbol": "RAY-WUSDT",
      "name": "Raydium Legacy LP Token V2 (RAY-WUSDT)",
      "decimals": 6,
      "logoURI": "https://raw.githubusercontent.com/solana-labs/token-list/main/assets/mainnet/CzPDyvotTcxNqtPne32yUiEVQ6jk42HZi1Y3hUu7qf7f/logo.png",
      "tags": [
        "lp-token"
      ],
      "extensions": {
        "website": "https://raydium.io/"
      }
    },
    {
      "chainId": 101,
      "address": "134Cct3CSdRCbYgq5SkwmHgfwjJ7EM5cG9PzqffWqECx",
      "symbol": "RAY-SOL",
      "name": "Raydium Legacy LP Token V2 (RAY-SOL)",
      "decimals": 6,
      "logoURI": "https://raw.githubusercontent.com/solana-labs/token-list/main/assets/mainnet/134Cct3CSdRCbYgq5SkwmHgfwjJ7EM5cG9PzqffWqECx/logo.png",
      "tags": [
        "lp-token"
      ],
      "extensions": {
        "website": "https://raydium.io/"
      }
    },
    {
      "chainId": 101,
      "address": "EVDmwajM5U73PD34bYPugwiA4Eqqbrej4mLXXv15Z5qR",
      "symbol": "LINK-WUSDT",
      "name": "Raydium Legacy LP Token V2 (LINK-WUSDT)",
      "decimals": 6,
      "logoURI": "https://raw.githubusercontent.com/solana-labs/token-list/main/assets/mainnet/EVDmwajM5U73PD34bYPugwiA4Eqqbrej4mLXXv15Z5qR/logo.png",
      "tags": [
        "lp-token"
      ],
      "extensions": {
        "website": "https://raydium.io/"
      }
    },
    {
      "chainId": 101,
      "address": "KY4XvwHy7JPzbWYAbk23jQvEb4qWJ8aCqYWREmk1Q7K",
      "symbol": "ETH-WUSDT",
      "name": "Raydium Legacy LP Token V2 (ETH-WUSDT)",
      "decimals": 6,
      "logoURI": "https://raw.githubusercontent.com/solana-labs/token-list/main/assets/mainnet/KY4XvwHy7JPzbWYAbk23jQvEb4qWJ8aCqYWREmk1Q7K/logo.png",
      "tags": [
        "lp-token"
      ],
      "extensions": {
        "website": "https://raydium.io/"
      }
    },
    {
      "chainId": 101,
      "address": "FgmBnsF5Qrnv8X9bomQfEtQTQjNNiBCWRKGpzPnE5BDg",
      "symbol": "RAY-USDC",
      "name": "Raydium Legacy LP Token V2 (RAY-USDC)",
      "decimals": 6,
      "logoURI": "https://raw.githubusercontent.com/solana-labs/token-list/main/assets/mainnet/FgmBnsF5Qrnv8X9bomQfEtQTQjNNiBCWRKGpzPnE5BDg/logo.png",
      "tags": [
        "lp-token"
      ],
      "extensions": {
        "website": "https://raydium.io/"
      }
    },
    {
      "chainId": 101,
      "address": "5QXBMXuCL7zfAk39jEVVEvcrz1AvBGgT9wAhLLHLyyUJ",
      "symbol": "RAY-SRM",
      "name": "Raydium Legacy LP Token V2 (RAY-SRM)",
      "decimals": 6,
      "logoURI": "https://raw.githubusercontent.com/solana-labs/token-list/main/assets/mainnet/5QXBMXuCL7zfAk39jEVVEvcrz1AvBGgT9wAhLLHLyyUJ/logo.png",
      "tags": [
        "lp-token"
      ],
      "extensions": {
        "website": "https://raydium.io/"
      }
    },
    {
      "chainId": 101,
      "address": "FdhKXYjCou2jQfgKWcNY7jb8F2DPLU1teTTTRfLBD2v1",
      "symbol": "RAY-WUSDT",
      "name": "Raydium Legacy LP Token V3 (RAY-WUSDT)",
      "decimals": 6,
      "logoURI": "https://raw.githubusercontent.com/solana-labs/token-list/main/assets/mainnet/FdhKXYjCou2jQfgKWcNY7jb8F2DPLU1teTTTRfLBD2v1/logo.png",
      "tags": [
        "lp-token"
      ],
      "extensions": {
        "website": "https://raydium.io/"
      }
    },
    {
      "chainId": 101,
      "address": "BZFGfXMrjG2sS7QT2eiCDEevPFnkYYF7kzJpWfYxPbcx",
      "symbol": "RAY-USDC",
      "name": "Raydium Legacy LP Token V3 (RAY-USDC)",
      "decimals": 6,
      "logoURI": "https://raw.githubusercontent.com/solana-labs/token-list/main/assets/mainnet/BZFGfXMrjG2sS7QT2eiCDEevPFnkYYF7kzJpWfYxPbcx/logo.png",
      "tags": [
        "lp-token"
      ],
      "extensions": {
        "website": "https://raydium.io/"
      }
    },
    {
      "chainId": 101,
      "address": "DSX5E21RE9FB9hM8Nh8xcXQfPK6SzRaJiywemHBSsfup",
      "symbol": "RAY-SRM",
      "name": "Raydium Legacy LP Token V3 (RAY-SRM)",
      "decimals": 6,
      "logoURI": "https://raw.githubusercontent.com/solana-labs/token-list/main/assets/mainnet/DSX5E21RE9FB9hM8Nh8xcXQfPK6SzRaJiywemHBSsfup/logo.png",
      "tags": [
        "lp-token"
      ],
      "extensions": {
        "website": "https://raydium.io/"
      }
    },
    {
      "chainId": 101,
      "address": "F5PPQHGcznZ2FxD9JaxJMXaf7XkaFFJ6zzTBcW8osQjw",
      "symbol": "RAY-SOL",
      "name": "Raydium Legacy LP Token V3 (RAY-SOL)",
      "decimals": 6,
      "logoURI": "https://raw.githubusercontent.com/solana-labs/token-list/main/assets/mainnet/F5PPQHGcznZ2FxD9JaxJMXaf7XkaFFJ6zzTBcW8osQjw/logo.png",
      "tags": [
        "lp-token"
      ],
      "extensions": {
        "website": "https://raydium.io/"
      }
    },
    {
      "chainId": 101,
      "address": "8Q6MKy5Yxb9vG1mWzppMtMb2nrhNuCRNUkJTeiE3fuwD",
      "symbol": "RAY-ETH",
      "name": "Raydium Legacy LP Token V3 (RAY-ETH)",
      "decimals": 6,
      "logoURI": "https://raw.githubusercontent.com/solana-labs/token-list/main/assets/mainnet/8Q6MKy5Yxb9vG1mWzppMtMb2nrhNuCRNUkJTeiE3fuwD/logo.png",
      "tags": [
        "lp-token"
      ],
      "extensions": {
        "website": "https://raydium.io/"
      }
    },
    {
      "chainId": 101,
      "address": "DsBuznXRTmzvEdb36Dx3aVLVo1XmH7r1PRZUFugLPTFv",
      "symbol": "FIDA-RAY",
      "name": "Raydium LP Token V4 (FIDA-RAY)",
      "decimals": 6,
      "logoURI": "https://raw.githubusercontent.com/solana-labs/token-list/main/assets/mainnet/DsBuznXRTmzvEdb36Dx3aVLVo1XmH7r1PRZUFugLPTFv/logo.png",
      "tags": [
        "lp-token"
      ],
      "extensions": {
        "website": "https://raydium.io/"
      }
    },
    {
      "chainId": 101,
      "address": "FwaX9W7iThTZH5MFeasxdLpxTVxRcM7ZHieTCnYog8Yb",
      "symbol": "OXY-RAY",
      "name": "Raydium LP Token V4 (OXY-RAY)",
      "decimals": 6,
      "logoURI": "https://raw.githubusercontent.com/solana-labs/token-list/main/assets/mainnet/FwaX9W7iThTZH5MFeasxdLpxTVxRcM7ZHieTCnYog8Yb/logo.png",
      "tags": [
        "lp-token"
      ],
      "extensions": {
        "website": "https://raydium.io/"
      }
    },
    {
      "chainId": 101,
      "address": "CcKK8srfVdTSsFGV3VLBb2YDbzF4T4NM2C3UEjC39RLP",
      "symbol": "MAPS-RAY",
      "name": "Raydium LP Token V4 (MAPS-RAY)",
      "decimals": 6,
      "logoURI": "https://raw.githubusercontent.com/solana-labs/token-list/main/assets/mainnet/CcKK8srfVdTSsFGV3VLBb2YDbzF4T4NM2C3UEjC39RLP/logo.png",
      "tags": [
        "lp-token"
      ],
      "extensions": {
        "website": "https://raydium.io/"
      }
    },
    {
      "chainId": 101,
      "address": "CHT8sft3h3gpLYbCcZ9o27mT5s3Z6VifBVbUiDvprHPW",
      "symbol": "KIN-RAY",
      "name": "Raydium LP Token V4 (KIN-RAY)",
      "decimals": 6,
      "logoURI": "https://raw.githubusercontent.com/solana-labs/token-list/main/assets/mainnet/CHT8sft3h3gpLYbCcZ9o27mT5s3Z6VifBVbUiDvprHPW/logo.png",
      "tags": [
        "lp-token"
      ],
      "extensions": {
        "website": "https://raydium.io/"
      }
    },
    {
      "chainId": 101,
      "address": "C3sT1R3nsw4AVdepvLTLKr5Gvszr7jufyBWUCvy4TUvT",
      "symbol": "RAY-USDT",
      "name": "Raydium LP Token V4 (RAY-USDT)",
      "decimals": 6,
      "logoURI": "https://raw.githubusercontent.com/solana-labs/token-list/main/assets/mainnet/C3sT1R3nsw4AVdepvLTLKr5Gvszr7jufyBWUCvy4TUvT/logo.png",
      "tags": [
        "lp-token"
      ],
      "extensions": {
        "website": "https://raydium.io/"
      }
    },
    {
      "chainId": 101,
      "address": "8HoQnePLqPj4M7PUDzfw8e3Ymdwgc7NLGnaTUapubyvu",
      "symbol": "SOL-USDC",
      "name": "Raydium LP Token V4 (SOL-USDC)",
      "decimals": 9,
      "logoURI": "https://raw.githubusercontent.com/solana-labs/token-list/main/assets/mainnet/8HoQnePLqPj4M7PUDzfw8e3Ymdwgc7NLGnaTUapubyvu/logo.png",
      "tags": [
        "lp-token"
      ],
      "extensions": {
        "website": "https://raydium.io/"
      }
    },
    {
      "chainId": 101,
      "address": "865j7iMmRRycSYUXzJ33ZcvLiX9JHvaLidasCyUyKaRE",
      "symbol": "YFI-USDC",
      "name": "Raydium LP Token V4 (YFI-USDC)",
      "decimals": 6,
      "logoURI": "https://raw.githubusercontent.com/solana-labs/token-list/main/assets/mainnet/865j7iMmRRycSYUXzJ33ZcvLiX9JHvaLidasCyUyKaRE/logo.png",
      "tags": [
        "lp-token"
      ],
      "extensions": {
        "website": "https://raydium.io/"
      }
    },
    {
      "chainId": 101,
      "address": "9XnZd82j34KxNLgQfz29jGbYdxsYznTWRpvZE3SRE7JG",
      "symbol": "SRM-USDC",
      "name": "Raydium LP Token V4 (SRM-USDC)",
      "decimals": 6,
      "logoURI": "https://raw.githubusercontent.com/solana-labs/token-list/main/assets/mainnet/9XnZd82j34KxNLgQfz29jGbYdxsYznTWRpvZE3SRE7JG/logo.png",
      "tags": [
        "lp-token"
      ],
      "extensions": {
        "website": "https://raydium.io/"
      }
    },
    {
      "chainId": 101,
      "address": "75dCoKfUHLUuZ4qEh46ovsxfgWhB4icc3SintzWRedT9",
      "symbol": "FTT-USDC",
      "name": "Raydium LP Token V4 (FTT-USDC)",
      "decimals": 6,
      "logoURI": "https://raw.githubusercontent.com/solana-labs/token-list/main/assets/mainnet/75dCoKfUHLUuZ4qEh46ovsxfgWhB4icc3SintzWRedT9/logo.png",
      "tags": [
        "lp-token"
      ],
      "extensions": {
        "website": "https://raydium.io/"
      }
    },
    {
      "chainId": 101,
      "address": "2hMdRdVWZqetQsaHG8kQjdZinEMBz75vsoWTCob1ijXu",
      "symbol": "BTC-USDC",
      "name": "Raydium LP Token V4 (BTC-USDC)",
      "decimals": 6,
      "logoURI": "https://raw.githubusercontent.com/solana-labs/token-list/main/assets/mainnet/2hMdRdVWZqetQsaHG8kQjdZinEMBz75vsoWTCob1ijXu/logo.png",
      "tags": [
        "lp-token"
      ],
      "extensions": {
        "website": "https://raydium.io/"
      }
    },
    {
      "chainId": 101,
      "address": "2QVjeR9d2PbSf8em8NE8zWd8RYHjFtucDUdDgdbDD2h2",
      "symbol": "SUSHI-USDC",
      "name": "Raydium LP Token V4 (SUSHI-USDC)",
      "decimals": 6,
      "logoURI": "https://raw.githubusercontent.com/solana-labs/token-list/main/assets/mainnet/2QVjeR9d2PbSf8em8NE8zWd8RYHjFtucDUdDgdbDD2h2/logo.png",
      "tags": [
        "lp-token"
      ],
      "extensions": {
        "website": "https://raydium.io/"
      }
    },
    {
      "chainId": 101,
      "address": "CHyUpQFeW456zcr5XEh4RZiibH8Dzocs6Wbgz9aWpXnQ",
      "symbol": "TOMO-USDC",
      "name": "Raydium LP Token V4 (TOMO-USDC)",
      "decimals": 6,
      "logoURI": "https://raw.githubusercontent.com/solana-labs/token-list/main/assets/mainnet/CHyUpQFeW456zcr5XEh4RZiibH8Dzocs6Wbgz9aWpXnQ/logo.png",
      "tags": [
        "lp-token"
      ],
      "extensions": {
        "website": "https://raydium.io/"
      }
    },
    {
      "chainId": 101,
      "address": "BqjoYjqKrXtfBKXeaWeAT5sYCy7wsAYf3XjgDWsHSBRs",
      "symbol": "LINK-USDC",
      "name": "Raydium LP Token V4 (LINK-USDC)",
      "decimals": 6,
      "logoURI": "https://raw.githubusercontent.com/solana-labs/token-list/main/assets/mainnet/BqjoYjqKrXtfBKXeaWeAT5sYCy7wsAYf3XjgDWsHSBRs/logo.png",
      "tags": [
        "lp-token"
      ],
      "extensions": {
        "website": "https://raydium.io/"
      }
    },
    {
      "chainId": 101,
      "address": "13PoKid6cZop4sj2GfoBeujnGfthUbTERdE5tpLCDLEY",
      "symbol": "ETH-USDC",
      "name": "Raydium LP Token V4 (ETH-USDC)",
      "decimals": 6,
      "logoURI": "https://raw.githubusercontent.com/solana-labs/token-list/main/assets/mainnet/13PoKid6cZop4sj2GfoBeujnGfthUbTERdE5tpLCDLEY/logo.png",
      "tags": [
        "lp-token"
      ],
      "extensions": {
        "website": "https://raydium.io/"
      }
    },
    {
      "chainId": 101,
      "address": "2Vyyeuyd15Gp8aH6uKE72c4hxc8TVSLibxDP9vzspQWG",
      "symbol": "COPE-USDC",
      "name": "Raydium LP Token V4 (COPE-USDC)",
      "decimals": 0,
      "logoURI": "https://raw.githubusercontent.com/solana-labs/token-list/main/assets/mainnet/2Vyyeuyd15Gp8aH6uKE72c4hxc8TVSLibxDP9vzspQWG/logo.png",
      "tags": [
        "lp-token"
      ],
      "extensions": {
        "website": "https://raydium.io/"
      }
    },
    {
      "chainId": 101,
      "address": "Epm4KfTj4DMrvqn6Bwg2Tr2N8vhQuNbuK8bESFp4k33K",
      "symbol": "SOL-USDT",
      "name": "Raydium LP Token V4 (SOL-USDT)",
      "decimals": 9,
      "logoURI": "https://raw.githubusercontent.com/solana-labs/token-list/main/assets/mainnet/Epm4KfTj4DMrvqn6Bwg2Tr2N8vhQuNbuK8bESFp4k33K/logo.png",
      "tags": [
        "lp-token"
      ],
      "extensions": {
        "website": "https://raydium.io/"
      }
    },
    {
      "chainId": 101,
      "address": "FA1i7fej1pAbQbnY8NbyYUsTrWcasTyipKreDgy1Mgku",
      "symbol": "YFI-USDT",
      "name": "Raydium LP Token V4 (YFI-USDT)",
      "decimals": 6,
      "logoURI": "https://raw.githubusercontent.com/solana-labs/token-list/main/assets/mainnet/FA1i7fej1pAbQbnY8NbyYUsTrWcasTyipKreDgy1Mgku/logo.png",
      "tags": [
        "lp-token"
      ],
      "extensions": {
        "website": "https://raydium.io/"
      }
    },
    {
      "chainId": 101,
      "address": "HYSAu42BFejBS77jZAZdNAWa3iVcbSRJSzp3wtqCbWwv",
      "symbol": "SRM-USDT",
      "name": "Raydium LP Token V4 (SRM-USDT)",
      "decimals": 6,
      "logoURI": "https://raw.githubusercontent.com/solana-labs/token-list/main/assets/mainnet/HYSAu42BFejBS77jZAZdNAWa3iVcbSRJSzp3wtqCbWwv/logo.png",
      "tags": [
        "lp-token"
      ],
      "extensions": {
        "website": "https://raydium.io/"
      }
    },
    {
      "chainId": 101,
      "address": "2cTCiUnect5Lap2sk19xLby7aajNDYseFhC9Pigou11z",
      "symbol": "FTT-USDT",
      "name": "Raydium LP Token V4 (FTT-USDT)",
      "decimals": 6,
      "logoURI": "https://raw.githubusercontent.com/solana-labs/token-list/main/assets/mainnet/2cTCiUnect5Lap2sk19xLby7aajNDYseFhC9Pigou11z/logo.png",
      "tags": [
        "lp-token"
      ],
      "extensions": {
        "website": "https://raydium.io/"
      }
    },
    {
      "chainId": 101,
      "address": "DgGuvR9GSHimopo3Gc7gfkbKamLKrdyzWkq5yqA6LqYS",
      "symbol": "BTC-USDT",
      "name": "Raydium LP Token V4 (BTC-USDT)",
      "decimals": 6,
      "logoURI": "https://raw.githubusercontent.com/solana-labs/token-list/main/assets/mainnet/DgGuvR9GSHimopo3Gc7gfkbKamLKrdyzWkq5yqA6LqYS/logo.png",
      "tags": [
        "lp-token"
      ],
      "extensions": {
        "website": "https://raydium.io/"
      }
    },
    {
      "chainId": 101,
      "address": "Ba26poEYDy6P2o95AJUsewXgZ8DM9BCsmnU9hmC9i4Ki",
      "symbol": "SUSHI-USDT",
      "name": "Raydium LP Token V4 (SUSHI-USDT)",
      "decimals": 6,
      "logoURI": "https://raw.githubusercontent.com/solana-labs/token-list/main/assets/mainnet/Ba26poEYDy6P2o95AJUsewXgZ8DM9BCsmnU9hmC9i4Ki/logo.png",
      "tags": [
        "lp-token"
      ],
      "extensions": {
        "website": "https://raydium.io/"
      }
    },
    {
      "chainId": 101,
      "address": "D3iGro1vn6PWJXo9QAPj3dfta6dKkHHnmiiym2EfsAmi",
      "symbol": "TOMO-USDT",
      "name": "Raydium LP Token V4 (TOMO-USDT)",
      "decimals": 6,
      "logoURI": "https://raw.githubusercontent.com/solana-labs/token-list/main/assets/mainnet/D3iGro1vn6PWJXo9QAPj3dfta6dKkHHnmiiym2EfsAmi/logo.png",
      "tags": [
        "lp-token"
      ],
      "extensions": {
        "website": "https://raydium.io/"
      }
    },
    {
      "chainId": 101,
      "address": "Dr12Sgt9gkY8WU5tRkgZf1TkVWJbvjYuPAhR3aDCwiiX",
      "symbol": "LINK-USDT",
      "name": "Raydium LP Token V4 (LINK-USDT)",
      "decimals": 6,
      "logoURI": "https://raw.githubusercontent.com/solana-labs/token-list/main/assets/mainnet/Dr12Sgt9gkY8WU5tRkgZf1TkVWJbvjYuPAhR3aDCwiiX/logo.png",
      "tags": [
        "lp-token"
      ],
      "extensions": {
        "website": "https://raydium.io/"
      }
    },
    {
      "chainId": 101,
      "address": "nPrB78ETY8661fUgohpuVusNCZnedYCgghzRJzxWnVb",
      "symbol": "ETH-USDT",
      "name": "Raydium LP Token V4 (ETH-USDT)",
      "decimals": 6,
      "logoURI": "https://raw.githubusercontent.com/solana-labs/token-list/main/assets/mainnet/nPrB78ETY8661fUgohpuVusNCZnedYCgghzRJzxWnVb/logo.png",
      "tags": [
        "lp-token"
      ],
      "extensions": {
        "website": "https://raydium.io/"
      }
    },
    {
      "chainId": 101,
      "address": "EGJht91R7dKpCj8wzALkjmNdUUUcQgodqWCYweyKcRcV",
      "symbol": "YFI-SRM",
      "name": "Raydium LP Token V4 (YFI-SRM)",
      "decimals": 6,
      "logoURI": "https://raw.githubusercontent.com/solana-labs/token-list/main/assets/mainnet/EGJht91R7dKpCj8wzALkjmNdUUUcQgodqWCYweyKcRcV/logo.png",
      "tags": [
        "lp-token"
      ],
      "extensions": {
        "website": "https://raydium.io/"
      }
    },
    {
      "chainId": 101,
      "address": "AsDuPg9MgPtt3jfoyctUCUgsvwqAN6RZPftqoeiPDefM",
      "symbol": "FTT-SRM",
      "name": "Raydium LP Token V4 (FTT-SRM)",
      "decimals": 6,
      "logoURI": "https://raw.githubusercontent.com/solana-labs/token-list/main/assets/mainnet/AsDuPg9MgPtt3jfoyctUCUgsvwqAN6RZPftqoeiPDefM/logo.png",
      "tags": [
        "lp-token"
      ],
      "extensions": {
        "website": "https://raydium.io/"
      }
    },
    {
      "chainId": 101,
      "address": "AGHQxXb3GSzeiLTcLtXMS2D5GGDZxsB2fZYZxSB5weqB",
      "symbol": "BTC-SRM",
      "name": "Raydium LP Token V4 (BTC-SRM)",
      "decimals": 6,
      "logoURI": "https://raw.githubusercontent.com/solana-labs/token-list/main/assets/mainnet/AGHQxXb3GSzeiLTcLtXMS2D5GGDZxsB2fZYZxSB5weqB/logo.png",
      "tags": [
        "lp-token"
      ],
      "extensions": {
        "website": "https://raydium.io/"
      }
    },
    {
      "chainId": 101,
      "address": "3HYhUnUdV67j1vn8fu7ExuVGy5dJozHEyWvqEstDbWwE",
      "symbol": "SUSHI-SRM",
      "name": "Raydium LP Token V4 (SUSHI-SRM)",
      "decimals": 6,
      "logoURI": "https://raw.githubusercontent.com/solana-labs/token-list/main/assets/mainnet/3HYhUnUdV67j1vn8fu7ExuVGy5dJozHEyWvqEstDbWwE/logo.png",
      "tags": [
        "lp-token"
      ],
      "extensions": {
        "website": "https://raydium.io/"
      }
    },
    {
      "chainId": 101,
      "address": "GgH9RnKrQpaMQeqmdbMvs5oo1A24hERQ9wuY2pSkeG7x",
      "symbol": "TOMO-SRM",
      "name": "Raydium LP Token V4 (TOMO-SRM)",
      "decimals": 6,
      "logoURI": "https://raw.githubusercontent.com/solana-labs/token-list/main/assets/mainnet/GgH9RnKrQpaMQeqmdbMvs5oo1A24hERQ9wuY2pSkeG7x/logo.png",
      "tags": [
        "lp-token"
      ],
      "extensions": {
        "website": "https://raydium.io/"
      }
    },
    {
      "chainId": 101,
      "address": "GXN6yJv12o18skTmJXaeFXZVY1iqR18CHsmCT8VVCmDD",
      "symbol": "LINK-SRM",
      "name": "Raydium LP Token V4 (LINK-SRM)",
      "decimals": 6,
      "logoURI": "https://raw.githubusercontent.com/solana-labs/token-list/main/assets/mainnet/GXN6yJv12o18skTmJXaeFXZVY1iqR18CHsmCT8VVCmDD/logo.png",
      "tags": [
        "lp-token"
      ],
      "extensions": {
        "website": "https://raydium.io/"
      }
    },
    {
      "chainId": 101,
      "address": "9VoY3VERETuc2FoadMSYYizF26mJinY514ZpEzkHMtwG",
      "symbol": "ETH-SRM",
      "name": "Raydium LP Token V4 (ETH-SRM)",
      "decimals": 6,
      "logoURI": "https://raw.githubusercontent.com/solana-labs/token-list/main/assets/mainnet/9VoY3VERETuc2FoadMSYYizF26mJinY514ZpEzkHMtwG/logo.png",
      "tags": [
        "lp-token"
      ],
      "extensions": {
        "website": "https://raydium.io/"
      }
    },
    {
      "chainId": 101,
      "address": "AKJHspCwDhABucCxNLXUSfEzb7Ny62RqFtC9uNjJi4fq",
      "symbol": "SRM-SOL",
      "name": "Raydium LP Token V4 (SRM-SOL)",
      "decimals": 6,
      "logoURI": "https://raw.githubusercontent.com/solana-labs/token-list/main/assets/mainnet/AKJHspCwDhABucCxNLXUSfEzb7Ny62RqFtC9uNjJi4fq/logo.png",
      "tags": [
        "lp-token"
      ],
      "extensions": {
        "website": "https://raydium.io/"
      }
    },
    {
      "chainId": 101,
      "address": "2doeZGLJyACtaG9DCUyqMLtswesfje1hjNA11hMdj6YU",
      "symbol": "TULIP-USDC",
      "name": "Raydium LP Token V4 (TULIP-USDC)",
      "decimals": 6,
      "logoURI": "https://raw.githubusercontent.com/solana-labs/token-list/main/assets/mainnet/2doeZGLJyACtaG9DCUyqMLtswesfje1hjNA11hMdj6YU/logo.svg",
      "tags": [
        "lp-token"
      ],
      "extensions": {
        "website": "https://raydium.io/"
      }
    },
    {
      "chainId": 101,
      "address": "AcstFzGGawvvdVhYV9bftr7fmBHbePUjhv53YK1W3dZo",
      "symbol": "LSD",
      "name": "LSD",
      "decimals": 9,
      "logoURI": "https://raw.githubusercontent.com/solana-labs/token-list/main/assets/mainnet/AcstFzGGawvvdVhYV9bftr7fmBHbePUjhv53YK1W3dZo/logo.svg",
      "tags": [
        "nft"
      ],
      "extensions": {
        "website": "https://solible.com/"
      }
    },
    {
      "chainId": 101,
      "address": "91fSFQsPzMLat9DHwLdQacW3i3EGnWds5tA5mt7yLiT9",
      "symbol": "Unlimited Energy",
      "name": "Unlimited Energy",
      "decimals": 9,
      "tags": [
        "nft"
      ],
      "extensions": {
        "website": "https://solible.com/"
      }
    },
    {
      "chainId": 101,
      "address": "29PEpZeuqWf9tS2gwCjpeXNdXLkaZSMR2s1ibkvGsfnP",
      "symbol": "Need for Speed",
      "name": "Need for Speed",
      "decimals": 9,
      "tags": [
        "nft"
      ],
      "extensions": {
        "website": "https://solible.com/"
      }
    },
    {
      "chainId": 101,
      "address": "HsY8PNar8VExU335ZRYzg89fX7qa4upYu6vPMPFyCDdK",
      "symbol": "ADOR OPENS",
      "name": "ADOR OPENS",
      "decimals": 0,
      "tags": [
        "nft"
      ],
      "extensions": {
        "website": "https://solible.com/"
      }
    },
    {
      "chainId": 101,
      "address": "EDP8TpLJ77M3KiDgFkZW4v4mhmKJHZi9gehYXenfFZuL",
      "symbol": "CMS - Rare",
      "name": "CMS - Rare",
      "decimals": 0,
      "tags": [
        "nft"
      ],
      "extensions": {
        "website": "https://solible.com/"
      }
    },
    {
      "chainId": 101,
      "address": "BrUKFwAABkExb1xzYU4NkRWzjBihVQdZ3PBz4m5S8if3",
      "symbol": "Tesla",
      "name": "Tesla",
      "decimals": 0,
      "tags": [
        "nft"
      ],
      "extensions": {
        "website": "https://solible.com/"
      }
    },
    {
      "chainId": 101,
      "address": "9CmQwpvVXRyixjiE3LrbSyyopPZohNDN1RZiTk8rnXsQ",
      "symbol": "DeceFi",
      "name": "DeceFi",
      "decimals": 0,
      "tags": [
        "nft"
      ],
      "extensions": {
        "website": "https://solible.com/"
      }
    },
    {
      "chainId": 101,
      "address": "F6ST1wWkx2PeH45sKmRxo1boyuzzWCfpnvyKL4BGeLxF",
      "symbol": "Power User",
      "name": "Power User",
      "decimals": 0,
      "tags": [
        "nft"
      ],
      "extensions": {
        "website": "https://solible.com/"
      }
    },
    {
      "chainId": 101,
      "address": "dZytJ7iPDcCu9mKe3srL7bpUeaR3zzkcVqbtqsmxtXZ",
      "symbol": "VIP Member",
      "name": "VIP Member",
      "decimals": 0,
      "tags": [
        "nft"
      ],
      "extensions": {
        "website": "https://solible.com/"
      }
    },
    {
      "chainId": 101,
      "address": "8T4vXgwZUWwsbCDiptHFHjdfexvLG9UP8oy1psJWEQdS",
      "symbol": "Uni Christmas",
      "name": "Uni Christmas",
      "decimals": 0,
      "tags": [
        "nft"
      ],
      "extensions": {
        "website": "https://solible.com/"
      }
    },
    {
      "chainId": 101,
      "address": "EjFGGJSyp9UDS8aqafET5LX49nsG326MeNezYzpiwgpQ",
      "symbol": "BNB",
      "name": "BNB",
      "decimals": 0,
      "tags": [
        "nft"
      ],
      "extensions": {
        "website": "https://solible.com/"
      }
    },
    {
      "chainId": 101,
      "address": "FkmkTr4en8CXkfo9jAwEMov6PVNLpYMzWr3Udqf9so8Z",
      "symbol": "Seldom",
      "name": "Seldom",
      "decimals": 9,
      "tags": [
        "nft"
      ],
      "extensions": {
        "website": "https://solible.com/"
      }
    },
    {
      "chainId": 101,
      "address": "2gn1PJdMAU92SU5inLSp4Xp16ZC5iLF6ScEi7UBvp8ZD",
      "symbol": "Satoshi Closeup",
      "name": "Satoshi Closeup",
      "decimals": 9,
      "tags": [
        "nft"
      ],
      "extensions": {
        "website": "https://solible.com/"
      }
    },
    {
      "chainId": 101,
      "address": "7mhZHtPL4GFkquQR4Y6h34Q8hNkQvGc1FaNtyE43NvUR",
      "symbol": "Satoshi GB",
      "name": "Satoshi GB",
      "decimals": 9,
      "tags": [
        "nft"
      ],
      "extensions": {
        "website": "https://solible.com/"
      }
    },
    {
      "chainId": 101,
      "address": "8RoKfLx5RCscbtVh8kYb81TF7ngFJ38RPomXtUREKsT2",
      "symbol": "Satoshi OG",
      "name": "Satoshi OG",
      "decimals": 9,
      "tags": [
        "nft"
      ],
      "extensions": {
        "website": "https://solible.com/"
      }
    },
    {
      "chainId": 101,
      "address": "9rw5hyDngBQ3yDsCRHqgzGHERpU2zaLh1BXBUjree48J",
      "symbol": "Satoshi BTC",
      "name": "Satoshi BTC",
      "decimals": 10,
      "tags": [
        "nft"
      ],
      "extensions": {
        "website": "https://solible.com/"
      }
    },
    {
      "chainId": 101,
      "address": "AiD7J6D5Hny5DJB1MrYBc2ePQqy2Yh4NoxWwYfR7PzxH",
      "symbol": "Satoshi GB",
      "name": "Satoshi GB",
      "decimals": 9,
      "tags": [
        "nft"
      ],
      "extensions": {
        "website": "https://solible.com/"
      }
    },
    {
      "chainId": 101,
      "address": "4qzEcYvT6TuJME2EMZ5vjaLvQja6R4hKjarA73WQUwt6",
      "name": "APESZN_HOODIE",
      "symbol": "APESZN_HOODIE",
      "decimals": 9,
      "tags": [
        "nft"
      ],
      "extensions": {
        "website": "https://solible.com/"
      }
    },
    {
      "chainId": 101,
      "address": "APhyVWtzjdTVYhyta9ngSiCDk2pLi8eEZKsHGSbsmwv6",
      "name": "APESZN_TEE_SHIRT",
      "symbol": "APESZN_TEE_SHIRT",
      "decimals": 9,
      "tags": [
        "nft"
      ],
      "extensions": {
        "website": "https://solible.com/"
      }
    },
    {
      "chainId": 101,
      "address": "bxiA13fpU1utDmYuUvxvyMT8odew5FEm96MRv7ij3eb",
      "symbol": "Satoshi",
      "name": "Satoshi",
      "decimals": 9,
      "tags": [
        "nft"
      ],
      "extensions": {
        "website": "https://solible.com/"
      }
    },
    {
      "chainId": 101,
      "address": "GoC24kpj6TkvjzspXrjSJC2CVb5zMWhLyRcHJh9yKjRF",
      "symbol": "Satoshi Closeup",
      "name": "Satoshi Closeup",
      "decimals": 9,
      "tags": [
        "nft"
      ],
      "extensions": {
        "website": "https://solible.com/"
      }
    },
    {
      "chainId": 101,
      "address": "oCUduD44ETuZ65bpWdPzPDSnAdreg1sJrugfwyFZVHV",
      "symbol": "Satoshi BTC",
      "name": "Satoshi BTC",
      "decimals": 9,
      "tags": [
        "nft"
      ],
      "extensions": {
        "website": "https://solible.com/"
      }
    },
    {
      "chainId": 101,
      "address": "9Vvre2DxBB9onibwYDHeMsY1cj6BDKtEDccBPWRN215E",
      "symbol": "Satoshi Nakamoto",
      "name": "Satoshi Nakamoto",
      "decimals": 9,
      "tags": [
        "nft"
      ],
      "extensions": {
        "website": "https://solible.com/"
      }
    },
    {
      "chainId": 101,
      "address": "7RpFk44cMTAUt9CcjEMWnZMypE9bYQsjBiSNLn5qBvhP",
      "symbol": "Charles Hoskinson",
      "name": "Charles Hoskinson",
      "decimals": 9,
      "tags": [
        "nft"
      ],
      "extensions": {
        "website": "https://solible.com/"
      }
    },
    {
      "chainId": 101,
      "address": "GyRkPAxpd9XrMHcBF6fYHVRSZQvQBwAGKAGQeBPSKzMq",
      "symbol": "SBF",
      "name": "SBF",
      "decimals": 0,
      "tags": [
        "nft"
      ],
      "extensions": {
        "website": "https://solible.com/"
      }
    },
    {
      "chainId": 101,
      "address": "AgdBQN2Sy2abiZ2KToWeUsQ9PHdCv95wt6kVWRf5zDkx",
      "symbol": "Bitcoin Tram",
      "name": "Bitcoin Tram",
      "decimals": 0,
      "tags": [
        "nft"
      ],
      "extensions": {
        "website": "https://solible.com/"
      }
    },
    {
      "chainId": 101,
      "address": "7TRzvCqXN8KSXggbSyeEG2Z9YBBhEFmbtmv6FLbd4mmd",
      "symbol": "SRM tee-shirt",
      "name": "SRM tee-shirt",
      "decimals": 0,
      "tags": [
        "nft"
      ],
      "extensions": {
        "website": "https://solible.com/"
      }
    },
    {
      "chainId": 101,
      "address": "gksYzxitEf2HyE7Bb81vvHXNH5f3wa43jvXf4TcUZwb",
      "symbol": "PERK",
      "name": "PERK",
      "decimals": 6,
      "logoURI": "https://raw.githubusercontent.com/solana-labs/token-list/main/assets/mainnet/gksYzxitEf2HyE7Bb81vvHXNH5f3wa43jvXf4TcUZwb/logo.png",
      "tags": [],
      "extensions": {
        "website": "https://perk.exchange/"
      }
    },
    {
      "chainId": 101,
      "address": "BDxWSxkMLW1nJ3VggamUKkEKrtCaVqzFxoDApM8HdBks",
      "symbol": "BTSG",
      "name": "BitSong",
      "decimals": 6,
      "logoURI": "https://raw.githubusercontent.com/solana-labs/token-list/main/assets/mainnet/BDxWSxkMLW1nJ3VggamUKkEKrtCaVqzFxoDApM8HdBks/logo.png",
      "tags": [],
      "extensions": {
        "website": "https://bitsong.io/",
        "coingeckoId": "bitsong"
      }
    },
    {
      "chainId": 101,
      "address": "5ddiFxh3J2tcZHfn8uhGRYqu16P3FUvBfh8WoZPUHKW5",
      "name": "EOSBEAR",
      "symbol": "EOSBEAR",
      "decimals": 6,
      "logoURI": "",
      "tags": [
        "leveraged",
        "bear"
      ],
      "extensions": {
        "coingeckoId": "3x-short-eos-token",
        "serumV3Usdc": "2BQrJP599QVKRyHhyJ6oRrTPNUmPBgXxiBo2duvYdacy"
      }
    },
    {
      "chainId": 101,
      "address": "qxxF6S62hmZF5bo46mS7C2qbBa87qRossAM78VzsDqi",
      "name": "EOSBULL",
      "symbol": "EOSBULL",
      "decimals": 6,
      "logoURI": "",
      "tags": [
        "leveraged",
        "bull"
      ],
      "extensions": {
        "coingeckoId": "3x-long-eos-token"
      }
    },
    {
      "chainId": 101,
      "address": "2CDLbxeuqkLTLY3em6FFQgfBQV5LRnEsJJgcFCvWKNcS",
      "name": "BNBBEAR",
      "symbol": "BNBBEAR",
      "decimals": 6,
      "logoURI": "",
      "tags": [
        "leveraged",
        "bear"
      ],
      "extensions": {
        "coingeckoId": "3x-short-bnb-token"
      }
    },
    {
      "chainId": 101,
      "address": "AfjHjdLibuXyvmz7PyTSc5KEcGBh43Kcu8Sr2tyDaJyt",
      "name": "BNBBULL",
      "symbol": "BNBBULL",
      "decimals": 6,
      "logoURI": "",
      "tags": [
        "leveraged",
        "bull"
      ],
      "extensions": {
        "coingeckoId": "3x-long-bnb-token"
      }
    },
    {
      "chainId": 101,
      "address": "8kA1WJKoLTxtACNPkvW6UNufsrpxUY57tXZ9KmG9123t",
      "name": "BSVBULL",
      "symbol": "BSVBULL",
      "decimals": 6,
      "logoURI": "",
      "tags": [
        "leveraged",
        "bull"
      ],
      "extensions": {
        "coingeckoId": "3x-long-bitcoin-sv-token"
      }
    },
    {
      "chainId": 101,
      "address": "2FGW8BVMu1EHsz2ZS9rZummDaq6o2DVrZZPw4KaAvDWh",
      "name": "BSVBEAR",
      "symbol": "BSVBEAR",
      "decimals": 6,
      "logoURI": "",
      "tags": [
        "leveraged",
        "bear"
      ],
      "extensions": {
        "coingeckoId": "3x-short-bitcoin-sv-token"
      }
    },
    {
      "chainId": 101,
      "address": "8L9XGTMzcqS9p61zsR35t7qipwAXMYkD6disWoDFZiFT",
      "name": "LTCBEAR",
      "symbol": "LTCBEAR",
      "decimals": 6,
      "logoURI": "",
      "tags": [
        "leveraged",
        "bear"
      ],
      "extensions": {
        "coingeckoId": "3x-short-litecoin-token"
      }
    },
    {
      "chainId": 101,
      "address": "863ZRjf1J8AaVuCqypAdm5ktVyGYDiBTvD1MNHKrwyjp",
      "name": "LTCBULL",
      "symbol": "LTCBULL",
      "decimals": 6,
      "logoURI": "",
      "tags": [
        "leveraged",
        "bull"
      ],
      "extensions": {
        "coingeckoId": "3x-long-litecoin-token"
      }
    },
    {
      "chainId": 101,
      "address": "GkSPaHdY2raetuYzsJYacHtrAtQUfWt64bpd1VzxJgSD",
      "name": "BULL",
      "symbol": "BULL",
      "decimals": 6,
      "logoURI": "",
      "tags": [
        "leveraged",
        "bull"
      ],
      "extensions": {
        "coingeckoId": "3x-long-bitcoin-token"
      }
    },
    {
      "chainId": 101,
      "address": "45vwTZSDFBiqCMRdtK4xiLCHEov8LJRW8GwnofG8HYyH",
      "name": "BEAR",
      "symbol": "BEAR",
      "decimals": 6,
      "logoURI": "",
      "tags": [
        "leveraged",
        "bear"
      ],
      "extensions": {
        "coingeckoId": "3x-short-bitcoin-token"
      }
    },
    {
      "chainId": 101,
      "address": "2VTAVf1YCwamD3ALMdYHRMV5vPUCXdnatJH5f1khbmx6",
      "name": "BCHBEAR",
      "symbol": "BCHBEAR",
      "decimals": 6,
      "logoURI": "",
      "tags": [
        "leveraged",
        "bear"
      ],
      "extensions": {
        "coingeckoId": "3x-short-bitcoin-cash-token"
      }
    },
    {
      "chainId": 101,
      "address": "22xoSp66BDt4x4Q5xqxjaSnirdEyharoBziSFChkLFLy",
      "name": "BCHBULL",
      "symbol": "BCHBULL",
      "decimals": 6,
      "logoURI": "",
      "tags": [
        "leveraged",
        "bull"
      ],
      "extensions": {
        "coingeckoId": "3x-long-bitcoin-cash-token"
      }
    },
    {
      "chainId": 101,
      "address": "CwChm6p9Q3yFrjzVeiLTTbsoJkooscof5SJYZc2CrNqG",
      "name": "ETHBULL",
      "symbol": "ETHBULL",
      "decimals": 6,
      "logoURI": "",
      "tags": [
        "leveraged",
        "bull"
      ],
      "extensions": {
        "coingeckoId": "3x-long-ethereum-token",
        "serumV3Usdt": "FuhKVt5YYCv7vXnADXtb7vqzYn82PJoap86q5wm8LX8Q"
      }
    },
    {
      "chainId": 101,
      "address": "Bvv9xLodFrvDFSno9Ud8SEh5zVtBDQQjnBty2SgMcJ2s",
      "name": "ETHBEAR",
      "symbol": "ETHBEAR",
      "decimals": 6,
      "logoURI": "",
      "tags": [
        "leveraged",
        "bear"
      ],
      "extensions": {
        "coingeckoId": "3x-short-ethereum-token"
      }
    },
    {
      "chainId": 101,
      "address": "HRhaNssoyv5tKFRcbPg69ULEbcD8DPv99GdXLcdkgc1A",
      "name": "ALTBULL",
      "symbol": "ALTBULL",
      "decimals": 6,
      "logoURI": "",
      "tags": [
        "leveraged",
        "bull"
      ],
      "extensions": {
        "coingeckoId": "3x-long-altcoin-index-token"
      }
    },
    {
      "chainId": 101,
      "address": "9Mu1KmjBKTUWgpDoeTJ5oD7XFQmEiZxzspEd3TZGkavx",
      "name": "ALTBEAR",
      "symbol": "ALTBEAR",
      "decimals": 6,
      "logoURI": "",
      "tags": [
        "leveraged",
        "bear"
      ],
      "extensions": {
        "coingeckoId": "3x-short-altcoin-index-token"
      }
    },
    {
      "chainId": 101,
      "address": "AYL1adismZ1U9pTuN33ahG4aYc5XTZQL4vKFx9ofsGWD",
      "name": "BULLSHIT",
      "symbol": "BULLSHIT",
      "decimals": 6,
      "logoURI": "",
      "tags": [
        "leveraged",
        "bull"
      ],
      "extensions": {
        "coingeckoId": "3x-long-shitcoin-index-token"
      }
    },
    {
      "chainId": 101,
      "address": "5jqymuoXXVcUuJKrf1MWiHSqHyg2osMaJGVy69NsJWyP",
      "name": "BEARSHIT",
      "symbol": "BEARSHIT",
      "decimals": 6,
      "logoURI": "",
      "tags": [
        "leveraged",
        "bear"
      ],
      "extensions": {
        "coingeckoId": "3x-short-shitcoin-index-token"
      }
    },
    {
      "chainId": 101,
      "address": "EL1aDTnLKjf4SaGpqtxJPyK94imSBr8fWDbcXjXQrsmj",
      "name": "MIDBULL",
      "symbol": "MIDBULL",
      "decimals": 6,
      "logoURI": "",
      "tags": [
        "leveraged",
        "bull"
      ],
      "extensions": {
        "coingeckoId": "3x-long-midcap-index-token",
        "serumV3Usdc": "8BBtLkoaEyavREriwGUudzAcihTH9SJLAPBbgb7QZe9y"
      }
    },
    {
      "chainId": 101,
      "address": "2EPvVjHusU3ozoucmdhhnqv3HQtBsQmjTnSa87K91HkC",
      "name": "MIDBEAR",
      "symbol": "MIDBEAR",
      "decimals": 6,
      "logoURI": "",
      "tags": [
        "leveraged",
        "bear"
      ],
      "extensions": {
        "coingeckoId": "3x-short-midcap-index-token"
      }
    },
    {
      "chainId": 101,
      "address": "8TCfJTyeqNBZqyDMY4VwDY7kdCCY7pcbJJ58CnKHkMu2",
      "name": "LINKBEAR",
      "symbol": "LINKBEAR",
      "decimals": 6,
      "logoURI": "",
      "tags": [
        "leveraged",
        "bear"
      ],
      "extensions": {
        "coingeckoId": "3x-short-chainlink-token"
      }
    },
    {
      "chainId": 101,
      "address": "EsUoZMbACNMppdqdmuLCFLet8VXxt2h47N9jHCKwyaPz",
      "name": "LINKBULL",
      "symbol": "LINKBULL",
      "decimals": 6,
      "logoURI": "",
      "tags": [
        "leveraged",
        "bull"
      ],
      "extensions": {
        "coingeckoId": "3x-long-chainlink-token"
      }
    },
    {
      "chainId": 101,
      "address": "262cQHT3soHwzuo2oVSy5kAfHcFZ1Jjn8C1GRLcQNKA3",
      "name": "XRPBULL",
      "symbol": "XRPBULL",
      "decimals": 6,
      "logoURI": "",
      "tags": [
        "leveraged",
        "bull"
      ],
      "extensions": {
        "coingeckoId": "3x-long-xrp-token"
      }
    },
    {
      "chainId": 101,
      "address": "8sxtSswmQ7Lcd2GjK6am37Z61wJZjA2SzE7Luf7yaKBB",
      "name": "XRPBEAR",
      "symbol": "XRPBEAR",
      "decimals": 6,
      "logoURI": "",
      "tags": [
        "leveraged",
        "bear"
      ],
      "extensions": {
        "coingeckoId": "3x-short-xrp-token"
      }
    },
    {
      "chainId": 101,
      "address": "91z91RukFM16hyEUCXuwMQwp2BW3vanNG5Jh5yj6auiJ",
      "name": "BVOL",
      "symbol": "BVOL",
      "decimals": 6,
      "logoURI": "",
      "tags": [],
      "extensions": {
        "coingeckoId": "1x-long-btc-implied-volatility-token"
      }
    },
    {
      "chainId": 101,
      "address": "5TY71D29Cyuk9UrsSxLXw2quJBpS7xDDFuFu2K9W7Wf9",
      "name": "IBlive",
      "symbol": "IBVOL",
      "decimals": 6,
      "logoURI": "",
      "tags": [],
      "extensions": {
        "coingeckoId": "1x-short-btc-implied-volatility"
      }
    },
    {
      "chainId": 101,
      "address": "dK83wTVypEpa1pqiBbHY3MNuUnT3ADUZM4wk9VZXZEc",
      "name": "Wrapped Aave",
      "symbol": "AAVE",
      "decimals": 6,
      "logoURI": "https://raw.githubusercontent.com/solana-labs/token-list/main/assets/mainnet/dK83wTVypEpa1pqiBbHY3MNuUnT3ADUZM4wk9VZXZEc/logo.png",
      "tags": [],
      "extensions": {
        "serumV3Usdt": "6bxuB5N3bt3qW8UnPNLgMMzDq5sEH8pFmYJYGgzvE11V",
        "coingeckoId": "aave"
      }
    },
    {
      "chainId": 101,
      "address": "A6aY2ceogBz1VaXBxm1j2eJuNZMRqrWUAnKecrMH85zj",
      "name": "LQID",
      "symbol": "LQID",
      "decimals": 6,
      "logoURI": "https://raw.githubusercontent.com/solana-labs/token-list/main/assets/mainnet/A6aY2ceogBz1VaXBxm1j2eJuNZMRqrWUAnKecrMH85zj/logo.svg",
      "tags": []
    },
    {
      "chainId": 101,
      "address": "7CnFGR9mZWyAtWxPcVuTewpyC3A3MDW4nLsu5NY6PDbd",
      "name": "SECO",
      "symbol": "SECO",
      "decimals": 6,
      "logoURI": "",
      "tags": [],
      "extensions": {
        "coingeckoId": "serum-ecosystem-token"
      }
    },
    {
      "chainId": 101,
      "address": "3GECTP7H4Tww3w8jEPJCJtXUtXxiZty31S9szs84CcwQ",
      "name": "HOLY",
      "symbol": "HOLY",
      "decimals": 6,
      "logoURI": "",
      "tags": [],
      "extensions": {
        "coingeckoId": "holy-trinity"
      }
    },
    {
      "chainId": 101,
      "address": "6ry4WBDvAwAnrYJVv6MCog4J8zx6S3cPgSqnTsDZ73AR",
      "name": "TRYB",
      "symbol": "TRYB",
      "decimals": 6,
      "logoURI": "",
      "tags": [],
      "extensions": {
        "serumV3Usdt": "AADohBGxvf7bvixs2HKC3dG2RuU3xpZDwaTzYFJThM8U",
        "coingeckoId": "bilira"
      }
    },
    {
      "chainId": 101,
      "address": "ASboaJPFtJeCS5eG4gL3Lg95xrTz2UZSLE9sdJtY93kE",
      "name": "DOGEBULL",
      "symbol": "DOGEBULL",
      "decimals": 6,
      "logoURI": "",
      "tags": [
        "leveraged",
        "bull"
      ],
      "extensions": {
        "coingeckoId": "3x-long-dogecoin-token"
      }
    },
    {
      "chainId": 101,
      "address": "Gnhy3boBT4MA8TTjGip5ND2uNsceh1Wgeaw1rYJo51ZY",
      "symbol": "MAPSPOOL",
      "name": "Bonfida Maps Pool",
      "decimals": 6,
      "logoURI": "https://raw.githubusercontent.com/solana-labs/token-list/main/assets/mainnet/Gnhy3boBT4MA8TTjGip5ND2uNsceh1Wgeaw1rYJo51ZY/logo.svg",
      "tags": [],
      "extensions": {
        "website": "https://bonfida.com/"
      }
    },
    {
      "chainId": 101,
      "address": "9iDWyYZ5VHBCxxmWZogoY3Z6FSbKsX4WFe37c728krdT",
      "symbol": "OXYPOOL",
      "name": "Bonfida Oxy Pool",
      "decimals": 6,
      "logoURI": "https://raw.githubusercontent.com/solana-labs/token-list/main/assets/mainnet/9iDWyYZ5VHBCxxmWZogoY3Z6FSbKsX4WFe37c728krdT/logo.svg",
      "tags": [],
      "extensions": {
        "website": "https://bonfida.com/"
      }
    },
    {
      "chainId": 101,
      "address": "D68NB5JkzvyNCZAvi6EGtEcGvSoRNPanU9heYTAUFFRa",
      "name": "PERP",
      "symbol": "PERP",
      "decimals": 6,
      "logoURI": "https://raw.githubusercontent.com/solana-labs/token-list/main/assets/mainnet/D68NB5JkzvyNCZAvi6EGtEcGvSoRNPanU9heYTAUFFRa/logo.png",
      "tags": [],
      "extensions": {
        "coingeckoId": "perpetual-protocol"
      }
    },
    {
      "chainId": 101,
      "address": "93a1L7xaEV7vZGzNXCcb9ztZedbpKgUiTHYxmFKJwKvc",
      "symbol": "RAYPOOL",
      "name": "Bonfida Ray Pool",
      "decimals": 6,
      "logoURI": "https://raw.githubusercontent.com/solana-labs/token-list/main/assets/mainnet/93a1L7xaEV7vZGzNXCcb9ztZedbpKgUiTHYxmFKJwKvc/logo.png",
      "tags": [],
      "extensions": {
        "website": "https://bonfida.com/"
      }
    },
    {
      "chainId": 101,
      "address": "FeGn77dhg1KXRRFeSwwMiykZnZPw5JXW6naf2aQgZDQf",
      "symbol": "wWETH",
      "name": "Wrapped Ether (Wormhole)",
      "decimals": 9,
      "logoURI": "https://raw.githubusercontent.com/solana-labs/token-list/main/assets/mainnet/FeGn77dhg1KXRRFeSwwMiykZnZPw5JXW6naf2aQgZDQf/logo.png",
      "tags": [
        "wrapped",
        "wormhole"
      ],
      "extensions": {
        "address": "0xC02aaA39b223FE8D0A0e5C4F27eAD9083C756Cc2",
        "bridgeContract": "https://etherscan.io/address/0xf92cD566Ea4864356C5491c177A430C222d7e678",
        "assetContract": "https://etherscan.io/address/0xC02aaA39b223FE8D0A0e5C4F27eAD9083C756Cc2",
        "coingeckoId": "weth"
      }
    },
    {
      "chainId": 101,
      "address": "GbBWwtYTMPis4VHb8MrBbdibPhn28TSrLB53KvUmb7Gi",
      "symbol": "wFTT",
      "name": "Wrapped FTT (Wormhole)",
      "decimals": 9,
      "logoURI": "https://raw.githubusercontent.com/solana-labs/token-list/main/assets/mainnet/GbBWwtYTMPis4VHb8MrBbdibPhn28TSrLB53KvUmb7Gi/logo.png",
      "tags": [
        "wrapped",
        "wormhole"
      ],
      "extensions": {
        "address": "0x50d1c9771902476076ecfc8b2a83ad6b9355a4c9",
        "bridgeContract": "https://etherscan.io/address/0xf92cD566Ea4864356C5491c177A430C222d7e678",
        "assetContract": "https://etherscan.io/address/0x50d1c9771902476076ecfc8b2a83ad6b9355a4c9",
        "coingeckoId": "ftx-token"
      }
    },
    {
      "chainId": 101,
      "address": "AbLwQCyU9S8ycJgu8wn6woRCHSYJmjMpJFcAHQ6vjq2P",
      "symbol": "wTUSD",
      "name": "TrueUSD (Wormhole)",
      "decimals": 9,
      "logoURI": "https://raw.githubusercontent.com/solana-labs/token-list/main/assets/mainnet/AbLwQCyU9S8ycJgu8wn6woRCHSYJmjMpJFcAHQ6vjq2P/logo.png",
      "tags": [
        "wrapped",
        "wormhole"
      ],
      "extensions": {
        "address": "0x0000000000085d4780B73119b644AE5ecd22b376",
        "bridgeContract": "https://etherscan.io/address/0xf92cD566Ea4864356C5491c177A430C222d7e678",
        "assetContract": "https://etherscan.io/address/0x0000000000085d4780B73119b644AE5ecd22b376",
        "coingeckoId": "true-usd"
      }
    },
    {
      "chainId": 101,
      "address": "3JfuyCg5891hCX1ZTbvt3pkiaww3XwgyqQH6E9eHtqKD",
      "symbol": "wLON",
      "name": "Tokenlon (Wormhole)",
      "decimals": 9,
      "logoURI": "https://raw.githubusercontent.com/solana-labs/token-list/main/assets/mainnet/3JfuyCg5891hCX1ZTbvt3pkiaww3XwgyqQH6E9eHtqKD/logo.png",
      "tags": [
        "wrapped",
        "wormhole"
      ],
      "extensions": {
        "address": "0x0000000000095413afC295d19EDeb1Ad7B71c952",
        "bridgeContract": "https://etherscan.io/address/0xf92cD566Ea4864356C5491c177A430C222d7e678",
        "assetContract": "https://etherscan.io/address/0x0000000000095413afC295d19EDeb1Ad7B71c952",
        "coingeckoId": "tokenlon"
      }
    },
    {
      "chainId": 101,
      "address": "6k7mrqiAqEWnABVN8FhfuNUrmrnaMh44nNWydNXctbpV",
      "symbol": "wALBT",
      "name": "AllianceBlock Token (Wormhole)",
      "decimals": 9,
      "logoURI": "https://raw.githubusercontent.com/solana-labs/token-list/main/assets/mainnet/6k7mrqiAqEWnABVN8FhfuNUrmrnaMh44nNWydNXctbpV/logo.png",
      "tags": [
        "wrapped",
        "wormhole"
      ],
      "extensions": {
        "address": "0x00a8b738E453fFd858a7edf03bcCfe20412f0Eb0",
        "bridgeContract": "https://etherscan.io/address/0xf92cD566Ea4864356C5491c177A430C222d7e678",
        "assetContract": "https://etherscan.io/address/0x00a8b738E453fFd858a7edf03bcCfe20412f0Eb0",
        "coingeckoId": "allianceblock"
      }
    },
    {
      "chainId": 101,
      "address": "4b166BQEQunjg8oNTDcLeWU3nidQnVTL1Vni8ANU7Mvt",
      "symbol": "wSKL",
      "name": "SKALE (Wormhole)",
      "decimals": 9,
      "logoURI": "https://raw.githubusercontent.com/solana-labs/token-list/main/assets/mainnet/4b166BQEQunjg8oNTDcLeWU3nidQnVTL1Vni8ANU7Mvt/logo.png",
      "tags": [
        "wrapped",
        "wormhole"
      ],
      "extensions": {
        "address": "0x00c83aeCC790e8a4453e5dD3B0B4b3680501a7A7",
        "bridgeContract": "https://etherscan.io/address/0xf92cD566Ea4864356C5491c177A430C222d7e678",
        "assetContract": "https://etherscan.io/address/0x00c83aeCC790e8a4453e5dD3B0B4b3680501a7A7",
        "coingeckoId": "skale"
      }
    },
    {
      "chainId": 101,
      "address": "CcHhpEx9VcWx7UBJC8DJaR5h3wNdexsQtB1nEfekjSHn",
      "symbol": "wUFT",
      "name": "UniLend Finance Token (Wormhole)",
      "decimals": 9,
      "logoURI": "https://raw.githubusercontent.com/solana-labs/token-list/main/assets/mainnet/CcHhpEx9VcWx7UBJC8DJaR5h3wNdexsQtB1nEfekjSHn/logo.png",
      "tags": [
        "wrapped",
        "wormhole"
      ],
      "extensions": {
        "address": "0x0202Be363B8a4820f3F4DE7FaF5224fF05943AB1",
        "bridgeContract": "https://etherscan.io/address/0xf92cD566Ea4864356C5491c177A430C222d7e678",
        "assetContract": "https://etherscan.io/address/0x0202Be363B8a4820f3F4DE7FaF5224fF05943AB1",
        "coingeckoId": "unlend-finance"
      }
    },
    {
      "chainId": 101,
      "address": "VPjCJkR1uZGT9k9q7PsLArS5sEQtWgij8eZC8tysCy7",
      "symbol": "wORN",
      "name": "Orion Protocol (Wormhole)",
      "decimals": 8,
      "logoURI": "https://raw.githubusercontent.com/solana-labs/token-list/main/assets/mainnet/VPjCJkR1uZGT9k9q7PsLArS5sEQtWgij8eZC8tysCy7/logo.png",
      "tags": [
        "wrapped",
        "wormhole"
      ],
      "extensions": {
        "address": "0x0258F474786DdFd37ABCE6df6BBb1Dd5dfC4434a",
        "bridgeContract": "https://etherscan.io/address/0xf92cD566Ea4864356C5491c177A430C222d7e678",
        "assetContract": "https://etherscan.io/address/0x0258F474786DdFd37ABCE6df6BBb1Dd5dfC4434a",
        "coingeckoId": "orion-protocol"
      }
    },
    {
      "chainId": 101,
      "address": "CxzHZtzrm6bAz6iFCAGgCYCd3iQb5guUD7oQXKxdgk5c",
      "symbol": "wSRK",
      "name": "SparkPoint (Wormhole)",
      "decimals": 9,
      "logoURI": "https://raw.githubusercontent.com/solana-labs/token-list/main/assets/mainnet/CxzHZtzrm6bAz6iFCAGgCYCd3iQb5guUD7oQXKxdgk5c/logo.png",
      "tags": [
        "wrapped",
        "wormhole"
      ],
      "extensions": {
        "address": "0x0488401c3F535193Fa8Df029d9fFe615A06E74E6",
        "bridgeContract": "https://etherscan.io/address/0xf92cD566Ea4864356C5491c177A430C222d7e678",
        "assetContract": "https://etherscan.io/address/0x0488401c3F535193Fa8Df029d9fFe615A06E74E6",
        "coingeckoId": "sparkpoint"
      }
    },
    {
      "chainId": 101,
      "address": "FqMZWvmii4NNzhLBKGzkvGj3e3XTxNVDNSKDJnt9fVQV",
      "symbol": "wUMA",
      "name": "UMA Voting Token v1 (Wormhole)",
      "decimals": 9,
      "logoURI": "https://raw.githubusercontent.com/solana-labs/token-list/main/assets/mainnet/FqMZWvmii4NNzhLBKGzkvGj3e3XTxNVDNSKDJnt9fVQV/logo.png",
      "tags": [
        "wrapped",
        "wormhole"
      ],
      "extensions": {
        "address": "0x04Fa0d235C4abf4BcF4787aF4CF447DE572eF828",
        "bridgeContract": "https://etherscan.io/address/0xf92cD566Ea4864356C5491c177A430C222d7e678",
        "assetContract": "https://etherscan.io/address/0x04Fa0d235C4abf4BcF4787aF4CF447DE572eF828",
        "coingeckoId": "uma"
      }
    },
    {
      "chainId": 101,
      "address": "6GGNzF99kCG1ozQbP7M7EYW9zPbQGPMwTCCi2Dqx3qhU",
      "symbol": "wSkey",
      "name": "SmartKey (Wormhole)",
      "decimals": 8,
      "logoURI": "https://raw.githubusercontent.com/solana-labs/token-list/main/assets/mainnet/6GGNzF99kCG1ozQbP7M7EYW9zPbQGPMwTCCi2Dqx3qhU/logo.png",
      "tags": [
        "wrapped",
        "wormhole"
      ],
      "extensions": {
        "address": "0x06A01a4d579479Dd5D884EBf61A31727A3d8D442",
        "bridgeContract": "https://etherscan.io/address/0xf92cD566Ea4864356C5491c177A430C222d7e678",
        "assetContract": "https://etherscan.io/address/0x06A01a4d579479Dd5D884EBf61A31727A3d8D442",
        "coingeckoId": "smartkey"
      }
    },
    {
      "chainId": 101,
      "address": "Gc9rR2dUHfuYCJ8rU1Ye9fr8JoZZt9ZrfmXitQRLsxRW",
      "symbol": "wMIR",
      "name": "Wrapped MIR Token (Wormhole)",
      "decimals": 9,
      "logoURI": "https://raw.githubusercontent.com/solana-labs/token-list/main/assets/mainnet/Gc9rR2dUHfuYCJ8rU1Ye9fr8JoZZt9ZrfmXitQRLsxRW/logo.png",
      "tags": [
        "wrapped",
        "wormhole"
      ],
      "extensions": {
        "address": "0x09a3EcAFa817268f77BE1283176B946C4ff2E608",
        "bridgeContract": "https://etherscan.io/address/0xf92cD566Ea4864356C5491c177A430C222d7e678",
        "assetContract": "https://etherscan.io/address/0x09a3EcAFa817268f77BE1283176B946C4ff2E608",
        "coingeckoId": "mirror-protocol"
      }
    },
    {
      "chainId": 101,
      "address": "B8xDqdrHpYLNHQKQ4ARDKurxhkhn2gfZa8WRosCEzXnF",
      "symbol": "wGRO",
      "name": "Growth (Wormhole)",
      "decimals": 9,
      "logoURI": "https://raw.githubusercontent.com/solana-labs/token-list/main/assets/mainnet/B8xDqdrHpYLNHQKQ4ARDKurxhkhn2gfZa8WRosCEzXnF/logo.png",
      "tags": [
        "wrapped",
        "wormhole"
      ],
      "extensions": {
        "address": "0x09e64c2B61a5f1690Ee6fbeD9baf5D6990F8dFd0",
        "bridgeContract": "https://etherscan.io/address/0xf92cD566Ea4864356C5491c177A430C222d7e678",
        "assetContract": "https://etherscan.io/address/0x09e64c2B61a5f1690Ee6fbeD9baf5D6990F8dFd0",
        "coingeckoId": "growth-defi"
      }
    },
    {
      "chainId": 101,
      "address": "GE1X8ef7fcsJ93THx4CvV7BQsdEyEAyk61s2L5YfSXiL",
      "symbol": "wSTAKE",
      "name": "xDai (Wormhole)",
      "decimals": 9,
      "logoURI": "https://raw.githubusercontent.com/solana-labs/token-list/main/assets/mainnet/GE1X8ef7fcsJ93THx4CvV7BQsdEyEAyk61s2L5YfSXiL/logo.png",
      "tags": [
        "wrapped",
        "wormhole"
      ],
      "extensions": {
        "address": "0x0Ae055097C6d159879521C384F1D2123D1f195e6",
        "bridgeContract": "https://etherscan.io/address/0xf92cD566Ea4864356C5491c177A430C222d7e678",
        "assetContract": "https://etherscan.io/address/0x0Ae055097C6d159879521C384F1D2123D1f195e6",
        "coingeckoId": "xdai-stake"
      }
    },
    {
      "chainId": 101,
      "address": "7TK6QeyTsnTT6KsnK2tHHfh62mbjNuFWoyUc8vo3CmmU",
      "symbol": "wYFI",
      "name": "yearn.finance (Wormhole)",
      "decimals": 9,
      "logoURI": "https://raw.githubusercontent.com/solana-labs/token-list/main/assets/mainnet/7TK6QeyTsnTT6KsnK2tHHfh62mbjNuFWoyUc8vo3CmmU/logo.png",
      "tags": [
        "wrapped",
        "wormhole"
      ],
      "extensions": {
        "address": "0x0bc529c00C6401aEF6D220BE8C6Ea1667F6Ad93e",
        "bridgeContract": "https://etherscan.io/address/0xf92cD566Ea4864356C5491c177A430C222d7e678",
        "assetContract": "https://etherscan.io/address/0x0bc529c00C6401aEF6D220BE8C6Ea1667F6Ad93e",
        "coingeckoId": "yearn-finance"
      }
    },
    {
      "chainId": 101,
      "address": "CTtKth9uW7froBA6xCd2MP7BXjGFESdT1SyxUmbHovSw",
      "symbol": "wBAT",
      "name": "Basic Attention Token (Wormhole)",
      "decimals": 9,
      "logoURI": "https://raw.githubusercontent.com/solana-labs/token-list/main/assets/mainnet/CTtKth9uW7froBA6xCd2MP7BXjGFESdT1SyxUmbHovSw/logo.png",
      "tags": [
        "wrapped",
        "wormhole"
      ],
      "extensions": {
        "address": "0x0D8775F648430679A709E98d2b0Cb6250d2887EF",
        "bridgeContract": "https://etherscan.io/address/0xf92cD566Ea4864356C5491c177A430C222d7e678",
        "assetContract": "https://etherscan.io/address/0x0D8775F648430679A709E98d2b0Cb6250d2887EF",
        "coingeckoId": "basic-attention-token"
      }
    },
    {
      "chainId": 101,
      "address": "DrL2D4qCRCeNkQz3AJikLjBc3cS6fqqcQ3W7T9vbshCu",
      "symbol": "wMANA",
      "name": "Decentraland MANA (Wormhole)",
      "decimals": 9,
      "logoURI": "https://raw.githubusercontent.com/solana-labs/token-list/main/assets/mainnet/DrL2D4qCRCeNkQz3AJikLjBc3cS6fqqcQ3W7T9vbshCu/logo.png",
      "tags": [
        "wrapped",
        "wormhole"
      ],
      "extensions": {
        "address": "0x0F5D2fB29fb7d3CFeE444a200298f468908cC942",
        "bridgeContract": "https://etherscan.io/address/0xf92cD566Ea4864356C5491c177A430C222d7e678",
        "assetContract": "https://etherscan.io/address/0x0F5D2fB29fb7d3CFeE444a200298f468908cC942",
        "coingeckoId": "decentraland"
      }
    },
    {
      "chainId": 101,
      "address": "3cJKTW69FQDDCud7AhKHXZg126b3t73a2qVcVBS1BWjL",
      "symbol": "wXIO",
      "name": "XIO Network (Wormhole)",
      "decimals": 9,
      "logoURI": "https://raw.githubusercontent.com/solana-labs/token-list/main/assets/mainnet/3cJKTW69FQDDCud7AhKHXZg126b3t73a2qVcVBS1BWjL/logo.png",
      "tags": [
        "wrapped",
        "wormhole"
      ],
      "extensions": {
        "address": "0x0f7F961648aE6Db43C75663aC7E5414Eb79b5704",
        "bridgeContract": "https://etherscan.io/address/0xf92cD566Ea4864356C5491c177A430C222d7e678",
        "assetContract": "https://etherscan.io/address/0x0f7F961648aE6Db43C75663aC7E5414Eb79b5704",
        "coingeckoId": "xio"
      }
    },
    {
      "chainId": 101,
      "address": "CQivbzuRQLvZbqefKc5gLzhSzZzAaySAdMmTG7pFn41w",
      "symbol": "wLAYER",
      "name": "Unilayer (Wormhole)",
      "decimals": 9,
      "logoURI": "https://raw.githubusercontent.com/solana-labs/token-list/main/assets/mainnet/CQivbzuRQLvZbqefKc5gLzhSzZzAaySAdMmTG7pFn41w/logo.png",
      "tags": [
        "wrapped",
        "wormhole"
      ],
      "extensions": {
        "address": "0x0fF6ffcFDa92c53F615a4A75D982f399C989366b",
        "bridgeContract": "https://etherscan.io/address/0xf92cD566Ea4864356C5491c177A430C222d7e678",
        "assetContract": "https://etherscan.io/address/0x0fF6ffcFDa92c53F615a4A75D982f399C989366b",
        "coingeckoId": "unilayer"
      }
    },
    {
      "chainId": 101,
      "address": "C1LpKYrkVvWF5imsQ7JqJSZHj9NXNmJ5tEHkGTtLVH2L",
      "symbol": "wUMX",
      "name": "https://unimex.network/ (Wormhole)",
      "decimals": 9,
      "logoURI": "https://raw.githubusercontent.com/solana-labs/token-list/main/assets/mainnet/C1LpKYrkVvWF5imsQ7JqJSZHj9NXNmJ5tEHkGTtLVH2L/logo.png",
      "tags": [
        "wrapped",
        "wormhole"
      ],
      "extensions": {
        "address": "0x10Be9a8dAe441d276a5027936c3aADEd2d82bC15",
        "bridgeContract": "https://etherscan.io/address/0xf92cD566Ea4864356C5491c177A430C222d7e678",
        "assetContract": "https://etherscan.io/address/0x10Be9a8dAe441d276a5027936c3aADEd2d82bC15",
        "coingeckoId": "unimex-network"
      }
    },
    {
      "chainId": 101,
      "address": "8F3kZd9XEpFgNZ4fZnEAC5CJZLewnkNE8QCjdvorGWuW",
      "symbol": "w1INCH",
      "name": "1INCH Token (Wormhole)",
      "decimals": 9,
      "logoURI": "https://raw.githubusercontent.com/solana-labs/token-list/main/assets/mainnet/8F3kZd9XEpFgNZ4fZnEAC5CJZLewnkNE8QCjdvorGWuW/logo.png",
      "tags": [
        "wrapped",
        "wormhole"
      ],
      "extensions": {
        "address": "0x111111111117dC0aa78b770fA6A738034120C302",
        "bridgeContract": "https://etherscan.io/address/0xf92cD566Ea4864356C5491c177A430C222d7e678",
        "assetContract": "https://etherscan.io/address/0x111111111117dC0aa78b770fA6A738034120C302",
        "coingeckoId": "1inch"
      }
    },
    {
      "chainId": 101,
      "address": "H3UMboX4tnjba1Xw1a2VhUtkdgnrbmPvmDm6jaouQDN9",
      "symbol": "wARMOR",
      "name": "Armor (Wormhole)",
      "decimals": 9,
      "logoURI": "https://raw.githubusercontent.com/solana-labs/token-list/main/assets/mainnet/H3UMboX4tnjba1Xw1a2VhUtkdgnrbmPvmDm6jaouQDN9/logo.png",
      "tags": [
        "wrapped",
        "wormhole"
      ],
      "extensions": {
        "address": "0x1337DEF16F9B486fAEd0293eb623Dc8395dFE46a",
        "bridgeContract": "https://etherscan.io/address/0xf92cD566Ea4864356C5491c177A430C222d7e678",
        "assetContract": "https://etherscan.io/address/0x1337DEF16F9B486fAEd0293eb623Dc8395dFE46a",
        "coingeckoId": "armor"
      }
    },
    {
      "chainId": 101,
      "address": "Cw26Yz3rAN42mM5WpKriuGvbXnvRYmFA9sbBWH49KyqL",
      "symbol": "warNXM",
      "name": "Armor NXM (Wormhole)",
      "decimals": 9,
      "logoURI": "https://raw.githubusercontent.com/solana-labs/token-list/main/assets/mainnet/Cw26Yz3rAN42mM5WpKriuGvbXnvRYmFA9sbBWH49KyqL/logo.png",
      "tags": [
        "wrapped",
        "wormhole"
      ],
      "extensions": {
        "address": "0x1337DEF18C680aF1f9f45cBcab6309562975b1dD",
        "bridgeContract": "https://etherscan.io/address/0xf92cD566Ea4864356C5491c177A430C222d7e678",
        "assetContract": "https://etherscan.io/address/0x1337DEF18C680aF1f9f45cBcab6309562975b1dD",
        "coingeckoId": "armor-nxm"
      }
    },
    {
      "chainId": 101,
      "address": "3GVAecXsFP8xLFuAMMpg5NU4g5JK6h2NZWsQJ45wiw6b",
      "symbol": "wDPI",
      "name": "DefiPulse Index (Wormhole)",
      "decimals": 9,
      "logoURI": "https://raw.githubusercontent.com/solana-labs/token-list/main/assets/mainnet/3GVAecXsFP8xLFuAMMpg5NU4g5JK6h2NZWsQJ45wiw6b/logo.png",
      "tags": [
        "wrapped",
        "wormhole"
      ],
      "extensions": {
        "address": "0x1494CA1F11D487c2bBe4543E90080AeBa4BA3C2b",
        "bridgeContract": "https://etherscan.io/address/0xf92cD566Ea4864356C5491c177A430C222d7e678",
        "assetContract": "https://etherscan.io/address/0x1494CA1F11D487c2bBe4543E90080AeBa4BA3C2b",
        "coingeckoId": "defipulse-index"
      }
    },
    {
      "chainId": 101,
      "address": "AC4BK5yoEKn5hw6WpH3iWu56pEwigQdR48CiiqJ3R1pd",
      "symbol": "wDHC",
      "name": "DeltaHub Community (Wormhole)",
      "decimals": 9,
      "logoURI": "https://raw.githubusercontent.com/solana-labs/token-list/main/assets/mainnet/AC4BK5yoEKn5hw6WpH3iWu56pEwigQdR48CiiqJ3R1pd/logo.png",
      "tags": [
        "wrapped",
        "wormhole"
      ],
      "extensions": {
        "address": "0x152687Bc4A7FCC89049cF119F9ac3e5aCF2eE7ef",
        "bridgeContract": "https://etherscan.io/address/0xf92cD566Ea4864356C5491c177A430C222d7e678",
        "assetContract": "https://etherscan.io/address/0x152687Bc4A7FCC89049cF119F9ac3e5aCF2eE7ef",
        "coingeckoId": "deltahub-community"
      }
    },
    {
      "chainId": 101,
      "address": "7bXgNP7SEwrqbnfLBPgKDRKSGjVe7cjbuioRP23upF5H",
      "symbol": "wKEX",
      "name": "KIRA Network (Wormhole)",
      "decimals": 6,
      "logoURI": "https://raw.githubusercontent.com/solana-labs/token-list/main/assets/mainnet/7bXgNP7SEwrqbnfLBPgKDRKSGjVe7cjbuioRP23upF5H/logo.png",
      "tags": [
        "wrapped",
        "wormhole"
      ],
      "extensions": {
        "address": "0x16980b3B4a3f9D89E33311B5aa8f80303E5ca4F8",
        "bridgeContract": "https://etherscan.io/address/0xf92cD566Ea4864356C5491c177A430C222d7e678",
        "assetContract": "https://etherscan.io/address/0x16980b3B4a3f9D89E33311B5aa8f80303E5ca4F8",
        "coingeckoId": "kira-network"
      }
    },
    {
      "chainId": 101,
      "address": "5uC8Gj96sK6UG44AYLpbX3DUjKtBUxBrhHcM8JDtyYum",
      "symbol": "wEWTB",
      "name": "Energy Web Token Bridged (Wormhole)",
      "decimals": 9,
      "logoURI": "https://raw.githubusercontent.com/solana-labs/token-list/main/assets/mainnet/5uC8Gj96sK6UG44AYLpbX3DUjKtBUxBrhHcM8JDtyYum/logo.png",
      "tags": [
        "wrapped",
        "wormhole"
      ],
      "extensions": {
        "address": "0x178c820f862B14f316509ec36b13123DA19A6054",
        "bridgeContract": "https://etherscan.io/address/0xf92cD566Ea4864356C5491c177A430C222d7e678",
        "assetContract": "https://etherscan.io/address/0x178c820f862B14f316509ec36b13123DA19A6054",
        "coingeckoId": "energy-web-token"
      }
    },
    {
      "chainId": 101,
      "address": "EzeRaHuh1Xu1nDUypv1VWXcGsNJ71ncCJ8HeWuyg8atJ",
      "symbol": "wCC10",
      "name": "Cryptocurrency Top 10 Tokens Index (Wormhole)",
      "decimals": 9,
      "logoURI": "https://raw.githubusercontent.com/solana-labs/token-list/main/assets/mainnet/EzeRaHuh1Xu1nDUypv1VWXcGsNJ71ncCJ8HeWuyg8atJ/logo.png",
      "tags": [
        "wrapped",
        "wormhole"
      ],
      "extensions": {
        "address": "0x17aC188e09A7890a1844E5E65471fE8b0CcFadF3",
        "bridgeContract": "https://etherscan.io/address/0xf92cD566Ea4864356C5491c177A430C222d7e678",
        "assetContract": "https://etherscan.io/address/0x17aC188e09A7890a1844E5E65471fE8b0CcFadF3",
        "coingeckoId": "cryptocurrency-top-10-tokens-index"
      }
    },
    {
      "chainId": 101,
      "address": "CYzPVv1zB9RH6hRWRKprFoepdD8Y7Q5HefCqrybvetja",
      "symbol": "wAUDIO",
      "name": "Audius (Wormhole)",
      "decimals": 9,
      "logoURI": "https://raw.githubusercontent.com/solana-labs/token-list/main/assets/mainnet/CYzPVv1zB9RH6hRWRKprFoepdD8Y7Q5HefCqrybvetja/logo.png",
      "tags": [
        "wrapped",
        "wormhole"
      ],
      "extensions": {
        "address": "0x18aAA7115705e8be94bfFEBDE57Af9BFc265B998",
        "bridgeContract": "https://etherscan.io/address/0xf92cD566Ea4864356C5491c177A430C222d7e678",
        "assetContract": "https://etherscan.io/address/0x18aAA7115705e8be94bfFEBDE57Af9BFc265B998",
        "coingeckoId": "audius"
      }
    },
    {
      "chainId": 101,
      "address": "9yPmJNUp1qFV6LafdYdegZ8sCgC4oy6Rgt9WsDJqv3EX",
      "symbol": "wREP",
      "name": "Reputation (Wormhole)",
      "decimals": 9,
      "logoURI": "https://raw.githubusercontent.com/solana-labs/token-list/main/assets/mainnet/9yPmJNUp1qFV6LafdYdegZ8sCgC4oy6Rgt9WsDJqv3EX/logo.png",
      "tags": [
        "wrapped",
        "wormhole"
      ],
      "extensions": {
        "address": "0x1985365e9f78359a9B6AD760e32412f4a445E862",
        "bridgeContract": "https://etherscan.io/address/0xf92cD566Ea4864356C5491c177A430C222d7e678",
        "assetContract": "https://etherscan.io/address/0x1985365e9f78359a9B6AD760e32412f4a445E862"
      }
    },
    {
      "chainId": 101,
      "address": "CZxP1KtsfvMXZTGKR1fNwNChv8hGAfQrgVoENabN8zKU",
      "symbol": "wVSP",
      "name": "VesperToken (Wormhole)",
      "decimals": 9,
      "logoURI": "https://raw.githubusercontent.com/solana-labs/token-list/main/assets/mainnet/CZxP1KtsfvMXZTGKR1fNwNChv8hGAfQrgVoENabN8zKU/logo.png",
      "tags": [
        "wrapped",
        "wormhole"
      ],
      "extensions": {
        "address": "0x1b40183EFB4Dd766f11bDa7A7c3AD8982e998421",
        "bridgeContract": "https://etherscan.io/address/0xf92cD566Ea4864356C5491c177A430C222d7e678",
        "assetContract": "https://etherscan.io/address/0x1b40183EFB4Dd766f11bDa7A7c3AD8982e998421",
        "coingeckoId": "vesper-finance"
      }
    },
    {
      "chainId": 101,
      "address": "8cGPyDGT1mgG1iWzNjPmCDKSK9veJhoBAguq7rp7CjTe",
      "symbol": "wKP3R",
      "name": "Keep3rV1 (Wormhole)",
      "decimals": 9,
      "logoURI": "https://raw.githubusercontent.com/solana-labs/token-list/main/assets/mainnet/8cGPyDGT1mgG1iWzNjPmCDKSK9veJhoBAguq7rp7CjTe/logo.png",
      "tags": [
        "wrapped",
        "wormhole"
      ],
      "extensions": {
        "address": "0x1cEB5cB57C4D4E2b2433641b95Dd330A33185A44",
        "bridgeContract": "https://etherscan.io/address/0xf92cD566Ea4864356C5491c177A430C222d7e678",
        "assetContract": "https://etherscan.io/address/0x1cEB5cB57C4D4E2b2433641b95Dd330A33185A44",
        "coingeckoId": "keep3rv1"
      }
    },
    {
      "chainId": 101,
      "address": "DGghbWvncPL41U8TmUtXcGMgLeQqkaA2yM7UfcabftR8",
      "symbol": "wLEAD",
      "name": "Lead Token (Wormhole)",
      "decimals": 9,
      "logoURI": "https://raw.githubusercontent.com/solana-labs/token-list/main/assets/mainnet/DGghbWvncPL41U8TmUtXcGMgLeQqkaA2yM7UfcabftR8/logo.png",
      "tags": [
        "wrapped",
        "wormhole"
      ],
      "extensions": {
        "address": "0x1dD80016e3d4ae146Ee2EBB484e8edD92dacC4ce",
        "bridgeContract": "https://etherscan.io/address/0xf92cD566Ea4864356C5491c177A430C222d7e678",
        "assetContract": "https://etherscan.io/address/0x1dD80016e3d4ae146Ee2EBB484e8edD92dacC4ce",
        "coingeckoId": "lead-token"
      }
    },
    {
      "chainId": 101,
      "address": "3MVa4e32PaKmPxYUQ6n8vFkWtCma68Ld7e7fTktWDueQ",
      "symbol": "wUNI",
      "name": "Uniswap (Wormhole)",
      "decimals": 9,
      "logoURI": "https://raw.githubusercontent.com/solana-labs/token-list/main/assets/mainnet/3MVa4e32PaKmPxYUQ6n8vFkWtCma68Ld7e7fTktWDueQ/logo.png",
      "tags": [
        "wrapped",
        "wormhole"
      ],
      "extensions": {
        "address": "0x1f9840a85d5aF5bf1D1762F925BDADdC4201F984",
        "bridgeContract": "https://etherscan.io/address/0xf92cD566Ea4864356C5491c177A430C222d7e678",
        "assetContract": "https://etherscan.io/address/0x1f9840a85d5aF5bf1D1762F925BDADdC4201F984",
        "coingeckoId": "uniswap"
      }
    },
    {
      "chainId": 101,
      "address": "qfnqNqs3nCAHjnyCgLRDbBtq4p2MtHZxw8YjSyYhPoL",
      "symbol": "wWBTC",
      "name": "Wrapped BTC (Wormhole)",
      "decimals": 8,
      "logoURI": "https://raw.githubusercontent.com/solana-labs/token-list/main/assets/mainnet/qfnqNqs3nCAHjnyCgLRDbBtq4p2MtHZxw8YjSyYhPoL/logo.png",
      "tags": [
        "wrapped",
        "wormhole"
      ],
      "extensions": {
        "address": "0x2260FAC5E5542a773Aa44fBCfeDf7C193bc2C599",
        "bridgeContract": "https://etherscan.io/address/0xf92cD566Ea4864356C5491c177A430C222d7e678",
        "assetContract": "https://etherscan.io/address/0x2260FAC5E5542a773Aa44fBCfeDf7C193bc2C599",
        "coingeckoId": "wrapped-bitcoin"
      }
    },
    {
      "chainId": 101,
      "address": "8My83RG8Xa1EhXdDKHWq8BWZN1zF3XUrWL3TXCLjVPFh",
      "symbol": "wUNN",
      "name": "UNION Protocol Governance Token (Wormhole)",
      "decimals": 9,
      "logoURI": "https://raw.githubusercontent.com/solana-labs/token-list/main/assets/mainnet/8My83RG8Xa1EhXdDKHWq8BWZN1zF3XUrWL3TXCLjVPFh/logo.png",
      "tags": [
        "wrapped",
        "wormhole"
      ],
      "extensions": {
        "address": "0x226f7b842E0F0120b7E194D05432b3fd14773a9D",
        "bridgeContract": "https://etherscan.io/address/0xf92cD566Ea4864356C5491c177A430C222d7e678",
        "assetContract": "https://etherscan.io/address/0x226f7b842E0F0120b7E194D05432b3fd14773a9D",
        "coingeckoId": "union-protocol-governance-token"
      }
    },
    {
      "chainId": 101,
      "address": "6jVuhLJ2mzyZ8DyUcrDj8Qr6Q9bqbJnq4fAnMeEduDM9",
      "symbol": "wSOCKS",
      "name": "Unisocks Edition 0 (Wormhole)",
      "decimals": 9,
      "logoURI": "https://raw.githubusercontent.com/solana-labs/token-list/main/assets/mainnet/6jVuhLJ2mzyZ8DyUcrDj8Qr6Q9bqbJnq4fAnMeEduDM9/logo.png",
      "tags": [
        "wrapped",
        "wormhole"
      ],
      "extensions": {
        "address": "0x23B608675a2B2fB1890d3ABBd85c5775c51691d5",
        "bridgeContract": "https://etherscan.io/address/0xf92cD566Ea4864356C5491c177A430C222d7e678",
        "assetContract": "https://etherscan.io/address/0x23B608675a2B2fB1890d3ABBd85c5775c51691d5",
        "coingeckoId": "unisocks"
      }
    },
    {
      "chainId": 101,
      "address": "Az8PAQ7s6s5ZFgBiKKEizHt3SzDxXKZayDCtRZoC3452",
      "symbol": "wDEXT",
      "name": "DEXTools (Wormhole)",
      "decimals": 9,
      "logoURI": "https://raw.githubusercontent.com/solana-labs/token-list/main/assets/mainnet/Az8PAQ7s6s5ZFgBiKKEizHt3SzDxXKZayDCtRZoC3452/logo.png",
      "tags": [
        "wrapped",
        "wormhole"
      ],
      "extensions": {
        "address": "0x26CE25148832C04f3d7F26F32478a9fe55197166",
        "bridgeContract": "https://etherscan.io/address/0xf92cD566Ea4864356C5491c177A430C222d7e678",
        "assetContract": "https://etherscan.io/address/0x26CE25148832C04f3d7F26F32478a9fe55197166",
        "coingeckoId": "idextools"
      }
    },
    {
      "chainId": 101,
      "address": "ELSnGFd5XnSdYFFSgYQp7n89FEbDqxN4npuRLW4PPPLv",
      "symbol": "wHEX",
      "name": "HEX (Wormhole)",
      "decimals": 8,
      "logoURI": "https://raw.githubusercontent.com/solana-labs/token-list/main/assets/mainnet/ELSnGFd5XnSdYFFSgYQp7n89FEbDqxN4npuRLW4PPPLv/logo.png",
      "tags": [
        "wrapped",
        "wormhole"
      ],
      "extensions": {
        "address": "0x2b591e99afE9f32eAA6214f7B7629768c40Eeb39",
        "bridgeContract": "https://etherscan.io/address/0xf92cD566Ea4864356C5491c177A430C222d7e678",
        "assetContract": "https://etherscan.io/address/0x2b591e99afE9f32eAA6214f7B7629768c40Eeb39",
        "coingeckoId": "hex"
      }
    },
    {
      "chainId": 101,
      "address": "9iwfHhE7BJKNo4Eb1wX3p4uyJjEN9RoGLt4BvMdzZoiN",
      "symbol": "wCREAM",
      "name": "Cream (Wormhole)",
      "decimals": 9,
      "logoURI": "https://raw.githubusercontent.com/solana-labs/token-list/main/assets/mainnet/9iwfHhE7BJKNo4Eb1wX3p4uyJjEN9RoGLt4BvMdzZoiN/logo.png",
      "tags": [
        "wrapped",
        "wormhole"
      ],
      "extensions": {
        "address": "0x2ba592F78dB6436527729929AAf6c908497cB200",
        "bridgeContract": "https://etherscan.io/address/0xf92cD566Ea4864356C5491c177A430C222d7e678",
        "assetContract": "https://etherscan.io/address/0x2ba592F78dB6436527729929AAf6c908497cB200",
        "coingeckoId": "cream-2"
      }
    },
    {
      "chainId": 101,
      "address": "DdiXkfDGhLiKyw889QC4nmcxSwMqarLBtrDofPJyx7bt",
      "symbol": "wYFIM",
      "name": "yfi.mobi (Wormhole)",
      "decimals": 9,
      "logoURI": "https://raw.githubusercontent.com/solana-labs/token-list/main/assets/mainnet/DdiXkfDGhLiKyw889QC4nmcxSwMqarLBtrDofPJyx7bt/logo.png",
      "tags": [
        "wrapped",
        "wormhole"
      ],
      "extensions": {
        "address": "0x2e2f3246b6c65CCc4239c9Ee556EC143a7E5DE2c",
        "bridgeContract": "https://etherscan.io/address/0xf92cD566Ea4864356C5491c177A430C222d7e678",
        "assetContract": "https://etherscan.io/address/0x2e2f3246b6c65CCc4239c9Ee556EC143a7E5DE2c",
        "coingeckoId": "yfimobi"
      }
    },
    {
      "chainId": 101,
      "address": "6wdcYNvUyHCerSiGbChkvGBF6Qzju1YP5qpXRQ4tqdZ3",
      "symbol": "wZEE",
      "name": "ZeroSwapToken (Wormhole)",
      "decimals": 9,
      "logoURI": "https://raw.githubusercontent.com/solana-labs/token-list/main/assets/mainnet/6wdcYNvUyHCerSiGbChkvGBF6Qzju1YP5qpXRQ4tqdZ3/logo.png",
      "tags": [
        "wrapped",
        "wormhole"
      ],
      "extensions": {
        "address": "0x2eDf094dB69d6Dcd487f1B3dB9febE2eeC0dd4c5",
        "bridgeContract": "https://etherscan.io/address/0xf92cD566Ea4864356C5491c177A430C222d7e678",
        "assetContract": "https://etherscan.io/address/0x2eDf094dB69d6Dcd487f1B3dB9febE2eeC0dd4c5",
        "coingeckoId": "zeroswap"
      }
    },
    {
      "chainId": 101,
      "address": "4xh8iC54UgaNpY4h34rxfZBSc9L2fBB8gWcYtDGHjxhN",
      "symbol": "wwANATHA",
      "name": "Wrapped ANATHA (Wormhole)",
      "decimals": 9,
      "logoURI": "https://raw.githubusercontent.com/solana-labs/token-list/main/assets/mainnet/4xh8iC54UgaNpY4h34rxfZBSc9L2fBB8gWcYtDGHjxhN/logo.png",
      "tags": [
        "wrapped",
        "wormhole"
      ],
      "extensions": {
        "address": "0x3383c5a8969Dc413bfdDc9656Eb80A1408E4bA20",
        "bridgeContract": "https://etherscan.io/address/0xf92cD566Ea4864356C5491c177A430C222d7e678",
        "assetContract": "https://etherscan.io/address/0x3383c5a8969Dc413bfdDc9656Eb80A1408E4bA20",
        "coingeckoId": "wrapped-anatha"
      }
    },
    {
      "chainId": 101,
      "address": "5Jq6S9HYqfG6TUMjjsKpnfis7utUAB69JiEGkkypdmgP",
      "symbol": "wRAMP",
      "name": "RAMP DEFI (Wormhole)",
      "decimals": 9,
      "logoURI": "https://raw.githubusercontent.com/solana-labs/token-list/main/assets/mainnet/5Jq6S9HYqfG6TUMjjsKpnfis7utUAB69JiEGkkypdmgP/logo.png",
      "tags": [
        "wrapped",
        "wormhole"
      ],
      "extensions": {
        "address": "0x33D0568941C0C64ff7e0FB4fbA0B11BD37deEd9f",
        "bridgeContract": "https://etherscan.io/address/0xf92cD566Ea4864356C5491c177A430C222d7e678",
        "assetContract": "https://etherscan.io/address/0x33D0568941C0C64ff7e0FB4fbA0B11BD37deEd9f",
        "coingeckoId": "ramp"
      }
    },
    {
      "chainId": 101,
      "address": "6uMUH5ztnj6AKYvL71EZgcyyRxjyBC5LVkscA5LrBc3c",
      "symbol": "wPRQ",
      "name": "Parsiq Token (Wormhole)",
      "decimals": 9,
      "logoURI": "https://raw.githubusercontent.com/solana-labs/token-list/main/assets/mainnet/6uMUH5ztnj6AKYvL71EZgcyyRxjyBC5LVkscA5LrBc3c/logo.png",
      "tags": [
        "wrapped",
        "wormhole"
      ],
      "extensions": {
        "address": "0x362bc847A3a9637d3af6624EeC853618a43ed7D2",
        "bridgeContract": "https://etherscan.io/address/0xf92cD566Ea4864356C5491c177A430C222d7e678",
        "assetContract": "https://etherscan.io/address/0x362bc847A3a9637d3af6624EeC853618a43ed7D2",
        "coingeckoId": "parsiq"
      }
    },
    {
      "chainId": 101,
      "address": "42gecM46tdSiYZN2CK1ek5raCxnzQf1xfhoKAf3F7Y5k",
      "symbol": "wSLP",
      "name": "Small Love Potion (Wormhole)",
      "decimals": 0,
      "logoURI": "https://raw.githubusercontent.com/solana-labs/token-list/main/assets/mainnet/42gecM46tdSiYZN2CK1ek5raCxnzQf1xfhoKAf3F7Y5k/logo.png",
      "tags": [
        "wrapped",
        "wormhole"
      ],
      "extensions": {
        "address": "0x37236CD05b34Cc79d3715AF2383E96dd7443dCF1",
        "bridgeContract": "https://etherscan.io/address/0xf92cD566Ea4864356C5491c177A430C222d7e678",
        "assetContract": "https://etherscan.io/address/0x37236CD05b34Cc79d3715AF2383E96dd7443dCF1",
        "coingeckoId": "smooth-love-potion"
      }
    },
    {
      "chainId": 101,
      "address": "F6M9DW1cWw7EtFK9m2ukvT9WEvtEbdZfTzZTtDeBcnAf",
      "symbol": "wSAND",
      "name": "SAND (Wormhole)",
      "decimals": 9,
      "logoURI": "https://raw.githubusercontent.com/solana-labs/token-list/main/assets/mainnet/F6M9DW1cWw7EtFK9m2ukvT9WEvtEbdZfTzZTtDeBcnAf/logo.png",
      "tags": [
        "wrapped",
        "wormhole"
      ],
      "extensions": {
        "address": "0x3845badAde8e6dFF049820680d1F14bD3903a5d0",
        "bridgeContract": "https://etherscan.io/address/0xf92cD566Ea4864356C5491c177A430C222d7e678",
        "assetContract": "https://etherscan.io/address/0x3845badAde8e6dFF049820680d1F14bD3903a5d0",
        "coingeckoId": "the-sandbox"
      }
    },
    {
      "chainId": 101,
      "address": "G27M8w6G4hwatMNFi46DPAUR1YkxSmRNFKus7SgYLoDy",
      "symbol": "wCVP",
      "name": "Concentrated Voting Power (Wormhole)",
      "decimals": 9,
      "logoURI": "https://raw.githubusercontent.com/solana-labs/token-list/main/assets/mainnet/G27M8w6G4hwatMNFi46DPAUR1YkxSmRNFKus7SgYLoDy/logo.png",
      "tags": [
        "wrapped",
        "wormhole"
      ],
      "extensions": {
        "address": "0x38e4adB44ef08F22F5B5b76A8f0c2d0dCbE7DcA1",
        "bridgeContract": "https://etherscan.io/address/0xf92cD566Ea4864356C5491c177A430C222d7e678",
        "assetContract": "https://etherscan.io/address/0x38e4adB44ef08F22F5B5b76A8f0c2d0dCbE7DcA1",
        "coingeckoId": "concentrated-voting-power"
      }
    },
    {
      "chainId": 101,
      "address": "FjucGZpcdVXaWJH21pbrGQaKNszsGsJqbAXu4sJywKJa",
      "symbol": "wREN",
      "name": "Republic Token (Wormhole)",
      "decimals": 9,
      "logoURI": "https://raw.githubusercontent.com/solana-labs/token-list/main/assets/mainnet/FjucGZpcdVXaWJH21pbrGQaKNszsGsJqbAXu4sJywKJa/logo.png",
      "tags": [
        "wrapped",
        "wormhole"
      ],
      "extensions": {
        "address": "0x408e41876cCCDC0F92210600ef50372656052a38",
        "bridgeContract": "https://etherscan.io/address/0xf92cD566Ea4864356C5491c177A430C222d7e678",
        "assetContract": "https://etherscan.io/address/0x408e41876cCCDC0F92210600ef50372656052a38",
        "coingeckoId": "republic-protocol"
      }
    },
    {
      "chainId": 101,
      "address": "5kvugu18snfGRu1PykMfRzYfUxJYs3smk1PWQcGo6Z8a",
      "symbol": "wXOR",
      "name": "Sora (Wormhole)",
      "decimals": 9,
      "logoURI": "https://raw.githubusercontent.com/solana-labs/token-list/main/assets/mainnet/5kvugu18snfGRu1PykMfRzYfUxJYs3smk1PWQcGo6Z8a/logo.png",
      "tags": [
        "wrapped",
        "wormhole"
      ],
      "extensions": {
        "address": "0x40FD72257597aA14C7231A7B1aaa29Fce868F677",
        "bridgeContract": "https://etherscan.io/address/0xf92cD566Ea4864356C5491c177A430C222d7e678",
        "assetContract": "https://etherscan.io/address/0x40FD72257597aA14C7231A7B1aaa29Fce868F677",
        "coingeckoId": "sora"
      }
    },
    {
      "chainId": 101,
      "address": "3EKQDmiXj8yLBFpZca4coxBpP8XJCzmjVgUdVydSmaaT",
      "symbol": "wFUN",
      "name": "FunFair (Wormhole)",
      "decimals": 8,
      "logoURI": "https://raw.githubusercontent.com/solana-labs/token-list/main/assets/mainnet/3EKQDmiXj8yLBFpZca4coxBpP8XJCzmjVgUdVydSmaaT/logo.png",
      "tags": [
        "wrapped",
        "wormhole"
      ],
      "extensions": {
        "address": "0x419D0d8BdD9aF5e606Ae2232ed285Aff190E711b",
        "bridgeContract": "https://etherscan.io/address/0xf92cD566Ea4864356C5491c177A430C222d7e678",
        "assetContract": "https://etherscan.io/address/0x419D0d8BdD9aF5e606Ae2232ed285Aff190E711b",
        "coingeckoId": "funfair"
      }
    },
    {
      "chainId": 101,
      "address": "6J9soByB65WUamsEG8KSPdphBV1oCoGvr5QpaUaY3r19",
      "symbol": "wPICKLE",
      "name": "PickleToken (Wormhole)",
      "decimals": 9,
      "logoURI": "https://raw.githubusercontent.com/solana-labs/token-list/main/assets/mainnet/6J9soByB65WUamsEG8KSPdphBV1oCoGvr5QpaUaY3r19/logo.png",
      "tags": [
        "wrapped",
        "wormhole"
      ],
      "extensions": {
        "address": "0x429881672B9AE42b8EbA0E26cD9C73711b891Ca5",
        "bridgeContract": "https://etherscan.io/address/0xf92cD566Ea4864356C5491c177A430C222d7e678",
        "assetContract": "https://etherscan.io/address/0x429881672B9AE42b8EbA0E26cD9C73711b891Ca5",
        "coingeckoId": "pickle-finance"
      }
    },
    {
      "chainId": 101,
      "address": "HEsqFznmAERPUmMWHtDWYAZRoFbNHZpuNuFrPio68Zp1",
      "symbol": "wPAXG",
      "name": "Paxos Gold (Wormhole)",
      "decimals": 9,
      "logoURI": "https://raw.githubusercontent.com/solana-labs/token-list/main/assets/mainnet/HEsqFznmAERPUmMWHtDWYAZRoFbNHZpuNuFrPio68Zp1/logo.png",
      "tags": [
        "wrapped",
        "wormhole"
      ],
      "extensions": {
        "address": "0x45804880De22913dAFE09f4980848ECE6EcbAf78",
        "bridgeContract": "https://etherscan.io/address/0xf92cD566Ea4864356C5491c177A430C222d7e678",
        "assetContract": "https://etherscan.io/address/0x45804880De22913dAFE09f4980848ECE6EcbAf78",
        "coingeckoId": "pax-gold"
      }
    },
    {
      "chainId": 101,
      "address": "BrtLvpVCwVDH5Jpqjtiuhh8wKYA5b3NZCnsSftr61viv",
      "symbol": "wQNT",
      "name": "Quant (Wormhole)",
      "decimals": 9,
      "logoURI": "https://raw.githubusercontent.com/solana-labs/token-list/main/assets/mainnet/BrtLvpVCwVDH5Jpqjtiuhh8wKYA5b3NZCnsSftr61viv/logo.png",
      "tags": [
        "wrapped",
        "wormhole"
      ],
      "extensions": {
        "address": "0x4a220E6096B25EADb88358cb44068A3248254675",
        "bridgeContract": "https://etherscan.io/address/0xf92cD566Ea4864356C5491c177A430C222d7e678",
        "assetContract": "https://etherscan.io/address/0x4a220E6096B25EADb88358cb44068A3248254675",
        "coingeckoId": "quant-network"
      }
    },
    {
      "chainId": 101,
      "address": "8DRgurhcQPJeCqQEpbeYGUmwAz2tETbyWUYLUU4Q7goM",
      "symbol": "wORAI",
      "name": "Oraichain Token (Wormhole)",
      "decimals": 9,
      "logoURI": "https://raw.githubusercontent.com/solana-labs/token-list/main/assets/mainnet/8DRgurhcQPJeCqQEpbeYGUmwAz2tETbyWUYLUU4Q7goM/logo.png",
      "tags": [
        "wrapped",
        "wormhole"
      ],
      "extensions": {
        "address": "0x4c11249814f11b9346808179Cf06e71ac328c1b5",
        "bridgeContract": "https://etherscan.io/address/0xf92cD566Ea4864356C5491c177A430C222d7e678",
        "assetContract": "https://etherscan.io/address/0x4c11249814f11b9346808179Cf06e71ac328c1b5",
        "coingeckoId": "oraichain-token"
      }
    },
    {
      "chainId": 101,
      "address": "4e5cqAsZ7wQqwLi7AApS9CgN8Yaho5TvkhvcLaGyiuzL",
      "symbol": "wTRU",
      "name": "TrustToken (Wormhole)",
      "decimals": 8,
      "logoURI": "https://raw.githubusercontent.com/solana-labs/token-list/main/assets/mainnet/4e5cqAsZ7wQqwLi7AApS9CgN8Yaho5TvkhvcLaGyiuzL/logo.png",
      "tags": [
        "wrapped",
        "wormhole"
      ],
      "extensions": {
        "address": "0x4C19596f5aAfF459fA38B0f7eD92F11AE6543784",
        "bridgeContract": "https://etherscan.io/address/0xf92cD566Ea4864356C5491c177A430C222d7e678",
        "assetContract": "https://etherscan.io/address/0x4C19596f5aAfF459fA38B0f7eD92F11AE6543784",
        "coingeckoId": "truefi"
      }
    },
    {
      "chainId": 101,
      "address": "HkhBUKSct2V93Z35apDmXthkRvH4yvMovLyv8s8idDgP",
      "symbol": "wMCB",
      "name": "MCDEX Token (Wormhole)",
      "decimals": 9,
      "logoURI": "https://raw.githubusercontent.com/solana-labs/token-list/main/assets/mainnet/HkhBUKSct2V93Z35apDmXthkRvH4yvMovLyv8s8idDgP/logo.png",
      "tags": [
        "wrapped",
        "wormhole"
      ],
      "extensions": {
        "address": "0x4e352cF164E64ADCBad318C3a1e222E9EBa4Ce42",
        "bridgeContract": "https://etherscan.io/address/0xf92cD566Ea4864356C5491c177A430C222d7e678",
        "assetContract": "https://etherscan.io/address/0x4e352cF164E64ADCBad318C3a1e222E9EBa4Ce42",
        "coingeckoId": "mcdex"
      }
    },
    {
      "chainId": 101,
      "address": "Eof7wbYsHZKaoyUGwM7Nfkoo6zQW4U7uWXqz2hoQzSkK",
      "symbol": "wNU",
      "name": "NuCypher (Wormhole)",
      "decimals": 9,
      "logoURI": "https://raw.githubusercontent.com/solana-labs/token-list/main/assets/mainnet/Eof7wbYsHZKaoyUGwM7Nfkoo6zQW4U7uWXqz2hoQzSkK/logo.png",
      "tags": [
        "wrapped",
        "wormhole"
      ],
      "extensions": {
        "address": "0x4fE83213D56308330EC302a8BD641f1d0113A4Cc",
        "bridgeContract": "https://etherscan.io/address/0xf92cD566Ea4864356C5491c177A430C222d7e678",
        "assetContract": "https://etherscan.io/address/0x4fE83213D56308330EC302a8BD641f1d0113A4Cc",
        "coingeckoId": "nucypher"
      }
    },
    {
      "chainId": 101,
      "address": "5CmA1HTVZt5NRtwiUrqWrcnT5JRW5zHe6uQXfP7SDUNz",
      "symbol": "wRAZOR",
      "name": "RAZOR (Wormhole)",
      "decimals": 9,
      "logoURI": "https://raw.githubusercontent.com/solana-labs/token-list/main/assets/mainnet/5CmA1HTVZt5NRtwiUrqWrcnT5JRW5zHe6uQXfP7SDUNz/logo.png",
      "tags": [
        "wrapped",
        "wormhole"
      ],
      "extensions": {
        "address": "0x50DE6856358Cc35f3A9a57eAAA34BD4cB707d2cd",
        "bridgeContract": "https://etherscan.io/address/0xf92cD566Ea4864356C5491c177A430C222d7e678",
        "assetContract": "https://etherscan.io/address/0x50DE6856358Cc35f3A9a57eAAA34BD4cB707d2cd",
        "coingeckoId": "razor-network"
      }
    },
    {
      "chainId": 101,
      "address": "6msNYXzSVtjinqapq2xcvBb5NRq4YTPAi7wc5Jx8M8TS",
      "symbol": "wLINK",
      "name": "ChainLink Token (Wormhole)",
      "decimals": 9,
      "logoURI": "https://raw.githubusercontent.com/solana-labs/token-list/main/assets/mainnet/6msNYXzSVtjinqapq2xcvBb5NRq4YTPAi7wc5Jx8M8TS/logo.png",
      "tags": [
        "wrapped",
        "wormhole"
      ],
      "extensions": {
        "address": "0x514910771AF9Ca656af840dff83E8264EcF986CA",
        "bridgeContract": "https://etherscan.io/address/0xf92cD566Ea4864356C5491c177A430C222d7e678",
        "assetContract": "https://etherscan.io/address/0x514910771AF9Ca656af840dff83E8264EcF986CA",
        "coingeckoId": "chainlink"
      }
    },
    {
      "chainId": 101,
      "address": "BX2gcRRS12iqFzKCpvTt4krBBYNymR9JBDZBxzfFLnbF",
      "symbol": "weRSDL",
      "name": "UnFederalReserveToken (Wormhole)",
      "decimals": 9,
      "logoURI": "https://raw.githubusercontent.com/solana-labs/token-list/main/assets/mainnet/BX2gcRRS12iqFzKCpvTt4krBBYNymR9JBDZBxzfFLnbF/logo.png",
      "tags": [
        "wrapped",
        "wormhole"
      ],
      "extensions": {
        "address": "0x5218E472cFCFE0b64A064F055B43b4cdC9EfD3A6",
        "bridgeContract": "https://etherscan.io/address/0xf92cD566Ea4864356C5491c177A430C222d7e678",
        "assetContract": "https://etherscan.io/address/0x5218E472cFCFE0b64A064F055B43b4cdC9EfD3A6",
        "coingeckoId": "unfederalreserve"
      }
    },
    {
      "chainId": 101,
      "address": "CCGLdsokcybeF8NrCcu1RSQK8isNBjBA58kVEMTHTKjx",
      "symbol": "wsUSD",
      "name": "Synth sUSD (Wormhole)",
      "decimals": 9,
      "logoURI": "https://raw.githubusercontent.com/solana-labs/token-list/main/assets/mainnet/CCGLdsokcybeF8NrCcu1RSQK8isNBjBA58kVEMTHTKjx/logo.png",
      "tags": [
        "wrapped",
        "wormhole"
      ],
      "extensions": {
        "address": "0x57Ab1ec28D129707052df4dF418D58a2D46d5f51",
        "bridgeContract": "https://etherscan.io/address/0xf92cD566Ea4864356C5491c177A430C222d7e678",
        "assetContract": "https://etherscan.io/address/0x57Ab1ec28D129707052df4dF418D58a2D46d5f51",
        "coingeckoId": "nusd"
      }
    },
    {
      "chainId": 101,
      "address": "FP9ogG7hTdfcTJwn4prF9AVEcfcjLq1GtkqYM4oRn7eY",
      "symbol": "wHEGIC",
      "name": "Hegic (Wormhole)",
      "decimals": 9,
      "logoURI": "https://raw.githubusercontent.com/solana-labs/token-list/main/assets/mainnet/FP9ogG7hTdfcTJwn4prF9AVEcfcjLq1GtkqYM4oRn7eY/logo.png",
      "tags": [
        "wrapped",
        "wormhole"
      ],
      "extensions": {
        "address": "0x584bC13c7D411c00c01A62e8019472dE68768430",
        "bridgeContract": "https://etherscan.io/address/0xf92cD566Ea4864356C5491c177A430C222d7e678",
        "assetContract": "https://etherscan.io/address/0x584bC13c7D411c00c01A62e8019472dE68768430",
        "coingeckoId": "hegic"
      }
    },
    {
      "chainId": 101,
      "address": "DboP5vvYUVjmKSHKJ1YFHwmv41KtUscnYgzjmPgHwQVn",
      "symbol": "wXFI",
      "name": "Xfinance (Wormhole)",
      "decimals": 9,
      "logoURI": "https://raw.githubusercontent.com/solana-labs/token-list/main/assets/mainnet/DboP5vvYUVjmKSHKJ1YFHwmv41KtUscnYgzjmPgHwQVn/logo.png",
      "tags": [
        "wrapped",
        "wormhole"
      ],
      "extensions": {
        "address": "0x5BEfBB272290dD5b8521D4a938f6c4757742c430",
        "bridgeContract": "https://etherscan.io/address/0xf92cD566Ea4864356C5491c177A430C222d7e678",
        "assetContract": "https://etherscan.io/address/0x5BEfBB272290dD5b8521D4a938f6c4757742c430",
        "coingeckoId": "xfinance"
      }
    },
    {
      "chainId": 101,
      "address": "6c4U9yxGzVjejSJJXrdX8wtt532Et6MrBUZc2oK5j6w5",
      "symbol": "wDEXTF",
      "name": "DEXTF Token (Wormhole)",
      "decimals": 9,
      "logoURI": "https://raw.githubusercontent.com/solana-labs/token-list/main/assets/mainnet/6c4U9yxGzVjejSJJXrdX8wtt532Et6MrBUZc2oK5j6w5/logo.png",
      "tags": [
        "wrapped",
        "wormhole"
      ],
      "extensions": {
        "address": "0x5F64Ab1544D28732F0A24F4713c2C8ec0dA089f0",
        "bridgeContract": "https://etherscan.io/address/0xf92cD566Ea4864356C5491c177A430C222d7e678",
        "assetContract": "https://etherscan.io/address/0x5F64Ab1544D28732F0A24F4713c2C8ec0dA089f0",
        "coingeckoId": "dextf"
      }
    },
    {
      "chainId": 101,
      "address": "JuXkRYNw54rujC7SPWcAM4ArLgA5x8nDQbS8xHAr6MA",
      "symbol": "wRLC",
      "name": "iExec RLC (Wormhole)",
      "decimals": 9,
      "logoURI": "https://raw.githubusercontent.com/solana-labs/token-list/main/assets/mainnet/JuXkRYNw54rujC7SPWcAM4ArLgA5x8nDQbS8xHAr6MA/logo.png",
      "tags": [
        "wrapped",
        "wormhole"
      ],
      "extensions": {
        "address": "0x607F4C5BB672230e8672085532f7e901544a7375",
        "bridgeContract": "https://etherscan.io/address/0xf92cD566Ea4864356C5491c177A430C222d7e678",
        "assetContract": "https://etherscan.io/address/0x607F4C5BB672230e8672085532f7e901544a7375",
        "coingeckoId": "iexec-rlc"
      }
    },
    {
      "chainId": 101,
      "address": "7NfgSkv6kZ6ZWP6SJPtMuaUYGVEngVK8UFnaFTPk3QsM",
      "symbol": "wCORE",
      "name": "cVault.finance (Wormhole)",
      "decimals": 9,
      "logoURI": "https://raw.githubusercontent.com/solana-labs/token-list/main/assets/mainnet/7NfgSkv6kZ6ZWP6SJPtMuaUYGVEngVK8UFnaFTPk3QsM/logo.png",
      "tags": [
        "wrapped",
        "wormhole"
      ],
      "extensions": {
        "address": "0x62359Ed7505Efc61FF1D56fEF82158CcaffA23D7",
        "bridgeContract": "https://etherscan.io/address/0xf92cD566Ea4864356C5491c177A430C222d7e678",
        "assetContract": "https://etherscan.io/address/0x62359Ed7505Efc61FF1D56fEF82158CcaffA23D7",
        "coingeckoId": "cvault-finance"
      }
    },
    {
      "chainId": 101,
      "address": "AqLKDJiGL4wXKPAfzNom3xEdQwgj2LTCE4k34gzvZsE6",
      "symbol": "wCFi",
      "name": "CyberFi Token (Wormhole)",
      "decimals": 9,
      "logoURI": "https://raw.githubusercontent.com/solana-labs/token-list/main/assets/mainnet/AqLKDJiGL4wXKPAfzNom3xEdQwgj2LTCE4k34gzvZsE6/logo.png",
      "tags": [
        "wrapped",
        "wormhole"
      ],
      "extensions": {
        "address": "0x63b4f3e3fa4e438698CE330e365E831F7cCD1eF4",
        "bridgeContract": "https://etherscan.io/address/0xf92cD566Ea4864356C5491c177A430C222d7e678",
        "assetContract": "https://etherscan.io/address/0x63b4f3e3fa4e438698CE330e365E831F7cCD1eF4",
        "coingeckoId": "cyberfi"
      }
    },
    {
      "chainId": 101,
      "address": "FLrjpCRrd4GffHu8MVYGvuLxYLuBGVaXsnCecw3Effci",
      "symbol": "wWISE",
      "name": "Wise Token (Wormhole)",
      "decimals": 9,
      "logoURI": "https://raw.githubusercontent.com/solana-labs/token-list/main/assets/mainnet/FLrjpCRrd4GffHu8MVYGvuLxYLuBGVaXsnCecw3Effci/logo.png",
      "tags": [
        "wrapped",
        "wormhole"
      ],
      "extensions": {
        "address": "0x66a0f676479Cee1d7373f3DC2e2952778BfF5bd6",
        "bridgeContract": "https://etherscan.io/address/0xf92cD566Ea4864356C5491c177A430C222d7e678",
        "assetContract": "https://etherscan.io/address/0x66a0f676479Cee1d7373f3DC2e2952778BfF5bd6",
        "coingeckoId": "wise-token11"
      }
    },
    {
      "chainId": 101,
      "address": "GaMPhVyp1xd9xJuPskDEzQzp8mKfEjAmhny8NX7y7YKc",
      "symbol": "wGNO",
      "name": "Gnosis Token (Wormhole)",
      "decimals": 9,
      "logoURI": "https://raw.githubusercontent.com/solana-labs/token-list/main/assets/mainnet/GaMPhVyp1xd9xJuPskDEzQzp8mKfEjAmhny8NX7y7YKc/logo.png",
      "tags": [
        "wrapped",
        "wormhole"
      ],
      "extensions": {
        "address": "0x6810e776880C02933D47DB1b9fc05908e5386b96",
        "bridgeContract": "https://etherscan.io/address/0xf92cD566Ea4864356C5491c177A430C222d7e678",
        "assetContract": "https://etherscan.io/address/0x6810e776880C02933D47DB1b9fc05908e5386b96",
        "coingeckoId": "gnosis"
      }
    },
    {
      "chainId": 101,
      "address": "CCAQZHBVWKDukT68PZ3LenDs7apibeSYeJ3jHE8NzBC5",
      "symbol": "wPOOLZ",
      "name": "$Poolz Finance (Wormhole)",
      "decimals": 9,
      "logoURI": "https://raw.githubusercontent.com/solana-labs/token-list/main/assets/mainnet/CCAQZHBVWKDukT68PZ3LenDs7apibeSYeJ3jHE8NzBC5/logo.png",
      "tags": [
        "wrapped",
        "wormhole"
      ],
      "extensions": {
        "address": "0x69A95185ee2a045CDC4bCd1b1Df10710395e4e23",
        "bridgeContract": "https://etherscan.io/address/0xf92cD566Ea4864356C5491c177A430C222d7e678",
        "assetContract": "https://etherscan.io/address/0x69A95185ee2a045CDC4bCd1b1Df10710395e4e23",
        "coingeckoId": "poolz-finance"
      }
    },
    {
      "chainId": 101,
      "address": "FYpdBuyAHSbdaAyD1sKkxyLWbAP8uUW9h6uvdhK74ij1",
      "symbol": "wDAI",
      "name": "Dai Stablecoin (Wormhole)",
      "decimals": 9,
      "logoURI": "https://raw.githubusercontent.com/solana-labs/token-list/main/assets/mainnet/FYpdBuyAHSbdaAyD1sKkxyLWbAP8uUW9h6uvdhK74ij1/logo.png",
      "tags": [
        "wrapped",
        "wormhole"
      ],
      "extensions": {
        "address": "0x6B175474E89094C44Da98b954EedeAC495271d0F",
        "bridgeContract": "https://etherscan.io/address/0xf92cD566Ea4864356C5491c177A430C222d7e678",
        "assetContract": "https://etherscan.io/address/0x6B175474E89094C44Da98b954EedeAC495271d0F",
        "coingeckoId": "dai"
      }
    },
    {
      "chainId": 101,
      "address": "HbMGwfGjGPchtaPwyrtJFy8APZN5w1hi63xnzmj1f23v",
      "symbol": "wSUSHI",
      "name": "SushiSwap (Wormhole)",
      "decimals": 9,
      "logoURI": "https://raw.githubusercontent.com/solana-labs/token-list/main/assets/mainnet/HbMGwfGjGPchtaPwyrtJFy8APZN5w1hi63xnzmj1f23v/logo.png",
      "tags": [
        "wrapped",
        "wormhole"
      ],
      "extensions": {
        "address": "0x6B3595068778DD592e39A122f4f5a5cF09C90fE2",
        "bridgeContract": "https://etherscan.io/address/0xf92cD566Ea4864356C5491c177A430C222d7e678",
        "assetContract": "https://etherscan.io/address/0x6B3595068778DD592e39A122f4f5a5cF09C90fE2",
        "coingeckoId": "sushi"
      }
    },
    {
      "chainId": 101,
      "address": "6Tmi8TZasqdxWB59uE5Zw9VLKecuCbsLSsPEqoMpmozA",
      "symbol": "wFYZ",
      "name": "Fyooz (Wormhole)",
      "decimals": 9,
      "logoURI": "https://raw.githubusercontent.com/solana-labs/token-list/main/assets/mainnet/6Tmi8TZasqdxWB59uE5Zw9VLKecuCbsLSsPEqoMpmozA/logo.png",
      "tags": [
        "wrapped",
        "wormhole"
      ],
      "extensions": {
        "address": "0x6BFf2fE249601ed0Db3a87424a2E923118BB0312",
        "bridgeContract": "https://etherscan.io/address/0xf92cD566Ea4864356C5491c177A430C222d7e678",
        "assetContract": "https://etherscan.io/address/0x6BFf2fE249601ed0Db3a87424a2E923118BB0312",
        "coingeckoId": "fyooz"
      }
    },
    {
      "chainId": 101,
      "address": "3sHinPxEPqhEGip2Wy45TFmgAA1Atg2mctMjY5RKJUjk",
      "symbol": "wQRX",
      "name": "QuiverX (Wormhole)",
      "decimals": 9,
      "logoURI": "https://raw.githubusercontent.com/solana-labs/token-list/main/assets/mainnet/3sHinPxEPqhEGip2Wy45TFmgAA1Atg2mctMjY5RKJUjk/logo.png",
      "tags": [
        "wrapped",
        "wormhole"
      ],
      "extensions": {
        "address": "0x6e0daDE58D2d89eBBe7aFc384e3E4f15b70b14D8",
        "bridgeContract": "https://etherscan.io/address/0xf92cD566Ea4864356C5491c177A430C222d7e678",
        "assetContract": "https://etherscan.io/address/0x6e0daDE58D2d89eBBe7aFc384e3E4f15b70b14D8",
        "coingeckoId": "quiverx"
      }
    },
    {
      "chainId": 101,
      "address": "4ighgEijHcCoLu9AsvwVz2TnGFqAgzQtQMr6ch88Jrfe",
      "symbol": "wTRADE",
      "name": "UniTrade (Wormhole)",
      "decimals": 9,
      "logoURI": "https://raw.githubusercontent.com/solana-labs/token-list/main/assets/mainnet/4ighgEijHcCoLu9AsvwVz2TnGFqAgzQtQMr6ch88Jrfe/logo.png",
      "tags": [
        "wrapped",
        "wormhole"
      ],
      "extensions": {
        "address": "0x6F87D756DAf0503d08Eb8993686c7Fc01Dc44fB1",
        "bridgeContract": "https://etherscan.io/address/0xf92cD566Ea4864356C5491c177A430C222d7e678",
        "assetContract": "https://etherscan.io/address/0x6F87D756DAf0503d08Eb8993686c7Fc01Dc44fB1",
        "coingeckoId": "unitrade"
      }
    },
    {
      "chainId": 101,
      "address": "FTPnEQ3NfRRZ9tvmpDW6JFrvweBE5sanxnXSpJL1dvbB",
      "symbol": "wBIRD",
      "name": "Bird.Money (Wormhole)",
      "decimals": 9,
      "logoURI": "https://raw.githubusercontent.com/solana-labs/token-list/main/assets/mainnet/FTPnEQ3NfRRZ9tvmpDW6JFrvweBE5sanxnXSpJL1dvbB/logo.png",
      "tags": [
        "wrapped",
        "wormhole"
      ],
      "extensions": {
        "address": "0x70401dFD142A16dC7031c56E862Fc88Cb9537Ce0",
        "bridgeContract": "https://etherscan.io/address/0xf92cD566Ea4864356C5491c177A430C222d7e678",
        "assetContract": "https://etherscan.io/address/0x70401dFD142A16dC7031c56E862Fc88Cb9537Ce0",
        "coingeckoId": "bird-money"
      }
    },
    {
      "chainId": 101,
      "address": "QVDE6rhcGPSB3ex5T7vWBzvoSRUXULjuSGpVuKwu5XH",
      "symbol": "wAXN",
      "name": "Axion (Wormhole)",
      "decimals": 9,
      "logoURI": "https://raw.githubusercontent.com/solana-labs/token-list/main/assets/mainnet/QVDE6rhcGPSB3ex5T7vWBzvoSRUXULjuSGpVuKwu5XH/logo.png",
      "tags": [
        "wrapped",
        "wormhole"
      ],
      "extensions": {
        "address": "0x71F85B2E46976bD21302B64329868fd15eb0D127",
        "bridgeContract": "https://etherscan.io/address/0xf92cD566Ea4864356C5491c177A430C222d7e678",
        "assetContract": "https://etherscan.io/address/0x71F85B2E46976bD21302B64329868fd15eb0D127",
        "coingeckoId": "axion"
      }
    },
    {
      "chainId": 101,
      "address": "J6AbGG62yo9UJ2T9r9GM7pnoRNui5DsZDnPbiNAPqbVd",
      "symbol": "wBMI",
      "name": "Bridge Mutual (Wormhole)",
      "decimals": 9,
      "logoURI": "https://raw.githubusercontent.com/solana-labs/token-list/main/assets/mainnet/J6AbGG62yo9UJ2T9r9GM7pnoRNui5DsZDnPbiNAPqbVd/logo.png",
      "tags": [
        "wrapped",
        "wormhole"
      ],
      "extensions": {
        "address": "0x725C263e32c72dDC3A19bEa12C5a0479a81eE688",
        "bridgeContract": "https://etherscan.io/address/0xf92cD566Ea4864356C5491c177A430C222d7e678",
        "assetContract": "https://etherscan.io/address/0x725C263e32c72dDC3A19bEa12C5a0479a81eE688",
        "coingeckoId": "bridge-mutual"
      }
    },
    {
      "chainId": 101,
      "address": "4wvHoaxxZxFeNrMTP8bLVRh1ziSBV7crN665WX4rRMqe",
      "symbol": "wDYT",
      "name": "DoYourTip (Wormhole)",
      "decimals": 9,
      "logoURI": "https://raw.githubusercontent.com/solana-labs/token-list/main/assets/mainnet/4wvHoaxxZxFeNrMTP8bLVRh1ziSBV7crN665WX4rRMqe/logo.png",
      "tags": [
        "wrapped",
        "wormhole"
      ],
      "extensions": {
        "address": "0x740623d2c797b7D8D1EcB98e9b4Afcf99Ec31E14",
        "bridgeContract": "https://etherscan.io/address/0xf92cD566Ea4864356C5491c177A430C222d7e678",
        "assetContract": "https://etherscan.io/address/0x740623d2c797b7D8D1EcB98e9b4Afcf99Ec31E14",
        "coingeckoId": "dynamite"
      }
    },
    {
      "chainId": 101,
      "address": "Fe5fWjCLDMJoi4sTmfR2VW4BT1LwsbR1n6QAjzJQvhhf",
      "symbol": "wBBR",
      "name": "BitberryToken (Wormhole)",
      "decimals": 9,
      "logoURI": "https://raw.githubusercontent.com/solana-labs/token-list/main/assets/mainnet/Fe5fWjCLDMJoi4sTmfR2VW4BT1LwsbR1n6QAjzJQvhhf/logo.png",
      "tags": [
        "wrapped",
        "wormhole"
      ],
      "extensions": {
        "address": "0x7671904eed7f10808B664fc30BB8693FD7237abF",
        "bridgeContract": "https://etherscan.io/address/0xf92cD566Ea4864356C5491c177A430C222d7e678",
        "assetContract": "https://etherscan.io/address/0x7671904eed7f10808B664fc30BB8693FD7237abF",
        "coingeckoId": "bitberry-token"
      }
    },
    {
      "chainId": 101,
      "address": "5J9yhFRnQZx3RiqHzfQpAffX5UQz3k8vQCZH2g9Z9sDg",
      "symbol": "wWAXE",
      "name": "WAX Economic Token (Wormhole)",
      "decimals": 8,
      "logoURI": "https://raw.githubusercontent.com/solana-labs/token-list/main/assets/mainnet/5J9yhFRnQZx3RiqHzfQpAffX5UQz3k8vQCZH2g9Z9sDg/logo.png",
      "tags": [
        "wrapped",
        "wormhole"
      ],
      "extensions": {
        "address": "0x7a2Bc711E19ba6aff6cE8246C546E8c4B4944DFD",
        "bridgeContract": "https://etherscan.io/address/0xf92cD566Ea4864356C5491c177A430C222d7e678",
        "assetContract": "https://etherscan.io/address/0x7a2Bc711E19ba6aff6cE8246C546E8c4B4944DFD",
        "coingeckoId": "waxe"
      }
    },
    {
      "chainId": 101,
      "address": "4DHywS5EjUTF5AYisPZiJbWcCV4gfpH98oKxpgyKRnnQ",
      "symbol": "wMATIC",
      "name": "Matic Token (Wormhole)",
      "decimals": 9,
      "logoURI": "https://raw.githubusercontent.com/solana-labs/token-list/main/assets/mainnet/4DHywS5EjUTF5AYisPZiJbWcCV4gfpH98oKxpgyKRnnQ/logo.png",
      "tags": [
        "wrapped",
        "wormhole"
      ],
      "extensions": {
        "address": "0x7D1AfA7B718fb893dB30A3aBc0Cfc608AaCfeBB0",
        "bridgeContract": "https://etherscan.io/address/0xf92cD566Ea4864356C5491c177A430C222d7e678",
        "assetContract": "https://etherscan.io/address/0x7D1AfA7B718fb893dB30A3aBc0Cfc608AaCfeBB0",
        "coingeckoId": "matic-network"
      }
    },
    {
      "chainId": 101,
      "address": "Au9E8ygQdTJQZXmNKPdtLEP8rGjC4qsGRhkJgjFNPAr8",
      "symbol": "wXRT",
      "name": "Robonomics (Wormhole)",
      "decimals": 9,
      "logoURI": "https://raw.githubusercontent.com/solana-labs/token-list/main/assets/mainnet/Au9E8ygQdTJQZXmNKPdtLEP8rGjC4qsGRhkJgjFNPAr8/logo.png",
      "tags": [
        "wrapped",
        "wormhole"
      ],
      "extensions": {
        "address": "0x7dE91B204C1C737bcEe6F000AAA6569Cf7061cb7",
        "bridgeContract": "https://etherscan.io/address/0xf92cD566Ea4864356C5491c177A430C222d7e678",
        "assetContract": "https://etherscan.io/address/0x7dE91B204C1C737bcEe6F000AAA6569Cf7061cb7",
        "coingeckoId": "robonomics-network"
      }
    },
    {
      "chainId": 101,
      "address": "5DQZ14hLDxveMH7NyGmTmUTRGgVAVXADp3cP2UHeH6hM",
      "symbol": "wAAVE",
      "name": "Aave Token (Wormhole)",
      "decimals": 9,
      "logoURI": "https://raw.githubusercontent.com/solana-labs/token-list/main/assets/mainnet/5DQZ14hLDxveMH7NyGmTmUTRGgVAVXADp3cP2UHeH6hM/logo.png",
      "tags": [
        "wrapped",
        "wormhole"
      ],
      "extensions": {
        "address": "0x7Fc66500c84A76Ad7e9c93437bFc5Ac33E2DDaE9",
        "bridgeContract": "https://etherscan.io/address/0xf92cD566Ea4864356C5491c177A430C222d7e678",
        "assetContract": "https://etherscan.io/address/0x7Fc66500c84A76Ad7e9c93437bFc5Ac33E2DDaE9",
        "coingeckoId": "aave"
      }
    },
    {
      "chainId": 101,
      "address": "Arc2ZVKNCdDU4vB8Ubud5QayDtjo2oJF9xVrUPQ6TWxF",
      "symbol": "wLEND",
      "name": "Lend (Wormhole)",
      "decimals": 9,
      "logoURI": "https://raw.githubusercontent.com/solana-labs/token-list/main/assets/mainnet/Arc2ZVKNCdDU4vB8Ubud5QayDtjo2oJF9xVrUPQ6TWxF/logo.png",
      "tags": [
        "wrapped",
        "wormhole"
      ],
      "extensions": {
        "address": "0x80fB784B7eD66730e8b1DBd9820aFD29931aab03",
        "bridgeContract": "https://etherscan.io/address/0xf92cD566Ea4864356C5491c177A430C222d7e678",
        "assetContract": "https://etherscan.io/address/0x80fB784B7eD66730e8b1DBd9820aFD29931aab03",
        "coingeckoId": "ethlend"
      }
    },
    {
      "chainId": 101,
      "address": "2ctKUDkGBnVykt31AhMPhHvAQWJvoNGbLh7aRidjtAqv",
      "symbol": "wPOLS",
      "name": "PolkastarterToken (Wormhole)",
      "decimals": 9,
      "logoURI": "https://raw.githubusercontent.com/solana-labs/token-list/main/assets/mainnet/2ctKUDkGBnVykt31AhMPhHvAQWJvoNGbLh7aRidjtAqv/logo.png",
      "tags": [
        "wrapped",
        "wormhole"
      ],
      "extensions": {
        "address": "0x83e6f1E41cdd28eAcEB20Cb649155049Fac3D5Aa",
        "bridgeContract": "https://etherscan.io/address/0xf92cD566Ea4864356C5491c177A430C222d7e678",
        "assetContract": "https://etherscan.io/address/0x83e6f1E41cdd28eAcEB20Cb649155049Fac3D5Aa",
        "coingeckoId": "polkastarter"
      }
    },
    {
      "chainId": 101,
      "address": "8FnkznYpHvKiaBkgatVoCrNiS5y5KW62JqgjnxVhDejC",
      "symbol": "wUBT",
      "name": "Unibright (Wormhole)",
      "decimals": 8,
      "logoURI": "https://raw.githubusercontent.com/solana-labs/token-list/main/assets/mainnet/8FnkznYpHvKiaBkgatVoCrNiS5y5KW62JqgjnxVhDejC/logo.png",
      "tags": [
        "wrapped",
        "wormhole"
      ],
      "extensions": {
        "address": "0x8400D94A5cb0fa0D041a3788e395285d61c9ee5e",
        "bridgeContract": "https://etherscan.io/address/0xf92cD566Ea4864356C5491c177A430C222d7e678",
        "assetContract": "https://etherscan.io/address/0x8400D94A5cb0fa0D041a3788e395285d61c9ee5e",
        "coingeckoId": "unibright"
      }
    },
    {
      "chainId": 101,
      "address": "4LLAYXVmT3U8Sew6k3tk66zk3btT91QRzQzxcNX8XhzV",
      "symbol": "wDIA",
      "name": "DIA (Wormhole)",
      "decimals": 9,
      "logoURI": "https://raw.githubusercontent.com/solana-labs/token-list/main/assets/mainnet/4LLAYXVmT3U8Sew6k3tk66zk3btT91QRzQzxcNX8XhzV/logo.png",
      "tags": [
        "wrapped",
        "wormhole"
      ],
      "extensions": {
        "address": "0x84cA8bc7997272c7CfB4D0Cd3D55cd942B3c9419",
        "bridgeContract": "https://etherscan.io/address/0xf92cD566Ea4864356C5491c177A430C222d7e678",
        "assetContract": "https://etherscan.io/address/0x84cA8bc7997272c7CfB4D0Cd3D55cd942B3c9419",
        "coingeckoId": "dia-data"
      }
    },
    {
      "chainId": 101,
      "address": "8L8pDf3jutdpdr4m3np68CL9ZroLActrqwxi6s9Ah5xU",
      "symbol": "wFRAX",
      "name": "Frax (Wormhole)",
      "decimals": 9,
      "logoURI": "https://raw.githubusercontent.com/solana-labs/token-list/main/assets/mainnet/8L8pDf3jutdpdr4m3np68CL9ZroLActrqwxi6s9Ah5xU/logo.png",
      "tags": [
        "wrapped",
        "wormhole"
      ],
      "extensions": {
        "address": "0x853d955aCEf822Db058eb8505911ED77F175b99e",
        "bridgeContract": "https://etherscan.io/address/0xf92cD566Ea4864356C5491c177A430C222d7e678",
        "assetContract": "https://etherscan.io/address/0x853d955aCEf822Db058eb8505911ED77F175b99e",
        "coingeckoId": "frax"
      }
    },
    {
      "chainId": 101,
      "address": "H3oVL2zJpHJaDoRfQmSrftv3fkGzvsiQgugCZmcRBykG",
      "symbol": "wKEEP",
      "name": "KEEP Token (Wormhole)",
      "decimals": 9,
      "logoURI": "https://raw.githubusercontent.com/solana-labs/token-list/main/assets/mainnet/H3oVL2zJpHJaDoRfQmSrftv3fkGzvsiQgugCZmcRBykG/logo.png",
      "tags": [
        "wrapped",
        "wormhole"
      ],
      "extensions": {
        "address": "0x85Eee30c52B0b379b046Fb0F85F4f3Dc3009aFEC",
        "bridgeContract": "https://etherscan.io/address/0xf92cD566Ea4864356C5491c177A430C222d7e678",
        "assetContract": "https://etherscan.io/address/0x85Eee30c52B0b379b046Fb0F85F4f3Dc3009aFEC",
        "coingeckoId": "keep-network"
      }
    },
    {
      "chainId": 101,
      "address": "64oqP1dFqqD8NEL4RPCpMyrHmpo31rj3nYxULVXvayfW",
      "symbol": "wRSR",
      "name": "Reserve Rights (Wormhole)",
      "decimals": 9,
      "logoURI": "https://raw.githubusercontent.com/solana-labs/token-list/main/assets/mainnet/64oqP1dFqqD8NEL4RPCpMyrHmpo31rj3nYxULVXvayfW/logo.png",
      "tags": [
        "wrapped",
        "wormhole"
      ],
      "extensions": {
        "address": "0x8762db106B2c2A0bccB3A80d1Ed41273552616E8",
        "bridgeContract": "https://etherscan.io/address/0xf92cD566Ea4864356C5491c177A430C222d7e678",
        "assetContract": "https://etherscan.io/address/0x8762db106B2c2A0bccB3A80d1Ed41273552616E8",
        "coingeckoId": "reserve-rights-token"
      }
    },
    {
      "chainId": 101,
      "address": "5SU7veiCRA16ZxnS24kCC1dwQYVwi3whvTdM48iNE1Rm",
      "symbol": "wMPH",
      "name": "88mph.app (Wormhole)",
      "decimals": 9,
      "logoURI": "https://raw.githubusercontent.com/solana-labs/token-list/main/assets/mainnet/5SU7veiCRA16ZxnS24kCC1dwQYVwi3whvTdM48iNE1Rm/logo.png",
      "tags": [
        "wrapped",
        "wormhole"
      ],
      "extensions": {
        "address": "0x8888801aF4d980682e47f1A9036e589479e835C5",
        "bridgeContract": "https://etherscan.io/address/0xf92cD566Ea4864356C5491c177A430C222d7e678",
        "assetContract": "https://etherscan.io/address/0x8888801aF4d980682e47f1A9036e589479e835C5",
        "coingeckoId": "88mph"
      }
    },
    {
      "chainId": 101,
      "address": "5fv26ojhPHWNaikXcMf2TBu4JENjLQ2PWgWYeitttVwv",
      "symbol": "wPAID",
      "name": "PAID Network (Wormhole)",
      "decimals": 9,
      "logoURI": "https://raw.githubusercontent.com/solana-labs/token-list/main/assets/mainnet/5fv26ojhPHWNaikXcMf2TBu4JENjLQ2PWgWYeitttVwv/logo.png",
      "tags": [
        "wrapped",
        "wormhole"
      ],
      "extensions": {
        "address": "0x8c8687fC965593DFb2F0b4EAeFD55E9D8df348df",
        "bridgeContract": "https://etherscan.io/address/0xf92cD566Ea4864356C5491c177A430C222d7e678",
        "assetContract": "https://etherscan.io/address/0x8c8687fC965593DFb2F0b4EAeFD55E9D8df348df",
        "coingeckoId": "paid-network"
      }
    },
    {
      "chainId": 101,
      "address": "ACr98v3kv9qaGnR3p2BfsoSK9Q2ZmP6zUkm3qxv5ZJDd",
      "symbol": "wSXP",
      "name": "Swipe (Wormhole)",
      "decimals": 9,
      "logoURI": "https://raw.githubusercontent.com/solana-labs/token-list/main/assets/mainnet/ACr98v3kv9qaGnR3p2BfsoSK9Q2ZmP6zUkm3qxv5ZJDd/logo.png",
      "tags": [
        "wrapped",
        "wormhole"
      ],
      "extensions": {
        "address": "0x8CE9137d39326AD0cD6491fb5CC0CbA0e089b6A9",
        "bridgeContract": "https://etherscan.io/address/0xf92cD566Ea4864356C5491c177A430C222d7e678",
        "assetContract": "https://etherscan.io/address/0x8CE9137d39326AD0cD6491fb5CC0CbA0e089b6A9",
        "coingeckoId": "swipe"
      }
    },
    {
      "chainId": 101,
      "address": "7gBuzBcJ7V48m8TiKJ1XWNDUerK2XfAbjxuRiKMb6S8Z",
      "symbol": "wREQ",
      "name": "Request Token (Wormhole)",
      "decimals": 9,
      "logoURI": "https://raw.githubusercontent.com/solana-labs/token-list/main/assets/mainnet/7gBuzBcJ7V48m8TiKJ1XWNDUerK2XfAbjxuRiKMb6S8Z/logo.png",
      "tags": [
        "wrapped",
        "wormhole"
      ],
      "extensions": {
        "address": "0x8f8221aFbB33998d8584A2B05749bA73c37a938a",
        "bridgeContract": "https://etherscan.io/address/0xf92cD566Ea4864356C5491c177A430C222d7e678",
        "assetContract": "https://etherscan.io/address/0x8f8221aFbB33998d8584A2B05749bA73c37a938a",
        "coingeckoId": "request-network"
      }
    },
    {
      "chainId": 101,
      "address": "CtDjsryLtwZCLj8TeniV7tWHbkaREfjKDWpvyQvsTyek",
      "symbol": "wWHALE",
      "name": "WHALE (Wormhole)",
      "decimals": 4,
      "logoURI": "https://raw.githubusercontent.com/solana-labs/token-list/main/assets/mainnet/CtDjsryLtwZCLj8TeniV7tWHbkaREfjKDWpvyQvsTyek/logo.png",
      "tags": [
        "wrapped",
        "wormhole"
      ],
      "extensions": {
        "address": "0x9355372396e3F6daF13359B7b607a3374cc638e0",
        "bridgeContract": "https://etherscan.io/address/0xf92cD566Ea4864356C5491c177A430C222d7e678",
        "assetContract": "https://etherscan.io/address/0x9355372396e3F6daF13359B7b607a3374cc638e0",
        "coingeckoId": "whale"
      }
    },
    {
      "chainId": 101,
      "address": "JDUgn6JUSwufqqthRdnZZKWv2vEdYvHxigF5Hk79yxRm",
      "symbol": "wPNK",
      "name": "Pinakion (Wormhole)",
      "decimals": 9,
      "logoURI": "https://raw.githubusercontent.com/solana-labs/token-list/main/assets/mainnet/JDUgn6JUSwufqqthRdnZZKWv2vEdYvHxigF5Hk79yxRm/logo.png",
      "tags": [
        "wrapped",
        "wormhole"
      ],
      "extensions": {
        "address": "0x93ED3FBe21207Ec2E8f2d3c3de6e058Cb73Bc04d",
        "bridgeContract": "https://etherscan.io/address/0xf92cD566Ea4864356C5491c177A430C222d7e678",
        "assetContract": "https://etherscan.io/address/0x93ED3FBe21207Ec2E8f2d3c3de6e058Cb73Bc04d",
        "coingeckoId": "kleros"
      }
    },
    {
      "chainId": 101,
      "address": "EJKqF4p7xVhXkcDNCrVQJE4osow76226bc6u3AtsGXaG",
      "symbol": "wAPY",
      "name": "APY Governance Token (Wormhole)",
      "decimals": 9,
      "logoURI": "https://raw.githubusercontent.com/solana-labs/token-list/main/assets/mainnet/EJKqF4p7xVhXkcDNCrVQJE4osow76226bc6u3AtsGXaG/logo.png",
      "tags": [
        "wrapped",
        "wormhole"
      ],
      "extensions": {
        "address": "0x95a4492F028aa1fd432Ea71146b433E7B4446611",
        "bridgeContract": "https://etherscan.io/address/0xf92cD566Ea4864356C5491c177A430C222d7e678",
        "assetContract": "https://etherscan.io/address/0x95a4492F028aa1fd432Ea71146b433E7B4446611",
        "coingeckoId": "apy-finance"
      }
    },
    {
      "chainId": 101,
      "address": "AF7Dv5Vzi1dT2fLnz4ysiRQ6FxGN1M6mrmHwgNpx7FVH",
      "symbol": "wOCEAN",
      "name": "Ocean Protocol (Wormhole)",
      "decimals": 9,
      "logoURI": "https://raw.githubusercontent.com/solana-labs/token-list/main/assets/mainnet/AF7Dv5Vzi1dT2fLnz4ysiRQ6FxGN1M6mrmHwgNpx7FVH/logo.png",
      "tags": [
        "wrapped",
        "wormhole"
      ],
      "extensions": {
        "address": "0x967da4048cD07aB37855c090aAF366e4ce1b9F48",
        "bridgeContract": "https://etherscan.io/address/0xf92cD566Ea4864356C5491c177A430C222d7e678",
        "assetContract": "https://etherscan.io/address/0x967da4048cD07aB37855c090aAF366e4ce1b9F48",
        "coingeckoId": "ocean-protocol"
      }
    },
    {
      "chainId": 101,
      "address": "AyNULvvLGW11fThvhncqNRjEgmDbMEHdDL4HqXD6SM8V",
      "symbol": "wSPI",
      "name": "Shopping.io (Wormhole)",
      "decimals": 9,
      "logoURI": "https://raw.githubusercontent.com/solana-labs/token-list/main/assets/mainnet/AyNULvvLGW11fThvhncqNRjEgmDbMEHdDL4HqXD6SM8V/logo.png",
      "tags": [
        "wrapped",
        "wormhole"
      ],
      "extensions": {
        "address": "0x9B02dD390a603Add5c07f9fd9175b7DABE8D63B7",
        "bridgeContract": "https://etherscan.io/address/0xf92cD566Ea4864356C5491c177A430C222d7e678",
        "assetContract": "https://etherscan.io/address/0x9B02dD390a603Add5c07f9fd9175b7DABE8D63B7",
        "coingeckoId": "shopping-io"
      }
    },
    {
      "chainId": 101,
      "address": "3UeKTABxz9XexDtyKq646rSQvx8GVpKNwfMoKKfxsTsF",
      "symbol": "wBBTC",
      "name": "Binance Wrapped BTC (Wormhole)",
      "decimals": 8,
      "logoURI": "https://raw.githubusercontent.com/solana-labs/token-list/main/assets/mainnet/3UeKTABxz9XexDtyKq646rSQvx8GVpKNwfMoKKfxsTsF/logo.png",
      "tags": [
        "wrapped",
        "wormhole"
      ],
      "extensions": {
        "address": "0x9BE89D2a4cd102D8Fecc6BF9dA793be995C22541",
        "bridgeContract": "https://etherscan.io/address/0xf92cD566Ea4864356C5491c177A430C222d7e678",
        "assetContract": "https://etherscan.io/address/0x9BE89D2a4cd102D8Fecc6BF9dA793be995C22541",
        "coingeckoId": "binance-wrapped-btc"
      }
    },
    {
      "chainId": 101,
      "address": "DsGbyCHbG4vSWBqAprR2eWuUAg8fXAgYkWL9psgvYZn5",
      "symbol": "wUNISTAKE",
      "name": "Unistake (Wormhole)",
      "decimals": 9,
      "logoURI": "https://raw.githubusercontent.com/solana-labs/token-list/main/assets/mainnet/DsGbyCHbG4vSWBqAprR2eWuUAg8fXAgYkWL9psgvYZn5/logo.png",
      "tags": [
        "wrapped",
        "wormhole"
      ],
      "extensions": {
        "address": "0x9Ed8e7C9604790F7Ec589F99b94361d8AAB64E5E",
        "bridgeContract": "https://etherscan.io/address/0xf92cD566Ea4864356C5491c177A430C222d7e678",
        "assetContract": "https://etherscan.io/address/0x9Ed8e7C9604790F7Ec589F99b94361d8AAB64E5E",
        "coingeckoId": "unistake"
      }
    },
    {
      "chainId": 101,
      "address": "GBvv3jn9u6pZqPd2GVnQ7BKJzLwQnEWe4ci9k359PN9Z",
      "symbol": "wMKR",
      "name": "MakerDAO (Wormhole)",
      "decimals": 9,
      "logoURI": "https://raw.githubusercontent.com/solana-labs/token-list/main/assets/mainnet/GBvv3jn9u6pZqPd2GVnQ7BKJzLwQnEWe4ci9k359PN9Z/logo.png",
      "tags": [
        "wrapped",
        "wormhole"
      ],
      "extensions": {
        "address": "0x9f8F72aA9304c8B593d555F12eF6589cC3A579A2",
        "bridgeContract": "https://etherscan.io/address/0xf92cD566Ea4864356C5491c177A430C222d7e678",
        "assetContract": "https://etherscan.io/address/0x9f8F72aA9304c8B593d555F12eF6589cC3A579A2",
        "coingeckoId": "maker"
      }
    },
    {
      "chainId": 101,
      "address": "53ETjuzUNHG8c7rZ2hxQLQfN5R6tEYtdYwNQsa68xFUk",
      "symbol": "wFARM",
      "name": "FARM Reward Token (Wormhole)",
      "decimals": 9,
      "logoURI": "https://raw.githubusercontent.com/solana-labs/token-list/main/assets/mainnet/53ETjuzUNHG8c7rZ2hxQLQfN5R6tEYtdYwNQsa68xFUk/logo.png",
      "tags": [
        "wrapped",
        "wormhole"
      ],
      "extensions": {
        "address": "0xa0246c9032bC3A600820415aE600c6388619A14D",
        "bridgeContract": "https://etherscan.io/address/0xf92cD566Ea4864356C5491c177A430C222d7e678",
        "assetContract": "https://etherscan.io/address/0xa0246c9032bC3A600820415aE600c6388619A14D",
        "coingeckoId": "harvest-finance"
      }
    },
    {
      "chainId": 101,
      "address": "FVsXUnbhifqJ4LiXQEbpUtXVdB8T5ADLKqSs5t1oc54F",
      "symbol": "wUSDC",
      "name": "USD Coin (Wormhole)",
      "decimals": 6,
      "logoURI": "https://raw.githubusercontent.com/solana-labs/token-list/main/assets/mainnet/FVsXUnbhifqJ4LiXQEbpUtXVdB8T5ADLKqSs5t1oc54F/logo.png",
      "tags": [
        "wrapped",
        "wormhole"
      ],
      "extensions": {
        "address": "0xA0b86991c6218b36c1d19D4a2e9Eb0cE3606eB48",
        "bridgeContract": "https://etherscan.io/address/0xf92cD566Ea4864356C5491c177A430C222d7e678",
        "assetContract": "https://etherscan.io/address/0xA0b86991c6218b36c1d19D4a2e9Eb0cE3606eB48",
        "coingeckoId": "usd-coin"
      }
    },
    {
      "chainId": 101,
      "address": "EjBpnWzWZeW1PKzfCszLdHgENZLZDoTNaEmz8BddpWJx",
      "symbol": "wANT",
      "name": "Aragon Network Token (Wormhole)",
      "decimals": 9,
      "logoURI": "https://raw.githubusercontent.com/solana-labs/token-list/main/assets/mainnet/EjBpnWzWZeW1PKzfCszLdHgENZLZDoTNaEmz8BddpWJx/logo.png",
      "tags": [
        "wrapped",
        "wormhole"
      ],
      "extensions": {
        "address": "0xa117000000f279D81A1D3cc75430fAA017FA5A2e",
        "bridgeContract": "https://etherscan.io/address/0xf92cD566Ea4864356C5491c177A430C222d7e678",
        "assetContract": "https://etherscan.io/address/0xa117000000f279D81A1D3cc75430fAA017FA5A2e",
        "coingeckoId": "aragon"
      }
    },
    {
      "chainId": 101,
      "address": "Rs4LHZ4WogZCAkCzfsKJib5LLnYL6xcVAfTcLQiSjg2",
      "symbol": "wNPXS",
      "name": "Pundi X Token (Wormhole)",
      "decimals": 9,
      "logoURI": "https://raw.githubusercontent.com/solana-labs/token-list/main/assets/mainnet/Rs4LHZ4WogZCAkCzfsKJib5LLnYL6xcVAfTcLQiSjg2/logo.png",
      "tags": [
        "wrapped",
        "wormhole"
      ],
      "extensions": {
        "address": "0xA15C7Ebe1f07CaF6bFF097D8a589fb8AC49Ae5B3",
        "bridgeContract": "https://etherscan.io/address/0xf92cD566Ea4864356C5491c177A430C222d7e678",
        "assetContract": "https://etherscan.io/address/0xA15C7Ebe1f07CaF6bFF097D8a589fb8AC49Ae5B3",
        "coingeckoId": "pundi-x"
      }
    },
    {
      "chainId": 101,
      "address": "65ribugkb42AANKYrEeuruhhfXffyE4jY22FUxFbpW7C",
      "symbol": "wRFOX",
      "name": "RFOX (Wormhole)",
      "decimals": 9,
      "logoURI": "https://raw.githubusercontent.com/solana-labs/token-list/main/assets/mainnet/65ribugkb42AANKYrEeuruhhfXffyE4jY22FUxFbpW7C/logo.png",
      "tags": [
        "wrapped",
        "wormhole"
      ],
      "extensions": {
        "address": "0xa1d6Df714F91DeBF4e0802A542E13067f31b8262",
        "bridgeContract": "https://etherscan.io/address/0xf92cD566Ea4864356C5491c177A430C222d7e678",
        "assetContract": "https://etherscan.io/address/0xa1d6Df714F91DeBF4e0802A542E13067f31b8262",
        "coingeckoId": "redfox-labs-2"
      }
    },
    {
      "chainId": 101,
      "address": "T2mo6dnFiutu26KMuCMSjCLBB4ofWvQ3qBJGEMc3JSe",
      "symbol": "wMTA",
      "name": "Meta (Wormhole)",
      "decimals": 9,
      "logoURI": "https://raw.githubusercontent.com/solana-labs/token-list/main/assets/mainnet/T2mo6dnFiutu26KMuCMSjCLBB4ofWvQ3qBJGEMc3JSe/logo.png",
      "tags": [
        "wrapped",
        "wormhole"
      ],
      "extensions": {
        "address": "0xa3BeD4E1c75D00fa6f4E5E6922DB7261B5E9AcD2",
        "bridgeContract": "https://etherscan.io/address/0xf92cD566Ea4864356C5491c177A430C222d7e678",
        "assetContract": "https://etherscan.io/address/0xa3BeD4E1c75D00fa6f4E5E6922DB7261B5E9AcD2",
        "coingeckoId": "meta"
      }
    },
    {
      "chainId": 101,
      "address": "HC8SaUm9rhvVZE5ZwBWiUhFAnCuG8byd5FxKYdpFm5MR",
      "symbol": "wRBC",
      "name": "Rubic (Wormhole)",
      "decimals": 9,
      "logoURI": "https://raw.githubusercontent.com/solana-labs/token-list/main/assets/mainnet/HC8SaUm9rhvVZE5ZwBWiUhFAnCuG8byd5FxKYdpFm5MR/logo.png",
      "tags": [
        "wrapped",
        "wormhole"
      ],
      "extensions": {
        "address": "0xA4EED63db85311E22dF4473f87CcfC3DaDCFA3E3",
        "bridgeContract": "https://etherscan.io/address/0xf92cD566Ea4864356C5491c177A430C222d7e678",
        "assetContract": "https://etherscan.io/address/0xA4EED63db85311E22dF4473f87CcfC3DaDCFA3E3",
        "coingeckoId": "rubic"
      }
    },
    {
      "chainId": 101,
      "address": "9DdtKWoK8cBfLSLhHXHFZzzhxp4rdwHbFEAis8n5AsfQ",
      "symbol": "wNOIA",
      "name": "NOIA Token (Wormhole)",
      "decimals": 9,
      "logoURI": "https://raw.githubusercontent.com/solana-labs/token-list/main/assets/mainnet/9DdtKWoK8cBfLSLhHXHFZzzhxp4rdwHbFEAis8n5AsfQ/logo.png",
      "tags": [
        "wrapped",
        "wormhole"
      ],
      "extensions": {
        "address": "0xa8c8CfB141A3bB59FEA1E2ea6B79b5ECBCD7b6ca",
        "bridgeContract": "https://etherscan.io/address/0xf92cD566Ea4864356C5491c177A430C222d7e678",
        "assetContract": "https://etherscan.io/address/0xa8c8CfB141A3bB59FEA1E2ea6B79b5ECBCD7b6ca",
        "coingeckoId": "noia-network"
      }
    },
    {
      "chainId": 101,
      "address": "DTQStP2z4DRqbNHRxtwThAujr9aPFPsv4y2kkXTVLVvb",
      "symbol": "wCEL",
      "name": "Celsius (Wormhole)",
      "decimals": 4,
      "logoURI": "https://raw.githubusercontent.com/solana-labs/token-list/main/assets/mainnet/DTQStP2z4DRqbNHRxtwThAujr9aPFPsv4y2kkXTVLVvb/logo.png",
      "tags": [
        "wrapped",
        "wormhole"
      ],
      "extensions": {
        "address": "0xaaAEBE6Fe48E54f431b0C390CfaF0b017d09D42d",
        "bridgeContract": "https://etherscan.io/address/0xf92cD566Ea4864356C5491c177A430C222d7e678",
        "assetContract": "https://etherscan.io/address/0xaaAEBE6Fe48E54f431b0C390CfaF0b017d09D42d",
        "coingeckoId": "celsius-degree-token"
      }
    },
    {
      "chainId": 101,
      "address": "59NPV18vAbTgwC9aeEGikrmX3EbZHMEMkZfvcsHBNFr9",
      "symbol": "wCWS",
      "name": "Crowns (Wormhole)",
      "decimals": 9,
      "logoURI": "https://raw.githubusercontent.com/solana-labs/token-list/main/assets/mainnet/59NPV18vAbTgwC9aeEGikrmX3EbZHMEMkZfvcsHBNFr9/logo.png",
      "tags": [
        "wrapped",
        "wormhole"
      ],
      "extensions": {
        "address": "0xaC0104Cca91D167873B8601d2e71EB3D4D8c33e0",
        "bridgeContract": "https://etherscan.io/address/0xf92cD566Ea4864356C5491c177A430C222d7e678",
        "assetContract": "https://etherscan.io/address/0xaC0104Cca91D167873B8601d2e71EB3D4D8c33e0",
        "coingeckoId": "crowns"
      }
    },
    {
      "chainId": 101,
      "address": "4811JP9i35zgAxSFZjGXQwew6xd1qSBE4xdMFik2J14Z",
      "symbol": "wROOM",
      "name": "OptionRoom Token (Wormhole)",
      "decimals": 9,
      "logoURI": "https://raw.githubusercontent.com/solana-labs/token-list/main/assets/mainnet/4811JP9i35zgAxSFZjGXQwew6xd1qSBE4xdMFik2J14Z/logo.png",
      "tags": [
        "wrapped",
        "wormhole"
      ],
      "extensions": {
        "address": "0xAd4f86a25bbc20FfB751f2FAC312A0B4d8F88c64",
        "bridgeContract": "https://etherscan.io/address/0xf92cD566Ea4864356C5491c177A430C222d7e678",
        "assetContract": "https://etherscan.io/address/0xAd4f86a25bbc20FfB751f2FAC312A0B4d8F88c64",
        "coingeckoId": "option-room"
      }
    },
    {
      "chainId": 101,
      "address": "2VAdvHWMpzMnDYYn64MgqLNpGQ19iCiusCet8JLMtxU5",
      "symbol": "wYOP",
      "name": "YOP (Wormhole)",
      "decimals": 8,
      "logoURI": "https://raw.githubusercontent.com/solana-labs/token-list/main/assets/mainnet/2VAdvHWMpzMnDYYn64MgqLNpGQ19iCiusCet8JLMtxU5/logo.png",
      "tags": [
        "wrapped",
        "wormhole"
      ],
      "extensions": {
        "address": "0xAE1eaAE3F627AAca434127644371b67B18444051",
        "bridgeContract": "https://etherscan.io/address/0xf92cD566Ea4864356C5491c177A430C222d7e678",
        "assetContract": "https://etherscan.io/address/0xAE1eaAE3F627AAca434127644371b67B18444051",
        "coingeckoId": "yield-optimization-platform"
      }
    },
    {
      "chainId": 101,
      "address": "AKiTcEWZarsnUbKkwQVRjJni5eqwiNeBQsJ3nrADacT4",
      "symbol": "wLGCY",
      "name": "LGCY Network (Wormhole)",
      "decimals": 9,
      "logoURI": "https://raw.githubusercontent.com/solana-labs/token-list/main/assets/mainnet/AKiTcEWZarsnUbKkwQVRjJni5eqwiNeBQsJ3nrADacT4/logo.png",
      "tags": [
        "wrapped",
        "wormhole"
      ],
      "extensions": {
        "address": "0xaE697F994Fc5eBC000F8e22EbFfeE04612f98A0d",
        "bridgeContract": "https://etherscan.io/address/0xf92cD566Ea4864356C5491c177A430C222d7e678",
        "assetContract": "https://etherscan.io/address/0xaE697F994Fc5eBC000F8e22EbFfeE04612f98A0d",
        "coingeckoId": "lgcy-network"
      }
    },
    {
      "chainId": 101,
      "address": "4kPHTMfSD1k3SytAMKEVRWH5ip6WD5U52tC5q6TuXUNU",
      "symbol": "wRFuel",
      "name": "Rio Fuel Token (Wormhole)",
      "decimals": 9,
      "logoURI": "https://raw.githubusercontent.com/solana-labs/token-list/main/assets/mainnet/4kPHTMfSD1k3SytAMKEVRWH5ip6WD5U52tC5q6TuXUNU/logo.png",
      "tags": [
        "wrapped",
        "wormhole"
      ],
      "extensions": {
        "address": "0xaf9f549774ecEDbD0966C52f250aCc548D3F36E5",
        "bridgeContract": "https://etherscan.io/address/0xf92cD566Ea4864356C5491c177A430C222d7e678",
        "assetContract": "https://etherscan.io/address/0xaf9f549774ecEDbD0966C52f250aCc548D3F36E5",
        "coingeckoId": "rio-defi"
      }
    },
    {
      "chainId": 101,
      "address": "E1w2uKRsVJeDf1Qqbk7DDKEDe7NCYwh8ySgqCaEZ4BTC",
      "symbol": "wMAHA",
      "name": "MahaDAO (Wormhole)",
      "decimals": 9,
      "logoURI": "https://raw.githubusercontent.com/solana-labs/token-list/main/assets/mainnet/E1w2uKRsVJeDf1Qqbk7DDKEDe7NCYwh8ySgqCaEZ4BTC/logo.png",
      "tags": [
        "wrapped",
        "wormhole"
      ],
      "extensions": {
        "address": "0xB4d930279552397bbA2ee473229f89Ec245bc365",
        "bridgeContract": "https://etherscan.io/address/0xf92cD566Ea4864356C5491c177A430C222d7e678",
        "assetContract": "https://etherscan.io/address/0xB4d930279552397bbA2ee473229f89Ec245bc365",
        "coingeckoId": "mahadao"
      }
    },
    {
      "chainId": 101,
      "address": "4psmnTirimNyPEPEZtkQkdEPJagTXS3a7wsu1XN9MYK3",
      "symbol": "wRPL",
      "name": "Rocket Pool (Wormhole)",
      "decimals": 9,
      "logoURI": "https://raw.githubusercontent.com/solana-labs/token-list/main/assets/mainnet/4psmnTirimNyPEPEZtkQkdEPJagTXS3a7wsu1XN9MYK3/logo.png",
      "tags": [
        "wrapped",
        "wormhole"
      ],
      "extensions": {
        "address": "0xB4EFd85c19999D84251304bDA99E90B92300Bd93",
        "bridgeContract": "https://etherscan.io/address/0xf92cD566Ea4864356C5491c177A430C222d7e678",
        "assetContract": "https://etherscan.io/address/0xB4EFd85c19999D84251304bDA99E90B92300Bd93",
        "coingeckoId": "rocket-pool"
      }
    },
    {
      "chainId": 101,
      "address": "FrhQauNRm7ecom9FRprNcyz58agDe5ujAbAtA9NG6jtU",
      "symbol": "wNEXO",
      "name": "Nexo (Wormhole)",
      "decimals": 9,
      "logoURI": "https://raw.githubusercontent.com/solana-labs/token-list/main/assets/mainnet/FrhQauNRm7ecom9FRprNcyz58agDe5ujAbAtA9NG6jtU/logo.png",
      "tags": [
        "wrapped",
        "wormhole"
      ],
      "extensions": {
        "address": "0xB62132e35a6c13ee1EE0f84dC5d40bad8d815206",
        "bridgeContract": "https://etherscan.io/address/0xf92cD566Ea4864356C5491c177A430C222d7e678",
        "assetContract": "https://etherscan.io/address/0xB62132e35a6c13ee1EE0f84dC5d40bad8d815206",
        "coingeckoId": "nexo"
      }
    },
    {
      "chainId": 101,
      "address": "6G7X1B2f9F7KWcHxS66mn3ax6VPE2UMZud44RX3BzfVo",
      "symbol": "BEHZAT",
      "name": "Behzat Token",
      "decimals": 10,
      "logoURI": "https://raw.githubusercontent.com/solana-labs/token-list/main/assets/mainnet/6G7X1B2f9F7KWcHxS66mn3ax6VPE2UMZud44RX3BzfVo/logo.png",
      "tags": [
        "Token"
      ],
      "extensions": {
        "twitter": "https://twitter.com/BehzatToken"
      }
    },
    {
      "chainId": 101,
      "address": "AoU75vwpnWEVvfarxRALjzRc8vS9UdDhRMkwoDimt9ss",
      "symbol": "wSFI",
      "name": "Spice (Wormhole)",
      "decimals": 9,
      "logoURI": "https://raw.githubusercontent.com/solana-labs/token-list/main/assets/mainnet/AoU75vwpnWEVvfarxRALjzRc8vS9UdDhRMkwoDimt9ss/logo.png",
      "tags": [
        "wrapped",
        "wormhole"
      ],
      "extensions": {
        "address": "0xb753428af26E81097e7fD17f40c88aaA3E04902c",
        "bridgeContract": "https://etherscan.io/address/0xf92cD566Ea4864356C5491c177A430C222d7e678",
        "assetContract": "https://etherscan.io/address/0xb753428af26E81097e7fD17f40c88aaA3E04902c",
        "coingeckoId": "saffron-finance"
      }
    },
    {
      "chainId": 101,
      "address": "CRZuALvCYjPLB65WFLHh9JkmPWK5C81TXpy2aEEaCjr3",
      "symbol": "wSTBZ",
      "name": "Stabilize Token (Wormhole)",
      "decimals": 9,
      "logoURI": "https://raw.githubusercontent.com/solana-labs/token-list/main/assets/mainnet/CRZuALvCYjPLB65WFLHh9JkmPWK5C81TXpy2aEEaCjr3/logo.png",
      "tags": [
        "wrapped",
        "wormhole"
      ],
      "extensions": {
        "address": "0xB987D48Ed8f2C468D52D6405624EADBa5e76d723",
        "bridgeContract": "https://etherscan.io/address/0xf92cD566Ea4864356C5491c177A430C222d7e678",
        "assetContract": "https://etherscan.io/address/0xB987D48Ed8f2C468D52D6405624EADBa5e76d723",
        "coingeckoId": "stabilize"
      }
    },
    {
      "chainId": 101,
      "address": "HPYXGSdAwyK5GwmuivL8gDdUVRChtgXq6SRat44k4Pat",
      "symbol": "wBAL",
      "name": "Balancer (Wormhole)",
      "decimals": 9,
      "logoURI": "https://raw.githubusercontent.com/solana-labs/token-list/main/assets/mainnet/HPYXGSdAwyK5GwmuivL8gDdUVRChtgXq6SRat44k4Pat/logo.png",
      "tags": [
        "wrapped",
        "wormhole"
      ],
      "extensions": {
        "address": "0xba100000625a3754423978a60c9317c58a424e3D",
        "bridgeContract": "https://etherscan.io/address/0xf92cD566Ea4864356C5491c177A430C222d7e678",
        "assetContract": "https://etherscan.io/address/0xba100000625a3754423978a60c9317c58a424e3D",
        "coingeckoId": "balancer"
      }
    },
    {
      "chainId": 101,
      "address": "AV7NgJV2BsgEukzUTrcUMz3LD37xLcLtygFig5WJ3kQN",
      "symbol": "wBAND",
      "name": "BandToken (Wormhole)",
      "decimals": 9,
      "logoURI": "https://raw.githubusercontent.com/solana-labs/token-list/main/assets/mainnet/AV7NgJV2BsgEukzUTrcUMz3LD37xLcLtygFig5WJ3kQN/logo.png",
      "tags": [
        "wrapped",
        "wormhole"
      ],
      "extensions": {
        "address": "0xBA11D00c5f74255f56a5E366F4F77f5A186d7f55",
        "bridgeContract": "https://etherscan.io/address/0xf92cD566Ea4864356C5491c177A430C222d7e678",
        "assetContract": "https://etherscan.io/address/0xBA11D00c5f74255f56a5E366F4F77f5A186d7f55",
        "coingeckoId": "band-protocol"
      }
    },
    {
      "chainId": 101,
      "address": "4obZok5FFUcQXQoV39hhcqk9xSmo4WnP9wnrNCk1g5BC",
      "symbol": "wSWFL",
      "name": "Swapfolio (Wormhole)",
      "decimals": 9,
      "logoURI": "https://raw.githubusercontent.com/solana-labs/token-list/main/assets/mainnet/4obZok5FFUcQXQoV39hhcqk9xSmo4WnP9wnrNCk1g5BC/logo.png",
      "tags": [
        "wrapped",
        "wormhole"
      ],
      "extensions": {
        "address": "0xBa21Ef4c9f433Ede00badEFcC2754B8E74bd538A",
        "bridgeContract": "https://etherscan.io/address/0xf92cD566Ea4864356C5491c177A430C222d7e678",
        "assetContract": "https://etherscan.io/address/0xBa21Ef4c9f433Ede00badEFcC2754B8E74bd538A",
        "coingeckoId": "swapfolio"
      }
    },
    {
      "chainId": 101,
      "address": "HCP8hGKS6fUGfTA1tQxBKzbXuQk7yktzz71pY8LXVJyR",
      "symbol": "wLRC",
      "name": "LoopringCoin V2 (Wormhole)",
      "decimals": 9,
      "logoURI": "https://raw.githubusercontent.com/solana-labs/token-list/main/assets/mainnet/HCP8hGKS6fUGfTA1tQxBKzbXuQk7yktzz71pY8LXVJyR/logo.png",
      "tags": [
        "wrapped",
        "wormhole"
      ],
      "extensions": {
        "address": "0xBBbbCA6A901c926F240b89EacB641d8Aec7AEafD",
        "bridgeContract": "https://etherscan.io/address/0xf92cD566Ea4864356C5491c177A430C222d7e678",
        "assetContract": "https://etherscan.io/address/0xBBbbCA6A901c926F240b89EacB641d8Aec7AEafD",
        "coingeckoId": "loopring"
      }
    },
    {
      "chainId": 101,
      "address": "9sNArcS6veh7DLEo7Y1ZSbBCYtkuPVE6S3HhVrcWR2Zw",
      "symbol": "wPERP",
      "name": "Perpetual (Wormhole)",
      "decimals": 9,
      "logoURI": "https://raw.githubusercontent.com/solana-labs/token-list/main/assets/mainnet/9sNArcS6veh7DLEo7Y1ZSbBCYtkuPVE6S3HhVrcWR2Zw/logo.png",
      "tags": [
        "wrapped",
        "wormhole"
      ],
      "extensions": {
        "address": "0xbC396689893D065F41bc2C6EcbeE5e0085233447",
        "bridgeContract": "https://etherscan.io/address/0xf92cD566Ea4864356C5491c177A430C222d7e678",
        "assetContract": "https://etherscan.io/address/0xbC396689893D065F41bc2C6EcbeE5e0085233447",
        "coingeckoId": "perpetual-protocol"
      }
    },
    {
      "chainId": 101,
      "address": "3XnhArdJydrpbr9Nbj8wNUaozPL9WAo9YDyNWakhTm9X",
      "symbol": "wCOMP",
      "name": "Compound (Wormhole)",
      "decimals": 9,
      "logoURI": "https://raw.githubusercontent.com/solana-labs/token-list/main/assets/mainnet/3XnhArdJydrpbr9Nbj8wNUaozPL9WAo9YDyNWakhTm9X/logo.png",
      "tags": [
        "wrapped",
        "wormhole"
      ],
      "extensions": {
        "address": "0xc00e94Cb662C3520282E6f5717214004A7f26888",
        "bridgeContract": "https://etherscan.io/address/0xf92cD566Ea4864356C5491c177A430C222d7e678",
        "assetContract": "https://etherscan.io/address/0xc00e94Cb662C3520282E6f5717214004A7f26888",
        "coingeckoId": "compound-governance-token"
      }
    },
    {
      "chainId": 101,
      "address": "CPLNm9UMKfiJKiySQathV99yeSgTVjPDZx4ucFrbp2MD",
      "symbol": "wSNX",
      "name": "Synthetix Network Token (Wormhole)",
      "decimals": 9,
      "logoURI": "https://raw.githubusercontent.com/solana-labs/token-list/main/assets/mainnet/CPLNm9UMKfiJKiySQathV99yeSgTVjPDZx4ucFrbp2MD/logo.png",
      "tags": [
        "wrapped",
        "wormhole"
      ],
      "extensions": {
        "address": "0xC011a73ee8576Fb46F5E1c5751cA3B9Fe0af2a6F",
        "bridgeContract": "https://etherscan.io/address/0xf92cD566Ea4864356C5491c177A430C222d7e678",
        "assetContract": "https://etherscan.io/address/0xC011a73ee8576Fb46F5E1c5751cA3B9Fe0af2a6F",
        "coingeckoId": "havven"
      }
    },
    {
      "chainId": 101,
      "address": "D6eVKSfLdioqo2zG8LbQYFU2gf66FrjKA7afCYNo1GHt",
      "symbol": "wDUCK",
      "name": "DLP Duck Token (Wormhole)",
      "decimals": 9,
      "logoURI": "https://raw.githubusercontent.com/solana-labs/token-list/main/assets/mainnet/D6eVKSfLdioqo2zG8LbQYFU2gf66FrjKA7afCYNo1GHt/logo.png",
      "tags": [
        "wrapped",
        "wormhole"
      ],
      "extensions": {
        "address": "0xC0bA369c8Db6eB3924965e5c4FD0b4C1B91e305F",
        "bridgeContract": "https://etherscan.io/address/0xf92cD566Ea4864356C5491c177A430C222d7e678",
        "assetContract": "https://etherscan.io/address/0xC0bA369c8Db6eB3924965e5c4FD0b4C1B91e305F",
        "coingeckoId": "dlp-duck-token"
      }
    },
    {
      "chainId": 101,
      "address": "9PwPi3DAf9Dy4Y6qJmUzF6fX9CjNwScBidsYqJmcApF8",
      "symbol": "wCHAIN",
      "name": "Chain Games (Wormhole)",
      "decimals": 9,
      "logoURI": "https://raw.githubusercontent.com/solana-labs/token-list/main/assets/mainnet/9PwPi3DAf9Dy4Y6qJmUzF6fX9CjNwScBidsYqJmcApF8/logo.png",
      "tags": [
        "wrapped",
        "wormhole"
      ],
      "extensions": {
        "address": "0xC4C2614E694cF534D407Ee49F8E44D125E4681c4",
        "bridgeContract": "https://etherscan.io/address/0xf92cD566Ea4864356C5491c177A430C222d7e678",
        "assetContract": "https://etherscan.io/address/0xC4C2614E694cF534D407Ee49F8E44D125E4681c4",
        "coingeckoId": "chain-games"
      }
    },
    {
      "chainId": 101,
      "address": "BmxZ1pghpcoyT7aykj7D1o4AxWirTqvD7zD2tNngjirT",
      "symbol": "wGRT",
      "name": "Graph Token (Wormhole)",
      "decimals": 9,
      "logoURI": "https://raw.githubusercontent.com/solana-labs/token-list/main/assets/mainnet/BmxZ1pghpcoyT7aykj7D1o4AxWirTqvD7zD2tNngjirT/logo.png",
      "tags": [
        "wrapped",
        "wormhole"
      ],
      "extensions": {
        "address": "0xc944E90C64B2c07662A292be6244BDf05Cda44a7",
        "bridgeContract": "https://etherscan.io/address/0xf92cD566Ea4864356C5491c177A430C222d7e678",
        "assetContract": "https://etherscan.io/address/0xc944E90C64B2c07662A292be6244BDf05Cda44a7",
        "coingeckoId": "the-graph"
      }
    },
    {
      "chainId": 101,
      "address": "FMr15arp651N6fR2WEL36pCMBnFecHcN6wDxne2Vf3SK",
      "symbol": "wROOT",
      "name": "RootKit (Wormhole)",
      "decimals": 9,
      "logoURI": "https://raw.githubusercontent.com/solana-labs/token-list/main/assets/mainnet/FMr15arp651N6fR2WEL36pCMBnFecHcN6wDxne2Vf3SK/logo.png",
      "tags": [
        "wrapped",
        "wormhole"
      ],
      "extensions": {
        "address": "0xCb5f72d37685C3D5aD0bB5F982443BC8FcdF570E",
        "bridgeContract": "https://etherscan.io/address/0xf92cD566Ea4864356C5491c177A430C222d7e678",
        "assetContract": "https://etherscan.io/address/0xCb5f72d37685C3D5aD0bB5F982443BC8FcdF570E",
        "coingeckoId": "rootkit"
      }
    },
    {
      "chainId": 101,
      "address": "E9X7rKAGfSh1gsHC6qh5MVLkDzRcT64KQbjzvHnc5zEq",
      "symbol": "wSWAP",
      "name": "TrustSwap Token (Wormhole)",
      "decimals": 9,
      "logoURI": "https://raw.githubusercontent.com/solana-labs/token-list/main/assets/mainnet/E9X7rKAGfSh1gsHC6qh5MVLkDzRcT64KQbjzvHnc5zEq/logo.png",
      "tags": [
        "wrapped",
        "wormhole"
      ],
      "extensions": {
        "address": "0xCC4304A31d09258b0029eA7FE63d032f52e44EFe",
        "bridgeContract": "https://etherscan.io/address/0xf92cD566Ea4864356C5491c177A430C222d7e678",
        "assetContract": "https://etherscan.io/address/0xCC4304A31d09258b0029eA7FE63d032f52e44EFe",
        "coingeckoId": "trustswap"
      }
    },
    {
      "chainId": 101,
      "address": "5NEENV1mNvu7MfNNtKuGSDC8zoNStq1tuLkDXFtv6rZd",
      "symbol": "wTVK",
      "name": "Terra Virtua Kolect (Wormhole)",
      "decimals": 9,
      "logoURI": "https://raw.githubusercontent.com/solana-labs/token-list/main/assets/mainnet/5NEENV1mNvu7MfNNtKuGSDC8zoNStq1tuLkDXFtv6rZd/logo.png",
      "tags": [
        "wrapped",
        "wormhole"
      ],
      "extensions": {
        "address": "0xd084B83C305daFD76AE3E1b4E1F1fe2eCcCb3988",
        "bridgeContract": "https://etherscan.io/address/0xf92cD566Ea4864356C5491c177A430C222d7e678",
        "assetContract": "https://etherscan.io/address/0xd084B83C305daFD76AE3E1b4E1F1fe2eCcCb3988",
        "coingeckoId": "terra-virtua-kolect"
      }
    },
    {
      "chainId": 101,
      "address": "5ZXLGj7onpitgtREJNYb51DwDPddvqV1YLC8jn2sgz48",
      "symbol": "wOMG",
      "name": "OMG Network (Wormhole)",
      "decimals": 9,
      "logoURI": "https://raw.githubusercontent.com/solana-labs/token-list/main/assets/mainnet/5ZXLGj7onpitgtREJNYb51DwDPddvqV1YLC8jn2sgz48/logo.png",
      "tags": [
        "wrapped",
        "wormhole"
      ],
      "extensions": {
        "address": "0xd26114cd6EE289AccF82350c8d8487fedB8A0C07",
        "bridgeContract": "https://etherscan.io/address/0xf92cD566Ea4864356C5491c177A430C222d7e678",
        "assetContract": "https://etherscan.io/address/0xd26114cd6EE289AccF82350c8d8487fedB8A0C07",
        "coingeckoId": "omisego"
      }
    },
    {
      "chainId": 101,
      "address": "2Xf2yAXJfg82sWwdLUo2x9mZXy6JCdszdMZkcF1Hf4KV",
      "symbol": "wLUNA",
      "name": "Wrapped LUNA Token (Wormhole)",
      "decimals": 9,
      "logoURI": "https://raw.githubusercontent.com/solana-labs/token-list/main/assets/mainnet/2Xf2yAXJfg82sWwdLUo2x9mZXy6JCdszdMZkcF1Hf4KV/logo.png",
      "tags": [
        "wrapped",
        "wormhole"
      ],
      "extensions": {
        "address": "0xd2877702675e6cEb975b4A1dFf9fb7BAF4C91ea9",
        "bridgeContract": "https://etherscan.io/address/0xf92cD566Ea4864356C5491c177A430C222d7e678",
        "assetContract": "https://etherscan.io/address/0xd2877702675e6cEb975b4A1dFf9fb7BAF4C91ea9",
        "coingeckoId": "wrapped-terra"
      }
    },
    {
      "chainId": 101,
      "address": "5Ro6JxJ4NjSTEppdX2iXUYgWkAEF1dcs9gqMX99E2vkL",
      "symbol": "wBONDLY",
      "name": "Bondly Token (Wormhole)",
      "decimals": 9,
      "logoURI": "https://raw.githubusercontent.com/solana-labs/token-list/main/assets/mainnet/5Ro6JxJ4NjSTEppdX2iXUYgWkAEF1dcs9gqMX99E2vkL/logo.png",
      "tags": [
        "wrapped",
        "wormhole"
      ],
      "extensions": {
        "address": "0xD2dDa223b2617cB616c1580db421e4cFAe6a8a85",
        "bridgeContract": "https://etherscan.io/address/0xf92cD566Ea4864356C5491c177A430C222d7e678",
        "assetContract": "https://etherscan.io/address/0xD2dDa223b2617cB616c1580db421e4cFAe6a8a85",
        "coingeckoId": "bondly"
      }
    },
    {
      "chainId": 101,
      "address": "5jFzUEqWLnvGvKWb1Pji9nWVYy5vLG2saoXCyVNWEdEi",
      "symbol": "wDETS",
      "name": "Dextrust (Wormhole)",
      "decimals": 9,
      "logoURI": "https://raw.githubusercontent.com/solana-labs/token-list/main/assets/mainnet/5jFzUEqWLnvGvKWb1Pji9nWVYy5vLG2saoXCyVNWEdEi/logo.png",
      "tags": [
        "wrapped",
        "wormhole"
      ],
      "extensions": {
        "address": "0xd379700999F4805Ce80aa32DB46A94dF64561108",
        "bridgeContract": "https://etherscan.io/address/0xf92cD566Ea4864356C5491c177A430C222d7e678",
        "assetContract": "https://etherscan.io/address/0xd379700999F4805Ce80aa32DB46A94dF64561108",
        "coingeckoId": "dextrust"
      }
    },
    {
      "chainId": 101,
      "address": "BV5tm1uCRWQCQKNgQVFnkseqAjxpmbJkRCXvzFWBdgMp",
      "symbol": "wAMPL",
      "name": "Ampleforth (Wormhole)",
      "decimals": 9,
      "logoURI": "https://raw.githubusercontent.com/solana-labs/token-list/main/assets/mainnet/BV5tm1uCRWQCQKNgQVFnkseqAjxpmbJkRCXvzFWBdgMp/logo.png",
      "tags": [
        "wrapped",
        "wormhole"
      ],
      "extensions": {
        "address": "0xD46bA6D942050d489DBd938a2C909A5d5039A161",
        "bridgeContract": "https://etherscan.io/address/0xf92cD566Ea4864356C5491c177A430C222d7e678",
        "assetContract": "https://etherscan.io/address/0xD46bA6D942050d489DBd938a2C909A5d5039A161",
        "coingeckoId": "ampleforth"
      }
    },
    {
      "chainId": 101,
      "address": "2PSvGigDY4MVUmv51bBiARBMcHBtXcUBnx5V9BwWbbi2",
      "symbol": "wPOLK",
      "name": "Polkamarkets (Wormhole)",
      "decimals": 9,
      "logoURI": "https://raw.githubusercontent.com/solana-labs/token-list/main/assets/mainnet/2PSvGigDY4MVUmv51bBiARBMcHBtXcUBnx5V9BwWbbi2/logo.png",
      "tags": [
        "wrapped",
        "wormhole"
      ],
      "extensions": {
        "address": "0xD478161C952357F05f0292B56012Cd8457F1cfbF",
        "bridgeContract": "https://etherscan.io/address/0xf92cD566Ea4864356C5491c177A430C222d7e678",
        "assetContract": "https://etherscan.io/address/0xD478161C952357F05f0292B56012Cd8457F1cfbF",
        "coingeckoId": "polkamarkets"
      }
    },
    {
      "chainId": 101,
      "address": "ApmXkxXCASdxRf3Ln6Ni7oAZ7E6CX1CcJAD8A5qBdhSm",
      "symbol": "wCRV",
      "name": "Curve DAO Token (Wormhole)",
      "decimals": 9,
      "logoURI": "https://raw.githubusercontent.com/solana-labs/token-list/main/assets/mainnet/ApmXkxXCASdxRf3Ln6Ni7oAZ7E6CX1CcJAD8A5qBdhSm/logo.png",
      "tags": [
        "wrapped",
        "wormhole"
      ],
      "extensions": {
        "address": "0xD533a949740bb3306d119CC777fa900bA034cd52",
        "bridgeContract": "https://etherscan.io/address/0xf92cD566Ea4864356C5491c177A430C222d7e678",
        "assetContract": "https://etherscan.io/address/0xD533a949740bb3306d119CC777fa900bA034cd52",
        "coingeckoId": "curve-dao-token"
      }
    },
    {
      "chainId": 101,
      "address": "DWECGzR56MruYJyo5g5QpoxZbFoydt3oWUkkDsVhxXzs",
      "symbol": "wMEME",
      "name": "MEME (Wormhole)",
      "decimals": 8,
      "logoURI": "https://raw.githubusercontent.com/solana-labs/token-list/main/assets/mainnet/DWECGzR56MruYJyo5g5QpoxZbFoydt3oWUkkDsVhxXzs/logo.png",
      "tags": [
        "wrapped",
        "wormhole"
      ],
      "extensions": {
        "address": "0xD5525D397898e5502075Ea5E830d8914f6F0affe",
        "bridgeContract": "https://etherscan.io/address/0xf92cD566Ea4864356C5491c177A430C222d7e678",
        "assetContract": "https://etherscan.io/address/0xD5525D397898e5502075Ea5E830d8914f6F0affe",
        "coingeckoId": "degenerator"
      }
    },
    {
      "chainId": 101,
      "address": "3Y2wTtM4kCX8uUSLrKJ8wpajCu1C9LaWWAd7b7Nb2BDw",
      "symbol": "wEXNT",
      "name": "ExNetwork Community Token (Wormhole)",
      "decimals": 9,
      "logoURI": "https://raw.githubusercontent.com/solana-labs/token-list/main/assets/mainnet/3Y2wTtM4kCX8uUSLrKJ8wpajCu1C9LaWWAd7b7Nb2BDw/logo.png",
      "tags": [
        "wrapped",
        "wormhole"
      ],
      "extensions": {
        "address": "0xD6c67B93a7b248dF608a653d82a100556144c5DA",
        "bridgeContract": "https://etherscan.io/address/0xf92cD566Ea4864356C5491c177A430C222d7e678",
        "assetContract": "https://etherscan.io/address/0xD6c67B93a7b248dF608a653d82a100556144c5DA",
        "coingeckoId": "exnetwork-token"
      }
    },
    {
      "chainId": 101,
      "address": "9w97GdWUYYaamGwdKMKZgGzPduZJkiFizq4rz5CPXRv2",
      "symbol": "wUSDT",
      "name": "Tether USD (Wormhole)",
      "decimals": 6,
      "logoURI": "https://raw.githubusercontent.com/solana-labs/token-list/main/assets/mainnet/9w97GdWUYYaamGwdKMKZgGzPduZJkiFizq4rz5CPXRv2/logo.png",
      "tags": [
        "wrapped",
        "wormhole"
      ],
      "extensions": {
        "address": "0xdAC17F958D2ee523a2206206994597C13D831ec7",
        "bridgeContract": "https://etherscan.io/address/0xf92cD566Ea4864356C5491c177A430C222d7e678",
        "assetContract": "https://etherscan.io/address/0xdAC17F958D2ee523a2206206994597C13D831ec7",
        "coingeckoId": "tether"
      }
    },
    {
      "chainId": 101,
      "address": "CqWSJtkMMY16q9QLnQxktM1byzVHGRr8b6LCPuZnEeiL",
      "symbol": "wYLD",
      "name": "Yield (Wormhole)",
      "decimals": 9,
      "logoURI": "https://raw.githubusercontent.com/solana-labs/token-list/main/assets/mainnet/CqWSJtkMMY16q9QLnQxktM1byzVHGRr8b6LCPuZnEeiL/logo.png",
      "tags": [
        "wrapped",
        "wormhole"
      ],
      "extensions": {
        "address": "0xDcB01cc464238396E213a6fDd933E36796eAfF9f",
        "bridgeContract": "https://etherscan.io/address/0xf92cD566Ea4864356C5491c177A430C222d7e678",
        "assetContract": "https://etherscan.io/address/0xDcB01cc464238396E213a6fDd933E36796eAfF9f",
        "coingeckoId": "yield"
      }
    },
    {
      "chainId": 101,
      "address": "26ZzQVGZruwcZPs2sqb8n9ojKt2cviUjHcMjstFtK6ow",
      "symbol": "wKNC",
      "name": "Kyber Network Crystal (Wormhole)",
      "decimals": 9,
      "logoURI": "https://raw.githubusercontent.com/solana-labs/token-list/main/assets/mainnet/26ZzQVGZruwcZPs2sqb8n9ojKt2cviUjHcMjstFtK6ow/logo.png",
      "tags": [
        "wrapped",
        "wormhole"
      ],
      "extensions": {
        "address": "0xdd974D5C2e2928deA5F71b9825b8b646686BD200",
        "bridgeContract": "https://etherscan.io/address/0xf92cD566Ea4864356C5491c177A430C222d7e678",
        "assetContract": "https://etherscan.io/address/0xdd974D5C2e2928deA5F71b9825b8b646686BD200",
        "coingeckoId": "kyber-network"
      }
    },
    {
      "chainId": 101,
      "address": "HHoHTtntq2kiBPENyVM1DTP7pNrkBXX2Jye29PSyz3qf",
      "symbol": "wCOTI",
      "name": "COTI Token (Wormhole)",
      "decimals": 9,
      "logoURI": "https://raw.githubusercontent.com/solana-labs/token-list/main/assets/mainnet/HHoHTtntq2kiBPENyVM1DTP7pNrkBXX2Jye29PSyz3qf/logo.png",
      "tags": [
        "wrapped",
        "wormhole"
      ],
      "extensions": {
        "address": "0xDDB3422497E61e13543BeA06989C0789117555c5",
        "bridgeContract": "https://etherscan.io/address/0xf92cD566Ea4864356C5491c177A430C222d7e678",
        "assetContract": "https://etherscan.io/address/0xDDB3422497E61e13543BeA06989C0789117555c5",
        "coingeckoId": "coti"
      }
    },
    {
      "chainId": 101,
      "address": "4sEpUsJ6uJZYi6A2da8EGjKPacRSqYJaPJffPnTqoWVv",
      "symbol": "wINJ",
      "name": "Injective Token (Wormhole)",
      "decimals": 9,
      "logoURI": "https://raw.githubusercontent.com/solana-labs/token-list/main/assets/mainnet/4sEpUsJ6uJZYi6A2da8EGjKPacRSqYJaPJffPnTqoWVv/logo.png",
      "tags": [
        "wrapped",
        "wormhole"
      ],
      "extensions": {
        "address": "0xe28b3B32B6c345A34Ff64674606124Dd5Aceca30",
        "bridgeContract": "https://etherscan.io/address/0xf92cD566Ea4864356C5491c177A430C222d7e678",
        "assetContract": "https://etherscan.io/address/0xe28b3B32B6c345A34Ff64674606124Dd5Aceca30",
        "coingeckoId": "injective-protocol"
      }
    },
    {
      "chainId": 101,
      "address": "G2jrxYSoCSzmohxERa2JzSJMuRM4kiNvRA3DnCv7Lzcz",
      "symbol": "wZRX",
      "name": "0x Protocol Token (Wormhole)",
      "decimals": 9,
      "logoURI": "https://raw.githubusercontent.com/solana-labs/token-list/main/assets/mainnet/G2jrxYSoCSzmohxERa2JzSJMuRM4kiNvRA3DnCv7Lzcz/logo.png",
      "tags": [
        "wrapped",
        "wormhole"
      ],
      "extensions": {
        "address": "0xE41d2489571d322189246DaFA5ebDe1F4699F498",
        "bridgeContract": "https://etherscan.io/address/0xf92cD566Ea4864356C5491c177A430C222d7e678",
        "assetContract": "https://etherscan.io/address/0xE41d2489571d322189246DaFA5ebDe1F4699F498",
        "coingeckoId": "0x"
      }
    },
    {
      "chainId": 101,
      "address": "3bkBFHyof411hGBdcsiM1KSDdErw63Xoj3eLB8yNknB4",
      "symbol": "wSUPER",
      "name": "SuperFarm (Wormhole)",
      "decimals": 9,
      "logoURI": "https://raw.githubusercontent.com/solana-labs/token-list/main/assets/mainnet/3bkBFHyof411hGBdcsiM1KSDdErw63Xoj3eLB8yNknB4/logo.png",
      "tags": [
        "wrapped",
        "wormhole"
      ],
      "extensions": {
        "address": "0xe53EC727dbDEB9E2d5456c3be40cFF031AB40A55",
        "bridgeContract": "https://etherscan.io/address/0xf92cD566Ea4864356C5491c177A430C222d7e678",
        "assetContract": "https://etherscan.io/address/0xe53EC727dbDEB9E2d5456c3be40cFF031AB40A55",
        "coingeckoId": "superfarm"
      }
    },
    {
      "chainId": 101,
      "address": "7kkkoa1MB93ELm3vjvyC8GJ65G7eEgLhfaHU58riJUCx",
      "symbol": "waEth",
      "name": "aEthereum (Wormhole)",
      "decimals": 9,
      "logoURI": "https://raw.githubusercontent.com/solana-labs/token-list/main/assets/mainnet/7kkkoa1MB93ELm3vjvyC8GJ65G7eEgLhfaHU58riJUCx/logo.png",
      "tags": [
        "wrapped",
        "wormhole"
      ],
      "extensions": {
        "address": "0xE95A203B1a91a908F9B9CE46459d101078c2c3cb",
        "bridgeContract": "https://etherscan.io/address/0xf92cD566Ea4864356C5491c177A430C222d7e678",
        "assetContract": "https://etherscan.io/address/0xE95A203B1a91a908F9B9CE46459d101078c2c3cb",
        "coingeckoId": "ankreth"
      }
    },
    {
      "chainId": 101,
      "address": "F48zUwoQMzgCTf5wihwz8GPN23gdcoVMiT227APqA6hC",
      "symbol": "wSURF",
      "name": "SURF.Finance (Wormhole)",
      "decimals": 9,
      "logoURI": "https://raw.githubusercontent.com/solana-labs/token-list/main/assets/mainnet/F48zUwoQMzgCTf5wihwz8GPN23gdcoVMiT227APqA6hC/logo.png",
      "tags": [
        "wrapped",
        "wormhole"
      ],
      "extensions": {
        "address": "0xEa319e87Cf06203DAe107Dd8E5672175e3Ee976c",
        "bridgeContract": "https://etherscan.io/address/0xf92cD566Ea4864356C5491c177A430C222d7e678",
        "assetContract": "https://etherscan.io/address/0xEa319e87Cf06203DAe107Dd8E5672175e3Ee976c",
        "coingeckoId": "surf-finance"
      }
    },
    {
      "chainId": 101,
      "address": "EK6iyvvqvQtsWYcySrZVHkXjCLX494r9PhnDWJaX1CPu",
      "symbol": "wrenBTC",
      "name": "renBTC (Wormhole)",
      "decimals": 8,
      "logoURI": "https://raw.githubusercontent.com/solana-labs/token-list/main/assets/mainnet/EK6iyvvqvQtsWYcySrZVHkXjCLX494r9PhnDWJaX1CPu/logo.png",
      "tags": [
        "wrapped",
        "wormhole"
      ],
      "extensions": {
        "address": "0xEB4C2781e4ebA804CE9a9803C67d0893436bB27D",
        "bridgeContract": "https://etherscan.io/address/0xf92cD566Ea4864356C5491c177A430C222d7e678",
        "assetContract": "https://etherscan.io/address/0xEB4C2781e4ebA804CE9a9803C67d0893436bB27D",
        "coingeckoId": "renbtc"
      }
    },
    {
      "chainId": 101,
      "address": "B2m4B527oLo5WFWLgy2MitP66azhEW2puaazUAuvNgqZ",
      "symbol": "wDMG",
      "name": "DMM: Governance (Wormhole)",
      "decimals": 9,
      "logoURI": "https://raw.githubusercontent.com/solana-labs/token-list/main/assets/mainnet/B2m4B527oLo5WFWLgy2MitP66azhEW2puaazUAuvNgqZ/logo.png",
      "tags": [
        "wrapped",
        "wormhole"
      ],
      "extensions": {
        "address": "0xEd91879919B71bB6905f23af0A68d231EcF87b14",
        "bridgeContract": "https://etherscan.io/address/0xf92cD566Ea4864356C5491c177A430C222d7e678",
        "assetContract": "https://etherscan.io/address/0xEd91879919B71bB6905f23af0A68d231EcF87b14",
        "coingeckoId": "dmm-governance"
      }
    },
    {
      "chainId": 101,
      "address": "H3iuZNRwaqPsnGUGU5YkDwTU3hQMkzC32hxDko8EtzZw",
      "symbol": "wHEZ",
      "name": "Hermez Network Token (Wormhole)",
      "decimals": 9,
      "logoURI": "https://raw.githubusercontent.com/solana-labs/token-list/main/assets/mainnet/H3iuZNRwaqPsnGUGU5YkDwTU3hQMkzC32hxDko8EtzZw/logo.png",
      "tags": [
        "wrapped",
        "wormhole"
      ],
      "extensions": {
        "address": "0xEEF9f339514298C6A857EfCfC1A762aF84438dEE",
        "bridgeContract": "https://etherscan.io/address/0xf92cD566Ea4864356C5491c177A430C222d7e678",
        "assetContract": "https://etherscan.io/address/0xEEF9f339514298C6A857EfCfC1A762aF84438dEE",
        "coingeckoId": "hermez-network-token"
      }
    },
    {
      "chainId": 101,
      "address": "DL7873Hud4eMdGScQFD7vrbC6fzWAMQ2LMuoZSn4zUry",
      "symbol": "wRLY",
      "name": "Rally (Wormhole)",
      "decimals": 9,
      "logoURI": "https://raw.githubusercontent.com/solana-labs/token-list/main/assets/mainnet/DL7873Hud4eMdGScQFD7vrbC6fzWAMQ2LMuoZSn4zUry/logo.png",
      "tags": [
        "wrapped",
        "wormhole"
      ],
      "extensions": {
        "address": "0xf1f955016EcbCd7321c7266BccFB96c68ea5E49b",
        "bridgeContract": "https://etherscan.io/address/0xf92cD566Ea4864356C5491c177A430C222d7e678",
        "assetContract": "https://etherscan.io/address/0xf1f955016EcbCd7321c7266BccFB96c68ea5E49b",
        "coingeckoId": "rally-2"
      }
    },
    {
      "chainId": 101,
      "address": "3N89w9KPUVYUK5MMGNY8yMXhrr89QQ1RQPJxVnQHgMdd",
      "symbol": "wYf-DAI",
      "name": "YfDAI.finance (Wormhole)",
      "decimals": 9,
      "logoURI": "https://raw.githubusercontent.com/solana-labs/token-list/main/assets/mainnet/3N89w9KPUVYUK5MMGNY8yMXhrr89QQ1RQPJxVnQHgMdd/logo.png",
      "tags": [
        "wrapped",
        "wormhole"
      ],
      "extensions": {
        "address": "0xf4CD3d3Fda8d7Fd6C5a500203e38640A70Bf9577",
        "bridgeContract": "https://etherscan.io/address/0xf92cD566Ea4864356C5491c177A430C222d7e678",
        "assetContract": "https://etherscan.io/address/0xf4CD3d3Fda8d7Fd6C5a500203e38640A70Bf9577",
        "coingeckoId": "yfdai-finance"
      }
    },
    {
      "chainId": 101,
      "address": "8ArKbnnDiq8eRR8hZ1eULMjd2iMAD8AqwyVJRAX7mHQo",
      "symbol": "wFCL",
      "name": "Fractal Protocol Token (Wormhole)",
      "decimals": 9,
      "logoURI": "https://raw.githubusercontent.com/solana-labs/token-list/main/assets/mainnet/8ArKbnnDiq8eRR8hZ1eULMjd2iMAD8AqwyVJRAX7mHQo/logo.png",
      "tags": [
        "wrapped",
        "wormhole"
      ],
      "extensions": {
        "address": "0xF4d861575ecC9493420A3f5a14F85B13f0b50EB3",
        "bridgeContract": "https://etherscan.io/address/0xf92cD566Ea4864356C5491c177A430C222d7e678",
        "assetContract": "https://etherscan.io/address/0xF4d861575ecC9493420A3f5a14F85B13f0b50EB3",
        "coingeckoId": "fractal"
      }
    },
    {
      "chainId": 101,
      "address": "ZWGxcTgJCNGQqZn6vFdknwj4AFFsYRZ4SDJuhRn3J1T",
      "symbol": "wAXS",
      "name": "Axie Infinity (Wormhole)",
      "decimals": 9,
      "logoURI": "https://raw.githubusercontent.com/solana-labs/token-list/main/assets/mainnet/ZWGxcTgJCNGQqZn6vFdknwj4AFFsYRZ4SDJuhRn3J1T/logo.png",
      "tags": [
        "wrapped",
        "wormhole"
      ],
      "extensions": {
        "address": "0xF5D669627376EBd411E34b98F19C868c8ABA5ADA",
        "bridgeContract": "https://etherscan.io/address/0xf92cD566Ea4864356C5491c177A430C222d7e678",
        "assetContract": "https://etherscan.io/address/0xF5D669627376EBd411E34b98F19C868c8ABA5ADA",
        "coingeckoId": "axie-infinity"
      }
    },
    {
      "chainId": 101,
      "address": "PEjUEMHFRtfajio8YHKZdUruW1vTzGmz6F7NngjYuou",
      "symbol": "wENJ",
      "name": "Enjin Coin (Wormhole)",
      "decimals": 9,
      "logoURI": "https://raw.githubusercontent.com/solana-labs/token-list/main/assets/mainnet/PEjUEMHFRtfajio8YHKZdUruW1vTzGmz6F7NngjYuou/logo.png",
      "tags": [
        "wrapped",
        "wormhole"
      ],
      "extensions": {
        "address": "0xF629cBd94d3791C9250152BD8dfBDF380E2a3B9c",
        "bridgeContract": "https://etherscan.io/address/0xf92cD566Ea4864356C5491c177A430C222d7e678",
        "assetContract": "https://etherscan.io/address/0xF629cBd94d3791C9250152BD8dfBDF380E2a3B9c",
        "coingeckoId": "enjincoin"
      }
    },
    {
      "chainId": 101,
      "address": "2cW5deMKeR97C7csq1aMMWUa5RNWkpQFz8tumxk4ZV8w",
      "symbol": "wYLD",
      "name": "Yield (Wormhole)",
      "decimals": 9,
      "logoURI": "https://raw.githubusercontent.com/solana-labs/token-list/main/assets/mainnet/2cW5deMKeR97C7csq1aMMWUa5RNWkpQFz8tumxk4ZV8w/logo.png",
      "tags": [
        "wrapped",
        "wormhole"
      ],
      "extensions": {
        "address": "0xF94b5C5651c888d928439aB6514B93944eEE6F48",
        "bridgeContract": "https://etherscan.io/address/0xf92cD566Ea4864356C5491c177A430C222d7e678",
        "assetContract": "https://etherscan.io/address/0xF94b5C5651c888d928439aB6514B93944eEE6F48",
        "coingeckoId": "yield-app"
      }
    },
    {
      "chainId": 101,
      "address": "FR5qPX4gbKHPyKMK7Cey6dHZ7wtqmqRogYPJo6bpd5Uw",
      "symbol": "wDDIM",
      "name": "DuckDaoDime (Wormhole)",
      "decimals": 9,
      "logoURI": "https://raw.githubusercontent.com/solana-labs/token-list/main/assets/mainnet/FR5qPX4gbKHPyKMK7Cey6dHZ7wtqmqRogYPJo6bpd5Uw/logo.png",
      "tags": [
        "wrapped",
        "wormhole"
      ],
      "extensions": {
        "address": "0xFbEEa1C75E4c4465CB2FCCc9c6d6afe984558E20",
        "bridgeContract": "https://etherscan.io/address/0xf92cD566Ea4864356C5491c177A430C222d7e678",
        "assetContract": "https://etherscan.io/address/0xFbEEa1C75E4c4465CB2FCCc9c6d6afe984558E20",
        "coingeckoId": "duckdaodime"
      }
    },
    {
      "chainId": 101,
      "address": "8HCWFQA2GsA6Nm2L5jidM3mus7NeeQ8wp1ri3XFF9WWH",
      "symbol": "wRARI",
      "name": "Rarible (Wormhole)",
      "decimals": 9,
      "logoURI": "https://raw.githubusercontent.com/solana-labs/token-list/main/assets/mainnet/8HCWFQA2GsA6Nm2L5jidM3mus7NeeQ8wp1ri3XFF9WWH/logo.png",
      "tags": [
        "wrapped",
        "wormhole"
      ],
      "extensions": {
        "address": "0xFca59Cd816aB1eaD66534D82bc21E7515cE441CF",
        "bridgeContract": "https://etherscan.io/address/0xf92cD566Ea4864356C5491c177A430C222d7e678",
        "assetContract": "https://etherscan.io/address/0xFca59Cd816aB1eaD66534D82bc21E7515cE441CF",
        "coingeckoId": "rarible"
      }
    },
    {
      "chainId": 101,
      "address": "Egrv6hURf5o68xJ1AGYeRv8RNj2nXJVuSoA5wwiSALcN",
      "symbol": "wAMP",
      "name": "Amp (Wormhole)",
      "decimals": 9,
      "logoURI": "https://raw.githubusercontent.com/solana-labs/token-list/main/assets/mainnet/Egrv6hURf5o68xJ1AGYeRv8RNj2nXJVuSoA5wwiSALcN/logo.png",
      "tags": [
        "wrapped",
        "wormhole"
      ],
      "extensions": {
        "address": "0xfF20817765cB7f73d4bde2e66e067E58D11095C2",
        "bridgeContract": "https://etherscan.io/address/0xf92cD566Ea4864356C5491c177A430C222d7e678",
        "assetContract": "https://etherscan.io/address/0xfF20817765cB7f73d4bde2e66e067E58D11095C2",
        "coingeckoId": "amp-token"
      }
    },
    {
      "chainId": 101,
      "address": "GXMaB6jm5cdoQgb65YpkEu61eDYtod3PuVwYYXdZZJ9r",
      "symbol": "wFSW",
      "name": "FalconSwap Token (Wormhole)",
      "decimals": 9,
      "logoURI": "https://raw.githubusercontent.com/solana-labs/token-list/main/assets/mainnet/GXMaB6jm5cdoQgb65YpkEu61eDYtod3PuVwYYXdZZJ9r/logo.png",
      "tags": [
        "wrapped",
        "wormhole"
      ],
      "extensions": {
        "address": "0xfffffffFf15AbF397dA76f1dcc1A1604F45126DB",
        "bridgeContract": "https://etherscan.io/address/0xf92cD566Ea4864356C5491c177A430C222d7e678",
        "assetContract": "https://etherscan.io/address/0xfffffffFf15AbF397dA76f1dcc1A1604F45126DB",
        "coingeckoId": "fsw-token"
      }
    },
    {
      "chainId": 101,
      "address": "AJ1W9A9N9dEMdVyoDiam2rV44gnBm2csrPDP7xqcapgX",
      "symbol": "wBUSD",
      "name": "Binance USD (Wormhole)",
      "decimals": 9,
      "logoURI": "https://raw.githubusercontent.com/solana-labs/token-list/main/assets/mainnet/AJ1W9A9N9dEMdVyoDiam2rV44gnBm2csrPDP7xqcapgX/logo.png",
      "tags": [
        "wrapped",
        "wormhole"
      ],
      "extensions": {
        "address": "0x4Fabb145d64652a948d72533023f6E7A623C7C53",
        "bridgeContract": "https://etherscan.io/address/0xf92cD566Ea4864356C5491c177A430C222d7e678",
        "assetContract": "https://etherscan.io/address/0x4Fabb145d64652a948d72533023f6E7A623C7C53",
        "coingeckoId": "binance-usd"
      }
    },
    {
      "chainId": 101,
      "address": "2VmKuXMwdzouMndWcK7BK2951tBEtYVmGsdU4dXbjyaY",
      "symbol": "waDAI",
      "name": "Aave Interest bearing DAI (Wormhole)",
      "decimals": 9,
      "logoURI": "https://raw.githubusercontent.com/solana-labs/token-list/main/assets/mainnet/2VmKuXMwdzouMndWcK7BK2951tBEtYVmGsdU4dXbjyaY/logo.svg",
      "tags": [
        "wrapped",
        "wormhole"
      ],
      "extensions": {
        "address": "0xfC1E690f61EFd961294b3e1Ce3313fBD8aa4f85d",
        "bridgeContract": "https://etherscan.io/address/0xf92cD566Ea4864356C5491c177A430C222d7e678",
        "assetContract": "https://etherscan.io/address/0xfC1E690f61EFd961294b3e1Ce3313fBD8aa4f85d",
        "coingeckoId": "aave-dai-v1"
      }
    },
    {
      "chainId": 101,
      "address": "AXvWVviBmySSdghmuomYHqYB3AZn7NmAWrHYHKKPJxoL",
      "symbol": "waTUSD",
      "name": "Aave Interest bearing TUSD (Wormhole)",
      "decimals": 9,
      "logoURI": "https://raw.githubusercontent.com/solana-labs/token-list/main/assets/mainnet/AXvWVviBmySSdghmuomYHqYB3AZn7NmAWrHYHKKPJxoL/logo.svg",
      "tags": [
        "wrapped",
        "wormhole"
      ],
      "extensions": {
        "address": "0x4DA9b813057D04BAef4e5800E36083717b4a0341",
        "bridgeContract": "https://etherscan.io/address/0xf92cD566Ea4864356C5491c177A430C222d7e678",
        "assetContract": "https://etherscan.io/address/0x4DA9b813057D04BAef4e5800E36083717b4a0341",
        "coingeckoId": "aave-tusd-v1"
      }
    },
    {
      "chainId": 101,
      "address": "AkaisFPmasQYZUJsZLD9wPEo2KA7aCRqyRawX18ZRzGr",
      "symbol": "waUSDC",
      "name": "Aave Interest bearing USDC (Wormhole)",
      "decimals": 6,
      "logoURI": "https://raw.githubusercontent.com/solana-labs/token-list/main/assets/mainnet/AkaisFPmasQYZUJsZLD9wPEo2KA7aCRqyRawX18ZRzGr/logo.svg",
      "tags": [
        "wrapped",
        "wormhole"
      ],
      "extensions": {
        "address": "0x9bA00D6856a4eDF4665BcA2C2309936572473B7E",
        "bridgeContract": "https://etherscan.io/address/0xf92cD566Ea4864356C5491c177A430C222d7e678",
        "assetContract": "https://etherscan.io/address/0x9bA00D6856a4eDF4665BcA2C2309936572473B7E",
        "coingeckoId": "aave-usdc-v1"
      }
    },
    {
      "chainId": 101,
      "address": "FZfQtWMoTQ51Z4jxvHfmFcqj4862u9GzmugBnZUuWqR5",
      "symbol": "waUSDT",
      "name": "Aave Interest bearing USDT (Wormhole)",
      "decimals": 6,
      "logoURI": "https://raw.githubusercontent.com/solana-labs/token-list/main/assets/mainnet/FZfQtWMoTQ51Z4jxvHfmFcqj4862u9GzmugBnZUuWqR5/logo.svg",
      "tags": [
        "wrapped",
        "wormhole"
      ],
      "extensions": {
        "address": "0x71fc860F7D3A592A4a98740e39dB31d25db65ae8",
        "bridgeContract": "https://etherscan.io/address/0xf92cD566Ea4864356C5491c177A430C222d7e678",
        "assetContract": "https://etherscan.io/address/0x71fc860F7D3A592A4a98740e39dB31d25db65ae8",
        "coingeckoId": "aave-usdt-v1"
      }
    },
    {
      "chainId": 101,
      "address": "BMrbF8DZ9U5KGdJ4F2MJbH5d6KPi5FQVp7EqmLrhDe1f",
      "symbol": "waSUSD",
      "name": "Aave Interest bearing SUSD (Wormhole)",
      "decimals": 9,
      "logoURI": "https://raw.githubusercontent.com/solana-labs/token-list/main/assets/mainnet/BMrbF8DZ9U5KGdJ4F2MJbH5d6KPi5FQVp7EqmLrhDe1f/logo.svg",
      "tags": [
        "wrapped",
        "wormhole"
      ],
      "extensions": {
        "address": "0x625aE63000f46200499120B906716420bd059240",
        "bridgeContract": "https://etherscan.io/address/0xf92cD566Ea4864356C5491c177A430C222d7e678",
        "assetContract": "https://etherscan.io/address/0x625aE63000f46200499120B906716420bd059240",
        "coingeckoId": "aave-susd-v1"
      }
    },
    {
      "chainId": 101,
      "address": "Fzx4N1xJPDZENAhrAaH79k2izT9CFbfnDEcpcWjiusdY",
      "symbol": "waLEND",
      "name": "Aave Interest bearing LEND (Wormhole)",
      "decimals": 9,
      "logoURI": "https://raw.githubusercontent.com/solana-labs/token-list/main/assets/mainnet/Fzx4N1xJPDZENAhrAaH79k2izT9CFbfnDEcpcWjiusdY/logo.svg",
      "tags": [
        "wrapped",
        "wormhole"
      ],
      "extensions": {
        "address": "0x7D2D3688Df45Ce7C552E19c27e007673da9204B8",
        "bridgeContract": "https://etherscan.io/address/0xf92cD566Ea4864356C5491c177A430C222d7e678",
        "assetContract": "https://etherscan.io/address/0x7D2D3688Df45Ce7C552E19c27e007673da9204B8"
      }
    },
    {
      "chainId": 101,
      "address": "GCdDiVgZnkWCAnGktUsjhoho2CHab9JfrRy3Q5W51zvC",
      "symbol": "waBAT",
      "name": "Aave Interest bearing BAT (Wormhole)",
      "decimals": 9,
      "logoURI": "https://raw.githubusercontent.com/solana-labs/token-list/main/assets/mainnet/GCdDiVgZnkWCAnGktUsjhoho2CHab9JfrRy3Q5W51zvC/logo.svg",
      "tags": [
        "wrapped",
        "wormhole"
      ],
      "extensions": {
        "address": "0xE1BA0FB44CCb0D11b80F92f4f8Ed94CA3fF51D00",
        "bridgeContract": "https://etherscan.io/address/0xf92cD566Ea4864356C5491c177A430C222d7e678",
        "assetContract": "https://etherscan.io/address/0xE1BA0FB44CCb0D11b80F92f4f8Ed94CA3fF51D00",
        "coingeckoId": "aave-bat-v1"
      }
    },
    {
      "chainId": 101,
      "address": "FBrfFh7fb7xKfyBMJA32KufMjEkgSgY4AuzLXFKdJFRj",
      "symbol": "waETH",
      "name": "Aave Interest bearing ETH (Wormhole)",
      "decimals": 9,
      "logoURI": "https://raw.githubusercontent.com/solana-labs/token-list/main/assets/mainnet/FBrfFh7fb7xKfyBMJA32KufMjEkgSgY4AuzLXFKdJFRj/logo.svg",
      "tags": [
        "wrapped",
        "wormhole"
      ],
      "extensions": {
        "address": "0x3a3A65aAb0dd2A17E3F1947bA16138cd37d08c04",
        "bridgeContract": "https://etherscan.io/address/0xf92cD566Ea4864356C5491c177A430C222d7e678",
        "assetContract": "https://etherscan.io/address/0x3a3A65aAb0dd2A17E3F1947bA16138cd37d08c04",
        "coingeckoId": "aave-eth-v1"
      }
    },
    {
      "chainId": 101,
      "address": "Adp88WrQDgExPTu26DdBnbN2ffWMkXLxwqzjTdfRQiJi",
      "symbol": "waLINK",
      "name": "Aave Interest bearing LINK (Wormhole)",
      "decimals": 9,
      "logoURI": "https://raw.githubusercontent.com/solana-labs/token-list/main/assets/mainnet/Adp88WrQDgExPTu26DdBnbN2ffWMkXLxwqzjTdfRQiJi/logo.svg",
      "tags": [
        "wrapped",
        "wormhole"
      ],
      "extensions": {
        "address": "0xA64BD6C70Cb9051F6A9ba1F163Fdc07E0DfB5F84",
        "bridgeContract": "https://etherscan.io/address/0xf92cD566Ea4864356C5491c177A430C222d7e678",
        "assetContract": "https://etherscan.io/address/0xA64BD6C70Cb9051F6A9ba1F163Fdc07E0DfB5F84",
        "coingeckoId": "aave-link-v1"
      }
    },
    {
      "chainId": 101,
      "address": "3p67dqghWn6reQcVCqNBkufrpU1gtA1ZRAYja6GMXySG",
      "symbol": "waKNC",
      "name": "Aave Interest bearing KNC (Wormhole)",
      "decimals": 9,
      "logoURI": "https://raw.githubusercontent.com/solana-labs/token-list/main/assets/mainnet/3p67dqghWn6reQcVCqNBkufrpU1gtA1ZRAYja6GMXySG/logo.svg",
      "tags": [
        "wrapped",
        "wormhole"
      ],
      "extensions": {
        "address": "0x9D91BE44C06d373a8a226E1f3b146956083803eB",
        "bridgeContract": "https://etherscan.io/address/0xf92cD566Ea4864356C5491c177A430C222d7e678",
        "assetContract": "https://etherscan.io/address/0x9D91BE44C06d373a8a226E1f3b146956083803eB",
        "coingeckoId": "aave-knc-v1"
      }
    },
    {
      "chainId": 101,
      "address": "A4qYX1xuewaBL9SeZnwA3We6MhG8TYcTceHAJpk7Etdt",
      "symbol": "waREP",
      "name": "Aave Interest bearing REP (Wormhole)",
      "decimals": 9,
      "logoURI": "https://raw.githubusercontent.com/solana-labs/token-list/main/assets/mainnet/A4qYX1xuewaBL9SeZnwA3We6MhG8TYcTceHAJpk7Etdt/logo.svg",
      "tags": [
        "wrapped",
        "wormhole"
      ],
      "extensions": {
        "address": "0x71010A9D003445aC60C4e6A7017c1E89A477B438",
        "bridgeContract": "https://etherscan.io/address/0xf92cD566Ea4864356C5491c177A430C222d7e678",
        "assetContract": "https://etherscan.io/address/0x71010A9D003445aC60C4e6A7017c1E89A477B438"
      }
    },
    {
      "chainId": 101,
      "address": "3iTtcKUVa5ouzwNZFc3SasuAKkY2ZuMxLERRcWfxQVN3",
      "symbol": "waMKR",
      "name": "Aave Interest bearing MKR (Wormhole)",
      "decimals": 9,
      "logoURI": "https://raw.githubusercontent.com/solana-labs/token-list/main/assets/mainnet/3iTtcKUVa5ouzwNZFc3SasuAKkY2ZuMxLERRcWfxQVN3/logo.svg",
      "tags": [
        "wrapped",
        "wormhole"
      ],
      "extensions": {
        "address": "0x7deB5e830be29F91E298ba5FF1356BB7f8146998",
        "bridgeContract": "https://etherscan.io/address/0xf92cD566Ea4864356C5491c177A430C222d7e678",
        "assetContract": "https://etherscan.io/address/0x7deB5e830be29F91E298ba5FF1356BB7f8146998",
        "coingeckoId": "aave-mkr-v1"
      }
    },
    {
      "chainId": 101,
      "address": "EMS6TrCU8uBMumZukRSShGS1yzHGqYd3S8hW2sYULX3T",
      "symbol": "waMANA",
      "name": "Aave Interest bearing MANA (Wormhole)",
      "decimals": 9,
      "logoURI": "https://raw.githubusercontent.com/solana-labs/token-list/main/assets/mainnet/EMS6TrCU8uBMumZukRSShGS1yzHGqYd3S8hW2sYULX3T/logo.svg",
      "tags": [
        "wrapped",
        "wormhole"
      ],
      "extensions": {
        "address": "0x6FCE4A401B6B80ACe52baAefE4421Bd188e76F6f",
        "bridgeContract": "https://etherscan.io/address/0xf92cD566Ea4864356C5491c177A430C222d7e678",
        "assetContract": "https://etherscan.io/address/0x6FCE4A401B6B80ACe52baAefE4421Bd188e76F6f",
        "coingeckoId": "aave-mana-v1"
      }
    },
    {
      "chainId": 101,
      "address": "qhqzfH7AjeukUgqyPXncWHFXTBebFNu5QQUrzhJaLB4",
      "symbol": "waZRX",
      "name": "Aave Interest bearing ZRX (Wormhole)",
      "decimals": 9,
      "logoURI": "https://raw.githubusercontent.com/solana-labs/token-list/main/assets/mainnet/qhqzfH7AjeukUgqyPXncWHFXTBebFNu5QQUrzhJaLB4/logo.svg",
      "tags": [
        "wrapped",
        "wormhole"
      ],
      "extensions": {
        "address": "0x6Fb0855c404E09c47C3fBCA25f08d4E41f9F062f",
        "bridgeContract": "https://etherscan.io/address/0xf92cD566Ea4864356C5491c177A430C222d7e678",
        "assetContract": "https://etherscan.io/address/0x6Fb0855c404E09c47C3fBCA25f08d4E41f9F062f",
        "coingeckoId": "aave-zrx-v1"
      }
    },
    {
      "chainId": 101,
      "address": "FeU2J26AfMqh2mh7Cf4Lw1HRueAvAkZYxGr8njFNMeQ2",
      "symbol": "waSNX",
      "name": "Aave Interest bearing SNX (Wormhole)",
      "decimals": 9,
      "logoURI": "https://raw.githubusercontent.com/solana-labs/token-list/main/assets/mainnet/FeU2J26AfMqh2mh7Cf4Lw1HRueAvAkZYxGr8njFNMeQ2/logo.png",
      "tags": [
        "wrapped",
        "wormhole"
      ],
      "extensions": {
        "address": "0x328C4c80BC7aCa0834Db37e6600A6c49E12Da4DE",
        "bridgeContract": "https://etherscan.io/address/0xf92cD566Ea4864356C5491c177A430C222d7e678",
        "assetContract": "https://etherscan.io/address/0x328C4c80BC7aCa0834Db37e6600A6c49E12Da4DE",
        "coingeckoId": "aave-snx-v1"
      }
    },
    {
      "chainId": 101,
      "address": "GveRVvWTUH1s26YxyjUnXh1J5mMdu5crC2K2uQy26KXi",
      "symbol": "waWBTC",
      "name": "Aave Interest bearing WBTC (Wormhole)",
      "decimals": 8,
      "logoURI": "https://raw.githubusercontent.com/solana-labs/token-list/main/assets/mainnet/GveRVvWTUH1s26YxyjUnXh1J5mMdu5crC2K2uQy26KXi/logo.svg",
      "tags": [
        "wrapped",
        "wormhole"
      ],
      "extensions": {
        "address": "0xFC4B8ED459e00e5400be803A9BB3954234FD50e3",
        "bridgeContract": "https://etherscan.io/address/0xf92cD566Ea4864356C5491c177A430C222d7e678",
        "assetContract": "https://etherscan.io/address/0xFC4B8ED459e00e5400be803A9BB3954234FD50e3",
        "coingeckoId": "aave-wbtc-v1"
      }
    },
    {
      "chainId": 101,
      "address": "F2WgoHLwV4pfxN4WrUs2q6KkmFCsNorGYQ82oaPNUFLP",
      "symbol": "waBUSD",
      "name": "Aave Interest bearing Binance USD (Wormhole)",
      "decimals": 9,
      "logoURI": "https://raw.githubusercontent.com/solana-labs/token-list/main/assets/mainnet/F2WgoHLwV4pfxN4WrUs2q6KkmFCsNorGYQ82oaPNUFLP/logo.svg",
      "tags": [
        "wrapped",
        "wormhole"
      ],
      "extensions": {
        "address": "0x6Ee0f7BB50a54AB5253dA0667B0Dc2ee526C30a8",
        "bridgeContract": "https://etherscan.io/address/0xf92cD566Ea4864356C5491c177A430C222d7e678",
        "assetContract": "https://etherscan.io/address/0x6Ee0f7BB50a54AB5253dA0667B0Dc2ee526C30a8",
        "coingeckoId": "aave-busd-v1"
      }
    },
    {
      "chainId": 101,
      "address": "3rNUQJgvfZ5eFsZvCkvdYcbd9ZzS6YmtwQsoUTFKmVd4",
      "symbol": "waENJ",
      "name": "Aave Interest bearing ENJ (Wormhole)",
      "decimals": 9,
      "logoURI": "https://raw.githubusercontent.com/solana-labs/token-list/main/assets/mainnet/3rNUQJgvfZ5eFsZvCkvdYcbd9ZzS6YmtwQsoUTFKmVd4/logo.svg",
      "tags": [
        "wrapped",
        "wormhole"
      ],
      "extensions": {
        "address": "0x712DB54daA836B53Ef1EcBb9c6ba3b9Efb073F40",
        "bridgeContract": "https://etherscan.io/address/0xf92cD566Ea4864356C5491c177A430C222d7e678",
        "assetContract": "https://etherscan.io/address/0x712DB54daA836B53Ef1EcBb9c6ba3b9Efb073F40",
        "coingeckoId": "aave-enj-v1"
      }
    },
    {
      "chainId": 101,
      "address": "BHh8nyDwdUG4uyyQYNqGXGLHPyb83R6Y2fqJrNVKtTsT",
      "symbol": "waREN",
      "name": "Aave Interest bearing REN (Wormhole)",
      "decimals": 9,
      "logoURI": "https://raw.githubusercontent.com/solana-labs/token-list/main/assets/mainnet/BHh8nyDwdUG4uyyQYNqGXGLHPyb83R6Y2fqJrNVKtTsT/logo.png",
      "tags": [
        "wrapped",
        "wormhole"
      ],
      "extensions": {
        "address": "0x69948cC03f478B95283F7dbf1CE764d0fc7EC54C",
        "bridgeContract": "https://etherscan.io/address/0xf92cD566Ea4864356C5491c177A430C222d7e678",
        "assetContract": "https://etherscan.io/address/0x69948cC03f478B95283F7dbf1CE764d0fc7EC54C",
        "coingeckoId": "aave-ren-v1"
      }
    },
    {
      "chainId": 101,
      "address": "EE58FVYG1UoY6Givy3K3GSRde9sHMj6X1BnocHBtd3sz",
      "symbol": "waYFI",
      "name": "Aave Interest bearing YFI (Wormhole)",
      "decimals": 9,
      "logoURI": "https://raw.githubusercontent.com/solana-labs/token-list/main/assets/mainnet/EE58FVYG1UoY6Givy3K3GSRde9sHMj6X1BnocHBtd3sz/logo.png",
      "tags": [
        "wrapped",
        "wormhole"
      ],
      "extensions": {
        "address": "0x12e51E77DAAA58aA0E9247db7510Ea4B46F9bEAd",
        "bridgeContract": "https://etherscan.io/address/0xf92cD566Ea4864356C5491c177A430C222d7e678",
        "assetContract": "https://etherscan.io/address/0x12e51E77DAAA58aA0E9247db7510Ea4B46F9bEAd",
        "coingeckoId": "ayfi"
      }
    },
    {
      "chainId": 101,
      "address": "8aYsiHR6oVTAcFUzdXDhaPkgRbn4QYRCkdk3ATmAmY4p",
      "symbol": "waAAVE",
      "name": "Aave Interest bearing Aave Token (Wormhole)",
      "decimals": 9,
      "logoURI": "https://raw.githubusercontent.com/solana-labs/token-list/main/assets/mainnet/8aYsiHR6oVTAcFUzdXDhaPkgRbn4QYRCkdk3ATmAmY4p/logo.svg",
      "tags": [
        "wrapped",
        "wormhole"
      ],
      "extensions": {
        "address": "0xba3D9687Cf50fE253cd2e1cFeEdE1d6787344Ed5",
        "bridgeContract": "https://etherscan.io/address/0xf92cD566Ea4864356C5491c177A430C222d7e678",
        "assetContract": "https://etherscan.io/address/0xba3D9687Cf50fE253cd2e1cFeEdE1d6787344Ed5"
      }
    },
    {
      "chainId": 101,
      "address": "8kwCLkWbv4qTJPcbSV65tWdQmjURjBGRSv6VtC1JTiL8",
      "symbol": "waUNI",
      "name": "Aave Interest bearing Uniswap (Wormhole)",
      "decimals": 9,
      "logoURI": "https://raw.githubusercontent.com/solana-labs/token-list/main/assets/mainnet/8kwCLkWbv4qTJPcbSV65tWdQmjURjBGRSv6VtC1JTiL8/logo.png",
      "tags": [
        "wrapped",
        "wormhole"
      ],
      "extensions": {
        "address": "0xB124541127A0A657f056D9Dd06188c4F1b0e5aab",
        "bridgeContract": "https://etherscan.io/address/0xf92cD566Ea4864356C5491c177A430C222d7e678",
        "assetContract": "https://etherscan.io/address/0xB124541127A0A657f056D9Dd06188c4F1b0e5aab"
      }
    },
    {
      "chainId": 101,
      "address": "9NDu1wdjZ7GiY7foAXhia9h1wQU45oTUzyMZKJ31V7JA",
      "symbol": "wstkAAVE",
      "name": "Staked Aave (Wormhole)",
      "decimals": 9,
      "logoURI": "https://raw.githubusercontent.com/solana-labs/token-list/main/assets/mainnet/9NDu1wdjZ7GiY7foAXhia9h1wQU45oTUzyMZKJ31V7JA/logo.png",
      "tags": [
        "wrapped",
        "wormhole"
      ],
      "extensions": {
        "address": "0x4da27a545c0c5B758a6BA100e3a049001de870f5",
        "bridgeContract": "https://etherscan.io/address/0xf92cD566Ea4864356C5491c177A430C222d7e678",
        "assetContract": "https://etherscan.io/address/0x4da27a545c0c5B758a6BA100e3a049001de870f5"
      }
    },
    {
      "chainId": 101,
      "address": "GNQ1Goajm3Za8uC1Eptt2yfsrbnkZh2eMJoqxg54sj3o",
      "symbol": "wUniDAIETH",
      "name": "Uniswap DAI LP (Wormhole)",
      "decimals": 9,
      "logoURI": "https://raw.githubusercontent.com/solana-labs/token-list/main/assets/mainnet/GNQ1Goajm3Za8uC1Eptt2yfsrbnkZh2eMJoqxg54sj3o/logo.png",
      "tags": [
        "wrapped",
        "wormhole"
      ],
      "extensions": {
        "address": "0x2a1530C4C41db0B0b2bB646CB5Eb1A67b7158667",
        "bridgeContract": "https://etherscan.io/address/0xf92cD566Ea4864356C5491c177A430C222d7e678",
        "assetContract": "https://etherscan.io/address/0x2a1530C4C41db0B0b2bB646CB5Eb1A67b7158667"
      }
    },
    {
      "chainId": 101,
      "address": "7NFin546WNvWkhtfftfY77z8C1TrxLbUcKmw5TpHGGtC",
      "symbol": "wUniUSDCETH",
      "name": "Uniswap USDC LP (Wormhole)",
      "decimals": 9,
      "logoURI": "https://raw.githubusercontent.com/solana-labs/token-list/main/assets/mainnet/7NFin546WNvWkhtfftfY77z8C1TrxLbUcKmw5TpHGGtC/logo.png",
      "tags": [
        "wrapped",
        "wormhole"
      ],
      "extensions": {
        "address": "0x97deC872013f6B5fB443861090ad931542878126",
        "bridgeContract": "https://etherscan.io/address/0xf92cD566Ea4864356C5491c177A430C222d7e678",
        "assetContract": "https://etherscan.io/address/0x97deC872013f6B5fB443861090ad931542878126"
      }
    },
    {
      "chainId": 101,
      "address": "7gersKTtU65ERNBNTZKjYgKf7HypR7PDMprcuhQJChaq",
      "symbol": "wUnisETHETH",
      "name": "Uniswap sETH LP (Wormhole)",
      "decimals": 9,
      "logoURI": "https://raw.githubusercontent.com/solana-labs/token-list/main/assets/mainnet/7gersKTtU65ERNBNTZKjYgKf7HypR7PDMprcuhQJChaq/logo.png",
      "tags": [
        "wrapped",
        "wormhole"
      ],
      "extensions": {
        "address": "0xe9Cf7887b93150D4F2Da7dFc6D502B216438F244",
        "bridgeContract": "https://etherscan.io/address/0xf92cD566Ea4864356C5491c177A430C222d7e678",
        "assetContract": "https://etherscan.io/address/0xe9Cf7887b93150D4F2Da7dFc6D502B216438F244"
      }
    },
    {
      "chainId": 101,
      "address": "4aqNtSCr77eiEZJ9u9BhPErjEMju6FFdLeBKkE1pdxuK",
      "symbol": "wUniLENDETH",
      "name": "Uniswap LEND LP (Wormhole)",
      "decimals": 9,
      "logoURI": "https://raw.githubusercontent.com/solana-labs/token-list/main/assets/mainnet/4aqNtSCr77eiEZJ9u9BhPErjEMju6FFdLeBKkE1pdxuK/logo.png",
      "tags": [
        "wrapped",
        "wormhole"
      ],
      "extensions": {
        "address": "0xcaA7e4656f6A2B59f5f99c745F91AB26D1210DCe",
        "bridgeContract": "https://etherscan.io/address/0xf92cD566Ea4864356C5491c177A430C222d7e678",
        "assetContract": "https://etherscan.io/address/0xcaA7e4656f6A2B59f5f99c745F91AB26D1210DCe"
      }
    },
    {
      "chainId": 101,
      "address": "FDdoYCHwFghBSbnN6suvFR3VFw6kAzfhfGpkAQAGPLC3",
      "symbol": "wUniMKRETH",
      "name": "Uniswap MKR LP (Wormhole)",
      "decimals": 9,
      "logoURI": "https://raw.githubusercontent.com/solana-labs/token-list/main/assets/mainnet/FDdoYCHwFghBSbnN6suvFR3VFw6kAzfhfGpkAQAGPLC3/logo.png",
      "tags": [
        "wrapped",
        "wormhole"
      ],
      "extensions": {
        "address": "0x2C4Bd064b998838076fa341A83d007FC2FA50957",
        "bridgeContract": "https://etherscan.io/address/0xf92cD566Ea4864356C5491c177A430C222d7e678",
        "assetContract": "https://etherscan.io/address/0x2C4Bd064b998838076fa341A83d007FC2FA50957"
      }
    },
    {
      "chainId": 101,
      "address": "FSSTfbb1vh1TRe8Ja64hC65QTc7pPUhwHh5uTAWj5haH",
      "symbol": "wUniLINKETH",
      "name": "Uniswap LINK LP (Wormhole)",
      "decimals": 9,
      "logoURI": "https://raw.githubusercontent.com/solana-labs/token-list/main/assets/mainnet/FSSTfbb1vh1TRe8Ja64hC65QTc7pPUhwHh5uTAWj5haH/logo.png",
      "tags": [
        "wrapped",
        "wormhole"
      ],
      "extensions": {
        "address": "0xF173214C720f58E03e194085B1DB28B50aCDeeaD",
        "bridgeContract": "https://etherscan.io/address/0xf92cD566Ea4864356C5491c177A430C222d7e678",
        "assetContract": "https://etherscan.io/address/0xF173214C720f58E03e194085B1DB28B50aCDeeaD"
      }
    },
    {
      "chainId": 101,
      "address": "Aci9xBGywrgBxQoFnL6LCoCYuX5k6AqaYhimgSZ1Fhrk",
      "symbol": "waUniETH",
      "name": "Aave Interest bearing UniETH (Wormhole)",
      "decimals": 9,
      "logoURI": "https://raw.githubusercontent.com/solana-labs/token-list/main/assets/mainnet/Aci9xBGywrgBxQoFnL6LCoCYuX5k6AqaYhimgSZ1Fhrk/logo.png",
      "tags": [
        "wrapped",
        "wormhole"
      ],
      "extensions": {
        "address": "0x6179078872605396Ee62960917128F9477a5DdbB",
        "bridgeContract": "https://etherscan.io/address/0xf92cD566Ea4864356C5491c177A430C222d7e678",
        "assetContract": "https://etherscan.io/address/0x6179078872605396Ee62960917128F9477a5DdbB"
      }
    },
    {
      "chainId": 101,
      "address": "GqHK99sW4ym6zy6Kdoh8f7sb2c3qhtB3WRqeyPbAYfmy",
      "symbol": "waUniDAI",
      "name": "Aave Interest bearing UniDAI (Wormhole)",
      "decimals": 9,
      "logoURI": "https://raw.githubusercontent.com/solana-labs/token-list/main/assets/mainnet/GqHK99sW4ym6zy6Kdoh8f7sb2c3qhtB3WRqeyPbAYfmy/logo.png",
      "tags": [
        "wrapped",
        "wormhole"
      ],
      "extensions": {
        "address": "0x048930eec73c91B44b0844aEACdEBADC2F2b6efb",
        "bridgeContract": "https://etherscan.io/address/0xf92cD566Ea4864356C5491c177A430C222d7e678",
        "assetContract": "https://etherscan.io/address/0x048930eec73c91B44b0844aEACdEBADC2F2b6efb"
      }
    },
    {
      "chainId": 101,
      "address": "4e4TpGVJMYiz5UBrAXuNmiVJ9yvc7ppJeAn8sXmbnmDi",
      "symbol": "waUniUSDC",
      "name": "Aave Interest bearing UniUSDC (Wormhole)",
      "decimals": 6,
      "logoURI": "https://raw.githubusercontent.com/solana-labs/token-list/main/assets/mainnet/4e4TpGVJMYiz5UBrAXuNmiVJ9yvc7ppJeAn8sXmbnmDi/logo.png",
      "tags": [
        "wrapped",
        "wormhole"
      ],
      "extensions": {
        "address": "0xe02b2Ad63eFF3Ac1D5827cBd7AB9DD3DaC4f4AD0",
        "bridgeContract": "https://etherscan.io/address/0xf92cD566Ea4864356C5491c177A430C222d7e678",
        "assetContract": "https://etherscan.io/address/0xe02b2Ad63eFF3Ac1D5827cBd7AB9DD3DaC4f4AD0"
      }
    },
    {
      "chainId": 101,
      "address": "49LoAnQQdo9171zfcWRUoQLYSScrxXobbuwt14xjvfVm",
      "symbol": "waUniUSDT",
      "name": "Aave Interest bearing UniUSDT (Wormhole)",
      "decimals": 6,
      "logoURI": "https://raw.githubusercontent.com/solana-labs/token-list/main/assets/mainnet/49LoAnQQdo9171zfcWRUoQLYSScrxXobbuwt14xjvfVm/logo.png",
      "tags": [
        "wrapped",
        "wormhole"
      ],
      "extensions": {
        "address": "0xb977ee318010A5252774171494a1bCB98E7fab65",
        "bridgeContract": "https://etherscan.io/address/0xf92cD566Ea4864356C5491c177A430C222d7e678",
        "assetContract": "https://etherscan.io/address/0xb977ee318010A5252774171494a1bCB98E7fab65"
      }
    },
    {
      "chainId": 101,
      "address": "CvG3gtKYJtKRzEUgMeb42xnd8HDjESgLtyJqQ2kuLncp",
      "symbol": "waUniDAIETH",
      "name": "Aave Interest bearing UniDAIETH (Wormhole)",
      "decimals": 9,
      "logoURI": "https://raw.githubusercontent.com/solana-labs/token-list/main/assets/mainnet/CvG3gtKYJtKRzEUgMeb42xnd8HDjESgLtyJqQ2kuLncp/logo.svg",
      "tags": [
        "wrapped",
        "wormhole"
      ],
      "extensions": {
        "address": "0xBbBb7F2aC04484F7F04A2C2C16f20479791BbB44",
        "bridgeContract": "https://etherscan.io/address/0xf92cD566Ea4864356C5491c177A430C222d7e678",
        "assetContract": "https://etherscan.io/address/0xBbBb7F2aC04484F7F04A2C2C16f20479791BbB44"
      }
    },
    {
      "chainId": 101,
      "address": "GSv5ECZaMfaceZK4WKKzA4tKVDkqtfBASECcmYFWcy4G",
      "symbol": "waUniUSDCETH",
      "name": "Aave Interest bearing UniUSDCETH (Wormhole)",
      "decimals": 9,
      "logoURI": "https://raw.githubusercontent.com/solana-labs/token-list/main/assets/mainnet/GSv5ECZaMfaceZK4WKKzA4tKVDkqtfBASECcmYFWcy4G/logo.svg",
      "tags": [
        "wrapped",
        "wormhole"
      ],
      "extensions": {
        "address": "0x1D0e53A0e524E3CC92C1f0f33Ae268FfF8D7E7a5",
        "bridgeContract": "https://etherscan.io/address/0xf92cD566Ea4864356C5491c177A430C222d7e678",
        "assetContract": "https://etherscan.io/address/0x1D0e53A0e524E3CC92C1f0f33Ae268FfF8D7E7a5"
      }
    },
    {
      "chainId": 101,
      "address": "7LUdsedi7qpTJGnFpZo6mWqVtKKpccr9XrQGxJ2xUDPT",
      "symbol": "waUniSETHETH",
      "name": "Aave Interest bearing UniSETHETH (Wormhole)",
      "decimals": 9,
      "logoURI": "https://raw.githubusercontent.com/solana-labs/token-list/main/assets/mainnet/7LUdsedi7qpTJGnFpZo6mWqVtKKpccr9XrQGxJ2xUDPT/logo.svg",
      "tags": [
        "wrapped",
        "wormhole"
      ],
      "extensions": {
        "address": "0x84BBcaB430717ff832c3904fa6515f97fc63C76F",
        "bridgeContract": "https://etherscan.io/address/0xf92cD566Ea4864356C5491c177A430C222d7e678",
        "assetContract": "https://etherscan.io/address/0x84BBcaB430717ff832c3904fa6515f97fc63C76F"
      }
    },
    {
      "chainId": 101,
      "address": "Hc1zHQxg1k2JVwvuv3kqbCyZDEJYfDdNftBMab4EMUx9",
      "symbol": "waUniLENDETH",
      "name": "Aave Interest bearing UniLENDETH (Wormhole)",
      "decimals": 9,
      "logoURI": "https://raw.githubusercontent.com/solana-labs/token-list/main/assets/mainnet/Hc1zHQxg1k2JVwvuv3kqbCyZDEJYfDdNftBMab4EMUx9/logo.svg",
      "tags": [
        "wrapped",
        "wormhole"
      ],
      "extensions": {
        "address": "0xc88ebbf7C523f38Ef3eB8A151273C0F0dA421e63",
        "bridgeContract": "https://etherscan.io/address/0xf92cD566Ea4864356C5491c177A430C222d7e678",
        "assetContract": "https://etherscan.io/address/0xc88ebbf7C523f38Ef3eB8A151273C0F0dA421e63"
      }
    },
    {
      "chainId": 101,
      "address": "9PejEmx6NKDHgf6jpgAWwZsibURKifBakjzDQdtCtAXT",
      "symbol": "waUniMKRETH",
      "name": "Aave Interest bearing UniMKRETH (Wormhole)",
      "decimals": 9,
      "logoURI": "https://raw.githubusercontent.com/solana-labs/token-list/main/assets/mainnet/9PejEmx6NKDHgf6jpgAWwZsibURKifBakjzDQdtCtAXT/logo.svg",
      "tags": [
        "wrapped",
        "wormhole"
      ],
      "extensions": {
        "address": "0x8c69f7A4C9B38F1b48005D216c398Efb2F1Ce3e4",
        "bridgeContract": "https://etherscan.io/address/0xf92cD566Ea4864356C5491c177A430C222d7e678",
        "assetContract": "https://etherscan.io/address/0x8c69f7A4C9B38F1b48005D216c398Efb2F1Ce3e4"
      }
    },
    {
      "chainId": 101,
      "address": "KcHygDp4o7ENsHjevYM4T3u6R7KHa5VyvkJ7kpmJcYo",
      "symbol": "waUniLINKETH",
      "name": "Aave Interest bearing UniLINKETH (Wormhole)",
      "decimals": 9,
      "logoURI": "https://raw.githubusercontent.com/solana-labs/token-list/main/assets/mainnet/KcHygDp4o7ENsHjevYM4T3u6R7KHa5VyvkJ7kpmJcYo/logo.svg",
      "tags": [
        "wrapped",
        "wormhole"
      ],
      "extensions": {
        "address": "0x9548DB8b1cA9b6c757485e7861918b640390169c",
        "bridgeContract": "https://etherscan.io/address/0xf92cD566Ea4864356C5491c177A430C222d7e678",
        "assetContract": "https://etherscan.io/address/0x9548DB8b1cA9b6c757485e7861918b640390169c"
      }
    },
    {
      "chainId": 101,
      "address": "GNPAF84ZEtKYyfuY2fg8tZVwse7LpTSeyYPSyEKFqa2Y",
      "symbol": "waUSDT",
      "name": "Aave interest bearing USDT (Wormhole)",
      "decimals": 6,
      "logoURI": "https://raw.githubusercontent.com/solana-labs/token-list/main/assets/mainnet/GNPAF84ZEtKYyfuY2fg8tZVwse7LpTSeyYPSyEKFqa2Y/logo.svg",
      "tags": [
        "wrapped",
        "wormhole"
      ],
      "extensions": {
        "address": "0x3Ed3B47Dd13EC9a98b44e6204A523E766B225811",
        "bridgeContract": "https://etherscan.io/address/0xf92cD566Ea4864356C5491c177A430C222d7e678",
        "assetContract": "https://etherscan.io/address/0x3Ed3B47Dd13EC9a98b44e6204A523E766B225811",
        "coingeckoId": "aave-usdt"
      }
    },
    {
      "chainId": 101,
      "address": "3QTknQ3i27rDKm5hvBaScFLQ34xX9N7J7XfEFwy27qbZ",
      "symbol": "waWBTC",
      "name": "Aave interest bearing WBTC (Wormhole)",
      "decimals": 8,
      "logoURI": "https://raw.githubusercontent.com/solana-labs/token-list/main/assets/mainnet/3QTknQ3i27rDKm5hvBaScFLQ34xX9N7J7XfEFwy27qbZ/logo.svg",
      "tags": [
        "wrapped",
        "wormhole"
      ],
      "extensions": {
        "address": "0x9ff58f4fFB29fA2266Ab25e75e2A8b3503311656",
        "bridgeContract": "https://etherscan.io/address/0xf92cD566Ea4864356C5491c177A430C222d7e678",
        "assetContract": "https://etherscan.io/address/0x9ff58f4fFB29fA2266Ab25e75e2A8b3503311656",
        "coingeckoId": "aave-wbtc"
      }
    },
    {
      "chainId": 101,
      "address": "EbpkofeWyiQouGyxQAgXxEyGtjgq13NSucX3CNvucNpb",
      "symbol": "waWETH",
      "name": "Aave interest bearing WETH (Wormhole)",
      "decimals": 9,
      "logoURI": "https://raw.githubusercontent.com/solana-labs/token-list/main/assets/mainnet/EbpkofeWyiQouGyxQAgXxEyGtjgq13NSucX3CNvucNpb/logo.png",
      "tags": [
        "wrapped",
        "wormhole"
      ],
      "extensions": {
        "address": "0x030bA81f1c18d280636F32af80b9AAd02Cf0854e",
        "bridgeContract": "https://etherscan.io/address/0xf92cD566Ea4864356C5491c177A430C222d7e678",
        "assetContract": "https://etherscan.io/address/0x030bA81f1c18d280636F32af80b9AAd02Cf0854e"
      }
    },
    {
      "chainId": 101,
      "address": "67uaa3Z7SX7GC6dqSTjpJLnySLXZpCAK9MHMi3232Bfb",
      "symbol": "waYFI",
      "name": "Aave interest bearing YFI (Wormhole)",
      "decimals": 9,
      "logoURI": "https://raw.githubusercontent.com/solana-labs/token-list/main/assets/mainnet/67uaa3Z7SX7GC6dqSTjpJLnySLXZpCAK9MHMi3232Bfb/logo.svg",
      "tags": [
        "wrapped",
        "wormhole"
      ],
      "extensions": {
        "address": "0x5165d24277cD063F5ac44Efd447B27025e888f37",
        "bridgeContract": "https://etherscan.io/address/0xf92cD566Ea4864356C5491c177A430C222d7e678",
        "assetContract": "https://etherscan.io/address/0x5165d24277cD063F5ac44Efd447B27025e888f37"
      }
    },
    {
      "chainId": 101,
      "address": "9xS6et5uvQ64QsmaGMfzfXrwTsfYPjwEWuiPnBGFgfw",
      "symbol": "waZRX",
      "name": "Aave interest bearing ZRX (Wormhole)",
      "decimals": 9,
      "logoURI": "https://raw.githubusercontent.com/solana-labs/token-list/main/assets/mainnet/9xS6et5uvQ64QsmaGMfzfXrwTsfYPjwEWuiPnBGFgfw/logo.svg",
      "tags": [
        "wrapped",
        "wormhole"
      ],
      "extensions": {
        "address": "0xDf7FF54aAcAcbFf42dfe29DD6144A69b629f8C9e",
        "bridgeContract": "https://etherscan.io/address/0xf92cD566Ea4864356C5491c177A430C222d7e678",
        "assetContract": "https://etherscan.io/address/0xDf7FF54aAcAcbFf42dfe29DD6144A69b629f8C9e",
        "coingeckoId": "aave-zrx"
      }
    },
    {
      "chainId": 101,
      "address": "2TZ8s2FwtWqJrWpdFsSf2uM2Fvjw474n6HhTdTEWoLor",
      "symbol": "waUNI",
      "name": "Aave interest bearing UNI (Wormhole)",
      "decimals": 9,
      "logoURI": "https://raw.githubusercontent.com/solana-labs/token-list/main/assets/mainnet/2TZ8s2FwtWqJrWpdFsSf2uM2Fvjw474n6HhTdTEWoLor/logo.svg",
      "tags": [
        "wrapped",
        "wormhole"
      ],
      "extensions": {
        "address": "0xB9D7CB55f463405CDfBe4E90a6D2Df01C2B92BF1",
        "bridgeContract": "https://etherscan.io/address/0xf92cD566Ea4864356C5491c177A430C222d7e678",
        "assetContract": "https://etherscan.io/address/0xB9D7CB55f463405CDfBe4E90a6D2Df01C2B92BF1"
      }
    },
    {
      "chainId": 101,
      "address": "G1o2fHZXyPCeAEcY4o6as7SmVaUu65DRhcq1S4Cfap9T",
      "symbol": "waAAVE",
      "name": "Aave interest bearing AAVE (Wormhole)",
      "decimals": 9,
      "logoURI": "https://raw.githubusercontent.com/solana-labs/token-list/main/assets/mainnet/G1o2fHZXyPCeAEcY4o6as7SmVaUu65DRhcq1S4Cfap9T/logo.svg",
      "tags": [
        "wrapped",
        "wormhole"
      ],
      "extensions": {
        "address": "0xFFC97d72E13E01096502Cb8Eb52dEe56f74DAD7B",
        "bridgeContract": "https://etherscan.io/address/0xf92cD566Ea4864356C5491c177A430C222d7e678",
        "assetContract": "https://etherscan.io/address/0xFFC97d72E13E01096502Cb8Eb52dEe56f74DAD7B"
      }
    },
    {
      "chainId": 101,
      "address": "8PeWkyvCDHpSgT5oiGFgZQtXSRBij7ZFLJTHAGBntRDH",
      "symbol": "waBAT",
      "name": "Aave interest bearing BAT (Wormhole)",
      "decimals": 9,
      "logoURI": "https://raw.githubusercontent.com/solana-labs/token-list/main/assets/mainnet/8PeWkyvCDHpSgT5oiGFgZQtXSRBij7ZFLJTHAGBntRDH/logo.svg",
      "tags": [
        "wrapped",
        "wormhole"
      ],
      "extensions": {
        "address": "0x05Ec93c0365baAeAbF7AefFb0972ea7ECdD39CF1",
        "bridgeContract": "https://etherscan.io/address/0xf92cD566Ea4864356C5491c177A430C222d7e678",
        "assetContract": "https://etherscan.io/address/0x05Ec93c0365baAeAbF7AefFb0972ea7ECdD39CF1",
        "coingeckoId": "aave-bat"
      }
    },
    {
      "chainId": 101,
      "address": "67opsuaXQ3JRSJ1mmF7aPLSq6JaZcwAmXwcMzUN5PSMv",
      "symbol": "waBUSD",
      "name": "Aave interest bearing BUSD (Wormhole)",
      "decimals": 9,
      "logoURI": "https://raw.githubusercontent.com/solana-labs/token-list/main/assets/mainnet/67opsuaXQ3JRSJ1mmF7aPLSq6JaZcwAmXwcMzUN5PSMv/logo.svg",
      "tags": [
        "wrapped",
        "wormhole"
      ],
      "extensions": {
        "address": "0xA361718326c15715591c299427c62086F69923D9",
        "bridgeContract": "https://etherscan.io/address/0xf92cD566Ea4864356C5491c177A430C222d7e678",
        "assetContract": "https://etherscan.io/address/0xA361718326c15715591c299427c62086F69923D9",
        "coingeckoId": "aave-busd"
      }
    },
    {
      "chainId": 101,
      "address": "4JrrHRS56i9GZkSmGaCY3ZsxMo3JEqQviU64ki7ZJPak",
      "symbol": "waDAI",
      "name": "Aave interest bearing DAI (Wormhole)",
      "decimals": 9,
      "logoURI": "https://raw.githubusercontent.com/solana-labs/token-list/main/assets/mainnet/4JrrHRS56i9GZkSmGaCY3ZsxMo3JEqQviU64ki7ZJPak/logo.svg",
      "tags": [
        "wrapped",
        "wormhole"
      ],
      "extensions": {
        "address": "0x028171bCA77440897B824Ca71D1c56caC55b68A3",
        "bridgeContract": "https://etherscan.io/address/0xf92cD566Ea4864356C5491c177A430C222d7e678",
        "assetContract": "https://etherscan.io/address/0x028171bCA77440897B824Ca71D1c56caC55b68A3",
        "coingeckoId": "aave-dai"
      }
    },
    {
      "chainId": 101,
      "address": "3LmfKjsSU9hdxfZfcr873DMNR5nnrk8EvdueXg1dTSin",
      "symbol": "waENJ",
      "name": "Aave interest bearing ENJ (Wormhole)",
      "decimals": 9,
      "logoURI": "https://raw.githubusercontent.com/solana-labs/token-list/main/assets/mainnet/3LmfKjsSU9hdxfZfcr873DMNR5nnrk8EvdueXg1dTSin/logo.svg",
      "tags": [
        "wrapped",
        "wormhole"
      ],
      "extensions": {
        "address": "0xaC6Df26a590F08dcC95D5a4705ae8abbc88509Ef",
        "bridgeContract": "https://etherscan.io/address/0xf92cD566Ea4864356C5491c177A430C222d7e678",
        "assetContract": "https://etherscan.io/address/0xaC6Df26a590F08dcC95D5a4705ae8abbc88509Ef",
        "coingeckoId": "aave-enj"
      }
    },
    {
      "chainId": 101,
      "address": "7VD2Gosm34hB7kughTqu1N3sW92hq3XwKLTi1N1tdKrj",
      "symbol": "waKNC",
      "name": "Aave interest bearing KNC (Wormhole)",
      "decimals": 9,
      "logoURI": "https://raw.githubusercontent.com/solana-labs/token-list/main/assets/mainnet/7VD2Gosm34hB7kughTqu1N3sW92hq3XwKLTi1N1tdKrj/logo.svg",
      "tags": [
        "wrapped",
        "wormhole"
      ],
      "extensions": {
        "address": "0x39C6b3e42d6A679d7D776778Fe880BC9487C2EDA",
        "bridgeContract": "https://etherscan.io/address/0xf92cD566Ea4864356C5491c177A430C222d7e678",
        "assetContract": "https://etherscan.io/address/0x39C6b3e42d6A679d7D776778Fe880BC9487C2EDA",
        "coingeckoId": "aave-knc"
      }
    },
    {
      "chainId": 101,
      "address": "4erbVWFvdvS5P8ews7kUjqfpCQbA8vurnWyvRLsnZJgv",
      "symbol": "waLINK",
      "name": "Aave interest bearing LINK (Wormhole)",
      "decimals": 9,
      "logoURI": "https://raw.githubusercontent.com/solana-labs/token-list/main/assets/mainnet/4erbVWFvdvS5P8ews7kUjqfpCQbA8vurnWyvRLsnZJgv/logo.svg",
      "tags": [
        "wrapped",
        "wormhole"
      ],
      "extensions": {
        "address": "0xa06bC25B5805d5F8d82847D191Cb4Af5A3e873E0",
        "bridgeContract": "https://etherscan.io/address/0xf92cD566Ea4864356C5491c177A430C222d7e678",
        "assetContract": "https://etherscan.io/address/0xa06bC25B5805d5F8d82847D191Cb4Af5A3e873E0",
        "coingeckoId": "aave-link"
      }
    },
    {
      "chainId": 101,
      "address": "AXJWqG4SpAEwkMjKYkarKwv6Qfz5rLU3cwt5KtrDAAYe",
      "symbol": "waMANA",
      "name": "Aave interest bearing MANA (Wormhole)",
      "decimals": 9,
      "logoURI": "https://raw.githubusercontent.com/solana-labs/token-list/main/assets/mainnet/AXJWqG4SpAEwkMjKYkarKwv6Qfz5rLU3cwt5KtrDAAYe/logo.svg",
      "tags": [
        "wrapped",
        "wormhole"
      ],
      "extensions": {
        "address": "0xa685a61171bb30d4072B338c80Cb7b2c865c873E",
        "bridgeContract": "https://etherscan.io/address/0xf92cD566Ea4864356C5491c177A430C222d7e678",
        "assetContract": "https://etherscan.io/address/0xa685a61171bb30d4072B338c80Cb7b2c865c873E",
        "coingeckoId": "aave-mana"
      }
    },
    {
      "chainId": 101,
      "address": "4kJmfagJzQFuwto5RX6f1xScWYbEVBzEpdjmiqTCnzjJ",
      "symbol": "waMKR",
      "name": "Aave interest bearing MKR (Wormhole)",
      "decimals": 9,
      "logoURI": "https://raw.githubusercontent.com/solana-labs/token-list/main/assets/mainnet/4kJmfagJzQFuwto5RX6f1xScWYbEVBzEpdjmiqTCnzjJ/logo.svg",
      "tags": [
        "wrapped",
        "wormhole"
      ],
      "extensions": {
        "address": "0xc713e5E149D5D0715DcD1c156a020976e7E56B88",
        "bridgeContract": "https://etherscan.io/address/0xf92cD566Ea4864356C5491c177A430C222d7e678",
        "assetContract": "https://etherscan.io/address/0xc713e5E149D5D0715DcD1c156a020976e7E56B88",
        "coingeckoId": "aave-mkr"
      }
    },
    {
      "chainId": 101,
      "address": "DN8jPo8YZTXhLMyDMKcnwFuKqY8wfn2UrpX8ct4rc8Bc",
      "symbol": "waREN",
      "name": "Aave interest bearing REN (Wormhole)",
      "decimals": 9,
      "logoURI": "https://raw.githubusercontent.com/solana-labs/token-list/main/assets/mainnet/DN8jPo8YZTXhLMyDMKcnwFuKqY8wfn2UrpX8ct4rc8Bc/logo.svg",
      "tags": [
        "wrapped",
        "wormhole"
      ],
      "extensions": {
        "address": "0xCC12AbE4ff81c9378D670De1b57F8e0Dd228D77a",
        "bridgeContract": "https://etherscan.io/address/0xf92cD566Ea4864356C5491c177A430C222d7e678",
        "assetContract": "https://etherscan.io/address/0xCC12AbE4ff81c9378D670De1b57F8e0Dd228D77a",
        "coingeckoId": "aave-ren"
      }
    },
    {
      "chainId": 101,
      "address": "HWbJZXJ7s1D1zi5P7yVgRUmZPXvYSFv6vsYU765Ti422",
      "symbol": "waSNX",
      "name": "Aave interest bearing SNX (Wormhole)",
      "decimals": 9,
      "logoURI": "https://raw.githubusercontent.com/solana-labs/token-list/main/assets/mainnet/HWbJZXJ7s1D1zi5P7yVgRUmZPXvYSFv6vsYU765Ti422/logo.svg",
      "tags": [
        "wrapped",
        "wormhole"
      ],
      "extensions": {
        "address": "0x35f6B052C598d933D69A4EEC4D04c73A191fE6c2",
        "bridgeContract": "https://etherscan.io/address/0xf92cD566Ea4864356C5491c177A430C222d7e678",
        "assetContract": "https://etherscan.io/address/0x35f6B052C598d933D69A4EEC4D04c73A191fE6c2",
        "coingeckoId": "aave-snx"
      }
    },
    {
      "chainId": 101,
      "address": "2LForywWWpHzmR5NjSEyF1kcw9ffyLuJX7V7hne2fHfY",
      "symbol": "waSUSD",
      "name": "Aave interest bearing SUSD (Wormhole)",
      "decimals": 9,
      "logoURI": "https://raw.githubusercontent.com/solana-labs/token-list/main/assets/mainnet/2LForywWWpHzmR5NjSEyF1kcw9ffyLuJX7V7hne2fHfY/logo.svg",
      "tags": [
        "wrapped",
        "wormhole"
      ],
      "extensions": {
        "address": "0x6C5024Cd4F8A59110119C56f8933403A539555EB",
        "bridgeContract": "https://etherscan.io/address/0xf92cD566Ea4864356C5491c177A430C222d7e678",
        "assetContract": "https://etherscan.io/address/0x6C5024Cd4F8A59110119C56f8933403A539555EB",
        "coingeckoId": "aave-susd"
      }
    },
    {
      "chainId": 101,
      "address": "Badj3S29a2u1auxmijwg5vGjhPLb1K6WLPoigtWjKPXp",
      "symbol": "waTUSD",
      "name": "Aave interest bearing TUSD (Wormhole)",
      "decimals": 9,
      "logoURI": "https://raw.githubusercontent.com/solana-labs/token-list/main/assets/mainnet/Badj3S29a2u1auxmijwg5vGjhPLb1K6WLPoigtWjKPXp/logo.svg",
      "tags": [
        "wrapped",
        "wormhole"
      ],
      "extensions": {
        "address": "0x101cc05f4A51C0319f570d5E146a8C625198e636",
        "bridgeContract": "https://etherscan.io/address/0xf92cD566Ea4864356C5491c177A430C222d7e678",
        "assetContract": "https://etherscan.io/address/0x101cc05f4A51C0319f570d5E146a8C625198e636",
        "coingeckoId": "aave-tusd"
      }
    },
    {
      "chainId": 101,
      "address": "BZCPpva12M9SqJgcpf8jtP9Si6rMANFoUR3i7nchha7M",
      "symbol": "waUSDC",
      "name": "Aave interest bearing USDC (Wormhole)",
      "decimals": 9,
      "logoURI": "https://raw.githubusercontent.com/solana-labs/token-list/main/assets/mainnet/BZCPpva12M9SqJgcpf8jtP9Si6rMANFoUR3i7nchha7M/logo.svg",
      "tags": [
        "wrapped",
        "wormhole"
      ],
      "extensions": {
        "address": "0xBcca60bB61934080951369a648Fb03DF4F96263C",
        "bridgeContract": "https://etherscan.io/address/0xf92cD566Ea4864356C5491c177A430C222d7e678",
        "assetContract": "https://etherscan.io/address/0xBcca60bB61934080951369a648Fb03DF4F96263C",
        "coingeckoId": "aave-usdc"
      }
    },
    {
      "chainId": 101,
      "address": "D3ajQoyBGJz3JCXCPsxHZJbLQKGt9UgxLavgurieGNcD",
      "symbol": "wSDT",
      "name": "Stake DAO Token (Wormhole)",
      "decimals": 9,
      "logoURI": "https://raw.githubusercontent.com/solana-labs/token-list/main/assets/mainnet/D3ajQoyBGJz3JCXCPsxHZJbLQKGt9UgxLavgurieGNcD/logo.png",
      "tags": [
        "wrapped",
        "wormhole"
      ],
      "extensions": {
        "address": "0x73968b9a57c6e53d41345fd57a6e6ae27d6cdb2f",
        "bridgeContract": "https://etherscan.io/address/0xf92cD566Ea4864356C5491c177A430C222d7e678",
        "assetContract": "https://etherscan.io/address/0x73968b9a57c6e53d41345fd57a6e6ae27d6cdb2f",
        "coingeckoId": "stake-dao"
      }
    },
    {
      "chainId": 101,
      "address": "4pk3pf9nJDN1im1kNwWJN1ThjE8pCYCTexXYGyFjqKVf",
      "symbol": "oDOP",
      "name": "Dominican Pesos",
      "decimals": 9,
      "logoURI": "https://raw.githubusercontent.com/solana-labs/token-list/main/assets/mainnet/4pk3pf9nJDN1im1kNwWJN1ThjE8pCYCTexXYGyFjqKVf/logo.png",
      "tags": [
        "stablecoin"
      ],
      "extensions": {
        "website": "https://Odop.io/"
      }
    },
    {
      "chainId": 101,
      "address": "5kjfp2qfRbqCXTQeUYgHNnTLf13eHoKjC5hHynW9DvQE",
      "symbol": "AAPE",
      "name": "AAPE",
      "decimals": 9,
      "logoURI": "https://raw.githubusercontent.com/solana-labs/token-list/main/assets/mainnet/5kjfp2qfRbqCXTQeUYgHNnTLf13eHoKjC5hHynW9DvQE/logo.png",
      "tags": [],
      "extensions": {
        "website": "https://aape.io/"
      }
    },
    {
      "chainId": 101,
      "address": "3K6rftdAaQYMPunrtNRHgnK2UAtjm2JwyT2oCiTDouYE",
      "symbol": "XCOPE",
      "name": "XCOPE",
      "decimals": 0,
      "logoURI": "https://raw.githubusercontent.com/solana-labs/token-list/main/assets/mainnet/3K6rftdAaQYMPunrtNRHgnK2UAtjm2JwyT2oCiTDouYE/logo.png",
      "tags": [
        "trading",
        "index",
        "Algos"
      ],
      "extensions": {
        "website": "https://www.unlimitedcope.com/",
        "serumV3Usdc": "7MpMwArporUHEGW7quUpkPZp5L5cHPs9eKUfKCdaPHq2",
        "coingeckoId": "cope"
      }
    },
    {
      "chainId": 101,
      "address": "8HGyAAB1yoM1ttS7pXjHMa3dukTFGQggnFFH3hJZgzQh",
      "symbol": "COPE",
      "name": "COPE",
      "decimals": 6,
      "logoURI": "https://raw.githubusercontent.com/solana-labs/token-list/main/assets/mainnet/8HGyAAB1yoM1ttS7pXjHMa3dukTFGQggnFFH3hJZgzQh/logo.png",
      "tags": [
        "trading",
        "index",
        "Algos"
      ],
      "extensions": {
        "website": "https://www.unlimitedcope.com/",
        "serumV3Usdc": "6fc7v3PmjZG9Lk2XTot6BywGyYLkBQuzuFKd4FpCsPxk",
        "coingeckoId": "cope"
      }
    },
    {
      "chainId": 101,
      "address": "2prC8tcVsXwVJAinhxd2zeMeWMWaVyzPoQeLKyDZRFKd",
      "symbol": "MCAPS",
      "name": "Mango Market Caps",
      "decimals": 0,
      "logoURI": "https://raw.githubusercontent.com/solana-labs/token-list/main/assets/mainnet/2prC8tcVsXwVJAinhxd2zeMeWMWaVyzPoQeLKyDZRFKd/logo.png",
      "tags": [
        "mango"
      ],
      "extensions": {
        "website": "https://initialcapoffering.com/",
        "coingeckoId": "mango-market-caps"
      }
    },
    {
      "chainId": 101,
      "address": "2reKm5Y9rmAWfaw5jraYz1BXwGLHMofGMs3iNoBLt4VC",
      "symbol": "DOCE",
      "name": "Doce Finance",
      "decimals": 6,
      "logoURI": "https://raw.githubusercontent.com/solana-labs/token-list/main/assets/mainnet/2reKm5Y9rmAWfaw5jraYz1BXwGLHMofGMs3iNoBLt4VC/logo.png",
      "tags": [],
      "extensions": {
        "website": "https://swap.doce.finance/"
      }
    },
    {
      "chainId": 101,
      "address": "E1PvPRPQvZNivZbXRL61AEGr71npZQ5JGxh4aWX7q9QA",
      "symbol": "INO",
      "name": "iNo Token",
      "decimals": 9,
      "logoURI": "https://raw.githubusercontent.com/solana-labs/token-list/main/assets/mainnet/E1PvPRPQvZNivZbXRL61AEGr71npZQ5JGxh4aWX7q9QA/logo.png",
      "tags": [],
      "extensions": {
        "website": "https://ino.llegrand.fr/"
      }
    },
    {
      "chainId": 101,
      "address": "8PMHT4swUMtBzgHnh5U564N5sjPSiUz2cjEQzFnnP1Fo",
      "symbol": "ROPE",
      "name": "Rope Token",
      "decimals": 9,
      "logoURI": "https://raw.githubusercontent.com/solana-labs/token-list/main/assets/mainnet/8PMHT4swUMtBzgHnh5U564N5sjPSiUz2cjEQzFnnP1Fo/logo.svg",
      "tags": [],
      "extensions": {
        "website": "https://ropesolana.com/",
        "coingeckoId": "rope-token",
        "serumV3Usdc": "4Sg1g8U2ZuGnGYxAhc6MmX9MX7yZbrrraPkCQ9MdCPtF",
        "waterfallbot": "https://bit.ly/ROPEwaterfall"
      }
    },
    {
      "chainId": 101,
      "address": "5dhkWqrq37F92jBmEyhQP1vbMkbVRz59V7288HH2wBC7",
      "symbol": "SLOCK",
      "name": "SOLLock",
      "decimals": 9,
      "logoURI": "https://raw.githubusercontent.com/solana-labs/token-list/main/assets/mainnet/5dhkWqrq37F92jBmEyhQP1vbMkbVRz59V7288HH2wBC7/logo.png",
      "tags": [
        "utility-token"
      ],
      "extensions": {
        "website": "https://sollock.org/",
        "twitter": "https://twitter.com/@SOLLockOfficial",
        "github": "https://github.com/SOLLock",
        "tgann": "https://t.me/SOLLockAnn",
        "tggroup": "https://t.me/SOLLock"
      }
    },
    {
      "chainId": 101,
      "address": "ETAtLmCmsoiEEKfNrHKJ2kYy3MoABhU6NQvpSfij5tDs",
      "symbol": "MEDIA",
      "name": "Media Network",
      "decimals": 6,
      "logoURI": "https://raw.githubusercontent.com/solana-labs/token-list/main/assets/mainnet/ETAtLmCmsoiEEKfNrHKJ2kYy3MoABhU6NQvpSfij5tDs/logo.png",
      "tags": [
        "utility-token"
      ],
      "extensions": {
        "website": "https://media.network/",
        "coingeckoId": "media-network",
        "serumV3Usdc": "FfiqqvJcVL7oCCu8WQUMHLUC2dnHQPAPjTdSzsERFWjb",
        "waterfallbot": "https://bit.ly/MEDIAwaterfall"
      }
    },
    {
      "chainId": 101,
      "address": "StepAscQoEioFxxWGnh2sLBDFp9d8rvKz2Yp39iDpyT",
      "symbol": "STEP",
      "name": "Step",
      "decimals": 9,
      "logoURI": "https://raw.githubusercontent.com/solana-labs/token-list/main/assets/mainnet/StepAscQoEioFxxWGnh2sLBDFp9d8rvKz2Yp39iDpyT/logo.png",
      "tags": [
        "utility-token"
      ],
      "extensions": {
        "website": "https://step.finance/",
        "twitter": "https://twitter.com/StepFinance_",
        "coingeckoId": "step-finance",
        "serumV3Usdc": "97qCB4cAVSTthvJu3eNoEx6AY6DLuRDtCoPm5Tdyg77S",
        "waterfallbot": "https://bit.ly/STEPwaterfall"
      }
    },
    {
      "chainId": 101,
      "address": "7Geyz6iiRe8buvunsU6TXndxnpLt9mg6iPxqhn6cr3c6",
      "symbol": "ANFT",
      "name": "AffinityLabs",
      "decimals": 9,
      "logoURI": "https://raw.githubusercontent.com/solana-labs/token-list/main/assets/mainnet/7Geyz6iiRe8buvunsU6TXndxnpLt9mg6iPxqhn6cr3c6/logo.png",
      "tags": [
        "nft"
      ],
      "extensions": {
        "website": "https://affinitylabs.tech/"
      }
    },
    {
      "chainId": 102,
      "address": "So11111111111111111111111111111111111111112",
      "symbol": "wSOL",
      "name": "Wrapped SOL",
      "decimals": 9,
      "logoURI": "https://raw.githubusercontent.com/solana-labs/token-list/main/assets/mainnet/So11111111111111111111111111111111111111112/logo.png",
      "tags": [],
      "extensions": {
        "website": "https://www.solana.com/",
        "coingeckoId": "solana"
      }
    },
    {
      "chainId": 102,
      "address": "CpMah17kQEL2wqyMKt3mZBdTnZbkbfx4nqmQMFDP5vwp",
      "symbol": "USDC",
      "name": "USD Coin",
      "decimals": 6,
      "logoURI": "https://raw.githubusercontent.com/solana-labs/token-list/main/assets/mainnet/CpMah17kQEL2wqyMKt3mZBdTnZbkbfx4nqmQMFDP5vwp/logo.png",
      "tags": [
        "stablecoin"
      ],
      "extensions": {
        "website": "https://www.centre.io/",
        "coingeckoId": "usd-coin"
      }
    },
    {
      "chainId": 102,
      "address": "Gmk71cM7j2RMorRsQrsyysM4HsByQx5PuDGtDdqGLWCS",
      "symbol": "spSOL",
      "name": "Stake pool SOL",
      "decimals": 9,
      "logoURI": "https://raw.githubusercontent.com/solana-labs/token-list/main/assets/mainnet/Gmk71cM7j2RMorRsQrsyysM4HsByQx5PuDGtDdqGLWCS/logo.png",
      "tags": [
        "stake-pool"
      ],
      "extensions": {
        "website": "https://www.solana.com/"
      }
    },
    {
      "chainId": 102,
      "address": "2jQc2jDHVCewoWsQJK7JPLetP7UjqXvaFdno8rtrD8Kg",
      "symbol": "sHOG",
      "name": "sHOG",
      "decimals": 6,
      "tags": [
        "stablecoin"
      ]
    },
    {
      "chainId": 103,
      "address": "So11111111111111111111111111111111111111112",
      "symbol": "SOL",
      "name": "Wrapped SOL",
      "decimals": 9,
      "logoURI": "https://raw.githubusercontent.com/solana-labs/token-list/main/assets/mainnet/So11111111111111111111111111111111111111112/logo.png",
      "tags": [],
      "extensions": {
        "coingeckoId": "solana"
      }
    },
    {
      "chainId": 103,
      "address": "7Cab8z1Lz1bTC9bQNeY7VQoZw5a2YbZoxmvFSvPgcTEL",
      "symbol": "LGGD",
      "name": "LGG Dev Fan Token",
      "decimals": 0,
      "logoURI": "https://raw.githubusercontent.com/solana-labs/token-list/main/assets/mainnet/7Cab8z1Lz1bTC9bQNeY7VQoZw5a2YbZoxmvFSvPgcTEL/logo.png",
      "tags": [
        "LGG"
      ],
      "extensions": {
        "website": "https://lgg-hacks.art"
      }
    },
    {
      "chainId": 103,
      "address": "DEhAasscXF4kEGxFgJ3bq4PpVGp5wyUxMRvn6TzGVHaw",
      "symbol": "XYZ",
      "name": "XYZ Test",
      "decimals": 0,
      "logoURI": "https://raw.githubusercontent.com/solana-labs/token-list/main/assets/mainnet/DEhAasscXF4kEGxFgJ3bq4PpVGp5wyUxMRvn6TzGVHaw/logo.png",
      "tags": []
    },
    {
      "chainId": 103,
      "address": "2rg5syU3DSwwWs778FQ6yczDKhS14NM3vP4hqnkJ2jsM",
      "symbol": "pSOL",
      "name": "SOL stake pool",
      "decimals": 9,
      "logoURI": "https://raw.githubusercontent.com/solana-labs/token-list/main/assets/mainnet/2rg5syU3DSwwWs778FQ6yczDKhS14NM3vP4hqnkJ2jsM/logo.png",
      "tags": [],
      "extensions": {
        "website": "https://solana.com/",
        "background": "https://solana.com/static/8c151e179d2d7e80255bdae6563209f2/6833b/validators.webp"
      }
    },
    {
      "chainId": 103,
      "address": "SRMuApVNdxXokk5GT7XD5cUUgXMBCoAz2LHeuAoKWRt",
      "symbol": "SRM",
      "name": "Serum",
      "decimals": 6,
      "logoURI": "https://raw.githubusercontent.com/solana-labs/token-list/main/assets/mainnet/SRMuApVNdxXokk5GT7XD5cUUgXMBCoAz2LHeuAoKWRt/logo.png",
      "tags": [],
      "extensions": {
        "website": "https://projectserum.com/",
        "coingeckoId": "serum"
      }
    },
    {
      "chainId": 103,
      "address": "StepAscQoEioFxxWGnh2sLBDFp9d8rvKz2Yp39iDpyT",
      "symbol": "STEP",
      "name": "Step",
      "decimals": 9,
      "logoURI": "https://raw.githubusercontent.com/solana-labs/token-list/main/assets/mainnet/StepAscQoEioFxxWGnh2sLBDFp9d8rvKz2Yp39iDpyT/logo.png",
      "tags": [
        "utility-token"
      ],
      "extensions": {
        "website": "https://step.finance/",
        "twitter": "https://twitter.com/StepFinance_",
        "coingeckoId": "step-finance",
        "waterfallbot": "https://bit.ly/STEPwaterfall"
      }
    },
    {
      "chainId": 103,
      "address": "7STJWT74tAZzhbNNPRH8WuGDy9GZg27968EwALWuezrH",
      "symbol": "wSUSHI",
      "name": "SushiSwap (Wormhole)",
      "decimals": 9,
      "logoURI": "https://raw.githubusercontent.com/solana-labs/token-list/main/assets/mainnet/7STJWT74tAZzhbNNPRH8WuGDy9GZg27968EwALWuezrH/logo.png",
      "tags": [
        "wrapped",
        "wormhole"
      ],
      "extensions": {
        "website": "https://sushi.com",
        "background": "https://sushi.com/static/media/Background-sm.fd449814.jpg/",
        "address": "0x6B3595068778DD592e39A122f4f5a5cF09C90fE2",
        "bridgeContract": "https://etherscan.io/address/0xf92cD566Ea4864356C5491c177A430C222d7e678",
        "assetContract": "https://etherscan.io/address/0x6B3595068778DD592e39A122f4f5a5cF09C90fE2",
        "coingeckoId": "sushi"
      }
    },
    {
      "chainId": 103,
      "address": "3aMbgP7aGsP1sVcFKc6j65zu7UiziP57SMFzf6ptiCSX",
      "symbol": "sHOG",
      "name": "Devnet StableHog",
      "decimals": 6,
      "logoURI": "https://raw.githubusercontent.com/solana-labs/token-list/main/assets/mainnet/3aMbgP7aGsP1sVcFKc6j65zu7UiziP57SMFzf6ptiCSX/logo.png",
      "tags": [
        "stablecoin"
      ]
    },
    {
      "chainId": 101,
      "address": "3cXftQWJJEeoysZrhAEjpfCHe9tSKyhYG63xpbue8m3s",
      "symbol": "Kreechures",
      "name": "Kreechures",
      "decimals": 0,
      "logoURI": "https://raw.githubusercontent.com/solana-labs/token-list/main/assets/mainnet/3cXftQWJJEeoysZrhAEjpfCHe9tSKyhYG63xpbue8m3s/logo.svg",
      "tags": [
        "nft"
      ],
      "extensions": {
        "website": "https://www.kreechures.com/",
        "attributes": [
          {
            "image": "https://gateway.pinata.cloud/ipfs/QmWcMyAYpaX3BHJoDq6Fyub71TjaHbRHqErT7MmbDvCXYJ/3cXftQWJJEeoysZrhAEjpfCHe9tSKyhYG63xpbue8m3s.jpg",
            "Generation": 0,
            "Species": 6,
            "Base Rest": 262
          }
        ]
      }
    },
    {
      "chainId": 101,
      "address": "4DrV8khCoPS3sWRj6t1bb2DzT9jD4mZp6nc7Jisuuv1b",
      "symbol": "SPD",
      "name": "Solpad",
      "decimals": 10,
      "logoURI": "https://raw.githubusercontent.com/solana-labs/token-list/main/assets/mainnet/4DrV8khCoPS3sWRj6t1bb2DzT9jD4mZp6nc7Jisuuv1b/logo.png",
      "tags": [],
      "extensions": {
        "website": "https://www.solpad.io/"
      }
    },
    {
      "chainId": 101,
      "address": "7p7AMM6QoA8wPRKeqF87Pt51CRWmWvXPH5TBNMyDWhbH",
      "symbol": "Kreechures",
      "name": "Kreechures",
      "decimals": 0,
      "logoURI": "https://raw.githubusercontent.com/solana-labs/token-list/main/assets/mainnet/7p7AMM6QoA8wPRKeqF87Pt51CRWmWvXPH5TBNMyDWhbH/logo.svg",
      "tags": [
        "nft"
      ],
      "extensions": {
        "website": "https://www.kreechures.com/",
        "attributes": [
          {
            "image": "https://gateway.pinata.cloud/ipfs/QmWcMyAYpaX3BHJoDq6Fyub71TjaHbRHqErT7MmbDvCXYJ/7p7AMM6QoA8wPRKeqF87Pt51CRWmWvXPH5TBNMyDWhbH.jpg",
            "Generation": 0,
            "Species": 4,
            "Base Rest": 335
          }
        ]
      }
    },
    {
      "chainId": 101,
      "address": "6ybxMQpMgQhtsTLhvHZqk8uqao7kvoexY6e8JmCTqAB1",
      "symbol": "QUEST",
      "name": "QUEST",
      "decimals": 4,
      "logoURI": "https://raw.githubusercontent.com/solana-labs/token-list/main/assets/mainnet/6ybxMQpMgQhtsTLhvHZqk8uqao7kvoexY6e8JmCTqAB1/logo.png",
      "tags": [],
      "extensions": {
        "website": "https://questcoin.org/"
      }
    },
    {
      "chainId": 101,
      "address": "97qAF7ZKEdPdQaUkhASGA59Jpa2Wi7QqVmnFdEuPqEDc",
      "symbol": "DIAMOND",
      "name": "LOVE",
      "decimals": 6,
      "logoURI": "https://raw.githubusercontent.com/solana-labs/token-list/main/assets/mainnet/97qAF7ZKEdPdQaUkhASGA59Jpa2Wi7QqVmnFdEuPqEDc/logo.png",
      "tags": [
        "Diamond Love"
      ],
      "extensions": {
        "website": "https://diamondlove.io/",
        "telegram": "https://t.me/DiamondLoveX"
      }
    },
    {
      "chainId": 101,
      "address": "xxxxa1sKNGwFtw2kFn8XauW9xq8hBZ5kVtcSesTT9fW",
      "symbol": "SLIM",
      "name": "Solanium",
      "decimals": 6,
      "logoURI": "https://raw.githubusercontent.com/solana-labs/token-list/main/assets/mainnet/xxxxa1sKNGwFtw2kFn8XauW9xq8hBZ5kVtcSesTT9fW/logo.png",
      "tags": [],
      "extensions": {
        "website": "https://solanium.io/",
        "waterfallbot": "https://bit.ly/SLIMwaterfall"
      }
    },
    {
      "chainId": 101,
      "address": "8GPUjUHFxfNhaSS8kUkix8txRRXszeUAsHTjUmHuygZT",
      "symbol": "NINJA NFT1",
      "name": "NINJA NFT1",
      "decimals": 0,
      "logoURI": "https://raw.githubusercontent.com/yuzu-ninjaprotocol/ninjaprotocol/main/NINJA%20NFT%201.png",
      "tags": [],
      "extensions": {
        "website": "http://ninjaprotocol.io"
      }
    },
    {
      "chainId": 101,
      "address": "HcJCPYck2UsTMgiPfjn6CS1wrC5iBXtuqPSjt8Qy8Sou",
      "symbol": "GANGS",
      "name": "Gangs of Solana",
      "decimals": 4,
      "logoURI": "https://raw.githubusercontent.com/solana-labs/token-list/main/assets/mainnet/HcJCPYck2UsTMgiPfjn6CS1wrC5iBXtuqPSjt8Qy8Sou/logo.svg",
      "tags": [],
      "extensions": {
        "website": "https://gangsofsolana.com/"
      }
    },
    {
      "chainId": 101,
      "address": "2rEiLkpQ3mh4DGxv1zcSdW5r5HK2nehif5sCaF5Ss9E1",
      "symbol": "RECO",
      "name": "Reboot ECO",
      "decimals": 0,
      "logoURI": "https://raw.githubusercontent.com/solana-labs/token-list/main/assets/mainnet/2rEiLkpQ3mh4DGxv1zcSdW5r5HK2nehif5sCaF5Ss9E1/logo.png",
      "tags": [],
      "extensions": {
        "website": "https://reboot.eco/"
      }
    },
    {
      "chainId": 101,
      "address": "BXhAKUxkGvFbAarA3K1SUYnqXRhEBC1bhUaCaxvzgyJ1",
      "symbol": "ISA",
      "name": "Interstellar",
      "decimals": 3,
      "logoURI": "https://raw.githubusercontent.com/solana-labs/token-list/main/assets/mainnet/BXhAKUxkGvFbAarA3K1SUYnqXRhEBC1bhUaCaxvzgyJ1/logo.png",
      "tags": [],
      "extensions": {
        "website": "https://interstellaralliance.gitbook.io/isa/"
      }
    },
    {
      "chainId": 101,
      "address": "7xKXtg2CW87d97TXJSDpbD5jBkheTqA83TZRuJosgAsU",
      "symbol": "SAMO",
      "name": "Samoyed Coin",
      "decimals": 9,
      "logoURI": "https://raw.githubusercontent.com/solana-labs/token-list/main/assets/mainnet/7xKXtg2CW87d97TXJSDpbD5jBkheTqA83TZRuJosgAsU/logo.png",
      "tags": [],
      "extensions": {
        "website": "https://samoyedcoin.com/",
        "coingeckoId": "samoyedcoin",
        "serumV3Usdc": "FR3SPJmgfRSKKQ2ysUZBu7vJLpzTixXnjzb84bY3Diif"
      }
    },
    {
      "chainId": 101,
      "address": "HAWy8kV3bD4gaN6yy6iK2619x2dyzLUBj1PfJiihTisE",
      "symbol": "DOI",
      "name": "Discovery of Iris",
      "decimals": 0,
      "logoURI": "https://raw.githubusercontent.com/solana-labs/token-list/main/assets/mainnet/HAWy8kV3bD4gaN6yy6iK2619x2dyzLUBj1PfJiihTisE/logo.png",
      "tags": [
        "nft"
      ],
      "extensions": {
        "website": "https://www.staratlas.com",
        "imageUrl": "https://storage.googleapis.com/nft-assets/ReBirth/poster-1/discovery-of-iris.jpg",
        "description": "The rogue planet, Iris, dense with invaluable materials, draws in and collides with seven child planets in a remote region of space, creating what is henceforth referred to as 'The Cataclysm'. When combined, these eight elements create a form of free energy. The collision creates a massively valuable debris field.",
        "serumV3Usdc": "AYXTVttPfhYmn3jryX5XbRjwPK2m9445mbN2iLyRD6nq"
      }
    },
    {
      "chainId": 101,
      "address": "ATSPo9f9TJ3Atx8SuoTYdzSMh4ctQBzYzDiNukQDmoF7",
      "symbol": "HOSA",
      "name": "The Heart of Star Atlas",
      "decimals": 0,
      "logoURI": "https://raw.githubusercontent.com/solana-labs/token-list/main/assets/mainnet/ATSPo9f9TJ3Atx8SuoTYdzSMh4ctQBzYzDiNukQDmoF7/logo.png",
      "tags": [
        "nft"
      ],
      "extensions": {
        "website": "https://www.staratlas.com",
        "imageUrl": "https://storage.googleapis.com/nft-assets/ReBirth/poster-2/the-heart-of-star-atlas.jpg",
        "description": "At the core of Star Atlas lies a treasure trove of priceless data. After an unsuspecting deep space explorer discovers “The Cataclysm”, he scans its riches, creating what will once be known as the first intergalactic data block. He sells this invaluable information to all three rival factions, igniting a lethal spark that forever changes the course of history.",
        "serumV3Usdc": "5Erzgrw9pTjNWLeqHp2sChJq7smB7WXRQYw9wvkvA59t"
      }
    },
    {
      "chainId": 101,
      "address": "36s6AFRXzE9KVdUyoJQ5y6mwxXw21LawYqqwNiQUMD8s",
      "symbol": "TCW",
      "name": "The Convergence War",
      "decimals": 0,
      "logoURI": "https://raw.githubusercontent.com/solana-labs/token-list/main/assets/mainnet/36s6AFRXzE9KVdUyoJQ5y6mwxXw21LawYqqwNiQUMD8s/logo.png",
      "tags": [
        "nft"
      ],
      "extensions": {
        "website": "https://www.staratlas.com",
        "imageUrl": "https://storage.googleapis.com/nft-assets/ReBirth/poster-3/the-convergence-war.jpg",
        "description": "All three factions, thinking they were the sole owners of the cataclysmic data drop, converge to settle the area. A devastating war breaks out across the galaxy after their inability to settle the disputed territory.",
        "serumV3Usdc": "DXPv2ZyMD6Y2mDenqYkAhkvGSjNahkuMkm4zv6DqB7RF"
      }
    },
    {
      "chainId": 101,
      "address": "BgiTVxW9uLuHHoafTd2qjYB5xjCc5Y1EnUuYNfmTwhvp",
      "symbol": "LOST",
      "name": "Short Story of a Lost Astronaut",
      "decimals": 0,
      "logoURI": "https://raw.githubusercontent.com/solana-labs/token-list/main/assets/mainnet/BgiTVxW9uLuHHoafTd2qjYB5xjCc5Y1EnUuYNfmTwhvp/logo.png",
      "tags": [
        "nft"
      ],
      "extensions": {
        "website": "https://www.staratlas.com",
        "imageUrl": "https://storage.googleapis.com/nft-assets/ReBirth/poster-4/short-story-of-a-lost-astronaut.jpg",
        "description": "He thought it would be just another routine exploration mission. Get there, scan, save data blocks and return. But when a surprise radiation storm knocked out his spaceship and swept him up into its high-velocity current, the only thing that saved him from certain doom was his custom ion shield.",
        "serumV3Usdc": "73d9N7BbWVKBG6A2xwwwEHcxzPB26YzbMnRjue3DPzqs"
      }
    },
    {
      "chainId": 101,
      "address": "4G85c5aUsRTrRPqE5VjY7ebD9b2ktTF6NEVGiCddRBDX",
      "symbol": "LOVE",
      "name": "B ❤ P",
      "decimals": 0,
      "logoURI": "https://raw.githubusercontent.com/solana-labs/token-list/main/assets/mainnet/4G85c5aUsRTrRPqE5VjY7ebD9b2ktTF6NEVGiCddRBDX/logo.png",
      "tags": [
        "nft"
      ],
      "extensions": {
        "website": "https://www.staratlas.com",
        "imageUrl": "https://storage.googleapis.com/nft-assets/ReBirth/poster-5/love-story.jpg",
        "description": "Paizul, the charismatic and brilliant leader of the ONI consortium, vividly recalls the first time she saw her one true love. It was a warm summer day, full of raging ionic storms. Lightning was piercing the sky as Bekalu took off his helmet and locked eyes with her. “What are the chances of nearly colliding with someone flying through these wastelands on a day like this”, he smiled with his booming voice. “Perhaps it’s destiny,” she smiled back mysteriously. There was another strike of lightning, but this time the sky remained calm.",
        "serumV3Usdc": "AM9sNDh48N2qhYSgpA58m9dHvrMoQongtyYu2u2XoYTc"
      }
    },
    {
      "chainId": 101,
      "address": "7dr7jVyXf1KUnYq5FTpV2vCZjKRR4MV94jzerb8Fi16Q",
      "symbol": "MRDR",
      "name": "The Assassination of Paizul",
      "decimals": 0,
      "logoURI": "https://raw.githubusercontent.com/solana-labs/token-list/main/assets/mainnet/7dr7jVyXf1KUnYq5FTpV2vCZjKRR4MV94jzerb8Fi16Q/logo.png",
      "tags": [
        "nft"
      ],
      "extensions": {
        "website": "https://www.staratlas.com",
        "imageUrl": "https://storage.googleapis.com/nft-assets/ReBirth/poster-6/assassination-of-paizul.jpg",
        "description": "Suffering one of the cruelest fates in the universe, the Sogmian race of aliens was driven to the brink of extinction. With only 10,000 members left, they put all hope of salvation in the hands of their leader Paizul. After she was assassinated in a gruesome public way, so much fear was struck in the hearts of survivors that they set out to build their 'Last Stand'.",
        "serumV3Usdc": "BJiV2gCLwMvj2c1CbhnMjjy68RjqoMzYT8brDrpVyceA"
      }
    },
    {
      "chainId": 101,
      "address": "G1bE9ge8Yoq43hv7QLcumxTFhHqFMdcL4y2d6ZdzMG4b",
      "symbol": "PFP",
      "name": "Paizul Funeral Procession",
      "decimals": 0,
      "logoURI": "https://raw.githubusercontent.com/solana-labs/token-list/main/assets/mainnet/G1bE9ge8Yoq43hv7QLcumxTFhHqFMdcL4y2d6ZdzMG4b/logo.png",
      "tags": [
        "nft"
      ],
      "extensions": {
        "website": "https://www.staratlas.com",
        "imageUrl": "https://storage.googleapis.com/nft-assets/ReBirth/poster-7/paizul-funeral-procession.jpg",
        "description": "The sound of wailing echoes across the plains. The Sogmian procession solemnly marches in step past their ancestors’ gravestones, still haunted by the fate of their leader. The sun begins to set as they bring Paizul’s cryopod at the top of the Rock of Light. As a beam of light consumes the pod to upload it to eternal rest with the ancients, Bekalu falls to his knees with a wrathful howl. The crowd is rattled to the core, a foreboding of things to come.",
        "serumV3Usdc": "7JzaEAuVfjkrZyMwJgZF5aQkiEyVyCaTWA3N1fQK7Y6V"
      }
    },
    {
      "chainId": 101,
      "address": "6bD8mr8DyuVqN5dXd1jnqmCL66b5KUV14jYY1HSmnxTE",
      "symbol": "AVE",
      "name": "Ahr Visits Earth",
      "decimals": 0,
      "logoURI": "https://raw.githubusercontent.com/solana-labs/token-list/main/assets/mainnet/6bD8mr8DyuVqN5dXd1jnqmCL66b5KUV14jYY1HSmnxTE/logo.png",
      "tags": [
        "nft"
      ],
      "extensions": {
        "website": "https://www.staratlas.com",
        "imageUrl": "https://storage.googleapis.com/nft-assets/ReBirth/poster-8/ahr-visits-earth.jpg",
        "description": "Humankind is visited by Ahr, a mysterious being of pure light. But not all is as it seems… For through the power of illusion, we are tricked into forming a space-based religion, plundering the planet and launching ourselves towards the stars, permanently leaving the Earth.",
        "serumV3Usdc": "8yQzsbraXJFoPG5PdX73B8EVYFuPR9aC2axAqWearGKu"
      }
    },
    {
      "chainId": 101,
      "address": "9vi6PTKBFHR2hXgyjoTZx6h7WXNkFAA5dCsZRSi4higK",
      "symbol": "ASF",
      "name": "Armstrong Forever",
      "decimals": 0,
      "logoURI": "https://raw.githubusercontent.com/solana-labs/token-list/main/assets/mainnet/9vi6PTKBFHR2hXgyjoTZx6h7WXNkFAA5dCsZRSi4higK/logo.png",
      "tags": [
        "nft"
      ],
      "extensions": {
        "website": "https://www.staratlas.com",
        "imageUrl": "https://storage.googleapis.com/nft-assets/ReBirth/poster-15/armstrong-forever.jpg",
        "description": "When humans were racing to expand into outer space under Ahr’s influence, the devastation they inflicted upon the planet was so great that it weakened the Earth’s geomagnetic field. The reckless way the planet’s orbit was populated by machines and debris led to distortions in the gravity field. All this culminated in a disastrous slingshot effect for the many satellites orbiting the blue dot, altering their trajectories to loosen the direct gravity pull of the planet and scatter into deep space. Some of these satellites contained valuable data that was lost forever.  In 2621, the Council of Peace put a bounty on these ancient artifacts to integrate them into Star Atlas, leading to a hunt for them across the galaxy. One of the most sought-after satellites in history records bears the name of Neil Armstrong, the first human to set foot on the Moon.  Initially launched into medium Earth orbit as a cornerstone of the global positioning system (GPS), the satellite had untold additional capabilities that made it more and more valuable as it drifted off into the void.",
        "serumV3Usdc": "8yQzsbraXJFoPG5PdX73B8EVYFuPR9aC2axAqWearGKu"
      }
    },
    {
      "chainId": 101,
      "address": "Hfjgcs9ix17EwgXVVbKjo6NfMm2CXfr34cwty3xWARUm",
      "symbol": "TLS",
      "name": "The Last Stand",
      "decimals": 0,
      "logoURI": "https://raw.githubusercontent.com/solana-labs/token-list/main/assets/mainnet/Hfjgcs9ix17EwgXVVbKjo6NfMm2CXfr34cwty3xWARUm/logo.png",
      "tags": [
        "nft"
      ],
      "extensions": {
        "website": "https://www.staratlas.com",
        "serumV3Usdc": "AVHndcEDUjP9Liz5dfcvAPAMffADXG6KMPn8sWB1XhFQ"
      }
    },
    {
      "chainId": 101,
      "address": "8EXX5kG7qWTjgpNSGX7PnB6hJZ8xhXUcCafVJaBEJo32",
      "symbol": "SPT",
      "name": "The Signing of the Peace Treaty",
      "decimals": 0,
      "logoURI": "https://raw.githubusercontent.com/solana-labs/token-list/main/assets/mainnet/8EXX5kG7qWTjgpNSGX7PnB6hJZ8xhXUcCafVJaBEJo32/logo.png",
      "tags": [
        "nft"
      ],
      "extensions": {
        "website": "https://www.staratlas.com",
        "serumV3Usdc": "FZ9xhZbkt9bKKVpWmFxRhEJyzgxqU5w5xu3mXcF6Eppe"
      }
    },
    {
      "chainId": 101,
      "address": "CAjoJeGCCRae9oDwHYXzkeUDonp3dZLWV5GKHysLwjnx",
      "symbol": "PBA",
      "name": "The Peacebringers Archive",
      "decimals": 0,
      "logoURI": "https://raw.githubusercontent.com/solana-labs/token-list/main/assets/mainnet/CAjoJeGCCRae9oDwHYXzkeUDonp3dZLWV5GKHysLwjnx/logo.png",
      "tags": [
        "nft"
      ],
      "extensions": {
        "website": "https://www.staratlas.com",
        "serumV3Usdc": "4jN1R453Acv9egnr7Dry3x9Xe3jqh1tqz5RokniaeVhy"
      }
    },
    {
      "chainId": 101,
      "address": "FPnwwNiL1tXqd4ZbGjFYsCw5qsQw91VN79SNcU4Bc732",
      "symbol": "UWB",
      "name": "Ustur Wod.bod",
      "decimals": 0,
      "logoURI": "https://raw.githubusercontent.com/solana-labs/token-list/main/assets/mainnet/FPnwwNiL1tXqd4ZbGjFYsCw5qsQw91VN79SNcU4Bc732/logo.png",
      "tags": [
        "nft"
      ],
      "extensions": {
        "website": "https://www.staratlas.com",
        "serumV3Usdc": "J99HsFQEWKR3UiFQpKTnF11iaNiR1enf2LxHfgsbVc59"
      }
    },
    {
      "chainId": 101,
      "address": "DB76aiNQeLzHPwvFhzgwfpe6HGHCDTQ6snW6UD7AnHid",
      "symbol": "OMPH",
      "name": "Om Photoli",
      "decimals": 0,
      "logoURI": "https://raw.githubusercontent.com/solana-labs/token-list/main/assets/mainnet/DB76aiNQeLzHPwvFhzgwfpe6HGHCDTQ6snW6UD7AnHid/logo.png",
      "tags": [
        "nft"
      ],
      "extensions": {
        "website": "https://www.staratlas.com",
        "serumV3Usdc": "HdvXMScwAQQh9pEvLZjuaaeJcLTmixxYoMFefeqHFn2E"
      }
    },
    {
      "chainId": 101,
      "address": "BrzwWsG845VttbTsacZMLKhyc2jAZU12MaPkTYrJHoqm",
      "symbol": "SATM",
      "name": "Star Atlas - The Movie",
      "decimals": 0,
      "logoURI": "https://raw.githubusercontent.com/solana-labs/token-list/main/assets/mainnet/BrzwWsG845VttbTsacZMLKhyc2jAZU12MaPkTYrJHoqm/logo.png",
      "tags": [
        "nft"
      ],
      "extensions": {
        "website": "https://www.staratlas.com",
        "imageUrl": "https://storage.googleapis.com/nft-assets/ReBirth/poster-14/star-at-atlas-movie.jpg",
        "description": "“The first to arrive at the universe’s next frontier is the first to knock on the gates of prosperity.” — Ustur Armi.eldr",
        "serumV3Usdc": "KHw8L2eE6kpp8ziWPghBTtiAVCUvdSKMvGtT1e9AuJd"
      }
    },
    {
      "chainId": 101,
      "address": "8ymi88q5DtmdNTn2sPRNFkvMkszMHuLJ1e3RVdWjPa3s",
      "symbol": "SDOGE",
      "name": "SolDoge",
      "decimals": 0,
      "logoURI": "https://raw.githubusercontent.com/solana-labs/token-list/main/assets/mainnet/8ymi88q5DtmdNTn2sPRNFkvMkszMHuLJ1e3RVdWjPa3s/logo.png",
      "tags": [],
      "extensions": {
        "website": "https://www.soldoge.org",
        "serumV3Usdc": "9aruV2p8cRWxybx6wMsJwPFqeN7eQVPR74RrxdM3DNdu"
      }
    },
    {
      "chainId": 101,
      "address": "DQRNdQWz5NzbYgknGsZqSSXbdhQWvXSe8S56mrtNAs1b",
      "symbol": "ENTROPPP",
      "name": "ENTROPPP (Entropy for security)",
      "decimals": 6,
      "logoURI": "https://raw.githubusercontent.com/solana-labs/token-list/main/assets/mainnet/DQRNdQWz5NzbYgknGsZqSSXbdhQWvXSe8S56mrtNAs1b/logo.png",
      "tags": [
        "Cryptography",
        "Blockchain security",
        "Randomness and entropy"
      ],
      "extensions": {
        "website": "https://www.entroppp.com"
      }
    },
    {
      "chainId": 101,
      "address": "8RYSc3rrS4X4bvBCtSJnhcpPpMaAJkXnVKZPzANxQHgz",
      "symbol": "YARD",
      "name": "SolYard Finance",
      "decimals": 9,
      "logoURI": "https://raw.githubusercontent.com/solana-labs/token-list/main/assets/mainnet/8RYSc3rrS4X4bvBCtSJnhcpPpMaAJkXnVKZPzANxQHgz/logo.png",
      "tags": [],
      "extensions": {
        "website": "https://solyard.finance/"
      }
    },
    {
      "chainId": 101,
      "address": "nope9HWCJcXVFkG49CDk7oYFtgGsUzsRvHdcJeL2aCL",
      "symbol": "NOPE",
      "name": "NOPE FINANCE",
      "decimals": 9,
      "logoURI": "https://raw.githubusercontent.com/solana-labs/token-list/main/assets/mainnet/nope9HWCJcXVFkG49CDk7oYFtgGsUzsRvHdcJeL2aCL/logo.png",
      "tags": [],
      "extensions": {
        "website": "https://nopefinance.xyz/"
      }
    },
    {
      "chainId": 101,
      "address": "43VWkd99HjqkhFTZbWBpMpRhjG469nWa7x7uEsgSH7We",
      "symbol": "STNK",
      "name": "Stonks",
      "decimals": 9,
      "logoURI": "https://raw.githubusercontent.com/solana-labs/token-list/main/assets/mainnet/43VWkd99HjqkhFTZbWBpMpRhjG469nWa7x7uEsgSH7We/logo.png",
      "tags": [],
      "extensions": {
        "website": "https://stonkscoin.org/"
      }
    },
    {
      "chainId": 101,
      "address": "4368jNGeNq7Tt4Vzr98UWxL647PYu969VjzAsWGVaVH2",
      "symbol": "MEAL",
      "name": "HUNGRY",
      "decimals": 8,
      "logoURI": "https://raw.githubusercontent.com/solana-labs/token-list/main/assets/mainnet/4368jNGeNq7Tt4Vzr98UWxL647PYu969VjzAsWGVaVH2/logo.png",
      "tags": [],
      "extensions": {
        "website": "https://hungrycoin.io/"
      }
    },
    {
      "chainId": 101,
      "address": "8GQsW3f7mdwfjqJon2myADcBsSsRjpXmxHYDG8q1pvV6",
      "symbol": "HOLD",
      "name": "Holdana",
      "decimals": 9,
      "logoURI": "https://raw.githubusercontent.com/solana-labs/token-list/main/assets/mainnet/8GQsW3f7mdwfjqJon2myADcBsSsRjpXmxHYDG8q1pvV6/logo.png",
      "tags": [],
      "extensions": {
        "medium": "https://holdanatoken.medium.com/",
        "twitter": "https://twitter.com/HoldanaOfficial",
        "serumV3Usdc": "G2j5zKtfymPcWMq1YRoKrfUWy64SZ6ZxDVscHSyPQqmz"
      }
    },
    {
      "chainId": 101,
      "address": "64SqEfHtu4bZ6jr1mAxaWrLFdMngbKbru9AyaG2Dyk5T",
      "symbol": "wen-token",
      "name": "wen-token",
      "decimals": 0,
      "logoURI": "https://raw.githubusercontent.com/solana-labs/token-list/main/assets/mainnet/64SqEfHtu4bZ6jr1mAxaWrLFdMngbKbru9AyaG2Dyk5T/logo.png",
      "tags": [
        "nft"
      ],
      "extensions": {
        "website": "https://pythians.pyth.network"
      }
    },
    {
      "chainId": 101,
      "address": "9axWWN2FY8njSSQReepkiSE56U2yAvPFGuaXRQNdkZaS",
      "symbol": "wen-token-2",
      "name": "wen-token-2",
      "decimals": 0,
      "logoURI": "https://raw.githubusercontent.com/solana-labs/token-list/main/assets/mainnet/9axWWN2FY8njSSQReepkiSE56U2yAvPFGuaXRQNdkZaS/logo.png",
      "tags": [
        "nft"
      ],
      "extensions": {
        "website": "https://pythians.pyth.network"
      }
    },
    {
      "chainId": 101,
      "address": "4dmKkXNHdgYsXqBHCuMikNQWwVomZURhYvkkX5c4pQ7y",
      "symbol": "SNY",
      "name": "Synthetify",
      "decimals": 6,
      "logoURI": "https://raw.githubusercontent.com/solana-labs/token-list/main/assets/mainnet/4dmKkXNHdgYsXqBHCuMikNQWwVomZURhYvkkX5c4pQ7y/logo.png",
      "tags": [],
      "extensions": {
        "website": "https://synthetify.io/",
        "twitter": "https://twitter.com/synthetify",
        "coingeckoId": "syntheify-token"
      }
    },
    {
      "chainId": 101,
      "address": "4wTMJsh3q66PmAkmwEW47qVDevMZMVVWU3n1Yhqztwi6",
      "symbol": "ARCD",
      "name": "Arcade Token (Wormhole)",
      "decimals": 9,
      "logoURI": "https://raw.githubusercontent.com/solana-labs/token-list/main/assets/mainnet/4wTMJsh3q66PmAkmwEW47qVDevMZMVVWU3n1Yhqztwi6/logo.png",
      "tags": [
        "wrapped",
        "wormhole"
      ],
      "extensions": {
        "address": "0xb581E3a7dB80fBAA821AB39342E9Cbfd2ce33c23",
        "bridgeContract": "https://etherscan.io/address/0xf92cD566Ea4864356C5491c177A430C222d7e678",
        "assetContract": "https://etherscan.io/address/0xb581E3a7dB80fBAA821AB39342E9Cbfd2ce33c23",
        "website": "https://arcade.city",
        "twitter": "https://twitter.com/ArcadeCityHall"
      }
    },
    {
      "chainId": 101,
      "address": "Amt5wUJREJQC5pX7Z48YSK812xmu4j3sQVupNhtsEuY8",
      "symbol": "FROG",
      "name": "FROG",
      "decimals": 6,
      "logoURI": "https://raw.githubusercontent.com/solana-labs/token-list/main/assets/mainnet/Amt5wUJREJQC5pX7Z48YSK812xmu4j3sQVupNhtsEuY8/logo.png",
      "tags": [],
      "extensions": {
        "website": "https://www.froglana.com/",
        "serumV3Usdc": "2Si6XDdpv5zcvYna221eZZrsjsp5xeYoz9W1TVdMdbnt"
      }
    },
    {
      "chainId": 101,
      "address": "DEAdry5qhNoSkF3mbFrTa6udGbMwUoLnQhvchCu26Ak1",
      "symbol": "JUEL",
      "name": "Juel Token",
      "decimals": 6,
      "logoURI": "https://raw.githubusercontent.com/solana-labs/token-list/main/assets/mainnet/DEAdry5qhNoSkF3mbFrTa6udGbMwUoLnQhvchCu26Ak1/logo.png",
      "tags": [],
      "extensions": {
        "website": "http://juel.gg"
      }
    },
    {
      "chainId": 101,
      "address": "9Y8NT5HT9z2EsmCbYMgKXPRq3h3aa6tycEqfFiXjfZM7",
      "symbol": "CRT",
      "name": "CARROT",
      "decimals": 9,
      "logoURI": "https://raw.githubusercontent.com/solana-labs/token-list/main/assets/mainnet/9Y8NT5HT9z2EsmCbYMgKXPRq3h3aa6tycEqfFiXjfZM7/logo.png",
      "tags": [],
      "extensions": {
        "website": "https://farmerscarrot.com/",
        "serumV3Usdc": "Aa8mN8bXAobmcuHDpbbZh55SoadUry6WdsYz2886Ymqf"
      }
    },
    {
      "chainId": 101,
      "address": "AMdnw9H5DFtQwZowVFr4kUgSXJzLokKSinvgGiUoLSps",
      "symbol": "MOLA",
      "name": "MOONLANA",
      "decimals": 9,
      "logoURI": "https://raw.githubusercontent.com/solana-labs/token-list/main/assets/mainnet/AMdnw9H5DFtQwZowVFr4kUgSXJzLokKSinvgGiUoLSps/logo.png",
      "tags": [],
      "extensions": {
        "website": "https://moonlana.com/",
        "twitter": "https://twitter.com/xMoonLana",
        "medium": "https://moonlana.medium.com/",
        "coingeckoId": "moonlana"
      }
    },
    {
      "chainId": 101,
      "address": "3x7UeXDF4imKSKnizK9mYyx1M5bTNzpeALfPeB8S6XT9",
      "symbol": "SKEM",
      "name": "SKEM",
      "decimals": 9,
      "logoURI": "https://raw.githubusercontent.com/solana-labs/token-list/main/assets/mainnet/3x7UeXDF4imKSKnizK9mYyx1M5bTNzpeALfPeB8S6XT9/logo.svg",
      "tags": [],
      "extensions": {
        "website": "https://skem.finance/",
        "serumV3Usdc": "HkYJ3dX8CLSGyGZzfuqYiuoDjDmrDiu1vZhPtFJZa5Vt"
      }
    },
    {
      "chainId": 101,
      "address": "GHvFFSZ9BctWsEc5nujR1MTmmJWY7tgQz2AXE6WVFtGN",
      "symbol": "SOLAPE",
      "name": "SolAPE Token",
      "decimals": 9,
      "logoURI": "https://raw.githubusercontent.com/solana-labs/token-list/main/assets/mainnet/GHvFFSZ9BctWsEc5nujR1MTmmJWY7tgQz2AXE6WVFtGN/logo.png",
      "tags": [
        "utility-token"
      ],
      "extensions": {
        "coingeckoId": "solape-token",
        "website": "https://solape.io",
        "twitter": "https://twitter.com/SolApeFinance",
        "serumV3Usdc": "4zffJaPyeXZ2wr4whHgP39QyTfurqZ2BEd4M5W6SEuon"
      }
    },
    {
      "chainId": 101,
      "address": "9nEqaUcb16sQ3Tn1psbkWqyhPdLmfHWjKGymREjsAgTE",
      "symbol": "WOOF",
      "name": "WOOFENOMICS",
      "decimals": 6,
      "logoURI": "https://raw.githubusercontent.com/solana-labs/token-list/main/assets/mainnet/9nEqaUcb16sQ3Tn1psbkWqyhPdLmfHWjKGymREjsAgTE/logo.png",
      "tags": [],
      "extensions": {
        "website": "https://woofsolana.com",
        "serumV3Usdc": "CwK9brJ43MR4BJz2dwnDM7EXCNyHhGqCJDrAdsEts8n5"
      }
    },
    {
      "chainId": 101,
      "address": "MERt85fc5boKw3BW1eYdxonEuJNvXbiMbs6hvheau5K",
      "symbol": "MER",
      "name": "Mercurial",
      "decimals": 6,
      "logoURI": "https://raw.githubusercontent.com/solana-labs/token-list/main/assets/mainnet/MERt85fc5boKw3BW1eYdxonEuJNvXbiMbs6hvheau5K/logo.png",
      "tags": [],
      "extensions": {
        "coingeckoId": "mercurial",
        "website": "https://www.mercurial.finance/",
        "serumV3Usdc": "G4LcexdCzzJUKZfqyVDQFzpkjhB1JoCNL8Kooxi9nJz5",
        "waterfallbot": "https://bit.ly/MERwaterfall"
      }
    },
    {
      "chainId": 101,
      "address": "9MhNoxy1PbmEazjPo9kiZPCcG7BiFbhi3bWZXZgacfpp",
      "symbol": "ACMN",
      "name": "ACUMEN",
      "decimals": 9,
      "logoURI": "https://raw.githubusercontent.com/solana-labs/token-list/main/assets/mainnet/9MhNoxy1PbmEazjPo9kiZPCcG7BiFbhi3bWZXZgacfpp/logo.png",
      "tags": [],
      "extensions": {
        "website": "https://acumen.network/"
      }
    },
    {
      "chainId": 101,
      "address": "HRhCiCe8WLC4Jsy43Jkhq3poEWpjgXKD1U26XACReimt",
      "symbol": "zSOL",
      "name": "zSOL (ACUMEN)",
      "decimals": 9,
      "logoURI": "https://raw.githubusercontent.com/solana-labs/token-list/main/assets/mainnet/HRhCiCe8WLC4Jsy43Jkhq3poEWpjgXKD1U26XACReimt/logo.png",
      "tags": [],
      "extensions": {
        "website": "https://acumen.network/"
      }
    },
    {
      "chainId": 101,
      "address": "2LBYxD4Jzipk1bEREW6vQk163cj27mUSxmHzW2ujXFNy",
      "symbol": "zUSDC",
      "name": "zUSDC (ACUMEN)",
      "decimals": 6,
      "logoURI": "https://raw.githubusercontent.com/solana-labs/token-list/main/assets/mainnet/2LBYxD4Jzipk1bEREW6vQk163cj27mUSxmHzW2ujXFNy/logo.png",
      "tags": [],
      "extensions": {
        "website": "https://acumen.network/"
      }
    },
    {
      "chainId": 101,
      "address": "DFTZmEopSWrj6YcsmQAAxypN7cHM3mnruEisJPQFJbs7",
      "symbol": "zBTC",
      "name": "zBTC (ACUMEN)",
      "decimals": 6,
      "logoURI": "https://raw.githubusercontent.com/solana-labs/token-list/main/assets/mainnet/DFTZmEopSWrj6YcsmQAAxypN7cHM3mnruEisJPQFJbs7/logo.png",
      "tags": [],
      "extensions": {
        "website": "https://acumen.network/"
      }
    },
    {
      "chainId": 101,
      "address": "A8pnvbKWmTjjnUMzmY6pDJRHy3QdQNdqJdL1VFYXX4oW",
      "symbol": "zETH",
      "name": "zETH (ACUMEN)",
      "decimals": 6,
      "logoURI": "https://raw.githubusercontent.com/solana-labs/token-list/main/assets/mainnet/A8pnvbKWmTjjnUMzmY6pDJRHy3QdQNdqJdL1VFYXX4oW/logo.png",
      "tags": [],
      "extensions": {
        "website": "https://acumen.network/"
      }
    },
    {
      "chainId": 101,
      "address": "9hZt5mP139TvzDBZHtruXxAyjYHiovKXfxW6XNYiofae",
      "symbol": "zSRM",
      "name": "zSRM (ACUMEN)",
      "decimals": 6,
      "logoURI": "https://raw.githubusercontent.com/solana-labs/token-list/main/assets/mainnet/9hZt5mP139TvzDBZHtruXxAyjYHiovKXfxW6XNYiofae/logo.png",
      "tags": [],
      "extensions": {
        "website": "https://acumen.network/"
      }
    },
    {
      "chainId": 101,
      "address": "BR31LZKtry5tyjVtZ49PFZoZjtE5SeS4rjVMuL9Xiyer",
      "symbol": "zSTEP",
      "name": "zSTEP (ACUMEN)",
      "decimals": 9,
      "logoURI": "https://raw.githubusercontent.com/solana-labs/token-list/main/assets/mainnet/BR31LZKtry5tyjVtZ49PFZoZjtE5SeS4rjVMuL9Xiyer/logo.png",
      "tags": [],
      "extensions": {
        "website": "https://acumen.network/"
      }
    },
    {
      "chainId": 101,
      "address": "7wZsSyzD4Ba8ZkPhRh62KshQc8TQYiB5KtdNknywE3k4",
      "symbol": "zRAY",
      "name": "zRAY (ACUMEN)",
      "decimals": 6,
      "logoURI": "https://raw.githubusercontent.com/solana-labs/token-list/main/assets/mainnet/BR31LZKtry5tyjVtZ49PFZoZjtE5SeS4rjVMuL9Xiyer/logo.png",
      "tags": [],
      "extensions": {
        "website": "https://acumen.network/"
      }
    },
    {
      "chainId": 101,
      "address": "EfLvzNsqmkoSneiML5t7uHCPEVRaWCpG4N2WsS39nWCU",
      "symbol": "MUDLEY",
      "name": "MUDLEY",
      "decimals": 9,
      "logoURI": "https://raw.githubusercontent.com/solana-labs/token-list/main/assets/mainnet/EfLvzNsqmkoSneiML5t7uHCPEVRaWCpG4N2WsS39nWCU/logo.png",
      "tags": [],
      "extensions": {
        "website": "https://www.mudley.io/"
      }
    },
    {
      "chainId": 101,
      "address": "GpYMp8eP3HADY8x1jLVfFVBVYqxFNxT5mFhZAZt9Poco",
      "symbol": "CAPE",
      "name": "Crazy Ape Coin",
      "decimals": 9,
      "logoURI": "https://raw.githubusercontent.com/solana-labs/token-list/main/assets/mainnet/GpYMp8eP3HADY8x1jLVfFVBVYqxFNxT5mFhZAZt9Poco/logo.png",
      "tags": [],
      "extensions": {
        "website": "https://www.crazyapecoin.com/"
      }
    },
    {
      "chainId": 101,
      "address": "7ApYvMWwHJSgWz9BvMuNzqzUAqYbxByjzZu31t8FkYDy",
      "symbol": "SFairy",
      "name": "Fairy Finance",
      "decimals": 9,
      "logoURI": "https://raw.githubusercontent.com/debianos1/logo-token/main/fairyfinane%20.png",
      "tags": [],
      "extensions": {
        "twitter": "https://twitter.com/fairy_finance"
      }
    },
    {
      "chainId": 101,
      "address": "7Csho7qjseDjgX3hhBxfwP1W3LYARK3QH3PM2x55we14",
      "symbol": "LOTTO",
      "name": "Lotto",
      "decimals": 9,
      "logoURI": "https://raw.githubusercontent.com/solana-labs/token-list/main/assets/mainnet/7Csho7qjseDjgX3hhBxfwP1W3LYARK3QH3PM2x55we14/logo.png",
      "tags": [],
      "extensions": {
        "serumV3Usdc": "9MZKfgZzPgeidAukYpHtsLYm4eAdJFnR7nhPosWT8jiv",
        "coingeckoId": "lotto",
        "website": "lotto.finance",
        "address": "0xb0dfd28d3cf7a5897c694904ace292539242f858",
        "assetContract": "https://etherscan.io/address/0xb0dfd28d3cf7a5897c694904ace292539242f858",
        "tggroup": "https://t.me/lottofinance"
      }
    },
    {
      "chainId": 101,
      "address": "7uv3ZvZcQLd95bUp5WMioxG7tyAZVXFfr8JYkwhMYrnt",
      "symbol": "BOLE",
      "name": "Bole Token",
      "decimals": 4,
      "logoURI": "https://raw.githubusercontent.com/solana-labs/token-list/main/assets/mainnet/7uv3ZvZcQLd95bUp5WMioxG7tyAZVXFfr8JYkwhMYrnt/logo.png",
      "tags": [],
      "extensions": {
        "website": "https://tokenbole.com/",
        "serumV3Usdc": "9yGqsboBtvztDgGbGFEaBBT2G8dUMhxewXDQpy6T3eDm",
        "coingeckoId": "bole-token"
      }
    },
    {
      "chainId": 101,
      "address": "Bxp46xCB6CLjiqE99QaTcJAaY1hYF1o63DUUrXAS7QFu",
      "symbol": "mBRZ",
      "name": "SolMiner Bronze",
      "decimals": 9,
      "logoURI": "https://raw.githubusercontent.com/solana-labs/token-list/main/assets/mainnet/Bxp46xCB6CLjiqE99QaTcJAaY1hYF1o63DUUrXAS7QFu/logo.png",
      "tags": [],
      "extensions": {
        "website": "https://solminer.app",
        "medium": "https://solminer.medium.com/",
        "twitter": "https://twitter.com/SolMinerproject"
      }
    },
    {
      "chainId": 101,
      "address": "GZNrMEdrt6Vg428JzvJYRGGPpVxgjUPsg6WLqKBvmNLw",
      "symbol": "mPLAT",
      "name": "SolMiner Platinum",
      "decimals": 9,
      "logoURI": "https://raw.githubusercontent.com/solana-labs/token-list/main/assets/mainnet/GZNrMEdrt6Vg428JzvJYRGGPpVxgjUPsg6WLqKBvmNLw/logo.png",
      "tags": [],
      "extensions": {
        "website": "https://solminer.app",
        "medium": "https://solminer.medium.com/",
        "twitter": "https://twitter.com/SolMinerproject"
      }
    },
    {
      "chainId": 101,
      "address": "Er7a3ugS6kkAqj6sp3UmXEFAFrDdLMRQEkV9QH2fwRYA",
      "symbol": "mDIAM",
      "name": "SolMiner Diamond",
      "decimals": 9,
      "logoURI": "https://raw.githubusercontent.com/solana-labs/token-list/main/assets/mainnet/Er7a3ugS6kkAqj6sp3UmXEFAFrDdLMRQEkV9QH2fwRYA/logo.png",
      "tags": [],
      "extensions": {
        "website": "https://solminer.app",
        "medium": "https://solminer.medium.com/",
        "twitter": "https://twitter.com/SolMinerproject"
      }
    },
    {
      "chainId": 101,
      "address": "5JnZ667P3VcjDinkJFysWh2K2KtViy63FZ3oL5YghEhW",
      "symbol": "APYS",
      "name": "APYSwap",
      "decimals": 9,
      "logoURI": "https://raw.githubusercontent.com/solana-labs/token-list/main/assets/mainnet/5JnZ667P3VcjDinkJFysWh2K2KtViy63FZ3oL5YghEhW/logo.png",
      "tags": [
        "wrapped"
      ],
      "extensions": {
        "website": "https://apyswap.com",
        "coingeckoId": "apyswap"
      }
    },
    {
      "chainId": 101,
      "address": "ss1gxEUiufJyumsXfGbEwFe6maraPmc53fqbnjbum15",
      "symbol": "SS1",
      "name": "Naked Shorts",
      "decimals": 0,
      "logoURI": "https://raw.githubusercontent.com/solana-labs/token-list/main/assets/mainnet/ss1gxEUiufJyumsXfGbEwFe6maraPmc53fqbnjbum15/logo.png",
      "tags": [
        "nft"
      ],
      "extensions": {
        "website": "https://www.sol-talk.com/sol-survivor",
        "twitter": "https://twitter.com/sol__survivor",
        "imageUrl": "https://www.arweave.net/N-RGNyi1o1evhr7jTCXxHQlSndNPdnHWEzUTbTGMCl4",
        "animationUrl": "https://www.arweave.net/KBzRUmQNX6VKDH41N_uOETtJH21YtWXrOz270b8eqyo?ext=glb",
        "description": "After a gamma squeeze event he was left covered in theta. Due to the accident he lost his memories but gained the ability to refract light. He joins the tournament hoping to discover more about his past. His only clue is a damaged ID card with the word Malvin inscribed. Special: 'Now You See Me'"
      }
    },
    {
      "chainId": 101,
      "address": "GfJ3Vq2eSTYf1hJP6kKLE9RT6u7jF9gNszJhZwo5VPZp",
      "symbol": "SOLPAD",
      "name": "Solpad Finance",
      "decimals": 9,
      "logoURI": "https://raw.githubusercontent.com/solana-labs/token-list/main/assets/mainnet/GfJ3Vq2eSTYf1hJP6kKLE9RT6u7jF9gNszJhZwo5VPZp/logo.png",
      "tags": [
        "utility-token"
      ],
      "extensions": {
        "website": "https://www.solpad.finance/",
        "twitter": "https://twitter.com/FinanceSolpad",
        "github": "https://github.com/solpad-finance",
        "tgann": "https://t.me/solpadfinance",
        "tggroup": "https://t.me/solpadfinance_chat"
      }
    },
    {
      "chainId": 101,
      "address": "ERPueLaiBW48uBhqX1CvCYBv2ApHN6ZFuME1MeQGTdAi",
      "symbol": "MIT",
      "name": "Muskimum Impact Token",
      "decimals": 8,
      "logoURI": "https://raw.githubusercontent.com/solana-labs/token-list/main/assets/mainnet/ERPueLaiBW48uBhqX1CvCYBv2ApHN6ZFuME1MeQGTdAi/logo.png",
      "tags": [
        "mit",
        "musk"
      ],
      "extensions": {
        "website": "https://muskimum.win/",
        "twitter": "https://twitter.com/muskimum",
        "serumV3Usdc": "3mhrhTFrHtxe7uZhvzBhzneR3bD3hDyWcgEkR8EcvNZk"
      }
    },
    {
      "chainId": 101,
      "address": "BsDrXiQaFd147Fxq1fQYbJQ77P6tmPkRJQJzkKvspDKo",
      "symbol": "SOLA",
      "name": "SolaPAD Token (deprecated)",
      "decimals": 8,
      "logoURI": "https://raw.githubusercontent.com/solana-labs/token-list/main/assets/mainnet/BsDrXiQaFd147Fxq1fQYbJQ77P6tmPkRJQJzkKvspDKo/logo.png",
      "tags": [
        "SOLA",
        "LaunchPAD"
      ],
      "extensions": {
        "website": "https://www.solapad.org/",
        "twitter": "https://twitter.com/SolaPAD"
      }
    },
    {
      "chainId": 101,
      "address": "7fCzz6ZDHm4UWC9Se1RPLmiyeuQ6kStxpcAP696EuE1E",
      "symbol": "SHBL",
      "name": "Shoebill Coin",
      "decimals": 9,
      "logoURI": "https://raw.githubusercontent.com/solana-labs/token-list/main/assets/mainnet/7fCzz6ZDHm4UWC9Se1RPLmiyeuQ6kStxpcAP696EuE1E/logo.png",
      "tags": [],
      "extensions": {
        "website": "https://shoebillco.in/"
      }
    },
    {
      "chainId": 101,
      "address": "GnaFnTihwQFjrLeJNeVdBfEZATMdaUwZZ1RPxLwjbVwb",
      "symbol": "SHBL-USDC",
      "name": "Raydium Permissionless LP Token (SHBL-USDC)",
      "decimals": 9,
      "logoURI": "https://raw.githubusercontent.com/solana-labs/token-list/main/assets/mainnet/GnaFnTihwQFjrLeJNeVdBfEZATMdaUwZZ1RPxLwjbVwb/logo.png",
      "tags": [
        "lp-token"
      ],
      "extensions": {
        "website": "https://raydium.io/"
      }
    },
    {
      "chainId": 101,
      "address": "Djoz8btdR7p6xWHoVtPYF3zyN9LU5BBfMoDk4HczSDqc",
      "symbol": "AUSS",
      "name": "Ausshole",
      "decimals": 9,
      "logoURI": "https://raw.githubusercontent.com/solana-labs/token-list/main/assets/mainnet/Djoz8btdR7p6xWHoVtPYF3zyN9LU5BBfMoDk4HczSDqc/logo.svg",
      "tags": [],
      "extensions": {
        "website": "https://auss.finance/",
        "twitter": "https://twitter.com/ausstoken",
        "serumV3Usdc": "bNbYoc2KawipbXj76BiXbUdf2NcGKWkdp4S9uDvWXB1"
      }
    },
    {
      "chainId": 101,
      "address": "TuLipcqtGVXP9XR62wM8WWCm6a9vhLs7T1uoWBk6FDs",
      "symbol": "TULIP",
      "name": "Tulip",
      "decimals": 6,
      "logoURI": "https://raw.githubusercontent.com/solana-labs/token-list/main/assets/mainnet/TuLipcqtGVXP9XR62wM8WWCm6a9vhLs7T1uoWBk6FDs/logo.svg",
      "tags": [
        "tulip",
        "solfarm",
        "vaults"
      ],
      "extensions": {
        "website": "https://solfarm.io",
        "twitter": "https://twitter.com/Solfarmio",
        "coingeckoId": "solfarm",
        "serumV3Usdc": "8GufnKq7YnXKhnB3WNhgy5PzU9uvHbaaRrZWQK6ixPxW",
        "waterfallbot": "https://bit.ly/TULIPwaterfall"
      }
    },
    {
      "chainId": 101,
      "address": "5trVBqv1LvHxiSPMsHtEZuf8iN82wbpDcR5Zaw7sWC3s",
      "symbol": "JPYC",
      "name": "JPY Coin",
      "decimals": 6,
      "logoURI": "https://raw.githubusercontent.com/solana-labs/token-list/main/assets/mainnet/5trVBqv1LvHxiSPMsHtEZuf8iN82wbpDcR5Zaw7sWC3s/logo.png",
      "tags": [
        "stablecoin",
        "ethereum"
      ],
      "extensions": {
        "website": "https://jpyc.jp/"
      }
    },
    {
      "chainId": 101,
      "address": "3QuAYThYKFXSmrTcSHsdd7sAxaFBobaCkLy2DBYJLMDs",
      "symbol": "TYNA",
      "name": "wTYNA",
      "decimals": 6,
      "logoURI": "https://raw.githubusercontent.com/solana-labs/token-list/main/assets/mainnet/3QuAYThYKFXSmrTcSHsdd7sAxaFBobaCkLy2DBYJLMDs/logo.png",
      "tags": [
        "ERC20",
        "ethereum"
      ],
      "extensions": {
        "address": "0x4ae54790c130B21E8CbaCAB011C6170e079e6eF5",
        "bridgeContract": "https://etherscan.io/address/0xeae57ce9cc1984f202e15e038b964bb8bdf7229a",
        "assetContract": "https://etherscan.io/address/0x4ae54790c130B21E8CbaCAB011C6170e079e6eF5",
        "website": "http://lendingbot.s3-website-us-east-1.amazonaws.com/whitepaper.html",
        "twitter": "https://twitter.com/btc_AP"
      }
    },
    {
      "chainId": 101,
      "address": "7zsKqN7Fg2s9VsqAq6XBoiShCVohpGshSUvoWBc6jKYh",
      "symbol": "ARDX",
      "name": "Wrapped ArdCoin (Sollet)",
      "decimals": 2,
      "logoURI": "https://raw.githubusercontent.com/solana-labs/token-list/main/assets/mainnet/7zsKqN7Fg2s9VsqAq6XBoiShCVohpGshSUvoWBc6jKYh/logo.png",
      "tags": [
        "wrapped-sollet",
        "ethereum"
      ],
      "extensions": {
        "website": "https://ardcoin.com",
        "coingeckoId": "ardcoin"
      }
    },
    {
      "chainId": 101,
      "address": "7zphtJVjKyECvQkdfxJNPx83MNpPT6ZJyujQL8jyvKcC",
      "symbol": "SSHIB",
      "name": "SolShib",
      "decimals": 9,
      "logoURI": "https://raw.githubusercontent.com/solana-labs/token-list/main/assets/mainnet/7zphtJVjKyECvQkdfxJNPx83MNpPT6ZJyujQL8jyvKcC/logo.png",
      "tags": [],
      "extensions": {
        "website": "https://solshib.com/"
      }
    },
    {
      "chainId": 101,
      "address": "HoSWnZ6MZzqFruS1uoU69bU7megzHUv6MFPQ5nqC6Pj2",
      "symbol": "SGI",
      "name": "SolGift",
      "decimals": 9,
      "logoURI": "https://raw.githubusercontent.com/solana-labs/token-list/main/assets/mainnet/HoSWnZ6MZzqFruS1uoU69bU7megzHUv6MFPQ5nqC6Pj2/logo.png",
      "tags": [],
      "extensions": {
        "website": "https://solshib.com/"
      }
    },
    {
      "chainId": 101,
      "address": "GpS9AavHtSUspaBnL1Tu26FWbUAdW8tm3MbacsNvwtGu",
      "symbol": "SOLT",
      "name": "Soltriever",
      "decimals": 9,
      "logoURI": "https://raw.githubusercontent.com/solana-labs/token-list/main/assets/mainnet/GpS9AavHtSUspaBnL1Tu26FWbUAdW8tm3MbacsNvwtGu/logo.png",
      "tags": [],
      "extensions": {
        "website": "http://soltriever.info/",
        "twitter": "https://twitter.com/_Soltriever"
      }
    },
    {
      "chainId": 101,
      "address": "2QK9vxydd7WoDwvVFT5JSU8cwE9xmbJSzeqbRESiPGMG",
      "symbol": "KEKW",
      "name": "kekwcoin",
      "decimals": 9,
      "logoURI": "https://raw.githubusercontent.com/solana-labs/token-list/main/assets/mainnet/2QK9vxydd7WoDwvVFT5JSU8cwE9xmbJSzeqbRESiPGMG/logo.png",
      "tags": [],
      "extensions": {
        "website": "https://kekw.io/",
        "twitter": "https://twitter.com/kekwcoin",
        "medium": "https://kekwcoin.medium.com/",
        "discord": "discord.gg/kekw",
        "description": "Kekwcoin is a creative community platform for content creators to monetize their artwork and get financial support from investors.",
        "serumV3Usdc": "N99ngemA29qSKqdDW7kRiZHS7h2wEFpdgRvgE3N2jy6"
      }
    },
    {
      "chainId": 101,
      "address": "qs9Scx8YwNXS6zHYPCnDnyHQcRHg3QwXxpyCXs5tdM8",
      "symbol": "POCO",
      "name": "POWER COIN",
      "decimals": 9,
      "logoURI": "https://raw.githubusercontent.com/solana-labs/token-list/main/assets/mainnet/qs9Scx8YwNXS6zHYPCnDnyHQcRHg3QwXxpyCXs5tdM8/logo.png",
      "tags": [
        "social-token",
        "poco"
      ]
    },
    {
      "chainId": 101,
      "address": "FxCvbCVAtNUEKSiKoF6xt2pWPfpXuYFWYbuQySaRnV5R",
      "symbol": "LOOP",
      "name": "LC Andy Social Token",
      "decimals": 8,
      "logoURI": "https://raw.githubusercontent.com/solana-labs/token-list/main/assets/mainnet/FxCvbCVAtNUEKSiKoF6xt2pWPfpXuYFWYbuQySaRnV5R/logo.png",
      "tags": [
        "social-token",
        "loop"
      ]
    },
    {
      "chainId": 101,
      "address": "3iXydLpqi38CeGDuLFF1WRbPrrkNbUsgVf98cNSg6NaA",
      "symbol": "Spro",
      "name": "Sproken Token",
      "decimals": 8,
      "logoURI": "https://cdn.jsdelivr.net/gh/kechricc/Sproken-Token-Logo/SprokenToken.png",
      "tags": [
        "Sprocket Token",
        "Mini Aussie",
        "Currency of the Sprokonomy"
      ],
      "extensions": {
        "website": "https://www.sprokentoken.com/"
      }
    },
    {
      "chainId": 101,
      "address": "H5gczCNbrtso6BqGKihF97RaWaxpUEZnFuFUKK4YX3s2",
      "symbol": "BDE",
      "name": "Big Defi Energy",
      "decimals": 9,
      "logoURI": "https://raw.githubusercontent.com/solana-labs/token-list/main/assets/mainnet/H5gczCNbrtso6BqGKihF97RaWaxpUEZnFuFUKK4YX3s2/logo.png",
      "tags": [],
      "extensions": {
        "website": "bigdefienergy.com",
        "twitter": "https://twitter.com/Bigdefi"
      }
    },
    {
      "chainId": 101,
      "address": "cREsCN7KAyXcBG2xZc8qrfNHMRgC3MhTb4n3jBnNysv",
      "symbol": "DWT",
      "name": "DARK WEB TOKEN",
      "decimals": 2,
      "logoURI": "https://raw.githubusercontent.com/solana-labs/token-list/main/assets/mainnet/cREsCN7KAyXcBG2xZc8qrfNHMRgC3MhTb4n3jBnNysv/logo.png",
      "tags": [
        "MEME"
      ],
      "extensions": {
        "serumV3Usdc": "526WW289h5wibg1Q55sK16CGoNip8H5d2AXVbaAGcUMb",
        "website": "https://www.darkwebtoken.live"
      }
    },
    {
      "chainId": 101,
      "address": "EdGAZ8JyFTFbmVedVTbaAEQRb6bxrvi3AW3kz8gABz2E",
      "symbol": "DOGA",
      "name": "Dogana",
      "decimals": 9,
      "logoURI": "https://raw.githubusercontent.com/solana-labs/token-list/main/assets/mainnet/EdGAZ8JyFTFbmVedVTbaAEQRb6bxrvi3AW3kz8gABz2E/logo.png",
      "tags": [],
      "extensions": {
        "twitter": "https://twitter.com/DoganaOfficial",
        "serumV3Usdc": "H1Ywt7nSZkLDb2o3vpA5yupnBc9jr1pXtdjMm4Jgk1ay"
      }
    },
    {
      "chainId": 101,
      "address": "3FoUAsGDbvTD6YZ4wVKJgTB76onJUKz7GPEBNiR5b8wc",
      "symbol": "CHEEMS",
      "name": "Cheems",
      "decimals": 9,
      "logoURI": "https://raw.githubusercontent.com/solana-labs/token-list/main/assets/mainnet/3FoUAsGDbvTD6YZ4wVKJgTB76onJUKz7GPEBNiR5b8wc/logo.png",
      "tags": [],
      "extensions": {
        "website": "https://cheems.co/",
        "twitter": "https://twitter.com/theCheemsToken",
        "tggroup": "https://t.me/CheemsOfficial"
      }
    },
    {
      "chainId": 101,
      "address": "AWW5UQfMBnPsTaaxCK7cSEmkj1kbX2zUrqvgKXStjBKx",
      "symbol": "SBFC",
      "name": "SBF Coin",
      "decimals": 6,
      "logoURI": "https://raw.githubusercontent.com/solana-labs/token-list/main/assets/mainnet/AWW5UQfMBnPsTaaxCK7cSEmkj1kbX2zUrqvgKXStjBKx/logo.png",
      "tags": [
        "utility-token",
        "SBF",
        "sbfcoin",
        "SBFC"
      ],
      "extensions": {
        "website": "https://www.sbfcoin.org/",
        "twitter": "https://twitter.com/sbfcoin"
      }
    },
    {
      "chainId": 101,
      "address": "FRbqQnbuLoMbUG4gtQMeULgCDHyY6YWF9NRUuLa98qmq",
      "symbol": "ECOP",
      "name": "EcoPoo",
      "decimals": 0,
      "logoURI": "https://raw.githubusercontent.com/solana-labs/token-list/main/assets/mainnet/FRbqQnbuLoMbUG4gtQMeULgCDHyY6YWF9NRUuLa98qmq/logo.png",
      "tags": [
        "meme"
      ],
      "extensions": {
        "twitter": "https://twitter.com/EcoPoo_Official"
      }
    },
    {
      "chainId": 101,
      "address": "5p2zjqCd1WJzAVgcEnjhb9zWDU7b9XVhFhx4usiyN7jB",
      "symbol": "CATO",
      "name": "CATO",
      "decimals": 9,
      "logoURI": "https://raw.githubusercontent.com/solana-labs/token-list/main/assets/mainnet/5p2zjqCd1WJzAVgcEnjhb9zWDU7b9XVhFhx4usiyN7jB/logo.png",
      "tags": [
        "Meme-Token"
      ],
      "extensions": {
        "website": "https://www.solanacato.com/",
        "twitter": "https://twitter.com/SolanaCATO",
        "telegram": "https://t.me/SolanaCATO",
        "serumV3Usdc": "9fe1MWiKqUdwift3dEpxuRHWftG72rysCRHbxDy6i9xB"
      }
    },
    {
      "chainId": 101,
      "address": "J81fW7aza8wVUG1jjzhExsNMs3MrzwT5WrofgFqMjnSA",
      "symbol": "TOM",
      "name": "Tombili",
      "decimals": 9,
      "logoURI": "https://raw.githubusercontent.com/solana-labs/token-list/main/assets/mainnet/J81fW7aza8wVUG1jjzhExsNMs3MrzwT5WrofgFqMjnSA/logo.png",
      "tags": [],
      "extensions": {
        "website": "https://cryptomindex.com",
        "twitter": "https://twitter.com/cryptomindex"
      }
    },
    {
      "chainId": 101,
      "address": "GunpHq4fn9gSSyGbPMYXTzs9nBS8RY88CX1so4V8kCiF",
      "symbol": "FABLE",
      "name": "Fable",
      "decimals": 0,
      "logoURI": "https://raw.githubusercontent.com/solana-labs/token-list/main/assets/mainnet/GunpHq4fn9gSSyGbPMYXTzs9nBS8RY88CX1so4V8kCiF/logo.png",
      "tags": [],
      "extensions": {
        "website": "https://fable.finance",
        "twitter": "https://twitter.com/fable_finance"
      }
    },
    {
      "chainId": 101,
      "address": "6L5DzH3p1t1PrCrVkudasuUnWbK7Jq9tYwcwWQiV6yd7",
      "symbol": "LZD",
      "name": "Lizard",
      "decimals": 6,
      "logoURI": "https://raw.githubusercontent.com/solana-labs/token-list/main/assets/mainnet/6L5DzH3p1t1PrCrVkudasuUnWbK7Jq9tYwcwWQiV6yd7/logo.png",
      "tags": [],
      "extensions": {
        "website": "https://www.lzdsol.io",
        "twitter": "https://twitter.com/lzd_sol"
      }
    },
    {
      "chainId": 101,
      "address": "EZqcdU8RLu9EChZgrY2BNVg8eovfdGyTiY2bd69EsPgQ",
      "symbol": "FELON",
      "name": "FuckElon",
      "decimals": 0,
      "logoURI": "https://raw.githubusercontent.com/solana-labs/token-list/main/assets/mainnet/EZqcdU8RLu9EChZgrY2BNVg8eovfdGyTiY2bd69EsPgQ/logo.png",
      "tags": [],
      "extensions": {
        "website": "https://fuckelonmusk.godaddysites.com/",
        "twitter": "https://twitter.com/FuckElonMusk8",
        "tgann": "https://t.me/fuckelonmusktoday",
        "tggroup": "https://t.me/joinchat/cgUOCIRSTJ9hZmY1"
      }
    },
    {
      "chainId": 101,
      "address": "HBHMiauecxer5FCzPeXgE2A8ZCf7fQgxxwo4vfkFtC7s",
      "symbol": "SLNDN",
      "name": "Solanadon",
      "decimals": 9,
      "logoURI": "https://raw.githubusercontent.com/solana-labs/token-list/main/assets/mainnet/HBHMiauecxer5FCzPeXgE2A8ZCf7fQgxxwo4vfkFtC7s/logo.png",
      "tags": [],
      "extensions": {
        "website": "https://solanadon.com/",
        "twitter": "https://twitter.com/SolanadonCoin",
        "tgann": "https://t.me/solanadonann"
      }
    },
    {
      "chainId": 101,
      "address": "GReBHpMgCadZRij4B111c94cqU9TktvJ45rWZRQ5b1A5",
      "symbol": "PINGU",
      "name": "Penguincoin",
      "decimals": 6,
      "logoURI": "https://raw.githubusercontent.com/solana-labs/token-list/main/assets/mainnet/GReBHpMgCadZRij4B111c94cqU9TktvJ45rWZRQ5b1A5/logo.png",
      "tags": [],
      "extensions": {
        "twitter": "https://twitter.com/penguincoin1"
      }
    },
    {
      "chainId": 101,
      "address": "5WUab7TCvth43Au5vk6wKjchTzWFeyPEUSJE1MPJtTZE",
      "symbol": "KEKN1",
      "name": "KEKW In Solana Tripping",
      "decimals": 0,
      "logoURI": "https://raw.githubusercontent.com/solana-labs/token-list/main/assets/mainnet/5WUab7TCvth43Au5vk6wKjchTzWFeyPEUSJE1MPJtTZE/logo.png",
      "tags": [
        "nft"
      ],
      "extensions": {
        "website": "https://www.kekw.io/",
        "twitter": "https://twitter.com/kekwcoin"
      }
    },
    {
      "chainId": 101,
      "address": "9KEe6o1jRTqFDFBo2AezsskcxBNwuq1rVeVat1Td8zbV",
      "symbol": "MPAD",
      "name": "MercuryPAD Token",
      "decimals": 9,
      "logoURI": "https://raw.githubusercontent.com/solana-labs/token-list/main/assets/mainnet/9KEe6o1jRTqFDFBo2AezsskcxBNwuq1rVeVat1Td8zbV/logo.png",
      "tags": [
        "MPAD",
        "LaunchPAD"
      ],
      "extensions": {
        "website": "https://mercurypad.com/",
        "twitter": "https://twitter.com/MercuryPad"
      }
    },
    {
      "chainId": 101,
      "address": "4KAFf8ZpNCn1SWLZFo5tbeZsKpVemsobbVZdERWxRvd2",
      "symbol": "SGT",
      "name": "Sangga Token",
      "decimals": 8,
      "logoURI": "https://raw.githubusercontent.com/solana-labs/token-list/main/assets/mainnet/4KAFf8ZpNCn1SWLZFo5tbeZsKpVemsobbVZdERWxRvd2/logo.png",
      "tags": [],
      "extensions": {
        "website": "https://sanggatalk.io"
      }
    },
    {
      "chainId": 101,
      "address": "Ae1aeYK9WrB2kP29jJU4aUUK7Y1vzsGNZFKoe4BG2h6P",
      "symbol": "OLDNINJA",
      "name": "OLDNINJA",
      "decimals": 0,
      "logoURI": "https://raw.githubusercontent.com/solana-labs/token-list/main/assets/mainnet/Ae1aeYK9WrB2kP29jJU4aUUK7Y1vzsGNZFKoe4BG2h6P/logo.png",
      "tags": [],
      "extensions": {
        "website": "https://www.ninjaprotocol.io/oldninja/"
      }
    },
    {
      "chainId": 101,
      "address": "FgX1WD9WzMU3yLwXaFSarPfkgzjLb2DZCqmkx9ExpuvJ",
      "symbol": "NINJA",
      "name": "NINJA",
      "decimals": 6,
      "logoURI": "https://raw.githubusercontent.com/solana-labs/token-list/main/assets/mainnet/FgX1WD9WzMU3yLwXaFSarPfkgzjLb2DZCqmkx9ExpuvJ/logo.png",
      "tags": [],
      "extensions": {
        "website": "https://www.ninjaprotocol.io/",
        "serumV3Usdc": "J4oPt5Q3FYxrznkXLkbosAWrJ4rZLqJpGqz7vZUL4eMM"
      }
    },
    {
      "chainId": 101,
      "address": "E6UBhrtvP4gYHAEgoBi8kDU6DrPPmQxTAJvASo4ptNev",
      "symbol": "SOLDOG",
      "name": "SOLDOG",
      "decimals": 0,
      "logoURI": "https://raw.githubusercontent.com/solana-labs/token-list/main/assets/mainnet/E6UBhrtvP4gYHAEgoBi8kDU6DrPPmQxTAJvASo4ptNev/logo.png",
      "tags": [],
      "extensions": {
        "website": "https://solanadog.io",
        "twitter": "https://twitter.com/solanadog"
      }
    },
    {
      "chainId": 102,
      "address": "rz251Qbsa27sL8Y1H7h4qu71j6Q7ukNmskg5ZDhPCg3",
      "symbol": "HIRO",
      "name": "Hiro LaunchDAO",
      "decimals": 6,
      "logoURI": "https://raw.githubusercontent.com/solana-labs/token-list/main/assets/mainnet/rz251Qbsa27sL8Y1H7h4qu71j6Q7ukNmskg5ZDhPCg3/logo.png",
      "tags": [],
      "extensions": {
        "website": "https://hiro-finance.github.io/",
        "twitter": "https://twitter.com/HiroLaunchdao"
      }
    },
    {
      "chainId": 101,
      "address": "9nusLQeFKiocswDt6NQsiErm1M43H2b8x6v5onhivqKv",
      "symbol": "LLAMA",
      "name": "SOLLAMA",
      "decimals": 1,
      "logoURI": "https://raw.githubusercontent.com/solana-labs/token-list/main/assets/mainnet/9nusLQeFKiocswDt6NQsiErm1M43H2b8x6v5onhivqKv/logo.png",
      "tags": [],
      "extensions": {
        "website": "https://sollama.finance",
        "twitter": "https://twitter.com/SollamaFinance"
      }
    },
    {
      "chainId": 101,
      "address": "BLwTnYKqf7u4qjgZrrsKeNs2EzWkMLqVCu6j8iHyrNA3",
      "symbol": "BOP",
      "name": "Boring Protocol",
      "decimals": 8,
      "logoURI": "https://raw.githubusercontent.com/solana-labs/token-list/main/assets/mainnet/BLwTnYKqf7u4qjgZrrsKeNs2EzWkMLqVCu6j8iHyrNA3/logo.png",
      "tags": [
        "security-token",
        "utility-token"
      ],
      "extensions": {
        "website": "https://boringprotocol.io",
        "twitter": "https://twitter.com/BoringProtocol",
        "serumV3Usdc": "7MmPwD1K56DthW14P1PnWZ4zPCbPWemGs3YggcT1KzsM"
      }
    },
    {
      "chainId": 101,
      "address": "ER8Xa8YxJLC3CFJgdAxJs46Rdhb7B3MjgbPZsVg1aAFV",
      "symbol": "MOLAMON",
      "name": "MOLAMON",
      "decimals": 0,
      "logoURI": "https://raw.githubusercontent.com/solana-labs/token-list/main/assets/mainnet/ER8Xa8YxJLC3CFJgdAxJs46Rdhb7B3MjgbPZsVg1aAFV/logo.png",
      "tags": [],
      "extensions": {
        "website": "https://moonlana.com/",
        "twitter": "https://twitter.com/xMoonLana",
        "medium": "https://moonlana.medium.com/",
        "imageUrl": "https://gateway.pinata.cloud/ipfs/QmbdEesuzVUMzqaumrZNaWnwnz4WwDvqDyfrFneVDjqr2e/molamonbg.gif",
        "description": "The first $MOLA NFT on Solana Blockchain."
      }
    },
    {
      "chainId": 101,
      "address": "4ezHExHThrwnnoqKcMNbUwcVYXzdkDerHFGfegnTqA2E",
      "symbol": "STUD",
      "name": "SolanaToolsUtilityDapp",
      "decimals": 9,
      "logoURI": "https://raw.githubusercontent.com/solana-labs/token-list/main/assets/mainnet/4ezHExHThrwnnoqKcMNbUwcVYXzdkDerHFGfegnTqA2E/logo.png",
      "tags": [],
      "extensions": {
        "website": "https://www.solanatools.io/"
      }
    },
    {
      "chainId": 101,
      "address": "AZtNYaEAHDBeK5AvdzquZWjc4y8cj5sKWH1keUJGMuPV",
      "symbol": "RESP",
      "name": "RESPECT",
      "decimals": 8,
      "logoURI": "https://raw.githubusercontent.com/solana-labs/token-list/main/assets/mainnet/AZtNYaEAHDBeK5AvdzquZWjc4y8cj5sKWH1keUJGMuPV/logo.png",
      "tags": [],
      "extensions": {
        "website": "https://respect.cash"
      }
    },
    {
      "chainId": 101,
      "address": "5j6BmiZTfHssaWPT23EQYQci3w57VTw7QypKArQZbSZ9",
      "symbol": "CHAD",
      "name": "ChadTrader Token",
      "decimals": 9,
      "logoURI": "https://raw.githubusercontent.com/solana-labs/token-list/main/assets/mainnet/5j6BmiZTfHssaWPT23EQYQci3w57VTw7QypKArQZbSZ9/logo.png",
      "tags": [
        "utility-token"
      ],
      "extensions": {
        "website": "https://chadtrader.io/",
        "twitter": "https://twitter.com/chadtraderio"
      }
    },
    {
      "chainId": 101,
      "address": "GsNzxJfFn6zQdJGeYsupJWzUAm57Ba7335mfhWvFiE9Z",
      "symbol": "DXL",
      "name": "Dexlab",
      "decimals": 6,
      "logoURI": "https://raw.githubusercontent.com/solana-labs/token-list/main/assets/mainnet/GsNzxJfFn6zQdJGeYsupJWzUAm57Ba7335mfhWvFiE9Z/logo.png",
      "tags": [],
      "extensions": {
        "website": "https://www.dexlab.space/"
      }
    },
    {
      "chainId": 101,
      "address": "APvgd1J98PGW77H1fDa7W7Y4fcbFwWfs71RNyJKuYs1Y",
      "symbol": "FUZ",
      "name": "Fuzzy.One",
      "decimals": 8,
      "logoURI": "https://raw.githubusercontent.com/solana-labs/token-list/main/assets/mainnet/APvgd1J98PGW77H1fDa7W7Y4fcbFwWfs71RNyJKuYs1Y/logo.png",
      "tags": [
        "Fuzzy.One",
        "FUZ",
        "Supply chain token"
      ],
      "extensions": {
        "website": "https://www.fuzzy.one/"
      }
    },
    {
      "chainId": 101,
      "address": "6TCbtxs6eYfMKVF9ppTNvbUemW2YnpFig6z1jSqgM16e",
      "symbol": "STRANGE",
      "name": "STRANGE",
      "decimals": 0,
      "logoURI": "https://raw.githubusercontent.com/solana-labs/token-list/main/assets/mainnet/6TCbtxs6eYfMKVF9ppTNvbUemW2YnpFig6z1jSqgM16e/logo.png",
      "tags": [
        "utility-token"
      ],
      "extensions": {
        "website": "https://safepluto.tech"
      }
    },
    {
      "chainId": 101,
      "address": "BYNHheaKFX2WRGQTpMZNsM6vAyJXvkeMoMcixKfVKxY9",
      "symbol": "PLUTES",
      "name": "Plutonium",
      "decimals": 0,
      "logoURI": "https://raw.githubusercontent.com/solana-labs/token-list/main/assets/mainnet/BYNHheaKFX2WRGQTpMZNsM6vAyJXvkeMoMcixKfVKxY9/logo.png",
      "tags": [
        "utility-token"
      ],
      "extensions": {
        "website": "https://safepluto.tech"
      }
    },
    {
      "chainId": 101,
      "address": "8upjSpvjcdpuzhfR1zriwg5NXkwDruejqNE9WNbPRtyA",
      "symbol": "GRAPE",
      "name": "Grape",
      "decimals": 6,
      "logoURI": "https://raw.githubusercontent.com/solana-labs/token-list/main/assets/mainnet/8upjSpvjcdpuzhfR1zriwg5NXkwDruejqNE9WNbPRtyA/logo.svg",
      "tags": [],
      "extensions": {
        "website": "https://grapes.network"
      }
    },
    {
      "chainId": 101,
      "address": "7xzovRepzLvXbbpVZLYKzEBhCNgStEv1xpDqf1rMFFKX",
      "symbol": "KERMIT",
      "name": "Kermit",
      "decimals": 8,
      "logoURI": "https://raw.githubusercontent.com/solana-labs/token-list/main/assets/mainnet/7xzovRepzLvXbbpVZLYKzEBhCNgStEv1xpDqf1rMFFKX/logo.png",
      "tags": [
        "utility-token"
      ],
      "extensions": {
        "website": "https://www.kermitfinance.com",
        "twitter": "https://twitter.com/KermitFinance"
      }
    },
    {
      "chainId": 101,
      "address": "3VhB8EAL8dZ457SiksLPpMUR1pyACpbNh5rTjQUEVCcH",
      "symbol": "TUTL",
      "name": "TurtleTraders",
      "decimals": 8,
      "logoURI": "https://raw.githubusercontent.com/solana-labs/token-list/main/assets/mainnet/3VhB8EAL8dZ457SiksLPpMUR1pyACpbNh5rTjQUEVCcH/logo.png",
      "tags": [
        "social-token",
        "Turtles"
      ],
      "extensions": {
        "twitter": "https://twitter.com/Turtle_Traders"
      }
    },
    {
      "chainId": 101,
      "address": "8tbAqS4dFNEeC6YGWpNnusc3JcxoFLMiiLPyHctgGYFe",
      "symbol": "PIPANA",
      "name": "Pipana",
      "decimals": 10,
      "logoURI": "https://raw.githubusercontent.com/solana-labs/token-list/main/assets/mainnet/8tbAqS4dFNEeC6YGWpNnusc3JcxoFLMiiLPyHctgGYFe/logo.png",
      "tags": [],
      "extensions": {
        "website": "https://pip.monster",
        "twitter": "https://twitter.com/itspipana"
      }
    },
    {
      "chainId": 101,
      "address": "8s9FCz99Wcr3dHpiauFRi6bLXzshXfcGTfgQE7UEopVx",
      "symbol": "CKC",
      "name": "ChikinCoin",
      "decimals": 6,
      "logoURI": "https://raw.githubusercontent.com/solana-labs/token-list/main/assets/mainnet/8s9FCz99Wcr3dHpiauFRi6bLXzshXfcGTfgQE7UEopVx/logo.svg",
      "tags": [],
      "extensions": {
        "website": "https://www.chikin.run",
        "twitter": "https://twitter.com/ChikinDev"
      }
    },
    {
      "chainId": 101,
      "address": "ATxXyewb1cXThrQFmwHUy4dtPTErfsuqkg7JcUXgLgqo",
      "symbol": "SPW",
      "name": "SpiderSwap",
      "decimals": 8,
      "logoURI": "https://raw.githubusercontent.com/solana-labs/token-list/main/assets/mainnet/ATxXyewb1cXThrQFmwHUy4dtPTErfsuqkg7JcUXgLgqo/logo.png",
      "tags": [],
      "extensions": {
        "website": "https://www.spiderswap.org",
        "twitter": "https://twitter.com/Spider_swap"
      }
    },
    {
      "chainId": 101,
      "address": "BrwgXmUtNd32dTKdP5teie68EmBnjGq8Wp3MukHehUBY",
      "symbol": "GSTONKS",
      "name": "Gamestonks",
      "decimals": 6,
      "logoURI": "https://raw.githubusercontent.com/solana-labs/token-list/main/assets/mainnet/BrwgXmUtNd32dTKdP5teie68EmBnjGq8Wp3MukHehUBY/logo.png",
      "tags": [],
      "extensions": {
        "website": "https://www.game-stonks.com/"
      }
    },
    {
      "chainId": 101,
      "address": "HAgX1HSfok8DohiNCS54FnC2UJkDSrRVnT38W3iWFwc8",
      "symbol": "MEOW",
      "name": "SOL-CATS",
      "decimals": 9,
      "logoURI": "https://raw.githubusercontent.com/solana-labs/token-list/main/assets/mainnet/HAgX1HSfok8DohiNCS54FnC2UJkDSrRVnT38W3iWFwc8/logo.png",
      "tags": [],
      "extensions": {
        "website": "https://www.solcats.xyz",
        "twitter": "https://twitter.com/solcat777"
      }
    },
    {
      "chainId": 101,
      "address": "Gro98oTmXxCVX8HKr3q2tMnP5ztoC77q6KehFDnAB983",
      "symbol": "SOLMO",
      "name": "SolMoon",
      "decimals": 4,
      "logoURI": "https://raw.githubusercontent.com/solana-labs/token-list/main/assets/mainnet/Gro98oTmXxCVX8HKr3q2tMnP5ztoC77q6KehFDnAB983/logo.png",
      "tags": [],
      "extensions": {
        "website": "https://www.solmoonfinance.com",
        "twitter": "https://twitter.com/solmoonfinance"
      }
    },
    {
      "chainId": 101,
      "address": "2wBXHm4oxmed7ZoDkPL4DU8BuRfMYkubVu8T4N38vXdb",
      "symbol": "MSC",
      "name": "MasterCoin",
      "decimals": 9,
      "logoURI": "https://raw.githubusercontent.com/solana-labs/token-list/main/assets/mainnet/2wBXHm4oxmed7ZoDkPL4DU8BuRfMYkubVu8T4N38vXdb/logo.png",
      "tags": [],
      "extensions": {
        "website": "https://mastercoin.site",
        "twitter": "https://twitter.com/MasterCoin_",
        "discord": "https://t.co/CXZN9Ncd6Q?amp=1",
        "medium": "https://medium.com/@mastercoin-eu"
      }
    },
    {
      "chainId": 101,
      "address": "8b9mQo6ZU2rwZQgSFqGNQvXzrUSHDTRpKSKi9XXdGmqN",
      "symbol": "CHANGPENGUIN",
      "name": "CHANGPENGUIN",
      "decimals": 6,
      "logoURI": "https://raw.githubusercontent.com/solana-labs/token-list/main/assets/mainnet/8b9mQo6ZU2rwZQgSFqGNQvXzrUSHDTRpKSKi9XXdGmqN/logo.png",
      "tags": [],
      "extensions": {
        "website": "https://artbomb.xyz"
      }
    },
    {
      "chainId": 101,
      "address": "3KnVxWhoYdc9UwDr5WMVkZp2LpF7gnojg7We7MUd6ixQ",
      "symbol": "WOLFE",
      "name": "Wolfecoin",
      "decimals": 9,
      "logoURI": "https://raw.githubusercontent.com/solana-labs/token-list/main/assets/mainnet/3KnVxWhoYdc9UwDr5WMVkZp2LpF7gnojg7We7MUd6ixQ/logo.png",
      "tags": [],
      "extensions": {
        "website": "https://www.wolfecoin.online/"
      }
    },
    {
      "chainId": 101,
      "address": "BxHJqGtC629c55swCqWXFGA2rRF1igbbTmh22H8ePUWG",
      "symbol": "PGNT",
      "name": "PigeonSol Token",
      "decimals": 4,
      "logoURI": "https://raw.githubusercontent.com/solana-labs/token-list/main/assets/mainnet/BxHJqGtC629c55swCqWXFGA2rRF1igbbTmh22H8ePUWG/logo.png",
      "tags": [],
      "extensions": {
        "website": "https://pigeonsol.xyz",
        "twitter": "https://twitter.com/PigeonSol"
      }
    },
    {
      "chainId": 101,
      "address": "51tMb3zBKDiQhNwGqpgwbavaGH54mk8fXFzxTc1xnasg",
      "symbol": "APEX",
      "name": "APEX",
      "decimals": 9,
      "logoURI": "https://raw.githubusercontent.com/solana-labs/token-list/main/assets/mainnet/51tMb3zBKDiQhNwGqpgwbavaGH54mk8fXFzxTc1xnasg/logo.png",
      "tags": [],
      "extensions": {
        "coingeckoId": "apexit-finance",
        "website": "https://apexit.finance/",
        "twitter": "https://twitter.com/apeXit_finance",
        "discord": "https://discord.gg/aASQy2dWsN",
        "tggroup": "https://t.me/apexit_finance"
      }
    },
    {
      "chainId": 101,
      "address": "4NPzwMK2gfgQ6rTv8x4EE1ZvKW6MYyYTSrAZCx7zxyaX",
      "symbol": "KLB",
      "name": "Black Label",
      "decimals": 0,
      "logoURI": "https://raw.githubusercontent.com/solana-labs/token-list/main/assets/mainnet/4NPzwMK2gfgQ6rTv8x4EE1ZvKW6MYyYTSrAZCx7zxyaX/logo.svg",
      "tags": [],
      "extensions": {
        "website": "https://klbtoken.com",
        "twitter": "https://twitter.com/klbtoken",
        "serumV3Usdc": "AVC5hkVjWqRzD9RXXwjcNiVAAR2rUvDGwhqoCd2TQNY8"
      }
    },
    {
      "chainId": 101,
      "address": "5v6tZ1SiAi7G8Qg4rBF1ZdAn4cn6aeQtefewMr1NLy61",
      "symbol": "SOLD",
      "name": "Solanax",
      "decimals": 9,
      "logoURI": "https://raw.githubusercontent.com/solana-labs/token-list/main/assets/mainnet/5v6tZ1SiAi7G8Qg4rBF1ZdAn4cn6aeQtefewMr1NLy61/logo.png",
      "tags": [],
      "extensions": {
        "website": "https://solanax.org",
        "twitter": "https://twitter.com/Solanaxorg",
        "telegram": "https://t.me/solanaxcommunity"
      }
    },
    {
      "chainId": 101,
      "address": "3RSafdgu7P2smSGHJvSGQ6kZVkcErZXfZTtynJYboyAu",
      "symbol": "SINE",
      "name": "SINE",
      "decimals": 4,
      "logoURI": "https://raw.githubusercontent.com/solana-labs/token-list/main/assets/mainnet/3RSafdgu7P2smSGHJvSGQ6kZVkcErZXfZTtynJYboyAu/logo.svg",
      "tags": [
        "security-token",
        "utility-token"
      ],
      "extensions": {
        "website": "https://solainetwork.com/",
        "twitter": "https://twitter.com/SolAiNetwork"
      }
    },
    {
      "chainId": 101,
      "address": "orcaEKTdK7LKz57vaAYr9QeNsVEPfiu6QeMU1kektZE",
      "symbol": "ORCA",
      "name": "Orca",
      "decimals": 6,
      "logoURI": "https://raw.githubusercontent.com/solana-labs/token-list/main/assets/mainnet/orcaEKTdK7LKz57vaAYr9QeNsVEPfiu6QeMU1kektZE/logo.png",
      "tags": [],
      "extensions": {
        "website": "https://orca.so/",
        "twitter": "https://twitter.com/orca_so"
      }
    },
    {
      "chainId": 101,
      "address": "guppyrZyEX9iTPSu92pi8T71Zka7xd6PrsTJrXRW6u1",
      "symbol": "GUPPY",
      "name": "Orca Guppy Collectible",
      "decimals": 0,
      "logoURI": "https://raw.githubusercontent.com/solana-labs/token-list/main/assets/mainnet/guppyrZyEX9iTPSu92pi8T71Zka7xd6PrsTJrXRW6u1/logo.png",
      "tags": [
        "nft"
      ],
      "extensions": {
        "website": "https://www.orca.so",
        "twitter": "https://twitter.com/orca_so"
      }
    },
    {
      "chainId": 101,
      "address": "whaLeHav12EhGK19u6kKbLRwC9E1EATGnm6MWbBCcUW",
      "symbol": "WHALE",
      "name": "Orca Whale Collectible",
      "decimals": 0,
      "logoURI": "https://raw.githubusercontent.com/solana-labs/token-list/main/assets/mainnet/whaLeHav12EhGK19u6kKbLRwC9E1EATGnm6MWbBCcUW/logo.png",
      "tags": [
        "nft"
      ],
      "extensions": {
        "website": "https://www.orca.so",
        "twitter": "https://twitter.com/orca_so"
      }
    },
    {
      "chainId": 101,
      "address": "kLwhLkZRt6CadPHRBsgfhRCKXX426WMBnhoGozTduvk",
      "symbol": "KILLER-WHALE",
      "name": "Orca Killer Whale Collectible",
      "decimals": 0,
      "logoURI": "https://raw.githubusercontent.com/solana-labs/token-list/main/assets/mainnet/kLwhLkZRt6CadPHRBsgfhRCKXX426WMBnhoGozTduvk/logo.png",
      "tags": [
        "nft"
      ],
      "extensions": {
        "website": "https://www.orca.so",
        "twitter": "https://twitter.com/orca_so"
      }
    },
    {
      "chainId": 101,
      "address": "star2pH7rVWscs743JGdCAL8Lc9nyJeqx7YQXkGUnWf",
      "symbol": "STARFISH",
      "name": "Orca Starfish Collectible",
      "decimals": 6,
      "logoURI": "https://raw.githubusercontent.com/solana-labs/token-list/main/assets/mainnet/star2pH7rVWscs743JGdCAL8Lc9nyJeqx7YQXkGUnWf/logo.png",
      "tags": [
        "nft"
      ],
      "extensions": {
        "website": "https://www.orca.so",
        "twitter": "https://twitter.com/orca_so"
      }
    },
    {
      "chainId": 101,
      "address": "cLownTTaiiQMoyMmFjfmSGowi8HyNhCtTLFcrNKnqX6",
      "symbol": "CLOWNFISH",
      "name": "Orca Clownfish Collectible",
      "decimals": 0,
      "logoURI": "https://raw.githubusercontent.com/solana-labs/token-list/main/assets/mainnet/cLownTTaiiQMoyMmFjfmSGowi8HyNhCtTLFcrNKnqX6/logo.png",
      "tags": [
        "nft"
      ],
      "extensions": {
        "website": "https://www.orca.so",
        "twitter": "https://twitter.com/orca_so"
      }
    },
    {
      "chainId": 101,
      "address": "ECFcUGwHHMaZynAQpqRHkYeTBnS5GnPWZywM8aggcs3A",
      "symbol": "SOL/USDC",
      "name": "Orca SOL/USDC LP Token",
      "decimals": 9,
      "logoURI": "https://raw.githubusercontent.com/solana-labs/token-list/main/assets/mainnet/ECFcUGwHHMaZynAQpqRHkYeTBnS5GnPWZywM8aggcs3A/logo.png",
      "tags": [
        "lp-token"
      ],
      "extensions": {
        "website": "https://www.orca.so",
        "twitter": "https://twitter.com/orca_so"
      }
    },
    {
      "chainId": 101,
      "address": "3H5XKkE9uVvxsdrFeN4BLLGCmohiQN6aZJVVcJiXQ4WC",
      "symbol": "USDC/USDT",
      "name": "Orca USDC/USDT LP Token",
      "decimals": 9,
      "logoURI": "https://raw.githubusercontent.com/solana-labs/token-list/main/assets/mainnet/3H5XKkE9uVvxsdrFeN4BLLGCmohiQN6aZJVVcJiXQ4WC/logo.png",
      "tags": [
        "lp-token"
      ],
      "extensions": {
        "website": "https://www.orca.so",
        "twitter": "https://twitter.com/orca_so"
      }
    },
    {
      "chainId": 101,
      "address": "8qNqTaKKbdZuzQPWWXy5wNVkJh54ex8zvvnEnTFkrKMP",
      "symbol": "USDC/USDT-SRM",
      "name": "Orca USDC/USDT-SRM LP Token",
      "decimals": 9,
      "logoURI": "https://raw.githubusercontent.com/solana-labs/token-list/main/assets/mainnet/8qNqTaKKbdZuzQPWWXy5wNVkJh54ex8zvvnEnTFkrKMP/logo.png",
      "tags": [
        "lp-token"
      ],
      "extensions": {
        "website": "https://www.orca.so",
        "twitter": "https://twitter.com/orca_so"
      }
    },
    {
      "chainId": 101,
      "address": "7TYb32qkwYosUQfUspU45cou7Bb3nefJocVMFX2mEGTT",
      "symbol": "ETH/USDC",
      "name": "Orca ETH/USDC LP Token",
      "decimals": 9,
      "logoURI": "https://raw.githubusercontent.com/solana-labs/token-list/main/assets/mainnet/7TYb32qkwYosUQfUspU45cou7Bb3nefJocVMFX2mEGTT/logo.png",
      "tags": [
        "lp-token"
      ],
      "extensions": {
        "website": "https://www.orca.so",
        "twitter": "https://twitter.com/orca_so"
      }
    },
    {
      "chainId": 101,
      "address": "EhBAmhkgEsMa8McFB5bpqZaRpZvGBBJ4jN59T5xToPdG",
      "symbol": "ETH/USDT-SRM",
      "name": "Orca ETH/USDT-SRM LP Token",
      "decimals": 9,
      "logoURI": "https://raw.githubusercontent.com/solana-labs/token-list/main/assets/mainnet/EhBAmhkgEsMa8McFB5bpqZaRpZvGBBJ4jN59T5xToPdG/logo.png",
      "tags": [
        "lp-token"
      ],
      "extensions": {
        "website": "https://www.orca.so",
        "twitter": "https://twitter.com/orca_so"
      }
    },
    {
      "chainId": 101,
      "address": "8pFwdcuXM7pvHdEGHLZbUR8nNsjj133iUXWG6CgdRHk2",
      "symbol": "BTC/ETH",
      "name": "Orca BTC/ETH LP Token",
      "decimals": 9,
      "logoURI": "https://raw.githubusercontent.com/solana-labs/token-list/main/assets/mainnet/8pFwdcuXM7pvHdEGHLZbUR8nNsjj133iUXWG6CgdRHk2/logo.png",
      "tags": [
        "lp-token"
      ],
      "extensions": {
        "website": "https://www.orca.so",
        "twitter": "https://twitter.com/orca_so"
      }
    },
    {
      "chainId": 101,
      "address": "7bb88DAnQY7LSoWEuqezCcbk4vutQbuRqgJMqpX8h6dL",
      "symbol": "ETH/SOL",
      "name": "Orca ETH/SOL LP Token",
      "decimals": 9,
      "logoURI": "https://raw.githubusercontent.com/solana-labs/token-list/main/assets/mainnet/7bb88DAnQY7LSoWEuqezCcbk4vutQbuRqgJMqpX8h6dL/logo.png",
      "tags": [
        "lp-token"
      ],
      "extensions": {
        "website": "https://www.orca.so",
        "twitter": "https://twitter.com/orca_so"
      }
    },
    {
      "chainId": 101,
      "address": "GWEmABT4rD3sGhyghv9rKbfdiaFe5uMHeJqr6hhu3XvA",
      "symbol": "RAY/SOL",
      "name": "Orca RAY/SOL LP Token",
      "decimals": 9,
      "logoURI": "https://raw.githubusercontent.com/solana-labs/token-list/main/assets/mainnet/GWEmABT4rD3sGhyghv9rKbfdiaFe5uMHeJqr6hhu3XvA/logo.png",
      "tags": [
        "lp-token"
      ],
      "extensions": {
        "website": "https://www.orca.so",
        "twitter": "https://twitter.com/orca_so"
      }
    },
    {
      "chainId": 101,
      "address": "BmZNYGt7aApGTUUxAQUYsW64cMbb6P7uniokCWaptj4D",
      "symbol": "SOL/USDT",
      "name": "Orca SOL/USDT LP Token",
      "decimals": 9,
      "logoURI": "https://raw.githubusercontent.com/solana-labs/token-list/main/assets/mainnet/BmZNYGt7aApGTUUxAQUYsW64cMbb6P7uniokCWaptj4D/logo.png",
      "tags": [
        "lp-token"
      ],
      "extensions": {
        "website": "https://www.orca.so",
        "twitter": "https://twitter.com/orca_so"
      }
    },
    {
      "chainId": 101,
      "address": "E4cthfUFaDd4x5t1vbeBNBHm7isqhM8kapthPzPJz1M2",
      "symbol": "SOL/USDT-SRM",
      "name": "Orca SOL/USDT-SRM LP Token",
      "decimals": 9,
      "logoURI": "https://raw.githubusercontent.com/solana-labs/token-list/main/assets/mainnet/E4cthfUFaDd4x5t1vbeBNBHm7isqhM8kapthPzPJz1M2/logo.png",
      "tags": [
        "lp-token"
      ],
      "extensions": {
        "website": "https://www.orca.so",
        "twitter": "https://twitter.com/orca_so"
      }
    },
    {
      "chainId": 101,
      "address": "6ojPekCSQimAjDjaMApLvh3jF6wnZeNEVRVVoGNzEXvV",
      "symbol": "SOL/SRM",
      "name": "Orca SOL/SRM LP Token",
      "decimals": 9,
      "logoURI": "https://raw.githubusercontent.com/solana-labs/token-list/main/assets/mainnet/6ojPekCSQimAjDjaMApLvh3jF6wnZeNEVRVVoGNzEXvV/logo.png",
      "tags": [
        "lp-token"
      ],
      "extensions": {
        "website": "https://www.orca.so",
        "twitter": "https://twitter.com/orca_so"
      }
    },
    {
      "chainId": 101,
      "address": "YJRknE9oPhUMtq1VvhjVzG5WnRsjQtLsWg3nbaAwCQ5",
      "symbol": "FTT/SOL",
      "name": "Orca FTT/SOL LP Token",
      "decimals": 9,
      "logoURI": "https://raw.githubusercontent.com/solana-labs/token-list/main/assets/mainnet/YJRknE9oPhUMtq1VvhjVzG5WnRsjQtLsWg3nbaAwCQ5/logo.png",
      "tags": [
        "lp-token"
      ],
      "extensions": {
        "website": "https://www.orca.so",
        "twitter": "https://twitter.com/orca_so"
      }
    },
    {
      "chainId": 101,
      "address": "C9PKvetJPrrPD53PR2aR8NYtVZzucCRkHYzcFXbZXEqu",
      "symbol": "KIN/SOL",
      "name": "Orca KIN/SOL LP Token",
      "decimals": 9,
      "logoURI": "https://raw.githubusercontent.com/solana-labs/token-list/main/assets/mainnet/C9PKvetJPrrPD53PR2aR8NYtVZzucCRkHYzcFXbZXEqu/logo.png",
      "tags": [
        "lp-token"
      ],
      "extensions": {
        "website": "https://www.orca.so",
        "twitter": "https://twitter.com/orca_so"
      }
    },
    {
      "chainId": 101,
      "address": "6SfhBAmuaGf9p3WAxeHJYCWMABnYUMrdzNdK5Stvvj4k",
      "symbol": "ROPE/SOL",
      "name": "Orca ROPE/SOL LP Token",
      "decimals": 9,
      "logoURI": "https://raw.githubusercontent.com/solana-labs/token-list/main/assets/mainnet/6SfhBAmuaGf9p3WAxeHJYCWMABnYUMrdzNdK5Stvvj4k/logo.png",
      "tags": [
        "lp-token"
      ],
      "extensions": {
        "website": "https://www.orca.so",
        "twitter": "https://twitter.com/orca_so"
      }
    },
    {
      "chainId": 101,
      "address": "9r1n79TmerAgQJboUT8QvrChX3buZBfuSrBTtYM1cW4h",
      "symbol": "SOL/STEP",
      "name": "Orca SOL/STEP LP Token",
      "decimals": 9,
      "logoURI": "https://raw.githubusercontent.com/solana-labs/token-list/main/assets/mainnet/9r1n79TmerAgQJboUT8QvrChX3buZBfuSrBTtYM1cW4h/logo.png",
      "tags": [
        "lp-token"
      ],
      "extensions": {
        "website": "https://www.orca.so",
        "twitter": "https://twitter.com/orca_so"
      }
    },
    {
      "chainId": 101,
      "address": "ELLELFtgvWBgLkdY9EFx4Vb3SLNj4DJEhzZLWy1wCh4Y",
      "symbol": "OXY/SOL",
      "name": "Orca OXY/SOL LP Token",
      "decimals": 9,
      "logoURI": "https://raw.githubusercontent.com/solana-labs/token-list/main/assets/mainnet/ELLELFtgvWBgLkdY9EFx4Vb3SLNj4DJEhzZLWy1wCh4Y/logo.png",
      "tags": [
        "lp-token"
      ],
      "extensions": {
        "website": "https://www.orca.so",
        "twitter": "https://twitter.com/orca_so"
      }
    },
    {
      "chainId": 101,
      "address": "BXM9ph4AuhCUzf94HQu5FnfeVThKj5oyrnb1krY1zax5",
      "symbol": "MER/SOL",
      "name": "Orca MER/SOL LP Token",
      "decimals": 9,
      "logoURI": "https://raw.githubusercontent.com/solana-labs/token-list/main/assets/mainnet/BXM9ph4AuhCUzf94HQu5FnfeVThKj5oyrnb1krY1zax5/logo.png",
      "tags": [
        "lp-token"
      ],
      "extensions": {
        "website": "https://www.orca.so",
        "twitter": "https://twitter.com/orca_so"
      }
    },
    {
      "chainId": 101,
      "address": "FJ9Q9ojA7vdf5rFbcTc6dd7D3nLpwSxdtFSE8cwfuvqt",
      "symbol": "FIDA/SOL",
      "name": "Orca FIDA/SOL LP Token",
      "decimals": 9,
      "logoURI": "https://raw.githubusercontent.com/solana-labs/token-list/main/assets/mainnet/FJ9Q9ojA7vdf5rFbcTc6dd7D3nLpwSxdtFSE8cwfuvqt/logo.png",
      "tags": [
        "lp-token"
      ],
      "extensions": {
        "website": "https://www.orca.so",
        "twitter": "https://twitter.com/orca_so"
      }
    },
    {
      "chainId": 101,
      "address": "EHkfnhKLLTUqo1xMZLxhM9EusEgpN6RXPpZsGpUsewaa",
      "symbol": "MAPS/SOL",
      "name": "Orca MAPS/SOL LP Token",
      "decimals": 9,
      "logoURI": "https://raw.githubusercontent.com/solana-labs/token-list/main/assets/mainnet/EHkfnhKLLTUqo1xMZLxhM9EusEgpN6RXPpZsGpUsewaa/logo.png",
      "tags": [
        "lp-token"
      ],
      "extensions": {
        "website": "https://www.orca.so",
        "twitter": "https://twitter.com/orca_so"
      }
    },
    {
      "chainId": 101,
      "address": "9rguDaKqTrVjaDXafq6E7rKGn7NPHomkdb8RKpjKCDm2",
      "symbol": "SAMO/SOL",
      "name": "Orca SAMO/SOL LP Token",
      "decimals": 9,
      "logoURI": "https://raw.githubusercontent.com/solana-labs/token-list/main/assets/mainnet/9rguDaKqTrVjaDXafq6E7rKGn7NPHomkdb8RKpjKCDm2/logo.png",
      "tags": [
        "lp-token"
      ],
      "extensions": {
        "website": "https://www.orca.so",
        "twitter": "https://twitter.com/orca_so"
      }
    },
    {
      "chainId": 101,
      "address": "2697FyJ4vD9zwAVPr33fdVPDv54pyZZiBv9S2AoKMyQf",
      "symbol": "COPE/SOL",
      "name": "Orca COPE/SOL LP Token",
      "decimals": 9,
      "logoURI": "https://raw.githubusercontent.com/solana-labs/token-list/main/assets/mainnet/2697FyJ4vD9zwAVPr33fdVPDv54pyZZiBv9S2AoKMyQf/logo.png",
      "tags": [
        "lp-token"
      ],
      "extensions": {
        "website": "https://www.orca.so",
        "twitter": "https://twitter.com/orca_so"
      }
    },
    {
      "chainId": 101,
      "address": "HEhMLvpSdPviukafKwVN8BnBUTamirptsQ6Wxo5Cyv8s",
      "symbol": "FTR",
      "name": "Future",
      "decimals": 9,
      "logoURI": "https://raw.githubusercontent.com/solana-labs/token-list/main/assets/mainnet/HEhMLvpSdPviukafKwVN8BnBUTamirptsQ6Wxo5Cyv8s/logo.png",
      "tags": [],
      "extensions": {
        "website": "https://future-ftr.io",
        "twitter": "https://twitter.com/ftr_finance"
      }
    },
    {
      "chainId": 101,
      "address": "6oJ8Mp1VnKxN5MvGf9LfpeaRvTv8N1xFbvtdEbLLWUDT",
      "symbol": "ESC",
      "name": "ESCoin",
      "decimals": 9,
      "logoURI": "https://raw.githubusercontent.com/solana-labs/token-list/main/assets/mainnet/6oJ8Mp1VnKxN5MvGf9LfpeaRvTv8N1xFbvtdEbLLWUDT/logo.png",
      "tags": [],
      "extensions": {
        "website": "https://escoin.company/",
        "twitter": "https://twitter.com/coin_esc"
      }
    },
    {
      "chainId": 101,
      "address": "Da1jboBKU3rqXUqPL3L3BxJ8e67ogVgVKcqy4rWsS7LC",
      "symbol": "UBE",
      "name": "UBE Token",
      "decimals": 10,
      "logoURI": "https://raw.githubusercontent.com/solana-labs/token-list/main/assets/mainnet/Da1jboBKU3rqXUqPL3L3BxJ8e67ogVgVKcqy4rWsS7LC/logo.png",
      "tags": [],
      "extensions": {
        "website": "https://www.ubetoken.com",
        "twitter": "https://twitter.com/ube_token"
      }
    },
    {
      "chainId": 101,
      "address": "CDJWUqTcYTVAKXAVXoQZFes5JUFc7owSeq7eMQcDSbo5",
      "symbol": "renBTC",
      "name": "renBTC",
      "decimals": 8,
      "logoURI": "https://raw.githubusercontent.com/solana-labs/token-list/main/assets/mainnet/CDJWUqTcYTVAKXAVXoQZFes5JUFc7owSeq7eMQcDSbo5/logo.png",
      "tags": [],
      "extensions": {
        "coingeckoId": "renbtc",
        "website": "https://renproject.io/",
        "serumV3Usdc": "74Ciu5yRzhe8TFTHvQuEVbFZJrbnCMRoohBK33NNiPtv"
      }
    },
    {
      "chainId": 101,
      "address": "G1a6jxYz3m8DVyMqYnuV7s86wD4fvuXYneWSpLJkmsXj",
      "symbol": "renBCH",
      "name": "renBCH",
      "decimals": 8,
      "logoURI": "https://raw.githubusercontent.com/solana-labs/token-list/main/assets/mainnet/G1a6jxYz3m8DVyMqYnuV7s86wD4fvuXYneWSpLJkmsXj/logo.png",
      "tags": [],
      "extensions": {
        "coingeckoId": "renbch",
        "website": "https://renproject.io/",
        "serumV3Usdc": "FS8EtiNZCH72pAK83YxqXaGAgk3KKFYphiTcYA2yRPis"
      }
    },
    {
      "chainId": 101,
      "address": "FKJvvVJ242tX7zFtzTmzqoA631LqHh4CdgcN8dcfFSju",
      "symbol": "renDGB",
      "name": "renDGB",
      "decimals": 8,
      "logoURI": "https://raw.githubusercontent.com/solana-labs/token-list/main/assets/mainnet/FKJvvVJ242tX7zFtzTmzqoA631LqHh4CdgcN8dcfFSju/logo.png",
      "tags": [],
      "extensions": {
        "website": "https://renproject.io/"
      }
    },
    {
      "chainId": 101,
      "address": "ArUkYE2XDKzqy77PRRGjo4wREWwqk6RXTfM9NeqzPvjU",
      "symbol": "renDOGE",
      "name": "renDOGE",
      "decimals": 8,
      "logoURI": "https://raw.githubusercontent.com/solana-labs/token-list/main/assets/mainnet/ArUkYE2XDKzqy77PRRGjo4wREWwqk6RXTfM9NeqzPvjU/logo.png",
      "tags": [],
      "extensions": {
        "coingeckoId": "rendoge",
        "website": "https://renproject.io/",
        "serumV3Usdc": "5FpKCWYXgHWZ9CdDMHjwxAfqxJLdw2PRXuAmtECkzADk"
      }
    },
    {
      "chainId": 101,
      "address": "8wv2KAykQstNAj2oW6AHANGBiFKVFhvMiyyzzjhkmGvE",
      "symbol": "renLUNA",
      "name": "renLUNA",
      "decimals": 6,
      "logoURI": "https://raw.githubusercontent.com/solana-labs/token-list/main/assets/mainnet/8wv2KAykQstNAj2oW6AHANGBiFKVFhvMiyyzzjhkmGvE/logo.png",
      "tags": [],
      "extensions": {
        "website": "https://renproject.io/",
        "serumV3Usdc": "CxDhLbbM9uAA2AXfSPar5qmyfmC69NLj3vgJXYAsSVBT"
      }
    },
    {
      "chainId": 101,
      "address": "E99CQ2gFMmbiyK2bwiaFNWUUmwz4r8k2CVEFxwuvQ7ue",
      "symbol": "renZEC",
      "name": "renZEC",
      "decimals": 8,
      "logoURI": "https://raw.githubusercontent.com/solana-labs/token-list/main/assets/mainnet/E99CQ2gFMmbiyK2bwiaFNWUUmwz4r8k2CVEFxwuvQ7ue/logo.png",
      "tags": [],
      "extensions": {
        "coingeckoId": "renzec",
        "website": "https://renproject.io/",
        "serumV3Usdc": "2ahbUT5UryyRVxPnELtTmDLLneN26UjBQFgfMVvbWDTb"
      }
    },
    {
      "chainId": 101,
      "address": "GkXP719hnhLtizWHcQyGVYajuJqVsJJ6fyeUob9BPCFC",
      "symbol": "KROWZ",
      "name": "Mike Krow's Official Best Friend Super Kawaii Kasu Token",
      "decimals": 8,
      "logoURI": "https://raw.githubusercontent.com/solana-labs/token-list/main/assets/mainnet/GkXP719hnhLtizWHcQyGVYajuJqVsJJ6fyeUob9BPCFC/logo.png",
      "tags": [
        "social-token",
        "krowz"
      ],
      "extensions": {
        "website": "https://mikekrow.com/",
        "twitter": "https://twitter.com/space_asylum"
      }
    },
    {
      "chainId": 101,
      "address": "6kwTqmdQkJd8qRr9RjSnUX9XJ24RmJRSrU1rsragP97Y",
      "symbol": "SAIL",
      "name": "SAIL",
      "decimals": 6,
      "logoURI": "https://raw.githubusercontent.com/solana-labs/token-list/main/assets/mainnet/6kwTqmdQkJd8qRr9RjSnUX9XJ24RmJRSrU1rsragP97Y/logo.png",
      "tags": [
        "utility-token"
      ],
      "extensions": {
        "website": "https://www.solanasail.com",
        "coingeckoId": "sail",
        "twitter": "https://twitter.com/SolanaSail"
      }
    },
    {
      "chainId": 101,
      "address": "E5ndSkaB17Dm7CsD22dvcjfrYSDLCxFcMd6z8ddCk5wp",
      "symbol": "CCAI",
      "name": "Cryptocurrencies.Ai",
      "decimals": 9,
      "logoURI": "https://raw.githubusercontent.com/solana-labs/token-list/main/assets/mainnet/E5ndSkaB17Dm7CsD22dvcjfrYSDLCxFcMd6z8ddCk5wp/logo.png",
      "tags": [],
      "extensions": {
        "website": "https://ccai.cryptocurrencies.ai",
        "twitter": "https://twitter.com/CCAI_Official",
        "serumV3Usdc": "7gZNLDbWE73ueAoHuAeFoSu7JqmorwCLpNTBXHtYSFTa"
      }
    },
    {
      "chainId": 101,
      "address": "7LmGzEgnQZTxxeCThgxsv3xe4JQmiy9hxEGBPCF66KgH",
      "symbol": "SNEK",
      "name": "Snek Coin",
      "decimals": 0,
      "logoURI": "https://raw.githubusercontent.com/solana-labs/token-list/main/assets/mainnet/7LmGzEgnQZTxxeCThgxsv3xe4JQmiy9hxEGBPCF66KgH/logo.png",
      "tags": [],
      "extensions": {
        "twitter": "https://twitter.com/snekcoin"
      }
    },
    {
      "chainId": 101,
      "address": "AhRozpV8CDLJ5z9k8CJWF4P12MVvxdnnU2y2qUhUuNS5",
      "symbol": "ARK",
      "name": "Sol.Ark",
      "decimals": 8,
      "logoURI": "https://raw.githubusercontent.com/solana-labs/token-list/main/assets/mainnet/AhRozpV8CDLJ5z9k8CJWF4P12MVvxdnnU2y2qUhUuNS5/logo.png",
      "tags": [
        "meme"
      ],
      "extensions": {
        "website": "https://www.solark.xyz/",
        "twitter": "https://twitter.com/SOLARK67275852"
      }
    },
    {
      "chainId": 101,
      "address": "ss26ybWnrhSYbGBjDT9bEwRiyAVUgiKCbgAfFkksj4R",
      "symbol": "SS2",
      "name": "POH",
      "decimals": 0,
      "logoURI": "https://raw.githubusercontent.com/solana-labs/token-list/main/assets/mainnet/ss26ybWnrhSYbGBjDT9bEwRiyAVUgiKCbgAfFkksj4R/logo.png",
      "tags": [
        "nft"
      ],
      "extensions": {
        "website": "https://www.sol-talk.com/sol-survivor",
        "twitter": "https://twitter.com/sol__survivor",
        "imageUrl": "https://www.arweave.net/fDxzEtzfu9IjFDh0ID-rOGaGw__F6-OD2ADoa23sayo?ext=gif",
        "animationUrl": "https://vww4cphi4lv3ldd4dtidi4njkbilvngmvuaofo3rv2oa3ozepeea.arweave.net/ra3BPOji67WMfBzQNHGpUFC6tMytAOK7ca6cDbskeQg?ext=glb",
        "description": "Sensing a disturbance in the timeline, the tournament organizers send Poh back in time to the beginning of the tournament. He is tasked with finding the origin of the disturbance and restoring the original timeline. Special:'Out of Order'"
      }
    },
    {
      "chainId": 101,
      "address": "6dGR9kAt499jzsojDHCvDArKxpTarNbhdSkiS7jeMAib",
      "symbol": "AKI",
      "name": "AKIHIGE Token",
      "decimals": 6,
      "logoURI": "https://raw.githubusercontent.com/solana-labs/token-list/main/assets/mainnet/6dGR9kAt499jzsojDHCvDArKxpTarNbhdSkiS7jeMAib/logo.png",
      "tags": [
        "aki"
      ]
    },
    {
      "chainId": 101,
      "address": "SCYfrGCw8aDiqdgcpdGjV6jp4UVVQLuphxTDLNWu36f",
      "symbol": "SCY",
      "name": "Synchrony",
      "decimals": 9,
      "logoURI": "https://raw.githubusercontent.com/solana-labs/token-list/main/assets/mainnet/SCYfrGCw8aDiqdgcpdGjV6jp4UVVQLuphxTDLNWu36f/logo.png",
      "tags": [],
      "extensions": {
        "website": "https://synchrony.fi",
        "twitter": "https://twitter.com/SynchronyFi"
      }
    },
    {
      "chainId": 101,
      "address": "BKMWPkPS8jXw59ezYwK2ueNTZRF4m8MYHDjh9HwUmkQ7",
      "symbol": "SDC",
      "name": "SandDollarClassic",
      "decimals": 9,
      "logoURI": "https://raw.githubusercontent.com/solana-labs/token-list/main/assets/mainnet/BKMWPkPS8jXw59ezYwK2ueNTZRF4m8MYHDjh9HwUmkQ7/logo.png",
      "tags": [
        "utility-token"
      ],
      "extensions": {
        "website": "https://sanddollar.bs",
        "twitter": "https://twitter.com/SandDollar_BS"
      }
    },
    {
      "chainId": 101,
      "address": "Bx4ykEMurwPQBAFNvthGj73fMBVTvHa8e9cbAyaK4ZSh",
      "symbol": "TOX",
      "name": "trollbox",
      "decimals": 9,
      "logoURI": "https://raw.githubusercontent.com/solana-labs/token-list/main/assets/mainnet/Bx4ykEMurwPQBAFNvthGj73fMBVTvHa8e9cbAyaK4ZSh/logo.png",
      "tags": [
        "utility-token"
      ],
      "extensions": {
        "website": "https://trollbox.io",
        "twitter": "https://twitter.com/trollboxio"
      }
    },
    {
      "chainId": 101,
      "address": "E7WqtfRHcY8YW8z65u9WmD7CfMmvtrm2qPVicSzDxLaT",
      "symbol": "PPUG",
      "name": "PizzaPugCoin",
      "decimals": 9,
      "logoURI": "https://raw.githubusercontent.com/solana-labs/token-list/main/assets/mainnet/E7WqtfRHcY8YW8z65u9WmD7CfMmvtrm2qPVicSzDxLaT/logo.png",
      "tags": [],
      "extensions": {
        "website": "https://www.pizzapugcoin.com",
        "twitter": "https://twitter.com/pizzapugcoin"
      }
    },
    {
      "chainId": 101,
      "address": "FZgL5motNWEDEa24xgfSdBDfXkB9Ru9KxfEsey9S58bb",
      "symbol": "VCC",
      "name": "VentureCapital",
      "decimals": 6,
      "logoURI": "https://raw.githubusercontent.com/solana-labs/token-list/main/assets/mainnet/FZgL5motNWEDEa24xgfSdBDfXkB9Ru9KxfEsey9S58bb/logo.svg",
      "tags": [
        "venture capital",
        "liquidator",
        "IDO",
        "incubator"
      ],
      "extensions": {
        "website": "https://www.vcc.finance/",
        "twitter": "https://twitter.com/vcc_finance"
      }
    },
    {
      "chainId": 101,
      "address": "4TGxgCSJQx2GQk9oHZ8dC5m3JNXTYZHjXumKAW3vLnNx",
      "symbol": "OXS",
      "name": "Oxbull Sol",
      "decimals": 9,
      "logoURI": "https://raw.githubusercontent.com/solana-labs/token-list/main/assets/mainnet/4TGxgCSJQx2GQk9oHZ8dC5m3JNXTYZHjXumKAW3vLnNx/logo.png",
      "tags": [
        "utility-token"
      ],
      "extensions": {
        "website": "https://www.oxbull.tech/#/home",
        "twitter": "https://twitter.com/OxBull5",
        "medium": "https://medium.com/@oxbull",
        "tgann": "https://t.me/Oxbull_tech",
        "coingeckoId": "oxbull-tech",
        "github": "https://github.com/OxBull"
      }
    },
    {
      "chainId": 101,
      "address": "EdAhkbj5nF9sRM7XN7ewuW8C9XEUMs8P7cnoQ57SYE96",
      "symbol": "FAB",
      "name": "FABRIC",
      "decimals": 9,
      "logoURI": "https://raw.githubusercontent.com/solana-labs/token-list/main/assets/mainnet/EdAhkbj5nF9sRM7XN7ewuW8C9XEUMs8P7cnoQ57SYE96/logo.png",
      "tags": [],
      "extensions": {
        "website": "https://fsynth.io/",
        "twitter": "https://twitter.com/official_fabric",
        "coingeckoId": "fabric"
      }
    },
    {
      "chainId": 101,
      "address": "GEYrotdkRitGUK5UMv3aMttEhVAZLhRJMcG82zKYsaWB",
      "symbol": "POTATO",
      "name": "POTATO",
      "decimals": 3,
      "logoURI": "https://raw.githubusercontent.com/solana-labs/token-list/main/assets/mainnet/GEYrotdkRitGUK5UMv3aMttEhVAZLhRJMcG82zKYsaWB/logo.png",
      "tags": [],
      "extensions": {
        "website": "https://potatocoinspl.com/",
        "serumV3Usdc": "6dn7tgTHe5rZEAscMWWY3xmPGVEKVkM9s7YRV11z399z"
      }
    },
    {
      "chainId": 101,
      "address": "FmJ1fo7wK5FF6rDvQxow5Gj7A2ctLmR5orCKLZ45Q3Cq",
      "symbol": "DGEN",
      "name": "Degen Banana",
      "decimals": 6,
      "logoURI": "https://raw.githubusercontent.com/solana-labs/token-list/main/assets/mainnet/FmJ1fo7wK5FF6rDvQxow5Gj7A2ctLmR5orCKLZ45Q3Cq/logo.png",
      "tags": [],
      "extensions": {
        "website": "https://degen.finance/",
        "twitter": "https://twitter.com/degenbanana"
      }
    },
    {
      "chainId": 101,
      "address": "FciGvHj9FjgSGgCBF1b9HY814FM9D28NijDd5SJrKvPo",
      "symbol": "TGT",
      "name": "Twirl Governance Token",
      "decimals": 6,
      "logoURI": "https://raw.githubusercontent.com/solana-labs/token-list/main/assets/mainnet/FciGvHj9FjgSGgCBF1b9HY814FM9D28NijDd5SJrKvPo/logo.png",
      "tags": [],
      "extensions": {
        "website": "https://twirlfinance.com/",
        "twitter": "https://twitter.com/twirlfinance"
      }
    },
    {
      "chainId": 101,
      "address": "A9EEvcRcT7Q9XAa6NfqrqJChoc4XGDhd2mtc4xfniQkS",
      "symbol": "BILBY",
      "name": "Bilby Finance",
      "decimals": 9,
      "logoURI": "https://raw.githubusercontent.com/solana-labs/token-list/main/assets/mainnet/A9EEvcRcT7Q9XAa6NfqrqJChoc4XGDhd2mtc4xfniQkS/logo.png",
      "tags": [
        "utility-token"
      ],
      "extensions": {
        "website": "https://bilby.finance/"
      }
    },
    {
      "chainId": 101,
      "address": "8NGgmXzBzhsXz46pTC3ioSBxeE3w2EXpc741N3EQ8E6r",
      "symbol": "JOKE",
      "name": "JOKESMEMES",
      "decimals": 9,
      "logoURI": "https://raw.githubusercontent.com/solana-labs/token-list/main/assets/mainnet/8NGgmXzBzhsXz46pTC3ioSBxeE3w2EXpc741N3EQ8E6r/logo.png",
      "tags": [],
      "extensions": {
        "website": "https://jokesmemes.finance",
        "twitter": "https://twitter.com/Jokesmemes11"
      }
    },
    {
      "chainId": 101,
      "address": "Fp4gjLpTsPqBN6xDGpDHwtnuEofjyiZKxxZxzvJnjxV6",
      "symbol": "NAXAR",
      "name": "Naxar",
      "decimals": 4,
      "logoURI": "https://raw.githubusercontent.com/solana-labs/token-list/main/assets/mainnet/Fp4gjLpTsPqBN6xDGpDHwtnuEofjyiZKxxZxzvJnjxV6/logo.png",
      "tags": [],
      "extensions": {
        "website": "https://naxar.ru",
        "instagram": "https://instagram.com/naxar__",
        "telegram": "https://t.me/naxar_official"
      }
    },
    {
      "chainId": 101,
      "address": "5jqTNKonR9ZZvbmX9JHwcPSEg6deTyNKR7PxQ9ZPdd2w",
      "symbol": "JBUS",
      "name": "Jebus",
      "decimals": 0,
      "logoURI": "https://raw.githubusercontent.com/solana-labs/token-list/main/assets/mainnet/5jqTNKonR9ZZvbmX9JHwcPSEg6deTyNKR7PxQ9ZPdd2w/logo.png",
      "tags": [],
      "extensions": {
        "website": "https://jebus.live"
      }
    },
    {
      "chainId": 101,
      "address": "29UWGmi1MxJRi3izeritN8VvhZbUiX37KUVnGv46mzev",
      "symbol": "KLBx",
      "name": "Black Label X",
      "decimals": 4,
      "logoURI": "https://raw.githubusercontent.com/solana-labs/token-list/main/assets/mainnet/29UWGmi1MxJRi3izeritN8VvhZbUiX37KUVnGv46mzev/logo.svg",
      "tags": [],
      "extensions": {
        "website": "https://klbtoken.com/x"
      }
    },
    {
      "chainId": 101,
      "address": "GACHAfpmbpk4FLfZcGkT2NUmaEqMygssAknhqnn8DVHP",
      "symbol": "GACHA",
      "name": "Gachapon",
      "decimals": 9,
      "logoURI": "https://raw.githubusercontent.com/solana-labs/token-list/main/assets/mainnet/GACHAfpmbpk4FLfZcGkT2NUmaEqMygssAknhqnn8DVHP/logo.png",
      "tags": [],
      "extensions": {
        "twitter": "https://twitter.com/GACHAPON7777"
      }
    },
    {
      "chainId": 101,
      "address": "9zoqdwEBKWEi9G5Ze8BSkdmppxGgVv1Kw4LuigDiNr9m",
      "symbol": "STR",
      "name": "Solster",
      "decimals": 9,
      "logoURI": "https://raw.githubusercontent.com/solana-labs/token-list/main/assets/mainnet/9zoqdwEBKWEi9G5Ze8BSkdmppxGgVv1Kw4LuigDiNr9m/logo.png",
      "tags": [],
      "extensions": {
        "website": "https://solster.finance",
        "twitter": "https://twitter.com/solster_finance"
      }
    },
    {
      "chainId": 101,
      "address": "A2T2jDe2bxyEHkKtS8AtrTRmJ9VZRwyY8Kr7oQ8xNyfb",
      "symbol": "HAMS",
      "name": "Space Hamster",
      "decimals": 9,
      "logoURI": "https://raw.githubusercontent.com/solana-labs/token-list/main/assets/mainnet/A2T2jDe2bxyEHkKtS8AtrTRmJ9VZRwyY8Kr7oQ8xNyfb/logo.png",
      "tags": [],
      "extensions": {
        "website": "https://www.solhamster.space/",
        "twitter": "https://twitter.com/sol_hamster",
        "telegram": "https://t.me/SolHamster",
        "dex-website": "https://dex-solhamster.space/"
      }
    },
    {
      "chainId": 101,
      "address": "EGN2774kzKyUnJs2Gv5poK6ymiMVkdyCQD2gGnJ84sDk",
      "symbol": "NEFT",
      "name": "Neftea Labs Coin",
      "decimals": 8,
      "logoURI": "https://raw.githubusercontent.com/solana-labs/token-list/main/assets/mainnet/EGN2774kzKyUnJs2Gv5poK6ymiMVkdyCQD2gGnJ84sDk/logo.png",
      "tags": [
        "Neftea",
        "NFT",
        "utility-token"
      ],
      "extensions": {
        "website": "https://www.neftealabs.com/"
      }
    },
    {
      "chainId": 101,
      "address": "DK64rmGSZupv1dLYn57e3pUVgs9jL9EKLXDVZZPsMDz8",
      "symbol": "ABOMB",
      "name": "ArtBomb",
      "decimals": 5,
      "logoURI": "https://raw.githubusercontent.com/solana-labs/token-list/main/assets/mainnet/DK64rmGSZupv1dLYn57e3pUVgs9jL9EKLXDVZZPsMDz8/logo.png",
      "tags": [
        "utility-token",
        "artbomb"
      ],
      "extensions": {
        "website": "https://artbomb.xyz"
      }
    },
    {
      "chainId": 101,
      "address": "AnyCsr1VCBZcwVAxbKPuHhKDP5DQQSnRxGAo4ycgRMi2",
      "symbol": "DAL",
      "name": "Dalmatiancoin",
      "decimals": 9,
      "logoURI": "https://raw.githubusercontent.com/solana-labs/token-list/main/assets/mainnet/AnyCsr1VCBZcwVAxbKPuHhKDP5DQQSnRxGAo4ycgRMi2/logo.png",
      "tags": [],
      "extensions": {
        "website": "https://dalmatiancoin.org/",
        "twitter": "https://twitter.com/coindalmatian"
      }
    },
    {
      "chainId": 101,
      "address": "HiL1j5VMR9XtRnCA4mxaVoXr6PMHpbh8wUgfPsAP4CNF",
      "symbol": "SolNHD",
      "name": "SolNHD",
      "decimals": 0,
      "logoURI": "https://raw.githubusercontent.com/solana-labs/token-list/main/assets/mainnet/HiL1j5VMR9XtRnCA4mxaVoXr6PMHpbh8wUgfPsAP4CNF/logo.png",
      "tags": [],
      "extensions": {
        "website": "https://www.solnhd.com",
        "twitter": "https://twitter.com/zororoaz01"
      }
    },
    {
      "chainId": 101,
      "address": "qXu8Tj65H5XR8KHuaKKoyLCWj592KbTG3YWJwsuFrPS",
      "symbol": "STVA",
      "name": "SOLtiva",
      "decimals": 3,
      "logoURI": "https://raw.githubusercontent.com/solana-labs/token-list/main/assets/mainnet/qXu8Tj65H5XR8KHuaKKoyLCWj592KbTG3YWJwsuFrPS/logo.svg",
      "tags": [],
      "extensions": {
        "website": "https://soltiva.co"
      }
    },
    {
      "chainId": 101,
      "address": "D3gHoiYT4RY5VSndne1fEnpM3kCNAyBhkp5xjNUqqPj9",
      "symbol": "PROEXIS",
      "name": "ProExis Prova de Existência Blockchain",
      "decimals": 8,
      "logoURI": "https://raw.githubusercontent.com/solana-labs/token-list/main/assets/mainnet/D3gHoiYT4RY5VSndne1fEnpM3kCNAyBhkp5xjNUqqPj9/logo.png",
      "tags": [
        "proof of-existence",
        "utility-token",
        "prova de existencia",
        "proexis"
      ],
      "extensions": {
        "website": "https://provadeexistencia.com.br",
        "twitter": "https://twitter.com/provaexistencia",
        "facebook": "https://facebook.com/provadeexistencia",
        "instagram": "https://instagram.com/provadeexistencia",
        "github": "https://github.com/provadeexistencia",
        "tgann": "https://t.me/provadeexistencia",
        "tggroup": "https://t.me/provadeexistenciagrupo"
      }
    },
    {
      "chainId": 101,
      "address": "5DWFxYBxjETuqFX3P2Z1uq8UbcCT1F4sABGiBZMnWKvR",
      "symbol": "PLDO",
      "name": "PLEIDO",
      "decimals": 6,
      "logoURI": "https://raw.githubusercontent.com/solana-labs/token-list/main/assets/mainnet/5DWFxYBxjETuqFX3P2Z1uq8UbcCT1F4sABGiBZMnWKvR/logo.svg",
      "tags": [
        "pleido",
        "game-coin"
      ],
      "extensions": {
        "website": "https://pleido.com/"
      }
    },
    {
      "chainId": 101,
      "address": "6uB5eEC8SzMbUdsPpe3eiNvHyvxdqUWnDEtpFQxkhNTP",
      "symbol": "MOLANIUM",
      "name": "MOLANIUM",
      "decimals": 0,
      "logoURI": "https://raw.githubusercontent.com/solana-labs/token-list/main/assets/mainnet/6uB5eEC8SzMbUdsPpe3eiNvHyvxdqUWnDEtpFQxkhNTP/logo.png",
      "tags": [],
      "extensions": {
        "website": "https://moonlana.com/",
        "imageUrl": "https://i.imgur.com/hOMe38E.png",
        "twitter": "https://twitter.com/xMoonLana",
        "medium": "https://moonlana.medium.com/"
      }
    },
    {
      "chainId": 101,
      "address": "5KV2W2XPdSo97wQWcuAVi6G4PaCoieg4Lhhi61PAMaMJ",
      "symbol": "GÜ",
      "name": "GÜ",
      "decimals": 9,
      "logoURI": "https://raw.githubusercontent.com/solana-labs/token-list/main/assets/mainnet/5KV2W2XPdSo97wQWcuAVi6G4PaCoieg4Lhhi61PAMaMJ/logo.png",
      "tags": [
        "utility-token"
      ],
      "extensions": {
        "website": "https://kugle.org",
        "twitter": "https://twitter.com/Kugle_",
        "coingeckoId": "gu"
      }
    },
    {
      "chainId": 101,
      "address": "72fFy4SNGcHoEC1TTFTUkxNHriJqg3hBPsa2jSr2cZgb",
      "symbol": "BZX",
      "name": "BlizeX",
      "decimals": 6,
      "logoURI": "https://raw.githubusercontent.com/solana-labs/token-list/main/assets/mainnet/72fFy4SNGcHoEC1TTFTUkxNHriJqg3hBPsa2jSr2cZgb/logo.png",
      "tags": [],
      "extensions": {
        "website": "https://www.blizex.co",
        "twitter": "https://twitter.com/blizex_en"
      }
    },
    {
      "chainId": 101,
      "address": "5fEo6ZbvpV6zdyzowtAwgMcWHZe1yJy9NxQM6gC19QW5",
      "symbol": "GREEN",
      "name": "Green DEX",
      "decimals": 9,
      "logoURI": "https://raw.githubusercontent.com/solana-labs/token-list/main/assets/mainnet/5fEo6ZbvpV6zdyzowtAwgMcWHZe1yJy9NxQM6gC19QW5/logo.svg",
      "tags": [
        "Green DEX"
      ],
      "extensions": {
        "website": "https://greendex.network/",
        "twitter": "https://twitter.com/GreendexN"
      }
    },
    {
      "chainId": 101,
      "address": "Bx1fDtvTN6NvE4kjdPHQXtmGSg582bZx9fGy4DQNMmAT",
      "symbol": "SOLC",
      "name": "Solcubator",
      "decimals": 9,
      "logoURI": "https://raw.githubusercontent.com/solana-labs/token-list/main/assets/mainnet/Bx1fDtvTN6NvE4kjdPHQXtmGSg582bZx9fGy4DQNMmAT/logo.png",
      "tags": [],
      "extensions": {
        "website": "http://solcubator.io",
        "twitter": "https://twitter.com/Solcubator"
      }
    },
    {
      "chainId": 101,
      "address": "ABxCiDz4jjKt1t7Syu5Tb37o8Wew9ADpwngZh6kpLbLX",
      "symbol": "XSOL",
      "name": "XSOL Token",
      "decimals": 8,
      "logoURI": "https://raw.githubusercontent.com/solana-labs/token-list/main/assets/mainnet/ABxCiDz4jjKt1t7Syu5Tb37o8Wew9ADpwngZh6kpLbLX/logo.png",
      "tags": [
        "utility-token"
      ],
      "extensions": {
        "website": "https://0xsol.network",
        "twitter": "https://twitter.com/0xSol_Network"
      }
    },
    {
      "chainId": 101,
      "address": "DrcPRJPBiakQcWqon3gZms7sviAqdQS5zS5wvaG5v6wu",
      "symbol": "BLD",
      "name": "BladesToken",
      "decimals": 4,
      "logoURI": "https://raw.githubusercontent.com/solana-labs/token-list/main/assets/mainnet/DrcPRJPBiakQcWqon3gZms7sviAqdQS5zS5wvaG5v6wu/logo.png",
      "tags": [],
      "extensions": {
        "website": "https://blades.finance/",
        "twitter": "https://twitter.com/bladesfinance"
      }
    },
    {
      "chainId": 101,
      "address": "6D7E4mstMboABmfoaPrtVDgewjUCbGdvcYVaHa9SDiTg",
      "symbol": "QWK",
      "name": "QwikPay.io Token",
      "decimals": 9,
      "logoURI": "https://raw.githubusercontent.com/solana-labs/token-list/main/assets/mainnet/6D7E4mstMboABmfoaPrtVDgewjUCbGdvcYVaHa9SDiTg/logo.png",
      "tags": [],
      "extensions": {
        "website": "https://www.qwikpay.io",
        "twitter": "https://twitter.com/QwikpayIO"
      }
    },
    {
      "chainId": 101,
      "address": "BTyJg5zMbaN2KMfn7LsKhpUsV675aCUSUMrgB1YGxBBP",
      "symbol": "GOOSEBERRY",
      "name": "Gooseberry",
      "decimals": 9,
      "logoURI": "https://raw.githubusercontent.com/solana-labs/token-list/main/assets/mainnet/BTyJg5zMbaN2KMfn7LsKhpUsV675aCUSUMrgB1YGxBBP/logo.png",
      "tags": [],
      "extensions": {
        "website": "https://gooseberry.changr.ca",
        "twitter": "https://twitter.com/gooseberrycoin"
      }
    },
    {
      "chainId": 101,
      "address": "5GG1LbgY4EEvPR51YQPNr65QKcZemrHWPooTqC5gRPBA",
      "symbol": "DXB",
      "name": "DefiXBet Token",
      "decimals": 9,
      "logoURI": "https://raw.githubusercontent.com/solana-labs/token-list/main/assets/mainnet/5GG1LbgY4EEvPR51YQPNr65QKcZemrHWPooTqC5gRPBA/logo.png",
      "tags": [],
      "extensions": {
        "website": "https://DefiXBet.com/",
        "twitter": "https://twitter.com/DefiXBet",
        "medium": "https://defixbet.medium.com/",
        "tgann": "https://t.me/DefiXBet"
      }
    },
    {
      "chainId": 101,
      "address": "7a4cXVvVT7kF6hS5q5LDqtzWfHfys4a9PoK6pf87RKwf",
      "symbol": "LUNY",
      "name": "Luna Yield",
      "decimals": 9,
      "logoURI": "https://raw.githubusercontent.com/solana-labs/token-list/main/assets/mainnet/7a4cXVvVT7kF6hS5q5LDqtzWfHfys4a9PoK6pf87RKwf/logo.png",
      "tags": [],
      "extensions": {
        "website": "https://www.lunayield.com",
        "twitter": "https://twitter.com/Luna_Yield"
      }
    },
    {
      "chainId": 101,
      "address": "AP58G14hoy4GGgZS4L8TzZgqXnk3hBvciFKW2Cb1RQ2J",
      "symbol": "YARDv1",
      "name": "SolYard Finance Beta",
      "decimals": 9,
      "logoURI": "https://raw.githubusercontent.com/solana-labs/token-list/main/assets/mainnet/AP58G14hoy4GGgZS4L8TzZgqXnk3hBvciFKW2Cb1RQ2J/logo.png",
      "tags": [],
      "extensions": {
        "website": "https://solyard.finance/"
      }
    },
    {
      "chainId": 101,
      "address": "6Y7LbYB3tfGBG6CSkyssoxdtHb77AEMTRVXe8JUJRwZ7",
      "symbol": "DINO",
      "name": "DINO",
      "decimals": 6,
      "logoURI": "https://raw.githubusercontent.com/solana-labs/token-list/main/assets/mainnet/6Y7LbYB3tfGBG6CSkyssoxdtHb77AEMTRVXe8JUJRwZ7/logo.png",
      "tags": [],
      "extensions": {
        "website": "https://www.solanadino.com",
        "twitter": "https://twitter.com/solanadino"
      }
    },
    {
      "chainId": 101,
      "address": "4wjPQJ6PrkC4dHhYghwJzGBVP78DkBzA2U3kHoFNBuhj",
      "symbol": "LIQ",
      "name": "LIQ Protocol",
      "decimals": 6,
      "logoURI": "https://raw.githubusercontent.com/solana-labs/token-list/main/assets/mainnet/4wjPQJ6PrkC4dHhYghwJzGBVP78DkBzA2U3kHoFNBuhj/logo.png",
      "tags": [],
      "extensions": {
        "website": "https://liqsolana.com/",
        "coingeckoId": "liq-protocol",
        "twitter": "https://twitter.com/liqsolana",
        "discord": "https://discord.gg/MkfjambeU7",
        "serumV3Usdc": "FLKUQGh9VAG4otn4njLPUf5gaUPx5aAZ2Q6xWiD3hH5u"
      }
    },
    {
      "chainId": 101,
      "address": "DubwWZNWiNGMMeeQHPnMATNj77YZPZSAz2WVR5WjLJqz",
      "symbol": "CRP",
      "name": "CropperFinance",
      "decimals": 6,
      "logoURI": "https://raw.githubusercontent.com/solana-labs/token-list/main/assets/mainnet/DubwWZNWiNGMMeeQHPnMATNj77YZPZSAz2WVR5WjLJqz/logo.png",
      "tags": [],
      "extensions": {
        "website": "https://cropper.finance/",
        "twitter": "https://twitter.com/cropperfinance"
      }
    },
    {
      "chainId": 101,
      "address": "B3Ggjjj3QargPkFTAJiR6BaD8CWKFUaWRXGcDQ1nyeeD",
      "symbol": "PARTI",
      "name": "PARTI",
      "decimals": 9,
      "logoURI": "https://raw.githubusercontent.com/solana-labs/token-list/main/assets/mainnet/B3Ggjjj3QargPkFTAJiR6BaD8CWKFUaWRXGcDQ1nyeeD/logo.png",
      "tags": [],
      "extensions": {
        "website": "https://parti.finance",
        "twitter": "https://twitter.com/ParticleFinance",
        "medium": "https://particlefinance.medium.com"
      }
    },
    {
      "chainId": 101,
      "address": "5igDhdTnXif5E5djBpRt4wUKo5gtf7VicHi8r5ada4Hj",
      "symbol": "NIA",
      "name": "NIALABS",
      "decimals": 0,
      "logoURI": "https://raw.githubusercontent.com/solana-labs/token-list/main/assets/mainnet/5igDhdTnXif5E5djBpRt4wUKo5gtf7VicHi8r5ada4Hj/logo.png",
      "tags": [],
      "extensions": {
        "website": "https://www.nialabs.com/"
      }
    },
    {
      "chainId": 101,
      "address": "GQnN5M1M6oTjsziAwcRYd1P7pRBBQKURj5QeAjN1npnE",
      "symbol": "CORV",
      "name": "Project Corvus",
      "decimals": 9,
      "logoURI": "https://raw.githubusercontent.com/solana-labs/token-list/main/assets/mainnet/GQnN5M1M6oTjsziAwcRYd1P7pRBBQKURj5QeAjN1npnE/logo.png",
      "tags": [],
      "extensions": {
        "website": "https://dixon.company/"
      }
    },
    {
      "chainId": 101,
      "address": "3FRQnT5djQMATCg6TNXBhi2bBkbTyGdywsLmLa8BbEKz",
      "symbol": "HLTH",
      "name": "HLTH",
      "decimals": 4,
      "logoURI": "https://raw.githubusercontent.com/solana-labs/token-list/main/assets/mainnet/3FRQnT5djQMATCg6TNXBhi2bBkbTyGdywsLmLa8BbEKz/logo.png",
      "extensions": {
        "website": "https://hlth.network/",
        "twitter": "https://twitter.com/hlthnetwork",
        "telegram": "https://t.me/HLTHnetwork"
      }
    },
    {
      "chainId": 101,
      "address": "Ea5SjE2Y6yvCeW5dYTn7PYMuW5ikXkvbGdcmSnXeaLjS",
      "symbol": "PAI",
      "name": "PAI (Parrot)",
      "decimals": 6,
      "logoURI": "https://raw.githubusercontent.com/solana-labs/token-list/main/assets/mainnet/Ea5SjE2Y6yvCeW5dYTn7PYMuW5ikXkvbGdcmSnXeaLjS/logo.svg",
      "tags": [
        "stablecoin"
      ],
      "extensions": {
        "website": "https://partyparrot.finance",
        "twitter": "https://twitter.com/gopartyparrot",
        "telegram": "https://t.me/gopartyparrot"
      }
    },
    {
      "chainId": 101,
      "address": "SLRSSpSLUTP7okbCUBYStWCo1vUgyt775faPqz8HUMr",
      "symbol": "SLRS",
      "name": "Solrise Finance",
      "decimals": 6,
      "logoURI": "https://raw.githubusercontent.com/solana-labs/token-list/main/assets/mainnet/SLRSSpSLUTP7okbCUBYStWCo1vUgyt775faPqz8HUMr/logo.png",
      "tags": [],
      "extensions": {
        "website": "https://solrise.finance",
        "twitter": "https://twitter.com/SolriseFinance",
        "telegram": "https://t.me/solrisefinance",
        "medium": "https://blog.solrise.finance",
        "discord": "https://discord.gg/xNbGgMUJfU",
        "serumV3Usdc": "2Gx3UfV831BAh8uQv1FKSPKS9yajfeeD8GJ4ZNb2o2YP",
        "coingeckoId": "solrise-finance"
      }
    },
    {
      "chainId": 101,
      "address": "Hejznrp39zCfcmq4WpihfAeyhzhqeFtj4PURHFqMaHSS",
      "symbol": "SE",
      "name": "Snake Eyes",
      "decimals": 9,
      "logoURI": "https://raw.githubusercontent.com/solana-labs/token-list/main/assets/mainnet/Hejznrp39zCfcmq4WpihfAeyhzhqeFtj4PURHFqMaHSS/logo.png",
      "tags": [],
      "extensions": {
        "discord": "https://discord.gg/g94SubKn"
      }
    },
    {
      "chainId": 101,
      "address": "Fx14roJm9m27zngJQwmt81npHvPc5pmF772nxDhNnsh5",
      "symbol": "LIQ-USDC",
      "name": "Raydium LP Token (LIQ-USDC)",
      "decimals": 6,
      "logoURI": "https://raw.githubusercontent.com/solana-labs/token-list/main/assets/mainnet/Fx14roJm9m27zngJQwmt81npHvPc5pmF772nxDhNnsh5/logo.png",
      "tags": [
        "lp-token"
      ],
      "extensions": {
        "website": "https://raydium.io/"
      }
    },
    {
      "chainId": 101,
      "address": "D7U3BPHr5JBbFmPTaVNpmEKGBPFdQS3udijyte1QtuLk",
      "symbol": "STAR",
      "name": "SolStar",
      "decimals": 9,
      "logoURI": "https://raw.githubusercontent.com/solana-labs/token-list/main/assets/mainnet/D7U3BPHr5JBbFmPTaVNpmEKGBPFdQS3udijyte1QtuLk/logo.png",
      "tags": [
        "community",
        "web3",
        "utility-token"
      ],
      "extensions": {
        "website": "https://solstar.finance",
        "twitter": "https://twitter.com/SolStarFinance",
        "discord": "https://discord.gg/j6B3q5Xk5N",
        "medium": "https://solstar.medium.com",
        "telegram": "https://t.me/SolStarFinance"
      }
    },
    {
      "chainId": 101,
      "address": "GtQ48z7NNjs7sVyp3M7iuiDcTRjeWPd1fkdiWQNy1UR6",
      "symbol": "LIQ-SOL",
      "name": "Raydium LP Token (LIQ-SOL)",
      "decimals": 6,
      "logoURI": "https://raw.githubusercontent.com/solana-labs/token-list/main/assets/mainnet/GtQ48z7NNjs7sVyp3M7iuiDcTRjeWPd1fkdiWQNy1UR6/logo.png",
      "tags": [
        "lp-token"
      ],
      "extensions": {
        "website": "https://raydium.io/"
      }
    },
    {
      "chainId": 101,
      "address": "DHojuFwy5Pb8HTUhyRGQ285s5KYgk8tGAjAcmjkEAGbY",
      "symbol": "RFK",
      "name": "Refrak",
      "decimals": 2,
      "logoURI": "https://raw.githubusercontent.com/solana-labs/token-list/main/assets/mainnet/DHojuFwy5Pb8HTUhyRGQ285s5KYgk8tGAjAcmjkEAGbY/logo.png",
      "tags": [],
      "extensions": {
        "website": "https://refrak.com/",
        "discord": "https://discord.gg/ZAWbnebFVK"
      }
    },
    {
      "chainId": 101,
      "address": "7Jimij6hkEjjgmf3HamW44d2Cf5kj2gHnfCDDPGxWut",
      "symbol": "GQO",
      "name": "GIGQO",
      "decimals": 9,
      "logoURI": "https://gigqo.com/images/new-gqo-logo.png",
      "tags": [],
      "extensions": {
        "website": "https://gigqo.com/",
        "twitter": "https://twitter.com/gigqoapp"
      }
    },
    {
      "chainId": 101,
      "address": "E5rk3nmgLUuKUiS94gg4bpWwWwyjCMtddsAXkTFLtHEy",
      "symbol": "WOO",
      "name": "Wootrade Network",
      "decimals": 18,
      "logoURI": "https://raw.githubusercontent.com/solana-labs/token-list/main/assets/mainnet/E5rk3nmgLUuKUiS94gg4bpWwWwyjCMtddsAXkTFLtHEy/logo.png",
      "tags": [],
      "extensions": {
        "website": "https://woo.network",
        "twitter": "https://twitter.com/wootraderS"
      }
    },
    {
      "chainId": 101,
      "address": "9s6dXtMgV5E6v3rHqBF2LejHcA2GWoZb7xNUkgXgsBqt",
      "symbol": "USDC-USDT-PAI",
      "name": "Mercurial LP Token (USDC-USDT-PAI)",
      "decimals": 6,
      "logoURI": "https://raw.githubusercontent.com/solana-labs/token-list/main/assets/mainnet/9s6dXtMgV5E6v3rHqBF2LejHcA2GWoZb7xNUkgXgsBqt/logo.png",
      "tags": [
        "lp-token"
      ],
      "extensions": {
        "website": "https://www.mercurial.finance/"
      }
    },
    {
      "chainId": 101,
      "address": "8kRacWW5qZ34anyH8s9gu2gC4FpXtncqBDPpd2a6DnZE",
      "symbol": "MECA",
      "name": "Coinmeca",
      "decimals": 9,
      "logoURI": "https://raw.githubusercontent.com/solana-labs/token-list/main/assets/mainnet/8kRacWW5qZ34anyH8s9gu2gC4FpXtncqBDPpd2a6DnZE/logo.svg",
      "tags": [
        "utility-token"
      ],
      "extensions": {
        "website": "https://coinmeca.net/",
        "medium": "https://coinmeca.medium.com/",
        "twitter": "https://twitter.com/coinmeca",
        "telegram": "https://t.me/coinmeca",
        "discord": "https://discord.gg/coinmeca",
        "reddit": "https://reddit.com/r/coinmeca"
      }
    },
    {
      "chainId": 101,
      "address": "6h6uy8yAfaAb5sPE2bvXQEB93LnUMEdcCRU2kfiErTct",
      "symbol": "ZMR",
      "name": "ZMIRROR",
      "decimals": 9,
      "logoURI": "https://raw.githubusercontent.com/solana-labs/token-list/main/assets/mainnet/6h6uy8yAfaAb5sPE2bvXQEB93LnUMEdcCRU2kfiErTct/logo.JPG",
      "tags": []
    },
    {
      "chainId": 101,
      "address": "sodaNXUbtjMvHe9c5Uw7o7VAcVpXPHAvtaRaiPVJQuE",
      "symbol": "SODA",
      "name": "cheesesoda token",
      "decimals": 0,
      "logoURI": "https://raw.githubusercontent.com/solana-labs/token-list/main/assets/mainnet/sodaNXUbtjMvHe9c5Uw7o7VAcVpXPHAvtaRaiPVJQuE/logo.svg",
      "tags": [],
      "extensions": {
        "website": "https://token.cheesesoda.com",
        "twitter": "https://twitter.com/cheesesodadex",
        "serumV3Usdc": "6KFs2wUzME8Z3AeWL4HfKkXbtik5zVvebdg5qCxqt4hB"
      }
    },
    {
      "chainId": 101,
      "address": "sodaoT6Wh1nxHaarw4kDh7AkK4oZnERK1QgDUtHPR3H",
      "symbol": "SODAO",
      "name": "cheesesodaDAO",
      "decimals": 4,
      "logoURI": "https://raw.githubusercontent.com/solana-labs/token-list/main/assets/mainnet/sodaoT6Wh1nxHaarw4kDh7AkK4oZnERK1QgDUtHPR3H/logo.svg",
      "tags": [],
      "extensions": {
        "website": "https://dao.cheesesoda.com",
        "twitter": "https://twitter.com/cheesesodadex"
      }
    },
    {
      "chainId": 101,
      "address": "49YUsDrThJosHSagCn1F59Uc9NRxbr9thVrZikUnQDXy",
      "symbol": "LIQ-RAY",
      "name": "Raydium LP Token (LIQ-RAY)",
      "decimals": 6,
      "logoURI": "https://raw.githubusercontent.com/solana-labs/token-list/main/assets/mainnet/49YUsDrThJosHSagCn1F59Uc9NRxbr9thVrZikUnQDXy/logo.png",
      "tags": [
        "lp-token"
      ],
      "extensions": {
        "website": "https://raydium.io/"
      }
    },
    {
      "chainId": 101,
      "address": "FGmeGqUqKzVX2ajkXaFSQxNcBRWnJg1vi5fugRJrDJ3k",
      "symbol": "FCS",
      "name": "FCS",
      "decimals": 6,
      "logoURI": "https://raw.githubusercontent.com/solana-labs/token-list/main/assets/mainnet/FGmeGqUqKzVX2ajkXaFSQxNcBRWnJg1vi5fugRJrDJ3k/logo.png",
      "tags": [],
      "extensions": {
        "website": "https://www.fcs.com/"
      }
    },
    {
      "chainId": 101,
      "address": "CjpDCj8zLSM37669qng5znYP25JuoDPCvLSLLd7pxAsr",
      "symbol": "Nordic Energy Token",
      "name": "NET",
      "decimals": 9,
      "logoURI": "https://raw.githubusercontent.com/solana-labs/token-list/main/assets/mainnet/CjpDCj8zLSM37669qng5znYP25JuoDPCvLSLLd7pxAsr/logo.png",
      "tags": [],
      "extensions": {
        "website": "https://nordicenergy.io/",
        "twitter": "https://twitter.com/nordicenergy1",
        "telegram": "https://t.me/nordicenergy"
      }
    },
    {
      "chainId": 101,
      "address": "9eaAUFp7S38DKXxbjwzEG8oq1H1AipPkUuieUkVJ9krt",
      "symbol": "KDC",
      "name": "KDC (KURZ Digital Currency)",
      "decimals": 2,
      "logoURI": "https://kurzdigital.com/images/KDC_logo.png",
      "tags": [
        "stablecoin",
        "kdc"
      ],
      "extensions": {
        "website": "https://www.kurzdigital.com"
      }
    },
    {
      "chainId": 101,
      "address": "A1C9Shy732BThWvHAN936f33N7Wm1HbFvxb2zDSoBx8F",
      "symbol": "PKR2",
      "name": "Pokerrrr 2",
      "decimals": 9,
      "logoURI": "https://raw.githubusercontent.com/C-e-r-b-e-r-u-s/token-list/main/assets/mainnet/A1C9Shy732BThWvHAN936f33N7Wm1HbFvxb2zDSoBx8F/pkr2-logo.png",
      "tags": [
        "Game-Token",
        "Club Code: 03m91"
      ],
      "extensions": {
        "website": "https://www.pokerrrrapp.com/"
      }
    },
    {
      "chainId": 101,
      "address": "35KgRun5UMT2Kjtjw4cNG1tXHcgBxuxji6Yp6ciz7yX7",
      "symbol": "VPE",
      "name": "VPOWER",
      "decimals": 9,
      "logoURI": "https://raw.githubusercontent.com/solana-labs/token-list/main/assets/mainnet/35KgRun5UMT2Kjtjw4cNG1tXHcgBxuxji6Yp6ciz7yX7/logo.png",
      "extensions": {
        "website": "https://vpowerswap.com/",
        "twitter": "https://twitter.com/vpowerswap",
        "telegram": "https://t.me/vpowerswap_channel"
      }
    },
    {
      "chainId": 101,
      "address": "GSaiLQxREzaxUcE3v28HxBacoUQPZNtXx1eQsCFsX9Bg",
      "symbol": "XgSAIL",
      "name": "gSAIL DEPRECATED",
      "decimals": 9,
      "logoURI": "https://raw.githubusercontent.com/solana-labs/token-list/main/assets/mainnet/GSaiLQxREzaxUcE3v28HxBacoUQPZNtXx1eQsCFsX9Bg/logo.png",
      "tags": [
        "utility-token"
      ],
      "extensions": {
        "website": "https://www.solanasail.com",
        "twitter": "https://twitter.com/SolanaSail"
      }
    },
    {
      "chainId": 101,
      "address": "ELyNEh5HC33sQLhGiQ5dimmwqiJCiqVJp3eQxpX3pKhQ",
      "symbol": "JCS",
      "name": "Jogys Crypto School Token",
      "decimals": 9,
      "logoURI": "https://raw.githubusercontent.com/solana-labs/token-list/main/assets/mainnet/ELyNEh5HC33sQLhGiQ5dimmwqiJCiqVJp3eQxpX3pKhQ/logo.png",
      "tags": [],
      "extensions": {
        "website": "https://instagram.com/jogyscryptoschool?utm_medium=copy_link",
        "instagram": "https://instagram.com/jogyscryptoschool?utm_medium=copy_link",
        "telegram": "https://t.me/JCS_JogysCryptoSchool"
      }
    },
    {
      "chainId": 101,
      "address": "3bRTivrVsitbmCTGtqwp7hxXPsybkjn4XLNtPsHqa3zR",
      "symbol": "LIKE",
      "name": "Only1 (LIKE)",
      "decimals": 9,
      "logoURI": "https://only1.io/like-token.svg",
      "tags": [
        "utility-token"
      ],
      "extensions": {
        "website": "https://only1.io/",
        "medium": "https://only1nft.medium.com/",
        "twitter": "https://twitter.com/only1nft",
        "telegram": "https://t.me/only1nft",
        "discord": "https://discord.gg/SrsKwTFA"
      }
    },
    {
      "chainId": 101,
      "address": "CXLBjMMcwkc17GfJtBos6rQCo1ypeH6eDbB82Kby4MRm",
      "symbol": "wUST",
      "name": "Wrapped UST (Wormhole)",
      "decimals": 9,
      "logoURI": "https://raw.githubusercontent.com/solana-labs/token-list/main/assets/mainnet/CXLBjMMcwkc17GfJtBos6rQCo1ypeH6eDbB82Kby4MRm/logo.png",
      "tags": [
        "wrapped",
        "wormhole"
      ],
      "extensions": {
        "website": "https://terra.money",
        "address": "0xa47c8bf37f92aBed4A126BDA807A7b7498661acD",
        "bridgeContract": "https://etherscan.io/address/0xf92cD566Ea4864356C5491c177A430C222d7e678",
        "assetContract": "https://etherscan.io/address/0xa47c8bf37f92aBed4A126BDA807A7b7498661acD",
        "coingeckoId": "terrausd"
      }
    },
    {
      "chainId": 101,
      "address": "A7SXXA9wveT2quqqzh5m6Zf3ueCb9kBezQdpnYxHwzLt",
      "symbol": "ZINTI",
      "name": "Zia Inti",
      "decimals": 9,
      "logoURI": "https://raw.githubusercontent.com/solana-labs/token-list/main/assets/mainnet/A7SXXA9wveT2quqqzh5m6Zf3ueCb9kBezQdpnYxHwzLt/logo.png",
      "tags": [],
      "extensions": {
        "website": "https://www.ziainti.com/"
      }
    },
    {
      "chainId": 101,
      "address": "3Ztt53vwGhQGoEp3n1RjSu4CFnGRfqzwo6L8KN8gmXfd",
      "symbol": "METAS",
      "name": "METASEER",
      "decimals": 9,
      "logoURI": "https://metaseer.io/img/home-one/logo256.png",
      "tags": [
        "utility-token"
      ],
      "extensions": {
        "website": "https://metaseer.io/",
        "twitter": "https://twitter.com/MSEERofficial"
      }
    },
    {
      "chainId": 101,
      "address": "EssczqGURZtsSuzEoH471KCRNDWfS4aQpEJVXWL3DvdK",
      "symbol": "VIVA",
      "name": "Viva coin",
      "decimals": 9,
      "logoURI": "https://raw.githubusercontent.com/solana-labs/token-list/main/assets/mainnet/EssczqGURZtsSuzEoH471KCRNDWfS4aQpEJVXWL3DvdK/logo.png",
      "tags": [
        "utility-token"
      ],
      "extensions": {
        "website": "https://www.inkresearch.com",
        "twitter": "https://twitter.com/inkresearch"
      }
    },
    {
      "chainId": 101,
      "address": "EWS2ATMt5fQk89NWLJYNRmGaNoji8MhFZkUB4DiWCCcz",
      "symbol": "SOLBERRY",
      "name": "SOLBERRY",
      "decimals": 6,
      "logoURI": "https://raw.githubusercontent.com/solana-labs/token-list/main/assets/mainnet/EWS2ATMt5fQk89NWLJYNRmGaNoji8MhFZkUB4DiWCCcz/logo.png",
      "tags": [],
      "extensions": {
        "website": "https://www.solberry.tech",
        "twitter": "https://twitter.com/berrysol"
      }
    },
    {
      "chainId": 101,
      "address": "FJJT7yUJM9X9SHpkVr4wLgyfJ3vtVLoReUqTsCPWzof2",
      "symbol": "KEKW-USDC",
      "name": "Raydium LP Token (KEKW-USDC)",
      "decimals": 9,
      "logoURI": "https://www.kekw.io/images/kekwusdc.png",
      "tags": [
        "lp-token"
      ],
      "extensions": {
        "website": "https://kekw.io/",
        "twitter": "https://twitter.com/kekwcoin",
        "medium": "https://kekwcoin.medium.com/",
        "discord": "https://discord.gg/kekw"
      }
    },
    {
      "chainId": 101,
      "address": "5Z6jnA9fDUDVjQyaTbYWwCTE47wMAuyvAQjg5angY12C",
      "symbol": "DNDZ",
      "name": "Dinarius Token",
      "decimals": 8,
      "logoURI": "https://raw.githubusercontent.com/Boukezzoula/Dinarius/master/dinariuslogo.png",
      "tags": [
        "stablecoin"
      ],
      "extensions": {
        "website": "http://dinarius.net"
      }
    },
    {
      "chainId": 101,
      "address": "EqbY2zaTsJesaVviL5unHKjDsjoQZJhQAQz3iWQxAu1X",
      "symbol": "RnV",
      "name": "RADONTOKEN",
      "decimals": 9,
      "logoURI": "https://raw.githubusercontent.com/solana-labs/token-list/main/assets/mainnet/EqbY2zaTsJesaVviL5unHKjDsjoQZJhQAQz3iWQxAu1X/logo.png",
      "tags": [],
      "extensions": {
        "website": "https://www.radonvalue.com/"
      }
    },
    {
      "chainId": 101,
      "address": "5pXLmRJyfrTDYMCp1xyiqRDcbb7vYjYiMYzhBza2ht62",
      "symbol": "CRYN",
      "name": "Crayon",
      "decimals": 6,
      "logoURI": "https://raw.githubusercontent.com/solana-labs/token-list/main/assets/mainnet/5pXLmRJyfrTDYMCp1xyiqRDcbb7vYjYiMYzhBza2ht62/crayon.png",
      "tags": [],
      "extensions": {
        "website": "https://solanacrayon.com",
        "twitter": "https://twitter.com/SolanaCrayon",
        "serumV3Usdc": "CjBssusBjX4b2UBvMZhiZCQshW1afpQPA1Mv29Chn6vj",
        "description": "Crayon is a meme token, Dex, and Dapps on Solana."
      }
    },
    {
      "chainId": 101,
      "address": "z9WZXekbCtwoxyfAwEJn1euXybvqLzPVv3NDzJzkq7C",
      "symbol": "CRC",
      "name": "Care Coin Token",
      "decimals": 9,
      "logoURI": "https://raw.githubusercontent.com/solana-labs/token-list/main/assets/mainnet/z9WZXekbCtwoxyfAwEJn1euXybvqLzPVv3NDzJzkq7C/logo.png",
      "tags": [],
      "extensions": {
        "twitter": " https://twitter.com/carecointoken_",
        "website": "https://www.carecoin.site"
      }
    },
    {
      "chainId": 101,
      "address": "9aPjLUGR9e6w6xU2NEQNtP3jg3mq2mJjSUZoQS4RKz35",
      "symbol": "SOUL",
      "name": "Soulana",
      "decimals": 8,
      "logoURI": "https://raw.githubusercontent.com/solana-labs/token-list/main/assets/mainnet/9aPjLUGR9e6w6xU2NEQNtP3jg3mq2mJjSUZoQS4RKz35/logo.png",
      "tags": [],
      "extensions": {
        "twitter": "https://twitter.com/Soulanadefi"
      }
    },
    {
      "chainId": 101,
      "address": "26W4xxHbWJfrswaMNh14ag2s4PZTQuu2ypHGj6YEVXkT",
      "symbol": "DCASH",
      "name": "Diabolo Token",
      "decimals": 9,
      "logoURI": "https://raw.githubusercontent.com/solana-labs/token-list/main/assets/mainnet/26W4xxHbWJfrswaMNh14ag2s4PZTQuu2ypHGj6YEVXkT/dcash-logo.png",
      "tags": [],
      "extensions": {
        "website": "https://diabolo.io"
      }
    },
    {
      "chainId": 101,
      "address": "8CWgMvZe7ntNLbky4T3JhSgtCYzeorgRiUY8xfXZztXx",
      "symbol": "IOTC",
      "name": "IoTcoin",
      "decimals": 3,
      "logoURI": "https://raw.githubusercontent.com/solana-labs/token-list/main/assets/mainnet/8CWgMvZe7ntNLbky4T3JhSgtCYzeorgRiUY8xfXZztXx/logo.jpg",
      "tags": [],
      "extensions": {
        "website": "https://www.iotworlds.com",
        "twitter": "https://twitter.com/iotworlds",
        "facebook": "https://facebook.com/iotworlds",
        "instagram": "https://instagram.com/iotworlds",
        "linkedin": "https://www.linkedin.com/company/iotworlds"
      }
    },
    {
      "chainId": 101,
      "address": "FqJE1neoCJrRwxfC9mRL6FduuZ1gCX2FUbya5hi8EQgA",
      "symbol": "VLDC",
      "name": "Viloid Coin",
      "decimals": 9,
      "logoURI": "https://raw.githubusercontent.com/solana-labs/token-list/main/assets/mainnet/FqJE1neoCJrRwxfC9mRL6FduuZ1gCX2FUbya5hi8EQgA/logo.png",
      "tags": [
        "social-token"
      ],
      "extensions": {
        "website": "https://viloidcoin.com",
        "github": "https://github.com/viloidcoin"
      }
    },
    {
      "chainId": 101,
      "address": "C98A4nkJXhpVZNAZdHUA95RpTF3T4whtQubL3YobiUX9",
      "symbol": "C98",
      "name": "Coin98",
      "decimals": 6,
      "logoURI": "https://coin98.s3.ap-southeast-1.amazonaws.com/Coin/c98-512.svg",
      "tags": [
        "social-token"
      ],
      "extensions": {
        "website": "https://coin98.com",
        "twitter": "https://twitter.com/coin98_finance",
        "telegram": "https://t.me/coin98_finance"
      }
    },
    {
      "chainId": 101,
      "address": "Saber2gLauYim4Mvftnrasomsv6NvAuncvMEZwcLpD1",
      "symbol": "SBR",
      "name": "Saber Protocol Token",
      "decimals": 6,
      "logoURI": "https://raw.githubusercontent.com/solana-labs/token-list/main/assets/mainnet/Saber2gLauYim4Mvftnrasomsv6NvAuncvMEZwcLpD1/logo.svg",
      "tags": [],
      "extensions": {
        "website": "https://saber.so",
        "twitter": "https://twitter.com/saber_hq",
        "github": "https://github.com/saber-hq",
        "medium": "https://blog.saber.so",
        "discord": "https://chat.saber.so",
        "serumV3Usdc": "HXBi8YBwbh4TXF6PjVw81m8Z3Cc4WBofvauj5SBFdgUs",
        "coingeckoId": "saber"
      }
    },
    {
      "chainId": 101,
      "address": "FMJotGUW16AzexRD3vXJQ94AL71cwrhtFaCTGtK1QHXm",
      "symbol": "LRA",
      "name": "Lumos Rewards",
      "decimals": 9,
      "logoURI": "https://raw.githubusercontent.com/solana-labs/token-list/main/assets/mainnet/FMJotGUW16AzexRD3vXJQ94AL71cwrhtFaCTGtK1QHXm/logo.jpeg",
      "tags": [
        "social-token"
      ],
      "extensions": {
        "website": "https://lumos.exchange"
      }
    },
    {
      "chainId": 101,
      "address": "AWTE7toEwKdSRd7zh3q45SjKhmYVFp3zk4quWHsM92bj",
      "symbol": "ZAU",
      "name": "Zaucoin",
      "decimals": 7,
      "logoURI": "https://raw.githubusercontent.com/solana-labs/token-list/main/assets/mainnet/AWTE7toEwKdSRd7zh3q45SjKhmYVFp3zk4quWHsM92bj/logo.png",
      "tags": [
        "utility-token"
      ],
      "extensions": {
        "website": "zaucoin.crypto"
      }
    },
    {
      "chainId": 101,
      "address": "5ToouaoWhGCiaicANcewnaNKJssdZTxPATDhqJXARiJG",
      "symbol": "NUR",
      "name": "Nur Coin",
      "decimals": 9,
      "logoURI": "https://raw.githubusercontent.com/solana-labs/token-list/main/assets/mainnet/5ToouaoWhGCiaicANcewnaNKJssdZTxPATDhqJXARiJG/logo.png",
      "tags": [
        "kazakhstan",
        "qazaqstan",
        "kz"
      ]
    },
    {
      "chainId": 101,
      "address": "9ysRLs872GMvmAjjFZEFccnJBF3tYEVT1x7dFE1WPqTY",
      "symbol": "VRNT",
      "name": "Variant",
      "decimals": 8,
      "logoURI": "https://raw.githubusercontent.com/solana-labs/token-list/main/assets/mainnet/9ysRLs872GMvmAjjFZEFccnJBF3tYEVT1x7dFE1WPqTY/logo.png",
      "tags": [
        "utility-token"
      ],
      "extensions": {
        "website": "https://www.variantresearch.io"
      }
    },
    {
      "chainId": 101,
      "address": "8pBc4v9GAwCBNWPB5XKA93APexMGAS4qMr37vNke9Ref",
      "symbol": "wHBTC",
      "name": "HBTC (Wormhole)",
      "decimals": 9,
      "logoURI": "https://raw.githubusercontent.com/solana-labs/token-list/main/assets/mainnet/8pBc4v9GAwCBNWPB5XKA93APexMGAS4qMr37vNke9Ref/logo.png",
      "tags": [
        "wrapped",
        "wormhole"
      ],
      "extensions": {
        "address": "0x0316EB71485b0Ab14103307bf65a021042c6d380",
        "bridgeContract": "https://etherscan.io/address/0xf92cD566Ea4864356C5491c177A430C222d7e678",
        "assetContract": "https://etherscan.io/address/0x0316EB71485b0Ab14103307bf65a021042c6d380",
        "coingeckoId": "huobi-btc"
      }
    },
    {
      "chainId": 101,
      "address": "BybpSTBoZHsmKnfxYG47GDhVPKrnEKX31CScShbrzUhX",
      "symbol": "wHUSD",
      "name": "HUSD Stablecoin (Wormhole)",
      "decimals": 8,
      "logoURI": "https://raw.githubusercontent.com/solana-labs/token-list/main/assets/mainnet/BybpSTBoZHsmKnfxYG47GDhVPKrnEKX31CScShbrzUhX/logo.png",
      "tags": [
        "wrapped",
        "wormhole"
      ],
      "extensions": {
        "website": "https://www.stcoins.com/",
        "address": "0xdf574c24545e5ffecb9a659c229253d4111d87e1",
        "bridgeContract": "https://etherscan.io/address/0xf92cD566Ea4864356C5491c177A430C222d7e678",
        "assetContract": "https://etherscan.io/address/0xdf574c24545e5ffecb9a659c229253d4111d87e1",
        "coingeckoId": "husd"
      }
    },
    {
      "chainId": 101,
      "address": "6VNKqgz9hk7zRShTFdg5AnkfKwZUcojzwAkzxSH3bnUm",
      "symbol": "wHAPI",
      "name": "Wrapped HAPI",
      "decimals": 9,
      "logoURI": "https://raw.githubusercontent.com/solana-labs/token-list/main/assets/mainnet/6VNKqgz9hk7zRShTFdg5AnkfKwZUcojzwAkzxSH3bnUm/logo.png",
      "tags": [
        "wrapped",
        "utility-token"
      ],
      "extensions": {
        "website": "https://hapi.one",
        "twitter": "https://twitter.com/i_am_hapi_one",
        "medium": "https://medium.com/i-am-hapi",
        "telegram": "http://t.me/hapiHF",
        "github": "https://github.com/HAPIprotocol/HAPI/"
      }
    },
    {
      "chainId": 101,
      "address": "Lrxqnh6ZHKbGy3dcrCED43nsoLkM1LTzU2jRfWe8qUC",
      "symbol": "LARIX",
      "name": "Larix",
      "decimals": 6,
      "logoURI": "https://raw.githubusercontent.com/solana-labs/token-list/main/assets/mainnet/Lrxqnh6ZHKbGy3dcrCED43nsoLkM1LTzU2jRfWe8qUC/logo.jpg",
      "tags": [],
      "extensions": {
        "website": "projectlarix.com",
        "twitter": "https://twitter.com/ProjectLarix",
        "discord": "http://discord.gg/hfnRFV9Ngt",
        "medium": "http://projectlarix.medium.com",
        "telegram": "http://t.me/projectlarix",
        "github": "https://github.com/ProjectLarix/Larix-Lending-Project-Rep"
      }
    },
    {
      "chainId": 101,
      "address": "BYvGwtPx6Nw4YUVVwqx7qh657EcdxBSfE8JcaPmWWa6E",
      "symbol": "TOSTI",
      "name": "Tosti Coin",
      "decimals": 0,
      "logoURI": "https://raw.githubusercontent.com/solana-labs/token-list/main/assets/mainnet/BYvGwtPx6Nw4YUVVwqx7qh657EcdxBSfE8JcaPmWWa6E/logo.png",
      "tags": [
        "utility-token"
      ],
      "extensions": {
        "website": "https://tosti.app"
      }
    },
    {
      "chainId": 101,
      "address": "EKEjv7VJTsKsfyZMNgPfoKkdk7pYNSgb3tg2h3zUe4PT",
      "symbol": "SIMP",
      "name": "Simp.",
      "decimals": 9,
      "logoURI": "https://raw.githubusercontent.com/solana-labs/token-list/main/assets/mainnet/EKEjv7VJTsKsfyZMNgPfoKkdk7pYNSgb3tg2h3zUe4PT/logo.png",
      "tags": [
        "utility-token"
      ],
      "extensions": {
        "website": "https://functional-spirit-e72.notion.site/Simp-090cf60910024a228d8b163dcaf23a84",
        "discord": "https://discord.gg/5293AzqtHU"
      }
    },
    {
      "chainId": 101,
      "address": "57h4LEnBooHrKbacYWGCFghmrTzYPVn8PwZkzTzRLvHa",
      "symbol": "USDC-USDT-UST",
      "name": "Mercurial LP Token (USDC-USDT-UST)",
      "decimals": 9,
      "logoURI": "https://raw.githubusercontent.com/solana-labs/token-list/main/assets/mainnet/57h4LEnBooHrKbacYWGCFghmrTzYPVn8PwZkzTzRLvHa/logo.svg",
      "tags": [
        "lp-token"
      ],
      "extensions": {
        "website": "https://www.mercurial.finance/"
      }
    },
    {
      "chainId": 101,
      "address": "mSoLzYCxHdYgdzU16g5QSh3i5K3z3KZK7ytfqcJm7So",
      "symbol": "mSOL",
      "name": "Marinade staked SOL (mSOL)",
      "decimals": 9,
      "logoURI": "https://raw.githubusercontent.com/solana-labs/token-list/main/assets/mainnet/mSoLzYCxHdYgdzU16g5QSh3i5K3z3KZK7ytfqcJm7So/logo.png",
      "tags": [],
      "extensions": {
        "website": "https://marinade.finance",
        "twitter": "https://twitter.com/MarinadeFinance",
        "discord": "https://discord.gg/mGqZA5pjRN",
        "medium": "https://medium.com/marinade-finance",
        "github": "https://github.com/marinade-finance"
      }
    },
    {
      "chainId": 101,
      "address": "LPmSozJJ8Jh69ut2WP3XmVohTjL4ipR18yiCzxrUmVj",
      "symbol": "mSOL-SOL-LP",
      "name": "Marinade LP token",
      "decimals": 9,
      "logoURI": "https://raw.githubusercontent.com/solana-labs/token-list/main/assets/mainnet/LPmSozJJ8Jh69ut2WP3XmVohTjL4ipR18yiCzxrUmVj/logo.png",
      "tags": [
        "lp-token"
      ],
      "extensions": {
        "website": "https://marinade.finance",
        "twitter": "https://twitter.com/MarinadeFinance",
        "discord": "https://discord.gg/mGqZA5pjRN",
        "medium": "https://medium.com/marinade-finance",
        "github": "https://github.com/marinade-finance"
      }
    },
    {
      "chainId": 101,
      "address": "3k8BDobgihmk72jVmXYLE168bxxQUhqqyESW4dQVktqC",
      "symbol": "STEP-USDC",
      "name": "Raydium LP Token V4 (STEP-USDC)",
      "decimals": 9,
      "logoURI": "https://raw.githubusercontent.com/solana-labs/token-list/main/assets/mainnet/3k8BDobgihmk72jVmXYLE168bxxQUhqqyESW4dQVktqC/logo.png",
      "tags": [
        "lp-token"
      ],
      "extensions": {
        "website": "https://raydium.io/"
      }
    },
    {
      "chainId": 101,
      "address": "A5zanvgtioZGiJMdEyaKN4XQmJsp1p7uVxaq2696REvQ",
      "symbol": "MEDIA-USDC",
      "name": "Raydium LP Token V4 (MEDIA-USDC)",
      "decimals": 6,
      "logoURI": "https://raw.githubusercontent.com/solana-labs/token-list/main/assets/mainnet/A5zanvgtioZGiJMdEyaKN4XQmJsp1p7uVxaq2696REvQ/logo.png",
      "tags": [
        "lp-token"
      ],
      "extensions": {
        "website": "https://raydium.io/"
      }
    },
    {
      "chainId": 101,
      "address": "Cq4HyW5xia37tKejPF2XfZeXQoPYW6KfbPvxvw5eRoUE",
      "symbol": "ROPE-USDC",
      "name": "Raydium LP Token V4 (ROPE-USDC)",
      "decimals": 9,
      "logoURI": "https://raw.githubusercontent.com/solana-labs/token-list/main/assets/mainnet/Cq4HyW5xia37tKejPF2XfZeXQoPYW6KfbPvxvw5eRoUE/logo.png",
      "tags": [
        "lp-token"
      ],
      "extensions": {
        "website": "https://raydium.io/"
      }
    },
    {
      "chainId": 101,
      "address": "3H9NxvaZoxMZZDZcbBDdWMKbrfNj7PCF5sbRwDr7SdDW",
      "symbol": "MER-USDC",
      "name": "Raydium LP Token V4 (MER-USDC)",
      "decimals": 6,
      "logoURI": "https://raw.githubusercontent.com/solana-labs/token-list/main/assets/mainnet/3H9NxvaZoxMZZDZcbBDdWMKbrfNj7PCF5sbRwDr7SdDW/logo.png",
      "tags": [
        "lp-token"
      ],
      "extensions": {
        "website": "https://raydium.io/"
      }
    },
    {
      "chainId": 101,
      "address": "Cz1kUvHw98imKkrqqu95GQB9h1frY8RikxPojMwWKGXf",
      "symbol": "COPE-USDC",
      "name": "Raydium LP Token V4 (COPE-USDC)",
      "decimals": 6,
      "logoURI": "https://raw.githubusercontent.com/solana-labs/token-list/main/assets/mainnet/Cz1kUvHw98imKkrqqu95GQB9h1frY8RikxPojMwWKGXf/logo.png",
      "tags": [
        "lp-token"
      ],
      "extensions": {
        "website": "https://raydium.io/"
      }
    },
    {
      "chainId": 101,
      "address": "iUDasAP2nXm5wvTukAHEKSdSXn8vQkRtaiShs9ceGB7",
      "symbol": "ALEPH-USDC",
      "name": "Raydium LP Token V4 (ALEPH-USDC)",
      "decimals": 6,
      "logoURI": "https://raw.githubusercontent.com/solana-labs/token-list/main/assets/mainnet/iUDasAP2nXm5wvTukAHEKSdSXn8vQkRtaiShs9ceGB7/logo.png",
      "tags": [
        "lp-token"
      ],
      "extensions": {
        "website": "https://raydium.io/"
      }
    },
    {
      "chainId": 101,
      "address": "7cu42ao8Jgrd5A3y3bNQsCxq5poyGZNmTydkGfJYQfzh",
      "symbol": "WOO-USDC",
      "name": "Raydium LP Token V4 (WOO-USDC)",
      "decimals": 6,
      "logoURI": "https://raw.githubusercontent.com/solana-labs/token-list/main/assets/mainnet/7cu42ao8Jgrd5A3y3bNQsCxq5poyGZNmTydkGfJYQfzh/logo.png",
      "tags": [
        "lp-token"
      ],
      "extensions": {
        "website": "https://raydium.io/"
      }
    },
    {
      "chainId": 101,
      "address": "G8qcfeFqxwbCqpxv5LpLWxUCd1PyMB5nWb5e5YyxLMKg",
      "symbol": "SNY-USDC",
      "name": "Raydium LP Token V4 (SNY-USDC)",
      "decimals": 6,
      "logoURI": "https://raw.githubusercontent.com/solana-labs/token-list/main/assets/mainnet/G8qcfeFqxwbCqpxv5LpLWxUCd1PyMB5nWb5e5YyxLMKg/logo.png",
      "tags": [
        "lp-token"
      ],
      "extensions": {
        "website": "https://raydium.io/"
      }
    },
    {
      "chainId": 101,
      "address": "9nQPYJvysyfnXhQ6nkK5V7sZG26hmDgusfdNQijRk5LD",
      "symbol": "BOP-RAY",
      "name": "Raydium LP Token V4 (BOP-RAY)",
      "decimals": 8,
      "logoURI": "https://raw.githubusercontent.com/solana-labs/token-list/main/assets/mainnet/9nQPYJvysyfnXhQ6nkK5V7sZG26hmDgusfdNQijRk5LD/logo.png",
      "tags": [
        "lp-token"
      ],
      "extensions": {
        "website": "https://raydium.io/"
      }
    },
    {
      "chainId": 101,
      "address": "2Xxbm1hdv5wPeen5ponDSMT3VqhGMTQ7mH9stNXm9shU",
      "symbol": "SLRS-USDC",
      "name": "Raydium LP Token V4 (SLRS-USDC)",
      "decimals": 6,
      "logoURI": "https://raw.githubusercontent.com/solana-labs/token-list/main/assets/mainnet/2Xxbm1hdv5wPeen5ponDSMT3VqhGMTQ7mH9stNXm9shU/logo.png",
      "tags": [
        "lp-token"
      ],
      "extensions": {
        "website": "https://raydium.io/"
      }
    },
    {
      "chainId": 101,
      "address": "HwzkXyX8B45LsaHXwY8su92NoRBS5GQC32HzjQRDqPnr",
      "symbol": "SAMO-RAY",
      "name": "Raydium LP Token V4 (SAMO-RAY)",
      "decimals": 9,
      "logoURI": "https://raw.githubusercontent.com/solana-labs/token-list/main/assets/mainnet/HwzkXyX8B45LsaHXwY8su92NoRBS5GQC32HzjQRDqPnr/logo.png",
      "tags": [
        "lp-token"
      ],
      "extensions": {
        "website": "https://raydium.io/"
      }
    },
    {
      "chainId": 101,
      "address": "CTEpsih91ZLo5gunvryLpJ3pzMjmt5jbS6AnSQrzYw7V",
      "symbol": "renBTC-USDC",
      "name": "Raydium LP Token V4 (renBTC-USDC)",
      "decimals": 8,
      "logoURI": "https://raw.githubusercontent.com/solana-labs/token-list/main/assets/mainnet/CTEpsih91ZLo5gunvryLpJ3pzMjmt5jbS6AnSQrzYw7V/logo.png",
      "tags": [
        "lp-token"
      ],
      "extensions": {
        "website": "https://raydium.io/"
      }
    },
    {
      "chainId": 101,
      "address": "Hb8KnZNKvRxu7pgMRWJgoMSMcepfvNiBFFDDrdf9o3wA",
      "symbol": "renDOGE-USDC",
      "name": "Raydium LP Token V4 (renDOGE-USDC)",
      "decimals": 8,
      "logoURI": "https://raw.githubusercontent.com/solana-labs/token-list/main/assets/mainnet/Hb8KnZNKvRxu7pgMRWJgoMSMcepfvNiBFFDDrdf9o3wA/logo.png",
      "tags": [
        "lp-token"
      ],
      "extensions": {
        "website": "https://raydium.io/"
      }
    },
    {
      "chainId": 101,
      "address": "FbC6K13MzHvN42bXrtGaWsvZY9fxrackRSZcBGfjPc7m",
      "symbol": "RAY-USDC",
      "name": "Raydium LP Token V4 (RAY-USDC)",
      "decimals": 6,
      "logoURI": "https://raw.githubusercontent.com/solana-labs/token-list/main/assets/mainnet/FbC6K13MzHvN42bXrtGaWsvZY9fxrackRSZcBGfjPc7m/logo.png",
      "tags": [
        "lp-token"
      ],
      "extensions": {
        "website": "https://raydium.io/"
      }
    },
    {
      "chainId": 101,
      "address": "7P5Thr9Egi2rvMmEuQkLn8x8e8Qro7u2U7yLD2tU2Hbe",
      "symbol": "RAY-SRM",
      "name": "Raydium LP Token V4 (RAY-SRM)",
      "decimals": 6,
      "logoURI": "https://raw.githubusercontent.com/solana-labs/token-list/main/assets/mainnet/7P5Thr9Egi2rvMmEuQkLn8x8e8Qro7u2U7yLD2tU2Hbe/logo.png",
      "tags": [
        "lp-token"
      ],
      "extensions": {
        "website": "https://raydium.io/"
      }
    },
    {
      "chainId": 101,
      "address": "mjQH33MqZv5aKAbKHi8dG3g3qXeRQqq1GFcXceZkNSr",
      "symbol": "RAY-ETH",
      "name": "Raydium LP Token V4 (RAY-ETH)",
      "decimals": 6,
      "logoURI": "https://raw.githubusercontent.com/solana-labs/token-list/main/assets/mainnet/mjQH33MqZv5aKAbKHi8dG3g3qXeRQqq1GFcXceZkNSr/logo.png",
      "tags": [
        "lp-token"
      ],
      "extensions": {
        "website": "https://raydium.io/"
      }
    },
    {
      "chainId": 101,
      "address": "89ZKE4aoyfLBe2RuV6jM3JGNhaV18Nxh8eNtjRcndBip",
      "symbol": "RAY-SOL",
      "name": "Raydium LP Token V4 (RAY-SOL)",
      "decimals": 6,
      "logoURI": "https://raw.githubusercontent.com/solana-labs/token-list/main/assets/mainnet/89ZKE4aoyfLBe2RuV6jM3JGNhaV18Nxh8eNtjRcndBip/logo.png",
      "tags": [
        "lp-token"
      ],
      "extensions": {
        "website": "https://raydium.io/"
      }
    },
    {
      "chainId": 101,
      "address": "4HFaSvfgskipvrzT1exoVKsUZ174JyExEsA8bDfsAdY5",
      "symbol": "DXL-USDC",
      "name": "Raydium LP Token V4 (DXL-USDC)",
      "decimals": 6,
      "logoURI": "https://raw.githubusercontent.com/solana-labs/token-list/main/assets/mainnet/4HFaSvfgskipvrzT1exoVKsUZ174JyExEsA8bDfsAdY5/logo.png",
      "tags": [
        "lp-token"
      ],
      "extensions": {
        "website": "https://raydium.io/"
      }
    },
    {
      "chainId": 101,
      "address": "cjZmbt8sJgaoyWYUttomAu5LJYU44ZrcKTbzTSEPDVw",
      "symbol": "LIKE-USDC",
      "name": "Raydium LP Token V4 (LIKE-USDC)",
      "decimals": 9,
      "logoURI": "https://raw.githubusercontent.com/solana-labs/token-list/main/assets/mainnet/cjZmbt8sJgaoyWYUttomAu5LJYU44ZrcKTbzTSEPDVw/logo.png",
      "tags": [
        "lp-token"
      ],
      "extensions": {
        "website": "https://raydium.io/"
      }
    },
    {
      "chainId": 101,
      "address": "PoRTjZMPXb9T7dyU7tpLEZRQj7e6ssfAE62j2oQuc6y",
      "symbol": "PORT",
      "name": "Port Finance Token",
      "decimals": 6,
      "logoURI": "https://raw.githubusercontent.com/solana-labs/token-list/main/assets/mainnet/PoRTjZMPXb9T7dyU7tpLEZRQj7e6ssfAE62j2oQuc6y/PORT.png",
      "tags": [],
      "extensions": {
        "website": "https://port.finance/",
        "twitter": "https://twitter.com/port_finance",
        "github": "https://github.com/port-finance/",
        "medium": "https://medium.com/port-finance",
        "discord": "https://discord.gg/nAMXAYhTb2",
        "telegram": "https://t.me/port_finance"
      }
    },
    {
      "chainId": 101,
      "address": "MangoCzJ36AjZyKwVj3VnYU4GTonjfVEnJmvvWaxLac",
      "symbol": "MNGO",
      "name": "Mango",
      "decimals": 6,
      "logoURI": "https://raw.githubusercontent.com/solana-labs/token-list/main/assets/mainnet/MangoCzJ36AjZyKwVj3VnYU4GTonjfVEnJmvvWaxLac/token.png",
      "tags": [],
      "extensions": {
        "website": "https://mango.markets/",
        "serumV3Usdc": "3d4rzwpy9iGdCZvgxcu7B1YocYffVLsQXPXkBZKt2zLc",
        "coingeckoId": "mango-markets",
        "twitter": "https://twitter.com/mangomarkets",
        "discord": "https://discord.gg/67jySBhxrg"
      }
    },
    {
      "chainId": 101,
<<<<<<< HEAD
      "address": "8kFRCmQTKzvtVTVEVizjP8x3WamJpuQdZaPSGeqRJJnW",
      "symbol": "SKEM-USDC",
      "name": "Raydium LP Token (SKEM-USDC)",
      "decimals": 6,
      "logoURI": "https://raw.githubusercontent.com/solana-labs/token-list/main/assets/mainnet/8kFRCmQTKzvtVTVEVizjP8x3WamJpuQdZaPSGeqRJJnW/logo.svg",
      "tags": [
        "lp-token"
      ],
      "extensions": {
        "website": "https://raydium.io"
      }
    },
	{
      "chainId": 101,
      "address": "HKLBSZbkfeB8LoaLLrK7CDepPHLWQEoj1jbunT1T2wYg",
      "symbol": "SODA-USDC",
      "name": "Raydium LP Token (SODA-USDC)",
      "decimals": 6,
      "logoURI": "https://raw.githubusercontent.com/solana-labs/token-list/main/assets/mainnet/HKLBSZbkfeB8LoaLLrK7CDepPHLWQEoj1jbunT1T2wYg/logo.svg",
      "tags": [
        "lp-token"
      ],
      "extensions": {
        "website": "https://raydium.io"
      }
    },
	{
      "chainId": 101,
      "address": "BK2YNwsExxnjSUgdAzdvLV2FrthcNGGWTxDBvfBULCjG",
      "symbol": "AUSS-USDC",
      "name": "Raydium LP Token (AUSS-USDC)",
      "decimals": 6,
      "logoURI": "https://raw.githubusercontent.com/solana-labs/token-list/main/assets/mainnet/BK2YNwsExxnjSUgdAzdvLV2FrthcNGGWTxDBvfBULCjG/logo.svg",
      "tags": [
        "lp-token"
      ],
      "extensions": {
        "website": "https://raydium.io"
      }
    },
	{
      "chainId": 101,
      "address": "BTszujAA5kJJT7YCWVsAXwk4eJeuycithuTeAksQC1RC",
      "symbol": "KLB-USDC",
      "name": "Raydium LP Token (KLB-USDC)",
      "decimals": 6,
      "logoURI": "https://raw.githubusercontent.com/solana-labs/token-list/main/assets/mainnet/BTszujAA5kJJT7YCWVsAXwk4eJeuycithuTeAksQC1RC/logo.svg",
      "tags": [
        "lp-token"
      ],
      "extensions": {
        "website": "https://raydium.io"
=======
      "address": "Gsai2KN28MTGcSZ1gKYFswUpFpS7EM9mvdR9c8f6iVXJ",
      "symbol": "gSAIL",
      "name": "SolanaSail Governance Token V2",
      "decimals": 9,
      "logoURI": "https://raw.githubusercontent.com/solanasail/token-list/main/assets/mainnet/Gsai2KN28MTGcSZ1gKYFswUpFpS7EM9mvdR9c8f6iVXJ/logo.png",
      "tags": [
        "utility-token"
      ],
      "extensions": {
        "website": "https://www.solanasail.com",
        "twitter": "https://twitter.com/SolanaSail"
>>>>>>> ef840205
      }
    }
  ],
  "version": {
    "major": 0,
    "minor": 2,
    "patch": 2
  }
}<|MERGE_RESOLUTION|>--- conflicted
+++ resolved
@@ -11742,7 +11742,21 @@
     },
     {
       "chainId": 101,
-<<<<<<< HEAD
+      "address": "Gsai2KN28MTGcSZ1gKYFswUpFpS7EM9mvdR9c8f6iVXJ",
+      "symbol": "gSAIL",
+      "name": "SolanaSail Governance Token V2",
+      "decimals": 9,
+      "logoURI": "https://raw.githubusercontent.com/solanasail/token-list/main/assets/mainnet/Gsai2KN28MTGcSZ1gKYFswUpFpS7EM9mvdR9c8f6iVXJ/logo.png",
+      "tags": [
+        "utility-token"
+      ],
+      "extensions": {
+        "website": "https://www.solanasail.com",
+        "twitter": "https://twitter.com/SolanaSail"
+      }
+    },
+    {
+      "chainId": 101,
       "address": "8kFRCmQTKzvtVTVEVizjP8x3WamJpuQdZaPSGeqRJJnW",
       "symbol": "SKEM-USDC",
       "name": "Raydium LP Token (SKEM-USDC)",
@@ -11795,19 +11809,6 @@
       ],
       "extensions": {
         "website": "https://raydium.io"
-=======
-      "address": "Gsai2KN28MTGcSZ1gKYFswUpFpS7EM9mvdR9c8f6iVXJ",
-      "symbol": "gSAIL",
-      "name": "SolanaSail Governance Token V2",
-      "decimals": 9,
-      "logoURI": "https://raw.githubusercontent.com/solanasail/token-list/main/assets/mainnet/Gsai2KN28MTGcSZ1gKYFswUpFpS7EM9mvdR9c8f6iVXJ/logo.png",
-      "tags": [
-        "utility-token"
-      ],
-      "extensions": {
-        "website": "https://www.solanasail.com",
-        "twitter": "https://twitter.com/SolanaSail"
->>>>>>> ef840205
       }
     }
   ],
