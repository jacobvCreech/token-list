{
  "name": "Solana Token List",
  "logoURI": "https://cdn.jsdelivr.net/gh/trustwallet/assets@master/blockchains/solana/info/logo.png",
  "keywords": [
    "solana",
    "spl"
  ],
  "tags": {
    "stablecoin": {
      "name": "stablecoin",
      "description": "Tokens that are fixed to an external asset, e.g. the US dollar"
    },
    "ethereum": {
      "name": "ethereum",
      "description": "Asset bridged from ethereum"
    },
    "lp-token": {
      "name": "lp-token",
      "description": "Asset representing liquidity provider token"
    },
    "wrapped-sollet": {
      "name": "wrapped-sollet",
      "description": "Asset wrapped using sollet bridge"
    },
    "wrapped": {
      "name": "wrapped",
      "description": "Asset wrapped using wormhole bridge"
    },
    "leveraged": {
      "name": "leveraged",
      "description": "Leveraged asset"
    },
    "bull": {
      "name": "bull",
      "description": "Leveraged Bull asset"
    },
    "bear": {
      "name": "bear",
      "description": "Leveraged Bear asset"
    },
    "nft": {
      "name": "nft",
      "description": "Non-fungible token"
    },
    "security-token": {
      "name": "security-token",
      "description": "Tokens that are used to gain access to an electronically restricted resource"
    },
    "utility-token": {
      "name": "utility-token",
      "description": "Tokens that are designed to be spent within a certain blockchain ecosystem e.g. most of the SPL-Tokens"
    },
    "tokenized-stock": {
      "name": "tokenized-stock",
      "description": "Tokenized stocks are tokenized derivatives that represent traditional securities, particularly shares in publicly firms traded on regulated exchanges"
    }
  },
  "timestamp": "2021-03-03T19:57:21+0000",
  "tokens": [
    {
      "chainId": 101,
      "address": "FYfQ9uaRaYvRiaEGUmct45F9WKam3BYXArTrotnTNFXF",
      "symbol": "SOLA",
      "name": "Sola Token",
      "decimals": 9,
      "logoURI": "https://raw.githubusercontent.com/solana-labs/token-list/main/assets/mainnet/FYfQ9uaRaYvRiaEGUmct45F9WKam3BYXArTrotnTNFXF/logo.png",
      "tags": [
        "Solana tokenized",
        "Solana Community token"
      ],
      "extensions": {
        "website": "https://solatoken.net/",
        "telegram": "https://t.me/solatokennet",
        "twitter": "https://twitter.com/EcoSolana"
      }
    },
    {
      "chainId": 101,
      "address": "So11111111111111111111111111111111111111112",
      "symbol": "SOL",
      "name": "Wrapped SOL",
      "decimals": 9,
      "logoURI": "https://raw.githubusercontent.com/solana-labs/token-list/main/assets/mainnet/So11111111111111111111111111111111111111112/logo.png",
      "tags": [],
      "extensions": {
        "website": "https://solana.com/",
        "serumV3Usdc": "9wFFyRfZBsuAha4YcuxcXLKwMxJR43S7fPfQLusDBzvT",
        "serumV3Usdt": "HWHvQhFmJB3NUcu1aihKmrKegfVxBEHzwVX6yZCKEsi1",
        "coingeckoId": "solana"
      }
    },
    {
      "chainId": 101,
      "address": "EPjFWdd5AufqSSqeM2qN1xzybapC8G4wEGGkZwyTDt1v",
      "symbol": "USDC",
      "name": "USD Coin",
      "decimals": 6,
      "logoURI": "https://raw.githubusercontent.com/solana-labs/token-list/main/assets/mainnet/EPjFWdd5AufqSSqeM2qN1xzybapC8G4wEGGkZwyTDt1v/logo.png",
      "tags": [
        "stablecoin"
      ],
      "extensions": {
        "website": "https://www.centre.io/",
        "coingeckoId": "usd-coin",
        "serumV3Usdt": "77quYg4MGneUdjgXCunt9GgM1usmrxKY31twEy3WHwcS"
      }
    },
    {
      "chainId": 101,
      "address": "2inRoG4DuMRRzZxAt913CCdNZCu2eGsDD9kZTrsj2DAZ",
      "symbol": "TSLA",
      "name": "Tesla Inc.",
      "decimals": 8,
      "logoURI": "https://raw.githubusercontent.com/solana-labs/token-list/main/assets/mainnet/2inRoG4DuMRRzZxAt913CCdNZCu2eGsDD9kZTrsj2DAZ/logo.svg",
      "tags": [
        "tokenized-stock"
      ],
      "extensions": {
        "website": "https://www.digitalassets.ag/UnderlyingDetails?TSLA"
      }
    },
    {
      "chainId": 101,
      "address": "8bpRdBGPt354VfABL5xugP3pmYZ2tQjzRcqjg2kmwfbF",
      "symbol": "AAPL",
      "name": "Apple Inc.",
      "decimals": 8,
      "logoURI": "https://raw.githubusercontent.com/solana-labs/token-list/main/assets/mainnet/8bpRdBGPt354VfABL5xugP3pmYZ2tQjzRcqjg2kmwfbF/logo.svg",
      "tags": [
        "tokenized-stock"
      ],
      "extensions": {
        "website": "https://www.digitalassets.ag/UnderlyingDetails?AAPL"
      }
    },
    {
      "chainId": 101,
      "address": "3vhcrQfEn8ashuBfE82F3MtEDFcBCEFfFw1ZgM3xj1s8",
      "symbol": "MSFT",
      "name": "Microsoft Corporation",
      "decimals": 8,
      "logoURI": "https://raw.githubusercontent.com/solana-labs/token-list/main/assets/mainnet/3vhcrQfEn8ashuBfE82F3MtEDFcBCEFfFw1ZgM3xj1s8/logo.svg",
      "tags": [
        "tokenized-stock"
      ],
      "extensions": {
        "website": "https://www.digitalassets.ag/UnderlyingDetails?MSFT"
      }
    },
    {
      "chainId": 101,
      "address": "ASwYCbLedk85mRdPnkzrUXbbYbwe26m71af9rzrhC2Qz",
      "symbol": "MSTR",
      "name": "MicroStrategy Incorporated.",
      "decimals": 8,
      "logoURI": "https://raw.githubusercontent.com/solana-labs/token-list/main/assets/mainnet/ASwYCbLedk85mRdPnkzrUXbbYbwe26m71af9rzrhC2Qz/logo.svg",
      "tags": [
        "tokenized-stock"
      ],
      "extensions": {
        "website": "https://www.digitalassets.ag/UnderlyingDetails?MSTR"
      }
    },
    {
      "chainId": 101,
      "address": "J25jdsEgTnAwB4nVq3dEQhwekbXCnVTGzFpVMPScXRgK",
      "symbol": "COIN",
      "name": "Coinbase Global Inc.",
      "decimals": 8,
      "logoURI": "https://raw.githubusercontent.com/solana-labs/token-list/main/assets/mainnet/J25jdsEgTnAwB4nVq3dEQhwekbXCnVTGzFpVMPScXRgK/logo.svg",
      "tags": [
        "tokenized-stock"
      ],
      "extensions": {
        "website": "https://www.digitalassets.ag/UnderlyingDetails?COIN"
      }
    },
    {
      "chainId": 101,
      "address": "G2Cg4XoXdEJT5sfrSy9N6YCC3uuVV3AoTQSvMeSqT8ZV",
      "symbol": "ABC",
      "name": "AmerisourceBergen Corp",
      "decimals": 8,
      "logoURI": "https://raw.githubusercontent.com/solana-labs/token-list/main/assets/mainnet/G2Cg4XoXdEJT5sfrSy9N6YCC3uuVV3AoTQSvMeSqT8ZV/logo.svg",
      "tags": [
        "tokenized-stock"
      ],
      "extensions": {
        "website": "https://www.digitalassets.ag/UnderlyingDetails?ABC"
      }
    },
    {
      "chainId": 101,
      "address": "FqqVanFZosh4M4zqxzWUmEnky6nVANjghiSLaGqUAYGi",
      "symbol": "ABNB",
      "name": "Airbnb",
      "decimals": 8,
      "logoURI": "https://raw.githubusercontent.com/solana-labs/token-list/main/assets/mainnet/FqqVanFZosh4M4zqxzWUmEnky6nVANjghiSLaGqUAYGi/logo.svg",
      "tags": [
        "tokenized-stock"
      ],
      "extensions": {
        "website": "https://www.digitalassets.ag/UnderlyingDetails?ABNB"
      }
    },
    {
      "chainId": 101,
      "address": "FgcUo7Ymua8r5xxsn9puizkLGN5w4i3nnBmasXvkcWfJ",
      "symbol": "ACB",
      "name": "Aurora Cannabis Inc",
      "decimals": 8,
      "logoURI": "https://raw.githubusercontent.com/solana-labs/token-list/main/assets/mainnet/FgcUo7Ymua8r5xxsn9puizkLGN5w4i3nnBmasXvkcWfJ/logo.svg",
      "tags": [
        "tokenized-stock"
      ],
      "extensions": {
        "website": "https://www.digitalassets.ag/UnderlyingDetails?ACB"
      }
    },
    {
      "chainId": 101,
      "address": "FenmUGWjsW5AohtHRbgLoPUZyWSK36Cd5a31XJWjnRur",
      "symbol": "AMC",
      "name": "AMC Entertainment Holdings",
      "decimals": 8,
      "logoURI": "https://raw.githubusercontent.com/solana-labs/token-list/main/assets/mainnet/FenmUGWjsW5AohtHRbgLoPUZyWSK36Cd5a31XJWjnRur/logo.svg",
      "tags": [
        "tokenized-stock"
      ],
      "extensions": {
        "website": "https://www.digitalassets.ag/UnderlyingDetails?AMC"
      }
    },
    {
      "chainId": 101,
      "address": "7grgNP3tAJh7DRELmotHzC5Efth4e4SoBvgmFYTX9jPB",
      "symbol": "AMD",
      "name": "Advanced Micro Devices",
      "decimals": 8,
      "logoURI": "https://raw.githubusercontent.com/solana-labs/token-list/main/assets/mainnet/7grgNP3tAJh7DRELmotHzC5Efth4e4SoBvgmFYTX9jPB/logo.svg",
      "tags": [
        "tokenized-stock"
      ],
      "extensions": {
        "website": "https://www.digitalassets.ag/UnderlyingDetails?AMD"
      }
    },
    {
      "chainId": 101,
      "address": "3bjpzTTK49eP8m1bYxw6HYAFGtzyWjvEyGYcFS4gbRAx",
      "symbol": "AMZN",
      "name": "Amazon",
      "decimals": 8,
      "logoURI": "https://raw.githubusercontent.com/solana-labs/token-list/main/assets/mainnet/3bjpzTTK49eP8m1bYxw6HYAFGtzyWjvEyGYcFS4gbRAx/logo.svg",
      "tags": [
        "tokenized-stock"
      ],
      "extensions": {
        "website": "https://www.digitalassets.ag/UnderlyingDetails?AMZN"
      }
    },
    {
      "chainId": 101,
      "address": "4cr7NH1BD2PMV38JQp58UaHUxzqhxeSiF7b6q1GCS7Ae",
      "symbol": "APHA",
      "name": "Aphria Inc",
      "decimals": 8,
      "logoURI": "https://raw.githubusercontent.com/solana-labs/token-list/main/assets/mainnet/4cr7NH1BD2PMV38JQp58UaHUxzqhxeSiF7b6q1GCS7Ae/logo.svg",
      "tags": [
        "tokenized-stock"
      ],
      "extensions": {
        "website": "https://www.digitalassets.ag/UnderlyingDetails?APHA"
      }
    },
    {
      "chainId": 101,
      "address": "GPoBx2hycDs3t4Q8DeBme9RHb9nQpzH3a36iUoojHe16",
      "symbol": "ARKK",
      "name": "ARK Innovation ETF",
      "decimals": 8,
      "logoURI": "https://raw.githubusercontent.com/solana-labs/token-list/main/assets/mainnet/GPoBx2hycDs3t4Q8DeBme9RHb9nQpzH3a36iUoojHe16/logo.png",
      "tags": [
        "tokenized-stock"
      ],
      "extensions": {
        "website": "https://www.digitalassets.ag/UnderlyingDetails?ARKK"
      }
    },
    {
      "chainId": 101,
      "address": "GgDDCnzZGQRUDy8jWqSqDDcPwAVg2YsKZfLPaTYBWdWt",
      "symbol": "BABA",
      "name": "Alibaba",
      "decimals": 8,
      "logoURI": "https://raw.githubusercontent.com/solana-labs/token-list/main/assets/mainnet/GgDDCnzZGQRUDy8jWqSqDDcPwAVg2YsKZfLPaTYBWdWt/logo.svg",
      "tags": [
        "tokenized-stock"
      ],
      "extensions": {
        "website": "https://www.digitalassets.ag/UnderlyingDetails?BABA"
      }
    },
    {
      "chainId": 101,
      "address": "6jSgnmu8yg7kaZRWp5MtQqNrWTUDk7KWXhZhJPmsQ65y",
      "symbol": "BB",
      "name": "BlackBerry",
      "decimals": 8,
      "logoURI": "https://raw.githubusercontent.com/solana-labs/token-list/main/assets/mainnet/6jSgnmu8yg7kaZRWp5MtQqNrWTUDk7KWXhZhJPmsQ65y/logo.svg",
      "tags": [
        "tokenized-stock"
      ],
      "extensions": {
        "website": "https://www.digitalassets.ag/UnderlyingDetails?BB"
      }
    },
    {
      "chainId": 101,
      "address": "9Vovr1bqDbMQ8DyaizdC7n1YVvSia8r3PQ1RcPFqpQAs",
      "symbol": "BILI",
      "name": "Bilibili Inc",
      "decimals": 8,
      "logoURI": "https://raw.githubusercontent.com/solana-labs/token-list/main/assets/mainnet/9Vovr1bqDbMQ8DyaizdC7n1YVvSia8r3PQ1RcPFqpQAs/logo.svg",
      "tags": [
        "tokenized-stock"
      ],
      "extensions": {
        "website": "https://www.digitalassets.ag/UnderlyingDetails?BILI"
      }
    },
    {
      "chainId": 101,
      "address": "j35qY1SbQ3k7b2WAR5cNETDKzDESxGnYbArsLNRUzg2",
      "symbol": "BITW",
      "name": "Bitwise 10 Crypto Index Fund",
      "decimals": 8,
      "logoURI": "https://raw.githubusercontent.com/solana-labs/token-list/main/assets/mainnet/j35qY1SbQ3k7b2WAR5cNETDKzDESxGnYbArsLNRUzg2/logo.png",
      "tags": [
        "tokenized-stock"
      ],
      "extensions": {
        "website": "https://www.digitalassets.ag/UnderlyingDetails?BITW"
      }
    },
    {
      "chainId": 101,
      "address": "AykRYHVEERRoKGzfg2AMTqEFGmCGk9LNnGv2k5FgjKVB",
      "symbol": "BNTX",
      "name": "BioNTech",
      "decimals": 8,
      "logoURI": "https://raw.githubusercontent.com/solana-labs/token-list/main/assets/mainnet/AykRYHVEERRoKGzfg2AMTqEFGmCGk9LNnGv2k5FgjKVB/logo.png",
      "tags": [
        "tokenized-stock"
      ],
      "extensions": {
        "website": "https://www.digitalassets.ag/UnderlyingDetails?BNTX"
      }
    },
    {
      "chainId": 101,
      "address": "Dj76V3vdFGGE8444NWFACR5qmtJrrSop5RCBAGbC88nr",
      "symbol": "BRKA",
      "name": "Berkshire Hathaway Inc",
      "decimals": 8,
      "logoURI": "https://raw.githubusercontent.com/solana-labs/token-list/main/assets/mainnet/Dj76V3vdFGGE8444NWFACR5qmtJrrSop5RCBAGbC88nr/logo.png",
      "tags": [
        "tokenized-stock"
      ],
      "extensions": {
        "website": "https://www.digitalassets.ag/UnderlyingDetails?BRKA"
      }
    },
    {
      "chainId": 101,
      "address": "8TUg3Kpa4pNfaMvgyFdvwyiPBSnyTx7kK5EDfb42N6VK",
      "symbol": "BYND",
      "name": "Beyond Meat Inc",
      "decimals": 8,
      "logoURI": "https://raw.githubusercontent.com/solana-labs/token-list/main/assets/mainnet/8TUg3Kpa4pNfaMvgyFdvwyiPBSnyTx7kK5EDfb42N6VK/logo.svg",
      "tags": [
        "tokenized-stock"
      ],
      "extensions": {
        "website": "https://www.digitalassets.ag/UnderlyingDetails?BYND"
      }
    },
    {
      "chainId": 101,
      "address": "8FyEsMuDWAMMusMqVEstt2sDkMvcUKsTy1gF6oMfWZcG",
      "symbol": "CGC",
      "name": "Canopy Growth Corp",
      "decimals": 8,
      "logoURI": "https://raw.githubusercontent.com/solana-labs/token-list/main/assets/mainnet/8FyEsMuDWAMMusMqVEstt2sDkMvcUKsTy1gF6oMfWZcG/logo.svg",
      "tags": [
        "tokenized-stock"
      ],
      "extensions": {
        "website": "https://www.digitalassets.ag/UnderlyingDetails?CGC"
      }
    },
    {
      "chainId": 101,
      "address": "DUFVbhWf7FsUo3ouMnFbDjv4YYaRE1Sz9jvAmDsNTt1m",
      "symbol": "CRON",
      "name": "Chronos Group Inc",
      "decimals": 8,
      "logoURI": "https://raw.githubusercontent.com/solana-labs/token-list/main/assets/mainnet/DUFVbhWf7FsUo3ouMnFbDjv4YYaRE1Sz9jvAmDsNTt1m/logo.svg",
      "tags": [
        "tokenized-stock"
      ],
      "extensions": {
        "website": "https://www.digitalassets.ag/UnderlyingDetails?CRON"
      }
    },
    {
      "chainId": 101,
      "address": "J9GVpBChXZ8EK7JuPsLSDV17BF9KLJweBQet3L6ZWvTC",
      "symbol": "EEM",
      "name": "iShares MSCI Emerging Markets ETF",
      "decimals": 8,
      "logoURI": "https://raw.githubusercontent.com/solana-labs/token-list/main/assets/mainnet/J9GVpBChXZ8EK7JuPsLSDV17BF9KLJweBQet3L6ZWvTC/logo.svg",
      "tags": [
        "tokenized-stock"
      ],
      "extensions": {
        "website": "https://www.digitalassets.ag/UnderlyingDetails?EEM"
      }
    },
    {
      "chainId": 101,
      "address": "6Xj2NzAW437UUomaxFiVyJQPGvvup6YLeXFQpp4kqNaD",
      "symbol": "EFA",
      "name": "iShares MSCI EAFE ETF",
      "decimals": 8,
      "logoURI": "https://raw.githubusercontent.com/solana-labs/token-list/main/assets/mainnet/6Xj2NzAW437UUomaxFiVyJQPGvvup6YLeXFQpp4kqNaD/logo.svg",
      "tags": [
        "tokenized-stock"
      ],
      "extensions": {
        "website": "https://www.digitalassets.ag/UnderlyingDetails?EFA"
      }
    },
    {
      "chainId": 101,
      "address": "5YMFoVuoQzdivpm6W97UGKkHxq6aEhipuNkA8imPDoa1",
      "symbol": "ETHE",
      "name": "Grayscale Ethereum Trust",
      "decimals": 8,
      "logoURI": "https://raw.githubusercontent.com/solana-labs/token-list/main/assets/mainnet/5YMFoVuoQzdivpm6W97UGKkHxq6aEhipuNkA8imPDoa1/logo.png",
      "tags": [
        "tokenized-stock"
      ],
      "extensions": {
        "website": "https://www.digitalassets.ag/UnderlyingDetails?ETHE"
      }
    },
    {
      "chainId": 101,
      "address": "C9vMZBz1UCmYSCmMcZFw6N9AsYhXDAWnuhxd8ygCA1Ah",
      "symbol": "EWA",
      "name": "iShares MSCI Australia ETF",
      "decimals": 8,
      "logoURI": "https://raw.githubusercontent.com/solana-labs/token-list/main/assets/mainnet/C9vMZBz1UCmYSCmMcZFw6N9AsYhXDAWnuhxd8ygCA1Ah/logo.svg",
      "tags": [
        "tokenized-stock"
      ],
      "extensions": {
        "website": "https://www.digitalassets.ag/UnderlyingDetails?EWA"
      }
    },
    {
      "chainId": 101,
      "address": "AcXn3WXPARC7r5JwrkPHSUmBGWyWx1vRydNHXXvgc8V6",
      "symbol": "EWJ",
      "name": "iShares MSCI Japan ETF",
      "decimals": 8,
      "logoURI": "https://raw.githubusercontent.com/solana-labs/token-list/main/assets/mainnet/AcXn3WXPARC7r5JwrkPHSUmBGWyWx1vRydNHXXvgc8V6/logo.svg",
      "tags": [
        "tokenized-stock"
      ],
      "extensions": {
        "website": "https://www.digitalassets.ag/UnderlyingDetails?EWJ"
      }
    },
    {
      "chainId": 101,
      "address": "8ihxfcxBZ7dZyfnpXJiGrgEZfrKWbZUk6LjfosLrQfR",
      "symbol": "EWY",
      "name": "iShares MSCI South Korea ETF",
      "decimals": 8,
      "logoURI": "https://raw.githubusercontent.com/solana-labs/token-list/main/assets/mainnet/8ihxfcxBZ7dZyfnpXJiGrgEZfrKWbZUk6LjfosLrQfR/logo.svg",
      "tags": [
        "tokenized-stock"
      ],
      "extensions": {
        "website": "https://www.digitalassets.ag/UnderlyingDetails?EWY"
      }
    },
    {
      "chainId": 101,
      "address": "N5ykto2MU7CNcLX7sgWFe3M2Vpy7wq8gDt2sVNDe6aH",
      "symbol": "EWZ",
      "name": "iShares MSCI Brazil ETF",
      "decimals": 8,
      "logoURI": "https://raw.githubusercontent.com/solana-labs/token-list/main/assets/mainnet/N5ykto2MU7CNcLX7sgWFe3M2Vpy7wq8gDt2sVNDe6aH/logo.svg",
      "tags": [
        "tokenized-stock"
      ],
      "extensions": {
        "website": "https://www.digitalassets.ag/UnderlyingDetails?EWZ"
      }
    },
    {
      "chainId": 101,
      "address": "3K9pfJzKiAm9upcyDWk5NBVdjxVtqXN8sVfQ4aR6qwb2",
      "symbol": "FB",
      "name": "Facebook",
      "decimals": 8,
      "logoURI": "https://raw.githubusercontent.com/solana-labs/token-list/main/assets/mainnet/3K9pfJzKiAm9upcyDWk5NBVdjxVtqXN8sVfQ4aR6qwb2/logo.svg",
      "tags": [
        "tokenized-stock"
      ],
      "extensions": {
        "website": "https://www.digitalassets.ag/UnderlyingDetails?FB"
      }
    },
    {
      "chainId": 101,
      "address": "Ege7FzfrrBSusVQrRUuTiFVCSc8u2R9fRWh4qLjdNYfz",
      "symbol": "FXI",
      "name": "iShares China Large-Cap ETF",
      "decimals": 8,
      "logoURI": "https://raw.githubusercontent.com/solana-labs/token-list/main/assets/mainnet/Ege7FzfrrBSusVQrRUuTiFVCSc8u2R9fRWh4qLjdNYfz/logo.svg",
      "tags": [
        "tokenized-stock"
      ],
      "extensions": {
        "website": "https://www.digitalassets.ag/UnderlyingDetails?FXI"
      }
    },
    {
      "chainId": 101,
      "address": "FiV4TtDtnjaf8m8vw2a7uc9hRoFvvu9Ft7GzxiMujn3t",
      "symbol": "GBTC",
      "name": "Grayscale Bitcoin Trust",
      "decimals": 8,
      "logoURI": "https://raw.githubusercontent.com/solana-labs/token-list/main/assets/mainnet/FiV4TtDtnjaf8m8vw2a7uc9hRoFvvu9Ft7GzxiMujn3t/logo.png",
      "tags": [
        "tokenized-stock"
      ],
      "extensions": {
        "website": "https://www.digitalassets.ag/UnderlyingDetails?GBTC"
      }
    },
    {
      "chainId": 101,
      "address": "7FYk6a91TiFWigBvCf8KbuEMyyfpqET5QHFkRtiD2XxF",
      "symbol": "GDX",
      "name": "VanEck Vectors Gold Miners Etf",
      "decimals": 8,
      "logoURI": "https://raw.githubusercontent.com/solana-labs/token-list/main/assets/mainnet/7FYk6a91TiFWigBvCf8KbuEMyyfpqET5QHFkRtiD2XxF/logo.svg",
      "tags": [
        "tokenized-stock"
      ],
      "extensions": {
        "website": "https://www.digitalassets.ag/UnderlyingDetails?GDX"
      }
    },
    {
      "chainId": 101,
      "address": "EGhhk4sHgY1SBYsgkfgyGNhAKBXqn6QyKNx7W13evx9D",
      "symbol": "GDXJ",
      "name": "VanEck Vectors Junior Gold Miners Etf",
      "decimals": 8,
      "logoURI": "https://raw.githubusercontent.com/solana-labs/token-list/main/assets/mainnet/EGhhk4sHgY1SBYsgkfgyGNhAKBXqn6QyKNx7W13evx9D/logo.svg",
      "tags": [
        "tokenized-stock"
      ],
      "extensions": {
        "website": "https://www.digitalassets.ag/UnderlyingDetails?GDXJ"
      }
    },
    {
      "chainId": 101,
      "address": "9HyU5EEyPvkxeuekNUwsHzmMCJoiw8FZBGWaNih2oux1",
      "symbol": "GLD",
      "name": "SPDR Gold Shares",
      "decimals": 8,
      "logoURI": "https://raw.githubusercontent.com/solana-labs/token-list/main/assets/mainnet/9HyU5EEyPvkxeuekNUwsHzmMCJoiw8FZBGWaNih2oux1/logo.png",
      "tags": [
        "tokenized-stock"
      ],
      "extensions": {
        "website": "https://www.digitalassets.ag/UnderlyingDetails?GLD"
      }
    },
    {
      "chainId": 101,
      "address": "EYLa7susWhzqDNKYe7qLhFHb3Y9kdNwThc6QSnc4TLWN",
      "symbol": "GLXY",
      "name": "Galaxy Digital Holdings",
      "decimals": 8,
      "logoURI": "https://raw.githubusercontent.com/solana-labs/token-list/main/assets/mainnet/EYLa7susWhzqDNKYe7qLhFHb3Y9kdNwThc6QSnc4TLWN/logo.png",
      "tags": [
        "tokenized-stock"
      ],
      "extensions": {
        "website": "https://www.digitalassets.ag/UnderlyingDetails?GLXY"
      }
    },
    {
      "chainId": 101,
      "address": "Ac2wmyujRxiGtb5msS7fKzGycaCF7K8NbVs5ortE6MFo",
      "symbol": "GME",
      "name": "GameStop",
      "decimals": 8,
      "logoURI": "https://raw.githubusercontent.com/solana-labs/token-list/main/assets/mainnet/Ac2wmyujRxiGtb5msS7fKzGycaCF7K8NbVs5ortE6MFo/logo.svg",
      "tags": [
        "tokenized-stock"
      ],
      "extensions": {
        "website": "https://www.digitalassets.ag/UnderlyingDetails?GME"
      }
    },
    {
      "chainId": 101,
      "address": "7uzWUPC6XsWkgFAuDjpZgPVH9p3WqeKTvTJqLM1RXX6w",
      "symbol": "GOOGL",
      "name": "Google",
      "decimals": 8,
      "logoURI": "https://raw.githubusercontent.com/solana-labs/token-list/main/assets/mainnet/7uzWUPC6XsWkgFAuDjpZgPVH9p3WqeKTvTJqLM1RXX6w/logo.svg",
      "tags": [
        "tokenized-stock"
      ],
      "extensions": {
        "website": "https://www.digitalassets.ag/UnderlyingDetails?GOOGL"
      }
    },
    {
      "chainId": 101,
      "address": "XJUMvw7KRLoLCYVD727jV9fjNUSDVcZaQUK6XpY6kGm",
      "symbol": "IF",
      "name": "Impossible Finance",
      "decimals": 9,
      "logoURI": "https://gateway.pinata.cloud/ipfs/QmcfMbNuvDV6ho3fueNPFTtgSruaUBmSdqP5D5ZduipN6S/logo.png",
      "tags": [
        "ethereum"
      ],
      "extensions": {
        "website": "https://impossible.finance",
        "coingeckoId": "impossible-finance"
      }
    },
    {
      "chainId": 101,
      "address": "6CuCUCYovcLxwaKuxWm8uTquVKGWaAydcFEU3NrtvxGZ",
      "symbol": "INTC",
      "name": "Intel Corp",
      "decimals": 8,
      "logoURI": "https://raw.githubusercontent.com/solana-labs/token-list/main/assets/mainnet/6CuCUCYovcLxwaKuxWm8uTquVKGWaAydcFEU3NrtvxGZ/logo.svg",
      "tags": [
        "tokenized-stock"
      ],
      "extensions": {
        "website": "https://www.digitalassets.ag/UnderlyingDetails?INTC"
      }
    },
    {
      "chainId": 101,
      "address": "6H26K637YNAjZycRosvBR3ENKFGMsbr4xmoV7ca83GWf",
      "symbol": "JUST",
      "name": "Just Group PLC",
      "decimals": 8,
      "logoURI": "https://raw.githubusercontent.com/solana-labs/token-list/main/assets/mainnet/6H26K637YNAjZycRosvBR3ENKFGMsbr4xmoV7ca83GWf/logo.png",
      "tags": [
        "tokenized-stock"
      ],
      "extensions": {
        "website": "https://www.digitalassets.ag/UnderlyingDetails?JUST"
      }
    },
    {
      "chainId": 101,
      "address": "FFRtWiE8FT7HMf673r9cmpabHVQfa2QEf4rSRwNo4JM3",
      "symbol": "MRNA",
      "name": "Moderna",
      "decimals": 8,
      "logoURI": "https://raw.githubusercontent.com/solana-labs/token-list/main/assets/mainnet/FFRtWiE8FT7HMf673r9cmpabHVQfa2QEf4rSRwNo4JM3/logo.svg",
      "tags": [
        "tokenized-stock"
      ],
      "extensions": {
        "website": "https://www.digitalassets.ag/UnderlyingDetails?MRNA"
      }
    },
    {
      "chainId": 101,
      "address": "Hfbh3GU8AdYCw4stirFy2RPGtwQbbzToG2DgFozAymUb",
      "symbol": "NFLX",
      "name": "Netflix",
      "decimals": 8,
      "logoURI": "https://raw.githubusercontent.com/solana-labs/token-list/main/assets/mainnet/Hfbh3GU8AdYCw4stirFy2RPGtwQbbzToG2DgFozAymUb/logo.svg",
      "tags": [
        "tokenized-stock"
      ],
      "extensions": {
        "website": "https://www.digitalassets.ag/UnderlyingDetails?NFLX"
      }
    },
    {
      "chainId": 101,
      "address": "56Zwe8Crm4pXvmByCxmGDjYrLPxkenTrckdRM7WG3zQv",
      "symbol": "NIO",
      "name": "Nio",
      "decimals": 8,
      "logoURI": "https://raw.githubusercontent.com/solana-labs/token-list/main/assets/mainnet/56Zwe8Crm4pXvmByCxmGDjYrLPxkenTrckdRM7WG3zQv/logo.svg",
      "tags": [
        "tokenized-stock"
      ],
      "extensions": {
        "website": "https://www.digitalassets.ag/UnderlyingDetails?NIO"
      }
    },
    {
      "chainId": 101,
      "address": "HP9WMRDV3KdUfJ7CNn5Wf8JzLczwxdnQYTHDAa9yCSnq",
      "symbol": "NOK",
      "name": "Nokia",
      "decimals": 8,
      "logoURI": "https://raw.githubusercontent.com/solana-labs/token-list/main/assets/mainnet/HP9WMRDV3KdUfJ7CNn5Wf8JzLczwxdnQYTHDAa9yCSnq/logo.svg",
      "tags": [
        "tokenized-stock"
      ],
      "extensions": {
        "website": "https://www.digitalassets.ag/UnderlyingDetails?NOK"
      }
    },
    {
      "chainId": 101,
      "address": "GpM58T33eTrGEdHmeFnSVksJjJT6JVdTvim59ipTgTNh",
      "symbol": "NVDA",
      "name": "NVIDIA",
      "decimals": 8,
      "logoURI": "https://raw.githubusercontent.com/solana-labs/token-list/main/assets/mainnet/GpM58T33eTrGEdHmeFnSVksJjJT6JVdTvim59ipTgTNh/logo.svg",
      "tags": [
        "tokenized-stock"
      ],
      "extensions": {
        "website": "https://www.digitalassets.ag/UnderlyingDetails?NVDA"
      }
    },
    {
      "chainId": 101,
      "address": "CRCop5kHBDLTYJyG7z3u6yiVQi4FQHbyHdtb18Qh2Ta9",
      "symbol": "PENN",
      "name": "Penn National Gaming",
      "decimals": 8,
      "logoURI": "https://raw.githubusercontent.com/solana-labs/token-list/main/assets/mainnet/CRCop5kHBDLTYJyG7z3u6yiVQi4FQHbyHdtb18Qh2Ta9/logo.svg",
      "tags": [
        "tokenized-stock"
      ],
      "extensions": {
        "website": "https://www.digitalassets.ag/UnderlyingDetails?PENN"
      }
    },
    {
      "chainId": 101,
      "address": "97v2oXMQ2MMAkgUnoQk3rNhrZCRThorYhvz1poAe9stk",
      "symbol": "PFE",
      "name": "Pfizer",
      "decimals": 8,
      "logoURI": "https://raw.githubusercontent.com/solana-labs/token-list/main/assets/mainnet/97v2oXMQ2MMAkgUnoQk3rNhrZCRThorYhvz1poAe9stk/logo.svg",
      "tags": [
        "tokenized-stock"
      ],
      "extensions": {
        "website": "https://www.digitalassets.ag/UnderlyingDetails?PFE"
      }
    },
    {
      "chainId": 101,
      "address": "AwutBmwmhehaMh18CxqFPPN311uCB1M2awp68A2bG41v",
      "symbol": "PYPL",
      "name": "PayPal",
      "decimals": 8,
      "logoURI": "https://raw.githubusercontent.com/solana-labs/token-list/main/assets/mainnet/AwutBmwmhehaMh18CxqFPPN311uCB1M2awp68A2bG41v/logo.svg",
      "tags": [
        "tokenized-stock"
      ],
      "extensions": {
        "website": "https://www.digitalassets.ag/UnderlyingDetails?PYPL"
      }
    },
    {
      "chainId": 101,
      "address": "8Sa7BjogSJnkHyhtRTKNDDTDtASnWMcAsD4ySVNSFu27",
      "symbol": "SLV",
      "name": "iShares Silver Trust",
      "decimals": 8,
      "logoURI": "https://raw.githubusercontent.com/solana-labs/token-list/main/assets/mainnet/8Sa7BjogSJnkHyhtRTKNDDTDtASnWMcAsD4ySVNSFu27/logo.svg",
      "tags": [
        "tokenized-stock"
      ],
      "extensions": {
        "website": "https://www.digitalassets.ag/UnderlyingDetails?SLV"
      }
    },
    {
      "chainId": 101,
      "address": "CS4tNS523VCLiTsGnYEAd6GqfrZNLtA14C98DC6gE47g",
      "symbol": "SPY",
      "name": "SPDR S&P 500 ETF",
      "decimals": 8,
      "logoURI": "https://raw.githubusercontent.com/solana-labs/token-list/main/assets/mainnet/CS4tNS523VCLiTsGnYEAd6GqfrZNLtA14C98DC6gE47g/logo.svg",
      "tags": [
        "tokenized-stock"
      ],
      "extensions": {
        "website": "https://www.digitalassets.ag/UnderlyingDetails?SPY"
      }
    },
    {
      "chainId": 101,
      "address": "BLyrWJuDyYnDaUMxqBMqkDYAeajnyode1ARh7TxtakEh",
      "symbol": "SQ",
      "name": "Square",
      "decimals": 8,
      "logoURI": "https://raw.githubusercontent.com/solana-labs/token-list/main/assets/mainnet/BLyrWJuDyYnDaUMxqBMqkDYAeajnyode1ARh7TxtakEh/logo.svg",
      "tags": [
        "tokenized-stock"
      ],
      "extensions": {
        "website": "https://www.digitalassets.ag/UnderlyingDetails?SQ"
      }
    },
    {
      "chainId": 101,
      "address": "HSDepE3xvbyRDx4M11LX7Hf9qgHSopfTXxAoeatCcwWF",
      "symbol": "SUN",
      "name": "Sunoco LP",
      "decimals": 8,
      "logoURI": "https://raw.githubusercontent.com/solana-labs/token-list/main/assets/mainnet/HSDepE3xvbyRDx4M11LX7Hf9qgHSopfTXxAoeatCcwWF/logo.svg",
      "tags": [
        "tokenized-stock"
      ],
      "extensions": {
        "website": "https://www.digitalassets.ag/UnderlyingDetails?SUN"
      }
    },
    {
      "chainId": 101,
      "address": "LZufgu7ekMcWBUypPMBYia2ipnFzpxpZgRBFLhYswgR",
      "symbol": "TLRY",
      "name": "Tilray Inc",
      "decimals": 8,
      "logoURI": "https://raw.githubusercontent.com/solana-labs/token-list/main/assets/mainnet/LZufgu7ekMcWBUypPMBYia2ipnFzpxpZgRBFLhYswgR/logo.svg",
      "tags": [
        "tokenized-stock"
      ],
      "extensions": {
        "website": "https://www.digitalassets.ag/UnderlyingDetails?TLRY"
      }
    },
    {
      "chainId": 101,
      "address": "2iCUKaCQpGvnaBimLprKWT8bNGF92e6LxWq4gjsteWfx",
      "symbol": "TSM",
      "name": "Taiwan Semiconductor Mfg",
      "decimals": 8,
      "logoURI": "https://raw.githubusercontent.com/solana-labs/token-list/main/assets/mainnet/2iCUKaCQpGvnaBimLprKWT8bNGF92e6LxWq4gjsteWfx/logo.svg",
      "tags": [
        "tokenized-stock"
      ],
      "extensions": {
        "website": "https://www.digitalassets.ag/UnderlyingDetails?TSM"
      }
    },
    {
      "chainId": 101,
      "address": "BZMg4HyyHVUJkwh2yuv6duu4iQUaXRxT6sK1dT7FcaZf",
      "symbol": "TUR",
      "name": "iShares MSCI Turkey ETF",
      "decimals": 8,
      "logoURI": "https://raw.githubusercontent.com/solana-labs/token-list/main/assets/mainnet/BZMg4HyyHVUJkwh2yuv6duu4iQUaXRxT6sK1dT7FcaZf/logo.svg",
      "tags": [
        "tokenized-stock"
      ],
      "extensions": {
        "website": "https://www.digitalassets.ag/UnderlyingDetails?TUR"
      }
    },
    {
      "chainId": 101,
      "address": "C2tNm8bMU5tz6KdXjHY5zewsN1Wv1TEbxK9XGTCgUZMJ",
      "symbol": "TWTR",
      "name": "Twitter",
      "decimals": 8,
      "logoURI": "https://raw.githubusercontent.com/solana-labs/token-list/main/assets/mainnet/C2tNm8bMU5tz6KdXjHY5zewsN1Wv1TEbxK9XGTCgUZMJ/logo.svg",
      "tags": [
        "tokenized-stock"
      ],
      "extensions": {
        "website": "https://www.digitalassets.ag/UnderlyingDetails?TWTR"
      }
    },
    {
      "chainId": 101,
      "address": "4kmVbBDCzYam3S4e9XqKQkLCEz16gu3dTTo65KbhShuv",
      "symbol": "UBER",
      "name": "Uber",
      "decimals": 8,
      "logoURI": "https://raw.githubusercontent.com/solana-labs/token-list/main/assets/mainnet/4kmVbBDCzYam3S4e9XqKQkLCEz16gu3dTTo65KbhShuv/logo.svg",
      "tags": [
        "tokenized-stock"
      ],
      "extensions": {
        "website": "https://www.digitalassets.ag/UnderlyingDetails?UBER"
      }
    },
    {
      "chainId": 101,
      "address": "J645gMdx9zSMM2VySLBrtv6Zv1HyEjPqQXVGRAPYqzvK",
      "symbol": "USO",
      "name": "United States Oil Fund",
      "decimals": 8,
      "logoURI": "https://raw.githubusercontent.com/solana-labs/token-list/main/assets/mainnet/J645gMdx9zSMM2VySLBrtv6Zv1HyEjPqQXVGRAPYqzvK/logo.svg",
      "tags": [
        "tokenized-stock"
      ],
      "extensions": {
        "website": "https://www.digitalassets.ag/UnderlyingDetails?USO"
      }
    },
    {
      "chainId": 101,
      "address": "3LjkoC9FYEqRKNpy7xz3nxfnGVAt1SNS98rYwF2adQWB",
      "symbol": "VXX",
      "name": "iPath B S&P 500 VIX S/T Futs ETN",
      "decimals": 8,
      "logoURI": "https://raw.githubusercontent.com/solana-labs/token-list/main/assets/mainnet/3LjkoC9FYEqRKNpy7xz3nxfnGVAt1SNS98rYwF2adQWB/logo.png",
      "tags": [
        "tokenized-stock"
      ],
      "extensions": {
        "website": "https://www.digitalassets.ag/UnderlyingDetails?VXX"
      }
    },
    {
      "chainId": 101,
      "address": "BcALTCjD4HJJxBDUXi3nHUgqsJmXAQdBbQrcmtLtqZaf",
      "symbol": "ZM",
      "name": "Zoom",
      "decimals": 8,
      "logoURI": "https://raw.githubusercontent.com/solana-labs/token-list/main/assets/mainnet/BcALTCjD4HJJxBDUXi3nHUgqsJmXAQdBbQrcmtLtqZaf/logo.svg",
      "tags": [
        "tokenized-stock"
      ],
      "extensions": {
        "website": "https://www.digitalassets.ag/UnderlyingDetails?ZM"
      }
    },
    {
      "chainId": 101,
      "address": "9n4nbM75f5Ui33ZbPYXn59EwSgE8CGsHtAeTH5YFeJ9E",
      "symbol": "BTC",
      "name": "Wrapped Bitcoin (Sollet)",
      "decimals": 6,
      "logoURI": "https://raw.githubusercontent.com/solana-labs/token-list/main/assets/mainnet/9n4nbM75f5Ui33ZbPYXn59EwSgE8CGsHtAeTH5YFeJ9E/logo.png",
      "tags": [
        "wrapped-sollet",
        "ethereum"
      ],
      "extensions": {
        "bridgeContract": "https://etherscan.io/address/0xeae57ce9cc1984f202e15e038b964bb8bdf7229a",
        "serumV3Usdc": "A8YFbxQYFVqKZaoYJLLUVcQiWP7G2MeEgW5wsAQgMvFw",
        "serumV3Usdt": "C1EuT9VokAKLiW7i2ASnZUvxDoKuKkCpDDeNxAptuNe4",
        "coingeckoId": "bitcoin"
      }
    },
    {
      "chainId": 101,
      "address": "2FPyTwcZLUg1MDrwsyoP4D6s1tM7hAkHYRjkNb5w6Pxk",
      "symbol": "ETH",
      "name": "Wrapped Ethereum (Sollet)",
      "decimals": 6,
      "logoURI": "https://raw.githubusercontent.com/solana-labs/token-list/main/assets/mainnet/2FPyTwcZLUg1MDrwsyoP4D6s1tM7hAkHYRjkNb5w6Pxk/logo.png",
      "tags": [
        "wrapped-sollet",
        "ethereum"
      ],
      "extensions": {
        "bridgeContract": "https://etherscan.io/address/0xeae57ce9cc1984f202e15e038b964bb8bdf7229a",
        "serumV3Usdc": "4tSvZvnbyzHXLMTiFonMyxZoHmFqau1XArcRCVHLZ5gX",
        "serumV3Usdt": "7dLVkUfBVfCGkFhSXDCq1ukM9usathSgS716t643iFGF",
        "coingeckoId": "ethereum"
      }
    },
    {
      "chainId": 101,
      "address": "3JSf5tPeuscJGtaCp5giEiDhv51gQ4v3zWg8DGgyLfAB",
      "symbol": "YFI",
      "name": "Wrapped YFI (Sollet)",
      "decimals": 6,
      "logoURI": "https://raw.githubusercontent.com/solana-labs/token-list/main/assets/mainnet/3JSf5tPeuscJGtaCp5giEiDhv51gQ4v3zWg8DGgyLfAB/logo.png",
      "tags": [
        "wrapped-sollet",
        "ethereum"
      ],
      "extensions": {
        "bridgeContract": "https://etherscan.io/address/0xeae57ce9cc1984f202e15e038b964bb8bdf7229a",
        "serumV3Usdc": "7qcCo8jqepnjjvB5swP4Afsr3keVBs6gNpBTNubd1Kr2",
        "serumV3Usdt": "3Xg9Q4VtZhD4bVYJbTfgGWFV5zjE3U7ztSHa938zizte",
        "coingeckoId": "yearn-finance"
      }
    },
    {
      "chainId": 101,
      "address": "CWE8jPTUYhdCTZYWPTe1o5DFqfdjzWKc9WKz6rSjQUdG",
      "symbol": "LINK",
      "name": "Wrapped Chainlink (Sollet)",
      "decimals": 6,
      "logoURI": "https://raw.githubusercontent.com/solana-labs/token-list/main/assets/mainnet/CWE8jPTUYhdCTZYWPTe1o5DFqfdjzWKc9WKz6rSjQUdG/logo.png",
      "tags": [
        "wrapped-sollet",
        "ethereum"
      ],
      "extensions": {
        "bridgeContract": "https://etherscan.io/address/0xeae57ce9cc1984f202e15e038b964bb8bdf7229a",
        "serumV3Usdc": "3hwH1txjJVS8qv588tWrjHfRxdqNjBykM1kMcit484up",
        "serumV3Usdt": "3yEZ9ZpXSQapmKjLAGKZEzUNA1rcupJtsDp5mPBWmGZR",
        "coingeckoId": "chainlink"
      }
    },
    {
      "chainId": 101,
      "address": "Ga2AXHpfAF6mv2ekZwcsJFqu7wB4NV331qNH7fW9Nst8",
      "symbol": "XRP",
      "name": "Wrapped XRP (Sollet)",
      "decimals": 6,
      "logoURI": "https://raw.githubusercontent.com/solana-labs/token-list/main/assets/mainnet/Ga2AXHpfAF6mv2ekZwcsJFqu7wB4NV331qNH7fW9Nst8/logo.png",
      "tags": [
        "wrapped-sollet",
        "ethereum"
      ],
      "extensions": {
        "bridgeContract": "https://etherscan.io/address/0xeae57ce9cc1984f202e15e038b964bb8bdf7229a",
        "coingeckoId": "ripple"
      }
    },
    {
      "chainId": 101,
      "address": "BQcdHdAQW1hczDbBi9hiegXAR7A98Q9jx3X3iBBBDiq4",
      "symbol": "wUSDT",
      "name": "Wrapped USDT (Sollet)",
      "decimals": 6,
      "logoURI": "https://raw.githubusercontent.com/solana-labs/token-list/main/assets/mainnet/BQcdHdAQW1hczDbBi9hiegXAR7A98Q9jx3X3iBBBDiq4/logo.png",
      "tags": [
        "stablecoin",
        "wrapped-sollet",
        "ethereum"
      ],
      "extensions": {
        "bridgeContract": "https://etherscan.io/address/0xeae57ce9cc1984f202e15e038b964bb8bdf7229a",
        "coingeckoId": "tether"
      }
    },
    {
      "chainId": 101,
      "address": "AR1Mtgh7zAtxuxGd2XPovXPVjcSdY3i4rQYisNadjfKy",
      "symbol": "SUSHI",
      "name": "Wrapped SUSHI (Sollet)",
      "decimals": 6,
      "logoURI": "https://raw.githubusercontent.com/solana-labs/token-list/main/assets/mainnet/AR1Mtgh7zAtxuxGd2XPovXPVjcSdY3i4rQYisNadjfKy/logo.png",
      "tags": [
        "wrapped-sollet",
        "ethereum"
      ],
      "extensions": {
        "website": "https://www.sushi.com",
        "bridgeContract": "https://etherscan.io/address/0xeae57ce9cc1984f202e15e038b964bb8bdf7229a",
        "serumV3Usdc": "A1Q9iJDVVS8Wsswr9ajeZugmj64bQVCYLZQLra2TMBMo",
        "serumV3Usdt": "6DgQRTpJTnAYBSShngAVZZDq7j9ogRN1GfSQ3cq9tubW",
        "coingeckoId": "sushi",
        "waterfallbot": "https://bit.ly/SUSHIwaterfall"
      }
    },
    {
      "chainId": 101,
      "address": "CsZ5LZkDS7h9TDKjrbL7VAwQZ9nsRu8vJLhRYfmGaN8K",
      "symbol": "ALEPH",
      "name": "Wrapped ALEPH (Sollet)",
      "decimals": 6,
      "logoURI": "https://raw.githubusercontent.com/solana-labs/token-list/main/assets/mainnet/CsZ5LZkDS7h9TDKjrbL7VAwQZ9nsRu8vJLhRYfmGaN8K/logo.png",
      "tags": [
        "wrapped-sollet",
        "ethereum"
      ],
      "extensions": {
        "bridgeContract": "https://etherscan.io/address/0xeae57ce9cc1984f202e15e038b964bb8bdf7229a",
        "serumV3Usdc": "GcoKtAmTy5QyuijXSmJKBtFdt99e6Buza18Js7j9AJ6e",
        "serumV3Usdt": "Gyp1UGRgbrb6z8t7fpssxEKQgEmcJ4pVnWW3ds2p6ZPY",
        "coingeckoId": "aleph"
      }
    },
    {
      "chainId": 101,
      "address": "SF3oTvfWzEP3DTwGSvUXRrGTvr75pdZNnBLAH9bzMuX",
      "symbol": "SXP",
      "name": "Wrapped SXP (Sollet)",
      "decimals": 6,
      "logoURI": "https://raw.githubusercontent.com/solana-labs/token-list/main/assets/mainnet/SF3oTvfWzEP3DTwGSvUXRrGTvr75pdZNnBLAH9bzMuX/logo.png",
      "tags": [
        "wrapped-sollet",
        "ethereum"
      ],
      "extensions": {
        "bridgeContract": "https://etherscan.io/address/0xeae57ce9cc1984f202e15e038b964bb8bdf7229a",
        "serumV3Usdc": "4LUro5jaPaTurXK737QAxgJywdhABnFAMQkXX4ZyqqaZ",
        "serumV3Usdt": "8afKwzHR3wJE7W7Y5hvQkngXh6iTepSZuutRMMy96MjR",
        "coingeckoId": "swipe"
      }
    },
    {
      "chainId": 101,
      "address": "BtZQfWqDGbk9Wf2rXEiWyQBdBY1etnUUn6zEphvVS7yN",
      "symbol": "HGET",
      "name": "Wrapped Hedget (Sollet)",
      "decimals": 6,
      "logoURI": "https://raw.githubusercontent.com/solana-labs/token-list/main/assets/mainnet/BtZQfWqDGbk9Wf2rXEiWyQBdBY1etnUUn6zEphvVS7yN/logo.svg",
      "tags": [
        "wrapped-sollet",
        "ethereum"
      ],
      "extensions": {
        "website": "https://www.hedget.com/",
        "bridgeContract": "https://etherscan.io/address/0xeae57ce9cc1984f202e15e038b964bb8bdf7229a",
        "serumV3Usdc": "88vztw7RTN6yJQchVvxrs6oXUDryvpv9iJaFa1EEmg87",
        "serumV3Usdt": "ErQXxiNfJgd4fqQ58PuEw5xY35TZG84tHT6FXf5s4UxY",
        "coingeckoId": "hedget"
      }
    },
    {
      "chainId": 101,
      "address": "5Fu5UUgbjpUvdBveb3a1JTNirL8rXtiYeSMWvKjtUNQv",
      "symbol": "CREAM",
      "name": "Wrapped Cream Finance (Sollet)",
      "decimals": 6,
      "logoURI": "https://raw.githubusercontent.com/solana-labs/token-list/main/assets/mainnet/5Fu5UUgbjpUvdBveb3a1JTNirL8rXtiYeSMWvKjtUNQv/logo.png",
      "tags": [
        "wrapped-sollet",
        "ethereum"
      ],
      "extensions": {
        "bridgeContract": "https://etherscan.io/address/0xeae57ce9cc1984f202e15e038b964bb8bdf7229a",
        "serumV3Usdc": "7nZP6feE94eAz9jmfakNJWPwEKaeezuKKC5D1vrnqyo2",
        "serumV3Usdt": "4ztJEvQyryoYagj2uieep3dyPwG2pyEwb2dKXTwmXe82",
        "coingeckoId": "cream-2"
      }
    },
    {
      "chainId": 101,
      "address": "873KLxCbz7s9Kc4ZzgYRtNmhfkQrhfyWGZJBmyCbC3ei",
      "symbol": "UBXT",
      "name": "Wrapped Upbots (Sollet)",
      "decimals": 6,
      "logoURI": "https://raw.githubusercontent.com/solana-labs/token-list/main/assets/mainnet/873KLxCbz7s9Kc4ZzgYRtNmhfkQrhfyWGZJBmyCbC3ei/logo.png",
      "tags": [
        "wrapped-sollet",
        "ethereum"
      ],
      "extensions": {
        "website": "https://upbots.com/",
        "explorer": "https://etherscan.io/address/0xeae57ce9cc1984f202e15e038b964bb8bdf7229a",
        "serumV3Usdc": "2wr3Ab29KNwGhtzr5HaPCyfU1qGJzTUAN4amCLZWaD1H",
        "serumV3Usdt": "F1T7b6pnR8Pge3qmfNUfW6ZipRDiGpMww6TKTrRU4NiL",
        "coingeckoId": "upbots"
      }
    },
    {
      "chainId": 101,
      "address": "HqB7uswoVg4suaQiDP3wjxob1G5WdZ144zhdStwMCq7e",
      "symbol": "HNT",
      "name": "Wrapped Helium (Sollet)",
      "decimals": 6,
      "logoURI": "https://raw.githubusercontent.com/solana-labs/token-list/main/assets/mainnet/HqB7uswoVg4suaQiDP3wjxob1G5WdZ144zhdStwMCq7e/logo.png",
      "tags": [
        "wrapped-sollet",
        "ethereum"
      ],
      "extensions": {
        "bridgeContract": "https://etherscan.io/address/0xeae57ce9cc1984f202e15e038b964bb8bdf7229a",
        "serumV3Usdc": "CnUV42ZykoKUnMDdyefv5kP6nDSJf7jFd7WXAecC6LYr",
        "serumV3Usdt": "8FpuMGLtMZ7Wt9ZvyTGuTVwTwwzLYfS5NZWcHxbP1Wuh",
        "coingeckoId": "helium"
      }
    },
    {
      "chainId": 101,
      "address": "9S4t2NEAiJVMvPdRYKVrfJpBafPBLtvbvyS3DecojQHw",
      "symbol": "FRONT",
      "name": "Wrapped FRONT (Sollet)",
      "decimals": 6,
      "logoURI": "https://raw.githubusercontent.com/solana-labs/token-list/main/assets/mainnet/9S4t2NEAiJVMvPdRYKVrfJpBafPBLtvbvyS3DecojQHw/logo.png",
      "tags": [
        "wrapped-sollet",
        "ethereum"
      ],
      "extensions": {
        "bridgeContract": "https://etherscan.io/address/0xeae57ce9cc1984f202e15e038b964bb8bdf7229a",
        "serumV3Usdc": "9Zx1CvxSVdroKMMWf2z8RwrnrLiQZ9VkQ7Ex3syQqdSH",
        "serumV3Usdt": "CGC4UgWwqA9PET6Tfx6o6dLv94EK2coVkPtxgNHuBtxj",
        "coingeckoId": "frontier-token"
      }
    },
    {
      "chainId": 101,
      "address": "6WNVCuxCGJzNjmMZoKyhZJwvJ5tYpsLyAtagzYASqBoF",
      "symbol": "AKRO",
      "name": "Wrapped AKRO (Sollet)",
      "decimals": 6,
      "logoURI": "https://raw.githubusercontent.com/solana-labs/token-list/main/assets/mainnet/6WNVCuxCGJzNjmMZoKyhZJwvJ5tYpsLyAtagzYASqBoF/logo.png",
      "tags": [
        "wrapped-sollet",
        "ethereum"
      ],
      "extensions": {
        "bridgeContract": "https://etherscan.io/address/0xeae57ce9cc1984f202e15e038b964bb8bdf7229a",
        "serumV3Usdc": "5CZXTTgVZKSzgSA3AFMN5a2f3hmwmmJ6hU8BHTEJ3PX8",
        "serumV3Usdt": "HLvRdctRB48F9yLnu9E24LUTRt89D48Z35yi1HcxayDf",
        "coingeckoId": "akropolis"
      }
    },
    {
      "chainId": 101,
      "address": "DJafV9qemGp7mLMEn5wrfqaFwxsbLgUsGVS16zKRk9kc",
      "symbol": "HXRO",
      "name": "Wrapped HXRO (Sollet)",
      "decimals": 6,
      "logoURI": "https://raw.githubusercontent.com/solana-labs/token-list/main/assets/mainnet/DJafV9qemGp7mLMEn5wrfqaFwxsbLgUsGVS16zKRk9kc/logo.png",
      "tags": [
        "wrapped-sollet",
        "ethereum"
      ],
      "extensions": {
        "bridgeContract": "https://etherscan.io/address/0xeae57ce9cc1984f202e15e038b964bb8bdf7229a",
        "serumV3Usdc": "6Pn1cSiRos3qhBf54uBP9ZQg8x3JTardm1dL3n4p29tA",
        "serumV3Usdt": "4absuMsgemvdjfkgdLQq1zKEjw3dHBoCWkzKoctndyqd",
        "coingeckoId": "hxro"
      }
    },
    {
      "chainId": 101,
      "address": "DEhAasscXF4kEGxFgJ3bq4PpVGp5wyUxMRvn6TzGVHaw",
      "symbol": "UNI",
      "name": "Wrapped UNI (Sollet)",
      "decimals": 6,
      "logoURI": "https://raw.githubusercontent.com/solana-labs/token-list/main/assets/mainnet/DEhAasscXF4kEGxFgJ3bq4PpVGp5wyUxMRvn6TzGVHaw/logo.png",
      "tags": [
        "wrapped-sollet",
        "ethereum"
      ],
      "extensions": {
        "bridgeContract": "https://etherscan.io/address/0xeae57ce9cc1984f202e15e038b964bb8bdf7229a",
        "serumV3Usdc": "6JYHjaQBx6AtKSSsizDMwozAEDEZ5KBsSUzH7kRjGJon",
        "serumV3Usdt": "2SSnWNrc83otLpfRo792P6P3PESZpdr8cu2r8zCE6bMD",
        "coingeckoId": "uniswap"
      }
    },
    {
      "chainId": 101,
      "address": "SRMuApVNdxXokk5GT7XD5cUUgXMBCoAz2LHeuAoKWRt",
      "symbol": "SRM",
      "name": "Serum",
      "decimals": 6,
      "logoURI": "https://raw.githubusercontent.com/solana-labs/token-list/main/assets/mainnet/SRMuApVNdxXokk5GT7XD5cUUgXMBCoAz2LHeuAoKWRt/logo.png",
      "tags": [],
      "extensions": {
        "website": "https://projectserum.com/",
        "serumV3Usdc": "ByRys5tuUWDgL73G8JBAEfkdFf8JWBzPBDHsBVQ5vbQA",
        "serumV3Usdt": "AtNnsY1AyRERWJ8xCskfz38YdvruWVJQUVXgScC1iPb",
        "coingeckoId": "serum",
        "waterfallbot": "https://bit.ly/SRMwaterfall"
      }
    },
    {
      "chainId": 101,
      "address": "AGFEad2et2ZJif9jaGpdMixQqvW5i81aBdvKe7PHNfz3",
      "symbol": "FTT",
      "name": "Wrapped FTT (Sollet)",
      "decimals": 6,
      "logoURI": "https://raw.githubusercontent.com/solana-labs/token-list/main/assets/mainnet/AGFEad2et2ZJif9jaGpdMixQqvW5i81aBdvKe7PHNfz3/logo.png",
      "tags": [
        "wrapped-sollet",
        "ethereum"
      ],
      "extensions": {
        "bridgeContract": "https://etherscan.io/address/0xeae57ce9cc1984f202e15e038b964bb8bdf7229a",
        "assetContract": "https://etherscan.io/address/0x50d1c9771902476076ecfc8b2a83ad6b9355a4c9",
        "serumV3Usdc": "2Pbh1CvRVku1TgewMfycemghf6sU9EyuFDcNXqvRmSxc",
        "serumV3Usdt": "Hr3wzG8mZXNHV7TuL6YqtgfVUesCqMxGYCEyP3otywZE",
        "coingeckoId": "ftx-token",
        "waterfallbot": "https://bit.ly/FTTwaterfall"
      }
    },
    {
      "chainId": 101,
      "address": "MSRMcoVyrFxnSgo5uXwone5SKcGhT1KEJMFEkMEWf9L",
      "symbol": "MSRM",
      "name": "MegaSerum",
      "decimals": 0,
      "logoURI": "https://raw.githubusercontent.com/solana-labs/token-list/main/assets/mainnet/MSRMcoVyrFxnSgo5uXwone5SKcGhT1KEJMFEkMEWf9L/logo.png",
      "tags": [],
      "extensions": {
        "website": "https://projectserum.com/",
        "serumV3Usdc": "4VKLSYdvrQ5ngQrt1d2VS8o4ewvb2MMUZLiejbnGPV33",
        "serumV3Usdt": "5nLJ22h1DUfeCfwbFxPYK8zbfbri7nA9bXoDcR8AcJjs",
        "coingeckoId": "megaserum"
      }
    },
    {
      "chainId": 101,
      "address": "BXXkv6z8ykpG1yuvUDPgh732wzVHB69RnB9YgSYh3itW",
      "symbol": "WUSDC",
      "name": "Wrapped USDC (Sollet)",
      "decimals": 6,
      "logoURI": "https://raw.githubusercontent.com/solana-labs/token-list/main/assets/mainnet/BXXkv6z8ykpG1yuvUDPgh732wzVHB69RnB9YgSYh3itW/logo.png",
      "tags": [
        "stablecoin",
        "wrapped-sollet",
        "ethereum"
      ],
      "extensions": {
        "coingeckoId": "usd-coin"
      }
    },
    {
      "chainId": 101,
      "address": "GXMvfY2jpQctDqZ9RoU3oWPhufKiCcFEfchvYumtX7jd",
      "symbol": "TOMO",
      "name": "Wrapped TOMO (Sollet)",
      "decimals": 6,
      "logoURI": "https://raw.githubusercontent.com/solana-labs/token-list/main/assets/mainnet/GXMvfY2jpQctDqZ9RoU3oWPhufKiCcFEfchvYumtX7jd/logo.png",
      "tags": [
        "wrapped-sollet",
        "ethereum"
      ],
      "extensions": {
        "bridgeContract": "https://etherscan.io/address/0xeae57ce9cc1984f202e15e038b964bb8bdf7229a",
        "serumV3Usdc": "8BdpjpSD5n3nk8DQLqPUyTZvVqFu6kcff5bzUX5dqDpy",
        "serumV3Usdt": "GnKPri4thaGipzTbp8hhSGSrHgG4F8MFiZVrbRn16iG2",
        "coingeckoId": "tomochain",
        "waterfallbot": "https://t.me/TOMOwaterfall"
      }
    },
    {
      "chainId": 101,
      "address": "EcqExpGNFBve2i1cMJUTR4bPXj4ZoqmDD2rTkeCcaTFX",
      "symbol": "KARMA",
      "name": "Wrapped KARMA (Sollet)",
      "decimals": 4,
      "logoURI": "https://raw.githubusercontent.com/solana-labs/token-list/main/assets/mainnet/EcqExpGNFBve2i1cMJUTR4bPXj4ZoqmDD2rTkeCcaTFX/logo.png",
      "tags": [
        "wrapped-sollet",
        "ethereum"
      ],
      "extensions": {
        "bridgeContract": "https://etherscan.io/address/0xeae57ce9cc1984f202e15e038b964bb8bdf7229a",
        "coingeckoId": "karma-dao"
      }
    },
    {
      "chainId": 101,
      "address": "EqWCKXfs3x47uVosDpTRgFniThL9Y8iCztJaapxbEaVX",
      "symbol": "LUA",
      "name": "Wrapped LUA (Sollet)",
      "decimals": 6,
      "logoURI": "https://raw.githubusercontent.com/solana-labs/token-list/main/assets/mainnet/EqWCKXfs3x47uVosDpTRgFniThL9Y8iCztJaapxbEaVX/logo.png",
      "tags": [
        "wrapped-sollet",
        "ethereum"
      ],
      "extensions": {
        "bridgeContract": "https://etherscan.io/address/0xeae57ce9cc1984f202e15e038b964bb8bdf7229a",
        "serumV3Usdc": "4xyWjQ74Eifq17vbue5Ut9xfFNfuVB116tZLEpiZuAn8",
        "serumV3Usdt": "35tV8UsHH8FnSAi3YFRrgCu4K9tb883wKnAXpnihot5r",
        "coingeckoId": "lua-token",
        "waterfallbot": "https://t.me/LUAwaterfall"
      }
    },
    {
      "chainId": 101,
      "address": "GeDS162t9yGJuLEHPWXXGrb1zwkzinCgRwnT8vHYjKza",
      "symbol": "MATH",
      "name": "Wrapped MATH (Sollet)",
      "decimals": 6,
      "logoURI": "https://raw.githubusercontent.com/solana-labs/token-list/main/assets/mainnet/GeDS162t9yGJuLEHPWXXGrb1zwkzinCgRwnT8vHYjKza/logo.png",
      "tags": [
        "wrapped-sollet",
        "ethereum"
      ],
      "extensions": {
        "bridgeContract": "https://etherscan.io/address/0xeae57ce9cc1984f202e15e038b964bb8bdf7229a",
        "serumV3Usdc": "J7cPYBrXVy8Qeki2crZkZavcojf2sMRyQU7nx438Mf8t",
        "serumV3Usdt": "2WghiBkDL2yRhHdvm8CpprrkmfguuQGJTCDfPSudKBAZ",
        "coingeckoId": "math"
      }
    },
    {
      "chainId": 101,
      "address": "GUohe4DJUA5FKPWo3joiPgsB7yzer7LpDmt1Vhzy3Zht",
      "symbol": "KEEP",
      "name": "Wrapped KEEP (Sollet)",
      "decimals": 6,
      "logoURI": "https://raw.githubusercontent.com/solana-labs/token-list/main/assets/mainnet/GUohe4DJUA5FKPWo3joiPgsB7yzer7LpDmt1Vhzy3Zht/logo.png",
      "tags": [
        "wrapped-sollet",
        "ethereum"
      ],
      "extensions": {
        "bridgeContract": "https://etherscan.io/address/0xeae57ce9cc1984f202e15e038b964bb8bdf7229a",
        "serumV3Usdc": "3rgacody9SvM88QR83GHaNdEEx4Fe2V2ed5GJp2oeKDr",
        "serumV3Usdt": "HEGnaVL5i48ubPBqWAhodnZo8VsSLzEM3Gfc451DnFj9",
        "coingeckoId": "keep-network"
      }
    },
    {
      "chainId": 101,
      "address": "9F9fNTT6qwjsu4X4yWYKZpsbw5qT7o6yR2i57JF2jagy",
      "symbol": "SWAG",
      "name": "Wrapped SWAG (Sollet)",
      "decimals": 6,
      "logoURI": "https://raw.githubusercontent.com/solana-labs/token-list/main/assets/mainnet/9F9fNTT6qwjsu4X4yWYKZpsbw5qT7o6yR2i57JF2jagy/logo.png",
      "tags": [
        "wrapped-sollet",
        "ethereum"
      ],
      "extensions": {
        "bridgeContract": "https://etherscan.io/address/0xeae57ce9cc1984f202e15e038b964bb8bdf7229a",
        "serumV3Usdt": "J2XSt77XWim5HwtUM8RUwQvmRXNZsbMKpp5GTKpHafvf",
        "coingeckoId": "swag-finance"
      }
    },
    {
      "chainId": 101,
      "address": "DgHK9mfhMtUwwv54GChRrU54T2Em5cuszq2uMuen1ZVE",
      "symbol": "CEL",
      "name": "Wrapped Celsius (Sollet)",
      "decimals": 4,
      "logoURI": "https://raw.githubusercontent.com/solana-labs/token-list/main/assets/mainnet/DgHK9mfhMtUwwv54GChRrU54T2Em5cuszq2uMuen1ZVE/logo.png",
      "tags": [
        "wrapped-sollet",
        "ethereum"
      ],
      "extensions": {
        "bridgeContract": "https://etherscan.io/address/0xeae57ce9cc1984f202e15e038b964bb8bdf7229a",
        "serumV3Usdt": "cgani53cMZgYfRMgSrNekJTMaLmccRfspsfTbXWRg7u",
        "coingeckoId": "celsius-degree-token"
      }
    },
    {
      "chainId": 101,
      "address": "7ncCLJpP3MNww17LW8bRvx8odQQnubNtfNZBL5BgAEHW",
      "symbol": "RSR",
      "name": "Wrapped Reserve Rights (Sollet)",
      "decimals": 6,
      "logoURI": "https://raw.githubusercontent.com/solana-labs/token-list/main/assets/mainnet/7ncCLJpP3MNww17LW8bRvx8odQQnubNtfNZBL5BgAEHW/logo.png",
      "tags": [
        "wrapped-sollet",
        "ethereum"
      ],
      "extensions": {
        "bridgeContract": "https://etherscan.io/address/0xeae57ce9cc1984f202e15e038b964bb8bdf7229a",
        "serumV3Usdt": "FcPet5fz9NLdbXwVM6kw2WTHzRAD7mT78UjwTpawd7hJ",
        "coingeckoId": "reserve-rights-token"
      }
    },
    {
      "chainId": 101,
      "address": "5wihEYGca7X4gSe97C5mVcqNsfxBzhdTwpv72HKs25US",
      "symbol": "1INCH",
      "name": "Wrapped 1INCH (Sollet)",
      "decimals": 6,
      "logoURI": "https://raw.githubusercontent.com/solana-labs/token-list/main/assets/mainnet/5wihEYGca7X4gSe97C5mVcqNsfxBzhdTwpv72HKs25US/logo.png",
      "tags": [
        "wrapped-sollet",
        "ethereum"
      ],
      "extensions": {
        "bridgeContract": "https://etherscan.io/address/0xeae57ce9cc1984f202e15e038b964bb8bdf7229a",
        "coingeckoId": "1inch"
      }
    },
    {
      "chainId": 101,
      "address": "38i2NQxjp5rt5B3KogqrxmBxgrAwaB3W1f1GmiKqh9MS",
      "symbol": "GRT",
      "name": "Wrapped GRT  (Sollet)",
      "decimals": 6,
      "logoURI": "https://raw.githubusercontent.com/solana-labs/token-list/main/assets/mainnet/38i2NQxjp5rt5B3KogqrxmBxgrAwaB3W1f1GmiKqh9MS/logo.png",
      "tags": [
        "wrapped-sollet",
        "ethereum"
      ],
      "extensions": {
        "bridgeContract": "https://etherscan.io/address/0xeae57ce9cc1984f202e15e038b964bb8bdf7229a",
        "coingeckoId": "the-graph"
      }
    },
    {
      "chainId": 101,
      "address": "Avz2fmevhhu87WYtWQCFj9UjKRjF9Z9QWwN2ih9yF95G",
      "symbol": "COMP",
      "name": "Wrapped Compound (Sollet)",
      "decimals": 6,
      "logoURI": "https://raw.githubusercontent.com/solana-labs/token-list/main/assets/mainnet/Avz2fmevhhu87WYtWQCFj9UjKRjF9Z9QWwN2ih9yF95G/logo.png",
      "tags": [
        "wrapped-sollet",
        "ethereum"
      ],
      "extensions": {
        "bridgeContract": "https://etherscan.io/address/0xeae57ce9cc1984f202e15e038b964bb8bdf7229a",
        "coingeckoId": "compound-coin"
      }
    },
    {
      "chainId": 101,
      "address": "9wRD14AhdZ3qV8et3eBQVsrb3UoBZDUbJGyFckpTg8sj",
      "symbol": "PAXG",
      "name": "Wrapped Paxos Gold (Sollet)",
      "decimals": 6,
      "logoURI": "https://raw.githubusercontent.com/solana-labs/token-list/main/assets/mainnet/9wRD14AhdZ3qV8et3eBQVsrb3UoBZDUbJGyFckpTg8sj/logo.png",
      "tags": [
        "wrapped-sollet",
        "ethereum"
      ],
      "extensions": {
        "bridgeContract": "https://etherscan.io/address/0xeae57ce9cc1984f202e15e038b964bb8bdf7229a",
        "coingeckoId": "pax-gold"
      }
    },
    {
      "chainId": 101,
      "address": "AByXcTZwJHMtrKrvVsh9eFNB1pJaLDjCUR2ayvxBAAM2",
      "symbol": "STRONG",
      "name": "Wrapped Strong (Sollet)",
      "decimals": 6,
      "logoURI": "https://raw.githubusercontent.com/solana-labs/token-list/main/assets/mainnet/AByXcTZwJHMtrKrvVsh9eFNB1pJaLDjCUR2ayvxBAAM2/logo.png",
      "tags": [
        "wrapped-sollet",
        "ethereum"
      ],
      "extensions": {
        "bridgeContract": "https://etherscan.io/address/0xeae57ce9cc1984f202e15e038b964bb8bdf7229a",
        "coingeckoId": "strong"
      }
    },
    {
      "chainId": 101,
      "address": "EchesyfXePKdLtoiZSL8pBe8Myagyy8ZRqsACNCFGnvp",
      "symbol": "FIDA",
      "name": "Bonfida",
      "decimals": 6,
      "logoURI": "https://raw.githubusercontent.com/solana-labs/token-list/main/assets/mainnet/EchesyfXePKdLtoiZSL8pBe8Myagyy8ZRqsACNCFGnvp/logo.svg",
      "tags": [],
      "extensions": {
        "website": "https://bonfida.com/",
        "serumV3Usdc": "E14BKBhDWD4EuTkWj1ooZezesGxMW8LPCps4W5PuzZJo",
        "serumV3Usdt": "EbV7pPpEvheLizuYX3gUCvWM8iySbSRAhu2mQ5Vz2Mxf",
        "coingeckoId": "bonfida",
        "waterfallbot": "https://bit.ly/FIDAwaterfall"
      }
    },
    {
      "chainId": 101,
      "address": "kinXdEcpDQeHPEuQnqmUgtYykqKGVFq6CeVX5iAHJq6",
      "symbol": "KIN",
      "name": "KIN",
      "decimals": 5,
      "logoURI": "https://raw.githubusercontent.com/solana-labs/token-list/main/assets/mainnet/kinXdEcpDQeHPEuQnqmUgtYykqKGVFq6CeVX5iAHJq6/logo.png",
      "tags": [],
      "extensions": {
        "serumV3Usdc": "Bn6NPyr6UzrFAwC4WmvPvDr2Vm8XSUnFykM2aQroedgn",
        "serumV3Usdt": "4nCFQr8sahhhL4XJ7kngGFBmpkmyf3xLzemuMhn6mWTm",
        "coingeckoId": "kin",
        "waterfallbot": "https://bit.ly/KINwaterfall"
      }
    },
    {
      "chainId": 101,
      "address": "MAPS41MDahZ9QdKXhVa4dWB9RuyfV4XqhyAZ8XcYepb",
      "symbol": "MAPS",
      "name": "MAPS",
      "decimals": 6,
      "logoURI": "https://raw.githubusercontent.com/solana-labs/token-list/main/assets/mainnet/MAPS41MDahZ9QdKXhVa4dWB9RuyfV4XqhyAZ8XcYepb/logo.svg",
      "tags": [],
      "extensions": {
        "website": "https://maps.me/",
        "serumV3Usdc": "3A8XQRWXC7BjLpgLDDBhQJLT5yPCzS16cGYRKHkKxvYo",
        "serumV3Usdt": "7cknqHAuGpfVXPtFoJpFvUjJ8wkmyEfbFusmwMfNy3FE",
        "coingeckoId": "maps"
      }
    },
    {
      "chainId": 101,
      "address": "z3dn17yLaGMKffVogeFHQ9zWVcXgqgf3PQnDsNs2g6M",
      "symbol": "OXY",
      "name": "Oxygen Protocol",
      "decimals": 6,
      "logoURI": "https://raw.githubusercontent.com/solana-labs/token-list/main/assets/mainnet/z3dn17yLaGMKffVogeFHQ9zWVcXgqgf3PQnDsNs2g6M/logo.svg",
      "tags": [],
      "extensions": {
        "website": "https://www.oxygen.org/",
        "serumV3Usdt": "GKLev6UHeX1KSDCyo2bzyG6wqhByEzDBkmYTxEdmYJgB",
        "serumV3Usdc": "GZ3WBFsqntmERPwumFEYgrX2B7J7G11MzNZAy7Hje27X",
        "coingeckoId": "oxygen",
        "waterfallbot": "https://bit.ly/OXYwaterfall"
      }
    },
    {
      "chainId": 101,
      "address": "FtgGSFADXBtroxq8VCausXRr2of47QBf5AS1NtZCu4GD",
      "symbol": "BRZ",
      "name": "BRZ",
      "decimals": 4,
      "logoURI": "https://raw.githubusercontent.com/solana-labs/token-list/main/assets/mainnet/FtgGSFADXBtroxq8VCausXRr2of47QBf5AS1NtZCu4GD/logo.png",
      "tags": [],
      "extensions": {
        "website": "https://brztoken.io/",
        "coingeckoId": "brz"
      }
    },
    {
      "chainId": 101,
      "address": "Es9vMFrzaCERmJfrF4H2FYD4KCoNkY11McCe8BenwNYB",
      "symbol": "USDT",
      "name": "USDT",
      "decimals": 6,
      "logoURI": "https://raw.githubusercontent.com/solana-labs/token-list/main/assets/mainnet/Es9vMFrzaCERmJfrF4H2FYD4KCoNkY11McCe8BenwNYB/logo.svg",
      "tags": [
        "stablecoin"
      ],
      "extensions": {
        "website": "https://tether.to/",
        "coingeckoId": "tether",
        "serumV3Usdc": "77quYg4MGneUdjgXCunt9GgM1usmrxKY31twEy3WHwcS"
      }
    },
    {
      "chainId": 101,
      "address": "2oDxYGgTBmST4rc3yn1YtcSEck7ReDZ8wHWLqZAuNWXH",
      "symbol": "xMARK",
      "name": "Standard",
      "decimals": 9,
      "logoURI": "https://raw.githubusercontent.com/solana-labs/token-list/main/assets/mainnet/2oDxYGgTBmST4rc3yn1YtcSEck7ReDZ8wHWLqZAuNWXH/logo.png",
      "tags": [
        "wrapped",
        "wormhole"
      ],
      "extensions": {
        "website": "https://benchmarkprotocol.finance/",
        "address": "0x36b679bd64ed73dbfd88909cdcb892cb66bd4cbb",
        "bridgeContract": "https://etherscan.io/address/0xf92cD566Ea4864356C5491c177A430C222d7e678",
        "assetContract": "https://etherscan.io/address/0x36b679bd64ed73dbfd88909cdcb892cb66bd4cbb",
        "coingeckoId": "xmark"
      }
    },
    {
      "chainId": 101,
      "address": "4k3Dyjzvzp8eMZWUXbBCjEvwSkkk59S5iCNLY3QrkX6R",
      "symbol": "RAY",
      "name": "Raydium",
      "decimals": 6,
      "logoURI": "https://raw.githubusercontent.com/solana-labs/token-list/main/assets/mainnet/4k3Dyjzvzp8eMZWUXbBCjEvwSkkk59S5iCNLY3QrkX6R/logo.png",
      "tags": [],
      "extensions": {
        "website": "https://raydium.io/",
        "serumV3Usdt": "teE55QrL4a4QSfydR9dnHF97jgCfptpuigbb53Lo95g",
        "serumV3Usdc": "2xiv8A5xrJ7RnGdxXB42uFEkYHJjszEhaJyKKt4WaLep",
        "coingeckoId": "raydium",
        "waterfallbot": "https://bit.ly/RAYwaterfall"
      }
    },
    {
      "chainId": 101,
      "address": "CzPDyvotTcxNqtPne32yUiEVQ6jk42HZi1Y3hUu7qf7f",
      "symbol": "RAY-WUSDT",
      "name": "Raydium Legacy LP Token V2 (RAY-WUSDT)",
      "decimals": 6,
      "logoURI": "https://raw.githubusercontent.com/solana-labs/token-list/main/assets/mainnet/CzPDyvotTcxNqtPne32yUiEVQ6jk42HZi1Y3hUu7qf7f/logo.png",
      "tags": [
        "lp-token"
      ],
      "extensions": {
        "website": "https://raydium.io/"
      }
    },
    {
      "chainId": 101,
      "address": "134Cct3CSdRCbYgq5SkwmHgfwjJ7EM5cG9PzqffWqECx",
      "symbol": "RAY-SOL",
      "name": "Raydium Legacy LP Token V2 (RAY-SOL)",
      "decimals": 6,
      "logoURI": "https://raw.githubusercontent.com/solana-labs/token-list/main/assets/mainnet/134Cct3CSdRCbYgq5SkwmHgfwjJ7EM5cG9PzqffWqECx/logo.png",
      "tags": [
        "lp-token"
      ],
      "extensions": {
        "website": "https://raydium.io/"
      }
    },
    {
      "chainId": 101,
      "address": "EVDmwajM5U73PD34bYPugwiA4Eqqbrej4mLXXv15Z5qR",
      "symbol": "LINK-WUSDT",
      "name": "Raydium Legacy LP Token V2 (LINK-WUSDT)",
      "decimals": 6,
      "logoURI": "https://raw.githubusercontent.com/solana-labs/token-list/main/assets/mainnet/EVDmwajM5U73PD34bYPugwiA4Eqqbrej4mLXXv15Z5qR/logo.png",
      "tags": [
        "lp-token"
      ],
      "extensions": {
        "website": "https://raydium.io/"
      }
    },
    {
      "chainId": 101,
      "address": "KY4XvwHy7JPzbWYAbk23jQvEb4qWJ8aCqYWREmk1Q7K",
      "symbol": "ETH-WUSDT",
      "name": "Raydium Legacy LP Token V2 (ETH-WUSDT)",
      "decimals": 6,
      "logoURI": "https://raw.githubusercontent.com/solana-labs/token-list/main/assets/mainnet/KY4XvwHy7JPzbWYAbk23jQvEb4qWJ8aCqYWREmk1Q7K/logo.png",
      "tags": [
        "lp-token"
      ],
      "extensions": {
        "website": "https://raydium.io/"
      }
    },
    {
      "chainId": 101,
      "address": "FgmBnsF5Qrnv8X9bomQfEtQTQjNNiBCWRKGpzPnE5BDg",
      "symbol": "RAY-USDC",
      "name": "Raydium Legacy LP Token V2 (RAY-USDC)",
      "decimals": 6,
      "logoURI": "https://raw.githubusercontent.com/solana-labs/token-list/main/assets/mainnet/FgmBnsF5Qrnv8X9bomQfEtQTQjNNiBCWRKGpzPnE5BDg/logo.png",
      "tags": [
        "lp-token"
      ],
      "extensions": {
        "website": "https://raydium.io/"
      }
    },
    {
      "chainId": 101,
      "address": "5QXBMXuCL7zfAk39jEVVEvcrz1AvBGgT9wAhLLHLyyUJ",
      "symbol": "RAY-SRM",
      "name": "Raydium Legacy LP Token V2 (RAY-SRM)",
      "decimals": 6,
      "logoURI": "https://raw.githubusercontent.com/solana-labs/token-list/main/assets/mainnet/5QXBMXuCL7zfAk39jEVVEvcrz1AvBGgT9wAhLLHLyyUJ/logo.png",
      "tags": [
        "lp-token"
      ],
      "extensions": {
        "website": "https://raydium.io/"
      }
    },
    {
      "chainId": 101,
      "address": "FdhKXYjCou2jQfgKWcNY7jb8F2DPLU1teTTTRfLBD2v1",
      "symbol": "RAY-WUSDT",
      "name": "Raydium Legacy LP Token V3 (RAY-WUSDT)",
      "decimals": 6,
      "logoURI": "https://raw.githubusercontent.com/solana-labs/token-list/main/assets/mainnet/FdhKXYjCou2jQfgKWcNY7jb8F2DPLU1teTTTRfLBD2v1/logo.png",
      "tags": [
        "lp-token"
      ],
      "extensions": {
        "website": "https://raydium.io/"
      }
    },
    {
      "chainId": 101,
      "address": "BZFGfXMrjG2sS7QT2eiCDEevPFnkYYF7kzJpWfYxPbcx",
      "symbol": "RAY-USDC",
      "name": "Raydium Legacy LP Token V3 (RAY-USDC)",
      "decimals": 6,
      "logoURI": "https://raw.githubusercontent.com/solana-labs/token-list/main/assets/mainnet/BZFGfXMrjG2sS7QT2eiCDEevPFnkYYF7kzJpWfYxPbcx/logo.png",
      "tags": [
        "lp-token"
      ],
      "extensions": {
        "website": "https://raydium.io/"
      }
    },
    {
      "chainId": 101,
      "address": "DSX5E21RE9FB9hM8Nh8xcXQfPK6SzRaJiywemHBSsfup",
      "symbol": "RAY-SRM",
      "name": "Raydium Legacy LP Token V3 (RAY-SRM)",
      "decimals": 6,
      "logoURI": "https://raw.githubusercontent.com/solana-labs/token-list/main/assets/mainnet/DSX5E21RE9FB9hM8Nh8xcXQfPK6SzRaJiywemHBSsfup/logo.png",
      "tags": [
        "lp-token"
      ],
      "extensions": {
        "website": "https://raydium.io/"
      }
    },
    {
      "chainId": 101,
      "address": "F5PPQHGcznZ2FxD9JaxJMXaf7XkaFFJ6zzTBcW8osQjw",
      "symbol": "RAY-SOL",
      "name": "Raydium Legacy LP Token V3 (RAY-SOL)",
      "decimals": 6,
      "logoURI": "https://raw.githubusercontent.com/solana-labs/token-list/main/assets/mainnet/F5PPQHGcznZ2FxD9JaxJMXaf7XkaFFJ6zzTBcW8osQjw/logo.png",
      "tags": [
        "lp-token"
      ],
      "extensions": {
        "website": "https://raydium.io/"
      }
    },
    {
      "chainId": 101,
      "address": "8Q6MKy5Yxb9vG1mWzppMtMb2nrhNuCRNUkJTeiE3fuwD",
      "symbol": "RAY-ETH",
      "name": "Raydium Legacy LP Token V3 (RAY-ETH)",
      "decimals": 6,
      "logoURI": "https://raw.githubusercontent.com/solana-labs/token-list/main/assets/mainnet/8Q6MKy5Yxb9vG1mWzppMtMb2nrhNuCRNUkJTeiE3fuwD/logo.png",
      "tags": [
        "lp-token"
      ],
      "extensions": {
        "website": "https://raydium.io/"
      }
    },
    {
      "chainId": 101,
      "address": "DsBuznXRTmzvEdb36Dx3aVLVo1XmH7r1PRZUFugLPTFv",
      "symbol": "FIDA-RAY",
      "name": "Raydium LP Token V4 (FIDA-RAY)",
      "decimals": 6,
      "logoURI": "https://raw.githubusercontent.com/solana-labs/token-list/main/assets/mainnet/DsBuznXRTmzvEdb36Dx3aVLVo1XmH7r1PRZUFugLPTFv/logo.png",
      "tags": [
        "lp-token"
      ],
      "extensions": {
        "website": "https://raydium.io/"
      }
    },
    {
      "chainId": 101,
      "address": "FwaX9W7iThTZH5MFeasxdLpxTVxRcM7ZHieTCnYog8Yb",
      "symbol": "OXY-RAY",
      "name": "Raydium LP Token V4 (OXY-RAY)",
      "decimals": 6,
      "logoURI": "https://raw.githubusercontent.com/solana-labs/token-list/main/assets/mainnet/FwaX9W7iThTZH5MFeasxdLpxTVxRcM7ZHieTCnYog8Yb/logo.png",
      "tags": [
        "lp-token"
      ],
      "extensions": {
        "website": "https://raydium.io/"
      }
    },
    {
      "chainId": 101,
      "address": "CcKK8srfVdTSsFGV3VLBb2YDbzF4T4NM2C3UEjC39RLP",
      "symbol": "MAPS-RAY",
      "name": "Raydium LP Token V4 (MAPS-RAY)",
      "decimals": 6,
      "logoURI": "https://raw.githubusercontent.com/solana-labs/token-list/main/assets/mainnet/CcKK8srfVdTSsFGV3VLBb2YDbzF4T4NM2C3UEjC39RLP/logo.png",
      "tags": [
        "lp-token"
      ],
      "extensions": {
        "website": "https://raydium.io/"
      }
    },
    {
      "chainId": 101,
      "address": "CHT8sft3h3gpLYbCcZ9o27mT5s3Z6VifBVbUiDvprHPW",
      "symbol": "KIN-RAY",
      "name": "Raydium LP Token V4 (KIN-RAY)",
      "decimals": 6,
      "logoURI": "https://raw.githubusercontent.com/solana-labs/token-list/main/assets/mainnet/CHT8sft3h3gpLYbCcZ9o27mT5s3Z6VifBVbUiDvprHPW/logo.png",
      "tags": [
        "lp-token"
      ],
      "extensions": {
        "website": "https://raydium.io/"
      }
    },
    {
      "chainId": 101,
      "address": "C3sT1R3nsw4AVdepvLTLKr5Gvszr7jufyBWUCvy4TUvT",
      "symbol": "RAY-USDT",
      "name": "Raydium LP Token V4 (RAY-USDT)",
      "decimals": 6,
      "logoURI": "https://raw.githubusercontent.com/solana-labs/token-list/main/assets/mainnet/C3sT1R3nsw4AVdepvLTLKr5Gvszr7jufyBWUCvy4TUvT/logo.png",
      "tags": [
        "lp-token"
      ],
      "extensions": {
        "website": "https://raydium.io/"
      }
    },
    {
      "chainId": 101,
      "address": "8HoQnePLqPj4M7PUDzfw8e3Ymdwgc7NLGnaTUapubyvu",
      "symbol": "SOL-USDC",
      "name": "Raydium LP Token V4 (SOL-USDC)",
      "decimals": 9,
      "logoURI": "https://raw.githubusercontent.com/solana-labs/token-list/main/assets/mainnet/8HoQnePLqPj4M7PUDzfw8e3Ymdwgc7NLGnaTUapubyvu/logo.png",
      "tags": [
        "lp-token"
      ],
      "extensions": {
        "website": "https://raydium.io/"
      }
    },
    {
      "chainId": 101,
      "address": "865j7iMmRRycSYUXzJ33ZcvLiX9JHvaLidasCyUyKaRE",
      "symbol": "YFI-USDC",
      "name": "Raydium LP Token V4 (YFI-USDC)",
      "decimals": 6,
      "logoURI": "https://raw.githubusercontent.com/solana-labs/token-list/main/assets/mainnet/865j7iMmRRycSYUXzJ33ZcvLiX9JHvaLidasCyUyKaRE/logo.png",
      "tags": [
        "lp-token"
      ],
      "extensions": {
        "website": "https://raydium.io/"
      }
    },
    {
      "chainId": 101,
      "address": "9XnZd82j34KxNLgQfz29jGbYdxsYznTWRpvZE3SRE7JG",
      "symbol": "SRM-USDC",
      "name": "Raydium LP Token V4 (SRM-USDC)",
      "decimals": 6,
      "logoURI": "https://raw.githubusercontent.com/solana-labs/token-list/main/assets/mainnet/9XnZd82j34KxNLgQfz29jGbYdxsYznTWRpvZE3SRE7JG/logo.png",
      "tags": [
        "lp-token"
      ],
      "extensions": {
        "website": "https://raydium.io/"
      }
    },
    {
      "chainId": 101,
      "address": "75dCoKfUHLUuZ4qEh46ovsxfgWhB4icc3SintzWRedT9",
      "symbol": "FTT-USDC",
      "name": "Raydium LP Token V4 (FTT-USDC)",
      "decimals": 6,
      "logoURI": "https://raw.githubusercontent.com/solana-labs/token-list/main/assets/mainnet/75dCoKfUHLUuZ4qEh46ovsxfgWhB4icc3SintzWRedT9/logo.png",
      "tags": [
        "lp-token"
      ],
      "extensions": {
        "website": "https://raydium.io/"
      }
    },
    {
      "chainId": 101,
      "address": "2hMdRdVWZqetQsaHG8kQjdZinEMBz75vsoWTCob1ijXu",
      "symbol": "BTC-USDC",
      "name": "Raydium LP Token V4 (BTC-USDC)",
      "decimals": 6,
      "logoURI": "https://raw.githubusercontent.com/solana-labs/token-list/main/assets/mainnet/2hMdRdVWZqetQsaHG8kQjdZinEMBz75vsoWTCob1ijXu/logo.png",
      "tags": [
        "lp-token"
      ],
      "extensions": {
        "website": "https://raydium.io/"
      }
    },
    {
      "chainId": 101,
      "address": "2QVjeR9d2PbSf8em8NE8zWd8RYHjFtucDUdDgdbDD2h2",
      "symbol": "SUSHI-USDC",
      "name": "Raydium LP Token V4 (SUSHI-USDC)",
      "decimals": 6,
      "logoURI": "https://raw.githubusercontent.com/solana-labs/token-list/main/assets/mainnet/2QVjeR9d2PbSf8em8NE8zWd8RYHjFtucDUdDgdbDD2h2/logo.png",
      "tags": [
        "lp-token"
      ],
      "extensions": {
        "website": "https://raydium.io/"
      }
    },
    {
      "chainId": 101,
      "address": "CHyUpQFeW456zcr5XEh4RZiibH8Dzocs6Wbgz9aWpXnQ",
      "symbol": "TOMO-USDC",
      "name": "Raydium LP Token V4 (TOMO-USDC)",
      "decimals": 6,
      "logoURI": "https://raw.githubusercontent.com/solana-labs/token-list/main/assets/mainnet/CHyUpQFeW456zcr5XEh4RZiibH8Dzocs6Wbgz9aWpXnQ/logo.png",
      "tags": [
        "lp-token"
      ],
      "extensions": {
        "website": "https://raydium.io/"
      }
    },
    {
      "chainId": 101,
      "address": "BqjoYjqKrXtfBKXeaWeAT5sYCy7wsAYf3XjgDWsHSBRs",
      "symbol": "LINK-USDC",
      "name": "Raydium LP Token V4 (LINK-USDC)",
      "decimals": 6,
      "logoURI": "https://raw.githubusercontent.com/solana-labs/token-list/main/assets/mainnet/BqjoYjqKrXtfBKXeaWeAT5sYCy7wsAYf3XjgDWsHSBRs/logo.png",
      "tags": [
        "lp-token"
      ],
      "extensions": {
        "website": "https://raydium.io/"
      }
    },
    {
      "chainId": 101,
      "address": "13PoKid6cZop4sj2GfoBeujnGfthUbTERdE5tpLCDLEY",
      "symbol": "ETH-USDC",
      "name": "Raydium LP Token V4 (ETH-USDC)",
      "decimals": 6,
      "logoURI": "https://raw.githubusercontent.com/solana-labs/token-list/main/assets/mainnet/13PoKid6cZop4sj2GfoBeujnGfthUbTERdE5tpLCDLEY/logo.png",
      "tags": [
        "lp-token"
      ],
      "extensions": {
        "website": "https://raydium.io/"
      }
    },
    {
      "chainId": 101,
      "address": "2Vyyeuyd15Gp8aH6uKE72c4hxc8TVSLibxDP9vzspQWG",
      "symbol": "COPE-USDC",
      "name": "Raydium LP Token V4 (COPE-USDC)",
      "decimals": 0,
      "logoURI": "https://raw.githubusercontent.com/solana-labs/token-list/main/assets/mainnet/2Vyyeuyd15Gp8aH6uKE72c4hxc8TVSLibxDP9vzspQWG/logo.png",
      "tags": [
        "lp-token"
      ],
      "extensions": {
        "website": "https://raydium.io/"
      }
    },
    {
      "chainId": 101,
      "address": "Epm4KfTj4DMrvqn6Bwg2Tr2N8vhQuNbuK8bESFp4k33K",
      "symbol": "SOL-USDT",
      "name": "Raydium LP Token V4 (SOL-USDT)",
      "decimals": 9,
      "logoURI": "https://raw.githubusercontent.com/solana-labs/token-list/main/assets/mainnet/Epm4KfTj4DMrvqn6Bwg2Tr2N8vhQuNbuK8bESFp4k33K/logo.png",
      "tags": [
        "lp-token"
      ],
      "extensions": {
        "website": "https://raydium.io/"
      }
    },
    {
      "chainId": 101,
      "address": "FA1i7fej1pAbQbnY8NbyYUsTrWcasTyipKreDgy1Mgku",
      "symbol": "YFI-USDT",
      "name": "Raydium LP Token V4 (YFI-USDT)",
      "decimals": 6,
      "logoURI": "https://raw.githubusercontent.com/solana-labs/token-list/main/assets/mainnet/FA1i7fej1pAbQbnY8NbyYUsTrWcasTyipKreDgy1Mgku/logo.png",
      "tags": [
        "lp-token"
      ],
      "extensions": {
        "website": "https://raydium.io/"
      }
    },
    {
      "chainId": 101,
      "address": "HYSAu42BFejBS77jZAZdNAWa3iVcbSRJSzp3wtqCbWwv",
      "symbol": "SRM-USDT",
      "name": "Raydium LP Token V4 (SRM-USDT)",
      "decimals": 6,
      "logoURI": "https://raw.githubusercontent.com/solana-labs/token-list/main/assets/mainnet/HYSAu42BFejBS77jZAZdNAWa3iVcbSRJSzp3wtqCbWwv/logo.png",
      "tags": [
        "lp-token"
      ],
      "extensions": {
        "website": "https://raydium.io/"
      }
    },
    {
      "chainId": 101,
      "address": "2cTCiUnect5Lap2sk19xLby7aajNDYseFhC9Pigou11z",
      "symbol": "FTT-USDT",
      "name": "Raydium LP Token V4 (FTT-USDT)",
      "decimals": 6,
      "logoURI": "https://raw.githubusercontent.com/solana-labs/token-list/main/assets/mainnet/2cTCiUnect5Lap2sk19xLby7aajNDYseFhC9Pigou11z/logo.png",
      "tags": [
        "lp-token"
      ],
      "extensions": {
        "website": "https://raydium.io/"
      }
    },
    {
      "chainId": 101,
      "address": "DgGuvR9GSHimopo3Gc7gfkbKamLKrdyzWkq5yqA6LqYS",
      "symbol": "BTC-USDT",
      "name": "Raydium LP Token V4 (BTC-USDT)",
      "decimals": 6,
      "logoURI": "https://raw.githubusercontent.com/solana-labs/token-list/main/assets/mainnet/DgGuvR9GSHimopo3Gc7gfkbKamLKrdyzWkq5yqA6LqYS/logo.png",
      "tags": [
        "lp-token"
      ],
      "extensions": {
        "website": "https://raydium.io/"
      }
    },
    {
      "chainId": 101,
      "address": "Ba26poEYDy6P2o95AJUsewXgZ8DM9BCsmnU9hmC9i4Ki",
      "symbol": "SUSHI-USDT",
      "name": "Raydium LP Token V4 (SUSHI-USDT)",
      "decimals": 6,
      "logoURI": "https://raw.githubusercontent.com/solana-labs/token-list/main/assets/mainnet/Ba26poEYDy6P2o95AJUsewXgZ8DM9BCsmnU9hmC9i4Ki/logo.png",
      "tags": [
        "lp-token"
      ],
      "extensions": {
        "website": "https://raydium.io/"
      }
    },
    {
      "chainId": 101,
      "address": "D3iGro1vn6PWJXo9QAPj3dfta6dKkHHnmiiym2EfsAmi",
      "symbol": "TOMO-USDT",
      "name": "Raydium LP Token V4 (TOMO-USDT)",
      "decimals": 6,
      "logoURI": "https://raw.githubusercontent.com/solana-labs/token-list/main/assets/mainnet/D3iGro1vn6PWJXo9QAPj3dfta6dKkHHnmiiym2EfsAmi/logo.png",
      "tags": [
        "lp-token"
      ],
      "extensions": {
        "website": "https://raydium.io/"
      }
    },
    {
      "chainId": 101,
      "address": "Dr12Sgt9gkY8WU5tRkgZf1TkVWJbvjYuPAhR3aDCwiiX",
      "symbol": "LINK-USDT",
      "name": "Raydium LP Token V4 (LINK-USDT)",
      "decimals": 6,
      "logoURI": "https://raw.githubusercontent.com/solana-labs/token-list/main/assets/mainnet/Dr12Sgt9gkY8WU5tRkgZf1TkVWJbvjYuPAhR3aDCwiiX/logo.png",
      "tags": [
        "lp-token"
      ],
      "extensions": {
        "website": "https://raydium.io/"
      }
    },
    {
      "chainId": 101,
      "address": "nPrB78ETY8661fUgohpuVusNCZnedYCgghzRJzxWnVb",
      "symbol": "ETH-USDT",
      "name": "Raydium LP Token V4 (ETH-USDT)",
      "decimals": 6,
      "logoURI": "https://raw.githubusercontent.com/solana-labs/token-list/main/assets/mainnet/nPrB78ETY8661fUgohpuVusNCZnedYCgghzRJzxWnVb/logo.png",
      "tags": [
        "lp-token"
      ],
      "extensions": {
        "website": "https://raydium.io/"
      }
    },
    {
      "chainId": 101,
      "address": "EGJht91R7dKpCj8wzALkjmNdUUUcQgodqWCYweyKcRcV",
      "symbol": "YFI-SRM",
      "name": "Raydium LP Token V4 (YFI-SRM)",
      "decimals": 6,
      "logoURI": "https://raw.githubusercontent.com/solana-labs/token-list/main/assets/mainnet/EGJht91R7dKpCj8wzALkjmNdUUUcQgodqWCYweyKcRcV/logo.png",
      "tags": [
        "lp-token"
      ],
      "extensions": {
        "website": "https://raydium.io/"
      }
    },
    {
      "chainId": 101,
      "address": "AsDuPg9MgPtt3jfoyctUCUgsvwqAN6RZPftqoeiPDefM",
      "symbol": "FTT-SRM",
      "name": "Raydium LP Token V4 (FTT-SRM)",
      "decimals": 6,
      "logoURI": "https://raw.githubusercontent.com/solana-labs/token-list/main/assets/mainnet/AsDuPg9MgPtt3jfoyctUCUgsvwqAN6RZPftqoeiPDefM/logo.png",
      "tags": [
        "lp-token"
      ],
      "extensions": {
        "website": "https://raydium.io/"
      }
    },
    {
      "chainId": 101,
      "address": "AGHQxXb3GSzeiLTcLtXMS2D5GGDZxsB2fZYZxSB5weqB",
      "symbol": "BTC-SRM",
      "name": "Raydium LP Token V4 (BTC-SRM)",
      "decimals": 6,
      "logoURI": "https://raw.githubusercontent.com/solana-labs/token-list/main/assets/mainnet/AGHQxXb3GSzeiLTcLtXMS2D5GGDZxsB2fZYZxSB5weqB/logo.png",
      "tags": [
        "lp-token"
      ],
      "extensions": {
        "website": "https://raydium.io/"
      }
    },
    {
      "chainId": 101,
      "address": "3HYhUnUdV67j1vn8fu7ExuVGy5dJozHEyWvqEstDbWwE",
      "symbol": "SUSHI-SRM",
      "name": "Raydium LP Token V4 (SUSHI-SRM)",
      "decimals": 6,
      "logoURI": "https://raw.githubusercontent.com/solana-labs/token-list/main/assets/mainnet/3HYhUnUdV67j1vn8fu7ExuVGy5dJozHEyWvqEstDbWwE/logo.png",
      "tags": [
        "lp-token"
      ],
      "extensions": {
        "website": "https://raydium.io/"
      }
    },
    {
      "chainId": 101,
      "address": "GgH9RnKrQpaMQeqmdbMvs5oo1A24hERQ9wuY2pSkeG7x",
      "symbol": "TOMO-SRM",
      "name": "Raydium LP Token V4 (TOMO-SRM)",
      "decimals": 6,
      "logoURI": "https://raw.githubusercontent.com/solana-labs/token-list/main/assets/mainnet/GgH9RnKrQpaMQeqmdbMvs5oo1A24hERQ9wuY2pSkeG7x/logo.png",
      "tags": [
        "lp-token"
      ],
      "extensions": {
        "website": "https://raydium.io/"
      }
    },
    {
      "chainId": 101,
      "address": "GXN6yJv12o18skTmJXaeFXZVY1iqR18CHsmCT8VVCmDD",
      "symbol": "LINK-SRM",
      "name": "Raydium LP Token V4 (LINK-SRM)",
      "decimals": 6,
      "logoURI": "https://raw.githubusercontent.com/solana-labs/token-list/main/assets/mainnet/GXN6yJv12o18skTmJXaeFXZVY1iqR18CHsmCT8VVCmDD/logo.png",
      "tags": [
        "lp-token"
      ],
      "extensions": {
        "website": "https://raydium.io/"
      }
    },
    {
      "chainId": 101,
      "address": "9VoY3VERETuc2FoadMSYYizF26mJinY514ZpEzkHMtwG",
      "symbol": "ETH-SRM",
      "name": "Raydium LP Token V4 (ETH-SRM)",
      "decimals": 6,
      "logoURI": "https://raw.githubusercontent.com/solana-labs/token-list/main/assets/mainnet/9VoY3VERETuc2FoadMSYYizF26mJinY514ZpEzkHMtwG/logo.png",
      "tags": [
        "lp-token"
      ],
      "extensions": {
        "website": "https://raydium.io/"
      }
    },
    {
      "chainId": 101,
      "address": "AKJHspCwDhABucCxNLXUSfEzb7Ny62RqFtC9uNjJi4fq",
      "symbol": "SRM-SOL",
      "name": "Raydium LP Token V4 (SRM-SOL)",
      "decimals": 6,
      "logoURI": "https://raw.githubusercontent.com/solana-labs/token-list/main/assets/mainnet/AKJHspCwDhABucCxNLXUSfEzb7Ny62RqFtC9uNjJi4fq/logo.png",
      "tags": [
        "lp-token"
      ],
      "extensions": {
        "website": "https://raydium.io/"
      }
    },
    {
      "chainId": 101,
      "address": "2doeZGLJyACtaG9DCUyqMLtswesfje1hjNA11hMdj6YU",
      "symbol": "TULIP-USDC",
      "name": "Raydium LP Token V4 (TULIP-USDC)",
      "decimals": 6,
      "logoURI": "https://raw.githubusercontent.com/solana-labs/token-list/main/assets/mainnet/2doeZGLJyACtaG9DCUyqMLtswesfje1hjNA11hMdj6YU/logo.svg",
      "tags": [
        "lp-token"
      ],
      "extensions": {
        "website": "https://raydium.io/"
      }
    },
    {
      "chainId": 101,
      "address": "AcstFzGGawvvdVhYV9bftr7fmBHbePUjhv53YK1W3dZo",
      "symbol": "LSD",
      "name": "LSD",
      "decimals": 9,
      "logoURI": "https://raw.githubusercontent.com/solana-labs/token-list/main/assets/mainnet/AcstFzGGawvvdVhYV9bftr7fmBHbePUjhv53YK1W3dZo/logo.svg",
      "tags": [
        "nft"
      ],
      "extensions": {
        "website": "https://solible.com/"
      }
    },
    {
      "chainId": 101,
      "address": "91fSFQsPzMLat9DHwLdQacW3i3EGnWds5tA5mt7yLiT9",
      "symbol": "Unlimited Energy",
      "name": "Unlimited Energy",
      "decimals": 9,
      "tags": [
        "nft"
      ],
      "extensions": {
        "website": "https://solible.com/"
      }
    },
    {
      "chainId": 101,
      "address": "29PEpZeuqWf9tS2gwCjpeXNdXLkaZSMR2s1ibkvGsfnP",
      "symbol": "Need for Speed",
      "name": "Need for Speed",
      "decimals": 9,
      "tags": [
        "nft"
      ],
      "extensions": {
        "website": "https://solible.com/"
      }
    },
    {
      "chainId": 101,
      "address": "HsY8PNar8VExU335ZRYzg89fX7qa4upYu6vPMPFyCDdK",
      "symbol": "ADOR OPENS",
      "name": "ADOR OPENS",
      "decimals": 0,
      "tags": [
        "nft"
      ],
      "extensions": {
        "website": "https://solible.com/"
      }
    },
    {
      "chainId": 101,
      "address": "EDP8TpLJ77M3KiDgFkZW4v4mhmKJHZi9gehYXenfFZuL",
      "symbol": "CMS - Rare",
      "name": "CMS - Rare",
      "decimals": 0,
      "tags": [
        "nft"
      ],
      "extensions": {
        "website": "https://solible.com/"
      }
    },
    {
      "chainId": 101,
      "address": "BrUKFwAABkExb1xzYU4NkRWzjBihVQdZ3PBz4m5S8if3",
      "symbol": "Tesla",
      "name": "Tesla",
      "decimals": 0,
      "tags": [
        "nft"
      ],
      "extensions": {
        "website": "https://solible.com/"
      }
    },
    {
      "chainId": 101,
      "address": "9CmQwpvVXRyixjiE3LrbSyyopPZohNDN1RZiTk8rnXsQ",
      "symbol": "DeceFi",
      "name": "DeceFi",
      "decimals": 0,
      "tags": [
        "nft"
      ],
      "extensions": {
        "website": "https://solible.com/"
      }
    },
    {
      "chainId": 101,
      "address": "F6ST1wWkx2PeH45sKmRxo1boyuzzWCfpnvyKL4BGeLxF",
      "symbol": "Power User",
      "name": "Power User",
      "decimals": 0,
      "tags": [
        "nft"
      ],
      "extensions": {
        "website": "https://solible.com/"
      }
    },
    {
      "chainId": 101,
      "address": "dZytJ7iPDcCu9mKe3srL7bpUeaR3zzkcVqbtqsmxtXZ",
      "symbol": "VIP Member",
      "name": "VIP Member",
      "decimals": 0,
      "tags": [
        "nft"
      ],
      "extensions": {
        "website": "https://solible.com/"
      }
    },
    {
      "chainId": 101,
      "address": "8T4vXgwZUWwsbCDiptHFHjdfexvLG9UP8oy1psJWEQdS",
      "symbol": "Uni Christmas",
      "name": "Uni Christmas",
      "decimals": 0,
      "tags": [
        "nft"
      ],
      "extensions": {
        "website": "https://solible.com/"
      }
    },
    {
      "chainId": 101,
      "address": "EjFGGJSyp9UDS8aqafET5LX49nsG326MeNezYzpiwgpQ",
      "symbol": "BNB",
      "name": "BNB",
      "decimals": 0,
      "tags": [
        "nft"
      ],
      "extensions": {
        "website": "https://solible.com/"
      }
    },
    {
      "chainId": 101,
      "address": "FkmkTr4en8CXkfo9jAwEMov6PVNLpYMzWr3Udqf9so8Z",
      "symbol": "Seldom",
      "name": "Seldom",
      "decimals": 9,
      "tags": [
        "nft"
      ],
      "extensions": {
        "website": "https://solible.com/"
      }
    },
    {
      "chainId": 101,
      "address": "2gn1PJdMAU92SU5inLSp4Xp16ZC5iLF6ScEi7UBvp8ZD",
      "symbol": "Satoshi Closeup",
      "name": "Satoshi Closeup",
      "decimals": 9,
      "tags": [
        "nft"
      ],
      "extensions": {
        "website": "https://solible.com/"
      }
    },
    {
      "chainId": 101,
      "address": "7mhZHtPL4GFkquQR4Y6h34Q8hNkQvGc1FaNtyE43NvUR",
      "symbol": "Satoshi GB",
      "name": "Satoshi GB",
      "decimals": 9,
      "tags": [
        "nft"
      ],
      "extensions": {
        "website": "https://solible.com/"
      }
    },
    {
      "chainId": 101,
      "address": "8RoKfLx5RCscbtVh8kYb81TF7ngFJ38RPomXtUREKsT2",
      "symbol": "Satoshi OG",
      "name": "Satoshi OG",
      "decimals": 9,
      "tags": [
        "nft"
      ],
      "extensions": {
        "website": "https://solible.com/"
      }
    },
    {
      "chainId": 101,
      "address": "9rw5hyDngBQ3yDsCRHqgzGHERpU2zaLh1BXBUjree48J",
      "symbol": "Satoshi BTC",
      "name": "Satoshi BTC",
      "decimals": 9,
      "tags": [
        "nft"
      ],
      "extensions": {
        "website": "https://solible.com/"
      }
    },
    {
      "chainId": 101,
      "address": "AiD7J6D5Hny5DJB1MrYBc2ePQqy2Yh4NoxWwYfR7PzxH",
      "symbol": "Satoshi GB",
      "name": "Satoshi GB",
      "decimals": 9,
      "tags": [
        "nft"
      ],
      "extensions": {
        "website": "https://solible.com/"
      }
    },
    {
      "chainId": 101,
      "address": "4qzEcYvT6TuJME2EMZ5vjaLvQja6R4hKjarA73WQUwt6",
      "name": "APESZN_HOODIE",
      "symbol": "APESZN_HOODIE",
      "decimals": 0,
      "tags": [
        "nft"
      ],
      "extensions": {
        "website": "https://solible.com/"
      }
    },
    {
      "chainId": 101,
      "address": "APhyVWtzjdTVYhyta9ngSiCDk2pLi8eEZKsHGSbsmwv6",
      "name": "APESZN_TEE_SHIRT",
      "symbol": "APESZN_TEE_SHIRT",
      "decimals": 0,
      "tags": [
        "nft"
      ],
      "extensions": {
        "website": "https://solible.com/"
      }
    },
    {
      "chainId": 101,
      "address": "bxiA13fpU1utDmYuUvxvyMT8odew5FEm96MRv7ij3eb",
      "symbol": "Satoshi",
      "name": "Satoshi",
      "decimals": 9,
      "tags": [
        "nft"
      ],
      "extensions": {
        "website": "https://solible.com/"
      }
    },
    {
      "chainId": 101,
      "address": "GoC24kpj6TkvjzspXrjSJC2CVb5zMWhLyRcHJh9yKjRF",
      "symbol": "Satoshi Closeup",
      "name": "Satoshi Closeup",
      "decimals": 9,
      "tags": [
        "nft"
      ],
      "extensions": {
        "website": "https://solible.com/"
      }
    },
    {
      "chainId": 101,
      "address": "oCUduD44ETuZ65bpWdPzPDSnAdreg1sJrugfwyFZVHV",
      "symbol": "Satoshi BTC",
      "name": "Satoshi BTC",
      "decimals": 9,
      "tags": [
        "nft"
      ],
      "extensions": {
        "website": "https://solible.com/"
      }
    },
    {
      "chainId": 101,
      "address": "9Vvre2DxBB9onibwYDHeMsY1cj6BDKtEDccBPWRN215E",
      "symbol": "Satoshi Nakamoto",
      "name": "Satoshi Nakamoto",
      "decimals": 9,
      "tags": [
        "nft"
      ],
      "extensions": {
        "website": "https://solible.com/"
      }
    },
    {
      "chainId": 101,
      "address": "7RpFk44cMTAUt9CcjEMWnZMypE9bYQsjBiSNLn5qBvhP",
      "symbol": "Charles Hoskinson",
      "name": "Charles Hoskinson",
      "decimals": 9,
      "tags": [
        "nft"
      ],
      "extensions": {
        "website": "https://solible.com/"
      }
    },
    {
      "chainId": 101,
      "address": "GyRkPAxpd9XrMHcBF6fYHVRSZQvQBwAGKAGQeBPSKzMq",
      "symbol": "SBF",
      "name": "SBF",
      "decimals": 0,
      "tags": [
        "nft"
      ],
      "extensions": {
        "website": "https://solible.com/"
      }
    },
    {
      "chainId": 101,
      "address": "AgdBQN2Sy2abiZ2KToWeUsQ9PHdCv95wt6kVWRf5zDkx",
      "symbol": "Bitcoin Tram",
      "name": "Bitcoin Tram",
      "decimals": 0,
      "tags": [
        "nft"
      ],
      "extensions": {
        "website": "https://solible.com/"
      }
    },
    {
      "chainId": 101,
      "address": "7TRzvCqXN8KSXggbSyeEG2Z9YBBhEFmbtmv6FLbd4mmd",
      "symbol": "SRM tee-shirt",
      "name": "SRM tee-shirt",
      "decimals": 0,
      "tags": [
        "nft"
      ],
      "extensions": {
        "website": "https://solible.com/"
      }
    },
    {
      "chainId": 101,
      "address": "gksYzxitEf2HyE7Bb81vvHXNH5f3wa43jvXf4TcUZwb",
      "symbol": "PERK",
      "name": "PERK",
      "decimals": 6,
      "logoURI": "https://raw.githubusercontent.com/solana-labs/token-list/main/assets/mainnet/gksYzxitEf2HyE7Bb81vvHXNH5f3wa43jvXf4TcUZwb/logo.png",
      "tags": [],
      "extensions": {
        "website": "https://perk.exchange/"
      }
    },
    {
      "chainId": 101,
      "address": "BDxWSxkMLW1nJ3VggamUKkEKrtCaVqzFxoDApM8HdBks",
      "symbol": "BTSG",
      "name": "BitSong",
      "decimals": 6,
      "logoURI": "https://raw.githubusercontent.com/solana-labs/token-list/main/assets/mainnet/BDxWSxkMLW1nJ3VggamUKkEKrtCaVqzFxoDApM8HdBks/logo.png",
      "tags": [],
      "extensions": {
        "website": "https://bitsong.io/",
        "coingeckoId": "bitsong"
      }
    },
    {
      "chainId": 101,
      "address": "5ddiFxh3J2tcZHfn8uhGRYqu16P3FUvBfh8WoZPUHKW5",
      "name": "EOSBEAR",
      "symbol": "EOSBEAR",
      "decimals": 6,
      "logoURI": "",
      "tags": [
        "leveraged",
        "bear"
      ],
      "extensions": {
        "coingeckoId": "3x-short-eos-token",
        "serumV3Usdc": "2BQrJP599QVKRyHhyJ6oRrTPNUmPBgXxiBo2duvYdacy"
      }
    },
    {
      "chainId": 101,
      "address": "qxxF6S62hmZF5bo46mS7C2qbBa87qRossAM78VzsDqi",
      "name": "EOSBULL",
      "symbol": "EOSBULL",
      "decimals": 6,
      "logoURI": "",
      "tags": [
        "leveraged",
        "bull"
      ],
      "extensions": {
        "coingeckoId": "3x-long-eos-token"
      }
    },
    {
      "chainId": 101,
      "address": "2CDLbxeuqkLTLY3em6FFQgfBQV5LRnEsJJgcFCvWKNcS",
      "name": "BNBBEAR",
      "symbol": "BNBBEAR",
      "decimals": 6,
      "logoURI": "",
      "tags": [
        "leveraged",
        "bear"
      ],
      "extensions": {
        "coingeckoId": "3x-short-bnb-token"
      }
    },
    {
      "chainId": 101,
      "address": "AfjHjdLibuXyvmz7PyTSc5KEcGBh43Kcu8Sr2tyDaJyt",
      "name": "BNBBULL",
      "symbol": "BNBBULL",
      "decimals": 6,
      "logoURI": "",
      "tags": [
        "leveraged",
        "bull"
      ],
      "extensions": {
        "coingeckoId": "3x-long-bnb-token"
      }
    },
    {
      "chainId": 101,
      "address": "8kA1WJKoLTxtACNPkvW6UNufsrpxUY57tXZ9KmG9123t",
      "name": "BSVBULL",
      "symbol": "BSVBULL",
      "decimals": 6,
      "logoURI": "",
      "tags": [
        "leveraged",
        "bull"
      ],
      "extensions": {
        "coingeckoId": "3x-long-bitcoin-sv-token"
      }
    },
    {
      "chainId": 101,
      "address": "2FGW8BVMu1EHsz2ZS9rZummDaq6o2DVrZZPw4KaAvDWh",
      "name": "BSVBEAR",
      "symbol": "BSVBEAR",
      "decimals": 6,
      "logoURI": "",
      "tags": [
        "leveraged",
        "bear"
      ],
      "extensions": {
        "coingeckoId": "3x-short-bitcoin-sv-token"
      }
    },
    {
      "chainId": 101,
      "address": "8L9XGTMzcqS9p61zsR35t7qipwAXMYkD6disWoDFZiFT",
      "name": "LTCBEAR",
      "symbol": "LTCBEAR",
      "decimals": 6,
      "logoURI": "",
      "tags": [
        "leveraged",
        "bear"
      ],
      "extensions": {
        "coingeckoId": "3x-short-litecoin-token"
      }
    },
    {
      "chainId": 101,
      "address": "863ZRjf1J8AaVuCqypAdm5ktVyGYDiBTvD1MNHKrwyjp",
      "name": "LTCBULL",
      "symbol": "LTCBULL",
      "decimals": 6,
      "logoURI": "",
      "tags": [
        "leveraged",
        "bull"
      ],
      "extensions": {
        "coingeckoId": "3x-long-litecoin-token"
      }
    },
    {
      "chainId": 101,
      "address": "GkSPaHdY2raetuYzsJYacHtrAtQUfWt64bpd1VzxJgSD",
      "name": "BULL",
      "symbol": "BULL",
      "decimals": 6,
      "logoURI": "",
      "tags": [
        "leveraged",
        "bull"
      ],
      "extensions": {
        "coingeckoId": "3x-long-bitcoin-token"
      }
    },
    {
      "chainId": 101,
      "address": "45vwTZSDFBiqCMRdtK4xiLCHEov8LJRW8GwnofG8HYyH",
      "name": "BEAR",
      "symbol": "BEAR",
      "decimals": 6,
      "logoURI": "",
      "tags": [
        "leveraged",
        "bear"
      ],
      "extensions": {
        "coingeckoId": "3x-short-bitcoin-token"
      }
    },
    {
      "chainId": 101,
      "address": "2VTAVf1YCwamD3ALMdYHRMV5vPUCXdnatJH5f1khbmx6",
      "name": "BCHBEAR",
      "symbol": "BCHBEAR",
      "decimals": 6,
      "logoURI": "",
      "tags": [
        "leveraged",
        "bear"
      ],
      "extensions": {
        "coingeckoId": "3x-short-bitcoin-cash-token"
      }
    },
    {
      "chainId": 101,
      "address": "22xoSp66BDt4x4Q5xqxjaSnirdEyharoBziSFChkLFLy",
      "name": "BCHBULL",
      "symbol": "BCHBULL",
      "decimals": 6,
      "logoURI": "",
      "tags": [
        "leveraged",
        "bull"
      ],
      "extensions": {
        "coingeckoId": "3x-long-bitcoin-cash-token"
      }
    },
    {
      "chainId": 101,
      "address": "CwChm6p9Q3yFrjzVeiLTTbsoJkooscof5SJYZc2CrNqG",
      "name": "ETHBULL",
      "symbol": "ETHBULL",
      "decimals": 6,
      "logoURI": "",
      "tags": [
        "leveraged",
        "bull"
      ],
      "extensions": {
        "coingeckoId": "3x-long-ethereum-token",
        "serumV3Usdt": "FuhKVt5YYCv7vXnADXtb7vqzYn82PJoap86q5wm8LX8Q"
      }
    },
    {
      "chainId": 101,
      "address": "Bvv9xLodFrvDFSno9Ud8SEh5zVtBDQQjnBty2SgMcJ2s",
      "name": "ETHBEAR",
      "symbol": "ETHBEAR",
      "decimals": 6,
      "logoURI": "",
      "tags": [
        "leveraged",
        "bear"
      ],
      "extensions": {
        "coingeckoId": "3x-short-ethereum-token"
      }
    },
    {
      "chainId": 101,
      "address": "HRhaNssoyv5tKFRcbPg69ULEbcD8DPv99GdXLcdkgc1A",
      "name": "ALTBULL",
      "symbol": "ALTBULL",
      "decimals": 6,
      "logoURI": "",
      "tags": [
        "leveraged",
        "bull"
      ],
      "extensions": {
        "coingeckoId": "3x-long-altcoin-index-token"
      }
    },
    {
      "chainId": 101,
      "address": "9Mu1KmjBKTUWgpDoeTJ5oD7XFQmEiZxzspEd3TZGkavx",
      "name": "ALTBEAR",
      "symbol": "ALTBEAR",
      "decimals": 6,
      "logoURI": "",
      "tags": [
        "leveraged",
        "bear"
      ],
      "extensions": {
        "coingeckoId": "3x-short-altcoin-index-token"
      }
    },
    {
      "chainId": 101,
      "address": "AYL1adismZ1U9pTuN33ahG4aYc5XTZQL4vKFx9ofsGWD",
      "name": "BULLSHIT",
      "symbol": "BULLSHIT",
      "decimals": 6,
      "logoURI": "",
      "tags": [
        "leveraged",
        "bull"
      ],
      "extensions": {
        "coingeckoId": "3x-long-shitcoin-index-token"
      }
    },
    {
      "chainId": 101,
      "address": "5jqymuoXXVcUuJKrf1MWiHSqHyg2osMaJGVy69NsJWyP",
      "name": "BEARSHIT",
      "symbol": "BEARSHIT",
      "decimals": 6,
      "logoURI": "",
      "tags": [
        "leveraged",
        "bear"
      ],
      "extensions": {
        "coingeckoId": "3x-short-shitcoin-index-token"
      }
    },
    {
      "chainId": 101,
      "address": "EL1aDTnLKjf4SaGpqtxJPyK94imSBr8fWDbcXjXQrsmj",
      "name": "MIDBULL",
      "symbol": "MIDBULL",
      "decimals": 6,
      "logoURI": "",
      "tags": [
        "leveraged",
        "bull"
      ],
      "extensions": {
        "coingeckoId": "3x-long-midcap-index-token",
        "serumV3Usdc": "8BBtLkoaEyavREriwGUudzAcihTH9SJLAPBbgb7QZe9y"
      }
    },
    {
      "chainId": 101,
      "address": "2EPvVjHusU3ozoucmdhhnqv3HQtBsQmjTnSa87K91HkC",
      "name": "MIDBEAR",
      "symbol": "MIDBEAR",
      "decimals": 6,
      "logoURI": "",
      "tags": [
        "leveraged",
        "bear"
      ],
      "extensions": {
        "coingeckoId": "3x-short-midcap-index-token"
      }
    },
    {
      "chainId": 101,
      "address": "8TCfJTyeqNBZqyDMY4VwDY7kdCCY7pcbJJ58CnKHkMu2",
      "name": "LINKBEAR",
      "symbol": "LINKBEAR",
      "decimals": 6,
      "logoURI": "",
      "tags": [
        "leveraged",
        "bear"
      ],
      "extensions": {
        "coingeckoId": "3x-short-chainlink-token"
      }
    },
    {
      "chainId": 101,
      "address": "EsUoZMbACNMppdqdmuLCFLet8VXxt2h47N9jHCKwyaPz",
      "name": "LINKBULL",
      "symbol": "LINKBULL",
      "decimals": 6,
      "logoURI": "",
      "tags": [
        "leveraged",
        "bull"
      ],
      "extensions": {
        "coingeckoId": "3x-long-chainlink-token"
      }
    },
    {
      "chainId": 101,
      "address": "262cQHT3soHwzuo2oVSy5kAfHcFZ1Jjn8C1GRLcQNKA3",
      "name": "XRPBULL",
      "symbol": "XRPBULL",
      "decimals": 6,
      "logoURI": "",
      "tags": [
        "leveraged",
        "bull"
      ],
      "extensions": {
        "coingeckoId": "3x-long-xrp-token"
      }
    },
    {
      "chainId": 101,
      "address": "8sxtSswmQ7Lcd2GjK6am37Z61wJZjA2SzE7Luf7yaKBB",
      "name": "XRPBEAR",
      "symbol": "XRPBEAR",
      "decimals": 6,
      "logoURI": "",
      "tags": [
        "leveraged",
        "bear"
      ],
      "extensions": {
        "coingeckoId": "3x-short-xrp-token"
      }
    },
    {
      "chainId": 101,
      "address": "91z91RukFM16hyEUCXuwMQwp2BW3vanNG5Jh5yj6auiJ",
      "name": "BVOL",
      "symbol": "BVOL",
      "decimals": 6,
      "logoURI": "",
      "tags": [],
      "extensions": {
        "coingeckoId": "1x-long-btc-implied-volatility-token"
      }
    },
    {
      "chainId": 101,
      "address": "5TY71D29Cyuk9UrsSxLXw2quJBpS7xDDFuFu2K9W7Wf9",
      "name": "IBlive",
      "symbol": "IBVOL",
      "decimals": 6,
      "logoURI": "",
      "tags": [],
      "extensions": {
        "coingeckoId": "1x-short-btc-implied-volatility"
      }
    },
    {
      "chainId": 101,
      "address": "dK83wTVypEpa1pqiBbHY3MNuUnT3ADUZM4wk9VZXZEc",
      "name": "Wrapped Aave",
      "symbol": "AAVE",
      "decimals": 6,
      "logoURI": "https://raw.githubusercontent.com/solana-labs/token-list/main/assets/mainnet/dK83wTVypEpa1pqiBbHY3MNuUnT3ADUZM4wk9VZXZEc/logo.png",
      "tags": [],
      "extensions": {
        "serumV3Usdt": "6bxuB5N3bt3qW8UnPNLgMMzDq5sEH8pFmYJYGgzvE11V",
        "coingeckoId": "aave"
      }
    },
    {
      "chainId": 101,
      "address": "A6aY2ceogBz1VaXBxm1j2eJuNZMRqrWUAnKecrMH85zj",
      "name": "LQID",
      "symbol": "LQID",
      "decimals": 6,
      "logoURI": "https://raw.githubusercontent.com/solana-labs/token-list/main/assets/mainnet/A6aY2ceogBz1VaXBxm1j2eJuNZMRqrWUAnKecrMH85zj/logo.svg",
      "tags": []
    },
    {
      "chainId": 101,
      "address": "7CnFGR9mZWyAtWxPcVuTewpyC3A3MDW4nLsu5NY6PDbd",
      "name": "SECO",
      "symbol": "SECO",
      "decimals": 6,
      "logoURI": "",
      "tags": [],
      "extensions": {
        "coingeckoId": "serum-ecosystem-token"
      }
    },
    {
      "chainId": 101,
      "address": "3GECTP7H4Tww3w8jEPJCJtXUtXxiZty31S9szs84CcwQ",
      "name": "HOLY",
      "symbol": "HOLY",
      "decimals": 6,
      "logoURI": "",
      "tags": [],
      "extensions": {
        "coingeckoId": "holy-trinity"
      }
    },
    {
      "chainId": 101,
      "address": "6ry4WBDvAwAnrYJVv6MCog4J8zx6S3cPgSqnTsDZ73AR",
      "name": "TRYB",
      "symbol": "TRYB",
      "decimals": 6,
      "logoURI": "",
      "tags": [],
      "extensions": {
        "serumV3Usdt": "AADohBGxvf7bvixs2HKC3dG2RuU3xpZDwaTzYFJThM8U",
        "coingeckoId": "bilira"
      }
    },
    {
      "chainId": 101,
      "address": "ASboaJPFtJeCS5eG4gL3Lg95xrTz2UZSLE9sdJtY93kE",
      "name": "DOGEBULL",
      "symbol": "DOGEBULL",
      "decimals": 6,
      "logoURI": "",
      "tags": [
        "leveraged",
        "bull"
      ],
      "extensions": {
        "coingeckoId": "3x-long-dogecoin-token"
      }
    },
    {
      "chainId": 101,
      "address": "Gnhy3boBT4MA8TTjGip5ND2uNsceh1Wgeaw1rYJo51ZY",
      "symbol": "MAPSPOOL",
      "name": "Bonfida Maps Pool",
      "decimals": 6,
      "logoURI": "https://raw.githubusercontent.com/solana-labs/token-list/main/assets/mainnet/Gnhy3boBT4MA8TTjGip5ND2uNsceh1Wgeaw1rYJo51ZY/logo.svg",
      "tags": [],
      "extensions": {
        "website": "https://bonfida.com/"
      }
    },
    {
      "chainId": 101,
      "address": "9iDWyYZ5VHBCxxmWZogoY3Z6FSbKsX4WFe37c728krdT",
      "symbol": "OXYPOOL",
      "name": "Bonfida Oxy Pool",
      "decimals": 6,
      "logoURI": "https://raw.githubusercontent.com/solana-labs/token-list/main/assets/mainnet/9iDWyYZ5VHBCxxmWZogoY3Z6FSbKsX4WFe37c728krdT/logo.svg",
      "tags": [],
      "extensions": {
        "website": "https://bonfida.com/"
      }
    },
    {
      "chainId": 101,
      "address": "D68NB5JkzvyNCZAvi6EGtEcGvSoRNPanU9heYTAUFFRa",
      "name": "PERP",
      "symbol": "PERP",
      "decimals": 6,
      "logoURI": "https://raw.githubusercontent.com/solana-labs/token-list/main/assets/mainnet/D68NB5JkzvyNCZAvi6EGtEcGvSoRNPanU9heYTAUFFRa/logo.png",
      "tags": [],
      "extensions": {
        "coingeckoId": "perpetual-protocol"
      }
    },
    {
      "chainId": 101,
      "address": "93a1L7xaEV7vZGzNXCcb9ztZedbpKgUiTHYxmFKJwKvc",
      "symbol": "RAYPOOL",
      "name": "Bonfida Ray Pool",
      "decimals": 6,
      "logoURI": "https://raw.githubusercontent.com/solana-labs/token-list/main/assets/mainnet/93a1L7xaEV7vZGzNXCcb9ztZedbpKgUiTHYxmFKJwKvc/logo.png",
      "tags": [],
      "extensions": {
        "website": "https://bonfida.com/"
      }
    },
    {
      "chainId": 101,
      "address": "FeGn77dhg1KXRRFeSwwMiykZnZPw5JXW6naf2aQgZDQf",
      "symbol": "wWETH",
      "name": "Wrapped Ether (Wormhole)",
      "decimals": 9,
      "logoURI": "https://raw.githubusercontent.com/solana-labs/token-list/main/assets/mainnet/FeGn77dhg1KXRRFeSwwMiykZnZPw5JXW6naf2aQgZDQf/logo.png",
      "tags": [
        "wrapped",
        "wormhole"
      ],
      "extensions": {
        "address": "0xC02aaA39b223FE8D0A0e5C4F27eAD9083C756Cc2",
        "bridgeContract": "https://etherscan.io/address/0xf92cD566Ea4864356C5491c177A430C222d7e678",
        "assetContract": "https://etherscan.io/address/0xC02aaA39b223FE8D0A0e5C4F27eAD9083C756Cc2",
        "coingeckoId": "weth"
      }
    },
    {
      "chainId": 101,
      "address": "GbBWwtYTMPis4VHb8MrBbdibPhn28TSrLB53KvUmb7Gi",
      "symbol": "wFTT",
      "name": "Wrapped FTT (Wormhole)",
      "decimals": 9,
      "logoURI": "https://raw.githubusercontent.com/solana-labs/token-list/main/assets/mainnet/GbBWwtYTMPis4VHb8MrBbdibPhn28TSrLB53KvUmb7Gi/logo.png",
      "tags": [
        "wrapped",
        "wormhole"
      ],
      "extensions": {
        "address": "0x50d1c9771902476076ecfc8b2a83ad6b9355a4c9",
        "bridgeContract": "https://etherscan.io/address/0xf92cD566Ea4864356C5491c177A430C222d7e678",
        "assetContract": "https://etherscan.io/address/0x50d1c9771902476076ecfc8b2a83ad6b9355a4c9",
        "coingeckoId": "ftx-token"
      }
    },
    {
      "chainId": 101,
      "address": "AbLwQCyU9S8ycJgu8wn6woRCHSYJmjMpJFcAHQ6vjq2P",
      "symbol": "wTUSD",
      "name": "TrueUSD (Wormhole)",
      "decimals": 9,
      "logoURI": "https://raw.githubusercontent.com/solana-labs/token-list/main/assets/mainnet/AbLwQCyU9S8ycJgu8wn6woRCHSYJmjMpJFcAHQ6vjq2P/logo.png",
      "tags": [
        "wrapped",
        "wormhole"
      ],
      "extensions": {
        "address": "0x0000000000085d4780B73119b644AE5ecd22b376",
        "bridgeContract": "https://etherscan.io/address/0xf92cD566Ea4864356C5491c177A430C222d7e678",
        "assetContract": "https://etherscan.io/address/0x0000000000085d4780B73119b644AE5ecd22b376",
        "coingeckoId": "true-usd"
      }
    },
    {
      "chainId": 101,
      "address": "3JfuyCg5891hCX1ZTbvt3pkiaww3XwgyqQH6E9eHtqKD",
      "symbol": "wLON",
      "name": "Tokenlon (Wormhole)",
      "decimals": 9,
      "logoURI": "https://raw.githubusercontent.com/solana-labs/token-list/main/assets/mainnet/3JfuyCg5891hCX1ZTbvt3pkiaww3XwgyqQH6E9eHtqKD/logo.png",
      "tags": [
        "wrapped",
        "wormhole"
      ],
      "extensions": {
        "address": "0x0000000000095413afC295d19EDeb1Ad7B71c952",
        "bridgeContract": "https://etherscan.io/address/0xf92cD566Ea4864356C5491c177A430C222d7e678",
        "assetContract": "https://etherscan.io/address/0x0000000000095413afC295d19EDeb1Ad7B71c952",
        "coingeckoId": "tokenlon"
      }
    },
    {
      "chainId": 101,
      "address": "6k7mrqiAqEWnABVN8FhfuNUrmrnaMh44nNWydNXctbpV",
      "symbol": "wALBT",
      "name": "AllianceBlock Token (Wormhole)",
      "decimals": 9,
      "logoURI": "https://raw.githubusercontent.com/solana-labs/token-list/main/assets/mainnet/6k7mrqiAqEWnABVN8FhfuNUrmrnaMh44nNWydNXctbpV/logo.png",
      "tags": [
        "wrapped",
        "wormhole"
      ],
      "extensions": {
        "address": "0x00a8b738E453fFd858a7edf03bcCfe20412f0Eb0",
        "bridgeContract": "https://etherscan.io/address/0xf92cD566Ea4864356C5491c177A430C222d7e678",
        "assetContract": "https://etherscan.io/address/0x00a8b738E453fFd858a7edf03bcCfe20412f0Eb0",
        "coingeckoId": "allianceblock"
      }
    },
    {
      "chainId": 101,
      "address": "4b166BQEQunjg8oNTDcLeWU3nidQnVTL1Vni8ANU7Mvt",
      "symbol": "wSKL",
      "name": "SKALE (Wormhole)",
      "decimals": 9,
      "logoURI": "https://raw.githubusercontent.com/solana-labs/token-list/main/assets/mainnet/4b166BQEQunjg8oNTDcLeWU3nidQnVTL1Vni8ANU7Mvt/logo.png",
      "tags": [
        "wrapped",
        "wormhole"
      ],
      "extensions": {
        "address": "0x00c83aeCC790e8a4453e5dD3B0B4b3680501a7A7",
        "bridgeContract": "https://etherscan.io/address/0xf92cD566Ea4864356C5491c177A430C222d7e678",
        "assetContract": "https://etherscan.io/address/0x00c83aeCC790e8a4453e5dD3B0B4b3680501a7A7",
        "coingeckoId": "skale"
      }
    },
    {
      "chainId": 101,
      "address": "CcHhpEx9VcWx7UBJC8DJaR5h3wNdexsQtB1nEfekjSHn",
      "symbol": "wUFT",
      "name": "UniLend Finance Token (Wormhole)",
      "decimals": 9,
      "logoURI": "https://raw.githubusercontent.com/solana-labs/token-list/main/assets/mainnet/CcHhpEx9VcWx7UBJC8DJaR5h3wNdexsQtB1nEfekjSHn/logo.png",
      "tags": [
        "wrapped",
        "wormhole"
      ],
      "extensions": {
        "address": "0x0202Be363B8a4820f3F4DE7FaF5224fF05943AB1",
        "bridgeContract": "https://etherscan.io/address/0xf92cD566Ea4864356C5491c177A430C222d7e678",
        "assetContract": "https://etherscan.io/address/0x0202Be363B8a4820f3F4DE7FaF5224fF05943AB1",
        "coingeckoId": "unlend-finance"
      }
    },
    {
      "chainId": 101,
      "address": "VPjCJkR1uZGT9k9q7PsLArS5sEQtWgij8eZC8tysCy7",
      "symbol": "wORN",
      "name": "Orion Protocol (Wormhole)",
      "decimals": 8,
      "logoURI": "https://raw.githubusercontent.com/solana-labs/token-list/main/assets/mainnet/VPjCJkR1uZGT9k9q7PsLArS5sEQtWgij8eZC8tysCy7/logo.png",
      "tags": [
        "wrapped",
        "wormhole"
      ],
      "extensions": {
        "address": "0x0258F474786DdFd37ABCE6df6BBb1Dd5dfC4434a",
        "bridgeContract": "https://etherscan.io/address/0xf92cD566Ea4864356C5491c177A430C222d7e678",
        "assetContract": "https://etherscan.io/address/0x0258F474786DdFd37ABCE6df6BBb1Dd5dfC4434a",
        "coingeckoId": "orion-protocol"
      }
    },
    {
      "chainId": 101,
      "address": "CxzHZtzrm6bAz6iFCAGgCYCd3iQb5guUD7oQXKxdgk5c",
      "symbol": "wSRK",
      "name": "SparkPoint (Wormhole)",
      "decimals": 9,
      "logoURI": "https://raw.githubusercontent.com/solana-labs/token-list/main/assets/mainnet/CxzHZtzrm6bAz6iFCAGgCYCd3iQb5guUD7oQXKxdgk5c/logo.png",
      "tags": [
        "wrapped",
        "wormhole"
      ],
      "extensions": {
        "address": "0x0488401c3F535193Fa8Df029d9fFe615A06E74E6",
        "bridgeContract": "https://etherscan.io/address/0xf92cD566Ea4864356C5491c177A430C222d7e678",
        "assetContract": "https://etherscan.io/address/0x0488401c3F535193Fa8Df029d9fFe615A06E74E6",
        "coingeckoId": "sparkpoint"
      }
    },
    {
      "chainId": 101,
      "address": "FqMZWvmii4NNzhLBKGzkvGj3e3XTxNVDNSKDJnt9fVQV",
      "symbol": "wUMA",
      "name": "UMA Voting Token v1 (Wormhole)",
      "decimals": 9,
      "logoURI": "https://raw.githubusercontent.com/solana-labs/token-list/main/assets/mainnet/FqMZWvmii4NNzhLBKGzkvGj3e3XTxNVDNSKDJnt9fVQV/logo.png",
      "tags": [
        "wrapped",
        "wormhole"
      ],
      "extensions": {
        "address": "0x04Fa0d235C4abf4BcF4787aF4CF447DE572eF828",
        "bridgeContract": "https://etherscan.io/address/0xf92cD566Ea4864356C5491c177A430C222d7e678",
        "assetContract": "https://etherscan.io/address/0x04Fa0d235C4abf4BcF4787aF4CF447DE572eF828",
        "coingeckoId": "uma"
      }
    },
    {
      "chainId": 101,
      "address": "6GGNzF99kCG1ozQbP7M7EYW9zPbQGPMwTCCi2Dqx3qhU",
      "symbol": "wSkey",
      "name": "SmartKey (Wormhole)",
      "decimals": 8,
      "logoURI": "https://raw.githubusercontent.com/solana-labs/token-list/main/assets/mainnet/6GGNzF99kCG1ozQbP7M7EYW9zPbQGPMwTCCi2Dqx3qhU/logo.png",
      "tags": [
        "wrapped",
        "wormhole"
      ],
      "extensions": {
        "address": "0x06A01a4d579479Dd5D884EBf61A31727A3d8D442",
        "bridgeContract": "https://etherscan.io/address/0xf92cD566Ea4864356C5491c177A430C222d7e678",
        "assetContract": "https://etherscan.io/address/0x06A01a4d579479Dd5D884EBf61A31727A3d8D442",
        "coingeckoId": "smartkey"
      }
    },
    {
      "chainId": 101,
      "address": "Gc9rR2dUHfuYCJ8rU1Ye9fr8JoZZt9ZrfmXitQRLsxRW",
      "symbol": "wMIR",
      "name": "Wrapped MIR Token (Wormhole)",
      "decimals": 9,
      "logoURI": "https://raw.githubusercontent.com/solana-labs/token-list/main/assets/mainnet/Gc9rR2dUHfuYCJ8rU1Ye9fr8JoZZt9ZrfmXitQRLsxRW/logo.png",
      "tags": [
        "wrapped",
        "wormhole"
      ],
      "extensions": {
        "address": "0x09a3EcAFa817268f77BE1283176B946C4ff2E608",
        "bridgeContract": "https://etherscan.io/address/0xf92cD566Ea4864356C5491c177A430C222d7e678",
        "assetContract": "https://etherscan.io/address/0x09a3EcAFa817268f77BE1283176B946C4ff2E608",
        "coingeckoId": "mirror-protocol"
      }
    },
    {
      "chainId": 101,
      "address": "B8xDqdrHpYLNHQKQ4ARDKurxhkhn2gfZa8WRosCEzXnF",
      "symbol": "wGRO",
      "name": "Growth (Wormhole)",
      "decimals": 9,
      "logoURI": "https://raw.githubusercontent.com/solana-labs/token-list/main/assets/mainnet/B8xDqdrHpYLNHQKQ4ARDKurxhkhn2gfZa8WRosCEzXnF/logo.png",
      "tags": [
        "wrapped",
        "wormhole"
      ],
      "extensions": {
        "address": "0x09e64c2B61a5f1690Ee6fbeD9baf5D6990F8dFd0",
        "bridgeContract": "https://etherscan.io/address/0xf92cD566Ea4864356C5491c177A430C222d7e678",
        "assetContract": "https://etherscan.io/address/0x09e64c2B61a5f1690Ee6fbeD9baf5D6990F8dFd0",
        "coingeckoId": "growth-defi"
      }
    },
    {
      "chainId": 101,
      "address": "GE1X8ef7fcsJ93THx4CvV7BQsdEyEAyk61s2L5YfSXiL",
      "symbol": "wSTAKE",
      "name": "xDai (Wormhole)",
      "decimals": 9,
      "logoURI": "https://raw.githubusercontent.com/solana-labs/token-list/main/assets/mainnet/GE1X8ef7fcsJ93THx4CvV7BQsdEyEAyk61s2L5YfSXiL/logo.png",
      "tags": [
        "wrapped",
        "wormhole"
      ],
      "extensions": {
        "address": "0x0Ae055097C6d159879521C384F1D2123D1f195e6",
        "bridgeContract": "https://etherscan.io/address/0xf92cD566Ea4864356C5491c177A430C222d7e678",
        "assetContract": "https://etherscan.io/address/0x0Ae055097C6d159879521C384F1D2123D1f195e6",
        "coingeckoId": "xdai-stake"
      }
    },
    {
      "chainId": 101,
      "address": "7TK6QeyTsnTT6KsnK2tHHfh62mbjNuFWoyUc8vo3CmmU",
      "symbol": "wYFI",
      "name": "yearn.finance (Wormhole)",
      "decimals": 9,
      "logoURI": "https://raw.githubusercontent.com/solana-labs/token-list/main/assets/mainnet/7TK6QeyTsnTT6KsnK2tHHfh62mbjNuFWoyUc8vo3CmmU/logo.png",
      "tags": [
        "wrapped",
        "wormhole"
      ],
      "extensions": {
        "address": "0x0bc529c00C6401aEF6D220BE8C6Ea1667F6Ad93e",
        "bridgeContract": "https://etherscan.io/address/0xf92cD566Ea4864356C5491c177A430C222d7e678",
        "assetContract": "https://etherscan.io/address/0x0bc529c00C6401aEF6D220BE8C6Ea1667F6Ad93e",
        "coingeckoId": "yearn-finance"
      }
    },
    {
      "chainId": 101,
      "address": "CTtKth9uW7froBA6xCd2MP7BXjGFESdT1SyxUmbHovSw",
      "symbol": "wBAT",
      "name": "Basic Attention Token (Wormhole)",
      "decimals": 9,
      "logoURI": "https://raw.githubusercontent.com/solana-labs/token-list/main/assets/mainnet/CTtKth9uW7froBA6xCd2MP7BXjGFESdT1SyxUmbHovSw/logo.png",
      "tags": [
        "wrapped",
        "wormhole"
      ],
      "extensions": {
        "address": "0x0D8775F648430679A709E98d2b0Cb6250d2887EF",
        "bridgeContract": "https://etherscan.io/address/0xf92cD566Ea4864356C5491c177A430C222d7e678",
        "assetContract": "https://etherscan.io/address/0x0D8775F648430679A709E98d2b0Cb6250d2887EF",
        "coingeckoId": "basic-attention-token"
      }
    },
    {
      "chainId": 101,
      "address": "DrL2D4qCRCeNkQz3AJikLjBc3cS6fqqcQ3W7T9vbshCu",
      "symbol": "wMANA",
      "name": "Decentraland MANA (Wormhole)",
      "decimals": 9,
      "logoURI": "https://raw.githubusercontent.com/solana-labs/token-list/main/assets/mainnet/DrL2D4qCRCeNkQz3AJikLjBc3cS6fqqcQ3W7T9vbshCu/logo.png",
      "tags": [
        "wrapped",
        "wormhole"
      ],
      "extensions": {
        "address": "0x0F5D2fB29fb7d3CFeE444a200298f468908cC942",
        "bridgeContract": "https://etherscan.io/address/0xf92cD566Ea4864356C5491c177A430C222d7e678",
        "assetContract": "https://etherscan.io/address/0x0F5D2fB29fb7d3CFeE444a200298f468908cC942",
        "coingeckoId": "decentraland"
      }
    },
    {
      "chainId": 101,
      "address": "3cJKTW69FQDDCud7AhKHXZg126b3t73a2qVcVBS1BWjL",
      "symbol": "wXIO",
      "name": "XIO Network (Wormhole)",
      "decimals": 9,
      "logoURI": "https://raw.githubusercontent.com/solana-labs/token-list/main/assets/mainnet/3cJKTW69FQDDCud7AhKHXZg126b3t73a2qVcVBS1BWjL/logo.png",
      "tags": [
        "wrapped",
        "wormhole"
      ],
      "extensions": {
        "address": "0x0f7F961648aE6Db43C75663aC7E5414Eb79b5704",
        "bridgeContract": "https://etherscan.io/address/0xf92cD566Ea4864356C5491c177A430C222d7e678",
        "assetContract": "https://etherscan.io/address/0x0f7F961648aE6Db43C75663aC7E5414Eb79b5704",
        "coingeckoId": "xio"
      }
    },
    {
      "chainId": 101,
      "address": "CQivbzuRQLvZbqefKc5gLzhSzZzAaySAdMmTG7pFn41w",
      "symbol": "wLAYER",
      "name": "Unilayer (Wormhole)",
      "decimals": 9,
      "logoURI": "https://raw.githubusercontent.com/solana-labs/token-list/main/assets/mainnet/CQivbzuRQLvZbqefKc5gLzhSzZzAaySAdMmTG7pFn41w/logo.png",
      "tags": [
        "wrapped",
        "wormhole"
      ],
      "extensions": {
        "address": "0x0fF6ffcFDa92c53F615a4A75D982f399C989366b",
        "bridgeContract": "https://etherscan.io/address/0xf92cD566Ea4864356C5491c177A430C222d7e678",
        "assetContract": "https://etherscan.io/address/0x0fF6ffcFDa92c53F615a4A75D982f399C989366b",
        "coingeckoId": "unilayer"
      }
    },
    {
      "chainId": 101,
      "address": "C1LpKYrkVvWF5imsQ7JqJSZHj9NXNmJ5tEHkGTtLVH2L",
      "symbol": "wUMX",
      "name": "https://unimex.network/ (Wormhole)",
      "decimals": 9,
      "logoURI": "https://raw.githubusercontent.com/solana-labs/token-list/main/assets/mainnet/C1LpKYrkVvWF5imsQ7JqJSZHj9NXNmJ5tEHkGTtLVH2L/logo.png",
      "tags": [
        "wrapped",
        "wormhole"
      ],
      "extensions": {
        "address": "0x10Be9a8dAe441d276a5027936c3aADEd2d82bC15",
        "bridgeContract": "https://etherscan.io/address/0xf92cD566Ea4864356C5491c177A430C222d7e678",
        "assetContract": "https://etherscan.io/address/0x10Be9a8dAe441d276a5027936c3aADEd2d82bC15",
        "coingeckoId": "unimex-network"
      }
    },
    {
      "chainId": 101,
      "address": "8F3kZd9XEpFgNZ4fZnEAC5CJZLewnkNE8QCjdvorGWuW",
      "symbol": "w1INCH",
      "name": "1INCH Token (Wormhole)",
      "decimals": 9,
      "logoURI": "https://raw.githubusercontent.com/solana-labs/token-list/main/assets/mainnet/8F3kZd9XEpFgNZ4fZnEAC5CJZLewnkNE8QCjdvorGWuW/logo.png",
      "tags": [
        "wrapped",
        "wormhole"
      ],
      "extensions": {
        "address": "0x111111111117dC0aa78b770fA6A738034120C302",
        "bridgeContract": "https://etherscan.io/address/0xf92cD566Ea4864356C5491c177A430C222d7e678",
        "assetContract": "https://etherscan.io/address/0x111111111117dC0aa78b770fA6A738034120C302",
        "coingeckoId": "1inch"
      }
    },
    {
      "chainId": 101,
      "address": "H3UMboX4tnjba1Xw1a2VhUtkdgnrbmPvmDm6jaouQDN9",
      "symbol": "wARMOR",
      "name": "Armor (Wormhole)",
      "decimals": 9,
      "logoURI": "https://raw.githubusercontent.com/solana-labs/token-list/main/assets/mainnet/H3UMboX4tnjba1Xw1a2VhUtkdgnrbmPvmDm6jaouQDN9/logo.png",
      "tags": [
        "wrapped",
        "wormhole"
      ],
      "extensions": {
        "address": "0x1337DEF16F9B486fAEd0293eb623Dc8395dFE46a",
        "bridgeContract": "https://etherscan.io/address/0xf92cD566Ea4864356C5491c177A430C222d7e678",
        "assetContract": "https://etherscan.io/address/0x1337DEF16F9B486fAEd0293eb623Dc8395dFE46a",
        "coingeckoId": "armor"
      }
    },
    {
      "chainId": 101,
      "address": "Cw26Yz3rAN42mM5WpKriuGvbXnvRYmFA9sbBWH49KyqL",
      "symbol": "warNXM",
      "name": "Armor NXM (Wormhole)",
      "decimals": 9,
      "logoURI": "https://raw.githubusercontent.com/solana-labs/token-list/main/assets/mainnet/Cw26Yz3rAN42mM5WpKriuGvbXnvRYmFA9sbBWH49KyqL/logo.png",
      "tags": [
        "wrapped",
        "wormhole"
      ],
      "extensions": {
        "address": "0x1337DEF18C680aF1f9f45cBcab6309562975b1dD",
        "bridgeContract": "https://etherscan.io/address/0xf92cD566Ea4864356C5491c177A430C222d7e678",
        "assetContract": "https://etherscan.io/address/0x1337DEF18C680aF1f9f45cBcab6309562975b1dD",
        "coingeckoId": "armor-nxm"
      }
    },
    {
      "chainId": 101,
      "address": "3GVAecXsFP8xLFuAMMpg5NU4g5JK6h2NZWsQJ45wiw6b",
      "symbol": "wDPI",
      "name": "DefiPulse Index (Wormhole)",
      "decimals": 9,
      "logoURI": "https://raw.githubusercontent.com/solana-labs/token-list/main/assets/mainnet/3GVAecXsFP8xLFuAMMpg5NU4g5JK6h2NZWsQJ45wiw6b/logo.png",
      "tags": [
        "wrapped",
        "wormhole"
      ],
      "extensions": {
        "address": "0x1494CA1F11D487c2bBe4543E90080AeBa4BA3C2b",
        "bridgeContract": "https://etherscan.io/address/0xf92cD566Ea4864356C5491c177A430C222d7e678",
        "assetContract": "https://etherscan.io/address/0x1494CA1F11D487c2bBe4543E90080AeBa4BA3C2b",
        "coingeckoId": "defipulse-index"
      }
    },
    {
      "chainId": 101,
      "address": "AC4BK5yoEKn5hw6WpH3iWu56pEwigQdR48CiiqJ3R1pd",
      "symbol": "wDHC",
      "name": "DeltaHub Community (Wormhole)",
      "decimals": 9,
      "logoURI": "https://raw.githubusercontent.com/solana-labs/token-list/main/assets/mainnet/AC4BK5yoEKn5hw6WpH3iWu56pEwigQdR48CiiqJ3R1pd/logo.png",
      "tags": [
        "wrapped",
        "wormhole"
      ],
      "extensions": {
        "address": "0x152687Bc4A7FCC89049cF119F9ac3e5aCF2eE7ef",
        "bridgeContract": "https://etherscan.io/address/0xf92cD566Ea4864356C5491c177A430C222d7e678",
        "assetContract": "https://etherscan.io/address/0x152687Bc4A7FCC89049cF119F9ac3e5aCF2eE7ef",
        "coingeckoId": "deltahub-community"
      }
    },
    {
      "chainId": 101,
      "address": "7bXgNP7SEwrqbnfLBPgKDRKSGjVe7cjbuioRP23upF5H",
      "symbol": "wKEX",
      "name": "KIRA Network (Wormhole)",
      "decimals": 6,
      "logoURI": "https://raw.githubusercontent.com/solana-labs/token-list/main/assets/mainnet/7bXgNP7SEwrqbnfLBPgKDRKSGjVe7cjbuioRP23upF5H/logo.png",
      "tags": [
        "wrapped",
        "wormhole"
      ],
      "extensions": {
        "address": "0x16980b3B4a3f9D89E33311B5aa8f80303E5ca4F8",
        "bridgeContract": "https://etherscan.io/address/0xf92cD566Ea4864356C5491c177A430C222d7e678",
        "assetContract": "https://etherscan.io/address/0x16980b3B4a3f9D89E33311B5aa8f80303E5ca4F8",
        "coingeckoId": "kira-network"
      }
    },
    {
      "chainId": 101,
      "address": "5uC8Gj96sK6UG44AYLpbX3DUjKtBUxBrhHcM8JDtyYum",
      "symbol": "wEWTB",
      "name": "Energy Web Token Bridged (Wormhole)",
      "decimals": 9,
      "logoURI": "https://raw.githubusercontent.com/solana-labs/token-list/main/assets/mainnet/5uC8Gj96sK6UG44AYLpbX3DUjKtBUxBrhHcM8JDtyYum/logo.png",
      "tags": [
        "wrapped",
        "wormhole"
      ],
      "extensions": {
        "address": "0x178c820f862B14f316509ec36b13123DA19A6054",
        "bridgeContract": "https://etherscan.io/address/0xf92cD566Ea4864356C5491c177A430C222d7e678",
        "assetContract": "https://etherscan.io/address/0x178c820f862B14f316509ec36b13123DA19A6054",
        "coingeckoId": "energy-web-token"
      }
    },
    {
      "chainId": 101,
      "address": "EzeRaHuh1Xu1nDUypv1VWXcGsNJ71ncCJ8HeWuyg8atJ",
      "symbol": "wCC10",
      "name": "Cryptocurrency Top 10 Tokens Index (Wormhole)",
      "decimals": 9,
      "logoURI": "https://raw.githubusercontent.com/solana-labs/token-list/main/assets/mainnet/EzeRaHuh1Xu1nDUypv1VWXcGsNJ71ncCJ8HeWuyg8atJ/logo.png",
      "tags": [
        "wrapped",
        "wormhole"
      ],
      "extensions": {
        "address": "0x17aC188e09A7890a1844E5E65471fE8b0CcFadF3",
        "bridgeContract": "https://etherscan.io/address/0xf92cD566Ea4864356C5491c177A430C222d7e678",
        "assetContract": "https://etherscan.io/address/0x17aC188e09A7890a1844E5E65471fE8b0CcFadF3",
        "coingeckoId": "cryptocurrency-top-10-tokens-index"
      }
    },
    {
      "chainId": 101,
      "address": "CYzPVv1zB9RH6hRWRKprFoepdD8Y7Q5HefCqrybvetja",
      "symbol": "wAUDIO",
      "name": "Audius (Wormhole)",
      "decimals": 9,
      "logoURI": "https://raw.githubusercontent.com/solana-labs/token-list/main/assets/mainnet/CYzPVv1zB9RH6hRWRKprFoepdD8Y7Q5HefCqrybvetja/logo.png",
      "tags": [
        "wrapped",
        "wormhole"
      ],
      "extensions": {
        "address": "0x18aAA7115705e8be94bfFEBDE57Af9BFc265B998",
        "bridgeContract": "https://etherscan.io/address/0xf92cD566Ea4864356C5491c177A430C222d7e678",
        "assetContract": "https://etherscan.io/address/0x18aAA7115705e8be94bfFEBDE57Af9BFc265B998",
        "coingeckoId": "audius"
      }
    },
    {
      "chainId": 101,
      "address": "9yPmJNUp1qFV6LafdYdegZ8sCgC4oy6Rgt9WsDJqv3EX",
      "symbol": "wREP",
      "name": "Reputation (Wormhole)",
      "decimals": 9,
      "logoURI": "https://raw.githubusercontent.com/solana-labs/token-list/main/assets/mainnet/9yPmJNUp1qFV6LafdYdegZ8sCgC4oy6Rgt9WsDJqv3EX/logo.png",
      "tags": [
        "wrapped",
        "wormhole"
      ],
      "extensions": {
        "address": "0x1985365e9f78359a9B6AD760e32412f4a445E862",
        "bridgeContract": "https://etherscan.io/address/0xf92cD566Ea4864356C5491c177A430C222d7e678",
        "assetContract": "https://etherscan.io/address/0x1985365e9f78359a9B6AD760e32412f4a445E862"
      }
    },
    {
      "chainId": 101,
      "address": "CZxP1KtsfvMXZTGKR1fNwNChv8hGAfQrgVoENabN8zKU",
      "symbol": "wVSP",
      "name": "VesperToken (Wormhole)",
      "decimals": 9,
      "logoURI": "https://raw.githubusercontent.com/solana-labs/token-list/main/assets/mainnet/CZxP1KtsfvMXZTGKR1fNwNChv8hGAfQrgVoENabN8zKU/logo.png",
      "tags": [
        "wrapped",
        "wormhole"
      ],
      "extensions": {
        "address": "0x1b40183EFB4Dd766f11bDa7A7c3AD8982e998421",
        "bridgeContract": "https://etherscan.io/address/0xf92cD566Ea4864356C5491c177A430C222d7e678",
        "assetContract": "https://etherscan.io/address/0x1b40183EFB4Dd766f11bDa7A7c3AD8982e998421",
        "coingeckoId": "vesper-finance"
      }
    },
    {
      "chainId": 101,
      "address": "8cGPyDGT1mgG1iWzNjPmCDKSK9veJhoBAguq7rp7CjTe",
      "symbol": "wKP3R",
      "name": "Keep3rV1 (Wormhole)",
      "decimals": 9,
      "logoURI": "https://raw.githubusercontent.com/solana-labs/token-list/main/assets/mainnet/8cGPyDGT1mgG1iWzNjPmCDKSK9veJhoBAguq7rp7CjTe/logo.png",
      "tags": [
        "wrapped",
        "wormhole"
      ],
      "extensions": {
        "address": "0x1cEB5cB57C4D4E2b2433641b95Dd330A33185A44",
        "bridgeContract": "https://etherscan.io/address/0xf92cD566Ea4864356C5491c177A430C222d7e678",
        "assetContract": "https://etherscan.io/address/0x1cEB5cB57C4D4E2b2433641b95Dd330A33185A44",
        "coingeckoId": "keep3rv1"
      }
    },
    {
      "chainId": 101,
      "address": "DGghbWvncPL41U8TmUtXcGMgLeQqkaA2yM7UfcabftR8",
      "symbol": "wLEAD",
      "name": "Lead Token (Wormhole)",
      "decimals": 9,
      "logoURI": "https://raw.githubusercontent.com/solana-labs/token-list/main/assets/mainnet/DGghbWvncPL41U8TmUtXcGMgLeQqkaA2yM7UfcabftR8/logo.png",
      "tags": [
        "wrapped",
        "wormhole"
      ],
      "extensions": {
        "address": "0x1dD80016e3d4ae146Ee2EBB484e8edD92dacC4ce",
        "bridgeContract": "https://etherscan.io/address/0xf92cD566Ea4864356C5491c177A430C222d7e678",
        "assetContract": "https://etherscan.io/address/0x1dD80016e3d4ae146Ee2EBB484e8edD92dacC4ce",
        "coingeckoId": "lead-token"
      }
    },
    {
      "chainId": 101,
      "address": "3MVa4e32PaKmPxYUQ6n8vFkWtCma68Ld7e7fTktWDueQ",
      "symbol": "wUNI",
      "name": "Uniswap (Wormhole)",
      "decimals": 9,
      "logoURI": "https://raw.githubusercontent.com/solana-labs/token-list/main/assets/mainnet/3MVa4e32PaKmPxYUQ6n8vFkWtCma68Ld7e7fTktWDueQ/logo.png",
      "tags": [
        "wrapped",
        "wormhole"
      ],
      "extensions": {
        "address": "0x1f9840a85d5aF5bf1D1762F925BDADdC4201F984",
        "bridgeContract": "https://etherscan.io/address/0xf92cD566Ea4864356C5491c177A430C222d7e678",
        "assetContract": "https://etherscan.io/address/0x1f9840a85d5aF5bf1D1762F925BDADdC4201F984",
        "coingeckoId": "uniswap"
      }
    },
    {
      "chainId": 101,
      "address": "qfnqNqs3nCAHjnyCgLRDbBtq4p2MtHZxw8YjSyYhPoL",
      "symbol": "wWBTC",
      "name": "Wrapped BTC (Wormhole)",
      "decimals": 8,
      "logoURI": "https://raw.githubusercontent.com/solana-labs/token-list/main/assets/mainnet/qfnqNqs3nCAHjnyCgLRDbBtq4p2MtHZxw8YjSyYhPoL/logo.png",
      "tags": [
        "wrapped",
        "wormhole"
      ],
      "extensions": {
        "address": "0x2260FAC5E5542a773Aa44fBCfeDf7C193bc2C599",
        "bridgeContract": "https://etherscan.io/address/0xf92cD566Ea4864356C5491c177A430C222d7e678",
        "assetContract": "https://etherscan.io/address/0x2260FAC5E5542a773Aa44fBCfeDf7C193bc2C599",
        "coingeckoId": "wrapped-bitcoin"
      }
    },
    {
      "chainId": 101,
      "address": "8My83RG8Xa1EhXdDKHWq8BWZN1zF3XUrWL3TXCLjVPFh",
      "symbol": "wUNN",
      "name": "UNION Protocol Governance Token (Wormhole)",
      "decimals": 9,
      "logoURI": "https://raw.githubusercontent.com/solana-labs/token-list/main/assets/mainnet/8My83RG8Xa1EhXdDKHWq8BWZN1zF3XUrWL3TXCLjVPFh/logo.png",
      "tags": [
        "wrapped",
        "wormhole"
      ],
      "extensions": {
        "address": "0x226f7b842E0F0120b7E194D05432b3fd14773a9D",
        "bridgeContract": "https://etherscan.io/address/0xf92cD566Ea4864356C5491c177A430C222d7e678",
        "assetContract": "https://etherscan.io/address/0x226f7b842E0F0120b7E194D05432b3fd14773a9D",
        "coingeckoId": "union-protocol-governance-token"
      }
    },
    {
      "chainId": 101,
      "address": "6jVuhLJ2mzyZ8DyUcrDj8Qr6Q9bqbJnq4fAnMeEduDM9",
      "symbol": "wSOCKS",
      "name": "Unisocks Edition 0 (Wormhole)",
      "decimals": 9,
      "logoURI": "https://raw.githubusercontent.com/solana-labs/token-list/main/assets/mainnet/6jVuhLJ2mzyZ8DyUcrDj8Qr6Q9bqbJnq4fAnMeEduDM9/logo.png",
      "tags": [
        "wrapped",
        "wormhole"
      ],
      "extensions": {
        "address": "0x23B608675a2B2fB1890d3ABBd85c5775c51691d5",
        "bridgeContract": "https://etherscan.io/address/0xf92cD566Ea4864356C5491c177A430C222d7e678",
        "assetContract": "https://etherscan.io/address/0x23B608675a2B2fB1890d3ABBd85c5775c51691d5",
        "coingeckoId": "unisocks"
      }
    },
    {
      "chainId": 101,
      "address": "Az8PAQ7s6s5ZFgBiKKEizHt3SzDxXKZayDCtRZoC3452",
      "symbol": "wDEXT",
      "name": "DEXTools (Wormhole)",
      "decimals": 9,
      "logoURI": "https://raw.githubusercontent.com/solana-labs/token-list/main/assets/mainnet/Az8PAQ7s6s5ZFgBiKKEizHt3SzDxXKZayDCtRZoC3452/logo.png",
      "tags": [
        "wrapped",
        "wormhole"
      ],
      "extensions": {
        "address": "0x26CE25148832C04f3d7F26F32478a9fe55197166",
        "bridgeContract": "https://etherscan.io/address/0xf92cD566Ea4864356C5491c177A430C222d7e678",
        "assetContract": "https://etherscan.io/address/0x26CE25148832C04f3d7F26F32478a9fe55197166",
        "coingeckoId": "idextools"
      }
    },
    {
      "chainId": 101,
      "address": "ELSnGFd5XnSdYFFSgYQp7n89FEbDqxN4npuRLW4PPPLv",
      "symbol": "wHEX",
      "name": "HEX (Wormhole)",
      "decimals": 8,
      "logoURI": "https://raw.githubusercontent.com/solana-labs/token-list/main/assets/mainnet/ELSnGFd5XnSdYFFSgYQp7n89FEbDqxN4npuRLW4PPPLv/logo.png",
      "tags": [
        "wrapped",
        "wormhole"
      ],
      "extensions": {
        "address": "0x2b591e99afE9f32eAA6214f7B7629768c40Eeb39",
        "bridgeContract": "https://etherscan.io/address/0xf92cD566Ea4864356C5491c177A430C222d7e678",
        "assetContract": "https://etherscan.io/address/0x2b591e99afE9f32eAA6214f7B7629768c40Eeb39",
        "coingeckoId": "hex"
      }
    },
    {
      "chainId": 101,
      "address": "9iwfHhE7BJKNo4Eb1wX3p4uyJjEN9RoGLt4BvMdzZoiN",
      "symbol": "wCREAM",
      "name": "Cream (Wormhole)",
      "decimals": 9,
      "logoURI": "https://raw.githubusercontent.com/solana-labs/token-list/main/assets/mainnet/9iwfHhE7BJKNo4Eb1wX3p4uyJjEN9RoGLt4BvMdzZoiN/logo.png",
      "tags": [
        "wrapped",
        "wormhole"
      ],
      "extensions": {
        "address": "0x2ba592F78dB6436527729929AAf6c908497cB200",
        "bridgeContract": "https://etherscan.io/address/0xf92cD566Ea4864356C5491c177A430C222d7e678",
        "assetContract": "https://etherscan.io/address/0x2ba592F78dB6436527729929AAf6c908497cB200",
        "coingeckoId": "cream-2"
      }
    },
    {
      "chainId": 101,
      "address": "DdiXkfDGhLiKyw889QC4nmcxSwMqarLBtrDofPJyx7bt",
      "symbol": "wYFIM",
      "name": "yfi.mobi (Wormhole)",
      "decimals": 9,
      "logoURI": "https://raw.githubusercontent.com/solana-labs/token-list/main/assets/mainnet/DdiXkfDGhLiKyw889QC4nmcxSwMqarLBtrDofPJyx7bt/logo.png",
      "tags": [
        "wrapped",
        "wormhole"
      ],
      "extensions": {
        "address": "0x2e2f3246b6c65CCc4239c9Ee556EC143a7E5DE2c",
        "bridgeContract": "https://etherscan.io/address/0xf92cD566Ea4864356C5491c177A430C222d7e678",
        "assetContract": "https://etherscan.io/address/0x2e2f3246b6c65CCc4239c9Ee556EC143a7E5DE2c",
        "coingeckoId": "yfimobi"
      }
    },
    {
      "chainId": 101,
      "address": "6wdcYNvUyHCerSiGbChkvGBF6Qzju1YP5qpXRQ4tqdZ3",
      "symbol": "wZEE",
      "name": "ZeroSwapToken (Wormhole)",
      "decimals": 9,
      "logoURI": "https://raw.githubusercontent.com/solana-labs/token-list/main/assets/mainnet/6wdcYNvUyHCerSiGbChkvGBF6Qzju1YP5qpXRQ4tqdZ3/logo.png",
      "tags": [
        "wrapped",
        "wormhole"
      ],
      "extensions": {
        "address": "0x2eDf094dB69d6Dcd487f1B3dB9febE2eeC0dd4c5",
        "bridgeContract": "https://etherscan.io/address/0xf92cD566Ea4864356C5491c177A430C222d7e678",
        "assetContract": "https://etherscan.io/address/0x2eDf094dB69d6Dcd487f1B3dB9febE2eeC0dd4c5",
        "coingeckoId": "zeroswap"
      }
    },
    {
      "chainId": 101,
      "address": "4xh8iC54UgaNpY4h34rxfZBSc9L2fBB8gWcYtDGHjxhN",
      "symbol": "wwANATHA",
      "name": "Wrapped ANATHA (Wormhole)",
      "decimals": 9,
      "logoURI": "https://raw.githubusercontent.com/solana-labs/token-list/main/assets/mainnet/4xh8iC54UgaNpY4h34rxfZBSc9L2fBB8gWcYtDGHjxhN/logo.png",
      "tags": [
        "wrapped",
        "wormhole"
      ],
      "extensions": {
        "address": "0x3383c5a8969Dc413bfdDc9656Eb80A1408E4bA20",
        "bridgeContract": "https://etherscan.io/address/0xf92cD566Ea4864356C5491c177A430C222d7e678",
        "assetContract": "https://etherscan.io/address/0x3383c5a8969Dc413bfdDc9656Eb80A1408E4bA20",
        "coingeckoId": "wrapped-anatha"
      }
    },
    {
      "chainId": 101,
      "address": "5Jq6S9HYqfG6TUMjjsKpnfis7utUAB69JiEGkkypdmgP",
      "symbol": "wRAMP",
      "name": "RAMP DEFI (Wormhole)",
      "decimals": 9,
      "logoURI": "https://raw.githubusercontent.com/solana-labs/token-list/main/assets/mainnet/5Jq6S9HYqfG6TUMjjsKpnfis7utUAB69JiEGkkypdmgP/logo.png",
      "tags": [
        "wrapped",
        "wormhole"
      ],
      "extensions": {
        "address": "0x33D0568941C0C64ff7e0FB4fbA0B11BD37deEd9f",
        "bridgeContract": "https://etherscan.io/address/0xf92cD566Ea4864356C5491c177A430C222d7e678",
        "assetContract": "https://etherscan.io/address/0x33D0568941C0C64ff7e0FB4fbA0B11BD37deEd9f",
        "coingeckoId": "ramp"
      }
    },
    {
      "chainId": 101,
      "address": "6uMUH5ztnj6AKYvL71EZgcyyRxjyBC5LVkscA5LrBc3c",
      "symbol": "wPRQ",
      "name": "Parsiq Token (Wormhole)",
      "decimals": 9,
      "logoURI": "https://raw.githubusercontent.com/solana-labs/token-list/main/assets/mainnet/6uMUH5ztnj6AKYvL71EZgcyyRxjyBC5LVkscA5LrBc3c/logo.png",
      "tags": [
        "wrapped",
        "wormhole"
      ],
      "extensions": {
        "address": "0x362bc847A3a9637d3af6624EeC853618a43ed7D2",
        "bridgeContract": "https://etherscan.io/address/0xf92cD566Ea4864356C5491c177A430C222d7e678",
        "assetContract": "https://etherscan.io/address/0x362bc847A3a9637d3af6624EeC853618a43ed7D2",
        "coingeckoId": "parsiq"
      }
    },
    {
      "chainId": 101,
      "address": "42gecM46tdSiYZN2CK1ek5raCxnzQf1xfhoKAf3F7Y5k",
      "symbol": "wSLP",
      "name": "Small Love Potion (Wormhole)",
      "decimals": 0,
      "logoURI": "https://raw.githubusercontent.com/solana-labs/token-list/main/assets/mainnet/42gecM46tdSiYZN2CK1ek5raCxnzQf1xfhoKAf3F7Y5k/logo.png",
      "tags": [
        "wrapped",
        "wormhole"
      ],
      "extensions": {
        "address": "0x37236CD05b34Cc79d3715AF2383E96dd7443dCF1",
        "bridgeContract": "https://etherscan.io/address/0xf92cD566Ea4864356C5491c177A430C222d7e678",
        "assetContract": "https://etherscan.io/address/0x37236CD05b34Cc79d3715AF2383E96dd7443dCF1",
        "coingeckoId": "smooth-love-potion"
      }
    },
    {
      "chainId": 101,
      "address": "F6M9DW1cWw7EtFK9m2ukvT9WEvtEbdZfTzZTtDeBcnAf",
      "symbol": "wSAND",
      "name": "SAND (Wormhole)",
      "decimals": 9,
      "logoURI": "https://raw.githubusercontent.com/solana-labs/token-list/main/assets/mainnet/F6M9DW1cWw7EtFK9m2ukvT9WEvtEbdZfTzZTtDeBcnAf/logo.png",
      "tags": [
        "wrapped",
        "wormhole"
      ],
      "extensions": {
        "address": "0x3845badAde8e6dFF049820680d1F14bD3903a5d0",
        "bridgeContract": "https://etherscan.io/address/0xf92cD566Ea4864356C5491c177A430C222d7e678",
        "assetContract": "https://etherscan.io/address/0x3845badAde8e6dFF049820680d1F14bD3903a5d0",
        "coingeckoId": "the-sandbox"
      }
    },
    {
      "chainId": 101,
      "address": "G27M8w6G4hwatMNFi46DPAUR1YkxSmRNFKus7SgYLoDy",
      "symbol": "wCVP",
      "name": "Concentrated Voting Power (Wormhole)",
      "decimals": 9,
      "logoURI": "https://raw.githubusercontent.com/solana-labs/token-list/main/assets/mainnet/G27M8w6G4hwatMNFi46DPAUR1YkxSmRNFKus7SgYLoDy/logo.png",
      "tags": [
        "wrapped",
        "wormhole"
      ],
      "extensions": {
        "address": "0x38e4adB44ef08F22F5B5b76A8f0c2d0dCbE7DcA1",
        "bridgeContract": "https://etherscan.io/address/0xf92cD566Ea4864356C5491c177A430C222d7e678",
        "assetContract": "https://etherscan.io/address/0x38e4adB44ef08F22F5B5b76A8f0c2d0dCbE7DcA1",
        "coingeckoId": "concentrated-voting-power"
      }
    },
    {
      "chainId": 101,
      "address": "FjucGZpcdVXaWJH21pbrGQaKNszsGsJqbAXu4sJywKJa",
      "symbol": "wREN",
      "name": "Republic Token (Wormhole)",
      "decimals": 9,
      "logoURI": "https://raw.githubusercontent.com/solana-labs/token-list/main/assets/mainnet/FjucGZpcdVXaWJH21pbrGQaKNszsGsJqbAXu4sJywKJa/logo.png",
      "tags": [
        "wrapped",
        "wormhole"
      ],
      "extensions": {
        "address": "0x408e41876cCCDC0F92210600ef50372656052a38",
        "bridgeContract": "https://etherscan.io/address/0xf92cD566Ea4864356C5491c177A430C222d7e678",
        "assetContract": "https://etherscan.io/address/0x408e41876cCCDC0F92210600ef50372656052a38",
        "coingeckoId": "republic-protocol"
      }
    },
    {
      "chainId": 101,
      "address": "5kvugu18snfGRu1PykMfRzYfUxJYs3smk1PWQcGo6Z8a",
      "symbol": "wXOR",
      "name": "Sora (Wormhole)",
      "decimals": 9,
      "logoURI": "https://raw.githubusercontent.com/solana-labs/token-list/main/assets/mainnet/5kvugu18snfGRu1PykMfRzYfUxJYs3smk1PWQcGo6Z8a/logo.png",
      "tags": [
        "wrapped",
        "wormhole"
      ],
      "extensions": {
        "address": "0x40FD72257597aA14C7231A7B1aaa29Fce868F677",
        "bridgeContract": "https://etherscan.io/address/0xf92cD566Ea4864356C5491c177A430C222d7e678",
        "assetContract": "https://etherscan.io/address/0x40FD72257597aA14C7231A7B1aaa29Fce868F677",
        "coingeckoId": "sora"
      }
    },
    {
      "chainId": 101,
      "address": "3EKQDmiXj8yLBFpZca4coxBpP8XJCzmjVgUdVydSmaaT",
      "symbol": "wFUN",
      "name": "FunFair (Wormhole)",
      "decimals": 8,
      "logoURI": "https://raw.githubusercontent.com/solana-labs/token-list/main/assets/mainnet/3EKQDmiXj8yLBFpZca4coxBpP8XJCzmjVgUdVydSmaaT/logo.png",
      "tags": [
        "wrapped",
        "wormhole"
      ],
      "extensions": {
        "address": "0x419D0d8BdD9aF5e606Ae2232ed285Aff190E711b",
        "bridgeContract": "https://etherscan.io/address/0xf92cD566Ea4864356C5491c177A430C222d7e678",
        "assetContract": "https://etherscan.io/address/0x419D0d8BdD9aF5e606Ae2232ed285Aff190E711b",
        "coingeckoId": "funfair"
      }
    },
    {
      "chainId": 101,
      "address": "6J9soByB65WUamsEG8KSPdphBV1oCoGvr5QpaUaY3r19",
      "symbol": "wPICKLE",
      "name": "PickleToken (Wormhole)",
      "decimals": 9,
      "logoURI": "https://raw.githubusercontent.com/solana-labs/token-list/main/assets/mainnet/6J9soByB65WUamsEG8KSPdphBV1oCoGvr5QpaUaY3r19/logo.png",
      "tags": [
        "wrapped",
        "wormhole"
      ],
      "extensions": {
        "address": "0x429881672B9AE42b8EbA0E26cD9C73711b891Ca5",
        "bridgeContract": "https://etherscan.io/address/0xf92cD566Ea4864356C5491c177A430C222d7e678",
        "assetContract": "https://etherscan.io/address/0x429881672B9AE42b8EbA0E26cD9C73711b891Ca5",
        "coingeckoId": "pickle-finance"
      }
    },
    {
      "chainId": 101,
      "address": "HEsqFznmAERPUmMWHtDWYAZRoFbNHZpuNuFrPio68Zp1",
      "symbol": "wPAXG",
      "name": "Paxos Gold (Wormhole)",
      "decimals": 9,
      "logoURI": "https://raw.githubusercontent.com/solana-labs/token-list/main/assets/mainnet/HEsqFznmAERPUmMWHtDWYAZRoFbNHZpuNuFrPio68Zp1/logo.png",
      "tags": [
        "wrapped",
        "wormhole"
      ],
      "extensions": {
        "address": "0x45804880De22913dAFE09f4980848ECE6EcbAf78",
        "bridgeContract": "https://etherscan.io/address/0xf92cD566Ea4864356C5491c177A430C222d7e678",
        "assetContract": "https://etherscan.io/address/0x45804880De22913dAFE09f4980848ECE6EcbAf78",
        "coingeckoId": "pax-gold"
      }
    },
    {
      "chainId": 101,
      "address": "BrtLvpVCwVDH5Jpqjtiuhh8wKYA5b3NZCnsSftr61viv",
      "symbol": "wQNT",
      "name": "Quant (Wormhole)",
      "decimals": 9,
      "logoURI": "https://raw.githubusercontent.com/solana-labs/token-list/main/assets/mainnet/BrtLvpVCwVDH5Jpqjtiuhh8wKYA5b3NZCnsSftr61viv/logo.png",
      "tags": [
        "wrapped",
        "wormhole"
      ],
      "extensions": {
        "address": "0x4a220E6096B25EADb88358cb44068A3248254675",
        "bridgeContract": "https://etherscan.io/address/0xf92cD566Ea4864356C5491c177A430C222d7e678",
        "assetContract": "https://etherscan.io/address/0x4a220E6096B25EADb88358cb44068A3248254675",
        "coingeckoId": "quant-network"
      }
    },
    {
      "chainId": 101,
      "address": "8DRgurhcQPJeCqQEpbeYGUmwAz2tETbyWUYLUU4Q7goM",
      "symbol": "wORAI",
      "name": "Oraichain Token (Wormhole)",
      "decimals": 9,
      "logoURI": "https://raw.githubusercontent.com/solana-labs/token-list/main/assets/mainnet/8DRgurhcQPJeCqQEpbeYGUmwAz2tETbyWUYLUU4Q7goM/logo.png",
      "tags": [
        "wrapped",
        "wormhole"
      ],
      "extensions": {
        "address": "0x4c11249814f11b9346808179Cf06e71ac328c1b5",
        "bridgeContract": "https://etherscan.io/address/0xf92cD566Ea4864356C5491c177A430C222d7e678",
        "assetContract": "https://etherscan.io/address/0x4c11249814f11b9346808179Cf06e71ac328c1b5",
        "coingeckoId": "oraichain-token"
      }
    },
    {
      "chainId": 101,
      "address": "4e5cqAsZ7wQqwLi7AApS9CgN8Yaho5TvkhvcLaGyiuzL",
      "symbol": "wTRU",
      "name": "TrustToken (Wormhole)",
      "decimals": 8,
      "logoURI": "https://raw.githubusercontent.com/solana-labs/token-list/main/assets/mainnet/4e5cqAsZ7wQqwLi7AApS9CgN8Yaho5TvkhvcLaGyiuzL/logo.png",
      "tags": [
        "wrapped",
        "wormhole"
      ],
      "extensions": {
        "address": "0x4C19596f5aAfF459fA38B0f7eD92F11AE6543784",
        "bridgeContract": "https://etherscan.io/address/0xf92cD566Ea4864356C5491c177A430C222d7e678",
        "assetContract": "https://etherscan.io/address/0x4C19596f5aAfF459fA38B0f7eD92F11AE6543784",
        "coingeckoId": "truefi"
      }
    },
    {
      "chainId": 101,
      "address": "HkhBUKSct2V93Z35apDmXthkRvH4yvMovLyv8s8idDgP",
      "symbol": "wMCB",
      "name": "MCDEX Token (Wormhole)",
      "decimals": 9,
      "logoURI": "https://raw.githubusercontent.com/solana-labs/token-list/main/assets/mainnet/HkhBUKSct2V93Z35apDmXthkRvH4yvMovLyv8s8idDgP/logo.png",
      "tags": [
        "wrapped",
        "wormhole"
      ],
      "extensions": {
        "address": "0x4e352cF164E64ADCBad318C3a1e222E9EBa4Ce42",
        "bridgeContract": "https://etherscan.io/address/0xf92cD566Ea4864356C5491c177A430C222d7e678",
        "assetContract": "https://etherscan.io/address/0x4e352cF164E64ADCBad318C3a1e222E9EBa4Ce42",
        "coingeckoId": "mcdex"
      }
    },
    {
      "chainId": 101,
      "address": "Eof7wbYsHZKaoyUGwM7Nfkoo6zQW4U7uWXqz2hoQzSkK",
      "symbol": "wNU",
      "name": "NuCypher (Wormhole)",
      "decimals": 9,
      "logoURI": "https://raw.githubusercontent.com/solana-labs/token-list/main/assets/mainnet/Eof7wbYsHZKaoyUGwM7Nfkoo6zQW4U7uWXqz2hoQzSkK/logo.png",
      "tags": [
        "wrapped",
        "wormhole"
      ],
      "extensions": {
        "address": "0x4fE83213D56308330EC302a8BD641f1d0113A4Cc",
        "bridgeContract": "https://etherscan.io/address/0xf92cD566Ea4864356C5491c177A430C222d7e678",
        "assetContract": "https://etherscan.io/address/0x4fE83213D56308330EC302a8BD641f1d0113A4Cc",
        "coingeckoId": "nucypher"
      }
    },
    {
      "chainId": 101,
      "address": "5CmA1HTVZt5NRtwiUrqWrcnT5JRW5zHe6uQXfP7SDUNz",
      "symbol": "wRAZOR",
      "name": "RAZOR (Wormhole)",
      "decimals": 9,
      "logoURI": "https://raw.githubusercontent.com/solana-labs/token-list/main/assets/mainnet/5CmA1HTVZt5NRtwiUrqWrcnT5JRW5zHe6uQXfP7SDUNz/logo.png",
      "tags": [
        "wrapped",
        "wormhole"
      ],
      "extensions": {
        "address": "0x50DE6856358Cc35f3A9a57eAAA34BD4cB707d2cd",
        "bridgeContract": "https://etherscan.io/address/0xf92cD566Ea4864356C5491c177A430C222d7e678",
        "assetContract": "https://etherscan.io/address/0x50DE6856358Cc35f3A9a57eAAA34BD4cB707d2cd",
        "coingeckoId": "razor-network"
      }
    },
    {
      "chainId": 101,
      "address": "6msNYXzSVtjinqapq2xcvBb5NRq4YTPAi7wc5Jx8M8TS",
      "symbol": "wLINK",
      "name": "ChainLink Token (Wormhole)",
      "decimals": 9,
      "logoURI": "https://raw.githubusercontent.com/solana-labs/token-list/main/assets/mainnet/6msNYXzSVtjinqapq2xcvBb5NRq4YTPAi7wc5Jx8M8TS/logo.png",
      "tags": [
        "wrapped",
        "wormhole"
      ],
      "extensions": {
        "address": "0x514910771AF9Ca656af840dff83E8264EcF986CA",
        "bridgeContract": "https://etherscan.io/address/0xf92cD566Ea4864356C5491c177A430C222d7e678",
        "assetContract": "https://etherscan.io/address/0x514910771AF9Ca656af840dff83E8264EcF986CA",
        "coingeckoId": "chainlink"
      }
    },
    {
      "chainId": 101,
      "address": "BX2gcRRS12iqFzKCpvTt4krBBYNymR9JBDZBxzfFLnbF",
      "symbol": "weRSDL",
      "name": "UnFederalReserveToken (Wormhole)",
      "decimals": 9,
      "logoURI": "https://raw.githubusercontent.com/solana-labs/token-list/main/assets/mainnet/BX2gcRRS12iqFzKCpvTt4krBBYNymR9JBDZBxzfFLnbF/logo.png",
      "tags": [
        "wrapped",
        "wormhole"
      ],
      "extensions": {
        "address": "0x5218E472cFCFE0b64A064F055B43b4cdC9EfD3A6",
        "bridgeContract": "https://etherscan.io/address/0xf92cD566Ea4864356C5491c177A430C222d7e678",
        "assetContract": "https://etherscan.io/address/0x5218E472cFCFE0b64A064F055B43b4cdC9EfD3A6",
        "coingeckoId": "unfederalreserve"
      }
    },
    {
      "chainId": 101,
      "address": "CCGLdsokcybeF8NrCcu1RSQK8isNBjBA58kVEMTHTKjx",
      "symbol": "wsUSD",
      "name": "Synth sUSD (Wormhole)",
      "decimals": 9,
      "logoURI": "https://raw.githubusercontent.com/solana-labs/token-list/main/assets/mainnet/CCGLdsokcybeF8NrCcu1RSQK8isNBjBA58kVEMTHTKjx/logo.png",
      "tags": [
        "wrapped",
        "wormhole"
      ],
      "extensions": {
        "address": "0x57Ab1ec28D129707052df4dF418D58a2D46d5f51",
        "bridgeContract": "https://etherscan.io/address/0xf92cD566Ea4864356C5491c177A430C222d7e678",
        "assetContract": "https://etherscan.io/address/0x57Ab1ec28D129707052df4dF418D58a2D46d5f51",
        "coingeckoId": "nusd"
      }
    },
    {
      "chainId": 101,
      "address": "FP9ogG7hTdfcTJwn4prF9AVEcfcjLq1GtkqYM4oRn7eY",
      "symbol": "wHEGIC",
      "name": "Hegic (Wormhole)",
      "decimals": 9,
      "logoURI": "https://raw.githubusercontent.com/solana-labs/token-list/main/assets/mainnet/FP9ogG7hTdfcTJwn4prF9AVEcfcjLq1GtkqYM4oRn7eY/logo.png",
      "tags": [
        "wrapped",
        "wormhole"
      ],
      "extensions": {
        "address": "0x584bC13c7D411c00c01A62e8019472dE68768430",
        "bridgeContract": "https://etherscan.io/address/0xf92cD566Ea4864356C5491c177A430C222d7e678",
        "assetContract": "https://etherscan.io/address/0x584bC13c7D411c00c01A62e8019472dE68768430",
        "coingeckoId": "hegic"
      }
    },
    {
      "chainId": 101,
      "address": "DboP5vvYUVjmKSHKJ1YFHwmv41KtUscnYgzjmPgHwQVn",
      "symbol": "wXFI",
      "name": "Xfinance (Wormhole)",
      "decimals": 9,
      "logoURI": "https://raw.githubusercontent.com/solana-labs/token-list/main/assets/mainnet/DboP5vvYUVjmKSHKJ1YFHwmv41KtUscnYgzjmPgHwQVn/logo.png",
      "tags": [
        "wrapped",
        "wormhole"
      ],
      "extensions": {
        "address": "0x5BEfBB272290dD5b8521D4a938f6c4757742c430",
        "bridgeContract": "https://etherscan.io/address/0xf92cD566Ea4864356C5491c177A430C222d7e678",
        "assetContract": "https://etherscan.io/address/0x5BEfBB272290dD5b8521D4a938f6c4757742c430",
        "coingeckoId": "xfinance"
      }
    },
    {
      "chainId": 101,
      "address": "6c4U9yxGzVjejSJJXrdX8wtt532Et6MrBUZc2oK5j6w5",
      "symbol": "wDEXTF",
      "name": "DEXTF Token (Wormhole)",
      "decimals": 9,
      "logoURI": "https://raw.githubusercontent.com/solana-labs/token-list/main/assets/mainnet/6c4U9yxGzVjejSJJXrdX8wtt532Et6MrBUZc2oK5j6w5/logo.png",
      "tags": [
        "wrapped",
        "wormhole"
      ],
      "extensions": {
        "address": "0x5F64Ab1544D28732F0A24F4713c2C8ec0dA089f0",
        "bridgeContract": "https://etherscan.io/address/0xf92cD566Ea4864356C5491c177A430C222d7e678",
        "assetContract": "https://etherscan.io/address/0x5F64Ab1544D28732F0A24F4713c2C8ec0dA089f0",
        "coingeckoId": "dextf"
      }
    },
    {
      "chainId": 101,
      "address": "JuXkRYNw54rujC7SPWcAM4ArLgA5x8nDQbS8xHAr6MA",
      "symbol": "wRLC",
      "name": "iExec RLC (Wormhole)",
      "decimals": 9,
      "logoURI": "https://raw.githubusercontent.com/solana-labs/token-list/main/assets/mainnet/JuXkRYNw54rujC7SPWcAM4ArLgA5x8nDQbS8xHAr6MA/logo.png",
      "tags": [
        "wrapped",
        "wormhole"
      ],
      "extensions": {
        "address": "0x607F4C5BB672230e8672085532f7e901544a7375",
        "bridgeContract": "https://etherscan.io/address/0xf92cD566Ea4864356C5491c177A430C222d7e678",
        "assetContract": "https://etherscan.io/address/0x607F4C5BB672230e8672085532f7e901544a7375",
        "coingeckoId": "iexec-rlc"
      }
    },
    {
      "chainId": 101,
      "address": "7NfgSkv6kZ6ZWP6SJPtMuaUYGVEngVK8UFnaFTPk3QsM",
      "symbol": "wCORE",
      "name": "cVault.finance (Wormhole)",
      "decimals": 9,
      "logoURI": "https://raw.githubusercontent.com/solana-labs/token-list/main/assets/mainnet/7NfgSkv6kZ6ZWP6SJPtMuaUYGVEngVK8UFnaFTPk3QsM/logo.png",
      "tags": [
        "wrapped",
        "wormhole"
      ],
      "extensions": {
        "address": "0x62359Ed7505Efc61FF1D56fEF82158CcaffA23D7",
        "bridgeContract": "https://etherscan.io/address/0xf92cD566Ea4864356C5491c177A430C222d7e678",
        "assetContract": "https://etherscan.io/address/0x62359Ed7505Efc61FF1D56fEF82158CcaffA23D7",
        "coingeckoId": "cvault-finance"
      }
    },
    {
      "chainId": 101,
      "address": "AqLKDJiGL4wXKPAfzNom3xEdQwgj2LTCE4k34gzvZsE6",
      "symbol": "wCFi",
      "name": "CyberFi Token (Wormhole)",
      "decimals": 9,
      "logoURI": "https://raw.githubusercontent.com/solana-labs/token-list/main/assets/mainnet/AqLKDJiGL4wXKPAfzNom3xEdQwgj2LTCE4k34gzvZsE6/logo.png",
      "tags": [
        "wrapped",
        "wormhole"
      ],
      "extensions": {
        "address": "0x63b4f3e3fa4e438698CE330e365E831F7cCD1eF4",
        "bridgeContract": "https://etherscan.io/address/0xf92cD566Ea4864356C5491c177A430C222d7e678",
        "assetContract": "https://etherscan.io/address/0x63b4f3e3fa4e438698CE330e365E831F7cCD1eF4",
        "coingeckoId": "cyberfi"
      }
    },
    {
      "chainId": 101,
      "address": "FLrjpCRrd4GffHu8MVYGvuLxYLuBGVaXsnCecw3Effci",
      "symbol": "wWISE",
      "name": "Wise Token (Wormhole)",
      "decimals": 9,
      "logoURI": "https://raw.githubusercontent.com/solana-labs/token-list/main/assets/mainnet/FLrjpCRrd4GffHu8MVYGvuLxYLuBGVaXsnCecw3Effci/logo.png",
      "tags": [
        "wrapped",
        "wormhole"
      ],
      "extensions": {
        "address": "0x66a0f676479Cee1d7373f3DC2e2952778BfF5bd6",
        "bridgeContract": "https://etherscan.io/address/0xf92cD566Ea4864356C5491c177A430C222d7e678",
        "assetContract": "https://etherscan.io/address/0x66a0f676479Cee1d7373f3DC2e2952778BfF5bd6",
        "coingeckoId": "wise-token11"
      }
    },
    {
      "chainId": 101,
      "address": "GaMPhVyp1xd9xJuPskDEzQzp8mKfEjAmhny8NX7y7YKc",
      "symbol": "wGNO",
      "name": "Gnosis Token (Wormhole)",
      "decimals": 9,
      "logoURI": "https://raw.githubusercontent.com/solana-labs/token-list/main/assets/mainnet/GaMPhVyp1xd9xJuPskDEzQzp8mKfEjAmhny8NX7y7YKc/logo.png",
      "tags": [
        "wrapped",
        "wormhole"
      ],
      "extensions": {
        "address": "0x6810e776880C02933D47DB1b9fc05908e5386b96",
        "bridgeContract": "https://etherscan.io/address/0xf92cD566Ea4864356C5491c177A430C222d7e678",
        "assetContract": "https://etherscan.io/address/0x6810e776880C02933D47DB1b9fc05908e5386b96",
        "coingeckoId": "gnosis"
      }
    },
    {
      "chainId": 101,
      "address": "CCAQZHBVWKDukT68PZ3LenDs7apibeSYeJ3jHE8NzBC5",
      "symbol": "wPOOLZ",
      "name": "$Poolz Finance (Wormhole)",
      "decimals": 9,
      "logoURI": "https://raw.githubusercontent.com/solana-labs/token-list/main/assets/mainnet/CCAQZHBVWKDukT68PZ3LenDs7apibeSYeJ3jHE8NzBC5/logo.png",
      "tags": [
        "wrapped",
        "wormhole"
      ],
      "extensions": {
        "address": "0x69A95185ee2a045CDC4bCd1b1Df10710395e4e23",
        "bridgeContract": "https://etherscan.io/address/0xf92cD566Ea4864356C5491c177A430C222d7e678",
        "assetContract": "https://etherscan.io/address/0x69A95185ee2a045CDC4bCd1b1Df10710395e4e23",
        "coingeckoId": "poolz-finance"
      }
    },
    {
      "chainId": 101,
      "address": "FYpdBuyAHSbdaAyD1sKkxyLWbAP8uUW9h6uvdhK74ij1",
      "symbol": "wDAI",
      "name": "Dai Stablecoin (Wormhole)",
      "decimals": 9,
      "logoURI": "https://raw.githubusercontent.com/solana-labs/token-list/main/assets/mainnet/FYpdBuyAHSbdaAyD1sKkxyLWbAP8uUW9h6uvdhK74ij1/logo.png",
      "tags": [
        "wrapped",
        "wormhole"
      ],
      "extensions": {
        "address": "0x6B175474E89094C44Da98b954EedeAC495271d0F",
        "bridgeContract": "https://etherscan.io/address/0xf92cD566Ea4864356C5491c177A430C222d7e678",
        "assetContract": "https://etherscan.io/address/0x6B175474E89094C44Da98b954EedeAC495271d0F",
        "coingeckoId": "dai"
      }
    },
    {
      "chainId": 101,
      "address": "HbMGwfGjGPchtaPwyrtJFy8APZN5w1hi63xnzmj1f23v",
      "symbol": "wSUSHI",
      "name": "SushiSwap (Wormhole)",
      "decimals": 9,
      "logoURI": "https://raw.githubusercontent.com/solana-labs/token-list/main/assets/mainnet/HbMGwfGjGPchtaPwyrtJFy8APZN5w1hi63xnzmj1f23v/logo.png",
      "tags": [
        "wrapped",
        "wormhole"
      ],
      "extensions": {
        "address": "0x6B3595068778DD592e39A122f4f5a5cF09C90fE2",
        "bridgeContract": "https://etherscan.io/address/0xf92cD566Ea4864356C5491c177A430C222d7e678",
        "assetContract": "https://etherscan.io/address/0x6B3595068778DD592e39A122f4f5a5cF09C90fE2",
        "coingeckoId": "sushi"
      }
    },
    {
      "chainId": 101,
      "address": "6Tmi8TZasqdxWB59uE5Zw9VLKecuCbsLSsPEqoMpmozA",
      "symbol": "wFYZ",
      "name": "Fyooz (Wormhole)",
      "decimals": 9,
      "logoURI": "https://raw.githubusercontent.com/solana-labs/token-list/main/assets/mainnet/6Tmi8TZasqdxWB59uE5Zw9VLKecuCbsLSsPEqoMpmozA/logo.png",
      "tags": [
        "wrapped",
        "wormhole"
      ],
      "extensions": {
        "address": "0x6BFf2fE249601ed0Db3a87424a2E923118BB0312",
        "bridgeContract": "https://etherscan.io/address/0xf92cD566Ea4864356C5491c177A430C222d7e678",
        "assetContract": "https://etherscan.io/address/0x6BFf2fE249601ed0Db3a87424a2E923118BB0312",
        "coingeckoId": "fyooz"
      }
    },
    {
      "chainId": 101,
      "address": "3sHinPxEPqhEGip2Wy45TFmgAA1Atg2mctMjY5RKJUjk",
      "symbol": "wQRX",
      "name": "QuiverX (Wormhole)",
      "decimals": 9,
      "logoURI": "https://raw.githubusercontent.com/solana-labs/token-list/main/assets/mainnet/3sHinPxEPqhEGip2Wy45TFmgAA1Atg2mctMjY5RKJUjk/logo.png",
      "tags": [
        "wrapped",
        "wormhole"
      ],
      "extensions": {
        "address": "0x6e0daDE58D2d89eBBe7aFc384e3E4f15b70b14D8",
        "bridgeContract": "https://etherscan.io/address/0xf92cD566Ea4864356C5491c177A430C222d7e678",
        "assetContract": "https://etherscan.io/address/0x6e0daDE58D2d89eBBe7aFc384e3E4f15b70b14D8",
        "coingeckoId": "quiverx"
      }
    },
    {
      "chainId": 101,
      "address": "4ighgEijHcCoLu9AsvwVz2TnGFqAgzQtQMr6ch88Jrfe",
      "symbol": "wTRADE",
      "name": "UniTrade (Wormhole)",
      "decimals": 9,
      "logoURI": "https://raw.githubusercontent.com/solana-labs/token-list/main/assets/mainnet/4ighgEijHcCoLu9AsvwVz2TnGFqAgzQtQMr6ch88Jrfe/logo.png",
      "tags": [
        "wrapped",
        "wormhole"
      ],
      "extensions": {
        "address": "0x6F87D756DAf0503d08Eb8993686c7Fc01Dc44fB1",
        "bridgeContract": "https://etherscan.io/address/0xf92cD566Ea4864356C5491c177A430C222d7e678",
        "assetContract": "https://etherscan.io/address/0x6F87D756DAf0503d08Eb8993686c7Fc01Dc44fB1",
        "coingeckoId": "unitrade"
      }
    },
    {
      "chainId": 101,
      "address": "FTPnEQ3NfRRZ9tvmpDW6JFrvweBE5sanxnXSpJL1dvbB",
      "symbol": "wBIRD",
      "name": "Bird.Money (Wormhole)",
      "decimals": 9,
      "logoURI": "https://raw.githubusercontent.com/solana-labs/token-list/main/assets/mainnet/FTPnEQ3NfRRZ9tvmpDW6JFrvweBE5sanxnXSpJL1dvbB/logo.png",
      "tags": [
        "wrapped",
        "wormhole"
      ],
      "extensions": {
        "address": "0x70401dFD142A16dC7031c56E862Fc88Cb9537Ce0",
        "bridgeContract": "https://etherscan.io/address/0xf92cD566Ea4864356C5491c177A430C222d7e678",
        "assetContract": "https://etherscan.io/address/0x70401dFD142A16dC7031c56E862Fc88Cb9537Ce0",
        "coingeckoId": "bird-money"
      }
    },
    {
      "chainId": 101,
      "address": "QVDE6rhcGPSB3ex5T7vWBzvoSRUXULjuSGpVuKwu5XH",
      "symbol": "wAXN",
      "name": "Axion (Wormhole)",
      "decimals": 9,
      "logoURI": "https://raw.githubusercontent.com/solana-labs/token-list/main/assets/mainnet/QVDE6rhcGPSB3ex5T7vWBzvoSRUXULjuSGpVuKwu5XH/logo.png",
      "tags": [
        "wrapped",
        "wormhole"
      ],
      "extensions": {
        "address": "0x71F85B2E46976bD21302B64329868fd15eb0D127",
        "bridgeContract": "https://etherscan.io/address/0xf92cD566Ea4864356C5491c177A430C222d7e678",
        "assetContract": "https://etherscan.io/address/0x71F85B2E46976bD21302B64329868fd15eb0D127",
        "coingeckoId": "axion"
      }
    },
    {
      "chainId": 101,
      "address": "J6AbGG62yo9UJ2T9r9GM7pnoRNui5DsZDnPbiNAPqbVd",
      "symbol": "wBMI",
      "name": "Bridge Mutual (Wormhole)",
      "decimals": 9,
      "logoURI": "https://raw.githubusercontent.com/solana-labs/token-list/main/assets/mainnet/J6AbGG62yo9UJ2T9r9GM7pnoRNui5DsZDnPbiNAPqbVd/logo.png",
      "tags": [
        "wrapped",
        "wormhole"
      ],
      "extensions": {
        "address": "0x725C263e32c72dDC3A19bEa12C5a0479a81eE688",
        "bridgeContract": "https://etherscan.io/address/0xf92cD566Ea4864356C5491c177A430C222d7e678",
        "assetContract": "https://etherscan.io/address/0x725C263e32c72dDC3A19bEa12C5a0479a81eE688",
        "coingeckoId": "bridge-mutual"
      }
    },
    {
      "chainId": 101,
      "address": "4wvHoaxxZxFeNrMTP8bLVRh1ziSBV7crN665WX4rRMqe",
      "symbol": "wDYT",
      "name": "DoYourTip (Wormhole)",
      "decimals": 9,
      "logoURI": "https://raw.githubusercontent.com/solana-labs/token-list/main/assets/mainnet/4wvHoaxxZxFeNrMTP8bLVRh1ziSBV7crN665WX4rRMqe/logo.png",
      "tags": [
        "wrapped",
        "wormhole"
      ],
      "extensions": {
        "address": "0x740623d2c797b7D8D1EcB98e9b4Afcf99Ec31E14",
        "bridgeContract": "https://etherscan.io/address/0xf92cD566Ea4864356C5491c177A430C222d7e678",
        "assetContract": "https://etherscan.io/address/0x740623d2c797b7D8D1EcB98e9b4Afcf99Ec31E14",
        "coingeckoId": "dynamite"
      }
    },
    {
      "chainId": 101,
      "address": "Fe5fWjCLDMJoi4sTmfR2VW4BT1LwsbR1n6QAjzJQvhhf",
      "symbol": "wBBR",
      "name": "BitberryToken (Wormhole)",
      "decimals": 9,
      "logoURI": "https://raw.githubusercontent.com/solana-labs/token-list/main/assets/mainnet/Fe5fWjCLDMJoi4sTmfR2VW4BT1LwsbR1n6QAjzJQvhhf/logo.png",
      "tags": [
        "wrapped",
        "wormhole"
      ],
      "extensions": {
        "address": "0x7671904eed7f10808B664fc30BB8693FD7237abF",
        "bridgeContract": "https://etherscan.io/address/0xf92cD566Ea4864356C5491c177A430C222d7e678",
        "assetContract": "https://etherscan.io/address/0x7671904eed7f10808B664fc30BB8693FD7237abF",
        "coingeckoId": "bitberry-token"
      }
    },
    {
      "chainId": 101,
      "address": "5J9yhFRnQZx3RiqHzfQpAffX5UQz3k8vQCZH2g9Z9sDg",
      "symbol": "wWAXE",
      "name": "WAX Economic Token (Wormhole)",
      "decimals": 8,
      "logoURI": "https://raw.githubusercontent.com/solana-labs/token-list/main/assets/mainnet/5J9yhFRnQZx3RiqHzfQpAffX5UQz3k8vQCZH2g9Z9sDg/logo.png",
      "tags": [
        "wrapped",
        "wormhole"
      ],
      "extensions": {
        "address": "0x7a2Bc711E19ba6aff6cE8246C546E8c4B4944DFD",
        "bridgeContract": "https://etherscan.io/address/0xf92cD566Ea4864356C5491c177A430C222d7e678",
        "assetContract": "https://etherscan.io/address/0x7a2Bc711E19ba6aff6cE8246C546E8c4B4944DFD",
        "coingeckoId": "waxe"
      }
    },
    {
      "chainId": 101,
      "address": "4DHywS5EjUTF5AYisPZiJbWcCV4gfpH98oKxpgyKRnnQ",
      "symbol": "wMATIC",
      "name": "Matic Token (Wormhole)",
      "decimals": 9,
      "logoURI": "https://raw.githubusercontent.com/solana-labs/token-list/main/assets/mainnet/4DHywS5EjUTF5AYisPZiJbWcCV4gfpH98oKxpgyKRnnQ/logo.png",
      "tags": [
        "wrapped",
        "wormhole"
      ],
      "extensions": {
        "address": "0x7D1AfA7B718fb893dB30A3aBc0Cfc608AaCfeBB0",
        "bridgeContract": "https://etherscan.io/address/0xf92cD566Ea4864356C5491c177A430C222d7e678",
        "assetContract": "https://etherscan.io/address/0x7D1AfA7B718fb893dB30A3aBc0Cfc608AaCfeBB0",
        "coingeckoId": "matic-network"
      }
    },
    {
      "chainId": 101,
      "address": "Au9E8ygQdTJQZXmNKPdtLEP8rGjC4qsGRhkJgjFNPAr8",
      "symbol": "wXRT",
      "name": "Robonomics (Wormhole)",
      "decimals": 9,
      "logoURI": "https://raw.githubusercontent.com/solana-labs/token-list/main/assets/mainnet/Au9E8ygQdTJQZXmNKPdtLEP8rGjC4qsGRhkJgjFNPAr8/logo.png",
      "tags": [
        "wrapped",
        "wormhole"
      ],
      "extensions": {
        "address": "0x7dE91B204C1C737bcEe6F000AAA6569Cf7061cb7",
        "bridgeContract": "https://etherscan.io/address/0xf92cD566Ea4864356C5491c177A430C222d7e678",
        "assetContract": "https://etherscan.io/address/0x7dE91B204C1C737bcEe6F000AAA6569Cf7061cb7",
        "coingeckoId": "robonomics-network"
      }
    },
    {
      "chainId": 101,
      "address": "5DQZ14hLDxveMH7NyGmTmUTRGgVAVXADp3cP2UHeH6hM",
      "symbol": "wAAVE",
      "name": "Aave Token (Wormhole)",
      "decimals": 9,
      "logoURI": "https://raw.githubusercontent.com/solana-labs/token-list/main/assets/mainnet/5DQZ14hLDxveMH7NyGmTmUTRGgVAVXADp3cP2UHeH6hM/logo.png",
      "tags": [
        "wrapped",
        "wormhole"
      ],
      "extensions": {
        "address": "0x7Fc66500c84A76Ad7e9c93437bFc5Ac33E2DDaE9",
        "bridgeContract": "https://etherscan.io/address/0xf92cD566Ea4864356C5491c177A430C222d7e678",
        "assetContract": "https://etherscan.io/address/0x7Fc66500c84A76Ad7e9c93437bFc5Ac33E2DDaE9",
        "coingeckoId": "aave"
      }
    },
    {
      "chainId": 101,
      "address": "Arc2ZVKNCdDU4vB8Ubud5QayDtjo2oJF9xVrUPQ6TWxF",
      "symbol": "wLEND",
      "name": "Lend (Wormhole)",
      "decimals": 9,
      "logoURI": "https://raw.githubusercontent.com/solana-labs/token-list/main/assets/mainnet/Arc2ZVKNCdDU4vB8Ubud5QayDtjo2oJF9xVrUPQ6TWxF/logo.png",
      "tags": [
        "wrapped",
        "wormhole"
      ],
      "extensions": {
        "address": "0x80fB784B7eD66730e8b1DBd9820aFD29931aab03",
        "bridgeContract": "https://etherscan.io/address/0xf92cD566Ea4864356C5491c177A430C222d7e678",
        "assetContract": "https://etherscan.io/address/0x80fB784B7eD66730e8b1DBd9820aFD29931aab03",
        "coingeckoId": "ethlend"
      }
    },
    {
      "chainId": 101,
      "address": "2ctKUDkGBnVykt31AhMPhHvAQWJvoNGbLh7aRidjtAqv",
      "symbol": "wPOLS",
      "name": "PolkastarterToken (Wormhole)",
      "decimals": 9,
      "logoURI": "https://raw.githubusercontent.com/solana-labs/token-list/main/assets/mainnet/2ctKUDkGBnVykt31AhMPhHvAQWJvoNGbLh7aRidjtAqv/logo.png",
      "tags": [
        "wrapped",
        "wormhole"
      ],
      "extensions": {
        "address": "0x83e6f1E41cdd28eAcEB20Cb649155049Fac3D5Aa",
        "bridgeContract": "https://etherscan.io/address/0xf92cD566Ea4864356C5491c177A430C222d7e678",
        "assetContract": "https://etherscan.io/address/0x83e6f1E41cdd28eAcEB20Cb649155049Fac3D5Aa",
        "coingeckoId": "polkastarter"
      }
    },
    {
      "chainId": 101,
      "address": "8FnkznYpHvKiaBkgatVoCrNiS5y5KW62JqgjnxVhDejC",
      "symbol": "wUBT",
      "name": "Unibright (Wormhole)",
      "decimals": 8,
      "logoURI": "https://raw.githubusercontent.com/solana-labs/token-list/main/assets/mainnet/8FnkznYpHvKiaBkgatVoCrNiS5y5KW62JqgjnxVhDejC/logo.png",
      "tags": [
        "wrapped",
        "wormhole"
      ],
      "extensions": {
        "address": "0x8400D94A5cb0fa0D041a3788e395285d61c9ee5e",
        "bridgeContract": "https://etherscan.io/address/0xf92cD566Ea4864356C5491c177A430C222d7e678",
        "assetContract": "https://etherscan.io/address/0x8400D94A5cb0fa0D041a3788e395285d61c9ee5e",
        "coingeckoId": "unibright"
      }
    },
    {
      "chainId": 101,
      "address": "4LLAYXVmT3U8Sew6k3tk66zk3btT91QRzQzxcNX8XhzV",
      "symbol": "wDIA",
      "name": "DIA (Wormhole)",
      "decimals": 9,
      "logoURI": "https://raw.githubusercontent.com/solana-labs/token-list/main/assets/mainnet/4LLAYXVmT3U8Sew6k3tk66zk3btT91QRzQzxcNX8XhzV/logo.png",
      "tags": [
        "wrapped",
        "wormhole"
      ],
      "extensions": {
        "address": "0x84cA8bc7997272c7CfB4D0Cd3D55cd942B3c9419",
        "bridgeContract": "https://etherscan.io/address/0xf92cD566Ea4864356C5491c177A430C222d7e678",
        "assetContract": "https://etherscan.io/address/0x84cA8bc7997272c7CfB4D0Cd3D55cd942B3c9419",
        "coingeckoId": "dia-data"
      }
    },
    {
      "chainId": 101,
      "address": "8L8pDf3jutdpdr4m3np68CL9ZroLActrqwxi6s9Ah5xU",
      "symbol": "wFRAX",
      "name": "Frax (Wormhole)",
      "decimals": 9,
      "logoURI": "https://raw.githubusercontent.com/solana-labs/token-list/main/assets/mainnet/8L8pDf3jutdpdr4m3np68CL9ZroLActrqwxi6s9Ah5xU/logo.png",
      "tags": [
        "wrapped",
        "wormhole"
      ],
      "extensions": {
        "address": "0x853d955aCEf822Db058eb8505911ED77F175b99e",
        "bridgeContract": "https://etherscan.io/address/0xf92cD566Ea4864356C5491c177A430C222d7e678",
        "assetContract": "https://etherscan.io/address/0x853d955aCEf822Db058eb8505911ED77F175b99e",
        "coingeckoId": "frax"
      }
    },
    {
      "chainId": 101,
      "address": "H3oVL2zJpHJaDoRfQmSrftv3fkGzvsiQgugCZmcRBykG",
      "symbol": "wKEEP",
      "name": "KEEP Token (Wormhole)",
      "decimals": 9,
      "logoURI": "https://raw.githubusercontent.com/solana-labs/token-list/main/assets/mainnet/H3oVL2zJpHJaDoRfQmSrftv3fkGzvsiQgugCZmcRBykG/logo.png",
      "tags": [
        "wrapped",
        "wormhole"
      ],
      "extensions": {
        "address": "0x85Eee30c52B0b379b046Fb0F85F4f3Dc3009aFEC",
        "bridgeContract": "https://etherscan.io/address/0xf92cD566Ea4864356C5491c177A430C222d7e678",
        "assetContract": "https://etherscan.io/address/0x85Eee30c52B0b379b046Fb0F85F4f3Dc3009aFEC",
        "coingeckoId": "keep-network"
      }
    },
    {
      "chainId": 101,
      "address": "64oqP1dFqqD8NEL4RPCpMyrHmpo31rj3nYxULVXvayfW",
      "symbol": "wRSR",
      "name": "Reserve Rights (Wormhole)",
      "decimals": 9,
      "logoURI": "https://raw.githubusercontent.com/solana-labs/token-list/main/assets/mainnet/64oqP1dFqqD8NEL4RPCpMyrHmpo31rj3nYxULVXvayfW/logo.png",
      "tags": [
        "wrapped",
        "wormhole"
      ],
      "extensions": {
        "address": "0x8762db106B2c2A0bccB3A80d1Ed41273552616E8",
        "bridgeContract": "https://etherscan.io/address/0xf92cD566Ea4864356C5491c177A430C222d7e678",
        "assetContract": "https://etherscan.io/address/0x8762db106B2c2A0bccB3A80d1Ed41273552616E8",
        "coingeckoId": "reserve-rights-token"
      }
    },
    {
      "chainId": 101,
      "address": "5SU7veiCRA16ZxnS24kCC1dwQYVwi3whvTdM48iNE1Rm",
      "symbol": "wMPH",
      "name": "88mph.app (Wormhole)",
      "decimals": 9,
      "logoURI": "https://raw.githubusercontent.com/solana-labs/token-list/main/assets/mainnet/5SU7veiCRA16ZxnS24kCC1dwQYVwi3whvTdM48iNE1Rm/logo.png",
      "tags": [
        "wrapped",
        "wormhole"
      ],
      "extensions": {
        "address": "0x8888801aF4d980682e47f1A9036e589479e835C5",
        "bridgeContract": "https://etherscan.io/address/0xf92cD566Ea4864356C5491c177A430C222d7e678",
        "assetContract": "https://etherscan.io/address/0x8888801aF4d980682e47f1A9036e589479e835C5",
        "coingeckoId": "88mph"
      }
    },
    {
      "chainId": 101,
      "address": "5fv26ojhPHWNaikXcMf2TBu4JENjLQ2PWgWYeitttVwv",
      "symbol": "wPAID",
      "name": "PAID Network (Wormhole)",
      "decimals": 9,
      "logoURI": "https://raw.githubusercontent.com/solana-labs/token-list/main/assets/mainnet/5fv26ojhPHWNaikXcMf2TBu4JENjLQ2PWgWYeitttVwv/logo.png",
      "tags": [
        "wrapped",
        "wormhole"
      ],
      "extensions": {
        "address": "0x8c8687fC965593DFb2F0b4EAeFD55E9D8df348df",
        "bridgeContract": "https://etherscan.io/address/0xf92cD566Ea4864356C5491c177A430C222d7e678",
        "assetContract": "https://etherscan.io/address/0x8c8687fC965593DFb2F0b4EAeFD55E9D8df348df",
        "coingeckoId": "paid-network"
      }
    },
    {
      "chainId": 101,
      "address": "ACr98v3kv9qaGnR3p2BfsoSK9Q2ZmP6zUkm3qxv5ZJDd",
      "symbol": "wSXP",
      "name": "Swipe (Wormhole)",
      "decimals": 9,
      "logoURI": "https://raw.githubusercontent.com/solana-labs/token-list/main/assets/mainnet/ACr98v3kv9qaGnR3p2BfsoSK9Q2ZmP6zUkm3qxv5ZJDd/logo.png",
      "tags": [
        "wrapped",
        "wormhole"
      ],
      "extensions": {
        "address": "0x8CE9137d39326AD0cD6491fb5CC0CbA0e089b6A9",
        "bridgeContract": "https://etherscan.io/address/0xf92cD566Ea4864356C5491c177A430C222d7e678",
        "assetContract": "https://etherscan.io/address/0x8CE9137d39326AD0cD6491fb5CC0CbA0e089b6A9",
        "coingeckoId": "swipe"
      }
    },
    {
      "chainId": 101,
      "address": "7gBuzBcJ7V48m8TiKJ1XWNDUerK2XfAbjxuRiKMb6S8Z",
      "symbol": "wREQ",
      "name": "Request Token (Wormhole)",
      "decimals": 9,
      "logoURI": "https://raw.githubusercontent.com/solana-labs/token-list/main/assets/mainnet/7gBuzBcJ7V48m8TiKJ1XWNDUerK2XfAbjxuRiKMb6S8Z/logo.png",
      "tags": [
        "wrapped",
        "wormhole"
      ],
      "extensions": {
        "address": "0x8f8221aFbB33998d8584A2B05749bA73c37a938a",
        "bridgeContract": "https://etherscan.io/address/0xf92cD566Ea4864356C5491c177A430C222d7e678",
        "assetContract": "https://etherscan.io/address/0x8f8221aFbB33998d8584A2B05749bA73c37a938a",
        "coingeckoId": "request-network"
      }
    },
    {
      "chainId": 101,
      "address": "CtDjsryLtwZCLj8TeniV7tWHbkaREfjKDWpvyQvsTyek",
      "symbol": "wWHALE",
      "name": "WHALE (Wormhole)",
      "decimals": 4,
      "logoURI": "https://raw.githubusercontent.com/solana-labs/token-list/main/assets/mainnet/CtDjsryLtwZCLj8TeniV7tWHbkaREfjKDWpvyQvsTyek/logo.png",
      "tags": [
        "wrapped",
        "wormhole"
      ],
      "extensions": {
        "address": "0x9355372396e3F6daF13359B7b607a3374cc638e0",
        "bridgeContract": "https://etherscan.io/address/0xf92cD566Ea4864356C5491c177A430C222d7e678",
        "assetContract": "https://etherscan.io/address/0x9355372396e3F6daF13359B7b607a3374cc638e0",
        "coingeckoId": "whale"
      }
    },
    {
      "chainId": 101,
      "address": "JDUgn6JUSwufqqthRdnZZKWv2vEdYvHxigF5Hk79yxRm",
      "symbol": "wPNK",
      "name": "Pinakion (Wormhole)",
      "decimals": 9,
      "logoURI": "https://raw.githubusercontent.com/solana-labs/token-list/main/assets/mainnet/JDUgn6JUSwufqqthRdnZZKWv2vEdYvHxigF5Hk79yxRm/logo.png",
      "tags": [
        "wrapped",
        "wormhole"
      ],
      "extensions": {
        "address": "0x93ED3FBe21207Ec2E8f2d3c3de6e058Cb73Bc04d",
        "bridgeContract": "https://etherscan.io/address/0xf92cD566Ea4864356C5491c177A430C222d7e678",
        "assetContract": "https://etherscan.io/address/0x93ED3FBe21207Ec2E8f2d3c3de6e058Cb73Bc04d",
        "coingeckoId": "kleros"
      }
    },
    {
      "chainId": 101,
      "address": "EJKqF4p7xVhXkcDNCrVQJE4osow76226bc6u3AtsGXaG",
      "symbol": "wAPY",
      "name": "APY Governance Token (Wormhole)",
      "decimals": 9,
      "logoURI": "https://raw.githubusercontent.com/solana-labs/token-list/main/assets/mainnet/EJKqF4p7xVhXkcDNCrVQJE4osow76226bc6u3AtsGXaG/logo.png",
      "tags": [
        "wrapped",
        "wormhole"
      ],
      "extensions": {
        "address": "0x95a4492F028aa1fd432Ea71146b433E7B4446611",
        "bridgeContract": "https://etherscan.io/address/0xf92cD566Ea4864356C5491c177A430C222d7e678",
        "assetContract": "https://etherscan.io/address/0x95a4492F028aa1fd432Ea71146b433E7B4446611",
        "coingeckoId": "apy-finance"
      }
    },
    {
      "chainId": 101,
      "address": "AF7Dv5Vzi1dT2fLnz4ysiRQ6FxGN1M6mrmHwgNpx7FVH",
      "symbol": "wOCEAN",
      "name": "Ocean Protocol (Wormhole)",
      "decimals": 9,
      "logoURI": "https://raw.githubusercontent.com/solana-labs/token-list/main/assets/mainnet/AF7Dv5Vzi1dT2fLnz4ysiRQ6FxGN1M6mrmHwgNpx7FVH/logo.png",
      "tags": [
        "wrapped",
        "wormhole"
      ],
      "extensions": {
        "address": "0x967da4048cD07aB37855c090aAF366e4ce1b9F48",
        "bridgeContract": "https://etherscan.io/address/0xf92cD566Ea4864356C5491c177A430C222d7e678",
        "assetContract": "https://etherscan.io/address/0x967da4048cD07aB37855c090aAF366e4ce1b9F48",
        "coingeckoId": "ocean-protocol"
      }
    },
    {
      "chainId": 101,
      "address": "AyNULvvLGW11fThvhncqNRjEgmDbMEHdDL4HqXD6SM8V",
      "symbol": "wSPI",
      "name": "Shopping.io (Wormhole)",
      "decimals": 9,
      "logoURI": "https://raw.githubusercontent.com/solana-labs/token-list/main/assets/mainnet/AyNULvvLGW11fThvhncqNRjEgmDbMEHdDL4HqXD6SM8V/logo.png",
      "tags": [
        "wrapped",
        "wormhole"
      ],
      "extensions": {
        "address": "0x9B02dD390a603Add5c07f9fd9175b7DABE8D63B7",
        "bridgeContract": "https://etherscan.io/address/0xf92cD566Ea4864356C5491c177A430C222d7e678",
        "assetContract": "https://etherscan.io/address/0x9B02dD390a603Add5c07f9fd9175b7DABE8D63B7",
        "coingeckoId": "shopping-io"
      }
    },
    {
      "chainId": 101,
      "address": "3UeKTABxz9XexDtyKq646rSQvx8GVpKNwfMoKKfxsTsF",
      "symbol": "wBBTC",
      "name": "Binance Wrapped BTC (Wormhole)",
      "decimals": 8,
      "logoURI": "https://raw.githubusercontent.com/solana-labs/token-list/main/assets/mainnet/3UeKTABxz9XexDtyKq646rSQvx8GVpKNwfMoKKfxsTsF/logo.png",
      "tags": [
        "wrapped",
        "wormhole"
      ],
      "extensions": {
        "address": "0x9BE89D2a4cd102D8Fecc6BF9dA793be995C22541",
        "bridgeContract": "https://etherscan.io/address/0xf92cD566Ea4864356C5491c177A430C222d7e678",
        "assetContract": "https://etherscan.io/address/0x9BE89D2a4cd102D8Fecc6BF9dA793be995C22541",
        "coingeckoId": "binance-wrapped-btc"
      }
    },
    {
      "chainId": 101,
      "address": "DsGbyCHbG4vSWBqAprR2eWuUAg8fXAgYkWL9psgvYZn5",
      "symbol": "wUNISTAKE",
      "name": "Unistake (Wormhole)",
      "decimals": 9,
      "logoURI": "https://raw.githubusercontent.com/solana-labs/token-list/main/assets/mainnet/DsGbyCHbG4vSWBqAprR2eWuUAg8fXAgYkWL9psgvYZn5/logo.png",
      "tags": [
        "wrapped",
        "wormhole"
      ],
      "extensions": {
        "address": "0x9Ed8e7C9604790F7Ec589F99b94361d8AAB64E5E",
        "bridgeContract": "https://etherscan.io/address/0xf92cD566Ea4864356C5491c177A430C222d7e678",
        "assetContract": "https://etherscan.io/address/0x9Ed8e7C9604790F7Ec589F99b94361d8AAB64E5E",
        "coingeckoId": "unistake"
      }
    },
    {
      "chainId": 101,
      "address": "GBvv3jn9u6pZqPd2GVnQ7BKJzLwQnEWe4ci9k359PN9Z",
      "symbol": "wMKR",
      "name": "MakerDAO (Wormhole)",
      "decimals": 9,
      "logoURI": "https://raw.githubusercontent.com/solana-labs/token-list/main/assets/mainnet/GBvv3jn9u6pZqPd2GVnQ7BKJzLwQnEWe4ci9k359PN9Z/logo.png",
      "tags": [
        "wrapped",
        "wormhole"
      ],
      "extensions": {
        "address": "0x9f8F72aA9304c8B593d555F12eF6589cC3A579A2",
        "bridgeContract": "https://etherscan.io/address/0xf92cD566Ea4864356C5491c177A430C222d7e678",
        "assetContract": "https://etherscan.io/address/0x9f8F72aA9304c8B593d555F12eF6589cC3A579A2",
        "coingeckoId": "maker"
      }
    },
    {
      "chainId": 101,
      "address": "53ETjuzUNHG8c7rZ2hxQLQfN5R6tEYtdYwNQsa68xFUk",
      "symbol": "wFARM",
      "name": "FARM Reward Token (Wormhole)",
      "decimals": 9,
      "logoURI": "https://raw.githubusercontent.com/solana-labs/token-list/main/assets/mainnet/53ETjuzUNHG8c7rZ2hxQLQfN5R6tEYtdYwNQsa68xFUk/logo.png",
      "tags": [
        "wrapped",
        "wormhole"
      ],
      "extensions": {
        "address": "0xa0246c9032bC3A600820415aE600c6388619A14D",
        "bridgeContract": "https://etherscan.io/address/0xf92cD566Ea4864356C5491c177A430C222d7e678",
        "assetContract": "https://etherscan.io/address/0xa0246c9032bC3A600820415aE600c6388619A14D",
        "coingeckoId": "harvest-finance"
      }
    },
    {
      "chainId": 101,
      "address": "FVsXUnbhifqJ4LiXQEbpUtXVdB8T5ADLKqSs5t1oc54F",
      "symbol": "wUSDC",
      "name": "USD Coin (Wormhole)",
      "decimals": 6,
      "logoURI": "https://raw.githubusercontent.com/solana-labs/token-list/main/assets/mainnet/FVsXUnbhifqJ4LiXQEbpUtXVdB8T5ADLKqSs5t1oc54F/logo.png",
      "tags": [
        "wrapped",
        "wormhole"
      ],
      "extensions": {
        "address": "0xA0b86991c6218b36c1d19D4a2e9Eb0cE3606eB48",
        "bridgeContract": "https://etherscan.io/address/0xf92cD566Ea4864356C5491c177A430C222d7e678",
        "assetContract": "https://etherscan.io/address/0xA0b86991c6218b36c1d19D4a2e9Eb0cE3606eB48",
        "coingeckoId": "usd-coin"
      }
    },
    {
      "chainId": 101,
      "address": "EjBpnWzWZeW1PKzfCszLdHgENZLZDoTNaEmz8BddpWJx",
      "symbol": "wANT",
      "name": "Aragon Network Token (Wormhole)",
      "decimals": 9,
      "logoURI": "https://raw.githubusercontent.com/solana-labs/token-list/main/assets/mainnet/EjBpnWzWZeW1PKzfCszLdHgENZLZDoTNaEmz8BddpWJx/logo.png",
      "tags": [
        "wrapped",
        "wormhole"
      ],
      "extensions": {
        "address": "0xa117000000f279D81A1D3cc75430fAA017FA5A2e",
        "bridgeContract": "https://etherscan.io/address/0xf92cD566Ea4864356C5491c177A430C222d7e678",
        "assetContract": "https://etherscan.io/address/0xa117000000f279D81A1D3cc75430fAA017FA5A2e",
        "coingeckoId": "aragon"
      }
    },
    {
      "chainId": 101,
      "address": "Rs4LHZ4WogZCAkCzfsKJib5LLnYL6xcVAfTcLQiSjg2",
      "symbol": "wNPXS",
      "name": "Pundi X Token (Wormhole)",
      "decimals": 9,
      "logoURI": "https://raw.githubusercontent.com/solana-labs/token-list/main/assets/mainnet/Rs4LHZ4WogZCAkCzfsKJib5LLnYL6xcVAfTcLQiSjg2/logo.png",
      "tags": [
        "wrapped",
        "wormhole"
      ],
      "extensions": {
        "address": "0xA15C7Ebe1f07CaF6bFF097D8a589fb8AC49Ae5B3",
        "bridgeContract": "https://etherscan.io/address/0xf92cD566Ea4864356C5491c177A430C222d7e678",
        "assetContract": "https://etherscan.io/address/0xA15C7Ebe1f07CaF6bFF097D8a589fb8AC49Ae5B3",
        "coingeckoId": "pundi-x"
      }
    },
    {
      "chainId": 101,
      "address": "65ribugkb42AANKYrEeuruhhfXffyE4jY22FUxFbpW7C",
      "symbol": "wRFOX",
      "name": "RFOX (Wormhole)",
      "decimals": 9,
      "logoURI": "https://raw.githubusercontent.com/solana-labs/token-list/main/assets/mainnet/65ribugkb42AANKYrEeuruhhfXffyE4jY22FUxFbpW7C/logo.png",
      "tags": [
        "wrapped",
        "wormhole"
      ],
      "extensions": {
        "address": "0xa1d6Df714F91DeBF4e0802A542E13067f31b8262",
        "bridgeContract": "https://etherscan.io/address/0xf92cD566Ea4864356C5491c177A430C222d7e678",
        "assetContract": "https://etherscan.io/address/0xa1d6Df714F91DeBF4e0802A542E13067f31b8262",
        "coingeckoId": "redfox-labs-2"
      }
    },
    {
      "chainId": 101,
      "address": "T2mo6dnFiutu26KMuCMSjCLBB4ofWvQ3qBJGEMc3JSe",
      "symbol": "wMTA",
      "name": "Meta (Wormhole)",
      "decimals": 9,
      "logoURI": "https://raw.githubusercontent.com/solana-labs/token-list/main/assets/mainnet/T2mo6dnFiutu26KMuCMSjCLBB4ofWvQ3qBJGEMc3JSe/logo.png",
      "tags": [
        "wrapped",
        "wormhole"
      ],
      "extensions": {
        "address": "0xa3BeD4E1c75D00fa6f4E5E6922DB7261B5E9AcD2",
        "bridgeContract": "https://etherscan.io/address/0xf92cD566Ea4864356C5491c177A430C222d7e678",
        "assetContract": "https://etherscan.io/address/0xa3BeD4E1c75D00fa6f4E5E6922DB7261B5E9AcD2",
        "coingeckoId": "meta"
      }
    },
    {
      "chainId": 101,
      "address": "HC8SaUm9rhvVZE5ZwBWiUhFAnCuG8byd5FxKYdpFm5MR",
      "symbol": "wRBC",
      "name": "Rubic (Wormhole)",
      "decimals": 9,
      "logoURI": "https://raw.githubusercontent.com/solana-labs/token-list/main/assets/mainnet/HC8SaUm9rhvVZE5ZwBWiUhFAnCuG8byd5FxKYdpFm5MR/logo.png",
      "tags": [
        "wrapped",
        "wormhole"
      ],
      "extensions": {
        "address": "0xA4EED63db85311E22dF4473f87CcfC3DaDCFA3E3",
        "bridgeContract": "https://etherscan.io/address/0xf92cD566Ea4864356C5491c177A430C222d7e678",
        "assetContract": "https://etherscan.io/address/0xA4EED63db85311E22dF4473f87CcfC3DaDCFA3E3",
        "coingeckoId": "rubic"
      }
    },
    {
      "chainId": 101,
      "address": "9DdtKWoK8cBfLSLhHXHFZzzhxp4rdwHbFEAis8n5AsfQ",
      "symbol": "wNOIA",
      "name": "NOIA Token (Wormhole)",
      "decimals": 9,
      "logoURI": "https://raw.githubusercontent.com/solana-labs/token-list/main/assets/mainnet/9DdtKWoK8cBfLSLhHXHFZzzhxp4rdwHbFEAis8n5AsfQ/logo.png",
      "tags": [
        "wrapped",
        "wormhole"
      ],
      "extensions": {
        "address": "0xa8c8CfB141A3bB59FEA1E2ea6B79b5ECBCD7b6ca",
        "bridgeContract": "https://etherscan.io/address/0xf92cD566Ea4864356C5491c177A430C222d7e678",
        "assetContract": "https://etherscan.io/address/0xa8c8CfB141A3bB59FEA1E2ea6B79b5ECBCD7b6ca",
        "coingeckoId": "noia-network"
      }
    },
    {
      "chainId": 101,
      "address": "DTQStP2z4DRqbNHRxtwThAujr9aPFPsv4y2kkXTVLVvb",
      "symbol": "wCEL",
      "name": "Celsius (Wormhole)",
      "decimals": 4,
      "logoURI": "https://raw.githubusercontent.com/solana-labs/token-list/main/assets/mainnet/DTQStP2z4DRqbNHRxtwThAujr9aPFPsv4y2kkXTVLVvb/logo.png",
      "tags": [
        "wrapped",
        "wormhole"
      ],
      "extensions": {
        "address": "0xaaAEBE6Fe48E54f431b0C390CfaF0b017d09D42d",
        "bridgeContract": "https://etherscan.io/address/0xf92cD566Ea4864356C5491c177A430C222d7e678",
        "assetContract": "https://etherscan.io/address/0xaaAEBE6Fe48E54f431b0C390CfaF0b017d09D42d",
        "coingeckoId": "celsius-degree-token"
      }
    },
    {
      "chainId": 101,
      "address": "59NPV18vAbTgwC9aeEGikrmX3EbZHMEMkZfvcsHBNFr9",
      "symbol": "wCWS",
      "name": "Crowns (Wormhole)",
      "decimals": 9,
      "logoURI": "https://raw.githubusercontent.com/solana-labs/token-list/main/assets/mainnet/59NPV18vAbTgwC9aeEGikrmX3EbZHMEMkZfvcsHBNFr9/logo.png",
      "tags": [
        "wrapped",
        "wormhole"
      ],
      "extensions": {
        "address": "0xaC0104Cca91D167873B8601d2e71EB3D4D8c33e0",
        "bridgeContract": "https://etherscan.io/address/0xf92cD566Ea4864356C5491c177A430C222d7e678",
        "assetContract": "https://etherscan.io/address/0xaC0104Cca91D167873B8601d2e71EB3D4D8c33e0",
        "coingeckoId": "crowns"
      }
    },
    {
      "chainId": 101,
      "address": "4811JP9i35zgAxSFZjGXQwew6xd1qSBE4xdMFik2J14Z",
      "symbol": "wROOM",
      "name": "OptionRoom Token (Wormhole)",
      "decimals": 9,
      "logoURI": "https://raw.githubusercontent.com/solana-labs/token-list/main/assets/mainnet/4811JP9i35zgAxSFZjGXQwew6xd1qSBE4xdMFik2J14Z/logo.png",
      "tags": [
        "wrapped",
        "wormhole"
      ],
      "extensions": {
        "address": "0xAd4f86a25bbc20FfB751f2FAC312A0B4d8F88c64",
        "bridgeContract": "https://etherscan.io/address/0xf92cD566Ea4864356C5491c177A430C222d7e678",
        "assetContract": "https://etherscan.io/address/0xAd4f86a25bbc20FfB751f2FAC312A0B4d8F88c64",
        "coingeckoId": "option-room"
      }
    },
    {
      "chainId": 101,
      "address": "2VAdvHWMpzMnDYYn64MgqLNpGQ19iCiusCet8JLMtxU5",
      "symbol": "wYOP",
      "name": "YOP (Wormhole)",
      "decimals": 8,
      "logoURI": "https://raw.githubusercontent.com/solana-labs/token-list/main/assets/mainnet/2VAdvHWMpzMnDYYn64MgqLNpGQ19iCiusCet8JLMtxU5/logo.png",
      "tags": [
        "wrapped",
        "wormhole"
      ],
      "extensions": {
        "address": "0xAE1eaAE3F627AAca434127644371b67B18444051",
        "bridgeContract": "https://etherscan.io/address/0xf92cD566Ea4864356C5491c177A430C222d7e678",
        "assetContract": "https://etherscan.io/address/0xAE1eaAE3F627AAca434127644371b67B18444051",
        "coingeckoId": "yield-optimization-platform"
      }
    },
    {
      "chainId": 101,
      "address": "AKiTcEWZarsnUbKkwQVRjJni5eqwiNeBQsJ3nrADacT4",
      "symbol": "wLGCY",
      "name": "LGCY Network (Wormhole)",
      "decimals": 9,
      "logoURI": "https://raw.githubusercontent.com/solana-labs/token-list/main/assets/mainnet/AKiTcEWZarsnUbKkwQVRjJni5eqwiNeBQsJ3nrADacT4/logo.png",
      "tags": [
        "wrapped",
        "wormhole"
      ],
      "extensions": {
        "address": "0xaE697F994Fc5eBC000F8e22EbFfeE04612f98A0d",
        "bridgeContract": "https://etherscan.io/address/0xf92cD566Ea4864356C5491c177A430C222d7e678",
        "assetContract": "https://etherscan.io/address/0xaE697F994Fc5eBC000F8e22EbFfeE04612f98A0d",
        "coingeckoId": "lgcy-network"
      }
    },
    {
      "chainId": 101,
      "address": "4kPHTMfSD1k3SytAMKEVRWH5ip6WD5U52tC5q6TuXUNU",
      "symbol": "wRFuel",
      "name": "Rio Fuel Token (Wormhole)",
      "decimals": 9,
      "logoURI": "https://raw.githubusercontent.com/solana-labs/token-list/main/assets/mainnet/4kPHTMfSD1k3SytAMKEVRWH5ip6WD5U52tC5q6TuXUNU/logo.png",
      "tags": [
        "wrapped",
        "wormhole"
      ],
      "extensions": {
        "address": "0xaf9f549774ecEDbD0966C52f250aCc548D3F36E5",
        "bridgeContract": "https://etherscan.io/address/0xf92cD566Ea4864356C5491c177A430C222d7e678",
        "assetContract": "https://etherscan.io/address/0xaf9f549774ecEDbD0966C52f250aCc548D3F36E5",
        "coingeckoId": "rio-defi"
      }
    },
    {
      "chainId": 101,
      "address": "E1w2uKRsVJeDf1Qqbk7DDKEDe7NCYwh8ySgqCaEZ4BTC",
      "symbol": "wMAHA",
      "name": "MahaDAO (Wormhole)",
      "decimals": 9,
      "logoURI": "https://raw.githubusercontent.com/solana-labs/token-list/main/assets/mainnet/E1w2uKRsVJeDf1Qqbk7DDKEDe7NCYwh8ySgqCaEZ4BTC/logo.png",
      "tags": [
        "wrapped",
        "wormhole"
      ],
      "extensions": {
        "address": "0xB4d930279552397bbA2ee473229f89Ec245bc365",
        "bridgeContract": "https://etherscan.io/address/0xf92cD566Ea4864356C5491c177A430C222d7e678",
        "assetContract": "https://etherscan.io/address/0xB4d930279552397bbA2ee473229f89Ec245bc365",
        "coingeckoId": "mahadao"
      }
    },
    {
      "chainId": 101,
      "address": "4psmnTirimNyPEPEZtkQkdEPJagTXS3a7wsu1XN9MYK3",
      "symbol": "wRPL",
      "name": "Rocket Pool (Wormhole)",
      "decimals": 9,
      "logoURI": "https://raw.githubusercontent.com/solana-labs/token-list/main/assets/mainnet/4psmnTirimNyPEPEZtkQkdEPJagTXS3a7wsu1XN9MYK3/logo.png",
      "tags": [
        "wrapped",
        "wormhole"
      ],
      "extensions": {
        "address": "0xB4EFd85c19999D84251304bDA99E90B92300Bd93",
        "bridgeContract": "https://etherscan.io/address/0xf92cD566Ea4864356C5491c177A430C222d7e678",
        "assetContract": "https://etherscan.io/address/0xB4EFd85c19999D84251304bDA99E90B92300Bd93",
        "coingeckoId": "rocket-pool"
      }
    },
    {
      "chainId": 101,
      "address": "FrhQauNRm7ecom9FRprNcyz58agDe5ujAbAtA9NG6jtU",
      "symbol": "wNEXO",
      "name": "Nexo (Wormhole)",
      "decimals": 9,
      "logoURI": "https://raw.githubusercontent.com/solana-labs/token-list/main/assets/mainnet/FrhQauNRm7ecom9FRprNcyz58agDe5ujAbAtA9NG6jtU/logo.png",
      "tags": [
        "wrapped",
        "wormhole"
      ],
      "extensions": {
        "address": "0xB62132e35a6c13ee1EE0f84dC5d40bad8d815206",
        "bridgeContract": "https://etherscan.io/address/0xf92cD566Ea4864356C5491c177A430C222d7e678",
        "assetContract": "https://etherscan.io/address/0xB62132e35a6c13ee1EE0f84dC5d40bad8d815206",
        "coingeckoId": "nexo"
      }
    },
    {
      "chainId": 101,
      "address": "6G7X1B2f9F7KWcHxS66mn3ax6VPE2UMZud44RX3BzfVo",
      "symbol": "BEHZAT",
      "name": "Behzat Token",
      "decimals": 9,
      "logoURI": "https://raw.githubusercontent.com/solana-labs/token-list/main/assets/mainnet/6G7X1B2f9F7KWcHxS66mn3ax6VPE2UMZud44RX3BzfVo/logo.png",
      "tags": [
        "Token"
      ],
      "extensions": {
        "twitter": "https://twitter.com/BehzatToken"
      }
    },
    {
      "chainId": 101,
      "address": "AoU75vwpnWEVvfarxRALjzRc8vS9UdDhRMkwoDimt9ss",
      "symbol": "wSFI",
      "name": "Spice (Wormhole)",
      "decimals": 9,
      "logoURI": "https://raw.githubusercontent.com/solana-labs/token-list/main/assets/mainnet/AoU75vwpnWEVvfarxRALjzRc8vS9UdDhRMkwoDimt9ss/logo.png",
      "tags": [
        "wrapped",
        "wormhole"
      ],
      "extensions": {
        "address": "0xb753428af26E81097e7fD17f40c88aaA3E04902c",
        "bridgeContract": "https://etherscan.io/address/0xf92cD566Ea4864356C5491c177A430C222d7e678",
        "assetContract": "https://etherscan.io/address/0xb753428af26E81097e7fD17f40c88aaA3E04902c",
        "coingeckoId": "saffron-finance"
      }
    },
    {
      "chainId": 101,
      "address": "CRZuALvCYjPLB65WFLHh9JkmPWK5C81TXpy2aEEaCjr3",
      "symbol": "wSTBZ",
      "name": "Stabilize Token (Wormhole)",
      "decimals": 9,
      "logoURI": "https://raw.githubusercontent.com/solana-labs/token-list/main/assets/mainnet/CRZuALvCYjPLB65WFLHh9JkmPWK5C81TXpy2aEEaCjr3/logo.png",
      "tags": [
        "wrapped",
        "wormhole"
      ],
      "extensions": {
        "address": "0xB987D48Ed8f2C468D52D6405624EADBa5e76d723",
        "bridgeContract": "https://etherscan.io/address/0xf92cD566Ea4864356C5491c177A430C222d7e678",
        "assetContract": "https://etherscan.io/address/0xB987D48Ed8f2C468D52D6405624EADBa5e76d723",
        "coingeckoId": "stabilize"
      }
    },
    {
      "chainId": 101,
      "address": "HPYXGSdAwyK5GwmuivL8gDdUVRChtgXq6SRat44k4Pat",
      "symbol": "wBAL",
      "name": "Balancer (Wormhole)",
      "decimals": 9,
      "logoURI": "https://raw.githubusercontent.com/solana-labs/token-list/main/assets/mainnet/HPYXGSdAwyK5GwmuivL8gDdUVRChtgXq6SRat44k4Pat/logo.png",
      "tags": [
        "wrapped",
        "wormhole"
      ],
      "extensions": {
        "address": "0xba100000625a3754423978a60c9317c58a424e3D",
        "bridgeContract": "https://etherscan.io/address/0xf92cD566Ea4864356C5491c177A430C222d7e678",
        "assetContract": "https://etherscan.io/address/0xba100000625a3754423978a60c9317c58a424e3D",
        "coingeckoId": "balancer"
      }
    },
    {
      "chainId": 101,
      "address": "AV7NgJV2BsgEukzUTrcUMz3LD37xLcLtygFig5WJ3kQN",
      "symbol": "wBAND",
      "name": "BandToken (Wormhole)",
      "decimals": 9,
      "logoURI": "https://raw.githubusercontent.com/solana-labs/token-list/main/assets/mainnet/AV7NgJV2BsgEukzUTrcUMz3LD37xLcLtygFig5WJ3kQN/logo.png",
      "tags": [
        "wrapped",
        "wormhole"
      ],
      "extensions": {
        "address": "0xBA11D00c5f74255f56a5E366F4F77f5A186d7f55",
        "bridgeContract": "https://etherscan.io/address/0xf92cD566Ea4864356C5491c177A430C222d7e678",
        "assetContract": "https://etherscan.io/address/0xBA11D00c5f74255f56a5E366F4F77f5A186d7f55",
        "coingeckoId": "band-protocol"
      }
    },
    {
      "chainId": 101,
      "address": "4obZok5FFUcQXQoV39hhcqk9xSmo4WnP9wnrNCk1g5BC",
      "symbol": "wSWFL",
      "name": "Swapfolio (Wormhole)",
      "decimals": 9,
      "logoURI": "https://raw.githubusercontent.com/solana-labs/token-list/main/assets/mainnet/4obZok5FFUcQXQoV39hhcqk9xSmo4WnP9wnrNCk1g5BC/logo.png",
      "tags": [
        "wrapped",
        "wormhole"
      ],
      "extensions": {
        "address": "0xBa21Ef4c9f433Ede00badEFcC2754B8E74bd538A",
        "bridgeContract": "https://etherscan.io/address/0xf92cD566Ea4864356C5491c177A430C222d7e678",
        "assetContract": "https://etherscan.io/address/0xBa21Ef4c9f433Ede00badEFcC2754B8E74bd538A",
        "coingeckoId": "swapfolio"
      }
    },
    {
      "chainId": 101,
      "address": "HCP8hGKS6fUGfTA1tQxBKzbXuQk7yktzz71pY8LXVJyR",
      "symbol": "wLRC",
      "name": "LoopringCoin V2 (Wormhole)",
      "decimals": 9,
      "logoURI": "https://raw.githubusercontent.com/solana-labs/token-list/main/assets/mainnet/HCP8hGKS6fUGfTA1tQxBKzbXuQk7yktzz71pY8LXVJyR/logo.png",
      "tags": [
        "wrapped",
        "wormhole"
      ],
      "extensions": {
        "address": "0xBBbbCA6A901c926F240b89EacB641d8Aec7AEafD",
        "bridgeContract": "https://etherscan.io/address/0xf92cD566Ea4864356C5491c177A430C222d7e678",
        "assetContract": "https://etherscan.io/address/0xBBbbCA6A901c926F240b89EacB641d8Aec7AEafD",
        "coingeckoId": "loopring"
      }
    },
    {
      "chainId": 101,
      "address": "9sNArcS6veh7DLEo7Y1ZSbBCYtkuPVE6S3HhVrcWR2Zw",
      "symbol": "wPERP",
      "name": "Perpetual (Wormhole)",
      "decimals": 9,
      "logoURI": "https://raw.githubusercontent.com/solana-labs/token-list/main/assets/mainnet/9sNArcS6veh7DLEo7Y1ZSbBCYtkuPVE6S3HhVrcWR2Zw/logo.png",
      "tags": [
        "wrapped",
        "wormhole"
      ],
      "extensions": {
        "address": "0xbC396689893D065F41bc2C6EcbeE5e0085233447",
        "bridgeContract": "https://etherscan.io/address/0xf92cD566Ea4864356C5491c177A430C222d7e678",
        "assetContract": "https://etherscan.io/address/0xbC396689893D065F41bc2C6EcbeE5e0085233447",
        "coingeckoId": "perpetual-protocol"
      }
    },
    {
      "chainId": 101,
      "address": "3XnhArdJydrpbr9Nbj8wNUaozPL9WAo9YDyNWakhTm9X",
      "symbol": "wCOMP",
      "name": "Compound (Wormhole)",
      "decimals": 9,
      "logoURI": "https://raw.githubusercontent.com/solana-labs/token-list/main/assets/mainnet/3XnhArdJydrpbr9Nbj8wNUaozPL9WAo9YDyNWakhTm9X/logo.png",
      "tags": [
        "wrapped",
        "wormhole"
      ],
      "extensions": {
        "address": "0xc00e94Cb662C3520282E6f5717214004A7f26888",
        "bridgeContract": "https://etherscan.io/address/0xf92cD566Ea4864356C5491c177A430C222d7e678",
        "assetContract": "https://etherscan.io/address/0xc00e94Cb662C3520282E6f5717214004A7f26888",
        "coingeckoId": "compound-governance-token"
      }
    },
    {
      "chainId": 101,
      "address": "CPLNm9UMKfiJKiySQathV99yeSgTVjPDZx4ucFrbp2MD",
      "symbol": "wSNX",
      "name": "Synthetix Network Token (Wormhole)",
      "decimals": 9,
      "logoURI": "https://raw.githubusercontent.com/solana-labs/token-list/main/assets/mainnet/CPLNm9UMKfiJKiySQathV99yeSgTVjPDZx4ucFrbp2MD/logo.png",
      "tags": [
        "wrapped",
        "wormhole"
      ],
      "extensions": {
        "address": "0xC011a73ee8576Fb46F5E1c5751cA3B9Fe0af2a6F",
        "bridgeContract": "https://etherscan.io/address/0xf92cD566Ea4864356C5491c177A430C222d7e678",
        "assetContract": "https://etherscan.io/address/0xC011a73ee8576Fb46F5E1c5751cA3B9Fe0af2a6F",
        "coingeckoId": "havven"
      }
    },
    {
      "chainId": 101,
      "address": "D6eVKSfLdioqo2zG8LbQYFU2gf66FrjKA7afCYNo1GHt",
      "symbol": "wDUCK",
      "name": "DLP Duck Token (Wormhole)",
      "decimals": 9,
      "logoURI": "https://raw.githubusercontent.com/solana-labs/token-list/main/assets/mainnet/D6eVKSfLdioqo2zG8LbQYFU2gf66FrjKA7afCYNo1GHt/logo.png",
      "tags": [
        "wrapped",
        "wormhole"
      ],
      "extensions": {
        "address": "0xC0bA369c8Db6eB3924965e5c4FD0b4C1B91e305F",
        "bridgeContract": "https://etherscan.io/address/0xf92cD566Ea4864356C5491c177A430C222d7e678",
        "assetContract": "https://etherscan.io/address/0xC0bA369c8Db6eB3924965e5c4FD0b4C1B91e305F",
        "coingeckoId": "dlp-duck-token"
      }
    },
    {
      "chainId": 101,
      "address": "9PwPi3DAf9Dy4Y6qJmUzF6fX9CjNwScBidsYqJmcApF8",
      "symbol": "wCHAIN",
      "name": "Chain Games (Wormhole)",
      "decimals": 9,
      "logoURI": "https://raw.githubusercontent.com/solana-labs/token-list/main/assets/mainnet/9PwPi3DAf9Dy4Y6qJmUzF6fX9CjNwScBidsYqJmcApF8/logo.png",
      "tags": [
        "wrapped",
        "wormhole"
      ],
      "extensions": {
        "address": "0xC4C2614E694cF534D407Ee49F8E44D125E4681c4",
        "bridgeContract": "https://etherscan.io/address/0xf92cD566Ea4864356C5491c177A430C222d7e678",
        "assetContract": "https://etherscan.io/address/0xC4C2614E694cF534D407Ee49F8E44D125E4681c4",
        "coingeckoId": "chain-games"
      }
    },
    {
      "chainId": 101,
      "address": "BmxZ1pghpcoyT7aykj7D1o4AxWirTqvD7zD2tNngjirT",
      "symbol": "wGRT",
      "name": "Graph Token (Wormhole)",
      "decimals": 9,
      "logoURI": "https://raw.githubusercontent.com/solana-labs/token-list/main/assets/mainnet/BmxZ1pghpcoyT7aykj7D1o4AxWirTqvD7zD2tNngjirT/logo.png",
      "tags": [
        "wrapped",
        "wormhole"
      ],
      "extensions": {
        "address": "0xc944E90C64B2c07662A292be6244BDf05Cda44a7",
        "bridgeContract": "https://etherscan.io/address/0xf92cD566Ea4864356C5491c177A430C222d7e678",
        "assetContract": "https://etherscan.io/address/0xc944E90C64B2c07662A292be6244BDf05Cda44a7",
        "coingeckoId": "the-graph"
      }
    },
    {
      "chainId": 101,
      "address": "FMr15arp651N6fR2WEL36pCMBnFecHcN6wDxne2Vf3SK",
      "symbol": "wROOT",
      "name": "RootKit (Wormhole)",
      "decimals": 9,
      "logoURI": "https://raw.githubusercontent.com/solana-labs/token-list/main/assets/mainnet/FMr15arp651N6fR2WEL36pCMBnFecHcN6wDxne2Vf3SK/logo.png",
      "tags": [
        "wrapped",
        "wormhole"
      ],
      "extensions": {
        "address": "0xCb5f72d37685C3D5aD0bB5F982443BC8FcdF570E",
        "bridgeContract": "https://etherscan.io/address/0xf92cD566Ea4864356C5491c177A430C222d7e678",
        "assetContract": "https://etherscan.io/address/0xCb5f72d37685C3D5aD0bB5F982443BC8FcdF570E",
        "coingeckoId": "rootkit"
      }
    },
    {
      "chainId": 101,
      "address": "E9X7rKAGfSh1gsHC6qh5MVLkDzRcT64KQbjzvHnc5zEq",
      "symbol": "wSWAP",
      "name": "TrustSwap Token (Wormhole)",
      "decimals": 9,
      "logoURI": "https://raw.githubusercontent.com/solana-labs/token-list/main/assets/mainnet/E9X7rKAGfSh1gsHC6qh5MVLkDzRcT64KQbjzvHnc5zEq/logo.png",
      "tags": [
        "wrapped",
        "wormhole"
      ],
      "extensions": {
        "address": "0xCC4304A31d09258b0029eA7FE63d032f52e44EFe",
        "bridgeContract": "https://etherscan.io/address/0xf92cD566Ea4864356C5491c177A430C222d7e678",
        "assetContract": "https://etherscan.io/address/0xCC4304A31d09258b0029eA7FE63d032f52e44EFe",
        "coingeckoId": "trustswap"
      }
    },
    {
      "chainId": 101,
      "address": "5NEENV1mNvu7MfNNtKuGSDC8zoNStq1tuLkDXFtv6rZd",
      "symbol": "wTVK",
      "name": "Terra Virtua Kolect (Wormhole)",
      "decimals": 9,
      "logoURI": "https://raw.githubusercontent.com/solana-labs/token-list/main/assets/mainnet/5NEENV1mNvu7MfNNtKuGSDC8zoNStq1tuLkDXFtv6rZd/logo.png",
      "tags": [
        "wrapped",
        "wormhole"
      ],
      "extensions": {
        "address": "0xd084B83C305daFD76AE3E1b4E1F1fe2eCcCb3988",
        "bridgeContract": "https://etherscan.io/address/0xf92cD566Ea4864356C5491c177A430C222d7e678",
        "assetContract": "https://etherscan.io/address/0xd084B83C305daFD76AE3E1b4E1F1fe2eCcCb3988",
        "coingeckoId": "terra-virtua-kolect"
      }
    },
    {
      "chainId": 101,
      "address": "5ZXLGj7onpitgtREJNYb51DwDPddvqV1YLC8jn2sgz48",
      "symbol": "wOMG",
      "name": "OMG Network (Wormhole)",
      "decimals": 9,
      "logoURI": "https://raw.githubusercontent.com/solana-labs/token-list/main/assets/mainnet/5ZXLGj7onpitgtREJNYb51DwDPddvqV1YLC8jn2sgz48/logo.png",
      "tags": [
        "wrapped",
        "wormhole"
      ],
      "extensions": {
        "address": "0xd26114cd6EE289AccF82350c8d8487fedB8A0C07",
        "bridgeContract": "https://etherscan.io/address/0xf92cD566Ea4864356C5491c177A430C222d7e678",
        "assetContract": "https://etherscan.io/address/0xd26114cd6EE289AccF82350c8d8487fedB8A0C07",
        "coingeckoId": "omisego"
      }
    },
    {
      "chainId": 101,
      "address": "2Xf2yAXJfg82sWwdLUo2x9mZXy6JCdszdMZkcF1Hf4KV",
      "symbol": "wLUNA",
      "name": "Wrapped LUNA Token (Wormhole)",
      "decimals": 9,
      "logoURI": "https://raw.githubusercontent.com/solana-labs/token-list/main/assets/mainnet/2Xf2yAXJfg82sWwdLUo2x9mZXy6JCdszdMZkcF1Hf4KV/logo.png",
      "tags": [
        "wrapped",
        "wormhole"
      ],
      "extensions": {
        "address": "0xd2877702675e6cEb975b4A1dFf9fb7BAF4C91ea9",
        "bridgeContract": "https://etherscan.io/address/0xf92cD566Ea4864356C5491c177A430C222d7e678",
        "assetContract": "https://etherscan.io/address/0xd2877702675e6cEb975b4A1dFf9fb7BAF4C91ea9",
        "coingeckoId": "wrapped-terra"
      }
    },
    {
      "chainId": 101,
      "address": "5Ro6JxJ4NjSTEppdX2iXUYgWkAEF1dcs9gqMX99E2vkL",
      "symbol": "wBONDLY",
      "name": "Bondly Token (Wormhole)",
      "decimals": 9,
      "logoURI": "https://raw.githubusercontent.com/solana-labs/token-list/main/assets/mainnet/5Ro6JxJ4NjSTEppdX2iXUYgWkAEF1dcs9gqMX99E2vkL/logo.png",
      "tags": [
        "wrapped",
        "wormhole"
      ],
      "extensions": {
        "address": "0xD2dDa223b2617cB616c1580db421e4cFAe6a8a85",
        "bridgeContract": "https://etherscan.io/address/0xf92cD566Ea4864356C5491c177A430C222d7e678",
        "assetContract": "https://etherscan.io/address/0xD2dDa223b2617cB616c1580db421e4cFAe6a8a85",
        "coingeckoId": "bondly"
      }
    },
    {
      "chainId": 101,
      "address": "5jFzUEqWLnvGvKWb1Pji9nWVYy5vLG2saoXCyVNWEdEi",
      "symbol": "wDETS",
      "name": "Dextrust (Wormhole)",
      "decimals": 9,
      "logoURI": "https://raw.githubusercontent.com/solana-labs/token-list/main/assets/mainnet/5jFzUEqWLnvGvKWb1Pji9nWVYy5vLG2saoXCyVNWEdEi/logo.png",
      "tags": [
        "wrapped",
        "wormhole"
      ],
      "extensions": {
        "address": "0xd379700999F4805Ce80aa32DB46A94dF64561108",
        "bridgeContract": "https://etherscan.io/address/0xf92cD566Ea4864356C5491c177A430C222d7e678",
        "assetContract": "https://etherscan.io/address/0xd379700999F4805Ce80aa32DB46A94dF64561108",
        "coingeckoId": "dextrust"
      }
    },
    {
      "chainId": 101,
      "address": "BV5tm1uCRWQCQKNgQVFnkseqAjxpmbJkRCXvzFWBdgMp",
      "symbol": "wAMPL",
      "name": "Ampleforth (Wormhole)",
      "decimals": 9,
      "logoURI": "https://raw.githubusercontent.com/solana-labs/token-list/main/assets/mainnet/BV5tm1uCRWQCQKNgQVFnkseqAjxpmbJkRCXvzFWBdgMp/logo.png",
      "tags": [
        "wrapped",
        "wormhole"
      ],
      "extensions": {
        "address": "0xD46bA6D942050d489DBd938a2C909A5d5039A161",
        "bridgeContract": "https://etherscan.io/address/0xf92cD566Ea4864356C5491c177A430C222d7e678",
        "assetContract": "https://etherscan.io/address/0xD46bA6D942050d489DBd938a2C909A5d5039A161",
        "coingeckoId": "ampleforth"
      }
    },
    {
      "chainId": 101,
      "address": "2PSvGigDY4MVUmv51bBiARBMcHBtXcUBnx5V9BwWbbi2",
      "symbol": "wPOLK",
      "name": "Polkamarkets (Wormhole)",
      "decimals": 9,
      "logoURI": "https://raw.githubusercontent.com/solana-labs/token-list/main/assets/mainnet/2PSvGigDY4MVUmv51bBiARBMcHBtXcUBnx5V9BwWbbi2/logo.png",
      "tags": [
        "wrapped",
        "wormhole"
      ],
      "extensions": {
        "address": "0xD478161C952357F05f0292B56012Cd8457F1cfbF",
        "bridgeContract": "https://etherscan.io/address/0xf92cD566Ea4864356C5491c177A430C222d7e678",
        "assetContract": "https://etherscan.io/address/0xD478161C952357F05f0292B56012Cd8457F1cfbF",
        "coingeckoId": "polkamarkets"
      }
    },
    {
      "chainId": 101,
      "address": "ApmXkxXCASdxRf3Ln6Ni7oAZ7E6CX1CcJAD8A5qBdhSm",
      "symbol": "wCRV",
      "name": "Curve DAO Token (Wormhole)",
      "decimals": 9,
      "logoURI": "https://raw.githubusercontent.com/solana-labs/token-list/main/assets/mainnet/ApmXkxXCASdxRf3Ln6Ni7oAZ7E6CX1CcJAD8A5qBdhSm/logo.png",
      "tags": [
        "wrapped",
        "wormhole"
      ],
      "extensions": {
        "address": "0xD533a949740bb3306d119CC777fa900bA034cd52",
        "bridgeContract": "https://etherscan.io/address/0xf92cD566Ea4864356C5491c177A430C222d7e678",
        "assetContract": "https://etherscan.io/address/0xD533a949740bb3306d119CC777fa900bA034cd52",
        "coingeckoId": "curve-dao-token"
      }
    },
    {
      "chainId": 101,
      "address": "DWECGzR56MruYJyo5g5QpoxZbFoydt3oWUkkDsVhxXzs",
      "symbol": "wMEME",
      "name": "MEME (Wormhole)",
      "decimals": 8,
      "logoURI": "https://raw.githubusercontent.com/solana-labs/token-list/main/assets/mainnet/DWECGzR56MruYJyo5g5QpoxZbFoydt3oWUkkDsVhxXzs/logo.png",
      "tags": [
        "wrapped",
        "wormhole"
      ],
      "extensions": {
        "address": "0xD5525D397898e5502075Ea5E830d8914f6F0affe",
        "bridgeContract": "https://etherscan.io/address/0xf92cD566Ea4864356C5491c177A430C222d7e678",
        "assetContract": "https://etherscan.io/address/0xD5525D397898e5502075Ea5E830d8914f6F0affe",
        "coingeckoId": "degenerator"
      }
    },
    {
      "chainId": 101,
      "address": "3Y2wTtM4kCX8uUSLrKJ8wpajCu1C9LaWWAd7b7Nb2BDw",
      "symbol": "wEXNT",
      "name": "ExNetwork Community Token (Wormhole)",
      "decimals": 9,
      "logoURI": "https://raw.githubusercontent.com/solana-labs/token-list/main/assets/mainnet/3Y2wTtM4kCX8uUSLrKJ8wpajCu1C9LaWWAd7b7Nb2BDw/logo.png",
      "tags": [
        "wrapped",
        "wormhole"
      ],
      "extensions": {
        "address": "0xD6c67B93a7b248dF608a653d82a100556144c5DA",
        "bridgeContract": "https://etherscan.io/address/0xf92cD566Ea4864356C5491c177A430C222d7e678",
        "assetContract": "https://etherscan.io/address/0xD6c67B93a7b248dF608a653d82a100556144c5DA",
        "coingeckoId": "exnetwork-token"
      }
    },
    {
      "chainId": 101,
      "address": "9w97GdWUYYaamGwdKMKZgGzPduZJkiFizq4rz5CPXRv2",
      "symbol": "wUSDT",
      "name": "Tether USD (Wormhole)",
      "decimals": 6,
      "logoURI": "https://raw.githubusercontent.com/solana-labs/token-list/main/assets/mainnet/9w97GdWUYYaamGwdKMKZgGzPduZJkiFizq4rz5CPXRv2/logo.png",
      "tags": [
        "wrapped",
        "wormhole"
      ],
      "extensions": {
        "address": "0xdAC17F958D2ee523a2206206994597C13D831ec7",
        "bridgeContract": "https://etherscan.io/address/0xf92cD566Ea4864356C5491c177A430C222d7e678",
        "assetContract": "https://etherscan.io/address/0xdAC17F958D2ee523a2206206994597C13D831ec7",
        "coingeckoId": "tether"
      }
    },
    {
      "chainId": 101,
      "address": "CqWSJtkMMY16q9QLnQxktM1byzVHGRr8b6LCPuZnEeiL",
      "symbol": "wYLD",
      "name": "Yield (Wormhole)",
      "decimals": 9,
      "logoURI": "https://raw.githubusercontent.com/solana-labs/token-list/main/assets/mainnet/CqWSJtkMMY16q9QLnQxktM1byzVHGRr8b6LCPuZnEeiL/logo.png",
      "tags": [
        "wrapped",
        "wormhole"
      ],
      "extensions": {
        "address": "0xDcB01cc464238396E213a6fDd933E36796eAfF9f",
        "bridgeContract": "https://etherscan.io/address/0xf92cD566Ea4864356C5491c177A430C222d7e678",
        "assetContract": "https://etherscan.io/address/0xDcB01cc464238396E213a6fDd933E36796eAfF9f",
        "coingeckoId": "yield"
      }
    },
    {
      "chainId": 101,
      "address": "26ZzQVGZruwcZPs2sqb8n9ojKt2cviUjHcMjstFtK6ow",
      "symbol": "wKNC",
      "name": "Kyber Network Crystal (Wormhole)",
      "decimals": 9,
      "logoURI": "https://raw.githubusercontent.com/solana-labs/token-list/main/assets/mainnet/26ZzQVGZruwcZPs2sqb8n9ojKt2cviUjHcMjstFtK6ow/logo.png",
      "tags": [
        "wrapped",
        "wormhole"
      ],
      "extensions": {
        "address": "0xdd974D5C2e2928deA5F71b9825b8b646686BD200",
        "bridgeContract": "https://etherscan.io/address/0xf92cD566Ea4864356C5491c177A430C222d7e678",
        "assetContract": "https://etherscan.io/address/0xdd974D5C2e2928deA5F71b9825b8b646686BD200",
        "coingeckoId": "kyber-network"
      }
    },
    {
      "chainId": 101,
      "address": "HHoHTtntq2kiBPENyVM1DTP7pNrkBXX2Jye29PSyz3qf",
      "symbol": "wCOTI",
      "name": "COTI Token (Wormhole)",
      "decimals": 9,
      "logoURI": "https://raw.githubusercontent.com/solana-labs/token-list/main/assets/mainnet/HHoHTtntq2kiBPENyVM1DTP7pNrkBXX2Jye29PSyz3qf/logo.png",
      "tags": [
        "wrapped",
        "wormhole"
      ],
      "extensions": {
        "address": "0xDDB3422497E61e13543BeA06989C0789117555c5",
        "bridgeContract": "https://etherscan.io/address/0xf92cD566Ea4864356C5491c177A430C222d7e678",
        "assetContract": "https://etherscan.io/address/0xDDB3422497E61e13543BeA06989C0789117555c5",
        "coingeckoId": "coti"
      }
    },
    {
      "chainId": 101,
      "address": "4sEpUsJ6uJZYi6A2da8EGjKPacRSqYJaPJffPnTqoWVv",
      "symbol": "wINJ",
      "name": "Injective Token (Wormhole)",
      "decimals": 9,
      "logoURI": "https://raw.githubusercontent.com/solana-labs/token-list/main/assets/mainnet/4sEpUsJ6uJZYi6A2da8EGjKPacRSqYJaPJffPnTqoWVv/logo.png",
      "tags": [
        "wrapped",
        "wormhole"
      ],
      "extensions": {
        "address": "0xe28b3B32B6c345A34Ff64674606124Dd5Aceca30",
        "bridgeContract": "https://etherscan.io/address/0xf92cD566Ea4864356C5491c177A430C222d7e678",
        "assetContract": "https://etherscan.io/address/0xe28b3B32B6c345A34Ff64674606124Dd5Aceca30",
        "coingeckoId": "injective-protocol"
      }
    },
    {
      "chainId": 101,
      "address": "G2jrxYSoCSzmohxERa2JzSJMuRM4kiNvRA3DnCv7Lzcz",
      "symbol": "wZRX",
      "name": "0x Protocol Token (Wormhole)",
      "decimals": 9,
      "logoURI": "https://raw.githubusercontent.com/solana-labs/token-list/main/assets/mainnet/G2jrxYSoCSzmohxERa2JzSJMuRM4kiNvRA3DnCv7Lzcz/logo.png",
      "tags": [
        "wrapped",
        "wormhole"
      ],
      "extensions": {
        "address": "0xE41d2489571d322189246DaFA5ebDe1F4699F498",
        "bridgeContract": "https://etherscan.io/address/0xf92cD566Ea4864356C5491c177A430C222d7e678",
        "assetContract": "https://etherscan.io/address/0xE41d2489571d322189246DaFA5ebDe1F4699F498",
        "coingeckoId": "0x"
      }
    },
    {
      "chainId": 101,
      "address": "3bkBFHyof411hGBdcsiM1KSDdErw63Xoj3eLB8yNknB4",
      "symbol": "wSUPER",
      "name": "SuperFarm (Wormhole)",
      "decimals": 9,
      "logoURI": "https://raw.githubusercontent.com/solana-labs/token-list/main/assets/mainnet/3bkBFHyof411hGBdcsiM1KSDdErw63Xoj3eLB8yNknB4/logo.png",
      "tags": [
        "wrapped",
        "wormhole"
      ],
      "extensions": {
        "address": "0xe53EC727dbDEB9E2d5456c3be40cFF031AB40A55",
        "bridgeContract": "https://etherscan.io/address/0xf92cD566Ea4864356C5491c177A430C222d7e678",
        "assetContract": "https://etherscan.io/address/0xe53EC727dbDEB9E2d5456c3be40cFF031AB40A55",
        "coingeckoId": "superfarm"
      }
    },
    {
      "chainId": 101,
      "address": "7kkkoa1MB93ELm3vjvyC8GJ65G7eEgLhfaHU58riJUCx",
      "symbol": "waEth",
      "name": "aEthereum (Wormhole)",
      "decimals": 9,
      "logoURI": "https://raw.githubusercontent.com/solana-labs/token-list/main/assets/mainnet/7kkkoa1MB93ELm3vjvyC8GJ65G7eEgLhfaHU58riJUCx/logo.png",
      "tags": [
        "wrapped",
        "wormhole"
      ],
      "extensions": {
        "address": "0xE95A203B1a91a908F9B9CE46459d101078c2c3cb",
        "bridgeContract": "https://etherscan.io/address/0xf92cD566Ea4864356C5491c177A430C222d7e678",
        "assetContract": "https://etherscan.io/address/0xE95A203B1a91a908F9B9CE46459d101078c2c3cb",
        "coingeckoId": "ankreth"
      }
    },
    {
      "chainId": 101,
      "address": "F48zUwoQMzgCTf5wihwz8GPN23gdcoVMiT227APqA6hC",
      "symbol": "wSURF",
      "name": "SURF.Finance (Wormhole)",
      "decimals": 9,
      "logoURI": "https://raw.githubusercontent.com/solana-labs/token-list/main/assets/mainnet/F48zUwoQMzgCTf5wihwz8GPN23gdcoVMiT227APqA6hC/logo.png",
      "tags": [
        "wrapped",
        "wormhole"
      ],
      "extensions": {
        "address": "0xEa319e87Cf06203DAe107Dd8E5672175e3Ee976c",
        "bridgeContract": "https://etherscan.io/address/0xf92cD566Ea4864356C5491c177A430C222d7e678",
        "assetContract": "https://etherscan.io/address/0xEa319e87Cf06203DAe107Dd8E5672175e3Ee976c",
        "coingeckoId": "surf-finance"
      }
    },
    {
      "chainId": 101,
      "address": "EK6iyvvqvQtsWYcySrZVHkXjCLX494r9PhnDWJaX1CPu",
      "symbol": "wrenBTC",
      "name": "renBTC (Wormhole)",
      "decimals": 8,
      "logoURI": "https://raw.githubusercontent.com/solana-labs/token-list/main/assets/mainnet/EK6iyvvqvQtsWYcySrZVHkXjCLX494r9PhnDWJaX1CPu/logo.png",
      "tags": [
        "wrapped",
        "wormhole"
      ],
      "extensions": {
        "address": "0xEB4C2781e4ebA804CE9a9803C67d0893436bB27D",
        "bridgeContract": "https://etherscan.io/address/0xf92cD566Ea4864356C5491c177A430C222d7e678",
        "assetContract": "https://etherscan.io/address/0xEB4C2781e4ebA804CE9a9803C67d0893436bB27D",
        "coingeckoId": "renbtc"
      }
    },
    {
      "chainId": 101,
      "address": "B2m4B527oLo5WFWLgy2MitP66azhEW2puaazUAuvNgqZ",
      "symbol": "wDMG",
      "name": "DMM: Governance (Wormhole)",
      "decimals": 9,
      "logoURI": "https://raw.githubusercontent.com/solana-labs/token-list/main/assets/mainnet/B2m4B527oLo5WFWLgy2MitP66azhEW2puaazUAuvNgqZ/logo.png",
      "tags": [
        "wrapped",
        "wormhole"
      ],
      "extensions": {
        "address": "0xEd91879919B71bB6905f23af0A68d231EcF87b14",
        "bridgeContract": "https://etherscan.io/address/0xf92cD566Ea4864356C5491c177A430C222d7e678",
        "assetContract": "https://etherscan.io/address/0xEd91879919B71bB6905f23af0A68d231EcF87b14",
        "coingeckoId": "dmm-governance"
      }
    },
    {
      "chainId": 101,
      "address": "H3iuZNRwaqPsnGUGU5YkDwTU3hQMkzC32hxDko8EtzZw",
      "symbol": "wHEZ",
      "name": "Hermez Network Token (Wormhole)",
      "decimals": 9,
      "logoURI": "https://raw.githubusercontent.com/solana-labs/token-list/main/assets/mainnet/H3iuZNRwaqPsnGUGU5YkDwTU3hQMkzC32hxDko8EtzZw/logo.png",
      "tags": [
        "wrapped",
        "wormhole"
      ],
      "extensions": {
        "address": "0xEEF9f339514298C6A857EfCfC1A762aF84438dEE",
        "bridgeContract": "https://etherscan.io/address/0xf92cD566Ea4864356C5491c177A430C222d7e678",
        "assetContract": "https://etherscan.io/address/0xEEF9f339514298C6A857EfCfC1A762aF84438dEE",
        "coingeckoId": "hermez-network-token"
      }
    },
    {
      "chainId": 101,
      "address": "DL7873Hud4eMdGScQFD7vrbC6fzWAMQ2LMuoZSn4zUry",
      "symbol": "wRLY",
      "name": "Rally (Wormhole)",
      "decimals": 9,
      "logoURI": "https://raw.githubusercontent.com/solana-labs/token-list/main/assets/mainnet/DL7873Hud4eMdGScQFD7vrbC6fzWAMQ2LMuoZSn4zUry/logo.png",
      "tags": [
        "wrapped",
        "wormhole"
      ],
      "extensions": {
        "address": "0xf1f955016EcbCd7321c7266BccFB96c68ea5E49b",
        "bridgeContract": "https://etherscan.io/address/0xf92cD566Ea4864356C5491c177A430C222d7e678",
        "assetContract": "https://etherscan.io/address/0xf1f955016EcbCd7321c7266BccFB96c68ea5E49b",
        "coingeckoId": "rally-2"
      }
    },
    {
      "chainId": 101,
      "address": "3N89w9KPUVYUK5MMGNY8yMXhrr89QQ1RQPJxVnQHgMdd",
      "symbol": "wYf-DAI",
      "name": "YfDAI.finance (Wormhole)",
      "decimals": 9,
      "logoURI": "https://raw.githubusercontent.com/solana-labs/token-list/main/assets/mainnet/3N89w9KPUVYUK5MMGNY8yMXhrr89QQ1RQPJxVnQHgMdd/logo.png",
      "tags": [
        "wrapped",
        "wormhole"
      ],
      "extensions": {
        "address": "0xf4CD3d3Fda8d7Fd6C5a500203e38640A70Bf9577",
        "bridgeContract": "https://etherscan.io/address/0xf92cD566Ea4864356C5491c177A430C222d7e678",
        "assetContract": "https://etherscan.io/address/0xf4CD3d3Fda8d7Fd6C5a500203e38640A70Bf9577",
        "coingeckoId": "yfdai-finance"
      }
    },
    {
      "chainId": 101,
      "address": "8ArKbnnDiq8eRR8hZ1eULMjd2iMAD8AqwyVJRAX7mHQo",
      "symbol": "wFCL",
      "name": "Fractal Protocol Token (Wormhole)",
      "decimals": 9,
      "logoURI": "https://raw.githubusercontent.com/solana-labs/token-list/main/assets/mainnet/8ArKbnnDiq8eRR8hZ1eULMjd2iMAD8AqwyVJRAX7mHQo/logo.png",
      "tags": [
        "wrapped",
        "wormhole"
      ],
      "extensions": {
        "address": "0xF4d861575ecC9493420A3f5a14F85B13f0b50EB3",
        "bridgeContract": "https://etherscan.io/address/0xf92cD566Ea4864356C5491c177A430C222d7e678",
        "assetContract": "https://etherscan.io/address/0xF4d861575ecC9493420A3f5a14F85B13f0b50EB3",
        "coingeckoId": "fractal"
      }
    },
    {
      "chainId": 101,
      "address": "ZWGxcTgJCNGQqZn6vFdknwj4AFFsYRZ4SDJuhRn3J1T",
      "symbol": "wAXS",
      "name": "Axie Infinity (Wormhole)",
      "decimals": 9,
      "logoURI": "https://raw.githubusercontent.com/solana-labs/token-list/main/assets/mainnet/ZWGxcTgJCNGQqZn6vFdknwj4AFFsYRZ4SDJuhRn3J1T/logo.png",
      "tags": [
        "wrapped",
        "wormhole"
      ],
      "extensions": {
        "address": "0xF5D669627376EBd411E34b98F19C868c8ABA5ADA",
        "bridgeContract": "https://etherscan.io/address/0xf92cD566Ea4864356C5491c177A430C222d7e678",
        "assetContract": "https://etherscan.io/address/0xF5D669627376EBd411E34b98F19C868c8ABA5ADA",
        "coingeckoId": "axie-infinity"
      }
    },
    {
      "chainId": 101,
      "address": "PEjUEMHFRtfajio8YHKZdUruW1vTzGmz6F7NngjYuou",
      "symbol": "wENJ",
      "name": "Enjin Coin (Wormhole)",
      "decimals": 9,
      "logoURI": "https://raw.githubusercontent.com/solana-labs/token-list/main/assets/mainnet/PEjUEMHFRtfajio8YHKZdUruW1vTzGmz6F7NngjYuou/logo.png",
      "tags": [
        "wrapped",
        "wormhole"
      ],
      "extensions": {
        "address": "0xF629cBd94d3791C9250152BD8dfBDF380E2a3B9c",
        "bridgeContract": "https://etherscan.io/address/0xf92cD566Ea4864356C5491c177A430C222d7e678",
        "assetContract": "https://etherscan.io/address/0xF629cBd94d3791C9250152BD8dfBDF380E2a3B9c",
        "coingeckoId": "enjincoin"
      }
    },
    {
      "chainId": 101,
      "address": "2cW5deMKeR97C7csq1aMMWUa5RNWkpQFz8tumxk4ZV8w",
      "symbol": "wYLD",
      "name": "Yield (Wormhole)",
      "decimals": 9,
      "logoURI": "https://raw.githubusercontent.com/solana-labs/token-list/main/assets/mainnet/2cW5deMKeR97C7csq1aMMWUa5RNWkpQFz8tumxk4ZV8w/logo.png",
      "tags": [
        "wrapped",
        "wormhole"
      ],
      "extensions": {
        "address": "0xF94b5C5651c888d928439aB6514B93944eEE6F48",
        "bridgeContract": "https://etherscan.io/address/0xf92cD566Ea4864356C5491c177A430C222d7e678",
        "assetContract": "https://etherscan.io/address/0xF94b5C5651c888d928439aB6514B93944eEE6F48",
        "coingeckoId": "yield-app"
      }
    },
    {
      "chainId": 101,
      "address": "FR5qPX4gbKHPyKMK7Cey6dHZ7wtqmqRogYPJo6bpd5Uw",
      "symbol": "wDDIM",
      "name": "DuckDaoDime (Wormhole)",
      "decimals": 9,
      "logoURI": "https://raw.githubusercontent.com/solana-labs/token-list/main/assets/mainnet/FR5qPX4gbKHPyKMK7Cey6dHZ7wtqmqRogYPJo6bpd5Uw/logo.png",
      "tags": [
        "wrapped",
        "wormhole"
      ],
      "extensions": {
        "address": "0xFbEEa1C75E4c4465CB2FCCc9c6d6afe984558E20",
        "bridgeContract": "https://etherscan.io/address/0xf92cD566Ea4864356C5491c177A430C222d7e678",
        "assetContract": "https://etherscan.io/address/0xFbEEa1C75E4c4465CB2FCCc9c6d6afe984558E20",
        "coingeckoId": "duckdaodime"
      }
    },
    {
      "chainId": 101,
      "address": "8HCWFQA2GsA6Nm2L5jidM3mus7NeeQ8wp1ri3XFF9WWH",
      "symbol": "wRARI",
      "name": "Rarible (Wormhole)",
      "decimals": 9,
      "logoURI": "https://raw.githubusercontent.com/solana-labs/token-list/main/assets/mainnet/8HCWFQA2GsA6Nm2L5jidM3mus7NeeQ8wp1ri3XFF9WWH/logo.png",
      "tags": [
        "wrapped",
        "wormhole"
      ],
      "extensions": {
        "address": "0xFca59Cd816aB1eaD66534D82bc21E7515cE441CF",
        "bridgeContract": "https://etherscan.io/address/0xf92cD566Ea4864356C5491c177A430C222d7e678",
        "assetContract": "https://etherscan.io/address/0xFca59Cd816aB1eaD66534D82bc21E7515cE441CF",
        "coingeckoId": "rarible"
      }
    },
    {
      "chainId": 101,
      "address": "Egrv6hURf5o68xJ1AGYeRv8RNj2nXJVuSoA5wwiSALcN",
      "symbol": "wAMP",
      "name": "Amp (Wormhole)",
      "decimals": 9,
      "logoURI": "https://raw.githubusercontent.com/solana-labs/token-list/main/assets/mainnet/Egrv6hURf5o68xJ1AGYeRv8RNj2nXJVuSoA5wwiSALcN/logo.png",
      "tags": [
        "wrapped",
        "wormhole"
      ],
      "extensions": {
        "address": "0xfF20817765cB7f73d4bde2e66e067E58D11095C2",
        "bridgeContract": "https://etherscan.io/address/0xf92cD566Ea4864356C5491c177A430C222d7e678",
        "assetContract": "https://etherscan.io/address/0xfF20817765cB7f73d4bde2e66e067E58D11095C2",
        "coingeckoId": "amp-token"
      }
    },
    {
      "chainId": 101,
      "address": "GXMaB6jm5cdoQgb65YpkEu61eDYtod3PuVwYYXdZZJ9r",
      "symbol": "wFSW",
      "name": "FalconSwap Token (Wormhole)",
      "decimals": 9,
      "logoURI": "https://raw.githubusercontent.com/solana-labs/token-list/main/assets/mainnet/GXMaB6jm5cdoQgb65YpkEu61eDYtod3PuVwYYXdZZJ9r/logo.png",
      "tags": [
        "wrapped",
        "wormhole"
      ],
      "extensions": {
        "address": "0xfffffffFf15AbF397dA76f1dcc1A1604F45126DB",
        "bridgeContract": "https://etherscan.io/address/0xf92cD566Ea4864356C5491c177A430C222d7e678",
        "assetContract": "https://etherscan.io/address/0xfffffffFf15AbF397dA76f1dcc1A1604F45126DB",
        "coingeckoId": "fsw-token"
      }
    },
    {
      "chainId": 101,
      "address": "AJ1W9A9N9dEMdVyoDiam2rV44gnBm2csrPDP7xqcapgX",
      "symbol": "wBUSD",
      "name": "Binance USD (Wormhole)",
      "decimals": 9,
      "logoURI": "https://raw.githubusercontent.com/solana-labs/token-list/main/assets/mainnet/AJ1W9A9N9dEMdVyoDiam2rV44gnBm2csrPDP7xqcapgX/logo.png",
      "tags": [
        "wrapped",
        "wormhole"
      ],
      "extensions": {
        "address": "0x4Fabb145d64652a948d72533023f6E7A623C7C53",
        "bridgeContract": "https://etherscan.io/address/0xf92cD566Ea4864356C5491c177A430C222d7e678",
        "assetContract": "https://etherscan.io/address/0x4Fabb145d64652a948d72533023f6E7A623C7C53",
        "coingeckoId": "binance-usd"
      }
    },
    {
      "chainId": 101,
      "address": "2VmKuXMwdzouMndWcK7BK2951tBEtYVmGsdU4dXbjyaY",
      "symbol": "waDAI",
      "name": "Aave Interest bearing DAI (Wormhole)",
      "decimals": 9,
      "logoURI": "https://raw.githubusercontent.com/solana-labs/token-list/main/assets/mainnet/2VmKuXMwdzouMndWcK7BK2951tBEtYVmGsdU4dXbjyaY/logo.svg",
      "tags": [
        "wrapped",
        "wormhole"
      ],
      "extensions": {
        "address": "0xfC1E690f61EFd961294b3e1Ce3313fBD8aa4f85d",
        "bridgeContract": "https://etherscan.io/address/0xf92cD566Ea4864356C5491c177A430C222d7e678",
        "assetContract": "https://etherscan.io/address/0xfC1E690f61EFd961294b3e1Ce3313fBD8aa4f85d",
        "coingeckoId": "aave-dai-v1"
      }
    },
    {
      "chainId": 101,
      "address": "AXvWVviBmySSdghmuomYHqYB3AZn7NmAWrHYHKKPJxoL",
      "symbol": "waTUSD",
      "name": "Aave Interest bearing TUSD (Wormhole)",
      "decimals": 9,
      "logoURI": "https://raw.githubusercontent.com/solana-labs/token-list/main/assets/mainnet/AXvWVviBmySSdghmuomYHqYB3AZn7NmAWrHYHKKPJxoL/logo.svg",
      "tags": [
        "wrapped",
        "wormhole"
      ],
      "extensions": {
        "address": "0x4DA9b813057D04BAef4e5800E36083717b4a0341",
        "bridgeContract": "https://etherscan.io/address/0xf92cD566Ea4864356C5491c177A430C222d7e678",
        "assetContract": "https://etherscan.io/address/0x4DA9b813057D04BAef4e5800E36083717b4a0341",
        "coingeckoId": "aave-tusd-v1"
      }
    },
    {
      "chainId": 101,
      "address": "AkaisFPmasQYZUJsZLD9wPEo2KA7aCRqyRawX18ZRzGr",
      "symbol": "waUSDC",
      "name": "Aave Interest bearing USDC (Wormhole)",
      "decimals": 6,
      "logoURI": "https://raw.githubusercontent.com/solana-labs/token-list/main/assets/mainnet/AkaisFPmasQYZUJsZLD9wPEo2KA7aCRqyRawX18ZRzGr/logo.svg",
      "tags": [
        "wrapped",
        "wormhole"
      ],
      "extensions": {
        "address": "0x9bA00D6856a4eDF4665BcA2C2309936572473B7E",
        "bridgeContract": "https://etherscan.io/address/0xf92cD566Ea4864356C5491c177A430C222d7e678",
        "assetContract": "https://etherscan.io/address/0x9bA00D6856a4eDF4665BcA2C2309936572473B7E",
        "coingeckoId": "aave-usdc-v1"
      }
    },
    {
      "chainId": 101,
      "address": "FZfQtWMoTQ51Z4jxvHfmFcqj4862u9GzmugBnZUuWqR5",
      "symbol": "waUSDT",
      "name": "Aave Interest bearing USDT (Wormhole)",
      "decimals": 6,
      "logoURI": "https://raw.githubusercontent.com/solana-labs/token-list/main/assets/mainnet/FZfQtWMoTQ51Z4jxvHfmFcqj4862u9GzmugBnZUuWqR5/logo.svg",
      "tags": [
        "wrapped",
        "wormhole"
      ],
      "extensions": {
        "address": "0x71fc860F7D3A592A4a98740e39dB31d25db65ae8",
        "bridgeContract": "https://etherscan.io/address/0xf92cD566Ea4864356C5491c177A430C222d7e678",
        "assetContract": "https://etherscan.io/address/0x71fc860F7D3A592A4a98740e39dB31d25db65ae8",
        "coingeckoId": "aave-usdt-v1"
      }
    },
    {
      "chainId": 101,
      "address": "BMrbF8DZ9U5KGdJ4F2MJbH5d6KPi5FQVp7EqmLrhDe1f",
      "symbol": "waSUSD",
      "name": "Aave Interest bearing SUSD (Wormhole)",
      "decimals": 9,
      "logoURI": "https://raw.githubusercontent.com/solana-labs/token-list/main/assets/mainnet/BMrbF8DZ9U5KGdJ4F2MJbH5d6KPi5FQVp7EqmLrhDe1f/logo.svg",
      "tags": [
        "wrapped",
        "wormhole"
      ],
      "extensions": {
        "address": "0x625aE63000f46200499120B906716420bd059240",
        "bridgeContract": "https://etherscan.io/address/0xf92cD566Ea4864356C5491c177A430C222d7e678",
        "assetContract": "https://etherscan.io/address/0x625aE63000f46200499120B906716420bd059240",
        "coingeckoId": "aave-susd-v1"
      }
    },
    {
      "chainId": 101,
      "address": "Fzx4N1xJPDZENAhrAaH79k2izT9CFbfnDEcpcWjiusdY",
      "symbol": "waLEND",
      "name": "Aave Interest bearing LEND (Wormhole)",
      "decimals": 9,
      "logoURI": "https://raw.githubusercontent.com/solana-labs/token-list/main/assets/mainnet/Fzx4N1xJPDZENAhrAaH79k2izT9CFbfnDEcpcWjiusdY/logo.svg",
      "tags": [
        "wrapped",
        "wormhole"
      ],
      "extensions": {
        "address": "0x7D2D3688Df45Ce7C552E19c27e007673da9204B8",
        "bridgeContract": "https://etherscan.io/address/0xf92cD566Ea4864356C5491c177A430C222d7e678",
        "assetContract": "https://etherscan.io/address/0x7D2D3688Df45Ce7C552E19c27e007673da9204B8"
      }
    },
    {
      "chainId": 101,
      "address": "GCdDiVgZnkWCAnGktUsjhoho2CHab9JfrRy3Q5W51zvC",
      "symbol": "waBAT",
      "name": "Aave Interest bearing BAT (Wormhole)",
      "decimals": 9,
      "logoURI": "https://raw.githubusercontent.com/solana-labs/token-list/main/assets/mainnet/GCdDiVgZnkWCAnGktUsjhoho2CHab9JfrRy3Q5W51zvC/logo.svg",
      "tags": [
        "wrapped",
        "wormhole"
      ],
      "extensions": {
        "address": "0xE1BA0FB44CCb0D11b80F92f4f8Ed94CA3fF51D00",
        "bridgeContract": "https://etherscan.io/address/0xf92cD566Ea4864356C5491c177A430C222d7e678",
        "assetContract": "https://etherscan.io/address/0xE1BA0FB44CCb0D11b80F92f4f8Ed94CA3fF51D00",
        "coingeckoId": "aave-bat-v1"
      }
    },
    {
      "chainId": 101,
      "address": "FBrfFh7fb7xKfyBMJA32KufMjEkgSgY4AuzLXFKdJFRj",
      "symbol": "waETH",
      "name": "Aave Interest bearing ETH (Wormhole)",
      "decimals": 9,
      "logoURI": "https://raw.githubusercontent.com/solana-labs/token-list/main/assets/mainnet/FBrfFh7fb7xKfyBMJA32KufMjEkgSgY4AuzLXFKdJFRj/logo.svg",
      "tags": [
        "wrapped",
        "wormhole"
      ],
      "extensions": {
        "address": "0x3a3A65aAb0dd2A17E3F1947bA16138cd37d08c04",
        "bridgeContract": "https://etherscan.io/address/0xf92cD566Ea4864356C5491c177A430C222d7e678",
        "assetContract": "https://etherscan.io/address/0x3a3A65aAb0dd2A17E3F1947bA16138cd37d08c04",
        "coingeckoId": "aave-eth-v1"
      }
    },
    {
      "chainId": 101,
      "address": "Adp88WrQDgExPTu26DdBnbN2ffWMkXLxwqzjTdfRQiJi",
      "symbol": "waLINK",
      "name": "Aave Interest bearing LINK (Wormhole)",
      "decimals": 9,
      "logoURI": "https://raw.githubusercontent.com/solana-labs/token-list/main/assets/mainnet/Adp88WrQDgExPTu26DdBnbN2ffWMkXLxwqzjTdfRQiJi/logo.svg",
      "tags": [
        "wrapped",
        "wormhole"
      ],
      "extensions": {
        "address": "0xA64BD6C70Cb9051F6A9ba1F163Fdc07E0DfB5F84",
        "bridgeContract": "https://etherscan.io/address/0xf92cD566Ea4864356C5491c177A430C222d7e678",
        "assetContract": "https://etherscan.io/address/0xA64BD6C70Cb9051F6A9ba1F163Fdc07E0DfB5F84",
        "coingeckoId": "aave-link-v1"
      }
    },
    {
      "chainId": 101,
      "address": "3p67dqghWn6reQcVCqNBkufrpU1gtA1ZRAYja6GMXySG",
      "symbol": "waKNC",
      "name": "Aave Interest bearing KNC (Wormhole)",
      "decimals": 9,
      "logoURI": "https://raw.githubusercontent.com/solana-labs/token-list/main/assets/mainnet/3p67dqghWn6reQcVCqNBkufrpU1gtA1ZRAYja6GMXySG/logo.svg",
      "tags": [
        "wrapped",
        "wormhole"
      ],
      "extensions": {
        "address": "0x9D91BE44C06d373a8a226E1f3b146956083803eB",
        "bridgeContract": "https://etherscan.io/address/0xf92cD566Ea4864356C5491c177A430C222d7e678",
        "assetContract": "https://etherscan.io/address/0x9D91BE44C06d373a8a226E1f3b146956083803eB",
        "coingeckoId": "aave-knc-v1"
      }
    },
    {
      "chainId": 101,
      "address": "A4qYX1xuewaBL9SeZnwA3We6MhG8TYcTceHAJpk7Etdt",
      "symbol": "waREP",
      "name": "Aave Interest bearing REP (Wormhole)",
      "decimals": 9,
      "logoURI": "https://raw.githubusercontent.com/solana-labs/token-list/main/assets/mainnet/A4qYX1xuewaBL9SeZnwA3We6MhG8TYcTceHAJpk7Etdt/logo.svg",
      "tags": [
        "wrapped",
        "wormhole"
      ],
      "extensions": {
        "address": "0x71010A9D003445aC60C4e6A7017c1E89A477B438",
        "bridgeContract": "https://etherscan.io/address/0xf92cD566Ea4864356C5491c177A430C222d7e678",
        "assetContract": "https://etherscan.io/address/0x71010A9D003445aC60C4e6A7017c1E89A477B438"
      }
    },
    {
      "chainId": 101,
      "address": "3iTtcKUVa5ouzwNZFc3SasuAKkY2ZuMxLERRcWfxQVN3",
      "symbol": "waMKR",
      "name": "Aave Interest bearing MKR (Wormhole)",
      "decimals": 9,
      "logoURI": "https://raw.githubusercontent.com/solana-labs/token-list/main/assets/mainnet/3iTtcKUVa5ouzwNZFc3SasuAKkY2ZuMxLERRcWfxQVN3/logo.svg",
      "tags": [
        "wrapped",
        "wormhole"
      ],
      "extensions": {
        "address": "0x7deB5e830be29F91E298ba5FF1356BB7f8146998",
        "bridgeContract": "https://etherscan.io/address/0xf92cD566Ea4864356C5491c177A430C222d7e678",
        "assetContract": "https://etherscan.io/address/0x7deB5e830be29F91E298ba5FF1356BB7f8146998",
        "coingeckoId": "aave-mkr-v1"
      }
    },
    {
      "chainId": 101,
      "address": "EMS6TrCU8uBMumZukRSShGS1yzHGqYd3S8hW2sYULX3T",
      "symbol": "waMANA",
      "name": "Aave Interest bearing MANA (Wormhole)",
      "decimals": 9,
      "logoURI": "https://raw.githubusercontent.com/solana-labs/token-list/main/assets/mainnet/EMS6TrCU8uBMumZukRSShGS1yzHGqYd3S8hW2sYULX3T/logo.svg",
      "tags": [
        "wrapped",
        "wormhole"
      ],
      "extensions": {
        "address": "0x6FCE4A401B6B80ACe52baAefE4421Bd188e76F6f",
        "bridgeContract": "https://etherscan.io/address/0xf92cD566Ea4864356C5491c177A430C222d7e678",
        "assetContract": "https://etherscan.io/address/0x6FCE4A401B6B80ACe52baAefE4421Bd188e76F6f",
        "coingeckoId": "aave-mana-v1"
      }
    },
    {
      "chainId": 101,
      "address": "qhqzfH7AjeukUgqyPXncWHFXTBebFNu5QQUrzhJaLB4",
      "symbol": "waZRX",
      "name": "Aave Interest bearing ZRX (Wormhole)",
      "decimals": 9,
      "logoURI": "https://raw.githubusercontent.com/solana-labs/token-list/main/assets/mainnet/qhqzfH7AjeukUgqyPXncWHFXTBebFNu5QQUrzhJaLB4/logo.svg",
      "tags": [
        "wrapped",
        "wormhole"
      ],
      "extensions": {
        "address": "0x6Fb0855c404E09c47C3fBCA25f08d4E41f9F062f",
        "bridgeContract": "https://etherscan.io/address/0xf92cD566Ea4864356C5491c177A430C222d7e678",
        "assetContract": "https://etherscan.io/address/0x6Fb0855c404E09c47C3fBCA25f08d4E41f9F062f",
        "coingeckoId": "aave-zrx-v1"
      }
    },
    {
      "chainId": 101,
      "address": "FeU2J26AfMqh2mh7Cf4Lw1HRueAvAkZYxGr8njFNMeQ2",
      "symbol": "waSNX",
      "name": "Aave Interest bearing SNX (Wormhole)",
      "decimals": 9,
      "logoURI": "https://raw.githubusercontent.com/solana-labs/token-list/main/assets/mainnet/FeU2J26AfMqh2mh7Cf4Lw1HRueAvAkZYxGr8njFNMeQ2/logo.png",
      "tags": [
        "wrapped",
        "wormhole"
      ],
      "extensions": {
        "address": "0x328C4c80BC7aCa0834Db37e6600A6c49E12Da4DE",
        "bridgeContract": "https://etherscan.io/address/0xf92cD566Ea4864356C5491c177A430C222d7e678",
        "assetContract": "https://etherscan.io/address/0x328C4c80BC7aCa0834Db37e6600A6c49E12Da4DE",
        "coingeckoId": "aave-snx-v1"
      }
    },
    {
      "chainId": 101,
      "address": "GveRVvWTUH1s26YxyjUnXh1J5mMdu5crC2K2uQy26KXi",
      "symbol": "waWBTC",
      "name": "Aave Interest bearing WBTC (Wormhole)",
      "decimals": 8,
      "logoURI": "https://raw.githubusercontent.com/solana-labs/token-list/main/assets/mainnet/GveRVvWTUH1s26YxyjUnXh1J5mMdu5crC2K2uQy26KXi/logo.svg",
      "tags": [
        "wrapped",
        "wormhole"
      ],
      "extensions": {
        "address": "0xFC4B8ED459e00e5400be803A9BB3954234FD50e3",
        "bridgeContract": "https://etherscan.io/address/0xf92cD566Ea4864356C5491c177A430C222d7e678",
        "assetContract": "https://etherscan.io/address/0xFC4B8ED459e00e5400be803A9BB3954234FD50e3",
        "coingeckoId": "aave-wbtc-v1"
      }
    },
    {
      "chainId": 101,
      "address": "F2WgoHLwV4pfxN4WrUs2q6KkmFCsNorGYQ82oaPNUFLP",
      "symbol": "waBUSD",
      "name": "Aave Interest bearing Binance USD (Wormhole)",
      "decimals": 9,
      "logoURI": "https://raw.githubusercontent.com/solana-labs/token-list/main/assets/mainnet/F2WgoHLwV4pfxN4WrUs2q6KkmFCsNorGYQ82oaPNUFLP/logo.svg",
      "tags": [
        "wrapped",
        "wormhole"
      ],
      "extensions": {
        "address": "0x6Ee0f7BB50a54AB5253dA0667B0Dc2ee526C30a8",
        "bridgeContract": "https://etherscan.io/address/0xf92cD566Ea4864356C5491c177A430C222d7e678",
        "assetContract": "https://etherscan.io/address/0x6Ee0f7BB50a54AB5253dA0667B0Dc2ee526C30a8",
        "coingeckoId": "aave-busd-v1"
      }
    },
    {
      "chainId": 101,
      "address": "3rNUQJgvfZ5eFsZvCkvdYcbd9ZzS6YmtwQsoUTFKmVd4",
      "symbol": "waENJ",
      "name": "Aave Interest bearing ENJ (Wormhole)",
      "decimals": 9,
      "logoURI": "https://raw.githubusercontent.com/solana-labs/token-list/main/assets/mainnet/3rNUQJgvfZ5eFsZvCkvdYcbd9ZzS6YmtwQsoUTFKmVd4/logo.svg",
      "tags": [
        "wrapped",
        "wormhole"
      ],
      "extensions": {
        "address": "0x712DB54daA836B53Ef1EcBb9c6ba3b9Efb073F40",
        "bridgeContract": "https://etherscan.io/address/0xf92cD566Ea4864356C5491c177A430C222d7e678",
        "assetContract": "https://etherscan.io/address/0x712DB54daA836B53Ef1EcBb9c6ba3b9Efb073F40",
        "coingeckoId": "aave-enj-v1"
      }
    },
    {
      "chainId": 101,
      "address": "BHh8nyDwdUG4uyyQYNqGXGLHPyb83R6Y2fqJrNVKtTsT",
      "symbol": "waREN",
      "name": "Aave Interest bearing REN (Wormhole)",
      "decimals": 9,
      "logoURI": "https://raw.githubusercontent.com/solana-labs/token-list/main/assets/mainnet/BHh8nyDwdUG4uyyQYNqGXGLHPyb83R6Y2fqJrNVKtTsT/logo.png",
      "tags": [
        "wrapped",
        "wormhole"
      ],
      "extensions": {
        "address": "0x69948cC03f478B95283F7dbf1CE764d0fc7EC54C",
        "bridgeContract": "https://etherscan.io/address/0xf92cD566Ea4864356C5491c177A430C222d7e678",
        "assetContract": "https://etherscan.io/address/0x69948cC03f478B95283F7dbf1CE764d0fc7EC54C",
        "coingeckoId": "aave-ren-v1"
      }
    },
    {
      "chainId": 101,
      "address": "EE58FVYG1UoY6Givy3K3GSRde9sHMj6X1BnocHBtd3sz",
      "symbol": "waYFI",
      "name": "Aave Interest bearing YFI (Wormhole)",
      "decimals": 9,
      "logoURI": "https://raw.githubusercontent.com/solana-labs/token-list/main/assets/mainnet/EE58FVYG1UoY6Givy3K3GSRde9sHMj6X1BnocHBtd3sz/logo.png",
      "tags": [
        "wrapped",
        "wormhole"
      ],
      "extensions": {
        "address": "0x12e51E77DAAA58aA0E9247db7510Ea4B46F9bEAd",
        "bridgeContract": "https://etherscan.io/address/0xf92cD566Ea4864356C5491c177A430C222d7e678",
        "assetContract": "https://etherscan.io/address/0x12e51E77DAAA58aA0E9247db7510Ea4B46F9bEAd",
        "coingeckoId": "ayfi"
      }
    },
    {
      "chainId": 101,
      "address": "8aYsiHR6oVTAcFUzdXDhaPkgRbn4QYRCkdk3ATmAmY4p",
      "symbol": "waAAVE",
      "name": "Aave Interest bearing Aave Token (Wormhole)",
      "decimals": 9,
      "logoURI": "https://raw.githubusercontent.com/solana-labs/token-list/main/assets/mainnet/8aYsiHR6oVTAcFUzdXDhaPkgRbn4QYRCkdk3ATmAmY4p/logo.svg",
      "tags": [
        "wrapped",
        "wormhole"
      ],
      "extensions": {
        "address": "0xba3D9687Cf50fE253cd2e1cFeEdE1d6787344Ed5",
        "bridgeContract": "https://etherscan.io/address/0xf92cD566Ea4864356C5491c177A430C222d7e678",
        "assetContract": "https://etherscan.io/address/0xba3D9687Cf50fE253cd2e1cFeEdE1d6787344Ed5"
      }
    },
    {
      "chainId": 101,
      "address": "8kwCLkWbv4qTJPcbSV65tWdQmjURjBGRSv6VtC1JTiL8",
      "symbol": "waUNI",
      "name": "Aave Interest bearing Uniswap (Wormhole)",
      "decimals": 9,
      "logoURI": "https://raw.githubusercontent.com/solana-labs/token-list/main/assets/mainnet/8kwCLkWbv4qTJPcbSV65tWdQmjURjBGRSv6VtC1JTiL8/logo.png",
      "tags": [
        "wrapped",
        "wormhole"
      ],
      "extensions": {
        "address": "0xB124541127A0A657f056D9Dd06188c4F1b0e5aab",
        "bridgeContract": "https://etherscan.io/address/0xf92cD566Ea4864356C5491c177A430C222d7e678",
        "assetContract": "https://etherscan.io/address/0xB124541127A0A657f056D9Dd06188c4F1b0e5aab"
      }
    },
    {
      "chainId": 101,
      "address": "9NDu1wdjZ7GiY7foAXhia9h1wQU45oTUzyMZKJ31V7JA",
      "symbol": "wstkAAVE",
      "name": "Staked Aave (Wormhole)",
      "decimals": 9,
      "logoURI": "https://raw.githubusercontent.com/solana-labs/token-list/main/assets/mainnet/9NDu1wdjZ7GiY7foAXhia9h1wQU45oTUzyMZKJ31V7JA/logo.png",
      "tags": [
        "wrapped",
        "wormhole"
      ],
      "extensions": {
        "address": "0x4da27a545c0c5B758a6BA100e3a049001de870f5",
        "bridgeContract": "https://etherscan.io/address/0xf92cD566Ea4864356C5491c177A430C222d7e678",
        "assetContract": "https://etherscan.io/address/0x4da27a545c0c5B758a6BA100e3a049001de870f5"
      }
    },
    {
      "chainId": 101,
      "address": "GNQ1Goajm3Za8uC1Eptt2yfsrbnkZh2eMJoqxg54sj3o",
      "symbol": "wUniDAIETH",
      "name": "Uniswap DAI LP (Wormhole)",
      "decimals": 9,
      "logoURI": "https://raw.githubusercontent.com/solana-labs/token-list/main/assets/mainnet/GNQ1Goajm3Za8uC1Eptt2yfsrbnkZh2eMJoqxg54sj3o/logo.png",
      "tags": [
        "wrapped",
        "wormhole"
      ],
      "extensions": {
        "address": "0x2a1530C4C41db0B0b2bB646CB5Eb1A67b7158667",
        "bridgeContract": "https://etherscan.io/address/0xf92cD566Ea4864356C5491c177A430C222d7e678",
        "assetContract": "https://etherscan.io/address/0x2a1530C4C41db0B0b2bB646CB5Eb1A67b7158667"
      }
    },
    {
      "chainId": 101,
      "address": "7NFin546WNvWkhtfftfY77z8C1TrxLbUcKmw5TpHGGtC",
      "symbol": "wUniUSDCETH",
      "name": "Uniswap USDC LP (Wormhole)",
      "decimals": 9,
      "logoURI": "https://raw.githubusercontent.com/solana-labs/token-list/main/assets/mainnet/7NFin546WNvWkhtfftfY77z8C1TrxLbUcKmw5TpHGGtC/logo.png",
      "tags": [
        "wrapped",
        "wormhole"
      ],
      "extensions": {
        "address": "0x97deC872013f6B5fB443861090ad931542878126",
        "bridgeContract": "https://etherscan.io/address/0xf92cD566Ea4864356C5491c177A430C222d7e678",
        "assetContract": "https://etherscan.io/address/0x97deC872013f6B5fB443861090ad931542878126"
      }
    },
    {
      "chainId": 101,
      "address": "7gersKTtU65ERNBNTZKjYgKf7HypR7PDMprcuhQJChaq",
      "symbol": "wUnisETHETH",
      "name": "Uniswap sETH LP (Wormhole)",
      "decimals": 9,
      "logoURI": "https://raw.githubusercontent.com/solana-labs/token-list/main/assets/mainnet/7gersKTtU65ERNBNTZKjYgKf7HypR7PDMprcuhQJChaq/logo.png",
      "tags": [
        "wrapped",
        "wormhole"
      ],
      "extensions": {
        "address": "0xe9Cf7887b93150D4F2Da7dFc6D502B216438F244",
        "bridgeContract": "https://etherscan.io/address/0xf92cD566Ea4864356C5491c177A430C222d7e678",
        "assetContract": "https://etherscan.io/address/0xe9Cf7887b93150D4F2Da7dFc6D502B216438F244"
      }
    },
    {
      "chainId": 101,
      "address": "4aqNtSCr77eiEZJ9u9BhPErjEMju6FFdLeBKkE1pdxuK",
      "symbol": "wUniLENDETH",
      "name": "Uniswap LEND LP (Wormhole)",
      "decimals": 9,
      "logoURI": "https://raw.githubusercontent.com/solana-labs/token-list/main/assets/mainnet/4aqNtSCr77eiEZJ9u9BhPErjEMju6FFdLeBKkE1pdxuK/logo.png",
      "tags": [
        "wrapped",
        "wormhole"
      ],
      "extensions": {
        "address": "0xcaA7e4656f6A2B59f5f99c745F91AB26D1210DCe",
        "bridgeContract": "https://etherscan.io/address/0xf92cD566Ea4864356C5491c177A430C222d7e678",
        "assetContract": "https://etherscan.io/address/0xcaA7e4656f6A2B59f5f99c745F91AB26D1210DCe"
      }
    },
    {
      "chainId": 101,
      "address": "FDdoYCHwFghBSbnN6suvFR3VFw6kAzfhfGpkAQAGPLC3",
      "symbol": "wUniMKRETH",
      "name": "Uniswap MKR LP (Wormhole)",
      "decimals": 9,
      "logoURI": "https://raw.githubusercontent.com/solana-labs/token-list/main/assets/mainnet/FDdoYCHwFghBSbnN6suvFR3VFw6kAzfhfGpkAQAGPLC3/logo.png",
      "tags": [
        "wrapped",
        "wormhole"
      ],
      "extensions": {
        "address": "0x2C4Bd064b998838076fa341A83d007FC2FA50957",
        "bridgeContract": "https://etherscan.io/address/0xf92cD566Ea4864356C5491c177A430C222d7e678",
        "assetContract": "https://etherscan.io/address/0x2C4Bd064b998838076fa341A83d007FC2FA50957"
      }
    },
    {
      "chainId": 101,
      "address": "FSSTfbb1vh1TRe8Ja64hC65QTc7pPUhwHh5uTAWj5haH",
      "symbol": "wUniLINKETH",
      "name": "Uniswap LINK LP (Wormhole)",
      "decimals": 9,
      "logoURI": "https://raw.githubusercontent.com/solana-labs/token-list/main/assets/mainnet/FSSTfbb1vh1TRe8Ja64hC65QTc7pPUhwHh5uTAWj5haH/logo.png",
      "tags": [
        "wrapped",
        "wormhole"
      ],
      "extensions": {
        "address": "0xF173214C720f58E03e194085B1DB28B50aCDeeaD",
        "bridgeContract": "https://etherscan.io/address/0xf92cD566Ea4864356C5491c177A430C222d7e678",
        "assetContract": "https://etherscan.io/address/0xF173214C720f58E03e194085B1DB28B50aCDeeaD"
      }
    },
    {
      "chainId": 101,
      "address": "Aci9xBGywrgBxQoFnL6LCoCYuX5k6AqaYhimgSZ1Fhrk",
      "symbol": "waUniETH",
      "name": "Aave Interest bearing UniETH (Wormhole)",
      "decimals": 9,
      "logoURI": "https://raw.githubusercontent.com/solana-labs/token-list/main/assets/mainnet/Aci9xBGywrgBxQoFnL6LCoCYuX5k6AqaYhimgSZ1Fhrk/logo.png",
      "tags": [
        "wrapped",
        "wormhole"
      ],
      "extensions": {
        "address": "0x6179078872605396Ee62960917128F9477a5DdbB",
        "bridgeContract": "https://etherscan.io/address/0xf92cD566Ea4864356C5491c177A430C222d7e678",
        "assetContract": "https://etherscan.io/address/0x6179078872605396Ee62960917128F9477a5DdbB"
      }
    },
    {
      "chainId": 101,
      "address": "GqHK99sW4ym6zy6Kdoh8f7sb2c3qhtB3WRqeyPbAYfmy",
      "symbol": "waUniDAI",
      "name": "Aave Interest bearing UniDAI (Wormhole)",
      "decimals": 9,
      "logoURI": "https://raw.githubusercontent.com/solana-labs/token-list/main/assets/mainnet/GqHK99sW4ym6zy6Kdoh8f7sb2c3qhtB3WRqeyPbAYfmy/logo.png",
      "tags": [
        "wrapped",
        "wormhole"
      ],
      "extensions": {
        "address": "0x048930eec73c91B44b0844aEACdEBADC2F2b6efb",
        "bridgeContract": "https://etherscan.io/address/0xf92cD566Ea4864356C5491c177A430C222d7e678",
        "assetContract": "https://etherscan.io/address/0x048930eec73c91B44b0844aEACdEBADC2F2b6efb"
      }
    },
    {
      "chainId": 101,
      "address": "4e4TpGVJMYiz5UBrAXuNmiVJ9yvc7ppJeAn8sXmbnmDi",
      "symbol": "waUniUSDC",
      "name": "Aave Interest bearing UniUSDC (Wormhole)",
      "decimals": 6,
      "logoURI": "https://raw.githubusercontent.com/solana-labs/token-list/main/assets/mainnet/4e4TpGVJMYiz5UBrAXuNmiVJ9yvc7ppJeAn8sXmbnmDi/logo.png",
      "tags": [
        "wrapped",
        "wormhole"
      ],
      "extensions": {
        "address": "0xe02b2Ad63eFF3Ac1D5827cBd7AB9DD3DaC4f4AD0",
        "bridgeContract": "https://etherscan.io/address/0xf92cD566Ea4864356C5491c177A430C222d7e678",
        "assetContract": "https://etherscan.io/address/0xe02b2Ad63eFF3Ac1D5827cBd7AB9DD3DaC4f4AD0"
      }
    },
    {
      "chainId": 101,
      "address": "49LoAnQQdo9171zfcWRUoQLYSScrxXobbuwt14xjvfVm",
      "symbol": "waUniUSDT",
      "name": "Aave Interest bearing UniUSDT (Wormhole)",
      "decimals": 6,
      "logoURI": "https://raw.githubusercontent.com/solana-labs/token-list/main/assets/mainnet/49LoAnQQdo9171zfcWRUoQLYSScrxXobbuwt14xjvfVm/logo.png",
      "tags": [
        "wrapped",
        "wormhole"
      ],
      "extensions": {
        "address": "0xb977ee318010A5252774171494a1bCB98E7fab65",
        "bridgeContract": "https://etherscan.io/address/0xf92cD566Ea4864356C5491c177A430C222d7e678",
        "assetContract": "https://etherscan.io/address/0xb977ee318010A5252774171494a1bCB98E7fab65"
      }
    },
    {
      "chainId": 101,
      "address": "CvG3gtKYJtKRzEUgMeb42xnd8HDjESgLtyJqQ2kuLncp",
      "symbol": "waUniDAIETH",
      "name": "Aave Interest bearing UniDAIETH (Wormhole)",
      "decimals": 9,
      "logoURI": "https://raw.githubusercontent.com/solana-labs/token-list/main/assets/mainnet/CvG3gtKYJtKRzEUgMeb42xnd8HDjESgLtyJqQ2kuLncp/logo.svg",
      "tags": [
        "wrapped",
        "wormhole"
      ],
      "extensions": {
        "address": "0xBbBb7F2aC04484F7F04A2C2C16f20479791BbB44",
        "bridgeContract": "https://etherscan.io/address/0xf92cD566Ea4864356C5491c177A430C222d7e678",
        "assetContract": "https://etherscan.io/address/0xBbBb7F2aC04484F7F04A2C2C16f20479791BbB44"
      }
    },
    {
      "chainId": 101,
      "address": "GSv5ECZaMfaceZK4WKKzA4tKVDkqtfBASECcmYFWcy4G",
      "symbol": "waUniUSDCETH",
      "name": "Aave Interest bearing UniUSDCETH (Wormhole)",
      "decimals": 9,
      "logoURI": "https://raw.githubusercontent.com/solana-labs/token-list/main/assets/mainnet/GSv5ECZaMfaceZK4WKKzA4tKVDkqtfBASECcmYFWcy4G/logo.svg",
      "tags": [
        "wrapped",
        "wormhole"
      ],
      "extensions": {
        "address": "0x1D0e53A0e524E3CC92C1f0f33Ae268FfF8D7E7a5",
        "bridgeContract": "https://etherscan.io/address/0xf92cD566Ea4864356C5491c177A430C222d7e678",
        "assetContract": "https://etherscan.io/address/0x1D0e53A0e524E3CC92C1f0f33Ae268FfF8D7E7a5"
      }
    },
    {
      "chainId": 101,
      "address": "7LUdsedi7qpTJGnFpZo6mWqVtKKpccr9XrQGxJ2xUDPT",
      "symbol": "waUniSETHETH",
      "name": "Aave Interest bearing UniSETHETH (Wormhole)",
      "decimals": 9,
      "logoURI": "https://raw.githubusercontent.com/solana-labs/token-list/main/assets/mainnet/7LUdsedi7qpTJGnFpZo6mWqVtKKpccr9XrQGxJ2xUDPT/logo.svg",
      "tags": [
        "wrapped",
        "wormhole"
      ],
      "extensions": {
        "address": "0x84BBcaB430717ff832c3904fa6515f97fc63C76F",
        "bridgeContract": "https://etherscan.io/address/0xf92cD566Ea4864356C5491c177A430C222d7e678",
        "assetContract": "https://etherscan.io/address/0x84BBcaB430717ff832c3904fa6515f97fc63C76F"
      }
    },
    {
      "chainId": 101,
      "address": "Hc1zHQxg1k2JVwvuv3kqbCyZDEJYfDdNftBMab4EMUx9",
      "symbol": "waUniLENDETH",
      "name": "Aave Interest bearing UniLENDETH (Wormhole)",
      "decimals": 9,
      "logoURI": "https://raw.githubusercontent.com/solana-labs/token-list/main/assets/mainnet/Hc1zHQxg1k2JVwvuv3kqbCyZDEJYfDdNftBMab4EMUx9/logo.svg",
      "tags": [
        "wrapped",
        "wormhole"
      ],
      "extensions": {
        "address": "0xc88ebbf7C523f38Ef3eB8A151273C0F0dA421e63",
        "bridgeContract": "https://etherscan.io/address/0xf92cD566Ea4864356C5491c177A430C222d7e678",
        "assetContract": "https://etherscan.io/address/0xc88ebbf7C523f38Ef3eB8A151273C0F0dA421e63"
      }
    },
    {
      "chainId": 101,
      "address": "9PejEmx6NKDHgf6jpgAWwZsibURKifBakjzDQdtCtAXT",
      "symbol": "waUniMKRETH",
      "name": "Aave Interest bearing UniMKRETH (Wormhole)",
      "decimals": 9,
      "logoURI": "https://raw.githubusercontent.com/solana-labs/token-list/main/assets/mainnet/9PejEmx6NKDHgf6jpgAWwZsibURKifBakjzDQdtCtAXT/logo.svg",
      "tags": [
        "wrapped",
        "wormhole"
      ],
      "extensions": {
        "address": "0x8c69f7A4C9B38F1b48005D216c398Efb2F1Ce3e4",
        "bridgeContract": "https://etherscan.io/address/0xf92cD566Ea4864356C5491c177A430C222d7e678",
        "assetContract": "https://etherscan.io/address/0x8c69f7A4C9B38F1b48005D216c398Efb2F1Ce3e4"
      }
    },
    {
      "chainId": 101,
      "address": "KcHygDp4o7ENsHjevYM4T3u6R7KHa5VyvkJ7kpmJcYo",
      "symbol": "waUniLINKETH",
      "name": "Aave Interest bearing UniLINKETH (Wormhole)",
      "decimals": 9,
      "logoURI": "https://raw.githubusercontent.com/solana-labs/token-list/main/assets/mainnet/KcHygDp4o7ENsHjevYM4T3u6R7KHa5VyvkJ7kpmJcYo/logo.svg",
      "tags": [
        "wrapped",
        "wormhole"
      ],
      "extensions": {
        "address": "0x9548DB8b1cA9b6c757485e7861918b640390169c",
        "bridgeContract": "https://etherscan.io/address/0xf92cD566Ea4864356C5491c177A430C222d7e678",
        "assetContract": "https://etherscan.io/address/0x9548DB8b1cA9b6c757485e7861918b640390169c"
      }
    },
    {
      "chainId": 101,
      "address": "GNPAF84ZEtKYyfuY2fg8tZVwse7LpTSeyYPSyEKFqa2Y",
      "symbol": "waUSDT",
      "name": "Aave interest bearing USDT (Wormhole)",
      "decimals": 6,
      "logoURI": "https://raw.githubusercontent.com/solana-labs/token-list/main/assets/mainnet/GNPAF84ZEtKYyfuY2fg8tZVwse7LpTSeyYPSyEKFqa2Y/logo.svg",
      "tags": [
        "wrapped",
        "wormhole"
      ],
      "extensions": {
        "address": "0x3Ed3B47Dd13EC9a98b44e6204A523E766B225811",
        "bridgeContract": "https://etherscan.io/address/0xf92cD566Ea4864356C5491c177A430C222d7e678",
        "assetContract": "https://etherscan.io/address/0x3Ed3B47Dd13EC9a98b44e6204A523E766B225811",
        "coingeckoId": "aave-usdt"
      }
    },
    {
      "chainId": 101,
      "address": "3QTknQ3i27rDKm5hvBaScFLQ34xX9N7J7XfEFwy27qbZ",
      "symbol": "waWBTC",
      "name": "Aave interest bearing WBTC (Wormhole)",
      "decimals": 8,
      "logoURI": "https://raw.githubusercontent.com/solana-labs/token-list/main/assets/mainnet/3QTknQ3i27rDKm5hvBaScFLQ34xX9N7J7XfEFwy27qbZ/logo.svg",
      "tags": [
        "wrapped",
        "wormhole"
      ],
      "extensions": {
        "address": "0x9ff58f4fFB29fA2266Ab25e75e2A8b3503311656",
        "bridgeContract": "https://etherscan.io/address/0xf92cD566Ea4864356C5491c177A430C222d7e678",
        "assetContract": "https://etherscan.io/address/0x9ff58f4fFB29fA2266Ab25e75e2A8b3503311656",
        "coingeckoId": "aave-wbtc"
      }
    },
    {
      "chainId": 101,
      "address": "EbpkofeWyiQouGyxQAgXxEyGtjgq13NSucX3CNvucNpb",
      "symbol": "waWETH",
      "name": "Aave interest bearing WETH (Wormhole)",
      "decimals": 9,
      "logoURI": "https://raw.githubusercontent.com/solana-labs/token-list/main/assets/mainnet/EbpkofeWyiQouGyxQAgXxEyGtjgq13NSucX3CNvucNpb/logo.png",
      "tags": [
        "wrapped",
        "wormhole"
      ],
      "extensions": {
        "address": "0x030bA81f1c18d280636F32af80b9AAd02Cf0854e",
        "bridgeContract": "https://etherscan.io/address/0xf92cD566Ea4864356C5491c177A430C222d7e678",
        "assetContract": "https://etherscan.io/address/0x030bA81f1c18d280636F32af80b9AAd02Cf0854e"
      }
    },
    {
      "chainId": 101,
      "address": "67uaa3Z7SX7GC6dqSTjpJLnySLXZpCAK9MHMi3232Bfb",
      "symbol": "waYFI",
      "name": "Aave interest bearing YFI (Wormhole)",
      "decimals": 9,
      "logoURI": "https://raw.githubusercontent.com/solana-labs/token-list/main/assets/mainnet/67uaa3Z7SX7GC6dqSTjpJLnySLXZpCAK9MHMi3232Bfb/logo.svg",
      "tags": [
        "wrapped",
        "wormhole"
      ],
      "extensions": {
        "address": "0x5165d24277cD063F5ac44Efd447B27025e888f37",
        "bridgeContract": "https://etherscan.io/address/0xf92cD566Ea4864356C5491c177A430C222d7e678",
        "assetContract": "https://etherscan.io/address/0x5165d24277cD063F5ac44Efd447B27025e888f37"
      }
    },
    {
      "chainId": 101,
      "address": "9xS6et5uvQ64QsmaGMfzfXrwTsfYPjwEWuiPnBGFgfw",
      "symbol": "waZRX",
      "name": "Aave interest bearing ZRX (Wormhole)",
      "decimals": 9,
      "logoURI": "https://raw.githubusercontent.com/solana-labs/token-list/main/assets/mainnet/9xS6et5uvQ64QsmaGMfzfXrwTsfYPjwEWuiPnBGFgfw/logo.svg",
      "tags": [
        "wrapped",
        "wormhole"
      ],
      "extensions": {
        "address": "0xDf7FF54aAcAcbFf42dfe29DD6144A69b629f8C9e",
        "bridgeContract": "https://etherscan.io/address/0xf92cD566Ea4864356C5491c177A430C222d7e678",
        "assetContract": "https://etherscan.io/address/0xDf7FF54aAcAcbFf42dfe29DD6144A69b629f8C9e",
        "coingeckoId": "aave-zrx"
      }
    },
    {
      "chainId": 101,
      "address": "2TZ8s2FwtWqJrWpdFsSf2uM2Fvjw474n6HhTdTEWoLor",
      "symbol": "waUNI",
      "name": "Aave interest bearing UNI (Wormhole)",
      "decimals": 9,
      "logoURI": "https://raw.githubusercontent.com/solana-labs/token-list/main/assets/mainnet/2TZ8s2FwtWqJrWpdFsSf2uM2Fvjw474n6HhTdTEWoLor/logo.svg",
      "tags": [
        "wrapped",
        "wormhole"
      ],
      "extensions": {
        "address": "0xB9D7CB55f463405CDfBe4E90a6D2Df01C2B92BF1",
        "bridgeContract": "https://etherscan.io/address/0xf92cD566Ea4864356C5491c177A430C222d7e678",
        "assetContract": "https://etherscan.io/address/0xB9D7CB55f463405CDfBe4E90a6D2Df01C2B92BF1"
      }
    },
    {
      "chainId": 101,
      "address": "G1o2fHZXyPCeAEcY4o6as7SmVaUu65DRhcq1S4Cfap9T",
      "symbol": "waAAVE",
      "name": "Aave interest bearing AAVE (Wormhole)",
      "decimals": 9,
      "logoURI": "https://raw.githubusercontent.com/solana-labs/token-list/main/assets/mainnet/G1o2fHZXyPCeAEcY4o6as7SmVaUu65DRhcq1S4Cfap9T/logo.svg",
      "tags": [
        "wrapped",
        "wormhole"
      ],
      "extensions": {
        "address": "0xFFC97d72E13E01096502Cb8Eb52dEe56f74DAD7B",
        "bridgeContract": "https://etherscan.io/address/0xf92cD566Ea4864356C5491c177A430C222d7e678",
        "assetContract": "https://etherscan.io/address/0xFFC97d72E13E01096502Cb8Eb52dEe56f74DAD7B"
      }
    },
    {
      "chainId": 101,
      "address": "8PeWkyvCDHpSgT5oiGFgZQtXSRBij7ZFLJTHAGBntRDH",
      "symbol": "waBAT",
      "name": "Aave interest bearing BAT (Wormhole)",
      "decimals": 9,
      "logoURI": "https://raw.githubusercontent.com/solana-labs/token-list/main/assets/mainnet/8PeWkyvCDHpSgT5oiGFgZQtXSRBij7ZFLJTHAGBntRDH/logo.svg",
      "tags": [
        "wrapped",
        "wormhole"
      ],
      "extensions": {
        "address": "0x05Ec93c0365baAeAbF7AefFb0972ea7ECdD39CF1",
        "bridgeContract": "https://etherscan.io/address/0xf92cD566Ea4864356C5491c177A430C222d7e678",
        "assetContract": "https://etherscan.io/address/0x05Ec93c0365baAeAbF7AefFb0972ea7ECdD39CF1",
        "coingeckoId": "aave-bat"
      }
    },
    {
      "chainId": 101,
      "address": "67opsuaXQ3JRSJ1mmF7aPLSq6JaZcwAmXwcMzUN5PSMv",
      "symbol": "waBUSD",
      "name": "Aave interest bearing BUSD (Wormhole)",
      "decimals": 9,
      "logoURI": "https://raw.githubusercontent.com/solana-labs/token-list/main/assets/mainnet/67opsuaXQ3JRSJ1mmF7aPLSq6JaZcwAmXwcMzUN5PSMv/logo.svg",
      "tags": [
        "wrapped",
        "wormhole"
      ],
      "extensions": {
        "address": "0xA361718326c15715591c299427c62086F69923D9",
        "bridgeContract": "https://etherscan.io/address/0xf92cD566Ea4864356C5491c177A430C222d7e678",
        "assetContract": "https://etherscan.io/address/0xA361718326c15715591c299427c62086F69923D9",
        "coingeckoId": "aave-busd"
      }
    },
    {
      "chainId": 101,
      "address": "4JrrHRS56i9GZkSmGaCY3ZsxMo3JEqQviU64ki7ZJPak",
      "symbol": "waDAI",
      "name": "Aave interest bearing DAI (Wormhole)",
      "decimals": 9,
      "logoURI": "https://raw.githubusercontent.com/solana-labs/token-list/main/assets/mainnet/4JrrHRS56i9GZkSmGaCY3ZsxMo3JEqQviU64ki7ZJPak/logo.svg",
      "tags": [
        "wrapped",
        "wormhole"
      ],
      "extensions": {
        "address": "0x028171bCA77440897B824Ca71D1c56caC55b68A3",
        "bridgeContract": "https://etherscan.io/address/0xf92cD566Ea4864356C5491c177A430C222d7e678",
        "assetContract": "https://etherscan.io/address/0x028171bCA77440897B824Ca71D1c56caC55b68A3",
        "coingeckoId": "aave-dai"
      }
    },
    {
      "chainId": 101,
      "address": "3LmfKjsSU9hdxfZfcr873DMNR5nnrk8EvdueXg1dTSin",
      "symbol": "waENJ",
      "name": "Aave interest bearing ENJ (Wormhole)",
      "decimals": 9,
      "logoURI": "https://raw.githubusercontent.com/solana-labs/token-list/main/assets/mainnet/3LmfKjsSU9hdxfZfcr873DMNR5nnrk8EvdueXg1dTSin/logo.svg",
      "tags": [
        "wrapped",
        "wormhole"
      ],
      "extensions": {
        "address": "0xaC6Df26a590F08dcC95D5a4705ae8abbc88509Ef",
        "bridgeContract": "https://etherscan.io/address/0xf92cD566Ea4864356C5491c177A430C222d7e678",
        "assetContract": "https://etherscan.io/address/0xaC6Df26a590F08dcC95D5a4705ae8abbc88509Ef",
        "coingeckoId": "aave-enj"
      }
    },
    {
      "chainId": 101,
      "address": "7VD2Gosm34hB7kughTqu1N3sW92hq3XwKLTi1N1tdKrj",
      "symbol": "waKNC",
      "name": "Aave interest bearing KNC (Wormhole)",
      "decimals": 9,
      "logoURI": "https://raw.githubusercontent.com/solana-labs/token-list/main/assets/mainnet/7VD2Gosm34hB7kughTqu1N3sW92hq3XwKLTi1N1tdKrj/logo.svg",
      "tags": [
        "wrapped",
        "wormhole"
      ],
      "extensions": {
        "address": "0x39C6b3e42d6A679d7D776778Fe880BC9487C2EDA",
        "bridgeContract": "https://etherscan.io/address/0xf92cD566Ea4864356C5491c177A430C222d7e678",
        "assetContract": "https://etherscan.io/address/0x39C6b3e42d6A679d7D776778Fe880BC9487C2EDA",
        "coingeckoId": "aave-knc"
      }
    },
    {
      "chainId": 101,
      "address": "4erbVWFvdvS5P8ews7kUjqfpCQbA8vurnWyvRLsnZJgv",
      "symbol": "waLINK",
      "name": "Aave interest bearing LINK (Wormhole)",
      "decimals": 9,
      "logoURI": "https://raw.githubusercontent.com/solana-labs/token-list/main/assets/mainnet/4erbVWFvdvS5P8ews7kUjqfpCQbA8vurnWyvRLsnZJgv/logo.svg",
      "tags": [
        "wrapped",
        "wormhole"
      ],
      "extensions": {
        "address": "0xa06bC25B5805d5F8d82847D191Cb4Af5A3e873E0",
        "bridgeContract": "https://etherscan.io/address/0xf92cD566Ea4864356C5491c177A430C222d7e678",
        "assetContract": "https://etherscan.io/address/0xa06bC25B5805d5F8d82847D191Cb4Af5A3e873E0",
        "coingeckoId": "aave-link"
      }
    },
    {
      "chainId": 101,
      "address": "AXJWqG4SpAEwkMjKYkarKwv6Qfz5rLU3cwt5KtrDAAYe",
      "symbol": "waMANA",
      "name": "Aave interest bearing MANA (Wormhole)",
      "decimals": 9,
      "logoURI": "https://raw.githubusercontent.com/solana-labs/token-list/main/assets/mainnet/AXJWqG4SpAEwkMjKYkarKwv6Qfz5rLU3cwt5KtrDAAYe/logo.svg",
      "tags": [
        "wrapped",
        "wormhole"
      ],
      "extensions": {
        "address": "0xa685a61171bb30d4072B338c80Cb7b2c865c873E",
        "bridgeContract": "https://etherscan.io/address/0xf92cD566Ea4864356C5491c177A430C222d7e678",
        "assetContract": "https://etherscan.io/address/0xa685a61171bb30d4072B338c80Cb7b2c865c873E",
        "coingeckoId": "aave-mana"
      }
    },
    {
      "chainId": 101,
      "address": "4kJmfagJzQFuwto5RX6f1xScWYbEVBzEpdjmiqTCnzjJ",
      "symbol": "waMKR",
      "name": "Aave interest bearing MKR (Wormhole)",
      "decimals": 9,
      "logoURI": "https://raw.githubusercontent.com/solana-labs/token-list/main/assets/mainnet/4kJmfagJzQFuwto5RX6f1xScWYbEVBzEpdjmiqTCnzjJ/logo.svg",
      "tags": [
        "wrapped",
        "wormhole"
      ],
      "extensions": {
        "address": "0xc713e5E149D5D0715DcD1c156a020976e7E56B88",
        "bridgeContract": "https://etherscan.io/address/0xf92cD566Ea4864356C5491c177A430C222d7e678",
        "assetContract": "https://etherscan.io/address/0xc713e5E149D5D0715DcD1c156a020976e7E56B88",
        "coingeckoId": "aave-mkr"
      }
    },
    {
      "chainId": 101,
      "address": "DN8jPo8YZTXhLMyDMKcnwFuKqY8wfn2UrpX8ct4rc8Bc",
      "symbol": "waREN",
      "name": "Aave interest bearing REN (Wormhole)",
      "decimals": 9,
      "logoURI": "https://raw.githubusercontent.com/solana-labs/token-list/main/assets/mainnet/DN8jPo8YZTXhLMyDMKcnwFuKqY8wfn2UrpX8ct4rc8Bc/logo.svg",
      "tags": [
        "wrapped",
        "wormhole"
      ],
      "extensions": {
        "address": "0xCC12AbE4ff81c9378D670De1b57F8e0Dd228D77a",
        "bridgeContract": "https://etherscan.io/address/0xf92cD566Ea4864356C5491c177A430C222d7e678",
        "assetContract": "https://etherscan.io/address/0xCC12AbE4ff81c9378D670De1b57F8e0Dd228D77a",
        "coingeckoId": "aave-ren"
      }
    },
    {
      "chainId": 101,
      "address": "HWbJZXJ7s1D1zi5P7yVgRUmZPXvYSFv6vsYU765Ti422",
      "symbol": "waSNX",
      "name": "Aave interest bearing SNX (Wormhole)",
      "decimals": 9,
      "logoURI": "https://raw.githubusercontent.com/solana-labs/token-list/main/assets/mainnet/HWbJZXJ7s1D1zi5P7yVgRUmZPXvYSFv6vsYU765Ti422/logo.svg",
      "tags": [
        "wrapped",
        "wormhole"
      ],
      "extensions": {
        "address": "0x35f6B052C598d933D69A4EEC4D04c73A191fE6c2",
        "bridgeContract": "https://etherscan.io/address/0xf92cD566Ea4864356C5491c177A430C222d7e678",
        "assetContract": "https://etherscan.io/address/0x35f6B052C598d933D69A4EEC4D04c73A191fE6c2",
        "coingeckoId": "aave-snx"
      }
    },
    {
      "chainId": 101,
      "address": "2LForywWWpHzmR5NjSEyF1kcw9ffyLuJX7V7hne2fHfY",
      "symbol": "waSUSD",
      "name": "Aave interest bearing SUSD (Wormhole)",
      "decimals": 9,
      "logoURI": "https://raw.githubusercontent.com/solana-labs/token-list/main/assets/mainnet/2LForywWWpHzmR5NjSEyF1kcw9ffyLuJX7V7hne2fHfY/logo.svg",
      "tags": [
        "wrapped",
        "wormhole"
      ],
      "extensions": {
        "address": "0x6C5024Cd4F8A59110119C56f8933403A539555EB",
        "bridgeContract": "https://etherscan.io/address/0xf92cD566Ea4864356C5491c177A430C222d7e678",
        "assetContract": "https://etherscan.io/address/0x6C5024Cd4F8A59110119C56f8933403A539555EB",
        "coingeckoId": "aave-susd"
      }
    },
    {
      "chainId": 101,
      "address": "Badj3S29a2u1auxmijwg5vGjhPLb1K6WLPoigtWjKPXp",
      "symbol": "waTUSD",
      "name": "Aave interest bearing TUSD (Wormhole)",
      "decimals": 9,
      "logoURI": "https://raw.githubusercontent.com/solana-labs/token-list/main/assets/mainnet/Badj3S29a2u1auxmijwg5vGjhPLb1K6WLPoigtWjKPXp/logo.svg",
      "tags": [
        "wrapped",
        "wormhole"
      ],
      "extensions": {
        "address": "0x101cc05f4A51C0319f570d5E146a8C625198e636",
        "bridgeContract": "https://etherscan.io/address/0xf92cD566Ea4864356C5491c177A430C222d7e678",
        "assetContract": "https://etherscan.io/address/0x101cc05f4A51C0319f570d5E146a8C625198e636",
        "coingeckoId": "aave-tusd"
      }
    },
    {
      "chainId": 101,
      "address": "BZCPpva12M9SqJgcpf8jtP9Si6rMANFoUR3i7nchha7M",
      "symbol": "waUSDC",
      "name": "Aave interest bearing USDC (Wormhole)",
      "decimals": 6,
      "logoURI": "https://raw.githubusercontent.com/solana-labs/token-list/main/assets/mainnet/BZCPpva12M9SqJgcpf8jtP9Si6rMANFoUR3i7nchha7M/logo.svg",
      "tags": [
        "wrapped",
        "wormhole"
      ],
      "extensions": {
        "address": "0xBcca60bB61934080951369a648Fb03DF4F96263C",
        "bridgeContract": "https://etherscan.io/address/0xf92cD566Ea4864356C5491c177A430C222d7e678",
        "assetContract": "https://etherscan.io/address/0xBcca60bB61934080951369a648Fb03DF4F96263C",
        "coingeckoId": "aave-usdc"
      }
    },
    {
      "chainId": 101,
      "address": "D3ajQoyBGJz3JCXCPsxHZJbLQKGt9UgxLavgurieGNcD",
      "symbol": "wSDT",
      "name": "Stake DAO Token (Wormhole)",
      "decimals": 9,
      "logoURI": "https://raw.githubusercontent.com/solana-labs/token-list/main/assets/mainnet/D3ajQoyBGJz3JCXCPsxHZJbLQKGt9UgxLavgurieGNcD/logo.png",
      "tags": [
        "wrapped",
        "wormhole"
      ],
      "extensions": {
        "address": "0x73968b9a57c6e53d41345fd57a6e6ae27d6cdb2f",
        "bridgeContract": "https://etherscan.io/address/0xf92cD566Ea4864356C5491c177A430C222d7e678",
        "assetContract": "https://etherscan.io/address/0x73968b9a57c6e53d41345fd57a6e6ae27d6cdb2f",
        "coingeckoId": "stake-dao"
      }
    },
    {
      "chainId": 101,
      "address": "4pk3pf9nJDN1im1kNwWJN1ThjE8pCYCTexXYGyFjqKVf",
      "symbol": "oDOP",
      "name": "Dominican Pesos",
      "decimals": 9,
      "logoURI": "https://raw.githubusercontent.com/solana-labs/token-list/main/assets/mainnet/4pk3pf9nJDN1im1kNwWJN1ThjE8pCYCTexXYGyFjqKVf/logo.png",
      "tags": [
        "stablecoin"
      ],
      "extensions": {
        "website": "https://Odop.io/"
      }
    },
    {
      "chainId": 101,
      "address": "5kjfp2qfRbqCXTQeUYgHNnTLf13eHoKjC5hHynW9DvQE",
      "symbol": "AAPE",
      "name": "AAPE",
      "decimals": 9,
      "logoURI": "https://raw.githubusercontent.com/solana-labs/token-list/main/assets/mainnet/5kjfp2qfRbqCXTQeUYgHNnTLf13eHoKjC5hHynW9DvQE/logo.png",
      "tags": [],
      "extensions": {
        "website": "https://aape.io/"
      }
    },
    {
      "chainId": 101,
      "address": "3K6rftdAaQYMPunrtNRHgnK2UAtjm2JwyT2oCiTDouYE",
      "symbol": "XCOPE",
      "name": "XCOPE",
      "decimals": 0,
      "logoURI": "https://raw.githubusercontent.com/solana-labs/token-list/main/assets/mainnet/3K6rftdAaQYMPunrtNRHgnK2UAtjm2JwyT2oCiTDouYE/logo.png",
      "tags": [
        "trading",
        "index",
        "Algos"
      ],
      "extensions": {
        "website": "https://www.unlimitedcope.com/",
        "serumV3Usdc": "7MpMwArporUHEGW7quUpkPZp5L5cHPs9eKUfKCdaPHq2",
        "coingeckoId": "cope"
      }
    },
    {
      "chainId": 101,
      "address": "8HGyAAB1yoM1ttS7pXjHMa3dukTFGQggnFFH3hJZgzQh",
      "symbol": "COPE",
      "name": "COPE",
      "decimals": 6,
      "logoURI": "https://raw.githubusercontent.com/solana-labs/token-list/main/assets/mainnet/8HGyAAB1yoM1ttS7pXjHMa3dukTFGQggnFFH3hJZgzQh/logo.png",
      "tags": [
        "trading",
        "index",
        "Algos"
      ],
      "extensions": {
        "website": "https://www.unlimitedcope.com/",
        "serumV3Usdc": "6fc7v3PmjZG9Lk2XTot6BywGyYLkBQuzuFKd4FpCsPxk",
        "coingeckoId": "cope"
      }
    },
    {
      "chainId": 101,
      "address": "2prC8tcVsXwVJAinhxd2zeMeWMWaVyzPoQeLKyDZRFKd",
      "symbol": "MCAPS",
      "name": "Mango Market Caps",
      "decimals": 0,
      "logoURI": "https://raw.githubusercontent.com/solana-labs/token-list/main/assets/mainnet/2prC8tcVsXwVJAinhxd2zeMeWMWaVyzPoQeLKyDZRFKd/logo.png",
      "tags": [
        "mango"
      ],
      "extensions": {
        "website": "https://initialcapoffering.com/",
        "coingeckoId": "mango-market-caps"
      }
    },
    {
      "chainId": 101,
      "address": "2reKm5Y9rmAWfaw5jraYz1BXwGLHMofGMs3iNoBLt4VC",
      "symbol": "DOCE",
      "name": "Doce Finance",
      "decimals": 6,
      "logoURI": "https://raw.githubusercontent.com/solana-labs/token-list/main/assets/mainnet/2reKm5Y9rmAWfaw5jraYz1BXwGLHMofGMs3iNoBLt4VC/logo.png",
      "tags": [],
      "extensions": {
        "website": "https://swap.doce.finance/"
      }
    },
    {
      "chainId": 101,
      "address": "E1PvPRPQvZNivZbXRL61AEGr71npZQ5JGxh4aWX7q9QA",
      "symbol": "INO",
      "name": "iNo Token",
      "decimals": 9,
      "logoURI": "https://raw.githubusercontent.com/solana-labs/token-list/main/assets/mainnet/E1PvPRPQvZNivZbXRL61AEGr71npZQ5JGxh4aWX7q9QA/logo.png",
      "tags": [],
      "extensions": {
        "website": "https://ino.llegrand.fr/"
      }
    },
    {
      "chainId": 101,
      "address": "8PMHT4swUMtBzgHnh5U564N5sjPSiUz2cjEQzFnnP1Fo",
      "symbol": "ROPE",
      "name": "Rope Token",
      "decimals": 9,
      "logoURI": "https://raw.githubusercontent.com/solana-labs/token-list/main/assets/mainnet/8PMHT4swUMtBzgHnh5U564N5sjPSiUz2cjEQzFnnP1Fo/logo.svg",
      "tags": [],
      "extensions": {
        "website": "https://ropesolana.com/",
        "coingeckoId": "rope-token",
        "serumV3Usdc": "4Sg1g8U2ZuGnGYxAhc6MmX9MX7yZbrrraPkCQ9MdCPtF",
        "waterfallbot": "https://bit.ly/ROPEwaterfall"
      }
    },
    {
      "chainId": 101,
      "address": "5dhkWqrq37F92jBmEyhQP1vbMkbVRz59V7288HH2wBC7",
      "symbol": "SLOCK",
      "name": "SOLLock",
      "decimals": 9,
      "logoURI": "https://raw.githubusercontent.com/solana-labs/token-list/main/assets/mainnet/5dhkWqrq37F92jBmEyhQP1vbMkbVRz59V7288HH2wBC7/logo.png",
      "tags": [
        "utility-token"
      ],
      "extensions": {
        "website": "https://sollock.org/",
        "twitter": "https://twitter.com/@SOLLockOfficial",
        "github": "https://github.com/SOLLock",
        "tgann": "https://t.me/SOLLockAnn",
        "tggroup": "https://t.me/SOLLock"
      }
    },
    {
      "chainId": 101,
      "address": "ETAtLmCmsoiEEKfNrHKJ2kYy3MoABhU6NQvpSfij5tDs",
      "symbol": "MEDIA",
      "name": "Media Network",
      "decimals": 6,
      "logoURI": "https://raw.githubusercontent.com/solana-labs/token-list/main/assets/mainnet/ETAtLmCmsoiEEKfNrHKJ2kYy3MoABhU6NQvpSfij5tDs/logo.png",
      "tags": [
        "utility-token"
      ],
      "extensions": {
        "website": "https://media.network/",
        "coingeckoId": "media-network",
        "serumV3Usdc": "FfiqqvJcVL7oCCu8WQUMHLUC2dnHQPAPjTdSzsERFWjb",
        "waterfallbot": "https://bit.ly/MEDIAwaterfall"
      }
    },
    {
      "chainId": 101,
      "address": "StepAscQoEioFxxWGnh2sLBDFp9d8rvKz2Yp39iDpyT",
      "symbol": "STEP",
      "name": "Step",
      "decimals": 9,
      "logoURI": "https://raw.githubusercontent.com/solana-labs/token-list/main/assets/mainnet/StepAscQoEioFxxWGnh2sLBDFp9d8rvKz2Yp39iDpyT/logo.png",
      "tags": [
        "utility-token"
      ],
      "extensions": {
        "website": "https://step.finance/",
        "twitter": "https://twitter.com/StepFinance_",
        "coingeckoId": "step-finance",
        "serumV3Usdc": "97qCB4cAVSTthvJu3eNoEx6AY6DLuRDtCoPm5Tdyg77S",
        "waterfallbot": "https://bit.ly/STEPwaterfall"
      }
    },
    {
      "chainId": 101,
      "address": "7Geyz6iiRe8buvunsU6TXndxnpLt9mg6iPxqhn6cr3c6",
      "symbol": "ANFT",
      "name": "AffinityLabs",
      "decimals": 9,
      "logoURI": "https://raw.githubusercontent.com/solana-labs/token-list/main/assets/mainnet/7Geyz6iiRe8buvunsU6TXndxnpLt9mg6iPxqhn6cr3c6/logo.png",
      "tags": [
        "nft"
      ],
      "extensions": {
        "website": "https://affinitylabs.tech/"
      }
    },
    {
      "chainId": 102,
      "address": "So11111111111111111111111111111111111111112",
      "symbol": "wSOL",
      "name": "Wrapped SOL",
      "decimals": 9,
      "logoURI": "https://raw.githubusercontent.com/solana-labs/token-list/main/assets/mainnet/So11111111111111111111111111111111111111112/logo.png",
      "tags": [],
      "extensions": {
        "website": "https://www.solana.com/",
        "coingeckoId": "solana"
      }
    },
    {
      "chainId": 102,
      "address": "CpMah17kQEL2wqyMKt3mZBdTnZbkbfx4nqmQMFDP5vwp",
      "symbol": "USDC",
      "name": "USD Coin",
      "decimals": 6,
      "logoURI": "https://raw.githubusercontent.com/solana-labs/token-list/main/assets/mainnet/CpMah17kQEL2wqyMKt3mZBdTnZbkbfx4nqmQMFDP5vwp/logo.png",
      "tags": [
        "stablecoin"
      ],
      "extensions": {
        "website": "https://www.centre.io/",
        "coingeckoId": "usd-coin"
      }
    },
    {
      "chainId": 102,
      "address": "Gmk71cM7j2RMorRsQrsyysM4HsByQx5PuDGtDdqGLWCS",
      "symbol": "spSOL",
      "name": "Stake pool SOL",
      "decimals": 9,
      "logoURI": "https://raw.githubusercontent.com/solana-labs/token-list/main/assets/mainnet/Gmk71cM7j2RMorRsQrsyysM4HsByQx5PuDGtDdqGLWCS/logo.png",
      "tags": [
        "stake-pool"
      ],
      "extensions": {
        "website": "https://www.solana.com/"
      }
    },
    {
      "chainId": 102,
      "address": "2jQc2jDHVCewoWsQJK7JPLetP7UjqXvaFdno8rtrD8Kg",
      "symbol": "sHOG",
      "name": "sHOG",
      "decimals": 6,
      "tags": [
        "stablecoin"
      ]
    },
    {
      "chainId": 103,
      "address": "So11111111111111111111111111111111111111112",
      "symbol": "SOL",
      "name": "Wrapped SOL",
      "decimals": 9,
      "logoURI": "https://raw.githubusercontent.com/solana-labs/token-list/main/assets/mainnet/So11111111111111111111111111111111111111112/logo.png",
      "tags": [],
      "extensions": {
        "coingeckoId": "solana"
      }
    },
    {
      "chainId": 103,
      "address": "7Cab8z1Lz1bTC9bQNeY7VQoZw5a2YbZoxmvFSvPgcTEL",
      "symbol": "LGGD",
      "name": "LGG Dev Fan Token",
      "decimals": 0,
      "logoURI": "https://raw.githubusercontent.com/solana-labs/token-list/main/assets/mainnet/7Cab8z1Lz1bTC9bQNeY7VQoZw5a2YbZoxmvFSvPgcTEL/logo.png",
      "tags": [
        "LGG"
      ],
      "extensions": {
        "website": "https://lgg-hacks.art"
      }
    },
    {
      "chainId": 103,
      "address": "DEhAasscXF4kEGxFgJ3bq4PpVGp5wyUxMRvn6TzGVHaw",
      "symbol": "XYZ",
      "name": "XYZ Test",
      "decimals": 6,
      "logoURI": "https://raw.githubusercontent.com/solana-labs/token-list/main/assets/mainnet/DEhAasscXF4kEGxFgJ3bq4PpVGp5wyUxMRvn6TzGVHaw/logo.png",
      "tags": []
    },
    {
      "chainId": 103,
      "address": "2rg5syU3DSwwWs778FQ6yczDKhS14NM3vP4hqnkJ2jsM",
      "symbol": "pSOL",
      "name": "SOL stake pool",
      "decimals": 9,
      "logoURI": "https://raw.githubusercontent.com/solana-labs/token-list/main/assets/mainnet/2rg5syU3DSwwWs778FQ6yczDKhS14NM3vP4hqnkJ2jsM/logo.png",
      "tags": [],
      "extensions": {
        "website": "https://solana.com/",
        "background": "https://solana.com/static/8c151e179d2d7e80255bdae6563209f2/6833b/validators.webp"
      }
    },
    {
      "chainId": 103,
      "address": "SRMuApVNdxXokk5GT7XD5cUUgXMBCoAz2LHeuAoKWRt",
      "symbol": "SRM",
      "name": "Serum",
      "decimals": 6,
      "logoURI": "https://raw.githubusercontent.com/solana-labs/token-list/main/assets/mainnet/SRMuApVNdxXokk5GT7XD5cUUgXMBCoAz2LHeuAoKWRt/logo.png",
      "tags": [],
      "extensions": {
        "website": "https://projectserum.com/",
        "coingeckoId": "serum"
      }
    },
    {
      "chainId": 103,
      "address": "StepAscQoEioFxxWGnh2sLBDFp9d8rvKz2Yp39iDpyT",
      "symbol": "STEP",
      "name": "Step",
      "decimals": 9,
      "logoURI": "https://raw.githubusercontent.com/solana-labs/token-list/main/assets/mainnet/StepAscQoEioFxxWGnh2sLBDFp9d8rvKz2Yp39iDpyT/logo.png",
      "tags": [
        "utility-token"
      ],
      "extensions": {
        "website": "https://step.finance/",
        "twitter": "https://twitter.com/StepFinance_",
        "coingeckoId": "step-finance",
        "waterfallbot": "https://bit.ly/STEPwaterfall"
      }
    },
    {
      "chainId": 103,
      "address": "7STJWT74tAZzhbNNPRH8WuGDy9GZg27968EwALWuezrH",
      "symbol": "wSUSHI",
      "name": "SushiSwap (Wormhole)",
      "decimals": 9,
      "logoURI": "https://raw.githubusercontent.com/solana-labs/token-list/main/assets/mainnet/7STJWT74tAZzhbNNPRH8WuGDy9GZg27968EwALWuezrH/logo.png",
      "tags": [
        "wrapped",
        "wormhole"
      ],
      "extensions": {
        "website": "https://sushi.com",
        "background": "https://sushi.com/static/media/Background-sm.fd449814.jpg/",
        "address": "0x6B3595068778DD592e39A122f4f5a5cF09C90fE2",
        "bridgeContract": "https://etherscan.io/address/0xf92cD566Ea4864356C5491c177A430C222d7e678",
        "assetContract": "https://etherscan.io/address/0x6B3595068778DD592e39A122f4f5a5cF09C90fE2",
        "coingeckoId": "sushi"
      }
    },
    {
      "chainId": 103,
      "address": "3aMbgP7aGsP1sVcFKc6j65zu7UiziP57SMFzf6ptiCSX",
      "symbol": "sHOG",
      "name": "Devnet StableHog",
      "decimals": 6,
      "logoURI": "https://raw.githubusercontent.com/solana-labs/token-list/main/assets/mainnet/3aMbgP7aGsP1sVcFKc6j65zu7UiziP57SMFzf6ptiCSX/logo.png",
      "tags": [
        "stablecoin"
      ]
    },
    {
      "chainId": 101,
      "address": "3cXftQWJJEeoysZrhAEjpfCHe9tSKyhYG63xpbue8m3s",
      "symbol": "Kreechures",
      "name": "Kreechures",
      "decimals": 0,
      "logoURI": "https://raw.githubusercontent.com/solana-labs/token-list/main/assets/mainnet/3cXftQWJJEeoysZrhAEjpfCHe9tSKyhYG63xpbue8m3s/logo.svg",
      "tags": [
        "nft"
      ],
      "extensions": {
        "website": "https://www.kreechures.com/",
        "attributes": [
          {
            "image": "https://gateway.pinata.cloud/ipfs/QmWcMyAYpaX3BHJoDq6Fyub71TjaHbRHqErT7MmbDvCXYJ/3cXftQWJJEeoysZrhAEjpfCHe9tSKyhYG63xpbue8m3s.jpg",
            "Generation": 0,
            "Species": 6,
            "Base Rest": 262
          }
        ]
      }
    },
    {
      "chainId": 101,
      "address": "4DrV8khCoPS3sWRj6t1bb2DzT9jD4mZp6nc7Jisuuv1b",
      "symbol": "SPD",
      "name": "Solpad",
      "decimals": 9,
      "logoURI": "https://raw.githubusercontent.com/solana-labs/token-list/main/assets/mainnet/4DrV8khCoPS3sWRj6t1bb2DzT9jD4mZp6nc7Jisuuv1b/logo.png",
      "tags": [],
      "extensions": {
        "website": "https://www.solpad.io/"
      }
    },
    {
      "chainId": 101,
      "address": "7p7AMM6QoA8wPRKeqF87Pt51CRWmWvXPH5TBNMyDWhbH",
      "symbol": "Kreechures",
      "name": "Kreechures",
      "decimals": 0,
      "logoURI": "https://raw.githubusercontent.com/solana-labs/token-list/main/assets/mainnet/7p7AMM6QoA8wPRKeqF87Pt51CRWmWvXPH5TBNMyDWhbH/logo.svg",
      "tags": [
        "nft"
      ],
      "extensions": {
        "website": "https://www.kreechures.com/",
        "attributes": [
          {
            "image": "https://gateway.pinata.cloud/ipfs/QmWcMyAYpaX3BHJoDq6Fyub71TjaHbRHqErT7MmbDvCXYJ/7p7AMM6QoA8wPRKeqF87Pt51CRWmWvXPH5TBNMyDWhbH.jpg",
            "Generation": 0,
            "Species": 4,
            "Base Rest": 335
          }
        ]
      }
    },
    {
      "chainId": 101,
      "address": "6ybxMQpMgQhtsTLhvHZqk8uqao7kvoexY6e8JmCTqAB1",
      "symbol": "QUEST",
      "name": "QUEST",
      "decimals": 4,
      "logoURI": "https://raw.githubusercontent.com/solana-labs/token-list/main/assets/mainnet/6ybxMQpMgQhtsTLhvHZqk8uqao7kvoexY6e8JmCTqAB1/logo.png",
      "tags": [],
      "extensions": {
        "website": "https://questcoin.org/"
      }
    },
    {
      "chainId": 101,
      "address": "97qAF7ZKEdPdQaUkhASGA59Jpa2Wi7QqVmnFdEuPqEDc",
      "symbol": "DIAMOND",
      "name": "LOVE",
      "decimals": 6,
      "logoURI": "https://raw.githubusercontent.com/solana-labs/token-list/main/assets/mainnet/97qAF7ZKEdPdQaUkhASGA59Jpa2Wi7QqVmnFdEuPqEDc/logo.png",
      "tags": [
        "Diamond Love"
      ],
      "extensions": {
        "website": "https://diamondlove.io/",
        "telegram": "https://t.me/DiamondLoveX"
      }
    },
    {
      "chainId": 101,
      "address": "xxxxa1sKNGwFtw2kFn8XauW9xq8hBZ5kVtcSesTT9fW",
      "symbol": "SLIM",
      "name": "Solanium",
      "decimals": 6,
      "logoURI": "https://raw.githubusercontent.com/solana-labs/token-list/main/assets/mainnet/xxxxa1sKNGwFtw2kFn8XauW9xq8hBZ5kVtcSesTT9fW/logo.png",
      "tags": [],
      "extensions": {
        "website": "https://solanium.io/",
        "waterfallbot": "https://bit.ly/SLIMwaterfall"
      }
    },
    {
      "chainId": 101,
      "address": "8GPUjUHFxfNhaSS8kUkix8txRRXszeUAsHTjUmHuygZT",
      "symbol": "NINJA NFT1",
      "name": "NINJA NFT1",
      "decimals": 0,
      "logoURI": "https://raw.githubusercontent.com/yuzu-ninjaprotocol/ninjaprotocol/main/NINJA%20NFT%201.png",
      "tags": [],
      "extensions": {
        "website": "http://ninjaprotocol.io"
      }
    },
    {
      "chainId": 101,
      "address": "HcJCPYck2UsTMgiPfjn6CS1wrC5iBXtuqPSjt8Qy8Sou",
      "symbol": "GANGS",
      "name": "Gangs of Solana",
      "decimals": 4,
      "logoURI": "https://raw.githubusercontent.com/solana-labs/token-list/main/assets/mainnet/HcJCPYck2UsTMgiPfjn6CS1wrC5iBXtuqPSjt8Qy8Sou/logo.svg",
      "tags": [],
      "extensions": {
        "website": "https://gangsofsolana.com/"
      }
    },
    {
      "chainId": 101,
      "address": "2rEiLkpQ3mh4DGxv1zcSdW5r5HK2nehif5sCaF5Ss9E1",
      "symbol": "RECO",
      "name": "Reboot ECO",
      "decimals": 0,
      "logoURI": "https://raw.githubusercontent.com/solana-labs/token-list/main/assets/mainnet/2rEiLkpQ3mh4DGxv1zcSdW5r5HK2nehif5sCaF5Ss9E1/logo.png",
      "tags": [],
      "extensions": {
        "website": "https://reboot.eco/"
      }
    },
    {
      "chainId": 101,
      "address": "BXhAKUxkGvFbAarA3K1SUYnqXRhEBC1bhUaCaxvzgyJ1",
      "symbol": "ISA",
      "name": "Interstellar",
      "decimals": 9,
      "logoURI": "https://raw.githubusercontent.com/solana-labs/token-list/main/assets/mainnet/BXhAKUxkGvFbAarA3K1SUYnqXRhEBC1bhUaCaxvzgyJ1/logo.png",
      "tags": [],
      "extensions": {
        "website": "https://interstellaralliance.gitbook.io/isa/"
      }
    },
    {
      "chainId": 101,
      "address": "7xKXtg2CW87d97TXJSDpbD5jBkheTqA83TZRuJosgAsU",
      "symbol": "SAMO",
      "name": "Samoyed Coin",
      "decimals": 9,
      "logoURI": "https://raw.githubusercontent.com/solana-labs/token-list/main/assets/mainnet/7xKXtg2CW87d97TXJSDpbD5jBkheTqA83TZRuJosgAsU/logo.png",
      "tags": [],
      "extensions": {
        "website": "https://samoyedcoin.com/",
        "coingeckoId": "samoyedcoin",
        "serumV3Usdc": "FR3SPJmgfRSKKQ2ysUZBu7vJLpzTixXnjzb84bY3Diif"
      }
    },
    {
      "chainId": 101,
      "address": "ATLASXmbPQxBUYbxPsV97usA3fPQYEqzQBUHgiFCUsXx",
      "symbol": "ATLAS",
      "name": "Star Atlas",
      "decimals": 8,
      "logoURI": "https://raw.githubusercontent.com/solana-labs/token-list/main/assets/mainnet/ATLASXmbPQxBUYbxPsV97usA3fPQYEqzQBUHgiFCUsXx/logo.png",
      "tags": [
        "utility-token"
      ],
      "extensions": {
        "website": "https://staratlas.com",
        "description": "Star Atlas Token",
        "coingeckoId": "star-atlas",
        "serumV3Usdc": "Di66GTLsV64JgCCYGVcY21RZ173BHkjJVgPyezNN7P1K"
      }
    },
    {
      "chainId": 101,
      "address": "poLisWXnNRwC6oBu1vHiuKQzFjGL4XDSu4g9qjz9qVk",
      "symbol": "POLIS",
      "name": "Star Atlas DAO",
      "decimals": 8,
      "logoURI": "https://raw.githubusercontent.com/solana-labs/token-list/main/assets/mainnet/poLisWXnNRwC6oBu1vHiuKQzFjGL4XDSu4g9qjz9qVk/logo.png",
      "tags": [
        "utility-token"
      ],
      "extensions": {
        "website": "https://staratlas.com",
        "description": "Star Atlas DAO Token",
        "coingeckoId": "star-atlas-dao",
        "serumV3Usdc": "HxFLKUAmAMLz1jtT3hbvCMELwH5H9tpM2QugP8sKyfhW"
      }
    },
    {
      "chainId": 101,
      "address": "HAWy8kV3bD4gaN6yy6iK2619x2dyzLUBj1PfJiihTisE",
      "symbol": "DOI",
      "name": "Discovery of Iris",
      "decimals": 0,
      "logoURI": "https://raw.githubusercontent.com/solana-labs/token-list/main/assets/mainnet/HAWy8kV3bD4gaN6yy6iK2619x2dyzLUBj1PfJiihTisE/logo.png",
      "tags": [
        "nft"
      ],
      "extensions": {
        "website": "https://www.staratlas.com",
        "imageUrl": "https://storage.googleapis.com/nft-assets/ReBirth/poster-1/discovery-of-iris.jpg",
        "description": "The rogue planet, Iris, dense with invaluable materials, draws in and collides with seven child planets in a remote region of space, creating what is henceforth referred to as 'The Cataclysm'. When combined, these eight elements create a form of free energy. The collision creates a massively valuable debris field.",
        "serumV3Usdc": "AYXTVttPfhYmn3jryX5XbRjwPK2m9445mbN2iLyRD6nq"
      }
    },
    {
      "chainId": 101,
      "address": "ATSPo9f9TJ3Atx8SuoTYdzSMh4ctQBzYzDiNukQDmoF7",
      "symbol": "HOSA",
      "name": "The Heart of Star Atlas",
      "decimals": 0,
      "logoURI": "https://raw.githubusercontent.com/solana-labs/token-list/main/assets/mainnet/ATSPo9f9TJ3Atx8SuoTYdzSMh4ctQBzYzDiNukQDmoF7/logo.png",
      "tags": [
        "nft"
      ],
      "extensions": {
        "website": "https://www.staratlas.com",
        "imageUrl": "https://storage.googleapis.com/nft-assets/ReBirth/poster-2/the-heart-of-star-atlas.jpg",
        "description": "At the core of Star Atlas lies a treasure trove of priceless data. After an unsuspecting deep space explorer discovers “The Cataclysm”, he scans its riches, creating what will once be known as the first intergalactic data block. He sells this invaluable information to all three rival factions, igniting a lethal spark that forever changes the course of history.",
        "serumV3Usdc": "5Erzgrw9pTjNWLeqHp2sChJq7smB7WXRQYw9wvkvA59t"
      }
    },
    {
      "chainId": 101,
      "address": "36s6AFRXzE9KVdUyoJQ5y6mwxXw21LawYqqwNiQUMD8s",
      "symbol": "TCW",
      "name": "The Convergence War",
      "decimals": 0,
      "logoURI": "https://raw.githubusercontent.com/solana-labs/token-list/main/assets/mainnet/36s6AFRXzE9KVdUyoJQ5y6mwxXw21LawYqqwNiQUMD8s/logo.png",
      "tags": [
        "nft"
      ],
      "extensions": {
        "website": "https://www.staratlas.com",
        "imageUrl": "https://storage.googleapis.com/nft-assets/ReBirth/poster-3/the-convergence-war.jpg",
        "description": "All three factions, thinking they were the sole owners of the cataclysmic data drop, converge to settle the area. A devastating war breaks out across the galaxy after their inability to settle the disputed territory.",
        "serumV3Usdc": "DXPv2ZyMD6Y2mDenqYkAhkvGSjNahkuMkm4zv6DqB7RF"
      }
    },
    {
      "chainId": 101,
      "address": "BgiTVxW9uLuHHoafTd2qjYB5xjCc5Y1EnUuYNfmTwhvp",
      "symbol": "LOST",
      "name": "Short Story of a Lost Astronaut",
      "decimals": 0,
      "logoURI": "https://raw.githubusercontent.com/solana-labs/token-list/main/assets/mainnet/BgiTVxW9uLuHHoafTd2qjYB5xjCc5Y1EnUuYNfmTwhvp/logo.png",
      "tags": [
        "nft"
      ],
      "extensions": {
        "website": "https://www.staratlas.com",
        "imageUrl": "https://storage.googleapis.com/nft-assets/ReBirth/poster-4/short-story-of-a-lost-astronaut.jpg",
        "description": "He thought it would be just another routine exploration mission. Get there, scan, save data blocks and return. But when a surprise radiation storm knocked out his spaceship and swept him up into its high-velocity current, the only thing that saved him from certain doom was his custom ion shield.",
        "serumV3Usdc": "73d9N7BbWVKBG6A2xwwwEHcxzPB26YzbMnRjue3DPzqs"
      }
    },
    {
      "chainId": 101,
      "address": "4G85c5aUsRTrRPqE5VjY7ebD9b2ktTF6NEVGiCddRBDX",
      "symbol": "LOVE",
      "name": "B ❤ P",
      "decimals": 0,
      "logoURI": "https://raw.githubusercontent.com/solana-labs/token-list/main/assets/mainnet/4G85c5aUsRTrRPqE5VjY7ebD9b2ktTF6NEVGiCddRBDX/logo.png",
      "tags": [
        "nft"
      ],
      "extensions": {
        "website": "https://www.staratlas.com",
        "imageUrl": "https://storage.googleapis.com/nft-assets/ReBirth/poster-5/love-story.jpg",
        "description": "Paizul, the charismatic and brilliant leader of the ONI consortium, vividly recalls the first time she saw her one true love. It was a warm summer day, full of raging ionic storms. Lightning was piercing the sky as Bekalu took off his helmet and locked eyes with her. “What are the chances of nearly colliding with someone flying through these wastelands on a day like this”, he smiled with his booming voice. “Perhaps it’s destiny,” she smiled back mysteriously. There was another strike of lightning, but this time the sky remained calm.",
        "serumV3Usdc": "AM9sNDh48N2qhYSgpA58m9dHvrMoQongtyYu2u2XoYTc"
      }
    },
    {
      "chainId": 101,
      "address": "7dr7jVyXf1KUnYq5FTpV2vCZjKRR4MV94jzerb8Fi16Q",
      "symbol": "MRDR",
      "name": "The Assassination of Paizul",
      "decimals": 0,
      "logoURI": "https://raw.githubusercontent.com/solana-labs/token-list/main/assets/mainnet/7dr7jVyXf1KUnYq5FTpV2vCZjKRR4MV94jzerb8Fi16Q/logo.png",
      "tags": [
        "nft"
      ],
      "extensions": {
        "website": "https://www.staratlas.com",
        "imageUrl": "https://storage.googleapis.com/nft-assets/ReBirth/poster-6/assassination-of-paizul.jpg",
        "description": "Suffering one of the cruelest fates in the universe, the Sogmian race of aliens was driven to the brink of extinction. With only 10,000 members left, they put all hope of salvation in the hands of their leader Paizul. After she was assassinated in a gruesome public way, so much fear was struck in the hearts of survivors that they set out to build their 'Last Stand'.",
        "serumV3Usdc": "BJiV2gCLwMvj2c1CbhnMjjy68RjqoMzYT8brDrpVyceA"
      }
    },
    {
      "chainId": 101,
      "address": "G1bE9ge8Yoq43hv7QLcumxTFhHqFMdcL4y2d6ZdzMG4b",
      "symbol": "PFP",
      "name": "Paizul Funeral Procession",
      "decimals": 0,
      "logoURI": "https://raw.githubusercontent.com/solana-labs/token-list/main/assets/mainnet/G1bE9ge8Yoq43hv7QLcumxTFhHqFMdcL4y2d6ZdzMG4b/logo.png",
      "tags": [
        "nft"
      ],
      "extensions": {
        "website": "https://www.staratlas.com",
        "imageUrl": "https://storage.googleapis.com/nft-assets/ReBirth/poster-7/paizul-funeral-procession.jpg",
        "description": "The sound of wailing echoes across the plains. The Sogmian procession solemnly marches in step past their ancestors’ gravestones, still haunted by the fate of their leader. The sun begins to set as they bring Paizul’s cryopod at the top of the Rock of Light. As a beam of light consumes the pod to upload it to eternal rest with the ancients, Bekalu falls to his knees with a wrathful howl. The crowd is rattled to the core, a foreboding of things to come.",
        "serumV3Usdc": "7JzaEAuVfjkrZyMwJgZF5aQkiEyVyCaTWA3N1fQK7Y6V"
      }
    },
    {
      "chainId": 101,
      "address": "6bD8mr8DyuVqN5dXd1jnqmCL66b5KUV14jYY1HSmnxTE",
      "symbol": "AVE",
      "name": "Ahr Visits Earth",
      "decimals": 0,
      "logoURI": "https://raw.githubusercontent.com/solana-labs/token-list/main/assets/mainnet/6bD8mr8DyuVqN5dXd1jnqmCL66b5KUV14jYY1HSmnxTE/logo.png",
      "tags": [
        "nft"
      ],
      "extensions": {
        "website": "https://www.staratlas.com",
        "imageUrl": "https://storage.googleapis.com/nft-assets/ReBirth/poster-8/ahr-visits-earth.jpg",
        "description": "Humankind is visited by Ahr, a mysterious being of pure light. But not all is as it seems… For through the power of illusion, we are tricked into forming a space-based religion, plundering the planet and launching ourselves towards the stars, permanently leaving the Earth.",
        "serumV3Usdc": "8yQzsbraXJFoPG5PdX73B8EVYFuPR9aC2axAqWearGKu"
      }
    },
    {
      "chainId": 101,
      "address": "9vi6PTKBFHR2hXgyjoTZx6h7WXNkFAA5dCsZRSi4higK",
      "symbol": "ASF",
      "name": "Armstrong Forever",
      "decimals": 0,
      "logoURI": "https://raw.githubusercontent.com/solana-labs/token-list/main/assets/mainnet/9vi6PTKBFHR2hXgyjoTZx6h7WXNkFAA5dCsZRSi4higK/logo.png",
      "tags": [
        "nft"
      ],
      "extensions": {
        "website": "https://www.staratlas.com",
        "imageUrl": "https://storage.googleapis.com/nft-assets/ReBirth/poster-15/armstrong-forever.jpg",
        "description": "When humans were racing to expand into outer space under Ahr’s influence, the devastation they inflicted upon the planet was so great that it weakened the Earth’s geomagnetic field. The reckless way the planet’s orbit was populated by machines and debris led to distortions in the gravity field. All this culminated in a disastrous slingshot effect for the many satellites orbiting the blue dot, altering their trajectories to loosen the direct gravity pull of the planet and scatter into deep space. Some of these satellites contained valuable data that was lost forever.  In 2621, the Council of Peace put a bounty on these ancient artifacts to integrate them into Star Atlas, leading to a hunt for them across the galaxy. One of the most sought-after satellites in history records bears the name of Neil Armstrong, the first human to set foot on the Moon.  Initially launched into medium Earth orbit as a cornerstone of the global positioning system (GPS), the satellite had untold additional capabilities that made it more and more valuable as it drifted off into the void.",
        "serumV3Usdc": "8yQzsbraXJFoPG5PdX73B8EVYFuPR9aC2axAqWearGKu"
      }
    },
    {
      "chainId": 101,
      "address": "Hfjgcs9ix17EwgXVVbKjo6NfMm2CXfr34cwty3xWARUm",
      "symbol": "TLS",
      "name": "The Last Stand",
      "decimals": 0,
      "logoURI": "https://raw.githubusercontent.com/solana-labs/token-list/main/assets/mainnet/Hfjgcs9ix17EwgXVVbKjo6NfMm2CXfr34cwty3xWARUm/logo.png",
      "tags": [
        "nft"
      ],
      "extensions": {
        "website": "https://www.staratlas.com",
        "serumV3Usdc": "AVHndcEDUjP9Liz5dfcvAPAMffADXG6KMPn8sWB1XhFQ"
      }
    },
    {
      "chainId": 101,
      "address": "8EXX5kG7qWTjgpNSGX7PnB6hJZ8xhXUcCafVJaBEJo32",
      "symbol": "SPT",
      "name": "The Signing of the Peace Treaty",
      "decimals": 0,
      "logoURI": "https://raw.githubusercontent.com/solana-labs/token-list/main/assets/mainnet/8EXX5kG7qWTjgpNSGX7PnB6hJZ8xhXUcCafVJaBEJo32/logo.png",
      "tags": [
        "nft"
      ],
      "extensions": {
        "website": "https://www.staratlas.com",
        "serumV3Usdc": "FZ9xhZbkt9bKKVpWmFxRhEJyzgxqU5w5xu3mXcF6Eppe"
      }
    },
    {
      "chainId": 101,
      "address": "CAjoJeGCCRae9oDwHYXzkeUDonp3dZLWV5GKHysLwjnx",
      "symbol": "PBA",
      "name": "The Peacebringers Archive",
      "decimals": 0,
      "logoURI": "https://raw.githubusercontent.com/solana-labs/token-list/main/assets/mainnet/CAjoJeGCCRae9oDwHYXzkeUDonp3dZLWV5GKHysLwjnx/logo.png",
      "tags": [
        "nft"
      ],
      "extensions": {
        "website": "https://www.staratlas.com",
        "serumV3Usdc": "4jN1R453Acv9egnr7Dry3x9Xe3jqh1tqz5RokniaeVhy"
      }
    },
    {
      "chainId": 101,
      "address": "FPnwwNiL1tXqd4ZbGjFYsCw5qsQw91VN79SNcU4Bc732",
      "symbol": "UWB",
      "name": "Ustur Wod.bod",
      "decimals": 0,
      "logoURI": "https://raw.githubusercontent.com/solana-labs/token-list/main/assets/mainnet/FPnwwNiL1tXqd4ZbGjFYsCw5qsQw91VN79SNcU4Bc732/logo.png",
      "tags": [
        "nft"
      ],
      "extensions": {
        "website": "https://www.staratlas.com",
        "serumV3Usdc": "J99HsFQEWKR3UiFQpKTnF11iaNiR1enf2LxHfgsbVc59"
      }
    },
    {
      "chainId": 101,
      "address": "DB76aiNQeLzHPwvFhzgwfpe6HGHCDTQ6snW6UD7AnHid",
      "symbol": "OMPH",
      "name": "Om Photoli",
      "decimals": 0,
      "logoURI": "https://raw.githubusercontent.com/solana-labs/token-list/main/assets/mainnet/DB76aiNQeLzHPwvFhzgwfpe6HGHCDTQ6snW6UD7AnHid/logo.png",
      "tags": [
        "nft"
      ],
      "extensions": {
        "website": "https://www.staratlas.com",
        "serumV3Usdc": "HdvXMScwAQQh9pEvLZjuaaeJcLTmixxYoMFefeqHFn2E"
      }
    },
    {
      "chainId": 101,
      "address": "BrzwWsG845VttbTsacZMLKhyc2jAZU12MaPkTYrJHoqm",
      "symbol": "SATM",
      "name": "Star Atlas - The Movie",
      "decimals": 0,
      "logoURI": "https://raw.githubusercontent.com/solana-labs/token-list/main/assets/mainnet/BrzwWsG845VttbTsacZMLKhyc2jAZU12MaPkTYrJHoqm/logo.png",
      "tags": [
        "nft"
      ],
      "extensions": {
        "website": "https://www.staratlas.com",
        "imageUrl": "https://storage.googleapis.com/nft-assets/ReBirth/poster-14/star-at-atlas-movie.jpg",
        "description": "“The first to arrive at the universe’s next frontier is the first to knock on the gates of prosperity.” — Ustur Armi.eldr",
        "serumV3Usdc": "KHw8L2eE6kpp8ziWPghBTtiAVCUvdSKMvGtT1e9AuJd"
      }
    },
    {
      "chainId": 101,
      "address": "8ymi88q5DtmdNTn2sPRNFkvMkszMHuLJ1e3RVdWjPa3s",
      "symbol": "SDOGE",
      "name": "SolDoge",
      "decimals": 0,
      "logoURI": "https://raw.githubusercontent.com/solana-labs/token-list/main/assets/mainnet/8ymi88q5DtmdNTn2sPRNFkvMkszMHuLJ1e3RVdWjPa3s/logo.png",
      "tags": [],
      "extensions": {
        "website": "https://www.soldoge.org",
        "serumV3Usdc": "9aruV2p8cRWxybx6wMsJwPFqeN7eQVPR74RrxdM3DNdu"
      }
    },
    {
      "chainId": 101,
      "address": "DQRNdQWz5NzbYgknGsZqSSXbdhQWvXSe8S56mrtNAs1b",
      "symbol": "ENTROPPP",
      "name": "ENTROPPP (Entropy for security)",
      "decimals": 6,
      "logoURI": "https://raw.githubusercontent.com/solana-labs/token-list/main/assets/mainnet/DQRNdQWz5NzbYgknGsZqSSXbdhQWvXSe8S56mrtNAs1b/logo.png",
      "tags": [
        "Cryptography",
        "Blockchain security",
        "Randomness and entropy"
      ],
      "extensions": {
        "website": "https://www.entroppp.com"
      }
    },
    {
      "chainId": 101,
      "address": "8RYSc3rrS4X4bvBCtSJnhcpPpMaAJkXnVKZPzANxQHgz",
      "symbol": "YARD",
      "name": "SolYard Finance",
      "decimals": 9,
      "logoURI": "https://raw.githubusercontent.com/solana-labs/token-list/main/assets/mainnet/8RYSc3rrS4X4bvBCtSJnhcpPpMaAJkXnVKZPzANxQHgz/logo.png",
      "tags": [],
      "extensions": {
        "website": "https://solyard.finance/"
      }
    },
    {
      "chainId": 101,
      "address": "nope9HWCJcXVFkG49CDk7oYFtgGsUzsRvHdcJeL2aCL",
      "symbol": "NOPE",
      "name": "NOPE FINANCE",
      "decimals": 9,
      "logoURI": "https://raw.githubusercontent.com/solana-labs/token-list/main/assets/mainnet/nope9HWCJcXVFkG49CDk7oYFtgGsUzsRvHdcJeL2aCL/logo.png",
      "tags": [],
      "extensions": {
        "website": "https://nopefinance.xyz/"
      }
    },
    {
      "chainId": 101,
      "address": "43VWkd99HjqkhFTZbWBpMpRhjG469nWa7x7uEsgSH7We",
      "symbol": "STNK",
      "name": "Stonks",
      "decimals": 9,
      "logoURI": "https://raw.githubusercontent.com/solana-labs/token-list/main/assets/mainnet/43VWkd99HjqkhFTZbWBpMpRhjG469nWa7x7uEsgSH7We/logo.png",
      "tags": [],
      "extensions": {
        "website": "https://stonkscoin.org/"
      }
    },
    {
      "chainId": 101,
      "address": "4368jNGeNq7Tt4Vzr98UWxL647PYu969VjzAsWGVaVH2",
      "symbol": "MEAL",
      "name": "HUNGRY",
      "decimals": 8,
      "logoURI": "https://raw.githubusercontent.com/solana-labs/token-list/main/assets/mainnet/4368jNGeNq7Tt4Vzr98UWxL647PYu969VjzAsWGVaVH2/logo.png",
      "tags": [],
      "extensions": {
        "website": "https://hungrycoin.io/"
      }
    },
    {
      "chainId": 101,
      "address": "8GQsW3f7mdwfjqJon2myADcBsSsRjpXmxHYDG8q1pvV6",
      "symbol": "HOLD",
      "name": "Holdana",
      "decimals": 9,
      "logoURI": "https://raw.githubusercontent.com/solana-labs/token-list/main/assets/mainnet/8GQsW3f7mdwfjqJon2myADcBsSsRjpXmxHYDG8q1pvV6/logo.png",
      "tags": [],
      "extensions": {
        "medium": "https://holdanatoken.medium.com/",
        "twitter": "https://twitter.com/HoldanaOfficial",
        "serumV3Usdc": "G2j5zKtfymPcWMq1YRoKrfUWy64SZ6ZxDVscHSyPQqmz"
      }
    },
    {
      "chainId": 101,
      "address": "64SqEfHtu4bZ6jr1mAxaWrLFdMngbKbru9AyaG2Dyk5T",
      "symbol": "wen-token",
      "name": "wen-token",
      "decimals": 0,
      "logoURI": "https://raw.githubusercontent.com/solana-labs/token-list/main/assets/mainnet/64SqEfHtu4bZ6jr1mAxaWrLFdMngbKbru9AyaG2Dyk5T/logo.png",
      "tags": [
        "nft"
      ],
      "extensions": {
        "website": "https://pythians.pyth.network"
      }
    },
    {
      "chainId": 101,
      "address": "9axWWN2FY8njSSQReepkiSE56U2yAvPFGuaXRQNdkZaS",
      "symbol": "wen-token-2",
      "name": "wen-token-2",
      "decimals": 0,
      "logoURI": "https://raw.githubusercontent.com/solana-labs/token-list/main/assets/mainnet/9axWWN2FY8njSSQReepkiSE56U2yAvPFGuaXRQNdkZaS/logo.png",
      "tags": [
        "nft"
      ],
      "extensions": {
        "website": "https://pythians.pyth.network"
      }
    },
    {
      "chainId": 101,
      "address": "4dmKkXNHdgYsXqBHCuMikNQWwVomZURhYvkkX5c4pQ7y",
      "symbol": "SNY",
      "name": "Synthetify",
      "decimals": 6,
      "logoURI": "https://raw.githubusercontent.com/solana-labs/token-list/main/assets/mainnet/4dmKkXNHdgYsXqBHCuMikNQWwVomZURhYvkkX5c4pQ7y/logo.png",
      "tags": [],
      "extensions": {
        "website": "https://synthetify.io/",
        "twitter": "https://twitter.com/synthetify",
        "coingeckoId": "syntheify-token"
      }
    },
    {
      "chainId": 101,
      "address": "4wTMJsh3q66PmAkmwEW47qVDevMZMVVWU3n1Yhqztwi6",
      "symbol": "ARCD",
      "name": "Arcade Token (Wormhole)",
      "decimals": 9,
      "logoURI": "https://raw.githubusercontent.com/solana-labs/token-list/main/assets/mainnet/4wTMJsh3q66PmAkmwEW47qVDevMZMVVWU3n1Yhqztwi6/logo.png",
      "tags": [
        "wrapped",
        "wormhole"
      ],
      "extensions": {
        "address": "0xb581E3a7dB80fBAA821AB39342E9Cbfd2ce33c23",
        "bridgeContract": "https://etherscan.io/address/0xf92cD566Ea4864356C5491c177A430C222d7e678",
        "assetContract": "https://etherscan.io/address/0xb581E3a7dB80fBAA821AB39342E9Cbfd2ce33c23",
        "website": "https://arcade.city",
        "twitter": "https://twitter.com/ArcadeCityHall"
      }
    },
    {
      "chainId": 101,
      "address": "Amt5wUJREJQC5pX7Z48YSK812xmu4j3sQVupNhtsEuY8",
      "symbol": "FROG",
      "name": "FROG",
      "decimals": 6,
      "logoURI": "https://raw.githubusercontent.com/solana-labs/token-list/main/assets/mainnet/Amt5wUJREJQC5pX7Z48YSK812xmu4j3sQVupNhtsEuY8/logo.png",
      "tags": [],
      "extensions": {
        "website": "https://www.froglana.com/",
        "serumV3Usdc": "2Si6XDdpv5zcvYna221eZZrsjsp5xeYoz9W1TVdMdbnt"
      }
    },
    {
      "chainId": 101,
      "address": "DEAdry5qhNoSkF3mbFrTa6udGbMwUoLnQhvchCu26Ak1",
      "symbol": "JUEL",
      "name": "Juel Token",
      "decimals": 9,
      "logoURI": "https://raw.githubusercontent.com/solana-labs/token-list/main/assets/mainnet/DEAdry5qhNoSkF3mbFrTa6udGbMwUoLnQhvchCu26Ak1/logo.png",
      "tags": [],
      "extensions": {
        "website": "http://juel.gg"
      }
    },
    {
      "chainId": 101,
      "address": "9Y8NT5HT9z2EsmCbYMgKXPRq3h3aa6tycEqfFiXjfZM7",
      "symbol": "CRT",
      "name": "CARROT",
      "decimals": 9,
      "logoURI": "https://raw.githubusercontent.com/solana-labs/token-list/main/assets/mainnet/9Y8NT5HT9z2EsmCbYMgKXPRq3h3aa6tycEqfFiXjfZM7/logo.png",
      "tags": [],
      "extensions": {
        "website": "https://farmerscarrot.com/",
        "serumV3Usdc": "Aa8mN8bXAobmcuHDpbbZh55SoadUry6WdsYz2886Ymqf"
      }
    },
    {
      "chainId": 101,
      "address": "AMdnw9H5DFtQwZowVFr4kUgSXJzLokKSinvgGiUoLSps",
      "symbol": "MOLA",
      "name": "MOONLANA",
      "decimals": 9,
      "logoURI": "https://raw.githubusercontent.com/solana-labs/token-list/main/assets/mainnet/AMdnw9H5DFtQwZowVFr4kUgSXJzLokKSinvgGiUoLSps/logo.png",
      "tags": [],
      "extensions": {
        "website": "https://moonlana.com/",
        "twitter": "https://twitter.com/xMoonLana",
        "medium": "https://moonlana.medium.com/",
        "coingeckoId": "moonlana"
      }
    },
    {
      "chainId": 101,
      "address": "3x7UeXDF4imKSKnizK9mYyx1M5bTNzpeALfPeB8S6XT9",
      "symbol": "SKEM",
      "name": "SKEM",
      "decimals": 9,
      "logoURI": "https://raw.githubusercontent.com/solana-labs/token-list/main/assets/mainnet/3x7UeXDF4imKSKnizK9mYyx1M5bTNzpeALfPeB8S6XT9/logo.svg",
      "tags": [],
      "extensions": {
        "website": "https://skem.finance/",
        "serumV3Usdc": "HkYJ3dX8CLSGyGZzfuqYiuoDjDmrDiu1vZhPtFJZa5Vt"
      }
    },
    {
      "chainId": 101,
      "address": "GHvFFSZ9BctWsEc5nujR1MTmmJWY7tgQz2AXE6WVFtGN",
      "symbol": "SOLAPE",
      "name": "SolAPE Token",
      "decimals": 9,
      "logoURI": "https://raw.githubusercontent.com/solana-labs/token-list/main/assets/mainnet/GHvFFSZ9BctWsEc5nujR1MTmmJWY7tgQz2AXE6WVFtGN/logo.png",
      "tags": [
        "utility-token"
      ],
      "extensions": {
        "coingeckoId": "solape-token",
        "website": "https://solape.io",
        "twitter": "https://twitter.com/SolApeFinance",
        "serumV3Usdc": "4zffJaPyeXZ2wr4whHgP39QyTfurqZ2BEd4M5W6SEuon"
      }
    },
    {
      "chainId": 101,
      "address": "9nEqaUcb16sQ3Tn1psbkWqyhPdLmfHWjKGymREjsAgTE",
      "symbol": "WOOF",
      "name": "WOOFENOMICS",
      "decimals": 6,
      "logoURI": "https://raw.githubusercontent.com/solana-labs/token-list/main/assets/mainnet/9nEqaUcb16sQ3Tn1psbkWqyhPdLmfHWjKGymREjsAgTE/logo.png",
      "tags": [],
      "extensions": {
        "website": "https://woofsolana.com",
        "serumV3Usdc": "CwK9brJ43MR4BJz2dwnDM7EXCNyHhGqCJDrAdsEts8n5"
      }
    },
    {
      "chainId": 101,
      "address": "MERt85fc5boKw3BW1eYdxonEuJNvXbiMbs6hvheau5K",
      "symbol": "MER",
      "name": "Mercurial",
      "decimals": 6,
      "logoURI": "https://raw.githubusercontent.com/solana-labs/token-list/main/assets/mainnet/MERt85fc5boKw3BW1eYdxonEuJNvXbiMbs6hvheau5K/logo.png",
      "tags": [],
      "extensions": {
        "coingeckoId": "mercurial",
        "website": "https://www.mercurial.finance/",
        "serumV3Usdc": "G4LcexdCzzJUKZfqyVDQFzpkjhB1JoCNL8Kooxi9nJz5",
        "waterfallbot": "https://bit.ly/MERwaterfall"
      }
    },
    {
      "chainId": 101,
      "address": "9MhNoxy1PbmEazjPo9kiZPCcG7BiFbhi3bWZXZgacfpp",
      "symbol": "ACMN",
      "name": "ACUMEN",
      "decimals": 9,
      "logoURI": "https://raw.githubusercontent.com/solana-labs/token-list/main/assets/mainnet/9MhNoxy1PbmEazjPo9kiZPCcG7BiFbhi3bWZXZgacfpp/logo.png",
      "tags": [],
      "extensions": {
        "website": "https://acumen.network/"
      }
    },
    {
      "chainId": 101,
      "address": "HRhCiCe8WLC4Jsy43Jkhq3poEWpjgXKD1U26XACReimt",
      "symbol": "zSOL",
      "name": "zSOL (ACUMEN)",
      "decimals": 9,
      "logoURI": "https://raw.githubusercontent.com/solana-labs/token-list/main/assets/mainnet/HRhCiCe8WLC4Jsy43Jkhq3poEWpjgXKD1U26XACReimt/logo.png",
      "tags": [],
      "extensions": {
        "website": "https://acumen.network/"
      }
    },
    {
      "chainId": 101,
      "address": "2LBYxD4Jzipk1bEREW6vQk163cj27mUSxmHzW2ujXFNy",
      "symbol": "zUSDC",
      "name": "zUSDC (ACUMEN)",
      "decimals": 6,
      "logoURI": "https://raw.githubusercontent.com/solana-labs/token-list/main/assets/mainnet/2LBYxD4Jzipk1bEREW6vQk163cj27mUSxmHzW2ujXFNy/logo.png",
      "tags": [],
      "extensions": {
        "website": "https://acumen.network/"
      }
    },
    {
      "chainId": 101,
      "address": "DFTZmEopSWrj6YcsmQAAxypN7cHM3mnruEisJPQFJbs7",
      "symbol": "zBTC",
      "name": "zBTC (ACUMEN)",
      "decimals": 6,
      "logoURI": "https://raw.githubusercontent.com/solana-labs/token-list/main/assets/mainnet/DFTZmEopSWrj6YcsmQAAxypN7cHM3mnruEisJPQFJbs7/logo.png",
      "tags": [],
      "extensions": {
        "website": "https://acumen.network/"
      }
    },
    {
      "chainId": 101,
      "address": "A8pnvbKWmTjjnUMzmY6pDJRHy3QdQNdqJdL1VFYXX4oW",
      "symbol": "zETH",
      "name": "zETH (ACUMEN)",
      "decimals": 6,
      "logoURI": "https://raw.githubusercontent.com/solana-labs/token-list/main/assets/mainnet/A8pnvbKWmTjjnUMzmY6pDJRHy3QdQNdqJdL1VFYXX4oW/logo.png",
      "tags": [],
      "extensions": {
        "website": "https://acumen.network/"
      }
    },
    {
      "chainId": 101,
      "address": "9hZt5mP139TvzDBZHtruXxAyjYHiovKXfxW6XNYiofae",
      "symbol": "zSRM",
      "name": "zSRM (ACUMEN)",
      "decimals": 6,
      "logoURI": "https://raw.githubusercontent.com/solana-labs/token-list/main/assets/mainnet/9hZt5mP139TvzDBZHtruXxAyjYHiovKXfxW6XNYiofae/logo.png",
      "tags": [],
      "extensions": {
        "website": "https://acumen.network/"
      }
    },
    {
      "chainId": 101,
      "address": "BR31LZKtry5tyjVtZ49PFZoZjtE5SeS4rjVMuL9Xiyer",
      "symbol": "zSTEP",
      "name": "zSTEP (ACUMEN)",
      "decimals": 9,
      "logoURI": "https://raw.githubusercontent.com/solana-labs/token-list/main/assets/mainnet/BR31LZKtry5tyjVtZ49PFZoZjtE5SeS4rjVMuL9Xiyer/logo.png",
      "tags": [],
      "extensions": {
        "website": "https://acumen.network/"
      }
    },
    {
      "chainId": 101,
      "address": "7wZsSyzD4Ba8ZkPhRh62KshQc8TQYiB5KtdNknywE3k4",
      "symbol": "zRAY",
      "name": "zRAY (ACUMEN)",
      "decimals": 6,
      "logoURI": "https://raw.githubusercontent.com/solana-labs/token-list/main/assets/mainnet/BR31LZKtry5tyjVtZ49PFZoZjtE5SeS4rjVMuL9Xiyer/logo.png",
      "tags": [],
      "extensions": {
        "website": "https://acumen.network/"
      }
    },
    {
      "chainId": 101,
      "address": "EfLvzNsqmkoSneiML5t7uHCPEVRaWCpG4N2WsS39nWCU",
      "symbol": "MUDLEY",
      "name": "MUDLEY",
      "decimals": 9,
      "logoURI": "https://raw.githubusercontent.com/solana-labs/token-list/main/assets/mainnet/EfLvzNsqmkoSneiML5t7uHCPEVRaWCpG4N2WsS39nWCU/logo.png",
      "tags": [],
      "extensions": {
        "website": "https://www.mudley.io/"
      }
    },
    {
      "chainId": 101,
      "address": "GpYMp8eP3HADY8x1jLVfFVBVYqxFNxT5mFhZAZt9Poco",
      "symbol": "CAPE",
      "name": "Crazy Ape Coin",
      "decimals": 9,
      "logoURI": "https://raw.githubusercontent.com/solana-labs/token-list/main/assets/mainnet/GpYMp8eP3HADY8x1jLVfFVBVYqxFNxT5mFhZAZt9Poco/logo.png",
      "tags": [],
      "extensions": {
        "website": "https://www.crazyapecoin.com/"
      }
    },
    {
      "chainId": 101,
      "address": "7ApYvMWwHJSgWz9BvMuNzqzUAqYbxByjzZu31t8FkYDy",
      "symbol": "SFairy",
      "name": "Fairy Finance",
      "decimals": 9,
      "logoURI": "https://raw.githubusercontent.com/debianos1/logo-token/main/fairyfinane%20.png",
      "tags": [],
      "extensions": {
        "twitter": "https://twitter.com/fairy_finance"
      }
    },
    {
      "chainId": 101,
      "address": "7Csho7qjseDjgX3hhBxfwP1W3LYARK3QH3PM2x55we14",
      "symbol": "LOTTO",
      "name": "Lotto",
      "decimals": 6,
      "logoURI": "https://raw.githubusercontent.com/solana-labs/token-list/main/assets/mainnet/7Csho7qjseDjgX3hhBxfwP1W3LYARK3QH3PM2x55we14/logo.png",
      "tags": [],
      "extensions": {
        "serumV3Usdc": "9MZKfgZzPgeidAukYpHtsLYm4eAdJFnR7nhPosWT8jiv",
        "coingeckoId": "lotto",
        "website": "lotto.finance",
        "address": "0xb0dfd28d3cf7a5897c694904ace292539242f858",
        "assetContract": "https://etherscan.io/address/0xb0dfd28d3cf7a5897c694904ace292539242f858",
        "tggroup": "https://t.me/lottofinance"
      }
    },
    {
      "chainId": 101,
      "address": "7uv3ZvZcQLd95bUp5WMioxG7tyAZVXFfr8JYkwhMYrnt",
      "symbol": "BOLE",
      "name": "Bole Token",
      "decimals": 4,
      "logoURI": "https://raw.githubusercontent.com/solana-labs/token-list/main/assets/mainnet/7uv3ZvZcQLd95bUp5WMioxG7tyAZVXFfr8JYkwhMYrnt/logo.png",
      "tags": [],
      "extensions": {
        "website": "https://tokenbole.com/",
        "serumV3Usdc": "9yGqsboBtvztDgGbGFEaBBT2G8dUMhxewXDQpy6T3eDm",
        "coingeckoId": "bole-token"
      }
    },
    {
      "chainId": 101,
      "address": "Bxp46xCB6CLjiqE99QaTcJAaY1hYF1o63DUUrXAS7QFu",
      "symbol": "mBRZ",
      "name": "SolMiner Bronze",
      "decimals": 9,
      "logoURI": "https://raw.githubusercontent.com/solana-labs/token-list/main/assets/mainnet/Bxp46xCB6CLjiqE99QaTcJAaY1hYF1o63DUUrXAS7QFu/logo.png",
      "tags": [],
      "extensions": {
        "website": "https://solminer.app",
        "medium": "https://solminer.medium.com/",
        "twitter": "https://twitter.com/SolMinerproject"
      }
    },
    {
      "chainId": 101,
      "address": "GZNrMEdrt6Vg428JzvJYRGGPpVxgjUPsg6WLqKBvmNLw",
      "symbol": "mPLAT",
      "name": "SolMiner Platinum",
      "decimals": 9,
      "logoURI": "https://raw.githubusercontent.com/solana-labs/token-list/main/assets/mainnet/GZNrMEdrt6Vg428JzvJYRGGPpVxgjUPsg6WLqKBvmNLw/logo.png",
      "tags": [],
      "extensions": {
        "website": "https://solminer.app",
        "medium": "https://solminer.medium.com/",
        "twitter": "https://twitter.com/SolMinerproject"
      }
    },
    {
      "chainId": 101,
      "address": "Er7a3ugS6kkAqj6sp3UmXEFAFrDdLMRQEkV9QH2fwRYA",
      "symbol": "mDIAM",
      "name": "SolMiner Diamond",
      "decimals": 9,
      "logoURI": "https://raw.githubusercontent.com/solana-labs/token-list/main/assets/mainnet/Er7a3ugS6kkAqj6sp3UmXEFAFrDdLMRQEkV9QH2fwRYA/logo.png",
      "tags": [],
      "extensions": {
        "website": "https://solminer.app",
        "medium": "https://solminer.medium.com/",
        "twitter": "https://twitter.com/SolMinerproject"
      }
    },
    {
      "chainId": 101,
      "address": "5JnZ667P3VcjDinkJFysWh2K2KtViy63FZ3oL5YghEhW",
      "symbol": "APYS",
      "name": "APYSwap",
      "decimals": 9,
      "logoURI": "https://raw.githubusercontent.com/solana-labs/token-list/main/assets/mainnet/5JnZ667P3VcjDinkJFysWh2K2KtViy63FZ3oL5YghEhW/logo.png",
      "tags": [
        "wrapped"
      ],
      "extensions": {
        "website": "https://apyswap.com",
        "coingeckoId": "apyswap"
      }
    },
    {
      "chainId": 101,
      "address": "ss1gxEUiufJyumsXfGbEwFe6maraPmc53fqbnjbum15",
      "symbol": "SS1",
      "name": "Naked Shorts",
      "decimals": 0,
      "logoURI": "https://raw.githubusercontent.com/solana-labs/token-list/main/assets/mainnet/ss1gxEUiufJyumsXfGbEwFe6maraPmc53fqbnjbum15/logo.png",
      "tags": [
        "nft"
      ],
      "extensions": {
        "website": "https://www.sol-talk.com/sol-survivor",
        "twitter": "https://twitter.com/sol__survivor",
        "imageUrl": "https://www.arweave.net/N-RGNyi1o1evhr7jTCXxHQlSndNPdnHWEzUTbTGMCl4",
        "animationUrl": "https://www.arweave.net/KBzRUmQNX6VKDH41N_uOETtJH21YtWXrOz270b8eqyo?ext=glb",
        "description": "After a gamma squeeze event he was left covered in theta. Due to the accident he lost his memories but gained the ability to refract light. He joins the tournament hoping to discover more about his past. His only clue is a damaged ID card with the word Malvin inscribed. Special: 'Now You See Me'"
      }
    },
    {
      "chainId": 101,
      "address": "GfJ3Vq2eSTYf1hJP6kKLE9RT6u7jF9gNszJhZwo5VPZp",
      "symbol": "SOLPAD",
      "name": "Solpad Finance",
      "decimals": 9,
      "logoURI": "https://raw.githubusercontent.com/solana-labs/token-list/main/assets/mainnet/GfJ3Vq2eSTYf1hJP6kKLE9RT6u7jF9gNszJhZwo5VPZp/logo.png",
      "tags": [
        "utility-token"
      ],
      "extensions": {
        "website": "https://www.solpad.finance/",
        "twitter": "https://twitter.com/FinanceSolpad",
        "github": "https://github.com/solpad-finance",
        "tgann": "https://t.me/solpadfinance",
        "tggroup": "https://t.me/solpadfinance_chat"
      }
    },
    {
      "chainId": 101,
      "address": "ERPueLaiBW48uBhqX1CvCYBv2ApHN6ZFuME1MeQGTdAi",
      "symbol": "MIT",
      "name": "Muskimum Impact Token",
      "decimals": 8,
      "logoURI": "https://raw.githubusercontent.com/solana-labs/token-list/main/assets/mainnet/ERPueLaiBW48uBhqX1CvCYBv2ApHN6ZFuME1MeQGTdAi/logo.png",
      "tags": [
        "mit",
        "musk"
      ],
      "extensions": {
        "website": "https://muskimum.win/",
        "twitter": "https://twitter.com/muskimum",
        "serumV3Usdc": "3mhrhTFrHtxe7uZhvzBhzneR3bD3hDyWcgEkR8EcvNZk"
      }
    },
    {
      "chainId": 101,
      "address": "BsDrXiQaFd147Fxq1fQYbJQ77P6tmPkRJQJzkKvspDKo",
      "symbol": "SOLA",
      "name": "SolaPAD Token (deprecated)",
      "decimals": 8,
      "logoURI": "https://raw.githubusercontent.com/solana-labs/token-list/main/assets/mainnet/BsDrXiQaFd147Fxq1fQYbJQ77P6tmPkRJQJzkKvspDKo/logo.png",
      "tags": [
        "SOLA",
        "LaunchPAD"
      ],
      "extensions": {
        "website": "https://www.solapad.org/",
        "twitter": "https://twitter.com/SolaPAD"
      }
    },
    {
      "chainId": 101,
      "address": "7fCzz6ZDHm4UWC9Se1RPLmiyeuQ6kStxpcAP696EuE1E",
      "symbol": "SHBL",
      "name": "Shoebill Coin",
      "decimals": 9,
      "logoURI": "https://raw.githubusercontent.com/solana-labs/token-list/main/assets/mainnet/7fCzz6ZDHm4UWC9Se1RPLmiyeuQ6kStxpcAP696EuE1E/logo.png",
      "tags": [],
      "extensions": {
        "website": "https://shoebillco.in/"
      }
    },
    {
      "chainId": 101,
      "address": "GnaFnTihwQFjrLeJNeVdBfEZATMdaUwZZ1RPxLwjbVwb",
      "symbol": "SHBL-USDC",
      "name": "Raydium Permissionless LP Token (SHBL-USDC)",
      "decimals": 9,
      "logoURI": "https://raw.githubusercontent.com/solana-labs/token-list/main/assets/mainnet/GnaFnTihwQFjrLeJNeVdBfEZATMdaUwZZ1RPxLwjbVwb/logo.png",
      "tags": [
        "lp-token"
      ],
      "extensions": {
        "website": "https://raydium.io/"
      }
    },
    {
      "chainId": 101,
      "address": "Djoz8btdR7p6xWHoVtPYF3zyN9LU5BBfMoDk4HczSDqc",
      "symbol": "AUSS",
      "name": "Ausshole",
      "decimals": 9,
      "logoURI": "https://raw.githubusercontent.com/solana-labs/token-list/main/assets/mainnet/Djoz8btdR7p6xWHoVtPYF3zyN9LU5BBfMoDk4HczSDqc/logo.svg",
      "tags": [],
      "extensions": {
        "website": "https://auss.finance/",
        "twitter": "https://twitter.com/ausstoken",
        "serumV3Usdc": "bNbYoc2KawipbXj76BiXbUdf2NcGKWkdp4S9uDvWXB1"
      }
    },
    {
      "chainId": 101,
      "address": "TuLipcqtGVXP9XR62wM8WWCm6a9vhLs7T1uoWBk6FDs",
      "symbol": "TULIP",
      "name": "Tulip",
      "decimals": 6,
      "logoURI": "https://raw.githubusercontent.com/solana-labs/token-list/main/assets/mainnet/TuLipcqtGVXP9XR62wM8WWCm6a9vhLs7T1uoWBk6FDs/logo.svg",
      "tags": [
        "tulip",
        "solfarm",
        "vaults"
      ],
      "extensions": {
        "website": "https://solfarm.io",
        "twitter": "https://twitter.com/Solfarmio",
        "coingeckoId": "solfarm",
        "serumV3Usdc": "8GufnKq7YnXKhnB3WNhgy5PzU9uvHbaaRrZWQK6ixPxW",
        "waterfallbot": "https://bit.ly/TULIPwaterfall"
      }
    },
    {
      "chainId": 101,
      "address": "5trVBqv1LvHxiSPMsHtEZuf8iN82wbpDcR5Zaw7sWC3s",
      "symbol": "JPYC",
      "name": "JPY Coin",
      "decimals": 6,
      "logoURI": "https://raw.githubusercontent.com/solana-labs/token-list/main/assets/mainnet/5trVBqv1LvHxiSPMsHtEZuf8iN82wbpDcR5Zaw7sWC3s/logo.png",
      "tags": [
        "stablecoin",
        "ethereum"
      ],
      "extensions": {
        "website": "https://jpyc.jp/"
      }
    },
    {
      "chainId": 101,
      "address": "3QuAYThYKFXSmrTcSHsdd7sAxaFBobaCkLy2DBYJLMDs",
      "symbol": "TYNA",
      "name": "wTYNA",
      "decimals": 3,
      "logoURI": "https://raw.githubusercontent.com/solana-labs/token-list/main/assets/mainnet/3QuAYThYKFXSmrTcSHsdd7sAxaFBobaCkLy2DBYJLMDs/logo.png",
      "tags": [
        "ERC20",
        "ethereum"
      ],
      "extensions": {
        "address": "0x4ae54790c130B21E8CbaCAB011C6170e079e6eF5",
        "bridgeContract": "https://etherscan.io/address/0xeae57ce9cc1984f202e15e038b964bb8bdf7229a",
        "assetContract": "https://etherscan.io/address/0x4ae54790c130B21E8CbaCAB011C6170e079e6eF5",
        "website": "http://lendingbot.s3-website-us-east-1.amazonaws.com/whitepaper.html",
        "twitter": "https://twitter.com/btc_AP"
      }
    },
    {
      "chainId": 101,
      "address": "7zsKqN7Fg2s9VsqAq6XBoiShCVohpGshSUvoWBc6jKYh",
      "symbol": "ARDX",
      "name": "Wrapped ArdCoin (Sollet)",
      "decimals": 2,
      "logoURI": "https://raw.githubusercontent.com/solana-labs/token-list/main/assets/mainnet/7zsKqN7Fg2s9VsqAq6XBoiShCVohpGshSUvoWBc6jKYh/logo.png",
      "tags": [
        "wrapped-sollet",
        "ethereum"
      ],
      "extensions": {
        "website": "https://ardcoin.com",
        "coingeckoId": "ardcoin"
      }
    },
    {
      "chainId": 101,
      "address": "7zphtJVjKyECvQkdfxJNPx83MNpPT6ZJyujQL8jyvKcC",
      "symbol": "SSHIB",
      "name": "SolShib",
      "decimals": 9,
      "logoURI": "https://raw.githubusercontent.com/solana-labs/token-list/main/assets/mainnet/7zphtJVjKyECvQkdfxJNPx83MNpPT6ZJyujQL8jyvKcC/logo.png",
      "tags": [],
      "extensions": {
        "website": "https://solshib.com/"
      }
    },
    {
      "chainId": 101,
      "address": "HoSWnZ6MZzqFruS1uoU69bU7megzHUv6MFPQ5nqC6Pj2",
      "symbol": "SGI",
      "name": "SolGift",
      "decimals": 9,
      "logoURI": "https://raw.githubusercontent.com/solana-labs/token-list/main/assets/mainnet/HoSWnZ6MZzqFruS1uoU69bU7megzHUv6MFPQ5nqC6Pj2/logo.png",
      "tags": [],
      "extensions": {
        "website": "https://solshib.com/"
      }
    },
    {
      "chainId": 101,
      "address": "GpS9AavHtSUspaBnL1Tu26FWbUAdW8tm3MbacsNvwtGu",
      "symbol": "SOLT",
      "name": "Soltriever",
      "decimals": 9,
      "logoURI": "https://raw.githubusercontent.com/solana-labs/token-list/main/assets/mainnet/GpS9AavHtSUspaBnL1Tu26FWbUAdW8tm3MbacsNvwtGu/logo.png",
      "tags": [],
      "extensions": {
        "website": "http://soltriever.info/",
        "twitter": "https://twitter.com/_Soltriever"
      }
    },
    {
      "chainId": 101,
      "address": "2QK9vxydd7WoDwvVFT5JSU8cwE9xmbJSzeqbRESiPGMG",
      "symbol": "KEKW",
      "name": "kekwcoin",
      "decimals": 9,
      "logoURI": "https://raw.githubusercontent.com/solana-labs/token-list/main/assets/mainnet/2QK9vxydd7WoDwvVFT5JSU8cwE9xmbJSzeqbRESiPGMG/logo.png",
      "tags": [],
      "extensions": {
        "website": "https://kekw.io/",
        "twitter": "https://twitter.com/kekwcoin",
        "medium": "https://kekwcoin.medium.com/",
        "discord": "discord.gg/kekw",
        "description": "Kekwcoin is a creative community platform for content creators to monetize their artwork and get financial support from investors.",
        "serumV3Usdc": "N99ngemA29qSKqdDW7kRiZHS7h2wEFpdgRvgE3N2jy6"
      }
    },
    {
      "chainId": 101,
      "address": "qs9Scx8YwNXS6zHYPCnDnyHQcRHg3QwXxpyCXs5tdM8",
      "symbol": "POCO",
      "name": "POWER COIN",
      "decimals": 9,
      "logoURI": "https://raw.githubusercontent.com/solana-labs/token-list/main/assets/mainnet/qs9Scx8YwNXS6zHYPCnDnyHQcRHg3QwXxpyCXs5tdM8/logo.png",
      "tags": [
        "social-token",
        "poco"
      ]
    },
    {
      "chainId": 101,
      "address": "FxCvbCVAtNUEKSiKoF6xt2pWPfpXuYFWYbuQySaRnV5R",
      "symbol": "LOOP",
      "name": "LC Andy Social Token",
      "decimals": 9,
      "logoURI": "https://raw.githubusercontent.com/solana-labs/token-list/main/assets/mainnet/FxCvbCVAtNUEKSiKoF6xt2pWPfpXuYFWYbuQySaRnV5R/logo.png",
      "tags": [
        "social-token",
        "loop"
      ]
    },
    {
      "chainId": 101,
      "address": "3iXydLpqi38CeGDuLFF1WRbPrrkNbUsgVf98cNSg6NaA",
      "symbol": "Spro",
      "name": "Sproken Token",
      "decimals": 9,
      "logoURI": "https://cdn.jsdelivr.net/gh/kechricc/Sproken-Token-Logo/SprokenToken.png",
      "tags": [
        "Sprocket Token",
        "Mini Aussie",
        "Currency of the Sprokonomy"
      ],
      "extensions": {
        "website": "https://www.sprokentoken.com/"
      }
    },
    {
      "chainId": 101,
      "address": "H5gczCNbrtso6BqGKihF97RaWaxpUEZnFuFUKK4YX3s2",
      "symbol": "BDE",
      "name": "Big Defi Energy",
      "decimals": 9,
      "logoURI": "https://raw.githubusercontent.com/solana-labs/token-list/main/assets/mainnet/H5gczCNbrtso6BqGKihF97RaWaxpUEZnFuFUKK4YX3s2/logo.png",
      "tags": [],
      "extensions": {
        "website": "bigdefienergy.com",
        "twitter": "https://twitter.com/Bigdefi"
      }
    },
    {
      "chainId": 101,
      "address": "cREsCN7KAyXcBG2xZc8qrfNHMRgC3MhTb4n3jBnNysv",
      "symbol": "DWT",
      "name": "DARK WEB TOKEN",
      "decimals": 2,
      "logoURI": "https://raw.githubusercontent.com/solana-labs/token-list/main/assets/mainnet/cREsCN7KAyXcBG2xZc8qrfNHMRgC3MhTb4n3jBnNysv/logo.png",
      "tags": [
        "MEME"
      ],
      "extensions": {
        "serumV3Usdc": "526WW289h5wibg1Q55sK16CGoNip8H5d2AXVbaAGcUMb",
        "website": "https://www.darkwebtoken.live"
      }
    },
    {
      "chainId": 101,
      "address": "EdGAZ8JyFTFbmVedVTbaAEQRb6bxrvi3AW3kz8gABz2E",
      "symbol": "DOGA",
      "name": "Dogana",
      "decimals": 9,
      "logoURI": "https://raw.githubusercontent.com/solana-labs/token-list/main/assets/mainnet/EdGAZ8JyFTFbmVedVTbaAEQRb6bxrvi3AW3kz8gABz2E/logo.png",
      "tags": [],
      "extensions": {
        "twitter": "https://twitter.com/DoganaOfficial",
        "serumV3Usdc": "H1Ywt7nSZkLDb2o3vpA5yupnBc9jr1pXtdjMm4Jgk1ay"
      }
    },
    {
      "chainId": 101,
      "address": "3FoUAsGDbvTD6YZ4wVKJgTB76onJUKz7GPEBNiR5b8wc",
      "symbol": "CHEEMS",
      "name": "Cheems",
      "decimals": 4,
      "logoURI": "https://raw.githubusercontent.com/solana-labs/token-list/main/assets/mainnet/3FoUAsGDbvTD6YZ4wVKJgTB76onJUKz7GPEBNiR5b8wc/logo.png",
      "tags": [],
      "extensions": {
        "website": "https://cheems.co/",
        "twitter": "https://twitter.com/theCheemsToken",
        "tggroup": "https://t.me/CheemsOfficial"
      }
    },
    {
      "chainId": 101,
      "address": "AWW5UQfMBnPsTaaxCK7cSEmkj1kbX2zUrqvgKXStjBKx",
      "symbol": "SBFC",
      "name": "SBF Coin",
      "decimals": 6,
      "logoURI": "https://raw.githubusercontent.com/solana-labs/token-list/main/assets/mainnet/AWW5UQfMBnPsTaaxCK7cSEmkj1kbX2zUrqvgKXStjBKx/logo.png",
      "tags": [
        "utility-token",
        "SBF",
        "sbfcoin",
        "SBFC"
      ],
      "extensions": {
        "website": "https://www.sbfcoin.org/",
        "twitter": "https://twitter.com/sbfcoin"
      }
    },
    {
      "chainId": 101,
      "address": "FRbqQnbuLoMbUG4gtQMeULgCDHyY6YWF9NRUuLa98qmq",
      "symbol": "ECOP",
      "name": "EcoPoo",
      "decimals": 0,
      "logoURI": "https://raw.githubusercontent.com/solana-labs/token-list/main/assets/mainnet/FRbqQnbuLoMbUG4gtQMeULgCDHyY6YWF9NRUuLa98qmq/logo.png",
      "tags": [
        "meme"
      ],
      "extensions": {
        "twitter": "https://twitter.com/EcoPoo_Official"
      }
    },
    {
      "chainId": 101,
      "address": "5p2zjqCd1WJzAVgcEnjhb9zWDU7b9XVhFhx4usiyN7jB",
      "symbol": "CATO",
      "name": "CATO",
      "decimals": 9,
      "logoURI": "https://raw.githubusercontent.com/solana-labs/token-list/main/assets/mainnet/5p2zjqCd1WJzAVgcEnjhb9zWDU7b9XVhFhx4usiyN7jB/logo.png",
      "tags": [
        "Meme-Token"
      ],
      "extensions": {
        "website": "https://www.solanacato.com/",
        "twitter": "https://twitter.com/SolanaCATO",
        "telegram": "https://t.me/SolanaCATO",
        "serumV3Usdc": "9fe1MWiKqUdwift3dEpxuRHWftG72rysCRHbxDy6i9xB"
      }
    },
    {
      "chainId": 101,
      "address": "J81fW7aza8wVUG1jjzhExsNMs3MrzwT5WrofgFqMjnSA",
      "symbol": "TOM",
      "name": "Tombili",
      "decimals": 9,
      "logoURI": "https://raw.githubusercontent.com/solana-labs/token-list/main/assets/mainnet/J81fW7aza8wVUG1jjzhExsNMs3MrzwT5WrofgFqMjnSA/logo.png",
      "tags": [],
      "extensions": {
        "website": "https://cryptomindex.com",
        "twitter": "https://twitter.com/cryptomindex"
      }
    },
    {
      "chainId": 101,
      "address": "GunpHq4fn9gSSyGbPMYXTzs9nBS8RY88CX1so4V8kCiF",
      "symbol": "FABLE",
      "name": "Fable",
      "decimals": 0,
      "logoURI": "https://raw.githubusercontent.com/solana-labs/token-list/main/assets/mainnet/GunpHq4fn9gSSyGbPMYXTzs9nBS8RY88CX1so4V8kCiF/logo.png",
      "tags": [],
      "extensions": {
        "website": "https://fable.finance",
        "twitter": "https://twitter.com/fable_finance"
      }
    },
    {
      "chainId": 101,
      "address": "6L5DzH3p1t1PrCrVkudasuUnWbK7Jq9tYwcwWQiV6yd7",
      "symbol": "LZD",
      "name": "Lizard",
      "decimals": 6,
      "logoURI": "https://raw.githubusercontent.com/solana-labs/token-list/main/assets/mainnet/6L5DzH3p1t1PrCrVkudasuUnWbK7Jq9tYwcwWQiV6yd7/logo.png",
      "tags": [],
      "extensions": {
        "website": "https://www.lzdsol.io",
        "twitter": "https://twitter.com/lzd_sol"
      }
    },
    {
      "chainId": 101,
      "address": "EZqcdU8RLu9EChZgrY2BNVg8eovfdGyTiY2bd69EsPgQ",
      "symbol": "FELON",
      "name": "FuckElon",
      "decimals": 9,
      "logoURI": "https://raw.githubusercontent.com/solana-labs/token-list/main/assets/mainnet/EZqcdU8RLu9EChZgrY2BNVg8eovfdGyTiY2bd69EsPgQ/logo.png",
      "tags": [],
      "extensions": {
        "website": "https://fuckelonmusk.godaddysites.com/",
        "twitter": "https://twitter.com/FuckElonMusk8",
        "tgann": "https://t.me/fuckelonmusktoday",
        "tggroup": "https://t.me/joinchat/cgUOCIRSTJ9hZmY1"
      }
    },
    {
      "chainId": 101,
      "address": "HBHMiauecxer5FCzPeXgE2A8ZCf7fQgxxwo4vfkFtC7s",
      "symbol": "SLNDN",
      "name": "Solanadon",
      "decimals": 9,
      "logoURI": "https://raw.githubusercontent.com/solana-labs/token-list/main/assets/mainnet/HBHMiauecxer5FCzPeXgE2A8ZCf7fQgxxwo4vfkFtC7s/logo.png",
      "tags": [],
      "extensions": {
        "website": "https://solanadon.com/",
        "twitter": "https://twitter.com/SolanadonCoin",
        "tgann": "https://t.me/solanadonann"
      }
    },
    {
      "chainId": 101,
      "address": "GReBHpMgCadZRij4B111c94cqU9TktvJ45rWZRQ5b1A5",
      "symbol": "PINGU",
      "name": "Penguincoin",
      "decimals": 9,
      "logoURI": "https://raw.githubusercontent.com/solana-labs/token-list/main/assets/mainnet/GReBHpMgCadZRij4B111c94cqU9TktvJ45rWZRQ5b1A5/logo.png",
      "tags": [],
      "extensions": {
        "twitter": "https://twitter.com/penguincoin1"
      }
    },
    {
      "chainId": 101,
      "address": "5WUab7TCvth43Au5vk6wKjchTzWFeyPEUSJE1MPJtTZE",
      "symbol": "KEKN1",
      "name": "KEKW In Solana Tripping",
      "decimals": 0,
      "logoURI": "https://raw.githubusercontent.com/solana-labs/token-list/main/assets/mainnet/5WUab7TCvth43Au5vk6wKjchTzWFeyPEUSJE1MPJtTZE/logo.png",
      "tags": [
        "nft"
      ],
      "extensions": {
        "website": "https://www.kekw.io/",
        "twitter": "https://twitter.com/kekwcoin"
      }
    },
    {
      "chainId": 101,
      "address": "9KEe6o1jRTqFDFBo2AezsskcxBNwuq1rVeVat1Td8zbV",
      "symbol": "MPAD",
      "name": "MercuryPAD Token",
      "decimals": 9,
      "logoURI": "https://raw.githubusercontent.com/solana-labs/token-list/main/assets/mainnet/9KEe6o1jRTqFDFBo2AezsskcxBNwuq1rVeVat1Td8zbV/logo.png",
      "tags": [
        "MPAD",
        "LaunchPAD"
      ],
      "extensions": {
        "website": "https://mercurypad.com/",
        "twitter": "https://twitter.com/MercuryPad"
      }
    },
    {
      "chainId": 101,
      "address": "4KAFf8ZpNCn1SWLZFo5tbeZsKpVemsobbVZdERWxRvd2",
      "symbol": "SGT",
      "name": "Sangga Token",
      "decimals": 8,
      "logoURI": "https://raw.githubusercontent.com/solana-labs/token-list/main/assets/mainnet/4KAFf8ZpNCn1SWLZFo5tbeZsKpVemsobbVZdERWxRvd2/logo.png",
      "tags": [],
      "extensions": {
        "website": "https://sanggatalk.io"
      }
    },
    {
      "chainId": 101,
      "address": "Ae1aeYK9WrB2kP29jJU4aUUK7Y1vzsGNZFKoe4BG2h6P",
      "symbol": "OLDNINJA",
      "name": "OLDNINJA",
      "decimals": 0,
      "logoURI": "https://raw.githubusercontent.com/solana-labs/token-list/main/assets/mainnet/Ae1aeYK9WrB2kP29jJU4aUUK7Y1vzsGNZFKoe4BG2h6P/logo.png",
      "tags": [],
      "extensions": {
        "website": "https://www.ninjaprotocol.io/oldninja/"
      }
    },
    {
      "chainId": 101,
      "address": "FgX1WD9WzMU3yLwXaFSarPfkgzjLb2DZCqmkx9ExpuvJ",
      "symbol": "NINJA",
      "name": "NINJA",
      "decimals": 6,
      "logoURI": "https://raw.githubusercontent.com/solana-labs/token-list/main/assets/mainnet/FgX1WD9WzMU3yLwXaFSarPfkgzjLb2DZCqmkx9ExpuvJ/logo.png",
      "tags": [],
      "extensions": {
        "website": "https://www.ninjaprotocol.io/",
        "serumV3Usdc": "J4oPt5Q3FYxrznkXLkbosAWrJ4rZLqJpGqz7vZUL4eMM"
      }
    },
    {
      "chainId": 101,
      "address": "E6UBhrtvP4gYHAEgoBi8kDU6DrPPmQxTAJvASo4ptNev",
      "symbol": "SOLDOG",
      "name": "SOLDOG",
      "decimals": 0,
      "logoURI": "https://raw.githubusercontent.com/solana-labs/token-list/main/assets/mainnet/E6UBhrtvP4gYHAEgoBi8kDU6DrPPmQxTAJvASo4ptNev/logo.png",
      "tags": [],
      "extensions": {
        "website": "https://solanadog.io",
        "twitter": "https://twitter.com/solanadog"
      }
    },
    {
      "chainId": 102,
      "address": "rz251Qbsa27sL8Y1H7h4qu71j6Q7ukNmskg5ZDhPCg3",
      "symbol": "HIRO",
      "name": "Hiro LaunchDAO",
      "decimals": 6,
      "logoURI": "https://raw.githubusercontent.com/solana-labs/token-list/main/assets/mainnet/rz251Qbsa27sL8Y1H7h4qu71j6Q7ukNmskg5ZDhPCg3/logo.png",
      "tags": [],
      "extensions": {
        "website": "https://hiro-finance.github.io/",
        "twitter": "https://twitter.com/HiroLaunchdao"
      }
    },
    {
      "chainId": 101,
      "address": "9nusLQeFKiocswDt6NQsiErm1M43H2b8x6v5onhivqKv",
      "symbol": "LLAMA",
      "name": "SOLLAMA",
      "decimals": 1,
      "logoURI": "https://raw.githubusercontent.com/solana-labs/token-list/main/assets/mainnet/9nusLQeFKiocswDt6NQsiErm1M43H2b8x6v5onhivqKv/logo.png",
      "tags": [],
      "extensions": {
        "website": "https://sollama.finance",
        "twitter": "https://twitter.com/SollamaFinance"
      }
    },
    {
      "chainId": 101,
      "address": "BLwTnYKqf7u4qjgZrrsKeNs2EzWkMLqVCu6j8iHyrNA3",
      "symbol": "BOP",
      "name": "Boring Protocol",
      "decimals": 8,
      "logoURI": "https://raw.githubusercontent.com/solana-labs/token-list/main/assets/mainnet/BLwTnYKqf7u4qjgZrrsKeNs2EzWkMLqVCu6j8iHyrNA3/logo.png",
      "tags": [
        "security-token",
        "utility-token"
      ],
      "extensions": {
        "website": "https://boringprotocol.io",
        "twitter": "https://twitter.com/BoringProtocol",
        "serumV3Usdc": "7MmPwD1K56DthW14P1PnWZ4zPCbPWemGs3YggcT1KzsM"
      }
    },
    {
      "chainId": 101,
      "address": "ER8Xa8YxJLC3CFJgdAxJs46Rdhb7B3MjgbPZsVg1aAFV",
      "symbol": "MOLAMON",
      "name": "MOLAMON",
      "decimals": 0,
      "logoURI": "https://raw.githubusercontent.com/solana-labs/token-list/main/assets/mainnet/ER8Xa8YxJLC3CFJgdAxJs46Rdhb7B3MjgbPZsVg1aAFV/logo.png",
      "tags": [],
      "extensions": {
        "website": "https://moonlana.com/",
        "twitter": "https://twitter.com/xMoonLana",
        "medium": "https://moonlana.medium.com/",
        "imageUrl": "https://gateway.pinata.cloud/ipfs/QmbdEesuzVUMzqaumrZNaWnwnz4WwDvqDyfrFneVDjqr2e/molamonbg.gif",
        "description": "The first $MOLA NFT on Solana Blockchain."
      }
    },
    {
      "chainId": 101,
      "address": "4ezHExHThrwnnoqKcMNbUwcVYXzdkDerHFGfegnTqA2E",
      "symbol": "STUD",
      "name": "SolanaToolsUtilityDapp",
      "decimals": 9,
      "logoURI": "https://raw.githubusercontent.com/solana-labs/token-list/main/assets/mainnet/4ezHExHThrwnnoqKcMNbUwcVYXzdkDerHFGfegnTqA2E/logo.png",
      "tags": [],
      "extensions": {
        "website": "https://www.solanatools.io/"
      }
    },
    {
      "chainId": 101,
      "address": "AZtNYaEAHDBeK5AvdzquZWjc4y8cj5sKWH1keUJGMuPV",
      "symbol": "RESP",
      "name": "RESPECT",
      "decimals": 8,
      "logoURI": "https://raw.githubusercontent.com/solana-labs/token-list/main/assets/mainnet/AZtNYaEAHDBeK5AvdzquZWjc4y8cj5sKWH1keUJGMuPV/logo.png",
      "tags": [],
      "extensions": {
        "website": "https://respect.cash"
      }
    },
    {
      "chainId": 101,
      "address": "5j6BmiZTfHssaWPT23EQYQci3w57VTw7QypKArQZbSZ9",
      "symbol": "CHAD",
      "name": "ChadTrader Token",
      "decimals": 9,
      "logoURI": "https://raw.githubusercontent.com/solana-labs/token-list/main/assets/mainnet/5j6BmiZTfHssaWPT23EQYQci3w57VTw7QypKArQZbSZ9/logo.png",
      "tags": [
        "utility-token"
      ],
      "extensions": {
        "website": "https://chadtrader.io/",
        "twitter": "https://twitter.com/chadtraderio"
      }
    },
    {
      "chainId": 101,
      "address": "GsNzxJfFn6zQdJGeYsupJWzUAm57Ba7335mfhWvFiE9Z",
      "symbol": "DXL",
      "name": "Dexlab",
      "decimals": 6,
      "logoURI": "https://raw.githubusercontent.com/solana-labs/token-list/main/assets/mainnet/GsNzxJfFn6zQdJGeYsupJWzUAm57Ba7335mfhWvFiE9Z/logo.png",
      "tags": [],
      "extensions": {
        "website": "https://www.dexlab.space/",
        "serumV3Usdc": "DYfigimKWc5VhavR4moPBibx9sMcWYVSjVdWvPztBPTa",
        "twitter": "https://twitter.com/dexlab_official",
        "coingeckoId": "dexlab"
      }
    },
    {
      "chainId": 101,
      "address": "APvgd1J98PGW77H1fDa7W7Y4fcbFwWfs71RNyJKuYs1Y",
      "symbol": "FUZ",
      "name": "Fuzzy.One",
      "decimals": 8,
      "logoURI": "https://raw.githubusercontent.com/solana-labs/token-list/main/assets/mainnet/APvgd1J98PGW77H1fDa7W7Y4fcbFwWfs71RNyJKuYs1Y/logo.png",
      "tags": [
        "Fuzzy.One",
        "FUZ",
        "Supply chain token"
      ],
      "extensions": {
        "website": "https://www.fuzzy.one/"
      }
    },
    {
      "chainId": 101,
      "address": "6TCbtxs6eYfMKVF9ppTNvbUemW2YnpFig6z1jSqgM16e",
      "symbol": "STRANGE",
      "name": "STRANGE",
      "decimals": 6,
      "logoURI": "https://raw.githubusercontent.com/solana-labs/token-list/main/assets/mainnet/6TCbtxs6eYfMKVF9ppTNvbUemW2YnpFig6z1jSqgM16e/logo.png",
      "tags": [
        "utility-token"
      ],
      "extensions": {
        "website": "https://safepluto.tech"
      }
    },
    {
      "chainId": 101,
      "address": "BYNHheaKFX2WRGQTpMZNsM6vAyJXvkeMoMcixKfVKxY9",
      "symbol": "PLUTES",
      "name": "Plutonium",
      "decimals": 6,
      "logoURI": "https://raw.githubusercontent.com/solana-labs/token-list/main/assets/mainnet/BYNHheaKFX2WRGQTpMZNsM6vAyJXvkeMoMcixKfVKxY9/logo.png",
      "tags": [
        "utility-token"
      ],
      "extensions": {
        "website": "https://safepluto.tech"
      }
    },
    {
      "chainId": 101,
      "address": "8upjSpvjcdpuzhfR1zriwg5NXkwDruejqNE9WNbPRtyA",
      "symbol": "GRAPE",
      "name": "Grape",
      "decimals": 6,
      "logoURI": "https://raw.githubusercontent.com/solana-labs/token-list/main/assets/mainnet/8upjSpvjcdpuzhfR1zriwg5NXkwDruejqNE9WNbPRtyA/logo.svg",
      "tags": [],
      "extensions": {
        "website": "https://grapes.network"
      }
    },
    {
      "chainId": 101,
      "address": "7xzovRepzLvXbbpVZLYKzEBhCNgStEv1xpDqf1rMFFKX",
      "symbol": "KERMIT",
      "name": "Kermit",
      "decimals": 8,
      "logoURI": "https://raw.githubusercontent.com/solana-labs/token-list/main/assets/mainnet/7xzovRepzLvXbbpVZLYKzEBhCNgStEv1xpDqf1rMFFKX/logo.png",
      "tags": [
        "utility-token"
      ],
      "extensions": {
        "website": "https://www.kermitfinance.com",
        "twitter": "https://twitter.com/KermitFinance"
      }
    },
    {
      "chainId": 101,
      "address": "3VhB8EAL8dZ457SiksLPpMUR1pyACpbNh5rTjQUEVCcH",
      "symbol": "TUTL",
      "name": "TurtleTraders",
      "decimals": 9,
      "logoURI": "https://raw.githubusercontent.com/solana-labs/token-list/main/assets/mainnet/3VhB8EAL8dZ457SiksLPpMUR1pyACpbNh5rTjQUEVCcH/logo.png",
      "tags": [
        "social-token",
        "Turtles"
      ],
      "extensions": {
        "twitter": "https://twitter.com/Turtle_Traders"
      }
    },
    {
      "chainId": 101,
      "address": "8tbAqS4dFNEeC6YGWpNnusc3JcxoFLMiiLPyHctgGYFe",
      "symbol": "PIPANA",
      "name": "Pipana",
      "decimals": 9,
      "logoURI": "https://raw.githubusercontent.com/solana-labs/token-list/main/assets/mainnet/8tbAqS4dFNEeC6YGWpNnusc3JcxoFLMiiLPyHctgGYFe/logo.png",
      "tags": [],
      "extensions": {
        "website": "https://pip.monster",
        "twitter": "https://twitter.com/itspipana"
      }
    },
    {
      "chainId": 101,
      "address": "8s9FCz99Wcr3dHpiauFRi6bLXzshXfcGTfgQE7UEopVx",
      "symbol": "CKC",
      "name": "ChikinCoin",
      "decimals": 6,
      "logoURI": "https://raw.githubusercontent.com/solana-labs/token-list/main/assets/mainnet/8s9FCz99Wcr3dHpiauFRi6bLXzshXfcGTfgQE7UEopVx/logo.svg",
      "tags": [],
      "extensions": {
        "website": "https://www.chikin.run",
        "twitter": "https://twitter.com/ChikinDev"
      }
    },
    {
      "chainId": 101,
      "address": "ATxXyewb1cXThrQFmwHUy4dtPTErfsuqkg7JcUXgLgqo",
      "symbol": "SPW",
      "name": "SpiderSwap",
      "decimals": 9,
      "logoURI": "https://raw.githubusercontent.com/solana-labs/token-list/main/assets/mainnet/ATxXyewb1cXThrQFmwHUy4dtPTErfsuqkg7JcUXgLgqo/logo.png",
      "tags": [],
      "extensions": {
        "website": "https://www.spiderswap.org",
        "twitter": "https://twitter.com/Spider_swap"
      }
    },
    {
      "chainId": 101,
      "address": "BrwgXmUtNd32dTKdP5teie68EmBnjGq8Wp3MukHehUBY",
      "symbol": "GSTONKS",
      "name": "Gamestonks",
      "decimals": 9,
      "logoURI": "https://raw.githubusercontent.com/solana-labs/token-list/main/assets/mainnet/BrwgXmUtNd32dTKdP5teie68EmBnjGq8Wp3MukHehUBY/logo.png",
      "tags": [],
      "extensions": {
        "website": "https://www.game-stonks.com/"
      }
    },
    {
      "chainId": 101,
      "address": "HAgX1HSfok8DohiNCS54FnC2UJkDSrRVnT38W3iWFwc8",
      "symbol": "MEOW",
      "name": "SOL-CATS",
      "decimals": 9,
      "logoURI": "https://raw.githubusercontent.com/solana-labs/token-list/main/assets/mainnet/HAgX1HSfok8DohiNCS54FnC2UJkDSrRVnT38W3iWFwc8/logo.png",
      "tags": [],
      "extensions": {
        "website": "https://www.solcats.xyz",
        "twitter": "https://twitter.com/solcat777"
      }
    },
    {
      "chainId": 101,
      "address": "Gro98oTmXxCVX8HKr3q2tMnP5ztoC77q6KehFDnAB983",
      "symbol": "SOLMO",
      "name": "SolMoon",
      "decimals": 4,
      "logoURI": "https://raw.githubusercontent.com/solana-labs/token-list/main/assets/mainnet/Gro98oTmXxCVX8HKr3q2tMnP5ztoC77q6KehFDnAB983/logo.png",
      "tags": [],
      "extensions": {
        "website": "https://www.solmoonfinance.com",
        "twitter": "https://twitter.com/solmoonfinance"
      }
    },
    {
      "chainId": 101,
      "address": "2wBXHm4oxmed7ZoDkPL4DU8BuRfMYkubVu8T4N38vXdb",
      "symbol": "MSC",
      "name": "MasterCoin",
      "decimals": 9,
      "logoURI": "https://raw.githubusercontent.com/solana-labs/token-list/main/assets/mainnet/2wBXHm4oxmed7ZoDkPL4DU8BuRfMYkubVu8T4N38vXdb/logo.png",
      "tags": [],
      "extensions": {
        "website": "https://mastercoin.site",
        "twitter": "https://twitter.com/MasterCoin_",
        "discord": "https://t.co/CXZN9Ncd6Q?amp=1",
        "medium": "https://medium.com/@mastercoin-eu"
      }
    },
    {
      "chainId": 101,
      "address": "8b9mQo6ZU2rwZQgSFqGNQvXzrUSHDTRpKSKi9XXdGmqN",
      "symbol": "CHANGPENGUIN",
      "name": "CHANGPENGUIN",
      "decimals": 9,
      "logoURI": "https://raw.githubusercontent.com/solana-labs/token-list/main/assets/mainnet/8b9mQo6ZU2rwZQgSFqGNQvXzrUSHDTRpKSKi9XXdGmqN/logo.png",
      "tags": [],
      "extensions": {
        "website": "https://artbomb.xyz"
      }
    },
    {
      "chainId": 101,
      "address": "3KnVxWhoYdc9UwDr5WMVkZp2LpF7gnojg7We7MUd6ixQ",
      "symbol": "WOLFE",
      "name": "Wolfecoin",
      "decimals": 9,
      "logoURI": "https://raw.githubusercontent.com/solana-labs/token-list/main/assets/mainnet/3KnVxWhoYdc9UwDr5WMVkZp2LpF7gnojg7We7MUd6ixQ/logo.png",
      "tags": [],
      "extensions": {
        "website": "https://www.wolfecoin.online/"
      }
    },
    {
      "chainId": 101,
      "address": "BxHJqGtC629c55swCqWXFGA2rRF1igbbTmh22H8ePUWG",
      "symbol": "PGNT",
      "name": "PigeonSol Token",
      "decimals": 4,
      "logoURI": "https://raw.githubusercontent.com/solana-labs/token-list/main/assets/mainnet/BxHJqGtC629c55swCqWXFGA2rRF1igbbTmh22H8ePUWG/logo.png",
      "tags": [],
      "extensions": {
        "website": "https://pigeonsol.xyz",
        "twitter": "https://twitter.com/PigeonSol"
      }
    },
    {
      "chainId": 101,
      "address": "51tMb3zBKDiQhNwGqpgwbavaGH54mk8fXFzxTc1xnasg",
      "symbol": "APEX",
      "name": "APEX",
      "decimals": 9,
      "logoURI": "https://raw.githubusercontent.com/solana-labs/token-list/main/assets/mainnet/51tMb3zBKDiQhNwGqpgwbavaGH54mk8fXFzxTc1xnasg/logo.png",
      "tags": [],
      "extensions": {
        "coingeckoId": "apexit-finance",
        "website": "https://apexit.finance/",
        "twitter": "https://twitter.com/apeXit_finance",
        "discord": "https://discord.gg/aASQy2dWsN",
        "tggroup": "https://t.me/apexit_finance"
      }
    },
    {
      "chainId": 101,
      "address": "4NPzwMK2gfgQ6rTv8x4EE1ZvKW6MYyYTSrAZCx7zxyaX",
      "symbol": "KLB",
      "name": "Black Label",
      "decimals": 0,
      "logoURI": "https://raw.githubusercontent.com/solana-labs/token-list/main/assets/mainnet/4NPzwMK2gfgQ6rTv8x4EE1ZvKW6MYyYTSrAZCx7zxyaX/logo.svg",
      "tags": [],
      "extensions": {
        "website": "https://klbtoken.com",
        "twitter": "https://twitter.com/klbtoken",
        "serumV3Usdc": "AVC5hkVjWqRzD9RXXwjcNiVAAR2rUvDGwhqoCd2TQNY8"
      }
    },
    {
      "chainId": 101,
      "address": "5v6tZ1SiAi7G8Qg4rBF1ZdAn4cn6aeQtefewMr1NLy61",
      "symbol": "SOLD",
      "name": "Solanax",
      "decimals": 9,
      "logoURI": "https://raw.githubusercontent.com/solana-labs/token-list/main/assets/mainnet/5v6tZ1SiAi7G8Qg4rBF1ZdAn4cn6aeQtefewMr1NLy61/logo.png",
      "tags": [],
      "extensions": {
        "website": "https://solanax.org",
        "twitter": "https://twitter.com/Solanaxorg",
        "telegram": "https://t.me/solanaxcommunity"
      }
    },
    {
      "chainId": 101,
      "address": "3RSafdgu7P2smSGHJvSGQ6kZVkcErZXfZTtynJYboyAu",
      "symbol": "SINE",
      "name": "SINE",
      "decimals": 9,
      "logoURI": "https://raw.githubusercontent.com/solana-labs/token-list/main/assets/mainnet/3RSafdgu7P2smSGHJvSGQ6kZVkcErZXfZTtynJYboyAu/logo.svg",
      "tags": [
        "security-token",
        "utility-token"
      ],
      "extensions": {
        "website": "https://solainetwork.com/",
        "twitter": "https://twitter.com/SolAiNetwork"
      }
    },
    {
      "chainId": 101,
      "address": "orcaEKTdK7LKz57vaAYr9QeNsVEPfiu6QeMU1kektZE",
      "symbol": "ORCA",
      "name": "Orca",
      "decimals": 6,
      "logoURI": "https://raw.githubusercontent.com/solana-labs/token-list/main/assets/mainnet/orcaEKTdK7LKz57vaAYr9QeNsVEPfiu6QeMU1kektZE/logo.png",
      "tags": [],
      "extensions": {
        "website": "https://orca.so/",
        "twitter": "https://twitter.com/orca_so",
        "telegram": "https://t.me/orca_so",
        "medium": "https://orca-so.medium.com",
        "discord": "https://discord.com/invite/nSwGWn5KSG",
        "coingeckoId": "orca",
        "serumV3Usdc": "8N1KkhaCYDpj3awD58d85n973EwkpeYnRp84y1kdZpMX"
      }
    },
    {
      "chainId": 101,
      "address": "guppyrZyEX9iTPSu92pi8T71Zka7xd6PrsTJrXRW6u1",
      "symbol": "GUPPY",
      "name": "Orca Guppy Collectible",
      "decimals": 0,
      "logoURI": "https://raw.githubusercontent.com/solana-labs/token-list/main/assets/mainnet/guppyrZyEX9iTPSu92pi8T71Zka7xd6PrsTJrXRW6u1/logo.png",
      "tags": [
        "nft"
      ],
      "extensions": {
        "website": "https://www.orca.so",
        "twitter": "https://twitter.com/orca_so"
      }
    },
    {
      "chainId": 101,
      "address": "whaLeHav12EhGK19u6kKbLRwC9E1EATGnm6MWbBCcUW",
      "symbol": "WHALE",
      "name": "Orca Whale Collectible",
      "decimals": 0,
      "logoURI": "https://raw.githubusercontent.com/solana-labs/token-list/main/assets/mainnet/whaLeHav12EhGK19u6kKbLRwC9E1EATGnm6MWbBCcUW/logo.png",
      "tags": [
        "nft"
      ],
      "extensions": {
        "website": "https://www.orca.so",
        "twitter": "https://twitter.com/orca_so"
      }
    },
    {
      "chainId": 101,
      "address": "kLwhLkZRt6CadPHRBsgfhRCKXX426WMBnhoGozTduvk",
      "symbol": "KILLER-WHALE",
      "name": "Orca Killer Whale Collectible",
      "decimals": 0,
      "logoURI": "https://raw.githubusercontent.com/solana-labs/token-list/main/assets/mainnet/kLwhLkZRt6CadPHRBsgfhRCKXX426WMBnhoGozTduvk/logo.png",
      "tags": [
        "nft"
      ],
      "extensions": {
        "website": "https://www.orca.so",
        "twitter": "https://twitter.com/orca_so"
      }
    },
    {
      "chainId": 101,
      "address": "star2pH7rVWscs743JGdCAL8Lc9nyJeqx7YQXkGUnWf",
      "symbol": "STARFISH",
      "name": "Orca Starfish Collectible",
      "decimals": 6,
      "logoURI": "https://raw.githubusercontent.com/solana-labs/token-list/main/assets/mainnet/star2pH7rVWscs743JGdCAL8Lc9nyJeqx7YQXkGUnWf/logo.png",
      "tags": [
        "nft"
      ],
      "extensions": {
        "website": "https://www.orca.so",
        "twitter": "https://twitter.com/orca_so"
      }
    },
    {
      "chainId": 101,
      "address": "cLownTTaiiQMoyMmFjfmSGowi8HyNhCtTLFcrNKnqX6",
      "symbol": "CLOWNFISH",
      "name": "Orca Clownfish Collectible",
      "decimals": 0,
      "logoURI": "https://raw.githubusercontent.com/solana-labs/token-list/main/assets/mainnet/cLownTTaiiQMoyMmFjfmSGowi8HyNhCtTLFcrNKnqX6/logo.png",
      "tags": [
        "nft"
      ],
      "extensions": {
        "website": "https://www.orca.so",
        "twitter": "https://twitter.com/orca_so"
      }
    },
    {
      "chainId": 101,
      "address": "ECFcUGwHHMaZynAQpqRHkYeTBnS5GnPWZywM8aggcs3A",
      "symbol": "SOL/USDC",
      "name": "Orca SOL/USDC LP Token",
      "decimals": 9,
      "logoURI": "https://raw.githubusercontent.com/solana-labs/token-list/main/assets/mainnet/ECFcUGwHHMaZynAQpqRHkYeTBnS5GnPWZywM8aggcs3A/logo.png",
      "tags": [
        "lp-token"
      ],
      "extensions": {
        "website": "https://www.orca.so",
        "twitter": "https://twitter.com/orca_so"
      }
    },
    {
      "chainId": 101,
      "address": "3H5XKkE9uVvxsdrFeN4BLLGCmohiQN6aZJVVcJiXQ4WC",
      "symbol": "USDC/USDT",
      "name": "Orca USDC/USDT LP Token",
      "decimals": 9,
      "logoURI": "https://raw.githubusercontent.com/solana-labs/token-list/main/assets/mainnet/3H5XKkE9uVvxsdrFeN4BLLGCmohiQN6aZJVVcJiXQ4WC/logo.png",
      "tags": [
        "lp-token"
      ],
      "extensions": {
        "website": "https://www.orca.so",
        "twitter": "https://twitter.com/orca_so"
      }
    },
    {
      "chainId": 101,
      "address": "8qNqTaKKbdZuzQPWWXy5wNVkJh54ex8zvvnEnTFkrKMP",
      "symbol": "USDC/USDT-SRM",
      "name": "Orca USDC/USDT-SRM LP Token",
      "decimals": 9,
      "logoURI": "https://raw.githubusercontent.com/solana-labs/token-list/main/assets/mainnet/8qNqTaKKbdZuzQPWWXy5wNVkJh54ex8zvvnEnTFkrKMP/logo.png",
      "tags": [
        "lp-token"
      ],
      "extensions": {
        "website": "https://www.orca.so",
        "twitter": "https://twitter.com/orca_so"
      }
    },
    {
      "chainId": 101,
      "address": "7TYb32qkwYosUQfUspU45cou7Bb3nefJocVMFX2mEGTT",
      "symbol": "ETH/USDC",
      "name": "Orca ETH/USDC LP Token",
      "decimals": 9,
      "logoURI": "https://raw.githubusercontent.com/solana-labs/token-list/main/assets/mainnet/7TYb32qkwYosUQfUspU45cou7Bb3nefJocVMFX2mEGTT/logo.png",
      "tags": [
        "lp-token"
      ],
      "extensions": {
        "website": "https://www.orca.so",
        "twitter": "https://twitter.com/orca_so"
      }
    },
    {
      "chainId": 101,
      "address": "EhBAmhkgEsMa8McFB5bpqZaRpZvGBBJ4jN59T5xToPdG",
      "symbol": "ETH/USDT-SRM",
      "name": "Orca ETH/USDT-SRM LP Token",
      "decimals": 9,
      "logoURI": "https://raw.githubusercontent.com/solana-labs/token-list/main/assets/mainnet/EhBAmhkgEsMa8McFB5bpqZaRpZvGBBJ4jN59T5xToPdG/logo.png",
      "tags": [
        "lp-token"
      ],
      "extensions": {
        "website": "https://www.orca.so",
        "twitter": "https://twitter.com/orca_so"
      }
    },
    {
      "chainId": 101,
      "address": "8pFwdcuXM7pvHdEGHLZbUR8nNsjj133iUXWG6CgdRHk2",
      "symbol": "BTC/ETH",
      "name": "Orca BTC/ETH LP Token",
      "decimals": 9,
      "logoURI": "https://raw.githubusercontent.com/solana-labs/token-list/main/assets/mainnet/8pFwdcuXM7pvHdEGHLZbUR8nNsjj133iUXWG6CgdRHk2/logo.png",
      "tags": [
        "lp-token"
      ],
      "extensions": {
        "website": "https://www.orca.so",
        "twitter": "https://twitter.com/orca_so"
      }
    },
    {
      "chainId": 101,
      "address": "7bb88DAnQY7LSoWEuqezCcbk4vutQbuRqgJMqpX8h6dL",
      "symbol": "ETH/SOL",
      "name": "Orca ETH/SOL LP Token",
      "decimals": 9,
      "logoURI": "https://raw.githubusercontent.com/solana-labs/token-list/main/assets/mainnet/7bb88DAnQY7LSoWEuqezCcbk4vutQbuRqgJMqpX8h6dL/logo.png",
      "tags": [
        "lp-token"
      ],
      "extensions": {
        "website": "https://www.orca.so",
        "twitter": "https://twitter.com/orca_so"
      }
    },
    {
      "chainId": 101,
      "address": "GWEmABT4rD3sGhyghv9rKbfdiaFe5uMHeJqr6hhu3XvA",
      "symbol": "RAY/SOL",
      "name": "Orca RAY/SOL LP Token",
      "decimals": 9,
      "logoURI": "https://raw.githubusercontent.com/solana-labs/token-list/main/assets/mainnet/GWEmABT4rD3sGhyghv9rKbfdiaFe5uMHeJqr6hhu3XvA/logo.png",
      "tags": [
        "lp-token"
      ],
      "extensions": {
        "website": "https://www.orca.so",
        "twitter": "https://twitter.com/orca_so"
      }
    },
    {
      "chainId": 101,
      "address": "BmZNYGt7aApGTUUxAQUYsW64cMbb6P7uniokCWaptj4D",
      "symbol": "SOL/USDT",
      "name": "Orca SOL/USDT LP Token",
      "decimals": 9,
      "logoURI": "https://raw.githubusercontent.com/solana-labs/token-list/main/assets/mainnet/BmZNYGt7aApGTUUxAQUYsW64cMbb6P7uniokCWaptj4D/logo.png",
      "tags": [
        "lp-token"
      ],
      "extensions": {
        "website": "https://www.orca.so",
        "twitter": "https://twitter.com/orca_so"
      }
    },
    {
      "chainId": 101,
      "address": "E4cthfUFaDd4x5t1vbeBNBHm7isqhM8kapthPzPJz1M2",
      "symbol": "SOL/USDT-SRM",
      "name": "Orca SOL/USDT-SRM LP Token",
      "decimals": 9,
      "logoURI": "https://raw.githubusercontent.com/solana-labs/token-list/main/assets/mainnet/E4cthfUFaDd4x5t1vbeBNBHm7isqhM8kapthPzPJz1M2/logo.png",
      "tags": [
        "lp-token"
      ],
      "extensions": {
        "website": "https://www.orca.so",
        "twitter": "https://twitter.com/orca_so"
      }
    },
    {
      "chainId": 101,
      "address": "6ojPekCSQimAjDjaMApLvh3jF6wnZeNEVRVVoGNzEXvV",
      "symbol": "SOL/SRM",
      "name": "Orca SOL/SRM LP Token",
      "decimals": 9,
      "logoURI": "https://raw.githubusercontent.com/solana-labs/token-list/main/assets/mainnet/6ojPekCSQimAjDjaMApLvh3jF6wnZeNEVRVVoGNzEXvV/logo.png",
      "tags": [
        "lp-token"
      ],
      "extensions": {
        "website": "https://www.orca.so",
        "twitter": "https://twitter.com/orca_so"
      }
    },
    {
      "chainId": 101,
      "address": "YJRknE9oPhUMtq1VvhjVzG5WnRsjQtLsWg3nbaAwCQ5",
      "symbol": "FTT/SOL",
      "name": "Orca FTT/SOL LP Token",
      "decimals": 9,
      "logoURI": "https://raw.githubusercontent.com/solana-labs/token-list/main/assets/mainnet/YJRknE9oPhUMtq1VvhjVzG5WnRsjQtLsWg3nbaAwCQ5/logo.png",
      "tags": [
        "lp-token"
      ],
      "extensions": {
        "website": "https://www.orca.so",
        "twitter": "https://twitter.com/orca_so"
      }
    },
    {
      "chainId": 101,
      "address": "C9PKvetJPrrPD53PR2aR8NYtVZzucCRkHYzcFXbZXEqu",
      "symbol": "KIN/SOL",
      "name": "Orca KIN/SOL LP Token",
      "decimals": 9,
      "logoURI": "https://raw.githubusercontent.com/solana-labs/token-list/main/assets/mainnet/C9PKvetJPrrPD53PR2aR8NYtVZzucCRkHYzcFXbZXEqu/logo.png",
      "tags": [
        "lp-token"
      ],
      "extensions": {
        "website": "https://www.orca.so",
        "twitter": "https://twitter.com/orca_so"
      }
    },
    {
      "chainId": 101,
      "address": "6SfhBAmuaGf9p3WAxeHJYCWMABnYUMrdzNdK5Stvvj4k",
      "symbol": "ROPE/SOL",
      "name": "Orca ROPE/SOL LP Token",
      "decimals": 9,
      "logoURI": "https://raw.githubusercontent.com/solana-labs/token-list/main/assets/mainnet/6SfhBAmuaGf9p3WAxeHJYCWMABnYUMrdzNdK5Stvvj4k/logo.png",
      "tags": [
        "lp-token"
      ],
      "extensions": {
        "website": "https://www.orca.so",
        "twitter": "https://twitter.com/orca_so"
      }
    },
    {
      "chainId": 101,
      "address": "9r1n79TmerAgQJboUT8QvrChX3buZBfuSrBTtYM1cW4h",
      "symbol": "SOL/STEP",
      "name": "Orca SOL/STEP LP Token",
      "decimals": 9,
      "logoURI": "https://raw.githubusercontent.com/solana-labs/token-list/main/assets/mainnet/9r1n79TmerAgQJboUT8QvrChX3buZBfuSrBTtYM1cW4h/logo.png",
      "tags": [
        "lp-token"
      ],
      "extensions": {
        "website": "https://www.orca.so",
        "twitter": "https://twitter.com/orca_so"
      }
    },
    {
      "chainId": 101,
      "address": "ELLELFtgvWBgLkdY9EFx4Vb3SLNj4DJEhzZLWy1wCh4Y",
      "symbol": "OXY/SOL",
      "name": "Orca OXY/SOL LP Token",
      "decimals": 9,
      "logoURI": "https://raw.githubusercontent.com/solana-labs/token-list/main/assets/mainnet/ELLELFtgvWBgLkdY9EFx4Vb3SLNj4DJEhzZLWy1wCh4Y/logo.png",
      "tags": [
        "lp-token"
      ],
      "extensions": {
        "website": "https://www.orca.so",
        "twitter": "https://twitter.com/orca_so"
      }
    },
    {
      "chainId": 101,
      "address": "BXM9ph4AuhCUzf94HQu5FnfeVThKj5oyrnb1krY1zax5",
      "symbol": "MER/SOL",
      "name": "Orca MER/SOL LP Token",
      "decimals": 9,
      "logoURI": "https://raw.githubusercontent.com/solana-labs/token-list/main/assets/mainnet/BXM9ph4AuhCUzf94HQu5FnfeVThKj5oyrnb1krY1zax5/logo.png",
      "tags": [
        "lp-token"
      ],
      "extensions": {
        "website": "https://www.orca.so",
        "twitter": "https://twitter.com/orca_so"
      }
    },
    {
      "chainId": 101,
      "address": "FJ9Q9ojA7vdf5rFbcTc6dd7D3nLpwSxdtFSE8cwfuvqt",
      "symbol": "FIDA/SOL",
      "name": "Orca FIDA/SOL LP Token",
      "decimals": 9,
      "logoURI": "https://raw.githubusercontent.com/solana-labs/token-list/main/assets/mainnet/FJ9Q9ojA7vdf5rFbcTc6dd7D3nLpwSxdtFSE8cwfuvqt/logo.png",
      "tags": [
        "lp-token"
      ],
      "extensions": {
        "website": "https://www.orca.so",
        "twitter": "https://twitter.com/orca_so"
      }
    },
    {
      "chainId": 101,
      "address": "EHkfnhKLLTUqo1xMZLxhM9EusEgpN6RXPpZsGpUsewaa",
      "symbol": "MAPS/SOL",
      "name": "Orca MAPS/SOL LP Token",
      "decimals": 9,
      "logoURI": "https://raw.githubusercontent.com/solana-labs/token-list/main/assets/mainnet/EHkfnhKLLTUqo1xMZLxhM9EusEgpN6RXPpZsGpUsewaa/logo.png",
      "tags": [
        "lp-token"
      ],
      "extensions": {
        "website": "https://www.orca.so",
        "twitter": "https://twitter.com/orca_so"
      }
    },
    {
      "chainId": 101,
      "address": "9rguDaKqTrVjaDXafq6E7rKGn7NPHomkdb8RKpjKCDm2",
      "symbol": "SAMO/SOL",
      "name": "Orca SAMO/SOL LP Token",
      "decimals": 9,
      "logoURI": "https://raw.githubusercontent.com/solana-labs/token-list/main/assets/mainnet/9rguDaKqTrVjaDXafq6E7rKGn7NPHomkdb8RKpjKCDm2/logo.png",
      "tags": [
        "lp-token"
      ],
      "extensions": {
        "website": "https://www.orca.so",
        "twitter": "https://twitter.com/orca_so"
      }
    },
    {
      "chainId": 101,
      "address": "2697FyJ4vD9zwAVPr33fdVPDv54pyZZiBv9S2AoKMyQf",
      "symbol": "COPE/SOL",
      "name": "Orca COPE/SOL LP Token",
      "decimals": 9,
      "logoURI": "https://raw.githubusercontent.com/solana-labs/token-list/main/assets/mainnet/2697FyJ4vD9zwAVPr33fdVPDv54pyZZiBv9S2AoKMyQf/logo.png",
      "tags": [
        "lp-token"
      ],
      "extensions": {
        "website": "https://www.orca.so",
        "twitter": "https://twitter.com/orca_so"
      }
    },
    {
      "chainId": 101,
      "address": "HEhMLvpSdPviukafKwVN8BnBUTamirptsQ6Wxo5Cyv8s",
      "symbol": "FTR",
      "name": "Future",
      "decimals": 9,
      "logoURI": "https://raw.githubusercontent.com/solana-labs/token-list/main/assets/mainnet/HEhMLvpSdPviukafKwVN8BnBUTamirptsQ6Wxo5Cyv8s/logo.png",
      "tags": [],
      "extensions": {
        "website": "https://future-ftr.io",
        "twitter": "https://twitter.com/ftr_finance"
      }
    },
    {
      "chainId": 101,
      "address": "6oJ8Mp1VnKxN5MvGf9LfpeaRvTv8N1xFbvtdEbLLWUDT",
      "symbol": "ESC",
      "name": "ESCoin",
      "decimals": 9,
      "logoURI": "https://raw.githubusercontent.com/solana-labs/token-list/main/assets/mainnet/6oJ8Mp1VnKxN5MvGf9LfpeaRvTv8N1xFbvtdEbLLWUDT/logo.png",
      "tags": [],
      "extensions": {
        "website": "https://escoin.company/",
        "twitter": "https://twitter.com/coin_esc"
      }
    },
    {
      "chainId": 101,
      "address": "Da1jboBKU3rqXUqPL3L3BxJ8e67ogVgVKcqy4rWsS7LC",
      "symbol": "UBE",
      "name": "UBE Token",
      "decimals": 9,
      "logoURI": "https://raw.githubusercontent.com/solana-labs/token-list/main/assets/mainnet/Da1jboBKU3rqXUqPL3L3BxJ8e67ogVgVKcqy4rWsS7LC/logo.png",
      "tags": [],
      "extensions": {
        "website": "https://www.ubetoken.com",
        "twitter": "https://twitter.com/ube_token"
      }
    },
    {
      "chainId": 101,
      "address": "CDJWUqTcYTVAKXAVXoQZFes5JUFc7owSeq7eMQcDSbo5",
      "symbol": "renBTC",
      "name": "renBTC",
      "decimals": 8,
      "logoURI": "https://raw.githubusercontent.com/solana-labs/token-list/main/assets/mainnet/CDJWUqTcYTVAKXAVXoQZFes5JUFc7owSeq7eMQcDSbo5/logo.png",
      "tags": [],
      "extensions": {
        "coingeckoId": "renbtc",
        "website": "https://renproject.io/",
        "serumV3Usdc": "74Ciu5yRzhe8TFTHvQuEVbFZJrbnCMRoohBK33NNiPtv"
      }
    },
    {
      "chainId": 101,
      "address": "G1a6jxYz3m8DVyMqYnuV7s86wD4fvuXYneWSpLJkmsXj",
      "symbol": "renBCH",
      "name": "renBCH",
      "decimals": 8,
      "logoURI": "https://raw.githubusercontent.com/solana-labs/token-list/main/assets/mainnet/G1a6jxYz3m8DVyMqYnuV7s86wD4fvuXYneWSpLJkmsXj/logo.png",
      "tags": [],
      "extensions": {
        "coingeckoId": "renbch",
        "website": "https://renproject.io/",
        "serumV3Usdc": "FS8EtiNZCH72pAK83YxqXaGAgk3KKFYphiTcYA2yRPis"
      }
    },
    {
      "chainId": 101,
      "address": "FKJvvVJ242tX7zFtzTmzqoA631LqHh4CdgcN8dcfFSju",
      "symbol": "renDGB",
      "name": "renDGB",
      "decimals": 8,
      "logoURI": "https://raw.githubusercontent.com/solana-labs/token-list/main/assets/mainnet/FKJvvVJ242tX7zFtzTmzqoA631LqHh4CdgcN8dcfFSju/logo.png",
      "tags": [],
      "extensions": {
        "website": "https://renproject.io/"
      }
    },
    {
      "chainId": 101,
      "address": "ArUkYE2XDKzqy77PRRGjo4wREWwqk6RXTfM9NeqzPvjU",
      "symbol": "renDOGE",
      "name": "renDOGE",
      "decimals": 8,
      "logoURI": "https://raw.githubusercontent.com/solana-labs/token-list/main/assets/mainnet/ArUkYE2XDKzqy77PRRGjo4wREWwqk6RXTfM9NeqzPvjU/logo.png",
      "tags": [],
      "extensions": {
        "coingeckoId": "rendoge",
        "website": "https://renproject.io/",
        "serumV3Usdc": "5FpKCWYXgHWZ9CdDMHjwxAfqxJLdw2PRXuAmtECkzADk"
      }
    },
    {
      "chainId": 101,
      "address": "8wv2KAykQstNAj2oW6AHANGBiFKVFhvMiyyzzjhkmGvE",
      "symbol": "renLUNA",
      "name": "renLUNA",
      "decimals": 6,
      "logoURI": "https://raw.githubusercontent.com/solana-labs/token-list/main/assets/mainnet/8wv2KAykQstNAj2oW6AHANGBiFKVFhvMiyyzzjhkmGvE/logo.png",
      "tags": [],
      "extensions": {
        "website": "https://renproject.io/",
        "serumV3Usdc": "CxDhLbbM9uAA2AXfSPar5qmyfmC69NLj3vgJXYAsSVBT"
      }
    },
    {
      "chainId": 101,
      "address": "E99CQ2gFMmbiyK2bwiaFNWUUmwz4r8k2CVEFxwuvQ7ue",
      "symbol": "renZEC",
      "name": "renZEC",
      "decimals": 8,
      "logoURI": "https://raw.githubusercontent.com/solana-labs/token-list/main/assets/mainnet/E99CQ2gFMmbiyK2bwiaFNWUUmwz4r8k2CVEFxwuvQ7ue/logo.png",
      "tags": [],
      "extensions": {
        "coingeckoId": "renzec",
        "website": "https://renproject.io/",
        "serumV3Usdc": "2ahbUT5UryyRVxPnELtTmDLLneN26UjBQFgfMVvbWDTb"
      }
    },
    {
      "chainId": 101,
      "address": "GkXP719hnhLtizWHcQyGVYajuJqVsJJ6fyeUob9BPCFC",
      "symbol": "KROWZ",
      "name": "Mike Krow's Official Best Friend Super Kawaii Kasu Token",
      "decimals": 9,
      "logoURI": "https://raw.githubusercontent.com/solana-labs/token-list/main/assets/mainnet/GkXP719hnhLtizWHcQyGVYajuJqVsJJ6fyeUob9BPCFC/logo.png",
      "tags": [
        "social-token",
        "krowz"
      ],
      "extensions": {
        "website": "https://mikekrow.com/",
        "twitter": "https://twitter.com/space_asylum"
      }
    },
    {
      "chainId": 101,
      "address": "6kwTqmdQkJd8qRr9RjSnUX9XJ24RmJRSrU1rsragP97Y",
      "symbol": "SAIL",
      "name": "SAIL",
      "decimals": 6,
      "logoURI": "https://raw.githubusercontent.com/solana-labs/token-list/main/assets/mainnet/6kwTqmdQkJd8qRr9RjSnUX9XJ24RmJRSrU1rsragP97Y/logo.png",
      "tags": [
        "utility-token"
      ],
      "extensions": {
        "website": "https://www.solanasail.com",
        "coingeckoId": "sail",
        "twitter": "https://twitter.com/SolanaSail"
      }
    },
    {
      "chainId": 101,
      "address": "E5ndSkaB17Dm7CsD22dvcjfrYSDLCxFcMd6z8ddCk5wp",
      "symbol": "RIN",
      "name": "Aldrin",
      "decimals": 9,
      "logoURI": "https://raw.githubusercontent.com/solana-labs/token-list/main/assets/mainnet/E5ndSkaB17Dm7CsD22dvcjfrYSDLCxFcMd6z8ddCk5wp/logo.png",
      "tags": [],
      "extensions": {
        "website": "https://rin.aldrin.com/",
        "twitter": "https://twitter.com/Aldrin_Exchange",
        "serumV3Usdc": "7gZNLDbWE73ueAoHuAeFoSu7JqmorwCLpNTBXHtYSFTa",
        "coingeckoId": "aldrin"
      }
    },
    {
      "chainId": 101,
      "address": "7LmGzEgnQZTxxeCThgxsv3xe4JQmiy9hxEGBPCF66KgH",
      "symbol": "SNEK",
      "name": "Snek Coin",
      "decimals": 0,
      "logoURI": "https://raw.githubusercontent.com/solana-labs/token-list/main/assets/mainnet/7LmGzEgnQZTxxeCThgxsv3xe4JQmiy9hxEGBPCF66KgH/logo.png",
      "tags": [],
      "extensions": {
        "twitter": "https://twitter.com/snekcoin"
      }
    },
    {
      "chainId": 101,
      "address": "AhRozpV8CDLJ5z9k8CJWF4P12MVvxdnnU2y2qUhUuNS5",
      "symbol": "ARK",
      "name": "Sol.Ark",
      "decimals": 8,
      "logoURI": "https://raw.githubusercontent.com/solana-labs/token-list/main/assets/mainnet/AhRozpV8CDLJ5z9k8CJWF4P12MVvxdnnU2y2qUhUuNS5/logo.png",
      "tags": [
        "meme"
      ],
      "extensions": {
        "website": "https://www.solark.xyz/",
        "twitter": "https://twitter.com/SOLARK67275852"
      }
    },
    {
      "chainId": 101,
      "address": "ss26ybWnrhSYbGBjDT9bEwRiyAVUgiKCbgAfFkksj4R",
      "symbol": "SS2",
      "name": "POH",
      "decimals": 0,
      "logoURI": "https://raw.githubusercontent.com/solana-labs/token-list/main/assets/mainnet/ss26ybWnrhSYbGBjDT9bEwRiyAVUgiKCbgAfFkksj4R/logo.png",
      "tags": [
        "nft"
      ],
      "extensions": {
        "website": "https://www.sol-talk.com/sol-survivor",
        "twitter": "https://twitter.com/sol__survivor",
        "imageUrl": "https://www.arweave.net/fDxzEtzfu9IjFDh0ID-rOGaGw__F6-OD2ADoa23sayo?ext=gif",
        "animationUrl": "https://vww4cphi4lv3ldd4dtidi4njkbilvngmvuaofo3rv2oa3ozepeea.arweave.net/ra3BPOji67WMfBzQNHGpUFC6tMytAOK7ca6cDbskeQg?ext=glb",
        "description": "Sensing a disturbance in the timeline, the tournament organizers send Poh back in time to the beginning of the tournament. He is tasked with finding the origin of the disturbance and restoring the original timeline. Special:'Out of Order'"
      }
    },
    {
      "chainId": 101,
      "address": "6dGR9kAt499jzsojDHCvDArKxpTarNbhdSkiS7jeMAib",
      "symbol": "AKI",
      "name": "AKIHIGE Token",
      "decimals": 9,
      "logoURI": "https://raw.githubusercontent.com/solana-labs/token-list/main/assets/mainnet/6dGR9kAt499jzsojDHCvDArKxpTarNbhdSkiS7jeMAib/logo.png",
      "tags": [
        "aki"
      ]
    },
    {
      "chainId": 101,
      "address": "SCYfrGCw8aDiqdgcpdGjV6jp4UVVQLuphxTDLNWu36f",
      "symbol": "SCY",
      "name": "Synchrony",
      "decimals": 9,
      "logoURI": "https://raw.githubusercontent.com/solana-labs/token-list/main/assets/mainnet/SCYfrGCw8aDiqdgcpdGjV6jp4UVVQLuphxTDLNWu36f/logo.png",
      "tags": [],
      "extensions": {
        "website": "https://synchrony.fi",
        "twitter": "https://twitter.com/SynchronyFi"
      }
    },
    {
      "chainId": 101,
      "address": "BKMWPkPS8jXw59ezYwK2ueNTZRF4m8MYHDjh9HwUmkQ7",
      "symbol": "SDC",
      "name": "SandDollarClassic",
      "decimals": 9,
      "logoURI": "https://raw.githubusercontent.com/solana-labs/token-list/main/assets/mainnet/BKMWPkPS8jXw59ezYwK2ueNTZRF4m8MYHDjh9HwUmkQ7/logo.png",
      "tags": [
        "utility-token"
      ],
      "extensions": {
        "website": "https://sanddollar.bs",
        "twitter": "https://twitter.com/SandDollar_BS"
      }
    },
    {
      "chainId": 101,
      "address": "Bx4ykEMurwPQBAFNvthGj73fMBVTvHa8e9cbAyaK4ZSh",
      "symbol": "TOX",
      "name": "trollbox",
      "decimals": 9,
      "logoURI": "https://raw.githubusercontent.com/solana-labs/token-list/main/assets/mainnet/Bx4ykEMurwPQBAFNvthGj73fMBVTvHa8e9cbAyaK4ZSh/logo.png",
      "tags": [
        "utility-token"
      ],
      "extensions": {
        "website": "https://trollbox.io",
        "twitter": "https://twitter.com/trollboxio"
      }
    },
    {
      "chainId": 101,
      "address": "E7WqtfRHcY8YW8z65u9WmD7CfMmvtrm2qPVicSzDxLaT",
      "symbol": "PPUG",
      "name": "PizzaPugCoin",
      "decimals": 9,
      "logoURI": "https://raw.githubusercontent.com/solana-labs/token-list/main/assets/mainnet/E7WqtfRHcY8YW8z65u9WmD7CfMmvtrm2qPVicSzDxLaT/logo.png",
      "tags": [],
      "extensions": {
        "website": "https://www.pizzapugcoin.com",
        "twitter": "https://twitter.com/pizzapugcoin"
      }
    },
    {
      "chainId": 101,
      "address": "FZgL5motNWEDEa24xgfSdBDfXkB9Ru9KxfEsey9S58bb",
      "symbol": "VCC",
      "name": "VentureCapital",
      "decimals": 6,
      "logoURI": "https://raw.githubusercontent.com/solana-labs/token-list/main/assets/mainnet/FZgL5motNWEDEa24xgfSdBDfXkB9Ru9KxfEsey9S58bb/logo.svg",
      "tags": [
        "venture capital",
        "liquidator",
        "IDO",
        "incubator"
      ],
      "extensions": {
        "website": "https://www.vcc.finance/",
        "twitter": "https://twitter.com/vcc_finance"
      }
    },
    {
      "chainId": 101,
      "address": "4TGxgCSJQx2GQk9oHZ8dC5m3JNXTYZHjXumKAW3vLnNx",
      "symbol": "OXS",
      "name": "Oxbull Sol",
      "decimals": 9,
      "logoURI": "https://raw.githubusercontent.com/solana-labs/token-list/main/assets/mainnet/4TGxgCSJQx2GQk9oHZ8dC5m3JNXTYZHjXumKAW3vLnNx/logo.png",
      "tags": [
        "utility-token"
      ],
      "extensions": {
        "website": "https://www.oxbull.tech/#/home",
        "twitter": "https://twitter.com/OxBull5",
        "medium": "https://medium.com/@oxbull",
        "tgann": "https://t.me/Oxbull_tech",
        "coingeckoId": "oxbull-tech",
        "github": "https://github.com/OxBull"
      }
    },
    {
      "chainId": 101,
      "address": "EdAhkbj5nF9sRM7XN7ewuW8C9XEUMs8P7cnoQ57SYE96",
      "symbol": "FAB",
      "name": "FABRIC",
      "decimals": 9,
      "logoURI": "https://raw.githubusercontent.com/solana-labs/token-list/main/assets/mainnet/EdAhkbj5nF9sRM7XN7ewuW8C9XEUMs8P7cnoQ57SYE96/logo.png",
      "tags": [],
      "extensions": {
        "website": "https://fsynth.io/",
        "twitter": "https://twitter.com/official_fabric",
        "coingeckoId": "fabric"
      }
    },
    {
      "chainId": 101,
      "address": "GEYrotdkRitGUK5UMv3aMttEhVAZLhRJMcG82zKYsaWB",
      "symbol": "POTATO",
      "name": "POTATO",
      "decimals": 3,
      "logoURI": "https://raw.githubusercontent.com/solana-labs/token-list/main/assets/mainnet/GEYrotdkRitGUK5UMv3aMttEhVAZLhRJMcG82zKYsaWB/logo.png",
      "tags": [],
      "extensions": {
        "website": "https://potatocoinspl.com/",
        "serumV3Usdc": "6dn7tgTHe5rZEAscMWWY3xmPGVEKVkM9s7YRV11z399z"
      }
    },
    {
      "chainId": 101,
      "address": "FmJ1fo7wK5FF6rDvQxow5Gj7A2ctLmR5orCKLZ45Q3Cq",
      "symbol": "DGEN",
      "name": "Degen Banana",
      "decimals": 6,
      "logoURI": "https://raw.githubusercontent.com/solana-labs/token-list/main/assets/mainnet/FmJ1fo7wK5FF6rDvQxow5Gj7A2ctLmR5orCKLZ45Q3Cq/logo.png",
      "tags": [],
      "extensions": {
        "website": "https://degen.finance/",
        "twitter": "https://twitter.com/degenbanana"
      }
    },
    {
      "chainId": 101,
      "address": "FciGvHj9FjgSGgCBF1b9HY814FM9D28NijDd5SJrKvPo",
      "symbol": "TGT",
      "name": "Twirl Governance Token",
      "decimals": 6,
      "logoURI": "https://raw.githubusercontent.com/solana-labs/token-list/main/assets/mainnet/FciGvHj9FjgSGgCBF1b9HY814FM9D28NijDd5SJrKvPo/logo.png",
      "tags": [],
      "extensions": {
        "website": "https://twirlfinance.com/",
        "twitter": "https://twitter.com/twirlfinance"
      }
    },
    {
      "chainId": 101,
      "address": "A9EEvcRcT7Q9XAa6NfqrqJChoc4XGDhd2mtc4xfniQkS",
      "symbol": "BILBY",
      "name": "Bilby Finance",
      "decimals": 9,
      "logoURI": "https://raw.githubusercontent.com/solana-labs/token-list/main/assets/mainnet/A9EEvcRcT7Q9XAa6NfqrqJChoc4XGDhd2mtc4xfniQkS/logo.png",
      "tags": [
        "utility-token"
      ],
      "extensions": {
        "website": "https://bilby.finance/"
      }
    },
    {
      "chainId": 101,
      "address": "8NGgmXzBzhsXz46pTC3ioSBxeE3w2EXpc741N3EQ8E6r",
      "symbol": "JOKE",
      "name": "JOKESMEMES",
      "decimals": 9,
      "logoURI": "https://raw.githubusercontent.com/solana-labs/token-list/main/assets/mainnet/8NGgmXzBzhsXz46pTC3ioSBxeE3w2EXpc741N3EQ8E6r/logo.png",
      "tags": [],
      "extensions": {
        "website": "https://jokesmemes.finance",
        "twitter": "https://twitter.com/Jokesmemes11"
      }
    },
    {
      "chainId": 101,
      "address": "Fp4gjLpTsPqBN6xDGpDHwtnuEofjyiZKxxZxzvJnjxV6",
      "symbol": "NAXAR",
      "name": "Naxar",
      "decimals": 4,
      "logoURI": "https://raw.githubusercontent.com/solana-labs/token-list/main/assets/mainnet/Fp4gjLpTsPqBN6xDGpDHwtnuEofjyiZKxxZxzvJnjxV6/logo.png",
      "tags": [],
      "extensions": {
        "website": "https://naxar.ru",
        "instagram": "https://instagram.com/naxar__",
        "telegram": "https://t.me/naxar_official"
      }
    },
    {
      "chainId": 101,
      "address": "5jqTNKonR9ZZvbmX9JHwcPSEg6deTyNKR7PxQ9ZPdd2w",
      "symbol": "JBUS",
      "name": "Jebus",
      "decimals": 0,
      "logoURI": "https://raw.githubusercontent.com/solana-labs/token-list/main/assets/mainnet/5jqTNKonR9ZZvbmX9JHwcPSEg6deTyNKR7PxQ9ZPdd2w/logo.png",
      "tags": [],
      "extensions": {
        "website": "https://jebus.live"
      }
    },
    {
      "chainId": 101,
      "address": "29UWGmi1MxJRi3izeritN8VvhZbUiX37KUVnGv46mzev",
      "symbol": "KLBx",
      "name": "Black Label X",
      "decimals": 4,
      "logoURI": "https://raw.githubusercontent.com/solana-labs/token-list/main/assets/mainnet/29UWGmi1MxJRi3izeritN8VvhZbUiX37KUVnGv46mzev/logo.svg",
      "tags": [],
      "extensions": {
        "website": "https://klbtoken.com/x"
      }
    },
    {
      "chainId": 101,
      "address": "GACHAfpmbpk4FLfZcGkT2NUmaEqMygssAknhqnn8DVHP",
      "symbol": "GACHA",
      "name": "Gachapon",
      "decimals": 9,
      "logoURI": "https://raw.githubusercontent.com/solana-labs/token-list/main/assets/mainnet/GACHAfpmbpk4FLfZcGkT2NUmaEqMygssAknhqnn8DVHP/logo.png",
      "tags": [],
      "extensions": {
        "twitter": "https://twitter.com/GACHAPON7777"
      }
    },
    {
      "chainId": 101,
      "address": "9zoqdwEBKWEi9G5Ze8BSkdmppxGgVv1Kw4LuigDiNr9m",
      "symbol": "STR",
      "name": "Solster",
      "decimals": 9,
      "logoURI": "https://raw.githubusercontent.com/solana-labs/token-list/main/assets/mainnet/9zoqdwEBKWEi9G5Ze8BSkdmppxGgVv1Kw4LuigDiNr9m/logo.png",
      "tags": [],
      "extensions": {
        "website": "https://solster.finance",
        "twitter": "https://twitter.com/solster_finance"
      }
    },
    {
      "chainId": 101,
      "address": "A2T2jDe2bxyEHkKtS8AtrTRmJ9VZRwyY8Kr7oQ8xNyfb",
      "symbol": "HAMS",
      "name": "Space Hamster",
      "decimals": 9,
      "logoURI": "https://raw.githubusercontent.com/solana-labs/token-list/main/assets/mainnet/A2T2jDe2bxyEHkKtS8AtrTRmJ9VZRwyY8Kr7oQ8xNyfb/logo.png",
      "tags": [],
      "extensions": {
        "website": "https://www.solhamster.space/",
        "twitter": "https://twitter.com/sol_hamster",
        "telegram": "https://t.me/SolHamster",
        "dex-website": "https://dex-solhamster.space/"
      }
    },
    {
      "chainId": 101,
      "address": "EGN2774kzKyUnJs2Gv5poK6ymiMVkdyCQD2gGnJ84sDk",
      "symbol": "NEFT",
      "name": "Neftea Labs Coin",
      "decimals": 9,
      "logoURI": "https://raw.githubusercontent.com/solana-labs/token-list/main/assets/mainnet/EGN2774kzKyUnJs2Gv5poK6ymiMVkdyCQD2gGnJ84sDk/logo.png",
      "tags": [
        "Neftea",
        "NFT",
        "utility-token"
      ],
      "extensions": {
        "website": "https://www.neftealabs.com/"
      }
    },
    {
      "chainId": 101,
      "address": "DK64rmGSZupv1dLYn57e3pUVgs9jL9EKLXDVZZPsMDz8",
      "symbol": "ABOMB",
      "name": "ArtBomb",
      "decimals": 5,
      "logoURI": "https://raw.githubusercontent.com/solana-labs/token-list/main/assets/mainnet/DK64rmGSZupv1dLYn57e3pUVgs9jL9EKLXDVZZPsMDz8/logo.png",
      "tags": [
        "utility-token",
        "artbomb"
      ],
      "extensions": {
        "website": "https://artbomb.xyz"
      }
    },
    {
      "chainId": 101,
      "address": "AnyCsr1VCBZcwVAxbKPuHhKDP5DQQSnRxGAo4ycgRMi2",
      "symbol": "DAL",
      "name": "Dalmatiancoin",
      "decimals": 9,
      "logoURI": "https://raw.githubusercontent.com/solana-labs/token-list/main/assets/mainnet/AnyCsr1VCBZcwVAxbKPuHhKDP5DQQSnRxGAo4ycgRMi2/logo.png",
      "tags": [],
      "extensions": {
        "website": "https://dalmatiancoin.org/",
        "twitter": "https://twitter.com/coindalmatian"
      }
    },
    {
      "chainId": 101,
      "address": "HiL1j5VMR9XtRnCA4mxaVoXr6PMHpbh8wUgfPsAP4CNF",
      "symbol": "SolNHD",
      "name": "SolNHD",
      "decimals": 9,
      "logoURI": "https://raw.githubusercontent.com/solana-labs/token-list/main/assets/mainnet/HiL1j5VMR9XtRnCA4mxaVoXr6PMHpbh8wUgfPsAP4CNF/logo.png",
      "tags": [],
      "extensions": {
        "website": "https://www.solnhd.com",
        "twitter": "https://twitter.com/zororoaz01"
      }
    },
    {
      "chainId": 101,
      "address": "qXu8Tj65H5XR8KHuaKKoyLCWj592KbTG3YWJwsuFrPS",
      "symbol": "STVA",
      "name": "SOLtiva",
      "decimals": 3,
      "logoURI": "https://raw.githubusercontent.com/solana-labs/token-list/main/assets/mainnet/qXu8Tj65H5XR8KHuaKKoyLCWj592KbTG3YWJwsuFrPS/logo.svg",
      "tags": [],
      "extensions": {
        "website": "https://soltiva.co"
      }
    },
    {
      "chainId": 101,
      "address": "D3gHoiYT4RY5VSndne1fEnpM3kCNAyBhkp5xjNUqqPj9",
      "symbol": "PROEXIS",
      "name": "ProExis Prova de Existência Blockchain",
      "decimals": 9,
      "logoURI": "https://raw.githubusercontent.com/solana-labs/token-list/main/assets/mainnet/D3gHoiYT4RY5VSndne1fEnpM3kCNAyBhkp5xjNUqqPj9/logo.png",
      "tags": [
        "proof of-existence",
        "utility-token",
        "prova de existencia",
        "proexis"
      ],
      "extensions": {
        "website": "https://provadeexistencia.com.br",
        "twitter": "https://twitter.com/provaexistencia",
        "facebook": "https://facebook.com/provadeexistencia",
        "instagram": "https://instagram.com/provadeexistencia",
        "github": "https://github.com/provadeexistencia",
        "tgann": "https://t.me/provadeexistencia",
        "tggroup": "https://t.me/provadeexistenciagrupo"
      }
    },
    {
      "chainId": 101,
      "address": "5DWFxYBxjETuqFX3P2Z1uq8UbcCT1F4sABGiBZMnWKvR",
      "symbol": "PLDO",
      "name": "PLEIDO",
      "decimals": 6,
      "logoURI": "https://raw.githubusercontent.com/solana-labs/token-list/main/assets/mainnet/5DWFxYBxjETuqFX3P2Z1uq8UbcCT1F4sABGiBZMnWKvR/logo.svg",
      "tags": [
        "pleido",
        "game-coin"
      ],
      "extensions": {
        "website": "https://pleido.com/"
      }
    },
    {
      "chainId": 101,
      "address": "6uB5eEC8SzMbUdsPpe3eiNvHyvxdqUWnDEtpFQxkhNTP",
      "symbol": "MOLANIUM",
      "name": "MOLANIUM",
      "decimals": 0,
      "logoURI": "https://raw.githubusercontent.com/solana-labs/token-list/main/assets/mainnet/6uB5eEC8SzMbUdsPpe3eiNvHyvxdqUWnDEtpFQxkhNTP/logo.png",
      "tags": [],
      "extensions": {
        "website": "https://moonlana.com/",
        "imageUrl": "https://i.imgur.com/hOMe38E.png",
        "twitter": "https://twitter.com/xMoonLana",
        "medium": "https://moonlana.medium.com/"
      }
    },
    {
      "chainId": 101,
      "address": "5KV2W2XPdSo97wQWcuAVi6G4PaCoieg4Lhhi61PAMaMJ",
      "symbol": "GÜ",
      "name": "GÜ",
      "decimals": 9,
      "logoURI": "https://raw.githubusercontent.com/solana-labs/token-list/main/assets/mainnet/5KV2W2XPdSo97wQWcuAVi6G4PaCoieg4Lhhi61PAMaMJ/logo.png",
      "tags": [
        "utility-token"
      ],
      "extensions": {
        "website": "https://kugle.org",
        "twitter": "https://twitter.com/Kugle_",
        "coingeckoId": "gu"
      }
    },
    {
      "chainId": 101,
      "address": "72fFy4SNGcHoEC1TTFTUkxNHriJqg3hBPsa2jSr2cZgb",
      "symbol": "BZX",
      "name": "BlizeX",
      "decimals": 6,
      "logoURI": "https://raw.githubusercontent.com/solana-labs/token-list/main/assets/mainnet/72fFy4SNGcHoEC1TTFTUkxNHriJqg3hBPsa2jSr2cZgb/logo.png",
      "tags": [],
      "extensions": {
        "website": "https://www.blizex.co",
        "twitter": "https://twitter.com/blizex_en"
      }
    },
    {
      "chainId": 101,
      "address": "5fEo6ZbvpV6zdyzowtAwgMcWHZe1yJy9NxQM6gC19QW5",
      "symbol": "GREEN",
      "name": "Green DEX",
      "decimals": 9,
      "logoURI": "https://raw.githubusercontent.com/solana-labs/token-list/main/assets/mainnet/5fEo6ZbvpV6zdyzowtAwgMcWHZe1yJy9NxQM6gC19QW5/logo.svg",
      "tags": [
        "Green DEX"
      ],
      "extensions": {
        "website": "https://greendex.network/",
        "twitter": "https://twitter.com/GreendexN"
      }
    },
    {
      "chainId": 101,
      "address": "Bx1fDtvTN6NvE4kjdPHQXtmGSg582bZx9fGy4DQNMmAT",
      "symbol": "SOLC",
      "name": "Solcubator",
      "decimals": 9,
      "logoURI": "https://raw.githubusercontent.com/solana-labs/token-list/main/assets/mainnet/Bx1fDtvTN6NvE4kjdPHQXtmGSg582bZx9fGy4DQNMmAT/logo.png",
      "tags": [],
      "extensions": {
        "website": "http://solcubator.io",
        "twitter": "https://twitter.com/Solcubator"
      }
    },
    {
      "chainId": 101,
      "address": "ABxCiDz4jjKt1t7Syu5Tb37o8Wew9ADpwngZh6kpLbLX",
      "symbol": "XSOL",
      "name": "XSOL Token",
      "decimals": 8,
      "logoURI": "https://raw.githubusercontent.com/solana-labs/token-list/main/assets/mainnet/ABxCiDz4jjKt1t7Syu5Tb37o8Wew9ADpwngZh6kpLbLX/logo.png",
      "tags": [
        "utility-token"
      ],
      "extensions": {
        "website": "https://0xsol.network",
        "twitter": "https://twitter.com/0xSol_Network"
      }
    },
    {
      "chainId": 101,
      "address": "DrcPRJPBiakQcWqon3gZms7sviAqdQS5zS5wvaG5v6wu",
      "symbol": "BLD",
      "name": "BladesToken",
      "decimals": 4,
      "logoURI": "https://raw.githubusercontent.com/solana-labs/token-list/main/assets/mainnet/DrcPRJPBiakQcWqon3gZms7sviAqdQS5zS5wvaG5v6wu/logo.png",
      "tags": [],
      "extensions": {
        "website": "https://blades.finance/",
        "twitter": "https://twitter.com/bladesfinance"
      }
    },
    {
      "chainId": 101,
      "address": "6D7E4mstMboABmfoaPrtVDgewjUCbGdvcYVaHa9SDiTg",
      "symbol": "QWK",
      "name": "QwikPay.io Token",
      "decimals": 9,
      "logoURI": "https://raw.githubusercontent.com/solana-labs/token-list/main/assets/mainnet/6D7E4mstMboABmfoaPrtVDgewjUCbGdvcYVaHa9SDiTg/logo.png",
      "tags": [],
      "extensions": {
        "website": "https://www.qwikpay.io",
        "twitter": "https://twitter.com/QwikpayIO"
      }
    },
    {
      "chainId": 101,
      "address": "BTyJg5zMbaN2KMfn7LsKhpUsV675aCUSUMrgB1YGxBBP",
      "symbol": "GOOSEBERRY",
      "name": "Gooseberry",
      "decimals": 9,
      "logoURI": "https://raw.githubusercontent.com/solana-labs/token-list/main/assets/mainnet/BTyJg5zMbaN2KMfn7LsKhpUsV675aCUSUMrgB1YGxBBP/logo.png",
      "tags": [],
      "extensions": {
        "website": "https://gooseberry.changr.ca",
        "twitter": "https://twitter.com/gooseberrycoin"
      }
    },
    {
      "chainId": 101,
      "address": "5GG1LbgY4EEvPR51YQPNr65QKcZemrHWPooTqC5gRPBA",
      "symbol": "DXB",
      "name": "DefiXBet Token",
      "decimals": 9,
      "logoURI": "https://raw.githubusercontent.com/solana-labs/token-list/main/assets/mainnet/5GG1LbgY4EEvPR51YQPNr65QKcZemrHWPooTqC5gRPBA/logo.png",
      "tags": [],
      "extensions": {
        "website": "https://DefiXBet.com/",
        "twitter": "https://twitter.com/DefiXBet",
        "medium": "https://defixbet.medium.com/",
        "tgann": "https://t.me/DefiXBet"
      }
    },
    {
      "chainId": 101,
      "address": "7a4cXVvVT7kF6hS5q5LDqtzWfHfys4a9PoK6pf87RKwf",
      "symbol": "LUNY",
      "name": "Luna Yield",
      "decimals": 9,
      "logoURI": "https://raw.githubusercontent.com/solana-labs/token-list/main/assets/mainnet/7a4cXVvVT7kF6hS5q5LDqtzWfHfys4a9PoK6pf87RKwf/logo.png",
      "tags": [],
      "extensions": {
        "website": "https://www.lunayield.com",
        "twitter": "https://twitter.com/Luna_Yield"
      }
    },
    {
      "chainId": 101,
      "address": "AP58G14hoy4GGgZS4L8TzZgqXnk3hBvciFKW2Cb1RQ2J",
      "symbol": "YARDv1",
      "name": "SolYard Finance Beta",
      "decimals": 9,
      "logoURI": "https://raw.githubusercontent.com/solana-labs/token-list/main/assets/mainnet/AP58G14hoy4GGgZS4L8TzZgqXnk3hBvciFKW2Cb1RQ2J/logo.png",
      "tags": [],
      "extensions": {
        "website": "https://solyard.finance/"
      }
    },
    {
      "chainId": 101,
      "address": "6Y7LbYB3tfGBG6CSkyssoxdtHb77AEMTRVXe8JUJRwZ7",
      "symbol": "DINO",
      "name": "DINO",
      "decimals": 6,
      "logoURI": "https://raw.githubusercontent.com/solana-labs/token-list/main/assets/mainnet/6Y7LbYB3tfGBG6CSkyssoxdtHb77AEMTRVXe8JUJRwZ7/logo.png",
      "tags": [],
      "extensions": {
        "website": "https://www.solanadino.com",
        "twitter": "https://twitter.com/solanadino"
      }
    },
    {
      "chainId": 101,
      "address": "4wjPQJ6PrkC4dHhYghwJzGBVP78DkBzA2U3kHoFNBuhj",
      "symbol": "LIQ",
      "name": "LIQ Protocol",
      "decimals": 6,
      "logoURI": "https://raw.githubusercontent.com/solana-labs/token-list/main/assets/mainnet/4wjPQJ6PrkC4dHhYghwJzGBVP78DkBzA2U3kHoFNBuhj/logo.png",
      "tags": [],
      "extensions": {
        "website": "https://liqsolana.com/",
        "coingeckoId": "liq-protocol",
        "twitter": "https://twitter.com/liqsolana",
        "discord": "https://discord.gg/MkfjambeU7",
        "serumV3Usdc": "FLKUQGh9VAG4otn4njLPUf5gaUPx5aAZ2Q6xWiD3hH5u"
      }
    },
    {
      "chainId": 101,
      "address": "DubwWZNWiNGMMeeQHPnMATNj77YZPZSAz2WVR5WjLJqz",
      "symbol": "CRP",
      "name": "CropperFinance",
      "decimals": 9,
      "logoURI": "https://raw.githubusercontent.com/solana-labs/token-list/main/assets/mainnet/DubwWZNWiNGMMeeQHPnMATNj77YZPZSAz2WVR5WjLJqz/logo.png",
      "tags": [],
      "extensions": {
        "website": "https://cropper.finance/",
        "twitter": "https://twitter.com/cropperfinance"
      }
    },
    {
      "chainId": 101,
      "address": "B3Ggjjj3QargPkFTAJiR6BaD8CWKFUaWRXGcDQ1nyeeD",
      "symbol": "PARTI",
      "name": "PARTI",
      "decimals": 9,
      "logoURI": "https://raw.githubusercontent.com/solana-labs/token-list/main/assets/mainnet/B3Ggjjj3QargPkFTAJiR6BaD8CWKFUaWRXGcDQ1nyeeD/logo.png",
      "tags": [],
      "extensions": {
        "website": "https://parti.finance",
        "twitter": "https://twitter.com/ParticleFinance",
        "medium": "https://particlefinance.medium.com"
      }
    },
    {
      "chainId": 101,
      "address": "5igDhdTnXif5E5djBpRt4wUKo5gtf7VicHi8r5ada4Hj",
      "symbol": "NIA",
      "name": "NIALABS",
      "decimals": 0,
      "logoURI": "https://raw.githubusercontent.com/solana-labs/token-list/main/assets/mainnet/5igDhdTnXif5E5djBpRt4wUKo5gtf7VicHi8r5ada4Hj/logo.png",
      "tags": [],
      "extensions": {
        "website": "https://www.nialabs.com/"
      }
    },
    {
      "chainId": 101,
      "address": "GQnN5M1M6oTjsziAwcRYd1P7pRBBQKURj5QeAjN1npnE",
      "symbol": "CORV",
      "name": "Project Corvus",
      "decimals": 9,
      "logoURI": "https://raw.githubusercontent.com/solana-labs/token-list/main/assets/mainnet/GQnN5M1M6oTjsziAwcRYd1P7pRBBQKURj5QeAjN1npnE/logo.png",
      "tags": [],
      "extensions": {
        "website": "https://dixon.company/"
      }
    },
    {
      "chainId": 101,
      "address": "3FRQnT5djQMATCg6TNXBhi2bBkbTyGdywsLmLa8BbEKz",
      "symbol": "HLTH",
      "name": "HLTH",
      "decimals": 4,
      "logoURI": "https://raw.githubusercontent.com/solana-labs/token-list/main/assets/mainnet/3FRQnT5djQMATCg6TNXBhi2bBkbTyGdywsLmLa8BbEKz/logo.png",
      "extensions": {
        "website": "https://hlth.network/",
        "twitter": "https://twitter.com/hlthnetwork",
        "telegram": "https://t.me/HLTHnetwork"
      }
    },
    {
      "chainId": 101,
      "address": "Ea5SjE2Y6yvCeW5dYTn7PYMuW5ikXkvbGdcmSnXeaLjS",
      "symbol": "PAI",
      "name": "PAI (Parrot)",
      "decimals": 6,
      "logoURI": "https://raw.githubusercontent.com/solana-labs/token-list/main/assets/mainnet/Ea5SjE2Y6yvCeW5dYTn7PYMuW5ikXkvbGdcmSnXeaLjS/logo.svg",
      "tags": [
        "stablecoin"
      ],
      "extensions": {
        "website": "https://partyparrot.finance",
        "twitter": "https://twitter.com/gopartyparrot",
        "telegram": "https://t.me/gopartyparrot"
      }
    },
    {
      "chainId": 101,
      "address": "SLRSSpSLUTP7okbCUBYStWCo1vUgyt775faPqz8HUMr",
      "symbol": "SLRS",
      "name": "Solrise Finance",
      "decimals": 6,
      "logoURI": "https://raw.githubusercontent.com/solana-labs/token-list/main/assets/mainnet/SLRSSpSLUTP7okbCUBYStWCo1vUgyt775faPqz8HUMr/logo.png",
      "tags": [],
      "extensions": {
        "website": "https://solrise.finance",
        "twitter": "https://twitter.com/SolriseFinance",
        "telegram": "https://t.me/solrisefinance",
        "medium": "https://blog.solrise.finance",
        "discord": "https://discord.gg/xNbGgMUJfU",
        "serumV3Usdc": "2Gx3UfV831BAh8uQv1FKSPKS9yajfeeD8GJ4ZNb2o2YP",
        "coingeckoId": "solrise-finance"
      }
    },
    {
      "chainId": 101,
      "address": "Hejznrp39zCfcmq4WpihfAeyhzhqeFtj4PURHFqMaHSS",
      "symbol": "SE",
      "name": "Snake Eyes",
      "decimals": 9,
      "logoURI": "https://raw.githubusercontent.com/solana-labs/token-list/main/assets/mainnet/Hejznrp39zCfcmq4WpihfAeyhzhqeFtj4PURHFqMaHSS/logo.png",
      "tags": [],
      "extensions": {
        "discord": "https://discord.gg/g94SubKn"
      }
    },
    {
      "chainId": 101,
      "address": "Fx14roJm9m27zngJQwmt81npHvPc5pmF772nxDhNnsh5",
      "symbol": "LIQ-USDC",
      "name": "Raydium LP Token (LIQ-USDC)",
      "decimals": 6,
      "logoURI": "https://raw.githubusercontent.com/solana-labs/token-list/main/assets/mainnet/Fx14roJm9m27zngJQwmt81npHvPc5pmF772nxDhNnsh5/logo.png",
      "tags": [
        "lp-token"
      ],
      "extensions": {
        "website": "https://raydium.io/"
      }
    },
    {
      "chainId": 101,
      "address": "D7U3BPHr5JBbFmPTaVNpmEKGBPFdQS3udijyte1QtuLk",
      "symbol": "STAR",
      "name": "SolStar",
      "decimals": 9,
      "logoURI": "https://raw.githubusercontent.com/solana-labs/token-list/main/assets/mainnet/D7U3BPHr5JBbFmPTaVNpmEKGBPFdQS3udijyte1QtuLk/logo.png",
      "tags": [
        "community",
        "web3",
        "utility-token"
      ],
      "extensions": {
        "website": "https://solstar.finance",
        "twitter": "https://twitter.com/SolStarFinance",
        "discord": "https://discord.gg/j6B3q5Xk5N",
        "medium": "https://solstar.medium.com",
        "telegram": "https://t.me/SolStarFinance"
      }
    },
    {
      "chainId": 101,
      "address": "GtQ48z7NNjs7sVyp3M7iuiDcTRjeWPd1fkdiWQNy1UR6",
      "symbol": "LIQ-SOL",
      "name": "Raydium LP Token (LIQ-SOL)",
      "decimals": 6,
      "logoURI": "https://raw.githubusercontent.com/solana-labs/token-list/main/assets/mainnet/GtQ48z7NNjs7sVyp3M7iuiDcTRjeWPd1fkdiWQNy1UR6/logo.png",
      "tags": [
        "lp-token"
      ],
      "extensions": {
        "website": "https://raydium.io/"
      }
    },
    {
      "chainId": 101,
      "address": "DHojuFwy5Pb8HTUhyRGQ285s5KYgk8tGAjAcmjkEAGbY",
      "symbol": "RFK",
      "name": "Refrak",
      "decimals": 2,
      "logoURI": "https://raw.githubusercontent.com/solana-labs/token-list/main/assets/mainnet/DHojuFwy5Pb8HTUhyRGQ285s5KYgk8tGAjAcmjkEAGbY/logo.png",
      "tags": [],
      "extensions": {
        "website": "https://refrak.com/",
        "discord": "https://discord.gg/ZAWbnebFVK"
      }
    },
    {
      "chainId": 101,
      "address": "7Jimij6hkEjjgmf3HamW44d2Cf5kj2gHnfCDDPGxWut",
      "symbol": "GQO",
      "name": "GIGQO",
      "decimals": 9,
      "logoURI": "https://gigqo.com/images/new-gqo-logo.png",
      "tags": [],
      "extensions": {
        "website": "https://gigqo.com/",
        "twitter": "https://twitter.com/gigqoapp"
      }
    },
    {
      "chainId": 101,
      "address": "E5rk3nmgLUuKUiS94gg4bpWwWwyjCMtddsAXkTFLtHEy",
      "symbol": "WOO",
      "name": "Wootrade Network",
      "decimals": 6,
      "logoURI": "https://raw.githubusercontent.com/solana-labs/token-list/main/assets/mainnet/E5rk3nmgLUuKUiS94gg4bpWwWwyjCMtddsAXkTFLtHEy/logo.png",
      "tags": [],
      "extensions": {
        "website": "https://woo.network",
        "twitter": "https://twitter.com/wootraderS"
      }
    },
    {
      "chainId": 101,
      "address": "9s6dXtMgV5E6v3rHqBF2LejHcA2GWoZb7xNUkgXgsBqt",
      "symbol": "USDC-USDT-PAI",
      "name": "Mercurial LP Token (USDC-USDT-PAI)",
      "decimals": 6,
      "logoURI": "https://raw.githubusercontent.com/solana-labs/token-list/main/assets/mainnet/9s6dXtMgV5E6v3rHqBF2LejHcA2GWoZb7xNUkgXgsBqt/logo.png",
      "tags": [
        "lp-token"
      ],
      "extensions": {
        "website": "https://www.mercurial.finance/"
      }
    },
    {
      "chainId": 101,
      "address": "8kRacWW5qZ34anyH8s9gu2gC4FpXtncqBDPpd2a6DnZE",
      "symbol": "MECA",
      "name": "Coinmeca",
      "decimals": 9,
      "logoURI": "https://raw.githubusercontent.com/solana-labs/token-list/main/assets/mainnet/8kRacWW5qZ34anyH8s9gu2gC4FpXtncqBDPpd2a6DnZE/logo.svg",
      "tags": [
        "utility-token"
      ],
      "extensions": {
        "website": "https://coinmeca.net/",
        "medium": "https://coinmeca.medium.com/",
        "twitter": "https://twitter.com/coinmeca",
        "telegram": "https://t.me/coinmeca",
        "discord": "https://discord.gg/coinmeca",
        "reddit": "https://reddit.com/r/coinmeca"
      }
    },
    {
      "chainId": 101,
      "address": "6h6uy8yAfaAb5sPE2bvXQEB93LnUMEdcCRU2kfiErTct",
      "symbol": "ZMR",
      "name": "ZMIRROR",
      "decimals": 9,
      "logoURI": "https://raw.githubusercontent.com/solana-labs/token-list/main/assets/mainnet/6h6uy8yAfaAb5sPE2bvXQEB93LnUMEdcCRU2kfiErTct/logo.JPG",
      "tags": []
    },
    {
      "chainId": 101,
      "address": "sodaNXUbtjMvHe9c5Uw7o7VAcVpXPHAvtaRaiPVJQuE",
      "symbol": "SODA",
      "name": "cheesesoda token",
      "decimals": 0,
      "logoURI": "https://raw.githubusercontent.com/solana-labs/token-list/main/assets/mainnet/sodaNXUbtjMvHe9c5Uw7o7VAcVpXPHAvtaRaiPVJQuE/logo.svg",
      "tags": [],
      "extensions": {
        "website": "https://token.cheesesoda.com",
        "twitter": "https://twitter.com/cheesesodadex",
        "serumV3Usdc": "6KFs2wUzME8Z3AeWL4HfKkXbtik5zVvebdg5qCxqt4hB"
      }
    },
    {
      "chainId": 101,
      "address": "sodaoT6Wh1nxHaarw4kDh7AkK4oZnERK1QgDUtHPR3H",
      "symbol": "SODAO",
      "name": "cheesesodaDAO",
      "decimals": 4,
      "logoURI": "https://raw.githubusercontent.com/solana-labs/token-list/main/assets/mainnet/sodaoT6Wh1nxHaarw4kDh7AkK4oZnERK1QgDUtHPR3H/logo.svg",
      "tags": [],
      "extensions": {
        "website": "https://dao.cheesesoda.com",
        "twitter": "https://twitter.com/cheesesodadex"
      }
    },
    {
      "chainId": 101,
      "address": "49YUsDrThJosHSagCn1F59Uc9NRxbr9thVrZikUnQDXy",
      "symbol": "LIQ-RAY",
      "name": "Raydium LP Token (LIQ-RAY)",
      "decimals": 6,
      "logoURI": "https://raw.githubusercontent.com/solana-labs/token-list/main/assets/mainnet/49YUsDrThJosHSagCn1F59Uc9NRxbr9thVrZikUnQDXy/logo.png",
      "tags": [
        "lp-token"
      ],
      "extensions": {
        "website": "https://raydium.io/"
      }
    },
    {
      "chainId": 101,
      "address": "FGmeGqUqKzVX2ajkXaFSQxNcBRWnJg1vi5fugRJrDJ3k",
      "symbol": "FCS",
      "name": "FCS",
      "decimals": 9,
      "logoURI": "https://raw.githubusercontent.com/solana-labs/token-list/main/assets/mainnet/FGmeGqUqKzVX2ajkXaFSQxNcBRWnJg1vi5fugRJrDJ3k/logo.png",
      "tags": [],
      "extensions": {
        "website": "https://www.fcs.com/"
      }
    },
    {
      "chainId": 101,
      "address": "CjpDCj8zLSM37669qng5znYP25JuoDPCvLSLLd7pxAsr",
      "symbol": "Nordic Energy Token",
      "name": "NET",
      "decimals": 9,
      "logoURI": "https://raw.githubusercontent.com/solana-labs/token-list/main/assets/mainnet/CjpDCj8zLSM37669qng5znYP25JuoDPCvLSLLd7pxAsr/logo.png",
      "tags": [],
      "extensions": {
        "website": "https://nordicenergy.io/",
        "twitter": "https://twitter.com/nordicenergy1",
        "telegram": "https://t.me/nordicenergy"
      }
    },
    {
      "chainId": 101,
      "address": "9eaAUFp7S38DKXxbjwzEG8oq1H1AipPkUuieUkVJ9krt",
      "symbol": "KDC",
      "name": "KDC (KURZ Digital Currency)",
      "decimals": 2,
      "logoURI": "https://kurzdigital.com/images/KDC_logo.png",
      "tags": [
        "stablecoin",
        "kdc"
      ],
      "extensions": {
        "website": "https://www.kurzdigital.com"
      }
    },
    {
      "chainId": 101,
      "address": "A1C9Shy732BThWvHAN936f33N7Wm1HbFvxb2zDSoBx8F",
      "symbol": "PKR2",
      "name": "Pokerrrr 2",
      "decimals": 9,
      "logoURI": "https://raw.githubusercontent.com/C-e-r-b-e-r-u-s/token-list/main/assets/mainnet/A1C9Shy732BThWvHAN936f33N7Wm1HbFvxb2zDSoBx8F/pkr2-logo.png",
      "tags": [
        "Game-Token",
        "Club Code: 03m91"
      ],
      "extensions": {
        "website": "https://www.pokerrrrapp.com/"
      }
    },
    {
      "chainId": 101,
      "address": "35KgRun5UMT2Kjtjw4cNG1tXHcgBxuxji6Yp6ciz7yX7",
      "symbol": "VPE",
      "name": "VPOWER",
      "decimals": 9,
      "logoURI": "https://raw.githubusercontent.com/solana-labs/token-list/main/assets/mainnet/35KgRun5UMT2Kjtjw4cNG1tXHcgBxuxji6Yp6ciz7yX7/logo.png",
      "extensions": {
        "website": "https://vpowerswap.com/",
        "twitter": "https://twitter.com/vpowerswap",
        "telegram": "https://t.me/vpowerswap_channel"
      }
    },
    {
      "chainId": 101,
      "address": "GSaiLQxREzaxUcE3v28HxBacoUQPZNtXx1eQsCFsX9Bg",
      "symbol": "XgSAIL",
      "name": "gSAIL DEPRECATED",
      "decimals": 9,
      "logoURI": "https://raw.githubusercontent.com/solana-labs/token-list/main/assets/mainnet/GSaiLQxREzaxUcE3v28HxBacoUQPZNtXx1eQsCFsX9Bg/logo.png",
      "tags": [
        "utility-token"
      ],
      "extensions": {
        "website": "https://www.solanasail.com",
        "twitter": "https://twitter.com/SolanaSail"
      }
    },
    {
      "chainId": 101,
      "address": "ELyNEh5HC33sQLhGiQ5dimmwqiJCiqVJp3eQxpX3pKhQ",
      "symbol": "JCS",
      "name": "Jogys Crypto School Token",
      "decimals": 9,
      "logoURI": "https://raw.githubusercontent.com/solana-labs/token-list/main/assets/mainnet/ELyNEh5HC33sQLhGiQ5dimmwqiJCiqVJp3eQxpX3pKhQ/logo.png",
      "tags": [],
      "extensions": {
        "website": "https://instagram.com/jogyscryptoschool?utm_medium=copy_link",
        "instagram": "https://instagram.com/jogyscryptoschool?utm_medium=copy_link",
        "telegram": "https://t.me/JCS_JogysCryptoSchool"
      }
    },
    {
      "chainId": 101,
      "address": "3bRTivrVsitbmCTGtqwp7hxXPsybkjn4XLNtPsHqa3zR",
      "symbol": "LIKE",
      "name": "Only1 (LIKE)",
      "decimals": 9,
      "logoURI": "https://only1.io/like-token.svg",
      "tags": [
        "utility-token"
      ],
      "extensions": {
        "website": "https://only1.io/",
        "medium": "https://only1nft.medium.com/",
        "twitter": "https://twitter.com/only1nft",
        "telegram": "https://t.me/only1nft",
        "discord": "https://discord.gg/SrsKwTFA",
        "coingeckoId": "only1"
      }
    },
    {
      "chainId": 101,
      "address": "CXLBjMMcwkc17GfJtBos6rQCo1ypeH6eDbB82Kby4MRm",
      "symbol": "wUST",
      "name": "Wrapped UST (Wormhole)",
      "decimals": 9,
      "logoURI": "https://raw.githubusercontent.com/solana-labs/token-list/main/assets/mainnet/CXLBjMMcwkc17GfJtBos6rQCo1ypeH6eDbB82Kby4MRm/logo.png",
      "tags": [
        "wrapped",
        "wormhole"
      ],
      "extensions": {
        "website": "https://terra.money",
        "address": "0xa47c8bf37f92aBed4A126BDA807A7b7498661acD",
        "bridgeContract": "https://etherscan.io/address/0xf92cD566Ea4864356C5491c177A430C222d7e678",
        "assetContract": "https://etherscan.io/address/0xa47c8bf37f92aBed4A126BDA807A7b7498661acD",
        "coingeckoId": "terrausd"
      }
    },
    {
      "chainId": 101,
      "address": "A7SXXA9wveT2quqqzh5m6Zf3ueCb9kBezQdpnYxHwzLt",
      "symbol": "ZINTI",
      "name": "Zia Inti",
      "decimals": 9,
      "logoURI": "https://raw.githubusercontent.com/solana-labs/token-list/main/assets/mainnet/A7SXXA9wveT2quqqzh5m6Zf3ueCb9kBezQdpnYxHwzLt/logo.png",
      "tags": [],
      "extensions": {
        "website": "https://www.ziainti.com/"
      }
    },
    {
      "chainId": 101,
      "address": "3Ztt53vwGhQGoEp3n1RjSu4CFnGRfqzwo6L8KN8gmXfd",
      "symbol": "METAS",
      "name": "METASEER",
      "decimals": 9,
      "logoURI": "https://metaseer.io/img/home-one/logo256.png",
      "tags": [
        "utility-token"
      ],
      "extensions": {
        "website": "https://metaseer.io/",
        "twitter": "https://twitter.com/MSEERofficial"
      }
    },
    {
      "chainId": 101,
      "address": "EssczqGURZtsSuzEoH471KCRNDWfS4aQpEJVXWL3DvdK",
      "symbol": "VIVA",
      "name": "Viva coin",
      "decimals": 9,
      "logoURI": "https://raw.githubusercontent.com/solana-labs/token-list/main/assets/mainnet/EssczqGURZtsSuzEoH471KCRNDWfS4aQpEJVXWL3DvdK/logo.png",
      "tags": [
        "utility-token"
      ],
      "extensions": {
        "website": "https://www.inkresearch.com",
        "twitter": "https://twitter.com/inkresearch"
      }
    },
    {
      "chainId": 101,
      "address": "EWS2ATMt5fQk89NWLJYNRmGaNoji8MhFZkUB4DiWCCcz",
      "symbol": "SOLBERRY",
      "name": "SOLBERRY",
      "decimals": 6,
      "logoURI": "https://raw.githubusercontent.com/solana-labs/token-list/main/assets/mainnet/EWS2ATMt5fQk89NWLJYNRmGaNoji8MhFZkUB4DiWCCcz/logo.png",
      "tags": [],
      "extensions": {
        "website": "https://www.solberry.tech",
        "twitter": "https://twitter.com/berrysol"
      }
    },
    {
      "chainId": 101,
      "address": "FJJT7yUJM9X9SHpkVr4wLgyfJ3vtVLoReUqTsCPWzof2",
      "symbol": "KEKW-USDC",
      "name": "Raydium LP Token (KEKW-USDC)",
      "decimals": 9,
      "logoURI": "https://www.kekw.io/images/kekwusdc.png",
      "tags": [
        "lp-token"
      ],
      "extensions": {
        "website": "https://kekw.io/",
        "twitter": "https://twitter.com/kekwcoin",
        "medium": "https://kekwcoin.medium.com/",
        "discord": "https://discord.gg/kekw"
      }
    },
    {
      "chainId": 101,
      "address": "5Z6jnA9fDUDVjQyaTbYWwCTE47wMAuyvAQjg5angY12C",
      "symbol": "DNDZ",
      "name": "Dinarius Token",
      "decimals": 9,
      "logoURI": "https://raw.githubusercontent.com/Boukezzoula/Dinarius/master/dinariuslogo.png",
      "tags": [
        "stablecoin"
      ],
      "extensions": {
        "website": "http://dinarius.net"
      }
    },
    {
      "chainId": 101,
      "address": "EqbY2zaTsJesaVviL5unHKjDsjoQZJhQAQz3iWQxAu1X",
      "symbol": "RnV",
      "name": "RADONTOKEN",
      "decimals": 9,
      "logoURI": "https://raw.githubusercontent.com/solana-labs/token-list/main/assets/mainnet/EqbY2zaTsJesaVviL5unHKjDsjoQZJhQAQz3iWQxAu1X/logo.png",
      "tags": [],
      "extensions": {
        "website": "https://www.radonvalue.com/"
      }
    },
    {
      "chainId": 101,
      "address": "5pXLmRJyfrTDYMCp1xyiqRDcbb7vYjYiMYzhBza2ht62",
      "symbol": "CRYN",
      "name": "Crayon",
      "decimals": 6,
      "logoURI": "https://raw.githubusercontent.com/solana-labs/token-list/main/assets/mainnet/5pXLmRJyfrTDYMCp1xyiqRDcbb7vYjYiMYzhBza2ht62/crayon.png",
      "tags": [],
      "extensions": {
        "website": "https://solanacrayon.com",
        "twitter": "https://twitter.com/SolanaCrayon",
        "serumV3Usdc": "CjBssusBjX4b2UBvMZhiZCQshW1afpQPA1Mv29Chn6vj",
        "description": "Crayon is a meme token, Dex, and Dapps on Solana."
      }
    },
    {
      "chainId": 101,
      "address": "z9WZXekbCtwoxyfAwEJn1euXybvqLzPVv3NDzJzkq7C",
      "symbol": "CRC",
      "name": "Care Coin Token",
      "decimals": 9,
      "logoURI": "https://raw.githubusercontent.com/solana-labs/token-list/main/assets/mainnet/z9WZXekbCtwoxyfAwEJn1euXybvqLzPVv3NDzJzkq7C/logo.png",
      "tags": [],
      "extensions": {
        "twitter": " https://twitter.com/carecointoken_",
        "website": "https://www.carecoin.site"
      }
    },
    {
      "chainId": 101,
      "address": "9aPjLUGR9e6w6xU2NEQNtP3jg3mq2mJjSUZoQS4RKz35",
      "symbol": "SOUL",
      "name": "Soulana",
      "decimals": 9,
      "logoURI": "https://raw.githubusercontent.com/solana-labs/token-list/main/assets/mainnet/9aPjLUGR9e6w6xU2NEQNtP3jg3mq2mJjSUZoQS4RKz35/logo.png",
      "tags": [],
      "extensions": {
        "twitter": "https://twitter.com/Soulanadefi"
      }
    },
    {
      "chainId": 101,
      "address": "26W4xxHbWJfrswaMNh14ag2s4PZTQuu2ypHGj6YEVXkT",
      "symbol": "DCASH",
      "name": "Diabolo Token",
      "decimals": 9,
      "logoURI": "https://raw.githubusercontent.com/solana-labs/token-list/main/assets/mainnet/26W4xxHbWJfrswaMNh14ag2s4PZTQuu2ypHGj6YEVXkT/dcash-logo.png",
      "tags": [],
      "extensions": {
        "website": "https://diabolo.io"
      }
    },
    {
      "chainId": 101,
      "address": "8CWgMvZe7ntNLbky4T3JhSgtCYzeorgRiUY8xfXZztXx",
      "symbol": "IOTC",
      "name": "IoTcoin",
      "decimals": 9,
      "logoURI": "https://raw.githubusercontent.com/solana-labs/token-list/main/assets/mainnet/8CWgMvZe7ntNLbky4T3JhSgtCYzeorgRiUY8xfXZztXx/logo.jpg",
      "tags": [],
      "extensions": {
        "website": "https://www.iotworlds.com",
        "twitter": "https://twitter.com/iotworlds",
        "facebook": "https://facebook.com/iotworlds",
        "instagram": "https://instagram.com/iotworlds",
        "linkedin": "https://www.linkedin.com/company/iotworlds"
      }
    },
    {
      "chainId": 101,
      "address": "FqJE1neoCJrRwxfC9mRL6FduuZ1gCX2FUbya5hi8EQgA",
      "symbol": "VLDC",
      "name": "Viloid Coin",
      "decimals": 9,
      "logoURI": "https://raw.githubusercontent.com/solana-labs/token-list/main/assets/mainnet/FqJE1neoCJrRwxfC9mRL6FduuZ1gCX2FUbya5hi8EQgA/logo.png",
      "tags": [
        "social-token"
      ],
      "extensions": {
        "website": "https://viloidcoin.com",
        "github": "https://github.com/viloidcoin"
      }
    },
    {
      "chainId": 101,
      "address": "C98A4nkJXhpVZNAZdHUA95RpTF3T4whtQubL3YobiUX9",
      "symbol": "C98",
      "name": "Coin98",
      "decimals": 6,
      "logoURI": "https://coin98.s3.ap-southeast-1.amazonaws.com/Coin/c98-512.svg",
      "tags": [
        "social-token"
      ],
      "extensions": {
        "website": "https://coin98.com",
        "twitter": "https://twitter.com/coin98_finance",
        "telegram": "https://t.me/coin98_finance"
      }
    },
    {
      "chainId": 101,
      "address": "Saber2gLauYim4Mvftnrasomsv6NvAuncvMEZwcLpD1",
      "symbol": "SBR",
      "name": "Saber Protocol Token",
      "decimals": 6,
      "logoURI": "https://raw.githubusercontent.com/solana-labs/token-list/main/assets/mainnet/Saber2gLauYim4Mvftnrasomsv6NvAuncvMEZwcLpD1/logo.svg",
      "tags": [],
      "extensions": {
        "website": "https://saber.so",
        "twitter": "https://twitter.com/saber_hq",
        "github": "https://github.com/saber-hq",
        "medium": "https://blog.saber.so",
        "discord": "https://chat.saber.so",
        "serumV3Usdc": "HXBi8YBwbh4TXF6PjVw81m8Z3Cc4WBofvauj5SBFdgUs",
        "coingeckoId": "saber"
      }
     },
     {
      "chainId": 101,
      "address": "2juwHtqBUEaV26WM5sVvjFsjvCXfwP3ZPndmr5ywVwgZ",
      "symbol": "ADAM",
      "name": "adamho",
      "decimals": 7,
      "logoURI": "https://raw.githubusercontent.com/solana-labs/token-list/main/assets/mainnet/2juwHtqBUEaV26WM5sVvjFsjvCXfwP3ZPndmr5ywVwgZ/adamho_250x250.jpg",
      "tags": [
        "social-token"
      ],
      "extensions": {
        "twitter": "https://twitter.com/takwah"
      }
     },
    {
      "chainId": 101,
      "address": "FMJotGUW16AzexRD3vXJQ94AL71cwrhtFaCTGtK1QHXm",
      "symbol": "LRA",
      "name": "Lumos Rewards",
      "decimals": 9,
      "logoURI": "https://raw.githubusercontent.com/solana-labs/token-list/main/assets/mainnet/FMJotGUW16AzexRD3vXJQ94AL71cwrhtFaCTGtK1QHXm/logo.jpeg",
      "tags": [
        "social-token"
      ],
      "extensions": {
        "website": "https://lumos.exchange"
      }
    },
    {
      "chainId": 101,
      "address": "AWTE7toEwKdSRd7zh3q45SjKhmYVFp3zk4quWHsM92bj",
      "symbol": "ZAU",
      "name": "Zaucoin",
      "decimals": 9,
      "logoURI": "https://raw.githubusercontent.com/solana-labs/token-list/main/assets/mainnet/AWTE7toEwKdSRd7zh3q45SjKhmYVFp3zk4quWHsM92bj/logo.png",
      "tags": [
        "utility-token"
      ],
      "extensions": {
        "website": "zaucoin.crypto"
      }
    },
    {
      "chainId": 101,
      "address": "5ToouaoWhGCiaicANcewnaNKJssdZTxPATDhqJXARiJG",
      "symbol": "NUR",
      "name": "Nur Coin",
      "decimals": 9,
      "logoURI": "https://raw.githubusercontent.com/solana-labs/token-list/main/assets/mainnet/5ToouaoWhGCiaicANcewnaNKJssdZTxPATDhqJXARiJG/logo.png",
      "tags": [
        "kazakhstan",
        "qazaqstan",
        "kz"
      ]
    },
    {
      "chainId": 101,
      "address": "9ysRLs872GMvmAjjFZEFccnJBF3tYEVT1x7dFE1WPqTY",
      "symbol": "VRNT",
      "name": "Variant",
      "decimals": 9,
      "logoURI": "https://raw.githubusercontent.com/solana-labs/token-list/main/assets/mainnet/9ysRLs872GMvmAjjFZEFccnJBF3tYEVT1x7dFE1WPqTY/logo.png",
      "tags": [
        "utility-token"
      ],
      "extensions": {
        "website": "https://www.variantresearch.io"
      }
    },
    {
      "chainId": 101,
      "address": "8pBc4v9GAwCBNWPB5XKA93APexMGAS4qMr37vNke9Ref",
      "symbol": "wHBTC",
      "name": "HBTC (Wormhole)",
      "decimals": 9,
      "logoURI": "https://raw.githubusercontent.com/solana-labs/token-list/main/assets/mainnet/8pBc4v9GAwCBNWPB5XKA93APexMGAS4qMr37vNke9Ref/logo.png",
      "tags": [
        "wrapped",
        "wormhole"
      ],
      "extensions": {
        "address": "0x0316EB71485b0Ab14103307bf65a021042c6d380",
        "bridgeContract": "https://etherscan.io/address/0xf92cD566Ea4864356C5491c177A430C222d7e678",
        "assetContract": "https://etherscan.io/address/0x0316EB71485b0Ab14103307bf65a021042c6d380",
        "coingeckoId": "huobi-btc"
      }
    },
    {
      "chainId": 101,
      "address": "BybpSTBoZHsmKnfxYG47GDhVPKrnEKX31CScShbrzUhX",
      "symbol": "wHUSD",
      "name": "HUSD Stablecoin (Wormhole)",
      "decimals": 8,
      "logoURI": "https://raw.githubusercontent.com/solana-labs/token-list/main/assets/mainnet/BybpSTBoZHsmKnfxYG47GDhVPKrnEKX31CScShbrzUhX/logo.png",
      "tags": [
        "wrapped",
        "wormhole"
      ],
      "extensions": {
        "website": "https://www.stcoins.com/",
        "address": "0xdf574c24545e5ffecb9a659c229253d4111d87e1",
        "bridgeContract": "https://etherscan.io/address/0xf92cD566Ea4864356C5491c177A430C222d7e678",
        "assetContract": "https://etherscan.io/address/0xdf574c24545e5ffecb9a659c229253d4111d87e1",
        "coingeckoId": "husd"
      }
    },
    {
      "chainId": 101,
      "address": "6VNKqgz9hk7zRShTFdg5AnkfKwZUcojzwAkzxSH3bnUm",
      "symbol": "wHAPI",
      "name": "Wrapped HAPI",
      "decimals": 9,
      "logoURI": "https://raw.githubusercontent.com/solana-labs/token-list/main/assets/mainnet/6VNKqgz9hk7zRShTFdg5AnkfKwZUcojzwAkzxSH3bnUm/logo.png",
      "tags": [
        "wrapped",
        "utility-token"
      ],
      "extensions": {
        "website": "https://hapi.one",
        "twitter": "https://twitter.com/i_am_hapi_one",
        "medium": "https://medium.com/i-am-hapi",
        "telegram": "http://t.me/hapiHF",
        "github": "https://github.com/HAPIprotocol/HAPI/"
      }
    },
    {
      "chainId": 101,
      "address": "Lrxqnh6ZHKbGy3dcrCED43nsoLkM1LTzU2jRfWe8qUC",
      "symbol": "LARIX",
      "name": "Larix",
      "decimals": 6,
      "logoURI": "https://raw.githubusercontent.com/solana-labs/token-list/main/assets/mainnet/Lrxqnh6ZHKbGy3dcrCED43nsoLkM1LTzU2jRfWe8qUC/logo.jpg",
      "tags": [],
      "extensions": {
        "website": "projectlarix.com",
        "twitter": "https://twitter.com/ProjectLarix",
        "discord": "http://discord.gg/hfnRFV9Ngt",
        "medium": "http://projectlarix.medium.com",
        "telegram": "http://t.me/projectlarix",
        "github": "https://github.com/ProjectLarix/Larix-Lending-Project-Rep"
      }
    },
    {
      "chainId": 101,
      "address": "BYvGwtPx6Nw4YUVVwqx7qh657EcdxBSfE8JcaPmWWa6E",
      "symbol": "TOSTI",
      "name": "Tosti Coin",
      "decimals": 9,
      "logoURI": "https://raw.githubusercontent.com/solana-labs/token-list/main/assets/mainnet/BYvGwtPx6Nw4YUVVwqx7qh657EcdxBSfE8JcaPmWWa6E/logo.png",
      "tags": [
        "utility-token"
      ],
      "extensions": {
        "website": "https://tosti.app"
      }
    },
    {
      "chainId": 101,
<<<<<<< HEAD
      "address": "EKEjv7VJTsKsfyZMNgPfoKkdk7pYNSgb3tg2h3zUe4PT",
      "symbol": "SIMP",
      "name": "Simp.",
      "decimals": 9,
      "logoURI": "https://raw.githubusercontent.com/solana-labs/token-list/main/assets/mainnet/EKEjv7VJTsKsfyZMNgPfoKkdk7pYNSgb3tg2h3zUe4PT/logo.png",
      "tags": [
        "utility-token"
      ],
      "extensions": {
        "website": "https://functional-spirit-e72.notion.site/Simp-090cf60910024a228d8b163dcaf23a84",
        "discord": "https://discord.gg/5293AzqtHU"
      }
    },
    {
      "chainId": 101,
      "address": "57h4LEnBooHrKbacYWGCFghmrTzYPVn8PwZkzTzRLvHa",
      "symbol": "USDC-USDT-UST",
      "name": "Mercurial LP Token (USDC-USDT-UST)",
      "decimals": 9,
      "logoURI": "https://raw.githubusercontent.com/solana-labs/token-list/main/assets/mainnet/57h4LEnBooHrKbacYWGCFghmrTzYPVn8PwZkzTzRLvHa/logo.svg",
      "tags": [
        "lp-token"
      ],
      "extensions": {
        "website": "https://www.mercurial.finance/"
      }
    },
    {
      "chainId": 101,
      "address": "mSoLzYCxHdYgdzU16g5QSh3i5K3z3KZK7ytfqcJm7So",
      "symbol": "mSOL",
      "name": "Marinade staked SOL (mSOL)",
      "decimals": 9,
      "logoURI": "https://raw.githubusercontent.com/solana-labs/token-list/main/assets/mainnet/mSoLzYCxHdYgdzU16g5QSh3i5K3z3KZK7ytfqcJm7So/logo.png",
      "tags": [],
      "extensions": {
        "website": "https://marinade.finance",
        "twitter": "https://twitter.com/MarinadeFinance",
        "discord": "https://discord.gg/mGqZA5pjRN",
        "medium": "https://medium.com/marinade-finance",
        "github": "https://github.com/marinade-finance"
      }
    },
    {
      "chainId": 101,
      "address": "LPmSozJJ8Jh69ut2WP3XmVohTjL4ipR18yiCzxrUmVj",
      "symbol": "mSOL-SOL-LP",
      "name": "Marinade LP token",
      "decimals": 9,
      "logoURI": "https://raw.githubusercontent.com/solana-labs/token-list/main/assets/mainnet/LPmSozJJ8Jh69ut2WP3XmVohTjL4ipR18yiCzxrUmVj/logo.png",
      "tags": [
        "lp-token"
      ],
      "extensions": {
        "website": "https://marinade.finance",
        "twitter": "https://twitter.com/MarinadeFinance",
        "discord": "https://discord.gg/mGqZA5pjRN",
        "medium": "https://medium.com/marinade-finance",
        "github": "https://github.com/marinade-finance"
      }
    },
    {
      "chainId": 101,
      "address": "3k8BDobgihmk72jVmXYLE168bxxQUhqqyESW4dQVktqC",
      "symbol": "STEP-USDC",
      "name": "Raydium LP Token V4 (STEP-USDC)",
      "decimals": 9,
      "logoURI": "https://raw.githubusercontent.com/solana-labs/token-list/main/assets/mainnet/3k8BDobgihmk72jVmXYLE168bxxQUhqqyESW4dQVktqC/logo.png",
      "tags": [
        "lp-token"
      ],
      "extensions": {
        "website": "https://raydium.io/"
      }
    },
    {
      "chainId": 101,
      "address": "A5zanvgtioZGiJMdEyaKN4XQmJsp1p7uVxaq2696REvQ",
      "symbol": "MEDIA-USDC",
      "name": "Raydium LP Token V4 (MEDIA-USDC)",
      "decimals": 6,
      "logoURI": "https://raw.githubusercontent.com/solana-labs/token-list/main/assets/mainnet/A5zanvgtioZGiJMdEyaKN4XQmJsp1p7uVxaq2696REvQ/logo.png",
      "tags": [
        "lp-token"
      ],
      "extensions": {
        "website": "https://raydium.io/"
      }
    },
    {
      "chainId": 101,
      "address": "Cq4HyW5xia37tKejPF2XfZeXQoPYW6KfbPvxvw5eRoUE",
      "symbol": "ROPE-USDC",
      "name": "Raydium LP Token V4 (ROPE-USDC)",
      "decimals": 9,
      "logoURI": "https://raw.githubusercontent.com/solana-labs/token-list/main/assets/mainnet/Cq4HyW5xia37tKejPF2XfZeXQoPYW6KfbPvxvw5eRoUE/logo.png",
      "tags": [
        "lp-token"
      ],
      "extensions": {
        "website": "https://raydium.io/"
      }
    },
    {
      "chainId": 101,
      "address": "3H9NxvaZoxMZZDZcbBDdWMKbrfNj7PCF5sbRwDr7SdDW",
      "symbol": "MER-USDC",
      "name": "Raydium LP Token V4 (MER-USDC)",
      "decimals": 6,
      "logoURI": "https://raw.githubusercontent.com/solana-labs/token-list/main/assets/mainnet/3H9NxvaZoxMZZDZcbBDdWMKbrfNj7PCF5sbRwDr7SdDW/logo.png",
      "tags": [
        "lp-token"
      ],
      "extensions": {
        "website": "https://raydium.io/"
      }
    },
    {
      "chainId": 101,
      "address": "Cz1kUvHw98imKkrqqu95GQB9h1frY8RikxPojMwWKGXf",
      "symbol": "COPE-USDC",
      "name": "Raydium LP Token V4 (COPE-USDC)",
      "decimals": 6,
      "logoURI": "https://raw.githubusercontent.com/solana-labs/token-list/main/assets/mainnet/Cz1kUvHw98imKkrqqu95GQB9h1frY8RikxPojMwWKGXf/logo.png",
      "tags": [
        "lp-token"
      ],
      "extensions": {
        "website": "https://raydium.io/"
      }
    },
    {
      "chainId": 101,
      "address": "iUDasAP2nXm5wvTukAHEKSdSXn8vQkRtaiShs9ceGB7",
      "symbol": "ALEPH-USDC",
      "name": "Raydium LP Token V4 (ALEPH-USDC)",
      "decimals": 6,
      "logoURI": "https://raw.githubusercontent.com/solana-labs/token-list/main/assets/mainnet/iUDasAP2nXm5wvTukAHEKSdSXn8vQkRtaiShs9ceGB7/logo.png",
      "tags": [
        "lp-token"
      ],
      "extensions": {
        "website": "https://raydium.io/"
      }
    },
    {
      "chainId": 101,
      "address": "7cu42ao8Jgrd5A3y3bNQsCxq5poyGZNmTydkGfJYQfzh",
      "symbol": "WOO-USDC",
      "name": "Raydium LP Token V4 (WOO-USDC)",
      "decimals": 6,
      "logoURI": "https://raw.githubusercontent.com/solana-labs/token-list/main/assets/mainnet/7cu42ao8Jgrd5A3y3bNQsCxq5poyGZNmTydkGfJYQfzh/logo.png",
      "tags": [
        "lp-token"
      ],
      "extensions": {
        "website": "https://raydium.io/"
      }
    },
    {
      "chainId": 101,
      "address": "G8qcfeFqxwbCqpxv5LpLWxUCd1PyMB5nWb5e5YyxLMKg",
      "symbol": "SNY-USDC",
      "name": "Raydium LP Token V4 (SNY-USDC)",
      "decimals": 6,
      "logoURI": "https://raw.githubusercontent.com/solana-labs/token-list/main/assets/mainnet/G8qcfeFqxwbCqpxv5LpLWxUCd1PyMB5nWb5e5YyxLMKg/logo.png",
      "tags": [
        "lp-token"
      ],
      "extensions": {
        "website": "https://raydium.io/"
      }
    },
    {
      "chainId": 101,
      "address": "9nQPYJvysyfnXhQ6nkK5V7sZG26hmDgusfdNQijRk5LD",
      "symbol": "BOP-RAY",
      "name": "Raydium LP Token V4 (BOP-RAY)",
      "decimals": 8,
      "logoURI": "https://raw.githubusercontent.com/solana-labs/token-list/main/assets/mainnet/9nQPYJvysyfnXhQ6nkK5V7sZG26hmDgusfdNQijRk5LD/logo.png",
      "tags": [
        "lp-token"
      ],
      "extensions": {
        "website": "https://raydium.io/"
      }
    },
    {
      "chainId": 101,
      "address": "2Xxbm1hdv5wPeen5ponDSMT3VqhGMTQ7mH9stNXm9shU",
      "symbol": "SLRS-USDC",
      "name": "Raydium LP Token V4 (SLRS-USDC)",
      "decimals": 6,
      "logoURI": "https://raw.githubusercontent.com/solana-labs/token-list/main/assets/mainnet/2Xxbm1hdv5wPeen5ponDSMT3VqhGMTQ7mH9stNXm9shU/logo.png",
      "tags": [
        "lp-token"
      ],
      "extensions": {
        "website": "https://raydium.io/"
      }
    },
    {
      "chainId": 101,
      "address": "HwzkXyX8B45LsaHXwY8su92NoRBS5GQC32HzjQRDqPnr",
      "symbol": "SAMO-RAY",
      "name": "Raydium LP Token V4 (SAMO-RAY)",
      "decimals": 9,
      "logoURI": "https://raw.githubusercontent.com/solana-labs/token-list/main/assets/mainnet/HwzkXyX8B45LsaHXwY8su92NoRBS5GQC32HzjQRDqPnr/logo.png",
      "tags": [
        "lp-token"
      ],
      "extensions": {
        "website": "https://raydium.io/"
      }
    },
    {
      "chainId": 101,
      "address": "CTEpsih91ZLo5gunvryLpJ3pzMjmt5jbS6AnSQrzYw7V",
      "symbol": "renBTC-USDC",
      "name": "Raydium LP Token V4 (renBTC-USDC)",
      "decimals": 8,
      "logoURI": "https://raw.githubusercontent.com/solana-labs/token-list/main/assets/mainnet/CTEpsih91ZLo5gunvryLpJ3pzMjmt5jbS6AnSQrzYw7V/logo.png",
      "tags": [
        "lp-token"
      ],
      "extensions": {
        "website": "https://raydium.io/"
      }
    },
    {
      "chainId": 101,
      "address": "Hb8KnZNKvRxu7pgMRWJgoMSMcepfvNiBFFDDrdf9o3wA",
      "symbol": "renDOGE-USDC",
      "name": "Raydium LP Token V4 (renDOGE-USDC)",
      "decimals": 8,
      "logoURI": "https://raw.githubusercontent.com/solana-labs/token-list/main/assets/mainnet/Hb8KnZNKvRxu7pgMRWJgoMSMcepfvNiBFFDDrdf9o3wA/logo.png",
      "tags": [
        "lp-token"
      ],
      "extensions": {
        "website": "https://raydium.io/"
      }
    },
    {
      "chainId": 101,
      "address": "FbC6K13MzHvN42bXrtGaWsvZY9fxrackRSZcBGfjPc7m",
      "symbol": "RAY-USDC",
      "name": "Raydium LP Token V4 (RAY-USDC)",
      "decimals": 6,
      "logoURI": "https://raw.githubusercontent.com/solana-labs/token-list/main/assets/mainnet/FbC6K13MzHvN42bXrtGaWsvZY9fxrackRSZcBGfjPc7m/logo.png",
      "tags": [
        "lp-token"
      ],
      "extensions": {
        "website": "https://raydium.io/"
      }
    },
    {
      "chainId": 101,
      "address": "7P5Thr9Egi2rvMmEuQkLn8x8e8Qro7u2U7yLD2tU2Hbe",
      "symbol": "RAY-SRM",
      "name": "Raydium LP Token V4 (RAY-SRM)",
      "decimals": 6,
      "logoURI": "https://raw.githubusercontent.com/solana-labs/token-list/main/assets/mainnet/7P5Thr9Egi2rvMmEuQkLn8x8e8Qro7u2U7yLD2tU2Hbe/logo.png",
      "tags": [
        "lp-token"
      ],
      "extensions": {
        "website": "https://raydium.io/"
      }
    },
    {
      "chainId": 101,
      "address": "mjQH33MqZv5aKAbKHi8dG3g3qXeRQqq1GFcXceZkNSr",
      "symbol": "RAY-ETH",
      "name": "Raydium LP Token V4 (RAY-ETH)",
      "decimals": 6,
      "logoURI": "https://raw.githubusercontent.com/solana-labs/token-list/main/assets/mainnet/mjQH33MqZv5aKAbKHi8dG3g3qXeRQqq1GFcXceZkNSr/logo.png",
      "tags": [
        "lp-token"
      ],
      "extensions": {
        "website": "https://raydium.io/"
      }
    },
    {
      "chainId": 101,
      "address": "89ZKE4aoyfLBe2RuV6jM3JGNhaV18Nxh8eNtjRcndBip",
      "symbol": "RAY-SOL",
      "name": "Raydium LP Token V4 (RAY-SOL)",
      "decimals": 6,
      "logoURI": "https://raw.githubusercontent.com/solana-labs/token-list/main/assets/mainnet/89ZKE4aoyfLBe2RuV6jM3JGNhaV18Nxh8eNtjRcndBip/logo.png",
      "tags": [
        "lp-token"
      ],
      "extensions": {
        "website": "https://raydium.io/"
      }
    },
    {
      "chainId": 101,
      "address": "4HFaSvfgskipvrzT1exoVKsUZ174JyExEsA8bDfsAdY5",
      "symbol": "DXL-USDC",
      "name": "Raydium LP Token V4 (DXL-USDC)",
      "decimals": 6,
      "logoURI": "https://raw.githubusercontent.com/solana-labs/token-list/main/assets/mainnet/4HFaSvfgskipvrzT1exoVKsUZ174JyExEsA8bDfsAdY5/logo.png",
      "tags": [
        "lp-token"
      ],
      "extensions": {
        "website": "https://raydium.io/"
      }
    },
    {
      "chainId": 101,
      "address": "cjZmbt8sJgaoyWYUttomAu5LJYU44ZrcKTbzTSEPDVw",
      "symbol": "LIKE-USDC",
      "name": "Raydium LP Token V4 (LIKE-USDC)",
      "decimals": 9,
      "logoURI": "https://raw.githubusercontent.com/solana-labs/token-list/main/assets/mainnet/cjZmbt8sJgaoyWYUttomAu5LJYU44ZrcKTbzTSEPDVw/logo.png",
      "tags": [
        "lp-token"
      ],
      "extensions": {
        "website": "https://raydium.io/"
      }
    },
    {
      "chainId": 101,
      "address": "57vGdcMZLnbNr4TZ4hgrpGJZGR9vTPhu8L9bNKDrqxKT",
      "symbol": "LIQ-USDC",
      "name": "Orca LP Token (LIQ-USDC)",
      "decimals": 6,
      "logoURI": "https://liqsolana.com/wp-content/uploads/2021/06/200x.png",
      "tags": [
        "lp-token"
      ],
      "extensions": {
        "website": "https://orca.so/"
      }
    },
    {
      "chainId": 101,
      "address": "PoRTjZMPXb9T7dyU7tpLEZRQj7e6ssfAE62j2oQuc6y",
      "symbol": "PORT",
      "name": "Port Finance Token",
      "decimals": 6,
      "logoURI": "https://raw.githubusercontent.com/solana-labs/token-list/main/assets/mainnet/PoRTjZMPXb9T7dyU7tpLEZRQj7e6ssfAE62j2oQuc6y/PORT.png",
      "tags": [],
      "extensions": {
        "website": "https://port.finance/",
        "twitter": "https://twitter.com/port_finance",
        "github": "https://github.com/port-finance/",
        "medium": "https://medium.com/port-finance",
        "discord": "https://discord.gg/nAMXAYhTb2",
        "telegram": "https://t.me/port_finance"
      }
    },
    {
      "chainId": 101,
      "address": "C3vBJEuNvrUqJYQ5ki8TSrCndphJQ7wwiXEwvuy1AJkW",
      "symbol": "BONGO",
      "name": "Bongocoin",
      "decimals": 9,
      "logoURI": "https://raw.githubusercontent.com/solana-labs/token-list/assets/mainnet/C3vBJEuNvrUqJYQ5ki8TSrCndphJQ7wwiXEwvuy1AJkW/logo.png",
      "tags": [],
      "extensions": {
        "website": "https://www.bongocoin.org"
      }
    },
    {
      "chainId": 101,
      "address": "MangoCzJ36AjZyKwVj3VnYU4GTonjfVEnJmvvWaxLac",
      "symbol": "MNGO",
      "name": "Mango",
      "decimals": 6,
      "logoURI": "https://raw.githubusercontent.com/solana-labs/token-list/main/assets/mainnet/MangoCzJ36AjZyKwVj3VnYU4GTonjfVEnJmvvWaxLac/token.png",
      "tags": [],
      "extensions": {
        "website": "https://mango.markets/",
        "serumV3Usdc": "3d4rzwpy9iGdCZvgxcu7B1YocYffVLsQXPXkBZKt2zLc",
        "coingeckoId": "mango-markets",
        "twitter": "https://twitter.com/mangomarkets",
        "discord": "https://discord.gg/67jySBhxrg"
      }
    },
    {
      "chainId": 101,
      "address": "EwJN2GqUGXXzYmoAciwuABtorHczTA5LqbukKXV1viH7",
      "symbol": "UPS",
      "name": "UPS token (UPFI Network)",
      "decimals": 6,
      "logoURI": "https://raw.githubusercontent.com/solana-labs/token-list/main/assets/mainnet/EwJN2GqUGXXzYmoAciwuABtorHczTA5LqbukKXV1viH7/logo.png",
      "tags": [],
      "extensions": {
        "website": "https://upfi.network/",
        "twitter": "https://twitter.com/upfi_network",
        "medium": "https://upfinetwork.medium.com",
        "discord": "https://discord.gg/nHMDdyAggx",
        "telegram": "https://t.me/upfinetworkchannel",
        "facebook": "https://www.facebook.com/UPFInetwork",
        "serumV3Usdc": "DByPstQRx18RU2A8DH6S9mT7bpT6xuLgD2TTFiZJTKZP"
      }
    },
    {
      "chainId": 101,
      "address": "Gsai2KN28MTGcSZ1gKYFswUpFpS7EM9mvdR9c8f6iVXJ",
      "symbol": "gSAIL",
      "name": "SolanaSail Governance Token V2",
      "decimals": 9,
      "logoURI": "https://raw.githubusercontent.com/solanasail/token-list/main/assets/mainnet/Gsai2KN28MTGcSZ1gKYFswUpFpS7EM9mvdR9c8f6iVXJ/logo.png",
      "tags": [
        "utility-token"
      ],
      "extensions": {
        "website": "https://www.solanasail.com",
        "coingeckoId": "solanasail-governance-token",
        "twitter": "https://twitter.com/SolanaSail"
      }
    },
    {
      "chainId": 101,
      "address": "SUNNYWgPQmFxe9wTZzNK7iPnJ3vYDrkgnxJRJm1s3ag",
      "symbol": "SUNNY",
      "name": "Sunny Governance Token",
      "decimals": 6,
      "logoURI": "https://raw.githubusercontent.com/solana-labs/token-list/main/assets/mainnet/SUNNYWgPQmFxe9wTZzNK7iPnJ3vYDrkgnxJRJm1s3ag/logo.svg",
      "tags": [],
      "extensions": {
        "website": "https://sunny.ag/",
        "twitter": "https://twitter.com/SunnyAggregator",
        "github": "https://github.com/SunnyAggregator",
        "medium": "https://medium.com/sunny-aggregator",
        "discord": "https://chat.sunny.ag",
        "serumV3Usdc": "Aubv1QBFh4bwB2wbP1DaPW21YyQBLfgjg8L4PHTaPzRc"
      }
    },
    {
      "chainId": 101,
      "address": "BRLsMczKuaR5w9vSubF4j8HwEGGprVAyyVgS4EX7DKEg",
      "symbol": "CYS",
      "name": "Cyclos",
      "decimals": 6,
      "logoURI": "https://raw.githubusercontent.com/solana-labs/token-list/main/assets/mainnet/BRLsMczKuaR5w9vSubF4j8HwEGGprVAyyVgS4EX7DKEg/logo.svg",
      "tags": [
        "utility-token"
      ],
      "extensions": {
        "website": "https://cyclos.io/",
        "telegram": "https://t.me/cyclosofficialchat",
        "discord": "https://discord.gg/vpbTxzHWYg",
        "twitter": "https://twitter.com/cyclosfi",
        "email": "contact@cyclos.io",
        "github": "https://github.com/cyclos-io",
        "coinmarketcap": "https://coinmarketcap.com/currencies/cyclos/",
        "solanium": "https://www.solanium.io/project/cyclos/",
        "medium": "https://medium.com/@cyclosfinance",
        "serumV3Usdc": "6V6y6QFi17QZC9qNRpVp7SaPiHpCTp2skbRQkUyZZXPW",
        "coingeckoId": "cyclos"
      }
    },
    {
      "chainId": 101,
      "address": "FxjbQMfvQYMtZZK7WGEJwWfsDcdMuuaee8uPxDFFShWh",
      "symbol": "UPFI",
      "name": "UPFI stablecoin (UPFI Network)",
      "decimals": 6,
      "logoURI": "https://raw.githubusercontent.com/solana-labs/token-list/main/assets/mainnet/FxjbQMfvQYMtZZK7WGEJwWfsDcdMuuaee8uPxDFFShWh/logo.png",
      "tags": [
        "stablecoin"
      ],
      "extensions": {
        "website": "https://upfi.network/",
        "twitter": "https://twitter.com/upfi_network",
        "medium": "https://upfinetwork.medium.com",
        "discord": "https://discord.gg/nHMDdyAggx",
        "telegram": "https://t.me/upfinetworkchannel",
        "facebook": "https://www.facebook.com/UPFInetwork",
        "serumV3Usdc": "SyQ4KyF5Y1MPPkkf9LGNA6JpkVmis53HrpPvJ1ZUFwK"
      }
    },
    {
      "chainId": 101,
      "address": "7dHbWXmci3dT8UFYWYZweBLXgycu7Y3iL6trKn1Y7ARj",
      "symbol": "stSOL",
      "name": "Lido Staked SOL",
      "decimals": 9,
      "logoURI": "https://raw.githubusercontent.com/solana-labs/token-list/main/assets/mainnet/7dHbWXmci3dT8UFYWYZweBLXgycu7Y3iL6trKn1Y7ARj/logo.png",
      "tags": [],
      "extensions": {
        "website": "https://solana.lido.fi/",
        "twitter": "https://twitter.com/LidoFinance/"
      }
    },
    {
      "chainId": 101,
      "address": "2Kc38rfQ49DFaKHQaWbijkE7fcymUMLY5guUiUsDmFfn",
      "symbol": "KURO",
      "name": "Kurobi",
      "decimals": 6,
      "logoURI": "https://raw.githubusercontent.com/solana-labs/token-list/main/assets/mainnet/2Kc38rfQ49DFaKHQaWbijkE7fcymUMLY5guUiUsDmFfn/logo.png",
      "tags": [
        "utility-token"
      ],
      "extensions": {
        "website": "https://kurobi.io/",
        "medium": "https://kurobi.medium.com/",
        "github": "https://github.com/KurobiHq/",
        "telegram": "https://t.me/kurobi_io",
        "twitter": "https://twitter.com/kurobi_io"
      }
    },
    {
      "chainId": 101,
      "address": "Bqd2ujCTEzpKzfjb1FHL7FKrdM6n1rZSnRecJK57EoKz",
      "symbol": "HOTTO",
      "name": "HottoShotto",
      "decimals": 9,
      "logoURI": "https://raw.githubusercontent.com/solana-labs/token-list/main/assets/mainnet/Bqd2ujCTEzpKzfjb1FHL7FKrdM6n1rZSnRecJK57EoKz/logo.png",
      "tags": [
        "utility-token"
      ],
      "extensions": {
        "website": "https://hottoshotto.com"
      }
    },
    {
      "chainId": 101,
      "address": "FossiLkXJZ1rePN8jWBqHDZZ3F7ET8p1dRGhYKHbQcZR",
      "symbol": "Fossil",
      "name": "Scallop Fossil Decorations",
      "decimals": 0,
      "logoURI": "https://raw.githubusercontent.com/solana-labs/token-list/main/assets/mainnet/FossiLkXJZ1rePN8jWBqHDZZ3F7ET8p1dRGhYKHbQcZR/logo.png",
      "tags": [
        "nft"
      ],
      "extensions": {
        "website": "https://www.scallop.io/",
        "twitter": "https://twitter.com/Scallop_io",
        "discord": "https://discord.gg/Scallop",
        "telegram": "https://t.me/scallop_io",
        "medium": "https://scallopio.medium.com/",
        "facebook": "https://www.facebook.com/Scallop.io",
        "instagram": "https://www.instagram.com/scallop.io"
      }
    },
    {
      "chainId": 101,
      "address": "FM8yfVgaEHrpSzNZeZ1o4v5iLZuT9soNuqaWD72bJyqs",
      "symbol": "HOTTO-USDC",
      "name": "Raydium LP Token V4 (HOTTO-USDC)",
      "decimals": 9,
      "logoURI": "https://raw.githubusercontent.com/solana-labs/token-list/main/assets/mainnet/FM8yfVgaEHrpSzNZeZ1o4v5iLZuT9soNuqaWD72bJyqs/logo.png",
      "tags": [
        "lp-token"
      ],
      "extensions": {
        "website": "https://raydium.io/"
      }
    },
    {
      "chainId": 101,
      "address": "SeawdHf3NHG6gxCrezQxr5oJAHTLJd6JsQxxd144yaz",
      "symbol": "Seagrass",
      "name": "Scallop Seagrass Decorations",
      "decimals": 0,
      "logoURI": "https://raw.githubusercontent.com/solana-labs/token-list/main/assets/mainnet/SeawdHf3NHG6gxCrezQxr5oJAHTLJd6JsQxxd144yaz/logo.png",
      "tags": [
        "nft"
      ],
      "extensions": {
        "website": "https://www.scallop.io/",
        "twitter": "https://twitter.com/Scallop_io",
        "discord": "https://discord.gg/Scallop",
        "telegram": "https://t.me/scallop_io",
        "medium": "https://scallopio.medium.com/",
        "facebook": "https://www.facebook.com/Scallop.io",
        "instagram": "https://www.instagram.com/scallop.io"
      }
    },
    {
      "chainId": 101,
      "address": "78CeyRBJSu4MFmaDi8Q8QZ3szB6Xwp93sVaMLYSy5SMZ",
      "symbol": "HOTTO-SOL",
      "name": "Raydium LP Token V4 (HOTTO-SOL)",
      "decimals": 9,
      "logoURI": "https://raw.githubusercontent.com/solana-labs/token-list/main/assets/mainnet/78CeyRBJSu4MFmaDi8Q8QZ3szB6Xwp93sVaMLYSy5SMZ/logo.png",
      "tags": [
        "lp-token"
      ],
      "extensions": {
        "website": "https://raydium.io/"
      }
    },
    {
      "chainId": "101",
      "address": "ScaLopYHz9eKtDdKs4yLswwq2RSUtNMZVdPynMcYcc9",
      "symbol": "SCA",
      "name": "Scallop",
      "decimals": 6,
      "logoURI": "https://raw.githubusercontent.com/solana-labs/token-list/main/assets/mainnet/ScaLopYHz9eKtDdKs4yLswwq2RSUtNMZVdPynMcYcc9/logo.png",
      "tags": [],
      "extensions": {
        "website": "https://www.scallop.io/",
        "twitter": "https://twitter.com/Scallop_io",
        "discord": "https://discord.gg/Scallop",
        "telegram": "https://t.me/scallop_io",
        "medium": "https://scallopio.medium.com/",
        "facebook": "https://www.facebook.com/Scallop.io",
        "instagram": "https://www.instagram.com/scallop.io"
      }
    }
    ,{
      "chainId": 101,
      "address": "FnKE9n6aGjQoNWRBZXy4RW6LZVao7qwBonUbiD7edUmZ",
      "symbol": "SYP",
      "name": "Sypool",
      "decimals": 10,
      "logoURI": "https://raw.githubusercontent.com/solana-labs/token-list/main/assets/mainnet/FnKE9n6aGjQoNWRBZXy4RW6LZVao7qwBonUbiD7edUmZ/logo.png",
      "tags": [],
      "extensions": {
        "website": "https://www.sypool.io/"
      }
=======
      "address": "FGpMT3xLwk67hWsT7Lgp7WjovS3rejx9KBmCG1bBtB9U",
      "symbol": "ALTREC",
      "name": "ALTREC Coin",
      "decimals": 8,
      "logoURI": "https://raw.githubusercontent.com/SmonkeyMonkey/token-list/main/assets/mainnet/FGpMT3xLwk67hWsT7Lgp7WjovS3rejx9KBmCG1bBtB9U/logo.png",
      "tags": [
      "utility-token"
      ]
>>>>>>> 18a20c9b
    }
  ],
  "version": {
    "major": 0,
    "minor": 2,
    "patch": 2
  }
}<|MERGE_RESOLUTION|>--- conflicted
+++ resolved
@@ -11279,8 +11279,8 @@
         "serumV3Usdc": "HXBi8YBwbh4TXF6PjVw81m8Z3Cc4WBofvauj5SBFdgUs",
         "coingeckoId": "saber"
       }
-     },
-     {
+    },
+    {
       "chainId": 101,
       "address": "2juwHtqBUEaV26WM5sVvjFsjvCXfwP3ZPndmr5ywVwgZ",
       "symbol": "ADAM",
@@ -11293,7 +11293,7 @@
       "extensions": {
         "twitter": "https://twitter.com/takwah"
       }
-     },
+    },
     {
       "chainId": 101,
       "address": "FMJotGUW16AzexRD3vXJQ94AL71cwrhtFaCTGtK1QHXm",
@@ -11438,7 +11438,6 @@
     },
     {
       "chainId": 101,
-<<<<<<< HEAD
       "address": "EKEjv7VJTsKsfyZMNgPfoKkdk7pYNSgb3tg2h3zUe4PT",
       "symbol": "SIMP",
       "name": "Simp.",
@@ -12050,8 +12049,8 @@
         "facebook": "https://www.facebook.com/Scallop.io",
         "instagram": "https://www.instagram.com/scallop.io"
       }
-    }
-    ,{
+    },
+    {
       "chainId": 101,
       "address": "FnKE9n6aGjQoNWRBZXy4RW6LZVao7qwBonUbiD7edUmZ",
       "symbol": "SYP",
@@ -12062,16 +12061,17 @@
       "extensions": {
         "website": "https://www.sypool.io/"
       }
-=======
+    },
+    {
+      "chainId": "101",
       "address": "FGpMT3xLwk67hWsT7Lgp7WjovS3rejx9KBmCG1bBtB9U",
       "symbol": "ALTREC",
       "name": "ALTREC Coin",
       "decimals": 8,
       "logoURI": "https://raw.githubusercontent.com/SmonkeyMonkey/token-list/main/assets/mainnet/FGpMT3xLwk67hWsT7Lgp7WjovS3rejx9KBmCG1bBtB9U/logo.png",
       "tags": [
-      "utility-token"
+        "utility-token"
       ]
->>>>>>> 18a20c9b
     }
   ],
   "version": {
