{
  "name": "Solana Token List",
  "logoURI": "https://cdn.jsdelivr.net/gh/trustwallet/assets@master/blockchains/solana/info/logo.png",
  "keywords": [
    "solana",
    "spl"
  ],
  "tags": {
    "stablecoin": {
      "name": "stablecoin",
      "description": "Tokens that are fixed to an external asset, e.g. the US dollar"
    },
    "ethereum": {
      "name": "ethereum",
      "description": "Asset bridged from ethereum"
    },
    "lp-token": {
      "name": "lp-token",
      "description": "Asset representing liquidity provider token"
    },
    "wrapped-sollet": {
      "name": "wrapped-sollet",
      "description": "Asset wrapped using sollet bridge"
    },
    "wrapped": {
      "name": "wrapped",
      "description": "Asset wrapped using wormhole bridge"
    },
    "leveraged": {
      "name": "leveraged",
      "description": "Leveraged asset"
    },
    "bull": {
      "name": "bull",
      "description": "Leveraged Bull asset"
    },
    "bear": {
      "name": "bear",
      "description": "Leveraged Bear asset"
    },
    "nft": {
      "name": "nft",
      "description": "Non-fungible token"
    },
    "security-token": {
      "name": "security-token",
      "description": "Tokens that are used to gain access to an electronically restricted resource"
    },
    "utility-token": {
      "name": "utility-token",
      "description": "Tokens that are designed to be spent within a certain blockchain ecosystem e.g. most of the SPL-Tokens"
    }
  },
  "timestamp": "2021-03-03T19:57:21+0000",
  "tokens": [
    {
      "chainId": 101,
      "address": "So11111111111111111111111111111111111111112",
      "symbol": "SOL",
      "name": "Wrapped SOL",
      "decimals": 9,
      "logoURI": "https://cdn.jsdelivr.net/gh/trustwallet/assets@master/blockchains/solana/info/logo.png",
      "tags": [],
      "extensions": {
        "website": "https://solana.com/",
        "serumV3Usdc": "9wFFyRfZBsuAha4YcuxcXLKwMxJR43S7fPfQLusDBzvT",
        "serumV3Usdt": "HWHvQhFmJB3NUcu1aihKmrKegfVxBEHzwVX6yZCKEsi1",
        "coingeckoId": "solana"
      }
    },
    {
      "chainId": 101,
      "address": "EPjFWdd5AufqSSqeM2qN1xzybapC8G4wEGGkZwyTDt1v",
      "symbol": "USDC",
      "name": "USD Coin",
      "decimals": 6,
      "logoURI": "https://cdn.jsdelivr.net/gh/solana-labs/token-list@main/assets/mainnet/EPjFWdd5AufqSSqeM2qN1xzybapC8G4wEGGkZwyTDt1v/logo.png",
      "tags": [
        "stablecoin"
      ],
      "extensions": {
        "website": "https://www.centre.io/",
        "coingeckoId": "usd-coin",
        "serumV3Usdt": "77quYg4MGneUdjgXCunt9GgM1usmrxKY31twEy3WHwcS"
      }
    },
    {
      "chainId": 101,
      "address": "9n4nbM75f5Ui33ZbPYXn59EwSgE8CGsHtAeTH5YFeJ9E",
      "symbol": "BTC",
      "name": "Wrapped Bitcoin (Sollet)",
      "decimals": 6,
      "logoURI": "https://cdn.jsdelivr.net/gh/trustwallet/assets@master/blockchains/bitcoin/info/logo.png",
      "tags": [
        "wrapped-sollet",
        "ethereum"
      ],
      "extensions": {
        "bridgeContract": "https://etherscan.io/address/0xeae57ce9cc1984f202e15e038b964bb8bdf7229a",
        "serumV3Usdc": "A8YFbxQYFVqKZaoYJLLUVcQiWP7G2MeEgW5wsAQgMvFw",
        "serumV3Usdt": "C1EuT9VokAKLiW7i2ASnZUvxDoKuKkCpDDeNxAptuNe4",
        "coingeckoId": "bitcoin"
      }
    },
    {
      "chainId": 101,
      "address": "2FPyTwcZLUg1MDrwsyoP4D6s1tM7hAkHYRjkNb5w6Pxk",
      "symbol": "ETH",
      "name": "Wrapped Ethereum (Sollet)",
      "decimals": 6,
      "logoURI": "https://cdn.jsdelivr.net/gh/trustwallet/assets@master/blockchains/ethereum/assets/0xC02aaA39b223FE8D0A0e5C4F27eAD9083C756Cc2/logo.png",
      "tags": [
        "wrapped-sollet",
        "ethereum"
      ],
      "extensions": {
        "bridgeContract": "https://etherscan.io/address/0xeae57ce9cc1984f202e15e038b964bb8bdf7229a",
        "serumV3Usdc": "4tSvZvnbyzHXLMTiFonMyxZoHmFqau1XArcRCVHLZ5gX",
        "serumV3Usdt": "7dLVkUfBVfCGkFhSXDCq1ukM9usathSgS716t643iFGF",
        "coingeckoId": "ethereum"
      }
    },
    {
      "chainId": 101,
      "address": "3JSf5tPeuscJGtaCp5giEiDhv51gQ4v3zWg8DGgyLfAB",
      "symbol": "YFI",
      "name": "Wrapped YFI (Sollet)",
      "decimals": 6,
      "logoURI": "https://cdn.jsdelivr.net/gh/trustwallet/assets@master/blockchains/ethereum/assets/0x0bc529c00C6401aEF6D220BE8C6Ea1667F6Ad93e/logo.png",
      "tags": [
        "wrapped-sollet",
        "ethereum"
      ],
      "extensions": {
        "bridgeContract": "https://etherscan.io/address/0xeae57ce9cc1984f202e15e038b964bb8bdf7229a",
        "serumV3Usdc": "7qcCo8jqepnjjvB5swP4Afsr3keVBs6gNpBTNubd1Kr2",
        "serumV3Usdt": "3Xg9Q4VtZhD4bVYJbTfgGWFV5zjE3U7ztSHa938zizte",
        "coingeckoId": "yearn-finance"
      }
    },
    {
      "chainId": 101,
      "address": "CWE8jPTUYhdCTZYWPTe1o5DFqfdjzWKc9WKz6rSjQUdG",
      "symbol": "LINK",
      "name": "Wrapped Chainlink (Sollet)",
      "decimals": 6,
      "logoURI": "https://cdn.jsdelivr.net/gh/trustwallet/assets@master/blockchains/ethereum/assets/0x514910771AF9Ca656af840dff83E8264EcF986CA/logo.png",
      "tags": [
        "wrapped-sollet",
        "ethereum"
      ],
      "extensions": {
        "bridgeContract": "https://etherscan.io/address/0xeae57ce9cc1984f202e15e038b964bb8bdf7229a",
        "serumV3Usdc": "3hwH1txjJVS8qv588tWrjHfRxdqNjBykM1kMcit484up",
        "serumV3Usdt": "3yEZ9ZpXSQapmKjLAGKZEzUNA1rcupJtsDp5mPBWmGZR",
        "coingeckoId": "chainlink"
      }
    },
    {
      "chainId": 101,
      "address": "Ga2AXHpfAF6mv2ekZwcsJFqu7wB4NV331qNH7fW9Nst8",
      "symbol": "XRP",
      "name": "Wrapped XRP (Sollet)",
      "decimals": 6,
      "logoURI": "https://cdn.jsdelivr.net/gh/trustwallet/assets@master/blockchains/ripple/info/logo.png",
      "tags": [
        "wrapped-sollet",
        "ethereum"
      ],
      "extensions": {
        "bridgeContract": "https://etherscan.io/address/0xeae57ce9cc1984f202e15e038b964bb8bdf7229a",
        "coingeckoId": "ripple"
      }
    },
    {
      "chainId": 101,
      "address": "BQcdHdAQW1hczDbBi9hiegXAR7A98Q9jx3X3iBBBDiq4",
      "symbol": "wUSDT",
      "name": "Wrapped USDT (Sollet)",
      "decimals": 6,
      "logoURI": "https://cdn.jsdelivr.net/gh/solana-labs/explorer/public/tokens/usdt.svg",
      "tags": [
        "stablecoin",
        "wrapped-sollet",
        "ethereum"
      ],
      "extensions": {
        "bridgeContract": "https://etherscan.io/address/0xeae57ce9cc1984f202e15e038b964bb8bdf7229a",
        "coingeckoId": "tether"
      }
    },
    {
      "chainId": 101,
      "address": "AR1Mtgh7zAtxuxGd2XPovXPVjcSdY3i4rQYisNadjfKy",
      "symbol": "SUSHI",
      "name": "Wrapped SUSHI (Sollet)",
      "decimals": 6,
      "logoURI": "https://cdn.jsdelivr.net/gh/trustwallet/assets@master/blockchains/ethereum/assets/0x6B3595068778DD592e39A122f4f5a5cF09C90fE2/logo.png",
      "tags": [
        "wrapped-sollet",
        "ethereum"
      ],
      "extensions": {
        "website": "https://www.sushi.com",
        "bridgeContract": "https://etherscan.io/address/0xeae57ce9cc1984f202e15e038b964bb8bdf7229a",
        "serumV3Usdc": "A1Q9iJDVVS8Wsswr9ajeZugmj64bQVCYLZQLra2TMBMo",
        "serumV3Usdt": "6DgQRTpJTnAYBSShngAVZZDq7j9ogRN1GfSQ3cq9tubW",
        "coingeckoId": "sushi"
      }
    },
    {
      "chainId": 101,
      "address": "CsZ5LZkDS7h9TDKjrbL7VAwQZ9nsRu8vJLhRYfmGaN8K",
      "symbol": "ALEPH",
      "name": "Wrapped ALEPH (Sollet)",
      "decimals": 6,
      "logoURI": "https://cdn.jsdelivr.net/gh/trustwallet/assets@master/blockchains/nuls/assets/NULSd6HgyZkiqLnBzTaeSQfx1TNg2cqbzq51h/logo.png",
      "tags": [
        "wrapped-sollet",
        "ethereum"
      ],
      "extensions": {
        "bridgeContract": "https://etherscan.io/address/0xeae57ce9cc1984f202e15e038b964bb8bdf7229a",
        "serumV3Usdc": "GcoKtAmTy5QyuijXSmJKBtFdt99e6Buza18Js7j9AJ6e",
        "serumV3Usdt": "Gyp1UGRgbrb6z8t7fpssxEKQgEmcJ4pVnWW3ds2p6ZPY",
        "coingeckoId": "aleph"
      }
    },
    {
      "chainId": 101,
      "address": "SF3oTvfWzEP3DTwGSvUXRrGTvr75pdZNnBLAH9bzMuX",
      "symbol": "SXP",
      "name": "Wrapped SXP (Sollet)",
      "decimals": 6,
      "logoURI": "https://cdn.jsdelivr.net/gh/trustwallet/assets/blockchains/ethereum/assets/0x8CE9137d39326AD0cD6491fb5CC0CbA0e089b6A9/logo.png",
      "tags": [
        "wrapped-sollet",
        "ethereum"
      ],
      "extensions": {
        "bridgeContract": "https://etherscan.io/address/0xeae57ce9cc1984f202e15e038b964bb8bdf7229a",
        "serumV3Usdc": "4LUro5jaPaTurXK737QAxgJywdhABnFAMQkXX4ZyqqaZ",
        "serumV3Usdt": "8afKwzHR3wJE7W7Y5hvQkngXh6iTepSZuutRMMy96MjR",
        "coingeckoId": "swipe"
      }
    },
    {
      "chainId": 101,
      "address": "BtZQfWqDGbk9Wf2rXEiWyQBdBY1etnUUn6zEphvVS7yN",
      "symbol": "HGET",
      "name": "Wrapped Hedget (Sollet)",
      "decimals": 6,
      "logoURI": "https://www.hedget.com/images/favicon.svg",
      "tags": [
        "wrapped-sollet",
        "ethereum"
      ],
      "extensions": {
        "website": "https://www.hedget.com/",
        "bridgeContract": "https://etherscan.io/address/0xeae57ce9cc1984f202e15e038b964bb8bdf7229a",
        "serumV3Usdc": "88vztw7RTN6yJQchVvxrs6oXUDryvpv9iJaFa1EEmg87",
        "serumV3Usdt": "ErQXxiNfJgd4fqQ58PuEw5xY35TZG84tHT6FXf5s4UxY",
        "coingeckoId": "hedget"
      }
    },
    {
      "chainId": 101,
      "address": "5Fu5UUgbjpUvdBveb3a1JTNirL8rXtiYeSMWvKjtUNQv",
      "symbol": "CREAM",
      "name": "Wrapped Cream Finance (Sollet)",
      "decimals": 6,
      "logoURI": "https://cdn.jsdelivr.net/gh/trustwallet/assets@master/blockchains/smartchain/assets/0xd4CB328A82bDf5f03eB737f37Fa6B370aef3e888/logo.png",
      "tags": [
        "wrapped-sollet",
        "ethereum"
      ],
      "extensions": {
        "bridgeContract": "https://etherscan.io/address/0xeae57ce9cc1984f202e15e038b964bb8bdf7229a",
        "serumV3Usdc": "7nZP6feE94eAz9jmfakNJWPwEKaeezuKKC5D1vrnqyo2",
        "serumV3Usdt": "4ztJEvQyryoYagj2uieep3dyPwG2pyEwb2dKXTwmXe82",
        "coingeckoId": "cream-2"
      }
    },
    {
      "chainId": 101,
      "address": "873KLxCbz7s9Kc4ZzgYRtNmhfkQrhfyWGZJBmyCbC3ei",
      "symbol": "UBXT",
      "name": "Wrapped Upbots (Sollet)",
      "decimals": 6,
      "logoURI": "https://assets.coingecko.com/coins/images/12476/small/UBXT.png?1600132967",
      "tags": [
        "wrapped-sollet",
        "ethereum"
      ],
      "extensions": {
        "website": "https://upbots.com/",
        "explorer": "https://etherscan.io/address/0xeae57ce9cc1984f202e15e038b964bb8bdf7229a",
        "serumV3Usdc": "2wr3Ab29KNwGhtzr5HaPCyfU1qGJzTUAN4amCLZWaD1H",
        "serumV3Usdt": "F1T7b6pnR8Pge3qmfNUfW6ZipRDiGpMww6TKTrRU4NiL",
        "coingeckoId": "upbots"
      }
    },
    {
      "chainId": 101,
      "address": "HqB7uswoVg4suaQiDP3wjxob1G5WdZ144zhdStwMCq7e",
      "symbol": "HNT",
      "name": "Wrapped Helium (Sollet)",
      "decimals": 6,
      "logoURI": "https://assets.coingecko.com/coins/images/4284/small/Helium_HNT.png?1612620071",
      "tags": [
        "wrapped-sollet",
        "ethereum"
      ],
      "extensions": {
        "bridgeContract": "https://etherscan.io/address/0xeae57ce9cc1984f202e15e038b964bb8bdf7229a",
        "serumV3Usdc": "CnUV42ZykoKUnMDdyefv5kP6nDSJf7jFd7WXAecC6LYr",
        "serumV3Usdt": "8FpuMGLtMZ7Wt9ZvyTGuTVwTwwzLYfS5NZWcHxbP1Wuh",
        "coingeckoId": "helium"
      }
    },
    {
      "chainId": 101,
      "address": "9S4t2NEAiJVMvPdRYKVrfJpBafPBLtvbvyS3DecojQHw",
      "symbol": "FRONT",
      "name": "Wrapped FRONT (Sollet)",
      "decimals": 6,
      "logoURI": "https://cdn.jsdelivr.net/gh/trustwallet/assets@master/blockchains/ethereum/assets/0xf8C3527CC04340b208C854E985240c02F7B7793f/logo.png",
      "tags": [
        "wrapped-sollet",
        "ethereum"
      ],
      "extensions": {
        "bridgeContract": "https://etherscan.io/address/0xeae57ce9cc1984f202e15e038b964bb8bdf7229a",
        "serumV3Usdc": "9Zx1CvxSVdroKMMWf2z8RwrnrLiQZ9VkQ7Ex3syQqdSH",
        "serumV3Usdt": "CGC4UgWwqA9PET6Tfx6o6dLv94EK2coVkPtxgNHuBtxj",
        "coingeckoId": "frontier-token"
      }
    },
    {
      "chainId": 101,
      "address": "6WNVCuxCGJzNjmMZoKyhZJwvJ5tYpsLyAtagzYASqBoF",
      "symbol": "AKRO",
      "name": "Wrapped AKRO (Sollet)",
      "decimals": 6,
      "logoURI": "https://cdn.jsdelivr.net/gh/trustwallet/assets@master/blockchains/ethereum/assets/0xb2734a4Cec32C81FDE26B0024Ad3ceB8C9b34037/logo.png",
      "tags": [
        "wrapped-sollet",
        "ethereum"
      ],
      "extensions": {
        "bridgeContract": "https://etherscan.io/address/0xeae57ce9cc1984f202e15e038b964bb8bdf7229a",
        "serumV3Usdc": "5CZXTTgVZKSzgSA3AFMN5a2f3hmwmmJ6hU8BHTEJ3PX8",
        "serumV3Usdt": "HLvRdctRB48F9yLnu9E24LUTRt89D48Z35yi1HcxayDf",
        "coingeckoId": "akropolis"
      }
    },
    {
      "chainId": 101,
      "address": "DJafV9qemGp7mLMEn5wrfqaFwxsbLgUsGVS16zKRk9kc",
      "symbol": "HXRO",
      "name": "Wrapped HXRO (Sollet)",
      "decimals": 6,
      "logoURI": "https://assets.coingecko.com/coins/images/7805/large/hxro-squarelogo-1585089594129.png?1586221980",
      "tags": [
        "wrapped-sollet",
        "ethereum"
      ],
      "extensions": {
        "bridgeContract": "https://etherscan.io/address/0xeae57ce9cc1984f202e15e038b964bb8bdf7229a",
        "serumV3Usdc": "6Pn1cSiRos3qhBf54uBP9ZQg8x3JTardm1dL3n4p29tA",
        "serumV3Usdt": "4absuMsgemvdjfkgdLQq1zKEjw3dHBoCWkzKoctndyqd",
        "coingeckoId": "hxro"
      }
    },
    {
      "chainId": 101,
      "address": "DEhAasscXF4kEGxFgJ3bq4PpVGp5wyUxMRvn6TzGVHaw",
      "symbol": "UNI",
      "name": "Wrapped UNI (Sollet)",
      "decimals": 6,
      "logoURI": "https://cdn.jsdelivr.net/gh/trustwallet/assets@master/blockchains/ethereum/assets/0x1f9840a85d5aF5bf1D1762F925BDADdC4201F984/logo.png",
      "tags": [
        "wrapped-sollet",
        "ethereum"
      ],
      "extensions": {
        "bridgeContract": "https://etherscan.io/address/0xeae57ce9cc1984f202e15e038b964bb8bdf7229a",
        "serumV3Usdc": "6JYHjaQBx6AtKSSsizDMwozAEDEZ5KBsSUzH7kRjGJon",
        "serumV3Usdt": "2SSnWNrc83otLpfRo792P6P3PESZpdr8cu2r8zCE6bMD",
        "coingeckoId": "uniswap"
      }
    },
    {
      "chainId": 101,
      "address": "SRMuApVNdxXokk5GT7XD5cUUgXMBCoAz2LHeuAoKWRt",
      "symbol": "SRM",
      "name": "Serum",
      "decimals": 6,
      "logoURI": "https://cdn.jsdelivr.net/gh/trustwallet/assets@master/blockchains/ethereum/assets/0x476c5E26a75bd202a9683ffD34359C0CC15be0fF/logo.png",
      "tags": [],
      "extensions": {
        "website": "https://projectserum.com/",
        "serumV3Usdc": "ByRys5tuUWDgL73G8JBAEfkdFf8JWBzPBDHsBVQ5vbQA",
        "serumV3Usdt": "AtNnsY1AyRERWJ8xCskfz38YdvruWVJQUVXgScC1iPb",
        "coingeckoId": "serum"
      }
    },
    {
      "chainId": 101,
      "address": "AGFEad2et2ZJif9jaGpdMixQqvW5i81aBdvKe7PHNfz3",
      "symbol": "FTT",
      "name": "Wrapped FTT (Sollet)",
      "decimals": 6,
      "logoURI": "https://cdn.jsdelivr.net/gh/solana-labs/token-list@main/assets/mainnet/AGFEad2et2ZJif9jaGpdMixQqvW5i81aBdvKe7PHNfz3/logo.png",
      "tags": [
        "wrapped-sollet",
        "ethereum"
      ],
      "extensions": {
        "bridgeContract": "https://etherscan.io/address/0xeae57ce9cc1984f202e15e038b964bb8bdf7229a",
        "assetContract": "https://etherscan.io/address/0x50d1c9771902476076ecfc8b2a83ad6b9355a4c9",
        "serumV3Usdc": "2Pbh1CvRVku1TgewMfycemghf6sU9EyuFDcNXqvRmSxc",
        "serumV3Usdt": "Hr3wzG8mZXNHV7TuL6YqtgfVUesCqMxGYCEyP3otywZE",
        "coingeckoId": "ftx-token"
      }
    },
    {
      "chainId": 101,
      "address": "MSRMcoVyrFxnSgo5uXwone5SKcGhT1KEJMFEkMEWf9L",
      "symbol": "MSRM",
      "name": "MegaSerum",
      "decimals": 0,
      "logoURI": "https://cdn.jsdelivr.net/gh/trustwallet/assets@master/blockchains/ethereum/assets/0x476c5E26a75bd202a9683ffD34359C0CC15be0fF/logo.png",
      "tags": [],
      "extensions": {
        "website": "https://projectserum.com/",
        "serumV3Usdc": "4VKLSYdvrQ5ngQrt1d2VS8o4ewvb2MMUZLiejbnGPV33",
        "serumV3Usdt": "5nLJ22h1DUfeCfwbFxPYK8zbfbri7nA9bXoDcR8AcJjs",
        "coingeckoId": "megaserum"
      }
    },
    {
      "chainId": 101,
      "address": "BXXkv6z8ykpG1yuvUDPgh732wzVHB69RnB9YgSYh3itW",
      "symbol": "WUSDC",
      "name": "Wrapped USDC (Sollet)",
      "decimals": 6,
      "logoURI": "https://cdn.jsdelivr.net/gh/solana-labs/token-list@main/assets/mainnet/EPjFWdd5AufqSSqeM2qN1xzybapC8G4wEGGkZwyTDt1v/logo.png",
      "tags": [
        "stablecoin",
        "wrapped-sollet",
        "ethereum"
      ],
      "extensions": {
        "coingeckoId": "usd-coin"
      }
    },
    {
      "chainId": 101,
      "address": "GXMvfY2jpQctDqZ9RoU3oWPhufKiCcFEfchvYumtX7jd",
      "symbol": "TOMO",
      "name": "Wrapped TOMO (Sollet)",
      "decimals": 6,
      "logoURI": "https://cdn.jsdelivr.net/gh/trustwallet/assets@master/blockchains/tomochain/info/logo.png",
      "tags": [
        "wrapped-sollet",
        "ethereum"
      ],
      "extensions": {
        "bridgeContract": "https://etherscan.io/address/0xeae57ce9cc1984f202e15e038b964bb8bdf7229a",
        "serumV3Usdc": "8BdpjpSD5n3nk8DQLqPUyTZvVqFu6kcff5bzUX5dqDpy",
        "serumV3Usdt": "GnKPri4thaGipzTbp8hhSGSrHgG4F8MFiZVrbRn16iG2",
        "coingeckoId": "tomochain"
      }
    },
    {
      "chainId": 101,
      "address": "EcqExpGNFBve2i1cMJUTR4bPXj4ZoqmDD2rTkeCcaTFX",
      "symbol": "KARMA",
      "name": "Wrapped KARMA (Sollet)",
      "decimals": 4,
      "logoURI": "https://cdn.jsdelivr.net/gh/machi-x/assets@master/blockchains/ethereum/assets/0xdfe691f37b6264a90ff507eb359c45d55037951c/logo.png",
      "tags": [
        "wrapped-sollet",
        "ethereum"
      ],
      "extensions": {
        "bridgeContract": "https://etherscan.io/address/0xeae57ce9cc1984f202e15e038b964bb8bdf7229a",
        "coingeckoId": "karma-dao"
      }
    },
    {
      "chainId": 101,
      "address": "EqWCKXfs3x47uVosDpTRgFniThL9Y8iCztJaapxbEaVX",
      "symbol": "LUA",
      "name": "Wrapped LUA (Sollet)",
      "decimals": 6,
      "logoURI": "https://cdn.jsdelivr.net/gh/trustwallet/assets@master/blockchains/ethereum/assets/0xB1f66997A5760428D3a87D68b90BfE0aE64121cC/logo.png",
      "tags": [
        "wrapped-sollet",
        "ethereum"
      ],
      "extensions": {
        "bridgeContract": "https://etherscan.io/address/0xeae57ce9cc1984f202e15e038b964bb8bdf7229a",
        "serumV3Usdc": "4xyWjQ74Eifq17vbue5Ut9xfFNfuVB116tZLEpiZuAn8",
        "serumV3Usdt": "35tV8UsHH8FnSAi3YFRrgCu4K9tb883wKnAXpnihot5r",
        "coingeckoId": "lua-token"
      }
    },
    {
      "chainId": 101,
      "address": "GeDS162t9yGJuLEHPWXXGrb1zwkzinCgRwnT8vHYjKza",
      "symbol": "MATH",
      "name": "Wrapped MATH (Sollet)",
      "decimals": 6,
      "tags": [
        "wrapped-sollet",
        "ethereum"
      ],
      "extensions": {
        "bridgeContract": "https://etherscan.io/address/0xeae57ce9cc1984f202e15e038b964bb8bdf7229a",
        "serumV3Usdc": "J7cPYBrXVy8Qeki2crZkZavcojf2sMRyQU7nx438Mf8t",
        "serumV3Usdt": "2WghiBkDL2yRhHdvm8CpprrkmfguuQGJTCDfPSudKBAZ",
        "coingeckoId": "math"
      }
    },
    {
      "chainId": 101,
      "address": "GUohe4DJUA5FKPWo3joiPgsB7yzer7LpDmt1Vhzy3Zht",
      "symbol": "KEEP",
      "name": "Wrapped KEEP (Sollet)",
      "decimals": 6,
      "logoURI": "https://assets.coingecko.com/coins/images/3373/large/IuNzUb5b_400x400.jpg?1589526336",
      "tags": [
        "wrapped-sollet",
        "ethereum"
      ],
      "extensions": {
        "bridgeContract": "https://etherscan.io/address/0xeae57ce9cc1984f202e15e038b964bb8bdf7229a",
        "serumV3Usdc": "3rgacody9SvM88QR83GHaNdEEx4Fe2V2ed5GJp2oeKDr",
        "serumV3Usdt": "HEGnaVL5i48ubPBqWAhodnZo8VsSLzEM3Gfc451DnFj9",
        "coingeckoId": "keep-network"
      }
    },
    {
      "chainId": 101,
      "address": "9F9fNTT6qwjsu4X4yWYKZpsbw5qT7o6yR2i57JF2jagy",
      "symbol": "SWAG",
      "name": "Wrapped SWAG (Sollet)",
      "decimals": 6,
      "logoURI": "https://assets.coingecko.com/coins/images/12805/large/photo_2020-10-14_23.17.02.jpeg?1602688642",
      "tags": [
        "wrapped-sollet",
        "ethereum"
      ],
      "extensions": {
        "bridgeContract": "https://etherscan.io/address/0xeae57ce9cc1984f202e15e038b964bb8bdf7229a",
        "serumV3Usdt": "J2XSt77XWim5HwtUM8RUwQvmRXNZsbMKpp5GTKpHafvf",
        "coingeckoId": "swag-finance"
      }
    },
    {
      "chainId": 101,
      "address": "DgHK9mfhMtUwwv54GChRrU54T2Em5cuszq2uMuen1ZVE",
      "symbol": "CEL",
      "name": "Wrapped Celsius (Sollet)",
      "decimals": 6,
      "logoURI": "https://cdn.jsdelivr.net/gh/trustwallet/assets@master/blockchains/ethereum/assets/0xaaAEBE6Fe48E54f431b0C390CfaF0b017d09D42d/logo.png",
      "tags": [
        "wrapped-sollet",
        "ethereum"
      ],
      "extensions": {
        "bridgeContract": "https://etherscan.io/address/0xeae57ce9cc1984f202e15e038b964bb8bdf7229a",
        "serumV3Usdt": "cgani53cMZgYfRMgSrNekJTMaLmccRfspsfTbXWRg7u",
        "coingeckoId": "celsius-degree-token"
      }
    },
    {
      "chainId": 101,
      "address": "7ncCLJpP3MNww17LW8bRvx8odQQnubNtfNZBL5BgAEHW",
      "symbol": "RSR",
      "name": "Wrapped Reserve Rights (Sollet)",
      "decimals": 6,
      "logoURI": "https://cdn.jsdelivr.net/gh/trustwallet/assets@master/blockchains/ethereum/assets/0x8762db106B2c2A0bccB3A80d1Ed41273552616E8/logo.png",
      "tags": [
        "wrapped-sollet",
        "ethereum"
      ],
      "extensions": {
        "bridgeContract": "https://etherscan.io/address/0xeae57ce9cc1984f202e15e038b964bb8bdf7229a",
        "serumV3Usdt": "FcPet5fz9NLdbXwVM6kw2WTHzRAD7mT78UjwTpawd7hJ",
        "coingeckoId": "reserve-rights-token"
      }
    },
    {
      "chainId": 101,
      "address": "5wihEYGca7X4gSe97C5mVcqNsfxBzhdTwpv72HKs25US",
      "symbol": "1INCH",
      "name": "Wrapped 1INCH (Sollet)",
      "decimals": 6,
      "logoURI": "https://cdn.jsdelivr.net/gh/trustwallet/assets@master/blockchains/ethereum/assets/0x111111111117dC0aa78b770fA6A738034120C302/logo.png",
      "tags": [
        "wrapped-sollet",
        "ethereum"
      ],
      "extensions": {
        "bridgeContract": "https://etherscan.io/address/0xeae57ce9cc1984f202e15e038b964bb8bdf7229a",
        "coingeckoId": "1inch"
      }
    },
    {
      "chainId": 101,
      "address": "38i2NQxjp5rt5B3KogqrxmBxgrAwaB3W1f1GmiKqh9MS",
      "symbol": "GRT",
      "name": "Wrapped GRT  (Sollet)",
      "decimals": 6,
      "logoURI": "https://cdn.jsdelivr.net/gh/trustwallet/assets@master/blockchains/ethereum/assets/0xc944E90C64B2c07662A292be6244BDf05Cda44a7/logo.png",
      "tags": [
        "wrapped-sollet",
        "ethereum"
      ],
      "extensions": {
        "bridgeContract": "https://etherscan.io/address/0xeae57ce9cc1984f202e15e038b964bb8bdf7229a",
        "coingeckoId": "the-graph"
      }
    },
    {
      "chainId": 101,
      "address": "Avz2fmevhhu87WYtWQCFj9UjKRjF9Z9QWwN2ih9yF95G",
      "symbol": "COMP",
      "name": "Wrapped Compound (Sollet)",
      "decimals": 6,
      "logoURI": "https://cdn.jsdelivr.net/gh/trustwallet/assets@master/blockchains/ethereum/assets/0xc00e94Cb662C3520282E6f5717214004A7f26888/logo.png",
      "tags": [
        "wrapped-sollet",
        "ethereum"
      ],
      "extensions": {
        "bridgeContract": "https://etherscan.io/address/0xeae57ce9cc1984f202e15e038b964bb8bdf7229a",
        "coingeckoId": "compound-coin"
      }
    },
    {
      "chainId": 101,
      "address": "9wRD14AhdZ3qV8et3eBQVsrb3UoBZDUbJGyFckpTg8sj",
      "symbol": "PAXG",
      "name": "Wrapped Paxos Gold (Sollet)",
      "decimals": 6,
      "logoURI": "https://cdn.jsdelivr.net/gh/trustwallet/assets@master/blockchains/ethereum/assets/0x45804880De22913dAFE09f4980848ECE6EcbAf78/logo.png",
      "tags": [
        "wrapped-sollet",
        "ethereum"
      ],
      "extensions": {
        "bridgeContract": "https://etherscan.io/address/0xeae57ce9cc1984f202e15e038b964bb8bdf7229a",
        "coingeckoId": "pax-gold"
      }
    },
    {
      "chainId": 101,
      "address": "AByXcTZwJHMtrKrvVsh9eFNB1pJaLDjCUR2ayvxBAAM2",
      "symbol": "STRONG",
      "name": "Wrapped Strong (Sollet)",
      "decimals": 6,
      "logoURI": "https://cdn.jsdelivr.net/gh/trustwallet/assets@master/blockchains/ethereum/assets/0x990f341946A3fdB507aE7e52d17851B87168017c/logo.png",
      "tags": [
        "wrapped-sollet",
        "ethereum"
      ],
      "extensions": {
        "bridgeContract": "https://etherscan.io/address/0xeae57ce9cc1984f202e15e038b964bb8bdf7229a",
        "coingeckoId": "strong"
      }
    },
    {
      "chainId": 101,
      "address": "EchesyfXePKdLtoiZSL8pBe8Myagyy8ZRqsACNCFGnvp",
      "symbol": "FIDA",
      "name": "Bonfida",
      "decimals": 6,
      "logoURI": "https://cdn.jsdelivr.net/gh/dr497/awesome-serum-markets/icons/fida.svg",
      "tags": [],
      "extensions": {
        "website": "https://bonfida.com/",
        "serumV3Usdc": "E14BKBhDWD4EuTkWj1ooZezesGxMW8LPCps4W5PuzZJo",
        "serumV3Usdt": "EbV7pPpEvheLizuYX3gUCvWM8iySbSRAhu2mQ5Vz2Mxf",
        "coingeckoId": "bonfida"
      }
    },
    {
      "chainId": 101,
      "address": "kinXdEcpDQeHPEuQnqmUgtYykqKGVFq6CeVX5iAHJq6",
      "symbol": "KIN",
      "name": "KIN",
      "decimals": 5,
      "logoURI": "https://cdn.jsdelivr.net/gh/trustwallet/assets@master/blockchains/kin/info/logo.png",
      "tags": [],
      "extensions": {
        "serumV3Usdc": "Bn6NPyr6UzrFAwC4WmvPvDr2Vm8XSUnFykM2aQroedgn",
        "serumV3Usdt": "4nCFQr8sahhhL4XJ7kngGFBmpkmyf3xLzemuMhn6mWTm",
        "coingeckoId": "kin"
      }
    },
    {
      "chainId": 101,
      "address": "MAPS41MDahZ9QdKXhVa4dWB9RuyfV4XqhyAZ8XcYepb",
      "symbol": "MAPS",
      "name": "MAPS",
      "decimals": 6,
      "logoURI": "https://cdn.jsdelivr.net/gh/solana-labs/explorer/public/tokens/maps.svg",
      "tags": [],
      "extensions": {
        "website": "https://maps.me/",
        "serumV3Usdc": "3A8XQRWXC7BjLpgLDDBhQJLT5yPCzS16cGYRKHkKxvYo",
        "serumV3Usdt": "7cknqHAuGpfVXPtFoJpFvUjJ8wkmyEfbFusmwMfNy3FE",
        "coingeckoId": "maps"
      }
    },
    {
      "chainId": 101,
      "address": "z3dn17yLaGMKffVogeFHQ9zWVcXgqgf3PQnDsNs2g6M",
      "symbol": "OXY",
      "name": "Oxygen Protocol",
      "decimals": 6,
      "logoURI": "https://cdn.jsdelivr.net/gh/nathanielparke/awesome-serum-markets/icons/oxy.svg",
      "tags": [],
      "extensions": {
        "website": "https://www.oxygen.org/",
        "serumV3Usdt": "GKLev6UHeX1KSDCyo2bzyG6wqhByEzDBkmYTxEdmYJgB",
        "serumV3Usdc": "GZ3WBFsqntmERPwumFEYgrX2B7J7G11MzNZAy7Hje27X",
        "coingeckoId": "oxygen"
      }
    },
    {
      "chainId": 101,
      "address": "FtgGSFADXBtroxq8VCausXRr2of47QBf5AS1NtZCu4GD",
      "symbol": "BRZ",
      "name": "BRZ",
      "decimals": 4,
      "logoURI": "https://cdn.jsdelivr.net/gh/solana-labs/explorer/public/tokens/brz.png",
      "tags": [],
      "extensions": {
        "website": "https://brztoken.io/",
        "coingeckoId": "brz"
      }
    },
    {
      "chainId": 101,
      "address": "Es9vMFrzaCERmJfrF4H2FYD4KCoNkY11McCe8BenwNYB",
      "symbol": "USDT",
      "name": "USDT",
      "decimals": 6,
      "logoURI": "https://cdn.jsdelivr.net/gh/solana-labs/explorer/public/tokens/usdt.svg",
      "tags": [
        "stablecoin"
      ],
      "extensions": {
        "website": "https://tether.to/",
        "coingeckoId": "tether",
        "serumV3Usdc": "77quYg4MGneUdjgXCunt9GgM1usmrxKY31twEy3WHwcS"
      }
    },
    {
      "chainId": 101,
      "address": "2oDxYGgTBmST4rc3yn1YtcSEck7ReDZ8wHWLqZAuNWXH",
      "symbol": "xMARK",
      "name": "Standard",
      "decimals": 9,
      "logoURI": "https://cdn.jsdelivr.net/gh/solana-labs/token-list@main/assets/mainnet/2oDxYGgTBmST4rc3yn1YtcSEck7ReDZ8wHWLqZAuNWXH/logo.png",
      "tags": [
        "wrapped",
        "wormhole"
      ],
      "extensions": {
        "website": "https://benchmarkprotocol.finance/",
        "address": "0x36b679bd64ed73dbfd88909cdcb892cb66bd4cbb",
        "bridgeContract": "https://etherscan.io/address/0xf92cD566Ea4864356C5491c177A430C222d7e678",
        "assetContract": "https://etherscan.io/address/0x36b679bd64ed73dbfd88909cdcb892cb66bd4cbb",
        "coingeckoId": "xmark"
      }
    },
    {
      "chainId": 101,
      "address": "4k3Dyjzvzp8eMZWUXbBCjEvwSkkk59S5iCNLY3QrkX6R",
      "symbol": "RAY",
      "name": "Raydium",
      "decimals": 6,
      "logoURI": "https://cdn.jsdelivr.net/gh/solana-labs/token-list@main/assets/mainnet/RVKd61ztZW9GUwhRbbLoYVRE5Xf1B2tVscKqwZqXgEr/logo.png",
      "tags": [],
      "extensions": {
        "website": "https://raydium.io/",
        "serumV3Usdt": "teE55QrL4a4QSfydR9dnHF97jgCfptpuigbb53Lo95g",
        "serumV3Usdc": "2xiv8A5xrJ7RnGdxXB42uFEkYHJjszEhaJyKKt4WaLep",
        "coingeckoId": "raydium"
      }
    },
    {
      "chainId": 101,
      "address": "CzPDyvotTcxNqtPne32yUiEVQ6jk42HZi1Y3hUu7qf7f",
      "symbol": "RAY-WUSDT",
      "name": "Raydium Legacy LP Token V2 (RAY-WUSDT)",
      "decimals": 6,
      "logoURI": "https://cdn.jsdelivr.net/gh/solana-labs/token-list@main/assets/mainnet/RVKd61ztZW9GUwhRbbLoYVRE5Xf1B2tVscKqwZqXgEr/logo.png",
      "tags": [
        "lp-token"
      ],
      "extensions": {
        "website": "https://raydium.io/"
      }
    },
    {
      "chainId": 101,
      "address": "134Cct3CSdRCbYgq5SkwmHgfwjJ7EM5cG9PzqffWqECx",
      "symbol": "RAY-SOL",
      "name": "Raydium LP Token V2 (RAY-SOL)",
      "decimals": 6,
      "logoURI": "https://cdn.jsdelivr.net/gh/solana-labs/token-list@main/assets/mainnet/RVKd61ztZW9GUwhRbbLoYVRE5Xf1B2tVscKqwZqXgEr/logo.png",
      "tags": [
        "lp-token"
      ],
      "extensions": {
        "website": "https://raydium.io/"
      }
    },
    {
      "chainId": 101,
      "address": "EVDmwajM5U73PD34bYPugwiA4Eqqbrej4mLXXv15Z5qR",
      "symbol": "LINK-WUSDT",
      "name": "Raydium LP Token V2 (LINK-WUSDT)",
      "decimals": 6,
      "logoURI": "https://cdn.jsdelivr.net/gh/solana-labs/token-list@main/assets/mainnet/RVKd61ztZW9GUwhRbbLoYVRE5Xf1B2tVscKqwZqXgEr/logo.png",
      "tags": [
        "lp-token"
      ],
      "extensions": {
        "website": "https://raydium.io/"
      }
    },
    {
      "chainId": 101,
      "address": "KY4XvwHy7JPzbWYAbk23jQvEb4qWJ8aCqYWREmk1Q7K",
      "symbol": "ETH-WUSDT",
      "name": "Raydium LP Token V2 (ETH-WUSDT)",
      "decimals": 6,
      "logoURI": "https://cdn.jsdelivr.net/gh/solana-labs/token-list@main/assets/mainnet/RVKd61ztZW9GUwhRbbLoYVRE5Xf1B2tVscKqwZqXgEr/logo.png",
      "tags": [
        "lp-token"
      ],
      "extensions": {
        "website": "https://raydium.io/"
      }
    },
    {
      "chainId": 101,
      "address": "FgmBnsF5Qrnv8X9bomQfEtQTQjNNiBCWRKGpzPnE5BDg",
      "symbol": "RAY-USDC",
      "name": "Raydium Legacy LP Token V2 (RAY-USDC)",
      "decimals": 6,
      "logoURI": "https://cdn.jsdelivr.net/gh/solana-labs/token-list@main/assets/mainnet/RVKd61ztZW9GUwhRbbLoYVRE5Xf1B2tVscKqwZqXgEr/logo.png",
      "tags": [
        "lp-token"
      ],
      "extensions": {
        "website": "https://raydium.io/"
      }
    },
    {
      "chainId": 101,
      "address": "5QXBMXuCL7zfAk39jEVVEvcrz1AvBGgT9wAhLLHLyyUJ",
      "symbol": "RAY-SRM",
      "name": "Raydium Legacy LP Token V2 (RAY-SRM)",
      "decimals": 6,
      "logoURI": "https://cdn.jsdelivr.net/gh/solana-labs/token-list@main/assets/mainnet/RVKd61ztZW9GUwhRbbLoYVRE5Xf1B2tVscKqwZqXgEr/logo.png",
      "tags": [
        "lp-token"
      ],
      "extensions": {
        "website": "https://raydium.io/"
      }
    },
    {
      "chainId": 101,
      "address": "FdhKXYjCou2jQfgKWcNY7jb8F2DPLU1teTTTRfLBD2v1",
      "symbol": "RAY-WUSDT",
      "name": "Raydium Legacy LP Token V3 (RAY-WUSDT)",
      "decimals": 6,
      "logoURI": "https://cdn.jsdelivr.net/gh/solana-labs/token-list@main/assets/mainnet/RVKd61ztZW9GUwhRbbLoYVRE5Xf1B2tVscKqwZqXgEr/logo.png",
      "tags": [
        "lp-token"
      ],
      "extensions": {
        "website": "https://raydium.io/"
      }
    },
    {
      "chainId": 101,
      "address": "BZFGfXMrjG2sS7QT2eiCDEevPFnkYYF7kzJpWfYxPbcx",
      "symbol": "RAY-USDC",
      "name": "Raydium LP Token V3 (RAY-USDC)",
      "decimals": 6,
      "logoURI": "https://cdn.jsdelivr.net/gh/solana-labs/token-list@main/assets/mainnet/RVKd61ztZW9GUwhRbbLoYVRE5Xf1B2tVscKqwZqXgEr/logo.png",
      "tags": [
        "lp-token"
      ],
      "extensions": {
        "website": "https://raydium.io/"
      }
    },
    {
      "chainId": 101,
      "address": "DSX5E21RE9FB9hM8Nh8xcXQfPK6SzRaJiywemHBSsfup",
      "symbol": "RAY-SRM",
      "name": "Raydium LP Token V3 (RAY-SRM)",
      "decimals": 6,
      "logoURI": "https://cdn.jsdelivr.net/gh/solana-labs/token-list@main/assets/mainnet/RVKd61ztZW9GUwhRbbLoYVRE5Xf1B2tVscKqwZqXgEr/logo.png",
      "tags": [
        "lp-token"
      ],
      "extensions": {
        "website": "https://raydium.io/"
      }
    },
    {
      "chainId": 101,
      "address": "F5PPQHGcznZ2FxD9JaxJMXaf7XkaFFJ6zzTBcW8osQjw",
      "symbol": "RAY-SOL",
      "name": "Raydium LP Token V3 (RAY-SOL)",
      "decimals": 6,
      "logoURI": "https://cdn.jsdelivr.net/gh/solana-labs/token-list@main/assets/mainnet/RVKd61ztZW9GUwhRbbLoYVRE5Xf1B2tVscKqwZqXgEr/logo.png",
      "tags": [
        "lp-token"
      ],
      "extensions": {
        "website": "https://raydium.io/"
      }
    },
    {
      "chainId": 101,
      "address": "8Q6MKy5Yxb9vG1mWzppMtMb2nrhNuCRNUkJTeiE3fuwD",
      "symbol": "RAY-ETH",
      "name": "Raydium LP Token V3 (RAY-ETH)",
      "decimals": 6,
      "logoURI": "https://cdn.jsdelivr.net/gh/solana-labs/token-list@main/assets/mainnet/RVKd61ztZW9GUwhRbbLoYVRE5Xf1B2tVscKqwZqXgEr/logo.png",
      "tags": [
        "lp-token"
      ],
      "extensions": {
        "website": "https://raydium.io/"
      }
    },
    {
      "chainId": 101,
      "address": "DsBuznXRTmzvEdb36Dx3aVLVo1XmH7r1PRZUFugLPTFv",
      "symbol": "FIDA-RAY",
      "name": "Raydium Fusion LP Token V4 (FIDA-RAY)",
      "decimals": 6,
      "logoURI": "https://cdn.jsdelivr.net/gh/solana-labs/token-list@main/assets/mainnet/RVKd61ztZW9GUwhRbbLoYVRE5Xf1B2tVscKqwZqXgEr/logo.png",
      "tags": [
        "lp-token"
      ],
      "extensions": {
        "website": "https://raydium.io/"
      }
    },
    {
      "chainId": 101,
      "address": "FwaX9W7iThTZH5MFeasxdLpxTVxRcM7ZHieTCnYog8Yb",
      "symbol": "OXY-RAY",
      "name": "Raydium Fusion LP Token V4 (OXY-RAY)",
      "decimals": 6,
      "logoURI": "https://cdn.jsdelivr.net/gh/solana-labs/token-list@main/assets/mainnet/RVKd61ztZW9GUwhRbbLoYVRE5Xf1B2tVscKqwZqXgEr/logo.png",
      "tags": [
        "lp-token"
      ],
      "extensions": {
        "website": "https://raydium.io/"
      }
    },
    {
      "chainId": 101,
      "address": "CcKK8srfVdTSsFGV3VLBb2YDbzF4T4NM2C3UEjC39RLP",
      "symbol": "MAPS-RAY",
      "name": "Raydium Fusion LP Token V4 (MAPS-RAY)",
      "decimals": 6,
      "logoURI": "https://cdn.jsdelivr.net/gh/solana-labs/token-list@main/assets/mainnet/RVKd61ztZW9GUwhRbbLoYVRE5Xf1B2tVscKqwZqXgEr/logo.png",
      "tags": [
        "lp-token"
      ],
      "extensions": {
        "website": "https://raydium.io/"
      }
    },
    {
      "chainId": 101,
      "address": "CHT8sft3h3gpLYbCcZ9o27mT5s3Z6VifBVbUiDvprHPW",
      "symbol": "KIN-RAY",
      "name": "Raydium Legacy Fusion LP Token V4 (KIN-RAY)",
      "decimals": 6,
      "logoURI": "https://cdn.jsdelivr.net/gh/solana-labs/token-list@main/assets/mainnet/RVKd61ztZW9GUwhRbbLoYVRE5Xf1B2tVscKqwZqXgEr/logo.png",
      "tags": [
        "lp-token"
      ],
      "extensions": {
        "website": "https://raydium.io/"
      }
    },
    {
      "chainId": 101,
      "address": "C3sT1R3nsw4AVdepvLTLKr5Gvszr7jufyBWUCvy4TUvT",
      "symbol": "RAY-USDT",
      "name": "Raydium LP Token V4 (RAY-USDT)",
      "decimals": 6,
      "logoURI": "https://cdn.jsdelivr.net/gh/solana-labs/token-list@main/assets/mainnet/RVKd61ztZW9GUwhRbbLoYVRE5Xf1B2tVscKqwZqXgEr/logo.png",
      "tags": [
        "lp-token"
      ],
      "extensions": {
        "website": "https://raydium.io/"
      }
    },
    {
      "chainId": 101,
      "address": "8HoQnePLqPj4M7PUDzfw8e3Ymdwgc7NLGnaTUapubyvu",
      "symbol": "SOL-USDC",
      "name": "Raydium LP Token V4 (SOL-USDC)",
      "decimals": 9,
      "logoURI": "https://cdn.jsdelivr.net/gh/solana-labs/token-list@main/assets/mainnet/RVKd61ztZW9GUwhRbbLoYVRE5Xf1B2tVscKqwZqXgEr/logo.png",
      "tags": [
        "lp-token"
      ],
      "extensions": {
        "website": "https://raydium.io/"
      }
    },
    {
      "chainId": 101,
      "address": "865j7iMmRRycSYUXzJ33ZcvLiX9JHvaLidasCyUyKaRE",
      "symbol": "YFI-USDC",
      "name": "Raydium LP Token V4 (YFI-USDC)",
      "decimals": 6,
      "logoURI": "https://cdn.jsdelivr.net/gh/solana-labs/token-list@main/assets/mainnet/RVKd61ztZW9GUwhRbbLoYVRE5Xf1B2tVscKqwZqXgEr/logo.png",
      "tags": [
        "lp-token"
      ],
      "extensions": {
        "website": "https://raydium.io/"
      }
    },
    {
      "chainId": 101,
      "address": "9XnZd82j34KxNLgQfz29jGbYdxsYznTWRpvZE3SRE7JG",
      "symbol": "SRM-USDC",
      "name": "Raydium LP Token V4 (SRM-USDC)",
      "decimals": 6,
      "logoURI": "https://cdn.jsdelivr.net/gh/solana-labs/token-list@main/assets/mainnet/RVKd61ztZW9GUwhRbbLoYVRE5Xf1B2tVscKqwZqXgEr/logo.png",
      "tags": [
        "lp-token"
      ],
      "extensions": {
        "website": "https://raydium.io/"
      }
    },
    {
      "chainId": 101,
      "address": "75dCoKfUHLUuZ4qEh46ovsxfgWhB4icc3SintzWRedT9",
      "symbol": "FTT-USDC",
      "name": "Raydium LP Token V4 (FTT-USDC)",
      "decimals": 6,
      "logoURI": "https://cdn.jsdelivr.net/gh/solana-labs/token-list@main/assets/mainnet/RVKd61ztZW9GUwhRbbLoYVRE5Xf1B2tVscKqwZqXgEr/logo.png",
      "tags": [
        "lp-token"
      ],
      "extensions": {
        "website": "https://raydium.io/"
      }
    },
    {
      "chainId": 101,
      "address": "2hMdRdVWZqetQsaHG8kQjdZinEMBz75vsoWTCob1ijXu",
      "symbol": "BTC-USDC",
      "name": "Raydium LP Token V4 (BTC-USDC)",
      "decimals": 6,
      "logoURI": "https://cdn.jsdelivr.net/gh/solana-labs/token-list@main/assets/mainnet/RVKd61ztZW9GUwhRbbLoYVRE5Xf1B2tVscKqwZqXgEr/logo.png",
      "tags": [
        "lp-token"
      ],
      "extensions": {
        "website": "https://raydium.io/"
      }
    },
    {
      "chainId": 101,
      "address": "2QVjeR9d2PbSf8em8NE8zWd8RYHjFtucDUdDgdbDD2h2",
      "symbol": "SUSHI-USDC",
      "name": "Raydium LP Token V4 (SUSHI-USDC)",
      "decimals": 6,
      "logoURI": "https://cdn.jsdelivr.net/gh/solana-labs/token-list@main/assets/mainnet/RVKd61ztZW9GUwhRbbLoYVRE5Xf1B2tVscKqwZqXgEr/logo.png",
      "tags": [
        "lp-token"
      ],
      "extensions": {
        "website": "https://raydium.io/"
      }
    },
    {
      "chainId": 101,
      "address": "CHyUpQFeW456zcr5XEh4RZiibH8Dzocs6Wbgz9aWpXnQ",
      "symbol": "TOMO-USDC",
      "name": "Raydium LP Token V4 (TOMO-USDC)",
      "decimals": 6,
      "logoURI": "https://cdn.jsdelivr.net/gh/solana-labs/token-list@main/assets/mainnet/RVKd61ztZW9GUwhRbbLoYVRE5Xf1B2tVscKqwZqXgEr/logo.png",
      "tags": [
        "lp-token"
      ],
      "extensions": {
        "website": "https://raydium.io/"
      }
    },
    {
      "chainId": 101,
      "address": "BqjoYjqKrXtfBKXeaWeAT5sYCy7wsAYf3XjgDWsHSBRs",
      "symbol": "LINK-USDC",
      "name": "Raydium LP Token V4 (LINK-USDC)",
      "decimals": 6,
      "logoURI": "https://cdn.jsdelivr.net/gh/solana-labs/token-list@main/assets/mainnet/RVKd61ztZW9GUwhRbbLoYVRE5Xf1B2tVscKqwZqXgEr/logo.png",
      "tags": [
        "lp-token"
      ],
      "extensions": {
        "website": "https://raydium.io/"
      }
    },
    {
      "chainId": 101,
      "address": "13PoKid6cZop4sj2GfoBeujnGfthUbTERdE5tpLCDLEY",
      "symbol": "ETH-USDC",
      "name": "Raydium LP Token V4 (ETH-USDC)",
      "decimals": 6,
      "logoURI": "https://cdn.jsdelivr.net/gh/solana-labs/token-list@main/assets/mainnet/RVKd61ztZW9GUwhRbbLoYVRE5Xf1B2tVscKqwZqXgEr/logo.png",
      "tags": [
        "lp-token"
      ],
      "extensions": {
        "website": "https://raydium.io/"
      }
    },
    {
      "chainId": 101,
      "address": "2Vyyeuyd15Gp8aH6uKE72c4hxc8TVSLibxDP9vzspQWG",
      "symbol": "COPE-USDC",
      "name": "Raydium Fusion LP Token V4 (COPE-USDC)",
      "decimals": 0,
      "logoURI": "https://cdn.jsdelivr.net/gh/solana-labs/token-list@main/assets/mainnet/RVKd61ztZW9GUwhRbbLoYVRE5Xf1B2tVscKqwZqXgEr/logo.png",
      "tags": [
        "lp-token"
      ],
      "extensions": {
        "website": "https://raydium.io/"
      }
    },
    {
      "chainId": 101,
      "address": "Epm4KfTj4DMrvqn6Bwg2Tr2N8vhQuNbuK8bESFp4k33K",
      "symbol": "SOL-USDT",
      "name": "Raydium LP Token V4 (SOL-USDT)",
      "decimals": 9,
      "logoURI": "https://cdn.jsdelivr.net/gh/solana-labs/token-list@main/assets/mainnet/RVKd61ztZW9GUwhRbbLoYVRE5Xf1B2tVscKqwZqXgEr/logo.png",
      "tags": [
        "lp-token"
      ],
      "extensions": {
        "website": "https://raydium.io/"
      }
    },
    {
      "chainId": 101,
      "address": "FA1i7fej1pAbQbnY8NbyYUsTrWcasTyipKreDgy1Mgku",
      "symbol": "YFI-USDT",
      "name": "Raydium LP Token V4 (YFI-USDT)",
      "decimals": 6,
      "logoURI": "https://cdn.jsdelivr.net/gh/solana-labs/token-list@main/assets/mainnet/RVKd61ztZW9GUwhRbbLoYVRE5Xf1B2tVscKqwZqXgEr/logo.png",
      "tags": [
        "lp-token"
      ],
      "extensions": {
        "website": "https://raydium.io/"
      }
    },
    {
      "chainId": 101,
      "address": "HYSAu42BFejBS77jZAZdNAWa3iVcbSRJSzp3wtqCbWwv",
      "symbol": "SRM-USDT",
      "name": "Raydium LP Token V4 (SRM-USDT)",
      "decimals": 6,
      "logoURI": "https://cdn.jsdelivr.net/gh/solana-labs/token-list@main/assets/mainnet/RVKd61ztZW9GUwhRbbLoYVRE5Xf1B2tVscKqwZqXgEr/logo.png",
      "tags": [
        "lp-token"
      ],
      "extensions": {
        "website": "https://raydium.io/"
      }
    },
    {
      "chainId": 101,
      "address": "2cTCiUnect5Lap2sk19xLby7aajNDYseFhC9Pigou11z",
      "symbol": "FTT-USDT",
      "name": "Raydium LP Token V4 (FTT-USDT)",
      "decimals": 6,
      "logoURI": "https://cdn.jsdelivr.net/gh/solana-labs/token-list@main/assets/mainnet/RVKd61ztZW9GUwhRbbLoYVRE5Xf1B2tVscKqwZqXgEr/logo.png",
      "tags": [
        "lp-token"
      ],
      "extensions": {
        "website": "https://raydium.io/"
      }
    },
    {
      "chainId": 101,
      "address": "DgGuvR9GSHimopo3Gc7gfkbKamLKrdyzWkq5yqA6LqYS",
      "symbol": "BTC-USDT",
      "name": "Raydium LP Token V4 (BTC-USDT)",
      "decimals": 6,
      "logoURI": "https://cdn.jsdelivr.net/gh/solana-labs/token-list@main/assets/mainnet/RVKd61ztZW9GUwhRbbLoYVRE5Xf1B2tVscKqwZqXgEr/logo.png",
      "tags": [
        "lp-token"
      ],
      "extensions": {
        "website": "https://raydium.io/"
      }
    },
    {
      "chainId": 101,
      "address": "Ba26poEYDy6P2o95AJUsewXgZ8DM9BCsmnU9hmC9i4Ki",
      "symbol": "SUSHI-USDT",
      "name": "Raydium LP Token V4 (SUSHI-USDT)",
      "decimals": 6,
      "logoURI": "https://cdn.jsdelivr.net/gh/solana-labs/token-list@main/assets/mainnet/RVKd61ztZW9GUwhRbbLoYVRE5Xf1B2tVscKqwZqXgEr/logo.png",
      "tags": [
        "lp-token"
      ],
      "extensions": {
        "website": "https://raydium.io/"
      }
    },
    {
      "chainId": 101,
      "address": "D3iGro1vn6PWJXo9QAPj3dfta6dKkHHnmiiym2EfsAmi",
      "symbol": "TOMO-USDT",
      "name": "Raydium LP Token V4 (TOMO-USDT)",
      "decimals": 6,
      "logoURI": "https://cdn.jsdelivr.net/gh/solana-labs/token-list@main/assets/mainnet/RVKd61ztZW9GUwhRbbLoYVRE5Xf1B2tVscKqwZqXgEr/logo.png",
      "tags": [
        "lp-token"
      ],
      "extensions": {
        "website": "https://raydium.io/"
      }
    },
    {
      "chainId": 101,
      "address": "Dr12Sgt9gkY8WU5tRkgZf1TkVWJbvjYuPAhR3aDCwiiX",
      "symbol": "LINK-USDT",
      "name": "Raydium LP Token V4 (LINK-USDT)",
      "decimals": 6,
      "logoURI": "https://cdn.jsdelivr.net/gh/solana-labs/token-list@main/assets/mainnet/RVKd61ztZW9GUwhRbbLoYVRE5Xf1B2tVscKqwZqXgEr/logo.png",
      "tags": [
        "lp-token"
      ],
      "extensions": {
        "website": "https://raydium.io/"
      }
    },
    {
      "chainId": 101,
      "address": "nPrB78ETY8661fUgohpuVusNCZnedYCgghzRJzxWnVb",
      "symbol": "ETH-USDT",
      "name": "Raydium LP Token V4 (ETH-USDT)",
      "decimals": 6,
      "logoURI": "https://cdn.jsdelivr.net/gh/solana-labs/token-list@main/assets/mainnet/RVKd61ztZW9GUwhRbbLoYVRE5Xf1B2tVscKqwZqXgEr/logo.png",
      "tags": [
        "lp-token"
      ],
      "extensions": {
        "website": "https://raydium.io/"
      }
    },
    {
      "chainId": 101,
      "address": "EGJht91R7dKpCj8wzALkjmNdUUUcQgodqWCYweyKcRcV",
      "symbol": "YFI-SRM",
      "name": "Raydium LP Token V4 (YFI-SRM)",
      "decimals": 6,
      "logoURI": "https://cdn.jsdelivr.net/gh/solana-labs/token-list@main/assets/mainnet/RVKd61ztZW9GUwhRbbLoYVRE5Xf1B2tVscKqwZqXgEr/logo.png",
      "tags": [
        "lp-token"
      ],
      "extensions": {
        "website": "https://raydium.io/"
      }
    },
    {
      "chainId": 101,
      "address": "AsDuPg9MgPtt3jfoyctUCUgsvwqAN6RZPftqoeiPDefM",
      "symbol": "FTT-SRM",
      "name": "Raydium LP Token V4 (FTT-SRM)",
      "decimals": 6,
      "logoURI": "https://cdn.jsdelivr.net/gh/solana-labs/token-list@main/assets/mainnet/RVKd61ztZW9GUwhRbbLoYVRE5Xf1B2tVscKqwZqXgEr/logo.png",
      "tags": [
        "lp-token"
      ],
      "extensions": {
        "website": "https://raydium.io/"
      }
    },
    {
      "chainId": 101,
      "address": "AGHQxXb3GSzeiLTcLtXMS2D5GGDZxsB2fZYZxSB5weqB",
      "symbol": "BTC-SRM",
      "name": "Raydium LP Token V4 (BTC-SRM)",
      "decimals": 6,
      "logoURI": "https://cdn.jsdelivr.net/gh/solana-labs/token-list@main/assets/mainnet/RVKd61ztZW9GUwhRbbLoYVRE5Xf1B2tVscKqwZqXgEr/logo.png",
      "tags": [
        "lp-token"
      ],
      "extensions": {
        "website": "https://raydium.io/"
      }
    },
    {
      "chainId": 101,
      "address": "3HYhUnUdV67j1vn8fu7ExuVGy5dJozHEyWvqEstDbWwE",
      "symbol": "SUSHI-SRM",
      "name": "Raydium LP Token V4 (SUSHI-SRM)",
      "decimals": 6,
      "logoURI": "https://cdn.jsdelivr.net/gh/solana-labs/token-list@main/assets/mainnet/RVKd61ztZW9GUwhRbbLoYVRE5Xf1B2tVscKqwZqXgEr/logo.png",
      "tags": [
        "lp-token"
      ],
      "extensions": {
        "website": "https://raydium.io/"
      }
    },
    {
      "chainId": 101,
      "address": "GgH9RnKrQpaMQeqmdbMvs5oo1A24hERQ9wuY2pSkeG7x",
      "symbol": "TOMO-SRM",
      "name": "Raydium LP Token V4 (TOMO-SRM)",
      "decimals": 6,
      "logoURI": "https://cdn.jsdelivr.net/gh/solana-labs/token-list@main/assets/mainnet/RVKd61ztZW9GUwhRbbLoYVRE5Xf1B2tVscKqwZqXgEr/logo.png",
      "tags": [
        "lp-token"
      ],
      "extensions": {
        "website": "https://raydium.io/"
      }
    },
    {
      "chainId": 101,
      "address": "GXN6yJv12o18skTmJXaeFXZVY1iqR18CHsmCT8VVCmDD",
      "symbol": "LINK-SRM",
      "name": "Raydium LP Token V4 (LINK-SRM)",
      "decimals": 6,
      "logoURI": "https://cdn.jsdelivr.net/gh/solana-labs/token-list@main/assets/mainnet/RVKd61ztZW9GUwhRbbLoYVRE5Xf1B2tVscKqwZqXgEr/logo.png",
      "tags": [
        "lp-token"
      ],
      "extensions": {
        "website": "https://raydium.io/"
      }
    },
    {
      "chainId": 101,
      "address": "9VoY3VERETuc2FoadMSYYizF26mJinY514ZpEzkHMtwG",
      "symbol": "ETH-SRM",
      "name": "Raydium LP Token V4 (ETH-SRM)",
      "decimals": 6,
      "logoURI": "https://cdn.jsdelivr.net/gh/solana-labs/token-list@main/assets/mainnet/RVKd61ztZW9GUwhRbbLoYVRE5Xf1B2tVscKqwZqXgEr/logo.png",
      "tags": [
        "lp-token"
      ],
      "extensions": {
        "website": "https://raydium.io/"
      }
    },
    {
      "chainId": 101,
      "address": "AKJHspCwDhABucCxNLXUSfEzb7Ny62RqFtC9uNjJi4fq",
      "symbol": "SRM-SOL",
      "name": "Raydium LP Token V4 (SRM-SOL)",
      "decimals": 6,
      "logoURI": "https://cdn.jsdelivr.net/gh/solana-labs/token-list@main/assets/mainnet/RVKd61ztZW9GUwhRbbLoYVRE5Xf1B2tVscKqwZqXgEr/logo.png",
      "tags": [
        "lp-token"
      ],
      "extensions": {
        "website": "https://raydium.io/"
      }
    },
    {
      "chainId": 101,
      "address": "2doeZGLJyACtaG9DCUyqMLtswesfje1hjNA11hMdj6YU",
      "symbol": "TULIP-USDC",
      "name": "Raydium LP Token V4 (TULIP-USDC)",
      "decimals": 6,
      "logoURI": "https://solfarm.io/tulip-usdc.svg",
      "tags": [
        "lp-token"
      ],
      "extensions": {
        "website": "https://raydium.io/"
      }
    },
    {
      "chainId": 101,
      "address": "AcstFzGGawvvdVhYV9bftr7fmBHbePUjhv53YK1W3dZo",
      "symbol": "LSD",
      "name": "LSD",
      "decimals": 9,
      "tags": [
        "nft"
      ],
      "extensions": {
        "website": "https://solible.com/"
      }
    },
    {
      "chainId": 101,
      "address": "91fSFQsPzMLat9DHwLdQacW3i3EGnWds5tA5mt7yLiT9",
      "symbol": "Unlimited Energy",
      "name": "Unlimited Energy",
      "decimals": 9,
      "tags": [
        "nft"
      ],
      "extensions": {
        "website": "https://solible.com/"
      }
    },
    {
      "chainId": 101,
      "address": "29PEpZeuqWf9tS2gwCjpeXNdXLkaZSMR2s1ibkvGsfnP",
      "symbol": "Need for Speed",
      "name": "Need for Speed",
      "decimals": 9,
      "tags": [
        "nft"
      ],
      "extensions": {
        "website": "https://solible.com/"
      }
    },
    {
      "chainId": 101,
      "address": "HsY8PNar8VExU335ZRYzg89fX7qa4upYu6vPMPFyCDdK",
      "symbol": "ADOR OPENS",
      "name": "ADOR OPENS",
      "decimals": 0,
      "tags": [
        "nft"
      ],
      "extensions": {
        "website": "https://solible.com/"
      }
    },
    {
      "chainId": 101,
      "address": "EDP8TpLJ77M3KiDgFkZW4v4mhmKJHZi9gehYXenfFZuL",
      "symbol": "CMS - Rare",
      "name": "CMS - Rare",
      "decimals": 0,
      "tags": [
        "nft"
      ],
      "extensions": {
        "website": "https://solible.com/"
      }
    },
    {
      "chainId": 101,
      "address": "BrUKFwAABkExb1xzYU4NkRWzjBihVQdZ3PBz4m5S8if3",
      "symbol": "Tesla",
      "name": "Tesla",
      "decimals": 0,
      "tags": [
        "nft"
      ],
      "extensions": {
        "website": "https://solible.com/"
      }
    },
    {
      "chainId": 101,
      "address": "9CmQwpvVXRyixjiE3LrbSyyopPZohNDN1RZiTk8rnXsQ",
      "symbol": "DeceFi",
      "name": "DeceFi",
      "decimals": 0,
      "tags": [
        "nft"
      ],
      "extensions": {
        "website": "https://solible.com/"
      }
    },
    {
      "chainId": 101,
      "address": "F6ST1wWkx2PeH45sKmRxo1boyuzzWCfpnvyKL4BGeLxF",
      "symbol": "Power User",
      "name": "Power User",
      "decimals": 0,
      "tags": [
        "nft"
      ],
      "extensions": {
        "website": "https://solible.com/"
      }
    },
    {
      "chainId": 101,
      "address": "dZytJ7iPDcCu9mKe3srL7bpUeaR3zzkcVqbtqsmxtXZ",
      "symbol": "VIP Member",
      "name": "VIP Member",
      "decimals": 0,
      "tags": [
        "nft"
      ],
      "extensions": {
        "website": "https://solible.com/"
      }
    },
    {
      "chainId": 101,
      "address": "8T4vXgwZUWwsbCDiptHFHjdfexvLG9UP8oy1psJWEQdS",
      "symbol": "Uni Christmas",
      "name": "Uni Christmas",
      "decimals": 0,
      "tags": [
        "nft"
      ],
      "extensions": {
        "website": "https://solible.com/"
      }
    },
    {
      "chainId": 101,
      "address": "EjFGGJSyp9UDS8aqafET5LX49nsG326MeNezYzpiwgpQ",
      "symbol": "BNB",
      "name": "BNB",
      "decimals": 0,
      "tags": [
        "nft"
      ],
      "extensions": {
        "website": "https://solible.com/"
      }
    },
    {
      "chainId": 101,
      "address": "FkmkTr4en8CXkfo9jAwEMov6PVNLpYMzWr3Udqf9so8Z",
      "symbol": "Seldom",
      "name": "Seldom",
      "decimals": 9,
      "tags": [
        "nft"
      ],
      "extensions": {
        "website": "https://solible.com/"
      }
    },
    {
      "chainId": 101,
      "address": "2gn1PJdMAU92SU5inLSp4Xp16ZC5iLF6ScEi7UBvp8ZD",
      "symbol": "Satoshi Closeup",
      "name": "Satoshi Closeup",
      "decimals": 9,
      "tags": [
        "nft"
      ],
      "extensions": {
        "website": "https://solible.com/"
      }
    },
    {
      "chainId": 101,
      "address": "7mhZHtPL4GFkquQR4Y6h34Q8hNkQvGc1FaNtyE43NvUR",
      "symbol": "Satoshi GB",
      "name": "Satoshi GB",
      "decimals": 9,
      "tags": [
        "nft"
      ],
      "extensions": {
        "website": "https://solible.com/"
      }
    },
    {
      "chainId": 101,
      "address": "8RoKfLx5RCscbtVh8kYb81TF7ngFJ38RPomXtUREKsT2",
      "symbol": "Satoshi OG",
      "name": "Satoshi OG",
      "decimals": 9,
      "tags": [
        "nft"
      ],
      "extensions": {
        "website": "https://solible.com/"
      }
    },
    {
      "chainId": 101,
      "address": "9rw5hyDngBQ3yDsCRHqgzGHERpU2zaLh1BXBUjree48J",
      "symbol": "Satoshi BTC",
      "name": "Satoshi BTC",
      "decimals": 10,
      "tags": [
        "nft"
      ],
      "extensions": {
        "website": "https://solible.com/"
      }
    },
    {
      "chainId": 101,
      "address": "AiD7J6D5Hny5DJB1MrYBc2ePQqy2Yh4NoxWwYfR7PzxH",
      "symbol": "Satoshi GB",
      "name": "Satoshi GB",
      "decimals": 9,
      "tags": [
        "nft"
      ],
      "extensions": {
        "website": "https://solible.com/"
      }
    },
    {
      "chainId": 101,
      "address": "4qzEcYvT6TuJME2EMZ5vjaLvQja6R4hKjarA73WQUwt6",
      "name": "APESZN_HOODIE",
      "symbol": "APESZN_HOODIE",
      "decimals": 9,
      "tags": [
        "nft"
      ],
      "extensions": {
        "website": "https://solible.com/"
      }
    },
    {
      "chainId": 101,
      "address": "APhyVWtzjdTVYhyta9ngSiCDk2pLi8eEZKsHGSbsmwv6",
      "name": "APESZN_TEE_SHIRT",
      "symbol": "APESZN_TEE_SHIRT",
      "decimals": 9,
      "tags": [
        "nft"
      ],
      "extensions": {
        "website": "https://solible.com/"
      }
    },
    {
      "chainId": 101,
      "address": "bxiA13fpU1utDmYuUvxvyMT8odew5FEm96MRv7ij3eb",
      "symbol": "Satoshi",
      "name": "Satoshi",
      "decimals": 9,
      "tags": [
        "nft"
      ],
      "extensions": {
        "website": "https://solible.com/"
      }
    },
    {
      "chainId": 101,
      "address": "GoC24kpj6TkvjzspXrjSJC2CVb5zMWhLyRcHJh9yKjRF",
      "symbol": "Satoshi Closeup",
      "name": "Satoshi Closeup",
      "decimals": 9,
      "tags": [
        "nft"
      ],
      "extensions": {
        "website": "https://solible.com/"
      }
    },
    {
      "chainId": 101,
      "address": "oCUduD44ETuZ65bpWdPzPDSnAdreg1sJrugfwyFZVHV",
      "symbol": "Satoshi BTC",
      "name": "Satoshi BTC",
      "decimals": 9,
      "tags": [
        "nft"
      ],
      "extensions": {
        "website": "https://solible.com/"
      }
    },
    {
      "chainId": 101,
      "address": "9Vvre2DxBB9onibwYDHeMsY1cj6BDKtEDccBPWRN215E",
      "symbol": "Satoshi Nakamoto",
      "name": "Satoshi Nakamoto",
      "decimals": 9,
      "tags": [
        "nft"
      ],
      "extensions": {
        "website": "https://solible.com/"
      }
    },
    {
      "chainId": 101,
      "address": "7RpFk44cMTAUt9CcjEMWnZMypE9bYQsjBiSNLn5qBvhP",
      "symbol": "Charles Hoskinson",
      "name": "Charles Hoskinson",
      "decimals": 9,
      "tags": [
        "nft"
      ],
      "extensions": {
        "website": "https://solible.com/"
      }
    },
    {
      "chainId": 101,
      "address": "GyRkPAxpd9XrMHcBF6fYHVRSZQvQBwAGKAGQeBPSKzMq",
      "symbol": "SBF",
      "name": "SBF",
      "decimals": 0,
      "tags": [
        "nft"
      ],
      "extensions": {
        "website": "https://solible.com/"
      }
    },
    {
      "chainId": 101,
      "address": "AgdBQN2Sy2abiZ2KToWeUsQ9PHdCv95wt6kVWRf5zDkx",
      "symbol": "Bitcoin Tram",
      "name": "Bitcoin Tram",
      "decimals": 0,
      "tags": [
        "nft"
      ],
      "extensions": {
        "website": "https://solible.com/"
      }
    },
    {
      "chainId": 101,
      "address": "7TRzvCqXN8KSXggbSyeEG2Z9YBBhEFmbtmv6FLbd4mmd",
      "symbol": "SRM tee-shirt",
      "name": "SRM tee-shirt",
      "decimals": 0,
      "tags": [
        "nft"
      ],
      "extensions": {
        "website": "https://solible.com/"
      }
    },
    {
      "chainId": 101,
      "address": "gksYzxitEf2HyE7Bb81vvHXNH5f3wa43jvXf4TcUZwb",
      "symbol": "PERK",
      "name": "PERK",
      "decimals": 6,
      "logoURI": "https://cdn.jsdelivr.net/gh/perkexchange/assets/logos/SPL-token/logo.png",
      "tags": [],
      "extensions": {
        "website": "https://perk.exchange/"
      }
    },
    {
      "chainId": 101,
      "address": "BDxWSxkMLW1nJ3VggamUKkEKrtCaVqzFxoDApM8HdBks",
      "symbol": "BTSG",
      "name": "BitSong",
      "decimals": 6,
      "logoURI": "https://cdn.jsdelivr.net/gh/bitsongofficial/assets/logo_128x128.png",
      "tags": [],
      "extensions": {
        "website": "https://bitsong.io/",
        "coingeckoId": "bitsong"
      }
    },
    {
      "chainId": 101,
      "address": "5ddiFxh3J2tcZHfn8uhGRYqu16P3FUvBfh8WoZPUHKW5",
      "name": "EOSBEAR",
      "symbol": "EOSBEAR",
      "decimals": 6,
      "logoURI": "",
      "tags": [
        "leveraged",
        "bear"
      ],
      "extensions": {
        "coingeckoId": "3x-short-eos-token",
        "serumV3Usdc": "2BQrJP599QVKRyHhyJ6oRrTPNUmPBgXxiBo2duvYdacy"
      }
    },
    {
      "chainId": 101,
      "address": "qxxF6S62hmZF5bo46mS7C2qbBa87qRossAM78VzsDqi",
      "name": "EOSBULL",
      "symbol": "EOSBULL",
      "decimals": 6,
      "logoURI": "",
      "tags": [
        "leveraged",
        "bull"
      ],
      "extensions": {
        "coingeckoId": "3x-long-eos-token"
      }
    },
    {
      "chainId": 101,
      "address": "2CDLbxeuqkLTLY3em6FFQgfBQV5LRnEsJJgcFCvWKNcS",
      "name": "BNBBEAR",
      "symbol": "BNBBEAR",
      "decimals": 6,
      "logoURI": "",
      "tags": [
        "leveraged",
        "bear"
      ],
      "extensions": {
        "coingeckoId": "3x-short-bnb-token"
      }
    },
    {
      "chainId": 101,
      "address": "AfjHjdLibuXyvmz7PyTSc5KEcGBh43Kcu8Sr2tyDaJyt",
      "name": "BNBBULL",
      "symbol": "BNBBULL",
      "decimals": 6,
      "logoURI": "",
      "tags": [
        "leveraged",
        "bull"
      ],
      "extensions": {
        "coingeckoId": "3x-long-bnb-token"
      }
    },
    {
      "chainId": 101,
      "address": "8kA1WJKoLTxtACNPkvW6UNufsrpxUY57tXZ9KmG9123t",
      "name": "BSVBULL",
      "symbol": "BSVBULL",
      "decimals": 6,
      "logoURI": "",
      "tags": [
        "leveraged",
        "bull"
      ],
      "extensions": {
        "coingeckoId": "3x-long-bitcoin-sv-token"
      }
    },
    {
      "chainId": 101,
      "address": "2FGW8BVMu1EHsz2ZS9rZummDaq6o2DVrZZPw4KaAvDWh",
      "name": "BSVBEAR",
      "symbol": "BSVBEAR",
      "decimals": 6,
      "logoURI": "",
      "tags": [
        "leveraged",
        "bear"
      ],
      "extensions": {
        "coingeckoId": "3x-short-bitcoin-sv-token"
      }
    },
    {
      "chainId": 101,
      "address": "8L9XGTMzcqS9p61zsR35t7qipwAXMYkD6disWoDFZiFT",
      "name": "LTCBEAR",
      "symbol": "LTCBEAR",
      "decimals": 6,
      "logoURI": "",
      "tags": [
        "leveraged",
        "bear"
      ],
      "extensions": {
        "coingeckoId": "3x-short-litecoin-token"
      }
    },
    {
      "chainId": 101,
      "address": "863ZRjf1J8AaVuCqypAdm5ktVyGYDiBTvD1MNHKrwyjp",
      "name": "LTCBULL",
      "symbol": "LTCBULL",
      "decimals": 6,
      "logoURI": "",
      "tags": [
        "leveraged",
        "bull"
      ],
      "extensions": {
        "coingeckoId": "3x-long-litecoin-token"
      }
    },
    {
      "chainId": 101,
      "address": "GkSPaHdY2raetuYzsJYacHtrAtQUfWt64bpd1VzxJgSD",
      "name": "BULL",
      "symbol": "BULL",
      "decimals": 6,
      "logoURI": "",
      "tags": [
        "leveraged",
        "bull"
      ],
      "extensions": {
        "coingeckoId": "3x-long-bitcoin-token"
      }
    },
    {
      "chainId": 101,
      "address": "45vwTZSDFBiqCMRdtK4xiLCHEov8LJRW8GwnofG8HYyH",
      "name": "BEAR",
      "symbol": "BEAR",
      "decimals": 6,
      "logoURI": "",
      "tags": [
        "leveraged",
        "bear"
      ],
      "extensions": {
        "coingeckoId": "3x-short-bitcoin-token"
      }
    },
    {
      "chainId": 101,
      "address": "2VTAVf1YCwamD3ALMdYHRMV5vPUCXdnatJH5f1khbmx6",
      "name": "BCHBEAR",
      "symbol": "BCHBEAR",
      "decimals": 6,
      "logoURI": "",
      "tags": [
        "leveraged",
        "bear"
      ],
      "extensions": {
        "coingeckoId": "3x-short-bitcoin-cash-token"
      }
    },
    {
      "chainId": 101,
      "address": "22xoSp66BDt4x4Q5xqxjaSnirdEyharoBziSFChkLFLy",
      "name": "BCHBULL",
      "symbol": "BCHBULL",
      "decimals": 6,
      "logoURI": "",
      "tags": [
        "leveraged",
        "bull"
      ],
      "extensions": {
        "coingeckoId": "3x-long-bitcoin-cash-token"
      }
    },
    {
      "chainId": 101,
      "address": "CwChm6p9Q3yFrjzVeiLTTbsoJkooscof5SJYZc2CrNqG",
      "name": "ETHBULL",
      "symbol": "ETHBULL",
      "decimals": 6,
      "logoURI": "",
      "tags": [
        "leveraged",
        "bull"
      ],
      "extensions": {
        "coingeckoId": "3x-long-ethereum-token",
        "serumV3Usdt": "FuhKVt5YYCv7vXnADXtb7vqzYn82PJoap86q5wm8LX8Q"
      }
    },
    {
      "chainId": 101,
      "address": "Bvv9xLodFrvDFSno9Ud8SEh5zVtBDQQjnBty2SgMcJ2s",
      "name": "ETHBEAR",
      "symbol": "ETHBEAR",
      "decimals": 6,
      "logoURI": "",
      "tags": [
        "leveraged",
        "bear"
      ],
      "extensions": {
        "coingeckoId": "3x-short-ethereum-token"
      }
    },
    {
      "chainId": 101,
      "address": "HRhaNssoyv5tKFRcbPg69ULEbcD8DPv99GdXLcdkgc1A",
      "name": "ALTBULL",
      "symbol": "ALTBULL",
      "decimals": 6,
      "logoURI": "",
      "tags": [
        "leveraged",
        "bull"
      ],
      "extensions": {
        "coingeckoId": "3x-long-altcoin-index-token"
      }
    },
    {
      "chainId": 101,
      "address": "9Mu1KmjBKTUWgpDoeTJ5oD7XFQmEiZxzspEd3TZGkavx",
      "name": "ALTBEAR",
      "symbol": "ALTBEAR",
      "decimals": 6,
      "logoURI": "",
      "tags": [
        "leveraged",
        "bear"
      ],
      "extensions": {
        "coingeckoId": "3x-short-altcoin-index-token"
      }
    },
    {
      "chainId": 101,
      "address": "AYL1adismZ1U9pTuN33ahG4aYc5XTZQL4vKFx9ofsGWD",
      "name": "BULLSHIT",
      "symbol": "BULLSHIT",
      "decimals": 6,
      "logoURI": "",
      "tags": [
        "leveraged",
        "bull"
      ],
      "extensions": {
        "coingeckoId": "3x-long-shitcoin-index-token"
      }
    },
    {
      "chainId": 101,
      "address": "5jqymuoXXVcUuJKrf1MWiHSqHyg2osMaJGVy69NsJWyP",
      "name": "BEARSHIT",
      "symbol": "BEARSHIT",
      "decimals": 6,
      "logoURI": "",
      "tags": [
        "leveraged",
        "bear"
      ],
      "extensions": {
        "coingeckoId": "3x-short-shitcoin-index-token"
      }
    },
    {
      "chainId": 101,
      "address": "EL1aDTnLKjf4SaGpqtxJPyK94imSBr8fWDbcXjXQrsmj",
      "name": "MIDBULL",
      "symbol": "MIDBULL",
      "decimals": 6,
      "logoURI": "",
      "tags": [
        "leveraged",
        "bull"
      ],
      "extensions": {
        "coingeckoId": "3x-long-midcap-index-token",
        "serumV3Usdc": "8BBtLkoaEyavREriwGUudzAcihTH9SJLAPBbgb7QZe9y"
      }
    },
    {
      "chainId": 101,
      "address": "2EPvVjHusU3ozoucmdhhnqv3HQtBsQmjTnSa87K91HkC",
      "name": "MIDBEAR",
      "symbol": "MIDBEAR",
      "decimals": 6,
      "logoURI": "",
      "tags": [
        "leveraged",
        "bear"
      ],
      "extensions": {
        "coingeckoId": "3x-short-midcap-index-token"
      }
    },
    {
      "chainId": 101,
      "address": "8TCfJTyeqNBZqyDMY4VwDY7kdCCY7pcbJJ58CnKHkMu2",
      "name": "LINKBEAR",
      "symbol": "LINKBEAR",
      "decimals": 6,
      "logoURI": "",
      "tags": [
        "leveraged",
        "bear"
      ],
      "extensions": {
        "coingeckoId": "3x-short-chainlink-token"
      }
    },
    {
      "chainId": 101,
      "address": "EsUoZMbACNMppdqdmuLCFLet8VXxt2h47N9jHCKwyaPz",
      "name": "LINKBULL",
      "symbol": "LINKBULL",
      "decimals": 6,
      "logoURI": "",
      "tags": [
        "leveraged",
        "bull"
      ],
      "extensions": {
        "coingeckoId": "3x-long-chainlink-token"
      }
    },
    {
      "chainId": 101,
      "address": "262cQHT3soHwzuo2oVSy5kAfHcFZ1Jjn8C1GRLcQNKA3",
      "name": "XRPBULL",
      "symbol": "XRPBULL",
      "decimals": 6,
      "logoURI": "",
      "tags": [
        "leveraged",
        "bull"
      ],
      "extensions": {
        "coingeckoId": "3x-long-xrp-token"
      }
    },
    {
      "chainId": 101,
      "address": "8sxtSswmQ7Lcd2GjK6am37Z61wJZjA2SzE7Luf7yaKBB",
      "name": "XRPBEAR",
      "symbol": "XRPBEAR",
      "decimals": 6,
      "logoURI": "",
      "tags": [
        "leveraged",
        "bear"
      ],
      "extensions": {
        "coingeckoId": "3x-short-xrp-token"
      }
    },
    {
      "chainId": 101,
      "address": "91z91RukFM16hyEUCXuwMQwp2BW3vanNG5Jh5yj6auiJ",
      "name": "BVOL",
      "symbol": "BVOL",
      "decimals": 6,
      "logoURI": "",
      "tags": [],
      "extensions": {
        "coingeckoId": "1x-long-btc-implied-volatility-token"
      }
    },
    {
      "chainId": 101,
      "address": "5TY71D29Cyuk9UrsSxLXw2quJBpS7xDDFuFu2K9W7Wf9",
      "name": "IBlive",
      "symbol": "IBVOL",
      "decimals": 6,
      "logoURI": "",
      "tags": [],
      "extensions": {
        "coingeckoId": "1x-short-btc-implied-volatility"
      }
    },
    {
      "chainId": 101,
      "address": "dK83wTVypEpa1pqiBbHY3MNuUnT3ADUZM4wk9VZXZEc",
      "name": "Wrapped Aave",
      "symbol": "AAVE",
      "decimals": 6,
      "logoURI": "https://cdn.jsdelivr.net/gh/trustwallet/assets@master/blockchains/ethereum/assets/0x7Fc66500c84A76Ad7e9c93437bFc5Ac33E2DDaE9/logo.png",
      "tags": [],
      "extensions": {
        "serumV3Usdt": "6bxuB5N3bt3qW8UnPNLgMMzDq5sEH8pFmYJYGgzvE11V",
        "coingeckoId": "aave"
      }
    },
    {
      "chainId": 101,
      "address": "A6aY2ceogBz1VaXBxm1j2eJuNZMRqrWUAnKecrMH85zj",
      "name": "LQID",
      "symbol": "LQID",
      "decimals": 6,
      "logoURI": "https://cdn.jsdelivr.net/gh/dr497/awesome-serum-markets/icons/lqid.svg",
      "tags": []
    },
    {
      "chainId": 101,
      "address": "7CnFGR9mZWyAtWxPcVuTewpyC3A3MDW4nLsu5NY6PDbd",
      "name": "SECO",
      "symbol": "SECO",
      "decimals": 6,
      "logoURI": "",
      "tags": [],
      "extensions": {
        "coingeckoId": "serum-ecosystem-token"
      }
    },
    {
      "chainId": 101,
      "address": "3GECTP7H4Tww3w8jEPJCJtXUtXxiZty31S9szs84CcwQ",
      "name": "HOLY",
      "symbol": "HOLY",
      "decimals": 6,
      "logoURI": "",
      "tags": [],
      "extensions": {
        "coingeckoId": "holy-trinity"
      }
    },
    {
      "chainId": 101,
      "address": "6ry4WBDvAwAnrYJVv6MCog4J8zx6S3cPgSqnTsDZ73AR",
      "name": "TRYB",
      "symbol": "TRYB",
      "decimals": 6,
      "logoURI": "",
      "tags": [],
      "extensions": {
        "serumV3Usdt": "AADohBGxvf7bvixs2HKC3dG2RuU3xpZDwaTzYFJThM8U",
        "coingeckoId": "bilira"
      }
    },
    {
      "chainId": 101,
      "address": "ASboaJPFtJeCS5eG4gL3Lg95xrTz2UZSLE9sdJtY93kE",
      "name": "DOGEBULL",
      "symbol": "DOGEBULL",
      "decimals": 6,
      "logoURI": "",
      "tags": [
        "leveraged",
        "bull"
      ],
      "extensions": {
        "coingeckoId": "3x-long-dogecoin-token"
      }
    },
    {
      "chainId": 101,
      "address": "Gnhy3boBT4MA8TTjGip5ND2uNsceh1Wgeaw1rYJo51ZY",
      "symbol": "MAPSPOOL",
      "name": "Bonfida Maps Pool",
      "decimals": 6,
      "logoURI": "https://cdn.jsdelivr.net/gh/solana-labs/explorer/public/tokens/maps.svg",
      "tags": [],
      "extensions": {
        "website": "https://bonfida.com/"
      }
    },
    {
      "chainId": 101,
      "address": "9iDWyYZ5VHBCxxmWZogoY3Z6FSbKsX4WFe37c728krdT",
      "symbol": "OXYPOOL",
      "name": "Bonfida Oxy Pool",
      "decimals": 6,
      "logoURI": "https://cdn.jsdelivr.net/gh/nathanielparke/awesome-serum-markets/icons/oxy.svg",
      "tags": [],
      "extensions": {
        "website": "https://bonfida.com/"
      }
    },
    {
      "chainId": 101,
      "address": "D68NB5JkzvyNCZAvi6EGtEcGvSoRNPanU9heYTAUFFRa",
      "name": "PERP",
      "symbol": "PERP",
      "decimals": 6,
      "logoURI": "",
      "tags": [],
      "extensions": {
        "coingeckoId": "perpetual-protocol"
      }
    },
    {
      "chainId": 101,
      "address": "93a1L7xaEV7vZGzNXCcb9ztZedbpKgUiTHYxmFKJwKvc",
      "symbol": "RAYPOOL",
      "name": "Bonfida Ray Pool",
      "decimals": 6,
      "logoURI": "https://cdn.jsdelivr.net/gh/solana-labs/token-list@main/assets/mainnet/RVKd61ztZW9GUwhRbbLoYVRE5Xf1B2tVscKqwZqXgEr/logo.png",
      "tags": [],
      "extensions": {
        "website": "https://bonfida.com/"
      }
    },
    {
      "chainId": 101,
      "address": "FeGn77dhg1KXRRFeSwwMiykZnZPw5JXW6naf2aQgZDQf",
      "symbol": "wWETH",
      "name": "Wrapped Ether (Wormhole)",
      "decimals": 9,
      "logoURI": "https://cdn.jsdelivr.net/gh/trustwallet/assets@master/blockchains/ethereum/assets/0xC02aaA39b223FE8D0A0e5C4F27eAD9083C756Cc2/logo.png",
      "tags": [
        "wrapped",
        "wormhole"
      ],
      "extensions": {
        "address": "0xC02aaA39b223FE8D0A0e5C4F27eAD9083C756Cc2",
        "bridgeContract": "https://etherscan.io/address/0xf92cD566Ea4864356C5491c177A430C222d7e678",
        "assetContract": "https://etherscan.io/address/0xC02aaA39b223FE8D0A0e5C4F27eAD9083C756Cc2",
        "coingeckoId": "weth"
      }
    },
    {
      "chainId": 101,
      "address": "GbBWwtYTMPis4VHb8MrBbdibPhn28TSrLB53KvUmb7Gi",
      "symbol": "wFTT",
      "name": "Wrapped FTT (Wormhole)",
      "decimals": 9,
      "logoURI": "https://cdn.jsdelivr.net/gh/solana-labs/token-list@main/assets/mainnet/GbBWwtYTMPis4VHb8MrBbdibPhn28TSrLB53KvUmb7Gi/logo.webp",
      "tags": [
        "wrapped",
        "wormhole"
      ],
      "extensions": {
        "address": "0x50d1c9771902476076ecfc8b2a83ad6b9355a4c9",
        "bridgeContract": "https://etherscan.io/address/0xf92cD566Ea4864356C5491c177A430C222d7e678",
        "assetContract": "https://etherscan.io/address/0x50d1c9771902476076ecfc8b2a83ad6b9355a4c9",
        "coingeckoId": "ftx-token"
      }
    },
    {
      "chainId": 101,
      "address": "AbLwQCyU9S8ycJgu8wn6woRCHSYJmjMpJFcAHQ6vjq2P",
      "symbol": "wTUSD",
      "name": "TrueUSD (Wormhole)",
      "decimals": 9,
      "logoURI": "https://cdn.jsdelivr.net/gh/trustwallet/assets@master/blockchains/ethereum/assets/0x0000000000085d4780B73119b644AE5ecd22b376/logo.png",
      "tags": [
        "wrapped",
        "wormhole"
      ],
      "extensions": {
        "address": "0x0000000000085d4780B73119b644AE5ecd22b376",
        "bridgeContract": "https://etherscan.io/address/0xf92cD566Ea4864356C5491c177A430C222d7e678",
        "assetContract": "https://etherscan.io/address/0x0000000000085d4780B73119b644AE5ecd22b376",
        "coingeckoId": "true-usd"
      }
    },
    {
      "chainId": 101,
      "address": "3JfuyCg5891hCX1ZTbvt3pkiaww3XwgyqQH6E9eHtqKD",
      "symbol": "wLON",
      "name": "Tokenlon (Wormhole)",
      "decimals": 9,
      "logoURI": "https://cdn.jsdelivr.net/gh/trustwallet/assets@master/blockchains/ethereum/assets/0x0000000000095413afC295d19EDeb1Ad7B71c952/logo.png",
      "tags": [
        "wrapped",
        "wormhole"
      ],
      "extensions": {
        "address": "0x0000000000095413afC295d19EDeb1Ad7B71c952",
        "bridgeContract": "https://etherscan.io/address/0xf92cD566Ea4864356C5491c177A430C222d7e678",
        "assetContract": "https://etherscan.io/address/0x0000000000095413afC295d19EDeb1Ad7B71c952",
        "coingeckoId": "tokenlon"
      }
    },
    {
      "chainId": 101,
      "address": "6k7mrqiAqEWnABVN8FhfuNUrmrnaMh44nNWydNXctbpV",
      "symbol": "wALBT",
      "name": "AllianceBlock Token (Wormhole)",
      "decimals": 9,
      "logoURI": "https://cdn.jsdelivr.net/gh/trustwallet/assets@master/blockchains/ethereum/assets/0x00a8b738E453fFd858a7edf03bcCfe20412f0Eb0/logo.png",
      "tags": [
        "wrapped",
        "wormhole"
      ],
      "extensions": {
        "address": "0x00a8b738E453fFd858a7edf03bcCfe20412f0Eb0",
        "bridgeContract": "https://etherscan.io/address/0xf92cD566Ea4864356C5491c177A430C222d7e678",
        "assetContract": "https://etherscan.io/address/0x00a8b738E453fFd858a7edf03bcCfe20412f0Eb0",
        "coingeckoId": "allianceblock"
      }
    },
    {
      "chainId": 101,
      "address": "4b166BQEQunjg8oNTDcLeWU3nidQnVTL1Vni8ANU7Mvt",
      "symbol": "wSKL",
      "name": "SKALE (Wormhole)",
      "decimals": 9,
      "logoURI": "https://cdn.jsdelivr.net/gh/trustwallet/assets@master/blockchains/ethereum/assets/0x00c83aeCC790e8a4453e5dD3B0B4b3680501a7A7/logo.png",
      "tags": [
        "wrapped",
        "wormhole"
      ],
      "extensions": {
        "address": "0x00c83aeCC790e8a4453e5dD3B0B4b3680501a7A7",
        "bridgeContract": "https://etherscan.io/address/0xf92cD566Ea4864356C5491c177A430C222d7e678",
        "assetContract": "https://etherscan.io/address/0x00c83aeCC790e8a4453e5dD3B0B4b3680501a7A7",
        "coingeckoId": "skale"
      }
    },
    {
      "chainId": 101,
      "address": "CcHhpEx9VcWx7UBJC8DJaR5h3wNdexsQtB1nEfekjSHn",
      "symbol": "wUFT",
      "name": "UniLend Finance Token (Wormhole)",
      "decimals": 9,
      "logoURI": "https://cdn.jsdelivr.net/gh/trustwallet/assets@master/blockchains/ethereum/assets/0x0202Be363B8a4820f3F4DE7FaF5224fF05943AB1/logo.png",
      "tags": [
        "wrapped",
        "wormhole"
      ],
      "extensions": {
        "address": "0x0202Be363B8a4820f3F4DE7FaF5224fF05943AB1",
        "bridgeContract": "https://etherscan.io/address/0xf92cD566Ea4864356C5491c177A430C222d7e678",
        "assetContract": "https://etherscan.io/address/0x0202Be363B8a4820f3F4DE7FaF5224fF05943AB1",
        "coingeckoId": "unlend-finance"
      }
    },
    {
      "chainId": 101,
      "address": "VPjCJkR1uZGT9k9q7PsLArS5sEQtWgij8eZC8tysCy7",
      "symbol": "wORN",
      "name": "Orion Protocol (Wormhole)",
      "decimals": 8,
      "logoURI": "https://cdn.jsdelivr.net/gh/trustwallet/assets@master/blockchains/ethereum/assets/0x0258F474786DdFd37ABCE6df6BBb1Dd5dfC4434a/logo.png",
      "tags": [
        "wrapped",
        "wormhole"
      ],
      "extensions": {
        "address": "0x0258F474786DdFd37ABCE6df6BBb1Dd5dfC4434a",
        "bridgeContract": "https://etherscan.io/address/0xf92cD566Ea4864356C5491c177A430C222d7e678",
        "assetContract": "https://etherscan.io/address/0x0258F474786DdFd37ABCE6df6BBb1Dd5dfC4434a",
        "coingeckoId": "orion-protocol"
      }
    },
    {
      "chainId": 101,
      "address": "CxzHZtzrm6bAz6iFCAGgCYCd3iQb5guUD7oQXKxdgk5c",
      "symbol": "wSRK",
      "name": "SparkPoint (Wormhole)",
      "decimals": 9,
      "logoURI": "https://cdn.jsdelivr.net/gh/trustwallet/assets@master/blockchains/ethereum/assets/0x0488401c3F535193Fa8Df029d9fFe615A06E74E6/logo.png",
      "tags": [
        "wrapped",
        "wormhole"
      ],
      "extensions": {
        "address": "0x0488401c3F535193Fa8Df029d9fFe615A06E74E6",
        "bridgeContract": "https://etherscan.io/address/0xf92cD566Ea4864356C5491c177A430C222d7e678",
        "assetContract": "https://etherscan.io/address/0x0488401c3F535193Fa8Df029d9fFe615A06E74E6",
        "coingeckoId": "sparkpoint"
      }
    },
    {
      "chainId": 101,
      "address": "FqMZWvmii4NNzhLBKGzkvGj3e3XTxNVDNSKDJnt9fVQV",
      "symbol": "wUMA",
      "name": "UMA Voting Token v1 (Wormhole)",
      "decimals": 9,
      "logoURI": "https://cdn.jsdelivr.net/gh/trustwallet/assets@master/blockchains/ethereum/assets/0x04Fa0d235C4abf4BcF4787aF4CF447DE572eF828/logo.png",
      "tags": [
        "wrapped",
        "wormhole"
      ],
      "extensions": {
        "address": "0x04Fa0d235C4abf4BcF4787aF4CF447DE572eF828",
        "bridgeContract": "https://etherscan.io/address/0xf92cD566Ea4864356C5491c177A430C222d7e678",
        "assetContract": "https://etherscan.io/address/0x04Fa0d235C4abf4BcF4787aF4CF447DE572eF828",
        "coingeckoId": "uma"
      }
    },
    {
      "chainId": 101,
      "address": "6GGNzF99kCG1ozQbP7M7EYW9zPbQGPMwTCCi2Dqx3qhU",
      "symbol": "wSkey",
      "name": "SmartKey (Wormhole)",
      "decimals": 8,
      "logoURI": "https://cdn.jsdelivr.net/gh/trustwallet/assets@master/blockchains/ethereum/assets/0x06A01a4d579479Dd5D884EBf61A31727A3d8D442/logo.png",
      "tags": [
        "wrapped",
        "wormhole"
      ],
      "extensions": {
        "address": "0x06A01a4d579479Dd5D884EBf61A31727A3d8D442",
        "bridgeContract": "https://etherscan.io/address/0xf92cD566Ea4864356C5491c177A430C222d7e678",
        "assetContract": "https://etherscan.io/address/0x06A01a4d579479Dd5D884EBf61A31727A3d8D442",
        "coingeckoId": "smartkey"
      }
    },
    {
      "chainId": 101,
      "address": "Gc9rR2dUHfuYCJ8rU1Ye9fr8JoZZt9ZrfmXitQRLsxRW",
      "symbol": "wMIR",
      "name": "Wrapped MIR Token (Wormhole)",
      "decimals": 9,
      "logoURI": "https://cdn.jsdelivr.net/gh/trustwallet/assets@master/blockchains/ethereum/assets/0x09a3EcAFa817268f77BE1283176B946C4ff2E608/logo.png",
      "tags": [
        "wrapped",
        "wormhole"
      ],
      "extensions": {
        "address": "0x09a3EcAFa817268f77BE1283176B946C4ff2E608",
        "bridgeContract": "https://etherscan.io/address/0xf92cD566Ea4864356C5491c177A430C222d7e678",
        "assetContract": "https://etherscan.io/address/0x09a3EcAFa817268f77BE1283176B946C4ff2E608",
        "coingeckoId": "mirror-protocol"
      }
    },
    {
      "chainId": 101,
      "address": "B8xDqdrHpYLNHQKQ4ARDKurxhkhn2gfZa8WRosCEzXnF",
      "symbol": "wGRO",
      "name": "Growth (Wormhole)",
      "decimals": 9,
      "logoURI": "https://cdn.jsdelivr.net/gh/trustwallet/assets@master/blockchains/ethereum/assets/0x09e64c2B61a5f1690Ee6fbeD9baf5D6990F8dFd0/logo.png",
      "tags": [
        "wrapped",
        "wormhole"
      ],
      "extensions": {
        "address": "0x09e64c2B61a5f1690Ee6fbeD9baf5D6990F8dFd0",
        "bridgeContract": "https://etherscan.io/address/0xf92cD566Ea4864356C5491c177A430C222d7e678",
        "assetContract": "https://etherscan.io/address/0x09e64c2B61a5f1690Ee6fbeD9baf5D6990F8dFd0",
        "coingeckoId": "growth-defi"
      }
    },
    {
      "chainId": 101,
      "address": "GE1X8ef7fcsJ93THx4CvV7BQsdEyEAyk61s2L5YfSXiL",
      "symbol": "wSTAKE",
      "name": "xDai (Wormhole)",
      "decimals": 9,
      "logoURI": "https://cdn.jsdelivr.net/gh/trustwallet/assets@master/blockchains/ethereum/assets/0x0Ae055097C6d159879521C384F1D2123D1f195e6/logo.png",
      "tags": [
        "wrapped",
        "wormhole"
      ],
      "extensions": {
        "address": "0x0Ae055097C6d159879521C384F1D2123D1f195e6",
        "bridgeContract": "https://etherscan.io/address/0xf92cD566Ea4864356C5491c177A430C222d7e678",
        "assetContract": "https://etherscan.io/address/0x0Ae055097C6d159879521C384F1D2123D1f195e6",
        "coingeckoId": "xdai-stake"
      }
    },
    {
      "chainId": 101,
      "address": "7TK6QeyTsnTT6KsnK2tHHfh62mbjNuFWoyUc8vo3CmmU",
      "symbol": "wYFI",
      "name": "yearn.finance (Wormhole)",
      "decimals": 9,
      "logoURI": "https://cdn.jsdelivr.net/gh/trustwallet/assets@master/blockchains/ethereum/assets/0x0bc529c00C6401aEF6D220BE8C6Ea1667F6Ad93e/logo.png",
      "tags": [
        "wrapped",
        "wormhole"
      ],
      "extensions": {
        "address": "0x0bc529c00C6401aEF6D220BE8C6Ea1667F6Ad93e",
        "bridgeContract": "https://etherscan.io/address/0xf92cD566Ea4864356C5491c177A430C222d7e678",
        "assetContract": "https://etherscan.io/address/0x0bc529c00C6401aEF6D220BE8C6Ea1667F6Ad93e",
        "coingeckoId": "yearn-finance"
      }
    },
    {
      "chainId": 101,
      "address": "CTtKth9uW7froBA6xCd2MP7BXjGFESdT1SyxUmbHovSw",
      "symbol": "wBAT",
      "name": "Basic Attention Token (Wormhole)",
      "decimals": 9,
      "logoURI": "https://cdn.jsdelivr.net/gh/trustwallet/assets@master/blockchains/ethereum/assets/0x0D8775F648430679A709E98d2b0Cb6250d2887EF/logo.png",
      "tags": [
        "wrapped",
        "wormhole"
      ],
      "extensions": {
        "address": "0x0D8775F648430679A709E98d2b0Cb6250d2887EF",
        "bridgeContract": "https://etherscan.io/address/0xf92cD566Ea4864356C5491c177A430C222d7e678",
        "assetContract": "https://etherscan.io/address/0x0D8775F648430679A709E98d2b0Cb6250d2887EF",
        "coingeckoId": "basic-attention-token"
      }
    },
    {
      "chainId": 101,
      "address": "DrL2D4qCRCeNkQz3AJikLjBc3cS6fqqcQ3W7T9vbshCu",
      "symbol": "wMANA",
      "name": "Decentraland MANA (Wormhole)",
      "decimals": 9,
      "logoURI": "https://cdn.jsdelivr.net/gh/trustwallet/assets@master/blockchains/ethereum/assets/0x0F5D2fB29fb7d3CFeE444a200298f468908cC942/logo.png",
      "tags": [
        "wrapped",
        "wormhole"
      ],
      "extensions": {
        "address": "0x0F5D2fB29fb7d3CFeE444a200298f468908cC942",
        "bridgeContract": "https://etherscan.io/address/0xf92cD566Ea4864356C5491c177A430C222d7e678",
        "assetContract": "https://etherscan.io/address/0x0F5D2fB29fb7d3CFeE444a200298f468908cC942",
        "coingeckoId": "decentraland"
      }
    },
    {
      "chainId": 101,
      "address": "3cJKTW69FQDDCud7AhKHXZg126b3t73a2qVcVBS1BWjL",
      "symbol": "wXIO",
      "name": "XIO Network (Wormhole)",
      "decimals": 9,
      "logoURI": "https://cdn.jsdelivr.net/gh/trustwallet/assets@master/blockchains/ethereum/assets/0x0f7F961648aE6Db43C75663aC7E5414Eb79b5704/logo.png",
      "tags": [
        "wrapped",
        "wormhole"
      ],
      "extensions": {
        "address": "0x0f7F961648aE6Db43C75663aC7E5414Eb79b5704",
        "bridgeContract": "https://etherscan.io/address/0xf92cD566Ea4864356C5491c177A430C222d7e678",
        "assetContract": "https://etherscan.io/address/0x0f7F961648aE6Db43C75663aC7E5414Eb79b5704",
        "coingeckoId": "xio"
      }
    },
    {
      "chainId": 101,
      "address": "CQivbzuRQLvZbqefKc5gLzhSzZzAaySAdMmTG7pFn41w",
      "symbol": "wLAYER",
      "name": "Unilayer (Wormhole)",
      "decimals": 9,
      "logoURI": "https://cdn.jsdelivr.net/gh/trustwallet/assets@master/blockchains/ethereum/assets/0x0fF6ffcFDa92c53F615a4A75D982f399C989366b/logo.png",
      "tags": [
        "wrapped",
        "wormhole"
      ],
      "extensions": {
        "address": "0x0fF6ffcFDa92c53F615a4A75D982f399C989366b",
        "bridgeContract": "https://etherscan.io/address/0xf92cD566Ea4864356C5491c177A430C222d7e678",
        "assetContract": "https://etherscan.io/address/0x0fF6ffcFDa92c53F615a4A75D982f399C989366b",
        "coingeckoId": "unilayer"
      }
    },
    {
      "chainId": 101,
      "address": "C1LpKYrkVvWF5imsQ7JqJSZHj9NXNmJ5tEHkGTtLVH2L",
      "symbol": "wUMX",
      "name": "https://unimex.network/ (Wormhole)",
      "decimals": 9,
      "logoURI": "https://cdn.jsdelivr.net/gh/trustwallet/assets@master/blockchains/ethereum/assets/0x10Be9a8dAe441d276a5027936c3aADEd2d82bC15/logo.png",
      "tags": [
        "wrapped",
        "wormhole"
      ],
      "extensions": {
        "address": "0x10Be9a8dAe441d276a5027936c3aADEd2d82bC15",
        "bridgeContract": "https://etherscan.io/address/0xf92cD566Ea4864356C5491c177A430C222d7e678",
        "assetContract": "https://etherscan.io/address/0x10Be9a8dAe441d276a5027936c3aADEd2d82bC15",
        "coingeckoId": "unimex-network"
      }
    },
    {
      "chainId": 101,
      "address": "8F3kZd9XEpFgNZ4fZnEAC5CJZLewnkNE8QCjdvorGWuW",
      "symbol": "w1INCH",
      "name": "1INCH Token (Wormhole)",
      "decimals": 9,
      "logoURI": "https://cdn.jsdelivr.net/gh/trustwallet/assets@master/blockchains/ethereum/assets/0x111111111117dC0aa78b770fA6A738034120C302/logo.png",
      "tags": [
        "wrapped",
        "wormhole"
      ],
      "extensions": {
        "address": "0x111111111117dC0aa78b770fA6A738034120C302",
        "bridgeContract": "https://etherscan.io/address/0xf92cD566Ea4864356C5491c177A430C222d7e678",
        "assetContract": "https://etherscan.io/address/0x111111111117dC0aa78b770fA6A738034120C302",
        "coingeckoId": "1inch"
      }
    },
    {
      "chainId": 101,
      "address": "H3UMboX4tnjba1Xw1a2VhUtkdgnrbmPvmDm6jaouQDN9",
      "symbol": "wARMOR",
      "name": "Armor (Wormhole)",
      "decimals": 9,
      "logoURI": "https://cdn.jsdelivr.net/gh/trustwallet/assets@master/blockchains/ethereum/assets/0x1337DEF16F9B486fAEd0293eb623Dc8395dFE46a/logo.png",
      "tags": [
        "wrapped",
        "wormhole"
      ],
      "extensions": {
        "address": "0x1337DEF16F9B486fAEd0293eb623Dc8395dFE46a",
        "bridgeContract": "https://etherscan.io/address/0xf92cD566Ea4864356C5491c177A430C222d7e678",
        "assetContract": "https://etherscan.io/address/0x1337DEF16F9B486fAEd0293eb623Dc8395dFE46a",
        "coingeckoId": "armor"
      }
    },
    {
      "chainId": 101,
      "address": "Cw26Yz3rAN42mM5WpKriuGvbXnvRYmFA9sbBWH49KyqL",
      "symbol": "warNXM",
      "name": "Armor NXM (Wormhole)",
      "decimals": 9,
      "logoURI": "https://cdn.jsdelivr.net/gh/trustwallet/assets@master/blockchains/ethereum/assets/0x1337DEF18C680aF1f9f45cBcab6309562975b1dD/logo.png",
      "tags": [
        "wrapped",
        "wormhole"
      ],
      "extensions": {
        "address": "0x1337DEF18C680aF1f9f45cBcab6309562975b1dD",
        "bridgeContract": "https://etherscan.io/address/0xf92cD566Ea4864356C5491c177A430C222d7e678",
        "assetContract": "https://etherscan.io/address/0x1337DEF18C680aF1f9f45cBcab6309562975b1dD",
        "coingeckoId": "armor-nxm"
      }
    },
    {
      "chainId": 101,
      "address": "3GVAecXsFP8xLFuAMMpg5NU4g5JK6h2NZWsQJ45wiw6b",
      "symbol": "wDPI",
      "name": "DefiPulse Index (Wormhole)",
      "decimals": 9,
      "logoURI": "https://cdn.jsdelivr.net/gh/trustwallet/assets@master/blockchains/ethereum/assets/0x1494CA1F11D487c2bBe4543E90080AeBa4BA3C2b/logo.png",
      "tags": [
        "wrapped",
        "wormhole"
      ],
      "extensions": {
        "address": "0x1494CA1F11D487c2bBe4543E90080AeBa4BA3C2b",
        "bridgeContract": "https://etherscan.io/address/0xf92cD566Ea4864356C5491c177A430C222d7e678",
        "assetContract": "https://etherscan.io/address/0x1494CA1F11D487c2bBe4543E90080AeBa4BA3C2b",
        "coingeckoId": "defipulse-index"
      }
    },
    {
      "chainId": 101,
      "address": "AC4BK5yoEKn5hw6WpH3iWu56pEwigQdR48CiiqJ3R1pd",
      "symbol": "wDHC",
      "name": "DeltaHub Community (Wormhole)",
      "decimals": 9,
      "logoURI": "https://cdn.jsdelivr.net/gh/trustwallet/assets@master/blockchains/ethereum/assets/0x152687Bc4A7FCC89049cF119F9ac3e5aCF2eE7ef/logo.png",
      "tags": [
        "wrapped",
        "wormhole"
      ],
      "extensions": {
        "address": "0x152687Bc4A7FCC89049cF119F9ac3e5aCF2eE7ef",
        "bridgeContract": "https://etherscan.io/address/0xf92cD566Ea4864356C5491c177A430C222d7e678",
        "assetContract": "https://etherscan.io/address/0x152687Bc4A7FCC89049cF119F9ac3e5aCF2eE7ef",
        "coingeckoId": "deltahub-community"
      }
    },
    {
      "chainId": 101,
      "address": "7bXgNP7SEwrqbnfLBPgKDRKSGjVe7cjbuioRP23upF5H",
      "symbol": "wKEX",
      "name": "KIRA Network (Wormhole)",
      "decimals": 6,
      "logoURI": "https://cdn.jsdelivr.net/gh/trustwallet/assets@master/blockchains/ethereum/assets/0x16980b3B4a3f9D89E33311B5aa8f80303E5ca4F8/logo.png",
      "tags": [
        "wrapped",
        "wormhole"
      ],
      "extensions": {
        "address": "0x16980b3B4a3f9D89E33311B5aa8f80303E5ca4F8",
        "bridgeContract": "https://etherscan.io/address/0xf92cD566Ea4864356C5491c177A430C222d7e678",
        "assetContract": "https://etherscan.io/address/0x16980b3B4a3f9D89E33311B5aa8f80303E5ca4F8",
        "coingeckoId": "kira-network"
      }
    },
    {
      "chainId": 101,
      "address": "5uC8Gj96sK6UG44AYLpbX3DUjKtBUxBrhHcM8JDtyYum",
      "symbol": "wEWTB",
      "name": "Energy Web Token Bridged (Wormhole)",
      "decimals": 9,
      "logoURI": "https://cdn.jsdelivr.net/gh/trustwallet/assets@master/blockchains/ethereum/assets/0x178c820f862B14f316509ec36b13123DA19A6054/logo.png",
      "tags": [
        "wrapped",
        "wormhole"
      ],
      "extensions": {
        "address": "0x178c820f862B14f316509ec36b13123DA19A6054",
        "bridgeContract": "https://etherscan.io/address/0xf92cD566Ea4864356C5491c177A430C222d7e678",
        "assetContract": "https://etherscan.io/address/0x178c820f862B14f316509ec36b13123DA19A6054",
        "coingeckoId": "energy-web-token"
      }
    },
    {
      "chainId": 101,
      "address": "EzeRaHuh1Xu1nDUypv1VWXcGsNJ71ncCJ8HeWuyg8atJ",
      "symbol": "wCC10",
      "name": "Cryptocurrency Top 10 Tokens Index (Wormhole)",
      "decimals": 9,
      "logoURI": "https://cdn.jsdelivr.net/gh/trustwallet/assets@master/blockchains/ethereum/assets/0x17aC188e09A7890a1844E5E65471fE8b0CcFadF3/logo.png",
      "tags": [
        "wrapped",
        "wormhole"
      ],
      "extensions": {
        "address": "0x17aC188e09A7890a1844E5E65471fE8b0CcFadF3",
        "bridgeContract": "https://etherscan.io/address/0xf92cD566Ea4864356C5491c177A430C222d7e678",
        "assetContract": "https://etherscan.io/address/0x17aC188e09A7890a1844E5E65471fE8b0CcFadF3",
        "coingeckoId": "cryptocurrency-top-10-tokens-index"
      }
    },
    {
      "chainId": 101,
      "address": "CYzPVv1zB9RH6hRWRKprFoepdD8Y7Q5HefCqrybvetja",
      "symbol": "wAUDIO",
      "name": "Audius (Wormhole)",
      "decimals": 9,
      "logoURI": "https://cdn.jsdelivr.net/gh/trustwallet/assets@master/blockchains/ethereum/assets/0x18aAA7115705e8be94bfFEBDE57Af9BFc265B998/logo.png",
      "tags": [
        "wrapped",
        "wormhole"
      ],
      "extensions": {
        "address": "0x18aAA7115705e8be94bfFEBDE57Af9BFc265B998",
        "bridgeContract": "https://etherscan.io/address/0xf92cD566Ea4864356C5491c177A430C222d7e678",
        "assetContract": "https://etherscan.io/address/0x18aAA7115705e8be94bfFEBDE57Af9BFc265B998",
        "coingeckoId": "audius"
      }
    },
    {
      "chainId": 101,
      "address": "9yPmJNUp1qFV6LafdYdegZ8sCgC4oy6Rgt9WsDJqv3EX",
      "symbol": "wREP",
      "name": "Reputation (Wormhole)",
      "decimals": 9,
      "logoURI": "https://cdn.jsdelivr.net/gh/trustwallet/assets@master/blockchains/ethereum/assets/0x1985365e9f78359a9B6AD760e32412f4a445E862/logo.png",
      "tags": [
        "wrapped",
        "wormhole"
      ],
      "extensions": {
        "address": "0x1985365e9f78359a9B6AD760e32412f4a445E862",
        "bridgeContract": "https://etherscan.io/address/0xf92cD566Ea4864356C5491c177A430C222d7e678",
        "assetContract": "https://etherscan.io/address/0x1985365e9f78359a9B6AD760e32412f4a445E862"
      }
    },
    {
      "chainId": 101,
      "address": "CZxP1KtsfvMXZTGKR1fNwNChv8hGAfQrgVoENabN8zKU",
      "symbol": "wVSP",
      "name": "VesperToken (Wormhole)",
      "decimals": 9,
      "logoURI": "https://cdn.jsdelivr.net/gh/trustwallet/assets@master/blockchains/ethereum/assets/0x1b40183EFB4Dd766f11bDa7A7c3AD8982e998421/logo.png",
      "tags": [
        "wrapped",
        "wormhole"
      ],
      "extensions": {
        "address": "0x1b40183EFB4Dd766f11bDa7A7c3AD8982e998421",
        "bridgeContract": "https://etherscan.io/address/0xf92cD566Ea4864356C5491c177A430C222d7e678",
        "assetContract": "https://etherscan.io/address/0x1b40183EFB4Dd766f11bDa7A7c3AD8982e998421",
        "coingeckoId": "vesper-finance"
      }
    },
    {
      "chainId": 101,
      "address": "8cGPyDGT1mgG1iWzNjPmCDKSK9veJhoBAguq7rp7CjTe",
      "symbol": "wKP3R",
      "name": "Keep3rV1 (Wormhole)",
      "decimals": 9,
      "logoURI": "https://cdn.jsdelivr.net/gh/trustwallet/assets@master/blockchains/ethereum/assets/0x1cEB5cB57C4D4E2b2433641b95Dd330A33185A44/logo.png",
      "tags": [
        "wrapped",
        "wormhole"
      ],
      "extensions": {
        "address": "0x1cEB5cB57C4D4E2b2433641b95Dd330A33185A44",
        "bridgeContract": "https://etherscan.io/address/0xf92cD566Ea4864356C5491c177A430C222d7e678",
        "assetContract": "https://etherscan.io/address/0x1cEB5cB57C4D4E2b2433641b95Dd330A33185A44",
        "coingeckoId": "keep3rv1"
      }
    },
    {
      "chainId": 101,
      "address": "DGghbWvncPL41U8TmUtXcGMgLeQqkaA2yM7UfcabftR8",
      "symbol": "wLEAD",
      "name": "Lead Token (Wormhole)",
      "decimals": 9,
      "logoURI": "https://cdn.jsdelivr.net/gh/trustwallet/assets@master/blockchains/ethereum/assets/0x1dD80016e3d4ae146Ee2EBB484e8edD92dacC4ce/logo.png",
      "tags": [
        "wrapped",
        "wormhole"
      ],
      "extensions": {
        "address": "0x1dD80016e3d4ae146Ee2EBB484e8edD92dacC4ce",
        "bridgeContract": "https://etherscan.io/address/0xf92cD566Ea4864356C5491c177A430C222d7e678",
        "assetContract": "https://etherscan.io/address/0x1dD80016e3d4ae146Ee2EBB484e8edD92dacC4ce",
        "coingeckoId": "lead-token"
      }
    },
    {
      "chainId": 101,
      "address": "3MVa4e32PaKmPxYUQ6n8vFkWtCma68Ld7e7fTktWDueQ",
      "symbol": "wUNI",
      "name": "Uniswap (Wormhole)",
      "decimals": 9,
      "logoURI": "https://cdn.jsdelivr.net/gh/trustwallet/assets@master/blockchains/ethereum/assets/0x1f9840a85d5aF5bf1D1762F925BDADdC4201F984/logo.png",
      "tags": [
        "wrapped",
        "wormhole"
      ],
      "extensions": {
        "address": "0x1f9840a85d5aF5bf1D1762F925BDADdC4201F984",
        "bridgeContract": "https://etherscan.io/address/0xf92cD566Ea4864356C5491c177A430C222d7e678",
        "assetContract": "https://etherscan.io/address/0x1f9840a85d5aF5bf1D1762F925BDADdC4201F984",
        "coingeckoId": "uniswap"
      }
    },
    {
      "chainId": 101,
      "address": "qfnqNqs3nCAHjnyCgLRDbBtq4p2MtHZxw8YjSyYhPoL",
      "symbol": "wWBTC",
      "name": "Wrapped BTC (Wormhole)",
      "decimals": 8,
      "logoURI": "https://cdn.jsdelivr.net/gh/trustwallet/assets@master/blockchains/ethereum/assets/0x2260FAC5E5542a773Aa44fBCfeDf7C193bc2C599/logo.png",
      "tags": [
        "wrapped",
        "wormhole"
      ],
      "extensions": {
        "address": "0x2260FAC5E5542a773Aa44fBCfeDf7C193bc2C599",
        "bridgeContract": "https://etherscan.io/address/0xf92cD566Ea4864356C5491c177A430C222d7e678",
        "assetContract": "https://etherscan.io/address/0x2260FAC5E5542a773Aa44fBCfeDf7C193bc2C599",
        "coingeckoId": "wrapped-bitcoin"
      }
    },
    {
      "chainId": 101,
      "address": "8My83RG8Xa1EhXdDKHWq8BWZN1zF3XUrWL3TXCLjVPFh",
      "symbol": "wUNN",
      "name": "UNION Protocol Governance Token (Wormhole)",
      "decimals": 9,
      "logoURI": "https://cdn.jsdelivr.net/gh/trustwallet/assets@master/blockchains/ethereum/assets/0x226f7b842E0F0120b7E194D05432b3fd14773a9D/logo.png",
      "tags": [
        "wrapped",
        "wormhole"
      ],
      "extensions": {
        "address": "0x226f7b842E0F0120b7E194D05432b3fd14773a9D",
        "bridgeContract": "https://etherscan.io/address/0xf92cD566Ea4864356C5491c177A430C222d7e678",
        "assetContract": "https://etherscan.io/address/0x226f7b842E0F0120b7E194D05432b3fd14773a9D",
        "coingeckoId": "union-protocol-governance-token"
      }
    },
    {
      "chainId": 101,
      "address": "6jVuhLJ2mzyZ8DyUcrDj8Qr6Q9bqbJnq4fAnMeEduDM9",
      "symbol": "wSOCKS",
      "name": "Unisocks Edition 0 (Wormhole)",
      "decimals": 9,
      "logoURI": "https://cdn.jsdelivr.net/gh/trustwallet/assets@master/blockchains/ethereum/assets/0x23B608675a2B2fB1890d3ABBd85c5775c51691d5/logo.png",
      "tags": [
        "wrapped",
        "wormhole"
      ],
      "extensions": {
        "address": "0x23B608675a2B2fB1890d3ABBd85c5775c51691d5",
        "bridgeContract": "https://etherscan.io/address/0xf92cD566Ea4864356C5491c177A430C222d7e678",
        "assetContract": "https://etherscan.io/address/0x23B608675a2B2fB1890d3ABBd85c5775c51691d5",
        "coingeckoId": "unisocks"
      }
    },
    {
      "chainId": 101,
      "address": "Az8PAQ7s6s5ZFgBiKKEizHt3SzDxXKZayDCtRZoC3452",
      "symbol": "wDEXT",
      "name": "DEXTools (Wormhole)",
      "decimals": 9,
      "logoURI": "https://cdn.jsdelivr.net/gh/trustwallet/assets@master/blockchains/ethereum/assets/0x26CE25148832C04f3d7F26F32478a9fe55197166/logo.png",
      "tags": [
        "wrapped",
        "wormhole"
      ],
      "extensions": {
        "address": "0x26CE25148832C04f3d7F26F32478a9fe55197166",
        "bridgeContract": "https://etherscan.io/address/0xf92cD566Ea4864356C5491c177A430C222d7e678",
        "assetContract": "https://etherscan.io/address/0x26CE25148832C04f3d7F26F32478a9fe55197166",
        "coingeckoId": "idextools"
      }
    },
    {
      "chainId": 101,
      "address": "ELSnGFd5XnSdYFFSgYQp7n89FEbDqxN4npuRLW4PPPLv",
      "symbol": "wHEX",
      "name": "HEX (Wormhole)",
      "decimals": 8,
      "logoURI": "https://cdn.jsdelivr.net/gh/trustwallet/assets@master/blockchains/ethereum/assets/0x2b591e99afE9f32eAA6214f7B7629768c40Eeb39/logo.png",
      "tags": [
        "wrapped",
        "wormhole"
      ],
      "extensions": {
        "address": "0x2b591e99afE9f32eAA6214f7B7629768c40Eeb39",
        "bridgeContract": "https://etherscan.io/address/0xf92cD566Ea4864356C5491c177A430C222d7e678",
        "assetContract": "https://etherscan.io/address/0x2b591e99afE9f32eAA6214f7B7629768c40Eeb39",
        "coingeckoId": "hex"
      }
    },
    {
      "chainId": 101,
      "address": "9iwfHhE7BJKNo4Eb1wX3p4uyJjEN9RoGLt4BvMdzZoiN",
      "symbol": "wCREAM",
      "name": "Cream (Wormhole)",
      "decimals": 9,
      "logoURI": "https://cdn.jsdelivr.net/gh/trustwallet/assets@master/blockchains/ethereum/assets/0x2ba592F78dB6436527729929AAf6c908497cB200/logo.png",
      "tags": [
        "wrapped",
        "wormhole"
      ],
      "extensions": {
        "address": "0x2ba592F78dB6436527729929AAf6c908497cB200",
        "bridgeContract": "https://etherscan.io/address/0xf92cD566Ea4864356C5491c177A430C222d7e678",
        "assetContract": "https://etherscan.io/address/0x2ba592F78dB6436527729929AAf6c908497cB200",
        "coingeckoId": "cream-2"
      }
    },
    {
      "chainId": 101,
      "address": "DdiXkfDGhLiKyw889QC4nmcxSwMqarLBtrDofPJyx7bt",
      "symbol": "wYFIM",
      "name": "yfi.mobi (Wormhole)",
      "decimals": 9,
      "logoURI": "https://cdn.jsdelivr.net/gh/trustwallet/assets@master/blockchains/ethereum/assets/0x2e2f3246b6c65CCc4239c9Ee556EC143a7E5DE2c/logo.png",
      "tags": [
        "wrapped",
        "wormhole"
      ],
      "extensions": {
        "address": "0x2e2f3246b6c65CCc4239c9Ee556EC143a7E5DE2c",
        "bridgeContract": "https://etherscan.io/address/0xf92cD566Ea4864356C5491c177A430C222d7e678",
        "assetContract": "https://etherscan.io/address/0x2e2f3246b6c65CCc4239c9Ee556EC143a7E5DE2c",
        "coingeckoId": "yfimobi"
      }
    },
    {
      "chainId": 101,
      "address": "6wdcYNvUyHCerSiGbChkvGBF6Qzju1YP5qpXRQ4tqdZ3",
      "symbol": "wZEE",
      "name": "ZeroSwapToken (Wormhole)",
      "decimals": 9,
      "logoURI": "https://cdn.jsdelivr.net/gh/trustwallet/assets@master/blockchains/ethereum/assets/0x2eDf094dB69d6Dcd487f1B3dB9febE2eeC0dd4c5/logo.png",
      "tags": [
        "wrapped",
        "wormhole"
      ],
      "extensions": {
        "address": "0x2eDf094dB69d6Dcd487f1B3dB9febE2eeC0dd4c5",
        "bridgeContract": "https://etherscan.io/address/0xf92cD566Ea4864356C5491c177A430C222d7e678",
        "assetContract": "https://etherscan.io/address/0x2eDf094dB69d6Dcd487f1B3dB9febE2eeC0dd4c5",
        "coingeckoId": "zeroswap"
      }
    },
    {
      "chainId": 101,
      "address": "4xh8iC54UgaNpY4h34rxfZBSc9L2fBB8gWcYtDGHjxhN",
      "symbol": "wwANATHA",
      "name": "Wrapped ANATHA (Wormhole)",
      "decimals": 9,
      "logoURI": "https://cdn.jsdelivr.net/gh/trustwallet/assets@master/blockchains/ethereum/assets/0x3383c5a8969Dc413bfdDc9656Eb80A1408E4bA20/logo.png",
      "tags": [
        "wrapped",
        "wormhole"
      ],
      "extensions": {
        "address": "0x3383c5a8969Dc413bfdDc9656Eb80A1408E4bA20",
        "bridgeContract": "https://etherscan.io/address/0xf92cD566Ea4864356C5491c177A430C222d7e678",
        "assetContract": "https://etherscan.io/address/0x3383c5a8969Dc413bfdDc9656Eb80A1408E4bA20",
        "coingeckoId": "wrapped-anatha"
      }
    },
    {
      "chainId": 101,
      "address": "5Jq6S9HYqfG6TUMjjsKpnfis7utUAB69JiEGkkypdmgP",
      "symbol": "wRAMP",
      "name": "RAMP DEFI (Wormhole)",
      "decimals": 9,
      "logoURI": "https://cdn.jsdelivr.net/gh/trustwallet/assets@master/blockchains/ethereum/assets/0x33D0568941C0C64ff7e0FB4fbA0B11BD37deEd9f/logo.png",
      "tags": [
        "wrapped",
        "wormhole"
      ],
      "extensions": {
        "address": "0x33D0568941C0C64ff7e0FB4fbA0B11BD37deEd9f",
        "bridgeContract": "https://etherscan.io/address/0xf92cD566Ea4864356C5491c177A430C222d7e678",
        "assetContract": "https://etherscan.io/address/0x33D0568941C0C64ff7e0FB4fbA0B11BD37deEd9f",
        "coingeckoId": "ramp"
      }
    },
    {
      "chainId": 101,
      "address": "6uMUH5ztnj6AKYvL71EZgcyyRxjyBC5LVkscA5LrBc3c",
      "symbol": "wPRQ",
      "name": "Parsiq Token (Wormhole)",
      "decimals": 9,
      "logoURI": "https://cdn.jsdelivr.net/gh/trustwallet/assets@master/blockchains/ethereum/assets/0x362bc847A3a9637d3af6624EeC853618a43ed7D2/logo.png",
      "tags": [
        "wrapped",
        "wormhole"
      ],
      "extensions": {
        "address": "0x362bc847A3a9637d3af6624EeC853618a43ed7D2",
        "bridgeContract": "https://etherscan.io/address/0xf92cD566Ea4864356C5491c177A430C222d7e678",
        "assetContract": "https://etherscan.io/address/0x362bc847A3a9637d3af6624EeC853618a43ed7D2",
        "coingeckoId": "parsiq"
      }
    },
    {
      "chainId": 101,
      "address": "42gecM46tdSiYZN2CK1ek5raCxnzQf1xfhoKAf3F7Y5k",
      "symbol": "wSLP",
      "name": "Small Love Potion (Wormhole)",
      "decimals": 0,
      "logoURI": "https://cdn.jsdelivr.net/gh/trustwallet/assets@master/blockchains/ethereum/assets/0x37236CD05b34Cc79d3715AF2383E96dd7443dCF1/logo.png",
      "tags": [
        "wrapped",
        "wormhole"
      ],
      "extensions": {
        "address": "0x37236CD05b34Cc79d3715AF2383E96dd7443dCF1",
        "bridgeContract": "https://etherscan.io/address/0xf92cD566Ea4864356C5491c177A430C222d7e678",
        "assetContract": "https://etherscan.io/address/0x37236CD05b34Cc79d3715AF2383E96dd7443dCF1",
        "coingeckoId": "smooth-love-potion"
      }
    },
    {
      "chainId": 101,
      "address": "F6M9DW1cWw7EtFK9m2ukvT9WEvtEbdZfTzZTtDeBcnAf",
      "symbol": "wSAND",
      "name": "SAND (Wormhole)",
      "decimals": 9,
      "logoURI": "https://cdn.jsdelivr.net/gh/trustwallet/assets@master/blockchains/ethereum/assets/0x3845badAde8e6dFF049820680d1F14bD3903a5d0/logo.png",
      "tags": [
        "wrapped",
        "wormhole"
      ],
      "extensions": {
        "address": "0x3845badAde8e6dFF049820680d1F14bD3903a5d0",
        "bridgeContract": "https://etherscan.io/address/0xf92cD566Ea4864356C5491c177A430C222d7e678",
        "assetContract": "https://etherscan.io/address/0x3845badAde8e6dFF049820680d1F14bD3903a5d0",
        "coingeckoId": "the-sandbox"
      }
    },
    {
      "chainId": 101,
      "address": "G27M8w6G4hwatMNFi46DPAUR1YkxSmRNFKus7SgYLoDy",
      "symbol": "wCVP",
      "name": "Concentrated Voting Power (Wormhole)",
      "decimals": 9,
      "logoURI": "https://cdn.jsdelivr.net/gh/trustwallet/assets@master/blockchains/ethereum/assets/0x38e4adB44ef08F22F5B5b76A8f0c2d0dCbE7DcA1/logo.png",
      "tags": [
        "wrapped",
        "wormhole"
      ],
      "extensions": {
        "address": "0x38e4adB44ef08F22F5B5b76A8f0c2d0dCbE7DcA1",
        "bridgeContract": "https://etherscan.io/address/0xf92cD566Ea4864356C5491c177A430C222d7e678",
        "assetContract": "https://etherscan.io/address/0x38e4adB44ef08F22F5B5b76A8f0c2d0dCbE7DcA1",
        "coingeckoId": "concentrated-voting-power"
      }
    },
    {
      "chainId": 101,
      "address": "FjucGZpcdVXaWJH21pbrGQaKNszsGsJqbAXu4sJywKJa",
      "symbol": "wREN",
      "name": "Republic Token (Wormhole)",
      "decimals": 9,
      "logoURI": "https://cdn.jsdelivr.net/gh/trustwallet/assets@master/blockchains/ethereum/assets/0x408e41876cCCDC0F92210600ef50372656052a38/logo.png",
      "tags": [
        "wrapped",
        "wormhole"
      ],
      "extensions": {
        "address": "0x408e41876cCCDC0F92210600ef50372656052a38",
        "bridgeContract": "https://etherscan.io/address/0xf92cD566Ea4864356C5491c177A430C222d7e678",
        "assetContract": "https://etherscan.io/address/0x408e41876cCCDC0F92210600ef50372656052a38",
        "coingeckoId": "republic-protocol"
      }
    },
    {
      "chainId": 101,
      "address": "5kvugu18snfGRu1PykMfRzYfUxJYs3smk1PWQcGo6Z8a",
      "symbol": "wXOR",
      "name": "Sora (Wormhole)",
      "decimals": 9,
      "logoURI": "https://cdn.jsdelivr.net/gh/trustwallet/assets@master/blockchains/ethereum/assets/0x40FD72257597aA14C7231A7B1aaa29Fce868F677/logo.png",
      "tags": [
        "wrapped",
        "wormhole"
      ],
      "extensions": {
        "address": "0x40FD72257597aA14C7231A7B1aaa29Fce868F677",
        "bridgeContract": "https://etherscan.io/address/0xf92cD566Ea4864356C5491c177A430C222d7e678",
        "assetContract": "https://etherscan.io/address/0x40FD72257597aA14C7231A7B1aaa29Fce868F677",
        "coingeckoId": "sora"
      }
    },
    {
      "chainId": 101,
      "address": "3EKQDmiXj8yLBFpZca4coxBpP8XJCzmjVgUdVydSmaaT",
      "symbol": "wFUN",
      "name": "FunFair (Wormhole)",
      "decimals": 8,
      "logoURI": "https://cdn.jsdelivr.net/gh/trustwallet/assets@master/blockchains/ethereum/assets/0x419D0d8BdD9aF5e606Ae2232ed285Aff190E711b/logo.png",
      "tags": [
        "wrapped",
        "wormhole"
      ],
      "extensions": {
        "address": "0x419D0d8BdD9aF5e606Ae2232ed285Aff190E711b",
        "bridgeContract": "https://etherscan.io/address/0xf92cD566Ea4864356C5491c177A430C222d7e678",
        "assetContract": "https://etherscan.io/address/0x419D0d8BdD9aF5e606Ae2232ed285Aff190E711b",
        "coingeckoId": "funfair"
      }
    },
    {
      "chainId": 101,
      "address": "6J9soByB65WUamsEG8KSPdphBV1oCoGvr5QpaUaY3r19",
      "symbol": "wPICKLE",
      "name": "PickleToken (Wormhole)",
      "decimals": 9,
      "logoURI": "https://cdn.jsdelivr.net/gh/trustwallet/assets@master/blockchains/ethereum/assets/0x429881672B9AE42b8EbA0E26cD9C73711b891Ca5/logo.png",
      "tags": [
        "wrapped",
        "wormhole"
      ],
      "extensions": {
        "address": "0x429881672B9AE42b8EbA0E26cD9C73711b891Ca5",
        "bridgeContract": "https://etherscan.io/address/0xf92cD566Ea4864356C5491c177A430C222d7e678",
        "assetContract": "https://etherscan.io/address/0x429881672B9AE42b8EbA0E26cD9C73711b891Ca5",
        "coingeckoId": "pickle-finance"
      }
    },
    {
      "chainId": 101,
      "address": "HEsqFznmAERPUmMWHtDWYAZRoFbNHZpuNuFrPio68Zp1",
      "symbol": "wPAXG",
      "name": "Paxos Gold (Wormhole)",
      "decimals": 9,
      "logoURI": "https://cdn.jsdelivr.net/gh/trustwallet/assets@master/blockchains/ethereum/assets/0x45804880De22913dAFE09f4980848ECE6EcbAf78/logo.png",
      "tags": [
        "wrapped",
        "wormhole"
      ],
      "extensions": {
        "address": "0x45804880De22913dAFE09f4980848ECE6EcbAf78",
        "bridgeContract": "https://etherscan.io/address/0xf92cD566Ea4864356C5491c177A430C222d7e678",
        "assetContract": "https://etherscan.io/address/0x45804880De22913dAFE09f4980848ECE6EcbAf78",
        "coingeckoId": "pax-gold"
      }
    },
    {
      "chainId": 101,
      "address": "BrtLvpVCwVDH5Jpqjtiuhh8wKYA5b3NZCnsSftr61viv",
      "symbol": "wQNT",
      "name": "Quant (Wormhole)",
      "decimals": 9,
      "logoURI": "https://cdn.jsdelivr.net/gh/trustwallet/assets@master/blockchains/ethereum/assets/0x4a220E6096B25EADb88358cb44068A3248254675/logo.png",
      "tags": [
        "wrapped",
        "wormhole"
      ],
      "extensions": {
        "address": "0x4a220E6096B25EADb88358cb44068A3248254675",
        "bridgeContract": "https://etherscan.io/address/0xf92cD566Ea4864356C5491c177A430C222d7e678",
        "assetContract": "https://etherscan.io/address/0x4a220E6096B25EADb88358cb44068A3248254675",
        "coingeckoId": "quant-network"
      }
    },
    {
      "chainId": 101,
      "address": "8DRgurhcQPJeCqQEpbeYGUmwAz2tETbyWUYLUU4Q7goM",
      "symbol": "wORAI",
      "name": "Oraichain Token (Wormhole)",
      "decimals": 9,
      "logoURI": "https://cdn.jsdelivr.net/gh/trustwallet/assets@master/blockchains/ethereum/assets/0x4c11249814f11b9346808179Cf06e71ac328c1b5/logo.png",
      "tags": [
        "wrapped",
        "wormhole"
      ],
      "extensions": {
        "address": "0x4c11249814f11b9346808179Cf06e71ac328c1b5",
        "bridgeContract": "https://etherscan.io/address/0xf92cD566Ea4864356C5491c177A430C222d7e678",
        "assetContract": "https://etherscan.io/address/0x4c11249814f11b9346808179Cf06e71ac328c1b5",
        "coingeckoId": "oraichain-token"
      }
    },
    {
      "chainId": 101,
      "address": "4e5cqAsZ7wQqwLi7AApS9CgN8Yaho5TvkhvcLaGyiuzL",
      "symbol": "wTRU",
      "name": "TrustToken (Wormhole)",
      "decimals": 8,
      "logoURI": "https://cdn.jsdelivr.net/gh/trustwallet/assets@master/blockchains/ethereum/assets/0x4C19596f5aAfF459fA38B0f7eD92F11AE6543784/logo.png",
      "tags": [
        "wrapped",
        "wormhole"
      ],
      "extensions": {
        "address": "0x4C19596f5aAfF459fA38B0f7eD92F11AE6543784",
        "bridgeContract": "https://etherscan.io/address/0xf92cD566Ea4864356C5491c177A430C222d7e678",
        "assetContract": "https://etherscan.io/address/0x4C19596f5aAfF459fA38B0f7eD92F11AE6543784",
        "coingeckoId": "truefi"
      }
    },
    {
      "chainId": 101,
      "address": "HkhBUKSct2V93Z35apDmXthkRvH4yvMovLyv8s8idDgP",
      "symbol": "wMCB",
      "name": "MCDEX Token (Wormhole)",
      "decimals": 9,
      "logoURI": "https://cdn.jsdelivr.net/gh/trustwallet/assets@master/blockchains/ethereum/assets/0x4e352cF164E64ADCBad318C3a1e222E9EBa4Ce42/logo.png",
      "tags": [
        "wrapped",
        "wormhole"
      ],
      "extensions": {
        "address": "0x4e352cF164E64ADCBad318C3a1e222E9EBa4Ce42",
        "bridgeContract": "https://etherscan.io/address/0xf92cD566Ea4864356C5491c177A430C222d7e678",
        "assetContract": "https://etherscan.io/address/0x4e352cF164E64ADCBad318C3a1e222E9EBa4Ce42",
        "coingeckoId": "mcdex"
      }
    },
    {
      "chainId": 101,
      "address": "Eof7wbYsHZKaoyUGwM7Nfkoo6zQW4U7uWXqz2hoQzSkK",
      "symbol": "wNU",
      "name": "NuCypher (Wormhole)",
      "decimals": 9,
      "logoURI": "https://cdn.jsdelivr.net/gh/trustwallet/assets@master/blockchains/ethereum/assets/0x4fE83213D56308330EC302a8BD641f1d0113A4Cc/logo.png",
      "tags": [
        "wrapped",
        "wormhole"
      ],
      "extensions": {
        "address": "0x4fE83213D56308330EC302a8BD641f1d0113A4Cc",
        "bridgeContract": "https://etherscan.io/address/0xf92cD566Ea4864356C5491c177A430C222d7e678",
        "assetContract": "https://etherscan.io/address/0x4fE83213D56308330EC302a8BD641f1d0113A4Cc",
        "coingeckoId": "nucypher"
      }
    },
    {
      "chainId": 101,
      "address": "5CmA1HTVZt5NRtwiUrqWrcnT5JRW5zHe6uQXfP7SDUNz",
      "symbol": "wRAZOR",
      "name": "RAZOR (Wormhole)",
      "decimals": 9,
      "logoURI": "https://cdn.jsdelivr.net/gh/trustwallet/assets@master/blockchains/ethereum/assets/0x50DE6856358Cc35f3A9a57eAAA34BD4cB707d2cd/logo.png",
      "tags": [
        "wrapped",
        "wormhole"
      ],
      "extensions": {
        "address": "0x50DE6856358Cc35f3A9a57eAAA34BD4cB707d2cd",
        "bridgeContract": "https://etherscan.io/address/0xf92cD566Ea4864356C5491c177A430C222d7e678",
        "assetContract": "https://etherscan.io/address/0x50DE6856358Cc35f3A9a57eAAA34BD4cB707d2cd",
        "coingeckoId": "razor-network"
      }
    },
    {
      "chainId": 101,
      "address": "6msNYXzSVtjinqapq2xcvBb5NRq4YTPAi7wc5Jx8M8TS",
      "symbol": "wLINK",
      "name": "ChainLink Token (Wormhole)",
      "decimals": 9,
      "logoURI": "https://cdn.jsdelivr.net/gh/trustwallet/assets@master/blockchains/ethereum/assets/0x514910771AF9Ca656af840dff83E8264EcF986CA/logo.png",
      "tags": [
        "wrapped",
        "wormhole"
      ],
      "extensions": {
        "address": "0x514910771AF9Ca656af840dff83E8264EcF986CA",
        "bridgeContract": "https://etherscan.io/address/0xf92cD566Ea4864356C5491c177A430C222d7e678",
        "assetContract": "https://etherscan.io/address/0x514910771AF9Ca656af840dff83E8264EcF986CA",
        "coingeckoId": "chainlink"
      }
    },
    {
      "chainId": 101,
      "address": "BX2gcRRS12iqFzKCpvTt4krBBYNymR9JBDZBxzfFLnbF",
      "symbol": "weRSDL",
      "name": "UnFederalReserveToken (Wormhole)",
      "decimals": 9,
      "logoURI": "https://cdn.jsdelivr.net/gh/trustwallet/assets@master/blockchains/ethereum/assets/0x5218E472cFCFE0b64A064F055B43b4cdC9EfD3A6/logo.png",
      "tags": [
        "wrapped",
        "wormhole"
      ],
      "extensions": {
        "address": "0x5218E472cFCFE0b64A064F055B43b4cdC9EfD3A6",
        "bridgeContract": "https://etherscan.io/address/0xf92cD566Ea4864356C5491c177A430C222d7e678",
        "assetContract": "https://etherscan.io/address/0x5218E472cFCFE0b64A064F055B43b4cdC9EfD3A6",
        "coingeckoId": "unfederalreserve"
      }
    },
    {
      "chainId": 101,
      "address": "CCGLdsokcybeF8NrCcu1RSQK8isNBjBA58kVEMTHTKjx",
      "symbol": "wsUSD",
      "name": "Synth sUSD (Wormhole)",
      "decimals": 9,
      "logoURI": "https://cdn.jsdelivr.net/gh/trustwallet/assets@master/blockchains/ethereum/assets/0x57Ab1ec28D129707052df4dF418D58a2D46d5f51/logo.png",
      "tags": [
        "wrapped",
        "wormhole"
      ],
      "extensions": {
        "address": "0x57Ab1ec28D129707052df4dF418D58a2D46d5f51",
        "bridgeContract": "https://etherscan.io/address/0xf92cD566Ea4864356C5491c177A430C222d7e678",
        "assetContract": "https://etherscan.io/address/0x57Ab1ec28D129707052df4dF418D58a2D46d5f51",
        "coingeckoId": "nusd"
      }
    },
    {
      "chainId": 101,
      "address": "FP9ogG7hTdfcTJwn4prF9AVEcfcjLq1GtkqYM4oRn7eY",
      "symbol": "wHEGIC",
      "name": "Hegic (Wormhole)",
      "decimals": 9,
      "logoURI": "https://cdn.jsdelivr.net/gh/trustwallet/assets@master/blockchains/ethereum/assets/0x584bC13c7D411c00c01A62e8019472dE68768430/logo.png",
      "tags": [
        "wrapped",
        "wormhole"
      ],
      "extensions": {
        "address": "0x584bC13c7D411c00c01A62e8019472dE68768430",
        "bridgeContract": "https://etherscan.io/address/0xf92cD566Ea4864356C5491c177A430C222d7e678",
        "assetContract": "https://etherscan.io/address/0x584bC13c7D411c00c01A62e8019472dE68768430",
        "coingeckoId": "hegic"
      }
    },
    {
      "chainId": 101,
      "address": "DboP5vvYUVjmKSHKJ1YFHwmv41KtUscnYgzjmPgHwQVn",
      "symbol": "wXFI",
      "name": "Xfinance (Wormhole)",
      "decimals": 9,
      "logoURI": "https://cdn.jsdelivr.net/gh/trustwallet/assets@master/blockchains/ethereum/assets/0x5BEfBB272290dD5b8521D4a938f6c4757742c430/logo.png",
      "tags": [
        "wrapped",
        "wormhole"
      ],
      "extensions": {
        "address": "0x5BEfBB272290dD5b8521D4a938f6c4757742c430",
        "bridgeContract": "https://etherscan.io/address/0xf92cD566Ea4864356C5491c177A430C222d7e678",
        "assetContract": "https://etherscan.io/address/0x5BEfBB272290dD5b8521D4a938f6c4757742c430",
        "coingeckoId": "xfinance"
      }
    },
    {
      "chainId": 101,
      "address": "6c4U9yxGzVjejSJJXrdX8wtt532Et6MrBUZc2oK5j6w5",
      "symbol": "wDEXTF",
      "name": "DEXTF Token (Wormhole)",
      "decimals": 9,
      "logoURI": "https://cdn.jsdelivr.net/gh/trustwallet/assets@master/blockchains/ethereum/assets/0x5F64Ab1544D28732F0A24F4713c2C8ec0dA089f0/logo.png",
      "tags": [
        "wrapped",
        "wormhole"
      ],
      "extensions": {
        "address": "0x5F64Ab1544D28732F0A24F4713c2C8ec0dA089f0",
        "bridgeContract": "https://etherscan.io/address/0xf92cD566Ea4864356C5491c177A430C222d7e678",
        "assetContract": "https://etherscan.io/address/0x5F64Ab1544D28732F0A24F4713c2C8ec0dA089f0",
        "coingeckoId": "dextf"
      }
    },
    {
      "chainId": 101,
      "address": "JuXkRYNw54rujC7SPWcAM4ArLgA5x8nDQbS8xHAr6MA",
      "symbol": "wRLC",
      "name": "iExec RLC (Wormhole)",
      "decimals": 9,
      "logoURI": "https://cdn.jsdelivr.net/gh/trustwallet/assets@master/blockchains/ethereum/assets/0x607F4C5BB672230e8672085532f7e901544a7375/logo.png",
      "tags": [
        "wrapped",
        "wormhole"
      ],
      "extensions": {
        "address": "0x607F4C5BB672230e8672085532f7e901544a7375",
        "bridgeContract": "https://etherscan.io/address/0xf92cD566Ea4864356C5491c177A430C222d7e678",
        "assetContract": "https://etherscan.io/address/0x607F4C5BB672230e8672085532f7e901544a7375",
        "coingeckoId": "iexec-rlc"
      }
    },
    {
      "chainId": 101,
      "address": "7NfgSkv6kZ6ZWP6SJPtMuaUYGVEngVK8UFnaFTPk3QsM",
      "symbol": "wCORE",
      "name": "cVault.finance (Wormhole)",
      "decimals": 9,
      "logoURI": "https://cdn.jsdelivr.net/gh/trustwallet/assets@master/blockchains/ethereum/assets/0x62359Ed7505Efc61FF1D56fEF82158CcaffA23D7/logo.png",
      "tags": [
        "wrapped",
        "wormhole"
      ],
      "extensions": {
        "address": "0x62359Ed7505Efc61FF1D56fEF82158CcaffA23D7",
        "bridgeContract": "https://etherscan.io/address/0xf92cD566Ea4864356C5491c177A430C222d7e678",
        "assetContract": "https://etherscan.io/address/0x62359Ed7505Efc61FF1D56fEF82158CcaffA23D7",
        "coingeckoId": "cvault-finance"
      }
    },
    {
      "chainId": 101,
      "address": "AqLKDJiGL4wXKPAfzNom3xEdQwgj2LTCE4k34gzvZsE6",
      "symbol": "wCFi",
      "name": "CyberFi Token (Wormhole)",
      "decimals": 9,
      "logoURI": "https://cdn.jsdelivr.net/gh/trustwallet/assets@master/blockchains/ethereum/assets/0x63b4f3e3fa4e438698CE330e365E831F7cCD1eF4/logo.png",
      "tags": [
        "wrapped",
        "wormhole"
      ],
      "extensions": {
        "address": "0x63b4f3e3fa4e438698CE330e365E831F7cCD1eF4",
        "bridgeContract": "https://etherscan.io/address/0xf92cD566Ea4864356C5491c177A430C222d7e678",
        "assetContract": "https://etherscan.io/address/0x63b4f3e3fa4e438698CE330e365E831F7cCD1eF4",
        "coingeckoId": "cyberfi"
      }
    },
    {
      "chainId": 101,
      "address": "FLrjpCRrd4GffHu8MVYGvuLxYLuBGVaXsnCecw3Effci",
      "symbol": "wWISE",
      "name": "Wise Token (Wormhole)",
      "decimals": 9,
      "logoURI": "https://cdn.jsdelivr.net/gh/trustwallet/assets@master/blockchains/ethereum/assets/0x66a0f676479Cee1d7373f3DC2e2952778BfF5bd6/logo.png",
      "tags": [
        "wrapped",
        "wormhole"
      ],
      "extensions": {
        "address": "0x66a0f676479Cee1d7373f3DC2e2952778BfF5bd6",
        "bridgeContract": "https://etherscan.io/address/0xf92cD566Ea4864356C5491c177A430C222d7e678",
        "assetContract": "https://etherscan.io/address/0x66a0f676479Cee1d7373f3DC2e2952778BfF5bd6",
        "coingeckoId": "wise-token11"
      }
    },
    {
      "chainId": 101,
      "address": "GaMPhVyp1xd9xJuPskDEzQzp8mKfEjAmhny8NX7y7YKc",
      "symbol": "wGNO",
      "name": "Gnosis Token (Wormhole)",
      "decimals": 9,
      "logoURI": "https://cdn.jsdelivr.net/gh/trustwallet/assets@master/blockchains/ethereum/assets/0x6810e776880C02933D47DB1b9fc05908e5386b96/logo.png",
      "tags": [
        "wrapped",
        "wormhole"
      ],
      "extensions": {
        "address": "0x6810e776880C02933D47DB1b9fc05908e5386b96",
        "bridgeContract": "https://etherscan.io/address/0xf92cD566Ea4864356C5491c177A430C222d7e678",
        "assetContract": "https://etherscan.io/address/0x6810e776880C02933D47DB1b9fc05908e5386b96",
        "coingeckoId": "gnosis"
      }
    },
    {
      "chainId": 101,
      "address": "CCAQZHBVWKDukT68PZ3LenDs7apibeSYeJ3jHE8NzBC5",
      "symbol": "wPOOLZ",
      "name": "$Poolz Finance (Wormhole)",
      "decimals": 9,
      "logoURI": "https://cdn.jsdelivr.net/gh/trustwallet/assets@master/blockchains/ethereum/assets/0x69A95185ee2a045CDC4bCd1b1Df10710395e4e23/logo.png",
      "tags": [
        "wrapped",
        "wormhole"
      ],
      "extensions": {
        "address": "0x69A95185ee2a045CDC4bCd1b1Df10710395e4e23",
        "bridgeContract": "https://etherscan.io/address/0xf92cD566Ea4864356C5491c177A430C222d7e678",
        "assetContract": "https://etherscan.io/address/0x69A95185ee2a045CDC4bCd1b1Df10710395e4e23",
        "coingeckoId": "poolz-finance"
      }
    },
    {
      "chainId": 101,
      "address": "FYpdBuyAHSbdaAyD1sKkxyLWbAP8uUW9h6uvdhK74ij1",
      "symbol": "wDAI",
      "name": "Dai Stablecoin (Wormhole)",
      "decimals": 9,
      "logoURI": "https://cdn.jsdelivr.net/gh/trustwallet/assets@master/blockchains/ethereum/assets/0x6B175474E89094C44Da98b954EedeAC495271d0F/logo.png",
      "tags": [
        "wrapped",
        "wormhole"
      ],
      "extensions": {
        "address": "0x6B175474E89094C44Da98b954EedeAC495271d0F",
        "bridgeContract": "https://etherscan.io/address/0xf92cD566Ea4864356C5491c177A430C222d7e678",
        "assetContract": "https://etherscan.io/address/0x6B175474E89094C44Da98b954EedeAC495271d0F",
        "coingeckoId": "dai"
      }
    },
    {
      "chainId": 101,
      "address": "HbMGwfGjGPchtaPwyrtJFy8APZN5w1hi63xnzmj1f23v",
      "symbol": "wSUSHI",
      "name": "SushiSwap (Wormhole)",
      "decimals": 9,
      "logoURI": "https://cdn.jsdelivr.net/gh/trustwallet/assets@master/blockchains/ethereum/assets/0x6B3595068778DD592e39A122f4f5a5cF09C90fE2/logo.png",
      "tags": [
        "wrapped",
        "wormhole"
      ],
      "extensions": {
        "address": "0x6B3595068778DD592e39A122f4f5a5cF09C90fE2",
        "bridgeContract": "https://etherscan.io/address/0xf92cD566Ea4864356C5491c177A430C222d7e678",
        "assetContract": "https://etherscan.io/address/0x6B3595068778DD592e39A122f4f5a5cF09C90fE2",
        "coingeckoId": "sushi"
      }
    },
    {
      "chainId": 101,
      "address": "6Tmi8TZasqdxWB59uE5Zw9VLKecuCbsLSsPEqoMpmozA",
      "symbol": "wFYZ",
      "name": "Fyooz (Wormhole)",
      "decimals": 9,
      "logoURI": "https://cdn.jsdelivr.net/gh/trustwallet/assets@master/blockchains/ethereum/assets/0x6BFf2fE249601ed0Db3a87424a2E923118BB0312/logo.png",
      "tags": [
        "wrapped",
        "wormhole"
      ],
      "extensions": {
        "address": "0x6BFf2fE249601ed0Db3a87424a2E923118BB0312",
        "bridgeContract": "https://etherscan.io/address/0xf92cD566Ea4864356C5491c177A430C222d7e678",
        "assetContract": "https://etherscan.io/address/0x6BFf2fE249601ed0Db3a87424a2E923118BB0312",
        "coingeckoId": "fyooz"
      }
    },
    {
      "chainId": 101,
      "address": "3sHinPxEPqhEGip2Wy45TFmgAA1Atg2mctMjY5RKJUjk",
      "symbol": "wQRX",
      "name": "QuiverX (Wormhole)",
      "decimals": 9,
      "logoURI": "https://cdn.jsdelivr.net/gh/trustwallet/assets@master/blockchains/ethereum/assets/0x6e0daDE58D2d89eBBe7aFc384e3E4f15b70b14D8/logo.png",
      "tags": [
        "wrapped",
        "wormhole"
      ],
      "extensions": {
        "address": "0x6e0daDE58D2d89eBBe7aFc384e3E4f15b70b14D8",
        "bridgeContract": "https://etherscan.io/address/0xf92cD566Ea4864356C5491c177A430C222d7e678",
        "assetContract": "https://etherscan.io/address/0x6e0daDE58D2d89eBBe7aFc384e3E4f15b70b14D8",
        "coingeckoId": "quiverx"
      }
    },
    {
      "chainId": 101,
      "address": "4ighgEijHcCoLu9AsvwVz2TnGFqAgzQtQMr6ch88Jrfe",
      "symbol": "wTRADE",
      "name": "UniTrade (Wormhole)",
      "decimals": 9,
      "logoURI": "https://cdn.jsdelivr.net/gh/trustwallet/assets@master/blockchains/ethereum/assets/0x6F87D756DAf0503d08Eb8993686c7Fc01Dc44fB1/logo.png",
      "tags": [
        "wrapped",
        "wormhole"
      ],
      "extensions": {
        "address": "0x6F87D756DAf0503d08Eb8993686c7Fc01Dc44fB1",
        "bridgeContract": "https://etherscan.io/address/0xf92cD566Ea4864356C5491c177A430C222d7e678",
        "assetContract": "https://etherscan.io/address/0x6F87D756DAf0503d08Eb8993686c7Fc01Dc44fB1",
        "coingeckoId": "unitrade"
      }
    },
    {
      "chainId": 101,
      "address": "FTPnEQ3NfRRZ9tvmpDW6JFrvweBE5sanxnXSpJL1dvbB",
      "symbol": "wBIRD",
      "name": "Bird.Money (Wormhole)",
      "decimals": 9,
      "logoURI": "https://cdn.jsdelivr.net/gh/trustwallet/assets@master/blockchains/ethereum/assets/0x70401dFD142A16dC7031c56E862Fc88Cb9537Ce0/logo.png",
      "tags": [
        "wrapped",
        "wormhole"
      ],
      "extensions": {
        "address": "0x70401dFD142A16dC7031c56E862Fc88Cb9537Ce0",
        "bridgeContract": "https://etherscan.io/address/0xf92cD566Ea4864356C5491c177A430C222d7e678",
        "assetContract": "https://etherscan.io/address/0x70401dFD142A16dC7031c56E862Fc88Cb9537Ce0",
        "coingeckoId": "bird-money"
      }
    },
    {
      "chainId": 101,
      "address": "QVDE6rhcGPSB3ex5T7vWBzvoSRUXULjuSGpVuKwu5XH",
      "symbol": "wAXN",
      "name": "Axion (Wormhole)",
      "decimals": 9,
      "logoURI": "https://cdn.jsdelivr.net/gh/trustwallet/assets@master/blockchains/ethereum/assets/0x71F85B2E46976bD21302B64329868fd15eb0D127/logo.png",
      "tags": [
        "wrapped",
        "wormhole"
      ],
      "extensions": {
        "address": "0x71F85B2E46976bD21302B64329868fd15eb0D127",
        "bridgeContract": "https://etherscan.io/address/0xf92cD566Ea4864356C5491c177A430C222d7e678",
        "assetContract": "https://etherscan.io/address/0x71F85B2E46976bD21302B64329868fd15eb0D127",
        "coingeckoId": "axion"
      }
    },
    {
      "chainId": 101,
      "address": "J6AbGG62yo9UJ2T9r9GM7pnoRNui5DsZDnPbiNAPqbVd",
      "symbol": "wBMI",
      "name": "Bridge Mutual (Wormhole)",
      "decimals": 9,
      "logoURI": "https://cdn.jsdelivr.net/gh/trustwallet/assets@master/blockchains/ethereum/assets/0x725C263e32c72dDC3A19bEa12C5a0479a81eE688/logo.png",
      "tags": [
        "wrapped",
        "wormhole"
      ],
      "extensions": {
        "address": "0x725C263e32c72dDC3A19bEa12C5a0479a81eE688",
        "bridgeContract": "https://etherscan.io/address/0xf92cD566Ea4864356C5491c177A430C222d7e678",
        "assetContract": "https://etherscan.io/address/0x725C263e32c72dDC3A19bEa12C5a0479a81eE688",
        "coingeckoId": "bridge-mutual"
      }
    },
    {
      "chainId": 101,
      "address": "4wvHoaxxZxFeNrMTP8bLVRh1ziSBV7crN665WX4rRMqe",
      "symbol": "wDYT",
      "name": "DoYourTip (Wormhole)",
      "decimals": 9,
      "logoURI": "https://cdn.jsdelivr.net/gh/trustwallet/assets@master/blockchains/ethereum/assets/0x740623d2c797b7D8D1EcB98e9b4Afcf99Ec31E14/logo.png",
      "tags": [
        "wrapped",
        "wormhole"
      ],
      "extensions": {
        "address": "0x740623d2c797b7D8D1EcB98e9b4Afcf99Ec31E14",
        "bridgeContract": "https://etherscan.io/address/0xf92cD566Ea4864356C5491c177A430C222d7e678",
        "assetContract": "https://etherscan.io/address/0x740623d2c797b7D8D1EcB98e9b4Afcf99Ec31E14",
        "coingeckoId": "dynamite"
      }
    },
    {
      "chainId": 101,
      "address": "Fe5fWjCLDMJoi4sTmfR2VW4BT1LwsbR1n6QAjzJQvhhf",
      "symbol": "wBBR",
      "name": "BitberryToken (Wormhole)",
      "decimals": 9,
      "logoURI": "https://cdn.jsdelivr.net/gh/trustwallet/assets@master/blockchains/ethereum/assets/0x7671904eed7f10808B664fc30BB8693FD7237abF/logo.png",
      "tags": [
        "wrapped",
        "wormhole"
      ],
      "extensions": {
        "address": "0x7671904eed7f10808B664fc30BB8693FD7237abF",
        "bridgeContract": "https://etherscan.io/address/0xf92cD566Ea4864356C5491c177A430C222d7e678",
        "assetContract": "https://etherscan.io/address/0x7671904eed7f10808B664fc30BB8693FD7237abF",
        "coingeckoId": "bitberry-token"
      }
    },
    {
      "chainId": 101,
      "address": "5J9yhFRnQZx3RiqHzfQpAffX5UQz3k8vQCZH2g9Z9sDg",
      "symbol": "wWAXE",
      "name": "WAX Economic Token (Wormhole)",
      "decimals": 8,
      "logoURI": "https://cdn.jsdelivr.net/gh/trustwallet/assets@master/blockchains/ethereum/assets/0x7a2Bc711E19ba6aff6cE8246C546E8c4B4944DFD/logo.png",
      "tags": [
        "wrapped",
        "wormhole"
      ],
      "extensions": {
        "address": "0x7a2Bc711E19ba6aff6cE8246C546E8c4B4944DFD",
        "bridgeContract": "https://etherscan.io/address/0xf92cD566Ea4864356C5491c177A430C222d7e678",
        "assetContract": "https://etherscan.io/address/0x7a2Bc711E19ba6aff6cE8246C546E8c4B4944DFD",
        "coingeckoId": "waxe"
      }
    },
    {
      "chainId": 101,
      "address": "4DHywS5EjUTF5AYisPZiJbWcCV4gfpH98oKxpgyKRnnQ",
      "symbol": "wMATIC",
      "name": "Matic Token (Wormhole)",
      "decimals": 9,
      "logoURI": "https://cdn.jsdelivr.net/gh/trustwallet/assets@master/blockchains/ethereum/assets/0x7D1AfA7B718fb893dB30A3aBc0Cfc608AaCfeBB0/logo.png",
      "tags": [
        "wrapped",
        "wormhole"
      ],
      "extensions": {
        "address": "0x7D1AfA7B718fb893dB30A3aBc0Cfc608AaCfeBB0",
        "bridgeContract": "https://etherscan.io/address/0xf92cD566Ea4864356C5491c177A430C222d7e678",
        "assetContract": "https://etherscan.io/address/0x7D1AfA7B718fb893dB30A3aBc0Cfc608AaCfeBB0",
        "coingeckoId": "matic-network"
      }
    },
    {
      "chainId": 101,
      "address": "Au9E8ygQdTJQZXmNKPdtLEP8rGjC4qsGRhkJgjFNPAr8",
      "symbol": "wXRT",
      "name": "Robonomics (Wormhole)",
      "decimals": 9,
      "logoURI": "https://cdn.jsdelivr.net/gh/trustwallet/assets@master/blockchains/ethereum/assets/0x7dE91B204C1C737bcEe6F000AAA6569Cf7061cb7/logo.png",
      "tags": [
        "wrapped",
        "wormhole"
      ],
      "extensions": {
        "address": "0x7dE91B204C1C737bcEe6F000AAA6569Cf7061cb7",
        "bridgeContract": "https://etherscan.io/address/0xf92cD566Ea4864356C5491c177A430C222d7e678",
        "assetContract": "https://etherscan.io/address/0x7dE91B204C1C737bcEe6F000AAA6569Cf7061cb7",
        "coingeckoId": "robonomics-network"
      }
    },
    {
      "chainId": 101,
      "address": "5DQZ14hLDxveMH7NyGmTmUTRGgVAVXADp3cP2UHeH6hM",
      "symbol": "wAAVE",
      "name": "Aave Token (Wormhole)",
      "decimals": 9,
      "logoURI": "https://cdn.jsdelivr.net/gh/trustwallet/assets@master/blockchains/ethereum/assets/0x7Fc66500c84A76Ad7e9c93437bFc5Ac33E2DDaE9/logo.png",
      "tags": [
        "wrapped",
        "wormhole"
      ],
      "extensions": {
        "address": "0x7Fc66500c84A76Ad7e9c93437bFc5Ac33E2DDaE9",
        "bridgeContract": "https://etherscan.io/address/0xf92cD566Ea4864356C5491c177A430C222d7e678",
        "assetContract": "https://etherscan.io/address/0x7Fc66500c84A76Ad7e9c93437bFc5Ac33E2DDaE9",
        "coingeckoId": "aave"
      }
    },
    {
      "chainId": 101,
      "address": "Arc2ZVKNCdDU4vB8Ubud5QayDtjo2oJF9xVrUPQ6TWxF",
      "symbol": "wLEND",
      "name": "Lend (Wormhole)",
      "decimals": 9,
      "logoURI": "https://cdn.jsdelivr.net/gh/trustwallet/assets@master/blockchains/ethereum/assets/0x80fB784B7eD66730e8b1DBd9820aFD29931aab03/logo.png",
      "tags": [
        "wrapped",
        "wormhole"
      ],
      "extensions": {
        "address": "0x80fB784B7eD66730e8b1DBd9820aFD29931aab03",
        "bridgeContract": "https://etherscan.io/address/0xf92cD566Ea4864356C5491c177A430C222d7e678",
        "assetContract": "https://etherscan.io/address/0x80fB784B7eD66730e8b1DBd9820aFD29931aab03",
        "coingeckoId": "ethlend"
      }
    },
    {
      "chainId": 101,
      "address": "2ctKUDkGBnVykt31AhMPhHvAQWJvoNGbLh7aRidjtAqv",
      "symbol": "wPOLS",
      "name": "PolkastarterToken (Wormhole)",
      "decimals": 9,
      "logoURI": "https://cdn.jsdelivr.net/gh/trustwallet/assets@master/blockchains/ethereum/assets/0x83e6f1E41cdd28eAcEB20Cb649155049Fac3D5Aa/logo.png",
      "tags": [
        "wrapped",
        "wormhole"
      ],
      "extensions": {
        "address": "0x83e6f1E41cdd28eAcEB20Cb649155049Fac3D5Aa",
        "bridgeContract": "https://etherscan.io/address/0xf92cD566Ea4864356C5491c177A430C222d7e678",
        "assetContract": "https://etherscan.io/address/0x83e6f1E41cdd28eAcEB20Cb649155049Fac3D5Aa",
        "coingeckoId": "polkastarter"
      }
    },
    {
      "chainId": 101,
      "address": "8FnkznYpHvKiaBkgatVoCrNiS5y5KW62JqgjnxVhDejC",
      "symbol": "wUBT",
      "name": "Unibright (Wormhole)",
      "decimals": 8,
      "logoURI": "https://cdn.jsdelivr.net/gh/trustwallet/assets@master/blockchains/ethereum/assets/0x8400D94A5cb0fa0D041a3788e395285d61c9ee5e/logo.png",
      "tags": [
        "wrapped",
        "wormhole"
      ],
      "extensions": {
        "address": "0x8400D94A5cb0fa0D041a3788e395285d61c9ee5e",
        "bridgeContract": "https://etherscan.io/address/0xf92cD566Ea4864356C5491c177A430C222d7e678",
        "assetContract": "https://etherscan.io/address/0x8400D94A5cb0fa0D041a3788e395285d61c9ee5e",
        "coingeckoId": "unibright"
      }
    },
    {
      "chainId": 101,
      "address": "4LLAYXVmT3U8Sew6k3tk66zk3btT91QRzQzxcNX8XhzV",
      "symbol": "wDIA",
      "name": "DIA (Wormhole)",
      "decimals": 9,
      "logoURI": "https://cdn.jsdelivr.net/gh/trustwallet/assets@master/blockchains/ethereum/assets/0x84cA8bc7997272c7CfB4D0Cd3D55cd942B3c9419/logo.png",
      "tags": [
        "wrapped",
        "wormhole"
      ],
      "extensions": {
        "address": "0x84cA8bc7997272c7CfB4D0Cd3D55cd942B3c9419",
        "bridgeContract": "https://etherscan.io/address/0xf92cD566Ea4864356C5491c177A430C222d7e678",
        "assetContract": "https://etherscan.io/address/0x84cA8bc7997272c7CfB4D0Cd3D55cd942B3c9419",
        "coingeckoId": "dia-data"
      }
    },
    {
      "chainId": 101,
      "address": "8L8pDf3jutdpdr4m3np68CL9ZroLActrqwxi6s9Ah5xU",
      "symbol": "wFRAX",
      "name": "Frax (Wormhole)",
      "decimals": 9,
      "logoURI": "https://cdn.jsdelivr.net/gh/trustwallet/assets@master/blockchains/ethereum/assets/0x853d955aCEf822Db058eb8505911ED77F175b99e/logo.png",
      "tags": [
        "wrapped",
        "wormhole"
      ],
      "extensions": {
        "address": "0x853d955aCEf822Db058eb8505911ED77F175b99e",
        "bridgeContract": "https://etherscan.io/address/0xf92cD566Ea4864356C5491c177A430C222d7e678",
        "assetContract": "https://etherscan.io/address/0x853d955aCEf822Db058eb8505911ED77F175b99e",
        "coingeckoId": "frax"
      }
    },
    {
      "chainId": 101,
      "address": "H3oVL2zJpHJaDoRfQmSrftv3fkGzvsiQgugCZmcRBykG",
      "symbol": "wKEEP",
      "name": "KEEP Token (Wormhole)",
      "decimals": 9,
      "logoURI": "https://cdn.jsdelivr.net/gh/trustwallet/assets@master/blockchains/ethereum/assets/0x85Eee30c52B0b379b046Fb0F85F4f3Dc3009aFEC/logo.png",
      "tags": [
        "wrapped",
        "wormhole"
      ],
      "extensions": {
        "address": "0x85Eee30c52B0b379b046Fb0F85F4f3Dc3009aFEC",
        "bridgeContract": "https://etherscan.io/address/0xf92cD566Ea4864356C5491c177A430C222d7e678",
        "assetContract": "https://etherscan.io/address/0x85Eee30c52B0b379b046Fb0F85F4f3Dc3009aFEC",
        "coingeckoId": "keep-network"
      }
    },
    {
      "chainId": 101,
      "address": "64oqP1dFqqD8NEL4RPCpMyrHmpo31rj3nYxULVXvayfW",
      "symbol": "wRSR",
      "name": "Reserve Rights (Wormhole)",
      "decimals": 9,
      "logoURI": "https://cdn.jsdelivr.net/gh/trustwallet/assets@master/blockchains/ethereum/assets/0x8762db106B2c2A0bccB3A80d1Ed41273552616E8/logo.png",
      "tags": [
        "wrapped",
        "wormhole"
      ],
      "extensions": {
        "address": "0x8762db106B2c2A0bccB3A80d1Ed41273552616E8",
        "bridgeContract": "https://etherscan.io/address/0xf92cD566Ea4864356C5491c177A430C222d7e678",
        "assetContract": "https://etherscan.io/address/0x8762db106B2c2A0bccB3A80d1Ed41273552616E8",
        "coingeckoId": "reserve-rights-token"
      }
    },
    {
      "chainId": 101,
      "address": "5SU7veiCRA16ZxnS24kCC1dwQYVwi3whvTdM48iNE1Rm",
      "symbol": "wMPH",
      "name": "88mph.app (Wormhole)",
      "decimals": 9,
      "logoURI": "https://cdn.jsdelivr.net/gh/trustwallet/assets@master/blockchains/ethereum/assets/0x8888801aF4d980682e47f1A9036e589479e835C5/logo.png",
      "tags": [
        "wrapped",
        "wormhole"
      ],
      "extensions": {
        "address": "0x8888801aF4d980682e47f1A9036e589479e835C5",
        "bridgeContract": "https://etherscan.io/address/0xf92cD566Ea4864356C5491c177A430C222d7e678",
        "assetContract": "https://etherscan.io/address/0x8888801aF4d980682e47f1A9036e589479e835C5",
        "coingeckoId": "88mph"
      }
    },
    {
      "chainId": 101,
      "address": "5fv26ojhPHWNaikXcMf2TBu4JENjLQ2PWgWYeitttVwv",
      "symbol": "wPAID",
      "name": "PAID Network (Wormhole)",
      "decimals": 9,
      "logoURI": "https://cdn.jsdelivr.net/gh/trustwallet/assets@master/blockchains/ethereum/assets/0x8c8687fC965593DFb2F0b4EAeFD55E9D8df348df/logo.png",
      "tags": [
        "wrapped",
        "wormhole"
      ],
      "extensions": {
        "address": "0x8c8687fC965593DFb2F0b4EAeFD55E9D8df348df",
        "bridgeContract": "https://etherscan.io/address/0xf92cD566Ea4864356C5491c177A430C222d7e678",
        "assetContract": "https://etherscan.io/address/0x8c8687fC965593DFb2F0b4EAeFD55E9D8df348df",
        "coingeckoId": "paid-network"
      }
    },
    {
      "chainId": 101,
      "address": "ACr98v3kv9qaGnR3p2BfsoSK9Q2ZmP6zUkm3qxv5ZJDd",
      "symbol": "wSXP",
      "name": "Swipe (Wormhole)",
      "decimals": 9,
      "logoURI": "https://cdn.jsdelivr.net/gh/trustwallet/assets@master/blockchains/ethereum/assets/0x8CE9137d39326AD0cD6491fb5CC0CbA0e089b6A9/logo.png",
      "tags": [
        "wrapped",
        "wormhole"
      ],
      "extensions": {
        "address": "0x8CE9137d39326AD0cD6491fb5CC0CbA0e089b6A9",
        "bridgeContract": "https://etherscan.io/address/0xf92cD566Ea4864356C5491c177A430C222d7e678",
        "assetContract": "https://etherscan.io/address/0x8CE9137d39326AD0cD6491fb5CC0CbA0e089b6A9",
        "coingeckoId": "swipe"
      }
    },
    {
      "chainId": 101,
      "address": "7gBuzBcJ7V48m8TiKJ1XWNDUerK2XfAbjxuRiKMb6S8Z",
      "symbol": "wREQ",
      "name": "Request Token (Wormhole)",
      "decimals": 9,
      "logoURI": "https://cdn.jsdelivr.net/gh/trustwallet/assets@master/blockchains/ethereum/assets/0x8f8221aFbB33998d8584A2B05749bA73c37a938a/logo.png",
      "tags": [
        "wrapped",
        "wormhole"
      ],
      "extensions": {
        "address": "0x8f8221aFbB33998d8584A2B05749bA73c37a938a",
        "bridgeContract": "https://etherscan.io/address/0xf92cD566Ea4864356C5491c177A430C222d7e678",
        "assetContract": "https://etherscan.io/address/0x8f8221aFbB33998d8584A2B05749bA73c37a938a",
        "coingeckoId": "request-network"
      }
    },
    {
      "chainId": 101,
      "address": "CtDjsryLtwZCLj8TeniV7tWHbkaREfjKDWpvyQvsTyek",
      "symbol": "wWHALE",
      "name": "WHALE (Wormhole)",
      "decimals": 4,
      "logoURI": "https://cdn.jsdelivr.net/gh/trustwallet/assets@master/blockchains/ethereum/assets/0x9355372396e3F6daF13359B7b607a3374cc638e0/logo.png",
      "tags": [
        "wrapped",
        "wormhole"
      ],
      "extensions": {
        "address": "0x9355372396e3F6daF13359B7b607a3374cc638e0",
        "bridgeContract": "https://etherscan.io/address/0xf92cD566Ea4864356C5491c177A430C222d7e678",
        "assetContract": "https://etherscan.io/address/0x9355372396e3F6daF13359B7b607a3374cc638e0",
        "coingeckoId": "whale"
      }
    },
    {
      "chainId": 101,
      "address": "JDUgn6JUSwufqqthRdnZZKWv2vEdYvHxigF5Hk79yxRm",
      "symbol": "wPNK",
      "name": "Pinakion (Wormhole)",
      "decimals": 9,
      "logoURI": "https://cdn.jsdelivr.net/gh/trustwallet/assets@master/blockchains/ethereum/assets/0x93ED3FBe21207Ec2E8f2d3c3de6e058Cb73Bc04d/logo.png",
      "tags": [
        "wrapped",
        "wormhole"
      ],
      "extensions": {
        "address": "0x93ED3FBe21207Ec2E8f2d3c3de6e058Cb73Bc04d",
        "bridgeContract": "https://etherscan.io/address/0xf92cD566Ea4864356C5491c177A430C222d7e678",
        "assetContract": "https://etherscan.io/address/0x93ED3FBe21207Ec2E8f2d3c3de6e058Cb73Bc04d",
        "coingeckoId": "kleros"
      }
    },
    {
      "chainId": 101,
      "address": "EJKqF4p7xVhXkcDNCrVQJE4osow76226bc6u3AtsGXaG",
      "symbol": "wAPY",
      "name": "APY Governance Token (Wormhole)",
      "decimals": 9,
      "logoURI": "https://cdn.jsdelivr.net/gh/trustwallet/assets@master/blockchains/ethereum/assets/0x95a4492F028aa1fd432Ea71146b433E7B4446611/logo.png",
      "tags": [
        "wrapped",
        "wormhole"
      ],
      "extensions": {
        "address": "0x95a4492F028aa1fd432Ea71146b433E7B4446611",
        "bridgeContract": "https://etherscan.io/address/0xf92cD566Ea4864356C5491c177A430C222d7e678",
        "assetContract": "https://etherscan.io/address/0x95a4492F028aa1fd432Ea71146b433E7B4446611",
        "coingeckoId": "apy-finance"
      }
    },
    {
      "chainId": 101,
      "address": "AF7Dv5Vzi1dT2fLnz4ysiRQ6FxGN1M6mrmHwgNpx7FVH",
      "symbol": "wOCEAN",
      "name": "Ocean Protocol (Wormhole)",
      "decimals": 9,
      "logoURI": "https://cdn.jsdelivr.net/gh/trustwallet/assets@master/blockchains/ethereum/assets/0x967da4048cD07aB37855c090aAF366e4ce1b9F48/logo.png",
      "tags": [
        "wrapped",
        "wormhole"
      ],
      "extensions": {
        "address": "0x967da4048cD07aB37855c090aAF366e4ce1b9F48",
        "bridgeContract": "https://etherscan.io/address/0xf92cD566Ea4864356C5491c177A430C222d7e678",
        "assetContract": "https://etherscan.io/address/0x967da4048cD07aB37855c090aAF366e4ce1b9F48",
        "coingeckoId": "ocean-protocol"
      }
    },
    {
      "chainId": 101,
      "address": "AyNULvvLGW11fThvhncqNRjEgmDbMEHdDL4HqXD6SM8V",
      "symbol": "wSPI",
      "name": "Shopping.io (Wormhole)",
      "decimals": 9,
      "logoURI": "https://cdn.jsdelivr.net/gh/trustwallet/assets@master/blockchains/ethereum/assets/0x9B02dD390a603Add5c07f9fd9175b7DABE8D63B7/logo.png",
      "tags": [
        "wrapped",
        "wormhole"
      ],
      "extensions": {
        "address": "0x9B02dD390a603Add5c07f9fd9175b7DABE8D63B7",
        "bridgeContract": "https://etherscan.io/address/0xf92cD566Ea4864356C5491c177A430C222d7e678",
        "assetContract": "https://etherscan.io/address/0x9B02dD390a603Add5c07f9fd9175b7DABE8D63B7",
        "coingeckoId": "shopping-io"
      }
    },
    {
      "chainId": 101,
      "address": "3UeKTABxz9XexDtyKq646rSQvx8GVpKNwfMoKKfxsTsF",
      "symbol": "wBBTC",
      "name": "Binance Wrapped BTC (Wormhole)",
      "decimals": 8,
      "logoURI": "https://cdn.jsdelivr.net/gh/trustwallet/assets@master/blockchains/ethereum/assets/0x9BE89D2a4cd102D8Fecc6BF9dA793be995C22541/logo.png",
      "tags": [
        "wrapped",
        "wormhole"
      ],
      "extensions": {
        "address": "0x9BE89D2a4cd102D8Fecc6BF9dA793be995C22541",
        "bridgeContract": "https://etherscan.io/address/0xf92cD566Ea4864356C5491c177A430C222d7e678",
        "assetContract": "https://etherscan.io/address/0x9BE89D2a4cd102D8Fecc6BF9dA793be995C22541",
        "coingeckoId": "binance-wrapped-btc"
      }
    },
    {
      "chainId": 101,
      "address": "DsGbyCHbG4vSWBqAprR2eWuUAg8fXAgYkWL9psgvYZn5",
      "symbol": "wUNISTAKE",
      "name": "Unistake (Wormhole)",
      "decimals": 9,
      "logoURI": "https://cdn.jsdelivr.net/gh/trustwallet/assets@master/blockchains/ethereum/assets/0x9Ed8e7C9604790F7Ec589F99b94361d8AAB64E5E/logo.png",
      "tags": [
        "wrapped",
        "wormhole"
      ],
      "extensions": {
        "address": "0x9Ed8e7C9604790F7Ec589F99b94361d8AAB64E5E",
        "bridgeContract": "https://etherscan.io/address/0xf92cD566Ea4864356C5491c177A430C222d7e678",
        "assetContract": "https://etherscan.io/address/0x9Ed8e7C9604790F7Ec589F99b94361d8AAB64E5E",
        "coingeckoId": "unistake"
      }
    },
    {
      "chainId": 101,
      "address": "GBvv3jn9u6pZqPd2GVnQ7BKJzLwQnEWe4ci9k359PN9Z",
      "symbol": "wMKR",
      "name": "MakerDAO (Wormhole)",
      "decimals": 9,
      "logoURI": "https://cdn.jsdelivr.net/gh/trustwallet/assets@master/blockchains/ethereum/assets/0x9f8F72aA9304c8B593d555F12eF6589cC3A579A2/logo.png",
      "tags": [
        "wrapped",
        "wormhole"
      ],
      "extensions": {
        "address": "0x9f8F72aA9304c8B593d555F12eF6589cC3A579A2",
        "bridgeContract": "https://etherscan.io/address/0xf92cD566Ea4864356C5491c177A430C222d7e678",
        "assetContract": "https://etherscan.io/address/0x9f8F72aA9304c8B593d555F12eF6589cC3A579A2",
        "coingeckoId": "maker"
      }
    },
    {
      "chainId": 101,
      "address": "53ETjuzUNHG8c7rZ2hxQLQfN5R6tEYtdYwNQsa68xFUk",
      "symbol": "wFARM",
      "name": "FARM Reward Token (Wormhole)",
      "decimals": 9,
      "logoURI": "https://cdn.jsdelivr.net/gh/trustwallet/assets@master/blockchains/ethereum/assets/0xa0246c9032bC3A600820415aE600c6388619A14D/logo.png",
      "tags": [
        "wrapped",
        "wormhole"
      ],
      "extensions": {
        "address": "0xa0246c9032bC3A600820415aE600c6388619A14D",
        "bridgeContract": "https://etherscan.io/address/0xf92cD566Ea4864356C5491c177A430C222d7e678",
        "assetContract": "https://etherscan.io/address/0xa0246c9032bC3A600820415aE600c6388619A14D",
        "coingeckoId": "harvest-finance"
      }
    },
    {
      "chainId": 101,
      "address": "FVsXUnbhifqJ4LiXQEbpUtXVdB8T5ADLKqSs5t1oc54F",
      "symbol": "wUSDC",
      "name": "USD Coin (Wormhole)",
      "decimals": 6,
      "logoURI": "https://cdn.jsdelivr.net/gh/solana-labs/token-list@main/assets/mainnet/EPjFWdd5AufqSSqeM2qN1xzybapC8G4wEGGkZwyTDt1v/logo.png",
      "tags": [
        "wrapped",
        "wormhole"
      ],
      "extensions": {
        "address": "0xA0b86991c6218b36c1d19D4a2e9Eb0cE3606eB48",
        "bridgeContract": "https://etherscan.io/address/0xf92cD566Ea4864356C5491c177A430C222d7e678",
        "assetContract": "https://etherscan.io/address/0xA0b86991c6218b36c1d19D4a2e9Eb0cE3606eB48",
        "coingeckoId": "usd-coin"
      }
    },
    {
      "chainId": 101,
      "address": "EjBpnWzWZeW1PKzfCszLdHgENZLZDoTNaEmz8BddpWJx",
      "symbol": "wANT",
      "name": "Aragon Network Token (Wormhole)",
      "decimals": 9,
      "logoURI": "https://cdn.jsdelivr.net/gh/trustwallet/assets@master/blockchains/ethereum/assets/0xa117000000f279D81A1D3cc75430fAA017FA5A2e/logo.png",
      "tags": [
        "wrapped",
        "wormhole"
      ],
      "extensions": {
        "address": "0xa117000000f279D81A1D3cc75430fAA017FA5A2e",
        "bridgeContract": "https://etherscan.io/address/0xf92cD566Ea4864356C5491c177A430C222d7e678",
        "assetContract": "https://etherscan.io/address/0xa117000000f279D81A1D3cc75430fAA017FA5A2e",
        "coingeckoId": "aragon"
      }
    },
    {
      "chainId": 101,
      "address": "Rs4LHZ4WogZCAkCzfsKJib5LLnYL6xcVAfTcLQiSjg2",
      "symbol": "wNPXS",
      "name": "Pundi X Token (Wormhole)",
      "decimals": 9,
      "logoURI": "https://cdn.jsdelivr.net/gh/trustwallet/assets@master/blockchains/ethereum/assets/0xA15C7Ebe1f07CaF6bFF097D8a589fb8AC49Ae5B3/logo.png",
      "tags": [
        "wrapped",
        "wormhole"
      ],
      "extensions": {
        "address": "0xA15C7Ebe1f07CaF6bFF097D8a589fb8AC49Ae5B3",
        "bridgeContract": "https://etherscan.io/address/0xf92cD566Ea4864356C5491c177A430C222d7e678",
        "assetContract": "https://etherscan.io/address/0xA15C7Ebe1f07CaF6bFF097D8a589fb8AC49Ae5B3",
        "coingeckoId": "pundi-x"
      }
    },
    {
      "chainId": 101,
      "address": "65ribugkb42AANKYrEeuruhhfXffyE4jY22FUxFbpW7C",
      "symbol": "wRFOX",
      "name": "RFOX (Wormhole)",
      "decimals": 9,
      "logoURI": "https://cdn.jsdelivr.net/gh/trustwallet/assets@master/blockchains/ethereum/assets/0xa1d6Df714F91DeBF4e0802A542E13067f31b8262/logo.png",
      "tags": [
        "wrapped",
        "wormhole"
      ],
      "extensions": {
        "address": "0xa1d6Df714F91DeBF4e0802A542E13067f31b8262",
        "bridgeContract": "https://etherscan.io/address/0xf92cD566Ea4864356C5491c177A430C222d7e678",
        "assetContract": "https://etherscan.io/address/0xa1d6Df714F91DeBF4e0802A542E13067f31b8262",
        "coingeckoId": "redfox-labs-2"
      }
    },
    {
      "chainId": 101,
      "address": "T2mo6dnFiutu26KMuCMSjCLBB4ofWvQ3qBJGEMc3JSe",
      "symbol": "wMTA",
      "name": "Meta (Wormhole)",
      "decimals": 9,
      "logoURI": "https://cdn.jsdelivr.net/gh/trustwallet/assets@master/blockchains/ethereum/assets/0xa3BeD4E1c75D00fa6f4E5E6922DB7261B5E9AcD2/logo.png",
      "tags": [
        "wrapped",
        "wormhole"
      ],
      "extensions": {
        "address": "0xa3BeD4E1c75D00fa6f4E5E6922DB7261B5E9AcD2",
        "bridgeContract": "https://etherscan.io/address/0xf92cD566Ea4864356C5491c177A430C222d7e678",
        "assetContract": "https://etherscan.io/address/0xa3BeD4E1c75D00fa6f4E5E6922DB7261B5E9AcD2",
        "coingeckoId": "meta"
      }
    },
    {
      "chainId": 101,
      "address": "HC8SaUm9rhvVZE5ZwBWiUhFAnCuG8byd5FxKYdpFm5MR",
      "symbol": "wRBC",
      "name": "Rubic (Wormhole)",
      "decimals": 9,
      "logoURI": "https://cdn.jsdelivr.net/gh/trustwallet/assets@master/blockchains/ethereum/assets/0xA4EED63db85311E22dF4473f87CcfC3DaDCFA3E3/logo.png",
      "tags": [
        "wrapped",
        "wormhole"
      ],
      "extensions": {
        "address": "0xA4EED63db85311E22dF4473f87CcfC3DaDCFA3E3",
        "bridgeContract": "https://etherscan.io/address/0xf92cD566Ea4864356C5491c177A430C222d7e678",
        "assetContract": "https://etherscan.io/address/0xA4EED63db85311E22dF4473f87CcfC3DaDCFA3E3",
        "coingeckoId": "rubic"
      }
    },
    {
      "chainId": 101,
      "address": "9DdtKWoK8cBfLSLhHXHFZzzhxp4rdwHbFEAis8n5AsfQ",
      "symbol": "wNOIA",
      "name": "NOIA Token (Wormhole)",
      "decimals": 9,
      "logoURI": "https://cdn.jsdelivr.net/gh/trustwallet/assets@master/blockchains/ethereum/assets/0xa8c8CfB141A3bB59FEA1E2ea6B79b5ECBCD7b6ca/logo.png",
      "tags": [
        "wrapped",
        "wormhole"
      ],
      "extensions": {
        "address": "0xa8c8CfB141A3bB59FEA1E2ea6B79b5ECBCD7b6ca",
        "bridgeContract": "https://etherscan.io/address/0xf92cD566Ea4864356C5491c177A430C222d7e678",
        "assetContract": "https://etherscan.io/address/0xa8c8CfB141A3bB59FEA1E2ea6B79b5ECBCD7b6ca",
        "coingeckoId": "noia-network"
      }
    },
    {
      "chainId": 101,
      "address": "DTQStP2z4DRqbNHRxtwThAujr9aPFPsv4y2kkXTVLVvb",
      "symbol": "wCEL",
      "name": "Celsius (Wormhole)",
      "decimals": 4,
      "logoURI": "https://cdn.jsdelivr.net/gh/trustwallet/assets@master/blockchains/ethereum/assets/0xaaAEBE6Fe48E54f431b0C390CfaF0b017d09D42d/logo.png",
      "tags": [
        "wrapped",
        "wormhole"
      ],
      "extensions": {
        "address": "0xaaAEBE6Fe48E54f431b0C390CfaF0b017d09D42d",
        "bridgeContract": "https://etherscan.io/address/0xf92cD566Ea4864356C5491c177A430C222d7e678",
        "assetContract": "https://etherscan.io/address/0xaaAEBE6Fe48E54f431b0C390CfaF0b017d09D42d",
        "coingeckoId": "celsius-degree-token"
      }
    },
    {
      "chainId": 101,
      "address": "59NPV18vAbTgwC9aeEGikrmX3EbZHMEMkZfvcsHBNFr9",
      "symbol": "wCWS",
      "name": "Crowns (Wormhole)",
      "decimals": 9,
      "logoURI": "https://cdn.jsdelivr.net/gh/trustwallet/assets@master/blockchains/ethereum/assets/0xaC0104Cca91D167873B8601d2e71EB3D4D8c33e0/logo.png",
      "tags": [
        "wrapped",
        "wormhole"
      ],
      "extensions": {
        "address": "0xaC0104Cca91D167873B8601d2e71EB3D4D8c33e0",
        "bridgeContract": "https://etherscan.io/address/0xf92cD566Ea4864356C5491c177A430C222d7e678",
        "assetContract": "https://etherscan.io/address/0xaC0104Cca91D167873B8601d2e71EB3D4D8c33e0",
        "coingeckoId": "crowns"
      }
    },
    {
      "chainId": 101,
      "address": "4811JP9i35zgAxSFZjGXQwew6xd1qSBE4xdMFik2J14Z",
      "symbol": "wROOM",
      "name": "OptionRoom Token (Wormhole)",
      "decimals": 9,
      "logoURI": "https://cdn.jsdelivr.net/gh/trustwallet/assets@master/blockchains/ethereum/assets/0xAd4f86a25bbc20FfB751f2FAC312A0B4d8F88c64/logo.png",
      "tags": [
        "wrapped",
        "wormhole"
      ],
      "extensions": {
        "address": "0xAd4f86a25bbc20FfB751f2FAC312A0B4d8F88c64",
        "bridgeContract": "https://etherscan.io/address/0xf92cD566Ea4864356C5491c177A430C222d7e678",
        "assetContract": "https://etherscan.io/address/0xAd4f86a25bbc20FfB751f2FAC312A0B4d8F88c64",
        "coingeckoId": "option-room"
      }
    },
    {
      "chainId": 101,
      "address": "2VAdvHWMpzMnDYYn64MgqLNpGQ19iCiusCet8JLMtxU5",
      "symbol": "wYOP",
      "name": "YOP (Wormhole)",
      "decimals": 8,
      "logoURI": "https://cdn.jsdelivr.net/gh/trustwallet/assets@master/blockchains/ethereum/assets/0xAE1eaAE3F627AAca434127644371b67B18444051/logo.png",
      "tags": [
        "wrapped",
        "wormhole"
      ],
      "extensions": {
        "address": "0xAE1eaAE3F627AAca434127644371b67B18444051",
        "bridgeContract": "https://etherscan.io/address/0xf92cD566Ea4864356C5491c177A430C222d7e678",
        "assetContract": "https://etherscan.io/address/0xAE1eaAE3F627AAca434127644371b67B18444051",
        "coingeckoId": "yield-optimization-platform"
      }
    },
    {
      "chainId": 101,
      "address": "AKiTcEWZarsnUbKkwQVRjJni5eqwiNeBQsJ3nrADacT4",
      "symbol": "wLGCY",
      "name": "LGCY Network (Wormhole)",
      "decimals": 9,
      "logoURI": "https://cdn.jsdelivr.net/gh/trustwallet/assets@master/blockchains/ethereum/assets/0xaE697F994Fc5eBC000F8e22EbFfeE04612f98A0d/logo.png",
      "tags": [
        "wrapped",
        "wormhole"
      ],
      "extensions": {
        "address": "0xaE697F994Fc5eBC000F8e22EbFfeE04612f98A0d",
        "bridgeContract": "https://etherscan.io/address/0xf92cD566Ea4864356C5491c177A430C222d7e678",
        "assetContract": "https://etherscan.io/address/0xaE697F994Fc5eBC000F8e22EbFfeE04612f98A0d",
        "coingeckoId": "lgcy-network"
      }
    },
    {
      "chainId": 101,
      "address": "4kPHTMfSD1k3SytAMKEVRWH5ip6WD5U52tC5q6TuXUNU",
      "symbol": "wRFuel",
      "name": "Rio Fuel Token (Wormhole)",
      "decimals": 9,
      "logoURI": "https://cdn.jsdelivr.net/gh/trustwallet/assets@master/blockchains/ethereum/assets/0xaf9f549774ecEDbD0966C52f250aCc548D3F36E5/logo.png",
      "tags": [
        "wrapped",
        "wormhole"
      ],
      "extensions": {
        "address": "0xaf9f549774ecEDbD0966C52f250aCc548D3F36E5",
        "bridgeContract": "https://etherscan.io/address/0xf92cD566Ea4864356C5491c177A430C222d7e678",
        "assetContract": "https://etherscan.io/address/0xaf9f549774ecEDbD0966C52f250aCc548D3F36E5",
        "coingeckoId": "rio-defi"
      }
    },
    {
      "chainId": 101,
      "address": "E1w2uKRsVJeDf1Qqbk7DDKEDe7NCYwh8ySgqCaEZ4BTC",
      "symbol": "wMAHA",
      "name": "MahaDAO (Wormhole)",
      "decimals": 9,
      "logoURI": "https://cdn.jsdelivr.net/gh/trustwallet/assets@master/blockchains/ethereum/assets/0xB4d930279552397bbA2ee473229f89Ec245bc365/logo.png",
      "tags": [
        "wrapped",
        "wormhole"
      ],
      "extensions": {
        "address": "0xB4d930279552397bbA2ee473229f89Ec245bc365",
        "bridgeContract": "https://etherscan.io/address/0xf92cD566Ea4864356C5491c177A430C222d7e678",
        "assetContract": "https://etherscan.io/address/0xB4d930279552397bbA2ee473229f89Ec245bc365",
        "coingeckoId": "mahadao"
      }
    },
    {
      "chainId": 101,
      "address": "4psmnTirimNyPEPEZtkQkdEPJagTXS3a7wsu1XN9MYK3",
      "symbol": "wRPL",
      "name": "Rocket Pool (Wormhole)",
      "decimals": 9,
      "logoURI": "https://cdn.jsdelivr.net/gh/trustwallet/assets@master/blockchains/ethereum/assets/0xB4EFd85c19999D84251304bDA99E90B92300Bd93/logo.png",
      "tags": [
        "wrapped",
        "wormhole"
      ],
      "extensions": {
        "address": "0xB4EFd85c19999D84251304bDA99E90B92300Bd93",
        "bridgeContract": "https://etherscan.io/address/0xf92cD566Ea4864356C5491c177A430C222d7e678",
        "assetContract": "https://etherscan.io/address/0xB4EFd85c19999D84251304bDA99E90B92300Bd93",
        "coingeckoId": "rocket-pool"
      }
    },
    {
      "chainId": 101,
      "address": "FrhQauNRm7ecom9FRprNcyz58agDe5ujAbAtA9NG6jtU",
      "symbol": "wNEXO",
      "name": "Nexo (Wormhole)",
      "decimals": 9,
      "logoURI": "https://cdn.jsdelivr.net/gh/trustwallet/assets@master/blockchains/ethereum/assets/0xB62132e35a6c13ee1EE0f84dC5d40bad8d815206/logo.png",
      "tags": [
        "wrapped",
        "wormhole"
      ],
      "extensions": {
        "address": "0xB62132e35a6c13ee1EE0f84dC5d40bad8d815206",
        "bridgeContract": "https://etherscan.io/address/0xf92cD566Ea4864356C5491c177A430C222d7e678",
        "assetContract": "https://etherscan.io/address/0xB62132e35a6c13ee1EE0f84dC5d40bad8d815206",
        "coingeckoId": "nexo"
      }
    },
    {
      "chainId": 101,
      "address": "AoU75vwpnWEVvfarxRALjzRc8vS9UdDhRMkwoDimt9ss",
      "symbol": "wSFI",
      "name": "Spice (Wormhole)",
      "decimals": 9,
      "logoURI": "https://cdn.jsdelivr.net/gh/trustwallet/assets@master/blockchains/ethereum/assets/0xb753428af26E81097e7fD17f40c88aaA3E04902c/logo.png",
      "tags": [
        "wrapped",
        "wormhole"
      ],
      "extensions": {
        "address": "0xb753428af26E81097e7fD17f40c88aaA3E04902c",
        "bridgeContract": "https://etherscan.io/address/0xf92cD566Ea4864356C5491c177A430C222d7e678",
        "assetContract": "https://etherscan.io/address/0xb753428af26E81097e7fD17f40c88aaA3E04902c",
        "coingeckoId": "saffron-finance"
      }
    },
    {
      "chainId": 101,
      "address": "CRZuALvCYjPLB65WFLHh9JkmPWK5C81TXpy2aEEaCjr3",
      "symbol": "wSTBZ",
      "name": "Stabilize Token (Wormhole)",
      "decimals": 9,
      "logoURI": "https://cdn.jsdelivr.net/gh/trustwallet/assets@master/blockchains/ethereum/assets/0xB987D48Ed8f2C468D52D6405624EADBa5e76d723/logo.png",
      "tags": [
        "wrapped",
        "wormhole"
      ],
      "extensions": {
        "address": "0xB987D48Ed8f2C468D52D6405624EADBa5e76d723",
        "bridgeContract": "https://etherscan.io/address/0xf92cD566Ea4864356C5491c177A430C222d7e678",
        "assetContract": "https://etherscan.io/address/0xB987D48Ed8f2C468D52D6405624EADBa5e76d723",
        "coingeckoId": "stabilize"
      }
    },
    {
      "chainId": 101,
      "address": "HPYXGSdAwyK5GwmuivL8gDdUVRChtgXq6SRat44k4Pat",
      "symbol": "wBAL",
      "name": "Balancer (Wormhole)",
      "decimals": 9,
      "logoURI": "https://cdn.jsdelivr.net/gh/trustwallet/assets@master/blockchains/ethereum/assets/0xba100000625a3754423978a60c9317c58a424e3D/logo.png",
      "tags": [
        "wrapped",
        "wormhole"
      ],
      "extensions": {
        "address": "0xba100000625a3754423978a60c9317c58a424e3D",
        "bridgeContract": "https://etherscan.io/address/0xf92cD566Ea4864356C5491c177A430C222d7e678",
        "assetContract": "https://etherscan.io/address/0xba100000625a3754423978a60c9317c58a424e3D",
        "coingeckoId": "balancer"
      }
    },
    {
      "chainId": 101,
      "address": "AV7NgJV2BsgEukzUTrcUMz3LD37xLcLtygFig5WJ3kQN",
      "symbol": "wBAND",
      "name": "BandToken (Wormhole)",
      "decimals": 9,
      "logoURI": "https://cdn.jsdelivr.net/gh/trustwallet/assets@master/blockchains/ethereum/assets/0xBA11D00c5f74255f56a5E366F4F77f5A186d7f55/logo.png",
      "tags": [
        "wrapped",
        "wormhole"
      ],
      "extensions": {
        "address": "0xBA11D00c5f74255f56a5E366F4F77f5A186d7f55",
        "bridgeContract": "https://etherscan.io/address/0xf92cD566Ea4864356C5491c177A430C222d7e678",
        "assetContract": "https://etherscan.io/address/0xBA11D00c5f74255f56a5E366F4F77f5A186d7f55",
        "coingeckoId": "band-protocol"
      }
    },
    {
      "chainId": 101,
      "address": "4obZok5FFUcQXQoV39hhcqk9xSmo4WnP9wnrNCk1g5BC",
      "symbol": "wSWFL",
      "name": "Swapfolio (Wormhole)",
      "decimals": 9,
      "logoURI": "https://cdn.jsdelivr.net/gh/trustwallet/assets@master/blockchains/ethereum/assets/0xBa21Ef4c9f433Ede00badEFcC2754B8E74bd538A/logo.png",
      "tags": [
        "wrapped",
        "wormhole"
      ],
      "extensions": {
        "address": "0xBa21Ef4c9f433Ede00badEFcC2754B8E74bd538A",
        "bridgeContract": "https://etherscan.io/address/0xf92cD566Ea4864356C5491c177A430C222d7e678",
        "assetContract": "https://etherscan.io/address/0xBa21Ef4c9f433Ede00badEFcC2754B8E74bd538A",
        "coingeckoId": "swapfolio"
      }
    },
    {
      "chainId": 101,
      "address": "HCP8hGKS6fUGfTA1tQxBKzbXuQk7yktzz71pY8LXVJyR",
      "symbol": "wLRC",
      "name": "LoopringCoin V2 (Wormhole)",
      "decimals": 9,
      "logoURI": "https://cdn.jsdelivr.net/gh/trustwallet/assets@master/blockchains/ethereum/assets/0xBBbbCA6A901c926F240b89EacB641d8Aec7AEafD/logo.png",
      "tags": [
        "wrapped",
        "wormhole"
      ],
      "extensions": {
        "address": "0xBBbbCA6A901c926F240b89EacB641d8Aec7AEafD",
        "bridgeContract": "https://etherscan.io/address/0xf92cD566Ea4864356C5491c177A430C222d7e678",
        "assetContract": "https://etherscan.io/address/0xBBbbCA6A901c926F240b89EacB641d8Aec7AEafD",
        "coingeckoId": "loopring"
      }
    },
    {
      "chainId": 101,
      "address": "9sNArcS6veh7DLEo7Y1ZSbBCYtkuPVE6S3HhVrcWR2Zw",
      "symbol": "wPERP",
      "name": "Perpetual (Wormhole)",
      "decimals": 9,
      "logoURI": "https://cdn.jsdelivr.net/gh/trustwallet/assets@master/blockchains/ethereum/assets/0xbC396689893D065F41bc2C6EcbeE5e0085233447/logo.png",
      "tags": [
        "wrapped",
        "wormhole"
      ],
      "extensions": {
        "address": "0xbC396689893D065F41bc2C6EcbeE5e0085233447",
        "bridgeContract": "https://etherscan.io/address/0xf92cD566Ea4864356C5491c177A430C222d7e678",
        "assetContract": "https://etherscan.io/address/0xbC396689893D065F41bc2C6EcbeE5e0085233447",
        "coingeckoId": "perpetual-protocol"
      }
    },
    {
      "chainId": 101,
      "address": "3XnhArdJydrpbr9Nbj8wNUaozPL9WAo9YDyNWakhTm9X",
      "symbol": "wCOMP",
      "name": "Compound (Wormhole)",
      "decimals": 9,
      "logoURI": "https://cdn.jsdelivr.net/gh/trustwallet/assets@master/blockchains/ethereum/assets/0xc00e94Cb662C3520282E6f5717214004A7f26888/logo.png",
      "tags": [
        "wrapped",
        "wormhole"
      ],
      "extensions": {
        "address": "0xc00e94Cb662C3520282E6f5717214004A7f26888",
        "bridgeContract": "https://etherscan.io/address/0xf92cD566Ea4864356C5491c177A430C222d7e678",
        "assetContract": "https://etherscan.io/address/0xc00e94Cb662C3520282E6f5717214004A7f26888",
        "coingeckoId": "compound-governance-token"
      }
    },
    {
      "chainId": 101,
      "address": "CPLNm9UMKfiJKiySQathV99yeSgTVjPDZx4ucFrbp2MD",
      "symbol": "wSNX",
      "name": "Synthetix Network Token (Wormhole)",
      "decimals": 9,
      "logoURI": "https://cdn.jsdelivr.net/gh/trustwallet/assets@master/blockchains/ethereum/assets//logo.png",
      "tags": [
        "wrapped",
        "wormhole"
      ],
      "extensions": {
        "address": "0xC011a73ee8576Fb46F5E1c5751cA3B9Fe0af2a6F",
        "bridgeContract": "https://etherscan.io/address/0xf92cD566Ea4864356C5491c177A430C222d7e678",
        "assetContract": "https://etherscan.io/address/0xC011a73ee8576Fb46F5E1c5751cA3B9Fe0af2a6F",
        "coingeckoId": "havven"
      }
    },
    {
      "chainId": 101,
      "address": "D6eVKSfLdioqo2zG8LbQYFU2gf66FrjKA7afCYNo1GHt",
      "symbol": "wDUCK",
      "name": "DLP Duck Token (Wormhole)",
      "decimals": 9,
      "logoURI": "https://cdn.jsdelivr.net/gh/trustwallet/assets@master/blockchains/ethereum/assets/0xC0bA369c8Db6eB3924965e5c4FD0b4C1B91e305F/logo.png",
      "tags": [
        "wrapped",
        "wormhole"
      ],
      "extensions": {
        "address": "0xC0bA369c8Db6eB3924965e5c4FD0b4C1B91e305F",
        "bridgeContract": "https://etherscan.io/address/0xf92cD566Ea4864356C5491c177A430C222d7e678",
        "assetContract": "https://etherscan.io/address/0xC0bA369c8Db6eB3924965e5c4FD0b4C1B91e305F",
        "coingeckoId": "dlp-duck-token"
      }
    },
    {
      "chainId": 101,
      "address": "9PwPi3DAf9Dy4Y6qJmUzF6fX9CjNwScBidsYqJmcApF8",
      "symbol": "wCHAIN",
      "name": "Chain Games (Wormhole)",
      "decimals": 9,
      "logoURI": "https://cdn.jsdelivr.net/gh/trustwallet/assets@master/blockchains/ethereum/assets/0xC4C2614E694cF534D407Ee49F8E44D125E4681c4/logo.png",
      "tags": [
        "wrapped",
        "wormhole"
      ],
      "extensions": {
        "address": "0xC4C2614E694cF534D407Ee49F8E44D125E4681c4",
        "bridgeContract": "https://etherscan.io/address/0xf92cD566Ea4864356C5491c177A430C222d7e678",
        "assetContract": "https://etherscan.io/address/0xC4C2614E694cF534D407Ee49F8E44D125E4681c4",
        "coingeckoId": "chain-games"
      }
    },
    {
      "chainId": 101,
      "address": "BmxZ1pghpcoyT7aykj7D1o4AxWirTqvD7zD2tNngjirT",
      "symbol": "wGRT",
      "name": "Graph Token (Wormhole)",
      "decimals": 9,
      "logoURI": "https://cdn.jsdelivr.net/gh/trustwallet/assets@master/blockchains/ethereum/assets/0xc944E90C64B2c07662A292be6244BDf05Cda44a7/logo.png",
      "tags": [
        "wrapped",
        "wormhole"
      ],
      "extensions": {
        "address": "0xc944E90C64B2c07662A292be6244BDf05Cda44a7",
        "bridgeContract": "https://etherscan.io/address/0xf92cD566Ea4864356C5491c177A430C222d7e678",
        "assetContract": "https://etherscan.io/address/0xc944E90C64B2c07662A292be6244BDf05Cda44a7",
        "coingeckoId": "the-graph"
      }
    },
    {
      "chainId": 101,
      "address": "FMr15arp651N6fR2WEL36pCMBnFecHcN6wDxne2Vf3SK",
      "symbol": "wROOT",
      "name": "RootKit (Wormhole)",
      "decimals": 9,
      "logoURI": "https://cdn.jsdelivr.net/gh/trustwallet/assets@master/blockchains/ethereum/assets/0xCb5f72d37685C3D5aD0bB5F982443BC8FcdF570E/logo.png",
      "tags": [
        "wrapped",
        "wormhole"
      ],
      "extensions": {
        "address": "0xCb5f72d37685C3D5aD0bB5F982443BC8FcdF570E",
        "bridgeContract": "https://etherscan.io/address/0xf92cD566Ea4864356C5491c177A430C222d7e678",
        "assetContract": "https://etherscan.io/address/0xCb5f72d37685C3D5aD0bB5F982443BC8FcdF570E",
        "coingeckoId": "rootkit"
      }
    },
    {
      "chainId": 101,
      "address": "E9X7rKAGfSh1gsHC6qh5MVLkDzRcT64KQbjzvHnc5zEq",
      "symbol": "wSWAP",
      "name": "TrustSwap Token (Wormhole)",
      "decimals": 9,
      "logoURI": "https://cdn.jsdelivr.net/gh/trustwallet/assets@master/blockchains/ethereum/assets/0xCC4304A31d09258b0029eA7FE63d032f52e44EFe/logo.png",
      "tags": [
        "wrapped",
        "wormhole"
      ],
      "extensions": {
        "address": "0xCC4304A31d09258b0029eA7FE63d032f52e44EFe",
        "bridgeContract": "https://etherscan.io/address/0xf92cD566Ea4864356C5491c177A430C222d7e678",
        "assetContract": "https://etherscan.io/address/0xCC4304A31d09258b0029eA7FE63d032f52e44EFe",
        "coingeckoId": "trustswap"
      }
    },
    {
      "chainId": 101,
      "address": "5NEENV1mNvu7MfNNtKuGSDC8zoNStq1tuLkDXFtv6rZd",
      "symbol": "wTVK",
      "name": "Terra Virtua Kolect (Wormhole)",
      "decimals": 9,
      "logoURI": "https://cdn.jsdelivr.net/gh/trustwallet/assets@master/blockchains/ethereum/assets/0xd084B83C305daFD76AE3E1b4E1F1fe2eCcCb3988/logo.png",
      "tags": [
        "wrapped",
        "wormhole"
      ],
      "extensions": {
        "address": "0xd084B83C305daFD76AE3E1b4E1F1fe2eCcCb3988",
        "bridgeContract": "https://etherscan.io/address/0xf92cD566Ea4864356C5491c177A430C222d7e678",
        "assetContract": "https://etherscan.io/address/0xd084B83C305daFD76AE3E1b4E1F1fe2eCcCb3988",
        "coingeckoId": "terra-virtua-kolect"
      }
    },
    {
      "chainId": 101,
      "address": "5ZXLGj7onpitgtREJNYb51DwDPddvqV1YLC8jn2sgz48",
      "symbol": "wOMG",
      "name": "OMG Network (Wormhole)",
      "decimals": 9,
      "logoURI": "https://cdn.jsdelivr.net/gh/trustwallet/assets@master/blockchains/ethereum/assets//logo.png",
      "tags": [
        "wrapped",
        "wormhole"
      ],
      "extensions": {
        "address": "0xd26114cd6EE289AccF82350c8d8487fedB8A0C07",
        "bridgeContract": "https://etherscan.io/address/0xf92cD566Ea4864356C5491c177A430C222d7e678",
        "assetContract": "https://etherscan.io/address/0xd26114cd6EE289AccF82350c8d8487fedB8A0C07",
        "coingeckoId": "omisego"
      }
    },
    {
      "chainId": 101,
      "address": "2Xf2yAXJfg82sWwdLUo2x9mZXy6JCdszdMZkcF1Hf4KV",
      "symbol": "wLUNA",
      "name": "Wrapped LUNA Token (Wormhole)",
      "decimals": 9,
      "logoURI": "https://cdn.jsdelivr.net/gh/trustwallet/assets@master/blockchains/ethereum/assets/0xd2877702675e6cEb975b4A1dFf9fb7BAF4C91ea9/logo.png",
      "tags": [
        "wrapped",
        "wormhole"
      ],
      "extensions": {
        "address": "0xd2877702675e6cEb975b4A1dFf9fb7BAF4C91ea9",
        "bridgeContract": "https://etherscan.io/address/0xf92cD566Ea4864356C5491c177A430C222d7e678",
        "assetContract": "https://etherscan.io/address/0xd2877702675e6cEb975b4A1dFf9fb7BAF4C91ea9",
        "coingeckoId": "wrapped-terra"
      }
    },
    {
      "chainId": 101,
      "address": "5Ro6JxJ4NjSTEppdX2iXUYgWkAEF1dcs9gqMX99E2vkL",
      "symbol": "wBONDLY",
      "name": "Bondly Token (Wormhole)",
      "decimals": 9,
      "logoURI": "https://cdn.jsdelivr.net/gh/trustwallet/assets@master/blockchains/ethereum/assets/0xD2dDa223b2617cB616c1580db421e4cFAe6a8a85/logo.png",
      "tags": [
        "wrapped",
        "wormhole"
      ],
      "extensions": {
        "address": "0xD2dDa223b2617cB616c1580db421e4cFAe6a8a85",
        "bridgeContract": "https://etherscan.io/address/0xf92cD566Ea4864356C5491c177A430C222d7e678",
        "assetContract": "https://etherscan.io/address/0xD2dDa223b2617cB616c1580db421e4cFAe6a8a85",
        "coingeckoId": "bondly"
      }
    },
    {
      "chainId": 101,
      "address": "5jFzUEqWLnvGvKWb1Pji9nWVYy5vLG2saoXCyVNWEdEi",
      "symbol": "wDETS",
      "name": "Dextrust (Wormhole)",
      "decimals": 9,
      "logoURI": "https://cdn.jsdelivr.net/gh/trustwallet/assets@master/blockchains/ethereum/assets/0xd379700999F4805Ce80aa32DB46A94dF64561108/logo.png",
      "tags": [
        "wrapped",
        "wormhole"
      ],
      "extensions": {
        "address": "0xd379700999F4805Ce80aa32DB46A94dF64561108",
        "bridgeContract": "https://etherscan.io/address/0xf92cD566Ea4864356C5491c177A430C222d7e678",
        "assetContract": "https://etherscan.io/address/0xd379700999F4805Ce80aa32DB46A94dF64561108",
        "coingeckoId": "dextrust"
      }
    },
    {
      "chainId": 101,
      "address": "BV5tm1uCRWQCQKNgQVFnkseqAjxpmbJkRCXvzFWBdgMp",
      "symbol": "wAMPL",
      "name": "Ampleforth (Wormhole)",
      "decimals": 9,
      "logoURI": "https://cdn.jsdelivr.net/gh/trustwallet/assets@master/blockchains/ethereum/assets//logo.png",
      "tags": [
        "wrapped",
        "wormhole"
      ],
      "extensions": {
        "address": "0xD46bA6D942050d489DBd938a2C909A5d5039A161",
        "bridgeContract": "https://etherscan.io/address/0xf92cD566Ea4864356C5491c177A430C222d7e678",
        "assetContract": "https://etherscan.io/address/0xD46bA6D942050d489DBd938a2C909A5d5039A161",
        "coingeckoId": "ampleforth"
      }
    },
    {
      "chainId": 101,
      "address": "2PSvGigDY4MVUmv51bBiARBMcHBtXcUBnx5V9BwWbbi2",
      "symbol": "wPOLK",
      "name": "Polkamarkets (Wormhole)",
      "decimals": 9,
      "logoURI": "https://cdn.jsdelivr.net/gh/trustwallet/assets@master/blockchains/ethereum/assets/0xD478161C952357F05f0292B56012Cd8457F1cfbF/logo.png",
      "tags": [
        "wrapped",
        "wormhole"
      ],
      "extensions": {
        "address": "0xD478161C952357F05f0292B56012Cd8457F1cfbF",
        "bridgeContract": "https://etherscan.io/address/0xf92cD566Ea4864356C5491c177A430C222d7e678",
        "assetContract": "https://etherscan.io/address/0xD478161C952357F05f0292B56012Cd8457F1cfbF",
        "coingeckoId": "polkamarkets"
      }
    },
    {
      "chainId": 101,
      "address": "ApmXkxXCASdxRf3Ln6Ni7oAZ7E6CX1CcJAD8A5qBdhSm",
      "symbol": "wCRV",
      "name": "Curve DAO Token (Wormhole)",
      "decimals": 9,
      "logoURI": "https://cdn.jsdelivr.net/gh/trustwallet/assets@master/blockchains/ethereum/assets/0xD533a949740bb3306d119CC777fa900bA034cd52/logo.png",
      "tags": [
        "wrapped",
        "wormhole"
      ],
      "extensions": {
        "address": "0xD533a949740bb3306d119CC777fa900bA034cd52",
        "bridgeContract": "https://etherscan.io/address/0xf92cD566Ea4864356C5491c177A430C222d7e678",
        "assetContract": "https://etherscan.io/address/0xD533a949740bb3306d119CC777fa900bA034cd52",
        "coingeckoId": "curve-dao-token"
      }
    },
    {
      "chainId": 101,
      "address": "DWECGzR56MruYJyo5g5QpoxZbFoydt3oWUkkDsVhxXzs",
      "symbol": "wMEME",
      "name": "MEME (Wormhole)",
      "decimals": 8,
      "logoURI": "https://cdn.jsdelivr.net/gh/trustwallet/assets@master/blockchains/ethereum/assets/0xD5525D397898e5502075Ea5E830d8914f6F0affe/logo.png",
      "tags": [
        "wrapped",
        "wormhole"
      ],
      "extensions": {
        "address": "0xD5525D397898e5502075Ea5E830d8914f6F0affe",
        "bridgeContract": "https://etherscan.io/address/0xf92cD566Ea4864356C5491c177A430C222d7e678",
        "assetContract": "https://etherscan.io/address/0xD5525D397898e5502075Ea5E830d8914f6F0affe",
        "coingeckoId": "degenerator"
      }
    },
    {
      "chainId": 101,
      "address": "3Y2wTtM4kCX8uUSLrKJ8wpajCu1C9LaWWAd7b7Nb2BDw",
      "symbol": "wEXNT",
      "name": "ExNetwork Community Token (Wormhole)",
      "decimals": 9,
      "logoURI": "https://cdn.jsdelivr.net/gh/trustwallet/assets@master/blockchains/ethereum/assets/0xD6c67B93a7b248dF608a653d82a100556144c5DA/logo.png",
      "tags": [
        "wrapped",
        "wormhole"
      ],
      "extensions": {
        "address": "0xD6c67B93a7b248dF608a653d82a100556144c5DA",
        "bridgeContract": "https://etherscan.io/address/0xf92cD566Ea4864356C5491c177A430C222d7e678",
        "assetContract": "https://etherscan.io/address/0xD6c67B93a7b248dF608a653d82a100556144c5DA",
        "coingeckoId": "exnetwork-token"
      }
    },
    {
      "chainId": 101,
      "address": "9w97GdWUYYaamGwdKMKZgGzPduZJkiFizq4rz5CPXRv2",
      "symbol": "wUSDT",
      "name": "Tether USD (Wormhole)",
      "decimals": 6,
      "logoURI": "https://cdn.jsdelivr.net/gh/trustwallet/assets@master/blockchains/ethereum/assets/0xdAC17F958D2ee523a2206206994597C13D831ec7/logo.png",
      "tags": [
        "wrapped",
        "wormhole"
      ],
      "extensions": {
        "address": "0xdAC17F958D2ee523a2206206994597C13D831ec7",
        "bridgeContract": "https://etherscan.io/address/0xf92cD566Ea4864356C5491c177A430C222d7e678",
        "assetContract": "https://etherscan.io/address/0xdAC17F958D2ee523a2206206994597C13D831ec7",
        "coingeckoId": "tether"
      }
    },
    {
      "chainId": 101,
      "address": "CqWSJtkMMY16q9QLnQxktM1byzVHGRr8b6LCPuZnEeiL",
      "symbol": "wYLD",
      "name": "Yield (Wormhole)",
      "decimals": 9,
      "logoURI": "https://cdn.jsdelivr.net/gh/trustwallet/assets@master/blockchains/ethereum/assets/0xDcB01cc464238396E213a6fDd933E36796eAfF9f/logo.png",
      "tags": [
        "wrapped",
        "wormhole"
      ],
      "extensions": {
        "address": "0xDcB01cc464238396E213a6fDd933E36796eAfF9f",
        "bridgeContract": "https://etherscan.io/address/0xf92cD566Ea4864356C5491c177A430C222d7e678",
        "assetContract": "https://etherscan.io/address/0xDcB01cc464238396E213a6fDd933E36796eAfF9f",
        "coingeckoId": "yield"
      }
    },
    {
      "chainId": 101,
      "address": "26ZzQVGZruwcZPs2sqb8n9ojKt2cviUjHcMjstFtK6ow",
      "symbol": "wKNC",
      "name": "Kyber Network Crystal (Wormhole)",
      "decimals": 9,
      "logoURI": "https://cdn.jsdelivr.net/gh/trustwallet/assets@master/blockchains/ethereum/assets/0xdd974D5C2e2928deA5F71b9825b8b646686BD200/logo.png",
      "tags": [
        "wrapped",
        "wormhole"
      ],
      "extensions": {
        "address": "0xdd974D5C2e2928deA5F71b9825b8b646686BD200",
        "bridgeContract": "https://etherscan.io/address/0xf92cD566Ea4864356C5491c177A430C222d7e678",
        "assetContract": "https://etherscan.io/address/0xdd974D5C2e2928deA5F71b9825b8b646686BD200",
        "coingeckoId": "kyber-network"
      }
    },
    {
      "chainId": 101,
      "address": "HHoHTtntq2kiBPENyVM1DTP7pNrkBXX2Jye29PSyz3qf",
      "symbol": "wCOTI",
      "name": "COTI Token (Wormhole)",
      "decimals": 9,
      "logoURI": "https://cdn.jsdelivr.net/gh/trustwallet/assets@master/blockchains/ethereum/assets/0xDDB3422497E61e13543BeA06989C0789117555c5/logo.png",
      "tags": [
        "wrapped",
        "wormhole"
      ],
      "extensions": {
        "address": "0xDDB3422497E61e13543BeA06989C0789117555c5",
        "bridgeContract": "https://etherscan.io/address/0xf92cD566Ea4864356C5491c177A430C222d7e678",
        "assetContract": "https://etherscan.io/address/0xDDB3422497E61e13543BeA06989C0789117555c5",
        "coingeckoId": "coti"
      }
    },
    {
      "chainId": 101,
      "address": "4sEpUsJ6uJZYi6A2da8EGjKPacRSqYJaPJffPnTqoWVv",
      "symbol": "wINJ",
      "name": "Injective Token (Wormhole)",
      "decimals": 9,
      "logoURI": "https://cdn.jsdelivr.net/gh/trustwallet/assets@master/blockchains/ethereum/assets/0xe28b3B32B6c345A34Ff64674606124Dd5Aceca30/logo.png",
      "tags": [
        "wrapped",
        "wormhole"
      ],
      "extensions": {
        "address": "0xe28b3B32B6c345A34Ff64674606124Dd5Aceca30",
        "bridgeContract": "https://etherscan.io/address/0xf92cD566Ea4864356C5491c177A430C222d7e678",
        "assetContract": "https://etherscan.io/address/0xe28b3B32B6c345A34Ff64674606124Dd5Aceca30",
        "coingeckoId": "injective-protocol"
      }
    },
    {
      "chainId": 101,
      "address": "G2jrxYSoCSzmohxERa2JzSJMuRM4kiNvRA3DnCv7Lzcz",
      "symbol": "wZRX",
      "name": "0x Protocol Token (Wormhole)",
      "decimals": 9,
      "logoURI": "https://cdn.jsdelivr.net/gh/trustwallet/assets@master/blockchains/ethereum/assets/0xE41d2489571d322189246DaFA5ebDe1F4699F498/logo.png",
      "tags": [
        "wrapped",
        "wormhole"
      ],
      "extensions": {
        "address": "0xE41d2489571d322189246DaFA5ebDe1F4699F498",
        "bridgeContract": "https://etherscan.io/address/0xf92cD566Ea4864356C5491c177A430C222d7e678",
        "assetContract": "https://etherscan.io/address/0xE41d2489571d322189246DaFA5ebDe1F4699F498",
        "coingeckoId": "0x"
      }
    },
    {
      "chainId": 101,
      "address": "3bkBFHyof411hGBdcsiM1KSDdErw63Xoj3eLB8yNknB4",
      "symbol": "wSUPER",
      "name": "SuperFarm (Wormhole)",
      "decimals": 9,
      "logoURI": "https://cdn.jsdelivr.net/gh/trustwallet/assets@master/blockchains/ethereum/assets/0xe53EC727dbDEB9E2d5456c3be40cFF031AB40A55/logo.png",
      "tags": [
        "wrapped",
        "wormhole"
      ],
      "extensions": {
        "address": "0xe53EC727dbDEB9E2d5456c3be40cFF031AB40A55",
        "bridgeContract": "https://etherscan.io/address/0xf92cD566Ea4864356C5491c177A430C222d7e678",
        "assetContract": "https://etherscan.io/address/0xe53EC727dbDEB9E2d5456c3be40cFF031AB40A55",
        "coingeckoId": "superfarm"
      }
    },
    {
      "chainId": 101,
      "address": "7kkkoa1MB93ELm3vjvyC8GJ65G7eEgLhfaHU58riJUCx",
      "symbol": "waEth",
      "name": "aEthereum (Wormhole)",
      "decimals": 9,
      "logoURI": "https://cdn.jsdelivr.net/gh/trustwallet/assets@master/blockchains/ethereum/assets/0xE95A203B1a91a908F9B9CE46459d101078c2c3cb/logo.png",
      "tags": [
        "wrapped",
        "wormhole"
      ],
      "extensions": {
        "address": "0xE95A203B1a91a908F9B9CE46459d101078c2c3cb",
        "bridgeContract": "https://etherscan.io/address/0xf92cD566Ea4864356C5491c177A430C222d7e678",
        "assetContract": "https://etherscan.io/address/0xE95A203B1a91a908F9B9CE46459d101078c2c3cb",
        "coingeckoId": "ankreth"
      }
    },
    {
      "chainId": 101,
      "address": "F48zUwoQMzgCTf5wihwz8GPN23gdcoVMiT227APqA6hC",
      "symbol": "wSURF",
      "name": "SURF.Finance (Wormhole)",
      "decimals": 9,
      "logoURI": "https://cdn.jsdelivr.net/gh/trustwallet/assets@master/blockchains/ethereum/assets/0xEa319e87Cf06203DAe107Dd8E5672175e3Ee976c/logo.png",
      "tags": [
        "wrapped",
        "wormhole"
      ],
      "extensions": {
        "address": "0xEa319e87Cf06203DAe107Dd8E5672175e3Ee976c",
        "bridgeContract": "https://etherscan.io/address/0xf92cD566Ea4864356C5491c177A430C222d7e678",
        "assetContract": "https://etherscan.io/address/0xEa319e87Cf06203DAe107Dd8E5672175e3Ee976c",
        "coingeckoId": "surf-finance"
      }
    },
    {
      "chainId": 101,
      "address": "EK6iyvvqvQtsWYcySrZVHkXjCLX494r9PhnDWJaX1CPu",
      "symbol": "wrenBTC",
      "name": "renBTC (Wormhole)",
      "decimals": 8,
      "logoURI": "https://cdn.jsdelivr.net/gh/trustwallet/assets@master/blockchains/ethereum/assets/0xEB4C2781e4ebA804CE9a9803C67d0893436bB27D/logo.png",
      "tags": [
        "wrapped",
        "wormhole"
      ],
      "extensions": {
        "address": "0xEB4C2781e4ebA804CE9a9803C67d0893436bB27D",
        "bridgeContract": "https://etherscan.io/address/0xf92cD566Ea4864356C5491c177A430C222d7e678",
        "assetContract": "https://etherscan.io/address/0xEB4C2781e4ebA804CE9a9803C67d0893436bB27D",
        "coingeckoId": "renbtc"
      }
    },
    {
      "chainId": 101,
      "address": "B2m4B527oLo5WFWLgy2MitP66azhEW2puaazUAuvNgqZ",
      "symbol": "wDMG",
      "name": "DMM: Governance (Wormhole)",
      "decimals": 9,
      "logoURI": "https://cdn.jsdelivr.net/gh/trustwallet/assets@master/blockchains/ethereum/assets/0xEd91879919B71bB6905f23af0A68d231EcF87b14/logo.png",
      "tags": [
        "wrapped",
        "wormhole"
      ],
      "extensions": {
        "address": "0xEd91879919B71bB6905f23af0A68d231EcF87b14",
        "bridgeContract": "https://etherscan.io/address/0xf92cD566Ea4864356C5491c177A430C222d7e678",
        "assetContract": "https://etherscan.io/address/0xEd91879919B71bB6905f23af0A68d231EcF87b14",
        "coingeckoId": "dmm-governance"
      }
    },
    {
      "chainId": 101,
      "address": "H3iuZNRwaqPsnGUGU5YkDwTU3hQMkzC32hxDko8EtzZw",
      "symbol": "wHEZ",
      "name": "Hermez Network Token (Wormhole)",
      "decimals": 9,
      "logoURI": "https://cdn.jsdelivr.net/gh/trustwallet/assets@master/blockchains/ethereum/assets/0xEEF9f339514298C6A857EfCfC1A762aF84438dEE/logo.png",
      "tags": [
        "wrapped",
        "wormhole"
      ],
      "extensions": {
        "address": "0xEEF9f339514298C6A857EfCfC1A762aF84438dEE",
        "bridgeContract": "https://etherscan.io/address/0xf92cD566Ea4864356C5491c177A430C222d7e678",
        "assetContract": "https://etherscan.io/address/0xEEF9f339514298C6A857EfCfC1A762aF84438dEE",
        "coingeckoId": "hermez-network-token"
      }
    },
    {
      "chainId": 101,
      "address": "DL7873Hud4eMdGScQFD7vrbC6fzWAMQ2LMuoZSn4zUry",
      "symbol": "wRLY",
      "name": "Rally (Wormhole)",
      "decimals": 9,
      "logoURI": "https://cdn.jsdelivr.net/gh/trustwallet/assets@master/blockchains/ethereum/assets/0xf1f955016EcbCd7321c7266BccFB96c68ea5E49b/logo.png",
      "tags": [
        "wrapped",
        "wormhole"
      ],
      "extensions": {
        "address": "0xf1f955016EcbCd7321c7266BccFB96c68ea5E49b",
        "bridgeContract": "https://etherscan.io/address/0xf92cD566Ea4864356C5491c177A430C222d7e678",
        "assetContract": "https://etherscan.io/address/0xf1f955016EcbCd7321c7266BccFB96c68ea5E49b",
        "coingeckoId": "rally-2"
      }
    },
    {
      "chainId": 101,
      "address": "3N89w9KPUVYUK5MMGNY8yMXhrr89QQ1RQPJxVnQHgMdd",
      "symbol": "wYf-DAI",
      "name": "YfDAI.finance (Wormhole)",
      "decimals": 9,
      "logoURI": "https://cdn.jsdelivr.net/gh/trustwallet/assets@master/blockchains/ethereum/assets/0xf4CD3d3Fda8d7Fd6C5a500203e38640A70Bf9577/logo.png",
      "tags": [
        "wrapped",
        "wormhole"
      ],
      "extensions": {
        "address": "0xf4CD3d3Fda8d7Fd6C5a500203e38640A70Bf9577",
        "bridgeContract": "https://etherscan.io/address/0xf92cD566Ea4864356C5491c177A430C222d7e678",
        "assetContract": "https://etherscan.io/address/0xf4CD3d3Fda8d7Fd6C5a500203e38640A70Bf9577",
        "coingeckoId": "yfdai-finance"
      }
    },
    {
      "chainId": 101,
      "address": "8ArKbnnDiq8eRR8hZ1eULMjd2iMAD8AqwyVJRAX7mHQo",
      "symbol": "wFCL",
      "name": "Fractal Protocol Token (Wormhole)",
      "decimals": 9,
      "logoURI": "https://cdn.jsdelivr.net/gh/trustwallet/assets@master/blockchains/ethereum/assets/0xF4d861575ecC9493420A3f5a14F85B13f0b50EB3/logo.png",
      "tags": [
        "wrapped",
        "wormhole"
      ],
      "extensions": {
        "address": "0xF4d861575ecC9493420A3f5a14F85B13f0b50EB3",
        "bridgeContract": "https://etherscan.io/address/0xf92cD566Ea4864356C5491c177A430C222d7e678",
        "assetContract": "https://etherscan.io/address/0xF4d861575ecC9493420A3f5a14F85B13f0b50EB3",
        "coingeckoId": "fractal"
      }
    },
    {
      "chainId": 101,
      "address": "ZWGxcTgJCNGQqZn6vFdknwj4AFFsYRZ4SDJuhRn3J1T",
      "symbol": "wAXS",
      "name": "Axie Infinity (Wormhole)",
      "decimals": 9,
      "logoURI": "https://cdn.jsdelivr.net/gh/trustwallet/assets@master/blockchains/ethereum/assets/0xF5D669627376EBd411E34b98F19C868c8ABA5ADA/logo.png",
      "tags": [
        "wrapped",
        "wormhole"
      ],
      "extensions": {
        "address": "0xF5D669627376EBd411E34b98F19C868c8ABA5ADA",
        "bridgeContract": "https://etherscan.io/address/0xf92cD566Ea4864356C5491c177A430C222d7e678",
        "assetContract": "https://etherscan.io/address/0xF5D669627376EBd411E34b98F19C868c8ABA5ADA",
        "coingeckoId": "axie-infinity"
      }
    },
    {
      "chainId": 101,
      "address": "PEjUEMHFRtfajio8YHKZdUruW1vTzGmz6F7NngjYuou",
      "symbol": "wENJ",
      "name": "Enjin Coin (Wormhole)",
      "decimals": 9,
      "logoURI": "https://cdn.jsdelivr.net/gh/trustwallet/assets@master/blockchains/ethereum/assets/0xF629cBd94d3791C9250152BD8dfBDF380E2a3B9c/logo.png",
      "tags": [
        "wrapped",
        "wormhole"
      ],
      "extensions": {
        "address": "0xF629cBd94d3791C9250152BD8dfBDF380E2a3B9c",
        "bridgeContract": "https://etherscan.io/address/0xf92cD566Ea4864356C5491c177A430C222d7e678",
        "assetContract": "https://etherscan.io/address/0xF629cBd94d3791C9250152BD8dfBDF380E2a3B9c",
        "coingeckoId": "enjincoin"
      }
    },
    {
      "chainId": 101,
      "address": "2cW5deMKeR97C7csq1aMMWUa5RNWkpQFz8tumxk4ZV8w",
      "symbol": "wYLD",
      "name": "Yield (Wormhole)",
      "decimals": 9,
      "logoURI": "https://cdn.jsdelivr.net/gh/trustwallet/assets@master/blockchains/ethereum/assets/0xF94b5C5651c888d928439aB6514B93944eEE6F48/logo.png",
      "tags": [
        "wrapped",
        "wormhole"
      ],
      "extensions": {
        "address": "0xF94b5C5651c888d928439aB6514B93944eEE6F48",
        "bridgeContract": "https://etherscan.io/address/0xf92cD566Ea4864356C5491c177A430C222d7e678",
        "assetContract": "https://etherscan.io/address/0xF94b5C5651c888d928439aB6514B93944eEE6F48",
        "coingeckoId": "yield-app"
      }
    },
    {
      "chainId": 101,
      "address": "FR5qPX4gbKHPyKMK7Cey6dHZ7wtqmqRogYPJo6bpd5Uw",
      "symbol": "wDDIM",
      "name": "DuckDaoDime (Wormhole)",
      "decimals": 9,
      "logoURI": "https://cdn.jsdelivr.net/gh/trustwallet/assets@master/blockchains/ethereum/assets/0xFbEEa1C75E4c4465CB2FCCc9c6d6afe984558E20/logo.png",
      "tags": [
        "wrapped",
        "wormhole"
      ],
      "extensions": {
        "address": "0xFbEEa1C75E4c4465CB2FCCc9c6d6afe984558E20",
        "bridgeContract": "https://etherscan.io/address/0xf92cD566Ea4864356C5491c177A430C222d7e678",
        "assetContract": "https://etherscan.io/address/0xFbEEa1C75E4c4465CB2FCCc9c6d6afe984558E20",
        "coingeckoId": "duckdaodime"
      }
    },
    {
      "chainId": 101,
      "address": "8HCWFQA2GsA6Nm2L5jidM3mus7NeeQ8wp1ri3XFF9WWH",
      "symbol": "wRARI",
      "name": "Rarible (Wormhole)",
      "decimals": 9,
      "logoURI": "https://cdn.jsdelivr.net/gh/trustwallet/assets@master/blockchains/ethereum/assets/0xFca59Cd816aB1eaD66534D82bc21E7515cE441CF/logo.png",
      "tags": [
        "wrapped",
        "wormhole"
      ],
      "extensions": {
        "address": "0xFca59Cd816aB1eaD66534D82bc21E7515cE441CF",
        "bridgeContract": "https://etherscan.io/address/0xf92cD566Ea4864356C5491c177A430C222d7e678",
        "assetContract": "https://etherscan.io/address/0xFca59Cd816aB1eaD66534D82bc21E7515cE441CF",
        "coingeckoId": "rarible"
      }
    },
    {
      "chainId": 101,
      "address": "Egrv6hURf5o68xJ1AGYeRv8RNj2nXJVuSoA5wwiSALcN",
      "symbol": "wAMP",
      "name": "Amp (Wormhole)",
      "decimals": 9,
      "logoURI": "https://cdn.jsdelivr.net/gh/trustwallet/assets@master/blockchains/ethereum/assets/0xfF20817765cB7f73d4bde2e66e067E58D11095C2/logo.png",
      "tags": [
        "wrapped",
        "wormhole"
      ],
      "extensions": {
        "address": "0xfF20817765cB7f73d4bde2e66e067E58D11095C2",
        "bridgeContract": "https://etherscan.io/address/0xf92cD566Ea4864356C5491c177A430C222d7e678",
        "assetContract": "https://etherscan.io/address/0xfF20817765cB7f73d4bde2e66e067E58D11095C2",
        "coingeckoId": "amp-token"
      }
    },
    {
      "chainId": 101,
      "address": "GXMaB6jm5cdoQgb65YpkEu61eDYtod3PuVwYYXdZZJ9r",
      "symbol": "wFSW",
      "name": "FalconSwap Token (Wormhole)",
      "decimals": 9,
      "logoURI": "https://cdn.jsdelivr.net/gh/trustwallet/assets@master/blockchains/ethereum/assets/0xfffffffFf15AbF397dA76f1dcc1A1604F45126DB/logo.png",
      "tags": [
        "wrapped",
        "wormhole"
      ],
      "extensions": {
        "address": "0xfffffffFf15AbF397dA76f1dcc1A1604F45126DB",
        "bridgeContract": "https://etherscan.io/address/0xf92cD566Ea4864356C5491c177A430C222d7e678",
        "assetContract": "https://etherscan.io/address/0xfffffffFf15AbF397dA76f1dcc1A1604F45126DB",
        "coingeckoId": "fsw-token"
      }
    },
    {
      "chainId": 101,
      "address": "AJ1W9A9N9dEMdVyoDiam2rV44gnBm2csrPDP7xqcapgX",
      "symbol": "wBUSD",
      "name": "Binance USD (Wormhole)",
      "decimals": 9,
      "logoURI": " https://cdn.jsdelivr.net/gh/trustwallet/assets@master/blockchains/ethereum/assets/0x4Fabb145d64652a948d72533023f6E7A623C7C53/logo.png",
      "tags": [
        "wrapped",
        "wormhole"
      ],
      "extensions": {
        "address": "0x4Fabb145d64652a948d72533023f6E7A623C7C53",
        "bridgeContract": "https://etherscan.io/address/0xf92cD566Ea4864356C5491c177A430C222d7e678",
        "assetContract": "https://etherscan.io/address/0x4Fabb145d64652a948d72533023f6E7A623C7C53",
        "coingeckoId": "binance-usd"
      }
    },
    {
      "chainId": 101,
      "address": "2VmKuXMwdzouMndWcK7BK2951tBEtYVmGsdU4dXbjyaY",
      "symbol": "waDAI",
      "name": "Aave Interest bearing DAI (Wormhole)",
      "decimals": 9,
      "logoURI": "https://cloudflare-ipfs.com/ipfs/QmaznB5PRhMC696u8yZuzN6Uwrnp7Zmfa5CydVUMvLJc9i/aDAI.svg",
      "tags": [
        "wrapped",
        "wormhole"
      ],
      "extensions": {
        "address": "0xfC1E690f61EFd961294b3e1Ce3313fBD8aa4f85d",
        "bridgeContract": "https://etherscan.io/address/0xf92cD566Ea4864356C5491c177A430C222d7e678",
        "assetContract": "https://etherscan.io/address/0xfC1E690f61EFd961294b3e1Ce3313fBD8aa4f85d",
        "coingeckoId": "aave-dai-v1"
      }
    },
    {
      "chainId": 101,
      "address": "AXvWVviBmySSdghmuomYHqYB3AZn7NmAWrHYHKKPJxoL",
      "symbol": "waTUSD",
      "name": "Aave Interest bearing TUSD (Wormhole)",
      "decimals": 9,
      "logoURI": "https://cloudflare-ipfs.com/ipfs/QmaznB5PRhMC696u8yZuzN6Uwrnp7Zmfa5CydVUMvLJc9i/aTUSD.svg",
      "tags": [
        "wrapped",
        "wormhole"
      ],
      "extensions": {
        "address": "0x4DA9b813057D04BAef4e5800E36083717b4a0341",
        "bridgeContract": "https://etherscan.io/address/0xf92cD566Ea4864356C5491c177A430C222d7e678",
        "assetContract": "https://etherscan.io/address/0x4DA9b813057D04BAef4e5800E36083717b4a0341",
        "coingeckoId": "aave-tusd-v1"
      }
    },
    {
      "chainId": 101,
      "address": "AkaisFPmasQYZUJsZLD9wPEo2KA7aCRqyRawX18ZRzGr",
      "symbol": "waUSDC",
      "name": "Aave Interest bearing USDC (Wormhole)",
      "decimals": 6,
      "logoURI": "https://cloudflare-ipfs.com/ipfs/QmaznB5PRhMC696u8yZuzN6Uwrnp7Zmfa5CydVUMvLJc9i/aUSDC.svg",
      "tags": [
        "wrapped",
        "wormhole"
      ],
      "extensions": {
        "address": "0x9bA00D6856a4eDF4665BcA2C2309936572473B7E",
        "bridgeContract": "https://etherscan.io/address/0xf92cD566Ea4864356C5491c177A430C222d7e678",
        "assetContract": "https://etherscan.io/address/0x9bA00D6856a4eDF4665BcA2C2309936572473B7E",
        "coingeckoId": "aave-usdc-v1"
      }
    },
    {
      "chainId": 101,
      "address": "FZfQtWMoTQ51Z4jxvHfmFcqj4862u9GzmugBnZUuWqR5",
      "symbol": "waUSDT",
      "name": "Aave Interest bearing USDT (Wormhole)",
      "decimals": 6,
      "logoURI": "https://cloudflare-ipfs.com/ipfs/QmaznB5PRhMC696u8yZuzN6Uwrnp7Zmfa5CydVUMvLJc9i/aUSDT.svg",
      "tags": [
        "wrapped",
        "wormhole"
      ],
      "extensions": {
        "address": "0x71fc860F7D3A592A4a98740e39dB31d25db65ae8",
        "bridgeContract": "https://etherscan.io/address/0xf92cD566Ea4864356C5491c177A430C222d7e678",
        "assetContract": "https://etherscan.io/address/0x71fc860F7D3A592A4a98740e39dB31d25db65ae8",
        "coingeckoId": "aave-usdt-v1"
      }
    },
    {
      "chainId": 101,
      "address": "BMrbF8DZ9U5KGdJ4F2MJbH5d6KPi5FQVp7EqmLrhDe1f",
      "symbol": "waSUSD",
      "name": "Aave Interest bearing SUSD (Wormhole)",
      "decimals": 9,
      "logoURI": "https://cloudflare-ipfs.com/ipfs/QmaznB5PRhMC696u8yZuzN6Uwrnp7Zmfa5CydVUMvLJc9i/aSUSD.svg",
      "tags": [
        "wrapped",
        "wormhole"
      ],
      "extensions": {
        "address": "0x625aE63000f46200499120B906716420bd059240",
        "bridgeContract": "https://etherscan.io/address/0xf92cD566Ea4864356C5491c177A430C222d7e678",
        "assetContract": "https://etherscan.io/address/0x625aE63000f46200499120B906716420bd059240",
        "coingeckoId": "aave-susd-v1"
      }
    },
    {
      "chainId": 101,
      "address": "Fzx4N1xJPDZENAhrAaH79k2izT9CFbfnDEcpcWjiusdY",
      "symbol": "waLEND",
      "name": "Aave Interest bearing LEND (Wormhole)",
      "decimals": 9,
      "logoURI": "https://cloudflare-ipfs.com/ipfs/QmaznB5PRhMC696u8yZuzN6Uwrnp7Zmfa5CydVUMvLJc9i/aLEND.svg",
      "tags": [
        "wrapped",
        "wormhole"
      ],
      "extensions": {
        "address": "0x7D2D3688Df45Ce7C552E19c27e007673da9204B8",
        "bridgeContract": "https://etherscan.io/address/0xf92cD566Ea4864356C5491c177A430C222d7e678",
        "assetContract": "https://etherscan.io/address/0x7D2D3688Df45Ce7C552E19c27e007673da9204B8"
      }
    },
    {
      "chainId": 101,
      "address": "GCdDiVgZnkWCAnGktUsjhoho2CHab9JfrRy3Q5W51zvC",
      "symbol": "waBAT",
      "name": "Aave Interest bearing BAT (Wormhole)",
      "decimals": 9,
      "logoURI": "https://cloudflare-ipfs.com/ipfs/QmaznB5PRhMC696u8yZuzN6Uwrnp7Zmfa5CydVUMvLJc9i/aBAT.svg",
      "tags": [
        "wrapped",
        "wormhole"
      ],
      "extensions": {
        "address": "0xE1BA0FB44CCb0D11b80F92f4f8Ed94CA3fF51D00",
        "bridgeContract": "https://etherscan.io/address/0xf92cD566Ea4864356C5491c177A430C222d7e678",
        "assetContract": "https://etherscan.io/address/0xE1BA0FB44CCb0D11b80F92f4f8Ed94CA3fF51D00",
        "coingeckoId": "aave-bat-v1"
      }
    },
    {
      "chainId": 101,
      "address": "FBrfFh7fb7xKfyBMJA32KufMjEkgSgY4AuzLXFKdJFRj",
      "symbol": "waETH",
      "name": "Aave Interest bearing ETH (Wormhole)",
      "decimals": 9,
      "logoURI": "https://cloudflare-ipfs.com/ipfs/QmaznB5PRhMC696u8yZuzN6Uwrnp7Zmfa5CydVUMvLJc9i/aETH.svg",
      "tags": [
        "wrapped",
        "wormhole"
      ],
      "extensions": {
        "address": "0x3a3A65aAb0dd2A17E3F1947bA16138cd37d08c04",
        "bridgeContract": "https://etherscan.io/address/0xf92cD566Ea4864356C5491c177A430C222d7e678",
        "assetContract": "https://etherscan.io/address/0x3a3A65aAb0dd2A17E3F1947bA16138cd37d08c04",
        "coingeckoId": "aave-eth-v1"
      }
    },
    {
      "chainId": 101,
      "address": "Adp88WrQDgExPTu26DdBnbN2ffWMkXLxwqzjTdfRQiJi",
      "symbol": "waLINK",
      "name": "Aave Interest bearing LINK (Wormhole)",
      "decimals": 9,
      "logoURI": "https://cloudflare-ipfs.com/ipfs/QmaznB5PRhMC696u8yZuzN6Uwrnp7Zmfa5CydVUMvLJc9i/aLINK.svg",
      "tags": [
        "wrapped",
        "wormhole"
      ],
      "extensions": {
        "address": "0xA64BD6C70Cb9051F6A9ba1F163Fdc07E0DfB5F84",
        "bridgeContract": "https://etherscan.io/address/0xf92cD566Ea4864356C5491c177A430C222d7e678",
        "assetContract": "https://etherscan.io/address/0xA64BD6C70Cb9051F6A9ba1F163Fdc07E0DfB5F84",
        "coingeckoId": "aave-link-v1"
      }
    },
    {
      "chainId": 101,
      "address": "3p67dqghWn6reQcVCqNBkufrpU1gtA1ZRAYja6GMXySG",
      "symbol": "waKNC",
      "name": "Aave Interest bearing KNC (Wormhole)",
      "decimals": 9,
      "logoURI": "https://cloudflare-ipfs.com/ipfs/QmaznB5PRhMC696u8yZuzN6Uwrnp7Zmfa5CydVUMvLJc9i/aKNC.svg",
      "tags": [
        "wrapped",
        "wormhole"
      ],
      "extensions": {
        "address": "0x9D91BE44C06d373a8a226E1f3b146956083803eB",
        "bridgeContract": "https://etherscan.io/address/0xf92cD566Ea4864356C5491c177A430C222d7e678",
        "assetContract": "https://etherscan.io/address/0x9D91BE44C06d373a8a226E1f3b146956083803eB",
        "coingeckoId": "aave-knc-v1"
      }
    },
    {
      "chainId": 101,
      "address": "A4qYX1xuewaBL9SeZnwA3We6MhG8TYcTceHAJpk7Etdt",
      "symbol": "waREP",
      "name": "Aave Interest bearing REP (Wormhole)",
      "decimals": 9,
      "logoURI": "https://cloudflare-ipfs.com/ipfs/QmaznB5PRhMC696u8yZuzN6Uwrnp7Zmfa5CydVUMvLJc9i/aREP.svg",
      "tags": [
        "wrapped",
        "wormhole"
      ],
      "extensions": {
        "address": "0x71010A9D003445aC60C4e6A7017c1E89A477B438",
        "bridgeContract": "https://etherscan.io/address/0xf92cD566Ea4864356C5491c177A430C222d7e678",
        "assetContract": "https://etherscan.io/address/0x71010A9D003445aC60C4e6A7017c1E89A477B438"
      }
    },
    {
      "chainId": 101,
      "address": "3iTtcKUVa5ouzwNZFc3SasuAKkY2ZuMxLERRcWfxQVN3",
      "symbol": "waMKR",
      "name": "Aave Interest bearing MKR (Wormhole)",
      "decimals": 9,
      "logoURI": "https://cloudflare-ipfs.com/ipfs/QmaznB5PRhMC696u8yZuzN6Uwrnp7Zmfa5CydVUMvLJc9i/aMKR.svg",
      "tags": [
        "wrapped",
        "wormhole"
      ],
      "extensions": {
        "address": "0x7deB5e830be29F91E298ba5FF1356BB7f8146998",
        "bridgeContract": "https://etherscan.io/address/0xf92cD566Ea4864356C5491c177A430C222d7e678",
        "assetContract": "https://etherscan.io/address/0x7deB5e830be29F91E298ba5FF1356BB7f8146998",
        "coingeckoId": "aave-mkr-v1"
      }
    },
    {
      "chainId": 101,
      "address": "EMS6TrCU8uBMumZukRSShGS1yzHGqYd3S8hW2sYULX3T",
      "symbol": "waMANA",
      "name": "Aave Interest bearing MANA (Wormhole)",
      "decimals": 9,
      "logoURI": "https://cloudflare-ipfs.com/ipfs/QmaznB5PRhMC696u8yZuzN6Uwrnp7Zmfa5CydVUMvLJc9i/aMANA.svg",
      "tags": [
        "wrapped",
        "wormhole"
      ],
      "extensions": {
        "address": "0x6FCE4A401B6B80ACe52baAefE4421Bd188e76F6f",
        "bridgeContract": "https://etherscan.io/address/0xf92cD566Ea4864356C5491c177A430C222d7e678",
        "assetContract": "https://etherscan.io/address/0x6FCE4A401B6B80ACe52baAefE4421Bd188e76F6f",
        "coingeckoId": "aave-mana-v1"
      }
    },
    {
      "chainId": 101,
      "address": "qhqzfH7AjeukUgqyPXncWHFXTBebFNu5QQUrzhJaLB4",
      "symbol": "waZRX",
      "name": "Aave Interest bearing ZRX (Wormhole)",
      "decimals": 9,
      "logoURI": "https://cloudflare-ipfs.com/ipfs/QmaznB5PRhMC696u8yZuzN6Uwrnp7Zmfa5CydVUMvLJc9i/aZRX.svg",
      "tags": [
        "wrapped",
        "wormhole"
      ],
      "extensions": {
        "address": "0x6Fb0855c404E09c47C3fBCA25f08d4E41f9F062f",
        "bridgeContract": "https://etherscan.io/address/0xf92cD566Ea4864356C5491c177A430C222d7e678",
        "assetContract": "https://etherscan.io/address/0x6Fb0855c404E09c47C3fBCA25f08d4E41f9F062f",
        "coingeckoId": "aave-zrx-v1"
      }
    },
    {
      "chainId": 101,
      "address": "FeU2J26AfMqh2mh7Cf4Lw1HRueAvAkZYxGr8njFNMeQ2",
      "symbol": "waSNX",
      "name": "Aave Interest bearing SNX (Wormhole)",
      "decimals": 9,
      "logoURI": "https://cloudflare-ipfs.com/ipfs/QmXj52EGotmpyep84PBycmQnAgCF2sbqxdXFWP3GPZFbEz",
      "tags": [
        "wrapped",
        "wormhole"
      ],
      "extensions": {
        "address": "0x328C4c80BC7aCa0834Db37e6600A6c49E12Da4DE",
        "bridgeContract": "https://etherscan.io/address/0xf92cD566Ea4864356C5491c177A430C222d7e678",
        "assetContract": "https://etherscan.io/address/0x328C4c80BC7aCa0834Db37e6600A6c49E12Da4DE",
        "coingeckoId": "aave-snx-v1"
      }
    },
    {
      "chainId": 101,
      "address": "GveRVvWTUH1s26YxyjUnXh1J5mMdu5crC2K2uQy26KXi",
      "symbol": "waWBTC",
      "name": "Aave Interest bearing WBTC (Wormhole)",
      "decimals": 8,
      "logoURI": "https://cloudflare-ipfs.com/ipfs/QmaznB5PRhMC696u8yZuzN6Uwrnp7Zmfa5CydVUMvLJc9i/aWBTC.svg",
      "tags": [
        "wrapped",
        "wormhole"
      ],
      "extensions": {
        "address": "0xFC4B8ED459e00e5400be803A9BB3954234FD50e3",
        "bridgeContract": "https://etherscan.io/address/0xf92cD566Ea4864356C5491c177A430C222d7e678",
        "assetContract": "https://etherscan.io/address/0xFC4B8ED459e00e5400be803A9BB3954234FD50e3",
        "coingeckoId": "aave-wbtc-v1"
      }
    },
    {
      "chainId": 101,
      "address": "F2WgoHLwV4pfxN4WrUs2q6KkmFCsNorGYQ82oaPNUFLP",
      "symbol": "waBUSD",
      "name": "Aave Interest bearing Binance USD (Wormhole)",
      "decimals": 9,
      "logoURI": "https://cloudflare-ipfs.com/ipfs/QmaznB5PRhMC696u8yZuzN6Uwrnp7Zmfa5CydVUMvLJc9i/aBUSD.svg",
      "tags": [
        "wrapped",
        "wormhole"
      ],
      "extensions": {
        "address": "0x6Ee0f7BB50a54AB5253dA0667B0Dc2ee526C30a8",
        "bridgeContract": "https://etherscan.io/address/0xf92cD566Ea4864356C5491c177A430C222d7e678",
        "assetContract": "https://etherscan.io/address/0x6Ee0f7BB50a54AB5253dA0667B0Dc2ee526C30a8",
        "coingeckoId": "aave-busd-v1"
      }
    },
    {
      "chainId": 101,
      "address": "3rNUQJgvfZ5eFsZvCkvdYcbd9ZzS6YmtwQsoUTFKmVd4",
      "symbol": "waENJ",
      "name": "Aave Interest bearing ENJ (Wormhole)",
      "decimals": 9,
      "logoURI": "https://cloudflare-ipfs.com/ipfs/QmaznB5PRhMC696u8yZuzN6Uwrnp7Zmfa5CydVUMvLJc9i/aENJ.svg",
      "tags": [
        "wrapped",
        "wormhole"
      ],
      "extensions": {
        "address": "0x712DB54daA836B53Ef1EcBb9c6ba3b9Efb073F40",
        "bridgeContract": "https://etherscan.io/address/0xf92cD566Ea4864356C5491c177A430C222d7e678",
        "assetContract": "https://etherscan.io/address/0x712DB54daA836B53Ef1EcBb9c6ba3b9Efb073F40",
        "coingeckoId": "aave-enj-v1"
      }
    },
    {
      "chainId": 101,
      "address": "BHh8nyDwdUG4uyyQYNqGXGLHPyb83R6Y2fqJrNVKtTsT",
      "symbol": "waREN",
      "name": "Aave Interest bearing REN (Wormhole)",
      "decimals": 9,
      "logoURI": "https://cloudflare-ipfs.com/ipfs/QmUgE3UECZxZcCAiqd3V9otfFWLi5fxR8uHd94RxkT3iYb",
      "tags": [
        "wrapped",
        "wormhole"
      ],
      "extensions": {
        "address": "0x69948cC03f478B95283F7dbf1CE764d0fc7EC54C",
        "bridgeContract": "https://etherscan.io/address/0xf92cD566Ea4864356C5491c177A430C222d7e678",
        "assetContract": "https://etherscan.io/address/0x69948cC03f478B95283F7dbf1CE764d0fc7EC54C",
        "coingeckoId": "aave-ren-v1"
      }
    },
    {
      "chainId": 101,
      "address": "EE58FVYG1UoY6Givy3K3GSRde9sHMj6X1BnocHBtd3sz",
      "symbol": "waYFI",
      "name": "Aave Interest bearing YFI (Wormhole)",
      "decimals": 9,
      "logoURI": "https://cloudflare-ipfs.com/ipfs/QmauhqAKU8YLhDhT4M5ZcPMuqEfqkBrBaC31uWC9UXd1ik",
      "tags": [
        "wrapped",
        "wormhole"
      ],
      "extensions": {
        "address": "0x12e51E77DAAA58aA0E9247db7510Ea4B46F9bEAd",
        "bridgeContract": "https://etherscan.io/address/0xf92cD566Ea4864356C5491c177A430C222d7e678",
        "assetContract": "https://etherscan.io/address/0x12e51E77DAAA58aA0E9247db7510Ea4B46F9bEAd",
        "coingeckoId": "ayfi"
      }
    },
    {
      "chainId": 101,
      "address": "8aYsiHR6oVTAcFUzdXDhaPkgRbn4QYRCkdk3ATmAmY4p",
      "symbol": "waAAVE",
      "name": "Aave Interest bearing Aave Token (Wormhole)",
      "decimals": 9,
      "logoURI": "https://cloudflare-ipfs.com/ipfs/QmaznB5PRhMC696u8yZuzN6Uwrnp7Zmfa5CydVUMvLJc9i/aAAVE.svg",
      "tags": [
        "wrapped",
        "wormhole"
      ],
      "extensions": {
        "address": "0xba3D9687Cf50fE253cd2e1cFeEdE1d6787344Ed5",
        "bridgeContract": "https://etherscan.io/address/0xf92cD566Ea4864356C5491c177A430C222d7e678",
        "assetContract": "https://etherscan.io/address/0xba3D9687Cf50fE253cd2e1cFeEdE1d6787344Ed5"
      }
    },
    {
      "chainId": 101,
      "address": "8kwCLkWbv4qTJPcbSV65tWdQmjURjBGRSv6VtC1JTiL8",
      "symbol": "waUNI",
      "name": "Aave Interest bearing Uniswap (Wormhole)",
      "decimals": 9,
      "logoURI": "https://cloudflare-ipfs.com/ipfs/QmYdpeez387RdMw6zEEa5rMXuayi748Uc15eFuoa3QhGEJ",
      "tags": [
        "wrapped",
        "wormhole"
      ],
      "extensions": {
        "address": "0xB124541127A0A657f056D9Dd06188c4F1b0e5aab",
        "bridgeContract": "https://etherscan.io/address/0xf92cD566Ea4864356C5491c177A430C222d7e678",
        "assetContract": "https://etherscan.io/address/0xB124541127A0A657f056D9Dd06188c4F1b0e5aab"
      }
    },
    {
      "chainId": 101,
      "address": "9NDu1wdjZ7GiY7foAXhia9h1wQU45oTUzyMZKJ31V7JA",
      "symbol": "wstkAAVE",
      "name": "Staked Aave (Wormhole)",
      "decimals": 9,
      "logoURI": "https://cloudflare-ipfs.com/ipfs/Qmc2N4CsWDH3ZnnggcvbF8dN1JYsKTUyh3rdj5NBZH9KKL",
      "tags": [
        "wrapped",
        "wormhole"
      ],
      "extensions": {
        "address": "0x4da27a545c0c5B758a6BA100e3a049001de870f5",
        "bridgeContract": "https://etherscan.io/address/0xf92cD566Ea4864356C5491c177A430C222d7e678",
        "assetContract": "https://etherscan.io/address/0x4da27a545c0c5B758a6BA100e3a049001de870f5"
      }
    },
    {
      "chainId": 101,
      "address": "GNQ1Goajm3Za8uC1Eptt2yfsrbnkZh2eMJoqxg54sj3o",
      "symbol": "wUniDAIETH",
      "name": "Uniswap DAI LP (Wormhole)",
      "decimals": 9,
      "logoURI": "https://cloudflare-ipfs.com/ipfs/QmYNz8J1h5yefkaAw6tZwUYoJyBTWmBXgAY28ZWZ5rPsLR",
      "tags": [
        "wrapped",
        "wormhole"
      ],
      "extensions": {
        "address": "0x2a1530C4C41db0B0b2bB646CB5Eb1A67b7158667",
        "bridgeContract": "https://etherscan.io/address/0xf92cD566Ea4864356C5491c177A430C222d7e678",
        "assetContract": "https://etherscan.io/address/0x2a1530C4C41db0B0b2bB646CB5Eb1A67b7158667"
      }
    },
    {
      "chainId": 101,
      "address": "7NFin546WNvWkhtfftfY77z8C1TrxLbUcKmw5TpHGGtC",
      "symbol": "wUniUSDCETH",
      "name": "Uniswap USDC LP (Wormhole)",
      "decimals": 9,
      "logoURI": "https://cloudflare-ipfs.com/ipfs/Qme9QQcNzKvk3FEwEZvvKJWSvDUd41z5geWHNpuJb6di9y",
      "tags": [
        "wrapped",
        "wormhole"
      ],
      "extensions": {
        "address": "0x97deC872013f6B5fB443861090ad931542878126",
        "bridgeContract": "https://etherscan.io/address/0xf92cD566Ea4864356C5491c177A430C222d7e678",
        "assetContract": "https://etherscan.io/address/0x97deC872013f6B5fB443861090ad931542878126"
      }
    },
    {
      "chainId": 101,
      "address": "7gersKTtU65ERNBNTZKjYgKf7HypR7PDMprcuhQJChaq",
      "symbol": "wUnisETHETH",
      "name": "Uniswap sETH LP (Wormhole)",
      "decimals": 9,
      "logoURI": "https://cloudflare-ipfs.com/ipfs/QmZcwn4eZJpjihH8TApRczQQJdAzpR6Er7g1bvo6PGhxWi",
      "tags": [
        "wrapped",
        "wormhole"
      ],
      "extensions": {
        "address": "0xe9Cf7887b93150D4F2Da7dFc6D502B216438F244",
        "bridgeContract": "https://etherscan.io/address/0xf92cD566Ea4864356C5491c177A430C222d7e678",
        "assetContract": "https://etherscan.io/address/0xe9Cf7887b93150D4F2Da7dFc6D502B216438F244"
      }
    },
    {
      "chainId": 101,
      "address": "4aqNtSCr77eiEZJ9u9BhPErjEMju6FFdLeBKkE1pdxuK",
      "symbol": "wUniLENDETH",
      "name": "Uniswap LEND LP (Wormhole)",
      "decimals": 9,
      "logoURI": "https://cloudflare-ipfs.com/ipfs/Qmcbin86EXd14LhbqLknH9kM3N7oueBYt9qQmZdmMWqrgu",
      "tags": [
        "wrapped",
        "wormhole"
      ],
      "extensions": {
        "address": "0xcaA7e4656f6A2B59f5f99c745F91AB26D1210DCe",
        "bridgeContract": "https://etherscan.io/address/0xf92cD566Ea4864356C5491c177A430C222d7e678",
        "assetContract": "https://etherscan.io/address/0xcaA7e4656f6A2B59f5f99c745F91AB26D1210DCe"
      }
    },
    {
      "chainId": 101,
      "address": "FDdoYCHwFghBSbnN6suvFR3VFw6kAzfhfGpkAQAGPLC3",
      "symbol": "wUniMKRETH",
      "name": "Uniswap MKR LP (Wormhole)",
      "decimals": 9,
      "logoURI": "https://cloudflare-ipfs.com/ipfs/QmSS94EJyBeHeUmoDmGjQjeuUHQxTcMaD8Zvw8W8XdGDBv",
      "tags": [
        "wrapped",
        "wormhole"
      ],
      "extensions": {
        "address": "0x2C4Bd064b998838076fa341A83d007FC2FA50957",
        "bridgeContract": "https://etherscan.io/address/0xf92cD566Ea4864356C5491c177A430C222d7e678",
        "assetContract": "https://etherscan.io/address/0x2C4Bd064b998838076fa341A83d007FC2FA50957"
      }
    },
    {
      "chainId": 101,
      "address": "FSSTfbb1vh1TRe8Ja64hC65QTc7pPUhwHh5uTAWj5haH",
      "symbol": "wUniLINKETH",
      "name": "Uniswap LINK LP (Wormhole)",
      "decimals": 9,
      "logoURI": "https://cloudflare-ipfs.com/ipfs/QmQWb2cb9QZbTeMTtoWzUpJGNXcZiGXTygbRLKHNNwhk4Y",
      "tags": [
        "wrapped",
        "wormhole"
      ],
      "extensions": {
        "address": "0xF173214C720f58E03e194085B1DB28B50aCDeeaD",
        "bridgeContract": "https://etherscan.io/address/0xf92cD566Ea4864356C5491c177A430C222d7e678",
        "assetContract": "https://etherscan.io/address/0xF173214C720f58E03e194085B1DB28B50aCDeeaD"
      }
    },
    {
      "chainId": 101,
      "address": "Aci9xBGywrgBxQoFnL6LCoCYuX5k6AqaYhimgSZ1Fhrk",
      "symbol": "waUniETH",
      "name": "Aave Interest bearing UniETH (Wormhole)",
      "decimals": 9,
      "logoURI": " https://cdn.jsdelivr.net/gh/trustwallet/assets@master/blockchains/ethereum/assets/0x6179078872605396Ee62960917128F9477a5DdbB/logo.png",
      "tags": [
        "wrapped",
        "wormhole"
      ],
      "extensions": {
        "address": "0x6179078872605396Ee62960917128F9477a5DdbB",
        "bridgeContract": "https://etherscan.io/address/0xf92cD566Ea4864356C5491c177A430C222d7e678",
        "assetContract": "https://etherscan.io/address/0x6179078872605396Ee62960917128F9477a5DdbB"
      }
    },
    {
      "chainId": 101,
      "address": "GqHK99sW4ym6zy6Kdoh8f7sb2c3qhtB3WRqeyPbAYfmy",
      "symbol": "waUniDAI",
      "name": "Aave Interest bearing UniDAI (Wormhole)",
      "decimals": 9,
      "logoURI": " https://cdn.jsdelivr.net/gh/trustwallet/assets@master/blockchains/ethereum/assets/0x048930eec73c91B44b0844aEACdEBADC2F2b6efb/logo.png",
      "tags": [
        "wrapped",
        "wormhole"
      ],
      "extensions": {
        "address": "0x048930eec73c91B44b0844aEACdEBADC2F2b6efb",
        "bridgeContract": "https://etherscan.io/address/0xf92cD566Ea4864356C5491c177A430C222d7e678",
        "assetContract": "https://etherscan.io/address/0x048930eec73c91B44b0844aEACdEBADC2F2b6efb"
      }
    },
    {
      "chainId": 101,
      "address": "4e4TpGVJMYiz5UBrAXuNmiVJ9yvc7ppJeAn8sXmbnmDi",
      "symbol": "waUniUSDC",
      "name": "Aave Interest bearing UniUSDC (Wormhole)",
      "decimals": 6,
      "logoURI": " https://cdn.jsdelivr.net/gh/trustwallet/assets@master/blockchains/ethereum/assets/0xe02b2Ad63eFF3Ac1D5827cBd7AB9DD3DaC4f4AD0/logo.png",
      "tags": [
        "wrapped",
        "wormhole"
      ],
      "extensions": {
        "address": "0xe02b2Ad63eFF3Ac1D5827cBd7AB9DD3DaC4f4AD0",
        "bridgeContract": "https://etherscan.io/address/0xf92cD566Ea4864356C5491c177A430C222d7e678",
        "assetContract": "https://etherscan.io/address/0xe02b2Ad63eFF3Ac1D5827cBd7AB9DD3DaC4f4AD0"
      }
    },
    {
      "chainId": 101,
      "address": "49LoAnQQdo9171zfcWRUoQLYSScrxXobbuwt14xjvfVm",
      "symbol": "waUniUSDT",
      "name": "Aave Interest bearing UniUSDT (Wormhole)",
      "decimals": 6,
      "logoURI": " https://cdn.jsdelivr.net/gh/trustwallet/assets@master/blockchains/ethereum/assets/0xb977ee318010A5252774171494a1bCB98E7fab65/logo.png",
      "tags": [
        "wrapped",
        "wormhole"
      ],
      "extensions": {
        "address": "0xb977ee318010A5252774171494a1bCB98E7fab65",
        "bridgeContract": "https://etherscan.io/address/0xf92cD566Ea4864356C5491c177A430C222d7e678",
        "assetContract": "https://etherscan.io/address/0xb977ee318010A5252774171494a1bCB98E7fab65"
      }
    },
    {
      "chainId": 101,
      "address": "CvG3gtKYJtKRzEUgMeb42xnd8HDjESgLtyJqQ2kuLncp",
      "symbol": "waUniDAIETH",
      "name": "Aave Interest bearing UniDAIETH (Wormhole)",
      "decimals": 9,
      "logoURI": "https://cloudflare-ipfs.com/ipfs/QmaznB5PRhMC696u8yZuzN6Uwrnp7Zmfa5CydVUMvLJc9i/aUNI%20DAI%20ETH.svg",
      "tags": [
        "wrapped",
        "wormhole"
      ],
      "extensions": {
        "address": "0xBbBb7F2aC04484F7F04A2C2C16f20479791BbB44",
        "bridgeContract": "https://etherscan.io/address/0xf92cD566Ea4864356C5491c177A430C222d7e678",
        "assetContract": "https://etherscan.io/address/0xBbBb7F2aC04484F7F04A2C2C16f20479791BbB44"
      }
    },
    {
      "chainId": 101,
      "address": "GSv5ECZaMfaceZK4WKKzA4tKVDkqtfBASECcmYFWcy4G",
      "symbol": "waUniUSDCETH",
      "name": "Aave Interest bearing UniUSDCETH (Wormhole)",
      "decimals": 9,
      "logoURI": "https://cloudflare-ipfs.com/ipfs/QmaznB5PRhMC696u8yZuzN6Uwrnp7Zmfa5CydVUMvLJc9i/aUNI%20USDC%20ETH.svg",
      "tags": [
        "wrapped",
        "wormhole"
      ],
      "extensions": {
        "address": "0x1D0e53A0e524E3CC92C1f0f33Ae268FfF8D7E7a5",
        "bridgeContract": "https://etherscan.io/address/0xf92cD566Ea4864356C5491c177A430C222d7e678",
        "assetContract": "https://etherscan.io/address/0x1D0e53A0e524E3CC92C1f0f33Ae268FfF8D7E7a5"
      }
    },
    {
      "chainId": 101,
      "address": "7LUdsedi7qpTJGnFpZo6mWqVtKKpccr9XrQGxJ2xUDPT",
      "symbol": "waUniSETHETH",
      "name": "Aave Interest bearing UniSETHETH (Wormhole)",
      "decimals": 9,
      "logoURI": "https://cloudflare-ipfs.com/ipfs/QmaznB5PRhMC696u8yZuzN6Uwrnp7Zmfa5CydVUMvLJc9i/aUNI%20sETH%20ETH.svg",
      "tags": [
        "wrapped",
        "wormhole"
      ],
      "extensions": {
        "address": "0x84BBcaB430717ff832c3904fa6515f97fc63C76F",
        "bridgeContract": "https://etherscan.io/address/0xf92cD566Ea4864356C5491c177A430C222d7e678",
        "assetContract": "https://etherscan.io/address/0x84BBcaB430717ff832c3904fa6515f97fc63C76F"
      }
    },
    {
      "chainId": 101,
      "address": "Hc1zHQxg1k2JVwvuv3kqbCyZDEJYfDdNftBMab4EMUx9",
      "symbol": "waUniLENDETH",
      "name": "Aave Interest bearing UniLENDETH (Wormhole)",
      "decimals": 9,
      "logoURI": "https://cloudflare-ipfs.com/ipfs/QmaznB5PRhMC696u8yZuzN6Uwrnp7Zmfa5CydVUMvLJc9i/aUNI%20LEND%20ETH.svg",
      "tags": [
        "wrapped",
        "wormhole"
      ],
      "extensions": {
        "address": "0xc88ebbf7C523f38Ef3eB8A151273C0F0dA421e63",
        "bridgeContract": "https://etherscan.io/address/0xf92cD566Ea4864356C5491c177A430C222d7e678",
        "assetContract": "https://etherscan.io/address/0xc88ebbf7C523f38Ef3eB8A151273C0F0dA421e63"
      }
    },
    {
      "chainId": 101,
      "address": "9PejEmx6NKDHgf6jpgAWwZsibURKifBakjzDQdtCtAXT",
      "symbol": "waUniMKRETH",
      "name": "Aave Interest bearing UniMKRETH (Wormhole)",
      "decimals": 9,
      "logoURI": "https://cloudflare-ipfs.com/ipfs/QmaznB5PRhMC696u8yZuzN6Uwrnp7Zmfa5CydVUMvLJc9i/aUNI%20MKR%20ETH.svg",
      "tags": [
        "wrapped",
        "wormhole"
      ],
      "extensions": {
        "address": "0x8c69f7A4C9B38F1b48005D216c398Efb2F1Ce3e4",
        "bridgeContract": "https://etherscan.io/address/0xf92cD566Ea4864356C5491c177A430C222d7e678",
        "assetContract": "https://etherscan.io/address/0x8c69f7A4C9B38F1b48005D216c398Efb2F1Ce3e4"
      }
    },
    {
      "chainId": 101,
      "address": "KcHygDp4o7ENsHjevYM4T3u6R7KHa5VyvkJ7kpmJcYo",
      "symbol": "waUniLINKETH",
      "name": "Aave Interest bearing UniLINKETH (Wormhole)",
      "decimals": 9,
      "logoURI": "https://cloudflare-ipfs.com/ipfs/QmaznB5PRhMC696u8yZuzN6Uwrnp7Zmfa5CydVUMvLJc9i/aUNI%20LINK%20ETH.svg",
      "tags": [
        "wrapped",
        "wormhole"
      ],
      "extensions": {
        "address": "0x9548DB8b1cA9b6c757485e7861918b640390169c",
        "bridgeContract": "https://etherscan.io/address/0xf92cD566Ea4864356C5491c177A430C222d7e678",
        "assetContract": "https://etherscan.io/address/0x9548DB8b1cA9b6c757485e7861918b640390169c"
      }
    },
    {
      "chainId": 101,
      "address": "GNPAF84ZEtKYyfuY2fg8tZVwse7LpTSeyYPSyEKFqa2Y",
      "symbol": "waUSDT",
      "name": "Aave interest bearing USDT (Wormhole)",
      "decimals": 6,
      "logoURI": "https://cloudflare-ipfs.com/ipfs/QmaznB5PRhMC696u8yZuzN6Uwrnp7Zmfa5CydVUMvLJc9i/aUSDT.svg",
      "tags": [
        "wrapped",
        "wormhole"
      ],
      "extensions": {
        "address": "0x3Ed3B47Dd13EC9a98b44e6204A523E766B225811",
        "bridgeContract": "https://etherscan.io/address/0xf92cD566Ea4864356C5491c177A430C222d7e678",
        "assetContract": "https://etherscan.io/address/0x3Ed3B47Dd13EC9a98b44e6204A523E766B225811",
        "coingeckoId": "aave-usdt"
      }
    },
    {
      "chainId": 101,
      "address": "3QTknQ3i27rDKm5hvBaScFLQ34xX9N7J7XfEFwy27qbZ",
      "symbol": "waWBTC",
      "name": "Aave interest bearing WBTC (Wormhole)",
      "decimals": 8,
      "logoURI": "https://cloudflare-ipfs.com/ipfs/QmaznB5PRhMC696u8yZuzN6Uwrnp7Zmfa5CydVUMvLJc9i/aWBTC.svg",
      "tags": [
        "wrapped",
        "wormhole"
      ],
      "extensions": {
        "address": "0x9ff58f4fFB29fA2266Ab25e75e2A8b3503311656",
        "bridgeContract": "https://etherscan.io/address/0xf92cD566Ea4864356C5491c177A430C222d7e678",
        "assetContract": "https://etherscan.io/address/0x9ff58f4fFB29fA2266Ab25e75e2A8b3503311656",
        "coingeckoId": "aave-wbtc"
      }
    },
    {
      "chainId": 101,
      "address": "EbpkofeWyiQouGyxQAgXxEyGtjgq13NSucX3CNvucNpb",
      "symbol": "waWETH",
      "name": "Aave interest bearing WETH (Wormhole)",
      "decimals": 9,
      "logoURI": "https://cloudflare-ipfs.com/ipfs/QmUDc7LQN6zKHon9FChTqZc7WGFvGPZe698Bq5HbSYtfk9",
      "tags": [
        "wrapped",
        "wormhole"
      ],
      "extensions": {
        "address": "0x030bA81f1c18d280636F32af80b9AAd02Cf0854e",
        "bridgeContract": "https://etherscan.io/address/0xf92cD566Ea4864356C5491c177A430C222d7e678",
        "assetContract": "https://etherscan.io/address/0x030bA81f1c18d280636F32af80b9AAd02Cf0854e"
      }
    },
    {
      "chainId": 101,
      "address": "67uaa3Z7SX7GC6dqSTjpJLnySLXZpCAK9MHMi3232Bfb",
      "symbol": "waYFI",
      "name": "Aave interest bearing YFI (Wormhole)",
      "decimals": 9,
      "logoURI": "https://cloudflare-ipfs.com/ipfs/QmauhqAKU8YLhDhT4M5ZcPMuqEfqkBrBaC31uWC9UXd1ik",
      "tags": [
        "wrapped",
        "wormhole"
      ],
      "extensions": {
        "address": "0x5165d24277cD063F5ac44Efd447B27025e888f37",
        "bridgeContract": "https://etherscan.io/address/0xf92cD566Ea4864356C5491c177A430C222d7e678",
        "assetContract": "https://etherscan.io/address/0x5165d24277cD063F5ac44Efd447B27025e888f37"
      }
    },
    {
      "chainId": 101,
      "address": "9xS6et5uvQ64QsmaGMfzfXrwTsfYPjwEWuiPnBGFgfw",
      "symbol": "waZRX",
      "name": "Aave interest bearing ZRX (Wormhole)",
      "decimals": 9,
      "logoURI": "https://cloudflare-ipfs.com/ipfs/QmaznB5PRhMC696u8yZuzN6Uwrnp7Zmfa5CydVUMvLJc9i/aZRX.svg",
      "tags": [
        "wrapped",
        "wormhole"
      ],
      "extensions": {
        "address": "0xDf7FF54aAcAcbFf42dfe29DD6144A69b629f8C9e",
        "bridgeContract": "https://etherscan.io/address/0xf92cD566Ea4864356C5491c177A430C222d7e678",
        "assetContract": "https://etherscan.io/address/0xDf7FF54aAcAcbFf42dfe29DD6144A69b629f8C9e",
        "coingeckoId": "aave-zrx"
      }
    },
    {
      "chainId": 101,
      "address": "2TZ8s2FwtWqJrWpdFsSf2uM2Fvjw474n6HhTdTEWoLor",
      "symbol": "waUNI",
      "name": "Aave interest bearing UNI (Wormhole)",
      "decimals": 9,
      "logoURI": "https://cloudflare-ipfs.com/ipfs/QmYdpeez387RdMw6zEEa5rMXuayi748Uc15eFuoa3QhGEJ",
      "tags": [
        "wrapped",
        "wormhole"
      ],
      "extensions": {
        "address": "0xB9D7CB55f463405CDfBe4E90a6D2Df01C2B92BF1",
        "bridgeContract": "https://etherscan.io/address/0xf92cD566Ea4864356C5491c177A430C222d7e678",
        "assetContract": "https://etherscan.io/address/0xB9D7CB55f463405CDfBe4E90a6D2Df01C2B92BF1"
      }
    },
    {
      "chainId": 101,
      "address": "G1o2fHZXyPCeAEcY4o6as7SmVaUu65DRhcq1S4Cfap9T",
      "symbol": "waAAVE",
      "name": "Aave interest bearing AAVE (Wormhole)",
      "decimals": 9,
      "logoURI": "https://cloudflare-ipfs.com/ipfs/QmaznB5PRhMC696u8yZuzN6Uwrnp7Zmfa5CydVUMvLJc9i/aAAVE.svg",
      "tags": [
        "wrapped",
        "wormhole"
      ],
      "extensions": {
        "address": "0xFFC97d72E13E01096502Cb8Eb52dEe56f74DAD7B",
        "bridgeContract": "https://etherscan.io/address/0xf92cD566Ea4864356C5491c177A430C222d7e678",
        "assetContract": "https://etherscan.io/address/0xFFC97d72E13E01096502Cb8Eb52dEe56f74DAD7B"
      }
    },
    {
      "chainId": 101,
      "address": "8PeWkyvCDHpSgT5oiGFgZQtXSRBij7ZFLJTHAGBntRDH",
      "symbol": "waBAT",
      "name": "Aave interest bearing BAT (Wormhole)",
      "decimals": 9,
      "logoURI": "https://cloudflare-ipfs.com/ipfs/QmaznB5PRhMC696u8yZuzN6Uwrnp7Zmfa5CydVUMvLJc9i/aBAT.svg",
      "tags": [
        "wrapped",
        "wormhole"
      ],
      "extensions": {
        "address": "0x05Ec93c0365baAeAbF7AefFb0972ea7ECdD39CF1",
        "bridgeContract": "https://etherscan.io/address/0xf92cD566Ea4864356C5491c177A430C222d7e678",
        "assetContract": "https://etherscan.io/address/0x05Ec93c0365baAeAbF7AefFb0972ea7ECdD39CF1",
        "coingeckoId": "aave-bat"
      }
    },
    {
      "chainId": 101,
      "address": "67opsuaXQ3JRSJ1mmF7aPLSq6JaZcwAmXwcMzUN5PSMv",
      "symbol": "waBUSD",
      "name": "Aave interest bearing BUSD (Wormhole)",
      "decimals": 9,
      "logoURI": "https://cloudflare-ipfs.com/ipfs/QmaznB5PRhMC696u8yZuzN6Uwrnp7Zmfa5CydVUMvLJc9i/aBUSD.svg",
      "tags": [
        "wrapped",
        "wormhole"
      ],
      "extensions": {
        "address": "0xA361718326c15715591c299427c62086F69923D9",
        "bridgeContract": "https://etherscan.io/address/0xf92cD566Ea4864356C5491c177A430C222d7e678",
        "assetContract": "https://etherscan.io/address/0xA361718326c15715591c299427c62086F69923D9",
        "coingeckoId": "aave-busd"
      }
    },
    {
      "chainId": 101,
      "address": "4JrrHRS56i9GZkSmGaCY3ZsxMo3JEqQviU64ki7ZJPak",
      "symbol": "waDAI",
      "name": "Aave interest bearing DAI (Wormhole)",
      "decimals": 9,
      "logoURI": "https://cloudflare-ipfs.com/ipfs/QmaznB5PRhMC696u8yZuzN6Uwrnp7Zmfa5CydVUMvLJc9i/aDAI.svg",
      "tags": [
        "wrapped",
        "wormhole"
      ],
      "extensions": {
        "address": "0x028171bCA77440897B824Ca71D1c56caC55b68A3",
        "bridgeContract": "https://etherscan.io/address/0xf92cD566Ea4864356C5491c177A430C222d7e678",
        "assetContract": "https://etherscan.io/address/0x028171bCA77440897B824Ca71D1c56caC55b68A3",
        "coingeckoId": "aave-dai"
      }
    },
    {
      "chainId": 101,
      "address": "3LmfKjsSU9hdxfZfcr873DMNR5nnrk8EvdueXg1dTSin",
      "symbol": "waENJ",
      "name": "Aave interest bearing ENJ (Wormhole)",
      "decimals": 9,
      "logoURI": "https://cloudflare-ipfs.com/ipfs/QmaznB5PRhMC696u8yZuzN6Uwrnp7Zmfa5CydVUMvLJc9i/aENJ.svg",
      "tags": [
        "wrapped",
        "wormhole"
      ],
      "extensions": {
        "address": "0xaC6Df26a590F08dcC95D5a4705ae8abbc88509Ef",
        "bridgeContract": "https://etherscan.io/address/0xf92cD566Ea4864356C5491c177A430C222d7e678",
        "assetContract": "https://etherscan.io/address/0xaC6Df26a590F08dcC95D5a4705ae8abbc88509Ef",
        "coingeckoId": "aave-enj"
      }
    },
    {
      "chainId": 101,
      "address": "7VD2Gosm34hB7kughTqu1N3sW92hq3XwKLTi1N1tdKrj",
      "symbol": "waKNC",
      "name": "Aave interest bearing KNC (Wormhole)",
      "decimals": 9,
      "logoURI": "https://cloudflare-ipfs.com/ipfs/QmaznB5PRhMC696u8yZuzN6Uwrnp7Zmfa5CydVUMvLJc9i/aKNC.svg",
      "tags": [
        "wrapped",
        "wormhole"
      ],
      "extensions": {
        "address": "0x39C6b3e42d6A679d7D776778Fe880BC9487C2EDA",
        "bridgeContract": "https://etherscan.io/address/0xf92cD566Ea4864356C5491c177A430C222d7e678",
        "assetContract": "https://etherscan.io/address/0x39C6b3e42d6A679d7D776778Fe880BC9487C2EDA",
        "coingeckoId": "aave-knc"
      }
    },
    {
      "chainId": 101,
      "address": "4erbVWFvdvS5P8ews7kUjqfpCQbA8vurnWyvRLsnZJgv",
      "symbol": "waLINK",
      "name": "Aave interest bearing LINK (Wormhole)",
      "decimals": 9,
      "logoURI": "https://cloudflare-ipfs.com/ipfs/QmaznB5PRhMC696u8yZuzN6Uwrnp7Zmfa5CydVUMvLJc9i/aLINK.svg",
      "tags": [
        "wrapped",
        "wormhole"
      ],
      "extensions": {
        "address": "0xa06bC25B5805d5F8d82847D191Cb4Af5A3e873E0",
        "bridgeContract": "https://etherscan.io/address/0xf92cD566Ea4864356C5491c177A430C222d7e678",
        "assetContract": "https://etherscan.io/address/0xa06bC25B5805d5F8d82847D191Cb4Af5A3e873E0",
        "coingeckoId": "aave-link"
      }
    },
    {
      "chainId": 101,
      "address": "AXJWqG4SpAEwkMjKYkarKwv6Qfz5rLU3cwt5KtrDAAYe",
      "symbol": "waMANA",
      "name": "Aave interest bearing MANA (Wormhole)",
      "decimals": 9,
      "logoURI": "https://cloudflare-ipfs.com/ipfs/QmaznB5PRhMC696u8yZuzN6Uwrnp7Zmfa5CydVUMvLJc9i/aMANA.svg",
      "tags": [
        "wrapped",
        "wormhole"
      ],
      "extensions": {
        "address": "0xa685a61171bb30d4072B338c80Cb7b2c865c873E",
        "bridgeContract": "https://etherscan.io/address/0xf92cD566Ea4864356C5491c177A430C222d7e678",
        "assetContract": "https://etherscan.io/address/0xa685a61171bb30d4072B338c80Cb7b2c865c873E",
        "coingeckoId": "aave-mana"
      }
    },
    {
      "chainId": 101,
      "address": "4kJmfagJzQFuwto5RX6f1xScWYbEVBzEpdjmiqTCnzjJ",
      "symbol": "waMKR",
      "name": "Aave interest bearing MKR (Wormhole)",
      "decimals": 9,
      "logoURI": "https://cloudflare-ipfs.com/ipfs/QmaznB5PRhMC696u8yZuzN6Uwrnp7Zmfa5CydVUMvLJc9i/aMKR.svg",
      "tags": [
        "wrapped",
        "wormhole"
      ],
      "extensions": {
        "address": "0xc713e5E149D5D0715DcD1c156a020976e7E56B88",
        "bridgeContract": "https://etherscan.io/address/0xf92cD566Ea4864356C5491c177A430C222d7e678",
        "assetContract": "https://etherscan.io/address/0xc713e5E149D5D0715DcD1c156a020976e7E56B88",
        "coingeckoId": "aave-mkr"
      }
    },
    {
      "chainId": 101,
      "address": "DN8jPo8YZTXhLMyDMKcnwFuKqY8wfn2UrpX8ct4rc8Bc",
      "symbol": "waREN",
      "name": "Aave interest bearing REN (Wormhole)",
      "decimals": 9,
      "logoURI": "https://cloudflare-ipfs.com/ipfs/QmUgE3UECZxZcCAiqd3V9otfFWLi5fxR8uHd94RxkT3iYb",
      "tags": [
        "wrapped",
        "wormhole"
      ],
      "extensions": {
        "address": "0xCC12AbE4ff81c9378D670De1b57F8e0Dd228D77a",
        "bridgeContract": "https://etherscan.io/address/0xf92cD566Ea4864356C5491c177A430C222d7e678",
        "assetContract": "https://etherscan.io/address/0xCC12AbE4ff81c9378D670De1b57F8e0Dd228D77a",
        "coingeckoId": "aave-ren"
      }
    },
    {
      "chainId": 101,
      "address": "HWbJZXJ7s1D1zi5P7yVgRUmZPXvYSFv6vsYU765Ti422",
      "symbol": "waSNX",
      "name": "Aave interest bearing SNX (Wormhole)",
      "decimals": 9,
      "logoURI": "https://cloudflare-ipfs.com/ipfs/QmXj52EGotmpyep84PBycmQnAgCF2sbqxdXFWP3GPZFbEz",
      "tags": [
        "wrapped",
        "wormhole"
      ],
      "extensions": {
        "address": "0x35f6B052C598d933D69A4EEC4D04c73A191fE6c2",
        "bridgeContract": "https://etherscan.io/address/0xf92cD566Ea4864356C5491c177A430C222d7e678",
        "assetContract": "https://etherscan.io/address/0x35f6B052C598d933D69A4EEC4D04c73A191fE6c2",
        "coingeckoId": "aave-snx"
      }
    },
    {
      "chainId": 101,
      "address": "2LForywWWpHzmR5NjSEyF1kcw9ffyLuJX7V7hne2fHfY",
      "symbol": "waSUSD",
      "name": "Aave interest bearing SUSD (Wormhole)",
      "decimals": 9,
      "logoURI": "https://cloudflare-ipfs.com/ipfs/QmaznB5PRhMC696u8yZuzN6Uwrnp7Zmfa5CydVUMvLJc9i/aSUSD.svg",
      "tags": [
        "wrapped",
        "wormhole"
      ],
      "extensions": {
        "address": "0x6C5024Cd4F8A59110119C56f8933403A539555EB",
        "bridgeContract": "https://etherscan.io/address/0xf92cD566Ea4864356C5491c177A430C222d7e678",
        "assetContract": "https://etherscan.io/address/0x6C5024Cd4F8A59110119C56f8933403A539555EB",
        "coingeckoId": "aave-susd"
      }
    },
    {
      "chainId": 101,
      "address": "Badj3S29a2u1auxmijwg5vGjhPLb1K6WLPoigtWjKPXp",
      "symbol": "waTUSD",
      "name": "Aave interest bearing TUSD (Wormhole)",
      "decimals": 9,
      "logoURI": "https://cloudflare-ipfs.com/ipfs/QmaznB5PRhMC696u8yZuzN6Uwrnp7Zmfa5CydVUMvLJc9i/aTUSD.svg",
      "tags": [
        "wrapped",
        "wormhole"
      ],
      "extensions": {
        "address": "0x101cc05f4A51C0319f570d5E146a8C625198e636",
        "bridgeContract": "https://etherscan.io/address/0xf92cD566Ea4864356C5491c177A430C222d7e678",
        "assetContract": "https://etherscan.io/address/0x101cc05f4A51C0319f570d5E146a8C625198e636",
        "coingeckoId": "aave-tusd"
      }
    },
    {
      "chainId": 101,
      "address": "BZCPpva12M9SqJgcpf8jtP9Si6rMANFoUR3i7nchha7M",
      "symbol": "waUSDC",
      "name": "Aave interest bearing USDC (Wormhole)",
      "decimals": 9,
      "logoURI": "https://cloudflare-ipfs.com/ipfs/QmaznB5PRhMC696u8yZuzN6Uwrnp7Zmfa5CydVUMvLJc9i/aUSDC.svg",
      "tags": [
        "wrapped",
        "wormhole"
      ],
      "extensions": {
        "address": "0xBcca60bB61934080951369a648Fb03DF4F96263C",
        "bridgeContract": "https://etherscan.io/address/0xf92cD566Ea4864356C5491c177A430C222d7e678",
        "assetContract": "https://etherscan.io/address/0xBcca60bB61934080951369a648Fb03DF4F96263C",
        "coingeckoId": "aave-usdc"
      }
    },
    {
      "chainId": 101,
      "address": "D3ajQoyBGJz3JCXCPsxHZJbLQKGt9UgxLavgurieGNcD",
      "symbol": "wSDT",
      "name": "Stake DAO Token (Wormhole)",
      "decimals": 9,
      "logoURI": "https://cdn.jsdelivr.net/gh/solana-labs/token-list@main/assets/mainnet/D3ajQoyBGJz3JCXCPsxHZJbLQKGt9UgxLavgurieGNcD/logo.webp",
      "tags": [
        "wrapped",
        "wormhole"
      ],
      "extensions": {
        "address": "0x73968b9a57c6e53d41345fd57a6e6ae27d6cdb2f",
        "bridgeContract": "https://etherscan.io/address/0xf92cD566Ea4864356C5491c177A430C222d7e678",
        "assetContract": "https://etherscan.io/address/0x73968b9a57c6e53d41345fd57a6e6ae27d6cdb2f",
        "coingeckoId": "stake-dao"
      }
    },
    {
      "chainId": 101,
      "address": "4pk3pf9nJDN1im1kNwWJN1ThjE8pCYCTexXYGyFjqKVf",
      "symbol": "oDOP",
      "name": "Dominican Pesos",
      "decimals": 9,
      "logoURI": "https://user-images.githubusercontent.com/9972260/111077928-73bd2280-84c9-11eb-84d4-4032478e3861.png",
      "tags": [
        "stablecoin"
      ],
      "extensions": {
        "website": "https://Odop.io/"
      }
    },
    {
      "chainId": 101,
      "address": "5kjfp2qfRbqCXTQeUYgHNnTLf13eHoKjC5hHynW9DvQE",
      "symbol": "AAPE",
      "name": "AAPE",
      "decimals": 9,
      "logoURI": "https://cdn.jsdelivr.net/gh/solana-labs/token-list@main/assets/mainnet/5kjfp2qfRbqCXTQeUYgHNnTLf13eHoKjC5hHynW9DvQE/logo.jpg",
      "tags": [],
      "extensions": {
        "website": "https://aape.io/"
      }
    },
    {
      "chainId": 101,
      "address": "3K6rftdAaQYMPunrtNRHgnK2UAtjm2JwyT2oCiTDouYE",
      "symbol": "XCOPE",
      "name": "XCOPE",
      "decimals": 0,
      "logoURI": "https://cdn.jsdelivr.net/gh/solana-labs/token-list@main/assets/mainnet/3K6rftdAaQYMPunrtNRHgnK2UAtjm2JwyT2oCiTDouYE/logo.jpg",
      "tags": [
        "trading",
        "index",
        "Algos"
      ],
      "extensions": {
        "website": "https://www.unlimitedcope.com/",
        "serumV3Usdc": "7MpMwArporUHEGW7quUpkPZp5L5cHPs9eKUfKCdaPHq2",
        "coingeckoId": "cope"
      }
    },
    {
      "chainId": 101,
      "address": "8HGyAAB1yoM1ttS7pXjHMa3dukTFGQggnFFH3hJZgzQh",
      "symbol": "COPE",
      "name": "COPE",
      "decimals": 6,
      "logoURI": "https://cdn.jsdelivr.net/gh/solana-labs/token-list@main/assets/mainnet/3K6rftdAaQYMPunrtNRHgnK2UAtjm2JwyT2oCiTDouYE/logo.jpg",
      "tags": [
        "trading",
        "index",
        "Algos"
      ],
      "extensions": {
        "website": "https://www.unlimitedcope.com/",
        "serumV3Usdc": "6fc7v3PmjZG9Lk2XTot6BywGyYLkBQuzuFKd4FpCsPxk",
        "coingeckoId": "cope"
      }
    },
    {
      "chainId": 101,
      "address": "2prC8tcVsXwVJAinhxd2zeMeWMWaVyzPoQeLKyDZRFKd",
      "symbol": "MCAPS",
      "name": "Mango Market Caps",
      "decimals": 0,
      "logoURI": "https://cdn.jsdelivr.net/gh/solana-labs/token-list@main/assets/mainnet/2prC8tcVsXwVJAinhxd2zeMeWMWaVyzPoQeLKyDZRFKd/logo.png",
      "tags": [
        "mango"
      ],
      "extensions": {
        "website": "https://initialcapoffering.com/",
        "coingeckoId": "mango-market-caps"
      }
    },
    {
      "chainId": 101,
      "address": "2reKm5Y9rmAWfaw5jraYz1BXwGLHMofGMs3iNoBLt4VC",
      "symbol": "DOCE",
      "name": "Doce Finance",
      "decimals": 6,
      "logoURI": "https://pbs.twimg.com/profile_images/1362154816059944963/TZuFp5kN_400x400.png",
      "tags": [],
      "extensions": {
        "website": "https://swap.doce.finance/"
      }
    },
    {
      "chainId": 101,
      "address": "E1PvPRPQvZNivZbXRL61AEGr71npZQ5JGxh4aWX7q9QA",
      "symbol": "INO",
      "name": "iNo Token",
      "decimals": 9,
      "logoURI": "https://ino.llegrand.fr/assets/ino-128.png",
      "tags": [],
      "extensions": {
        "website": "https://ino.llegrand.fr/"
      }
    },
    {
      "chainId": 101,
      "address": "8PMHT4swUMtBzgHnh5U564N5sjPSiUz2cjEQzFnnP1Fo",
      "symbol": "ROPE",
      "name": "Rope Token",
      "decimals": 9,
      "logoURI": "https://ropesolana.com/content/files/rope_token.svg",
      "tags": [],
      "extensions": {
        "website": "https://ropesolana.com/",
        "coingeckoId": "rope-token",
        "serumV3Usdc": "4Sg1g8U2ZuGnGYxAhc6MmX9MX7yZbrrraPkCQ9MdCPtF"
      }
    },
    {
      "chainId": 101,
      "address": "5dhkWqrq37F92jBmEyhQP1vbMkbVRz59V7288HH2wBC7",
      "symbol": "SLOCK",
      "name": "SOLLock",
      "decimals": 9,
      "logoURI": "https://sollock.org/token/media/images/token/sollock_token_logo.png",
      "tags": [
        "utility-token"
      ],
      "extensions": {
        "website": "https://sollock.org/",
        "twitter": "https://twitter.com/@SOLLockOfficial",
        "github": "https://github.com/SOLLock",
        "tgann": "https://t.me/SOLLockAnn",
        "tggroup": "https://t.me/SOLLock"
      }
    },
    {
      "chainId": 101,
      "address": "ETAtLmCmsoiEEKfNrHKJ2kYy3MoABhU6NQvpSfij5tDs",
      "symbol": "MEDIA",
      "name": "Media Network",
      "decimals": 6,
      "logoURI": "https://cdn.jsdelivr.net/gh/solana-labs/token-list@main/assets/mainnet/ETAtLmCmsoiEEKfNrHKJ2kYy3MoABhU6NQvpSfij5tDs/logo.png",
      "tags": [
        "utility-token"
      ],
      "extensions": {
        "website": "https://media.network/",
        "coingeckoId": "media-network",
        "serumV3Usdc": "FfiqqvJcVL7oCCu8WQUMHLUC2dnHQPAPjTdSzsERFWjb"
      }
    },
    {
      "chainId": 101,
      "address": "StepAscQoEioFxxWGnh2sLBDFp9d8rvKz2Yp39iDpyT",
      "symbol": "STEP",
      "name": "Step",
      "decimals": 9,
      "logoURI": "https://cdn.jsdelivr.net/gh/solana-labs/token-list@main/assets/mainnet/StepAscQoEioFxxWGnh2sLBDFp9d8rvKz2Yp39iDpyT/logo.png",
      "tags": [
        "utility-token"
      ],
      "extensions": {
        "website": "https://step.finance/",
        "twitter": "https://twitter.com/StepFinance_",
        "coingeckoId": "step-finance",
        "serumV3Usdc": "97qCB4cAVSTthvJu3eNoEx6AY6DLuRDtCoPm5Tdyg77S"
      }
    },
    {
      "chainId": 101,
      "address": "7Geyz6iiRe8buvunsU6TXndxnpLt9mg6iPxqhn6cr3c6",
      "symbol": "ANFT",
      "name": "AffinityLabs",
      "decimals": 9,
      "logoURI": "https://affinitylabs.tech/media/images/token_logo.png",
      "tags": [
        "nft"
      ],
      "extensions": {
        "website": "https://affinitylabs.tech/"
      }
    },
    {
      "chainId": 102,
      "address": "So11111111111111111111111111111111111111112",
      "symbol": "wSOL",
      "name": "Wrapped SOL",
      "decimals": 9,
      "logoURI": "https://cdn.jsdelivr.net/gh/trustwallet/assets@master/blockchains/solana/info/logo.png",
      "tags": [],
      "extensions": {
        "website": "https://www.solana.com/",
        "coingeckoId": "solana"
      }
    },
    {
      "chainId": 102,
      "address": "CpMah17kQEL2wqyMKt3mZBdTnZbkbfx4nqmQMFDP5vwp",
      "symbol": "USDC",
      "name": "USD Coin",
      "decimals": 6,
      "logoURI": "https://cdn.jsdelivr.net/gh/solana-labs/token-list@main/assets/mainnet/EPjFWdd5AufqSSqeM2qN1xzybapC8G4wEGGkZwyTDt1v/logo.png",
      "tags": [
        "stablecoin"
      ],
      "extensions": {
        "website": "https://www.centre.io/",
        "coingeckoId": "usd-coin"
      }
    },
    {
      "chainId": 102,
      "address": "Gmk71cM7j2RMorRsQrsyysM4HsByQx5PuDGtDdqGLWCS",
      "symbol": "spSOL",
      "name": "Stake pool SOL",
      "decimals": 9,
      "logoURI": "https://cdn.jsdelivr.net/gh/trustwallet/assets@master/blockchains/solana/info/logo.png",
      "tags": [
        "stake-pool"
      ],
      "extensions": {
        "website": "https://www.solana.com/"
      }
    },
    {
      "chainId": 102,
      "address": "2jQc2jDHVCewoWsQJK7JPLetP7UjqXvaFdno8rtrD8Kg",
      "symbol": "sHOG",
      "name": "sHOG",
      "decimals": 6,
      "tags": [
        "stablecoin"
      ]
    },
    {
      "chainId": 103,
      "address": "So11111111111111111111111111111111111111112",
      "symbol": "SOL",
      "name": "Wrapped SOL",
      "decimals": 9,
      "logoURI": "https://cdn.jsdelivr.net/gh/trustwallet/assets@master/blockchains/solana/info/logo.png",
      "tags": [],
      "extensions": {
        "coingeckoId": "solana"
      }
    },
    {
      "chainId": 103,
      "address": "DEhAasscXF4kEGxFgJ3bq4PpVGp5wyUxMRvn6TzGVHaw",
      "symbol": "XYZ",
      "name": "XYZ Test",
      "decimals": 0,
      "logoURI": "https://cdn.jsdelivr.net/gh/solana-labs/token-list@main/assets/mainnet/EPjFWdd5AufqSSqeM2qN1xzybapC8G4wEGGkZwyTDt1v/logo.png",
      "tags": []
    },
    {
      "chainId": 103,
      "address": "2rg5syU3DSwwWs778FQ6yczDKhS14NM3vP4hqnkJ2jsM",
      "symbol": "pSOL",
      "name": "SOL stake pool",
      "decimals": 9,
      "logoURI": "https://cdn.jsdelivr.net/gh/trustwallet/assets@master/blockchains/solana/info/logo.png",
      "tags": [],
      "extensions": {
        "website": "https://solana.com/",
        "background": "https://solana.com/static/8c151e179d2d7e80255bdae6563209f2/6833b/validators.webp"
      }
    },
    {
      "chainId": 103,
      "address": "SRMuApVNdxXokk5GT7XD5cUUgXMBCoAz2LHeuAoKWRt",
      "symbol": "SRM",
      "name": "Serum",
      "decimals": 6,
      "logoURI": "https://cdn.jsdelivr.net/gh/trustwallet/assets@master/blockchains/ethereum/assets/0x476c5E26a75bd202a9683ffD34359C0CC15be0fF/logo.png",
      "tags": [],
      "extensions": {
        "website": "https://projectserum.com/",
        "coingeckoId": "serum"
      }
    },
    {
      "chainId": 103,
      "address": "7STJWT74tAZzhbNNPRH8WuGDy9GZg27968EwALWuezrH",
      "symbol": "wSUSHI",
      "name": "SushiSwap (Wormhole)",
      "decimals": 9,
      "logoURI": "https://cdn.jsdelivr.net/gh/trustwallet/assets@master/blockchains/ethereum/assets/0x6B3595068778DD592e39A122f4f5a5cF09C90fE2/logo.png",
      "tags": [
        "wrapped",
        "wormhole"
      ],
      "extensions": {
        "website": "https://sushi.com",
        "background": "https://sushi.com/static/media/Background-sm.fd449814.jpg/",
        "address": "0x6B3595068778DD592e39A122f4f5a5cF09C90fE2",
        "bridgeContract": "https://etherscan.io/address/0xf92cD566Ea4864356C5491c177A430C222d7e678",
        "assetContract": "https://etherscan.io/address/0x6B3595068778DD592e39A122f4f5a5cF09C90fE2",
        "coingeckoId": "sushi"
      }
    },
    {
      "chainId": 103,
      "address": "3aMbgP7aGsP1sVcFKc6j65zu7UiziP57SMFzf6ptiCSX",
      "symbol": "sHOG",
      "name": "Devnet StableHog",
      "decimals": 6,
      "logoURI": "https://i.ibb.co/7GddV42/Frame-1.png",
      "tags": [
        "stablecoin"
      ]
    },
    {
      "chainId": 101,
      "address": "3cXftQWJJEeoysZrhAEjpfCHe9tSKyhYG63xpbue8m3s",
      "symbol": "Kreechures",
      "name": "Kreechures",
      "decimals": 0,
      "logoURI": "https://gateway.pinata.cloud/ipfs/QmQ5YPBFUWeKNFbsBDL8WcXWmu1MwisXZVtwofdZQxmQE9/Kreechure%20logo.svg",
      "tags": [
        "nft"
      ],
      "extensions": {
        "website": "https://www.kreechures.com/",
        "attributes": [
          {
            "image": "https://gateway.pinata.cloud/ipfs/QmWcMyAYpaX3BHJoDq6Fyub71TjaHbRHqErT7MmbDvCXYJ/3cXftQWJJEeoysZrhAEjpfCHe9tSKyhYG63xpbue8m3s.jpg",
            "Generation": 0,
            "Species": 6,
            "Base Rest": 262
          }
        ]
      }
    },
    {
      "chainId": 101,
      "address": "4DrV8khCoPS3sWRj6t1bb2DzT9jD4mZp6nc7Jisuuv1b",
      "symbol": "SPD",
      "name": "Solpad",
      "decimals": 10,
      "logoURI": "https://cdn.jsdelivr.net/gh/solana-labs/token-list@main/assets/mainnet/4DrV8khCoPS3sWRj6t1bb2DzT9jD4mZp6nc7Jisuuv1b/logo.jpg",
      "tags": [],
      "extensions": {
        "website": "https://www.solpad.io/"
      }
    },
    {
      "chainId": 101,
      "address": "7p7AMM6QoA8wPRKeqF87Pt51CRWmWvXPH5TBNMyDWhbH",
      "symbol": "Kreechures",
      "name": "Kreechures",
      "decimals": 0,
      "logoURI": "https://gateway.pinata.cloud/ipfs/QmQ5YPBFUWeKNFbsBDL8WcXWmu1MwisXZVtwofdZQxmQE9/Kreechure%20logo.svg",
      "tags": [
        "nft"
      ],
      "extensions": {
        "website": "https://www.kreechures.com/",
        "attributes": [
          {
            "image": "https://gateway.pinata.cloud/ipfs/QmWcMyAYpaX3BHJoDq6Fyub71TjaHbRHqErT7MmbDvCXYJ/7p7AMM6QoA8wPRKeqF87Pt51CRWmWvXPH5TBNMyDWhbH.jpg",
            "Generation": 0,
            "Species": 4,
            "Base Rest": 335
          }
        ]
      }
    },
    {
      "chainId": 101,
      "address": "6ybxMQpMgQhtsTLhvHZqk8uqao7kvoexY6e8JmCTqAB1",
      "symbol": "QUEST",
      "name": "QUEST",
      "decimals": 4,
      "logoURI": "https://questcoin.org/logo500x500.png",
      "tags": [],
      "extensions": {
        "website": "https://questcoin.org/"
      }
    },
    {
      "chainId": 101,
      "address": "97qAF7ZKEdPdQaUkhASGA59Jpa2Wi7QqVmnFdEuPqEDc",
      "symbol": "DIAMOND",
      "name": "LOVE",
      "decimals": 6,
      "logoURI": "https://github.com/AdamBraham88/SPL-TOKEN/blob/main/Diamond-Love-icon.png",
      "tags": [
        "Diamond Love"
      ],
      "extensions": {
        "website": "https://diamondlove.io/"
      }
    },
    {
      "chainId": 101,
      "address": "xxxxa1sKNGwFtw2kFn8XauW9xq8hBZ5kVtcSesTT9fW",
      "symbol": "SLIM",
      "name": "Solanium",
      "decimals": 6,
      "logoURI": "https://cdn.jsdelivr.net/gh/solana-labs/token-list@main/assets/mainnet/xxxxa1sKNGwFtw2kFn8XauW9xq8hBZ5kVtcSesTT9fW/logo.png",
      "tags": [],
      "extensions": {
        "website": "https://solanium.io/"
      }
    },
    {
      "chainId": 101,
      "address": "8GPUjUHFxfNhaSS8kUkix8txRRXszeUAsHTjUmHuygZT",
      "symbol": "NINJA NFT1",
      "name": "NINJA NFT1",
      "decimals": 0,
      "logoURI": "https://raw.githubusercontent.com/yuzu-ninjaprotocol/ninjaprotocol/main/NINJA%20NFT%201.png",
      "tags": [],
      "extensions": {
        "website": "http://ninjaprotocol.io"
      }
    },
    {
      "chainId": 101,
      "address": "2rEiLkpQ3mh4DGxv1zcSdW5r5HK2nehif5sCaF5Ss9E1",
      "symbol": "RECO",
      "name": "Reboot ECO",
      "decimals": 0,
      "logoURI": "https://reboot.eco/reco_logo.png",
      "tags": [],
      "extensions": {
        "website": "https://reboot.eco/"
      }
    },
    {
      "chainId": 101,
      "address": "BXhAKUxkGvFbAarA3K1SUYnqXRhEBC1bhUaCaxvzgyJ1",
      "symbol": "ISA",
      "name": "Interstellar",
      "decimals": 3,
      "logoURI": "https://gateway.pinata.cloud/ipfs/QmV84AMkdgEQ4roxRdmh9xU9dtbyJjqFZWLDgNdr3mEdQz",
      "tags": [],
      "extensions": {
        "website": "https://interstellaralliance.gitbook.io/isa/"
      }
    },
    {
      "chainId": 101,
      "address": "7xKXtg2CW87d97TXJSDpbD5jBkheTqA83TZRuJosgAsU",
      "symbol": "SAMO",
      "name": "Samoyed Coin",
      "decimals": 9,
      "logoURI": "https://i.ibb.co/tLGpvNf/samo.png",
      "tags": [],
      "extensions": {
        "website": "https://samoyedcoin.com/",
        "coingeckoId": "samoyedcoin",
        "serumV3Usdc": "FR3SPJmgfRSKKQ2ysUZBu7vJLpzTixXnjzb84bY3Diif"
      }
    },
    {
      "chainId": 101,
      "address": "HAWy8kV3bD4gaN6yy6iK2619x2dyzLUBj1PfJiihTisE",
      "symbol": "DOI",
      "name": "Discovery of Iris",
      "decimals": 0,
      "logoURI": "https://storage.googleapis.com/star-atlas-assets/star-atlas-logo.png",
      "tags": [
        "nft"
      ],
      "extensions": {
        "website": "https://www.staratlas.com",
        "imageUrl": "https://storage.googleapis.com/nft-assets/ReBirth/poster-1/discovery-of-iris.jpg",
        "description": "The rogue planet, Iris, dense with invaluable materials, draws in and collides with seven child planets in a remote region of space, creating what is henceforth referred to as 'The Cataclysm'. When combined, these eight elements create a form of free energy. The collision creates a massively valuable debris field.",
        "serumV3Usdc": "AYXTVttPfhYmn3jryX5XbRjwPK2m9445mbN2iLyRD6nq"
      }
    },
    {
      "chainId": 101,
      "address": "ATSPo9f9TJ3Atx8SuoTYdzSMh4ctQBzYzDiNukQDmoF7",
      "symbol": "HOSA",
      "name": "The Heart of Star Atlas",
      "decimals": 0,
      "logoURI": "https://storage.googleapis.com/star-atlas-assets/star-atlas-logo.png",
      "tags": [
        "nft"
      ],
      "extensions": {
        "website": "https://www.staratlas.com",
        "imageUrl": "https://storage.googleapis.com/nft-assets/ReBirth/poster-2/the-heart-of-star-atlas.jpg",
        "description": "At the core of Star Atlas lies a treasure trove of priceless data. After an unsuspecting deep space explorer discovers “The Cataclysm”, he scans its riches, creating what will once be known as the first intergalactic data block. He sells this invaluable information to all three rival factions, igniting a lethal spark that forever changes the course of history.",
        "serumV3Usdc": "5Erzgrw9pTjNWLeqHp2sChJq7smB7WXRQYw9wvkvA59t"
      }
    },
    {
      "chainId": 101,
      "address": "36s6AFRXzE9KVdUyoJQ5y6mwxXw21LawYqqwNiQUMD8s",
      "symbol": "TCW",
      "name": "The Convergence War",
      "decimals": 0,
      "logoURI": "https://storage.googleapis.com/star-atlas-assets/star-atlas-logo.png",
      "tags": [
        "nft"
      ],
      "extensions": {
        "website": "https://www.staratlas.com",
        "imageUrl": "https://storage.googleapis.com/nft-assets/ReBirth/poster-3/the-convergence-war.jpg",
        "description": "All three factions, thinking they were the sole owners of the cataclysmic data drop, converge to settle the area. A devastating war breaks out across the galaxy after their inability to settle the disputed territory.",
        "serumV3Usdc": "DXPv2ZyMD6Y2mDenqYkAhkvGSjNahkuMkm4zv6DqB7RF"
      }
    },
    {
      "chainId": 101,
      "address": "BgiTVxW9uLuHHoafTd2qjYB5xjCc5Y1EnUuYNfmTwhvp",
      "symbol": "LOST",
      "name": "Short Story of a Lost Astronaut",
      "decimals": 0,
      "logoURI": "https://storage.googleapis.com/star-atlas-assets/star-atlas-logo.png",
      "tags": [
        "nft"
      ],
      "extensions": {
        "website": "https://www.staratlas.com",
        "imageUrl": "https://storage.googleapis.com/nft-assets/ReBirth/poster-4/short-story-of-a-lost-astronaut.jpg",
        "description": "He thought it would be just another routine exploration mission. Get there, scan, save data blocks and return. But when a surprise radiation storm knocked out his spaceship and swept him up into its high-velocity current, the only thing that saved him from certain doom was his custom ion shield.",
        "serumV3Usdc": "73d9N7BbWVKBG6A2xwwwEHcxzPB26YzbMnRjue3DPzqs"
      }
    },
    {
      "chainId": 101,
      "address": "4G85c5aUsRTrRPqE5VjY7ebD9b2ktTF6NEVGiCddRBDX",
      "symbol": "LOVE",
      "name": "B ❤ P",
      "decimals": 0,
      "logoURI": "https://storage.googleapis.com/star-atlas-assets/star-atlas-logo.png",
      "tags": [
        "nft"
      ],
      "extensions": {
        "website": "https://www.staratlas.com",
        "imageUrl": "https://storage.googleapis.com/nft-assets/ReBirth/poster-5/love-story.jpg",
        "description": "Paizul, the charismatic and brilliant leader of the ONI consortium, vividly recalls the first time she saw her one true love. It was a warm summer day, full of raging ionic storms. Lightning was piercing the sky as Bekalu took off his helmet and locked eyes with her. “What are the chances of nearly colliding with someone flying through these wastelands on a day like this”, he smiled with his booming voice. “Perhaps it’s destiny,” she smiled back mysteriously. There was another strike of lightning, but this time the sky remained calm.",
        "serumV3Usdc": "AM9sNDh48N2qhYSgpA58m9dHvrMoQongtyYu2u2XoYTc"
      }
    },
    {
      "chainId": 101,
      "address": "7dr7jVyXf1KUnYq5FTpV2vCZjKRR4MV94jzerb8Fi16Q",
      "symbol": "MRDR",
      "name": "The Assassination of Paizul",
      "decimals": 0,
      "logoURI": "https://storage.googleapis.com/star-atlas-assets/star-atlas-logo.png",
      "tags": [
        "nft"
      ],
      "extensions": {
        "website": "https://www.staratlas.com",
        "imageUrl": "https://storage.googleapis.com/nft-assets/ReBirth/poster-6/assassination-of-paizul.jpg",
        "description": "Suffering one of the cruelest fates in the universe, the Sogmian race of aliens was driven to the brink of extinction. With only 10,000 members left, they put all hope of salvation in the hands of their leader Paizul. After she was assassinated in a gruesome public way, so much fear was struck in the hearts of survivors that they set out to build their 'Last Stand'.",
        "serumV3Usdc": "BJiV2gCLwMvj2c1CbhnMjjy68RjqoMzYT8brDrpVyceA"
      }
    },
    {
      "chainId": 101,
      "address": "G1bE9ge8Yoq43hv7QLcumxTFhHqFMdcL4y2d6ZdzMG4b",
      "symbol": "PFP",
      "name": "Paizul Funeral Procession",
      "decimals": 0,
      "logoURI": "https://storage.googleapis.com/star-atlas-assets/star-atlas-logo.png",
      "tags": [
        "nft"
      ],
      "extensions": {
        "website": "https://www.staratlas.com",
        "serumV3Usdc": "7JzaEAuVfjkrZyMwJgZF5aQkiEyVyCaTWA3N1fQK7Y6V"
      }
    },
    {
      "chainId": 101,
      "address": "6bD8mr8DyuVqN5dXd1jnqmCL66b5KUV14jYY1HSmnxTE",
      "symbol": "AVE",
      "name": "Ahr Visits Earth",
      "decimals": 0,
      "logoURI": "https://storage.googleapis.com/star-atlas-assets/star-atlas-logo.png",
      "tags": [
        "nft"
      ],
      "extensions": {
        "website": "https://www.staratlas.com",
        "serumV3Usdc": "8yQzsbraXJFoPG5PdX73B8EVYFuPR9aC2axAqWearGKu"
      }
    },
    {
      "chainId": 101,
      "address": "Hfjgcs9ix17EwgXVVbKjo6NfMm2CXfr34cwty3xWARUm",
      "symbol": "TLS",
      "name": "The Last Stand",
      "decimals": 0,
      "logoURI": "https://storage.googleapis.com/star-atlas-assets/star-atlas-logo.png",
      "tags": [
        "nft"
      ],
      "extensions": {
        "website": "https://www.staratlas.com",
        "serumV3Usdc": "AVHndcEDUjP9Liz5dfcvAPAMffADXG6KMPn8sWB1XhFQ"
      }
    },
    {
      "chainId": 101,
      "address": "8EXX5kG7qWTjgpNSGX7PnB6hJZ8xhXUcCafVJaBEJo32",
      "symbol": "SPT",
      "name": "The Signing of the Peace Treaty",
      "decimals": 0,
      "logoURI": "https://storage.googleapis.com/star-atlas-assets/star-atlas-logo.png",
      "tags": [
        "nft"
      ],
      "extensions": {
        "website": "https://www.staratlas.com",
        "serumV3Usdc": "FZ9xhZbkt9bKKVpWmFxRhEJyzgxqU5w5xu3mXcF6Eppe"
      }
    },
    {
      "chainId": 101,
      "address": "CAjoJeGCCRae9oDwHYXzkeUDonp3dZLWV5GKHysLwjnx",
      "symbol": "PBA",
      "name": "The Peacebringers Archive",
      "decimals": 0,
      "logoURI": "https://storage.googleapis.com/star-atlas-assets/star-atlas-logo.png",
      "tags": [
        "nft"
      ],
      "extensions": {
        "website": "https://www.staratlas.com",
        "serumV3Usdc": "4jN1R453Acv9egnr7Dry3x9Xe3jqh1tqz5RokniaeVhy"
      }
    },
    {
      "chainId": 101,
      "address": "FPnwwNiL1tXqd4ZbGjFYsCw5qsQw91VN79SNcU4Bc732",
      "symbol": "UWB",
      "name": "Ustur Wod.bod",
      "decimals": 0,
      "logoURI": "https://storage.googleapis.com/star-atlas-assets/star-atlas-logo.png",
      "tags": [
        "nft"
      ],
      "extensions": {
        "website": "https://www.staratlas.com",
        "serumV3Usdc": "J99HsFQEWKR3UiFQpKTnF11iaNiR1enf2LxHfgsbVc59"
      }
    },
    {
      "chainId": 101,
      "address": "DB76aiNQeLzHPwvFhzgwfpe6HGHCDTQ6snW6UD7AnHid",
      "symbol": "OMPH",
      "name": "Om Photoli",
      "decimals": 0,
      "logoURI": "https://storage.googleapis.com/star-atlas-assets/star-atlas-logo.png",
      "tags": [
        "nft"
      ],
      "extensions": {
        "website": "https://www.staratlas.com",
        "serumV3Usdc": "HdvXMScwAQQh9pEvLZjuaaeJcLTmixxYoMFefeqHFn2E"
      }
    },
    {
      "chainId": 101,
      "address": "8ymi88q5DtmdNTn2sPRNFkvMkszMHuLJ1e3RVdWjPa3s",
      "symbol": "SDOGE",
      "name": "SolDoge",
      "decimals": 0,
      "logoURI": "https://pbs.twimg.com/profile_images/1386711926571364352/UfsqsIB3_400x400.jpg",
      "tags": [],
      "extensions": {
        "website": "https://www.soldoge.org",
        "serumV3Usdc": "9aruV2p8cRWxybx6wMsJwPFqeN7eQVPR74RrxdM3DNdu"
      }
    },
    {
      "chainId": 101,
      "address": "DQRNdQWz5NzbYgknGsZqSSXbdhQWvXSe8S56mrtNAs1b",
      "symbol": "ENTROPPP",
      "name": "ENTROPPP (Entropy for security)",
      "decimals": 6,
      "logoURI": "https://gateway.pinata.cloud/ipfs/QmcY3sv2n8bZqH3r6BKRP2N4zLNU6N8tojjviD65wma4u2/ENTROPPP%20JPG.jpg",
      "tags": [
        "Cryptography",
        "Blockchain security",
        "Randomness and entropy"
      ],
      "extensions": {
        "website": "https://www.entroppp.com"
      }
    },
    {
      "chainId": 101,
      "address": "8RYSc3rrS4X4bvBCtSJnhcpPpMaAJkXnVKZPzANxQHgz",
      "symbol": "FARM",
      "name": "SolaFarm",
      "decimals": 9,
      "logoURI": "https://sola.farm/logo.png",
      "tags": [],
      "extensions": {
        "website": "https://sola.farm/"
      }
    },
    {
      "chainId": 101,
      "address": "nope9HWCJcXVFkG49CDk7oYFtgGsUzsRvHdcJeL2aCL",
      "symbol": "NOPE",
      "name": "NOPE FINANCE",
      "decimals": 9,
      "logoURI": "https://raw.githubusercontent.com/nopefinance/nope-land/main/icon.png",
      "tags": [],
      "extensions": {
        "website": "https://nopefinance.xyz/"
      }
    },
    {
      "chainId": 101,
      "address": "43VWkd99HjqkhFTZbWBpMpRhjG469nWa7x7uEsgSH7We",
      "symbol": "STNK",
      "name": "Stonks",
      "decimals": 9,
      "logoURI": "https://raw.githubusercontent.com/StonksDev/Resource/main/StonksIcon250.png",
      "tags": [],
      "extensions": {
        "website": "https://stonkscoin.org/"
      }
    },
    {
      "chainId": 101,
      "address": "4368jNGeNq7Tt4Vzr98UWxL647PYu969VjzAsWGVaVH2",
      "symbol": "MEAL",
      "name": "HUNGRY",
      "decimals": 8,
      "logoURI": "https://hungrystatic.b-cdn.net/images/logo.png",
      "tags": [],
      "extensions": {
        "website": "https://hungrycoin.io/"
      }
    },
    {
      "chainId": 101,
      "address": "8GQsW3f7mdwfjqJon2myADcBsSsRjpXmxHYDG8q1pvV6",
      "symbol": "HOLD",
      "name": "Holdana",
      "decimals": 9,
      "logoURI": "https://i.ibb.co/7CWsB34/holdana-token.png",
      "tags": [],
      "extensions": {
        "medium": "https://holdanatoken.medium.com/",
        "twitter": "https://twitter.com/HoldanaOfficial",
        "serumV3Usdc": "G2j5zKtfymPcWMq1YRoKrfUWy64SZ6ZxDVscHSyPQqmz"
      }
    },
    {
      "chainId": 101,
      "address": "64SqEfHtu4bZ6jr1mAxaWrLFdMngbKbru9AyaG2Dyk5T",
      "symbol": "wen-token",
      "name": "wen-token",
      "decimals": 0,
      "logoURI": "https://gateway.pinata.cloud/ipfs/QmQ69cGaYFNJajafKRbGgwtcKHXGSqX2QdTy85H9synFos",
      "tags": [
        "nft"
      ],
      "extensions": {
        "website": "https://pythians.pyth.network"
      }
    },
    {
      "chainId": 101,
      "address": "4dmKkXNHdgYsXqBHCuMikNQWwVomZURhYvkkX5c4pQ7y",
      "symbol": "SNY",
      "name": "Synthetify",
      "decimals": 6,
      "logoURI": "https://resources.synthetify.io/sythetify.png",
      "tags": [],
      "extensions": {
        "website": "https://synthetify.io/",
        "twitter": "https://twitter.com/synthetify",
        "coingeckoId": "syntheify-token"
      }
    },
    {
      "chainId": 101,
      "address": "4wTMJsh3q66PmAkmwEW47qVDevMZMVVWU3n1Yhqztwi6",
      "symbol": "ARCD",
      "name": "Arcade Token (Wormhole)",
      "decimals": 9,
      "logoURI": "https://arcade.city/img/ARCD200.png",
      "tags": [
        "wrapped",
        "wormhole"
      ],
      "extensions": {
        "address": "0xb581E3a7dB80fBAA821AB39342E9Cbfd2ce33c23",
        "bridgeContract": "https://etherscan.io/address/0xf92cD566Ea4864356C5491c177A430C222d7e678",
        "assetContract": "https://etherscan.io/address/0xb581E3a7dB80fBAA821AB39342E9Cbfd2ce33c23",
        "website": "https://arcade.city",
        "twitter": "https://twitter.com/ArcadeCityHall"
      }
    },
    {
      "chainId": 101,
      "address": "Amt5wUJREJQC5pX7Z48YSK812xmu4j3sQVupNhtsEuY8",
      "symbol": "FROG",
      "name": "FROG",
      "decimals": 6,
      "logoURI": "https://raw.githubusercontent.com/FROG-SPL/branding/main/the_frauge_finifhes.jpeg",
      "tags": [],
      "extensions": {
        "website": "https://www.froglana.com/",
        "serumV3Usdc": "2Si6XDdpv5zcvYna221eZZrsjsp5xeYoz9W1TVdMdbnt"
      }
    },
    {
      "chainId": 101,
      "address": "9Y8NT5HT9z2EsmCbYMgKXPRq3h3aa6tycEqfFiXjfZM7",
      "symbol": "CRT",
      "name": "CARROT",
      "decimals": 9,
      "logoURI": "https://cdn.jsdelivr.net/gh/Farmers-Carrot/Carrot-logo/carrotcoin_128.png",
      "tags": [],
      "extensions": {
        "website": "https://farmerscarrot.com/",
        "serumV3Usdc": "Aa8mN8bXAobmcuHDpbbZh55SoadUry6WdsYz2886Ymqf"
      }
    },
    {
      "chainId": 101,
      "address": "AMdnw9H5DFtQwZowVFr4kUgSXJzLokKSinvgGiUoLSps",
      "symbol": "MOLA",
      "name": "MOONLANA",
      "decimals": 9,
      "logoURI": "https://i.ibb.co/NtrSyDc/moonlana.jpg",
      "tags": [],
      "extensions": {
        "website": "https://moonlana.com/",
        "twitter": "https://twitter.com/xMoonLana",
        "medium": "https://moonlana.medium.com/"
      }
    },
    {
      "chainId": 101,
      "address": "3x7UeXDF4imKSKnizK9mYyx1M5bTNzpeALfPeB8S6XT9",
      "symbol": "SKEM",
      "name": "SKEM",
      "decimals": 9,
      "logoURI": "https://raw.githubusercontent.com/cheesesoda/skem/main/skemtoken.svg",
      "tags": [],
      "extensions": {
        "website": "https://skem.finance/"
      }
    },
    {
      "chainId": 101,
      "address": "GHvFFSZ9BctWsEc5nujR1MTmmJWY7tgQz2AXE6WVFtGN",
      "symbol": "SOLAPE",
      "name": "SolAPE Finance",
      "decimals": 9,
      "logoURI": "https://i.ibb.co/5F0859r/solape.png",
      "tags": [],
      "extensions": {
        "website": "https://solape.io",
        "serumV3Usdc": "4zffJaPyeXZ2wr4whHgP39QyTfurqZ2BEd4M5W6SEuon"
      }
    },
    {
      "chainId": 101,
      "address": "9nEqaUcb16sQ3Tn1psbkWqyhPdLmfHWjKGymREjsAgTE",
      "symbol": "WOOF",
      "name": "WOOFENOMICS",
      "decimals": 6,
      "logoURI": "https://i.ibb.co/sHb9qZj/woof-orange-black.png",
      "tags": [],
      "extensions": {
        "website": "https://woofsolana.com",
        "serumV3Usdc": "CwK9brJ43MR4BJz2dwnDM7EXCNyHhGqCJDrAdsEts8n5"
      }
    },
    {
      "chainId": 101,
      "address": "MERt85fc5boKw3BW1eYdxonEuJNvXbiMbs6hvheau5K",
      "symbol": "MER",
      "name": "Mercurial",
      "decimals": 6,
      "logoURI": "https://www.mercurial.finance/mercurial-explorer-logo.svg",
      "tags": [],
      "extensions": {
        "coingeckoId": "mercurial",
        "website": "https://www.mercurial.finance/",
        "serumV3Usdc": "G4LcexdCzzJUKZfqyVDQFzpkjhB1JoCNL8Kooxi9nJz5"
      }
    },
    {
      "chainId": 101,
      "address": "9MhNoxy1PbmEazjPo9kiZPCcG7BiFbhi3bWZXZgacfpp",
      "symbol": "ACMN",
      "name": "ACUMEN",
      "decimals": 9,
      "logoURI": "https://pbs.twimg.com/profile_images/1384592811824238600/eIqc0048_400x400.jpg",
      "tags": [],
      "extensions": {
        "website": "https://acumen.network/"
      }
    },
    {
      "chainId": 101,
      "address": "EfLvzNsqmkoSneiML5t7uHCPEVRaWCpG4N2WsS39nWCU",
      "symbol": "MUDLEY",
      "name": "MUDLEY",
      "decimals": 9,
      "logoURI": "https://www.mudley.io/static/dappx/images/mudley_icon.png",
      "tags": [],
      "extensions": {
        "website": "https://www.mudley.io/"
      }
    },
    {
      "chainId": 101,
      "address": "7Csho7qjseDjgX3hhBxfwP1W3LYARK3QH3PM2x55we14",
      "symbol": "LOTTO",
      "name": "Lotto",
      "decimals": 9,
      "logoURI": "https://assets.coingecko.com/coins/images/13822/large/Lotto-Logo256x256.png?1612150421",
      "tags": [],
      "extensions": {
        "serumV3Usdc": "9MZKfgZzPgeidAukYpHtsLYm4eAdJFnR7nhPosWT8jiv",
        "coingeckoId": "lotto",
        "website": "lotto.finance",
        "address": "0xb0dfd28d3cf7a5897c694904ace292539242f858",
        "assetContract": "https://etherscan.io/address/0xb0dfd28d3cf7a5897c694904ace292539242f858",
        "tggroup": "https://t.me/lottofinance"
      }
    },
    {
      "chainId": 101,
      "address": "7uv3ZvZcQLd95bUp5WMioxG7tyAZVXFfr8JYkwhMYrnt",
      "symbol": "BOLE",
      "name": "Bole Token",
      "decimals": 4,
      "logoURI": "https://i.ibb.co/YPyhnkS/Bole.jpg",
      "tags": [],
      "extensions": {
        "website": "https://tokenbole.com/"
      }
    },
    {
      "chainId": 101,
      "address": "Bxp46xCB6CLjiqE99QaTcJAaY1hYF1o63DUUrXAS7QFu",
      "symbol": "mBRZ",
      "name": "SolMiner Bronze",
      "decimals": 9,
      "logoURI": "https://i.ibb.co/Wcxc7K7/solminer-bronze.png",
      "tags": [],
      "extensions": {
        "website": "https://solminer.app",
        "medium": "https://solminer.medium.com/",
        "twitter": "https://twitter.com/SolMinerproject"
      }
    },
    {
      "chainId": 101,
      "address": "GZNrMEdrt6Vg428JzvJYRGGPpVxgjUPsg6WLqKBvmNLw",
      "symbol": "mPLAT",
      "name": "SolMiner Platinum",
      "decimals": 9,
      "logoURI": "https://i.ibb.co/vYkMprc/solminer-platinum.png",
      "tags": [],
      "extensions": {
        "website": "https://solminer.app",
        "medium": "https://solminer.medium.com/",
        "twitter": "https://twitter.com/SolMinerproject"
      }
    },
    {
      "chainId": 101,
      "address": "Er7a3ugS6kkAqj6sp3UmXEFAFrDdLMRQEkV9QH2fwRYA",
      "symbol": "mDIAM",
      "name": "SolMiner Diamond",
      "decimals": 9,
      "logoURI": "https://i.ibb.co/rtvKFHn/solminer-diamond.png",
      "tags": [],
      "extensions": {
        "website": "https://solminer.app",
        "medium": "https://solminer.medium.com/",
        "twitter": "https://twitter.com/SolMinerproject"
      }
    },
    {
      "chainId": 101,
      "address": "5JnZ667P3VcjDinkJFysWh2K2KtViy63FZ3oL5YghEhW",
      "symbol": "APYS",
      "name": "APYSwap",
      "decimals": 9,
      "logoURI": "https://cloudflare-ipfs.com/ipfs/QmR5oKs4ygasusTtt2n2fCBLVufgpeXToJtb9vhXEmbaY1/token_dark.png",
      "tags": [
        "wrapped"
      ],
      "extensions": {
        "website": "https://apyswap.com",
        "coingeckoId": "apyswap"
      }
    },
    {
      "chainId": 101,
      "address": "ss1gxEUiufJyumsXfGbEwFe6maraPmc53fqbnjbum15",
      "symbol": "SS1",
      "name": "Naked Shorts",
      "decimals": 0,
      "logoURI": "https://www.sol-talk.com/logo192.png",
      "tags": [
        "nft"
      ],
      "extensions": {
        "website": "https://www.sol-talk.com/sol-survivor",
        "twitter": "https://twitter.com/sol__survivor"
      }
    },
    {
      "chainId": 101,
      "address": "GfJ3Vq2eSTYf1hJP6kKLE9RT6u7jF9gNszJhZwo5VPZp",
      "symbol": "SOLPAD",
      "name": "Solpad Finance",
      "decimals": 9,
      "logoURI": "https://www.solpad.finance/logo.png",
      "tags": [
        "utility-token"
      ],
      "extensions": {
        "website": "https://www.solpad.finance/",
        "twitter": "https://twitter.com/FinanceSolpad",
        "github": "https://github.com/solpad-finance",
        "tgann": "https://t.me/solpadfinance",
        "tggroup": "https://t.me/solpadfinance_chat"
      }
    },
    {
      "chainId": 101,
      "address": "ERPueLaiBW48uBhqX1CvCYBv2ApHN6ZFuME1MeQGTdAi",
      "symbol": "MIT",
      "name": "Muskimum Impact Token",
      "decimals": 8,
      "logoURI": "https://raw.githubusercontent.com/muskimum/muskimum.github.io/main/docs/logo_light.png",
      "tags": [
        "mit",
        "musk"
      ],
      "extensions": {
        "website": "https://muskimum.win/",
        "twitter": "https://twitter.com/muskimum",
        "serumV3Usdc": "3mhrhTFrHtxe7uZhvzBhzneR3bD3hDyWcgEkR8EcvNZk"
      }
    },
    {
      "chainId": 101,
      "address": "BsDrXiQaFd147Fxq1fQYbJQ77P6tmPkRJQJzkKvspDKo",
      "symbol": "SOLA",
      "name": "SolaPAD Token",
      "decimals": 8,
      "logoURI": "https://i.ibb.co/3p4SMBd/LOGO.png",
      "tags": [
        "SOLA",
        "LaunchPAD"
      ],
      "extensions": {
        "website": "https://www.solapad.org/",
        "twitter": "https://twitter.com/SolaPAD"
      }
    },
    {
      "chainId": 101,
      "address": "7fCzz6ZDHm4UWC9Se1RPLmiyeuQ6kStxpcAP696EuE1E",
      "symbol": "SHBL",
      "name": "Shoebill Coin",
      "decimals": 9,
      "logoURI": "https://cdn.jsdelivr.net/gh/leafwind/shoebill-coin/shoebill.png",
      "tags": [],
      "extensions": {
        "website": "https://shoebillco.in/"
      }
    },
    {
      "chainId": 101,
      "address": "GnaFnTihwQFjrLeJNeVdBfEZATMdaUwZZ1RPxLwjbVwb",
      "symbol": "SHBL-USDC",
      "name": "Raydium Permissionless LP Token (SHBL-USDC)",
      "decimals": 9,
      "logoURI": "https://cdn.jsdelivr.net/gh/solana-labs/token-list@main/assets/mainnet/RVKd61ztZW9GUwhRbbLoYVRE5Xf1B2tVscKqwZqXgEr/logo.png",
      "tags": [
        "lp-token"
      ],
      "extensions": {
        "website": "https://raydium.io/"
      }
    },
    {
      "chainId": 101,
      "address": "Djoz8btdR7p6xWHoVtPYF3zyN9LU5BBfMoDk4HczSDqc",
      "symbol": "AUSS",
      "name": "Ausshole",
      "decimals": 9,
      "logoURI": "https://raw.githubusercontent.com/cheesesoda/auss/main/auss.svg",
      "tags": [],
      "extensions": {
        "website": "https://auss.finance/",
        "twitter": "https://twitter.com/ausstoken"
      }
    },
    {
      "chainId": 101,
      "address": "TuLipcqtGVXP9XR62wM8WWCm6a9vhLs7T1uoWBk6FDs",
      "symbol": "TULIP",
      "name": "Tulip",
      "decimals": 6,
      "logoURI": "https://solfarm.io/solfarm-logo.svg",
      "tags": [
        "tulip",
        "solfarm",
        "vaults"
      ],
      "extensions": {
        "website": "https://solfarm.io",
        "twitter": "https://twitter.com/Solfarmio",
        "coingeckoId": "solfarm",
        "serumV3Usdc": "8GufnKq7YnXKhnB3WNhgy5PzU9uvHbaaRrZWQK6ixPxW"
      }
    },
    {
      "chainId": 101,
      "address": "5trVBqv1LvHxiSPMsHtEZuf8iN82wbpDcR5Zaw7sWC3s",
      "symbol": "JPYC",
      "name": "JPY Coin",
      "decimals": 6,
      "logoURI": "https://raw.githubusercontent.com/jpycoin/jpyc/main/src/image/jpyc.png",
      "tags": [
        "stablecoin",
        "ethereum"
      ],
      "extensions": {
        "website": "https://jpyc.jp/"
      }
    },
    {
      "chainId": 101,
      "address": "3QuAYThYKFXSmrTcSHsdd7sAxaFBobaCkLy2DBYJLMDs",
      "symbol": "TYNA",
      "name": "wTYNA",
      "decimals": 6,
      "logoURI": "https://raw.githubusercontent.com/M-Igashi/FTX-GAS-Tools/main/icon384.png",
      "tags": [
        "ERC20",
        "ethereum"
      ],
      "extensions": {
        "address": "0x4ae54790c130B21E8CbaCAB011C6170e079e6eF5",
        "bridgeContract": "https://etherscan.io/address/0xeae57ce9cc1984f202e15e038b964bb8bdf7229a",
        "assetContract": "https://etherscan.io/address/0x4ae54790c130B21E8CbaCAB011C6170e079e6eF5",
        "website": "http://lendingbot.s3-website-us-east-1.amazonaws.com/whitepaper.html",
        "twitter": "https://twitter.com/btc_AP"
      }
    },
    {
      "chainId": 101,
      "address": "7zsKqN7Fg2s9VsqAq6XBoiShCVohpGshSUvoWBc6jKYh",
      "symbol": "ARDX",
      "name": "Wrapped ArdCoin (Sollet)",
      "decimals": 2,
      "logoURI": "https://cdn.dex.mn/logo/ardx.png",
      "tags": [
        "wrapped-sollet",
        "ethereum"
      ],
      "extensions": {
        "website": "https://ardcoin.com",
        "coingeckoId": "ardcoin"
      }
    },
    {
      "chainId": 101,
      "address": "7zphtJVjKyECvQkdfxJNPx83MNpPT6ZJyujQL8jyvKcC",
      "symbol": "SSHIB",
      "name": "SolShib",
      "decimals": 9,
      "logoURI": "https://i.ibb.co/0G2sDtr/2021-05-14-09-51-50.jpg",
      "tags": [],
      "extensions": {
        "website": "https://solshib.com/"
      }
    },
    {
      "chainId": 101,
      "address": "HoSWnZ6MZzqFruS1uoU69bU7megzHUv6MFPQ5nqC6Pj2",
      "symbol": "SGI",
      "name": "SolGift",
      "decimals": 9,
      "logoURI": "https://i.ibb.co/t8XMnW8/ICON-2.png",
      "tags": [],
      "extensions": {
        "website": "https://solshib.com/"
      }
    },
    {
      "chainId": 101,
      "address": "GpS9AavHtSUspaBnL1Tu26FWbUAdW8tm3MbacsNvwtGu",
      "symbol": "SOLT",
      "name": "Soltriever",
      "decimals": 9,
      "logoURI": "https://user-images.githubusercontent.com/55430857/118305516-0b1f1000-b523-11eb-8d3b-b4e12e3b4c31.png",
      "tags": [],
      "extensions": {
        "website": "http://soltriever.info/",
        "twitter": "https://twitter.com/_Soltriever"
      }
    },
    {
      "chainId": 101,
      "address": "2QK9vxydd7WoDwvVFT5JSU8cwE9xmbJSzeqbRESiPGMG",
      "symbol": "KEKW",
      "name": "kekwcoin",
      "decimals": 9,
      "logoURI": "https://www.kekw.io/images/logo_final_round_smallFace.png",
      "tags": [],
      "extensions": {
        "website": "https://kekw.io/",
        "twitter": "https://twitter.com/kekwcoin"
      }
    },
    {
      "chainId": 101,
      "address": "FxCvbCVAtNUEKSiKoF6xt2pWPfpXuYFWYbuQySaRnV5R",
      "symbol": "LOOP",
      "name": "LC Andy Social Token",
      "decimals": 8,
      "logoURI": "https://cdn.jsdelivr.net/gh/aschmidhofer/looptoken/LOOPlogo.jpg",
      "tags": [
        "social-token",
        "loop"
      ]
    },
    {
      "chainId": 101,
      "address": "H5gczCNbrtso6BqGKihF97RaWaxpUEZnFuFUKK4YX3s2",
      "symbol": "BDE",
      "name": "Big Defi Energy",
      "decimals": 9,
      "logoURI": "https://raw.githubusercontent.com/bitcoinoverdose/bitcoinoverdose/main/bde.png",
      "tags": [],
      "extensions": {
        "website": "bigdefienergy.com",
        "twitter": "https://twitter.com/Bigdefi"
      }
    },
    {
      "chainId": 101,
      "address": "cREsCN7KAyXcBG2xZc8qrfNHMRgC3MhTb4n3jBnNysv",
      "symbol": "DWT",
      "name": "DARK WEB TOKEN",
      "decimals": 2,
      "logoURI": "https://cdn.jsdelivr.net/gh/DARK-WEB-TOKEN/DWT-LOGO/logo.png",
      "tags": [
        "MEME"
      ],
      "extensions": {
        "serumV3Usdc": "526WW289h5wibg1Q55sK16CGoNip8H5d2AXVbaAGcUMb",
        "website": "https://www.darkwebtoken.live"
      }
    },
    {
      "chainId": 101,
      "address": "EdGAZ8JyFTFbmVedVTbaAEQRb6bxrvi3AW3kz8gABz2E",
      "symbol": "DOGA",
      "name": "Dogana",
      "decimals": 9,
      "logoURI": "https://i.ibb.co/mRPw35y/doganatoken.png",
      "tags": [],
      "extensions": {
        "twitter": "https://twitter.com/DoganaOfficial",
        "serumV3Usdc": "H1Ywt7nSZkLDb2o3vpA5yupnBc9jr1pXtdjMm4Jgk1ay"
      }
    },
    {
      "chainId": 101,
      "address": "3FoUAsGDbvTD6YZ4wVKJgTB76onJUKz7GPEBNiR5b8wc",
      "symbol": "CHEEMS",
      "name": "Cheems",
      "decimals": 9,
      "logoURI": "https://cheems.co/wp-content/uploads/2021/05/acheems.png",
      "tags": [],
      "extensions": {
        "website": "https://cheems.co/",
        "twitter": "https://twitter.com/theCheemsToken",
        "tggroup": "https://t.me/CheemsOfficial"
      }
    },
    {
      "chainId": 101,
      "address": "AWW5UQfMBnPsTaaxCK7cSEmkj1kbX2zUrqvgKXStjBKx",
      "symbol": "SBFC",
      "name": "SBF Coin",
      "decimals": 6,
      "logoURI": "https://www.sbfcoin.org/images/sbfcoin.png",
      "tags": [
        "utility-token",
        "SBF",
        "sbfcoin",
        "SBFC"
      ],
      "extensions": {
        "website": "https://www.sbfcoin.org/",
        "twitter": "https://twitter.com/sbfcoin"
      }
    },
    {
      "chainId": 101,
      "address": "FRbqQnbuLoMbUG4gtQMeULgCDHyY6YWF9NRUuLa98qmq",
      "symbol": "ECOP",
      "name": "EcoPoo",
      "decimals": 0,
      "logoURI": "https://avatars.githubusercontent.com/u/84185080",
      "tags": [
        "meme"
      ],
      "extensions": {
        "twitter": "https://twitter.com/EcoPoo_Official"
      }
    },
    {
      "chainId": 101,
      "address": "5p2zjqCd1WJzAVgcEnjhb9zWDU7b9XVhFhx4usiyN7jB",
      "symbol": "CATO",
      "name": "CATO",
      "decimals": 9,
      "logoURI": "https://raw.githubusercontent.com/SOL-CAT/SOL-CAT/main/CAT512.jpg",
      "tags": [
        "Meme-Token"
      ],
      "extensions": {
        "website": "https://www.solanacato.com/",
        "twitter": "https://twitter.com/SolanaCATO",
        "telegram": "https://t.me/SolanaCATO",
        "serumV3Usdc": "9fe1MWiKqUdwift3dEpxuRHWftG72rysCRHbxDy6i9xB"
      }
    },
    {
      "chainId": 101,
      "address": "J81fW7aza8wVUG1jjzhExsNMs3MrzwT5WrofgFqMjnSA",
      "symbol": "TOM",
      "name": "Tombili",
      "decimals": 9,
      "logoURI": "https://cryptomindex.com/assets/images/coins/TOM.png",
      "tags": [],
      "extensions": {
        "website": "https://cryptomindex.com",
        "twitter": "https://twitter.com/cryptomindex"
      }
    },
    {
      "chainId": 101,
      "address": "GunpHq4fn9gSSyGbPMYXTzs9nBS8RY88CX1so4V8kCiF",
      "symbol": "FABLE",
      "name": "Fable",
      "decimals": 0,
      "logoURI": "https://raw.githubusercontent.com/fabledev/FableResources/master/fable-finance.png",
      "tags": [],
      "extensions": {
        "website": "https://fable.finance",
        "twitter": "https://twitter.com/fable_finance"
      }
    },
    {
      "chainId": 101,
      "address": "6L5DzH3p1t1PrCrVkudasuUnWbK7Jq9tYwcwWQiV6yd7",
      "symbol": "LZD",
      "name": "Lizard",
      "decimals": 6,
      "logoURI": "https://raw.githubusercontent.com/LZD-sol/lzdsol.io/main/sollizard.png",
      "tags": [],
      "extensions": {
        "website": "https://www.lzdsol.io",
        "twitter": "https://twitter.com/lzd_sol"
      }
    },
    {
      "chainId": 101,
      "address": "EZqcdU8RLu9EChZgrY2BNVg8eovfdGyTiY2bd69EsPgQ",
      "symbol": "FELON",
      "name": "FuckElon",
      "decimals": 0,
      "logoURI": "https://i.ibb.co/yW2zDZ4/E1-Oso-Gt-XEAMUX4l.jpg",
      "tags": [],
      "extensions": {
        "website": "https://fuckelonmusk.godaddysites.com/",
        "twitter": "https://twitter.com/FuckElonMusk8",
        "tgann": "https://t.me/fuckelonmusktoday",
        "tggroup": "https://t.me/joinchat/cgUOCIRSTJ9hZmY1"
      }
    },
    {
      "chainId": 101,
      "address": "HBHMiauecxer5FCzPeXgE2A8ZCf7fQgxxwo4vfkFtC7s",
      "symbol": "SLNDN",
      "name": "Solanadon",
      "decimals": 9,
      "logoURI": "https://avatars.githubusercontent.com/u/84234249?s=400&u=13b4d7cf678ad50ed52d1facff89b032758fd603&v=4",
      "tags": [],
      "extensions": {
        "website": "https://solanadon.com/",
        "twitter": "https://twitter.com/SolanadonCoin",
        "tgann": "https://t.me/solanadonann"
      }
    },
    {
      "chainId": 101,
      "address": "5WUab7TCvth43Au5vk6wKjchTzWFeyPEUSJE1MPJtTZE",
      "symbol": "KEKN1",
      "name": "KEKW In Solana Tripping",
      "decimals": 0,
      "logoURI": "https://www.kekw.io/images/KEKN1_logo.png",
      "tags": [
        "nft"
      ],
      "extensions": {
        "website": "https://www.kekw.io/",
        "twitter": "https://twitter.com/kekwcoin"
      }
    },
    {
      "chainId": 101,
      "address": "9KEe6o1jRTqFDFBo2AezsskcxBNwuq1rVeVat1Td8zbV",
      "symbol": "MPAD",
      "name": "MercuryPAD Token",
      "decimals": 9,
      "logoURI": "https://i.ibb.co/TvcPsr1/mercury-Pad-Token.png",
      "tags": [
        "MPAD",
        "LaunchPAD"
      ],
      "extensions": {
        "website": "https://mercurypad.com/",
        "twitter": "https://twitter.com/MercuryPad"
      }
    },
    {
      "chainId": 101,
      "address": "4KAFf8ZpNCn1SWLZFo5tbeZsKpVemsobbVZdERWxRvd2",
      "symbol": "SGT",
      "name": "Sangga Token",
      "decimals": 8,
      "logoURI": "https://sgt-info.s3.ap-northeast-2.amazonaws.com/logo/SGT_Logo.png",
      "tags": [],
      "extensions": {
        "website": "https://sanggatalk.io"
      }
    },
    {
      "chainId": 101,
      "address": "Ae1aeYK9WrB2kP29jJU4aUUK7Y1vzsGNZFKoe4BG2h6P",
      "symbol": "NINJA",
      "name": "NINJA",
      "decimals": 0,
      "logoURI": "https://raw.githubusercontent.com/yuzu-ninjaprotocol/ninjaprotocol/main/NINJA%20Token.svg",
      "tags": [],
      "extensions": {
        "website": "http://ninjaprotocol.io"
      }
    },
    {
      "chainId": 101,
      "address": "E6UBhrtvP4gYHAEgoBi8kDU6DrPPmQxTAJvASo4ptNev",
      "symbol": "SOLDOG",
      "name": "SOLDOG",
      "decimals": 0,
      "logoURI": "https://gateway.pinata.cloud/ipfs/QmefHmCHysNDR5aKZ5dKkC4zqhKcgsewMr1c53eSEbMhfZ/soldog.png",
      "tags": [],
      "extensions": {
        "website": "https://solanadog.io",
        "twitter": "https://twitter.com/solanadog"
      }
    },
    {
      "chainId": 101,
      "address": "9nusLQeFKiocswDt6NQsiErm1M43H2b8x6v5onhivqKv",
      "symbol": "LLAMA",
      "name": "SOLLAMA",
      "decimals": 1,
      "logoURI": "https://raw.githubusercontent.com/soirt/sollama-brand/main/avatar.jpg",
      "tags": [],
      "extensions": {
        "website": "https://sollama.finance",
        "twitter": "https://twitter.com/SollamaFinance"
      }
    },
    {
      "chainId": 101,
      "address": "BLwTnYKqf7u4qjgZrrsKeNs2EzWkMLqVCu6j8iHyrNA3",
      "symbol": "BOP",
      "name": "Boring Protocol",
      "decimals": 8,
      "logoURI": "https://cloudflare-ipfs.com/ipfs/bafybeihqdesti5rkqfijdstsgxtngb5rsi7uwf4ygz3hkvbbaxfrqshfym",
      "tags": [
        "security-token",
        "utility-token"
      ],
      "extensions": {
        "website": "https://boringprotocol.io",
        "twitter": "https://twitter.com/BoringProtocol",
        "serumV3Usdc": "7MmPwD1K56DthW14P1PnWZ4zPCbPWemGs3YggcT1KzsM"
      }
    },
    {
      "chainId": 101,
      "address": "ER8Xa8YxJLC3CFJgdAxJs46Rdhb7B3MjgbPZsVg1aAFV",
      "symbol": "MOLAMON",
      "name": "MOLAMON",
      "decimals": 0,
      "logoURI": "https://i.ibb.co/cNhCc33/molamon.jpg",
      "tags": [],
      "extensions": {
        "website": "https://moonlana.com/",
        "twitter": "https://twitter.com/xMoonLana",
        "medium": "https://moonlana.medium.com/"
      }
    },
    {
      "chainId": 101,
      "address": "4ezHExHThrwnnoqKcMNbUwcVYXzdkDerHFGfegnTqA2E",
      "symbol": "STUD",
      "name": "SolanaToolsUtilityDapp",
      "decimals": 9,
      "logoURI": "https://pbs.twimg.com/profile_images/1395766787782873092/XvDoI56t_400x400.jpg",
      "tags": [],
      "extensions": {
        "website": "https://www.solanatools.io/"
      }
    },
    {
      "chainId": 101,
      "address": "AZtNYaEAHDBeK5AvdzquZWjc4y8cj5sKWH1keUJGMuPV",
      "symbol": "RESP",
      "name": "RESPECT",
      "decimals": 8,
      "logoURI": "https://static.tildacdn.com/tild3463-3338-4764-b938-363064666431/logo.jpg",
      "tags": [],
      "extensions": {
        "website": "https://respect.cash"
      }
    },
    {
      "chainId": 101,
      "address": "5j6BmiZTfHssaWPT23EQYQci3w57VTw7QypKArQZbSZ9",
      "symbol": "CHAD",
      "name": "ChadTrader Token",
      "decimals": 9,
      "logoURI": "https://gateway.pinata.cloud/ipfs/QmVZYKtcQ6dGuZ3DeWJ9NHjnWCj2bPTJdpKyXnoaP4eHYx",
      "tags": [
        "utility-token"
      ],
      "extensions": {
        "website": "https://chadtrader.io/",
        "twitter": "https://twitter.com/chadtraderio"
      }
    },
    {
      "chainId": 101,
      "address": "GsNzxJfFn6zQdJGeYsupJWzUAm57Ba7335mfhWvFiE9Z",
      "symbol": "DXL",
      "name": "Dexlab",
      "decimals": 6,
      "logoURI": "https://cdn.jsdelivr.net/gh/dexlab-project/assets@master/tokens/solana/dxl/symbol.png",
      "tags": [],
      "extensions": {
        "website": "https://www.dexlab.space/"
      }
    },
    {
      "chainId": 101,
      "address": "APvgd1J98PGW77H1fDa7W7Y4fcbFwWfs71RNyJKuYs1Y",
      "symbol": "FUZ",
      "name": "Fuzzy.One",
      "decimals": 8,
      "logoURI": "https://www.fuzzy.one/static/bf32ac292bb7a4511520dee28b1ce433/50ead/fuz300.webp",
      "tags": [
        "Fuzzy.One",
        "FUZ",
        "Supply chain token"
      ],
      "extensions": {
        "website": "https://www.fuzzy.one/"
      }
    },
    {
      "chainId": 101,
      "address": "6TCbtxs6eYfMKVF9ppTNvbUemW2YnpFig6z1jSqgM16e",
      "symbol": "STRANGE",
      "name": "STRANGE",
      "decimals": 0,
      "logoURI": "https://safepluto.tech/images/strange.png",
      "tags": [
        "utility-token"
      ],
      "extensions": {
        "website": "https://safepluto.tech"
      }
    },
    {
      "chainId": 101,
      "address": "8upjSpvjcdpuzhfR1zriwg5NXkwDruejqNE9WNbPRtyA",
      "symbol": "GRAPE",
      "name": "Grape",
      "decimals": 6,
      "logoURI": "https://www.unlimitedgrapes.com/assets/img/Grape_logo.svg",
      "tags": [],
      "extensions": {
        "website": "https://www.unlimitedgrapes.com/"
      }
    },
    {
      "chainId": 101,
      "address": "7xzovRepzLvXbbpVZLYKzEBhCNgStEv1xpDqf1rMFFKX",
      "symbol": "KERMIT",
      "name": "Kermit",
      "decimals": 8,
      "logoURI": "https://i.imgur.com/4jthhoa.jpg",
      "tags": [
        "utility-token"
      ],
      "extensions": {
        "website": "https://www.kermitfinance.com",
        "twitter": "https://twitter.com/KermitFinance"
      }
    },
    {
      "chainId": 101,
      "address": "8tbAqS4dFNEeC6YGWpNnusc3JcxoFLMiiLPyHctgGYFe",
      "symbol": "PIPANA",
      "name": "Pipana",
      "decimals": 10,
      "logoURI": "https://pip.monster/img/pipana.jpg",
      "tags": [],
      "extensions": {
        "website": "https://pip.monster",
        "twitter": "https://twitter.com/itspipana"
      }
    },
    {
      "chainId": 101,
      "address": "8s9FCz99Wcr3dHpiauFRi6bLXzshXfcGTfgQE7UEopVx",
      "symbol": "CKC",
      "name": "ChikinCoin",
      "decimals": 6,
      "logoURI": "https://raw.githubusercontent.com/ChikinDeveloper/ChikinCoin/master/assets/logo_circle.svg",
      "tags": [],
      "extensions": {
        "website": "https://www.chikin.run",
        "twitter": "https://twitter.com/ChikinDev"
      }
    },
    {
      "chainId": 101,
<<<<<<< HEAD
      "address": "8b9mQo6ZU2rwZQgSFqGNQvXzrUSHDTRpKSKi9XXdGmqN",
      "symbol": "CHANGPENGUIN",
      "name": "CHANGPENGUIN",
      "decimals": 6,
      "logoURI": "https://img1.wsimg.com/isteam/ip/0806e069-1a1b-438a-aa86-7765c335fac8/penguin%20logo%2011.png",
      "tags": [],
      "extensions": {
        "website": "https://changpenguin.finance/",
        "twitter": "https://twitter.com/changpenguinFi"
      }
    },
    {
      "chainId": 101,
      "address": "51tMb3zBKDiQhNwGqpgwbavaGH54mk8fXFzxTc1xnasg",
      "symbol": "APEX",
      "name": "APEX",
      "decimals": 9,
      "logoURI": "https://apexit.finance/images/apex.png",
      "tags": [],
      "extensions": {
        "website": "https://apexit.finance/",
        "twitter": "https://twitter.com/apeXit_finance",
        "discord": "https://discord.gg/aASQy2dWsN",
        "tggroup": "https://t.me/apexit_finance"
      }
    },
    {
      "chainId": 101,
      "address": "4NPzwMK2gfgQ6rTv8x4EE1ZvKW6MYyYTSrAZCx7zxyaX",
      "symbol": "KLB",
      "name": "Black Label",
      "decimals": 0,
      "logoURI": "https://raw.githubusercontent.com/klbtoken/klbtoken/main/klbtoken.svg",
      "tags": [],
      "extensions": {
        "website": "https://www.klbtoken.com",
        "twitter": "https://twitter.com/klbtoken"
      }
    },
    {
      "chainId": 101,
      "address": "3RSafdgu7P2smSGHJvSGQ6kZVkcErZXfZTtynJYboyAu",
      "symbol": "SINE",
      "name": "SINE",
      "decimals": 4,
      "logoURI": "https://raw.githubusercontent.com/sinetoken/public/main/icon/circle_icon/circle_icon.svg",
      "tags": [
        "security-token",
        "utility-token"
      ],
      "extensions": {
        "website": "https://solainetwork.com/",
        "twitter": "https://twitter.com/SolAiNetwork"
      }
    },
    {
      "chainId": 101,
      "address": "guppyrZyEX9iTPSu92pi8T71Zka7xd6PrsTJrXRW6u1",
      "symbol": "GUPPY",
      "name": "Orca Guppy Collectible",
      "decimals": 0,
      "logoURI": "https://cdn.jsdelivr.net/gh/solana-labs/token-list@main/assets/mainnet/DjVE6JNiYqPL2QXyCUUh8rNjHrbz9hXHNYt99MQ59qw1/guppy.png",
      "tags": [
        "nft"
      ],
      "extensions": {
        "website": "https://www.orca.so",
        "twitter": "https://twitter.com/orca_so"
      }
    },
    {
      "chainId": 101,
      "address": "whaLeHav12EhGK19u6kKbLRwC9E1EATGnm6MWbBCcUW",
      "symbol": "WHALE",
      "name": "Orca Whale Collectible",
      "decimals": 0,
      "logoURI": "https://cdn.jsdelivr.net/gh/solana-labs/token-list@main/assets/mainnet/DjVE6JNiYqPL2QXyCUUh8rNjHrbz9hXHNYt99MQ59qw1/whale.png",
      "tags": [
        "nft"
      ],
      "extensions": {
        "website": "https://www.orca.so",
        "twitter": "https://twitter.com/orca_so"
      }
    },
    {
      "chainId": 101,
      "address": "kLwhLkZRt6CadPHRBsgfhRCKXX426WMBnhoGozTduvk",
      "symbol": "KILLER-WHALE",
      "name": "Orca Killer Whale Collectible",
      "decimals": 0,
      "logoURI": "https://cdn.jsdelivr.net/gh/solana-labs/token-list@main/assets/mainnet/DjVE6JNiYqPL2QXyCUUh8rNjHrbz9hXHNYt99MQ59qw1/killer_whale.png",
      "tags": [
        "nft"
      ],
      "extensions": {
        "website": "https://www.orca.so",
        "twitter": "https://twitter.com/orca_so"
      }
    },
    {
      "chainId": 101,
      "address": "star2pH7rVWscs743JGdCAL8Lc9nyJeqx7YQXkGUnWf",
      "symbol": "STARFISH",
      "name": "Orca Starfish Collectible",
      "decimals": 6,
      "logoURI": "https://cdn.jsdelivr.net/gh/solana-labs/token-list@main/assets/mainnet/DjVE6JNiYqPL2QXyCUUh8rNjHrbz9hXHNYt99MQ59qw1/starfish.png",
      "tags": [
        "nft"
      ],
      "extensions": {
        "website": "https://www.orca.so",
        "twitter": "https://twitter.com/orca_so"
      }
    },
    {
      "chainId": 101,
      "address": "cLownTTaiiQMoyMmFjfmSGowi8HyNhCtTLFcrNKnqX6",
      "symbol": "CLOWNFISH",
      "name": "Orca Clownfish Collectible",
      "decimals": 0,
      "logoURI": "https://cdn.jsdelivr.net/gh/solana-labs/token-list@main/assets/mainnet/DjVE6JNiYqPL2QXyCUUh8rNjHrbz9hXHNYt99MQ59qw1/clownfish.png",
      "tags": [
        "nft"
      ],
      "extensions": {
        "website": "https://www.orca.so",
        "twitter": "https://twitter.com/orca_so"
      }
    },
    {
      "chainId": 101,
      "address": "ECFcUGwHHMaZynAQpqRHkYeTBnS5GnPWZywM8aggcs3A",
      "symbol": "SOL/USDC",
      "name": "Orca SOL/USDC LP Token",
      "decimals": 9,
      "logoURI": "https://cdn.jsdelivr.net/gh/solana-labs/token-list@main/assets/mainnet/DjVE6JNiYqPL2QXyCUUh8rNjHrbz9hXHNYt99MQ59qw1/logo.png",
      "tags": [
        "lp-token"
      ],
      "extensions": {
        "website": "https://www.orca.so",
        "twitter": "https://twitter.com/orca_so"
      }
    },
    {
      "chainId": 101,
      "address": "3H5XKkE9uVvxsdrFeN4BLLGCmohiQN6aZJVVcJiXQ4WC",
      "symbol": "USDC/USDT",
      "name": "Orca USDC/USDT LP Token",
      "decimals": 9,
      "logoURI": "https://cdn.jsdelivr.net/gh/solana-labs/token-list@main/assets/mainnet/DjVE6JNiYqPL2QXyCUUh8rNjHrbz9hXHNYt99MQ59qw1/logo.png",
      "tags": [
        "lp-token"
      ],
      "extensions": {
        "website": "https://www.orca.so",
        "twitter": "https://twitter.com/orca_so"
      }
    },
    {
      "chainId": 101,
      "address": "8qNqTaKKbdZuzQPWWXy5wNVkJh54ex8zvvnEnTFkrKMP",
      "symbol": "USDC/USDT-SRM",
      "name": "Orca USDC/USDT-SRM LP Token",
      "decimals": 9,
      "logoURI": "https://cdn.jsdelivr.net/gh/solana-labs/token-list@main/assets/mainnet/DjVE6JNiYqPL2QXyCUUh8rNjHrbz9hXHNYt99MQ59qw1/logo.png",
      "tags": [
        "lp-token"
      ],
      "extensions": {
        "website": "https://www.orca.so",
        "twitter": "https://twitter.com/orca_so"
      }
    },
    {
      "chainId": 101,
      "address": "7TYb32qkwYosUQfUspU45cou7Bb3nefJocVMFX2mEGTT",
      "symbol": "ETH/USDC",
      "name": "Orca ETH/USDC LP Token",
      "decimals": 9,
      "logoURI": "https://cdn.jsdelivr.net/gh/solana-labs/token-list@main/assets/mainnet/DjVE6JNiYqPL2QXyCUUh8rNjHrbz9hXHNYt99MQ59qw1/logo.png",
      "tags": [
        "lp-token"
      ],
      "extensions": {
        "website": "https://www.orca.so",
        "twitter": "https://twitter.com/orca_so"
      }
    },
    {
      "chainId": 101,
      "address": "EhBAmhkgEsMa8McFB5bpqZaRpZvGBBJ4jN59T5xToPdG",
      "symbol": "ETH/USDT-SRM",
      "name": "Orca ETH/USDT-SRM LP Token",
      "decimals": 9,
      "logoURI": "https://cdn.jsdelivr.net/gh/solana-labs/token-list@main/assets/mainnet/DjVE6JNiYqPL2QXyCUUh8rNjHrbz9hXHNYt99MQ59qw1/logo.png",
      "tags": [
        "lp-token"
      ],
      "extensions": {
        "website": "https://www.orca.so",
        "twitter": "https://twitter.com/orca_so"
      }
    },
    {
      "chainId": 101,
      "address": "8pFwdcuXM7pvHdEGHLZbUR8nNsjj133iUXWG6CgdRHk2",
      "symbol": "BTC/ETH",
      "name": "Orca BTC/ETH LP Token",
      "decimals": 9,
      "logoURI": "https://cdn.jsdelivr.net/gh/solana-labs/token-list@main/assets/mainnet/DjVE6JNiYqPL2QXyCUUh8rNjHrbz9hXHNYt99MQ59qw1/logo.png",
      "tags": [
        "lp-token"
      ],
      "extensions": {
        "website": "https://www.orca.so",
        "twitter": "https://twitter.com/orca_so"
      }
    },
    {
      "chainId": 101,
      "address": "7bb88DAnQY7LSoWEuqezCcbk4vutQbuRqgJMqpX8h6dL",
      "symbol": "ETH/SOL",
      "name": "Orca ETH/SOL LP Token",
      "decimals": 9,
      "logoURI": "https://cdn.jsdelivr.net/gh/solana-labs/token-list@main/assets/mainnet/DjVE6JNiYqPL2QXyCUUh8rNjHrbz9hXHNYt99MQ59qw1/logo.png",
      "tags": [
        "lp-token"
      ],
      "extensions": {
        "website": "https://www.orca.so",
        "twitter": "https://twitter.com/orca_so"
      }
    },
    {
      "chainId": 101,
      "address": "GWEmABT4rD3sGhyghv9rKbfdiaFe5uMHeJqr6hhu3XvA",
      "symbol": "RAY/SOL",
      "name": "Orca RAY/SOL LP Token",
      "decimals": 9,
      "logoURI": "https://cdn.jsdelivr.net/gh/solana-labs/token-list@main/assets/mainnet/DjVE6JNiYqPL2QXyCUUh8rNjHrbz9hXHNYt99MQ59qw1/logo.png",
      "tags": [
        "lp-token"
      ],
      "extensions": {
        "website": "https://www.orca.so",
        "twitter": "https://twitter.com/orca_so"
      }
    },
    {
      "chainId": 101,
      "address": "BmZNYGt7aApGTUUxAQUYsW64cMbb6P7uniokCWaptj4D",
      "symbol": "SOL/USDT",
      "name": "Orca SOL/USDT LP Token",
      "decimals": 9,
      "logoURI": "https://cdn.jsdelivr.net/gh/solana-labs/token-list@main/assets/mainnet/DjVE6JNiYqPL2QXyCUUh8rNjHrbz9hXHNYt99MQ59qw1/logo.png",
      "tags": [
        "lp-token"
      ],
      "extensions": {
        "website": "https://www.orca.so",
        "twitter": "https://twitter.com/orca_so"
      }
    },
    {
      "chainId": 101,
      "address": "E4cthfUFaDd4x5t1vbeBNBHm7isqhM8kapthPzPJz1M2",
      "symbol": "SOL/USDT-SRM",
      "name": "Orca SOL/USDT-SRM LP Token",
      "decimals": 9,
      "logoURI": "https://cdn.jsdelivr.net/gh/solana-labs/token-list@main/assets/mainnet/DjVE6JNiYqPL2QXyCUUh8rNjHrbz9hXHNYt99MQ59qw1/logo.png",
      "tags": [
        "lp-token"
      ],
      "extensions": {
        "website": "https://www.orca.so",
        "twitter": "https://twitter.com/orca_so"
      }
    },
    {
      "chainId": 101,
      "address": "6ojPekCSQimAjDjaMApLvh3jF6wnZeNEVRVVoGNzEXvV",
      "symbol": "SOL/SRM",
      "name": "Orca SOL/SRM LP Token",
      "decimals": 9,
      "logoURI": "https://cdn.jsdelivr.net/gh/solana-labs/token-list@main/assets/mainnet/DjVE6JNiYqPL2QXyCUUh8rNjHrbz9hXHNYt99MQ59qw1/logo.png",
      "tags": [
        "lp-token"
      ],
      "extensions": {
        "website": "https://www.orca.so",
        "twitter": "https://twitter.com/orca_so"
      }
    },
    {
      "chainId": 101,
      "address": "YJRknE9oPhUMtq1VvhjVzG5WnRsjQtLsWg3nbaAwCQ5",
      "symbol": "FTT/SOL",
      "name": "Orca FTT/SOL LP Token",
      "decimals": 9,
      "logoURI": "https://cdn.jsdelivr.net/gh/solana-labs/token-list@main/assets/mainnet/DjVE6JNiYqPL2QXyCUUh8rNjHrbz9hXHNYt99MQ59qw1/logo.png",
      "tags": [
        "lp-token"
      ],
      "extensions": {
        "website": "https://www.orca.so",
        "twitter": "https://twitter.com/orca_so"
      }
    },
    {
      "chainId": 101,
      "address": "C9PKvetJPrrPD53PR2aR8NYtVZzucCRkHYzcFXbZXEqu",
      "symbol": "KIN/SOL",
      "name": "Orca KIN/SOL LP Token",
      "decimals": 9,
      "logoURI": "https://cdn.jsdelivr.net/gh/solana-labs/token-list@main/assets/mainnet/DjVE6JNiYqPL2QXyCUUh8rNjHrbz9hXHNYt99MQ59qw1/logo.png",
      "tags": [
        "lp-token"
      ],
      "extensions": {
        "website": "https://www.orca.so",
        "twitter": "https://twitter.com/orca_so"
      }
    },
    {
      "chainId": 101,
      "address": "6SfhBAmuaGf9p3WAxeHJYCWMABnYUMrdzNdK5Stvvj4k",
      "symbol": "ROPE/SOL",
      "name": "Orca ROPE/SOL LP Token",
      "decimals": 9,
      "logoURI": "https://cdn.jsdelivr.net/gh/solana-labs/token-list@main/assets/mainnet/DjVE6JNiYqPL2QXyCUUh8rNjHrbz9hXHNYt99MQ59qw1/logo.png",
      "tags": [
        "lp-token"
      ],
      "extensions": {
        "website": "https://www.orca.so",
        "twitter": "https://twitter.com/orca_so"
      }
    },
    {
      "chainId": 101,
      "address": "9r1n79TmerAgQJboUT8QvrChX3buZBfuSrBTtYM1cW4h",
      "symbol": "SOL/STEP",
      "name": "Orca SOL/STEP LP Token",
      "decimals": 9,
      "logoURI": "https://cdn.jsdelivr.net/gh/solana-labs/token-list@main/assets/mainnet/DjVE6JNiYqPL2QXyCUUh8rNjHrbz9hXHNYt99MQ59qw1/logo.png",
      "tags": [
        "lp-token"
      ],
      "extensions": {
        "website": "https://www.orca.so",
        "twitter": "https://twitter.com/orca_so"
      }
    },
    {
      "chainId": 101,
      "address": "ELLELFtgvWBgLkdY9EFx4Vb3SLNj4DJEhzZLWy1wCh4Y",
      "symbol": "OXY/SOL",
      "name": "Orca OXY/SOL LP Token",
      "decimals": 9,
      "logoURI": "https://cdn.jsdelivr.net/gh/solana-labs/token-list@main/assets/mainnet/DjVE6JNiYqPL2QXyCUUh8rNjHrbz9hXHNYt99MQ59qw1/logo.png",
      "tags": [
        "lp-token"
      ],
      "extensions": {
        "website": "https://www.orca.so",
        "twitter": "https://twitter.com/orca_so"
      }
    },
    {
      "chainId": 101,
      "address": "BXM9ph4AuhCUzf94HQu5FnfeVThKj5oyrnb1krY1zax5",
      "symbol": "MER/SOL",
      "name": "Orca MER/SOL LP Token",
      "decimals": 9,
      "logoURI": "https://cdn.jsdelivr.net/gh/solana-labs/token-list@main/assets/mainnet/DjVE6JNiYqPL2QXyCUUh8rNjHrbz9hXHNYt99MQ59qw1/logo.png",
      "tags": [
        "lp-token"
      ],
      "extensions": {
        "website": "https://www.orca.so",
        "twitter": "https://twitter.com/orca_so"
      }
    },
    {
      "chainId": 101,
      "address": "FJ9Q9ojA7vdf5rFbcTc6dd7D3nLpwSxdtFSE8cwfuvqt",
      "symbol": "FIDA/SOL",
      "name": "Orca FIDA/SOL LP Token",
      "decimals": 9,
      "logoURI": "https://cdn.jsdelivr.net/gh/solana-labs/token-list@main/assets/mainnet/DjVE6JNiYqPL2QXyCUUh8rNjHrbz9hXHNYt99MQ59qw1/logo.png",
      "tags": [
        "lp-token"
      ],
      "extensions": {
        "website": "https://www.orca.so",
        "twitter": "https://twitter.com/orca_so"
      }
    },
    {
      "chainId": 101,
      "address": "EHkfnhKLLTUqo1xMZLxhM9EusEgpN6RXPpZsGpUsewaa",
      "symbol": "MAPS/SOL",
      "name": "Orca MAPS/SOL LP Token",
      "decimals": 9,
      "logoURI": "https://cdn.jsdelivr.net/gh/solana-labs/token-list@main/assets/mainnet/DjVE6JNiYqPL2QXyCUUh8rNjHrbz9hXHNYt99MQ59qw1/logo.png",
      "tags": [
        "lp-token"
      ],
      "extensions": {
        "website": "https://www.orca.so",
        "twitter": "https://twitter.com/orca_so"
      }
    },
    {
      "chainId": 101,
      "address": "9rguDaKqTrVjaDXafq6E7rKGn7NPHomkdb8RKpjKCDm2",
      "symbol": "SAMO/SOL",
      "name": "Orca SAMO/SOL LP Token",
      "decimals": 9,
      "logoURI": "https://cdn.jsdelivr.net/gh/solana-labs/token-list@main/assets/mainnet/DjVE6JNiYqPL2QXyCUUh8rNjHrbz9hXHNYt99MQ59qw1/logo.png",
      "tags": [
        "lp-token"
      ],
      "extensions": {
        "website": "https://www.orca.so",
        "twitter": "https://twitter.com/orca_so"
      }
    },
    {
      "chainId": 101,
      "address": "2697FyJ4vD9zwAVPr33fdVPDv54pyZZiBv9S2AoKMyQf",
      "symbol": "COPE/SOL",
      "name": "Orca COPE/SOL LP Token",
      "decimals": 9,
      "logoURI": "https://cdn.jsdelivr.net/gh/solana-labs/token-list@main/assets/mainnet/DjVE6JNiYqPL2QXyCUUh8rNjHrbz9hXHNYt99MQ59qw1/logo.png",
      "tags": [
        "lp-token"
      ],
      "extensions": {
        "website": "https://www.orca.so",
        "twitter": "https://twitter.com/orca_so"
      }
    },
    {
      "chainId": 101,
      "address": "HEhMLvpSdPviukafKwVN8BnBUTamirptsQ6Wxo5Cyv8s",
      "symbol": "FTR",
      "name": "Future",
      "decimals": 9,
      "logoURI": "http://future-ftr.io/images/logo.png",
      "tags": [],
      "extensions": {
        "website": "https://future-ftr.io",
        "twitter": "https://twitter.com/ftr_finance"
      }
    },
    {
      "chainId": 101,
      "address": "Da1jboBKU3rqXUqPL3L3BxJ8e67ogVgVKcqy4rWsS7LC",
      "symbol": "UBE",
      "name": "UBE Token",
      "decimals": 10,
      "logoURI": "https://cdn.jsdelivr.net/gh/donfrancisco/ubetoken/UBE.png",
      "tags": [],
      "extensions": {
        "website": "https://www.ubetoken.com",
        "twitter": "https://twitter.com/ube_token"
       }
     },
     {
      "chainId": 101,
      "address": "6kwTqmdQkJd8qRr9RjSnUX9XJ24RmJRSrU1rsragP97Y",
      "symbol": "SAIL",
      "name": "SAIL",
      "decimals": 6,
      "logoURI": "https://cloudflare-ipfs.com/ipfs/QmPcQfofQNfiv36EAsGQrgAhiPbqGf17i1Cz648JhXFW9m/logo_solana_sail_v2.png",
      "tags": [
      "utility-token"
      ],
      "extensions": {
        "website": "https://www.solanasail.com",
        "twitter": "https://twitter.com/solsailsummer"
      }
    },
    {
      "chainId": 101,
      "address": "E5ndSkaB17Dm7CsD22dvcjfrYSDLCxFcMd6z8ddCk5wp",
      "symbol": "CCAI",
      "name": "Cryptocurrencies.Ai",
      "decimals": 9,
      "logoURI": "https://cryptocurrencies.ai/logo.png",
      "tags": [],
      "extensions": {
        "website": "https://ccai.cryptocurrencies.ai",
        "twitter": "https://twitter.com/CCAI_Official",
        "serumV3Usdc": "7gZNLDbWE73ueAoHuAeFoSu7JqmorwCLpNTBXHtYSFTa"
      }
    }
=======
      "address": "7LmGzEgnQZTxxeCThgxsv3xe4JQmiy9hxEGBPCF66KgH",
      "symbol": "SNEK",
      "name": "Snek Coin",
      "decimals": 0,
      "logoURI": "https://raw.githubusercontent.com/snekcoin/SnekCoin/main/The%20Snek%20Coin.png",
      "tags": [],
      "extensions": {
        "twitter": "https://twitter.com/snekcoin"
      }
    },
>>>>>>> 608c88f0
  ],
  "version": {
    "major": 0,
    "minor": 2,
    "patch": 2
  }
}<|MERGE_RESOLUTION|>--- conflicted
+++ resolved
@@ -8031,7 +8031,6 @@
     },
     {
       "chainId": 101,
-<<<<<<< HEAD
       "address": "8b9mQo6ZU2rwZQgSFqGNQvXzrUSHDTRpKSKi9XXdGmqN",
       "symbol": "CHANGPENGUIN",
       "name": "CHANGPENGUIN",
@@ -8501,9 +8500,9 @@
       "extensions": {
         "website": "https://www.ubetoken.com",
         "twitter": "https://twitter.com/ube_token"
-       }
-     },
-     {
+      }
+    },
+    {
       "chainId": 101,
       "address": "6kwTqmdQkJd8qRr9RjSnUX9XJ24RmJRSrU1rsragP97Y",
       "symbol": "SAIL",
@@ -8511,7 +8510,7 @@
       "decimals": 6,
       "logoURI": "https://cloudflare-ipfs.com/ipfs/QmPcQfofQNfiv36EAsGQrgAhiPbqGf17i1Cz648JhXFW9m/logo_solana_sail_v2.png",
       "tags": [
-      "utility-token"
+        "utility-token"
       ],
       "extensions": {
         "website": "https://www.solanasail.com",
@@ -8531,8 +8530,9 @@
         "twitter": "https://twitter.com/CCAI_Official",
         "serumV3Usdc": "7gZNLDbWE73ueAoHuAeFoSu7JqmorwCLpNTBXHtYSFTa"
       }
-    }
-=======
+    },
+    {
+      "chainId": 101,
       "address": "7LmGzEgnQZTxxeCThgxsv3xe4JQmiy9hxEGBPCF66KgH",
       "symbol": "SNEK",
       "name": "Snek Coin",
@@ -8542,8 +8542,7 @@
       "extensions": {
         "twitter": "https://twitter.com/snekcoin"
       }
-    },
->>>>>>> 608c88f0
+    }
   ],
   "version": {
     "major": 0,
