--- conflicted
+++ resolved
@@ -11067,7 +11067,6 @@
         "github": "https://github.com/viloidcoin"
       }
     },
-<<<<<<< HEAD
     {
       "chainId": 101,
       "address": "C98A4nkJXhpVZNAZdHUA95RpTF3T4whtQubL3YobiUX9",
@@ -11075,20 +11074,10 @@
       "name": "Coin98",
       "decimals": 6,
       "logoURI": "https://coin98.s3.ap-southeast-1.amazonaws.com/Coin/c98-512.svg",
-=======
-	{
-      "chainId": 101,
-      "address": "FMJotGUW16AzexRD3vXJQ94AL71cwrhtFaCTGtK1QHXm",
-      "symbol": "LRA",
-      "name": "Lumos Rewards",
-      "decimals": 9,
-      "logoURI": "https://raw.githubusercontent.com/solana-labs/token-list/main/assets/mainnet/FMJotGUW16AzexRD3vXJQ94AL71cwrhtFaCTGtK1QHXm/logo.jpeg",
->>>>>>> 2e38fd29
       "tags": [
         "social-token"
       ],
       "extensions": {
-<<<<<<< HEAD
         "website": "https://coin98.com",
         "twitter": "https://twitter.com/coin98_finance",
         "telegram": "https://t.me/coin98_finance"
@@ -11109,9 +11098,20 @@
         "medium": "https://blog.saber.so",
         "discord": "https://chat.saber.so",
         "serumV3Usdc": "HXBi8YBwbh4TXF6PjVw81m8Z3Cc4WBofvauj5SBFdgUs"
-=======
+      }
+    },
+    {
+      "chainId": 101,
+      "address": "FMJotGUW16AzexRD3vXJQ94AL71cwrhtFaCTGtK1QHXm",
+      "symbol": "LRA",
+      "name": "Lumos Rewards",
+      "decimals": 9,
+      "logoURI": "https://raw.githubusercontent.com/solana-labs/token-list/main/assets/mainnet/FMJotGUW16AzexRD3vXJQ94AL71cwrhtFaCTGtK1QHXm/logo.jpeg",
+      "tags": [
+        "social-token"
+      ],
+      "extensions": {
         "website": "https://lumos.exchange"
->>>>>>> 2e38fd29
       }
     }
   ],
