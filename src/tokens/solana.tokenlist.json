--- conflicted
+++ resolved
@@ -11277,7 +11277,20 @@
     },
     {
       "chainId": 101,
-<<<<<<< HEAD
+      "address": "57h4LEnBooHrKbacYWGCFghmrTzYPVn8PwZkzTzRLvHa",
+      "symbol": "USDC-USDT-UST",
+      "name": "Mercurial LP Token (USDC-USDT-UST)",
+      "decimals": 9,
+      "logoURI": "https://raw.githubusercontent.com/solana-labs/token-list/main/assets/mainnet/57h4LEnBooHrKbacYWGCFghmrTzYPVn8PwZkzTzRLvHa/logo.svg",
+      "tags": [
+        "lp-token"
+      ],
+      "extensions": {
+        "website": "https://www.mercurial.finance/"
+      }
+    },
+    {
+      "chainId": 101,
       "address": "3UMYcByZNQVHHyyqVfXMKr8XWP64omYBFVvf7bD6wBiA",
       "symbol": "BET",
       "name": "SOLBET",
@@ -11292,20 +11305,6 @@
         "description": "SOLBET seeks to facilitate P2P speculation and provide trustless on-chain escrow services for speculative ventures utilizing on-chain data, oracle services, and private data node operators to verify outcomes for all parties involved."
       }
     },
-=======
-      "address": "57h4LEnBooHrKbacYWGCFghmrTzYPVn8PwZkzTzRLvHa",
-      "symbol": "USDC-USDT-UST",
-      "name": "Mercurial LP Token (USDC-USDT-UST)",
-      "decimals": 9,
-      "logoURI": "https://raw.githubusercontent.com/solana-labs/token-list/main/assets/mainnet/57h4LEnBooHrKbacYWGCFghmrTzYPVn8PwZkzTzRLvHa/logo.svg",
-      "tags": [
-        "lp-token"
-      ],
-      "extensions": {
-        "website": "https://www.mercurial.finance/"
-      }
-    }
->>>>>>> 47d61242
   ],
   "version": {
     "major": 0,
