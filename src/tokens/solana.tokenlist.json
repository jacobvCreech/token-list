{
  "name": "Solana Token List",
  "logoURI": "https://cdn.jsdelivr.net/gh/trustwallet/assets@master/blockchains/solana/info/logo.png",
  "keywords": [
    "solana",
    "spl"
  ],
  "tags": {
    "stablecoin": {
      "name": "stablecoin",
      "description": "Tokens that are fixed to an external asset, e.g. the US dollar"
    },
    "ethereum": {
      "name": "ethereum",
      "description": "Asset bridged from ethereum"
    },
    "lp-token": {
      "name": "lp-token",
      "description": "Asset representing liquidity provider token"
    },
    "wrapped-sollet": {
      "name": "wrapped-sollet",
      "description": "Asset wrapped using sollet bridge"
    },
    "wrapped": {
      "name": "wrapped",
      "description": "Asset wrapped using wormhole bridge"
    },
    "leveraged": {
      "name": "leveraged",
      "description": "Leveraged asset"
    },
    "bull": {
      "name": "bull",
      "description": "Leveraged Bull asset"
    },
    "bear": {
      "name": "bear",
      "description": "Leveraged Bear asset"
    },
    "nft": {
      "name": "nft",
      "description": "Non-fungible token"
    },
    "security-token": {
      "name": "security-token",
      "description": "Tokens that are used to gain access to an electronically restricted resource"
    },
    "utility-token": {
      "name": "utility-token",
      "description": "Tokens that are designed to be spent within a certain blockchain ecosystem e.g. most of the SPL-Tokens"
    },
    "tokenized-stock": {
      "name": "tokenized-stock",
      "description": "Tokenized stocks are tokenized derivatives that represent traditional securities, particularly shares in publicly firms traded on regulated exchanges"
    }
  },
  "timestamp": "2021-03-03T19:57:21+0000",
  "tokens": [
    {
      "chainId": 101,
      "address": "FYfQ9uaRaYvRiaEGUmct45F9WKam3BYXArTrotnTNFXF",
      "symbol": "SOLA",
      "name": "Sola Token",
      "decimals": 9,
      "logoURI": "https://raw.githubusercontent.com/solana-labs/token-list/main/assets/mainnet/FYfQ9uaRaYvRiaEGUmct45F9WKam3BYXArTrotnTNFXF/logo.png",
      "tags": [
        "Solana tokenized",
        "Solana Community token"
      ],
      "extensions": {
        "website": "https://solatoken.net/",
        "telegram": "https://t.me/solatokennet",
        "twitter": "https://twitter.com/EcoSolana"
      }
    },
    {
      "chainId": 101,
      "address": "So11111111111111111111111111111111111111112",
      "symbol": "SOL",
      "name": "Wrapped SOL",
      "decimals": 9,
      "logoURI": "https://raw.githubusercontent.com/solana-labs/token-list/main/assets/mainnet/So11111111111111111111111111111111111111112/logo.png",
      "tags": [],
      "extensions": {
        "website": "https://solana.com/",
        "serumV3Usdc": "9wFFyRfZBsuAha4YcuxcXLKwMxJR43S7fPfQLusDBzvT",
        "serumV3Usdt": "HWHvQhFmJB3NUcu1aihKmrKegfVxBEHzwVX6yZCKEsi1",
        "coingeckoId": "solana"
      }
    },
    {
      "chainId": 101,
      "address": "EPjFWdd5AufqSSqeM2qN1xzybapC8G4wEGGkZwyTDt1v",
      "symbol": "USDC",
      "name": "USD Coin",
      "decimals": 6,
      "logoURI": "https://raw.githubusercontent.com/solana-labs/token-list/main/assets/mainnet/EPjFWdd5AufqSSqeM2qN1xzybapC8G4wEGGkZwyTDt1v/logo.png",
      "tags": [
        "stablecoin"
      ],
      "extensions": {
        "website": "https://www.centre.io/",
        "coingeckoId": "usd-coin",
        "serumV3Usdt": "77quYg4MGneUdjgXCunt9GgM1usmrxKY31twEy3WHwcS"
      }
    },
    {
      "chainId": 101,
      "address": "2inRoG4DuMRRzZxAt913CCdNZCu2eGsDD9kZTrsj2DAZ",
      "symbol": "TSLA",
      "name": "Tesla Inc.",
      "decimals": 8,
      "logoURI": "https://raw.githubusercontent.com/solana-labs/token-list/main/assets/mainnet/2inRoG4DuMRRzZxAt913CCdNZCu2eGsDD9kZTrsj2DAZ/logo.svg",
      "tags": [
        "tokenized-stock"
      ],
      "extensions": {
        "website": "https://www.digitalassets.ag/UnderlyingDetails?TSLA"
      }
    },
    {
      "chainId": 101,
      "address": "8bpRdBGPt354VfABL5xugP3pmYZ2tQjzRcqjg2kmwfbF",
      "symbol": "AAPL",
      "name": "Apple Inc.",
      "decimals": 8,
      "logoURI": "https://raw.githubusercontent.com/solana-labs/token-list/main/assets/mainnet/8bpRdBGPt354VfABL5xugP3pmYZ2tQjzRcqjg2kmwfbF/logo.svg",
      "tags": [
        "tokenized-stock"
      ],
      "extensions": {
        "website": "https://www.digitalassets.ag/UnderlyingDetails?AAPL"
      }
    },
    {
      "chainId": 101,
      "address": "3vhcrQfEn8ashuBfE82F3MtEDFcBCEFfFw1ZgM3xj1s8",
      "symbol": "MSFT",
      "name": "Microsoft Corporation",
      "decimals": 8,
      "logoURI": "https://raw.githubusercontent.com/solana-labs/token-list/main/assets/mainnet/3vhcrQfEn8ashuBfE82F3MtEDFcBCEFfFw1ZgM3xj1s8/logo.svg",
      "tags": [
        "tokenized-stock"
      ],
      "extensions": {
        "website": "https://www.digitalassets.ag/UnderlyingDetails?MSFT"
      }
    },
    {
      "chainId": 101,
      "address": "ASwYCbLedk85mRdPnkzrUXbbYbwe26m71af9rzrhC2Qz",
      "symbol": "MSTR",
      "name": "MicroStrategy Incorporated.",
      "decimals": 8,
      "logoURI": "https://raw.githubusercontent.com/solana-labs/token-list/main/assets/mainnet/ASwYCbLedk85mRdPnkzrUXbbYbwe26m71af9rzrhC2Qz/logo.svg",
      "tags": [
        "tokenized-stock"
      ],
      "extensions": {
        "website": "https://www.digitalassets.ag/UnderlyingDetails?MSTR"
      }
    },
    {
      "chainId": 101,
      "address": "J25jdsEgTnAwB4nVq3dEQhwekbXCnVTGzFpVMPScXRgK",
      "symbol": "COIN",
      "name": "Coinbase Global Inc.",
      "decimals": 8,
      "logoURI": "https://raw.githubusercontent.com/solana-labs/token-list/main/assets/mainnet/J25jdsEgTnAwB4nVq3dEQhwekbXCnVTGzFpVMPScXRgK/logo.svg",
      "tags": [
        "tokenized-stock"
      ],
      "extensions": {
        "website": "https://www.digitalassets.ag/UnderlyingDetails?COIN"
      }
    },
    {
      "chainId": 101,
      "address": "G2Cg4XoXdEJT5sfrSy9N6YCC3uuVV3AoTQSvMeSqT8ZV",
      "symbol": "ABC",
      "name": "AmerisourceBergen Corp",
      "decimals": 8,
      "logoURI": "https://raw.githubusercontent.com/solana-labs/token-list/main/assets/mainnet/G2Cg4XoXdEJT5sfrSy9N6YCC3uuVV3AoTQSvMeSqT8ZV/logo.svg",
      "tags": [
        "tokenized-stock"
      ],
      "extensions": {
        "website": "https://www.digitalassets.ag/UnderlyingDetails?ABC"
      }
    },
    {
      "chainId": 101,
      "address": "FqqVanFZosh4M4zqxzWUmEnky6nVANjghiSLaGqUAYGi",
      "symbol": "ABNB",
      "name": "Airbnb",
      "decimals": 8,
      "logoURI": "https://raw.githubusercontent.com/solana-labs/token-list/main/assets/mainnet/FqqVanFZosh4M4zqxzWUmEnky6nVANjghiSLaGqUAYGi/logo.svg",
      "tags": [
        "tokenized-stock"
      ],
      "extensions": {
        "website": "https://www.digitalassets.ag/UnderlyingDetails?ABNB"
      }
    },
    {
      "chainId": 101,
      "address": "FgcUo7Ymua8r5xxsn9puizkLGN5w4i3nnBmasXvkcWfJ",
      "symbol": "ACB",
      "name": "Aurora Cannabis Inc",
      "decimals": 8,
      "logoURI": "https://raw.githubusercontent.com/solana-labs/token-list/main/assets/mainnet/FgcUo7Ymua8r5xxsn9puizkLGN5w4i3nnBmasXvkcWfJ/logo.svg",
      "tags": [
        "tokenized-stock"
      ],
      "extensions": {
        "website": "https://www.digitalassets.ag/UnderlyingDetails?ACB"
      }
    },
    {
      "chainId": 101,
      "address": "FenmUGWjsW5AohtHRbgLoPUZyWSK36Cd5a31XJWjnRur",
      "symbol": "AMC",
      "name": "AMC Entertainment Holdings",
      "decimals": 8,
      "logoURI": "https://raw.githubusercontent.com/solana-labs/token-list/main/assets/mainnet/FenmUGWjsW5AohtHRbgLoPUZyWSK36Cd5a31XJWjnRur/logo.svg",
      "tags": [
        "tokenized-stock"
      ],
      "extensions": {
        "website": "https://www.digitalassets.ag/UnderlyingDetails?AMC"
      }
    },
    {
      "chainId": 101,
      "address": "7grgNP3tAJh7DRELmotHzC5Efth4e4SoBvgmFYTX9jPB",
      "symbol": "AMD",
      "name": "Advanced Micro Devices",
      "decimals": 8,
      "logoURI": "https://raw.githubusercontent.com/solana-labs/token-list/main/assets/mainnet/7grgNP3tAJh7DRELmotHzC5Efth4e4SoBvgmFYTX9jPB/logo.svg",
      "tags": [
        "tokenized-stock"
      ],
      "extensions": {
        "website": "https://www.digitalassets.ag/UnderlyingDetails?AMD"
      }
    },
    {
      "chainId": 101,
      "address": "3bjpzTTK49eP8m1bYxw6HYAFGtzyWjvEyGYcFS4gbRAx",
      "symbol": "AMZN",
      "name": "Amazon",
      "decimals": 8,
      "logoURI": "https://raw.githubusercontent.com/solana-labs/token-list/main/assets/mainnet/3bjpzTTK49eP8m1bYxw6HYAFGtzyWjvEyGYcFS4gbRAx/logo.svg",
      "tags": [
        "tokenized-stock"
      ],
      "extensions": {
        "website": "https://www.digitalassets.ag/UnderlyingDetails?AMZN"
      }
    },
    {
      "chainId": 101,
      "address": "4cr7NH1BD2PMV38JQp58UaHUxzqhxeSiF7b6q1GCS7Ae",
      "symbol": "APHA",
      "name": "Aphria Inc",
      "decimals": 8,
      "logoURI": "https://raw.githubusercontent.com/solana-labs/token-list/main/assets/mainnet/4cr7NH1BD2PMV38JQp58UaHUxzqhxeSiF7b6q1GCS7Ae/logo.svg",
      "tags": [
        "tokenized-stock"
      ],
      "extensions": {
        "website": "https://www.digitalassets.ag/UnderlyingDetails?APHA"
      }
    },
    {
      "chainId": 101,
      "address": "GPoBx2hycDs3t4Q8DeBme9RHb9nQpzH3a36iUoojHe16",
      "symbol": "ARKK",
      "name": "ARK Innovation ETF",
      "decimals": 8,
      "logoURI": "https://raw.githubusercontent.com/solana-labs/token-list/main/assets/mainnet/GPoBx2hycDs3t4Q8DeBme9RHb9nQpzH3a36iUoojHe16/logo.png",
      "tags": [
        "tokenized-stock"
      ],
      "extensions": {
        "website": "https://www.digitalassets.ag/UnderlyingDetails?ARKK"
      }
    },
    {
      "chainId": 101,
      "address": "GgDDCnzZGQRUDy8jWqSqDDcPwAVg2YsKZfLPaTYBWdWt",
      "symbol": "BABA",
      "name": "Alibaba",
      "decimals": 8,
      "logoURI": "https://raw.githubusercontent.com/solana-labs/token-list/main/assets/mainnet/GgDDCnzZGQRUDy8jWqSqDDcPwAVg2YsKZfLPaTYBWdWt/logo.svg",
      "tags": [
        "tokenized-stock"
      ],
      "extensions": {
        "website": "https://www.digitalassets.ag/UnderlyingDetails?BABA"
      }
    },
    {
      "chainId": 101,
      "address": "6jSgnmu8yg7kaZRWp5MtQqNrWTUDk7KWXhZhJPmsQ65y",
      "symbol": "BB",
      "name": "BlackBerry",
      "decimals": 8,
      "logoURI": "https://raw.githubusercontent.com/solana-labs/token-list/main/assets/mainnet/6jSgnmu8yg7kaZRWp5MtQqNrWTUDk7KWXhZhJPmsQ65y/logo.svg",
      "tags": [
        "tokenized-stock"
      ],
      "extensions": {
        "website": "https://www.digitalassets.ag/UnderlyingDetails?BB"
      }
    },
    {
      "chainId": 101,
      "address": "9Vovr1bqDbMQ8DyaizdC7n1YVvSia8r3PQ1RcPFqpQAs",
      "symbol": "BILI",
      "name": "Bilibili Inc",
      "decimals": 8,
      "logoURI": "https://raw.githubusercontent.com/solana-labs/token-list/main/assets/mainnet/9Vovr1bqDbMQ8DyaizdC7n1YVvSia8r3PQ1RcPFqpQAs/logo.svg",
      "tags": [
        "tokenized-stock"
      ],
      "extensions": {
        "website": "https://www.digitalassets.ag/UnderlyingDetails?BILI"
      }
    },
    {
      "chainId": 101,
      "address": "j35qY1SbQ3k7b2WAR5cNETDKzDESxGnYbArsLNRUzg2",
      "symbol": "BITW",
      "name": "Bitwise 10 Crypto Index Fund",
      "decimals": 8,
      "logoURI": "https://raw.githubusercontent.com/solana-labs/token-list/main/assets/mainnet/j35qY1SbQ3k7b2WAR5cNETDKzDESxGnYbArsLNRUzg2/logo.png",
      "tags": [
        "tokenized-stock"
      ],
      "extensions": {
        "website": "https://www.digitalassets.ag/UnderlyingDetails?BITW"
      }
    },
    {
      "chainId": 101,
      "address": "AykRYHVEERRoKGzfg2AMTqEFGmCGk9LNnGv2k5FgjKVB",
      "symbol": "BNTX",
      "name": "BioNTech",
      "decimals": 8,
      "logoURI": "https://raw.githubusercontent.com/solana-labs/token-list/main/assets/mainnet/AykRYHVEERRoKGzfg2AMTqEFGmCGk9LNnGv2k5FgjKVB/logo.png",
      "tags": [
        "tokenized-stock"
      ],
      "extensions": {
        "website": "https://www.digitalassets.ag/UnderlyingDetails?BNTX"
      }
    },
    {
      "chainId": 101,
      "address": "Dj76V3vdFGGE8444NWFACR5qmtJrrSop5RCBAGbC88nr",
      "symbol": "BRKA",
      "name": "Berkshire Hathaway Inc",
      "decimals": 8,
      "logoURI": "https://raw.githubusercontent.com/solana-labs/token-list/main/assets/mainnet/Dj76V3vdFGGE8444NWFACR5qmtJrrSop5RCBAGbC88nr/logo.png",
      "tags": [
        "tokenized-stock"
      ],
      "extensions": {
        "website": "https://www.digitalassets.ag/UnderlyingDetails?BRKA"
      }
    },
    {
      "chainId": 101,
      "address": "8TUg3Kpa4pNfaMvgyFdvwyiPBSnyTx7kK5EDfb42N6VK",
      "symbol": "BYND",
      "name": "Beyond Meat Inc",
      "decimals": 8,
      "logoURI": "https://raw.githubusercontent.com/solana-labs/token-list/main/assets/mainnet/8TUg3Kpa4pNfaMvgyFdvwyiPBSnyTx7kK5EDfb42N6VK/logo.svg",
      "tags": [
        "tokenized-stock"
      ],
      "extensions": {
        "website": "https://www.digitalassets.ag/UnderlyingDetails?BYND"
      }
    },
    {
      "chainId": 101,
      "address": "8FyEsMuDWAMMusMqVEstt2sDkMvcUKsTy1gF6oMfWZcG",
      "symbol": "CGC",
      "name": "Canopy Growth Corp",
      "decimals": 8,
      "logoURI": "https://raw.githubusercontent.com/solana-labs/token-list/main/assets/mainnet/8FyEsMuDWAMMusMqVEstt2sDkMvcUKsTy1gF6oMfWZcG/logo.svg",
      "tags": [
        "tokenized-stock"
      ],
      "extensions": {
        "website": "https://www.digitalassets.ag/UnderlyingDetails?CGC"
      }
    },
    {
      "chainId": 101,
      "address": "DUFVbhWf7FsUo3ouMnFbDjv4YYaRE1Sz9jvAmDsNTt1m",
      "symbol": "CRON",
      "name": "Chronos Group Inc",
      "decimals": 8,
      "logoURI": "https://raw.githubusercontent.com/solana-labs/token-list/main/assets/mainnet/DUFVbhWf7FsUo3ouMnFbDjv4YYaRE1Sz9jvAmDsNTt1m/logo.svg",
      "tags": [
        "tokenized-stock"
      ],
      "extensions": {
        "website": "https://www.digitalassets.ag/UnderlyingDetails?CRON"
      }
    },
    {
      "chainId": 101,
      "address": "J9GVpBChXZ8EK7JuPsLSDV17BF9KLJweBQet3L6ZWvTC",
      "symbol": "EEM",
      "name": "iShares MSCI Emerging Markets ETF",
      "decimals": 8,
      "logoURI": "https://raw.githubusercontent.com/solana-labs/token-list/main/assets/mainnet/J9GVpBChXZ8EK7JuPsLSDV17BF9KLJweBQet3L6ZWvTC/logo.svg",
      "tags": [
        "tokenized-stock"
      ],
      "extensions": {
        "website": "https://www.digitalassets.ag/UnderlyingDetails?EEM"
      }
    },
    {
      "chainId": 101,
      "address": "6Xj2NzAW437UUomaxFiVyJQPGvvup6YLeXFQpp4kqNaD",
      "symbol": "EFA",
      "name": "iShares MSCI EAFE ETF",
      "decimals": 8,
      "logoURI": "https://raw.githubusercontent.com/solana-labs/token-list/main/assets/mainnet/6Xj2NzAW437UUomaxFiVyJQPGvvup6YLeXFQpp4kqNaD/logo.svg",
      "tags": [
        "tokenized-stock"
      ],
      "extensions": {
        "website": "https://www.digitalassets.ag/UnderlyingDetails?EFA"
      }
    },
    {
      "chainId": 101,
      "address": "5YMFoVuoQzdivpm6W97UGKkHxq6aEhipuNkA8imPDoa1",
      "symbol": "ETHE",
      "name": "Grayscale Ethereum Trust",
      "decimals": 8,
      "logoURI": "https://raw.githubusercontent.com/solana-labs/token-list/main/assets/mainnet/5YMFoVuoQzdivpm6W97UGKkHxq6aEhipuNkA8imPDoa1/logo.png",
      "tags": [
        "tokenized-stock"
      ],
      "extensions": {
        "website": "https://www.digitalassets.ag/UnderlyingDetails?ETHE"
      }
    },
    {
      "chainId": 101,
      "address": "C9vMZBz1UCmYSCmMcZFw6N9AsYhXDAWnuhxd8ygCA1Ah",
      "symbol": "EWA",
      "name": "iShares MSCI Australia ETF",
      "decimals": 8,
      "logoURI": "https://raw.githubusercontent.com/solana-labs/token-list/main/assets/mainnet/C9vMZBz1UCmYSCmMcZFw6N9AsYhXDAWnuhxd8ygCA1Ah/logo.svg",
      "tags": [
        "tokenized-stock"
      ],
      "extensions": {
        "website": "https://www.digitalassets.ag/UnderlyingDetails?EWA"
      }
    },
    {
      "chainId": 101,
      "address": "AcXn3WXPARC7r5JwrkPHSUmBGWyWx1vRydNHXXvgc8V6",
      "symbol": "EWJ",
      "name": "iShares MSCI Japan ETF",
      "decimals": 8,
      "logoURI": "https://raw.githubusercontent.com/solana-labs/token-list/main/assets/mainnet/AcXn3WXPARC7r5JwrkPHSUmBGWyWx1vRydNHXXvgc8V6/logo.svg",
      "tags": [
        "tokenized-stock"
      ],
      "extensions": {
        "website": "https://www.digitalassets.ag/UnderlyingDetails?EWJ"
      }
    },
    {
      "chainId": 101,
      "address": "8ihxfcxBZ7dZyfnpXJiGrgEZfrKWbZUk6LjfosLrQfR",
      "symbol": "EWY",
      "name": "iShares MSCI South Korea ETF",
      "decimals": 8,
      "logoURI": "https://raw.githubusercontent.com/solana-labs/token-list/main/assets/mainnet/8ihxfcxBZ7dZyfnpXJiGrgEZfrKWbZUk6LjfosLrQfR/logo.svg",
      "tags": [
        "tokenized-stock"
      ],
      "extensions": {
        "website": "https://www.digitalassets.ag/UnderlyingDetails?EWY"
      }
    },
    {
      "chainId": 101,
      "address": "N5ykto2MU7CNcLX7sgWFe3M2Vpy7wq8gDt2sVNDe6aH",
      "symbol": "EWZ",
      "name": "iShares MSCI Brazil ETF",
      "decimals": 8,
      "logoURI": "https://raw.githubusercontent.com/solana-labs/token-list/main/assets/mainnet/N5ykto2MU7CNcLX7sgWFe3M2Vpy7wq8gDt2sVNDe6aH/logo.svg",
      "tags": [
        "tokenized-stock"
      ],
      "extensions": {
        "website": "https://www.digitalassets.ag/UnderlyingDetails?EWZ"
      }
    },
    {
      "chainId": 101,
      "address": "3K9pfJzKiAm9upcyDWk5NBVdjxVtqXN8sVfQ4aR6qwb2",
      "symbol": "FB",
      "name": "Facebook",
      "decimals": 8,
      "logoURI": "https://raw.githubusercontent.com/solana-labs/token-list/main/assets/mainnet/3K9pfJzKiAm9upcyDWk5NBVdjxVtqXN8sVfQ4aR6qwb2/logo.svg",
      "tags": [
        "tokenized-stock"
      ],
      "extensions": {
        "website": "https://www.digitalassets.ag/UnderlyingDetails?FB"
      }
    },
    {
      "chainId": 101,
      "address": "Ege7FzfrrBSusVQrRUuTiFVCSc8u2R9fRWh4qLjdNYfz",
      "symbol": "FXI",
      "name": "iShares China Large-Cap ETF",
      "decimals": 8,
      "logoURI": "https://raw.githubusercontent.com/solana-labs/token-list/main/assets/mainnet/Ege7FzfrrBSusVQrRUuTiFVCSc8u2R9fRWh4qLjdNYfz/logo.svg",
      "tags": [
        "tokenized-stock"
      ],
      "extensions": {
        "website": "https://www.digitalassets.ag/UnderlyingDetails?FXI"
      }
    },
    {
      "chainId": 101,
      "address": "FiV4TtDtnjaf8m8vw2a7uc9hRoFvvu9Ft7GzxiMujn3t",
      "symbol": "GBTC",
      "name": "Grayscale Bitcoin Trust",
      "decimals": 8,
      "logoURI": "https://raw.githubusercontent.com/solana-labs/token-list/main/assets/mainnet/FiV4TtDtnjaf8m8vw2a7uc9hRoFvvu9Ft7GzxiMujn3t/logo.png",
      "tags": [
        "tokenized-stock"
      ],
      "extensions": {
        "website": "https://www.digitalassets.ag/UnderlyingDetails?GBTC"
      }
    },
    {
      "chainId": 101,
      "address": "7FYk6a91TiFWigBvCf8KbuEMyyfpqET5QHFkRtiD2XxF",
      "symbol": "GDX",
      "name": "VanEck Vectors Gold Miners Etf",
      "decimals": 8,
      "logoURI": "https://raw.githubusercontent.com/solana-labs/token-list/main/assets/mainnet/7FYk6a91TiFWigBvCf8KbuEMyyfpqET5QHFkRtiD2XxF/logo.svg",
      "tags": [
        "tokenized-stock"
      ],
      "extensions": {
        "website": "https://www.digitalassets.ag/UnderlyingDetails?GDX"
      }
    },
    {
      "chainId": 101,
      "address": "EGhhk4sHgY1SBYsgkfgyGNhAKBXqn6QyKNx7W13evx9D",
      "symbol": "GDXJ",
      "name": "VanEck Vectors Junior Gold Miners Etf",
      "decimals": 8,
      "logoURI": "https://raw.githubusercontent.com/solana-labs/token-list/main/assets/mainnet/EGhhk4sHgY1SBYsgkfgyGNhAKBXqn6QyKNx7W13evx9D/logo.svg",
      "tags": [
        "tokenized-stock"
      ],
      "extensions": {
        "website": "https://www.digitalassets.ag/UnderlyingDetails?GDXJ"
      }
    },
    {
      "chainId": 101,
      "address": "9HyU5EEyPvkxeuekNUwsHzmMCJoiw8FZBGWaNih2oux1",
      "symbol": "GLD",
      "name": "SPDR Gold Shares",
      "decimals": 8,
      "logoURI": "https://raw.githubusercontent.com/solana-labs/token-list/main/assets/mainnet/9HyU5EEyPvkxeuekNUwsHzmMCJoiw8FZBGWaNih2oux1/logo.png",
      "tags": [
        "tokenized-stock"
      ],
      "extensions": {
        "website": "https://www.digitalassets.ag/UnderlyingDetails?GLD"
      }
    },
    {
      "chainId": 101,
      "address": "EYLa7susWhzqDNKYe7qLhFHb3Y9kdNwThc6QSnc4TLWN",
      "symbol": "GLXY",
      "name": "Galaxy Digital Holdings",
      "decimals": 8,
      "logoURI": "https://raw.githubusercontent.com/solana-labs/token-list/main/assets/mainnet/EYLa7susWhzqDNKYe7qLhFHb3Y9kdNwThc6QSnc4TLWN/logo.png",
      "tags": [
        "tokenized-stock"
      ],
      "extensions": {
        "website": "https://www.digitalassets.ag/UnderlyingDetails?GLXY"
      }
    },
    {
      "chainId": 101,
      "address": "Ac2wmyujRxiGtb5msS7fKzGycaCF7K8NbVs5ortE6MFo",
      "symbol": "GME",
      "name": "GameStop",
      "decimals": 8,
      "logoURI": "https://raw.githubusercontent.com/solana-labs/token-list/main/assets/mainnet/Ac2wmyujRxiGtb5msS7fKzGycaCF7K8NbVs5ortE6MFo/logo.svg",
      "tags": [
        "tokenized-stock"
      ],
      "extensions": {
        "website": "https://www.digitalassets.ag/UnderlyingDetails?GME"
      }
    },
    {
      "chainId": 101,
      "address": "7uzWUPC6XsWkgFAuDjpZgPVH9p3WqeKTvTJqLM1RXX6w",
      "symbol": "GOOGL",
      "name": "Google",
      "decimals": 8,
      "logoURI": "https://raw.githubusercontent.com/solana-labs/token-list/main/assets/mainnet/7uzWUPC6XsWkgFAuDjpZgPVH9p3WqeKTvTJqLM1RXX6w/logo.svg",
      "tags": [
        "tokenized-stock"
      ],
      "extensions": {
        "website": "https://www.digitalassets.ag/UnderlyingDetails?GOOGL"
      }
    },
    {
      "chainId": 101,
      "address": "XJUMvw7KRLoLCYVD727jV9fjNUSDVcZaQUK6XpY6kGm",
      "symbol": "IF",
      "name": "Impossible Finance",
      "decimals": 9,
      "logoURI": "https://gateway.pinata.cloud/ipfs/QmcfMbNuvDV6ho3fueNPFTtgSruaUBmSdqP5D5ZduipN6S/logo.png",
      "tags": [
        "ethereum"
      ],
      "extensions": {
        "website": "https://impossible.finance",
        "coingeckoId": "impossible-finance"
      }
    },
    {
      "chainId": 101,
      "address": "6CuCUCYovcLxwaKuxWm8uTquVKGWaAydcFEU3NrtvxGZ",
      "symbol": "INTC",
      "name": "Intel Corp",
      "decimals": 8,
      "logoURI": "https://raw.githubusercontent.com/solana-labs/token-list/main/assets/mainnet/6CuCUCYovcLxwaKuxWm8uTquVKGWaAydcFEU3NrtvxGZ/logo.svg",
      "tags": [
        "tokenized-stock"
      ],
      "extensions": {
        "website": "https://www.digitalassets.ag/UnderlyingDetails?INTC"
      }
    },
    {
      "chainId": 101,
      "address": "6H26K637YNAjZycRosvBR3ENKFGMsbr4xmoV7ca83GWf",
      "symbol": "JUST",
      "name": "Just Group PLC",
      "decimals": 8,
      "logoURI": "https://raw.githubusercontent.com/solana-labs/token-list/main/assets/mainnet/6H26K637YNAjZycRosvBR3ENKFGMsbr4xmoV7ca83GWf/logo.png",
      "tags": [
        "tokenized-stock"
      ],
      "extensions": {
        "website": "https://www.digitalassets.ag/UnderlyingDetails?JUST"
      }
    },
    {
      "chainId": 101,
      "address": "FFRtWiE8FT7HMf673r9cmpabHVQfa2QEf4rSRwNo4JM3",
      "symbol": "MRNA",
      "name": "Moderna",
      "decimals": 8,
      "logoURI": "https://raw.githubusercontent.com/solana-labs/token-list/main/assets/mainnet/FFRtWiE8FT7HMf673r9cmpabHVQfa2QEf4rSRwNo4JM3/logo.svg",
      "tags": [
        "tokenized-stock"
      ],
      "extensions": {
        "website": "https://www.digitalassets.ag/UnderlyingDetails?MRNA"
      }
    },
    {
      "chainId": 101,
      "address": "Hfbh3GU8AdYCw4stirFy2RPGtwQbbzToG2DgFozAymUb",
      "symbol": "NFLX",
      "name": "Netflix",
      "decimals": 8,
      "logoURI": "https://raw.githubusercontent.com/solana-labs/token-list/main/assets/mainnet/Hfbh3GU8AdYCw4stirFy2RPGtwQbbzToG2DgFozAymUb/logo.svg",
      "tags": [
        "tokenized-stock"
      ],
      "extensions": {
        "website": "https://www.digitalassets.ag/UnderlyingDetails?NFLX"
      }
    },
    {
      "chainId": 101,
      "address": "56Zwe8Crm4pXvmByCxmGDjYrLPxkenTrckdRM7WG3zQv",
      "symbol": "NIO",
      "name": "Nio",
      "decimals": 8,
      "logoURI": "https://raw.githubusercontent.com/solana-labs/token-list/main/assets/mainnet/56Zwe8Crm4pXvmByCxmGDjYrLPxkenTrckdRM7WG3zQv/logo.svg",
      "tags": [
        "tokenized-stock"
      ],
      "extensions": {
        "website": "https://www.digitalassets.ag/UnderlyingDetails?NIO"
      }
    },
    {
      "chainId": 101,
      "address": "HP9WMRDV3KdUfJ7CNn5Wf8JzLczwxdnQYTHDAa9yCSnq",
      "symbol": "NOK",
      "name": "Nokia",
      "decimals": 8,
      "logoURI": "https://raw.githubusercontent.com/solana-labs/token-list/main/assets/mainnet/HP9WMRDV3KdUfJ7CNn5Wf8JzLczwxdnQYTHDAa9yCSnq/logo.svg",
      "tags": [
        "tokenized-stock"
      ],
      "extensions": {
        "website": "https://www.digitalassets.ag/UnderlyingDetails?NOK"
      }
    },
    {
      "chainId": 101,
      "address": "GpM58T33eTrGEdHmeFnSVksJjJT6JVdTvim59ipTgTNh",
      "symbol": "NVDA",
      "name": "NVIDIA",
      "decimals": 8,
      "logoURI": "https://raw.githubusercontent.com/solana-labs/token-list/main/assets/mainnet/GpM58T33eTrGEdHmeFnSVksJjJT6JVdTvim59ipTgTNh/logo.svg",
      "tags": [
        "tokenized-stock"
      ],
      "extensions": {
        "website": "https://www.digitalassets.ag/UnderlyingDetails?NVDA"
      }
    },
    {
      "chainId": 101,
      "address": "CRCop5kHBDLTYJyG7z3u6yiVQi4FQHbyHdtb18Qh2Ta9",
      "symbol": "PENN",
      "name": "Penn National Gaming",
      "decimals": 8,
      "logoURI": "https://raw.githubusercontent.com/solana-labs/token-list/main/assets/mainnet/CRCop5kHBDLTYJyG7z3u6yiVQi4FQHbyHdtb18Qh2Ta9/logo.svg",
      "tags": [
        "tokenized-stock"
      ],
      "extensions": {
        "website": "https://www.digitalassets.ag/UnderlyingDetails?PENN"
      }
    },
    {
      "chainId": 101,
      "address": "97v2oXMQ2MMAkgUnoQk3rNhrZCRThorYhvz1poAe9stk",
      "symbol": "PFE",
      "name": "Pfizer",
      "decimals": 8,
      "logoURI": "https://raw.githubusercontent.com/solana-labs/token-list/main/assets/mainnet/97v2oXMQ2MMAkgUnoQk3rNhrZCRThorYhvz1poAe9stk/logo.svg",
      "tags": [
        "tokenized-stock"
      ],
      "extensions": {
        "website": "https://www.digitalassets.ag/UnderlyingDetails?PFE"
      }
    },
    {
      "chainId": 101,
      "address": "AwutBmwmhehaMh18CxqFPPN311uCB1M2awp68A2bG41v",
      "symbol": "PYPL",
      "name": "PayPal",
      "decimals": 8,
      "logoURI": "https://raw.githubusercontent.com/solana-labs/token-list/main/assets/mainnet/AwutBmwmhehaMh18CxqFPPN311uCB1M2awp68A2bG41v/logo.svg",
      "tags": [
        "tokenized-stock"
      ],
      "extensions": {
        "website": "https://www.digitalassets.ag/UnderlyingDetails?PYPL"
      }
    },
    {
      "chainId": 101,
      "address": "8Sa7BjogSJnkHyhtRTKNDDTDtASnWMcAsD4ySVNSFu27",
      "symbol": "SLV",
      "name": "iShares Silver Trust",
      "decimals": 8,
      "logoURI": "https://raw.githubusercontent.com/solana-labs/token-list/main/assets/mainnet/8Sa7BjogSJnkHyhtRTKNDDTDtASnWMcAsD4ySVNSFu27/logo.svg",
      "tags": [
        "tokenized-stock"
      ],
      "extensions": {
        "website": "https://www.digitalassets.ag/UnderlyingDetails?SLV"
      }
    },
    {
      "chainId": 101,
      "address": "CS4tNS523VCLiTsGnYEAd6GqfrZNLtA14C98DC6gE47g",
      "symbol": "SPY",
      "name": "SPDR S&P 500 ETF",
      "decimals": 8,
      "logoURI": "https://raw.githubusercontent.com/solana-labs/token-list/main/assets/mainnet/CS4tNS523VCLiTsGnYEAd6GqfrZNLtA14C98DC6gE47g/logo.svg",
      "tags": [
        "tokenized-stock"
      ],
      "extensions": {
        "website": "https://www.digitalassets.ag/UnderlyingDetails?SPY"
      }
    },
    {
      "chainId": 101,
      "address": "BLyrWJuDyYnDaUMxqBMqkDYAeajnyode1ARh7TxtakEh",
      "symbol": "SQ",
      "name": "Square",
      "decimals": 8,
      "logoURI": "https://raw.githubusercontent.com/solana-labs/token-list/main/assets/mainnet/BLyrWJuDyYnDaUMxqBMqkDYAeajnyode1ARh7TxtakEh/logo.svg",
      "tags": [
        "tokenized-stock"
      ],
      "extensions": {
        "website": "https://www.digitalassets.ag/UnderlyingDetails?SQ"
      }
    },
    {
      "chainId": 101,
      "address": "HSDepE3xvbyRDx4M11LX7Hf9qgHSopfTXxAoeatCcwWF",
      "symbol": "SUN",
      "name": "Sunoco LP",
      "decimals": 8,
      "logoURI": "https://raw.githubusercontent.com/solana-labs/token-list/main/assets/mainnet/HSDepE3xvbyRDx4M11LX7Hf9qgHSopfTXxAoeatCcwWF/logo.svg",
      "tags": [
        "tokenized-stock"
      ],
      "extensions": {
        "website": "https://www.digitalassets.ag/UnderlyingDetails?SUN"
      }
    },
    {
      "chainId": 101,
      "address": "LZufgu7ekMcWBUypPMBYia2ipnFzpxpZgRBFLhYswgR",
      "symbol": "TLRY",
      "name": "Tilray Inc",
      "decimals": 8,
      "logoURI": "https://raw.githubusercontent.com/solana-labs/token-list/main/assets/mainnet/LZufgu7ekMcWBUypPMBYia2ipnFzpxpZgRBFLhYswgR/logo.svg",
      "tags": [
        "tokenized-stock"
      ],
      "extensions": {
        "website": "https://www.digitalassets.ag/UnderlyingDetails?TLRY"
      }
    },
    {
      "chainId": 101,
      "address": "2iCUKaCQpGvnaBimLprKWT8bNGF92e6LxWq4gjsteWfx",
      "symbol": "TSM",
      "name": "Taiwan Semiconductor Mfg",
      "decimals": 8,
      "logoURI": "https://raw.githubusercontent.com/solana-labs/token-list/main/assets/mainnet/2iCUKaCQpGvnaBimLprKWT8bNGF92e6LxWq4gjsteWfx/logo.svg",
      "tags": [
        "tokenized-stock"
      ],
      "extensions": {
        "website": "https://www.digitalassets.ag/UnderlyingDetails?TSM"
      }
    },
    {
      "chainId": 101,
      "address": "BZMg4HyyHVUJkwh2yuv6duu4iQUaXRxT6sK1dT7FcaZf",
      "symbol": "TUR",
      "name": "iShares MSCI Turkey ETF",
      "decimals": 8,
      "logoURI": "https://raw.githubusercontent.com/solana-labs/token-list/main/assets/mainnet/BZMg4HyyHVUJkwh2yuv6duu4iQUaXRxT6sK1dT7FcaZf/logo.svg",
      "tags": [
        "tokenized-stock"
      ],
      "extensions": {
        "website": "https://www.digitalassets.ag/UnderlyingDetails?TUR"
      }
    },
    {
      "chainId": 101,
      "address": "C2tNm8bMU5tz6KdXjHY5zewsN1Wv1TEbxK9XGTCgUZMJ",
      "symbol": "TWTR",
      "name": "Twitter",
      "decimals": 8,
      "logoURI": "https://raw.githubusercontent.com/solana-labs/token-list/main/assets/mainnet/C2tNm8bMU5tz6KdXjHY5zewsN1Wv1TEbxK9XGTCgUZMJ/logo.svg",
      "tags": [
        "tokenized-stock"
      ],
      "extensions": {
        "website": "https://www.digitalassets.ag/UnderlyingDetails?TWTR"
      }
    },
    {
      "chainId": 101,
      "address": "4kmVbBDCzYam3S4e9XqKQkLCEz16gu3dTTo65KbhShuv",
      "symbol": "UBER",
      "name": "Uber",
      "decimals": 8,
      "logoURI": "https://raw.githubusercontent.com/solana-labs/token-list/main/assets/mainnet/4kmVbBDCzYam3S4e9XqKQkLCEz16gu3dTTo65KbhShuv/logo.svg",
      "tags": [
        "tokenized-stock"
      ],
      "extensions": {
        "website": "https://www.digitalassets.ag/UnderlyingDetails?UBER"
      }
    },
    {
      "chainId": 101,
      "address": "J645gMdx9zSMM2VySLBrtv6Zv1HyEjPqQXVGRAPYqzvK",
      "symbol": "USO",
      "name": "United States Oil Fund",
      "decimals": 8,
      "logoURI": "https://raw.githubusercontent.com/solana-labs/token-list/main/assets/mainnet/J645gMdx9zSMM2VySLBrtv6Zv1HyEjPqQXVGRAPYqzvK/logo.svg",
      "tags": [
        "tokenized-stock"
      ],
      "extensions": {
        "website": "https://www.digitalassets.ag/UnderlyingDetails?USO"
      }
    },
    {
      "chainId": 101,
      "address": "3LjkoC9FYEqRKNpy7xz3nxfnGVAt1SNS98rYwF2adQWB",
      "symbol": "VXX",
      "name": "iPath B S&P 500 VIX S/T Futs ETN",
      "decimals": 8,
      "logoURI": "https://raw.githubusercontent.com/solana-labs/token-list/main/assets/mainnet/3LjkoC9FYEqRKNpy7xz3nxfnGVAt1SNS98rYwF2adQWB/logo.png",
      "tags": [
        "tokenized-stock"
      ],
      "extensions": {
        "website": "https://www.digitalassets.ag/UnderlyingDetails?VXX"
      }
    },
    {
      "chainId": 101,
      "address": "BcALTCjD4HJJxBDUXi3nHUgqsJmXAQdBbQrcmtLtqZaf",
      "symbol": "ZM",
      "name": "Zoom",
      "decimals": 8,
      "logoURI": "https://raw.githubusercontent.com/solana-labs/token-list/main/assets/mainnet/BcALTCjD4HJJxBDUXi3nHUgqsJmXAQdBbQrcmtLtqZaf/logo.svg",
      "tags": [
        "tokenized-stock"
      ],
      "extensions": {
        "website": "https://www.digitalassets.ag/UnderlyingDetails?ZM"
      }
    },
    {
      "chainId": 101,
      "address": "9n4nbM75f5Ui33ZbPYXn59EwSgE8CGsHtAeTH5YFeJ9E",
      "symbol": "BTC",
      "name": "Wrapped Bitcoin (Sollet)",
      "decimals": 6,
      "logoURI": "https://raw.githubusercontent.com/solana-labs/token-list/main/assets/mainnet/9n4nbM75f5Ui33ZbPYXn59EwSgE8CGsHtAeTH5YFeJ9E/logo.png",
      "tags": [
        "wrapped-sollet",
        "ethereum"
      ],
      "extensions": {
        "bridgeContract": "https://etherscan.io/address/0xeae57ce9cc1984f202e15e038b964bb8bdf7229a",
        "serumV3Usdc": "A8YFbxQYFVqKZaoYJLLUVcQiWP7G2MeEgW5wsAQgMvFw",
        "serumV3Usdt": "C1EuT9VokAKLiW7i2ASnZUvxDoKuKkCpDDeNxAptuNe4",
        "coingeckoId": "bitcoin"
      }
    },
    {
      "chainId": 101,
      "address": "2FPyTwcZLUg1MDrwsyoP4D6s1tM7hAkHYRjkNb5w6Pxk",
      "symbol": "ETH",
      "name": "Wrapped Ethereum (Sollet)",
      "decimals": 6,
      "logoURI": "https://raw.githubusercontent.com/solana-labs/token-list/main/assets/mainnet/2FPyTwcZLUg1MDrwsyoP4D6s1tM7hAkHYRjkNb5w6Pxk/logo.png",
      "tags": [
        "wrapped-sollet",
        "ethereum"
      ],
      "extensions": {
        "bridgeContract": "https://etherscan.io/address/0xeae57ce9cc1984f202e15e038b964bb8bdf7229a",
        "serumV3Usdc": "4tSvZvnbyzHXLMTiFonMyxZoHmFqau1XArcRCVHLZ5gX",
        "serumV3Usdt": "7dLVkUfBVfCGkFhSXDCq1ukM9usathSgS716t643iFGF",
        "coingeckoId": "ethereum"
      }
    },
    {
      "chainId": 101,
      "address": "3JSf5tPeuscJGtaCp5giEiDhv51gQ4v3zWg8DGgyLfAB",
      "symbol": "YFI",
      "name": "Wrapped YFI (Sollet)",
      "decimals": 6,
      "logoURI": "https://raw.githubusercontent.com/solana-labs/token-list/main/assets/mainnet/3JSf5tPeuscJGtaCp5giEiDhv51gQ4v3zWg8DGgyLfAB/logo.png",
      "tags": [
        "wrapped-sollet",
        "ethereum"
      ],
      "extensions": {
        "bridgeContract": "https://etherscan.io/address/0xeae57ce9cc1984f202e15e038b964bb8bdf7229a",
        "serumV3Usdc": "7qcCo8jqepnjjvB5swP4Afsr3keVBs6gNpBTNubd1Kr2",
        "serumV3Usdt": "3Xg9Q4VtZhD4bVYJbTfgGWFV5zjE3U7ztSHa938zizte",
        "coingeckoId": "yearn-finance"
      }
    },
    {
      "chainId": 101,
      "address": "CWE8jPTUYhdCTZYWPTe1o5DFqfdjzWKc9WKz6rSjQUdG",
      "symbol": "LINK",
      "name": "Wrapped Chainlink (Sollet)",
      "decimals": 6,
      "logoURI": "https://raw.githubusercontent.com/solana-labs/token-list/main/assets/mainnet/CWE8jPTUYhdCTZYWPTe1o5DFqfdjzWKc9WKz6rSjQUdG/logo.png",
      "tags": [
        "wrapped-sollet",
        "ethereum"
      ],
      "extensions": {
        "bridgeContract": "https://etherscan.io/address/0xeae57ce9cc1984f202e15e038b964bb8bdf7229a",
        "serumV3Usdc": "3hwH1txjJVS8qv588tWrjHfRxdqNjBykM1kMcit484up",
        "serumV3Usdt": "3yEZ9ZpXSQapmKjLAGKZEzUNA1rcupJtsDp5mPBWmGZR",
        "coingeckoId": "chainlink"
      }
    },
    {
      "chainId": 101,
      "address": "Ga2AXHpfAF6mv2ekZwcsJFqu7wB4NV331qNH7fW9Nst8",
      "symbol": "XRP",
      "name": "Wrapped XRP (Sollet)",
      "decimals": 6,
      "logoURI": "https://raw.githubusercontent.com/solana-labs/token-list/main/assets/mainnet/Ga2AXHpfAF6mv2ekZwcsJFqu7wB4NV331qNH7fW9Nst8/logo.png",
      "tags": [
        "wrapped-sollet",
        "ethereum"
      ],
      "extensions": {
        "bridgeContract": "https://etherscan.io/address/0xeae57ce9cc1984f202e15e038b964bb8bdf7229a",
        "coingeckoId": "ripple"
      }
    },
    {
      "chainId": 101,
      "address": "BQcdHdAQW1hczDbBi9hiegXAR7A98Q9jx3X3iBBBDiq4",
      "symbol": "wUSDT",
      "name": "Wrapped USDT (Sollet)",
      "decimals": 6,
      "logoURI": "https://raw.githubusercontent.com/solana-labs/token-list/main/assets/mainnet/BQcdHdAQW1hczDbBi9hiegXAR7A98Q9jx3X3iBBBDiq4/logo.png",
      "tags": [
        "stablecoin",
        "wrapped-sollet",
        "ethereum"
      ],
      "extensions": {
        "bridgeContract": "https://etherscan.io/address/0xeae57ce9cc1984f202e15e038b964bb8bdf7229a",
        "coingeckoId": "tether"
      }
    },
    {
      "chainId": 101,
      "address": "AR1Mtgh7zAtxuxGd2XPovXPVjcSdY3i4rQYisNadjfKy",
      "symbol": "SUSHI",
      "name": "Wrapped SUSHI (Sollet)",
      "decimals": 6,
      "logoURI": "https://raw.githubusercontent.com/solana-labs/token-list/main/assets/mainnet/AR1Mtgh7zAtxuxGd2XPovXPVjcSdY3i4rQYisNadjfKy/logo.png",
      "tags": [
        "wrapped-sollet",
        "ethereum"
      ],
      "extensions": {
        "website": "https://www.sushi.com",
        "bridgeContract": "https://etherscan.io/address/0xeae57ce9cc1984f202e15e038b964bb8bdf7229a",
        "serumV3Usdc": "A1Q9iJDVVS8Wsswr9ajeZugmj64bQVCYLZQLra2TMBMo",
        "serumV3Usdt": "6DgQRTpJTnAYBSShngAVZZDq7j9ogRN1GfSQ3cq9tubW",
        "coingeckoId": "sushi",
        "waterfallbot": "https://bit.ly/SUSHIwaterfall"
      }
    },
    {
      "chainId": 101,
      "address": "CsZ5LZkDS7h9TDKjrbL7VAwQZ9nsRu8vJLhRYfmGaN8K",
      "symbol": "ALEPH",
      "name": "Wrapped ALEPH (Sollet)",
      "decimals": 6,
      "logoURI": "https://raw.githubusercontent.com/solana-labs/token-list/main/assets/mainnet/CsZ5LZkDS7h9TDKjrbL7VAwQZ9nsRu8vJLhRYfmGaN8K/logo.png",
      "tags": [
        "wrapped-sollet",
        "ethereum"
      ],
      "extensions": {
        "bridgeContract": "https://etherscan.io/address/0xeae57ce9cc1984f202e15e038b964bb8bdf7229a",
        "serumV3Usdc": "GcoKtAmTy5QyuijXSmJKBtFdt99e6Buza18Js7j9AJ6e",
        "serumV3Usdt": "Gyp1UGRgbrb6z8t7fpssxEKQgEmcJ4pVnWW3ds2p6ZPY",
        "coingeckoId": "aleph"
      }
    },
    {
      "chainId": 101,
      "address": "SF3oTvfWzEP3DTwGSvUXRrGTvr75pdZNnBLAH9bzMuX",
      "symbol": "SXP",
      "name": "Wrapped SXP (Sollet)",
      "decimals": 6,
      "logoURI": "https://raw.githubusercontent.com/solana-labs/token-list/main/assets/mainnet/SF3oTvfWzEP3DTwGSvUXRrGTvr75pdZNnBLAH9bzMuX/logo.png",
      "tags": [
        "wrapped-sollet",
        "ethereum"
      ],
      "extensions": {
        "bridgeContract": "https://etherscan.io/address/0xeae57ce9cc1984f202e15e038b964bb8bdf7229a",
        "serumV3Usdc": "4LUro5jaPaTurXK737QAxgJywdhABnFAMQkXX4ZyqqaZ",
        "serumV3Usdt": "8afKwzHR3wJE7W7Y5hvQkngXh6iTepSZuutRMMy96MjR",
        "coingeckoId": "swipe"
      }
    },
    {
      "chainId": 101,
      "address": "BtZQfWqDGbk9Wf2rXEiWyQBdBY1etnUUn6zEphvVS7yN",
      "symbol": "HGET",
      "name": "Wrapped Hedget (Sollet)",
      "decimals": 6,
      "logoURI": "https://raw.githubusercontent.com/solana-labs/token-list/main/assets/mainnet/BtZQfWqDGbk9Wf2rXEiWyQBdBY1etnUUn6zEphvVS7yN/logo.svg",
      "tags": [
        "wrapped-sollet",
        "ethereum"
      ],
      "extensions": {
        "website": "https://www.hedget.com/",
        "bridgeContract": "https://etherscan.io/address/0xeae57ce9cc1984f202e15e038b964bb8bdf7229a",
        "serumV3Usdc": "88vztw7RTN6yJQchVvxrs6oXUDryvpv9iJaFa1EEmg87",
        "serumV3Usdt": "ErQXxiNfJgd4fqQ58PuEw5xY35TZG84tHT6FXf5s4UxY",
        "coingeckoId": "hedget"
      }
    },
    {
      "chainId": 101,
      "address": "5Fu5UUgbjpUvdBveb3a1JTNirL8rXtiYeSMWvKjtUNQv",
      "symbol": "CREAM",
      "name": "Wrapped Cream Finance (Sollet)",
      "decimals": 6,
      "logoURI": "https://raw.githubusercontent.com/solana-labs/token-list/main/assets/mainnet/5Fu5UUgbjpUvdBveb3a1JTNirL8rXtiYeSMWvKjtUNQv/logo.png",
      "tags": [
        "wrapped-sollet",
        "ethereum"
      ],
      "extensions": {
        "bridgeContract": "https://etherscan.io/address/0xeae57ce9cc1984f202e15e038b964bb8bdf7229a",
        "serumV3Usdc": "7nZP6feE94eAz9jmfakNJWPwEKaeezuKKC5D1vrnqyo2",
        "serumV3Usdt": "4ztJEvQyryoYagj2uieep3dyPwG2pyEwb2dKXTwmXe82",
        "coingeckoId": "cream-2"
      }
    },
    {
      "chainId": 101,
      "address": "873KLxCbz7s9Kc4ZzgYRtNmhfkQrhfyWGZJBmyCbC3ei",
      "symbol": "UBXT",
      "name": "Wrapped Upbots (Sollet)",
      "decimals": 6,
      "logoURI": "https://raw.githubusercontent.com/solana-labs/token-list/main/assets/mainnet/873KLxCbz7s9Kc4ZzgYRtNmhfkQrhfyWGZJBmyCbC3ei/logo.png",
      "tags": [
        "wrapped-sollet",
        "ethereum"
      ],
      "extensions": {
        "website": "https://upbots.com/",
        "explorer": "https://etherscan.io/address/0xeae57ce9cc1984f202e15e038b964bb8bdf7229a",
        "serumV3Usdc": "2wr3Ab29KNwGhtzr5HaPCyfU1qGJzTUAN4amCLZWaD1H",
        "serumV3Usdt": "F1T7b6pnR8Pge3qmfNUfW6ZipRDiGpMww6TKTrRU4NiL",
        "coingeckoId": "upbots"
      }
    },
    {
      "chainId": 101,
      "address": "HqB7uswoVg4suaQiDP3wjxob1G5WdZ144zhdStwMCq7e",
      "symbol": "HNT",
      "name": "Wrapped Helium (Sollet)",
      "decimals": 6,
      "logoURI": "https://raw.githubusercontent.com/solana-labs/token-list/main/assets/mainnet/HqB7uswoVg4suaQiDP3wjxob1G5WdZ144zhdStwMCq7e/logo.png",
      "tags": [
        "wrapped-sollet",
        "ethereum"
      ],
      "extensions": {
        "bridgeContract": "https://etherscan.io/address/0xeae57ce9cc1984f202e15e038b964bb8bdf7229a",
        "serumV3Usdc": "CnUV42ZykoKUnMDdyefv5kP6nDSJf7jFd7WXAecC6LYr",
        "serumV3Usdt": "8FpuMGLtMZ7Wt9ZvyTGuTVwTwwzLYfS5NZWcHxbP1Wuh",
        "coingeckoId": "helium"
      }
    },
    {
      "chainId": 101,
      "address": "9S4t2NEAiJVMvPdRYKVrfJpBafPBLtvbvyS3DecojQHw",
      "symbol": "FRONT",
      "name": "Wrapped FRONT (Sollet)",
      "decimals": 6,
      "logoURI": "https://raw.githubusercontent.com/solana-labs/token-list/main/assets/mainnet/9S4t2NEAiJVMvPdRYKVrfJpBafPBLtvbvyS3DecojQHw/logo.png",
      "tags": [
        "wrapped-sollet",
        "ethereum"
      ],
      "extensions": {
        "bridgeContract": "https://etherscan.io/address/0xeae57ce9cc1984f202e15e038b964bb8bdf7229a",
        "serumV3Usdc": "9Zx1CvxSVdroKMMWf2z8RwrnrLiQZ9VkQ7Ex3syQqdSH",
        "serumV3Usdt": "CGC4UgWwqA9PET6Tfx6o6dLv94EK2coVkPtxgNHuBtxj",
        "coingeckoId": "frontier-token"
      }
    },
    {
      "chainId": 101,
      "address": "6WNVCuxCGJzNjmMZoKyhZJwvJ5tYpsLyAtagzYASqBoF",
      "symbol": "AKRO",
      "name": "Wrapped AKRO (Sollet)",
      "decimals": 6,
      "logoURI": "https://raw.githubusercontent.com/solana-labs/token-list/main/assets/mainnet/6WNVCuxCGJzNjmMZoKyhZJwvJ5tYpsLyAtagzYASqBoF/logo.png",
      "tags": [
        "wrapped-sollet",
        "ethereum"
      ],
      "extensions": {
        "bridgeContract": "https://etherscan.io/address/0xeae57ce9cc1984f202e15e038b964bb8bdf7229a",
        "serumV3Usdc": "5CZXTTgVZKSzgSA3AFMN5a2f3hmwmmJ6hU8BHTEJ3PX8",
        "serumV3Usdt": "HLvRdctRB48F9yLnu9E24LUTRt89D48Z35yi1HcxayDf",
        "coingeckoId": "akropolis"
      }
    },
    {
      "chainId": 101,
      "address": "DJafV9qemGp7mLMEn5wrfqaFwxsbLgUsGVS16zKRk9kc",
      "symbol": "HXRO",
      "name": "Wrapped HXRO (Sollet)",
      "decimals": 6,
      "logoURI": "https://raw.githubusercontent.com/solana-labs/token-list/main/assets/mainnet/DJafV9qemGp7mLMEn5wrfqaFwxsbLgUsGVS16zKRk9kc/logo.png",
      "tags": [
        "wrapped-sollet",
        "ethereum"
      ],
      "extensions": {
        "bridgeContract": "https://etherscan.io/address/0xeae57ce9cc1984f202e15e038b964bb8bdf7229a",
        "serumV3Usdc": "6Pn1cSiRos3qhBf54uBP9ZQg8x3JTardm1dL3n4p29tA",
        "serumV3Usdt": "4absuMsgemvdjfkgdLQq1zKEjw3dHBoCWkzKoctndyqd",
        "coingeckoId": "hxro"
      }
    },
    {
      "chainId": 101,
      "address": "DEhAasscXF4kEGxFgJ3bq4PpVGp5wyUxMRvn6TzGVHaw",
      "symbol": "UNI",
      "name": "Wrapped UNI (Sollet)",
      "decimals": 6,
      "logoURI": "https://raw.githubusercontent.com/solana-labs/token-list/main/assets/mainnet/DEhAasscXF4kEGxFgJ3bq4PpVGp5wyUxMRvn6TzGVHaw/logo.png",
      "tags": [
        "wrapped-sollet",
        "ethereum"
      ],
      "extensions": {
        "bridgeContract": "https://etherscan.io/address/0xeae57ce9cc1984f202e15e038b964bb8bdf7229a",
        "serumV3Usdc": "6JYHjaQBx6AtKSSsizDMwozAEDEZ5KBsSUzH7kRjGJon",
        "serumV3Usdt": "2SSnWNrc83otLpfRo792P6P3PESZpdr8cu2r8zCE6bMD",
        "coingeckoId": "uniswap"
      }
    },
    {
      "chainId": 101,
      "address": "SRMuApVNdxXokk5GT7XD5cUUgXMBCoAz2LHeuAoKWRt",
      "symbol": "SRM",
      "name": "Serum",
      "decimals": 6,
      "logoURI": "https://raw.githubusercontent.com/solana-labs/token-list/main/assets/mainnet/SRMuApVNdxXokk5GT7XD5cUUgXMBCoAz2LHeuAoKWRt/logo.png",
      "tags": [],
      "extensions": {
        "website": "https://projectserum.com/",
        "serumV3Usdc": "ByRys5tuUWDgL73G8JBAEfkdFf8JWBzPBDHsBVQ5vbQA",
        "serumV3Usdt": "AtNnsY1AyRERWJ8xCskfz38YdvruWVJQUVXgScC1iPb",
        "coingeckoId": "serum",
        "waterfallbot": "https://bit.ly/SRMwaterfall"
      }
    },
    {
      "chainId": 101,
      "address": "AGFEad2et2ZJif9jaGpdMixQqvW5i81aBdvKe7PHNfz3",
      "symbol": "FTT",
      "name": "Wrapped FTT (Sollet)",
      "decimals": 6,
      "logoURI": "https://raw.githubusercontent.com/solana-labs/token-list/main/assets/mainnet/AGFEad2et2ZJif9jaGpdMixQqvW5i81aBdvKe7PHNfz3/logo.png",
      "tags": [
        "wrapped-sollet",
        "ethereum"
      ],
      "extensions": {
        "bridgeContract": "https://etherscan.io/address/0xeae57ce9cc1984f202e15e038b964bb8bdf7229a",
        "assetContract": "https://etherscan.io/address/0x50d1c9771902476076ecfc8b2a83ad6b9355a4c9",
        "serumV3Usdc": "2Pbh1CvRVku1TgewMfycemghf6sU9EyuFDcNXqvRmSxc",
        "serumV3Usdt": "Hr3wzG8mZXNHV7TuL6YqtgfVUesCqMxGYCEyP3otywZE",
        "coingeckoId": "ftx-token",
        "waterfallbot": "https://bit.ly/FTTwaterfall"
      }
    },
    {
      "chainId": 101,
      "address": "MSRMcoVyrFxnSgo5uXwone5SKcGhT1KEJMFEkMEWf9L",
      "symbol": "MSRM",
      "name": "MegaSerum",
      "decimals": 0,
      "logoURI": "https://raw.githubusercontent.com/solana-labs/token-list/main/assets/mainnet/MSRMcoVyrFxnSgo5uXwone5SKcGhT1KEJMFEkMEWf9L/logo.png",
      "tags": [],
      "extensions": {
        "website": "https://projectserum.com/",
        "serumV3Usdc": "4VKLSYdvrQ5ngQrt1d2VS8o4ewvb2MMUZLiejbnGPV33",
        "serumV3Usdt": "5nLJ22h1DUfeCfwbFxPYK8zbfbri7nA9bXoDcR8AcJjs",
        "coingeckoId": "megaserum"
      }
    },
    {
      "chainId": 101,
      "address": "BXXkv6z8ykpG1yuvUDPgh732wzVHB69RnB9YgSYh3itW",
      "symbol": "WUSDC",
      "name": "Wrapped USDC (Sollet)",
      "decimals": 6,
      "logoURI": "https://raw.githubusercontent.com/solana-labs/token-list/main/assets/mainnet/BXXkv6z8ykpG1yuvUDPgh732wzVHB69RnB9YgSYh3itW/logo.png",
      "tags": [
        "stablecoin",
        "wrapped-sollet",
        "ethereum"
      ],
      "extensions": {
        "coingeckoId": "usd-coin"
      }
    },
    {
      "chainId": 101,
      "address": "GXMvfY2jpQctDqZ9RoU3oWPhufKiCcFEfchvYumtX7jd",
      "symbol": "TOMO",
      "name": "Wrapped TOMO (Sollet)",
      "decimals": 6,
      "logoURI": "https://raw.githubusercontent.com/solana-labs/token-list/main/assets/mainnet/GXMvfY2jpQctDqZ9RoU3oWPhufKiCcFEfchvYumtX7jd/logo.png",
      "tags": [
        "wrapped-sollet",
        "ethereum"
      ],
      "extensions": {
        "bridgeContract": "https://etherscan.io/address/0xeae57ce9cc1984f202e15e038b964bb8bdf7229a",
        "serumV3Usdc": "8BdpjpSD5n3nk8DQLqPUyTZvVqFu6kcff5bzUX5dqDpy",
        "serumV3Usdt": "GnKPri4thaGipzTbp8hhSGSrHgG4F8MFiZVrbRn16iG2",
        "coingeckoId": "tomochain",
        "waterfallbot": "https://t.me/TOMOwaterfall"
      }
    },
    {
      "chainId": 101,
      "address": "EcqExpGNFBve2i1cMJUTR4bPXj4ZoqmDD2rTkeCcaTFX",
      "symbol": "KARMA",
      "name": "Wrapped KARMA (Sollet)",
      "decimals": 4,
      "logoURI": "https://raw.githubusercontent.com/solana-labs/token-list/main/assets/mainnet/EcqExpGNFBve2i1cMJUTR4bPXj4ZoqmDD2rTkeCcaTFX/logo.png",
      "tags": [
        "wrapped-sollet",
        "ethereum"
      ],
      "extensions": {
        "bridgeContract": "https://etherscan.io/address/0xeae57ce9cc1984f202e15e038b964bb8bdf7229a",
        "coingeckoId": "karma-dao"
      }
    },
    {
      "chainId": 101,
      "address": "EqWCKXfs3x47uVosDpTRgFniThL9Y8iCztJaapxbEaVX",
      "symbol": "LUA",
      "name": "Wrapped LUA (Sollet)",
      "decimals": 6,
      "logoURI": "https://raw.githubusercontent.com/solana-labs/token-list/main/assets/mainnet/EqWCKXfs3x47uVosDpTRgFniThL9Y8iCztJaapxbEaVX/logo.png",
      "tags": [
        "wrapped-sollet",
        "ethereum"
      ],
      "extensions": {
        "bridgeContract": "https://etherscan.io/address/0xeae57ce9cc1984f202e15e038b964bb8bdf7229a",
        "serumV3Usdc": "4xyWjQ74Eifq17vbue5Ut9xfFNfuVB116tZLEpiZuAn8",
        "serumV3Usdt": "35tV8UsHH8FnSAi3YFRrgCu4K9tb883wKnAXpnihot5r",
        "coingeckoId": "lua-token",
        "waterfallbot": "https://t.me/LUAwaterfall"
      }
    },
    {
      "chainId": 101,
      "address": "GeDS162t9yGJuLEHPWXXGrb1zwkzinCgRwnT8vHYjKza",
      "symbol": "MATH",
      "name": "Wrapped MATH (Sollet)",
      "decimals": 6,
      "logoURI": "https://raw.githubusercontent.com/solana-labs/token-list/main/assets/mainnet/GeDS162t9yGJuLEHPWXXGrb1zwkzinCgRwnT8vHYjKza/logo.png",
      "tags": [
        "wrapped-sollet",
        "ethereum"
      ],
      "extensions": {
        "bridgeContract": "https://etherscan.io/address/0xeae57ce9cc1984f202e15e038b964bb8bdf7229a",
        "serumV3Usdc": "J7cPYBrXVy8Qeki2crZkZavcojf2sMRyQU7nx438Mf8t",
        "serumV3Usdt": "2WghiBkDL2yRhHdvm8CpprrkmfguuQGJTCDfPSudKBAZ",
        "coingeckoId": "math"
      }
    },
    {
      "chainId": 101,
      "address": "GUohe4DJUA5FKPWo3joiPgsB7yzer7LpDmt1Vhzy3Zht",
      "symbol": "KEEP",
      "name": "Wrapped KEEP (Sollet)",
      "decimals": 6,
      "logoURI": "https://raw.githubusercontent.com/solana-labs/token-list/main/assets/mainnet/GUohe4DJUA5FKPWo3joiPgsB7yzer7LpDmt1Vhzy3Zht/logo.png",
      "tags": [
        "wrapped-sollet",
        "ethereum"
      ],
      "extensions": {
        "bridgeContract": "https://etherscan.io/address/0xeae57ce9cc1984f202e15e038b964bb8bdf7229a",
        "serumV3Usdc": "3rgacody9SvM88QR83GHaNdEEx4Fe2V2ed5GJp2oeKDr",
        "serumV3Usdt": "HEGnaVL5i48ubPBqWAhodnZo8VsSLzEM3Gfc451DnFj9",
        "coingeckoId": "keep-network"
      }
    },
    {
      "chainId": 101,
      "address": "9F9fNTT6qwjsu4X4yWYKZpsbw5qT7o6yR2i57JF2jagy",
      "symbol": "SWAG",
      "name": "Wrapped SWAG (Sollet)",
      "decimals": 6,
      "logoURI": "https://raw.githubusercontent.com/solana-labs/token-list/main/assets/mainnet/9F9fNTT6qwjsu4X4yWYKZpsbw5qT7o6yR2i57JF2jagy/logo.png",
      "tags": [
        "wrapped-sollet",
        "ethereum"
      ],
      "extensions": {
        "bridgeContract": "https://etherscan.io/address/0xeae57ce9cc1984f202e15e038b964bb8bdf7229a",
        "serumV3Usdt": "J2XSt77XWim5HwtUM8RUwQvmRXNZsbMKpp5GTKpHafvf",
        "coingeckoId": "swag-finance"
      }
    },
    {
      "chainId": 101,
      "address": "DgHK9mfhMtUwwv54GChRrU54T2Em5cuszq2uMuen1ZVE",
      "symbol": "CEL",
      "name": "Wrapped Celsius (Sollet)",
      "decimals": 4,
      "logoURI": "https://raw.githubusercontent.com/solana-labs/token-list/main/assets/mainnet/DgHK9mfhMtUwwv54GChRrU54T2Em5cuszq2uMuen1ZVE/logo.png",
      "tags": [
        "wrapped-sollet",
        "ethereum"
      ],
      "extensions": {
        "bridgeContract": "https://etherscan.io/address/0xeae57ce9cc1984f202e15e038b964bb8bdf7229a",
        "serumV3Usdt": "cgani53cMZgYfRMgSrNekJTMaLmccRfspsfTbXWRg7u",
        "coingeckoId": "celsius-degree-token"
      }
    },
    {
      "chainId": 101,
      "address": "7ncCLJpP3MNww17LW8bRvx8odQQnubNtfNZBL5BgAEHW",
      "symbol": "RSR",
      "name": "Wrapped Reserve Rights (Sollet)",
      "decimals": 6,
      "logoURI": "https://raw.githubusercontent.com/solana-labs/token-list/main/assets/mainnet/7ncCLJpP3MNww17LW8bRvx8odQQnubNtfNZBL5BgAEHW/logo.png",
      "tags": [
        "wrapped-sollet",
        "ethereum"
      ],
      "extensions": {
        "bridgeContract": "https://etherscan.io/address/0xeae57ce9cc1984f202e15e038b964bb8bdf7229a",
        "serumV3Usdt": "FcPet5fz9NLdbXwVM6kw2WTHzRAD7mT78UjwTpawd7hJ",
        "coingeckoId": "reserve-rights-token"
      }
    },
    {
      "chainId": 101,
      "address": "5wihEYGca7X4gSe97C5mVcqNsfxBzhdTwpv72HKs25US",
      "symbol": "1INCH",
      "name": "Wrapped 1INCH (Sollet)",
      "decimals": 6,
      "logoURI": "https://raw.githubusercontent.com/solana-labs/token-list/main/assets/mainnet/5wihEYGca7X4gSe97C5mVcqNsfxBzhdTwpv72HKs25US/logo.png",
      "tags": [
        "wrapped-sollet",
        "ethereum"
      ],
      "extensions": {
        "bridgeContract": "https://etherscan.io/address/0xeae57ce9cc1984f202e15e038b964bb8bdf7229a",
        "coingeckoId": "1inch"
      }
    },
    {
      "chainId": 101,
      "address": "38i2NQxjp5rt5B3KogqrxmBxgrAwaB3W1f1GmiKqh9MS",
      "symbol": "GRT",
      "name": "Wrapped GRT  (Sollet)",
      "decimals": 6,
      "logoURI": "https://raw.githubusercontent.com/solana-labs/token-list/main/assets/mainnet/38i2NQxjp5rt5B3KogqrxmBxgrAwaB3W1f1GmiKqh9MS/logo.png",
      "tags": [
        "wrapped-sollet",
        "ethereum"
      ],
      "extensions": {
        "bridgeContract": "https://etherscan.io/address/0xeae57ce9cc1984f202e15e038b964bb8bdf7229a",
        "coingeckoId": "the-graph"
      }
    },
    {
      "chainId": 101,
      "address": "Avz2fmevhhu87WYtWQCFj9UjKRjF9Z9QWwN2ih9yF95G",
      "symbol": "COMP",
      "name": "Wrapped Compound (Sollet)",
      "decimals": 6,
      "logoURI": "https://raw.githubusercontent.com/solana-labs/token-list/main/assets/mainnet/Avz2fmevhhu87WYtWQCFj9UjKRjF9Z9QWwN2ih9yF95G/logo.png",
      "tags": [
        "wrapped-sollet",
        "ethereum"
      ],
      "extensions": {
        "bridgeContract": "https://etherscan.io/address/0xeae57ce9cc1984f202e15e038b964bb8bdf7229a",
        "coingeckoId": "compound-coin"
      }
    },
    {
      "chainId": 101,
      "address": "9wRD14AhdZ3qV8et3eBQVsrb3UoBZDUbJGyFckpTg8sj",
      "symbol": "PAXG",
      "name": "Wrapped Paxos Gold (Sollet)",
      "decimals": 6,
      "logoURI": "https://raw.githubusercontent.com/solana-labs/token-list/main/assets/mainnet/9wRD14AhdZ3qV8et3eBQVsrb3UoBZDUbJGyFckpTg8sj/logo.png",
      "tags": [
        "wrapped-sollet",
        "ethereum"
      ],
      "extensions": {
        "bridgeContract": "https://etherscan.io/address/0xeae57ce9cc1984f202e15e038b964bb8bdf7229a",
        "coingeckoId": "pax-gold"
      }
    },
    {
      "chainId": 101,
      "address": "AByXcTZwJHMtrKrvVsh9eFNB1pJaLDjCUR2ayvxBAAM2",
      "symbol": "STRONG",
      "name": "Wrapped Strong (Sollet)",
      "decimals": 6,
      "logoURI": "https://raw.githubusercontent.com/solana-labs/token-list/main/assets/mainnet/AByXcTZwJHMtrKrvVsh9eFNB1pJaLDjCUR2ayvxBAAM2/logo.png",
      "tags": [
        "wrapped-sollet",
        "ethereum"
      ],
      "extensions": {
        "bridgeContract": "https://etherscan.io/address/0xeae57ce9cc1984f202e15e038b964bb8bdf7229a",
        "coingeckoId": "strong"
      }
    },
    {
      "chainId": 101,
      "address": "EchesyfXePKdLtoiZSL8pBe8Myagyy8ZRqsACNCFGnvp",
      "symbol": "FIDA",
      "name": "Bonfida",
      "decimals": 6,
      "logoURI": "https://raw.githubusercontent.com/solana-labs/token-list/main/assets/mainnet/EchesyfXePKdLtoiZSL8pBe8Myagyy8ZRqsACNCFGnvp/logo.svg",
      "tags": [],
      "extensions": {
        "website": "https://bonfida.com/",
        "serumV3Usdc": "E14BKBhDWD4EuTkWj1ooZezesGxMW8LPCps4W5PuzZJo",
        "serumV3Usdt": "EbV7pPpEvheLizuYX3gUCvWM8iySbSRAhu2mQ5Vz2Mxf",
        "coingeckoId": "bonfida",
        "waterfallbot": "https://bit.ly/FIDAwaterfall"
      }
    },
    {
      "chainId": 101,
      "address": "kinXdEcpDQeHPEuQnqmUgtYykqKGVFq6CeVX5iAHJq6",
      "symbol": "KIN",
      "name": "KIN",
      "decimals": 5,
      "logoURI": "https://raw.githubusercontent.com/solana-labs/token-list/main/assets/mainnet/kinXdEcpDQeHPEuQnqmUgtYykqKGVFq6CeVX5iAHJq6/logo.png",
      "tags": [],
      "extensions": {
        "serumV3Usdc": "Bn6NPyr6UzrFAwC4WmvPvDr2Vm8XSUnFykM2aQroedgn",
        "serumV3Usdt": "4nCFQr8sahhhL4XJ7kngGFBmpkmyf3xLzemuMhn6mWTm",
        "coingeckoId": "kin",
        "waterfallbot": "https://bit.ly/KINwaterfall"
      }
    },
    {
      "chainId": 101,
      "address": "MAPS41MDahZ9QdKXhVa4dWB9RuyfV4XqhyAZ8XcYepb",
      "symbol": "MAPS",
      "name": "MAPS",
      "decimals": 6,
      "logoURI": "https://raw.githubusercontent.com/solana-labs/token-list/main/assets/mainnet/MAPS41MDahZ9QdKXhVa4dWB9RuyfV4XqhyAZ8XcYepb/logo.svg",
      "tags": [],
      "extensions": {
        "website": "https://maps.me/",
        "serumV3Usdc": "3A8XQRWXC7BjLpgLDDBhQJLT5yPCzS16cGYRKHkKxvYo",
        "serumV3Usdt": "7cknqHAuGpfVXPtFoJpFvUjJ8wkmyEfbFusmwMfNy3FE",
        "coingeckoId": "maps"
      }
    },
    {
      "chainId": 101,
      "address": "z3dn17yLaGMKffVogeFHQ9zWVcXgqgf3PQnDsNs2g6M",
      "symbol": "OXY",
      "name": "Oxygen Protocol",
      "decimals": 6,
      "logoURI": "https://raw.githubusercontent.com/solana-labs/token-list/main/assets/mainnet/z3dn17yLaGMKffVogeFHQ9zWVcXgqgf3PQnDsNs2g6M/logo.svg",
      "tags": [],
      "extensions": {
        "website": "https://www.oxygen.org/",
        "serumV3Usdt": "GKLev6UHeX1KSDCyo2bzyG6wqhByEzDBkmYTxEdmYJgB",
        "serumV3Usdc": "GZ3WBFsqntmERPwumFEYgrX2B7J7G11MzNZAy7Hje27X",
        "coingeckoId": "oxygen",
        "waterfallbot": "https://bit.ly/OXYwaterfall"
      }
    },
    {
      "chainId": 101,
      "address": "FtgGSFADXBtroxq8VCausXRr2of47QBf5AS1NtZCu4GD",
      "symbol": "BRZ",
      "name": "BRZ",
      "decimals": 4,
      "logoURI": "https://raw.githubusercontent.com/solana-labs/token-list/main/assets/mainnet/FtgGSFADXBtroxq8VCausXRr2of47QBf5AS1NtZCu4GD/logo.png",
      "tags": [],
      "extensions": {
        "website": "https://brztoken.io/",
        "coingeckoId": "brz"
      }
    },
    {
      "chainId": 101,
      "address": "Es9vMFrzaCERmJfrF4H2FYD4KCoNkY11McCe8BenwNYB",
      "symbol": "USDT",
      "name": "USDT",
      "decimals": 6,
      "logoURI": "https://raw.githubusercontent.com/solana-labs/token-list/main/assets/mainnet/Es9vMFrzaCERmJfrF4H2FYD4KCoNkY11McCe8BenwNYB/logo.svg",
      "tags": [
        "stablecoin"
      ],
      "extensions": {
        "website": "https://tether.to/",
        "coingeckoId": "tether",
        "serumV3Usdc": "77quYg4MGneUdjgXCunt9GgM1usmrxKY31twEy3WHwcS"
      }
    },
    {
      "chainId": 101,
      "address": "2oDxYGgTBmST4rc3yn1YtcSEck7ReDZ8wHWLqZAuNWXH",
      "symbol": "xMARK",
      "name": "Standard",
      "decimals": 9,
      "logoURI": "https://raw.githubusercontent.com/solana-labs/token-list/main/assets/mainnet/2oDxYGgTBmST4rc3yn1YtcSEck7ReDZ8wHWLqZAuNWXH/logo.png",
      "tags": [
        "wrapped",
        "wormhole"
      ],
      "extensions": {
        "website": "https://benchmarkprotocol.finance/",
        "address": "0x36b679bd64ed73dbfd88909cdcb892cb66bd4cbb",
        "bridgeContract": "https://etherscan.io/address/0xf92cD566Ea4864356C5491c177A430C222d7e678",
        "assetContract": "https://etherscan.io/address/0x36b679bd64ed73dbfd88909cdcb892cb66bd4cbb",
        "coingeckoId": "xmark"
      }
    },
    {
      "chainId": 101,
      "address": "4k3Dyjzvzp8eMZWUXbBCjEvwSkkk59S5iCNLY3QrkX6R",
      "symbol": "RAY",
      "name": "Raydium",
      "decimals": 6,
      "logoURI": "https://raw.githubusercontent.com/solana-labs/token-list/main/assets/mainnet/4k3Dyjzvzp8eMZWUXbBCjEvwSkkk59S5iCNLY3QrkX6R/logo.png",
      "tags": [],
      "extensions": {
        "website": "https://raydium.io/",
        "serumV3Usdt": "teE55QrL4a4QSfydR9dnHF97jgCfptpuigbb53Lo95g",
        "serumV3Usdc": "2xiv8A5xrJ7RnGdxXB42uFEkYHJjszEhaJyKKt4WaLep",
        "coingeckoId": "raydium",
        "waterfallbot": "https://bit.ly/RAYwaterfall"
      }
    },
    {
      "chainId": 101,
      "address": "CzPDyvotTcxNqtPne32yUiEVQ6jk42HZi1Y3hUu7qf7f",
      "symbol": "RAY-WUSDT",
      "name": "Raydium Legacy LP Token V2 (RAY-WUSDT)",
      "decimals": 6,
      "logoURI": "https://raw.githubusercontent.com/solana-labs/token-list/main/assets/mainnet/CzPDyvotTcxNqtPne32yUiEVQ6jk42HZi1Y3hUu7qf7f/logo.png",
      "tags": [
        "lp-token"
      ],
      "extensions": {
        "website": "https://raydium.io/"
      }
    },
    {
      "chainId": 101,
      "address": "134Cct3CSdRCbYgq5SkwmHgfwjJ7EM5cG9PzqffWqECx",
      "symbol": "RAY-SOL",
      "name": "Raydium Legacy LP Token V2 (RAY-SOL)",
      "decimals": 6,
      "logoURI": "https://raw.githubusercontent.com/solana-labs/token-list/main/assets/mainnet/134Cct3CSdRCbYgq5SkwmHgfwjJ7EM5cG9PzqffWqECx/logo.png",
      "tags": [
        "lp-token"
      ],
      "extensions": {
        "website": "https://raydium.io/"
      }
    },
    {
      "chainId": 101,
      "address": "EVDmwajM5U73PD34bYPugwiA4Eqqbrej4mLXXv15Z5qR",
      "symbol": "LINK-WUSDT",
      "name": "Raydium Legacy LP Token V2 (LINK-WUSDT)",
      "decimals": 6,
      "logoURI": "https://raw.githubusercontent.com/solana-labs/token-list/main/assets/mainnet/EVDmwajM5U73PD34bYPugwiA4Eqqbrej4mLXXv15Z5qR/logo.png",
      "tags": [
        "lp-token"
      ],
      "extensions": {
        "website": "https://raydium.io/"
      }
    },
    {
      "chainId": 101,
      "address": "KY4XvwHy7JPzbWYAbk23jQvEb4qWJ8aCqYWREmk1Q7K",
      "symbol": "ETH-WUSDT",
      "name": "Raydium Legacy LP Token V2 (ETH-WUSDT)",
      "decimals": 6,
      "logoURI": "https://raw.githubusercontent.com/solana-labs/token-list/main/assets/mainnet/KY4XvwHy7JPzbWYAbk23jQvEb4qWJ8aCqYWREmk1Q7K/logo.png",
      "tags": [
        "lp-token"
      ],
      "extensions": {
        "website": "https://raydium.io/"
      }
    },
    {
      "chainId": 101,
      "address": "FgmBnsF5Qrnv8X9bomQfEtQTQjNNiBCWRKGpzPnE5BDg",
      "symbol": "RAY-USDC",
      "name": "Raydium Legacy LP Token V2 (RAY-USDC)",
      "decimals": 6,
      "logoURI": "https://raw.githubusercontent.com/solana-labs/token-list/main/assets/mainnet/FgmBnsF5Qrnv8X9bomQfEtQTQjNNiBCWRKGpzPnE5BDg/logo.png",
      "tags": [
        "lp-token"
      ],
      "extensions": {
        "website": "https://raydium.io/"
      }
    },
    {
      "chainId": 101,
      "address": "5QXBMXuCL7zfAk39jEVVEvcrz1AvBGgT9wAhLLHLyyUJ",
      "symbol": "RAY-SRM",
      "name": "Raydium Legacy LP Token V2 (RAY-SRM)",
      "decimals": 6,
      "logoURI": "https://raw.githubusercontent.com/solana-labs/token-list/main/assets/mainnet/5QXBMXuCL7zfAk39jEVVEvcrz1AvBGgT9wAhLLHLyyUJ/logo.png",
      "tags": [
        "lp-token"
      ],
      "extensions": {
        "website": "https://raydium.io/"
      }
    },
    {
      "chainId": 101,
      "address": "FdhKXYjCou2jQfgKWcNY7jb8F2DPLU1teTTTRfLBD2v1",
      "symbol": "RAY-WUSDT",
      "name": "Raydium Legacy LP Token V3 (RAY-WUSDT)",
      "decimals": 6,
      "logoURI": "https://raw.githubusercontent.com/solana-labs/token-list/main/assets/mainnet/FdhKXYjCou2jQfgKWcNY7jb8F2DPLU1teTTTRfLBD2v1/logo.png",
      "tags": [
        "lp-token"
      ],
      "extensions": {
        "website": "https://raydium.io/"
      }
    },
    {
      "chainId": 101,
      "address": "BZFGfXMrjG2sS7QT2eiCDEevPFnkYYF7kzJpWfYxPbcx",
      "symbol": "RAY-USDC",
      "name": "Raydium Legacy LP Token V3 (RAY-USDC)",
      "decimals": 6,
      "logoURI": "https://raw.githubusercontent.com/solana-labs/token-list/main/assets/mainnet/BZFGfXMrjG2sS7QT2eiCDEevPFnkYYF7kzJpWfYxPbcx/logo.png",
      "tags": [
        "lp-token"
      ],
      "extensions": {
        "website": "https://raydium.io/"
      }
    },
    {
      "chainId": 101,
      "address": "DSX5E21RE9FB9hM8Nh8xcXQfPK6SzRaJiywemHBSsfup",
      "symbol": "RAY-SRM",
      "name": "Raydium Legacy LP Token V3 (RAY-SRM)",
      "decimals": 6,
      "logoURI": "https://raw.githubusercontent.com/solana-labs/token-list/main/assets/mainnet/DSX5E21RE9FB9hM8Nh8xcXQfPK6SzRaJiywemHBSsfup/logo.png",
      "tags": [
        "lp-token"
      ],
      "extensions": {
        "website": "https://raydium.io/"
      }
    },
    {
      "chainId": 101,
      "address": "F5PPQHGcznZ2FxD9JaxJMXaf7XkaFFJ6zzTBcW8osQjw",
      "symbol": "RAY-SOL",
      "name": "Raydium Legacy LP Token V3 (RAY-SOL)",
      "decimals": 6,
      "logoURI": "https://raw.githubusercontent.com/solana-labs/token-list/main/assets/mainnet/F5PPQHGcznZ2FxD9JaxJMXaf7XkaFFJ6zzTBcW8osQjw/logo.png",
      "tags": [
        "lp-token"
      ],
      "extensions": {
        "website": "https://raydium.io/"
      }
    },
    {
      "chainId": 101,
      "address": "8Q6MKy5Yxb9vG1mWzppMtMb2nrhNuCRNUkJTeiE3fuwD",
      "symbol": "RAY-ETH",
      "name": "Raydium Legacy LP Token V3 (RAY-ETH)",
      "decimals": 6,
      "logoURI": "https://raw.githubusercontent.com/solana-labs/token-list/main/assets/mainnet/8Q6MKy5Yxb9vG1mWzppMtMb2nrhNuCRNUkJTeiE3fuwD/logo.png",
      "tags": [
        "lp-token"
      ],
      "extensions": {
        "website": "https://raydium.io/"
      }
    },
    {
      "chainId": 101,
      "address": "DsBuznXRTmzvEdb36Dx3aVLVo1XmH7r1PRZUFugLPTFv",
      "symbol": "FIDA-RAY",
      "name": "Raydium LP Token V4 (FIDA-RAY)",
      "decimals": 6,
      "logoURI": "https://raw.githubusercontent.com/solana-labs/token-list/main/assets/mainnet/DsBuznXRTmzvEdb36Dx3aVLVo1XmH7r1PRZUFugLPTFv/logo.png",
      "tags": [
        "lp-token"
      ],
      "extensions": {
        "website": "https://raydium.io/"
      }
    },
    {
      "chainId": 101,
      "address": "FwaX9W7iThTZH5MFeasxdLpxTVxRcM7ZHieTCnYog8Yb",
      "symbol": "OXY-RAY",
      "name": "Raydium LP Token V4 (OXY-RAY)",
      "decimals": 6,
      "logoURI": "https://raw.githubusercontent.com/solana-labs/token-list/main/assets/mainnet/FwaX9W7iThTZH5MFeasxdLpxTVxRcM7ZHieTCnYog8Yb/logo.png",
      "tags": [
        "lp-token"
      ],
      "extensions": {
        "website": "https://raydium.io/"
      }
    },
    {
      "chainId": 101,
      "address": "CcKK8srfVdTSsFGV3VLBb2YDbzF4T4NM2C3UEjC39RLP",
      "symbol": "MAPS-RAY",
      "name": "Raydium LP Token V4 (MAPS-RAY)",
      "decimals": 6,
      "logoURI": "https://raw.githubusercontent.com/solana-labs/token-list/main/assets/mainnet/CcKK8srfVdTSsFGV3VLBb2YDbzF4T4NM2C3UEjC39RLP/logo.png",
      "tags": [
        "lp-token"
      ],
      "extensions": {
        "website": "https://raydium.io/"
      }
    },
    {
      "chainId": 101,
      "address": "CHT8sft3h3gpLYbCcZ9o27mT5s3Z6VifBVbUiDvprHPW",
      "symbol": "KIN-RAY",
      "name": "Raydium LP Token V4 (KIN-RAY)",
      "decimals": 6,
      "logoURI": "https://raw.githubusercontent.com/solana-labs/token-list/main/assets/mainnet/CHT8sft3h3gpLYbCcZ9o27mT5s3Z6VifBVbUiDvprHPW/logo.png",
      "tags": [
        "lp-token"
      ],
      "extensions": {
        "website": "https://raydium.io/"
      }
    },
    {
      "chainId": 101,
      "address": "C3sT1R3nsw4AVdepvLTLKr5Gvszr7jufyBWUCvy4TUvT",
      "symbol": "RAY-USDT",
      "name": "Raydium LP Token V4 (RAY-USDT)",
      "decimals": 6,
      "logoURI": "https://raw.githubusercontent.com/solana-labs/token-list/main/assets/mainnet/C3sT1R3nsw4AVdepvLTLKr5Gvszr7jufyBWUCvy4TUvT/logo.png",
      "tags": [
        "lp-token"
      ],
      "extensions": {
        "website": "https://raydium.io/"
      }
    },
    {
      "chainId": 101,
      "address": "8HoQnePLqPj4M7PUDzfw8e3Ymdwgc7NLGnaTUapubyvu",
      "symbol": "SOL-USDC",
      "name": "Raydium LP Token V4 (SOL-USDC)",
      "decimals": 9,
      "logoURI": "https://raw.githubusercontent.com/solana-labs/token-list/main/assets/mainnet/8HoQnePLqPj4M7PUDzfw8e3Ymdwgc7NLGnaTUapubyvu/logo.png",
      "tags": [
        "lp-token"
      ],
      "extensions": {
        "website": "https://raydium.io/"
      }
    },
    {
      "chainId": 101,
      "address": "865j7iMmRRycSYUXzJ33ZcvLiX9JHvaLidasCyUyKaRE",
      "symbol": "YFI-USDC",
      "name": "Raydium LP Token V4 (YFI-USDC)",
      "decimals": 6,
      "logoURI": "https://raw.githubusercontent.com/solana-labs/token-list/main/assets/mainnet/865j7iMmRRycSYUXzJ33ZcvLiX9JHvaLidasCyUyKaRE/logo.png",
      "tags": [
        "lp-token"
      ],
      "extensions": {
        "website": "https://raydium.io/"
      }
    },
    {
      "chainId": 101,
      "address": "9XnZd82j34KxNLgQfz29jGbYdxsYznTWRpvZE3SRE7JG",
      "symbol": "SRM-USDC",
      "name": "Raydium LP Token V4 (SRM-USDC)",
      "decimals": 6,
      "logoURI": "https://raw.githubusercontent.com/solana-labs/token-list/main/assets/mainnet/9XnZd82j34KxNLgQfz29jGbYdxsYznTWRpvZE3SRE7JG/logo.png",
      "tags": [
        "lp-token"
      ],
      "extensions": {
        "website": "https://raydium.io/"
      }
    },
    {
      "chainId": 101,
      "address": "75dCoKfUHLUuZ4qEh46ovsxfgWhB4icc3SintzWRedT9",
      "symbol": "FTT-USDC",
      "name": "Raydium LP Token V4 (FTT-USDC)",
      "decimals": 6,
      "logoURI": "https://raw.githubusercontent.com/solana-labs/token-list/main/assets/mainnet/75dCoKfUHLUuZ4qEh46ovsxfgWhB4icc3SintzWRedT9/logo.png",
      "tags": [
        "lp-token"
      ],
      "extensions": {
        "website": "https://raydium.io/"
      }
    },
    {
      "chainId": 101,
      "address": "2hMdRdVWZqetQsaHG8kQjdZinEMBz75vsoWTCob1ijXu",
      "symbol": "BTC-USDC",
      "name": "Raydium LP Token V4 (BTC-USDC)",
      "decimals": 6,
      "logoURI": "https://raw.githubusercontent.com/solana-labs/token-list/main/assets/mainnet/2hMdRdVWZqetQsaHG8kQjdZinEMBz75vsoWTCob1ijXu/logo.png",
      "tags": [
        "lp-token"
      ],
      "extensions": {
        "website": "https://raydium.io/"
      }
    },
    {
      "chainId": 101,
      "address": "2QVjeR9d2PbSf8em8NE8zWd8RYHjFtucDUdDgdbDD2h2",
      "symbol": "SUSHI-USDC",
      "name": "Raydium LP Token V4 (SUSHI-USDC)",
      "decimals": 6,
      "logoURI": "https://raw.githubusercontent.com/solana-labs/token-list/main/assets/mainnet/2QVjeR9d2PbSf8em8NE8zWd8RYHjFtucDUdDgdbDD2h2/logo.png",
      "tags": [
        "lp-token"
      ],
      "extensions": {
        "website": "https://raydium.io/"
      }
    },
    {
      "chainId": 101,
      "address": "CHyUpQFeW456zcr5XEh4RZiibH8Dzocs6Wbgz9aWpXnQ",
      "symbol": "TOMO-USDC",
      "name": "Raydium LP Token V4 (TOMO-USDC)",
      "decimals": 6,
      "logoURI": "https://raw.githubusercontent.com/solana-labs/token-list/main/assets/mainnet/CHyUpQFeW456zcr5XEh4RZiibH8Dzocs6Wbgz9aWpXnQ/logo.png",
      "tags": [
        "lp-token"
      ],
      "extensions": {
        "website": "https://raydium.io/"
      }
    },
    {
      "chainId": 101,
      "address": "BqjoYjqKrXtfBKXeaWeAT5sYCy7wsAYf3XjgDWsHSBRs",
      "symbol": "LINK-USDC",
      "name": "Raydium LP Token V4 (LINK-USDC)",
      "decimals": 6,
      "logoURI": "https://raw.githubusercontent.com/solana-labs/token-list/main/assets/mainnet/BqjoYjqKrXtfBKXeaWeAT5sYCy7wsAYf3XjgDWsHSBRs/logo.png",
      "tags": [
        "lp-token"
      ],
      "extensions": {
        "website": "https://raydium.io/"
      }
    },
    {
      "chainId": 101,
      "address": "13PoKid6cZop4sj2GfoBeujnGfthUbTERdE5tpLCDLEY",
      "symbol": "ETH-USDC",
      "name": "Raydium LP Token V4 (ETH-USDC)",
      "decimals": 6,
      "logoURI": "https://raw.githubusercontent.com/solana-labs/token-list/main/assets/mainnet/13PoKid6cZop4sj2GfoBeujnGfthUbTERdE5tpLCDLEY/logo.png",
      "tags": [
        "lp-token"
      ],
      "extensions": {
        "website": "https://raydium.io/"
      }
    },
    {
      "chainId": 101,
      "address": "2Vyyeuyd15Gp8aH6uKE72c4hxc8TVSLibxDP9vzspQWG",
      "symbol": "COPE-USDC",
      "name": "Raydium LP Token V4 (COPE-USDC)",
      "decimals": 0,
      "logoURI": "https://raw.githubusercontent.com/solana-labs/token-list/main/assets/mainnet/2Vyyeuyd15Gp8aH6uKE72c4hxc8TVSLibxDP9vzspQWG/logo.png",
      "tags": [
        "lp-token"
      ],
      "extensions": {
        "website": "https://raydium.io/"
      }
    },
    {
      "chainId": 101,
      "address": "Epm4KfTj4DMrvqn6Bwg2Tr2N8vhQuNbuK8bESFp4k33K",
      "symbol": "SOL-USDT",
      "name": "Raydium LP Token V4 (SOL-USDT)",
      "decimals": 9,
      "logoURI": "https://raw.githubusercontent.com/solana-labs/token-list/main/assets/mainnet/Epm4KfTj4DMrvqn6Bwg2Tr2N8vhQuNbuK8bESFp4k33K/logo.png",
      "tags": [
        "lp-token"
      ],
      "extensions": {
        "website": "https://raydium.io/"
      }
    },
    {
      "chainId": 101,
      "address": "FA1i7fej1pAbQbnY8NbyYUsTrWcasTyipKreDgy1Mgku",
      "symbol": "YFI-USDT",
      "name": "Raydium LP Token V4 (YFI-USDT)",
      "decimals": 6,
      "logoURI": "https://raw.githubusercontent.com/solana-labs/token-list/main/assets/mainnet/FA1i7fej1pAbQbnY8NbyYUsTrWcasTyipKreDgy1Mgku/logo.png",
      "tags": [
        "lp-token"
      ],
      "extensions": {
        "website": "https://raydium.io/"
      }
    },
    {
      "chainId": 101,
      "address": "HYSAu42BFejBS77jZAZdNAWa3iVcbSRJSzp3wtqCbWwv",
      "symbol": "SRM-USDT",
      "name": "Raydium LP Token V4 (SRM-USDT)",
      "decimals": 6,
      "logoURI": "https://raw.githubusercontent.com/solana-labs/token-list/main/assets/mainnet/HYSAu42BFejBS77jZAZdNAWa3iVcbSRJSzp3wtqCbWwv/logo.png",
      "tags": [
        "lp-token"
      ],
      "extensions": {
        "website": "https://raydium.io/"
      }
    },
    {
      "chainId": 101,
      "address": "2cTCiUnect5Lap2sk19xLby7aajNDYseFhC9Pigou11z",
      "symbol": "FTT-USDT",
      "name": "Raydium LP Token V4 (FTT-USDT)",
      "decimals": 6,
      "logoURI": "https://raw.githubusercontent.com/solana-labs/token-list/main/assets/mainnet/2cTCiUnect5Lap2sk19xLby7aajNDYseFhC9Pigou11z/logo.png",
      "tags": [
        "lp-token"
      ],
      "extensions": {
        "website": "https://raydium.io/"
      }
    },
    {
      "chainId": 101,
      "address": "DgGuvR9GSHimopo3Gc7gfkbKamLKrdyzWkq5yqA6LqYS",
      "symbol": "BTC-USDT",
      "name": "Raydium LP Token V4 (BTC-USDT)",
      "decimals": 6,
      "logoURI": "https://raw.githubusercontent.com/solana-labs/token-list/main/assets/mainnet/DgGuvR9GSHimopo3Gc7gfkbKamLKrdyzWkq5yqA6LqYS/logo.png",
      "tags": [
        "lp-token"
      ],
      "extensions": {
        "website": "https://raydium.io/"
      }
    },
    {
      "chainId": 101,
      "address": "Ba26poEYDy6P2o95AJUsewXgZ8DM9BCsmnU9hmC9i4Ki",
      "symbol": "SUSHI-USDT",
      "name": "Raydium LP Token V4 (SUSHI-USDT)",
      "decimals": 6,
      "logoURI": "https://raw.githubusercontent.com/solana-labs/token-list/main/assets/mainnet/Ba26poEYDy6P2o95AJUsewXgZ8DM9BCsmnU9hmC9i4Ki/logo.png",
      "tags": [
        "lp-token"
      ],
      "extensions": {
        "website": "https://raydium.io/"
      }
    },
    {
      "chainId": 101,
      "address": "D3iGro1vn6PWJXo9QAPj3dfta6dKkHHnmiiym2EfsAmi",
      "symbol": "TOMO-USDT",
      "name": "Raydium LP Token V4 (TOMO-USDT)",
      "decimals": 6,
      "logoURI": "https://raw.githubusercontent.com/solana-labs/token-list/main/assets/mainnet/D3iGro1vn6PWJXo9QAPj3dfta6dKkHHnmiiym2EfsAmi/logo.png",
      "tags": [
        "lp-token"
      ],
      "extensions": {
        "website": "https://raydium.io/"
      }
    },
    {
      "chainId": 101,
      "address": "Dr12Sgt9gkY8WU5tRkgZf1TkVWJbvjYuPAhR3aDCwiiX",
      "symbol": "LINK-USDT",
      "name": "Raydium LP Token V4 (LINK-USDT)",
      "decimals": 6,
      "logoURI": "https://raw.githubusercontent.com/solana-labs/token-list/main/assets/mainnet/Dr12Sgt9gkY8WU5tRkgZf1TkVWJbvjYuPAhR3aDCwiiX/logo.png",
      "tags": [
        "lp-token"
      ],
      "extensions": {
        "website": "https://raydium.io/"
      }
    },
    {
      "chainId": 101,
      "address": "nPrB78ETY8661fUgohpuVusNCZnedYCgghzRJzxWnVb",
      "symbol": "ETH-USDT",
      "name": "Raydium LP Token V4 (ETH-USDT)",
      "decimals": 6,
      "logoURI": "https://raw.githubusercontent.com/solana-labs/token-list/main/assets/mainnet/nPrB78ETY8661fUgohpuVusNCZnedYCgghzRJzxWnVb/logo.png",
      "tags": [
        "lp-token"
      ],
      "extensions": {
        "website": "https://raydium.io/"
      }
    },
    {
      "chainId": 101,
      "address": "EGJht91R7dKpCj8wzALkjmNdUUUcQgodqWCYweyKcRcV",
      "symbol": "YFI-SRM",
      "name": "Raydium LP Token V4 (YFI-SRM)",
      "decimals": 6,
      "logoURI": "https://raw.githubusercontent.com/solana-labs/token-list/main/assets/mainnet/EGJht91R7dKpCj8wzALkjmNdUUUcQgodqWCYweyKcRcV/logo.png",
      "tags": [
        "lp-token"
      ],
      "extensions": {
        "website": "https://raydium.io/"
      }
    },
    {
      "chainId": 101,
      "address": "AsDuPg9MgPtt3jfoyctUCUgsvwqAN6RZPftqoeiPDefM",
      "symbol": "FTT-SRM",
      "name": "Raydium LP Token V4 (FTT-SRM)",
      "decimals": 6,
      "logoURI": "https://raw.githubusercontent.com/solana-labs/token-list/main/assets/mainnet/AsDuPg9MgPtt3jfoyctUCUgsvwqAN6RZPftqoeiPDefM/logo.png",
      "tags": [
        "lp-token"
      ],
      "extensions": {
        "website": "https://raydium.io/"
      }
    },
    {
      "chainId": 101,
      "address": "AGHQxXb3GSzeiLTcLtXMS2D5GGDZxsB2fZYZxSB5weqB",
      "symbol": "BTC-SRM",
      "name": "Raydium LP Token V4 (BTC-SRM)",
      "decimals": 6,
      "logoURI": "https://raw.githubusercontent.com/solana-labs/token-list/main/assets/mainnet/AGHQxXb3GSzeiLTcLtXMS2D5GGDZxsB2fZYZxSB5weqB/logo.png",
      "tags": [
        "lp-token"
      ],
      "extensions": {
        "website": "https://raydium.io/"
      }
    },
    {
      "chainId": 101,
      "address": "3HYhUnUdV67j1vn8fu7ExuVGy5dJozHEyWvqEstDbWwE",
      "symbol": "SUSHI-SRM",
      "name": "Raydium LP Token V4 (SUSHI-SRM)",
      "decimals": 6,
      "logoURI": "https://raw.githubusercontent.com/solana-labs/token-list/main/assets/mainnet/3HYhUnUdV67j1vn8fu7ExuVGy5dJozHEyWvqEstDbWwE/logo.png",
      "tags": [
        "lp-token"
      ],
      "extensions": {
        "website": "https://raydium.io/"
      }
    },
    {
      "chainId": 101,
      "address": "GgH9RnKrQpaMQeqmdbMvs5oo1A24hERQ9wuY2pSkeG7x",
      "symbol": "TOMO-SRM",
      "name": "Raydium LP Token V4 (TOMO-SRM)",
      "decimals": 6,
      "logoURI": "https://raw.githubusercontent.com/solana-labs/token-list/main/assets/mainnet/GgH9RnKrQpaMQeqmdbMvs5oo1A24hERQ9wuY2pSkeG7x/logo.png",
      "tags": [
        "lp-token"
      ],
      "extensions": {
        "website": "https://raydium.io/"
      }
    },
    {
      "chainId": 101,
      "address": "GXN6yJv12o18skTmJXaeFXZVY1iqR18CHsmCT8VVCmDD",
      "symbol": "LINK-SRM",
      "name": "Raydium LP Token V4 (LINK-SRM)",
      "decimals": 6,
      "logoURI": "https://raw.githubusercontent.com/solana-labs/token-list/main/assets/mainnet/GXN6yJv12o18skTmJXaeFXZVY1iqR18CHsmCT8VVCmDD/logo.png",
      "tags": [
        "lp-token"
      ],
      "extensions": {
        "website": "https://raydium.io/"
      }
    },
    {
      "chainId": 101,
      "address": "9VoY3VERETuc2FoadMSYYizF26mJinY514ZpEzkHMtwG",
      "symbol": "ETH-SRM",
      "name": "Raydium LP Token V4 (ETH-SRM)",
      "decimals": 6,
      "logoURI": "https://raw.githubusercontent.com/solana-labs/token-list/main/assets/mainnet/9VoY3VERETuc2FoadMSYYizF26mJinY514ZpEzkHMtwG/logo.png",
      "tags": [
        "lp-token"
      ],
      "extensions": {
        "website": "https://raydium.io/"
      }
    },
    {
      "chainId": 101,
      "address": "AKJHspCwDhABucCxNLXUSfEzb7Ny62RqFtC9uNjJi4fq",
      "symbol": "SRM-SOL",
      "name": "Raydium LP Token V4 (SRM-SOL)",
      "decimals": 6,
      "logoURI": "https://raw.githubusercontent.com/solana-labs/token-list/main/assets/mainnet/AKJHspCwDhABucCxNLXUSfEzb7Ny62RqFtC9uNjJi4fq/logo.png",
      "tags": [
        "lp-token"
      ],
      "extensions": {
        "website": "https://raydium.io/"
      }
    },
    {
      "chainId": 101,
      "address": "2doeZGLJyACtaG9DCUyqMLtswesfje1hjNA11hMdj6YU",
      "symbol": "TULIP-USDC",
      "name": "Raydium LP Token V4 (TULIP-USDC)",
      "decimals": 6,
      "logoURI": "https://raw.githubusercontent.com/solana-labs/token-list/main/assets/mainnet/2doeZGLJyACtaG9DCUyqMLtswesfje1hjNA11hMdj6YU/logo.svg",
      "tags": [
        "lp-token"
      ],
      "extensions": {
        "website": "https://raydium.io/"
      }
    },
    {
      "chainId": 101,
      "address": "AcstFzGGawvvdVhYV9bftr7fmBHbePUjhv53YK1W3dZo",
      "symbol": "LSD",
      "name": "LSD",
      "decimals": 9,
      "logoURI": "https://raw.githubusercontent.com/solana-labs/token-list/main/assets/mainnet/AcstFzGGawvvdVhYV9bftr7fmBHbePUjhv53YK1W3dZo/logo.svg",
      "tags": [
        "nft"
      ],
      "extensions": {
        "website": "https://solible.com/"
      }
    },
    {
      "chainId": 101,
      "address": "91fSFQsPzMLat9DHwLdQacW3i3EGnWds5tA5mt7yLiT9",
      "symbol": "Unlimited Energy",
      "name": "Unlimited Energy",
      "decimals": 9,
      "tags": [
        "nft"
      ],
      "extensions": {
        "website": "https://solible.com/"
      }
    },
    {
      "chainId": 101,
      "address": "29PEpZeuqWf9tS2gwCjpeXNdXLkaZSMR2s1ibkvGsfnP",
      "symbol": "Need for Speed",
      "name": "Need for Speed",
      "decimals": 9,
      "tags": [
        "nft"
      ],
      "extensions": {
        "website": "https://solible.com/"
      }
    },
    {
      "chainId": 101,
      "address": "HsY8PNar8VExU335ZRYzg89fX7qa4upYu6vPMPFyCDdK",
      "symbol": "ADOR OPENS",
      "name": "ADOR OPENS",
      "decimals": 0,
      "tags": [
        "nft"
      ],
      "extensions": {
        "website": "https://solible.com/"
      }
    },
    {
      "chainId": 101,
      "address": "EDP8TpLJ77M3KiDgFkZW4v4mhmKJHZi9gehYXenfFZuL",
      "symbol": "CMS - Rare",
      "name": "CMS - Rare",
      "decimals": 0,
      "tags": [
        "nft"
      ],
      "extensions": {
        "website": "https://solible.com/"
      }
    },
    {
      "chainId": 101,
      "address": "BrUKFwAABkExb1xzYU4NkRWzjBihVQdZ3PBz4m5S8if3",
      "symbol": "Tesla",
      "name": "Tesla",
      "decimals": 0,
      "tags": [
        "nft"
      ],
      "extensions": {
        "website": "https://solible.com/"
      }
    },
    {
      "chainId": 101,
      "address": "9CmQwpvVXRyixjiE3LrbSyyopPZohNDN1RZiTk8rnXsQ",
      "symbol": "DeceFi",
      "name": "DeceFi",
      "decimals": 0,
      "tags": [
        "nft"
      ],
      "extensions": {
        "website": "https://solible.com/"
      }
    },
    {
      "chainId": 101,
      "address": "F6ST1wWkx2PeH45sKmRxo1boyuzzWCfpnvyKL4BGeLxF",
      "symbol": "Power User",
      "name": "Power User",
      "decimals": 0,
      "tags": [
        "nft"
      ],
      "extensions": {
        "website": "https://solible.com/"
      }
    },
    {
      "chainId": 101,
      "address": "dZytJ7iPDcCu9mKe3srL7bpUeaR3zzkcVqbtqsmxtXZ",
      "symbol": "VIP Member",
      "name": "VIP Member",
      "decimals": 0,
      "tags": [
        "nft"
      ],
      "extensions": {
        "website": "https://solible.com/"
      }
    },
    {
      "chainId": 101,
      "address": "8T4vXgwZUWwsbCDiptHFHjdfexvLG9UP8oy1psJWEQdS",
      "symbol": "Uni Christmas",
      "name": "Uni Christmas",
      "decimals": 0,
      "tags": [
        "nft"
      ],
      "extensions": {
        "website": "https://solible.com/"
      }
    },
    {
      "chainId": 101,
      "address": "EjFGGJSyp9UDS8aqafET5LX49nsG326MeNezYzpiwgpQ",
      "symbol": "BNB",
      "name": "BNB",
      "decimals": 0,
      "tags": [
        "nft"
      ],
      "extensions": {
        "website": "https://solible.com/"
      }
    },
    {
      "chainId": 101,
      "address": "FkmkTr4en8CXkfo9jAwEMov6PVNLpYMzWr3Udqf9so8Z",
      "symbol": "Seldom",
      "name": "Seldom",
      "decimals": 9,
      "tags": [
        "nft"
      ],
      "extensions": {
        "website": "https://solible.com/"
      }
    },
    {
      "chainId": 101,
      "address": "2gn1PJdMAU92SU5inLSp4Xp16ZC5iLF6ScEi7UBvp8ZD",
      "symbol": "Satoshi Closeup",
      "name": "Satoshi Closeup",
      "decimals": 9,
      "tags": [
        "nft"
      ],
      "extensions": {
        "website": "https://solible.com/"
      }
    },
    {
      "chainId": 101,
      "address": "7mhZHtPL4GFkquQR4Y6h34Q8hNkQvGc1FaNtyE43NvUR",
      "symbol": "Satoshi GB",
      "name": "Satoshi GB",
      "decimals": 9,
      "tags": [
        "nft"
      ],
      "extensions": {
        "website": "https://solible.com/"
      }
    },
    {
      "chainId": 101,
      "address": "8RoKfLx5RCscbtVh8kYb81TF7ngFJ38RPomXtUREKsT2",
      "symbol": "Satoshi OG",
      "name": "Satoshi OG",
      "decimals": 9,
      "tags": [
        "nft"
      ],
      "extensions": {
        "website": "https://solible.com/"
      }
    },
    {
      "chainId": 101,
      "address": "9rw5hyDngBQ3yDsCRHqgzGHERpU2zaLh1BXBUjree48J",
      "symbol": "Satoshi BTC",
      "name": "Satoshi BTC",
      "decimals": 9,
      "tags": [
        "nft"
      ],
      "extensions": {
        "website": "https://solible.com/"
      }
    },
    {
      "chainId": 101,
      "address": "AiD7J6D5Hny5DJB1MrYBc2ePQqy2Yh4NoxWwYfR7PzxH",
      "symbol": "Satoshi GB",
      "name": "Satoshi GB",
      "decimals": 9,
      "tags": [
        "nft"
      ],
      "extensions": {
        "website": "https://solible.com/"
      }
    },
    {
      "chainId": 101,
      "address": "4qzEcYvT6TuJME2EMZ5vjaLvQja6R4hKjarA73WQUwt6",
      "name": "APESZN_HOODIE",
      "symbol": "APESZN_HOODIE",
      "decimals": 0,
      "tags": [
        "nft"
      ],
      "extensions": {
        "website": "https://solible.com/"
      }
    },
    {
      "chainId": 101,
      "address": "APhyVWtzjdTVYhyta9ngSiCDk2pLi8eEZKsHGSbsmwv6",
      "name": "APESZN_TEE_SHIRT",
      "symbol": "APESZN_TEE_SHIRT",
      "decimals": 0,
      "tags": [
        "nft"
      ],
      "extensions": {
        "website": "https://solible.com/"
      }
    },
    {
      "chainId": 101,
      "address": "bxiA13fpU1utDmYuUvxvyMT8odew5FEm96MRv7ij3eb",
      "symbol": "Satoshi",
      "name": "Satoshi",
      "decimals": 9,
      "tags": [
        "nft"
      ],
      "extensions": {
        "website": "https://solible.com/"
      }
    },
    {
      "chainId": 101,
      "address": "GoC24kpj6TkvjzspXrjSJC2CVb5zMWhLyRcHJh9yKjRF",
      "symbol": "Satoshi Closeup",
      "name": "Satoshi Closeup",
      "decimals": 9,
      "tags": [
        "nft"
      ],
      "extensions": {
        "website": "https://solible.com/"
      }
    },
    {
      "chainId": 101,
      "address": "oCUduD44ETuZ65bpWdPzPDSnAdreg1sJrugfwyFZVHV",
      "symbol": "Satoshi BTC",
      "name": "Satoshi BTC",
      "decimals": 9,
      "tags": [
        "nft"
      ],
      "extensions": {
        "website": "https://solible.com/"
      }
    },
    {
      "chainId": 101,
      "address": "9Vvre2DxBB9onibwYDHeMsY1cj6BDKtEDccBPWRN215E",
      "symbol": "Satoshi Nakamoto",
      "name": "Satoshi Nakamoto",
      "decimals": 9,
      "tags": [
        "nft"
      ],
      "extensions": {
        "website": "https://solible.com/"
      }
    },
    {
      "chainId": 101,
      "address": "7RpFk44cMTAUt9CcjEMWnZMypE9bYQsjBiSNLn5qBvhP",
      "symbol": "Charles Hoskinson",
      "name": "Charles Hoskinson",
      "decimals": 9,
      "tags": [
        "nft"
      ],
      "extensions": {
        "website": "https://solible.com/"
      }
    },
    {
      "chainId": 101,
      "address": "GyRkPAxpd9XrMHcBF6fYHVRSZQvQBwAGKAGQeBPSKzMq",
      "symbol": "SBF",
      "name": "SBF",
      "decimals": 0,
      "tags": [
        "nft"
      ],
      "extensions": {
        "website": "https://solible.com/"
      }
    },
    {
      "chainId": 101,
      "address": "AgdBQN2Sy2abiZ2KToWeUsQ9PHdCv95wt6kVWRf5zDkx",
      "symbol": "Bitcoin Tram",
      "name": "Bitcoin Tram",
      "decimals": 0,
      "tags": [
        "nft"
      ],
      "extensions": {
        "website": "https://solible.com/"
      }
    },
    {
      "chainId": 101,
      "address": "7TRzvCqXN8KSXggbSyeEG2Z9YBBhEFmbtmv6FLbd4mmd",
      "symbol": "SRM tee-shirt",
      "name": "SRM tee-shirt",
      "decimals": 0,
      "tags": [
        "nft"
      ],
      "extensions": {
        "website": "https://solible.com/"
      }
    },
    {
      "chainId": 101,
      "address": "gksYzxitEf2HyE7Bb81vvHXNH5f3wa43jvXf4TcUZwb",
      "symbol": "PERK",
      "name": "PERK",
      "decimals": 6,
      "logoURI": "https://raw.githubusercontent.com/solana-labs/token-list/main/assets/mainnet/gksYzxitEf2HyE7Bb81vvHXNH5f3wa43jvXf4TcUZwb/logo.png",
      "tags": [],
      "extensions": {
        "website": "https://perk.exchange/"
      }
    },
    {
      "chainId": 101,
      "address": "BDxWSxkMLW1nJ3VggamUKkEKrtCaVqzFxoDApM8HdBks",
      "symbol": "BTSG",
      "name": "BitSong",
      "decimals": 6,
      "logoURI": "https://raw.githubusercontent.com/solana-labs/token-list/main/assets/mainnet/BDxWSxkMLW1nJ3VggamUKkEKrtCaVqzFxoDApM8HdBks/logo.png",
      "tags": [],
      "extensions": {
        "website": "https://bitsong.io/",
        "coingeckoId": "bitsong"
      }
    },
    {
      "chainId": 101,
      "address": "5ddiFxh3J2tcZHfn8uhGRYqu16P3FUvBfh8WoZPUHKW5",
      "name": "EOSBEAR",
      "symbol": "EOSBEAR",
      "decimals": 6,
      "logoURI": "",
      "tags": [
        "leveraged",
        "bear"
      ],
      "extensions": {
        "coingeckoId": "3x-short-eos-token",
        "serumV3Usdc": "2BQrJP599QVKRyHhyJ6oRrTPNUmPBgXxiBo2duvYdacy"
      }
    },
    {
      "chainId": 101,
      "address": "qxxF6S62hmZF5bo46mS7C2qbBa87qRossAM78VzsDqi",
      "name": "EOSBULL",
      "symbol": "EOSBULL",
      "decimals": 6,
      "logoURI": "",
      "tags": [
        "leveraged",
        "bull"
      ],
      "extensions": {
        "coingeckoId": "3x-long-eos-token"
      }
    },
    {
      "chainId": 101,
      "address": "2CDLbxeuqkLTLY3em6FFQgfBQV5LRnEsJJgcFCvWKNcS",
      "name": "BNBBEAR",
      "symbol": "BNBBEAR",
      "decimals": 6,
      "logoURI": "",
      "tags": [
        "leveraged",
        "bear"
      ],
      "extensions": {
        "coingeckoId": "3x-short-bnb-token"
      }
    },
    {
      "chainId": 101,
      "address": "AfjHjdLibuXyvmz7PyTSc5KEcGBh43Kcu8Sr2tyDaJyt",
      "name": "BNBBULL",
      "symbol": "BNBBULL",
      "decimals": 6,
      "logoURI": "",
      "tags": [
        "leveraged",
        "bull"
      ],
      "extensions": {
        "coingeckoId": "3x-long-bnb-token"
      }
    },
    {
      "chainId": 101,
      "address": "8kA1WJKoLTxtACNPkvW6UNufsrpxUY57tXZ9KmG9123t",
      "name": "BSVBULL",
      "symbol": "BSVBULL",
      "decimals": 6,
      "logoURI": "",
      "tags": [
        "leveraged",
        "bull"
      ],
      "extensions": {
        "coingeckoId": "3x-long-bitcoin-sv-token"
      }
    },
    {
      "chainId": 101,
      "address": "2FGW8BVMu1EHsz2ZS9rZummDaq6o2DVrZZPw4KaAvDWh",
      "name": "BSVBEAR",
      "symbol": "BSVBEAR",
      "decimals": 6,
      "logoURI": "",
      "tags": [
        "leveraged",
        "bear"
      ],
      "extensions": {
        "coingeckoId": "3x-short-bitcoin-sv-token"
      }
    },
    {
      "chainId": 101,
      "address": "8L9XGTMzcqS9p61zsR35t7qipwAXMYkD6disWoDFZiFT",
      "name": "LTCBEAR",
      "symbol": "LTCBEAR",
      "decimals": 6,
      "logoURI": "",
      "tags": [
        "leveraged",
        "bear"
      ],
      "extensions": {
        "coingeckoId": "3x-short-litecoin-token"
      }
    },
    {
      "chainId": 101,
      "address": "863ZRjf1J8AaVuCqypAdm5ktVyGYDiBTvD1MNHKrwyjp",
      "name": "LTCBULL",
      "symbol": "LTCBULL",
      "decimals": 6,
      "logoURI": "",
      "tags": [
        "leveraged",
        "bull"
      ],
      "extensions": {
        "coingeckoId": "3x-long-litecoin-token"
      }
    },
    {
      "chainId": 101,
      "address": "GkSPaHdY2raetuYzsJYacHtrAtQUfWt64bpd1VzxJgSD",
      "name": "BULL",
      "symbol": "BULL",
      "decimals": 6,
      "logoURI": "",
      "tags": [
        "leveraged",
        "bull"
      ],
      "extensions": {
        "coingeckoId": "3x-long-bitcoin-token"
      }
    },
    {
      "chainId": 101,
      "address": "45vwTZSDFBiqCMRdtK4xiLCHEov8LJRW8GwnofG8HYyH",
      "name": "BEAR",
      "symbol": "BEAR",
      "decimals": 6,
      "logoURI": "",
      "tags": [
        "leveraged",
        "bear"
      ],
      "extensions": {
        "coingeckoId": "3x-short-bitcoin-token"
      }
    },
    {
      "chainId": 101,
      "address": "2VTAVf1YCwamD3ALMdYHRMV5vPUCXdnatJH5f1khbmx6",
      "name": "BCHBEAR",
      "symbol": "BCHBEAR",
      "decimals": 6,
      "logoURI": "",
      "tags": [
        "leveraged",
        "bear"
      ],
      "extensions": {
        "coingeckoId": "3x-short-bitcoin-cash-token"
      }
    },
    {
      "chainId": 101,
      "address": "22xoSp66BDt4x4Q5xqxjaSnirdEyharoBziSFChkLFLy",
      "name": "BCHBULL",
      "symbol": "BCHBULL",
      "decimals": 6,
      "logoURI": "",
      "tags": [
        "leveraged",
        "bull"
      ],
      "extensions": {
        "coingeckoId": "3x-long-bitcoin-cash-token"
      }
    },
    {
      "chainId": 101,
      "address": "CwChm6p9Q3yFrjzVeiLTTbsoJkooscof5SJYZc2CrNqG",
      "name": "ETHBULL",
      "symbol": "ETHBULL",
      "decimals": 6,
      "logoURI": "",
      "tags": [
        "leveraged",
        "bull"
      ],
      "extensions": {
        "coingeckoId": "3x-long-ethereum-token",
        "serumV3Usdt": "FuhKVt5YYCv7vXnADXtb7vqzYn82PJoap86q5wm8LX8Q"
      }
    },
    {
      "chainId": 101,
      "address": "Bvv9xLodFrvDFSno9Ud8SEh5zVtBDQQjnBty2SgMcJ2s",
      "name": "ETHBEAR",
      "symbol": "ETHBEAR",
      "decimals": 6,
      "logoURI": "",
      "tags": [
        "leveraged",
        "bear"
      ],
      "extensions": {
        "coingeckoId": "3x-short-ethereum-token"
      }
    },
    {
      "chainId": 101,
      "address": "HRhaNssoyv5tKFRcbPg69ULEbcD8DPv99GdXLcdkgc1A",
      "name": "ALTBULL",
      "symbol": "ALTBULL",
      "decimals": 6,
      "logoURI": "",
      "tags": [
        "leveraged",
        "bull"
      ],
      "extensions": {
        "coingeckoId": "3x-long-altcoin-index-token"
      }
    },
    {
      "chainId": 101,
      "address": "9Mu1KmjBKTUWgpDoeTJ5oD7XFQmEiZxzspEd3TZGkavx",
      "name": "ALTBEAR",
      "symbol": "ALTBEAR",
      "decimals": 6,
      "logoURI": "",
      "tags": [
        "leveraged",
        "bear"
      ],
      "extensions": {
        "coingeckoId": "3x-short-altcoin-index-token"
      }
    },
    {
      "chainId": 101,
      "address": "AYL1adismZ1U9pTuN33ahG4aYc5XTZQL4vKFx9ofsGWD",
      "name": "BULLSHIT",
      "symbol": "BULLSHIT",
      "decimals": 6,
      "logoURI": "",
      "tags": [
        "leveraged",
        "bull"
      ],
      "extensions": {
        "coingeckoId": "3x-long-shitcoin-index-token"
      }
    },
    {
      "chainId": 101,
      "address": "5jqymuoXXVcUuJKrf1MWiHSqHyg2osMaJGVy69NsJWyP",
      "name": "BEARSHIT",
      "symbol": "BEARSHIT",
      "decimals": 6,
      "logoURI": "",
      "tags": [
        "leveraged",
        "bear"
      ],
      "extensions": {
        "coingeckoId": "3x-short-shitcoin-index-token"
      }
    },
    {
      "chainId": 101,
      "address": "EL1aDTnLKjf4SaGpqtxJPyK94imSBr8fWDbcXjXQrsmj",
      "name": "MIDBULL",
      "symbol": "MIDBULL",
      "decimals": 6,
      "logoURI": "",
      "tags": [
        "leveraged",
        "bull"
      ],
      "extensions": {
        "coingeckoId": "3x-long-midcap-index-token",
        "serumV3Usdc": "8BBtLkoaEyavREriwGUudzAcihTH9SJLAPBbgb7QZe9y"
      }
    },
    {
      "chainId": 101,
      "address": "2EPvVjHusU3ozoucmdhhnqv3HQtBsQmjTnSa87K91HkC",
      "name": "MIDBEAR",
      "symbol": "MIDBEAR",
      "decimals": 6,
      "logoURI": "",
      "tags": [
        "leveraged",
        "bear"
      ],
      "extensions": {
        "coingeckoId": "3x-short-midcap-index-token"
      }
    },
    {
      "chainId": 101,
      "address": "8TCfJTyeqNBZqyDMY4VwDY7kdCCY7pcbJJ58CnKHkMu2",
      "name": "LINKBEAR",
      "symbol": "LINKBEAR",
      "decimals": 6,
      "logoURI": "",
      "tags": [
        "leveraged",
        "bear"
      ],
      "extensions": {
        "coingeckoId": "3x-short-chainlink-token"
      }
    },
    {
      "chainId": 101,
      "address": "EsUoZMbACNMppdqdmuLCFLet8VXxt2h47N9jHCKwyaPz",
      "name": "LINKBULL",
      "symbol": "LINKBULL",
      "decimals": 6,
      "logoURI": "",
      "tags": [
        "leveraged",
        "bull"
      ],
      "extensions": {
        "coingeckoId": "3x-long-chainlink-token"
      }
    },
    {
      "chainId": 101,
      "address": "262cQHT3soHwzuo2oVSy5kAfHcFZ1Jjn8C1GRLcQNKA3",
      "name": "XRPBULL",
      "symbol": "XRPBULL",
      "decimals": 6,
      "logoURI": "",
      "tags": [
        "leveraged",
        "bull"
      ],
      "extensions": {
        "coingeckoId": "3x-long-xrp-token"
      }
    },
    {
      "chainId": 101,
      "address": "8sxtSswmQ7Lcd2GjK6am37Z61wJZjA2SzE7Luf7yaKBB",
      "name": "XRPBEAR",
      "symbol": "XRPBEAR",
      "decimals": 6,
      "logoURI": "",
      "tags": [
        "leveraged",
        "bear"
      ],
      "extensions": {
        "coingeckoId": "3x-short-xrp-token"
      }
    },
    {
      "chainId": 101,
      "address": "91z91RukFM16hyEUCXuwMQwp2BW3vanNG5Jh5yj6auiJ",
      "name": "BVOL",
      "symbol": "BVOL",
      "decimals": 6,
      "logoURI": "",
      "tags": [],
      "extensions": {
        "coingeckoId": "1x-long-btc-implied-volatility-token"
      }
    },
    {
      "chainId": 101,
      "address": "5TY71D29Cyuk9UrsSxLXw2quJBpS7xDDFuFu2K9W7Wf9",
      "name": "IBlive",
      "symbol": "IBVOL",
      "decimals": 6,
      "logoURI": "",
      "tags": [],
      "extensions": {
        "coingeckoId": "1x-short-btc-implied-volatility"
      }
    },
    {
      "chainId": 101,
      "address": "dK83wTVypEpa1pqiBbHY3MNuUnT3ADUZM4wk9VZXZEc",
      "name": "Wrapped Aave",
      "symbol": "AAVE",
      "decimals": 6,
      "logoURI": "https://raw.githubusercontent.com/solana-labs/token-list/main/assets/mainnet/dK83wTVypEpa1pqiBbHY3MNuUnT3ADUZM4wk9VZXZEc/logo.png",
      "tags": [],
      "extensions": {
        "serumV3Usdt": "6bxuB5N3bt3qW8UnPNLgMMzDq5sEH8pFmYJYGgzvE11V",
        "coingeckoId": "aave"
      }
    },
    {
      "chainId": 101,
      "address": "A6aY2ceogBz1VaXBxm1j2eJuNZMRqrWUAnKecrMH85zj",
      "name": "LQID",
      "symbol": "LQID",
      "decimals": 6,
      "logoURI": "https://raw.githubusercontent.com/solana-labs/token-list/main/assets/mainnet/A6aY2ceogBz1VaXBxm1j2eJuNZMRqrWUAnKecrMH85zj/logo.svg",
      "tags": []
    },
    {
      "chainId": 101,
      "address": "7CnFGR9mZWyAtWxPcVuTewpyC3A3MDW4nLsu5NY6PDbd",
      "name": "SECO",
      "symbol": "SECO",
      "decimals": 6,
      "logoURI": "",
      "tags": [],
      "extensions": {
        "coingeckoId": "serum-ecosystem-token"
      }
    },
    {
      "chainId": 101,
      "address": "3GECTP7H4Tww3w8jEPJCJtXUtXxiZty31S9szs84CcwQ",
      "name": "HOLY",
      "symbol": "HOLY",
      "decimals": 6,
      "logoURI": "",
      "tags": [],
      "extensions": {
        "coingeckoId": "holy-trinity"
      }
    },
    {
      "chainId": 101,
      "address": "6ry4WBDvAwAnrYJVv6MCog4J8zx6S3cPgSqnTsDZ73AR",
      "name": "TRYB",
      "symbol": "TRYB",
      "decimals": 6,
      "logoURI": "",
      "tags": [],
      "extensions": {
        "serumV3Usdt": "AADohBGxvf7bvixs2HKC3dG2RuU3xpZDwaTzYFJThM8U",
        "coingeckoId": "bilira"
      }
    },
    {
      "chainId": 101,
      "address": "ASboaJPFtJeCS5eG4gL3Lg95xrTz2UZSLE9sdJtY93kE",
      "name": "DOGEBULL",
      "symbol": "DOGEBULL",
      "decimals": 6,
      "logoURI": "",
      "tags": [
        "leveraged",
        "bull"
      ],
      "extensions": {
        "coingeckoId": "3x-long-dogecoin-token"
      }
    },
    {
      "chainId": 101,
      "address": "Gnhy3boBT4MA8TTjGip5ND2uNsceh1Wgeaw1rYJo51ZY",
      "symbol": "MAPSPOOL",
      "name": "Bonfida Maps Pool",
      "decimals": 6,
      "logoURI": "https://raw.githubusercontent.com/solana-labs/token-list/main/assets/mainnet/Gnhy3boBT4MA8TTjGip5ND2uNsceh1Wgeaw1rYJo51ZY/logo.svg",
      "tags": [],
      "extensions": {
        "website": "https://bonfida.com/"
      }
    },
    {
      "chainId": 101,
      "address": "9iDWyYZ5VHBCxxmWZogoY3Z6FSbKsX4WFe37c728krdT",
      "symbol": "OXYPOOL",
      "name": "Bonfida Oxy Pool",
      "decimals": 6,
      "logoURI": "https://raw.githubusercontent.com/solana-labs/token-list/main/assets/mainnet/9iDWyYZ5VHBCxxmWZogoY3Z6FSbKsX4WFe37c728krdT/logo.svg",
      "tags": [],
      "extensions": {
        "website": "https://bonfida.com/"
      }
    },
    {
      "chainId": 101,
      "address": "D68NB5JkzvyNCZAvi6EGtEcGvSoRNPanU9heYTAUFFRa",
      "name": "PERP",
      "symbol": "PERP",
      "decimals": 6,
      "logoURI": "https://raw.githubusercontent.com/solana-labs/token-list/main/assets/mainnet/D68NB5JkzvyNCZAvi6EGtEcGvSoRNPanU9heYTAUFFRa/logo.png",
      "tags": [],
      "extensions": {
        "coingeckoId": "perpetual-protocol"
      }
    },
    {
      "chainId": 101,
      "address": "93a1L7xaEV7vZGzNXCcb9ztZedbpKgUiTHYxmFKJwKvc",
      "symbol": "RAYPOOL",
      "name": "Bonfida Ray Pool",
      "decimals": 6,
      "logoURI": "https://raw.githubusercontent.com/solana-labs/token-list/main/assets/mainnet/93a1L7xaEV7vZGzNXCcb9ztZedbpKgUiTHYxmFKJwKvc/logo.png",
      "tags": [],
      "extensions": {
        "website": "https://bonfida.com/"
      }
    },
    {
      "chainId": 101,
      "address": "FeGn77dhg1KXRRFeSwwMiykZnZPw5JXW6naf2aQgZDQf",
      "symbol": "wWETH",
      "name": "Wrapped Ether (Wormhole)",
      "decimals": 9,
      "logoURI": "https://raw.githubusercontent.com/solana-labs/token-list/main/assets/mainnet/FeGn77dhg1KXRRFeSwwMiykZnZPw5JXW6naf2aQgZDQf/logo.png",
      "tags": [
        "wrapped",
        "wormhole"
      ],
      "extensions": {
        "address": "0xC02aaA39b223FE8D0A0e5C4F27eAD9083C756Cc2",
        "bridgeContract": "https://etherscan.io/address/0xf92cD566Ea4864356C5491c177A430C222d7e678",
        "assetContract": "https://etherscan.io/address/0xC02aaA39b223FE8D0A0e5C4F27eAD9083C756Cc2",
        "coingeckoId": "weth"
      }
    },
    {
      "chainId": 101,
      "address": "GbBWwtYTMPis4VHb8MrBbdibPhn28TSrLB53KvUmb7Gi",
      "symbol": "wFTT",
      "name": "Wrapped FTT (Wormhole)",
      "decimals": 9,
      "logoURI": "https://raw.githubusercontent.com/solana-labs/token-list/main/assets/mainnet/GbBWwtYTMPis4VHb8MrBbdibPhn28TSrLB53KvUmb7Gi/logo.png",
      "tags": [
        "wrapped",
        "wormhole"
      ],
      "extensions": {
        "address": "0x50d1c9771902476076ecfc8b2a83ad6b9355a4c9",
        "bridgeContract": "https://etherscan.io/address/0xf92cD566Ea4864356C5491c177A430C222d7e678",
        "assetContract": "https://etherscan.io/address/0x50d1c9771902476076ecfc8b2a83ad6b9355a4c9",
        "coingeckoId": "ftx-token"
      }
    },
    {
      "chainId": 101,
      "address": "AbLwQCyU9S8ycJgu8wn6woRCHSYJmjMpJFcAHQ6vjq2P",
      "symbol": "wTUSD",
      "name": "TrueUSD (Wormhole)",
      "decimals": 9,
      "logoURI": "https://raw.githubusercontent.com/solana-labs/token-list/main/assets/mainnet/AbLwQCyU9S8ycJgu8wn6woRCHSYJmjMpJFcAHQ6vjq2P/logo.png",
      "tags": [
        "wrapped",
        "wormhole"
      ],
      "extensions": {
        "address": "0x0000000000085d4780B73119b644AE5ecd22b376",
        "bridgeContract": "https://etherscan.io/address/0xf92cD566Ea4864356C5491c177A430C222d7e678",
        "assetContract": "https://etherscan.io/address/0x0000000000085d4780B73119b644AE5ecd22b376",
        "coingeckoId": "true-usd"
      }
    },
    {
      "chainId": 101,
      "address": "3JfuyCg5891hCX1ZTbvt3pkiaww3XwgyqQH6E9eHtqKD",
      "symbol": "wLON",
      "name": "Tokenlon (Wormhole)",
      "decimals": 9,
      "logoURI": "https://raw.githubusercontent.com/solana-labs/token-list/main/assets/mainnet/3JfuyCg5891hCX1ZTbvt3pkiaww3XwgyqQH6E9eHtqKD/logo.png",
      "tags": [
        "wrapped",
        "wormhole"
      ],
      "extensions": {
        "address": "0x0000000000095413afC295d19EDeb1Ad7B71c952",
        "bridgeContract": "https://etherscan.io/address/0xf92cD566Ea4864356C5491c177A430C222d7e678",
        "assetContract": "https://etherscan.io/address/0x0000000000095413afC295d19EDeb1Ad7B71c952",
        "coingeckoId": "tokenlon"
      }
    },
    {
      "chainId": 101,
      "address": "6k7mrqiAqEWnABVN8FhfuNUrmrnaMh44nNWydNXctbpV",
      "symbol": "wALBT",
      "name": "AllianceBlock Token (Wormhole)",
      "decimals": 9,
      "logoURI": "https://raw.githubusercontent.com/solana-labs/token-list/main/assets/mainnet/6k7mrqiAqEWnABVN8FhfuNUrmrnaMh44nNWydNXctbpV/logo.png",
      "tags": [
        "wrapped",
        "wormhole"
      ],
      "extensions": {
        "address": "0x00a8b738E453fFd858a7edf03bcCfe20412f0Eb0",
        "bridgeContract": "https://etherscan.io/address/0xf92cD566Ea4864356C5491c177A430C222d7e678",
        "assetContract": "https://etherscan.io/address/0x00a8b738E453fFd858a7edf03bcCfe20412f0Eb0",
        "coingeckoId": "allianceblock"
      }
    },
    {
      "chainId": 101,
      "address": "4b166BQEQunjg8oNTDcLeWU3nidQnVTL1Vni8ANU7Mvt",
      "symbol": "wSKL",
      "name": "SKALE (Wormhole)",
      "decimals": 9,
      "logoURI": "https://raw.githubusercontent.com/solana-labs/token-list/main/assets/mainnet/4b166BQEQunjg8oNTDcLeWU3nidQnVTL1Vni8ANU7Mvt/logo.png",
      "tags": [
        "wrapped",
        "wormhole"
      ],
      "extensions": {
        "address": "0x00c83aeCC790e8a4453e5dD3B0B4b3680501a7A7",
        "bridgeContract": "https://etherscan.io/address/0xf92cD566Ea4864356C5491c177A430C222d7e678",
        "assetContract": "https://etherscan.io/address/0x00c83aeCC790e8a4453e5dD3B0B4b3680501a7A7",
        "coingeckoId": "skale"
      }
    },
    {
      "chainId": 101,
      "address": "CcHhpEx9VcWx7UBJC8DJaR5h3wNdexsQtB1nEfekjSHn",
      "symbol": "wUFT",
      "name": "UniLend Finance Token (Wormhole)",
      "decimals": 9,
      "logoURI": "https://raw.githubusercontent.com/solana-labs/token-list/main/assets/mainnet/CcHhpEx9VcWx7UBJC8DJaR5h3wNdexsQtB1nEfekjSHn/logo.png",
      "tags": [
        "wrapped",
        "wormhole"
      ],
      "extensions": {
        "address": "0x0202Be363B8a4820f3F4DE7FaF5224fF05943AB1",
        "bridgeContract": "https://etherscan.io/address/0xf92cD566Ea4864356C5491c177A430C222d7e678",
        "assetContract": "https://etherscan.io/address/0x0202Be363B8a4820f3F4DE7FaF5224fF05943AB1",
        "coingeckoId": "unlend-finance"
      }
    },
    {
      "chainId": 101,
      "address": "VPjCJkR1uZGT9k9q7PsLArS5sEQtWgij8eZC8tysCy7",
      "symbol": "wORN",
      "name": "Orion Protocol (Wormhole)",
      "decimals": 8,
      "logoURI": "https://raw.githubusercontent.com/solana-labs/token-list/main/assets/mainnet/VPjCJkR1uZGT9k9q7PsLArS5sEQtWgij8eZC8tysCy7/logo.png",
      "tags": [
        "wrapped",
        "wormhole"
      ],
      "extensions": {
        "address": "0x0258F474786DdFd37ABCE6df6BBb1Dd5dfC4434a",
        "bridgeContract": "https://etherscan.io/address/0xf92cD566Ea4864356C5491c177A430C222d7e678",
        "assetContract": "https://etherscan.io/address/0x0258F474786DdFd37ABCE6df6BBb1Dd5dfC4434a",
        "coingeckoId": "orion-protocol"
      }
    },
    {
      "chainId": 101,
      "address": "CxzHZtzrm6bAz6iFCAGgCYCd3iQb5guUD7oQXKxdgk5c",
      "symbol": "wSRK",
      "name": "SparkPoint (Wormhole)",
      "decimals": 9,
      "logoURI": "https://raw.githubusercontent.com/solana-labs/token-list/main/assets/mainnet/CxzHZtzrm6bAz6iFCAGgCYCd3iQb5guUD7oQXKxdgk5c/logo.png",
      "tags": [
        "wrapped",
        "wormhole"
      ],
      "extensions": {
        "address": "0x0488401c3F535193Fa8Df029d9fFe615A06E74E6",
        "bridgeContract": "https://etherscan.io/address/0xf92cD566Ea4864356C5491c177A430C222d7e678",
        "assetContract": "https://etherscan.io/address/0x0488401c3F535193Fa8Df029d9fFe615A06E74E6",
        "coingeckoId": "sparkpoint"
      }
    },
    {
      "chainId": 101,
      "address": "FqMZWvmii4NNzhLBKGzkvGj3e3XTxNVDNSKDJnt9fVQV",
      "symbol": "wUMA",
      "name": "UMA Voting Token v1 (Wormhole)",
      "decimals": 9,
      "logoURI": "https://raw.githubusercontent.com/solana-labs/token-list/main/assets/mainnet/FqMZWvmii4NNzhLBKGzkvGj3e3XTxNVDNSKDJnt9fVQV/logo.png",
      "tags": [
        "wrapped",
        "wormhole"
      ],
      "extensions": {
        "address": "0x04Fa0d235C4abf4BcF4787aF4CF447DE572eF828",
        "bridgeContract": "https://etherscan.io/address/0xf92cD566Ea4864356C5491c177A430C222d7e678",
        "assetContract": "https://etherscan.io/address/0x04Fa0d235C4abf4BcF4787aF4CF447DE572eF828",
        "coingeckoId": "uma"
      }
    },
    {
      "chainId": 101,
      "address": "6GGNzF99kCG1ozQbP7M7EYW9zPbQGPMwTCCi2Dqx3qhU",
      "symbol": "wSkey",
      "name": "SmartKey (Wormhole)",
      "decimals": 8,
      "logoURI": "https://raw.githubusercontent.com/solana-labs/token-list/main/assets/mainnet/6GGNzF99kCG1ozQbP7M7EYW9zPbQGPMwTCCi2Dqx3qhU/logo.png",
      "tags": [
        "wrapped",
        "wormhole"
      ],
      "extensions": {
        "address": "0x06A01a4d579479Dd5D884EBf61A31727A3d8D442",
        "bridgeContract": "https://etherscan.io/address/0xf92cD566Ea4864356C5491c177A430C222d7e678",
        "assetContract": "https://etherscan.io/address/0x06A01a4d579479Dd5D884EBf61A31727A3d8D442",
        "coingeckoId": "smartkey"
      }
    },
    {
      "chainId": 101,
      "address": "Gc9rR2dUHfuYCJ8rU1Ye9fr8JoZZt9ZrfmXitQRLsxRW",
      "symbol": "wMIR",
      "name": "Wrapped MIR Token (Wormhole)",
      "decimals": 9,
      "logoURI": "https://raw.githubusercontent.com/solana-labs/token-list/main/assets/mainnet/Gc9rR2dUHfuYCJ8rU1Ye9fr8JoZZt9ZrfmXitQRLsxRW/logo.png",
      "tags": [
        "wrapped",
        "wormhole"
      ],
      "extensions": {
        "address": "0x09a3EcAFa817268f77BE1283176B946C4ff2E608",
        "bridgeContract": "https://etherscan.io/address/0xf92cD566Ea4864356C5491c177A430C222d7e678",
        "assetContract": "https://etherscan.io/address/0x09a3EcAFa817268f77BE1283176B946C4ff2E608",
        "coingeckoId": "mirror-protocol"
      }
    },
    {
      "chainId": 101,
      "address": "B8xDqdrHpYLNHQKQ4ARDKurxhkhn2gfZa8WRosCEzXnF",
      "symbol": "wGRO",
      "name": "Growth (Wormhole)",
      "decimals": 9,
      "logoURI": "https://raw.githubusercontent.com/solana-labs/token-list/main/assets/mainnet/B8xDqdrHpYLNHQKQ4ARDKurxhkhn2gfZa8WRosCEzXnF/logo.png",
      "tags": [
        "wrapped",
        "wormhole"
      ],
      "extensions": {
        "address": "0x09e64c2B61a5f1690Ee6fbeD9baf5D6990F8dFd0",
        "bridgeContract": "https://etherscan.io/address/0xf92cD566Ea4864356C5491c177A430C222d7e678",
        "assetContract": "https://etherscan.io/address/0x09e64c2B61a5f1690Ee6fbeD9baf5D6990F8dFd0",
        "coingeckoId": "growth-defi"
      }
    },
    {
      "chainId": 101,
      "address": "GE1X8ef7fcsJ93THx4CvV7BQsdEyEAyk61s2L5YfSXiL",
      "symbol": "wSTAKE",
      "name": "xDai (Wormhole)",
      "decimals": 9,
      "logoURI": "https://raw.githubusercontent.com/solana-labs/token-list/main/assets/mainnet/GE1X8ef7fcsJ93THx4CvV7BQsdEyEAyk61s2L5YfSXiL/logo.png",
      "tags": [
        "wrapped",
        "wormhole"
      ],
      "extensions": {
        "address": "0x0Ae055097C6d159879521C384F1D2123D1f195e6",
        "bridgeContract": "https://etherscan.io/address/0xf92cD566Ea4864356C5491c177A430C222d7e678",
        "assetContract": "https://etherscan.io/address/0x0Ae055097C6d159879521C384F1D2123D1f195e6",
        "coingeckoId": "xdai-stake"
      }
    },
    {
      "chainId": 101,
      "address": "7TK6QeyTsnTT6KsnK2tHHfh62mbjNuFWoyUc8vo3CmmU",
      "symbol": "wYFI",
      "name": "yearn.finance (Wormhole)",
      "decimals": 9,
      "logoURI": "https://raw.githubusercontent.com/solana-labs/token-list/main/assets/mainnet/7TK6QeyTsnTT6KsnK2tHHfh62mbjNuFWoyUc8vo3CmmU/logo.png",
      "tags": [
        "wrapped",
        "wormhole"
      ],
      "extensions": {
        "address": "0x0bc529c00C6401aEF6D220BE8C6Ea1667F6Ad93e",
        "bridgeContract": "https://etherscan.io/address/0xf92cD566Ea4864356C5491c177A430C222d7e678",
        "assetContract": "https://etherscan.io/address/0x0bc529c00C6401aEF6D220BE8C6Ea1667F6Ad93e",
        "coingeckoId": "yearn-finance"
      }
    },
    {
      "chainId": 101,
      "address": "CTtKth9uW7froBA6xCd2MP7BXjGFESdT1SyxUmbHovSw",
      "symbol": "wBAT",
      "name": "Basic Attention Token (Wormhole)",
      "decimals": 9,
      "logoURI": "https://raw.githubusercontent.com/solana-labs/token-list/main/assets/mainnet/CTtKth9uW7froBA6xCd2MP7BXjGFESdT1SyxUmbHovSw/logo.png",
      "tags": [
        "wrapped",
        "wormhole"
      ],
      "extensions": {
        "address": "0x0D8775F648430679A709E98d2b0Cb6250d2887EF",
        "bridgeContract": "https://etherscan.io/address/0xf92cD566Ea4864356C5491c177A430C222d7e678",
        "assetContract": "https://etherscan.io/address/0x0D8775F648430679A709E98d2b0Cb6250d2887EF",
        "coingeckoId": "basic-attention-token"
      }
    },
    {
      "chainId": 101,
      "address": "DrL2D4qCRCeNkQz3AJikLjBc3cS6fqqcQ3W7T9vbshCu",
      "symbol": "wMANA",
      "name": "Decentraland MANA (Wormhole)",
      "decimals": 9,
      "logoURI": "https://raw.githubusercontent.com/solana-labs/token-list/main/assets/mainnet/DrL2D4qCRCeNkQz3AJikLjBc3cS6fqqcQ3W7T9vbshCu/logo.png",
      "tags": [
        "wrapped",
        "wormhole"
      ],
      "extensions": {
        "address": "0x0F5D2fB29fb7d3CFeE444a200298f468908cC942",
        "bridgeContract": "https://etherscan.io/address/0xf92cD566Ea4864356C5491c177A430C222d7e678",
        "assetContract": "https://etherscan.io/address/0x0F5D2fB29fb7d3CFeE444a200298f468908cC942",
        "coingeckoId": "decentraland"
      }
    },
    {
      "chainId": 101,
      "address": "3cJKTW69FQDDCud7AhKHXZg126b3t73a2qVcVBS1BWjL",
      "symbol": "wXIO",
      "name": "XIO Network (Wormhole)",
      "decimals": 9,
      "logoURI": "https://raw.githubusercontent.com/solana-labs/token-list/main/assets/mainnet/3cJKTW69FQDDCud7AhKHXZg126b3t73a2qVcVBS1BWjL/logo.png",
      "tags": [
        "wrapped",
        "wormhole"
      ],
      "extensions": {
        "address": "0x0f7F961648aE6Db43C75663aC7E5414Eb79b5704",
        "bridgeContract": "https://etherscan.io/address/0xf92cD566Ea4864356C5491c177A430C222d7e678",
        "assetContract": "https://etherscan.io/address/0x0f7F961648aE6Db43C75663aC7E5414Eb79b5704",
        "coingeckoId": "xio"
      }
    },
    {
      "chainId": 101,
      "address": "CQivbzuRQLvZbqefKc5gLzhSzZzAaySAdMmTG7pFn41w",
      "symbol": "wLAYER",
      "name": "Unilayer (Wormhole)",
      "decimals": 9,
      "logoURI": "https://raw.githubusercontent.com/solana-labs/token-list/main/assets/mainnet/CQivbzuRQLvZbqefKc5gLzhSzZzAaySAdMmTG7pFn41w/logo.png",
      "tags": [
        "wrapped",
        "wormhole"
      ],
      "extensions": {
        "address": "0x0fF6ffcFDa92c53F615a4A75D982f399C989366b",
        "bridgeContract": "https://etherscan.io/address/0xf92cD566Ea4864356C5491c177A430C222d7e678",
        "assetContract": "https://etherscan.io/address/0x0fF6ffcFDa92c53F615a4A75D982f399C989366b",
        "coingeckoId": "unilayer"
      }
    },
    {
      "chainId": 101,
      "address": "C1LpKYrkVvWF5imsQ7JqJSZHj9NXNmJ5tEHkGTtLVH2L",
      "symbol": "wUMX",
      "name": "https://unimex.network/ (Wormhole)",
      "decimals": 9,
      "logoURI": "https://raw.githubusercontent.com/solana-labs/token-list/main/assets/mainnet/C1LpKYrkVvWF5imsQ7JqJSZHj9NXNmJ5tEHkGTtLVH2L/logo.png",
      "tags": [
        "wrapped",
        "wormhole"
      ],
      "extensions": {
        "address": "0x10Be9a8dAe441d276a5027936c3aADEd2d82bC15",
        "bridgeContract": "https://etherscan.io/address/0xf92cD566Ea4864356C5491c177A430C222d7e678",
        "assetContract": "https://etherscan.io/address/0x10Be9a8dAe441d276a5027936c3aADEd2d82bC15",
        "coingeckoId": "unimex-network"
      }
    },
    {
      "chainId": 101,
      "address": "8F3kZd9XEpFgNZ4fZnEAC5CJZLewnkNE8QCjdvorGWuW",
      "symbol": "w1INCH",
      "name": "1INCH Token (Wormhole)",
      "decimals": 9,
      "logoURI": "https://raw.githubusercontent.com/solana-labs/token-list/main/assets/mainnet/8F3kZd9XEpFgNZ4fZnEAC5CJZLewnkNE8QCjdvorGWuW/logo.png",
      "tags": [
        "wrapped",
        "wormhole"
      ],
      "extensions": {
        "address": "0x111111111117dC0aa78b770fA6A738034120C302",
        "bridgeContract": "https://etherscan.io/address/0xf92cD566Ea4864356C5491c177A430C222d7e678",
        "assetContract": "https://etherscan.io/address/0x111111111117dC0aa78b770fA6A738034120C302",
        "coingeckoId": "1inch"
      }
    },
    {
      "chainId": 101,
      "address": "H3UMboX4tnjba1Xw1a2VhUtkdgnrbmPvmDm6jaouQDN9",
      "symbol": "wARMOR",
      "name": "Armor (Wormhole)",
      "decimals": 9,
      "logoURI": "https://raw.githubusercontent.com/solana-labs/token-list/main/assets/mainnet/H3UMboX4tnjba1Xw1a2VhUtkdgnrbmPvmDm6jaouQDN9/logo.png",
      "tags": [
        "wrapped",
        "wormhole"
      ],
      "extensions": {
        "address": "0x1337DEF16F9B486fAEd0293eb623Dc8395dFE46a",
        "bridgeContract": "https://etherscan.io/address/0xf92cD566Ea4864356C5491c177A430C222d7e678",
        "assetContract": "https://etherscan.io/address/0x1337DEF16F9B486fAEd0293eb623Dc8395dFE46a",
        "coingeckoId": "armor"
      }
    },
    {
      "chainId": 101,
      "address": "Cw26Yz3rAN42mM5WpKriuGvbXnvRYmFA9sbBWH49KyqL",
      "symbol": "warNXM",
      "name": "Armor NXM (Wormhole)",
      "decimals": 9,
      "logoURI": "https://raw.githubusercontent.com/solana-labs/token-list/main/assets/mainnet/Cw26Yz3rAN42mM5WpKriuGvbXnvRYmFA9sbBWH49KyqL/logo.png",
      "tags": [
        "wrapped",
        "wormhole"
      ],
      "extensions": {
        "address": "0x1337DEF18C680aF1f9f45cBcab6309562975b1dD",
        "bridgeContract": "https://etherscan.io/address/0xf92cD566Ea4864356C5491c177A430C222d7e678",
        "assetContract": "https://etherscan.io/address/0x1337DEF18C680aF1f9f45cBcab6309562975b1dD",
        "coingeckoId": "armor-nxm"
      }
    },
    {
      "chainId": 101,
      "address": "3GVAecXsFP8xLFuAMMpg5NU4g5JK6h2NZWsQJ45wiw6b",
      "symbol": "wDPI",
      "name": "DefiPulse Index (Wormhole)",
      "decimals": 9,
      "logoURI": "https://raw.githubusercontent.com/solana-labs/token-list/main/assets/mainnet/3GVAecXsFP8xLFuAMMpg5NU4g5JK6h2NZWsQJ45wiw6b/logo.png",
      "tags": [
        "wrapped",
        "wormhole"
      ],
      "extensions": {
        "address": "0x1494CA1F11D487c2bBe4543E90080AeBa4BA3C2b",
        "bridgeContract": "https://etherscan.io/address/0xf92cD566Ea4864356C5491c177A430C222d7e678",
        "assetContract": "https://etherscan.io/address/0x1494CA1F11D487c2bBe4543E90080AeBa4BA3C2b",
        "coingeckoId": "defipulse-index"
      }
    },
    {
      "chainId": 101,
      "address": "AC4BK5yoEKn5hw6WpH3iWu56pEwigQdR48CiiqJ3R1pd",
      "symbol": "wDHC",
      "name": "DeltaHub Community (Wormhole)",
      "decimals": 9,
      "logoURI": "https://raw.githubusercontent.com/solana-labs/token-list/main/assets/mainnet/AC4BK5yoEKn5hw6WpH3iWu56pEwigQdR48CiiqJ3R1pd/logo.png",
      "tags": [
        "wrapped",
        "wormhole"
      ],
      "extensions": {
        "address": "0x152687Bc4A7FCC89049cF119F9ac3e5aCF2eE7ef",
        "bridgeContract": "https://etherscan.io/address/0xf92cD566Ea4864356C5491c177A430C222d7e678",
        "assetContract": "https://etherscan.io/address/0x152687Bc4A7FCC89049cF119F9ac3e5aCF2eE7ef",
        "coingeckoId": "deltahub-community"
      }
    },
    {
      "chainId": 101,
      "address": "7bXgNP7SEwrqbnfLBPgKDRKSGjVe7cjbuioRP23upF5H",
      "symbol": "wKEX",
      "name": "KIRA Network (Wormhole)",
      "decimals": 6,
      "logoURI": "https://raw.githubusercontent.com/solana-labs/token-list/main/assets/mainnet/7bXgNP7SEwrqbnfLBPgKDRKSGjVe7cjbuioRP23upF5H/logo.png",
      "tags": [
        "wrapped",
        "wormhole"
      ],
      "extensions": {
        "address": "0x16980b3B4a3f9D89E33311B5aa8f80303E5ca4F8",
        "bridgeContract": "https://etherscan.io/address/0xf92cD566Ea4864356C5491c177A430C222d7e678",
        "assetContract": "https://etherscan.io/address/0x16980b3B4a3f9D89E33311B5aa8f80303E5ca4F8",
        "coingeckoId": "kira-network"
      }
    },
    {
      "chainId": 101,
      "address": "5uC8Gj96sK6UG44AYLpbX3DUjKtBUxBrhHcM8JDtyYum",
      "symbol": "wEWTB",
      "name": "Energy Web Token Bridged (Wormhole)",
      "decimals": 9,
      "logoURI": "https://raw.githubusercontent.com/solana-labs/token-list/main/assets/mainnet/5uC8Gj96sK6UG44AYLpbX3DUjKtBUxBrhHcM8JDtyYum/logo.png",
      "tags": [
        "wrapped",
        "wormhole"
      ],
      "extensions": {
        "address": "0x178c820f862B14f316509ec36b13123DA19A6054",
        "bridgeContract": "https://etherscan.io/address/0xf92cD566Ea4864356C5491c177A430C222d7e678",
        "assetContract": "https://etherscan.io/address/0x178c820f862B14f316509ec36b13123DA19A6054",
        "coingeckoId": "energy-web-token"
      }
    },
    {
      "chainId": 101,
      "address": "EzeRaHuh1Xu1nDUypv1VWXcGsNJ71ncCJ8HeWuyg8atJ",
      "symbol": "wCC10",
      "name": "Cryptocurrency Top 10 Tokens Index (Wormhole)",
      "decimals": 9,
      "logoURI": "https://raw.githubusercontent.com/solana-labs/token-list/main/assets/mainnet/EzeRaHuh1Xu1nDUypv1VWXcGsNJ71ncCJ8HeWuyg8atJ/logo.png",
      "tags": [
        "wrapped",
        "wormhole"
      ],
      "extensions": {
        "address": "0x17aC188e09A7890a1844E5E65471fE8b0CcFadF3",
        "bridgeContract": "https://etherscan.io/address/0xf92cD566Ea4864356C5491c177A430C222d7e678",
        "assetContract": "https://etherscan.io/address/0x17aC188e09A7890a1844E5E65471fE8b0CcFadF3",
        "coingeckoId": "cryptocurrency-top-10-tokens-index"
      }
    },
    {
      "chainId": 101,
      "address": "CYzPVv1zB9RH6hRWRKprFoepdD8Y7Q5HefCqrybvetja",
      "symbol": "wAUDIO",
      "name": "Audius (Wormhole)",
      "decimals": 9,
      "logoURI": "https://raw.githubusercontent.com/solana-labs/token-list/main/assets/mainnet/CYzPVv1zB9RH6hRWRKprFoepdD8Y7Q5HefCqrybvetja/logo.png",
      "tags": [
        "wrapped",
        "wormhole"
      ],
      "extensions": {
        "address": "0x18aAA7115705e8be94bfFEBDE57Af9BFc265B998",
        "bridgeContract": "https://etherscan.io/address/0xf92cD566Ea4864356C5491c177A430C222d7e678",
        "assetContract": "https://etherscan.io/address/0x18aAA7115705e8be94bfFEBDE57Af9BFc265B998",
        "coingeckoId": "audius"
      }
    },
    {
      "chainId": 101,
      "address": "9yPmJNUp1qFV6LafdYdegZ8sCgC4oy6Rgt9WsDJqv3EX",
      "symbol": "wREP",
      "name": "Reputation (Wormhole)",
      "decimals": 9,
      "logoURI": "https://raw.githubusercontent.com/solana-labs/token-list/main/assets/mainnet/9yPmJNUp1qFV6LafdYdegZ8sCgC4oy6Rgt9WsDJqv3EX/logo.png",
      "tags": [
        "wrapped",
        "wormhole"
      ],
      "extensions": {
        "address": "0x1985365e9f78359a9B6AD760e32412f4a445E862",
        "bridgeContract": "https://etherscan.io/address/0xf92cD566Ea4864356C5491c177A430C222d7e678",
        "assetContract": "https://etherscan.io/address/0x1985365e9f78359a9B6AD760e32412f4a445E862"
      }
    },
    {
      "chainId": 101,
      "address": "CZxP1KtsfvMXZTGKR1fNwNChv8hGAfQrgVoENabN8zKU",
      "symbol": "wVSP",
      "name": "VesperToken (Wormhole)",
      "decimals": 9,
      "logoURI": "https://raw.githubusercontent.com/solana-labs/token-list/main/assets/mainnet/CZxP1KtsfvMXZTGKR1fNwNChv8hGAfQrgVoENabN8zKU/logo.png",
      "tags": [
        "wrapped",
        "wormhole"
      ],
      "extensions": {
        "address": "0x1b40183EFB4Dd766f11bDa7A7c3AD8982e998421",
        "bridgeContract": "https://etherscan.io/address/0xf92cD566Ea4864356C5491c177A430C222d7e678",
        "assetContract": "https://etherscan.io/address/0x1b40183EFB4Dd766f11bDa7A7c3AD8982e998421",
        "coingeckoId": "vesper-finance"
      }
    },
    {
      "chainId": 101,
      "address": "8cGPyDGT1mgG1iWzNjPmCDKSK9veJhoBAguq7rp7CjTe",
      "symbol": "wKP3R",
      "name": "Keep3rV1 (Wormhole)",
      "decimals": 9,
      "logoURI": "https://raw.githubusercontent.com/solana-labs/token-list/main/assets/mainnet/8cGPyDGT1mgG1iWzNjPmCDKSK9veJhoBAguq7rp7CjTe/logo.png",
      "tags": [
        "wrapped",
        "wormhole"
      ],
      "extensions": {
        "address": "0x1cEB5cB57C4D4E2b2433641b95Dd330A33185A44",
        "bridgeContract": "https://etherscan.io/address/0xf92cD566Ea4864356C5491c177A430C222d7e678",
        "assetContract": "https://etherscan.io/address/0x1cEB5cB57C4D4E2b2433641b95Dd330A33185A44",
        "coingeckoId": "keep3rv1"
      }
    },
    {
      "chainId": 101,
      "address": "DGghbWvncPL41U8TmUtXcGMgLeQqkaA2yM7UfcabftR8",
      "symbol": "wLEAD",
      "name": "Lead Token (Wormhole)",
      "decimals": 9,
      "logoURI": "https://raw.githubusercontent.com/solana-labs/token-list/main/assets/mainnet/DGghbWvncPL41U8TmUtXcGMgLeQqkaA2yM7UfcabftR8/logo.png",
      "tags": [
        "wrapped",
        "wormhole"
      ],
      "extensions": {
        "address": "0x1dD80016e3d4ae146Ee2EBB484e8edD92dacC4ce",
        "bridgeContract": "https://etherscan.io/address/0xf92cD566Ea4864356C5491c177A430C222d7e678",
        "assetContract": "https://etherscan.io/address/0x1dD80016e3d4ae146Ee2EBB484e8edD92dacC4ce",
        "coingeckoId": "lead-token"
      }
    },
    {
      "chainId": 101,
      "address": "3MVa4e32PaKmPxYUQ6n8vFkWtCma68Ld7e7fTktWDueQ",
      "symbol": "wUNI",
      "name": "Uniswap (Wormhole)",
      "decimals": 9,
      "logoURI": "https://raw.githubusercontent.com/solana-labs/token-list/main/assets/mainnet/3MVa4e32PaKmPxYUQ6n8vFkWtCma68Ld7e7fTktWDueQ/logo.png",
      "tags": [
        "wrapped",
        "wormhole"
      ],
      "extensions": {
        "address": "0x1f9840a85d5aF5bf1D1762F925BDADdC4201F984",
        "bridgeContract": "https://etherscan.io/address/0xf92cD566Ea4864356C5491c177A430C222d7e678",
        "assetContract": "https://etherscan.io/address/0x1f9840a85d5aF5bf1D1762F925BDADdC4201F984",
        "coingeckoId": "uniswap"
      }
    },
    {
      "chainId": 101,
      "address": "qfnqNqs3nCAHjnyCgLRDbBtq4p2MtHZxw8YjSyYhPoL",
      "symbol": "wWBTC",
      "name": "Wrapped BTC (Wormhole)",
      "decimals": 8,
      "logoURI": "https://raw.githubusercontent.com/solana-labs/token-list/main/assets/mainnet/qfnqNqs3nCAHjnyCgLRDbBtq4p2MtHZxw8YjSyYhPoL/logo.png",
      "tags": [
        "wrapped",
        "wormhole"
      ],
      "extensions": {
        "address": "0x2260FAC5E5542a773Aa44fBCfeDf7C193bc2C599",
        "bridgeContract": "https://etherscan.io/address/0xf92cD566Ea4864356C5491c177A430C222d7e678",
        "assetContract": "https://etherscan.io/address/0x2260FAC5E5542a773Aa44fBCfeDf7C193bc2C599",
        "coingeckoId": "wrapped-bitcoin"
      }
    },
    {
      "chainId": 101,
      "address": "8My83RG8Xa1EhXdDKHWq8BWZN1zF3XUrWL3TXCLjVPFh",
      "symbol": "wUNN",
      "name": "UNION Protocol Governance Token (Wormhole)",
      "decimals": 9,
      "logoURI": "https://raw.githubusercontent.com/solana-labs/token-list/main/assets/mainnet/8My83RG8Xa1EhXdDKHWq8BWZN1zF3XUrWL3TXCLjVPFh/logo.png",
      "tags": [
        "wrapped",
        "wormhole"
      ],
      "extensions": {
        "address": "0x226f7b842E0F0120b7E194D05432b3fd14773a9D",
        "bridgeContract": "https://etherscan.io/address/0xf92cD566Ea4864356C5491c177A430C222d7e678",
        "assetContract": "https://etherscan.io/address/0x226f7b842E0F0120b7E194D05432b3fd14773a9D",
        "coingeckoId": "union-protocol-governance-token"
      }
    },
    {
      "chainId": 101,
      "address": "6jVuhLJ2mzyZ8DyUcrDj8Qr6Q9bqbJnq4fAnMeEduDM9",
      "symbol": "wSOCKS",
      "name": "Unisocks Edition 0 (Wormhole)",
      "decimals": 9,
      "logoURI": "https://raw.githubusercontent.com/solana-labs/token-list/main/assets/mainnet/6jVuhLJ2mzyZ8DyUcrDj8Qr6Q9bqbJnq4fAnMeEduDM9/logo.png",
      "tags": [
        "wrapped",
        "wormhole"
      ],
      "extensions": {
        "address": "0x23B608675a2B2fB1890d3ABBd85c5775c51691d5",
        "bridgeContract": "https://etherscan.io/address/0xf92cD566Ea4864356C5491c177A430C222d7e678",
        "assetContract": "https://etherscan.io/address/0x23B608675a2B2fB1890d3ABBd85c5775c51691d5",
        "coingeckoId": "unisocks"
      }
    },
    {
      "chainId": 101,
      "address": "Az8PAQ7s6s5ZFgBiKKEizHt3SzDxXKZayDCtRZoC3452",
      "symbol": "wDEXT",
      "name": "DEXTools (Wormhole)",
      "decimals": 9,
      "logoURI": "https://raw.githubusercontent.com/solana-labs/token-list/main/assets/mainnet/Az8PAQ7s6s5ZFgBiKKEizHt3SzDxXKZayDCtRZoC3452/logo.png",
      "tags": [
        "wrapped",
        "wormhole"
      ],
      "extensions": {
        "address": "0x26CE25148832C04f3d7F26F32478a9fe55197166",
        "bridgeContract": "https://etherscan.io/address/0xf92cD566Ea4864356C5491c177A430C222d7e678",
        "assetContract": "https://etherscan.io/address/0x26CE25148832C04f3d7F26F32478a9fe55197166",
        "coingeckoId": "idextools"
      }
    },
    {
      "chainId": 101,
      "address": "ELSnGFd5XnSdYFFSgYQp7n89FEbDqxN4npuRLW4PPPLv",
      "symbol": "wHEX",
      "name": "HEX (Wormhole)",
      "decimals": 8,
      "logoURI": "https://raw.githubusercontent.com/solana-labs/token-list/main/assets/mainnet/ELSnGFd5XnSdYFFSgYQp7n89FEbDqxN4npuRLW4PPPLv/logo.png",
      "tags": [
        "wrapped",
        "wormhole"
      ],
      "extensions": {
        "address": "0x2b591e99afE9f32eAA6214f7B7629768c40Eeb39",
        "bridgeContract": "https://etherscan.io/address/0xf92cD566Ea4864356C5491c177A430C222d7e678",
        "assetContract": "https://etherscan.io/address/0x2b591e99afE9f32eAA6214f7B7629768c40Eeb39",
        "coingeckoId": "hex"
      }
    },
    {
      "chainId": 101,
      "address": "9iwfHhE7BJKNo4Eb1wX3p4uyJjEN9RoGLt4BvMdzZoiN",
      "symbol": "wCREAM",
      "name": "Cream (Wormhole)",
      "decimals": 9,
      "logoURI": "https://raw.githubusercontent.com/solana-labs/token-list/main/assets/mainnet/9iwfHhE7BJKNo4Eb1wX3p4uyJjEN9RoGLt4BvMdzZoiN/logo.png",
      "tags": [
        "wrapped",
        "wormhole"
      ],
      "extensions": {
        "address": "0x2ba592F78dB6436527729929AAf6c908497cB200",
        "bridgeContract": "https://etherscan.io/address/0xf92cD566Ea4864356C5491c177A430C222d7e678",
        "assetContract": "https://etherscan.io/address/0x2ba592F78dB6436527729929AAf6c908497cB200",
        "coingeckoId": "cream-2"
      }
    },
    {
      "chainId": 101,
      "address": "DdiXkfDGhLiKyw889QC4nmcxSwMqarLBtrDofPJyx7bt",
      "symbol": "wYFIM",
      "name": "yfi.mobi (Wormhole)",
      "decimals": 9,
      "logoURI": "https://raw.githubusercontent.com/solana-labs/token-list/main/assets/mainnet/DdiXkfDGhLiKyw889QC4nmcxSwMqarLBtrDofPJyx7bt/logo.png",
      "tags": [
        "wrapped",
        "wormhole"
      ],
      "extensions": {
        "address": "0x2e2f3246b6c65CCc4239c9Ee556EC143a7E5DE2c",
        "bridgeContract": "https://etherscan.io/address/0xf92cD566Ea4864356C5491c177A430C222d7e678",
        "assetContract": "https://etherscan.io/address/0x2e2f3246b6c65CCc4239c9Ee556EC143a7E5DE2c",
        "coingeckoId": "yfimobi"
      }
    },
    {
      "chainId": 101,
      "address": "6wdcYNvUyHCerSiGbChkvGBF6Qzju1YP5qpXRQ4tqdZ3",
      "symbol": "wZEE",
      "name": "ZeroSwapToken (Wormhole)",
      "decimals": 9,
      "logoURI": "https://raw.githubusercontent.com/solana-labs/token-list/main/assets/mainnet/6wdcYNvUyHCerSiGbChkvGBF6Qzju1YP5qpXRQ4tqdZ3/logo.png",
      "tags": [
        "wrapped",
        "wormhole"
      ],
      "extensions": {
        "address": "0x2eDf094dB69d6Dcd487f1B3dB9febE2eeC0dd4c5",
        "bridgeContract": "https://etherscan.io/address/0xf92cD566Ea4864356C5491c177A430C222d7e678",
        "assetContract": "https://etherscan.io/address/0x2eDf094dB69d6Dcd487f1B3dB9febE2eeC0dd4c5",
        "coingeckoId": "zeroswap"
      }
    },
    {
      "chainId": 101,
      "address": "4xh8iC54UgaNpY4h34rxfZBSc9L2fBB8gWcYtDGHjxhN",
      "symbol": "wwANATHA",
      "name": "Wrapped ANATHA (Wormhole)",
      "decimals": 9,
      "logoURI": "https://raw.githubusercontent.com/solana-labs/token-list/main/assets/mainnet/4xh8iC54UgaNpY4h34rxfZBSc9L2fBB8gWcYtDGHjxhN/logo.png",
      "tags": [
        "wrapped",
        "wormhole"
      ],
      "extensions": {
        "address": "0x3383c5a8969Dc413bfdDc9656Eb80A1408E4bA20",
        "bridgeContract": "https://etherscan.io/address/0xf92cD566Ea4864356C5491c177A430C222d7e678",
        "assetContract": "https://etherscan.io/address/0x3383c5a8969Dc413bfdDc9656Eb80A1408E4bA20",
        "coingeckoId": "wrapped-anatha"
      }
    },
    {
      "chainId": 101,
      "address": "5Jq6S9HYqfG6TUMjjsKpnfis7utUAB69JiEGkkypdmgP",
      "symbol": "wRAMP",
      "name": "RAMP DEFI (Wormhole)",
      "decimals": 9,
      "logoURI": "https://raw.githubusercontent.com/solana-labs/token-list/main/assets/mainnet/5Jq6S9HYqfG6TUMjjsKpnfis7utUAB69JiEGkkypdmgP/logo.png",
      "tags": [
        "wrapped",
        "wormhole"
      ],
      "extensions": {
        "address": "0x33D0568941C0C64ff7e0FB4fbA0B11BD37deEd9f",
        "bridgeContract": "https://etherscan.io/address/0xf92cD566Ea4864356C5491c177A430C222d7e678",
        "assetContract": "https://etherscan.io/address/0x33D0568941C0C64ff7e0FB4fbA0B11BD37deEd9f",
        "coingeckoId": "ramp"
      }
    },
    {
      "chainId": 101,
      "address": "6uMUH5ztnj6AKYvL71EZgcyyRxjyBC5LVkscA5LrBc3c",
      "symbol": "wPRQ",
      "name": "Parsiq Token (Wormhole)",
      "decimals": 9,
      "logoURI": "https://raw.githubusercontent.com/solana-labs/token-list/main/assets/mainnet/6uMUH5ztnj6AKYvL71EZgcyyRxjyBC5LVkscA5LrBc3c/logo.png",
      "tags": [
        "wrapped",
        "wormhole"
      ],
      "extensions": {
        "address": "0x362bc847A3a9637d3af6624EeC853618a43ed7D2",
        "bridgeContract": "https://etherscan.io/address/0xf92cD566Ea4864356C5491c177A430C222d7e678",
        "assetContract": "https://etherscan.io/address/0x362bc847A3a9637d3af6624EeC853618a43ed7D2",
        "coingeckoId": "parsiq"
      }
    },
    {
      "chainId": 101,
      "address": "42gecM46tdSiYZN2CK1ek5raCxnzQf1xfhoKAf3F7Y5k",
      "symbol": "wSLP",
      "name": "Small Love Potion (Wormhole)",
      "decimals": 0,
      "logoURI": "https://raw.githubusercontent.com/solana-labs/token-list/main/assets/mainnet/42gecM46tdSiYZN2CK1ek5raCxnzQf1xfhoKAf3F7Y5k/logo.png",
      "tags": [
        "wrapped",
        "wormhole"
      ],
      "extensions": {
        "address": "0x37236CD05b34Cc79d3715AF2383E96dd7443dCF1",
        "bridgeContract": "https://etherscan.io/address/0xf92cD566Ea4864356C5491c177A430C222d7e678",
        "assetContract": "https://etherscan.io/address/0x37236CD05b34Cc79d3715AF2383E96dd7443dCF1",
        "coingeckoId": "smooth-love-potion"
      }
    },
    {
      "chainId": 101,
      "address": "F6M9DW1cWw7EtFK9m2ukvT9WEvtEbdZfTzZTtDeBcnAf",
      "symbol": "wSAND",
      "name": "SAND (Wormhole)",
      "decimals": 9,
      "logoURI": "https://raw.githubusercontent.com/solana-labs/token-list/main/assets/mainnet/F6M9DW1cWw7EtFK9m2ukvT9WEvtEbdZfTzZTtDeBcnAf/logo.png",
      "tags": [
        "wrapped",
        "wormhole"
      ],
      "extensions": {
        "address": "0x3845badAde8e6dFF049820680d1F14bD3903a5d0",
        "bridgeContract": "https://etherscan.io/address/0xf92cD566Ea4864356C5491c177A430C222d7e678",
        "assetContract": "https://etherscan.io/address/0x3845badAde8e6dFF049820680d1F14bD3903a5d0",
        "coingeckoId": "the-sandbox"
      }
    },
    {
      "chainId": 101,
      "address": "G27M8w6G4hwatMNFi46DPAUR1YkxSmRNFKus7SgYLoDy",
      "symbol": "wCVP",
      "name": "Concentrated Voting Power (Wormhole)",
      "decimals": 9,
      "logoURI": "https://raw.githubusercontent.com/solana-labs/token-list/main/assets/mainnet/G27M8w6G4hwatMNFi46DPAUR1YkxSmRNFKus7SgYLoDy/logo.png",
      "tags": [
        "wrapped",
        "wormhole"
      ],
      "extensions": {
        "address": "0x38e4adB44ef08F22F5B5b76A8f0c2d0dCbE7DcA1",
        "bridgeContract": "https://etherscan.io/address/0xf92cD566Ea4864356C5491c177A430C222d7e678",
        "assetContract": "https://etherscan.io/address/0x38e4adB44ef08F22F5B5b76A8f0c2d0dCbE7DcA1",
        "coingeckoId": "concentrated-voting-power"
      }
    },
    {
      "chainId": 101,
      "address": "FjucGZpcdVXaWJH21pbrGQaKNszsGsJqbAXu4sJywKJa",
      "symbol": "wREN",
      "name": "Republic Token (Wormhole)",
      "decimals": 9,
      "logoURI": "https://raw.githubusercontent.com/solana-labs/token-list/main/assets/mainnet/FjucGZpcdVXaWJH21pbrGQaKNszsGsJqbAXu4sJywKJa/logo.png",
      "tags": [
        "wrapped",
        "wormhole"
      ],
      "extensions": {
        "address": "0x408e41876cCCDC0F92210600ef50372656052a38",
        "bridgeContract": "https://etherscan.io/address/0xf92cD566Ea4864356C5491c177A430C222d7e678",
        "assetContract": "https://etherscan.io/address/0x408e41876cCCDC0F92210600ef50372656052a38",
        "coingeckoId": "republic-protocol"
      }
    },
    {
      "chainId": 101,
      "address": "5kvugu18snfGRu1PykMfRzYfUxJYs3smk1PWQcGo6Z8a",
      "symbol": "wXOR",
      "name": "Sora (Wormhole)",
      "decimals": 9,
      "logoURI": "https://raw.githubusercontent.com/solana-labs/token-list/main/assets/mainnet/5kvugu18snfGRu1PykMfRzYfUxJYs3smk1PWQcGo6Z8a/logo.png",
      "tags": [
        "wrapped",
        "wormhole"
      ],
      "extensions": {
        "address": "0x40FD72257597aA14C7231A7B1aaa29Fce868F677",
        "bridgeContract": "https://etherscan.io/address/0xf92cD566Ea4864356C5491c177A430C222d7e678",
        "assetContract": "https://etherscan.io/address/0x40FD72257597aA14C7231A7B1aaa29Fce868F677",
        "coingeckoId": "sora"
      }
    },
    {
      "chainId": 101,
      "address": "3EKQDmiXj8yLBFpZca4coxBpP8XJCzmjVgUdVydSmaaT",
      "symbol": "wFUN",
      "name": "FunFair (Wormhole)",
      "decimals": 8,
      "logoURI": "https://raw.githubusercontent.com/solana-labs/token-list/main/assets/mainnet/3EKQDmiXj8yLBFpZca4coxBpP8XJCzmjVgUdVydSmaaT/logo.png",
      "tags": [
        "wrapped",
        "wormhole"
      ],
      "extensions": {
        "address": "0x419D0d8BdD9aF5e606Ae2232ed285Aff190E711b",
        "bridgeContract": "https://etherscan.io/address/0xf92cD566Ea4864356C5491c177A430C222d7e678",
        "assetContract": "https://etherscan.io/address/0x419D0d8BdD9aF5e606Ae2232ed285Aff190E711b",
        "coingeckoId": "funfair"
      }
    },
    {
      "chainId": 101,
      "address": "6J9soByB65WUamsEG8KSPdphBV1oCoGvr5QpaUaY3r19",
      "symbol": "wPICKLE",
      "name": "PickleToken (Wormhole)",
      "decimals": 9,
      "logoURI": "https://raw.githubusercontent.com/solana-labs/token-list/main/assets/mainnet/6J9soByB65WUamsEG8KSPdphBV1oCoGvr5QpaUaY3r19/logo.png",
      "tags": [
        "wrapped",
        "wormhole"
      ],
      "extensions": {
        "address": "0x429881672B9AE42b8EbA0E26cD9C73711b891Ca5",
        "bridgeContract": "https://etherscan.io/address/0xf92cD566Ea4864356C5491c177A430C222d7e678",
        "assetContract": "https://etherscan.io/address/0x429881672B9AE42b8EbA0E26cD9C73711b891Ca5",
        "coingeckoId": "pickle-finance"
      }
    },
    {
      "chainId": 101,
      "address": "HEsqFznmAERPUmMWHtDWYAZRoFbNHZpuNuFrPio68Zp1",
      "symbol": "wPAXG",
      "name": "Paxos Gold (Wormhole)",
      "decimals": 9,
      "logoURI": "https://raw.githubusercontent.com/solana-labs/token-list/main/assets/mainnet/HEsqFznmAERPUmMWHtDWYAZRoFbNHZpuNuFrPio68Zp1/logo.png",
      "tags": [
        "wrapped",
        "wormhole"
      ],
      "extensions": {
        "address": "0x45804880De22913dAFE09f4980848ECE6EcbAf78",
        "bridgeContract": "https://etherscan.io/address/0xf92cD566Ea4864356C5491c177A430C222d7e678",
        "assetContract": "https://etherscan.io/address/0x45804880De22913dAFE09f4980848ECE6EcbAf78",
        "coingeckoId": "pax-gold"
      }
    },
    {
      "chainId": 101,
      "address": "BrtLvpVCwVDH5Jpqjtiuhh8wKYA5b3NZCnsSftr61viv",
      "symbol": "wQNT",
      "name": "Quant (Wormhole)",
      "decimals": 9,
      "logoURI": "https://raw.githubusercontent.com/solana-labs/token-list/main/assets/mainnet/BrtLvpVCwVDH5Jpqjtiuhh8wKYA5b3NZCnsSftr61viv/logo.png",
      "tags": [
        "wrapped",
        "wormhole"
      ],
      "extensions": {
        "address": "0x4a220E6096B25EADb88358cb44068A3248254675",
        "bridgeContract": "https://etherscan.io/address/0xf92cD566Ea4864356C5491c177A430C222d7e678",
        "assetContract": "https://etherscan.io/address/0x4a220E6096B25EADb88358cb44068A3248254675",
        "coingeckoId": "quant-network"
      }
    },
    {
      "chainId": 101,
      "address": "8DRgurhcQPJeCqQEpbeYGUmwAz2tETbyWUYLUU4Q7goM",
      "symbol": "wORAI",
      "name": "Oraichain Token (Wormhole)",
      "decimals": 9,
      "logoURI": "https://raw.githubusercontent.com/solana-labs/token-list/main/assets/mainnet/8DRgurhcQPJeCqQEpbeYGUmwAz2tETbyWUYLUU4Q7goM/logo.png",
      "tags": [
        "wrapped",
        "wormhole"
      ],
      "extensions": {
        "address": "0x4c11249814f11b9346808179Cf06e71ac328c1b5",
        "bridgeContract": "https://etherscan.io/address/0xf92cD566Ea4864356C5491c177A430C222d7e678",
        "assetContract": "https://etherscan.io/address/0x4c11249814f11b9346808179Cf06e71ac328c1b5",
        "coingeckoId": "oraichain-token"
      }
    },
    {
      "chainId": 101,
      "address": "4e5cqAsZ7wQqwLi7AApS9CgN8Yaho5TvkhvcLaGyiuzL",
      "symbol": "wTRU",
      "name": "TrustToken (Wormhole)",
      "decimals": 8,
      "logoURI": "https://raw.githubusercontent.com/solana-labs/token-list/main/assets/mainnet/4e5cqAsZ7wQqwLi7AApS9CgN8Yaho5TvkhvcLaGyiuzL/logo.png",
      "tags": [
        "wrapped",
        "wormhole"
      ],
      "extensions": {
        "address": "0x4C19596f5aAfF459fA38B0f7eD92F11AE6543784",
        "bridgeContract": "https://etherscan.io/address/0xf92cD566Ea4864356C5491c177A430C222d7e678",
        "assetContract": "https://etherscan.io/address/0x4C19596f5aAfF459fA38B0f7eD92F11AE6543784",
        "coingeckoId": "truefi"
      }
    },
    {
      "chainId": 101,
      "address": "HkhBUKSct2V93Z35apDmXthkRvH4yvMovLyv8s8idDgP",
      "symbol": "wMCB",
      "name": "MCDEX Token (Wormhole)",
      "decimals": 9,
      "logoURI": "https://raw.githubusercontent.com/solana-labs/token-list/main/assets/mainnet/HkhBUKSct2V93Z35apDmXthkRvH4yvMovLyv8s8idDgP/logo.png",
      "tags": [
        "wrapped",
        "wormhole"
      ],
      "extensions": {
        "address": "0x4e352cF164E64ADCBad318C3a1e222E9EBa4Ce42",
        "bridgeContract": "https://etherscan.io/address/0xf92cD566Ea4864356C5491c177A430C222d7e678",
        "assetContract": "https://etherscan.io/address/0x4e352cF164E64ADCBad318C3a1e222E9EBa4Ce42",
        "coingeckoId": "mcdex"
      }
    },
    {
      "chainId": 101,
      "address": "Eof7wbYsHZKaoyUGwM7Nfkoo6zQW4U7uWXqz2hoQzSkK",
      "symbol": "wNU",
      "name": "NuCypher (Wormhole)",
      "decimals": 9,
      "logoURI": "https://raw.githubusercontent.com/solana-labs/token-list/main/assets/mainnet/Eof7wbYsHZKaoyUGwM7Nfkoo6zQW4U7uWXqz2hoQzSkK/logo.png",
      "tags": [
        "wrapped",
        "wormhole"
      ],
      "extensions": {
        "address": "0x4fE83213D56308330EC302a8BD641f1d0113A4Cc",
        "bridgeContract": "https://etherscan.io/address/0xf92cD566Ea4864356C5491c177A430C222d7e678",
        "assetContract": "https://etherscan.io/address/0x4fE83213D56308330EC302a8BD641f1d0113A4Cc",
        "coingeckoId": "nucypher"
      }
    },
    {
      "chainId": 101,
      "address": "5CmA1HTVZt5NRtwiUrqWrcnT5JRW5zHe6uQXfP7SDUNz",
      "symbol": "wRAZOR",
      "name": "RAZOR (Wormhole)",
      "decimals": 9,
      "logoURI": "https://raw.githubusercontent.com/solana-labs/token-list/main/assets/mainnet/5CmA1HTVZt5NRtwiUrqWrcnT5JRW5zHe6uQXfP7SDUNz/logo.png",
      "tags": [
        "wrapped",
        "wormhole"
      ],
      "extensions": {
        "address": "0x50DE6856358Cc35f3A9a57eAAA34BD4cB707d2cd",
        "bridgeContract": "https://etherscan.io/address/0xf92cD566Ea4864356C5491c177A430C222d7e678",
        "assetContract": "https://etherscan.io/address/0x50DE6856358Cc35f3A9a57eAAA34BD4cB707d2cd",
        "coingeckoId": "razor-network"
      }
    },
    {
      "chainId": 101,
      "address": "6msNYXzSVtjinqapq2xcvBb5NRq4YTPAi7wc5Jx8M8TS",
      "symbol": "wLINK",
      "name": "ChainLink Token (Wormhole)",
      "decimals": 9,
      "logoURI": "https://raw.githubusercontent.com/solana-labs/token-list/main/assets/mainnet/6msNYXzSVtjinqapq2xcvBb5NRq4YTPAi7wc5Jx8M8TS/logo.png",
      "tags": [
        "wrapped",
        "wormhole"
      ],
      "extensions": {
        "address": "0x514910771AF9Ca656af840dff83E8264EcF986CA",
        "bridgeContract": "https://etherscan.io/address/0xf92cD566Ea4864356C5491c177A430C222d7e678",
        "assetContract": "https://etherscan.io/address/0x514910771AF9Ca656af840dff83E8264EcF986CA",
        "coingeckoId": "chainlink"
      }
    },
    {
      "chainId": 101,
      "address": "BX2gcRRS12iqFzKCpvTt4krBBYNymR9JBDZBxzfFLnbF",
      "symbol": "weRSDL",
      "name": "UnFederalReserveToken (Wormhole)",
      "decimals": 9,
      "logoURI": "https://raw.githubusercontent.com/solana-labs/token-list/main/assets/mainnet/BX2gcRRS12iqFzKCpvTt4krBBYNymR9JBDZBxzfFLnbF/logo.png",
      "tags": [
        "wrapped",
        "wormhole"
      ],
      "extensions": {
        "address": "0x5218E472cFCFE0b64A064F055B43b4cdC9EfD3A6",
        "bridgeContract": "https://etherscan.io/address/0xf92cD566Ea4864356C5491c177A430C222d7e678",
        "assetContract": "https://etherscan.io/address/0x5218E472cFCFE0b64A064F055B43b4cdC9EfD3A6",
        "coingeckoId": "unfederalreserve"
      }
    },
    {
      "chainId": 101,
      "address": "CCGLdsokcybeF8NrCcu1RSQK8isNBjBA58kVEMTHTKjx",
      "symbol": "wsUSD",
      "name": "Synth sUSD (Wormhole)",
      "decimals": 9,
      "logoURI": "https://raw.githubusercontent.com/solana-labs/token-list/main/assets/mainnet/CCGLdsokcybeF8NrCcu1RSQK8isNBjBA58kVEMTHTKjx/logo.png",
      "tags": [
        "wrapped",
        "wormhole"
      ],
      "extensions": {
        "address": "0x57Ab1ec28D129707052df4dF418D58a2D46d5f51",
        "bridgeContract": "https://etherscan.io/address/0xf92cD566Ea4864356C5491c177A430C222d7e678",
        "assetContract": "https://etherscan.io/address/0x57Ab1ec28D129707052df4dF418D58a2D46d5f51",
        "coingeckoId": "nusd"
      }
    },
    {
      "chainId": 101,
      "address": "FP9ogG7hTdfcTJwn4prF9AVEcfcjLq1GtkqYM4oRn7eY",
      "symbol": "wHEGIC",
      "name": "Hegic (Wormhole)",
      "decimals": 9,
      "logoURI": "https://raw.githubusercontent.com/solana-labs/token-list/main/assets/mainnet/FP9ogG7hTdfcTJwn4prF9AVEcfcjLq1GtkqYM4oRn7eY/logo.png",
      "tags": [
        "wrapped",
        "wormhole"
      ],
      "extensions": {
        "address": "0x584bC13c7D411c00c01A62e8019472dE68768430",
        "bridgeContract": "https://etherscan.io/address/0xf92cD566Ea4864356C5491c177A430C222d7e678",
        "assetContract": "https://etherscan.io/address/0x584bC13c7D411c00c01A62e8019472dE68768430",
        "coingeckoId": "hegic"
      }
    },
    {
      "chainId": 101,
      "address": "DboP5vvYUVjmKSHKJ1YFHwmv41KtUscnYgzjmPgHwQVn",
      "symbol": "wXFI",
      "name": "Xfinance (Wormhole)",
      "decimals": 9,
      "logoURI": "https://raw.githubusercontent.com/solana-labs/token-list/main/assets/mainnet/DboP5vvYUVjmKSHKJ1YFHwmv41KtUscnYgzjmPgHwQVn/logo.png",
      "tags": [
        "wrapped",
        "wormhole"
      ],
      "extensions": {
        "address": "0x5BEfBB272290dD5b8521D4a938f6c4757742c430",
        "bridgeContract": "https://etherscan.io/address/0xf92cD566Ea4864356C5491c177A430C222d7e678",
        "assetContract": "https://etherscan.io/address/0x5BEfBB272290dD5b8521D4a938f6c4757742c430",
        "coingeckoId": "xfinance"
      }
    },
    {
      "chainId": 101,
      "address": "6c4U9yxGzVjejSJJXrdX8wtt532Et6MrBUZc2oK5j6w5",
      "symbol": "wDEXTF",
      "name": "DEXTF Token (Wormhole)",
      "decimals": 9,
      "logoURI": "https://raw.githubusercontent.com/solana-labs/token-list/main/assets/mainnet/6c4U9yxGzVjejSJJXrdX8wtt532Et6MrBUZc2oK5j6w5/logo.png",
      "tags": [
        "wrapped",
        "wormhole"
      ],
      "extensions": {
        "address": "0x5F64Ab1544D28732F0A24F4713c2C8ec0dA089f0",
        "bridgeContract": "https://etherscan.io/address/0xf92cD566Ea4864356C5491c177A430C222d7e678",
        "assetContract": "https://etherscan.io/address/0x5F64Ab1544D28732F0A24F4713c2C8ec0dA089f0",
        "coingeckoId": "dextf"
      }
    },
    {
      "chainId": 101,
      "address": "JuXkRYNw54rujC7SPWcAM4ArLgA5x8nDQbS8xHAr6MA",
      "symbol": "wRLC",
      "name": "iExec RLC (Wormhole)",
      "decimals": 9,
      "logoURI": "https://raw.githubusercontent.com/solana-labs/token-list/main/assets/mainnet/JuXkRYNw54rujC7SPWcAM4ArLgA5x8nDQbS8xHAr6MA/logo.png",
      "tags": [
        "wrapped",
        "wormhole"
      ],
      "extensions": {
        "address": "0x607F4C5BB672230e8672085532f7e901544a7375",
        "bridgeContract": "https://etherscan.io/address/0xf92cD566Ea4864356C5491c177A430C222d7e678",
        "assetContract": "https://etherscan.io/address/0x607F4C5BB672230e8672085532f7e901544a7375",
        "coingeckoId": "iexec-rlc"
      }
    },
    {
      "chainId": 101,
      "address": "7NfgSkv6kZ6ZWP6SJPtMuaUYGVEngVK8UFnaFTPk3QsM",
      "symbol": "wCORE",
      "name": "cVault.finance (Wormhole)",
      "decimals": 9,
      "logoURI": "https://raw.githubusercontent.com/solana-labs/token-list/main/assets/mainnet/7NfgSkv6kZ6ZWP6SJPtMuaUYGVEngVK8UFnaFTPk3QsM/logo.png",
      "tags": [
        "wrapped",
        "wormhole"
      ],
      "extensions": {
        "address": "0x62359Ed7505Efc61FF1D56fEF82158CcaffA23D7",
        "bridgeContract": "https://etherscan.io/address/0xf92cD566Ea4864356C5491c177A430C222d7e678",
        "assetContract": "https://etherscan.io/address/0x62359Ed7505Efc61FF1D56fEF82158CcaffA23D7",
        "coingeckoId": "cvault-finance"
      }
    },
    {
      "chainId": 101,
      "address": "AqLKDJiGL4wXKPAfzNom3xEdQwgj2LTCE4k34gzvZsE6",
      "symbol": "wCFi",
      "name": "CyberFi Token (Wormhole)",
      "decimals": 9,
      "logoURI": "https://raw.githubusercontent.com/solana-labs/token-list/main/assets/mainnet/AqLKDJiGL4wXKPAfzNom3xEdQwgj2LTCE4k34gzvZsE6/logo.png",
      "tags": [
        "wrapped",
        "wormhole"
      ],
      "extensions": {
        "address": "0x63b4f3e3fa4e438698CE330e365E831F7cCD1eF4",
        "bridgeContract": "https://etherscan.io/address/0xf92cD566Ea4864356C5491c177A430C222d7e678",
        "assetContract": "https://etherscan.io/address/0x63b4f3e3fa4e438698CE330e365E831F7cCD1eF4",
        "coingeckoId": "cyberfi"
      }
    },
    {
      "chainId": 101,
      "address": "FLrjpCRrd4GffHu8MVYGvuLxYLuBGVaXsnCecw3Effci",
      "symbol": "wWISE",
      "name": "Wise Token (Wormhole)",
      "decimals": 9,
      "logoURI": "https://raw.githubusercontent.com/solana-labs/token-list/main/assets/mainnet/FLrjpCRrd4GffHu8MVYGvuLxYLuBGVaXsnCecw3Effci/logo.png",
      "tags": [
        "wrapped",
        "wormhole"
      ],
      "extensions": {
        "address": "0x66a0f676479Cee1d7373f3DC2e2952778BfF5bd6",
        "bridgeContract": "https://etherscan.io/address/0xf92cD566Ea4864356C5491c177A430C222d7e678",
        "assetContract": "https://etherscan.io/address/0x66a0f676479Cee1d7373f3DC2e2952778BfF5bd6",
        "coingeckoId": "wise-token11"
      }
    },
    {
      "chainId": 101,
      "address": "GaMPhVyp1xd9xJuPskDEzQzp8mKfEjAmhny8NX7y7YKc",
      "symbol": "wGNO",
      "name": "Gnosis Token (Wormhole)",
      "decimals": 9,
      "logoURI": "https://raw.githubusercontent.com/solana-labs/token-list/main/assets/mainnet/GaMPhVyp1xd9xJuPskDEzQzp8mKfEjAmhny8NX7y7YKc/logo.png",
      "tags": [
        "wrapped",
        "wormhole"
      ],
      "extensions": {
        "address": "0x6810e776880C02933D47DB1b9fc05908e5386b96",
        "bridgeContract": "https://etherscan.io/address/0xf92cD566Ea4864356C5491c177A430C222d7e678",
        "assetContract": "https://etherscan.io/address/0x6810e776880C02933D47DB1b9fc05908e5386b96",
        "coingeckoId": "gnosis"
      }
    },
    {
      "chainId": 101,
      "address": "CCAQZHBVWKDukT68PZ3LenDs7apibeSYeJ3jHE8NzBC5",
      "symbol": "wPOOLZ",
      "name": "$Poolz Finance (Wormhole)",
      "decimals": 9,
      "logoURI": "https://raw.githubusercontent.com/solana-labs/token-list/main/assets/mainnet/CCAQZHBVWKDukT68PZ3LenDs7apibeSYeJ3jHE8NzBC5/logo.png",
      "tags": [
        "wrapped",
        "wormhole"
      ],
      "extensions": {
        "address": "0x69A95185ee2a045CDC4bCd1b1Df10710395e4e23",
        "bridgeContract": "https://etherscan.io/address/0xf92cD566Ea4864356C5491c177A430C222d7e678",
        "assetContract": "https://etherscan.io/address/0x69A95185ee2a045CDC4bCd1b1Df10710395e4e23",
        "coingeckoId": "poolz-finance"
      }
    },
    {
      "chainId": 101,
      "address": "FYpdBuyAHSbdaAyD1sKkxyLWbAP8uUW9h6uvdhK74ij1",
      "symbol": "wDAI",
      "name": "Dai Stablecoin (Wormhole)",
      "decimals": 9,
      "logoURI": "https://raw.githubusercontent.com/solana-labs/token-list/main/assets/mainnet/FYpdBuyAHSbdaAyD1sKkxyLWbAP8uUW9h6uvdhK74ij1/logo.png",
      "tags": [
        "wrapped",
        "wormhole"
      ],
      "extensions": {
        "address": "0x6B175474E89094C44Da98b954EedeAC495271d0F",
        "bridgeContract": "https://etherscan.io/address/0xf92cD566Ea4864356C5491c177A430C222d7e678",
        "assetContract": "https://etherscan.io/address/0x6B175474E89094C44Da98b954EedeAC495271d0F",
        "coingeckoId": "dai"
      }
    },
    {
      "chainId": 101,
      "address": "HbMGwfGjGPchtaPwyrtJFy8APZN5w1hi63xnzmj1f23v",
      "symbol": "wSUSHI",
      "name": "SushiSwap (Wormhole)",
      "decimals": 9,
      "logoURI": "https://raw.githubusercontent.com/solana-labs/token-list/main/assets/mainnet/HbMGwfGjGPchtaPwyrtJFy8APZN5w1hi63xnzmj1f23v/logo.png",
      "tags": [
        "wrapped",
        "wormhole"
      ],
      "extensions": {
        "address": "0x6B3595068778DD592e39A122f4f5a5cF09C90fE2",
        "bridgeContract": "https://etherscan.io/address/0xf92cD566Ea4864356C5491c177A430C222d7e678",
        "assetContract": "https://etherscan.io/address/0x6B3595068778DD592e39A122f4f5a5cF09C90fE2",
        "coingeckoId": "sushi"
      }
    },
    {
      "chainId": 101,
      "address": "6Tmi8TZasqdxWB59uE5Zw9VLKecuCbsLSsPEqoMpmozA",
      "symbol": "wFYZ",
      "name": "Fyooz (Wormhole)",
      "decimals": 9,
      "logoURI": "https://raw.githubusercontent.com/solana-labs/token-list/main/assets/mainnet/6Tmi8TZasqdxWB59uE5Zw9VLKecuCbsLSsPEqoMpmozA/logo.png",
      "tags": [
        "wrapped",
        "wormhole"
      ],
      "extensions": {
        "address": "0x6BFf2fE249601ed0Db3a87424a2E923118BB0312",
        "bridgeContract": "https://etherscan.io/address/0xf92cD566Ea4864356C5491c177A430C222d7e678",
        "assetContract": "https://etherscan.io/address/0x6BFf2fE249601ed0Db3a87424a2E923118BB0312",
        "coingeckoId": "fyooz"
      }
    },
    {
      "chainId": 101,
      "address": "3sHinPxEPqhEGip2Wy45TFmgAA1Atg2mctMjY5RKJUjk",
      "symbol": "wQRX",
      "name": "QuiverX (Wormhole)",
      "decimals": 9,
      "logoURI": "https://raw.githubusercontent.com/solana-labs/token-list/main/assets/mainnet/3sHinPxEPqhEGip2Wy45TFmgAA1Atg2mctMjY5RKJUjk/logo.png",
      "tags": [
        "wrapped",
        "wormhole"
      ],
      "extensions": {
        "address": "0x6e0daDE58D2d89eBBe7aFc384e3E4f15b70b14D8",
        "bridgeContract": "https://etherscan.io/address/0xf92cD566Ea4864356C5491c177A430C222d7e678",
        "assetContract": "https://etherscan.io/address/0x6e0daDE58D2d89eBBe7aFc384e3E4f15b70b14D8",
        "coingeckoId": "quiverx"
      }
    },
    {
      "chainId": 101,
      "address": "4ighgEijHcCoLu9AsvwVz2TnGFqAgzQtQMr6ch88Jrfe",
      "symbol": "wTRADE",
      "name": "UniTrade (Wormhole)",
      "decimals": 9,
      "logoURI": "https://raw.githubusercontent.com/solana-labs/token-list/main/assets/mainnet/4ighgEijHcCoLu9AsvwVz2TnGFqAgzQtQMr6ch88Jrfe/logo.png",
      "tags": [
        "wrapped",
        "wormhole"
      ],
      "extensions": {
        "address": "0x6F87D756DAf0503d08Eb8993686c7Fc01Dc44fB1",
        "bridgeContract": "https://etherscan.io/address/0xf92cD566Ea4864356C5491c177A430C222d7e678",
        "assetContract": "https://etherscan.io/address/0x6F87D756DAf0503d08Eb8993686c7Fc01Dc44fB1",
        "coingeckoId": "unitrade"
      }
    },
    {
      "chainId": 101,
      "address": "FTPnEQ3NfRRZ9tvmpDW6JFrvweBE5sanxnXSpJL1dvbB",
      "symbol": "wBIRD",
      "name": "Bird.Money (Wormhole)",
      "decimals": 9,
      "logoURI": "https://raw.githubusercontent.com/solana-labs/token-list/main/assets/mainnet/FTPnEQ3NfRRZ9tvmpDW6JFrvweBE5sanxnXSpJL1dvbB/logo.png",
      "tags": [
        "wrapped",
        "wormhole"
      ],
      "extensions": {
        "address": "0x70401dFD142A16dC7031c56E862Fc88Cb9537Ce0",
        "bridgeContract": "https://etherscan.io/address/0xf92cD566Ea4864356C5491c177A430C222d7e678",
        "assetContract": "https://etherscan.io/address/0x70401dFD142A16dC7031c56E862Fc88Cb9537Ce0",
        "coingeckoId": "bird-money"
      }
    },
    {
      "chainId": 101,
      "address": "QVDE6rhcGPSB3ex5T7vWBzvoSRUXULjuSGpVuKwu5XH",
      "symbol": "wAXN",
      "name": "Axion (Wormhole)",
      "decimals": 9,
      "logoURI": "https://raw.githubusercontent.com/solana-labs/token-list/main/assets/mainnet/QVDE6rhcGPSB3ex5T7vWBzvoSRUXULjuSGpVuKwu5XH/logo.png",
      "tags": [
        "wrapped",
        "wormhole"
      ],
      "extensions": {
        "address": "0x71F85B2E46976bD21302B64329868fd15eb0D127",
        "bridgeContract": "https://etherscan.io/address/0xf92cD566Ea4864356C5491c177A430C222d7e678",
        "assetContract": "https://etherscan.io/address/0x71F85B2E46976bD21302B64329868fd15eb0D127",
        "coingeckoId": "axion"
      }
    },
    {
      "chainId": 101,
      "address": "J6AbGG62yo9UJ2T9r9GM7pnoRNui5DsZDnPbiNAPqbVd",
      "symbol": "wBMI",
      "name": "Bridge Mutual (Wormhole)",
      "decimals": 9,
      "logoURI": "https://raw.githubusercontent.com/solana-labs/token-list/main/assets/mainnet/J6AbGG62yo9UJ2T9r9GM7pnoRNui5DsZDnPbiNAPqbVd/logo.png",
      "tags": [
        "wrapped",
        "wormhole"
      ],
      "extensions": {
        "address": "0x725C263e32c72dDC3A19bEa12C5a0479a81eE688",
        "bridgeContract": "https://etherscan.io/address/0xf92cD566Ea4864356C5491c177A430C222d7e678",
        "assetContract": "https://etherscan.io/address/0x725C263e32c72dDC3A19bEa12C5a0479a81eE688",
        "coingeckoId": "bridge-mutual"
      }
    },
    {
      "chainId": 101,
      "address": "4wvHoaxxZxFeNrMTP8bLVRh1ziSBV7crN665WX4rRMqe",
      "symbol": "wDYT",
      "name": "DoYourTip (Wormhole)",
      "decimals": 9,
      "logoURI": "https://raw.githubusercontent.com/solana-labs/token-list/main/assets/mainnet/4wvHoaxxZxFeNrMTP8bLVRh1ziSBV7crN665WX4rRMqe/logo.png",
      "tags": [
        "wrapped",
        "wormhole"
      ],
      "extensions": {
        "address": "0x740623d2c797b7D8D1EcB98e9b4Afcf99Ec31E14",
        "bridgeContract": "https://etherscan.io/address/0xf92cD566Ea4864356C5491c177A430C222d7e678",
        "assetContract": "https://etherscan.io/address/0x740623d2c797b7D8D1EcB98e9b4Afcf99Ec31E14",
        "coingeckoId": "dynamite"
      }
    },
    {
      "chainId": 101,
      "address": "Fe5fWjCLDMJoi4sTmfR2VW4BT1LwsbR1n6QAjzJQvhhf",
      "symbol": "wBBR",
      "name": "BitberryToken (Wormhole)",
      "decimals": 9,
      "logoURI": "https://raw.githubusercontent.com/solana-labs/token-list/main/assets/mainnet/Fe5fWjCLDMJoi4sTmfR2VW4BT1LwsbR1n6QAjzJQvhhf/logo.png",
      "tags": [
        "wrapped",
        "wormhole"
      ],
      "extensions": {
        "address": "0x7671904eed7f10808B664fc30BB8693FD7237abF",
        "bridgeContract": "https://etherscan.io/address/0xf92cD566Ea4864356C5491c177A430C222d7e678",
        "assetContract": "https://etherscan.io/address/0x7671904eed7f10808B664fc30BB8693FD7237abF",
        "coingeckoId": "bitberry-token"
      }
    },
    {
      "chainId": 101,
      "address": "5J9yhFRnQZx3RiqHzfQpAffX5UQz3k8vQCZH2g9Z9sDg",
      "symbol": "wWAXE",
      "name": "WAX Economic Token (Wormhole)",
      "decimals": 8,
      "logoURI": "https://raw.githubusercontent.com/solana-labs/token-list/main/assets/mainnet/5J9yhFRnQZx3RiqHzfQpAffX5UQz3k8vQCZH2g9Z9sDg/logo.png",
      "tags": [
        "wrapped",
        "wormhole"
      ],
      "extensions": {
        "address": "0x7a2Bc711E19ba6aff6cE8246C546E8c4B4944DFD",
        "bridgeContract": "https://etherscan.io/address/0xf92cD566Ea4864356C5491c177A430C222d7e678",
        "assetContract": "https://etherscan.io/address/0x7a2Bc711E19ba6aff6cE8246C546E8c4B4944DFD",
        "coingeckoId": "waxe"
      }
    },
    {
      "chainId": 101,
      "address": "4DHywS5EjUTF5AYisPZiJbWcCV4gfpH98oKxpgyKRnnQ",
      "symbol": "wMATIC",
      "name": "Matic Token (Wormhole)",
      "decimals": 9,
      "logoURI": "https://raw.githubusercontent.com/solana-labs/token-list/main/assets/mainnet/4DHywS5EjUTF5AYisPZiJbWcCV4gfpH98oKxpgyKRnnQ/logo.png",
      "tags": [
        "wrapped",
        "wormhole"
      ],
      "extensions": {
        "address": "0x7D1AfA7B718fb893dB30A3aBc0Cfc608AaCfeBB0",
        "bridgeContract": "https://etherscan.io/address/0xf92cD566Ea4864356C5491c177A430C222d7e678",
        "assetContract": "https://etherscan.io/address/0x7D1AfA7B718fb893dB30A3aBc0Cfc608AaCfeBB0",
        "coingeckoId": "matic-network"
      }
    },
    {
      "chainId": 101,
      "address": "Au9E8ygQdTJQZXmNKPdtLEP8rGjC4qsGRhkJgjFNPAr8",
      "symbol": "wXRT",
      "name": "Robonomics (Wormhole)",
      "decimals": 9,
      "logoURI": "https://raw.githubusercontent.com/solana-labs/token-list/main/assets/mainnet/Au9E8ygQdTJQZXmNKPdtLEP8rGjC4qsGRhkJgjFNPAr8/logo.png",
      "tags": [
        "wrapped",
        "wormhole"
      ],
      "extensions": {
        "address": "0x7dE91B204C1C737bcEe6F000AAA6569Cf7061cb7",
        "bridgeContract": "https://etherscan.io/address/0xf92cD566Ea4864356C5491c177A430C222d7e678",
        "assetContract": "https://etherscan.io/address/0x7dE91B204C1C737bcEe6F000AAA6569Cf7061cb7",
        "coingeckoId": "robonomics-network"
      }
    },
    {
      "chainId": 101,
      "address": "5DQZ14hLDxveMH7NyGmTmUTRGgVAVXADp3cP2UHeH6hM",
      "symbol": "wAAVE",
      "name": "Aave Token (Wormhole)",
      "decimals": 9,
      "logoURI": "https://raw.githubusercontent.com/solana-labs/token-list/main/assets/mainnet/5DQZ14hLDxveMH7NyGmTmUTRGgVAVXADp3cP2UHeH6hM/logo.png",
      "tags": [
        "wrapped",
        "wormhole"
      ],
      "extensions": {
        "address": "0x7Fc66500c84A76Ad7e9c93437bFc5Ac33E2DDaE9",
        "bridgeContract": "https://etherscan.io/address/0xf92cD566Ea4864356C5491c177A430C222d7e678",
        "assetContract": "https://etherscan.io/address/0x7Fc66500c84A76Ad7e9c93437bFc5Ac33E2DDaE9",
        "coingeckoId": "aave"
      }
    },
    {
      "chainId": 101,
      "address": "Arc2ZVKNCdDU4vB8Ubud5QayDtjo2oJF9xVrUPQ6TWxF",
      "symbol": "wLEND",
      "name": "Lend (Wormhole)",
      "decimals": 9,
      "logoURI": "https://raw.githubusercontent.com/solana-labs/token-list/main/assets/mainnet/Arc2ZVKNCdDU4vB8Ubud5QayDtjo2oJF9xVrUPQ6TWxF/logo.png",
      "tags": [
        "wrapped",
        "wormhole"
      ],
      "extensions": {
        "address": "0x80fB784B7eD66730e8b1DBd9820aFD29931aab03",
        "bridgeContract": "https://etherscan.io/address/0xf92cD566Ea4864356C5491c177A430C222d7e678",
        "assetContract": "https://etherscan.io/address/0x80fB784B7eD66730e8b1DBd9820aFD29931aab03",
        "coingeckoId": "ethlend"
      }
    },
    {
      "chainId": 101,
      "address": "2ctKUDkGBnVykt31AhMPhHvAQWJvoNGbLh7aRidjtAqv",
      "symbol": "wPOLS",
      "name": "PolkastarterToken (Wormhole)",
      "decimals": 9,
      "logoURI": "https://raw.githubusercontent.com/solana-labs/token-list/main/assets/mainnet/2ctKUDkGBnVykt31AhMPhHvAQWJvoNGbLh7aRidjtAqv/logo.png",
      "tags": [
        "wrapped",
        "wormhole"
      ],
      "extensions": {
        "address": "0x83e6f1E41cdd28eAcEB20Cb649155049Fac3D5Aa",
        "bridgeContract": "https://etherscan.io/address/0xf92cD566Ea4864356C5491c177A430C222d7e678",
        "assetContract": "https://etherscan.io/address/0x83e6f1E41cdd28eAcEB20Cb649155049Fac3D5Aa",
        "coingeckoId": "polkastarter"
      }
    },
    {
      "chainId": 101,
      "address": "8FnkznYpHvKiaBkgatVoCrNiS5y5KW62JqgjnxVhDejC",
      "symbol": "wUBT",
      "name": "Unibright (Wormhole)",
      "decimals": 8,
      "logoURI": "https://raw.githubusercontent.com/solana-labs/token-list/main/assets/mainnet/8FnkznYpHvKiaBkgatVoCrNiS5y5KW62JqgjnxVhDejC/logo.png",
      "tags": [
        "wrapped",
        "wormhole"
      ],
      "extensions": {
        "address": "0x8400D94A5cb0fa0D041a3788e395285d61c9ee5e",
        "bridgeContract": "https://etherscan.io/address/0xf92cD566Ea4864356C5491c177A430C222d7e678",
        "assetContract": "https://etherscan.io/address/0x8400D94A5cb0fa0D041a3788e395285d61c9ee5e",
        "coingeckoId": "unibright"
      }
    },
    {
      "chainId": 101,
      "address": "4LLAYXVmT3U8Sew6k3tk66zk3btT91QRzQzxcNX8XhzV",
      "symbol": "wDIA",
      "name": "DIA (Wormhole)",
      "decimals": 9,
      "logoURI": "https://raw.githubusercontent.com/solana-labs/token-list/main/assets/mainnet/4LLAYXVmT3U8Sew6k3tk66zk3btT91QRzQzxcNX8XhzV/logo.png",
      "tags": [
        "wrapped",
        "wormhole"
      ],
      "extensions": {
        "address": "0x84cA8bc7997272c7CfB4D0Cd3D55cd942B3c9419",
        "bridgeContract": "https://etherscan.io/address/0xf92cD566Ea4864356C5491c177A430C222d7e678",
        "assetContract": "https://etherscan.io/address/0x84cA8bc7997272c7CfB4D0Cd3D55cd942B3c9419",
        "coingeckoId": "dia-data"
      }
    },
    {
      "chainId": 101,
      "address": "8L8pDf3jutdpdr4m3np68CL9ZroLActrqwxi6s9Ah5xU",
      "symbol": "wFRAX",
      "name": "Frax (Wormhole)",
      "decimals": 9,
      "logoURI": "https://raw.githubusercontent.com/solana-labs/token-list/main/assets/mainnet/8L8pDf3jutdpdr4m3np68CL9ZroLActrqwxi6s9Ah5xU/logo.png",
      "tags": [
        "wrapped",
        "wormhole"
      ],
      "extensions": {
        "address": "0x853d955aCEf822Db058eb8505911ED77F175b99e",
        "bridgeContract": "https://etherscan.io/address/0xf92cD566Ea4864356C5491c177A430C222d7e678",
        "assetContract": "https://etherscan.io/address/0x853d955aCEf822Db058eb8505911ED77F175b99e",
        "coingeckoId": "frax"
      }
    },
    {
      "chainId": 101,
      "address": "H3oVL2zJpHJaDoRfQmSrftv3fkGzvsiQgugCZmcRBykG",
      "symbol": "wKEEP",
      "name": "KEEP Token (Wormhole)",
      "decimals": 9,
      "logoURI": "https://raw.githubusercontent.com/solana-labs/token-list/main/assets/mainnet/H3oVL2zJpHJaDoRfQmSrftv3fkGzvsiQgugCZmcRBykG/logo.png",
      "tags": [
        "wrapped",
        "wormhole"
      ],
      "extensions": {
        "address": "0x85Eee30c52B0b379b046Fb0F85F4f3Dc3009aFEC",
        "bridgeContract": "https://etherscan.io/address/0xf92cD566Ea4864356C5491c177A430C222d7e678",
        "assetContract": "https://etherscan.io/address/0x85Eee30c52B0b379b046Fb0F85F4f3Dc3009aFEC",
        "coingeckoId": "keep-network"
      }
    },
    {
      "chainId": 101,
      "address": "64oqP1dFqqD8NEL4RPCpMyrHmpo31rj3nYxULVXvayfW",
      "symbol": "wRSR",
      "name": "Reserve Rights (Wormhole)",
      "decimals": 9,
      "logoURI": "https://raw.githubusercontent.com/solana-labs/token-list/main/assets/mainnet/64oqP1dFqqD8NEL4RPCpMyrHmpo31rj3nYxULVXvayfW/logo.png",
      "tags": [
        "wrapped",
        "wormhole"
      ],
      "extensions": {
        "address": "0x8762db106B2c2A0bccB3A80d1Ed41273552616E8",
        "bridgeContract": "https://etherscan.io/address/0xf92cD566Ea4864356C5491c177A430C222d7e678",
        "assetContract": "https://etherscan.io/address/0x8762db106B2c2A0bccB3A80d1Ed41273552616E8",
        "coingeckoId": "reserve-rights-token"
      }
    },
    {
      "chainId": 101,
      "address": "5SU7veiCRA16ZxnS24kCC1dwQYVwi3whvTdM48iNE1Rm",
      "symbol": "wMPH",
      "name": "88mph.app (Wormhole)",
      "decimals": 9,
      "logoURI": "https://raw.githubusercontent.com/solana-labs/token-list/main/assets/mainnet/5SU7veiCRA16ZxnS24kCC1dwQYVwi3whvTdM48iNE1Rm/logo.png",
      "tags": [
        "wrapped",
        "wormhole"
      ],
      "extensions": {
        "address": "0x8888801aF4d980682e47f1A9036e589479e835C5",
        "bridgeContract": "https://etherscan.io/address/0xf92cD566Ea4864356C5491c177A430C222d7e678",
        "assetContract": "https://etherscan.io/address/0x8888801aF4d980682e47f1A9036e589479e835C5",
        "coingeckoId": "88mph"
      }
    },
    {
      "chainId": 101,
      "address": "5fv26ojhPHWNaikXcMf2TBu4JENjLQ2PWgWYeitttVwv",
      "symbol": "wPAID",
      "name": "PAID Network (Wormhole)",
      "decimals": 9,
      "logoURI": "https://raw.githubusercontent.com/solana-labs/token-list/main/assets/mainnet/5fv26ojhPHWNaikXcMf2TBu4JENjLQ2PWgWYeitttVwv/logo.png",
      "tags": [
        "wrapped",
        "wormhole"
      ],
      "extensions": {
        "address": "0x8c8687fC965593DFb2F0b4EAeFD55E9D8df348df",
        "bridgeContract": "https://etherscan.io/address/0xf92cD566Ea4864356C5491c177A430C222d7e678",
        "assetContract": "https://etherscan.io/address/0x8c8687fC965593DFb2F0b4EAeFD55E9D8df348df",
        "coingeckoId": "paid-network"
      }
    },
    {
      "chainId": 101,
      "address": "ACr98v3kv9qaGnR3p2BfsoSK9Q2ZmP6zUkm3qxv5ZJDd",
      "symbol": "wSXP",
      "name": "Swipe (Wormhole)",
      "decimals": 9,
      "logoURI": "https://raw.githubusercontent.com/solana-labs/token-list/main/assets/mainnet/ACr98v3kv9qaGnR3p2BfsoSK9Q2ZmP6zUkm3qxv5ZJDd/logo.png",
      "tags": [
        "wrapped",
        "wormhole"
      ],
      "extensions": {
        "address": "0x8CE9137d39326AD0cD6491fb5CC0CbA0e089b6A9",
        "bridgeContract": "https://etherscan.io/address/0xf92cD566Ea4864356C5491c177A430C222d7e678",
        "assetContract": "https://etherscan.io/address/0x8CE9137d39326AD0cD6491fb5CC0CbA0e089b6A9",
        "coingeckoId": "swipe"
      }
    },
    {
      "chainId": 101,
      "address": "7gBuzBcJ7V48m8TiKJ1XWNDUerK2XfAbjxuRiKMb6S8Z",
      "symbol": "wREQ",
      "name": "Request Token (Wormhole)",
      "decimals": 9,
      "logoURI": "https://raw.githubusercontent.com/solana-labs/token-list/main/assets/mainnet/7gBuzBcJ7V48m8TiKJ1XWNDUerK2XfAbjxuRiKMb6S8Z/logo.png",
      "tags": [
        "wrapped",
        "wormhole"
      ],
      "extensions": {
        "address": "0x8f8221aFbB33998d8584A2B05749bA73c37a938a",
        "bridgeContract": "https://etherscan.io/address/0xf92cD566Ea4864356C5491c177A430C222d7e678",
        "assetContract": "https://etherscan.io/address/0x8f8221aFbB33998d8584A2B05749bA73c37a938a",
        "coingeckoId": "request-network"
      }
    },
    {
      "chainId": 101,
      "address": "CtDjsryLtwZCLj8TeniV7tWHbkaREfjKDWpvyQvsTyek",
      "symbol": "wWHALE",
      "name": "WHALE (Wormhole)",
      "decimals": 4,
      "logoURI": "https://raw.githubusercontent.com/solana-labs/token-list/main/assets/mainnet/CtDjsryLtwZCLj8TeniV7tWHbkaREfjKDWpvyQvsTyek/logo.png",
      "tags": [
        "wrapped",
        "wormhole"
      ],
      "extensions": {
        "address": "0x9355372396e3F6daF13359B7b607a3374cc638e0",
        "bridgeContract": "https://etherscan.io/address/0xf92cD566Ea4864356C5491c177A430C222d7e678",
        "assetContract": "https://etherscan.io/address/0x9355372396e3F6daF13359B7b607a3374cc638e0",
        "coingeckoId": "whale"
      }
    },
    {
      "chainId": 101,
      "address": "JDUgn6JUSwufqqthRdnZZKWv2vEdYvHxigF5Hk79yxRm",
      "symbol": "wPNK",
      "name": "Pinakion (Wormhole)",
      "decimals": 9,
      "logoURI": "https://raw.githubusercontent.com/solana-labs/token-list/main/assets/mainnet/JDUgn6JUSwufqqthRdnZZKWv2vEdYvHxigF5Hk79yxRm/logo.png",
      "tags": [
        "wrapped",
        "wormhole"
      ],
      "extensions": {
        "address": "0x93ED3FBe21207Ec2E8f2d3c3de6e058Cb73Bc04d",
        "bridgeContract": "https://etherscan.io/address/0xf92cD566Ea4864356C5491c177A430C222d7e678",
        "assetContract": "https://etherscan.io/address/0x93ED3FBe21207Ec2E8f2d3c3de6e058Cb73Bc04d",
        "coingeckoId": "kleros"
      }
    },
    {
      "chainId": 101,
      "address": "EJKqF4p7xVhXkcDNCrVQJE4osow76226bc6u3AtsGXaG",
      "symbol": "wAPY",
      "name": "APY Governance Token (Wormhole)",
      "decimals": 9,
      "logoURI": "https://raw.githubusercontent.com/solana-labs/token-list/main/assets/mainnet/EJKqF4p7xVhXkcDNCrVQJE4osow76226bc6u3AtsGXaG/logo.png",
      "tags": [
        "wrapped",
        "wormhole"
      ],
      "extensions": {
        "address": "0x95a4492F028aa1fd432Ea71146b433E7B4446611",
        "bridgeContract": "https://etherscan.io/address/0xf92cD566Ea4864356C5491c177A430C222d7e678",
        "assetContract": "https://etherscan.io/address/0x95a4492F028aa1fd432Ea71146b433E7B4446611",
        "coingeckoId": "apy-finance"
      }
    },
    {
      "chainId": 101,
      "address": "AF7Dv5Vzi1dT2fLnz4ysiRQ6FxGN1M6mrmHwgNpx7FVH",
      "symbol": "wOCEAN",
      "name": "Ocean Protocol (Wormhole)",
      "decimals": 9,
      "logoURI": "https://raw.githubusercontent.com/solana-labs/token-list/main/assets/mainnet/AF7Dv5Vzi1dT2fLnz4ysiRQ6FxGN1M6mrmHwgNpx7FVH/logo.png",
      "tags": [
        "wrapped",
        "wormhole"
      ],
      "extensions": {
        "address": "0x967da4048cD07aB37855c090aAF366e4ce1b9F48",
        "bridgeContract": "https://etherscan.io/address/0xf92cD566Ea4864356C5491c177A430C222d7e678",
        "assetContract": "https://etherscan.io/address/0x967da4048cD07aB37855c090aAF366e4ce1b9F48",
        "coingeckoId": "ocean-protocol"
      }
    },
    {
      "chainId": 101,
      "address": "AyNULvvLGW11fThvhncqNRjEgmDbMEHdDL4HqXD6SM8V",
      "symbol": "wSPI",
      "name": "Shopping.io (Wormhole)",
      "decimals": 9,
      "logoURI": "https://raw.githubusercontent.com/solana-labs/token-list/main/assets/mainnet/AyNULvvLGW11fThvhncqNRjEgmDbMEHdDL4HqXD6SM8V/logo.png",
      "tags": [
        "wrapped",
        "wormhole"
      ],
      "extensions": {
        "address": "0x9B02dD390a603Add5c07f9fd9175b7DABE8D63B7",
        "bridgeContract": "https://etherscan.io/address/0xf92cD566Ea4864356C5491c177A430C222d7e678",
        "assetContract": "https://etherscan.io/address/0x9B02dD390a603Add5c07f9fd9175b7DABE8D63B7",
        "coingeckoId": "shopping-io"
      }
    },
    {
      "chainId": 101,
      "address": "3UeKTABxz9XexDtyKq646rSQvx8GVpKNwfMoKKfxsTsF",
      "symbol": "wBBTC",
      "name": "Binance Wrapped BTC (Wormhole)",
      "decimals": 8,
      "logoURI": "https://raw.githubusercontent.com/solana-labs/token-list/main/assets/mainnet/3UeKTABxz9XexDtyKq646rSQvx8GVpKNwfMoKKfxsTsF/logo.png",
      "tags": [
        "wrapped",
        "wormhole"
      ],
      "extensions": {
        "address": "0x9BE89D2a4cd102D8Fecc6BF9dA793be995C22541",
        "bridgeContract": "https://etherscan.io/address/0xf92cD566Ea4864356C5491c177A430C222d7e678",
        "assetContract": "https://etherscan.io/address/0x9BE89D2a4cd102D8Fecc6BF9dA793be995C22541",
        "coingeckoId": "binance-wrapped-btc"
      }
    },
    {
      "chainId": 101,
      "address": "DsGbyCHbG4vSWBqAprR2eWuUAg8fXAgYkWL9psgvYZn5",
      "symbol": "wUNISTAKE",
      "name": "Unistake (Wormhole)",
      "decimals": 9,
      "logoURI": "https://raw.githubusercontent.com/solana-labs/token-list/main/assets/mainnet/DsGbyCHbG4vSWBqAprR2eWuUAg8fXAgYkWL9psgvYZn5/logo.png",
      "tags": [
        "wrapped",
        "wormhole"
      ],
      "extensions": {
        "address": "0x9Ed8e7C9604790F7Ec589F99b94361d8AAB64E5E",
        "bridgeContract": "https://etherscan.io/address/0xf92cD566Ea4864356C5491c177A430C222d7e678",
        "assetContract": "https://etherscan.io/address/0x9Ed8e7C9604790F7Ec589F99b94361d8AAB64E5E",
        "coingeckoId": "unistake"
      }
    },
    {
      "chainId": 101,
      "address": "GBvv3jn9u6pZqPd2GVnQ7BKJzLwQnEWe4ci9k359PN9Z",
      "symbol": "wMKR",
      "name": "MakerDAO (Wormhole)",
      "decimals": 9,
      "logoURI": "https://raw.githubusercontent.com/solana-labs/token-list/main/assets/mainnet/GBvv3jn9u6pZqPd2GVnQ7BKJzLwQnEWe4ci9k359PN9Z/logo.png",
      "tags": [
        "wrapped",
        "wormhole"
      ],
      "extensions": {
        "address": "0x9f8F72aA9304c8B593d555F12eF6589cC3A579A2",
        "bridgeContract": "https://etherscan.io/address/0xf92cD566Ea4864356C5491c177A430C222d7e678",
        "assetContract": "https://etherscan.io/address/0x9f8F72aA9304c8B593d555F12eF6589cC3A579A2",
        "coingeckoId": "maker"
      }
    },
    {
      "chainId": 101,
      "address": "53ETjuzUNHG8c7rZ2hxQLQfN5R6tEYtdYwNQsa68xFUk",
      "symbol": "wFARM",
      "name": "FARM Reward Token (Wormhole)",
      "decimals": 9,
      "logoURI": "https://raw.githubusercontent.com/solana-labs/token-list/main/assets/mainnet/53ETjuzUNHG8c7rZ2hxQLQfN5R6tEYtdYwNQsa68xFUk/logo.png",
      "tags": [
        "wrapped",
        "wormhole"
      ],
      "extensions": {
        "address": "0xa0246c9032bC3A600820415aE600c6388619A14D",
        "bridgeContract": "https://etherscan.io/address/0xf92cD566Ea4864356C5491c177A430C222d7e678",
        "assetContract": "https://etherscan.io/address/0xa0246c9032bC3A600820415aE600c6388619A14D",
        "coingeckoId": "harvest-finance"
      }
    },
    {
      "chainId": 101,
      "address": "FVsXUnbhifqJ4LiXQEbpUtXVdB8T5ADLKqSs5t1oc54F",
      "symbol": "wUSDC",
      "name": "USD Coin (Wormhole)",
      "decimals": 6,
      "logoURI": "https://raw.githubusercontent.com/solana-labs/token-list/main/assets/mainnet/FVsXUnbhifqJ4LiXQEbpUtXVdB8T5ADLKqSs5t1oc54F/logo.png",
      "tags": [
        "wrapped",
        "wormhole"
      ],
      "extensions": {
        "address": "0xA0b86991c6218b36c1d19D4a2e9Eb0cE3606eB48",
        "bridgeContract": "https://etherscan.io/address/0xf92cD566Ea4864356C5491c177A430C222d7e678",
        "assetContract": "https://etherscan.io/address/0xA0b86991c6218b36c1d19D4a2e9Eb0cE3606eB48",
        "coingeckoId": "usd-coin"
      }
    },
    {
      "chainId": 101,
      "address": "EjBpnWzWZeW1PKzfCszLdHgENZLZDoTNaEmz8BddpWJx",
      "symbol": "wANT",
      "name": "Aragon Network Token (Wormhole)",
      "decimals": 9,
      "logoURI": "https://raw.githubusercontent.com/solana-labs/token-list/main/assets/mainnet/EjBpnWzWZeW1PKzfCszLdHgENZLZDoTNaEmz8BddpWJx/logo.png",
      "tags": [
        "wrapped",
        "wormhole"
      ],
      "extensions": {
        "address": "0xa117000000f279D81A1D3cc75430fAA017FA5A2e",
        "bridgeContract": "https://etherscan.io/address/0xf92cD566Ea4864356C5491c177A430C222d7e678",
        "assetContract": "https://etherscan.io/address/0xa117000000f279D81A1D3cc75430fAA017FA5A2e",
        "coingeckoId": "aragon"
      }
    },
    {
      "chainId": 101,
      "address": "Rs4LHZ4WogZCAkCzfsKJib5LLnYL6xcVAfTcLQiSjg2",
      "symbol": "wNPXS",
      "name": "Pundi X Token (Wormhole)",
      "decimals": 9,
      "logoURI": "https://raw.githubusercontent.com/solana-labs/token-list/main/assets/mainnet/Rs4LHZ4WogZCAkCzfsKJib5LLnYL6xcVAfTcLQiSjg2/logo.png",
      "tags": [
        "wrapped",
        "wormhole"
      ],
      "extensions": {
        "address": "0xA15C7Ebe1f07CaF6bFF097D8a589fb8AC49Ae5B3",
        "bridgeContract": "https://etherscan.io/address/0xf92cD566Ea4864356C5491c177A430C222d7e678",
        "assetContract": "https://etherscan.io/address/0xA15C7Ebe1f07CaF6bFF097D8a589fb8AC49Ae5B3",
        "coingeckoId": "pundi-x"
      }
    },
    {
      "chainId": 101,
      "address": "65ribugkb42AANKYrEeuruhhfXffyE4jY22FUxFbpW7C",
      "symbol": "wRFOX",
      "name": "RFOX (Wormhole)",
      "decimals": 9,
      "logoURI": "https://raw.githubusercontent.com/solana-labs/token-list/main/assets/mainnet/65ribugkb42AANKYrEeuruhhfXffyE4jY22FUxFbpW7C/logo.png",
      "tags": [
        "wrapped",
        "wormhole"
      ],
      "extensions": {
        "address": "0xa1d6Df714F91DeBF4e0802A542E13067f31b8262",
        "bridgeContract": "https://etherscan.io/address/0xf92cD566Ea4864356C5491c177A430C222d7e678",
        "assetContract": "https://etherscan.io/address/0xa1d6Df714F91DeBF4e0802A542E13067f31b8262",
        "coingeckoId": "redfox-labs-2"
      }
    },
    {
      "chainId": 101,
      "address": "T2mo6dnFiutu26KMuCMSjCLBB4ofWvQ3qBJGEMc3JSe",
      "symbol": "wMTA",
      "name": "Meta (Wormhole)",
      "decimals": 9,
      "logoURI": "https://raw.githubusercontent.com/solana-labs/token-list/main/assets/mainnet/T2mo6dnFiutu26KMuCMSjCLBB4ofWvQ3qBJGEMc3JSe/logo.png",
      "tags": [
        "wrapped",
        "wormhole"
      ],
      "extensions": {
        "address": "0xa3BeD4E1c75D00fa6f4E5E6922DB7261B5E9AcD2",
        "bridgeContract": "https://etherscan.io/address/0xf92cD566Ea4864356C5491c177A430C222d7e678",
        "assetContract": "https://etherscan.io/address/0xa3BeD4E1c75D00fa6f4E5E6922DB7261B5E9AcD2",
        "coingeckoId": "meta"
      }
    },
    {
      "chainId": 101,
      "address": "HC8SaUm9rhvVZE5ZwBWiUhFAnCuG8byd5FxKYdpFm5MR",
      "symbol": "wRBC",
      "name": "Rubic (Wormhole)",
      "decimals": 9,
      "logoURI": "https://raw.githubusercontent.com/solana-labs/token-list/main/assets/mainnet/HC8SaUm9rhvVZE5ZwBWiUhFAnCuG8byd5FxKYdpFm5MR/logo.png",
      "tags": [
        "wrapped",
        "wormhole"
      ],
      "extensions": {
        "address": "0xA4EED63db85311E22dF4473f87CcfC3DaDCFA3E3",
        "bridgeContract": "https://etherscan.io/address/0xf92cD566Ea4864356C5491c177A430C222d7e678",
        "assetContract": "https://etherscan.io/address/0xA4EED63db85311E22dF4473f87CcfC3DaDCFA3E3",
        "coingeckoId": "rubic"
      }
    },
    {
      "chainId": 101,
      "address": "9DdtKWoK8cBfLSLhHXHFZzzhxp4rdwHbFEAis8n5AsfQ",
      "symbol": "wNOIA",
      "name": "NOIA Token (Wormhole)",
      "decimals": 9,
      "logoURI": "https://raw.githubusercontent.com/solana-labs/token-list/main/assets/mainnet/9DdtKWoK8cBfLSLhHXHFZzzhxp4rdwHbFEAis8n5AsfQ/logo.png",
      "tags": [
        "wrapped",
        "wormhole"
      ],
      "extensions": {
        "address": "0xa8c8CfB141A3bB59FEA1E2ea6B79b5ECBCD7b6ca",
        "bridgeContract": "https://etherscan.io/address/0xf92cD566Ea4864356C5491c177A430C222d7e678",
        "assetContract": "https://etherscan.io/address/0xa8c8CfB141A3bB59FEA1E2ea6B79b5ECBCD7b6ca",
        "coingeckoId": "noia-network"
      }
    },
    {
      "chainId": 101,
      "address": "DTQStP2z4DRqbNHRxtwThAujr9aPFPsv4y2kkXTVLVvb",
      "symbol": "wCEL",
      "name": "Celsius (Wormhole)",
      "decimals": 4,
      "logoURI": "https://raw.githubusercontent.com/solana-labs/token-list/main/assets/mainnet/DTQStP2z4DRqbNHRxtwThAujr9aPFPsv4y2kkXTVLVvb/logo.png",
      "tags": [
        "wrapped",
        "wormhole"
      ],
      "extensions": {
        "address": "0xaaAEBE6Fe48E54f431b0C390CfaF0b017d09D42d",
        "bridgeContract": "https://etherscan.io/address/0xf92cD566Ea4864356C5491c177A430C222d7e678",
        "assetContract": "https://etherscan.io/address/0xaaAEBE6Fe48E54f431b0C390CfaF0b017d09D42d",
        "coingeckoId": "celsius-degree-token"
      }
    },
    {
      "chainId": 101,
      "address": "59NPV18vAbTgwC9aeEGikrmX3EbZHMEMkZfvcsHBNFr9",
      "symbol": "wCWS",
      "name": "Crowns (Wormhole)",
      "decimals": 9,
      "logoURI": "https://raw.githubusercontent.com/solana-labs/token-list/main/assets/mainnet/59NPV18vAbTgwC9aeEGikrmX3EbZHMEMkZfvcsHBNFr9/logo.png",
      "tags": [
        "wrapped",
        "wormhole"
      ],
      "extensions": {
        "address": "0xaC0104Cca91D167873B8601d2e71EB3D4D8c33e0",
        "bridgeContract": "https://etherscan.io/address/0xf92cD566Ea4864356C5491c177A430C222d7e678",
        "assetContract": "https://etherscan.io/address/0xaC0104Cca91D167873B8601d2e71EB3D4D8c33e0",
        "coingeckoId": "crowns"
      }
    },
    {
      "chainId": 101,
      "address": "4811JP9i35zgAxSFZjGXQwew6xd1qSBE4xdMFik2J14Z",
      "symbol": "wROOM",
      "name": "OptionRoom Token (Wormhole)",
      "decimals": 9,
      "logoURI": "https://raw.githubusercontent.com/solana-labs/token-list/main/assets/mainnet/4811JP9i35zgAxSFZjGXQwew6xd1qSBE4xdMFik2J14Z/logo.png",
      "tags": [
        "wrapped",
        "wormhole"
      ],
      "extensions": {
        "address": "0xAd4f86a25bbc20FfB751f2FAC312A0B4d8F88c64",
        "bridgeContract": "https://etherscan.io/address/0xf92cD566Ea4864356C5491c177A430C222d7e678",
        "assetContract": "https://etherscan.io/address/0xAd4f86a25bbc20FfB751f2FAC312A0B4d8F88c64",
        "coingeckoId": "option-room"
      }
    },
    {
      "chainId": 101,
      "address": "2VAdvHWMpzMnDYYn64MgqLNpGQ19iCiusCet8JLMtxU5",
      "symbol": "wYOP",
      "name": "YOP (Wormhole)",
      "decimals": 8,
      "logoURI": "https://raw.githubusercontent.com/solana-labs/token-list/main/assets/mainnet/2VAdvHWMpzMnDYYn64MgqLNpGQ19iCiusCet8JLMtxU5/logo.png",
      "tags": [
        "wrapped",
        "wormhole"
      ],
      "extensions": {
        "address": "0xAE1eaAE3F627AAca434127644371b67B18444051",
        "bridgeContract": "https://etherscan.io/address/0xf92cD566Ea4864356C5491c177A430C222d7e678",
        "assetContract": "https://etherscan.io/address/0xAE1eaAE3F627AAca434127644371b67B18444051",
        "coingeckoId": "yield-optimization-platform"
      }
    },
    {
      "chainId": 101,
      "address": "AKiTcEWZarsnUbKkwQVRjJni5eqwiNeBQsJ3nrADacT4",
      "symbol": "wLGCY",
      "name": "LGCY Network (Wormhole)",
      "decimals": 9,
      "logoURI": "https://raw.githubusercontent.com/solana-labs/token-list/main/assets/mainnet/AKiTcEWZarsnUbKkwQVRjJni5eqwiNeBQsJ3nrADacT4/logo.png",
      "tags": [
        "wrapped",
        "wormhole"
      ],
      "extensions": {
        "address": "0xaE697F994Fc5eBC000F8e22EbFfeE04612f98A0d",
        "bridgeContract": "https://etherscan.io/address/0xf92cD566Ea4864356C5491c177A430C222d7e678",
        "assetContract": "https://etherscan.io/address/0xaE697F994Fc5eBC000F8e22EbFfeE04612f98A0d",
        "coingeckoId": "lgcy-network"
      }
    },
    {
      "chainId": 101,
      "address": "4kPHTMfSD1k3SytAMKEVRWH5ip6WD5U52tC5q6TuXUNU",
      "symbol": "wRFuel",
      "name": "Rio Fuel Token (Wormhole)",
      "decimals": 9,
      "logoURI": "https://raw.githubusercontent.com/solana-labs/token-list/main/assets/mainnet/4kPHTMfSD1k3SytAMKEVRWH5ip6WD5U52tC5q6TuXUNU/logo.png",
      "tags": [
        "wrapped",
        "wormhole"
      ],
      "extensions": {
        "address": "0xaf9f549774ecEDbD0966C52f250aCc548D3F36E5",
        "bridgeContract": "https://etherscan.io/address/0xf92cD566Ea4864356C5491c177A430C222d7e678",
        "assetContract": "https://etherscan.io/address/0xaf9f549774ecEDbD0966C52f250aCc548D3F36E5",
        "coingeckoId": "rio-defi"
      }
    },
    {
      "chainId": 101,
      "address": "E1w2uKRsVJeDf1Qqbk7DDKEDe7NCYwh8ySgqCaEZ4BTC",
      "symbol": "wMAHA",
      "name": "MahaDAO (Wormhole)",
      "decimals": 9,
      "logoURI": "https://raw.githubusercontent.com/solana-labs/token-list/main/assets/mainnet/E1w2uKRsVJeDf1Qqbk7DDKEDe7NCYwh8ySgqCaEZ4BTC/logo.png",
      "tags": [
        "wrapped",
        "wormhole"
      ],
      "extensions": {
        "address": "0xB4d930279552397bbA2ee473229f89Ec245bc365",
        "bridgeContract": "https://etherscan.io/address/0xf92cD566Ea4864356C5491c177A430C222d7e678",
        "assetContract": "https://etherscan.io/address/0xB4d930279552397bbA2ee473229f89Ec245bc365",
        "coingeckoId": "mahadao"
      }
    },
    {
      "chainId": 101,
      "address": "4psmnTirimNyPEPEZtkQkdEPJagTXS3a7wsu1XN9MYK3",
      "symbol": "wRPL",
      "name": "Rocket Pool (Wormhole)",
      "decimals": 9,
      "logoURI": "https://raw.githubusercontent.com/solana-labs/token-list/main/assets/mainnet/4psmnTirimNyPEPEZtkQkdEPJagTXS3a7wsu1XN9MYK3/logo.png",
      "tags": [
        "wrapped",
        "wormhole"
      ],
      "extensions": {
        "address": "0xB4EFd85c19999D84251304bDA99E90B92300Bd93",
        "bridgeContract": "https://etherscan.io/address/0xf92cD566Ea4864356C5491c177A430C222d7e678",
        "assetContract": "https://etherscan.io/address/0xB4EFd85c19999D84251304bDA99E90B92300Bd93",
        "coingeckoId": "rocket-pool"
      }
    },
    {
      "chainId": 101,
      "address": "FrhQauNRm7ecom9FRprNcyz58agDe5ujAbAtA9NG6jtU",
      "symbol": "wNEXO",
      "name": "Nexo (Wormhole)",
      "decimals": 9,
      "logoURI": "https://raw.githubusercontent.com/solana-labs/token-list/main/assets/mainnet/FrhQauNRm7ecom9FRprNcyz58agDe5ujAbAtA9NG6jtU/logo.png",
      "tags": [
        "wrapped",
        "wormhole"
      ],
      "extensions": {
        "address": "0xB62132e35a6c13ee1EE0f84dC5d40bad8d815206",
        "bridgeContract": "https://etherscan.io/address/0xf92cD566Ea4864356C5491c177A430C222d7e678",
        "assetContract": "https://etherscan.io/address/0xB62132e35a6c13ee1EE0f84dC5d40bad8d815206",
        "coingeckoId": "nexo"
      }
    },
    {
      "chainId": 101,
      "address": "6G7X1B2f9F7KWcHxS66mn3ax6VPE2UMZud44RX3BzfVo",
      "symbol": "BEHZAT",
      "name": "Behzat Token",
      "decimals": 9,
      "logoURI": "https://raw.githubusercontent.com/solana-labs/token-list/main/assets/mainnet/6G7X1B2f9F7KWcHxS66mn3ax6VPE2UMZud44RX3BzfVo/logo.png",
      "tags": [
        "Token"
      ],
      "extensions": {
        "twitter": "https://twitter.com/BehzatToken"
      }
    },
    {
      "chainId": 101,
      "address": "AoU75vwpnWEVvfarxRALjzRc8vS9UdDhRMkwoDimt9ss",
      "symbol": "wSFI",
      "name": "Spice (Wormhole)",
      "decimals": 9,
      "logoURI": "https://raw.githubusercontent.com/solana-labs/token-list/main/assets/mainnet/AoU75vwpnWEVvfarxRALjzRc8vS9UdDhRMkwoDimt9ss/logo.png",
      "tags": [
        "wrapped",
        "wormhole"
      ],
      "extensions": {
        "address": "0xb753428af26E81097e7fD17f40c88aaA3E04902c",
        "bridgeContract": "https://etherscan.io/address/0xf92cD566Ea4864356C5491c177A430C222d7e678",
        "assetContract": "https://etherscan.io/address/0xb753428af26E81097e7fD17f40c88aaA3E04902c",
        "coingeckoId": "saffron-finance"
      }
    },
    {
      "chainId": 101,
      "address": "CRZuALvCYjPLB65WFLHh9JkmPWK5C81TXpy2aEEaCjr3",
      "symbol": "wSTBZ",
      "name": "Stabilize Token (Wormhole)",
      "decimals": 9,
      "logoURI": "https://raw.githubusercontent.com/solana-labs/token-list/main/assets/mainnet/CRZuALvCYjPLB65WFLHh9JkmPWK5C81TXpy2aEEaCjr3/logo.png",
      "tags": [
        "wrapped",
        "wormhole"
      ],
      "extensions": {
        "address": "0xB987D48Ed8f2C468D52D6405624EADBa5e76d723",
        "bridgeContract": "https://etherscan.io/address/0xf92cD566Ea4864356C5491c177A430C222d7e678",
        "assetContract": "https://etherscan.io/address/0xB987D48Ed8f2C468D52D6405624EADBa5e76d723",
        "coingeckoId": "stabilize"
      }
    },
    {
      "chainId": 101,
      "address": "HPYXGSdAwyK5GwmuivL8gDdUVRChtgXq6SRat44k4Pat",
      "symbol": "wBAL",
      "name": "Balancer (Wormhole)",
      "decimals": 9,
      "logoURI": "https://raw.githubusercontent.com/solana-labs/token-list/main/assets/mainnet/HPYXGSdAwyK5GwmuivL8gDdUVRChtgXq6SRat44k4Pat/logo.png",
      "tags": [
        "wrapped",
        "wormhole"
      ],
      "extensions": {
        "address": "0xba100000625a3754423978a60c9317c58a424e3D",
        "bridgeContract": "https://etherscan.io/address/0xf92cD566Ea4864356C5491c177A430C222d7e678",
        "assetContract": "https://etherscan.io/address/0xba100000625a3754423978a60c9317c58a424e3D",
        "coingeckoId": "balancer"
      }
    },
    {
      "chainId": 101,
      "address": "AV7NgJV2BsgEukzUTrcUMz3LD37xLcLtygFig5WJ3kQN",
      "symbol": "wBAND",
      "name": "BandToken (Wormhole)",
      "decimals": 9,
      "logoURI": "https://raw.githubusercontent.com/solana-labs/token-list/main/assets/mainnet/AV7NgJV2BsgEukzUTrcUMz3LD37xLcLtygFig5WJ3kQN/logo.png",
      "tags": [
        "wrapped",
        "wormhole"
      ],
      "extensions": {
        "address": "0xBA11D00c5f74255f56a5E366F4F77f5A186d7f55",
        "bridgeContract": "https://etherscan.io/address/0xf92cD566Ea4864356C5491c177A430C222d7e678",
        "assetContract": "https://etherscan.io/address/0xBA11D00c5f74255f56a5E366F4F77f5A186d7f55",
        "coingeckoId": "band-protocol"
      }
    },
    {
      "chainId": 101,
      "address": "4obZok5FFUcQXQoV39hhcqk9xSmo4WnP9wnrNCk1g5BC",
      "symbol": "wSWFL",
      "name": "Swapfolio (Wormhole)",
      "decimals": 9,
      "logoURI": "https://raw.githubusercontent.com/solana-labs/token-list/main/assets/mainnet/4obZok5FFUcQXQoV39hhcqk9xSmo4WnP9wnrNCk1g5BC/logo.png",
      "tags": [
        "wrapped",
        "wormhole"
      ],
      "extensions": {
        "address": "0xBa21Ef4c9f433Ede00badEFcC2754B8E74bd538A",
        "bridgeContract": "https://etherscan.io/address/0xf92cD566Ea4864356C5491c177A430C222d7e678",
        "assetContract": "https://etherscan.io/address/0xBa21Ef4c9f433Ede00badEFcC2754B8E74bd538A",
        "coingeckoId": "swapfolio"
      }
    },
    {
      "chainId": 101,
      "address": "HCP8hGKS6fUGfTA1tQxBKzbXuQk7yktzz71pY8LXVJyR",
      "symbol": "wLRC",
      "name": "LoopringCoin V2 (Wormhole)",
      "decimals": 9,
      "logoURI": "https://raw.githubusercontent.com/solana-labs/token-list/main/assets/mainnet/HCP8hGKS6fUGfTA1tQxBKzbXuQk7yktzz71pY8LXVJyR/logo.png",
      "tags": [
        "wrapped",
        "wormhole"
      ],
      "extensions": {
        "address": "0xBBbbCA6A901c926F240b89EacB641d8Aec7AEafD",
        "bridgeContract": "https://etherscan.io/address/0xf92cD566Ea4864356C5491c177A430C222d7e678",
        "assetContract": "https://etherscan.io/address/0xBBbbCA6A901c926F240b89EacB641d8Aec7AEafD",
        "coingeckoId": "loopring"
      }
    },
    {
      "chainId": 101,
      "address": "9sNArcS6veh7DLEo7Y1ZSbBCYtkuPVE6S3HhVrcWR2Zw",
      "symbol": "wPERP",
      "name": "Perpetual (Wormhole)",
      "decimals": 9,
      "logoURI": "https://raw.githubusercontent.com/solana-labs/token-list/main/assets/mainnet/9sNArcS6veh7DLEo7Y1ZSbBCYtkuPVE6S3HhVrcWR2Zw/logo.png",
      "tags": [
        "wrapped",
        "wormhole"
      ],
      "extensions": {
        "address": "0xbC396689893D065F41bc2C6EcbeE5e0085233447",
        "bridgeContract": "https://etherscan.io/address/0xf92cD566Ea4864356C5491c177A430C222d7e678",
        "assetContract": "https://etherscan.io/address/0xbC396689893D065F41bc2C6EcbeE5e0085233447",
        "coingeckoId": "perpetual-protocol"
      }
    },
    {
      "chainId": 101,
      "address": "3XnhArdJydrpbr9Nbj8wNUaozPL9WAo9YDyNWakhTm9X",
      "symbol": "wCOMP",
      "name": "Compound (Wormhole)",
      "decimals": 9,
      "logoURI": "https://raw.githubusercontent.com/solana-labs/token-list/main/assets/mainnet/3XnhArdJydrpbr9Nbj8wNUaozPL9WAo9YDyNWakhTm9X/logo.png",
      "tags": [
        "wrapped",
        "wormhole"
      ],
      "extensions": {
        "address": "0xc00e94Cb662C3520282E6f5717214004A7f26888",
        "bridgeContract": "https://etherscan.io/address/0xf92cD566Ea4864356C5491c177A430C222d7e678",
        "assetContract": "https://etherscan.io/address/0xc00e94Cb662C3520282E6f5717214004A7f26888",
        "coingeckoId": "compound-governance-token"
      }
    },
    {
      "chainId": 101,
      "address": "CPLNm9UMKfiJKiySQathV99yeSgTVjPDZx4ucFrbp2MD",
      "symbol": "wSNX",
      "name": "Synthetix Network Token (Wormhole)",
      "decimals": 9,
      "logoURI": "https://raw.githubusercontent.com/solana-labs/token-list/main/assets/mainnet/CPLNm9UMKfiJKiySQathV99yeSgTVjPDZx4ucFrbp2MD/logo.png",
      "tags": [
        "wrapped",
        "wormhole"
      ],
      "extensions": {
        "address": "0xC011a73ee8576Fb46F5E1c5751cA3B9Fe0af2a6F",
        "bridgeContract": "https://etherscan.io/address/0xf92cD566Ea4864356C5491c177A430C222d7e678",
        "assetContract": "https://etherscan.io/address/0xC011a73ee8576Fb46F5E1c5751cA3B9Fe0af2a6F",
        "coingeckoId": "havven"
      }
    },
    {
      "chainId": 101,
      "address": "D6eVKSfLdioqo2zG8LbQYFU2gf66FrjKA7afCYNo1GHt",
      "symbol": "wDUCK",
      "name": "DLP Duck Token (Wormhole)",
      "decimals": 9,
      "logoURI": "https://raw.githubusercontent.com/solana-labs/token-list/main/assets/mainnet/D6eVKSfLdioqo2zG8LbQYFU2gf66FrjKA7afCYNo1GHt/logo.png",
      "tags": [
        "wrapped",
        "wormhole"
      ],
      "extensions": {
        "address": "0xC0bA369c8Db6eB3924965e5c4FD0b4C1B91e305F",
        "bridgeContract": "https://etherscan.io/address/0xf92cD566Ea4864356C5491c177A430C222d7e678",
        "assetContract": "https://etherscan.io/address/0xC0bA369c8Db6eB3924965e5c4FD0b4C1B91e305F",
        "coingeckoId": "dlp-duck-token"
      }
    },
    {
      "chainId": 101,
      "address": "9PwPi3DAf9Dy4Y6qJmUzF6fX9CjNwScBidsYqJmcApF8",
      "symbol": "wCHAIN",
      "name": "Chain Games (Wormhole)",
      "decimals": 9,
      "logoURI": "https://raw.githubusercontent.com/solana-labs/token-list/main/assets/mainnet/9PwPi3DAf9Dy4Y6qJmUzF6fX9CjNwScBidsYqJmcApF8/logo.png",
      "tags": [
        "wrapped",
        "wormhole"
      ],
      "extensions": {
        "address": "0xC4C2614E694cF534D407Ee49F8E44D125E4681c4",
        "bridgeContract": "https://etherscan.io/address/0xf92cD566Ea4864356C5491c177A430C222d7e678",
        "assetContract": "https://etherscan.io/address/0xC4C2614E694cF534D407Ee49F8E44D125E4681c4",
        "coingeckoId": "chain-games"
      }
    },
    {
      "chainId": 101,
      "address": "BmxZ1pghpcoyT7aykj7D1o4AxWirTqvD7zD2tNngjirT",
      "symbol": "wGRT",
      "name": "Graph Token (Wormhole)",
      "decimals": 9,
      "logoURI": "https://raw.githubusercontent.com/solana-labs/token-list/main/assets/mainnet/BmxZ1pghpcoyT7aykj7D1o4AxWirTqvD7zD2tNngjirT/logo.png",
      "tags": [
        "wrapped",
        "wormhole"
      ],
      "extensions": {
        "address": "0xc944E90C64B2c07662A292be6244BDf05Cda44a7",
        "bridgeContract": "https://etherscan.io/address/0xf92cD566Ea4864356C5491c177A430C222d7e678",
        "assetContract": "https://etherscan.io/address/0xc944E90C64B2c07662A292be6244BDf05Cda44a7",
        "coingeckoId": "the-graph"
      }
    },
    {
      "chainId": 101,
      "address": "FMr15arp651N6fR2WEL36pCMBnFecHcN6wDxne2Vf3SK",
      "symbol": "wROOT",
      "name": "RootKit (Wormhole)",
      "decimals": 9,
      "logoURI": "https://raw.githubusercontent.com/solana-labs/token-list/main/assets/mainnet/FMr15arp651N6fR2WEL36pCMBnFecHcN6wDxne2Vf3SK/logo.png",
      "tags": [
        "wrapped",
        "wormhole"
      ],
      "extensions": {
        "address": "0xCb5f72d37685C3D5aD0bB5F982443BC8FcdF570E",
        "bridgeContract": "https://etherscan.io/address/0xf92cD566Ea4864356C5491c177A430C222d7e678",
        "assetContract": "https://etherscan.io/address/0xCb5f72d37685C3D5aD0bB5F982443BC8FcdF570E",
        "coingeckoId": "rootkit"
      }
    },
    {
      "chainId": 101,
      "address": "E9X7rKAGfSh1gsHC6qh5MVLkDzRcT64KQbjzvHnc5zEq",
      "symbol": "wSWAP",
      "name": "TrustSwap Token (Wormhole)",
      "decimals": 9,
      "logoURI": "https://raw.githubusercontent.com/solana-labs/token-list/main/assets/mainnet/E9X7rKAGfSh1gsHC6qh5MVLkDzRcT64KQbjzvHnc5zEq/logo.png",
      "tags": [
        "wrapped",
        "wormhole"
      ],
      "extensions": {
        "address": "0xCC4304A31d09258b0029eA7FE63d032f52e44EFe",
        "bridgeContract": "https://etherscan.io/address/0xf92cD566Ea4864356C5491c177A430C222d7e678",
        "assetContract": "https://etherscan.io/address/0xCC4304A31d09258b0029eA7FE63d032f52e44EFe",
        "coingeckoId": "trustswap"
      }
    },
    {
      "chainId": 101,
      "address": "5NEENV1mNvu7MfNNtKuGSDC8zoNStq1tuLkDXFtv6rZd",
      "symbol": "wTVK",
      "name": "Terra Virtua Kolect (Wormhole)",
      "decimals": 9,
      "logoURI": "https://raw.githubusercontent.com/solana-labs/token-list/main/assets/mainnet/5NEENV1mNvu7MfNNtKuGSDC8zoNStq1tuLkDXFtv6rZd/logo.png",
      "tags": [
        "wrapped",
        "wormhole"
      ],
      "extensions": {
        "address": "0xd084B83C305daFD76AE3E1b4E1F1fe2eCcCb3988",
        "bridgeContract": "https://etherscan.io/address/0xf92cD566Ea4864356C5491c177A430C222d7e678",
        "assetContract": "https://etherscan.io/address/0xd084B83C305daFD76AE3E1b4E1F1fe2eCcCb3988",
        "coingeckoId": "terra-virtua-kolect"
      }
    },
    {
      "chainId": 101,
      "address": "5ZXLGj7onpitgtREJNYb51DwDPddvqV1YLC8jn2sgz48",
      "symbol": "wOMG",
      "name": "OMG Network (Wormhole)",
      "decimals": 9,
      "logoURI": "https://raw.githubusercontent.com/solana-labs/token-list/main/assets/mainnet/5ZXLGj7onpitgtREJNYb51DwDPddvqV1YLC8jn2sgz48/logo.png",
      "tags": [
        "wrapped",
        "wormhole"
      ],
      "extensions": {
        "address": "0xd26114cd6EE289AccF82350c8d8487fedB8A0C07",
        "bridgeContract": "https://etherscan.io/address/0xf92cD566Ea4864356C5491c177A430C222d7e678",
        "assetContract": "https://etherscan.io/address/0xd26114cd6EE289AccF82350c8d8487fedB8A0C07",
        "coingeckoId": "omisego"
      }
    },
    {
      "chainId": 101,
      "address": "2Xf2yAXJfg82sWwdLUo2x9mZXy6JCdszdMZkcF1Hf4KV",
      "symbol": "wLUNA",
      "name": "Wrapped LUNA Token (Wormhole)",
      "decimals": 9,
      "logoURI": "https://raw.githubusercontent.com/solana-labs/token-list/main/assets/mainnet/2Xf2yAXJfg82sWwdLUo2x9mZXy6JCdszdMZkcF1Hf4KV/logo.png",
      "tags": [
        "wrapped",
        "wormhole"
      ],
      "extensions": {
        "address": "0xd2877702675e6cEb975b4A1dFf9fb7BAF4C91ea9",
        "bridgeContract": "https://etherscan.io/address/0xf92cD566Ea4864356C5491c177A430C222d7e678",
        "assetContract": "https://etherscan.io/address/0xd2877702675e6cEb975b4A1dFf9fb7BAF4C91ea9",
        "coingeckoId": "wrapped-terra"
      }
    },
    {
      "chainId": 101,
      "address": "5Ro6JxJ4NjSTEppdX2iXUYgWkAEF1dcs9gqMX99E2vkL",
      "symbol": "wBONDLY",
      "name": "Bondly Token (Wormhole)",
      "decimals": 9,
      "logoURI": "https://raw.githubusercontent.com/solana-labs/token-list/main/assets/mainnet/5Ro6JxJ4NjSTEppdX2iXUYgWkAEF1dcs9gqMX99E2vkL/logo.png",
      "tags": [
        "wrapped",
        "wormhole"
      ],
      "extensions": {
        "address": "0xD2dDa223b2617cB616c1580db421e4cFAe6a8a85",
        "bridgeContract": "https://etherscan.io/address/0xf92cD566Ea4864356C5491c177A430C222d7e678",
        "assetContract": "https://etherscan.io/address/0xD2dDa223b2617cB616c1580db421e4cFAe6a8a85",
        "coingeckoId": "bondly"
      }
    },
    {
      "chainId": 101,
      "address": "5jFzUEqWLnvGvKWb1Pji9nWVYy5vLG2saoXCyVNWEdEi",
      "symbol": "wDETS",
      "name": "Dextrust (Wormhole)",
      "decimals": 9,
      "logoURI": "https://raw.githubusercontent.com/solana-labs/token-list/main/assets/mainnet/5jFzUEqWLnvGvKWb1Pji9nWVYy5vLG2saoXCyVNWEdEi/logo.png",
      "tags": [
        "wrapped",
        "wormhole"
      ],
      "extensions": {
        "address": "0xd379700999F4805Ce80aa32DB46A94dF64561108",
        "bridgeContract": "https://etherscan.io/address/0xf92cD566Ea4864356C5491c177A430C222d7e678",
        "assetContract": "https://etherscan.io/address/0xd379700999F4805Ce80aa32DB46A94dF64561108",
        "coingeckoId": "dextrust"
      }
    },
    {
      "chainId": 101,
      "address": "BV5tm1uCRWQCQKNgQVFnkseqAjxpmbJkRCXvzFWBdgMp",
      "symbol": "wAMPL",
      "name": "Ampleforth (Wormhole)",
      "decimals": 9,
      "logoURI": "https://raw.githubusercontent.com/solana-labs/token-list/main/assets/mainnet/BV5tm1uCRWQCQKNgQVFnkseqAjxpmbJkRCXvzFWBdgMp/logo.png",
      "tags": [
        "wrapped",
        "wormhole"
      ],
      "extensions": {
        "address": "0xD46bA6D942050d489DBd938a2C909A5d5039A161",
        "bridgeContract": "https://etherscan.io/address/0xf92cD566Ea4864356C5491c177A430C222d7e678",
        "assetContract": "https://etherscan.io/address/0xD46bA6D942050d489DBd938a2C909A5d5039A161",
        "coingeckoId": "ampleforth"
      }
    },
    {
      "chainId": 101,
      "address": "2PSvGigDY4MVUmv51bBiARBMcHBtXcUBnx5V9BwWbbi2",
      "symbol": "wPOLK",
      "name": "Polkamarkets (Wormhole)",
      "decimals": 9,
      "logoURI": "https://raw.githubusercontent.com/solana-labs/token-list/main/assets/mainnet/2PSvGigDY4MVUmv51bBiARBMcHBtXcUBnx5V9BwWbbi2/logo.png",
      "tags": [
        "wrapped",
        "wormhole"
      ],
      "extensions": {
        "address": "0xD478161C952357F05f0292B56012Cd8457F1cfbF",
        "bridgeContract": "https://etherscan.io/address/0xf92cD566Ea4864356C5491c177A430C222d7e678",
        "assetContract": "https://etherscan.io/address/0xD478161C952357F05f0292B56012Cd8457F1cfbF",
        "coingeckoId": "polkamarkets"
      }
    },
    {
      "chainId": 101,
      "address": "ApmXkxXCASdxRf3Ln6Ni7oAZ7E6CX1CcJAD8A5qBdhSm",
      "symbol": "wCRV",
      "name": "Curve DAO Token (Wormhole)",
      "decimals": 9,
      "logoURI": "https://raw.githubusercontent.com/solana-labs/token-list/main/assets/mainnet/ApmXkxXCASdxRf3Ln6Ni7oAZ7E6CX1CcJAD8A5qBdhSm/logo.png",
      "tags": [
        "wrapped",
        "wormhole"
      ],
      "extensions": {
        "address": "0xD533a949740bb3306d119CC777fa900bA034cd52",
        "bridgeContract": "https://etherscan.io/address/0xf92cD566Ea4864356C5491c177A430C222d7e678",
        "assetContract": "https://etherscan.io/address/0xD533a949740bb3306d119CC777fa900bA034cd52",
        "coingeckoId": "curve-dao-token"
      }
    },
    {
      "chainId": 101,
      "address": "DWECGzR56MruYJyo5g5QpoxZbFoydt3oWUkkDsVhxXzs",
      "symbol": "wMEME",
      "name": "MEME (Wormhole)",
      "decimals": 8,
      "logoURI": "https://raw.githubusercontent.com/solana-labs/token-list/main/assets/mainnet/DWECGzR56MruYJyo5g5QpoxZbFoydt3oWUkkDsVhxXzs/logo.png",
      "tags": [
        "wrapped",
        "wormhole"
      ],
      "extensions": {
        "address": "0xD5525D397898e5502075Ea5E830d8914f6F0affe",
        "bridgeContract": "https://etherscan.io/address/0xf92cD566Ea4864356C5491c177A430C222d7e678",
        "assetContract": "https://etherscan.io/address/0xD5525D397898e5502075Ea5E830d8914f6F0affe",
        "coingeckoId": "degenerator"
      }
    },
    {
      "chainId": 101,
      "address": "3Y2wTtM4kCX8uUSLrKJ8wpajCu1C9LaWWAd7b7Nb2BDw",
      "symbol": "wEXNT",
      "name": "ExNetwork Community Token (Wormhole)",
      "decimals": 9,
      "logoURI": "https://raw.githubusercontent.com/solana-labs/token-list/main/assets/mainnet/3Y2wTtM4kCX8uUSLrKJ8wpajCu1C9LaWWAd7b7Nb2BDw/logo.png",
      "tags": [
        "wrapped",
        "wormhole"
      ],
      "extensions": {
        "address": "0xD6c67B93a7b248dF608a653d82a100556144c5DA",
        "bridgeContract": "https://etherscan.io/address/0xf92cD566Ea4864356C5491c177A430C222d7e678",
        "assetContract": "https://etherscan.io/address/0xD6c67B93a7b248dF608a653d82a100556144c5DA",
        "coingeckoId": "exnetwork-token"
      }
    },
    {
      "chainId": 101,
      "address": "9w97GdWUYYaamGwdKMKZgGzPduZJkiFizq4rz5CPXRv2",
      "symbol": "wUSDT",
      "name": "Tether USD (Wormhole)",
      "decimals": 6,
      "logoURI": "https://raw.githubusercontent.com/solana-labs/token-list/main/assets/mainnet/9w97GdWUYYaamGwdKMKZgGzPduZJkiFizq4rz5CPXRv2/logo.png",
      "tags": [
        "wrapped",
        "wormhole"
      ],
      "extensions": {
        "address": "0xdAC17F958D2ee523a2206206994597C13D831ec7",
        "bridgeContract": "https://etherscan.io/address/0xf92cD566Ea4864356C5491c177A430C222d7e678",
        "assetContract": "https://etherscan.io/address/0xdAC17F958D2ee523a2206206994597C13D831ec7",
        "coingeckoId": "tether"
      }
    },
    {
      "chainId": 101,
      "address": "CqWSJtkMMY16q9QLnQxktM1byzVHGRr8b6LCPuZnEeiL",
      "symbol": "wYLD",
      "name": "Yield (Wormhole)",
      "decimals": 9,
      "logoURI": "https://raw.githubusercontent.com/solana-labs/token-list/main/assets/mainnet/CqWSJtkMMY16q9QLnQxktM1byzVHGRr8b6LCPuZnEeiL/logo.png",
      "tags": [
        "wrapped",
        "wormhole"
      ],
      "extensions": {
        "address": "0xDcB01cc464238396E213a6fDd933E36796eAfF9f",
        "bridgeContract": "https://etherscan.io/address/0xf92cD566Ea4864356C5491c177A430C222d7e678",
        "assetContract": "https://etherscan.io/address/0xDcB01cc464238396E213a6fDd933E36796eAfF9f",
        "coingeckoId": "yield"
      }
    },
    {
      "chainId": 101,
      "address": "26ZzQVGZruwcZPs2sqb8n9ojKt2cviUjHcMjstFtK6ow",
      "symbol": "wKNC",
      "name": "Kyber Network Crystal (Wormhole)",
      "decimals": 9,
      "logoURI": "https://raw.githubusercontent.com/solana-labs/token-list/main/assets/mainnet/26ZzQVGZruwcZPs2sqb8n9ojKt2cviUjHcMjstFtK6ow/logo.png",
      "tags": [
        "wrapped",
        "wormhole"
      ],
      "extensions": {
        "address": "0xdd974D5C2e2928deA5F71b9825b8b646686BD200",
        "bridgeContract": "https://etherscan.io/address/0xf92cD566Ea4864356C5491c177A430C222d7e678",
        "assetContract": "https://etherscan.io/address/0xdd974D5C2e2928deA5F71b9825b8b646686BD200",
        "coingeckoId": "kyber-network"
      }
    },
    {
      "chainId": 101,
      "address": "HHoHTtntq2kiBPENyVM1DTP7pNrkBXX2Jye29PSyz3qf",
      "symbol": "wCOTI",
      "name": "COTI Token (Wormhole)",
      "decimals": 9,
      "logoURI": "https://raw.githubusercontent.com/solana-labs/token-list/main/assets/mainnet/HHoHTtntq2kiBPENyVM1DTP7pNrkBXX2Jye29PSyz3qf/logo.png",
      "tags": [
        "wrapped",
        "wormhole"
      ],
      "extensions": {
        "address": "0xDDB3422497E61e13543BeA06989C0789117555c5",
        "bridgeContract": "https://etherscan.io/address/0xf92cD566Ea4864356C5491c177A430C222d7e678",
        "assetContract": "https://etherscan.io/address/0xDDB3422497E61e13543BeA06989C0789117555c5",
        "coingeckoId": "coti"
      }
    },
    {
      "chainId": 101,
      "address": "4sEpUsJ6uJZYi6A2da8EGjKPacRSqYJaPJffPnTqoWVv",
      "symbol": "wINJ",
      "name": "Injective Token (Wormhole)",
      "decimals": 9,
      "logoURI": "https://raw.githubusercontent.com/solana-labs/token-list/main/assets/mainnet/4sEpUsJ6uJZYi6A2da8EGjKPacRSqYJaPJffPnTqoWVv/logo.png",
      "tags": [
        "wrapped",
        "wormhole"
      ],
      "extensions": {
        "address": "0xe28b3B32B6c345A34Ff64674606124Dd5Aceca30",
        "bridgeContract": "https://etherscan.io/address/0xf92cD566Ea4864356C5491c177A430C222d7e678",
        "assetContract": "https://etherscan.io/address/0xe28b3B32B6c345A34Ff64674606124Dd5Aceca30",
        "coingeckoId": "injective-protocol"
      }
    },
    {
      "chainId": 101,
      "address": "G2jrxYSoCSzmohxERa2JzSJMuRM4kiNvRA3DnCv7Lzcz",
      "symbol": "wZRX",
      "name": "0x Protocol Token (Wormhole)",
      "decimals": 9,
      "logoURI": "https://raw.githubusercontent.com/solana-labs/token-list/main/assets/mainnet/G2jrxYSoCSzmohxERa2JzSJMuRM4kiNvRA3DnCv7Lzcz/logo.png",
      "tags": [
        "wrapped",
        "wormhole"
      ],
      "extensions": {
        "address": "0xE41d2489571d322189246DaFA5ebDe1F4699F498",
        "bridgeContract": "https://etherscan.io/address/0xf92cD566Ea4864356C5491c177A430C222d7e678",
        "assetContract": "https://etherscan.io/address/0xE41d2489571d322189246DaFA5ebDe1F4699F498",
        "coingeckoId": "0x"
      }
    },
    {
      "chainId": 101,
      "address": "3bkBFHyof411hGBdcsiM1KSDdErw63Xoj3eLB8yNknB4",
      "symbol": "wSUPER",
      "name": "SuperFarm (Wormhole)",
      "decimals": 9,
      "logoURI": "https://raw.githubusercontent.com/solana-labs/token-list/main/assets/mainnet/3bkBFHyof411hGBdcsiM1KSDdErw63Xoj3eLB8yNknB4/logo.png",
      "tags": [
        "wrapped",
        "wormhole"
      ],
      "extensions": {
        "address": "0xe53EC727dbDEB9E2d5456c3be40cFF031AB40A55",
        "bridgeContract": "https://etherscan.io/address/0xf92cD566Ea4864356C5491c177A430C222d7e678",
        "assetContract": "https://etherscan.io/address/0xe53EC727dbDEB9E2d5456c3be40cFF031AB40A55",
        "coingeckoId": "superfarm"
      }
    },
    {
      "chainId": 101,
      "address": "7kkkoa1MB93ELm3vjvyC8GJ65G7eEgLhfaHU58riJUCx",
      "symbol": "waEth",
      "name": "aEthereum (Wormhole)",
      "decimals": 9,
      "logoURI": "https://raw.githubusercontent.com/solana-labs/token-list/main/assets/mainnet/7kkkoa1MB93ELm3vjvyC8GJ65G7eEgLhfaHU58riJUCx/logo.png",
      "tags": [
        "wrapped",
        "wormhole"
      ],
      "extensions": {
        "address": "0xE95A203B1a91a908F9B9CE46459d101078c2c3cb",
        "bridgeContract": "https://etherscan.io/address/0xf92cD566Ea4864356C5491c177A430C222d7e678",
        "assetContract": "https://etherscan.io/address/0xE95A203B1a91a908F9B9CE46459d101078c2c3cb",
        "coingeckoId": "ankreth"
      }
    },
    {
      "chainId": 101,
      "address": "F48zUwoQMzgCTf5wihwz8GPN23gdcoVMiT227APqA6hC",
      "symbol": "wSURF",
      "name": "SURF.Finance (Wormhole)",
      "decimals": 9,
      "logoURI": "https://raw.githubusercontent.com/solana-labs/token-list/main/assets/mainnet/F48zUwoQMzgCTf5wihwz8GPN23gdcoVMiT227APqA6hC/logo.png",
      "tags": [
        "wrapped",
        "wormhole"
      ],
      "extensions": {
        "address": "0xEa319e87Cf06203DAe107Dd8E5672175e3Ee976c",
        "bridgeContract": "https://etherscan.io/address/0xf92cD566Ea4864356C5491c177A430C222d7e678",
        "assetContract": "https://etherscan.io/address/0xEa319e87Cf06203DAe107Dd8E5672175e3Ee976c",
        "coingeckoId": "surf-finance"
      }
    },
    {
      "chainId": 101,
      "address": "EK6iyvvqvQtsWYcySrZVHkXjCLX494r9PhnDWJaX1CPu",
      "symbol": "wrenBTC",
      "name": "renBTC (Wormhole)",
      "decimals": 8,
      "logoURI": "https://raw.githubusercontent.com/solana-labs/token-list/main/assets/mainnet/EK6iyvvqvQtsWYcySrZVHkXjCLX494r9PhnDWJaX1CPu/logo.png",
      "tags": [
        "wrapped",
        "wormhole"
      ],
      "extensions": {
        "address": "0xEB4C2781e4ebA804CE9a9803C67d0893436bB27D",
        "bridgeContract": "https://etherscan.io/address/0xf92cD566Ea4864356C5491c177A430C222d7e678",
        "assetContract": "https://etherscan.io/address/0xEB4C2781e4ebA804CE9a9803C67d0893436bB27D",
        "coingeckoId": "renbtc"
      }
    },
    {
      "chainId": 101,
      "address": "B2m4B527oLo5WFWLgy2MitP66azhEW2puaazUAuvNgqZ",
      "symbol": "wDMG",
      "name": "DMM: Governance (Wormhole)",
      "decimals": 9,
      "logoURI": "https://raw.githubusercontent.com/solana-labs/token-list/main/assets/mainnet/B2m4B527oLo5WFWLgy2MitP66azhEW2puaazUAuvNgqZ/logo.png",
      "tags": [
        "wrapped",
        "wormhole"
      ],
      "extensions": {
        "address": "0xEd91879919B71bB6905f23af0A68d231EcF87b14",
        "bridgeContract": "https://etherscan.io/address/0xf92cD566Ea4864356C5491c177A430C222d7e678",
        "assetContract": "https://etherscan.io/address/0xEd91879919B71bB6905f23af0A68d231EcF87b14",
        "coingeckoId": "dmm-governance"
      }
    },
    {
      "chainId": 101,
      "address": "H3iuZNRwaqPsnGUGU5YkDwTU3hQMkzC32hxDko8EtzZw",
      "symbol": "wHEZ",
      "name": "Hermez Network Token (Wormhole)",
      "decimals": 9,
      "logoURI": "https://raw.githubusercontent.com/solana-labs/token-list/main/assets/mainnet/H3iuZNRwaqPsnGUGU5YkDwTU3hQMkzC32hxDko8EtzZw/logo.png",
      "tags": [
        "wrapped",
        "wormhole"
      ],
      "extensions": {
        "address": "0xEEF9f339514298C6A857EfCfC1A762aF84438dEE",
        "bridgeContract": "https://etherscan.io/address/0xf92cD566Ea4864356C5491c177A430C222d7e678",
        "assetContract": "https://etherscan.io/address/0xEEF9f339514298C6A857EfCfC1A762aF84438dEE",
        "coingeckoId": "hermez-network-token"
      }
    },
    {
      "chainId": 101,
      "address": "DL7873Hud4eMdGScQFD7vrbC6fzWAMQ2LMuoZSn4zUry",
      "symbol": "wRLY",
      "name": "Rally (Wormhole)",
      "decimals": 9,
      "logoURI": "https://raw.githubusercontent.com/solana-labs/token-list/main/assets/mainnet/DL7873Hud4eMdGScQFD7vrbC6fzWAMQ2LMuoZSn4zUry/logo.png",
      "tags": [
        "wrapped",
        "wormhole"
      ],
      "extensions": {
        "address": "0xf1f955016EcbCd7321c7266BccFB96c68ea5E49b",
        "bridgeContract": "https://etherscan.io/address/0xf92cD566Ea4864356C5491c177A430C222d7e678",
        "assetContract": "https://etherscan.io/address/0xf1f955016EcbCd7321c7266BccFB96c68ea5E49b",
        "coingeckoId": "rally-2"
      }
    },
    {
      "chainId": 101,
      "address": "3N89w9KPUVYUK5MMGNY8yMXhrr89QQ1RQPJxVnQHgMdd",
      "symbol": "wYf-DAI",
      "name": "YfDAI.finance (Wormhole)",
      "decimals": 9,
      "logoURI": "https://raw.githubusercontent.com/solana-labs/token-list/main/assets/mainnet/3N89w9KPUVYUK5MMGNY8yMXhrr89QQ1RQPJxVnQHgMdd/logo.png",
      "tags": [
        "wrapped",
        "wormhole"
      ],
      "extensions": {
        "address": "0xf4CD3d3Fda8d7Fd6C5a500203e38640A70Bf9577",
        "bridgeContract": "https://etherscan.io/address/0xf92cD566Ea4864356C5491c177A430C222d7e678",
        "assetContract": "https://etherscan.io/address/0xf4CD3d3Fda8d7Fd6C5a500203e38640A70Bf9577",
        "coingeckoId": "yfdai-finance"
      }
    },
    {
      "chainId": 101,
      "address": "8ArKbnnDiq8eRR8hZ1eULMjd2iMAD8AqwyVJRAX7mHQo",
      "symbol": "wFCL",
      "name": "Fractal Protocol Token (Wormhole)",
      "decimals": 9,
      "logoURI": "https://raw.githubusercontent.com/solana-labs/token-list/main/assets/mainnet/8ArKbnnDiq8eRR8hZ1eULMjd2iMAD8AqwyVJRAX7mHQo/logo.png",
      "tags": [
        "wrapped",
        "wormhole"
      ],
      "extensions": {
        "address": "0xF4d861575ecC9493420A3f5a14F85B13f0b50EB3",
        "bridgeContract": "https://etherscan.io/address/0xf92cD566Ea4864356C5491c177A430C222d7e678",
        "assetContract": "https://etherscan.io/address/0xF4d861575ecC9493420A3f5a14F85B13f0b50EB3",
        "coingeckoId": "fractal"
      }
    },
    {
      "chainId": 101,
      "address": "ZWGxcTgJCNGQqZn6vFdknwj4AFFsYRZ4SDJuhRn3J1T",
      "symbol": "wAXS",
      "name": "Axie Infinity (Wormhole)",
      "decimals": 9,
      "logoURI": "https://raw.githubusercontent.com/solana-labs/token-list/main/assets/mainnet/ZWGxcTgJCNGQqZn6vFdknwj4AFFsYRZ4SDJuhRn3J1T/logo.png",
      "tags": [
        "wrapped",
        "wormhole"
      ],
      "extensions": {
        "address": "0xF5D669627376EBd411E34b98F19C868c8ABA5ADA",
        "bridgeContract": "https://etherscan.io/address/0xf92cD566Ea4864356C5491c177A430C222d7e678",
        "assetContract": "https://etherscan.io/address/0xF5D669627376EBd411E34b98F19C868c8ABA5ADA",
        "coingeckoId": "axie-infinity"
      }
    },
    {
      "chainId": 101,
      "address": "PEjUEMHFRtfajio8YHKZdUruW1vTzGmz6F7NngjYuou",
      "symbol": "wENJ",
      "name": "Enjin Coin (Wormhole)",
      "decimals": 9,
      "logoURI": "https://raw.githubusercontent.com/solana-labs/token-list/main/assets/mainnet/PEjUEMHFRtfajio8YHKZdUruW1vTzGmz6F7NngjYuou/logo.png",
      "tags": [
        "wrapped",
        "wormhole"
      ],
      "extensions": {
        "address": "0xF629cBd94d3791C9250152BD8dfBDF380E2a3B9c",
        "bridgeContract": "https://etherscan.io/address/0xf92cD566Ea4864356C5491c177A430C222d7e678",
        "assetContract": "https://etherscan.io/address/0xF629cBd94d3791C9250152BD8dfBDF380E2a3B9c",
        "coingeckoId": "enjincoin"
      }
    },
    {
      "chainId": 101,
      "address": "2cW5deMKeR97C7csq1aMMWUa5RNWkpQFz8tumxk4ZV8w",
      "symbol": "wYLD",
      "name": "Yield (Wormhole)",
      "decimals": 9,
      "logoURI": "https://raw.githubusercontent.com/solana-labs/token-list/main/assets/mainnet/2cW5deMKeR97C7csq1aMMWUa5RNWkpQFz8tumxk4ZV8w/logo.png",
      "tags": [
        "wrapped",
        "wormhole"
      ],
      "extensions": {
        "address": "0xF94b5C5651c888d928439aB6514B93944eEE6F48",
        "bridgeContract": "https://etherscan.io/address/0xf92cD566Ea4864356C5491c177A430C222d7e678",
        "assetContract": "https://etherscan.io/address/0xF94b5C5651c888d928439aB6514B93944eEE6F48",
        "coingeckoId": "yield-app"
      }
    },
    {
      "chainId": 101,
      "address": "FR5qPX4gbKHPyKMK7Cey6dHZ7wtqmqRogYPJo6bpd5Uw",
      "symbol": "wDDIM",
      "name": "DuckDaoDime (Wormhole)",
      "decimals": 9,
      "logoURI": "https://raw.githubusercontent.com/solana-labs/token-list/main/assets/mainnet/FR5qPX4gbKHPyKMK7Cey6dHZ7wtqmqRogYPJo6bpd5Uw/logo.png",
      "tags": [
        "wrapped",
        "wormhole"
      ],
      "extensions": {
        "address": "0xFbEEa1C75E4c4465CB2FCCc9c6d6afe984558E20",
        "bridgeContract": "https://etherscan.io/address/0xf92cD566Ea4864356C5491c177A430C222d7e678",
        "assetContract": "https://etherscan.io/address/0xFbEEa1C75E4c4465CB2FCCc9c6d6afe984558E20",
        "coingeckoId": "duckdaodime"
      }
    },
    {
      "chainId": 101,
      "address": "8HCWFQA2GsA6Nm2L5jidM3mus7NeeQ8wp1ri3XFF9WWH",
      "symbol": "wRARI",
      "name": "Rarible (Wormhole)",
      "decimals": 9,
      "logoURI": "https://raw.githubusercontent.com/solana-labs/token-list/main/assets/mainnet/8HCWFQA2GsA6Nm2L5jidM3mus7NeeQ8wp1ri3XFF9WWH/logo.png",
      "tags": [
        "wrapped",
        "wormhole"
      ],
      "extensions": {
        "address": "0xFca59Cd816aB1eaD66534D82bc21E7515cE441CF",
        "bridgeContract": "https://etherscan.io/address/0xf92cD566Ea4864356C5491c177A430C222d7e678",
        "assetContract": "https://etherscan.io/address/0xFca59Cd816aB1eaD66534D82bc21E7515cE441CF",
        "coingeckoId": "rarible"
      }
    },
    {
      "chainId": 101,
      "address": "Egrv6hURf5o68xJ1AGYeRv8RNj2nXJVuSoA5wwiSALcN",
      "symbol": "wAMP",
      "name": "Amp (Wormhole)",
      "decimals": 9,
      "logoURI": "https://raw.githubusercontent.com/solana-labs/token-list/main/assets/mainnet/Egrv6hURf5o68xJ1AGYeRv8RNj2nXJVuSoA5wwiSALcN/logo.png",
      "tags": [
        "wrapped",
        "wormhole"
      ],
      "extensions": {
        "address": "0xfF20817765cB7f73d4bde2e66e067E58D11095C2",
        "bridgeContract": "https://etherscan.io/address/0xf92cD566Ea4864356C5491c177A430C222d7e678",
        "assetContract": "https://etherscan.io/address/0xfF20817765cB7f73d4bde2e66e067E58D11095C2",
        "coingeckoId": "amp-token"
      }
    },
    {
      "chainId": 101,
      "address": "GXMaB6jm5cdoQgb65YpkEu61eDYtod3PuVwYYXdZZJ9r",
      "symbol": "wFSW",
      "name": "FalconSwap Token (Wormhole)",
      "decimals": 9,
      "logoURI": "https://raw.githubusercontent.com/solana-labs/token-list/main/assets/mainnet/GXMaB6jm5cdoQgb65YpkEu61eDYtod3PuVwYYXdZZJ9r/logo.png",
      "tags": [
        "wrapped",
        "wormhole"
      ],
      "extensions": {
        "address": "0xfffffffFf15AbF397dA76f1dcc1A1604F45126DB",
        "bridgeContract": "https://etherscan.io/address/0xf92cD566Ea4864356C5491c177A430C222d7e678",
        "assetContract": "https://etherscan.io/address/0xfffffffFf15AbF397dA76f1dcc1A1604F45126DB",
        "coingeckoId": "fsw-token"
      }
    },
    {
      "chainId": 101,
      "address": "AJ1W9A9N9dEMdVyoDiam2rV44gnBm2csrPDP7xqcapgX",
      "symbol": "wBUSD",
      "name": "Binance USD (Wormhole)",
      "decimals": 9,
      "logoURI": "https://raw.githubusercontent.com/solana-labs/token-list/main/assets/mainnet/AJ1W9A9N9dEMdVyoDiam2rV44gnBm2csrPDP7xqcapgX/logo.png",
      "tags": [
        "wrapped",
        "wormhole"
      ],
      "extensions": {
        "address": "0x4Fabb145d64652a948d72533023f6E7A623C7C53",
        "bridgeContract": "https://etherscan.io/address/0xf92cD566Ea4864356C5491c177A430C222d7e678",
        "assetContract": "https://etherscan.io/address/0x4Fabb145d64652a948d72533023f6E7A623C7C53",
        "coingeckoId": "binance-usd"
      }
    },
    {
      "chainId": 101,
      "address": "2VmKuXMwdzouMndWcK7BK2951tBEtYVmGsdU4dXbjyaY",
      "symbol": "waDAI",
      "name": "Aave Interest bearing DAI (Wormhole)",
      "decimals": 9,
      "logoURI": "https://raw.githubusercontent.com/solana-labs/token-list/main/assets/mainnet/2VmKuXMwdzouMndWcK7BK2951tBEtYVmGsdU4dXbjyaY/logo.svg",
      "tags": [
        "wrapped",
        "wormhole"
      ],
      "extensions": {
        "address": "0xfC1E690f61EFd961294b3e1Ce3313fBD8aa4f85d",
        "bridgeContract": "https://etherscan.io/address/0xf92cD566Ea4864356C5491c177A430C222d7e678",
        "assetContract": "https://etherscan.io/address/0xfC1E690f61EFd961294b3e1Ce3313fBD8aa4f85d",
        "coingeckoId": "aave-dai-v1"
      }
    },
    {
      "chainId": 101,
      "address": "AXvWVviBmySSdghmuomYHqYB3AZn7NmAWrHYHKKPJxoL",
      "symbol": "waTUSD",
      "name": "Aave Interest bearing TUSD (Wormhole)",
      "decimals": 9,
      "logoURI": "https://raw.githubusercontent.com/solana-labs/token-list/main/assets/mainnet/AXvWVviBmySSdghmuomYHqYB3AZn7NmAWrHYHKKPJxoL/logo.svg",
      "tags": [
        "wrapped",
        "wormhole"
      ],
      "extensions": {
        "address": "0x4DA9b813057D04BAef4e5800E36083717b4a0341",
        "bridgeContract": "https://etherscan.io/address/0xf92cD566Ea4864356C5491c177A430C222d7e678",
        "assetContract": "https://etherscan.io/address/0x4DA9b813057D04BAef4e5800E36083717b4a0341",
        "coingeckoId": "aave-tusd-v1"
      }
    },
    {
      "chainId": 101,
      "address": "AkaisFPmasQYZUJsZLD9wPEo2KA7aCRqyRawX18ZRzGr",
      "symbol": "waUSDC",
      "name": "Aave Interest bearing USDC (Wormhole)",
      "decimals": 6,
      "logoURI": "https://raw.githubusercontent.com/solana-labs/token-list/main/assets/mainnet/AkaisFPmasQYZUJsZLD9wPEo2KA7aCRqyRawX18ZRzGr/logo.svg",
      "tags": [
        "wrapped",
        "wormhole"
      ],
      "extensions": {
        "address": "0x9bA00D6856a4eDF4665BcA2C2309936572473B7E",
        "bridgeContract": "https://etherscan.io/address/0xf92cD566Ea4864356C5491c177A430C222d7e678",
        "assetContract": "https://etherscan.io/address/0x9bA00D6856a4eDF4665BcA2C2309936572473B7E",
        "coingeckoId": "aave-usdc-v1"
      }
    },
    {
      "chainId": 101,
      "address": "FZfQtWMoTQ51Z4jxvHfmFcqj4862u9GzmugBnZUuWqR5",
      "symbol": "waUSDT",
      "name": "Aave Interest bearing USDT (Wormhole)",
      "decimals": 6,
      "logoURI": "https://raw.githubusercontent.com/solana-labs/token-list/main/assets/mainnet/FZfQtWMoTQ51Z4jxvHfmFcqj4862u9GzmugBnZUuWqR5/logo.svg",
      "tags": [
        "wrapped",
        "wormhole"
      ],
      "extensions": {
        "address": "0x71fc860F7D3A592A4a98740e39dB31d25db65ae8",
        "bridgeContract": "https://etherscan.io/address/0xf92cD566Ea4864356C5491c177A430C222d7e678",
        "assetContract": "https://etherscan.io/address/0x71fc860F7D3A592A4a98740e39dB31d25db65ae8",
        "coingeckoId": "aave-usdt-v1"
      }
    },
    {
      "chainId": 101,
      "address": "BMrbF8DZ9U5KGdJ4F2MJbH5d6KPi5FQVp7EqmLrhDe1f",
      "symbol": "waSUSD",
      "name": "Aave Interest bearing SUSD (Wormhole)",
      "decimals": 9,
      "logoURI": "https://raw.githubusercontent.com/solana-labs/token-list/main/assets/mainnet/BMrbF8DZ9U5KGdJ4F2MJbH5d6KPi5FQVp7EqmLrhDe1f/logo.svg",
      "tags": [
        "wrapped",
        "wormhole"
      ],
      "extensions": {
        "address": "0x625aE63000f46200499120B906716420bd059240",
        "bridgeContract": "https://etherscan.io/address/0xf92cD566Ea4864356C5491c177A430C222d7e678",
        "assetContract": "https://etherscan.io/address/0x625aE63000f46200499120B906716420bd059240",
        "coingeckoId": "aave-susd-v1"
      }
    },
    {
      "chainId": 101,
      "address": "Fzx4N1xJPDZENAhrAaH79k2izT9CFbfnDEcpcWjiusdY",
      "symbol": "waLEND",
      "name": "Aave Interest bearing LEND (Wormhole)",
      "decimals": 9,
      "logoURI": "https://raw.githubusercontent.com/solana-labs/token-list/main/assets/mainnet/Fzx4N1xJPDZENAhrAaH79k2izT9CFbfnDEcpcWjiusdY/logo.svg",
      "tags": [
        "wrapped",
        "wormhole"
      ],
      "extensions": {
        "address": "0x7D2D3688Df45Ce7C552E19c27e007673da9204B8",
        "bridgeContract": "https://etherscan.io/address/0xf92cD566Ea4864356C5491c177A430C222d7e678",
        "assetContract": "https://etherscan.io/address/0x7D2D3688Df45Ce7C552E19c27e007673da9204B8"
      }
    },
    {
      "chainId": 101,
      "address": "GCdDiVgZnkWCAnGktUsjhoho2CHab9JfrRy3Q5W51zvC",
      "symbol": "waBAT",
      "name": "Aave Interest bearing BAT (Wormhole)",
      "decimals": 9,
      "logoURI": "https://raw.githubusercontent.com/solana-labs/token-list/main/assets/mainnet/GCdDiVgZnkWCAnGktUsjhoho2CHab9JfrRy3Q5W51zvC/logo.svg",
      "tags": [
        "wrapped",
        "wormhole"
      ],
      "extensions": {
        "address": "0xE1BA0FB44CCb0D11b80F92f4f8Ed94CA3fF51D00",
        "bridgeContract": "https://etherscan.io/address/0xf92cD566Ea4864356C5491c177A430C222d7e678",
        "assetContract": "https://etherscan.io/address/0xE1BA0FB44CCb0D11b80F92f4f8Ed94CA3fF51D00",
        "coingeckoId": "aave-bat-v1"
      }
    },
    {
      "chainId": 101,
      "address": "FBrfFh7fb7xKfyBMJA32KufMjEkgSgY4AuzLXFKdJFRj",
      "symbol": "waETH",
      "name": "Aave Interest bearing ETH (Wormhole)",
      "decimals": 9,
      "logoURI": "https://raw.githubusercontent.com/solana-labs/token-list/main/assets/mainnet/FBrfFh7fb7xKfyBMJA32KufMjEkgSgY4AuzLXFKdJFRj/logo.svg",
      "tags": [
        "wrapped",
        "wormhole"
      ],
      "extensions": {
        "address": "0x3a3A65aAb0dd2A17E3F1947bA16138cd37d08c04",
        "bridgeContract": "https://etherscan.io/address/0xf92cD566Ea4864356C5491c177A430C222d7e678",
        "assetContract": "https://etherscan.io/address/0x3a3A65aAb0dd2A17E3F1947bA16138cd37d08c04",
        "coingeckoId": "aave-eth-v1"
      }
    },
    {
      "chainId": 101,
      "address": "Adp88WrQDgExPTu26DdBnbN2ffWMkXLxwqzjTdfRQiJi",
      "symbol": "waLINK",
      "name": "Aave Interest bearing LINK (Wormhole)",
      "decimals": 9,
      "logoURI": "https://raw.githubusercontent.com/solana-labs/token-list/main/assets/mainnet/Adp88WrQDgExPTu26DdBnbN2ffWMkXLxwqzjTdfRQiJi/logo.svg",
      "tags": [
        "wrapped",
        "wormhole"
      ],
      "extensions": {
        "address": "0xA64BD6C70Cb9051F6A9ba1F163Fdc07E0DfB5F84",
        "bridgeContract": "https://etherscan.io/address/0xf92cD566Ea4864356C5491c177A430C222d7e678",
        "assetContract": "https://etherscan.io/address/0xA64BD6C70Cb9051F6A9ba1F163Fdc07E0DfB5F84",
        "coingeckoId": "aave-link-v1"
      }
    },
    {
      "chainId": 101,
      "address": "3p67dqghWn6reQcVCqNBkufrpU1gtA1ZRAYja6GMXySG",
      "symbol": "waKNC",
      "name": "Aave Interest bearing KNC (Wormhole)",
      "decimals": 9,
      "logoURI": "https://raw.githubusercontent.com/solana-labs/token-list/main/assets/mainnet/3p67dqghWn6reQcVCqNBkufrpU1gtA1ZRAYja6GMXySG/logo.svg",
      "tags": [
        "wrapped",
        "wormhole"
      ],
      "extensions": {
        "address": "0x9D91BE44C06d373a8a226E1f3b146956083803eB",
        "bridgeContract": "https://etherscan.io/address/0xf92cD566Ea4864356C5491c177A430C222d7e678",
        "assetContract": "https://etherscan.io/address/0x9D91BE44C06d373a8a226E1f3b146956083803eB",
        "coingeckoId": "aave-knc-v1"
      }
    },
    {
      "chainId": 101,
      "address": "A4qYX1xuewaBL9SeZnwA3We6MhG8TYcTceHAJpk7Etdt",
      "symbol": "waREP",
      "name": "Aave Interest bearing REP (Wormhole)",
      "decimals": 9,
      "logoURI": "https://raw.githubusercontent.com/solana-labs/token-list/main/assets/mainnet/A4qYX1xuewaBL9SeZnwA3We6MhG8TYcTceHAJpk7Etdt/logo.svg",
      "tags": [
        "wrapped",
        "wormhole"
      ],
      "extensions": {
        "address": "0x71010A9D003445aC60C4e6A7017c1E89A477B438",
        "bridgeContract": "https://etherscan.io/address/0xf92cD566Ea4864356C5491c177A430C222d7e678",
        "assetContract": "https://etherscan.io/address/0x71010A9D003445aC60C4e6A7017c1E89A477B438"
      }
    },
    {
      "chainId": 101,
      "address": "3iTtcKUVa5ouzwNZFc3SasuAKkY2ZuMxLERRcWfxQVN3",
      "symbol": "waMKR",
      "name": "Aave Interest bearing MKR (Wormhole)",
      "decimals": 9,
      "logoURI": "https://raw.githubusercontent.com/solana-labs/token-list/main/assets/mainnet/3iTtcKUVa5ouzwNZFc3SasuAKkY2ZuMxLERRcWfxQVN3/logo.svg",
      "tags": [
        "wrapped",
        "wormhole"
      ],
      "extensions": {
        "address": "0x7deB5e830be29F91E298ba5FF1356BB7f8146998",
        "bridgeContract": "https://etherscan.io/address/0xf92cD566Ea4864356C5491c177A430C222d7e678",
        "assetContract": "https://etherscan.io/address/0x7deB5e830be29F91E298ba5FF1356BB7f8146998",
        "coingeckoId": "aave-mkr-v1"
      }
    },
    {
      "chainId": 101,
      "address": "EMS6TrCU8uBMumZukRSShGS1yzHGqYd3S8hW2sYULX3T",
      "symbol": "waMANA",
      "name": "Aave Interest bearing MANA (Wormhole)",
      "decimals": 9,
      "logoURI": "https://raw.githubusercontent.com/solana-labs/token-list/main/assets/mainnet/EMS6TrCU8uBMumZukRSShGS1yzHGqYd3S8hW2sYULX3T/logo.svg",
      "tags": [
        "wrapped",
        "wormhole"
      ],
      "extensions": {
        "address": "0x6FCE4A401B6B80ACe52baAefE4421Bd188e76F6f",
        "bridgeContract": "https://etherscan.io/address/0xf92cD566Ea4864356C5491c177A430C222d7e678",
        "assetContract": "https://etherscan.io/address/0x6FCE4A401B6B80ACe52baAefE4421Bd188e76F6f",
        "coingeckoId": "aave-mana-v1"
      }
    },
    {
      "chainId": 101,
      "address": "qhqzfH7AjeukUgqyPXncWHFXTBebFNu5QQUrzhJaLB4",
      "symbol": "waZRX",
      "name": "Aave Interest bearing ZRX (Wormhole)",
      "decimals": 9,
      "logoURI": "https://raw.githubusercontent.com/solana-labs/token-list/main/assets/mainnet/qhqzfH7AjeukUgqyPXncWHFXTBebFNu5QQUrzhJaLB4/logo.svg",
      "tags": [
        "wrapped",
        "wormhole"
      ],
      "extensions": {
        "address": "0x6Fb0855c404E09c47C3fBCA25f08d4E41f9F062f",
        "bridgeContract": "https://etherscan.io/address/0xf92cD566Ea4864356C5491c177A430C222d7e678",
        "assetContract": "https://etherscan.io/address/0x6Fb0855c404E09c47C3fBCA25f08d4E41f9F062f",
        "coingeckoId": "aave-zrx-v1"
      }
    },
    {
      "chainId": 101,
      "address": "FeU2J26AfMqh2mh7Cf4Lw1HRueAvAkZYxGr8njFNMeQ2",
      "symbol": "waSNX",
      "name": "Aave Interest bearing SNX (Wormhole)",
      "decimals": 9,
      "logoURI": "https://raw.githubusercontent.com/solana-labs/token-list/main/assets/mainnet/FeU2J26AfMqh2mh7Cf4Lw1HRueAvAkZYxGr8njFNMeQ2/logo.png",
      "tags": [
        "wrapped",
        "wormhole"
      ],
      "extensions": {
        "address": "0x328C4c80BC7aCa0834Db37e6600A6c49E12Da4DE",
        "bridgeContract": "https://etherscan.io/address/0xf92cD566Ea4864356C5491c177A430C222d7e678",
        "assetContract": "https://etherscan.io/address/0x328C4c80BC7aCa0834Db37e6600A6c49E12Da4DE",
        "coingeckoId": "aave-snx-v1"
      }
    },
    {
      "chainId": 101,
      "address": "GveRVvWTUH1s26YxyjUnXh1J5mMdu5crC2K2uQy26KXi",
      "symbol": "waWBTC",
      "name": "Aave Interest bearing WBTC (Wormhole)",
      "decimals": 8,
      "logoURI": "https://raw.githubusercontent.com/solana-labs/token-list/main/assets/mainnet/GveRVvWTUH1s26YxyjUnXh1J5mMdu5crC2K2uQy26KXi/logo.svg",
      "tags": [
        "wrapped",
        "wormhole"
      ],
      "extensions": {
        "address": "0xFC4B8ED459e00e5400be803A9BB3954234FD50e3",
        "bridgeContract": "https://etherscan.io/address/0xf92cD566Ea4864356C5491c177A430C222d7e678",
        "assetContract": "https://etherscan.io/address/0xFC4B8ED459e00e5400be803A9BB3954234FD50e3",
        "coingeckoId": "aave-wbtc-v1"
      }
    },
    {
      "chainId": 101,
      "address": "F2WgoHLwV4pfxN4WrUs2q6KkmFCsNorGYQ82oaPNUFLP",
      "symbol": "waBUSD",
      "name": "Aave Interest bearing Binance USD (Wormhole)",
      "decimals": 9,
      "logoURI": "https://raw.githubusercontent.com/solana-labs/token-list/main/assets/mainnet/F2WgoHLwV4pfxN4WrUs2q6KkmFCsNorGYQ82oaPNUFLP/logo.svg",
      "tags": [
        "wrapped",
        "wormhole"
      ],
      "extensions": {
        "address": "0x6Ee0f7BB50a54AB5253dA0667B0Dc2ee526C30a8",
        "bridgeContract": "https://etherscan.io/address/0xf92cD566Ea4864356C5491c177A430C222d7e678",
        "assetContract": "https://etherscan.io/address/0x6Ee0f7BB50a54AB5253dA0667B0Dc2ee526C30a8",
        "coingeckoId": "aave-busd-v1"
      }
    },
    {
      "chainId": 101,
      "address": "3rNUQJgvfZ5eFsZvCkvdYcbd9ZzS6YmtwQsoUTFKmVd4",
      "symbol": "waENJ",
      "name": "Aave Interest bearing ENJ (Wormhole)",
      "decimals": 9,
      "logoURI": "https://raw.githubusercontent.com/solana-labs/token-list/main/assets/mainnet/3rNUQJgvfZ5eFsZvCkvdYcbd9ZzS6YmtwQsoUTFKmVd4/logo.svg",
      "tags": [
        "wrapped",
        "wormhole"
      ],
      "extensions": {
        "address": "0x712DB54daA836B53Ef1EcBb9c6ba3b9Efb073F40",
        "bridgeContract": "https://etherscan.io/address/0xf92cD566Ea4864356C5491c177A430C222d7e678",
        "assetContract": "https://etherscan.io/address/0x712DB54daA836B53Ef1EcBb9c6ba3b9Efb073F40",
        "coingeckoId": "aave-enj-v1"
      }
    },
    {
      "chainId": 101,
      "address": "BHh8nyDwdUG4uyyQYNqGXGLHPyb83R6Y2fqJrNVKtTsT",
      "symbol": "waREN",
      "name": "Aave Interest bearing REN (Wormhole)",
      "decimals": 9,
      "logoURI": "https://raw.githubusercontent.com/solana-labs/token-list/main/assets/mainnet/BHh8nyDwdUG4uyyQYNqGXGLHPyb83R6Y2fqJrNVKtTsT/logo.png",
      "tags": [
        "wrapped",
        "wormhole"
      ],
      "extensions": {
        "address": "0x69948cC03f478B95283F7dbf1CE764d0fc7EC54C",
        "bridgeContract": "https://etherscan.io/address/0xf92cD566Ea4864356C5491c177A430C222d7e678",
        "assetContract": "https://etherscan.io/address/0x69948cC03f478B95283F7dbf1CE764d0fc7EC54C",
        "coingeckoId": "aave-ren-v1"
      }
    },
    {
      "chainId": 101,
      "address": "EE58FVYG1UoY6Givy3K3GSRde9sHMj6X1BnocHBtd3sz",
      "symbol": "waYFI",
      "name": "Aave Interest bearing YFI (Wormhole)",
      "decimals": 9,
      "logoURI": "https://raw.githubusercontent.com/solana-labs/token-list/main/assets/mainnet/EE58FVYG1UoY6Givy3K3GSRde9sHMj6X1BnocHBtd3sz/logo.png",
      "tags": [
        "wrapped",
        "wormhole"
      ],
      "extensions": {
        "address": "0x12e51E77DAAA58aA0E9247db7510Ea4B46F9bEAd",
        "bridgeContract": "https://etherscan.io/address/0xf92cD566Ea4864356C5491c177A430C222d7e678",
        "assetContract": "https://etherscan.io/address/0x12e51E77DAAA58aA0E9247db7510Ea4B46F9bEAd",
        "coingeckoId": "ayfi"
      }
    },
    {
      "chainId": 101,
      "address": "8aYsiHR6oVTAcFUzdXDhaPkgRbn4QYRCkdk3ATmAmY4p",
      "symbol": "waAAVE",
      "name": "Aave Interest bearing Aave Token (Wormhole)",
      "decimals": 9,
      "logoURI": "https://raw.githubusercontent.com/solana-labs/token-list/main/assets/mainnet/8aYsiHR6oVTAcFUzdXDhaPkgRbn4QYRCkdk3ATmAmY4p/logo.svg",
      "tags": [
        "wrapped",
        "wormhole"
      ],
      "extensions": {
        "address": "0xba3D9687Cf50fE253cd2e1cFeEdE1d6787344Ed5",
        "bridgeContract": "https://etherscan.io/address/0xf92cD566Ea4864356C5491c177A430C222d7e678",
        "assetContract": "https://etherscan.io/address/0xba3D9687Cf50fE253cd2e1cFeEdE1d6787344Ed5"
      }
    },
    {
      "chainId": 101,
      "address": "8kwCLkWbv4qTJPcbSV65tWdQmjURjBGRSv6VtC1JTiL8",
      "symbol": "waUNI",
      "name": "Aave Interest bearing Uniswap (Wormhole)",
      "decimals": 9,
      "logoURI": "https://raw.githubusercontent.com/solana-labs/token-list/main/assets/mainnet/8kwCLkWbv4qTJPcbSV65tWdQmjURjBGRSv6VtC1JTiL8/logo.png",
      "tags": [
        "wrapped",
        "wormhole"
      ],
      "extensions": {
        "address": "0xB124541127A0A657f056D9Dd06188c4F1b0e5aab",
        "bridgeContract": "https://etherscan.io/address/0xf92cD566Ea4864356C5491c177A430C222d7e678",
        "assetContract": "https://etherscan.io/address/0xB124541127A0A657f056D9Dd06188c4F1b0e5aab"
      }
    },
    {
      "chainId": 101,
      "address": "9NDu1wdjZ7GiY7foAXhia9h1wQU45oTUzyMZKJ31V7JA",
      "symbol": "wstkAAVE",
      "name": "Staked Aave (Wormhole)",
      "decimals": 9,
      "logoURI": "https://raw.githubusercontent.com/solana-labs/token-list/main/assets/mainnet/9NDu1wdjZ7GiY7foAXhia9h1wQU45oTUzyMZKJ31V7JA/logo.png",
      "tags": [
        "wrapped",
        "wormhole"
      ],
      "extensions": {
        "address": "0x4da27a545c0c5B758a6BA100e3a049001de870f5",
        "bridgeContract": "https://etherscan.io/address/0xf92cD566Ea4864356C5491c177A430C222d7e678",
        "assetContract": "https://etherscan.io/address/0x4da27a545c0c5B758a6BA100e3a049001de870f5"
      }
    },
    {
      "chainId": 101,
      "address": "GNQ1Goajm3Za8uC1Eptt2yfsrbnkZh2eMJoqxg54sj3o",
      "symbol": "wUniDAIETH",
      "name": "Uniswap DAI LP (Wormhole)",
      "decimals": 9,
      "logoURI": "https://raw.githubusercontent.com/solana-labs/token-list/main/assets/mainnet/GNQ1Goajm3Za8uC1Eptt2yfsrbnkZh2eMJoqxg54sj3o/logo.png",
      "tags": [
        "wrapped",
        "wormhole"
      ],
      "extensions": {
        "address": "0x2a1530C4C41db0B0b2bB646CB5Eb1A67b7158667",
        "bridgeContract": "https://etherscan.io/address/0xf92cD566Ea4864356C5491c177A430C222d7e678",
        "assetContract": "https://etherscan.io/address/0x2a1530C4C41db0B0b2bB646CB5Eb1A67b7158667"
      }
    },
    {
      "chainId": 101,
      "address": "7NFin546WNvWkhtfftfY77z8C1TrxLbUcKmw5TpHGGtC",
      "symbol": "wUniUSDCETH",
      "name": "Uniswap USDC LP (Wormhole)",
      "decimals": 9,
      "logoURI": "https://raw.githubusercontent.com/solana-labs/token-list/main/assets/mainnet/7NFin546WNvWkhtfftfY77z8C1TrxLbUcKmw5TpHGGtC/logo.png",
      "tags": [
        "wrapped",
        "wormhole"
      ],
      "extensions": {
        "address": "0x97deC872013f6B5fB443861090ad931542878126",
        "bridgeContract": "https://etherscan.io/address/0xf92cD566Ea4864356C5491c177A430C222d7e678",
        "assetContract": "https://etherscan.io/address/0x97deC872013f6B5fB443861090ad931542878126"
      }
    },
    {
      "chainId": 101,
      "address": "7gersKTtU65ERNBNTZKjYgKf7HypR7PDMprcuhQJChaq",
      "symbol": "wUnisETHETH",
      "name": "Uniswap sETH LP (Wormhole)",
      "decimals": 9,
      "logoURI": "https://raw.githubusercontent.com/solana-labs/token-list/main/assets/mainnet/7gersKTtU65ERNBNTZKjYgKf7HypR7PDMprcuhQJChaq/logo.png",
      "tags": [
        "wrapped",
        "wormhole"
      ],
      "extensions": {
        "address": "0xe9Cf7887b93150D4F2Da7dFc6D502B216438F244",
        "bridgeContract": "https://etherscan.io/address/0xf92cD566Ea4864356C5491c177A430C222d7e678",
        "assetContract": "https://etherscan.io/address/0xe9Cf7887b93150D4F2Da7dFc6D502B216438F244"
      }
    },
    {
      "chainId": 101,
      "address": "4aqNtSCr77eiEZJ9u9BhPErjEMju6FFdLeBKkE1pdxuK",
      "symbol": "wUniLENDETH",
      "name": "Uniswap LEND LP (Wormhole)",
      "decimals": 9,
      "logoURI": "https://raw.githubusercontent.com/solana-labs/token-list/main/assets/mainnet/4aqNtSCr77eiEZJ9u9BhPErjEMju6FFdLeBKkE1pdxuK/logo.png",
      "tags": [
        "wrapped",
        "wormhole"
      ],
      "extensions": {
        "address": "0xcaA7e4656f6A2B59f5f99c745F91AB26D1210DCe",
        "bridgeContract": "https://etherscan.io/address/0xf92cD566Ea4864356C5491c177A430C222d7e678",
        "assetContract": "https://etherscan.io/address/0xcaA7e4656f6A2B59f5f99c745F91AB26D1210DCe"
      }
    },
    {
      "chainId": 101,
      "address": "FDdoYCHwFghBSbnN6suvFR3VFw6kAzfhfGpkAQAGPLC3",
      "symbol": "wUniMKRETH",
      "name": "Uniswap MKR LP (Wormhole)",
      "decimals": 9,
      "logoURI": "https://raw.githubusercontent.com/solana-labs/token-list/main/assets/mainnet/FDdoYCHwFghBSbnN6suvFR3VFw6kAzfhfGpkAQAGPLC3/logo.png",
      "tags": [
        "wrapped",
        "wormhole"
      ],
      "extensions": {
        "address": "0x2C4Bd064b998838076fa341A83d007FC2FA50957",
        "bridgeContract": "https://etherscan.io/address/0xf92cD566Ea4864356C5491c177A430C222d7e678",
        "assetContract": "https://etherscan.io/address/0x2C4Bd064b998838076fa341A83d007FC2FA50957"
      }
    },
    {
      "chainId": 101,
      "address": "FSSTfbb1vh1TRe8Ja64hC65QTc7pPUhwHh5uTAWj5haH",
      "symbol": "wUniLINKETH",
      "name": "Uniswap LINK LP (Wormhole)",
      "decimals": 9,
      "logoURI": "https://raw.githubusercontent.com/solana-labs/token-list/main/assets/mainnet/FSSTfbb1vh1TRe8Ja64hC65QTc7pPUhwHh5uTAWj5haH/logo.png",
      "tags": [
        "wrapped",
        "wormhole"
      ],
      "extensions": {
        "address": "0xF173214C720f58E03e194085B1DB28B50aCDeeaD",
        "bridgeContract": "https://etherscan.io/address/0xf92cD566Ea4864356C5491c177A430C222d7e678",
        "assetContract": "https://etherscan.io/address/0xF173214C720f58E03e194085B1DB28B50aCDeeaD"
      }
    },
    {
      "chainId": 101,
      "address": "Aci9xBGywrgBxQoFnL6LCoCYuX5k6AqaYhimgSZ1Fhrk",
      "symbol": "waUniETH",
      "name": "Aave Interest bearing UniETH (Wormhole)",
      "decimals": 9,
      "logoURI": "https://raw.githubusercontent.com/solana-labs/token-list/main/assets/mainnet/Aci9xBGywrgBxQoFnL6LCoCYuX5k6AqaYhimgSZ1Fhrk/logo.png",
      "tags": [
        "wrapped",
        "wormhole"
      ],
      "extensions": {
        "address": "0x6179078872605396Ee62960917128F9477a5DdbB",
        "bridgeContract": "https://etherscan.io/address/0xf92cD566Ea4864356C5491c177A430C222d7e678",
        "assetContract": "https://etherscan.io/address/0x6179078872605396Ee62960917128F9477a5DdbB"
      }
    },
    {
      "chainId": 101,
      "address": "GqHK99sW4ym6zy6Kdoh8f7sb2c3qhtB3WRqeyPbAYfmy",
      "symbol": "waUniDAI",
      "name": "Aave Interest bearing UniDAI (Wormhole)",
      "decimals": 9,
      "logoURI": "https://raw.githubusercontent.com/solana-labs/token-list/main/assets/mainnet/GqHK99sW4ym6zy6Kdoh8f7sb2c3qhtB3WRqeyPbAYfmy/logo.png",
      "tags": [
        "wrapped",
        "wormhole"
      ],
      "extensions": {
        "address": "0x048930eec73c91B44b0844aEACdEBADC2F2b6efb",
        "bridgeContract": "https://etherscan.io/address/0xf92cD566Ea4864356C5491c177A430C222d7e678",
        "assetContract": "https://etherscan.io/address/0x048930eec73c91B44b0844aEACdEBADC2F2b6efb"
      }
    },
    {
      "chainId": 101,
      "address": "4e4TpGVJMYiz5UBrAXuNmiVJ9yvc7ppJeAn8sXmbnmDi",
      "symbol": "waUniUSDC",
      "name": "Aave Interest bearing UniUSDC (Wormhole)",
      "decimals": 6,
      "logoURI": "https://raw.githubusercontent.com/solana-labs/token-list/main/assets/mainnet/4e4TpGVJMYiz5UBrAXuNmiVJ9yvc7ppJeAn8sXmbnmDi/logo.png",
      "tags": [
        "wrapped",
        "wormhole"
      ],
      "extensions": {
        "address": "0xe02b2Ad63eFF3Ac1D5827cBd7AB9DD3DaC4f4AD0",
        "bridgeContract": "https://etherscan.io/address/0xf92cD566Ea4864356C5491c177A430C222d7e678",
        "assetContract": "https://etherscan.io/address/0xe02b2Ad63eFF3Ac1D5827cBd7AB9DD3DaC4f4AD0"
      }
    },
    {
      "chainId": 101,
      "address": "49LoAnQQdo9171zfcWRUoQLYSScrxXobbuwt14xjvfVm",
      "symbol": "waUniUSDT",
      "name": "Aave Interest bearing UniUSDT (Wormhole)",
      "decimals": 6,
      "logoURI": "https://raw.githubusercontent.com/solana-labs/token-list/main/assets/mainnet/49LoAnQQdo9171zfcWRUoQLYSScrxXobbuwt14xjvfVm/logo.png",
      "tags": [
        "wrapped",
        "wormhole"
      ],
      "extensions": {
        "address": "0xb977ee318010A5252774171494a1bCB98E7fab65",
        "bridgeContract": "https://etherscan.io/address/0xf92cD566Ea4864356C5491c177A430C222d7e678",
        "assetContract": "https://etherscan.io/address/0xb977ee318010A5252774171494a1bCB98E7fab65"
      }
    },
    {
      "chainId": 101,
      "address": "CvG3gtKYJtKRzEUgMeb42xnd8HDjESgLtyJqQ2kuLncp",
      "symbol": "waUniDAIETH",
      "name": "Aave Interest bearing UniDAIETH (Wormhole)",
      "decimals": 9,
      "logoURI": "https://raw.githubusercontent.com/solana-labs/token-list/main/assets/mainnet/CvG3gtKYJtKRzEUgMeb42xnd8HDjESgLtyJqQ2kuLncp/logo.svg",
      "tags": [
        "wrapped",
        "wormhole"
      ],
      "extensions": {
        "address": "0xBbBb7F2aC04484F7F04A2C2C16f20479791BbB44",
        "bridgeContract": "https://etherscan.io/address/0xf92cD566Ea4864356C5491c177A430C222d7e678",
        "assetContract": "https://etherscan.io/address/0xBbBb7F2aC04484F7F04A2C2C16f20479791BbB44"
      }
    },
    {
      "chainId": 101,
      "address": "GSv5ECZaMfaceZK4WKKzA4tKVDkqtfBASECcmYFWcy4G",
      "symbol": "waUniUSDCETH",
      "name": "Aave Interest bearing UniUSDCETH (Wormhole)",
      "decimals": 9,
      "logoURI": "https://raw.githubusercontent.com/solana-labs/token-list/main/assets/mainnet/GSv5ECZaMfaceZK4WKKzA4tKVDkqtfBASECcmYFWcy4G/logo.svg",
      "tags": [
        "wrapped",
        "wormhole"
      ],
      "extensions": {
        "address": "0x1D0e53A0e524E3CC92C1f0f33Ae268FfF8D7E7a5",
        "bridgeContract": "https://etherscan.io/address/0xf92cD566Ea4864356C5491c177A430C222d7e678",
        "assetContract": "https://etherscan.io/address/0x1D0e53A0e524E3CC92C1f0f33Ae268FfF8D7E7a5"
      }
    },
    {
      "chainId": 101,
      "address": "7LUdsedi7qpTJGnFpZo6mWqVtKKpccr9XrQGxJ2xUDPT",
      "symbol": "waUniSETHETH",
      "name": "Aave Interest bearing UniSETHETH (Wormhole)",
      "decimals": 9,
      "logoURI": "https://raw.githubusercontent.com/solana-labs/token-list/main/assets/mainnet/7LUdsedi7qpTJGnFpZo6mWqVtKKpccr9XrQGxJ2xUDPT/logo.svg",
      "tags": [
        "wrapped",
        "wormhole"
      ],
      "extensions": {
        "address": "0x84BBcaB430717ff832c3904fa6515f97fc63C76F",
        "bridgeContract": "https://etherscan.io/address/0xf92cD566Ea4864356C5491c177A430C222d7e678",
        "assetContract": "https://etherscan.io/address/0x84BBcaB430717ff832c3904fa6515f97fc63C76F"
      }
    },
    {
      "chainId": 101,
      "address": "Hc1zHQxg1k2JVwvuv3kqbCyZDEJYfDdNftBMab4EMUx9",
      "symbol": "waUniLENDETH",
      "name": "Aave Interest bearing UniLENDETH (Wormhole)",
      "decimals": 9,
      "logoURI": "https://raw.githubusercontent.com/solana-labs/token-list/main/assets/mainnet/Hc1zHQxg1k2JVwvuv3kqbCyZDEJYfDdNftBMab4EMUx9/logo.svg",
      "tags": [
        "wrapped",
        "wormhole"
      ],
      "extensions": {
        "address": "0xc88ebbf7C523f38Ef3eB8A151273C0F0dA421e63",
        "bridgeContract": "https://etherscan.io/address/0xf92cD566Ea4864356C5491c177A430C222d7e678",
        "assetContract": "https://etherscan.io/address/0xc88ebbf7C523f38Ef3eB8A151273C0F0dA421e63"
      }
    },
    {
      "chainId": 101,
      "address": "9PejEmx6NKDHgf6jpgAWwZsibURKifBakjzDQdtCtAXT",
      "symbol": "waUniMKRETH",
      "name": "Aave Interest bearing UniMKRETH (Wormhole)",
      "decimals": 9,
      "logoURI": "https://raw.githubusercontent.com/solana-labs/token-list/main/assets/mainnet/9PejEmx6NKDHgf6jpgAWwZsibURKifBakjzDQdtCtAXT/logo.svg",
      "tags": [
        "wrapped",
        "wormhole"
      ],
      "extensions": {
        "address": "0x8c69f7A4C9B38F1b48005D216c398Efb2F1Ce3e4",
        "bridgeContract": "https://etherscan.io/address/0xf92cD566Ea4864356C5491c177A430C222d7e678",
        "assetContract": "https://etherscan.io/address/0x8c69f7A4C9B38F1b48005D216c398Efb2F1Ce3e4"
      }
    },
    {
      "chainId": 101,
      "address": "KcHygDp4o7ENsHjevYM4T3u6R7KHa5VyvkJ7kpmJcYo",
      "symbol": "waUniLINKETH",
      "name": "Aave Interest bearing UniLINKETH (Wormhole)",
      "decimals": 9,
      "logoURI": "https://raw.githubusercontent.com/solana-labs/token-list/main/assets/mainnet/KcHygDp4o7ENsHjevYM4T3u6R7KHa5VyvkJ7kpmJcYo/logo.svg",
      "tags": [
        "wrapped",
        "wormhole"
      ],
      "extensions": {
        "address": "0x9548DB8b1cA9b6c757485e7861918b640390169c",
        "bridgeContract": "https://etherscan.io/address/0xf92cD566Ea4864356C5491c177A430C222d7e678",
        "assetContract": "https://etherscan.io/address/0x9548DB8b1cA9b6c757485e7861918b640390169c"
      }
    },
    {
      "chainId": 101,
      "address": "GNPAF84ZEtKYyfuY2fg8tZVwse7LpTSeyYPSyEKFqa2Y",
      "symbol": "waUSDT",
      "name": "Aave interest bearing USDT (Wormhole)",
      "decimals": 6,
      "logoURI": "https://raw.githubusercontent.com/solana-labs/token-list/main/assets/mainnet/GNPAF84ZEtKYyfuY2fg8tZVwse7LpTSeyYPSyEKFqa2Y/logo.svg",
      "tags": [
        "wrapped",
        "wormhole"
      ],
      "extensions": {
        "address": "0x3Ed3B47Dd13EC9a98b44e6204A523E766B225811",
        "bridgeContract": "https://etherscan.io/address/0xf92cD566Ea4864356C5491c177A430C222d7e678",
        "assetContract": "https://etherscan.io/address/0x3Ed3B47Dd13EC9a98b44e6204A523E766B225811",
        "coingeckoId": "aave-usdt"
      }
    },
    {
      "chainId": 101,
      "address": "3QTknQ3i27rDKm5hvBaScFLQ34xX9N7J7XfEFwy27qbZ",
      "symbol": "waWBTC",
      "name": "Aave interest bearing WBTC (Wormhole)",
      "decimals": 8,
      "logoURI": "https://raw.githubusercontent.com/solana-labs/token-list/main/assets/mainnet/3QTknQ3i27rDKm5hvBaScFLQ34xX9N7J7XfEFwy27qbZ/logo.svg",
      "tags": [
        "wrapped",
        "wormhole"
      ],
      "extensions": {
        "address": "0x9ff58f4fFB29fA2266Ab25e75e2A8b3503311656",
        "bridgeContract": "https://etherscan.io/address/0xf92cD566Ea4864356C5491c177A430C222d7e678",
        "assetContract": "https://etherscan.io/address/0x9ff58f4fFB29fA2266Ab25e75e2A8b3503311656",
        "coingeckoId": "aave-wbtc"
      }
    },
    {
      "chainId": 101,
      "address": "EbpkofeWyiQouGyxQAgXxEyGtjgq13NSucX3CNvucNpb",
      "symbol": "waWETH",
      "name": "Aave interest bearing WETH (Wormhole)",
      "decimals": 9,
      "logoURI": "https://raw.githubusercontent.com/solana-labs/token-list/main/assets/mainnet/EbpkofeWyiQouGyxQAgXxEyGtjgq13NSucX3CNvucNpb/logo.png",
      "tags": [
        "wrapped",
        "wormhole"
      ],
      "extensions": {
        "address": "0x030bA81f1c18d280636F32af80b9AAd02Cf0854e",
        "bridgeContract": "https://etherscan.io/address/0xf92cD566Ea4864356C5491c177A430C222d7e678",
        "assetContract": "https://etherscan.io/address/0x030bA81f1c18d280636F32af80b9AAd02Cf0854e"
      }
    },
    {
      "chainId": 101,
      "address": "67uaa3Z7SX7GC6dqSTjpJLnySLXZpCAK9MHMi3232Bfb",
      "symbol": "waYFI",
      "name": "Aave interest bearing YFI (Wormhole)",
      "decimals": 9,
      "logoURI": "https://raw.githubusercontent.com/solana-labs/token-list/main/assets/mainnet/67uaa3Z7SX7GC6dqSTjpJLnySLXZpCAK9MHMi3232Bfb/logo.svg",
      "tags": [
        "wrapped",
        "wormhole"
      ],
      "extensions": {
        "address": "0x5165d24277cD063F5ac44Efd447B27025e888f37",
        "bridgeContract": "https://etherscan.io/address/0xf92cD566Ea4864356C5491c177A430C222d7e678",
        "assetContract": "https://etherscan.io/address/0x5165d24277cD063F5ac44Efd447B27025e888f37"
      }
    },
    {
      "chainId": 101,
      "address": "9xS6et5uvQ64QsmaGMfzfXrwTsfYPjwEWuiPnBGFgfw",
      "symbol": "waZRX",
      "name": "Aave interest bearing ZRX (Wormhole)",
      "decimals": 9,
      "logoURI": "https://raw.githubusercontent.com/solana-labs/token-list/main/assets/mainnet/9xS6et5uvQ64QsmaGMfzfXrwTsfYPjwEWuiPnBGFgfw/logo.svg",
      "tags": [
        "wrapped",
        "wormhole"
      ],
      "extensions": {
        "address": "0xDf7FF54aAcAcbFf42dfe29DD6144A69b629f8C9e",
        "bridgeContract": "https://etherscan.io/address/0xf92cD566Ea4864356C5491c177A430C222d7e678",
        "assetContract": "https://etherscan.io/address/0xDf7FF54aAcAcbFf42dfe29DD6144A69b629f8C9e",
        "coingeckoId": "aave-zrx"
      }
    },
    {
      "chainId": 101,
      "address": "2TZ8s2FwtWqJrWpdFsSf2uM2Fvjw474n6HhTdTEWoLor",
      "symbol": "waUNI",
      "name": "Aave interest bearing UNI (Wormhole)",
      "decimals": 9,
      "logoURI": "https://raw.githubusercontent.com/solana-labs/token-list/main/assets/mainnet/2TZ8s2FwtWqJrWpdFsSf2uM2Fvjw474n6HhTdTEWoLor/logo.svg",
      "tags": [
        "wrapped",
        "wormhole"
      ],
      "extensions": {
        "address": "0xB9D7CB55f463405CDfBe4E90a6D2Df01C2B92BF1",
        "bridgeContract": "https://etherscan.io/address/0xf92cD566Ea4864356C5491c177A430C222d7e678",
        "assetContract": "https://etherscan.io/address/0xB9D7CB55f463405CDfBe4E90a6D2Df01C2B92BF1"
      }
    },
    {
      "chainId": 101,
      "address": "G1o2fHZXyPCeAEcY4o6as7SmVaUu65DRhcq1S4Cfap9T",
      "symbol": "waAAVE",
      "name": "Aave interest bearing AAVE (Wormhole)",
      "decimals": 9,
      "logoURI": "https://raw.githubusercontent.com/solana-labs/token-list/main/assets/mainnet/G1o2fHZXyPCeAEcY4o6as7SmVaUu65DRhcq1S4Cfap9T/logo.svg",
      "tags": [
        "wrapped",
        "wormhole"
      ],
      "extensions": {
        "address": "0xFFC97d72E13E01096502Cb8Eb52dEe56f74DAD7B",
        "bridgeContract": "https://etherscan.io/address/0xf92cD566Ea4864356C5491c177A430C222d7e678",
        "assetContract": "https://etherscan.io/address/0xFFC97d72E13E01096502Cb8Eb52dEe56f74DAD7B"
      }
    },
    {
      "chainId": 101,
      "address": "8PeWkyvCDHpSgT5oiGFgZQtXSRBij7ZFLJTHAGBntRDH",
      "symbol": "waBAT",
      "name": "Aave interest bearing BAT (Wormhole)",
      "decimals": 9,
      "logoURI": "https://raw.githubusercontent.com/solana-labs/token-list/main/assets/mainnet/8PeWkyvCDHpSgT5oiGFgZQtXSRBij7ZFLJTHAGBntRDH/logo.svg",
      "tags": [
        "wrapped",
        "wormhole"
      ],
      "extensions": {
        "address": "0x05Ec93c0365baAeAbF7AefFb0972ea7ECdD39CF1",
        "bridgeContract": "https://etherscan.io/address/0xf92cD566Ea4864356C5491c177A430C222d7e678",
        "assetContract": "https://etherscan.io/address/0x05Ec93c0365baAeAbF7AefFb0972ea7ECdD39CF1",
        "coingeckoId": "aave-bat"
      }
    },
    {
      "chainId": 101,
      "address": "67opsuaXQ3JRSJ1mmF7aPLSq6JaZcwAmXwcMzUN5PSMv",
      "symbol": "waBUSD",
      "name": "Aave interest bearing BUSD (Wormhole)",
      "decimals": 9,
      "logoURI": "https://raw.githubusercontent.com/solana-labs/token-list/main/assets/mainnet/67opsuaXQ3JRSJ1mmF7aPLSq6JaZcwAmXwcMzUN5PSMv/logo.svg",
      "tags": [
        "wrapped",
        "wormhole"
      ],
      "extensions": {
        "address": "0xA361718326c15715591c299427c62086F69923D9",
        "bridgeContract": "https://etherscan.io/address/0xf92cD566Ea4864356C5491c177A430C222d7e678",
        "assetContract": "https://etherscan.io/address/0xA361718326c15715591c299427c62086F69923D9",
        "coingeckoId": "aave-busd"
      }
    },
    {
      "chainId": 101,
      "address": "4JrrHRS56i9GZkSmGaCY3ZsxMo3JEqQviU64ki7ZJPak",
      "symbol": "waDAI",
      "name": "Aave interest bearing DAI (Wormhole)",
      "decimals": 9,
      "logoURI": "https://raw.githubusercontent.com/solana-labs/token-list/main/assets/mainnet/4JrrHRS56i9GZkSmGaCY3ZsxMo3JEqQviU64ki7ZJPak/logo.svg",
      "tags": [
        "wrapped",
        "wormhole"
      ],
      "extensions": {
        "address": "0x028171bCA77440897B824Ca71D1c56caC55b68A3",
        "bridgeContract": "https://etherscan.io/address/0xf92cD566Ea4864356C5491c177A430C222d7e678",
        "assetContract": "https://etherscan.io/address/0x028171bCA77440897B824Ca71D1c56caC55b68A3",
        "coingeckoId": "aave-dai"
      }
    },
    {
      "chainId": 101,
      "address": "3LmfKjsSU9hdxfZfcr873DMNR5nnrk8EvdueXg1dTSin",
      "symbol": "waENJ",
      "name": "Aave interest bearing ENJ (Wormhole)",
      "decimals": 9,
      "logoURI": "https://raw.githubusercontent.com/solana-labs/token-list/main/assets/mainnet/3LmfKjsSU9hdxfZfcr873DMNR5nnrk8EvdueXg1dTSin/logo.svg",
      "tags": [
        "wrapped",
        "wormhole"
      ],
      "extensions": {
        "address": "0xaC6Df26a590F08dcC95D5a4705ae8abbc88509Ef",
        "bridgeContract": "https://etherscan.io/address/0xf92cD566Ea4864356C5491c177A430C222d7e678",
        "assetContract": "https://etherscan.io/address/0xaC6Df26a590F08dcC95D5a4705ae8abbc88509Ef",
        "coingeckoId": "aave-enj"
      }
    },
    {
      "chainId": 101,
      "address": "7VD2Gosm34hB7kughTqu1N3sW92hq3XwKLTi1N1tdKrj",
      "symbol": "waKNC",
      "name": "Aave interest bearing KNC (Wormhole)",
      "decimals": 9,
      "logoURI": "https://raw.githubusercontent.com/solana-labs/token-list/main/assets/mainnet/7VD2Gosm34hB7kughTqu1N3sW92hq3XwKLTi1N1tdKrj/logo.svg",
      "tags": [
        "wrapped",
        "wormhole"
      ],
      "extensions": {
        "address": "0x39C6b3e42d6A679d7D776778Fe880BC9487C2EDA",
        "bridgeContract": "https://etherscan.io/address/0xf92cD566Ea4864356C5491c177A430C222d7e678",
        "assetContract": "https://etherscan.io/address/0x39C6b3e42d6A679d7D776778Fe880BC9487C2EDA",
        "coingeckoId": "aave-knc"
      }
    },
    {
      "chainId": 101,
      "address": "4erbVWFvdvS5P8ews7kUjqfpCQbA8vurnWyvRLsnZJgv",
      "symbol": "waLINK",
      "name": "Aave interest bearing LINK (Wormhole)",
      "decimals": 9,
      "logoURI": "https://raw.githubusercontent.com/solana-labs/token-list/main/assets/mainnet/4erbVWFvdvS5P8ews7kUjqfpCQbA8vurnWyvRLsnZJgv/logo.svg",
      "tags": [
        "wrapped",
        "wormhole"
      ],
      "extensions": {
        "address": "0xa06bC25B5805d5F8d82847D191Cb4Af5A3e873E0",
        "bridgeContract": "https://etherscan.io/address/0xf92cD566Ea4864356C5491c177A430C222d7e678",
        "assetContract": "https://etherscan.io/address/0xa06bC25B5805d5F8d82847D191Cb4Af5A3e873E0",
        "coingeckoId": "aave-link"
      }
    },
    {
      "chainId": 101,
      "address": "AXJWqG4SpAEwkMjKYkarKwv6Qfz5rLU3cwt5KtrDAAYe",
      "symbol": "waMANA",
      "name": "Aave interest bearing MANA (Wormhole)",
      "decimals": 9,
      "logoURI": "https://raw.githubusercontent.com/solana-labs/token-list/main/assets/mainnet/AXJWqG4SpAEwkMjKYkarKwv6Qfz5rLU3cwt5KtrDAAYe/logo.svg",
      "tags": [
        "wrapped",
        "wormhole"
      ],
      "extensions": {
        "address": "0xa685a61171bb30d4072B338c80Cb7b2c865c873E",
        "bridgeContract": "https://etherscan.io/address/0xf92cD566Ea4864356C5491c177A430C222d7e678",
        "assetContract": "https://etherscan.io/address/0xa685a61171bb30d4072B338c80Cb7b2c865c873E",
        "coingeckoId": "aave-mana"
      }
    },
    {
      "chainId": 101,
      "address": "4kJmfagJzQFuwto5RX6f1xScWYbEVBzEpdjmiqTCnzjJ",
      "symbol": "waMKR",
      "name": "Aave interest bearing MKR (Wormhole)",
      "decimals": 9,
      "logoURI": "https://raw.githubusercontent.com/solana-labs/token-list/main/assets/mainnet/4kJmfagJzQFuwto5RX6f1xScWYbEVBzEpdjmiqTCnzjJ/logo.svg",
      "tags": [
        "wrapped",
        "wormhole"
      ],
      "extensions": {
        "address": "0xc713e5E149D5D0715DcD1c156a020976e7E56B88",
        "bridgeContract": "https://etherscan.io/address/0xf92cD566Ea4864356C5491c177A430C222d7e678",
        "assetContract": "https://etherscan.io/address/0xc713e5E149D5D0715DcD1c156a020976e7E56B88",
        "coingeckoId": "aave-mkr"
      }
    },
    {
      "chainId": 101,
      "address": "DN8jPo8YZTXhLMyDMKcnwFuKqY8wfn2UrpX8ct4rc8Bc",
      "symbol": "waREN",
      "name": "Aave interest bearing REN (Wormhole)",
      "decimals": 9,
      "logoURI": "https://raw.githubusercontent.com/solana-labs/token-list/main/assets/mainnet/DN8jPo8YZTXhLMyDMKcnwFuKqY8wfn2UrpX8ct4rc8Bc/logo.svg",
      "tags": [
        "wrapped",
        "wormhole"
      ],
      "extensions": {
        "address": "0xCC12AbE4ff81c9378D670De1b57F8e0Dd228D77a",
        "bridgeContract": "https://etherscan.io/address/0xf92cD566Ea4864356C5491c177A430C222d7e678",
        "assetContract": "https://etherscan.io/address/0xCC12AbE4ff81c9378D670De1b57F8e0Dd228D77a",
        "coingeckoId": "aave-ren"
      }
    },
    {
      "chainId": 101,
      "address": "HWbJZXJ7s1D1zi5P7yVgRUmZPXvYSFv6vsYU765Ti422",
      "symbol": "waSNX",
      "name": "Aave interest bearing SNX (Wormhole)",
      "decimals": 9,
      "logoURI": "https://raw.githubusercontent.com/solana-labs/token-list/main/assets/mainnet/HWbJZXJ7s1D1zi5P7yVgRUmZPXvYSFv6vsYU765Ti422/logo.svg",
      "tags": [
        "wrapped",
        "wormhole"
      ],
      "extensions": {
        "address": "0x35f6B052C598d933D69A4EEC4D04c73A191fE6c2",
        "bridgeContract": "https://etherscan.io/address/0xf92cD566Ea4864356C5491c177A430C222d7e678",
        "assetContract": "https://etherscan.io/address/0x35f6B052C598d933D69A4EEC4D04c73A191fE6c2",
        "coingeckoId": "aave-snx"
      }
    },
    {
      "chainId": 101,
      "address": "2LForywWWpHzmR5NjSEyF1kcw9ffyLuJX7V7hne2fHfY",
      "symbol": "waSUSD",
      "name": "Aave interest bearing SUSD (Wormhole)",
      "decimals": 9,
      "logoURI": "https://raw.githubusercontent.com/solana-labs/token-list/main/assets/mainnet/2LForywWWpHzmR5NjSEyF1kcw9ffyLuJX7V7hne2fHfY/logo.svg",
      "tags": [
        "wrapped",
        "wormhole"
      ],
      "extensions": {
        "address": "0x6C5024Cd4F8A59110119C56f8933403A539555EB",
        "bridgeContract": "https://etherscan.io/address/0xf92cD566Ea4864356C5491c177A430C222d7e678",
        "assetContract": "https://etherscan.io/address/0x6C5024Cd4F8A59110119C56f8933403A539555EB",
        "coingeckoId": "aave-susd"
      }
    },
    {
      "chainId": 101,
      "address": "Badj3S29a2u1auxmijwg5vGjhPLb1K6WLPoigtWjKPXp",
      "symbol": "waTUSD",
      "name": "Aave interest bearing TUSD (Wormhole)",
      "decimals": 9,
      "logoURI": "https://raw.githubusercontent.com/solana-labs/token-list/main/assets/mainnet/Badj3S29a2u1auxmijwg5vGjhPLb1K6WLPoigtWjKPXp/logo.svg",
      "tags": [
        "wrapped",
        "wormhole"
      ],
      "extensions": {
        "address": "0x101cc05f4A51C0319f570d5E146a8C625198e636",
        "bridgeContract": "https://etherscan.io/address/0xf92cD566Ea4864356C5491c177A430C222d7e678",
        "assetContract": "https://etherscan.io/address/0x101cc05f4A51C0319f570d5E146a8C625198e636",
        "coingeckoId": "aave-tusd"
      }
    },
    {
      "chainId": 101,
      "address": "BZCPpva12M9SqJgcpf8jtP9Si6rMANFoUR3i7nchha7M",
      "symbol": "waUSDC",
      "name": "Aave interest bearing USDC (Wormhole)",
      "decimals": 6,
      "logoURI": "https://raw.githubusercontent.com/solana-labs/token-list/main/assets/mainnet/BZCPpva12M9SqJgcpf8jtP9Si6rMANFoUR3i7nchha7M/logo.svg",
      "tags": [
        "wrapped",
        "wormhole"
      ],
      "extensions": {
        "address": "0xBcca60bB61934080951369a648Fb03DF4F96263C",
        "bridgeContract": "https://etherscan.io/address/0xf92cD566Ea4864356C5491c177A430C222d7e678",
        "assetContract": "https://etherscan.io/address/0xBcca60bB61934080951369a648Fb03DF4F96263C",
        "coingeckoId": "aave-usdc"
      }
    },
    {
      "chainId": 101,
      "address": "D3ajQoyBGJz3JCXCPsxHZJbLQKGt9UgxLavgurieGNcD",
      "symbol": "wSDT",
      "name": "Stake DAO Token (Wormhole)",
      "decimals": 9,
      "logoURI": "https://raw.githubusercontent.com/solana-labs/token-list/main/assets/mainnet/D3ajQoyBGJz3JCXCPsxHZJbLQKGt9UgxLavgurieGNcD/logo.png",
      "tags": [
        "wrapped",
        "wormhole"
      ],
      "extensions": {
        "address": "0x73968b9a57c6e53d41345fd57a6e6ae27d6cdb2f",
        "bridgeContract": "https://etherscan.io/address/0xf92cD566Ea4864356C5491c177A430C222d7e678",
        "assetContract": "https://etherscan.io/address/0x73968b9a57c6e53d41345fd57a6e6ae27d6cdb2f",
        "coingeckoId": "stake-dao"
      }
    },
    {
      "chainId": 101,
      "address": "4pk3pf9nJDN1im1kNwWJN1ThjE8pCYCTexXYGyFjqKVf",
      "symbol": "oDOP",
      "name": "Dominican Pesos",
      "decimals": 9,
      "logoURI": "https://raw.githubusercontent.com/solana-labs/token-list/main/assets/mainnet/4pk3pf9nJDN1im1kNwWJN1ThjE8pCYCTexXYGyFjqKVf/logo.png",
      "tags": [
        "stablecoin"
      ],
      "extensions": {
        "website": "https://Odop.io/"
      }
    },
    {
      "chainId": 101,
      "address": "5kjfp2qfRbqCXTQeUYgHNnTLf13eHoKjC5hHynW9DvQE",
      "symbol": "AAPE",
      "name": "AAPE",
      "decimals": 9,
      "logoURI": "https://raw.githubusercontent.com/solana-labs/token-list/main/assets/mainnet/5kjfp2qfRbqCXTQeUYgHNnTLf13eHoKjC5hHynW9DvQE/logo.png",
      "tags": [],
      "extensions": {
        "website": "https://aape.io/"
      }
    },
    {
      "chainId": 101,
      "address": "3K6rftdAaQYMPunrtNRHgnK2UAtjm2JwyT2oCiTDouYE",
      "symbol": "XCOPE",
      "name": "XCOPE",
      "decimals": 0,
      "logoURI": "https://raw.githubusercontent.com/solana-labs/token-list/main/assets/mainnet/3K6rftdAaQYMPunrtNRHgnK2UAtjm2JwyT2oCiTDouYE/logo.png",
      "tags": [
        "trading",
        "index",
        "Algos"
      ],
      "extensions": {
        "website": "https://www.unlimitedcope.com/",
        "serumV3Usdc": "7MpMwArporUHEGW7quUpkPZp5L5cHPs9eKUfKCdaPHq2",
        "coingeckoId": "cope"
      }
    },
    {
      "chainId": 101,
      "address": "8HGyAAB1yoM1ttS7pXjHMa3dukTFGQggnFFH3hJZgzQh",
      "symbol": "COPE",
      "name": "COPE",
      "decimals": 6,
      "logoURI": "https://raw.githubusercontent.com/solana-labs/token-list/main/assets/mainnet/8HGyAAB1yoM1ttS7pXjHMa3dukTFGQggnFFH3hJZgzQh/logo.png",
      "tags": [
        "trading",
        "index",
        "Algos"
      ],
      "extensions": {
        "website": "https://www.unlimitedcope.com/",
        "serumV3Usdc": "6fc7v3PmjZG9Lk2XTot6BywGyYLkBQuzuFKd4FpCsPxk",
        "coingeckoId": "cope"
      }
    },
    {
      "chainId": 101,
      "address": "2prC8tcVsXwVJAinhxd2zeMeWMWaVyzPoQeLKyDZRFKd",
      "symbol": "MCAPS",
      "name": "Mango Market Caps",
      "decimals": 0,
      "logoURI": "https://raw.githubusercontent.com/solana-labs/token-list/main/assets/mainnet/2prC8tcVsXwVJAinhxd2zeMeWMWaVyzPoQeLKyDZRFKd/logo.png",
      "tags": [
        "mango"
      ],
      "extensions": {
        "website": "https://initialcapoffering.com/",
        "coingeckoId": "mango-market-caps"
      }
    },
    {
      "chainId": 101,
      "address": "2reKm5Y9rmAWfaw5jraYz1BXwGLHMofGMs3iNoBLt4VC",
      "symbol": "DOCE",
      "name": "Doce Finance",
      "decimals": 6,
      "logoURI": "https://raw.githubusercontent.com/solana-labs/token-list/main/assets/mainnet/2reKm5Y9rmAWfaw5jraYz1BXwGLHMofGMs3iNoBLt4VC/logo.png",
      "tags": [],
      "extensions": {
        "website": "https://swap.doce.finance/"
      }
    },
    {
      "chainId": 101,
      "address": "E1PvPRPQvZNivZbXRL61AEGr71npZQ5JGxh4aWX7q9QA",
      "symbol": "INO",
      "name": "iNo Token",
      "decimals": 9,
      "logoURI": "https://raw.githubusercontent.com/solana-labs/token-list/main/assets/mainnet/E1PvPRPQvZNivZbXRL61AEGr71npZQ5JGxh4aWX7q9QA/logo.png",
      "tags": [],
      "extensions": {
        "website": "https://ino.llegrand.fr/"
      }
    },
    {
      "chainId": 101,
      "address": "8PMHT4swUMtBzgHnh5U564N5sjPSiUz2cjEQzFnnP1Fo",
      "symbol": "ROPE",
      "name": "Rope Token",
      "decimals": 9,
      "logoURI": "https://raw.githubusercontent.com/solana-labs/token-list/main/assets/mainnet/8PMHT4swUMtBzgHnh5U564N5sjPSiUz2cjEQzFnnP1Fo/logo.svg",
      "tags": [],
      "extensions": {
        "website": "https://ropesolana.com/",
        "coingeckoId": "rope-token",
        "serumV3Usdc": "4Sg1g8U2ZuGnGYxAhc6MmX9MX7yZbrrraPkCQ9MdCPtF",
        "waterfallbot": "https://bit.ly/ROPEwaterfall"
      }
    },
    {
      "chainId": 101,
      "address": "5dhkWqrq37F92jBmEyhQP1vbMkbVRz59V7288HH2wBC7",
      "symbol": "SLOCK",
      "name": "SOLLock",
      "decimals": 9,
      "logoURI": "https://raw.githubusercontent.com/solana-labs/token-list/main/assets/mainnet/5dhkWqrq37F92jBmEyhQP1vbMkbVRz59V7288HH2wBC7/logo.png",
      "tags": [
        "utility-token"
      ],
      "extensions": {
        "website": "https://sollock.org/",
        "twitter": "https://twitter.com/@SOLLockOfficial",
        "github": "https://github.com/SOLLock",
        "tgann": "https://t.me/SOLLockAnn",
        "tggroup": "https://t.me/SOLLock"
      }
    },
    {
      "chainId": 101,
      "address": "ETAtLmCmsoiEEKfNrHKJ2kYy3MoABhU6NQvpSfij5tDs",
      "symbol": "MEDIA",
      "name": "Media Network",
      "decimals": 6,
      "logoURI": "https://raw.githubusercontent.com/solana-labs/token-list/main/assets/mainnet/ETAtLmCmsoiEEKfNrHKJ2kYy3MoABhU6NQvpSfij5tDs/logo.png",
      "tags": [
        "utility-token"
      ],
      "extensions": {
        "website": "https://media.network/",
        "coingeckoId": "media-network",
        "serumV3Usdc": "FfiqqvJcVL7oCCu8WQUMHLUC2dnHQPAPjTdSzsERFWjb",
        "waterfallbot": "https://bit.ly/MEDIAwaterfall"
      }
    },
    {
      "chainId": 101,
      "address": "StepAscQoEioFxxWGnh2sLBDFp9d8rvKz2Yp39iDpyT",
      "symbol": "STEP",
      "name": "Step",
      "decimals": 9,
      "logoURI": "https://raw.githubusercontent.com/solana-labs/token-list/main/assets/mainnet/StepAscQoEioFxxWGnh2sLBDFp9d8rvKz2Yp39iDpyT/logo.png",
      "tags": [
        "utility-token"
      ],
      "extensions": {
        "website": "https://step.finance/",
        "twitter": "https://twitter.com/StepFinance_",
        "coingeckoId": "step-finance",
        "serumV3Usdc": "97qCB4cAVSTthvJu3eNoEx6AY6DLuRDtCoPm5Tdyg77S",
        "waterfallbot": "https://bit.ly/STEPwaterfall"
      }
    },
    {
      "chainId": 101,
      "address": "7Geyz6iiRe8buvunsU6TXndxnpLt9mg6iPxqhn6cr3c6",
      "symbol": "ANFT",
      "name": "AffinityLabs",
      "decimals": 9,
      "logoURI": "https://raw.githubusercontent.com/solana-labs/token-list/main/assets/mainnet/7Geyz6iiRe8buvunsU6TXndxnpLt9mg6iPxqhn6cr3c6/logo.png",
      "tags": [
        "nft"
      ],
      "extensions": {
        "website": "https://affinitylabs.tech/"
      }
    },
    {
      "chainId": 102,
      "address": "So11111111111111111111111111111111111111112",
      "symbol": "wSOL",
      "name": "Wrapped SOL",
      "decimals": 9,
      "logoURI": "https://raw.githubusercontent.com/solana-labs/token-list/main/assets/mainnet/So11111111111111111111111111111111111111112/logo.png",
      "tags": [],
      "extensions": {
        "website": "https://www.solana.com/",
        "coingeckoId": "solana"
      }
    },
    {
      "chainId": 102,
      "address": "CpMah17kQEL2wqyMKt3mZBdTnZbkbfx4nqmQMFDP5vwp",
      "symbol": "USDC",
      "name": "USD Coin",
      "decimals": 6,
      "logoURI": "https://raw.githubusercontent.com/solana-labs/token-list/main/assets/mainnet/CpMah17kQEL2wqyMKt3mZBdTnZbkbfx4nqmQMFDP5vwp/logo.png",
      "tags": [
        "stablecoin"
      ],
      "extensions": {
        "website": "https://www.centre.io/",
        "coingeckoId": "usd-coin"
      }
    },
    {
      "chainId": 102,
      "address": "Gmk71cM7j2RMorRsQrsyysM4HsByQx5PuDGtDdqGLWCS",
      "symbol": "spSOL",
      "name": "Stake pool SOL",
      "decimals": 9,
      "logoURI": "https://raw.githubusercontent.com/solana-labs/token-list/main/assets/mainnet/Gmk71cM7j2RMorRsQrsyysM4HsByQx5PuDGtDdqGLWCS/logo.png",
      "tags": [
        "stake-pool"
      ],
      "extensions": {
        "website": "https://www.solana.com/"
      }
    },
    {
      "chainId": 102,
      "address": "2jQc2jDHVCewoWsQJK7JPLetP7UjqXvaFdno8rtrD8Kg",
      "symbol": "sHOG",
      "name": "sHOG",
      "decimals": 6,
      "tags": [
        "stablecoin"
      ]
    },
    {
      "chainId": 103,
      "address": "So11111111111111111111111111111111111111112",
      "symbol": "SOL",
      "name": "Wrapped SOL",
      "decimals": 9,
      "logoURI": "https://raw.githubusercontent.com/solana-labs/token-list/main/assets/mainnet/So11111111111111111111111111111111111111112/logo.png",
      "tags": [],
      "extensions": {
        "coingeckoId": "solana"
      }
    },
    {
      "chainId": 103,
      "address": "7Cab8z1Lz1bTC9bQNeY7VQoZw5a2YbZoxmvFSvPgcTEL",
      "symbol": "LGGD",
      "name": "LGG Dev Fan Token",
      "decimals": 0,
      "logoURI": "https://raw.githubusercontent.com/solana-labs/token-list/main/assets/mainnet/7Cab8z1Lz1bTC9bQNeY7VQoZw5a2YbZoxmvFSvPgcTEL/logo.png",
      "tags": [
        "LGG"
      ],
      "extensions": {
        "website": "https://lgg-hacks.art"
      }
    },
    {
      "chainId": 103,
      "address": "DEhAasscXF4kEGxFgJ3bq4PpVGp5wyUxMRvn6TzGVHaw",
      "symbol": "XYZ",
      "name": "XYZ Test",
      "decimals": 6,
      "logoURI": "https://raw.githubusercontent.com/solana-labs/token-list/main/assets/mainnet/DEhAasscXF4kEGxFgJ3bq4PpVGp5wyUxMRvn6TzGVHaw/logo.png",
      "tags": []
    },
    {
      "chainId": 103,
      "address": "2rg5syU3DSwwWs778FQ6yczDKhS14NM3vP4hqnkJ2jsM",
      "symbol": "pSOL",
      "name": "SOL stake pool",
      "decimals": 9,
      "logoURI": "https://raw.githubusercontent.com/solana-labs/token-list/main/assets/mainnet/2rg5syU3DSwwWs778FQ6yczDKhS14NM3vP4hqnkJ2jsM/logo.png",
      "tags": [],
      "extensions": {
        "website": "https://solana.com/",
        "background": "https://solana.com/static/8c151e179d2d7e80255bdae6563209f2/6833b/validators.webp"
      }
    },
    {
      "chainId": 103,
      "address": "SRMuApVNdxXokk5GT7XD5cUUgXMBCoAz2LHeuAoKWRt",
      "symbol": "SRM",
      "name": "Serum",
      "decimals": 6,
      "logoURI": "https://raw.githubusercontent.com/solana-labs/token-list/main/assets/mainnet/SRMuApVNdxXokk5GT7XD5cUUgXMBCoAz2LHeuAoKWRt/logo.png",
      "tags": [],
      "extensions": {
        "website": "https://projectserum.com/",
        "coingeckoId": "serum"
      }
    },
    {
      "chainId": 103,
      "address": "StepAscQoEioFxxWGnh2sLBDFp9d8rvKz2Yp39iDpyT",
      "symbol": "STEP",
      "name": "Step",
      "decimals": 9,
      "logoURI": "https://raw.githubusercontent.com/solana-labs/token-list/main/assets/mainnet/StepAscQoEioFxxWGnh2sLBDFp9d8rvKz2Yp39iDpyT/logo.png",
      "tags": [
        "utility-token"
      ],
      "extensions": {
        "website": "https://step.finance/",
        "twitter": "https://twitter.com/StepFinance_",
        "coingeckoId": "step-finance",
        "waterfallbot": "https://bit.ly/STEPwaterfall"
      }
    },
    {
      "chainId": 103,
      "address": "7STJWT74tAZzhbNNPRH8WuGDy9GZg27968EwALWuezrH",
      "symbol": "wSUSHI",
      "name": "SushiSwap (Wormhole)",
      "decimals": 9,
      "logoURI": "https://raw.githubusercontent.com/solana-labs/token-list/main/assets/mainnet/7STJWT74tAZzhbNNPRH8WuGDy9GZg27968EwALWuezrH/logo.png",
      "tags": [
        "wrapped",
        "wormhole"
      ],
      "extensions": {
        "website": "https://sushi.com",
        "background": "https://sushi.com/static/media/Background-sm.fd449814.jpg/",
        "address": "0x6B3595068778DD592e39A122f4f5a5cF09C90fE2",
        "bridgeContract": "https://etherscan.io/address/0xf92cD566Ea4864356C5491c177A430C222d7e678",
        "assetContract": "https://etherscan.io/address/0x6B3595068778DD592e39A122f4f5a5cF09C90fE2",
        "coingeckoId": "sushi"
      }
    },
    {
      "chainId": 103,
      "address": "3aMbgP7aGsP1sVcFKc6j65zu7UiziP57SMFzf6ptiCSX",
      "symbol": "sHOG",
      "name": "Devnet StableHog",
      "decimals": 6,
      "logoURI": "https://raw.githubusercontent.com/solana-labs/token-list/main/assets/mainnet/3aMbgP7aGsP1sVcFKc6j65zu7UiziP57SMFzf6ptiCSX/logo.png",
      "tags": [
        "stablecoin"
      ]
    },
    {
      "chainId": 101,
      "address": "3cXftQWJJEeoysZrhAEjpfCHe9tSKyhYG63xpbue8m3s",
      "symbol": "Kreechures",
      "name": "Kreechures",
      "decimals": 0,
      "logoURI": "https://raw.githubusercontent.com/solana-labs/token-list/main/assets/mainnet/3cXftQWJJEeoysZrhAEjpfCHe9tSKyhYG63xpbue8m3s/logo.svg",
      "tags": [
        "nft"
      ],
      "extensions": {
        "website": "https://www.kreechures.com/",
        "attributes": [
          {
            "image": "https://gateway.pinata.cloud/ipfs/QmWcMyAYpaX3BHJoDq6Fyub71TjaHbRHqErT7MmbDvCXYJ/3cXftQWJJEeoysZrhAEjpfCHe9tSKyhYG63xpbue8m3s.jpg",
            "Generation": 0,
            "Species": 6,
            "Base Rest": 262
          }
        ]
      }
    },
    {
      "chainId": 101,
      "address": "4DrV8khCoPS3sWRj6t1bb2DzT9jD4mZp6nc7Jisuuv1b",
      "symbol": "SPD",
      "name": "Solpad",
      "decimals": 9,
      "logoURI": "https://raw.githubusercontent.com/solana-labs/token-list/main/assets/mainnet/4DrV8khCoPS3sWRj6t1bb2DzT9jD4mZp6nc7Jisuuv1b/logo.png",
      "tags": [],
      "extensions": {
        "website": "https://www.solpad.io/"
      }
    },
    {
      "chainId": 101,
      "address": "7p7AMM6QoA8wPRKeqF87Pt51CRWmWvXPH5TBNMyDWhbH",
      "symbol": "Kreechures",
      "name": "Kreechures",
      "decimals": 0,
      "logoURI": "https://raw.githubusercontent.com/solana-labs/token-list/main/assets/mainnet/7p7AMM6QoA8wPRKeqF87Pt51CRWmWvXPH5TBNMyDWhbH/logo.svg",
      "tags": [
        "nft"
      ],
      "extensions": {
        "website": "https://www.kreechures.com/",
        "attributes": [
          {
            "image": "https://gateway.pinata.cloud/ipfs/QmWcMyAYpaX3BHJoDq6Fyub71TjaHbRHqErT7MmbDvCXYJ/7p7AMM6QoA8wPRKeqF87Pt51CRWmWvXPH5TBNMyDWhbH.jpg",
            "Generation": 0,
            "Species": 4,
            "Base Rest": 335
          }
        ]
      }
    },
    {
      "chainId": 101,
      "address": "6ybxMQpMgQhtsTLhvHZqk8uqao7kvoexY6e8JmCTqAB1",
      "symbol": "QUEST",
      "name": "QUEST",
      "decimals": 4,
      "logoURI": "https://raw.githubusercontent.com/solana-labs/token-list/main/assets/mainnet/6ybxMQpMgQhtsTLhvHZqk8uqao7kvoexY6e8JmCTqAB1/logo.png",
      "tags": [],
      "extensions": {
        "website": "https://questcoin.org/"
      }
    },
    {
      "chainId": 101,
      "address": "97qAF7ZKEdPdQaUkhASGA59Jpa2Wi7QqVmnFdEuPqEDc",
      "symbol": "DIAMOND",
      "name": "LOVE",
      "decimals": 6,
      "logoURI": "https://raw.githubusercontent.com/solana-labs/token-list/main/assets/mainnet/97qAF7ZKEdPdQaUkhASGA59Jpa2Wi7QqVmnFdEuPqEDc/logo.png",
      "tags": [
        "Diamond Love"
      ],
      "extensions": {
        "website": "https://diamondlove.io/",
        "telegram": "https://t.me/DiamondLoveX"
      }
    },
    {
      "chainId": 101,
      "address": "xxxxa1sKNGwFtw2kFn8XauW9xq8hBZ5kVtcSesTT9fW",
      "symbol": "SLIM",
      "name": "Solanium",
      "decimals": 6,
      "logoURI": "https://raw.githubusercontent.com/solana-labs/token-list/main/assets/mainnet/xxxxa1sKNGwFtw2kFn8XauW9xq8hBZ5kVtcSesTT9fW/logo.png",
      "tags": [],
      "extensions": {
        "website": "https://solanium.io/",
        "waterfallbot": "https://bit.ly/SLIMwaterfall"
      }
    },
    {
      "chainId": 101,
      "address": "8GPUjUHFxfNhaSS8kUkix8txRRXszeUAsHTjUmHuygZT",
      "symbol": "NINJA NFT1",
      "name": "NINJA NFT1",
      "decimals": 0,
      "logoURI": "https://raw.githubusercontent.com/yuzu-ninjaprotocol/ninjaprotocol/main/NINJA%20NFT%201.png",
      "tags": [],
      "extensions": {
        "website": "http://ninjaprotocol.io"
      }
    },
    {
      "chainId": 101,
      "address": "HcJCPYck2UsTMgiPfjn6CS1wrC5iBXtuqPSjt8Qy8Sou",
      "symbol": "GANGS",
      "name": "Gangs of Solana",
      "decimals": 4,
      "logoURI": "https://raw.githubusercontent.com/solana-labs/token-list/main/assets/mainnet/HcJCPYck2UsTMgiPfjn6CS1wrC5iBXtuqPSjt8Qy8Sou/logo.svg",
      "tags": [],
      "extensions": {
        "website": "https://gangsofsolana.com/"
      }
    },
    {
      "chainId": 101,
      "address": "2rEiLkpQ3mh4DGxv1zcSdW5r5HK2nehif5sCaF5Ss9E1",
      "symbol": "RECO",
      "name": "Reboot ECO",
      "decimals": 0,
      "logoURI": "https://raw.githubusercontent.com/solana-labs/token-list/main/assets/mainnet/2rEiLkpQ3mh4DGxv1zcSdW5r5HK2nehif5sCaF5Ss9E1/logo.png",
      "tags": [],
      "extensions": {
        "website": "https://reboot.eco/"
      }
    },
    {
      "chainId": 101,
      "address": "BXhAKUxkGvFbAarA3K1SUYnqXRhEBC1bhUaCaxvzgyJ1",
      "symbol": "ISA",
      "name": "Interstellar",
      "decimals": 9,
      "logoURI": "https://raw.githubusercontent.com/solana-labs/token-list/main/assets/mainnet/BXhAKUxkGvFbAarA3K1SUYnqXRhEBC1bhUaCaxvzgyJ1/logo.png",
      "tags": [],
      "extensions": {
        "website": "https://interstellaralliance.gitbook.io/isa/"
      }
    },
    {
      "chainId": 101,
      "address": "7xKXtg2CW87d97TXJSDpbD5jBkheTqA83TZRuJosgAsU",
      "symbol": "SAMO",
      "name": "Samoyed Coin",
      "decimals": 9,
      "logoURI": "https://raw.githubusercontent.com/solana-labs/token-list/main/assets/mainnet/7xKXtg2CW87d97TXJSDpbD5jBkheTqA83TZRuJosgAsU/logo.png",
      "tags": [],
      "extensions": {
        "website": "https://samoyedcoin.com/",
        "coingeckoId": "samoyedcoin",
        "serumV3Usdc": "FR3SPJmgfRSKKQ2ysUZBu7vJLpzTixXnjzb84bY3Diif"
      }
    },
    {
      "chainId": 101,
      "address": "ATLASXmbPQxBUYbxPsV97usA3fPQYEqzQBUHgiFCUsXx",
      "symbol": "ATLAS",
      "name": "Star Atlas",
      "decimals": 8,
      "logoURI": "https://raw.githubusercontent.com/solana-labs/token-list/main/assets/mainnet/ATLASXmbPQxBUYbxPsV97usA3fPQYEqzQBUHgiFCUsXx/logo.png",
      "tags": [
        "utility-token"
      ],
      "extensions": {
        "website": "https://staratlas.com",
        "description": "Star Atlas Token",
        "coingeckoId": "star-atlas",
        "serumV3Usdc": "Di66GTLsV64JgCCYGVcY21RZ173BHkjJVgPyezNN7P1K"
      }
    },
    {
      "chainId": 101,
      "address": "poLisWXnNRwC6oBu1vHiuKQzFjGL4XDSu4g9qjz9qVk",
      "symbol": "POLIS",
      "name": "Star Atlas DAO",
      "decimals": 8,
      "logoURI": "https://raw.githubusercontent.com/solana-labs/token-list/main/assets/mainnet/poLisWXnNRwC6oBu1vHiuKQzFjGL4XDSu4g9qjz9qVk/logo.png",
      "tags": [
        "utility-token"
      ],
      "extensions": {
        "website": "https://staratlas.com",
        "description": "Star Atlas DAO Token",
        "coingeckoId": "star-atlas-dao",
        "serumV3Usdc": "HxFLKUAmAMLz1jtT3hbvCMELwH5H9tpM2QugP8sKyfhW"
      }
    },
    {
      "chainId": 101,
      "address": "HAWy8kV3bD4gaN6yy6iK2619x2dyzLUBj1PfJiihTisE",
      "symbol": "DOI",
      "name": "Discovery of Iris",
      "decimals": 0,
      "logoURI": "https://raw.githubusercontent.com/solana-labs/token-list/main/assets/mainnet/HAWy8kV3bD4gaN6yy6iK2619x2dyzLUBj1PfJiihTisE/logo.png",
      "tags": [
        "nft"
      ],
      "extensions": {
        "website": "https://www.staratlas.com",
        "imageUrl": "https://storage.googleapis.com/nft-assets/ReBirth/poster-1/discovery-of-iris.jpg",
        "description": "The rogue planet, Iris, dense with invaluable materials, draws in and collides with seven child planets in a remote region of space, creating what is henceforth referred to as 'The Cataclysm'. When combined, these eight elements create a form of free energy. The collision creates a massively valuable debris field.",
        "serumV3Usdc": "AYXTVttPfhYmn3jryX5XbRjwPK2m9445mbN2iLyRD6nq"
      }
    },
    {
      "chainId": 101,
      "address": "ATSPo9f9TJ3Atx8SuoTYdzSMh4ctQBzYzDiNukQDmoF7",
      "symbol": "HOSA",
      "name": "The Heart of Star Atlas",
      "decimals": 0,
      "logoURI": "https://raw.githubusercontent.com/solana-labs/token-list/main/assets/mainnet/ATSPo9f9TJ3Atx8SuoTYdzSMh4ctQBzYzDiNukQDmoF7/logo.png",
      "tags": [
        "nft"
      ],
      "extensions": {
        "website": "https://www.staratlas.com",
        "imageUrl": "https://storage.googleapis.com/nft-assets/ReBirth/poster-2/the-heart-of-star-atlas.jpg",
        "description": "At the core of Star Atlas lies a treasure trove of priceless data. After an unsuspecting deep space explorer discovers “The Cataclysm”, he scans its riches, creating what will once be known as the first intergalactic data block. He sells this invaluable information to all three rival factions, igniting a lethal spark that forever changes the course of history.",
        "serumV3Usdc": "5Erzgrw9pTjNWLeqHp2sChJq7smB7WXRQYw9wvkvA59t"
      }
    },
    {
      "chainId": 101,
      "address": "36s6AFRXzE9KVdUyoJQ5y6mwxXw21LawYqqwNiQUMD8s",
      "symbol": "TCW",
      "name": "The Convergence War",
      "decimals": 0,
      "logoURI": "https://raw.githubusercontent.com/solana-labs/token-list/main/assets/mainnet/36s6AFRXzE9KVdUyoJQ5y6mwxXw21LawYqqwNiQUMD8s/logo.png",
      "tags": [
        "nft"
      ],
      "extensions": {
        "website": "https://www.staratlas.com",
        "imageUrl": "https://storage.googleapis.com/nft-assets/ReBirth/poster-3/the-convergence-war.jpg",
        "description": "All three factions, thinking they were the sole owners of the cataclysmic data drop, converge to settle the area. A devastating war breaks out across the galaxy after their inability to settle the disputed territory.",
        "serumV3Usdc": "DXPv2ZyMD6Y2mDenqYkAhkvGSjNahkuMkm4zv6DqB7RF"
      }
    },
    {
      "chainId": 101,
      "address": "BgiTVxW9uLuHHoafTd2qjYB5xjCc5Y1EnUuYNfmTwhvp",
      "symbol": "LOST",
      "name": "Short Story of a Lost Astronaut",
      "decimals": 0,
      "logoURI": "https://raw.githubusercontent.com/solana-labs/token-list/main/assets/mainnet/BgiTVxW9uLuHHoafTd2qjYB5xjCc5Y1EnUuYNfmTwhvp/logo.png",
      "tags": [
        "nft"
      ],
      "extensions": {
        "website": "https://www.staratlas.com",
        "imageUrl": "https://storage.googleapis.com/nft-assets/ReBirth/poster-4/short-story-of-a-lost-astronaut.jpg",
        "description": "He thought it would be just another routine exploration mission. Get there, scan, save data blocks and return. But when a surprise radiation storm knocked out his spaceship and swept him up into its high-velocity current, the only thing that saved him from certain doom was his custom ion shield.",
        "serumV3Usdc": "73d9N7BbWVKBG6A2xwwwEHcxzPB26YzbMnRjue3DPzqs"
      }
    },
    {
      "chainId": 101,
      "address": "4G85c5aUsRTrRPqE5VjY7ebD9b2ktTF6NEVGiCddRBDX",
      "symbol": "LOVE",
      "name": "B ❤ P",
      "decimals": 0,
      "logoURI": "https://raw.githubusercontent.com/solana-labs/token-list/main/assets/mainnet/4G85c5aUsRTrRPqE5VjY7ebD9b2ktTF6NEVGiCddRBDX/logo.png",
      "tags": [
        "nft"
      ],
      "extensions": {
        "website": "https://www.staratlas.com",
        "imageUrl": "https://storage.googleapis.com/nft-assets/ReBirth/poster-5/love-story.jpg",
        "description": "Paizul, the charismatic and brilliant leader of the ONI consortium, vividly recalls the first time she saw her one true love. It was a warm summer day, full of raging ionic storms. Lightning was piercing the sky as Bekalu took off his helmet and locked eyes with her. “What are the chances of nearly colliding with someone flying through these wastelands on a day like this”, he smiled with his booming voice. “Perhaps it’s destiny,” she smiled back mysteriously. There was another strike of lightning, but this time the sky remained calm.",
        "serumV3Usdc": "AM9sNDh48N2qhYSgpA58m9dHvrMoQongtyYu2u2XoYTc"
      }
    },
    {
      "chainId": 101,
      "address": "7dr7jVyXf1KUnYq5FTpV2vCZjKRR4MV94jzerb8Fi16Q",
      "symbol": "MRDR",
      "name": "The Assassination of Paizul",
      "decimals": 0,
      "logoURI": "https://raw.githubusercontent.com/solana-labs/token-list/main/assets/mainnet/7dr7jVyXf1KUnYq5FTpV2vCZjKRR4MV94jzerb8Fi16Q/logo.png",
      "tags": [
        "nft"
      ],
      "extensions": {
        "website": "https://www.staratlas.com",
        "imageUrl": "https://storage.googleapis.com/nft-assets/ReBirth/poster-6/assassination-of-paizul.jpg",
        "description": "Suffering one of the cruelest fates in the universe, the Sogmian race of aliens was driven to the brink of extinction. With only 10,000 members left, they put all hope of salvation in the hands of their leader Paizul. After she was assassinated in a gruesome public way, so much fear was struck in the hearts of survivors that they set out to build their 'Last Stand'.",
        "serumV3Usdc": "BJiV2gCLwMvj2c1CbhnMjjy68RjqoMzYT8brDrpVyceA"
      }
    },
    {
      "chainId": 101,
      "address": "G1bE9ge8Yoq43hv7QLcumxTFhHqFMdcL4y2d6ZdzMG4b",
      "symbol": "PFP",
      "name": "Paizul Funeral Procession",
      "decimals": 0,
      "logoURI": "https://raw.githubusercontent.com/solana-labs/token-list/main/assets/mainnet/G1bE9ge8Yoq43hv7QLcumxTFhHqFMdcL4y2d6ZdzMG4b/logo.png",
      "tags": [
        "nft"
      ],
      "extensions": {
        "website": "https://www.staratlas.com",
        "imageUrl": "https://storage.googleapis.com/nft-assets/ReBirth/poster-7/paizul-funeral-procession.jpg",
        "description": "The sound of wailing echoes across the plains. The Sogmian procession solemnly marches in step past their ancestors’ gravestones, still haunted by the fate of their leader. The sun begins to set as they bring Paizul’s cryopod at the top of the Rock of Light. As a beam of light consumes the pod to upload it to eternal rest with the ancients, Bekalu falls to his knees with a wrathful howl. The crowd is rattled to the core, a foreboding of things to come.",
        "serumV3Usdc": "7JzaEAuVfjkrZyMwJgZF5aQkiEyVyCaTWA3N1fQK7Y6V"
      }
    },
    {
      "chainId": 101,
      "address": "6bD8mr8DyuVqN5dXd1jnqmCL66b5KUV14jYY1HSmnxTE",
      "symbol": "AVE",
      "name": "Ahr Visits Earth",
      "decimals": 0,
      "logoURI": "https://raw.githubusercontent.com/solana-labs/token-list/main/assets/mainnet/6bD8mr8DyuVqN5dXd1jnqmCL66b5KUV14jYY1HSmnxTE/logo.png",
      "tags": [
        "nft"
      ],
      "extensions": {
        "website": "https://www.staratlas.com",
        "imageUrl": "https://storage.googleapis.com/nft-assets/ReBirth/poster-8/ahr-visits-earth.jpg",
        "description": "Humankind is visited by Ahr, a mysterious being of pure light. But not all is as it seems… For through the power of illusion, we are tricked into forming a space-based religion, plundering the planet and launching ourselves towards the stars, permanently leaving the Earth.",
        "serumV3Usdc": "8yQzsbraXJFoPG5PdX73B8EVYFuPR9aC2axAqWearGKu"
      }
    },
    {
      "chainId": 101,
      "address": "9vi6PTKBFHR2hXgyjoTZx6h7WXNkFAA5dCsZRSi4higK",
      "symbol": "ASF",
      "name": "Armstrong Forever",
      "decimals": 0,
      "logoURI": "https://raw.githubusercontent.com/solana-labs/token-list/main/assets/mainnet/9vi6PTKBFHR2hXgyjoTZx6h7WXNkFAA5dCsZRSi4higK/logo.png",
      "tags": [
        "nft"
      ],
      "extensions": {
        "website": "https://www.staratlas.com",
        "imageUrl": "https://storage.googleapis.com/nft-assets/ReBirth/poster-15/armstrong-forever.jpg",
        "description": "When humans were racing to expand into outer space under Ahr’s influence, the devastation they inflicted upon the planet was so great that it weakened the Earth’s geomagnetic field. The reckless way the planet’s orbit was populated by machines and debris led to distortions in the gravity field. All this culminated in a disastrous slingshot effect for the many satellites orbiting the blue dot, altering their trajectories to loosen the direct gravity pull of the planet and scatter into deep space. Some of these satellites contained valuable data that was lost forever.  In 2621, the Council of Peace put a bounty on these ancient artifacts to integrate them into Star Atlas, leading to a hunt for them across the galaxy. One of the most sought-after satellites in history records bears the name of Neil Armstrong, the first human to set foot on the Moon.  Initially launched into medium Earth orbit as a cornerstone of the global positioning system (GPS), the satellite had untold additional capabilities that made it more and more valuable as it drifted off into the void.",
        "serumV3Usdc": "8yQzsbraXJFoPG5PdX73B8EVYFuPR9aC2axAqWearGKu"
      }
    },
    {
      "chainId": 101,
      "address": "Hfjgcs9ix17EwgXVVbKjo6NfMm2CXfr34cwty3xWARUm",
      "symbol": "TLS",
      "name": "The Last Stand",
      "decimals": 0,
      "logoURI": "https://raw.githubusercontent.com/solana-labs/token-list/main/assets/mainnet/Hfjgcs9ix17EwgXVVbKjo6NfMm2CXfr34cwty3xWARUm/logo.png",
      "tags": [
        "nft"
      ],
      "extensions": {
        "website": "https://www.staratlas.com",
        "serumV3Usdc": "AVHndcEDUjP9Liz5dfcvAPAMffADXG6KMPn8sWB1XhFQ"
      }
    },
    {
      "chainId": 101,
      "address": "8EXX5kG7qWTjgpNSGX7PnB6hJZ8xhXUcCafVJaBEJo32",
      "symbol": "SPT",
      "name": "The Signing of the Peace Treaty",
      "decimals": 0,
      "logoURI": "https://raw.githubusercontent.com/solana-labs/token-list/main/assets/mainnet/8EXX5kG7qWTjgpNSGX7PnB6hJZ8xhXUcCafVJaBEJo32/logo.png",
      "tags": [
        "nft"
      ],
      "extensions": {
        "website": "https://www.staratlas.com",
        "serumV3Usdc": "FZ9xhZbkt9bKKVpWmFxRhEJyzgxqU5w5xu3mXcF6Eppe"
      }
    },
    {
      "chainId": 101,
      "address": "CAjoJeGCCRae9oDwHYXzkeUDonp3dZLWV5GKHysLwjnx",
      "symbol": "PBA",
      "name": "The Peacebringers Archive",
      "decimals": 0,
      "logoURI": "https://raw.githubusercontent.com/solana-labs/token-list/main/assets/mainnet/CAjoJeGCCRae9oDwHYXzkeUDonp3dZLWV5GKHysLwjnx/logo.png",
      "tags": [
        "nft"
      ],
      "extensions": {
        "website": "https://www.staratlas.com",
        "serumV3Usdc": "4jN1R453Acv9egnr7Dry3x9Xe3jqh1tqz5RokniaeVhy"
      }
    },
    {
      "chainId": 101,
      "address": "FPnwwNiL1tXqd4ZbGjFYsCw5qsQw91VN79SNcU4Bc732",
      "symbol": "UWB",
      "name": "Ustur Wod.bod",
      "decimals": 0,
      "logoURI": "https://raw.githubusercontent.com/solana-labs/token-list/main/assets/mainnet/FPnwwNiL1tXqd4ZbGjFYsCw5qsQw91VN79SNcU4Bc732/logo.png",
      "tags": [
        "nft"
      ],
      "extensions": {
        "website": "https://www.staratlas.com",
        "serumV3Usdc": "J99HsFQEWKR3UiFQpKTnF11iaNiR1enf2LxHfgsbVc59"
      }
    },
    {
      "chainId": 101,
      "address": "DB76aiNQeLzHPwvFhzgwfpe6HGHCDTQ6snW6UD7AnHid",
      "symbol": "OMPH",
      "name": "Om Photoli",
      "decimals": 0,
      "logoURI": "https://raw.githubusercontent.com/solana-labs/token-list/main/assets/mainnet/DB76aiNQeLzHPwvFhzgwfpe6HGHCDTQ6snW6UD7AnHid/logo.png",
      "tags": [
        "nft"
      ],
      "extensions": {
        "website": "https://www.staratlas.com",
        "serumV3Usdc": "HdvXMScwAQQh9pEvLZjuaaeJcLTmixxYoMFefeqHFn2E"
      }
    },
    {
      "chainId": 101,
      "address": "BrzwWsG845VttbTsacZMLKhyc2jAZU12MaPkTYrJHoqm",
      "symbol": "SATM",
      "name": "Star Atlas - The Movie",
      "decimals": 0,
      "logoURI": "https://raw.githubusercontent.com/solana-labs/token-list/main/assets/mainnet/BrzwWsG845VttbTsacZMLKhyc2jAZU12MaPkTYrJHoqm/logo.png",
      "tags": [
        "nft"
      ],
      "extensions": {
        "website": "https://www.staratlas.com",
        "imageUrl": "https://storage.googleapis.com/nft-assets/ReBirth/poster-14/star-at-atlas-movie.jpg",
        "description": "“The first to arrive at the universe’s next frontier is the first to knock on the gates of prosperity.” — Ustur Armi.eldr",
        "serumV3Usdc": "KHw8L2eE6kpp8ziWPghBTtiAVCUvdSKMvGtT1e9AuJd"
      }
    },
    {
      "chainId": 101,
      "address": "8ymi88q5DtmdNTn2sPRNFkvMkszMHuLJ1e3RVdWjPa3s",
      "symbol": "SDOGE",
      "name": "SolDoge",
      "decimals": 0,
      "logoURI": "https://raw.githubusercontent.com/solana-labs/token-list/main/assets/mainnet/8ymi88q5DtmdNTn2sPRNFkvMkszMHuLJ1e3RVdWjPa3s/logo.png",
      "tags": [],
      "extensions": {
        "website": "https://www.soldoge.org",
        "serumV3Usdc": "9aruV2p8cRWxybx6wMsJwPFqeN7eQVPR74RrxdM3DNdu"
      }
    },
    {
      "chainId": 101,
      "address": "DQRNdQWz5NzbYgknGsZqSSXbdhQWvXSe8S56mrtNAs1b",
      "symbol": "ENTROPPP",
      "name": "ENTROPPP (Entropy for security)",
      "decimals": 6,
      "logoURI": "https://raw.githubusercontent.com/solana-labs/token-list/main/assets/mainnet/DQRNdQWz5NzbYgknGsZqSSXbdhQWvXSe8S56mrtNAs1b/logo.png",
      "tags": [
        "Cryptography",
        "Blockchain security",
        "Randomness and entropy"
      ],
      "extensions": {
        "website": "https://www.entroppp.com"
      }
    },
    {
      "chainId": 101,
      "address": "8RYSc3rrS4X4bvBCtSJnhcpPpMaAJkXnVKZPzANxQHgz",
      "symbol": "YARD",
      "name": "SolYard Finance",
      "decimals": 9,
      "logoURI": "https://raw.githubusercontent.com/solana-labs/token-list/main/assets/mainnet/8RYSc3rrS4X4bvBCtSJnhcpPpMaAJkXnVKZPzANxQHgz/logo.png",
      "tags": [],
      "extensions": {
        "website": "https://solyard.finance/"
      }
    },
    {
      "chainId": 101,
      "address": "nope9HWCJcXVFkG49CDk7oYFtgGsUzsRvHdcJeL2aCL",
      "symbol": "NOPE",
      "name": "NOPE FINANCE",
      "decimals": 9,
      "logoURI": "https://raw.githubusercontent.com/solana-labs/token-list/main/assets/mainnet/nope9HWCJcXVFkG49CDk7oYFtgGsUzsRvHdcJeL2aCL/logo.png",
      "tags": [],
      "extensions": {
        "website": "https://nopefinance.xyz/"
      }
    },
    {
      "chainId": 101,
      "address": "43VWkd99HjqkhFTZbWBpMpRhjG469nWa7x7uEsgSH7We",
      "symbol": "STNK",
      "name": "Stonks",
      "decimals": 9,
      "logoURI": "https://raw.githubusercontent.com/solana-labs/token-list/main/assets/mainnet/43VWkd99HjqkhFTZbWBpMpRhjG469nWa7x7uEsgSH7We/logo.png",
      "tags": [],
      "extensions": {
        "website": "https://stonkscoin.org/"
      }
    },
    {
      "chainId": 101,
      "address": "4368jNGeNq7Tt4Vzr98UWxL647PYu969VjzAsWGVaVH2",
      "symbol": "MEAL",
      "name": "HUNGRY",
      "decimals": 8,
      "logoURI": "https://raw.githubusercontent.com/solana-labs/token-list/main/assets/mainnet/4368jNGeNq7Tt4Vzr98UWxL647PYu969VjzAsWGVaVH2/logo.png",
      "tags": [],
      "extensions": {
        "website": "https://hungrycoin.io/"
      }
    },
    {
      "chainId": 101,
      "address": "8GQsW3f7mdwfjqJon2myADcBsSsRjpXmxHYDG8q1pvV6",
      "symbol": "HOLD",
      "name": "Holdana",
      "decimals": 9,
      "logoURI": "https://raw.githubusercontent.com/solana-labs/token-list/main/assets/mainnet/8GQsW3f7mdwfjqJon2myADcBsSsRjpXmxHYDG8q1pvV6/logo.png",
      "tags": [],
      "extensions": {
        "medium": "https://holdanatoken.medium.com/",
        "twitter": "https://twitter.com/HoldanaOfficial",
        "serumV3Usdc": "G2j5zKtfymPcWMq1YRoKrfUWy64SZ6ZxDVscHSyPQqmz"
      }
    },
    {
      "chainId": 101,
      "address": "64SqEfHtu4bZ6jr1mAxaWrLFdMngbKbru9AyaG2Dyk5T",
      "symbol": "wen-token",
      "name": "wen-token",
      "decimals": 0,
      "logoURI": "https://raw.githubusercontent.com/solana-labs/token-list/main/assets/mainnet/64SqEfHtu4bZ6jr1mAxaWrLFdMngbKbru9AyaG2Dyk5T/logo.png",
      "tags": [
        "nft"
      ],
      "extensions": {
        "website": "https://pythians.pyth.network"
      }
    },
    {
      "chainId": 101,
      "address": "9axWWN2FY8njSSQReepkiSE56U2yAvPFGuaXRQNdkZaS",
      "symbol": "wen-token-2",
      "name": "wen-token-2",
      "decimals": 0,
      "logoURI": "https://raw.githubusercontent.com/solana-labs/token-list/main/assets/mainnet/9axWWN2FY8njSSQReepkiSE56U2yAvPFGuaXRQNdkZaS/logo.png",
      "tags": [
        "nft"
      ],
      "extensions": {
        "website": "https://pythians.pyth.network"
      }
    },
    {
      "chainId": 101,
      "address": "4dmKkXNHdgYsXqBHCuMikNQWwVomZURhYvkkX5c4pQ7y",
      "symbol": "SNY",
      "name": "Synthetify",
      "decimals": 6,
      "logoURI": "https://raw.githubusercontent.com/solana-labs/token-list/main/assets/mainnet/4dmKkXNHdgYsXqBHCuMikNQWwVomZURhYvkkX5c4pQ7y/logo.png",
      "tags": [],
      "extensions": {
        "website": "https://synthetify.io/",
        "twitter": "https://twitter.com/synthetify",
        "coingeckoId": "syntheify-token"
      }
    },
    {
      "chainId": 101,
      "address": "4wTMJsh3q66PmAkmwEW47qVDevMZMVVWU3n1Yhqztwi6",
      "symbol": "ARCD",
      "name": "Arcade Token (Wormhole)",
      "decimals": 9,
      "logoURI": "https://raw.githubusercontent.com/solana-labs/token-list/main/assets/mainnet/4wTMJsh3q66PmAkmwEW47qVDevMZMVVWU3n1Yhqztwi6/logo.png",
      "tags": [
        "wrapped",
        "wormhole"
      ],
      "extensions": {
        "address": "0xb581E3a7dB80fBAA821AB39342E9Cbfd2ce33c23",
        "bridgeContract": "https://etherscan.io/address/0xf92cD566Ea4864356C5491c177A430C222d7e678",
        "assetContract": "https://etherscan.io/address/0xb581E3a7dB80fBAA821AB39342E9Cbfd2ce33c23",
        "website": "https://arcade.city",
        "twitter": "https://twitter.com/ArcadeCityHall"
      }
    },
    {
      "chainId": 101,
      "address": "Amt5wUJREJQC5pX7Z48YSK812xmu4j3sQVupNhtsEuY8",
      "symbol": "FROG",
      "name": "FROG",
      "decimals": 6,
      "logoURI": "https://raw.githubusercontent.com/solana-labs/token-list/main/assets/mainnet/Amt5wUJREJQC5pX7Z48YSK812xmu4j3sQVupNhtsEuY8/logo.png",
      "tags": [],
      "extensions": {
        "website": "https://www.froglana.com/",
        "serumV3Usdc": "2Si6XDdpv5zcvYna221eZZrsjsp5xeYoz9W1TVdMdbnt"
      }
    },
    {
      "chainId": 101,
      "address": "DEAdry5qhNoSkF3mbFrTa6udGbMwUoLnQhvchCu26Ak1",
      "symbol": "JUEL",
      "name": "Juel Token",
      "decimals": 9,
      "logoURI": "https://raw.githubusercontent.com/solana-labs/token-list/main/assets/mainnet/DEAdry5qhNoSkF3mbFrTa6udGbMwUoLnQhvchCu26Ak1/logo.png",
      "tags": [],
      "extensions": {
        "website": "http://juel.gg"
      }
    },
    {
      "chainId": 101,
      "address": "9Y8NT5HT9z2EsmCbYMgKXPRq3h3aa6tycEqfFiXjfZM7",
      "symbol": "CRT",
      "name": "CARROT",
      "decimals": 9,
      "logoURI": "https://raw.githubusercontent.com/solana-labs/token-list/main/assets/mainnet/9Y8NT5HT9z2EsmCbYMgKXPRq3h3aa6tycEqfFiXjfZM7/logo.png",
      "tags": [],
      "extensions": {
        "website": "https://farmerscarrot.com/",
        "serumV3Usdc": "Aa8mN8bXAobmcuHDpbbZh55SoadUry6WdsYz2886Ymqf"
      }
    },
    {
      "chainId": 101,
      "address": "AMdnw9H5DFtQwZowVFr4kUgSXJzLokKSinvgGiUoLSps",
      "symbol": "MOLA",
      "name": "MOONLANA",
      "decimals": 9,
      "logoURI": "https://raw.githubusercontent.com/solana-labs/token-list/main/assets/mainnet/AMdnw9H5DFtQwZowVFr4kUgSXJzLokKSinvgGiUoLSps/logo.png",
      "tags": [],
      "extensions": {
        "website": "https://moonlana.com/",
        "twitter": "https://twitter.com/xMoonLana",
        "medium": "https://moonlana.medium.com/",
        "coingeckoId": "moonlana"
      }
    },
    {
      "chainId": 101,
      "address": "3x7UeXDF4imKSKnizK9mYyx1M5bTNzpeALfPeB8S6XT9",
      "symbol": "SKEM",
      "name": "SKEM",
      "decimals": 9,
      "logoURI": "https://raw.githubusercontent.com/solana-labs/token-list/main/assets/mainnet/3x7UeXDF4imKSKnizK9mYyx1M5bTNzpeALfPeB8S6XT9/logo.svg",
      "tags": [],
      "extensions": {
        "website": "https://skem.finance/",
        "serumV3Usdc": "HkYJ3dX8CLSGyGZzfuqYiuoDjDmrDiu1vZhPtFJZa5Vt"
      }
    },
    {
      "chainId": 101,
      "address": "GHvFFSZ9BctWsEc5nujR1MTmmJWY7tgQz2AXE6WVFtGN",
      "symbol": "SOLAPE",
      "name": "SolAPE Token",
      "decimals": 9,
      "logoURI": "https://raw.githubusercontent.com/solana-labs/token-list/main/assets/mainnet/GHvFFSZ9BctWsEc5nujR1MTmmJWY7tgQz2AXE6WVFtGN/logo.png",
      "tags": [
        "utility-token"
      ],
      "extensions": {
        "coingeckoId": "solape-token",
        "website": "https://solape.io",
        "twitter": "https://twitter.com/SolApeFinance",
        "serumV3Usdc": "4zffJaPyeXZ2wr4whHgP39QyTfurqZ2BEd4M5W6SEuon"
      }
    },
    {
      "chainId": 101,
      "address": "9nEqaUcb16sQ3Tn1psbkWqyhPdLmfHWjKGymREjsAgTE",
      "symbol": "WOOF",
      "name": "WOOFENOMICS",
      "decimals": 6,
      "logoURI": "https://raw.githubusercontent.com/solana-labs/token-list/main/assets/mainnet/9nEqaUcb16sQ3Tn1psbkWqyhPdLmfHWjKGymREjsAgTE/logo.png",
      "tags": [],
      "extensions": {
        "website": "https://woofsolana.com",
        "serumV3Usdc": "CwK9brJ43MR4BJz2dwnDM7EXCNyHhGqCJDrAdsEts8n5"
      }
    },
    {
      "chainId": 101,
      "address": "MERt85fc5boKw3BW1eYdxonEuJNvXbiMbs6hvheau5K",
      "symbol": "MER",
      "name": "Mercurial",
      "decimals": 6,
      "logoURI": "https://raw.githubusercontent.com/solana-labs/token-list/main/assets/mainnet/MERt85fc5boKw3BW1eYdxonEuJNvXbiMbs6hvheau5K/logo.png",
      "tags": [],
      "extensions": {
        "coingeckoId": "mercurial",
        "website": "https://www.mercurial.finance/",
        "serumV3Usdc": "G4LcexdCzzJUKZfqyVDQFzpkjhB1JoCNL8Kooxi9nJz5",
        "waterfallbot": "https://bit.ly/MERwaterfall"
      }
    },
    {
      "chainId": 101,
      "address": "9MhNoxy1PbmEazjPo9kiZPCcG7BiFbhi3bWZXZgacfpp",
      "symbol": "ACMN",
      "name": "ACUMEN",
      "decimals": 9,
      "logoURI": "https://raw.githubusercontent.com/solana-labs/token-list/main/assets/mainnet/9MhNoxy1PbmEazjPo9kiZPCcG7BiFbhi3bWZXZgacfpp/logo.png",
      "tags": [],
      "extensions": {
        "website": "https://acumen.network/"
      }
    },
    {
      "chainId": 101,
      "address": "HRhCiCe8WLC4Jsy43Jkhq3poEWpjgXKD1U26XACReimt",
      "symbol": "zSOL",
      "name": "zSOL (ACUMEN)",
      "decimals": 9,
      "logoURI": "https://raw.githubusercontent.com/solana-labs/token-list/main/assets/mainnet/HRhCiCe8WLC4Jsy43Jkhq3poEWpjgXKD1U26XACReimt/logo.png",
      "tags": [],
      "extensions": {
        "website": "https://acumen.network/"
      }
    },
    {
      "chainId": 101,
      "address": "2LBYxD4Jzipk1bEREW6vQk163cj27mUSxmHzW2ujXFNy",
      "symbol": "zUSDC",
      "name": "zUSDC (ACUMEN)",
      "decimals": 6,
      "logoURI": "https://raw.githubusercontent.com/solana-labs/token-list/main/assets/mainnet/2LBYxD4Jzipk1bEREW6vQk163cj27mUSxmHzW2ujXFNy/logo.png",
      "tags": [],
      "extensions": {
        "website": "https://acumen.network/"
      }
    },
    {
      "chainId": 101,
      "address": "DFTZmEopSWrj6YcsmQAAxypN7cHM3mnruEisJPQFJbs7",
      "symbol": "zBTC",
      "name": "zBTC (ACUMEN)",
      "decimals": 6,
      "logoURI": "https://raw.githubusercontent.com/solana-labs/token-list/main/assets/mainnet/DFTZmEopSWrj6YcsmQAAxypN7cHM3mnruEisJPQFJbs7/logo.png",
      "tags": [],
      "extensions": {
        "website": "https://acumen.network/"
      }
    },
    {
      "chainId": 101,
      "address": "A8pnvbKWmTjjnUMzmY6pDJRHy3QdQNdqJdL1VFYXX4oW",
      "symbol": "zETH",
      "name": "zETH (ACUMEN)",
      "decimals": 6,
      "logoURI": "https://raw.githubusercontent.com/solana-labs/token-list/main/assets/mainnet/A8pnvbKWmTjjnUMzmY6pDJRHy3QdQNdqJdL1VFYXX4oW/logo.png",
      "tags": [],
      "extensions": {
        "website": "https://acumen.network/"
      }
    },
    {
      "chainId": 101,
      "address": "9hZt5mP139TvzDBZHtruXxAyjYHiovKXfxW6XNYiofae",
      "symbol": "zSRM",
      "name": "zSRM (ACUMEN)",
      "decimals": 6,
      "logoURI": "https://raw.githubusercontent.com/solana-labs/token-list/main/assets/mainnet/9hZt5mP139TvzDBZHtruXxAyjYHiovKXfxW6XNYiofae/logo.png",
      "tags": [],
      "extensions": {
        "website": "https://acumen.network/"
      }
    },
    {
      "chainId": 101,
      "address": "BR31LZKtry5tyjVtZ49PFZoZjtE5SeS4rjVMuL9Xiyer",
      "symbol": "zSTEP",
      "name": "zSTEP (ACUMEN)",
      "decimals": 9,
      "logoURI": "https://raw.githubusercontent.com/solana-labs/token-list/main/assets/mainnet/BR31LZKtry5tyjVtZ49PFZoZjtE5SeS4rjVMuL9Xiyer/logo.png",
      "tags": [],
      "extensions": {
        "website": "https://acumen.network/"
      }
    },
    {
      "chainId": 101,
      "address": "7wZsSyzD4Ba8ZkPhRh62KshQc8TQYiB5KtdNknywE3k4",
      "symbol": "zRAY",
      "name": "zRAY (ACUMEN)",
      "decimals": 6,
      "logoURI": "https://raw.githubusercontent.com/solana-labs/token-list/main/assets/mainnet/BR31LZKtry5tyjVtZ49PFZoZjtE5SeS4rjVMuL9Xiyer/logo.png",
      "tags": [],
      "extensions": {
        "website": "https://acumen.network/"
      }
    },
    {
      "chainId": 101,
      "address": "EfLvzNsqmkoSneiML5t7uHCPEVRaWCpG4N2WsS39nWCU",
      "symbol": "MUDLEY",
      "name": "MUDLEY",
      "decimals": 9,
      "logoURI": "https://raw.githubusercontent.com/solana-labs/token-list/main/assets/mainnet/EfLvzNsqmkoSneiML5t7uHCPEVRaWCpG4N2WsS39nWCU/logo.png",
      "tags": [],
      "extensions": {
        "website": "https://www.mudley.io/"
      }
    },
    {
      "chainId": 101,
      "address": "GpYMp8eP3HADY8x1jLVfFVBVYqxFNxT5mFhZAZt9Poco",
      "symbol": "CAPE",
      "name": "Crazy Ape Coin",
      "decimals": 9,
      "logoURI": "https://raw.githubusercontent.com/solana-labs/token-list/main/assets/mainnet/GpYMp8eP3HADY8x1jLVfFVBVYqxFNxT5mFhZAZt9Poco/logo.png",
      "tags": [],
      "extensions": {
        "website": "https://www.crazyapecoin.com/"
      }
    },
    {
      "chainId": 101,
      "address": "7ApYvMWwHJSgWz9BvMuNzqzUAqYbxByjzZu31t8FkYDy",
      "symbol": "SFairy",
      "name": "Fairy Finance",
      "decimals": 9,
      "logoURI": "https://raw.githubusercontent.com/debianos1/logo-token/main/fairyfinane%20.png",
      "tags": [],
      "extensions": {
        "twitter": "https://twitter.com/fairy_finance"
      }
    },
    {
      "chainId": 101,
      "address": "7Csho7qjseDjgX3hhBxfwP1W3LYARK3QH3PM2x55we14",
      "symbol": "LOTTO",
      "name": "Lotto",
      "decimals": 6,
      "logoURI": "https://raw.githubusercontent.com/solana-labs/token-list/main/assets/mainnet/7Csho7qjseDjgX3hhBxfwP1W3LYARK3QH3PM2x55we14/logo.png",
      "tags": [],
      "extensions": {
        "serumV3Usdc": "9MZKfgZzPgeidAukYpHtsLYm4eAdJFnR7nhPosWT8jiv",
        "coingeckoId": "lotto",
        "website": "lotto.finance",
        "address": "0xb0dfd28d3cf7a5897c694904ace292539242f858",
        "assetContract": "https://etherscan.io/address/0xb0dfd28d3cf7a5897c694904ace292539242f858",
        "tggroup": "https://t.me/lottofinance"
      }
    },
    {
      "chainId": 101,
      "address": "7uv3ZvZcQLd95bUp5WMioxG7tyAZVXFfr8JYkwhMYrnt",
      "symbol": "BOLE",
      "name": "Bole Token",
      "decimals": 4,
      "logoURI": "https://raw.githubusercontent.com/solana-labs/token-list/main/assets/mainnet/7uv3ZvZcQLd95bUp5WMioxG7tyAZVXFfr8JYkwhMYrnt/logo.png",
      "tags": [],
      "extensions": {
        "website": "https://tokenbole.com/",
        "serumV3Usdc": "9yGqsboBtvztDgGbGFEaBBT2G8dUMhxewXDQpy6T3eDm",
        "coingeckoId": "bole-token"
      }
    },
    {
      "chainId": 101,
      "address": "Bxp46xCB6CLjiqE99QaTcJAaY1hYF1o63DUUrXAS7QFu",
      "symbol": "mBRZ",
      "name": "SolMiner Bronze",
      "decimals": 9,
      "logoURI": "https://raw.githubusercontent.com/solana-labs/token-list/main/assets/mainnet/Bxp46xCB6CLjiqE99QaTcJAaY1hYF1o63DUUrXAS7QFu/logo.png",
      "tags": [],
      "extensions": {
        "website": "https://solminer.app",
        "medium": "https://solminer.medium.com/",
        "twitter": "https://twitter.com/SolMinerproject"
      }
    },
    {
      "chainId": 101,
      "address": "GZNrMEdrt6Vg428JzvJYRGGPpVxgjUPsg6WLqKBvmNLw",
      "symbol": "mPLAT",
      "name": "SolMiner Platinum",
      "decimals": 9,
      "logoURI": "https://raw.githubusercontent.com/solana-labs/token-list/main/assets/mainnet/GZNrMEdrt6Vg428JzvJYRGGPpVxgjUPsg6WLqKBvmNLw/logo.png",
      "tags": [],
      "extensions": {
        "website": "https://solminer.app",
        "medium": "https://solminer.medium.com/",
        "twitter": "https://twitter.com/SolMinerproject"
      }
    },
    {
      "chainId": 101,
      "address": "Er7a3ugS6kkAqj6sp3UmXEFAFrDdLMRQEkV9QH2fwRYA",
      "symbol": "mDIAM",
      "name": "SolMiner Diamond",
      "decimals": 9,
      "logoURI": "https://raw.githubusercontent.com/solana-labs/token-list/main/assets/mainnet/Er7a3ugS6kkAqj6sp3UmXEFAFrDdLMRQEkV9QH2fwRYA/logo.png",
      "tags": [],
      "extensions": {
        "website": "https://solminer.app",
        "medium": "https://solminer.medium.com/",
        "twitter": "https://twitter.com/SolMinerproject"
      }
    },
    {
      "chainId": 101,
      "address": "5JnZ667P3VcjDinkJFysWh2K2KtViy63FZ3oL5YghEhW",
      "symbol": "APYS",
      "name": "APYSwap",
      "decimals": 9,
      "logoURI": "https://raw.githubusercontent.com/solana-labs/token-list/main/assets/mainnet/5JnZ667P3VcjDinkJFysWh2K2KtViy63FZ3oL5YghEhW/logo.png",
      "tags": [
        "wrapped"
      ],
      "extensions": {
        "website": "https://apyswap.com",
        "coingeckoId": "apyswap"
      }
    },
    {
      "chainId": 101,
      "address": "ss1gxEUiufJyumsXfGbEwFe6maraPmc53fqbnjbum15",
      "symbol": "SS1",
      "name": "Naked Shorts",
      "decimals": 0,
      "logoURI": "https://raw.githubusercontent.com/solana-labs/token-list/main/assets/mainnet/ss1gxEUiufJyumsXfGbEwFe6maraPmc53fqbnjbum15/logo.png",
      "tags": [
        "nft"
      ],
      "extensions": {
        "website": "https://www.sol-talk.com/sol-survivor",
        "twitter": "https://twitter.com/sol__survivor",
        "imageUrl": "https://www.arweave.net/N-RGNyi1o1evhr7jTCXxHQlSndNPdnHWEzUTbTGMCl4",
        "animationUrl": "https://www.arweave.net/KBzRUmQNX6VKDH41N_uOETtJH21YtWXrOz270b8eqyo?ext=glb",
        "description": "After a gamma squeeze event he was left covered in theta. Due to the accident he lost his memories but gained the ability to refract light. He joins the tournament hoping to discover more about his past. His only clue is a damaged ID card with the word Malvin inscribed. Special: 'Now You See Me'"
      }
    },
    {
      "chainId": 101,
      "address": "GfJ3Vq2eSTYf1hJP6kKLE9RT6u7jF9gNszJhZwo5VPZp",
      "symbol": "SOLPAD",
      "name": "Solpad Finance",
      "decimals": 9,
      "logoURI": "https://raw.githubusercontent.com/solana-labs/token-list/main/assets/mainnet/GfJ3Vq2eSTYf1hJP6kKLE9RT6u7jF9gNszJhZwo5VPZp/logo.png",
      "tags": [
        "utility-token"
      ],
      "extensions": {
        "website": "https://www.solpad.finance/",
        "twitter": "https://twitter.com/FinanceSolpad",
        "github": "https://github.com/solpad-finance",
        "tgann": "https://t.me/solpadfinance",
        "tggroup": "https://t.me/solpadfinance_chat"
      }
    },
    {
      "chainId": 101,
      "address": "ERPueLaiBW48uBhqX1CvCYBv2ApHN6ZFuME1MeQGTdAi",
      "symbol": "MIT",
      "name": "Muskimum Impact Token",
      "decimals": 8,
      "logoURI": "https://raw.githubusercontent.com/solana-labs/token-list/main/assets/mainnet/ERPueLaiBW48uBhqX1CvCYBv2ApHN6ZFuME1MeQGTdAi/logo.png",
      "tags": [
        "mit",
        "musk"
      ],
      "extensions": {
        "website": "https://muskimum.win/",
        "twitter": "https://twitter.com/muskimum",
        "serumV3Usdc": "3mhrhTFrHtxe7uZhvzBhzneR3bD3hDyWcgEkR8EcvNZk"
      }
    },
    {
      "chainId": 101,
      "address": "BsDrXiQaFd147Fxq1fQYbJQ77P6tmPkRJQJzkKvspDKo",
      "symbol": "SOLA",
      "name": "SolaPAD Token (deprecated)",
      "decimals": 8,
      "logoURI": "https://raw.githubusercontent.com/solana-labs/token-list/main/assets/mainnet/BsDrXiQaFd147Fxq1fQYbJQ77P6tmPkRJQJzkKvspDKo/logo.png",
      "tags": [
        "SOLA",
        "LaunchPAD"
      ],
      "extensions": {
        "website": "https://www.solapad.org/",
        "twitter": "https://twitter.com/SolaPAD"
      }
    },
    {
      "chainId": 101,
      "address": "7fCzz6ZDHm4UWC9Se1RPLmiyeuQ6kStxpcAP696EuE1E",
      "symbol": "SHBL",
      "name": "Shoebill Coin",
      "decimals": 9,
      "logoURI": "https://raw.githubusercontent.com/solana-labs/token-list/main/assets/mainnet/7fCzz6ZDHm4UWC9Se1RPLmiyeuQ6kStxpcAP696EuE1E/logo.png",
      "tags": [],
      "extensions": {
        "website": "https://shoebillco.in/"
      }
    },
    {
      "chainId": 101,
      "address": "GnaFnTihwQFjrLeJNeVdBfEZATMdaUwZZ1RPxLwjbVwb",
      "symbol": "SHBL-USDC",
      "name": "Raydium Permissionless LP Token (SHBL-USDC)",
      "decimals": 9,
      "logoURI": "https://raw.githubusercontent.com/solana-labs/token-list/main/assets/mainnet/GnaFnTihwQFjrLeJNeVdBfEZATMdaUwZZ1RPxLwjbVwb/logo.png",
      "tags": [
        "lp-token"
      ],
      "extensions": {
        "website": "https://raydium.io/"
      }
    },
    {
      "chainId": 101,
      "address": "Djoz8btdR7p6xWHoVtPYF3zyN9LU5BBfMoDk4HczSDqc",
      "symbol": "AUSS",
      "name": "Ausshole",
      "decimals": 9,
      "logoURI": "https://raw.githubusercontent.com/solana-labs/token-list/main/assets/mainnet/Djoz8btdR7p6xWHoVtPYF3zyN9LU5BBfMoDk4HczSDqc/logo.svg",
      "tags": [],
      "extensions": {
        "website": "https://auss.finance/",
        "twitter": "https://twitter.com/ausstoken",
        "serumV3Usdc": "bNbYoc2KawipbXj76BiXbUdf2NcGKWkdp4S9uDvWXB1"
      }
    },
    {
      "chainId": 101,
      "address": "TuLipcqtGVXP9XR62wM8WWCm6a9vhLs7T1uoWBk6FDs",
      "symbol": "TULIP",
      "name": "Tulip",
      "decimals": 6,
      "logoURI": "https://raw.githubusercontent.com/solana-labs/token-list/main/assets/mainnet/TuLipcqtGVXP9XR62wM8WWCm6a9vhLs7T1uoWBk6FDs/logo.svg",
      "tags": [
        "tulip",
        "solfarm",
        "vaults"
      ],
      "extensions": {
        "website": "https://solfarm.io",
        "twitter": "https://twitter.com/Solfarmio",
        "coingeckoId": "solfarm",
        "serumV3Usdc": "8GufnKq7YnXKhnB3WNhgy5PzU9uvHbaaRrZWQK6ixPxW",
        "waterfallbot": "https://bit.ly/TULIPwaterfall"
      }
    },
    {
      "chainId": 101,
      "address": "5trVBqv1LvHxiSPMsHtEZuf8iN82wbpDcR5Zaw7sWC3s",
      "symbol": "JPYC",
      "name": "JPY Coin",
      "decimals": 6,
      "logoURI": "https://raw.githubusercontent.com/solana-labs/token-list/main/assets/mainnet/5trVBqv1LvHxiSPMsHtEZuf8iN82wbpDcR5Zaw7sWC3s/logo.png",
      "tags": [
        "stablecoin",
        "ethereum"
      ],
      "extensions": {
        "website": "https://jpyc.jp/"
      }
    },
    {
      "chainId": 101,
      "address": "3QuAYThYKFXSmrTcSHsdd7sAxaFBobaCkLy2DBYJLMDs",
      "symbol": "TYNA",
      "name": "wTYNA",
      "decimals": 3,
      "logoURI": "https://raw.githubusercontent.com/solana-labs/token-list/main/assets/mainnet/3QuAYThYKFXSmrTcSHsdd7sAxaFBobaCkLy2DBYJLMDs/logo.png",
      "tags": [
        "ERC20",
        "ethereum"
      ],
      "extensions": {
        "address": "0x4ae54790c130B21E8CbaCAB011C6170e079e6eF5",
        "bridgeContract": "https://etherscan.io/address/0xeae57ce9cc1984f202e15e038b964bb8bdf7229a",
        "assetContract": "https://etherscan.io/address/0x4ae54790c130B21E8CbaCAB011C6170e079e6eF5",
        "website": "http://lendingbot.s3-website-us-east-1.amazonaws.com/whitepaper.html",
        "twitter": "https://twitter.com/btc_AP"
      }
    },
    {
      "chainId": 101,
      "address": "7zsKqN7Fg2s9VsqAq6XBoiShCVohpGshSUvoWBc6jKYh",
      "symbol": "ARDX",
      "name": "Wrapped ArdCoin (Sollet)",
      "decimals": 2,
      "logoURI": "https://raw.githubusercontent.com/solana-labs/token-list/main/assets/mainnet/7zsKqN7Fg2s9VsqAq6XBoiShCVohpGshSUvoWBc6jKYh/logo.png",
      "tags": [
        "wrapped-sollet",
        "ethereum"
      ],
      "extensions": {
        "website": "https://ardcoin.com",
        "coingeckoId": "ardcoin"
      }
    },
    {
      "chainId": 101,
      "address": "7zphtJVjKyECvQkdfxJNPx83MNpPT6ZJyujQL8jyvKcC",
      "symbol": "SSHIB",
      "name": "SolShib",
      "decimals": 9,
      "logoURI": "https://raw.githubusercontent.com/solana-labs/token-list/main/assets/mainnet/7zphtJVjKyECvQkdfxJNPx83MNpPT6ZJyujQL8jyvKcC/logo.png",
      "tags": [],
      "extensions": {
        "website": "https://solshib.com/"
      }
    },
    {
      "chainId": 101,
      "address": "HoSWnZ6MZzqFruS1uoU69bU7megzHUv6MFPQ5nqC6Pj2",
      "symbol": "SGI",
      "name": "SolGift",
      "decimals": 9,
      "logoURI": "https://raw.githubusercontent.com/solana-labs/token-list/main/assets/mainnet/HoSWnZ6MZzqFruS1uoU69bU7megzHUv6MFPQ5nqC6Pj2/logo.png",
      "tags": [],
      "extensions": {
        "website": "https://solshib.com/"
      }
    },
    {
      "chainId": 101,
      "address": "GpS9AavHtSUspaBnL1Tu26FWbUAdW8tm3MbacsNvwtGu",
      "symbol": "SOLT",
      "name": "Soltriever",
      "decimals": 9,
      "logoURI": "https://raw.githubusercontent.com/solana-labs/token-list/main/assets/mainnet/GpS9AavHtSUspaBnL1Tu26FWbUAdW8tm3MbacsNvwtGu/logo.png",
      "tags": [],
      "extensions": {
        "website": "http://soltriever.info/",
        "twitter": "https://twitter.com/_Soltriever"
      }
    },
    {
      "chainId": 101,
      "address": "2QK9vxydd7WoDwvVFT5JSU8cwE9xmbJSzeqbRESiPGMG",
      "symbol": "KEKW",
      "name": "kekwcoin",
      "decimals": 9,
      "logoURI": "https://raw.githubusercontent.com/solana-labs/token-list/main/assets/mainnet/2QK9vxydd7WoDwvVFT5JSU8cwE9xmbJSzeqbRESiPGMG/logo.png",
      "tags": [],
      "extensions": {
        "website": "https://kekw.io/",
        "twitter": "https://twitter.com/kekwcoin",
        "medium": "https://kekwcoin.medium.com/",
        "discord": "discord.gg/kekw",
        "description": "Kekwcoin is a creative community platform for content creators to monetize their artwork and get financial support from investors.",
        "serumV3Usdc": "N99ngemA29qSKqdDW7kRiZHS7h2wEFpdgRvgE3N2jy6"
      }
    },
    {
      "chainId": 101,
      "address": "qs9Scx8YwNXS6zHYPCnDnyHQcRHg3QwXxpyCXs5tdM8",
      "symbol": "POCO",
      "name": "POWER COIN",
      "decimals": 9,
      "logoURI": "https://raw.githubusercontent.com/solana-labs/token-list/main/assets/mainnet/qs9Scx8YwNXS6zHYPCnDnyHQcRHg3QwXxpyCXs5tdM8/logo.png",
      "tags": [
        "social-token",
        "poco"
      ]
    },
    {
      "chainId": 101,
      "address": "FxCvbCVAtNUEKSiKoF6xt2pWPfpXuYFWYbuQySaRnV5R",
      "symbol": "LOOP",
      "name": "LC Andy Social Token",
      "decimals": 9,
      "logoURI": "https://raw.githubusercontent.com/solana-labs/token-list/main/assets/mainnet/FxCvbCVAtNUEKSiKoF6xt2pWPfpXuYFWYbuQySaRnV5R/logo.png",
      "tags": [
        "social-token",
        "loop"
      ]
    },
    {
      "chainId": 101,
      "address": "3iXydLpqi38CeGDuLFF1WRbPrrkNbUsgVf98cNSg6NaA",
      "symbol": "Spro",
      "name": "Sproken Token",
      "decimals": 9,
      "logoURI": "https://cdn.jsdelivr.net/gh/kechricc/Sproken-Token-Logo/SprokenToken.png",
      "tags": [
        "Sprocket Token",
        "Mini Aussie",
        "Currency of the Sprokonomy"
      ],
      "extensions": {
        "website": "https://www.sprokentoken.com/"
      }
    },
    {
      "chainId": 101,
      "address": "H5gczCNbrtso6BqGKihF97RaWaxpUEZnFuFUKK4YX3s2",
      "symbol": "BDE",
      "name": "Big Defi Energy",
      "decimals": 9,
      "logoURI": "https://raw.githubusercontent.com/solana-labs/token-list/main/assets/mainnet/H5gczCNbrtso6BqGKihF97RaWaxpUEZnFuFUKK4YX3s2/logo.png",
      "tags": [],
      "extensions": {
        "website": "bigdefienergy.com",
        "twitter": "https://twitter.com/Bigdefi"
      }
    },
    {
      "chainId": 101,
      "address": "cREsCN7KAyXcBG2xZc8qrfNHMRgC3MhTb4n3jBnNysv",
      "symbol": "DWT",
      "name": "DARK WEB TOKEN",
      "decimals": 2,
      "logoURI": "https://raw.githubusercontent.com/solana-labs/token-list/main/assets/mainnet/cREsCN7KAyXcBG2xZc8qrfNHMRgC3MhTb4n3jBnNysv/logo.png",
      "tags": [
        "MEME"
      ],
      "extensions": {
        "serumV3Usdc": "526WW289h5wibg1Q55sK16CGoNip8H5d2AXVbaAGcUMb",
        "website": "https://www.darkwebtoken.live"
      }
    },
    {
      "chainId": 101,
      "address": "EdGAZ8JyFTFbmVedVTbaAEQRb6bxrvi3AW3kz8gABz2E",
      "symbol": "DOGA",
      "name": "Dogana",
      "decimals": 9,
      "logoURI": "https://raw.githubusercontent.com/solana-labs/token-list/main/assets/mainnet/EdGAZ8JyFTFbmVedVTbaAEQRb6bxrvi3AW3kz8gABz2E/logo.png",
      "tags": [],
      "extensions": {
        "twitter": "https://twitter.com/DoganaOfficial",
        "serumV3Usdc": "H1Ywt7nSZkLDb2o3vpA5yupnBc9jr1pXtdjMm4Jgk1ay"
      }
    },
    {
      "chainId": 101,
      "address": "3FoUAsGDbvTD6YZ4wVKJgTB76onJUKz7GPEBNiR5b8wc",
      "symbol": "CHEEMS",
      "name": "Cheems",
      "decimals": 4,
      "logoURI": "https://raw.githubusercontent.com/solana-labs/token-list/main/assets/mainnet/3FoUAsGDbvTD6YZ4wVKJgTB76onJUKz7GPEBNiR5b8wc/logo.png",
      "tags": [],
      "extensions": {
        "website": "https://cheems.co/",
        "twitter": "https://twitter.com/theCheemsToken",
        "tggroup": "https://t.me/CheemsOfficial"
      }
    },
    {
      "chainId": 101,
      "address": "AWW5UQfMBnPsTaaxCK7cSEmkj1kbX2zUrqvgKXStjBKx",
      "symbol": "SBFC",
      "name": "SBF Coin",
      "decimals": 6,
      "logoURI": "https://raw.githubusercontent.com/solana-labs/token-list/main/assets/mainnet/AWW5UQfMBnPsTaaxCK7cSEmkj1kbX2zUrqvgKXStjBKx/logo.png",
      "tags": [
        "utility-token",
        "SBF",
        "sbfcoin",
        "SBFC"
      ],
      "extensions": {
        "website": "https://www.sbfcoin.org/",
        "twitter": "https://twitter.com/sbfcoin"
      }
    },
    {
      "chainId": 101,
      "address": "FRbqQnbuLoMbUG4gtQMeULgCDHyY6YWF9NRUuLa98qmq",
      "symbol": "ECOP",
      "name": "EcoPoo",
      "decimals": 0,
      "logoURI": "https://raw.githubusercontent.com/solana-labs/token-list/main/assets/mainnet/FRbqQnbuLoMbUG4gtQMeULgCDHyY6YWF9NRUuLa98qmq/logo.png",
      "tags": [
        "meme"
      ],
      "extensions": {
        "twitter": "https://twitter.com/EcoPoo_Official"
      }
    },
    {
      "chainId": 101,
      "address": "5p2zjqCd1WJzAVgcEnjhb9zWDU7b9XVhFhx4usiyN7jB",
      "symbol": "CATO",
      "name": "CATO",
      "decimals": 9,
      "logoURI": "https://raw.githubusercontent.com/solana-labs/token-list/main/assets/mainnet/5p2zjqCd1WJzAVgcEnjhb9zWDU7b9XVhFhx4usiyN7jB/logo.png",
      "tags": [
        "Meme-Token"
      ],
      "extensions": {
        "website": "https://www.solanacato.com/",
        "twitter": "https://twitter.com/SolanaCATO",
        "telegram": "https://t.me/SolanaCATO",
        "serumV3Usdc": "9fe1MWiKqUdwift3dEpxuRHWftG72rysCRHbxDy6i9xB"
      }
    },
    {
      "chainId": 101,
      "address": "J81fW7aza8wVUG1jjzhExsNMs3MrzwT5WrofgFqMjnSA",
      "symbol": "TOM",
      "name": "Tombili",
      "decimals": 9,
      "logoURI": "https://raw.githubusercontent.com/solana-labs/token-list/main/assets/mainnet/J81fW7aza8wVUG1jjzhExsNMs3MrzwT5WrofgFqMjnSA/logo.png",
      "tags": [],
      "extensions": {
        "website": "https://cryptomindex.com",
        "twitter": "https://twitter.com/cryptomindex"
      }
    },
    {
      "chainId": 101,
      "address": "GunpHq4fn9gSSyGbPMYXTzs9nBS8RY88CX1so4V8kCiF",
      "symbol": "FABLE",
      "name": "Fable",
      "decimals": 0,
      "logoURI": "https://raw.githubusercontent.com/solana-labs/token-list/main/assets/mainnet/GunpHq4fn9gSSyGbPMYXTzs9nBS8RY88CX1so4V8kCiF/logo.png",
      "tags": [],
      "extensions": {
        "website": "https://fable.finance",
        "twitter": "https://twitter.com/fable_finance"
      }
    },
    {
      "chainId": 101,
      "address": "6L5DzH3p1t1PrCrVkudasuUnWbK7Jq9tYwcwWQiV6yd7",
      "symbol": "LZD",
      "name": "Lizard",
      "decimals": 6,
      "logoURI": "https://raw.githubusercontent.com/solana-labs/token-list/main/assets/mainnet/6L5DzH3p1t1PrCrVkudasuUnWbK7Jq9tYwcwWQiV6yd7/logo.png",
      "tags": [],
      "extensions": {
        "website": "https://www.lzdsol.io",
        "twitter": "https://twitter.com/lzd_sol"
      }
    },
    {
      "chainId": 101,
      "address": "EZqcdU8RLu9EChZgrY2BNVg8eovfdGyTiY2bd69EsPgQ",
      "symbol": "FELON",
      "name": "FuckElon",
      "decimals": 9,
      "logoURI": "https://raw.githubusercontent.com/solana-labs/token-list/main/assets/mainnet/EZqcdU8RLu9EChZgrY2BNVg8eovfdGyTiY2bd69EsPgQ/logo.png",
      "tags": [],
      "extensions": {
        "website": "https://fuckelonmusk.godaddysites.com/",
        "twitter": "https://twitter.com/FuckElonMusk8",
        "tgann": "https://t.me/fuckelonmusktoday",
        "tggroup": "https://t.me/joinchat/cgUOCIRSTJ9hZmY1"
      }
    },
    {
      "chainId": 101,
      "address": "HBHMiauecxer5FCzPeXgE2A8ZCf7fQgxxwo4vfkFtC7s",
      "symbol": "SLNDN",
      "name": "Solanadon",
      "decimals": 9,
      "logoURI": "https://raw.githubusercontent.com/solana-labs/token-list/main/assets/mainnet/HBHMiauecxer5FCzPeXgE2A8ZCf7fQgxxwo4vfkFtC7s/logo.png",
      "tags": [],
      "extensions": {
        "website": "https://solanadon.com/",
        "twitter": "https://twitter.com/SolanadonCoin",
        "tgann": "https://t.me/solanadonann"
      }
    },
    {
      "chainId": 101,
      "address": "GReBHpMgCadZRij4B111c94cqU9TktvJ45rWZRQ5b1A5",
      "symbol": "PINGU",
      "name": "Penguincoin",
      "decimals": 9,
      "logoURI": "https://raw.githubusercontent.com/solana-labs/token-list/main/assets/mainnet/GReBHpMgCadZRij4B111c94cqU9TktvJ45rWZRQ5b1A5/logo.png",
      "tags": [],
      "extensions": {
        "twitter": "https://twitter.com/penguincoin1"
      }
    },
    {
      "chainId": 101,
      "address": "5WUab7TCvth43Au5vk6wKjchTzWFeyPEUSJE1MPJtTZE",
      "symbol": "KEKN1",
      "name": "KEKW In Solana Tripping",
      "decimals": 0,
      "logoURI": "https://raw.githubusercontent.com/solana-labs/token-list/main/assets/mainnet/5WUab7TCvth43Au5vk6wKjchTzWFeyPEUSJE1MPJtTZE/logo.png",
      "tags": [
        "nft"
      ],
      "extensions": {
        "website": "https://www.kekw.io/",
        "twitter": "https://twitter.com/kekwcoin"
      }
    },
    {
      "chainId": 101,
      "address": "9KEe6o1jRTqFDFBo2AezsskcxBNwuq1rVeVat1Td8zbV",
      "symbol": "MPAD",
      "name": "MercuryPAD Token",
      "decimals": 9,
      "logoURI": "https://raw.githubusercontent.com/solana-labs/token-list/main/assets/mainnet/9KEe6o1jRTqFDFBo2AezsskcxBNwuq1rVeVat1Td8zbV/logo.png",
      "tags": [
        "MPAD",
        "LaunchPAD"
      ],
      "extensions": {
        "website": "https://mercurypad.com/",
        "twitter": "https://twitter.com/MercuryPad"
      }
    },
    {
      "chainId": 101,
      "address": "4KAFf8ZpNCn1SWLZFo5tbeZsKpVemsobbVZdERWxRvd2",
      "symbol": "SGT",
      "name": "Sangga Token",
      "decimals": 8,
      "logoURI": "https://raw.githubusercontent.com/solana-labs/token-list/main/assets/mainnet/4KAFf8ZpNCn1SWLZFo5tbeZsKpVemsobbVZdERWxRvd2/logo.png",
      "tags": [],
      "extensions": {
        "website": "https://sanggatalk.io"
      }
    },
    {
      "chainId": 101,
      "address": "Ae1aeYK9WrB2kP29jJU4aUUK7Y1vzsGNZFKoe4BG2h6P",
      "symbol": "OLDNINJA",
      "name": "OLDNINJA",
      "decimals": 0,
      "logoURI": "https://raw.githubusercontent.com/solana-labs/token-list/main/assets/mainnet/Ae1aeYK9WrB2kP29jJU4aUUK7Y1vzsGNZFKoe4BG2h6P/logo.png",
      "tags": [],
      "extensions": {
        "website": "https://www.ninjaprotocol.io/oldninja/"
      }
    },
    {
      "chainId": 101,
      "address": "FgX1WD9WzMU3yLwXaFSarPfkgzjLb2DZCqmkx9ExpuvJ",
      "symbol": "NINJA",
      "name": "NINJA",
      "decimals": 6,
      "logoURI": "https://raw.githubusercontent.com/solana-labs/token-list/main/assets/mainnet/FgX1WD9WzMU3yLwXaFSarPfkgzjLb2DZCqmkx9ExpuvJ/logo.png",
      "tags": [],
      "extensions": {
        "website": "https://www.ninjaprotocol.io/",
        "serumV3Usdc": "J4oPt5Q3FYxrznkXLkbosAWrJ4rZLqJpGqz7vZUL4eMM"
      }
    },
    {
      "chainId": 101,
      "address": "E6UBhrtvP4gYHAEgoBi8kDU6DrPPmQxTAJvASo4ptNev",
      "symbol": "SOLDOG",
      "name": "SOLDOG",
      "decimals": 0,
      "logoURI": "https://raw.githubusercontent.com/solana-labs/token-list/main/assets/mainnet/E6UBhrtvP4gYHAEgoBi8kDU6DrPPmQxTAJvASo4ptNev/logo.png",
      "tags": [],
      "extensions": {
        "website": "https://solanadog.io",
        "twitter": "https://twitter.com/solanadog"
      }
    },
    {
      "chainId": 102,
      "address": "rz251Qbsa27sL8Y1H7h4qu71j6Q7ukNmskg5ZDhPCg3",
      "symbol": "HIRO",
      "name": "Hiro LaunchDAO",
      "decimals": 6,
      "logoURI": "https://raw.githubusercontent.com/solana-labs/token-list/main/assets/mainnet/rz251Qbsa27sL8Y1H7h4qu71j6Q7ukNmskg5ZDhPCg3/logo.png",
      "tags": [],
      "extensions": {
        "website": "https://hiro-finance.github.io/",
        "twitter": "https://twitter.com/HiroLaunchdao"
      }
    },
    {
      "chainId": 101,
      "address": "9nusLQeFKiocswDt6NQsiErm1M43H2b8x6v5onhivqKv",
      "symbol": "LLAMA",
      "name": "SOLLAMA",
      "decimals": 1,
      "logoURI": "https://raw.githubusercontent.com/solana-labs/token-list/main/assets/mainnet/9nusLQeFKiocswDt6NQsiErm1M43H2b8x6v5onhivqKv/logo.png",
      "tags": [],
      "extensions": {
        "website": "https://sollama.finance",
        "twitter": "https://twitter.com/SollamaFinance"
      }
    },
    {
      "chainId": 101,
      "address": "BLwTnYKqf7u4qjgZrrsKeNs2EzWkMLqVCu6j8iHyrNA3",
      "symbol": "BOP",
      "name": "Boring Protocol",
      "decimals": 8,
      "logoURI": "https://raw.githubusercontent.com/solana-labs/token-list/main/assets/mainnet/BLwTnYKqf7u4qjgZrrsKeNs2EzWkMLqVCu6j8iHyrNA3/logo.png",
      "tags": [
        "security-token",
        "utility-token"
      ],
      "extensions": {
        "website": "https://boringprotocol.io",
        "twitter": "https://twitter.com/BoringProtocol",
        "serumV3Usdc": "7MmPwD1K56DthW14P1PnWZ4zPCbPWemGs3YggcT1KzsM"
      }
    },
    {
      "chainId": 101,
      "address": "ER8Xa8YxJLC3CFJgdAxJs46Rdhb7B3MjgbPZsVg1aAFV",
      "symbol": "MOLAMON",
      "name": "MOLAMON",
      "decimals": 0,
      "logoURI": "https://raw.githubusercontent.com/solana-labs/token-list/main/assets/mainnet/ER8Xa8YxJLC3CFJgdAxJs46Rdhb7B3MjgbPZsVg1aAFV/logo.png",
      "tags": [],
      "extensions": {
        "website": "https://moonlana.com/",
        "twitter": "https://twitter.com/xMoonLana",
        "medium": "https://moonlana.medium.com/",
        "imageUrl": "https://gateway.pinata.cloud/ipfs/QmbdEesuzVUMzqaumrZNaWnwnz4WwDvqDyfrFneVDjqr2e/molamonbg.gif",
        "description": "The first $MOLA NFT on Solana Blockchain."
      }
    },
    {
      "chainId": 101,
      "address": "4ezHExHThrwnnoqKcMNbUwcVYXzdkDerHFGfegnTqA2E",
      "symbol": "STUD",
      "name": "SolanaToolsUtilityDapp",
      "decimals": 9,
      "logoURI": "https://raw.githubusercontent.com/solana-labs/token-list/main/assets/mainnet/4ezHExHThrwnnoqKcMNbUwcVYXzdkDerHFGfegnTqA2E/logo.png",
      "tags": [],
      "extensions": {
        "website": "https://www.solanatools.io/"
      }
    },
    {
      "chainId": 101,
      "address": "AZtNYaEAHDBeK5AvdzquZWjc4y8cj5sKWH1keUJGMuPV",
      "symbol": "RESP",
      "name": "RESPECT",
      "decimals": 8,
      "logoURI": "https://raw.githubusercontent.com/solana-labs/token-list/main/assets/mainnet/AZtNYaEAHDBeK5AvdzquZWjc4y8cj5sKWH1keUJGMuPV/logo.png",
      "tags": [],
      "extensions": {
        "website": "https://respect.cash"
      }
    },
    {
      "chainId": 101,
      "address": "5j6BmiZTfHssaWPT23EQYQci3w57VTw7QypKArQZbSZ9",
      "symbol": "CHAD",
      "name": "ChadTrader Token",
      "decimals": 9,
      "logoURI": "https://raw.githubusercontent.com/solana-labs/token-list/main/assets/mainnet/5j6BmiZTfHssaWPT23EQYQci3w57VTw7QypKArQZbSZ9/logo.png",
      "tags": [
        "utility-token"
      ],
      "extensions": {
        "website": "https://chadtrader.io/",
        "twitter": "https://twitter.com/chadtraderio"
      }
    },
    {
      "chainId": 101,
      "address": "GsNzxJfFn6zQdJGeYsupJWzUAm57Ba7335mfhWvFiE9Z",
      "symbol": "DXL",
      "name": "Dexlab",
      "decimals": 6,
      "logoURI": "https://raw.githubusercontent.com/solana-labs/token-list/main/assets/mainnet/GsNzxJfFn6zQdJGeYsupJWzUAm57Ba7335mfhWvFiE9Z/logo.png",
      "tags": [],
      "extensions": {
        "website": "https://www.dexlab.space/",
        "serumV3Usdc": "DYfigimKWc5VhavR4moPBibx9sMcWYVSjVdWvPztBPTa",
        "twitter": "https://twitter.com/dexlab_official",
        "coingeckoId": "dexlab"
      }
    },
    {
      "chainId": 101,
      "address": "APvgd1J98PGW77H1fDa7W7Y4fcbFwWfs71RNyJKuYs1Y",
      "symbol": "FUZ",
      "name": "Fuzzy.One",
      "decimals": 8,
      "logoURI": "https://raw.githubusercontent.com/solana-labs/token-list/main/assets/mainnet/APvgd1J98PGW77H1fDa7W7Y4fcbFwWfs71RNyJKuYs1Y/logo.png",
      "tags": [
        "Fuzzy.One",
        "FUZ",
        "Supply chain token"
      ],
      "extensions": {
        "website": "https://www.fuzzy.one/"
      }
    },
    {
      "chainId": 101,
      "address": "6TCbtxs6eYfMKVF9ppTNvbUemW2YnpFig6z1jSqgM16e",
      "symbol": "STRANGE",
      "name": "STRANGE",
      "decimals": 6,
      "logoURI": "https://raw.githubusercontent.com/solana-labs/token-list/main/assets/mainnet/6TCbtxs6eYfMKVF9ppTNvbUemW2YnpFig6z1jSqgM16e/logo.png",
      "tags": [
        "utility-token"
      ],
      "extensions": {
        "website": "https://safepluto.tech"
      }
    },
    {
      "chainId": 101,
      "address": "BYNHheaKFX2WRGQTpMZNsM6vAyJXvkeMoMcixKfVKxY9",
      "symbol": "PLUTES",
      "name": "Plutonium",
      "decimals": 6,
      "logoURI": "https://raw.githubusercontent.com/solana-labs/token-list/main/assets/mainnet/BYNHheaKFX2WRGQTpMZNsM6vAyJXvkeMoMcixKfVKxY9/logo.png",
      "tags": [
        "utility-token"
      ],
      "extensions": {
        "website": "https://safepluto.tech"
      }
    },
    {
      "chainId": 101,
      "address": "8upjSpvjcdpuzhfR1zriwg5NXkwDruejqNE9WNbPRtyA",
      "symbol": "GRAPE",
      "name": "Grape",
      "decimals": 6,
      "logoURI": "https://raw.githubusercontent.com/solana-labs/token-list/main/assets/mainnet/8upjSpvjcdpuzhfR1zriwg5NXkwDruejqNE9WNbPRtyA/logo.svg",
      "tags": [],
      "extensions": {
        "website": "https://grapes.network"
      }
    },
    {
      "chainId": 101,
      "address": "7xzovRepzLvXbbpVZLYKzEBhCNgStEv1xpDqf1rMFFKX",
      "symbol": "KERMIT",
      "name": "Kermit",
      "decimals": 8,
      "logoURI": "https://raw.githubusercontent.com/solana-labs/token-list/main/assets/mainnet/7xzovRepzLvXbbpVZLYKzEBhCNgStEv1xpDqf1rMFFKX/logo.png",
      "tags": [
        "utility-token"
      ],
      "extensions": {
        "website": "https://www.kermitfinance.com",
        "twitter": "https://twitter.com/KermitFinance"
      }
    },
    {
      "chainId": 101,
      "address": "3VhB8EAL8dZ457SiksLPpMUR1pyACpbNh5rTjQUEVCcH",
      "symbol": "TUTL",
      "name": "TurtleTraders",
      "decimals": 9,
      "logoURI": "https://raw.githubusercontent.com/solana-labs/token-list/main/assets/mainnet/3VhB8EAL8dZ457SiksLPpMUR1pyACpbNh5rTjQUEVCcH/logo.png",
      "tags": [
        "social-token",
        "Turtles"
      ],
      "extensions": {
        "twitter": "https://twitter.com/Turtle_Traders"
      }
    },
    {
      "chainId": 101,
      "address": "8tbAqS4dFNEeC6YGWpNnusc3JcxoFLMiiLPyHctgGYFe",
      "symbol": "PIPANA",
      "name": "Pipana",
      "decimals": 9,
      "logoURI": "https://raw.githubusercontent.com/solana-labs/token-list/main/assets/mainnet/8tbAqS4dFNEeC6YGWpNnusc3JcxoFLMiiLPyHctgGYFe/logo.png",
      "tags": [],
      "extensions": {
        "website": "https://pip.monster",
        "twitter": "https://twitter.com/itspipana"
      }
    },
    {
      "chainId": 101,
      "address": "8s9FCz99Wcr3dHpiauFRi6bLXzshXfcGTfgQE7UEopVx",
      "symbol": "CKC",
      "name": "ChikinCoin",
      "decimals": 6,
      "logoURI": "https://raw.githubusercontent.com/solana-labs/token-list/main/assets/mainnet/8s9FCz99Wcr3dHpiauFRi6bLXzshXfcGTfgQE7UEopVx/logo.svg",
      "tags": [],
      "extensions": {
        "website": "https://www.chikin.run",
        "twitter": "https://twitter.com/ChikinDev"
      }
    },
    {
      "chainId": 101,
      "address": "ATxXyewb1cXThrQFmwHUy4dtPTErfsuqkg7JcUXgLgqo",
      "symbol": "SPW",
      "name": "SpiderSwap",
      "decimals": 9,
      "logoURI": "https://raw.githubusercontent.com/solana-labs/token-list/main/assets/mainnet/ATxXyewb1cXThrQFmwHUy4dtPTErfsuqkg7JcUXgLgqo/logo.png",
      "tags": [],
      "extensions": {
        "website": "https://www.spiderswap.org",
        "twitter": "https://twitter.com/Spider_swap"
      }
    },
    {
      "chainId": 101,
      "address": "BrwgXmUtNd32dTKdP5teie68EmBnjGq8Wp3MukHehUBY",
      "symbol": "GSTONKS",
      "name": "Gamestonks",
      "decimals": 9,
      "logoURI": "https://raw.githubusercontent.com/solana-labs/token-list/main/assets/mainnet/BrwgXmUtNd32dTKdP5teie68EmBnjGq8Wp3MukHehUBY/logo.png",
      "tags": [],
      "extensions": {
        "website": "https://www.game-stonks.com/"
      }
    },
    {
      "chainId": 101,
      "address": "HAgX1HSfok8DohiNCS54FnC2UJkDSrRVnT38W3iWFwc8",
      "symbol": "MEOW",
      "name": "SOL-CATS",
      "decimals": 9,
      "logoURI": "https://raw.githubusercontent.com/solana-labs/token-list/main/assets/mainnet/HAgX1HSfok8DohiNCS54FnC2UJkDSrRVnT38W3iWFwc8/logo.png",
      "tags": [],
      "extensions": {
        "website": "https://www.solcats.xyz",
        "twitter": "https://twitter.com/solcat777"
      }
    },
    {
      "chainId": 101,
      "address": "Gro98oTmXxCVX8HKr3q2tMnP5ztoC77q6KehFDnAB983",
      "symbol": "SOLMO",
      "name": "SolMoon",
      "decimals": 4,
      "logoURI": "https://raw.githubusercontent.com/solana-labs/token-list/main/assets/mainnet/Gro98oTmXxCVX8HKr3q2tMnP5ztoC77q6KehFDnAB983/logo.png",
      "tags": [],
      "extensions": {
        "website": "https://www.solmoonfinance.com",
        "twitter": "https://twitter.com/solmoonfinance"
      }
    },
    {
      "chainId": 101,
      "address": "2wBXHm4oxmed7ZoDkPL4DU8BuRfMYkubVu8T4N38vXdb",
      "symbol": "MSC",
      "name": "MasterCoin",
      "decimals": 9,
      "logoURI": "https://raw.githubusercontent.com/solana-labs/token-list/main/assets/mainnet/2wBXHm4oxmed7ZoDkPL4DU8BuRfMYkubVu8T4N38vXdb/logo.png",
      "tags": [],
      "extensions": {
        "website": "https://mastercoin.site",
        "twitter": "https://twitter.com/MasterCoin_",
        "discord": "https://t.co/CXZN9Ncd6Q?amp=1",
        "medium": "https://medium.com/@mastercoin-eu"
      }
    },
    {
      "chainId": 101,
      "address": "8b9mQo6ZU2rwZQgSFqGNQvXzrUSHDTRpKSKi9XXdGmqN",
      "symbol": "CHANGPENGUIN",
      "name": "CHANGPENGUIN",
      "decimals": 9,
      "logoURI": "https://raw.githubusercontent.com/solana-labs/token-list/main/assets/mainnet/8b9mQo6ZU2rwZQgSFqGNQvXzrUSHDTRpKSKi9XXdGmqN/logo.png",
      "tags": [],
      "extensions": {
        "website": "https://artbomb.xyz"
      }
    },
    {
      "chainId": 101,
      "address": "3KnVxWhoYdc9UwDr5WMVkZp2LpF7gnojg7We7MUd6ixQ",
      "symbol": "WOLFE",
      "name": "Wolfecoin",
      "decimals": 9,
      "logoURI": "https://raw.githubusercontent.com/solana-labs/token-list/main/assets/mainnet/3KnVxWhoYdc9UwDr5WMVkZp2LpF7gnojg7We7MUd6ixQ/logo.png",
      "tags": [],
      "extensions": {
        "website": "https://www.wolfecoin.online/"
      }
    },
    {
      "chainId": 101,
      "address": "BxHJqGtC629c55swCqWXFGA2rRF1igbbTmh22H8ePUWG",
      "symbol": "PGNT",
      "name": "PigeonSol Token",
      "decimals": 4,
      "logoURI": "https://raw.githubusercontent.com/solana-labs/token-list/main/assets/mainnet/BxHJqGtC629c55swCqWXFGA2rRF1igbbTmh22H8ePUWG/logo.png",
      "tags": [],
      "extensions": {
        "website": "https://pigeonsol.xyz",
        "twitter": "https://twitter.com/PigeonSol"
      }
    },
    {
      "chainId": 101,
      "address": "51tMb3zBKDiQhNwGqpgwbavaGH54mk8fXFzxTc1xnasg",
      "symbol": "APEX",
      "name": "APEX",
      "decimals": 9,
      "logoURI": "https://raw.githubusercontent.com/solana-labs/token-list/main/assets/mainnet/51tMb3zBKDiQhNwGqpgwbavaGH54mk8fXFzxTc1xnasg/logo.png",
      "tags": [],
      "extensions": {
        "coingeckoId": "apexit-finance",
        "website": "https://apexit.finance/",
        "twitter": "https://twitter.com/apeXit_finance",
        "discord": "https://discord.gg/aASQy2dWsN",
        "tggroup": "https://t.me/apexit_finance"
      }
    },
    {
      "chainId": 101,
      "address": "4NPzwMK2gfgQ6rTv8x4EE1ZvKW6MYyYTSrAZCx7zxyaX",
      "symbol": "KLB",
      "name": "Black Label",
      "decimals": 0,
      "logoURI": "https://raw.githubusercontent.com/solana-labs/token-list/main/assets/mainnet/4NPzwMK2gfgQ6rTv8x4EE1ZvKW6MYyYTSrAZCx7zxyaX/logo.svg",
      "tags": [],
      "extensions": {
        "website": "https://klbtoken.com",
        "twitter": "https://twitter.com/klbtoken",
        "serumV3Usdc": "AVC5hkVjWqRzD9RXXwjcNiVAAR2rUvDGwhqoCd2TQNY8"
      }
    },
    {
      "chainId": 101,
      "address": "5v6tZ1SiAi7G8Qg4rBF1ZdAn4cn6aeQtefewMr1NLy61",
      "symbol": "SOLD",
      "name": "Solanax",
      "decimals": 9,
      "logoURI": "https://raw.githubusercontent.com/solana-labs/token-list/main/assets/mainnet/5v6tZ1SiAi7G8Qg4rBF1ZdAn4cn6aeQtefewMr1NLy61/logo.png",
      "tags": [],
      "extensions": {
        "website": "https://solanax.org",
        "twitter": "https://twitter.com/Solanaxorg",
        "telegram": "https://t.me/solanaxcommunity"
      }
    },
    {
      "chainId": 101,
      "address": "3RSafdgu7P2smSGHJvSGQ6kZVkcErZXfZTtynJYboyAu",
      "symbol": "SINE",
      "name": "SINE",
      "decimals": 9,
      "logoURI": "https://raw.githubusercontent.com/solana-labs/token-list/main/assets/mainnet/3RSafdgu7P2smSGHJvSGQ6kZVkcErZXfZTtynJYboyAu/logo.svg",
      "tags": [
        "security-token",
        "utility-token"
      ],
      "extensions": {
        "website": "https://solainetwork.com/",
        "twitter": "https://twitter.com/SolAiNetwork"
      }
    },
    {
      "chainId": 101,
      "address": "orcaEKTdK7LKz57vaAYr9QeNsVEPfiu6QeMU1kektZE",
      "symbol": "ORCA",
      "name": "Orca",
      "decimals": 6,
      "logoURI": "https://raw.githubusercontent.com/solana-labs/token-list/main/assets/mainnet/orcaEKTdK7LKz57vaAYr9QeNsVEPfiu6QeMU1kektZE/logo.png",
      "tags": [],
      "extensions": {
        "website": "https://orca.so/",
        "twitter": "https://twitter.com/orca_so",
        "telegram": "https://t.me/orca_so",
        "medium": "https://orca-so.medium.com",
        "discord": "https://discord.com/invite/nSwGWn5KSG",
        "coingeckoId": "orca",
        "serumV3Usdc": "8N1KkhaCYDpj3awD58d85n973EwkpeYnRp84y1kdZpMX"
      }
    },
    {
      "chainId": 101,
      "address": "guppyrZyEX9iTPSu92pi8T71Zka7xd6PrsTJrXRW6u1",
      "symbol": "GUPPY",
      "name": "Orca Guppy Collectible",
      "decimals": 0,
      "logoURI": "https://raw.githubusercontent.com/solana-labs/token-list/main/assets/mainnet/guppyrZyEX9iTPSu92pi8T71Zka7xd6PrsTJrXRW6u1/logo.png",
      "tags": [
        "nft"
      ],
      "extensions": {
        "website": "https://www.orca.so",
        "twitter": "https://twitter.com/orca_so"
      }
    },
    {
      "chainId": 101,
      "address": "whaLeHav12EhGK19u6kKbLRwC9E1EATGnm6MWbBCcUW",
      "symbol": "WHALE",
      "name": "Orca Whale Collectible",
      "decimals": 0,
      "logoURI": "https://raw.githubusercontent.com/solana-labs/token-list/main/assets/mainnet/whaLeHav12EhGK19u6kKbLRwC9E1EATGnm6MWbBCcUW/logo.png",
      "tags": [
        "nft"
      ],
      "extensions": {
        "website": "https://www.orca.so",
        "twitter": "https://twitter.com/orca_so"
      }
    },
    {
      "chainId": 101,
      "address": "kLwhLkZRt6CadPHRBsgfhRCKXX426WMBnhoGozTduvk",
      "symbol": "KILLER-WHALE",
      "name": "Orca Killer Whale Collectible",
      "decimals": 0,
      "logoURI": "https://raw.githubusercontent.com/solana-labs/token-list/main/assets/mainnet/kLwhLkZRt6CadPHRBsgfhRCKXX426WMBnhoGozTduvk/logo.png",
      "tags": [
        "nft"
      ],
      "extensions": {
        "website": "https://www.orca.so",
        "twitter": "https://twitter.com/orca_so"
      }
    },
    {
      "chainId": 101,
      "address": "star2pH7rVWscs743JGdCAL8Lc9nyJeqx7YQXkGUnWf",
      "symbol": "STARFISH",
      "name": "Orca Starfish Collectible",
      "decimals": 6,
      "logoURI": "https://raw.githubusercontent.com/solana-labs/token-list/main/assets/mainnet/star2pH7rVWscs743JGdCAL8Lc9nyJeqx7YQXkGUnWf/logo.png",
      "tags": [
        "nft"
      ],
      "extensions": {
        "website": "https://www.orca.so",
        "twitter": "https://twitter.com/orca_so"
      }
    },
    {
      "chainId": 101,
      "address": "cLownTTaiiQMoyMmFjfmSGowi8HyNhCtTLFcrNKnqX6",
      "symbol": "CLOWNFISH",
      "name": "Orca Clownfish Collectible",
      "decimals": 0,
      "logoURI": "https://raw.githubusercontent.com/solana-labs/token-list/main/assets/mainnet/cLownTTaiiQMoyMmFjfmSGowi8HyNhCtTLFcrNKnqX6/logo.png",
      "tags": [
        "nft"
      ],
      "extensions": {
        "website": "https://www.orca.so",
        "twitter": "https://twitter.com/orca_so"
      }
    },
    {
      "chainId": 101,
      "address": "ECFcUGwHHMaZynAQpqRHkYeTBnS5GnPWZywM8aggcs3A",
      "symbol": "SOL/USDC",
      "name": "Orca SOL/USDC LP Token",
      "decimals": 9,
      "logoURI": "https://raw.githubusercontent.com/solana-labs/token-list/main/assets/mainnet/ECFcUGwHHMaZynAQpqRHkYeTBnS5GnPWZywM8aggcs3A/logo.png",
      "tags": [
        "lp-token"
      ],
      "extensions": {
        "website": "https://www.orca.so",
        "twitter": "https://twitter.com/orca_so"
      }
    },
    {
      "chainId": 101,
      "address": "3H5XKkE9uVvxsdrFeN4BLLGCmohiQN6aZJVVcJiXQ4WC",
      "symbol": "USDC/USDT",
      "name": "Orca USDC/USDT LP Token",
      "decimals": 9,
      "logoURI": "https://raw.githubusercontent.com/solana-labs/token-list/main/assets/mainnet/3H5XKkE9uVvxsdrFeN4BLLGCmohiQN6aZJVVcJiXQ4WC/logo.png",
      "tags": [
        "lp-token"
      ],
      "extensions": {
        "website": "https://www.orca.so",
        "twitter": "https://twitter.com/orca_so"
      }
    },
    {
      "chainId": 101,
      "address": "8qNqTaKKbdZuzQPWWXy5wNVkJh54ex8zvvnEnTFkrKMP",
      "symbol": "USDC/USDT-SRM",
      "name": "Orca USDC/USDT-SRM LP Token",
      "decimals": 9,
      "logoURI": "https://raw.githubusercontent.com/solana-labs/token-list/main/assets/mainnet/8qNqTaKKbdZuzQPWWXy5wNVkJh54ex8zvvnEnTFkrKMP/logo.png",
      "tags": [
        "lp-token"
      ],
      "extensions": {
        "website": "https://www.orca.so",
        "twitter": "https://twitter.com/orca_so"
      }
    },
    {
      "chainId": 101,
      "address": "7TYb32qkwYosUQfUspU45cou7Bb3nefJocVMFX2mEGTT",
      "symbol": "ETH/USDC",
      "name": "Orca ETH/USDC LP Token",
      "decimals": 9,
      "logoURI": "https://raw.githubusercontent.com/solana-labs/token-list/main/assets/mainnet/7TYb32qkwYosUQfUspU45cou7Bb3nefJocVMFX2mEGTT/logo.png",
      "tags": [
        "lp-token"
      ],
      "extensions": {
        "website": "https://www.orca.so",
        "twitter": "https://twitter.com/orca_so"
      }
    },
    {
      "chainId": 101,
      "address": "EhBAmhkgEsMa8McFB5bpqZaRpZvGBBJ4jN59T5xToPdG",
      "symbol": "ETH/USDT-SRM",
      "name": "Orca ETH/USDT-SRM LP Token",
      "decimals": 9,
      "logoURI": "https://raw.githubusercontent.com/solana-labs/token-list/main/assets/mainnet/EhBAmhkgEsMa8McFB5bpqZaRpZvGBBJ4jN59T5xToPdG/logo.png",
      "tags": [
        "lp-token"
      ],
      "extensions": {
        "website": "https://www.orca.so",
        "twitter": "https://twitter.com/orca_so"
      }
    },
    {
      "chainId": 101,
      "address": "8pFwdcuXM7pvHdEGHLZbUR8nNsjj133iUXWG6CgdRHk2",
      "symbol": "BTC/ETH",
      "name": "Orca BTC/ETH LP Token",
      "decimals": 9,
      "logoURI": "https://raw.githubusercontent.com/solana-labs/token-list/main/assets/mainnet/8pFwdcuXM7pvHdEGHLZbUR8nNsjj133iUXWG6CgdRHk2/logo.png",
      "tags": [
        "lp-token"
      ],
      "extensions": {
        "website": "https://www.orca.so",
        "twitter": "https://twitter.com/orca_so"
      }
    },
    {
      "chainId": 101,
      "address": "7bb88DAnQY7LSoWEuqezCcbk4vutQbuRqgJMqpX8h6dL",
      "symbol": "ETH/SOL",
      "name": "Orca ETH/SOL LP Token",
      "decimals": 9,
      "logoURI": "https://raw.githubusercontent.com/solana-labs/token-list/main/assets/mainnet/7bb88DAnQY7LSoWEuqezCcbk4vutQbuRqgJMqpX8h6dL/logo.png",
      "tags": [
        "lp-token"
      ],
      "extensions": {
        "website": "https://www.orca.so",
        "twitter": "https://twitter.com/orca_so"
      }
    },
    {
      "chainId": 101,
      "address": "GWEmABT4rD3sGhyghv9rKbfdiaFe5uMHeJqr6hhu3XvA",
      "symbol": "RAY/SOL",
      "name": "Orca RAY/SOL LP Token",
      "decimals": 9,
      "logoURI": "https://raw.githubusercontent.com/solana-labs/token-list/main/assets/mainnet/GWEmABT4rD3sGhyghv9rKbfdiaFe5uMHeJqr6hhu3XvA/logo.png",
      "tags": [
        "lp-token"
      ],
      "extensions": {
        "website": "https://www.orca.so",
        "twitter": "https://twitter.com/orca_so"
      }
    },
    {
      "chainId": 101,
      "address": "BmZNYGt7aApGTUUxAQUYsW64cMbb6P7uniokCWaptj4D",
      "symbol": "SOL/USDT",
      "name": "Orca SOL/USDT LP Token",
      "decimals": 9,
      "logoURI": "https://raw.githubusercontent.com/solana-labs/token-list/main/assets/mainnet/BmZNYGt7aApGTUUxAQUYsW64cMbb6P7uniokCWaptj4D/logo.png",
      "tags": [
        "lp-token"
      ],
      "extensions": {
        "website": "https://www.orca.so",
        "twitter": "https://twitter.com/orca_so"
      }
    },
    {
      "chainId": 101,
      "address": "E4cthfUFaDd4x5t1vbeBNBHm7isqhM8kapthPzPJz1M2",
      "symbol": "SOL/USDT-SRM",
      "name": "Orca SOL/USDT-SRM LP Token",
      "decimals": 9,
      "logoURI": "https://raw.githubusercontent.com/solana-labs/token-list/main/assets/mainnet/E4cthfUFaDd4x5t1vbeBNBHm7isqhM8kapthPzPJz1M2/logo.png",
      "tags": [
        "lp-token"
      ],
      "extensions": {
        "website": "https://www.orca.so",
        "twitter": "https://twitter.com/orca_so"
      }
    },
    {
      "chainId": 101,
      "address": "6ojPekCSQimAjDjaMApLvh3jF6wnZeNEVRVVoGNzEXvV",
      "symbol": "SOL/SRM",
      "name": "Orca SOL/SRM LP Token",
      "decimals": 9,
      "logoURI": "https://raw.githubusercontent.com/solana-labs/token-list/main/assets/mainnet/6ojPekCSQimAjDjaMApLvh3jF6wnZeNEVRVVoGNzEXvV/logo.png",
      "tags": [
        "lp-token"
      ],
      "extensions": {
        "website": "https://www.orca.so",
        "twitter": "https://twitter.com/orca_so"
      }
    },
    {
      "chainId": 101,
      "address": "YJRknE9oPhUMtq1VvhjVzG5WnRsjQtLsWg3nbaAwCQ5",
      "symbol": "FTT/SOL",
      "name": "Orca FTT/SOL LP Token",
      "decimals": 9,
      "logoURI": "https://raw.githubusercontent.com/solana-labs/token-list/main/assets/mainnet/YJRknE9oPhUMtq1VvhjVzG5WnRsjQtLsWg3nbaAwCQ5/logo.png",
      "tags": [
        "lp-token"
      ],
      "extensions": {
        "website": "https://www.orca.so",
        "twitter": "https://twitter.com/orca_so"
      }
    },
    {
      "chainId": 101,
      "address": "C9PKvetJPrrPD53PR2aR8NYtVZzucCRkHYzcFXbZXEqu",
      "symbol": "KIN/SOL",
      "name": "Orca KIN/SOL LP Token",
      "decimals": 9,
      "logoURI": "https://raw.githubusercontent.com/solana-labs/token-list/main/assets/mainnet/C9PKvetJPrrPD53PR2aR8NYtVZzucCRkHYzcFXbZXEqu/logo.png",
      "tags": [
        "lp-token"
      ],
      "extensions": {
        "website": "https://www.orca.so",
        "twitter": "https://twitter.com/orca_so"
      }
    },
    {
      "chainId": 101,
      "address": "6SfhBAmuaGf9p3WAxeHJYCWMABnYUMrdzNdK5Stvvj4k",
      "symbol": "ROPE/SOL",
      "name": "Orca ROPE/SOL LP Token",
      "decimals": 9,
      "logoURI": "https://raw.githubusercontent.com/solana-labs/token-list/main/assets/mainnet/6SfhBAmuaGf9p3WAxeHJYCWMABnYUMrdzNdK5Stvvj4k/logo.png",
      "tags": [
        "lp-token"
      ],
      "extensions": {
        "website": "https://www.orca.so",
        "twitter": "https://twitter.com/orca_so"
      }
    },
    {
      "chainId": 101,
      "address": "9r1n79TmerAgQJboUT8QvrChX3buZBfuSrBTtYM1cW4h",
      "symbol": "SOL/STEP",
      "name": "Orca SOL/STEP LP Token",
      "decimals": 9,
      "logoURI": "https://raw.githubusercontent.com/solana-labs/token-list/main/assets/mainnet/9r1n79TmerAgQJboUT8QvrChX3buZBfuSrBTtYM1cW4h/logo.png",
      "tags": [
        "lp-token"
      ],
      "extensions": {
        "website": "https://www.orca.so",
        "twitter": "https://twitter.com/orca_so"
      }
    },
    {
      "chainId": 101,
      "address": "ELLELFtgvWBgLkdY9EFx4Vb3SLNj4DJEhzZLWy1wCh4Y",
      "symbol": "OXY/SOL",
      "name": "Orca OXY/SOL LP Token",
      "decimals": 9,
      "logoURI": "https://raw.githubusercontent.com/solana-labs/token-list/main/assets/mainnet/ELLELFtgvWBgLkdY9EFx4Vb3SLNj4DJEhzZLWy1wCh4Y/logo.png",
      "tags": [
        "lp-token"
      ],
      "extensions": {
        "website": "https://www.orca.so",
        "twitter": "https://twitter.com/orca_so"
      }
    },
    {
      "chainId": 101,
      "address": "BXM9ph4AuhCUzf94HQu5FnfeVThKj5oyrnb1krY1zax5",
      "symbol": "MER/SOL",
      "name": "Orca MER/SOL LP Token",
      "decimals": 9,
      "logoURI": "https://raw.githubusercontent.com/solana-labs/token-list/main/assets/mainnet/BXM9ph4AuhCUzf94HQu5FnfeVThKj5oyrnb1krY1zax5/logo.png",
      "tags": [
        "lp-token"
      ],
      "extensions": {
        "website": "https://www.orca.so",
        "twitter": "https://twitter.com/orca_so"
      }
    },
    {
      "chainId": 101,
      "address": "FJ9Q9ojA7vdf5rFbcTc6dd7D3nLpwSxdtFSE8cwfuvqt",
      "symbol": "FIDA/SOL",
      "name": "Orca FIDA/SOL LP Token",
      "decimals": 9,
      "logoURI": "https://raw.githubusercontent.com/solana-labs/token-list/main/assets/mainnet/FJ9Q9ojA7vdf5rFbcTc6dd7D3nLpwSxdtFSE8cwfuvqt/logo.png",
      "tags": [
        "lp-token"
      ],
      "extensions": {
        "website": "https://www.orca.so",
        "twitter": "https://twitter.com/orca_so"
      }
    },
    {
      "chainId": 101,
      "address": "EHkfnhKLLTUqo1xMZLxhM9EusEgpN6RXPpZsGpUsewaa",
      "symbol": "MAPS/SOL",
      "name": "Orca MAPS/SOL LP Token",
      "decimals": 9,
      "logoURI": "https://raw.githubusercontent.com/solana-labs/token-list/main/assets/mainnet/EHkfnhKLLTUqo1xMZLxhM9EusEgpN6RXPpZsGpUsewaa/logo.png",
      "tags": [
        "lp-token"
      ],
      "extensions": {
        "website": "https://www.orca.so",
        "twitter": "https://twitter.com/orca_so"
      }
    },
    {
      "chainId": 101,
      "address": "9rguDaKqTrVjaDXafq6E7rKGn7NPHomkdb8RKpjKCDm2",
      "symbol": "SAMO/SOL",
      "name": "Orca SAMO/SOL LP Token",
      "decimals": 9,
      "logoURI": "https://raw.githubusercontent.com/solana-labs/token-list/main/assets/mainnet/9rguDaKqTrVjaDXafq6E7rKGn7NPHomkdb8RKpjKCDm2/logo.png",
      "tags": [
        "lp-token"
      ],
      "extensions": {
        "website": "https://www.orca.so",
        "twitter": "https://twitter.com/orca_so"
      }
    },
    {
      "chainId": 101,
      "address": "2697FyJ4vD9zwAVPr33fdVPDv54pyZZiBv9S2AoKMyQf",
      "symbol": "COPE/SOL",
      "name": "Orca COPE/SOL LP Token",
      "decimals": 9,
      "logoURI": "https://raw.githubusercontent.com/solana-labs/token-list/main/assets/mainnet/2697FyJ4vD9zwAVPr33fdVPDv54pyZZiBv9S2AoKMyQf/logo.png",
      "tags": [
        "lp-token"
      ],
      "extensions": {
        "website": "https://www.orca.so",
        "twitter": "https://twitter.com/orca_so"
      }
    },
    {
      "chainId": 101,
      "address": "HEhMLvpSdPviukafKwVN8BnBUTamirptsQ6Wxo5Cyv8s",
      "symbol": "FTR",
      "name": "Future",
      "decimals": 9,
      "logoURI": "https://raw.githubusercontent.com/solana-labs/token-list/main/assets/mainnet/HEhMLvpSdPviukafKwVN8BnBUTamirptsQ6Wxo5Cyv8s/logo.png",
      "tags": [],
      "extensions": {
        "website": "https://future-ftr.io",
        "twitter": "https://twitter.com/ftr_finance"
      }
    },
    {
      "chainId": 101,
      "address": "6oJ8Mp1VnKxN5MvGf9LfpeaRvTv8N1xFbvtdEbLLWUDT",
      "symbol": "ESC",
      "name": "ESCoin",
      "decimals": 9,
      "logoURI": "https://raw.githubusercontent.com/solana-labs/token-list/main/assets/mainnet/6oJ8Mp1VnKxN5MvGf9LfpeaRvTv8N1xFbvtdEbLLWUDT/logo.png",
      "tags": [],
      "extensions": {
        "website": "https://escoin.company/",
        "twitter": "https://twitter.com/coin_esc"
      }
    },
    {
      "chainId": 101,
      "address": "Da1jboBKU3rqXUqPL3L3BxJ8e67ogVgVKcqy4rWsS7LC",
      "symbol": "UBE",
      "name": "UBE Token",
      "decimals": 9,
      "logoURI": "https://raw.githubusercontent.com/solana-labs/token-list/main/assets/mainnet/Da1jboBKU3rqXUqPL3L3BxJ8e67ogVgVKcqy4rWsS7LC/logo.png",
      "tags": [],
      "extensions": {
        "website": "https://www.ubetoken.com",
        "twitter": "https://twitter.com/ube_token"
      }
    },
    {
      "chainId": 101,
      "address": "CDJWUqTcYTVAKXAVXoQZFes5JUFc7owSeq7eMQcDSbo5",
      "symbol": "renBTC",
      "name": "renBTC",
      "decimals": 8,
      "logoURI": "https://raw.githubusercontent.com/solana-labs/token-list/main/assets/mainnet/CDJWUqTcYTVAKXAVXoQZFes5JUFc7owSeq7eMQcDSbo5/logo.png",
      "tags": [],
      "extensions": {
        "coingeckoId": "renbtc",
        "website": "https://renproject.io/",
        "serumV3Usdc": "74Ciu5yRzhe8TFTHvQuEVbFZJrbnCMRoohBK33NNiPtv"
      }
    },
    {
      "chainId": 101,
      "address": "G1a6jxYz3m8DVyMqYnuV7s86wD4fvuXYneWSpLJkmsXj",
      "symbol": "renBCH",
      "name": "renBCH",
      "decimals": 8,
      "logoURI": "https://raw.githubusercontent.com/solana-labs/token-list/main/assets/mainnet/G1a6jxYz3m8DVyMqYnuV7s86wD4fvuXYneWSpLJkmsXj/logo.png",
      "tags": [],
      "extensions": {
        "coingeckoId": "renbch",
        "website": "https://renproject.io/",
        "serumV3Usdc": "FS8EtiNZCH72pAK83YxqXaGAgk3KKFYphiTcYA2yRPis"
      }
    },
    {
      "chainId": 101,
      "address": "FKJvvVJ242tX7zFtzTmzqoA631LqHh4CdgcN8dcfFSju",
      "symbol": "renDGB",
      "name": "renDGB",
      "decimals": 8,
      "logoURI": "https://raw.githubusercontent.com/solana-labs/token-list/main/assets/mainnet/FKJvvVJ242tX7zFtzTmzqoA631LqHh4CdgcN8dcfFSju/logo.png",
      "tags": [],
      "extensions": {
        "website": "https://renproject.io/"
      }
    },
    {
      "chainId": 101,
      "address": "ArUkYE2XDKzqy77PRRGjo4wREWwqk6RXTfM9NeqzPvjU",
      "symbol": "renDOGE",
      "name": "renDOGE",
      "decimals": 8,
      "logoURI": "https://raw.githubusercontent.com/solana-labs/token-list/main/assets/mainnet/ArUkYE2XDKzqy77PRRGjo4wREWwqk6RXTfM9NeqzPvjU/logo.png",
      "tags": [],
      "extensions": {
        "coingeckoId": "rendoge",
        "website": "https://renproject.io/",
        "serumV3Usdc": "5FpKCWYXgHWZ9CdDMHjwxAfqxJLdw2PRXuAmtECkzADk"
      }
    },
    {
      "chainId": 101,
      "address": "8wv2KAykQstNAj2oW6AHANGBiFKVFhvMiyyzzjhkmGvE",
      "symbol": "renLUNA",
      "name": "renLUNA",
      "decimals": 6,
      "logoURI": "https://raw.githubusercontent.com/solana-labs/token-list/main/assets/mainnet/8wv2KAykQstNAj2oW6AHANGBiFKVFhvMiyyzzjhkmGvE/logo.png",
      "tags": [],
      "extensions": {
        "website": "https://renproject.io/",
        "serumV3Usdc": "CxDhLbbM9uAA2AXfSPar5qmyfmC69NLj3vgJXYAsSVBT"
      }
    },
    {
      "chainId": 101,
      "address": "E99CQ2gFMmbiyK2bwiaFNWUUmwz4r8k2CVEFxwuvQ7ue",
      "symbol": "renZEC",
      "name": "renZEC",
      "decimals": 8,
      "logoURI": "https://raw.githubusercontent.com/solana-labs/token-list/main/assets/mainnet/E99CQ2gFMmbiyK2bwiaFNWUUmwz4r8k2CVEFxwuvQ7ue/logo.png",
      "tags": [],
      "extensions": {
        "coingeckoId": "renzec",
        "website": "https://renproject.io/",
        "serumV3Usdc": "2ahbUT5UryyRVxPnELtTmDLLneN26UjBQFgfMVvbWDTb"
      }
    },
    {
      "chainId": 101,
      "address": "GkXP719hnhLtizWHcQyGVYajuJqVsJJ6fyeUob9BPCFC",
      "symbol": "KROWZ",
      "name": "Mike Krow's Official Best Friend Super Kawaii Kasu Token",
      "decimals": 9,
      "logoURI": "https://raw.githubusercontent.com/solana-labs/token-list/main/assets/mainnet/GkXP719hnhLtizWHcQyGVYajuJqVsJJ6fyeUob9BPCFC/logo.png",
      "tags": [
        "social-token",
        "krowz"
      ],
      "extensions": {
        "website": "https://mikekrow.com/",
        "twitter": "https://twitter.com/space_asylum"
      }
    },
    {
      "chainId": 101,
      "address": "6kwTqmdQkJd8qRr9RjSnUX9XJ24RmJRSrU1rsragP97Y",
      "symbol": "SAIL",
      "name": "SAIL",
      "decimals": 6,
      "logoURI": "https://raw.githubusercontent.com/solana-labs/token-list/main/assets/mainnet/6kwTqmdQkJd8qRr9RjSnUX9XJ24RmJRSrU1rsragP97Y/logo.png",
      "tags": [
        "utility-token"
      ],
      "extensions": {
        "website": "https://www.solanasail.com",
        "coingeckoId": "sail",
        "twitter": "https://twitter.com/SolanaSail"
      }
    },
    {
      "chainId": 101,
      "address": "E5ndSkaB17Dm7CsD22dvcjfrYSDLCxFcMd6z8ddCk5wp",
      "symbol": "RIN",
      "name": "Aldrin",
      "decimals": 9,
      "logoURI": "https://raw.githubusercontent.com/solana-labs/token-list/main/assets/mainnet/E5ndSkaB17Dm7CsD22dvcjfrYSDLCxFcMd6z8ddCk5wp/logo.png",
      "tags": [],
      "extensions": {
        "website": "https://rin.aldrin.com/",
        "twitter": "https://twitter.com/Aldrin_Exchange",
        "serumV3Usdc": "7gZNLDbWE73ueAoHuAeFoSu7JqmorwCLpNTBXHtYSFTa",
        "coingeckoId": "aldrin"
      }
    },
    {
      "chainId": 101,
      "address": "7LmGzEgnQZTxxeCThgxsv3xe4JQmiy9hxEGBPCF66KgH",
      "symbol": "SNEK",
      "name": "Snek Coin",
      "decimals": 0,
      "logoURI": "https://raw.githubusercontent.com/solana-labs/token-list/main/assets/mainnet/7LmGzEgnQZTxxeCThgxsv3xe4JQmiy9hxEGBPCF66KgH/logo.png",
      "tags": [],
      "extensions": {
        "twitter": "https://twitter.com/snekcoin"
      }
    },
    {
      "chainId": 101,
      "address": "AhRozpV8CDLJ5z9k8CJWF4P12MVvxdnnU2y2qUhUuNS5",
      "symbol": "ARK",
      "name": "Sol.Ark",
      "decimals": 8,
      "logoURI": "https://raw.githubusercontent.com/solana-labs/token-list/main/assets/mainnet/AhRozpV8CDLJ5z9k8CJWF4P12MVvxdnnU2y2qUhUuNS5/logo.png",
      "tags": [
        "meme"
      ],
      "extensions": {
        "website": "https://www.solark.xyz/",
        "twitter": "https://twitter.com/SOLARK67275852"
      }
    },
    {
      "chainId": 101,
      "address": "ss26ybWnrhSYbGBjDT9bEwRiyAVUgiKCbgAfFkksj4R",
      "symbol": "SS2",
      "name": "POH",
      "decimals": 0,
      "logoURI": "https://raw.githubusercontent.com/solana-labs/token-list/main/assets/mainnet/ss26ybWnrhSYbGBjDT9bEwRiyAVUgiKCbgAfFkksj4R/logo.png",
      "tags": [
        "nft"
      ],
      "extensions": {
        "website": "https://www.sol-talk.com/sol-survivor",
        "twitter": "https://twitter.com/sol__survivor",
        "imageUrl": "https://www.arweave.net/fDxzEtzfu9IjFDh0ID-rOGaGw__F6-OD2ADoa23sayo?ext=gif",
        "animationUrl": "https://vww4cphi4lv3ldd4dtidi4njkbilvngmvuaofo3rv2oa3ozepeea.arweave.net/ra3BPOji67WMfBzQNHGpUFC6tMytAOK7ca6cDbskeQg?ext=glb",
        "description": "Sensing a disturbance in the timeline, the tournament organizers send Poh back in time to the beginning of the tournament. He is tasked with finding the origin of the disturbance and restoring the original timeline. Special:'Out of Order'"
      }
    },
    {
      "chainId": 101,
      "address": "6dGR9kAt499jzsojDHCvDArKxpTarNbhdSkiS7jeMAib",
      "symbol": "AKI",
      "name": "AKIHIGE Token",
      "decimals": 9,
      "logoURI": "https://raw.githubusercontent.com/solana-labs/token-list/main/assets/mainnet/6dGR9kAt499jzsojDHCvDArKxpTarNbhdSkiS7jeMAib/logo.png",
      "tags": [
        "aki"
      ]
    },
    {
      "chainId": 101,
      "address": "SCYfrGCw8aDiqdgcpdGjV6jp4UVVQLuphxTDLNWu36f",
      "symbol": "SCY",
      "name": "Synchrony",
      "decimals": 9,
      "logoURI": "https://raw.githubusercontent.com/solana-labs/token-list/main/assets/mainnet/SCYfrGCw8aDiqdgcpdGjV6jp4UVVQLuphxTDLNWu36f/logo.png",
      "tags": [],
      "extensions": {
        "website": "https://synchrony.fi",
        "twitter": "https://twitter.com/SynchronyFi"
      }
    },
    {
      "chainId": 101,
      "address": "BKMWPkPS8jXw59ezYwK2ueNTZRF4m8MYHDjh9HwUmkQ7",
      "symbol": "SDC",
      "name": "SandDollarClassic",
      "decimals": 9,
      "logoURI": "https://raw.githubusercontent.com/solana-labs/token-list/main/assets/mainnet/BKMWPkPS8jXw59ezYwK2ueNTZRF4m8MYHDjh9HwUmkQ7/logo.png",
      "tags": [
        "utility-token"
      ],
      "extensions": {
        "website": "https://sanddollar.bs",
        "twitter": "https://twitter.com/SandDollar_BS"
      }
    },
    {
      "chainId": 101,
      "address": "Bx4ykEMurwPQBAFNvthGj73fMBVTvHa8e9cbAyaK4ZSh",
      "symbol": "TOX",
      "name": "trollbox",
      "decimals": 9,
      "logoURI": "https://raw.githubusercontent.com/solana-labs/token-list/main/assets/mainnet/Bx4ykEMurwPQBAFNvthGj73fMBVTvHa8e9cbAyaK4ZSh/logo.png",
      "tags": [
        "utility-token"
      ],
      "extensions": {
        "website": "https://trollbox.io",
        "twitter": "https://twitter.com/trollboxio"
      }
    },
    {
      "chainId": 101,
      "address": "E7WqtfRHcY8YW8z65u9WmD7CfMmvtrm2qPVicSzDxLaT",
      "symbol": "PPUG",
      "name": "PizzaPugCoin",
      "decimals": 9,
      "logoURI": "https://raw.githubusercontent.com/solana-labs/token-list/main/assets/mainnet/E7WqtfRHcY8YW8z65u9WmD7CfMmvtrm2qPVicSzDxLaT/logo.png",
      "tags": [],
      "extensions": {
        "website": "https://www.pizzapugcoin.com",
        "twitter": "https://twitter.com/pizzapugcoin"
      }
    },
    {
      "chainId": 101,
      "address": "FZgL5motNWEDEa24xgfSdBDfXkB9Ru9KxfEsey9S58bb",
      "symbol": "VCC",
      "name": "VentureCapital",
      "decimals": 6,
      "logoURI": "https://raw.githubusercontent.com/solana-labs/token-list/main/assets/mainnet/FZgL5motNWEDEa24xgfSdBDfXkB9Ru9KxfEsey9S58bb/logo.svg",
      "tags": [
        "venture capital",
        "liquidator",
        "IDO",
        "incubator"
      ],
      "extensions": {
        "website": "https://www.vcc.finance/",
        "twitter": "https://twitter.com/vcc_finance"
      }
    },
    {
      "chainId": 101,
      "address": "4TGxgCSJQx2GQk9oHZ8dC5m3JNXTYZHjXumKAW3vLnNx",
      "symbol": "OXS",
      "name": "Oxbull Sol",
      "decimals": 9,
      "logoURI": "https://raw.githubusercontent.com/solana-labs/token-list/main/assets/mainnet/4TGxgCSJQx2GQk9oHZ8dC5m3JNXTYZHjXumKAW3vLnNx/logo.png",
      "tags": [
        "utility-token"
      ],
      "extensions": {
        "website": "https://www.oxbull.tech/#/home",
        "twitter": "https://twitter.com/OxBull5",
        "medium": "https://medium.com/@oxbull",
        "tgann": "https://t.me/Oxbull_tech",
        "coingeckoId": "oxbull-tech",
        "github": "https://github.com/OxBull"
      }
    },
    {
      "chainId": 101,
      "address": "EdAhkbj5nF9sRM7XN7ewuW8C9XEUMs8P7cnoQ57SYE96",
      "symbol": "FAB",
      "name": "FABRIC",
      "decimals": 9,
      "logoURI": "https://raw.githubusercontent.com/solana-labs/token-list/main/assets/mainnet/EdAhkbj5nF9sRM7XN7ewuW8C9XEUMs8P7cnoQ57SYE96/logo.png",
      "tags": [],
      "extensions": {
        "website": "https://fsynth.io/",
        "twitter": "https://twitter.com/official_fabric",
        "coingeckoId": "fabric"
      }
    },
    {
      "chainId": 101,
      "address": "GEYrotdkRitGUK5UMv3aMttEhVAZLhRJMcG82zKYsaWB",
      "symbol": "POTATO",
      "name": "POTATO",
      "decimals": 3,
      "logoURI": "https://raw.githubusercontent.com/solana-labs/token-list/main/assets/mainnet/GEYrotdkRitGUK5UMv3aMttEhVAZLhRJMcG82zKYsaWB/logo.png",
      "tags": [],
      "extensions": {
        "website": "https://potatocoinspl.com/",
        "serumV3Usdc": "6dn7tgTHe5rZEAscMWWY3xmPGVEKVkM9s7YRV11z399z"
      }
    },
    {
      "chainId": 101,
      "address": "FmJ1fo7wK5FF6rDvQxow5Gj7A2ctLmR5orCKLZ45Q3Cq",
      "symbol": "DGEN",
      "name": "Degen Banana",
      "decimals": 6,
      "logoURI": "https://raw.githubusercontent.com/solana-labs/token-list/main/assets/mainnet/FmJ1fo7wK5FF6rDvQxow5Gj7A2ctLmR5orCKLZ45Q3Cq/logo.png",
      "tags": [],
      "extensions": {
        "website": "https://degen.finance/",
        "twitter": "https://twitter.com/degenbanana"
      }
    },
    {
      "chainId": 101,
      "address": "FciGvHj9FjgSGgCBF1b9HY814FM9D28NijDd5SJrKvPo",
      "symbol": "TGT",
      "name": "Twirl Governance Token",
      "decimals": 6,
      "logoURI": "https://raw.githubusercontent.com/solana-labs/token-list/main/assets/mainnet/FciGvHj9FjgSGgCBF1b9HY814FM9D28NijDd5SJrKvPo/logo.png",
      "tags": [],
      "extensions": {
        "website": "https://twirlfinance.com/",
        "twitter": "https://twitter.com/twirlfinance"
      }
    },
    {
      "chainId": 101,
      "address": "A9EEvcRcT7Q9XAa6NfqrqJChoc4XGDhd2mtc4xfniQkS",
      "symbol": "BILBY",
      "name": "Bilby Finance",
      "decimals": 9,
      "logoURI": "https://raw.githubusercontent.com/solana-labs/token-list/main/assets/mainnet/A9EEvcRcT7Q9XAa6NfqrqJChoc4XGDhd2mtc4xfniQkS/logo.png",
      "tags": [
        "utility-token"
      ],
      "extensions": {
        "website": "https://bilby.finance/"
      }
    },
    {
      "chainId": 101,
      "address": "8NGgmXzBzhsXz46pTC3ioSBxeE3w2EXpc741N3EQ8E6r",
      "symbol": "JOKE",
      "name": "JOKESMEMES",
      "decimals": 9,
      "logoURI": "https://raw.githubusercontent.com/solana-labs/token-list/main/assets/mainnet/8NGgmXzBzhsXz46pTC3ioSBxeE3w2EXpc741N3EQ8E6r/logo.png",
      "tags": [],
      "extensions": {
        "website": "https://jokesmemes.finance",
        "twitter": "https://twitter.com/Jokesmemes11"
      }
    },
    {
      "chainId": 101,
      "address": "Fp4gjLpTsPqBN6xDGpDHwtnuEofjyiZKxxZxzvJnjxV6",
      "symbol": "NAXAR",
      "name": "Naxar",
      "decimals": 4,
      "logoURI": "https://raw.githubusercontent.com/solana-labs/token-list/main/assets/mainnet/Fp4gjLpTsPqBN6xDGpDHwtnuEofjyiZKxxZxzvJnjxV6/logo.png",
      "tags": [],
      "extensions": {
        "website": "https://naxar.ru",
        "instagram": "https://instagram.com/naxar__",
        "telegram": "https://t.me/naxar_official"
      }
    },
    {
      "chainId": 101,
      "address": "5jqTNKonR9ZZvbmX9JHwcPSEg6deTyNKR7PxQ9ZPdd2w",
      "symbol": "JBUS",
      "name": "Jebus",
      "decimals": 0,
      "logoURI": "https://raw.githubusercontent.com/solana-labs/token-list/main/assets/mainnet/5jqTNKonR9ZZvbmX9JHwcPSEg6deTyNKR7PxQ9ZPdd2w/logo.png",
      "tags": [],
      "extensions": {
        "website": "https://jebus.live"
      }
    },
    {
      "chainId": 101,
      "address": "29UWGmi1MxJRi3izeritN8VvhZbUiX37KUVnGv46mzev",
      "symbol": "KLBx",
      "name": "Black Label X",
      "decimals": 4,
      "logoURI": "https://raw.githubusercontent.com/solana-labs/token-list/main/assets/mainnet/29UWGmi1MxJRi3izeritN8VvhZbUiX37KUVnGv46mzev/logo.svg",
      "tags": [],
      "extensions": {
        "website": "https://klbtoken.com/x"
      }
    },
    {
      "chainId": 101,
      "address": "GACHAfpmbpk4FLfZcGkT2NUmaEqMygssAknhqnn8DVHP",
      "symbol": "GACHA",
      "name": "Gachapon",
      "decimals": 9,
      "logoURI": "https://raw.githubusercontent.com/solana-labs/token-list/main/assets/mainnet/GACHAfpmbpk4FLfZcGkT2NUmaEqMygssAknhqnn8DVHP/logo.png",
      "tags": [],
      "extensions": {
        "twitter": "https://twitter.com/GACHAPON7777"
      }
    },
    {
      "chainId": 101,
      "address": "9zoqdwEBKWEi9G5Ze8BSkdmppxGgVv1Kw4LuigDiNr9m",
      "symbol": "STR",
      "name": "Solster",
      "decimals": 9,
      "logoURI": "https://raw.githubusercontent.com/solana-labs/token-list/main/assets/mainnet/9zoqdwEBKWEi9G5Ze8BSkdmppxGgVv1Kw4LuigDiNr9m/logo.png",
      "tags": [],
      "extensions": {
        "website": "https://solster.finance",
        "twitter": "https://twitter.com/solster_finance"
      }
    },
    {
      "chainId": 101,
      "address": "A2T2jDe2bxyEHkKtS8AtrTRmJ9VZRwyY8Kr7oQ8xNyfb",
      "symbol": "HAMS",
      "name": "Space Hamster",
      "decimals": 9,
      "logoURI": "https://raw.githubusercontent.com/solana-labs/token-list/main/assets/mainnet/A2T2jDe2bxyEHkKtS8AtrTRmJ9VZRwyY8Kr7oQ8xNyfb/logo.png",
      "tags": [],
      "extensions": {
        "website": "https://www.solhamster.space/",
        "twitter": "https://twitter.com/sol_hamster",
        "telegram": "https://t.me/SolHamster",
        "dex-website": "https://dex-solhamster.space/"
      }
    },
    {
      "chainId": 101,
      "address": "EGN2774kzKyUnJs2Gv5poK6ymiMVkdyCQD2gGnJ84sDk",
      "symbol": "NEFT",
      "name": "Neftea Labs Coin",
      "decimals": 9,
      "logoURI": "https://raw.githubusercontent.com/solana-labs/token-list/main/assets/mainnet/EGN2774kzKyUnJs2Gv5poK6ymiMVkdyCQD2gGnJ84sDk/logo.png",
      "tags": [
        "Neftea",
        "NFT",
        "utility-token"
      ],
      "extensions": {
        "website": "https://www.neftealabs.com/"
      }
    },
    {
      "chainId": 101,
      "address": "DK64rmGSZupv1dLYn57e3pUVgs9jL9EKLXDVZZPsMDz8",
      "symbol": "ABOMB",
      "name": "ArtBomb",
      "decimals": 5,
      "logoURI": "https://raw.githubusercontent.com/solana-labs/token-list/main/assets/mainnet/DK64rmGSZupv1dLYn57e3pUVgs9jL9EKLXDVZZPsMDz8/logo.png",
      "tags": [
        "utility-token",
        "artbomb"
      ],
      "extensions": {
        "website": "https://artbomb.xyz"
      }
    },
    {
      "chainId": 101,
      "address": "AnyCsr1VCBZcwVAxbKPuHhKDP5DQQSnRxGAo4ycgRMi2",
      "symbol": "DAL",
      "name": "Dalmatiancoin",
      "decimals": 9,
      "logoURI": "https://raw.githubusercontent.com/solana-labs/token-list/main/assets/mainnet/AnyCsr1VCBZcwVAxbKPuHhKDP5DQQSnRxGAo4ycgRMi2/logo.png",
      "tags": [],
      "extensions": {
        "website": "https://dalmatiancoin.org/",
        "twitter": "https://twitter.com/coindalmatian"
      }
    },
    {
      "chainId": 101,
      "address": "HiL1j5VMR9XtRnCA4mxaVoXr6PMHpbh8wUgfPsAP4CNF",
      "symbol": "SolNHD",
      "name": "SolNHD",
      "decimals": 9,
      "logoURI": "https://raw.githubusercontent.com/solana-labs/token-list/main/assets/mainnet/HiL1j5VMR9XtRnCA4mxaVoXr6PMHpbh8wUgfPsAP4CNF/logo.png",
      "tags": [],
      "extensions": {
        "website": "https://www.solnhd.com",
        "twitter": "https://twitter.com/zororoaz01"
      }
    },
    {
      "chainId": 101,
      "address": "qXu8Tj65H5XR8KHuaKKoyLCWj592KbTG3YWJwsuFrPS",
      "symbol": "STVA",
      "name": "SOLtiva",
      "decimals": 3,
      "logoURI": "https://raw.githubusercontent.com/solana-labs/token-list/main/assets/mainnet/qXu8Tj65H5XR8KHuaKKoyLCWj592KbTG3YWJwsuFrPS/logo.svg",
      "tags": [],
      "extensions": {
        "website": "https://soltiva.co"
      }
    },
    {
      "chainId": 101,
      "address": "D3gHoiYT4RY5VSndne1fEnpM3kCNAyBhkp5xjNUqqPj9",
      "symbol": "PROEXIS",
      "name": "ProExis Prova de Existência Blockchain",
      "decimals": 9,
      "logoURI": "https://raw.githubusercontent.com/solana-labs/token-list/main/assets/mainnet/D3gHoiYT4RY5VSndne1fEnpM3kCNAyBhkp5xjNUqqPj9/logo.png",
      "tags": [
        "proof of-existence",
        "utility-token",
        "prova de existencia",
        "proexis"
      ],
      "extensions": {
        "website": "https://provadeexistencia.com.br",
        "twitter": "https://twitter.com/provaexistencia",
        "facebook": "https://facebook.com/provadeexistencia",
        "instagram": "https://instagram.com/provadeexistencia",
        "github": "https://github.com/provadeexistencia",
        "tgann": "https://t.me/provadeexistencia",
        "tggroup": "https://t.me/provadeexistenciagrupo"
      }
    },
    {
      "chainId": 101,
      "address": "5DWFxYBxjETuqFX3P2Z1uq8UbcCT1F4sABGiBZMnWKvR",
      "symbol": "PLDO",
      "name": "PLEIDO",
      "decimals": 6,
      "logoURI": "https://raw.githubusercontent.com/solana-labs/token-list/main/assets/mainnet/5DWFxYBxjETuqFX3P2Z1uq8UbcCT1F4sABGiBZMnWKvR/logo.svg",
      "tags": [
        "pleido",
        "game-coin"
      ],
      "extensions": {
        "website": "https://pleido.com/"
      }
    },
    {
      "chainId": 101,
      "address": "6uB5eEC8SzMbUdsPpe3eiNvHyvxdqUWnDEtpFQxkhNTP",
      "symbol": "MOLANIUM",
      "name": "MOLANIUM",
      "decimals": 0,
      "logoURI": "https://raw.githubusercontent.com/solana-labs/token-list/main/assets/mainnet/6uB5eEC8SzMbUdsPpe3eiNvHyvxdqUWnDEtpFQxkhNTP/logo.png",
      "tags": [],
      "extensions": {
        "website": "https://moonlana.com/",
        "imageUrl": "https://i.imgur.com/hOMe38E.png",
        "twitter": "https://twitter.com/xMoonLana",
        "medium": "https://moonlana.medium.com/"
      }
    },
    {
      "chainId": 101,
      "address": "5KV2W2XPdSo97wQWcuAVi6G4PaCoieg4Lhhi61PAMaMJ",
      "symbol": "GÜ",
      "name": "GÜ",
      "decimals": 9,
      "logoURI": "https://raw.githubusercontent.com/solana-labs/token-list/main/assets/mainnet/5KV2W2XPdSo97wQWcuAVi6G4PaCoieg4Lhhi61PAMaMJ/logo.png",
      "tags": [
        "utility-token"
      ],
      "extensions": {
        "website": "https://kugle.org",
        "twitter": "https://twitter.com/Kugle_",
        "coingeckoId": "gu"
      }
    },
    {
      "chainId": 101,
      "address": "72fFy4SNGcHoEC1TTFTUkxNHriJqg3hBPsa2jSr2cZgb",
      "symbol": "BZX",
      "name": "BlizeX",
      "decimals": 6,
      "logoURI": "https://raw.githubusercontent.com/solana-labs/token-list/main/assets/mainnet/72fFy4SNGcHoEC1TTFTUkxNHriJqg3hBPsa2jSr2cZgb/logo.png",
      "tags": [],
      "extensions": {
        "website": "https://www.blizex.co",
        "twitter": "https://twitter.com/blizex_en"
      }
    },
    {
      "chainId": 101,
      "address": "5fEo6ZbvpV6zdyzowtAwgMcWHZe1yJy9NxQM6gC19QW5",
      "symbol": "GREEN",
      "name": "Green DEX",
      "decimals": 9,
      "logoURI": "https://raw.githubusercontent.com/solana-labs/token-list/main/assets/mainnet/5fEo6ZbvpV6zdyzowtAwgMcWHZe1yJy9NxQM6gC19QW5/logo.svg",
      "tags": [
        "Green DEX"
      ],
      "extensions": {
        "website": "https://greendex.network/",
        "twitter": "https://twitter.com/GreendexN"
      }
    },
    {
      "chainId": 101,
      "address": "Bx1fDtvTN6NvE4kjdPHQXtmGSg582bZx9fGy4DQNMmAT",
      "symbol": "SOLC",
      "name": "Solcubator",
      "decimals": 9,
      "logoURI": "https://raw.githubusercontent.com/solana-labs/token-list/main/assets/mainnet/Bx1fDtvTN6NvE4kjdPHQXtmGSg582bZx9fGy4DQNMmAT/logo.png",
      "tags": [],
      "extensions": {
        "website": "http://solcubator.io",
        "twitter": "https://twitter.com/Solcubator"
      }
    },
    {
      "chainId": 101,
      "address": "ABxCiDz4jjKt1t7Syu5Tb37o8Wew9ADpwngZh6kpLbLX",
      "symbol": "XSOL",
      "name": "XSOL Token",
      "decimals": 8,
      "logoURI": "https://raw.githubusercontent.com/solana-labs/token-list/main/assets/mainnet/ABxCiDz4jjKt1t7Syu5Tb37o8Wew9ADpwngZh6kpLbLX/logo.png",
      "tags": [
        "utility-token"
      ],
      "extensions": {
        "website": "https://0xsol.network",
        "twitter": "https://twitter.com/0xSol_Network"
      }
    },
    {
      "chainId": 101,
      "address": "DrcPRJPBiakQcWqon3gZms7sviAqdQS5zS5wvaG5v6wu",
      "symbol": "BLD",
      "name": "BladesToken",
      "decimals": 4,
      "logoURI": "https://raw.githubusercontent.com/solana-labs/token-list/main/assets/mainnet/DrcPRJPBiakQcWqon3gZms7sviAqdQS5zS5wvaG5v6wu/logo.png",
      "tags": [],
      "extensions": {
        "website": "https://blades.finance/",
        "twitter": "https://twitter.com/bladesfinance"
      }
    },
    {
      "chainId": 101,
      "address": "6D7E4mstMboABmfoaPrtVDgewjUCbGdvcYVaHa9SDiTg",
      "symbol": "QWK",
      "name": "QwikPay.io Token",
      "decimals": 9,
      "logoURI": "https://raw.githubusercontent.com/solana-labs/token-list/main/assets/mainnet/6D7E4mstMboABmfoaPrtVDgewjUCbGdvcYVaHa9SDiTg/logo.png",
      "tags": [],
      "extensions": {
        "website": "https://www.qwikpay.io",
        "twitter": "https://twitter.com/QwikpayIO"
      }
    },
    {
      "chainId": 101,
      "address": "BTyJg5zMbaN2KMfn7LsKhpUsV675aCUSUMrgB1YGxBBP",
      "symbol": "GOOSEBERRY",
      "name": "Gooseberry",
      "decimals": 9,
      "logoURI": "https://raw.githubusercontent.com/solana-labs/token-list/main/assets/mainnet/BTyJg5zMbaN2KMfn7LsKhpUsV675aCUSUMrgB1YGxBBP/logo.png",
      "tags": [],
      "extensions": {
        "website": "https://gooseberry.changr.ca",
        "twitter": "https://twitter.com/gooseberrycoin"
      }
    },
    {
      "chainId": 101,
      "address": "5GG1LbgY4EEvPR51YQPNr65QKcZemrHWPooTqC5gRPBA",
      "symbol": "DXB",
      "name": "DefiXBet Token",
      "decimals": 9,
      "logoURI": "https://raw.githubusercontent.com/solana-labs/token-list/main/assets/mainnet/5GG1LbgY4EEvPR51YQPNr65QKcZemrHWPooTqC5gRPBA/logo.png",
      "tags": [],
      "extensions": {
        "website": "https://DefiXBet.com/",
        "twitter": "https://twitter.com/DefiXBet",
        "medium": "https://defixbet.medium.com/",
        "tgann": "https://t.me/DefiXBet"
      }
    },
    {
      "chainId": 101,
      "address": "7a4cXVvVT7kF6hS5q5LDqtzWfHfys4a9PoK6pf87RKwf",
      "symbol": "LUNY",
      "name": "Luna Yield",
      "decimals": 9,
      "logoURI": "https://raw.githubusercontent.com/solana-labs/token-list/main/assets/mainnet/7a4cXVvVT7kF6hS5q5LDqtzWfHfys4a9PoK6pf87RKwf/logo.png",
      "tags": [],
      "extensions": {
        "website": "https://www.lunayield.com",
        "twitter": "https://twitter.com/Luna_Yield"
      }
    },
    {
      "chainId": 101,
      "address": "AP58G14hoy4GGgZS4L8TzZgqXnk3hBvciFKW2Cb1RQ2J",
      "symbol": "YARDv1",
      "name": "SolYard Finance Beta",
      "decimals": 9,
      "logoURI": "https://raw.githubusercontent.com/solana-labs/token-list/main/assets/mainnet/AP58G14hoy4GGgZS4L8TzZgqXnk3hBvciFKW2Cb1RQ2J/logo.png",
      "tags": [],
      "extensions": {
        "website": "https://solyard.finance/"
      }
    },
    {
      "chainId": 101,
      "address": "6Y7LbYB3tfGBG6CSkyssoxdtHb77AEMTRVXe8JUJRwZ7",
      "symbol": "DINO",
      "name": "DINO",
      "decimals": 6,
      "logoURI": "https://raw.githubusercontent.com/solana-labs/token-list/main/assets/mainnet/6Y7LbYB3tfGBG6CSkyssoxdtHb77AEMTRVXe8JUJRwZ7/logo.png",
      "tags": [],
      "extensions": {
        "website": "https://www.solanadino.com",
        "twitter": "https://twitter.com/solanadino"
      }
    },
    {
      "chainId": 101,
      "address": "4wjPQJ6PrkC4dHhYghwJzGBVP78DkBzA2U3kHoFNBuhj",
      "symbol": "LIQ",
      "name": "LIQ Protocol",
      "decimals": 6,
      "logoURI": "https://raw.githubusercontent.com/solana-labs/token-list/main/assets/mainnet/4wjPQJ6PrkC4dHhYghwJzGBVP78DkBzA2U3kHoFNBuhj/logo.png",
      "tags": [],
      "extensions": {
        "website": "https://liqsolana.com/",
        "coingeckoId": "liq-protocol",
        "twitter": "https://twitter.com/liqsolana",
        "discord": "https://discord.gg/MkfjambeU7",
        "serumV3Usdc": "FLKUQGh9VAG4otn4njLPUf5gaUPx5aAZ2Q6xWiD3hH5u"
      }
    },
    {
      "chainId": 101,
      "address": "DubwWZNWiNGMMeeQHPnMATNj77YZPZSAz2WVR5WjLJqz",
      "symbol": "CRP",
      "name": "CropperFinance",
      "decimals": 9,
      "logoURI": "https://raw.githubusercontent.com/solana-labs/token-list/main/assets/mainnet/DubwWZNWiNGMMeeQHPnMATNj77YZPZSAz2WVR5WjLJqz/logo.png",
      "tags": [],
      "extensions": {
        "website": "https://cropper.finance/",
        "twitter": "https://twitter.com/cropperfinance"
      }
    },
    {
      "chainId": 101,
      "address": "B3Ggjjj3QargPkFTAJiR6BaD8CWKFUaWRXGcDQ1nyeeD",
      "symbol": "PARTI",
      "name": "PARTI",
      "decimals": 9,
      "logoURI": "https://raw.githubusercontent.com/solana-labs/token-list/main/assets/mainnet/B3Ggjjj3QargPkFTAJiR6BaD8CWKFUaWRXGcDQ1nyeeD/logo.png",
      "tags": [],
      "extensions": {
        "website": "https://parti.finance",
        "twitter": "https://twitter.com/ParticleFinance",
        "medium": "https://particlefinance.medium.com"
      }
    },
    {
      "chainId": 101,
      "address": "5igDhdTnXif5E5djBpRt4wUKo5gtf7VicHi8r5ada4Hj",
      "symbol": "NIA",
      "name": "NIALABS",
      "decimals": 0,
      "logoURI": "https://raw.githubusercontent.com/solana-labs/token-list/main/assets/mainnet/5igDhdTnXif5E5djBpRt4wUKo5gtf7VicHi8r5ada4Hj/logo.png",
      "tags": [],
      "extensions": {
        "website": "https://www.nialabs.com/"
      }
    },
    {
      "chainId": 101,
      "address": "GQnN5M1M6oTjsziAwcRYd1P7pRBBQKURj5QeAjN1npnE",
      "symbol": "CORV",
      "name": "Project Corvus",
      "decimals": 9,
      "logoURI": "https://raw.githubusercontent.com/solana-labs/token-list/main/assets/mainnet/GQnN5M1M6oTjsziAwcRYd1P7pRBBQKURj5QeAjN1npnE/logo.png",
      "tags": [],
      "extensions": {
        "website": "https://dixon.company/"
      }
    },
    {
      "chainId": 101,
      "address": "3FRQnT5djQMATCg6TNXBhi2bBkbTyGdywsLmLa8BbEKz",
      "symbol": "HLTH",
      "name": "HLTH",
      "decimals": 4,
      "logoURI": "https://raw.githubusercontent.com/solana-labs/token-list/main/assets/mainnet/3FRQnT5djQMATCg6TNXBhi2bBkbTyGdywsLmLa8BbEKz/logo.png",
      "extensions": {
        "website": "https://hlth.network/",
        "twitter": "https://twitter.com/hlthnetwork",
        "telegram": "https://t.me/HLTHnetwork"
      }
    },
    {
      "chainId": 101,
      "address": "Ea5SjE2Y6yvCeW5dYTn7PYMuW5ikXkvbGdcmSnXeaLjS",
      "symbol": "PAI",
      "name": "PAI (Parrot)",
      "decimals": 6,
      "logoURI": "https://raw.githubusercontent.com/solana-labs/token-list/main/assets/mainnet/Ea5SjE2Y6yvCeW5dYTn7PYMuW5ikXkvbGdcmSnXeaLjS/logo.svg",
      "tags": [
        "stablecoin"
      ],
      "extensions": {
        "website": "https://partyparrot.finance",
        "twitter": "https://twitter.com/gopartyparrot",
        "telegram": "https://t.me/gopartyparrot"
      }
    },
    {
      "chainId": 101,
      "address": "SLRSSpSLUTP7okbCUBYStWCo1vUgyt775faPqz8HUMr",
      "symbol": "SLRS",
      "name": "Solrise Finance",
      "decimals": 6,
      "logoURI": "https://raw.githubusercontent.com/solana-labs/token-list/main/assets/mainnet/SLRSSpSLUTP7okbCUBYStWCo1vUgyt775faPqz8HUMr/logo.png",
      "tags": [],
      "extensions": {
        "website": "https://solrise.finance",
        "twitter": "https://twitter.com/SolriseFinance",
        "telegram": "https://t.me/solrisefinance",
        "medium": "https://blog.solrise.finance",
        "discord": "https://discord.gg/xNbGgMUJfU",
        "serumV3Usdc": "2Gx3UfV831BAh8uQv1FKSPKS9yajfeeD8GJ4ZNb2o2YP",
        "coingeckoId": "solrise-finance"
      }
    },
    {
      "chainId": 101,
      "address": "Hejznrp39zCfcmq4WpihfAeyhzhqeFtj4PURHFqMaHSS",
      "symbol": "SE",
      "name": "Snake Eyes",
      "decimals": 9,
      "logoURI": "https://raw.githubusercontent.com/solana-labs/token-list/main/assets/mainnet/Hejznrp39zCfcmq4WpihfAeyhzhqeFtj4PURHFqMaHSS/logo.png",
      "tags": [],
      "extensions": {
        "discord": "https://discord.gg/g94SubKn"
      }
    },
    {
      "chainId": 101,
      "address": "Fx14roJm9m27zngJQwmt81npHvPc5pmF772nxDhNnsh5",
      "symbol": "LIQ-USDC",
      "name": "Raydium LP Token (LIQ-USDC)",
      "decimals": 6,
      "logoURI": "https://raw.githubusercontent.com/solana-labs/token-list/main/assets/mainnet/Fx14roJm9m27zngJQwmt81npHvPc5pmF772nxDhNnsh5/logo.png",
      "tags": [
        "lp-token"
      ],
      "extensions": {
        "website": "https://raydium.io/"
      }
    },
    {
      "chainId": 101,
      "address": "D7U3BPHr5JBbFmPTaVNpmEKGBPFdQS3udijyte1QtuLk",
      "symbol": "STAR",
      "name": "SolStar",
      "decimals": 9,
      "logoURI": "https://raw.githubusercontent.com/solana-labs/token-list/main/assets/mainnet/D7U3BPHr5JBbFmPTaVNpmEKGBPFdQS3udijyte1QtuLk/logo.png",
      "tags": [
        "community",
        "web3",
        "utility-token"
      ],
      "extensions": {
        "website": "https://solstar.finance",
        "twitter": "https://twitter.com/SolStarFinance",
        "discord": "https://discord.gg/j6B3q5Xk5N",
        "medium": "https://solstar.medium.com",
        "telegram": "https://t.me/SolStarFinance"
      }
    },
    {
      "chainId": 101,
      "address": "GtQ48z7NNjs7sVyp3M7iuiDcTRjeWPd1fkdiWQNy1UR6",
      "symbol": "LIQ-SOL",
      "name": "Raydium LP Token (LIQ-SOL)",
      "decimals": 6,
      "logoURI": "https://raw.githubusercontent.com/solana-labs/token-list/main/assets/mainnet/GtQ48z7NNjs7sVyp3M7iuiDcTRjeWPd1fkdiWQNy1UR6/logo.png",
      "tags": [
        "lp-token"
      ],
      "extensions": {
        "website": "https://raydium.io/"
      }
    },
    {
      "chainId": 101,
      "address": "DHojuFwy5Pb8HTUhyRGQ285s5KYgk8tGAjAcmjkEAGbY",
      "symbol": "RFK",
      "name": "Refrak",
      "decimals": 2,
      "logoURI": "https://raw.githubusercontent.com/solana-labs/token-list/main/assets/mainnet/DHojuFwy5Pb8HTUhyRGQ285s5KYgk8tGAjAcmjkEAGbY/logo.png",
      "tags": [],
      "extensions": {
        "website": "https://refrak.com/",
        "discord": "https://discord.gg/ZAWbnebFVK"
      }
    },
    {
      "chainId": 101,
      "address": "7Jimij6hkEjjgmf3HamW44d2Cf5kj2gHnfCDDPGxWut",
      "symbol": "GQO",
      "name": "GIGQO",
      "decimals": 9,
      "logoURI": "https://gigqo.com/images/new-gqo-logo.png",
      "tags": [],
      "extensions": {
        "website": "https://gigqo.com/",
        "twitter": "https://twitter.com/gigqoapp"
      }
    },
    {
      "chainId": 101,
      "address": "E5rk3nmgLUuKUiS94gg4bpWwWwyjCMtddsAXkTFLtHEy",
      "symbol": "WOO",
      "name": "Wootrade Network",
      "decimals": 6,
      "logoURI": "https://raw.githubusercontent.com/solana-labs/token-list/main/assets/mainnet/E5rk3nmgLUuKUiS94gg4bpWwWwyjCMtddsAXkTFLtHEy/logo.png",
      "tags": [],
      "extensions": {
        "website": "https://woo.network",
        "twitter": "https://twitter.com/wootraderS"
      }
    },
    {
      "chainId": 101,
      "address": "9s6dXtMgV5E6v3rHqBF2LejHcA2GWoZb7xNUkgXgsBqt",
      "symbol": "USDC-USDT-PAI",
      "name": "Mercurial LP Token (USDC-USDT-PAI)",
      "decimals": 6,
      "logoURI": "https://raw.githubusercontent.com/solana-labs/token-list/main/assets/mainnet/9s6dXtMgV5E6v3rHqBF2LejHcA2GWoZb7xNUkgXgsBqt/logo.png",
      "tags": [
        "lp-token"
      ],
      "extensions": {
        "website": "https://www.mercurial.finance/"
      }
    },
    {
      "chainId": 101,
      "address": "8kRacWW5qZ34anyH8s9gu2gC4FpXtncqBDPpd2a6DnZE",
      "symbol": "MECA",
      "name": "Coinmeca",
      "decimals": 9,
      "logoURI": "https://raw.githubusercontent.com/solana-labs/token-list/main/assets/mainnet/8kRacWW5qZ34anyH8s9gu2gC4FpXtncqBDPpd2a6DnZE/logo.svg",
      "tags": [
        "utility-token"
      ],
      "extensions": {
        "website": "https://coinmeca.net/",
        "medium": "https://coinmeca.medium.com/",
        "twitter": "https://twitter.com/coinmeca",
        "telegram": "https://t.me/coinmeca",
        "discord": "https://discord.gg/coinmeca",
        "reddit": "https://reddit.com/r/coinmeca"
      }
    },
    {
      "chainId": 101,
      "address": "6h6uy8yAfaAb5sPE2bvXQEB93LnUMEdcCRU2kfiErTct",
      "symbol": "ZMR",
      "name": "ZMIRROR",
      "decimals": 9,
      "logoURI": "https://raw.githubusercontent.com/solana-labs/token-list/main/assets/mainnet/6h6uy8yAfaAb5sPE2bvXQEB93LnUMEdcCRU2kfiErTct/logo.JPG",
      "tags": []
    },
    {
      "chainId": 101,
      "address": "sodaNXUbtjMvHe9c5Uw7o7VAcVpXPHAvtaRaiPVJQuE",
      "symbol": "SODA",
      "name": "cheesesoda token",
      "decimals": 0,
      "logoURI": "https://raw.githubusercontent.com/solana-labs/token-list/main/assets/mainnet/sodaNXUbtjMvHe9c5Uw7o7VAcVpXPHAvtaRaiPVJQuE/logo.svg",
      "tags": [],
      "extensions": {
        "website": "https://token.cheesesoda.com",
        "twitter": "https://twitter.com/cheesesodadex",
        "serumV3Usdc": "6KFs2wUzME8Z3AeWL4HfKkXbtik5zVvebdg5qCxqt4hB"
      }
    },
    {
      "chainId": 101,
      "address": "sodaoT6Wh1nxHaarw4kDh7AkK4oZnERK1QgDUtHPR3H",
      "symbol": "SODAO",
      "name": "cheesesodaDAO",
      "decimals": 4,
      "logoURI": "https://raw.githubusercontent.com/solana-labs/token-list/main/assets/mainnet/sodaoT6Wh1nxHaarw4kDh7AkK4oZnERK1QgDUtHPR3H/logo.svg",
      "tags": [],
      "extensions": {
        "website": "https://dao.cheesesoda.com",
        "twitter": "https://twitter.com/cheesesodadex"
      }
    },
    {
      "chainId": 101,
      "address": "49YUsDrThJosHSagCn1F59Uc9NRxbr9thVrZikUnQDXy",
      "symbol": "LIQ-RAY",
      "name": "Raydium LP Token (LIQ-RAY)",
      "decimals": 6,
      "logoURI": "https://raw.githubusercontent.com/solana-labs/token-list/main/assets/mainnet/49YUsDrThJosHSagCn1F59Uc9NRxbr9thVrZikUnQDXy/logo.png",
      "tags": [
        "lp-token"
      ],
      "extensions": {
        "website": "https://raydium.io/"
      }
    },
    {
      "chainId": 101,
      "address": "FGmeGqUqKzVX2ajkXaFSQxNcBRWnJg1vi5fugRJrDJ3k",
      "symbol": "FCS",
      "name": "FCS",
      "decimals": 9,
      "logoURI": "https://raw.githubusercontent.com/solana-labs/token-list/main/assets/mainnet/FGmeGqUqKzVX2ajkXaFSQxNcBRWnJg1vi5fugRJrDJ3k/logo.png",
      "tags": [],
      "extensions": {
        "website": "https://www.fcs.com/"
      }
    },
    {
      "chainId": 101,
      "address": "CjpDCj8zLSM37669qng5znYP25JuoDPCvLSLLd7pxAsr",
      "symbol": "Nordic Energy Token",
      "name": "NET",
      "decimals": 9,
      "logoURI": "https://raw.githubusercontent.com/solana-labs/token-list/main/assets/mainnet/CjpDCj8zLSM37669qng5znYP25JuoDPCvLSLLd7pxAsr/logo.png",
      "tags": [],
      "extensions": {
        "website": "https://nordicenergy.io/",
        "twitter": "https://twitter.com/nordicenergy1",
        "telegram": "https://t.me/nordicenergy"
      }
    },
    {
      "chainId": 101,
      "address": "9eaAUFp7S38DKXxbjwzEG8oq1H1AipPkUuieUkVJ9krt",
      "symbol": "KDC",
      "name": "KDC (KURZ Digital Currency)",
      "decimals": 2,
      "logoURI": "https://kurzdigital.com/images/KDC_logo.png",
      "tags": [
        "stablecoin",
        "kdc"
      ],
      "extensions": {
        "website": "https://www.kurzdigital.com"
      }
    },
    {
      "chainId": 101,
      "address": "A1C9Shy732BThWvHAN936f33N7Wm1HbFvxb2zDSoBx8F",
      "symbol": "PKR2",
      "name": "Pokerrrr 2",
      "decimals": 9,
      "logoURI": "https://raw.githubusercontent.com/C-e-r-b-e-r-u-s/token-list/main/assets/mainnet/A1C9Shy732BThWvHAN936f33N7Wm1HbFvxb2zDSoBx8F/pkr2-logo.png",
      "tags": [
        "Game-Token",
        "Club Code: 03m91"
      ],
      "extensions": {
        "website": "https://www.pokerrrrapp.com/"
      }
    },
    {
      "chainId": 101,
      "address": "35KgRun5UMT2Kjtjw4cNG1tXHcgBxuxji6Yp6ciz7yX7",
      "symbol": "VPE",
      "name": "VPOWER",
      "decimals": 9,
      "logoURI": "https://raw.githubusercontent.com/solana-labs/token-list/main/assets/mainnet/35KgRun5UMT2Kjtjw4cNG1tXHcgBxuxji6Yp6ciz7yX7/logo.png",
      "extensions": {
        "website": "https://vpowerswap.com/",
        "twitter": "https://twitter.com/vpowerswap",
        "telegram": "https://t.me/vpowerswap_channel"
      }
    },
    {
      "chainId": 101,
      "address": "GSaiLQxREzaxUcE3v28HxBacoUQPZNtXx1eQsCFsX9Bg",
      "symbol": "XgSAIL",
      "name": "gSAIL DEPRECATED",
      "decimals": 9,
      "logoURI": "https://raw.githubusercontent.com/solana-labs/token-list/main/assets/mainnet/GSaiLQxREzaxUcE3v28HxBacoUQPZNtXx1eQsCFsX9Bg/logo.png",
      "tags": [
        "utility-token"
      ],
      "extensions": {
        "website": "https://www.solanasail.com",
        "twitter": "https://twitter.com/SolanaSail"
      }
    },
    {
      "chainId": 101,
      "address": "ELyNEh5HC33sQLhGiQ5dimmwqiJCiqVJp3eQxpX3pKhQ",
      "symbol": "JCS",
      "name": "Jogys Crypto School Token",
      "decimals": 9,
      "logoURI": "https://raw.githubusercontent.com/solana-labs/token-list/main/assets/mainnet/ELyNEh5HC33sQLhGiQ5dimmwqiJCiqVJp3eQxpX3pKhQ/logo.png",
      "tags": [],
      "extensions": {
        "website": "https://instagram.com/jogyscryptoschool?utm_medium=copy_link",
        "instagram": "https://instagram.com/jogyscryptoschool?utm_medium=copy_link",
        "telegram": "https://t.me/JCS_JogysCryptoSchool"
      }
    },
    {
      "chainId": 101,
      "address": "3bRTivrVsitbmCTGtqwp7hxXPsybkjn4XLNtPsHqa3zR",
      "symbol": "LIKE",
      "name": "Only1 (LIKE)",
      "decimals": 9,
      "logoURI": "https://only1.io/like-token.svg",
      "tags": [
        "utility-token"
      ],
      "extensions": {
        "website": "https://only1.io/",
        "medium": "https://only1nft.medium.com/",
        "twitter": "https://twitter.com/only1nft",
        "telegram": "https://t.me/only1nft",
        "discord": "https://discord.gg/SrsKwTFA",
        "coingeckoId": "only1"
      }
    },
    {
      "chainId": 101,
      "address": "CXLBjMMcwkc17GfJtBos6rQCo1ypeH6eDbB82Kby4MRm",
      "symbol": "wUST",
      "name": "Wrapped UST (Wormhole)",
      "decimals": 9,
      "logoURI": "https://raw.githubusercontent.com/solana-labs/token-list/main/assets/mainnet/CXLBjMMcwkc17GfJtBos6rQCo1ypeH6eDbB82Kby4MRm/logo.png",
      "tags": [
        "wrapped",
        "wormhole"
      ],
      "extensions": {
        "website": "https://terra.money",
        "address": "0xa47c8bf37f92aBed4A126BDA807A7b7498661acD",
        "bridgeContract": "https://etherscan.io/address/0xf92cD566Ea4864356C5491c177A430C222d7e678",
        "assetContract": "https://etherscan.io/address/0xa47c8bf37f92aBed4A126BDA807A7b7498661acD",
        "coingeckoId": "terrausd"
      }
    },
    {
      "chainId": 101,
      "address": "A7SXXA9wveT2quqqzh5m6Zf3ueCb9kBezQdpnYxHwzLt",
      "symbol": "ZINTI",
      "name": "Zia Inti",
      "decimals": 9,
      "logoURI": "https://raw.githubusercontent.com/solana-labs/token-list/main/assets/mainnet/A7SXXA9wveT2quqqzh5m6Zf3ueCb9kBezQdpnYxHwzLt/logo.png",
      "tags": [],
      "extensions": {
        "website": "https://www.ziainti.com/"
      }
    },
    {
      "chainId": 101,
      "address": "3Ztt53vwGhQGoEp3n1RjSu4CFnGRfqzwo6L8KN8gmXfd",
      "symbol": "METAS",
      "name": "METASEER",
      "decimals": 9,
      "logoURI": "https://metaseer.io/img/home-one/logo256.png",
      "tags": [
        "utility-token"
      ],
      "extensions": {
        "website": "https://metaseer.io/",
        "twitter": "https://twitter.com/MSEERofficial"
      }
    },
    {
      "chainId": 101,
      "address": "EssczqGURZtsSuzEoH471KCRNDWfS4aQpEJVXWL3DvdK",
      "symbol": "VIVA",
      "name": "Viva coin",
      "decimals": 9,
      "logoURI": "https://raw.githubusercontent.com/solana-labs/token-list/main/assets/mainnet/EssczqGURZtsSuzEoH471KCRNDWfS4aQpEJVXWL3DvdK/logo.png",
      "tags": [
        "utility-token"
      ],
      "extensions": {
        "website": "https://www.inkresearch.com",
        "twitter": "https://twitter.com/inkresearch"
      }
    },
    {
      "chainId": 101,
      "address": "EWS2ATMt5fQk89NWLJYNRmGaNoji8MhFZkUB4DiWCCcz",
      "symbol": "SOLBERRY",
      "name": "SOLBERRY",
      "decimals": 6,
      "logoURI": "https://raw.githubusercontent.com/solana-labs/token-list/main/assets/mainnet/EWS2ATMt5fQk89NWLJYNRmGaNoji8MhFZkUB4DiWCCcz/logo.png",
      "tags": [],
      "extensions": {
        "website": "https://www.solberry.tech",
        "twitter": "https://twitter.com/berrysol"
      }
    },
    {
      "chainId": 101,
      "address": "FJJT7yUJM9X9SHpkVr4wLgyfJ3vtVLoReUqTsCPWzof2",
      "symbol": "KEKW-USDC",
      "name": "Raydium LP Token (KEKW-USDC)",
      "decimals": 9,
      "logoURI": "https://www.kekw.io/images/kekwusdc.png",
      "tags": [
        "lp-token"
      ],
      "extensions": {
        "website": "https://kekw.io/",
        "twitter": "https://twitter.com/kekwcoin",
        "medium": "https://kekwcoin.medium.com/",
        "discord": "https://discord.gg/kekw"
      }
    },
    {
      "chainId": 101,
      "address": "5Z6jnA9fDUDVjQyaTbYWwCTE47wMAuyvAQjg5angY12C",
      "symbol": "DNDZ",
      "name": "Dinarius Token",
      "decimals": 9,
      "logoURI": "https://raw.githubusercontent.com/Boukezzoula/Dinarius/master/dinariuslogo.png",
      "tags": [
        "stablecoin"
      ],
      "extensions": {
        "website": "http://dinarius.net"
      }
    },
    {
      "chainId": 101,
      "address": "EqbY2zaTsJesaVviL5unHKjDsjoQZJhQAQz3iWQxAu1X",
      "symbol": "RnV",
      "name": "RADONTOKEN",
      "decimals": 9,
      "logoURI": "https://raw.githubusercontent.com/solana-labs/token-list/main/assets/mainnet/EqbY2zaTsJesaVviL5unHKjDsjoQZJhQAQz3iWQxAu1X/logo.png",
      "tags": [],
      "extensions": {
        "website": "https://www.radonvalue.com/"
      }
    },
    {
      "chainId": 101,
      "address": "5pXLmRJyfrTDYMCp1xyiqRDcbb7vYjYiMYzhBza2ht62",
      "symbol": "CRYN",
      "name": "Crayon",
      "decimals": 6,
      "logoURI": "https://raw.githubusercontent.com/solana-labs/token-list/main/assets/mainnet/5pXLmRJyfrTDYMCp1xyiqRDcbb7vYjYiMYzhBza2ht62/crayon.png",
      "tags": [],
      "extensions": {
        "website": "https://solanacrayon.com",
        "twitter": "https://twitter.com/SolanaCrayon",
        "serumV3Usdc": "CjBssusBjX4b2UBvMZhiZCQshW1afpQPA1Mv29Chn6vj",
        "description": "Crayon is a meme token, Dex, and Dapps on Solana."
      }
    },
    {
      "chainId": 101,
      "address": "z9WZXekbCtwoxyfAwEJn1euXybvqLzPVv3NDzJzkq7C",
      "symbol": "CRC",
      "name": "Care Coin Token",
      "decimals": 9,
      "logoURI": "https://raw.githubusercontent.com/solana-labs/token-list/main/assets/mainnet/z9WZXekbCtwoxyfAwEJn1euXybvqLzPVv3NDzJzkq7C/logo.png",
      "tags": [],
      "extensions": {
        "twitter": " https://twitter.com/carecointoken_",
        "website": "https://www.carecoin.site"
      }
    },
    {
      "chainId": 101,
      "address": "9aPjLUGR9e6w6xU2NEQNtP3jg3mq2mJjSUZoQS4RKz35",
      "symbol": "SOUL",
      "name": "Soulana",
      "decimals": 9,
      "logoURI": "https://raw.githubusercontent.com/solana-labs/token-list/main/assets/mainnet/9aPjLUGR9e6w6xU2NEQNtP3jg3mq2mJjSUZoQS4RKz35/logo.png",
      "tags": [],
      "extensions": {
        "twitter": "https://twitter.com/Soulanadefi"
      }
    },
    {
      "chainId": 101,
      "address": "26W4xxHbWJfrswaMNh14ag2s4PZTQuu2ypHGj6YEVXkT",
      "symbol": "DCASH",
      "name": "Diabolo Token",
      "decimals": 9,
      "logoURI": "https://raw.githubusercontent.com/solana-labs/token-list/main/assets/mainnet/26W4xxHbWJfrswaMNh14ag2s4PZTQuu2ypHGj6YEVXkT/dcash-logo.png",
      "tags": [],
      "extensions": {
        "website": "https://diabolo.io"
      }
    },
    {
      "chainId": 101,
      "address": "8CWgMvZe7ntNLbky4T3JhSgtCYzeorgRiUY8xfXZztXx",
      "symbol": "IOTC",
      "name": "IoTcoin",
      "decimals": 9,
      "logoURI": "https://raw.githubusercontent.com/solana-labs/token-list/main/assets/mainnet/8CWgMvZe7ntNLbky4T3JhSgtCYzeorgRiUY8xfXZztXx/logo.jpg",
      "tags": [],
      "extensions": {
        "website": "https://www.iotworlds.com",
        "twitter": "https://twitter.com/iotworlds",
        "facebook": "https://facebook.com/iotworlds",
        "instagram": "https://instagram.com/iotworlds",
        "linkedin": "https://www.linkedin.com/company/iotworlds"
      }
    },
    {
      "chainId": 101,
      "address": "FqJE1neoCJrRwxfC9mRL6FduuZ1gCX2FUbya5hi8EQgA",
      "symbol": "VLDC",
      "name": "Viloid Coin",
      "decimals": 9,
      "logoURI": "https://raw.githubusercontent.com/solana-labs/token-list/main/assets/mainnet/FqJE1neoCJrRwxfC9mRL6FduuZ1gCX2FUbya5hi8EQgA/logo.png",
      "tags": [
        "social-token"
      ],
      "extensions": {
        "website": "https://viloidcoin.com",
        "github": "https://github.com/viloidcoin"
      }
    },
    {
      "chainId": 101,
      "address": "C98A4nkJXhpVZNAZdHUA95RpTF3T4whtQubL3YobiUX9",
      "symbol": "C98",
      "name": "Coin98",
      "decimals": 6,
      "logoURI": "https://coin98.s3.ap-southeast-1.amazonaws.com/Coin/c98-512.svg",
      "tags": [
        "social-token"
      ],
      "extensions": {
        "website": "https://coin98.com",
        "twitter": "https://twitter.com/coin98_finance",
        "telegram": "https://t.me/coin98_finance"
      }
    },
    {
      "chainId": 101,
      "address": "Saber2gLauYim4Mvftnrasomsv6NvAuncvMEZwcLpD1",
      "symbol": "SBR",
      "name": "Saber Protocol Token",
      "decimals": 6,
      "logoURI": "https://raw.githubusercontent.com/solana-labs/token-list/main/assets/mainnet/Saber2gLauYim4Mvftnrasomsv6NvAuncvMEZwcLpD1/logo.svg",
      "tags": [],
      "extensions": {
        "website": "https://saber.so",
        "twitter": "https://twitter.com/saber_hq",
        "github": "https://github.com/saber-hq",
        "medium": "https://blog.saber.so",
        "discord": "https://chat.saber.so",
        "serumV3Usdc": "HXBi8YBwbh4TXF6PjVw81m8Z3Cc4WBofvauj5SBFdgUs",
        "coingeckoId": "saber"
      }
    },
    {
      "chainId": 101,
      "address": "FMJotGUW16AzexRD3vXJQ94AL71cwrhtFaCTGtK1QHXm",
      "symbol": "LRA",
      "name": "Lumos Rewards",
      "decimals": 9,
      "logoURI": "https://raw.githubusercontent.com/solana-labs/token-list/main/assets/mainnet/FMJotGUW16AzexRD3vXJQ94AL71cwrhtFaCTGtK1QHXm/logo.jpeg",
      "tags": [
        "social-token"
      ],
      "extensions": {
        "website": "https://lumos.exchange"
      }
    },
    {
      "chainId": 101,
      "address": "AWTE7toEwKdSRd7zh3q45SjKhmYVFp3zk4quWHsM92bj",
      "symbol": "ZAU",
      "name": "Zaucoin",
      "decimals": 9,
      "logoURI": "https://raw.githubusercontent.com/solana-labs/token-list/main/assets/mainnet/AWTE7toEwKdSRd7zh3q45SjKhmYVFp3zk4quWHsM92bj/logo.png",
      "tags": [
        "utility-token"
      ],
      "extensions": {
        "website": "zaucoin.crypto"
      }
    },
    {
      "chainId": 101,
      "address": "5ToouaoWhGCiaicANcewnaNKJssdZTxPATDhqJXARiJG",
      "symbol": "NUR",
      "name": "Nur Coin",
      "decimals": 9,
      "logoURI": "https://raw.githubusercontent.com/solana-labs/token-list/main/assets/mainnet/5ToouaoWhGCiaicANcewnaNKJssdZTxPATDhqJXARiJG/logo.png",
      "tags": [
        "kazakhstan",
        "qazaqstan",
        "kz"
      ]
    },
    {
      "chainId": 101,
      "address": "9ysRLs872GMvmAjjFZEFccnJBF3tYEVT1x7dFE1WPqTY",
      "symbol": "VRNT",
      "name": "Variant",
      "decimals": 9,
      "logoURI": "https://raw.githubusercontent.com/solana-labs/token-list/main/assets/mainnet/9ysRLs872GMvmAjjFZEFccnJBF3tYEVT1x7dFE1WPqTY/logo.png",
      "tags": [
        "utility-token"
      ],
      "extensions": {
        "website": "https://www.variantresearch.io"
      }
    },
    {
      "chainId": 101,
      "address": "8pBc4v9GAwCBNWPB5XKA93APexMGAS4qMr37vNke9Ref",
      "symbol": "wHBTC",
      "name": "HBTC (Wormhole)",
      "decimals": 9,
      "logoURI": "https://raw.githubusercontent.com/solana-labs/token-list/main/assets/mainnet/8pBc4v9GAwCBNWPB5XKA93APexMGAS4qMr37vNke9Ref/logo.png",
      "tags": [
        "wrapped",
        "wormhole"
      ],
      "extensions": {
        "address": "0x0316EB71485b0Ab14103307bf65a021042c6d380",
        "bridgeContract": "https://etherscan.io/address/0xf92cD566Ea4864356C5491c177A430C222d7e678",
        "assetContract": "https://etherscan.io/address/0x0316EB71485b0Ab14103307bf65a021042c6d380",
        "coingeckoId": "huobi-btc"
      }
    },
    {
      "chainId": 101,
      "address": "BybpSTBoZHsmKnfxYG47GDhVPKrnEKX31CScShbrzUhX",
      "symbol": "wHUSD",
      "name": "HUSD Stablecoin (Wormhole)",
      "decimals": 8,
      "logoURI": "https://raw.githubusercontent.com/solana-labs/token-list/main/assets/mainnet/BybpSTBoZHsmKnfxYG47GDhVPKrnEKX31CScShbrzUhX/logo.png",
      "tags": [
        "wrapped",
        "wormhole"
      ],
      "extensions": {
        "website": "https://www.stcoins.com/",
        "address": "0xdf574c24545e5ffecb9a659c229253d4111d87e1",
        "bridgeContract": "https://etherscan.io/address/0xf92cD566Ea4864356C5491c177A430C222d7e678",
        "assetContract": "https://etherscan.io/address/0xdf574c24545e5ffecb9a659c229253d4111d87e1",
        "coingeckoId": "husd"
      }
    },
    {
      "chainId": 101,
      "address": "6VNKqgz9hk7zRShTFdg5AnkfKwZUcojzwAkzxSH3bnUm",
      "symbol": "wHAPI",
      "name": "Wrapped HAPI",
      "decimals": 9,
      "logoURI": "https://raw.githubusercontent.com/solana-labs/token-list/main/assets/mainnet/6VNKqgz9hk7zRShTFdg5AnkfKwZUcojzwAkzxSH3bnUm/logo.png",
      "tags": [
        "wrapped",
        "utility-token"
      ],
      "extensions": {
        "website": "https://hapi.one",
        "twitter": "https://twitter.com/i_am_hapi_one",
        "medium": "https://medium.com/i-am-hapi",
        "telegram": "http://t.me/hapiHF",
        "github": "https://github.com/HAPIprotocol/HAPI/"
      }
    },
    {
      "chainId": 101,
      "address": "Lrxqnh6ZHKbGy3dcrCED43nsoLkM1LTzU2jRfWe8qUC",
      "symbol": "LARIX",
      "name": "Larix",
      "decimals": 6,
      "logoURI": "https://raw.githubusercontent.com/solana-labs/token-list/main/assets/mainnet/Lrxqnh6ZHKbGy3dcrCED43nsoLkM1LTzU2jRfWe8qUC/logo.jpg",
      "tags": [],
      "extensions": {
        "website": "projectlarix.com",
        "twitter": "https://twitter.com/ProjectLarix",
        "discord": "http://discord.gg/hfnRFV9Ngt",
        "medium": "http://projectlarix.medium.com",
        "telegram": "http://t.me/projectlarix",
        "github": "https://github.com/ProjectLarix/Larix-Lending-Project-Rep"
      }
    },
    {
      "chainId": 101,
      "address": "BYvGwtPx6Nw4YUVVwqx7qh657EcdxBSfE8JcaPmWWa6E",
      "symbol": "TOSTI",
      "name": "Tosti Coin",
      "decimals": 9,
      "logoURI": "https://raw.githubusercontent.com/solana-labs/token-list/main/assets/mainnet/BYvGwtPx6Nw4YUVVwqx7qh657EcdxBSfE8JcaPmWWa6E/logo.png",
      "tags": [
        "utility-token"
      ],
      "extensions": {
        "website": "https://tosti.app"
      }
    },
    {
      "chainId": 101,
      "address": "EKEjv7VJTsKsfyZMNgPfoKkdk7pYNSgb3tg2h3zUe4PT",
      "symbol": "SIMP",
      "name": "Simp.",
      "decimals": 9,
      "logoURI": "https://raw.githubusercontent.com/solana-labs/token-list/main/assets/mainnet/EKEjv7VJTsKsfyZMNgPfoKkdk7pYNSgb3tg2h3zUe4PT/logo.png",
      "tags": [
        "utility-token"
      ],
      "extensions": {
        "website": "https://functional-spirit-e72.notion.site/Simp-090cf60910024a228d8b163dcaf23a84",
        "discord": "https://discord.gg/5293AzqtHU"
      }
    },
    {
      "chainId": 101,
      "address": "57h4LEnBooHrKbacYWGCFghmrTzYPVn8PwZkzTzRLvHa",
      "symbol": "USDC-USDT-UST",
      "name": "Mercurial LP Token (USDC-USDT-UST)",
      "decimals": 9,
      "logoURI": "https://raw.githubusercontent.com/solana-labs/token-list/main/assets/mainnet/57h4LEnBooHrKbacYWGCFghmrTzYPVn8PwZkzTzRLvHa/logo.svg",
      "tags": [
        "lp-token"
      ],
      "extensions": {
        "website": "https://www.mercurial.finance/"
      }
    },
    {
      "chainId": 101,
      "address": "mSoLzYCxHdYgdzU16g5QSh3i5K3z3KZK7ytfqcJm7So",
      "symbol": "mSOL",
      "name": "Marinade staked SOL (mSOL)",
      "decimals": 9,
      "logoURI": "https://raw.githubusercontent.com/solana-labs/token-list/main/assets/mainnet/mSoLzYCxHdYgdzU16g5QSh3i5K3z3KZK7ytfqcJm7So/logo.png",
      "tags": [],
      "extensions": {
        "website": "https://marinade.finance",
        "twitter": "https://twitter.com/MarinadeFinance",
        "discord": "https://discord.gg/mGqZA5pjRN",
        "medium": "https://medium.com/marinade-finance",
        "github": "https://github.com/marinade-finance"
      }
    },
    {
      "chainId": 101,
      "address": "LPmSozJJ8Jh69ut2WP3XmVohTjL4ipR18yiCzxrUmVj",
      "symbol": "mSOL-SOL-LP",
      "name": "Marinade LP token",
      "decimals": 9,
      "logoURI": "https://raw.githubusercontent.com/solana-labs/token-list/main/assets/mainnet/LPmSozJJ8Jh69ut2WP3XmVohTjL4ipR18yiCzxrUmVj/logo.png",
      "tags": [
        "lp-token"
      ],
      "extensions": {
        "website": "https://marinade.finance",
        "twitter": "https://twitter.com/MarinadeFinance",
        "discord": "https://discord.gg/mGqZA5pjRN",
        "medium": "https://medium.com/marinade-finance",
        "github": "https://github.com/marinade-finance"
      }
    },
    {
      "chainId": 101,
      "address": "3k8BDobgihmk72jVmXYLE168bxxQUhqqyESW4dQVktqC",
      "symbol": "STEP-USDC",
      "name": "Raydium LP Token V4 (STEP-USDC)",
      "decimals": 9,
      "logoURI": "https://raw.githubusercontent.com/solana-labs/token-list/main/assets/mainnet/3k8BDobgihmk72jVmXYLE168bxxQUhqqyESW4dQVktqC/logo.png",
      "tags": [
        "lp-token"
      ],
      "extensions": {
        "website": "https://raydium.io/"
      }
    },
    {
      "chainId": 101,
      "address": "A5zanvgtioZGiJMdEyaKN4XQmJsp1p7uVxaq2696REvQ",
      "symbol": "MEDIA-USDC",
      "name": "Raydium LP Token V4 (MEDIA-USDC)",
      "decimals": 6,
      "logoURI": "https://raw.githubusercontent.com/solana-labs/token-list/main/assets/mainnet/A5zanvgtioZGiJMdEyaKN4XQmJsp1p7uVxaq2696REvQ/logo.png",
      "tags": [
        "lp-token"
      ],
      "extensions": {
        "website": "https://raydium.io/"
      }
    },
    {
      "chainId": 101,
      "address": "Cq4HyW5xia37tKejPF2XfZeXQoPYW6KfbPvxvw5eRoUE",
      "symbol": "ROPE-USDC",
      "name": "Raydium LP Token V4 (ROPE-USDC)",
      "decimals": 9,
      "logoURI": "https://raw.githubusercontent.com/solana-labs/token-list/main/assets/mainnet/Cq4HyW5xia37tKejPF2XfZeXQoPYW6KfbPvxvw5eRoUE/logo.png",
      "tags": [
        "lp-token"
      ],
      "extensions": {
        "website": "https://raydium.io/"
      }
    },
    {
      "chainId": 101,
      "address": "3H9NxvaZoxMZZDZcbBDdWMKbrfNj7PCF5sbRwDr7SdDW",
      "symbol": "MER-USDC",
      "name": "Raydium LP Token V4 (MER-USDC)",
      "decimals": 6,
      "logoURI": "https://raw.githubusercontent.com/solana-labs/token-list/main/assets/mainnet/3H9NxvaZoxMZZDZcbBDdWMKbrfNj7PCF5sbRwDr7SdDW/logo.png",
      "tags": [
        "lp-token"
      ],
      "extensions": {
        "website": "https://raydium.io/"
      }
    },
    {
      "chainId": 101,
      "address": "Cz1kUvHw98imKkrqqu95GQB9h1frY8RikxPojMwWKGXf",
      "symbol": "COPE-USDC",
      "name": "Raydium LP Token V4 (COPE-USDC)",
      "decimals": 6,
      "logoURI": "https://raw.githubusercontent.com/solana-labs/token-list/main/assets/mainnet/Cz1kUvHw98imKkrqqu95GQB9h1frY8RikxPojMwWKGXf/logo.png",
      "tags": [
        "lp-token"
      ],
      "extensions": {
        "website": "https://raydium.io/"
      }
    },
    {
      "chainId": 101,
      "address": "iUDasAP2nXm5wvTukAHEKSdSXn8vQkRtaiShs9ceGB7",
      "symbol": "ALEPH-USDC",
      "name": "Raydium LP Token V4 (ALEPH-USDC)",
      "decimals": 6,
      "logoURI": "https://raw.githubusercontent.com/solana-labs/token-list/main/assets/mainnet/iUDasAP2nXm5wvTukAHEKSdSXn8vQkRtaiShs9ceGB7/logo.png",
      "tags": [
        "lp-token"
      ],
      "extensions": {
        "website": "https://raydium.io/"
      }
    },
    {
      "chainId": 101,
      "address": "7cu42ao8Jgrd5A3y3bNQsCxq5poyGZNmTydkGfJYQfzh",
      "symbol": "WOO-USDC",
      "name": "Raydium LP Token V4 (WOO-USDC)",
      "decimals": 6,
      "logoURI": "https://raw.githubusercontent.com/solana-labs/token-list/main/assets/mainnet/7cu42ao8Jgrd5A3y3bNQsCxq5poyGZNmTydkGfJYQfzh/logo.png",
      "tags": [
        "lp-token"
      ],
      "extensions": {
        "website": "https://raydium.io/"
      }
    },
    {
      "chainId": 101,
      "address": "G8qcfeFqxwbCqpxv5LpLWxUCd1PyMB5nWb5e5YyxLMKg",
      "symbol": "SNY-USDC",
      "name": "Raydium LP Token V4 (SNY-USDC)",
      "decimals": 6,
      "logoURI": "https://raw.githubusercontent.com/solana-labs/token-list/main/assets/mainnet/G8qcfeFqxwbCqpxv5LpLWxUCd1PyMB5nWb5e5YyxLMKg/logo.png",
      "tags": [
        "lp-token"
      ],
      "extensions": {
        "website": "https://raydium.io/"
      }
    },
    {
      "chainId": 101,
      "address": "9nQPYJvysyfnXhQ6nkK5V7sZG26hmDgusfdNQijRk5LD",
      "symbol": "BOP-RAY",
      "name": "Raydium LP Token V4 (BOP-RAY)",
      "decimals": 8,
      "logoURI": "https://raw.githubusercontent.com/solana-labs/token-list/main/assets/mainnet/9nQPYJvysyfnXhQ6nkK5V7sZG26hmDgusfdNQijRk5LD/logo.png",
      "tags": [
        "lp-token"
      ],
      "extensions": {
        "website": "https://raydium.io/"
      }
    },
    {
      "chainId": 101,
      "address": "2Xxbm1hdv5wPeen5ponDSMT3VqhGMTQ7mH9stNXm9shU",
      "symbol": "SLRS-USDC",
      "name": "Raydium LP Token V4 (SLRS-USDC)",
      "decimals": 6,
      "logoURI": "https://raw.githubusercontent.com/solana-labs/token-list/main/assets/mainnet/2Xxbm1hdv5wPeen5ponDSMT3VqhGMTQ7mH9stNXm9shU/logo.png",
      "tags": [
        "lp-token"
      ],
      "extensions": {
        "website": "https://raydium.io/"
      }
    },
    {
      "chainId": 101,
      "address": "HwzkXyX8B45LsaHXwY8su92NoRBS5GQC32HzjQRDqPnr",
      "symbol": "SAMO-RAY",
      "name": "Raydium LP Token V4 (SAMO-RAY)",
      "decimals": 9,
      "logoURI": "https://raw.githubusercontent.com/solana-labs/token-list/main/assets/mainnet/HwzkXyX8B45LsaHXwY8su92NoRBS5GQC32HzjQRDqPnr/logo.png",
      "tags": [
        "lp-token"
      ],
      "extensions": {
        "website": "https://raydium.io/"
      }
    },
    {
      "chainId": 101,
      "address": "CTEpsih91ZLo5gunvryLpJ3pzMjmt5jbS6AnSQrzYw7V",
      "symbol": "renBTC-USDC",
      "name": "Raydium LP Token V4 (renBTC-USDC)",
      "decimals": 8,
      "logoURI": "https://raw.githubusercontent.com/solana-labs/token-list/main/assets/mainnet/CTEpsih91ZLo5gunvryLpJ3pzMjmt5jbS6AnSQrzYw7V/logo.png",
      "tags": [
        "lp-token"
      ],
      "extensions": {
        "website": "https://raydium.io/"
      }
    },
    {
      "chainId": 101,
      "address": "Hb8KnZNKvRxu7pgMRWJgoMSMcepfvNiBFFDDrdf9o3wA",
      "symbol": "renDOGE-USDC",
      "name": "Raydium LP Token V4 (renDOGE-USDC)",
      "decimals": 8,
      "logoURI": "https://raw.githubusercontent.com/solana-labs/token-list/main/assets/mainnet/Hb8KnZNKvRxu7pgMRWJgoMSMcepfvNiBFFDDrdf9o3wA/logo.png",
      "tags": [
        "lp-token"
      ],
      "extensions": {
        "website": "https://raydium.io/"
      }
    },
    {
      "chainId": 101,
      "address": "FbC6K13MzHvN42bXrtGaWsvZY9fxrackRSZcBGfjPc7m",
      "symbol": "RAY-USDC",
      "name": "Raydium LP Token V4 (RAY-USDC)",
      "decimals": 6,
      "logoURI": "https://raw.githubusercontent.com/solana-labs/token-list/main/assets/mainnet/FbC6K13MzHvN42bXrtGaWsvZY9fxrackRSZcBGfjPc7m/logo.png",
      "tags": [
        "lp-token"
      ],
      "extensions": {
        "website": "https://raydium.io/"
      }
    },
    {
      "chainId": 101,
      "address": "7P5Thr9Egi2rvMmEuQkLn8x8e8Qro7u2U7yLD2tU2Hbe",
      "symbol": "RAY-SRM",
      "name": "Raydium LP Token V4 (RAY-SRM)",
      "decimals": 6,
      "logoURI": "https://raw.githubusercontent.com/solana-labs/token-list/main/assets/mainnet/7P5Thr9Egi2rvMmEuQkLn8x8e8Qro7u2U7yLD2tU2Hbe/logo.png",
      "tags": [
        "lp-token"
      ],
      "extensions": {
        "website": "https://raydium.io/"
      }
    },
    {
      "chainId": 101,
      "address": "mjQH33MqZv5aKAbKHi8dG3g3qXeRQqq1GFcXceZkNSr",
      "symbol": "RAY-ETH",
      "name": "Raydium LP Token V4 (RAY-ETH)",
      "decimals": 6,
      "logoURI": "https://raw.githubusercontent.com/solana-labs/token-list/main/assets/mainnet/mjQH33MqZv5aKAbKHi8dG3g3qXeRQqq1GFcXceZkNSr/logo.png",
      "tags": [
        "lp-token"
      ],
      "extensions": {
        "website": "https://raydium.io/"
      }
    },
    {
      "chainId": 101,
      "address": "89ZKE4aoyfLBe2RuV6jM3JGNhaV18Nxh8eNtjRcndBip",
      "symbol": "RAY-SOL",
      "name": "Raydium LP Token V4 (RAY-SOL)",
      "decimals": 6,
      "logoURI": "https://raw.githubusercontent.com/solana-labs/token-list/main/assets/mainnet/89ZKE4aoyfLBe2RuV6jM3JGNhaV18Nxh8eNtjRcndBip/logo.png",
      "tags": [
        "lp-token"
      ],
      "extensions": {
        "website": "https://raydium.io/"
      }
    },
    {
      "chainId": 101,
      "address": "4HFaSvfgskipvrzT1exoVKsUZ174JyExEsA8bDfsAdY5",
      "symbol": "DXL-USDC",
      "name": "Raydium LP Token V4 (DXL-USDC)",
      "decimals": 6,
      "logoURI": "https://raw.githubusercontent.com/solana-labs/token-list/main/assets/mainnet/4HFaSvfgskipvrzT1exoVKsUZ174JyExEsA8bDfsAdY5/logo.png",
      "tags": [
        "lp-token"
      ],
      "extensions": {
        "website": "https://raydium.io/"
      }
    },
    {
      "chainId": 101,
      "address": "cjZmbt8sJgaoyWYUttomAu5LJYU44ZrcKTbzTSEPDVw",
      "symbol": "LIKE-USDC",
      "name": "Raydium LP Token V4 (LIKE-USDC)",
      "decimals": 9,
      "logoURI": "https://raw.githubusercontent.com/solana-labs/token-list/main/assets/mainnet/cjZmbt8sJgaoyWYUttomAu5LJYU44ZrcKTbzTSEPDVw/logo.png",
      "tags": [
        "lp-token"
      ],
      "extensions": {
        "website": "https://raydium.io/"
      }
    },
    {
      "chainId": 101,
      "address": "57vGdcMZLnbNr4TZ4hgrpGJZGR9vTPhu8L9bNKDrqxKT",
      "symbol": "LIQ-USDC",
      "name": "Orca LP Token (LIQ-USDC)",
      "decimals": 6,
      "logoURI": "https://liqsolana.com/wp-content/uploads/2021/06/200x.png",
      "tags": [
        "lp-token"
      ],
      "extensions": {
        "website": "https://orca.so/"
      }
    },
    {
      "chainId": 101,
      "address": "PoRTjZMPXb9T7dyU7tpLEZRQj7e6ssfAE62j2oQuc6y",
      "symbol": "PORT",
      "name": "Port Finance Token",
      "decimals": 6,
      "logoURI": "https://raw.githubusercontent.com/solana-labs/token-list/main/assets/mainnet/PoRTjZMPXb9T7dyU7tpLEZRQj7e6ssfAE62j2oQuc6y/PORT.png",
      "tags": [],
      "extensions": {
        "website": "https://port.finance/",
        "twitter": "https://twitter.com/port_finance",
        "github": "https://github.com/port-finance/",
        "medium": "https://medium.com/port-finance",
        "discord": "https://discord.gg/nAMXAYhTb2",
        "telegram": "https://t.me/port_finance"
      }
    },
    {
      "chainId": 101,
      "address": "C3vBJEuNvrUqJYQ5ki8TSrCndphJQ7wwiXEwvuy1AJkW",
      "symbol": "BONGO",
      "name": "Bongocoin",
      "decimals": 9,
      "logoURI": "https://raw.githubusercontent.com/solana-labs/token-list/assets/mainnet/C3vBJEuNvrUqJYQ5ki8TSrCndphJQ7wwiXEwvuy1AJkW/logo.png",
      "tags": [],
      "extensions": {
        "website": "https://www.bongocoin.org"
      }
    },
    {
      "chainId": 101,
      "address": "MangoCzJ36AjZyKwVj3VnYU4GTonjfVEnJmvvWaxLac",
      "symbol": "MNGO",
      "name": "Mango",
      "decimals": 6,
      "logoURI": "https://raw.githubusercontent.com/solana-labs/token-list/main/assets/mainnet/MangoCzJ36AjZyKwVj3VnYU4GTonjfVEnJmvvWaxLac/token.png",
      "tags": [],
      "extensions": {
        "website": "https://mango.markets/",
        "serumV3Usdc": "3d4rzwpy9iGdCZvgxcu7B1YocYffVLsQXPXkBZKt2zLc",
        "coingeckoId": "mango-markets",
        "twitter": "https://twitter.com/mangomarkets",
        "discord": "https://discord.gg/67jySBhxrg"
      }
    },
    {
      "chainId": 101,
      "address": "EwJN2GqUGXXzYmoAciwuABtorHczTA5LqbukKXV1viH7",
      "symbol": "UPS",
      "name": "UPS token (UPFI Network)",
      "decimals": 6,
      "logoURI": "https://raw.githubusercontent.com/solana-labs/token-list/main/assets/mainnet/EwJN2GqUGXXzYmoAciwuABtorHczTA5LqbukKXV1viH7/logo.png",
      "tags": [],
      "extensions": {
        "website": "https://upfi.network/",
        "twitter": "https://twitter.com/upfi_network",
        "medium": "https://upfinetwork.medium.com",
        "discord": "https://discord.gg/nHMDdyAggx",
        "telegram": "https://t.me/upfinetworkchannel",
        "facebook": "https://www.facebook.com/UPFInetwork",
        "serumV3Usdc": "DByPstQRx18RU2A8DH6S9mT7bpT6xuLgD2TTFiZJTKZP"
      }
    },
    {
      "chainId": 101,
      "address": "Gsai2KN28MTGcSZ1gKYFswUpFpS7EM9mvdR9c8f6iVXJ",
      "symbol": "gSAIL",
      "name": "SolanaSail Governance Token V2",
      "decimals": 9,
      "logoURI": "https://raw.githubusercontent.com/solanasail/token-list/main/assets/mainnet/Gsai2KN28MTGcSZ1gKYFswUpFpS7EM9mvdR9c8f6iVXJ/logo.png",
      "tags": [
        "utility-token"
      ],
      "extensions": {
        "website": "https://www.solanasail.com",
        "coingeckoId": "solanasail-governance-token",
        "twitter": "https://twitter.com/SolanaSail"
      }
    },
    {
      "chainId": 101,
      "address": "SUNNYWgPQmFxe9wTZzNK7iPnJ3vYDrkgnxJRJm1s3ag",
      "symbol": "SUNNY",
      "name": "Sunny Governance Token",
      "decimals": 6,
      "logoURI": "https://raw.githubusercontent.com/solana-labs/token-list/main/assets/mainnet/SUNNYWgPQmFxe9wTZzNK7iPnJ3vYDrkgnxJRJm1s3ag/logo.svg",
      "tags": [],
      "extensions": {
        "website": "https://sunny.ag/",
        "twitter": "https://twitter.com/SunnyAggregator",
        "github": "https://github.com/SunnyAggregator",
        "medium": "https://medium.com/sunny-aggregator",
        "discord": "https://chat.sunny.ag",
        "serumV3Usdc": "Aubv1QBFh4bwB2wbP1DaPW21YyQBLfgjg8L4PHTaPzRc"
      }
    },
    {
      "chainId": 101,
      "address": "BRLsMczKuaR5w9vSubF4j8HwEGGprVAyyVgS4EX7DKEg",
      "symbol": "CYS",
      "name": "Cyclos",
      "decimals": 6,
      "logoURI": "https://raw.githubusercontent.com/solana-labs/token-list/main/assets/mainnet/BRLsMczKuaR5w9vSubF4j8HwEGGprVAyyVgS4EX7DKEg/logo.svg",
      "tags": [
        "utility-token"
      ],
      "extensions": {
        "website": "https://cyclos.io/",
        "telegram": "https://t.me/cyclosofficialchat",
        "discord": "https://discord.gg/vpbTxzHWYg",
        "twitter": "https://twitter.com/cyclosfi",
        "email": "contact@cyclos.io",
        "github": "https://github.com/cyclos-io",
        "coinmarketcap": "https://coinmarketcap.com/currencies/cyclos/",
        "solanium": "https://www.solanium.io/project/cyclos/",
        "medium": "https://medium.com/@cyclosfinance",
        "serumV3Usdc": "6V6y6QFi17QZC9qNRpVp7SaPiHpCTp2skbRQkUyZZXPW",
        "coingeckoId": "cyclos"
      }
    },
    {
      "chainId": 101,
      "address": "FxjbQMfvQYMtZZK7WGEJwWfsDcdMuuaee8uPxDFFShWh",
      "symbol": "UPFI",
      "name": "UPFI stablecoin (UPFI Network)",
      "decimals": 6,
      "logoURI": "https://raw.githubusercontent.com/solana-labs/token-list/main/assets/mainnet/FxjbQMfvQYMtZZK7WGEJwWfsDcdMuuaee8uPxDFFShWh/logo.png",
      "tags": [
        "stablecoin"
      ],
      "extensions": {
        "website": "https://upfi.network/",
        "twitter": "https://twitter.com/upfi_network",
        "medium": "https://upfinetwork.medium.com",
        "discord": "https://discord.gg/nHMDdyAggx",
        "telegram": "https://t.me/upfinetworkchannel",
        "facebook": "https://www.facebook.com/UPFInetwork",
        "serumV3Usdc": "SyQ4KyF5Y1MPPkkf9LGNA6JpkVmis53HrpPvJ1ZUFwK"
      }
    },
    {
      "chainId": 101,
<<<<<<< HEAD
      "address": "7dHbWXmci3dT8UFYWYZweBLXgycu7Y3iL6trKn1Y7ARj",
      "symbol": "stSOL",
      "name": "Lido Staked SOL",
      "decimals": 9,
      "logoURI": "https://raw.githubusercontent.com/solana-labs/token-list/main/assets/mainnet/7dHbWXmci3dT8UFYWYZweBLXgycu7Y3iL6trKn1Y7ARj/logo.png",
      "tags": [],
      "extensions": {
        "website": "https://solana.lido.fi/",
        "twitter": "https://twitter.com/LidoFinance/"
      }
    },
    {
      "chainId": 101,
      "address": "2Kc38rfQ49DFaKHQaWbijkE7fcymUMLY5guUiUsDmFfn",
      "symbol": "KURO",
      "name": "Kurobi",
      "decimals": 6,
      "logoURI": "https://raw.githubusercontent.com/solana-labs/token-list/main/assets/mainnet/2Kc38rfQ49DFaKHQaWbijkE7fcymUMLY5guUiUsDmFfn/logo.png",
      "tags": [
        "utility-token"
      ],
      "extensions": {
        "website": "https://kurobi.io/",
        "medium": "https://kurobi.medium.com/",
        "github": "https://github.com/KurobiHq/",
        "telegram": "https://t.me/kurobi_io",
        "twitter": "https://twitter.com/kurobi_io"
      }
    },
    {
      "chainId": 101,
      "address": "Bqd2ujCTEzpKzfjb1FHL7FKrdM6n1rZSnRecJK57EoKz",
      "symbol": "HOTTO",
      "name": "HottoShotto",
      "decimals": 9,
      "logoURI": "https://raw.githubusercontent.com/solana-labs/token-list/main/assets/mainnet/Bqd2ujCTEzpKzfjb1FHL7FKrdM6n1rZSnRecJK57EoKz/logo.png",
      "tags": [
        "utility-token"
      ],
      "extensions": {
        "website": "https://hottoshotto.com"
=======
      "address": "FossiLkXJZ1rePN8jWBqHDZZ3F7ET8p1dRGhYKHbQcZR",
      "symbol": "Fossil",
      "name": "Scallop Fossil Decorations",
      "decimals": 0,
      "logoURI": "https://raw.githubusercontent.com/solana-labs/token-list/main/assets/mainnet/FossiLkXJZ1rePN8jWBqHDZZ3F7ET8p1dRGhYKHbQcZR/logo.png",
      "tags": [
        "nft"
      ],
      "extensions": {
        "website": "https://www.scallop.io/",
        "twitter": "https://twitter.com/Scallop_io",
        "discord": "https://discord.gg/Scallop",
        "telegram": "https://t.me/scallop_io",
        "medium": "https://scallopio.medium.com/",
        "facebook": "https://www.facebook.com/Scallop.io",
        "instagram": "https://www.instagram.com/scallop.io"
>>>>>>> 1266b0ea
      }
    },
    {
      "chainId": 101,
<<<<<<< HEAD
      "address": "FM8yfVgaEHrpSzNZeZ1o4v5iLZuT9soNuqaWD72bJyqs",
      "symbol": "HOTTO-USDC",
      "name": "Raydium LP Token V4 (HOTTO-USDC)",
      "decimals": 9,
      "logoURI": "https://raw.githubusercontent.com/solana-labs/token-list/main/assets/mainnet/FM8yfVgaEHrpSzNZeZ1o4v5iLZuT9soNuqaWD72bJyqs/logo.png",
      "tags": [
        "lp-token"
      ],
      "extensions": {
        "website": "https://raydium.io/"
=======
      "address": "SeawdHf3NHG6gxCrezQxr5oJAHTLJd6JsQxxd144yaz",
      "symbol": "Seagrass",
      "name": "Scallop Seagrass Decorations",
      "decimals": 0,
      "logoURI": "https://raw.githubusercontent.com/solana-labs/token-list/main/assets/mainnet/SeawdHf3NHG6gxCrezQxr5oJAHTLJd6JsQxxd144yaz/logo.png",
      "tags": [
        "nft"
      ],
      "extensions": {
        "website": "https://www.scallop.io/",
        "twitter": "https://twitter.com/Scallop_io",
        "discord": "https://discord.gg/Scallop",
        "telegram": "https://t.me/scallop_io",
        "medium": "https://scallopio.medium.com/",
        "facebook": "https://www.facebook.com/Scallop.io",
        "instagram": "https://www.instagram.com/scallop.io"
>>>>>>> 1266b0ea
      }
    },
    {
      "chainId": 101,
<<<<<<< HEAD
      "address": "78CeyRBJSu4MFmaDi8Q8QZ3szB6Xwp93sVaMLYSy5SMZ",
      "symbol": "HOTTO-SOL",
      "name": "Raydium LP Token V4 (HOTTO-SOL)",
      "decimals": 9,
      "logoURI": "https://raw.githubusercontent.com/solana-labs/token-list/main/assets/mainnet/78CeyRBJSu4MFmaDi8Q8QZ3szB6Xwp93sVaMLYSy5SMZ/logo.png",
      "tags": [
        "lp-token"
      ],
      "extensions": {
        "website": "https://raydium.io/"
=======
      "address": "ScaLopYHz9eKtDdKs4yLswwq2RSUtNMZVdPynMcYcc9",
      "symbol": "SCA",
      "name": "Scallop",
      "decimals": 6,
      "logoURI": "https://raw.githubusercontent.com/solana-labs/token-list/main/assets/mainnet/ScaLopYHz9eKtDdKs4yLswwq2RSUtNMZVdPynMcYcc9/logo.png",
      "tags": [],
      "extensions": {
        "website": "https://www.scallop.io/",
        "twitter": "https://twitter.com/Scallop_io",
        "discord": "https://discord.gg/Scallop",
        "telegram": "https://t.me/scallop_io",
        "medium": "https://scallopio.medium.com/",
        "facebook": "https://www.facebook.com/Scallop.io",
        "instagram": "https://www.instagram.com/scallop.io"
>>>>>>> 1266b0ea
      }
    }
  ],
  "version": {
    "major": 0,
    "minor": 2,
    "patch": 2
  }
}<|MERGE_RESOLUTION|>--- conflicted
+++ resolved
@@ -11907,7 +11907,6 @@
     },
     {
       "chainId": 101,
-<<<<<<< HEAD
       "address": "7dHbWXmci3dT8UFYWYZweBLXgycu7Y3iL6trKn1Y7ARj",
       "symbol": "stSOL",
       "name": "Lido Staked SOL",
@@ -11949,7 +11948,10 @@
       ],
       "extensions": {
         "website": "https://hottoshotto.com"
-=======
+      }
+    },
+    {
+      "chainId": 101,
       "address": "FossiLkXJZ1rePN8jWBqHDZZ3F7ET8p1dRGhYKHbQcZR",
       "symbol": "Fossil",
       "name": "Scallop Fossil Decorations",
@@ -11966,12 +11968,10 @@
         "medium": "https://scallopio.medium.com/",
         "facebook": "https://www.facebook.com/Scallop.io",
         "instagram": "https://www.instagram.com/scallop.io"
->>>>>>> 1266b0ea
-      }
-    },
-    {
-      "chainId": 101,
-<<<<<<< HEAD
+      }
+    },
+    {
+      "chainId": 101,
       "address": "FM8yfVgaEHrpSzNZeZ1o4v5iLZuT9soNuqaWD72bJyqs",
       "symbol": "HOTTO-USDC",
       "name": "Raydium LP Token V4 (HOTTO-USDC)",
@@ -11982,7 +11982,10 @@
       ],
       "extensions": {
         "website": "https://raydium.io/"
-=======
+      }
+    },
+    {
+      "chainId": 101,
       "address": "SeawdHf3NHG6gxCrezQxr5oJAHTLJd6JsQxxd144yaz",
       "symbol": "Seagrass",
       "name": "Scallop Seagrass Decorations",
@@ -11999,12 +12002,10 @@
         "medium": "https://scallopio.medium.com/",
         "facebook": "https://www.facebook.com/Scallop.io",
         "instagram": "https://www.instagram.com/scallop.io"
->>>>>>> 1266b0ea
-      }
-    },
-    {
-      "chainId": 101,
-<<<<<<< HEAD
+      }
+    },
+    {
+      "chainId": 101,
       "address": "78CeyRBJSu4MFmaDi8Q8QZ3szB6Xwp93sVaMLYSy5SMZ",
       "symbol": "HOTTO-SOL",
       "name": "Raydium LP Token V4 (HOTTO-SOL)",
@@ -12015,7 +12016,10 @@
       ],
       "extensions": {
         "website": "https://raydium.io/"
-=======
+      }
+    },
+    {
+      "chainId": "101",
       "address": "ScaLopYHz9eKtDdKs4yLswwq2RSUtNMZVdPynMcYcc9",
       "symbol": "SCA",
       "name": "Scallop",
@@ -12030,7 +12034,6 @@
         "medium": "https://scallopio.medium.com/",
         "facebook": "https://www.facebook.com/Scallop.io",
         "instagram": "https://www.instagram.com/scallop.io"
->>>>>>> 1266b0ea
       }
     }
   ],
