--- conflicted
+++ resolved
@@ -11738,7 +11738,6 @@
     },
     {
       "chainId": 101,
-<<<<<<< HEAD
       "address": "9X4EK8E59VAVi6ChnNvvd39m6Yg9RtkBbAPq1mDVJT57",
       "symbol": "SLIM-SOL",
       "name": "Raydium LP Token V4 (SLIM-SOL)",
@@ -11749,7 +11748,10 @@
       ],
       "extensions": {
         "website": "https://raydium.io/"
-=======
+      }
+    },
+    {
+      "chainId": 101,
       "address": "Gsai2KN28MTGcSZ1gKYFswUpFpS7EM9mvdR9c8f6iVXJ",
       "symbol": "gSAIL",
       "name": "SolanaSail Governance Token V2",
@@ -11761,7 +11763,6 @@
       "extensions": {
         "website": "https://www.solanasail.com",
         "twitter": "https://twitter.com/SolanaSail"
->>>>>>> 90a60907
       }
     }
   ],
