--- conflicted
+++ resolved
@@ -7949,7 +7949,19 @@
       }
     },
     {
-<<<<<<< HEAD
+       "chainId": 101,
+      "address": "8b9mQo6ZU2rwZQgSFqGNQvXzrUSHDTRpKSKi9XXdGmqN",
+      "symbol": "CHANGPENGUIN",
+      "name": "CHANGPENGUIN",
+      "decimals": 6,
+      "logoURI": "https://img1.wsimg.com/isteam/ip/0806e069-1a1b-438a-aa86-7765c335fac8/penguin%20logo%2011.png",
+      "tags": [],
+      "extensions": {
+        "website": "https://changpenguin.finance/",
+        "twitter": "https://twitter.com/changpenguinFi"
+      }
+    },
+    {
       "chainId": 101,
       "address": "4NPzwMK2gfgQ6rTv8x4EE1ZvKW6MYyYTSrAZCx7zxyaX",
       "symbol": "KLB",
@@ -7960,18 +7972,6 @@
       "extensions": {
         "website": "https://www.klbtoken.com",
         "twitter": "https://twitter.com/klbtoken"
-=======
-       "chainId": 101,
-      "address": "8b9mQo6ZU2rwZQgSFqGNQvXzrUSHDTRpKSKi9XXdGmqN",
-      "symbol": "CHANGPENGUIN",
-      "name": "CHANGPENGUIN",
-      "decimals": 6,
-      "logoURI": "https://img1.wsimg.com/isteam/ip/0806e069-1a1b-438a-aa86-7765c335fac8/penguin%20logo%2011.png",
-      "tags": [],
-      "extensions": {
-        "website": "https://changpenguin.finance/",
-        "twitter": "https://twitter.com/changpenguinFi"
->>>>>>> 7a375c3c
       }
     }
   ],
