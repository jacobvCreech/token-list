--- conflicted
+++ resolved
@@ -11706,7 +11706,6 @@
     },
     {
       "chainId": 101,
-<<<<<<< HEAD
       "address": "6CssfnBjF4Vo56EithaLHLWDF95fLrt48QHsUfZwNnhv",
       "symbol": "JPYC",
       "name": "JPY Coin(Wormhole)",
@@ -11723,7 +11722,10 @@
         "twitter": "https://twitter.com/jpy_coin",
         "coingeckoId": "jpyc",
         "assetContract": "https://etherscan.io/address/0x2370f9d504c7a6e775bf6e14b3f12846b594cd53"
-=======
+      }
+    },
+    {
+      "chainId": 101,
       "address": "MangoCzJ36AjZyKwVj3VnYU4GTonjfVEnJmvvWaxLac",
       "symbol": "MNGO",
       "name": "Mango",
@@ -11736,7 +11738,6 @@
         "coingeckoId": "mango-markets",
         "twitter": "https://twitter.com/mangomarkets",
         "discord": "https://discord.gg/67jySBhxrg"
->>>>>>> be33e61b
       }
     }
   ],
