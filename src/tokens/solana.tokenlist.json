{
  "name": "Solana Token List",
  "logoURI": "https://cdn.jsdelivr.net/gh/trustwallet/assets@master/blockchains/solana/info/logo.png",
  "keywords": [
    "solana",
    "spl"
  ],
  "tags": {
    "stablecoin": {
      "name": "stablecoin",
      "description": "Tokens that are fixed to an external asset, e.g. the US dollar"
    },
    "ethereum": {
      "name": "ethereum",
      "description": "Asset bridged from ethereum"
    },
    "lp-token": {
      "name": "lp-token",
      "description": "Asset representing liquidity provider token"
    },
    "wrapped-sollet": {
      "name": "wrapped-sollet",
      "description": "Asset wrapped using sollet bridge"
    },
    "wrapped": {
      "name": "wrapped",
      "description": "Asset wrapped using wormhole bridge"
    },
    "leveraged": {
      "name": "leveraged",
      "description": "Leveraged asset"
    },
    "bull": {
      "name": "bull",
      "description": "Leveraged Bull asset"
    },
    "bear": {
      "name": "bear",
      "description": "Leveraged Bear asset"
    },
    "nft": {
      "name": "nft",
      "description": "Non-fungible token"
    },
    "security-token": {
      "name": "security-token",
      "description": "Tokens that are used to gain access to an electronically restricted resource"
    },
    "utility-token": {
      "name": "utility-token",
      "description": "Tokens that are designed to be spent within a certain blockchain ecosystem e.g. most of the SPL-Tokens"
    },
    "tokenized-stock": {
      "name": "tokenized-stock",
      "description": "Tokenized stocks are tokenized derivatives that represent traditional securities, particularly shares in publicly firms traded on regulated exchanges"
    }
  },
  "timestamp": "2021-03-03T19:57:21+0000",
  "tokens": [
    {
      "chainId": 101,
      "address": "So11111111111111111111111111111111111111112",
      "symbol": "SOL",
      "name": "Wrapped SOL",
      "decimals": 9,
      "logoURI": "https://raw.githubusercontent.com/solana-labs/token-list/main/assets/mainnet/So11111111111111111111111111111111111111112/logo.png",
      "tags": [],
      "extensions": {
        "website": "https://solana.com/",
        "serumV3Usdc": "9wFFyRfZBsuAha4YcuxcXLKwMxJR43S7fPfQLusDBzvT",
        "serumV3Usdt": "HWHvQhFmJB3NUcu1aihKmrKegfVxBEHzwVX6yZCKEsi1",
        "coingeckoId": "solana"
      }
    },
    {
      "chainId": 101,
      "address": "EPjFWdd5AufqSSqeM2qN1xzybapC8G4wEGGkZwyTDt1v",
      "symbol": "USDC",
      "name": "USD Coin",
      "decimals": 6,
      "logoURI": "https://raw.githubusercontent.com/solana-labs/token-list/main/assets/mainnet/EPjFWdd5AufqSSqeM2qN1xzybapC8G4wEGGkZwyTDt1v/logo.png",
      "tags": [
        "stablecoin"
      ],
      "extensions": {
        "website": "https://www.centre.io/",
        "coingeckoId": "usd-coin",
        "serumV3Usdt": "77quYg4MGneUdjgXCunt9GgM1usmrxKY31twEy3WHwcS"
      }
    },
    {
      "chainId": 101,
      "address": "2inRoG4DuMRRzZxAt913CCdNZCu2eGsDD9kZTrsj2DAZ",
      "symbol": "TSLA",
      "name": "Tesla Inc.",
      "decimals": 8,
      "logoURI": "https://raw.githubusercontent.com/solana-labs/token-list/main/assets/mainnet/2inRoG4DuMRRzZxAt913CCdNZCu2eGsDD9kZTrsj2DAZ/logo.svg",
      "tags": [
        "tokenized-stock"
      ],
      "extensions": {
        "website": "https://www.digitalassets.ag/UnderlyingDetails?TSLA"
      }
    },
    {
      "chainId": 101,
      "address": "8bpRdBGPt354VfABL5xugP3pmYZ2tQjzRcqjg2kmwfbF",
      "symbol": "AAPL",
      "name": "Apple Inc.",
      "decimals": 8,
      "logoURI": "https://raw.githubusercontent.com/solana-labs/token-list/main/assets/mainnet/8bpRdBGPt354VfABL5xugP3pmYZ2tQjzRcqjg2kmwfbF/logo.svg",
      "tags": [
        "tokenized-stock"
      ],
      "extensions": {
        "website": "https://www.digitalassets.ag/UnderlyingDetails?AAPL"
      }
    },
    {
      "chainId": 101,
      "address": "3vhcrQfEn8ashuBfE82F3MtEDFcBCEFfFw1ZgM3xj1s8",
      "symbol": "MSFT",
      "name": "Microsoft Corporation",
      "decimals": 8,
      "logoURI": "https://raw.githubusercontent.com/solana-labs/token-list/main/assets/mainnet/3vhcrQfEn8ashuBfE82F3MtEDFcBCEFfFw1ZgM3xj1s8/logo.svg",
      "tags": [
        "tokenized-stock"
      ],
      "extensions": {
        "website": "https://www.digitalassets.ag/UnderlyingDetails?MSFT"
      }
    },
    {
      "chainId": 101,
      "address": "ASwYCbLedk85mRdPnkzrUXbbYbwe26m71af9rzrhC2Qz",
      "symbol": "MSTR",
      "name": "MicroStrategy Incorporated.",
      "decimals": 8,
      "logoURI": "https://raw.githubusercontent.com/solana-labs/token-list/main/assets/mainnet/ASwYCbLedk85mRdPnkzrUXbbYbwe26m71af9rzrhC2Qz/logo.svg",
      "tags": [
        "tokenized-stock"
      ],
      "extensions": {
        "website": "https://www.digitalassets.ag/UnderlyingDetails?MSTR"
      }
    },
    {
      "chainId": 101,
      "address": "J25jdsEgTnAwB4nVq3dEQhwekbXCnVTGzFpVMPScXRgK",
      "symbol": "COIN",
      "name": "Coinbase Global Inc.",
      "decimals": 8,
      "logoURI": "https://raw.githubusercontent.com/solana-labs/token-list/main/assets/mainnet/J25jdsEgTnAwB4nVq3dEQhwekbXCnVTGzFpVMPScXRgK/logo.svg",
      "tags": [
        "tokenized-stock"
      ],
      "extensions": {
        "website": "https://www.digitalassets.ag/UnderlyingDetails?COIN"
      }
    },
    {
      "chainId": 101,
      "address": "G2Cg4XoXdEJT5sfrSy9N6YCC3uuVV3AoTQSvMeSqT8ZV",
      "symbol": "ABC",
      "name": "AmerisourceBergen Corp",
      "decimals": 8,
      "logoURI": "https://raw.githubusercontent.com/solana-labs/token-list/main/assets/mainnet/G2Cg4XoXdEJT5sfrSy9N6YCC3uuVV3AoTQSvMeSqT8ZV/logo.svg",
      "tags": [
        "tokenized-stock"
      ],
      "extensions": {
        "website": "https://www.digitalassets.ag/UnderlyingDetails?ABC"
      }
    },
    {
      "chainId": 101,
      "address": "FqqVanFZosh4M4zqxzWUmEnky6nVANjghiSLaGqUAYGi",
      "symbol": "ABNB",
      "name": "Airbnb",
      "decimals": 8,
      "logoURI": "https://raw.githubusercontent.com/solana-labs/token-list/main/assets/mainnet/FqqVanFZosh4M4zqxzWUmEnky6nVANjghiSLaGqUAYGi/logo.svg",
      "tags": [
        "tokenized-stock"
      ],
      "extensions": {
        "website": "https://www.digitalassets.ag/UnderlyingDetails?ABNB"
      }
    },
    {
      "chainId": 101,
      "address": "FgcUo7Ymua8r5xxsn9puizkLGN5w4i3nnBmasXvkcWfJ",
      "symbol": "ACB",
      "name": "Aurora Cannabis Inc",
      "decimals": 8,
      "logoURI": "https://raw.githubusercontent.com/solana-labs/token-list/main/assets/mainnet/FgcUo7Ymua8r5xxsn9puizkLGN5w4i3nnBmasXvkcWfJ/logo.svg",
      "tags": [
        "tokenized-stock"
      ],
      "extensions": {
        "website": "https://www.digitalassets.ag/UnderlyingDetails?ACB"
      }
    },
    {
      "chainId": 101,
      "address": "FenmUGWjsW5AohtHRbgLoPUZyWSK36Cd5a31XJWjnRur",
      "symbol": "AMC",
      "name": "AMC Entertainment Holdings",
      "decimals": 8,
      "logoURI": "https://raw.githubusercontent.com/solana-labs/token-list/main/assets/mainnet/FenmUGWjsW5AohtHRbgLoPUZyWSK36Cd5a31XJWjnRur/logo.svg",
      "tags": [
        "tokenized-stock"
      ],
      "extensions": {
        "website": "https://www.digitalassets.ag/UnderlyingDetails?AMC"
      }
    },
    {
      "chainId": 101,
      "address": "7grgNP3tAJh7DRELmotHzC5Efth4e4SoBvgmFYTX9jPB",
      "symbol": "AMD",
      "name": "Advanced Micro Devices",
      "decimals": 8,
      "logoURI": "https://raw.githubusercontent.com/solana-labs/token-list/main/assets/mainnet/7grgNP3tAJh7DRELmotHzC5Efth4e4SoBvgmFYTX9jPB/logo.svg",
      "tags": [
        "tokenized-stock"
      ],
      "extensions": {
        "website": "https://www.digitalassets.ag/UnderlyingDetails?AMD"
      }
    },
    {
      "chainId": 101,
      "address": "3bjpzTTK49eP8m1bYxw6HYAFGtzyWjvEyGYcFS4gbRAx",
      "symbol": "AMZN",
      "name": "Amazon",
      "decimals": 8,
      "logoURI": "https://raw.githubusercontent.com/solana-labs/token-list/main/assets/mainnet/3bjpzTTK49eP8m1bYxw6HYAFGtzyWjvEyGYcFS4gbRAx/logo.svg",
      "tags": [
        "tokenized-stock"
      ],
      "extensions": {
        "website": "https://www.digitalassets.ag/UnderlyingDetails?AMZN"
      }
    },
    {
      "chainId": 101,
      "address": "4cr7NH1BD2PMV38JQp58UaHUxzqhxeSiF7b6q1GCS7Ae",
      "symbol": "APHA",
      "name": "Aphria Inc",
      "decimals": 8,
      "logoURI": "https://raw.githubusercontent.com/solana-labs/token-list/main/assets/mainnet/4cr7NH1BD2PMV38JQp58UaHUxzqhxeSiF7b6q1GCS7Ae/logo.svg",
      "tags": [
        "tokenized-stock"
      ],
      "extensions": {
        "website": "https://www.digitalassets.ag/UnderlyingDetails?APHA"
      }
    },
    {
      "chainId": 101,
      "address": "GPoBx2hycDs3t4Q8DeBme9RHb9nQpzH3a36iUoojHe16",
      "symbol": "ARKK",
      "name": "ARK Innovation ETF",
      "decimals": 8,
      "logoURI": "https://raw.githubusercontent.com/solana-labs/token-list/main/assets/mainnet/GPoBx2hycDs3t4Q8DeBme9RHb9nQpzH3a36iUoojHe16/logo.png",
      "tags": [
        "tokenized-stock"
      ],
      "extensions": {
        "website": "https://www.digitalassets.ag/UnderlyingDetails?ARKK"
      }
    },
    {
      "chainId": 101,
      "address": "GgDDCnzZGQRUDy8jWqSqDDcPwAVg2YsKZfLPaTYBWdWt",
      "symbol": "BABA",
      "name": "Alibaba",
      "decimals": 8,
      "logoURI": "https://raw.githubusercontent.com/solana-labs/token-list/main/assets/mainnet/GgDDCnzZGQRUDy8jWqSqDDcPwAVg2YsKZfLPaTYBWdWt/logo.svg",
      "tags": [
        "tokenized-stock"
      ],
      "extensions": {
        "website": "https://www.digitalassets.ag/UnderlyingDetails?BABA"
      }
    },
    {
      "chainId": 101,
      "address": "6jSgnmu8yg7kaZRWp5MtQqNrWTUDk7KWXhZhJPmsQ65y",
      "symbol": "BB",
      "name": "BlackBerry",
      "decimals": 8,
      "logoURI": "https://raw.githubusercontent.com/solana-labs/token-list/main/assets/mainnet/6jSgnmu8yg7kaZRWp5MtQqNrWTUDk7KWXhZhJPmsQ65y/logo.svg",
      "tags": [
        "tokenized-stock"
      ],
      "extensions": {
        "website": "https://www.digitalassets.ag/UnderlyingDetails?BB"
      }
    },
    {
      "chainId": 101,
      "address": "9Vovr1bqDbMQ8DyaizdC7n1YVvSia8r3PQ1RcPFqpQAs",
      "symbol": "BILI",
      "name": "Bilibili Inc",
      "decimals": 8,
      "logoURI": "https://raw.githubusercontent.com/solana-labs/token-list/main/assets/mainnet/9Vovr1bqDbMQ8DyaizdC7n1YVvSia8r3PQ1RcPFqpQAs/logo.svg",
      "tags": [
        "tokenized-stock"
      ],
      "extensions": {
        "website": "https://www.digitalassets.ag/UnderlyingDetails?BILI"
      }
    },
    {
      "chainId": 101,
      "address": "j35qY1SbQ3k7b2WAR5cNETDKzDESxGnYbArsLNRUzg2",
      "symbol": "BITW",
      "name": "Bitwise 10 Crypto Index Fund",
      "decimals": 8,
      "logoURI": "https://raw.githubusercontent.com/solana-labs/token-list/main/assets/mainnet/j35qY1SbQ3k7b2WAR5cNETDKzDESxGnYbArsLNRUzg2/logo.png",
      "tags": [
        "tokenized-stock"
      ],
      "extensions": {
        "website": "https://www.digitalassets.ag/UnderlyingDetails?BITW"
      }
    },
    {
      "chainId": 101,
      "address": "AykRYHVEERRoKGzfg2AMTqEFGmCGk9LNnGv2k5FgjKVB",
      "symbol": "BNTX",
      "name": "BioNTech",
      "decimals": 8,
      "logoURI": "https://raw.githubusercontent.com/solana-labs/token-list/main/assets/mainnet/AykRYHVEERRoKGzfg2AMTqEFGmCGk9LNnGv2k5FgjKVB/logo.png",
      "tags": [
        "tokenized-stock"
      ],
      "extensions": {
        "website": "https://www.digitalassets.ag/UnderlyingDetails?BNTX"
      }
    },
    {
      "chainId": 101,
      "address": "Dj76V3vdFGGE8444NWFACR5qmtJrrSop5RCBAGbC88nr",
      "symbol": "BRKA",
      "name": "Berkshire Hathaway Inc",
      "decimals": 8,
      "logoURI": "https://raw.githubusercontent.com/solana-labs/token-list/main/assets/mainnet/Dj76V3vdFGGE8444NWFACR5qmtJrrSop5RCBAGbC88nr/logo.png",
      "tags": [
        "tokenized-stock"
      ],
      "extensions": {
        "website": "https://www.digitalassets.ag/UnderlyingDetails?BRKA"
      }
    },
    {
      "chainId": 101,
      "address": "8TUg3Kpa4pNfaMvgyFdvwyiPBSnyTx7kK5EDfb42N6VK",
      "symbol": "BYND",
      "name": "Beyond Meat Inc",
      "decimals": 8,
      "logoURI": "https://raw.githubusercontent.com/solana-labs/token-list/main/assets/mainnet/8TUg3Kpa4pNfaMvgyFdvwyiPBSnyTx7kK5EDfb42N6VK/logo.svg",
      "tags": [
        "tokenized-stock"
      ],
      "extensions": {
        "website": "https://www.digitalassets.ag/UnderlyingDetails?BYND"
      }
    },
    {
      "chainId": 101,
      "address": "8FyEsMuDWAMMusMqVEstt2sDkMvcUKsTy1gF6oMfWZcG",
      "symbol": "CGC",
      "name": "Canopy Growth Corp",
      "decimals": 8,
      "logoURI": "https://raw.githubusercontent.com/solana-labs/token-list/main/assets/mainnet/8FyEsMuDWAMMusMqVEstt2sDkMvcUKsTy1gF6oMfWZcG/logo.svg",
      "tags": [
        "tokenized-stock"
      ],
      "extensions": {
        "website": "https://www.digitalassets.ag/UnderlyingDetails?CGC"
      }
    },
    {
      "chainId": 101,
      "address": "DUFVbhWf7FsUo3ouMnFbDjv4YYaRE1Sz9jvAmDsNTt1m",
      "symbol": "CRON",
      "name": "Chronos Group Inc",
      "decimals": 8,
      "logoURI": "https://raw.githubusercontent.com/solana-labs/token-list/main/assets/mainnet/DUFVbhWf7FsUo3ouMnFbDjv4YYaRE1Sz9jvAmDsNTt1m/logo.svg",
      "tags": [
        "tokenized-stock"
      ],
      "extensions": {
        "website": "https://www.digitalassets.ag/UnderlyingDetails?CRON"
      }
    },
    {
      "chainId": 101,
      "address": "J9GVpBChXZ8EK7JuPsLSDV17BF9KLJweBQet3L6ZWvTC",
      "symbol": "EEM",
      "name": "iShares MSCI Emerging Markets ETF",
      "decimals": 8,
      "logoURI": "https://raw.githubusercontent.com/solana-labs/token-list/main/assets/mainnet/J9GVpBChXZ8EK7JuPsLSDV17BF9KLJweBQet3L6ZWvTC/logo.svg",
      "tags": [
        "tokenized-stock"
      ],
      "extensions": {
        "website": "https://www.digitalassets.ag/UnderlyingDetails?EEM"
      }
    },
    {
      "chainId": 101,
      "address": "6Xj2NzAW437UUomaxFiVyJQPGvvup6YLeXFQpp4kqNaD",
      "symbol": "EFA",
      "name": "iShares MSCI EAFE ETF",
      "decimals": 8,
      "logoURI": "https://raw.githubusercontent.com/solana-labs/token-list/main/assets/mainnet/6Xj2NzAW437UUomaxFiVyJQPGvvup6YLeXFQpp4kqNaD/logo.svg",
      "tags": [
        "tokenized-stock"
      ],
      "extensions": {
        "website": "https://www.digitalassets.ag/UnderlyingDetails?EFA"
      }
    },
    {
      "chainId": 101,
      "address": "5YMFoVuoQzdivpm6W97UGKkHxq6aEhipuNkA8imPDoa1",
      "symbol": "ETHE",
      "name": "Grayscale Ethereum Trust",
      "decimals": 8,
      "logoURI": "https://raw.githubusercontent.com/solana-labs/token-list/main/assets/mainnet/5YMFoVuoQzdivpm6W97UGKkHxq6aEhipuNkA8imPDoa1/logo.png",
      "tags": [
        "tokenized-stock"
      ],
      "extensions": {
        "website": "https://www.digitalassets.ag/UnderlyingDetails?ETHE"
      }
    },
    {
      "chainId": 101,
      "address": "C9vMZBz1UCmYSCmMcZFw6N9AsYhXDAWnuhxd8ygCA1Ah",
      "symbol": "EWA",
      "name": "iShares MSCI Australia ETF",
      "decimals": 8,
      "logoURI": "https://raw.githubusercontent.com/solana-labs/token-list/main/assets/mainnet/C9vMZBz1UCmYSCmMcZFw6N9AsYhXDAWnuhxd8ygCA1Ah/logo.svg",
      "tags": [
        "tokenized-stock"
      ],
      "extensions": {
        "website": "https://www.digitalassets.ag/UnderlyingDetails?EWA"
      }
    },
    {
      "chainId": 101,
      "address": "AcXn3WXPARC7r5JwrkPHSUmBGWyWx1vRydNHXXvgc8V6",
      "symbol": "EWJ",
      "name": "iShares MSCI Japan ETF",
      "decimals": 8,
      "logoURI": "https://raw.githubusercontent.com/solana-labs/token-list/main/assets/mainnet/AcXn3WXPARC7r5JwrkPHSUmBGWyWx1vRydNHXXvgc8V6/logo.svg",
      "tags": [
        "tokenized-stock"
      ],
      "extensions": {
        "website": "https://www.digitalassets.ag/UnderlyingDetails?EWJ"
      }
    },
    {
      "chainId": 101,
      "address": "8ihxfcxBZ7dZyfnpXJiGrgEZfrKWbZUk6LjfosLrQfR",
      "symbol": "EWY",
      "name": "iShares MSCI South Korea ETF",
      "decimals": 8,
      "logoURI": "https://raw.githubusercontent.com/solana-labs/token-list/main/assets/mainnet/8ihxfcxBZ7dZyfnpXJiGrgEZfrKWbZUk6LjfosLrQfR/logo.svg",
      "tags": [
        "tokenized-stock"
      ],
      "extensions": {
        "website": "https://www.digitalassets.ag/UnderlyingDetails?EWY"
      }
    },
    {
      "chainId": 101,
      "address": "N5ykto2MU7CNcLX7sgWFe3M2Vpy7wq8gDt2sVNDe6aH",
      "symbol": "EWZ",
      "name": "iShares MSCI Brazil ETF",
      "decimals": 8,
      "logoURI": "https://raw.githubusercontent.com/solana-labs/token-list/main/assets/mainnet/N5ykto2MU7CNcLX7sgWFe3M2Vpy7wq8gDt2sVNDe6aH/logo.svg",
      "tags": [
        "tokenized-stock"
      ],
      "extensions": {
        "website": "https://www.digitalassets.ag/UnderlyingDetails?EWZ"
      }
    },
    {
      "chainId": 101,
      "address": "3K9pfJzKiAm9upcyDWk5NBVdjxVtqXN8sVfQ4aR6qwb2",
      "symbol": "FB",
      "name": "Facebook",
      "decimals": 8,
      "logoURI": "https://raw.githubusercontent.com/solana-labs/token-list/main/assets/mainnet/3K9pfJzKiAm9upcyDWk5NBVdjxVtqXN8sVfQ4aR6qwb2/logo.svg",
      "tags": [
        "tokenized-stock"
      ],
      "extensions": {
        "website": "https://www.digitalassets.ag/UnderlyingDetails?FB"
      }
    },
    {
      "chainId": 101,
      "address": "Ege7FzfrrBSusVQrRUuTiFVCSc8u2R9fRWh4qLjdNYfz",
      "symbol": "FXI",
      "name": "iShares China Large-Cap ETF",
      "decimals": 8,
      "logoURI": "https://raw.githubusercontent.com/solana-labs/token-list/main/assets/mainnet/Ege7FzfrrBSusVQrRUuTiFVCSc8u2R9fRWh4qLjdNYfz/logo.svg",
      "tags": [
        "tokenized-stock"
      ],
      "extensions": {
        "website": "https://www.digitalassets.ag/UnderlyingDetails?FXI"
      }
    },
    {
      "chainId": 101,
      "address": "FiV4TtDtnjaf8m8vw2a7uc9hRoFvvu9Ft7GzxiMujn3t",
      "symbol": "GBTC",
      "name": "Grayscale Bitcoin Trust",
      "decimals": 8,
      "logoURI": "https://raw.githubusercontent.com/solana-labs/token-list/main/assets/mainnet/FiV4TtDtnjaf8m8vw2a7uc9hRoFvvu9Ft7GzxiMujn3t/logo.png",
      "tags": [
        "tokenized-stock"
      ],
      "extensions": {
        "website": "https://www.digitalassets.ag/UnderlyingDetails?GBTC"
      }
    },
    {
      "chainId": 101,
      "address": "7FYk6a91TiFWigBvCf8KbuEMyyfpqET5QHFkRtiD2XxF",
      "symbol": "GDX",
      "name": "VanEck Vectors Gold Miners Etf",
      "decimals": 8,
      "logoURI": "https://raw.githubusercontent.com/solana-labs/token-list/main/assets/mainnet/7FYk6a91TiFWigBvCf8KbuEMyyfpqET5QHFkRtiD2XxF/logo.svg",
      "tags": [
        "tokenized-stock"
      ],
      "extensions": {
        "website": "https://www.digitalassets.ag/UnderlyingDetails?GDX"
      }
    },
    {
      "chainId": 101,
      "address": "EGhhk4sHgY1SBYsgkfgyGNhAKBXqn6QyKNx7W13evx9D",
      "symbol": "GDXJ",
      "name": "VanEck Vectors Junior Gold Miners Etf",
      "decimals": 8,
      "logoURI": "https://raw.githubusercontent.com/solana-labs/token-list/main/assets/mainnet/EGhhk4sHgY1SBYsgkfgyGNhAKBXqn6QyKNx7W13evx9D/logo.svg",
      "tags": [
        "tokenized-stock"
      ],
      "extensions": {
        "website": "https://www.digitalassets.ag/UnderlyingDetails?GDXJ"
      }
    },
    {
      "chainId": 101,
      "address": "9HyU5EEyPvkxeuekNUwsHzmMCJoiw8FZBGWaNih2oux1",
      "symbol": "GLD",
      "name": "SPDR Gold Shares",
      "decimals": 8,
      "logoURI": "https://raw.githubusercontent.com/solana-labs/token-list/main/assets/mainnet/9HyU5EEyPvkxeuekNUwsHzmMCJoiw8FZBGWaNih2oux1/logo.png",
      "tags": [
        "tokenized-stock"
      ],
      "extensions": {
        "website": "https://www.digitalassets.ag/UnderlyingDetails?GLD"
      }
    },
    {
      "chainId": 101,
      "address": "EYLa7susWhzqDNKYe7qLhFHb3Y9kdNwThc6QSnc4TLWN",
      "symbol": "GLXY",
      "name": "Galaxy Digital Holdings",
      "decimals": 8,
      "logoURI": "https://raw.githubusercontent.com/solana-labs/token-list/main/assets/mainnet/EYLa7susWhzqDNKYe7qLhFHb3Y9kdNwThc6QSnc4TLWN/logo.png",
      "tags": [
        "tokenized-stock"
      ],
      "extensions": {
        "website": "https://www.digitalassets.ag/UnderlyingDetails?GLXY"
      }
    },
    {
      "chainId": 101,
      "address": "Ac2wmyujRxiGtb5msS7fKzGycaCF7K8NbVs5ortE6MFo",
      "symbol": "GME",
      "name": "GameStop",
      "decimals": 8,
      "logoURI": "https://raw.githubusercontent.com/solana-labs/token-list/main/assets/mainnet/Ac2wmyujRxiGtb5msS7fKzGycaCF7K8NbVs5ortE6MFo/logo.svg",
      "tags": [
        "tokenized-stock"
      ],
      "extensions": {
        "website": "https://www.digitalassets.ag/UnderlyingDetails?GME"
      }
    },
    {
      "chainId": 101,
      "address": "7uzWUPC6XsWkgFAuDjpZgPVH9p3WqeKTvTJqLM1RXX6w",
      "symbol": "GOOGL",
      "name": "Google",
      "decimals": 8,
      "logoURI": "https://raw.githubusercontent.com/solana-labs/token-list/main/assets/mainnet/7uzWUPC6XsWkgFAuDjpZgPVH9p3WqeKTvTJqLM1RXX6w/logo.svg",
      "tags": [
        "tokenized-stock"
      ],
      "extensions": {
        "website": "https://www.digitalassets.ag/UnderlyingDetails?GOOGL"
      }
    },
    {
      "chainId": 101,
      "address": "6CuCUCYovcLxwaKuxWm8uTquVKGWaAydcFEU3NrtvxGZ",
      "symbol": "INTC",
      "name": "Intel Corp",
      "decimals": 8,
      "logoURI": "https://raw.githubusercontent.com/solana-labs/token-list/main/assets/mainnet/6CuCUCYovcLxwaKuxWm8uTquVKGWaAydcFEU3NrtvxGZ/logo.svg",
      "tags": [
        "tokenized-stock"
      ],
      "extensions": {
        "website": "https://www.digitalassets.ag/UnderlyingDetails?INTC"
      }
    },
    {
      "chainId": 101,
      "address": "6H26K637YNAjZycRosvBR3ENKFGMsbr4xmoV7ca83GWf",
      "symbol": "JUST",
      "name": "Just Group PLC",
      "decimals": 8,
      "logoURI": "https://raw.githubusercontent.com/solana-labs/token-list/main/assets/mainnet/6H26K637YNAjZycRosvBR3ENKFGMsbr4xmoV7ca83GWf/logo.png",
      "tags": [
        "tokenized-stock"
      ],
      "extensions": {
        "website": "https://www.digitalassets.ag/UnderlyingDetails?JUST"
      }
    },
    {
      "chainId": 101,
      "address": "FFRtWiE8FT7HMf673r9cmpabHVQfa2QEf4rSRwNo4JM3",
      "symbol": "MRNA",
      "name": "Moderna",
      "decimals": 8,
      "logoURI": "https://raw.githubusercontent.com/solana-labs/token-list/main/assets/mainnet/FFRtWiE8FT7HMf673r9cmpabHVQfa2QEf4rSRwNo4JM3/logo.svg",
      "tags": [
        "tokenized-stock"
      ],
      "extensions": {
        "website": "https://www.digitalassets.ag/UnderlyingDetails?MRNA"
      }
    },
    {
      "chainId": 101,
      "address": "Hfbh3GU8AdYCw4stirFy2RPGtwQbbzToG2DgFozAymUb",
      "symbol": "NFLX",
      "name": "Netflix",
      "decimals": 8,
      "logoURI": "https://raw.githubusercontent.com/solana-labs/token-list/main/assets/mainnet/Hfbh3GU8AdYCw4stirFy2RPGtwQbbzToG2DgFozAymUb/logo.svg",
      "tags": [
        "tokenized-stock"
      ],
      "extensions": {
        "website": "https://www.digitalassets.ag/UnderlyingDetails?NFLX"
      }
    },
    {
      "chainId": 101,
      "address": "56Zwe8Crm4pXvmByCxmGDjYrLPxkenTrckdRM7WG3zQv",
      "symbol": "NIO",
      "name": "Nio",
      "decimals": 8,
      "logoURI": "https://raw.githubusercontent.com/solana-labs/token-list/main/assets/mainnet/56Zwe8Crm4pXvmByCxmGDjYrLPxkenTrckdRM7WG3zQv/logo.svg",
      "tags": [
        "tokenized-stock"
      ],
      "extensions": {
        "website": "https://www.digitalassets.ag/UnderlyingDetails?NIO"
      }
    },
    {
      "chainId": 101,
      "address": "HP9WMRDV3KdUfJ7CNn5Wf8JzLczwxdnQYTHDAa9yCSnq",
      "symbol": "NOK",
      "name": "Nokia",
      "decimals": 8,
      "logoURI": "https://raw.githubusercontent.com/solana-labs/token-list/main/assets/mainnet/HP9WMRDV3KdUfJ7CNn5Wf8JzLczwxdnQYTHDAa9yCSnq/logo.svg",
      "tags": [
        "tokenized-stock"
      ],
      "extensions": {
        "website": "https://www.digitalassets.ag/UnderlyingDetails?NOK"
      }
    },
    {
      "chainId": 101,
      "address": "GpM58T33eTrGEdHmeFnSVksJjJT6JVdTvim59ipTgTNh",
      "symbol": "NVDA",
      "name": "NVIDIA",
      "decimals": 8,
      "logoURI": "https://raw.githubusercontent.com/solana-labs/token-list/main/assets/mainnet/GpM58T33eTrGEdHmeFnSVksJjJT6JVdTvim59ipTgTNh/logo.svg",
      "tags": [
        "tokenized-stock"
      ],
      "extensions": {
        "website": "https://www.digitalassets.ag/UnderlyingDetails?NVDA"
      }
    },
    {
      "chainId": 101,
      "address": "CRCop5kHBDLTYJyG7z3u6yiVQi4FQHbyHdtb18Qh2Ta9",
      "symbol": "PENN",
      "name": "Penn National Gaming",
      "decimals": 8,
      "logoURI": "https://raw.githubusercontent.com/solana-labs/token-list/main/assets/mainnet/CRCop5kHBDLTYJyG7z3u6yiVQi4FQHbyHdtb18Qh2Ta9/logo.svg",
      "tags": [
        "tokenized-stock"
      ],
      "extensions": {
        "website": "https://www.digitalassets.ag/UnderlyingDetails?PENN"
      }
    },
    {
      "chainId": 101,
      "address": "97v2oXMQ2MMAkgUnoQk3rNhrZCRThorYhvz1poAe9stk",
      "symbol": "PFE",
      "name": "Pfizer",
      "decimals": 8,
      "logoURI": "https://raw.githubusercontent.com/solana-labs/token-list/main/assets/mainnet/97v2oXMQ2MMAkgUnoQk3rNhrZCRThorYhvz1poAe9stk/logo.svg",
      "tags": [
        "tokenized-stock"
      ],
      "extensions": {
        "website": "https://www.digitalassets.ag/UnderlyingDetails?PFE"
      }
    },
    {
      "chainId": 101,
      "address": "AwutBmwmhehaMh18CxqFPPN311uCB1M2awp68A2bG41v",
      "symbol": "PYPL",
      "name": "PayPal",
      "decimals": 8,
      "logoURI": "https://raw.githubusercontent.com/solana-labs/token-list/main/assets/mainnet/AwutBmwmhehaMh18CxqFPPN311uCB1M2awp68A2bG41v/logo.svg",
      "tags": [
        "tokenized-stock"
      ],
      "extensions": {
        "website": "https://www.digitalassets.ag/UnderlyingDetails?PYPL"
      }
    },
    {
      "chainId": 101,
      "address": "8Sa7BjogSJnkHyhtRTKNDDTDtASnWMcAsD4ySVNSFu27",
      "symbol": "SLV",
      "name": "iShares Silver Trust",
      "decimals": 8,
      "logoURI": "https://raw.githubusercontent.com/solana-labs/token-list/main/assets/mainnet/8Sa7BjogSJnkHyhtRTKNDDTDtASnWMcAsD4ySVNSFu27/logo.svg",
      "tags": [
        "tokenized-stock"
      ],
      "extensions": {
        "website": "https://www.digitalassets.ag/UnderlyingDetails?SLV"
      }
    },
    {
      "chainId": 101,
      "address": "CS4tNS523VCLiTsGnYEAd6GqfrZNLtA14C98DC6gE47g",
      "symbol": "SPY",
      "name": "SPDR S&P 500 ETF",
      "decimals": 8,
      "logoURI": "https://raw.githubusercontent.com/solana-labs/token-list/main/assets/mainnet/CS4tNS523VCLiTsGnYEAd6GqfrZNLtA14C98DC6gE47g/logo.svg",
      "tags": [
        "tokenized-stock"
      ],
      "extensions": {
        "website": "https://www.digitalassets.ag/UnderlyingDetails?SPY"
      }
    },
    {
      "chainId": 101,
      "address": "BLyrWJuDyYnDaUMxqBMqkDYAeajnyode1ARh7TxtakEh",
      "symbol": "SQ",
      "name": "Square",
      "decimals": 8,
      "logoURI": "https://raw.githubusercontent.com/solana-labs/token-list/main/assets/mainnet/BLyrWJuDyYnDaUMxqBMqkDYAeajnyode1ARh7TxtakEh/logo.svg",
      "tags": [
        "tokenized-stock"
      ],
      "extensions": {
        "website": "https://www.digitalassets.ag/UnderlyingDetails?SQ"
      }
    },
    {
      "chainId": 101,
      "address": "HSDepE3xvbyRDx4M11LX7Hf9qgHSopfTXxAoeatCcwWF",
      "symbol": "SUN",
      "name": "Sunoco LP",
      "decimals": 8,
      "logoURI": "https://raw.githubusercontent.com/solana-labs/token-list/main/assets/mainnet/HSDepE3xvbyRDx4M11LX7Hf9qgHSopfTXxAoeatCcwWF/logo.svg",
      "tags": [
        "tokenized-stock"
      ],
      "extensions": {
        "website": "https://www.digitalassets.ag/UnderlyingDetails?SUN"
      }
    },
    {
      "chainId": 101,
      "address": "LZufgu7ekMcWBUypPMBYia2ipnFzpxpZgRBFLhYswgR",
      "symbol": "TLRY",
      "name": "Tilray Inc",
      "decimals": 8,
      "logoURI": "https://raw.githubusercontent.com/solana-labs/token-list/main/assets/mainnet/LZufgu7ekMcWBUypPMBYia2ipnFzpxpZgRBFLhYswgR/logo.svg",
      "tags": [
        "tokenized-stock"
      ],
      "extensions": {
        "website": "https://www.digitalassets.ag/UnderlyingDetails?TLRY"
      }
    },
    {
      "chainId": 101,
      "address": "2iCUKaCQpGvnaBimLprKWT8bNGF92e6LxWq4gjsteWfx",
      "symbol": "TSM",
      "name": "Taiwan Semiconductor Mfg",
      "decimals": 8,
      "logoURI": "https://raw.githubusercontent.com/solana-labs/token-list/main/assets/mainnet/2iCUKaCQpGvnaBimLprKWT8bNGF92e6LxWq4gjsteWfx/logo.svg",
      "tags": [
        "tokenized-stock"
      ],
      "extensions": {
        "website": "https://www.digitalassets.ag/UnderlyingDetails?TSM"
      }
    },
    {
      "chainId": 101,
      "address": "BZMg4HyyHVUJkwh2yuv6duu4iQUaXRxT6sK1dT7FcaZf",
      "symbol": "TUR",
      "name": "iShares MSCI Turkey ETF",
      "decimals": 8,
      "logoURI": "https://raw.githubusercontent.com/solana-labs/token-list/main/assets/mainnet/BZMg4HyyHVUJkwh2yuv6duu4iQUaXRxT6sK1dT7FcaZf/logo.svg",
      "tags": [
        "tokenized-stock"
      ],
      "extensions": {
        "website": "https://www.digitalassets.ag/UnderlyingDetails?TUR"
      }
    },
    {
      "chainId": 101,
      "address": "C2tNm8bMU5tz6KdXjHY5zewsN1Wv1TEbxK9XGTCgUZMJ",
      "symbol": "TWTR",
      "name": "Twitter",
      "decimals": 8,
      "logoURI": "https://raw.githubusercontent.com/solana-labs/token-list/main/assets/mainnet/C2tNm8bMU5tz6KdXjHY5zewsN1Wv1TEbxK9XGTCgUZMJ/logo.svg",
      "tags": [
        "tokenized-stock"
      ],
      "extensions": {
        "website": "https://www.digitalassets.ag/UnderlyingDetails?TWTR"
      }
    },
    {
      "chainId": 101,
      "address": "4kmVbBDCzYam3S4e9XqKQkLCEz16gu3dTTo65KbhShuv",
      "symbol": "UBER",
      "name": "Uber",
      "decimals": 8,
      "logoURI": "https://raw.githubusercontent.com/solana-labs/token-list/main/assets/mainnet/4kmVbBDCzYam3S4e9XqKQkLCEz16gu3dTTo65KbhShuv/logo.svg",
      "tags": [
        "tokenized-stock"
      ],
      "extensions": {
        "website": "https://www.digitalassets.ag/UnderlyingDetails?UBER"
      }
    },
    {
      "chainId": 101,
      "address": "J645gMdx9zSMM2VySLBrtv6Zv1HyEjPqQXVGRAPYqzvK",
      "symbol": "USO",
      "name": "United States Oil Fund",
      "decimals": 8,
      "logoURI": "https://raw.githubusercontent.com/solana-labs/token-list/main/assets/mainnet/J645gMdx9zSMM2VySLBrtv6Zv1HyEjPqQXVGRAPYqzvK/logo.svg",
      "tags": [
        "tokenized-stock"
      ],
      "extensions": {
        "website": "https://www.digitalassets.ag/UnderlyingDetails?USO"
      }
    },
    {
      "chainId": 101,
      "address": "3LjkoC9FYEqRKNpy7xz3nxfnGVAt1SNS98rYwF2adQWB",
      "symbol": "VXX",
      "name": "iPath B S&P 500 VIX S/T Futs ETN",
      "decimals": 8,
      "logoURI": "https://raw.githubusercontent.com/solana-labs/token-list/main/assets/mainnet/3LjkoC9FYEqRKNpy7xz3nxfnGVAt1SNS98rYwF2adQWB/logo.png",
      "tags": [
        "tokenized-stock"
      ],
      "extensions": {
        "website": "https://www.digitalassets.ag/UnderlyingDetails?VXX"
      }
    },
    {
      "chainId": 101,
      "address": "BcALTCjD4HJJxBDUXi3nHUgqsJmXAQdBbQrcmtLtqZaf",
      "symbol": "ZM",
      "name": "Zoom",
      "decimals": 8,
      "logoURI": "https://raw.githubusercontent.com/solana-labs/token-list/main/assets/mainnet/BcALTCjD4HJJxBDUXi3nHUgqsJmXAQdBbQrcmtLtqZaf/logo.svg",
      "tags": [
        "tokenized-stock"
      ],
      "extensions": {
        "website": "https://www.digitalassets.ag/UnderlyingDetails?ZM"
      }
    },
    {
      "chainId": 101,
      "address": "9n4nbM75f5Ui33ZbPYXn59EwSgE8CGsHtAeTH5YFeJ9E",
      "symbol": "BTC",
      "name": "Wrapped Bitcoin (Sollet)",
      "decimals": 6,
      "logoURI": "https://raw.githubusercontent.com/solana-labs/token-list/main/assets/mainnet/9n4nbM75f5Ui33ZbPYXn59EwSgE8CGsHtAeTH5YFeJ9E/logo.png",
      "tags": [
        "wrapped-sollet",
        "ethereum"
      ],
      "extensions": {
        "bridgeContract": "https://etherscan.io/address/0xeae57ce9cc1984f202e15e038b964bb8bdf7229a",
        "serumV3Usdc": "A8YFbxQYFVqKZaoYJLLUVcQiWP7G2MeEgW5wsAQgMvFw",
        "serumV3Usdt": "C1EuT9VokAKLiW7i2ASnZUvxDoKuKkCpDDeNxAptuNe4",
        "coingeckoId": "bitcoin"
      }
    },
    {
      "chainId": 101,
      "address": "2FPyTwcZLUg1MDrwsyoP4D6s1tM7hAkHYRjkNb5w6Pxk",
      "symbol": "ETH",
      "name": "Wrapped Ethereum (Sollet)",
      "decimals": 6,
      "logoURI": "https://raw.githubusercontent.com/solana-labs/token-list/main/assets/mainnet/2FPyTwcZLUg1MDrwsyoP4D6s1tM7hAkHYRjkNb5w6Pxk/logo.png",
      "tags": [
        "wrapped-sollet",
        "ethereum"
      ],
      "extensions": {
        "bridgeContract": "https://etherscan.io/address/0xeae57ce9cc1984f202e15e038b964bb8bdf7229a",
        "serumV3Usdc": "4tSvZvnbyzHXLMTiFonMyxZoHmFqau1XArcRCVHLZ5gX",
        "serumV3Usdt": "7dLVkUfBVfCGkFhSXDCq1ukM9usathSgS716t643iFGF",
        "coingeckoId": "ethereum"
      }
    },
    {
      "chainId": 101,
      "address": "3JSf5tPeuscJGtaCp5giEiDhv51gQ4v3zWg8DGgyLfAB",
      "symbol": "YFI",
      "name": "Wrapped YFI (Sollet)",
      "decimals": 6,
      "logoURI": "https://raw.githubusercontent.com/solana-labs/token-list/main/assets/mainnet/3JSf5tPeuscJGtaCp5giEiDhv51gQ4v3zWg8DGgyLfAB/logo.png",
      "tags": [
        "wrapped-sollet",
        "ethereum"
      ],
      "extensions": {
        "bridgeContract": "https://etherscan.io/address/0xeae57ce9cc1984f202e15e038b964bb8bdf7229a",
        "serumV3Usdc": "7qcCo8jqepnjjvB5swP4Afsr3keVBs6gNpBTNubd1Kr2",
        "serumV3Usdt": "3Xg9Q4VtZhD4bVYJbTfgGWFV5zjE3U7ztSHa938zizte",
        "coingeckoId": "yearn-finance"
      }
    },
    {
      "chainId": 101,
      "address": "CWE8jPTUYhdCTZYWPTe1o5DFqfdjzWKc9WKz6rSjQUdG",
      "symbol": "LINK",
      "name": "Wrapped Chainlink (Sollet)",
      "decimals": 6,
      "logoURI": "https://raw.githubusercontent.com/solana-labs/token-list/main/assets/mainnet/CWE8jPTUYhdCTZYWPTe1o5DFqfdjzWKc9WKz6rSjQUdG/logo.png",
      "tags": [
        "wrapped-sollet",
        "ethereum"
      ],
      "extensions": {
        "bridgeContract": "https://etherscan.io/address/0xeae57ce9cc1984f202e15e038b964bb8bdf7229a",
        "serumV3Usdc": "3hwH1txjJVS8qv588tWrjHfRxdqNjBykM1kMcit484up",
        "serumV3Usdt": "3yEZ9ZpXSQapmKjLAGKZEzUNA1rcupJtsDp5mPBWmGZR",
        "coingeckoId": "chainlink"
      }
    },
    {
      "chainId": 101,
      "address": "Ga2AXHpfAF6mv2ekZwcsJFqu7wB4NV331qNH7fW9Nst8",
      "symbol": "XRP",
      "name": "Wrapped XRP (Sollet)",
      "decimals": 6,
      "logoURI": "https://raw.githubusercontent.com/solana-labs/token-list/main/assets/mainnet/Ga2AXHpfAF6mv2ekZwcsJFqu7wB4NV331qNH7fW9Nst8/logo.png",
      "tags": [
        "wrapped-sollet",
        "ethereum"
      ],
      "extensions": {
        "bridgeContract": "https://etherscan.io/address/0xeae57ce9cc1984f202e15e038b964bb8bdf7229a",
        "coingeckoId": "ripple"
      }
    },
    {
      "chainId": 101,
      "address": "BQcdHdAQW1hczDbBi9hiegXAR7A98Q9jx3X3iBBBDiq4",
      "symbol": "wUSDT",
      "name": "Wrapped USDT (Sollet)",
      "decimals": 6,
      "logoURI": "https://raw.githubusercontent.com/solana-labs/token-list/main/assets/mainnet/BQcdHdAQW1hczDbBi9hiegXAR7A98Q9jx3X3iBBBDiq4/logo.png",
      "tags": [
        "stablecoin",
        "wrapped-sollet",
        "ethereum"
      ],
      "extensions": {
        "bridgeContract": "https://etherscan.io/address/0xeae57ce9cc1984f202e15e038b964bb8bdf7229a",
        "coingeckoId": "tether"
      }
    },
    {
      "chainId": 101,
      "address": "AR1Mtgh7zAtxuxGd2XPovXPVjcSdY3i4rQYisNadjfKy",
      "symbol": "SUSHI",
      "name": "Wrapped SUSHI (Sollet)",
      "decimals": 6,
      "logoURI": "https://raw.githubusercontent.com/solana-labs/token-list/main/assets/mainnet/AR1Mtgh7zAtxuxGd2XPovXPVjcSdY3i4rQYisNadjfKy/logo.png",
      "tags": [
        "wrapped-sollet",
        "ethereum"
      ],
      "extensions": {
        "website": "https://www.sushi.com",
        "bridgeContract": "https://etherscan.io/address/0xeae57ce9cc1984f202e15e038b964bb8bdf7229a",
        "serumV3Usdc": "A1Q9iJDVVS8Wsswr9ajeZugmj64bQVCYLZQLra2TMBMo",
        "serumV3Usdt": "6DgQRTpJTnAYBSShngAVZZDq7j9ogRN1GfSQ3cq9tubW",
        "coingeckoId": "sushi",
        "waterfallbot": "https://bit.ly/SUSHIwaterfall"
      }
    },
    {
      "chainId": 101,
      "address": "CsZ5LZkDS7h9TDKjrbL7VAwQZ9nsRu8vJLhRYfmGaN8K",
      "symbol": "ALEPH",
      "name": "Wrapped ALEPH (Sollet)",
      "decimals": 6,
      "logoURI": "https://raw.githubusercontent.com/solana-labs/token-list/main/assets/mainnet/CsZ5LZkDS7h9TDKjrbL7VAwQZ9nsRu8vJLhRYfmGaN8K/logo.png",
      "tags": [
        "wrapped-sollet",
        "ethereum"
      ],
      "extensions": {
        "bridgeContract": "https://etherscan.io/address/0xeae57ce9cc1984f202e15e038b964bb8bdf7229a",
        "serumV3Usdc": "GcoKtAmTy5QyuijXSmJKBtFdt99e6Buza18Js7j9AJ6e",
        "serumV3Usdt": "Gyp1UGRgbrb6z8t7fpssxEKQgEmcJ4pVnWW3ds2p6ZPY",
        "coingeckoId": "aleph"
      }
    },
    {
      "chainId": 101,
      "address": "SF3oTvfWzEP3DTwGSvUXRrGTvr75pdZNnBLAH9bzMuX",
      "symbol": "SXP",
      "name": "Wrapped SXP (Sollet)",
      "decimals": 6,
      "logoURI": "https://raw.githubusercontent.com/solana-labs/token-list/main/assets/mainnet/SF3oTvfWzEP3DTwGSvUXRrGTvr75pdZNnBLAH9bzMuX/logo.png",
      "tags": [
        "wrapped-sollet",
        "ethereum"
      ],
      "extensions": {
        "bridgeContract": "https://etherscan.io/address/0xeae57ce9cc1984f202e15e038b964bb8bdf7229a",
        "serumV3Usdc": "4LUro5jaPaTurXK737QAxgJywdhABnFAMQkXX4ZyqqaZ",
        "serumV3Usdt": "8afKwzHR3wJE7W7Y5hvQkngXh6iTepSZuutRMMy96MjR",
        "coingeckoId": "swipe"
      }
    },
    {
      "chainId": 101,
      "address": "BtZQfWqDGbk9Wf2rXEiWyQBdBY1etnUUn6zEphvVS7yN",
      "symbol": "HGET",
      "name": "Wrapped Hedget (Sollet)",
      "decimals": 6,
      "logoURI": "https://raw.githubusercontent.com/solana-labs/token-list/main/assets/mainnet/BtZQfWqDGbk9Wf2rXEiWyQBdBY1etnUUn6zEphvVS7yN/logo.svg",
      "tags": [
        "wrapped-sollet",
        "ethereum"
      ],
      "extensions": {
        "website": "https://www.hedget.com/",
        "bridgeContract": "https://etherscan.io/address/0xeae57ce9cc1984f202e15e038b964bb8bdf7229a",
        "serumV3Usdc": "88vztw7RTN6yJQchVvxrs6oXUDryvpv9iJaFa1EEmg87",
        "serumV3Usdt": "ErQXxiNfJgd4fqQ58PuEw5xY35TZG84tHT6FXf5s4UxY",
        "coingeckoId": "hedget"
      }
    },
    {
      "chainId": 101,
      "address": "5Fu5UUgbjpUvdBveb3a1JTNirL8rXtiYeSMWvKjtUNQv",
      "symbol": "CREAM",
      "name": "Wrapped Cream Finance (Sollet)",
      "decimals": 6,
      "logoURI": "https://raw.githubusercontent.com/solana-labs/token-list/main/assets/mainnet/5Fu5UUgbjpUvdBveb3a1JTNirL8rXtiYeSMWvKjtUNQv/logo.png",
      "tags": [
        "wrapped-sollet",
        "ethereum"
      ],
      "extensions": {
        "bridgeContract": "https://etherscan.io/address/0xeae57ce9cc1984f202e15e038b964bb8bdf7229a",
        "serumV3Usdc": "7nZP6feE94eAz9jmfakNJWPwEKaeezuKKC5D1vrnqyo2",
        "serumV3Usdt": "4ztJEvQyryoYagj2uieep3dyPwG2pyEwb2dKXTwmXe82",
        "coingeckoId": "cream-2"
      }
    },
    {
      "chainId": 101,
      "address": "873KLxCbz7s9Kc4ZzgYRtNmhfkQrhfyWGZJBmyCbC3ei",
      "symbol": "UBXT",
      "name": "Wrapped Upbots (Sollet)",
      "decimals": 6,
      "logoURI": "https://raw.githubusercontent.com/solana-labs/token-list/main/assets/mainnet/873KLxCbz7s9Kc4ZzgYRtNmhfkQrhfyWGZJBmyCbC3ei/logo.png",
      "tags": [
        "wrapped-sollet",
        "ethereum"
      ],
      "extensions": {
        "website": "https://upbots.com/",
        "explorer": "https://etherscan.io/address/0xeae57ce9cc1984f202e15e038b964bb8bdf7229a",
        "serumV3Usdc": "2wr3Ab29KNwGhtzr5HaPCyfU1qGJzTUAN4amCLZWaD1H",
        "serumV3Usdt": "F1T7b6pnR8Pge3qmfNUfW6ZipRDiGpMww6TKTrRU4NiL",
        "coingeckoId": "upbots"
      }
    },
    {
      "chainId": 101,
      "address": "HqB7uswoVg4suaQiDP3wjxob1G5WdZ144zhdStwMCq7e",
      "symbol": "HNT",
      "name": "Wrapped Helium (Sollet)",
      "decimals": 6,
      "logoURI": "https://raw.githubusercontent.com/solana-labs/token-list/main/assets/mainnet/HqB7uswoVg4suaQiDP3wjxob1G5WdZ144zhdStwMCq7e/logo.png",
      "tags": [
        "wrapped-sollet",
        "ethereum"
      ],
      "extensions": {
        "bridgeContract": "https://etherscan.io/address/0xeae57ce9cc1984f202e15e038b964bb8bdf7229a",
        "serumV3Usdc": "CnUV42ZykoKUnMDdyefv5kP6nDSJf7jFd7WXAecC6LYr",
        "serumV3Usdt": "8FpuMGLtMZ7Wt9ZvyTGuTVwTwwzLYfS5NZWcHxbP1Wuh",
        "coingeckoId": "helium"
      }
    },
    {
      "chainId": 101,
      "address": "9S4t2NEAiJVMvPdRYKVrfJpBafPBLtvbvyS3DecojQHw",
      "symbol": "FRONT",
      "name": "Wrapped FRONT (Sollet)",
      "decimals": 6,
      "logoURI": "https://raw.githubusercontent.com/solana-labs/token-list/main/assets/mainnet/9S4t2NEAiJVMvPdRYKVrfJpBafPBLtvbvyS3DecojQHw/logo.png",
      "tags": [
        "wrapped-sollet",
        "ethereum"
      ],
      "extensions": {
        "bridgeContract": "https://etherscan.io/address/0xeae57ce9cc1984f202e15e038b964bb8bdf7229a",
        "serumV3Usdc": "9Zx1CvxSVdroKMMWf2z8RwrnrLiQZ9VkQ7Ex3syQqdSH",
        "serumV3Usdt": "CGC4UgWwqA9PET6Tfx6o6dLv94EK2coVkPtxgNHuBtxj",
        "coingeckoId": "frontier-token"
      }
    },
    {
      "chainId": 101,
      "address": "6WNVCuxCGJzNjmMZoKyhZJwvJ5tYpsLyAtagzYASqBoF",
      "symbol": "AKRO",
      "name": "Wrapped AKRO (Sollet)",
      "decimals": 6,
      "logoURI": "https://raw.githubusercontent.com/solana-labs/token-list/main/assets/mainnet/6WNVCuxCGJzNjmMZoKyhZJwvJ5tYpsLyAtagzYASqBoF/logo.png",
      "tags": [
        "wrapped-sollet",
        "ethereum"
      ],
      "extensions": {
        "bridgeContract": "https://etherscan.io/address/0xeae57ce9cc1984f202e15e038b964bb8bdf7229a",
        "serumV3Usdc": "5CZXTTgVZKSzgSA3AFMN5a2f3hmwmmJ6hU8BHTEJ3PX8",
        "serumV3Usdt": "HLvRdctRB48F9yLnu9E24LUTRt89D48Z35yi1HcxayDf",
        "coingeckoId": "akropolis"
      }
    },
    {
      "chainId": 101,
      "address": "DJafV9qemGp7mLMEn5wrfqaFwxsbLgUsGVS16zKRk9kc",
      "symbol": "HXRO",
      "name": "Wrapped HXRO (Sollet)",
      "decimals": 6,
      "logoURI": "https://raw.githubusercontent.com/solana-labs/token-list/main/assets/mainnet/DJafV9qemGp7mLMEn5wrfqaFwxsbLgUsGVS16zKRk9kc/logo.png",
      "tags": [
        "wrapped-sollet",
        "ethereum"
      ],
      "extensions": {
        "bridgeContract": "https://etherscan.io/address/0xeae57ce9cc1984f202e15e038b964bb8bdf7229a",
        "serumV3Usdc": "6Pn1cSiRos3qhBf54uBP9ZQg8x3JTardm1dL3n4p29tA",
        "serumV3Usdt": "4absuMsgemvdjfkgdLQq1zKEjw3dHBoCWkzKoctndyqd",
        "coingeckoId": "hxro"
      }
    },
    {
      "chainId": 101,
      "address": "DEhAasscXF4kEGxFgJ3bq4PpVGp5wyUxMRvn6TzGVHaw",
      "symbol": "UNI",
      "name": "Wrapped UNI (Sollet)",
      "decimals": 6,
      "logoURI": "https://raw.githubusercontent.com/solana-labs/token-list/main/assets/mainnet/DEhAasscXF4kEGxFgJ3bq4PpVGp5wyUxMRvn6TzGVHaw/logo.png",
      "tags": [
        "wrapped-sollet",
        "ethereum"
      ],
      "extensions": {
        "bridgeContract": "https://etherscan.io/address/0xeae57ce9cc1984f202e15e038b964bb8bdf7229a",
        "serumV3Usdc": "6JYHjaQBx6AtKSSsizDMwozAEDEZ5KBsSUzH7kRjGJon",
        "serumV3Usdt": "2SSnWNrc83otLpfRo792P6P3PESZpdr8cu2r8zCE6bMD",
        "coingeckoId": "uniswap"
      }
    },
    {
      "chainId": 101,
      "address": "SRMuApVNdxXokk5GT7XD5cUUgXMBCoAz2LHeuAoKWRt",
      "symbol": "SRM",
      "name": "Serum",
      "decimals": 6,
      "logoURI": "https://raw.githubusercontent.com/solana-labs/token-list/main/assets/mainnet/SRMuApVNdxXokk5GT7XD5cUUgXMBCoAz2LHeuAoKWRt/logo.png",
      "tags": [],
      "extensions": {
        "website": "https://projectserum.com/",
        "serumV3Usdc": "ByRys5tuUWDgL73G8JBAEfkdFf8JWBzPBDHsBVQ5vbQA",
        "serumV3Usdt": "AtNnsY1AyRERWJ8xCskfz38YdvruWVJQUVXgScC1iPb",
        "coingeckoId": "serum",
        "waterfallbot": "https://bit.ly/SRMwaterfall"
      }
    },
    {
      "chainId": 101,
      "address": "AGFEad2et2ZJif9jaGpdMixQqvW5i81aBdvKe7PHNfz3",
      "symbol": "FTT",
      "name": "Wrapped FTT (Sollet)",
      "decimals": 6,
      "logoURI": "https://raw.githubusercontent.com/solana-labs/token-list/main/assets/mainnet/AGFEad2et2ZJif9jaGpdMixQqvW5i81aBdvKe7PHNfz3/logo.png",
      "tags": [
        "wrapped-sollet",
        "ethereum"
      ],
      "extensions": {
        "bridgeContract": "https://etherscan.io/address/0xeae57ce9cc1984f202e15e038b964bb8bdf7229a",
        "assetContract": "https://etherscan.io/address/0x50d1c9771902476076ecfc8b2a83ad6b9355a4c9",
        "serumV3Usdc": "2Pbh1CvRVku1TgewMfycemghf6sU9EyuFDcNXqvRmSxc",
        "serumV3Usdt": "Hr3wzG8mZXNHV7TuL6YqtgfVUesCqMxGYCEyP3otywZE",
        "coingeckoId": "ftx-token",
        "waterfallbot": "https://bit.ly/FTTwaterfall"
      }
    },
    {
      "chainId": 101,
      "address": "MSRMcoVyrFxnSgo5uXwone5SKcGhT1KEJMFEkMEWf9L",
      "symbol": "MSRM",
      "name": "MegaSerum",
      "decimals": 0,
      "logoURI": "https://raw.githubusercontent.com/solana-labs/token-list/main/assets/mainnet/MSRMcoVyrFxnSgo5uXwone5SKcGhT1KEJMFEkMEWf9L/logo.png",
      "tags": [],
      "extensions": {
        "website": "https://projectserum.com/",
        "serumV3Usdc": "4VKLSYdvrQ5ngQrt1d2VS8o4ewvb2MMUZLiejbnGPV33",
        "serumV3Usdt": "5nLJ22h1DUfeCfwbFxPYK8zbfbri7nA9bXoDcR8AcJjs",
        "coingeckoId": "megaserum"
      }
    },
    {
      "chainId": 101,
      "address": "BXXkv6z8ykpG1yuvUDPgh732wzVHB69RnB9YgSYh3itW",
      "symbol": "WUSDC",
      "name": "Wrapped USDC (Sollet)",
      "decimals": 6,
      "logoURI": "https://raw.githubusercontent.com/solana-labs/token-list/main/assets/mainnet/BXXkv6z8ykpG1yuvUDPgh732wzVHB69RnB9YgSYh3itW/logo.png",
      "tags": [
        "stablecoin",
        "wrapped-sollet",
        "ethereum"
      ],
      "extensions": {
        "coingeckoId": "usd-coin"
      }
    },
    {
      "chainId": 101,
      "address": "GXMvfY2jpQctDqZ9RoU3oWPhufKiCcFEfchvYumtX7jd",
      "symbol": "TOMO",
      "name": "Wrapped TOMO (Sollet)",
      "decimals": 6,
      "logoURI": "https://raw.githubusercontent.com/solana-labs/token-list/main/assets/mainnet/GXMvfY2jpQctDqZ9RoU3oWPhufKiCcFEfchvYumtX7jd/logo.png",
      "tags": [
        "wrapped-sollet",
        "ethereum"
      ],
      "extensions": {
        "bridgeContract": "https://etherscan.io/address/0xeae57ce9cc1984f202e15e038b964bb8bdf7229a",
        "serumV3Usdc": "8BdpjpSD5n3nk8DQLqPUyTZvVqFu6kcff5bzUX5dqDpy",
        "serumV3Usdt": "GnKPri4thaGipzTbp8hhSGSrHgG4F8MFiZVrbRn16iG2",
        "coingeckoId": "tomochain",
        "waterfallbot": "https://t.me/TOMOwaterfall"
      }
    },
    {
      "chainId": 101,
      "address": "EcqExpGNFBve2i1cMJUTR4bPXj4ZoqmDD2rTkeCcaTFX",
      "symbol": "KARMA",
      "name": "Wrapped KARMA (Sollet)",
      "decimals": 4,
      "logoURI": "https://raw.githubusercontent.com/solana-labs/token-list/main/assets/mainnet/EcqExpGNFBve2i1cMJUTR4bPXj4ZoqmDD2rTkeCcaTFX/logo.png",
      "tags": [
        "wrapped-sollet",
        "ethereum"
      ],
      "extensions": {
        "bridgeContract": "https://etherscan.io/address/0xeae57ce9cc1984f202e15e038b964bb8bdf7229a",
        "coingeckoId": "karma-dao"
      }
    },
    {
      "chainId": 101,
      "address": "EqWCKXfs3x47uVosDpTRgFniThL9Y8iCztJaapxbEaVX",
      "symbol": "LUA",
      "name": "Wrapped LUA (Sollet)",
      "decimals": 6,
      "logoURI": "https://raw.githubusercontent.com/solana-labs/token-list/main/assets/mainnet/EqWCKXfs3x47uVosDpTRgFniThL9Y8iCztJaapxbEaVX/logo.png",
      "tags": [
        "wrapped-sollet",
        "ethereum"
      ],
      "extensions": {
        "bridgeContract": "https://etherscan.io/address/0xeae57ce9cc1984f202e15e038b964bb8bdf7229a",
        "serumV3Usdc": "4xyWjQ74Eifq17vbue5Ut9xfFNfuVB116tZLEpiZuAn8",
        "serumV3Usdt": "35tV8UsHH8FnSAi3YFRrgCu4K9tb883wKnAXpnihot5r",
        "coingeckoId": "lua-token",
        "waterfallbot": "https://t.me/LUAwaterfall"
      }
    },
    {
      "chainId": 101,
      "address": "GeDS162t9yGJuLEHPWXXGrb1zwkzinCgRwnT8vHYjKza",
      "symbol": "MATH",
      "name": "Wrapped MATH (Sollet)",
      "decimals": 6,
      "logoURI": "https://raw.githubusercontent.com/solana-labs/token-list/main/assets/mainnet/GeDS162t9yGJuLEHPWXXGrb1zwkzinCgRwnT8vHYjKza/logo.png",
      "tags": [
        "wrapped-sollet",
        "ethereum"
      ],
      "extensions": {
        "bridgeContract": "https://etherscan.io/address/0xeae57ce9cc1984f202e15e038b964bb8bdf7229a",
        "serumV3Usdc": "J7cPYBrXVy8Qeki2crZkZavcojf2sMRyQU7nx438Mf8t",
        "serumV3Usdt": "2WghiBkDL2yRhHdvm8CpprrkmfguuQGJTCDfPSudKBAZ",
        "coingeckoId": "math"
      }
    },
    {
      "chainId": 101,
      "address": "GUohe4DJUA5FKPWo3joiPgsB7yzer7LpDmt1Vhzy3Zht",
      "symbol": "KEEP",
      "name": "Wrapped KEEP (Sollet)",
      "decimals": 6,
      "logoURI": "https://raw.githubusercontent.com/solana-labs/token-list/main/assets/mainnet/GUohe4DJUA5FKPWo3joiPgsB7yzer7LpDmt1Vhzy3Zht/logo.png",
      "tags": [
        "wrapped-sollet",
        "ethereum"
      ],
      "extensions": {
        "bridgeContract": "https://etherscan.io/address/0xeae57ce9cc1984f202e15e038b964bb8bdf7229a",
        "serumV3Usdc": "3rgacody9SvM88QR83GHaNdEEx4Fe2V2ed5GJp2oeKDr",
        "serumV3Usdt": "HEGnaVL5i48ubPBqWAhodnZo8VsSLzEM3Gfc451DnFj9",
        "coingeckoId": "keep-network"
      }
    },
    {
      "chainId": 101,
      "address": "9F9fNTT6qwjsu4X4yWYKZpsbw5qT7o6yR2i57JF2jagy",
      "symbol": "SWAG",
      "name": "Wrapped SWAG (Sollet)",
      "decimals": 6,
      "logoURI": "https://raw.githubusercontent.com/solana-labs/token-list/main/assets/mainnet/9F9fNTT6qwjsu4X4yWYKZpsbw5qT7o6yR2i57JF2jagy/logo.png",
      "tags": [
        "wrapped-sollet",
        "ethereum"
      ],
      "extensions": {
        "bridgeContract": "https://etherscan.io/address/0xeae57ce9cc1984f202e15e038b964bb8bdf7229a",
        "serumV3Usdt": "J2XSt77XWim5HwtUM8RUwQvmRXNZsbMKpp5GTKpHafvf",
        "coingeckoId": "swag-finance"
      }
    },
    {
      "chainId": 101,
      "address": "DgHK9mfhMtUwwv54GChRrU54T2Em5cuszq2uMuen1ZVE",
      "symbol": "CEL",
      "name": "Wrapped Celsius (Sollet)",
      "decimals": 6,
      "logoURI": "https://raw.githubusercontent.com/solana-labs/token-list/main/assets/mainnet/DgHK9mfhMtUwwv54GChRrU54T2Em5cuszq2uMuen1ZVE/logo.png",
      "tags": [
        "wrapped-sollet",
        "ethereum"
      ],
      "extensions": {
        "bridgeContract": "https://etherscan.io/address/0xeae57ce9cc1984f202e15e038b964bb8bdf7229a",
        "serumV3Usdt": "cgani53cMZgYfRMgSrNekJTMaLmccRfspsfTbXWRg7u",
        "coingeckoId": "celsius-degree-token"
      }
    },
    {
      "chainId": 101,
      "address": "7ncCLJpP3MNww17LW8bRvx8odQQnubNtfNZBL5BgAEHW",
      "symbol": "RSR",
      "name": "Wrapped Reserve Rights (Sollet)",
      "decimals": 6,
      "logoURI": "https://raw.githubusercontent.com/solana-labs/token-list/main/assets/mainnet/7ncCLJpP3MNww17LW8bRvx8odQQnubNtfNZBL5BgAEHW/logo.png",
      "tags": [
        "wrapped-sollet",
        "ethereum"
      ],
      "extensions": {
        "bridgeContract": "https://etherscan.io/address/0xeae57ce9cc1984f202e15e038b964bb8bdf7229a",
        "serumV3Usdt": "FcPet5fz9NLdbXwVM6kw2WTHzRAD7mT78UjwTpawd7hJ",
        "coingeckoId": "reserve-rights-token"
      }
    },
    {
      "chainId": 101,
      "address": "5wihEYGca7X4gSe97C5mVcqNsfxBzhdTwpv72HKs25US",
      "symbol": "1INCH",
      "name": "Wrapped 1INCH (Sollet)",
      "decimals": 6,
      "logoURI": "https://raw.githubusercontent.com/solana-labs/token-list/main/assets/mainnet/5wihEYGca7X4gSe97C5mVcqNsfxBzhdTwpv72HKs25US/logo.png",
      "tags": [
        "wrapped-sollet",
        "ethereum"
      ],
      "extensions": {
        "bridgeContract": "https://etherscan.io/address/0xeae57ce9cc1984f202e15e038b964bb8bdf7229a",
        "coingeckoId": "1inch"
      }
    },
    {
      "chainId": 101,
      "address": "38i2NQxjp5rt5B3KogqrxmBxgrAwaB3W1f1GmiKqh9MS",
      "symbol": "GRT",
      "name": "Wrapped GRT  (Sollet)",
      "decimals": 6,
      "logoURI": "https://raw.githubusercontent.com/solana-labs/token-list/main/assets/mainnet/38i2NQxjp5rt5B3KogqrxmBxgrAwaB3W1f1GmiKqh9MS/logo.png",
      "tags": [
        "wrapped-sollet",
        "ethereum"
      ],
      "extensions": {
        "bridgeContract": "https://etherscan.io/address/0xeae57ce9cc1984f202e15e038b964bb8bdf7229a",
        "coingeckoId": "the-graph"
      }
    },
    {
      "chainId": 101,
      "address": "Avz2fmevhhu87WYtWQCFj9UjKRjF9Z9QWwN2ih9yF95G",
      "symbol": "COMP",
      "name": "Wrapped Compound (Sollet)",
      "decimals": 6,
      "logoURI": "https://raw.githubusercontent.com/solana-labs/token-list/main/assets/mainnet/Avz2fmevhhu87WYtWQCFj9UjKRjF9Z9QWwN2ih9yF95G/logo.png",
      "tags": [
        "wrapped-sollet",
        "ethereum"
      ],
      "extensions": {
        "bridgeContract": "https://etherscan.io/address/0xeae57ce9cc1984f202e15e038b964bb8bdf7229a",
        "coingeckoId": "compound-coin"
      }
    },
    {
      "chainId": 101,
      "address": "9wRD14AhdZ3qV8et3eBQVsrb3UoBZDUbJGyFckpTg8sj",
      "symbol": "PAXG",
      "name": "Wrapped Paxos Gold (Sollet)",
      "decimals": 6,
      "logoURI": "https://raw.githubusercontent.com/solana-labs/token-list/main/assets/mainnet/9wRD14AhdZ3qV8et3eBQVsrb3UoBZDUbJGyFckpTg8sj/logo.png",
      "tags": [
        "wrapped-sollet",
        "ethereum"
      ],
      "extensions": {
        "bridgeContract": "https://etherscan.io/address/0xeae57ce9cc1984f202e15e038b964bb8bdf7229a",
        "coingeckoId": "pax-gold"
      }
    },
    {
      "chainId": 101,
      "address": "AByXcTZwJHMtrKrvVsh9eFNB1pJaLDjCUR2ayvxBAAM2",
      "symbol": "STRONG",
      "name": "Wrapped Strong (Sollet)",
      "decimals": 6,
      "logoURI": "https://raw.githubusercontent.com/solana-labs/token-list/main/assets/mainnet/AByXcTZwJHMtrKrvVsh9eFNB1pJaLDjCUR2ayvxBAAM2/logo.png",
      "tags": [
        "wrapped-sollet",
        "ethereum"
      ],
      "extensions": {
        "bridgeContract": "https://etherscan.io/address/0xeae57ce9cc1984f202e15e038b964bb8bdf7229a",
        "coingeckoId": "strong"
      }
    },
    {
      "chainId": 101,
      "address": "EchesyfXePKdLtoiZSL8pBe8Myagyy8ZRqsACNCFGnvp",
      "symbol": "FIDA",
      "name": "Bonfida",
      "decimals": 6,
      "logoURI": "https://raw.githubusercontent.com/solana-labs/token-list/main/assets/mainnet/EchesyfXePKdLtoiZSL8pBe8Myagyy8ZRqsACNCFGnvp/logo.svg",
      "tags": [],
      "extensions": {
        "website": "https://bonfida.com/",
        "serumV3Usdc": "E14BKBhDWD4EuTkWj1ooZezesGxMW8LPCps4W5PuzZJo",
        "serumV3Usdt": "EbV7pPpEvheLizuYX3gUCvWM8iySbSRAhu2mQ5Vz2Mxf",
        "coingeckoId": "bonfida",
        "waterfallbot": "https://bit.ly/FIDAwaterfall"
      }
    },
    {
      "chainId": 101,
      "address": "kinXdEcpDQeHPEuQnqmUgtYykqKGVFq6CeVX5iAHJq6",
      "symbol": "KIN",
      "name": "KIN",
      "decimals": 5,
      "logoURI": "https://raw.githubusercontent.com/solana-labs/token-list/main/assets/mainnet/kinXdEcpDQeHPEuQnqmUgtYykqKGVFq6CeVX5iAHJq6/logo.png",
      "tags": [],
      "extensions": {
        "serumV3Usdc": "Bn6NPyr6UzrFAwC4WmvPvDr2Vm8XSUnFykM2aQroedgn",
        "serumV3Usdt": "4nCFQr8sahhhL4XJ7kngGFBmpkmyf3xLzemuMhn6mWTm",
        "coingeckoId": "kin",
        "waterfallbot": "https://bit.ly/KINwaterfall"
      }
    },
    {
      "chainId": 101,
      "address": "MAPS41MDahZ9QdKXhVa4dWB9RuyfV4XqhyAZ8XcYepb",
      "symbol": "MAPS",
      "name": "MAPS",
      "decimals": 6,
      "logoURI": "https://raw.githubusercontent.com/solana-labs/token-list/main/assets/mainnet/MAPS41MDahZ9QdKXhVa4dWB9RuyfV4XqhyAZ8XcYepb/logo.svg",
      "tags": [],
      "extensions": {
        "website": "https://maps.me/",
        "serumV3Usdc": "3A8XQRWXC7BjLpgLDDBhQJLT5yPCzS16cGYRKHkKxvYo",
        "serumV3Usdt": "7cknqHAuGpfVXPtFoJpFvUjJ8wkmyEfbFusmwMfNy3FE",
        "coingeckoId": "maps"
      }
    },
    {
      "chainId": 101,
      "address": "z3dn17yLaGMKffVogeFHQ9zWVcXgqgf3PQnDsNs2g6M",
      "symbol": "OXY",
      "name": "Oxygen Protocol",
      "decimals": 6,
      "logoURI": "https://raw.githubusercontent.com/solana-labs/token-list/main/assets/mainnet/z3dn17yLaGMKffVogeFHQ9zWVcXgqgf3PQnDsNs2g6M/logo.svg",
      "tags": [],
      "extensions": {
        "website": "https://www.oxygen.org/",
        "serumV3Usdt": "GKLev6UHeX1KSDCyo2bzyG6wqhByEzDBkmYTxEdmYJgB",
        "serumV3Usdc": "GZ3WBFsqntmERPwumFEYgrX2B7J7G11MzNZAy7Hje27X",
        "coingeckoId": "oxygen",
        "waterfallbot": "https://bit.ly/OXYwaterfall"
      }
    },
    {
      "chainId": 101,
      "address": "FtgGSFADXBtroxq8VCausXRr2of47QBf5AS1NtZCu4GD",
      "symbol": "BRZ",
      "name": "BRZ",
      "decimals": 4,
      "logoURI": "https://raw.githubusercontent.com/solana-labs/token-list/main/assets/mainnet/FtgGSFADXBtroxq8VCausXRr2of47QBf5AS1NtZCu4GD/logo.png",
      "tags": [],
      "extensions": {
        "website": "https://brztoken.io/",
        "coingeckoId": "brz"
      }
    },
    {
      "chainId": 101,
      "address": "Es9vMFrzaCERmJfrF4H2FYD4KCoNkY11McCe8BenwNYB",
      "symbol": "USDT",
      "name": "USDT",
      "decimals": 6,
      "logoURI": "https://raw.githubusercontent.com/solana-labs/token-list/main/assets/mainnet/Es9vMFrzaCERmJfrF4H2FYD4KCoNkY11McCe8BenwNYB/logo.svg",
      "tags": [
        "stablecoin"
      ],
      "extensions": {
        "website": "https://tether.to/",
        "coingeckoId": "tether",
        "serumV3Usdc": "77quYg4MGneUdjgXCunt9GgM1usmrxKY31twEy3WHwcS"
      }
    },
    {
      "chainId": 101,
      "address": "2oDxYGgTBmST4rc3yn1YtcSEck7ReDZ8wHWLqZAuNWXH",
      "symbol": "xMARK",
      "name": "Standard",
      "decimals": 9,
      "logoURI": "https://raw.githubusercontent.com/solana-labs/token-list/main/assets/mainnet/2oDxYGgTBmST4rc3yn1YtcSEck7ReDZ8wHWLqZAuNWXH/logo.png",
      "tags": [
        "wrapped",
        "wormhole"
      ],
      "extensions": {
        "website": "https://benchmarkprotocol.finance/",
        "address": "0x36b679bd64ed73dbfd88909cdcb892cb66bd4cbb",
        "bridgeContract": "https://etherscan.io/address/0xf92cD566Ea4864356C5491c177A430C222d7e678",
        "assetContract": "https://etherscan.io/address/0x36b679bd64ed73dbfd88909cdcb892cb66bd4cbb",
        "coingeckoId": "xmark"
      }
    },
    {
      "chainId": 101,
      "address": "4k3Dyjzvzp8eMZWUXbBCjEvwSkkk59S5iCNLY3QrkX6R",
      "symbol": "RAY",
      "name": "Raydium",
      "decimals": 6,
      "logoURI": "https://raw.githubusercontent.com/solana-labs/token-list/main/assets/mainnet/4k3Dyjzvzp8eMZWUXbBCjEvwSkkk59S5iCNLY3QrkX6R/logo.png",
      "tags": [],
      "extensions": {
        "website": "https://raydium.io/",
        "serumV3Usdt": "teE55QrL4a4QSfydR9dnHF97jgCfptpuigbb53Lo95g",
        "serumV3Usdc": "2xiv8A5xrJ7RnGdxXB42uFEkYHJjszEhaJyKKt4WaLep",
        "coingeckoId": "raydium",
        "waterfallbot": "https://bit.ly/RAYwaterfall"
      }
    },
    {
      "chainId": 101,
      "address": "CzPDyvotTcxNqtPne32yUiEVQ6jk42HZi1Y3hUu7qf7f",
      "symbol": "RAY-WUSDT",
      "name": "Raydium Legacy LP Token V2 (RAY-WUSDT)",
      "decimals": 6,
      "logoURI": "https://raw.githubusercontent.com/solana-labs/token-list/main/assets/mainnet/CzPDyvotTcxNqtPne32yUiEVQ6jk42HZi1Y3hUu7qf7f/logo.png",
      "tags": [
        "lp-token"
      ],
      "extensions": {
        "website": "https://raydium.io/"
      }
    },
    {
      "chainId": 101,
      "address": "134Cct3CSdRCbYgq5SkwmHgfwjJ7EM5cG9PzqffWqECx",
      "symbol": "RAY-SOL",
      "name": "Raydium LP Token V2 (RAY-SOL)",
      "decimals": 6,
      "logoURI": "https://raw.githubusercontent.com/solana-labs/token-list/main/assets/mainnet/134Cct3CSdRCbYgq5SkwmHgfwjJ7EM5cG9PzqffWqECx/logo.png",
      "tags": [
        "lp-token"
      ],
      "extensions": {
        "website": "https://raydium.io/"
      }
    },
    {
      "chainId": 101,
      "address": "EVDmwajM5U73PD34bYPugwiA4Eqqbrej4mLXXv15Z5qR",
      "symbol": "LINK-WUSDT",
      "name": "Raydium LP Token V2 (LINK-WUSDT)",
      "decimals": 6,
      "logoURI": "https://raw.githubusercontent.com/solana-labs/token-list/main/assets/mainnet/EVDmwajM5U73PD34bYPugwiA4Eqqbrej4mLXXv15Z5qR/logo.png",
      "tags": [
        "lp-token"
      ],
      "extensions": {
        "website": "https://raydium.io/"
      }
    },
    {
      "chainId": 101,
      "address": "KY4XvwHy7JPzbWYAbk23jQvEb4qWJ8aCqYWREmk1Q7K",
      "symbol": "ETH-WUSDT",
      "name": "Raydium LP Token V2 (ETH-WUSDT)",
      "decimals": 6,
      "logoURI": "https://raw.githubusercontent.com/solana-labs/token-list/main/assets/mainnet/KY4XvwHy7JPzbWYAbk23jQvEb4qWJ8aCqYWREmk1Q7K/logo.png",
      "tags": [
        "lp-token"
      ],
      "extensions": {
        "website": "https://raydium.io/"
      }
    },
    {
      "chainId": 101,
      "address": "FgmBnsF5Qrnv8X9bomQfEtQTQjNNiBCWRKGpzPnE5BDg",
      "symbol": "RAY-USDC",
      "name": "Raydium Legacy LP Token V2 (RAY-USDC)",
      "decimals": 6,
      "logoURI": "https://raw.githubusercontent.com/solana-labs/token-list/main/assets/mainnet/FgmBnsF5Qrnv8X9bomQfEtQTQjNNiBCWRKGpzPnE5BDg/logo.png",
      "tags": [
        "lp-token"
      ],
      "extensions": {
        "website": "https://raydium.io/"
      }
    },
    {
      "chainId": 101,
      "address": "5QXBMXuCL7zfAk39jEVVEvcrz1AvBGgT9wAhLLHLyyUJ",
      "symbol": "RAY-SRM",
      "name": "Raydium Legacy LP Token V2 (RAY-SRM)",
      "decimals": 6,
      "logoURI": "https://raw.githubusercontent.com/solana-labs/token-list/main/assets/mainnet/5QXBMXuCL7zfAk39jEVVEvcrz1AvBGgT9wAhLLHLyyUJ/logo.png",
      "tags": [
        "lp-token"
      ],
      "extensions": {
        "website": "https://raydium.io/"
      }
    },
    {
      "chainId": 101,
      "address": "FdhKXYjCou2jQfgKWcNY7jb8F2DPLU1teTTTRfLBD2v1",
      "symbol": "RAY-WUSDT",
      "name": "Raydium Legacy LP Token V3 (RAY-WUSDT)",
      "decimals": 6,
      "logoURI": "https://raw.githubusercontent.com/solana-labs/token-list/main/assets/mainnet/FdhKXYjCou2jQfgKWcNY7jb8F2DPLU1teTTTRfLBD2v1/logo.png",
      "tags": [
        "lp-token"
      ],
      "extensions": {
        "website": "https://raydium.io/"
      }
    },
    {
      "chainId": 101,
      "address": "BZFGfXMrjG2sS7QT2eiCDEevPFnkYYF7kzJpWfYxPbcx",
      "symbol": "RAY-USDC",
      "name": "Raydium LP Token V3 (RAY-USDC)",
      "decimals": 6,
      "logoURI": "https://raw.githubusercontent.com/solana-labs/token-list/main/assets/mainnet/BZFGfXMrjG2sS7QT2eiCDEevPFnkYYF7kzJpWfYxPbcx/logo.png",
      "tags": [
        "lp-token"
      ],
      "extensions": {
        "website": "https://raydium.io/"
      }
    },
    {
      "chainId": 101,
      "address": "DSX5E21RE9FB9hM8Nh8xcXQfPK6SzRaJiywemHBSsfup",
      "symbol": "RAY-SRM",
      "name": "Raydium LP Token V3 (RAY-SRM)",
      "decimals": 6,
      "logoURI": "https://raw.githubusercontent.com/solana-labs/token-list/main/assets/mainnet/DSX5E21RE9FB9hM8Nh8xcXQfPK6SzRaJiywemHBSsfup/logo.png",
      "tags": [
        "lp-token"
      ],
      "extensions": {
        "website": "https://raydium.io/"
      }
    },
    {
      "chainId": 101,
      "address": "F5PPQHGcznZ2FxD9JaxJMXaf7XkaFFJ6zzTBcW8osQjw",
      "symbol": "RAY-SOL",
      "name": "Raydium LP Token V3 (RAY-SOL)",
      "decimals": 6,
      "logoURI": "https://raw.githubusercontent.com/solana-labs/token-list/main/assets/mainnet/F5PPQHGcznZ2FxD9JaxJMXaf7XkaFFJ6zzTBcW8osQjw/logo.png",
      "tags": [
        "lp-token"
      ],
      "extensions": {
        "website": "https://raydium.io/"
      }
    },
    {
      "chainId": 101,
      "address": "8Q6MKy5Yxb9vG1mWzppMtMb2nrhNuCRNUkJTeiE3fuwD",
      "symbol": "RAY-ETH",
      "name": "Raydium LP Token V3 (RAY-ETH)",
      "decimals": 6,
      "logoURI": "https://raw.githubusercontent.com/solana-labs/token-list/main/assets/mainnet/8Q6MKy5Yxb9vG1mWzppMtMb2nrhNuCRNUkJTeiE3fuwD/logo.png",
      "tags": [
        "lp-token"
      ],
      "extensions": {
        "website": "https://raydium.io/"
      }
    },
    {
      "chainId": 101,
      "address": "DsBuznXRTmzvEdb36Dx3aVLVo1XmH7r1PRZUFugLPTFv",
      "symbol": "FIDA-RAY",
      "name": "Raydium Fusion LP Token V4 (FIDA-RAY)",
      "decimals": 6,
      "logoURI": "https://raw.githubusercontent.com/solana-labs/token-list/main/assets/mainnet/DsBuznXRTmzvEdb36Dx3aVLVo1XmH7r1PRZUFugLPTFv/logo.png",
      "tags": [
        "lp-token"
      ],
      "extensions": {
        "website": "https://raydium.io/"
      }
    },
    {
      "chainId": 101,
      "address": "FwaX9W7iThTZH5MFeasxdLpxTVxRcM7ZHieTCnYog8Yb",
      "symbol": "OXY-RAY",
      "name": "Raydium Fusion LP Token V4 (OXY-RAY)",
      "decimals": 6,
      "logoURI": "https://raw.githubusercontent.com/solana-labs/token-list/main/assets/mainnet/FwaX9W7iThTZH5MFeasxdLpxTVxRcM7ZHieTCnYog8Yb/logo.png",
      "tags": [
        "lp-token"
      ],
      "extensions": {
        "website": "https://raydium.io/"
      }
    },
    {
      "chainId": 101,
      "address": "CcKK8srfVdTSsFGV3VLBb2YDbzF4T4NM2C3UEjC39RLP",
      "symbol": "MAPS-RAY",
      "name": "Raydium Fusion LP Token V4 (MAPS-RAY)",
      "decimals": 6,
      "logoURI": "https://raw.githubusercontent.com/solana-labs/token-list/main/assets/mainnet/CcKK8srfVdTSsFGV3VLBb2YDbzF4T4NM2C3UEjC39RLP/logo.png",
      "tags": [
        "lp-token"
      ],
      "extensions": {
        "website": "https://raydium.io/"
      }
    },
    {
      "chainId": 101,
      "address": "CHT8sft3h3gpLYbCcZ9o27mT5s3Z6VifBVbUiDvprHPW",
      "symbol": "KIN-RAY",
      "name": "Raydium Legacy Fusion LP Token V4 (KIN-RAY)",
      "decimals": 6,
      "logoURI": "https://raw.githubusercontent.com/solana-labs/token-list/main/assets/mainnet/CHT8sft3h3gpLYbCcZ9o27mT5s3Z6VifBVbUiDvprHPW/logo.png",
      "tags": [
        "lp-token"
      ],
      "extensions": {
        "website": "https://raydium.io/"
      }
    },
    {
      "chainId": 101,
      "address": "C3sT1R3nsw4AVdepvLTLKr5Gvszr7jufyBWUCvy4TUvT",
      "symbol": "RAY-USDT",
      "name": "Raydium LP Token V4 (RAY-USDT)",
      "decimals": 6,
      "logoURI": "https://raw.githubusercontent.com/solana-labs/token-list/main/assets/mainnet/C3sT1R3nsw4AVdepvLTLKr5Gvszr7jufyBWUCvy4TUvT/logo.png",
      "tags": [
        "lp-token"
      ],
      "extensions": {
        "website": "https://raydium.io/"
      }
    },
    {
      "chainId": 101,
      "address": "8HoQnePLqPj4M7PUDzfw8e3Ymdwgc7NLGnaTUapubyvu",
      "symbol": "SOL-USDC",
      "name": "Raydium LP Token V4 (SOL-USDC)",
      "decimals": 9,
      "logoURI": "https://raw.githubusercontent.com/solana-labs/token-list/main/assets/mainnet/8HoQnePLqPj4M7PUDzfw8e3Ymdwgc7NLGnaTUapubyvu/logo.png",
      "tags": [
        "lp-token"
      ],
      "extensions": {
        "website": "https://raydium.io/"
      }
    },
    {
      "chainId": 101,
      "address": "865j7iMmRRycSYUXzJ33ZcvLiX9JHvaLidasCyUyKaRE",
      "symbol": "YFI-USDC",
      "name": "Raydium LP Token V4 (YFI-USDC)",
      "decimals": 6,
      "logoURI": "https://raw.githubusercontent.com/solana-labs/token-list/main/assets/mainnet/865j7iMmRRycSYUXzJ33ZcvLiX9JHvaLidasCyUyKaRE/logo.png",
      "tags": [
        "lp-token"
      ],
      "extensions": {
        "website": "https://raydium.io/"
      }
    },
    {
      "chainId": 101,
      "address": "9XnZd82j34KxNLgQfz29jGbYdxsYznTWRpvZE3SRE7JG",
      "symbol": "SRM-USDC",
      "name": "Raydium LP Token V4 (SRM-USDC)",
      "decimals": 6,
      "logoURI": "https://raw.githubusercontent.com/solana-labs/token-list/main/assets/mainnet/9XnZd82j34KxNLgQfz29jGbYdxsYznTWRpvZE3SRE7JG/logo.png",
      "tags": [
        "lp-token"
      ],
      "extensions": {
        "website": "https://raydium.io/"
      }
    },
    {
      "chainId": 101,
      "address": "75dCoKfUHLUuZ4qEh46ovsxfgWhB4icc3SintzWRedT9",
      "symbol": "FTT-USDC",
      "name": "Raydium LP Token V4 (FTT-USDC)",
      "decimals": 6,
      "logoURI": "https://raw.githubusercontent.com/solana-labs/token-list/main/assets/mainnet/75dCoKfUHLUuZ4qEh46ovsxfgWhB4icc3SintzWRedT9/logo.png",
      "tags": [
        "lp-token"
      ],
      "extensions": {
        "website": "https://raydium.io/"
      }
    },
    {
      "chainId": 101,
      "address": "2hMdRdVWZqetQsaHG8kQjdZinEMBz75vsoWTCob1ijXu",
      "symbol": "BTC-USDC",
      "name": "Raydium LP Token V4 (BTC-USDC)",
      "decimals": 6,
      "logoURI": "https://raw.githubusercontent.com/solana-labs/token-list/main/assets/mainnet/2hMdRdVWZqetQsaHG8kQjdZinEMBz75vsoWTCob1ijXu/logo.png",
      "tags": [
        "lp-token"
      ],
      "extensions": {
        "website": "https://raydium.io/"
      }
    },
    {
      "chainId": 101,
      "address": "2QVjeR9d2PbSf8em8NE8zWd8RYHjFtucDUdDgdbDD2h2",
      "symbol": "SUSHI-USDC",
      "name": "Raydium LP Token V4 (SUSHI-USDC)",
      "decimals": 6,
      "logoURI": "https://raw.githubusercontent.com/solana-labs/token-list/main/assets/mainnet/2QVjeR9d2PbSf8em8NE8zWd8RYHjFtucDUdDgdbDD2h2/logo.png",
      "tags": [
        "lp-token"
      ],
      "extensions": {
        "website": "https://raydium.io/"
      }
    },
    {
      "chainId": 101,
      "address": "CHyUpQFeW456zcr5XEh4RZiibH8Dzocs6Wbgz9aWpXnQ",
      "symbol": "TOMO-USDC",
      "name": "Raydium LP Token V4 (TOMO-USDC)",
      "decimals": 6,
      "logoURI": "https://raw.githubusercontent.com/solana-labs/token-list/main/assets/mainnet/CHyUpQFeW456zcr5XEh4RZiibH8Dzocs6Wbgz9aWpXnQ/logo.png",
      "tags": [
        "lp-token"
      ],
      "extensions": {
        "website": "https://raydium.io/"
      }
    },
    {
      "chainId": 101,
      "address": "BqjoYjqKrXtfBKXeaWeAT5sYCy7wsAYf3XjgDWsHSBRs",
      "symbol": "LINK-USDC",
      "name": "Raydium LP Token V4 (LINK-USDC)",
      "decimals": 6,
      "logoURI": "https://raw.githubusercontent.com/solana-labs/token-list/main/assets/mainnet/BqjoYjqKrXtfBKXeaWeAT5sYCy7wsAYf3XjgDWsHSBRs/logo.png",
      "tags": [
        "lp-token"
      ],
      "extensions": {
        "website": "https://raydium.io/"
      }
    },
    {
      "chainId": 101,
      "address": "13PoKid6cZop4sj2GfoBeujnGfthUbTERdE5tpLCDLEY",
      "symbol": "ETH-USDC",
      "name": "Raydium LP Token V4 (ETH-USDC)",
      "decimals": 6,
      "logoURI": "https://raw.githubusercontent.com/solana-labs/token-list/main/assets/mainnet/13PoKid6cZop4sj2GfoBeujnGfthUbTERdE5tpLCDLEY/logo.png",
      "tags": [
        "lp-token"
      ],
      "extensions": {
        "website": "https://raydium.io/"
      }
    },
    {
      "chainId": 101,
      "address": "2Vyyeuyd15Gp8aH6uKE72c4hxc8TVSLibxDP9vzspQWG",
      "symbol": "COPE-USDC",
      "name": "Raydium Fusion LP Token V4 (COPE-USDC)",
      "decimals": 0,
      "logoURI": "https://raw.githubusercontent.com/solana-labs/token-list/main/assets/mainnet/2Vyyeuyd15Gp8aH6uKE72c4hxc8TVSLibxDP9vzspQWG/logo.png",
      "tags": [
        "lp-token"
      ],
      "extensions": {
        "website": "https://raydium.io/"
      }
    },
    {
      "chainId": 101,
      "address": "Epm4KfTj4DMrvqn6Bwg2Tr2N8vhQuNbuK8bESFp4k33K",
      "symbol": "SOL-USDT",
      "name": "Raydium LP Token V4 (SOL-USDT)",
      "decimals": 9,
      "logoURI": "https://raw.githubusercontent.com/solana-labs/token-list/main/assets/mainnet/Epm4KfTj4DMrvqn6Bwg2Tr2N8vhQuNbuK8bESFp4k33K/logo.png",
      "tags": [
        "lp-token"
      ],
      "extensions": {
        "website": "https://raydium.io/"
      }
    },
    {
      "chainId": 101,
      "address": "FA1i7fej1pAbQbnY8NbyYUsTrWcasTyipKreDgy1Mgku",
      "symbol": "YFI-USDT",
      "name": "Raydium LP Token V4 (YFI-USDT)",
      "decimals": 6,
      "logoURI": "https://raw.githubusercontent.com/solana-labs/token-list/main/assets/mainnet/FA1i7fej1pAbQbnY8NbyYUsTrWcasTyipKreDgy1Mgku/logo.png",
      "tags": [
        "lp-token"
      ],
      "extensions": {
        "website": "https://raydium.io/"
      }
    },
    {
      "chainId": 101,
      "address": "HYSAu42BFejBS77jZAZdNAWa3iVcbSRJSzp3wtqCbWwv",
      "symbol": "SRM-USDT",
      "name": "Raydium LP Token V4 (SRM-USDT)",
      "decimals": 6,
      "logoURI": "https://raw.githubusercontent.com/solana-labs/token-list/main/assets/mainnet/HYSAu42BFejBS77jZAZdNAWa3iVcbSRJSzp3wtqCbWwv/logo.png",
      "tags": [
        "lp-token"
      ],
      "extensions": {
        "website": "https://raydium.io/"
      }
    },
    {
      "chainId": 101,
      "address": "2cTCiUnect5Lap2sk19xLby7aajNDYseFhC9Pigou11z",
      "symbol": "FTT-USDT",
      "name": "Raydium LP Token V4 (FTT-USDT)",
      "decimals": 6,
      "logoURI": "https://raw.githubusercontent.com/solana-labs/token-list/main/assets/mainnet/2cTCiUnect5Lap2sk19xLby7aajNDYseFhC9Pigou11z/logo.png",
      "tags": [
        "lp-token"
      ],
      "extensions": {
        "website": "https://raydium.io/"
      }
    },
    {
      "chainId": 101,
      "address": "DgGuvR9GSHimopo3Gc7gfkbKamLKrdyzWkq5yqA6LqYS",
      "symbol": "BTC-USDT",
      "name": "Raydium LP Token V4 (BTC-USDT)",
      "decimals": 6,
      "logoURI": "https://raw.githubusercontent.com/solana-labs/token-list/main/assets/mainnet/DgGuvR9GSHimopo3Gc7gfkbKamLKrdyzWkq5yqA6LqYS/logo.png",
      "tags": [
        "lp-token"
      ],
      "extensions": {
        "website": "https://raydium.io/"
      }
    },
    {
      "chainId": 101,
      "address": "Ba26poEYDy6P2o95AJUsewXgZ8DM9BCsmnU9hmC9i4Ki",
      "symbol": "SUSHI-USDT",
      "name": "Raydium LP Token V4 (SUSHI-USDT)",
      "decimals": 6,
      "logoURI": "https://raw.githubusercontent.com/solana-labs/token-list/main/assets/mainnet/Ba26poEYDy6P2o95AJUsewXgZ8DM9BCsmnU9hmC9i4Ki/logo.png",
      "tags": [
        "lp-token"
      ],
      "extensions": {
        "website": "https://raydium.io/"
      }
    },
    {
      "chainId": 101,
      "address": "D3iGro1vn6PWJXo9QAPj3dfta6dKkHHnmiiym2EfsAmi",
      "symbol": "TOMO-USDT",
      "name": "Raydium LP Token V4 (TOMO-USDT)",
      "decimals": 6,
      "logoURI": "https://raw.githubusercontent.com/solana-labs/token-list/main/assets/mainnet/D3iGro1vn6PWJXo9QAPj3dfta6dKkHHnmiiym2EfsAmi/logo.png",
      "tags": [
        "lp-token"
      ],
      "extensions": {
        "website": "https://raydium.io/"
      }
    },
    {
      "chainId": 101,
      "address": "Dr12Sgt9gkY8WU5tRkgZf1TkVWJbvjYuPAhR3aDCwiiX",
      "symbol": "LINK-USDT",
      "name": "Raydium LP Token V4 (LINK-USDT)",
      "decimals": 6,
      "logoURI": "https://raw.githubusercontent.com/solana-labs/token-list/main/assets/mainnet/Dr12Sgt9gkY8WU5tRkgZf1TkVWJbvjYuPAhR3aDCwiiX/logo.png",
      "tags": [
        "lp-token"
      ],
      "extensions": {
        "website": "https://raydium.io/"
      }
    },
    {
      "chainId": 101,
      "address": "nPrB78ETY8661fUgohpuVusNCZnedYCgghzRJzxWnVb",
      "symbol": "ETH-USDT",
      "name": "Raydium LP Token V4 (ETH-USDT)",
      "decimals": 6,
      "logoURI": "https://raw.githubusercontent.com/solana-labs/token-list/main/assets/mainnet/nPrB78ETY8661fUgohpuVusNCZnedYCgghzRJzxWnVb/logo.png",
      "tags": [
        "lp-token"
      ],
      "extensions": {
        "website": "https://raydium.io/"
      }
    },
    {
      "chainId": 101,
      "address": "EGJht91R7dKpCj8wzALkjmNdUUUcQgodqWCYweyKcRcV",
      "symbol": "YFI-SRM",
      "name": "Raydium LP Token V4 (YFI-SRM)",
      "decimals": 6,
      "logoURI": "https://raw.githubusercontent.com/solana-labs/token-list/main/assets/mainnet/EGJht91R7dKpCj8wzALkjmNdUUUcQgodqWCYweyKcRcV/logo.png",
      "tags": [
        "lp-token"
      ],
      "extensions": {
        "website": "https://raydium.io/"
      }
    },
    {
      "chainId": 101,
      "address": "AsDuPg9MgPtt3jfoyctUCUgsvwqAN6RZPftqoeiPDefM",
      "symbol": "FTT-SRM",
      "name": "Raydium LP Token V4 (FTT-SRM)",
      "decimals": 6,
      "logoURI": "https://raw.githubusercontent.com/solana-labs/token-list/main/assets/mainnet/AsDuPg9MgPtt3jfoyctUCUgsvwqAN6RZPftqoeiPDefM/logo.png",
      "tags": [
        "lp-token"
      ],
      "extensions": {
        "website": "https://raydium.io/"
      }
    },
    {
      "chainId": 101,
      "address": "AGHQxXb3GSzeiLTcLtXMS2D5GGDZxsB2fZYZxSB5weqB",
      "symbol": "BTC-SRM",
      "name": "Raydium LP Token V4 (BTC-SRM)",
      "decimals": 6,
      "logoURI": "https://raw.githubusercontent.com/solana-labs/token-list/main/assets/mainnet/AGHQxXb3GSzeiLTcLtXMS2D5GGDZxsB2fZYZxSB5weqB/logo.png",
      "tags": [
        "lp-token"
      ],
      "extensions": {
        "website": "https://raydium.io/"
      }
    },
    {
      "chainId": 101,
      "address": "3HYhUnUdV67j1vn8fu7ExuVGy5dJozHEyWvqEstDbWwE",
      "symbol": "SUSHI-SRM",
      "name": "Raydium LP Token V4 (SUSHI-SRM)",
      "decimals": 6,
      "logoURI": "https://raw.githubusercontent.com/solana-labs/token-list/main/assets/mainnet/3HYhUnUdV67j1vn8fu7ExuVGy5dJozHEyWvqEstDbWwE/logo.png",
      "tags": [
        "lp-token"
      ],
      "extensions": {
        "website": "https://raydium.io/"
      }
    },
    {
      "chainId": 101,
      "address": "GgH9RnKrQpaMQeqmdbMvs5oo1A24hERQ9wuY2pSkeG7x",
      "symbol": "TOMO-SRM",
      "name": "Raydium LP Token V4 (TOMO-SRM)",
      "decimals": 6,
      "logoURI": "https://raw.githubusercontent.com/solana-labs/token-list/main/assets/mainnet/GgH9RnKrQpaMQeqmdbMvs5oo1A24hERQ9wuY2pSkeG7x/logo.png",
      "tags": [
        "lp-token"
      ],
      "extensions": {
        "website": "https://raydium.io/"
      }
    },
    {
      "chainId": 101,
      "address": "GXN6yJv12o18skTmJXaeFXZVY1iqR18CHsmCT8VVCmDD",
      "symbol": "LINK-SRM",
      "name": "Raydium LP Token V4 (LINK-SRM)",
      "decimals": 6,
      "logoURI": "https://raw.githubusercontent.com/solana-labs/token-list/main/assets/mainnet/GXN6yJv12o18skTmJXaeFXZVY1iqR18CHsmCT8VVCmDD/logo.png",
      "tags": [
        "lp-token"
      ],
      "extensions": {
        "website": "https://raydium.io/"
      }
    },
    {
      "chainId": 101,
      "address": "9VoY3VERETuc2FoadMSYYizF26mJinY514ZpEzkHMtwG",
      "symbol": "ETH-SRM",
      "name": "Raydium LP Token V4 (ETH-SRM)",
      "decimals": 6,
      "logoURI": "https://raw.githubusercontent.com/solana-labs/token-list/main/assets/mainnet/9VoY3VERETuc2FoadMSYYizF26mJinY514ZpEzkHMtwG/logo.png",
      "tags": [
        "lp-token"
      ],
      "extensions": {
        "website": "https://raydium.io/"
      }
    },
    {
      "chainId": 101,
      "address": "AKJHspCwDhABucCxNLXUSfEzb7Ny62RqFtC9uNjJi4fq",
      "symbol": "SRM-SOL",
      "name": "Raydium LP Token V4 (SRM-SOL)",
      "decimals": 6,
      "logoURI": "https://raw.githubusercontent.com/solana-labs/token-list/main/assets/mainnet/AKJHspCwDhABucCxNLXUSfEzb7Ny62RqFtC9uNjJi4fq/logo.png",
      "tags": [
        "lp-token"
      ],
      "extensions": {
        "website": "https://raydium.io/"
      }
    },
    {
      "chainId": 101,
      "address": "2doeZGLJyACtaG9DCUyqMLtswesfje1hjNA11hMdj6YU",
      "symbol": "TULIP-USDC",
      "name": "Raydium LP Token V4 (TULIP-USDC)",
      "decimals": 6,
      "logoURI": "https://raw.githubusercontent.com/solana-labs/token-list/main/assets/mainnet/2doeZGLJyACtaG9DCUyqMLtswesfje1hjNA11hMdj6YU/logo.svg",
      "tags": [
        "lp-token"
      ],
      "extensions": {
        "website": "https://raydium.io/"
      }
    },
    {
      "chainId": 101,
      "address": "AcstFzGGawvvdVhYV9bftr7fmBHbePUjhv53YK1W3dZo",
      "symbol": "LSD",
      "name": "LSD",
      "decimals": 9,
      "logoURI": "https://raw.githubusercontent.com/solana-labs/token-list/main/assets/mainnet/AcstFzGGawvvdVhYV9bftr7fmBHbePUjhv53YK1W3dZo/logo.svg",
      "tags": [
        "nft"
      ],
      "extensions": {
        "website": "https://solible.com/"
      }
    },
    {
      "chainId": 101,
      "address": "91fSFQsPzMLat9DHwLdQacW3i3EGnWds5tA5mt7yLiT9",
      "symbol": "Unlimited Energy",
      "name": "Unlimited Energy",
      "decimals": 9,
      "tags": [
        "nft"
      ],
      "extensions": {
        "website": "https://solible.com/"
      }
    },
    {
      "chainId": 101,
      "address": "29PEpZeuqWf9tS2gwCjpeXNdXLkaZSMR2s1ibkvGsfnP",
      "symbol": "Need for Speed",
      "name": "Need for Speed",
      "decimals": 9,
      "tags": [
        "nft"
      ],
      "extensions": {
        "website": "https://solible.com/"
      }
    },
    {
      "chainId": 101,
      "address": "HsY8PNar8VExU335ZRYzg89fX7qa4upYu6vPMPFyCDdK",
      "symbol": "ADOR OPENS",
      "name": "ADOR OPENS",
      "decimals": 0,
      "tags": [
        "nft"
      ],
      "extensions": {
        "website": "https://solible.com/"
      }
    },
    {
      "chainId": 101,
      "address": "EDP8TpLJ77M3KiDgFkZW4v4mhmKJHZi9gehYXenfFZuL",
      "symbol": "CMS - Rare",
      "name": "CMS - Rare",
      "decimals": 0,
      "tags": [
        "nft"
      ],
      "extensions": {
        "website": "https://solible.com/"
      }
    },
    {
      "chainId": 101,
      "address": "BrUKFwAABkExb1xzYU4NkRWzjBihVQdZ3PBz4m5S8if3",
      "symbol": "Tesla",
      "name": "Tesla",
      "decimals": 0,
      "tags": [
        "nft"
      ],
      "extensions": {
        "website": "https://solible.com/"
      }
    },
    {
      "chainId": 101,
      "address": "9CmQwpvVXRyixjiE3LrbSyyopPZohNDN1RZiTk8rnXsQ",
      "symbol": "DeceFi",
      "name": "DeceFi",
      "decimals": 0,
      "tags": [
        "nft"
      ],
      "extensions": {
        "website": "https://solible.com/"
      }
    },
    {
      "chainId": 101,
      "address": "F6ST1wWkx2PeH45sKmRxo1boyuzzWCfpnvyKL4BGeLxF",
      "symbol": "Power User",
      "name": "Power User",
      "decimals": 0,
      "tags": [
        "nft"
      ],
      "extensions": {
        "website": "https://solible.com/"
      }
    },
    {
      "chainId": 101,
      "address": "dZytJ7iPDcCu9mKe3srL7bpUeaR3zzkcVqbtqsmxtXZ",
      "symbol": "VIP Member",
      "name": "VIP Member",
      "decimals": 0,
      "tags": [
        "nft"
      ],
      "extensions": {
        "website": "https://solible.com/"
      }
    },
    {
      "chainId": 101,
      "address": "8T4vXgwZUWwsbCDiptHFHjdfexvLG9UP8oy1psJWEQdS",
      "symbol": "Uni Christmas",
      "name": "Uni Christmas",
      "decimals": 0,
      "tags": [
        "nft"
      ],
      "extensions": {
        "website": "https://solible.com/"
      }
    },
    {
      "chainId": 101,
      "address": "EjFGGJSyp9UDS8aqafET5LX49nsG326MeNezYzpiwgpQ",
      "symbol": "BNB",
      "name": "BNB",
      "decimals": 0,
      "tags": [
        "nft"
      ],
      "extensions": {
        "website": "https://solible.com/"
      }
    },
    {
      "chainId": 101,
      "address": "FkmkTr4en8CXkfo9jAwEMov6PVNLpYMzWr3Udqf9so8Z",
      "symbol": "Seldom",
      "name": "Seldom",
      "decimals": 9,
      "tags": [
        "nft"
      ],
      "extensions": {
        "website": "https://solible.com/"
      }
    },
    {
      "chainId": 101,
      "address": "2gn1PJdMAU92SU5inLSp4Xp16ZC5iLF6ScEi7UBvp8ZD",
      "symbol": "Satoshi Closeup",
      "name": "Satoshi Closeup",
      "decimals": 9,
      "tags": [
        "nft"
      ],
      "extensions": {
        "website": "https://solible.com/"
      }
    },
    {
      "chainId": 101,
      "address": "7mhZHtPL4GFkquQR4Y6h34Q8hNkQvGc1FaNtyE43NvUR",
      "symbol": "Satoshi GB",
      "name": "Satoshi GB",
      "decimals": 9,
      "tags": [
        "nft"
      ],
      "extensions": {
        "website": "https://solible.com/"
      }
    },
    {
      "chainId": 101,
      "address": "8RoKfLx5RCscbtVh8kYb81TF7ngFJ38RPomXtUREKsT2",
      "symbol": "Satoshi OG",
      "name": "Satoshi OG",
      "decimals": 9,
      "tags": [
        "nft"
      ],
      "extensions": {
        "website": "https://solible.com/"
      }
    },
    {
      "chainId": 101,
      "address": "9rw5hyDngBQ3yDsCRHqgzGHERpU2zaLh1BXBUjree48J",
      "symbol": "Satoshi BTC",
      "name": "Satoshi BTC",
      "decimals": 10,
      "tags": [
        "nft"
      ],
      "extensions": {
        "website": "https://solible.com/"
      }
    },
    {
      "chainId": 101,
      "address": "AiD7J6D5Hny5DJB1MrYBc2ePQqy2Yh4NoxWwYfR7PzxH",
      "symbol": "Satoshi GB",
      "name": "Satoshi GB",
      "decimals": 9,
      "tags": [
        "nft"
      ],
      "extensions": {
        "website": "https://solible.com/"
      }
    },
    {
      "chainId": 101,
      "address": "4qzEcYvT6TuJME2EMZ5vjaLvQja6R4hKjarA73WQUwt6",
      "name": "APESZN_HOODIE",
      "symbol": "APESZN_HOODIE",
      "decimals": 9,
      "tags": [
        "nft"
      ],
      "extensions": {
        "website": "https://solible.com/"
      }
    },
    {
      "chainId": 101,
      "address": "APhyVWtzjdTVYhyta9ngSiCDk2pLi8eEZKsHGSbsmwv6",
      "name": "APESZN_TEE_SHIRT",
      "symbol": "APESZN_TEE_SHIRT",
      "decimals": 9,
      "tags": [
        "nft"
      ],
      "extensions": {
        "website": "https://solible.com/"
      }
    },
    {
      "chainId": 101,
      "address": "bxiA13fpU1utDmYuUvxvyMT8odew5FEm96MRv7ij3eb",
      "symbol": "Satoshi",
      "name": "Satoshi",
      "decimals": 9,
      "tags": [
        "nft"
      ],
      "extensions": {
        "website": "https://solible.com/"
      }
    },
    {
      "chainId": 101,
      "address": "GoC24kpj6TkvjzspXrjSJC2CVb5zMWhLyRcHJh9yKjRF",
      "symbol": "Satoshi Closeup",
      "name": "Satoshi Closeup",
      "decimals": 9,
      "tags": [
        "nft"
      ],
      "extensions": {
        "website": "https://solible.com/"
      }
    },
    {
      "chainId": 101,
      "address": "oCUduD44ETuZ65bpWdPzPDSnAdreg1sJrugfwyFZVHV",
      "symbol": "Satoshi BTC",
      "name": "Satoshi BTC",
      "decimals": 9,
      "tags": [
        "nft"
      ],
      "extensions": {
        "website": "https://solible.com/"
      }
    },
    {
      "chainId": 101,
      "address": "9Vvre2DxBB9onibwYDHeMsY1cj6BDKtEDccBPWRN215E",
      "symbol": "Satoshi Nakamoto",
      "name": "Satoshi Nakamoto",
      "decimals": 9,
      "tags": [
        "nft"
      ],
      "extensions": {
        "website": "https://solible.com/"
      }
    },
    {
      "chainId": 101,
      "address": "7RpFk44cMTAUt9CcjEMWnZMypE9bYQsjBiSNLn5qBvhP",
      "symbol": "Charles Hoskinson",
      "name": "Charles Hoskinson",
      "decimals": 9,
      "tags": [
        "nft"
      ],
      "extensions": {
        "website": "https://solible.com/"
      }
    },
    {
      "chainId": 101,
      "address": "GyRkPAxpd9XrMHcBF6fYHVRSZQvQBwAGKAGQeBPSKzMq",
      "symbol": "SBF",
      "name": "SBF",
      "decimals": 0,
      "tags": [
        "nft"
      ],
      "extensions": {
        "website": "https://solible.com/"
      }
    },
    {
      "chainId": 101,
      "address": "AgdBQN2Sy2abiZ2KToWeUsQ9PHdCv95wt6kVWRf5zDkx",
      "symbol": "Bitcoin Tram",
      "name": "Bitcoin Tram",
      "decimals": 0,
      "tags": [
        "nft"
      ],
      "extensions": {
        "website": "https://solible.com/"
      }
    },
    {
      "chainId": 101,
      "address": "7TRzvCqXN8KSXggbSyeEG2Z9YBBhEFmbtmv6FLbd4mmd",
      "symbol": "SRM tee-shirt",
      "name": "SRM tee-shirt",
      "decimals": 0,
      "tags": [
        "nft"
      ],
      "extensions": {
        "website": "https://solible.com/"
      }
    },
    {
      "chainId": 101,
      "address": "gksYzxitEf2HyE7Bb81vvHXNH5f3wa43jvXf4TcUZwb",
      "symbol": "PERK",
      "name": "PERK",
      "decimals": 6,
      "logoURI": "https://raw.githubusercontent.com/solana-labs/token-list/main/assets/mainnet/gksYzxitEf2HyE7Bb81vvHXNH5f3wa43jvXf4TcUZwb/logo.png",
      "tags": [],
      "extensions": {
        "website": "https://perk.exchange/"
      }
    },
    {
      "chainId": 101,
      "address": "BDxWSxkMLW1nJ3VggamUKkEKrtCaVqzFxoDApM8HdBks",
      "symbol": "BTSG",
      "name": "BitSong",
      "decimals": 6,
      "logoURI": "https://raw.githubusercontent.com/solana-labs/token-list/main/assets/mainnet/BDxWSxkMLW1nJ3VggamUKkEKrtCaVqzFxoDApM8HdBks/logo.png",
      "tags": [],
      "extensions": {
        "website": "https://bitsong.io/",
        "coingeckoId": "bitsong"
      }
    },
    {
      "chainId": 101,
      "address": "5ddiFxh3J2tcZHfn8uhGRYqu16P3FUvBfh8WoZPUHKW5",
      "name": "EOSBEAR",
      "symbol": "EOSBEAR",
      "decimals": 6,
      "logoURI": "",
      "tags": [
        "leveraged",
        "bear"
      ],
      "extensions": {
        "coingeckoId": "3x-short-eos-token",
        "serumV3Usdc": "2BQrJP599QVKRyHhyJ6oRrTPNUmPBgXxiBo2duvYdacy"
      }
    },
    {
      "chainId": 101,
      "address": "qxxF6S62hmZF5bo46mS7C2qbBa87qRossAM78VzsDqi",
      "name": "EOSBULL",
      "symbol": "EOSBULL",
      "decimals": 6,
      "logoURI": "",
      "tags": [
        "leveraged",
        "bull"
      ],
      "extensions": {
        "coingeckoId": "3x-long-eos-token"
      }
    },
    {
      "chainId": 101,
      "address": "2CDLbxeuqkLTLY3em6FFQgfBQV5LRnEsJJgcFCvWKNcS",
      "name": "BNBBEAR",
      "symbol": "BNBBEAR",
      "decimals": 6,
      "logoURI": "",
      "tags": [
        "leveraged",
        "bear"
      ],
      "extensions": {
        "coingeckoId": "3x-short-bnb-token"
      }
    },
    {
      "chainId": 101,
      "address": "AfjHjdLibuXyvmz7PyTSc5KEcGBh43Kcu8Sr2tyDaJyt",
      "name": "BNBBULL",
      "symbol": "BNBBULL",
      "decimals": 6,
      "logoURI": "",
      "tags": [
        "leveraged",
        "bull"
      ],
      "extensions": {
        "coingeckoId": "3x-long-bnb-token"
      }
    },
    {
      "chainId": 101,
      "address": "8kA1WJKoLTxtACNPkvW6UNufsrpxUY57tXZ9KmG9123t",
      "name": "BSVBULL",
      "symbol": "BSVBULL",
      "decimals": 6,
      "logoURI": "",
      "tags": [
        "leveraged",
        "bull"
      ],
      "extensions": {
        "coingeckoId": "3x-long-bitcoin-sv-token"
      }
    },
    {
      "chainId": 101,
      "address": "2FGW8BVMu1EHsz2ZS9rZummDaq6o2DVrZZPw4KaAvDWh",
      "name": "BSVBEAR",
      "symbol": "BSVBEAR",
      "decimals": 6,
      "logoURI": "",
      "tags": [
        "leveraged",
        "bear"
      ],
      "extensions": {
        "coingeckoId": "3x-short-bitcoin-sv-token"
      }
    },
    {
      "chainId": 101,
      "address": "8L9XGTMzcqS9p61zsR35t7qipwAXMYkD6disWoDFZiFT",
      "name": "LTCBEAR",
      "symbol": "LTCBEAR",
      "decimals": 6,
      "logoURI": "",
      "tags": [
        "leveraged",
        "bear"
      ],
      "extensions": {
        "coingeckoId": "3x-short-litecoin-token"
      }
    },
    {
      "chainId": 101,
      "address": "863ZRjf1J8AaVuCqypAdm5ktVyGYDiBTvD1MNHKrwyjp",
      "name": "LTCBULL",
      "symbol": "LTCBULL",
      "decimals": 6,
      "logoURI": "",
      "tags": [
        "leveraged",
        "bull"
      ],
      "extensions": {
        "coingeckoId": "3x-long-litecoin-token"
      }
    },
    {
      "chainId": 101,
      "address": "GkSPaHdY2raetuYzsJYacHtrAtQUfWt64bpd1VzxJgSD",
      "name": "BULL",
      "symbol": "BULL",
      "decimals": 6,
      "logoURI": "",
      "tags": [
        "leveraged",
        "bull"
      ],
      "extensions": {
        "coingeckoId": "3x-long-bitcoin-token"
      }
    },
    {
      "chainId": 101,
      "address": "45vwTZSDFBiqCMRdtK4xiLCHEov8LJRW8GwnofG8HYyH",
      "name": "BEAR",
      "symbol": "BEAR",
      "decimals": 6,
      "logoURI": "",
      "tags": [
        "leveraged",
        "bear"
      ],
      "extensions": {
        "coingeckoId": "3x-short-bitcoin-token"
      }
    },
    {
      "chainId": 101,
      "address": "2VTAVf1YCwamD3ALMdYHRMV5vPUCXdnatJH5f1khbmx6",
      "name": "BCHBEAR",
      "symbol": "BCHBEAR",
      "decimals": 6,
      "logoURI": "",
      "tags": [
        "leveraged",
        "bear"
      ],
      "extensions": {
        "coingeckoId": "3x-short-bitcoin-cash-token"
      }
    },
    {
      "chainId": 101,
      "address": "22xoSp66BDt4x4Q5xqxjaSnirdEyharoBziSFChkLFLy",
      "name": "BCHBULL",
      "symbol": "BCHBULL",
      "decimals": 6,
      "logoURI": "",
      "tags": [
        "leveraged",
        "bull"
      ],
      "extensions": {
        "coingeckoId": "3x-long-bitcoin-cash-token"
      }
    },
    {
      "chainId": 101,
      "address": "CwChm6p9Q3yFrjzVeiLTTbsoJkooscof5SJYZc2CrNqG",
      "name": "ETHBULL",
      "symbol": "ETHBULL",
      "decimals": 6,
      "logoURI": "",
      "tags": [
        "leveraged",
        "bull"
      ],
      "extensions": {
        "coingeckoId": "3x-long-ethereum-token",
        "serumV3Usdt": "FuhKVt5YYCv7vXnADXtb7vqzYn82PJoap86q5wm8LX8Q"
      }
    },
    {
      "chainId": 101,
      "address": "Bvv9xLodFrvDFSno9Ud8SEh5zVtBDQQjnBty2SgMcJ2s",
      "name": "ETHBEAR",
      "symbol": "ETHBEAR",
      "decimals": 6,
      "logoURI": "",
      "tags": [
        "leveraged",
        "bear"
      ],
      "extensions": {
        "coingeckoId": "3x-short-ethereum-token"
      }
    },
    {
      "chainId": 101,
      "address": "HRhaNssoyv5tKFRcbPg69ULEbcD8DPv99GdXLcdkgc1A",
      "name": "ALTBULL",
      "symbol": "ALTBULL",
      "decimals": 6,
      "logoURI": "",
      "tags": [
        "leveraged",
        "bull"
      ],
      "extensions": {
        "coingeckoId": "3x-long-altcoin-index-token"
      }
    },
    {
      "chainId": 101,
      "address": "9Mu1KmjBKTUWgpDoeTJ5oD7XFQmEiZxzspEd3TZGkavx",
      "name": "ALTBEAR",
      "symbol": "ALTBEAR",
      "decimals": 6,
      "logoURI": "",
      "tags": [
        "leveraged",
        "bear"
      ],
      "extensions": {
        "coingeckoId": "3x-short-altcoin-index-token"
      }
    },
    {
      "chainId": 101,
      "address": "AYL1adismZ1U9pTuN33ahG4aYc5XTZQL4vKFx9ofsGWD",
      "name": "BULLSHIT",
      "symbol": "BULLSHIT",
      "decimals": 6,
      "logoURI": "",
      "tags": [
        "leveraged",
        "bull"
      ],
      "extensions": {
        "coingeckoId": "3x-long-shitcoin-index-token"
      }
    },
    {
      "chainId": 101,
      "address": "5jqymuoXXVcUuJKrf1MWiHSqHyg2osMaJGVy69NsJWyP",
      "name": "BEARSHIT",
      "symbol": "BEARSHIT",
      "decimals": 6,
      "logoURI": "",
      "tags": [
        "leveraged",
        "bear"
      ],
      "extensions": {
        "coingeckoId": "3x-short-shitcoin-index-token"
      }
    },
    {
      "chainId": 101,
      "address": "EL1aDTnLKjf4SaGpqtxJPyK94imSBr8fWDbcXjXQrsmj",
      "name": "MIDBULL",
      "symbol": "MIDBULL",
      "decimals": 6,
      "logoURI": "",
      "tags": [
        "leveraged",
        "bull"
      ],
      "extensions": {
        "coingeckoId": "3x-long-midcap-index-token",
        "serumV3Usdc": "8BBtLkoaEyavREriwGUudzAcihTH9SJLAPBbgb7QZe9y"
      }
    },
    {
      "chainId": 101,
      "address": "2EPvVjHusU3ozoucmdhhnqv3HQtBsQmjTnSa87K91HkC",
      "name": "MIDBEAR",
      "symbol": "MIDBEAR",
      "decimals": 6,
      "logoURI": "",
      "tags": [
        "leveraged",
        "bear"
      ],
      "extensions": {
        "coingeckoId": "3x-short-midcap-index-token"
      }
    },
    {
      "chainId": 101,
      "address": "8TCfJTyeqNBZqyDMY4VwDY7kdCCY7pcbJJ58CnKHkMu2",
      "name": "LINKBEAR",
      "symbol": "LINKBEAR",
      "decimals": 6,
      "logoURI": "",
      "tags": [
        "leveraged",
        "bear"
      ],
      "extensions": {
        "coingeckoId": "3x-short-chainlink-token"
      }
    },
    {
      "chainId": 101,
      "address": "EsUoZMbACNMppdqdmuLCFLet8VXxt2h47N9jHCKwyaPz",
      "name": "LINKBULL",
      "symbol": "LINKBULL",
      "decimals": 6,
      "logoURI": "",
      "tags": [
        "leveraged",
        "bull"
      ],
      "extensions": {
        "coingeckoId": "3x-long-chainlink-token"
      }
    },
    {
      "chainId": 101,
      "address": "262cQHT3soHwzuo2oVSy5kAfHcFZ1Jjn8C1GRLcQNKA3",
      "name": "XRPBULL",
      "symbol": "XRPBULL",
      "decimals": 6,
      "logoURI": "",
      "tags": [
        "leveraged",
        "bull"
      ],
      "extensions": {
        "coingeckoId": "3x-long-xrp-token"
      }
    },
    {
      "chainId": 101,
      "address": "8sxtSswmQ7Lcd2GjK6am37Z61wJZjA2SzE7Luf7yaKBB",
      "name": "XRPBEAR",
      "symbol": "XRPBEAR",
      "decimals": 6,
      "logoURI": "",
      "tags": [
        "leveraged",
        "bear"
      ],
      "extensions": {
        "coingeckoId": "3x-short-xrp-token"
      }
    },
    {
      "chainId": 101,
      "address": "91z91RukFM16hyEUCXuwMQwp2BW3vanNG5Jh5yj6auiJ",
      "name": "BVOL",
      "symbol": "BVOL",
      "decimals": 6,
      "logoURI": "",
      "tags": [],
      "extensions": {
        "coingeckoId": "1x-long-btc-implied-volatility-token"
      }
    },
    {
      "chainId": 101,
      "address": "5TY71D29Cyuk9UrsSxLXw2quJBpS7xDDFuFu2K9W7Wf9",
      "name": "IBlive",
      "symbol": "IBVOL",
      "decimals": 6,
      "logoURI": "",
      "tags": [],
      "extensions": {
        "coingeckoId": "1x-short-btc-implied-volatility"
      }
    },
    {
      "chainId": 101,
      "address": "dK83wTVypEpa1pqiBbHY3MNuUnT3ADUZM4wk9VZXZEc",
      "name": "Wrapped Aave",
      "symbol": "AAVE",
      "decimals": 6,
      "logoURI": "https://raw.githubusercontent.com/solana-labs/token-list/main/assets/mainnet/dK83wTVypEpa1pqiBbHY3MNuUnT3ADUZM4wk9VZXZEc/logo.png",
      "tags": [],
      "extensions": {
        "serumV3Usdt": "6bxuB5N3bt3qW8UnPNLgMMzDq5sEH8pFmYJYGgzvE11V",
        "coingeckoId": "aave"
      }
    },
    {
      "chainId": 101,
      "address": "A6aY2ceogBz1VaXBxm1j2eJuNZMRqrWUAnKecrMH85zj",
      "name": "LQID",
      "symbol": "LQID",
      "decimals": 6,
      "logoURI": "https://raw.githubusercontent.com/solana-labs/token-list/main/assets/mainnet/A6aY2ceogBz1VaXBxm1j2eJuNZMRqrWUAnKecrMH85zj/logo.svg",
      "tags": []
    },
    {
      "chainId": 101,
      "address": "7CnFGR9mZWyAtWxPcVuTewpyC3A3MDW4nLsu5NY6PDbd",
      "name": "SECO",
      "symbol": "SECO",
      "decimals": 6,
      "logoURI": "",
      "tags": [],
      "extensions": {
        "coingeckoId": "serum-ecosystem-token"
      }
    },
    {
      "chainId": 101,
      "address": "3GECTP7H4Tww3w8jEPJCJtXUtXxiZty31S9szs84CcwQ",
      "name": "HOLY",
      "symbol": "HOLY",
      "decimals": 6,
      "logoURI": "",
      "tags": [],
      "extensions": {
        "coingeckoId": "holy-trinity"
      }
    },
    {
      "chainId": 101,
      "address": "6ry4WBDvAwAnrYJVv6MCog4J8zx6S3cPgSqnTsDZ73AR",
      "name": "TRYB",
      "symbol": "TRYB",
      "decimals": 6,
      "logoURI": "",
      "tags": [],
      "extensions": {
        "serumV3Usdt": "AADohBGxvf7bvixs2HKC3dG2RuU3xpZDwaTzYFJThM8U",
        "coingeckoId": "bilira"
      }
    },
    {
      "chainId": 101,
      "address": "ASboaJPFtJeCS5eG4gL3Lg95xrTz2UZSLE9sdJtY93kE",
      "name": "DOGEBULL",
      "symbol": "DOGEBULL",
      "decimals": 6,
      "logoURI": "",
      "tags": [
        "leveraged",
        "bull"
      ],
      "extensions": {
        "coingeckoId": "3x-long-dogecoin-token"
      }
    },
    {
      "chainId": 101,
      "address": "Gnhy3boBT4MA8TTjGip5ND2uNsceh1Wgeaw1rYJo51ZY",
      "symbol": "MAPSPOOL",
      "name": "Bonfida Maps Pool",
      "decimals": 6,
      "logoURI": "https://raw.githubusercontent.com/solana-labs/token-list/main/assets/mainnet/Gnhy3boBT4MA8TTjGip5ND2uNsceh1Wgeaw1rYJo51ZY/logo.svg",
      "tags": [],
      "extensions": {
        "website": "https://bonfida.com/"
      }
    },
    {
      "chainId": 101,
      "address": "9iDWyYZ5VHBCxxmWZogoY3Z6FSbKsX4WFe37c728krdT",
      "symbol": "OXYPOOL",
      "name": "Bonfida Oxy Pool",
      "decimals": 6,
      "logoURI": "https://raw.githubusercontent.com/solana-labs/token-list/main/assets/mainnet/9iDWyYZ5VHBCxxmWZogoY3Z6FSbKsX4WFe37c728krdT/logo.svg",
      "tags": [],
      "extensions": {
        "website": "https://bonfida.com/"
      }
    },
    {
      "chainId": 101,
      "address": "D68NB5JkzvyNCZAvi6EGtEcGvSoRNPanU9heYTAUFFRa",
      "name": "PERP",
      "symbol": "PERP",
      "decimals": 6,
      "logoURI": "https://raw.githubusercontent.com/solana-labs/token-list/main/assets/mainnet/D68NB5JkzvyNCZAvi6EGtEcGvSoRNPanU9heYTAUFFRa/logo.png",
      "tags": [],
      "extensions": {
        "coingeckoId": "perpetual-protocol"
      }
    },
    {
      "chainId": 101,
      "address": "93a1L7xaEV7vZGzNXCcb9ztZedbpKgUiTHYxmFKJwKvc",
      "symbol": "RAYPOOL",
      "name": "Bonfida Ray Pool",
      "decimals": 6,
      "logoURI": "https://raw.githubusercontent.com/solana-labs/token-list/main/assets/mainnet/93a1L7xaEV7vZGzNXCcb9ztZedbpKgUiTHYxmFKJwKvc/logo.png",
      "tags": [],
      "extensions": {
        "website": "https://bonfida.com/"
      }
    },
    {
      "chainId": 101,
      "address": "FeGn77dhg1KXRRFeSwwMiykZnZPw5JXW6naf2aQgZDQf",
      "symbol": "wWETH",
      "name": "Wrapped Ether (Wormhole)",
      "decimals": 9,
      "logoURI": "https://raw.githubusercontent.com/solana-labs/token-list/main/assets/mainnet/FeGn77dhg1KXRRFeSwwMiykZnZPw5JXW6naf2aQgZDQf/logo.png",
      "tags": [
        "wrapped",
        "wormhole"
      ],
      "extensions": {
        "address": "0xC02aaA39b223FE8D0A0e5C4F27eAD9083C756Cc2",
        "bridgeContract": "https://etherscan.io/address/0xf92cD566Ea4864356C5491c177A430C222d7e678",
        "assetContract": "https://etherscan.io/address/0xC02aaA39b223FE8D0A0e5C4F27eAD9083C756Cc2",
        "coingeckoId": "weth"
      }
    },
    {
      "chainId": 101,
      "address": "GbBWwtYTMPis4VHb8MrBbdibPhn28TSrLB53KvUmb7Gi",
      "symbol": "wFTT",
      "name": "Wrapped FTT (Wormhole)",
      "decimals": 9,
      "logoURI": "https://raw.githubusercontent.com/solana-labs/token-list/main/assets/mainnet/GbBWwtYTMPis4VHb8MrBbdibPhn28TSrLB53KvUmb7Gi/logo.png",
      "tags": [
        "wrapped",
        "wormhole"
      ],
      "extensions": {
        "address": "0x50d1c9771902476076ecfc8b2a83ad6b9355a4c9",
        "bridgeContract": "https://etherscan.io/address/0xf92cD566Ea4864356C5491c177A430C222d7e678",
        "assetContract": "https://etherscan.io/address/0x50d1c9771902476076ecfc8b2a83ad6b9355a4c9",
        "coingeckoId": "ftx-token"
      }
    },
    {
      "chainId": 101,
      "address": "AbLwQCyU9S8ycJgu8wn6woRCHSYJmjMpJFcAHQ6vjq2P",
      "symbol": "wTUSD",
      "name": "TrueUSD (Wormhole)",
      "decimals": 9,
      "logoURI": "https://raw.githubusercontent.com/solana-labs/token-list/main/assets/mainnet/AbLwQCyU9S8ycJgu8wn6woRCHSYJmjMpJFcAHQ6vjq2P/logo.png",
      "tags": [
        "wrapped",
        "wormhole"
      ],
      "extensions": {
        "address": "0x0000000000085d4780B73119b644AE5ecd22b376",
        "bridgeContract": "https://etherscan.io/address/0xf92cD566Ea4864356C5491c177A430C222d7e678",
        "assetContract": "https://etherscan.io/address/0x0000000000085d4780B73119b644AE5ecd22b376",
        "coingeckoId": "true-usd"
      }
    },
    {
      "chainId": 101,
      "address": "3JfuyCg5891hCX1ZTbvt3pkiaww3XwgyqQH6E9eHtqKD",
      "symbol": "wLON",
      "name": "Tokenlon (Wormhole)",
      "decimals": 9,
      "logoURI": "https://raw.githubusercontent.com/solana-labs/token-list/main/assets/mainnet/3JfuyCg5891hCX1ZTbvt3pkiaww3XwgyqQH6E9eHtqKD/logo.png",
      "tags": [
        "wrapped",
        "wormhole"
      ],
      "extensions": {
        "address": "0x0000000000095413afC295d19EDeb1Ad7B71c952",
        "bridgeContract": "https://etherscan.io/address/0xf92cD566Ea4864356C5491c177A430C222d7e678",
        "assetContract": "https://etherscan.io/address/0x0000000000095413afC295d19EDeb1Ad7B71c952",
        "coingeckoId": "tokenlon"
      }
    },
    {
      "chainId": 101,
      "address": "6k7mrqiAqEWnABVN8FhfuNUrmrnaMh44nNWydNXctbpV",
      "symbol": "wALBT",
      "name": "AllianceBlock Token (Wormhole)",
      "decimals": 9,
      "logoURI": "https://raw.githubusercontent.com/solana-labs/token-list/main/assets/mainnet/6k7mrqiAqEWnABVN8FhfuNUrmrnaMh44nNWydNXctbpV/logo.png",
      "tags": [
        "wrapped",
        "wormhole"
      ],
      "extensions": {
        "address": "0x00a8b738E453fFd858a7edf03bcCfe20412f0Eb0",
        "bridgeContract": "https://etherscan.io/address/0xf92cD566Ea4864356C5491c177A430C222d7e678",
        "assetContract": "https://etherscan.io/address/0x00a8b738E453fFd858a7edf03bcCfe20412f0Eb0",
        "coingeckoId": "allianceblock"
      }
    },
    {
      "chainId": 101,
      "address": "4b166BQEQunjg8oNTDcLeWU3nidQnVTL1Vni8ANU7Mvt",
      "symbol": "wSKL",
      "name": "SKALE (Wormhole)",
      "decimals": 9,
      "logoURI": "https://raw.githubusercontent.com/solana-labs/token-list/main/assets/mainnet/4b166BQEQunjg8oNTDcLeWU3nidQnVTL1Vni8ANU7Mvt/logo.png",
      "tags": [
        "wrapped",
        "wormhole"
      ],
      "extensions": {
        "address": "0x00c83aeCC790e8a4453e5dD3B0B4b3680501a7A7",
        "bridgeContract": "https://etherscan.io/address/0xf92cD566Ea4864356C5491c177A430C222d7e678",
        "assetContract": "https://etherscan.io/address/0x00c83aeCC790e8a4453e5dD3B0B4b3680501a7A7",
        "coingeckoId": "skale"
      }
    },
    {
      "chainId": 101,
      "address": "CcHhpEx9VcWx7UBJC8DJaR5h3wNdexsQtB1nEfekjSHn",
      "symbol": "wUFT",
      "name": "UniLend Finance Token (Wormhole)",
      "decimals": 9,
      "logoURI": "https://raw.githubusercontent.com/solana-labs/token-list/main/assets/mainnet/CcHhpEx9VcWx7UBJC8DJaR5h3wNdexsQtB1nEfekjSHn/logo.png",
      "tags": [
        "wrapped",
        "wormhole"
      ],
      "extensions": {
        "address": "0x0202Be363B8a4820f3F4DE7FaF5224fF05943AB1",
        "bridgeContract": "https://etherscan.io/address/0xf92cD566Ea4864356C5491c177A430C222d7e678",
        "assetContract": "https://etherscan.io/address/0x0202Be363B8a4820f3F4DE7FaF5224fF05943AB1",
        "coingeckoId": "unlend-finance"
      }
    },
    {
      "chainId": 101,
      "address": "VPjCJkR1uZGT9k9q7PsLArS5sEQtWgij8eZC8tysCy7",
      "symbol": "wORN",
      "name": "Orion Protocol (Wormhole)",
      "decimals": 8,
      "logoURI": "https://raw.githubusercontent.com/solana-labs/token-list/main/assets/mainnet/VPjCJkR1uZGT9k9q7PsLArS5sEQtWgij8eZC8tysCy7/logo.png",
      "tags": [
        "wrapped",
        "wormhole"
      ],
      "extensions": {
        "address": "0x0258F474786DdFd37ABCE6df6BBb1Dd5dfC4434a",
        "bridgeContract": "https://etherscan.io/address/0xf92cD566Ea4864356C5491c177A430C222d7e678",
        "assetContract": "https://etherscan.io/address/0x0258F474786DdFd37ABCE6df6BBb1Dd5dfC4434a",
        "coingeckoId": "orion-protocol"
      }
    },
    {
      "chainId": 101,
      "address": "CxzHZtzrm6bAz6iFCAGgCYCd3iQb5guUD7oQXKxdgk5c",
      "symbol": "wSRK",
      "name": "SparkPoint (Wormhole)",
      "decimals": 9,
      "logoURI": "https://raw.githubusercontent.com/solana-labs/token-list/main/assets/mainnet/CxzHZtzrm6bAz6iFCAGgCYCd3iQb5guUD7oQXKxdgk5c/logo.png",
      "tags": [
        "wrapped",
        "wormhole"
      ],
      "extensions": {
        "address": "0x0488401c3F535193Fa8Df029d9fFe615A06E74E6",
        "bridgeContract": "https://etherscan.io/address/0xf92cD566Ea4864356C5491c177A430C222d7e678",
        "assetContract": "https://etherscan.io/address/0x0488401c3F535193Fa8Df029d9fFe615A06E74E6",
        "coingeckoId": "sparkpoint"
      }
    },
    {
      "chainId": 101,
      "address": "FqMZWvmii4NNzhLBKGzkvGj3e3XTxNVDNSKDJnt9fVQV",
      "symbol": "wUMA",
      "name": "UMA Voting Token v1 (Wormhole)",
      "decimals": 9,
      "logoURI": "https://raw.githubusercontent.com/solana-labs/token-list/main/assets/mainnet/FqMZWvmii4NNzhLBKGzkvGj3e3XTxNVDNSKDJnt9fVQV/logo.png",
      "tags": [
        "wrapped",
        "wormhole"
      ],
      "extensions": {
        "address": "0x04Fa0d235C4abf4BcF4787aF4CF447DE572eF828",
        "bridgeContract": "https://etherscan.io/address/0xf92cD566Ea4864356C5491c177A430C222d7e678",
        "assetContract": "https://etherscan.io/address/0x04Fa0d235C4abf4BcF4787aF4CF447DE572eF828",
        "coingeckoId": "uma"
      }
    },
    {
      "chainId": 101,
      "address": "6GGNzF99kCG1ozQbP7M7EYW9zPbQGPMwTCCi2Dqx3qhU",
      "symbol": "wSkey",
      "name": "SmartKey (Wormhole)",
      "decimals": 8,
      "logoURI": "https://raw.githubusercontent.com/solana-labs/token-list/main/assets/mainnet/6GGNzF99kCG1ozQbP7M7EYW9zPbQGPMwTCCi2Dqx3qhU/logo.png",
      "tags": [
        "wrapped",
        "wormhole"
      ],
      "extensions": {
        "address": "0x06A01a4d579479Dd5D884EBf61A31727A3d8D442",
        "bridgeContract": "https://etherscan.io/address/0xf92cD566Ea4864356C5491c177A430C222d7e678",
        "assetContract": "https://etherscan.io/address/0x06A01a4d579479Dd5D884EBf61A31727A3d8D442",
        "coingeckoId": "smartkey"
      }
    },
    {
      "chainId": 101,
      "address": "Gc9rR2dUHfuYCJ8rU1Ye9fr8JoZZt9ZrfmXitQRLsxRW",
      "symbol": "wMIR",
      "name": "Wrapped MIR Token (Wormhole)",
      "decimals": 9,
      "logoURI": "https://raw.githubusercontent.com/solana-labs/token-list/main/assets/mainnet/Gc9rR2dUHfuYCJ8rU1Ye9fr8JoZZt9ZrfmXitQRLsxRW/logo.png",
      "tags": [
        "wrapped",
        "wormhole"
      ],
      "extensions": {
        "address": "0x09a3EcAFa817268f77BE1283176B946C4ff2E608",
        "bridgeContract": "https://etherscan.io/address/0xf92cD566Ea4864356C5491c177A430C222d7e678",
        "assetContract": "https://etherscan.io/address/0x09a3EcAFa817268f77BE1283176B946C4ff2E608",
        "coingeckoId": "mirror-protocol"
      }
    },
    {
      "chainId": 101,
      "address": "B8xDqdrHpYLNHQKQ4ARDKurxhkhn2gfZa8WRosCEzXnF",
      "symbol": "wGRO",
      "name": "Growth (Wormhole)",
      "decimals": 9,
      "logoURI": "https://raw.githubusercontent.com/solana-labs/token-list/main/assets/mainnet/B8xDqdrHpYLNHQKQ4ARDKurxhkhn2gfZa8WRosCEzXnF/logo.png",
      "tags": [
        "wrapped",
        "wormhole"
      ],
      "extensions": {
        "address": "0x09e64c2B61a5f1690Ee6fbeD9baf5D6990F8dFd0",
        "bridgeContract": "https://etherscan.io/address/0xf92cD566Ea4864356C5491c177A430C222d7e678",
        "assetContract": "https://etherscan.io/address/0x09e64c2B61a5f1690Ee6fbeD9baf5D6990F8dFd0",
        "coingeckoId": "growth-defi"
      }
    },
    {
      "chainId": 101,
      "address": "GE1X8ef7fcsJ93THx4CvV7BQsdEyEAyk61s2L5YfSXiL",
      "symbol": "wSTAKE",
      "name": "xDai (Wormhole)",
      "decimals": 9,
      "logoURI": "https://raw.githubusercontent.com/solana-labs/token-list/main/assets/mainnet/GE1X8ef7fcsJ93THx4CvV7BQsdEyEAyk61s2L5YfSXiL/logo.png",
      "tags": [
        "wrapped",
        "wormhole"
      ],
      "extensions": {
        "address": "0x0Ae055097C6d159879521C384F1D2123D1f195e6",
        "bridgeContract": "https://etherscan.io/address/0xf92cD566Ea4864356C5491c177A430C222d7e678",
        "assetContract": "https://etherscan.io/address/0x0Ae055097C6d159879521C384F1D2123D1f195e6",
        "coingeckoId": "xdai-stake"
      }
    },
    {
      "chainId": 101,
      "address": "7TK6QeyTsnTT6KsnK2tHHfh62mbjNuFWoyUc8vo3CmmU",
      "symbol": "wYFI",
      "name": "yearn.finance (Wormhole)",
      "decimals": 9,
      "logoURI": "https://raw.githubusercontent.com/solana-labs/token-list/main/assets/mainnet/7TK6QeyTsnTT6KsnK2tHHfh62mbjNuFWoyUc8vo3CmmU/logo.png",
      "tags": [
        "wrapped",
        "wormhole"
      ],
      "extensions": {
        "address": "0x0bc529c00C6401aEF6D220BE8C6Ea1667F6Ad93e",
        "bridgeContract": "https://etherscan.io/address/0xf92cD566Ea4864356C5491c177A430C222d7e678",
        "assetContract": "https://etherscan.io/address/0x0bc529c00C6401aEF6D220BE8C6Ea1667F6Ad93e",
        "coingeckoId": "yearn-finance"
      }
    },
    {
      "chainId": 101,
      "address": "CTtKth9uW7froBA6xCd2MP7BXjGFESdT1SyxUmbHovSw",
      "symbol": "wBAT",
      "name": "Basic Attention Token (Wormhole)",
      "decimals": 9,
      "logoURI": "https://raw.githubusercontent.com/solana-labs/token-list/main/assets/mainnet/CTtKth9uW7froBA6xCd2MP7BXjGFESdT1SyxUmbHovSw/logo.png",
      "tags": [
        "wrapped",
        "wormhole"
      ],
      "extensions": {
        "address": "0x0D8775F648430679A709E98d2b0Cb6250d2887EF",
        "bridgeContract": "https://etherscan.io/address/0xf92cD566Ea4864356C5491c177A430C222d7e678",
        "assetContract": "https://etherscan.io/address/0x0D8775F648430679A709E98d2b0Cb6250d2887EF",
        "coingeckoId": "basic-attention-token"
      }
    },
    {
      "chainId": 101,
      "address": "DrL2D4qCRCeNkQz3AJikLjBc3cS6fqqcQ3W7T9vbshCu",
      "symbol": "wMANA",
      "name": "Decentraland MANA (Wormhole)",
      "decimals": 9,
      "logoURI": "https://raw.githubusercontent.com/solana-labs/token-list/main/assets/mainnet/DrL2D4qCRCeNkQz3AJikLjBc3cS6fqqcQ3W7T9vbshCu/logo.png",
      "tags": [
        "wrapped",
        "wormhole"
      ],
      "extensions": {
        "address": "0x0F5D2fB29fb7d3CFeE444a200298f468908cC942",
        "bridgeContract": "https://etherscan.io/address/0xf92cD566Ea4864356C5491c177A430C222d7e678",
        "assetContract": "https://etherscan.io/address/0x0F5D2fB29fb7d3CFeE444a200298f468908cC942",
        "coingeckoId": "decentraland"
      }
    },
    {
      "chainId": 101,
      "address": "3cJKTW69FQDDCud7AhKHXZg126b3t73a2qVcVBS1BWjL",
      "symbol": "wXIO",
      "name": "XIO Network (Wormhole)",
      "decimals": 9,
      "logoURI": "https://raw.githubusercontent.com/solana-labs/token-list/main/assets/mainnet/3cJKTW69FQDDCud7AhKHXZg126b3t73a2qVcVBS1BWjL/logo.png",
      "tags": [
        "wrapped",
        "wormhole"
      ],
      "extensions": {
        "address": "0x0f7F961648aE6Db43C75663aC7E5414Eb79b5704",
        "bridgeContract": "https://etherscan.io/address/0xf92cD566Ea4864356C5491c177A430C222d7e678",
        "assetContract": "https://etherscan.io/address/0x0f7F961648aE6Db43C75663aC7E5414Eb79b5704",
        "coingeckoId": "xio"
      }
    },
    {
      "chainId": 101,
      "address": "CQivbzuRQLvZbqefKc5gLzhSzZzAaySAdMmTG7pFn41w",
      "symbol": "wLAYER",
      "name": "Unilayer (Wormhole)",
      "decimals": 9,
      "logoURI": "https://raw.githubusercontent.com/solana-labs/token-list/main/assets/mainnet/CQivbzuRQLvZbqefKc5gLzhSzZzAaySAdMmTG7pFn41w/logo.png",
      "tags": [
        "wrapped",
        "wormhole"
      ],
      "extensions": {
        "address": "0x0fF6ffcFDa92c53F615a4A75D982f399C989366b",
        "bridgeContract": "https://etherscan.io/address/0xf92cD566Ea4864356C5491c177A430C222d7e678",
        "assetContract": "https://etherscan.io/address/0x0fF6ffcFDa92c53F615a4A75D982f399C989366b",
        "coingeckoId": "unilayer"
      }
    },
    {
      "chainId": 101,
      "address": "C1LpKYrkVvWF5imsQ7JqJSZHj9NXNmJ5tEHkGTtLVH2L",
      "symbol": "wUMX",
      "name": "https://unimex.network/ (Wormhole)",
      "decimals": 9,
      "logoURI": "https://raw.githubusercontent.com/solana-labs/token-list/main/assets/mainnet/C1LpKYrkVvWF5imsQ7JqJSZHj9NXNmJ5tEHkGTtLVH2L/logo.png",
      "tags": [
        "wrapped",
        "wormhole"
      ],
      "extensions": {
        "address": "0x10Be9a8dAe441d276a5027936c3aADEd2d82bC15",
        "bridgeContract": "https://etherscan.io/address/0xf92cD566Ea4864356C5491c177A430C222d7e678",
        "assetContract": "https://etherscan.io/address/0x10Be9a8dAe441d276a5027936c3aADEd2d82bC15",
        "coingeckoId": "unimex-network"
      }
    },
    {
      "chainId": 101,
      "address": "8F3kZd9XEpFgNZ4fZnEAC5CJZLewnkNE8QCjdvorGWuW",
      "symbol": "w1INCH",
      "name": "1INCH Token (Wormhole)",
      "decimals": 9,
      "logoURI": "https://raw.githubusercontent.com/solana-labs/token-list/main/assets/mainnet/8F3kZd9XEpFgNZ4fZnEAC5CJZLewnkNE8QCjdvorGWuW/logo.png",
      "tags": [
        "wrapped",
        "wormhole"
      ],
      "extensions": {
        "address": "0x111111111117dC0aa78b770fA6A738034120C302",
        "bridgeContract": "https://etherscan.io/address/0xf92cD566Ea4864356C5491c177A430C222d7e678",
        "assetContract": "https://etherscan.io/address/0x111111111117dC0aa78b770fA6A738034120C302",
        "coingeckoId": "1inch"
      }
    },
    {
      "chainId": 101,
      "address": "H3UMboX4tnjba1Xw1a2VhUtkdgnrbmPvmDm6jaouQDN9",
      "symbol": "wARMOR",
      "name": "Armor (Wormhole)",
      "decimals": 9,
      "logoURI": "https://raw.githubusercontent.com/solana-labs/token-list/main/assets/mainnet/H3UMboX4tnjba1Xw1a2VhUtkdgnrbmPvmDm6jaouQDN9/logo.png",
      "tags": [
        "wrapped",
        "wormhole"
      ],
      "extensions": {
        "address": "0x1337DEF16F9B486fAEd0293eb623Dc8395dFE46a",
        "bridgeContract": "https://etherscan.io/address/0xf92cD566Ea4864356C5491c177A430C222d7e678",
        "assetContract": "https://etherscan.io/address/0x1337DEF16F9B486fAEd0293eb623Dc8395dFE46a",
        "coingeckoId": "armor"
      }
    },
    {
      "chainId": 101,
      "address": "Cw26Yz3rAN42mM5WpKriuGvbXnvRYmFA9sbBWH49KyqL",
      "symbol": "warNXM",
      "name": "Armor NXM (Wormhole)",
      "decimals": 9,
      "logoURI": "https://raw.githubusercontent.com/solana-labs/token-list/main/assets/mainnet/Cw26Yz3rAN42mM5WpKriuGvbXnvRYmFA9sbBWH49KyqL/logo.png",
      "tags": [
        "wrapped",
        "wormhole"
      ],
      "extensions": {
        "address": "0x1337DEF18C680aF1f9f45cBcab6309562975b1dD",
        "bridgeContract": "https://etherscan.io/address/0xf92cD566Ea4864356C5491c177A430C222d7e678",
        "assetContract": "https://etherscan.io/address/0x1337DEF18C680aF1f9f45cBcab6309562975b1dD",
        "coingeckoId": "armor-nxm"
      }
    },
    {
      "chainId": 101,
      "address": "3GVAecXsFP8xLFuAMMpg5NU4g5JK6h2NZWsQJ45wiw6b",
      "symbol": "wDPI",
      "name": "DefiPulse Index (Wormhole)",
      "decimals": 9,
      "logoURI": "https://raw.githubusercontent.com/solana-labs/token-list/main/assets/mainnet/3GVAecXsFP8xLFuAMMpg5NU4g5JK6h2NZWsQJ45wiw6b/logo.png",
      "tags": [
        "wrapped",
        "wormhole"
      ],
      "extensions": {
        "address": "0x1494CA1F11D487c2bBe4543E90080AeBa4BA3C2b",
        "bridgeContract": "https://etherscan.io/address/0xf92cD566Ea4864356C5491c177A430C222d7e678",
        "assetContract": "https://etherscan.io/address/0x1494CA1F11D487c2bBe4543E90080AeBa4BA3C2b",
        "coingeckoId": "defipulse-index"
      }
    },
    {
      "chainId": 101,
      "address": "AC4BK5yoEKn5hw6WpH3iWu56pEwigQdR48CiiqJ3R1pd",
      "symbol": "wDHC",
      "name": "DeltaHub Community (Wormhole)",
      "decimals": 9,
      "logoURI": "https://raw.githubusercontent.com/solana-labs/token-list/main/assets/mainnet/AC4BK5yoEKn5hw6WpH3iWu56pEwigQdR48CiiqJ3R1pd/logo.png",
      "tags": [
        "wrapped",
        "wormhole"
      ],
      "extensions": {
        "address": "0x152687Bc4A7FCC89049cF119F9ac3e5aCF2eE7ef",
        "bridgeContract": "https://etherscan.io/address/0xf92cD566Ea4864356C5491c177A430C222d7e678",
        "assetContract": "https://etherscan.io/address/0x152687Bc4A7FCC89049cF119F9ac3e5aCF2eE7ef",
        "coingeckoId": "deltahub-community"
      }
    },
    {
      "chainId": 101,
      "address": "7bXgNP7SEwrqbnfLBPgKDRKSGjVe7cjbuioRP23upF5H",
      "symbol": "wKEX",
      "name": "KIRA Network (Wormhole)",
      "decimals": 6,
      "logoURI": "https://raw.githubusercontent.com/solana-labs/token-list/main/assets/mainnet/7bXgNP7SEwrqbnfLBPgKDRKSGjVe7cjbuioRP23upF5H/logo.png",
      "tags": [
        "wrapped",
        "wormhole"
      ],
      "extensions": {
        "address": "0x16980b3B4a3f9D89E33311B5aa8f80303E5ca4F8",
        "bridgeContract": "https://etherscan.io/address/0xf92cD566Ea4864356C5491c177A430C222d7e678",
        "assetContract": "https://etherscan.io/address/0x16980b3B4a3f9D89E33311B5aa8f80303E5ca4F8",
        "coingeckoId": "kira-network"
      }
    },
    {
      "chainId": 101,
      "address": "5uC8Gj96sK6UG44AYLpbX3DUjKtBUxBrhHcM8JDtyYum",
      "symbol": "wEWTB",
      "name": "Energy Web Token Bridged (Wormhole)",
      "decimals": 9,
      "logoURI": "https://raw.githubusercontent.com/solana-labs/token-list/main/assets/mainnet/5uC8Gj96sK6UG44AYLpbX3DUjKtBUxBrhHcM8JDtyYum/logo.png",
      "tags": [
        "wrapped",
        "wormhole"
      ],
      "extensions": {
        "address": "0x178c820f862B14f316509ec36b13123DA19A6054",
        "bridgeContract": "https://etherscan.io/address/0xf92cD566Ea4864356C5491c177A430C222d7e678",
        "assetContract": "https://etherscan.io/address/0x178c820f862B14f316509ec36b13123DA19A6054",
        "coingeckoId": "energy-web-token"
      }
    },
    {
      "chainId": 101,
      "address": "EzeRaHuh1Xu1nDUypv1VWXcGsNJ71ncCJ8HeWuyg8atJ",
      "symbol": "wCC10",
      "name": "Cryptocurrency Top 10 Tokens Index (Wormhole)",
      "decimals": 9,
      "logoURI": "https://raw.githubusercontent.com/solana-labs/token-list/main/assets/mainnet/EzeRaHuh1Xu1nDUypv1VWXcGsNJ71ncCJ8HeWuyg8atJ/logo.png",
      "tags": [
        "wrapped",
        "wormhole"
      ],
      "extensions": {
        "address": "0x17aC188e09A7890a1844E5E65471fE8b0CcFadF3",
        "bridgeContract": "https://etherscan.io/address/0xf92cD566Ea4864356C5491c177A430C222d7e678",
        "assetContract": "https://etherscan.io/address/0x17aC188e09A7890a1844E5E65471fE8b0CcFadF3",
        "coingeckoId": "cryptocurrency-top-10-tokens-index"
      }
    },
    {
      "chainId": 101,
      "address": "CYzPVv1zB9RH6hRWRKprFoepdD8Y7Q5HefCqrybvetja",
      "symbol": "wAUDIO",
      "name": "Audius (Wormhole)",
      "decimals": 9,
      "logoURI": "https://raw.githubusercontent.com/solana-labs/token-list/main/assets/mainnet/CYzPVv1zB9RH6hRWRKprFoepdD8Y7Q5HefCqrybvetja/logo.png",
      "tags": [
        "wrapped",
        "wormhole"
      ],
      "extensions": {
        "address": "0x18aAA7115705e8be94bfFEBDE57Af9BFc265B998",
        "bridgeContract": "https://etherscan.io/address/0xf92cD566Ea4864356C5491c177A430C222d7e678",
        "assetContract": "https://etherscan.io/address/0x18aAA7115705e8be94bfFEBDE57Af9BFc265B998",
        "coingeckoId": "audius"
      }
    },
    {
      "chainId": 101,
      "address": "9yPmJNUp1qFV6LafdYdegZ8sCgC4oy6Rgt9WsDJqv3EX",
      "symbol": "wREP",
      "name": "Reputation (Wormhole)",
      "decimals": 9,
      "logoURI": "https://raw.githubusercontent.com/solana-labs/token-list/main/assets/mainnet/9yPmJNUp1qFV6LafdYdegZ8sCgC4oy6Rgt9WsDJqv3EX/logo.png",
      "tags": [
        "wrapped",
        "wormhole"
      ],
      "extensions": {
        "address": "0x1985365e9f78359a9B6AD760e32412f4a445E862",
        "bridgeContract": "https://etherscan.io/address/0xf92cD566Ea4864356C5491c177A430C222d7e678",
        "assetContract": "https://etherscan.io/address/0x1985365e9f78359a9B6AD760e32412f4a445E862"
      }
    },
    {
      "chainId": 101,
      "address": "CZxP1KtsfvMXZTGKR1fNwNChv8hGAfQrgVoENabN8zKU",
      "symbol": "wVSP",
      "name": "VesperToken (Wormhole)",
      "decimals": 9,
      "logoURI": "https://raw.githubusercontent.com/solana-labs/token-list/main/assets/mainnet/CZxP1KtsfvMXZTGKR1fNwNChv8hGAfQrgVoENabN8zKU/logo.png",
      "tags": [
        "wrapped",
        "wormhole"
      ],
      "extensions": {
        "address": "0x1b40183EFB4Dd766f11bDa7A7c3AD8982e998421",
        "bridgeContract": "https://etherscan.io/address/0xf92cD566Ea4864356C5491c177A430C222d7e678",
        "assetContract": "https://etherscan.io/address/0x1b40183EFB4Dd766f11bDa7A7c3AD8982e998421",
        "coingeckoId": "vesper-finance"
      }
    },
    {
      "chainId": 101,
      "address": "8cGPyDGT1mgG1iWzNjPmCDKSK9veJhoBAguq7rp7CjTe",
      "symbol": "wKP3R",
      "name": "Keep3rV1 (Wormhole)",
      "decimals": 9,
      "logoURI": "https://raw.githubusercontent.com/solana-labs/token-list/main/assets/mainnet/8cGPyDGT1mgG1iWzNjPmCDKSK9veJhoBAguq7rp7CjTe/logo.png",
      "tags": [
        "wrapped",
        "wormhole"
      ],
      "extensions": {
        "address": "0x1cEB5cB57C4D4E2b2433641b95Dd330A33185A44",
        "bridgeContract": "https://etherscan.io/address/0xf92cD566Ea4864356C5491c177A430C222d7e678",
        "assetContract": "https://etherscan.io/address/0x1cEB5cB57C4D4E2b2433641b95Dd330A33185A44",
        "coingeckoId": "keep3rv1"
      }
    },
    {
      "chainId": 101,
      "address": "DGghbWvncPL41U8TmUtXcGMgLeQqkaA2yM7UfcabftR8",
      "symbol": "wLEAD",
      "name": "Lead Token (Wormhole)",
      "decimals": 9,
      "logoURI": "https://raw.githubusercontent.com/solana-labs/token-list/main/assets/mainnet/DGghbWvncPL41U8TmUtXcGMgLeQqkaA2yM7UfcabftR8/logo.png",
      "tags": [
        "wrapped",
        "wormhole"
      ],
      "extensions": {
        "address": "0x1dD80016e3d4ae146Ee2EBB484e8edD92dacC4ce",
        "bridgeContract": "https://etherscan.io/address/0xf92cD566Ea4864356C5491c177A430C222d7e678",
        "assetContract": "https://etherscan.io/address/0x1dD80016e3d4ae146Ee2EBB484e8edD92dacC4ce",
        "coingeckoId": "lead-token"
      }
    },
    {
      "chainId": 101,
      "address": "3MVa4e32PaKmPxYUQ6n8vFkWtCma68Ld7e7fTktWDueQ",
      "symbol": "wUNI",
      "name": "Uniswap (Wormhole)",
      "decimals": 9,
      "logoURI": "https://raw.githubusercontent.com/solana-labs/token-list/main/assets/mainnet/3MVa4e32PaKmPxYUQ6n8vFkWtCma68Ld7e7fTktWDueQ/logo.png",
      "tags": [
        "wrapped",
        "wormhole"
      ],
      "extensions": {
        "address": "0x1f9840a85d5aF5bf1D1762F925BDADdC4201F984",
        "bridgeContract": "https://etherscan.io/address/0xf92cD566Ea4864356C5491c177A430C222d7e678",
        "assetContract": "https://etherscan.io/address/0x1f9840a85d5aF5bf1D1762F925BDADdC4201F984",
        "coingeckoId": "uniswap"
      }
    },
    {
      "chainId": 101,
      "address": "qfnqNqs3nCAHjnyCgLRDbBtq4p2MtHZxw8YjSyYhPoL",
      "symbol": "wWBTC",
      "name": "Wrapped BTC (Wormhole)",
      "decimals": 8,
      "logoURI": "https://raw.githubusercontent.com/solana-labs/token-list/main/assets/mainnet/qfnqNqs3nCAHjnyCgLRDbBtq4p2MtHZxw8YjSyYhPoL/logo.png",
      "tags": [
        "wrapped",
        "wormhole"
      ],
      "extensions": {
        "address": "0x2260FAC5E5542a773Aa44fBCfeDf7C193bc2C599",
        "bridgeContract": "https://etherscan.io/address/0xf92cD566Ea4864356C5491c177A430C222d7e678",
        "assetContract": "https://etherscan.io/address/0x2260FAC5E5542a773Aa44fBCfeDf7C193bc2C599",
        "coingeckoId": "wrapped-bitcoin"
      }
    },
    {
      "chainId": 101,
      "address": "8My83RG8Xa1EhXdDKHWq8BWZN1zF3XUrWL3TXCLjVPFh",
      "symbol": "wUNN",
      "name": "UNION Protocol Governance Token (Wormhole)",
      "decimals": 9,
      "logoURI": "https://raw.githubusercontent.com/solana-labs/token-list/main/assets/mainnet/8My83RG8Xa1EhXdDKHWq8BWZN1zF3XUrWL3TXCLjVPFh/logo.png",
      "tags": [
        "wrapped",
        "wormhole"
      ],
      "extensions": {
        "address": "0x226f7b842E0F0120b7E194D05432b3fd14773a9D",
        "bridgeContract": "https://etherscan.io/address/0xf92cD566Ea4864356C5491c177A430C222d7e678",
        "assetContract": "https://etherscan.io/address/0x226f7b842E0F0120b7E194D05432b3fd14773a9D",
        "coingeckoId": "union-protocol-governance-token"
      }
    },
    {
      "chainId": 101,
      "address": "6jVuhLJ2mzyZ8DyUcrDj8Qr6Q9bqbJnq4fAnMeEduDM9",
      "symbol": "wSOCKS",
      "name": "Unisocks Edition 0 (Wormhole)",
      "decimals": 9,
      "logoURI": "https://raw.githubusercontent.com/solana-labs/token-list/main/assets/mainnet/6jVuhLJ2mzyZ8DyUcrDj8Qr6Q9bqbJnq4fAnMeEduDM9/logo.png",
      "tags": [
        "wrapped",
        "wormhole"
      ],
      "extensions": {
        "address": "0x23B608675a2B2fB1890d3ABBd85c5775c51691d5",
        "bridgeContract": "https://etherscan.io/address/0xf92cD566Ea4864356C5491c177A430C222d7e678",
        "assetContract": "https://etherscan.io/address/0x23B608675a2B2fB1890d3ABBd85c5775c51691d5",
        "coingeckoId": "unisocks"
      }
    },
    {
      "chainId": 101,
      "address": "Az8PAQ7s6s5ZFgBiKKEizHt3SzDxXKZayDCtRZoC3452",
      "symbol": "wDEXT",
      "name": "DEXTools (Wormhole)",
      "decimals": 9,
      "logoURI": "https://raw.githubusercontent.com/solana-labs/token-list/main/assets/mainnet/Az8PAQ7s6s5ZFgBiKKEizHt3SzDxXKZayDCtRZoC3452/logo.png",
      "tags": [
        "wrapped",
        "wormhole"
      ],
      "extensions": {
        "address": "0x26CE25148832C04f3d7F26F32478a9fe55197166",
        "bridgeContract": "https://etherscan.io/address/0xf92cD566Ea4864356C5491c177A430C222d7e678",
        "assetContract": "https://etherscan.io/address/0x26CE25148832C04f3d7F26F32478a9fe55197166",
        "coingeckoId": "idextools"
      }
    },
    {
      "chainId": 101,
      "address": "ELSnGFd5XnSdYFFSgYQp7n89FEbDqxN4npuRLW4PPPLv",
      "symbol": "wHEX",
      "name": "HEX (Wormhole)",
      "decimals": 8,
      "logoURI": "https://raw.githubusercontent.com/solana-labs/token-list/main/assets/mainnet/ELSnGFd5XnSdYFFSgYQp7n89FEbDqxN4npuRLW4PPPLv/logo.png",
      "tags": [
        "wrapped",
        "wormhole"
      ],
      "extensions": {
        "address": "0x2b591e99afE9f32eAA6214f7B7629768c40Eeb39",
        "bridgeContract": "https://etherscan.io/address/0xf92cD566Ea4864356C5491c177A430C222d7e678",
        "assetContract": "https://etherscan.io/address/0x2b591e99afE9f32eAA6214f7B7629768c40Eeb39",
        "coingeckoId": "hex"
      }
    },
    {
      "chainId": 101,
      "address": "9iwfHhE7BJKNo4Eb1wX3p4uyJjEN9RoGLt4BvMdzZoiN",
      "symbol": "wCREAM",
      "name": "Cream (Wormhole)",
      "decimals": 9,
      "logoURI": "https://raw.githubusercontent.com/solana-labs/token-list/main/assets/mainnet/9iwfHhE7BJKNo4Eb1wX3p4uyJjEN9RoGLt4BvMdzZoiN/logo.png",
      "tags": [
        "wrapped",
        "wormhole"
      ],
      "extensions": {
        "address": "0x2ba592F78dB6436527729929AAf6c908497cB200",
        "bridgeContract": "https://etherscan.io/address/0xf92cD566Ea4864356C5491c177A430C222d7e678",
        "assetContract": "https://etherscan.io/address/0x2ba592F78dB6436527729929AAf6c908497cB200",
        "coingeckoId": "cream-2"
      }
    },
    {
      "chainId": 101,
      "address": "DdiXkfDGhLiKyw889QC4nmcxSwMqarLBtrDofPJyx7bt",
      "symbol": "wYFIM",
      "name": "yfi.mobi (Wormhole)",
      "decimals": 9,
      "logoURI": "https://raw.githubusercontent.com/solana-labs/token-list/main/assets/mainnet/DdiXkfDGhLiKyw889QC4nmcxSwMqarLBtrDofPJyx7bt/logo.png",
      "tags": [
        "wrapped",
        "wormhole"
      ],
      "extensions": {
        "address": "0x2e2f3246b6c65CCc4239c9Ee556EC143a7E5DE2c",
        "bridgeContract": "https://etherscan.io/address/0xf92cD566Ea4864356C5491c177A430C222d7e678",
        "assetContract": "https://etherscan.io/address/0x2e2f3246b6c65CCc4239c9Ee556EC143a7E5DE2c",
        "coingeckoId": "yfimobi"
      }
    },
    {
      "chainId": 101,
      "address": "6wdcYNvUyHCerSiGbChkvGBF6Qzju1YP5qpXRQ4tqdZ3",
      "symbol": "wZEE",
      "name": "ZeroSwapToken (Wormhole)",
      "decimals": 9,
      "logoURI": "https://raw.githubusercontent.com/solana-labs/token-list/main/assets/mainnet/6wdcYNvUyHCerSiGbChkvGBF6Qzju1YP5qpXRQ4tqdZ3/logo.png",
      "tags": [
        "wrapped",
        "wormhole"
      ],
      "extensions": {
        "address": "0x2eDf094dB69d6Dcd487f1B3dB9febE2eeC0dd4c5",
        "bridgeContract": "https://etherscan.io/address/0xf92cD566Ea4864356C5491c177A430C222d7e678",
        "assetContract": "https://etherscan.io/address/0x2eDf094dB69d6Dcd487f1B3dB9febE2eeC0dd4c5",
        "coingeckoId": "zeroswap"
      }
    },
    {
      "chainId": 101,
      "address": "4xh8iC54UgaNpY4h34rxfZBSc9L2fBB8gWcYtDGHjxhN",
      "symbol": "wwANATHA",
      "name": "Wrapped ANATHA (Wormhole)",
      "decimals": 9,
      "logoURI": "https://raw.githubusercontent.com/solana-labs/token-list/main/assets/mainnet/4xh8iC54UgaNpY4h34rxfZBSc9L2fBB8gWcYtDGHjxhN/logo.png",
      "tags": [
        "wrapped",
        "wormhole"
      ],
      "extensions": {
        "address": "0x3383c5a8969Dc413bfdDc9656Eb80A1408E4bA20",
        "bridgeContract": "https://etherscan.io/address/0xf92cD566Ea4864356C5491c177A430C222d7e678",
        "assetContract": "https://etherscan.io/address/0x3383c5a8969Dc413bfdDc9656Eb80A1408E4bA20",
        "coingeckoId": "wrapped-anatha"
      }
    },
    {
      "chainId": 101,
      "address": "5Jq6S9HYqfG6TUMjjsKpnfis7utUAB69JiEGkkypdmgP",
      "symbol": "wRAMP",
      "name": "RAMP DEFI (Wormhole)",
      "decimals": 9,
      "logoURI": "https://raw.githubusercontent.com/solana-labs/token-list/main/assets/mainnet/5Jq6S9HYqfG6TUMjjsKpnfis7utUAB69JiEGkkypdmgP/logo.png",
      "tags": [
        "wrapped",
        "wormhole"
      ],
      "extensions": {
        "address": "0x33D0568941C0C64ff7e0FB4fbA0B11BD37deEd9f",
        "bridgeContract": "https://etherscan.io/address/0xf92cD566Ea4864356C5491c177A430C222d7e678",
        "assetContract": "https://etherscan.io/address/0x33D0568941C0C64ff7e0FB4fbA0B11BD37deEd9f",
        "coingeckoId": "ramp"
      }
    },
    {
      "chainId": 101,
      "address": "6uMUH5ztnj6AKYvL71EZgcyyRxjyBC5LVkscA5LrBc3c",
      "symbol": "wPRQ",
      "name": "Parsiq Token (Wormhole)",
      "decimals": 9,
      "logoURI": "https://raw.githubusercontent.com/solana-labs/token-list/main/assets/mainnet/6uMUH5ztnj6AKYvL71EZgcyyRxjyBC5LVkscA5LrBc3c/logo.png",
      "tags": [
        "wrapped",
        "wormhole"
      ],
      "extensions": {
        "address": "0x362bc847A3a9637d3af6624EeC853618a43ed7D2",
        "bridgeContract": "https://etherscan.io/address/0xf92cD566Ea4864356C5491c177A430C222d7e678",
        "assetContract": "https://etherscan.io/address/0x362bc847A3a9637d3af6624EeC853618a43ed7D2",
        "coingeckoId": "parsiq"
      }
    },
    {
      "chainId": 101,
      "address": "42gecM46tdSiYZN2CK1ek5raCxnzQf1xfhoKAf3F7Y5k",
      "symbol": "wSLP",
      "name": "Small Love Potion (Wormhole)",
      "decimals": 0,
      "logoURI": "https://raw.githubusercontent.com/solana-labs/token-list/main/assets/mainnet/42gecM46tdSiYZN2CK1ek5raCxnzQf1xfhoKAf3F7Y5k/logo.png",
      "tags": [
        "wrapped",
        "wormhole"
      ],
      "extensions": {
        "address": "0x37236CD05b34Cc79d3715AF2383E96dd7443dCF1",
        "bridgeContract": "https://etherscan.io/address/0xf92cD566Ea4864356C5491c177A430C222d7e678",
        "assetContract": "https://etherscan.io/address/0x37236CD05b34Cc79d3715AF2383E96dd7443dCF1",
        "coingeckoId": "smooth-love-potion"
      }
    },
    {
      "chainId": 101,
      "address": "F6M9DW1cWw7EtFK9m2ukvT9WEvtEbdZfTzZTtDeBcnAf",
      "symbol": "wSAND",
      "name": "SAND (Wormhole)",
      "decimals": 9,
      "logoURI": "https://raw.githubusercontent.com/solana-labs/token-list/main/assets/mainnet/F6M9DW1cWw7EtFK9m2ukvT9WEvtEbdZfTzZTtDeBcnAf/logo.png",
      "tags": [
        "wrapped",
        "wormhole"
      ],
      "extensions": {
        "address": "0x3845badAde8e6dFF049820680d1F14bD3903a5d0",
        "bridgeContract": "https://etherscan.io/address/0xf92cD566Ea4864356C5491c177A430C222d7e678",
        "assetContract": "https://etherscan.io/address/0x3845badAde8e6dFF049820680d1F14bD3903a5d0",
        "coingeckoId": "the-sandbox"
      }
    },
    {
      "chainId": 101,
      "address": "G27M8w6G4hwatMNFi46DPAUR1YkxSmRNFKus7SgYLoDy",
      "symbol": "wCVP",
      "name": "Concentrated Voting Power (Wormhole)",
      "decimals": 9,
      "logoURI": "https://raw.githubusercontent.com/solana-labs/token-list/main/assets/mainnet/G27M8w6G4hwatMNFi46DPAUR1YkxSmRNFKus7SgYLoDy/logo.png",
      "tags": [
        "wrapped",
        "wormhole"
      ],
      "extensions": {
        "address": "0x38e4adB44ef08F22F5B5b76A8f0c2d0dCbE7DcA1",
        "bridgeContract": "https://etherscan.io/address/0xf92cD566Ea4864356C5491c177A430C222d7e678",
        "assetContract": "https://etherscan.io/address/0x38e4adB44ef08F22F5B5b76A8f0c2d0dCbE7DcA1",
        "coingeckoId": "concentrated-voting-power"
      }
    },
    {
      "chainId": 101,
      "address": "FjucGZpcdVXaWJH21pbrGQaKNszsGsJqbAXu4sJywKJa",
      "symbol": "wREN",
      "name": "Republic Token (Wormhole)",
      "decimals": 9,
      "logoURI": "https://raw.githubusercontent.com/solana-labs/token-list/main/assets/mainnet/FjucGZpcdVXaWJH21pbrGQaKNszsGsJqbAXu4sJywKJa/logo.png",
      "tags": [
        "wrapped",
        "wormhole"
      ],
      "extensions": {
        "address": "0x408e41876cCCDC0F92210600ef50372656052a38",
        "bridgeContract": "https://etherscan.io/address/0xf92cD566Ea4864356C5491c177A430C222d7e678",
        "assetContract": "https://etherscan.io/address/0x408e41876cCCDC0F92210600ef50372656052a38",
        "coingeckoId": "republic-protocol"
      }
    },
    {
      "chainId": 101,
      "address": "5kvugu18snfGRu1PykMfRzYfUxJYs3smk1PWQcGo6Z8a",
      "symbol": "wXOR",
      "name": "Sora (Wormhole)",
      "decimals": 9,
      "logoURI": "https://raw.githubusercontent.com/solana-labs/token-list/main/assets/mainnet/5kvugu18snfGRu1PykMfRzYfUxJYs3smk1PWQcGo6Z8a/logo.png",
      "tags": [
        "wrapped",
        "wormhole"
      ],
      "extensions": {
        "address": "0x40FD72257597aA14C7231A7B1aaa29Fce868F677",
        "bridgeContract": "https://etherscan.io/address/0xf92cD566Ea4864356C5491c177A430C222d7e678",
        "assetContract": "https://etherscan.io/address/0x40FD72257597aA14C7231A7B1aaa29Fce868F677",
        "coingeckoId": "sora"
      }
    },
    {
      "chainId": 101,
      "address": "3EKQDmiXj8yLBFpZca4coxBpP8XJCzmjVgUdVydSmaaT",
      "symbol": "wFUN",
      "name": "FunFair (Wormhole)",
      "decimals": 8,
      "logoURI": "https://raw.githubusercontent.com/solana-labs/token-list/main/assets/mainnet/3EKQDmiXj8yLBFpZca4coxBpP8XJCzmjVgUdVydSmaaT/logo.png",
      "tags": [
        "wrapped",
        "wormhole"
      ],
      "extensions": {
        "address": "0x419D0d8BdD9aF5e606Ae2232ed285Aff190E711b",
        "bridgeContract": "https://etherscan.io/address/0xf92cD566Ea4864356C5491c177A430C222d7e678",
        "assetContract": "https://etherscan.io/address/0x419D0d8BdD9aF5e606Ae2232ed285Aff190E711b",
        "coingeckoId": "funfair"
      }
    },
    {
      "chainId": 101,
      "address": "6J9soByB65WUamsEG8KSPdphBV1oCoGvr5QpaUaY3r19",
      "symbol": "wPICKLE",
      "name": "PickleToken (Wormhole)",
      "decimals": 9,
      "logoURI": "https://raw.githubusercontent.com/solana-labs/token-list/main/assets/mainnet/6J9soByB65WUamsEG8KSPdphBV1oCoGvr5QpaUaY3r19/logo.png",
      "tags": [
        "wrapped",
        "wormhole"
      ],
      "extensions": {
        "address": "0x429881672B9AE42b8EbA0E26cD9C73711b891Ca5",
        "bridgeContract": "https://etherscan.io/address/0xf92cD566Ea4864356C5491c177A430C222d7e678",
        "assetContract": "https://etherscan.io/address/0x429881672B9AE42b8EbA0E26cD9C73711b891Ca5",
        "coingeckoId": "pickle-finance"
      }
    },
    {
      "chainId": 101,
      "address": "HEsqFznmAERPUmMWHtDWYAZRoFbNHZpuNuFrPio68Zp1",
      "symbol": "wPAXG",
      "name": "Paxos Gold (Wormhole)",
      "decimals": 9,
      "logoURI": "https://raw.githubusercontent.com/solana-labs/token-list/main/assets/mainnet/HEsqFznmAERPUmMWHtDWYAZRoFbNHZpuNuFrPio68Zp1/logo.png",
      "tags": [
        "wrapped",
        "wormhole"
      ],
      "extensions": {
        "address": "0x45804880De22913dAFE09f4980848ECE6EcbAf78",
        "bridgeContract": "https://etherscan.io/address/0xf92cD566Ea4864356C5491c177A430C222d7e678",
        "assetContract": "https://etherscan.io/address/0x45804880De22913dAFE09f4980848ECE6EcbAf78",
        "coingeckoId": "pax-gold"
      }
    },
    {
      "chainId": 101,
      "address": "BrtLvpVCwVDH5Jpqjtiuhh8wKYA5b3NZCnsSftr61viv",
      "symbol": "wQNT",
      "name": "Quant (Wormhole)",
      "decimals": 9,
      "logoURI": "https://raw.githubusercontent.com/solana-labs/token-list/main/assets/mainnet/BrtLvpVCwVDH5Jpqjtiuhh8wKYA5b3NZCnsSftr61viv/logo.png",
      "tags": [
        "wrapped",
        "wormhole"
      ],
      "extensions": {
        "address": "0x4a220E6096B25EADb88358cb44068A3248254675",
        "bridgeContract": "https://etherscan.io/address/0xf92cD566Ea4864356C5491c177A430C222d7e678",
        "assetContract": "https://etherscan.io/address/0x4a220E6096B25EADb88358cb44068A3248254675",
        "coingeckoId": "quant-network"
      }
    },
    {
      "chainId": 101,
      "address": "8DRgurhcQPJeCqQEpbeYGUmwAz2tETbyWUYLUU4Q7goM",
      "symbol": "wORAI",
      "name": "Oraichain Token (Wormhole)",
      "decimals": 9,
      "logoURI": "https://raw.githubusercontent.com/solana-labs/token-list/main/assets/mainnet/8DRgurhcQPJeCqQEpbeYGUmwAz2tETbyWUYLUU4Q7goM/logo.png",
      "tags": [
        "wrapped",
        "wormhole"
      ],
      "extensions": {
        "address": "0x4c11249814f11b9346808179Cf06e71ac328c1b5",
        "bridgeContract": "https://etherscan.io/address/0xf92cD566Ea4864356C5491c177A430C222d7e678",
        "assetContract": "https://etherscan.io/address/0x4c11249814f11b9346808179Cf06e71ac328c1b5",
        "coingeckoId": "oraichain-token"
      }
    },
    {
      "chainId": 101,
      "address": "4e5cqAsZ7wQqwLi7AApS9CgN8Yaho5TvkhvcLaGyiuzL",
      "symbol": "wTRU",
      "name": "TrustToken (Wormhole)",
      "decimals": 8,
      "logoURI": "https://raw.githubusercontent.com/solana-labs/token-list/main/assets/mainnet/4e5cqAsZ7wQqwLi7AApS9CgN8Yaho5TvkhvcLaGyiuzL/logo.png",
      "tags": [
        "wrapped",
        "wormhole"
      ],
      "extensions": {
        "address": "0x4C19596f5aAfF459fA38B0f7eD92F11AE6543784",
        "bridgeContract": "https://etherscan.io/address/0xf92cD566Ea4864356C5491c177A430C222d7e678",
        "assetContract": "https://etherscan.io/address/0x4C19596f5aAfF459fA38B0f7eD92F11AE6543784",
        "coingeckoId": "truefi"
      }
    },
    {
      "chainId": 101,
      "address": "HkhBUKSct2V93Z35apDmXthkRvH4yvMovLyv8s8idDgP",
      "symbol": "wMCB",
      "name": "MCDEX Token (Wormhole)",
      "decimals": 9,
      "logoURI": "https://raw.githubusercontent.com/solana-labs/token-list/main/assets/mainnet/HkhBUKSct2V93Z35apDmXthkRvH4yvMovLyv8s8idDgP/logo.png",
      "tags": [
        "wrapped",
        "wormhole"
      ],
      "extensions": {
        "address": "0x4e352cF164E64ADCBad318C3a1e222E9EBa4Ce42",
        "bridgeContract": "https://etherscan.io/address/0xf92cD566Ea4864356C5491c177A430C222d7e678",
        "assetContract": "https://etherscan.io/address/0x4e352cF164E64ADCBad318C3a1e222E9EBa4Ce42",
        "coingeckoId": "mcdex"
      }
    },
    {
      "chainId": 101,
      "address": "Eof7wbYsHZKaoyUGwM7Nfkoo6zQW4U7uWXqz2hoQzSkK",
      "symbol": "wNU",
      "name": "NuCypher (Wormhole)",
      "decimals": 9,
      "logoURI": "https://raw.githubusercontent.com/solana-labs/token-list/main/assets/mainnet/Eof7wbYsHZKaoyUGwM7Nfkoo6zQW4U7uWXqz2hoQzSkK/logo.png",
      "tags": [
        "wrapped",
        "wormhole"
      ],
      "extensions": {
        "address": "0x4fE83213D56308330EC302a8BD641f1d0113A4Cc",
        "bridgeContract": "https://etherscan.io/address/0xf92cD566Ea4864356C5491c177A430C222d7e678",
        "assetContract": "https://etherscan.io/address/0x4fE83213D56308330EC302a8BD641f1d0113A4Cc",
        "coingeckoId": "nucypher"
      }
    },
    {
      "chainId": 101,
      "address": "5CmA1HTVZt5NRtwiUrqWrcnT5JRW5zHe6uQXfP7SDUNz",
      "symbol": "wRAZOR",
      "name": "RAZOR (Wormhole)",
      "decimals": 9,
      "logoURI": "https://raw.githubusercontent.com/solana-labs/token-list/main/assets/mainnet/5CmA1HTVZt5NRtwiUrqWrcnT5JRW5zHe6uQXfP7SDUNz/logo.png",
      "tags": [
        "wrapped",
        "wormhole"
      ],
      "extensions": {
        "address": "0x50DE6856358Cc35f3A9a57eAAA34BD4cB707d2cd",
        "bridgeContract": "https://etherscan.io/address/0xf92cD566Ea4864356C5491c177A430C222d7e678",
        "assetContract": "https://etherscan.io/address/0x50DE6856358Cc35f3A9a57eAAA34BD4cB707d2cd",
        "coingeckoId": "razor-network"
      }
    },
    {
      "chainId": 101,
      "address": "6msNYXzSVtjinqapq2xcvBb5NRq4YTPAi7wc5Jx8M8TS",
      "symbol": "wLINK",
      "name": "ChainLink Token (Wormhole)",
      "decimals": 9,
      "logoURI": "https://raw.githubusercontent.com/solana-labs/token-list/main/assets/mainnet/6msNYXzSVtjinqapq2xcvBb5NRq4YTPAi7wc5Jx8M8TS/logo.png",
      "tags": [
        "wrapped",
        "wormhole"
      ],
      "extensions": {
        "address": "0x514910771AF9Ca656af840dff83E8264EcF986CA",
        "bridgeContract": "https://etherscan.io/address/0xf92cD566Ea4864356C5491c177A430C222d7e678",
        "assetContract": "https://etherscan.io/address/0x514910771AF9Ca656af840dff83E8264EcF986CA",
        "coingeckoId": "chainlink"
      }
    },
    {
      "chainId": 101,
      "address": "BX2gcRRS12iqFzKCpvTt4krBBYNymR9JBDZBxzfFLnbF",
      "symbol": "weRSDL",
      "name": "UnFederalReserveToken (Wormhole)",
      "decimals": 9,
      "logoURI": "https://raw.githubusercontent.com/solana-labs/token-list/main/assets/mainnet/BX2gcRRS12iqFzKCpvTt4krBBYNymR9JBDZBxzfFLnbF/logo.png",
      "tags": [
        "wrapped",
        "wormhole"
      ],
      "extensions": {
        "address": "0x5218E472cFCFE0b64A064F055B43b4cdC9EfD3A6",
        "bridgeContract": "https://etherscan.io/address/0xf92cD566Ea4864356C5491c177A430C222d7e678",
        "assetContract": "https://etherscan.io/address/0x5218E472cFCFE0b64A064F055B43b4cdC9EfD3A6",
        "coingeckoId": "unfederalreserve"
      }
    },
    {
      "chainId": 101,
      "address": "CCGLdsokcybeF8NrCcu1RSQK8isNBjBA58kVEMTHTKjx",
      "symbol": "wsUSD",
      "name": "Synth sUSD (Wormhole)",
      "decimals": 9,
      "logoURI": "https://raw.githubusercontent.com/solana-labs/token-list/main/assets/mainnet/CCGLdsokcybeF8NrCcu1RSQK8isNBjBA58kVEMTHTKjx/logo.png",
      "tags": [
        "wrapped",
        "wormhole"
      ],
      "extensions": {
        "address": "0x57Ab1ec28D129707052df4dF418D58a2D46d5f51",
        "bridgeContract": "https://etherscan.io/address/0xf92cD566Ea4864356C5491c177A430C222d7e678",
        "assetContract": "https://etherscan.io/address/0x57Ab1ec28D129707052df4dF418D58a2D46d5f51",
        "coingeckoId": "nusd"
      }
    },
    {
      "chainId": 101,
      "address": "FP9ogG7hTdfcTJwn4prF9AVEcfcjLq1GtkqYM4oRn7eY",
      "symbol": "wHEGIC",
      "name": "Hegic (Wormhole)",
      "decimals": 9,
      "logoURI": "https://raw.githubusercontent.com/solana-labs/token-list/main/assets/mainnet/FP9ogG7hTdfcTJwn4prF9AVEcfcjLq1GtkqYM4oRn7eY/logo.png",
      "tags": [
        "wrapped",
        "wormhole"
      ],
      "extensions": {
        "address": "0x584bC13c7D411c00c01A62e8019472dE68768430",
        "bridgeContract": "https://etherscan.io/address/0xf92cD566Ea4864356C5491c177A430C222d7e678",
        "assetContract": "https://etherscan.io/address/0x584bC13c7D411c00c01A62e8019472dE68768430",
        "coingeckoId": "hegic"
      }
    },
    {
      "chainId": 101,
      "address": "DboP5vvYUVjmKSHKJ1YFHwmv41KtUscnYgzjmPgHwQVn",
      "symbol": "wXFI",
      "name": "Xfinance (Wormhole)",
      "decimals": 9,
      "logoURI": "https://raw.githubusercontent.com/solana-labs/token-list/main/assets/mainnet/DboP5vvYUVjmKSHKJ1YFHwmv41KtUscnYgzjmPgHwQVn/logo.png",
      "tags": [
        "wrapped",
        "wormhole"
      ],
      "extensions": {
        "address": "0x5BEfBB272290dD5b8521D4a938f6c4757742c430",
        "bridgeContract": "https://etherscan.io/address/0xf92cD566Ea4864356C5491c177A430C222d7e678",
        "assetContract": "https://etherscan.io/address/0x5BEfBB272290dD5b8521D4a938f6c4757742c430",
        "coingeckoId": "xfinance"
      }
    },
    {
      "chainId": 101,
      "address": "6c4U9yxGzVjejSJJXrdX8wtt532Et6MrBUZc2oK5j6w5",
      "symbol": "wDEXTF",
      "name": "DEXTF Token (Wormhole)",
      "decimals": 9,
      "logoURI": "https://raw.githubusercontent.com/solana-labs/token-list/main/assets/mainnet/6c4U9yxGzVjejSJJXrdX8wtt532Et6MrBUZc2oK5j6w5/logo.png",
      "tags": [
        "wrapped",
        "wormhole"
      ],
      "extensions": {
        "address": "0x5F64Ab1544D28732F0A24F4713c2C8ec0dA089f0",
        "bridgeContract": "https://etherscan.io/address/0xf92cD566Ea4864356C5491c177A430C222d7e678",
        "assetContract": "https://etherscan.io/address/0x5F64Ab1544D28732F0A24F4713c2C8ec0dA089f0",
        "coingeckoId": "dextf"
      }
    },
    {
      "chainId": 101,
      "address": "JuXkRYNw54rujC7SPWcAM4ArLgA5x8nDQbS8xHAr6MA",
      "symbol": "wRLC",
      "name": "iExec RLC (Wormhole)",
      "decimals": 9,
      "logoURI": "https://raw.githubusercontent.com/solana-labs/token-list/main/assets/mainnet/JuXkRYNw54rujC7SPWcAM4ArLgA5x8nDQbS8xHAr6MA/logo.png",
      "tags": [
        "wrapped",
        "wormhole"
      ],
      "extensions": {
        "address": "0x607F4C5BB672230e8672085532f7e901544a7375",
        "bridgeContract": "https://etherscan.io/address/0xf92cD566Ea4864356C5491c177A430C222d7e678",
        "assetContract": "https://etherscan.io/address/0x607F4C5BB672230e8672085532f7e901544a7375",
        "coingeckoId": "iexec-rlc"
      }
    },
    {
      "chainId": 101,
      "address": "7NfgSkv6kZ6ZWP6SJPtMuaUYGVEngVK8UFnaFTPk3QsM",
      "symbol": "wCORE",
      "name": "cVault.finance (Wormhole)",
      "decimals": 9,
      "logoURI": "https://raw.githubusercontent.com/solana-labs/token-list/main/assets/mainnet/7NfgSkv6kZ6ZWP6SJPtMuaUYGVEngVK8UFnaFTPk3QsM/logo.png",
      "tags": [
        "wrapped",
        "wormhole"
      ],
      "extensions": {
        "address": "0x62359Ed7505Efc61FF1D56fEF82158CcaffA23D7",
        "bridgeContract": "https://etherscan.io/address/0xf92cD566Ea4864356C5491c177A430C222d7e678",
        "assetContract": "https://etherscan.io/address/0x62359Ed7505Efc61FF1D56fEF82158CcaffA23D7",
        "coingeckoId": "cvault-finance"
      }
    },
    {
      "chainId": 101,
      "address": "AqLKDJiGL4wXKPAfzNom3xEdQwgj2LTCE4k34gzvZsE6",
      "symbol": "wCFi",
      "name": "CyberFi Token (Wormhole)",
      "decimals": 9,
      "logoURI": "https://raw.githubusercontent.com/solana-labs/token-list/main/assets/mainnet/AqLKDJiGL4wXKPAfzNom3xEdQwgj2LTCE4k34gzvZsE6/logo.png",
      "tags": [
        "wrapped",
        "wormhole"
      ],
      "extensions": {
        "address": "0x63b4f3e3fa4e438698CE330e365E831F7cCD1eF4",
        "bridgeContract": "https://etherscan.io/address/0xf92cD566Ea4864356C5491c177A430C222d7e678",
        "assetContract": "https://etherscan.io/address/0x63b4f3e3fa4e438698CE330e365E831F7cCD1eF4",
        "coingeckoId": "cyberfi"
      }
    },
    {
      "chainId": 101,
      "address": "FLrjpCRrd4GffHu8MVYGvuLxYLuBGVaXsnCecw3Effci",
      "symbol": "wWISE",
      "name": "Wise Token (Wormhole)",
      "decimals": 9,
      "logoURI": "https://raw.githubusercontent.com/solana-labs/token-list/main/assets/mainnet/FLrjpCRrd4GffHu8MVYGvuLxYLuBGVaXsnCecw3Effci/logo.png",
      "tags": [
        "wrapped",
        "wormhole"
      ],
      "extensions": {
        "address": "0x66a0f676479Cee1d7373f3DC2e2952778BfF5bd6",
        "bridgeContract": "https://etherscan.io/address/0xf92cD566Ea4864356C5491c177A430C222d7e678",
        "assetContract": "https://etherscan.io/address/0x66a0f676479Cee1d7373f3DC2e2952778BfF5bd6",
        "coingeckoId": "wise-token11"
      }
    },
    {
      "chainId": 101,
      "address": "GaMPhVyp1xd9xJuPskDEzQzp8mKfEjAmhny8NX7y7YKc",
      "symbol": "wGNO",
      "name": "Gnosis Token (Wormhole)",
      "decimals": 9,
      "logoURI": "https://raw.githubusercontent.com/solana-labs/token-list/main/assets/mainnet/GaMPhVyp1xd9xJuPskDEzQzp8mKfEjAmhny8NX7y7YKc/logo.png",
      "tags": [
        "wrapped",
        "wormhole"
      ],
      "extensions": {
        "address": "0x6810e776880C02933D47DB1b9fc05908e5386b96",
        "bridgeContract": "https://etherscan.io/address/0xf92cD566Ea4864356C5491c177A430C222d7e678",
        "assetContract": "https://etherscan.io/address/0x6810e776880C02933D47DB1b9fc05908e5386b96",
        "coingeckoId": "gnosis"
      }
    },
    {
      "chainId": 101,
      "address": "CCAQZHBVWKDukT68PZ3LenDs7apibeSYeJ3jHE8NzBC5",
      "symbol": "wPOOLZ",
      "name": "$Poolz Finance (Wormhole)",
      "decimals": 9,
      "logoURI": "https://raw.githubusercontent.com/solana-labs/token-list/main/assets/mainnet/CCAQZHBVWKDukT68PZ3LenDs7apibeSYeJ3jHE8NzBC5/logo.png",
      "tags": [
        "wrapped",
        "wormhole"
      ],
      "extensions": {
        "address": "0x69A95185ee2a045CDC4bCd1b1Df10710395e4e23",
        "bridgeContract": "https://etherscan.io/address/0xf92cD566Ea4864356C5491c177A430C222d7e678",
        "assetContract": "https://etherscan.io/address/0x69A95185ee2a045CDC4bCd1b1Df10710395e4e23",
        "coingeckoId": "poolz-finance"
      }
    },
    {
      "chainId": 101,
      "address": "FYpdBuyAHSbdaAyD1sKkxyLWbAP8uUW9h6uvdhK74ij1",
      "symbol": "wDAI",
      "name": "Dai Stablecoin (Wormhole)",
      "decimals": 9,
      "logoURI": "https://raw.githubusercontent.com/solana-labs/token-list/main/assets/mainnet/FYpdBuyAHSbdaAyD1sKkxyLWbAP8uUW9h6uvdhK74ij1/logo.png",
      "tags": [
        "wrapped",
        "wormhole"
      ],
      "extensions": {
        "address": "0x6B175474E89094C44Da98b954EedeAC495271d0F",
        "bridgeContract": "https://etherscan.io/address/0xf92cD566Ea4864356C5491c177A430C222d7e678",
        "assetContract": "https://etherscan.io/address/0x6B175474E89094C44Da98b954EedeAC495271d0F",
        "coingeckoId": "dai"
      }
    },
    {
      "chainId": 101,
      "address": "HbMGwfGjGPchtaPwyrtJFy8APZN5w1hi63xnzmj1f23v",
      "symbol": "wSUSHI",
      "name": "SushiSwap (Wormhole)",
      "decimals": 9,
      "logoURI": "https://raw.githubusercontent.com/solana-labs/token-list/main/assets/mainnet/HbMGwfGjGPchtaPwyrtJFy8APZN5w1hi63xnzmj1f23v/logo.png",
      "tags": [
        "wrapped",
        "wormhole"
      ],
      "extensions": {
        "address": "0x6B3595068778DD592e39A122f4f5a5cF09C90fE2",
        "bridgeContract": "https://etherscan.io/address/0xf92cD566Ea4864356C5491c177A430C222d7e678",
        "assetContract": "https://etherscan.io/address/0x6B3595068778DD592e39A122f4f5a5cF09C90fE2",
        "coingeckoId": "sushi"
      }
    },
    {
      "chainId": 101,
      "address": "6Tmi8TZasqdxWB59uE5Zw9VLKecuCbsLSsPEqoMpmozA",
      "symbol": "wFYZ",
      "name": "Fyooz (Wormhole)",
      "decimals": 9,
      "logoURI": "https://raw.githubusercontent.com/solana-labs/token-list/main/assets/mainnet/6Tmi8TZasqdxWB59uE5Zw9VLKecuCbsLSsPEqoMpmozA/logo.png",
      "tags": [
        "wrapped",
        "wormhole"
      ],
      "extensions": {
        "address": "0x6BFf2fE249601ed0Db3a87424a2E923118BB0312",
        "bridgeContract": "https://etherscan.io/address/0xf92cD566Ea4864356C5491c177A430C222d7e678",
        "assetContract": "https://etherscan.io/address/0x6BFf2fE249601ed0Db3a87424a2E923118BB0312",
        "coingeckoId": "fyooz"
      }
    },
    {
      "chainId": 101,
      "address": "3sHinPxEPqhEGip2Wy45TFmgAA1Atg2mctMjY5RKJUjk",
      "symbol": "wQRX",
      "name": "QuiverX (Wormhole)",
      "decimals": 9,
      "logoURI": "https://raw.githubusercontent.com/solana-labs/token-list/main/assets/mainnet/3sHinPxEPqhEGip2Wy45TFmgAA1Atg2mctMjY5RKJUjk/logo.png",
      "tags": [
        "wrapped",
        "wormhole"
      ],
      "extensions": {
        "address": "0x6e0daDE58D2d89eBBe7aFc384e3E4f15b70b14D8",
        "bridgeContract": "https://etherscan.io/address/0xf92cD566Ea4864356C5491c177A430C222d7e678",
        "assetContract": "https://etherscan.io/address/0x6e0daDE58D2d89eBBe7aFc384e3E4f15b70b14D8",
        "coingeckoId": "quiverx"
      }
    },
    {
      "chainId": 101,
      "address": "4ighgEijHcCoLu9AsvwVz2TnGFqAgzQtQMr6ch88Jrfe",
      "symbol": "wTRADE",
      "name": "UniTrade (Wormhole)",
      "decimals": 9,
      "logoURI": "https://raw.githubusercontent.com/solana-labs/token-list/main/assets/mainnet/4ighgEijHcCoLu9AsvwVz2TnGFqAgzQtQMr6ch88Jrfe/logo.png",
      "tags": [
        "wrapped",
        "wormhole"
      ],
      "extensions": {
        "address": "0x6F87D756DAf0503d08Eb8993686c7Fc01Dc44fB1",
        "bridgeContract": "https://etherscan.io/address/0xf92cD566Ea4864356C5491c177A430C222d7e678",
        "assetContract": "https://etherscan.io/address/0x6F87D756DAf0503d08Eb8993686c7Fc01Dc44fB1",
        "coingeckoId": "unitrade"
      }
    },
    {
      "chainId": 101,
      "address": "FTPnEQ3NfRRZ9tvmpDW6JFrvweBE5sanxnXSpJL1dvbB",
      "symbol": "wBIRD",
      "name": "Bird.Money (Wormhole)",
      "decimals": 9,
      "logoURI": "https://raw.githubusercontent.com/solana-labs/token-list/main/assets/mainnet/FTPnEQ3NfRRZ9tvmpDW6JFrvweBE5sanxnXSpJL1dvbB/logo.png",
      "tags": [
        "wrapped",
        "wormhole"
      ],
      "extensions": {
        "address": "0x70401dFD142A16dC7031c56E862Fc88Cb9537Ce0",
        "bridgeContract": "https://etherscan.io/address/0xf92cD566Ea4864356C5491c177A430C222d7e678",
        "assetContract": "https://etherscan.io/address/0x70401dFD142A16dC7031c56E862Fc88Cb9537Ce0",
        "coingeckoId": "bird-money"
      }
    },
    {
      "chainId": 101,
      "address": "QVDE6rhcGPSB3ex5T7vWBzvoSRUXULjuSGpVuKwu5XH",
      "symbol": "wAXN",
      "name": "Axion (Wormhole)",
      "decimals": 9,
      "logoURI": "https://raw.githubusercontent.com/solana-labs/token-list/main/assets/mainnet/QVDE6rhcGPSB3ex5T7vWBzvoSRUXULjuSGpVuKwu5XH/logo.png",
      "tags": [
        "wrapped",
        "wormhole"
      ],
      "extensions": {
        "address": "0x71F85B2E46976bD21302B64329868fd15eb0D127",
        "bridgeContract": "https://etherscan.io/address/0xf92cD566Ea4864356C5491c177A430C222d7e678",
        "assetContract": "https://etherscan.io/address/0x71F85B2E46976bD21302B64329868fd15eb0D127",
        "coingeckoId": "axion"
      }
    },
    {
      "chainId": 101,
      "address": "J6AbGG62yo9UJ2T9r9GM7pnoRNui5DsZDnPbiNAPqbVd",
      "symbol": "wBMI",
      "name": "Bridge Mutual (Wormhole)",
      "decimals": 9,
      "logoURI": "https://raw.githubusercontent.com/solana-labs/token-list/main/assets/mainnet/J6AbGG62yo9UJ2T9r9GM7pnoRNui5DsZDnPbiNAPqbVd/logo.png",
      "tags": [
        "wrapped",
        "wormhole"
      ],
      "extensions": {
        "address": "0x725C263e32c72dDC3A19bEa12C5a0479a81eE688",
        "bridgeContract": "https://etherscan.io/address/0xf92cD566Ea4864356C5491c177A430C222d7e678",
        "assetContract": "https://etherscan.io/address/0x725C263e32c72dDC3A19bEa12C5a0479a81eE688",
        "coingeckoId": "bridge-mutual"
      }
    },
    {
      "chainId": 101,
      "address": "4wvHoaxxZxFeNrMTP8bLVRh1ziSBV7crN665WX4rRMqe",
      "symbol": "wDYT",
      "name": "DoYourTip (Wormhole)",
      "decimals": 9,
      "logoURI": "https://raw.githubusercontent.com/solana-labs/token-list/main/assets/mainnet/4wvHoaxxZxFeNrMTP8bLVRh1ziSBV7crN665WX4rRMqe/logo.png",
      "tags": [
        "wrapped",
        "wormhole"
      ],
      "extensions": {
        "address": "0x740623d2c797b7D8D1EcB98e9b4Afcf99Ec31E14",
        "bridgeContract": "https://etherscan.io/address/0xf92cD566Ea4864356C5491c177A430C222d7e678",
        "assetContract": "https://etherscan.io/address/0x740623d2c797b7D8D1EcB98e9b4Afcf99Ec31E14",
        "coingeckoId": "dynamite"
      }
    },
    {
      "chainId": 101,
      "address": "Fe5fWjCLDMJoi4sTmfR2VW4BT1LwsbR1n6QAjzJQvhhf",
      "symbol": "wBBR",
      "name": "BitberryToken (Wormhole)",
      "decimals": 9,
      "logoURI": "https://raw.githubusercontent.com/solana-labs/token-list/main/assets/mainnet/Fe5fWjCLDMJoi4sTmfR2VW4BT1LwsbR1n6QAjzJQvhhf/logo.png",
      "tags": [
        "wrapped",
        "wormhole"
      ],
      "extensions": {
        "address": "0x7671904eed7f10808B664fc30BB8693FD7237abF",
        "bridgeContract": "https://etherscan.io/address/0xf92cD566Ea4864356C5491c177A430C222d7e678",
        "assetContract": "https://etherscan.io/address/0x7671904eed7f10808B664fc30BB8693FD7237abF",
        "coingeckoId": "bitberry-token"
      }
    },
    {
      "chainId": 101,
      "address": "5J9yhFRnQZx3RiqHzfQpAffX5UQz3k8vQCZH2g9Z9sDg",
      "symbol": "wWAXE",
      "name": "WAX Economic Token (Wormhole)",
      "decimals": 8,
      "logoURI": "https://raw.githubusercontent.com/solana-labs/token-list/main/assets/mainnet/5J9yhFRnQZx3RiqHzfQpAffX5UQz3k8vQCZH2g9Z9sDg/logo.png",
      "tags": [
        "wrapped",
        "wormhole"
      ],
      "extensions": {
        "address": "0x7a2Bc711E19ba6aff6cE8246C546E8c4B4944DFD",
        "bridgeContract": "https://etherscan.io/address/0xf92cD566Ea4864356C5491c177A430C222d7e678",
        "assetContract": "https://etherscan.io/address/0x7a2Bc711E19ba6aff6cE8246C546E8c4B4944DFD",
        "coingeckoId": "waxe"
      }
    },
    {
      "chainId": 101,
      "address": "4DHywS5EjUTF5AYisPZiJbWcCV4gfpH98oKxpgyKRnnQ",
      "symbol": "wMATIC",
      "name": "Matic Token (Wormhole)",
      "decimals": 9,
      "logoURI": "https://raw.githubusercontent.com/solana-labs/token-list/main/assets/mainnet/4DHywS5EjUTF5AYisPZiJbWcCV4gfpH98oKxpgyKRnnQ/logo.png",
      "tags": [
        "wrapped",
        "wormhole"
      ],
      "extensions": {
        "address": "0x7D1AfA7B718fb893dB30A3aBc0Cfc608AaCfeBB0",
        "bridgeContract": "https://etherscan.io/address/0xf92cD566Ea4864356C5491c177A430C222d7e678",
        "assetContract": "https://etherscan.io/address/0x7D1AfA7B718fb893dB30A3aBc0Cfc608AaCfeBB0",
        "coingeckoId": "matic-network"
      }
    },
    {
      "chainId": 101,
      "address": "Au9E8ygQdTJQZXmNKPdtLEP8rGjC4qsGRhkJgjFNPAr8",
      "symbol": "wXRT",
      "name": "Robonomics (Wormhole)",
      "decimals": 9,
      "logoURI": "https://raw.githubusercontent.com/solana-labs/token-list/main/assets/mainnet/Au9E8ygQdTJQZXmNKPdtLEP8rGjC4qsGRhkJgjFNPAr8/logo.png",
      "tags": [
        "wrapped",
        "wormhole"
      ],
      "extensions": {
        "address": "0x7dE91B204C1C737bcEe6F000AAA6569Cf7061cb7",
        "bridgeContract": "https://etherscan.io/address/0xf92cD566Ea4864356C5491c177A430C222d7e678",
        "assetContract": "https://etherscan.io/address/0x7dE91B204C1C737bcEe6F000AAA6569Cf7061cb7",
        "coingeckoId": "robonomics-network"
      }
    },
    {
      "chainId": 101,
      "address": "5DQZ14hLDxveMH7NyGmTmUTRGgVAVXADp3cP2UHeH6hM",
      "symbol": "wAAVE",
      "name": "Aave Token (Wormhole)",
      "decimals": 9,
      "logoURI": "https://raw.githubusercontent.com/solana-labs/token-list/main/assets/mainnet/5DQZ14hLDxveMH7NyGmTmUTRGgVAVXADp3cP2UHeH6hM/logo.png",
      "tags": [
        "wrapped",
        "wormhole"
      ],
      "extensions": {
        "address": "0x7Fc66500c84A76Ad7e9c93437bFc5Ac33E2DDaE9",
        "bridgeContract": "https://etherscan.io/address/0xf92cD566Ea4864356C5491c177A430C222d7e678",
        "assetContract": "https://etherscan.io/address/0x7Fc66500c84A76Ad7e9c93437bFc5Ac33E2DDaE9",
        "coingeckoId": "aave"
      }
    },
    {
      "chainId": 101,
      "address": "Arc2ZVKNCdDU4vB8Ubud5QayDtjo2oJF9xVrUPQ6TWxF",
      "symbol": "wLEND",
      "name": "Lend (Wormhole)",
      "decimals": 9,
      "logoURI": "https://raw.githubusercontent.com/solana-labs/token-list/main/assets/mainnet/Arc2ZVKNCdDU4vB8Ubud5QayDtjo2oJF9xVrUPQ6TWxF/logo.png",
      "tags": [
        "wrapped",
        "wormhole"
      ],
      "extensions": {
        "address": "0x80fB784B7eD66730e8b1DBd9820aFD29931aab03",
        "bridgeContract": "https://etherscan.io/address/0xf92cD566Ea4864356C5491c177A430C222d7e678",
        "assetContract": "https://etherscan.io/address/0x80fB784B7eD66730e8b1DBd9820aFD29931aab03",
        "coingeckoId": "ethlend"
      }
    },
    {
      "chainId": 101,
      "address": "2ctKUDkGBnVykt31AhMPhHvAQWJvoNGbLh7aRidjtAqv",
      "symbol": "wPOLS",
      "name": "PolkastarterToken (Wormhole)",
      "decimals": 9,
      "logoURI": "https://raw.githubusercontent.com/solana-labs/token-list/main/assets/mainnet/2ctKUDkGBnVykt31AhMPhHvAQWJvoNGbLh7aRidjtAqv/logo.png",
      "tags": [
        "wrapped",
        "wormhole"
      ],
      "extensions": {
        "address": "0x83e6f1E41cdd28eAcEB20Cb649155049Fac3D5Aa",
        "bridgeContract": "https://etherscan.io/address/0xf92cD566Ea4864356C5491c177A430C222d7e678",
        "assetContract": "https://etherscan.io/address/0x83e6f1E41cdd28eAcEB20Cb649155049Fac3D5Aa",
        "coingeckoId": "polkastarter"
      }
    },
    {
      "chainId": 101,
      "address": "8FnkznYpHvKiaBkgatVoCrNiS5y5KW62JqgjnxVhDejC",
      "symbol": "wUBT",
      "name": "Unibright (Wormhole)",
      "decimals": 8,
      "logoURI": "https://raw.githubusercontent.com/solana-labs/token-list/main/assets/mainnet/8FnkznYpHvKiaBkgatVoCrNiS5y5KW62JqgjnxVhDejC/logo.png",
      "tags": [
        "wrapped",
        "wormhole"
      ],
      "extensions": {
        "address": "0x8400D94A5cb0fa0D041a3788e395285d61c9ee5e",
        "bridgeContract": "https://etherscan.io/address/0xf92cD566Ea4864356C5491c177A430C222d7e678",
        "assetContract": "https://etherscan.io/address/0x8400D94A5cb0fa0D041a3788e395285d61c9ee5e",
        "coingeckoId": "unibright"
      }
    },
    {
      "chainId": 101,
      "address": "4LLAYXVmT3U8Sew6k3tk66zk3btT91QRzQzxcNX8XhzV",
      "symbol": "wDIA",
      "name": "DIA (Wormhole)",
      "decimals": 9,
      "logoURI": "https://raw.githubusercontent.com/solana-labs/token-list/main/assets/mainnet/4LLAYXVmT3U8Sew6k3tk66zk3btT91QRzQzxcNX8XhzV/logo.png",
      "tags": [
        "wrapped",
        "wormhole"
      ],
      "extensions": {
        "address": "0x84cA8bc7997272c7CfB4D0Cd3D55cd942B3c9419",
        "bridgeContract": "https://etherscan.io/address/0xf92cD566Ea4864356C5491c177A430C222d7e678",
        "assetContract": "https://etherscan.io/address/0x84cA8bc7997272c7CfB4D0Cd3D55cd942B3c9419",
        "coingeckoId": "dia-data"
      }
    },
    {
      "chainId": 101,
      "address": "8L8pDf3jutdpdr4m3np68CL9ZroLActrqwxi6s9Ah5xU",
      "symbol": "wFRAX",
      "name": "Frax (Wormhole)",
      "decimals": 9,
      "logoURI": "https://raw.githubusercontent.com/solana-labs/token-list/main/assets/mainnet/8L8pDf3jutdpdr4m3np68CL9ZroLActrqwxi6s9Ah5xU/logo.png",
      "tags": [
        "wrapped",
        "wormhole"
      ],
      "extensions": {
        "address": "0x853d955aCEf822Db058eb8505911ED77F175b99e",
        "bridgeContract": "https://etherscan.io/address/0xf92cD566Ea4864356C5491c177A430C222d7e678",
        "assetContract": "https://etherscan.io/address/0x853d955aCEf822Db058eb8505911ED77F175b99e",
        "coingeckoId": "frax"
      }
    },
    {
      "chainId": 101,
      "address": "H3oVL2zJpHJaDoRfQmSrftv3fkGzvsiQgugCZmcRBykG",
      "symbol": "wKEEP",
      "name": "KEEP Token (Wormhole)",
      "decimals": 9,
      "logoURI": "https://raw.githubusercontent.com/solana-labs/token-list/main/assets/mainnet/H3oVL2zJpHJaDoRfQmSrftv3fkGzvsiQgugCZmcRBykG/logo.png",
      "tags": [
        "wrapped",
        "wormhole"
      ],
      "extensions": {
        "address": "0x85Eee30c52B0b379b046Fb0F85F4f3Dc3009aFEC",
        "bridgeContract": "https://etherscan.io/address/0xf92cD566Ea4864356C5491c177A430C222d7e678",
        "assetContract": "https://etherscan.io/address/0x85Eee30c52B0b379b046Fb0F85F4f3Dc3009aFEC",
        "coingeckoId": "keep-network"
      }
    },
    {
      "chainId": 101,
      "address": "64oqP1dFqqD8NEL4RPCpMyrHmpo31rj3nYxULVXvayfW",
      "symbol": "wRSR",
      "name": "Reserve Rights (Wormhole)",
      "decimals": 9,
      "logoURI": "https://raw.githubusercontent.com/solana-labs/token-list/main/assets/mainnet/64oqP1dFqqD8NEL4RPCpMyrHmpo31rj3nYxULVXvayfW/logo.png",
      "tags": [
        "wrapped",
        "wormhole"
      ],
      "extensions": {
        "address": "0x8762db106B2c2A0bccB3A80d1Ed41273552616E8",
        "bridgeContract": "https://etherscan.io/address/0xf92cD566Ea4864356C5491c177A430C222d7e678",
        "assetContract": "https://etherscan.io/address/0x8762db106B2c2A0bccB3A80d1Ed41273552616E8",
        "coingeckoId": "reserve-rights-token"
      }
    },
    {
      "chainId": 101,
      "address": "5SU7veiCRA16ZxnS24kCC1dwQYVwi3whvTdM48iNE1Rm",
      "symbol": "wMPH",
      "name": "88mph.app (Wormhole)",
      "decimals": 9,
      "logoURI": "https://raw.githubusercontent.com/solana-labs/token-list/main/assets/mainnet/5SU7veiCRA16ZxnS24kCC1dwQYVwi3whvTdM48iNE1Rm/logo.png",
      "tags": [
        "wrapped",
        "wormhole"
      ],
      "extensions": {
        "address": "0x8888801aF4d980682e47f1A9036e589479e835C5",
        "bridgeContract": "https://etherscan.io/address/0xf92cD566Ea4864356C5491c177A430C222d7e678",
        "assetContract": "https://etherscan.io/address/0x8888801aF4d980682e47f1A9036e589479e835C5",
        "coingeckoId": "88mph"
      }
    },
    {
      "chainId": 101,
      "address": "5fv26ojhPHWNaikXcMf2TBu4JENjLQ2PWgWYeitttVwv",
      "symbol": "wPAID",
      "name": "PAID Network (Wormhole)",
      "decimals": 9,
      "logoURI": "https://raw.githubusercontent.com/solana-labs/token-list/main/assets/mainnet/5fv26ojhPHWNaikXcMf2TBu4JENjLQ2PWgWYeitttVwv/logo.png",
      "tags": [
        "wrapped",
        "wormhole"
      ],
      "extensions": {
        "address": "0x8c8687fC965593DFb2F0b4EAeFD55E9D8df348df",
        "bridgeContract": "https://etherscan.io/address/0xf92cD566Ea4864356C5491c177A430C222d7e678",
        "assetContract": "https://etherscan.io/address/0x8c8687fC965593DFb2F0b4EAeFD55E9D8df348df",
        "coingeckoId": "paid-network"
      }
    },
    {
      "chainId": 101,
      "address": "ACr98v3kv9qaGnR3p2BfsoSK9Q2ZmP6zUkm3qxv5ZJDd",
      "symbol": "wSXP",
      "name": "Swipe (Wormhole)",
      "decimals": 9,
      "logoURI": "https://raw.githubusercontent.com/solana-labs/token-list/main/assets/mainnet/ACr98v3kv9qaGnR3p2BfsoSK9Q2ZmP6zUkm3qxv5ZJDd/logo.png",
      "tags": [
        "wrapped",
        "wormhole"
      ],
      "extensions": {
        "address": "0x8CE9137d39326AD0cD6491fb5CC0CbA0e089b6A9",
        "bridgeContract": "https://etherscan.io/address/0xf92cD566Ea4864356C5491c177A430C222d7e678",
        "assetContract": "https://etherscan.io/address/0x8CE9137d39326AD0cD6491fb5CC0CbA0e089b6A9",
        "coingeckoId": "swipe"
      }
    },
    {
      "chainId": 101,
      "address": "7gBuzBcJ7V48m8TiKJ1XWNDUerK2XfAbjxuRiKMb6S8Z",
      "symbol": "wREQ",
      "name": "Request Token (Wormhole)",
      "decimals": 9,
      "logoURI": "https://raw.githubusercontent.com/solana-labs/token-list/main/assets/mainnet/7gBuzBcJ7V48m8TiKJ1XWNDUerK2XfAbjxuRiKMb6S8Z/logo.png",
      "tags": [
        "wrapped",
        "wormhole"
      ],
      "extensions": {
        "address": "0x8f8221aFbB33998d8584A2B05749bA73c37a938a",
        "bridgeContract": "https://etherscan.io/address/0xf92cD566Ea4864356C5491c177A430C222d7e678",
        "assetContract": "https://etherscan.io/address/0x8f8221aFbB33998d8584A2B05749bA73c37a938a",
        "coingeckoId": "request-network"
      }
    },
    {
      "chainId": 101,
      "address": "CtDjsryLtwZCLj8TeniV7tWHbkaREfjKDWpvyQvsTyek",
      "symbol": "wWHALE",
      "name": "WHALE (Wormhole)",
      "decimals": 4,
      "logoURI": "https://raw.githubusercontent.com/solana-labs/token-list/main/assets/mainnet/CtDjsryLtwZCLj8TeniV7tWHbkaREfjKDWpvyQvsTyek/logo.png",
      "tags": [
        "wrapped",
        "wormhole"
      ],
      "extensions": {
        "address": "0x9355372396e3F6daF13359B7b607a3374cc638e0",
        "bridgeContract": "https://etherscan.io/address/0xf92cD566Ea4864356C5491c177A430C222d7e678",
        "assetContract": "https://etherscan.io/address/0x9355372396e3F6daF13359B7b607a3374cc638e0",
        "coingeckoId": "whale"
      }
    },
    {
      "chainId": 101,
      "address": "JDUgn6JUSwufqqthRdnZZKWv2vEdYvHxigF5Hk79yxRm",
      "symbol": "wPNK",
      "name": "Pinakion (Wormhole)",
      "decimals": 9,
      "logoURI": "https://raw.githubusercontent.com/solana-labs/token-list/main/assets/mainnet/JDUgn6JUSwufqqthRdnZZKWv2vEdYvHxigF5Hk79yxRm/logo.png",
      "tags": [
        "wrapped",
        "wormhole"
      ],
      "extensions": {
        "address": "0x93ED3FBe21207Ec2E8f2d3c3de6e058Cb73Bc04d",
        "bridgeContract": "https://etherscan.io/address/0xf92cD566Ea4864356C5491c177A430C222d7e678",
        "assetContract": "https://etherscan.io/address/0x93ED3FBe21207Ec2E8f2d3c3de6e058Cb73Bc04d",
        "coingeckoId": "kleros"
      }
    },
    {
      "chainId": 101,
      "address": "EJKqF4p7xVhXkcDNCrVQJE4osow76226bc6u3AtsGXaG",
      "symbol": "wAPY",
      "name": "APY Governance Token (Wormhole)",
      "decimals": 9,
      "logoURI": "https://raw.githubusercontent.com/solana-labs/token-list/main/assets/mainnet/EJKqF4p7xVhXkcDNCrVQJE4osow76226bc6u3AtsGXaG/logo.png",
      "tags": [
        "wrapped",
        "wormhole"
      ],
      "extensions": {
        "address": "0x95a4492F028aa1fd432Ea71146b433E7B4446611",
        "bridgeContract": "https://etherscan.io/address/0xf92cD566Ea4864356C5491c177A430C222d7e678",
        "assetContract": "https://etherscan.io/address/0x95a4492F028aa1fd432Ea71146b433E7B4446611",
        "coingeckoId": "apy-finance"
      }
    },
    {
      "chainId": 101,
      "address": "AF7Dv5Vzi1dT2fLnz4ysiRQ6FxGN1M6mrmHwgNpx7FVH",
      "symbol": "wOCEAN",
      "name": "Ocean Protocol (Wormhole)",
      "decimals": 9,
      "logoURI": "https://raw.githubusercontent.com/solana-labs/token-list/main/assets/mainnet/AF7Dv5Vzi1dT2fLnz4ysiRQ6FxGN1M6mrmHwgNpx7FVH/logo.png",
      "tags": [
        "wrapped",
        "wormhole"
      ],
      "extensions": {
        "address": "0x967da4048cD07aB37855c090aAF366e4ce1b9F48",
        "bridgeContract": "https://etherscan.io/address/0xf92cD566Ea4864356C5491c177A430C222d7e678",
        "assetContract": "https://etherscan.io/address/0x967da4048cD07aB37855c090aAF366e4ce1b9F48",
        "coingeckoId": "ocean-protocol"
      }
    },
    {
      "chainId": 101,
      "address": "AyNULvvLGW11fThvhncqNRjEgmDbMEHdDL4HqXD6SM8V",
      "symbol": "wSPI",
      "name": "Shopping.io (Wormhole)",
      "decimals": 9,
      "logoURI": "https://raw.githubusercontent.com/solana-labs/token-list/main/assets/mainnet/AyNULvvLGW11fThvhncqNRjEgmDbMEHdDL4HqXD6SM8V/logo.png",
      "tags": [
        "wrapped",
        "wormhole"
      ],
      "extensions": {
        "address": "0x9B02dD390a603Add5c07f9fd9175b7DABE8D63B7",
        "bridgeContract": "https://etherscan.io/address/0xf92cD566Ea4864356C5491c177A430C222d7e678",
        "assetContract": "https://etherscan.io/address/0x9B02dD390a603Add5c07f9fd9175b7DABE8D63B7",
        "coingeckoId": "shopping-io"
      }
    },
    {
      "chainId": 101,
      "address": "3UeKTABxz9XexDtyKq646rSQvx8GVpKNwfMoKKfxsTsF",
      "symbol": "wBBTC",
      "name": "Binance Wrapped BTC (Wormhole)",
      "decimals": 8,
      "logoURI": "https://raw.githubusercontent.com/solana-labs/token-list/main/assets/mainnet/3UeKTABxz9XexDtyKq646rSQvx8GVpKNwfMoKKfxsTsF/logo.png",
      "tags": [
        "wrapped",
        "wormhole"
      ],
      "extensions": {
        "address": "0x9BE89D2a4cd102D8Fecc6BF9dA793be995C22541",
        "bridgeContract": "https://etherscan.io/address/0xf92cD566Ea4864356C5491c177A430C222d7e678",
        "assetContract": "https://etherscan.io/address/0x9BE89D2a4cd102D8Fecc6BF9dA793be995C22541",
        "coingeckoId": "binance-wrapped-btc"
      }
    },
    {
      "chainId": 101,
      "address": "DsGbyCHbG4vSWBqAprR2eWuUAg8fXAgYkWL9psgvYZn5",
      "symbol": "wUNISTAKE",
      "name": "Unistake (Wormhole)",
      "decimals": 9,
      "logoURI": "https://raw.githubusercontent.com/solana-labs/token-list/main/assets/mainnet/DsGbyCHbG4vSWBqAprR2eWuUAg8fXAgYkWL9psgvYZn5/logo.png",
      "tags": [
        "wrapped",
        "wormhole"
      ],
      "extensions": {
        "address": "0x9Ed8e7C9604790F7Ec589F99b94361d8AAB64E5E",
        "bridgeContract": "https://etherscan.io/address/0xf92cD566Ea4864356C5491c177A430C222d7e678",
        "assetContract": "https://etherscan.io/address/0x9Ed8e7C9604790F7Ec589F99b94361d8AAB64E5E",
        "coingeckoId": "unistake"
      }
    },
    {
      "chainId": 101,
      "address": "GBvv3jn9u6pZqPd2GVnQ7BKJzLwQnEWe4ci9k359PN9Z",
      "symbol": "wMKR",
      "name": "MakerDAO (Wormhole)",
      "decimals": 9,
      "logoURI": "https://raw.githubusercontent.com/solana-labs/token-list/main/assets/mainnet/GBvv3jn9u6pZqPd2GVnQ7BKJzLwQnEWe4ci9k359PN9Z/logo.png",
      "tags": [
        "wrapped",
        "wormhole"
      ],
      "extensions": {
        "address": "0x9f8F72aA9304c8B593d555F12eF6589cC3A579A2",
        "bridgeContract": "https://etherscan.io/address/0xf92cD566Ea4864356C5491c177A430C222d7e678",
        "assetContract": "https://etherscan.io/address/0x9f8F72aA9304c8B593d555F12eF6589cC3A579A2",
        "coingeckoId": "maker"
      }
    },
    {
      "chainId": 101,
      "address": "53ETjuzUNHG8c7rZ2hxQLQfN5R6tEYtdYwNQsa68xFUk",
      "symbol": "wFARM",
      "name": "FARM Reward Token (Wormhole)",
      "decimals": 9,
      "logoURI": "https://raw.githubusercontent.com/solana-labs/token-list/main/assets/mainnet/53ETjuzUNHG8c7rZ2hxQLQfN5R6tEYtdYwNQsa68xFUk/logo.png",
      "tags": [
        "wrapped",
        "wormhole"
      ],
      "extensions": {
        "address": "0xa0246c9032bC3A600820415aE600c6388619A14D",
        "bridgeContract": "https://etherscan.io/address/0xf92cD566Ea4864356C5491c177A430C222d7e678",
        "assetContract": "https://etherscan.io/address/0xa0246c9032bC3A600820415aE600c6388619A14D",
        "coingeckoId": "harvest-finance"
      }
    },
    {
      "chainId": 101,
      "address": "FVsXUnbhifqJ4LiXQEbpUtXVdB8T5ADLKqSs5t1oc54F",
      "symbol": "wUSDC",
      "name": "USD Coin (Wormhole)",
      "decimals": 6,
      "logoURI": "https://raw.githubusercontent.com/solana-labs/token-list/main/assets/mainnet/FVsXUnbhifqJ4LiXQEbpUtXVdB8T5ADLKqSs5t1oc54F/logo.png",
      "tags": [
        "wrapped",
        "wormhole"
      ],
      "extensions": {
        "address": "0xA0b86991c6218b36c1d19D4a2e9Eb0cE3606eB48",
        "bridgeContract": "https://etherscan.io/address/0xf92cD566Ea4864356C5491c177A430C222d7e678",
        "assetContract": "https://etherscan.io/address/0xA0b86991c6218b36c1d19D4a2e9Eb0cE3606eB48",
        "coingeckoId": "usd-coin"
      }
    },
    {
      "chainId": 101,
      "address": "EjBpnWzWZeW1PKzfCszLdHgENZLZDoTNaEmz8BddpWJx",
      "symbol": "wANT",
      "name": "Aragon Network Token (Wormhole)",
      "decimals": 9,
      "logoURI": "https://raw.githubusercontent.com/solana-labs/token-list/main/assets/mainnet/EjBpnWzWZeW1PKzfCszLdHgENZLZDoTNaEmz8BddpWJx/logo.png",
      "tags": [
        "wrapped",
        "wormhole"
      ],
      "extensions": {
        "address": "0xa117000000f279D81A1D3cc75430fAA017FA5A2e",
        "bridgeContract": "https://etherscan.io/address/0xf92cD566Ea4864356C5491c177A430C222d7e678",
        "assetContract": "https://etherscan.io/address/0xa117000000f279D81A1D3cc75430fAA017FA5A2e",
        "coingeckoId": "aragon"
      }
    },
    {
      "chainId": 101,
      "address": "Rs4LHZ4WogZCAkCzfsKJib5LLnYL6xcVAfTcLQiSjg2",
      "symbol": "wNPXS",
      "name": "Pundi X Token (Wormhole)",
      "decimals": 9,
      "logoURI": "https://raw.githubusercontent.com/solana-labs/token-list/main/assets/mainnet/Rs4LHZ4WogZCAkCzfsKJib5LLnYL6xcVAfTcLQiSjg2/logo.png",
      "tags": [
        "wrapped",
        "wormhole"
      ],
      "extensions": {
        "address": "0xA15C7Ebe1f07CaF6bFF097D8a589fb8AC49Ae5B3",
        "bridgeContract": "https://etherscan.io/address/0xf92cD566Ea4864356C5491c177A430C222d7e678",
        "assetContract": "https://etherscan.io/address/0xA15C7Ebe1f07CaF6bFF097D8a589fb8AC49Ae5B3",
        "coingeckoId": "pundi-x"
      }
    },
    {
      "chainId": 101,
      "address": "65ribugkb42AANKYrEeuruhhfXffyE4jY22FUxFbpW7C",
      "symbol": "wRFOX",
      "name": "RFOX (Wormhole)",
      "decimals": 9,
      "logoURI": "https://raw.githubusercontent.com/solana-labs/token-list/main/assets/mainnet/65ribugkb42AANKYrEeuruhhfXffyE4jY22FUxFbpW7C/logo.png",
      "tags": [
        "wrapped",
        "wormhole"
      ],
      "extensions": {
        "address": "0xa1d6Df714F91DeBF4e0802A542E13067f31b8262",
        "bridgeContract": "https://etherscan.io/address/0xf92cD566Ea4864356C5491c177A430C222d7e678",
        "assetContract": "https://etherscan.io/address/0xa1d6Df714F91DeBF4e0802A542E13067f31b8262",
        "coingeckoId": "redfox-labs-2"
      }
    },
    {
      "chainId": 101,
      "address": "T2mo6dnFiutu26KMuCMSjCLBB4ofWvQ3qBJGEMc3JSe",
      "symbol": "wMTA",
      "name": "Meta (Wormhole)",
      "decimals": 9,
      "logoURI": "https://raw.githubusercontent.com/solana-labs/token-list/main/assets/mainnet/T2mo6dnFiutu26KMuCMSjCLBB4ofWvQ3qBJGEMc3JSe/logo.png",
      "tags": [
        "wrapped",
        "wormhole"
      ],
      "extensions": {
        "address": "0xa3BeD4E1c75D00fa6f4E5E6922DB7261B5E9AcD2",
        "bridgeContract": "https://etherscan.io/address/0xf92cD566Ea4864356C5491c177A430C222d7e678",
        "assetContract": "https://etherscan.io/address/0xa3BeD4E1c75D00fa6f4E5E6922DB7261B5E9AcD2",
        "coingeckoId": "meta"
      }
    },
    {
      "chainId": 101,
      "address": "HC8SaUm9rhvVZE5ZwBWiUhFAnCuG8byd5FxKYdpFm5MR",
      "symbol": "wRBC",
      "name": "Rubic (Wormhole)",
      "decimals": 9,
      "logoURI": "https://raw.githubusercontent.com/solana-labs/token-list/main/assets/mainnet/HC8SaUm9rhvVZE5ZwBWiUhFAnCuG8byd5FxKYdpFm5MR/logo.png",
      "tags": [
        "wrapped",
        "wormhole"
      ],
      "extensions": {
        "address": "0xA4EED63db85311E22dF4473f87CcfC3DaDCFA3E3",
        "bridgeContract": "https://etherscan.io/address/0xf92cD566Ea4864356C5491c177A430C222d7e678",
        "assetContract": "https://etherscan.io/address/0xA4EED63db85311E22dF4473f87CcfC3DaDCFA3E3",
        "coingeckoId": "rubic"
      }
    },
    {
      "chainId": 101,
      "address": "9DdtKWoK8cBfLSLhHXHFZzzhxp4rdwHbFEAis8n5AsfQ",
      "symbol": "wNOIA",
      "name": "NOIA Token (Wormhole)",
      "decimals": 9,
      "logoURI": "https://raw.githubusercontent.com/solana-labs/token-list/main/assets/mainnet/9DdtKWoK8cBfLSLhHXHFZzzhxp4rdwHbFEAis8n5AsfQ/logo.png",
      "tags": [
        "wrapped",
        "wormhole"
      ],
      "extensions": {
        "address": "0xa8c8CfB141A3bB59FEA1E2ea6B79b5ECBCD7b6ca",
        "bridgeContract": "https://etherscan.io/address/0xf92cD566Ea4864356C5491c177A430C222d7e678",
        "assetContract": "https://etherscan.io/address/0xa8c8CfB141A3bB59FEA1E2ea6B79b5ECBCD7b6ca",
        "coingeckoId": "noia-network"
      }
    },
    {
      "chainId": 101,
      "address": "DTQStP2z4DRqbNHRxtwThAujr9aPFPsv4y2kkXTVLVvb",
      "symbol": "wCEL",
      "name": "Celsius (Wormhole)",
      "decimals": 4,
      "logoURI": "https://raw.githubusercontent.com/solana-labs/token-list/main/assets/mainnet/DTQStP2z4DRqbNHRxtwThAujr9aPFPsv4y2kkXTVLVvb/logo.png",
      "tags": [
        "wrapped",
        "wormhole"
      ],
      "extensions": {
        "address": "0xaaAEBE6Fe48E54f431b0C390CfaF0b017d09D42d",
        "bridgeContract": "https://etherscan.io/address/0xf92cD566Ea4864356C5491c177A430C222d7e678",
        "assetContract": "https://etherscan.io/address/0xaaAEBE6Fe48E54f431b0C390CfaF0b017d09D42d",
        "coingeckoId": "celsius-degree-token"
      }
    },
    {
      "chainId": 101,
      "address": "59NPV18vAbTgwC9aeEGikrmX3EbZHMEMkZfvcsHBNFr9",
      "symbol": "wCWS",
      "name": "Crowns (Wormhole)",
      "decimals": 9,
      "logoURI": "https://raw.githubusercontent.com/solana-labs/token-list/main/assets/mainnet/59NPV18vAbTgwC9aeEGikrmX3EbZHMEMkZfvcsHBNFr9/logo.png",
      "tags": [
        "wrapped",
        "wormhole"
      ],
      "extensions": {
        "address": "0xaC0104Cca91D167873B8601d2e71EB3D4D8c33e0",
        "bridgeContract": "https://etherscan.io/address/0xf92cD566Ea4864356C5491c177A430C222d7e678",
        "assetContract": "https://etherscan.io/address/0xaC0104Cca91D167873B8601d2e71EB3D4D8c33e0",
        "coingeckoId": "crowns"
      }
    },
    {
      "chainId": 101,
      "address": "4811JP9i35zgAxSFZjGXQwew6xd1qSBE4xdMFik2J14Z",
      "symbol": "wROOM",
      "name": "OptionRoom Token (Wormhole)",
      "decimals": 9,
      "logoURI": "https://raw.githubusercontent.com/solana-labs/token-list/main/assets/mainnet/4811JP9i35zgAxSFZjGXQwew6xd1qSBE4xdMFik2J14Z/logo.png",
      "tags": [
        "wrapped",
        "wormhole"
      ],
      "extensions": {
        "address": "0xAd4f86a25bbc20FfB751f2FAC312A0B4d8F88c64",
        "bridgeContract": "https://etherscan.io/address/0xf92cD566Ea4864356C5491c177A430C222d7e678",
        "assetContract": "https://etherscan.io/address/0xAd4f86a25bbc20FfB751f2FAC312A0B4d8F88c64",
        "coingeckoId": "option-room"
      }
    },
    {
      "chainId": 101,
      "address": "2VAdvHWMpzMnDYYn64MgqLNpGQ19iCiusCet8JLMtxU5",
      "symbol": "wYOP",
      "name": "YOP (Wormhole)",
      "decimals": 8,
      "logoURI": "https://raw.githubusercontent.com/solana-labs/token-list/main/assets/mainnet/2VAdvHWMpzMnDYYn64MgqLNpGQ19iCiusCet8JLMtxU5/logo.png",
      "tags": [
        "wrapped",
        "wormhole"
      ],
      "extensions": {
        "address": "0xAE1eaAE3F627AAca434127644371b67B18444051",
        "bridgeContract": "https://etherscan.io/address/0xf92cD566Ea4864356C5491c177A430C222d7e678",
        "assetContract": "https://etherscan.io/address/0xAE1eaAE3F627AAca434127644371b67B18444051",
        "coingeckoId": "yield-optimization-platform"
      }
    },
    {
      "chainId": 101,
      "address": "AKiTcEWZarsnUbKkwQVRjJni5eqwiNeBQsJ3nrADacT4",
      "symbol": "wLGCY",
      "name": "LGCY Network (Wormhole)",
      "decimals": 9,
      "logoURI": "https://raw.githubusercontent.com/solana-labs/token-list/main/assets/mainnet/AKiTcEWZarsnUbKkwQVRjJni5eqwiNeBQsJ3nrADacT4/logo.png",
      "tags": [
        "wrapped",
        "wormhole"
      ],
      "extensions": {
        "address": "0xaE697F994Fc5eBC000F8e22EbFfeE04612f98A0d",
        "bridgeContract": "https://etherscan.io/address/0xf92cD566Ea4864356C5491c177A430C222d7e678",
        "assetContract": "https://etherscan.io/address/0xaE697F994Fc5eBC000F8e22EbFfeE04612f98A0d",
        "coingeckoId": "lgcy-network"
      }
    },
    {
      "chainId": 101,
      "address": "4kPHTMfSD1k3SytAMKEVRWH5ip6WD5U52tC5q6TuXUNU",
      "symbol": "wRFuel",
      "name": "Rio Fuel Token (Wormhole)",
      "decimals": 9,
      "logoURI": "https://raw.githubusercontent.com/solana-labs/token-list/main/assets/mainnet/4kPHTMfSD1k3SytAMKEVRWH5ip6WD5U52tC5q6TuXUNU/logo.png",
      "tags": [
        "wrapped",
        "wormhole"
      ],
      "extensions": {
        "address": "0xaf9f549774ecEDbD0966C52f250aCc548D3F36E5",
        "bridgeContract": "https://etherscan.io/address/0xf92cD566Ea4864356C5491c177A430C222d7e678",
        "assetContract": "https://etherscan.io/address/0xaf9f549774ecEDbD0966C52f250aCc548D3F36E5",
        "coingeckoId": "rio-defi"
      }
    },
    {
      "chainId": 101,
      "address": "E1w2uKRsVJeDf1Qqbk7DDKEDe7NCYwh8ySgqCaEZ4BTC",
      "symbol": "wMAHA",
      "name": "MahaDAO (Wormhole)",
      "decimals": 9,
      "logoURI": "https://raw.githubusercontent.com/solana-labs/token-list/main/assets/mainnet/E1w2uKRsVJeDf1Qqbk7DDKEDe7NCYwh8ySgqCaEZ4BTC/logo.png",
      "tags": [
        "wrapped",
        "wormhole"
      ],
      "extensions": {
        "address": "0xB4d930279552397bbA2ee473229f89Ec245bc365",
        "bridgeContract": "https://etherscan.io/address/0xf92cD566Ea4864356C5491c177A430C222d7e678",
        "assetContract": "https://etherscan.io/address/0xB4d930279552397bbA2ee473229f89Ec245bc365",
        "coingeckoId": "mahadao"
      }
    },
    {
      "chainId": 101,
      "address": "4psmnTirimNyPEPEZtkQkdEPJagTXS3a7wsu1XN9MYK3",
      "symbol": "wRPL",
      "name": "Rocket Pool (Wormhole)",
      "decimals": 9,
      "logoURI": "https://raw.githubusercontent.com/solana-labs/token-list/main/assets/mainnet/4psmnTirimNyPEPEZtkQkdEPJagTXS3a7wsu1XN9MYK3/logo.png",
      "tags": [
        "wrapped",
        "wormhole"
      ],
      "extensions": {
        "address": "0xB4EFd85c19999D84251304bDA99E90B92300Bd93",
        "bridgeContract": "https://etherscan.io/address/0xf92cD566Ea4864356C5491c177A430C222d7e678",
        "assetContract": "https://etherscan.io/address/0xB4EFd85c19999D84251304bDA99E90B92300Bd93",
        "coingeckoId": "rocket-pool"
      }
    },
    {
      "chainId": 101,
      "address": "FrhQauNRm7ecom9FRprNcyz58agDe5ujAbAtA9NG6jtU",
      "symbol": "wNEXO",
      "name": "Nexo (Wormhole)",
      "decimals": 9,
      "logoURI": "https://raw.githubusercontent.com/solana-labs/token-list/main/assets/mainnet/FrhQauNRm7ecom9FRprNcyz58agDe5ujAbAtA9NG6jtU/logo.png",
      "tags": [
        "wrapped",
        "wormhole"
      ],
      "extensions": {
        "address": "0xB62132e35a6c13ee1EE0f84dC5d40bad8d815206",
        "bridgeContract": "https://etherscan.io/address/0xf92cD566Ea4864356C5491c177A430C222d7e678",
        "assetContract": "https://etherscan.io/address/0xB62132e35a6c13ee1EE0f84dC5d40bad8d815206",
        "coingeckoId": "nexo"
      }
    },
    {
      "chainId": 101,
      "address": "6G7X1B2f9F7KWcHxS66mn3ax6VPE2UMZud44RX3BzfVo",
      "symbol": "BEHZAT",
      "name": "Behzat Token",
      "decimals": 10,
      "logoURI": "https://raw.githubusercontent.com/solana-labs/token-list/main/assets/mainnet/6G7X1B2f9F7KWcHxS66mn3ax6VPE2UMZud44RX3BzfVo/logo.png",
      "tags": [
        "Token"
      ],
      "extensions": {
        "twitter": "https://twitter.com/BehzatToken"
      }
    },
    {
      "chainId": 101,
      "address": "AoU75vwpnWEVvfarxRALjzRc8vS9UdDhRMkwoDimt9ss",
      "symbol": "wSFI",
      "name": "Spice (Wormhole)",
      "decimals": 9,
      "logoURI": "https://raw.githubusercontent.com/solana-labs/token-list/main/assets/mainnet/AoU75vwpnWEVvfarxRALjzRc8vS9UdDhRMkwoDimt9ss/logo.png",
      "tags": [
        "wrapped",
        "wormhole"
      ],
      "extensions": {
        "address": "0xb753428af26E81097e7fD17f40c88aaA3E04902c",
        "bridgeContract": "https://etherscan.io/address/0xf92cD566Ea4864356C5491c177A430C222d7e678",
        "assetContract": "https://etherscan.io/address/0xb753428af26E81097e7fD17f40c88aaA3E04902c",
        "coingeckoId": "saffron-finance"
      }
    },
    {
      "chainId": 101,
      "address": "CRZuALvCYjPLB65WFLHh9JkmPWK5C81TXpy2aEEaCjr3",
      "symbol": "wSTBZ",
      "name": "Stabilize Token (Wormhole)",
      "decimals": 9,
      "logoURI": "https://raw.githubusercontent.com/solana-labs/token-list/main/assets/mainnet/CRZuALvCYjPLB65WFLHh9JkmPWK5C81TXpy2aEEaCjr3/logo.png",
      "tags": [
        "wrapped",
        "wormhole"
      ],
      "extensions": {
        "address": "0xB987D48Ed8f2C468D52D6405624EADBa5e76d723",
        "bridgeContract": "https://etherscan.io/address/0xf92cD566Ea4864356C5491c177A430C222d7e678",
        "assetContract": "https://etherscan.io/address/0xB987D48Ed8f2C468D52D6405624EADBa5e76d723",
        "coingeckoId": "stabilize"
      }
    },
    {
      "chainId": 101,
      "address": "HPYXGSdAwyK5GwmuivL8gDdUVRChtgXq6SRat44k4Pat",
      "symbol": "wBAL",
      "name": "Balancer (Wormhole)",
      "decimals": 9,
      "logoURI": "https://raw.githubusercontent.com/solana-labs/token-list/main/assets/mainnet/HPYXGSdAwyK5GwmuivL8gDdUVRChtgXq6SRat44k4Pat/logo.png",
      "tags": [
        "wrapped",
        "wormhole"
      ],
      "extensions": {
        "address": "0xba100000625a3754423978a60c9317c58a424e3D",
        "bridgeContract": "https://etherscan.io/address/0xf92cD566Ea4864356C5491c177A430C222d7e678",
        "assetContract": "https://etherscan.io/address/0xba100000625a3754423978a60c9317c58a424e3D",
        "coingeckoId": "balancer"
      }
    },
    {
      "chainId": 101,
      "address": "AV7NgJV2BsgEukzUTrcUMz3LD37xLcLtygFig5WJ3kQN",
      "symbol": "wBAND",
      "name": "BandToken (Wormhole)",
      "decimals": 9,
      "logoURI": "https://raw.githubusercontent.com/solana-labs/token-list/main/assets/mainnet/AV7NgJV2BsgEukzUTrcUMz3LD37xLcLtygFig5WJ3kQN/logo.png",
      "tags": [
        "wrapped",
        "wormhole"
      ],
      "extensions": {
        "address": "0xBA11D00c5f74255f56a5E366F4F77f5A186d7f55",
        "bridgeContract": "https://etherscan.io/address/0xf92cD566Ea4864356C5491c177A430C222d7e678",
        "assetContract": "https://etherscan.io/address/0xBA11D00c5f74255f56a5E366F4F77f5A186d7f55",
        "coingeckoId": "band-protocol"
      }
    },
    {
      "chainId": 101,
      "address": "4obZok5FFUcQXQoV39hhcqk9xSmo4WnP9wnrNCk1g5BC",
      "symbol": "wSWFL",
      "name": "Swapfolio (Wormhole)",
      "decimals": 9,
      "logoURI": "https://raw.githubusercontent.com/solana-labs/token-list/main/assets/mainnet/4obZok5FFUcQXQoV39hhcqk9xSmo4WnP9wnrNCk1g5BC/logo.png",
      "tags": [
        "wrapped",
        "wormhole"
      ],
      "extensions": {
        "address": "0xBa21Ef4c9f433Ede00badEFcC2754B8E74bd538A",
        "bridgeContract": "https://etherscan.io/address/0xf92cD566Ea4864356C5491c177A430C222d7e678",
        "assetContract": "https://etherscan.io/address/0xBa21Ef4c9f433Ede00badEFcC2754B8E74bd538A",
        "coingeckoId": "swapfolio"
      }
    },
    {
      "chainId": 101,
      "address": "HCP8hGKS6fUGfTA1tQxBKzbXuQk7yktzz71pY8LXVJyR",
      "symbol": "wLRC",
      "name": "LoopringCoin V2 (Wormhole)",
      "decimals": 9,
      "logoURI": "https://raw.githubusercontent.com/solana-labs/token-list/main/assets/mainnet/HCP8hGKS6fUGfTA1tQxBKzbXuQk7yktzz71pY8LXVJyR/logo.png",
      "tags": [
        "wrapped",
        "wormhole"
      ],
      "extensions": {
        "address": "0xBBbbCA6A901c926F240b89EacB641d8Aec7AEafD",
        "bridgeContract": "https://etherscan.io/address/0xf92cD566Ea4864356C5491c177A430C222d7e678",
        "assetContract": "https://etherscan.io/address/0xBBbbCA6A901c926F240b89EacB641d8Aec7AEafD",
        "coingeckoId": "loopring"
      }
    },
    {
      "chainId": 101,
      "address": "9sNArcS6veh7DLEo7Y1ZSbBCYtkuPVE6S3HhVrcWR2Zw",
      "symbol": "wPERP",
      "name": "Perpetual (Wormhole)",
      "decimals": 9,
      "logoURI": "https://raw.githubusercontent.com/solana-labs/token-list/main/assets/mainnet/9sNArcS6veh7DLEo7Y1ZSbBCYtkuPVE6S3HhVrcWR2Zw/logo.png",
      "tags": [
        "wrapped",
        "wormhole"
      ],
      "extensions": {
        "address": "0xbC396689893D065F41bc2C6EcbeE5e0085233447",
        "bridgeContract": "https://etherscan.io/address/0xf92cD566Ea4864356C5491c177A430C222d7e678",
        "assetContract": "https://etherscan.io/address/0xbC396689893D065F41bc2C6EcbeE5e0085233447",
        "coingeckoId": "perpetual-protocol"
      }
    },
    {
      "chainId": 101,
      "address": "3XnhArdJydrpbr9Nbj8wNUaozPL9WAo9YDyNWakhTm9X",
      "symbol": "wCOMP",
      "name": "Compound (Wormhole)",
      "decimals": 9,
      "logoURI": "https://raw.githubusercontent.com/solana-labs/token-list/main/assets/mainnet/3XnhArdJydrpbr9Nbj8wNUaozPL9WAo9YDyNWakhTm9X/logo.png",
      "tags": [
        "wrapped",
        "wormhole"
      ],
      "extensions": {
        "address": "0xc00e94Cb662C3520282E6f5717214004A7f26888",
        "bridgeContract": "https://etherscan.io/address/0xf92cD566Ea4864356C5491c177A430C222d7e678",
        "assetContract": "https://etherscan.io/address/0xc00e94Cb662C3520282E6f5717214004A7f26888",
        "coingeckoId": "compound-governance-token"
      }
    },
    {
      "chainId": 101,
      "address": "CPLNm9UMKfiJKiySQathV99yeSgTVjPDZx4ucFrbp2MD",
      "symbol": "wSNX",
      "name": "Synthetix Network Token (Wormhole)",
      "decimals": 9,
      "logoURI": "https://raw.githubusercontent.com/solana-labs/token-list/main/assets/mainnet/CPLNm9UMKfiJKiySQathV99yeSgTVjPDZx4ucFrbp2MD/logo.png",
      "tags": [
        "wrapped",
        "wormhole"
      ],
      "extensions": {
        "address": "0xC011a73ee8576Fb46F5E1c5751cA3B9Fe0af2a6F",
        "bridgeContract": "https://etherscan.io/address/0xf92cD566Ea4864356C5491c177A430C222d7e678",
        "assetContract": "https://etherscan.io/address/0xC011a73ee8576Fb46F5E1c5751cA3B9Fe0af2a6F",
        "coingeckoId": "havven"
      }
    },
    {
      "chainId": 101,
      "address": "D6eVKSfLdioqo2zG8LbQYFU2gf66FrjKA7afCYNo1GHt",
      "symbol": "wDUCK",
      "name": "DLP Duck Token (Wormhole)",
      "decimals": 9,
      "logoURI": "https://raw.githubusercontent.com/solana-labs/token-list/main/assets/mainnet/D6eVKSfLdioqo2zG8LbQYFU2gf66FrjKA7afCYNo1GHt/logo.png",
      "tags": [
        "wrapped",
        "wormhole"
      ],
      "extensions": {
        "address": "0xC0bA369c8Db6eB3924965e5c4FD0b4C1B91e305F",
        "bridgeContract": "https://etherscan.io/address/0xf92cD566Ea4864356C5491c177A430C222d7e678",
        "assetContract": "https://etherscan.io/address/0xC0bA369c8Db6eB3924965e5c4FD0b4C1B91e305F",
        "coingeckoId": "dlp-duck-token"
      }
    },
    {
      "chainId": 101,
      "address": "9PwPi3DAf9Dy4Y6qJmUzF6fX9CjNwScBidsYqJmcApF8",
      "symbol": "wCHAIN",
      "name": "Chain Games (Wormhole)",
      "decimals": 9,
      "logoURI": "https://raw.githubusercontent.com/solana-labs/token-list/main/assets/mainnet/9PwPi3DAf9Dy4Y6qJmUzF6fX9CjNwScBidsYqJmcApF8/logo.png",
      "tags": [
        "wrapped",
        "wormhole"
      ],
      "extensions": {
        "address": "0xC4C2614E694cF534D407Ee49F8E44D125E4681c4",
        "bridgeContract": "https://etherscan.io/address/0xf92cD566Ea4864356C5491c177A430C222d7e678",
        "assetContract": "https://etherscan.io/address/0xC4C2614E694cF534D407Ee49F8E44D125E4681c4",
        "coingeckoId": "chain-games"
      }
    },
    {
      "chainId": 101,
      "address": "BmxZ1pghpcoyT7aykj7D1o4AxWirTqvD7zD2tNngjirT",
      "symbol": "wGRT",
      "name": "Graph Token (Wormhole)",
      "decimals": 9,
      "logoURI": "https://raw.githubusercontent.com/solana-labs/token-list/main/assets/mainnet/BmxZ1pghpcoyT7aykj7D1o4AxWirTqvD7zD2tNngjirT/logo.png",
      "tags": [
        "wrapped",
        "wormhole"
      ],
      "extensions": {
        "address": "0xc944E90C64B2c07662A292be6244BDf05Cda44a7",
        "bridgeContract": "https://etherscan.io/address/0xf92cD566Ea4864356C5491c177A430C222d7e678",
        "assetContract": "https://etherscan.io/address/0xc944E90C64B2c07662A292be6244BDf05Cda44a7",
        "coingeckoId": "the-graph"
      }
    },
    {
      "chainId": 101,
      "address": "FMr15arp651N6fR2WEL36pCMBnFecHcN6wDxne2Vf3SK",
      "symbol": "wROOT",
      "name": "RootKit (Wormhole)",
      "decimals": 9,
      "logoURI": "https://raw.githubusercontent.com/solana-labs/token-list/main/assets/mainnet/FMr15arp651N6fR2WEL36pCMBnFecHcN6wDxne2Vf3SK/logo.png",
      "tags": [
        "wrapped",
        "wormhole"
      ],
      "extensions": {
        "address": "0xCb5f72d37685C3D5aD0bB5F982443BC8FcdF570E",
        "bridgeContract": "https://etherscan.io/address/0xf92cD566Ea4864356C5491c177A430C222d7e678",
        "assetContract": "https://etherscan.io/address/0xCb5f72d37685C3D5aD0bB5F982443BC8FcdF570E",
        "coingeckoId": "rootkit"
      }
    },
    {
      "chainId": 101,
      "address": "E9X7rKAGfSh1gsHC6qh5MVLkDzRcT64KQbjzvHnc5zEq",
      "symbol": "wSWAP",
      "name": "TrustSwap Token (Wormhole)",
      "decimals": 9,
      "logoURI": "https://raw.githubusercontent.com/solana-labs/token-list/main/assets/mainnet/E9X7rKAGfSh1gsHC6qh5MVLkDzRcT64KQbjzvHnc5zEq/logo.png",
      "tags": [
        "wrapped",
        "wormhole"
      ],
      "extensions": {
        "address": "0xCC4304A31d09258b0029eA7FE63d032f52e44EFe",
        "bridgeContract": "https://etherscan.io/address/0xf92cD566Ea4864356C5491c177A430C222d7e678",
        "assetContract": "https://etherscan.io/address/0xCC4304A31d09258b0029eA7FE63d032f52e44EFe",
        "coingeckoId": "trustswap"
      }
    },
    {
      "chainId": 101,
      "address": "5NEENV1mNvu7MfNNtKuGSDC8zoNStq1tuLkDXFtv6rZd",
      "symbol": "wTVK",
      "name": "Terra Virtua Kolect (Wormhole)",
      "decimals": 9,
      "logoURI": "https://raw.githubusercontent.com/solana-labs/token-list/main/assets/mainnet/5NEENV1mNvu7MfNNtKuGSDC8zoNStq1tuLkDXFtv6rZd/logo.png",
      "tags": [
        "wrapped",
        "wormhole"
      ],
      "extensions": {
        "address": "0xd084B83C305daFD76AE3E1b4E1F1fe2eCcCb3988",
        "bridgeContract": "https://etherscan.io/address/0xf92cD566Ea4864356C5491c177A430C222d7e678",
        "assetContract": "https://etherscan.io/address/0xd084B83C305daFD76AE3E1b4E1F1fe2eCcCb3988",
        "coingeckoId": "terra-virtua-kolect"
      }
    },
    {
      "chainId": 101,
      "address": "5ZXLGj7onpitgtREJNYb51DwDPddvqV1YLC8jn2sgz48",
      "symbol": "wOMG",
      "name": "OMG Network (Wormhole)",
      "decimals": 9,
      "logoURI": "https://raw.githubusercontent.com/solana-labs/token-list/main/assets/mainnet/5ZXLGj7onpitgtREJNYb51DwDPddvqV1YLC8jn2sgz48/logo.png",
      "tags": [
        "wrapped",
        "wormhole"
      ],
      "extensions": {
        "address": "0xd26114cd6EE289AccF82350c8d8487fedB8A0C07",
        "bridgeContract": "https://etherscan.io/address/0xf92cD566Ea4864356C5491c177A430C222d7e678",
        "assetContract": "https://etherscan.io/address/0xd26114cd6EE289AccF82350c8d8487fedB8A0C07",
        "coingeckoId": "omisego"
      }
    },
    {
      "chainId": 101,
      "address": "2Xf2yAXJfg82sWwdLUo2x9mZXy6JCdszdMZkcF1Hf4KV",
      "symbol": "wLUNA",
      "name": "Wrapped LUNA Token (Wormhole)",
      "decimals": 9,
      "logoURI": "https://raw.githubusercontent.com/solana-labs/token-list/main/assets/mainnet/2Xf2yAXJfg82sWwdLUo2x9mZXy6JCdszdMZkcF1Hf4KV/logo.png",
      "tags": [
        "wrapped",
        "wormhole"
      ],
      "extensions": {
        "address": "0xd2877702675e6cEb975b4A1dFf9fb7BAF4C91ea9",
        "bridgeContract": "https://etherscan.io/address/0xf92cD566Ea4864356C5491c177A430C222d7e678",
        "assetContract": "https://etherscan.io/address/0xd2877702675e6cEb975b4A1dFf9fb7BAF4C91ea9",
        "coingeckoId": "wrapped-terra"
      }
    },
    {
      "chainId": 101,
      "address": "5Ro6JxJ4NjSTEppdX2iXUYgWkAEF1dcs9gqMX99E2vkL",
      "symbol": "wBONDLY",
      "name": "Bondly Token (Wormhole)",
      "decimals": 9,
      "logoURI": "https://raw.githubusercontent.com/solana-labs/token-list/main/assets/mainnet/5Ro6JxJ4NjSTEppdX2iXUYgWkAEF1dcs9gqMX99E2vkL/logo.png",
      "tags": [
        "wrapped",
        "wormhole"
      ],
      "extensions": {
        "address": "0xD2dDa223b2617cB616c1580db421e4cFAe6a8a85",
        "bridgeContract": "https://etherscan.io/address/0xf92cD566Ea4864356C5491c177A430C222d7e678",
        "assetContract": "https://etherscan.io/address/0xD2dDa223b2617cB616c1580db421e4cFAe6a8a85",
        "coingeckoId": "bondly"
      }
    },
    {
      "chainId": 101,
      "address": "5jFzUEqWLnvGvKWb1Pji9nWVYy5vLG2saoXCyVNWEdEi",
      "symbol": "wDETS",
      "name": "Dextrust (Wormhole)",
      "decimals": 9,
      "logoURI": "https://raw.githubusercontent.com/solana-labs/token-list/main/assets/mainnet/5jFzUEqWLnvGvKWb1Pji9nWVYy5vLG2saoXCyVNWEdEi/logo.png",
      "tags": [
        "wrapped",
        "wormhole"
      ],
      "extensions": {
        "address": "0xd379700999F4805Ce80aa32DB46A94dF64561108",
        "bridgeContract": "https://etherscan.io/address/0xf92cD566Ea4864356C5491c177A430C222d7e678",
        "assetContract": "https://etherscan.io/address/0xd379700999F4805Ce80aa32DB46A94dF64561108",
        "coingeckoId": "dextrust"
      }
    },
    {
      "chainId": 101,
      "address": "BV5tm1uCRWQCQKNgQVFnkseqAjxpmbJkRCXvzFWBdgMp",
      "symbol": "wAMPL",
      "name": "Ampleforth (Wormhole)",
      "decimals": 9,
      "logoURI": "https://raw.githubusercontent.com/solana-labs/token-list/main/assets/mainnet/BV5tm1uCRWQCQKNgQVFnkseqAjxpmbJkRCXvzFWBdgMp/logo.png",
      "tags": [
        "wrapped",
        "wormhole"
      ],
      "extensions": {
        "address": "0xD46bA6D942050d489DBd938a2C909A5d5039A161",
        "bridgeContract": "https://etherscan.io/address/0xf92cD566Ea4864356C5491c177A430C222d7e678",
        "assetContract": "https://etherscan.io/address/0xD46bA6D942050d489DBd938a2C909A5d5039A161",
        "coingeckoId": "ampleforth"
      }
    },
    {
      "chainId": 101,
      "address": "2PSvGigDY4MVUmv51bBiARBMcHBtXcUBnx5V9BwWbbi2",
      "symbol": "wPOLK",
      "name": "Polkamarkets (Wormhole)",
      "decimals": 9,
      "logoURI": "https://raw.githubusercontent.com/solana-labs/token-list/main/assets/mainnet/2PSvGigDY4MVUmv51bBiARBMcHBtXcUBnx5V9BwWbbi2/logo.png",
      "tags": [
        "wrapped",
        "wormhole"
      ],
      "extensions": {
        "address": "0xD478161C952357F05f0292B56012Cd8457F1cfbF",
        "bridgeContract": "https://etherscan.io/address/0xf92cD566Ea4864356C5491c177A430C222d7e678",
        "assetContract": "https://etherscan.io/address/0xD478161C952357F05f0292B56012Cd8457F1cfbF",
        "coingeckoId": "polkamarkets"
      }
    },
    {
      "chainId": 101,
      "address": "ApmXkxXCASdxRf3Ln6Ni7oAZ7E6CX1CcJAD8A5qBdhSm",
      "symbol": "wCRV",
      "name": "Curve DAO Token (Wormhole)",
      "decimals": 9,
      "logoURI": "https://raw.githubusercontent.com/solana-labs/token-list/main/assets/mainnet/ApmXkxXCASdxRf3Ln6Ni7oAZ7E6CX1CcJAD8A5qBdhSm/logo.png",
      "tags": [
        "wrapped",
        "wormhole"
      ],
      "extensions": {
        "address": "0xD533a949740bb3306d119CC777fa900bA034cd52",
        "bridgeContract": "https://etherscan.io/address/0xf92cD566Ea4864356C5491c177A430C222d7e678",
        "assetContract": "https://etherscan.io/address/0xD533a949740bb3306d119CC777fa900bA034cd52",
        "coingeckoId": "curve-dao-token"
      }
    },
    {
      "chainId": 101,
      "address": "DWECGzR56MruYJyo5g5QpoxZbFoydt3oWUkkDsVhxXzs",
      "symbol": "wMEME",
      "name": "MEME (Wormhole)",
      "decimals": 8,
      "logoURI": "https://raw.githubusercontent.com/solana-labs/token-list/main/assets/mainnet/DWECGzR56MruYJyo5g5QpoxZbFoydt3oWUkkDsVhxXzs/logo.png",
      "tags": [
        "wrapped",
        "wormhole"
      ],
      "extensions": {
        "address": "0xD5525D397898e5502075Ea5E830d8914f6F0affe",
        "bridgeContract": "https://etherscan.io/address/0xf92cD566Ea4864356C5491c177A430C222d7e678",
        "assetContract": "https://etherscan.io/address/0xD5525D397898e5502075Ea5E830d8914f6F0affe",
        "coingeckoId": "degenerator"
      }
    },
    {
      "chainId": 101,
      "address": "3Y2wTtM4kCX8uUSLrKJ8wpajCu1C9LaWWAd7b7Nb2BDw",
      "symbol": "wEXNT",
      "name": "ExNetwork Community Token (Wormhole)",
      "decimals": 9,
      "logoURI": "https://raw.githubusercontent.com/solana-labs/token-list/main/assets/mainnet/3Y2wTtM4kCX8uUSLrKJ8wpajCu1C9LaWWAd7b7Nb2BDw/logo.png",
      "tags": [
        "wrapped",
        "wormhole"
      ],
      "extensions": {
        "address": "0xD6c67B93a7b248dF608a653d82a100556144c5DA",
        "bridgeContract": "https://etherscan.io/address/0xf92cD566Ea4864356C5491c177A430C222d7e678",
        "assetContract": "https://etherscan.io/address/0xD6c67B93a7b248dF608a653d82a100556144c5DA",
        "coingeckoId": "exnetwork-token"
      }
    },
    {
      "chainId": 101,
      "address": "9w97GdWUYYaamGwdKMKZgGzPduZJkiFizq4rz5CPXRv2",
      "symbol": "wUSDT",
      "name": "Tether USD (Wormhole)",
      "decimals": 6,
      "logoURI": "https://raw.githubusercontent.com/solana-labs/token-list/main/assets/mainnet/9w97GdWUYYaamGwdKMKZgGzPduZJkiFizq4rz5CPXRv2/logo.png",
      "tags": [
        "wrapped",
        "wormhole"
      ],
      "extensions": {
        "address": "0xdAC17F958D2ee523a2206206994597C13D831ec7",
        "bridgeContract": "https://etherscan.io/address/0xf92cD566Ea4864356C5491c177A430C222d7e678",
        "assetContract": "https://etherscan.io/address/0xdAC17F958D2ee523a2206206994597C13D831ec7",
        "coingeckoId": "tether"
      }
    },
    {
      "chainId": 101,
      "address": "CqWSJtkMMY16q9QLnQxktM1byzVHGRr8b6LCPuZnEeiL",
      "symbol": "wYLD",
      "name": "Yield (Wormhole)",
      "decimals": 9,
      "logoURI": "https://raw.githubusercontent.com/solana-labs/token-list/main/assets/mainnet/CqWSJtkMMY16q9QLnQxktM1byzVHGRr8b6LCPuZnEeiL/logo.png",
      "tags": [
        "wrapped",
        "wormhole"
      ],
      "extensions": {
        "address": "0xDcB01cc464238396E213a6fDd933E36796eAfF9f",
        "bridgeContract": "https://etherscan.io/address/0xf92cD566Ea4864356C5491c177A430C222d7e678",
        "assetContract": "https://etherscan.io/address/0xDcB01cc464238396E213a6fDd933E36796eAfF9f",
        "coingeckoId": "yield"
      }
    },
    {
      "chainId": 101,
      "address": "26ZzQVGZruwcZPs2sqb8n9ojKt2cviUjHcMjstFtK6ow",
      "symbol": "wKNC",
      "name": "Kyber Network Crystal (Wormhole)",
      "decimals": 9,
      "logoURI": "https://raw.githubusercontent.com/solana-labs/token-list/main/assets/mainnet/26ZzQVGZruwcZPs2sqb8n9ojKt2cviUjHcMjstFtK6ow/logo.png",
      "tags": [
        "wrapped",
        "wormhole"
      ],
      "extensions": {
        "address": "0xdd974D5C2e2928deA5F71b9825b8b646686BD200",
        "bridgeContract": "https://etherscan.io/address/0xf92cD566Ea4864356C5491c177A430C222d7e678",
        "assetContract": "https://etherscan.io/address/0xdd974D5C2e2928deA5F71b9825b8b646686BD200",
        "coingeckoId": "kyber-network"
      }
    },
    {
      "chainId": 101,
      "address": "HHoHTtntq2kiBPENyVM1DTP7pNrkBXX2Jye29PSyz3qf",
      "symbol": "wCOTI",
      "name": "COTI Token (Wormhole)",
      "decimals": 9,
      "logoURI": "https://raw.githubusercontent.com/solana-labs/token-list/main/assets/mainnet/HHoHTtntq2kiBPENyVM1DTP7pNrkBXX2Jye29PSyz3qf/logo.png",
      "tags": [
        "wrapped",
        "wormhole"
      ],
      "extensions": {
        "address": "0xDDB3422497E61e13543BeA06989C0789117555c5",
        "bridgeContract": "https://etherscan.io/address/0xf92cD566Ea4864356C5491c177A430C222d7e678",
        "assetContract": "https://etherscan.io/address/0xDDB3422497E61e13543BeA06989C0789117555c5",
        "coingeckoId": "coti"
      }
    },
    {
      "chainId": 101,
      "address": "4sEpUsJ6uJZYi6A2da8EGjKPacRSqYJaPJffPnTqoWVv",
      "symbol": "wINJ",
      "name": "Injective Token (Wormhole)",
      "decimals": 9,
      "logoURI": "https://raw.githubusercontent.com/solana-labs/token-list/main/assets/mainnet/4sEpUsJ6uJZYi6A2da8EGjKPacRSqYJaPJffPnTqoWVv/logo.png",
      "tags": [
        "wrapped",
        "wormhole"
      ],
      "extensions": {
        "address": "0xe28b3B32B6c345A34Ff64674606124Dd5Aceca30",
        "bridgeContract": "https://etherscan.io/address/0xf92cD566Ea4864356C5491c177A430C222d7e678",
        "assetContract": "https://etherscan.io/address/0xe28b3B32B6c345A34Ff64674606124Dd5Aceca30",
        "coingeckoId": "injective-protocol"
      }
    },
    {
      "chainId": 101,
      "address": "G2jrxYSoCSzmohxERa2JzSJMuRM4kiNvRA3DnCv7Lzcz",
      "symbol": "wZRX",
      "name": "0x Protocol Token (Wormhole)",
      "decimals": 9,
      "logoURI": "https://raw.githubusercontent.com/solana-labs/token-list/main/assets/mainnet/G2jrxYSoCSzmohxERa2JzSJMuRM4kiNvRA3DnCv7Lzcz/logo.png",
      "tags": [
        "wrapped",
        "wormhole"
      ],
      "extensions": {
        "address": "0xE41d2489571d322189246DaFA5ebDe1F4699F498",
        "bridgeContract": "https://etherscan.io/address/0xf92cD566Ea4864356C5491c177A430C222d7e678",
        "assetContract": "https://etherscan.io/address/0xE41d2489571d322189246DaFA5ebDe1F4699F498",
        "coingeckoId": "0x"
      }
    },
    {
      "chainId": 101,
      "address": "3bkBFHyof411hGBdcsiM1KSDdErw63Xoj3eLB8yNknB4",
      "symbol": "wSUPER",
      "name": "SuperFarm (Wormhole)",
      "decimals": 9,
      "logoURI": "https://raw.githubusercontent.com/solana-labs/token-list/main/assets/mainnet/3bkBFHyof411hGBdcsiM1KSDdErw63Xoj3eLB8yNknB4/logo.png",
      "tags": [
        "wrapped",
        "wormhole"
      ],
      "extensions": {
        "address": "0xe53EC727dbDEB9E2d5456c3be40cFF031AB40A55",
        "bridgeContract": "https://etherscan.io/address/0xf92cD566Ea4864356C5491c177A430C222d7e678",
        "assetContract": "https://etherscan.io/address/0xe53EC727dbDEB9E2d5456c3be40cFF031AB40A55",
        "coingeckoId": "superfarm"
      }
    },
    {
      "chainId": 101,
      "address": "7kkkoa1MB93ELm3vjvyC8GJ65G7eEgLhfaHU58riJUCx",
      "symbol": "waEth",
      "name": "aEthereum (Wormhole)",
      "decimals": 9,
      "logoURI": "https://raw.githubusercontent.com/solana-labs/token-list/main/assets/mainnet/7kkkoa1MB93ELm3vjvyC8GJ65G7eEgLhfaHU58riJUCx/logo.png",
      "tags": [
        "wrapped",
        "wormhole"
      ],
      "extensions": {
        "address": "0xE95A203B1a91a908F9B9CE46459d101078c2c3cb",
        "bridgeContract": "https://etherscan.io/address/0xf92cD566Ea4864356C5491c177A430C222d7e678",
        "assetContract": "https://etherscan.io/address/0xE95A203B1a91a908F9B9CE46459d101078c2c3cb",
        "coingeckoId": "ankreth"
      }
    },
    {
      "chainId": 101,
      "address": "F48zUwoQMzgCTf5wihwz8GPN23gdcoVMiT227APqA6hC",
      "symbol": "wSURF",
      "name": "SURF.Finance (Wormhole)",
      "decimals": 9,
      "logoURI": "https://raw.githubusercontent.com/solana-labs/token-list/main/assets/mainnet/F48zUwoQMzgCTf5wihwz8GPN23gdcoVMiT227APqA6hC/logo.png",
      "tags": [
        "wrapped",
        "wormhole"
      ],
      "extensions": {
        "address": "0xEa319e87Cf06203DAe107Dd8E5672175e3Ee976c",
        "bridgeContract": "https://etherscan.io/address/0xf92cD566Ea4864356C5491c177A430C222d7e678",
        "assetContract": "https://etherscan.io/address/0xEa319e87Cf06203DAe107Dd8E5672175e3Ee976c",
        "coingeckoId": "surf-finance"
      }
    },
    {
      "chainId": 101,
      "address": "EK6iyvvqvQtsWYcySrZVHkXjCLX494r9PhnDWJaX1CPu",
      "symbol": "wrenBTC",
      "name": "renBTC (Wormhole)",
      "decimals": 8,
      "logoURI": "https://raw.githubusercontent.com/solana-labs/token-list/main/assets/mainnet/EK6iyvvqvQtsWYcySrZVHkXjCLX494r9PhnDWJaX1CPu/logo.png",
      "tags": [
        "wrapped",
        "wormhole"
      ],
      "extensions": {
        "address": "0xEB4C2781e4ebA804CE9a9803C67d0893436bB27D",
        "bridgeContract": "https://etherscan.io/address/0xf92cD566Ea4864356C5491c177A430C222d7e678",
        "assetContract": "https://etherscan.io/address/0xEB4C2781e4ebA804CE9a9803C67d0893436bB27D",
        "coingeckoId": "renbtc"
      }
    },
    {
      "chainId": 101,
      "address": "B2m4B527oLo5WFWLgy2MitP66azhEW2puaazUAuvNgqZ",
      "symbol": "wDMG",
      "name": "DMM: Governance (Wormhole)",
      "decimals": 9,
      "logoURI": "https://raw.githubusercontent.com/solana-labs/token-list/main/assets/mainnet/B2m4B527oLo5WFWLgy2MitP66azhEW2puaazUAuvNgqZ/logo.png",
      "tags": [
        "wrapped",
        "wormhole"
      ],
      "extensions": {
        "address": "0xEd91879919B71bB6905f23af0A68d231EcF87b14",
        "bridgeContract": "https://etherscan.io/address/0xf92cD566Ea4864356C5491c177A430C222d7e678",
        "assetContract": "https://etherscan.io/address/0xEd91879919B71bB6905f23af0A68d231EcF87b14",
        "coingeckoId": "dmm-governance"
      }
    },
    {
      "chainId": 101,
      "address": "H3iuZNRwaqPsnGUGU5YkDwTU3hQMkzC32hxDko8EtzZw",
      "symbol": "wHEZ",
      "name": "Hermez Network Token (Wormhole)",
      "decimals": 9,
      "logoURI": "https://raw.githubusercontent.com/solana-labs/token-list/main/assets/mainnet/H3iuZNRwaqPsnGUGU5YkDwTU3hQMkzC32hxDko8EtzZw/logo.png",
      "tags": [
        "wrapped",
        "wormhole"
      ],
      "extensions": {
        "address": "0xEEF9f339514298C6A857EfCfC1A762aF84438dEE",
        "bridgeContract": "https://etherscan.io/address/0xf92cD566Ea4864356C5491c177A430C222d7e678",
        "assetContract": "https://etherscan.io/address/0xEEF9f339514298C6A857EfCfC1A762aF84438dEE",
        "coingeckoId": "hermez-network-token"
      }
    },
    {
      "chainId": 101,
      "address": "DL7873Hud4eMdGScQFD7vrbC6fzWAMQ2LMuoZSn4zUry",
      "symbol": "wRLY",
      "name": "Rally (Wormhole)",
      "decimals": 9,
      "logoURI": "https://raw.githubusercontent.com/solana-labs/token-list/main/assets/mainnet/DL7873Hud4eMdGScQFD7vrbC6fzWAMQ2LMuoZSn4zUry/logo.png",
      "tags": [
        "wrapped",
        "wormhole"
      ],
      "extensions": {
        "address": "0xf1f955016EcbCd7321c7266BccFB96c68ea5E49b",
        "bridgeContract": "https://etherscan.io/address/0xf92cD566Ea4864356C5491c177A430C222d7e678",
        "assetContract": "https://etherscan.io/address/0xf1f955016EcbCd7321c7266BccFB96c68ea5E49b",
        "coingeckoId": "rally-2"
      }
    },
    {
      "chainId": 101,
      "address": "3N89w9KPUVYUK5MMGNY8yMXhrr89QQ1RQPJxVnQHgMdd",
      "symbol": "wYf-DAI",
      "name": "YfDAI.finance (Wormhole)",
      "decimals": 9,
      "logoURI": "https://raw.githubusercontent.com/solana-labs/token-list/main/assets/mainnet/3N89w9KPUVYUK5MMGNY8yMXhrr89QQ1RQPJxVnQHgMdd/logo.png",
      "tags": [
        "wrapped",
        "wormhole"
      ],
      "extensions": {
        "address": "0xf4CD3d3Fda8d7Fd6C5a500203e38640A70Bf9577",
        "bridgeContract": "https://etherscan.io/address/0xf92cD566Ea4864356C5491c177A430C222d7e678",
        "assetContract": "https://etherscan.io/address/0xf4CD3d3Fda8d7Fd6C5a500203e38640A70Bf9577",
        "coingeckoId": "yfdai-finance"
      }
    },
    {
      "chainId": 101,
      "address": "8ArKbnnDiq8eRR8hZ1eULMjd2iMAD8AqwyVJRAX7mHQo",
      "symbol": "wFCL",
      "name": "Fractal Protocol Token (Wormhole)",
      "decimals": 9,
      "logoURI": "https://raw.githubusercontent.com/solana-labs/token-list/main/assets/mainnet/8ArKbnnDiq8eRR8hZ1eULMjd2iMAD8AqwyVJRAX7mHQo/logo.png",
      "tags": [
        "wrapped",
        "wormhole"
      ],
      "extensions": {
        "address": "0xF4d861575ecC9493420A3f5a14F85B13f0b50EB3",
        "bridgeContract": "https://etherscan.io/address/0xf92cD566Ea4864356C5491c177A430C222d7e678",
        "assetContract": "https://etherscan.io/address/0xF4d861575ecC9493420A3f5a14F85B13f0b50EB3",
        "coingeckoId": "fractal"
      }
    },
    {
      "chainId": 101,
      "address": "ZWGxcTgJCNGQqZn6vFdknwj4AFFsYRZ4SDJuhRn3J1T",
      "symbol": "wAXS",
      "name": "Axie Infinity (Wormhole)",
      "decimals": 9,
      "logoURI": "https://raw.githubusercontent.com/solana-labs/token-list/main/assets/mainnet/ZWGxcTgJCNGQqZn6vFdknwj4AFFsYRZ4SDJuhRn3J1T/logo.png",
      "tags": [
        "wrapped",
        "wormhole"
      ],
      "extensions": {
        "address": "0xF5D669627376EBd411E34b98F19C868c8ABA5ADA",
        "bridgeContract": "https://etherscan.io/address/0xf92cD566Ea4864356C5491c177A430C222d7e678",
        "assetContract": "https://etherscan.io/address/0xF5D669627376EBd411E34b98F19C868c8ABA5ADA",
        "coingeckoId": "axie-infinity"
      }
    },
    {
      "chainId": 101,
      "address": "PEjUEMHFRtfajio8YHKZdUruW1vTzGmz6F7NngjYuou",
      "symbol": "wENJ",
      "name": "Enjin Coin (Wormhole)",
      "decimals": 9,
      "logoURI": "https://raw.githubusercontent.com/solana-labs/token-list/main/assets/mainnet/PEjUEMHFRtfajio8YHKZdUruW1vTzGmz6F7NngjYuou/logo.png",
      "tags": [
        "wrapped",
        "wormhole"
      ],
      "extensions": {
        "address": "0xF629cBd94d3791C9250152BD8dfBDF380E2a3B9c",
        "bridgeContract": "https://etherscan.io/address/0xf92cD566Ea4864356C5491c177A430C222d7e678",
        "assetContract": "https://etherscan.io/address/0xF629cBd94d3791C9250152BD8dfBDF380E2a3B9c",
        "coingeckoId": "enjincoin"
      }
    },
    {
      "chainId": 101,
      "address": "2cW5deMKeR97C7csq1aMMWUa5RNWkpQFz8tumxk4ZV8w",
      "symbol": "wYLD",
      "name": "Yield (Wormhole)",
      "decimals": 9,
      "logoURI": "https://raw.githubusercontent.com/solana-labs/token-list/main/assets/mainnet/2cW5deMKeR97C7csq1aMMWUa5RNWkpQFz8tumxk4ZV8w/logo.png",
      "tags": [
        "wrapped",
        "wormhole"
      ],
      "extensions": {
        "address": "0xF94b5C5651c888d928439aB6514B93944eEE6F48",
        "bridgeContract": "https://etherscan.io/address/0xf92cD566Ea4864356C5491c177A430C222d7e678",
        "assetContract": "https://etherscan.io/address/0xF94b5C5651c888d928439aB6514B93944eEE6F48",
        "coingeckoId": "yield-app"
      }
    },
    {
      "chainId": 101,
      "address": "FR5qPX4gbKHPyKMK7Cey6dHZ7wtqmqRogYPJo6bpd5Uw",
      "symbol": "wDDIM",
      "name": "DuckDaoDime (Wormhole)",
      "decimals": 9,
      "logoURI": "https://raw.githubusercontent.com/solana-labs/token-list/main/assets/mainnet/FR5qPX4gbKHPyKMK7Cey6dHZ7wtqmqRogYPJo6bpd5Uw/logo.png",
      "tags": [
        "wrapped",
        "wormhole"
      ],
      "extensions": {
        "address": "0xFbEEa1C75E4c4465CB2FCCc9c6d6afe984558E20",
        "bridgeContract": "https://etherscan.io/address/0xf92cD566Ea4864356C5491c177A430C222d7e678",
        "assetContract": "https://etherscan.io/address/0xFbEEa1C75E4c4465CB2FCCc9c6d6afe984558E20",
        "coingeckoId": "duckdaodime"
      }
    },
    {
      "chainId": 101,
      "address": "8HCWFQA2GsA6Nm2L5jidM3mus7NeeQ8wp1ri3XFF9WWH",
      "symbol": "wRARI",
      "name": "Rarible (Wormhole)",
      "decimals": 9,
      "logoURI": "https://raw.githubusercontent.com/solana-labs/token-list/main/assets/mainnet/8HCWFQA2GsA6Nm2L5jidM3mus7NeeQ8wp1ri3XFF9WWH/logo.png",
      "tags": [
        "wrapped",
        "wormhole"
      ],
      "extensions": {
        "address": "0xFca59Cd816aB1eaD66534D82bc21E7515cE441CF",
        "bridgeContract": "https://etherscan.io/address/0xf92cD566Ea4864356C5491c177A430C222d7e678",
        "assetContract": "https://etherscan.io/address/0xFca59Cd816aB1eaD66534D82bc21E7515cE441CF",
        "coingeckoId": "rarible"
      }
    },
    {
      "chainId": 101,
      "address": "Egrv6hURf5o68xJ1AGYeRv8RNj2nXJVuSoA5wwiSALcN",
      "symbol": "wAMP",
      "name": "Amp (Wormhole)",
      "decimals": 9,
      "logoURI": "https://raw.githubusercontent.com/solana-labs/token-list/main/assets/mainnet/Egrv6hURf5o68xJ1AGYeRv8RNj2nXJVuSoA5wwiSALcN/logo.png",
      "tags": [
        "wrapped",
        "wormhole"
      ],
      "extensions": {
        "address": "0xfF20817765cB7f73d4bde2e66e067E58D11095C2",
        "bridgeContract": "https://etherscan.io/address/0xf92cD566Ea4864356C5491c177A430C222d7e678",
        "assetContract": "https://etherscan.io/address/0xfF20817765cB7f73d4bde2e66e067E58D11095C2",
        "coingeckoId": "amp-token"
      }
    },
    {
      "chainId": 101,
      "address": "GXMaB6jm5cdoQgb65YpkEu61eDYtod3PuVwYYXdZZJ9r",
      "symbol": "wFSW",
      "name": "FalconSwap Token (Wormhole)",
      "decimals": 9,
      "logoURI": "https://raw.githubusercontent.com/solana-labs/token-list/main/assets/mainnet/GXMaB6jm5cdoQgb65YpkEu61eDYtod3PuVwYYXdZZJ9r/logo.png",
      "tags": [
        "wrapped",
        "wormhole"
      ],
      "extensions": {
        "address": "0xfffffffFf15AbF397dA76f1dcc1A1604F45126DB",
        "bridgeContract": "https://etherscan.io/address/0xf92cD566Ea4864356C5491c177A430C222d7e678",
        "assetContract": "https://etherscan.io/address/0xfffffffFf15AbF397dA76f1dcc1A1604F45126DB",
        "coingeckoId": "fsw-token"
      }
    },
    {
      "chainId": 101,
      "address": "AJ1W9A9N9dEMdVyoDiam2rV44gnBm2csrPDP7xqcapgX",
      "symbol": "wBUSD",
      "name": "Binance USD (Wormhole)",
      "decimals": 9,
      "logoURI": "https://raw.githubusercontent.com/solana-labs/token-list/main/assets/mainnet/AJ1W9A9N9dEMdVyoDiam2rV44gnBm2csrPDP7xqcapgX/logo.png",
      "tags": [
        "wrapped",
        "wormhole"
      ],
      "extensions": {
        "address": "0x4Fabb145d64652a948d72533023f6E7A623C7C53",
        "bridgeContract": "https://etherscan.io/address/0xf92cD566Ea4864356C5491c177A430C222d7e678",
        "assetContract": "https://etherscan.io/address/0x4Fabb145d64652a948d72533023f6E7A623C7C53",
        "coingeckoId": "binance-usd"
      }
    },
    {
      "chainId": 101,
      "address": "2VmKuXMwdzouMndWcK7BK2951tBEtYVmGsdU4dXbjyaY",
      "symbol": "waDAI",
      "name": "Aave Interest bearing DAI (Wormhole)",
      "decimals": 9,
      "logoURI": "https://raw.githubusercontent.com/solana-labs/token-list/main/assets/mainnet/2VmKuXMwdzouMndWcK7BK2951tBEtYVmGsdU4dXbjyaY/logo.svg",
      "tags": [
        "wrapped",
        "wormhole"
      ],
      "extensions": {
        "address": "0xfC1E690f61EFd961294b3e1Ce3313fBD8aa4f85d",
        "bridgeContract": "https://etherscan.io/address/0xf92cD566Ea4864356C5491c177A430C222d7e678",
        "assetContract": "https://etherscan.io/address/0xfC1E690f61EFd961294b3e1Ce3313fBD8aa4f85d",
        "coingeckoId": "aave-dai-v1"
      }
    },
    {
      "chainId": 101,
      "address": "AXvWVviBmySSdghmuomYHqYB3AZn7NmAWrHYHKKPJxoL",
      "symbol": "waTUSD",
      "name": "Aave Interest bearing TUSD (Wormhole)",
      "decimals": 9,
      "logoURI": "https://raw.githubusercontent.com/solana-labs/token-list/main/assets/mainnet/AXvWVviBmySSdghmuomYHqYB3AZn7NmAWrHYHKKPJxoL/logo.svg",
      "tags": [
        "wrapped",
        "wormhole"
      ],
      "extensions": {
        "address": "0x4DA9b813057D04BAef4e5800E36083717b4a0341",
        "bridgeContract": "https://etherscan.io/address/0xf92cD566Ea4864356C5491c177A430C222d7e678",
        "assetContract": "https://etherscan.io/address/0x4DA9b813057D04BAef4e5800E36083717b4a0341",
        "coingeckoId": "aave-tusd-v1"
      }
    },
    {
      "chainId": 101,
      "address": "AkaisFPmasQYZUJsZLD9wPEo2KA7aCRqyRawX18ZRzGr",
      "symbol": "waUSDC",
      "name": "Aave Interest bearing USDC (Wormhole)",
      "decimals": 6,
      "logoURI": "https://raw.githubusercontent.com/solana-labs/token-list/main/assets/mainnet/AkaisFPmasQYZUJsZLD9wPEo2KA7aCRqyRawX18ZRzGr/logo.svg",
      "tags": [
        "wrapped",
        "wormhole"
      ],
      "extensions": {
        "address": "0x9bA00D6856a4eDF4665BcA2C2309936572473B7E",
        "bridgeContract": "https://etherscan.io/address/0xf92cD566Ea4864356C5491c177A430C222d7e678",
        "assetContract": "https://etherscan.io/address/0x9bA00D6856a4eDF4665BcA2C2309936572473B7E",
        "coingeckoId": "aave-usdc-v1"
      }
    },
    {
      "chainId": 101,
      "address": "FZfQtWMoTQ51Z4jxvHfmFcqj4862u9GzmugBnZUuWqR5",
      "symbol": "waUSDT",
      "name": "Aave Interest bearing USDT (Wormhole)",
      "decimals": 6,
      "logoURI": "https://raw.githubusercontent.com/solana-labs/token-list/main/assets/mainnet/FZfQtWMoTQ51Z4jxvHfmFcqj4862u9GzmugBnZUuWqR5/logo.svg",
      "tags": [
        "wrapped",
        "wormhole"
      ],
      "extensions": {
        "address": "0x71fc860F7D3A592A4a98740e39dB31d25db65ae8",
        "bridgeContract": "https://etherscan.io/address/0xf92cD566Ea4864356C5491c177A430C222d7e678",
        "assetContract": "https://etherscan.io/address/0x71fc860F7D3A592A4a98740e39dB31d25db65ae8",
        "coingeckoId": "aave-usdt-v1"
      }
    },
    {
      "chainId": 101,
      "address": "BMrbF8DZ9U5KGdJ4F2MJbH5d6KPi5FQVp7EqmLrhDe1f",
      "symbol": "waSUSD",
      "name": "Aave Interest bearing SUSD (Wormhole)",
      "decimals": 9,
      "logoURI": "https://raw.githubusercontent.com/solana-labs/token-list/main/assets/mainnet/BMrbF8DZ9U5KGdJ4F2MJbH5d6KPi5FQVp7EqmLrhDe1f/logo.svg",
      "tags": [
        "wrapped",
        "wormhole"
      ],
      "extensions": {
        "address": "0x625aE63000f46200499120B906716420bd059240",
        "bridgeContract": "https://etherscan.io/address/0xf92cD566Ea4864356C5491c177A430C222d7e678",
        "assetContract": "https://etherscan.io/address/0x625aE63000f46200499120B906716420bd059240",
        "coingeckoId": "aave-susd-v1"
      }
    },
    {
      "chainId": 101,
      "address": "Fzx4N1xJPDZENAhrAaH79k2izT9CFbfnDEcpcWjiusdY",
      "symbol": "waLEND",
      "name": "Aave Interest bearing LEND (Wormhole)",
      "decimals": 9,
      "logoURI": "https://raw.githubusercontent.com/solana-labs/token-list/main/assets/mainnet/Fzx4N1xJPDZENAhrAaH79k2izT9CFbfnDEcpcWjiusdY/logo.svg",
      "tags": [
        "wrapped",
        "wormhole"
      ],
      "extensions": {
        "address": "0x7D2D3688Df45Ce7C552E19c27e007673da9204B8",
        "bridgeContract": "https://etherscan.io/address/0xf92cD566Ea4864356C5491c177A430C222d7e678",
        "assetContract": "https://etherscan.io/address/0x7D2D3688Df45Ce7C552E19c27e007673da9204B8"
      }
    },
    {
      "chainId": 101,
      "address": "GCdDiVgZnkWCAnGktUsjhoho2CHab9JfrRy3Q5W51zvC",
      "symbol": "waBAT",
      "name": "Aave Interest bearing BAT (Wormhole)",
      "decimals": 9,
      "logoURI": "https://raw.githubusercontent.com/solana-labs/token-list/main/assets/mainnet/GCdDiVgZnkWCAnGktUsjhoho2CHab9JfrRy3Q5W51zvC/logo.svg",
      "tags": [
        "wrapped",
        "wormhole"
      ],
      "extensions": {
        "address": "0xE1BA0FB44CCb0D11b80F92f4f8Ed94CA3fF51D00",
        "bridgeContract": "https://etherscan.io/address/0xf92cD566Ea4864356C5491c177A430C222d7e678",
        "assetContract": "https://etherscan.io/address/0xE1BA0FB44CCb0D11b80F92f4f8Ed94CA3fF51D00",
        "coingeckoId": "aave-bat-v1"
      }
    },
    {
      "chainId": 101,
      "address": "FBrfFh7fb7xKfyBMJA32KufMjEkgSgY4AuzLXFKdJFRj",
      "symbol": "waETH",
      "name": "Aave Interest bearing ETH (Wormhole)",
      "decimals": 9,
      "logoURI": "https://raw.githubusercontent.com/solana-labs/token-list/main/assets/mainnet/FBrfFh7fb7xKfyBMJA32KufMjEkgSgY4AuzLXFKdJFRj/logo.svg",
      "tags": [
        "wrapped",
        "wormhole"
      ],
      "extensions": {
        "address": "0x3a3A65aAb0dd2A17E3F1947bA16138cd37d08c04",
        "bridgeContract": "https://etherscan.io/address/0xf92cD566Ea4864356C5491c177A430C222d7e678",
        "assetContract": "https://etherscan.io/address/0x3a3A65aAb0dd2A17E3F1947bA16138cd37d08c04",
        "coingeckoId": "aave-eth-v1"
      }
    },
    {
      "chainId": 101,
      "address": "Adp88WrQDgExPTu26DdBnbN2ffWMkXLxwqzjTdfRQiJi",
      "symbol": "waLINK",
      "name": "Aave Interest bearing LINK (Wormhole)",
      "decimals": 9,
      "logoURI": "https://raw.githubusercontent.com/solana-labs/token-list/main/assets/mainnet/Adp88WrQDgExPTu26DdBnbN2ffWMkXLxwqzjTdfRQiJi/logo.svg",
      "tags": [
        "wrapped",
        "wormhole"
      ],
      "extensions": {
        "address": "0xA64BD6C70Cb9051F6A9ba1F163Fdc07E0DfB5F84",
        "bridgeContract": "https://etherscan.io/address/0xf92cD566Ea4864356C5491c177A430C222d7e678",
        "assetContract": "https://etherscan.io/address/0xA64BD6C70Cb9051F6A9ba1F163Fdc07E0DfB5F84",
        "coingeckoId": "aave-link-v1"
      }
    },
    {
      "chainId": 101,
      "address": "3p67dqghWn6reQcVCqNBkufrpU1gtA1ZRAYja6GMXySG",
      "symbol": "waKNC",
      "name": "Aave Interest bearing KNC (Wormhole)",
      "decimals": 9,
      "logoURI": "https://raw.githubusercontent.com/solana-labs/token-list/main/assets/mainnet/3p67dqghWn6reQcVCqNBkufrpU1gtA1ZRAYja6GMXySG/logo.svg",
      "tags": [
        "wrapped",
        "wormhole"
      ],
      "extensions": {
        "address": "0x9D91BE44C06d373a8a226E1f3b146956083803eB",
        "bridgeContract": "https://etherscan.io/address/0xf92cD566Ea4864356C5491c177A430C222d7e678",
        "assetContract": "https://etherscan.io/address/0x9D91BE44C06d373a8a226E1f3b146956083803eB",
        "coingeckoId": "aave-knc-v1"
      }
    },
    {
      "chainId": 101,
      "address": "A4qYX1xuewaBL9SeZnwA3We6MhG8TYcTceHAJpk7Etdt",
      "symbol": "waREP",
      "name": "Aave Interest bearing REP (Wormhole)",
      "decimals": 9,
      "logoURI": "https://raw.githubusercontent.com/solana-labs/token-list/main/assets/mainnet/A4qYX1xuewaBL9SeZnwA3We6MhG8TYcTceHAJpk7Etdt/logo.svg",
      "tags": [
        "wrapped",
        "wormhole"
      ],
      "extensions": {
        "address": "0x71010A9D003445aC60C4e6A7017c1E89A477B438",
        "bridgeContract": "https://etherscan.io/address/0xf92cD566Ea4864356C5491c177A430C222d7e678",
        "assetContract": "https://etherscan.io/address/0x71010A9D003445aC60C4e6A7017c1E89A477B438"
      }
    },
    {
      "chainId": 101,
      "address": "3iTtcKUVa5ouzwNZFc3SasuAKkY2ZuMxLERRcWfxQVN3",
      "symbol": "waMKR",
      "name": "Aave Interest bearing MKR (Wormhole)",
      "decimals": 9,
      "logoURI": "https://raw.githubusercontent.com/solana-labs/token-list/main/assets/mainnet/3iTtcKUVa5ouzwNZFc3SasuAKkY2ZuMxLERRcWfxQVN3/logo.svg",
      "tags": [
        "wrapped",
        "wormhole"
      ],
      "extensions": {
        "address": "0x7deB5e830be29F91E298ba5FF1356BB7f8146998",
        "bridgeContract": "https://etherscan.io/address/0xf92cD566Ea4864356C5491c177A430C222d7e678",
        "assetContract": "https://etherscan.io/address/0x7deB5e830be29F91E298ba5FF1356BB7f8146998",
        "coingeckoId": "aave-mkr-v1"
      }
    },
    {
      "chainId": 101,
      "address": "EMS6TrCU8uBMumZukRSShGS1yzHGqYd3S8hW2sYULX3T",
      "symbol": "waMANA",
      "name": "Aave Interest bearing MANA (Wormhole)",
      "decimals": 9,
      "logoURI": "https://raw.githubusercontent.com/solana-labs/token-list/main/assets/mainnet/EMS6TrCU8uBMumZukRSShGS1yzHGqYd3S8hW2sYULX3T/logo.svg",
      "tags": [
        "wrapped",
        "wormhole"
      ],
      "extensions": {
        "address": "0x6FCE4A401B6B80ACe52baAefE4421Bd188e76F6f",
        "bridgeContract": "https://etherscan.io/address/0xf92cD566Ea4864356C5491c177A430C222d7e678",
        "assetContract": "https://etherscan.io/address/0x6FCE4A401B6B80ACe52baAefE4421Bd188e76F6f",
        "coingeckoId": "aave-mana-v1"
      }
    },
    {
      "chainId": 101,
      "address": "qhqzfH7AjeukUgqyPXncWHFXTBebFNu5QQUrzhJaLB4",
      "symbol": "waZRX",
      "name": "Aave Interest bearing ZRX (Wormhole)",
      "decimals": 9,
      "logoURI": "https://raw.githubusercontent.com/solana-labs/token-list/main/assets/mainnet/qhqzfH7AjeukUgqyPXncWHFXTBebFNu5QQUrzhJaLB4/logo.svg",
      "tags": [
        "wrapped",
        "wormhole"
      ],
      "extensions": {
        "address": "0x6Fb0855c404E09c47C3fBCA25f08d4E41f9F062f",
        "bridgeContract": "https://etherscan.io/address/0xf92cD566Ea4864356C5491c177A430C222d7e678",
        "assetContract": "https://etherscan.io/address/0x6Fb0855c404E09c47C3fBCA25f08d4E41f9F062f",
        "coingeckoId": "aave-zrx-v1"
      }
    },
    {
      "chainId": 101,
      "address": "FeU2J26AfMqh2mh7Cf4Lw1HRueAvAkZYxGr8njFNMeQ2",
      "symbol": "waSNX",
      "name": "Aave Interest bearing SNX (Wormhole)",
      "decimals": 9,
      "logoURI": "https://raw.githubusercontent.com/solana-labs/token-list/main/assets/mainnet/FeU2J26AfMqh2mh7Cf4Lw1HRueAvAkZYxGr8njFNMeQ2/logo.png",
      "tags": [
        "wrapped",
        "wormhole"
      ],
      "extensions": {
        "address": "0x328C4c80BC7aCa0834Db37e6600A6c49E12Da4DE",
        "bridgeContract": "https://etherscan.io/address/0xf92cD566Ea4864356C5491c177A430C222d7e678",
        "assetContract": "https://etherscan.io/address/0x328C4c80BC7aCa0834Db37e6600A6c49E12Da4DE",
        "coingeckoId": "aave-snx-v1"
      }
    },
    {
      "chainId": 101,
      "address": "GveRVvWTUH1s26YxyjUnXh1J5mMdu5crC2K2uQy26KXi",
      "symbol": "waWBTC",
      "name": "Aave Interest bearing WBTC (Wormhole)",
      "decimals": 8,
      "logoURI": "https://raw.githubusercontent.com/solana-labs/token-list/main/assets/mainnet/GveRVvWTUH1s26YxyjUnXh1J5mMdu5crC2K2uQy26KXi/logo.svg",
      "tags": [
        "wrapped",
        "wormhole"
      ],
      "extensions": {
        "address": "0xFC4B8ED459e00e5400be803A9BB3954234FD50e3",
        "bridgeContract": "https://etherscan.io/address/0xf92cD566Ea4864356C5491c177A430C222d7e678",
        "assetContract": "https://etherscan.io/address/0xFC4B8ED459e00e5400be803A9BB3954234FD50e3",
        "coingeckoId": "aave-wbtc-v1"
      }
    },
    {
      "chainId": 101,
      "address": "F2WgoHLwV4pfxN4WrUs2q6KkmFCsNorGYQ82oaPNUFLP",
      "symbol": "waBUSD",
      "name": "Aave Interest bearing Binance USD (Wormhole)",
      "decimals": 9,
      "logoURI": "https://raw.githubusercontent.com/solana-labs/token-list/main/assets/mainnet/F2WgoHLwV4pfxN4WrUs2q6KkmFCsNorGYQ82oaPNUFLP/logo.svg",
      "tags": [
        "wrapped",
        "wormhole"
      ],
      "extensions": {
        "address": "0x6Ee0f7BB50a54AB5253dA0667B0Dc2ee526C30a8",
        "bridgeContract": "https://etherscan.io/address/0xf92cD566Ea4864356C5491c177A430C222d7e678",
        "assetContract": "https://etherscan.io/address/0x6Ee0f7BB50a54AB5253dA0667B0Dc2ee526C30a8",
        "coingeckoId": "aave-busd-v1"
      }
    },
    {
      "chainId": 101,
      "address": "3rNUQJgvfZ5eFsZvCkvdYcbd9ZzS6YmtwQsoUTFKmVd4",
      "symbol": "waENJ",
      "name": "Aave Interest bearing ENJ (Wormhole)",
      "decimals": 9,
      "logoURI": "https://raw.githubusercontent.com/solana-labs/token-list/main/assets/mainnet/3rNUQJgvfZ5eFsZvCkvdYcbd9ZzS6YmtwQsoUTFKmVd4/logo.svg",
      "tags": [
        "wrapped",
        "wormhole"
      ],
      "extensions": {
        "address": "0x712DB54daA836B53Ef1EcBb9c6ba3b9Efb073F40",
        "bridgeContract": "https://etherscan.io/address/0xf92cD566Ea4864356C5491c177A430C222d7e678",
        "assetContract": "https://etherscan.io/address/0x712DB54daA836B53Ef1EcBb9c6ba3b9Efb073F40",
        "coingeckoId": "aave-enj-v1"
      }
    },
    {
      "chainId": 101,
      "address": "BHh8nyDwdUG4uyyQYNqGXGLHPyb83R6Y2fqJrNVKtTsT",
      "symbol": "waREN",
      "name": "Aave Interest bearing REN (Wormhole)",
      "decimals": 9,
      "logoURI": "https://raw.githubusercontent.com/solana-labs/token-list/main/assets/mainnet/BHh8nyDwdUG4uyyQYNqGXGLHPyb83R6Y2fqJrNVKtTsT/logo.png",
      "tags": [
        "wrapped",
        "wormhole"
      ],
      "extensions": {
        "address": "0x69948cC03f478B95283F7dbf1CE764d0fc7EC54C",
        "bridgeContract": "https://etherscan.io/address/0xf92cD566Ea4864356C5491c177A430C222d7e678",
        "assetContract": "https://etherscan.io/address/0x69948cC03f478B95283F7dbf1CE764d0fc7EC54C",
        "coingeckoId": "aave-ren-v1"
      }
    },
    {
      "chainId": 101,
      "address": "EE58FVYG1UoY6Givy3K3GSRde9sHMj6X1BnocHBtd3sz",
      "symbol": "waYFI",
      "name": "Aave Interest bearing YFI (Wormhole)",
      "decimals": 9,
      "logoURI": "https://raw.githubusercontent.com/solana-labs/token-list/main/assets/mainnet/EE58FVYG1UoY6Givy3K3GSRde9sHMj6X1BnocHBtd3sz/logo.png",
      "tags": [
        "wrapped",
        "wormhole"
      ],
      "extensions": {
        "address": "0x12e51E77DAAA58aA0E9247db7510Ea4B46F9bEAd",
        "bridgeContract": "https://etherscan.io/address/0xf92cD566Ea4864356C5491c177A430C222d7e678",
        "assetContract": "https://etherscan.io/address/0x12e51E77DAAA58aA0E9247db7510Ea4B46F9bEAd",
        "coingeckoId": "ayfi"
      }
    },
    {
      "chainId": 101,
      "address": "8aYsiHR6oVTAcFUzdXDhaPkgRbn4QYRCkdk3ATmAmY4p",
      "symbol": "waAAVE",
      "name": "Aave Interest bearing Aave Token (Wormhole)",
      "decimals": 9,
      "logoURI": "https://raw.githubusercontent.com/solana-labs/token-list/main/assets/mainnet/8aYsiHR6oVTAcFUzdXDhaPkgRbn4QYRCkdk3ATmAmY4p/logo.svg",
      "tags": [
        "wrapped",
        "wormhole"
      ],
      "extensions": {
        "address": "0xba3D9687Cf50fE253cd2e1cFeEdE1d6787344Ed5",
        "bridgeContract": "https://etherscan.io/address/0xf92cD566Ea4864356C5491c177A430C222d7e678",
        "assetContract": "https://etherscan.io/address/0xba3D9687Cf50fE253cd2e1cFeEdE1d6787344Ed5"
      }
    },
    {
      "chainId": 101,
      "address": "8kwCLkWbv4qTJPcbSV65tWdQmjURjBGRSv6VtC1JTiL8",
      "symbol": "waUNI",
      "name": "Aave Interest bearing Uniswap (Wormhole)",
      "decimals": 9,
      "logoURI": "https://raw.githubusercontent.com/solana-labs/token-list/main/assets/mainnet/8kwCLkWbv4qTJPcbSV65tWdQmjURjBGRSv6VtC1JTiL8/logo.png",
      "tags": [
        "wrapped",
        "wormhole"
      ],
      "extensions": {
        "address": "0xB124541127A0A657f056D9Dd06188c4F1b0e5aab",
        "bridgeContract": "https://etherscan.io/address/0xf92cD566Ea4864356C5491c177A430C222d7e678",
        "assetContract": "https://etherscan.io/address/0xB124541127A0A657f056D9Dd06188c4F1b0e5aab"
      }
    },
    {
      "chainId": 101,
      "address": "9NDu1wdjZ7GiY7foAXhia9h1wQU45oTUzyMZKJ31V7JA",
      "symbol": "wstkAAVE",
      "name": "Staked Aave (Wormhole)",
      "decimals": 9,
      "logoURI": "https://raw.githubusercontent.com/solana-labs/token-list/main/assets/mainnet/9NDu1wdjZ7GiY7foAXhia9h1wQU45oTUzyMZKJ31V7JA/logo.png",
      "tags": [
        "wrapped",
        "wormhole"
      ],
      "extensions": {
        "address": "0x4da27a545c0c5B758a6BA100e3a049001de870f5",
        "bridgeContract": "https://etherscan.io/address/0xf92cD566Ea4864356C5491c177A430C222d7e678",
        "assetContract": "https://etherscan.io/address/0x4da27a545c0c5B758a6BA100e3a049001de870f5"
      }
    },
    {
      "chainId": 101,
      "address": "GNQ1Goajm3Za8uC1Eptt2yfsrbnkZh2eMJoqxg54sj3o",
      "symbol": "wUniDAIETH",
      "name": "Uniswap DAI LP (Wormhole)",
      "decimals": 9,
      "logoURI": "https://raw.githubusercontent.com/solana-labs/token-list/main/assets/mainnet/GNQ1Goajm3Za8uC1Eptt2yfsrbnkZh2eMJoqxg54sj3o/logo.png",
      "tags": [
        "wrapped",
        "wormhole"
      ],
      "extensions": {
        "address": "0x2a1530C4C41db0B0b2bB646CB5Eb1A67b7158667",
        "bridgeContract": "https://etherscan.io/address/0xf92cD566Ea4864356C5491c177A430C222d7e678",
        "assetContract": "https://etherscan.io/address/0x2a1530C4C41db0B0b2bB646CB5Eb1A67b7158667"
      }
    },
    {
      "chainId": 101,
      "address": "7NFin546WNvWkhtfftfY77z8C1TrxLbUcKmw5TpHGGtC",
      "symbol": "wUniUSDCETH",
      "name": "Uniswap USDC LP (Wormhole)",
      "decimals": 9,
      "logoURI": "https://raw.githubusercontent.com/solana-labs/token-list/main/assets/mainnet/7NFin546WNvWkhtfftfY77z8C1TrxLbUcKmw5TpHGGtC/logo.png",
      "tags": [
        "wrapped",
        "wormhole"
      ],
      "extensions": {
        "address": "0x97deC872013f6B5fB443861090ad931542878126",
        "bridgeContract": "https://etherscan.io/address/0xf92cD566Ea4864356C5491c177A430C222d7e678",
        "assetContract": "https://etherscan.io/address/0x97deC872013f6B5fB443861090ad931542878126"
      }
    },
    {
      "chainId": 101,
      "address": "7gersKTtU65ERNBNTZKjYgKf7HypR7PDMprcuhQJChaq",
      "symbol": "wUnisETHETH",
      "name": "Uniswap sETH LP (Wormhole)",
      "decimals": 9,
      "logoURI": "https://raw.githubusercontent.com/solana-labs/token-list/main/assets/mainnet/7gersKTtU65ERNBNTZKjYgKf7HypR7PDMprcuhQJChaq/logo.png",
      "tags": [
        "wrapped",
        "wormhole"
      ],
      "extensions": {
        "address": "0xe9Cf7887b93150D4F2Da7dFc6D502B216438F244",
        "bridgeContract": "https://etherscan.io/address/0xf92cD566Ea4864356C5491c177A430C222d7e678",
        "assetContract": "https://etherscan.io/address/0xe9Cf7887b93150D4F2Da7dFc6D502B216438F244"
      }
    },
    {
      "chainId": 101,
      "address": "4aqNtSCr77eiEZJ9u9BhPErjEMju6FFdLeBKkE1pdxuK",
      "symbol": "wUniLENDETH",
      "name": "Uniswap LEND LP (Wormhole)",
      "decimals": 9,
      "logoURI": "https://raw.githubusercontent.com/solana-labs/token-list/main/assets/mainnet/4aqNtSCr77eiEZJ9u9BhPErjEMju6FFdLeBKkE1pdxuK/logo.png",
      "tags": [
        "wrapped",
        "wormhole"
      ],
      "extensions": {
        "address": "0xcaA7e4656f6A2B59f5f99c745F91AB26D1210DCe",
        "bridgeContract": "https://etherscan.io/address/0xf92cD566Ea4864356C5491c177A430C222d7e678",
        "assetContract": "https://etherscan.io/address/0xcaA7e4656f6A2B59f5f99c745F91AB26D1210DCe"
      }
    },
    {
      "chainId": 101,
      "address": "FDdoYCHwFghBSbnN6suvFR3VFw6kAzfhfGpkAQAGPLC3",
      "symbol": "wUniMKRETH",
      "name": "Uniswap MKR LP (Wormhole)",
      "decimals": 9,
      "logoURI": "https://raw.githubusercontent.com/solana-labs/token-list/main/assets/mainnet/FDdoYCHwFghBSbnN6suvFR3VFw6kAzfhfGpkAQAGPLC3/logo.png",
      "tags": [
        "wrapped",
        "wormhole"
      ],
      "extensions": {
        "address": "0x2C4Bd064b998838076fa341A83d007FC2FA50957",
        "bridgeContract": "https://etherscan.io/address/0xf92cD566Ea4864356C5491c177A430C222d7e678",
        "assetContract": "https://etherscan.io/address/0x2C4Bd064b998838076fa341A83d007FC2FA50957"
      }
    },
    {
      "chainId": 101,
      "address": "FSSTfbb1vh1TRe8Ja64hC65QTc7pPUhwHh5uTAWj5haH",
      "symbol": "wUniLINKETH",
      "name": "Uniswap LINK LP (Wormhole)",
      "decimals": 9,
      "logoURI": "https://raw.githubusercontent.com/solana-labs/token-list/main/assets/mainnet/FSSTfbb1vh1TRe8Ja64hC65QTc7pPUhwHh5uTAWj5haH/logo.png",
      "tags": [
        "wrapped",
        "wormhole"
      ],
      "extensions": {
        "address": "0xF173214C720f58E03e194085B1DB28B50aCDeeaD",
        "bridgeContract": "https://etherscan.io/address/0xf92cD566Ea4864356C5491c177A430C222d7e678",
        "assetContract": "https://etherscan.io/address/0xF173214C720f58E03e194085B1DB28B50aCDeeaD"
      }
    },
    {
      "chainId": 101,
      "address": "Aci9xBGywrgBxQoFnL6LCoCYuX5k6AqaYhimgSZ1Fhrk",
      "symbol": "waUniETH",
      "name": "Aave Interest bearing UniETH (Wormhole)",
      "decimals": 9,
      "logoURI": "https://raw.githubusercontent.com/solana-labs/token-list/main/assets/mainnet/Aci9xBGywrgBxQoFnL6LCoCYuX5k6AqaYhimgSZ1Fhrk/logo.png",
      "tags": [
        "wrapped",
        "wormhole"
      ],
      "extensions": {
        "address": "0x6179078872605396Ee62960917128F9477a5DdbB",
        "bridgeContract": "https://etherscan.io/address/0xf92cD566Ea4864356C5491c177A430C222d7e678",
        "assetContract": "https://etherscan.io/address/0x6179078872605396Ee62960917128F9477a5DdbB"
      }
    },
    {
      "chainId": 101,
      "address": "GqHK99sW4ym6zy6Kdoh8f7sb2c3qhtB3WRqeyPbAYfmy",
      "symbol": "waUniDAI",
      "name": "Aave Interest bearing UniDAI (Wormhole)",
      "decimals": 9,
      "logoURI": "https://raw.githubusercontent.com/solana-labs/token-list/main/assets/mainnet/GqHK99sW4ym6zy6Kdoh8f7sb2c3qhtB3WRqeyPbAYfmy/logo.png",
      "tags": [
        "wrapped",
        "wormhole"
      ],
      "extensions": {
        "address": "0x048930eec73c91B44b0844aEACdEBADC2F2b6efb",
        "bridgeContract": "https://etherscan.io/address/0xf92cD566Ea4864356C5491c177A430C222d7e678",
        "assetContract": "https://etherscan.io/address/0x048930eec73c91B44b0844aEACdEBADC2F2b6efb"
      }
    },
    {
      "chainId": 101,
      "address": "4e4TpGVJMYiz5UBrAXuNmiVJ9yvc7ppJeAn8sXmbnmDi",
      "symbol": "waUniUSDC",
      "name": "Aave Interest bearing UniUSDC (Wormhole)",
      "decimals": 6,
      "logoURI": "https://raw.githubusercontent.com/solana-labs/token-list/main/assets/mainnet/4e4TpGVJMYiz5UBrAXuNmiVJ9yvc7ppJeAn8sXmbnmDi/logo.png",
      "tags": [
        "wrapped",
        "wormhole"
      ],
      "extensions": {
        "address": "0xe02b2Ad63eFF3Ac1D5827cBd7AB9DD3DaC4f4AD0",
        "bridgeContract": "https://etherscan.io/address/0xf92cD566Ea4864356C5491c177A430C222d7e678",
        "assetContract": "https://etherscan.io/address/0xe02b2Ad63eFF3Ac1D5827cBd7AB9DD3DaC4f4AD0"
      }
    },
    {
      "chainId": 101,
      "address": "49LoAnQQdo9171zfcWRUoQLYSScrxXobbuwt14xjvfVm",
      "symbol": "waUniUSDT",
      "name": "Aave Interest bearing UniUSDT (Wormhole)",
      "decimals": 6,
      "logoURI": "https://raw.githubusercontent.com/solana-labs/token-list/main/assets/mainnet/49LoAnQQdo9171zfcWRUoQLYSScrxXobbuwt14xjvfVm/logo.png",
      "tags": [
        "wrapped",
        "wormhole"
      ],
      "extensions": {
        "address": "0xb977ee318010A5252774171494a1bCB98E7fab65",
        "bridgeContract": "https://etherscan.io/address/0xf92cD566Ea4864356C5491c177A430C222d7e678",
        "assetContract": "https://etherscan.io/address/0xb977ee318010A5252774171494a1bCB98E7fab65"
      }
    },
    {
      "chainId": 101,
      "address": "CvG3gtKYJtKRzEUgMeb42xnd8HDjESgLtyJqQ2kuLncp",
      "symbol": "waUniDAIETH",
      "name": "Aave Interest bearing UniDAIETH (Wormhole)",
      "decimals": 9,
      "logoURI": "https://raw.githubusercontent.com/solana-labs/token-list/main/assets/mainnet/CvG3gtKYJtKRzEUgMeb42xnd8HDjESgLtyJqQ2kuLncp/logo.svg",
      "tags": [
        "wrapped",
        "wormhole"
      ],
      "extensions": {
        "address": "0xBbBb7F2aC04484F7F04A2C2C16f20479791BbB44",
        "bridgeContract": "https://etherscan.io/address/0xf92cD566Ea4864356C5491c177A430C222d7e678",
        "assetContract": "https://etherscan.io/address/0xBbBb7F2aC04484F7F04A2C2C16f20479791BbB44"
      }
    },
    {
      "chainId": 101,
      "address": "GSv5ECZaMfaceZK4WKKzA4tKVDkqtfBASECcmYFWcy4G",
      "symbol": "waUniUSDCETH",
      "name": "Aave Interest bearing UniUSDCETH (Wormhole)",
      "decimals": 9,
      "logoURI": "https://raw.githubusercontent.com/solana-labs/token-list/main/assets/mainnet/GSv5ECZaMfaceZK4WKKzA4tKVDkqtfBASECcmYFWcy4G/logo.svg",
      "tags": [
        "wrapped",
        "wormhole"
      ],
      "extensions": {
        "address": "0x1D0e53A0e524E3CC92C1f0f33Ae268FfF8D7E7a5",
        "bridgeContract": "https://etherscan.io/address/0xf92cD566Ea4864356C5491c177A430C222d7e678",
        "assetContract": "https://etherscan.io/address/0x1D0e53A0e524E3CC92C1f0f33Ae268FfF8D7E7a5"
      }
    },
    {
      "chainId": 101,
      "address": "7LUdsedi7qpTJGnFpZo6mWqVtKKpccr9XrQGxJ2xUDPT",
      "symbol": "waUniSETHETH",
      "name": "Aave Interest bearing UniSETHETH (Wormhole)",
      "decimals": 9,
      "logoURI": "https://raw.githubusercontent.com/solana-labs/token-list/main/assets/mainnet/7LUdsedi7qpTJGnFpZo6mWqVtKKpccr9XrQGxJ2xUDPT/logo.svg",
      "tags": [
        "wrapped",
        "wormhole"
      ],
      "extensions": {
        "address": "0x84BBcaB430717ff832c3904fa6515f97fc63C76F",
        "bridgeContract": "https://etherscan.io/address/0xf92cD566Ea4864356C5491c177A430C222d7e678",
        "assetContract": "https://etherscan.io/address/0x84BBcaB430717ff832c3904fa6515f97fc63C76F"
      }
    },
    {
      "chainId": 101,
      "address": "Hc1zHQxg1k2JVwvuv3kqbCyZDEJYfDdNftBMab4EMUx9",
      "symbol": "waUniLENDETH",
      "name": "Aave Interest bearing UniLENDETH (Wormhole)",
      "decimals": 9,
      "logoURI": "https://raw.githubusercontent.com/solana-labs/token-list/main/assets/mainnet/Hc1zHQxg1k2JVwvuv3kqbCyZDEJYfDdNftBMab4EMUx9/logo.svg",
      "tags": [
        "wrapped",
        "wormhole"
      ],
      "extensions": {
        "address": "0xc88ebbf7C523f38Ef3eB8A151273C0F0dA421e63",
        "bridgeContract": "https://etherscan.io/address/0xf92cD566Ea4864356C5491c177A430C222d7e678",
        "assetContract": "https://etherscan.io/address/0xc88ebbf7C523f38Ef3eB8A151273C0F0dA421e63"
      }
    },
    {
      "chainId": 101,
      "address": "9PejEmx6NKDHgf6jpgAWwZsibURKifBakjzDQdtCtAXT",
      "symbol": "waUniMKRETH",
      "name": "Aave Interest bearing UniMKRETH (Wormhole)",
      "decimals": 9,
      "logoURI": "https://raw.githubusercontent.com/solana-labs/token-list/main/assets/mainnet/9PejEmx6NKDHgf6jpgAWwZsibURKifBakjzDQdtCtAXT/logo.svg",
      "tags": [
        "wrapped",
        "wormhole"
      ],
      "extensions": {
        "address": "0x8c69f7A4C9B38F1b48005D216c398Efb2F1Ce3e4",
        "bridgeContract": "https://etherscan.io/address/0xf92cD566Ea4864356C5491c177A430C222d7e678",
        "assetContract": "https://etherscan.io/address/0x8c69f7A4C9B38F1b48005D216c398Efb2F1Ce3e4"
      }
    },
    {
      "chainId": 101,
      "address": "KcHygDp4o7ENsHjevYM4T3u6R7KHa5VyvkJ7kpmJcYo",
      "symbol": "waUniLINKETH",
      "name": "Aave Interest bearing UniLINKETH (Wormhole)",
      "decimals": 9,
      "logoURI": "https://raw.githubusercontent.com/solana-labs/token-list/main/assets/mainnet/KcHygDp4o7ENsHjevYM4T3u6R7KHa5VyvkJ7kpmJcYo/logo.svg",
      "tags": [
        "wrapped",
        "wormhole"
      ],
      "extensions": {
        "address": "0x9548DB8b1cA9b6c757485e7861918b640390169c",
        "bridgeContract": "https://etherscan.io/address/0xf92cD566Ea4864356C5491c177A430C222d7e678",
        "assetContract": "https://etherscan.io/address/0x9548DB8b1cA9b6c757485e7861918b640390169c"
      }
    },
    {
      "chainId": 101,
      "address": "GNPAF84ZEtKYyfuY2fg8tZVwse7LpTSeyYPSyEKFqa2Y",
      "symbol": "waUSDT",
      "name": "Aave interest bearing USDT (Wormhole)",
      "decimals": 6,
      "logoURI": "https://raw.githubusercontent.com/solana-labs/token-list/main/assets/mainnet/GNPAF84ZEtKYyfuY2fg8tZVwse7LpTSeyYPSyEKFqa2Y/logo.svg",
      "tags": [
        "wrapped",
        "wormhole"
      ],
      "extensions": {
        "address": "0x3Ed3B47Dd13EC9a98b44e6204A523E766B225811",
        "bridgeContract": "https://etherscan.io/address/0xf92cD566Ea4864356C5491c177A430C222d7e678",
        "assetContract": "https://etherscan.io/address/0x3Ed3B47Dd13EC9a98b44e6204A523E766B225811",
        "coingeckoId": "aave-usdt"
      }
    },
    {
      "chainId": 101,
      "address": "3QTknQ3i27rDKm5hvBaScFLQ34xX9N7J7XfEFwy27qbZ",
      "symbol": "waWBTC",
      "name": "Aave interest bearing WBTC (Wormhole)",
      "decimals": 8,
      "logoURI": "https://raw.githubusercontent.com/solana-labs/token-list/main/assets/mainnet/3QTknQ3i27rDKm5hvBaScFLQ34xX9N7J7XfEFwy27qbZ/logo.svg",
      "tags": [
        "wrapped",
        "wormhole"
      ],
      "extensions": {
        "address": "0x9ff58f4fFB29fA2266Ab25e75e2A8b3503311656",
        "bridgeContract": "https://etherscan.io/address/0xf92cD566Ea4864356C5491c177A430C222d7e678",
        "assetContract": "https://etherscan.io/address/0x9ff58f4fFB29fA2266Ab25e75e2A8b3503311656",
        "coingeckoId": "aave-wbtc"
      }
    },
    {
      "chainId": 101,
      "address": "EbpkofeWyiQouGyxQAgXxEyGtjgq13NSucX3CNvucNpb",
      "symbol": "waWETH",
      "name": "Aave interest bearing WETH (Wormhole)",
      "decimals": 9,
      "logoURI": "https://raw.githubusercontent.com/solana-labs/token-list/main/assets/mainnet/EbpkofeWyiQouGyxQAgXxEyGtjgq13NSucX3CNvucNpb/logo.png",
      "tags": [
        "wrapped",
        "wormhole"
      ],
      "extensions": {
        "address": "0x030bA81f1c18d280636F32af80b9AAd02Cf0854e",
        "bridgeContract": "https://etherscan.io/address/0xf92cD566Ea4864356C5491c177A430C222d7e678",
        "assetContract": "https://etherscan.io/address/0x030bA81f1c18d280636F32af80b9AAd02Cf0854e"
      }
    },
    {
      "chainId": 101,
      "address": "67uaa3Z7SX7GC6dqSTjpJLnySLXZpCAK9MHMi3232Bfb",
      "symbol": "waYFI",
      "name": "Aave interest bearing YFI (Wormhole)",
      "decimals": 9,
      "logoURI": "https://raw.githubusercontent.com/solana-labs/token-list/main/assets/mainnet/67uaa3Z7SX7GC6dqSTjpJLnySLXZpCAK9MHMi3232Bfb/logo.svg",
      "tags": [
        "wrapped",
        "wormhole"
      ],
      "extensions": {
        "address": "0x5165d24277cD063F5ac44Efd447B27025e888f37",
        "bridgeContract": "https://etherscan.io/address/0xf92cD566Ea4864356C5491c177A430C222d7e678",
        "assetContract": "https://etherscan.io/address/0x5165d24277cD063F5ac44Efd447B27025e888f37"
      }
    },
    {
      "chainId": 101,
      "address": "9xS6et5uvQ64QsmaGMfzfXrwTsfYPjwEWuiPnBGFgfw",
      "symbol": "waZRX",
      "name": "Aave interest bearing ZRX (Wormhole)",
      "decimals": 9,
      "logoURI": "https://raw.githubusercontent.com/solana-labs/token-list/main/assets/mainnet/9xS6et5uvQ64QsmaGMfzfXrwTsfYPjwEWuiPnBGFgfw/logo.svg",
      "tags": [
        "wrapped",
        "wormhole"
      ],
      "extensions": {
        "address": "0xDf7FF54aAcAcbFf42dfe29DD6144A69b629f8C9e",
        "bridgeContract": "https://etherscan.io/address/0xf92cD566Ea4864356C5491c177A430C222d7e678",
        "assetContract": "https://etherscan.io/address/0xDf7FF54aAcAcbFf42dfe29DD6144A69b629f8C9e",
        "coingeckoId": "aave-zrx"
      }
    },
    {
      "chainId": 101,
      "address": "2TZ8s2FwtWqJrWpdFsSf2uM2Fvjw474n6HhTdTEWoLor",
      "symbol": "waUNI",
      "name": "Aave interest bearing UNI (Wormhole)",
      "decimals": 9,
      "logoURI": "https://raw.githubusercontent.com/solana-labs/token-list/main/assets/mainnet/2TZ8s2FwtWqJrWpdFsSf2uM2Fvjw474n6HhTdTEWoLor/logo.svg",
      "tags": [
        "wrapped",
        "wormhole"
      ],
      "extensions": {
        "address": "0xB9D7CB55f463405CDfBe4E90a6D2Df01C2B92BF1",
        "bridgeContract": "https://etherscan.io/address/0xf92cD566Ea4864356C5491c177A430C222d7e678",
        "assetContract": "https://etherscan.io/address/0xB9D7CB55f463405CDfBe4E90a6D2Df01C2B92BF1"
      }
    },
    {
      "chainId": 101,
      "address": "G1o2fHZXyPCeAEcY4o6as7SmVaUu65DRhcq1S4Cfap9T",
      "symbol": "waAAVE",
      "name": "Aave interest bearing AAVE (Wormhole)",
      "decimals": 9,
      "logoURI": "https://raw.githubusercontent.com/solana-labs/token-list/main/assets/mainnet/G1o2fHZXyPCeAEcY4o6as7SmVaUu65DRhcq1S4Cfap9T/logo.svg",
      "tags": [
        "wrapped",
        "wormhole"
      ],
      "extensions": {
        "address": "0xFFC97d72E13E01096502Cb8Eb52dEe56f74DAD7B",
        "bridgeContract": "https://etherscan.io/address/0xf92cD566Ea4864356C5491c177A430C222d7e678",
        "assetContract": "https://etherscan.io/address/0xFFC97d72E13E01096502Cb8Eb52dEe56f74DAD7B"
      }
    },
    {
      "chainId": 101,
      "address": "8PeWkyvCDHpSgT5oiGFgZQtXSRBij7ZFLJTHAGBntRDH",
      "symbol": "waBAT",
      "name": "Aave interest bearing BAT (Wormhole)",
      "decimals": 9,
      "logoURI": "https://raw.githubusercontent.com/solana-labs/token-list/main/assets/mainnet/8PeWkyvCDHpSgT5oiGFgZQtXSRBij7ZFLJTHAGBntRDH/logo.svg",
      "tags": [
        "wrapped",
        "wormhole"
      ],
      "extensions": {
        "address": "0x05Ec93c0365baAeAbF7AefFb0972ea7ECdD39CF1",
        "bridgeContract": "https://etherscan.io/address/0xf92cD566Ea4864356C5491c177A430C222d7e678",
        "assetContract": "https://etherscan.io/address/0x05Ec93c0365baAeAbF7AefFb0972ea7ECdD39CF1",
        "coingeckoId": "aave-bat"
      }
    },
    {
      "chainId": 101,
      "address": "67opsuaXQ3JRSJ1mmF7aPLSq6JaZcwAmXwcMzUN5PSMv",
      "symbol": "waBUSD",
      "name": "Aave interest bearing BUSD (Wormhole)",
      "decimals": 9,
      "logoURI": "https://raw.githubusercontent.com/solana-labs/token-list/main/assets/mainnet/67opsuaXQ3JRSJ1mmF7aPLSq6JaZcwAmXwcMzUN5PSMv/logo.svg",
      "tags": [
        "wrapped",
        "wormhole"
      ],
      "extensions": {
        "address": "0xA361718326c15715591c299427c62086F69923D9",
        "bridgeContract": "https://etherscan.io/address/0xf92cD566Ea4864356C5491c177A430C222d7e678",
        "assetContract": "https://etherscan.io/address/0xA361718326c15715591c299427c62086F69923D9",
        "coingeckoId": "aave-busd"
      }
    },
    {
      "chainId": 101,
      "address": "4JrrHRS56i9GZkSmGaCY3ZsxMo3JEqQviU64ki7ZJPak",
      "symbol": "waDAI",
      "name": "Aave interest bearing DAI (Wormhole)",
      "decimals": 9,
      "logoURI": "https://raw.githubusercontent.com/solana-labs/token-list/main/assets/mainnet/4JrrHRS56i9GZkSmGaCY3ZsxMo3JEqQviU64ki7ZJPak/logo.svg",
      "tags": [
        "wrapped",
        "wormhole"
      ],
      "extensions": {
        "address": "0x028171bCA77440897B824Ca71D1c56caC55b68A3",
        "bridgeContract": "https://etherscan.io/address/0xf92cD566Ea4864356C5491c177A430C222d7e678",
        "assetContract": "https://etherscan.io/address/0x028171bCA77440897B824Ca71D1c56caC55b68A3",
        "coingeckoId": "aave-dai"
      }
    },
    {
      "chainId": 101,
      "address": "3LmfKjsSU9hdxfZfcr873DMNR5nnrk8EvdueXg1dTSin",
      "symbol": "waENJ",
      "name": "Aave interest bearing ENJ (Wormhole)",
      "decimals": 9,
      "logoURI": "https://raw.githubusercontent.com/solana-labs/token-list/main/assets/mainnet/3LmfKjsSU9hdxfZfcr873DMNR5nnrk8EvdueXg1dTSin/logo.svg",
      "tags": [
        "wrapped",
        "wormhole"
      ],
      "extensions": {
        "address": "0xaC6Df26a590F08dcC95D5a4705ae8abbc88509Ef",
        "bridgeContract": "https://etherscan.io/address/0xf92cD566Ea4864356C5491c177A430C222d7e678",
        "assetContract": "https://etherscan.io/address/0xaC6Df26a590F08dcC95D5a4705ae8abbc88509Ef",
        "coingeckoId": "aave-enj"
      }
    },
    {
      "chainId": 101,
      "address": "7VD2Gosm34hB7kughTqu1N3sW92hq3XwKLTi1N1tdKrj",
      "symbol": "waKNC",
      "name": "Aave interest bearing KNC (Wormhole)",
      "decimals": 9,
      "logoURI": "https://raw.githubusercontent.com/solana-labs/token-list/main/assets/mainnet/7VD2Gosm34hB7kughTqu1N3sW92hq3XwKLTi1N1tdKrj/logo.svg",
      "tags": [
        "wrapped",
        "wormhole"
      ],
      "extensions": {
        "address": "0x39C6b3e42d6A679d7D776778Fe880BC9487C2EDA",
        "bridgeContract": "https://etherscan.io/address/0xf92cD566Ea4864356C5491c177A430C222d7e678",
        "assetContract": "https://etherscan.io/address/0x39C6b3e42d6A679d7D776778Fe880BC9487C2EDA",
        "coingeckoId": "aave-knc"
      }
    },
    {
      "chainId": 101,
      "address": "4erbVWFvdvS5P8ews7kUjqfpCQbA8vurnWyvRLsnZJgv",
      "symbol": "waLINK",
      "name": "Aave interest bearing LINK (Wormhole)",
      "decimals": 9,
      "logoURI": "https://raw.githubusercontent.com/solana-labs/token-list/main/assets/mainnet/4erbVWFvdvS5P8ews7kUjqfpCQbA8vurnWyvRLsnZJgv/logo.svg",
      "tags": [
        "wrapped",
        "wormhole"
      ],
      "extensions": {
        "address": "0xa06bC25B5805d5F8d82847D191Cb4Af5A3e873E0",
        "bridgeContract": "https://etherscan.io/address/0xf92cD566Ea4864356C5491c177A430C222d7e678",
        "assetContract": "https://etherscan.io/address/0xa06bC25B5805d5F8d82847D191Cb4Af5A3e873E0",
        "coingeckoId": "aave-link"
      }
    },
    {
      "chainId": 101,
      "address": "AXJWqG4SpAEwkMjKYkarKwv6Qfz5rLU3cwt5KtrDAAYe",
      "symbol": "waMANA",
      "name": "Aave interest bearing MANA (Wormhole)",
      "decimals": 9,
      "logoURI": "https://raw.githubusercontent.com/solana-labs/token-list/main/assets/mainnet/AXJWqG4SpAEwkMjKYkarKwv6Qfz5rLU3cwt5KtrDAAYe/logo.svg",
      "tags": [
        "wrapped",
        "wormhole"
      ],
      "extensions": {
        "address": "0xa685a61171bb30d4072B338c80Cb7b2c865c873E",
        "bridgeContract": "https://etherscan.io/address/0xf92cD566Ea4864356C5491c177A430C222d7e678",
        "assetContract": "https://etherscan.io/address/0xa685a61171bb30d4072B338c80Cb7b2c865c873E",
        "coingeckoId": "aave-mana"
      }
    },
    {
      "chainId": 101,
      "address": "4kJmfagJzQFuwto5RX6f1xScWYbEVBzEpdjmiqTCnzjJ",
      "symbol": "waMKR",
      "name": "Aave interest bearing MKR (Wormhole)",
      "decimals": 9,
      "logoURI": "https://raw.githubusercontent.com/solana-labs/token-list/main/assets/mainnet/4kJmfagJzQFuwto5RX6f1xScWYbEVBzEpdjmiqTCnzjJ/logo.svg",
      "tags": [
        "wrapped",
        "wormhole"
      ],
      "extensions": {
        "address": "0xc713e5E149D5D0715DcD1c156a020976e7E56B88",
        "bridgeContract": "https://etherscan.io/address/0xf92cD566Ea4864356C5491c177A430C222d7e678",
        "assetContract": "https://etherscan.io/address/0xc713e5E149D5D0715DcD1c156a020976e7E56B88",
        "coingeckoId": "aave-mkr"
      }
    },
    {
      "chainId": 101,
      "address": "DN8jPo8YZTXhLMyDMKcnwFuKqY8wfn2UrpX8ct4rc8Bc",
      "symbol": "waREN",
      "name": "Aave interest bearing REN (Wormhole)",
      "decimals": 9,
      "logoURI": "https://raw.githubusercontent.com/solana-labs/token-list/main/assets/mainnet/DN8jPo8YZTXhLMyDMKcnwFuKqY8wfn2UrpX8ct4rc8Bc/logo.svg",
      "tags": [
        "wrapped",
        "wormhole"
      ],
      "extensions": {
        "address": "0xCC12AbE4ff81c9378D670De1b57F8e0Dd228D77a",
        "bridgeContract": "https://etherscan.io/address/0xf92cD566Ea4864356C5491c177A430C222d7e678",
        "assetContract": "https://etherscan.io/address/0xCC12AbE4ff81c9378D670De1b57F8e0Dd228D77a",
        "coingeckoId": "aave-ren"
      }
    },
    {
      "chainId": 101,
      "address": "HWbJZXJ7s1D1zi5P7yVgRUmZPXvYSFv6vsYU765Ti422",
      "symbol": "waSNX",
      "name": "Aave interest bearing SNX (Wormhole)",
      "decimals": 9,
      "logoURI": "https://raw.githubusercontent.com/solana-labs/token-list/main/assets/mainnet/HWbJZXJ7s1D1zi5P7yVgRUmZPXvYSFv6vsYU765Ti422/logo.svg",
      "tags": [
        "wrapped",
        "wormhole"
      ],
      "extensions": {
        "address": "0x35f6B052C598d933D69A4EEC4D04c73A191fE6c2",
        "bridgeContract": "https://etherscan.io/address/0xf92cD566Ea4864356C5491c177A430C222d7e678",
        "assetContract": "https://etherscan.io/address/0x35f6B052C598d933D69A4EEC4D04c73A191fE6c2",
        "coingeckoId": "aave-snx"
      }
    },
    {
      "chainId": 101,
      "address": "2LForywWWpHzmR5NjSEyF1kcw9ffyLuJX7V7hne2fHfY",
      "symbol": "waSUSD",
      "name": "Aave interest bearing SUSD (Wormhole)",
      "decimals": 9,
      "logoURI": "https://raw.githubusercontent.com/solana-labs/token-list/main/assets/mainnet/2LForywWWpHzmR5NjSEyF1kcw9ffyLuJX7V7hne2fHfY/logo.svg",
      "tags": [
        "wrapped",
        "wormhole"
      ],
      "extensions": {
        "address": "0x6C5024Cd4F8A59110119C56f8933403A539555EB",
        "bridgeContract": "https://etherscan.io/address/0xf92cD566Ea4864356C5491c177A430C222d7e678",
        "assetContract": "https://etherscan.io/address/0x6C5024Cd4F8A59110119C56f8933403A539555EB",
        "coingeckoId": "aave-susd"
      }
    },
    {
      "chainId": 101,
      "address": "Badj3S29a2u1auxmijwg5vGjhPLb1K6WLPoigtWjKPXp",
      "symbol": "waTUSD",
      "name": "Aave interest bearing TUSD (Wormhole)",
      "decimals": 9,
      "logoURI": "https://raw.githubusercontent.com/solana-labs/token-list/main/assets/mainnet/Badj3S29a2u1auxmijwg5vGjhPLb1K6WLPoigtWjKPXp/logo.svg",
      "tags": [
        "wrapped",
        "wormhole"
      ],
      "extensions": {
        "address": "0x101cc05f4A51C0319f570d5E146a8C625198e636",
        "bridgeContract": "https://etherscan.io/address/0xf92cD566Ea4864356C5491c177A430C222d7e678",
        "assetContract": "https://etherscan.io/address/0x101cc05f4A51C0319f570d5E146a8C625198e636",
        "coingeckoId": "aave-tusd"
      }
    },
    {
      "chainId": 101,
      "address": "BZCPpva12M9SqJgcpf8jtP9Si6rMANFoUR3i7nchha7M",
      "symbol": "waUSDC",
      "name": "Aave interest bearing USDC (Wormhole)",
      "decimals": 9,
      "logoURI": "https://raw.githubusercontent.com/solana-labs/token-list/main/assets/mainnet/BZCPpva12M9SqJgcpf8jtP9Si6rMANFoUR3i7nchha7M/logo.svg",
      "tags": [
        "wrapped",
        "wormhole"
      ],
      "extensions": {
        "address": "0xBcca60bB61934080951369a648Fb03DF4F96263C",
        "bridgeContract": "https://etherscan.io/address/0xf92cD566Ea4864356C5491c177A430C222d7e678",
        "assetContract": "https://etherscan.io/address/0xBcca60bB61934080951369a648Fb03DF4F96263C",
        "coingeckoId": "aave-usdc"
      }
    },
    {
      "chainId": 101,
      "address": "D3ajQoyBGJz3JCXCPsxHZJbLQKGt9UgxLavgurieGNcD",
      "symbol": "wSDT",
      "name": "Stake DAO Token (Wormhole)",
      "decimals": 9,
      "logoURI": "https://raw.githubusercontent.com/solana-labs/token-list/main/assets/mainnet/D3ajQoyBGJz3JCXCPsxHZJbLQKGt9UgxLavgurieGNcD/logo.png",
      "tags": [
        "wrapped",
        "wormhole"
      ],
      "extensions": {
        "address": "0x73968b9a57c6e53d41345fd57a6e6ae27d6cdb2f",
        "bridgeContract": "https://etherscan.io/address/0xf92cD566Ea4864356C5491c177A430C222d7e678",
        "assetContract": "https://etherscan.io/address/0x73968b9a57c6e53d41345fd57a6e6ae27d6cdb2f",
        "coingeckoId": "stake-dao"
      }
    },
    {
      "chainId": 101,
      "address": "4pk3pf9nJDN1im1kNwWJN1ThjE8pCYCTexXYGyFjqKVf",
      "symbol": "oDOP",
      "name": "Dominican Pesos",
      "decimals": 9,
      "logoURI": "https://raw.githubusercontent.com/solana-labs/token-list/main/assets/mainnet/4pk3pf9nJDN1im1kNwWJN1ThjE8pCYCTexXYGyFjqKVf/logo.png",
      "tags": [
        "stablecoin"
      ],
      "extensions": {
        "website": "https://Odop.io/"
      }
    },
    {
      "chainId": 101,
      "address": "5kjfp2qfRbqCXTQeUYgHNnTLf13eHoKjC5hHynW9DvQE",
      "symbol": "AAPE",
      "name": "AAPE",
      "decimals": 9,
      "logoURI": "https://raw.githubusercontent.com/solana-labs/token-list/main/assets/mainnet/5kjfp2qfRbqCXTQeUYgHNnTLf13eHoKjC5hHynW9DvQE/logo.png",
      "tags": [],
      "extensions": {
        "website": "https://aape.io/"
      }
    },
    {
      "chainId": 101,
      "address": "3K6rftdAaQYMPunrtNRHgnK2UAtjm2JwyT2oCiTDouYE",
      "symbol": "XCOPE",
      "name": "XCOPE",
      "decimals": 0,
      "logoURI": "https://raw.githubusercontent.com/solana-labs/token-list/main/assets/mainnet/3K6rftdAaQYMPunrtNRHgnK2UAtjm2JwyT2oCiTDouYE/logo.png",
      "tags": [
        "trading",
        "index",
        "Algos"
      ],
      "extensions": {
        "website": "https://www.unlimitedcope.com/",
        "serumV3Usdc": "7MpMwArporUHEGW7quUpkPZp5L5cHPs9eKUfKCdaPHq2",
        "coingeckoId": "cope"
      }
    },
    {
      "chainId": 101,
      "address": "8HGyAAB1yoM1ttS7pXjHMa3dukTFGQggnFFH3hJZgzQh",
      "symbol": "COPE",
      "name": "COPE",
      "decimals": 6,
      "logoURI": "https://raw.githubusercontent.com/solana-labs/token-list/main/assets/mainnet/8HGyAAB1yoM1ttS7pXjHMa3dukTFGQggnFFH3hJZgzQh/logo.png",
      "tags": [
        "trading",
        "index",
        "Algos"
      ],
      "extensions": {
        "website": "https://www.unlimitedcope.com/",
        "serumV3Usdc": "6fc7v3PmjZG9Lk2XTot6BywGyYLkBQuzuFKd4FpCsPxk",
        "coingeckoId": "cope"
      }
    },
    {
      "chainId": 101,
      "address": "2prC8tcVsXwVJAinhxd2zeMeWMWaVyzPoQeLKyDZRFKd",
      "symbol": "MCAPS",
      "name": "Mango Market Caps",
      "decimals": 0,
      "logoURI": "https://raw.githubusercontent.com/solana-labs/token-list/main/assets/mainnet/2prC8tcVsXwVJAinhxd2zeMeWMWaVyzPoQeLKyDZRFKd/logo.png",
      "tags": [
        "mango"
      ],
      "extensions": {
        "website": "https://initialcapoffering.com/",
        "coingeckoId": "mango-market-caps"
      }
    },
    {
      "chainId": 101,
      "address": "2reKm5Y9rmAWfaw5jraYz1BXwGLHMofGMs3iNoBLt4VC",
      "symbol": "DOCE",
      "name": "Doce Finance",
      "decimals": 6,
      "logoURI": "https://raw.githubusercontent.com/solana-labs/token-list/main/assets/mainnet/2reKm5Y9rmAWfaw5jraYz1BXwGLHMofGMs3iNoBLt4VC/logo.png",
      "tags": [],
      "extensions": {
        "website": "https://swap.doce.finance/"
      }
    },
    {
      "chainId": 101,
      "address": "E1PvPRPQvZNivZbXRL61AEGr71npZQ5JGxh4aWX7q9QA",
      "symbol": "INO",
      "name": "iNo Token",
      "decimals": 9,
      "logoURI": "https://raw.githubusercontent.com/solana-labs/token-list/main/assets/mainnet/E1PvPRPQvZNivZbXRL61AEGr71npZQ5JGxh4aWX7q9QA/logo.png",
      "tags": [],
      "extensions": {
        "website": "https://ino.llegrand.fr/"
      }
    },
    {
      "chainId": 101,
      "address": "8PMHT4swUMtBzgHnh5U564N5sjPSiUz2cjEQzFnnP1Fo",
      "symbol": "ROPE",
      "name": "Rope Token",
      "decimals": 9,
      "logoURI": "https://raw.githubusercontent.com/solana-labs/token-list/main/assets/mainnet/8PMHT4swUMtBzgHnh5U564N5sjPSiUz2cjEQzFnnP1Fo/logo.svg",
      "tags": [],
      "extensions": {
        "website": "https://ropesolana.com/",
        "coingeckoId": "rope-token",
        "serumV3Usdc": "4Sg1g8U2ZuGnGYxAhc6MmX9MX7yZbrrraPkCQ9MdCPtF",
        "waterfallbot": "https://bit.ly/ROPEwaterfall"
      }
    },
    {
      "chainId": 101,
      "address": "5dhkWqrq37F92jBmEyhQP1vbMkbVRz59V7288HH2wBC7",
      "symbol": "SLOCK",
      "name": "SOLLock",
      "decimals": 9,
      "logoURI": "https://raw.githubusercontent.com/solana-labs/token-list/main/assets/mainnet/5dhkWqrq37F92jBmEyhQP1vbMkbVRz59V7288HH2wBC7/logo.png",
      "tags": [
        "utility-token"
      ],
      "extensions": {
        "website": "https://sollock.org/",
        "twitter": "https://twitter.com/@SOLLockOfficial",
        "github": "https://github.com/SOLLock",
        "tgann": "https://t.me/SOLLockAnn",
        "tggroup": "https://t.me/SOLLock"
      }
    },
    {
      "chainId": 101,
      "address": "ETAtLmCmsoiEEKfNrHKJ2kYy3MoABhU6NQvpSfij5tDs",
      "symbol": "MEDIA",
      "name": "Media Network",
      "decimals": 6,
      "logoURI": "https://raw.githubusercontent.com/solana-labs/token-list/main/assets/mainnet/ETAtLmCmsoiEEKfNrHKJ2kYy3MoABhU6NQvpSfij5tDs/logo.png",
      "tags": [
        "utility-token"
      ],
      "extensions": {
        "website": "https://media.network/",
        "coingeckoId": "media-network",
        "serumV3Usdc": "FfiqqvJcVL7oCCu8WQUMHLUC2dnHQPAPjTdSzsERFWjb",
        "waterfallbot": "https://bit.ly/MEDIAwaterfall"
      }
    },
    {
      "chainId": 101,
      "address": "StepAscQoEioFxxWGnh2sLBDFp9d8rvKz2Yp39iDpyT",
      "symbol": "STEP",
      "name": "Step",
      "decimals": 9,
      "logoURI": "https://raw.githubusercontent.com/solana-labs/token-list/main/assets/mainnet/StepAscQoEioFxxWGnh2sLBDFp9d8rvKz2Yp39iDpyT/logo.png",
      "tags": [
        "utility-token"
      ],
      "extensions": {
        "website": "https://step.finance/",
        "twitter": "https://twitter.com/StepFinance_",
        "coingeckoId": "step-finance",
        "serumV3Usdc": "97qCB4cAVSTthvJu3eNoEx6AY6DLuRDtCoPm5Tdyg77S",
        "waterfallbot": "https://bit.ly/STEPwaterfall"
      }
    },
    {
      "chainId": 101,
      "address": "7Geyz6iiRe8buvunsU6TXndxnpLt9mg6iPxqhn6cr3c6",
      "symbol": "ANFT",
      "name": "AffinityLabs",
      "decimals": 9,
      "logoURI": "https://raw.githubusercontent.com/solana-labs/token-list/main/assets/mainnet/7Geyz6iiRe8buvunsU6TXndxnpLt9mg6iPxqhn6cr3c6/logo.png",
      "tags": [
        "nft"
      ],
      "extensions": {
        "website": "https://affinitylabs.tech/"
      }
    },
    {
      "chainId": 102,
      "address": "So11111111111111111111111111111111111111112",
      "symbol": "wSOL",
      "name": "Wrapped SOL",
      "decimals": 9,
      "logoURI": "https://raw.githubusercontent.com/solana-labs/token-list/main/assets/mainnet/So11111111111111111111111111111111111111112/logo.png",
      "tags": [],
      "extensions": {
        "website": "https://www.solana.com/",
        "coingeckoId": "solana"
      }
    },
    {
      "chainId": 102,
      "address": "CpMah17kQEL2wqyMKt3mZBdTnZbkbfx4nqmQMFDP5vwp",
      "symbol": "USDC",
      "name": "USD Coin",
      "decimals": 6,
      "logoURI": "https://raw.githubusercontent.com/solana-labs/token-list/main/assets/mainnet/CpMah17kQEL2wqyMKt3mZBdTnZbkbfx4nqmQMFDP5vwp/logo.png",
      "tags": [
        "stablecoin"
      ],
      "extensions": {
        "website": "https://www.centre.io/",
        "coingeckoId": "usd-coin"
      }
    },
    {
      "chainId": 102,
      "address": "Gmk71cM7j2RMorRsQrsyysM4HsByQx5PuDGtDdqGLWCS",
      "symbol": "spSOL",
      "name": "Stake pool SOL",
      "decimals": 9,
      "logoURI": "https://raw.githubusercontent.com/solana-labs/token-list/main/assets/mainnet/Gmk71cM7j2RMorRsQrsyysM4HsByQx5PuDGtDdqGLWCS/logo.png",
      "tags": [
        "stake-pool"
      ],
      "extensions": {
        "website": "https://www.solana.com/"
      }
    },
    {
      "chainId": 102,
      "address": "2jQc2jDHVCewoWsQJK7JPLetP7UjqXvaFdno8rtrD8Kg",
      "symbol": "sHOG",
      "name": "sHOG",
      "decimals": 6,
      "tags": [
        "stablecoin"
      ]
    },
    {
      "chainId": 103,
      "address": "So11111111111111111111111111111111111111112",
      "symbol": "SOL",
      "name": "Wrapped SOL",
      "decimals": 9,
      "logoURI": "https://raw.githubusercontent.com/solana-labs/token-list/main/assets/mainnet/So11111111111111111111111111111111111111112/logo.png",
      "tags": [],
      "extensions": {
        "coingeckoId": "solana"
      }
    },
    {
      "chainId": 103,
      "address": "7Cab8z1Lz1bTC9bQNeY7VQoZw5a2YbZoxmvFSvPgcTEL",
      "symbol": "LGGD",
      "name": "LGG Dev Fan Token",
      "decimals": 0,
      "logoURI": "https://raw.githubusercontent.com/solana-labs/token-list/main/assets/mainnet/7Cab8z1Lz1bTC9bQNeY7VQoZw5a2YbZoxmvFSvPgcTEL/logo.png",
      "tags": [
        "LGG"
      ],
      "extensions": {
        "website": "https://lgg-hacks.art"
      }
    },
    {
      "chainId": 103,
      "address": "DEhAasscXF4kEGxFgJ3bq4PpVGp5wyUxMRvn6TzGVHaw",
      "symbol": "XYZ",
      "name": "XYZ Test",
      "decimals": 0,
      "logoURI": "https://raw.githubusercontent.com/solana-labs/token-list/main/assets/mainnet/DEhAasscXF4kEGxFgJ3bq4PpVGp5wyUxMRvn6TzGVHaw/logo.png",
      "tags": []
    },
    {
      "chainId": 103,
      "address": "2rg5syU3DSwwWs778FQ6yczDKhS14NM3vP4hqnkJ2jsM",
      "symbol": "pSOL",
      "name": "SOL stake pool",
      "decimals": 9,
      "logoURI": "https://raw.githubusercontent.com/solana-labs/token-list/main/assets/mainnet/2rg5syU3DSwwWs778FQ6yczDKhS14NM3vP4hqnkJ2jsM/logo.png",
      "tags": [],
      "extensions": {
        "website": "https://solana.com/",
        "background": "https://solana.com/static/8c151e179d2d7e80255bdae6563209f2/6833b/validators.webp"
      }
    },
    {
      "chainId": 103,
      "address": "SRMuApVNdxXokk5GT7XD5cUUgXMBCoAz2LHeuAoKWRt",
      "symbol": "SRM",
      "name": "Serum",
      "decimals": 6,
      "logoURI": "https://raw.githubusercontent.com/solana-labs/token-list/main/assets/mainnet/SRMuApVNdxXokk5GT7XD5cUUgXMBCoAz2LHeuAoKWRt/logo.png",
      "tags": [],
      "extensions": {
        "website": "https://projectserum.com/",
        "coingeckoId": "serum"
      }
    },
    {
      "chainId": 103,
      "address": "7STJWT74tAZzhbNNPRH8WuGDy9GZg27968EwALWuezrH",
      "symbol": "wSUSHI",
      "name": "SushiSwap (Wormhole)",
      "decimals": 9,
      "logoURI": "https://raw.githubusercontent.com/solana-labs/token-list/main/assets/mainnet/7STJWT74tAZzhbNNPRH8WuGDy9GZg27968EwALWuezrH/logo.png",
      "tags": [
        "wrapped",
        "wormhole"
      ],
      "extensions": {
        "website": "https://sushi.com",
        "background": "https://sushi.com/static/media/Background-sm.fd449814.jpg/",
        "address": "0x6B3595068778DD592e39A122f4f5a5cF09C90fE2",
        "bridgeContract": "https://etherscan.io/address/0xf92cD566Ea4864356C5491c177A430C222d7e678",
        "assetContract": "https://etherscan.io/address/0x6B3595068778DD592e39A122f4f5a5cF09C90fE2",
        "coingeckoId": "sushi"
      }
    },
    {
      "chainId": 103,
      "address": "3aMbgP7aGsP1sVcFKc6j65zu7UiziP57SMFzf6ptiCSX",
      "symbol": "sHOG",
      "name": "Devnet StableHog",
      "decimals": 6,
      "logoURI": "https://raw.githubusercontent.com/solana-labs/token-list/main/assets/mainnet/3aMbgP7aGsP1sVcFKc6j65zu7UiziP57SMFzf6ptiCSX/logo.png",
      "tags": [
        "stablecoin"
      ]
    },
    {
      "chainId": 101,
      "address": "3cXftQWJJEeoysZrhAEjpfCHe9tSKyhYG63xpbue8m3s",
      "symbol": "Kreechures",
      "name": "Kreechures",
      "decimals": 0,
      "logoURI": "https://raw.githubusercontent.com/solana-labs/token-list/main/assets/mainnet/3cXftQWJJEeoysZrhAEjpfCHe9tSKyhYG63xpbue8m3s/logo.svg",
      "tags": [
        "nft"
      ],
      "extensions": {
        "website": "https://www.kreechures.com/",
        "attributes": [
          {
            "image": "https://gateway.pinata.cloud/ipfs/QmWcMyAYpaX3BHJoDq6Fyub71TjaHbRHqErT7MmbDvCXYJ/3cXftQWJJEeoysZrhAEjpfCHe9tSKyhYG63xpbue8m3s.jpg",
            "Generation": 0,
            "Species": 6,
            "Base Rest": 262
          }
        ]
      }
    },
    {
      "chainId": 101,
      "address": "4DrV8khCoPS3sWRj6t1bb2DzT9jD4mZp6nc7Jisuuv1b",
      "symbol": "SPD",
      "name": "Solpad",
      "decimals": 10,
      "logoURI": "https://raw.githubusercontent.com/solana-labs/token-list/main/assets/mainnet/4DrV8khCoPS3sWRj6t1bb2DzT9jD4mZp6nc7Jisuuv1b/logo.png",
      "tags": [],
      "extensions": {
        "website": "https://www.solpad.io/"
      }
    },
    {
      "chainId": 101,
      "address": "7p7AMM6QoA8wPRKeqF87Pt51CRWmWvXPH5TBNMyDWhbH",
      "symbol": "Kreechures",
      "name": "Kreechures",
      "decimals": 0,
      "logoURI": "https://raw.githubusercontent.com/solana-labs/token-list/main/assets/mainnet/7p7AMM6QoA8wPRKeqF87Pt51CRWmWvXPH5TBNMyDWhbH/logo.svg",
      "tags": [
        "nft"
      ],
      "extensions": {
        "website": "https://www.kreechures.com/",
        "attributes": [
          {
            "image": "https://gateway.pinata.cloud/ipfs/QmWcMyAYpaX3BHJoDq6Fyub71TjaHbRHqErT7MmbDvCXYJ/7p7AMM6QoA8wPRKeqF87Pt51CRWmWvXPH5TBNMyDWhbH.jpg",
            "Generation": 0,
            "Species": 4,
            "Base Rest": 335
          }
        ]
      }
    },
    {
      "chainId": 101,
      "address": "6ybxMQpMgQhtsTLhvHZqk8uqao7kvoexY6e8JmCTqAB1",
      "symbol": "QUEST",
      "name": "QUEST",
      "decimals": 4,
      "logoURI": "https://raw.githubusercontent.com/solana-labs/token-list/main/assets/mainnet/6ybxMQpMgQhtsTLhvHZqk8uqao7kvoexY6e8JmCTqAB1/logo.png",
      "tags": [],
      "extensions": {
        "website": "https://questcoin.org/"
      }
    },
    {
      "chainId": 101,
      "address": "97qAF7ZKEdPdQaUkhASGA59Jpa2Wi7QqVmnFdEuPqEDc",
      "symbol": "DIAMOND",
      "name": "LOVE",
      "decimals": 6,
      "logoURI": "https://raw.githubusercontent.com/solana-labs/token-list/main/assets/mainnet/97qAF7ZKEdPdQaUkhASGA59Jpa2Wi7QqVmnFdEuPqEDc/logo.png",
      "tags": [
        "Diamond Love"
      ],
      "extensions": {
        "website": "https://diamondlove.io/",
        "telegram": "https://t.me/DiamondLoveX"
      }
    },
    {
      "chainId": 101,
      "address": "xxxxa1sKNGwFtw2kFn8XauW9xq8hBZ5kVtcSesTT9fW",
      "symbol": "SLIM",
      "name": "Solanium",
      "decimals": 6,
      "logoURI": "https://raw.githubusercontent.com/solana-labs/token-list/main/assets/mainnet/xxxxa1sKNGwFtw2kFn8XauW9xq8hBZ5kVtcSesTT9fW/logo.png",
      "tags": [],
      "extensions": {
        "website": "https://solanium.io/",
        "waterfallbot": "https://bit.ly/SLIMwaterfall"
      }
    },
    {
      "chainId": 101,
      "address": "8GPUjUHFxfNhaSS8kUkix8txRRXszeUAsHTjUmHuygZT",
      "symbol": "NINJA NFT1",
      "name": "NINJA NFT1",
      "decimals": 0,
      "logoURI": "https://raw.githubusercontent.com/yuzu-ninjaprotocol/ninjaprotocol/main/NINJA%20NFT%201.png",
      "tags": [],
      "extensions": {
        "website": "http://ninjaprotocol.io"
      }
    },
    {
      "chainId": 101,
      "address": "HcJCPYck2UsTMgiPfjn6CS1wrC5iBXtuqPSjt8Qy8Sou",
      "symbol": "GANGS",
      "name": "Gangs of Solana",
      "decimals": 4,
      "logoURI": "https://raw.githubusercontent.com/solana-labs/token-list/main/assets/mainnet/HcJCPYck2UsTMgiPfjn6CS1wrC5iBXtuqPSjt8Qy8Sou/logo.svg",
      "tags": [],
      "extensions": {
        "website": "https://gangsofsolana.com/"
      }
    },
    {
      "chainId": 101,
      "address": "2rEiLkpQ3mh4DGxv1zcSdW5r5HK2nehif5sCaF5Ss9E1",
      "symbol": "RECO",
      "name": "Reboot ECO",
      "decimals": 0,
      "logoURI": "https://raw.githubusercontent.com/solana-labs/token-list/main/assets/mainnet/2rEiLkpQ3mh4DGxv1zcSdW5r5HK2nehif5sCaF5Ss9E1/logo.png",
      "tags": [],
      "extensions": {
        "website": "https://reboot.eco/"
      }
    },
    {
      "chainId": 101,
      "address": "BXhAKUxkGvFbAarA3K1SUYnqXRhEBC1bhUaCaxvzgyJ1",
      "symbol": "ISA",
      "name": "Interstellar",
      "decimals": 3,
      "logoURI": "https://raw.githubusercontent.com/solana-labs/token-list/main/assets/mainnet/BXhAKUxkGvFbAarA3K1SUYnqXRhEBC1bhUaCaxvzgyJ1/logo.png",
      "tags": [],
      "extensions": {
        "website": "https://interstellaralliance.gitbook.io/isa/"
      }
    },
    {
      "chainId": 101,
      "address": "7xKXtg2CW87d97TXJSDpbD5jBkheTqA83TZRuJosgAsU",
      "symbol": "SAMO",
      "name": "Samoyed Coin",
      "decimals": 9,
      "logoURI": "https://raw.githubusercontent.com/solana-labs/token-list/main/assets/mainnet/7xKXtg2CW87d97TXJSDpbD5jBkheTqA83TZRuJosgAsU/logo.png",
      "tags": [],
      "extensions": {
        "website": "https://samoyedcoin.com/",
        "coingeckoId": "samoyedcoin",
        "serumV3Usdc": "FR3SPJmgfRSKKQ2ysUZBu7vJLpzTixXnjzb84bY3Diif"
      }
    },
    {
      "chainId": 101,
      "address": "HAWy8kV3bD4gaN6yy6iK2619x2dyzLUBj1PfJiihTisE",
      "symbol": "DOI",
      "name": "Discovery of Iris",
      "decimals": 0,
      "logoURI": "https://raw.githubusercontent.com/solana-labs/token-list/main/assets/mainnet/HAWy8kV3bD4gaN6yy6iK2619x2dyzLUBj1PfJiihTisE/logo.png",
      "tags": [
        "nft"
      ],
      "extensions": {
        "website": "https://www.staratlas.com",
        "imageUrl": "https://storage.googleapis.com/nft-assets/ReBirth/poster-1/discovery-of-iris.jpg",
        "description": "The rogue planet, Iris, dense with invaluable materials, draws in and collides with seven child planets in a remote region of space, creating what is henceforth referred to as 'The Cataclysm'. When combined, these eight elements create a form of free energy. The collision creates a massively valuable debris field.",
        "serumV3Usdc": "AYXTVttPfhYmn3jryX5XbRjwPK2m9445mbN2iLyRD6nq"
      }
    },
    {
      "chainId": 101,
      "address": "ATSPo9f9TJ3Atx8SuoTYdzSMh4ctQBzYzDiNukQDmoF7",
      "symbol": "HOSA",
      "name": "The Heart of Star Atlas",
      "decimals": 0,
      "logoURI": "https://raw.githubusercontent.com/solana-labs/token-list/main/assets/mainnet/ATSPo9f9TJ3Atx8SuoTYdzSMh4ctQBzYzDiNukQDmoF7/logo.png",
      "tags": [
        "nft"
      ],
      "extensions": {
        "website": "https://www.staratlas.com",
        "imageUrl": "https://storage.googleapis.com/nft-assets/ReBirth/poster-2/the-heart-of-star-atlas.jpg",
        "description": "At the core of Star Atlas lies a treasure trove of priceless data. After an unsuspecting deep space explorer discovers “The Cataclysm”, he scans its riches, creating what will once be known as the first intergalactic data block. He sells this invaluable information to all three rival factions, igniting a lethal spark that forever changes the course of history.",
        "serumV3Usdc": "5Erzgrw9pTjNWLeqHp2sChJq7smB7WXRQYw9wvkvA59t"
      }
    },
    {
      "chainId": 101,
      "address": "36s6AFRXzE9KVdUyoJQ5y6mwxXw21LawYqqwNiQUMD8s",
      "symbol": "TCW",
      "name": "The Convergence War",
      "decimals": 0,
      "logoURI": "https://raw.githubusercontent.com/solana-labs/token-list/main/assets/mainnet/36s6AFRXzE9KVdUyoJQ5y6mwxXw21LawYqqwNiQUMD8s/logo.png",
      "tags": [
        "nft"
      ],
      "extensions": {
        "website": "https://www.staratlas.com",
        "imageUrl": "https://storage.googleapis.com/nft-assets/ReBirth/poster-3/the-convergence-war.jpg",
        "description": "All three factions, thinking they were the sole owners of the cataclysmic data drop, converge to settle the area. A devastating war breaks out across the galaxy after their inability to settle the disputed territory.",
        "serumV3Usdc": "DXPv2ZyMD6Y2mDenqYkAhkvGSjNahkuMkm4zv6DqB7RF"
      }
    },
    {
      "chainId": 101,
      "address": "BgiTVxW9uLuHHoafTd2qjYB5xjCc5Y1EnUuYNfmTwhvp",
      "symbol": "LOST",
      "name": "Short Story of a Lost Astronaut",
      "decimals": 0,
      "logoURI": "https://raw.githubusercontent.com/solana-labs/token-list/main/assets/mainnet/BgiTVxW9uLuHHoafTd2qjYB5xjCc5Y1EnUuYNfmTwhvp/logo.png",
      "tags": [
        "nft"
      ],
      "extensions": {
        "website": "https://www.staratlas.com",
        "imageUrl": "https://storage.googleapis.com/nft-assets/ReBirth/poster-4/short-story-of-a-lost-astronaut.jpg",
        "description": "He thought it would be just another routine exploration mission. Get there, scan, save data blocks and return. But when a surprise radiation storm knocked out his spaceship and swept him up into its high-velocity current, the only thing that saved him from certain doom was his custom ion shield.",
        "serumV3Usdc": "73d9N7BbWVKBG6A2xwwwEHcxzPB26YzbMnRjue3DPzqs"
      }
    },
    {
      "chainId": 101,
      "address": "4G85c5aUsRTrRPqE5VjY7ebD9b2ktTF6NEVGiCddRBDX",
      "symbol": "LOVE",
      "name": "B ❤ P",
      "decimals": 0,
      "logoURI": "https://raw.githubusercontent.com/solana-labs/token-list/main/assets/mainnet/4G85c5aUsRTrRPqE5VjY7ebD9b2ktTF6NEVGiCddRBDX/logo.png",
      "tags": [
        "nft"
      ],
      "extensions": {
        "website": "https://www.staratlas.com",
        "imageUrl": "https://storage.googleapis.com/nft-assets/ReBirth/poster-5/love-story.jpg",
        "description": "Paizul, the charismatic and brilliant leader of the ONI consortium, vividly recalls the first time she saw her one true love. It was a warm summer day, full of raging ionic storms. Lightning was piercing the sky as Bekalu took off his helmet and locked eyes with her. “What are the chances of nearly colliding with someone flying through these wastelands on a day like this”, he smiled with his booming voice. “Perhaps it’s destiny,” she smiled back mysteriously. There was another strike of lightning, but this time the sky remained calm.",
        "serumV3Usdc": "AM9sNDh48N2qhYSgpA58m9dHvrMoQongtyYu2u2XoYTc"
      }
    },
    {
      "chainId": 101,
      "address": "7dr7jVyXf1KUnYq5FTpV2vCZjKRR4MV94jzerb8Fi16Q",
      "symbol": "MRDR",
      "name": "The Assassination of Paizul",
      "decimals": 0,
      "logoURI": "https://raw.githubusercontent.com/solana-labs/token-list/main/assets/mainnet/7dr7jVyXf1KUnYq5FTpV2vCZjKRR4MV94jzerb8Fi16Q/logo.png",
      "tags": [
        "nft"
      ],
      "extensions": {
        "website": "https://www.staratlas.com",
        "imageUrl": "https://storage.googleapis.com/nft-assets/ReBirth/poster-6/assassination-of-paizul.jpg",
        "description": "Suffering one of the cruelest fates in the universe, the Sogmian race of aliens was driven to the brink of extinction. With only 10,000 members left, they put all hope of salvation in the hands of their leader Paizul. After she was assassinated in a gruesome public way, so much fear was struck in the hearts of survivors that they set out to build their 'Last Stand'.",
        "serumV3Usdc": "BJiV2gCLwMvj2c1CbhnMjjy68RjqoMzYT8brDrpVyceA"
      }
    },
    {
      "chainId": 101,
      "address": "G1bE9ge8Yoq43hv7QLcumxTFhHqFMdcL4y2d6ZdzMG4b",
      "symbol": "PFP",
      "name": "Paizul Funeral Procession",
      "decimals": 0,
      "logoURI": "https://raw.githubusercontent.com/solana-labs/token-list/main/assets/mainnet/G1bE9ge8Yoq43hv7QLcumxTFhHqFMdcL4y2d6ZdzMG4b/logo.png",
      "tags": [
        "nft"
      ],
      "extensions": {
        "website": "https://www.staratlas.com",
        "imageUrl": "https://storage.googleapis.com/nft-assets/ReBirth/poster-7/paizul-funeral-procession.jpg",
        "description": "The sound of wailing echoes across the plains. The Sogmian procession solemnly marches in step past their ancestors’ gravestones, still haunted by the fate of their leader. The sun begins to set as they bring Paizul’s cryopod at the top of the Rock of Light. As a beam of light consumes the pod to upload it to eternal rest with the ancients, Bekalu falls to his knees with a wrathful howl. The crowd is rattled to the core, a foreboding of things to come.",
        "serumV3Usdc": "7JzaEAuVfjkrZyMwJgZF5aQkiEyVyCaTWA3N1fQK7Y6V"
      }
    },
    {
      "chainId": 101,
      "address": "6bD8mr8DyuVqN5dXd1jnqmCL66b5KUV14jYY1HSmnxTE",
      "symbol": "AVE",
      "name": "Ahr Visits Earth",
      "decimals": 0,
      "logoURI": "https://raw.githubusercontent.com/solana-labs/token-list/main/assets/mainnet/6bD8mr8DyuVqN5dXd1jnqmCL66b5KUV14jYY1HSmnxTE/logo.png",
      "tags": [
        "nft"
      ],
      "extensions": {
        "website": "https://www.staratlas.com",
        "imageUrl": "https://storage.googleapis.com/nft-assets/ReBirth/poster-8/ahr-visits-earth.jpg",
        "description": "Humankind is visited by Ahr, a mysterious being of pure light. But not all is as it seems… For through the power of illusion, we are tricked into forming a space-based religion, plundering the planet and launching ourselves towards the stars, permanently leaving the Earth.",
        "serumV3Usdc": "8yQzsbraXJFoPG5PdX73B8EVYFuPR9aC2axAqWearGKu"
      }
    },
    {
      "chainId": 101,
      "address": "9vi6PTKBFHR2hXgyjoTZx6h7WXNkFAA5dCsZRSi4higK",
      "symbol": "ASF",
      "name": "Armstrong Forever",
      "decimals": 0,
      "logoURI": "https://raw.githubusercontent.com/solana-labs/token-list/main/assets/mainnet/9vi6PTKBFHR2hXgyjoTZx6h7WXNkFAA5dCsZRSi4higK/logo.png",
      "tags": [
        "nft"
      ],
      "extensions": {
        "website": "https://www.staratlas.com",
        "imageUrl": "https://storage.googleapis.com/nft-assets/ReBirth/poster-15/armstrong-forever.jpg",
        "description": "When humans were racing to expand into outer space under Ahr’s influence, the devastation they inflicted upon the planet was so great that it weakened the Earth’s geomagnetic field. The reckless way the planet’s orbit was populated by machines and debris led to distortions in the gravity field. All this culminated in a disastrous slingshot effect for the many satellites orbiting the blue dot, altering their trajectories to loosen the direct gravity pull of the planet and scatter into deep space. Some of these satellites contained valuable data that was lost forever.  In 2621, the Council of Peace put a bounty on these ancient artifacts to integrate them into Star Atlas, leading to a hunt for them across the galaxy. One of the most sought-after satellites in history records bears the name of Neil Armstrong, the first human to set foot on the Moon.  Initially launched into medium Earth orbit as a cornerstone of the global positioning system (GPS), the satellite had untold additional capabilities that made it more and more valuable as it drifted off into the void.",
        "serumV3Usdc": "8yQzsbraXJFoPG5PdX73B8EVYFuPR9aC2axAqWearGKu"
      }
    },
    {
      "chainId": 101,
      "address": "Hfjgcs9ix17EwgXVVbKjo6NfMm2CXfr34cwty3xWARUm",
      "symbol": "TLS",
      "name": "The Last Stand",
      "decimals": 0,
      "logoURI": "https://raw.githubusercontent.com/solana-labs/token-list/main/assets/mainnet/Hfjgcs9ix17EwgXVVbKjo6NfMm2CXfr34cwty3xWARUm/logo.png",
      "tags": [
        "nft"
      ],
      "extensions": {
        "website": "https://www.staratlas.com",
        "serumV3Usdc": "AVHndcEDUjP9Liz5dfcvAPAMffADXG6KMPn8sWB1XhFQ"
      }
    },
    {
      "chainId": 101,
      "address": "8EXX5kG7qWTjgpNSGX7PnB6hJZ8xhXUcCafVJaBEJo32",
      "symbol": "SPT",
      "name": "The Signing of the Peace Treaty",
      "decimals": 0,
      "logoURI": "https://raw.githubusercontent.com/solana-labs/token-list/main/assets/mainnet/8EXX5kG7qWTjgpNSGX7PnB6hJZ8xhXUcCafVJaBEJo32/logo.png",
      "tags": [
        "nft"
      ],
      "extensions": {
        "website": "https://www.staratlas.com",
        "serumV3Usdc": "FZ9xhZbkt9bKKVpWmFxRhEJyzgxqU5w5xu3mXcF6Eppe"
      }
    },
    {
      "chainId": 101,
      "address": "CAjoJeGCCRae9oDwHYXzkeUDonp3dZLWV5GKHysLwjnx",
      "symbol": "PBA",
      "name": "The Peacebringers Archive",
      "decimals": 0,
      "logoURI": "https://raw.githubusercontent.com/solana-labs/token-list/main/assets/mainnet/CAjoJeGCCRae9oDwHYXzkeUDonp3dZLWV5GKHysLwjnx/logo.png",
      "tags": [
        "nft"
      ],
      "extensions": {
        "website": "https://www.staratlas.com",
        "serumV3Usdc": "4jN1R453Acv9egnr7Dry3x9Xe3jqh1tqz5RokniaeVhy"
      }
    },
    {
      "chainId": 101,
      "address": "FPnwwNiL1tXqd4ZbGjFYsCw5qsQw91VN79SNcU4Bc732",
      "symbol": "UWB",
      "name": "Ustur Wod.bod",
      "decimals": 0,
      "logoURI": "https://raw.githubusercontent.com/solana-labs/token-list/main/assets/mainnet/FPnwwNiL1tXqd4ZbGjFYsCw5qsQw91VN79SNcU4Bc732/logo.png",
      "tags": [
        "nft"
      ],
      "extensions": {
        "website": "https://www.staratlas.com",
        "serumV3Usdc": "J99HsFQEWKR3UiFQpKTnF11iaNiR1enf2LxHfgsbVc59"
      }
    },
    {
      "chainId": 101,
      "address": "DB76aiNQeLzHPwvFhzgwfpe6HGHCDTQ6snW6UD7AnHid",
      "symbol": "OMPH",
      "name": "Om Photoli",
      "decimals": 0,
      "logoURI": "https://raw.githubusercontent.com/solana-labs/token-list/main/assets/mainnet/DB76aiNQeLzHPwvFhzgwfpe6HGHCDTQ6snW6UD7AnHid/logo.png",
      "tags": [
        "nft"
      ],
      "extensions": {
        "website": "https://www.staratlas.com",
        "serumV3Usdc": "HdvXMScwAQQh9pEvLZjuaaeJcLTmixxYoMFefeqHFn2E"
      }
    },
    {
      "chainId": 101,
      "address": "BrzwWsG845VttbTsacZMLKhyc2jAZU12MaPkTYrJHoqm",
      "symbol": "SATM",
      "name": "Star Atlas - The Movie",
      "decimals": 0,
      "logoURI": "https://raw.githubusercontent.com/solana-labs/token-list/main/assets/mainnet/BrzwWsG845VttbTsacZMLKhyc2jAZU12MaPkTYrJHoqm/logo.png",
      "tags": [
        "nft"
      ],
      "extensions": {
        "website": "https://www.staratlas.com",
        "imageUrl": "https://storage.googleapis.com/nft-assets/ReBirth/poster-14/star-at-atlas-movie.jpg",
        "description": "“The first to arrive at the universe’s next frontier is the first to knock on the gates of prosperity.” — Ustur Armi.eldr",
        "serumV3Usdc": "KHw8L2eE6kpp8ziWPghBTtiAVCUvdSKMvGtT1e9AuJd"
      }
    },
    {
      "chainId": 101,
      "address": "8ymi88q5DtmdNTn2sPRNFkvMkszMHuLJ1e3RVdWjPa3s",
      "symbol": "SDOGE",
      "name": "SolDoge",
      "decimals": 0,
      "logoURI": "https://raw.githubusercontent.com/solana-labs/token-list/main/assets/mainnet/8ymi88q5DtmdNTn2sPRNFkvMkszMHuLJ1e3RVdWjPa3s/logo.png",
      "tags": [],
      "extensions": {
        "website": "https://www.soldoge.org",
        "serumV3Usdc": "9aruV2p8cRWxybx6wMsJwPFqeN7eQVPR74RrxdM3DNdu"
      }
    },
    {
      "chainId": 101,
      "address": "DQRNdQWz5NzbYgknGsZqSSXbdhQWvXSe8S56mrtNAs1b",
      "symbol": "ENTROPPP",
      "name": "ENTROPPP (Entropy for security)",
      "decimals": 6,
      "logoURI": "https://raw.githubusercontent.com/solana-labs/token-list/main/assets/mainnet/DQRNdQWz5NzbYgknGsZqSSXbdhQWvXSe8S56mrtNAs1b/logo.png",
      "tags": [
        "Cryptography",
        "Blockchain security",
        "Randomness and entropy"
      ],
      "extensions": {
        "website": "https://www.entroppp.com"
      }
    },
    {
      "chainId": 101,
      "address": "8RYSc3rrS4X4bvBCtSJnhcpPpMaAJkXnVKZPzANxQHgz",
      "symbol": "YARD",
      "name": "SolYard Finance",
      "decimals": 9,
      "logoURI": "https://raw.githubusercontent.com/solana-labs/token-list/main/assets/mainnet/8RYSc3rrS4X4bvBCtSJnhcpPpMaAJkXnVKZPzANxQHgz/logo.png",
      "tags": [],
      "extensions": {
        "website": "https://solyard.finance/"
      }
    },
    {
      "chainId": 101,
      "address": "nope9HWCJcXVFkG49CDk7oYFtgGsUzsRvHdcJeL2aCL",
      "symbol": "NOPE",
      "name": "NOPE FINANCE",
      "decimals": 9,
      "logoURI": "https://raw.githubusercontent.com/solana-labs/token-list/main/assets/mainnet/nope9HWCJcXVFkG49CDk7oYFtgGsUzsRvHdcJeL2aCL/logo.png",
      "tags": [],
      "extensions": {
        "website": "https://nopefinance.xyz/"
      }
    },
    {
      "chainId": 101,
      "address": "43VWkd99HjqkhFTZbWBpMpRhjG469nWa7x7uEsgSH7We",
      "symbol": "STNK",
      "name": "Stonks",
      "decimals": 9,
      "logoURI": "https://raw.githubusercontent.com/solana-labs/token-list/main/assets/mainnet/43VWkd99HjqkhFTZbWBpMpRhjG469nWa7x7uEsgSH7We/logo.png",
      "tags": [],
      "extensions": {
        "website": "https://stonkscoin.org/"
      }
    },
    {
      "chainId": 101,
      "address": "4368jNGeNq7Tt4Vzr98UWxL647PYu969VjzAsWGVaVH2",
      "symbol": "MEAL",
      "name": "HUNGRY",
      "decimals": 8,
      "logoURI": "https://raw.githubusercontent.com/solana-labs/token-list/main/assets/mainnet/4368jNGeNq7Tt4Vzr98UWxL647PYu969VjzAsWGVaVH2/logo.png",
      "tags": [],
      "extensions": {
        "website": "https://hungrycoin.io/"
      }
    },
    {
      "chainId": 101,
      "address": "8GQsW3f7mdwfjqJon2myADcBsSsRjpXmxHYDG8q1pvV6",
      "symbol": "HOLD",
      "name": "Holdana",
      "decimals": 9,
      "logoURI": "https://raw.githubusercontent.com/solana-labs/token-list/main/assets/mainnet/8GQsW3f7mdwfjqJon2myADcBsSsRjpXmxHYDG8q1pvV6/logo.png",
      "tags": [],
      "extensions": {
        "medium": "https://holdanatoken.medium.com/",
        "twitter": "https://twitter.com/HoldanaOfficial",
        "serumV3Usdc": "G2j5zKtfymPcWMq1YRoKrfUWy64SZ6ZxDVscHSyPQqmz"
      }
    },
    {
      "chainId": 101,
      "address": "64SqEfHtu4bZ6jr1mAxaWrLFdMngbKbru9AyaG2Dyk5T",
      "symbol": "wen-token",
      "name": "wen-token",
      "decimals": 0,
      "logoURI": "https://raw.githubusercontent.com/solana-labs/token-list/main/assets/mainnet/64SqEfHtu4bZ6jr1mAxaWrLFdMngbKbru9AyaG2Dyk5T/logo.png",
      "tags": [
        "nft"
      ],
      "extensions": {
        "website": "https://pythians.pyth.network"
      }
    },
    {
      "chainId": 101,
      "address": "9axWWN2FY8njSSQReepkiSE56U2yAvPFGuaXRQNdkZaS",
      "symbol": "wen-token-2",
      "name": "wen-token-2",
      "decimals": 0,
      "logoURI": "https://raw.githubusercontent.com/solana-labs/token-list/main/assets/mainnet/9axWWN2FY8njSSQReepkiSE56U2yAvPFGuaXRQNdkZaS/logo.png",
      "tags": [
        "nft"
      ],
      "extensions": {
        "website": "https://pythians.pyth.network"
      }
    },
    {
      "chainId": 101,
      "address": "4dmKkXNHdgYsXqBHCuMikNQWwVomZURhYvkkX5c4pQ7y",
      "symbol": "SNY",
      "name": "Synthetify",
      "decimals": 6,
      "logoURI": "https://raw.githubusercontent.com/solana-labs/token-list/main/assets/mainnet/4dmKkXNHdgYsXqBHCuMikNQWwVomZURhYvkkX5c4pQ7y/logo.png",
      "tags": [],
      "extensions": {
        "website": "https://synthetify.io/",
        "twitter": "https://twitter.com/synthetify",
        "coingeckoId": "syntheify-token"
      }
    },
    {
      "chainId": 101,
      "address": "4wTMJsh3q66PmAkmwEW47qVDevMZMVVWU3n1Yhqztwi6",
      "symbol": "ARCD",
      "name": "Arcade Token (Wormhole)",
      "decimals": 9,
      "logoURI": "https://raw.githubusercontent.com/solana-labs/token-list/main/assets/mainnet/4wTMJsh3q66PmAkmwEW47qVDevMZMVVWU3n1Yhqztwi6/logo.png",
      "tags": [
        "wrapped",
        "wormhole"
      ],
      "extensions": {
        "address": "0xb581E3a7dB80fBAA821AB39342E9Cbfd2ce33c23",
        "bridgeContract": "https://etherscan.io/address/0xf92cD566Ea4864356C5491c177A430C222d7e678",
        "assetContract": "https://etherscan.io/address/0xb581E3a7dB80fBAA821AB39342E9Cbfd2ce33c23",
        "website": "https://arcade.city",
        "twitter": "https://twitter.com/ArcadeCityHall"
      }
    },
    {
      "chainId": 101,
      "address": "Amt5wUJREJQC5pX7Z48YSK812xmu4j3sQVupNhtsEuY8",
      "symbol": "FROG",
      "name": "FROG",
      "decimals": 6,
      "logoURI": "https://raw.githubusercontent.com/solana-labs/token-list/main/assets/mainnet/Amt5wUJREJQC5pX7Z48YSK812xmu4j3sQVupNhtsEuY8/logo.png",
      "tags": [],
      "extensions": {
        "website": "https://www.froglana.com/",
        "serumV3Usdc": "2Si6XDdpv5zcvYna221eZZrsjsp5xeYoz9W1TVdMdbnt"
      }
    },
    {
      "chainId": 101,
      "address": "DEAdry5qhNoSkF3mbFrTa6udGbMwUoLnQhvchCu26Ak1",
      "symbol": "JUEL",
      "name": "Juel Token",
      "decimals": 6,
      "logoURI": "https://raw.githubusercontent.com/solana-labs/token-list/main/assets/mainnet/DEAdry5qhNoSkF3mbFrTa6udGbMwUoLnQhvchCu26Ak1/logo.png",
      "tags": [],
      "extensions": {
        "website": "http://juel.gg"
      }
    },
    {
      "chainId": 101,
      "address": "9Y8NT5HT9z2EsmCbYMgKXPRq3h3aa6tycEqfFiXjfZM7",
      "symbol": "CRT",
      "name": "CARROT",
      "decimals": 9,
      "logoURI": "https://raw.githubusercontent.com/solana-labs/token-list/main/assets/mainnet/9Y8NT5HT9z2EsmCbYMgKXPRq3h3aa6tycEqfFiXjfZM7/logo.png",
      "tags": [],
      "extensions": {
        "website": "https://farmerscarrot.com/",
        "serumV3Usdc": "Aa8mN8bXAobmcuHDpbbZh55SoadUry6WdsYz2886Ymqf"
      }
    },
    {
      "chainId": 101,
      "address": "AMdnw9H5DFtQwZowVFr4kUgSXJzLokKSinvgGiUoLSps",
      "symbol": "MOLA",
      "name": "MOONLANA",
      "decimals": 9,
      "logoURI": "https://raw.githubusercontent.com/solana-labs/token-list/main/assets/mainnet/AMdnw9H5DFtQwZowVFr4kUgSXJzLokKSinvgGiUoLSps/logo.png",
      "tags": [],
      "extensions": {
        "website": "https://moonlana.com/",
        "twitter": "https://twitter.com/xMoonLana",
        "medium": "https://moonlana.medium.com/",
        "coingeckoId": "moonlana"
      }
    },
    {
      "chainId": 101,
      "address": "3x7UeXDF4imKSKnizK9mYyx1M5bTNzpeALfPeB8S6XT9",
      "symbol": "SKEM",
      "name": "SKEM",
      "decimals": 9,
      "logoURI": "https://raw.githubusercontent.com/solana-labs/token-list/main/assets/mainnet/3x7UeXDF4imKSKnizK9mYyx1M5bTNzpeALfPeB8S6XT9/logo.svg",
      "tags": [],
      "extensions": {
        "website": "https://skem.finance/",
        "serumV3Usdc": "HkYJ3dX8CLSGyGZzfuqYiuoDjDmrDiu1vZhPtFJZa5Vt"
      }
    },
    {
      "chainId": 101,
      "address": "GHvFFSZ9BctWsEc5nujR1MTmmJWY7tgQz2AXE6WVFtGN",
      "symbol": "SOLAPE",
      "name": "SolAPE Token",
      "decimals": 9,
      "logoURI": "https://raw.githubusercontent.com/solana-labs/token-list/main/assets/mainnet/GHvFFSZ9BctWsEc5nujR1MTmmJWY7tgQz2AXE6WVFtGN/logo.png",
      "tags": [
        "utility-token"
      ],
      "extensions": {
        "coingeckoId": "solape-token",
        "website": "https://solape.io",
        "twitter": "https://twitter.com/SolApeFinance",
        "serumV3Usdc": "4zffJaPyeXZ2wr4whHgP39QyTfurqZ2BEd4M5W6SEuon"
      }
    },
    {
      "chainId": 101,
      "address": "9nEqaUcb16sQ3Tn1psbkWqyhPdLmfHWjKGymREjsAgTE",
      "symbol": "WOOF",
      "name": "WOOFENOMICS",
      "decimals": 6,
      "logoURI": "https://raw.githubusercontent.com/solana-labs/token-list/main/assets/mainnet/9nEqaUcb16sQ3Tn1psbkWqyhPdLmfHWjKGymREjsAgTE/logo.png",
      "tags": [],
      "extensions": {
        "website": "https://woofsolana.com",
        "serumV3Usdc": "CwK9brJ43MR4BJz2dwnDM7EXCNyHhGqCJDrAdsEts8n5"
      }
    },
    {
      "chainId": 101,
      "address": "MERt85fc5boKw3BW1eYdxonEuJNvXbiMbs6hvheau5K",
      "symbol": "MER",
      "name": "Mercurial",
      "decimals": 6,
      "logoURI": "https://raw.githubusercontent.com/solana-labs/token-list/main/assets/mainnet/MERt85fc5boKw3BW1eYdxonEuJNvXbiMbs6hvheau5K/logo.png",
      "tags": [],
      "extensions": {
        "coingeckoId": "mercurial",
        "website": "https://www.mercurial.finance/",
        "serumV3Usdc": "G4LcexdCzzJUKZfqyVDQFzpkjhB1JoCNL8Kooxi9nJz5",
        "waterfallbot": "https://bit.ly/MERwaterfall"
      }
    },
    {
      "chainId": 101,
      "address": "9MhNoxy1PbmEazjPo9kiZPCcG7BiFbhi3bWZXZgacfpp",
      "symbol": "ACMN",
      "name": "ACUMEN",
      "decimals": 9,
      "logoURI": "https://raw.githubusercontent.com/solana-labs/token-list/main/assets/mainnet/9MhNoxy1PbmEazjPo9kiZPCcG7BiFbhi3bWZXZgacfpp/logo.png",
      "tags": [],
      "extensions": {
        "website": "https://acumen.network/"
      }
    },
    {
      "chainId": 101,
      "address": "HRhCiCe8WLC4Jsy43Jkhq3poEWpjgXKD1U26XACReimt",
      "symbol": "zSOL",
      "name": "zSOL (ACUMEN)",
      "decimals": 9,
      "logoURI": "https://raw.githubusercontent.com/solana-labs/token-list/main/assets/mainnet/HRhCiCe8WLC4Jsy43Jkhq3poEWpjgXKD1U26XACReimt/logo.png",
      "tags": [],
      "extensions": {
        "website": "https://acumen.network/"
      }
    },
    {
      "chainId": 101,
      "address": "2LBYxD4Jzipk1bEREW6vQk163cj27mUSxmHzW2ujXFNy",
      "symbol": "zUSDC",
      "name": "zUSDC (ACUMEN)",
      "decimals": 6,
      "logoURI": "https://raw.githubusercontent.com/solana-labs/token-list/main/assets/mainnet/2LBYxD4Jzipk1bEREW6vQk163cj27mUSxmHzW2ujXFNy/logo.png",
      "tags": [],
      "extensions": {
        "website": "https://acumen.network/"
      }
    },
    {
      "chainId": 101,
      "address": "DFTZmEopSWrj6YcsmQAAxypN7cHM3mnruEisJPQFJbs7",
      "symbol": "zBTC",
      "name": "zBTC (ACUMEN)",
      "decimals": 6,
      "logoURI": "https://raw.githubusercontent.com/solana-labs/token-list/main/assets/mainnet/DFTZmEopSWrj6YcsmQAAxypN7cHM3mnruEisJPQFJbs7/logo.png",
      "tags": [],
      "extensions": {
        "website": "https://acumen.network/"
      }
    },
    {
      "chainId": 101,
      "address": "A8pnvbKWmTjjnUMzmY6pDJRHy3QdQNdqJdL1VFYXX4oW",
      "symbol": "zETH",
      "name": "zETH (ACUMEN)",
      "decimals": 6,
      "logoURI": "https://raw.githubusercontent.com/solana-labs/token-list/main/assets/mainnet/A8pnvbKWmTjjnUMzmY6pDJRHy3QdQNdqJdL1VFYXX4oW/logo.png",
      "tags": [],
      "extensions": {
        "website": "https://acumen.network/"
      }
    },
    {
      "chainId": 101,
      "address": "9hZt5mP139TvzDBZHtruXxAyjYHiovKXfxW6XNYiofae",
      "symbol": "zSRM",
      "name": "zSRM (ACUMEN)",
      "decimals": 6,
      "logoURI": "https://raw.githubusercontent.com/solana-labs/token-list/main/assets/mainnet/9hZt5mP139TvzDBZHtruXxAyjYHiovKXfxW6XNYiofae/logo.png",
      "tags": [],
      "extensions": {
        "website": "https://acumen.network/"
      }
    },
    {
      "chainId": 101,
      "address": "BR31LZKtry5tyjVtZ49PFZoZjtE5SeS4rjVMuL9Xiyer",
      "symbol": "zSTEP",
      "name": "zSTEP (ACUMEN)",
      "decimals": 9,
      "logoURI": "https://raw.githubusercontent.com/solana-labs/token-list/main/assets/mainnet/BR31LZKtry5tyjVtZ49PFZoZjtE5SeS4rjVMuL9Xiyer/logo.png",
      "tags": [],
      "extensions": {
        "website": "https://acumen.network/"
      }
    },
    {
      "chainId": 101,
      "address": "7wZsSyzD4Ba8ZkPhRh62KshQc8TQYiB5KtdNknywE3k4",
      "symbol": "zRAY",
      "name": "zRAY (ACUMEN)",
      "decimals": 6,
      "logoURI": "https://raw.githubusercontent.com/solana-labs/token-list/main/assets/mainnet/BR31LZKtry5tyjVtZ49PFZoZjtE5SeS4rjVMuL9Xiyer/logo.png",
      "tags": [],
      "extensions": {
        "website": "https://acumen.network/"
      }
    },
    {
      "chainId": 101,
      "address": "EfLvzNsqmkoSneiML5t7uHCPEVRaWCpG4N2WsS39nWCU",
      "symbol": "MUDLEY",
      "name": "MUDLEY",
      "decimals": 9,
      "logoURI": "https://raw.githubusercontent.com/solana-labs/token-list/main/assets/mainnet/EfLvzNsqmkoSneiML5t7uHCPEVRaWCpG4N2WsS39nWCU/logo.png",
      "tags": [],
      "extensions": {
        "website": "https://www.mudley.io/"
      }
    },
    {
      "chainId": 101,
      "address": "GpYMp8eP3HADY8x1jLVfFVBVYqxFNxT5mFhZAZt9Poco",
      "symbol": "CAPE",
      "name": "Crazy Ape Coin",
      "decimals": 9,
      "logoURI": "https://raw.githubusercontent.com/solana-labs/token-list/main/assets/mainnet/GpYMp8eP3HADY8x1jLVfFVBVYqxFNxT5mFhZAZt9Poco/logo.png",
      "tags": [],
      "extensions": {
        "website": "https://www.crazyapecoin.com/"
      }
    },
    {
      "chainId": 101,
      "address": "7ApYvMWwHJSgWz9BvMuNzqzUAqYbxByjzZu31t8FkYDy",
      "symbol": "SFairy",
      "name": "Fairy Finance",
      "decimals": 9,
      "logoURI": "https://raw.githubusercontent.com/debianos1/logo-token/main/fairyfinane%20.png",
      "tags": [],
      "extensions": {
        "twitter": "https://twitter.com/fairy_finance"
      }
    },
    {
      "chainId": 101,
      "address": "7Csho7qjseDjgX3hhBxfwP1W3LYARK3QH3PM2x55we14",
      "symbol": "LOTTO",
      "name": "Lotto",
      "decimals": 9,
      "logoURI": "https://raw.githubusercontent.com/solana-labs/token-list/main/assets/mainnet/7Csho7qjseDjgX3hhBxfwP1W3LYARK3QH3PM2x55we14/logo.png",
      "tags": [],
      "extensions": {
        "serumV3Usdc": "9MZKfgZzPgeidAukYpHtsLYm4eAdJFnR7nhPosWT8jiv",
        "coingeckoId": "lotto",
        "website": "lotto.finance",
        "address": "0xb0dfd28d3cf7a5897c694904ace292539242f858",
        "assetContract": "https://etherscan.io/address/0xb0dfd28d3cf7a5897c694904ace292539242f858",
        "tggroup": "https://t.me/lottofinance"
      }
    },
    {
      "chainId": 101,
      "address": "7uv3ZvZcQLd95bUp5WMioxG7tyAZVXFfr8JYkwhMYrnt",
      "symbol": "BOLE",
      "name": "Bole Token",
      "decimals": 4,
      "logoURI": "https://raw.githubusercontent.com/solana-labs/token-list/main/assets/mainnet/7uv3ZvZcQLd95bUp5WMioxG7tyAZVXFfr8JYkwhMYrnt/logo.png",
      "tags": [],
      "extensions": {
        "website": "https://tokenbole.com/",
        "serumV3Usdc": "9yGqsboBtvztDgGbGFEaBBT2G8dUMhxewXDQpy6T3eDm",
        "coingeckoId": "bole-token"
      }
    },
    {
      "chainId": 101,
      "address": "Bxp46xCB6CLjiqE99QaTcJAaY1hYF1o63DUUrXAS7QFu",
      "symbol": "mBRZ",
      "name": "SolMiner Bronze",
      "decimals": 9,
      "logoURI": "https://raw.githubusercontent.com/solana-labs/token-list/main/assets/mainnet/Bxp46xCB6CLjiqE99QaTcJAaY1hYF1o63DUUrXAS7QFu/logo.png",
      "tags": [],
      "extensions": {
        "website": "https://solminer.app",
        "medium": "https://solminer.medium.com/",
        "twitter": "https://twitter.com/SolMinerproject"
      }
    },
    {
      "chainId": 101,
      "address": "GZNrMEdrt6Vg428JzvJYRGGPpVxgjUPsg6WLqKBvmNLw",
      "symbol": "mPLAT",
      "name": "SolMiner Platinum",
      "decimals": 9,
      "logoURI": "https://raw.githubusercontent.com/solana-labs/token-list/main/assets/mainnet/GZNrMEdrt6Vg428JzvJYRGGPpVxgjUPsg6WLqKBvmNLw/logo.png",
      "tags": [],
      "extensions": {
        "website": "https://solminer.app",
        "medium": "https://solminer.medium.com/",
        "twitter": "https://twitter.com/SolMinerproject"
      }
    },
    {
      "chainId": 101,
      "address": "Er7a3ugS6kkAqj6sp3UmXEFAFrDdLMRQEkV9QH2fwRYA",
      "symbol": "mDIAM",
      "name": "SolMiner Diamond",
      "decimals": 9,
      "logoURI": "https://raw.githubusercontent.com/solana-labs/token-list/main/assets/mainnet/Er7a3ugS6kkAqj6sp3UmXEFAFrDdLMRQEkV9QH2fwRYA/logo.png",
      "tags": [],
      "extensions": {
        "website": "https://solminer.app",
        "medium": "https://solminer.medium.com/",
        "twitter": "https://twitter.com/SolMinerproject"
      }
    },
    {
      "chainId": 101,
      "address": "5JnZ667P3VcjDinkJFysWh2K2KtViy63FZ3oL5YghEhW",
      "symbol": "APYS",
      "name": "APYSwap",
      "decimals": 9,
      "logoURI": "https://raw.githubusercontent.com/solana-labs/token-list/main/assets/mainnet/5JnZ667P3VcjDinkJFysWh2K2KtViy63FZ3oL5YghEhW/logo.png",
      "tags": [
        "wrapped"
      ],
      "extensions": {
        "website": "https://apyswap.com",
        "coingeckoId": "apyswap"
      }
    },
    {
      "chainId": 101,
      "address": "ss1gxEUiufJyumsXfGbEwFe6maraPmc53fqbnjbum15",
      "symbol": "SS1",
      "name": "Naked Shorts",
      "decimals": 0,
      "logoURI": "https://raw.githubusercontent.com/solana-labs/token-list/main/assets/mainnet/ss1gxEUiufJyumsXfGbEwFe6maraPmc53fqbnjbum15/logo.png",
      "tags": [
        "nft"
      ],
      "extensions": {
        "website": "https://www.sol-talk.com/sol-survivor",
        "twitter": "https://twitter.com/sol__survivor",
        "imageUrl": "https://www.arweave.net/N-RGNyi1o1evhr7jTCXxHQlSndNPdnHWEzUTbTGMCl4",
        "animationUrl": "https://www.arweave.net/KBzRUmQNX6VKDH41N_uOETtJH21YtWXrOz270b8eqyo?ext=glb",
        "description": "After a gamma squeeze event he was left covered in theta. Due to the accident he lost his memories but gained the ability to refract light. He joins the tournament hoping to discover more about his past. His only clue is a damaged ID card with the word Malvin inscribed. Special: 'Now You See Me'"
      }
    },
    {
      "chainId": 101,
      "address": "GfJ3Vq2eSTYf1hJP6kKLE9RT6u7jF9gNszJhZwo5VPZp",
      "symbol": "SOLPAD",
      "name": "Solpad Finance",
      "decimals": 9,
      "logoURI": "https://raw.githubusercontent.com/solana-labs/token-list/main/assets/mainnet/GfJ3Vq2eSTYf1hJP6kKLE9RT6u7jF9gNszJhZwo5VPZp/logo.png",
      "tags": [
        "utility-token"
      ],
      "extensions": {
        "website": "https://www.solpad.finance/",
        "twitter": "https://twitter.com/FinanceSolpad",
        "github": "https://github.com/solpad-finance",
        "tgann": "https://t.me/solpadfinance",
        "tggroup": "https://t.me/solpadfinance_chat"
      }
    },
    {
      "chainId": 101,
      "address": "ERPueLaiBW48uBhqX1CvCYBv2ApHN6ZFuME1MeQGTdAi",
      "symbol": "MIT",
      "name": "Muskimum Impact Token",
      "decimals": 8,
      "logoURI": "https://raw.githubusercontent.com/solana-labs/token-list/main/assets/mainnet/ERPueLaiBW48uBhqX1CvCYBv2ApHN6ZFuME1MeQGTdAi/logo.png",
      "tags": [
        "mit",
        "musk"
      ],
      "extensions": {
        "website": "https://muskimum.win/",
        "twitter": "https://twitter.com/muskimum",
        "serumV3Usdc": "3mhrhTFrHtxe7uZhvzBhzneR3bD3hDyWcgEkR8EcvNZk"
      }
    },
    {
      "chainId": 101,
      "address": "BsDrXiQaFd147Fxq1fQYbJQ77P6tmPkRJQJzkKvspDKo",
      "symbol": "SOLA",
      "name": "SolaPAD Token (deprecated)",
      "decimals": 8,
      "logoURI": "https://raw.githubusercontent.com/solana-labs/token-list/main/assets/mainnet/BsDrXiQaFd147Fxq1fQYbJQ77P6tmPkRJQJzkKvspDKo/logo.png",
      "tags": [
        "SOLA",
        "LaunchPAD"
      ],
      "extensions": {
        "website": "https://www.solapad.org/",
        "twitter": "https://twitter.com/SolaPAD"
      }
    },
    {
      "chainId": 101,
      "address": "7fCzz6ZDHm4UWC9Se1RPLmiyeuQ6kStxpcAP696EuE1E",
      "symbol": "SHBL",
      "name": "Shoebill Coin",
      "decimals": 9,
      "logoURI": "https://raw.githubusercontent.com/solana-labs/token-list/main/assets/mainnet/7fCzz6ZDHm4UWC9Se1RPLmiyeuQ6kStxpcAP696EuE1E/logo.png",
      "tags": [],
      "extensions": {
        "website": "https://shoebillco.in/"
      }
    },
    {
      "chainId": 101,
      "address": "GnaFnTihwQFjrLeJNeVdBfEZATMdaUwZZ1RPxLwjbVwb",
      "symbol": "SHBL-USDC",
      "name": "Raydium Permissionless LP Token (SHBL-USDC)",
      "decimals": 9,
      "logoURI": "https://raw.githubusercontent.com/solana-labs/token-list/main/assets/mainnet/GnaFnTihwQFjrLeJNeVdBfEZATMdaUwZZ1RPxLwjbVwb/logo.png",
      "tags": [
        "lp-token"
      ],
      "extensions": {
        "website": "https://raydium.io/"
      }
    },
    {
      "chainId": 101,
      "address": "Djoz8btdR7p6xWHoVtPYF3zyN9LU5BBfMoDk4HczSDqc",
      "symbol": "AUSS",
      "name": "Ausshole",
      "decimals": 9,
      "logoURI": "https://raw.githubusercontent.com/solana-labs/token-list/main/assets/mainnet/Djoz8btdR7p6xWHoVtPYF3zyN9LU5BBfMoDk4HczSDqc/logo.svg",
      "tags": [],
      "extensions": {
        "website": "https://auss.finance/",
        "twitter": "https://twitter.com/ausstoken",
        "serumV3Usdc": "bNbYoc2KawipbXj76BiXbUdf2NcGKWkdp4S9uDvWXB1"
      }
    },
    {
      "chainId": 101,
      "address": "TuLipcqtGVXP9XR62wM8WWCm6a9vhLs7T1uoWBk6FDs",
      "symbol": "TULIP",
      "name": "Tulip",
      "decimals": 6,
      "logoURI": "https://raw.githubusercontent.com/solana-labs/token-list/main/assets/mainnet/TuLipcqtGVXP9XR62wM8WWCm6a9vhLs7T1uoWBk6FDs/logo.svg",
      "tags": [
        "tulip",
        "solfarm",
        "vaults"
      ],
      "extensions": {
        "website": "https://solfarm.io",
        "twitter": "https://twitter.com/Solfarmio",
        "coingeckoId": "solfarm",
        "serumV3Usdc": "8GufnKq7YnXKhnB3WNhgy5PzU9uvHbaaRrZWQK6ixPxW",
        "waterfallbot": "https://bit.ly/TULIPwaterfall"
      }
    },
    {
      "chainId": 101,
      "address": "5trVBqv1LvHxiSPMsHtEZuf8iN82wbpDcR5Zaw7sWC3s",
      "symbol": "JPYC",
      "name": "JPY Coin",
      "decimals": 6,
      "logoURI": "https://raw.githubusercontent.com/solana-labs/token-list/main/assets/mainnet/5trVBqv1LvHxiSPMsHtEZuf8iN82wbpDcR5Zaw7sWC3s/logo.png",
      "tags": [
        "stablecoin",
        "ethereum"
      ],
      "extensions": {
        "website": "https://jpyc.jp/"
      }
    },
    {
      "chainId": 101,
      "address": "3QuAYThYKFXSmrTcSHsdd7sAxaFBobaCkLy2DBYJLMDs",
      "symbol": "TYNA",
      "name": "wTYNA",
      "decimals": 6,
      "logoURI": "https://raw.githubusercontent.com/solana-labs/token-list/main/assets/mainnet/3QuAYThYKFXSmrTcSHsdd7sAxaFBobaCkLy2DBYJLMDs/logo.png",
      "tags": [
        "ERC20",
        "ethereum"
      ],
      "extensions": {
        "address": "0x4ae54790c130B21E8CbaCAB011C6170e079e6eF5",
        "bridgeContract": "https://etherscan.io/address/0xeae57ce9cc1984f202e15e038b964bb8bdf7229a",
        "assetContract": "https://etherscan.io/address/0x4ae54790c130B21E8CbaCAB011C6170e079e6eF5",
        "website": "http://lendingbot.s3-website-us-east-1.amazonaws.com/whitepaper.html",
        "twitter": "https://twitter.com/btc_AP"
      }
    },
    {
      "chainId": 101,
      "address": "7zsKqN7Fg2s9VsqAq6XBoiShCVohpGshSUvoWBc6jKYh",
      "symbol": "ARDX",
      "name": "Wrapped ArdCoin (Sollet)",
      "decimals": 2,
      "logoURI": "https://raw.githubusercontent.com/solana-labs/token-list/main/assets/mainnet/7zsKqN7Fg2s9VsqAq6XBoiShCVohpGshSUvoWBc6jKYh/logo.png",
      "tags": [
        "wrapped-sollet",
        "ethereum"
      ],
      "extensions": {
        "website": "https://ardcoin.com",
        "coingeckoId": "ardcoin"
      }
    },
    {
      "chainId": 101,
      "address": "7zphtJVjKyECvQkdfxJNPx83MNpPT6ZJyujQL8jyvKcC",
      "symbol": "SSHIB",
      "name": "SolShib",
      "decimals": 9,
      "logoURI": "https://raw.githubusercontent.com/solana-labs/token-list/main/assets/mainnet/7zphtJVjKyECvQkdfxJNPx83MNpPT6ZJyujQL8jyvKcC/logo.png",
      "tags": [],
      "extensions": {
        "website": "https://solshib.com/"
      }
    },
    {
      "chainId": 101,
      "address": "HoSWnZ6MZzqFruS1uoU69bU7megzHUv6MFPQ5nqC6Pj2",
      "symbol": "SGI",
      "name": "SolGift",
      "decimals": 9,
      "logoURI": "https://raw.githubusercontent.com/solana-labs/token-list/main/assets/mainnet/HoSWnZ6MZzqFruS1uoU69bU7megzHUv6MFPQ5nqC6Pj2/logo.png",
      "tags": [],
      "extensions": {
        "website": "https://solshib.com/"
      }
    },
    {
      "chainId": 101,
      "address": "GpS9AavHtSUspaBnL1Tu26FWbUAdW8tm3MbacsNvwtGu",
      "symbol": "SOLT",
      "name": "Soltriever",
      "decimals": 9,
      "logoURI": "https://raw.githubusercontent.com/solana-labs/token-list/main/assets/mainnet/GpS9AavHtSUspaBnL1Tu26FWbUAdW8tm3MbacsNvwtGu/logo.png",
      "tags": [],
      "extensions": {
        "website": "http://soltriever.info/",
        "twitter": "https://twitter.com/_Soltriever"
      }
    },
    {
      "chainId": 101,
      "address": "2QK9vxydd7WoDwvVFT5JSU8cwE9xmbJSzeqbRESiPGMG",
      "symbol": "KEKW",
      "name": "kekwcoin",
      "decimals": 9,
      "logoURI": "https://raw.githubusercontent.com/solana-labs/token-list/main/assets/mainnet/2QK9vxydd7WoDwvVFT5JSU8cwE9xmbJSzeqbRESiPGMG/logo.png",
      "tags": [],
      "extensions": {
        "website": "https://kekw.io/",
        "twitter": "https://twitter.com/kekwcoin",
        "medium": "https://kekwcoin.medium.com/",
        "discord": "discord.gg/kekw",
        "description": "Kekwcoin is a creative community platform for content creators to monetize their artwork and get financial support from investors.",
        "serumV3Usdc": "N99ngemA29qSKqdDW7kRiZHS7h2wEFpdgRvgE3N2jy6"
      }
    },
    {
      "chainId": 101,
      "address": "qs9Scx8YwNXS6zHYPCnDnyHQcRHg3QwXxpyCXs5tdM8",
      "symbol": "POCO",
      "name": "POWER COIN",
      "decimals": 9,
      "logoURI": "https://raw.githubusercontent.com/solana-labs/token-list/main/assets/mainnet/qs9Scx8YwNXS6zHYPCnDnyHQcRHg3QwXxpyCXs5tdM8/logo.png",
      "tags": [
        "social-token",
        "poco"
      ]
    },
    {
      "chainId": 101,
      "address": "FxCvbCVAtNUEKSiKoF6xt2pWPfpXuYFWYbuQySaRnV5R",
      "symbol": "LOOP",
      "name": "LC Andy Social Token",
      "decimals": 8,
      "logoURI": "https://raw.githubusercontent.com/solana-labs/token-list/main/assets/mainnet/FxCvbCVAtNUEKSiKoF6xt2pWPfpXuYFWYbuQySaRnV5R/logo.png",
      "tags": [
        "social-token",
        "loop"
      ]
    },
    {
      "chainId": 101,
      "address": "3iXydLpqi38CeGDuLFF1WRbPrrkNbUsgVf98cNSg6NaA",
      "symbol": "Spro",
      "name": "Sproken Token",
      "decimals": 8,
      "logoURI": "https://cdn.jsdelivr.net/gh/kechricc/Sproken-Token-Logo/SprokenToken.png",
      "tags": [
        "Sprocket Token",
        "Mini Aussie",
        "Currency of the Sprokonomy"
      ],
      "extensions": {
        "website": "https://www.sprokentoken.com/"
      }
    },
    {
      "chainId": 101,
      "address": "H5gczCNbrtso6BqGKihF97RaWaxpUEZnFuFUKK4YX3s2",
      "symbol": "BDE",
      "name": "Big Defi Energy",
      "decimals": 9,
      "logoURI": "https://raw.githubusercontent.com/solana-labs/token-list/main/assets/mainnet/H5gczCNbrtso6BqGKihF97RaWaxpUEZnFuFUKK4YX3s2/logo.png",
      "tags": [],
      "extensions": {
        "website": "bigdefienergy.com",
        "twitter": "https://twitter.com/Bigdefi"
      }
    },
    {
      "chainId": 101,
      "address": "cREsCN7KAyXcBG2xZc8qrfNHMRgC3MhTb4n3jBnNysv",
      "symbol": "DWT",
      "name": "DARK WEB TOKEN",
      "decimals": 2,
      "logoURI": "https://raw.githubusercontent.com/solana-labs/token-list/main/assets/mainnet/cREsCN7KAyXcBG2xZc8qrfNHMRgC3MhTb4n3jBnNysv/logo.png",
      "tags": [
        "MEME"
      ],
      "extensions": {
        "serumV3Usdc": "526WW289h5wibg1Q55sK16CGoNip8H5d2AXVbaAGcUMb",
        "website": "https://www.darkwebtoken.live"
      }
    },
    {
      "chainId": 101,
      "address": "EdGAZ8JyFTFbmVedVTbaAEQRb6bxrvi3AW3kz8gABz2E",
      "symbol": "DOGA",
      "name": "Dogana",
      "decimals": 9,
      "logoURI": "https://raw.githubusercontent.com/solana-labs/token-list/main/assets/mainnet/EdGAZ8JyFTFbmVedVTbaAEQRb6bxrvi3AW3kz8gABz2E/logo.png",
      "tags": [],
      "extensions": {
        "twitter": "https://twitter.com/DoganaOfficial",
        "serumV3Usdc": "H1Ywt7nSZkLDb2o3vpA5yupnBc9jr1pXtdjMm4Jgk1ay"
      }
    },
    {
      "chainId": 101,
      "address": "3FoUAsGDbvTD6YZ4wVKJgTB76onJUKz7GPEBNiR5b8wc",
      "symbol": "CHEEMS",
      "name": "Cheems",
      "decimals": 9,
      "logoURI": "https://raw.githubusercontent.com/solana-labs/token-list/main/assets/mainnet/3FoUAsGDbvTD6YZ4wVKJgTB76onJUKz7GPEBNiR5b8wc/logo.png",
      "tags": [],
      "extensions": {
        "website": "https://cheems.co/",
        "twitter": "https://twitter.com/theCheemsToken",
        "tggroup": "https://t.me/CheemsOfficial"
      }
    },
    {
      "chainId": 101,
      "address": "AWW5UQfMBnPsTaaxCK7cSEmkj1kbX2zUrqvgKXStjBKx",
      "symbol": "SBFC",
      "name": "SBF Coin",
      "decimals": 6,
      "logoURI": "https://raw.githubusercontent.com/solana-labs/token-list/main/assets/mainnet/AWW5UQfMBnPsTaaxCK7cSEmkj1kbX2zUrqvgKXStjBKx/logo.png",
      "tags": [
        "utility-token",
        "SBF",
        "sbfcoin",
        "SBFC"
      ],
      "extensions": {
        "website": "https://www.sbfcoin.org/",
        "twitter": "https://twitter.com/sbfcoin"
      }
    },
    {
      "chainId": 101,
      "address": "FRbqQnbuLoMbUG4gtQMeULgCDHyY6YWF9NRUuLa98qmq",
      "symbol": "ECOP",
      "name": "EcoPoo",
      "decimals": 0,
      "logoURI": "https://raw.githubusercontent.com/solana-labs/token-list/main/assets/mainnet/FRbqQnbuLoMbUG4gtQMeULgCDHyY6YWF9NRUuLa98qmq/logo.png",
      "tags": [
        "meme"
      ],
      "extensions": {
        "twitter": "https://twitter.com/EcoPoo_Official"
      }
    },
    {
      "chainId": 101,
      "address": "5p2zjqCd1WJzAVgcEnjhb9zWDU7b9XVhFhx4usiyN7jB",
      "symbol": "CATO",
      "name": "CATO",
      "decimals": 9,
      "logoURI": "https://raw.githubusercontent.com/solana-labs/token-list/main/assets/mainnet/5p2zjqCd1WJzAVgcEnjhb9zWDU7b9XVhFhx4usiyN7jB/logo.png",
      "tags": [
        "Meme-Token"
      ],
      "extensions": {
        "website": "https://www.solanacato.com/",
        "twitter": "https://twitter.com/SolanaCATO",
        "telegram": "https://t.me/SolanaCATO",
        "serumV3Usdc": "9fe1MWiKqUdwift3dEpxuRHWftG72rysCRHbxDy6i9xB"
      }
    },
    {
      "chainId": 101,
      "address": "J81fW7aza8wVUG1jjzhExsNMs3MrzwT5WrofgFqMjnSA",
      "symbol": "TOM",
      "name": "Tombili",
      "decimals": 9,
      "logoURI": "https://raw.githubusercontent.com/solana-labs/token-list/main/assets/mainnet/J81fW7aza8wVUG1jjzhExsNMs3MrzwT5WrofgFqMjnSA/logo.png",
      "tags": [],
      "extensions": {
        "website": "https://cryptomindex.com",
        "twitter": "https://twitter.com/cryptomindex"
      }
    },
    {
      "chainId": 101,
      "address": "GunpHq4fn9gSSyGbPMYXTzs9nBS8RY88CX1so4V8kCiF",
      "symbol": "FABLE",
      "name": "Fable",
      "decimals": 0,
      "logoURI": "https://raw.githubusercontent.com/solana-labs/token-list/main/assets/mainnet/GunpHq4fn9gSSyGbPMYXTzs9nBS8RY88CX1so4V8kCiF/logo.png",
      "tags": [],
      "extensions": {
        "website": "https://fable.finance",
        "twitter": "https://twitter.com/fable_finance"
      }
    },
    {
      "chainId": 101,
      "address": "6L5DzH3p1t1PrCrVkudasuUnWbK7Jq9tYwcwWQiV6yd7",
      "symbol": "LZD",
      "name": "Lizard",
      "decimals": 6,
      "logoURI": "https://raw.githubusercontent.com/solana-labs/token-list/main/assets/mainnet/6L5DzH3p1t1PrCrVkudasuUnWbK7Jq9tYwcwWQiV6yd7/logo.png",
      "tags": [],
      "extensions": {
        "website": "https://www.lzdsol.io",
        "twitter": "https://twitter.com/lzd_sol"
      }
    },
    {
      "chainId": 101,
      "address": "EZqcdU8RLu9EChZgrY2BNVg8eovfdGyTiY2bd69EsPgQ",
      "symbol": "FELON",
      "name": "FuckElon",
      "decimals": 0,
      "logoURI": "https://raw.githubusercontent.com/solana-labs/token-list/main/assets/mainnet/EZqcdU8RLu9EChZgrY2BNVg8eovfdGyTiY2bd69EsPgQ/logo.png",
      "tags": [],
      "extensions": {
        "website": "https://fuckelonmusk.godaddysites.com/",
        "twitter": "https://twitter.com/FuckElonMusk8",
        "tgann": "https://t.me/fuckelonmusktoday",
        "tggroup": "https://t.me/joinchat/cgUOCIRSTJ9hZmY1"
      }
    },
    {
      "chainId": 101,
      "address": "HBHMiauecxer5FCzPeXgE2A8ZCf7fQgxxwo4vfkFtC7s",
      "symbol": "SLNDN",
      "name": "Solanadon",
      "decimals": 9,
      "logoURI": "https://raw.githubusercontent.com/solana-labs/token-list/main/assets/mainnet/HBHMiauecxer5FCzPeXgE2A8ZCf7fQgxxwo4vfkFtC7s/logo.png",
      "tags": [],
      "extensions": {
        "website": "https://solanadon.com/",
        "twitter": "https://twitter.com/SolanadonCoin",
        "tgann": "https://t.me/solanadonann"
      }
    },
    {
      "chainId": 101,
      "address": "GReBHpMgCadZRij4B111c94cqU9TktvJ45rWZRQ5b1A5",
      "symbol": "PINGU",
      "name": "Penguincoin",
      "decimals": 6,
      "logoURI": "https://raw.githubusercontent.com/solana-labs/token-list/main/assets/mainnet/GReBHpMgCadZRij4B111c94cqU9TktvJ45rWZRQ5b1A5/logo.png",
      "tags": [],
      "extensions": {
        "twitter": "https://twitter.com/penguincoin1"
      }
    },
    {
      "chainId": 101,
      "address": "5WUab7TCvth43Au5vk6wKjchTzWFeyPEUSJE1MPJtTZE",
      "symbol": "KEKN1",
      "name": "KEKW In Solana Tripping",
      "decimals": 0,
      "logoURI": "https://raw.githubusercontent.com/solana-labs/token-list/main/assets/mainnet/5WUab7TCvth43Au5vk6wKjchTzWFeyPEUSJE1MPJtTZE/logo.png",
      "tags": [
        "nft"
      ],
      "extensions": {
        "website": "https://www.kekw.io/",
        "twitter": "https://twitter.com/kekwcoin"
      }
    },
    {
      "chainId": 101,
      "address": "9KEe6o1jRTqFDFBo2AezsskcxBNwuq1rVeVat1Td8zbV",
      "symbol": "MPAD",
      "name": "MercuryPAD Token",
      "decimals": 9,
      "logoURI": "https://raw.githubusercontent.com/solana-labs/token-list/main/assets/mainnet/9KEe6o1jRTqFDFBo2AezsskcxBNwuq1rVeVat1Td8zbV/logo.png",
      "tags": [
        "MPAD",
        "LaunchPAD"
      ],
      "extensions": {
        "website": "https://mercurypad.com/",
        "twitter": "https://twitter.com/MercuryPad"
      }
    },
    {
      "chainId": 101,
      "address": "4KAFf8ZpNCn1SWLZFo5tbeZsKpVemsobbVZdERWxRvd2",
      "symbol": "SGT",
      "name": "Sangga Token",
      "decimals": 8,
      "logoURI": "https://raw.githubusercontent.com/solana-labs/token-list/main/assets/mainnet/4KAFf8ZpNCn1SWLZFo5tbeZsKpVemsobbVZdERWxRvd2/logo.png",
      "tags": [],
      "extensions": {
        "website": "https://sanggatalk.io"
      }
    },
    {
      "chainId": 101,
      "address": "Ae1aeYK9WrB2kP29jJU4aUUK7Y1vzsGNZFKoe4BG2h6P",
      "symbol": "OLDNINJA",
      "name": "OLDNINJA",
      "decimals": 0,
      "logoURI": "https://raw.githubusercontent.com/solana-labs/token-list/main/assets/mainnet/Ae1aeYK9WrB2kP29jJU4aUUK7Y1vzsGNZFKoe4BG2h6P/logo.png",
      "tags": [],
      "extensions": {
        "website": "https://www.ninjaprotocol.io/oldninja/"
      }
    },
    {
      "chainId": 101,
      "address": "FgX1WD9WzMU3yLwXaFSarPfkgzjLb2DZCqmkx9ExpuvJ",
      "symbol": "NINJA",
      "name": "NINJA",
      "decimals": 6,
      "logoURI": "https://raw.githubusercontent.com/solana-labs/token-list/main/assets/mainnet/FgX1WD9WzMU3yLwXaFSarPfkgzjLb2DZCqmkx9ExpuvJ/logo.png",
      "tags": [],
      "extensions": {
        "website": "https://www.ninjaprotocol.io/",
        "serumV3Usdc": "J4oPt5Q3FYxrznkXLkbosAWrJ4rZLqJpGqz7vZUL4eMM"
      }
    },
    {
      "chainId": 101,
      "address": "E6UBhrtvP4gYHAEgoBi8kDU6DrPPmQxTAJvASo4ptNev",
      "symbol": "SOLDOG",
      "name": "SOLDOG",
      "decimals": 0,
      "logoURI": "https://raw.githubusercontent.com/solana-labs/token-list/main/assets/mainnet/E6UBhrtvP4gYHAEgoBi8kDU6DrPPmQxTAJvASo4ptNev/logo.png",
      "tags": [],
      "extensions": {
        "website": "https://solanadog.io",
        "twitter": "https://twitter.com/solanadog"
      }
    },
    {
      "chainId": 102,
      "address": "rz251Qbsa27sL8Y1H7h4qu71j6Q7ukNmskg5ZDhPCg3",
      "symbol": "HIRO",
      "name": "Hiro LaunchDAO",
      "decimals": 6,
      "logoURI": "https://raw.githubusercontent.com/solana-labs/token-list/main/assets/mainnet/rz251Qbsa27sL8Y1H7h4qu71j6Q7ukNmskg5ZDhPCg3/logo.png",
      "tags": [],
      "extensions": {
        "website": "https://hiro-finance.github.io/",
        "twitter": "https://twitter.com/HiroLaunchdao"
      }
    },
    {
      "chainId": 101,
      "address": "9nusLQeFKiocswDt6NQsiErm1M43H2b8x6v5onhivqKv",
      "symbol": "LLAMA",
      "name": "SOLLAMA",
      "decimals": 1,
      "logoURI": "https://raw.githubusercontent.com/solana-labs/token-list/main/assets/mainnet/9nusLQeFKiocswDt6NQsiErm1M43H2b8x6v5onhivqKv/logo.png",
      "tags": [],
      "extensions": {
        "website": "https://sollama.finance",
        "twitter": "https://twitter.com/SollamaFinance"
      }
    },
    {
      "chainId": 101,
      "address": "BLwTnYKqf7u4qjgZrrsKeNs2EzWkMLqVCu6j8iHyrNA3",
      "symbol": "BOP",
      "name": "Boring Protocol",
      "decimals": 8,
      "logoURI": "https://raw.githubusercontent.com/solana-labs/token-list/main/assets/mainnet/BLwTnYKqf7u4qjgZrrsKeNs2EzWkMLqVCu6j8iHyrNA3/logo.png",
      "tags": [
        "security-token",
        "utility-token"
      ],
      "extensions": {
        "website": "https://boringprotocol.io",
        "twitter": "https://twitter.com/BoringProtocol",
        "serumV3Usdc": "7MmPwD1K56DthW14P1PnWZ4zPCbPWemGs3YggcT1KzsM"
      }
    },
    {
      "chainId": 101,
      "address": "ER8Xa8YxJLC3CFJgdAxJs46Rdhb7B3MjgbPZsVg1aAFV",
      "symbol": "MOLAMON",
      "name": "MOLAMON",
      "decimals": 0,
      "logoURI": "https://raw.githubusercontent.com/solana-labs/token-list/main/assets/mainnet/ER8Xa8YxJLC3CFJgdAxJs46Rdhb7B3MjgbPZsVg1aAFV/logo.png",
      "tags": [],
      "extensions": {
        "website": "https://moonlana.com/",
        "twitter": "https://twitter.com/xMoonLana",
        "medium": "https://moonlana.medium.com/",
        "imageUrl": "https://gateway.pinata.cloud/ipfs/QmbdEesuzVUMzqaumrZNaWnwnz4WwDvqDyfrFneVDjqr2e/molamonbg.gif",
        "description": "The first $MOLA NFT on Solana Blockchain."
      }
    },
    {
      "chainId": 101,
      "address": "4ezHExHThrwnnoqKcMNbUwcVYXzdkDerHFGfegnTqA2E",
      "symbol": "STUD",
      "name": "SolanaToolsUtilityDapp",
      "decimals": 9,
      "logoURI": "https://raw.githubusercontent.com/solana-labs/token-list/main/assets/mainnet/4ezHExHThrwnnoqKcMNbUwcVYXzdkDerHFGfegnTqA2E/logo.png",
      "tags": [],
      "extensions": {
        "website": "https://www.solanatools.io/"
      }
    },
    {
      "chainId": 101,
      "address": "AZtNYaEAHDBeK5AvdzquZWjc4y8cj5sKWH1keUJGMuPV",
      "symbol": "RESP",
      "name": "RESPECT",
      "decimals": 8,
      "logoURI": "https://raw.githubusercontent.com/solana-labs/token-list/main/assets/mainnet/AZtNYaEAHDBeK5AvdzquZWjc4y8cj5sKWH1keUJGMuPV/logo.png",
      "tags": [],
      "extensions": {
        "website": "https://respect.cash"
      }
    },
    {
      "chainId": 101,
      "address": "5j6BmiZTfHssaWPT23EQYQci3w57VTw7QypKArQZbSZ9",
      "symbol": "CHAD",
      "name": "ChadTrader Token",
      "decimals": 9,
      "logoURI": "https://raw.githubusercontent.com/solana-labs/token-list/main/assets/mainnet/5j6BmiZTfHssaWPT23EQYQci3w57VTw7QypKArQZbSZ9/logo.png",
      "tags": [
        "utility-token"
      ],
      "extensions": {
        "website": "https://chadtrader.io/",
        "twitter": "https://twitter.com/chadtraderio"
      }
    },
    {
      "chainId": 101,
      "address": "GsNzxJfFn6zQdJGeYsupJWzUAm57Ba7335mfhWvFiE9Z",
      "symbol": "DXL",
      "name": "Dexlab",
      "decimals": 6,
      "logoURI": "https://raw.githubusercontent.com/solana-labs/token-list/main/assets/mainnet/GsNzxJfFn6zQdJGeYsupJWzUAm57Ba7335mfhWvFiE9Z/logo.png",
      "tags": [],
      "extensions": {
        "website": "https://www.dexlab.space/"
      }
    },
    {
      "chainId": 101,
      "address": "APvgd1J98PGW77H1fDa7W7Y4fcbFwWfs71RNyJKuYs1Y",
      "symbol": "FUZ",
      "name": "Fuzzy.One",
      "decimals": 8,
      "logoURI": "https://raw.githubusercontent.com/solana-labs/token-list/main/assets/mainnet/APvgd1J98PGW77H1fDa7W7Y4fcbFwWfs71RNyJKuYs1Y/logo.png",
      "tags": [
        "Fuzzy.One",
        "FUZ",
        "Supply chain token"
      ],
      "extensions": {
        "website": "https://www.fuzzy.one/"
      }
    },
    {
      "chainId": 101,
      "address": "6TCbtxs6eYfMKVF9ppTNvbUemW2YnpFig6z1jSqgM16e",
      "symbol": "STRANGE",
      "name": "STRANGE",
      "decimals": 0,
      "logoURI": "https://raw.githubusercontent.com/solana-labs/token-list/main/assets/mainnet/6TCbtxs6eYfMKVF9ppTNvbUemW2YnpFig6z1jSqgM16e/logo.png",
      "tags": [
        "utility-token"
      ],
      "extensions": {
        "website": "https://safepluto.tech"
      }
    },
    {
      "chainId": 101,
      "address": "BYNHheaKFX2WRGQTpMZNsM6vAyJXvkeMoMcixKfVKxY9",
      "symbol": "PLUTES",
      "name": "Plutonium",
      "decimals": 0,
      "logoURI": "https://raw.githubusercontent.com/solana-labs/token-list/main/assets/mainnet/BYNHheaKFX2WRGQTpMZNsM6vAyJXvkeMoMcixKfVKxY9/logo.png",
      "tags": [
        "utility-token"
      ],
      "extensions": {
        "website": "https://safepluto.tech"
      }
    },
    {
      "chainId": 101,
      "address": "8upjSpvjcdpuzhfR1zriwg5NXkwDruejqNE9WNbPRtyA",
      "symbol": "GRAPE",
      "name": "Grape",
      "decimals": 6,
      "logoURI": "https://raw.githubusercontent.com/solana-labs/token-list/main/assets/mainnet/8upjSpvjcdpuzhfR1zriwg5NXkwDruejqNE9WNbPRtyA/logo.svg",
      "tags": [],
      "extensions": {
        "website": "https://grapes.network"
      }
    },
    {
      "chainId": 101,
      "address": "7xzovRepzLvXbbpVZLYKzEBhCNgStEv1xpDqf1rMFFKX",
      "symbol": "KERMIT",
      "name": "Kermit",
      "decimals": 8,
      "logoURI": "https://raw.githubusercontent.com/solana-labs/token-list/main/assets/mainnet/7xzovRepzLvXbbpVZLYKzEBhCNgStEv1xpDqf1rMFFKX/logo.png",
      "tags": [
        "utility-token"
      ],
      "extensions": {
        "website": "https://www.kermitfinance.com",
        "twitter": "https://twitter.com/KermitFinance"
      }
    },
    {
      "chainId": 101,
      "address": "3VhB8EAL8dZ457SiksLPpMUR1pyACpbNh5rTjQUEVCcH",
      "symbol": "TUTL",
      "name": "TurtleTraders",
      "decimals": 8,
      "logoURI": "https://raw.githubusercontent.com/solana-labs/token-list/main/assets/mainnet/3VhB8EAL8dZ457SiksLPpMUR1pyACpbNh5rTjQUEVCcH/logo.png",
      "tags": [
        "social-token",
        "Turtles"
      ],
      "extensions": {
        "twitter": "https://twitter.com/Turtle_Traders"
      }
    },
    {
      "chainId": 101,
      "address": "8tbAqS4dFNEeC6YGWpNnusc3JcxoFLMiiLPyHctgGYFe",
      "symbol": "PIPANA",
      "name": "Pipana",
      "decimals": 10,
      "logoURI": "https://raw.githubusercontent.com/solana-labs/token-list/main/assets/mainnet/8tbAqS4dFNEeC6YGWpNnusc3JcxoFLMiiLPyHctgGYFe/logo.png",
      "tags": [],
      "extensions": {
        "website": "https://pip.monster",
        "twitter": "https://twitter.com/itspipana"
      }
    },
    {
      "chainId": 101,
      "address": "8s9FCz99Wcr3dHpiauFRi6bLXzshXfcGTfgQE7UEopVx",
      "symbol": "CKC",
      "name": "ChikinCoin",
      "decimals": 6,
      "logoURI": "https://raw.githubusercontent.com/solana-labs/token-list/main/assets/mainnet/8s9FCz99Wcr3dHpiauFRi6bLXzshXfcGTfgQE7UEopVx/logo.svg",
      "tags": [],
      "extensions": {
        "website": "https://www.chikin.run",
        "twitter": "https://twitter.com/ChikinDev"
      }
    },
    {
      "chainId": 101,
      "address": "ATxXyewb1cXThrQFmwHUy4dtPTErfsuqkg7JcUXgLgqo",
      "symbol": "SPW",
      "name": "SpiderSwap",
      "decimals": 8,
      "logoURI": "https://raw.githubusercontent.com/solana-labs/token-list/main/assets/mainnet/ATxXyewb1cXThrQFmwHUy4dtPTErfsuqkg7JcUXgLgqo/logo.png",
      "tags": [],
      "extensions": {
        "website": "https://www.spiderswap.org",
        "twitter": "https://twitter.com/Spider_swap"
      }
    },
    {
      "chainId": 101,
      "address": "BrwgXmUtNd32dTKdP5teie68EmBnjGq8Wp3MukHehUBY",
      "symbol": "GSTONKS",
      "name": "Gamestonks",
      "decimals": 6,
      "logoURI": "https://raw.githubusercontent.com/solana-labs/token-list/main/assets/mainnet/BrwgXmUtNd32dTKdP5teie68EmBnjGq8Wp3MukHehUBY/logo.png",
      "tags": [],
      "extensions": {
        "website": "https://www.game-stonks.com/"
      }
    },
    {
      "chainId": 101,
      "address": "HAgX1HSfok8DohiNCS54FnC2UJkDSrRVnT38W3iWFwc8",
      "symbol": "MEOW",
      "name": "SOL-CATS",
      "decimals": 9,
      "logoURI": "https://raw.githubusercontent.com/solana-labs/token-list/main/assets/mainnet/HAgX1HSfok8DohiNCS54FnC2UJkDSrRVnT38W3iWFwc8/logo.png",
      "tags": [],
      "extensions": {
        "website": "https://www.solcats.xyz",
        "twitter": "https://twitter.com/solcat777"
      }
    },
    {
      "chainId": 101,
      "address": "Gro98oTmXxCVX8HKr3q2tMnP5ztoC77q6KehFDnAB983",
      "symbol": "SOLMO",
      "name": "SolMoon",
      "decimals": 4,
      "logoURI": "https://raw.githubusercontent.com/solana-labs/token-list/main/assets/mainnet/Gro98oTmXxCVX8HKr3q2tMnP5ztoC77q6KehFDnAB983/logo.png",
      "tags": [],
      "extensions": {
        "website": "https://www.solmoonfinance.com",
        "twitter": "https://twitter.com/solmoonfinance"
      }
    },
    {
      "chainId": 101,
      "address": "2wBXHm4oxmed7ZoDkPL4DU8BuRfMYkubVu8T4N38vXdb",
      "symbol": "MSC",
      "name": "MasterCoin",
      "decimals": 9,
      "logoURI": "https://raw.githubusercontent.com/solana-labs/token-list/main/assets/mainnet/2wBXHm4oxmed7ZoDkPL4DU8BuRfMYkubVu8T4N38vXdb/logo.png",
      "tags": [],
      "extensions": {
        "website": "https://mastercoin.site",
        "twitter": "https://twitter.com/MasterCoin_",
        "discord": "https://t.co/CXZN9Ncd6Q?amp=1",
        "medium": "https://medium.com/@mastercoin-eu"
      }
    },
    {
      "chainId": 101,
      "address": "8b9mQo6ZU2rwZQgSFqGNQvXzrUSHDTRpKSKi9XXdGmqN",
      "symbol": "CHANGPENGUIN",
      "name": "CHANGPENGUIN",
      "decimals": 6,
      "logoURI": "https://raw.githubusercontent.com/solana-labs/token-list/main/assets/mainnet/8b9mQo6ZU2rwZQgSFqGNQvXzrUSHDTRpKSKi9XXdGmqN/logo.png",
      "tags": [],
      "extensions": {
        "website": "https://artbomb.xyz"
      }
    },
    {
      "chainId": 101,
      "address": "3KnVxWhoYdc9UwDr5WMVkZp2LpF7gnojg7We7MUd6ixQ",
      "symbol": "WOLFE",
      "name": "Wolfecoin",
      "decimals": 9,
      "logoURI": "https://raw.githubusercontent.com/solana-labs/token-list/main/assets/mainnet/3KnVxWhoYdc9UwDr5WMVkZp2LpF7gnojg7We7MUd6ixQ/logo.png",
      "tags": [],
      "extensions": {
        "website": "https://www.wolfecoin.online/"
      }
    },
    {
      "chainId": 101,
      "address": "BxHJqGtC629c55swCqWXFGA2rRF1igbbTmh22H8ePUWG",
      "symbol": "PGNT",
      "name": "PigeonSol Token",
      "decimals": 4,
      "logoURI": "https://raw.githubusercontent.com/solana-labs/token-list/main/assets/mainnet/BxHJqGtC629c55swCqWXFGA2rRF1igbbTmh22H8ePUWG/logo.png",
      "tags": [],
      "extensions": {
        "website": "https://pigeonsol.xyz",
        "twitter": "https://twitter.com/PigeonSol"
      }
    },
    {
      "chainId": 101,
      "address": "51tMb3zBKDiQhNwGqpgwbavaGH54mk8fXFzxTc1xnasg",
      "symbol": "APEX",
      "name": "APEX",
      "decimals": 9,
      "logoURI": "https://raw.githubusercontent.com/solana-labs/token-list/main/assets/mainnet/51tMb3zBKDiQhNwGqpgwbavaGH54mk8fXFzxTc1xnasg/logo.png",
      "tags": [],
      "extensions": {
        "coingeckoId": "apexit-finance",
        "website": "https://apexit.finance/",
        "twitter": "https://twitter.com/apeXit_finance",
        "discord": "https://discord.gg/aASQy2dWsN",
        "tggroup": "https://t.me/apexit_finance"
      }
    },
    {
      "chainId": 101,
      "address": "4NPzwMK2gfgQ6rTv8x4EE1ZvKW6MYyYTSrAZCx7zxyaX",
      "symbol": "KLB",
      "name": "Black Label",
      "decimals": 0,
      "logoURI": "https://raw.githubusercontent.com/solana-labs/token-list/main/assets/mainnet/4NPzwMK2gfgQ6rTv8x4EE1ZvKW6MYyYTSrAZCx7zxyaX/logo.svg",
      "tags": [],
      "extensions": {
        "website": "https://klbtoken.com",
        "twitter": "https://twitter.com/klbtoken",
        "serumV3Usdc": "AVC5hkVjWqRzD9RXXwjcNiVAAR2rUvDGwhqoCd2TQNY8"
      }
    },
    {
      "chainId": 101,
      "address": "5v6tZ1SiAi7G8Qg4rBF1ZdAn4cn6aeQtefewMr1NLy61",
      "symbol": "SOLD",
      "name": "Solanax",
      "decimals": 9,
      "logoURI": "https://raw.githubusercontent.com/solana-labs/token-list/main/assets/mainnet/5v6tZ1SiAi7G8Qg4rBF1ZdAn4cn6aeQtefewMr1NLy61/logo.png",
      "tags": [],
      "extensions": {
        "website": "https://solanax.org",
        "twitter": "https://twitter.com/Solanaxorg",
        "telegram": "https://t.me/solanaxcommunity"
      }
    },
    {
      "chainId": 101,
      "address": "3RSafdgu7P2smSGHJvSGQ6kZVkcErZXfZTtynJYboyAu",
      "symbol": "SINE",
      "name": "SINE",
      "decimals": 4,
      "logoURI": "https://raw.githubusercontent.com/solana-labs/token-list/main/assets/mainnet/3RSafdgu7P2smSGHJvSGQ6kZVkcErZXfZTtynJYboyAu/logo.svg",
      "tags": [
        "security-token",
        "utility-token"
      ],
      "extensions": {
        "website": "https://solainetwork.com/",
        "twitter": "https://twitter.com/SolAiNetwork"
      }
    },
    {
      "chainId": 101,
      "address": "guppyrZyEX9iTPSu92pi8T71Zka7xd6PrsTJrXRW6u1",
      "symbol": "GUPPY",
      "name": "Orca Guppy Collectible",
      "decimals": 0,
      "logoURI": "https://raw.githubusercontent.com/solana-labs/token-list/main/assets/mainnet/guppyrZyEX9iTPSu92pi8T71Zka7xd6PrsTJrXRW6u1/logo.png",
      "tags": [
        "nft"
      ],
      "extensions": {
        "website": "https://www.orca.so",
        "twitter": "https://twitter.com/orca_so"
      }
    },
    {
      "chainId": 101,
      "address": "whaLeHav12EhGK19u6kKbLRwC9E1EATGnm6MWbBCcUW",
      "symbol": "WHALE",
      "name": "Orca Whale Collectible",
      "decimals": 0,
      "logoURI": "https://raw.githubusercontent.com/solana-labs/token-list/main/assets/mainnet/whaLeHav12EhGK19u6kKbLRwC9E1EATGnm6MWbBCcUW/logo.png",
      "tags": [
        "nft"
      ],
      "extensions": {
        "website": "https://www.orca.so",
        "twitter": "https://twitter.com/orca_so"
      }
    },
    {
      "chainId": 101,
      "address": "kLwhLkZRt6CadPHRBsgfhRCKXX426WMBnhoGozTduvk",
      "symbol": "KILLER-WHALE",
      "name": "Orca Killer Whale Collectible",
      "decimals": 0,
      "logoURI": "https://raw.githubusercontent.com/solana-labs/token-list/main/assets/mainnet/kLwhLkZRt6CadPHRBsgfhRCKXX426WMBnhoGozTduvk/logo.png",
      "tags": [
        "nft"
      ],
      "extensions": {
        "website": "https://www.orca.so",
        "twitter": "https://twitter.com/orca_so"
      }
    },
    {
      "chainId": 101,
      "address": "star2pH7rVWscs743JGdCAL8Lc9nyJeqx7YQXkGUnWf",
      "symbol": "STARFISH",
      "name": "Orca Starfish Collectible",
      "decimals": 6,
      "logoURI": "https://raw.githubusercontent.com/solana-labs/token-list/main/assets/mainnet/star2pH7rVWscs743JGdCAL8Lc9nyJeqx7YQXkGUnWf/logo.png",
      "tags": [
        "nft"
      ],
      "extensions": {
        "website": "https://www.orca.so",
        "twitter": "https://twitter.com/orca_so"
      }
    },
    {
      "chainId": 101,
      "address": "cLownTTaiiQMoyMmFjfmSGowi8HyNhCtTLFcrNKnqX6",
      "symbol": "CLOWNFISH",
      "name": "Orca Clownfish Collectible",
      "decimals": 0,
      "logoURI": "https://raw.githubusercontent.com/solana-labs/token-list/main/assets/mainnet/cLownTTaiiQMoyMmFjfmSGowi8HyNhCtTLFcrNKnqX6/logo.png",
      "tags": [
        "nft"
      ],
      "extensions": {
        "website": "https://www.orca.so",
        "twitter": "https://twitter.com/orca_so"
      }
    },
    {
      "chainId": 101,
      "address": "ECFcUGwHHMaZynAQpqRHkYeTBnS5GnPWZywM8aggcs3A",
      "symbol": "SOL/USDC",
      "name": "Orca SOL/USDC LP Token",
      "decimals": 9,
      "logoURI": "https://raw.githubusercontent.com/solana-labs/token-list/main/assets/mainnet/ECFcUGwHHMaZynAQpqRHkYeTBnS5GnPWZywM8aggcs3A/logo.png",
      "tags": [
        "lp-token"
      ],
      "extensions": {
        "website": "https://www.orca.so",
        "twitter": "https://twitter.com/orca_so"
      }
    },
    {
      "chainId": 101,
      "address": "3H5XKkE9uVvxsdrFeN4BLLGCmohiQN6aZJVVcJiXQ4WC",
      "symbol": "USDC/USDT",
      "name": "Orca USDC/USDT LP Token",
      "decimals": 9,
      "logoURI": "https://raw.githubusercontent.com/solana-labs/token-list/main/assets/mainnet/3H5XKkE9uVvxsdrFeN4BLLGCmohiQN6aZJVVcJiXQ4WC/logo.png",
      "tags": [
        "lp-token"
      ],
      "extensions": {
        "website": "https://www.orca.so",
        "twitter": "https://twitter.com/orca_so"
      }
    },
    {
      "chainId": 101,
      "address": "8qNqTaKKbdZuzQPWWXy5wNVkJh54ex8zvvnEnTFkrKMP",
      "symbol": "USDC/USDT-SRM",
      "name": "Orca USDC/USDT-SRM LP Token",
      "decimals": 9,
      "logoURI": "https://raw.githubusercontent.com/solana-labs/token-list/main/assets/mainnet/8qNqTaKKbdZuzQPWWXy5wNVkJh54ex8zvvnEnTFkrKMP/logo.png",
      "tags": [
        "lp-token"
      ],
      "extensions": {
        "website": "https://www.orca.so",
        "twitter": "https://twitter.com/orca_so"
      }
    },
    {
      "chainId": 101,
      "address": "7TYb32qkwYosUQfUspU45cou7Bb3nefJocVMFX2mEGTT",
      "symbol": "ETH/USDC",
      "name": "Orca ETH/USDC LP Token",
      "decimals": 9,
      "logoURI": "https://raw.githubusercontent.com/solana-labs/token-list/main/assets/mainnet/7TYb32qkwYosUQfUspU45cou7Bb3nefJocVMFX2mEGTT/logo.png",
      "tags": [
        "lp-token"
      ],
      "extensions": {
        "website": "https://www.orca.so",
        "twitter": "https://twitter.com/orca_so"
      }
    },
    {
      "chainId": 101,
      "address": "EhBAmhkgEsMa8McFB5bpqZaRpZvGBBJ4jN59T5xToPdG",
      "symbol": "ETH/USDT-SRM",
      "name": "Orca ETH/USDT-SRM LP Token",
      "decimals": 9,
      "logoURI": "https://raw.githubusercontent.com/solana-labs/token-list/main/assets/mainnet/EhBAmhkgEsMa8McFB5bpqZaRpZvGBBJ4jN59T5xToPdG/logo.png",
      "tags": [
        "lp-token"
      ],
      "extensions": {
        "website": "https://www.orca.so",
        "twitter": "https://twitter.com/orca_so"
      }
    },
    {
      "chainId": 101,
      "address": "8pFwdcuXM7pvHdEGHLZbUR8nNsjj133iUXWG6CgdRHk2",
      "symbol": "BTC/ETH",
      "name": "Orca BTC/ETH LP Token",
      "decimals": 9,
      "logoURI": "https://raw.githubusercontent.com/solana-labs/token-list/main/assets/mainnet/8pFwdcuXM7pvHdEGHLZbUR8nNsjj133iUXWG6CgdRHk2/logo.png",
      "tags": [
        "lp-token"
      ],
      "extensions": {
        "website": "https://www.orca.so",
        "twitter": "https://twitter.com/orca_so"
      }
    },
    {
      "chainId": 101,
      "address": "7bb88DAnQY7LSoWEuqezCcbk4vutQbuRqgJMqpX8h6dL",
      "symbol": "ETH/SOL",
      "name": "Orca ETH/SOL LP Token",
      "decimals": 9,
      "logoURI": "https://raw.githubusercontent.com/solana-labs/token-list/main/assets/mainnet/7bb88DAnQY7LSoWEuqezCcbk4vutQbuRqgJMqpX8h6dL/logo.png",
      "tags": [
        "lp-token"
      ],
      "extensions": {
        "website": "https://www.orca.so",
        "twitter": "https://twitter.com/orca_so"
      }
    },
    {
      "chainId": 101,
      "address": "GWEmABT4rD3sGhyghv9rKbfdiaFe5uMHeJqr6hhu3XvA",
      "symbol": "RAY/SOL",
      "name": "Orca RAY/SOL LP Token",
      "decimals": 9,
      "logoURI": "https://raw.githubusercontent.com/solana-labs/token-list/main/assets/mainnet/GWEmABT4rD3sGhyghv9rKbfdiaFe5uMHeJqr6hhu3XvA/logo.png",
      "tags": [
        "lp-token"
      ],
      "extensions": {
        "website": "https://www.orca.so",
        "twitter": "https://twitter.com/orca_so"
      }
    },
    {
      "chainId": 101,
      "address": "BmZNYGt7aApGTUUxAQUYsW64cMbb6P7uniokCWaptj4D",
      "symbol": "SOL/USDT",
      "name": "Orca SOL/USDT LP Token",
      "decimals": 9,
      "logoURI": "https://raw.githubusercontent.com/solana-labs/token-list/main/assets/mainnet/BmZNYGt7aApGTUUxAQUYsW64cMbb6P7uniokCWaptj4D/logo.png",
      "tags": [
        "lp-token"
      ],
      "extensions": {
        "website": "https://www.orca.so",
        "twitter": "https://twitter.com/orca_so"
      }
    },
    {
      "chainId": 101,
      "address": "E4cthfUFaDd4x5t1vbeBNBHm7isqhM8kapthPzPJz1M2",
      "symbol": "SOL/USDT-SRM",
      "name": "Orca SOL/USDT-SRM LP Token",
      "decimals": 9,
      "logoURI": "https://raw.githubusercontent.com/solana-labs/token-list/main/assets/mainnet/E4cthfUFaDd4x5t1vbeBNBHm7isqhM8kapthPzPJz1M2/logo.png",
      "tags": [
        "lp-token"
      ],
      "extensions": {
        "website": "https://www.orca.so",
        "twitter": "https://twitter.com/orca_so"
      }
    },
    {
      "chainId": 101,
      "address": "6ojPekCSQimAjDjaMApLvh3jF6wnZeNEVRVVoGNzEXvV",
      "symbol": "SOL/SRM",
      "name": "Orca SOL/SRM LP Token",
      "decimals": 9,
      "logoURI": "https://raw.githubusercontent.com/solana-labs/token-list/main/assets/mainnet/6ojPekCSQimAjDjaMApLvh3jF6wnZeNEVRVVoGNzEXvV/logo.png",
      "tags": [
        "lp-token"
      ],
      "extensions": {
        "website": "https://www.orca.so",
        "twitter": "https://twitter.com/orca_so"
      }
    },
    {
      "chainId": 101,
      "address": "YJRknE9oPhUMtq1VvhjVzG5WnRsjQtLsWg3nbaAwCQ5",
      "symbol": "FTT/SOL",
      "name": "Orca FTT/SOL LP Token",
      "decimals": 9,
      "logoURI": "https://raw.githubusercontent.com/solana-labs/token-list/main/assets/mainnet/YJRknE9oPhUMtq1VvhjVzG5WnRsjQtLsWg3nbaAwCQ5/logo.png",
      "tags": [
        "lp-token"
      ],
      "extensions": {
        "website": "https://www.orca.so",
        "twitter": "https://twitter.com/orca_so"
      }
    },
    {
      "chainId": 101,
      "address": "C9PKvetJPrrPD53PR2aR8NYtVZzucCRkHYzcFXbZXEqu",
      "symbol": "KIN/SOL",
      "name": "Orca KIN/SOL LP Token",
      "decimals": 9,
      "logoURI": "https://raw.githubusercontent.com/solana-labs/token-list/main/assets/mainnet/C9PKvetJPrrPD53PR2aR8NYtVZzucCRkHYzcFXbZXEqu/logo.png",
      "tags": [
        "lp-token"
      ],
      "extensions": {
        "website": "https://www.orca.so",
        "twitter": "https://twitter.com/orca_so"
      }
    },
    {
      "chainId": 101,
      "address": "6SfhBAmuaGf9p3WAxeHJYCWMABnYUMrdzNdK5Stvvj4k",
      "symbol": "ROPE/SOL",
      "name": "Orca ROPE/SOL LP Token",
      "decimals": 9,
      "logoURI": "https://raw.githubusercontent.com/solana-labs/token-list/main/assets/mainnet/6SfhBAmuaGf9p3WAxeHJYCWMABnYUMrdzNdK5Stvvj4k/logo.png",
      "tags": [
        "lp-token"
      ],
      "extensions": {
        "website": "https://www.orca.so",
        "twitter": "https://twitter.com/orca_so"
      }
    },
    {
      "chainId": 101,
      "address": "9r1n79TmerAgQJboUT8QvrChX3buZBfuSrBTtYM1cW4h",
      "symbol": "SOL/STEP",
      "name": "Orca SOL/STEP LP Token",
      "decimals": 9,
      "logoURI": "https://raw.githubusercontent.com/solana-labs/token-list/main/assets/mainnet/9r1n79TmerAgQJboUT8QvrChX3buZBfuSrBTtYM1cW4h/logo.png",
      "tags": [
        "lp-token"
      ],
      "extensions": {
        "website": "https://www.orca.so",
        "twitter": "https://twitter.com/orca_so"
      }
    },
    {
      "chainId": 101,
      "address": "ELLELFtgvWBgLkdY9EFx4Vb3SLNj4DJEhzZLWy1wCh4Y",
      "symbol": "OXY/SOL",
      "name": "Orca OXY/SOL LP Token",
      "decimals": 9,
      "logoURI": "https://raw.githubusercontent.com/solana-labs/token-list/main/assets/mainnet/ELLELFtgvWBgLkdY9EFx4Vb3SLNj4DJEhzZLWy1wCh4Y/logo.png",
      "tags": [
        "lp-token"
      ],
      "extensions": {
        "website": "https://www.orca.so",
        "twitter": "https://twitter.com/orca_so"
      }
    },
    {
      "chainId": 101,
      "address": "BXM9ph4AuhCUzf94HQu5FnfeVThKj5oyrnb1krY1zax5",
      "symbol": "MER/SOL",
      "name": "Orca MER/SOL LP Token",
      "decimals": 9,
      "logoURI": "https://raw.githubusercontent.com/solana-labs/token-list/main/assets/mainnet/BXM9ph4AuhCUzf94HQu5FnfeVThKj5oyrnb1krY1zax5/logo.png",
      "tags": [
        "lp-token"
      ],
      "extensions": {
        "website": "https://www.orca.so",
        "twitter": "https://twitter.com/orca_so"
      }
    },
    {
      "chainId": 101,
      "address": "FJ9Q9ojA7vdf5rFbcTc6dd7D3nLpwSxdtFSE8cwfuvqt",
      "symbol": "FIDA/SOL",
      "name": "Orca FIDA/SOL LP Token",
      "decimals": 9,
      "logoURI": "https://raw.githubusercontent.com/solana-labs/token-list/main/assets/mainnet/FJ9Q9ojA7vdf5rFbcTc6dd7D3nLpwSxdtFSE8cwfuvqt/logo.png",
      "tags": [
        "lp-token"
      ],
      "extensions": {
        "website": "https://www.orca.so",
        "twitter": "https://twitter.com/orca_so"
      }
    },
    {
      "chainId": 101,
      "address": "EHkfnhKLLTUqo1xMZLxhM9EusEgpN6RXPpZsGpUsewaa",
      "symbol": "MAPS/SOL",
      "name": "Orca MAPS/SOL LP Token",
      "decimals": 9,
      "logoURI": "https://raw.githubusercontent.com/solana-labs/token-list/main/assets/mainnet/EHkfnhKLLTUqo1xMZLxhM9EusEgpN6RXPpZsGpUsewaa/logo.png",
      "tags": [
        "lp-token"
      ],
      "extensions": {
        "website": "https://www.orca.so",
        "twitter": "https://twitter.com/orca_so"
      }
    },
    {
      "chainId": 101,
      "address": "9rguDaKqTrVjaDXafq6E7rKGn7NPHomkdb8RKpjKCDm2",
      "symbol": "SAMO/SOL",
      "name": "Orca SAMO/SOL LP Token",
      "decimals": 9,
      "logoURI": "https://raw.githubusercontent.com/solana-labs/token-list/main/assets/mainnet/9rguDaKqTrVjaDXafq6E7rKGn7NPHomkdb8RKpjKCDm2/logo.png",
      "tags": [
        "lp-token"
      ],
      "extensions": {
        "website": "https://www.orca.so",
        "twitter": "https://twitter.com/orca_so"
      }
    },
    {
      "chainId": 101,
      "address": "2697FyJ4vD9zwAVPr33fdVPDv54pyZZiBv9S2AoKMyQf",
      "symbol": "COPE/SOL",
      "name": "Orca COPE/SOL LP Token",
      "decimals": 9,
      "logoURI": "https://raw.githubusercontent.com/solana-labs/token-list/main/assets/mainnet/2697FyJ4vD9zwAVPr33fdVPDv54pyZZiBv9S2AoKMyQf/logo.png",
      "tags": [
        "lp-token"
      ],
      "extensions": {
        "website": "https://www.orca.so",
        "twitter": "https://twitter.com/orca_so"
      }
    },
    {
      "chainId": 101,
      "address": "HEhMLvpSdPviukafKwVN8BnBUTamirptsQ6Wxo5Cyv8s",
      "symbol": "FTR",
      "name": "Future",
      "decimals": 9,
      "logoURI": "https://raw.githubusercontent.com/solana-labs/token-list/main/assets/mainnet/HEhMLvpSdPviukafKwVN8BnBUTamirptsQ6Wxo5Cyv8s/logo.png",
      "tags": [],
      "extensions": {
        "website": "https://future-ftr.io",
        "twitter": "https://twitter.com/ftr_finance"
      }
    },
    {
      "chainId": 101,
      "address": "6oJ8Mp1VnKxN5MvGf9LfpeaRvTv8N1xFbvtdEbLLWUDT",
      "symbol": "ESC",
      "name": "ESCoin",
      "decimals": 9,
      "logoURI": "https://raw.githubusercontent.com/solana-labs/token-list/main/assets/mainnet/6oJ8Mp1VnKxN5MvGf9LfpeaRvTv8N1xFbvtdEbLLWUDT/logo.png",
      "tags": [],
      "extensions": {
        "website": "https://escoin.company/",
        "twitter": "https://twitter.com/coin_esc"
      }
    },
    {
      "chainId": 101,
      "address": "Da1jboBKU3rqXUqPL3L3BxJ8e67ogVgVKcqy4rWsS7LC",
      "symbol": "UBE",
      "name": "UBE Token",
      "decimals": 10,
      "logoURI": "https://raw.githubusercontent.com/solana-labs/token-list/main/assets/mainnet/Da1jboBKU3rqXUqPL3L3BxJ8e67ogVgVKcqy4rWsS7LC/logo.png",
      "tags": [],
      "extensions": {
        "website": "https://www.ubetoken.com",
        "twitter": "https://twitter.com/ube_token"
      }
    },
    {
      "chainId": 101,
      "address": "CDJWUqTcYTVAKXAVXoQZFes5JUFc7owSeq7eMQcDSbo5",
      "symbol": "renBTC",
      "name": "renBTC",
      "decimals": 8,
      "logoURI": "https://raw.githubusercontent.com/solana-labs/token-list/main/assets/mainnet/CDJWUqTcYTVAKXAVXoQZFes5JUFc7owSeq7eMQcDSbo5/logo.png",
      "tags": [],
      "extensions": {
        "coingeckoId": "renbtc",
        "website": "https://renproject.io/",
        "serumV3Usdc": "74Ciu5yRzhe8TFTHvQuEVbFZJrbnCMRoohBK33NNiPtv"
      }
    },
    {
      "chainId": 101,
      "address": "G1a6jxYz3m8DVyMqYnuV7s86wD4fvuXYneWSpLJkmsXj",
      "symbol": "renBCH",
      "name": "renBCH",
      "decimals": 8,
      "logoURI": "https://raw.githubusercontent.com/solana-labs/token-list/main/assets/mainnet/G1a6jxYz3m8DVyMqYnuV7s86wD4fvuXYneWSpLJkmsXj/logo.png",
      "tags": [],
      "extensions": {
        "coingeckoId": "renbch",
        "website": "https://renproject.io/",
        "serumV3Usdc": "FS8EtiNZCH72pAK83YxqXaGAgk3KKFYphiTcYA2yRPis"
      }
    },
    {
      "chainId": 101,
      "address": "FKJvvVJ242tX7zFtzTmzqoA631LqHh4CdgcN8dcfFSju",
      "symbol": "renDGB",
      "name": "renDGB",
      "decimals": 8,
      "logoURI": "https://raw.githubusercontent.com/solana-labs/token-list/main/assets/mainnet/FKJvvVJ242tX7zFtzTmzqoA631LqHh4CdgcN8dcfFSju/logo.png",
      "tags": [],
      "extensions": {
        "website": "https://renproject.io/"
      }
    },
    {
      "chainId": 101,
      "address": "ArUkYE2XDKzqy77PRRGjo4wREWwqk6RXTfM9NeqzPvjU",
      "symbol": "renDOGE",
      "name": "renDOGE",
      "decimals": 8,
      "logoURI": "https://raw.githubusercontent.com/solana-labs/token-list/main/assets/mainnet/ArUkYE2XDKzqy77PRRGjo4wREWwqk6RXTfM9NeqzPvjU/logo.png",
      "tags": [],
      "extensions": {
        "coingeckoId": "rendoge",
        "website": "https://renproject.io/",
        "serumV3Usdc": "5FpKCWYXgHWZ9CdDMHjwxAfqxJLdw2PRXuAmtECkzADk"
      }
    },
    {
      "chainId": 101,
      "address": "8wv2KAykQstNAj2oW6AHANGBiFKVFhvMiyyzzjhkmGvE",
      "symbol": "renLUNA",
      "name": "renLUNA",
      "decimals": 6,
      "logoURI": "https://raw.githubusercontent.com/solana-labs/token-list/main/assets/mainnet/8wv2KAykQstNAj2oW6AHANGBiFKVFhvMiyyzzjhkmGvE/logo.png",
      "tags": [],
      "extensions": {
        "website": "https://renproject.io/",
        "serumV3Usdc": "CxDhLbbM9uAA2AXfSPar5qmyfmC69NLj3vgJXYAsSVBT"
      }
    },
    {
      "chainId": 101,
      "address": "E99CQ2gFMmbiyK2bwiaFNWUUmwz4r8k2CVEFxwuvQ7ue",
      "symbol": "renZEC",
      "name": "renZEC",
      "decimals": 8,
      "logoURI": "https://raw.githubusercontent.com/solana-labs/token-list/main/assets/mainnet/E99CQ2gFMmbiyK2bwiaFNWUUmwz4r8k2CVEFxwuvQ7ue/logo.png",
      "tags": [],
      "extensions": {
        "coingeckoId": "renzec",
        "website": "https://renproject.io/",
        "serumV3Usdc": "2ahbUT5UryyRVxPnELtTmDLLneN26UjBQFgfMVvbWDTb"
      }
    },
    {
      "chainId": 101,
      "address": "GkXP719hnhLtizWHcQyGVYajuJqVsJJ6fyeUob9BPCFC",
      "symbol": "KROWZ",
      "name": "Mike Krow's Official Best Friend Super Kawaii Kasu Token",
      "decimals": 8,
      "logoURI": "https://raw.githubusercontent.com/solana-labs/token-list/main/assets/mainnet/GkXP719hnhLtizWHcQyGVYajuJqVsJJ6fyeUob9BPCFC/logo.png",
      "tags": [
        "social-token",
        "krowz"
      ],
      "extensions": {
        "website": "https://mikekrow.com/",
        "twitter": "https://twitter.com/space_asylum"
      }
    },
    {
      "chainId": 101,
      "address": "6kwTqmdQkJd8qRr9RjSnUX9XJ24RmJRSrU1rsragP97Y",
      "symbol": "SAIL",
      "name": "SAIL",
      "decimals": 6,
      "logoURI": "https://raw.githubusercontent.com/solana-labs/token-list/main/assets/mainnet/6kwTqmdQkJd8qRr9RjSnUX9XJ24RmJRSrU1rsragP97Y/logo.png",
      "tags": [
        "utility-token"
      ],
      "extensions": {
        "website": "https://www.solanasail.com",
        "coingeckoId": "sail",
        "twitter": "https://twitter.com/SolanaSail"
      }
    },
    {
      "chainId": 101,
      "address": "E5ndSkaB17Dm7CsD22dvcjfrYSDLCxFcMd6z8ddCk5wp",
      "symbol": "CCAI",
      "name": "Cryptocurrencies.Ai",
      "decimals": 9,
      "logoURI": "https://raw.githubusercontent.com/solana-labs/token-list/main/assets/mainnet/E5ndSkaB17Dm7CsD22dvcjfrYSDLCxFcMd6z8ddCk5wp/logo.png",
      "tags": [],
      "extensions": {
        "website": "https://ccai.cryptocurrencies.ai",
        "twitter": "https://twitter.com/CCAI_Official",
        "serumV3Usdc": "7gZNLDbWE73ueAoHuAeFoSu7JqmorwCLpNTBXHtYSFTa"
      }
    },
    {
      "chainId": 101,
      "address": "7LmGzEgnQZTxxeCThgxsv3xe4JQmiy9hxEGBPCF66KgH",
      "symbol": "SNEK",
      "name": "Snek Coin",
      "decimals": 0,
      "logoURI": "https://raw.githubusercontent.com/solana-labs/token-list/main/assets/mainnet/7LmGzEgnQZTxxeCThgxsv3xe4JQmiy9hxEGBPCF66KgH/logo.png",
      "tags": [],
      "extensions": {
        "twitter": "https://twitter.com/snekcoin"
      }
    },
    {
      "chainId": 101,
      "address": "AhRozpV8CDLJ5z9k8CJWF4P12MVvxdnnU2y2qUhUuNS5",
      "symbol": "ARK",
      "name": "Sol.Ark",
      "decimals": 8,
      "logoURI": "https://raw.githubusercontent.com/solana-labs/token-list/main/assets/mainnet/AhRozpV8CDLJ5z9k8CJWF4P12MVvxdnnU2y2qUhUuNS5/logo.png",
      "tags": [
        "meme"
      ],
      "extensions": {
        "website": "https://www.solark.xyz/",
        "twitter": "https://twitter.com/SOLARK67275852"
      }
    },
    {
      "chainId": 101,
      "address": "ss26ybWnrhSYbGBjDT9bEwRiyAVUgiKCbgAfFkksj4R",
      "symbol": "SS2",
      "name": "POH",
      "decimals": 0,
      "logoURI": "https://raw.githubusercontent.com/solana-labs/token-list/main/assets/mainnet/ss26ybWnrhSYbGBjDT9bEwRiyAVUgiKCbgAfFkksj4R/logo.png",
      "tags": [
        "nft"
      ],
      "extensions": {
        "website": "https://www.sol-talk.com/sol-survivor",
        "twitter": "https://twitter.com/sol__survivor",
        "imageUrl": "https://www.arweave.net/fDxzEtzfu9IjFDh0ID-rOGaGw__F6-OD2ADoa23sayo?ext=gif",
        "animationUrl": "https://vww4cphi4lv3ldd4dtidi4njkbilvngmvuaofo3rv2oa3ozepeea.arweave.net/ra3BPOji67WMfBzQNHGpUFC6tMytAOK7ca6cDbskeQg?ext=glb",
        "description": "Sensing a disturbance in the timeline, the tournament organizers send Poh back in time to the beginning of the tournament. He is tasked with finding the origin of the disturbance and restoring the original timeline. Special:'Out of Order'"
      }
    },
    {
      "chainId": 101,
      "address": "6dGR9kAt499jzsojDHCvDArKxpTarNbhdSkiS7jeMAib",
      "symbol": "AKI",
      "name": "AKIHIGE Token",
      "decimals": 6,
      "logoURI": "https://raw.githubusercontent.com/solana-labs/token-list/main/assets/mainnet/6dGR9kAt499jzsojDHCvDArKxpTarNbhdSkiS7jeMAib/logo.png",
      "tags": [
        "aki"
      ]
    },
    {
      "chainId": 101,
      "address": "SCYfrGCw8aDiqdgcpdGjV6jp4UVVQLuphxTDLNWu36f",
      "symbol": "SCY",
      "name": "Synchrony",
      "decimals": 9,
      "logoURI": "https://raw.githubusercontent.com/solana-labs/token-list/main/assets/mainnet/SCYfrGCw8aDiqdgcpdGjV6jp4UVVQLuphxTDLNWu36f/logo.png",
      "tags": [],
      "extensions": {
        "website": "https://synchrony.fi",
        "twitter": "https://twitter.com/SynchronyFi"
      }
    },
    {
      "chainId": 101,
      "address": "BKMWPkPS8jXw59ezYwK2ueNTZRF4m8MYHDjh9HwUmkQ7",
      "symbol": "SDC",
      "name": "SandDollarClassic",
      "decimals": 9,
      "logoURI": "https://raw.githubusercontent.com/solana-labs/token-list/main/assets/mainnet/BKMWPkPS8jXw59ezYwK2ueNTZRF4m8MYHDjh9HwUmkQ7/logo.png",
      "tags": [
        "utility-token"
      ],
      "extensions": {
        "website": "https://sanddollar.bs",
        "twitter": "https://twitter.com/SandDollar_BS"
      }
    },
    {
      "chainId": 101,
      "address": "Bx4ykEMurwPQBAFNvthGj73fMBVTvHa8e9cbAyaK4ZSh",
      "symbol": "TOX",
      "name": "trollbox",
      "decimals": 9,
      "logoURI": "https://raw.githubusercontent.com/solana-labs/token-list/main/assets/mainnet/Bx4ykEMurwPQBAFNvthGj73fMBVTvHa8e9cbAyaK4ZSh/logo.png",
      "tags": [
        "utility-token"
      ],
      "extensions": {
        "website": "https://trollbox.io",
        "twitter": "https://twitter.com/trollboxio"
      }
    },
    {
      "chainId": 101,
      "address": "3aEb4KJTWxaqKBXADw5qkAjG9K1AoLhR4CrDH6HCpGCo",
      "symbol": "SMB",
      "name": "Solana Monkey Business",
      "decimals": 9,
      "logoURI": "https://raw.githubusercontent.com/solana-labs/token-list/main/assets/mainnet/3aEb4KJTWxaqKBXADw5qkAjG9K1AoLhR4CrDH6HCpGCo/logo.png",
      "tags": [],
      "extensions": {
        "medium": "https://solanambs.medium.com/",
        "website": "https://solanamonkey.business/",
        "twitter": "https://twitter.com/SolanaMBS"
      }
    },
    {
      "chainId": 101,
      "address": "E7WqtfRHcY8YW8z65u9WmD7CfMmvtrm2qPVicSzDxLaT",
      "symbol": "PPUG",
      "name": "PizzaPugCoin",
      "decimals": 9,
      "logoURI": "https://raw.githubusercontent.com/solana-labs/token-list/main/assets/mainnet/E7WqtfRHcY8YW8z65u9WmD7CfMmvtrm2qPVicSzDxLaT/logo.png",
      "tags": [],
      "extensions": {
        "website": "https://www.pizzapugcoin.com",
        "twitter": "https://twitter.com/pizzapugcoin"
      }
    },
    {
      "chainId": 101,
      "address": "FZgL5motNWEDEa24xgfSdBDfXkB9Ru9KxfEsey9S58bb",
      "symbol": "VCC",
      "name": "VentureCapital",
      "decimals": 6,
      "logoURI": "https://raw.githubusercontent.com/solana-labs/token-list/main/assets/mainnet/FZgL5motNWEDEa24xgfSdBDfXkB9Ru9KxfEsey9S58bb/logo.svg",
      "tags": [
        "venture capital",
        "liquidator",
        "IDO",
        "incubator"
      ],
      "extensions": {
        "website": "https://www.vcc.finance/",
        "twitter": "https://twitter.com/vcc_finance"
      }
    },
    {
      "chainId": 101,
      "address": "4TGxgCSJQx2GQk9oHZ8dC5m3JNXTYZHjXumKAW3vLnNx",
      "symbol": "OXS",
      "name": "Oxbull Sol",
      "decimals": 9,
      "logoURI": "https://raw.githubusercontent.com/solana-labs/token-list/main/assets/mainnet/4TGxgCSJQx2GQk9oHZ8dC5m3JNXTYZHjXumKAW3vLnNx/logo.png",
      "tags": [
        "utility-token"
      ],
      "extensions": {
        "website": "https://www.oxbull.tech/#/home",
        "twitter": "https://twitter.com/OxBull5",
        "medium": "https://medium.com/@oxbull",
        "tgann": "https://t.me/Oxbull_tech",
        "coingeckoId": "oxbull-tech",
        "github": "https://github.com/OxBull"
      }
    },
    {
      "chainId": 101,
      "address": "EdAhkbj5nF9sRM7XN7ewuW8C9XEUMs8P7cnoQ57SYE96",
      "symbol": "FAB",
      "name": "FABRIC",
      "decimals": 9,
      "logoURI": "https://raw.githubusercontent.com/solana-labs/token-list/main/assets/mainnet/EdAhkbj5nF9sRM7XN7ewuW8C9XEUMs8P7cnoQ57SYE96/logo.png",
      "tags": [],
      "extensions": {
        "website": "https://fsynth.io/",
        "twitter": "https://twitter.com/official_fabric"
      }
    },
    {
      "chainId": 101,
      "address": "GEYrotdkRitGUK5UMv3aMttEhVAZLhRJMcG82zKYsaWB",
      "symbol": "POTATO",
      "name": "POTATO",
      "decimals": 3,
      "logoURI": "https://raw.githubusercontent.com/solana-labs/token-list/main/assets/mainnet/GEYrotdkRitGUK5UMv3aMttEhVAZLhRJMcG82zKYsaWB/logo.png",
      "tags": [],
      "extensions": {
        "website": "https://potatocoinspl.com/",
        "serumV3Usdc": "6dn7tgTHe5rZEAscMWWY3xmPGVEKVkM9s7YRV11z399z"
      }
    },
    {
      "chainId": 101,
      "address": "FmJ1fo7wK5FF6rDvQxow5Gj7A2ctLmR5orCKLZ45Q3Cq",
      "symbol": "DGEN",
      "name": "Degen Banana",
      "decimals": 6,
      "logoURI": "https://raw.githubusercontent.com/solana-labs/token-list/main/assets/mainnet/FmJ1fo7wK5FF6rDvQxow5Gj7A2ctLmR5orCKLZ45Q3Cq/logo.png",
      "tags": [],
      "extensions": {
        "website": "https://degen.finance/",
        "twitter": "https://twitter.com/degenbanana"
      }
    },
    {
      "chainId": 101,
      "address": "FciGvHj9FjgSGgCBF1b9HY814FM9D28NijDd5SJrKvPo",
      "symbol": "TGT",
      "name": "Twirl Governance Token",
      "decimals": 6,
      "logoURI": "https://raw.githubusercontent.com/solana-labs/token-list/main/assets/mainnet/FciGvHj9FjgSGgCBF1b9HY814FM9D28NijDd5SJrKvPo/logo.png",
      "tags": [],
      "extensions": {
        "website": "https://twirlfinance.com/",
        "twitter": "https://twitter.com/twirlfinance"
      }
    },
    {
      "chainId": 101,
      "address": "A9EEvcRcT7Q9XAa6NfqrqJChoc4XGDhd2mtc4xfniQkS",
      "symbol": "BILBY",
      "name": "Bilby Finance",
      "decimals": 9,
      "logoURI": "https://raw.githubusercontent.com/solana-labs/token-list/main/assets/mainnet/A9EEvcRcT7Q9XAa6NfqrqJChoc4XGDhd2mtc4xfniQkS/logo.png",
      "tags": [
        "utility-token"
      ],
      "extensions": {
        "website": "https://bilby.finance/"
      }
    },
    {
      "chainId": 101,
      "address": "8NGgmXzBzhsXz46pTC3ioSBxeE3w2EXpc741N3EQ8E6r",
      "symbol": "JOKE",
      "name": "JOKESMEMES",
      "decimals": 9,
      "logoURI": "https://raw.githubusercontent.com/solana-labs/token-list/main/assets/mainnet/8NGgmXzBzhsXz46pTC3ioSBxeE3w2EXpc741N3EQ8E6r/logo.png",
      "tags": [],
      "extensions": {
        "website": "https://jokesmemes.finance",
        "twitter": "https://twitter.com/Jokesmemes11"
      }
    },
    {
      "chainId": 101,
      "address": "Fp4gjLpTsPqBN6xDGpDHwtnuEofjyiZKxxZxzvJnjxV6",
      "symbol": "NAXAR",
      "name": "Naxar",
      "decimals": 4,
      "logoURI": "https://raw.githubusercontent.com/solana-labs/token-list/main/assets/mainnet/Fp4gjLpTsPqBN6xDGpDHwtnuEofjyiZKxxZxzvJnjxV6/logo.png",
      "tags": [],
      "extensions": {
        "website": "https://naxar.ru",
        "instagram": "https://instagram.com/naxar__",
        "telegram": "https://t.me/naxar_official"
      }
    },
    {
      "chainId": 101,
      "address": "5jqTNKonR9ZZvbmX9JHwcPSEg6deTyNKR7PxQ9ZPdd2w",
      "symbol": "JBUS",
      "name": "Jebus",
      "decimals": 0,
      "logoURI": "https://raw.githubusercontent.com/solana-labs/token-list/main/assets/mainnet/5jqTNKonR9ZZvbmX9JHwcPSEg6deTyNKR7PxQ9ZPdd2w/logo.png",
      "tags": [],
      "extensions": {
        "website": "https://jebus.live"
      }
    },
    {
      "chainId": 101,
      "address": "29UWGmi1MxJRi3izeritN8VvhZbUiX37KUVnGv46mzev",
      "symbol": "KLBx",
      "name": "Black Label X",
      "decimals": 4,
      "logoURI": "https://raw.githubusercontent.com/solana-labs/token-list/main/assets/mainnet/29UWGmi1MxJRi3izeritN8VvhZbUiX37KUVnGv46mzev/logo.svg",
      "tags": [],
      "extensions": {
        "website": "https://klbtoken.com/x"
      }
    },
    {
      "chainId": 101,
      "address": "GACHAfpmbpk4FLfZcGkT2NUmaEqMygssAknhqnn8DVHP",
      "symbol": "GACHA",
      "name": "Gachapon",
      "decimals": 9,
      "logoURI": "https://raw.githubusercontent.com/solana-labs/token-list/main/assets/mainnet/GACHAfpmbpk4FLfZcGkT2NUmaEqMygssAknhqnn8DVHP/logo.png",
      "tags": [],
      "extensions": {
        "twitter": "https://twitter.com/GACHAPON7777"
      }
    },
    {
      "chainId": 101,
      "address": "9zoqdwEBKWEi9G5Ze8BSkdmppxGgVv1Kw4LuigDiNr9m",
      "symbol": "STR",
      "name": "Solster",
      "decimals": 9,
      "logoURI": "https://raw.githubusercontent.com/solana-labs/token-list/main/assets/mainnet/9zoqdwEBKWEi9G5Ze8BSkdmppxGgVv1Kw4LuigDiNr9m/logo.png",
      "tags": [],
      "extensions": {
        "website": "https://solster.finance",
        "twitter": "https://twitter.com/solster_finance"
      }
    },
    {
      "chainId": 101,
      "address": "A2T2jDe2bxyEHkKtS8AtrTRmJ9VZRwyY8Kr7oQ8xNyfb",
      "symbol": "HAMS",
      "name": "Space Hamster",
      "decimals": 9,
      "logoURI": "https://raw.githubusercontent.com/solana-labs/token-list/main/assets/mainnet/A2T2jDe2bxyEHkKtS8AtrTRmJ9VZRwyY8Kr7oQ8xNyfb/logo.png",
      "tags": [],
      "extensions": {
        "website": "https://www.solhamster.space/",
        "twitter": "https://twitter.com/sol_hamster",
        "telegram": "https://t.me/SolHamster",
        "dex-website": "https://dex-solhamster.space/"
      }
    },
    {
      "chainId": 101,
      "address": "EGN2774kzKyUnJs2Gv5poK6ymiMVkdyCQD2gGnJ84sDk",
      "symbol": "NEFT",
      "name": "Neftea Labs Coin",
      "decimals": 8,
      "logoURI": "https://raw.githubusercontent.com/solana-labs/token-list/main/assets/mainnet/EGN2774kzKyUnJs2Gv5poK6ymiMVkdyCQD2gGnJ84sDk/logo.png",
      "tags": [
        "Neftea",
        "NFT",
        "utility-token"
      ],
      "extensions": {
        "website": "https://www.neftealabs.com/"
      }
    },
    {
      "chainId": 101,
      "address": "DK64rmGSZupv1dLYn57e3pUVgs9jL9EKLXDVZZPsMDz8",
      "symbol": "ABOMB",
      "name": "ArtBomb",
      "decimals": 5,
      "logoURI": "https://raw.githubusercontent.com/solana-labs/token-list/main/assets/mainnet/DK64rmGSZupv1dLYn57e3pUVgs9jL9EKLXDVZZPsMDz8/logo.png",
      "tags": [
        "utility-token",
        "artbomb"
      ],
      "extensions": {
        "website": "https://artbomb.xyz"
      }
    },
    {
      "chainId": 101,
      "address": "AnyCsr1VCBZcwVAxbKPuHhKDP5DQQSnRxGAo4ycgRMi2",
      "symbol": "DAL",
      "name": "Dalmatiancoin",
      "decimals": 9,
      "logoURI": "https://raw.githubusercontent.com/solana-labs/token-list/main/assets/mainnet/AnyCsr1VCBZcwVAxbKPuHhKDP5DQQSnRxGAo4ycgRMi2/logo.png",
      "tags": [],
      "extensions": {
        "website": "https://dalmatiancoin.org/",
        "twitter": "https://twitter.com/coindalmatian"
      }
    },
    {
      "chainId": 101,
      "address": "HiL1j5VMR9XtRnCA4mxaVoXr6PMHpbh8wUgfPsAP4CNF",
      "symbol": "SolNHD",
      "name": "SolNHD",
      "decimals": 0,
      "logoURI": "https://raw.githubusercontent.com/solana-labs/token-list/main/assets/mainnet/HiL1j5VMR9XtRnCA4mxaVoXr6PMHpbh8wUgfPsAP4CNF/logo.png",
      "tags": [],
      "extensions": {
        "website": "https://www.solnhd.com",
        "twitter": "https://twitter.com/zororoaz01"
      }
    },
    {
      "chainId": 101,
      "address": "qXu8Tj65H5XR8KHuaKKoyLCWj592KbTG3YWJwsuFrPS",
      "symbol": "STVA",
      "name": "SOLtiva",
      "decimals": 3,
      "logoURI": "https://raw.githubusercontent.com/solana-labs/token-list/main/assets/mainnet/qXu8Tj65H5XR8KHuaKKoyLCWj592KbTG3YWJwsuFrPS/logo.svg",
      "tags": [],
      "extensions": {
        "website": "https://soltiva.co"
      }
    },
    {
      "chainId": 101,
      "address": "D3gHoiYT4RY5VSndne1fEnpM3kCNAyBhkp5xjNUqqPj9",
      "symbol": "PROEXIS",
      "name": "ProExis Prova de Existência Blockchain",
      "decimals": 8,
      "logoURI": "https://raw.githubusercontent.com/solana-labs/token-list/main/assets/mainnet/D3gHoiYT4RY5VSndne1fEnpM3kCNAyBhkp5xjNUqqPj9/logo.png",
      "tags": [
        "proof of-existence",
        "utility-token",
        "prova de existencia",
        "proexis"
      ],
      "extensions": {
        "website": "https://provadeexistencia.com.br",
        "twitter": "https://twitter.com/provaexistencia",
        "facebook": "https://facebook.com/provadeexistencia",
        "instagram": "https://instagram.com/provadeexistencia",
        "github": "https://github.com/provadeexistencia",
        "tgann": "https://t.me/provadeexistencia",
        "tggroup": "https://t.me/provadeexistenciagrupo"
      }
    },
    {
      "chainId": 101,
      "address": "5DWFxYBxjETuqFX3P2Z1uq8UbcCT1F4sABGiBZMnWKvR",
      "symbol": "PLDO",
      "name": "PLEIDO",
      "decimals": 6,
      "logoURI": "https://raw.githubusercontent.com/solana-labs/token-list/main/assets/mainnet/5DWFxYBxjETuqFX3P2Z1uq8UbcCT1F4sABGiBZMnWKvR/logo.svg",
      "tags": [
        "pleido",
        "game-coin"
      ],
      "extensions": {
        "website": "https://pleido.com/"
      }
    },
    {
      "chainId": 101,
      "address": "6uB5eEC8SzMbUdsPpe3eiNvHyvxdqUWnDEtpFQxkhNTP",
      "symbol": "MOLANIUM",
      "name": "MOLANIUM",
      "decimals": 0,
      "logoURI": "https://raw.githubusercontent.com/solana-labs/token-list/main/assets/mainnet/6uB5eEC8SzMbUdsPpe3eiNvHyvxdqUWnDEtpFQxkhNTP/logo.png",
      "tags": [],
      "extensions": {
        "website": "https://moonlana.com/",
        "imageUrl": "https://i.imgur.com/hOMe38E.png",
        "twitter": "https://twitter.com/xMoonLana",
        "medium": "https://moonlana.medium.com/"
      }
    },
    {
      "chainId": 101,
      "address": "5KV2W2XPdSo97wQWcuAVi6G4PaCoieg4Lhhi61PAMaMJ",
      "symbol": "GÜ",
      "name": "GÜ",
      "decimals": 9,
      "logoURI": "https://raw.githubusercontent.com/solana-labs/token-list/main/assets/mainnet/5KV2W2XPdSo97wQWcuAVi6G4PaCoieg4Lhhi61PAMaMJ/logo.png",
      "tags": [
        "utility-token"
      ],
      "extensions": {
        "website": "https://kugle.org",
        "twitter": "https://twitter.com/Kugle_"
      }
    },
    {
      "chainId": 101,
      "address": "72fFy4SNGcHoEC1TTFTUkxNHriJqg3hBPsa2jSr2cZgb",
      "symbol": "BZX",
      "name": "BlizeX",
      "decimals": 6,
      "logoURI": "https://raw.githubusercontent.com/solana-labs/token-list/main/assets/mainnet/72fFy4SNGcHoEC1TTFTUkxNHriJqg3hBPsa2jSr2cZgb/logo.png",
      "tags": [],
      "extensions": {
        "website": "https://www.blizex.co",
        "twitter": "https://twitter.com/blizex_en"
      }
    },
    {
      "chainId": 101,
      "address": "5fEo6ZbvpV6zdyzowtAwgMcWHZe1yJy9NxQM6gC19QW5",
      "symbol": "GREEN",
      "name": "Green DEX",
      "decimals": 9,
      "logoURI": "https://raw.githubusercontent.com/solana-labs/token-list/main/assets/mainnet/5fEo6ZbvpV6zdyzowtAwgMcWHZe1yJy9NxQM6gC19QW5/logo.svg",
      "tags": [
        "Green DEX"
      ],
      "extensions": {
        "website": "https://greendex.network/",
        "twitter": "https://twitter.com/GreendexN"
      }
    },
    {
      "chainId": 101,
      "address": "Bx1fDtvTN6NvE4kjdPHQXtmGSg582bZx9fGy4DQNMmAT",
      "symbol": "SOLC",
      "name": "Solcubator",
      "decimals": 9,
      "logoURI": "https://raw.githubusercontent.com/solana-labs/token-list/main/assets/mainnet/Bx1fDtvTN6NvE4kjdPHQXtmGSg582bZx9fGy4DQNMmAT/logo.png",
      "tags": [],
      "extensions": {
        "website": "http://solcubator.io",
        "twitter": "https://twitter.com/Solcubator"
      }
    },
    {
      "chainId": 101,
      "address": "ABxCiDz4jjKt1t7Syu5Tb37o8Wew9ADpwngZh6kpLbLX",
      "symbol": "XSOL",
      "name": "XSOL Token",
      "decimals": 8,
      "logoURI": "https://raw.githubusercontent.com/solana-labs/token-list/main/assets/mainnet/ABxCiDz4jjKt1t7Syu5Tb37o8Wew9ADpwngZh6kpLbLX/logo.png",
      "tags": [
        "utility-token"
      ],
      "extensions": {
        "website": "https://0xsol.network",
        "twitter": "https://twitter.com/0xSol_Network"
      }
    },
    {
      "chainId": 101,
      "address": "DrcPRJPBiakQcWqon3gZms7sviAqdQS5zS5wvaG5v6wu",
      "symbol": "BLD",
      "name": "BladesToken",
      "decimals": 4,
      "logoURI": "https://raw.githubusercontent.com/solana-labs/token-list/main/assets/mainnet/DrcPRJPBiakQcWqon3gZms7sviAqdQS5zS5wvaG5v6wu/logo.png",
      "tags": [],
      "extensions": {
        "website": "https://blades.finance/",
        "twitter": "https://twitter.com/bladesfinance"
      }
    },
    {
      "chainId": 101,
      "address": "6D7E4mstMboABmfoaPrtVDgewjUCbGdvcYVaHa9SDiTg",
      "symbol": "QWK",
      "name": "QwikPay.io Token",
      "decimals": 9,
      "logoURI": "https://raw.githubusercontent.com/solana-labs/token-list/main/assets/mainnet/6D7E4mstMboABmfoaPrtVDgewjUCbGdvcYVaHa9SDiTg/logo.png",
      "tags": [],
      "extensions": {
        "website": "https://www.qwikpay.io",
        "twitter": "https://twitter.com/QwikpayIO"
      }
    },
    {
      "chainId": 101,
      "address": "BTyJg5zMbaN2KMfn7LsKhpUsV675aCUSUMrgB1YGxBBP",
      "symbol": "GOOSEBERRY",
      "name": "Gooseberry",
      "decimals": 9,
      "logoURI": "https://raw.githubusercontent.com/solana-labs/token-list/main/assets/mainnet/BTyJg5zMbaN2KMfn7LsKhpUsV675aCUSUMrgB1YGxBBP/logo.png",
      "tags": [],
      "extensions": {
        "website": "https://gooseberry.changr.ca",
        "twitter": "https://twitter.com/gooseberrycoin"
      }
    },
    {
      "chainId": 101,
      "address": "5GG1LbgY4EEvPR51YQPNr65QKcZemrHWPooTqC5gRPBA",
      "symbol": "DXB",
      "name": "DefiXBet Token",
      "decimals": 9,
      "logoURI": "https://raw.githubusercontent.com/solana-labs/token-list/main/assets/mainnet/5GG1LbgY4EEvPR51YQPNr65QKcZemrHWPooTqC5gRPBA/logo.png",
      "tags": [],
      "extensions": {
        "website": "https://DefiXBet.com/",
        "twitter": "https://twitter.com/DefiXBet",
        "medium": "https://defixbet.medium.com/",
        "tgann": "https://t.me/DefiXBet"
      }
    },
    {
      "chainId": 101,
      "address": "7a4cXVvVT7kF6hS5q5LDqtzWfHfys4a9PoK6pf87RKwf",
      "symbol": "LUNY",
      "name": "Luna Yield",
      "decimals": 9,
      "logoURI": "https://raw.githubusercontent.com/solana-labs/token-list/main/assets/mainnet/7a4cXVvVT7kF6hS5q5LDqtzWfHfys4a9PoK6pf87RKwf/logo.png",
      "tags": [],
      "extensions": {
        "website": "https://www.lunayield.com",
        "twitter": "https://twitter.com/Luna_Yield"
      }
    },
    {
      "chainId": 101,
      "address": "AP58G14hoy4GGgZS4L8TzZgqXnk3hBvciFKW2Cb1RQ2J",
      "symbol": "YARDv1",
      "name": "SolYard Finance Beta",
      "decimals": 9,
      "logoURI": "https://raw.githubusercontent.com/solana-labs/token-list/main/assets/mainnet/AP58G14hoy4GGgZS4L8TzZgqXnk3hBvciFKW2Cb1RQ2J/logo.png",
      "tags": [],
      "extensions": {
        "website": "https://solyard.finance/"
      }
    },
    {
      "chainId": 101,
      "address": "6Y7LbYB3tfGBG6CSkyssoxdtHb77AEMTRVXe8JUJRwZ7",
      "symbol": "DINO",
      "name": "DINO",
      "decimals": 6,
      "logoURI": "https://raw.githubusercontent.com/solana-labs/token-list/main/assets/mainnet/6Y7LbYB3tfGBG6CSkyssoxdtHb77AEMTRVXe8JUJRwZ7/logo.png",
      "tags": [],
      "extensions": {
        "website": "https://www.solanadino.com",
        "twitter": "https://twitter.com/solanadino"
      }
    },
    {
      "chainId": 101,
      "address": "4wjPQJ6PrkC4dHhYghwJzGBVP78DkBzA2U3kHoFNBuhj",
      "symbol": "LIQ",
      "name": "LIQ Protocol",
      "decimals": 6,
      "logoURI": "https://raw.githubusercontent.com/solana-labs/token-list/main/assets/mainnet/4wjPQJ6PrkC4dHhYghwJzGBVP78DkBzA2U3kHoFNBuhj/logo.png",
      "tags": [],
      "extensions": {
        "website": "https://liqsolana.com/",
        "coingeckoId": "liq-protocol",
        "twitter": "https://twitter.com/liqsolana",
        "discord": "https://discord.gg/MkfjambeU7",
        "serumV3Usdc": "FLKUQGh9VAG4otn4njLPUf5gaUPx5aAZ2Q6xWiD3hH5u"
      }
    },
    {
      "chainId": 101,
      "address": "DubwWZNWiNGMMeeQHPnMATNj77YZPZSAz2WVR5WjLJqz",
      "symbol": "CRP",
      "name": "CropperFinance",
      "decimals": 6,
      "logoURI": "https://raw.githubusercontent.com/solana-labs/token-list/main/assets/mainnet/DubwWZNWiNGMMeeQHPnMATNj77YZPZSAz2WVR5WjLJqz/logo.png",
      "tags": [],
      "extensions": {
        "website": "https://cropper.finance/",
        "twitter": "https://twitter.com/cropperfinance"
      }
    },
    {
      "chainId": 101,
      "address": "B3Ggjjj3QargPkFTAJiR6BaD8CWKFUaWRXGcDQ1nyeeD",
      "symbol": "PARTI",
      "name": "PARTI",
      "decimals": 9,
      "logoURI": "https://raw.githubusercontent.com/solana-labs/token-list/main/assets/mainnet/B3Ggjjj3QargPkFTAJiR6BaD8CWKFUaWRXGcDQ1nyeeD/logo.png",
      "tags": [],
      "extensions": {
        "website": "https://parti.finance",
        "twitter": "https://twitter.com/ParticleFinance",
        "medium": "https://particlefinance.medium.com"
      }
    },
    {
      "chainId": 101,
      "address": "5igDhdTnXif5E5djBpRt4wUKo5gtf7VicHi8r5ada4Hj",
      "symbol": "NIA",
      "name": "NIALABS",
      "decimals": 0,
      "logoURI": "https://raw.githubusercontent.com/solana-labs/token-list/main/assets/mainnet/5igDhdTnXif5E5djBpRt4wUKo5gtf7VicHi8r5ada4Hj/logo.png",
      "tags": [],
      "extensions": {
        "website": "https://www.nialabs.com/"
      }
    },
    {
      "chainId": 101,
      "address": "GQnN5M1M6oTjsziAwcRYd1P7pRBBQKURj5QeAjN1npnE",
      "symbol": "CORV",
      "name": "Project Corvus",
      "decimals": 9,
      "logoURI": "https://raw.githubusercontent.com/solana-labs/token-list/main/assets/mainnet/GQnN5M1M6oTjsziAwcRYd1P7pRBBQKURj5QeAjN1npnE/logo.png",
      "tags": [],
      "extensions": {
        "website": "https://dixon.company/"
      }
    },
    {
      "chainId": 101,
      "address": "3FRQnT5djQMATCg6TNXBhi2bBkbTyGdywsLmLa8BbEKz",
      "symbol": "HLTH",
      "name": "HLTH",
      "decimals": 4,
      "logoURI": "https://raw.githubusercontent.com/solana-labs/token-list/main/assets/mainnet/3FRQnT5djQMATCg6TNXBhi2bBkbTyGdywsLmLa8BbEKz/logo.png",
      "extensions": {
        "website": "https://hlth.network/",
        "twitter": "https://twitter.com/hlthnetwork",
        "telegram": "https://t.me/HLTHnetwork"
      }
    },
    {
      "chainId": 101,
      "address": "Ea5SjE2Y6yvCeW5dYTn7PYMuW5ikXkvbGdcmSnXeaLjS",
      "symbol": "PAI",
      "name": "PAI (Parrot)",
      "decimals": 6,
      "logoURI": "https://raw.githubusercontent.com/solana-labs/token-list/main/assets/mainnet/Ea5SjE2Y6yvCeW5dYTn7PYMuW5ikXkvbGdcmSnXeaLjS/logo.svg",
      "tags": [
        "stablecoin"
      ],
      "extensions": {
        "website": "https://partyparrot.finance",
        "twitter": "https://twitter.com/gopartyparrot",
        "telegram": "https://t.me/gopartyparrot"
      }
    },
    {
      "chainId": 101,
      "address": "SLRSSpSLUTP7okbCUBYStWCo1vUgyt775faPqz8HUMr",
      "symbol": "SLRS",
      "name": "Solrise Finance",
      "decimals": 6,
      "logoURI": "https://raw.githubusercontent.com/solana-labs/token-list/main/assets/mainnet/SLRSSpSLUTP7okbCUBYStWCo1vUgyt775faPqz8HUMr/logo.png",
      "tags": [],
      "extensions": {
        "website": "https://solrise.finance",
        "twitter": "https://twitter.com/SolriseFinance",
        "telegram": "https://t.me/solrisefinance",
        "medium": "https://blog.solrise.finance",
        "discord": "https://discord.gg/xNbGgMUJfU",
        "serumV3Usdc": "2Gx3UfV831BAh8uQv1FKSPKS9yajfeeD8GJ4ZNb2o2YP",
        "coingeckoId": "solrise-finance"
      }
    },
    {
      "chainId": 101,
      "address": "Hejznrp39zCfcmq4WpihfAeyhzhqeFtj4PURHFqMaHSS",
      "symbol": "SE",
      "name": "Snake Eyes",
      "decimals": 9,
      "logoURI": "https://raw.githubusercontent.com/solana-labs/token-list/main/assets/mainnet/Hejznrp39zCfcmq4WpihfAeyhzhqeFtj4PURHFqMaHSS/logo.png",
      "tags": [],
      "extensions": {
        "discord": "https://discord.gg/g94SubKn"
      }
    },
    {
      "chainId": 101,
      "address": "Fx14roJm9m27zngJQwmt81npHvPc5pmF772nxDhNnsh5",
      "symbol": "LIQ-USDC",
      "name": "Raydium LP Token (LIQ-USDC)",
      "decimals": 6,
      "logoURI": "https://raw.githubusercontent.com/solana-labs/token-list/main/assets/mainnet/Fx14roJm9m27zngJQwmt81npHvPc5pmF772nxDhNnsh5/logo.png",
      "tags": [
        "lp-token"
      ],
      "extensions": {
        "website": "https://raydium.io/"
      }
    },
    {
      "chainId": 101,
      "address": "D7U3BPHr5JBbFmPTaVNpmEKGBPFdQS3udijyte1QtuLk",
      "symbol": "STAR",
      "name": "SolStar",
      "decimals": 9,
      "logoURI": "https://raw.githubusercontent.com/solana-labs/token-list/main/assets/mainnet/D7U3BPHr5JBbFmPTaVNpmEKGBPFdQS3udijyte1QtuLk/logo.png",
      "tags": [
        "community",
        "web3",
        "utility-token"
      ],
      "extensions": {
        "website": "https://solstar.finance",
        "twitter": "https://twitter.com/SolStarFinance",
        "discord": "https://discord.gg/j6B3q5Xk5N",
        "medium": "https://solstar.medium.com",
        "telegram": "https://t.me/SolStarFinance"
      }
    },
    {
      "chainId": 101,
      "address": "GtQ48z7NNjs7sVyp3M7iuiDcTRjeWPd1fkdiWQNy1UR6",
      "symbol": "LIQ-SOL",
      "name": "Raydium LP Token (LIQ-SOL)",
      "decimals": 6,
      "logoURI": "https://raw.githubusercontent.com/solana-labs/token-list/main/assets/mainnet/GtQ48z7NNjs7sVyp3M7iuiDcTRjeWPd1fkdiWQNy1UR6/logo.png",
      "tags": [
        "lp-token"
      ],
      "extensions": {
        "website": "https://raydium.io/"
      }
    },
    {
      "chainId": 101,
      "address": "DHojuFwy5Pb8HTUhyRGQ285s5KYgk8tGAjAcmjkEAGbY",
      "symbol": "RFK",
      "name": "Refrak",
      "decimals": 2,
      "logoURI": "https://raw.githubusercontent.com/solana-labs/token-list/main/assets/mainnet/DHojuFwy5Pb8HTUhyRGQ285s5KYgk8tGAjAcmjkEAGbY/logo.png",
      "tags": [],
      "extensions": {
        "website": "https://refrak.com/",
        "discord": "https://discord.gg/ZAWbnebFVK"
      }
    },
    {
      "chainId": 101,
      "address": "7Jimij6hkEjjgmf3HamW44d2Cf5kj2gHnfCDDPGxWut",
      "symbol": "GQO",
      "name": "GIGQO",
      "decimals": 9,
      "logoURI": "https://gigqo.com/images/new-gqo-logo.png",
      "tags": [],
      "extensions": {
        "website": "https://gigqo.com/",
        "twitter": "https://twitter.com/gigqoapp"
      }
    },
    {
      "chainId": 101,
      "address": "E5rk3nmgLUuKUiS94gg4bpWwWwyjCMtddsAXkTFLtHEy",
      "symbol": "WOO",
      "name": "Wootrade Network",
      "decimals": 18,
      "logoURI": "https://raw.githubusercontent.com/solana-labs/token-list/main/assets/mainnet/E5rk3nmgLUuKUiS94gg4bpWwWwyjCMtddsAXkTFLtHEy/logo.png",
      "tags": [],
      "extensions": {
        "website": "https://woo.network",
        "twitter": "https://twitter.com/wootraderS"
      }
    },
    {
      "chainId": 101,
      "address": "9s6dXtMgV5E6v3rHqBF2LejHcA2GWoZb7xNUkgXgsBqt",
      "symbol": "USDC-USDT-PAI",
      "name": "Mercurial LP Token (USDC-USDT-PAI)",
      "decimals": 6,
      "logoURI": "https://raw.githubusercontent.com/solana-labs/token-list/main/assets/mainnet/9s6dXtMgV5E6v3rHqBF2LejHcA2GWoZb7xNUkgXgsBqt/logo.png",
      "tags": [
        "lp-token"
      ],
      "extensions": {
        "website": "https://www.mercurial.finance/"
      }
    },
    {
      "chainId": 101,
      "address": "8kRacWW5qZ34anyH8s9gu2gC4FpXtncqBDPpd2a6DnZE",
      "symbol": "MECA",
      "name": "Coinmeca",
      "decimals": 9,
      "logoURI": "https://raw.githubusercontent.com/solana-labs/token-list/main/assets/mainnet/8kRacWW5qZ34anyH8s9gu2gC4FpXtncqBDPpd2a6DnZE/logo.svg",
      "tags": [
        "utility-token"
      ],
      "extensions": {
        "website": "https://coinmeca.net/",
        "medium": "https://coinmeca.medium.com/",
        "twitter": "https://twitter.com/coinmeca",
        "telegram": "https://t.me/coinmeca",
        "discord": "https://discord.gg/coinmeca",
        "reddit": "https://reddit.com/r/coinmeca"
      }
    },
    {
      "chainId": 101,
      "address": "6h6uy8yAfaAb5sPE2bvXQEB93LnUMEdcCRU2kfiErTct",
      "symbol": "ZMR",
      "name": "ZMIRROR",
      "decimals": 9,
      "logoURI": "https://raw.githubusercontent.com/solana-labs/token-list/main/assets/mainnet/6h6uy8yAfaAb5sPE2bvXQEB93LnUMEdcCRU2kfiErTct/logo.JPG",
      "tags": []
    },
    {
      "chainId": 101,
      "address": "sodaNXUbtjMvHe9c5Uw7o7VAcVpXPHAvtaRaiPVJQuE",
      "symbol": "SODA",
      "name": "cheesesoda token",
      "decimals": 0,
      "logoURI": "https://raw.githubusercontent.com/solana-labs/token-list/main/assets/mainnet/sodaNXUbtjMvHe9c5Uw7o7VAcVpXPHAvtaRaiPVJQuE/logo.svg",
      "tags": [],
      "extensions": {
        "website": "https://token.cheesesoda.com",
        "twitter": "https://twitter.com/cheesesodadex",
        "serumV3Usdc": "6KFs2wUzME8Z3AeWL4HfKkXbtik5zVvebdg5qCxqt4hB"
      }
    },
    {
      "chainId": 101,
      "address": "sodaoT6Wh1nxHaarw4kDh7AkK4oZnERK1QgDUtHPR3H",
      "symbol": "SODAO",
      "name": "cheesesodaDAO",
      "decimals": 4,
      "logoURI": "https://raw.githubusercontent.com/solana-labs/token-list/main/assets/mainnet/sodaoT6Wh1nxHaarw4kDh7AkK4oZnERK1QgDUtHPR3H/logo.svg",
      "tags": [],
      "extensions": {
        "website": "https://dao.cheesesoda.com",
        "twitter": "https://twitter.com/cheesesodadex"
      }
    },
    {
      "chainId": 101,
      "address": "49YUsDrThJosHSagCn1F59Uc9NRxbr9thVrZikUnQDXy",
      "symbol": "LIQ-RAY",
      "name": "Raydium LP Token (LIQ-RAY)",
      "decimals": 6,
      "logoURI": "https://raw.githubusercontent.com/solana-labs/token-list/main/assets/mainnet/49YUsDrThJosHSagCn1F59Uc9NRxbr9thVrZikUnQDXy/logo.png",
      "tags": [
        "lp-token"
      ],
      "extensions": {
        "website": "https://raydium.io/"
      }
    },
    {
      "chainId": 101,
      "address": "FGmeGqUqKzVX2ajkXaFSQxNcBRWnJg1vi5fugRJrDJ3k",
      "symbol": "FCS",
      "name": "FCS",
      "decimals": 6,
      "logoURI": "https://raw.githubusercontent.com/solana-labs/token-list/main/assets/mainnet/FGmeGqUqKzVX2ajkXaFSQxNcBRWnJg1vi5fugRJrDJ3k/logo.png",
      "tags": [],
      "extensions": {
        "website": "https://www.fcs.com/"
      }
    },
    {
      "chainId": 101,
      "address": "CjpDCj8zLSM37669qng5znYP25JuoDPCvLSLLd7pxAsr",
      "symbol": "Nordic Energy Token",
      "name": "NET",
      "decimals": 9,
      "logoURI": "https://raw.githubusercontent.com/solana-labs/token-list/main/assets/mainnet/CjpDCj8zLSM37669qng5znYP25JuoDPCvLSLLd7pxAsr/logo.png",
      "tags": [],
      "extensions": {
        "website": "https://nordicenergy.io/",
        "twitter": "https://twitter.com/nordicenergy1",
        "telegram": "https://t.me/nordicenergy"
      }
    },
    {
      "chainId": 101,
      "address": "9eaAUFp7S38DKXxbjwzEG8oq1H1AipPkUuieUkVJ9krt",
      "symbol": "KDC",
      "name": "KDC (KURZ Digital Currency)",
      "decimals": 2,
      "logoURI": "https://kurzdigital.com/images/KDC_logo.png",
      "tags": [
        "stablecoin",
        "kdc"
      ],
      "extensions": {
        "website": "https://www.kurzdigital.com"
      }
    },
    {
      "chainId": 101,
      "address": "A1C9Shy732BThWvHAN936f33N7Wm1HbFvxb2zDSoBx8F",
      "symbol": "PKR2",
      "name": "Pokerrrr 2",
      "decimals": 9,
      "logoURI": "https://raw.githubusercontent.com/C-e-r-b-e-r-u-s/token-list/main/assets/mainnet/A1C9Shy732BThWvHAN936f33N7Wm1HbFvxb2zDSoBx8F/pkr2-logo.png",
      "tags": [
        "Game-Token",
        "Club Code: 03m91"
      ],
      "extensions": {
        "website": "https://www.pokerrrrapp.com/"
      }
    },
    {
      "chainId": 101,
      "address": "35KgRun5UMT2Kjtjw4cNG1tXHcgBxuxji6Yp6ciz7yX7",
      "symbol": "VPE",
      "name": "VPOWER",
      "decimals": 9,
      "logoURI": "https://raw.githubusercontent.com/solana-labs/token-list/main/assets/mainnet/35KgRun5UMT2Kjtjw4cNG1tXHcgBxuxji6Yp6ciz7yX7/logo.png",
      "extensions": {
        "website": "https://vpowerswap.com/",
        "twitter": "https://twitter.com/vpowerswap",
        "telegram": "https://t.me/vpowerswap_channel"
      }
    },
    {
      "chainId": 101,
      "address": "GSaiLQxREzaxUcE3v28HxBacoUQPZNtXx1eQsCFsX9Bg",
      "symbol": "gSAIL",
      "name": "gSAIL",
      "decimals": 9,
      "logoURI": "https://raw.githubusercontent.com/solana-labs/token-list/main/assets/mainnet/GSaiLQxREzaxUcE3v28HxBacoUQPZNtXx1eQsCFsX9Bg/logo.png",
      "tags": [
        "utility-token"
      ],
      "extensions": {
        "website": "https://www.solanasail.com",
        "twitter": "https://twitter.com/SolanaSail"
      }
    },
    {
      "chainId": 101,
      "address": "ELyNEh5HC33sQLhGiQ5dimmwqiJCiqVJp3eQxpX3pKhQ",
      "symbol": "JCS",
      "name": "Jogys Crypto School Token",
      "decimals": 9,
      "logoURI": "https://raw.githubusercontent.com/solana-labs/token-list/main/assets/mainnet/ELyNEh5HC33sQLhGiQ5dimmwqiJCiqVJp3eQxpX3pKhQ/logo.png",
      "tags": [],
      "extensions": {
        "website": "https://instagram.com/jogyscryptoschool?utm_medium=copy_link",
        "instagram": "https://instagram.com/jogyscryptoschool?utm_medium=copy_link",
        "telegram": "https://t.me/JCS_JogysCryptoSchool"
      }
    },
    {
      "chainId": 101,
      "address": "3bRTivrVsitbmCTGtqwp7hxXPsybkjn4XLNtPsHqa3zR",
      "symbol": "LIKE",
      "name": "Only1 (LIKE)",
      "decimals": 9,
      "logoURI": "https://only1.io/like-token.svg",
      "tags": [
        "utility-token"
      ],
      "extensions": {
        "website": "https://only1.io/",
        "medium": "https://only1nft.medium.com/",
        "twitter": "https://twitter.com/only1nft",
        "telegram": "https://t.me/only1nft",
        "discord": "https://discord.gg/SrsKwTFA"
      }
    },
    {
      "chainId": 101,
      "address": "CXLBjMMcwkc17GfJtBos6rQCo1ypeH6eDbB82Kby4MRm",
      "symbol": "wUST",
      "name": "Wrapped UST (Wormhole)",
      "decimals": 9,
      "logoURI": "https://raw.githubusercontent.com/solana-labs/token-list/main/assets/mainnet/CXLBjMMcwkc17GfJtBos6rQCo1ypeH6eDbB82Kby4MRm/logo.png",
      "tags": [
        "wrapped",
        "wormhole"
      ],
      "extensions": {
        "website": "https://terra.money",
        "address": "0xa47c8bf37f92aBed4A126BDA807A7b7498661acD",
        "bridgeContract": "https://etherscan.io/address/0xf92cD566Ea4864356C5491c177A430C222d7e678",
        "assetContract": "https://etherscan.io/address/0xa47c8bf37f92aBed4A126BDA807A7b7498661acD",
        "coingeckoId": "terrausd"
      }
    },
    {
      "chainId": 101,
      "address": "A7SXXA9wveT2quqqzh5m6Zf3ueCb9kBezQdpnYxHwzLt",
      "symbol": "ZINTI",
      "name": "Zia Inti",
      "decimals": 9,
      "logoURI": "https://raw.githubusercontent.com/solana-labs/token-list/main/assets/mainnet/A7SXXA9wveT2quqqzh5m6Zf3ueCb9kBezQdpnYxHwzLt/logo.png",
      "tags": [],
      "extensions": {
        "website": "https://www.ziainti.com/"
      }
    },
    {
      "chainId": 101,
      "address": "3Ztt53vwGhQGoEp3n1RjSu4CFnGRfqzwo6L8KN8gmXfd",
      "symbol": "METAS",
      "name": "METASEER",
      "decimals": 9,
      "logoURI": "https://metaseer.io/img/home-one/logo256.png",
      "tags": [
        "utility-token"
      ],
      "extensions": {
        "website": "https://metaseer.io/",
        "twitter": "https://twitter.com/MSEERofficial"
      }
    },
    {
      "chainId": 101,
      "address": "EssczqGURZtsSuzEoH471KCRNDWfS4aQpEJVXWL3DvdK",
      "symbol": "VIVA",
      "name": "Viva coin",
      "decimals": 9,
      "logoURI": "https://raw.githubusercontent.com/solana-labs/token-list/main/assets/mainnet/EssczqGURZtsSuzEoH471KCRNDWfS4aQpEJVXWL3DvdK/logo.png",
      "tags": [
        "utility-token"
      ],
      "extensions": {
        "website": "https://www.inkresearch.com",
        "twitter": "https://twitter.com/inkresearch"
      }
    },
    {
      "chainId": 101,
      "address": "EWS2ATMt5fQk89NWLJYNRmGaNoji8MhFZkUB4DiWCCcz",
      "symbol": "SOLBERRY",
      "name": "SOLBERRY",
      "decimals": 6,
      "logoURI": "https://raw.githubusercontent.com/solana-labs/token-list/main/assets/mainnet/EWS2ATMt5fQk89NWLJYNRmGaNoji8MhFZkUB4DiWCCcz/logo.png",
      "tags": [],
      "extensions": {
        "website": "https://www.solberry.tech",
        "twitter": "https://twitter.com/berrysol"
      }
    },
    {
      "chainId": 101,
      "address": "FJJT7yUJM9X9SHpkVr4wLgyfJ3vtVLoReUqTsCPWzof2",
      "symbol": "KEKW-USDC",
      "name": "Raydium LP Token (KEKW-USDC)",
      "decimals": 9,
      "logoURI": "https://www.kekw.io/images/kekwusdc.png",
      "tags": [
        "lp-token"
      ],
      "extensions": {
        "website": "https://kekw.io/",
        "twitter": "https://twitter.com/kekwcoin",
        "medium": "https://kekwcoin.medium.com/",
        "discord": "https://discord.gg/kekw"
      }
    },
    {
      "chainId": 101,
      "address": "5Z6jnA9fDUDVjQyaTbYWwCTE47wMAuyvAQjg5angY12C",
      "symbol": "DNDZ",
      "name": "Dinarius Token",
      "decimals": 8,
      "logoURI": "https://raw.githubusercontent.com/Boukezzoula/Dinarius/master/dinariuslogo.png",
      "tags": [
        "stablecoin"
      ],
      "extensions": {
        "website": "http://dinarius.net"
      }
    },
    {
      "chainId": 101,
      "address": "EqbY2zaTsJesaVviL5unHKjDsjoQZJhQAQz3iWQxAu1X",
      "symbol": "RnV",
      "name": "RADONTOKEN",
      "decimals": 9,
      "logoURI": "https://raw.githubusercontent.com/solana-labs/token-list/main/assets/mainnet/EqbY2zaTsJesaVviL5unHKjDsjoQZJhQAQz3iWQxAu1X/logo.png",
      "tags": [],
      "extensions": {
        "website": "https://www.radonvalue.com/"
      }
    },
    {
      "chainId": 101,
      "address": "5pXLmRJyfrTDYMCp1xyiqRDcbb7vYjYiMYzhBza2ht62",
      "symbol": "CRYN",
      "name": "Crayon",
      "decimals": 6,
      "logoURI": "https://raw.githubusercontent.com/solana-labs/token-list/main/assets/mainnet/5pXLmRJyfrTDYMCp1xyiqRDcbb7vYjYiMYzhBza2ht62/crayon.png",
      "tags": [],
      "extensions": {
        "website": "https://solanacrayon.com",
        "twitter": "https://twitter.com/SolanaCrayon",
        "serumV3Usdc": "CjBssusBjX4b2UBvMZhiZCQshW1afpQPA1Mv29Chn6vj",
        "description": "Crayon is a meme token, Dex, and Dapps on Solana."
      }
    },
    {
      "chainId": 101,
      "address": "z9WZXekbCtwoxyfAwEJn1euXybvqLzPVv3NDzJzkq7C",
      "symbol": "CRC",
      "name": "Care Coin Token",
      "decimals": 9,
      "logoURI": "https://raw.githubusercontent.com/solana-labs/token-list/main/assets/mainnet/z9WZXekbCtwoxyfAwEJn1euXybvqLzPVv3NDzJzkq7C/logo.png",
      "tags": [],
      "extensions": {
        "twitter": " https://twitter.com/carecointoken_",
        "website": "https://www.carecoin.site"
      }
    },
    {
      "chainId": 101,
      "address": "9aPjLUGR9e6w6xU2NEQNtP3jg3mq2mJjSUZoQS4RKz35",
      "symbol": "SOUL",
      "name": "Soulana",
      "decimals": 8,
      "logoURI": "https://raw.githubusercontent.com/solana-labs/token-list/main/assets/mainnet/9aPjLUGR9e6w6xU2NEQNtP3jg3mq2mJjSUZoQS4RKz35/logo.png",
      "tags": [],
      "extensions": {
        "twitter": "https://twitter.com/Soulanadefi"
      }
    },
    {
      "chainId": 101,
      "address": "26W4xxHbWJfrswaMNh14ag2s4PZTQuu2ypHGj6YEVXkT",
      "symbol": "DCASH",
      "name": "Diabolo Token",
      "decimals": 9,
      "logoURI": "https://raw.githubusercontent.com/solana-labs/token-list/main/assets/mainnet/26W4xxHbWJfrswaMNh14ag2s4PZTQuu2ypHGj6YEVXkT/dcash-logo.png",
      "tags": [],
      "extensions": {
        "website": "https://diabolo.io"
      }
    },
    {
      "chainId": 101,
      "address": "8CWgMvZe7ntNLbky4T3JhSgtCYzeorgRiUY8xfXZztXx",
      "symbol": "IOTC",
      "name": "IoTcoin",
      "decimals": 3,
      "logoURI": "https://raw.githubusercontent.com/solana-labs/token-list/main/assets/mainnet/8CWgMvZe7ntNLbky4T3JhSgtCYzeorgRiUY8xfXZztXx/logo.jpg",
      "tags": [],
      "extensions": {
        "website": "https://www.iotworlds.com",
        "twitter": "https://twitter.com/iotworlds",
        "facebook": "https://facebook.com/iotworlds",
        "instagram": "https://instagram.com/iotworlds",
        "linkedin": "https://www.linkedin.com/company/iotworlds"
      }
    },
    {
      "chainId": 101,
      "address": "FqJE1neoCJrRwxfC9mRL6FduuZ1gCX2FUbya5hi8EQgA",
      "symbol": "VLDC",
      "name": "Viloid Coin",
      "decimals": 9,
      "logoURI": "https://raw.githubusercontent.com/solana-labs/token-list/main/assets/mainnet/FqJE1neoCJrRwxfC9mRL6FduuZ1gCX2FUbya5hi8EQgA/logo.png",
      "tags": [
        "social-token"
      ],
      "extensions": {
        "website": "https://viloidcoin.com",
        "github": "https://github.com/viloidcoin"
      }
    },
    {
      "chainId": 101,
      "address": "C98A4nkJXhpVZNAZdHUA95RpTF3T4whtQubL3YobiUX9",
      "symbol": "C98",
      "name": "Coin98",
      "decimals": 6,
      "logoURI": "https://coin98.s3.ap-southeast-1.amazonaws.com/Coin/c98-512.svg",
      "tags": [
        "social-token"
      ],
      "extensions": {
        "website": "https://coin98.com",
        "twitter": "https://twitter.com/coin98_finance",
        "telegram": "https://t.me/coin98_finance"
      }
    },
    {
      "chainId": 101,
      "address": "Saber2gLauYim4Mvftnrasomsv6NvAuncvMEZwcLpD1",
      "symbol": "SBR",
      "name": "Saber Protocol Token",
      "decimals": 6,
      "logoURI": "https://raw.githubusercontent.com/solana-labs/token-list/main/assets/mainnet/Saber2gLauYim4Mvftnrasomsv6NvAuncvMEZwcLpD1/logo.svg",
      "tags": [],
      "extensions": {
        "website": "https://saber.so",
        "twitter": "https://twitter.com/saber_hq",
        "github": "https://github.com/saber-hq",
        "medium": "https://blog.saber.so",
        "discord": "https://chat.saber.so",
        "serumV3Usdc": "HXBi8YBwbh4TXF6PjVw81m8Z3Cc4WBofvauj5SBFdgUs"
      }
    },
    {
      "chainId": 101,
      "address": "FMJotGUW16AzexRD3vXJQ94AL71cwrhtFaCTGtK1QHXm",
      "symbol": "LRA",
      "name": "Lumos Rewards",
      "decimals": 9,
      "logoURI": "https://raw.githubusercontent.com/solana-labs/token-list/main/assets/mainnet/FMJotGUW16AzexRD3vXJQ94AL71cwrhtFaCTGtK1QHXm/logo.jpeg",
      "tags": [
        "social-token"
      ],
      "extensions": {
        "website": "https://lumos.exchange"
      }
    },
    {
      "chainId": 101,
      "address": "AWTE7toEwKdSRd7zh3q45SjKhmYVFp3zk4quWHsM92bj",
      "symbol": "ZAU",
      "name": "Zaucoin",
      "decimals": 7,
      "logoURI": "https://raw.githubusercontent.com/solana-labs/token-list/main/assets/mainnet/AWTE7toEwKdSRd7zh3q45SjKhmYVFp3zk4quWHsM92bj/logo.png",
      "tags": [
        "utility-token"
      ],
      "extensions": {
        "website": "zaucoin.crypto"
      }
    },
    {
      "chainId": 101,
      "address": "5ToouaoWhGCiaicANcewnaNKJssdZTxPATDhqJXARiJG",
      "symbol": "NUR",
      "name": "Nur Coin",
      "decimals": 9,
      "logoURI": "https://raw.githubusercontent.com/solana-labs/token-list/main/assets/mainnet/5ToouaoWhGCiaicANcewnaNKJssdZTxPATDhqJXARiJG/logo.png",
      "tags": [
        "kazakhstan",
        "qazaqstan",
        "kz"
      ]
    },
    {
      "chainId": 101,
      "address": "9ysRLs872GMvmAjjFZEFccnJBF3tYEVT1x7dFE1WPqTY",
      "symbol": "VRNT",
      "name": "Variant",
      "decimals": 8,
      "logoURI": "https://raw.githubusercontent.com/solana-labs/token-list/main/assets/mainnet/9ysRLs872GMvmAjjFZEFccnJBF3tYEVT1x7dFE1WPqTY/logo.png",
      "tags": [
        "utility-token"
      ],
      "extensions": {
        "website": "https://www.variantresearch.io"
      }
    },
    {
      "chainId": 101,
      "address": "8pBc4v9GAwCBNWPB5XKA93APexMGAS4qMr37vNke9Ref",
      "symbol": "wHBTC",
      "name": "HBTC (Wormhole)",
      "decimals": 9,
      "logoURI": "https://raw.githubusercontent.com/solana-labs/token-list/main/assets/mainnet/8pBc4v9GAwCBNWPB5XKA93APexMGAS4qMr37vNke9Ref/logo.png",
      "tags": [
        "wrapped",
        "wormhole"
      ],
      "extensions": {
        "address": "0x0316EB71485b0Ab14103307bf65a021042c6d380",
        "bridgeContract": "https://etherscan.io/address/0xf92cD566Ea4864356C5491c177A430C222d7e678",
        "assetContract": "https://etherscan.io/address/0x0316EB71485b0Ab14103307bf65a021042c6d380",
        "coingeckoId": "huobi-btc"
      }
    },
    {
      "chainId": 101,
      "address": "BybpSTBoZHsmKnfxYG47GDhVPKrnEKX31CScShbrzUhX",
      "symbol": "wHUSD",
      "name": "HUSD Stablecoin (Wormhole)",
      "decimals": 8,
      "logoURI": "https://raw.githubusercontent.com/solana-labs/token-list/main/assets/mainnet/BybpSTBoZHsmKnfxYG47GDhVPKrnEKX31CScShbrzUhX/logo.png",
      "tags": [
        "wrapped",
        "wormhole"
      ],
      "extensions": {
        "website": "https://www.stcoins.com/",
        "address": "0xdf574c24545e5ffecb9a659c229253d4111d87e1",
        "bridgeContract": "https://etherscan.io/address/0xf92cD566Ea4864356C5491c177A430C222d7e678",
        "assetContract": "https://etherscan.io/address/0xdf574c24545e5ffecb9a659c229253d4111d87e1",
        "coingeckoId": "husd"
      }
    },
    {
      "chainId": 101,
      "address": "6VNKqgz9hk7zRShTFdg5AnkfKwZUcojzwAkzxSH3bnUm",
      "symbol": "wHAPI",
      "name": "Wrapped HAPI",
      "decimals": 9,
      "logoURI": "https://raw.githubusercontent.com/solana-labs/token-list/main/assets/mainnet/6VNKqgz9hk7zRShTFdg5AnkfKwZUcojzwAkzxSH3bnUm/logo.png",
      "tags": [
        "wrapped",
        "utility-token"
      ],
      "extensions": {
        "website": "https://hapi.one",
        "twitter": "https://twitter.com/i_am_hapi_one",
        "medium": "https://medium.com/i-am-hapi",
        "telegram": "http://t.me/hapiHF",
        "github": "https://github.com/HAPIprotocol/HAPI/"
      }
    },
    {
      "chainId": 101,
      "address": "Lrxqnh6ZHKbGy3dcrCED43nsoLkM1LTzU2jRfWe8qUC",
      "symbol": "LARIX",
      "name": "Larix",
      "decimals": 6,
      "logoURI": "https://raw.githubusercontent.com/solana-labs/token-list/main/assets/mainnet/Lrxqnh6ZHKbGy3dcrCED43nsoLkM1LTzU2jRfWe8qUC/logo.jpg",
      "tags": [],
      "extensions": {
        "website": "projectlarix.com",
        "twitter": "https://twitter.com/ProjectLarix",
        "discord": "http://discord.gg/hfnRFV9Ngt",
        "medium": "http://projectlarix.medium.com",
        "telegram": "http://t.me/projectlarix",
        "github": "https://github.com/ProjectLarix/Larix-Lending-Project-Rep"
      }
    },
    {
      "chainId": 101,
      "address": "BYvGwtPx6Nw4YUVVwqx7qh657EcdxBSfE8JcaPmWWa6E",
      "symbol": "TOSTI",
      "name": "Tosti Coin",
      "decimals": 0,
      "logoURI": "https://raw.githubusercontent.com/solana-labs/token-list/main/assets/mainnet/BYvGwtPx6Nw4YUVVwqx7qh657EcdxBSfE8JcaPmWWa6E/logo.png",
      "tags": [
        "utility-token"
      ],
      "extensions": {
        "website": "https://tosti.app"
      }
    },
    {
      "chainId": 101,
      "address": "57h4LEnBooHrKbacYWGCFghmrTzYPVn8PwZkzTzRLvHa",
      "symbol": "USDC-USDT-UST",
      "name": "Mercurial LP Token (USDC-USDT-UST)",
      "decimals": 9,
      "logoURI": "https://raw.githubusercontent.com/solana-labs/token-list/main/assets/mainnet/57h4LEnBooHrKbacYWGCFghmrTzYPVn8PwZkzTzRLvHa/logo.svg",
      "tags": [
        "lp-token"
      ],
      "extensions": {
        "website": "https://www.mercurial.finance/"
      }
    },
    {
      "chainId": 101,
<<<<<<< HEAD
      "address": "333iHoRM2Awhf9uVZtSyTfU8AekdGrgQePZsKMFPgKmS",
      "symbol": "ISOLA",
      "name": "Intersola",
      "decimals": 6,
      "logoURI": "https://raw.githubusercontent.com/solana-labs/token-list/main/assets/mainnet/333iHoRM2Awhf9uVZtSyTfU8AekdGrgQePZsKMFPgKmS/logo.png",
      "tags": [
        "utility-token"
      ],
      "extensions": {
        "website": "https://intersola.io/",
        "medium": "https://intersola.medium.com/",
        "telegram": "https://t.me/intersola/",
        "twitter": "https://twitter.com/intersola_io",
        "github": "https://github.com/Intersolaio/"
=======
      "address": "mSoLzYCxHdYgdzU16g5QSh3i5K3z3KZK7ytfqcJm7So",
      "symbol": "mSOL",
      "name": "Marinade staked SOL (mSOL)",
      "decimals": 9,
      "logoURI": "https://raw.githubusercontent.com/solana-labs/token-list/main/assets/mainnet/mSoLzYCxHdYgdzU16g5QSh3i5K3z3KZK7ytfqcJm7So/logo.png",
      "tags": [],
      "extensions": {
        "website": "https://marinade.finance",
        "twitter": "https://twitter.com/MarinadeFinance",
        "discord": "https://discord.gg/mGqZA5pjRN",
        "medium": "https://medium.com/marinade-finance",
        "github": "https://github.com/marinade-finance"
      }
    },
    {
      "chainId": 101,
      "address": "LPmSozJJ8Jh69ut2WP3XmVohTjL4ipR18yiCzxrUmVj",
      "symbol": "mSOL-SOL-LP",
      "name": "Marinade LP token",
      "decimals": 9,
      "logoURI": "https://raw.githubusercontent.com/solana-labs/token-list/main/assets/mainnet/LPmSozJJ8Jh69ut2WP3XmVohTjL4ipR18yiCzxrUmVj/logo.png",
      "tags": [
        "lp-token"
      ],
      "extensions": {
        "website": "https://marinade.finance",
        "twitter": "https://twitter.com/MarinadeFinance",
        "discord": "https://discord.gg/mGqZA5pjRN",
        "medium": "https://medium.com/marinade-finance",
        "github": "https://github.com/marinade-finance"
>>>>>>> 4ce7f386
      }
    }
  ],
  "version": {
    "major": 0,
    "minor": 2,
    "patch": 2
  }
}<|MERGE_RESOLUTION|>--- conflicted
+++ resolved
@@ -11343,7 +11343,40 @@
     },
     {
       "chainId": 101,
-<<<<<<< HEAD
+      "address": "mSoLzYCxHdYgdzU16g5QSh3i5K3z3KZK7ytfqcJm7So",
+      "symbol": "mSOL",
+      "name": "Marinade staked SOL (mSOL)",
+      "decimals": 9,
+      "logoURI": "https://raw.githubusercontent.com/solana-labs/token-list/main/assets/mainnet/mSoLzYCxHdYgdzU16g5QSh3i5K3z3KZK7ytfqcJm7So/logo.png",
+      "tags": [],
+      "extensions": {
+        "website": "https://marinade.finance",
+        "twitter": "https://twitter.com/MarinadeFinance",
+        "discord": "https://discord.gg/mGqZA5pjRN",
+        "medium": "https://medium.com/marinade-finance",
+        "github": "https://github.com/marinade-finance"
+      }
+    },
+    {
+      "chainId": 101,
+      "address": "LPmSozJJ8Jh69ut2WP3XmVohTjL4ipR18yiCzxrUmVj",
+      "symbol": "mSOL-SOL-LP",
+      "name": "Marinade LP token",
+      "decimals": 9,
+      "logoURI": "https://raw.githubusercontent.com/solana-labs/token-list/main/assets/mainnet/LPmSozJJ8Jh69ut2WP3XmVohTjL4ipR18yiCzxrUmVj/logo.png",
+      "tags": [
+        "lp-token"
+      ],
+      "extensions": {
+        "website": "https://marinade.finance",
+        "twitter": "https://twitter.com/MarinadeFinance",
+        "discord": "https://discord.gg/mGqZA5pjRN",
+        "medium": "https://medium.com/marinade-finance",
+        "github": "https://github.com/marinade-finance"
+      }
+    },
+    {
+      "chainId": 101,
       "address": "333iHoRM2Awhf9uVZtSyTfU8AekdGrgQePZsKMFPgKmS",
       "symbol": "ISOLA",
       "name": "Intersola",
@@ -11358,38 +11391,6 @@
         "telegram": "https://t.me/intersola/",
         "twitter": "https://twitter.com/intersola_io",
         "github": "https://github.com/Intersolaio/"
-=======
-      "address": "mSoLzYCxHdYgdzU16g5QSh3i5K3z3KZK7ytfqcJm7So",
-      "symbol": "mSOL",
-      "name": "Marinade staked SOL (mSOL)",
-      "decimals": 9,
-      "logoURI": "https://raw.githubusercontent.com/solana-labs/token-list/main/assets/mainnet/mSoLzYCxHdYgdzU16g5QSh3i5K3z3KZK7ytfqcJm7So/logo.png",
-      "tags": [],
-      "extensions": {
-        "website": "https://marinade.finance",
-        "twitter": "https://twitter.com/MarinadeFinance",
-        "discord": "https://discord.gg/mGqZA5pjRN",
-        "medium": "https://medium.com/marinade-finance",
-        "github": "https://github.com/marinade-finance"
-      }
-    },
-    {
-      "chainId": 101,
-      "address": "LPmSozJJ8Jh69ut2WP3XmVohTjL4ipR18yiCzxrUmVj",
-      "symbol": "mSOL-SOL-LP",
-      "name": "Marinade LP token",
-      "decimals": 9,
-      "logoURI": "https://raw.githubusercontent.com/solana-labs/token-list/main/assets/mainnet/LPmSozJJ8Jh69ut2WP3XmVohTjL4ipR18yiCzxrUmVj/logo.png",
-      "tags": [
-        "lp-token"
-      ],
-      "extensions": {
-        "website": "https://marinade.finance",
-        "twitter": "https://twitter.com/MarinadeFinance",
-        "discord": "https://discord.gg/mGqZA5pjRN",
-        "medium": "https://medium.com/marinade-finance",
-        "github": "https://github.com/marinade-finance"
->>>>>>> 4ce7f386
       }
     }
   ],
