--- conflicted
+++ resolved
@@ -10511,17 +10511,6 @@
     },
     {
       "chainId": 101,
-<<<<<<< HEAD
-      "address": "35KgRun5UMT2Kjtjw4cNG1tXHcgBxuxji6Yp6ciz7yX7",
-      "symbol": "VPE",
-      "name": "VPOWER",
-      "decimals": 9,
-      "logoURI": "https://cdn.jsdelivr.net/gh/VPOWERSWAP/VPE@main/logo.png",
-      "extensions": {
-        "website": "https://vpowerswap.com/",
-        "twitter": "https://twitter.com/vpowerswap",
-        "telegram": "https://t.me/vpowerswap_channel"
-=======
       "address": "GtQ48z7NNjs7sVyp3M7iuiDcTRjeWPd1fkdiWQNy1UR6",
       "symbol": "LIQ-SOL",
       "name": "Raydium LP Token (LIQ-SOL)",
@@ -10601,9 +10590,21 @@
       ],
       "extensions": {
         "website": "https://www.kurzdigital.com"
->>>>>>> 30b73f9a
-      }
-    }
+      }
+    },
+    {
+      "chainId": 101,
+"address": "35KgRun5UMT2Kjtjw4cNG1tXHcgBxuxji6Yp6ciz7yX7",
+      "symbol": "VPE",
+      "name": "VPOWER",
+      "decimals": 9,
+      "logoURI": "assets/mainnet/35KgRun5UMT2Kjtjw4cNG1tXHcgBxuxji6Yp6ciz7yX7/logo.png",
+      "extensions": {
+        "website": "https://vpowerswap.com/",
+        "twitter": "https://twitter.com/vpowerswap",
+        "telegram": "https://t.me/vpowerswap_channel"
+        }
+     }
   ],
   "version": {
     "major": 0,
