--- conflicted
+++ resolved
@@ -10817,7 +10817,6 @@
     },
     {
       "chainId": 101,
-<<<<<<< HEAD
       "address": "ELyNEh5HC33sQLhGiQ5dimmwqiJCiqVJp3eQxpX3pKhQ",
       "symbol": "JCS",
       "name": "Jogys Crypto School Token",
@@ -10989,7 +10988,10 @@
       "extensions": {
         "twitter": " https://twitter.com/carecointoken_",
         "website": "https://www.carecoin.site"
-=======
+      }
+    },
+    {
+      "chainId": 101,
       "address": "9aPjLUGR9e6w6xU2NEQNtP3jg3mq2mJjSUZoQS4RKz35",
       "symbol": "SOUL",
       "name": "Soulana",
@@ -10998,7 +11000,6 @@
       "tags": [],
       "extensions": {
         "twitter": "https://twitter.com/Soulanadefi"
->>>>>>> 6e93ba32
       }
     }
   ],
