--- conflicted
+++ resolved
@@ -11745,7 +11745,6 @@
     },
     {
       "chainId": 101,
-<<<<<<< HEAD
       "address": "9X4EK8E59VAVi6ChnNvvd39m6Yg9RtkBbAPq1mDVJT57",
       "symbol": "SLIM-SOL",
       "name": "Raydium LP Token V4 (SLIM-SOL)",
@@ -11756,7 +11755,10 @@
       ],
       "extensions": {
         "website": "https://raydium.io/"
-=======
+      }
+    },
+    {
+      "chainId": 101,
       "address": "EwJN2GqUGXXzYmoAciwuABtorHczTA5LqbukKXV1viH7",
       "symbol": "UPS",
       "name": "UPFI network token",
@@ -11771,7 +11773,6 @@
         "telegram": "https://t.me/upfinetworkchannel",
         "facebook": "https://www.facebook.com/UPFInetwork",
         "serumV3Usdc": "DByPstQRx18RU2A8DH6S9mT7bpT6xuLgD2TTFiZJTKZP"
->>>>>>> d0ea333a
       }
     },
     {
