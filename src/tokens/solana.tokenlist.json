{
  "name": "Solana Token List",
  "logoURI": "https://cdn.jsdelivr.net/gh/trustwallet/assets@master/blockchains/solana/info/logo.png",
  "keywords": [
    "solana",
    "spl"
  ],
  "tags": {
    "stablecoin": {
      "name": "stablecoin",
      "description": "Tokens that are fixed to an external asset, e.g. the US dollar"
    },
    "ethereum": {
      "name": "ethereum",
      "description": "Asset bridged from ethereum"
    },
    "lp-token": {
      "name": "lp-token",
      "description": "Asset representing liquidity provider token"
    },
    "wrapped-sollet": {
      "name": "wrapped-sollet",
      "description": "Asset wrapped using sollet bridge"
    },
    "wrapped": {
      "name": "wrapped",
      "description": "Asset wrapped using wormhole bridge"
    },
    "leveraged": {
      "name": "leveraged",
      "description": "Leveraged asset"
    },
    "bull": {
      "name": "bull",
      "description": "Leveraged Bull asset"
    },
    "bear": {
      "name": "bear",
      "description": "Leveraged Bear asset"
    },
    "nft": {
      "name": "nft",
      "description": "Non-fungible token"
    },
    "security-token": {
      "name": "security-token",
      "description": "Tokens that are used to gain access to an electronically restricted resource"
    },
    "utility-token": {
      "name": "utility-token",
      "description": "Tokens that are designed to be spent within a certain blockchain ecosystem e.g. most of the SPL-Tokens"
    }
  },
  "timestamp": "2021-03-03T19:57:21+0000",
  "tokens": [
    {
      "chainId": 101,
      "address": "So11111111111111111111111111111111111111112",
      "symbol": "SOL",
      "name": "Wrapped SOL",
      "decimals": 9,
      "logoURI": "https://cdn.jsdelivr.net/gh/trustwallet/assets@master/blockchains/solana/info/logo.png",
      "tags": [],
      "extensions": {
        "website": "https://solana.com/",
        "serumV3Usdc": "9wFFyRfZBsuAha4YcuxcXLKwMxJR43S7fPfQLusDBzvT",
        "serumV3Usdt": "HWHvQhFmJB3NUcu1aihKmrKegfVxBEHzwVX6yZCKEsi1",
        "coingeckoId": "solana",
        "waterfallbot": "https://t.me/SOLwaterfall"
      }
    },
    {
      "chainId": 101,
      "address": "EPjFWdd5AufqSSqeM2qN1xzybapC8G4wEGGkZwyTDt1v",
      "symbol": "USDC",
      "name": "USD Coin",
      "decimals": 6,
      "logoURI": "https://cdn.jsdelivr.net/gh/solana-labs/token-list@main/assets/mainnet/EPjFWdd5AufqSSqeM2qN1xzybapC8G4wEGGkZwyTDt1v/logo.png",
      "tags": [
        "stablecoin"
      ],
      "extensions": {
        "website": "https://www.centre.io/",
        "coingeckoId": "usd-coin",
        "serumV3Usdt": "77quYg4MGneUdjgXCunt9GgM1usmrxKY31twEy3WHwcS"
      }
    },
    {
      "chainId": 101,
      "address": "9n4nbM75f5Ui33ZbPYXn59EwSgE8CGsHtAeTH5YFeJ9E",
      "symbol": "BTC",
      "name": "Wrapped Bitcoin (Sollet)",
      "decimals": 6,
      "logoURI": "https://cdn.jsdelivr.net/gh/trustwallet/assets@master/blockchains/bitcoin/info/logo.png",
      "tags": [
        "wrapped-sollet",
        "ethereum"
      ],
      "extensions": {
        "bridgeContract": "https://etherscan.io/address/0xeae57ce9cc1984f202e15e038b964bb8bdf7229a",
        "serumV3Usdc": "A8YFbxQYFVqKZaoYJLLUVcQiWP7G2MeEgW5wsAQgMvFw",
        "serumV3Usdt": "C1EuT9VokAKLiW7i2ASnZUvxDoKuKkCpDDeNxAptuNe4",
        "coingeckoId": "bitcoin"
      }
    },
    {
      "chainId": 101,
      "address": "2FPyTwcZLUg1MDrwsyoP4D6s1tM7hAkHYRjkNb5w6Pxk",
      "symbol": "ETH",
      "name": "Wrapped Ethereum (Sollet)",
      "decimals": 6,
      "logoURI": "https://cdn.jsdelivr.net/gh/trustwallet/assets@master/blockchains/ethereum/assets/0xC02aaA39b223FE8D0A0e5C4F27eAD9083C756Cc2/logo.png",
      "tags": [
        "wrapped-sollet",
        "ethereum"
      ],
      "extensions": {
        "bridgeContract": "https://etherscan.io/address/0xeae57ce9cc1984f202e15e038b964bb8bdf7229a",
        "serumV3Usdc": "4tSvZvnbyzHXLMTiFonMyxZoHmFqau1XArcRCVHLZ5gX",
        "serumV3Usdt": "7dLVkUfBVfCGkFhSXDCq1ukM9usathSgS716t643iFGF",
        "coingeckoId": "ethereum"
      }
    },
    {
      "chainId": 101,
      "address": "3JSf5tPeuscJGtaCp5giEiDhv51gQ4v3zWg8DGgyLfAB",
      "symbol": "YFI",
      "name": "Wrapped YFI (Sollet)",
      "decimals": 6,
      "logoURI": "https://cdn.jsdelivr.net/gh/trustwallet/assets@master/blockchains/ethereum/assets/0x0bc529c00C6401aEF6D220BE8C6Ea1667F6Ad93e/logo.png",
      "tags": [
        "wrapped-sollet",
        "ethereum"
      ],
      "extensions": {
        "bridgeContract": "https://etherscan.io/address/0xeae57ce9cc1984f202e15e038b964bb8bdf7229a",
        "serumV3Usdc": "7qcCo8jqepnjjvB5swP4Afsr3keVBs6gNpBTNubd1Kr2",
        "serumV3Usdt": "3Xg9Q4VtZhD4bVYJbTfgGWFV5zjE3U7ztSHa938zizte",
        "coingeckoId": "yearn-finance"
      }
    },
    {
      "chainId": 101,
      "address": "CWE8jPTUYhdCTZYWPTe1o5DFqfdjzWKc9WKz6rSjQUdG",
      "symbol": "LINK",
      "name": "Wrapped Chainlink (Sollet)",
      "decimals": 6,
      "logoURI": "https://cdn.jsdelivr.net/gh/trustwallet/assets@master/blockchains/ethereum/assets/0x514910771AF9Ca656af840dff83E8264EcF986CA/logo.png",
      "tags": [
        "wrapped-sollet",
        "ethereum"
      ],
      "extensions": {
        "bridgeContract": "https://etherscan.io/address/0xeae57ce9cc1984f202e15e038b964bb8bdf7229a",
        "serumV3Usdc": "3hwH1txjJVS8qv588tWrjHfRxdqNjBykM1kMcit484up",
        "serumV3Usdt": "3yEZ9ZpXSQapmKjLAGKZEzUNA1rcupJtsDp5mPBWmGZR",
        "coingeckoId": "chainlink"
      }
    },
    {
      "chainId": 101,
      "address": "Ga2AXHpfAF6mv2ekZwcsJFqu7wB4NV331qNH7fW9Nst8",
      "symbol": "XRP",
      "name": "Wrapped XRP (Sollet)",
      "decimals": 6,
      "logoURI": "https://cdn.jsdelivr.net/gh/trustwallet/assets@master/blockchains/ripple/info/logo.png",
      "tags": [
        "wrapped-sollet",
        "ethereum"
      ],
      "extensions": {
        "bridgeContract": "https://etherscan.io/address/0xeae57ce9cc1984f202e15e038b964bb8bdf7229a",
        "coingeckoId": "ripple"
      }
    },
    {
      "chainId": 101,
      "address": "BQcdHdAQW1hczDbBi9hiegXAR7A98Q9jx3X3iBBBDiq4",
      "symbol": "wUSDT",
      "name": "Wrapped USDT (Sollet)",
      "decimals": 6,
      "logoURI": "https://cdn.jsdelivr.net/gh/solana-labs/explorer/public/tokens/usdt.svg",
      "tags": [
        "stablecoin",
        "wrapped-sollet",
        "ethereum"
      ],
      "extensions": {
        "bridgeContract": "https://etherscan.io/address/0xeae57ce9cc1984f202e15e038b964bb8bdf7229a",
        "coingeckoId": "tether"
      }
    },
    {
      "chainId": 101,
      "address": "AR1Mtgh7zAtxuxGd2XPovXPVjcSdY3i4rQYisNadjfKy",
      "symbol": "SUSHI",
      "name": "Wrapped SUSHI (Sollet)",
      "decimals": 6,
      "logoURI": "https://cdn.jsdelivr.net/gh/trustwallet/assets@master/blockchains/ethereum/assets/0x6B3595068778DD592e39A122f4f5a5cF09C90fE2/logo.png",
      "tags": [
        "wrapped-sollet",
        "ethereum"
      ],
      "extensions": {
        "website": "https://www.sushi.com",
        "bridgeContract": "https://etherscan.io/address/0xeae57ce9cc1984f202e15e038b964bb8bdf7229a",
        "serumV3Usdc": "A1Q9iJDVVS8Wsswr9ajeZugmj64bQVCYLZQLra2TMBMo",
        "serumV3Usdt": "6DgQRTpJTnAYBSShngAVZZDq7j9ogRN1GfSQ3cq9tubW",
        "coingeckoId": "sushi",
        "waterfallbot": "https://bit.ly/SUSHIwaterfall"
      }
    },
    {
      "chainId": 101,
      "address": "CsZ5LZkDS7h9TDKjrbL7VAwQZ9nsRu8vJLhRYfmGaN8K",
      "symbol": "ALEPH",
      "name": "Wrapped ALEPH (Sollet)",
      "decimals": 6,
      "logoURI": "https://cdn.jsdelivr.net/gh/trustwallet/assets@master/blockchains/nuls/assets/NULSd6HgyZkiqLnBzTaeSQfx1TNg2cqbzq51h/logo.png",
      "tags": [
        "wrapped-sollet",
        "ethereum"
      ],
      "extensions": {
        "bridgeContract": "https://etherscan.io/address/0xeae57ce9cc1984f202e15e038b964bb8bdf7229a",
        "serumV3Usdc": "GcoKtAmTy5QyuijXSmJKBtFdt99e6Buza18Js7j9AJ6e",
        "serumV3Usdt": "Gyp1UGRgbrb6z8t7fpssxEKQgEmcJ4pVnWW3ds2p6ZPY",
        "coingeckoId": "aleph"
      }
    },
    {
      "chainId": 101,
      "address": "SF3oTvfWzEP3DTwGSvUXRrGTvr75pdZNnBLAH9bzMuX",
      "symbol": "SXP",
      "name": "Wrapped SXP (Sollet)",
      "decimals": 6,
      "logoURI": "https://cdn.jsdelivr.net/gh/trustwallet/assets/blockchains/ethereum/assets/0x8CE9137d39326AD0cD6491fb5CC0CbA0e089b6A9/logo.png",
      "tags": [
        "wrapped-sollet",
        "ethereum"
      ],
      "extensions": {
        "bridgeContract": "https://etherscan.io/address/0xeae57ce9cc1984f202e15e038b964bb8bdf7229a",
        "serumV3Usdc": "4LUro5jaPaTurXK737QAxgJywdhABnFAMQkXX4ZyqqaZ",
        "serumV3Usdt": "8afKwzHR3wJE7W7Y5hvQkngXh6iTepSZuutRMMy96MjR",
        "coingeckoId": "swipe"
      }
    },
    {
      "chainId": 101,
      "address": "BtZQfWqDGbk9Wf2rXEiWyQBdBY1etnUUn6zEphvVS7yN",
      "symbol": "HGET",
      "name": "Wrapped Hedget (Sollet)",
      "decimals": 6,
      "logoURI": "https://www.hedget.com/images/favicon.svg",
      "tags": [
        "wrapped-sollet",
        "ethereum"
      ],
      "extensions": {
        "website": "https://www.hedget.com/",
        "bridgeContract": "https://etherscan.io/address/0xeae57ce9cc1984f202e15e038b964bb8bdf7229a",
        "serumV3Usdc": "88vztw7RTN6yJQchVvxrs6oXUDryvpv9iJaFa1EEmg87",
        "serumV3Usdt": "ErQXxiNfJgd4fqQ58PuEw5xY35TZG84tHT6FXf5s4UxY",
        "coingeckoId": "hedget"
      }
    },
    {
      "chainId": 101,
      "address": "5Fu5UUgbjpUvdBveb3a1JTNirL8rXtiYeSMWvKjtUNQv",
      "symbol": "CREAM",
      "name": "Wrapped Cream Finance (Sollet)",
      "decimals": 6,
      "logoURI": "https://cdn.jsdelivr.net/gh/trustwallet/assets@master/blockchains/smartchain/assets/0xd4CB328A82bDf5f03eB737f37Fa6B370aef3e888/logo.png",
      "tags": [
        "wrapped-sollet",
        "ethereum"
      ],
      "extensions": {
        "bridgeContract": "https://etherscan.io/address/0xeae57ce9cc1984f202e15e038b964bb8bdf7229a",
        "serumV3Usdc": "7nZP6feE94eAz9jmfakNJWPwEKaeezuKKC5D1vrnqyo2",
        "serumV3Usdt": "4ztJEvQyryoYagj2uieep3dyPwG2pyEwb2dKXTwmXe82",
        "coingeckoId": "cream-2"
      }
    },
    {
      "chainId": 101,
      "address": "873KLxCbz7s9Kc4ZzgYRtNmhfkQrhfyWGZJBmyCbC3ei",
      "symbol": "UBXT",
      "name": "Wrapped Upbots (Sollet)",
      "decimals": 6,
      "logoURI": "https://assets.coingecko.com/coins/images/12476/small/UBXT.png?1600132967",
      "tags": [
        "wrapped-sollet",
        "ethereum"
      ],
      "extensions": {
        "website": "https://upbots.com/",
        "explorer": "https://etherscan.io/address/0xeae57ce9cc1984f202e15e038b964bb8bdf7229a",
        "serumV3Usdc": "2wr3Ab29KNwGhtzr5HaPCyfU1qGJzTUAN4amCLZWaD1H",
        "serumV3Usdt": "F1T7b6pnR8Pge3qmfNUfW6ZipRDiGpMww6TKTrRU4NiL",
        "coingeckoId": "upbots"
      }
    },
    {
      "chainId": 101,
      "address": "HqB7uswoVg4suaQiDP3wjxob1G5WdZ144zhdStwMCq7e",
      "symbol": "HNT",
      "name": "Wrapped Helium (Sollet)",
      "decimals": 6,
      "logoURI": "https://assets.coingecko.com/coins/images/4284/small/Helium_HNT.png?1612620071",
      "tags": [
        "wrapped-sollet",
        "ethereum"
      ],
      "extensions": {
        "bridgeContract": "https://etherscan.io/address/0xeae57ce9cc1984f202e15e038b964bb8bdf7229a",
        "serumV3Usdc": "CnUV42ZykoKUnMDdyefv5kP6nDSJf7jFd7WXAecC6LYr",
        "serumV3Usdt": "8FpuMGLtMZ7Wt9ZvyTGuTVwTwwzLYfS5NZWcHxbP1Wuh",
        "coingeckoId": "helium"
      }
    },
    {
      "chainId": 101,
      "address": "9S4t2NEAiJVMvPdRYKVrfJpBafPBLtvbvyS3DecojQHw",
      "symbol": "FRONT",
      "name": "Wrapped FRONT (Sollet)",
      "decimals": 6,
      "logoURI": "https://cdn.jsdelivr.net/gh/trustwallet/assets@master/blockchains/ethereum/assets/0xf8C3527CC04340b208C854E985240c02F7B7793f/logo.png",
      "tags": [
        "wrapped-sollet",
        "ethereum"
      ],
      "extensions": {
        "bridgeContract": "https://etherscan.io/address/0xeae57ce9cc1984f202e15e038b964bb8bdf7229a",
        "serumV3Usdc": "9Zx1CvxSVdroKMMWf2z8RwrnrLiQZ9VkQ7Ex3syQqdSH",
        "serumV3Usdt": "CGC4UgWwqA9PET6Tfx6o6dLv94EK2coVkPtxgNHuBtxj",
        "coingeckoId": "frontier-token"
      }
    },
    {
      "chainId": 101,
      "address": "6WNVCuxCGJzNjmMZoKyhZJwvJ5tYpsLyAtagzYASqBoF",
      "symbol": "AKRO",
      "name": "Wrapped AKRO (Sollet)",
      "decimals": 6,
      "logoURI": "https://cdn.jsdelivr.net/gh/trustwallet/assets@master/blockchains/ethereum/assets/0xb2734a4Cec32C81FDE26B0024Ad3ceB8C9b34037/logo.png",
      "tags": [
        "wrapped-sollet",
        "ethereum"
      ],
      "extensions": {
        "bridgeContract": "https://etherscan.io/address/0xeae57ce9cc1984f202e15e038b964bb8bdf7229a",
        "serumV3Usdc": "5CZXTTgVZKSzgSA3AFMN5a2f3hmwmmJ6hU8BHTEJ3PX8",
        "serumV3Usdt": "HLvRdctRB48F9yLnu9E24LUTRt89D48Z35yi1HcxayDf",
        "coingeckoId": "akropolis"
      }
    },
    {
      "chainId": 101,
      "address": "DJafV9qemGp7mLMEn5wrfqaFwxsbLgUsGVS16zKRk9kc",
      "symbol": "HXRO",
      "name": "Wrapped HXRO (Sollet)",
      "decimals": 6,
      "logoURI": "https://assets.coingecko.com/coins/images/7805/large/hxro-squarelogo-1585089594129.png?1586221980",
      "tags": [
        "wrapped-sollet",
        "ethereum"
      ],
      "extensions": {
        "bridgeContract": "https://etherscan.io/address/0xeae57ce9cc1984f202e15e038b964bb8bdf7229a",
        "serumV3Usdc": "6Pn1cSiRos3qhBf54uBP9ZQg8x3JTardm1dL3n4p29tA",
        "serumV3Usdt": "4absuMsgemvdjfkgdLQq1zKEjw3dHBoCWkzKoctndyqd",
        "coingeckoId": "hxro"
      }
    },
    {
      "chainId": 101,
      "address": "DEhAasscXF4kEGxFgJ3bq4PpVGp5wyUxMRvn6TzGVHaw",
      "symbol": "UNI",
      "name": "Wrapped UNI (Sollet)",
      "decimals": 6,
      "logoURI": "https://cdn.jsdelivr.net/gh/trustwallet/assets@master/blockchains/ethereum/assets/0x1f9840a85d5aF5bf1D1762F925BDADdC4201F984/logo.png",
      "tags": [
        "wrapped-sollet",
        "ethereum"
      ],
      "extensions": {
        "bridgeContract": "https://etherscan.io/address/0xeae57ce9cc1984f202e15e038b964bb8bdf7229a",
        "serumV3Usdc": "6JYHjaQBx6AtKSSsizDMwozAEDEZ5KBsSUzH7kRjGJon",
        "serumV3Usdt": "2SSnWNrc83otLpfRo792P6P3PESZpdr8cu2r8zCE6bMD",
        "coingeckoId": "uniswap"
      }
    },
    {
      "chainId": 101,
      "address": "SRMuApVNdxXokk5GT7XD5cUUgXMBCoAz2LHeuAoKWRt",
      "symbol": "SRM",
      "name": "Serum",
      "decimals": 6,
      "logoURI": "https://cdn.jsdelivr.net/gh/trustwallet/assets@master/blockchains/ethereum/assets/0x476c5E26a75bd202a9683ffD34359C0CC15be0fF/logo.png",
      "tags": [],
      "extensions": {
        "website": "https://projectserum.com/",
        "serumV3Usdc": "ByRys5tuUWDgL73G8JBAEfkdFf8JWBzPBDHsBVQ5vbQA",
        "serumV3Usdt": "AtNnsY1AyRERWJ8xCskfz38YdvruWVJQUVXgScC1iPb",
        "coingeckoId": "serum",
        "waterfallbot": "https://bit.ly/SRMwaterfall"
      }
    },
    {
      "chainId": 101,
      "address": "AGFEad2et2ZJif9jaGpdMixQqvW5i81aBdvKe7PHNfz3",
      "symbol": "FTT",
      "name": "Wrapped FTT (Sollet)",
      "decimals": 6,
      "logoURI": "https://cdn.jsdelivr.net/gh/solana-labs/token-list@main/assets/mainnet/AGFEad2et2ZJif9jaGpdMixQqvW5i81aBdvKe7PHNfz3/logo.png",
      "tags": [
        "wrapped-sollet",
        "ethereum"
      ],
      "extensions": {
        "bridgeContract": "https://etherscan.io/address/0xeae57ce9cc1984f202e15e038b964bb8bdf7229a",
        "assetContract": "https://etherscan.io/address/0x50d1c9771902476076ecfc8b2a83ad6b9355a4c9",
        "serumV3Usdc": "2Pbh1CvRVku1TgewMfycemghf6sU9EyuFDcNXqvRmSxc",
        "serumV3Usdt": "Hr3wzG8mZXNHV7TuL6YqtgfVUesCqMxGYCEyP3otywZE",
        "coingeckoId": "ftx-token",
        "waterfallbot": "https://bit.ly/FTTwaterfall"
      }
    },
    {
      "chainId": 101,
      "address": "MSRMcoVyrFxnSgo5uXwone5SKcGhT1KEJMFEkMEWf9L",
      "symbol": "MSRM",
      "name": "MegaSerum",
      "decimals": 0,
      "logoURI": "https://cdn.jsdelivr.net/gh/trustwallet/assets@master/blockchains/ethereum/assets/0x476c5E26a75bd202a9683ffD34359C0CC15be0fF/logo.png",
      "tags": [],
      "extensions": {
        "website": "https://projectserum.com/",
        "serumV3Usdc": "4VKLSYdvrQ5ngQrt1d2VS8o4ewvb2MMUZLiejbnGPV33",
        "serumV3Usdt": "5nLJ22h1DUfeCfwbFxPYK8zbfbri7nA9bXoDcR8AcJjs",
        "coingeckoId": "megaserum"
      }
    },
    {
      "chainId": 101,
      "address": "BXXkv6z8ykpG1yuvUDPgh732wzVHB69RnB9YgSYh3itW",
      "symbol": "WUSDC",
      "name": "Wrapped USDC (Sollet)",
      "decimals": 6,
      "logoURI": "https://cdn.jsdelivr.net/gh/solana-labs/token-list@main/assets/mainnet/EPjFWdd5AufqSSqeM2qN1xzybapC8G4wEGGkZwyTDt1v/logo.png",
      "tags": [
        "stablecoin",
        "wrapped-sollet",
        "ethereum"
      ],
      "extensions": {
        "coingeckoId": "usd-coin"
      }
    },
    {
      "chainId": 101,
      "address": "GXMvfY2jpQctDqZ9RoU3oWPhufKiCcFEfchvYumtX7jd",
      "symbol": "TOMO",
      "name": "Wrapped TOMO (Sollet)",
      "decimals": 6,
      "logoURI": "https://cdn.jsdelivr.net/gh/trustwallet/assets@master/blockchains/tomochain/info/logo.png",
      "tags": [
        "wrapped-sollet",
        "ethereum"
      ],
      "extensions": {
        "bridgeContract": "https://etherscan.io/address/0xeae57ce9cc1984f202e15e038b964bb8bdf7229a",
        "serumV3Usdc": "8BdpjpSD5n3nk8DQLqPUyTZvVqFu6kcff5bzUX5dqDpy",
        "serumV3Usdt": "GnKPri4thaGipzTbp8hhSGSrHgG4F8MFiZVrbRn16iG2",
        "coingeckoId": "tomochain",
        "waterfallbot": "https://t.me/TOMOwaterfall"
      }
    },
    {
      "chainId": 101,
      "address": "EcqExpGNFBve2i1cMJUTR4bPXj4ZoqmDD2rTkeCcaTFX",
      "symbol": "KARMA",
      "name": "Wrapped KARMA (Sollet)",
      "decimals": 4,
      "logoURI": "https://cdn.jsdelivr.net/gh/machi-x/assets@master/blockchains/ethereum/assets/0xdfe691f37b6264a90ff507eb359c45d55037951c/logo.png",
      "tags": [
        "wrapped-sollet",
        "ethereum"
      ],
      "extensions": {
        "bridgeContract": "https://etherscan.io/address/0xeae57ce9cc1984f202e15e038b964bb8bdf7229a",
        "coingeckoId": "karma-dao"
      }
    },
    {
      "chainId": 101,
      "address": "EqWCKXfs3x47uVosDpTRgFniThL9Y8iCztJaapxbEaVX",
      "symbol": "LUA",
      "name": "Wrapped LUA (Sollet)",
      "decimals": 6,
      "logoURI": "https://cdn.jsdelivr.net/gh/trustwallet/assets@master/blockchains/ethereum/assets/0xB1f66997A5760428D3a87D68b90BfE0aE64121cC/logo.png",
      "tags": [
        "wrapped-sollet",
        "ethereum"
      ],
      "extensions": {
        "bridgeContract": "https://etherscan.io/address/0xeae57ce9cc1984f202e15e038b964bb8bdf7229a",
        "serumV3Usdc": "4xyWjQ74Eifq17vbue5Ut9xfFNfuVB116tZLEpiZuAn8",
        "serumV3Usdt": "35tV8UsHH8FnSAi3YFRrgCu4K9tb883wKnAXpnihot5r",
        "coingeckoId": "lua-token",
        "waterfallbot": "https://t.me/LUAwaterfall"
      }
    },
    {
      "chainId": 101,
      "address": "GeDS162t9yGJuLEHPWXXGrb1zwkzinCgRwnT8vHYjKza",
      "symbol": "MATH",
      "name": "Wrapped MATH (Sollet)",
      "decimals": 6,
      "tags": [
        "wrapped-sollet",
        "ethereum"
      ],
      "extensions": {
        "bridgeContract": "https://etherscan.io/address/0xeae57ce9cc1984f202e15e038b964bb8bdf7229a",
        "serumV3Usdc": "J7cPYBrXVy8Qeki2crZkZavcojf2sMRyQU7nx438Mf8t",
        "serumV3Usdt": "2WghiBkDL2yRhHdvm8CpprrkmfguuQGJTCDfPSudKBAZ",
        "coingeckoId": "math"
      }
    },
    {
      "chainId": 101,
      "address": "GUohe4DJUA5FKPWo3joiPgsB7yzer7LpDmt1Vhzy3Zht",
      "symbol": "KEEP",
      "name": "Wrapped KEEP (Sollet)",
      "decimals": 6,
      "logoURI": "https://assets.coingecko.com/coins/images/3373/large/IuNzUb5b_400x400.jpg?1589526336",
      "tags": [
        "wrapped-sollet",
        "ethereum"
      ],
      "extensions": {
        "bridgeContract": "https://etherscan.io/address/0xeae57ce9cc1984f202e15e038b964bb8bdf7229a",
        "serumV3Usdc": "3rgacody9SvM88QR83GHaNdEEx4Fe2V2ed5GJp2oeKDr",
        "serumV3Usdt": "HEGnaVL5i48ubPBqWAhodnZo8VsSLzEM3Gfc451DnFj9",
        "coingeckoId": "keep-network"
      }
    },
    {
      "chainId": 101,
      "address": "9F9fNTT6qwjsu4X4yWYKZpsbw5qT7o6yR2i57JF2jagy",
      "symbol": "SWAG",
      "name": "Wrapped SWAG (Sollet)",
      "decimals": 6,
      "logoURI": "https://assets.coingecko.com/coins/images/12805/large/photo_2020-10-14_23.17.02.jpeg?1602688642",
      "tags": [
        "wrapped-sollet",
        "ethereum"
      ],
      "extensions": {
        "bridgeContract": "https://etherscan.io/address/0xeae57ce9cc1984f202e15e038b964bb8bdf7229a",
        "serumV3Usdt": "J2XSt77XWim5HwtUM8RUwQvmRXNZsbMKpp5GTKpHafvf",
        "coingeckoId": "swag-finance"
      }
    },
    {
      "chainId": 101,
      "address": "DgHK9mfhMtUwwv54GChRrU54T2Em5cuszq2uMuen1ZVE",
      "symbol": "CEL",
      "name": "Wrapped Celsius (Sollet)",
      "decimals": 6,
      "logoURI": "https://cdn.jsdelivr.net/gh/trustwallet/assets@master/blockchains/ethereum/assets/0xaaAEBE6Fe48E54f431b0C390CfaF0b017d09D42d/logo.png",
      "tags": [
        "wrapped-sollet",
        "ethereum"
      ],
      "extensions": {
        "bridgeContract": "https://etherscan.io/address/0xeae57ce9cc1984f202e15e038b964bb8bdf7229a",
        "serumV3Usdt": "cgani53cMZgYfRMgSrNekJTMaLmccRfspsfTbXWRg7u",
        "coingeckoId": "celsius-degree-token"
      }
    },
    {
      "chainId": 101,
      "address": "7ncCLJpP3MNww17LW8bRvx8odQQnubNtfNZBL5BgAEHW",
      "symbol": "RSR",
      "name": "Wrapped Reserve Rights (Sollet)",
      "decimals": 6,
      "logoURI": "https://cdn.jsdelivr.net/gh/trustwallet/assets@master/blockchains/ethereum/assets/0x8762db106B2c2A0bccB3A80d1Ed41273552616E8/logo.png",
      "tags": [
        "wrapped-sollet",
        "ethereum"
      ],
      "extensions": {
        "bridgeContract": "https://etherscan.io/address/0xeae57ce9cc1984f202e15e038b964bb8bdf7229a",
        "serumV3Usdt": "FcPet5fz9NLdbXwVM6kw2WTHzRAD7mT78UjwTpawd7hJ",
        "coingeckoId": "reserve-rights-token"
      }
    },
    {
      "chainId": 101,
      "address": "5wihEYGca7X4gSe97C5mVcqNsfxBzhdTwpv72HKs25US",
      "symbol": "1INCH",
      "name": "Wrapped 1INCH (Sollet)",
      "decimals": 6,
      "logoURI": "https://cdn.jsdelivr.net/gh/trustwallet/assets@master/blockchains/ethereum/assets/0x111111111117dC0aa78b770fA6A738034120C302/logo.png",
      "tags": [
        "wrapped-sollet",
        "ethereum"
      ],
      "extensions": {
        "bridgeContract": "https://etherscan.io/address/0xeae57ce9cc1984f202e15e038b964bb8bdf7229a",
        "coingeckoId": "1inch"
      }
    },
    {
      "chainId": 101,
      "address": "38i2NQxjp5rt5B3KogqrxmBxgrAwaB3W1f1GmiKqh9MS",
      "symbol": "GRT",
      "name": "Wrapped GRT  (Sollet)",
      "decimals": 6,
      "logoURI": "https://cdn.jsdelivr.net/gh/trustwallet/assets@master/blockchains/ethereum/assets/0xc944E90C64B2c07662A292be6244BDf05Cda44a7/logo.png",
      "tags": [
        "wrapped-sollet",
        "ethereum"
      ],
      "extensions": {
        "bridgeContract": "https://etherscan.io/address/0xeae57ce9cc1984f202e15e038b964bb8bdf7229a",
        "coingeckoId": "the-graph"
      }
    },
    {
      "chainId": 101,
      "address": "Avz2fmevhhu87WYtWQCFj9UjKRjF9Z9QWwN2ih9yF95G",
      "symbol": "COMP",
      "name": "Wrapped Compound (Sollet)",
      "decimals": 6,
      "logoURI": "https://cdn.jsdelivr.net/gh/trustwallet/assets@master/blockchains/ethereum/assets/0xc00e94Cb662C3520282E6f5717214004A7f26888/logo.png",
      "tags": [
        "wrapped-sollet",
        "ethereum"
      ],
      "extensions": {
        "bridgeContract": "https://etherscan.io/address/0xeae57ce9cc1984f202e15e038b964bb8bdf7229a",
        "coingeckoId": "compound-coin"
      }
    },
    {
      "chainId": 101,
      "address": "9wRD14AhdZ3qV8et3eBQVsrb3UoBZDUbJGyFckpTg8sj",
      "symbol": "PAXG",
      "name": "Wrapped Paxos Gold (Sollet)",
      "decimals": 6,
      "logoURI": "https://cdn.jsdelivr.net/gh/trustwallet/assets@master/blockchains/ethereum/assets/0x45804880De22913dAFE09f4980848ECE6EcbAf78/logo.png",
      "tags": [
        "wrapped-sollet",
        "ethereum"
      ],
      "extensions": {
        "bridgeContract": "https://etherscan.io/address/0xeae57ce9cc1984f202e15e038b964bb8bdf7229a",
        "coingeckoId": "pax-gold"
      }
    },
    {
      "chainId": 101,
      "address": "AByXcTZwJHMtrKrvVsh9eFNB1pJaLDjCUR2ayvxBAAM2",
      "symbol": "STRONG",
      "name": "Wrapped Strong (Sollet)",
      "decimals": 6,
      "logoURI": "https://cdn.jsdelivr.net/gh/trustwallet/assets@master/blockchains/ethereum/assets/0x990f341946A3fdB507aE7e52d17851B87168017c/logo.png",
      "tags": [
        "wrapped-sollet",
        "ethereum"
      ],
      "extensions": {
        "bridgeContract": "https://etherscan.io/address/0xeae57ce9cc1984f202e15e038b964bb8bdf7229a",
        "coingeckoId": "strong"
      }
    },
    {
      "chainId": 101,
      "address": "EchesyfXePKdLtoiZSL8pBe8Myagyy8ZRqsACNCFGnvp",
      "symbol": "FIDA",
      "name": "Bonfida",
      "decimals": 6,
      "logoURI": "https://cdn.jsdelivr.net/gh/dr497/awesome-serum-markets/icons/fida.svg",
      "tags": [],
      "extensions": {
        "website": "https://bonfida.com/",
        "serumV3Usdc": "E14BKBhDWD4EuTkWj1ooZezesGxMW8LPCps4W5PuzZJo",
        "serumV3Usdt": "EbV7pPpEvheLizuYX3gUCvWM8iySbSRAhu2mQ5Vz2Mxf",
        "coingeckoId": "bonfida",
        "waterfallbot": "https://bit.ly/FIDAwaterfall"
      }
    },
    {
      "chainId": 101,
      "address": "kinXdEcpDQeHPEuQnqmUgtYykqKGVFq6CeVX5iAHJq6",
      "symbol": "KIN",
      "name": "KIN",
      "decimals": 5,
      "logoURI": "https://cdn.jsdelivr.net/gh/trustwallet/assets@master/blockchains/kin/info/logo.png",
      "tags": [],
      "extensions": {
        "serumV3Usdc": "Bn6NPyr6UzrFAwC4WmvPvDr2Vm8XSUnFykM2aQroedgn",
        "serumV3Usdt": "4nCFQr8sahhhL4XJ7kngGFBmpkmyf3xLzemuMhn6mWTm",
        "coingeckoId": "kin",
        "waterfallbot": "https://bit.ly/KINwaterfall"
      }
    },
    {
      "chainId": 101,
      "address": "MAPS41MDahZ9QdKXhVa4dWB9RuyfV4XqhyAZ8XcYepb",
      "symbol": "MAPS",
      "name": "MAPS",
      "decimals": 6,
      "logoURI": "https://cdn.jsdelivr.net/gh/solana-labs/explorer/public/tokens/maps.svg",
      "tags": [],
      "extensions": {
        "website": "https://maps.me/",
        "serumV3Usdc": "3A8XQRWXC7BjLpgLDDBhQJLT5yPCzS16cGYRKHkKxvYo",
        "serumV3Usdt": "7cknqHAuGpfVXPtFoJpFvUjJ8wkmyEfbFusmwMfNy3FE",
        "coingeckoId": "maps"
      }
    },
    {
      "chainId": 101,
      "address": "z3dn17yLaGMKffVogeFHQ9zWVcXgqgf3PQnDsNs2g6M",
      "symbol": "OXY",
      "name": "Oxygen Protocol",
      "decimals": 6,
      "logoURI": "https://cdn.jsdelivr.net/gh/nathanielparke/awesome-serum-markets/icons/oxy.svg",
      "tags": [],
      "extensions": {
        "website": "https://www.oxygen.org/",
        "serumV3Usdt": "GKLev6UHeX1KSDCyo2bzyG6wqhByEzDBkmYTxEdmYJgB",
        "serumV3Usdc": "GZ3WBFsqntmERPwumFEYgrX2B7J7G11MzNZAy7Hje27X",
        "coingeckoId": "oxygen",
        "waterfallbot": "https://bit.ly/OXYwaterfall"
      }
    },
    {
      "chainId": 101,
      "address": "FtgGSFADXBtroxq8VCausXRr2of47QBf5AS1NtZCu4GD",
      "symbol": "BRZ",
      "name": "BRZ",
      "decimals": 4,
      "logoURI": "https://cdn.jsdelivr.net/gh/solana-labs/explorer/public/tokens/brz.png",
      "tags": [],
      "extensions": {
        "website": "https://brztoken.io/",
        "coingeckoId": "brz"
      }
    },
    {
      "chainId": 101,
      "address": "Es9vMFrzaCERmJfrF4H2FYD4KCoNkY11McCe8BenwNYB",
      "symbol": "USDT",
      "name": "USDT",
      "decimals": 6,
      "logoURI": "https://cdn.jsdelivr.net/gh/solana-labs/explorer/public/tokens/usdt.svg",
      "tags": [
        "stablecoin"
      ],
      "extensions": {
        "website": "https://tether.to/",
        "coingeckoId": "tether",
        "serumV3Usdc": "77quYg4MGneUdjgXCunt9GgM1usmrxKY31twEy3WHwcS"
      }
    },
    {
      "chainId": 101,
      "address": "2oDxYGgTBmST4rc3yn1YtcSEck7ReDZ8wHWLqZAuNWXH",
      "symbol": "xMARK",
      "name": "Standard",
      "decimals": 9,
      "logoURI": "https://cdn.jsdelivr.net/gh/solana-labs/token-list@main/assets/mainnet/2oDxYGgTBmST4rc3yn1YtcSEck7ReDZ8wHWLqZAuNWXH/logo.png",
      "tags": [
        "wrapped",
        "wormhole"
      ],
      "extensions": {
        "website": "https://benchmarkprotocol.finance/",
        "address": "0x36b679bd64ed73dbfd88909cdcb892cb66bd4cbb",
        "bridgeContract": "https://etherscan.io/address/0xf92cD566Ea4864356C5491c177A430C222d7e678",
        "assetContract": "https://etherscan.io/address/0x36b679bd64ed73dbfd88909cdcb892cb66bd4cbb",
        "coingeckoId": "xmark"
      }
    },
    {
      "chainId": 101,
      "address": "4k3Dyjzvzp8eMZWUXbBCjEvwSkkk59S5iCNLY3QrkX6R",
      "symbol": "RAY",
      "name": "Raydium",
      "decimals": 6,
      "logoURI": "https://cdn.jsdelivr.net/gh/solana-labs/token-list@main/assets/mainnet/RVKd61ztZW9GUwhRbbLoYVRE5Xf1B2tVscKqwZqXgEr/logo.png",
      "tags": [],
      "extensions": {
        "website": "https://raydium.io/",
        "serumV3Usdt": "teE55QrL4a4QSfydR9dnHF97jgCfptpuigbb53Lo95g",
        "serumV3Usdc": "2xiv8A5xrJ7RnGdxXB42uFEkYHJjszEhaJyKKt4WaLep",
        "coingeckoId": "raydium",
        "waterfallbot": "https://bit.ly/RAYwaterfall"
      }
    },
    {
      "chainId": 101,
      "address": "CzPDyvotTcxNqtPne32yUiEVQ6jk42HZi1Y3hUu7qf7f",
      "symbol": "RAY-WUSDT",
      "name": "Raydium Legacy LP Token V2 (RAY-WUSDT)",
      "decimals": 6,
      "logoURI": "https://cdn.jsdelivr.net/gh/solana-labs/token-list@main/assets/mainnet/RVKd61ztZW9GUwhRbbLoYVRE5Xf1B2tVscKqwZqXgEr/logo.png",
      "tags": [
        "lp-token"
      ],
      "extensions": {
        "website": "https://raydium.io/"
      }
    },
    {
      "chainId": 101,
      "address": "134Cct3CSdRCbYgq5SkwmHgfwjJ7EM5cG9PzqffWqECx",
      "symbol": "RAY-SOL",
      "name": "Raydium LP Token V2 (RAY-SOL)",
      "decimals": 6,
      "logoURI": "https://cdn.jsdelivr.net/gh/solana-labs/token-list@main/assets/mainnet/RVKd61ztZW9GUwhRbbLoYVRE5Xf1B2tVscKqwZqXgEr/logo.png",
      "tags": [
        "lp-token"
      ],
      "extensions": {
        "website": "https://raydium.io/"
      }
    },
    {
      "chainId": 101,
      "address": "EVDmwajM5U73PD34bYPugwiA4Eqqbrej4mLXXv15Z5qR",
      "symbol": "LINK-WUSDT",
      "name": "Raydium LP Token V2 (LINK-WUSDT)",
      "decimals": 6,
      "logoURI": "https://cdn.jsdelivr.net/gh/solana-labs/token-list@main/assets/mainnet/RVKd61ztZW9GUwhRbbLoYVRE5Xf1B2tVscKqwZqXgEr/logo.png",
      "tags": [
        "lp-token"
      ],
      "extensions": {
        "website": "https://raydium.io/"
      }
    },
    {
      "chainId": 101,
      "address": "KY4XvwHy7JPzbWYAbk23jQvEb4qWJ8aCqYWREmk1Q7K",
      "symbol": "ETH-WUSDT",
      "name": "Raydium LP Token V2 (ETH-WUSDT)",
      "decimals": 6,
      "logoURI": "https://cdn.jsdelivr.net/gh/solana-labs/token-list@main/assets/mainnet/RVKd61ztZW9GUwhRbbLoYVRE5Xf1B2tVscKqwZqXgEr/logo.png",
      "tags": [
        "lp-token"
      ],
      "extensions": {
        "website": "https://raydium.io/"
      }
    },
    {
      "chainId": 101,
      "address": "FgmBnsF5Qrnv8X9bomQfEtQTQjNNiBCWRKGpzPnE5BDg",
      "symbol": "RAY-USDC",
      "name": "Raydium Legacy LP Token V2 (RAY-USDC)",
      "decimals": 6,
      "logoURI": "https://cdn.jsdelivr.net/gh/solana-labs/token-list@main/assets/mainnet/RVKd61ztZW9GUwhRbbLoYVRE5Xf1B2tVscKqwZqXgEr/logo.png",
      "tags": [
        "lp-token"
      ],
      "extensions": {
        "website": "https://raydium.io/"
      }
    },
    {
      "chainId": 101,
      "address": "5QXBMXuCL7zfAk39jEVVEvcrz1AvBGgT9wAhLLHLyyUJ",
      "symbol": "RAY-SRM",
      "name": "Raydium Legacy LP Token V2 (RAY-SRM)",
      "decimals": 6,
      "logoURI": "https://cdn.jsdelivr.net/gh/solana-labs/token-list@main/assets/mainnet/RVKd61ztZW9GUwhRbbLoYVRE5Xf1B2tVscKqwZqXgEr/logo.png",
      "tags": [
        "lp-token"
      ],
      "extensions": {
        "website": "https://raydium.io/"
      }
    },
    {
      "chainId": 101,
      "address": "FdhKXYjCou2jQfgKWcNY7jb8F2DPLU1teTTTRfLBD2v1",
      "symbol": "RAY-WUSDT",
      "name": "Raydium Legacy LP Token V3 (RAY-WUSDT)",
      "decimals": 6,
      "logoURI": "https://cdn.jsdelivr.net/gh/solana-labs/token-list@main/assets/mainnet/RVKd61ztZW9GUwhRbbLoYVRE5Xf1B2tVscKqwZqXgEr/logo.png",
      "tags": [
        "lp-token"
      ],
      "extensions": {
        "website": "https://raydium.io/"
      }
    },
    {
      "chainId": 101,
      "address": "BZFGfXMrjG2sS7QT2eiCDEevPFnkYYF7kzJpWfYxPbcx",
      "symbol": "RAY-USDC",
      "name": "Raydium LP Token V3 (RAY-USDC)",
      "decimals": 6,
      "logoURI": "https://cdn.jsdelivr.net/gh/solana-labs/token-list@main/assets/mainnet/RVKd61ztZW9GUwhRbbLoYVRE5Xf1B2tVscKqwZqXgEr/logo.png",
      "tags": [
        "lp-token"
      ],
      "extensions": {
        "website": "https://raydium.io/"
      }
    },
    {
      "chainId": 101,
      "address": "DSX5E21RE9FB9hM8Nh8xcXQfPK6SzRaJiywemHBSsfup",
      "symbol": "RAY-SRM",
      "name": "Raydium LP Token V3 (RAY-SRM)",
      "decimals": 6,
      "logoURI": "https://cdn.jsdelivr.net/gh/solana-labs/token-list@main/assets/mainnet/RVKd61ztZW9GUwhRbbLoYVRE5Xf1B2tVscKqwZqXgEr/logo.png",
      "tags": [
        "lp-token"
      ],
      "extensions": {
        "website": "https://raydium.io/"
      }
    },
    {
      "chainId": 101,
      "address": "F5PPQHGcznZ2FxD9JaxJMXaf7XkaFFJ6zzTBcW8osQjw",
      "symbol": "RAY-SOL",
      "name": "Raydium LP Token V3 (RAY-SOL)",
      "decimals": 6,
      "logoURI": "https://cdn.jsdelivr.net/gh/solana-labs/token-list@main/assets/mainnet/RVKd61ztZW9GUwhRbbLoYVRE5Xf1B2tVscKqwZqXgEr/logo.png",
      "tags": [
        "lp-token"
      ],
      "extensions": {
        "website": "https://raydium.io/"
      }
    },
    {
      "chainId": 101,
      "address": "8Q6MKy5Yxb9vG1mWzppMtMb2nrhNuCRNUkJTeiE3fuwD",
      "symbol": "RAY-ETH",
      "name": "Raydium LP Token V3 (RAY-ETH)",
      "decimals": 6,
      "logoURI": "https://cdn.jsdelivr.net/gh/solana-labs/token-list@main/assets/mainnet/RVKd61ztZW9GUwhRbbLoYVRE5Xf1B2tVscKqwZqXgEr/logo.png",
      "tags": [
        "lp-token"
      ],
      "extensions": {
        "website": "https://raydium.io/"
      }
    },
    {
      "chainId": 101,
      "address": "DsBuznXRTmzvEdb36Dx3aVLVo1XmH7r1PRZUFugLPTFv",
      "symbol": "FIDA-RAY",
      "name": "Raydium Fusion LP Token V4 (FIDA-RAY)",
      "decimals": 6,
      "logoURI": "https://cdn.jsdelivr.net/gh/solana-labs/token-list@main/assets/mainnet/RVKd61ztZW9GUwhRbbLoYVRE5Xf1B2tVscKqwZqXgEr/logo.png",
      "tags": [
        "lp-token"
      ],
      "extensions": {
        "website": "https://raydium.io/"
      }
    },
    {
      "chainId": 101,
      "address": "FwaX9W7iThTZH5MFeasxdLpxTVxRcM7ZHieTCnYog8Yb",
      "symbol": "OXY-RAY",
      "name": "Raydium Fusion LP Token V4 (OXY-RAY)",
      "decimals": 6,
      "logoURI": "https://cdn.jsdelivr.net/gh/solana-labs/token-list@main/assets/mainnet/RVKd61ztZW9GUwhRbbLoYVRE5Xf1B2tVscKqwZqXgEr/logo.png",
      "tags": [
        "lp-token"
      ],
      "extensions": {
        "website": "https://raydium.io/"
      }
    },
    {
      "chainId": 101,
      "address": "CcKK8srfVdTSsFGV3VLBb2YDbzF4T4NM2C3UEjC39RLP",
      "symbol": "MAPS-RAY",
      "name": "Raydium Fusion LP Token V4 (MAPS-RAY)",
      "decimals": 6,
      "logoURI": "https://cdn.jsdelivr.net/gh/solana-labs/token-list@main/assets/mainnet/RVKd61ztZW9GUwhRbbLoYVRE5Xf1B2tVscKqwZqXgEr/logo.png",
      "tags": [
        "lp-token"
      ],
      "extensions": {
        "website": "https://raydium.io/"
      }
    },
    {
      "chainId": 101,
      "address": "CHT8sft3h3gpLYbCcZ9o27mT5s3Z6VifBVbUiDvprHPW",
      "symbol": "KIN-RAY",
      "name": "Raydium Legacy Fusion LP Token V4 (KIN-RAY)",
      "decimals": 6,
      "logoURI": "https://cdn.jsdelivr.net/gh/solana-labs/token-list@main/assets/mainnet/RVKd61ztZW9GUwhRbbLoYVRE5Xf1B2tVscKqwZqXgEr/logo.png",
      "tags": [
        "lp-token"
      ],
      "extensions": {
        "website": "https://raydium.io/"
      }
    },
    {
      "chainId": 101,
      "address": "C3sT1R3nsw4AVdepvLTLKr5Gvszr7jufyBWUCvy4TUvT",
      "symbol": "RAY-USDT",
      "name": "Raydium LP Token V4 (RAY-USDT)",
      "decimals": 6,
      "logoURI": "https://cdn.jsdelivr.net/gh/solana-labs/token-list@main/assets/mainnet/RVKd61ztZW9GUwhRbbLoYVRE5Xf1B2tVscKqwZqXgEr/logo.png",
      "tags": [
        "lp-token"
      ],
      "extensions": {
        "website": "https://raydium.io/"
      }
    },
    {
      "chainId": 101,
      "address": "8HoQnePLqPj4M7PUDzfw8e3Ymdwgc7NLGnaTUapubyvu",
      "symbol": "SOL-USDC",
      "name": "Raydium LP Token V4 (SOL-USDC)",
      "decimals": 9,
      "logoURI": "https://cdn.jsdelivr.net/gh/solana-labs/token-list@main/assets/mainnet/RVKd61ztZW9GUwhRbbLoYVRE5Xf1B2tVscKqwZqXgEr/logo.png",
      "tags": [
        "lp-token"
      ],
      "extensions": {
        "website": "https://raydium.io/"
      }
    },
    {
      "chainId": 101,
      "address": "865j7iMmRRycSYUXzJ33ZcvLiX9JHvaLidasCyUyKaRE",
      "symbol": "YFI-USDC",
      "name": "Raydium LP Token V4 (YFI-USDC)",
      "decimals": 6,
      "logoURI": "https://cdn.jsdelivr.net/gh/solana-labs/token-list@main/assets/mainnet/RVKd61ztZW9GUwhRbbLoYVRE5Xf1B2tVscKqwZqXgEr/logo.png",
      "tags": [
        "lp-token"
      ],
      "extensions": {
        "website": "https://raydium.io/"
      }
    },
    {
      "chainId": 101,
      "address": "9XnZd82j34KxNLgQfz29jGbYdxsYznTWRpvZE3SRE7JG",
      "symbol": "SRM-USDC",
      "name": "Raydium LP Token V4 (SRM-USDC)",
      "decimals": 6,
      "logoURI": "https://cdn.jsdelivr.net/gh/solana-labs/token-list@main/assets/mainnet/RVKd61ztZW9GUwhRbbLoYVRE5Xf1B2tVscKqwZqXgEr/logo.png",
      "tags": [
        "lp-token"
      ],
      "extensions": {
        "website": "https://raydium.io/"
      }
    },
    {
      "chainId": 101,
      "address": "75dCoKfUHLUuZ4qEh46ovsxfgWhB4icc3SintzWRedT9",
      "symbol": "FTT-USDC",
      "name": "Raydium LP Token V4 (FTT-USDC)",
      "decimals": 6,
      "logoURI": "https://cdn.jsdelivr.net/gh/solana-labs/token-list@main/assets/mainnet/RVKd61ztZW9GUwhRbbLoYVRE5Xf1B2tVscKqwZqXgEr/logo.png",
      "tags": [
        "lp-token"
      ],
      "extensions": {
        "website": "https://raydium.io/"
      }
    },
    {
      "chainId": 101,
      "address": "2hMdRdVWZqetQsaHG8kQjdZinEMBz75vsoWTCob1ijXu",
      "symbol": "BTC-USDC",
      "name": "Raydium LP Token V4 (BTC-USDC)",
      "decimals": 6,
      "logoURI": "https://cdn.jsdelivr.net/gh/solana-labs/token-list@main/assets/mainnet/RVKd61ztZW9GUwhRbbLoYVRE5Xf1B2tVscKqwZqXgEr/logo.png",
      "tags": [
        "lp-token"
      ],
      "extensions": {
        "website": "https://raydium.io/"
      }
    },
    {
      "chainId": 101,
      "address": "2QVjeR9d2PbSf8em8NE8zWd8RYHjFtucDUdDgdbDD2h2",
      "symbol": "SUSHI-USDC",
      "name": "Raydium LP Token V4 (SUSHI-USDC)",
      "decimals": 6,
      "logoURI": "https://cdn.jsdelivr.net/gh/solana-labs/token-list@main/assets/mainnet/RVKd61ztZW9GUwhRbbLoYVRE5Xf1B2tVscKqwZqXgEr/logo.png",
      "tags": [
        "lp-token"
      ],
      "extensions": {
        "website": "https://raydium.io/"
      }
    },
    {
      "chainId": 101,
      "address": "CHyUpQFeW456zcr5XEh4RZiibH8Dzocs6Wbgz9aWpXnQ",
      "symbol": "TOMO-USDC",
      "name": "Raydium LP Token V4 (TOMO-USDC)",
      "decimals": 6,
      "logoURI": "https://cdn.jsdelivr.net/gh/solana-labs/token-list@main/assets/mainnet/RVKd61ztZW9GUwhRbbLoYVRE5Xf1B2tVscKqwZqXgEr/logo.png",
      "tags": [
        "lp-token"
      ],
      "extensions": {
        "website": "https://raydium.io/"
      }
    },
    {
      "chainId": 101,
      "address": "BqjoYjqKrXtfBKXeaWeAT5sYCy7wsAYf3XjgDWsHSBRs",
      "symbol": "LINK-USDC",
      "name": "Raydium LP Token V4 (LINK-USDC)",
      "decimals": 6,
      "logoURI": "https://cdn.jsdelivr.net/gh/solana-labs/token-list@main/assets/mainnet/RVKd61ztZW9GUwhRbbLoYVRE5Xf1B2tVscKqwZqXgEr/logo.png",
      "tags": [
        "lp-token"
      ],
      "extensions": {
        "website": "https://raydium.io/"
      }
    },
    {
      "chainId": 101,
      "address": "13PoKid6cZop4sj2GfoBeujnGfthUbTERdE5tpLCDLEY",
      "symbol": "ETH-USDC",
      "name": "Raydium LP Token V4 (ETH-USDC)",
      "decimals": 6,
      "logoURI": "https://cdn.jsdelivr.net/gh/solana-labs/token-list@main/assets/mainnet/RVKd61ztZW9GUwhRbbLoYVRE5Xf1B2tVscKqwZqXgEr/logo.png",
      "tags": [
        "lp-token"
      ],
      "extensions": {
        "website": "https://raydium.io/"
      }
    },
    {
      "chainId": 101,
      "address": "2Vyyeuyd15Gp8aH6uKE72c4hxc8TVSLibxDP9vzspQWG",
      "symbol": "COPE-USDC",
      "name": "Raydium Fusion LP Token V4 (COPE-USDC)",
      "decimals": 0,
      "logoURI": "https://cdn.jsdelivr.net/gh/solana-labs/token-list@main/assets/mainnet/RVKd61ztZW9GUwhRbbLoYVRE5Xf1B2tVscKqwZqXgEr/logo.png",
      "tags": [
        "lp-token"
      ],
      "extensions": {
        "website": "https://raydium.io/"
      }
    },
    {
      "chainId": 101,
      "address": "Epm4KfTj4DMrvqn6Bwg2Tr2N8vhQuNbuK8bESFp4k33K",
      "symbol": "SOL-USDT",
      "name": "Raydium LP Token V4 (SOL-USDT)",
      "decimals": 9,
      "logoURI": "https://cdn.jsdelivr.net/gh/solana-labs/token-list@main/assets/mainnet/RVKd61ztZW9GUwhRbbLoYVRE5Xf1B2tVscKqwZqXgEr/logo.png",
      "tags": [
        "lp-token"
      ],
      "extensions": {
        "website": "https://raydium.io/"
      }
    },
    {
      "chainId": 101,
      "address": "FA1i7fej1pAbQbnY8NbyYUsTrWcasTyipKreDgy1Mgku",
      "symbol": "YFI-USDT",
      "name": "Raydium LP Token V4 (YFI-USDT)",
      "decimals": 6,
      "logoURI": "https://cdn.jsdelivr.net/gh/solana-labs/token-list@main/assets/mainnet/RVKd61ztZW9GUwhRbbLoYVRE5Xf1B2tVscKqwZqXgEr/logo.png",
      "tags": [
        "lp-token"
      ],
      "extensions": {
        "website": "https://raydium.io/"
      }
    },
    {
      "chainId": 101,
      "address": "HYSAu42BFejBS77jZAZdNAWa3iVcbSRJSzp3wtqCbWwv",
      "symbol": "SRM-USDT",
      "name": "Raydium LP Token V4 (SRM-USDT)",
      "decimals": 6,
      "logoURI": "https://cdn.jsdelivr.net/gh/solana-labs/token-list@main/assets/mainnet/RVKd61ztZW9GUwhRbbLoYVRE5Xf1B2tVscKqwZqXgEr/logo.png",
      "tags": [
        "lp-token"
      ],
      "extensions": {
        "website": "https://raydium.io/"
      }
    },
    {
      "chainId": 101,
      "address": "2cTCiUnect5Lap2sk19xLby7aajNDYseFhC9Pigou11z",
      "symbol": "FTT-USDT",
      "name": "Raydium LP Token V4 (FTT-USDT)",
      "decimals": 6,
      "logoURI": "https://cdn.jsdelivr.net/gh/solana-labs/token-list@main/assets/mainnet/RVKd61ztZW9GUwhRbbLoYVRE5Xf1B2tVscKqwZqXgEr/logo.png",
      "tags": [
        "lp-token"
      ],
      "extensions": {
        "website": "https://raydium.io/"
      }
    },
    {
      "chainId": 101,
      "address": "DgGuvR9GSHimopo3Gc7gfkbKamLKrdyzWkq5yqA6LqYS",
      "symbol": "BTC-USDT",
      "name": "Raydium LP Token V4 (BTC-USDT)",
      "decimals": 6,
      "logoURI": "https://cdn.jsdelivr.net/gh/solana-labs/token-list@main/assets/mainnet/RVKd61ztZW9GUwhRbbLoYVRE5Xf1B2tVscKqwZqXgEr/logo.png",
      "tags": [
        "lp-token"
      ],
      "extensions": {
        "website": "https://raydium.io/"
      }
    },
    {
      "chainId": 101,
      "address": "Ba26poEYDy6P2o95AJUsewXgZ8DM9BCsmnU9hmC9i4Ki",
      "symbol": "SUSHI-USDT",
      "name": "Raydium LP Token V4 (SUSHI-USDT)",
      "decimals": 6,
      "logoURI": "https://cdn.jsdelivr.net/gh/solana-labs/token-list@main/assets/mainnet/RVKd61ztZW9GUwhRbbLoYVRE5Xf1B2tVscKqwZqXgEr/logo.png",
      "tags": [
        "lp-token"
      ],
      "extensions": {
        "website": "https://raydium.io/"
      }
    },
    {
      "chainId": 101,
      "address": "D3iGro1vn6PWJXo9QAPj3dfta6dKkHHnmiiym2EfsAmi",
      "symbol": "TOMO-USDT",
      "name": "Raydium LP Token V4 (TOMO-USDT)",
      "decimals": 6,
      "logoURI": "https://cdn.jsdelivr.net/gh/solana-labs/token-list@main/assets/mainnet/RVKd61ztZW9GUwhRbbLoYVRE5Xf1B2tVscKqwZqXgEr/logo.png",
      "tags": [
        "lp-token"
      ],
      "extensions": {
        "website": "https://raydium.io/"
      }
    },
    {
      "chainId": 101,
      "address": "Dr12Sgt9gkY8WU5tRkgZf1TkVWJbvjYuPAhR3aDCwiiX",
      "symbol": "LINK-USDT",
      "name": "Raydium LP Token V4 (LINK-USDT)",
      "decimals": 6,
      "logoURI": "https://cdn.jsdelivr.net/gh/solana-labs/token-list@main/assets/mainnet/RVKd61ztZW9GUwhRbbLoYVRE5Xf1B2tVscKqwZqXgEr/logo.png",
      "tags": [
        "lp-token"
      ],
      "extensions": {
        "website": "https://raydium.io/"
      }
    },
    {
      "chainId": 101,
      "address": "nPrB78ETY8661fUgohpuVusNCZnedYCgghzRJzxWnVb",
      "symbol": "ETH-USDT",
      "name": "Raydium LP Token V4 (ETH-USDT)",
      "decimals": 6,
      "logoURI": "https://cdn.jsdelivr.net/gh/solana-labs/token-list@main/assets/mainnet/RVKd61ztZW9GUwhRbbLoYVRE5Xf1B2tVscKqwZqXgEr/logo.png",
      "tags": [
        "lp-token"
      ],
      "extensions": {
        "website": "https://raydium.io/"
      }
    },
    {
      "chainId": 101,
      "address": "EGJht91R7dKpCj8wzALkjmNdUUUcQgodqWCYweyKcRcV",
      "symbol": "YFI-SRM",
      "name": "Raydium LP Token V4 (YFI-SRM)",
      "decimals": 6,
      "logoURI": "https://cdn.jsdelivr.net/gh/solana-labs/token-list@main/assets/mainnet/RVKd61ztZW9GUwhRbbLoYVRE5Xf1B2tVscKqwZqXgEr/logo.png",
      "tags": [
        "lp-token"
      ],
      "extensions": {
        "website": "https://raydium.io/"
      }
    },
    {
      "chainId": 101,
      "address": "AsDuPg9MgPtt3jfoyctUCUgsvwqAN6RZPftqoeiPDefM",
      "symbol": "FTT-SRM",
      "name": "Raydium LP Token V4 (FTT-SRM)",
      "decimals": 6,
      "logoURI": "https://cdn.jsdelivr.net/gh/solana-labs/token-list@main/assets/mainnet/RVKd61ztZW9GUwhRbbLoYVRE5Xf1B2tVscKqwZqXgEr/logo.png",
      "tags": [
        "lp-token"
      ],
      "extensions": {
        "website": "https://raydium.io/"
      }
    },
    {
      "chainId": 101,
      "address": "AGHQxXb3GSzeiLTcLtXMS2D5GGDZxsB2fZYZxSB5weqB",
      "symbol": "BTC-SRM",
      "name": "Raydium LP Token V4 (BTC-SRM)",
      "decimals": 6,
      "logoURI": "https://cdn.jsdelivr.net/gh/solana-labs/token-list@main/assets/mainnet/RVKd61ztZW9GUwhRbbLoYVRE5Xf1B2tVscKqwZqXgEr/logo.png",
      "tags": [
        "lp-token"
      ],
      "extensions": {
        "website": "https://raydium.io/"
      }
    },
    {
      "chainId": 101,
      "address": "3HYhUnUdV67j1vn8fu7ExuVGy5dJozHEyWvqEstDbWwE",
      "symbol": "SUSHI-SRM",
      "name": "Raydium LP Token V4 (SUSHI-SRM)",
      "decimals": 6,
      "logoURI": "https://cdn.jsdelivr.net/gh/solana-labs/token-list@main/assets/mainnet/RVKd61ztZW9GUwhRbbLoYVRE5Xf1B2tVscKqwZqXgEr/logo.png",
      "tags": [
        "lp-token"
      ],
      "extensions": {
        "website": "https://raydium.io/"
      }
    },
    {
      "chainId": 101,
      "address": "GgH9RnKrQpaMQeqmdbMvs5oo1A24hERQ9wuY2pSkeG7x",
      "symbol": "TOMO-SRM",
      "name": "Raydium LP Token V4 (TOMO-SRM)",
      "decimals": 6,
      "logoURI": "https://cdn.jsdelivr.net/gh/solana-labs/token-list@main/assets/mainnet/RVKd61ztZW9GUwhRbbLoYVRE5Xf1B2tVscKqwZqXgEr/logo.png",
      "tags": [
        "lp-token"
      ],
      "extensions": {
        "website": "https://raydium.io/"
      }
    },
    {
      "chainId": 101,
      "address": "GXN6yJv12o18skTmJXaeFXZVY1iqR18CHsmCT8VVCmDD",
      "symbol": "LINK-SRM",
      "name": "Raydium LP Token V4 (LINK-SRM)",
      "decimals": 6,
      "logoURI": "https://cdn.jsdelivr.net/gh/solana-labs/token-list@main/assets/mainnet/RVKd61ztZW9GUwhRbbLoYVRE5Xf1B2tVscKqwZqXgEr/logo.png",
      "tags": [
        "lp-token"
      ],
      "extensions": {
        "website": "https://raydium.io/"
      }
    },
    {
      "chainId": 101,
      "address": "9VoY3VERETuc2FoadMSYYizF26mJinY514ZpEzkHMtwG",
      "symbol": "ETH-SRM",
      "name": "Raydium LP Token V4 (ETH-SRM)",
      "decimals": 6,
      "logoURI": "https://cdn.jsdelivr.net/gh/solana-labs/token-list@main/assets/mainnet/RVKd61ztZW9GUwhRbbLoYVRE5Xf1B2tVscKqwZqXgEr/logo.png",
      "tags": [
        "lp-token"
      ],
      "extensions": {
        "website": "https://raydium.io/"
      }
    },
    {
      "chainId": 101,
      "address": "AKJHspCwDhABucCxNLXUSfEzb7Ny62RqFtC9uNjJi4fq",
      "symbol": "SRM-SOL",
      "name": "Raydium LP Token V4 (SRM-SOL)",
      "decimals": 6,
      "logoURI": "https://cdn.jsdelivr.net/gh/solana-labs/token-list@main/assets/mainnet/RVKd61ztZW9GUwhRbbLoYVRE5Xf1B2tVscKqwZqXgEr/logo.png",
      "tags": [
        "lp-token"
      ],
      "extensions": {
        "website": "https://raydium.io/"
      }
    },
    {
      "chainId": 101,
      "address": "2doeZGLJyACtaG9DCUyqMLtswesfje1hjNA11hMdj6YU",
      "symbol": "TULIP-USDC",
      "name": "Raydium LP Token V4 (TULIP-USDC)",
      "decimals": 6,
      "logoURI": "https://solfarm.io/tulip-usdc.svg",
      "tags": [
        "lp-token"
      ],
      "extensions": {
        "website": "https://raydium.io/"
      }
    },
    {
      "chainId": 101,
      "address": "AcstFzGGawvvdVhYV9bftr7fmBHbePUjhv53YK1W3dZo",
      "symbol": "LSD",
      "name": "LSD",
      "decimals": 9,
      "tags": [
        "nft"
      ],
      "extensions": {
        "website": "https://solible.com/"
      }
    },
    {
      "chainId": 101,
      "address": "91fSFQsPzMLat9DHwLdQacW3i3EGnWds5tA5mt7yLiT9",
      "symbol": "Unlimited Energy",
      "name": "Unlimited Energy",
      "decimals": 9,
      "tags": [
        "nft"
      ],
      "extensions": {
        "website": "https://solible.com/"
      }
    },
    {
      "chainId": 101,
      "address": "29PEpZeuqWf9tS2gwCjpeXNdXLkaZSMR2s1ibkvGsfnP",
      "symbol": "Need for Speed",
      "name": "Need for Speed",
      "decimals": 9,
      "tags": [
        "nft"
      ],
      "extensions": {
        "website": "https://solible.com/"
      }
    },
    {
      "chainId": 101,
      "address": "HsY8PNar8VExU335ZRYzg89fX7qa4upYu6vPMPFyCDdK",
      "symbol": "ADOR OPENS",
      "name": "ADOR OPENS",
      "decimals": 0,
      "tags": [
        "nft"
      ],
      "extensions": {
        "website": "https://solible.com/"
      }
    },
    {
      "chainId": 101,
      "address": "EDP8TpLJ77M3KiDgFkZW4v4mhmKJHZi9gehYXenfFZuL",
      "symbol": "CMS - Rare",
      "name": "CMS - Rare",
      "decimals": 0,
      "tags": [
        "nft"
      ],
      "extensions": {
        "website": "https://solible.com/"
      }
    },
    {
      "chainId": 101,
      "address": "BrUKFwAABkExb1xzYU4NkRWzjBihVQdZ3PBz4m5S8if3",
      "symbol": "Tesla",
      "name": "Tesla",
      "decimals": 0,
      "tags": [
        "nft"
      ],
      "extensions": {
        "website": "https://solible.com/"
      }
    },
    {
      "chainId": 101,
      "address": "9CmQwpvVXRyixjiE3LrbSyyopPZohNDN1RZiTk8rnXsQ",
      "symbol": "DeceFi",
      "name": "DeceFi",
      "decimals": 0,
      "tags": [
        "nft"
      ],
      "extensions": {
        "website": "https://solible.com/"
      }
    },
    {
      "chainId": 101,
      "address": "F6ST1wWkx2PeH45sKmRxo1boyuzzWCfpnvyKL4BGeLxF",
      "symbol": "Power User",
      "name": "Power User",
      "decimals": 0,
      "tags": [
        "nft"
      ],
      "extensions": {
        "website": "https://solible.com/"
      }
    },
    {
      "chainId": 101,
      "address": "dZytJ7iPDcCu9mKe3srL7bpUeaR3zzkcVqbtqsmxtXZ",
      "symbol": "VIP Member",
      "name": "VIP Member",
      "decimals": 0,
      "tags": [
        "nft"
      ],
      "extensions": {
        "website": "https://solible.com/"
      }
    },
    {
      "chainId": 101,
      "address": "8T4vXgwZUWwsbCDiptHFHjdfexvLG9UP8oy1psJWEQdS",
      "symbol": "Uni Christmas",
      "name": "Uni Christmas",
      "decimals": 0,
      "tags": [
        "nft"
      ],
      "extensions": {
        "website": "https://solible.com/"
      }
    },
    {
      "chainId": 101,
      "address": "EjFGGJSyp9UDS8aqafET5LX49nsG326MeNezYzpiwgpQ",
      "symbol": "BNB",
      "name": "BNB",
      "decimals": 0,
      "tags": [
        "nft"
      ],
      "extensions": {
        "website": "https://solible.com/"
      }
    },
    {
      "chainId": 101,
      "address": "FkmkTr4en8CXkfo9jAwEMov6PVNLpYMzWr3Udqf9so8Z",
      "symbol": "Seldom",
      "name": "Seldom",
      "decimals": 9,
      "tags": [
        "nft"
      ],
      "extensions": {
        "website": "https://solible.com/"
      }
    },
    {
      "chainId": 101,
      "address": "2gn1PJdMAU92SU5inLSp4Xp16ZC5iLF6ScEi7UBvp8ZD",
      "symbol": "Satoshi Closeup",
      "name": "Satoshi Closeup",
      "decimals": 9,
      "tags": [
        "nft"
      ],
      "extensions": {
        "website": "https://solible.com/"
      }
    },
    {
      "chainId": 101,
      "address": "7mhZHtPL4GFkquQR4Y6h34Q8hNkQvGc1FaNtyE43NvUR",
      "symbol": "Satoshi GB",
      "name": "Satoshi GB",
      "decimals": 9,
      "tags": [
        "nft"
      ],
      "extensions": {
        "website": "https://solible.com/"
      }
    },
    {
      "chainId": 101,
      "address": "8RoKfLx5RCscbtVh8kYb81TF7ngFJ38RPomXtUREKsT2",
      "symbol": "Satoshi OG",
      "name": "Satoshi OG",
      "decimals": 9,
      "tags": [
        "nft"
      ],
      "extensions": {
        "website": "https://solible.com/"
      }
    },
    {
      "chainId": 101,
      "address": "9rw5hyDngBQ3yDsCRHqgzGHERpU2zaLh1BXBUjree48J",
      "symbol": "Satoshi BTC",
      "name": "Satoshi BTC",
      "decimals": 10,
      "tags": [
        "nft"
      ],
      "extensions": {
        "website": "https://solible.com/"
      }
    },
    {
      "chainId": 101,
      "address": "AiD7J6D5Hny5DJB1MrYBc2ePQqy2Yh4NoxWwYfR7PzxH",
      "symbol": "Satoshi GB",
      "name": "Satoshi GB",
      "decimals": 9,
      "tags": [
        "nft"
      ],
      "extensions": {
        "website": "https://solible.com/"
      }
    },
    {
      "chainId": 101,
      "address": "4qzEcYvT6TuJME2EMZ5vjaLvQja6R4hKjarA73WQUwt6",
      "name": "APESZN_HOODIE",
      "symbol": "APESZN_HOODIE",
      "decimals": 9,
      "tags": [
        "nft"
      ],
      "extensions": {
        "website": "https://solible.com/"
      }
    },
    {
      "chainId": 101,
      "address": "APhyVWtzjdTVYhyta9ngSiCDk2pLi8eEZKsHGSbsmwv6",
      "name": "APESZN_TEE_SHIRT",
      "symbol": "APESZN_TEE_SHIRT",
      "decimals": 9,
      "tags": [
        "nft"
      ],
      "extensions": {
        "website": "https://solible.com/"
      }
    },
    {
      "chainId": 101,
      "address": "bxiA13fpU1utDmYuUvxvyMT8odew5FEm96MRv7ij3eb",
      "symbol": "Satoshi",
      "name": "Satoshi",
      "decimals": 9,
      "tags": [
        "nft"
      ],
      "extensions": {
        "website": "https://solible.com/"
      }
    },
    {
      "chainId": 101,
      "address": "GoC24kpj6TkvjzspXrjSJC2CVb5zMWhLyRcHJh9yKjRF",
      "symbol": "Satoshi Closeup",
      "name": "Satoshi Closeup",
      "decimals": 9,
      "tags": [
        "nft"
      ],
      "extensions": {
        "website": "https://solible.com/"
      }
    },
    {
      "chainId": 101,
      "address": "oCUduD44ETuZ65bpWdPzPDSnAdreg1sJrugfwyFZVHV",
      "symbol": "Satoshi BTC",
      "name": "Satoshi BTC",
      "decimals": 9,
      "tags": [
        "nft"
      ],
      "extensions": {
        "website": "https://solible.com/"
      }
    },
    {
      "chainId": 101,
      "address": "9Vvre2DxBB9onibwYDHeMsY1cj6BDKtEDccBPWRN215E",
      "symbol": "Satoshi Nakamoto",
      "name": "Satoshi Nakamoto",
      "decimals": 9,
      "tags": [
        "nft"
      ],
      "extensions": {
        "website": "https://solible.com/"
      }
    },
    {
      "chainId": 101,
      "address": "7RpFk44cMTAUt9CcjEMWnZMypE9bYQsjBiSNLn5qBvhP",
      "symbol": "Charles Hoskinson",
      "name": "Charles Hoskinson",
      "decimals": 9,
      "tags": [
        "nft"
      ],
      "extensions": {
        "website": "https://solible.com/"
      }
    },
    {
      "chainId": 101,
      "address": "GyRkPAxpd9XrMHcBF6fYHVRSZQvQBwAGKAGQeBPSKzMq",
      "symbol": "SBF",
      "name": "SBF",
      "decimals": 0,
      "tags": [
        "nft"
      ],
      "extensions": {
        "website": "https://solible.com/"
      }
    },
    {
      "chainId": 101,
      "address": "AgdBQN2Sy2abiZ2KToWeUsQ9PHdCv95wt6kVWRf5zDkx",
      "symbol": "Bitcoin Tram",
      "name": "Bitcoin Tram",
      "decimals": 0,
      "tags": [
        "nft"
      ],
      "extensions": {
        "website": "https://solible.com/"
      }
    },
    {
      "chainId": 101,
      "address": "7TRzvCqXN8KSXggbSyeEG2Z9YBBhEFmbtmv6FLbd4mmd",
      "symbol": "SRM tee-shirt",
      "name": "SRM tee-shirt",
      "decimals": 0,
      "tags": [
        "nft"
      ],
      "extensions": {
        "website": "https://solible.com/"
      }
    },
    {
      "chainId": 101,
      "address": "gksYzxitEf2HyE7Bb81vvHXNH5f3wa43jvXf4TcUZwb",
      "symbol": "PERK",
      "name": "PERK",
      "decimals": 6,
      "logoURI": "https://cdn.jsdelivr.net/gh/perkexchange/assets/logos/SPL-token/logo.png",
      "tags": [],
      "extensions": {
        "website": "https://perk.exchange/"
      }
    },
    {
      "chainId": 101,
      "address": "BDxWSxkMLW1nJ3VggamUKkEKrtCaVqzFxoDApM8HdBks",
      "symbol": "BTSG",
      "name": "BitSong",
      "decimals": 6,
      "logoURI": "https://cdn.jsdelivr.net/gh/bitsongofficial/assets/logo_128x128.png",
      "tags": [],
      "extensions": {
        "website": "https://bitsong.io/",
        "coingeckoId": "bitsong"
      }
    },
    {
      "chainId": 101,
      "address": "5ddiFxh3J2tcZHfn8uhGRYqu16P3FUvBfh8WoZPUHKW5",
      "name": "EOSBEAR",
      "symbol": "EOSBEAR",
      "decimals": 6,
      "logoURI": "",
      "tags": [
        "leveraged",
        "bear"
      ],
      "extensions": {
        "coingeckoId": "3x-short-eos-token",
        "serumV3Usdc": "2BQrJP599QVKRyHhyJ6oRrTPNUmPBgXxiBo2duvYdacy"
      }
    },
    {
      "chainId": 101,
      "address": "qxxF6S62hmZF5bo46mS7C2qbBa87qRossAM78VzsDqi",
      "name": "EOSBULL",
      "symbol": "EOSBULL",
      "decimals": 6,
      "logoURI": "",
      "tags": [
        "leveraged",
        "bull"
      ],
      "extensions": {
        "coingeckoId": "3x-long-eos-token"
      }
    },
    {
      "chainId": 101,
      "address": "2CDLbxeuqkLTLY3em6FFQgfBQV5LRnEsJJgcFCvWKNcS",
      "name": "BNBBEAR",
      "symbol": "BNBBEAR",
      "decimals": 6,
      "logoURI": "",
      "tags": [
        "leveraged",
        "bear"
      ],
      "extensions": {
        "coingeckoId": "3x-short-bnb-token"
      }
    },
    {
      "chainId": 101,
      "address": "AfjHjdLibuXyvmz7PyTSc5KEcGBh43Kcu8Sr2tyDaJyt",
      "name": "BNBBULL",
      "symbol": "BNBBULL",
      "decimals": 6,
      "logoURI": "",
      "tags": [
        "leveraged",
        "bull"
      ],
      "extensions": {
        "coingeckoId": "3x-long-bnb-token"
      }
    },
    {
      "chainId": 101,
      "address": "8kA1WJKoLTxtACNPkvW6UNufsrpxUY57tXZ9KmG9123t",
      "name": "BSVBULL",
      "symbol": "BSVBULL",
      "decimals": 6,
      "logoURI": "",
      "tags": [
        "leveraged",
        "bull"
      ],
      "extensions": {
        "coingeckoId": "3x-long-bitcoin-sv-token"
      }
    },
    {
      "chainId": 101,
      "address": "2FGW8BVMu1EHsz2ZS9rZummDaq6o2DVrZZPw4KaAvDWh",
      "name": "BSVBEAR",
      "symbol": "BSVBEAR",
      "decimals": 6,
      "logoURI": "",
      "tags": [
        "leveraged",
        "bear"
      ],
      "extensions": {
        "coingeckoId": "3x-short-bitcoin-sv-token"
      }
    },
    {
      "chainId": 101,
      "address": "8L9XGTMzcqS9p61zsR35t7qipwAXMYkD6disWoDFZiFT",
      "name": "LTCBEAR",
      "symbol": "LTCBEAR",
      "decimals": 6,
      "logoURI": "",
      "tags": [
        "leveraged",
        "bear"
      ],
      "extensions": {
        "coingeckoId": "3x-short-litecoin-token"
      }
    },
    {
      "chainId": 101,
      "address": "863ZRjf1J8AaVuCqypAdm5ktVyGYDiBTvD1MNHKrwyjp",
      "name": "LTCBULL",
      "symbol": "LTCBULL",
      "decimals": 6,
      "logoURI": "",
      "tags": [
        "leveraged",
        "bull"
      ],
      "extensions": {
        "coingeckoId": "3x-long-litecoin-token"
      }
    },
    {
      "chainId": 101,
      "address": "GkSPaHdY2raetuYzsJYacHtrAtQUfWt64bpd1VzxJgSD",
      "name": "BULL",
      "symbol": "BULL",
      "decimals": 6,
      "logoURI": "",
      "tags": [
        "leveraged",
        "bull"
      ],
      "extensions": {
        "coingeckoId": "3x-long-bitcoin-token"
      }
    },
    {
      "chainId": 101,
      "address": "45vwTZSDFBiqCMRdtK4xiLCHEov8LJRW8GwnofG8HYyH",
      "name": "BEAR",
      "symbol": "BEAR",
      "decimals": 6,
      "logoURI": "",
      "tags": [
        "leveraged",
        "bear"
      ],
      "extensions": {
        "coingeckoId": "3x-short-bitcoin-token"
      }
    },
    {
      "chainId": 101,
      "address": "2VTAVf1YCwamD3ALMdYHRMV5vPUCXdnatJH5f1khbmx6",
      "name": "BCHBEAR",
      "symbol": "BCHBEAR",
      "decimals": 6,
      "logoURI": "",
      "tags": [
        "leveraged",
        "bear"
      ],
      "extensions": {
        "coingeckoId": "3x-short-bitcoin-cash-token"
      }
    },
    {
      "chainId": 101,
      "address": "22xoSp66BDt4x4Q5xqxjaSnirdEyharoBziSFChkLFLy",
      "name": "BCHBULL",
      "symbol": "BCHBULL",
      "decimals": 6,
      "logoURI": "",
      "tags": [
        "leveraged",
        "bull"
      ],
      "extensions": {
        "coingeckoId": "3x-long-bitcoin-cash-token"
      }
    },
    {
      "chainId": 101,
      "address": "CwChm6p9Q3yFrjzVeiLTTbsoJkooscof5SJYZc2CrNqG",
      "name": "ETHBULL",
      "symbol": "ETHBULL",
      "decimals": 6,
      "logoURI": "",
      "tags": [
        "leveraged",
        "bull"
      ],
      "extensions": {
        "coingeckoId": "3x-long-ethereum-token",
        "serumV3Usdt": "FuhKVt5YYCv7vXnADXtb7vqzYn82PJoap86q5wm8LX8Q"
      }
    },
    {
      "chainId": 101,
      "address": "Bvv9xLodFrvDFSno9Ud8SEh5zVtBDQQjnBty2SgMcJ2s",
      "name": "ETHBEAR",
      "symbol": "ETHBEAR",
      "decimals": 6,
      "logoURI": "",
      "tags": [
        "leveraged",
        "bear"
      ],
      "extensions": {
        "coingeckoId": "3x-short-ethereum-token"
      }
    },
    {
      "chainId": 101,
      "address": "HRhaNssoyv5tKFRcbPg69ULEbcD8DPv99GdXLcdkgc1A",
      "name": "ALTBULL",
      "symbol": "ALTBULL",
      "decimals": 6,
      "logoURI": "",
      "tags": [
        "leveraged",
        "bull"
      ],
      "extensions": {
        "coingeckoId": "3x-long-altcoin-index-token"
      }
    },
    {
      "chainId": 101,
      "address": "9Mu1KmjBKTUWgpDoeTJ5oD7XFQmEiZxzspEd3TZGkavx",
      "name": "ALTBEAR",
      "symbol": "ALTBEAR",
      "decimals": 6,
      "logoURI": "",
      "tags": [
        "leveraged",
        "bear"
      ],
      "extensions": {
        "coingeckoId": "3x-short-altcoin-index-token"
      }
    },
    {
      "chainId": 101,
      "address": "AYL1adismZ1U9pTuN33ahG4aYc5XTZQL4vKFx9ofsGWD",
      "name": "BULLSHIT",
      "symbol": "BULLSHIT",
      "decimals": 6,
      "logoURI": "",
      "tags": [
        "leveraged",
        "bull"
      ],
      "extensions": {
        "coingeckoId": "3x-long-shitcoin-index-token"
      }
    },
    {
      "chainId": 101,
      "address": "5jqymuoXXVcUuJKrf1MWiHSqHyg2osMaJGVy69NsJWyP",
      "name": "BEARSHIT",
      "symbol": "BEARSHIT",
      "decimals": 6,
      "logoURI": "",
      "tags": [
        "leveraged",
        "bear"
      ],
      "extensions": {
        "coingeckoId": "3x-short-shitcoin-index-token"
      }
    },
    {
      "chainId": 101,
      "address": "EL1aDTnLKjf4SaGpqtxJPyK94imSBr8fWDbcXjXQrsmj",
      "name": "MIDBULL",
      "symbol": "MIDBULL",
      "decimals": 6,
      "logoURI": "",
      "tags": [
        "leveraged",
        "bull"
      ],
      "extensions": {
        "coingeckoId": "3x-long-midcap-index-token",
        "serumV3Usdc": "8BBtLkoaEyavREriwGUudzAcihTH9SJLAPBbgb7QZe9y"
      }
    },
    {
      "chainId": 101,
      "address": "2EPvVjHusU3ozoucmdhhnqv3HQtBsQmjTnSa87K91HkC",
      "name": "MIDBEAR",
      "symbol": "MIDBEAR",
      "decimals": 6,
      "logoURI": "",
      "tags": [
        "leveraged",
        "bear"
      ],
      "extensions": {
        "coingeckoId": "3x-short-midcap-index-token"
      }
    },
    {
      "chainId": 101,
      "address": "8TCfJTyeqNBZqyDMY4VwDY7kdCCY7pcbJJ58CnKHkMu2",
      "name": "LINKBEAR",
      "symbol": "LINKBEAR",
      "decimals": 6,
      "logoURI": "",
      "tags": [
        "leveraged",
        "bear"
      ],
      "extensions": {
        "coingeckoId": "3x-short-chainlink-token"
      }
    },
    {
      "chainId": 101,
      "address": "EsUoZMbACNMppdqdmuLCFLet8VXxt2h47N9jHCKwyaPz",
      "name": "LINKBULL",
      "symbol": "LINKBULL",
      "decimals": 6,
      "logoURI": "",
      "tags": [
        "leveraged",
        "bull"
      ],
      "extensions": {
        "coingeckoId": "3x-long-chainlink-token"
      }
    },
    {
      "chainId": 101,
      "address": "262cQHT3soHwzuo2oVSy5kAfHcFZ1Jjn8C1GRLcQNKA3",
      "name": "XRPBULL",
      "symbol": "XRPBULL",
      "decimals": 6,
      "logoURI": "",
      "tags": [
        "leveraged",
        "bull"
      ],
      "extensions": {
        "coingeckoId": "3x-long-xrp-token"
      }
    },
    {
      "chainId": 101,
      "address": "8sxtSswmQ7Lcd2GjK6am37Z61wJZjA2SzE7Luf7yaKBB",
      "name": "XRPBEAR",
      "symbol": "XRPBEAR",
      "decimals": 6,
      "logoURI": "",
      "tags": [
        "leveraged",
        "bear"
      ],
      "extensions": {
        "coingeckoId": "3x-short-xrp-token"
      }
    },
    {
      "chainId": 101,
      "address": "91z91RukFM16hyEUCXuwMQwp2BW3vanNG5Jh5yj6auiJ",
      "name": "BVOL",
      "symbol": "BVOL",
      "decimals": 6,
      "logoURI": "",
      "tags": [],
      "extensions": {
        "coingeckoId": "1x-long-btc-implied-volatility-token"
      }
    },
    {
      "chainId": 101,
      "address": "5TY71D29Cyuk9UrsSxLXw2quJBpS7xDDFuFu2K9W7Wf9",
      "name": "IBlive",
      "symbol": "IBVOL",
      "decimals": 6,
      "logoURI": "",
      "tags": [],
      "extensions": {
        "coingeckoId": "1x-short-btc-implied-volatility"
      }
    },
    {
      "chainId": 101,
      "address": "dK83wTVypEpa1pqiBbHY3MNuUnT3ADUZM4wk9VZXZEc",
      "name": "Wrapped Aave",
      "symbol": "AAVE",
      "decimals": 6,
      "logoURI": "https://cdn.jsdelivr.net/gh/trustwallet/assets@master/blockchains/ethereum/assets/0x7Fc66500c84A76Ad7e9c93437bFc5Ac33E2DDaE9/logo.png",
      "tags": [],
      "extensions": {
        "serumV3Usdt": "6bxuB5N3bt3qW8UnPNLgMMzDq5sEH8pFmYJYGgzvE11V",
        "coingeckoId": "aave"
      }
    },
    {
      "chainId": 101,
      "address": "A6aY2ceogBz1VaXBxm1j2eJuNZMRqrWUAnKecrMH85zj",
      "name": "LQID",
      "symbol": "LQID",
      "decimals": 6,
      "logoURI": "https://cdn.jsdelivr.net/gh/dr497/awesome-serum-markets/icons/lqid.svg",
      "tags": []
    },
    {
      "chainId": 101,
      "address": "7CnFGR9mZWyAtWxPcVuTewpyC3A3MDW4nLsu5NY6PDbd",
      "name": "SECO",
      "symbol": "SECO",
      "decimals": 6,
      "logoURI": "",
      "tags": [],
      "extensions": {
        "coingeckoId": "serum-ecosystem-token"
      }
    },
    {
      "chainId": 101,
      "address": "3GECTP7H4Tww3w8jEPJCJtXUtXxiZty31S9szs84CcwQ",
      "name": "HOLY",
      "symbol": "HOLY",
      "decimals": 6,
      "logoURI": "",
      "tags": [],
      "extensions": {
        "coingeckoId": "holy-trinity"
      }
    },
    {
      "chainId": 101,
      "address": "6ry4WBDvAwAnrYJVv6MCog4J8zx6S3cPgSqnTsDZ73AR",
      "name": "TRYB",
      "symbol": "TRYB",
      "decimals": 6,
      "logoURI": "",
      "tags": [],
      "extensions": {
        "serumV3Usdt": "AADohBGxvf7bvixs2HKC3dG2RuU3xpZDwaTzYFJThM8U",
        "coingeckoId": "bilira"
      }
    },
    {
      "chainId": 101,
      "address": "ASboaJPFtJeCS5eG4gL3Lg95xrTz2UZSLE9sdJtY93kE",
      "name": "DOGEBULL",
      "symbol": "DOGEBULL",
      "decimals": 6,
      "logoURI": "",
      "tags": [
        "leveraged",
        "bull"
      ],
      "extensions": {
        "coingeckoId": "3x-long-dogecoin-token"
      }
    },
    {
      "chainId": 101,
      "address": "Gnhy3boBT4MA8TTjGip5ND2uNsceh1Wgeaw1rYJo51ZY",
      "symbol": "MAPSPOOL",
      "name": "Bonfida Maps Pool",
      "decimals": 6,
      "logoURI": "https://cdn.jsdelivr.net/gh/solana-labs/explorer/public/tokens/maps.svg",
      "tags": [],
      "extensions": {
        "website": "https://bonfida.com/"
      }
    },
    {
      "chainId": 101,
      "address": "9iDWyYZ5VHBCxxmWZogoY3Z6FSbKsX4WFe37c728krdT",
      "symbol": "OXYPOOL",
      "name": "Bonfida Oxy Pool",
      "decimals": 6,
      "logoURI": "https://cdn.jsdelivr.net/gh/nathanielparke/awesome-serum-markets/icons/oxy.svg",
      "tags": [],
      "extensions": {
        "website": "https://bonfida.com/"
      }
    },
    {
      "chainId": 101,
      "address": "D68NB5JkzvyNCZAvi6EGtEcGvSoRNPanU9heYTAUFFRa",
      "name": "PERP",
      "symbol": "PERP",
      "decimals": 6,
      "logoURI": "",
      "tags": [],
      "extensions": {
        "coingeckoId": "perpetual-protocol"
      }
    },
    {
      "chainId": 101,
      "address": "93a1L7xaEV7vZGzNXCcb9ztZedbpKgUiTHYxmFKJwKvc",
      "symbol": "RAYPOOL",
      "name": "Bonfida Ray Pool",
      "decimals": 6,
      "logoURI": "https://cdn.jsdelivr.net/gh/solana-labs/token-list@main/assets/mainnet/RVKd61ztZW9GUwhRbbLoYVRE5Xf1B2tVscKqwZqXgEr/logo.png",
      "tags": [],
      "extensions": {
        "website": "https://bonfida.com/"
      }
    },
    {
      "chainId": 101,
      "address": "FeGn77dhg1KXRRFeSwwMiykZnZPw5JXW6naf2aQgZDQf",
      "symbol": "wWETH",
      "name": "Wrapped Ether (Wormhole)",
      "decimals": 9,
      "logoURI": "https://cdn.jsdelivr.net/gh/trustwallet/assets@master/blockchains/ethereum/assets/0xC02aaA39b223FE8D0A0e5C4F27eAD9083C756Cc2/logo.png",
      "tags": [
        "wrapped",
        "wormhole"
      ],
      "extensions": {
        "address": "0xC02aaA39b223FE8D0A0e5C4F27eAD9083C756Cc2",
        "bridgeContract": "https://etherscan.io/address/0xf92cD566Ea4864356C5491c177A430C222d7e678",
        "assetContract": "https://etherscan.io/address/0xC02aaA39b223FE8D0A0e5C4F27eAD9083C756Cc2",
        "coingeckoId": "weth"
      }
    },
    {
      "chainId": 101,
      "address": "GbBWwtYTMPis4VHb8MrBbdibPhn28TSrLB53KvUmb7Gi",
      "symbol": "wFTT",
      "name": "Wrapped FTT (Wormhole)",
      "decimals": 9,
      "logoURI": "https://cdn.jsdelivr.net/gh/solana-labs/token-list@main/assets/mainnet/GbBWwtYTMPis4VHb8MrBbdibPhn28TSrLB53KvUmb7Gi/logo.webp",
      "tags": [
        "wrapped",
        "wormhole"
      ],
      "extensions": {
        "address": "0x50d1c9771902476076ecfc8b2a83ad6b9355a4c9",
        "bridgeContract": "https://etherscan.io/address/0xf92cD566Ea4864356C5491c177A430C222d7e678",
        "assetContract": "https://etherscan.io/address/0x50d1c9771902476076ecfc8b2a83ad6b9355a4c9",
        "coingeckoId": "ftx-token"
      }
    },
    {
      "chainId": 101,
      "address": "AbLwQCyU9S8ycJgu8wn6woRCHSYJmjMpJFcAHQ6vjq2P",
      "symbol": "wTUSD",
      "name": "TrueUSD (Wormhole)",
      "decimals": 9,
      "logoURI": "https://cdn.jsdelivr.net/gh/trustwallet/assets@master/blockchains/ethereum/assets/0x0000000000085d4780B73119b644AE5ecd22b376/logo.png",
      "tags": [
        "wrapped",
        "wormhole"
      ],
      "extensions": {
        "address": "0x0000000000085d4780B73119b644AE5ecd22b376",
        "bridgeContract": "https://etherscan.io/address/0xf92cD566Ea4864356C5491c177A430C222d7e678",
        "assetContract": "https://etherscan.io/address/0x0000000000085d4780B73119b644AE5ecd22b376",
        "coingeckoId": "true-usd"
      }
    },
    {
      "chainId": 101,
      "address": "3JfuyCg5891hCX1ZTbvt3pkiaww3XwgyqQH6E9eHtqKD",
      "symbol": "wLON",
      "name": "Tokenlon (Wormhole)",
      "decimals": 9,
      "logoURI": "https://cdn.jsdelivr.net/gh/trustwallet/assets@master/blockchains/ethereum/assets/0x0000000000095413afC295d19EDeb1Ad7B71c952/logo.png",
      "tags": [
        "wrapped",
        "wormhole"
      ],
      "extensions": {
        "address": "0x0000000000095413afC295d19EDeb1Ad7B71c952",
        "bridgeContract": "https://etherscan.io/address/0xf92cD566Ea4864356C5491c177A430C222d7e678",
        "assetContract": "https://etherscan.io/address/0x0000000000095413afC295d19EDeb1Ad7B71c952",
        "coingeckoId": "tokenlon"
      }
    },
    {
      "chainId": 101,
      "address": "6k7mrqiAqEWnABVN8FhfuNUrmrnaMh44nNWydNXctbpV",
      "symbol": "wALBT",
      "name": "AllianceBlock Token (Wormhole)",
      "decimals": 9,
      "logoURI": "https://cdn.jsdelivr.net/gh/trustwallet/assets@master/blockchains/ethereum/assets/0x00a8b738E453fFd858a7edf03bcCfe20412f0Eb0/logo.png",
      "tags": [
        "wrapped",
        "wormhole"
      ],
      "extensions": {
        "address": "0x00a8b738E453fFd858a7edf03bcCfe20412f0Eb0",
        "bridgeContract": "https://etherscan.io/address/0xf92cD566Ea4864356C5491c177A430C222d7e678",
        "assetContract": "https://etherscan.io/address/0x00a8b738E453fFd858a7edf03bcCfe20412f0Eb0",
        "coingeckoId": "allianceblock"
      }
    },
    {
      "chainId": 101,
      "address": "4b166BQEQunjg8oNTDcLeWU3nidQnVTL1Vni8ANU7Mvt",
      "symbol": "wSKL",
      "name": "SKALE (Wormhole)",
      "decimals": 9,
      "logoURI": "https://cdn.jsdelivr.net/gh/trustwallet/assets@master/blockchains/ethereum/assets/0x00c83aeCC790e8a4453e5dD3B0B4b3680501a7A7/logo.png",
      "tags": [
        "wrapped",
        "wormhole"
      ],
      "extensions": {
        "address": "0x00c83aeCC790e8a4453e5dD3B0B4b3680501a7A7",
        "bridgeContract": "https://etherscan.io/address/0xf92cD566Ea4864356C5491c177A430C222d7e678",
        "assetContract": "https://etherscan.io/address/0x00c83aeCC790e8a4453e5dD3B0B4b3680501a7A7",
        "coingeckoId": "skale"
      }
    },
    {
      "chainId": 101,
      "address": "CcHhpEx9VcWx7UBJC8DJaR5h3wNdexsQtB1nEfekjSHn",
      "symbol": "wUFT",
      "name": "UniLend Finance Token (Wormhole)",
      "decimals": 9,
      "logoURI": "https://cdn.jsdelivr.net/gh/trustwallet/assets@master/blockchains/ethereum/assets/0x0202Be363B8a4820f3F4DE7FaF5224fF05943AB1/logo.png",
      "tags": [
        "wrapped",
        "wormhole"
      ],
      "extensions": {
        "address": "0x0202Be363B8a4820f3F4DE7FaF5224fF05943AB1",
        "bridgeContract": "https://etherscan.io/address/0xf92cD566Ea4864356C5491c177A430C222d7e678",
        "assetContract": "https://etherscan.io/address/0x0202Be363B8a4820f3F4DE7FaF5224fF05943AB1",
        "coingeckoId": "unlend-finance"
      }
    },
    {
      "chainId": 101,
      "address": "VPjCJkR1uZGT9k9q7PsLArS5sEQtWgij8eZC8tysCy7",
      "symbol": "wORN",
      "name": "Orion Protocol (Wormhole)",
      "decimals": 8,
      "logoURI": "https://cdn.jsdelivr.net/gh/trustwallet/assets@master/blockchains/ethereum/assets/0x0258F474786DdFd37ABCE6df6BBb1Dd5dfC4434a/logo.png",
      "tags": [
        "wrapped",
        "wormhole"
      ],
      "extensions": {
        "address": "0x0258F474786DdFd37ABCE6df6BBb1Dd5dfC4434a",
        "bridgeContract": "https://etherscan.io/address/0xf92cD566Ea4864356C5491c177A430C222d7e678",
        "assetContract": "https://etherscan.io/address/0x0258F474786DdFd37ABCE6df6BBb1Dd5dfC4434a",
        "coingeckoId": "orion-protocol"
      }
    },
    {
      "chainId": 101,
      "address": "CxzHZtzrm6bAz6iFCAGgCYCd3iQb5guUD7oQXKxdgk5c",
      "symbol": "wSRK",
      "name": "SparkPoint (Wormhole)",
      "decimals": 9,
      "logoURI": "https://cdn.jsdelivr.net/gh/trustwallet/assets@master/blockchains/ethereum/assets/0x0488401c3F535193Fa8Df029d9fFe615A06E74E6/logo.png",
      "tags": [
        "wrapped",
        "wormhole"
      ],
      "extensions": {
        "address": "0x0488401c3F535193Fa8Df029d9fFe615A06E74E6",
        "bridgeContract": "https://etherscan.io/address/0xf92cD566Ea4864356C5491c177A430C222d7e678",
        "assetContract": "https://etherscan.io/address/0x0488401c3F535193Fa8Df029d9fFe615A06E74E6",
        "coingeckoId": "sparkpoint"
      }
    },
    {
      "chainId": 101,
      "address": "FqMZWvmii4NNzhLBKGzkvGj3e3XTxNVDNSKDJnt9fVQV",
      "symbol": "wUMA",
      "name": "UMA Voting Token v1 (Wormhole)",
      "decimals": 9,
      "logoURI": "https://cdn.jsdelivr.net/gh/trustwallet/assets@master/blockchains/ethereum/assets/0x04Fa0d235C4abf4BcF4787aF4CF447DE572eF828/logo.png",
      "tags": [
        "wrapped",
        "wormhole"
      ],
      "extensions": {
        "address": "0x04Fa0d235C4abf4BcF4787aF4CF447DE572eF828",
        "bridgeContract": "https://etherscan.io/address/0xf92cD566Ea4864356C5491c177A430C222d7e678",
        "assetContract": "https://etherscan.io/address/0x04Fa0d235C4abf4BcF4787aF4CF447DE572eF828",
        "coingeckoId": "uma"
      }
    },
    {
      "chainId": 101,
      "address": "6GGNzF99kCG1ozQbP7M7EYW9zPbQGPMwTCCi2Dqx3qhU",
      "symbol": "wSkey",
      "name": "SmartKey (Wormhole)",
      "decimals": 8,
      "logoURI": "https://cdn.jsdelivr.net/gh/trustwallet/assets@master/blockchains/ethereum/assets/0x06A01a4d579479Dd5D884EBf61A31727A3d8D442/logo.png",
      "tags": [
        "wrapped",
        "wormhole"
      ],
      "extensions": {
        "address": "0x06A01a4d579479Dd5D884EBf61A31727A3d8D442",
        "bridgeContract": "https://etherscan.io/address/0xf92cD566Ea4864356C5491c177A430C222d7e678",
        "assetContract": "https://etherscan.io/address/0x06A01a4d579479Dd5D884EBf61A31727A3d8D442",
        "coingeckoId": "smartkey"
      }
    },
    {
      "chainId": 101,
      "address": "Gc9rR2dUHfuYCJ8rU1Ye9fr8JoZZt9ZrfmXitQRLsxRW",
      "symbol": "wMIR",
      "name": "Wrapped MIR Token (Wormhole)",
      "decimals": 9,
      "logoURI": "https://cdn.jsdelivr.net/gh/trustwallet/assets@master/blockchains/ethereum/assets/0x09a3EcAFa817268f77BE1283176B946C4ff2E608/logo.png",
      "tags": [
        "wrapped",
        "wormhole"
      ],
      "extensions": {
        "address": "0x09a3EcAFa817268f77BE1283176B946C4ff2E608",
        "bridgeContract": "https://etherscan.io/address/0xf92cD566Ea4864356C5491c177A430C222d7e678",
        "assetContract": "https://etherscan.io/address/0x09a3EcAFa817268f77BE1283176B946C4ff2E608",
        "coingeckoId": "mirror-protocol"
      }
    },
    {
      "chainId": 101,
      "address": "B8xDqdrHpYLNHQKQ4ARDKurxhkhn2gfZa8WRosCEzXnF",
      "symbol": "wGRO",
      "name": "Growth (Wormhole)",
      "decimals": 9,
      "logoURI": "https://cdn.jsdelivr.net/gh/trustwallet/assets@master/blockchains/ethereum/assets/0x09e64c2B61a5f1690Ee6fbeD9baf5D6990F8dFd0/logo.png",
      "tags": [
        "wrapped",
        "wormhole"
      ],
      "extensions": {
        "address": "0x09e64c2B61a5f1690Ee6fbeD9baf5D6990F8dFd0",
        "bridgeContract": "https://etherscan.io/address/0xf92cD566Ea4864356C5491c177A430C222d7e678",
        "assetContract": "https://etherscan.io/address/0x09e64c2B61a5f1690Ee6fbeD9baf5D6990F8dFd0",
        "coingeckoId": "growth-defi"
      }
    },
    {
      "chainId": 101,
      "address": "GE1X8ef7fcsJ93THx4CvV7BQsdEyEAyk61s2L5YfSXiL",
      "symbol": "wSTAKE",
      "name": "xDai (Wormhole)",
      "decimals": 9,
      "logoURI": "https://cdn.jsdelivr.net/gh/trustwallet/assets@master/blockchains/ethereum/assets/0x0Ae055097C6d159879521C384F1D2123D1f195e6/logo.png",
      "tags": [
        "wrapped",
        "wormhole"
      ],
      "extensions": {
        "address": "0x0Ae055097C6d159879521C384F1D2123D1f195e6",
        "bridgeContract": "https://etherscan.io/address/0xf92cD566Ea4864356C5491c177A430C222d7e678",
        "assetContract": "https://etherscan.io/address/0x0Ae055097C6d159879521C384F1D2123D1f195e6",
        "coingeckoId": "xdai-stake"
      }
    },
    {
      "chainId": 101,
      "address": "7TK6QeyTsnTT6KsnK2tHHfh62mbjNuFWoyUc8vo3CmmU",
      "symbol": "wYFI",
      "name": "yearn.finance (Wormhole)",
      "decimals": 9,
      "logoURI": "https://cdn.jsdelivr.net/gh/trustwallet/assets@master/blockchains/ethereum/assets/0x0bc529c00C6401aEF6D220BE8C6Ea1667F6Ad93e/logo.png",
      "tags": [
        "wrapped",
        "wormhole"
      ],
      "extensions": {
        "address": "0x0bc529c00C6401aEF6D220BE8C6Ea1667F6Ad93e",
        "bridgeContract": "https://etherscan.io/address/0xf92cD566Ea4864356C5491c177A430C222d7e678",
        "assetContract": "https://etherscan.io/address/0x0bc529c00C6401aEF6D220BE8C6Ea1667F6Ad93e",
        "coingeckoId": "yearn-finance"
      }
    },
    {
      "chainId": 101,
      "address": "CTtKth9uW7froBA6xCd2MP7BXjGFESdT1SyxUmbHovSw",
      "symbol": "wBAT",
      "name": "Basic Attention Token (Wormhole)",
      "decimals": 9,
      "logoURI": "https://cdn.jsdelivr.net/gh/trustwallet/assets@master/blockchains/ethereum/assets/0x0D8775F648430679A709E98d2b0Cb6250d2887EF/logo.png",
      "tags": [
        "wrapped",
        "wormhole"
      ],
      "extensions": {
        "address": "0x0D8775F648430679A709E98d2b0Cb6250d2887EF",
        "bridgeContract": "https://etherscan.io/address/0xf92cD566Ea4864356C5491c177A430C222d7e678",
        "assetContract": "https://etherscan.io/address/0x0D8775F648430679A709E98d2b0Cb6250d2887EF",
        "coingeckoId": "basic-attention-token"
      }
    },
    {
      "chainId": 101,
      "address": "DrL2D4qCRCeNkQz3AJikLjBc3cS6fqqcQ3W7T9vbshCu",
      "symbol": "wMANA",
      "name": "Decentraland MANA (Wormhole)",
      "decimals": 9,
      "logoURI": "https://cdn.jsdelivr.net/gh/trustwallet/assets@master/blockchains/ethereum/assets/0x0F5D2fB29fb7d3CFeE444a200298f468908cC942/logo.png",
      "tags": [
        "wrapped",
        "wormhole"
      ],
      "extensions": {
        "address": "0x0F5D2fB29fb7d3CFeE444a200298f468908cC942",
        "bridgeContract": "https://etherscan.io/address/0xf92cD566Ea4864356C5491c177A430C222d7e678",
        "assetContract": "https://etherscan.io/address/0x0F5D2fB29fb7d3CFeE444a200298f468908cC942",
        "coingeckoId": "decentraland"
      }
    },
    {
      "chainId": 101,
      "address": "3cJKTW69FQDDCud7AhKHXZg126b3t73a2qVcVBS1BWjL",
      "symbol": "wXIO",
      "name": "XIO Network (Wormhole)",
      "decimals": 9,
      "logoURI": "https://cdn.jsdelivr.net/gh/trustwallet/assets@master/blockchains/ethereum/assets/0x0f7F961648aE6Db43C75663aC7E5414Eb79b5704/logo.png",
      "tags": [
        "wrapped",
        "wormhole"
      ],
      "extensions": {
        "address": "0x0f7F961648aE6Db43C75663aC7E5414Eb79b5704",
        "bridgeContract": "https://etherscan.io/address/0xf92cD566Ea4864356C5491c177A430C222d7e678",
        "assetContract": "https://etherscan.io/address/0x0f7F961648aE6Db43C75663aC7E5414Eb79b5704",
        "coingeckoId": "xio"
      }
    },
    {
      "chainId": 101,
      "address": "CQivbzuRQLvZbqefKc5gLzhSzZzAaySAdMmTG7pFn41w",
      "symbol": "wLAYER",
      "name": "Unilayer (Wormhole)",
      "decimals": 9,
      "logoURI": "https://cdn.jsdelivr.net/gh/trustwallet/assets@master/blockchains/ethereum/assets/0x0fF6ffcFDa92c53F615a4A75D982f399C989366b/logo.png",
      "tags": [
        "wrapped",
        "wormhole"
      ],
      "extensions": {
        "address": "0x0fF6ffcFDa92c53F615a4A75D982f399C989366b",
        "bridgeContract": "https://etherscan.io/address/0xf92cD566Ea4864356C5491c177A430C222d7e678",
        "assetContract": "https://etherscan.io/address/0x0fF6ffcFDa92c53F615a4A75D982f399C989366b",
        "coingeckoId": "unilayer"
      }
    },
    {
      "chainId": 101,
      "address": "C1LpKYrkVvWF5imsQ7JqJSZHj9NXNmJ5tEHkGTtLVH2L",
      "symbol": "wUMX",
      "name": "https://unimex.network/ (Wormhole)",
      "decimals": 9,
      "logoURI": "https://cdn.jsdelivr.net/gh/trustwallet/assets@master/blockchains/ethereum/assets/0x10Be9a8dAe441d276a5027936c3aADEd2d82bC15/logo.png",
      "tags": [
        "wrapped",
        "wormhole"
      ],
      "extensions": {
        "address": "0x10Be9a8dAe441d276a5027936c3aADEd2d82bC15",
        "bridgeContract": "https://etherscan.io/address/0xf92cD566Ea4864356C5491c177A430C222d7e678",
        "assetContract": "https://etherscan.io/address/0x10Be9a8dAe441d276a5027936c3aADEd2d82bC15",
        "coingeckoId": "unimex-network"
      }
    },
    {
      "chainId": 101,
      "address": "8F3kZd9XEpFgNZ4fZnEAC5CJZLewnkNE8QCjdvorGWuW",
      "symbol": "w1INCH",
      "name": "1INCH Token (Wormhole)",
      "decimals": 9,
      "logoURI": "https://cdn.jsdelivr.net/gh/trustwallet/assets@master/blockchains/ethereum/assets/0x111111111117dC0aa78b770fA6A738034120C302/logo.png",
      "tags": [
        "wrapped",
        "wormhole"
      ],
      "extensions": {
        "address": "0x111111111117dC0aa78b770fA6A738034120C302",
        "bridgeContract": "https://etherscan.io/address/0xf92cD566Ea4864356C5491c177A430C222d7e678",
        "assetContract": "https://etherscan.io/address/0x111111111117dC0aa78b770fA6A738034120C302",
        "coingeckoId": "1inch"
      }
    },
    {
      "chainId": 101,
      "address": "H3UMboX4tnjba1Xw1a2VhUtkdgnrbmPvmDm6jaouQDN9",
      "symbol": "wARMOR",
      "name": "Armor (Wormhole)",
      "decimals": 9,
      "logoURI": "https://cdn.jsdelivr.net/gh/trustwallet/assets@master/blockchains/ethereum/assets/0x1337DEF16F9B486fAEd0293eb623Dc8395dFE46a/logo.png",
      "tags": [
        "wrapped",
        "wormhole"
      ],
      "extensions": {
        "address": "0x1337DEF16F9B486fAEd0293eb623Dc8395dFE46a",
        "bridgeContract": "https://etherscan.io/address/0xf92cD566Ea4864356C5491c177A430C222d7e678",
        "assetContract": "https://etherscan.io/address/0x1337DEF16F9B486fAEd0293eb623Dc8395dFE46a",
        "coingeckoId": "armor"
      }
    },
    {
      "chainId": 101,
      "address": "Cw26Yz3rAN42mM5WpKriuGvbXnvRYmFA9sbBWH49KyqL",
      "symbol": "warNXM",
      "name": "Armor NXM (Wormhole)",
      "decimals": 9,
      "logoURI": "https://cdn.jsdelivr.net/gh/trustwallet/assets@master/blockchains/ethereum/assets/0x1337DEF18C680aF1f9f45cBcab6309562975b1dD/logo.png",
      "tags": [
        "wrapped",
        "wormhole"
      ],
      "extensions": {
        "address": "0x1337DEF18C680aF1f9f45cBcab6309562975b1dD",
        "bridgeContract": "https://etherscan.io/address/0xf92cD566Ea4864356C5491c177A430C222d7e678",
        "assetContract": "https://etherscan.io/address/0x1337DEF18C680aF1f9f45cBcab6309562975b1dD",
        "coingeckoId": "armor-nxm"
      }
    },
    {
      "chainId": 101,
      "address": "3GVAecXsFP8xLFuAMMpg5NU4g5JK6h2NZWsQJ45wiw6b",
      "symbol": "wDPI",
      "name": "DefiPulse Index (Wormhole)",
      "decimals": 9,
      "logoURI": "https://cdn.jsdelivr.net/gh/trustwallet/assets@master/blockchains/ethereum/assets/0x1494CA1F11D487c2bBe4543E90080AeBa4BA3C2b/logo.png",
      "tags": [
        "wrapped",
        "wormhole"
      ],
      "extensions": {
        "address": "0x1494CA1F11D487c2bBe4543E90080AeBa4BA3C2b",
        "bridgeContract": "https://etherscan.io/address/0xf92cD566Ea4864356C5491c177A430C222d7e678",
        "assetContract": "https://etherscan.io/address/0x1494CA1F11D487c2bBe4543E90080AeBa4BA3C2b",
        "coingeckoId": "defipulse-index"
      }
    },
    {
      "chainId": 101,
      "address": "AC4BK5yoEKn5hw6WpH3iWu56pEwigQdR48CiiqJ3R1pd",
      "symbol": "wDHC",
      "name": "DeltaHub Community (Wormhole)",
      "decimals": 9,
      "logoURI": "https://cdn.jsdelivr.net/gh/trustwallet/assets@master/blockchains/ethereum/assets/0x152687Bc4A7FCC89049cF119F9ac3e5aCF2eE7ef/logo.png",
      "tags": [
        "wrapped",
        "wormhole"
      ],
      "extensions": {
        "address": "0x152687Bc4A7FCC89049cF119F9ac3e5aCF2eE7ef",
        "bridgeContract": "https://etherscan.io/address/0xf92cD566Ea4864356C5491c177A430C222d7e678",
        "assetContract": "https://etherscan.io/address/0x152687Bc4A7FCC89049cF119F9ac3e5aCF2eE7ef",
        "coingeckoId": "deltahub-community"
      }
    },
    {
      "chainId": 101,
      "address": "7bXgNP7SEwrqbnfLBPgKDRKSGjVe7cjbuioRP23upF5H",
      "symbol": "wKEX",
      "name": "KIRA Network (Wormhole)",
      "decimals": 6,
      "logoURI": "https://cdn.jsdelivr.net/gh/trustwallet/assets@master/blockchains/ethereum/assets/0x16980b3B4a3f9D89E33311B5aa8f80303E5ca4F8/logo.png",
      "tags": [
        "wrapped",
        "wormhole"
      ],
      "extensions": {
        "address": "0x16980b3B4a3f9D89E33311B5aa8f80303E5ca4F8",
        "bridgeContract": "https://etherscan.io/address/0xf92cD566Ea4864356C5491c177A430C222d7e678",
        "assetContract": "https://etherscan.io/address/0x16980b3B4a3f9D89E33311B5aa8f80303E5ca4F8",
        "coingeckoId": "kira-network"
      }
    },
    {
      "chainId": 101,
      "address": "5uC8Gj96sK6UG44AYLpbX3DUjKtBUxBrhHcM8JDtyYum",
      "symbol": "wEWTB",
      "name": "Energy Web Token Bridged (Wormhole)",
      "decimals": 9,
      "logoURI": "https://cdn.jsdelivr.net/gh/trustwallet/assets@master/blockchains/ethereum/assets/0x178c820f862B14f316509ec36b13123DA19A6054/logo.png",
      "tags": [
        "wrapped",
        "wormhole"
      ],
      "extensions": {
        "address": "0x178c820f862B14f316509ec36b13123DA19A6054",
        "bridgeContract": "https://etherscan.io/address/0xf92cD566Ea4864356C5491c177A430C222d7e678",
        "assetContract": "https://etherscan.io/address/0x178c820f862B14f316509ec36b13123DA19A6054",
        "coingeckoId": "energy-web-token"
      }
    },
    {
      "chainId": 101,
      "address": "EzeRaHuh1Xu1nDUypv1VWXcGsNJ71ncCJ8HeWuyg8atJ",
      "symbol": "wCC10",
      "name": "Cryptocurrency Top 10 Tokens Index (Wormhole)",
      "decimals": 9,
      "logoURI": "https://cdn.jsdelivr.net/gh/trustwallet/assets@master/blockchains/ethereum/assets/0x17aC188e09A7890a1844E5E65471fE8b0CcFadF3/logo.png",
      "tags": [
        "wrapped",
        "wormhole"
      ],
      "extensions": {
        "address": "0x17aC188e09A7890a1844E5E65471fE8b0CcFadF3",
        "bridgeContract": "https://etherscan.io/address/0xf92cD566Ea4864356C5491c177A430C222d7e678",
        "assetContract": "https://etherscan.io/address/0x17aC188e09A7890a1844E5E65471fE8b0CcFadF3",
        "coingeckoId": "cryptocurrency-top-10-tokens-index"
      }
    },
    {
      "chainId": 101,
      "address": "CYzPVv1zB9RH6hRWRKprFoepdD8Y7Q5HefCqrybvetja",
      "symbol": "wAUDIO",
      "name": "Audius (Wormhole)",
      "decimals": 9,
      "logoURI": "https://cdn.jsdelivr.net/gh/trustwallet/assets@master/blockchains/ethereum/assets/0x18aAA7115705e8be94bfFEBDE57Af9BFc265B998/logo.png",
      "tags": [
        "wrapped",
        "wormhole"
      ],
      "extensions": {
        "address": "0x18aAA7115705e8be94bfFEBDE57Af9BFc265B998",
        "bridgeContract": "https://etherscan.io/address/0xf92cD566Ea4864356C5491c177A430C222d7e678",
        "assetContract": "https://etherscan.io/address/0x18aAA7115705e8be94bfFEBDE57Af9BFc265B998",
        "coingeckoId": "audius"
      }
    },
    {
      "chainId": 101,
      "address": "9yPmJNUp1qFV6LafdYdegZ8sCgC4oy6Rgt9WsDJqv3EX",
      "symbol": "wREP",
      "name": "Reputation (Wormhole)",
      "decimals": 9,
      "logoURI": "https://cdn.jsdelivr.net/gh/trustwallet/assets@master/blockchains/ethereum/assets/0x1985365e9f78359a9B6AD760e32412f4a445E862/logo.png",
      "tags": [
        "wrapped",
        "wormhole"
      ],
      "extensions": {
        "address": "0x1985365e9f78359a9B6AD760e32412f4a445E862",
        "bridgeContract": "https://etherscan.io/address/0xf92cD566Ea4864356C5491c177A430C222d7e678",
        "assetContract": "https://etherscan.io/address/0x1985365e9f78359a9B6AD760e32412f4a445E862"
      }
    },
    {
      "chainId": 101,
      "address": "CZxP1KtsfvMXZTGKR1fNwNChv8hGAfQrgVoENabN8zKU",
      "symbol": "wVSP",
      "name": "VesperToken (Wormhole)",
      "decimals": 9,
      "logoURI": "https://cdn.jsdelivr.net/gh/trustwallet/assets@master/blockchains/ethereum/assets/0x1b40183EFB4Dd766f11bDa7A7c3AD8982e998421/logo.png",
      "tags": [
        "wrapped",
        "wormhole"
      ],
      "extensions": {
        "address": "0x1b40183EFB4Dd766f11bDa7A7c3AD8982e998421",
        "bridgeContract": "https://etherscan.io/address/0xf92cD566Ea4864356C5491c177A430C222d7e678",
        "assetContract": "https://etherscan.io/address/0x1b40183EFB4Dd766f11bDa7A7c3AD8982e998421",
        "coingeckoId": "vesper-finance"
      }
    },
    {
      "chainId": 101,
      "address": "8cGPyDGT1mgG1iWzNjPmCDKSK9veJhoBAguq7rp7CjTe",
      "symbol": "wKP3R",
      "name": "Keep3rV1 (Wormhole)",
      "decimals": 9,
      "logoURI": "https://cdn.jsdelivr.net/gh/trustwallet/assets@master/blockchains/ethereum/assets/0x1cEB5cB57C4D4E2b2433641b95Dd330A33185A44/logo.png",
      "tags": [
        "wrapped",
        "wormhole"
      ],
      "extensions": {
        "address": "0x1cEB5cB57C4D4E2b2433641b95Dd330A33185A44",
        "bridgeContract": "https://etherscan.io/address/0xf92cD566Ea4864356C5491c177A430C222d7e678",
        "assetContract": "https://etherscan.io/address/0x1cEB5cB57C4D4E2b2433641b95Dd330A33185A44",
        "coingeckoId": "keep3rv1"
      }
    },
    {
      "chainId": 101,
      "address": "DGghbWvncPL41U8TmUtXcGMgLeQqkaA2yM7UfcabftR8",
      "symbol": "wLEAD",
      "name": "Lead Token (Wormhole)",
      "decimals": 9,
      "logoURI": "https://cdn.jsdelivr.net/gh/trustwallet/assets@master/blockchains/ethereum/assets/0x1dD80016e3d4ae146Ee2EBB484e8edD92dacC4ce/logo.png",
      "tags": [
        "wrapped",
        "wormhole"
      ],
      "extensions": {
        "address": "0x1dD80016e3d4ae146Ee2EBB484e8edD92dacC4ce",
        "bridgeContract": "https://etherscan.io/address/0xf92cD566Ea4864356C5491c177A430C222d7e678",
        "assetContract": "https://etherscan.io/address/0x1dD80016e3d4ae146Ee2EBB484e8edD92dacC4ce",
        "coingeckoId": "lead-token"
      }
    },
    {
      "chainId": 101,
      "address": "3MVa4e32PaKmPxYUQ6n8vFkWtCma68Ld7e7fTktWDueQ",
      "symbol": "wUNI",
      "name": "Uniswap (Wormhole)",
      "decimals": 9,
      "logoURI": "https://cdn.jsdelivr.net/gh/trustwallet/assets@master/blockchains/ethereum/assets/0x1f9840a85d5aF5bf1D1762F925BDADdC4201F984/logo.png",
      "tags": [
        "wrapped",
        "wormhole"
      ],
      "extensions": {
        "address": "0x1f9840a85d5aF5bf1D1762F925BDADdC4201F984",
        "bridgeContract": "https://etherscan.io/address/0xf92cD566Ea4864356C5491c177A430C222d7e678",
        "assetContract": "https://etherscan.io/address/0x1f9840a85d5aF5bf1D1762F925BDADdC4201F984",
        "coingeckoId": "uniswap"
      }
    },
    {
      "chainId": 101,
      "address": "qfnqNqs3nCAHjnyCgLRDbBtq4p2MtHZxw8YjSyYhPoL",
      "symbol": "wWBTC",
      "name": "Wrapped BTC (Wormhole)",
      "decimals": 8,
      "logoURI": "https://cdn.jsdelivr.net/gh/trustwallet/assets@master/blockchains/ethereum/assets/0x2260FAC5E5542a773Aa44fBCfeDf7C193bc2C599/logo.png",
      "tags": [
        "wrapped",
        "wormhole"
      ],
      "extensions": {
        "address": "0x2260FAC5E5542a773Aa44fBCfeDf7C193bc2C599",
        "bridgeContract": "https://etherscan.io/address/0xf92cD566Ea4864356C5491c177A430C222d7e678",
        "assetContract": "https://etherscan.io/address/0x2260FAC5E5542a773Aa44fBCfeDf7C193bc2C599",
        "coingeckoId": "wrapped-bitcoin"
      }
    },
    {
      "chainId": 101,
      "address": "8My83RG8Xa1EhXdDKHWq8BWZN1zF3XUrWL3TXCLjVPFh",
      "symbol": "wUNN",
      "name": "UNION Protocol Governance Token (Wormhole)",
      "decimals": 9,
      "logoURI": "https://cdn.jsdelivr.net/gh/trustwallet/assets@master/blockchains/ethereum/assets/0x226f7b842E0F0120b7E194D05432b3fd14773a9D/logo.png",
      "tags": [
        "wrapped",
        "wormhole"
      ],
      "extensions": {
        "address": "0x226f7b842E0F0120b7E194D05432b3fd14773a9D",
        "bridgeContract": "https://etherscan.io/address/0xf92cD566Ea4864356C5491c177A430C222d7e678",
        "assetContract": "https://etherscan.io/address/0x226f7b842E0F0120b7E194D05432b3fd14773a9D",
        "coingeckoId": "union-protocol-governance-token"
      }
    },
    {
      "chainId": 101,
      "address": "6jVuhLJ2mzyZ8DyUcrDj8Qr6Q9bqbJnq4fAnMeEduDM9",
      "symbol": "wSOCKS",
      "name": "Unisocks Edition 0 (Wormhole)",
      "decimals": 9,
      "logoURI": "https://cdn.jsdelivr.net/gh/trustwallet/assets@master/blockchains/ethereum/assets/0x23B608675a2B2fB1890d3ABBd85c5775c51691d5/logo.png",
      "tags": [
        "wrapped",
        "wormhole"
      ],
      "extensions": {
        "address": "0x23B608675a2B2fB1890d3ABBd85c5775c51691d5",
        "bridgeContract": "https://etherscan.io/address/0xf92cD566Ea4864356C5491c177A430C222d7e678",
        "assetContract": "https://etherscan.io/address/0x23B608675a2B2fB1890d3ABBd85c5775c51691d5",
        "coingeckoId": "unisocks"
      }
    },
    {
      "chainId": 101,
      "address": "Az8PAQ7s6s5ZFgBiKKEizHt3SzDxXKZayDCtRZoC3452",
      "symbol": "wDEXT",
      "name": "DEXTools (Wormhole)",
      "decimals": 9,
      "logoURI": "https://cdn.jsdelivr.net/gh/trustwallet/assets@master/blockchains/ethereum/assets/0x26CE25148832C04f3d7F26F32478a9fe55197166/logo.png",
      "tags": [
        "wrapped",
        "wormhole"
      ],
      "extensions": {
        "address": "0x26CE25148832C04f3d7F26F32478a9fe55197166",
        "bridgeContract": "https://etherscan.io/address/0xf92cD566Ea4864356C5491c177A430C222d7e678",
        "assetContract": "https://etherscan.io/address/0x26CE25148832C04f3d7F26F32478a9fe55197166",
        "coingeckoId": "idextools"
      }
    },
    {
      "chainId": 101,
      "address": "ELSnGFd5XnSdYFFSgYQp7n89FEbDqxN4npuRLW4PPPLv",
      "symbol": "wHEX",
      "name": "HEX (Wormhole)",
      "decimals": 8,
      "logoURI": "https://cdn.jsdelivr.net/gh/trustwallet/assets@master/blockchains/ethereum/assets/0x2b591e99afE9f32eAA6214f7B7629768c40Eeb39/logo.png",
      "tags": [
        "wrapped",
        "wormhole"
      ],
      "extensions": {
        "address": "0x2b591e99afE9f32eAA6214f7B7629768c40Eeb39",
        "bridgeContract": "https://etherscan.io/address/0xf92cD566Ea4864356C5491c177A430C222d7e678",
        "assetContract": "https://etherscan.io/address/0x2b591e99afE9f32eAA6214f7B7629768c40Eeb39",
        "coingeckoId": "hex"
      }
    },
    {
      "chainId": 101,
      "address": "9iwfHhE7BJKNo4Eb1wX3p4uyJjEN9RoGLt4BvMdzZoiN",
      "symbol": "wCREAM",
      "name": "Cream (Wormhole)",
      "decimals": 9,
      "logoURI": "https://cdn.jsdelivr.net/gh/trustwallet/assets@master/blockchains/ethereum/assets/0x2ba592F78dB6436527729929AAf6c908497cB200/logo.png",
      "tags": [
        "wrapped",
        "wormhole"
      ],
      "extensions": {
        "address": "0x2ba592F78dB6436527729929AAf6c908497cB200",
        "bridgeContract": "https://etherscan.io/address/0xf92cD566Ea4864356C5491c177A430C222d7e678",
        "assetContract": "https://etherscan.io/address/0x2ba592F78dB6436527729929AAf6c908497cB200",
        "coingeckoId": "cream-2"
      }
    },
    {
      "chainId": 101,
      "address": "DdiXkfDGhLiKyw889QC4nmcxSwMqarLBtrDofPJyx7bt",
      "symbol": "wYFIM",
      "name": "yfi.mobi (Wormhole)",
      "decimals": 9,
      "logoURI": "https://cdn.jsdelivr.net/gh/trustwallet/assets@master/blockchains/ethereum/assets/0x2e2f3246b6c65CCc4239c9Ee556EC143a7E5DE2c/logo.png",
      "tags": [
        "wrapped",
        "wormhole"
      ],
      "extensions": {
        "address": "0x2e2f3246b6c65CCc4239c9Ee556EC143a7E5DE2c",
        "bridgeContract": "https://etherscan.io/address/0xf92cD566Ea4864356C5491c177A430C222d7e678",
        "assetContract": "https://etherscan.io/address/0x2e2f3246b6c65CCc4239c9Ee556EC143a7E5DE2c",
        "coingeckoId": "yfimobi"
      }
    },
    {
      "chainId": 101,
      "address": "6wdcYNvUyHCerSiGbChkvGBF6Qzju1YP5qpXRQ4tqdZ3",
      "symbol": "wZEE",
      "name": "ZeroSwapToken (Wormhole)",
      "decimals": 9,
      "logoURI": "https://cdn.jsdelivr.net/gh/trustwallet/assets@master/blockchains/ethereum/assets/0x2eDf094dB69d6Dcd487f1B3dB9febE2eeC0dd4c5/logo.png",
      "tags": [
        "wrapped",
        "wormhole"
      ],
      "extensions": {
        "address": "0x2eDf094dB69d6Dcd487f1B3dB9febE2eeC0dd4c5",
        "bridgeContract": "https://etherscan.io/address/0xf92cD566Ea4864356C5491c177A430C222d7e678",
        "assetContract": "https://etherscan.io/address/0x2eDf094dB69d6Dcd487f1B3dB9febE2eeC0dd4c5",
        "coingeckoId": "zeroswap"
      }
    },
    {
      "chainId": 101,
      "address": "4xh8iC54UgaNpY4h34rxfZBSc9L2fBB8gWcYtDGHjxhN",
      "symbol": "wwANATHA",
      "name": "Wrapped ANATHA (Wormhole)",
      "decimals": 9,
      "logoURI": "https://cdn.jsdelivr.net/gh/trustwallet/assets@master/blockchains/ethereum/assets/0x3383c5a8969Dc413bfdDc9656Eb80A1408E4bA20/logo.png",
      "tags": [
        "wrapped",
        "wormhole"
      ],
      "extensions": {
        "address": "0x3383c5a8969Dc413bfdDc9656Eb80A1408E4bA20",
        "bridgeContract": "https://etherscan.io/address/0xf92cD566Ea4864356C5491c177A430C222d7e678",
        "assetContract": "https://etherscan.io/address/0x3383c5a8969Dc413bfdDc9656Eb80A1408E4bA20",
        "coingeckoId": "wrapped-anatha"
      }
    },
    {
      "chainId": 101,
      "address": "5Jq6S9HYqfG6TUMjjsKpnfis7utUAB69JiEGkkypdmgP",
      "symbol": "wRAMP",
      "name": "RAMP DEFI (Wormhole)",
      "decimals": 9,
      "logoURI": "https://cdn.jsdelivr.net/gh/trustwallet/assets@master/blockchains/ethereum/assets/0x33D0568941C0C64ff7e0FB4fbA0B11BD37deEd9f/logo.png",
      "tags": [
        "wrapped",
        "wormhole"
      ],
      "extensions": {
        "address": "0x33D0568941C0C64ff7e0FB4fbA0B11BD37deEd9f",
        "bridgeContract": "https://etherscan.io/address/0xf92cD566Ea4864356C5491c177A430C222d7e678",
        "assetContract": "https://etherscan.io/address/0x33D0568941C0C64ff7e0FB4fbA0B11BD37deEd9f",
        "coingeckoId": "ramp"
      }
    },
    {
      "chainId": 101,
      "address": "6uMUH5ztnj6AKYvL71EZgcyyRxjyBC5LVkscA5LrBc3c",
      "symbol": "wPRQ",
      "name": "Parsiq Token (Wormhole)",
      "decimals": 9,
      "logoURI": "https://cdn.jsdelivr.net/gh/trustwallet/assets@master/blockchains/ethereum/assets/0x362bc847A3a9637d3af6624EeC853618a43ed7D2/logo.png",
      "tags": [
        "wrapped",
        "wormhole"
      ],
      "extensions": {
        "address": "0x362bc847A3a9637d3af6624EeC853618a43ed7D2",
        "bridgeContract": "https://etherscan.io/address/0xf92cD566Ea4864356C5491c177A430C222d7e678",
        "assetContract": "https://etherscan.io/address/0x362bc847A3a9637d3af6624EeC853618a43ed7D2",
        "coingeckoId": "parsiq"
      }
    },
    {
      "chainId": 101,
      "address": "42gecM46tdSiYZN2CK1ek5raCxnzQf1xfhoKAf3F7Y5k",
      "symbol": "wSLP",
      "name": "Small Love Potion (Wormhole)",
      "decimals": 0,
      "logoURI": "https://cdn.jsdelivr.net/gh/trustwallet/assets@master/blockchains/ethereum/assets/0x37236CD05b34Cc79d3715AF2383E96dd7443dCF1/logo.png",
      "tags": [
        "wrapped",
        "wormhole"
      ],
      "extensions": {
        "address": "0x37236CD05b34Cc79d3715AF2383E96dd7443dCF1",
        "bridgeContract": "https://etherscan.io/address/0xf92cD566Ea4864356C5491c177A430C222d7e678",
        "assetContract": "https://etherscan.io/address/0x37236CD05b34Cc79d3715AF2383E96dd7443dCF1",
        "coingeckoId": "smooth-love-potion"
      }
    },
    {
      "chainId": 101,
      "address": "F6M9DW1cWw7EtFK9m2ukvT9WEvtEbdZfTzZTtDeBcnAf",
      "symbol": "wSAND",
      "name": "SAND (Wormhole)",
      "decimals": 9,
      "logoURI": "https://cdn.jsdelivr.net/gh/trustwallet/assets@master/blockchains/ethereum/assets/0x3845badAde8e6dFF049820680d1F14bD3903a5d0/logo.png",
      "tags": [
        "wrapped",
        "wormhole"
      ],
      "extensions": {
        "address": "0x3845badAde8e6dFF049820680d1F14bD3903a5d0",
        "bridgeContract": "https://etherscan.io/address/0xf92cD566Ea4864356C5491c177A430C222d7e678",
        "assetContract": "https://etherscan.io/address/0x3845badAde8e6dFF049820680d1F14bD3903a5d0",
        "coingeckoId": "the-sandbox"
      }
    },
    {
      "chainId": 101,
      "address": "G27M8w6G4hwatMNFi46DPAUR1YkxSmRNFKus7SgYLoDy",
      "symbol": "wCVP",
      "name": "Concentrated Voting Power (Wormhole)",
      "decimals": 9,
      "logoURI": "https://cdn.jsdelivr.net/gh/trustwallet/assets@master/blockchains/ethereum/assets/0x38e4adB44ef08F22F5B5b76A8f0c2d0dCbE7DcA1/logo.png",
      "tags": [
        "wrapped",
        "wormhole"
      ],
      "extensions": {
        "address": "0x38e4adB44ef08F22F5B5b76A8f0c2d0dCbE7DcA1",
        "bridgeContract": "https://etherscan.io/address/0xf92cD566Ea4864356C5491c177A430C222d7e678",
        "assetContract": "https://etherscan.io/address/0x38e4adB44ef08F22F5B5b76A8f0c2d0dCbE7DcA1",
        "coingeckoId": "concentrated-voting-power"
      }
    },
    {
      "chainId": 101,
      "address": "FjucGZpcdVXaWJH21pbrGQaKNszsGsJqbAXu4sJywKJa",
      "symbol": "wREN",
      "name": "Republic Token (Wormhole)",
      "decimals": 9,
      "logoURI": "https://cdn.jsdelivr.net/gh/trustwallet/assets@master/blockchains/ethereum/assets/0x408e41876cCCDC0F92210600ef50372656052a38/logo.png",
      "tags": [
        "wrapped",
        "wormhole"
      ],
      "extensions": {
        "address": "0x408e41876cCCDC0F92210600ef50372656052a38",
        "bridgeContract": "https://etherscan.io/address/0xf92cD566Ea4864356C5491c177A430C222d7e678",
        "assetContract": "https://etherscan.io/address/0x408e41876cCCDC0F92210600ef50372656052a38",
        "coingeckoId": "republic-protocol"
      }
    },
    {
      "chainId": 101,
      "address": "5kvugu18snfGRu1PykMfRzYfUxJYs3smk1PWQcGo6Z8a",
      "symbol": "wXOR",
      "name": "Sora (Wormhole)",
      "decimals": 9,
      "logoURI": "https://cdn.jsdelivr.net/gh/trustwallet/assets@master/blockchains/ethereum/assets/0x40FD72257597aA14C7231A7B1aaa29Fce868F677/logo.png",
      "tags": [
        "wrapped",
        "wormhole"
      ],
      "extensions": {
        "address": "0x40FD72257597aA14C7231A7B1aaa29Fce868F677",
        "bridgeContract": "https://etherscan.io/address/0xf92cD566Ea4864356C5491c177A430C222d7e678",
        "assetContract": "https://etherscan.io/address/0x40FD72257597aA14C7231A7B1aaa29Fce868F677",
        "coingeckoId": "sora"
      }
    },
    {
      "chainId": 101,
      "address": "3EKQDmiXj8yLBFpZca4coxBpP8XJCzmjVgUdVydSmaaT",
      "symbol": "wFUN",
      "name": "FunFair (Wormhole)",
      "decimals": 8,
      "logoURI": "https://cdn.jsdelivr.net/gh/trustwallet/assets@master/blockchains/ethereum/assets/0x419D0d8BdD9aF5e606Ae2232ed285Aff190E711b/logo.png",
      "tags": [
        "wrapped",
        "wormhole"
      ],
      "extensions": {
        "address": "0x419D0d8BdD9aF5e606Ae2232ed285Aff190E711b",
        "bridgeContract": "https://etherscan.io/address/0xf92cD566Ea4864356C5491c177A430C222d7e678",
        "assetContract": "https://etherscan.io/address/0x419D0d8BdD9aF5e606Ae2232ed285Aff190E711b",
        "coingeckoId": "funfair"
      }
    },
    {
      "chainId": 101,
      "address": "6J9soByB65WUamsEG8KSPdphBV1oCoGvr5QpaUaY3r19",
      "symbol": "wPICKLE",
      "name": "PickleToken (Wormhole)",
      "decimals": 9,
      "logoURI": "https://cdn.jsdelivr.net/gh/trustwallet/assets@master/blockchains/ethereum/assets/0x429881672B9AE42b8EbA0E26cD9C73711b891Ca5/logo.png",
      "tags": [
        "wrapped",
        "wormhole"
      ],
      "extensions": {
        "address": "0x429881672B9AE42b8EbA0E26cD9C73711b891Ca5",
        "bridgeContract": "https://etherscan.io/address/0xf92cD566Ea4864356C5491c177A430C222d7e678",
        "assetContract": "https://etherscan.io/address/0x429881672B9AE42b8EbA0E26cD9C73711b891Ca5",
        "coingeckoId": "pickle-finance"
      }
    },
    {
      "chainId": 101,
      "address": "HEsqFznmAERPUmMWHtDWYAZRoFbNHZpuNuFrPio68Zp1",
      "symbol": "wPAXG",
      "name": "Paxos Gold (Wormhole)",
      "decimals": 9,
      "logoURI": "https://cdn.jsdelivr.net/gh/trustwallet/assets@master/blockchains/ethereum/assets/0x45804880De22913dAFE09f4980848ECE6EcbAf78/logo.png",
      "tags": [
        "wrapped",
        "wormhole"
      ],
      "extensions": {
        "address": "0x45804880De22913dAFE09f4980848ECE6EcbAf78",
        "bridgeContract": "https://etherscan.io/address/0xf92cD566Ea4864356C5491c177A430C222d7e678",
        "assetContract": "https://etherscan.io/address/0x45804880De22913dAFE09f4980848ECE6EcbAf78",
        "coingeckoId": "pax-gold"
      }
    },
    {
      "chainId": 101,
      "address": "BrtLvpVCwVDH5Jpqjtiuhh8wKYA5b3NZCnsSftr61viv",
      "symbol": "wQNT",
      "name": "Quant (Wormhole)",
      "decimals": 9,
      "logoURI": "https://cdn.jsdelivr.net/gh/trustwallet/assets@master/blockchains/ethereum/assets/0x4a220E6096B25EADb88358cb44068A3248254675/logo.png",
      "tags": [
        "wrapped",
        "wormhole"
      ],
      "extensions": {
        "address": "0x4a220E6096B25EADb88358cb44068A3248254675",
        "bridgeContract": "https://etherscan.io/address/0xf92cD566Ea4864356C5491c177A430C222d7e678",
        "assetContract": "https://etherscan.io/address/0x4a220E6096B25EADb88358cb44068A3248254675",
        "coingeckoId": "quant-network"
      }
    },
    {
      "chainId": 101,
      "address": "8DRgurhcQPJeCqQEpbeYGUmwAz2tETbyWUYLUU4Q7goM",
      "symbol": "wORAI",
      "name": "Oraichain Token (Wormhole)",
      "decimals": 9,
      "logoURI": "https://cdn.jsdelivr.net/gh/trustwallet/assets@master/blockchains/ethereum/assets/0x4c11249814f11b9346808179Cf06e71ac328c1b5/logo.png",
      "tags": [
        "wrapped",
        "wormhole"
      ],
      "extensions": {
        "address": "0x4c11249814f11b9346808179Cf06e71ac328c1b5",
        "bridgeContract": "https://etherscan.io/address/0xf92cD566Ea4864356C5491c177A430C222d7e678",
        "assetContract": "https://etherscan.io/address/0x4c11249814f11b9346808179Cf06e71ac328c1b5",
        "coingeckoId": "oraichain-token"
      }
    },
    {
      "chainId": 101,
      "address": "4e5cqAsZ7wQqwLi7AApS9CgN8Yaho5TvkhvcLaGyiuzL",
      "symbol": "wTRU",
      "name": "TrustToken (Wormhole)",
      "decimals": 8,
      "logoURI": "https://cdn.jsdelivr.net/gh/trustwallet/assets@master/blockchains/ethereum/assets/0x4C19596f5aAfF459fA38B0f7eD92F11AE6543784/logo.png",
      "tags": [
        "wrapped",
        "wormhole"
      ],
      "extensions": {
        "address": "0x4C19596f5aAfF459fA38B0f7eD92F11AE6543784",
        "bridgeContract": "https://etherscan.io/address/0xf92cD566Ea4864356C5491c177A430C222d7e678",
        "assetContract": "https://etherscan.io/address/0x4C19596f5aAfF459fA38B0f7eD92F11AE6543784",
        "coingeckoId": "truefi"
      }
    },
    {
      "chainId": 101,
      "address": "HkhBUKSct2V93Z35apDmXthkRvH4yvMovLyv8s8idDgP",
      "symbol": "wMCB",
      "name": "MCDEX Token (Wormhole)",
      "decimals": 9,
      "logoURI": "https://cdn.jsdelivr.net/gh/trustwallet/assets@master/blockchains/ethereum/assets/0x4e352cF164E64ADCBad318C3a1e222E9EBa4Ce42/logo.png",
      "tags": [
        "wrapped",
        "wormhole"
      ],
      "extensions": {
        "address": "0x4e352cF164E64ADCBad318C3a1e222E9EBa4Ce42",
        "bridgeContract": "https://etherscan.io/address/0xf92cD566Ea4864356C5491c177A430C222d7e678",
        "assetContract": "https://etherscan.io/address/0x4e352cF164E64ADCBad318C3a1e222E9EBa4Ce42",
        "coingeckoId": "mcdex"
      }
    },
    {
      "chainId": 101,
      "address": "Eof7wbYsHZKaoyUGwM7Nfkoo6zQW4U7uWXqz2hoQzSkK",
      "symbol": "wNU",
      "name": "NuCypher (Wormhole)",
      "decimals": 9,
      "logoURI": "https://cdn.jsdelivr.net/gh/trustwallet/assets@master/blockchains/ethereum/assets/0x4fE83213D56308330EC302a8BD641f1d0113A4Cc/logo.png",
      "tags": [
        "wrapped",
        "wormhole"
      ],
      "extensions": {
        "address": "0x4fE83213D56308330EC302a8BD641f1d0113A4Cc",
        "bridgeContract": "https://etherscan.io/address/0xf92cD566Ea4864356C5491c177A430C222d7e678",
        "assetContract": "https://etherscan.io/address/0x4fE83213D56308330EC302a8BD641f1d0113A4Cc",
        "coingeckoId": "nucypher"
      }
    },
    {
      "chainId": 101,
      "address": "5CmA1HTVZt5NRtwiUrqWrcnT5JRW5zHe6uQXfP7SDUNz",
      "symbol": "wRAZOR",
      "name": "RAZOR (Wormhole)",
      "decimals": 9,
      "logoURI": "https://cdn.jsdelivr.net/gh/trustwallet/assets@master/blockchains/ethereum/assets/0x50DE6856358Cc35f3A9a57eAAA34BD4cB707d2cd/logo.png",
      "tags": [
        "wrapped",
        "wormhole"
      ],
      "extensions": {
        "address": "0x50DE6856358Cc35f3A9a57eAAA34BD4cB707d2cd",
        "bridgeContract": "https://etherscan.io/address/0xf92cD566Ea4864356C5491c177A430C222d7e678",
        "assetContract": "https://etherscan.io/address/0x50DE6856358Cc35f3A9a57eAAA34BD4cB707d2cd",
        "coingeckoId": "razor-network"
      }
    },
    {
      "chainId": 101,
      "address": "6msNYXzSVtjinqapq2xcvBb5NRq4YTPAi7wc5Jx8M8TS",
      "symbol": "wLINK",
      "name": "ChainLink Token (Wormhole)",
      "decimals": 9,
      "logoURI": "https://cdn.jsdelivr.net/gh/trustwallet/assets@master/blockchains/ethereum/assets/0x514910771AF9Ca656af840dff83E8264EcF986CA/logo.png",
      "tags": [
        "wrapped",
        "wormhole"
      ],
      "extensions": {
        "address": "0x514910771AF9Ca656af840dff83E8264EcF986CA",
        "bridgeContract": "https://etherscan.io/address/0xf92cD566Ea4864356C5491c177A430C222d7e678",
        "assetContract": "https://etherscan.io/address/0x514910771AF9Ca656af840dff83E8264EcF986CA",
        "coingeckoId": "chainlink"
      }
    },
    {
      "chainId": 101,
      "address": "BX2gcRRS12iqFzKCpvTt4krBBYNymR9JBDZBxzfFLnbF",
      "symbol": "weRSDL",
      "name": "UnFederalReserveToken (Wormhole)",
      "decimals": 9,
      "logoURI": "https://cdn.jsdelivr.net/gh/trustwallet/assets@master/blockchains/ethereum/assets/0x5218E472cFCFE0b64A064F055B43b4cdC9EfD3A6/logo.png",
      "tags": [
        "wrapped",
        "wormhole"
      ],
      "extensions": {
        "address": "0x5218E472cFCFE0b64A064F055B43b4cdC9EfD3A6",
        "bridgeContract": "https://etherscan.io/address/0xf92cD566Ea4864356C5491c177A430C222d7e678",
        "assetContract": "https://etherscan.io/address/0x5218E472cFCFE0b64A064F055B43b4cdC9EfD3A6",
        "coingeckoId": "unfederalreserve"
      }
    },
    {
      "chainId": 101,
      "address": "CCGLdsokcybeF8NrCcu1RSQK8isNBjBA58kVEMTHTKjx",
      "symbol": "wsUSD",
      "name": "Synth sUSD (Wormhole)",
      "decimals": 9,
      "logoURI": "https://cdn.jsdelivr.net/gh/trustwallet/assets@master/blockchains/ethereum/assets/0x57Ab1ec28D129707052df4dF418D58a2D46d5f51/logo.png",
      "tags": [
        "wrapped",
        "wormhole"
      ],
      "extensions": {
        "address": "0x57Ab1ec28D129707052df4dF418D58a2D46d5f51",
        "bridgeContract": "https://etherscan.io/address/0xf92cD566Ea4864356C5491c177A430C222d7e678",
        "assetContract": "https://etherscan.io/address/0x57Ab1ec28D129707052df4dF418D58a2D46d5f51",
        "coingeckoId": "nusd"
      }
    },
    {
      "chainId": 101,
      "address": "FP9ogG7hTdfcTJwn4prF9AVEcfcjLq1GtkqYM4oRn7eY",
      "symbol": "wHEGIC",
      "name": "Hegic (Wormhole)",
      "decimals": 9,
      "logoURI": "https://cdn.jsdelivr.net/gh/trustwallet/assets@master/blockchains/ethereum/assets/0x584bC13c7D411c00c01A62e8019472dE68768430/logo.png",
      "tags": [
        "wrapped",
        "wormhole"
      ],
      "extensions": {
        "address": "0x584bC13c7D411c00c01A62e8019472dE68768430",
        "bridgeContract": "https://etherscan.io/address/0xf92cD566Ea4864356C5491c177A430C222d7e678",
        "assetContract": "https://etherscan.io/address/0x584bC13c7D411c00c01A62e8019472dE68768430",
        "coingeckoId": "hegic"
      }
    },
    {
      "chainId": 101,
      "address": "DboP5vvYUVjmKSHKJ1YFHwmv41KtUscnYgzjmPgHwQVn",
      "symbol": "wXFI",
      "name": "Xfinance (Wormhole)",
      "decimals": 9,
      "logoURI": "https://cdn.jsdelivr.net/gh/trustwallet/assets@master/blockchains/ethereum/assets/0x5BEfBB272290dD5b8521D4a938f6c4757742c430/logo.png",
      "tags": [
        "wrapped",
        "wormhole"
      ],
      "extensions": {
        "address": "0x5BEfBB272290dD5b8521D4a938f6c4757742c430",
        "bridgeContract": "https://etherscan.io/address/0xf92cD566Ea4864356C5491c177A430C222d7e678",
        "assetContract": "https://etherscan.io/address/0x5BEfBB272290dD5b8521D4a938f6c4757742c430",
        "coingeckoId": "xfinance"
      }
    },
    {
      "chainId": 101,
      "address": "6c4U9yxGzVjejSJJXrdX8wtt532Et6MrBUZc2oK5j6w5",
      "symbol": "wDEXTF",
      "name": "DEXTF Token (Wormhole)",
      "decimals": 9,
      "logoURI": "https://cdn.jsdelivr.net/gh/trustwallet/assets@master/blockchains/ethereum/assets/0x5F64Ab1544D28732F0A24F4713c2C8ec0dA089f0/logo.png",
      "tags": [
        "wrapped",
        "wormhole"
      ],
      "extensions": {
        "address": "0x5F64Ab1544D28732F0A24F4713c2C8ec0dA089f0",
        "bridgeContract": "https://etherscan.io/address/0xf92cD566Ea4864356C5491c177A430C222d7e678",
        "assetContract": "https://etherscan.io/address/0x5F64Ab1544D28732F0A24F4713c2C8ec0dA089f0",
        "coingeckoId": "dextf"
      }
    },
    {
      "chainId": 101,
      "address": "JuXkRYNw54rujC7SPWcAM4ArLgA5x8nDQbS8xHAr6MA",
      "symbol": "wRLC",
      "name": "iExec RLC (Wormhole)",
      "decimals": 9,
      "logoURI": "https://cdn.jsdelivr.net/gh/trustwallet/assets@master/blockchains/ethereum/assets/0x607F4C5BB672230e8672085532f7e901544a7375/logo.png",
      "tags": [
        "wrapped",
        "wormhole"
      ],
      "extensions": {
        "address": "0x607F4C5BB672230e8672085532f7e901544a7375",
        "bridgeContract": "https://etherscan.io/address/0xf92cD566Ea4864356C5491c177A430C222d7e678",
        "assetContract": "https://etherscan.io/address/0x607F4C5BB672230e8672085532f7e901544a7375",
        "coingeckoId": "iexec-rlc"
      }
    },
    {
      "chainId": 101,
      "address": "7NfgSkv6kZ6ZWP6SJPtMuaUYGVEngVK8UFnaFTPk3QsM",
      "symbol": "wCORE",
      "name": "cVault.finance (Wormhole)",
      "decimals": 9,
      "logoURI": "https://cdn.jsdelivr.net/gh/trustwallet/assets@master/blockchains/ethereum/assets/0x62359Ed7505Efc61FF1D56fEF82158CcaffA23D7/logo.png",
      "tags": [
        "wrapped",
        "wormhole"
      ],
      "extensions": {
        "address": "0x62359Ed7505Efc61FF1D56fEF82158CcaffA23D7",
        "bridgeContract": "https://etherscan.io/address/0xf92cD566Ea4864356C5491c177A430C222d7e678",
        "assetContract": "https://etherscan.io/address/0x62359Ed7505Efc61FF1D56fEF82158CcaffA23D7",
        "coingeckoId": "cvault-finance"
      }
    },
    {
      "chainId": 101,
      "address": "AqLKDJiGL4wXKPAfzNom3xEdQwgj2LTCE4k34gzvZsE6",
      "symbol": "wCFi",
      "name": "CyberFi Token (Wormhole)",
      "decimals": 9,
      "logoURI": "https://cdn.jsdelivr.net/gh/trustwallet/assets@master/blockchains/ethereum/assets/0x63b4f3e3fa4e438698CE330e365E831F7cCD1eF4/logo.png",
      "tags": [
        "wrapped",
        "wormhole"
      ],
      "extensions": {
        "address": "0x63b4f3e3fa4e438698CE330e365E831F7cCD1eF4",
        "bridgeContract": "https://etherscan.io/address/0xf92cD566Ea4864356C5491c177A430C222d7e678",
        "assetContract": "https://etherscan.io/address/0x63b4f3e3fa4e438698CE330e365E831F7cCD1eF4",
        "coingeckoId": "cyberfi"
      }
    },
    {
      "chainId": 101,
      "address": "FLrjpCRrd4GffHu8MVYGvuLxYLuBGVaXsnCecw3Effci",
      "symbol": "wWISE",
      "name": "Wise Token (Wormhole)",
      "decimals": 9,
      "logoURI": "https://cdn.jsdelivr.net/gh/trustwallet/assets@master/blockchains/ethereum/assets/0x66a0f676479Cee1d7373f3DC2e2952778BfF5bd6/logo.png",
      "tags": [
        "wrapped",
        "wormhole"
      ],
      "extensions": {
        "address": "0x66a0f676479Cee1d7373f3DC2e2952778BfF5bd6",
        "bridgeContract": "https://etherscan.io/address/0xf92cD566Ea4864356C5491c177A430C222d7e678",
        "assetContract": "https://etherscan.io/address/0x66a0f676479Cee1d7373f3DC2e2952778BfF5bd6",
        "coingeckoId": "wise-token11"
      }
    },
    {
      "chainId": 101,
      "address": "GaMPhVyp1xd9xJuPskDEzQzp8mKfEjAmhny8NX7y7YKc",
      "symbol": "wGNO",
      "name": "Gnosis Token (Wormhole)",
      "decimals": 9,
      "logoURI": "https://cdn.jsdelivr.net/gh/trustwallet/assets@master/blockchains/ethereum/assets/0x6810e776880C02933D47DB1b9fc05908e5386b96/logo.png",
      "tags": [
        "wrapped",
        "wormhole"
      ],
      "extensions": {
        "address": "0x6810e776880C02933D47DB1b9fc05908e5386b96",
        "bridgeContract": "https://etherscan.io/address/0xf92cD566Ea4864356C5491c177A430C222d7e678",
        "assetContract": "https://etherscan.io/address/0x6810e776880C02933D47DB1b9fc05908e5386b96",
        "coingeckoId": "gnosis"
      }
    },
    {
      "chainId": 101,
      "address": "CCAQZHBVWKDukT68PZ3LenDs7apibeSYeJ3jHE8NzBC5",
      "symbol": "wPOOLZ",
      "name": "$Poolz Finance (Wormhole)",
      "decimals": 9,
      "logoURI": "https://cdn.jsdelivr.net/gh/trustwallet/assets@master/blockchains/ethereum/assets/0x69A95185ee2a045CDC4bCd1b1Df10710395e4e23/logo.png",
      "tags": [
        "wrapped",
        "wormhole"
      ],
      "extensions": {
        "address": "0x69A95185ee2a045CDC4bCd1b1Df10710395e4e23",
        "bridgeContract": "https://etherscan.io/address/0xf92cD566Ea4864356C5491c177A430C222d7e678",
        "assetContract": "https://etherscan.io/address/0x69A95185ee2a045CDC4bCd1b1Df10710395e4e23",
        "coingeckoId": "poolz-finance"
      }
    },
    {
      "chainId": 101,
      "address": "FYpdBuyAHSbdaAyD1sKkxyLWbAP8uUW9h6uvdhK74ij1",
      "symbol": "wDAI",
      "name": "Dai Stablecoin (Wormhole)",
      "decimals": 9,
      "logoURI": "https://cdn.jsdelivr.net/gh/trustwallet/assets@master/blockchains/ethereum/assets/0x6B175474E89094C44Da98b954EedeAC495271d0F/logo.png",
      "tags": [
        "wrapped",
        "wormhole"
      ],
      "extensions": {
        "address": "0x6B175474E89094C44Da98b954EedeAC495271d0F",
        "bridgeContract": "https://etherscan.io/address/0xf92cD566Ea4864356C5491c177A430C222d7e678",
        "assetContract": "https://etherscan.io/address/0x6B175474E89094C44Da98b954EedeAC495271d0F",
        "coingeckoId": "dai"
      }
    },
    {
      "chainId": 101,
      "address": "HbMGwfGjGPchtaPwyrtJFy8APZN5w1hi63xnzmj1f23v",
      "symbol": "wSUSHI",
      "name": "SushiSwap (Wormhole)",
      "decimals": 9,
      "logoURI": "https://cdn.jsdelivr.net/gh/trustwallet/assets@master/blockchains/ethereum/assets/0x6B3595068778DD592e39A122f4f5a5cF09C90fE2/logo.png",
      "tags": [
        "wrapped",
        "wormhole"
      ],
      "extensions": {
        "address": "0x6B3595068778DD592e39A122f4f5a5cF09C90fE2",
        "bridgeContract": "https://etherscan.io/address/0xf92cD566Ea4864356C5491c177A430C222d7e678",
        "assetContract": "https://etherscan.io/address/0x6B3595068778DD592e39A122f4f5a5cF09C90fE2",
        "coingeckoId": "sushi"
      }
    },
    {
      "chainId": 101,
      "address": "6Tmi8TZasqdxWB59uE5Zw9VLKecuCbsLSsPEqoMpmozA",
      "symbol": "wFYZ",
      "name": "Fyooz (Wormhole)",
      "decimals": 9,
      "logoURI": "https://cdn.jsdelivr.net/gh/trustwallet/assets@master/blockchains/ethereum/assets/0x6BFf2fE249601ed0Db3a87424a2E923118BB0312/logo.png",
      "tags": [
        "wrapped",
        "wormhole"
      ],
      "extensions": {
        "address": "0x6BFf2fE249601ed0Db3a87424a2E923118BB0312",
        "bridgeContract": "https://etherscan.io/address/0xf92cD566Ea4864356C5491c177A430C222d7e678",
        "assetContract": "https://etherscan.io/address/0x6BFf2fE249601ed0Db3a87424a2E923118BB0312",
        "coingeckoId": "fyooz"
      }
    },
    {
      "chainId": 101,
      "address": "3sHinPxEPqhEGip2Wy45TFmgAA1Atg2mctMjY5RKJUjk",
      "symbol": "wQRX",
      "name": "QuiverX (Wormhole)",
      "decimals": 9,
      "logoURI": "https://cdn.jsdelivr.net/gh/trustwallet/assets@master/blockchains/ethereum/assets/0x6e0daDE58D2d89eBBe7aFc384e3E4f15b70b14D8/logo.png",
      "tags": [
        "wrapped",
        "wormhole"
      ],
      "extensions": {
        "address": "0x6e0daDE58D2d89eBBe7aFc384e3E4f15b70b14D8",
        "bridgeContract": "https://etherscan.io/address/0xf92cD566Ea4864356C5491c177A430C222d7e678",
        "assetContract": "https://etherscan.io/address/0x6e0daDE58D2d89eBBe7aFc384e3E4f15b70b14D8",
        "coingeckoId": "quiverx"
      }
    },
    {
      "chainId": 101,
      "address": "4ighgEijHcCoLu9AsvwVz2TnGFqAgzQtQMr6ch88Jrfe",
      "symbol": "wTRADE",
      "name": "UniTrade (Wormhole)",
      "decimals": 9,
      "logoURI": "https://cdn.jsdelivr.net/gh/trustwallet/assets@master/blockchains/ethereum/assets/0x6F87D756DAf0503d08Eb8993686c7Fc01Dc44fB1/logo.png",
      "tags": [
        "wrapped",
        "wormhole"
      ],
      "extensions": {
        "address": "0x6F87D756DAf0503d08Eb8993686c7Fc01Dc44fB1",
        "bridgeContract": "https://etherscan.io/address/0xf92cD566Ea4864356C5491c177A430C222d7e678",
        "assetContract": "https://etherscan.io/address/0x6F87D756DAf0503d08Eb8993686c7Fc01Dc44fB1",
        "coingeckoId": "unitrade"
      }
    },
    {
      "chainId": 101,
      "address": "FTPnEQ3NfRRZ9tvmpDW6JFrvweBE5sanxnXSpJL1dvbB",
      "symbol": "wBIRD",
      "name": "Bird.Money (Wormhole)",
      "decimals": 9,
      "logoURI": "https://cdn.jsdelivr.net/gh/trustwallet/assets@master/blockchains/ethereum/assets/0x70401dFD142A16dC7031c56E862Fc88Cb9537Ce0/logo.png",
      "tags": [
        "wrapped",
        "wormhole"
      ],
      "extensions": {
        "address": "0x70401dFD142A16dC7031c56E862Fc88Cb9537Ce0",
        "bridgeContract": "https://etherscan.io/address/0xf92cD566Ea4864356C5491c177A430C222d7e678",
        "assetContract": "https://etherscan.io/address/0x70401dFD142A16dC7031c56E862Fc88Cb9537Ce0",
        "coingeckoId": "bird-money"
      }
    },
    {
      "chainId": 101,
      "address": "QVDE6rhcGPSB3ex5T7vWBzvoSRUXULjuSGpVuKwu5XH",
      "symbol": "wAXN",
      "name": "Axion (Wormhole)",
      "decimals": 9,
      "logoURI": "https://cdn.jsdelivr.net/gh/trustwallet/assets@master/blockchains/ethereum/assets/0x71F85B2E46976bD21302B64329868fd15eb0D127/logo.png",
      "tags": [
        "wrapped",
        "wormhole"
      ],
      "extensions": {
        "address": "0x71F85B2E46976bD21302B64329868fd15eb0D127",
        "bridgeContract": "https://etherscan.io/address/0xf92cD566Ea4864356C5491c177A430C222d7e678",
        "assetContract": "https://etherscan.io/address/0x71F85B2E46976bD21302B64329868fd15eb0D127",
        "coingeckoId": "axion"
      }
    },
    {
      "chainId": 101,
      "address": "J6AbGG62yo9UJ2T9r9GM7pnoRNui5DsZDnPbiNAPqbVd",
      "symbol": "wBMI",
      "name": "Bridge Mutual (Wormhole)",
      "decimals": 9,
      "logoURI": "https://cdn.jsdelivr.net/gh/trustwallet/assets@master/blockchains/ethereum/assets/0x725C263e32c72dDC3A19bEa12C5a0479a81eE688/logo.png",
      "tags": [
        "wrapped",
        "wormhole"
      ],
      "extensions": {
        "address": "0x725C263e32c72dDC3A19bEa12C5a0479a81eE688",
        "bridgeContract": "https://etherscan.io/address/0xf92cD566Ea4864356C5491c177A430C222d7e678",
        "assetContract": "https://etherscan.io/address/0x725C263e32c72dDC3A19bEa12C5a0479a81eE688",
        "coingeckoId": "bridge-mutual"
      }
    },
    {
      "chainId": 101,
      "address": "4wvHoaxxZxFeNrMTP8bLVRh1ziSBV7crN665WX4rRMqe",
      "symbol": "wDYT",
      "name": "DoYourTip (Wormhole)",
      "decimals": 9,
      "logoURI": "https://cdn.jsdelivr.net/gh/trustwallet/assets@master/blockchains/ethereum/assets/0x740623d2c797b7D8D1EcB98e9b4Afcf99Ec31E14/logo.png",
      "tags": [
        "wrapped",
        "wormhole"
      ],
      "extensions": {
        "address": "0x740623d2c797b7D8D1EcB98e9b4Afcf99Ec31E14",
        "bridgeContract": "https://etherscan.io/address/0xf92cD566Ea4864356C5491c177A430C222d7e678",
        "assetContract": "https://etherscan.io/address/0x740623d2c797b7D8D1EcB98e9b4Afcf99Ec31E14",
        "coingeckoId": "dynamite"
      }
    },
    {
      "chainId": 101,
      "address": "Fe5fWjCLDMJoi4sTmfR2VW4BT1LwsbR1n6QAjzJQvhhf",
      "symbol": "wBBR",
      "name": "BitberryToken (Wormhole)",
      "decimals": 9,
      "logoURI": "https://cdn.jsdelivr.net/gh/trustwallet/assets@master/blockchains/ethereum/assets/0x7671904eed7f10808B664fc30BB8693FD7237abF/logo.png",
      "tags": [
        "wrapped",
        "wormhole"
      ],
      "extensions": {
        "address": "0x7671904eed7f10808B664fc30BB8693FD7237abF",
        "bridgeContract": "https://etherscan.io/address/0xf92cD566Ea4864356C5491c177A430C222d7e678",
        "assetContract": "https://etherscan.io/address/0x7671904eed7f10808B664fc30BB8693FD7237abF",
        "coingeckoId": "bitberry-token"
      }
    },
    {
      "chainId": 101,
      "address": "5J9yhFRnQZx3RiqHzfQpAffX5UQz3k8vQCZH2g9Z9sDg",
      "symbol": "wWAXE",
      "name": "WAX Economic Token (Wormhole)",
      "decimals": 8,
      "logoURI": "https://cdn.jsdelivr.net/gh/trustwallet/assets@master/blockchains/ethereum/assets/0x7a2Bc711E19ba6aff6cE8246C546E8c4B4944DFD/logo.png",
      "tags": [
        "wrapped",
        "wormhole"
      ],
      "extensions": {
        "address": "0x7a2Bc711E19ba6aff6cE8246C546E8c4B4944DFD",
        "bridgeContract": "https://etherscan.io/address/0xf92cD566Ea4864356C5491c177A430C222d7e678",
        "assetContract": "https://etherscan.io/address/0x7a2Bc711E19ba6aff6cE8246C546E8c4B4944DFD",
        "coingeckoId": "waxe"
      }
    },
    {
      "chainId": 101,
      "address": "4DHywS5EjUTF5AYisPZiJbWcCV4gfpH98oKxpgyKRnnQ",
      "symbol": "wMATIC",
      "name": "Matic Token (Wormhole)",
      "decimals": 9,
      "logoURI": "https://cdn.jsdelivr.net/gh/trustwallet/assets@master/blockchains/ethereum/assets/0x7D1AfA7B718fb893dB30A3aBc0Cfc608AaCfeBB0/logo.png",
      "tags": [
        "wrapped",
        "wormhole"
      ],
      "extensions": {
        "address": "0x7D1AfA7B718fb893dB30A3aBc0Cfc608AaCfeBB0",
        "bridgeContract": "https://etherscan.io/address/0xf92cD566Ea4864356C5491c177A430C222d7e678",
        "assetContract": "https://etherscan.io/address/0x7D1AfA7B718fb893dB30A3aBc0Cfc608AaCfeBB0",
        "coingeckoId": "matic-network"
      }
    },
    {
      "chainId": 101,
      "address": "Au9E8ygQdTJQZXmNKPdtLEP8rGjC4qsGRhkJgjFNPAr8",
      "symbol": "wXRT",
      "name": "Robonomics (Wormhole)",
      "decimals": 9,
      "logoURI": "https://cdn.jsdelivr.net/gh/trustwallet/assets@master/blockchains/ethereum/assets/0x7dE91B204C1C737bcEe6F000AAA6569Cf7061cb7/logo.png",
      "tags": [
        "wrapped",
        "wormhole"
      ],
      "extensions": {
        "address": "0x7dE91B204C1C737bcEe6F000AAA6569Cf7061cb7",
        "bridgeContract": "https://etherscan.io/address/0xf92cD566Ea4864356C5491c177A430C222d7e678",
        "assetContract": "https://etherscan.io/address/0x7dE91B204C1C737bcEe6F000AAA6569Cf7061cb7",
        "coingeckoId": "robonomics-network"
      }
    },
    {
      "chainId": 101,
      "address": "5DQZ14hLDxveMH7NyGmTmUTRGgVAVXADp3cP2UHeH6hM",
      "symbol": "wAAVE",
      "name": "Aave Token (Wormhole)",
      "decimals": 9,
      "logoURI": "https://cdn.jsdelivr.net/gh/trustwallet/assets@master/blockchains/ethereum/assets/0x7Fc66500c84A76Ad7e9c93437bFc5Ac33E2DDaE9/logo.png",
      "tags": [
        "wrapped",
        "wormhole"
      ],
      "extensions": {
        "address": "0x7Fc66500c84A76Ad7e9c93437bFc5Ac33E2DDaE9",
        "bridgeContract": "https://etherscan.io/address/0xf92cD566Ea4864356C5491c177A430C222d7e678",
        "assetContract": "https://etherscan.io/address/0x7Fc66500c84A76Ad7e9c93437bFc5Ac33E2DDaE9",
        "coingeckoId": "aave"
      }
    },
    {
      "chainId": 101,
      "address": "Arc2ZVKNCdDU4vB8Ubud5QayDtjo2oJF9xVrUPQ6TWxF",
      "symbol": "wLEND",
      "name": "Lend (Wormhole)",
      "decimals": 9,
      "logoURI": "https://cdn.jsdelivr.net/gh/trustwallet/assets@master/blockchains/ethereum/assets/0x80fB784B7eD66730e8b1DBd9820aFD29931aab03/logo.png",
      "tags": [
        "wrapped",
        "wormhole"
      ],
      "extensions": {
        "address": "0x80fB784B7eD66730e8b1DBd9820aFD29931aab03",
        "bridgeContract": "https://etherscan.io/address/0xf92cD566Ea4864356C5491c177A430C222d7e678",
        "assetContract": "https://etherscan.io/address/0x80fB784B7eD66730e8b1DBd9820aFD29931aab03",
        "coingeckoId": "ethlend"
      }
    },
    {
      "chainId": 101,
      "address": "2ctKUDkGBnVykt31AhMPhHvAQWJvoNGbLh7aRidjtAqv",
      "symbol": "wPOLS",
      "name": "PolkastarterToken (Wormhole)",
      "decimals": 9,
      "logoURI": "https://cdn.jsdelivr.net/gh/trustwallet/assets@master/blockchains/ethereum/assets/0x83e6f1E41cdd28eAcEB20Cb649155049Fac3D5Aa/logo.png",
      "tags": [
        "wrapped",
        "wormhole"
      ],
      "extensions": {
        "address": "0x83e6f1E41cdd28eAcEB20Cb649155049Fac3D5Aa",
        "bridgeContract": "https://etherscan.io/address/0xf92cD566Ea4864356C5491c177A430C222d7e678",
        "assetContract": "https://etherscan.io/address/0x83e6f1E41cdd28eAcEB20Cb649155049Fac3D5Aa",
        "coingeckoId": "polkastarter"
      }
    },
    {
      "chainId": 101,
      "address": "8FnkznYpHvKiaBkgatVoCrNiS5y5KW62JqgjnxVhDejC",
      "symbol": "wUBT",
      "name": "Unibright (Wormhole)",
      "decimals": 8,
      "logoURI": "https://cdn.jsdelivr.net/gh/trustwallet/assets@master/blockchains/ethereum/assets/0x8400D94A5cb0fa0D041a3788e395285d61c9ee5e/logo.png",
      "tags": [
        "wrapped",
        "wormhole"
      ],
      "extensions": {
        "address": "0x8400D94A5cb0fa0D041a3788e395285d61c9ee5e",
        "bridgeContract": "https://etherscan.io/address/0xf92cD566Ea4864356C5491c177A430C222d7e678",
        "assetContract": "https://etherscan.io/address/0x8400D94A5cb0fa0D041a3788e395285d61c9ee5e",
        "coingeckoId": "unibright"
      }
    },
    {
      "chainId": 101,
      "address": "4LLAYXVmT3U8Sew6k3tk66zk3btT91QRzQzxcNX8XhzV",
      "symbol": "wDIA",
      "name": "DIA (Wormhole)",
      "decimals": 9,
      "logoURI": "https://cdn.jsdelivr.net/gh/trustwallet/assets@master/blockchains/ethereum/assets/0x84cA8bc7997272c7CfB4D0Cd3D55cd942B3c9419/logo.png",
      "tags": [
        "wrapped",
        "wormhole"
      ],
      "extensions": {
        "address": "0x84cA8bc7997272c7CfB4D0Cd3D55cd942B3c9419",
        "bridgeContract": "https://etherscan.io/address/0xf92cD566Ea4864356C5491c177A430C222d7e678",
        "assetContract": "https://etherscan.io/address/0x84cA8bc7997272c7CfB4D0Cd3D55cd942B3c9419",
        "coingeckoId": "dia-data"
      }
    },
    {
      "chainId": 101,
      "address": "8L8pDf3jutdpdr4m3np68CL9ZroLActrqwxi6s9Ah5xU",
      "symbol": "wFRAX",
      "name": "Frax (Wormhole)",
      "decimals": 9,
      "logoURI": "https://cdn.jsdelivr.net/gh/trustwallet/assets@master/blockchains/ethereum/assets/0x853d955aCEf822Db058eb8505911ED77F175b99e/logo.png",
      "tags": [
        "wrapped",
        "wormhole"
      ],
      "extensions": {
        "address": "0x853d955aCEf822Db058eb8505911ED77F175b99e",
        "bridgeContract": "https://etherscan.io/address/0xf92cD566Ea4864356C5491c177A430C222d7e678",
        "assetContract": "https://etherscan.io/address/0x853d955aCEf822Db058eb8505911ED77F175b99e",
        "coingeckoId": "frax"
      }
    },
    {
      "chainId": 101,
      "address": "H3oVL2zJpHJaDoRfQmSrftv3fkGzvsiQgugCZmcRBykG",
      "symbol": "wKEEP",
      "name": "KEEP Token (Wormhole)",
      "decimals": 9,
      "logoURI": "https://cdn.jsdelivr.net/gh/trustwallet/assets@master/blockchains/ethereum/assets/0x85Eee30c52B0b379b046Fb0F85F4f3Dc3009aFEC/logo.png",
      "tags": [
        "wrapped",
        "wormhole"
      ],
      "extensions": {
        "address": "0x85Eee30c52B0b379b046Fb0F85F4f3Dc3009aFEC",
        "bridgeContract": "https://etherscan.io/address/0xf92cD566Ea4864356C5491c177A430C222d7e678",
        "assetContract": "https://etherscan.io/address/0x85Eee30c52B0b379b046Fb0F85F4f3Dc3009aFEC",
        "coingeckoId": "keep-network"
      }
    },
    {
      "chainId": 101,
      "address": "64oqP1dFqqD8NEL4RPCpMyrHmpo31rj3nYxULVXvayfW",
      "symbol": "wRSR",
      "name": "Reserve Rights (Wormhole)",
      "decimals": 9,
      "logoURI": "https://cdn.jsdelivr.net/gh/trustwallet/assets@master/blockchains/ethereum/assets/0x8762db106B2c2A0bccB3A80d1Ed41273552616E8/logo.png",
      "tags": [
        "wrapped",
        "wormhole"
      ],
      "extensions": {
        "address": "0x8762db106B2c2A0bccB3A80d1Ed41273552616E8",
        "bridgeContract": "https://etherscan.io/address/0xf92cD566Ea4864356C5491c177A430C222d7e678",
        "assetContract": "https://etherscan.io/address/0x8762db106B2c2A0bccB3A80d1Ed41273552616E8",
        "coingeckoId": "reserve-rights-token"
      }
    },
    {
      "chainId": 101,
      "address": "5SU7veiCRA16ZxnS24kCC1dwQYVwi3whvTdM48iNE1Rm",
      "symbol": "wMPH",
      "name": "88mph.app (Wormhole)",
      "decimals": 9,
      "logoURI": "https://cdn.jsdelivr.net/gh/trustwallet/assets@master/blockchains/ethereum/assets/0x8888801aF4d980682e47f1A9036e589479e835C5/logo.png",
      "tags": [
        "wrapped",
        "wormhole"
      ],
      "extensions": {
        "address": "0x8888801aF4d980682e47f1A9036e589479e835C5",
        "bridgeContract": "https://etherscan.io/address/0xf92cD566Ea4864356C5491c177A430C222d7e678",
        "assetContract": "https://etherscan.io/address/0x8888801aF4d980682e47f1A9036e589479e835C5",
        "coingeckoId": "88mph"
      }
    },
    {
      "chainId": 101,
      "address": "5fv26ojhPHWNaikXcMf2TBu4JENjLQ2PWgWYeitttVwv",
      "symbol": "wPAID",
      "name": "PAID Network (Wormhole)",
      "decimals": 9,
      "logoURI": "https://cdn.jsdelivr.net/gh/trustwallet/assets@master/blockchains/ethereum/assets/0x8c8687fC965593DFb2F0b4EAeFD55E9D8df348df/logo.png",
      "tags": [
        "wrapped",
        "wormhole"
      ],
      "extensions": {
        "address": "0x8c8687fC965593DFb2F0b4EAeFD55E9D8df348df",
        "bridgeContract": "https://etherscan.io/address/0xf92cD566Ea4864356C5491c177A430C222d7e678",
        "assetContract": "https://etherscan.io/address/0x8c8687fC965593DFb2F0b4EAeFD55E9D8df348df",
        "coingeckoId": "paid-network"
      }
    },
    {
      "chainId": 101,
      "address": "ACr98v3kv9qaGnR3p2BfsoSK9Q2ZmP6zUkm3qxv5ZJDd",
      "symbol": "wSXP",
      "name": "Swipe (Wormhole)",
      "decimals": 9,
      "logoURI": "https://cdn.jsdelivr.net/gh/trustwallet/assets@master/blockchains/ethereum/assets/0x8CE9137d39326AD0cD6491fb5CC0CbA0e089b6A9/logo.png",
      "tags": [
        "wrapped",
        "wormhole"
      ],
      "extensions": {
        "address": "0x8CE9137d39326AD0cD6491fb5CC0CbA0e089b6A9",
        "bridgeContract": "https://etherscan.io/address/0xf92cD566Ea4864356C5491c177A430C222d7e678",
        "assetContract": "https://etherscan.io/address/0x8CE9137d39326AD0cD6491fb5CC0CbA0e089b6A9",
        "coingeckoId": "swipe"
      }
    },
    {
      "chainId": 101,
      "address": "7gBuzBcJ7V48m8TiKJ1XWNDUerK2XfAbjxuRiKMb6S8Z",
      "symbol": "wREQ",
      "name": "Request Token (Wormhole)",
      "decimals": 9,
      "logoURI": "https://cdn.jsdelivr.net/gh/trustwallet/assets@master/blockchains/ethereum/assets/0x8f8221aFbB33998d8584A2B05749bA73c37a938a/logo.png",
      "tags": [
        "wrapped",
        "wormhole"
      ],
      "extensions": {
        "address": "0x8f8221aFbB33998d8584A2B05749bA73c37a938a",
        "bridgeContract": "https://etherscan.io/address/0xf92cD566Ea4864356C5491c177A430C222d7e678",
        "assetContract": "https://etherscan.io/address/0x8f8221aFbB33998d8584A2B05749bA73c37a938a",
        "coingeckoId": "request-network"
      }
    },
    {
      "chainId": 101,
      "address": "CtDjsryLtwZCLj8TeniV7tWHbkaREfjKDWpvyQvsTyek",
      "symbol": "wWHALE",
      "name": "WHALE (Wormhole)",
      "decimals": 4,
      "logoURI": "https://cdn.jsdelivr.net/gh/trustwallet/assets@master/blockchains/ethereum/assets/0x9355372396e3F6daF13359B7b607a3374cc638e0/logo.png",
      "tags": [
        "wrapped",
        "wormhole"
      ],
      "extensions": {
        "address": "0x9355372396e3F6daF13359B7b607a3374cc638e0",
        "bridgeContract": "https://etherscan.io/address/0xf92cD566Ea4864356C5491c177A430C222d7e678",
        "assetContract": "https://etherscan.io/address/0x9355372396e3F6daF13359B7b607a3374cc638e0",
        "coingeckoId": "whale"
      }
    },
    {
      "chainId": 101,
      "address": "JDUgn6JUSwufqqthRdnZZKWv2vEdYvHxigF5Hk79yxRm",
      "symbol": "wPNK",
      "name": "Pinakion (Wormhole)",
      "decimals": 9,
      "logoURI": "https://cdn.jsdelivr.net/gh/trustwallet/assets@master/blockchains/ethereum/assets/0x93ED3FBe21207Ec2E8f2d3c3de6e058Cb73Bc04d/logo.png",
      "tags": [
        "wrapped",
        "wormhole"
      ],
      "extensions": {
        "address": "0x93ED3FBe21207Ec2E8f2d3c3de6e058Cb73Bc04d",
        "bridgeContract": "https://etherscan.io/address/0xf92cD566Ea4864356C5491c177A430C222d7e678",
        "assetContract": "https://etherscan.io/address/0x93ED3FBe21207Ec2E8f2d3c3de6e058Cb73Bc04d",
        "coingeckoId": "kleros"
      }
    },
    {
      "chainId": 101,
      "address": "EJKqF4p7xVhXkcDNCrVQJE4osow76226bc6u3AtsGXaG",
      "symbol": "wAPY",
      "name": "APY Governance Token (Wormhole)",
      "decimals": 9,
      "logoURI": "https://cdn.jsdelivr.net/gh/trustwallet/assets@master/blockchains/ethereum/assets/0x95a4492F028aa1fd432Ea71146b433E7B4446611/logo.png",
      "tags": [
        "wrapped",
        "wormhole"
      ],
      "extensions": {
        "address": "0x95a4492F028aa1fd432Ea71146b433E7B4446611",
        "bridgeContract": "https://etherscan.io/address/0xf92cD566Ea4864356C5491c177A430C222d7e678",
        "assetContract": "https://etherscan.io/address/0x95a4492F028aa1fd432Ea71146b433E7B4446611",
        "coingeckoId": "apy-finance"
      }
    },
    {
      "chainId": 101,
      "address": "AF7Dv5Vzi1dT2fLnz4ysiRQ6FxGN1M6mrmHwgNpx7FVH",
      "symbol": "wOCEAN",
      "name": "Ocean Protocol (Wormhole)",
      "decimals": 9,
      "logoURI": "https://cdn.jsdelivr.net/gh/trustwallet/assets@master/blockchains/ethereum/assets/0x967da4048cD07aB37855c090aAF366e4ce1b9F48/logo.png",
      "tags": [
        "wrapped",
        "wormhole"
      ],
      "extensions": {
        "address": "0x967da4048cD07aB37855c090aAF366e4ce1b9F48",
        "bridgeContract": "https://etherscan.io/address/0xf92cD566Ea4864356C5491c177A430C222d7e678",
        "assetContract": "https://etherscan.io/address/0x967da4048cD07aB37855c090aAF366e4ce1b9F48",
        "coingeckoId": "ocean-protocol"
      }
    },
    {
      "chainId": 101,
      "address": "AyNULvvLGW11fThvhncqNRjEgmDbMEHdDL4HqXD6SM8V",
      "symbol": "wSPI",
      "name": "Shopping.io (Wormhole)",
      "decimals": 9,
      "logoURI": "https://cdn.jsdelivr.net/gh/trustwallet/assets@master/blockchains/ethereum/assets/0x9B02dD390a603Add5c07f9fd9175b7DABE8D63B7/logo.png",
      "tags": [
        "wrapped",
        "wormhole"
      ],
      "extensions": {
        "address": "0x9B02dD390a603Add5c07f9fd9175b7DABE8D63B7",
        "bridgeContract": "https://etherscan.io/address/0xf92cD566Ea4864356C5491c177A430C222d7e678",
        "assetContract": "https://etherscan.io/address/0x9B02dD390a603Add5c07f9fd9175b7DABE8D63B7",
        "coingeckoId": "shopping-io"
      }
    },
    {
      "chainId": 101,
      "address": "3UeKTABxz9XexDtyKq646rSQvx8GVpKNwfMoKKfxsTsF",
      "symbol": "wBBTC",
      "name": "Binance Wrapped BTC (Wormhole)",
      "decimals": 8,
      "logoURI": "https://cdn.jsdelivr.net/gh/trustwallet/assets@master/blockchains/ethereum/assets/0x9BE89D2a4cd102D8Fecc6BF9dA793be995C22541/logo.png",
      "tags": [
        "wrapped",
        "wormhole"
      ],
      "extensions": {
        "address": "0x9BE89D2a4cd102D8Fecc6BF9dA793be995C22541",
        "bridgeContract": "https://etherscan.io/address/0xf92cD566Ea4864356C5491c177A430C222d7e678",
        "assetContract": "https://etherscan.io/address/0x9BE89D2a4cd102D8Fecc6BF9dA793be995C22541",
        "coingeckoId": "binance-wrapped-btc"
      }
    },
    {
      "chainId": 101,
      "address": "DsGbyCHbG4vSWBqAprR2eWuUAg8fXAgYkWL9psgvYZn5",
      "symbol": "wUNISTAKE",
      "name": "Unistake (Wormhole)",
      "decimals": 9,
      "logoURI": "https://cdn.jsdelivr.net/gh/trustwallet/assets@master/blockchains/ethereum/assets/0x9Ed8e7C9604790F7Ec589F99b94361d8AAB64E5E/logo.png",
      "tags": [
        "wrapped",
        "wormhole"
      ],
      "extensions": {
        "address": "0x9Ed8e7C9604790F7Ec589F99b94361d8AAB64E5E",
        "bridgeContract": "https://etherscan.io/address/0xf92cD566Ea4864356C5491c177A430C222d7e678",
        "assetContract": "https://etherscan.io/address/0x9Ed8e7C9604790F7Ec589F99b94361d8AAB64E5E",
        "coingeckoId": "unistake"
      }
    },
    {
      "chainId": 101,
      "address": "GBvv3jn9u6pZqPd2GVnQ7BKJzLwQnEWe4ci9k359PN9Z",
      "symbol": "wMKR",
      "name": "MakerDAO (Wormhole)",
      "decimals": 9,
      "logoURI": "https://cdn.jsdelivr.net/gh/trustwallet/assets@master/blockchains/ethereum/assets/0x9f8F72aA9304c8B593d555F12eF6589cC3A579A2/logo.png",
      "tags": [
        "wrapped",
        "wormhole"
      ],
      "extensions": {
        "address": "0x9f8F72aA9304c8B593d555F12eF6589cC3A579A2",
        "bridgeContract": "https://etherscan.io/address/0xf92cD566Ea4864356C5491c177A430C222d7e678",
        "assetContract": "https://etherscan.io/address/0x9f8F72aA9304c8B593d555F12eF6589cC3A579A2",
        "coingeckoId": "maker"
      }
    },
    {
      "chainId": 101,
      "address": "53ETjuzUNHG8c7rZ2hxQLQfN5R6tEYtdYwNQsa68xFUk",
      "symbol": "wFARM",
      "name": "FARM Reward Token (Wormhole)",
      "decimals": 9,
      "logoURI": "https://cdn.jsdelivr.net/gh/trustwallet/assets@master/blockchains/ethereum/assets/0xa0246c9032bC3A600820415aE600c6388619A14D/logo.png",
      "tags": [
        "wrapped",
        "wormhole"
      ],
      "extensions": {
        "address": "0xa0246c9032bC3A600820415aE600c6388619A14D",
        "bridgeContract": "https://etherscan.io/address/0xf92cD566Ea4864356C5491c177A430C222d7e678",
        "assetContract": "https://etherscan.io/address/0xa0246c9032bC3A600820415aE600c6388619A14D",
        "coingeckoId": "harvest-finance"
      }
    },
    {
      "chainId": 101,
      "address": "FVsXUnbhifqJ4LiXQEbpUtXVdB8T5ADLKqSs5t1oc54F",
      "symbol": "wUSDC",
      "name": "USD Coin (Wormhole)",
      "decimals": 6,
      "logoURI": "https://cdn.jsdelivr.net/gh/solana-labs/token-list@main/assets/mainnet/EPjFWdd5AufqSSqeM2qN1xzybapC8G4wEGGkZwyTDt1v/logo.png",
      "tags": [
        "wrapped",
        "wormhole"
      ],
      "extensions": {
        "address": "0xA0b86991c6218b36c1d19D4a2e9Eb0cE3606eB48",
        "bridgeContract": "https://etherscan.io/address/0xf92cD566Ea4864356C5491c177A430C222d7e678",
        "assetContract": "https://etherscan.io/address/0xA0b86991c6218b36c1d19D4a2e9Eb0cE3606eB48",
        "coingeckoId": "usd-coin"
      }
    },
    {
      "chainId": 101,
      "address": "EjBpnWzWZeW1PKzfCszLdHgENZLZDoTNaEmz8BddpWJx",
      "symbol": "wANT",
      "name": "Aragon Network Token (Wormhole)",
      "decimals": 9,
      "logoURI": "https://cdn.jsdelivr.net/gh/trustwallet/assets@master/blockchains/ethereum/assets/0xa117000000f279D81A1D3cc75430fAA017FA5A2e/logo.png",
      "tags": [
        "wrapped",
        "wormhole"
      ],
      "extensions": {
        "address": "0xa117000000f279D81A1D3cc75430fAA017FA5A2e",
        "bridgeContract": "https://etherscan.io/address/0xf92cD566Ea4864356C5491c177A430C222d7e678",
        "assetContract": "https://etherscan.io/address/0xa117000000f279D81A1D3cc75430fAA017FA5A2e",
        "coingeckoId": "aragon"
      }
    },
    {
      "chainId": 101,
      "address": "Rs4LHZ4WogZCAkCzfsKJib5LLnYL6xcVAfTcLQiSjg2",
      "symbol": "wNPXS",
      "name": "Pundi X Token (Wormhole)",
      "decimals": 9,
      "logoURI": "https://cdn.jsdelivr.net/gh/trustwallet/assets@master/blockchains/ethereum/assets/0xA15C7Ebe1f07CaF6bFF097D8a589fb8AC49Ae5B3/logo.png",
      "tags": [
        "wrapped",
        "wormhole"
      ],
      "extensions": {
        "address": "0xA15C7Ebe1f07CaF6bFF097D8a589fb8AC49Ae5B3",
        "bridgeContract": "https://etherscan.io/address/0xf92cD566Ea4864356C5491c177A430C222d7e678",
        "assetContract": "https://etherscan.io/address/0xA15C7Ebe1f07CaF6bFF097D8a589fb8AC49Ae5B3",
        "coingeckoId": "pundi-x"
      }
    },
    {
      "chainId": 101,
      "address": "65ribugkb42AANKYrEeuruhhfXffyE4jY22FUxFbpW7C",
      "symbol": "wRFOX",
      "name": "RFOX (Wormhole)",
      "decimals": 9,
      "logoURI": "https://cdn.jsdelivr.net/gh/trustwallet/assets@master/blockchains/ethereum/assets/0xa1d6Df714F91DeBF4e0802A542E13067f31b8262/logo.png",
      "tags": [
        "wrapped",
        "wormhole"
      ],
      "extensions": {
        "address": "0xa1d6Df714F91DeBF4e0802A542E13067f31b8262",
        "bridgeContract": "https://etherscan.io/address/0xf92cD566Ea4864356C5491c177A430C222d7e678",
        "assetContract": "https://etherscan.io/address/0xa1d6Df714F91DeBF4e0802A542E13067f31b8262",
        "coingeckoId": "redfox-labs-2"
      }
    },
    {
      "chainId": 101,
      "address": "T2mo6dnFiutu26KMuCMSjCLBB4ofWvQ3qBJGEMc3JSe",
      "symbol": "wMTA",
      "name": "Meta (Wormhole)",
      "decimals": 9,
      "logoURI": "https://cdn.jsdelivr.net/gh/trustwallet/assets@master/blockchains/ethereum/assets/0xa3BeD4E1c75D00fa6f4E5E6922DB7261B5E9AcD2/logo.png",
      "tags": [
        "wrapped",
        "wormhole"
      ],
      "extensions": {
        "address": "0xa3BeD4E1c75D00fa6f4E5E6922DB7261B5E9AcD2",
        "bridgeContract": "https://etherscan.io/address/0xf92cD566Ea4864356C5491c177A430C222d7e678",
        "assetContract": "https://etherscan.io/address/0xa3BeD4E1c75D00fa6f4E5E6922DB7261B5E9AcD2",
        "coingeckoId": "meta"
      }
    },
    {
      "chainId": 101,
      "address": "HC8SaUm9rhvVZE5ZwBWiUhFAnCuG8byd5FxKYdpFm5MR",
      "symbol": "wRBC",
      "name": "Rubic (Wormhole)",
      "decimals": 9,
      "logoURI": "https://cdn.jsdelivr.net/gh/trustwallet/assets@master/blockchains/ethereum/assets/0xA4EED63db85311E22dF4473f87CcfC3DaDCFA3E3/logo.png",
      "tags": [
        "wrapped",
        "wormhole"
      ],
      "extensions": {
        "address": "0xA4EED63db85311E22dF4473f87CcfC3DaDCFA3E3",
        "bridgeContract": "https://etherscan.io/address/0xf92cD566Ea4864356C5491c177A430C222d7e678",
        "assetContract": "https://etherscan.io/address/0xA4EED63db85311E22dF4473f87CcfC3DaDCFA3E3",
        "coingeckoId": "rubic"
      }
    },
    {
      "chainId": 101,
      "address": "9DdtKWoK8cBfLSLhHXHFZzzhxp4rdwHbFEAis8n5AsfQ",
      "symbol": "wNOIA",
      "name": "NOIA Token (Wormhole)",
      "decimals": 9,
      "logoURI": "https://cdn.jsdelivr.net/gh/trustwallet/assets@master/blockchains/ethereum/assets/0xa8c8CfB141A3bB59FEA1E2ea6B79b5ECBCD7b6ca/logo.png",
      "tags": [
        "wrapped",
        "wormhole"
      ],
      "extensions": {
        "address": "0xa8c8CfB141A3bB59FEA1E2ea6B79b5ECBCD7b6ca",
        "bridgeContract": "https://etherscan.io/address/0xf92cD566Ea4864356C5491c177A430C222d7e678",
        "assetContract": "https://etherscan.io/address/0xa8c8CfB141A3bB59FEA1E2ea6B79b5ECBCD7b6ca",
        "coingeckoId": "noia-network"
      }
    },
    {
      "chainId": 101,
      "address": "DTQStP2z4DRqbNHRxtwThAujr9aPFPsv4y2kkXTVLVvb",
      "symbol": "wCEL",
      "name": "Celsius (Wormhole)",
      "decimals": 4,
      "logoURI": "https://cdn.jsdelivr.net/gh/trustwallet/assets@master/blockchains/ethereum/assets/0xaaAEBE6Fe48E54f431b0C390CfaF0b017d09D42d/logo.png",
      "tags": [
        "wrapped",
        "wormhole"
      ],
      "extensions": {
        "address": "0xaaAEBE6Fe48E54f431b0C390CfaF0b017d09D42d",
        "bridgeContract": "https://etherscan.io/address/0xf92cD566Ea4864356C5491c177A430C222d7e678",
        "assetContract": "https://etherscan.io/address/0xaaAEBE6Fe48E54f431b0C390CfaF0b017d09D42d",
        "coingeckoId": "celsius-degree-token"
      }
    },
    {
      "chainId": 101,
      "address": "59NPV18vAbTgwC9aeEGikrmX3EbZHMEMkZfvcsHBNFr9",
      "symbol": "wCWS",
      "name": "Crowns (Wormhole)",
      "decimals": 9,
      "logoURI": "https://cdn.jsdelivr.net/gh/trustwallet/assets@master/blockchains/ethereum/assets/0xaC0104Cca91D167873B8601d2e71EB3D4D8c33e0/logo.png",
      "tags": [
        "wrapped",
        "wormhole"
      ],
      "extensions": {
        "address": "0xaC0104Cca91D167873B8601d2e71EB3D4D8c33e0",
        "bridgeContract": "https://etherscan.io/address/0xf92cD566Ea4864356C5491c177A430C222d7e678",
        "assetContract": "https://etherscan.io/address/0xaC0104Cca91D167873B8601d2e71EB3D4D8c33e0",
        "coingeckoId": "crowns"
      }
    },
    {
      "chainId": 101,
      "address": "4811JP9i35zgAxSFZjGXQwew6xd1qSBE4xdMFik2J14Z",
      "symbol": "wROOM",
      "name": "OptionRoom Token (Wormhole)",
      "decimals": 9,
      "logoURI": "https://cdn.jsdelivr.net/gh/trustwallet/assets@master/blockchains/ethereum/assets/0xAd4f86a25bbc20FfB751f2FAC312A0B4d8F88c64/logo.png",
      "tags": [
        "wrapped",
        "wormhole"
      ],
      "extensions": {
        "address": "0xAd4f86a25bbc20FfB751f2FAC312A0B4d8F88c64",
        "bridgeContract": "https://etherscan.io/address/0xf92cD566Ea4864356C5491c177A430C222d7e678",
        "assetContract": "https://etherscan.io/address/0xAd4f86a25bbc20FfB751f2FAC312A0B4d8F88c64",
        "coingeckoId": "option-room"
      }
    },
    {
      "chainId": 101,
      "address": "2VAdvHWMpzMnDYYn64MgqLNpGQ19iCiusCet8JLMtxU5",
      "symbol": "wYOP",
      "name": "YOP (Wormhole)",
      "decimals": 8,
      "logoURI": "https://cdn.jsdelivr.net/gh/trustwallet/assets@master/blockchains/ethereum/assets/0xAE1eaAE3F627AAca434127644371b67B18444051/logo.png",
      "tags": [
        "wrapped",
        "wormhole"
      ],
      "extensions": {
        "address": "0xAE1eaAE3F627AAca434127644371b67B18444051",
        "bridgeContract": "https://etherscan.io/address/0xf92cD566Ea4864356C5491c177A430C222d7e678",
        "assetContract": "https://etherscan.io/address/0xAE1eaAE3F627AAca434127644371b67B18444051",
        "coingeckoId": "yield-optimization-platform"
      }
    },
    {
      "chainId": 101,
      "address": "AKiTcEWZarsnUbKkwQVRjJni5eqwiNeBQsJ3nrADacT4",
      "symbol": "wLGCY",
      "name": "LGCY Network (Wormhole)",
      "decimals": 9,
      "logoURI": "https://cdn.jsdelivr.net/gh/trustwallet/assets@master/blockchains/ethereum/assets/0xaE697F994Fc5eBC000F8e22EbFfeE04612f98A0d/logo.png",
      "tags": [
        "wrapped",
        "wormhole"
      ],
      "extensions": {
        "address": "0xaE697F994Fc5eBC000F8e22EbFfeE04612f98A0d",
        "bridgeContract": "https://etherscan.io/address/0xf92cD566Ea4864356C5491c177A430C222d7e678",
        "assetContract": "https://etherscan.io/address/0xaE697F994Fc5eBC000F8e22EbFfeE04612f98A0d",
        "coingeckoId": "lgcy-network"
      }
    },
    {
      "chainId": 101,
      "address": "4kPHTMfSD1k3SytAMKEVRWH5ip6WD5U52tC5q6TuXUNU",
      "symbol": "wRFuel",
      "name": "Rio Fuel Token (Wormhole)",
      "decimals": 9,
      "logoURI": "https://cdn.jsdelivr.net/gh/trustwallet/assets@master/blockchains/ethereum/assets/0xaf9f549774ecEDbD0966C52f250aCc548D3F36E5/logo.png",
      "tags": [
        "wrapped",
        "wormhole"
      ],
      "extensions": {
        "address": "0xaf9f549774ecEDbD0966C52f250aCc548D3F36E5",
        "bridgeContract": "https://etherscan.io/address/0xf92cD566Ea4864356C5491c177A430C222d7e678",
        "assetContract": "https://etherscan.io/address/0xaf9f549774ecEDbD0966C52f250aCc548D3F36E5",
        "coingeckoId": "rio-defi"
      }
    },
    {
      "chainId": 101,
      "address": "E1w2uKRsVJeDf1Qqbk7DDKEDe7NCYwh8ySgqCaEZ4BTC",
      "symbol": "wMAHA",
      "name": "MahaDAO (Wormhole)",
      "decimals": 9,
      "logoURI": "https://cdn.jsdelivr.net/gh/trustwallet/assets@master/blockchains/ethereum/assets/0xB4d930279552397bbA2ee473229f89Ec245bc365/logo.png",
      "tags": [
        "wrapped",
        "wormhole"
      ],
      "extensions": {
        "address": "0xB4d930279552397bbA2ee473229f89Ec245bc365",
        "bridgeContract": "https://etherscan.io/address/0xf92cD566Ea4864356C5491c177A430C222d7e678",
        "assetContract": "https://etherscan.io/address/0xB4d930279552397bbA2ee473229f89Ec245bc365",
        "coingeckoId": "mahadao"
      }
    },
    {
      "chainId": 101,
      "address": "4psmnTirimNyPEPEZtkQkdEPJagTXS3a7wsu1XN9MYK3",
      "symbol": "wRPL",
      "name": "Rocket Pool (Wormhole)",
      "decimals": 9,
      "logoURI": "https://cdn.jsdelivr.net/gh/trustwallet/assets@master/blockchains/ethereum/assets/0xB4EFd85c19999D84251304bDA99E90B92300Bd93/logo.png",
      "tags": [
        "wrapped",
        "wormhole"
      ],
      "extensions": {
        "address": "0xB4EFd85c19999D84251304bDA99E90B92300Bd93",
        "bridgeContract": "https://etherscan.io/address/0xf92cD566Ea4864356C5491c177A430C222d7e678",
        "assetContract": "https://etherscan.io/address/0xB4EFd85c19999D84251304bDA99E90B92300Bd93",
        "coingeckoId": "rocket-pool"
      }
    },
    {
      "chainId": 101,
      "address": "FrhQauNRm7ecom9FRprNcyz58agDe5ujAbAtA9NG6jtU",
      "symbol": "wNEXO",
      "name": "Nexo (Wormhole)",
      "decimals": 9,
      "logoURI": "https://cdn.jsdelivr.net/gh/trustwallet/assets@master/blockchains/ethereum/assets/0xB62132e35a6c13ee1EE0f84dC5d40bad8d815206/logo.png",
      "tags": [
        "wrapped",
        "wormhole"
      ],
      "extensions": {
        "address": "0xB62132e35a6c13ee1EE0f84dC5d40bad8d815206",
        "bridgeContract": "https://etherscan.io/address/0xf92cD566Ea4864356C5491c177A430C222d7e678",
        "assetContract": "https://etherscan.io/address/0xB62132e35a6c13ee1EE0f84dC5d40bad8d815206",
        "coingeckoId": "nexo"
      }
    },
    {
      "chainId": 101,
      "address": "6G7X1B2f9F7KWcHxS66mn3ax6VPE2UMZud44RX3BzfVo",
      "symbol": "BEHZAT",
      "name": "Behzat Token",
      "decimals": 10,
      "logoURI": "https://cdn.jsdelivr.net/gh/Tunay221/behzattoken/behzatc.png",
      "tags": [
        "Token"
      ],
      "extensions": {
        "twitter": "https://twitter.com/BehzatToken"
      }
    },
    {
      "chainId": 101,
      "address": "AoU75vwpnWEVvfarxRALjzRc8vS9UdDhRMkwoDimt9ss",
      "symbol": "wSFI",
      "name": "Spice (Wormhole)",
      "decimals": 9,
      "logoURI": "https://cdn.jsdelivr.net/gh/trustwallet/assets@master/blockchains/ethereum/assets/0xb753428af26E81097e7fD17f40c88aaA3E04902c/logo.png",
      "tags": [
        "wrapped",
        "wormhole"
      ],
      "extensions": {
        "address": "0xb753428af26E81097e7fD17f40c88aaA3E04902c",
        "bridgeContract": "https://etherscan.io/address/0xf92cD566Ea4864356C5491c177A430C222d7e678",
        "assetContract": "https://etherscan.io/address/0xb753428af26E81097e7fD17f40c88aaA3E04902c",
        "coingeckoId": "saffron-finance"
      }
    },
    {
      "chainId": 101,
      "address": "CRZuALvCYjPLB65WFLHh9JkmPWK5C81TXpy2aEEaCjr3",
      "symbol": "wSTBZ",
      "name": "Stabilize Token (Wormhole)",
      "decimals": 9,
      "logoURI": "https://cdn.jsdelivr.net/gh/trustwallet/assets@master/blockchains/ethereum/assets/0xB987D48Ed8f2C468D52D6405624EADBa5e76d723/logo.png",
      "tags": [
        "wrapped",
        "wormhole"
      ],
      "extensions": {
        "address": "0xB987D48Ed8f2C468D52D6405624EADBa5e76d723",
        "bridgeContract": "https://etherscan.io/address/0xf92cD566Ea4864356C5491c177A430C222d7e678",
        "assetContract": "https://etherscan.io/address/0xB987D48Ed8f2C468D52D6405624EADBa5e76d723",
        "coingeckoId": "stabilize"
      }
    },
    {
      "chainId": 101,
      "address": "HPYXGSdAwyK5GwmuivL8gDdUVRChtgXq6SRat44k4Pat",
      "symbol": "wBAL",
      "name": "Balancer (Wormhole)",
      "decimals": 9,
      "logoURI": "https://cdn.jsdelivr.net/gh/trustwallet/assets@master/blockchains/ethereum/assets/0xba100000625a3754423978a60c9317c58a424e3D/logo.png",
      "tags": [
        "wrapped",
        "wormhole"
      ],
      "extensions": {
        "address": "0xba100000625a3754423978a60c9317c58a424e3D",
        "bridgeContract": "https://etherscan.io/address/0xf92cD566Ea4864356C5491c177A430C222d7e678",
        "assetContract": "https://etherscan.io/address/0xba100000625a3754423978a60c9317c58a424e3D",
        "coingeckoId": "balancer"
      }
    },
    {
      "chainId": 101,
      "address": "AV7NgJV2BsgEukzUTrcUMz3LD37xLcLtygFig5WJ3kQN",
      "symbol": "wBAND",
      "name": "BandToken (Wormhole)",
      "decimals": 9,
      "logoURI": "https://cdn.jsdelivr.net/gh/trustwallet/assets@master/blockchains/ethereum/assets/0xBA11D00c5f74255f56a5E366F4F77f5A186d7f55/logo.png",
      "tags": [
        "wrapped",
        "wormhole"
      ],
      "extensions": {
        "address": "0xBA11D00c5f74255f56a5E366F4F77f5A186d7f55",
        "bridgeContract": "https://etherscan.io/address/0xf92cD566Ea4864356C5491c177A430C222d7e678",
        "assetContract": "https://etherscan.io/address/0xBA11D00c5f74255f56a5E366F4F77f5A186d7f55",
        "coingeckoId": "band-protocol"
      }
    },
    {
      "chainId": 101,
      "address": "4obZok5FFUcQXQoV39hhcqk9xSmo4WnP9wnrNCk1g5BC",
      "symbol": "wSWFL",
      "name": "Swapfolio (Wormhole)",
      "decimals": 9,
      "logoURI": "https://cdn.jsdelivr.net/gh/trustwallet/assets@master/blockchains/ethereum/assets/0xBa21Ef4c9f433Ede00badEFcC2754B8E74bd538A/logo.png",
      "tags": [
        "wrapped",
        "wormhole"
      ],
      "extensions": {
        "address": "0xBa21Ef4c9f433Ede00badEFcC2754B8E74bd538A",
        "bridgeContract": "https://etherscan.io/address/0xf92cD566Ea4864356C5491c177A430C222d7e678",
        "assetContract": "https://etherscan.io/address/0xBa21Ef4c9f433Ede00badEFcC2754B8E74bd538A",
        "coingeckoId": "swapfolio"
      }
    },
    {
      "chainId": 101,
      "address": "HCP8hGKS6fUGfTA1tQxBKzbXuQk7yktzz71pY8LXVJyR",
      "symbol": "wLRC",
      "name": "LoopringCoin V2 (Wormhole)",
      "decimals": 9,
      "logoURI": "https://cdn.jsdelivr.net/gh/trustwallet/assets@master/blockchains/ethereum/assets/0xBBbbCA6A901c926F240b89EacB641d8Aec7AEafD/logo.png",
      "tags": [
        "wrapped",
        "wormhole"
      ],
      "extensions": {
        "address": "0xBBbbCA6A901c926F240b89EacB641d8Aec7AEafD",
        "bridgeContract": "https://etherscan.io/address/0xf92cD566Ea4864356C5491c177A430C222d7e678",
        "assetContract": "https://etherscan.io/address/0xBBbbCA6A901c926F240b89EacB641d8Aec7AEafD",
        "coingeckoId": "loopring"
      }
    },
    {
      "chainId": 101,
      "address": "9sNArcS6veh7DLEo7Y1ZSbBCYtkuPVE6S3HhVrcWR2Zw",
      "symbol": "wPERP",
      "name": "Perpetual (Wormhole)",
      "decimals": 9,
      "logoURI": "https://cdn.jsdelivr.net/gh/trustwallet/assets@master/blockchains/ethereum/assets/0xbC396689893D065F41bc2C6EcbeE5e0085233447/logo.png",
      "tags": [
        "wrapped",
        "wormhole"
      ],
      "extensions": {
        "address": "0xbC396689893D065F41bc2C6EcbeE5e0085233447",
        "bridgeContract": "https://etherscan.io/address/0xf92cD566Ea4864356C5491c177A430C222d7e678",
        "assetContract": "https://etherscan.io/address/0xbC396689893D065F41bc2C6EcbeE5e0085233447",
        "coingeckoId": "perpetual-protocol"
      }
    },
    {
      "chainId": 101,
      "address": "3XnhArdJydrpbr9Nbj8wNUaozPL9WAo9YDyNWakhTm9X",
      "symbol": "wCOMP",
      "name": "Compound (Wormhole)",
      "decimals": 9,
      "logoURI": "https://cdn.jsdelivr.net/gh/trustwallet/assets@master/blockchains/ethereum/assets/0xc00e94Cb662C3520282E6f5717214004A7f26888/logo.png",
      "tags": [
        "wrapped",
        "wormhole"
      ],
      "extensions": {
        "address": "0xc00e94Cb662C3520282E6f5717214004A7f26888",
        "bridgeContract": "https://etherscan.io/address/0xf92cD566Ea4864356C5491c177A430C222d7e678",
        "assetContract": "https://etherscan.io/address/0xc00e94Cb662C3520282E6f5717214004A7f26888",
        "coingeckoId": "compound-governance-token"
      }
    },
    {
      "chainId": 101,
      "address": "CPLNm9UMKfiJKiySQathV99yeSgTVjPDZx4ucFrbp2MD",
      "symbol": "wSNX",
      "name": "Synthetix Network Token (Wormhole)",
      "decimals": 9,
      "logoURI": "https://cdn.jsdelivr.net/gh/trustwallet/assets@master/blockchains/ethereum/assets//logo.png",
      "tags": [
        "wrapped",
        "wormhole"
      ],
      "extensions": {
        "address": "0xC011a73ee8576Fb46F5E1c5751cA3B9Fe0af2a6F",
        "bridgeContract": "https://etherscan.io/address/0xf92cD566Ea4864356C5491c177A430C222d7e678",
        "assetContract": "https://etherscan.io/address/0xC011a73ee8576Fb46F5E1c5751cA3B9Fe0af2a6F",
        "coingeckoId": "havven"
      }
    },
    {
      "chainId": 101,
      "address": "D6eVKSfLdioqo2zG8LbQYFU2gf66FrjKA7afCYNo1GHt",
      "symbol": "wDUCK",
      "name": "DLP Duck Token (Wormhole)",
      "decimals": 9,
      "logoURI": "https://cdn.jsdelivr.net/gh/trustwallet/assets@master/blockchains/ethereum/assets/0xC0bA369c8Db6eB3924965e5c4FD0b4C1B91e305F/logo.png",
      "tags": [
        "wrapped",
        "wormhole"
      ],
      "extensions": {
        "address": "0xC0bA369c8Db6eB3924965e5c4FD0b4C1B91e305F",
        "bridgeContract": "https://etherscan.io/address/0xf92cD566Ea4864356C5491c177A430C222d7e678",
        "assetContract": "https://etherscan.io/address/0xC0bA369c8Db6eB3924965e5c4FD0b4C1B91e305F",
        "coingeckoId": "dlp-duck-token"
      }
    },
    {
      "chainId": 101,
      "address": "9PwPi3DAf9Dy4Y6qJmUzF6fX9CjNwScBidsYqJmcApF8",
      "symbol": "wCHAIN",
      "name": "Chain Games (Wormhole)",
      "decimals": 9,
      "logoURI": "https://cdn.jsdelivr.net/gh/trustwallet/assets@master/blockchains/ethereum/assets/0xC4C2614E694cF534D407Ee49F8E44D125E4681c4/logo.png",
      "tags": [
        "wrapped",
        "wormhole"
      ],
      "extensions": {
        "address": "0xC4C2614E694cF534D407Ee49F8E44D125E4681c4",
        "bridgeContract": "https://etherscan.io/address/0xf92cD566Ea4864356C5491c177A430C222d7e678",
        "assetContract": "https://etherscan.io/address/0xC4C2614E694cF534D407Ee49F8E44D125E4681c4",
        "coingeckoId": "chain-games"
      }
    },
    {
      "chainId": 101,
      "address": "BmxZ1pghpcoyT7aykj7D1o4AxWirTqvD7zD2tNngjirT",
      "symbol": "wGRT",
      "name": "Graph Token (Wormhole)",
      "decimals": 9,
      "logoURI": "https://cdn.jsdelivr.net/gh/trustwallet/assets@master/blockchains/ethereum/assets/0xc944E90C64B2c07662A292be6244BDf05Cda44a7/logo.png",
      "tags": [
        "wrapped",
        "wormhole"
      ],
      "extensions": {
        "address": "0xc944E90C64B2c07662A292be6244BDf05Cda44a7",
        "bridgeContract": "https://etherscan.io/address/0xf92cD566Ea4864356C5491c177A430C222d7e678",
        "assetContract": "https://etherscan.io/address/0xc944E90C64B2c07662A292be6244BDf05Cda44a7",
        "coingeckoId": "the-graph"
      }
    },
    {
      "chainId": 101,
      "address": "FMr15arp651N6fR2WEL36pCMBnFecHcN6wDxne2Vf3SK",
      "symbol": "wROOT",
      "name": "RootKit (Wormhole)",
      "decimals": 9,
      "logoURI": "https://cdn.jsdelivr.net/gh/trustwallet/assets@master/blockchains/ethereum/assets/0xCb5f72d37685C3D5aD0bB5F982443BC8FcdF570E/logo.png",
      "tags": [
        "wrapped",
        "wormhole"
      ],
      "extensions": {
        "address": "0xCb5f72d37685C3D5aD0bB5F982443BC8FcdF570E",
        "bridgeContract": "https://etherscan.io/address/0xf92cD566Ea4864356C5491c177A430C222d7e678",
        "assetContract": "https://etherscan.io/address/0xCb5f72d37685C3D5aD0bB5F982443BC8FcdF570E",
        "coingeckoId": "rootkit"
      }
    },
    {
      "chainId": 101,
      "address": "E9X7rKAGfSh1gsHC6qh5MVLkDzRcT64KQbjzvHnc5zEq",
      "symbol": "wSWAP",
      "name": "TrustSwap Token (Wormhole)",
      "decimals": 9,
      "logoURI": "https://cdn.jsdelivr.net/gh/trustwallet/assets@master/blockchains/ethereum/assets/0xCC4304A31d09258b0029eA7FE63d032f52e44EFe/logo.png",
      "tags": [
        "wrapped",
        "wormhole"
      ],
      "extensions": {
        "address": "0xCC4304A31d09258b0029eA7FE63d032f52e44EFe",
        "bridgeContract": "https://etherscan.io/address/0xf92cD566Ea4864356C5491c177A430C222d7e678",
        "assetContract": "https://etherscan.io/address/0xCC4304A31d09258b0029eA7FE63d032f52e44EFe",
        "coingeckoId": "trustswap"
      }
    },
    {
      "chainId": 101,
      "address": "5NEENV1mNvu7MfNNtKuGSDC8zoNStq1tuLkDXFtv6rZd",
      "symbol": "wTVK",
      "name": "Terra Virtua Kolect (Wormhole)",
      "decimals": 9,
      "logoURI": "https://cdn.jsdelivr.net/gh/trustwallet/assets@master/blockchains/ethereum/assets/0xd084B83C305daFD76AE3E1b4E1F1fe2eCcCb3988/logo.png",
      "tags": [
        "wrapped",
        "wormhole"
      ],
      "extensions": {
        "address": "0xd084B83C305daFD76AE3E1b4E1F1fe2eCcCb3988",
        "bridgeContract": "https://etherscan.io/address/0xf92cD566Ea4864356C5491c177A430C222d7e678",
        "assetContract": "https://etherscan.io/address/0xd084B83C305daFD76AE3E1b4E1F1fe2eCcCb3988",
        "coingeckoId": "terra-virtua-kolect"
      }
    },
    {
      "chainId": 101,
      "address": "5ZXLGj7onpitgtREJNYb51DwDPddvqV1YLC8jn2sgz48",
      "symbol": "wOMG",
      "name": "OMG Network (Wormhole)",
      "decimals": 9,
      "logoURI": "https://cdn.jsdelivr.net/gh/trustwallet/assets@master/blockchains/ethereum/assets//logo.png",
      "tags": [
        "wrapped",
        "wormhole"
      ],
      "extensions": {
        "address": "0xd26114cd6EE289AccF82350c8d8487fedB8A0C07",
        "bridgeContract": "https://etherscan.io/address/0xf92cD566Ea4864356C5491c177A430C222d7e678",
        "assetContract": "https://etherscan.io/address/0xd26114cd6EE289AccF82350c8d8487fedB8A0C07",
        "coingeckoId": "omisego"
      }
    },
    {
      "chainId": 101,
      "address": "2Xf2yAXJfg82sWwdLUo2x9mZXy6JCdszdMZkcF1Hf4KV",
      "symbol": "wLUNA",
      "name": "Wrapped LUNA Token (Wormhole)",
      "decimals": 9,
      "logoURI": "https://cdn.jsdelivr.net/gh/trustwallet/assets@master/blockchains/ethereum/assets/0xd2877702675e6cEb975b4A1dFf9fb7BAF4C91ea9/logo.png",
      "tags": [
        "wrapped",
        "wormhole"
      ],
      "extensions": {
        "address": "0xd2877702675e6cEb975b4A1dFf9fb7BAF4C91ea9",
        "bridgeContract": "https://etherscan.io/address/0xf92cD566Ea4864356C5491c177A430C222d7e678",
        "assetContract": "https://etherscan.io/address/0xd2877702675e6cEb975b4A1dFf9fb7BAF4C91ea9",
        "coingeckoId": "wrapped-terra"
      }
    },
    {
      "chainId": 101,
      "address": "5Ro6JxJ4NjSTEppdX2iXUYgWkAEF1dcs9gqMX99E2vkL",
      "symbol": "wBONDLY",
      "name": "Bondly Token (Wormhole)",
      "decimals": 9,
      "logoURI": "https://cdn.jsdelivr.net/gh/trustwallet/assets@master/blockchains/ethereum/assets/0xD2dDa223b2617cB616c1580db421e4cFAe6a8a85/logo.png",
      "tags": [
        "wrapped",
        "wormhole"
      ],
      "extensions": {
        "address": "0xD2dDa223b2617cB616c1580db421e4cFAe6a8a85",
        "bridgeContract": "https://etherscan.io/address/0xf92cD566Ea4864356C5491c177A430C222d7e678",
        "assetContract": "https://etherscan.io/address/0xD2dDa223b2617cB616c1580db421e4cFAe6a8a85",
        "coingeckoId": "bondly"
      }
    },
    {
      "chainId": 101,
      "address": "5jFzUEqWLnvGvKWb1Pji9nWVYy5vLG2saoXCyVNWEdEi",
      "symbol": "wDETS",
      "name": "Dextrust (Wormhole)",
      "decimals": 9,
      "logoURI": "https://cdn.jsdelivr.net/gh/trustwallet/assets@master/blockchains/ethereum/assets/0xd379700999F4805Ce80aa32DB46A94dF64561108/logo.png",
      "tags": [
        "wrapped",
        "wormhole"
      ],
      "extensions": {
        "address": "0xd379700999F4805Ce80aa32DB46A94dF64561108",
        "bridgeContract": "https://etherscan.io/address/0xf92cD566Ea4864356C5491c177A430C222d7e678",
        "assetContract": "https://etherscan.io/address/0xd379700999F4805Ce80aa32DB46A94dF64561108",
        "coingeckoId": "dextrust"
      }
    },
    {
      "chainId": 101,
      "address": "BV5tm1uCRWQCQKNgQVFnkseqAjxpmbJkRCXvzFWBdgMp",
      "symbol": "wAMPL",
      "name": "Ampleforth (Wormhole)",
      "decimals": 9,
      "logoURI": "https://cdn.jsdelivr.net/gh/trustwallet/assets@master/blockchains/ethereum/assets//logo.png",
      "tags": [
        "wrapped",
        "wormhole"
      ],
      "extensions": {
        "address": "0xD46bA6D942050d489DBd938a2C909A5d5039A161",
        "bridgeContract": "https://etherscan.io/address/0xf92cD566Ea4864356C5491c177A430C222d7e678",
        "assetContract": "https://etherscan.io/address/0xD46bA6D942050d489DBd938a2C909A5d5039A161",
        "coingeckoId": "ampleforth"
      }
    },
    {
      "chainId": 101,
      "address": "2PSvGigDY4MVUmv51bBiARBMcHBtXcUBnx5V9BwWbbi2",
      "symbol": "wPOLK",
      "name": "Polkamarkets (Wormhole)",
      "decimals": 9,
      "logoURI": "https://cdn.jsdelivr.net/gh/trustwallet/assets@master/blockchains/ethereum/assets/0xD478161C952357F05f0292B56012Cd8457F1cfbF/logo.png",
      "tags": [
        "wrapped",
        "wormhole"
      ],
      "extensions": {
        "address": "0xD478161C952357F05f0292B56012Cd8457F1cfbF",
        "bridgeContract": "https://etherscan.io/address/0xf92cD566Ea4864356C5491c177A430C222d7e678",
        "assetContract": "https://etherscan.io/address/0xD478161C952357F05f0292B56012Cd8457F1cfbF",
        "coingeckoId": "polkamarkets"
      }
    },
    {
      "chainId": 101,
      "address": "ApmXkxXCASdxRf3Ln6Ni7oAZ7E6CX1CcJAD8A5qBdhSm",
      "symbol": "wCRV",
      "name": "Curve DAO Token (Wormhole)",
      "decimals": 9,
      "logoURI": "https://cdn.jsdelivr.net/gh/trustwallet/assets@master/blockchains/ethereum/assets/0xD533a949740bb3306d119CC777fa900bA034cd52/logo.png",
      "tags": [
        "wrapped",
        "wormhole"
      ],
      "extensions": {
        "address": "0xD533a949740bb3306d119CC777fa900bA034cd52",
        "bridgeContract": "https://etherscan.io/address/0xf92cD566Ea4864356C5491c177A430C222d7e678",
        "assetContract": "https://etherscan.io/address/0xD533a949740bb3306d119CC777fa900bA034cd52",
        "coingeckoId": "curve-dao-token"
      }
    },
    {
      "chainId": 101,
      "address": "DWECGzR56MruYJyo5g5QpoxZbFoydt3oWUkkDsVhxXzs",
      "symbol": "wMEME",
      "name": "MEME (Wormhole)",
      "decimals": 8,
      "logoURI": "https://cdn.jsdelivr.net/gh/trustwallet/assets@master/blockchains/ethereum/assets/0xD5525D397898e5502075Ea5E830d8914f6F0affe/logo.png",
      "tags": [
        "wrapped",
        "wormhole"
      ],
      "extensions": {
        "address": "0xD5525D397898e5502075Ea5E830d8914f6F0affe",
        "bridgeContract": "https://etherscan.io/address/0xf92cD566Ea4864356C5491c177A430C222d7e678",
        "assetContract": "https://etherscan.io/address/0xD5525D397898e5502075Ea5E830d8914f6F0affe",
        "coingeckoId": "degenerator"
      }
    },
    {
      "chainId": 101,
      "address": "3Y2wTtM4kCX8uUSLrKJ8wpajCu1C9LaWWAd7b7Nb2BDw",
      "symbol": "wEXNT",
      "name": "ExNetwork Community Token (Wormhole)",
      "decimals": 9,
      "logoURI": "https://cdn.jsdelivr.net/gh/trustwallet/assets@master/blockchains/ethereum/assets/0xD6c67B93a7b248dF608a653d82a100556144c5DA/logo.png",
      "tags": [
        "wrapped",
        "wormhole"
      ],
      "extensions": {
        "address": "0xD6c67B93a7b248dF608a653d82a100556144c5DA",
        "bridgeContract": "https://etherscan.io/address/0xf92cD566Ea4864356C5491c177A430C222d7e678",
        "assetContract": "https://etherscan.io/address/0xD6c67B93a7b248dF608a653d82a100556144c5DA",
        "coingeckoId": "exnetwork-token"
      }
    },
    {
      "chainId": 101,
      "address": "9w97GdWUYYaamGwdKMKZgGzPduZJkiFizq4rz5CPXRv2",
      "symbol": "wUSDT",
      "name": "Tether USD (Wormhole)",
      "decimals": 6,
      "logoURI": "https://cdn.jsdelivr.net/gh/trustwallet/assets@master/blockchains/ethereum/assets/0xdAC17F958D2ee523a2206206994597C13D831ec7/logo.png",
      "tags": [
        "wrapped",
        "wormhole"
      ],
      "extensions": {
        "address": "0xdAC17F958D2ee523a2206206994597C13D831ec7",
        "bridgeContract": "https://etherscan.io/address/0xf92cD566Ea4864356C5491c177A430C222d7e678",
        "assetContract": "https://etherscan.io/address/0xdAC17F958D2ee523a2206206994597C13D831ec7",
        "coingeckoId": "tether"
      }
    },
    {
      "chainId": 101,
      "address": "CqWSJtkMMY16q9QLnQxktM1byzVHGRr8b6LCPuZnEeiL",
      "symbol": "wYLD",
      "name": "Yield (Wormhole)",
      "decimals": 9,
      "logoURI": "https://cdn.jsdelivr.net/gh/trustwallet/assets@master/blockchains/ethereum/assets/0xDcB01cc464238396E213a6fDd933E36796eAfF9f/logo.png",
      "tags": [
        "wrapped",
        "wormhole"
      ],
      "extensions": {
        "address": "0xDcB01cc464238396E213a6fDd933E36796eAfF9f",
        "bridgeContract": "https://etherscan.io/address/0xf92cD566Ea4864356C5491c177A430C222d7e678",
        "assetContract": "https://etherscan.io/address/0xDcB01cc464238396E213a6fDd933E36796eAfF9f",
        "coingeckoId": "yield"
      }
    },
    {
      "chainId": 101,
      "address": "26ZzQVGZruwcZPs2sqb8n9ojKt2cviUjHcMjstFtK6ow",
      "symbol": "wKNC",
      "name": "Kyber Network Crystal (Wormhole)",
      "decimals": 9,
      "logoURI": "https://cdn.jsdelivr.net/gh/trustwallet/assets@master/blockchains/ethereum/assets/0xdd974D5C2e2928deA5F71b9825b8b646686BD200/logo.png",
      "tags": [
        "wrapped",
        "wormhole"
      ],
      "extensions": {
        "address": "0xdd974D5C2e2928deA5F71b9825b8b646686BD200",
        "bridgeContract": "https://etherscan.io/address/0xf92cD566Ea4864356C5491c177A430C222d7e678",
        "assetContract": "https://etherscan.io/address/0xdd974D5C2e2928deA5F71b9825b8b646686BD200",
        "coingeckoId": "kyber-network"
      }
    },
    {
      "chainId": 101,
      "address": "HHoHTtntq2kiBPENyVM1DTP7pNrkBXX2Jye29PSyz3qf",
      "symbol": "wCOTI",
      "name": "COTI Token (Wormhole)",
      "decimals": 9,
      "logoURI": "https://cdn.jsdelivr.net/gh/trustwallet/assets@master/blockchains/ethereum/assets/0xDDB3422497E61e13543BeA06989C0789117555c5/logo.png",
      "tags": [
        "wrapped",
        "wormhole"
      ],
      "extensions": {
        "address": "0xDDB3422497E61e13543BeA06989C0789117555c5",
        "bridgeContract": "https://etherscan.io/address/0xf92cD566Ea4864356C5491c177A430C222d7e678",
        "assetContract": "https://etherscan.io/address/0xDDB3422497E61e13543BeA06989C0789117555c5",
        "coingeckoId": "coti"
      }
    },
    {
      "chainId": 101,
      "address": "4sEpUsJ6uJZYi6A2da8EGjKPacRSqYJaPJffPnTqoWVv",
      "symbol": "wINJ",
      "name": "Injective Token (Wormhole)",
      "decimals": 9,
      "logoURI": "https://cdn.jsdelivr.net/gh/trustwallet/assets@master/blockchains/ethereum/assets/0xe28b3B32B6c345A34Ff64674606124Dd5Aceca30/logo.png",
      "tags": [
        "wrapped",
        "wormhole"
      ],
      "extensions": {
        "address": "0xe28b3B32B6c345A34Ff64674606124Dd5Aceca30",
        "bridgeContract": "https://etherscan.io/address/0xf92cD566Ea4864356C5491c177A430C222d7e678",
        "assetContract": "https://etherscan.io/address/0xe28b3B32B6c345A34Ff64674606124Dd5Aceca30",
        "coingeckoId": "injective-protocol"
      }
    },
    {
      "chainId": 101,
      "address": "G2jrxYSoCSzmohxERa2JzSJMuRM4kiNvRA3DnCv7Lzcz",
      "symbol": "wZRX",
      "name": "0x Protocol Token (Wormhole)",
      "decimals": 9,
      "logoURI": "https://cdn.jsdelivr.net/gh/trustwallet/assets@master/blockchains/ethereum/assets/0xE41d2489571d322189246DaFA5ebDe1F4699F498/logo.png",
      "tags": [
        "wrapped",
        "wormhole"
      ],
      "extensions": {
        "address": "0xE41d2489571d322189246DaFA5ebDe1F4699F498",
        "bridgeContract": "https://etherscan.io/address/0xf92cD566Ea4864356C5491c177A430C222d7e678",
        "assetContract": "https://etherscan.io/address/0xE41d2489571d322189246DaFA5ebDe1F4699F498",
        "coingeckoId": "0x"
      }
    },
    {
      "chainId": 101,
      "address": "3bkBFHyof411hGBdcsiM1KSDdErw63Xoj3eLB8yNknB4",
      "symbol": "wSUPER",
      "name": "SuperFarm (Wormhole)",
      "decimals": 9,
      "logoURI": "https://cdn.jsdelivr.net/gh/trustwallet/assets@master/blockchains/ethereum/assets/0xe53EC727dbDEB9E2d5456c3be40cFF031AB40A55/logo.png",
      "tags": [
        "wrapped",
        "wormhole"
      ],
      "extensions": {
        "address": "0xe53EC727dbDEB9E2d5456c3be40cFF031AB40A55",
        "bridgeContract": "https://etherscan.io/address/0xf92cD566Ea4864356C5491c177A430C222d7e678",
        "assetContract": "https://etherscan.io/address/0xe53EC727dbDEB9E2d5456c3be40cFF031AB40A55",
        "coingeckoId": "superfarm"
      }
    },
    {
      "chainId": 101,
      "address": "7kkkoa1MB93ELm3vjvyC8GJ65G7eEgLhfaHU58riJUCx",
      "symbol": "waEth",
      "name": "aEthereum (Wormhole)",
      "decimals": 9,
      "logoURI": "https://cdn.jsdelivr.net/gh/trustwallet/assets@master/blockchains/ethereum/assets/0xE95A203B1a91a908F9B9CE46459d101078c2c3cb/logo.png",
      "tags": [
        "wrapped",
        "wormhole"
      ],
      "extensions": {
        "address": "0xE95A203B1a91a908F9B9CE46459d101078c2c3cb",
        "bridgeContract": "https://etherscan.io/address/0xf92cD566Ea4864356C5491c177A430C222d7e678",
        "assetContract": "https://etherscan.io/address/0xE95A203B1a91a908F9B9CE46459d101078c2c3cb",
        "coingeckoId": "ankreth"
      }
    },
    {
      "chainId": 101,
      "address": "F48zUwoQMzgCTf5wihwz8GPN23gdcoVMiT227APqA6hC",
      "symbol": "wSURF",
      "name": "SURF.Finance (Wormhole)",
      "decimals": 9,
      "logoURI": "https://cdn.jsdelivr.net/gh/trustwallet/assets@master/blockchains/ethereum/assets/0xEa319e87Cf06203DAe107Dd8E5672175e3Ee976c/logo.png",
      "tags": [
        "wrapped",
        "wormhole"
      ],
      "extensions": {
        "address": "0xEa319e87Cf06203DAe107Dd8E5672175e3Ee976c",
        "bridgeContract": "https://etherscan.io/address/0xf92cD566Ea4864356C5491c177A430C222d7e678",
        "assetContract": "https://etherscan.io/address/0xEa319e87Cf06203DAe107Dd8E5672175e3Ee976c",
        "coingeckoId": "surf-finance"
      }
    },
    {
      "chainId": 101,
      "address": "EK6iyvvqvQtsWYcySrZVHkXjCLX494r9PhnDWJaX1CPu",
      "symbol": "wrenBTC",
      "name": "renBTC (Wormhole)",
      "decimals": 8,
      "logoURI": "https://cdn.jsdelivr.net/gh/trustwallet/assets@master/blockchains/ethereum/assets/0xEB4C2781e4ebA804CE9a9803C67d0893436bB27D/logo.png",
      "tags": [
        "wrapped",
        "wormhole"
      ],
      "extensions": {
        "address": "0xEB4C2781e4ebA804CE9a9803C67d0893436bB27D",
        "bridgeContract": "https://etherscan.io/address/0xf92cD566Ea4864356C5491c177A430C222d7e678",
        "assetContract": "https://etherscan.io/address/0xEB4C2781e4ebA804CE9a9803C67d0893436bB27D",
        "coingeckoId": "renbtc"
      }
    },
    {
      "chainId": 101,
      "address": "B2m4B527oLo5WFWLgy2MitP66azhEW2puaazUAuvNgqZ",
      "symbol": "wDMG",
      "name": "DMM: Governance (Wormhole)",
      "decimals": 9,
      "logoURI": "https://cdn.jsdelivr.net/gh/trustwallet/assets@master/blockchains/ethereum/assets/0xEd91879919B71bB6905f23af0A68d231EcF87b14/logo.png",
      "tags": [
        "wrapped",
        "wormhole"
      ],
      "extensions": {
        "address": "0xEd91879919B71bB6905f23af0A68d231EcF87b14",
        "bridgeContract": "https://etherscan.io/address/0xf92cD566Ea4864356C5491c177A430C222d7e678",
        "assetContract": "https://etherscan.io/address/0xEd91879919B71bB6905f23af0A68d231EcF87b14",
        "coingeckoId": "dmm-governance"
      }
    },
    {
      "chainId": 101,
      "address": "H3iuZNRwaqPsnGUGU5YkDwTU3hQMkzC32hxDko8EtzZw",
      "symbol": "wHEZ",
      "name": "Hermez Network Token (Wormhole)",
      "decimals": 9,
      "logoURI": "https://cdn.jsdelivr.net/gh/trustwallet/assets@master/blockchains/ethereum/assets/0xEEF9f339514298C6A857EfCfC1A762aF84438dEE/logo.png",
      "tags": [
        "wrapped",
        "wormhole"
      ],
      "extensions": {
        "address": "0xEEF9f339514298C6A857EfCfC1A762aF84438dEE",
        "bridgeContract": "https://etherscan.io/address/0xf92cD566Ea4864356C5491c177A430C222d7e678",
        "assetContract": "https://etherscan.io/address/0xEEF9f339514298C6A857EfCfC1A762aF84438dEE",
        "coingeckoId": "hermez-network-token"
      }
    },
    {
      "chainId": 101,
      "address": "DL7873Hud4eMdGScQFD7vrbC6fzWAMQ2LMuoZSn4zUry",
      "symbol": "wRLY",
      "name": "Rally (Wormhole)",
      "decimals": 9,
      "logoURI": "https://cdn.jsdelivr.net/gh/trustwallet/assets@master/blockchains/ethereum/assets/0xf1f955016EcbCd7321c7266BccFB96c68ea5E49b/logo.png",
      "tags": [
        "wrapped",
        "wormhole"
      ],
      "extensions": {
        "address": "0xf1f955016EcbCd7321c7266BccFB96c68ea5E49b",
        "bridgeContract": "https://etherscan.io/address/0xf92cD566Ea4864356C5491c177A430C222d7e678",
        "assetContract": "https://etherscan.io/address/0xf1f955016EcbCd7321c7266BccFB96c68ea5E49b",
        "coingeckoId": "rally-2"
      }
    },
    {
      "chainId": 101,
      "address": "3N89w9KPUVYUK5MMGNY8yMXhrr89QQ1RQPJxVnQHgMdd",
      "symbol": "wYf-DAI",
      "name": "YfDAI.finance (Wormhole)",
      "decimals": 9,
      "logoURI": "https://cdn.jsdelivr.net/gh/trustwallet/assets@master/blockchains/ethereum/assets/0xf4CD3d3Fda8d7Fd6C5a500203e38640A70Bf9577/logo.png",
      "tags": [
        "wrapped",
        "wormhole"
      ],
      "extensions": {
        "address": "0xf4CD3d3Fda8d7Fd6C5a500203e38640A70Bf9577",
        "bridgeContract": "https://etherscan.io/address/0xf92cD566Ea4864356C5491c177A430C222d7e678",
        "assetContract": "https://etherscan.io/address/0xf4CD3d3Fda8d7Fd6C5a500203e38640A70Bf9577",
        "coingeckoId": "yfdai-finance"
      }
    },
    {
      "chainId": 101,
      "address": "8ArKbnnDiq8eRR8hZ1eULMjd2iMAD8AqwyVJRAX7mHQo",
      "symbol": "wFCL",
      "name": "Fractal Protocol Token (Wormhole)",
      "decimals": 9,
      "logoURI": "https://cdn.jsdelivr.net/gh/trustwallet/assets@master/blockchains/ethereum/assets/0xF4d861575ecC9493420A3f5a14F85B13f0b50EB3/logo.png",
      "tags": [
        "wrapped",
        "wormhole"
      ],
      "extensions": {
        "address": "0xF4d861575ecC9493420A3f5a14F85B13f0b50EB3",
        "bridgeContract": "https://etherscan.io/address/0xf92cD566Ea4864356C5491c177A430C222d7e678",
        "assetContract": "https://etherscan.io/address/0xF4d861575ecC9493420A3f5a14F85B13f0b50EB3",
        "coingeckoId": "fractal"
      }
    },
    {
      "chainId": 101,
      "address": "ZWGxcTgJCNGQqZn6vFdknwj4AFFsYRZ4SDJuhRn3J1T",
      "symbol": "wAXS",
      "name": "Axie Infinity (Wormhole)",
      "decimals": 9,
      "logoURI": "https://cdn.jsdelivr.net/gh/trustwallet/assets@master/blockchains/ethereum/assets/0xF5D669627376EBd411E34b98F19C868c8ABA5ADA/logo.png",
      "tags": [
        "wrapped",
        "wormhole"
      ],
      "extensions": {
        "address": "0xF5D669627376EBd411E34b98F19C868c8ABA5ADA",
        "bridgeContract": "https://etherscan.io/address/0xf92cD566Ea4864356C5491c177A430C222d7e678",
        "assetContract": "https://etherscan.io/address/0xF5D669627376EBd411E34b98F19C868c8ABA5ADA",
        "coingeckoId": "axie-infinity"
      }
    },
    {
      "chainId": 101,
      "address": "PEjUEMHFRtfajio8YHKZdUruW1vTzGmz6F7NngjYuou",
      "symbol": "wENJ",
      "name": "Enjin Coin (Wormhole)",
      "decimals": 9,
      "logoURI": "https://cdn.jsdelivr.net/gh/trustwallet/assets@master/blockchains/ethereum/assets/0xF629cBd94d3791C9250152BD8dfBDF380E2a3B9c/logo.png",
      "tags": [
        "wrapped",
        "wormhole"
      ],
      "extensions": {
        "address": "0xF629cBd94d3791C9250152BD8dfBDF380E2a3B9c",
        "bridgeContract": "https://etherscan.io/address/0xf92cD566Ea4864356C5491c177A430C222d7e678",
        "assetContract": "https://etherscan.io/address/0xF629cBd94d3791C9250152BD8dfBDF380E2a3B9c",
        "coingeckoId": "enjincoin"
      }
    },
    {
      "chainId": 101,
      "address": "2cW5deMKeR97C7csq1aMMWUa5RNWkpQFz8tumxk4ZV8w",
      "symbol": "wYLD",
      "name": "Yield (Wormhole)",
      "decimals": 9,
      "logoURI": "https://cdn.jsdelivr.net/gh/trustwallet/assets@master/blockchains/ethereum/assets/0xF94b5C5651c888d928439aB6514B93944eEE6F48/logo.png",
      "tags": [
        "wrapped",
        "wormhole"
      ],
      "extensions": {
        "address": "0xF94b5C5651c888d928439aB6514B93944eEE6F48",
        "bridgeContract": "https://etherscan.io/address/0xf92cD566Ea4864356C5491c177A430C222d7e678",
        "assetContract": "https://etherscan.io/address/0xF94b5C5651c888d928439aB6514B93944eEE6F48",
        "coingeckoId": "yield-app"
      }
    },
    {
      "chainId": 101,
      "address": "FR5qPX4gbKHPyKMK7Cey6dHZ7wtqmqRogYPJo6bpd5Uw",
      "symbol": "wDDIM",
      "name": "DuckDaoDime (Wormhole)",
      "decimals": 9,
      "logoURI": "https://cdn.jsdelivr.net/gh/trustwallet/assets@master/blockchains/ethereum/assets/0xFbEEa1C75E4c4465CB2FCCc9c6d6afe984558E20/logo.png",
      "tags": [
        "wrapped",
        "wormhole"
      ],
      "extensions": {
        "address": "0xFbEEa1C75E4c4465CB2FCCc9c6d6afe984558E20",
        "bridgeContract": "https://etherscan.io/address/0xf92cD566Ea4864356C5491c177A430C222d7e678",
        "assetContract": "https://etherscan.io/address/0xFbEEa1C75E4c4465CB2FCCc9c6d6afe984558E20",
        "coingeckoId": "duckdaodime"
      }
    },
    {
      "chainId": 101,
      "address": "8HCWFQA2GsA6Nm2L5jidM3mus7NeeQ8wp1ri3XFF9WWH",
      "symbol": "wRARI",
      "name": "Rarible (Wormhole)",
      "decimals": 9,
      "logoURI": "https://cdn.jsdelivr.net/gh/trustwallet/assets@master/blockchains/ethereum/assets/0xFca59Cd816aB1eaD66534D82bc21E7515cE441CF/logo.png",
      "tags": [
        "wrapped",
        "wormhole"
      ],
      "extensions": {
        "address": "0xFca59Cd816aB1eaD66534D82bc21E7515cE441CF",
        "bridgeContract": "https://etherscan.io/address/0xf92cD566Ea4864356C5491c177A430C222d7e678",
        "assetContract": "https://etherscan.io/address/0xFca59Cd816aB1eaD66534D82bc21E7515cE441CF",
        "coingeckoId": "rarible"
      }
    },
    {
      "chainId": 101,
      "address": "Egrv6hURf5o68xJ1AGYeRv8RNj2nXJVuSoA5wwiSALcN",
      "symbol": "wAMP",
      "name": "Amp (Wormhole)",
      "decimals": 9,
      "logoURI": "https://cdn.jsdelivr.net/gh/trustwallet/assets@master/blockchains/ethereum/assets/0xfF20817765cB7f73d4bde2e66e067E58D11095C2/logo.png",
      "tags": [
        "wrapped",
        "wormhole"
      ],
      "extensions": {
        "address": "0xfF20817765cB7f73d4bde2e66e067E58D11095C2",
        "bridgeContract": "https://etherscan.io/address/0xf92cD566Ea4864356C5491c177A430C222d7e678",
        "assetContract": "https://etherscan.io/address/0xfF20817765cB7f73d4bde2e66e067E58D11095C2",
        "coingeckoId": "amp-token"
      }
    },
    {
      "chainId": 101,
      "address": "GXMaB6jm5cdoQgb65YpkEu61eDYtod3PuVwYYXdZZJ9r",
      "symbol": "wFSW",
      "name": "FalconSwap Token (Wormhole)",
      "decimals": 9,
      "logoURI": "https://cdn.jsdelivr.net/gh/trustwallet/assets@master/blockchains/ethereum/assets/0xfffffffFf15AbF397dA76f1dcc1A1604F45126DB/logo.png",
      "tags": [
        "wrapped",
        "wormhole"
      ],
      "extensions": {
        "address": "0xfffffffFf15AbF397dA76f1dcc1A1604F45126DB",
        "bridgeContract": "https://etherscan.io/address/0xf92cD566Ea4864356C5491c177A430C222d7e678",
        "assetContract": "https://etherscan.io/address/0xfffffffFf15AbF397dA76f1dcc1A1604F45126DB",
        "coingeckoId": "fsw-token"
      }
    },
    {
      "chainId": 101,
      "address": "AJ1W9A9N9dEMdVyoDiam2rV44gnBm2csrPDP7xqcapgX",
      "symbol": "wBUSD",
      "name": "Binance USD (Wormhole)",
      "decimals": 9,
      "logoURI": " https://cdn.jsdelivr.net/gh/trustwallet/assets@master/blockchains/ethereum/assets/0x4Fabb145d64652a948d72533023f6E7A623C7C53/logo.png",
      "tags": [
        "wrapped",
        "wormhole"
      ],
      "extensions": {
        "address": "0x4Fabb145d64652a948d72533023f6E7A623C7C53",
        "bridgeContract": "https://etherscan.io/address/0xf92cD566Ea4864356C5491c177A430C222d7e678",
        "assetContract": "https://etherscan.io/address/0x4Fabb145d64652a948d72533023f6E7A623C7C53",
        "coingeckoId": "binance-usd"
      }
    },
    {
      "chainId": 101,
      "address": "2VmKuXMwdzouMndWcK7BK2951tBEtYVmGsdU4dXbjyaY",
      "symbol": "waDAI",
      "name": "Aave Interest bearing DAI (Wormhole)",
      "decimals": 9,
      "logoURI": "https://cloudflare-ipfs.com/ipfs/QmaznB5PRhMC696u8yZuzN6Uwrnp7Zmfa5CydVUMvLJc9i/aDAI.svg",
      "tags": [
        "wrapped",
        "wormhole"
      ],
      "extensions": {
        "address": "0xfC1E690f61EFd961294b3e1Ce3313fBD8aa4f85d",
        "bridgeContract": "https://etherscan.io/address/0xf92cD566Ea4864356C5491c177A430C222d7e678",
        "assetContract": "https://etherscan.io/address/0xfC1E690f61EFd961294b3e1Ce3313fBD8aa4f85d",
        "coingeckoId": "aave-dai-v1"
      }
    },
    {
      "chainId": 101,
      "address": "AXvWVviBmySSdghmuomYHqYB3AZn7NmAWrHYHKKPJxoL",
      "symbol": "waTUSD",
      "name": "Aave Interest bearing TUSD (Wormhole)",
      "decimals": 9,
      "logoURI": "https://cloudflare-ipfs.com/ipfs/QmaznB5PRhMC696u8yZuzN6Uwrnp7Zmfa5CydVUMvLJc9i/aTUSD.svg",
      "tags": [
        "wrapped",
        "wormhole"
      ],
      "extensions": {
        "address": "0x4DA9b813057D04BAef4e5800E36083717b4a0341",
        "bridgeContract": "https://etherscan.io/address/0xf92cD566Ea4864356C5491c177A430C222d7e678",
        "assetContract": "https://etherscan.io/address/0x4DA9b813057D04BAef4e5800E36083717b4a0341",
        "coingeckoId": "aave-tusd-v1"
      }
    },
    {
      "chainId": 101,
      "address": "AkaisFPmasQYZUJsZLD9wPEo2KA7aCRqyRawX18ZRzGr",
      "symbol": "waUSDC",
      "name": "Aave Interest bearing USDC (Wormhole)",
      "decimals": 6,
      "logoURI": "https://cloudflare-ipfs.com/ipfs/QmaznB5PRhMC696u8yZuzN6Uwrnp7Zmfa5CydVUMvLJc9i/aUSDC.svg",
      "tags": [
        "wrapped",
        "wormhole"
      ],
      "extensions": {
        "address": "0x9bA00D6856a4eDF4665BcA2C2309936572473B7E",
        "bridgeContract": "https://etherscan.io/address/0xf92cD566Ea4864356C5491c177A430C222d7e678",
        "assetContract": "https://etherscan.io/address/0x9bA00D6856a4eDF4665BcA2C2309936572473B7E",
        "coingeckoId": "aave-usdc-v1"
      }
    },
    {
      "chainId": 101,
      "address": "FZfQtWMoTQ51Z4jxvHfmFcqj4862u9GzmugBnZUuWqR5",
      "symbol": "waUSDT",
      "name": "Aave Interest bearing USDT (Wormhole)",
      "decimals": 6,
      "logoURI": "https://cloudflare-ipfs.com/ipfs/QmaznB5PRhMC696u8yZuzN6Uwrnp7Zmfa5CydVUMvLJc9i/aUSDT.svg",
      "tags": [
        "wrapped",
        "wormhole"
      ],
      "extensions": {
        "address": "0x71fc860F7D3A592A4a98740e39dB31d25db65ae8",
        "bridgeContract": "https://etherscan.io/address/0xf92cD566Ea4864356C5491c177A430C222d7e678",
        "assetContract": "https://etherscan.io/address/0x71fc860F7D3A592A4a98740e39dB31d25db65ae8",
        "coingeckoId": "aave-usdt-v1"
      }
    },
    {
      "chainId": 101,
      "address": "BMrbF8DZ9U5KGdJ4F2MJbH5d6KPi5FQVp7EqmLrhDe1f",
      "symbol": "waSUSD",
      "name": "Aave Interest bearing SUSD (Wormhole)",
      "decimals": 9,
      "logoURI": "https://cloudflare-ipfs.com/ipfs/QmaznB5PRhMC696u8yZuzN6Uwrnp7Zmfa5CydVUMvLJc9i/aSUSD.svg",
      "tags": [
        "wrapped",
        "wormhole"
      ],
      "extensions": {
        "address": "0x625aE63000f46200499120B906716420bd059240",
        "bridgeContract": "https://etherscan.io/address/0xf92cD566Ea4864356C5491c177A430C222d7e678",
        "assetContract": "https://etherscan.io/address/0x625aE63000f46200499120B906716420bd059240",
        "coingeckoId": "aave-susd-v1"
      }
    },
    {
      "chainId": 101,
      "address": "Fzx4N1xJPDZENAhrAaH79k2izT9CFbfnDEcpcWjiusdY",
      "symbol": "waLEND",
      "name": "Aave Interest bearing LEND (Wormhole)",
      "decimals": 9,
      "logoURI": "https://cloudflare-ipfs.com/ipfs/QmaznB5PRhMC696u8yZuzN6Uwrnp7Zmfa5CydVUMvLJc9i/aLEND.svg",
      "tags": [
        "wrapped",
        "wormhole"
      ],
      "extensions": {
        "address": "0x7D2D3688Df45Ce7C552E19c27e007673da9204B8",
        "bridgeContract": "https://etherscan.io/address/0xf92cD566Ea4864356C5491c177A430C222d7e678",
        "assetContract": "https://etherscan.io/address/0x7D2D3688Df45Ce7C552E19c27e007673da9204B8"
      }
    },
    {
      "chainId": 101,
      "address": "GCdDiVgZnkWCAnGktUsjhoho2CHab9JfrRy3Q5W51zvC",
      "symbol": "waBAT",
      "name": "Aave Interest bearing BAT (Wormhole)",
      "decimals": 9,
      "logoURI": "https://cloudflare-ipfs.com/ipfs/QmaznB5PRhMC696u8yZuzN6Uwrnp7Zmfa5CydVUMvLJc9i/aBAT.svg",
      "tags": [
        "wrapped",
        "wormhole"
      ],
      "extensions": {
        "address": "0xE1BA0FB44CCb0D11b80F92f4f8Ed94CA3fF51D00",
        "bridgeContract": "https://etherscan.io/address/0xf92cD566Ea4864356C5491c177A430C222d7e678",
        "assetContract": "https://etherscan.io/address/0xE1BA0FB44CCb0D11b80F92f4f8Ed94CA3fF51D00",
        "coingeckoId": "aave-bat-v1"
      }
    },
    {
      "chainId": 101,
      "address": "FBrfFh7fb7xKfyBMJA32KufMjEkgSgY4AuzLXFKdJFRj",
      "symbol": "waETH",
      "name": "Aave Interest bearing ETH (Wormhole)",
      "decimals": 9,
      "logoURI": "https://cloudflare-ipfs.com/ipfs/QmaznB5PRhMC696u8yZuzN6Uwrnp7Zmfa5CydVUMvLJc9i/aETH.svg",
      "tags": [
        "wrapped",
        "wormhole"
      ],
      "extensions": {
        "address": "0x3a3A65aAb0dd2A17E3F1947bA16138cd37d08c04",
        "bridgeContract": "https://etherscan.io/address/0xf92cD566Ea4864356C5491c177A430C222d7e678",
        "assetContract": "https://etherscan.io/address/0x3a3A65aAb0dd2A17E3F1947bA16138cd37d08c04",
        "coingeckoId": "aave-eth-v1"
      }
    },
    {
      "chainId": 101,
      "address": "Adp88WrQDgExPTu26DdBnbN2ffWMkXLxwqzjTdfRQiJi",
      "symbol": "waLINK",
      "name": "Aave Interest bearing LINK (Wormhole)",
      "decimals": 9,
      "logoURI": "https://cloudflare-ipfs.com/ipfs/QmaznB5PRhMC696u8yZuzN6Uwrnp7Zmfa5CydVUMvLJc9i/aLINK.svg",
      "tags": [
        "wrapped",
        "wormhole"
      ],
      "extensions": {
        "address": "0xA64BD6C70Cb9051F6A9ba1F163Fdc07E0DfB5F84",
        "bridgeContract": "https://etherscan.io/address/0xf92cD566Ea4864356C5491c177A430C222d7e678",
        "assetContract": "https://etherscan.io/address/0xA64BD6C70Cb9051F6A9ba1F163Fdc07E0DfB5F84",
        "coingeckoId": "aave-link-v1"
      }
    },
    {
      "chainId": 101,
      "address": "3p67dqghWn6reQcVCqNBkufrpU1gtA1ZRAYja6GMXySG",
      "symbol": "waKNC",
      "name": "Aave Interest bearing KNC (Wormhole)",
      "decimals": 9,
      "logoURI": "https://cloudflare-ipfs.com/ipfs/QmaznB5PRhMC696u8yZuzN6Uwrnp7Zmfa5CydVUMvLJc9i/aKNC.svg",
      "tags": [
        "wrapped",
        "wormhole"
      ],
      "extensions": {
        "address": "0x9D91BE44C06d373a8a226E1f3b146956083803eB",
        "bridgeContract": "https://etherscan.io/address/0xf92cD566Ea4864356C5491c177A430C222d7e678",
        "assetContract": "https://etherscan.io/address/0x9D91BE44C06d373a8a226E1f3b146956083803eB",
        "coingeckoId": "aave-knc-v1"
      }
    },
    {
      "chainId": 101,
      "address": "A4qYX1xuewaBL9SeZnwA3We6MhG8TYcTceHAJpk7Etdt",
      "symbol": "waREP",
      "name": "Aave Interest bearing REP (Wormhole)",
      "decimals": 9,
      "logoURI": "https://cloudflare-ipfs.com/ipfs/QmaznB5PRhMC696u8yZuzN6Uwrnp7Zmfa5CydVUMvLJc9i/aREP.svg",
      "tags": [
        "wrapped",
        "wormhole"
      ],
      "extensions": {
        "address": "0x71010A9D003445aC60C4e6A7017c1E89A477B438",
        "bridgeContract": "https://etherscan.io/address/0xf92cD566Ea4864356C5491c177A430C222d7e678",
        "assetContract": "https://etherscan.io/address/0x71010A9D003445aC60C4e6A7017c1E89A477B438"
      }
    },
    {
      "chainId": 101,
      "address": "3iTtcKUVa5ouzwNZFc3SasuAKkY2ZuMxLERRcWfxQVN3",
      "symbol": "waMKR",
      "name": "Aave Interest bearing MKR (Wormhole)",
      "decimals": 9,
      "logoURI": "https://cloudflare-ipfs.com/ipfs/QmaznB5PRhMC696u8yZuzN6Uwrnp7Zmfa5CydVUMvLJc9i/aMKR.svg",
      "tags": [
        "wrapped",
        "wormhole"
      ],
      "extensions": {
        "address": "0x7deB5e830be29F91E298ba5FF1356BB7f8146998",
        "bridgeContract": "https://etherscan.io/address/0xf92cD566Ea4864356C5491c177A430C222d7e678",
        "assetContract": "https://etherscan.io/address/0x7deB5e830be29F91E298ba5FF1356BB7f8146998",
        "coingeckoId": "aave-mkr-v1"
      }
    },
    {
      "chainId": 101,
      "address": "EMS6TrCU8uBMumZukRSShGS1yzHGqYd3S8hW2sYULX3T",
      "symbol": "waMANA",
      "name": "Aave Interest bearing MANA (Wormhole)",
      "decimals": 9,
      "logoURI": "https://cloudflare-ipfs.com/ipfs/QmaznB5PRhMC696u8yZuzN6Uwrnp7Zmfa5CydVUMvLJc9i/aMANA.svg",
      "tags": [
        "wrapped",
        "wormhole"
      ],
      "extensions": {
        "address": "0x6FCE4A401B6B80ACe52baAefE4421Bd188e76F6f",
        "bridgeContract": "https://etherscan.io/address/0xf92cD566Ea4864356C5491c177A430C222d7e678",
        "assetContract": "https://etherscan.io/address/0x6FCE4A401B6B80ACe52baAefE4421Bd188e76F6f",
        "coingeckoId": "aave-mana-v1"
      }
    },
    {
      "chainId": 101,
      "address": "qhqzfH7AjeukUgqyPXncWHFXTBebFNu5QQUrzhJaLB4",
      "symbol": "waZRX",
      "name": "Aave Interest bearing ZRX (Wormhole)",
      "decimals": 9,
      "logoURI": "https://cloudflare-ipfs.com/ipfs/QmaznB5PRhMC696u8yZuzN6Uwrnp7Zmfa5CydVUMvLJc9i/aZRX.svg",
      "tags": [
        "wrapped",
        "wormhole"
      ],
      "extensions": {
        "address": "0x6Fb0855c404E09c47C3fBCA25f08d4E41f9F062f",
        "bridgeContract": "https://etherscan.io/address/0xf92cD566Ea4864356C5491c177A430C222d7e678",
        "assetContract": "https://etherscan.io/address/0x6Fb0855c404E09c47C3fBCA25f08d4E41f9F062f",
        "coingeckoId": "aave-zrx-v1"
      }
    },
    {
      "chainId": 101,
      "address": "FeU2J26AfMqh2mh7Cf4Lw1HRueAvAkZYxGr8njFNMeQ2",
      "symbol": "waSNX",
      "name": "Aave Interest bearing SNX (Wormhole)",
      "decimals": 9,
      "logoURI": "https://cloudflare-ipfs.com/ipfs/QmXj52EGotmpyep84PBycmQnAgCF2sbqxdXFWP3GPZFbEz",
      "tags": [
        "wrapped",
        "wormhole"
      ],
      "extensions": {
        "address": "0x328C4c80BC7aCa0834Db37e6600A6c49E12Da4DE",
        "bridgeContract": "https://etherscan.io/address/0xf92cD566Ea4864356C5491c177A430C222d7e678",
        "assetContract": "https://etherscan.io/address/0x328C4c80BC7aCa0834Db37e6600A6c49E12Da4DE",
        "coingeckoId": "aave-snx-v1"
      }
    },
    {
      "chainId": 101,
      "address": "GveRVvWTUH1s26YxyjUnXh1J5mMdu5crC2K2uQy26KXi",
      "symbol": "waWBTC",
      "name": "Aave Interest bearing WBTC (Wormhole)",
      "decimals": 8,
      "logoURI": "https://cloudflare-ipfs.com/ipfs/QmaznB5PRhMC696u8yZuzN6Uwrnp7Zmfa5CydVUMvLJc9i/aWBTC.svg",
      "tags": [
        "wrapped",
        "wormhole"
      ],
      "extensions": {
        "address": "0xFC4B8ED459e00e5400be803A9BB3954234FD50e3",
        "bridgeContract": "https://etherscan.io/address/0xf92cD566Ea4864356C5491c177A430C222d7e678",
        "assetContract": "https://etherscan.io/address/0xFC4B8ED459e00e5400be803A9BB3954234FD50e3",
        "coingeckoId": "aave-wbtc-v1"
      }
    },
    {
      "chainId": 101,
      "address": "F2WgoHLwV4pfxN4WrUs2q6KkmFCsNorGYQ82oaPNUFLP",
      "symbol": "waBUSD",
      "name": "Aave Interest bearing Binance USD (Wormhole)",
      "decimals": 9,
      "logoURI": "https://cloudflare-ipfs.com/ipfs/QmaznB5PRhMC696u8yZuzN6Uwrnp7Zmfa5CydVUMvLJc9i/aBUSD.svg",
      "tags": [
        "wrapped",
        "wormhole"
      ],
      "extensions": {
        "address": "0x6Ee0f7BB50a54AB5253dA0667B0Dc2ee526C30a8",
        "bridgeContract": "https://etherscan.io/address/0xf92cD566Ea4864356C5491c177A430C222d7e678",
        "assetContract": "https://etherscan.io/address/0x6Ee0f7BB50a54AB5253dA0667B0Dc2ee526C30a8",
        "coingeckoId": "aave-busd-v1"
      }
    },
    {
      "chainId": 101,
      "address": "3rNUQJgvfZ5eFsZvCkvdYcbd9ZzS6YmtwQsoUTFKmVd4",
      "symbol": "waENJ",
      "name": "Aave Interest bearing ENJ (Wormhole)",
      "decimals": 9,
      "logoURI": "https://cloudflare-ipfs.com/ipfs/QmaznB5PRhMC696u8yZuzN6Uwrnp7Zmfa5CydVUMvLJc9i/aENJ.svg",
      "tags": [
        "wrapped",
        "wormhole"
      ],
      "extensions": {
        "address": "0x712DB54daA836B53Ef1EcBb9c6ba3b9Efb073F40",
        "bridgeContract": "https://etherscan.io/address/0xf92cD566Ea4864356C5491c177A430C222d7e678",
        "assetContract": "https://etherscan.io/address/0x712DB54daA836B53Ef1EcBb9c6ba3b9Efb073F40",
        "coingeckoId": "aave-enj-v1"
      }
    },
    {
      "chainId": 101,
      "address": "BHh8nyDwdUG4uyyQYNqGXGLHPyb83R6Y2fqJrNVKtTsT",
      "symbol": "waREN",
      "name": "Aave Interest bearing REN (Wormhole)",
      "decimals": 9,
      "logoURI": "https://cloudflare-ipfs.com/ipfs/QmUgE3UECZxZcCAiqd3V9otfFWLi5fxR8uHd94RxkT3iYb",
      "tags": [
        "wrapped",
        "wormhole"
      ],
      "extensions": {
        "address": "0x69948cC03f478B95283F7dbf1CE764d0fc7EC54C",
        "bridgeContract": "https://etherscan.io/address/0xf92cD566Ea4864356C5491c177A430C222d7e678",
        "assetContract": "https://etherscan.io/address/0x69948cC03f478B95283F7dbf1CE764d0fc7EC54C",
        "coingeckoId": "aave-ren-v1"
      }
    },
    {
      "chainId": 101,
      "address": "EE58FVYG1UoY6Givy3K3GSRde9sHMj6X1BnocHBtd3sz",
      "symbol": "waYFI",
      "name": "Aave Interest bearing YFI (Wormhole)",
      "decimals": 9,
      "logoURI": "https://cloudflare-ipfs.com/ipfs/QmauhqAKU8YLhDhT4M5ZcPMuqEfqkBrBaC31uWC9UXd1ik",
      "tags": [
        "wrapped",
        "wormhole"
      ],
      "extensions": {
        "address": "0x12e51E77DAAA58aA0E9247db7510Ea4B46F9bEAd",
        "bridgeContract": "https://etherscan.io/address/0xf92cD566Ea4864356C5491c177A430C222d7e678",
        "assetContract": "https://etherscan.io/address/0x12e51E77DAAA58aA0E9247db7510Ea4B46F9bEAd",
        "coingeckoId": "ayfi"
      }
    },
    {
      "chainId": 101,
      "address": "8aYsiHR6oVTAcFUzdXDhaPkgRbn4QYRCkdk3ATmAmY4p",
      "symbol": "waAAVE",
      "name": "Aave Interest bearing Aave Token (Wormhole)",
      "decimals": 9,
      "logoURI": "https://cloudflare-ipfs.com/ipfs/QmaznB5PRhMC696u8yZuzN6Uwrnp7Zmfa5CydVUMvLJc9i/aAAVE.svg",
      "tags": [
        "wrapped",
        "wormhole"
      ],
      "extensions": {
        "address": "0xba3D9687Cf50fE253cd2e1cFeEdE1d6787344Ed5",
        "bridgeContract": "https://etherscan.io/address/0xf92cD566Ea4864356C5491c177A430C222d7e678",
        "assetContract": "https://etherscan.io/address/0xba3D9687Cf50fE253cd2e1cFeEdE1d6787344Ed5"
      }
    },
    {
      "chainId": 101,
      "address": "8kwCLkWbv4qTJPcbSV65tWdQmjURjBGRSv6VtC1JTiL8",
      "symbol": "waUNI",
      "name": "Aave Interest bearing Uniswap (Wormhole)",
      "decimals": 9,
      "logoURI": "https://cloudflare-ipfs.com/ipfs/QmYdpeez387RdMw6zEEa5rMXuayi748Uc15eFuoa3QhGEJ",
      "tags": [
        "wrapped",
        "wormhole"
      ],
      "extensions": {
        "address": "0xB124541127A0A657f056D9Dd06188c4F1b0e5aab",
        "bridgeContract": "https://etherscan.io/address/0xf92cD566Ea4864356C5491c177A430C222d7e678",
        "assetContract": "https://etherscan.io/address/0xB124541127A0A657f056D9Dd06188c4F1b0e5aab"
      }
    },
    {
      "chainId": 101,
      "address": "9NDu1wdjZ7GiY7foAXhia9h1wQU45oTUzyMZKJ31V7JA",
      "symbol": "wstkAAVE",
      "name": "Staked Aave (Wormhole)",
      "decimals": 9,
      "logoURI": "https://cloudflare-ipfs.com/ipfs/Qmc2N4CsWDH3ZnnggcvbF8dN1JYsKTUyh3rdj5NBZH9KKL",
      "tags": [
        "wrapped",
        "wormhole"
      ],
      "extensions": {
        "address": "0x4da27a545c0c5B758a6BA100e3a049001de870f5",
        "bridgeContract": "https://etherscan.io/address/0xf92cD566Ea4864356C5491c177A430C222d7e678",
        "assetContract": "https://etherscan.io/address/0x4da27a545c0c5B758a6BA100e3a049001de870f5"
      }
    },
    {
      "chainId": 101,
      "address": "GNQ1Goajm3Za8uC1Eptt2yfsrbnkZh2eMJoqxg54sj3o",
      "symbol": "wUniDAIETH",
      "name": "Uniswap DAI LP (Wormhole)",
      "decimals": 9,
      "logoURI": "https://cloudflare-ipfs.com/ipfs/QmYNz8J1h5yefkaAw6tZwUYoJyBTWmBXgAY28ZWZ5rPsLR",
      "tags": [
        "wrapped",
        "wormhole"
      ],
      "extensions": {
        "address": "0x2a1530C4C41db0B0b2bB646CB5Eb1A67b7158667",
        "bridgeContract": "https://etherscan.io/address/0xf92cD566Ea4864356C5491c177A430C222d7e678",
        "assetContract": "https://etherscan.io/address/0x2a1530C4C41db0B0b2bB646CB5Eb1A67b7158667"
      }
    },
    {
      "chainId": 101,
      "address": "7NFin546WNvWkhtfftfY77z8C1TrxLbUcKmw5TpHGGtC",
      "symbol": "wUniUSDCETH",
      "name": "Uniswap USDC LP (Wormhole)",
      "decimals": 9,
      "logoURI": "https://cloudflare-ipfs.com/ipfs/Qme9QQcNzKvk3FEwEZvvKJWSvDUd41z5geWHNpuJb6di9y",
      "tags": [
        "wrapped",
        "wormhole"
      ],
      "extensions": {
        "address": "0x97deC872013f6B5fB443861090ad931542878126",
        "bridgeContract": "https://etherscan.io/address/0xf92cD566Ea4864356C5491c177A430C222d7e678",
        "assetContract": "https://etherscan.io/address/0x97deC872013f6B5fB443861090ad931542878126"
      }
    },
    {
      "chainId": 101,
      "address": "7gersKTtU65ERNBNTZKjYgKf7HypR7PDMprcuhQJChaq",
      "symbol": "wUnisETHETH",
      "name": "Uniswap sETH LP (Wormhole)",
      "decimals": 9,
      "logoURI": "https://cloudflare-ipfs.com/ipfs/QmZcwn4eZJpjihH8TApRczQQJdAzpR6Er7g1bvo6PGhxWi",
      "tags": [
        "wrapped",
        "wormhole"
      ],
      "extensions": {
        "address": "0xe9Cf7887b93150D4F2Da7dFc6D502B216438F244",
        "bridgeContract": "https://etherscan.io/address/0xf92cD566Ea4864356C5491c177A430C222d7e678",
        "assetContract": "https://etherscan.io/address/0xe9Cf7887b93150D4F2Da7dFc6D502B216438F244"
      }
    },
    {
      "chainId": 101,
      "address": "4aqNtSCr77eiEZJ9u9BhPErjEMju6FFdLeBKkE1pdxuK",
      "symbol": "wUniLENDETH",
      "name": "Uniswap LEND LP (Wormhole)",
      "decimals": 9,
      "logoURI": "https://cloudflare-ipfs.com/ipfs/Qmcbin86EXd14LhbqLknH9kM3N7oueBYt9qQmZdmMWqrgu",
      "tags": [
        "wrapped",
        "wormhole"
      ],
      "extensions": {
        "address": "0xcaA7e4656f6A2B59f5f99c745F91AB26D1210DCe",
        "bridgeContract": "https://etherscan.io/address/0xf92cD566Ea4864356C5491c177A430C222d7e678",
        "assetContract": "https://etherscan.io/address/0xcaA7e4656f6A2B59f5f99c745F91AB26D1210DCe"
      }
    },
    {
      "chainId": 101,
      "address": "FDdoYCHwFghBSbnN6suvFR3VFw6kAzfhfGpkAQAGPLC3",
      "symbol": "wUniMKRETH",
      "name": "Uniswap MKR LP (Wormhole)",
      "decimals": 9,
      "logoURI": "https://cloudflare-ipfs.com/ipfs/QmSS94EJyBeHeUmoDmGjQjeuUHQxTcMaD8Zvw8W8XdGDBv",
      "tags": [
        "wrapped",
        "wormhole"
      ],
      "extensions": {
        "address": "0x2C4Bd064b998838076fa341A83d007FC2FA50957",
        "bridgeContract": "https://etherscan.io/address/0xf92cD566Ea4864356C5491c177A430C222d7e678",
        "assetContract": "https://etherscan.io/address/0x2C4Bd064b998838076fa341A83d007FC2FA50957"
      }
    },
    {
      "chainId": 101,
      "address": "FSSTfbb1vh1TRe8Ja64hC65QTc7pPUhwHh5uTAWj5haH",
      "symbol": "wUniLINKETH",
      "name": "Uniswap LINK LP (Wormhole)",
      "decimals": 9,
      "logoURI": "https://cloudflare-ipfs.com/ipfs/QmQWb2cb9QZbTeMTtoWzUpJGNXcZiGXTygbRLKHNNwhk4Y",
      "tags": [
        "wrapped",
        "wormhole"
      ],
      "extensions": {
        "address": "0xF173214C720f58E03e194085B1DB28B50aCDeeaD",
        "bridgeContract": "https://etherscan.io/address/0xf92cD566Ea4864356C5491c177A430C222d7e678",
        "assetContract": "https://etherscan.io/address/0xF173214C720f58E03e194085B1DB28B50aCDeeaD"
      }
    },
    {
      "chainId": 101,
      "address": "Aci9xBGywrgBxQoFnL6LCoCYuX5k6AqaYhimgSZ1Fhrk",
      "symbol": "waUniETH",
      "name": "Aave Interest bearing UniETH (Wormhole)",
      "decimals": 9,
      "logoURI": " https://cdn.jsdelivr.net/gh/trustwallet/assets@master/blockchains/ethereum/assets/0x6179078872605396Ee62960917128F9477a5DdbB/logo.png",
      "tags": [
        "wrapped",
        "wormhole"
      ],
      "extensions": {
        "address": "0x6179078872605396Ee62960917128F9477a5DdbB",
        "bridgeContract": "https://etherscan.io/address/0xf92cD566Ea4864356C5491c177A430C222d7e678",
        "assetContract": "https://etherscan.io/address/0x6179078872605396Ee62960917128F9477a5DdbB"
      }
    },
    {
      "chainId": 101,
      "address": "GqHK99sW4ym6zy6Kdoh8f7sb2c3qhtB3WRqeyPbAYfmy",
      "symbol": "waUniDAI",
      "name": "Aave Interest bearing UniDAI (Wormhole)",
      "decimals": 9,
      "logoURI": " https://cdn.jsdelivr.net/gh/trustwallet/assets@master/blockchains/ethereum/assets/0x048930eec73c91B44b0844aEACdEBADC2F2b6efb/logo.png",
      "tags": [
        "wrapped",
        "wormhole"
      ],
      "extensions": {
        "address": "0x048930eec73c91B44b0844aEACdEBADC2F2b6efb",
        "bridgeContract": "https://etherscan.io/address/0xf92cD566Ea4864356C5491c177A430C222d7e678",
        "assetContract": "https://etherscan.io/address/0x048930eec73c91B44b0844aEACdEBADC2F2b6efb"
      }
    },
    {
      "chainId": 101,
      "address": "4e4TpGVJMYiz5UBrAXuNmiVJ9yvc7ppJeAn8sXmbnmDi",
      "symbol": "waUniUSDC",
      "name": "Aave Interest bearing UniUSDC (Wormhole)",
      "decimals": 6,
      "logoURI": " https://cdn.jsdelivr.net/gh/trustwallet/assets@master/blockchains/ethereum/assets/0xe02b2Ad63eFF3Ac1D5827cBd7AB9DD3DaC4f4AD0/logo.png",
      "tags": [
        "wrapped",
        "wormhole"
      ],
      "extensions": {
        "address": "0xe02b2Ad63eFF3Ac1D5827cBd7AB9DD3DaC4f4AD0",
        "bridgeContract": "https://etherscan.io/address/0xf92cD566Ea4864356C5491c177A430C222d7e678",
        "assetContract": "https://etherscan.io/address/0xe02b2Ad63eFF3Ac1D5827cBd7AB9DD3DaC4f4AD0"
      }
    },
    {
      "chainId": 101,
      "address": "49LoAnQQdo9171zfcWRUoQLYSScrxXobbuwt14xjvfVm",
      "symbol": "waUniUSDT",
      "name": "Aave Interest bearing UniUSDT (Wormhole)",
      "decimals": 6,
      "logoURI": " https://cdn.jsdelivr.net/gh/trustwallet/assets@master/blockchains/ethereum/assets/0xb977ee318010A5252774171494a1bCB98E7fab65/logo.png",
      "tags": [
        "wrapped",
        "wormhole"
      ],
      "extensions": {
        "address": "0xb977ee318010A5252774171494a1bCB98E7fab65",
        "bridgeContract": "https://etherscan.io/address/0xf92cD566Ea4864356C5491c177A430C222d7e678",
        "assetContract": "https://etherscan.io/address/0xb977ee318010A5252774171494a1bCB98E7fab65"
      }
    },
    {
      "chainId": 101,
      "address": "CvG3gtKYJtKRzEUgMeb42xnd8HDjESgLtyJqQ2kuLncp",
      "symbol": "waUniDAIETH",
      "name": "Aave Interest bearing UniDAIETH (Wormhole)",
      "decimals": 9,
      "logoURI": "https://cloudflare-ipfs.com/ipfs/QmaznB5PRhMC696u8yZuzN6Uwrnp7Zmfa5CydVUMvLJc9i/aUNI%20DAI%20ETH.svg",
      "tags": [
        "wrapped",
        "wormhole"
      ],
      "extensions": {
        "address": "0xBbBb7F2aC04484F7F04A2C2C16f20479791BbB44",
        "bridgeContract": "https://etherscan.io/address/0xf92cD566Ea4864356C5491c177A430C222d7e678",
        "assetContract": "https://etherscan.io/address/0xBbBb7F2aC04484F7F04A2C2C16f20479791BbB44"
      }
    },
    {
      "chainId": 101,
      "address": "GSv5ECZaMfaceZK4WKKzA4tKVDkqtfBASECcmYFWcy4G",
      "symbol": "waUniUSDCETH",
      "name": "Aave Interest bearing UniUSDCETH (Wormhole)",
      "decimals": 9,
      "logoURI": "https://cloudflare-ipfs.com/ipfs/QmaznB5PRhMC696u8yZuzN6Uwrnp7Zmfa5CydVUMvLJc9i/aUNI%20USDC%20ETH.svg",
      "tags": [
        "wrapped",
        "wormhole"
      ],
      "extensions": {
        "address": "0x1D0e53A0e524E3CC92C1f0f33Ae268FfF8D7E7a5",
        "bridgeContract": "https://etherscan.io/address/0xf92cD566Ea4864356C5491c177A430C222d7e678",
        "assetContract": "https://etherscan.io/address/0x1D0e53A0e524E3CC92C1f0f33Ae268FfF8D7E7a5"
      }
    },
    {
      "chainId": 101,
      "address": "7LUdsedi7qpTJGnFpZo6mWqVtKKpccr9XrQGxJ2xUDPT",
      "symbol": "waUniSETHETH",
      "name": "Aave Interest bearing UniSETHETH (Wormhole)",
      "decimals": 9,
      "logoURI": "https://cloudflare-ipfs.com/ipfs/QmaznB5PRhMC696u8yZuzN6Uwrnp7Zmfa5CydVUMvLJc9i/aUNI%20sETH%20ETH.svg",
      "tags": [
        "wrapped",
        "wormhole"
      ],
      "extensions": {
        "address": "0x84BBcaB430717ff832c3904fa6515f97fc63C76F",
        "bridgeContract": "https://etherscan.io/address/0xf92cD566Ea4864356C5491c177A430C222d7e678",
        "assetContract": "https://etherscan.io/address/0x84BBcaB430717ff832c3904fa6515f97fc63C76F"
      }
    },
    {
      "chainId": 101,
      "address": "Hc1zHQxg1k2JVwvuv3kqbCyZDEJYfDdNftBMab4EMUx9",
      "symbol": "waUniLENDETH",
      "name": "Aave Interest bearing UniLENDETH (Wormhole)",
      "decimals": 9,
      "logoURI": "https://cloudflare-ipfs.com/ipfs/QmaznB5PRhMC696u8yZuzN6Uwrnp7Zmfa5CydVUMvLJc9i/aUNI%20LEND%20ETH.svg",
      "tags": [
        "wrapped",
        "wormhole"
      ],
      "extensions": {
        "address": "0xc88ebbf7C523f38Ef3eB8A151273C0F0dA421e63",
        "bridgeContract": "https://etherscan.io/address/0xf92cD566Ea4864356C5491c177A430C222d7e678",
        "assetContract": "https://etherscan.io/address/0xc88ebbf7C523f38Ef3eB8A151273C0F0dA421e63"
      }
    },
    {
      "chainId": 101,
      "address": "9PejEmx6NKDHgf6jpgAWwZsibURKifBakjzDQdtCtAXT",
      "symbol": "waUniMKRETH",
      "name": "Aave Interest bearing UniMKRETH (Wormhole)",
      "decimals": 9,
      "logoURI": "https://cloudflare-ipfs.com/ipfs/QmaznB5PRhMC696u8yZuzN6Uwrnp7Zmfa5CydVUMvLJc9i/aUNI%20MKR%20ETH.svg",
      "tags": [
        "wrapped",
        "wormhole"
      ],
      "extensions": {
        "address": "0x8c69f7A4C9B38F1b48005D216c398Efb2F1Ce3e4",
        "bridgeContract": "https://etherscan.io/address/0xf92cD566Ea4864356C5491c177A430C222d7e678",
        "assetContract": "https://etherscan.io/address/0x8c69f7A4C9B38F1b48005D216c398Efb2F1Ce3e4"
      }
    },
    {
      "chainId": 101,
      "address": "KcHygDp4o7ENsHjevYM4T3u6R7KHa5VyvkJ7kpmJcYo",
      "symbol": "waUniLINKETH",
      "name": "Aave Interest bearing UniLINKETH (Wormhole)",
      "decimals": 9,
      "logoURI": "https://cloudflare-ipfs.com/ipfs/QmaznB5PRhMC696u8yZuzN6Uwrnp7Zmfa5CydVUMvLJc9i/aUNI%20LINK%20ETH.svg",
      "tags": [
        "wrapped",
        "wormhole"
      ],
      "extensions": {
        "address": "0x9548DB8b1cA9b6c757485e7861918b640390169c",
        "bridgeContract": "https://etherscan.io/address/0xf92cD566Ea4864356C5491c177A430C222d7e678",
        "assetContract": "https://etherscan.io/address/0x9548DB8b1cA9b6c757485e7861918b640390169c"
      }
    },
    {
      "chainId": 101,
      "address": "GNPAF84ZEtKYyfuY2fg8tZVwse7LpTSeyYPSyEKFqa2Y",
      "symbol": "waUSDT",
      "name": "Aave interest bearing USDT (Wormhole)",
      "decimals": 6,
      "logoURI": "https://cloudflare-ipfs.com/ipfs/QmaznB5PRhMC696u8yZuzN6Uwrnp7Zmfa5CydVUMvLJc9i/aUSDT.svg",
      "tags": [
        "wrapped",
        "wormhole"
      ],
      "extensions": {
        "address": "0x3Ed3B47Dd13EC9a98b44e6204A523E766B225811",
        "bridgeContract": "https://etherscan.io/address/0xf92cD566Ea4864356C5491c177A430C222d7e678",
        "assetContract": "https://etherscan.io/address/0x3Ed3B47Dd13EC9a98b44e6204A523E766B225811",
        "coingeckoId": "aave-usdt"
      }
    },
    {
      "chainId": 101,
      "address": "3QTknQ3i27rDKm5hvBaScFLQ34xX9N7J7XfEFwy27qbZ",
      "symbol": "waWBTC",
      "name": "Aave interest bearing WBTC (Wormhole)",
      "decimals": 8,
      "logoURI": "https://cloudflare-ipfs.com/ipfs/QmaznB5PRhMC696u8yZuzN6Uwrnp7Zmfa5CydVUMvLJc9i/aWBTC.svg",
      "tags": [
        "wrapped",
        "wormhole"
      ],
      "extensions": {
        "address": "0x9ff58f4fFB29fA2266Ab25e75e2A8b3503311656",
        "bridgeContract": "https://etherscan.io/address/0xf92cD566Ea4864356C5491c177A430C222d7e678",
        "assetContract": "https://etherscan.io/address/0x9ff58f4fFB29fA2266Ab25e75e2A8b3503311656",
        "coingeckoId": "aave-wbtc"
      }
    },
    {
      "chainId": 101,
      "address": "EbpkofeWyiQouGyxQAgXxEyGtjgq13NSucX3CNvucNpb",
      "symbol": "waWETH",
      "name": "Aave interest bearing WETH (Wormhole)",
      "decimals": 9,
      "logoURI": "https://cloudflare-ipfs.com/ipfs/QmUDc7LQN6zKHon9FChTqZc7WGFvGPZe698Bq5HbSYtfk9",
      "tags": [
        "wrapped",
        "wormhole"
      ],
      "extensions": {
        "address": "0x030bA81f1c18d280636F32af80b9AAd02Cf0854e",
        "bridgeContract": "https://etherscan.io/address/0xf92cD566Ea4864356C5491c177A430C222d7e678",
        "assetContract": "https://etherscan.io/address/0x030bA81f1c18d280636F32af80b9AAd02Cf0854e"
      }
    },
    {
      "chainId": 101,
      "address": "67uaa3Z7SX7GC6dqSTjpJLnySLXZpCAK9MHMi3232Bfb",
      "symbol": "waYFI",
      "name": "Aave interest bearing YFI (Wormhole)",
      "decimals": 9,
      "logoURI": "https://cloudflare-ipfs.com/ipfs/QmauhqAKU8YLhDhT4M5ZcPMuqEfqkBrBaC31uWC9UXd1ik",
      "tags": [
        "wrapped",
        "wormhole"
      ],
      "extensions": {
        "address": "0x5165d24277cD063F5ac44Efd447B27025e888f37",
        "bridgeContract": "https://etherscan.io/address/0xf92cD566Ea4864356C5491c177A430C222d7e678",
        "assetContract": "https://etherscan.io/address/0x5165d24277cD063F5ac44Efd447B27025e888f37"
      }
    },
    {
      "chainId": 101,
      "address": "9xS6et5uvQ64QsmaGMfzfXrwTsfYPjwEWuiPnBGFgfw",
      "symbol": "waZRX",
      "name": "Aave interest bearing ZRX (Wormhole)",
      "decimals": 9,
      "logoURI": "https://cloudflare-ipfs.com/ipfs/QmaznB5PRhMC696u8yZuzN6Uwrnp7Zmfa5CydVUMvLJc9i/aZRX.svg",
      "tags": [
        "wrapped",
        "wormhole"
      ],
      "extensions": {
        "address": "0xDf7FF54aAcAcbFf42dfe29DD6144A69b629f8C9e",
        "bridgeContract": "https://etherscan.io/address/0xf92cD566Ea4864356C5491c177A430C222d7e678",
        "assetContract": "https://etherscan.io/address/0xDf7FF54aAcAcbFf42dfe29DD6144A69b629f8C9e",
        "coingeckoId": "aave-zrx"
      }
    },
    {
      "chainId": 101,
      "address": "2TZ8s2FwtWqJrWpdFsSf2uM2Fvjw474n6HhTdTEWoLor",
      "symbol": "waUNI",
      "name": "Aave interest bearing UNI (Wormhole)",
      "decimals": 9,
      "logoURI": "https://cloudflare-ipfs.com/ipfs/QmYdpeez387RdMw6zEEa5rMXuayi748Uc15eFuoa3QhGEJ",
      "tags": [
        "wrapped",
        "wormhole"
      ],
      "extensions": {
        "address": "0xB9D7CB55f463405CDfBe4E90a6D2Df01C2B92BF1",
        "bridgeContract": "https://etherscan.io/address/0xf92cD566Ea4864356C5491c177A430C222d7e678",
        "assetContract": "https://etherscan.io/address/0xB9D7CB55f463405CDfBe4E90a6D2Df01C2B92BF1"
      }
    },
    {
      "chainId": 101,
      "address": "G1o2fHZXyPCeAEcY4o6as7SmVaUu65DRhcq1S4Cfap9T",
      "symbol": "waAAVE",
      "name": "Aave interest bearing AAVE (Wormhole)",
      "decimals": 9,
      "logoURI": "https://cloudflare-ipfs.com/ipfs/QmaznB5PRhMC696u8yZuzN6Uwrnp7Zmfa5CydVUMvLJc9i/aAAVE.svg",
      "tags": [
        "wrapped",
        "wormhole"
      ],
      "extensions": {
        "address": "0xFFC97d72E13E01096502Cb8Eb52dEe56f74DAD7B",
        "bridgeContract": "https://etherscan.io/address/0xf92cD566Ea4864356C5491c177A430C222d7e678",
        "assetContract": "https://etherscan.io/address/0xFFC97d72E13E01096502Cb8Eb52dEe56f74DAD7B"
      }
    },
    {
      "chainId": 101,
      "address": "8PeWkyvCDHpSgT5oiGFgZQtXSRBij7ZFLJTHAGBntRDH",
      "symbol": "waBAT",
      "name": "Aave interest bearing BAT (Wormhole)",
      "decimals": 9,
      "logoURI": "https://cloudflare-ipfs.com/ipfs/QmaznB5PRhMC696u8yZuzN6Uwrnp7Zmfa5CydVUMvLJc9i/aBAT.svg",
      "tags": [
        "wrapped",
        "wormhole"
      ],
      "extensions": {
        "address": "0x05Ec93c0365baAeAbF7AefFb0972ea7ECdD39CF1",
        "bridgeContract": "https://etherscan.io/address/0xf92cD566Ea4864356C5491c177A430C222d7e678",
        "assetContract": "https://etherscan.io/address/0x05Ec93c0365baAeAbF7AefFb0972ea7ECdD39CF1",
        "coingeckoId": "aave-bat"
      }
    },
    {
      "chainId": 101,
      "address": "67opsuaXQ3JRSJ1mmF7aPLSq6JaZcwAmXwcMzUN5PSMv",
      "symbol": "waBUSD",
      "name": "Aave interest bearing BUSD (Wormhole)",
      "decimals": 9,
      "logoURI": "https://cloudflare-ipfs.com/ipfs/QmaznB5PRhMC696u8yZuzN6Uwrnp7Zmfa5CydVUMvLJc9i/aBUSD.svg",
      "tags": [
        "wrapped",
        "wormhole"
      ],
      "extensions": {
        "address": "0xA361718326c15715591c299427c62086F69923D9",
        "bridgeContract": "https://etherscan.io/address/0xf92cD566Ea4864356C5491c177A430C222d7e678",
        "assetContract": "https://etherscan.io/address/0xA361718326c15715591c299427c62086F69923D9",
        "coingeckoId": "aave-busd"
      }
    },
    {
      "chainId": 101,
      "address": "4JrrHRS56i9GZkSmGaCY3ZsxMo3JEqQviU64ki7ZJPak",
      "symbol": "waDAI",
      "name": "Aave interest bearing DAI (Wormhole)",
      "decimals": 9,
      "logoURI": "https://cloudflare-ipfs.com/ipfs/QmaznB5PRhMC696u8yZuzN6Uwrnp7Zmfa5CydVUMvLJc9i/aDAI.svg",
      "tags": [
        "wrapped",
        "wormhole"
      ],
      "extensions": {
        "address": "0x028171bCA77440897B824Ca71D1c56caC55b68A3",
        "bridgeContract": "https://etherscan.io/address/0xf92cD566Ea4864356C5491c177A430C222d7e678",
        "assetContract": "https://etherscan.io/address/0x028171bCA77440897B824Ca71D1c56caC55b68A3",
        "coingeckoId": "aave-dai"
      }
    },
    {
      "chainId": 101,
      "address": "3LmfKjsSU9hdxfZfcr873DMNR5nnrk8EvdueXg1dTSin",
      "symbol": "waENJ",
      "name": "Aave interest bearing ENJ (Wormhole)",
      "decimals": 9,
      "logoURI": "https://cloudflare-ipfs.com/ipfs/QmaznB5PRhMC696u8yZuzN6Uwrnp7Zmfa5CydVUMvLJc9i/aENJ.svg",
      "tags": [
        "wrapped",
        "wormhole"
      ],
      "extensions": {
        "address": "0xaC6Df26a590F08dcC95D5a4705ae8abbc88509Ef",
        "bridgeContract": "https://etherscan.io/address/0xf92cD566Ea4864356C5491c177A430C222d7e678",
        "assetContract": "https://etherscan.io/address/0xaC6Df26a590F08dcC95D5a4705ae8abbc88509Ef",
        "coingeckoId": "aave-enj"
      }
    },
    {
      "chainId": 101,
      "address": "7VD2Gosm34hB7kughTqu1N3sW92hq3XwKLTi1N1tdKrj",
      "symbol": "waKNC",
      "name": "Aave interest bearing KNC (Wormhole)",
      "decimals": 9,
      "logoURI": "https://cloudflare-ipfs.com/ipfs/QmaznB5PRhMC696u8yZuzN6Uwrnp7Zmfa5CydVUMvLJc9i/aKNC.svg",
      "tags": [
        "wrapped",
        "wormhole"
      ],
      "extensions": {
        "address": "0x39C6b3e42d6A679d7D776778Fe880BC9487C2EDA",
        "bridgeContract": "https://etherscan.io/address/0xf92cD566Ea4864356C5491c177A430C222d7e678",
        "assetContract": "https://etherscan.io/address/0x39C6b3e42d6A679d7D776778Fe880BC9487C2EDA",
        "coingeckoId": "aave-knc"
      }
    },
    {
      "chainId": 101,
      "address": "4erbVWFvdvS5P8ews7kUjqfpCQbA8vurnWyvRLsnZJgv",
      "symbol": "waLINK",
      "name": "Aave interest bearing LINK (Wormhole)",
      "decimals": 9,
      "logoURI": "https://cloudflare-ipfs.com/ipfs/QmaznB5PRhMC696u8yZuzN6Uwrnp7Zmfa5CydVUMvLJc9i/aLINK.svg",
      "tags": [
        "wrapped",
        "wormhole"
      ],
      "extensions": {
        "address": "0xa06bC25B5805d5F8d82847D191Cb4Af5A3e873E0",
        "bridgeContract": "https://etherscan.io/address/0xf92cD566Ea4864356C5491c177A430C222d7e678",
        "assetContract": "https://etherscan.io/address/0xa06bC25B5805d5F8d82847D191Cb4Af5A3e873E0",
        "coingeckoId": "aave-link"
      }
    },
    {
      "chainId": 101,
      "address": "AXJWqG4SpAEwkMjKYkarKwv6Qfz5rLU3cwt5KtrDAAYe",
      "symbol": "waMANA",
      "name": "Aave interest bearing MANA (Wormhole)",
      "decimals": 9,
      "logoURI": "https://cloudflare-ipfs.com/ipfs/QmaznB5PRhMC696u8yZuzN6Uwrnp7Zmfa5CydVUMvLJc9i/aMANA.svg",
      "tags": [
        "wrapped",
        "wormhole"
      ],
      "extensions": {
        "address": "0xa685a61171bb30d4072B338c80Cb7b2c865c873E",
        "bridgeContract": "https://etherscan.io/address/0xf92cD566Ea4864356C5491c177A430C222d7e678",
        "assetContract": "https://etherscan.io/address/0xa685a61171bb30d4072B338c80Cb7b2c865c873E",
        "coingeckoId": "aave-mana"
      }
    },
    {
      "chainId": 101,
      "address": "4kJmfagJzQFuwto5RX6f1xScWYbEVBzEpdjmiqTCnzjJ",
      "symbol": "waMKR",
      "name": "Aave interest bearing MKR (Wormhole)",
      "decimals": 9,
      "logoURI": "https://cloudflare-ipfs.com/ipfs/QmaznB5PRhMC696u8yZuzN6Uwrnp7Zmfa5CydVUMvLJc9i/aMKR.svg",
      "tags": [
        "wrapped",
        "wormhole"
      ],
      "extensions": {
        "address": "0xc713e5E149D5D0715DcD1c156a020976e7E56B88",
        "bridgeContract": "https://etherscan.io/address/0xf92cD566Ea4864356C5491c177A430C222d7e678",
        "assetContract": "https://etherscan.io/address/0xc713e5E149D5D0715DcD1c156a020976e7E56B88",
        "coingeckoId": "aave-mkr"
      }
    },
    {
      "chainId": 101,
      "address": "DN8jPo8YZTXhLMyDMKcnwFuKqY8wfn2UrpX8ct4rc8Bc",
      "symbol": "waREN",
      "name": "Aave interest bearing REN (Wormhole)",
      "decimals": 9,
      "logoURI": "https://cloudflare-ipfs.com/ipfs/QmUgE3UECZxZcCAiqd3V9otfFWLi5fxR8uHd94RxkT3iYb",
      "tags": [
        "wrapped",
        "wormhole"
      ],
      "extensions": {
        "address": "0xCC12AbE4ff81c9378D670De1b57F8e0Dd228D77a",
        "bridgeContract": "https://etherscan.io/address/0xf92cD566Ea4864356C5491c177A430C222d7e678",
        "assetContract": "https://etherscan.io/address/0xCC12AbE4ff81c9378D670De1b57F8e0Dd228D77a",
        "coingeckoId": "aave-ren"
      }
    },
    {
      "chainId": 101,
      "address": "HWbJZXJ7s1D1zi5P7yVgRUmZPXvYSFv6vsYU765Ti422",
      "symbol": "waSNX",
      "name": "Aave interest bearing SNX (Wormhole)",
      "decimals": 9,
      "logoURI": "https://cloudflare-ipfs.com/ipfs/QmXj52EGotmpyep84PBycmQnAgCF2sbqxdXFWP3GPZFbEz",
      "tags": [
        "wrapped",
        "wormhole"
      ],
      "extensions": {
        "address": "0x35f6B052C598d933D69A4EEC4D04c73A191fE6c2",
        "bridgeContract": "https://etherscan.io/address/0xf92cD566Ea4864356C5491c177A430C222d7e678",
        "assetContract": "https://etherscan.io/address/0x35f6B052C598d933D69A4EEC4D04c73A191fE6c2",
        "coingeckoId": "aave-snx"
      }
    },
    {
      "chainId": 101,
      "address": "2LForywWWpHzmR5NjSEyF1kcw9ffyLuJX7V7hne2fHfY",
      "symbol": "waSUSD",
      "name": "Aave interest bearing SUSD (Wormhole)",
      "decimals": 9,
      "logoURI": "https://cloudflare-ipfs.com/ipfs/QmaznB5PRhMC696u8yZuzN6Uwrnp7Zmfa5CydVUMvLJc9i/aSUSD.svg",
      "tags": [
        "wrapped",
        "wormhole"
      ],
      "extensions": {
        "address": "0x6C5024Cd4F8A59110119C56f8933403A539555EB",
        "bridgeContract": "https://etherscan.io/address/0xf92cD566Ea4864356C5491c177A430C222d7e678",
        "assetContract": "https://etherscan.io/address/0x6C5024Cd4F8A59110119C56f8933403A539555EB",
        "coingeckoId": "aave-susd"
      }
    },
    {
      "chainId": 101,
      "address": "Badj3S29a2u1auxmijwg5vGjhPLb1K6WLPoigtWjKPXp",
      "symbol": "waTUSD",
      "name": "Aave interest bearing TUSD (Wormhole)",
      "decimals": 9,
      "logoURI": "https://cloudflare-ipfs.com/ipfs/QmaznB5PRhMC696u8yZuzN6Uwrnp7Zmfa5CydVUMvLJc9i/aTUSD.svg",
      "tags": [
        "wrapped",
        "wormhole"
      ],
      "extensions": {
        "address": "0x101cc05f4A51C0319f570d5E146a8C625198e636",
        "bridgeContract": "https://etherscan.io/address/0xf92cD566Ea4864356C5491c177A430C222d7e678",
        "assetContract": "https://etherscan.io/address/0x101cc05f4A51C0319f570d5E146a8C625198e636",
        "coingeckoId": "aave-tusd"
      }
    },
    {
      "chainId": 101,
      "address": "BZCPpva12M9SqJgcpf8jtP9Si6rMANFoUR3i7nchha7M",
      "symbol": "waUSDC",
      "name": "Aave interest bearing USDC (Wormhole)",
      "decimals": 9,
      "logoURI": "https://cloudflare-ipfs.com/ipfs/QmaznB5PRhMC696u8yZuzN6Uwrnp7Zmfa5CydVUMvLJc9i/aUSDC.svg",
      "tags": [
        "wrapped",
        "wormhole"
      ],
      "extensions": {
        "address": "0xBcca60bB61934080951369a648Fb03DF4F96263C",
        "bridgeContract": "https://etherscan.io/address/0xf92cD566Ea4864356C5491c177A430C222d7e678",
        "assetContract": "https://etherscan.io/address/0xBcca60bB61934080951369a648Fb03DF4F96263C",
        "coingeckoId": "aave-usdc"
      }
    },
    {
      "chainId": 101,
      "address": "D3ajQoyBGJz3JCXCPsxHZJbLQKGt9UgxLavgurieGNcD",
      "symbol": "wSDT",
      "name": "Stake DAO Token (Wormhole)",
      "decimals": 9,
      "logoURI": "https://cdn.jsdelivr.net/gh/solana-labs/token-list@main/assets/mainnet/D3ajQoyBGJz3JCXCPsxHZJbLQKGt9UgxLavgurieGNcD/logo.webp",
      "tags": [
        "wrapped",
        "wormhole"
      ],
      "extensions": {
        "address": "0x73968b9a57c6e53d41345fd57a6e6ae27d6cdb2f",
        "bridgeContract": "https://etherscan.io/address/0xf92cD566Ea4864356C5491c177A430C222d7e678",
        "assetContract": "https://etherscan.io/address/0x73968b9a57c6e53d41345fd57a6e6ae27d6cdb2f",
        "coingeckoId": "stake-dao"
      }
    },
    {
      "chainId": 101,
      "address": "4pk3pf9nJDN1im1kNwWJN1ThjE8pCYCTexXYGyFjqKVf",
      "symbol": "oDOP",
      "name": "Dominican Pesos",
      "decimals": 9,
      "logoURI": "https://user-images.githubusercontent.com/9972260/111077928-73bd2280-84c9-11eb-84d4-4032478e3861.png",
      "tags": [
        "stablecoin"
      ],
      "extensions": {
        "website": "https://Odop.io/"
      }
    },
    {
      "chainId": 101,
      "address": "5kjfp2qfRbqCXTQeUYgHNnTLf13eHoKjC5hHynW9DvQE",
      "symbol": "AAPE",
      "name": "AAPE",
      "decimals": 9,
      "logoURI": "https://cdn.jsdelivr.net/gh/solana-labs/token-list@main/assets/mainnet/5kjfp2qfRbqCXTQeUYgHNnTLf13eHoKjC5hHynW9DvQE/logo.jpg",
      "tags": [],
      "extensions": {
        "website": "https://aape.io/"
      }
    },
    {
      "chainId": 101,
      "address": "3K6rftdAaQYMPunrtNRHgnK2UAtjm2JwyT2oCiTDouYE",
      "symbol": "XCOPE",
      "name": "XCOPE",
      "decimals": 0,
      "logoURI": "https://cdn.jsdelivr.net/gh/solana-labs/token-list@main/assets/mainnet/3K6rftdAaQYMPunrtNRHgnK2UAtjm2JwyT2oCiTDouYE/logo.jpg",
      "tags": [
        "trading",
        "index",
        "Algos"
      ],
      "extensions": {
        "website": "https://www.unlimitedcope.com/",
        "serumV3Usdc": "7MpMwArporUHEGW7quUpkPZp5L5cHPs9eKUfKCdaPHq2",
        "coingeckoId": "cope"
      }
    },
    {
      "chainId": 101,
      "address": "8HGyAAB1yoM1ttS7pXjHMa3dukTFGQggnFFH3hJZgzQh",
      "symbol": "COPE",
      "name": "COPE",
      "decimals": 6,
      "logoURI": "https://cdn.jsdelivr.net/gh/solana-labs/token-list@main/assets/mainnet/3K6rftdAaQYMPunrtNRHgnK2UAtjm2JwyT2oCiTDouYE/logo.jpg",
      "tags": [
        "trading",
        "index",
        "Algos"
      ],
      "extensions": {
        "website": "https://www.unlimitedcope.com/",
        "serumV3Usdc": "6fc7v3PmjZG9Lk2XTot6BywGyYLkBQuzuFKd4FpCsPxk",
        "coingeckoId": "cope"
      }
    },
    {
      "chainId": 101,
      "address": "2prC8tcVsXwVJAinhxd2zeMeWMWaVyzPoQeLKyDZRFKd",
      "symbol": "MCAPS",
      "name": "Mango Market Caps",
      "decimals": 0,
      "logoURI": "https://cdn.jsdelivr.net/gh/solana-labs/token-list@main/assets/mainnet/2prC8tcVsXwVJAinhxd2zeMeWMWaVyzPoQeLKyDZRFKd/logo.png",
      "tags": [
        "mango"
      ],
      "extensions": {
        "website": "https://initialcapoffering.com/",
        "coingeckoId": "mango-market-caps"
      }
    },
    {
      "chainId": 101,
      "address": "2reKm5Y9rmAWfaw5jraYz1BXwGLHMofGMs3iNoBLt4VC",
      "symbol": "DOCE",
      "name": "Doce Finance",
      "decimals": 6,
      "logoURI": "https://pbs.twimg.com/profile_images/1362154816059944963/TZuFp5kN_400x400.png",
      "tags": [],
      "extensions": {
        "website": "https://swap.doce.finance/"
      }
    },
    {
      "chainId": 101,
      "address": "E1PvPRPQvZNivZbXRL61AEGr71npZQ5JGxh4aWX7q9QA",
      "symbol": "INO",
      "name": "iNo Token",
      "decimals": 9,
      "logoURI": "https://ino.llegrand.fr/assets/ino-128.png",
      "tags": [],
      "extensions": {
        "website": "https://ino.llegrand.fr/"
      }
    },
    {
      "chainId": 101,
      "address": "8PMHT4swUMtBzgHnh5U564N5sjPSiUz2cjEQzFnnP1Fo",
      "symbol": "ROPE",
      "name": "Rope Token",
      "decimals": 9,
      "logoURI": "https://ropesolana.com/content/files/rope_token.svg",
      "tags": [],
      "extensions": {
        "website": "https://ropesolana.com/",
        "coingeckoId": "rope-token",
        "serumV3Usdc": "4Sg1g8U2ZuGnGYxAhc6MmX9MX7yZbrrraPkCQ9MdCPtF",
        "waterfallbot": "https://bit.ly/ROPEwaterfall"
      }
    },
    {
      "chainId": 101,
      "address": "5dhkWqrq37F92jBmEyhQP1vbMkbVRz59V7288HH2wBC7",
      "symbol": "SLOCK",
      "name": "SOLLock",
      "decimals": 9,
      "logoURI": "https://sollock.org/token/media/images/token/sollock_token_logo.png",
      "tags": [
        "utility-token"
      ],
      "extensions": {
        "website": "https://sollock.org/",
        "twitter": "https://twitter.com/@SOLLockOfficial",
        "github": "https://github.com/SOLLock",
        "tgann": "https://t.me/SOLLockAnn",
        "tggroup": "https://t.me/SOLLock"
      }
    },
    {
      "chainId": 101,
      "address": "ETAtLmCmsoiEEKfNrHKJ2kYy3MoABhU6NQvpSfij5tDs",
      "symbol": "MEDIA",
      "name": "Media Network",
      "decimals": 6,
      "logoURI": "https://cdn.jsdelivr.net/gh/solana-labs/token-list@main/assets/mainnet/ETAtLmCmsoiEEKfNrHKJ2kYy3MoABhU6NQvpSfij5tDs/logo.png",
      "tags": [
        "utility-token"
      ],
      "extensions": {
        "website": "https://media.network/",
        "coingeckoId": "media-network",
        "serumV3Usdc": "FfiqqvJcVL7oCCu8WQUMHLUC2dnHQPAPjTdSzsERFWjb",
        "waterfallbot": "https://bit.ly/MEDIAwaterfall"
      }
    },
    {
      "chainId": 101,
      "address": "StepAscQoEioFxxWGnh2sLBDFp9d8rvKz2Yp39iDpyT",
      "symbol": "STEP",
      "name": "Step",
      "decimals": 9,
      "logoURI": "https://cdn.jsdelivr.net/gh/solana-labs/token-list@main/assets/mainnet/StepAscQoEioFxxWGnh2sLBDFp9d8rvKz2Yp39iDpyT/logo.png",
      "tags": [
        "utility-token"
      ],
      "extensions": {
        "website": "https://step.finance/",
        "twitter": "https://twitter.com/StepFinance_",
        "coingeckoId": "step-finance",
        "serumV3Usdc": "97qCB4cAVSTthvJu3eNoEx6AY6DLuRDtCoPm5Tdyg77S",
        "waterfallbot": "https://bit.ly/STEPwaterfall"
      }
    },
    {
      "chainId": 101,
      "address": "7Geyz6iiRe8buvunsU6TXndxnpLt9mg6iPxqhn6cr3c6",
      "symbol": "ANFT",
      "name": "AffinityLabs",
      "decimals": 9,
      "logoURI": "https://affinitylabs.tech/media/images/token_logo.png",
      "tags": [
        "nft"
      ],
      "extensions": {
        "website": "https://affinitylabs.tech/"
      }
    },
    {
      "chainId": 102,
      "address": "So11111111111111111111111111111111111111112",
      "symbol": "wSOL",
      "name": "Wrapped SOL",
      "decimals": 9,
      "logoURI": "https://cdn.jsdelivr.net/gh/trustwallet/assets@master/blockchains/solana/info/logo.png",
      "tags": [],
      "extensions": {
        "website": "https://www.solana.com/",
        "coingeckoId": "solana"
      }
    },
    {
      "chainId": 102,
      "address": "CpMah17kQEL2wqyMKt3mZBdTnZbkbfx4nqmQMFDP5vwp",
      "symbol": "USDC",
      "name": "USD Coin",
      "decimals": 6,
      "logoURI": "https://cdn.jsdelivr.net/gh/solana-labs/token-list@main/assets/mainnet/EPjFWdd5AufqSSqeM2qN1xzybapC8G4wEGGkZwyTDt1v/logo.png",
      "tags": [
        "stablecoin"
      ],
      "extensions": {
        "website": "https://www.centre.io/",
        "coingeckoId": "usd-coin"
      }
    },
    {
      "chainId": 102,
      "address": "Gmk71cM7j2RMorRsQrsyysM4HsByQx5PuDGtDdqGLWCS",
      "symbol": "spSOL",
      "name": "Stake pool SOL",
      "decimals": 9,
      "logoURI": "https://cdn.jsdelivr.net/gh/trustwallet/assets@master/blockchains/solana/info/logo.png",
      "tags": [
        "stake-pool"
      ],
      "extensions": {
        "website": "https://www.solana.com/"
      }
    },
    {
      "chainId": 102,
      "address": "2jQc2jDHVCewoWsQJK7JPLetP7UjqXvaFdno8rtrD8Kg",
      "symbol": "sHOG",
      "name": "sHOG",
      "decimals": 6,
      "tags": [
        "stablecoin"
      ]
    },
    {
      "chainId": 103,
      "address": "So11111111111111111111111111111111111111112",
      "symbol": "SOL",
      "name": "Wrapped SOL",
      "decimals": 9,
      "logoURI": "https://cdn.jsdelivr.net/gh/trustwallet/assets@master/blockchains/solana/info/logo.png",
      "tags": [],
      "extensions": {
        "coingeckoId": "solana"
      }
    },
    {
      "chainId": 103,
      "address": "7Cab8z1Lz1bTC9bQNeY7VQoZw5a2YbZoxmvFSvPgcTEL",
      "symbol": "LGGD",
      "name": "LGG Dev Fan Token",
      "decimals": 0,
      "logoURI": "https://en.gravatar.com/userimage/207781030/21dcc1dc715e2147189ca539913c288f.png",
      "tags": [
        "LGG"
      ],
      "extensions": {
        "website": "https://lgg-hacks.art"
      }
    },
    {
      "chainId": 103,
      "address": "DEhAasscXF4kEGxFgJ3bq4PpVGp5wyUxMRvn6TzGVHaw",
      "symbol": "XYZ",
      "name": "XYZ Test",
      "decimals": 0,
      "logoURI": "https://cdn.jsdelivr.net/gh/solana-labs/token-list@main/assets/mainnet/EPjFWdd5AufqSSqeM2qN1xzybapC8G4wEGGkZwyTDt1v/logo.png",
      "tags": []
    },
    {
      "chainId": 103,
      "address": "2rg5syU3DSwwWs778FQ6yczDKhS14NM3vP4hqnkJ2jsM",
      "symbol": "pSOL",
      "name": "SOL stake pool",
      "decimals": 9,
      "logoURI": "https://cdn.jsdelivr.net/gh/trustwallet/assets@master/blockchains/solana/info/logo.png",
      "tags": [],
      "extensions": {
        "website": "https://solana.com/",
        "background": "https://solana.com/static/8c151e179d2d7e80255bdae6563209f2/6833b/validators.webp"
      }
    },
    {
      "chainId": 103,
      "address": "SRMuApVNdxXokk5GT7XD5cUUgXMBCoAz2LHeuAoKWRt",
      "symbol": "SRM",
      "name": "Serum",
      "decimals": 6,
      "logoURI": "https://cdn.jsdelivr.net/gh/trustwallet/assets@master/blockchains/ethereum/assets/0x476c5E26a75bd202a9683ffD34359C0CC15be0fF/logo.png",
      "tags": [],
      "extensions": {
        "website": "https://projectserum.com/",
        "coingeckoId": "serum"
      }
    },
    {
      "chainId": 103,
      "address": "7STJWT74tAZzhbNNPRH8WuGDy9GZg27968EwALWuezrH",
      "symbol": "wSUSHI",
      "name": "SushiSwap (Wormhole)",
      "decimals": 9,
      "logoURI": "https://cdn.jsdelivr.net/gh/trustwallet/assets@master/blockchains/ethereum/assets/0x6B3595068778DD592e39A122f4f5a5cF09C90fE2/logo.png",
      "tags": [
        "wrapped",
        "wormhole"
      ],
      "extensions": {
        "website": "https://sushi.com",
        "background": "https://sushi.com/static/media/Background-sm.fd449814.jpg/",
        "address": "0x6B3595068778DD592e39A122f4f5a5cF09C90fE2",
        "bridgeContract": "https://etherscan.io/address/0xf92cD566Ea4864356C5491c177A430C222d7e678",
        "assetContract": "https://etherscan.io/address/0x6B3595068778DD592e39A122f4f5a5cF09C90fE2",
        "coingeckoId": "sushi"
      }
    },
    {
      "chainId": 103,
      "address": "3aMbgP7aGsP1sVcFKc6j65zu7UiziP57SMFzf6ptiCSX",
      "symbol": "sHOG",
      "name": "Devnet StableHog",
      "decimals": 6,
      "logoURI": "https://i.ibb.co/7GddV42/Frame-1.png",
      "tags": [
        "stablecoin"
      ]
    },
    {
      "chainId": 101,
      "address": "3cXftQWJJEeoysZrhAEjpfCHe9tSKyhYG63xpbue8m3s",
      "symbol": "Kreechures",
      "name": "Kreechures",
      "decimals": 0,
      "logoURI": "https://gateway.pinata.cloud/ipfs/QmQ5YPBFUWeKNFbsBDL8WcXWmu1MwisXZVtwofdZQxmQE9/Kreechure%20logo.svg",
      "tags": [
        "nft"
      ],
      "extensions": {
        "website": "https://www.kreechures.com/",
        "attributes": [
          {
            "image": "https://gateway.pinata.cloud/ipfs/QmWcMyAYpaX3BHJoDq6Fyub71TjaHbRHqErT7MmbDvCXYJ/3cXftQWJJEeoysZrhAEjpfCHe9tSKyhYG63xpbue8m3s.jpg",
            "Generation": 0,
            "Species": 6,
            "Base Rest": 262
          }
        ]
      }
    },
    {
      "chainId": 101,
      "address": "4DrV8khCoPS3sWRj6t1bb2DzT9jD4mZp6nc7Jisuuv1b",
      "symbol": "SPD",
      "name": "Solpad",
      "decimals": 10,
      "logoURI": "https://cdn.jsdelivr.net/gh/solana-labs/token-list@main/assets/mainnet/4DrV8khCoPS3sWRj6t1bb2DzT9jD4mZp6nc7Jisuuv1b/logo.jpg",
      "tags": [],
      "extensions": {
        "website": "https://www.solpad.io/"
      }
    },
    {
      "chainId": 101,
      "address": "7p7AMM6QoA8wPRKeqF87Pt51CRWmWvXPH5TBNMyDWhbH",
      "symbol": "Kreechures",
      "name": "Kreechures",
      "decimals": 0,
      "logoURI": "https://gateway.pinata.cloud/ipfs/QmQ5YPBFUWeKNFbsBDL8WcXWmu1MwisXZVtwofdZQxmQE9/Kreechure%20logo.svg",
      "tags": [
        "nft"
      ],
      "extensions": {
        "website": "https://www.kreechures.com/",
        "attributes": [
          {
            "image": "https://gateway.pinata.cloud/ipfs/QmWcMyAYpaX3BHJoDq6Fyub71TjaHbRHqErT7MmbDvCXYJ/7p7AMM6QoA8wPRKeqF87Pt51CRWmWvXPH5TBNMyDWhbH.jpg",
            "Generation": 0,
            "Species": 4,
            "Base Rest": 335
          }
        ]
      }
    },
    {
      "chainId": 101,
      "address": "6ybxMQpMgQhtsTLhvHZqk8uqao7kvoexY6e8JmCTqAB1",
      "symbol": "QUEST",
      "name": "QUEST",
      "decimals": 4,
      "logoURI": "https://questcoin.org/logo500x500.png",
      "tags": [],
      "extensions": {
        "website": "https://questcoin.org/"
      }
    },
    {
      "chainId": 101,
      "address": "97qAF7ZKEdPdQaUkhASGA59Jpa2Wi7QqVmnFdEuPqEDc",
      "symbol": "DIAMOND",
      "name": "LOVE",
      "decimals": 6,
      "logoURI": "https://github.com/AdamBraham88/SPL-TOKEN/blob/main/Diamond-Love-icon.png",
      "tags": [
        "Diamond Love"
      ],
      "extensions": {
        "website": "https://diamondlove.io/"
      }
    },
    {
      "chainId": 101,
      "address": "xxxxa1sKNGwFtw2kFn8XauW9xq8hBZ5kVtcSesTT9fW",
      "symbol": "SLIM",
      "name": "Solanium",
      "decimals": 6,
      "logoURI": "https://cdn.jsdelivr.net/gh/solana-labs/token-list@main/assets/mainnet/xxxxa1sKNGwFtw2kFn8XauW9xq8hBZ5kVtcSesTT9fW/logo.png",
      "tags": [],
      "extensions": {
        "website": "https://solanium.io/",
        "waterfallbot": "https://bit.ly/SLIMwaterfall"
      }
    },
    {
      "chainId": 101,
      "address": "8GPUjUHFxfNhaSS8kUkix8txRRXszeUAsHTjUmHuygZT",
      "symbol": "NINJA NFT1",
      "name": "NINJA NFT1",
      "decimals": 0,
      "logoURI": "https://raw.githubusercontent.com/yuzu-ninjaprotocol/ninjaprotocol/main/NINJA%20NFT%201.png",
      "tags": [],
      "extensions": {
        "website": "http://ninjaprotocol.io"
      }
    },
    {
      "chainId": 101,
      "address": "HcJCPYck2UsTMgiPfjn6CS1wrC5iBXtuqPSjt8Qy8Sou",
      "symbol": "GANGS",
      "name": "Gangs of Solana",
      "decimals": 4,
      "logoURI": "https://raw.githubusercontent.com/gangsofsolana/main/main/gangsofsolana.svg",
      "tags": [],
      "extensions": {
        "website": "https://gangsofsolana.com/"
      }
    },
    {
      "chainId": 101,
      "address": "2rEiLkpQ3mh4DGxv1zcSdW5r5HK2nehif5sCaF5Ss9E1",
      "symbol": "RECO",
      "name": "Reboot ECO",
      "decimals": 0,
      "logoURI": "https://reboot.eco/reco_logo.png",
      "tags": [],
      "extensions": {
        "website": "https://reboot.eco/"
      }
    },
    {
      "chainId": 101,
      "address": "BXhAKUxkGvFbAarA3K1SUYnqXRhEBC1bhUaCaxvzgyJ1",
      "symbol": "ISA",
      "name": "Interstellar",
      "decimals": 3,
      "logoURI": "https://gateway.pinata.cloud/ipfs/QmV84AMkdgEQ4roxRdmh9xU9dtbyJjqFZWLDgNdr3mEdQz",
      "tags": [],
      "extensions": {
        "website": "https://interstellaralliance.gitbook.io/isa/"
      }
    },
    {
      "chainId": 101,
      "address": "7xKXtg2CW87d97TXJSDpbD5jBkheTqA83TZRuJosgAsU",
      "symbol": "SAMO",
      "name": "Samoyed Coin",
      "decimals": 9,
      "logoURI": "https://i.ibb.co/tLGpvNf/samo.png",
      "tags": [],
      "extensions": {
        "website": "https://samoyedcoin.com/",
        "coingeckoId": "samoyedcoin",
        "serumV3Usdc": "FR3SPJmgfRSKKQ2ysUZBu7vJLpzTixXnjzb84bY3Diif"
      }
    },
    {
      "chainId": 101,
      "address": "HAWy8kV3bD4gaN6yy6iK2619x2dyzLUBj1PfJiihTisE",
      "symbol": "DOI",
      "name": "Discovery of Iris",
      "decimals": 0,
      "logoURI": "https://storage.googleapis.com/star-atlas-assets/star-atlas-logo.png",
      "tags": [
        "nft"
      ],
      "extensions": {
        "website": "https://www.staratlas.com",
        "imageUrl": "https://storage.googleapis.com/nft-assets/ReBirth/poster-1/discovery-of-iris.jpg",
        "description": "The rogue planet, Iris, dense with invaluable materials, draws in and collides with seven child planets in a remote region of space, creating what is henceforth referred to as 'The Cataclysm'. When combined, these eight elements create a form of free energy. The collision creates a massively valuable debris field.",
        "serumV3Usdc": "AYXTVttPfhYmn3jryX5XbRjwPK2m9445mbN2iLyRD6nq"
      }
    },
    {
      "chainId": 101,
      "address": "ATSPo9f9TJ3Atx8SuoTYdzSMh4ctQBzYzDiNukQDmoF7",
      "symbol": "HOSA",
      "name": "The Heart of Star Atlas",
      "decimals": 0,
      "logoURI": "https://storage.googleapis.com/star-atlas-assets/star-atlas-logo.png",
      "tags": [
        "nft"
      ],
      "extensions": {
        "website": "https://www.staratlas.com",
        "imageUrl": "https://storage.googleapis.com/nft-assets/ReBirth/poster-2/the-heart-of-star-atlas.jpg",
        "description": "At the core of Star Atlas lies a treasure trove of priceless data. After an unsuspecting deep space explorer discovers “The Cataclysm”, he scans its riches, creating what will once be known as the first intergalactic data block. He sells this invaluable information to all three rival factions, igniting a lethal spark that forever changes the course of history.",
        "serumV3Usdc": "5Erzgrw9pTjNWLeqHp2sChJq7smB7WXRQYw9wvkvA59t"
      }
    },
    {
      "chainId": 101,
      "address": "36s6AFRXzE9KVdUyoJQ5y6mwxXw21LawYqqwNiQUMD8s",
      "symbol": "TCW",
      "name": "The Convergence War",
      "decimals": 0,
      "logoURI": "https://storage.googleapis.com/star-atlas-assets/star-atlas-logo.png",
      "tags": [
        "nft"
      ],
      "extensions": {
        "website": "https://www.staratlas.com",
        "imageUrl": "https://storage.googleapis.com/nft-assets/ReBirth/poster-3/the-convergence-war.jpg",
        "description": "All three factions, thinking they were the sole owners of the cataclysmic data drop, converge to settle the area. A devastating war breaks out across the galaxy after their inability to settle the disputed territory.",
        "serumV3Usdc": "DXPv2ZyMD6Y2mDenqYkAhkvGSjNahkuMkm4zv6DqB7RF"
      }
    },
    {
      "chainId": 101,
      "address": "BgiTVxW9uLuHHoafTd2qjYB5xjCc5Y1EnUuYNfmTwhvp",
      "symbol": "LOST",
      "name": "Short Story of a Lost Astronaut",
      "decimals": 0,
      "logoURI": "https://storage.googleapis.com/star-atlas-assets/star-atlas-logo.png",
      "tags": [
        "nft"
      ],
      "extensions": {
        "website": "https://www.staratlas.com",
        "imageUrl": "https://storage.googleapis.com/nft-assets/ReBirth/poster-4/short-story-of-a-lost-astronaut.jpg",
        "description": "He thought it would be just another routine exploration mission. Get there, scan, save data blocks and return. But when a surprise radiation storm knocked out his spaceship and swept him up into its high-velocity current, the only thing that saved him from certain doom was his custom ion shield.",
        "serumV3Usdc": "73d9N7BbWVKBG6A2xwwwEHcxzPB26YzbMnRjue3DPzqs"
      }
    },
    {
      "chainId": 101,
      "address": "4G85c5aUsRTrRPqE5VjY7ebD9b2ktTF6NEVGiCddRBDX",
      "symbol": "LOVE",
      "name": "B ❤ P",
      "decimals": 0,
      "logoURI": "https://storage.googleapis.com/star-atlas-assets/star-atlas-logo.png",
      "tags": [
        "nft"
      ],
      "extensions": {
        "website": "https://www.staratlas.com",
        "imageUrl": "https://storage.googleapis.com/nft-assets/ReBirth/poster-5/love-story.jpg",
        "description": "Paizul, the charismatic and brilliant leader of the ONI consortium, vividly recalls the first time she saw her one true love. It was a warm summer day, full of raging ionic storms. Lightning was piercing the sky as Bekalu took off his helmet and locked eyes with her. “What are the chances of nearly colliding with someone flying through these wastelands on a day like this”, he smiled with his booming voice. “Perhaps it’s destiny,” she smiled back mysteriously. There was another strike of lightning, but this time the sky remained calm.",
        "serumV3Usdc": "AM9sNDh48N2qhYSgpA58m9dHvrMoQongtyYu2u2XoYTc"
      }
    },
    {
      "chainId": 101,
      "address": "7dr7jVyXf1KUnYq5FTpV2vCZjKRR4MV94jzerb8Fi16Q",
      "symbol": "MRDR",
      "name": "The Assassination of Paizul",
      "decimals": 0,
      "logoURI": "https://storage.googleapis.com/star-atlas-assets/star-atlas-logo.png",
      "tags": [
        "nft"
      ],
      "extensions": {
        "website": "https://www.staratlas.com",
        "imageUrl": "https://storage.googleapis.com/nft-assets/ReBirth/poster-6/assassination-of-paizul.jpg",
        "description": "Suffering one of the cruelest fates in the universe, the Sogmian race of aliens was driven to the brink of extinction. With only 10,000 members left, they put all hope of salvation in the hands of their leader Paizul. After she was assassinated in a gruesome public way, so much fear was struck in the hearts of survivors that they set out to build their 'Last Stand'.",
        "serumV3Usdc": "BJiV2gCLwMvj2c1CbhnMjjy68RjqoMzYT8brDrpVyceA"
      }
    },
    {
      "chainId": 101,
      "address": "G1bE9ge8Yoq43hv7QLcumxTFhHqFMdcL4y2d6ZdzMG4b",
      "symbol": "PFP",
      "name": "Paizul Funeral Procession",
      "decimals": 0,
      "logoURI": "https://storage.googleapis.com/star-atlas-assets/star-atlas-logo.png",
      "tags": [
        "nft"
      ],
      "extensions": {
        "website": "https://www.staratlas.com",
        "imageUrl": "https://storage.googleapis.com/nft-assets/ReBirth/poster-7/paizul-funeral-procession.jpg",
        "description": "The sound of wailing echoes across the plains. The Sogmian procession solemnly marches in step past their ancestors’ gravestones, still haunted by the fate of their leader. The sun begins to set as they bring Paizul’s cryopod at the top of the Rock of Light. As a beam of light consumes the pod to upload it to eternal rest with the ancients, Bekalu falls to his knees with a wrathful howl. The crowd is rattled to the core, a foreboding of things to come.",
        "serumV3Usdc": "7JzaEAuVfjkrZyMwJgZF5aQkiEyVyCaTWA3N1fQK7Y6V"
      }
    },
    {
      "chainId": 101,
      "address": "6bD8mr8DyuVqN5dXd1jnqmCL66b5KUV14jYY1HSmnxTE",
      "symbol": "AVE",
      "name": "Ahr Visits Earth",
      "decimals": 0,
      "logoURI": "https://storage.googleapis.com/star-atlas-assets/star-atlas-logo.png",
      "tags": [
        "nft"
      ],
      "extensions": {
        "website": "https://www.staratlas.com",
        "imageUrl": "https://storage.googleapis.com/nft-assets/ReBirth/poster-8/ahr-visits-earth.jpg",
        "description": "Humankind is visited by Ahr, a mysterious being of pure light. But not all is as it seems… For through the power of illusion, we are tricked into forming a space-based religion, plundering the planet and launching ourselves towards the stars, permanently leaving the Earth.",
        "serumV3Usdc": "8yQzsbraXJFoPG5PdX73B8EVYFuPR9aC2axAqWearGKu"
      }
    },
    {
      "chainId": 101,
      "address": "9vi6PTKBFHR2hXgyjoTZx6h7WXNkFAA5dCsZRSi4higK",
      "symbol": "ASF",
      "name": "Armstrong Forever",
      "decimals": 0,
      "logoURI": "https://storage.googleapis.com/star-atlas-assets/star-atlas-logo.png",
      "tags": [
        "nft"
      ],
      "extensions": {
        "website": "https://www.staratlas.com",
        "imageUrl": "https://storage.googleapis.com/nft-assets/ReBirth/poster-15/armstrong-forever.jpg",
        "description": "When humans were racing to expand into outer space under Ahr’s influence, the devastation they inflicted upon the planet was so great that it weakened the Earth’s geomagnetic field. The reckless way the planet’s orbit was populated by machines and debris led to distortions in the gravity field. All this culminated in a disastrous slingshot effect for the many satellites orbiting the blue dot, altering their trajectories to loosen the direct gravity pull of the planet and scatter into deep space. Some of these satellites contained valuable data that was lost forever.  In 2621, the Council of Peace put a bounty on these ancient artifacts to integrate them into Star Atlas, leading to a hunt for them across the galaxy. One of the most sought-after satellites in history records bears the name of Neil Armstrong, the first human to set foot on the Moon.  Initially launched into medium Earth orbit as a cornerstone of the global positioning system (GPS), the satellite had untold additional capabilities that made it more and more valuable as it drifted off into the void.",
        "serumV3Usdc": "8yQzsbraXJFoPG5PdX73B8EVYFuPR9aC2axAqWearGKu"
      }
    },
    {
      "chainId": 101,
      "address": "Hfjgcs9ix17EwgXVVbKjo6NfMm2CXfr34cwty3xWARUm",
      "symbol": "TLS",
      "name": "The Last Stand",
      "decimals": 0,
      "logoURI": "https://storage.googleapis.com/star-atlas-assets/star-atlas-logo.png",
      "tags": [
        "nft"
      ],
      "extensions": {
        "website": "https://www.staratlas.com",
        "serumV3Usdc": "AVHndcEDUjP9Liz5dfcvAPAMffADXG6KMPn8sWB1XhFQ"
      }
    },
    {
      "chainId": 101,
      "address": "8EXX5kG7qWTjgpNSGX7PnB6hJZ8xhXUcCafVJaBEJo32",
      "symbol": "SPT",
      "name": "The Signing of the Peace Treaty",
      "decimals": 0,
      "logoURI": "https://storage.googleapis.com/star-atlas-assets/star-atlas-logo.png",
      "tags": [
        "nft"
      ],
      "extensions": {
        "website": "https://www.staratlas.com",
        "serumV3Usdc": "FZ9xhZbkt9bKKVpWmFxRhEJyzgxqU5w5xu3mXcF6Eppe"
      }
    },
    {
      "chainId": 101,
      "address": "CAjoJeGCCRae9oDwHYXzkeUDonp3dZLWV5GKHysLwjnx",
      "symbol": "PBA",
      "name": "The Peacebringers Archive",
      "decimals": 0,
      "logoURI": "https://storage.googleapis.com/star-atlas-assets/star-atlas-logo.png",
      "tags": [
        "nft"
      ],
      "extensions": {
        "website": "https://www.staratlas.com",
        "serumV3Usdc": "4jN1R453Acv9egnr7Dry3x9Xe3jqh1tqz5RokniaeVhy"
      }
    },
    {
      "chainId": 101,
      "address": "FPnwwNiL1tXqd4ZbGjFYsCw5qsQw91VN79SNcU4Bc732",
      "symbol": "UWB",
      "name": "Ustur Wod.bod",
      "decimals": 0,
      "logoURI": "https://storage.googleapis.com/star-atlas-assets/star-atlas-logo.png",
      "tags": [
        "nft"
      ],
      "extensions": {
        "website": "https://www.staratlas.com",
        "serumV3Usdc": "J99HsFQEWKR3UiFQpKTnF11iaNiR1enf2LxHfgsbVc59"
      }
    },
    {
      "chainId": 101,
      "address": "DB76aiNQeLzHPwvFhzgwfpe6HGHCDTQ6snW6UD7AnHid",
      "symbol": "OMPH",
      "name": "Om Photoli",
      "decimals": 0,
      "logoURI": "https://storage.googleapis.com/star-atlas-assets/star-atlas-logo.png",
      "tags": [
        "nft"
      ],
      "extensions": {
        "website": "https://www.staratlas.com",
        "serumV3Usdc": "HdvXMScwAQQh9pEvLZjuaaeJcLTmixxYoMFefeqHFn2E"
      }
    },
    {
      "chainId": 101,
      "address": "8ymi88q5DtmdNTn2sPRNFkvMkszMHuLJ1e3RVdWjPa3s",
      "symbol": "SDOGE",
      "name": "SolDoge",
      "decimals": 0,
      "logoURI": "https://pbs.twimg.com/profile_images/1386711926571364352/UfsqsIB3_400x400.jpg",
      "tags": [],
      "extensions": {
        "website": "https://www.soldoge.org",
        "serumV3Usdc": "9aruV2p8cRWxybx6wMsJwPFqeN7eQVPR74RrxdM3DNdu"
      }
    },
    {
      "chainId": 101,
      "address": "DQRNdQWz5NzbYgknGsZqSSXbdhQWvXSe8S56mrtNAs1b",
      "symbol": "ENTROPPP",
      "name": "ENTROPPP (Entropy for security)",
      "decimals": 6,
      "logoURI": "https://gateway.pinata.cloud/ipfs/QmcY3sv2n8bZqH3r6BKRP2N4zLNU6N8tojjviD65wma4u2/ENTROPPP%20JPG.jpg",
      "tags": [
        "Cryptography",
        "Blockchain security",
        "Randomness and entropy"
      ],
      "extensions": {
        "website": "https://www.entroppp.com"
      }
    },
    {
      "chainId": 101,
      "address": "8RYSc3rrS4X4bvBCtSJnhcpPpMaAJkXnVKZPzANxQHgz",
      "symbol": "YARD",
      "name": "SolYard Finance",
      "decimals": 9,
      "logoURI": "https://solyard.finance/logo.png",
      "tags": [],
      "extensions": {
        "website": "https://solyard.finance/"
      }
    },
    {
      "chainId": 101,
      "address": "nope9HWCJcXVFkG49CDk7oYFtgGsUzsRvHdcJeL2aCL",
      "symbol": "NOPE",
      "name": "NOPE FINANCE",
      "decimals": 9,
      "logoURI": "https://raw.githubusercontent.com/nopefinance/nope-land/main/icon.png",
      "tags": [],
      "extensions": {
        "website": "https://nopefinance.xyz/"
      }
    },
    {
      "chainId": 101,
      "address": "43VWkd99HjqkhFTZbWBpMpRhjG469nWa7x7uEsgSH7We",
      "symbol": "STNK",
      "name": "Stonks",
      "decimals": 9,
      "logoURI": "https://raw.githubusercontent.com/StonksDev/Resource/main/StonksIcon250.png",
      "tags": [],
      "extensions": {
        "website": "https://stonkscoin.org/"
      }
    },
    {
      "chainId": 101,
      "address": "4368jNGeNq7Tt4Vzr98UWxL647PYu969VjzAsWGVaVH2",
      "symbol": "MEAL",
      "name": "HUNGRY",
      "decimals": 8,
      "logoURI": "https://hungrystatic.b-cdn.net/images/logo.png",
      "tags": [],
      "extensions": {
        "website": "https://hungrycoin.io/"
      }
    },
    {
      "chainId": 101,
      "address": "8GQsW3f7mdwfjqJon2myADcBsSsRjpXmxHYDG8q1pvV6",
      "symbol": "HOLD",
      "name": "Holdana",
      "decimals": 9,
      "logoURI": "https://i.ibb.co/7CWsB34/holdana-token.png",
      "tags": [],
      "extensions": {
        "medium": "https://holdanatoken.medium.com/",
        "twitter": "https://twitter.com/HoldanaOfficial",
        "serumV3Usdc": "G2j5zKtfymPcWMq1YRoKrfUWy64SZ6ZxDVscHSyPQqmz"
      }
    },
    {
      "chainId": 101,
      "address": "64SqEfHtu4bZ6jr1mAxaWrLFdMngbKbru9AyaG2Dyk5T",
      "symbol": "wen-token",
      "name": "wen-token",
      "decimals": 0,
      "logoURI": "https://gateway.pinata.cloud/ipfs/QmQ69cGaYFNJajafKRbGgwtcKHXGSqX2QdTy85H9synFos",
      "tags": [
        "nft"
      ],
      "extensions": {
        "website": "https://pythians.pyth.network"
      }
    },
    {
      "chainId": 101,
      "address": "4dmKkXNHdgYsXqBHCuMikNQWwVomZURhYvkkX5c4pQ7y",
      "symbol": "SNY",
      "name": "Synthetify",
      "decimals": 6,
      "logoURI": "https://resources.synthetify.io/sythetify.png",
      "tags": [],
      "extensions": {
        "website": "https://synthetify.io/",
        "twitter": "https://twitter.com/synthetify",
        "coingeckoId": "syntheify-token"
      }
    },
    {
      "chainId": 101,
      "address": "4wTMJsh3q66PmAkmwEW47qVDevMZMVVWU3n1Yhqztwi6",
      "symbol": "ARCD",
      "name": "Arcade Token (Wormhole)",
      "decimals": 9,
      "logoURI": "https://arcade.city/img/ARCD200.png",
      "tags": [
        "wrapped",
        "wormhole"
      ],
      "extensions": {
        "address": "0xb581E3a7dB80fBAA821AB39342E9Cbfd2ce33c23",
        "bridgeContract": "https://etherscan.io/address/0xf92cD566Ea4864356C5491c177A430C222d7e678",
        "assetContract": "https://etherscan.io/address/0xb581E3a7dB80fBAA821AB39342E9Cbfd2ce33c23",
        "website": "https://arcade.city",
        "twitter": "https://twitter.com/ArcadeCityHall"
      }
    },
    {
      "chainId": 101,
      "address": "Amt5wUJREJQC5pX7Z48YSK812xmu4j3sQVupNhtsEuY8",
      "symbol": "FROG",
      "name": "FROG",
      "decimals": 6,
      "logoURI": "https://froglana.com/images/rsz_froglogom8.png",
      "tags": [],
      "extensions": {
        "website": "https://www.froglana.com/",
        "serumV3Usdc": "2Si6XDdpv5zcvYna221eZZrsjsp5xeYoz9W1TVdMdbnt"
      }
    },
    {
      "chainId": 101,
      "address": "DEAdry5qhNoSkF3mbFrTa6udGbMwUoLnQhvchCu26Ak1",
      "symbol": "JUEL",
      "name": "Juel Token",
      "decimals": 6,
      "logoURI": "https://raw.githubusercontent.com/ptrsuk/jueltoken/main/token.png",
      "tags": [],
      "extensions": {
        "website": "http://juel.gg"
      }
    },
    {
      "chainId": 101,
      "address": "9Y8NT5HT9z2EsmCbYMgKXPRq3h3aa6tycEqfFiXjfZM7",
      "symbol": "CRT",
      "name": "CARROT",
      "decimals": 9,
      "logoURI": "https://cdn.jsdelivr.net/gh/Farmers-Carrot/Carrot-logo/carrotcoin_128.png",
      "tags": [],
      "extensions": {
        "website": "https://farmerscarrot.com/",
        "serumV3Usdc": "Aa8mN8bXAobmcuHDpbbZh55SoadUry6WdsYz2886Ymqf"
      }
    },
    {
      "chainId": 101,
      "address": "AMdnw9H5DFtQwZowVFr4kUgSXJzLokKSinvgGiUoLSps",
      "symbol": "MOLA",
      "name": "MOONLANA",
      "decimals": 9,
      "logoURI": "https://i.ibb.co/NtrSyDc/moonlana.jpg",
      "tags": [],
      "extensions": {
        "website": "https://moonlana.com/",
        "twitter": "https://twitter.com/xMoonLana",
        "medium": "https://moonlana.medium.com/"
      }
    },
    {
      "chainId": 101,
      "address": "3x7UeXDF4imKSKnizK9mYyx1M5bTNzpeALfPeB8S6XT9",
      "symbol": "SKEM",
      "name": "SKEM",
      "decimals": 9,
      "logoURI": "https://raw.githubusercontent.com/cheesesoda/skem/main/skemtoken.svg",
      "tags": [],
      "extensions": {
        "website": "https://skem.finance/"
      }
    },
    {
      "chainId": 101,
      "address": "GHvFFSZ9BctWsEc5nujR1MTmmJWY7tgQz2AXE6WVFtGN",
      "symbol": "SOLAPE",
      "name": "SolAPE Finance",
      "decimals": 9,
      "logoURI": "https://i.ibb.co/5F0859r/solape.png",
      "tags": [],
      "extensions": {
        "website": "https://solape.io",
        "serumV3Usdc": "4zffJaPyeXZ2wr4whHgP39QyTfurqZ2BEd4M5W6SEuon"
      }
    },
    {
      "chainId": 101,
      "address": "9nEqaUcb16sQ3Tn1psbkWqyhPdLmfHWjKGymREjsAgTE",
      "symbol": "WOOF",
      "name": "WOOFENOMICS",
      "decimals": 6,
      "logoURI": "https://i.ibb.co/sHb9qZj/woof-orange-black.png",
      "tags": [],
      "extensions": {
        "website": "https://woofsolana.com",
        "serumV3Usdc": "CwK9brJ43MR4BJz2dwnDM7EXCNyHhGqCJDrAdsEts8n5"
      }
    },
    {
      "chainId": 101,
      "address": "MERt85fc5boKw3BW1eYdxonEuJNvXbiMbs6hvheau5K",
      "symbol": "MER",
      "name": "Mercurial",
      "decimals": 6,
      "logoURI": "https://www.mercurial.finance/mercurial-explorer-logo.svg",
      "tags": [],
      "extensions": {
        "coingeckoId": "mercurial",
        "website": "https://www.mercurial.finance/",
        "serumV3Usdc": "G4LcexdCzzJUKZfqyVDQFzpkjhB1JoCNL8Kooxi9nJz5",
        "waterfallbot": "https://bit.ly/MERwaterfall"
      }
    },
    {
      "chainId": 101,
      "address": "9MhNoxy1PbmEazjPo9kiZPCcG7BiFbhi3bWZXZgacfpp",
      "symbol": "ACMN",
      "name": "ACUMEN",
      "decimals": 9,
      "logoURI": "https://pbs.twimg.com/profile_images/1384592811824238600/eIqc0048_400x400.jpg",
      "tags": [],
      "extensions": {
        "website": "https://acumen.network/"
      }
    },
    {
      "chainId": 101,
      "address": "EfLvzNsqmkoSneiML5t7uHCPEVRaWCpG4N2WsS39nWCU",
      "symbol": "MUDLEY",
      "name": "MUDLEY",
      "decimals": 9,
      "logoURI": "https://www.mudley.io/static/dappx/images/mudley_icon.png",
      "tags": [],
      "extensions": {
        "website": "https://www.mudley.io/"
      }
    },
    {
      "chainId": 101,
      "address": "GpYMp8eP3HADY8x1jLVfFVBVYqxFNxT5mFhZAZt9Poco",
      "symbol": "CAPE",
      "name": "Crazy Ape Coin",
      "decimals": 9,
      "logoURI": "https://i.ibb.co/bPR09V9/cape-500x500.png",
      "tags": [],
      "extensions": {
        "website": "https://www.crazyapecoin.com/"
      }
    },
    {
      "chainId": 101,
      "address": "7Csho7qjseDjgX3hhBxfwP1W3LYARK3QH3PM2x55we14",
      "symbol": "LOTTO",
      "name": "Lotto",
      "decimals": 9,
      "logoURI": "https://assets.coingecko.com/coins/images/13822/large/Lotto-Logo256x256.png?1612150421",
      "tags": [],
      "extensions": {
        "serumV3Usdc": "9MZKfgZzPgeidAukYpHtsLYm4eAdJFnR7nhPosWT8jiv",
        "coingeckoId": "lotto",
        "website": "lotto.finance",
        "address": "0xb0dfd28d3cf7a5897c694904ace292539242f858",
        "assetContract": "https://etherscan.io/address/0xb0dfd28d3cf7a5897c694904ace292539242f858",
        "tggroup": "https://t.me/lottofinance"
      }
    },
    {
      "chainId": 101,
      "address": "7uv3ZvZcQLd95bUp5WMioxG7tyAZVXFfr8JYkwhMYrnt",
      "symbol": "BOLE",
      "name": "Bole Token",
      "decimals": 4,
      "logoURI": "https://i.ibb.co/YPyhnkS/Bole.jpg",
      "tags": [],
      "extensions": {
        "website": "https://tokenbole.com/"
      }
    },
    {
      "chainId": 101,
      "address": "Bxp46xCB6CLjiqE99QaTcJAaY1hYF1o63DUUrXAS7QFu",
      "symbol": "mBRZ",
      "name": "SolMiner Bronze",
      "decimals": 9,
      "logoURI": "https://i.ibb.co/Wcxc7K7/solminer-bronze.png",
      "tags": [],
      "extensions": {
        "website": "https://solminer.app",
        "medium": "https://solminer.medium.com/",
        "twitter": "https://twitter.com/SolMinerproject"
      }
    },
    {
      "chainId": 101,
      "address": "GZNrMEdrt6Vg428JzvJYRGGPpVxgjUPsg6WLqKBvmNLw",
      "symbol": "mPLAT",
      "name": "SolMiner Platinum",
      "decimals": 9,
      "logoURI": "https://i.ibb.co/vYkMprc/solminer-platinum.png",
      "tags": [],
      "extensions": {
        "website": "https://solminer.app",
        "medium": "https://solminer.medium.com/",
        "twitter": "https://twitter.com/SolMinerproject"
      }
    },
    {
      "chainId": 101,
      "address": "Er7a3ugS6kkAqj6sp3UmXEFAFrDdLMRQEkV9QH2fwRYA",
      "symbol": "mDIAM",
      "name": "SolMiner Diamond",
      "decimals": 9,
      "logoURI": "https://i.ibb.co/rtvKFHn/solminer-diamond.png",
      "tags": [],
      "extensions": {
        "website": "https://solminer.app",
        "medium": "https://solminer.medium.com/",
        "twitter": "https://twitter.com/SolMinerproject"
      }
    },
    {
      "chainId": 101,
      "address": "5JnZ667P3VcjDinkJFysWh2K2KtViy63FZ3oL5YghEhW",
      "symbol": "APYS",
      "name": "APYSwap",
      "decimals": 9,
      "logoURI": "https://cloudflare-ipfs.com/ipfs/QmR5oKs4ygasusTtt2n2fCBLVufgpeXToJtb9vhXEmbaY1/token_dark.png",
      "tags": [
        "wrapped"
      ],
      "extensions": {
        "website": "https://apyswap.com",
        "coingeckoId": "apyswap"
      }
    },
    {
      "chainId": 101,
      "address": "ss1gxEUiufJyumsXfGbEwFe6maraPmc53fqbnjbum15",
      "symbol": "SS1",
      "name": "Naked Shorts",
      "decimals": 0,
      "logoURI": "https://www.sol-talk.com/logo192.png",
      "tags": [
        "nft"
      ],
      "extensions": {
        "website": "https://www.sol-talk.com/sol-survivor",
        "twitter": "https://twitter.com/sol__survivor"
      }
    },
    {
      "chainId": 101,
      "address": "GfJ3Vq2eSTYf1hJP6kKLE9RT6u7jF9gNszJhZwo5VPZp",
      "symbol": "SOLPAD",
      "name": "Solpad Finance",
      "decimals": 9,
      "logoURI": "https://www.solpad.finance/logo.png",
      "tags": [
        "utility-token"
      ],
      "extensions": {
        "website": "https://www.solpad.finance/",
        "twitter": "https://twitter.com/FinanceSolpad",
        "github": "https://github.com/solpad-finance",
        "tgann": "https://t.me/solpadfinance",
        "tggroup": "https://t.me/solpadfinance_chat"
      }
    },
    {
      "chainId": 101,
      "address": "ERPueLaiBW48uBhqX1CvCYBv2ApHN6ZFuME1MeQGTdAi",
      "symbol": "MIT",
      "name": "Muskimum Impact Token",
      "decimals": 8,
      "logoURI": "https://raw.githubusercontent.com/muskimum/muskimum.github.io/main/docs/logo_light.png",
      "tags": [
        "mit",
        "musk"
      ],
      "extensions": {
        "website": "https://muskimum.win/",
        "twitter": "https://twitter.com/muskimum",
        "serumV3Usdc": "3mhrhTFrHtxe7uZhvzBhzneR3bD3hDyWcgEkR8EcvNZk"
      }
    },
    {
      "chainId": 101,
      "address": "BsDrXiQaFd147Fxq1fQYbJQ77P6tmPkRJQJzkKvspDKo",
      "symbol": "SOLA",
      "name": "SolaPAD Token",
      "decimals": 8,
      "logoURI": "https://i.ibb.co/3p4SMBd/LOGO.png",
      "tags": [
        "SOLA",
        "LaunchPAD"
      ],
      "extensions": {
        "website": "https://www.solapad.org/",
        "twitter": "https://twitter.com/SolaPAD"
      }
    },
    {
      "chainId": 101,
      "address": "7fCzz6ZDHm4UWC9Se1RPLmiyeuQ6kStxpcAP696EuE1E",
      "symbol": "SHBL",
      "name": "Shoebill Coin",
      "decimals": 9,
      "logoURI": "https://cdn.jsdelivr.net/gh/leafwind/shoebill-coin/shoebill.png",
      "tags": [],
      "extensions": {
        "website": "https://shoebillco.in/"
      }
    },
    {
      "chainId": 101,
      "address": "GnaFnTihwQFjrLeJNeVdBfEZATMdaUwZZ1RPxLwjbVwb",
      "symbol": "SHBL-USDC",
      "name": "Raydium Permissionless LP Token (SHBL-USDC)",
      "decimals": 9,
      "logoURI": "https://cdn.jsdelivr.net/gh/solana-labs/token-list@main/assets/mainnet/RVKd61ztZW9GUwhRbbLoYVRE5Xf1B2tVscKqwZqXgEr/logo.png",
      "tags": [
        "lp-token"
      ],
      "extensions": {
        "website": "https://raydium.io/"
      }
    },
    {
      "chainId": 101,
      "address": "Djoz8btdR7p6xWHoVtPYF3zyN9LU5BBfMoDk4HczSDqc",
      "symbol": "AUSS",
      "name": "Ausshole",
      "decimals": 9,
      "logoURI": "https://raw.githubusercontent.com/cheesesoda/auss/main/auss.svg",
      "tags": [],
      "extensions": {
        "website": "https://auss.finance/",
        "twitter": "https://twitter.com/ausstoken"
      }
    },
    {
      "chainId": 101,
      "address": "TuLipcqtGVXP9XR62wM8WWCm6a9vhLs7T1uoWBk6FDs",
      "symbol": "TULIP",
      "name": "Tulip",
      "decimals": 6,
      "logoURI": "https://solfarm.io/solfarm-logo.svg",
      "tags": [
        "tulip",
        "solfarm",
        "vaults"
      ],
      "extensions": {
        "website": "https://solfarm.io",
        "twitter": "https://twitter.com/Solfarmio",
        "coingeckoId": "solfarm",
        "serumV3Usdc": "8GufnKq7YnXKhnB3WNhgy5PzU9uvHbaaRrZWQK6ixPxW",
        "waterfallbot": "https://bit.ly/TULIPwaterfall"
      }
    },
    {
      "chainId": 101,
      "address": "5trVBqv1LvHxiSPMsHtEZuf8iN82wbpDcR5Zaw7sWC3s",
      "symbol": "JPYC",
      "name": "JPY Coin",
      "decimals": 6,
      "logoURI": "https://raw.githubusercontent.com/jpycoin/jpyc/main/src/image/jpyc.png",
      "tags": [
        "stablecoin",
        "ethereum"
      ],
      "extensions": {
        "website": "https://jpyc.jp/"
      }
    },
    {
      "chainId": 101,
      "address": "3QuAYThYKFXSmrTcSHsdd7sAxaFBobaCkLy2DBYJLMDs",
      "symbol": "TYNA",
      "name": "wTYNA",
      "decimals": 6,
      "logoURI": "https://raw.githubusercontent.com/M-Igashi/FTX-GAS-Tools/main/icon384.png",
      "tags": [
        "ERC20",
        "ethereum"
      ],
      "extensions": {
        "address": "0x4ae54790c130B21E8CbaCAB011C6170e079e6eF5",
        "bridgeContract": "https://etherscan.io/address/0xeae57ce9cc1984f202e15e038b964bb8bdf7229a",
        "assetContract": "https://etherscan.io/address/0x4ae54790c130B21E8CbaCAB011C6170e079e6eF5",
        "website": "http://lendingbot.s3-website-us-east-1.amazonaws.com/whitepaper.html",
        "twitter": "https://twitter.com/btc_AP"
      }
    },
    {
      "chainId": 101,
      "address": "7zsKqN7Fg2s9VsqAq6XBoiShCVohpGshSUvoWBc6jKYh",
      "symbol": "ARDX",
      "name": "Wrapped ArdCoin (Sollet)",
      "decimals": 2,
      "logoURI": "https://cdn.dex.mn/logo/ardx.png",
      "tags": [
        "wrapped-sollet",
        "ethereum"
      ],
      "extensions": {
        "website": "https://ardcoin.com",
        "coingeckoId": "ardcoin"
      }
    },
    {
      "chainId": 101,
      "address": "7zphtJVjKyECvQkdfxJNPx83MNpPT6ZJyujQL8jyvKcC",
      "symbol": "SSHIB",
      "name": "SolShib",
      "decimals": 9,
      "logoURI": "https://i.ibb.co/0G2sDtr/2021-05-14-09-51-50.jpg",
      "tags": [],
      "extensions": {
        "website": "https://solshib.com/"
      }
    },
    {
      "chainId": 101,
      "address": "HoSWnZ6MZzqFruS1uoU69bU7megzHUv6MFPQ5nqC6Pj2",
      "symbol": "SGI",
      "name": "SolGift",
      "decimals": 9,
      "logoURI": "https://i.ibb.co/t8XMnW8/ICON-2.png",
      "tags": [],
      "extensions": {
        "website": "https://solshib.com/"
      }
    },
    {
      "chainId": 101,
      "address": "GpS9AavHtSUspaBnL1Tu26FWbUAdW8tm3MbacsNvwtGu",
      "symbol": "SOLT",
      "name": "Soltriever",
      "decimals": 9,
      "logoURI": "https://user-images.githubusercontent.com/55430857/118305516-0b1f1000-b523-11eb-8d3b-b4e12e3b4c31.png",
      "tags": [],
      "extensions": {
        "website": "http://soltriever.info/",
        "twitter": "https://twitter.com/_Soltriever"
      }
    },
    {
      "chainId": 101,
      "address": "2QK9vxydd7WoDwvVFT5JSU8cwE9xmbJSzeqbRESiPGMG",
      "symbol": "KEKW",
      "name": "kekwcoin",
      "decimals": 9,
      "logoURI": "https://www.kekw.io/images/logo_final_round_smallFace.png",
      "tags": [],
      "extensions": {
        "website": "https://kekw.io/",
        "twitter": "https://twitter.com/kekwcoin"
      }
    },
    {
      "chainId": 101,
      "address": "qs9Scx8YwNXS6zHYPCnDnyHQcRHg3QwXxpyCXs5tdM8",
      "symbol": "POCO",
      "name": "POWER COIN",
      "decimals": 9,
      "logoURI": "https://cdn.jsdelivr.net/gh/powercoinpoco/powercoinpoco/poco.jpg",
      "tags": [
        "social-token",
        "poco"
      ]
    },
    {
      "chainId": 101,
      "address": "FxCvbCVAtNUEKSiKoF6xt2pWPfpXuYFWYbuQySaRnV5R",
      "symbol": "LOOP",
      "name": "LC Andy Social Token",
      "decimals": 8,
      "logoURI": "https://cdn.jsdelivr.net/gh/aschmidhofer/looptoken/LOOPlogo.jpg",
      "tags": [
        "social-token",
        "loop"
      ]
    },
    {
      "chainId": 101,
      "address": "H5gczCNbrtso6BqGKihF97RaWaxpUEZnFuFUKK4YX3s2",
      "symbol": "BDE",
      "name": "Big Defi Energy",
      "decimals": 9,
      "logoURI": "https://raw.githubusercontent.com/bitcoinoverdose/bitcoinoverdose/main/bde.png",
      "tags": [],
      "extensions": {
        "website": "bigdefienergy.com",
        "twitter": "https://twitter.com/Bigdefi"
      }
    },
    {
      "chainId": 101,
      "address": "cREsCN7KAyXcBG2xZc8qrfNHMRgC3MhTb4n3jBnNysv",
      "symbol": "DWT",
      "name": "DARK WEB TOKEN",
      "decimals": 2,
      "logoURI": "https://cdn.jsdelivr.net/gh/DARK-WEB-TOKEN/DWT-LOGO/logo.png",
      "tags": [
        "MEME"
      ],
      "extensions": {
        "serumV3Usdc": "526WW289h5wibg1Q55sK16CGoNip8H5d2AXVbaAGcUMb",
        "website": "https://www.darkwebtoken.live"
      }
    },
    {
      "chainId": 101,
      "address": "EdGAZ8JyFTFbmVedVTbaAEQRb6bxrvi3AW3kz8gABz2E",
      "symbol": "DOGA",
      "name": "Dogana",
      "decimals": 9,
      "logoURI": "https://i.ibb.co/mRPw35y/doganatoken.png",
      "tags": [],
      "extensions": {
        "twitter": "https://twitter.com/DoganaOfficial",
        "serumV3Usdc": "H1Ywt7nSZkLDb2o3vpA5yupnBc9jr1pXtdjMm4Jgk1ay"
      }
    },
    {
      "chainId": 101,
      "address": "3FoUAsGDbvTD6YZ4wVKJgTB76onJUKz7GPEBNiR5b8wc",
      "symbol": "CHEEMS",
      "name": "Cheems",
      "decimals": 9,
      "logoURI": "https://cheems.co/wp-content/uploads/2021/05/acheems.png",
      "tags": [],
      "extensions": {
        "website": "https://cheems.co/",
        "twitter": "https://twitter.com/theCheemsToken",
        "tggroup": "https://t.me/CheemsOfficial"
      }
    },
    {
      "chainId": 101,
      "address": "AWW5UQfMBnPsTaaxCK7cSEmkj1kbX2zUrqvgKXStjBKx",
      "symbol": "SBFC",
      "name": "SBF Coin",
      "decimals": 6,
      "logoURI": "https://www.sbfcoin.org/images/sbfcoin.png",
      "tags": [
        "utility-token",
        "SBF",
        "sbfcoin",
        "SBFC"
      ],
      "extensions": {
        "website": "https://www.sbfcoin.org/",
        "twitter": "https://twitter.com/sbfcoin"
      }
    },
    {
      "chainId": 101,
      "address": "FRbqQnbuLoMbUG4gtQMeULgCDHyY6YWF9NRUuLa98qmq",
      "symbol": "ECOP",
      "name": "EcoPoo",
      "decimals": 0,
      "logoURI": "https://avatars.githubusercontent.com/u/84185080",
      "tags": [
        "meme"
      ],
      "extensions": {
        "twitter": "https://twitter.com/EcoPoo_Official"
      }
    },
    {
      "chainId": 101,
      "address": "5p2zjqCd1WJzAVgcEnjhb9zWDU7b9XVhFhx4usiyN7jB",
      "symbol": "CATO",
      "name": "CATO",
      "decimals": 9,
      "logoURI": "https://raw.githubusercontent.com/SOL-CAT/SOL-CAT/main/CAT512.jpg",
      "tags": [
        "Meme-Token"
      ],
      "extensions": {
        "website": "https://www.solanacato.com/",
        "twitter": "https://twitter.com/SolanaCATO",
        "telegram": "https://t.me/SolanaCATO",
        "serumV3Usdc": "9fe1MWiKqUdwift3dEpxuRHWftG72rysCRHbxDy6i9xB"
      }
    },
    {
      "chainId": 101,
      "address": "J81fW7aza8wVUG1jjzhExsNMs3MrzwT5WrofgFqMjnSA",
      "symbol": "TOM",
      "name": "Tombili",
      "decimals": 9,
      "logoURI": "https://cryptomindex.com/assets/images/coins/TOM.png",
      "tags": [],
      "extensions": {
        "website": "https://cryptomindex.com",
        "twitter": "https://twitter.com/cryptomindex"
      }
    },
    {
      "chainId": 101,
      "address": "GunpHq4fn9gSSyGbPMYXTzs9nBS8RY88CX1so4V8kCiF",
      "symbol": "FABLE",
      "name": "Fable",
      "decimals": 0,
      "logoURI": "https://raw.githubusercontent.com/fabledev/FableResources/master/fable-finance.png",
      "tags": [],
      "extensions": {
        "website": "https://fable.finance",
        "twitter": "https://twitter.com/fable_finance"
      }
    },
    {
      "chainId": 101,
      "address": "6L5DzH3p1t1PrCrVkudasuUnWbK7Jq9tYwcwWQiV6yd7",
      "symbol": "LZD",
      "name": "Lizard",
      "decimals": 6,
      "logoURI": "https://raw.githubusercontent.com/LZD-sol/lzdsol.io/main/sollizard.png",
      "tags": [],
      "extensions": {
        "website": "https://www.lzdsol.io",
        "twitter": "https://twitter.com/lzd_sol"
      }
    },
    {
      "chainId": 101,
      "address": "EZqcdU8RLu9EChZgrY2BNVg8eovfdGyTiY2bd69EsPgQ",
      "symbol": "FELON",
      "name": "FuckElon",
      "decimals": 0,
      "logoURI": "https://i.ibb.co/yW2zDZ4/E1-Oso-Gt-XEAMUX4l.jpg",
      "tags": [],
      "extensions": {
        "website": "https://fuckelonmusk.godaddysites.com/",
        "twitter": "https://twitter.com/FuckElonMusk8",
        "tgann": "https://t.me/fuckelonmusktoday",
        "tggroup": "https://t.me/joinchat/cgUOCIRSTJ9hZmY1"
      }
    },
    {
      "chainId": 101,
      "address": "HBHMiauecxer5FCzPeXgE2A8ZCf7fQgxxwo4vfkFtC7s",
      "symbol": "SLNDN",
      "name": "Solanadon",
      "decimals": 9,
      "logoURI": "https://avatars.githubusercontent.com/u/84234249?s=400&u=13b4d7cf678ad50ed52d1facff89b032758fd603&v=4",
      "tags": [],
      "extensions": {
        "website": "https://solanadon.com/",
        "twitter": "https://twitter.com/SolanadonCoin",
        "tgann": "https://t.me/solanadonann"
      }
    },
    {
      "chainId": 101,
      "address": "GReBHpMgCadZRij4B111c94cqU9TktvJ45rWZRQ5b1A5",
      "symbol": "PINGU",
      "name": "Penguincoin",
      "decimals": 6,
      "logoURI": "https://www.seekpng.com/png/full/612-6121902_pingu-the-penguin-pingu-cartoon.png",
      "tags": [],
      "extensions": {
        "twitter": "https://twitter.com/penguincoin1"
      }
    },
    {
      "chainId": 101,
      "address": "5WUab7TCvth43Au5vk6wKjchTzWFeyPEUSJE1MPJtTZE",
      "symbol": "KEKN1",
      "name": "KEKW In Solana Tripping",
      "decimals": 0,
      "logoURI": "https://www.kekw.io/images/KEKN1_logo.png",
      "tags": [
        "nft"
      ],
      "extensions": {
        "website": "https://www.kekw.io/",
        "twitter": "https://twitter.com/kekwcoin"
      }
    },
    {
      "chainId": 101,
      "address": "9KEe6o1jRTqFDFBo2AezsskcxBNwuq1rVeVat1Td8zbV",
      "symbol": "MPAD",
      "name": "MercuryPAD Token",
      "decimals": 9,
      "logoURI": "https://i.ibb.co/TvcPsr1/mercury-Pad-Token.png",
      "tags": [
        "MPAD",
        "LaunchPAD"
      ],
      "extensions": {
        "website": "https://mercurypad.com/",
        "twitter": "https://twitter.com/MercuryPad"
      }
    },
    {
      "chainId": 101,
      "address": "4KAFf8ZpNCn1SWLZFo5tbeZsKpVemsobbVZdERWxRvd2",
      "symbol": "SGT",
      "name": "Sangga Token",
      "decimals": 8,
      "logoURI": "https://sgt-info.s3.ap-northeast-2.amazonaws.com/logo/SGT_Logo.png",
      "tags": [],
      "extensions": {
        "website": "https://sanggatalk.io"
      }
    },
    {
      "chainId": 101,
      "address": "Ae1aeYK9WrB2kP29jJU4aUUK7Y1vzsGNZFKoe4BG2h6P",
      "symbol": "NINJA",
      "name": "NINJA",
      "decimals": 0,
      "logoURI": "https://raw.githubusercontent.com/yuzu-ninjaprotocol/ninjaprotocol/main/NINJA%20Token.svg",
      "tags": [],
      "extensions": {
        "website": "http://ninjaprotocol.io"
      }
    },
    {
      "chainId": 101,
      "address": "E6UBhrtvP4gYHAEgoBi8kDU6DrPPmQxTAJvASo4ptNev",
      "symbol": "SOLDOG",
      "name": "SOLDOG",
      "decimals": 0,
      "logoURI": "https://gateway.pinata.cloud/ipfs/QmefHmCHysNDR5aKZ5dKkC4zqhKcgsewMr1c53eSEbMhfZ/soldog.png",
      "tags": [],
      "extensions": {
        "website": "https://solanadog.io",
        "twitter": "https://twitter.com/solanadog"
      }
    },
    {
      "chainId": 102,
      "address": "rz251Qbsa27sL8Y1H7h4qu71j6Q7ukNmskg5ZDhPCg3",
      "symbol": "HIRO",
      "name": "Hiro LaunchDAO",
      "decimals": 6,
      "logoURI": "https://hiro-finance.github.io/assets/logo_small.png",
      "tags": [],
      "extensions": {
        "website": "https://hiro-finance.github.io/",
        "twitter": "https://twitter.com/HiroLaunchdao"
      }
    },
    {
      "chainId": 101,
      "address": "9nusLQeFKiocswDt6NQsiErm1M43H2b8x6v5onhivqKv",
      "symbol": "LLAMA",
      "name": "SOLLAMA",
      "decimals": 1,
      "logoURI": "https://raw.githubusercontent.com/soirt/sollama-brand/main/avatar.jpg",
      "tags": [],
      "extensions": {
        "website": "https://sollama.finance",
        "twitter": "https://twitter.com/SollamaFinance"
      }
    },
    {
      "chainId": 101,
      "address": "BLwTnYKqf7u4qjgZrrsKeNs2EzWkMLqVCu6j8iHyrNA3",
      "symbol": "BOP",
      "name": "Boring Protocol",
      "decimals": 8,
      "logoURI": "https://cloudflare-ipfs.com/ipfs/bafybeihqdesti5rkqfijdstsgxtngb5rsi7uwf4ygz3hkvbbaxfrqshfym",
      "tags": [
        "security-token",
        "utility-token"
      ],
      "extensions": {
        "website": "https://boringprotocol.io",
        "twitter": "https://twitter.com/BoringProtocol",
        "serumV3Usdc": "7MmPwD1K56DthW14P1PnWZ4zPCbPWemGs3YggcT1KzsM"
      }
    },
    {
      "chainId": 101,
      "address": "ER8Xa8YxJLC3CFJgdAxJs46Rdhb7B3MjgbPZsVg1aAFV",
      "symbol": "MOLAMON",
      "name": "MOLAMON",
      "decimals": 0,
      "logoURI": "https://i.ibb.co/cNhCc33/molamon.jpg",
      "tags": [],
      "extensions": {
        "website": "https://moonlana.com/",
        "twitter": "https://twitter.com/xMoonLana",
        "medium": "https://moonlana.medium.com/",
        "imageUrl": "https://gateway.pinata.cloud/ipfs/QmbdEesuzVUMzqaumrZNaWnwnz4WwDvqDyfrFneVDjqr2e/molamonbg.gif",
        "description": "The first $MOLA NFT on Solana Blockchain."
      }
    },
    {
      "chainId": 101,
      "address": "4ezHExHThrwnnoqKcMNbUwcVYXzdkDerHFGfegnTqA2E",
      "symbol": "STUD",
      "name": "SolanaToolsUtilityDapp",
      "decimals": 9,
      "logoURI": "https://pbs.twimg.com/profile_images/1395766787782873092/XvDoI56t_400x400.jpg",
      "tags": [],
      "extensions": {
        "website": "https://www.solanatools.io/"
      }
    },
    {
      "chainId": 101,
      "address": "AZtNYaEAHDBeK5AvdzquZWjc4y8cj5sKWH1keUJGMuPV",
      "symbol": "RESP",
      "name": "RESPECT",
      "decimals": 8,
      "logoURI": "https://static.tildacdn.com/tild3463-3338-4764-b938-363064666431/logo.jpg",
      "tags": [],
      "extensions": {
        "website": "https://respect.cash"
      }
    },
    {
      "chainId": 101,
      "address": "5j6BmiZTfHssaWPT23EQYQci3w57VTw7QypKArQZbSZ9",
      "symbol": "CHAD",
      "name": "ChadTrader Token",
      "decimals": 9,
      "logoURI": "https://gateway.pinata.cloud/ipfs/QmVZYKtcQ6dGuZ3DeWJ9NHjnWCj2bPTJdpKyXnoaP4eHYx",
      "tags": [
        "utility-token"
      ],
      "extensions": {
        "website": "https://chadtrader.io/",
        "twitter": "https://twitter.com/chadtraderio"
      }
    },
    {
      "chainId": 101,
      "address": "GsNzxJfFn6zQdJGeYsupJWzUAm57Ba7335mfhWvFiE9Z",
      "symbol": "DXL",
      "name": "Dexlab",
      "decimals": 6,
      "logoURI": "https://cdn.jsdelivr.net/gh/dexlab-project/assets@master/tokens/solana/dxl/symbol.png",
      "tags": [],
      "extensions": {
        "website": "https://www.dexlab.space/"
      }
    },
    {
      "chainId": 101,
      "address": "APvgd1J98PGW77H1fDa7W7Y4fcbFwWfs71RNyJKuYs1Y",
      "symbol": "FUZ",
      "name": "Fuzzy.One",
      "decimals": 8,
      "logoURI": "https://www.fuzzy.one/static/bf32ac292bb7a4511520dee28b1ce433/50ead/fuz300.webp",
      "tags": [
        "Fuzzy.One",
        "FUZ",
        "Supply chain token"
      ],
      "extensions": {
        "website": "https://www.fuzzy.one/"
      }
    },
    {
      "chainId": 101,
      "address": "6TCbtxs6eYfMKVF9ppTNvbUemW2YnpFig6z1jSqgM16e",
      "symbol": "STRANGE",
      "name": "STRANGE",
      "decimals": 0,
      "logoURI": "https://safepluto.tech/images/strange.png",
      "tags": [
        "utility-token"
      ],
      "extensions": {
        "website": "https://safepluto.tech"
      }
    },
    {
      "chainId": 101,
      "address": "BYNHheaKFX2WRGQTpMZNsM6vAyJXvkeMoMcixKfVKxY9",
      "symbol": "PLUTES",
      "name": "Plutonium",
      "decimals": 0,
      "logoURI": "https://safepluto.tech/images/plutonium.jpg",
      "tags": [
        "utility-token"
      ],
      "extensions": {
        "website": "https://safepluto.tech"
      }
    },
    {
      "chainId": 101,
      "address": "8upjSpvjcdpuzhfR1zriwg5NXkwDruejqNE9WNbPRtyA",
      "symbol": "GRAPE",
      "name": "Grape",
      "decimals": 6,
      "logoURI": "https://www.unlimitedgrapes.com/assets/img/Grape_logo.svg",
      "tags": [],
      "extensions": {
        "website": "https://www.unlimitedgrapes.com/"
      }
    },
    {
      "chainId": 101,
      "address": "7xzovRepzLvXbbpVZLYKzEBhCNgStEv1xpDqf1rMFFKX",
      "symbol": "KERMIT",
      "name": "Kermit",
      "decimals": 8,
      "logoURI": "https://i.imgur.com/4jthhoa.jpg",
      "tags": [
        "utility-token"
      ],
      "extensions": {
        "website": "https://www.kermitfinance.com",
        "twitter": "https://twitter.com/KermitFinance"
      }
    },
    {
      "chainId": 101,
      "address": "3VhB8EAL8dZ457SiksLPpMUR1pyACpbNh5rTjQUEVCcH",
      "symbol": "TUTL",
      "name": "TurtleTraders",
      "decimals": 8,
      "logoURI": "https://raw.githubusercontent.com/turtletraders777/logo/main/3mdPjV6M_400x400.jpg",
      "tags": [
        "social-token",
        "Turtles"
      ],
      "extensions": {
        "twitter": "https://twitter.com/Turtletraders1"
      }
    },
    {
      "chainId": 101,
      "address": "8tbAqS4dFNEeC6YGWpNnusc3JcxoFLMiiLPyHctgGYFe",
      "symbol": "PIPANA",
      "name": "Pipana",
      "decimals": 10,
      "logoURI": "https://pip.monster/img/pipana.jpg",
      "tags": [],
      "extensions": {
        "website": "https://pip.monster",
        "twitter": "https://twitter.com/itspipana"
      }
    },
    {
      "chainId": 101,
      "address": "8s9FCz99Wcr3dHpiauFRi6bLXzshXfcGTfgQE7UEopVx",
      "symbol": "CKC",
      "name": "ChikinCoin",
      "decimals": 6,
      "logoURI": "https://raw.githubusercontent.com/ChikinDeveloper/ChikinCoin/master/assets/logo_circle.svg",
      "tags": [],
      "extensions": {
        "website": "https://www.chikin.run",
        "twitter": "https://twitter.com/ChikinDev"
      }
    },
    {
      "chainId": 101,
      "address": "ATxXyewb1cXThrQFmwHUy4dtPTErfsuqkg7JcUXgLgqo",
      "symbol": "SPW",
      "name": "SpiderSwap",
      "decimals": 8,
      "logoURI": "https://uploads-ssl.webflow.com/609eaacb79ed7ff3aac62fc7/60a5550c33ac676ec5f605ca_Untitled%20Design%20(5).png",
      "tags": [],
      "extensions": {
        "website": "https://www.spiderswap.org",
        "twitter": "https://twitter.com/Spider_swap"
      }
    },
    {
      "chainId": 101,
      "address": "BrwgXmUtNd32dTKdP5teie68EmBnjGq8Wp3MukHehUBY",
      "symbol": "GSTONKS",
      "name": "Gamestonks",
      "decimals": 6,
      "logoURI": "https://i.imgur.com/Dul0KcC_d.webp?maxwidth=640&shape=thumb&fidelity=medium",
      "tags": [],
      "extensions": {
        "website": "https://www.game-stonks.com/"
      }
    },
    {
      "chainId": 101,
      "address": "HAgX1HSfok8DohiNCS54FnC2UJkDSrRVnT38W3iWFwc8",
      "symbol": "MEOW",
      "name": "SOL-CATS",
      "decimals": 9,
      "logoURI": "https://raw.githubusercontent.com/SOLCATS/SOLCATS/main/solcats%20logo.jpg",
      "tags": [],
      "extensions": {
        "website": "https://www.solcats.xyz",
        "twitter": "https://twitter.com/solcat777"
      }
    },
    {
      "chainId": 101,
      "address": "Gro98oTmXxCVX8HKr3q2tMnP5ztoC77q6KehFDnAB983",
      "symbol": "SOLMO",
      "name": "SolMoon",
      "decimals": 4,
      "logoURI": "https://i.ibb.co/MSMcv41/Sol-Moon-logo.png",
      "tags": [],
      "extensions": {
        "website": "https://www.solmoon.co",
        "twitter": "https://twitter.com/solmoonfinance"
      }
    },
    {
      "chainId": 101,
      "address": "2wBXHm4oxmed7ZoDkPL4DU8BuRfMYkubVu8T4N38vXdb",
      "symbol": "MSC",
      "name": "MasterCoin",
      "decimals": 9,
      "logoURI": "https://i.ibb.co/vXLmH7R/2mastercoinlogo-Twitter.png",
      "tags": [],
      "extensions": {
        "website": "https://mastercoin.site",
        "twitter": "https://twitter.com/MasterCoin_",
        "discord": "https://t.co/CXZN9Ncd6Q?amp=1",
        "medium": "https://medium.com/@mastercoin-eu"
      }
    },
    {
      "chainId": 101,
      "address": "8b9mQo6ZU2rwZQgSFqGNQvXzrUSHDTRpKSKi9XXdGmqN",
      "symbol": "CHANGPENGUIN",
      "name": "CHANGPENGUIN",
      "decimals": 6,
      "logoURI": "https://img1.wsimg.com/isteam/ip/0806e069-1a1b-438a-aa86-7765c335fac8/penguin%20logo%2011.png",
      "tags": [],
      "extensions": {
        "website": "https://artbomb.xyz"
      }
    },
    {
      "chainId": 101,
      "address": "3KnVxWhoYdc9UwDr5WMVkZp2LpF7gnojg7We7MUd6ixQ",
      "symbol": "WOLFE",
      "name": "Wolfecoin",
      "decimals": 9,
      "logoURI": "https://i.imgur.com/P2tzH5u.png",
      "tags": [],
      "extensions": {
        "website": "https://www.wolfecoin.online/"
      }
    },
    {
      "chainId": 101,
      "address": "BxHJqGtC629c55swCqWXFGA2rRF1igbbTmh22H8ePUWG",
      "symbol": "PGNT",
      "name": "PigeonSol Token",
      "decimals": 4,
      "logoURI": "https://cdn.jsdelivr.net/gh/PigeonSolToken/pigeonsol/logo.png",
      "tags": [],
      "extensions": {
        "website": "https://pigeonsol.xyz",
        "twitter": "https://twitter.com/PigeonSol"
      }
    },
    {
      "chainId": 101,
      "address": "51tMb3zBKDiQhNwGqpgwbavaGH54mk8fXFzxTc1xnasg",
      "symbol": "APEX",
      "name": "APEX",
      "decimals": 9,
      "logoURI": "https://apexit.finance/images/apex.png",
      "tags": [],
      "extensions": {
        "website": "https://apexit.finance/",
        "twitter": "https://twitter.com/apeXit_finance",
        "discord": "https://discord.gg/aASQy2dWsN",
        "tggroup": "https://t.me/apexit_finance"
      }
    },
    {
      "chainId": 101,
      "address": "4NPzwMK2gfgQ6rTv8x4EE1ZvKW6MYyYTSrAZCx7zxyaX",
      "symbol": "KLB",
      "name": "Black Label",
      "decimals": 0,
      "logoURI": "https://raw.githubusercontent.com/klbtoken/klbtoken/main/klbtoken.svg",
      "tags": [],
      "extensions": {
        "website": "https://www.klbtoken.com",
        "twitter": "https://twitter.com/klbtoken"
      }
    },
    {
      "chainId": 101,
      "address": "3RSafdgu7P2smSGHJvSGQ6kZVkcErZXfZTtynJYboyAu",
      "symbol": "SINE",
      "name": "SINE",
      "decimals": 4,
      "logoURI": "https://raw.githubusercontent.com/sinetoken/public/main/icon/circle_icon/circle_icon.svg",
      "tags": [
        "security-token",
        "utility-token"
      ],
      "extensions": {
        "website": "https://solainetwork.com/",
        "twitter": "https://twitter.com/SolAiNetwork"
      }
    },
    {
      "chainId": 101,
      "address": "guppyrZyEX9iTPSu92pi8T71Zka7xd6PrsTJrXRW6u1",
      "symbol": "GUPPY",
      "name": "Orca Guppy Collectible",
      "decimals": 0,
      "logoURI": "https://cdn.jsdelivr.net/gh/solana-labs/token-list@main/assets/mainnet/DjVE6JNiYqPL2QXyCUUh8rNjHrbz9hXHNYt99MQ59qw1/guppy.png",
      "tags": [
        "nft"
      ],
      "extensions": {
        "website": "https://www.orca.so",
        "twitter": "https://twitter.com/orca_so"
      }
    },
    {
      "chainId": 101,
      "address": "whaLeHav12EhGK19u6kKbLRwC9E1EATGnm6MWbBCcUW",
      "symbol": "WHALE",
      "name": "Orca Whale Collectible",
      "decimals": 0,
      "logoURI": "https://cdn.jsdelivr.net/gh/solana-labs/token-list@main/assets/mainnet/DjVE6JNiYqPL2QXyCUUh8rNjHrbz9hXHNYt99MQ59qw1/whale.png",
      "tags": [
        "nft"
      ],
      "extensions": {
        "website": "https://www.orca.so",
        "twitter": "https://twitter.com/orca_so"
      }
    },
    {
      "chainId": 101,
      "address": "kLwhLkZRt6CadPHRBsgfhRCKXX426WMBnhoGozTduvk",
      "symbol": "KILLER-WHALE",
      "name": "Orca Killer Whale Collectible",
      "decimals": 0,
      "logoURI": "https://cdn.jsdelivr.net/gh/solana-labs/token-list@main/assets/mainnet/DjVE6JNiYqPL2QXyCUUh8rNjHrbz9hXHNYt99MQ59qw1/killer_whale.png",
      "tags": [
        "nft"
      ],
      "extensions": {
        "website": "https://www.orca.so",
        "twitter": "https://twitter.com/orca_so"
      }
    },
    {
      "chainId": 101,
      "address": "star2pH7rVWscs743JGdCAL8Lc9nyJeqx7YQXkGUnWf",
      "symbol": "STARFISH",
      "name": "Orca Starfish Collectible",
      "decimals": 6,
      "logoURI": "https://cdn.jsdelivr.net/gh/solana-labs/token-list@main/assets/mainnet/DjVE6JNiYqPL2QXyCUUh8rNjHrbz9hXHNYt99MQ59qw1/starfish.png",
      "tags": [
        "nft"
      ],
      "extensions": {
        "website": "https://www.orca.so",
        "twitter": "https://twitter.com/orca_so"
      }
    },
    {
      "chainId": 101,
      "address": "cLownTTaiiQMoyMmFjfmSGowi8HyNhCtTLFcrNKnqX6",
      "symbol": "CLOWNFISH",
      "name": "Orca Clownfish Collectible",
      "decimals": 0,
      "logoURI": "https://cdn.jsdelivr.net/gh/solana-labs/token-list@main/assets/mainnet/DjVE6JNiYqPL2QXyCUUh8rNjHrbz9hXHNYt99MQ59qw1/clownfish.png",
      "tags": [
        "nft"
      ],
      "extensions": {
        "website": "https://www.orca.so",
        "twitter": "https://twitter.com/orca_so"
      }
    },
    {
      "chainId": 101,
      "address": "ECFcUGwHHMaZynAQpqRHkYeTBnS5GnPWZywM8aggcs3A",
      "symbol": "SOL/USDC",
      "name": "Orca SOL/USDC LP Token",
      "decimals": 9,
      "logoURI": "https://cdn.jsdelivr.net/gh/solana-labs/token-list@main/assets/mainnet/DjVE6JNiYqPL2QXyCUUh8rNjHrbz9hXHNYt99MQ59qw1/logo.png",
      "tags": [
        "lp-token"
      ],
      "extensions": {
        "website": "https://www.orca.so",
        "twitter": "https://twitter.com/orca_so"
      }
    },
    {
      "chainId": 101,
      "address": "3H5XKkE9uVvxsdrFeN4BLLGCmohiQN6aZJVVcJiXQ4WC",
      "symbol": "USDC/USDT",
      "name": "Orca USDC/USDT LP Token",
      "decimals": 9,
      "logoURI": "https://cdn.jsdelivr.net/gh/solana-labs/token-list@main/assets/mainnet/DjVE6JNiYqPL2QXyCUUh8rNjHrbz9hXHNYt99MQ59qw1/logo.png",
      "tags": [
        "lp-token"
      ],
      "extensions": {
        "website": "https://www.orca.so",
        "twitter": "https://twitter.com/orca_so"
      }
    },
    {
      "chainId": 101,
      "address": "8qNqTaKKbdZuzQPWWXy5wNVkJh54ex8zvvnEnTFkrKMP",
      "symbol": "USDC/USDT-SRM",
      "name": "Orca USDC/USDT-SRM LP Token",
      "decimals": 9,
      "logoURI": "https://cdn.jsdelivr.net/gh/solana-labs/token-list@main/assets/mainnet/DjVE6JNiYqPL2QXyCUUh8rNjHrbz9hXHNYt99MQ59qw1/logo.png",
      "tags": [
        "lp-token"
      ],
      "extensions": {
        "website": "https://www.orca.so",
        "twitter": "https://twitter.com/orca_so"
      }
    },
    {
      "chainId": 101,
      "address": "7TYb32qkwYosUQfUspU45cou7Bb3nefJocVMFX2mEGTT",
      "symbol": "ETH/USDC",
      "name": "Orca ETH/USDC LP Token",
      "decimals": 9,
      "logoURI": "https://cdn.jsdelivr.net/gh/solana-labs/token-list@main/assets/mainnet/DjVE6JNiYqPL2QXyCUUh8rNjHrbz9hXHNYt99MQ59qw1/logo.png",
      "tags": [
        "lp-token"
      ],
      "extensions": {
        "website": "https://www.orca.so",
        "twitter": "https://twitter.com/orca_so"
      }
    },
    {
      "chainId": 101,
      "address": "EhBAmhkgEsMa8McFB5bpqZaRpZvGBBJ4jN59T5xToPdG",
      "symbol": "ETH/USDT-SRM",
      "name": "Orca ETH/USDT-SRM LP Token",
      "decimals": 9,
      "logoURI": "https://cdn.jsdelivr.net/gh/solana-labs/token-list@main/assets/mainnet/DjVE6JNiYqPL2QXyCUUh8rNjHrbz9hXHNYt99MQ59qw1/logo.png",
      "tags": [
        "lp-token"
      ],
      "extensions": {
        "website": "https://www.orca.so",
        "twitter": "https://twitter.com/orca_so"
      }
    },
    {
      "chainId": 101,
      "address": "8pFwdcuXM7pvHdEGHLZbUR8nNsjj133iUXWG6CgdRHk2",
      "symbol": "BTC/ETH",
      "name": "Orca BTC/ETH LP Token",
      "decimals": 9,
      "logoURI": "https://cdn.jsdelivr.net/gh/solana-labs/token-list@main/assets/mainnet/DjVE6JNiYqPL2QXyCUUh8rNjHrbz9hXHNYt99MQ59qw1/logo.png",
      "tags": [
        "lp-token"
      ],
      "extensions": {
        "website": "https://www.orca.so",
        "twitter": "https://twitter.com/orca_so"
      }
    },
    {
      "chainId": 101,
      "address": "7bb88DAnQY7LSoWEuqezCcbk4vutQbuRqgJMqpX8h6dL",
      "symbol": "ETH/SOL",
      "name": "Orca ETH/SOL LP Token",
      "decimals": 9,
      "logoURI": "https://cdn.jsdelivr.net/gh/solana-labs/token-list@main/assets/mainnet/DjVE6JNiYqPL2QXyCUUh8rNjHrbz9hXHNYt99MQ59qw1/logo.png",
      "tags": [
        "lp-token"
      ],
      "extensions": {
        "website": "https://www.orca.so",
        "twitter": "https://twitter.com/orca_so"
      }
    },
    {
      "chainId": 101,
      "address": "GWEmABT4rD3sGhyghv9rKbfdiaFe5uMHeJqr6hhu3XvA",
      "symbol": "RAY/SOL",
      "name": "Orca RAY/SOL LP Token",
      "decimals": 9,
      "logoURI": "https://cdn.jsdelivr.net/gh/solana-labs/token-list@main/assets/mainnet/DjVE6JNiYqPL2QXyCUUh8rNjHrbz9hXHNYt99MQ59qw1/logo.png",
      "tags": [
        "lp-token"
      ],
      "extensions": {
        "website": "https://www.orca.so",
        "twitter": "https://twitter.com/orca_so"
      }
    },
    {
      "chainId": 101,
      "address": "BmZNYGt7aApGTUUxAQUYsW64cMbb6P7uniokCWaptj4D",
      "symbol": "SOL/USDT",
      "name": "Orca SOL/USDT LP Token",
      "decimals": 9,
      "logoURI": "https://cdn.jsdelivr.net/gh/solana-labs/token-list@main/assets/mainnet/DjVE6JNiYqPL2QXyCUUh8rNjHrbz9hXHNYt99MQ59qw1/logo.png",
      "tags": [
        "lp-token"
      ],
      "extensions": {
        "website": "https://www.orca.so",
        "twitter": "https://twitter.com/orca_so"
      }
    },
    {
      "chainId": 101,
      "address": "E4cthfUFaDd4x5t1vbeBNBHm7isqhM8kapthPzPJz1M2",
      "symbol": "SOL/USDT-SRM",
      "name": "Orca SOL/USDT-SRM LP Token",
      "decimals": 9,
      "logoURI": "https://cdn.jsdelivr.net/gh/solana-labs/token-list@main/assets/mainnet/DjVE6JNiYqPL2QXyCUUh8rNjHrbz9hXHNYt99MQ59qw1/logo.png",
      "tags": [
        "lp-token"
      ],
      "extensions": {
        "website": "https://www.orca.so",
        "twitter": "https://twitter.com/orca_so"
      }
    },
    {
      "chainId": 101,
      "address": "6ojPekCSQimAjDjaMApLvh3jF6wnZeNEVRVVoGNzEXvV",
      "symbol": "SOL/SRM",
      "name": "Orca SOL/SRM LP Token",
      "decimals": 9,
      "logoURI": "https://cdn.jsdelivr.net/gh/solana-labs/token-list@main/assets/mainnet/DjVE6JNiYqPL2QXyCUUh8rNjHrbz9hXHNYt99MQ59qw1/logo.png",
      "tags": [
        "lp-token"
      ],
      "extensions": {
        "website": "https://www.orca.so",
        "twitter": "https://twitter.com/orca_so"
      }
    },
    {
      "chainId": 101,
      "address": "YJRknE9oPhUMtq1VvhjVzG5WnRsjQtLsWg3nbaAwCQ5",
      "symbol": "FTT/SOL",
      "name": "Orca FTT/SOL LP Token",
      "decimals": 9,
      "logoURI": "https://cdn.jsdelivr.net/gh/solana-labs/token-list@main/assets/mainnet/DjVE6JNiYqPL2QXyCUUh8rNjHrbz9hXHNYt99MQ59qw1/logo.png",
      "tags": [
        "lp-token"
      ],
      "extensions": {
        "website": "https://www.orca.so",
        "twitter": "https://twitter.com/orca_so"
      }
    },
    {
      "chainId": 101,
      "address": "C9PKvetJPrrPD53PR2aR8NYtVZzucCRkHYzcFXbZXEqu",
      "symbol": "KIN/SOL",
      "name": "Orca KIN/SOL LP Token",
      "decimals": 9,
      "logoURI": "https://cdn.jsdelivr.net/gh/solana-labs/token-list@main/assets/mainnet/DjVE6JNiYqPL2QXyCUUh8rNjHrbz9hXHNYt99MQ59qw1/logo.png",
      "tags": [
        "lp-token"
      ],
      "extensions": {
        "website": "https://www.orca.so",
        "twitter": "https://twitter.com/orca_so"
      }
    },
    {
      "chainId": 101,
      "address": "6SfhBAmuaGf9p3WAxeHJYCWMABnYUMrdzNdK5Stvvj4k",
      "symbol": "ROPE/SOL",
      "name": "Orca ROPE/SOL LP Token",
      "decimals": 9,
      "logoURI": "https://cdn.jsdelivr.net/gh/solana-labs/token-list@main/assets/mainnet/DjVE6JNiYqPL2QXyCUUh8rNjHrbz9hXHNYt99MQ59qw1/logo.png",
      "tags": [
        "lp-token"
      ],
      "extensions": {
        "website": "https://www.orca.so",
        "twitter": "https://twitter.com/orca_so"
      }
    },
    {
      "chainId": 101,
      "address": "9r1n79TmerAgQJboUT8QvrChX3buZBfuSrBTtYM1cW4h",
      "symbol": "SOL/STEP",
      "name": "Orca SOL/STEP LP Token",
      "decimals": 9,
      "logoURI": "https://cdn.jsdelivr.net/gh/solana-labs/token-list@main/assets/mainnet/DjVE6JNiYqPL2QXyCUUh8rNjHrbz9hXHNYt99MQ59qw1/logo.png",
      "tags": [
        "lp-token"
      ],
      "extensions": {
        "website": "https://www.orca.so",
        "twitter": "https://twitter.com/orca_so"
      }
    },
    {
      "chainId": 101,
      "address": "ELLELFtgvWBgLkdY9EFx4Vb3SLNj4DJEhzZLWy1wCh4Y",
      "symbol": "OXY/SOL",
      "name": "Orca OXY/SOL LP Token",
      "decimals": 9,
      "logoURI": "https://cdn.jsdelivr.net/gh/solana-labs/token-list@main/assets/mainnet/DjVE6JNiYqPL2QXyCUUh8rNjHrbz9hXHNYt99MQ59qw1/logo.png",
      "tags": [
        "lp-token"
      ],
      "extensions": {
        "website": "https://www.orca.so",
        "twitter": "https://twitter.com/orca_so"
      }
    },
    {
      "chainId": 101,
      "address": "BXM9ph4AuhCUzf94HQu5FnfeVThKj5oyrnb1krY1zax5",
      "symbol": "MER/SOL",
      "name": "Orca MER/SOL LP Token",
      "decimals": 9,
      "logoURI": "https://cdn.jsdelivr.net/gh/solana-labs/token-list@main/assets/mainnet/DjVE6JNiYqPL2QXyCUUh8rNjHrbz9hXHNYt99MQ59qw1/logo.png",
      "tags": [
        "lp-token"
      ],
      "extensions": {
        "website": "https://www.orca.so",
        "twitter": "https://twitter.com/orca_so"
      }
    },
    {
      "chainId": 101,
      "address": "FJ9Q9ojA7vdf5rFbcTc6dd7D3nLpwSxdtFSE8cwfuvqt",
      "symbol": "FIDA/SOL",
      "name": "Orca FIDA/SOL LP Token",
      "decimals": 9,
      "logoURI": "https://cdn.jsdelivr.net/gh/solana-labs/token-list@main/assets/mainnet/DjVE6JNiYqPL2QXyCUUh8rNjHrbz9hXHNYt99MQ59qw1/logo.png",
      "tags": [
        "lp-token"
      ],
      "extensions": {
        "website": "https://www.orca.so",
        "twitter": "https://twitter.com/orca_so"
      }
    },
    {
      "chainId": 101,
      "address": "EHkfnhKLLTUqo1xMZLxhM9EusEgpN6RXPpZsGpUsewaa",
      "symbol": "MAPS/SOL",
      "name": "Orca MAPS/SOL LP Token",
      "decimals": 9,
      "logoURI": "https://cdn.jsdelivr.net/gh/solana-labs/token-list@main/assets/mainnet/DjVE6JNiYqPL2QXyCUUh8rNjHrbz9hXHNYt99MQ59qw1/logo.png",
      "tags": [
        "lp-token"
      ],
      "extensions": {
        "website": "https://www.orca.so",
        "twitter": "https://twitter.com/orca_so"
      }
    },
    {
      "chainId": 101,
      "address": "9rguDaKqTrVjaDXafq6E7rKGn7NPHomkdb8RKpjKCDm2",
      "symbol": "SAMO/SOL",
      "name": "Orca SAMO/SOL LP Token",
      "decimals": 9,
      "logoURI": "https://cdn.jsdelivr.net/gh/solana-labs/token-list@main/assets/mainnet/DjVE6JNiYqPL2QXyCUUh8rNjHrbz9hXHNYt99MQ59qw1/logo.png",
      "tags": [
        "lp-token"
      ],
      "extensions": {
        "website": "https://www.orca.so",
        "twitter": "https://twitter.com/orca_so"
      }
    },
    {
      "chainId": 101,
      "address": "2697FyJ4vD9zwAVPr33fdVPDv54pyZZiBv9S2AoKMyQf",
      "symbol": "COPE/SOL",
      "name": "Orca COPE/SOL LP Token",
      "decimals": 9,
      "logoURI": "https://cdn.jsdelivr.net/gh/solana-labs/token-list@main/assets/mainnet/DjVE6JNiYqPL2QXyCUUh8rNjHrbz9hXHNYt99MQ59qw1/logo.png",
      "tags": [
        "lp-token"
      ],
      "extensions": {
        "website": "https://www.orca.so",
        "twitter": "https://twitter.com/orca_so"
      }
    },
    {
      "chainId": 101,
      "address": "HEhMLvpSdPviukafKwVN8BnBUTamirptsQ6Wxo5Cyv8s",
      "symbol": "FTR",
      "name": "Future",
      "decimals": 9,
      "logoURI": "http://future-ftr.io/images/logo.png",
      "tags": [],
      "extensions": {
        "website": "https://future-ftr.io",
        "twitter": "https://twitter.com/ftr_finance"
      }
    },
    {
      "chainId": 101,
      "address": "6oJ8Mp1VnKxN5MvGf9LfpeaRvTv8N1xFbvtdEbLLWUDT",
      "symbol": "ESC",
      "name": "ESCoin",
      "decimals": 9,
      "logoURI": "https://escoin.company/img/escoin_icon.png",
      "tags": [],
      "extensions": {
        "website": "https://escoin.company/",
        "twitter": "https://twitter.com/coin_esc"
      }
    },
    {
      "chainId": 101,
      "address": "Da1jboBKU3rqXUqPL3L3BxJ8e67ogVgVKcqy4rWsS7LC",
      "symbol": "UBE",
      "name": "UBE Token",
      "decimals": 10,
      "logoURI": "https://cdn.jsdelivr.net/gh/donfrancisco/ubetoken/UBE.png",
      "tags": [],
      "extensions": {
        "website": "https://www.ubetoken.com",
        "twitter": "https://twitter.com/ube_token"
      }
    },
    {
      "chainId": 101,
      "address": "GkXP719hnhLtizWHcQyGVYajuJqVsJJ6fyeUob9BPCFC",
      "symbol": "KROWZ",
      "name": "Mike Krow's Official Best Friend Super Kawaii Kasu Token",
      "decimals": 8,
      "logoURI": "https://cdn.jsdelivr.net/gh/mikekrow/KrowzToken/krowz_token.png",
      "tags": [
        "social-token",
        "krowz"
      ],
      "extensions": {
        "website": "https://mikekrow.com/",
        "twitter": "https://twitter.com/space_asylum"
      }
    },
    {
      "chainId": 101,
      "address": "6kwTqmdQkJd8qRr9RjSnUX9XJ24RmJRSrU1rsragP97Y",
      "symbol": "SAIL",
      "name": "SAIL",
      "decimals": 6,
      "logoURI": "https://cloudflare-ipfs.com/ipfs/QmPcQfofQNfiv36EAsGQrgAhiPbqGf17i1Cz648JhXFW9m/logo_solana_sail_v2.png",
      "tags": [
        "utility-token"
      ],
      "extensions": {
        "website": "https://www.solanasail.com",
        "twitter": "https://twitter.com/SolanaSail"
      }
    },
    {
      "chainId": 101,
      "address": "E5ndSkaB17Dm7CsD22dvcjfrYSDLCxFcMd6z8ddCk5wp",
      "symbol": "CCAI",
      "name": "Cryptocurrencies.Ai",
      "decimals": 9,
      "logoURI": "https://cryptocurrencies.ai/logo.png",
      "tags": [],
      "extensions": {
        "website": "https://ccai.cryptocurrencies.ai",
        "twitter": "https://twitter.com/CCAI_Official",
        "serumV3Usdc": "7gZNLDbWE73ueAoHuAeFoSu7JqmorwCLpNTBXHtYSFTa"
      }
    },
    {
      "chainId": 101,
      "address": "7LmGzEgnQZTxxeCThgxsv3xe4JQmiy9hxEGBPCF66KgH",
      "symbol": "SNEK",
      "name": "Snek Coin",
      "decimals": 0,
      "logoURI": "https://raw.githubusercontent.com/snekcoin/SnekCoin/main/The%20Snek%20Coin.png",
      "tags": [],
      "extensions": {
        "twitter": "https://twitter.com/snekcoin"
      }
    },
    {
      "chainId": 101,
      "address": "AhRozpV8CDLJ5z9k8CJWF4P12MVvxdnnU2y2qUhUuNS5",
      "symbol": "ARK",
      "name": "Sol.Ark",
      "decimals": 8,
      "logoURI": "https://i.ibb.co/JyJ9kf0/Logo-1.png",
      "tags": [
        "meme"
      ],
      "extensions": {
        "website": "https://www.solark.xyz/",
        "twitter": "https://twitter.com/SOLARK67275852"
      }
    },
    {
      "chainId": 101,
      "address": "ss26ybWnrhSYbGBjDT9bEwRiyAVUgiKCbgAfFkksj4R",
      "symbol": "SS2",
      "name": "POH",
      "decimals": 0,
      "logoURI": "https://www.sol-talk.com/logo192.png",
      "tags": [
        "nft"
      ],
      "extensions": {
        "website": "https://www.sol-talk.com/sol-survivor",
        "twitter": "https://twitter.com/sol__survivor"
      }
    },
    {
      "chainId": 101,
      "address": "6dGR9kAt499jzsojDHCvDArKxpTarNbhdSkiS7jeMAib",
      "symbol": "AKI",
      "name": "AKIHIGE Token",
      "decimals": 6,
      "logoURI": "https://cdn.jsdelivr.net/gh/josh-a81/AKI/AKItokenlogo.jpg",
      "tags": [
        "aki"
      ]
    },
    {
      "chainId": 101,
      "address": "SCYfrGCw8aDiqdgcpdGjV6jp4UVVQLuphxTDLNWu36f",
      "symbol": "SCY",
      "name": "Synchrony",
      "decimals": 9,
      "logoURI": "https://raw.githubusercontent.com/synchrony-labs/synchrony-assets/main/SYNCHRONY-LOGO.png",
      "tags": [],
      "extensions": {
        "website": "https://synchrony.fi",
        "twitter": "https://twitter.com/SynchronyFi"
      }
    },
    {
      "chainId": 101,
      "address": "BKMWPkPS8jXw59ezYwK2ueNTZRF4m8MYHDjh9HwUmkQ7",
      "symbol": "SDC",
      "name": "SandDollarClassic",
      "decimals": 9,
      "logoURI": "https://pbs.twimg.com/profile_images/1209342834513498113/YXkq2fAE_400x400.jpg",
      "tags": [
        "utility-token"
      ],
      "extensions": {
        "website": "https://sanddollar.bs",
        "twitter": "https://twitter.com/SandDollar_BS"
      }
    },
    {
      "chainId": 101,
      "address": "3aEb4KJTWxaqKBXADw5qkAjG9K1AoLhR4CrDH6HCpGCo",
      "symbol": "SMB",
      "name": "Solana Monkey Business",
      "decimals": 9,
      "logoURI": "https://cdn.jsdelivr.net/gh/SolanaMonkeyBusiness/smbproject/token/SMB.png",
      "tags": [],
      "extensions": {
        "medium": "https://solanambs.medium.com/",
        "website": "https://solanamonkey.business/",
        "twitter": "https://twitter.com/SolanaMBS"
      }
    },
    {
      "chainId": 101,
      "address": "E7WqtfRHcY8YW8z65u9WmD7CfMmvtrm2qPVicSzDxLaT",
      "symbol": "PPUG",
      "name": "PizzaPugCoin",
      "decimals": 9,
      "logoURI": "https://i.imgur.com/kfycD0N.png",
      "tags": [],
      "extensions": {
        "website": "https://www.pizzapugcoin.com",
        "twitter": "https://twitter.com/pizzapugcoin"
      }
    },
    {
      "chainId": 101,
      "address": "FZgL5motNWEDEa24xgfSdBDfXkB9Ru9KxfEsey9S58bb",
      "symbol": "VCC",
      "name": "VentureCapital",
      "decimals": 6,
      "logoURI": "https://www.vcc.finance/bird.svg",
      "tags": [
        "venture capital",
        "liquidator",
        "IDO",
        "incubator"
      ],
      "extensions": {
        "website": "https://www.vcc.finance/",
        "twitter": "https://twitter.com/vcc_finance"
      }
    },
    {
      "chainId": 101,
      "address": "4TGxgCSJQx2GQk9oHZ8dC5m3JNXTYZHjXumKAW3vLnNx",
      "symbol": "OXS",
      "name": "Oxbull Sol",
      "decimals": 9,
      "logoURI": "https://www.oxbull.tech/assets/icon/favicon.png",
      "tags": [
        "utility-token"
      ],
      "extensions": {
        "website": "https://www.oxbull.tech/#/home",
        "twitter": "https://twitter.com/OxBull5",
        "medium": "https://medium.com/@oxbull",
        "tgann": "https://t.me/Oxbull_tech",
        "coingeckoId": "oxbull-tech",
        "github": "https://github.com/OxBull"
      }
    },
    {
      "chainId": 101,
      "address": "EdAhkbj5nF9sRM7XN7ewuW8C9XEUMs8P7cnoQ57SYE96",
      "symbol": "FAB",
      "name": "FABRIC",
      "decimals": 9,
      "logoURI": "https://fsynth.io/favicon-32x32.png",
      "tags": [],
      "extensions": {
        "website": "https://fsynth.io/",
        "twitter": "https://twitter.com/official_fabric"
      }
    },
    {
      "chainId": 101,
      "address": "GEYrotdkRitGUK5UMv3aMttEhVAZLhRJMcG82zKYsaWB",
      "symbol": "POTATO",
      "name": "POTATO",
      "decimals": 3,
      "logoURI": "https://raw.githubusercontent.com/potatocoinspl/potatoArt/main/Image/logocircle.png",
      "tags": [],
      "extensions": {
        "website": "https://potatocoinspl.com/",
        "serumV3Usdc": "6dn7tgTHe5rZEAscMWWY3xmPGVEKVkM9s7YRV11z399z"
      }
    },
    {
      "chainId": 101,
      "address": "7MtgLYSEgsq626pvcEAwaDqs2KiZsaJUX2qGpRZbcDWY",
      "symbol": "DGEN",
      "name": "Degen Banana",
      "decimals": 6,
      "logoURI": "https://i.ibb.co/hD0bKmf/dgen-banana-logo.png",
      "tags": [],
      "extensions": {
        "website": "https://degen.finance/",
        "twitter": "https://twitter.com/degenbanana"
      }
    },
    {
      "chainId": 101,
      "address": "FciGvHj9FjgSGgCBF1b9HY814FM9D28NijDd5SJrKvPo",
      "symbol": "TGT",
      "name": "Twirl Governance Token",
      "decimals": 6,
      "logoURI": "https://i.imgur.com/eh24tVm.jpeg",
      "tags": [],
      "extensions": {
        "website": "https://twirlfinance.com/",
        "twitter": "https://twitter.com/twirlfinance"
      }
    },
    {
      "chainId": 101,
      "address": "A9EEvcRcT7Q9XAa6NfqrqJChoc4XGDhd2mtc4xfniQkS",
      "symbol": "BILBY",
      "name": "Bilby Finance",
      "decimals": 9,
      "logoURI": "https://i.ibb.co/2yqS0z8/Bilby.png",
      "tags": [
        "utility-token"
      ],
      "extensions": {
        "website": "https://bilby.finance/"
      }
    },
    {
      "chainId": 101,
      "address": "8NGgmXzBzhsXz46pTC3ioSBxeE3w2EXpc741N3EQ8E6r",
      "symbol": "JOKE",
      "name": "JOKESMEMES",
      "decimals": 9,
      "logoURI": "https://jokesmemes.finance/joketoken.png",
      "tags": [],
      "extensions": {
        "website": "https://jokesmemes.finance",
        "twitter": "https://twitter.com/Jokesmemes11"
      }
    },
    {
      "chainId": 101,
      "address": "Fp4gjLpTsPqBN6xDGpDHwtnuEofjyiZKxxZxzvJnjxV6",
      "symbol": "NAXAR",
      "name": "Naxar",
      "decimals": 4,
      "logoURI": "http://ipic.su/img/img7/fs/naxarLogo512x512.1623594250.png",
      "tags": [],
      "extensions": {
        "website": "https://naxar.ru",
        "instagram": "https://instagram.com/naxar__",
        "telegram": "https://t.me/naxar_official"
      }
    },
    {
      "chainId": 101,
      "address": "5jqTNKonR9ZZvbmX9JHwcPSEg6deTyNKR7PxQ9ZPdd2w",
      "symbol": "JBUS",
      "name": "Jebus",
      "decimals": 0,
      "logoURI": "https://jebus.live/wp-content/uploads/2021/05/Jebus-White-300x292.png",
      "tags": [],
      "extensions": {
        "website": "https://jebus.live"
      }
    },
    {
      "chainId": 101,
      "address": "29UWGmi1MxJRi3izeritN8VvhZbUiX37KUVnGv46mzev",
      "symbol": "KLBx",
      "name": "Black Label X",
      "decimals": 4,
      "logoURI": "https://raw.githubusercontent.com/klbtoken/klbtoken/main/klbx.svg",
      "tags": [],
      "extensions": {
        "website": "https://klbtoken.com/x"
      }
    },
    {
      "chainId": 101,
<<<<<<< HEAD
      "address": "GACHAfpmbpk4FLfZcGkT2NUmaEqMygssAknhqnn8DVHP",
      "symbol": "GACHA",
      "name": "Gachapon",
      "decimals": 9,
      "logoURI": "https://r5qzzgtjsn53w4u2wlpvrtkgstrvzpqak2i2hk7s356q4otl7p5q.arweave.net/j2GcmmmTe7tymrLfWM1GlONcvgBWkaOr8t99Djpr-_s",
      "tags": [],
      "extensions": {
        "twitter": "https://twitter.com/GACHAPON7777"
      }
    },
    {
      "chainId": 101,
      "address": "9zoqdwEBKWEi9G5Ze8BSkdmppxGgVv1Kw4LuigDiNr9m",
      "symbol": "STR",
      "name": "Solster",
      "decimals": 9,
      "logoURI": "https://solster.finance/logo-mark.png",
      "tags": [],
      "extensions": {
        "website": "https://solster.finance",
        "twitter": "https://twitter.com/solster_finance"
      }
    },
    {
      "chainId": 101,
      "address": "A2T2jDe2bxyEHkKtS8AtrTRmJ9VZRwyY8Kr7oQ8xNyfb",
      "symbol": "HAMS",
      "name": "Space Hamster",
      "decimals": 9,
      "logoURI": "https://i.ibb.co/WBxdrzY/HAMS.png",
      "tags": [],
      "extensions": {
        "website": "https://www.solhamster.space/",
        "twitter": "https://twitter.com/sol_hamster",
        "telegram": "https://t.me/SolHamster",
        "dex-website": "https://dex-solhamster.space/"
      }
    },
    {
      "chainId": 101,
      "address": "EGN2774kzKyUnJs2Gv5poK6ymiMVkdyCQD2gGnJ84sDk",
      "symbol": "NEFT",
      "name": "Neftea Labs Coin",
      "decimals": 8,
      "logoURI": "https://gateway.pinata.cloud/ipfs/QmdcmEVy9dyBdLoHSTfjUwQxmVLJPH157WmVGd74JF6obX",
      "tags": [
        "Neftea",
        "NFT",
        "utility-token"
      ],
      "extensions": {
        "website": "https://www.neftealabs.com/"
      }
    },
    {
      "chainId": 101,
      "address": "DK64rmGSZupv1dLYn57e3pUVgs9jL9EKLXDVZZPsMDz8",
      "symbol": "ABOMB",
      "name": "ArtBomb",
      "decimals": 5,
      "logoURI": "https://gateway.pinata.cloud/ipfs/QmNRG8aNZNyHs9i8Zw3hy8DY5BHgWqke5jWq2873n8No9f",
      "tags": [
        "utility-token",
        "artbomb"
      ],
      "extensions": {
        "website": "https://artbomb.xyz"
      }
    },
    {
      "chainId": 101,
      "address": "AnyCsr1VCBZcwVAxbKPuHhKDP5DQQSnRxGAo4ycgRMi2",
      "symbol": "DAL",
      "name": "Dalmatiancoin",
      "decimals": 9,
      "logoURI": "https://res.cloudinary.com/dtbjhs8a6/image/upload/v1622836689/t55xirsxagaanntdt50i.jpg",
      "tags": [],
      "extensions": {
        "website": "https://dalmatiancoin.org/",
        "twitter": "https://twitter.com/coindalmatian"
      }
    },
    {
      "chainId": 101,
      "address": "HiL1j5VMR9XtRnCA4mxaVoXr6PMHpbh8wUgfPsAP4CNF",
      "symbol": "SolNHD",
      "name": "SolNHD",
      "decimals": 0,
      "logoURI": "https://raw.githubusercontent.com/duynguyen93/SolNHD/main/images/logo.png",
      "tags": [],
      "extensions": {
        "website": "https://www.solnhd.com",
        "twitter": "https://twitter.com/zororoaz01"
      }
    },
    {
      "chainId": 101,
      "address": "qXu8Tj65H5XR8KHuaKKoyLCWj592KbTG3YWJwsuFrPS",
      "symbol": "STVA",
      "name": "SOLtiva",
      "decimals": 3,
      "logoURI": "https://raw.githubusercontent.com/klbtoken/soltiva/main/soltiva.svg",
      "tags": [],
      "extensions": {
        "website": "https://soltiva.co"
      }
    },
    {
      "chainId": 101,
      "address": "D3gHoiYT4RY5VSndne1fEnpM3kCNAyBhkp5xjNUqqPj9",
      "symbol": "PROEXIS",
      "name": "ProExis Prova de Existência Blockchain",
      "decimals": 8,
      "logoURI": "https://raw.githubusercontent.com/provadeexistencia/img/main/logo_proexis.jpg",
      "tags": [
        "proof of-existence",
        "utility-token",
        "prova de existencia",
        "proexis"
      ],
      "extensions": {
        "website": "https://provadeexistencia.com.br",
        "twitter": "https://twitter.com/provaexistencia",
        "facebook": "https://facebook.com/provadeexistencia",
        "instagram": "https://instagram.com/provadeexistencia",
        "github": "https://github.com/provadeexistencia",
        "tgann": "https://t.me/provadeexistencia",
        "tggroup": "https://t.me/provadeexistenciagrupo"
      }
    },
    {
      "chainId": 101,
      "address": "5DWFxYBxjETuqFX3P2Z1uq8UbcCT1F4sABGiBZMnWKvR",
      "symbol": "PLDO",
      "name": "PLEIDO",
      "decimals": 6,
      "logoURI": "https://pleido.com/images/pleido_logo.svg",
      "tags": [
        "pleido",
        "game-coin"
      ],
      "extensions": {
        "website": "https://pleido.com/"
      }
    },
    {
      "chainId": 101,
      "address": "6uB5eEC8SzMbUdsPpe3eiNvHyvxdqUWnDEtpFQxkhNTP",
      "symbol": "MOLANIUM",
      "name": "MOLANIUM",
      "decimals": 0,
      "logoURI": "https://i.imgur.com/hOMe38E.png",
      "tags": [],
      "extensions": {
        "website": "https://moonlana.com/",
        "imageUrl": "https://i.imgur.com/hOMe38E.png",
        "twitter": "https://twitter.com/xMoonLana",
        "medium": "https://moonlana.medium.com/"
      }
    },
    {
      "chainId": 101,
      "address": "5KV2W2XPdSo97wQWcuAVi6G4PaCoieg4Lhhi61PAMaMJ",
      "symbol": "GÜ",
      "name": "GÜ",
      "decimals": 6,
      "logoURI": "https://cdn.jsdelivr.net/gh/Seigneur-Machiavel/kugle.github.io/Tokens/Logo_GU_512.png",
      "tags": [
        "utility-token"
      ],
      "extensions": {
        "website": "https://kugle.org",
        "twitter": "https://twitter.com/Kugle_"
      }
    },
    {
      "chainId": 101,
      "address": "72fFy4SNGcHoEC1TTFTUkxNHriJqg3hBPsa2jSr2cZgb",
      "symbol": "BZX",
      "name": "BlizeX",
      "decimals": 6,
      "logoURI": "https://raw.githubusercontent.com/Blizex-Official/blizex-token/main/logo.jpg",
      "tags": [],
      "extensions": {
        "website": "https://www.blizex.co",
        "twitter": "https://twitter.com/blizex_en"
      }
    },
    {
      "chainId": 101,
      "address": "5fEo6ZbvpV6zdyzowtAwgMcWHZe1yJy9NxQM6gC19QW5",
      "symbol": "GREEN",
      "name": "Green DEX",
      "decimals": 9,
      "logoURI": "https://raw.githubusercontent.com/greendex/GDEX/main/gdex.svg",
      "tags": [
        "Green DEX"
      ],
      "extensions": {
        "website": "https://greendex.network/",
        "twitter": "https://twitter.com/GreendexN"
      }
    },
    {
      "chainId": 101,
      "address": "Bx1fDtvTN6NvE4kjdPHQXtmGSg582bZx9fGy4DQNMmAT",
      "symbol": "SOLC",
      "name": "Solcubator",
      "decimals": 9,
      "logoURI": "http://solcubator.io/logo.png",
      "tags": [],
      "extensions": {
        "website": "http://solcubator.io",
        "twitter": "https://twitter.com/Solcubator"
      }
    },
    {
      "chainId": 101,
      "address": "ABxCiDz4jjKt1t7Syu5Tb37o8Wew9ADpwngZh6kpLbLX",
      "symbol": "XSOL",
      "name": "XSOL Token",
      "decimals": 8,
      "logoURI": "https://raw.githubusercontent.com/0xsol/XSOL-Token/main/logo.jpg",
      "tags": [
        "utility-token"
      ],
      "extensions": {
        "website": "https://0xsol.network",
        "twitter": "https://twitter.com/0xSol_Network"
      }
    },
    {
      "chainId": 101,
      "address": "DrcPRJPBiakQcWqon3gZms7sviAqdQS5zS5wvaG5v6wu",
      "symbol": "BLD",
      "name": "BladesToken",
      "decimals": 4,
      "logoURI": "https://i.imgur.com/MfxQycw.jpeg",
      "tags": [],
      "extensions": {
        "website": "https://blades.finance/",
        "twitter": "https://twitter.com/bladesfinance"
      }
    },
    {
      "chainId": 101,
      "address": "6D7E4mstMboABmfoaPrtVDgewjUCbGdvcYVaHa9SDiTg",
      "symbol": "QWK",
      "name": "QwikPay.io Token",
      "decimals": 9,
      "logoURI": "https://github.com/QwikPay-io/website/raw/main/qwk.png",
      "tags": [],
      "extensions": {
        "website": "https://www.qwikpay.io",
        "twitter": "https://twitter.com/QwikpayIO"
      }
    },
    {
      "chainId": 101,
      "address": "BTyJg5zMbaN2KMfn7LsKhpUsV675aCUSUMrgB1YGxBBP",
      "symbol": "GOOSEBERRY",
      "name": "Gooseberry",
      "decimals": 9,
      "logoURI": "https://gooseberry.changr.ca/gooseberry.png",
      "tags": [],
      "extensions": {
        "website": "https://gooseberry.changr.ca",
        "twitter": "https://twitter.com/gooseberrycoin"
      }
    },
    {
      "chainId": 101,
      "address": "5GG1LbgY4EEvPR51YQPNr65QKcZemrHWPooTqC5gRPBA",
      "symbol": "DXB",
      "name": "DefiXBet Token",
      "decimals": 9,
      "logoURI": "https://raw.githubusercontent.com/DefiXBet/DefiXBet/main/defixBeto.jpg",
      "tags": [],
      "extensions": {
        "website": "https://DefiXBet.com/",
        "twitter": "https://twitter.com/DefiXBet",
        "medium": "https://defixbet.medium.com/",
        "tgann": "https://t.me/DefiXBet"
      }
    },
    {
      "chainId": 101,
      "address": "7a4cXVvVT7kF6hS5q5LDqtzWfHfys4a9PoK6pf87RKwf",
      "symbol": "LUNY",
      "name": "Luna Yield",
      "decimals": 9,
      "logoURI": "https://www.lunayield.com/logo.png",
      "tags": [],
      "extensions": {
        "website": "https://www.lunayield.com",
        "twitter": "https://twitter.com/Luna_Yield"
      }
    },
    {
      "chainId": 101,
      "address": "AP58G14hoy4GGgZS4L8TzZgqXnk3hBvciFKW2Cb1RQ2J",
      "symbol": "YARDv1",
      "name": "SolYard Finance Beta",
      "decimals": 9,
      "logoURI": "https://solyard.finance/logo.png",
      "tags": [],
      "extensions": {
        "website": "https://solyard.finance/"
      }
    },
    {
      "chainId": 101,
      "address": "6Y7LbYB3tfGBG6CSkyssoxdtHb77AEMTRVXe8JUJRwZ7",
      "symbol": "DINO",
      "name": "DINO",
      "decimals": 6,
      "logoURI": "https://raw.githubusercontent.com/solanadino/dinotoken/main/solana_dino.jpg",
      "tags": [],
      "extensions": {
        "website": "https://www.solanadino.com",
        "twitter": "https://twitter.com/solanadino"
      }
    },
    {
      "chainId": 101,
      "address": "4wjPQJ6PrkC4dHhYghwJzGBVP78DkBzA2U3kHoFNBuhj",
      "symbol": "LIQ",
      "name": "LIQ",
      "decimals": 6,
      "logoURI": "https://liqsolana.com/wp-content/uploads/2021/06/200x.png",
      "tags": [],
      "extensions": {
        "website": "https://liqsolana.com/",
        "twitter": "https://twitter.com/liqsolana"
      }
    },
    {
      "chainId": 101,
      "address": "DubwWZNWiNGMMeeQHPnMATNj77YZPZSAz2WVR5WjLJqz",
      "symbol": "CRP",
      "name": "CropperFinance",
      "decimals": 6,
      "logoURI": "https://pbs.twimg.com/profile_images/1399749127089627139/UHqlWRaL_400x400.jpg",
      "tags": [],
      "extensions": {
        "website": "https://cropper.finance/",
        "twitter": "https://twitter.com/cropperfinance"
      }
    },
    {
      "chainId": 101,
      "address": "B3Ggjjj3QargPkFTAJiR6BaD8CWKFUaWRXGcDQ1nyeeD",
      "symbol": "PARTI",
      "name": "PARTI",
      "decimals": 9,
      "logoURI": "https://raw.githubusercontent.com/partifinance/particle-brand/main/particle-finance-logo.png",
      "tags": [],
      "extensions": {
        "website": "https://parti.finance",
        "twitter": "https://twitter.com/ParticleFinance",
        "medium": "https://particlefinance.medium.com"
      }
    },
    {
      "address": "5igDhdTnXif5E5djBpRt4wUKo5gtf7VicHi8r5ada4Hj",
      "symbol": "NIA",
      "name": "NIALABS",
      "decimals": 0,
      "logoURI": "https://i.ibb.co/z6DHkSH/nia-logo.png",
      "tags": [],
      "extensions": {
        "website": "https://www.nialabs.com/"
      }
    },
    {
      "chainId": 101,
      "address": "GQnN5M1M6oTjsziAwcRYd1P7pRBBQKURj5QeAjN1npnE",
      "symbol": "CORV",
      "name": "Project Corvus",
      "decimals": 9,
      "logoURI": "http://dixon.company/corvus.png",
      "tags": [],
      "extensions": {
        "website": "https://dixon.company/"
      }
    }
=======
      "address": "3FRQnT5djQMATCg6TNXBhi2bBkbTyGdywsLmLa8BbEKz",
      "symbol": "HLTH",
      "name": "HLTH",
      "decimals": 4,
      "logoURI": "https://drive.google.com/file/d/1Hpd9oum_IKphCMeZaREjfrESyASG5oNm/view?usp=sharing",
      "extensions": {
        "website": "https://hlth.network/",
        "twitter": "https://twitter.com/hlthnetwork",
        "telegram": "https://t.me/HLTHnetwork",
      }
    },
>>>>>>> d2f100e5
  ],
  "version": {
    "major": 0,
    "minor": 2,
    "patch": 2
  }
}<|MERGE_RESOLUTION|>--- conflicted
+++ resolved
@@ -9083,7 +9083,6 @@
     },
     {
       "chainId": 101,
-<<<<<<< HEAD
       "address": "GACHAfpmbpk4FLfZcGkT2NUmaEqMygssAknhqnn8DVHP",
       "symbol": "GACHA",
       "name": "Gachapon",
@@ -9469,8 +9468,9 @@
       "extensions": {
         "website": "https://dixon.company/"
       }
-    }
-=======
+    },
+    {
+      "chainId": 101,
       "address": "3FRQnT5djQMATCg6TNXBhi2bBkbTyGdywsLmLa8BbEKz",
       "symbol": "HLTH",
       "name": "HLTH",
@@ -9479,10 +9479,9 @@
       "extensions": {
         "website": "https://hlth.network/",
         "twitter": "https://twitter.com/hlthnetwork",
-        "telegram": "https://t.me/HLTHnetwork",
-      }
-    },
->>>>>>> d2f100e5
+        "telegram": "https://t.me/HLTHnetwork"
+      }
+    }
   ],
   "version": {
     "major": 0,
