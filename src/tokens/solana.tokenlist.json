--- conflicted
+++ resolved
@@ -7127,16 +7127,6 @@
     },
     {
       "chainId": 101,
-<<<<<<< HEAD
-      "address": "Djoz8btdR7p6xWHoVtPYF3zyN9LU5BBfMoDk4HczSDqc",
-      "symbol": "AUSS",
-      "name": "Ausshole",
-      "decimals": 9,
-      "logoURI": "https://raw.githubusercontent.com/cheesesoda/auss/main/auss.svg",
-      "tags": [],
-      "extensions": {
-        "website": "https://auss.finance/"
-=======
       "address": "7Csho7qjseDjgX3hhBxfwP1W3LYARK3QH3PM2x55we14",
       "symbol": "LOTTO",
       "name": "Lotto",
@@ -7268,9 +7258,19 @@
       "extensions": {
         "website": "https://muskimum.win/",
         "twitter": "https://twitter.com/muskimum"
->>>>>>> 82879975
-      }
-    }
+      }
+    },
+    {
+      "chainId": 101,
+      "address": "Djoz8btdR7p6xWHoVtPYF3zyN9LU5BBfMoDk4HczSDqc",
+      "symbol": "AUSS",
+      "name": "Ausshole",
+      "decimals": 9,
+      "logoURI": "https://raw.githubusercontent.com/cheesesoda/auss/main/auss.svg",
+      "tags": [],
+      "extensions": {
+        "website": "https://auss.finance/"
+    }    
   ],
   "version": {
     "major": 0,
