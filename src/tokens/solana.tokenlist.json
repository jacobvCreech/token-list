{
  "name": "Solana Token List",
  "logoURI": "https://cdn.jsdelivr.net/gh/trustwallet/assets@master/blockchains/solana/info/logo.png",
  "keywords": [
    "solana",
    "spl"
  ],
  "tags": {
    "stablecoin": {
      "name": "stablecoin",
      "description": "Tokens that are fixed to an external asset, e.g. the US dollar"
    },
    "ethereum": {
      "name": "ethereum",
      "description": "Asset bridged from ethereum"
    },
    "lp-token": {
      "name": "lp-token",
      "description": "Asset representing liquidity provider token"
    },
    "wrapped-sollet": {
      "name": "wrapped-sollet",
      "description": "Asset wrapped using sollet bridge"
    },
    "wrapped": {
      "name": "wrapped",
      "description": "Asset wrapped using wormhole bridge"
    },
    "leveraged": {
      "name": "leveraged",
      "description": "Leveraged asset"
    },
    "bull": {
      "name": "bull",
      "description": "Leveraged Bull asset"
    },
    "bear": {
      "name": "bear",
      "description": "Leveraged Bear asset"
    },
    "nft": {
      "name": "nft",
      "description": "Non-fungible token"
    },
    "security-token": {
      "name": "security-token",
      "description": "Tokens that are used to gain access to an electronically restricted resource"
    },
    "utility-token": {
      "name": "utility-token",
      "description": "Tokens that are designed to be spent within a certain blockchain ecosystem e.g. most of the SPL-Tokens"
    }
  },
  "timestamp": "2021-03-03T19:57:21+0000",
  "tokens": [
    {
      "chainId": 101,
      "address": "So11111111111111111111111111111111111111112",
      "symbol": "SOL",
      "name": "Wrapped SOL",
      "decimals": 9,
      "logoURI": "https://cdn.jsdelivr.net/gh/trustwallet/assets@master/blockchains/solana/info/logo.png",
      "tags": [],
      "extensions": {
        "website": "https://solana.com/",
        "serumV3Usdc": "9wFFyRfZBsuAha4YcuxcXLKwMxJR43S7fPfQLusDBzvT",
        "serumV3Usdt": "HWHvQhFmJB3NUcu1aihKmrKegfVxBEHzwVX6yZCKEsi1",
        "coingeckoId": "solana"
      }
    },
    {
      "chainId": 101,
      "address": "EPjFWdd5AufqSSqeM2qN1xzybapC8G4wEGGkZwyTDt1v",
      "symbol": "USDC",
      "name": "USD Coin",
      "decimals": 6,
      "logoURI": "https://cdn.jsdelivr.net/gh/solana-labs/token-list@main/assets/mainnet/EPjFWdd5AufqSSqeM2qN1xzybapC8G4wEGGkZwyTDt1v/logo.png",
      "tags": [
        "stablecoin"
      ],
      "extensions": {
        "website": "https://www.centre.io/",
        "coingeckoId": "usd-coin",
        "serumV3Usdt": "77quYg4MGneUdjgXCunt9GgM1usmrxKY31twEy3WHwcS"
      }
    },
    {
      "chainId": 101,
      "address": "9n4nbM75f5Ui33ZbPYXn59EwSgE8CGsHtAeTH5YFeJ9E",
      "symbol": "BTC",
      "name": "Wrapped Bitcoin (Sollet)",
      "decimals": 6,
      "logoURI": "https://cdn.jsdelivr.net/gh/trustwallet/assets@master/blockchains/bitcoin/info/logo.png",
      "tags": [
        "wrapped-sollet",
        "ethereum"
      ],
      "extensions": {
        "bridgeContract": "https://etherscan.io/address/0xeae57ce9cc1984f202e15e038b964bb8bdf7229a",
        "serumV3Usdc": "A8YFbxQYFVqKZaoYJLLUVcQiWP7G2MeEgW5wsAQgMvFw",
        "serumV3Usdt": "C1EuT9VokAKLiW7i2ASnZUvxDoKuKkCpDDeNxAptuNe4",
        "coingeckoId": "bitcoin"
      }
    },
    {
      "chainId": 101,
      "address": "2FPyTwcZLUg1MDrwsyoP4D6s1tM7hAkHYRjkNb5w6Pxk",
      "symbol": "ETH",
      "name": "Wrapped Ethereum (Sollet)",
      "decimals": 6,
      "logoURI": "https://cdn.jsdelivr.net/gh/trustwallet/assets@master/blockchains/ethereum/assets/0xC02aaA39b223FE8D0A0e5C4F27eAD9083C756Cc2/logo.png",
      "tags": [
        "wrapped-sollet",
        "ethereum"
      ],
      "extensions": {
        "bridgeContract": "https://etherscan.io/address/0xeae57ce9cc1984f202e15e038b964bb8bdf7229a",
        "serumV3Usdc": "4tSvZvnbyzHXLMTiFonMyxZoHmFqau1XArcRCVHLZ5gX",
        "serumV3Usdt": "7dLVkUfBVfCGkFhSXDCq1ukM9usathSgS716t643iFGF",
        "coingeckoId": "ethereum"
      }
    },
    {
      "chainId": 101,
      "address": "3JSf5tPeuscJGtaCp5giEiDhv51gQ4v3zWg8DGgyLfAB",
      "symbol": "YFI",
      "name": "Wrapped YFI (Sollet)",
      "decimals": 6,
      "logoURI": "https://cdn.jsdelivr.net/gh/trustwallet/assets@master/blockchains/ethereum/assets/0x0bc529c00C6401aEF6D220BE8C6Ea1667F6Ad93e/logo.png",
      "tags": [
        "wrapped-sollet",
        "ethereum"
      ],
      "extensions": {
        "bridgeContract": "https://etherscan.io/address/0xeae57ce9cc1984f202e15e038b964bb8bdf7229a",
        "serumV3Usdc": "7qcCo8jqepnjjvB5swP4Afsr3keVBs6gNpBTNubd1Kr2",
        "serumV3Usdt": "3Xg9Q4VtZhD4bVYJbTfgGWFV5zjE3U7ztSHa938zizte",
        "coingeckoId": "yearn-finance"
      }
    },
    {
      "chainId": 101,
      "address": "CWE8jPTUYhdCTZYWPTe1o5DFqfdjzWKc9WKz6rSjQUdG",
      "symbol": "LINK",
      "name": "Wrapped Chainlink (Sollet)",
      "decimals": 6,
      "logoURI": "https://cdn.jsdelivr.net/gh/trustwallet/assets@master/blockchains/ethereum/assets/0x514910771AF9Ca656af840dff83E8264EcF986CA/logo.png",
      "tags": [
        "wrapped-sollet",
        "ethereum"
      ],
      "extensions": {
        "bridgeContract": "https://etherscan.io/address/0xeae57ce9cc1984f202e15e038b964bb8bdf7229a",
        "serumV3Usdc": "3hwH1txjJVS8qv588tWrjHfRxdqNjBykM1kMcit484up",
        "serumV3Usdt": "3yEZ9ZpXSQapmKjLAGKZEzUNA1rcupJtsDp5mPBWmGZR",
        "coingeckoId": "chainlink"
      }
    },
    {
      "chainId": 101,
      "address": "Ga2AXHpfAF6mv2ekZwcsJFqu7wB4NV331qNH7fW9Nst8",
      "symbol": "XRP",
      "name": "Wrapped XRP (Sollet)",
      "decimals": 6,
      "logoURI": "https://cdn.jsdelivr.net/gh/trustwallet/assets@master/blockchains/ripple/info/logo.png",
      "tags": [
        "wrapped-sollet",
        "ethereum"
      ],
      "extensions": {
        "bridgeContract": "https://etherscan.io/address/0xeae57ce9cc1984f202e15e038b964bb8bdf7229a",
        "coingeckoId": "ripple"
      }
    },
    {
      "chainId": 101,
      "address": "BQcdHdAQW1hczDbBi9hiegXAR7A98Q9jx3X3iBBBDiq4",
      "symbol": "wUSDT",
      "name": "Wrapped USDT (Sollet)",
      "decimals": 6,
      "logoURI": "https://cdn.jsdelivr.net/gh/solana-labs/explorer/public/tokens/usdt.svg",
      "tags": [
        "stablecoin",
        "wrapped-sollet",
        "ethereum"
      ],
      "extensions": {
        "bridgeContract": "https://etherscan.io/address/0xeae57ce9cc1984f202e15e038b964bb8bdf7229a",
        "coingeckoId": "tether"
      }
    },
    {
      "chainId": 101,
      "address": "AR1Mtgh7zAtxuxGd2XPovXPVjcSdY3i4rQYisNadjfKy",
      "symbol": "SUSHI",
      "name": "Wrapped SUSHI (Sollet)",
      "decimals": 6,
      "logoURI": "https://cdn.jsdelivr.net/gh/trustwallet/assets@master/blockchains/ethereum/assets/0x6B3595068778DD592e39A122f4f5a5cF09C90fE2/logo.png",
      "tags": [
        "wrapped-sollet",
        "ethereum"
      ],
      "extensions": {
        "website": "https://www.sushi.com",
        "bridgeContract": "https://etherscan.io/address/0xeae57ce9cc1984f202e15e038b964bb8bdf7229a",
        "serumV3Usdc": "A1Q9iJDVVS8Wsswr9ajeZugmj64bQVCYLZQLra2TMBMo",
        "serumV3Usdt": "6DgQRTpJTnAYBSShngAVZZDq7j9ogRN1GfSQ3cq9tubW",
        "coingeckoId": "sushi"
      }
    },
    {
      "chainId": 101,
      "address": "CsZ5LZkDS7h9TDKjrbL7VAwQZ9nsRu8vJLhRYfmGaN8K",
      "symbol": "ALEPH",
      "name": "Wrapped ALEPH (Sollet)",
      "decimals": 6,
      "logoURI": "https://cdn.jsdelivr.net/gh/trustwallet/assets@master/blockchains/nuls/assets/NULSd6HgyZkiqLnBzTaeSQfx1TNg2cqbzq51h/logo.png",
      "tags": [
        "wrapped-sollet",
        "ethereum"
      ],
      "extensions": {
        "bridgeContract": "https://etherscan.io/address/0xeae57ce9cc1984f202e15e038b964bb8bdf7229a",
        "serumV3Usdc": "GcoKtAmTy5QyuijXSmJKBtFdt99e6Buza18Js7j9AJ6e",
        "serumV3Usdt": "Gyp1UGRgbrb6z8t7fpssxEKQgEmcJ4pVnWW3ds2p6ZPY",
        "coingeckoId": "aleph"
      }
    },
    {
      "chainId": 101,
      "address": "SF3oTvfWzEP3DTwGSvUXRrGTvr75pdZNnBLAH9bzMuX",
      "symbol": "SXP",
      "name": "Wrapped SXP (Sollet)",
      "decimals": 6,
      "logoURI": "https://cdn.jsdelivr.net/gh/trustwallet/assets/blockchains/ethereum/assets/0x8CE9137d39326AD0cD6491fb5CC0CbA0e089b6A9/logo.png",
      "tags": [
        "wrapped-sollet",
        "ethereum"
      ],
      "extensions": {
        "bridgeContract": "https://etherscan.io/address/0xeae57ce9cc1984f202e15e038b964bb8bdf7229a",
        "serumV3Usdc": "4LUro5jaPaTurXK737QAxgJywdhABnFAMQkXX4ZyqqaZ",
        "serumV3Usdt": "8afKwzHR3wJE7W7Y5hvQkngXh6iTepSZuutRMMy96MjR",
        "coingeckoId": "swipe"
      }
    },
    {
      "chainId": 101,
      "address": "BtZQfWqDGbk9Wf2rXEiWyQBdBY1etnUUn6zEphvVS7yN",
      "symbol": "HGET",
      "name": "Wrapped Hedget (Sollet)",
      "decimals": 6,
      "logoURI": "https://www.hedget.com/images/favicon.svg",
      "tags": [
        "wrapped-sollet",
        "ethereum"
      ],
      "extensions": {
        "website": "https://www.hedget.com/",
        "bridgeContract": "https://etherscan.io/address/0xeae57ce9cc1984f202e15e038b964bb8bdf7229a",
        "serumV3Usdc": "88vztw7RTN6yJQchVvxrs6oXUDryvpv9iJaFa1EEmg87",
        "serumV3Usdt": "ErQXxiNfJgd4fqQ58PuEw5xY35TZG84tHT6FXf5s4UxY",
        "coingeckoId": "hedget"
      }
    },
    {
      "chainId": 101,
      "address": "5Fu5UUgbjpUvdBveb3a1JTNirL8rXtiYeSMWvKjtUNQv",
      "symbol": "CREAM",
      "name": "Wrapped Cream Finance (Sollet)",
      "decimals": 6,
      "logoURI": "https://cdn.jsdelivr.net/gh/trustwallet/assets@master/blockchains/smartchain/assets/0xd4CB328A82bDf5f03eB737f37Fa6B370aef3e888/logo.png",
      "tags": [
        "wrapped-sollet",
        "ethereum"
      ],
      "extensions": {
        "bridgeContract": "https://etherscan.io/address/0xeae57ce9cc1984f202e15e038b964bb8bdf7229a",
        "serumV3Usdc": "7nZP6feE94eAz9jmfakNJWPwEKaeezuKKC5D1vrnqyo2",
        "serumV3Usdt": "4ztJEvQyryoYagj2uieep3dyPwG2pyEwb2dKXTwmXe82",
        "coingeckoId": "cream-2"
      }
    },
    {
      "chainId": 101,
      "address": "873KLxCbz7s9Kc4ZzgYRtNmhfkQrhfyWGZJBmyCbC3ei",
      "symbol": "UBXT",
      "name": "Wrapped Upbots (Sollet)",
      "decimals": 6,
      "logoURI": "https://assets.coingecko.com/coins/images/12476/small/UBXT.png?1600132967",
      "tags": [
        "wrapped-sollet",
        "ethereum"
      ],
      "extensions": {
        "website": "https://upbots.com/",
        "explorer": "https://etherscan.io/address/0xeae57ce9cc1984f202e15e038b964bb8bdf7229a",
        "serumV3Usdc": "2wr3Ab29KNwGhtzr5HaPCyfU1qGJzTUAN4amCLZWaD1H",
        "serumV3Usdt": "F1T7b6pnR8Pge3qmfNUfW6ZipRDiGpMww6TKTrRU4NiL",
        "coingeckoId": "upbots"
      }
    },
    {
      "chainId": 101,
      "address": "HqB7uswoVg4suaQiDP3wjxob1G5WdZ144zhdStwMCq7e",
      "symbol": "HNT",
      "name": "Wrapped Helium (Sollet)",
      "decimals": 6,
      "logoURI": "https://assets.coingecko.com/coins/images/4284/small/Helium_HNT.png?1612620071",
      "tags": [
        "wrapped-sollet",
        "ethereum"
      ],
      "extensions": {
        "bridgeContract": "https://etherscan.io/address/0xeae57ce9cc1984f202e15e038b964bb8bdf7229a",
        "serumV3Usdc": "CnUV42ZykoKUnMDdyefv5kP6nDSJf7jFd7WXAecC6LYr",
        "serumV3Usdt": "8FpuMGLtMZ7Wt9ZvyTGuTVwTwwzLYfS5NZWcHxbP1Wuh",
        "coingeckoId": "helium"
      }
    },
    {
      "chainId": 101,
      "address": "9S4t2NEAiJVMvPdRYKVrfJpBafPBLtvbvyS3DecojQHw",
      "symbol": "FRONT",
      "name": "Wrapped FRONT (Sollet)",
      "decimals": 6,
      "logoURI": "https://cdn.jsdelivr.net/gh/trustwallet/assets@master/blockchains/ethereum/assets/0xf8C3527CC04340b208C854E985240c02F7B7793f/logo.png",
      "tags": [
        "wrapped-sollet",
        "ethereum"
      ],
      "extensions": {
        "bridgeContract": "https://etherscan.io/address/0xeae57ce9cc1984f202e15e038b964bb8bdf7229a",
        "serumV3Usdc": "9Zx1CvxSVdroKMMWf2z8RwrnrLiQZ9VkQ7Ex3syQqdSH",
        "serumV3Usdt": "CGC4UgWwqA9PET6Tfx6o6dLv94EK2coVkPtxgNHuBtxj",
        "coingeckoId": "frontier-token"
      }
    },
    {
      "chainId": 101,
      "address": "6WNVCuxCGJzNjmMZoKyhZJwvJ5tYpsLyAtagzYASqBoF",
      "symbol": "AKRO",
      "name": "Wrapped AKRO (Sollet)",
      "decimals": 6,
      "logoURI": "https://cdn.jsdelivr.net/gh/trustwallet/assets@master/blockchains/ethereum/assets/0xb2734a4Cec32C81FDE26B0024Ad3ceB8C9b34037/logo.png",
      "tags": [
        "wrapped-sollet",
        "ethereum"
      ],
      "extensions": {
        "bridgeContract": "https://etherscan.io/address/0xeae57ce9cc1984f202e15e038b964bb8bdf7229a",
        "serumV3Usdc": "5CZXTTgVZKSzgSA3AFMN5a2f3hmwmmJ6hU8BHTEJ3PX8",
        "serumV3Usdt": "HLvRdctRB48F9yLnu9E24LUTRt89D48Z35yi1HcxayDf",
        "coingeckoId": "akropolis"
      }
    },
    {
      "chainId": 101,
      "address": "DJafV9qemGp7mLMEn5wrfqaFwxsbLgUsGVS16zKRk9kc",
      "symbol": "HXRO",
      "name": "Wrapped HXRO (Sollet)",
      "decimals": 6,
      "logoURI": "https://assets.coingecko.com/coins/images/7805/large/hxro-squarelogo-1585089594129.png?1586221980",
      "tags": [
        "wrapped-sollet",
        "ethereum"
      ],
      "extensions": {
        "bridgeContract": "https://etherscan.io/address/0xeae57ce9cc1984f202e15e038b964bb8bdf7229a",
        "serumV3Usdc": "6Pn1cSiRos3qhBf54uBP9ZQg8x3JTardm1dL3n4p29tA",
        "serumV3Usdt": "4absuMsgemvdjfkgdLQq1zKEjw3dHBoCWkzKoctndyqd",
        "coingeckoId": "hxro"
      }
    },
    {
      "chainId": 101,
      "address": "DEhAasscXF4kEGxFgJ3bq4PpVGp5wyUxMRvn6TzGVHaw",
      "symbol": "UNI",
      "name": "Wrapped UNI (Sollet)",
      "decimals": 6,
      "logoURI": "https://cdn.jsdelivr.net/gh/trustwallet/assets@master/blockchains/ethereum/assets/0x1f9840a85d5aF5bf1D1762F925BDADdC4201F984/logo.png",
      "tags": [
        "wrapped-sollet",
        "ethereum"
      ],
      "extensions": {
        "bridgeContract": "https://etherscan.io/address/0xeae57ce9cc1984f202e15e038b964bb8bdf7229a",
        "serumV3Usdc": "6JYHjaQBx6AtKSSsizDMwozAEDEZ5KBsSUzH7kRjGJon",
        "serumV3Usdt": "2SSnWNrc83otLpfRo792P6P3PESZpdr8cu2r8zCE6bMD",
        "coingeckoId": "uniswap"
      }
    },
    {
      "chainId": 101,
      "address": "SRMuApVNdxXokk5GT7XD5cUUgXMBCoAz2LHeuAoKWRt",
      "symbol": "SRM",
      "name": "Serum",
      "decimals": 6,
      "logoURI": "https://cdn.jsdelivr.net/gh/trustwallet/assets@master/blockchains/ethereum/assets/0x476c5E26a75bd202a9683ffD34359C0CC15be0fF/logo.png",
      "tags": [],
      "extensions": {
        "website": "https://projectserum.com/",
        "serumV3Usdc": "ByRys5tuUWDgL73G8JBAEfkdFf8JWBzPBDHsBVQ5vbQA",
        "serumV3Usdt": "AtNnsY1AyRERWJ8xCskfz38YdvruWVJQUVXgScC1iPb",
        "coingeckoId": "serum"
      }
    },
    {
      "chainId": 101,
      "address": "AGFEad2et2ZJif9jaGpdMixQqvW5i81aBdvKe7PHNfz3",
      "symbol": "FTT",
      "name": "Wrapped FTT (Sollet)",
      "decimals": 6,
      "logoURI": "https://cdn.jsdelivr.net/gh/solana-labs/token-list@main/assets/mainnet/AGFEad2et2ZJif9jaGpdMixQqvW5i81aBdvKe7PHNfz3/logo.png",
      "tags": [
        "wrapped-sollet",
        "ethereum"
      ],
      "extensions": {
        "bridgeContract": "https://etherscan.io/address/0xeae57ce9cc1984f202e15e038b964bb8bdf7229a",
        "assetContract": "https://etherscan.io/address/0x50d1c9771902476076ecfc8b2a83ad6b9355a4c9",
        "serumV3Usdc": "2Pbh1CvRVku1TgewMfycemghf6sU9EyuFDcNXqvRmSxc",
        "serumV3Usdt": "Hr3wzG8mZXNHV7TuL6YqtgfVUesCqMxGYCEyP3otywZE",
        "coingeckoId": "ftx-token"
      }
    },
    {
      "chainId": 101,
      "address": "MSRMcoVyrFxnSgo5uXwone5SKcGhT1KEJMFEkMEWf9L",
      "symbol": "MSRM",
      "name": "MegaSerum",
      "decimals": 0,
      "logoURI": "https://cdn.jsdelivr.net/gh/trustwallet/assets@master/blockchains/ethereum/assets/0x476c5E26a75bd202a9683ffD34359C0CC15be0fF/logo.png",
      "tags": [],
      "extensions": {
        "website": "https://projectserum.com/",
        "serumV3Usdc": "4VKLSYdvrQ5ngQrt1d2VS8o4ewvb2MMUZLiejbnGPV33",
        "serumV3Usdt": "5nLJ22h1DUfeCfwbFxPYK8zbfbri7nA9bXoDcR8AcJjs",
        "coingeckoId": "megaserum"
      }
    },
    {
      "chainId": 101,
      "address": "BXXkv6z8ykpG1yuvUDPgh732wzVHB69RnB9YgSYh3itW",
      "symbol": "WUSDC",
      "name": "Wrapped USDC (Sollet)",
      "decimals": 6,
      "logoURI": "https://cdn.jsdelivr.net/gh/solana-labs/token-list@main/assets/mainnet/EPjFWdd5AufqSSqeM2qN1xzybapC8G4wEGGkZwyTDt1v/logo.png",
      "tags": [
        "stablecoin",
        "wrapped-sollet",
        "ethereum"
      ],
      "extensions": {
        "coingeckoId": "usd-coin"
      }
    },
    {
      "chainId": 101,
      "address": "GXMvfY2jpQctDqZ9RoU3oWPhufKiCcFEfchvYumtX7jd",
      "symbol": "TOMO",
      "name": "Wrapped TOMO (Sollet)",
      "decimals": 6,
      "logoURI": "https://cdn.jsdelivr.net/gh/trustwallet/assets@master/blockchains/tomochain/info/logo.png",
      "tags": [
        "wrapped-sollet",
        "ethereum"
      ],
      "extensions": {
        "bridgeContract": "https://etherscan.io/address/0xeae57ce9cc1984f202e15e038b964bb8bdf7229a",
        "serumV3Usdc": "8BdpjpSD5n3nk8DQLqPUyTZvVqFu6kcff5bzUX5dqDpy",
        "serumV3Usdt": "GnKPri4thaGipzTbp8hhSGSrHgG4F8MFiZVrbRn16iG2",
        "coingeckoId": "tomochain"
      }
    },
    {
      "chainId": 101,
      "address": "EcqExpGNFBve2i1cMJUTR4bPXj4ZoqmDD2rTkeCcaTFX",
      "symbol": "KARMA",
      "name": "Wrapped KARMA (Sollet)",
      "decimals": 4,
      "logoURI": "https://cdn.jsdelivr.net/gh/machi-x/assets@master/blockchains/ethereum/assets/0xdfe691f37b6264a90ff507eb359c45d55037951c/logo.png",
      "tags": [
        "wrapped-sollet",
        "ethereum"
      ],
      "extensions": {
        "bridgeContract": "https://etherscan.io/address/0xeae57ce9cc1984f202e15e038b964bb8bdf7229a",
        "coingeckoId": "karma-dao"
      }
    },
    {
      "chainId": 101,
      "address": "EqWCKXfs3x47uVosDpTRgFniThL9Y8iCztJaapxbEaVX",
      "symbol": "LUA",
      "name": "Wrapped LUA (Sollet)",
      "decimals": 6,
      "logoURI": "https://cdn.jsdelivr.net/gh/trustwallet/assets@master/blockchains/ethereum/assets/0xB1f66997A5760428D3a87D68b90BfE0aE64121cC/logo.png",
      "tags": [
        "wrapped-sollet",
        "ethereum"
      ],
      "extensions": {
        "bridgeContract": "https://etherscan.io/address/0xeae57ce9cc1984f202e15e038b964bb8bdf7229a",
        "serumV3Usdc": "4xyWjQ74Eifq17vbue5Ut9xfFNfuVB116tZLEpiZuAn8",
        "serumV3Usdt": "35tV8UsHH8FnSAi3YFRrgCu4K9tb883wKnAXpnihot5r",
        "coingeckoId": "lua-token"
      }
    },
    {
      "chainId": 101,
      "address": "GeDS162t9yGJuLEHPWXXGrb1zwkzinCgRwnT8vHYjKza",
      "symbol": "MATH",
      "name": "Wrapped MATH (Sollet)",
      "decimals": 6,
      "tags": [
        "wrapped-sollet",
        "ethereum"
      ],
      "extensions": {
        "bridgeContract": "https://etherscan.io/address/0xeae57ce9cc1984f202e15e038b964bb8bdf7229a",
        "serumV3Usdc": "J7cPYBrXVy8Qeki2crZkZavcojf2sMRyQU7nx438Mf8t",
        "serumV3Usdt": "2WghiBkDL2yRhHdvm8CpprrkmfguuQGJTCDfPSudKBAZ",
        "coingeckoId": "math"
      }
    },
    {
      "chainId": 101,
      "address": "GUohe4DJUA5FKPWo3joiPgsB7yzer7LpDmt1Vhzy3Zht",
      "symbol": "KEEP",
      "name": "Wrapped KEEP (Sollet)",
      "decimals": 6,
      "logoURI": "https://assets.coingecko.com/coins/images/3373/large/IuNzUb5b_400x400.jpg?1589526336",
      "tags": [
        "wrapped-sollet",
        "ethereum"
      ],
      "extensions": {
        "bridgeContract": "https://etherscan.io/address/0xeae57ce9cc1984f202e15e038b964bb8bdf7229a",
        "serumV3Usdc": "3rgacody9SvM88QR83GHaNdEEx4Fe2V2ed5GJp2oeKDr",
        "serumV3Usdt": "HEGnaVL5i48ubPBqWAhodnZo8VsSLzEM3Gfc451DnFj9",
        "coingeckoId": "keep-network"
      }
    },
    {
      "chainId": 101,
      "address": "9F9fNTT6qwjsu4X4yWYKZpsbw5qT7o6yR2i57JF2jagy",
      "symbol": "SWAG",
      "name": "Wrapped SWAG (Sollet)",
      "decimals": 6,
      "logoURI": "https://assets.coingecko.com/coins/images/12805/large/photo_2020-10-14_23.17.02.jpeg?1602688642",
      "tags": [
        "wrapped-sollet",
        "ethereum"
      ],
      "extensions": {
        "bridgeContract": "https://etherscan.io/address/0xeae57ce9cc1984f202e15e038b964bb8bdf7229a",
        "serumV3Usdt": "J2XSt77XWim5HwtUM8RUwQvmRXNZsbMKpp5GTKpHafvf",
        "coingeckoId": "swag-finance"
      }
    },
    {
      "chainId": 101,
      "address": "DgHK9mfhMtUwwv54GChRrU54T2Em5cuszq2uMuen1ZVE",
      "symbol": "CEL",
      "name": "Wrapped Celsius (Sollet)",
      "decimals": 6,
      "logoURI": "https://cdn.jsdelivr.net/gh/trustwallet/assets@master/blockchains/ethereum/assets/0xaaAEBE6Fe48E54f431b0C390CfaF0b017d09D42d/logo.png",
      "tags": [
        "wrapped-sollet",
        "ethereum"
      ],
      "extensions": {
        "bridgeContract": "https://etherscan.io/address/0xeae57ce9cc1984f202e15e038b964bb8bdf7229a",
        "serumV3Usdt": "cgani53cMZgYfRMgSrNekJTMaLmccRfspsfTbXWRg7u",
        "coingeckoId": "celsius-degree-token"
      }
    },
    {
      "chainId": 101,
      "address": "7ncCLJpP3MNww17LW8bRvx8odQQnubNtfNZBL5BgAEHW",
      "symbol": "RSR",
      "name": "Wrapped Reserve Rights (Sollet)",
      "decimals": 6,
      "logoURI": "https://cdn.jsdelivr.net/gh/trustwallet/assets@master/blockchains/ethereum/assets/0x8762db106B2c2A0bccB3A80d1Ed41273552616E8/logo.png",
      "tags": [
        "wrapped-sollet",
        "ethereum"
      ],
      "extensions": {
        "bridgeContract": "https://etherscan.io/address/0xeae57ce9cc1984f202e15e038b964bb8bdf7229a",
        "serumV3Usdt": "FcPet5fz9NLdbXwVM6kw2WTHzRAD7mT78UjwTpawd7hJ",
        "coingeckoId": "reserve-rights-token"
      }
    },
    {
      "chainId": 101,
      "address": "5wihEYGca7X4gSe97C5mVcqNsfxBzhdTwpv72HKs25US",
      "symbol": "1INCH",
      "name": "Wrapped 1INCH (Sollet)",
      "decimals": 6,
      "logoURI": "https://cdn.jsdelivr.net/gh/trustwallet/assets@master/blockchains/ethereum/assets/0x111111111117dC0aa78b770fA6A738034120C302/logo.png",
      "tags": [
        "wrapped-sollet",
        "ethereum"
      ],
      "extensions": {
        "bridgeContract": "https://etherscan.io/address/0xeae57ce9cc1984f202e15e038b964bb8bdf7229a",
        "coingeckoId": "1inch"
      }
    },
    {
      "chainId": 101,
      "address": "38i2NQxjp5rt5B3KogqrxmBxgrAwaB3W1f1GmiKqh9MS",
      "symbol": "GRT",
      "name": "Wrapped GRT  (Sollet)",
      "decimals": 6,
      "logoURI": "https://cdn.jsdelivr.net/gh/trustwallet/assets@master/blockchains/ethereum/assets/0xc944E90C64B2c07662A292be6244BDf05Cda44a7/logo.png",
      "tags": [
        "wrapped-sollet",
        "ethereum"
      ],
      "extensions": {
        "bridgeContract": "https://etherscan.io/address/0xeae57ce9cc1984f202e15e038b964bb8bdf7229a",
        "coingeckoId": "the-graph"
      }
    },
    {
      "chainId": 101,
      "address": "Avz2fmevhhu87WYtWQCFj9UjKRjF9Z9QWwN2ih9yF95G",
      "symbol": "COMP",
      "name": "Wrapped Compound (Sollet)",
      "decimals": 6,
      "logoURI": "https://cdn.jsdelivr.net/gh/trustwallet/assets@master/blockchains/ethereum/assets/0xc00e94Cb662C3520282E6f5717214004A7f26888/logo.png",
      "tags": [
        "wrapped-sollet",
        "ethereum"
      ],
      "extensions": {
        "bridgeContract": "https://etherscan.io/address/0xeae57ce9cc1984f202e15e038b964bb8bdf7229a",
        "coingeckoId": "compound-coin"
      }
    },
    {
      "chainId": 101,
      "address": "9wRD14AhdZ3qV8et3eBQVsrb3UoBZDUbJGyFckpTg8sj",
      "symbol": "PAXG",
      "name": "Wrapped Paxos Gold (Sollet)",
      "decimals": 6,
      "logoURI": "https://cdn.jsdelivr.net/gh/trustwallet/assets@master/blockchains/ethereum/assets/0x45804880De22913dAFE09f4980848ECE6EcbAf78/logo.png",
      "tags": [
        "wrapped-sollet",
        "ethereum"
      ],
      "extensions": {
        "bridgeContract": "https://etherscan.io/address/0xeae57ce9cc1984f202e15e038b964bb8bdf7229a",
        "coingeckoId": "pax-gold"
      }
    },
    {
      "chainId": 101,
      "address": "AByXcTZwJHMtrKrvVsh9eFNB1pJaLDjCUR2ayvxBAAM2",
      "symbol": "STRONG",
      "name": "Wrapped Strong (Sollet)",
      "decimals": 6,
      "logoURI": "https://cdn.jsdelivr.net/gh/trustwallet/assets@master/blockchains/ethereum/assets/0x990f341946A3fdB507aE7e52d17851B87168017c/logo.png",
      "tags": [
        "wrapped-sollet",
        "ethereum"
      ],
      "extensions": {
        "bridgeContract": "https://etherscan.io/address/0xeae57ce9cc1984f202e15e038b964bb8bdf7229a",
        "coingeckoId": "strong"
      }
    },
    {
      "chainId": 101,
      "address": "EchesyfXePKdLtoiZSL8pBe8Myagyy8ZRqsACNCFGnvp",
      "symbol": "FIDA",
      "name": "Bonfida",
      "decimals": 6,
      "logoURI": "https://cdn.jsdelivr.net/gh/dr497/awesome-serum-markets/icons/fida.svg",
      "tags": [],
      "extensions": {
        "website": "https://bonfida.com/",
        "serumV3Usdc": "E14BKBhDWD4EuTkWj1ooZezesGxMW8LPCps4W5PuzZJo",
        "serumV3Usdt": "EbV7pPpEvheLizuYX3gUCvWM8iySbSRAhu2mQ5Vz2Mxf",
        "coingeckoId": "bonfida"
      }
    },
    {
      "chainId": 101,
      "address": "kinXdEcpDQeHPEuQnqmUgtYykqKGVFq6CeVX5iAHJq6",
      "symbol": "KIN",
      "name": "KIN",
      "decimals": 5,
      "logoURI": "https://cdn.jsdelivr.net/gh/trustwallet/assets@master/blockchains/kin/info/logo.png",
      "tags": [],
      "extensions": {
        "serumV3Usdc": "Bn6NPyr6UzrFAwC4WmvPvDr2Vm8XSUnFykM2aQroedgn",
        "serumV3Usdt": "4nCFQr8sahhhL4XJ7kngGFBmpkmyf3xLzemuMhn6mWTm",
        "coingeckoId": "kin"
      }
    },
    {
      "chainId": 101,
      "address": "MAPS41MDahZ9QdKXhVa4dWB9RuyfV4XqhyAZ8XcYepb",
      "symbol": "MAPS",
      "name": "MAPS",
      "decimals": 6,
      "logoURI": "https://cdn.jsdelivr.net/gh/solana-labs/explorer/public/tokens/maps.svg",
      "tags": [],
      "extensions": {
        "website": "https://maps.me/",
        "serumV3Usdc": "3A8XQRWXC7BjLpgLDDBhQJLT5yPCzS16cGYRKHkKxvYo",
        "serumV3Usdt": "7cknqHAuGpfVXPtFoJpFvUjJ8wkmyEfbFusmwMfNy3FE",
        "coingeckoId": "maps"
      }
    },
    {
      "chainId": 101,
      "address": "z3dn17yLaGMKffVogeFHQ9zWVcXgqgf3PQnDsNs2g6M",
      "symbol": "OXY",
      "name": "Oxygen Protocol",
      "decimals": 6,
      "logoURI": "https://cdn.jsdelivr.net/gh/nathanielparke/awesome-serum-markets/icons/oxy.svg",
      "tags": [],
      "extensions": {
        "website": "https://www.oxygen.org/",
        "serumV3Usdt": "GKLev6UHeX1KSDCyo2bzyG6wqhByEzDBkmYTxEdmYJgB",
        "serumV3Usdc": "GZ3WBFsqntmERPwumFEYgrX2B7J7G11MzNZAy7Hje27X",
        "coingeckoId": "oxygen"
      }
    },
    {
      "chainId": 101,
      "address": "FtgGSFADXBtroxq8VCausXRr2of47QBf5AS1NtZCu4GD",
      "symbol": "BRZ",
      "name": "BRZ",
      "decimals": 4,
      "logoURI": "https://cdn.jsdelivr.net/gh/solana-labs/explorer/public/tokens/brz.png",
      "tags": [],
      "extensions": {
        "website": "https://brztoken.io/",
        "coingeckoId": "brz"
      }
    },
    {
      "chainId": 101,
      "address": "Es9vMFrzaCERmJfrF4H2FYD4KCoNkY11McCe8BenwNYB",
      "symbol": "USDT",
      "name": "USDT",
      "decimals": 6,
      "logoURI": "https://cdn.jsdelivr.net/gh/solana-labs/explorer/public/tokens/usdt.svg",
      "tags": [
        "stablecoin"
      ],
      "extensions": {
        "website": "https://tether.to/",
        "coingeckoId": "tether",
        "serumV3Usdc": "77quYg4MGneUdjgXCunt9GgM1usmrxKY31twEy3WHwcS"
      }
    },
    {
      "chainId": 101,
      "address": "2oDxYGgTBmST4rc3yn1YtcSEck7ReDZ8wHWLqZAuNWXH",
      "symbol": "xMARK",
      "name": "Standard",
      "decimals": 9,
      "logoURI": "https://cdn.jsdelivr.net/gh/solana-labs/token-list@main/assets/mainnet/2oDxYGgTBmST4rc3yn1YtcSEck7ReDZ8wHWLqZAuNWXH/logo.png",
      "tags": [
        "wrapped",
        "wormhole"
      ],
      "extensions": {
        "website": "https://benchmarkprotocol.finance/",
        "address": "0x36b679bd64ed73dbfd88909cdcb892cb66bd4cbb",
        "bridgeContract": "https://etherscan.io/address/0xf92cD566Ea4864356C5491c177A430C222d7e678",
        "assetContract": "https://etherscan.io/address/0x36b679bd64ed73dbfd88909cdcb892cb66bd4cbb",
        "coingeckoId": "xmark"
      }
    },
    {
      "chainId": 101,
      "address": "4k3Dyjzvzp8eMZWUXbBCjEvwSkkk59S5iCNLY3QrkX6R",
      "symbol": "RAY",
      "name": "Raydium",
      "decimals": 6,
      "logoURI": "https://cdn.jsdelivr.net/gh/solana-labs/token-list@main/assets/mainnet/RVKd61ztZW9GUwhRbbLoYVRE5Xf1B2tVscKqwZqXgEr/logo.png",
      "tags": [],
      "extensions": {
        "website": "https://raydium.io/",
        "serumV3Usdt": "teE55QrL4a4QSfydR9dnHF97jgCfptpuigbb53Lo95g",
        "serumV3Usdc": "2xiv8A5xrJ7RnGdxXB42uFEkYHJjszEhaJyKKt4WaLep",
        "coingeckoId": "raydium"
      }
    },
    {
      "chainId": 101,
      "address": "CzPDyvotTcxNqtPne32yUiEVQ6jk42HZi1Y3hUu7qf7f",
      "symbol": "RAY-WUSDT",
      "name": "Raydium Legacy LP Token V2 (RAY-WUSDT)",
      "decimals": 6,
      "logoURI": "https://cdn.jsdelivr.net/gh/solana-labs/token-list@main/assets/mainnet/RVKd61ztZW9GUwhRbbLoYVRE5Xf1B2tVscKqwZqXgEr/logo.png",
      "tags": [
        "lp-token"
      ],
      "extensions": {
        "website": "https://raydium.io/"
      }
    },
    {
      "chainId": 101,
      "address": "134Cct3CSdRCbYgq5SkwmHgfwjJ7EM5cG9PzqffWqECx",
      "symbol": "RAY-SOL",
      "name": "Raydium LP Token V2 (RAY-SOL)",
      "decimals": 6,
      "logoURI": "https://cdn.jsdelivr.net/gh/solana-labs/token-list@main/assets/mainnet/RVKd61ztZW9GUwhRbbLoYVRE5Xf1B2tVscKqwZqXgEr/logo.png",
      "tags": [
        "lp-token"
      ],
      "extensions": {
        "website": "https://raydium.io/"
      }
    },
    {
      "chainId": 101,
      "address": "EVDmwajM5U73PD34bYPugwiA4Eqqbrej4mLXXv15Z5qR",
      "symbol": "LINK-WUSDT",
      "name": "Raydium LP Token V2 (LINK-WUSDT)",
      "decimals": 6,
      "logoURI": "https://cdn.jsdelivr.net/gh/solana-labs/token-list@main/assets/mainnet/RVKd61ztZW9GUwhRbbLoYVRE5Xf1B2tVscKqwZqXgEr/logo.png",
      "tags": [
        "lp-token"
      ],
      "extensions": {
        "website": "https://raydium.io/"
      }
    },
    {
      "chainId": 101,
      "address": "KY4XvwHy7JPzbWYAbk23jQvEb4qWJ8aCqYWREmk1Q7K",
      "symbol": "ETH-WUSDT",
      "name": "Raydium LP Token V2 (ETH-WUSDT)",
      "decimals": 6,
      "logoURI": "https://cdn.jsdelivr.net/gh/solana-labs/token-list@main/assets/mainnet/RVKd61ztZW9GUwhRbbLoYVRE5Xf1B2tVscKqwZqXgEr/logo.png",
      "tags": [
        "lp-token"
      ],
      "extensions": {
        "website": "https://raydium.io/"
      }
    },
    {
      "chainId": 101,
      "address": "FgmBnsF5Qrnv8X9bomQfEtQTQjNNiBCWRKGpzPnE5BDg",
      "symbol": "RAY-USDC",
      "name": "Raydium Legacy LP Token V2 (RAY-USDC)",
      "decimals": 6,
      "logoURI": "https://cdn.jsdelivr.net/gh/solana-labs/token-list@main/assets/mainnet/RVKd61ztZW9GUwhRbbLoYVRE5Xf1B2tVscKqwZqXgEr/logo.png",
      "tags": [
        "lp-token"
      ],
      "extensions": {
        "website": "https://raydium.io/"
      }
    },
    {
      "chainId": 101,
      "address": "5QXBMXuCL7zfAk39jEVVEvcrz1AvBGgT9wAhLLHLyyUJ",
      "symbol": "RAY-SRM",
      "name": "Raydium Legacy LP Token V2 (RAY-SRM)",
      "decimals": 6,
      "logoURI": "https://cdn.jsdelivr.net/gh/solana-labs/token-list@main/assets/mainnet/RVKd61ztZW9GUwhRbbLoYVRE5Xf1B2tVscKqwZqXgEr/logo.png",
      "tags": [
        "lp-token"
      ],
      "extensions": {
        "website": "https://raydium.io/"
      }
    },
    {
      "chainId": 101,
      "address": "FdhKXYjCou2jQfgKWcNY7jb8F2DPLU1teTTTRfLBD2v1",
      "symbol": "RAY-WUSDT",
      "name": "Raydium Legacy LP Token V3 (RAY-WUSDT)",
      "decimals": 6,
      "logoURI": "https://cdn.jsdelivr.net/gh/solana-labs/token-list@main/assets/mainnet/RVKd61ztZW9GUwhRbbLoYVRE5Xf1B2tVscKqwZqXgEr/logo.png",
      "tags": [
        "lp-token"
      ],
      "extensions": {
        "website": "https://raydium.io/"
      }
    },
    {
      "chainId": 101,
      "address": "BZFGfXMrjG2sS7QT2eiCDEevPFnkYYF7kzJpWfYxPbcx",
      "symbol": "RAY-USDC",
      "name": "Raydium LP Token V3 (RAY-USDC)",
      "decimals": 6,
      "logoURI": "https://cdn.jsdelivr.net/gh/solana-labs/token-list@main/assets/mainnet/RVKd61ztZW9GUwhRbbLoYVRE5Xf1B2tVscKqwZqXgEr/logo.png",
      "tags": [
        "lp-token"
      ],
      "extensions": {
        "website": "https://raydium.io/"
      }
    },
    {
      "chainId": 101,
      "address": "DSX5E21RE9FB9hM8Nh8xcXQfPK6SzRaJiywemHBSsfup",
      "symbol": "RAY-SRM",
      "name": "Raydium LP Token V3 (RAY-SRM)",
      "decimals": 6,
      "logoURI": "https://cdn.jsdelivr.net/gh/solana-labs/token-list@main/assets/mainnet/RVKd61ztZW9GUwhRbbLoYVRE5Xf1B2tVscKqwZqXgEr/logo.png",
      "tags": [
        "lp-token"
      ],
      "extensions": {
        "website": "https://raydium.io/"
      }
    },
    {
      "chainId": 101,
      "address": "F5PPQHGcznZ2FxD9JaxJMXaf7XkaFFJ6zzTBcW8osQjw",
      "symbol": "RAY-SOL",
      "name": "Raydium LP Token V3 (RAY-SOL)",
      "decimals": 6,
      "logoURI": "https://cdn.jsdelivr.net/gh/solana-labs/token-list@main/assets/mainnet/RVKd61ztZW9GUwhRbbLoYVRE5Xf1B2tVscKqwZqXgEr/logo.png",
      "tags": [
        "lp-token"
      ],
      "extensions": {
        "website": "https://raydium.io/"
      }
    },
    {
      "chainId": 101,
      "address": "8Q6MKy5Yxb9vG1mWzppMtMb2nrhNuCRNUkJTeiE3fuwD",
      "symbol": "RAY-ETH",
      "name": "Raydium LP Token V3 (RAY-ETH)",
      "decimals": 6,
      "logoURI": "https://cdn.jsdelivr.net/gh/solana-labs/token-list@main/assets/mainnet/RVKd61ztZW9GUwhRbbLoYVRE5Xf1B2tVscKqwZqXgEr/logo.png",
      "tags": [
        "lp-token"
      ],
      "extensions": {
        "website": "https://raydium.io/"
      }
    },
    {
      "chainId": 101,
      "address": "DsBuznXRTmzvEdb36Dx3aVLVo1XmH7r1PRZUFugLPTFv",
      "symbol": "FIDA-RAY",
      "name": "Raydium Fusion LP Token V4 (FIDA-RAY)",
      "decimals": 6,
      "logoURI": "https://cdn.jsdelivr.net/gh/solana-labs/token-list@main/assets/mainnet/RVKd61ztZW9GUwhRbbLoYVRE5Xf1B2tVscKqwZqXgEr/logo.png",
      "tags": [
        "lp-token"
      ],
      "extensions": {
        "website": "https://raydium.io/"
      }
    },
    {
      "chainId": 101,
      "address": "FwaX9W7iThTZH5MFeasxdLpxTVxRcM7ZHieTCnYog8Yb",
      "symbol": "OXY-RAY",
      "name": "Raydium Fusion LP Token V4 (OXY-RAY)",
      "decimals": 6,
      "logoURI": "https://cdn.jsdelivr.net/gh/solana-labs/token-list@main/assets/mainnet/RVKd61ztZW9GUwhRbbLoYVRE5Xf1B2tVscKqwZqXgEr/logo.png",
      "tags": [
        "lp-token"
      ],
      "extensions": {
        "website": "https://raydium.io/"
      }
    },
    {
      "chainId": 101,
      "address": "CcKK8srfVdTSsFGV3VLBb2YDbzF4T4NM2C3UEjC39RLP",
      "symbol": "MAPS-RAY",
      "name": "Raydium Fusion LP Token V4 (MAPS-RAY)",
      "decimals": 6,
      "logoURI": "https://cdn.jsdelivr.net/gh/solana-labs/token-list@main/assets/mainnet/RVKd61ztZW9GUwhRbbLoYVRE5Xf1B2tVscKqwZqXgEr/logo.png",
      "tags": [
        "lp-token"
      ],
      "extensions": {
        "website": "https://raydium.io/"
      }
    },
    {
      "chainId": 101,
      "address": "CHT8sft3h3gpLYbCcZ9o27mT5s3Z6VifBVbUiDvprHPW",
      "symbol": "KIN-RAY",
      "name": "Raydium Legacy Fusion LP Token V4 (KIN-RAY)",
      "decimals": 6,
      "logoURI": "https://cdn.jsdelivr.net/gh/solana-labs/token-list@main/assets/mainnet/RVKd61ztZW9GUwhRbbLoYVRE5Xf1B2tVscKqwZqXgEr/logo.png",
      "tags": [
        "lp-token"
      ],
      "extensions": {
        "website": "https://raydium.io/"
      }
    },
    {
      "chainId": 101,
      "address": "C3sT1R3nsw4AVdepvLTLKr5Gvszr7jufyBWUCvy4TUvT",
      "symbol": "RAY-USDT",
      "name": "Raydium LP Token V4 (RAY-USDT)",
      "decimals": 6,
      "logoURI": "https://cdn.jsdelivr.net/gh/solana-labs/token-list@main/assets/mainnet/RVKd61ztZW9GUwhRbbLoYVRE5Xf1B2tVscKqwZqXgEr/logo.png",
      "tags": [
        "lp-token"
      ],
      "extensions": {
        "website": "https://raydium.io/"
      }
    },
    {
      "chainId": 101,
      "address": "8HoQnePLqPj4M7PUDzfw8e3Ymdwgc7NLGnaTUapubyvu",
      "symbol": "SOL-USDC",
      "name": "Raydium LP Token V4 (SOL-USDC)",
      "decimals": 9,
      "logoURI": "https://cdn.jsdelivr.net/gh/solana-labs/token-list@main/assets/mainnet/RVKd61ztZW9GUwhRbbLoYVRE5Xf1B2tVscKqwZqXgEr/logo.png",
      "tags": [
        "lp-token"
      ],
      "extensions": {
        "website": "https://raydium.io/"
      }
    },
    {
      "chainId": 101,
      "address": "865j7iMmRRycSYUXzJ33ZcvLiX9JHvaLidasCyUyKaRE",
      "symbol": "YFI-USDC",
      "name": "Raydium LP Token V4 (YFI-USDC)",
      "decimals": 6,
      "logoURI": "https://cdn.jsdelivr.net/gh/solana-labs/token-list@main/assets/mainnet/RVKd61ztZW9GUwhRbbLoYVRE5Xf1B2tVscKqwZqXgEr/logo.png",
      "tags": [
        "lp-token"
      ],
      "extensions": {
        "website": "https://raydium.io/"
      }
    },
    {
      "chainId": 101,
      "address": "9XnZd82j34KxNLgQfz29jGbYdxsYznTWRpvZE3SRE7JG",
      "symbol": "SRM-USDC",
      "name": "Raydium LP Token V4 (SRM-USDC)",
      "decimals": 6,
      "logoURI": "https://cdn.jsdelivr.net/gh/solana-labs/token-list@main/assets/mainnet/RVKd61ztZW9GUwhRbbLoYVRE5Xf1B2tVscKqwZqXgEr/logo.png",
      "tags": [
        "lp-token"
      ],
      "extensions": {
        "website": "https://raydium.io/"
      }
    },
    {
      "chainId": 101,
      "address": "75dCoKfUHLUuZ4qEh46ovsxfgWhB4icc3SintzWRedT9",
      "symbol": "FTT-USDC",
      "name": "Raydium LP Token V4 (FTT-USDC)",
      "decimals": 6,
      "logoURI": "https://cdn.jsdelivr.net/gh/solana-labs/token-list@main/assets/mainnet/RVKd61ztZW9GUwhRbbLoYVRE5Xf1B2tVscKqwZqXgEr/logo.png",
      "tags": [
        "lp-token"
      ],
      "extensions": {
        "website": "https://raydium.io/"
      }
    },
    {
      "chainId": 101,
      "address": "2hMdRdVWZqetQsaHG8kQjdZinEMBz75vsoWTCob1ijXu",
      "symbol": "BTC-USDC",
      "name": "Raydium LP Token V4 (BTC-USDC)",
      "decimals": 6,
      "logoURI": "https://cdn.jsdelivr.net/gh/solana-labs/token-list@main/assets/mainnet/RVKd61ztZW9GUwhRbbLoYVRE5Xf1B2tVscKqwZqXgEr/logo.png",
      "tags": [
        "lp-token"
      ],
      "extensions": {
        "website": "https://raydium.io/"
      }
    },
    {
      "chainId": 101,
      "address": "2QVjeR9d2PbSf8em8NE8zWd8RYHjFtucDUdDgdbDD2h2",
      "symbol": "SUSHI-USDC",
      "name": "Raydium LP Token V4 (SUSHI-USDC)",
      "decimals": 6,
      "logoURI": "https://cdn.jsdelivr.net/gh/solana-labs/token-list@main/assets/mainnet/RVKd61ztZW9GUwhRbbLoYVRE5Xf1B2tVscKqwZqXgEr/logo.png",
      "tags": [
        "lp-token"
      ],
      "extensions": {
        "website": "https://raydium.io/"
      }
    },
    {
      "chainId": 101,
      "address": "CHyUpQFeW456zcr5XEh4RZiibH8Dzocs6Wbgz9aWpXnQ",
      "symbol": "TOMO-USDC",
      "name": "Raydium LP Token V4 (TOMO-USDC)",
      "decimals": 6,
      "logoURI": "https://cdn.jsdelivr.net/gh/solana-labs/token-list@main/assets/mainnet/RVKd61ztZW9GUwhRbbLoYVRE5Xf1B2tVscKqwZqXgEr/logo.png",
      "tags": [
        "lp-token"
      ],
      "extensions": {
        "website": "https://raydium.io/"
      }
    },
    {
      "chainId": 101,
      "address": "BqjoYjqKrXtfBKXeaWeAT5sYCy7wsAYf3XjgDWsHSBRs",
      "symbol": "LINK-USDC",
      "name": "Raydium LP Token V4 (LINK-USDC)",
      "decimals": 6,
      "logoURI": "https://cdn.jsdelivr.net/gh/solana-labs/token-list@main/assets/mainnet/RVKd61ztZW9GUwhRbbLoYVRE5Xf1B2tVscKqwZqXgEr/logo.png",
      "tags": [
        "lp-token"
      ],
      "extensions": {
        "website": "https://raydium.io/"
      }
    },
    {
      "chainId": 101,
      "address": "13PoKid6cZop4sj2GfoBeujnGfthUbTERdE5tpLCDLEY",
      "symbol": "ETH-USDC",
      "name": "Raydium LP Token V4 (ETH-USDC)",
      "decimals": 6,
      "logoURI": "https://cdn.jsdelivr.net/gh/solana-labs/token-list@main/assets/mainnet/RVKd61ztZW9GUwhRbbLoYVRE5Xf1B2tVscKqwZqXgEr/logo.png",
      "tags": [
        "lp-token"
      ],
      "extensions": {
        "website": "https://raydium.io/"
      }
    },
    {
      "chainId": 101,
      "address": "2Vyyeuyd15Gp8aH6uKE72c4hxc8TVSLibxDP9vzspQWG",
      "symbol": "COPE-USDC",
      "name": "Raydium Fusion LP Token V4 (COPE-USDC)",
      "decimals": 0,
      "logoURI": "https://cdn.jsdelivr.net/gh/solana-labs/token-list@main/assets/mainnet/RVKd61ztZW9GUwhRbbLoYVRE5Xf1B2tVscKqwZqXgEr/logo.png",
      "tags": [
        "lp-token"
      ],
      "extensions": {
        "website": "https://raydium.io/"
      }
    },
    {
      "chainId": 101,
      "address": "Epm4KfTj4DMrvqn6Bwg2Tr2N8vhQuNbuK8bESFp4k33K",
      "symbol": "SOL-USDT",
      "name": "Raydium LP Token V4 (SOL-USDT)",
      "decimals": 9,
      "logoURI": "https://cdn.jsdelivr.net/gh/solana-labs/token-list@main/assets/mainnet/RVKd61ztZW9GUwhRbbLoYVRE5Xf1B2tVscKqwZqXgEr/logo.png",
      "tags": [
        "lp-token"
      ],
      "extensions": {
        "website": "https://raydium.io/"
      }
    },
    {
      "chainId": 101,
      "address": "FA1i7fej1pAbQbnY8NbyYUsTrWcasTyipKreDgy1Mgku",
      "symbol": "YFI-USDT",
      "name": "Raydium LP Token V4 (YFI-USDT)",
      "decimals": 6,
      "logoURI": "https://cdn.jsdelivr.net/gh/solana-labs/token-list@main/assets/mainnet/RVKd61ztZW9GUwhRbbLoYVRE5Xf1B2tVscKqwZqXgEr/logo.png",
      "tags": [
        "lp-token"
      ],
      "extensions": {
        "website": "https://raydium.io/"
      }
    },
    {
      "chainId": 101,
      "address": "HYSAu42BFejBS77jZAZdNAWa3iVcbSRJSzp3wtqCbWwv",
      "symbol": "SRM-USDT",
      "name": "Raydium LP Token V4 (SRM-USDT)",
      "decimals": 6,
      "logoURI": "https://cdn.jsdelivr.net/gh/solana-labs/token-list@main/assets/mainnet/RVKd61ztZW9GUwhRbbLoYVRE5Xf1B2tVscKqwZqXgEr/logo.png",
      "tags": [
        "lp-token"
      ],
      "extensions": {
        "website": "https://raydium.io/"
      }
    },
    {
      "chainId": 101,
      "address": "2cTCiUnect5Lap2sk19xLby7aajNDYseFhC9Pigou11z",
      "symbol": "FTT-USDT",
      "name": "Raydium LP Token V4 (FTT-USDT)",
      "decimals": 6,
      "logoURI": "https://cdn.jsdelivr.net/gh/solana-labs/token-list@main/assets/mainnet/RVKd61ztZW9GUwhRbbLoYVRE5Xf1B2tVscKqwZqXgEr/logo.png",
      "tags": [
        "lp-token"
      ],
      "extensions": {
        "website": "https://raydium.io/"
      }
    },
    {
      "chainId": 101,
      "address": "DgGuvR9GSHimopo3Gc7gfkbKamLKrdyzWkq5yqA6LqYS",
      "symbol": "BTC-USDT",
      "name": "Raydium LP Token V4 (BTC-USDT)",
      "decimals": 6,
      "logoURI": "https://cdn.jsdelivr.net/gh/solana-labs/token-list@main/assets/mainnet/RVKd61ztZW9GUwhRbbLoYVRE5Xf1B2tVscKqwZqXgEr/logo.png",
      "tags": [
        "lp-token"
      ],
      "extensions": {
        "website": "https://raydium.io/"
      }
    },
    {
      "chainId": 101,
      "address": "Ba26poEYDy6P2o95AJUsewXgZ8DM9BCsmnU9hmC9i4Ki",
      "symbol": "SUSHI-USDT",
      "name": "Raydium LP Token V4 (SUSHI-USDT)",
      "decimals": 6,
      "logoURI": "https://cdn.jsdelivr.net/gh/solana-labs/token-list@main/assets/mainnet/RVKd61ztZW9GUwhRbbLoYVRE5Xf1B2tVscKqwZqXgEr/logo.png",
      "tags": [
        "lp-token"
      ],
      "extensions": {
        "website": "https://raydium.io/"
      }
    },
    {
      "chainId": 101,
      "address": "D3iGro1vn6PWJXo9QAPj3dfta6dKkHHnmiiym2EfsAmi",
      "symbol": "TOMO-USDT",
      "name": "Raydium LP Token V4 (TOMO-USDT)",
      "decimals": 6,
      "logoURI": "https://cdn.jsdelivr.net/gh/solana-labs/token-list@main/assets/mainnet/RVKd61ztZW9GUwhRbbLoYVRE5Xf1B2tVscKqwZqXgEr/logo.png",
      "tags": [
        "lp-token"
      ],
      "extensions": {
        "website": "https://raydium.io/"
      }
    },
    {
      "chainId": 101,
      "address": "Dr12Sgt9gkY8WU5tRkgZf1TkVWJbvjYuPAhR3aDCwiiX",
      "symbol": "LINK-USDT",
      "name": "Raydium LP Token V4 (LINK-USDT)",
      "decimals": 6,
      "logoURI": "https://cdn.jsdelivr.net/gh/solana-labs/token-list@main/assets/mainnet/RVKd61ztZW9GUwhRbbLoYVRE5Xf1B2tVscKqwZqXgEr/logo.png",
      "tags": [
        "lp-token"
      ],
      "extensions": {
        "website": "https://raydium.io/"
      }
    },
    {
      "chainId": 101,
      "address": "nPrB78ETY8661fUgohpuVusNCZnedYCgghzRJzxWnVb",
      "symbol": "ETH-USDT",
      "name": "Raydium LP Token V4 (ETH-USDT)",
      "decimals": 6,
      "logoURI": "https://cdn.jsdelivr.net/gh/solana-labs/token-list@main/assets/mainnet/RVKd61ztZW9GUwhRbbLoYVRE5Xf1B2tVscKqwZqXgEr/logo.png",
      "tags": [
        "lp-token"
      ],
      "extensions": {
        "website": "https://raydium.io/"
      }
    },
    {
      "chainId": 101,
      "address": "EGJht91R7dKpCj8wzALkjmNdUUUcQgodqWCYweyKcRcV",
      "symbol": "YFI-SRM",
      "name": "Raydium LP Token V4 (YFI-SRM)",
      "decimals": 6,
      "logoURI": "https://cdn.jsdelivr.net/gh/solana-labs/token-list@main/assets/mainnet/RVKd61ztZW9GUwhRbbLoYVRE5Xf1B2tVscKqwZqXgEr/logo.png",
      "tags": [
        "lp-token"
      ],
      "extensions": {
        "website": "https://raydium.io/"
      }
    },
    {
      "chainId": 101,
      "address": "AsDuPg9MgPtt3jfoyctUCUgsvwqAN6RZPftqoeiPDefM",
      "symbol": "FTT-SRM",
      "name": "Raydium LP Token V4 (FTT-SRM)",
      "decimals": 6,
      "logoURI": "https://cdn.jsdelivr.net/gh/solana-labs/token-list@main/assets/mainnet/RVKd61ztZW9GUwhRbbLoYVRE5Xf1B2tVscKqwZqXgEr/logo.png",
      "tags": [
        "lp-token"
      ],
      "extensions": {
        "website": "https://raydium.io/"
      }
    },
    {
      "chainId": 101,
      "address": "AGHQxXb3GSzeiLTcLtXMS2D5GGDZxsB2fZYZxSB5weqB",
      "symbol": "BTC-SRM",
      "name": "Raydium LP Token V4 (BTC-SRM)",
      "decimals": 6,
      "logoURI": "https://cdn.jsdelivr.net/gh/solana-labs/token-list@main/assets/mainnet/RVKd61ztZW9GUwhRbbLoYVRE5Xf1B2tVscKqwZqXgEr/logo.png",
      "tags": [
        "lp-token"
      ],
      "extensions": {
        "website": "https://raydium.io/"
      }
    },
    {
      "chainId": 101,
      "address": "3HYhUnUdV67j1vn8fu7ExuVGy5dJozHEyWvqEstDbWwE",
      "symbol": "SUSHI-SRM",
      "name": "Raydium LP Token V4 (SUSHI-SRM)",
      "decimals": 6,
      "logoURI": "https://cdn.jsdelivr.net/gh/solana-labs/token-list@main/assets/mainnet/RVKd61ztZW9GUwhRbbLoYVRE5Xf1B2tVscKqwZqXgEr/logo.png",
      "tags": [
        "lp-token"
      ],
      "extensions": {
        "website": "https://raydium.io/"
      }
    },
    {
      "chainId": 101,
      "address": "GgH9RnKrQpaMQeqmdbMvs5oo1A24hERQ9wuY2pSkeG7x",
      "symbol": "TOMO-SRM",
      "name": "Raydium LP Token V4 (TOMO-SRM)",
      "decimals": 6,
      "logoURI": "https://cdn.jsdelivr.net/gh/solana-labs/token-list@main/assets/mainnet/RVKd61ztZW9GUwhRbbLoYVRE5Xf1B2tVscKqwZqXgEr/logo.png",
      "tags": [
        "lp-token"
      ],
      "extensions": {
        "website": "https://raydium.io/"
      }
    },
    {
      "chainId": 101,
      "address": "GXN6yJv12o18skTmJXaeFXZVY1iqR18CHsmCT8VVCmDD",
      "symbol": "LINK-SRM",
      "name": "Raydium LP Token V4 (LINK-SRM)",
      "decimals": 6,
      "logoURI": "https://cdn.jsdelivr.net/gh/solana-labs/token-list@main/assets/mainnet/RVKd61ztZW9GUwhRbbLoYVRE5Xf1B2tVscKqwZqXgEr/logo.png",
      "tags": [
        "lp-token"
      ],
      "extensions": {
        "website": "https://raydium.io/"
      }
    },
    {
      "chainId": 101,
      "address": "9VoY3VERETuc2FoadMSYYizF26mJinY514ZpEzkHMtwG",
      "symbol": "ETH-SRM",
      "name": "Raydium LP Token V4 (ETH-SRM)",
      "decimals": 6,
      "logoURI": "https://cdn.jsdelivr.net/gh/solana-labs/token-list@main/assets/mainnet/RVKd61ztZW9GUwhRbbLoYVRE5Xf1B2tVscKqwZqXgEr/logo.png",
      "tags": [
        "lp-token"
      ],
      "extensions": {
        "website": "https://raydium.io/"
      }
    },
    {
      "chainId": 101,
      "address": "AKJHspCwDhABucCxNLXUSfEzb7Ny62RqFtC9uNjJi4fq",
      "symbol": "SRM-SOL",
      "name": "Raydium LP Token V4 (SRM-SOL)",
      "decimals": 6,
      "logoURI": "https://cdn.jsdelivr.net/gh/solana-labs/token-list@main/assets/mainnet/RVKd61ztZW9GUwhRbbLoYVRE5Xf1B2tVscKqwZqXgEr/logo.png",
      "tags": [
        "lp-token"
      ],
      "extensions": {
        "website": "https://raydium.io/"
      }
    },
    {
      "chainId": 101,
      "address": "2doeZGLJyACtaG9DCUyqMLtswesfje1hjNA11hMdj6YU",
      "symbol": "TULIP-USDC",
      "name": "Raydium LP Token V4 (TULIP-USDC)",
      "decimals": 6,
      "logoURI": "https://solfarm.io/tulip-usdc.svg",
      "tags": [
        "lp-token"
      ],
      "extensions": {
        "website": "https://raydium.io/"
      }
    },
    {
      "chainId": 101,
      "address": "AcstFzGGawvvdVhYV9bftr7fmBHbePUjhv53YK1W3dZo",
      "symbol": "LSD",
      "name": "LSD",
      "decimals": 9,
      "tags": [
        "nft"
      ],
      "extensions": {
        "website": "https://solible.com/"
      }
    },
    {
      "chainId": 101,
      "address": "91fSFQsPzMLat9DHwLdQacW3i3EGnWds5tA5mt7yLiT9",
      "symbol": "Unlimited Energy",
      "name": "Unlimited Energy",
      "decimals": 9,
      "tags": [
        "nft"
      ],
      "extensions": {
        "website": "https://solible.com/"
      }
    },
    {
      "chainId": 101,
      "address": "29PEpZeuqWf9tS2gwCjpeXNdXLkaZSMR2s1ibkvGsfnP",
      "symbol": "Need for Speed",
      "name": "Need for Speed",
      "decimals": 9,
      "tags": [
        "nft"
      ],
      "extensions": {
        "website": "https://solible.com/"
      }
    },
    {
      "chainId": 101,
      "address": "HsY8PNar8VExU335ZRYzg89fX7qa4upYu6vPMPFyCDdK",
      "symbol": "ADOR OPENS",
      "name": "ADOR OPENS",
      "decimals": 0,
      "tags": [
        "nft"
      ],
      "extensions": {
        "website": "https://solible.com/"
      }
    },
    {
      "chainId": 101,
      "address": "EDP8TpLJ77M3KiDgFkZW4v4mhmKJHZi9gehYXenfFZuL",
      "symbol": "CMS - Rare",
      "name": "CMS - Rare",
      "decimals": 0,
      "tags": [
        "nft"
      ],
      "extensions": {
        "website": "https://solible.com/"
      }
    },
    {
      "chainId": 101,
      "address": "BrUKFwAABkExb1xzYU4NkRWzjBihVQdZ3PBz4m5S8if3",
      "symbol": "Tesla",
      "name": "Tesla",
      "decimals": 0,
      "tags": [
        "nft"
      ],
      "extensions": {
        "website": "https://solible.com/"
      }
    },
    {
      "chainId": 101,
      "address": "9CmQwpvVXRyixjiE3LrbSyyopPZohNDN1RZiTk8rnXsQ",
      "symbol": "DeceFi",
      "name": "DeceFi",
      "decimals": 0,
      "tags": [
        "nft"
      ],
      "extensions": {
        "website": "https://solible.com/"
      }
    },
    {
      "chainId": 101,
      "address": "F6ST1wWkx2PeH45sKmRxo1boyuzzWCfpnvyKL4BGeLxF",
      "symbol": "Power User",
      "name": "Power User",
      "decimals": 0,
      "tags": [
        "nft"
      ],
      "extensions": {
        "website": "https://solible.com/"
      }
    },
    {
      "chainId": 101,
      "address": "dZytJ7iPDcCu9mKe3srL7bpUeaR3zzkcVqbtqsmxtXZ",
      "symbol": "VIP Member",
      "name": "VIP Member",
      "decimals": 0,
      "tags": [
        "nft"
      ],
      "extensions": {
        "website": "https://solible.com/"
      }
    },
    {
      "chainId": 101,
      "address": "8T4vXgwZUWwsbCDiptHFHjdfexvLG9UP8oy1psJWEQdS",
      "symbol": "Uni Christmas",
      "name": "Uni Christmas",
      "decimals": 0,
      "tags": [
        "nft"
      ],
      "extensions": {
        "website": "https://solible.com/"
      }
    },
    {
      "chainId": 101,
      "address": "EjFGGJSyp9UDS8aqafET5LX49nsG326MeNezYzpiwgpQ",
      "symbol": "BNB",
      "name": "BNB",
      "decimals": 0,
      "tags": [
        "nft"
      ],
      "extensions": {
        "website": "https://solible.com/"
      }
    },
    {
      "chainId": 101,
      "address": "FkmkTr4en8CXkfo9jAwEMov6PVNLpYMzWr3Udqf9so8Z",
      "symbol": "Seldom",
      "name": "Seldom",
      "decimals": 9,
      "tags": [
        "nft"
      ],
      "extensions": {
        "website": "https://solible.com/"
      }
    },
    {
      "chainId": 101,
      "address": "2gn1PJdMAU92SU5inLSp4Xp16ZC5iLF6ScEi7UBvp8ZD",
      "symbol": "Satoshi Closeup",
      "name": "Satoshi Closeup",
      "decimals": 9,
      "tags": [
        "nft"
      ],
      "extensions": {
        "website": "https://solible.com/"
      }
    },
    {
      "chainId": 101,
      "address": "7mhZHtPL4GFkquQR4Y6h34Q8hNkQvGc1FaNtyE43NvUR",
      "symbol": "Satoshi GB",
      "name": "Satoshi GB",
      "decimals": 9,
      "tags": [
        "nft"
      ],
      "extensions": {
        "website": "https://solible.com/"
      }
    },
    {
      "chainId": 101,
      "address": "8RoKfLx5RCscbtVh8kYb81TF7ngFJ38RPomXtUREKsT2",
      "symbol": "Satoshi OG",
      "name": "Satoshi OG",
      "decimals": 9,
      "tags": [
        "nft"
      ],
      "extensions": {
        "website": "https://solible.com/"
      }
    },
    {
      "chainId": 101,
      "address": "9rw5hyDngBQ3yDsCRHqgzGHERpU2zaLh1BXBUjree48J",
      "symbol": "Satoshi BTC",
      "name": "Satoshi BTC",
      "decimals": 10,
      "tags": [
        "nft"
      ],
      "extensions": {
        "website": "https://solible.com/"
      }
    },
    {
      "chainId": 101,
      "address": "AiD7J6D5Hny5DJB1MrYBc2ePQqy2Yh4NoxWwYfR7PzxH",
      "symbol": "Satoshi GB",
      "name": "Satoshi GB",
      "decimals": 9,
      "tags": [
        "nft"
      ],
      "extensions": {
        "website": "https://solible.com/"
      }
    },
    {
      "chainId": 101,
      "address": "4qzEcYvT6TuJME2EMZ5vjaLvQja6R4hKjarA73WQUwt6",
      "name": "APESZN_HOODIE",
      "symbol": "APESZN_HOODIE",
      "decimals": 9,
      "tags": [
        "nft"
      ],
      "extensions": {
        "website": "https://solible.com/"
      }
    },
    {
      "chainId": 101,
      "address": "APhyVWtzjdTVYhyta9ngSiCDk2pLi8eEZKsHGSbsmwv6",
      "name": "APESZN_TEE_SHIRT",
      "symbol": "APESZN_TEE_SHIRT",
      "decimals": 9,
      "tags": [
        "nft"
      ],
      "extensions": {
        "website": "https://solible.com/"
      }
    },
    {
      "chainId": 101,
      "address": "bxiA13fpU1utDmYuUvxvyMT8odew5FEm96MRv7ij3eb",
      "symbol": "Satoshi",
      "name": "Satoshi",
      "decimals": 9,
      "tags": [
        "nft"
      ],
      "extensions": {
        "website": "https://solible.com/"
      }
    },
    {
      "chainId": 101,
      "address": "GoC24kpj6TkvjzspXrjSJC2CVb5zMWhLyRcHJh9yKjRF",
      "symbol": "Satoshi Closeup",
      "name": "Satoshi Closeup",
      "decimals": 9,
      "tags": [
        "nft"
      ],
      "extensions": {
        "website": "https://solible.com/"
      }
    },
    {
      "chainId": 101,
      "address": "oCUduD44ETuZ65bpWdPzPDSnAdreg1sJrugfwyFZVHV",
      "symbol": "Satoshi BTC",
      "name": "Satoshi BTC",
      "decimals": 9,
      "tags": [
        "nft"
      ],
      "extensions": {
        "website": "https://solible.com/"
      }
    },
    {
      "chainId": 101,
      "address": "9Vvre2DxBB9onibwYDHeMsY1cj6BDKtEDccBPWRN215E",
      "symbol": "Satoshi Nakamoto",
      "name": "Satoshi Nakamoto",
      "decimals": 9,
      "tags": [
        "nft"
      ],
      "extensions": {
        "website": "https://solible.com/"
      }
    },
    {
      "chainId": 101,
      "address": "7RpFk44cMTAUt9CcjEMWnZMypE9bYQsjBiSNLn5qBvhP",
      "symbol": "Charles Hoskinson",
      "name": "Charles Hoskinson",
      "decimals": 9,
      "tags": [
        "nft"
      ],
      "extensions": {
        "website": "https://solible.com/"
      }
    },
    {
      "chainId": 101,
      "address": "GyRkPAxpd9XrMHcBF6fYHVRSZQvQBwAGKAGQeBPSKzMq",
      "symbol": "SBF",
      "name": "SBF",
      "decimals": 0,
      "tags": [
        "nft"
      ],
      "extensions": {
        "website": "https://solible.com/"
      }
    },
    {
      "chainId": 101,
      "address": "AgdBQN2Sy2abiZ2KToWeUsQ9PHdCv95wt6kVWRf5zDkx",
      "symbol": "Bitcoin Tram",
      "name": "Bitcoin Tram",
      "decimals": 0,
      "tags": [
        "nft"
      ],
      "extensions": {
        "website": "https://solible.com/"
      }
    },
    {
      "chainId": 101,
      "address": "7TRzvCqXN8KSXggbSyeEG2Z9YBBhEFmbtmv6FLbd4mmd",
      "symbol": "SRM tee-shirt",
      "name": "SRM tee-shirt",
      "decimals": 0,
      "tags": [
        "nft"
      ],
      "extensions": {
        "website": "https://solible.com/"
      }
    },
    {
      "chainId": 101,
      "address": "gksYzxitEf2HyE7Bb81vvHXNH5f3wa43jvXf4TcUZwb",
      "symbol": "PERK",
      "name": "PERK",
      "decimals": 6,
      "logoURI": "https://cdn.jsdelivr.net/gh/perkexchange/assets/logos/SPL-token/logo.png",
      "tags": [],
      "extensions": {
        "website": "https://perk.exchange/"
      }
    },
    {
      "chainId": 101,
      "address": "BDxWSxkMLW1nJ3VggamUKkEKrtCaVqzFxoDApM8HdBks",
      "symbol": "BTSG",
      "name": "BitSong",
      "decimals": 6,
      "logoURI": "https://cdn.jsdelivr.net/gh/bitsongofficial/assets/logo_128x128.png",
      "tags": [],
      "extensions": {
        "website": "https://bitsong.io/",
        "coingeckoId": "bitsong"
      }
    },
    {
      "chainId": 101,
      "address": "5ddiFxh3J2tcZHfn8uhGRYqu16P3FUvBfh8WoZPUHKW5",
      "name": "EOSBEAR",
      "symbol": "EOSBEAR",
      "decimals": 6,
      "logoURI": "",
      "tags": [
        "leveraged",
        "bear"
      ],
      "extensions": {
        "coingeckoId": "3x-short-eos-token",
        "serumV3Usdc": "2BQrJP599QVKRyHhyJ6oRrTPNUmPBgXxiBo2duvYdacy"
      }
    },
    {
      "chainId": 101,
      "address": "qxxF6S62hmZF5bo46mS7C2qbBa87qRossAM78VzsDqi",
      "name": "EOSBULL",
      "symbol": "EOSBULL",
      "decimals": 6,
      "logoURI": "",
      "tags": [
        "leveraged",
        "bull"
      ],
      "extensions": {
        "coingeckoId": "3x-long-eos-token"
      }
    },
    {
      "chainId": 101,
      "address": "2CDLbxeuqkLTLY3em6FFQgfBQV5LRnEsJJgcFCvWKNcS",
      "name": "BNBBEAR",
      "symbol": "BNBBEAR",
      "decimals": 6,
      "logoURI": "",
      "tags": [
        "leveraged",
        "bear"
      ],
      "extensions": {
        "coingeckoId": "3x-short-bnb-token"
      }
    },
    {
      "chainId": 101,
      "address": "AfjHjdLibuXyvmz7PyTSc5KEcGBh43Kcu8Sr2tyDaJyt",
      "name": "BNBBULL",
      "symbol": "BNBBULL",
      "decimals": 6,
      "logoURI": "",
      "tags": [
        "leveraged",
        "bull"
      ],
      "extensions": {
        "coingeckoId": "3x-long-bnb-token"
      }
    },
    {
      "chainId": 101,
      "address": "8kA1WJKoLTxtACNPkvW6UNufsrpxUY57tXZ9KmG9123t",
      "name": "BSVBULL",
      "symbol": "BSVBULL",
      "decimals": 6,
      "logoURI": "",
      "tags": [
        "leveraged",
        "bull"
      ],
      "extensions": {
        "coingeckoId": "3x-long-bitcoin-sv-token"
      }
    },
    {
      "chainId": 101,
      "address": "2FGW8BVMu1EHsz2ZS9rZummDaq6o2DVrZZPw4KaAvDWh",
      "name": "BSVBEAR",
      "symbol": "BSVBEAR",
      "decimals": 6,
      "logoURI": "",
      "tags": [
        "leveraged",
        "bear"
      ],
      "extensions": {
        "coingeckoId": "3x-short-bitcoin-sv-token"
      }
    },
    {
      "chainId": 101,
      "address": "8L9XGTMzcqS9p61zsR35t7qipwAXMYkD6disWoDFZiFT",
      "name": "LTCBEAR",
      "symbol": "LTCBEAR",
      "decimals": 6,
      "logoURI": "",
      "tags": [
        "leveraged",
        "bear"
      ],
      "extensions": {
        "coingeckoId": "3x-short-litecoin-token"
      }
    },
    {
      "chainId": 101,
      "address": "863ZRjf1J8AaVuCqypAdm5ktVyGYDiBTvD1MNHKrwyjp",
      "name": "LTCBULL",
      "symbol": "LTCBULL",
      "decimals": 6,
      "logoURI": "",
      "tags": [
        "leveraged",
        "bull"
      ],
      "extensions": {
        "coingeckoId": "3x-long-litecoin-token"
      }
    },
    {
      "chainId": 101,
      "address": "GkSPaHdY2raetuYzsJYacHtrAtQUfWt64bpd1VzxJgSD",
      "name": "BULL",
      "symbol": "BULL",
      "decimals": 6,
      "logoURI": "",
      "tags": [
        "leveraged",
        "bull"
      ],
      "extensions": {
        "coingeckoId": "3x-long-bitcoin-token"
      }
    },
    {
      "chainId": 101,
      "address": "45vwTZSDFBiqCMRdtK4xiLCHEov8LJRW8GwnofG8HYyH",
      "name": "BEAR",
      "symbol": "BEAR",
      "decimals": 6,
      "logoURI": "",
      "tags": [
        "leveraged",
        "bear"
      ],
      "extensions": {
        "coingeckoId": "3x-short-bitcoin-token"
      }
    },
    {
      "chainId": 101,
      "address": "2VTAVf1YCwamD3ALMdYHRMV5vPUCXdnatJH5f1khbmx6",
      "name": "BCHBEAR",
      "symbol": "BCHBEAR",
      "decimals": 6,
      "logoURI": "",
      "tags": [
        "leveraged",
        "bear"
      ],
      "extensions": {
        "coingeckoId": "3x-short-bitcoin-cash-token"
      }
    },
    {
      "chainId": 101,
      "address": "22xoSp66BDt4x4Q5xqxjaSnirdEyharoBziSFChkLFLy",
      "name": "BCHBULL",
      "symbol": "BCHBULL",
      "decimals": 6,
      "logoURI": "",
      "tags": [
        "leveraged",
        "bull"
      ],
      "extensions": {
        "coingeckoId": "3x-long-bitcoin-cash-token"
      }
    },
    {
      "chainId": 101,
      "address": "CwChm6p9Q3yFrjzVeiLTTbsoJkooscof5SJYZc2CrNqG",
      "name": "ETHBULL",
      "symbol": "ETHBULL",
      "decimals": 6,
      "logoURI": "",
      "tags": [
        "leveraged",
        "bull"
      ],
      "extensions": {
        "coingeckoId": "3x-long-ethereum-token",
        "serumV3Usdt": "FuhKVt5YYCv7vXnADXtb7vqzYn82PJoap86q5wm8LX8Q"
      }
    },
    {
      "chainId": 101,
      "address": "Bvv9xLodFrvDFSno9Ud8SEh5zVtBDQQjnBty2SgMcJ2s",
      "name": "ETHBEAR",
      "symbol": "ETHBEAR",
      "decimals": 6,
      "logoURI": "",
      "tags": [
        "leveraged",
        "bear"
      ],
      "extensions": {
        "coingeckoId": "3x-short-ethereum-token"
      }
    },
    {
      "chainId": 101,
      "address": "HRhaNssoyv5tKFRcbPg69ULEbcD8DPv99GdXLcdkgc1A",
      "name": "ALTBULL",
      "symbol": "ALTBULL",
      "decimals": 6,
      "logoURI": "",
      "tags": [
        "leveraged",
        "bull"
      ],
      "extensions": {
        "coingeckoId": "3x-long-altcoin-index-token"
      }
    },
    {
      "chainId": 101,
      "address": "9Mu1KmjBKTUWgpDoeTJ5oD7XFQmEiZxzspEd3TZGkavx",
      "name": "ALTBEAR",
      "symbol": "ALTBEAR",
      "decimals": 6,
      "logoURI": "",
      "tags": [
        "leveraged",
        "bear"
      ],
      "extensions": {
        "coingeckoId": "3x-short-altcoin-index-token"
      }
    },
    {
      "chainId": 101,
      "address": "AYL1adismZ1U9pTuN33ahG4aYc5XTZQL4vKFx9ofsGWD",
      "name": "BULLSHIT",
      "symbol": "BULLSHIT",
      "decimals": 6,
      "logoURI": "",
      "tags": [
        "leveraged",
        "bull"
      ],
      "extensions": {
        "coingeckoId": "3x-long-shitcoin-index-token"
      }
    },
    {
      "chainId": 101,
      "address": "5jqymuoXXVcUuJKrf1MWiHSqHyg2osMaJGVy69NsJWyP",
      "name": "BEARSHIT",
      "symbol": "BEARSHIT",
      "decimals": 6,
      "logoURI": "",
      "tags": [
        "leveraged",
        "bear"
      ],
      "extensions": {
        "coingeckoId": "3x-short-shitcoin-index-token"
      }
    },
    {
      "chainId": 101,
      "address": "EL1aDTnLKjf4SaGpqtxJPyK94imSBr8fWDbcXjXQrsmj",
      "name": "MIDBULL",
      "symbol": "MIDBULL",
      "decimals": 6,
      "logoURI": "",
      "tags": [
        "leveraged",
        "bull"
      ],
      "extensions": {
        "coingeckoId": "3x-long-midcap-index-token",
        "serumV3Usdc": "8BBtLkoaEyavREriwGUudzAcihTH9SJLAPBbgb7QZe9y"
      }
    },
    {
      "chainId": 101,
      "address": "2EPvVjHusU3ozoucmdhhnqv3HQtBsQmjTnSa87K91HkC",
      "name": "MIDBEAR",
      "symbol": "MIDBEAR",
      "decimals": 6,
      "logoURI": "",
      "tags": [
        "leveraged",
        "bear"
      ],
      "extensions": {
        "coingeckoId": "3x-short-midcap-index-token"
      }
    },
    {
      "chainId": 101,
      "address": "8TCfJTyeqNBZqyDMY4VwDY7kdCCY7pcbJJ58CnKHkMu2",
      "name": "LINKBEAR",
      "symbol": "LINKBEAR",
      "decimals": 6,
      "logoURI": "",
      "tags": [
        "leveraged",
        "bear"
      ],
      "extensions": {
        "coingeckoId": "3x-short-chainlink-token"
      }
    },
    {
      "chainId": 101,
      "address": "EsUoZMbACNMppdqdmuLCFLet8VXxt2h47N9jHCKwyaPz",
      "name": "LINKBULL",
      "symbol": "LINKBULL",
      "decimals": 6,
      "logoURI": "",
      "tags": [
        "leveraged",
        "bull"
      ],
      "extensions": {
        "coingeckoId": "3x-long-chainlink-token"
      }
    },
    {
      "chainId": 101,
      "address": "262cQHT3soHwzuo2oVSy5kAfHcFZ1Jjn8C1GRLcQNKA3",
      "name": "XRPBULL",
      "symbol": "XRPBULL",
      "decimals": 6,
      "logoURI": "",
      "tags": [
        "leveraged",
        "bull"
      ],
      "extensions": {
        "coingeckoId": "3x-long-xrp-token"
      }
    },
    {
      "chainId": 101,
      "address": "8sxtSswmQ7Lcd2GjK6am37Z61wJZjA2SzE7Luf7yaKBB",
      "name": "XRPBEAR",
      "symbol": "XRPBEAR",
      "decimals": 6,
      "logoURI": "",
      "tags": [
        "leveraged",
        "bear"
      ],
      "extensions": {
        "coingeckoId": "3x-short-xrp-token"
      }
    },
    {
      "chainId": 101,
      "address": "91z91RukFM16hyEUCXuwMQwp2BW3vanNG5Jh5yj6auiJ",
      "name": "BVOL",
      "symbol": "BVOL",
      "decimals": 6,
      "logoURI": "",
      "tags": [],
      "extensions": {
        "coingeckoId": "1x-long-btc-implied-volatility-token"
      }
    },
    {
      "chainId": 101,
      "address": "5TY71D29Cyuk9UrsSxLXw2quJBpS7xDDFuFu2K9W7Wf9",
      "name": "IBlive",
      "symbol": "IBVOL",
      "decimals": 6,
      "logoURI": "",
      "tags": [],
      "extensions": {
        "coingeckoId": "1x-short-btc-implied-volatility"
      }
    },
    {
      "chainId": 101,
      "address": "dK83wTVypEpa1pqiBbHY3MNuUnT3ADUZM4wk9VZXZEc",
      "name": "Wrapped Aave",
      "symbol": "AAVE",
      "decimals": 6,
      "logoURI": "https://cdn.jsdelivr.net/gh/trustwallet/assets@master/blockchains/ethereum/assets/0x7Fc66500c84A76Ad7e9c93437bFc5Ac33E2DDaE9/logo.png",
      "tags": [],
      "extensions": {
        "serumV3Usdt": "6bxuB5N3bt3qW8UnPNLgMMzDq5sEH8pFmYJYGgzvE11V",
        "coingeckoId": "aave"
      }
    },
    {
      "chainId": 101,
      "address": "A6aY2ceogBz1VaXBxm1j2eJuNZMRqrWUAnKecrMH85zj",
      "name": "LQID",
      "symbol": "LQID",
      "decimals": 6,
      "logoURI": "https://cdn.jsdelivr.net/gh/dr497/awesome-serum-markets/icons/lqid.svg",
      "tags": []
    },
    {
      "chainId": 101,
      "address": "7CnFGR9mZWyAtWxPcVuTewpyC3A3MDW4nLsu5NY6PDbd",
      "name": "SECO",
      "symbol": "SECO",
      "decimals": 6,
      "logoURI": "",
      "tags": [],
      "extensions": {
        "coingeckoId": "serum-ecosystem-token"
      }
    },
    {
      "chainId": 101,
      "address": "3GECTP7H4Tww3w8jEPJCJtXUtXxiZty31S9szs84CcwQ",
      "name": "HOLY",
      "symbol": "HOLY",
      "decimals": 6,
      "logoURI": "",
      "tags": [],
      "extensions": {
        "coingeckoId": "holy-trinity"
      }
    },
    {
      "chainId": 101,
      "address": "6ry4WBDvAwAnrYJVv6MCog4J8zx6S3cPgSqnTsDZ73AR",
      "name": "TRYB",
      "symbol": "TRYB",
      "decimals": 6,
      "logoURI": "",
      "tags": [],
      "extensions": {
        "serumV3Usdt": "AADohBGxvf7bvixs2HKC3dG2RuU3xpZDwaTzYFJThM8U",
        "coingeckoId": "bilira"
      }
    },
    {
      "chainId": 101,
      "address": "ASboaJPFtJeCS5eG4gL3Lg95xrTz2UZSLE9sdJtY93kE",
      "name": "DOGEBULL",
      "symbol": "DOGEBULL",
      "decimals": 6,
      "logoURI": "",
      "tags": [
        "leveraged",
        "bull"
      ],
      "extensions": {
        "coingeckoId": "3x-long-dogecoin-token"
      }
    },
    {
      "chainId": 101,
      "address": "Gnhy3boBT4MA8TTjGip5ND2uNsceh1Wgeaw1rYJo51ZY",
      "symbol": "MAPSPOOL",
      "name": "Bonfida Maps Pool",
      "decimals": 6,
      "logoURI": "https://cdn.jsdelivr.net/gh/solana-labs/explorer/public/tokens/maps.svg",
      "tags": [],
      "extensions": {
        "website": "https://bonfida.com/"
      }
    },
    {
      "chainId": 101,
      "address": "9iDWyYZ5VHBCxxmWZogoY3Z6FSbKsX4WFe37c728krdT",
      "symbol": "OXYPOOL",
      "name": "Bonfida Oxy Pool",
      "decimals": 6,
      "logoURI": "https://cdn.jsdelivr.net/gh/nathanielparke/awesome-serum-markets/icons/oxy.svg",
      "tags": [],
      "extensions": {
        "website": "https://bonfida.com/"
      }
    },
    {
      "chainId": 101,
      "address": "D68NB5JkzvyNCZAvi6EGtEcGvSoRNPanU9heYTAUFFRa",
      "name": "PERP",
      "symbol": "PERP",
      "decimals": 6,
      "logoURI": "",
      "tags": [],
      "extensions": {
        "coingeckoId": "perpetual-protocol"
      }
    },
    {
      "chainId": 101,
      "address": "93a1L7xaEV7vZGzNXCcb9ztZedbpKgUiTHYxmFKJwKvc",
      "symbol": "RAYPOOL",
      "name": "Bonfida Ray Pool",
      "decimals": 6,
      "logoURI": "https://cdn.jsdelivr.net/gh/solana-labs/token-list@main/assets/mainnet/RVKd61ztZW9GUwhRbbLoYVRE5Xf1B2tVscKqwZqXgEr/logo.png",
      "tags": [],
      "extensions": {
        "website": "https://bonfida.com/"
      }
    },
    {
      "chainId": 101,
      "address": "FeGn77dhg1KXRRFeSwwMiykZnZPw5JXW6naf2aQgZDQf",
      "symbol": "wWETH",
      "name": "Wrapped Ether (Wormhole)",
      "decimals": 9,
      "logoURI": "https://cdn.jsdelivr.net/gh/trustwallet/assets@master/blockchains/ethereum/assets/0xC02aaA39b223FE8D0A0e5C4F27eAD9083C756Cc2/logo.png",
      "tags": [
        "wrapped",
        "wormhole"
      ],
      "extensions": {
        "address": "0xC02aaA39b223FE8D0A0e5C4F27eAD9083C756Cc2",
        "bridgeContract": "https://etherscan.io/address/0xf92cD566Ea4864356C5491c177A430C222d7e678",
        "assetContract": "https://etherscan.io/address/0xC02aaA39b223FE8D0A0e5C4F27eAD9083C756Cc2",
        "coingeckoId": "weth"
      }
    },
    {
      "chainId": 101,
      "address": "GbBWwtYTMPis4VHb8MrBbdibPhn28TSrLB53KvUmb7Gi",
      "symbol": "wFTT",
      "name": "Wrapped FTT (Wormhole)",
      "decimals": 9,
      "logoURI": "https://cdn.jsdelivr.net/gh/solana-labs/token-list@main/assets/mainnet/GbBWwtYTMPis4VHb8MrBbdibPhn28TSrLB53KvUmb7Gi/logo.webp",
      "tags": [
        "wrapped",
        "wormhole"
      ],
      "extensions": {
        "address": "0x50d1c9771902476076ecfc8b2a83ad6b9355a4c9",
        "bridgeContract": "https://etherscan.io/address/0xf92cD566Ea4864356C5491c177A430C222d7e678",
        "assetContract": "https://etherscan.io/address/0x50d1c9771902476076ecfc8b2a83ad6b9355a4c9",
        "coingeckoId": "ftx-token"
      }
    },
    {
      "chainId": 101,
      "address": "AbLwQCyU9S8ycJgu8wn6woRCHSYJmjMpJFcAHQ6vjq2P",
      "symbol": "wTUSD",
      "name": "TrueUSD (Wormhole)",
      "decimals": 9,
      "logoURI": "https://cdn.jsdelivr.net/gh/trustwallet/assets@master/blockchains/ethereum/assets/0x0000000000085d4780B73119b644AE5ecd22b376/logo.png",
      "tags": [
        "wrapped",
        "wormhole"
      ],
      "extensions": {
        "address": "0x0000000000085d4780B73119b644AE5ecd22b376",
        "bridgeContract": "https://etherscan.io/address/0xf92cD566Ea4864356C5491c177A430C222d7e678",
        "assetContract": "https://etherscan.io/address/0x0000000000085d4780B73119b644AE5ecd22b376",
        "coingeckoId": "true-usd"
      }
    },
    {
      "chainId": 101,
      "address": "3JfuyCg5891hCX1ZTbvt3pkiaww3XwgyqQH6E9eHtqKD",
      "symbol": "wLON",
      "name": "Tokenlon (Wormhole)",
      "decimals": 9,
      "logoURI": "https://cdn.jsdelivr.net/gh/trustwallet/assets@master/blockchains/ethereum/assets/0x0000000000095413afC295d19EDeb1Ad7B71c952/logo.png",
      "tags": [
        "wrapped",
        "wormhole"
      ],
      "extensions": {
        "address": "0x0000000000095413afC295d19EDeb1Ad7B71c952",
        "bridgeContract": "https://etherscan.io/address/0xf92cD566Ea4864356C5491c177A430C222d7e678",
        "assetContract": "https://etherscan.io/address/0x0000000000095413afC295d19EDeb1Ad7B71c952",
        "coingeckoId": "tokenlon"
      }
    },
    {
      "chainId": 101,
      "address": "6k7mrqiAqEWnABVN8FhfuNUrmrnaMh44nNWydNXctbpV",
      "symbol": "wALBT",
      "name": "AllianceBlock Token (Wormhole)",
      "decimals": 9,
      "logoURI": "https://cdn.jsdelivr.net/gh/trustwallet/assets@master/blockchains/ethereum/assets/0x00a8b738E453fFd858a7edf03bcCfe20412f0Eb0/logo.png",
      "tags": [
        "wrapped",
        "wormhole"
      ],
      "extensions": {
        "address": "0x00a8b738E453fFd858a7edf03bcCfe20412f0Eb0",
        "bridgeContract": "https://etherscan.io/address/0xf92cD566Ea4864356C5491c177A430C222d7e678",
        "assetContract": "https://etherscan.io/address/0x00a8b738E453fFd858a7edf03bcCfe20412f0Eb0",
        "coingeckoId": "allianceblock"
      }
    },
    {
      "chainId": 101,
      "address": "4b166BQEQunjg8oNTDcLeWU3nidQnVTL1Vni8ANU7Mvt",
      "symbol": "wSKL",
      "name": "SKALE (Wormhole)",
      "decimals": 9,
      "logoURI": "https://cdn.jsdelivr.net/gh/trustwallet/assets@master/blockchains/ethereum/assets/0x00c83aeCC790e8a4453e5dD3B0B4b3680501a7A7/logo.png",
      "tags": [
        "wrapped",
        "wormhole"
      ],
      "extensions": {
        "address": "0x00c83aeCC790e8a4453e5dD3B0B4b3680501a7A7",
        "bridgeContract": "https://etherscan.io/address/0xf92cD566Ea4864356C5491c177A430C222d7e678",
        "assetContract": "https://etherscan.io/address/0x00c83aeCC790e8a4453e5dD3B0B4b3680501a7A7",
        "coingeckoId": "skale"
      }
    },
    {
      "chainId": 101,
      "address": "CcHhpEx9VcWx7UBJC8DJaR5h3wNdexsQtB1nEfekjSHn",
      "symbol": "wUFT",
      "name": "UniLend Finance Token (Wormhole)",
      "decimals": 9,
      "logoURI": "https://cdn.jsdelivr.net/gh/trustwallet/assets@master/blockchains/ethereum/assets/0x0202Be363B8a4820f3F4DE7FaF5224fF05943AB1/logo.png",
      "tags": [
        "wrapped",
        "wormhole"
      ],
      "extensions": {
        "address": "0x0202Be363B8a4820f3F4DE7FaF5224fF05943AB1",
        "bridgeContract": "https://etherscan.io/address/0xf92cD566Ea4864356C5491c177A430C222d7e678",
        "assetContract": "https://etherscan.io/address/0x0202Be363B8a4820f3F4DE7FaF5224fF05943AB1",
        "coingeckoId": "unlend-finance"
      }
    },
    {
      "chainId": 101,
      "address": "VPjCJkR1uZGT9k9q7PsLArS5sEQtWgij8eZC8tysCy7",
      "symbol": "wORN",
      "name": "Orion Protocol (Wormhole)",
      "decimals": 8,
      "logoURI": "https://cdn.jsdelivr.net/gh/trustwallet/assets@master/blockchains/ethereum/assets/0x0258F474786DdFd37ABCE6df6BBb1Dd5dfC4434a/logo.png",
      "tags": [
        "wrapped",
        "wormhole"
      ],
      "extensions": {
        "address": "0x0258F474786DdFd37ABCE6df6BBb1Dd5dfC4434a",
        "bridgeContract": "https://etherscan.io/address/0xf92cD566Ea4864356C5491c177A430C222d7e678",
        "assetContract": "https://etherscan.io/address/0x0258F474786DdFd37ABCE6df6BBb1Dd5dfC4434a",
        "coingeckoId": "orion-protocol"
      }
    },
    {
      "chainId": 101,
      "address": "CxzHZtzrm6bAz6iFCAGgCYCd3iQb5guUD7oQXKxdgk5c",
      "symbol": "wSRK",
      "name": "SparkPoint (Wormhole)",
      "decimals": 9,
      "logoURI": "https://cdn.jsdelivr.net/gh/trustwallet/assets@master/blockchains/ethereum/assets/0x0488401c3F535193Fa8Df029d9fFe615A06E74E6/logo.png",
      "tags": [
        "wrapped",
        "wormhole"
      ],
      "extensions": {
        "address": "0x0488401c3F535193Fa8Df029d9fFe615A06E74E6",
        "bridgeContract": "https://etherscan.io/address/0xf92cD566Ea4864356C5491c177A430C222d7e678",
        "assetContract": "https://etherscan.io/address/0x0488401c3F535193Fa8Df029d9fFe615A06E74E6",
        "coingeckoId": "sparkpoint"
      }
    },
    {
      "chainId": 101,
      "address": "FqMZWvmii4NNzhLBKGzkvGj3e3XTxNVDNSKDJnt9fVQV",
      "symbol": "wUMA",
      "name": "UMA Voting Token v1 (Wormhole)",
      "decimals": 9,
      "logoURI": "https://cdn.jsdelivr.net/gh/trustwallet/assets@master/blockchains/ethereum/assets/0x04Fa0d235C4abf4BcF4787aF4CF447DE572eF828/logo.png",
      "tags": [
        "wrapped",
        "wormhole"
      ],
      "extensions": {
        "address": "0x04Fa0d235C4abf4BcF4787aF4CF447DE572eF828",
        "bridgeContract": "https://etherscan.io/address/0xf92cD566Ea4864356C5491c177A430C222d7e678",
        "assetContract": "https://etherscan.io/address/0x04Fa0d235C4abf4BcF4787aF4CF447DE572eF828",
        "coingeckoId": "uma"
      }
    },
    {
      "chainId": 101,
      "address": "6GGNzF99kCG1ozQbP7M7EYW9zPbQGPMwTCCi2Dqx3qhU",
      "symbol": "wSkey",
      "name": "SmartKey (Wormhole)",
      "decimals": 8,
      "logoURI": "https://cdn.jsdelivr.net/gh/trustwallet/assets@master/blockchains/ethereum/assets/0x06A01a4d579479Dd5D884EBf61A31727A3d8D442/logo.png",
      "tags": [
        "wrapped",
        "wormhole"
      ],
      "extensions": {
        "address": "0x06A01a4d579479Dd5D884EBf61A31727A3d8D442",
        "bridgeContract": "https://etherscan.io/address/0xf92cD566Ea4864356C5491c177A430C222d7e678",
        "assetContract": "https://etherscan.io/address/0x06A01a4d579479Dd5D884EBf61A31727A3d8D442",
        "coingeckoId": "smartkey"
      }
    },
    {
      "chainId": 101,
      "address": "Gc9rR2dUHfuYCJ8rU1Ye9fr8JoZZt9ZrfmXitQRLsxRW",
      "symbol": "wMIR",
      "name": "Wrapped MIR Token (Wormhole)",
      "decimals": 9,
      "logoURI": "https://cdn.jsdelivr.net/gh/trustwallet/assets@master/blockchains/ethereum/assets/0x09a3EcAFa817268f77BE1283176B946C4ff2E608/logo.png",
      "tags": [
        "wrapped",
        "wormhole"
      ],
      "extensions": {
        "address": "0x09a3EcAFa817268f77BE1283176B946C4ff2E608",
        "bridgeContract": "https://etherscan.io/address/0xf92cD566Ea4864356C5491c177A430C222d7e678",
        "assetContract": "https://etherscan.io/address/0x09a3EcAFa817268f77BE1283176B946C4ff2E608",
        "coingeckoId": "mirror-protocol"
      }
    },
    {
      "chainId": 101,
      "address": "B8xDqdrHpYLNHQKQ4ARDKurxhkhn2gfZa8WRosCEzXnF",
      "symbol": "wGRO",
      "name": "Growth (Wormhole)",
      "decimals": 9,
      "logoURI": "https://cdn.jsdelivr.net/gh/trustwallet/assets@master/blockchains/ethereum/assets/0x09e64c2B61a5f1690Ee6fbeD9baf5D6990F8dFd0/logo.png",
      "tags": [
        "wrapped",
        "wormhole"
      ],
      "extensions": {
        "address": "0x09e64c2B61a5f1690Ee6fbeD9baf5D6990F8dFd0",
        "bridgeContract": "https://etherscan.io/address/0xf92cD566Ea4864356C5491c177A430C222d7e678",
        "assetContract": "https://etherscan.io/address/0x09e64c2B61a5f1690Ee6fbeD9baf5D6990F8dFd0",
        "coingeckoId": "growth-defi"
      }
    },
    {
      "chainId": 101,
      "address": "GE1X8ef7fcsJ93THx4CvV7BQsdEyEAyk61s2L5YfSXiL",
      "symbol": "wSTAKE",
      "name": "xDai (Wormhole)",
      "decimals": 9,
      "logoURI": "https://cdn.jsdelivr.net/gh/trustwallet/assets@master/blockchains/ethereum/assets/0x0Ae055097C6d159879521C384F1D2123D1f195e6/logo.png",
      "tags": [
        "wrapped",
        "wormhole"
      ],
      "extensions": {
        "address": "0x0Ae055097C6d159879521C384F1D2123D1f195e6",
        "bridgeContract": "https://etherscan.io/address/0xf92cD566Ea4864356C5491c177A430C222d7e678",
        "assetContract": "https://etherscan.io/address/0x0Ae055097C6d159879521C384F1D2123D1f195e6",
        "coingeckoId": "xdai-stake"
      }
    },
    {
      "chainId": 101,
      "address": "7TK6QeyTsnTT6KsnK2tHHfh62mbjNuFWoyUc8vo3CmmU",
      "symbol": "wYFI",
      "name": "yearn.finance (Wormhole)",
      "decimals": 9,
      "logoURI": "https://cdn.jsdelivr.net/gh/trustwallet/assets@master/blockchains/ethereum/assets/0x0bc529c00C6401aEF6D220BE8C6Ea1667F6Ad93e/logo.png",
      "tags": [
        "wrapped",
        "wormhole"
      ],
      "extensions": {
        "address": "0x0bc529c00C6401aEF6D220BE8C6Ea1667F6Ad93e",
        "bridgeContract": "https://etherscan.io/address/0xf92cD566Ea4864356C5491c177A430C222d7e678",
        "assetContract": "https://etherscan.io/address/0x0bc529c00C6401aEF6D220BE8C6Ea1667F6Ad93e",
        "coingeckoId": "yearn-finance"
      }
    },
    {
      "chainId": 101,
      "address": "CTtKth9uW7froBA6xCd2MP7BXjGFESdT1SyxUmbHovSw",
      "symbol": "wBAT",
      "name": "Basic Attention Token (Wormhole)",
      "decimals": 9,
      "logoURI": "https://cdn.jsdelivr.net/gh/trustwallet/assets@master/blockchains/ethereum/assets/0x0D8775F648430679A709E98d2b0Cb6250d2887EF/logo.png",
      "tags": [
        "wrapped",
        "wormhole"
      ],
      "extensions": {
        "address": "0x0D8775F648430679A709E98d2b0Cb6250d2887EF",
        "bridgeContract": "https://etherscan.io/address/0xf92cD566Ea4864356C5491c177A430C222d7e678",
        "assetContract": "https://etherscan.io/address/0x0D8775F648430679A709E98d2b0Cb6250d2887EF",
        "coingeckoId": "basic-attention-token"
      }
    },
    {
      "chainId": 101,
      "address": "DrL2D4qCRCeNkQz3AJikLjBc3cS6fqqcQ3W7T9vbshCu",
      "symbol": "wMANA",
      "name": "Decentraland MANA (Wormhole)",
      "decimals": 9,
      "logoURI": "https://cdn.jsdelivr.net/gh/trustwallet/assets@master/blockchains/ethereum/assets/0x0F5D2fB29fb7d3CFeE444a200298f468908cC942/logo.png",
      "tags": [
        "wrapped",
        "wormhole"
      ],
      "extensions": {
        "address": "0x0F5D2fB29fb7d3CFeE444a200298f468908cC942",
        "bridgeContract": "https://etherscan.io/address/0xf92cD566Ea4864356C5491c177A430C222d7e678",
        "assetContract": "https://etherscan.io/address/0x0F5D2fB29fb7d3CFeE444a200298f468908cC942",
        "coingeckoId": "decentraland"
      }
    },
    {
      "chainId": 101,
      "address": "3cJKTW69FQDDCud7AhKHXZg126b3t73a2qVcVBS1BWjL",
      "symbol": "wXIO",
      "name": "XIO Network (Wormhole)",
      "decimals": 9,
      "logoURI": "https://cdn.jsdelivr.net/gh/trustwallet/assets@master/blockchains/ethereum/assets/0x0f7F961648aE6Db43C75663aC7E5414Eb79b5704/logo.png",
      "tags": [
        "wrapped",
        "wormhole"
      ],
      "extensions": {
        "address": "0x0f7F961648aE6Db43C75663aC7E5414Eb79b5704",
        "bridgeContract": "https://etherscan.io/address/0xf92cD566Ea4864356C5491c177A430C222d7e678",
        "assetContract": "https://etherscan.io/address/0x0f7F961648aE6Db43C75663aC7E5414Eb79b5704",
        "coingeckoId": "xio"
      }
    },
    {
      "chainId": 101,
      "address": "CQivbzuRQLvZbqefKc5gLzhSzZzAaySAdMmTG7pFn41w",
      "symbol": "wLAYER",
      "name": "Unilayer (Wormhole)",
      "decimals": 9,
      "logoURI": "https://cdn.jsdelivr.net/gh/trustwallet/assets@master/blockchains/ethereum/assets/0x0fF6ffcFDa92c53F615a4A75D982f399C989366b/logo.png",
      "tags": [
        "wrapped",
        "wormhole"
      ],
      "extensions": {
        "address": "0x0fF6ffcFDa92c53F615a4A75D982f399C989366b",
        "bridgeContract": "https://etherscan.io/address/0xf92cD566Ea4864356C5491c177A430C222d7e678",
        "assetContract": "https://etherscan.io/address/0x0fF6ffcFDa92c53F615a4A75D982f399C989366b",
        "coingeckoId": "unilayer"
      }
    },
    {
      "chainId": 101,
      "address": "C1LpKYrkVvWF5imsQ7JqJSZHj9NXNmJ5tEHkGTtLVH2L",
      "symbol": "wUMX",
      "name": "https://unimex.network/ (Wormhole)",
      "decimals": 9,
      "logoURI": "https://cdn.jsdelivr.net/gh/trustwallet/assets@master/blockchains/ethereum/assets/0x10Be9a8dAe441d276a5027936c3aADEd2d82bC15/logo.png",
      "tags": [
        "wrapped",
        "wormhole"
      ],
      "extensions": {
        "address": "0x10Be9a8dAe441d276a5027936c3aADEd2d82bC15",
        "bridgeContract": "https://etherscan.io/address/0xf92cD566Ea4864356C5491c177A430C222d7e678",
        "assetContract": "https://etherscan.io/address/0x10Be9a8dAe441d276a5027936c3aADEd2d82bC15",
        "coingeckoId": "unimex-network"
      }
    },
    {
      "chainId": 101,
      "address": "8F3kZd9XEpFgNZ4fZnEAC5CJZLewnkNE8QCjdvorGWuW",
      "symbol": "w1INCH",
      "name": "1INCH Token (Wormhole)",
      "decimals": 9,
      "logoURI": "https://cdn.jsdelivr.net/gh/trustwallet/assets@master/blockchains/ethereum/assets/0x111111111117dC0aa78b770fA6A738034120C302/logo.png",
      "tags": [
        "wrapped",
        "wormhole"
      ],
      "extensions": {
        "address": "0x111111111117dC0aa78b770fA6A738034120C302",
        "bridgeContract": "https://etherscan.io/address/0xf92cD566Ea4864356C5491c177A430C222d7e678",
        "assetContract": "https://etherscan.io/address/0x111111111117dC0aa78b770fA6A738034120C302",
        "coingeckoId": "1inch"
      }
    },
    {
      "chainId": 101,
      "address": "H3UMboX4tnjba1Xw1a2VhUtkdgnrbmPvmDm6jaouQDN9",
      "symbol": "wARMOR",
      "name": "Armor (Wormhole)",
      "decimals": 9,
      "logoURI": "https://cdn.jsdelivr.net/gh/trustwallet/assets@master/blockchains/ethereum/assets/0x1337DEF16F9B486fAEd0293eb623Dc8395dFE46a/logo.png",
      "tags": [
        "wrapped",
        "wormhole"
      ],
      "extensions": {
        "address": "0x1337DEF16F9B486fAEd0293eb623Dc8395dFE46a",
        "bridgeContract": "https://etherscan.io/address/0xf92cD566Ea4864356C5491c177A430C222d7e678",
        "assetContract": "https://etherscan.io/address/0x1337DEF16F9B486fAEd0293eb623Dc8395dFE46a",
        "coingeckoId": "armor"
      }
    },
    {
      "chainId": 101,
      "address": "Cw26Yz3rAN42mM5WpKriuGvbXnvRYmFA9sbBWH49KyqL",
      "symbol": "warNXM",
      "name": "Armor NXM (Wormhole)",
      "decimals": 9,
      "logoURI": "https://cdn.jsdelivr.net/gh/trustwallet/assets@master/blockchains/ethereum/assets/0x1337DEF18C680aF1f9f45cBcab6309562975b1dD/logo.png",
      "tags": [
        "wrapped",
        "wormhole"
      ],
      "extensions": {
        "address": "0x1337DEF18C680aF1f9f45cBcab6309562975b1dD",
        "bridgeContract": "https://etherscan.io/address/0xf92cD566Ea4864356C5491c177A430C222d7e678",
        "assetContract": "https://etherscan.io/address/0x1337DEF18C680aF1f9f45cBcab6309562975b1dD",
        "coingeckoId": "armor-nxm"
      }
    },
    {
      "chainId": 101,
      "address": "3GVAecXsFP8xLFuAMMpg5NU4g5JK6h2NZWsQJ45wiw6b",
      "symbol": "wDPI",
      "name": "DefiPulse Index (Wormhole)",
      "decimals": 9,
      "logoURI": "https://cdn.jsdelivr.net/gh/trustwallet/assets@master/blockchains/ethereum/assets/0x1494CA1F11D487c2bBe4543E90080AeBa4BA3C2b/logo.png",
      "tags": [
        "wrapped",
        "wormhole"
      ],
      "extensions": {
        "address": "0x1494CA1F11D487c2bBe4543E90080AeBa4BA3C2b",
        "bridgeContract": "https://etherscan.io/address/0xf92cD566Ea4864356C5491c177A430C222d7e678",
        "assetContract": "https://etherscan.io/address/0x1494CA1F11D487c2bBe4543E90080AeBa4BA3C2b",
        "coingeckoId": "defipulse-index"
      }
    },
    {
      "chainId": 101,
      "address": "AC4BK5yoEKn5hw6WpH3iWu56pEwigQdR48CiiqJ3R1pd",
      "symbol": "wDHC",
      "name": "DeltaHub Community (Wormhole)",
      "decimals": 9,
      "logoURI": "https://cdn.jsdelivr.net/gh/trustwallet/assets@master/blockchains/ethereum/assets/0x152687Bc4A7FCC89049cF119F9ac3e5aCF2eE7ef/logo.png",
      "tags": [
        "wrapped",
        "wormhole"
      ],
      "extensions": {
        "address": "0x152687Bc4A7FCC89049cF119F9ac3e5aCF2eE7ef",
        "bridgeContract": "https://etherscan.io/address/0xf92cD566Ea4864356C5491c177A430C222d7e678",
        "assetContract": "https://etherscan.io/address/0x152687Bc4A7FCC89049cF119F9ac3e5aCF2eE7ef",
        "coingeckoId": "deltahub-community"
      }
    },
    {
      "chainId": 101,
      "address": "7bXgNP7SEwrqbnfLBPgKDRKSGjVe7cjbuioRP23upF5H",
      "symbol": "wKEX",
      "name": "KIRA Network (Wormhole)",
      "decimals": 6,
      "logoURI": "https://cdn.jsdelivr.net/gh/trustwallet/assets@master/blockchains/ethereum/assets/0x16980b3B4a3f9D89E33311B5aa8f80303E5ca4F8/logo.png",
      "tags": [
        "wrapped",
        "wormhole"
      ],
      "extensions": {
        "address": "0x16980b3B4a3f9D89E33311B5aa8f80303E5ca4F8",
        "bridgeContract": "https://etherscan.io/address/0xf92cD566Ea4864356C5491c177A430C222d7e678",
        "assetContract": "https://etherscan.io/address/0x16980b3B4a3f9D89E33311B5aa8f80303E5ca4F8",
        "coingeckoId": "kira-network"
      }
    },
    {
      "chainId": 101,
      "address": "5uC8Gj96sK6UG44AYLpbX3DUjKtBUxBrhHcM8JDtyYum",
      "symbol": "wEWTB",
      "name": "Energy Web Token Bridged (Wormhole)",
      "decimals": 9,
      "logoURI": "https://cdn.jsdelivr.net/gh/trustwallet/assets@master/blockchains/ethereum/assets/0x178c820f862B14f316509ec36b13123DA19A6054/logo.png",
      "tags": [
        "wrapped",
        "wormhole"
      ],
      "extensions": {
        "address": "0x178c820f862B14f316509ec36b13123DA19A6054",
        "bridgeContract": "https://etherscan.io/address/0xf92cD566Ea4864356C5491c177A430C222d7e678",
        "assetContract": "https://etherscan.io/address/0x178c820f862B14f316509ec36b13123DA19A6054",
        "coingeckoId": "energy-web-token"
      }
    },
    {
      "chainId": 101,
      "address": "EzeRaHuh1Xu1nDUypv1VWXcGsNJ71ncCJ8HeWuyg8atJ",
      "symbol": "wCC10",
      "name": "Cryptocurrency Top 10 Tokens Index (Wormhole)",
      "decimals": 9,
      "logoURI": "https://cdn.jsdelivr.net/gh/trustwallet/assets@master/blockchains/ethereum/assets/0x17aC188e09A7890a1844E5E65471fE8b0CcFadF3/logo.png",
      "tags": [
        "wrapped",
        "wormhole"
      ],
      "extensions": {
        "address": "0x17aC188e09A7890a1844E5E65471fE8b0CcFadF3",
        "bridgeContract": "https://etherscan.io/address/0xf92cD566Ea4864356C5491c177A430C222d7e678",
        "assetContract": "https://etherscan.io/address/0x17aC188e09A7890a1844E5E65471fE8b0CcFadF3",
        "coingeckoId": "cryptocurrency-top-10-tokens-index"
      }
    },
    {
      "chainId": 101,
      "address": "CYzPVv1zB9RH6hRWRKprFoepdD8Y7Q5HefCqrybvetja",
      "symbol": "wAUDIO",
      "name": "Audius (Wormhole)",
      "decimals": 9,
      "logoURI": "https://cdn.jsdelivr.net/gh/trustwallet/assets@master/blockchains/ethereum/assets/0x18aAA7115705e8be94bfFEBDE57Af9BFc265B998/logo.png",
      "tags": [
        "wrapped",
        "wormhole"
      ],
      "extensions": {
        "address": "0x18aAA7115705e8be94bfFEBDE57Af9BFc265B998",
        "bridgeContract": "https://etherscan.io/address/0xf92cD566Ea4864356C5491c177A430C222d7e678",
        "assetContract": "https://etherscan.io/address/0x18aAA7115705e8be94bfFEBDE57Af9BFc265B998",
        "coingeckoId": "audius"
      }
    },
    {
      "chainId": 101,
      "address": "9yPmJNUp1qFV6LafdYdegZ8sCgC4oy6Rgt9WsDJqv3EX",
      "symbol": "wREP",
      "name": "Reputation (Wormhole)",
      "decimals": 9,
      "logoURI": "https://cdn.jsdelivr.net/gh/trustwallet/assets@master/blockchains/ethereum/assets/0x1985365e9f78359a9B6AD760e32412f4a445E862/logo.png",
      "tags": [
        "wrapped",
        "wormhole"
      ],
      "extensions": {
        "address": "0x1985365e9f78359a9B6AD760e32412f4a445E862",
        "bridgeContract": "https://etherscan.io/address/0xf92cD566Ea4864356C5491c177A430C222d7e678",
        "assetContract": "https://etherscan.io/address/0x1985365e9f78359a9B6AD760e32412f4a445E862"
      }
    },
    {
      "chainId": 101,
      "address": "CZxP1KtsfvMXZTGKR1fNwNChv8hGAfQrgVoENabN8zKU",
      "symbol": "wVSP",
      "name": "VesperToken (Wormhole)",
      "decimals": 9,
      "logoURI": "https://cdn.jsdelivr.net/gh/trustwallet/assets@master/blockchains/ethereum/assets/0x1b40183EFB4Dd766f11bDa7A7c3AD8982e998421/logo.png",
      "tags": [
        "wrapped",
        "wormhole"
      ],
      "extensions": {
        "address": "0x1b40183EFB4Dd766f11bDa7A7c3AD8982e998421",
        "bridgeContract": "https://etherscan.io/address/0xf92cD566Ea4864356C5491c177A430C222d7e678",
        "assetContract": "https://etherscan.io/address/0x1b40183EFB4Dd766f11bDa7A7c3AD8982e998421",
        "coingeckoId": "vesper-finance"
      }
    },
    {
      "chainId": 101,
      "address": "8cGPyDGT1mgG1iWzNjPmCDKSK9veJhoBAguq7rp7CjTe",
      "symbol": "wKP3R",
      "name": "Keep3rV1 (Wormhole)",
      "decimals": 9,
      "logoURI": "https://cdn.jsdelivr.net/gh/trustwallet/assets@master/blockchains/ethereum/assets/0x1cEB5cB57C4D4E2b2433641b95Dd330A33185A44/logo.png",
      "tags": [
        "wrapped",
        "wormhole"
      ],
      "extensions": {
        "address": "0x1cEB5cB57C4D4E2b2433641b95Dd330A33185A44",
        "bridgeContract": "https://etherscan.io/address/0xf92cD566Ea4864356C5491c177A430C222d7e678",
        "assetContract": "https://etherscan.io/address/0x1cEB5cB57C4D4E2b2433641b95Dd330A33185A44",
        "coingeckoId": "keep3rv1"
      }
    },
    {
      "chainId": 101,
      "address": "DGghbWvncPL41U8TmUtXcGMgLeQqkaA2yM7UfcabftR8",
      "symbol": "wLEAD",
      "name": "Lead Token (Wormhole)",
      "decimals": 9,
      "logoURI": "https://cdn.jsdelivr.net/gh/trustwallet/assets@master/blockchains/ethereum/assets/0x1dD80016e3d4ae146Ee2EBB484e8edD92dacC4ce/logo.png",
      "tags": [
        "wrapped",
        "wormhole"
      ],
      "extensions": {
        "address": "0x1dD80016e3d4ae146Ee2EBB484e8edD92dacC4ce",
        "bridgeContract": "https://etherscan.io/address/0xf92cD566Ea4864356C5491c177A430C222d7e678",
        "assetContract": "https://etherscan.io/address/0x1dD80016e3d4ae146Ee2EBB484e8edD92dacC4ce",
        "coingeckoId": "lead-token"
      }
    },
    {
      "chainId": 101,
      "address": "3MVa4e32PaKmPxYUQ6n8vFkWtCma68Ld7e7fTktWDueQ",
      "symbol": "wUNI",
      "name": "Uniswap (Wormhole)",
      "decimals": 9,
      "logoURI": "https://cdn.jsdelivr.net/gh/trustwallet/assets@master/blockchains/ethereum/assets/0x1f9840a85d5aF5bf1D1762F925BDADdC4201F984/logo.png",
      "tags": [
        "wrapped",
        "wormhole"
      ],
      "extensions": {
        "address": "0x1f9840a85d5aF5bf1D1762F925BDADdC4201F984",
        "bridgeContract": "https://etherscan.io/address/0xf92cD566Ea4864356C5491c177A430C222d7e678",
        "assetContract": "https://etherscan.io/address/0x1f9840a85d5aF5bf1D1762F925BDADdC4201F984",
        "coingeckoId": "uniswap"
      }
    },
    {
      "chainId": 101,
      "address": "qfnqNqs3nCAHjnyCgLRDbBtq4p2MtHZxw8YjSyYhPoL",
      "symbol": "wWBTC",
      "name": "Wrapped BTC (Wormhole)",
      "decimals": 8,
      "logoURI": "https://cdn.jsdelivr.net/gh/trustwallet/assets@master/blockchains/ethereum/assets/0x2260FAC5E5542a773Aa44fBCfeDf7C193bc2C599/logo.png",
      "tags": [
        "wrapped",
        "wormhole"
      ],
      "extensions": {
        "address": "0x2260FAC5E5542a773Aa44fBCfeDf7C193bc2C599",
        "bridgeContract": "https://etherscan.io/address/0xf92cD566Ea4864356C5491c177A430C222d7e678",
        "assetContract": "https://etherscan.io/address/0x2260FAC5E5542a773Aa44fBCfeDf7C193bc2C599",
        "coingeckoId": "wrapped-bitcoin"
      }
    },
    {
      "chainId": 101,
      "address": "8My83RG8Xa1EhXdDKHWq8BWZN1zF3XUrWL3TXCLjVPFh",
      "symbol": "wUNN",
      "name": "UNION Protocol Governance Token (Wormhole)",
      "decimals": 9,
      "logoURI": "https://cdn.jsdelivr.net/gh/trustwallet/assets@master/blockchains/ethereum/assets/0x226f7b842E0F0120b7E194D05432b3fd14773a9D/logo.png",
      "tags": [
        "wrapped",
        "wormhole"
      ],
      "extensions": {
        "address": "0x226f7b842E0F0120b7E194D05432b3fd14773a9D",
        "bridgeContract": "https://etherscan.io/address/0xf92cD566Ea4864356C5491c177A430C222d7e678",
        "assetContract": "https://etherscan.io/address/0x226f7b842E0F0120b7E194D05432b3fd14773a9D",
        "coingeckoId": "union-protocol-governance-token"
      }
    },
    {
      "chainId": 101,
      "address": "6jVuhLJ2mzyZ8DyUcrDj8Qr6Q9bqbJnq4fAnMeEduDM9",
      "symbol": "wSOCKS",
      "name": "Unisocks Edition 0 (Wormhole)",
      "decimals": 9,
      "logoURI": "https://cdn.jsdelivr.net/gh/trustwallet/assets@master/blockchains/ethereum/assets/0x23B608675a2B2fB1890d3ABBd85c5775c51691d5/logo.png",
      "tags": [
        "wrapped",
        "wormhole"
      ],
      "extensions": {
        "address": "0x23B608675a2B2fB1890d3ABBd85c5775c51691d5",
        "bridgeContract": "https://etherscan.io/address/0xf92cD566Ea4864356C5491c177A430C222d7e678",
        "assetContract": "https://etherscan.io/address/0x23B608675a2B2fB1890d3ABBd85c5775c51691d5",
        "coingeckoId": "unisocks"
      }
    },
    {
      "chainId": 101,
      "address": "Az8PAQ7s6s5ZFgBiKKEizHt3SzDxXKZayDCtRZoC3452",
      "symbol": "wDEXT",
      "name": "DEXTools (Wormhole)",
      "decimals": 9,
      "logoURI": "https://cdn.jsdelivr.net/gh/trustwallet/assets@master/blockchains/ethereum/assets/0x26CE25148832C04f3d7F26F32478a9fe55197166/logo.png",
      "tags": [
        "wrapped",
        "wormhole"
      ],
      "extensions": {
        "address": "0x26CE25148832C04f3d7F26F32478a9fe55197166",
        "bridgeContract": "https://etherscan.io/address/0xf92cD566Ea4864356C5491c177A430C222d7e678",
        "assetContract": "https://etherscan.io/address/0x26CE25148832C04f3d7F26F32478a9fe55197166",
        "coingeckoId": "idextools"
      }
    },
    {
      "chainId": 101,
      "address": "ELSnGFd5XnSdYFFSgYQp7n89FEbDqxN4npuRLW4PPPLv",
      "symbol": "wHEX",
      "name": "HEX (Wormhole)",
      "decimals": 8,
      "logoURI": "https://cdn.jsdelivr.net/gh/trustwallet/assets@master/blockchains/ethereum/assets/0x2b591e99afE9f32eAA6214f7B7629768c40Eeb39/logo.png",
      "tags": [
        "wrapped",
        "wormhole"
      ],
      "extensions": {
        "address": "0x2b591e99afE9f32eAA6214f7B7629768c40Eeb39",
        "bridgeContract": "https://etherscan.io/address/0xf92cD566Ea4864356C5491c177A430C222d7e678",
        "assetContract": "https://etherscan.io/address/0x2b591e99afE9f32eAA6214f7B7629768c40Eeb39",
        "coingeckoId": "hex"
      }
    },
    {
      "chainId": 101,
      "address": "9iwfHhE7BJKNo4Eb1wX3p4uyJjEN9RoGLt4BvMdzZoiN",
      "symbol": "wCREAM",
      "name": "Cream (Wormhole)",
      "decimals": 9,
      "logoURI": "https://cdn.jsdelivr.net/gh/trustwallet/assets@master/blockchains/ethereum/assets/0x2ba592F78dB6436527729929AAf6c908497cB200/logo.png",
      "tags": [
        "wrapped",
        "wormhole"
      ],
      "extensions": {
        "address": "0x2ba592F78dB6436527729929AAf6c908497cB200",
        "bridgeContract": "https://etherscan.io/address/0xf92cD566Ea4864356C5491c177A430C222d7e678",
        "assetContract": "https://etherscan.io/address/0x2ba592F78dB6436527729929AAf6c908497cB200",
        "coingeckoId": "cream-2"
      }
    },
    {
      "chainId": 101,
      "address": "DdiXkfDGhLiKyw889QC4nmcxSwMqarLBtrDofPJyx7bt",
      "symbol": "wYFIM",
      "name": "yfi.mobi (Wormhole)",
      "decimals": 9,
      "logoURI": "https://cdn.jsdelivr.net/gh/trustwallet/assets@master/blockchains/ethereum/assets/0x2e2f3246b6c65CCc4239c9Ee556EC143a7E5DE2c/logo.png",
      "tags": [
        "wrapped",
        "wormhole"
      ],
      "extensions": {
        "address": "0x2e2f3246b6c65CCc4239c9Ee556EC143a7E5DE2c",
        "bridgeContract": "https://etherscan.io/address/0xf92cD566Ea4864356C5491c177A430C222d7e678",
        "assetContract": "https://etherscan.io/address/0x2e2f3246b6c65CCc4239c9Ee556EC143a7E5DE2c",
        "coingeckoId": "yfimobi"
      }
    },
    {
      "chainId": 101,
      "address": "6wdcYNvUyHCerSiGbChkvGBF6Qzju1YP5qpXRQ4tqdZ3",
      "symbol": "wZEE",
      "name": "ZeroSwapToken (Wormhole)",
      "decimals": 9,
      "logoURI": "https://cdn.jsdelivr.net/gh/trustwallet/assets@master/blockchains/ethereum/assets/0x2eDf094dB69d6Dcd487f1B3dB9febE2eeC0dd4c5/logo.png",
      "tags": [
        "wrapped",
        "wormhole"
      ],
      "extensions": {
        "address": "0x2eDf094dB69d6Dcd487f1B3dB9febE2eeC0dd4c5",
        "bridgeContract": "https://etherscan.io/address/0xf92cD566Ea4864356C5491c177A430C222d7e678",
        "assetContract": "https://etherscan.io/address/0x2eDf094dB69d6Dcd487f1B3dB9febE2eeC0dd4c5",
        "coingeckoId": "zeroswap"
      }
    },
    {
      "chainId": 101,
      "address": "4xh8iC54UgaNpY4h34rxfZBSc9L2fBB8gWcYtDGHjxhN",
      "symbol": "wwANATHA",
      "name": "Wrapped ANATHA (Wormhole)",
      "decimals": 9,
      "logoURI": "https://cdn.jsdelivr.net/gh/trustwallet/assets@master/blockchains/ethereum/assets/0x3383c5a8969Dc413bfdDc9656Eb80A1408E4bA20/logo.png",
      "tags": [
        "wrapped",
        "wormhole"
      ],
      "extensions": {
        "address": "0x3383c5a8969Dc413bfdDc9656Eb80A1408E4bA20",
        "bridgeContract": "https://etherscan.io/address/0xf92cD566Ea4864356C5491c177A430C222d7e678",
        "assetContract": "https://etherscan.io/address/0x3383c5a8969Dc413bfdDc9656Eb80A1408E4bA20",
        "coingeckoId": "wrapped-anatha"
      }
    },
    {
      "chainId": 101,
      "address": "5Jq6S9HYqfG6TUMjjsKpnfis7utUAB69JiEGkkypdmgP",
      "symbol": "wRAMP",
      "name": "RAMP DEFI (Wormhole)",
      "decimals": 9,
      "logoURI": "https://cdn.jsdelivr.net/gh/trustwallet/assets@master/blockchains/ethereum/assets/0x33D0568941C0C64ff7e0FB4fbA0B11BD37deEd9f/logo.png",
      "tags": [
        "wrapped",
        "wormhole"
      ],
      "extensions": {
        "address": "0x33D0568941C0C64ff7e0FB4fbA0B11BD37deEd9f",
        "bridgeContract": "https://etherscan.io/address/0xf92cD566Ea4864356C5491c177A430C222d7e678",
        "assetContract": "https://etherscan.io/address/0x33D0568941C0C64ff7e0FB4fbA0B11BD37deEd9f",
        "coingeckoId": "ramp"
      }
    },
    {
      "chainId": 101,
      "address": "6uMUH5ztnj6AKYvL71EZgcyyRxjyBC5LVkscA5LrBc3c",
      "symbol": "wPRQ",
      "name": "Parsiq Token (Wormhole)",
      "decimals": 9,
      "logoURI": "https://cdn.jsdelivr.net/gh/trustwallet/assets@master/blockchains/ethereum/assets/0x362bc847A3a9637d3af6624EeC853618a43ed7D2/logo.png",
      "tags": [
        "wrapped",
        "wormhole"
      ],
      "extensions": {
        "address": "0x362bc847A3a9637d3af6624EeC853618a43ed7D2",
        "bridgeContract": "https://etherscan.io/address/0xf92cD566Ea4864356C5491c177A430C222d7e678",
        "assetContract": "https://etherscan.io/address/0x362bc847A3a9637d3af6624EeC853618a43ed7D2",
        "coingeckoId": "parsiq"
      }
    },
    {
      "chainId": 101,
      "address": "42gecM46tdSiYZN2CK1ek5raCxnzQf1xfhoKAf3F7Y5k",
      "symbol": "wSLP",
      "name": "Small Love Potion (Wormhole)",
      "decimals": 0,
      "logoURI": "https://cdn.jsdelivr.net/gh/trustwallet/assets@master/blockchains/ethereum/assets/0x37236CD05b34Cc79d3715AF2383E96dd7443dCF1/logo.png",
      "tags": [
        "wrapped",
        "wormhole"
      ],
      "extensions": {
        "address": "0x37236CD05b34Cc79d3715AF2383E96dd7443dCF1",
        "bridgeContract": "https://etherscan.io/address/0xf92cD566Ea4864356C5491c177A430C222d7e678",
        "assetContract": "https://etherscan.io/address/0x37236CD05b34Cc79d3715AF2383E96dd7443dCF1",
        "coingeckoId": "smooth-love-potion"
      }
    },
    {
      "chainId": 101,
      "address": "F6M9DW1cWw7EtFK9m2ukvT9WEvtEbdZfTzZTtDeBcnAf",
      "symbol": "wSAND",
      "name": "SAND (Wormhole)",
      "decimals": 9,
      "logoURI": "https://cdn.jsdelivr.net/gh/trustwallet/assets@master/blockchains/ethereum/assets/0x3845badAde8e6dFF049820680d1F14bD3903a5d0/logo.png",
      "tags": [
        "wrapped",
        "wormhole"
      ],
      "extensions": {
        "address": "0x3845badAde8e6dFF049820680d1F14bD3903a5d0",
        "bridgeContract": "https://etherscan.io/address/0xf92cD566Ea4864356C5491c177A430C222d7e678",
        "assetContract": "https://etherscan.io/address/0x3845badAde8e6dFF049820680d1F14bD3903a5d0",
        "coingeckoId": "the-sandbox"
      }
    },
    {
      "chainId": 101,
      "address": "G27M8w6G4hwatMNFi46DPAUR1YkxSmRNFKus7SgYLoDy",
      "symbol": "wCVP",
      "name": "Concentrated Voting Power (Wormhole)",
      "decimals": 9,
      "logoURI": "https://cdn.jsdelivr.net/gh/trustwallet/assets@master/blockchains/ethereum/assets/0x38e4adB44ef08F22F5B5b76A8f0c2d0dCbE7DcA1/logo.png",
      "tags": [
        "wrapped",
        "wormhole"
      ],
      "extensions": {
        "address": "0x38e4adB44ef08F22F5B5b76A8f0c2d0dCbE7DcA1",
        "bridgeContract": "https://etherscan.io/address/0xf92cD566Ea4864356C5491c177A430C222d7e678",
        "assetContract": "https://etherscan.io/address/0x38e4adB44ef08F22F5B5b76A8f0c2d0dCbE7DcA1",
        "coingeckoId": "concentrated-voting-power"
      }
    },
    {
      "chainId": 101,
      "address": "FjucGZpcdVXaWJH21pbrGQaKNszsGsJqbAXu4sJywKJa",
      "symbol": "wREN",
      "name": "Republic Token (Wormhole)",
      "decimals": 9,
      "logoURI": "https://cdn.jsdelivr.net/gh/trustwallet/assets@master/blockchains/ethereum/assets/0x408e41876cCCDC0F92210600ef50372656052a38/logo.png",
      "tags": [
        "wrapped",
        "wormhole"
      ],
      "extensions": {
        "address": "0x408e41876cCCDC0F92210600ef50372656052a38",
        "bridgeContract": "https://etherscan.io/address/0xf92cD566Ea4864356C5491c177A430C222d7e678",
        "assetContract": "https://etherscan.io/address/0x408e41876cCCDC0F92210600ef50372656052a38",
        "coingeckoId": "republic-protocol"
      }
    },
    {
      "chainId": 101,
      "address": "5kvugu18snfGRu1PykMfRzYfUxJYs3smk1PWQcGo6Z8a",
      "symbol": "wXOR",
      "name": "Sora (Wormhole)",
      "decimals": 9,
      "logoURI": "https://cdn.jsdelivr.net/gh/trustwallet/assets@master/blockchains/ethereum/assets/0x40FD72257597aA14C7231A7B1aaa29Fce868F677/logo.png",
      "tags": [
        "wrapped",
        "wormhole"
      ],
      "extensions": {
        "address": "0x40FD72257597aA14C7231A7B1aaa29Fce868F677",
        "bridgeContract": "https://etherscan.io/address/0xf92cD566Ea4864356C5491c177A430C222d7e678",
        "assetContract": "https://etherscan.io/address/0x40FD72257597aA14C7231A7B1aaa29Fce868F677",
        "coingeckoId": "sora"
      }
    },
    {
      "chainId": 101,
      "address": "3EKQDmiXj8yLBFpZca4coxBpP8XJCzmjVgUdVydSmaaT",
      "symbol": "wFUN",
      "name": "FunFair (Wormhole)",
      "decimals": 8,
      "logoURI": "https://cdn.jsdelivr.net/gh/trustwallet/assets@master/blockchains/ethereum/assets/0x419D0d8BdD9aF5e606Ae2232ed285Aff190E711b/logo.png",
      "tags": [
        "wrapped",
        "wormhole"
      ],
      "extensions": {
        "address": "0x419D0d8BdD9aF5e606Ae2232ed285Aff190E711b",
        "bridgeContract": "https://etherscan.io/address/0xf92cD566Ea4864356C5491c177A430C222d7e678",
        "assetContract": "https://etherscan.io/address/0x419D0d8BdD9aF5e606Ae2232ed285Aff190E711b",
        "coingeckoId": "funfair"
      }
    },
    {
      "chainId": 101,
      "address": "6J9soByB65WUamsEG8KSPdphBV1oCoGvr5QpaUaY3r19",
      "symbol": "wPICKLE",
      "name": "PickleToken (Wormhole)",
      "decimals": 9,
      "logoURI": "https://cdn.jsdelivr.net/gh/trustwallet/assets@master/blockchains/ethereum/assets/0x429881672B9AE42b8EbA0E26cD9C73711b891Ca5/logo.png",
      "tags": [
        "wrapped",
        "wormhole"
      ],
      "extensions": {
        "address": "0x429881672B9AE42b8EbA0E26cD9C73711b891Ca5",
        "bridgeContract": "https://etherscan.io/address/0xf92cD566Ea4864356C5491c177A430C222d7e678",
        "assetContract": "https://etherscan.io/address/0x429881672B9AE42b8EbA0E26cD9C73711b891Ca5",
        "coingeckoId": "pickle-finance"
      }
    },
    {
      "chainId": 101,
      "address": "HEsqFznmAERPUmMWHtDWYAZRoFbNHZpuNuFrPio68Zp1",
      "symbol": "wPAXG",
      "name": "Paxos Gold (Wormhole)",
      "decimals": 9,
      "logoURI": "https://cdn.jsdelivr.net/gh/trustwallet/assets@master/blockchains/ethereum/assets/0x45804880De22913dAFE09f4980848ECE6EcbAf78/logo.png",
      "tags": [
        "wrapped",
        "wormhole"
      ],
      "extensions": {
        "address": "0x45804880De22913dAFE09f4980848ECE6EcbAf78",
        "bridgeContract": "https://etherscan.io/address/0xf92cD566Ea4864356C5491c177A430C222d7e678",
        "assetContract": "https://etherscan.io/address/0x45804880De22913dAFE09f4980848ECE6EcbAf78",
        "coingeckoId": "pax-gold"
      }
    },
    {
      "chainId": 101,
      "address": "BrtLvpVCwVDH5Jpqjtiuhh8wKYA5b3NZCnsSftr61viv",
      "symbol": "wQNT",
      "name": "Quant (Wormhole)",
      "decimals": 9,
      "logoURI": "https://cdn.jsdelivr.net/gh/trustwallet/assets@master/blockchains/ethereum/assets/0x4a220E6096B25EADb88358cb44068A3248254675/logo.png",
      "tags": [
        "wrapped",
        "wormhole"
      ],
      "extensions": {
        "address": "0x4a220E6096B25EADb88358cb44068A3248254675",
        "bridgeContract": "https://etherscan.io/address/0xf92cD566Ea4864356C5491c177A430C222d7e678",
        "assetContract": "https://etherscan.io/address/0x4a220E6096B25EADb88358cb44068A3248254675",
        "coingeckoId": "quant-network"
      }
    },
    {
      "chainId": 101,
      "address": "8DRgurhcQPJeCqQEpbeYGUmwAz2tETbyWUYLUU4Q7goM",
      "symbol": "wORAI",
      "name": "Oraichain Token (Wormhole)",
      "decimals": 9,
      "logoURI": "https://cdn.jsdelivr.net/gh/trustwallet/assets@master/blockchains/ethereum/assets/0x4c11249814f11b9346808179Cf06e71ac328c1b5/logo.png",
      "tags": [
        "wrapped",
        "wormhole"
      ],
      "extensions": {
        "address": "0x4c11249814f11b9346808179Cf06e71ac328c1b5",
        "bridgeContract": "https://etherscan.io/address/0xf92cD566Ea4864356C5491c177A430C222d7e678",
        "assetContract": "https://etherscan.io/address/0x4c11249814f11b9346808179Cf06e71ac328c1b5",
        "coingeckoId": "oraichain-token"
      }
    },
    {
      "chainId": 101,
      "address": "4e5cqAsZ7wQqwLi7AApS9CgN8Yaho5TvkhvcLaGyiuzL",
      "symbol": "wTRU",
      "name": "TrustToken (Wormhole)",
      "decimals": 8,
      "logoURI": "https://cdn.jsdelivr.net/gh/trustwallet/assets@master/blockchains/ethereum/assets/0x4C19596f5aAfF459fA38B0f7eD92F11AE6543784/logo.png",
      "tags": [
        "wrapped",
        "wormhole"
      ],
      "extensions": {
        "address": "0x4C19596f5aAfF459fA38B0f7eD92F11AE6543784",
        "bridgeContract": "https://etherscan.io/address/0xf92cD566Ea4864356C5491c177A430C222d7e678",
        "assetContract": "https://etherscan.io/address/0x4C19596f5aAfF459fA38B0f7eD92F11AE6543784",
        "coingeckoId": "truefi"
      }
    },
    {
      "chainId": 101,
      "address": "HkhBUKSct2V93Z35apDmXthkRvH4yvMovLyv8s8idDgP",
      "symbol": "wMCB",
      "name": "MCDEX Token (Wormhole)",
      "decimals": 9,
      "logoURI": "https://cdn.jsdelivr.net/gh/trustwallet/assets@master/blockchains/ethereum/assets/0x4e352cF164E64ADCBad318C3a1e222E9EBa4Ce42/logo.png",
      "tags": [
        "wrapped",
        "wormhole"
      ],
      "extensions": {
        "address": "0x4e352cF164E64ADCBad318C3a1e222E9EBa4Ce42",
        "bridgeContract": "https://etherscan.io/address/0xf92cD566Ea4864356C5491c177A430C222d7e678",
        "assetContract": "https://etherscan.io/address/0x4e352cF164E64ADCBad318C3a1e222E9EBa4Ce42",
        "coingeckoId": "mcdex"
      }
    },
    {
      "chainId": 101,
      "address": "Eof7wbYsHZKaoyUGwM7Nfkoo6zQW4U7uWXqz2hoQzSkK",
      "symbol": "wNU",
      "name": "NuCypher (Wormhole)",
      "decimals": 9,
      "logoURI": "https://cdn.jsdelivr.net/gh/trustwallet/assets@master/blockchains/ethereum/assets/0x4fE83213D56308330EC302a8BD641f1d0113A4Cc/logo.png",
      "tags": [
        "wrapped",
        "wormhole"
      ],
      "extensions": {
        "address": "0x4fE83213D56308330EC302a8BD641f1d0113A4Cc",
        "bridgeContract": "https://etherscan.io/address/0xf92cD566Ea4864356C5491c177A430C222d7e678",
        "assetContract": "https://etherscan.io/address/0x4fE83213D56308330EC302a8BD641f1d0113A4Cc",
        "coingeckoId": "nucypher"
      }
    },
    {
      "chainId": 101,
      "address": "5CmA1HTVZt5NRtwiUrqWrcnT5JRW5zHe6uQXfP7SDUNz",
      "symbol": "wRAZOR",
      "name": "RAZOR (Wormhole)",
      "decimals": 9,
      "logoURI": "https://cdn.jsdelivr.net/gh/trustwallet/assets@master/blockchains/ethereum/assets/0x50DE6856358Cc35f3A9a57eAAA34BD4cB707d2cd/logo.png",
      "tags": [
        "wrapped",
        "wormhole"
      ],
      "extensions": {
        "address": "0x50DE6856358Cc35f3A9a57eAAA34BD4cB707d2cd",
        "bridgeContract": "https://etherscan.io/address/0xf92cD566Ea4864356C5491c177A430C222d7e678",
        "assetContract": "https://etherscan.io/address/0x50DE6856358Cc35f3A9a57eAAA34BD4cB707d2cd",
        "coingeckoId": "razor-network"
      }
    },
    {
      "chainId": 101,
      "address": "6msNYXzSVtjinqapq2xcvBb5NRq4YTPAi7wc5Jx8M8TS",
      "symbol": "wLINK",
      "name": "ChainLink Token (Wormhole)",
      "decimals": 9,
      "logoURI": "https://cdn.jsdelivr.net/gh/trustwallet/assets@master/blockchains/ethereum/assets/0x514910771AF9Ca656af840dff83E8264EcF986CA/logo.png",
      "tags": [
        "wrapped",
        "wormhole"
      ],
      "extensions": {
        "address": "0x514910771AF9Ca656af840dff83E8264EcF986CA",
        "bridgeContract": "https://etherscan.io/address/0xf92cD566Ea4864356C5491c177A430C222d7e678",
        "assetContract": "https://etherscan.io/address/0x514910771AF9Ca656af840dff83E8264EcF986CA",
        "coingeckoId": "chainlink"
      }
    },
    {
      "chainId": 101,
      "address": "BX2gcRRS12iqFzKCpvTt4krBBYNymR9JBDZBxzfFLnbF",
      "symbol": "weRSDL",
      "name": "UnFederalReserveToken (Wormhole)",
      "decimals": 9,
      "logoURI": "https://cdn.jsdelivr.net/gh/trustwallet/assets@master/blockchains/ethereum/assets/0x5218E472cFCFE0b64A064F055B43b4cdC9EfD3A6/logo.png",
      "tags": [
        "wrapped",
        "wormhole"
      ],
      "extensions": {
        "address": "0x5218E472cFCFE0b64A064F055B43b4cdC9EfD3A6",
        "bridgeContract": "https://etherscan.io/address/0xf92cD566Ea4864356C5491c177A430C222d7e678",
        "assetContract": "https://etherscan.io/address/0x5218E472cFCFE0b64A064F055B43b4cdC9EfD3A6",
        "coingeckoId": "unfederalreserve"
      }
    },
    {
      "chainId": 101,
      "address": "CCGLdsokcybeF8NrCcu1RSQK8isNBjBA58kVEMTHTKjx",
      "symbol": "wsUSD",
      "name": "Synth sUSD (Wormhole)",
      "decimals": 9,
      "logoURI": "https://cdn.jsdelivr.net/gh/trustwallet/assets@master/blockchains/ethereum/assets/0x57Ab1ec28D129707052df4dF418D58a2D46d5f51/logo.png",
      "tags": [
        "wrapped",
        "wormhole"
      ],
      "extensions": {
        "address": "0x57Ab1ec28D129707052df4dF418D58a2D46d5f51",
        "bridgeContract": "https://etherscan.io/address/0xf92cD566Ea4864356C5491c177A430C222d7e678",
        "assetContract": "https://etherscan.io/address/0x57Ab1ec28D129707052df4dF418D58a2D46d5f51",
        "coingeckoId": "nusd"
      }
    },
    {
      "chainId": 101,
      "address": "FP9ogG7hTdfcTJwn4prF9AVEcfcjLq1GtkqYM4oRn7eY",
      "symbol": "wHEGIC",
      "name": "Hegic (Wormhole)",
      "decimals": 9,
      "logoURI": "https://cdn.jsdelivr.net/gh/trustwallet/assets@master/blockchains/ethereum/assets/0x584bC13c7D411c00c01A62e8019472dE68768430/logo.png",
      "tags": [
        "wrapped",
        "wormhole"
      ],
      "extensions": {
        "address": "0x584bC13c7D411c00c01A62e8019472dE68768430",
        "bridgeContract": "https://etherscan.io/address/0xf92cD566Ea4864356C5491c177A430C222d7e678",
        "assetContract": "https://etherscan.io/address/0x584bC13c7D411c00c01A62e8019472dE68768430",
        "coingeckoId": "hegic"
      }
    },
    {
      "chainId": 101,
      "address": "DboP5vvYUVjmKSHKJ1YFHwmv41KtUscnYgzjmPgHwQVn",
      "symbol": "wXFI",
      "name": "Xfinance (Wormhole)",
      "decimals": 9,
      "logoURI": "https://cdn.jsdelivr.net/gh/trustwallet/assets@master/blockchains/ethereum/assets/0x5BEfBB272290dD5b8521D4a938f6c4757742c430/logo.png",
      "tags": [
        "wrapped",
        "wormhole"
      ],
      "extensions": {
        "address": "0x5BEfBB272290dD5b8521D4a938f6c4757742c430",
        "bridgeContract": "https://etherscan.io/address/0xf92cD566Ea4864356C5491c177A430C222d7e678",
        "assetContract": "https://etherscan.io/address/0x5BEfBB272290dD5b8521D4a938f6c4757742c430",
        "coingeckoId": "xfinance"
      }
    },
    {
      "chainId": 101,
      "address": "6c4U9yxGzVjejSJJXrdX8wtt532Et6MrBUZc2oK5j6w5",
      "symbol": "wDEXTF",
      "name": "DEXTF Token (Wormhole)",
      "decimals": 9,
      "logoURI": "https://cdn.jsdelivr.net/gh/trustwallet/assets@master/blockchains/ethereum/assets/0x5F64Ab1544D28732F0A24F4713c2C8ec0dA089f0/logo.png",
      "tags": [
        "wrapped",
        "wormhole"
      ],
      "extensions": {
        "address": "0x5F64Ab1544D28732F0A24F4713c2C8ec0dA089f0",
        "bridgeContract": "https://etherscan.io/address/0xf92cD566Ea4864356C5491c177A430C222d7e678",
        "assetContract": "https://etherscan.io/address/0x5F64Ab1544D28732F0A24F4713c2C8ec0dA089f0",
        "coingeckoId": "dextf"
      }
    },
    {
      "chainId": 101,
      "address": "JuXkRYNw54rujC7SPWcAM4ArLgA5x8nDQbS8xHAr6MA",
      "symbol": "wRLC",
      "name": "iExec RLC (Wormhole)",
      "decimals": 9,
      "logoURI": "https://cdn.jsdelivr.net/gh/trustwallet/assets@master/blockchains/ethereum/assets/0x607F4C5BB672230e8672085532f7e901544a7375/logo.png",
      "tags": [
        "wrapped",
        "wormhole"
      ],
      "extensions": {
        "address": "0x607F4C5BB672230e8672085532f7e901544a7375",
        "bridgeContract": "https://etherscan.io/address/0xf92cD566Ea4864356C5491c177A430C222d7e678",
        "assetContract": "https://etherscan.io/address/0x607F4C5BB672230e8672085532f7e901544a7375",
        "coingeckoId": "iexec-rlc"
      }
    },
    {
      "chainId": 101,
      "address": "7NfgSkv6kZ6ZWP6SJPtMuaUYGVEngVK8UFnaFTPk3QsM",
      "symbol": "wCORE",
      "name": "cVault.finance (Wormhole)",
      "decimals": 9,
      "logoURI": "https://cdn.jsdelivr.net/gh/trustwallet/assets@master/blockchains/ethereum/assets/0x62359Ed7505Efc61FF1D56fEF82158CcaffA23D7/logo.png",
      "tags": [
        "wrapped",
        "wormhole"
      ],
      "extensions": {
        "address": "0x62359Ed7505Efc61FF1D56fEF82158CcaffA23D7",
        "bridgeContract": "https://etherscan.io/address/0xf92cD566Ea4864356C5491c177A430C222d7e678",
        "assetContract": "https://etherscan.io/address/0x62359Ed7505Efc61FF1D56fEF82158CcaffA23D7",
        "coingeckoId": "cvault-finance"
      }
    },
    {
      "chainId": 101,
      "address": "AqLKDJiGL4wXKPAfzNom3xEdQwgj2LTCE4k34gzvZsE6",
      "symbol": "wCFi",
      "name": "CyberFi Token (Wormhole)",
      "decimals": 9,
      "logoURI": "https://cdn.jsdelivr.net/gh/trustwallet/assets@master/blockchains/ethereum/assets/0x63b4f3e3fa4e438698CE330e365E831F7cCD1eF4/logo.png",
      "tags": [
        "wrapped",
        "wormhole"
      ],
      "extensions": {
        "address": "0x63b4f3e3fa4e438698CE330e365E831F7cCD1eF4",
        "bridgeContract": "https://etherscan.io/address/0xf92cD566Ea4864356C5491c177A430C222d7e678",
        "assetContract": "https://etherscan.io/address/0x63b4f3e3fa4e438698CE330e365E831F7cCD1eF4",
        "coingeckoId": "cyberfi"
      }
    },
    {
      "chainId": 101,
      "address": "FLrjpCRrd4GffHu8MVYGvuLxYLuBGVaXsnCecw3Effci",
      "symbol": "wWISE",
      "name": "Wise Token (Wormhole)",
      "decimals": 9,
      "logoURI": "https://cdn.jsdelivr.net/gh/trustwallet/assets@master/blockchains/ethereum/assets/0x66a0f676479Cee1d7373f3DC2e2952778BfF5bd6/logo.png",
      "tags": [
        "wrapped",
        "wormhole"
      ],
      "extensions": {
        "address": "0x66a0f676479Cee1d7373f3DC2e2952778BfF5bd6",
        "bridgeContract": "https://etherscan.io/address/0xf92cD566Ea4864356C5491c177A430C222d7e678",
        "assetContract": "https://etherscan.io/address/0x66a0f676479Cee1d7373f3DC2e2952778BfF5bd6",
        "coingeckoId": "wise-token11"
      }
    },
    {
      "chainId": 101,
      "address": "GaMPhVyp1xd9xJuPskDEzQzp8mKfEjAmhny8NX7y7YKc",
      "symbol": "wGNO",
      "name": "Gnosis Token (Wormhole)",
      "decimals": 9,
      "logoURI": "https://cdn.jsdelivr.net/gh/trustwallet/assets@master/blockchains/ethereum/assets/0x6810e776880C02933D47DB1b9fc05908e5386b96/logo.png",
      "tags": [
        "wrapped",
        "wormhole"
      ],
      "extensions": {
        "address": "0x6810e776880C02933D47DB1b9fc05908e5386b96",
        "bridgeContract": "https://etherscan.io/address/0xf92cD566Ea4864356C5491c177A430C222d7e678",
        "assetContract": "https://etherscan.io/address/0x6810e776880C02933D47DB1b9fc05908e5386b96",
        "coingeckoId": "gnosis"
      }
    },
    {
      "chainId": 101,
      "address": "CCAQZHBVWKDukT68PZ3LenDs7apibeSYeJ3jHE8NzBC5",
      "symbol": "wPOOLZ",
      "name": "$Poolz Finance (Wormhole)",
      "decimals": 9,
      "logoURI": "https://cdn.jsdelivr.net/gh/trustwallet/assets@master/blockchains/ethereum/assets/0x69A95185ee2a045CDC4bCd1b1Df10710395e4e23/logo.png",
      "tags": [
        "wrapped",
        "wormhole"
      ],
      "extensions": {
        "address": "0x69A95185ee2a045CDC4bCd1b1Df10710395e4e23",
        "bridgeContract": "https://etherscan.io/address/0xf92cD566Ea4864356C5491c177A430C222d7e678",
        "assetContract": "https://etherscan.io/address/0x69A95185ee2a045CDC4bCd1b1Df10710395e4e23",
        "coingeckoId": "poolz-finance"
      }
    },
    {
      "chainId": 101,
      "address": "FYpdBuyAHSbdaAyD1sKkxyLWbAP8uUW9h6uvdhK74ij1",
      "symbol": "wDAI",
      "name": "Dai Stablecoin (Wormhole)",
      "decimals": 9,
      "logoURI": "https://cdn.jsdelivr.net/gh/trustwallet/assets@master/blockchains/ethereum/assets/0x6B175474E89094C44Da98b954EedeAC495271d0F/logo.png",
      "tags": [
        "wrapped",
        "wormhole"
      ],
      "extensions": {
        "address": "0x6B175474E89094C44Da98b954EedeAC495271d0F",
        "bridgeContract": "https://etherscan.io/address/0xf92cD566Ea4864356C5491c177A430C222d7e678",
        "assetContract": "https://etherscan.io/address/0x6B175474E89094C44Da98b954EedeAC495271d0F",
        "coingeckoId": "dai"
      }
    },
    {
      "chainId": 101,
      "address": "HbMGwfGjGPchtaPwyrtJFy8APZN5w1hi63xnzmj1f23v",
      "symbol": "wSUSHI",
      "name": "SushiSwap (Wormhole)",
      "decimals": 9,
      "logoURI": "https://cdn.jsdelivr.net/gh/trustwallet/assets@master/blockchains/ethereum/assets/0x6B3595068778DD592e39A122f4f5a5cF09C90fE2/logo.png",
      "tags": [
        "wrapped",
        "wormhole"
      ],
      "extensions": {
        "address": "0x6B3595068778DD592e39A122f4f5a5cF09C90fE2",
        "bridgeContract": "https://etherscan.io/address/0xf92cD566Ea4864356C5491c177A430C222d7e678",
        "assetContract": "https://etherscan.io/address/0x6B3595068778DD592e39A122f4f5a5cF09C90fE2",
        "coingeckoId": "sushi"
      }
    },
    {
      "chainId": 101,
      "address": "6Tmi8TZasqdxWB59uE5Zw9VLKecuCbsLSsPEqoMpmozA",
      "symbol": "wFYZ",
      "name": "Fyooz (Wormhole)",
      "decimals": 9,
      "logoURI": "https://cdn.jsdelivr.net/gh/trustwallet/assets@master/blockchains/ethereum/assets/0x6BFf2fE249601ed0Db3a87424a2E923118BB0312/logo.png",
      "tags": [
        "wrapped",
        "wormhole"
      ],
      "extensions": {
        "address": "0x6BFf2fE249601ed0Db3a87424a2E923118BB0312",
        "bridgeContract": "https://etherscan.io/address/0xf92cD566Ea4864356C5491c177A430C222d7e678",
        "assetContract": "https://etherscan.io/address/0x6BFf2fE249601ed0Db3a87424a2E923118BB0312",
        "coingeckoId": "fyooz"
      }
    },
    {
      "chainId": 101,
      "address": "3sHinPxEPqhEGip2Wy45TFmgAA1Atg2mctMjY5RKJUjk",
      "symbol": "wQRX",
      "name": "QuiverX (Wormhole)",
      "decimals": 9,
      "logoURI": "https://cdn.jsdelivr.net/gh/trustwallet/assets@master/blockchains/ethereum/assets/0x6e0daDE58D2d89eBBe7aFc384e3E4f15b70b14D8/logo.png",
      "tags": [
        "wrapped",
        "wormhole"
      ],
      "extensions": {
        "address": "0x6e0daDE58D2d89eBBe7aFc384e3E4f15b70b14D8",
        "bridgeContract": "https://etherscan.io/address/0xf92cD566Ea4864356C5491c177A430C222d7e678",
        "assetContract": "https://etherscan.io/address/0x6e0daDE58D2d89eBBe7aFc384e3E4f15b70b14D8",
        "coingeckoId": "quiverx"
      }
    },
    {
      "chainId": 101,
      "address": "4ighgEijHcCoLu9AsvwVz2TnGFqAgzQtQMr6ch88Jrfe",
      "symbol": "wTRADE",
      "name": "UniTrade (Wormhole)",
      "decimals": 9,
      "logoURI": "https://cdn.jsdelivr.net/gh/trustwallet/assets@master/blockchains/ethereum/assets/0x6F87D756DAf0503d08Eb8993686c7Fc01Dc44fB1/logo.png",
      "tags": [
        "wrapped",
        "wormhole"
      ],
      "extensions": {
        "address": "0x6F87D756DAf0503d08Eb8993686c7Fc01Dc44fB1",
        "bridgeContract": "https://etherscan.io/address/0xf92cD566Ea4864356C5491c177A430C222d7e678",
        "assetContract": "https://etherscan.io/address/0x6F87D756DAf0503d08Eb8993686c7Fc01Dc44fB1",
        "coingeckoId": "unitrade"
      }
    },
    {
      "chainId": 101,
      "address": "FTPnEQ3NfRRZ9tvmpDW6JFrvweBE5sanxnXSpJL1dvbB",
      "symbol": "wBIRD",
      "name": "Bird.Money (Wormhole)",
      "decimals": 9,
      "logoURI": "https://cdn.jsdelivr.net/gh/trustwallet/assets@master/blockchains/ethereum/assets/0x70401dFD142A16dC7031c56E862Fc88Cb9537Ce0/logo.png",
      "tags": [
        "wrapped",
        "wormhole"
      ],
      "extensions": {
        "address": "0x70401dFD142A16dC7031c56E862Fc88Cb9537Ce0",
        "bridgeContract": "https://etherscan.io/address/0xf92cD566Ea4864356C5491c177A430C222d7e678",
        "assetContract": "https://etherscan.io/address/0x70401dFD142A16dC7031c56E862Fc88Cb9537Ce0",
        "coingeckoId": "bird-money"
      }
    },
    {
      "chainId": 101,
      "address": "QVDE6rhcGPSB3ex5T7vWBzvoSRUXULjuSGpVuKwu5XH",
      "symbol": "wAXN",
      "name": "Axion (Wormhole)",
      "decimals": 9,
      "logoURI": "https://cdn.jsdelivr.net/gh/trustwallet/assets@master/blockchains/ethereum/assets/0x71F85B2E46976bD21302B64329868fd15eb0D127/logo.png",
      "tags": [
        "wrapped",
        "wormhole"
      ],
      "extensions": {
        "address": "0x71F85B2E46976bD21302B64329868fd15eb0D127",
        "bridgeContract": "https://etherscan.io/address/0xf92cD566Ea4864356C5491c177A430C222d7e678",
        "assetContract": "https://etherscan.io/address/0x71F85B2E46976bD21302B64329868fd15eb0D127",
        "coingeckoId": "axion"
      }
    },
    {
      "chainId": 101,
      "address": "J6AbGG62yo9UJ2T9r9GM7pnoRNui5DsZDnPbiNAPqbVd",
      "symbol": "wBMI",
      "name": "Bridge Mutual (Wormhole)",
      "decimals": 9,
      "logoURI": "https://cdn.jsdelivr.net/gh/trustwallet/assets@master/blockchains/ethereum/assets/0x725C263e32c72dDC3A19bEa12C5a0479a81eE688/logo.png",
      "tags": [
        "wrapped",
        "wormhole"
      ],
      "extensions": {
        "address": "0x725C263e32c72dDC3A19bEa12C5a0479a81eE688",
        "bridgeContract": "https://etherscan.io/address/0xf92cD566Ea4864356C5491c177A430C222d7e678",
        "assetContract": "https://etherscan.io/address/0x725C263e32c72dDC3A19bEa12C5a0479a81eE688",
        "coingeckoId": "bridge-mutual"
      }
    },
    {
      "chainId": 101,
      "address": "4wvHoaxxZxFeNrMTP8bLVRh1ziSBV7crN665WX4rRMqe",
      "symbol": "wDYT",
      "name": "DoYourTip (Wormhole)",
      "decimals": 9,
      "logoURI": "https://cdn.jsdelivr.net/gh/trustwallet/assets@master/blockchains/ethereum/assets/0x740623d2c797b7D8D1EcB98e9b4Afcf99Ec31E14/logo.png",
      "tags": [
        "wrapped",
        "wormhole"
      ],
      "extensions": {
        "address": "0x740623d2c797b7D8D1EcB98e9b4Afcf99Ec31E14",
        "bridgeContract": "https://etherscan.io/address/0xf92cD566Ea4864356C5491c177A430C222d7e678",
        "assetContract": "https://etherscan.io/address/0x740623d2c797b7D8D1EcB98e9b4Afcf99Ec31E14",
        "coingeckoId": "dynamite"
      }
    },
    {
      "chainId": 101,
      "address": "Fe5fWjCLDMJoi4sTmfR2VW4BT1LwsbR1n6QAjzJQvhhf",
      "symbol": "wBBR",
      "name": "BitberryToken (Wormhole)",
      "decimals": 9,
      "logoURI": "https://cdn.jsdelivr.net/gh/trustwallet/assets@master/blockchains/ethereum/assets/0x7671904eed7f10808B664fc30BB8693FD7237abF/logo.png",
      "tags": [
        "wrapped",
        "wormhole"
      ],
      "extensions": {
        "address": "0x7671904eed7f10808B664fc30BB8693FD7237abF",
        "bridgeContract": "https://etherscan.io/address/0xf92cD566Ea4864356C5491c177A430C222d7e678",
        "assetContract": "https://etherscan.io/address/0x7671904eed7f10808B664fc30BB8693FD7237abF",
        "coingeckoId": "bitberry-token"
      }
    },
    {
      "chainId": 101,
      "address": "5J9yhFRnQZx3RiqHzfQpAffX5UQz3k8vQCZH2g9Z9sDg",
      "symbol": "wWAXE",
      "name": "WAX Economic Token (Wormhole)",
      "decimals": 8,
      "logoURI": "https://cdn.jsdelivr.net/gh/trustwallet/assets@master/blockchains/ethereum/assets/0x7a2Bc711E19ba6aff6cE8246C546E8c4B4944DFD/logo.png",
      "tags": [
        "wrapped",
        "wormhole"
      ],
      "extensions": {
        "address": "0x7a2Bc711E19ba6aff6cE8246C546E8c4B4944DFD",
        "bridgeContract": "https://etherscan.io/address/0xf92cD566Ea4864356C5491c177A430C222d7e678",
        "assetContract": "https://etherscan.io/address/0x7a2Bc711E19ba6aff6cE8246C546E8c4B4944DFD",
        "coingeckoId": "waxe"
      }
    },
    {
      "chainId": 101,
      "address": "4DHywS5EjUTF5AYisPZiJbWcCV4gfpH98oKxpgyKRnnQ",
      "symbol": "wMATIC",
      "name": "Matic Token (Wormhole)",
      "decimals": 9,
      "logoURI": "https://cdn.jsdelivr.net/gh/trustwallet/assets@master/blockchains/ethereum/assets/0x7D1AfA7B718fb893dB30A3aBc0Cfc608AaCfeBB0/logo.png",
      "tags": [
        "wrapped",
        "wormhole"
      ],
      "extensions": {
        "address": "0x7D1AfA7B718fb893dB30A3aBc0Cfc608AaCfeBB0",
        "bridgeContract": "https://etherscan.io/address/0xf92cD566Ea4864356C5491c177A430C222d7e678",
        "assetContract": "https://etherscan.io/address/0x7D1AfA7B718fb893dB30A3aBc0Cfc608AaCfeBB0",
        "coingeckoId": "matic-network"
      }
    },
    {
      "chainId": 101,
      "address": "Au9E8ygQdTJQZXmNKPdtLEP8rGjC4qsGRhkJgjFNPAr8",
      "symbol": "wXRT",
      "name": "Robonomics (Wormhole)",
      "decimals": 9,
      "logoURI": "https://cdn.jsdelivr.net/gh/trustwallet/assets@master/blockchains/ethereum/assets/0x7dE91B204C1C737bcEe6F000AAA6569Cf7061cb7/logo.png",
      "tags": [
        "wrapped",
        "wormhole"
      ],
      "extensions": {
        "address": "0x7dE91B204C1C737bcEe6F000AAA6569Cf7061cb7",
        "bridgeContract": "https://etherscan.io/address/0xf92cD566Ea4864356C5491c177A430C222d7e678",
        "assetContract": "https://etherscan.io/address/0x7dE91B204C1C737bcEe6F000AAA6569Cf7061cb7",
        "coingeckoId": "robonomics-network"
      }
    },
    {
      "chainId": 101,
      "address": "5DQZ14hLDxveMH7NyGmTmUTRGgVAVXADp3cP2UHeH6hM",
      "symbol": "wAAVE",
      "name": "Aave Token (Wormhole)",
      "decimals": 9,
      "logoURI": "https://cdn.jsdelivr.net/gh/trustwallet/assets@master/blockchains/ethereum/assets/0x7Fc66500c84A76Ad7e9c93437bFc5Ac33E2DDaE9/logo.png",
      "tags": [
        "wrapped",
        "wormhole"
      ],
      "extensions": {
        "address": "0x7Fc66500c84A76Ad7e9c93437bFc5Ac33E2DDaE9",
        "bridgeContract": "https://etherscan.io/address/0xf92cD566Ea4864356C5491c177A430C222d7e678",
        "assetContract": "https://etherscan.io/address/0x7Fc66500c84A76Ad7e9c93437bFc5Ac33E2DDaE9",
        "coingeckoId": "aave"
      }
    },
    {
      "chainId": 101,
      "address": "Arc2ZVKNCdDU4vB8Ubud5QayDtjo2oJF9xVrUPQ6TWxF",
      "symbol": "wLEND",
      "name": "Lend (Wormhole)",
      "decimals": 9,
      "logoURI": "https://cdn.jsdelivr.net/gh/trustwallet/assets@master/blockchains/ethereum/assets/0x80fB784B7eD66730e8b1DBd9820aFD29931aab03/logo.png",
      "tags": [
        "wrapped",
        "wormhole"
      ],
      "extensions": {
        "address": "0x80fB784B7eD66730e8b1DBd9820aFD29931aab03",
        "bridgeContract": "https://etherscan.io/address/0xf92cD566Ea4864356C5491c177A430C222d7e678",
        "assetContract": "https://etherscan.io/address/0x80fB784B7eD66730e8b1DBd9820aFD29931aab03",
        "coingeckoId": "ethlend"
      }
    },
    {
      "chainId": 101,
      "address": "2ctKUDkGBnVykt31AhMPhHvAQWJvoNGbLh7aRidjtAqv",
      "symbol": "wPOLS",
      "name": "PolkastarterToken (Wormhole)",
      "decimals": 9,
      "logoURI": "https://cdn.jsdelivr.net/gh/trustwallet/assets@master/blockchains/ethereum/assets/0x83e6f1E41cdd28eAcEB20Cb649155049Fac3D5Aa/logo.png",
      "tags": [
        "wrapped",
        "wormhole"
      ],
      "extensions": {
        "address": "0x83e6f1E41cdd28eAcEB20Cb649155049Fac3D5Aa",
        "bridgeContract": "https://etherscan.io/address/0xf92cD566Ea4864356C5491c177A430C222d7e678",
        "assetContract": "https://etherscan.io/address/0x83e6f1E41cdd28eAcEB20Cb649155049Fac3D5Aa",
        "coingeckoId": "polkastarter"
      }
    },
    {
      "chainId": 101,
      "address": "8FnkznYpHvKiaBkgatVoCrNiS5y5KW62JqgjnxVhDejC",
      "symbol": "wUBT",
      "name": "Unibright (Wormhole)",
      "decimals": 8,
      "logoURI": "https://cdn.jsdelivr.net/gh/trustwallet/assets@master/blockchains/ethereum/assets/0x8400D94A5cb0fa0D041a3788e395285d61c9ee5e/logo.png",
      "tags": [
        "wrapped",
        "wormhole"
      ],
      "extensions": {
        "address": "0x8400D94A5cb0fa0D041a3788e395285d61c9ee5e",
        "bridgeContract": "https://etherscan.io/address/0xf92cD566Ea4864356C5491c177A430C222d7e678",
        "assetContract": "https://etherscan.io/address/0x8400D94A5cb0fa0D041a3788e395285d61c9ee5e",
        "coingeckoId": "unibright"
      }
    },
    {
      "chainId": 101,
      "address": "4LLAYXVmT3U8Sew6k3tk66zk3btT91QRzQzxcNX8XhzV",
      "symbol": "wDIA",
      "name": "DIA (Wormhole)",
      "decimals": 9,
      "logoURI": "https://cdn.jsdelivr.net/gh/trustwallet/assets@master/blockchains/ethereum/assets/0x84cA8bc7997272c7CfB4D0Cd3D55cd942B3c9419/logo.png",
      "tags": [
        "wrapped",
        "wormhole"
      ],
      "extensions": {
        "address": "0x84cA8bc7997272c7CfB4D0Cd3D55cd942B3c9419",
        "bridgeContract": "https://etherscan.io/address/0xf92cD566Ea4864356C5491c177A430C222d7e678",
        "assetContract": "https://etherscan.io/address/0x84cA8bc7997272c7CfB4D0Cd3D55cd942B3c9419",
        "coingeckoId": "dia-data"
      }
    },
    {
      "chainId": 101,
      "address": "8L8pDf3jutdpdr4m3np68CL9ZroLActrqwxi6s9Ah5xU",
      "symbol": "wFRAX",
      "name": "Frax (Wormhole)",
      "decimals": 9,
      "logoURI": "https://cdn.jsdelivr.net/gh/trustwallet/assets@master/blockchains/ethereum/assets/0x853d955aCEf822Db058eb8505911ED77F175b99e/logo.png",
      "tags": [
        "wrapped",
        "wormhole"
      ],
      "extensions": {
        "address": "0x853d955aCEf822Db058eb8505911ED77F175b99e",
        "bridgeContract": "https://etherscan.io/address/0xf92cD566Ea4864356C5491c177A430C222d7e678",
        "assetContract": "https://etherscan.io/address/0x853d955aCEf822Db058eb8505911ED77F175b99e",
        "coingeckoId": "frax"
      }
    },
    {
      "chainId": 101,
      "address": "H3oVL2zJpHJaDoRfQmSrftv3fkGzvsiQgugCZmcRBykG",
      "symbol": "wKEEP",
      "name": "KEEP Token (Wormhole)",
      "decimals": 9,
      "logoURI": "https://cdn.jsdelivr.net/gh/trustwallet/assets@master/blockchains/ethereum/assets/0x85Eee30c52B0b379b046Fb0F85F4f3Dc3009aFEC/logo.png",
      "tags": [
        "wrapped",
        "wormhole"
      ],
      "extensions": {
        "address": "0x85Eee30c52B0b379b046Fb0F85F4f3Dc3009aFEC",
        "bridgeContract": "https://etherscan.io/address/0xf92cD566Ea4864356C5491c177A430C222d7e678",
        "assetContract": "https://etherscan.io/address/0x85Eee30c52B0b379b046Fb0F85F4f3Dc3009aFEC",
        "coingeckoId": "keep-network"
      }
    },
    {
      "chainId": 101,
      "address": "64oqP1dFqqD8NEL4RPCpMyrHmpo31rj3nYxULVXvayfW",
      "symbol": "wRSR",
      "name": "Reserve Rights (Wormhole)",
      "decimals": 9,
      "logoURI": "https://cdn.jsdelivr.net/gh/trustwallet/assets@master/blockchains/ethereum/assets/0x8762db106B2c2A0bccB3A80d1Ed41273552616E8/logo.png",
      "tags": [
        "wrapped",
        "wormhole"
      ],
      "extensions": {
        "address": "0x8762db106B2c2A0bccB3A80d1Ed41273552616E8",
        "bridgeContract": "https://etherscan.io/address/0xf92cD566Ea4864356C5491c177A430C222d7e678",
        "assetContract": "https://etherscan.io/address/0x8762db106B2c2A0bccB3A80d1Ed41273552616E8",
        "coingeckoId": "reserve-rights-token"
      }
    },
    {
      "chainId": 101,
      "address": "5SU7veiCRA16ZxnS24kCC1dwQYVwi3whvTdM48iNE1Rm",
      "symbol": "wMPH",
      "name": "88mph.app (Wormhole)",
      "decimals": 9,
      "logoURI": "https://cdn.jsdelivr.net/gh/trustwallet/assets@master/blockchains/ethereum/assets/0x8888801aF4d980682e47f1A9036e589479e835C5/logo.png",
      "tags": [
        "wrapped",
        "wormhole"
      ],
      "extensions": {
        "address": "0x8888801aF4d980682e47f1A9036e589479e835C5",
        "bridgeContract": "https://etherscan.io/address/0xf92cD566Ea4864356C5491c177A430C222d7e678",
        "assetContract": "https://etherscan.io/address/0x8888801aF4d980682e47f1A9036e589479e835C5",
        "coingeckoId": "88mph"
      }
    },
    {
      "chainId": 101,
      "address": "5fv26ojhPHWNaikXcMf2TBu4JENjLQ2PWgWYeitttVwv",
      "symbol": "wPAID",
      "name": "PAID Network (Wormhole)",
      "decimals": 9,
      "logoURI": "https://cdn.jsdelivr.net/gh/trustwallet/assets@master/blockchains/ethereum/assets/0x8c8687fC965593DFb2F0b4EAeFD55E9D8df348df/logo.png",
      "tags": [
        "wrapped",
        "wormhole"
      ],
      "extensions": {
        "address": "0x8c8687fC965593DFb2F0b4EAeFD55E9D8df348df",
        "bridgeContract": "https://etherscan.io/address/0xf92cD566Ea4864356C5491c177A430C222d7e678",
        "assetContract": "https://etherscan.io/address/0x8c8687fC965593DFb2F0b4EAeFD55E9D8df348df",
        "coingeckoId": "paid-network"
      }
    },
    {
      "chainId": 101,
      "address": "ACr98v3kv9qaGnR3p2BfsoSK9Q2ZmP6zUkm3qxv5ZJDd",
      "symbol": "wSXP",
      "name": "Swipe (Wormhole)",
      "decimals": 9,
      "logoURI": "https://cdn.jsdelivr.net/gh/trustwallet/assets@master/blockchains/ethereum/assets/0x8CE9137d39326AD0cD6491fb5CC0CbA0e089b6A9/logo.png",
      "tags": [
        "wrapped",
        "wormhole"
      ],
      "extensions": {
        "address": "0x8CE9137d39326AD0cD6491fb5CC0CbA0e089b6A9",
        "bridgeContract": "https://etherscan.io/address/0xf92cD566Ea4864356C5491c177A430C222d7e678",
        "assetContract": "https://etherscan.io/address/0x8CE9137d39326AD0cD6491fb5CC0CbA0e089b6A9",
        "coingeckoId": "swipe"
      }
    },
    {
      "chainId": 101,
      "address": "7gBuzBcJ7V48m8TiKJ1XWNDUerK2XfAbjxuRiKMb6S8Z",
      "symbol": "wREQ",
      "name": "Request Token (Wormhole)",
      "decimals": 9,
      "logoURI": "https://cdn.jsdelivr.net/gh/trustwallet/assets@master/blockchains/ethereum/assets/0x8f8221aFbB33998d8584A2B05749bA73c37a938a/logo.png",
      "tags": [
        "wrapped",
        "wormhole"
      ],
      "extensions": {
        "address": "0x8f8221aFbB33998d8584A2B05749bA73c37a938a",
        "bridgeContract": "https://etherscan.io/address/0xf92cD566Ea4864356C5491c177A430C222d7e678",
        "assetContract": "https://etherscan.io/address/0x8f8221aFbB33998d8584A2B05749bA73c37a938a",
        "coingeckoId": "request-network"
      }
    },
    {
      "chainId": 101,
      "address": "CtDjsryLtwZCLj8TeniV7tWHbkaREfjKDWpvyQvsTyek",
      "symbol": "wWHALE",
      "name": "WHALE (Wormhole)",
      "decimals": 4,
      "logoURI": "https://cdn.jsdelivr.net/gh/trustwallet/assets@master/blockchains/ethereum/assets/0x9355372396e3F6daF13359B7b607a3374cc638e0/logo.png",
      "tags": [
        "wrapped",
        "wormhole"
      ],
      "extensions": {
        "address": "0x9355372396e3F6daF13359B7b607a3374cc638e0",
        "bridgeContract": "https://etherscan.io/address/0xf92cD566Ea4864356C5491c177A430C222d7e678",
        "assetContract": "https://etherscan.io/address/0x9355372396e3F6daF13359B7b607a3374cc638e0",
        "coingeckoId": "whale"
      }
    },
    {
      "chainId": 101,
      "address": "JDUgn6JUSwufqqthRdnZZKWv2vEdYvHxigF5Hk79yxRm",
      "symbol": "wPNK",
      "name": "Pinakion (Wormhole)",
      "decimals": 9,
      "logoURI": "https://cdn.jsdelivr.net/gh/trustwallet/assets@master/blockchains/ethereum/assets/0x93ED3FBe21207Ec2E8f2d3c3de6e058Cb73Bc04d/logo.png",
      "tags": [
        "wrapped",
        "wormhole"
      ],
      "extensions": {
        "address": "0x93ED3FBe21207Ec2E8f2d3c3de6e058Cb73Bc04d",
        "bridgeContract": "https://etherscan.io/address/0xf92cD566Ea4864356C5491c177A430C222d7e678",
        "assetContract": "https://etherscan.io/address/0x93ED3FBe21207Ec2E8f2d3c3de6e058Cb73Bc04d",
        "coingeckoId": "kleros"
      }
    },
    {
      "chainId": 101,
      "address": "EJKqF4p7xVhXkcDNCrVQJE4osow76226bc6u3AtsGXaG",
      "symbol": "wAPY",
      "name": "APY Governance Token (Wormhole)",
      "decimals": 9,
      "logoURI": "https://cdn.jsdelivr.net/gh/trustwallet/assets@master/blockchains/ethereum/assets/0x95a4492F028aa1fd432Ea71146b433E7B4446611/logo.png",
      "tags": [
        "wrapped",
        "wormhole"
      ],
      "extensions": {
        "address": "0x95a4492F028aa1fd432Ea71146b433E7B4446611",
        "bridgeContract": "https://etherscan.io/address/0xf92cD566Ea4864356C5491c177A430C222d7e678",
        "assetContract": "https://etherscan.io/address/0x95a4492F028aa1fd432Ea71146b433E7B4446611",
        "coingeckoId": "apy-finance"
      }
    },
    {
      "chainId": 101,
      "address": "AF7Dv5Vzi1dT2fLnz4ysiRQ6FxGN1M6mrmHwgNpx7FVH",
      "symbol": "wOCEAN",
      "name": "Ocean Protocol (Wormhole)",
      "decimals": 9,
      "logoURI": "https://cdn.jsdelivr.net/gh/trustwallet/assets@master/blockchains/ethereum/assets/0x967da4048cD07aB37855c090aAF366e4ce1b9F48/logo.png",
      "tags": [
        "wrapped",
        "wormhole"
      ],
      "extensions": {
        "address": "0x967da4048cD07aB37855c090aAF366e4ce1b9F48",
        "bridgeContract": "https://etherscan.io/address/0xf92cD566Ea4864356C5491c177A430C222d7e678",
        "assetContract": "https://etherscan.io/address/0x967da4048cD07aB37855c090aAF366e4ce1b9F48",
        "coingeckoId": "ocean-protocol"
      }
    },
    {
      "chainId": 101,
      "address": "AyNULvvLGW11fThvhncqNRjEgmDbMEHdDL4HqXD6SM8V",
      "symbol": "wSPI",
      "name": "Shopping.io (Wormhole)",
      "decimals": 9,
      "logoURI": "https://cdn.jsdelivr.net/gh/trustwallet/assets@master/blockchains/ethereum/assets/0x9B02dD390a603Add5c07f9fd9175b7DABE8D63B7/logo.png",
      "tags": [
        "wrapped",
        "wormhole"
      ],
      "extensions": {
        "address": "0x9B02dD390a603Add5c07f9fd9175b7DABE8D63B7",
        "bridgeContract": "https://etherscan.io/address/0xf92cD566Ea4864356C5491c177A430C222d7e678",
        "assetContract": "https://etherscan.io/address/0x9B02dD390a603Add5c07f9fd9175b7DABE8D63B7",
        "coingeckoId": "shopping-io"
      }
    },
    {
      "chainId": 101,
      "address": "3UeKTABxz9XexDtyKq646rSQvx8GVpKNwfMoKKfxsTsF",
      "symbol": "wBBTC",
      "name": "Binance Wrapped BTC (Wormhole)",
      "decimals": 8,
      "logoURI": "https://cdn.jsdelivr.net/gh/trustwallet/assets@master/blockchains/ethereum/assets/0x9BE89D2a4cd102D8Fecc6BF9dA793be995C22541/logo.png",
      "tags": [
        "wrapped",
        "wormhole"
      ],
      "extensions": {
        "address": "0x9BE89D2a4cd102D8Fecc6BF9dA793be995C22541",
        "bridgeContract": "https://etherscan.io/address/0xf92cD566Ea4864356C5491c177A430C222d7e678",
        "assetContract": "https://etherscan.io/address/0x9BE89D2a4cd102D8Fecc6BF9dA793be995C22541",
        "coingeckoId": "binance-wrapped-btc"
      }
    },
    {
      "chainId": 101,
      "address": "DsGbyCHbG4vSWBqAprR2eWuUAg8fXAgYkWL9psgvYZn5",
      "symbol": "wUNISTAKE",
      "name": "Unistake (Wormhole)",
      "decimals": 9,
      "logoURI": "https://cdn.jsdelivr.net/gh/trustwallet/assets@master/blockchains/ethereum/assets/0x9Ed8e7C9604790F7Ec589F99b94361d8AAB64E5E/logo.png",
      "tags": [
        "wrapped",
        "wormhole"
      ],
      "extensions": {
        "address": "0x9Ed8e7C9604790F7Ec589F99b94361d8AAB64E5E",
        "bridgeContract": "https://etherscan.io/address/0xf92cD566Ea4864356C5491c177A430C222d7e678",
        "assetContract": "https://etherscan.io/address/0x9Ed8e7C9604790F7Ec589F99b94361d8AAB64E5E",
        "coingeckoId": "unistake"
      }
    },
    {
      "chainId": 101,
      "address": "GBvv3jn9u6pZqPd2GVnQ7BKJzLwQnEWe4ci9k359PN9Z",
      "symbol": "wMKR",
      "name": "MakerDAO (Wormhole)",
      "decimals": 9,
      "logoURI": "https://cdn.jsdelivr.net/gh/trustwallet/assets@master/blockchains/ethereum/assets/0x9f8F72aA9304c8B593d555F12eF6589cC3A579A2/logo.png",
      "tags": [
        "wrapped",
        "wormhole"
      ],
      "extensions": {
        "address": "0x9f8F72aA9304c8B593d555F12eF6589cC3A579A2",
        "bridgeContract": "https://etherscan.io/address/0xf92cD566Ea4864356C5491c177A430C222d7e678",
        "assetContract": "https://etherscan.io/address/0x9f8F72aA9304c8B593d555F12eF6589cC3A579A2",
        "coingeckoId": "maker"
      }
    },
    {
      "chainId": 101,
      "address": "53ETjuzUNHG8c7rZ2hxQLQfN5R6tEYtdYwNQsa68xFUk",
      "symbol": "wFARM",
      "name": "FARM Reward Token (Wormhole)",
      "decimals": 9,
      "logoURI": "https://cdn.jsdelivr.net/gh/trustwallet/assets@master/blockchains/ethereum/assets/0xa0246c9032bC3A600820415aE600c6388619A14D/logo.png",
      "tags": [
        "wrapped",
        "wormhole"
      ],
      "extensions": {
        "address": "0xa0246c9032bC3A600820415aE600c6388619A14D",
        "bridgeContract": "https://etherscan.io/address/0xf92cD566Ea4864356C5491c177A430C222d7e678",
        "assetContract": "https://etherscan.io/address/0xa0246c9032bC3A600820415aE600c6388619A14D",
        "coingeckoId": "harvest-finance"
      }
    },
    {
      "chainId": 101,
      "address": "FVsXUnbhifqJ4LiXQEbpUtXVdB8T5ADLKqSs5t1oc54F",
      "symbol": "wUSDC",
      "name": "USD Coin (Wormhole)",
      "decimals": 6,
      "logoURI": "https://cdn.jsdelivr.net/gh/solana-labs/token-list@main/assets/mainnet/EPjFWdd5AufqSSqeM2qN1xzybapC8G4wEGGkZwyTDt1v/logo.png",
      "tags": [
        "wrapped",
        "wormhole"
      ],
      "extensions": {
        "address": "0xA0b86991c6218b36c1d19D4a2e9Eb0cE3606eB48",
        "bridgeContract": "https://etherscan.io/address/0xf92cD566Ea4864356C5491c177A430C222d7e678",
        "assetContract": "https://etherscan.io/address/0xA0b86991c6218b36c1d19D4a2e9Eb0cE3606eB48",
        "coingeckoId": "usd-coin"
      }
    },
    {
      "chainId": 101,
      "address": "EjBpnWzWZeW1PKzfCszLdHgENZLZDoTNaEmz8BddpWJx",
      "symbol": "wANT",
      "name": "Aragon Network Token (Wormhole)",
      "decimals": 9,
      "logoURI": "https://cdn.jsdelivr.net/gh/trustwallet/assets@master/blockchains/ethereum/assets/0xa117000000f279D81A1D3cc75430fAA017FA5A2e/logo.png",
      "tags": [
        "wrapped",
        "wormhole"
      ],
      "extensions": {
        "address": "0xa117000000f279D81A1D3cc75430fAA017FA5A2e",
        "bridgeContract": "https://etherscan.io/address/0xf92cD566Ea4864356C5491c177A430C222d7e678",
        "assetContract": "https://etherscan.io/address/0xa117000000f279D81A1D3cc75430fAA017FA5A2e",
        "coingeckoId": "aragon"
      }
    },
    {
      "chainId": 101,
      "address": "Rs4LHZ4WogZCAkCzfsKJib5LLnYL6xcVAfTcLQiSjg2",
      "symbol": "wNPXS",
      "name": "Pundi X Token (Wormhole)",
      "decimals": 9,
      "logoURI": "https://cdn.jsdelivr.net/gh/trustwallet/assets@master/blockchains/ethereum/assets/0xA15C7Ebe1f07CaF6bFF097D8a589fb8AC49Ae5B3/logo.png",
      "tags": [
        "wrapped",
        "wormhole"
      ],
      "extensions": {
        "address": "0xA15C7Ebe1f07CaF6bFF097D8a589fb8AC49Ae5B3",
        "bridgeContract": "https://etherscan.io/address/0xf92cD566Ea4864356C5491c177A430C222d7e678",
        "assetContract": "https://etherscan.io/address/0xA15C7Ebe1f07CaF6bFF097D8a589fb8AC49Ae5B3",
        "coingeckoId": "pundi-x"
      }
    },
    {
      "chainId": 101,
      "address": "65ribugkb42AANKYrEeuruhhfXffyE4jY22FUxFbpW7C",
      "symbol": "wRFOX",
      "name": "RFOX (Wormhole)",
      "decimals": 9,
      "logoURI": "https://cdn.jsdelivr.net/gh/trustwallet/assets@master/blockchains/ethereum/assets/0xa1d6Df714F91DeBF4e0802A542E13067f31b8262/logo.png",
      "tags": [
        "wrapped",
        "wormhole"
      ],
      "extensions": {
        "address": "0xa1d6Df714F91DeBF4e0802A542E13067f31b8262",
        "bridgeContract": "https://etherscan.io/address/0xf92cD566Ea4864356C5491c177A430C222d7e678",
        "assetContract": "https://etherscan.io/address/0xa1d6Df714F91DeBF4e0802A542E13067f31b8262",
        "coingeckoId": "redfox-labs-2"
      }
    },
    {
      "chainId": 101,
      "address": "T2mo6dnFiutu26KMuCMSjCLBB4ofWvQ3qBJGEMc3JSe",
      "symbol": "wMTA",
      "name": "Meta (Wormhole)",
      "decimals": 9,
      "logoURI": "https://cdn.jsdelivr.net/gh/trustwallet/assets@master/blockchains/ethereum/assets/0xa3BeD4E1c75D00fa6f4E5E6922DB7261B5E9AcD2/logo.png",
      "tags": [
        "wrapped",
        "wormhole"
      ],
      "extensions": {
        "address": "0xa3BeD4E1c75D00fa6f4E5E6922DB7261B5E9AcD2",
        "bridgeContract": "https://etherscan.io/address/0xf92cD566Ea4864356C5491c177A430C222d7e678",
        "assetContract": "https://etherscan.io/address/0xa3BeD4E1c75D00fa6f4E5E6922DB7261B5E9AcD2",
        "coingeckoId": "meta"
      }
    },
    {
      "chainId": 101,
      "address": "HC8SaUm9rhvVZE5ZwBWiUhFAnCuG8byd5FxKYdpFm5MR",
      "symbol": "wRBC",
      "name": "Rubic (Wormhole)",
      "decimals": 9,
      "logoURI": "https://cdn.jsdelivr.net/gh/trustwallet/assets@master/blockchains/ethereum/assets/0xA4EED63db85311E22dF4473f87CcfC3DaDCFA3E3/logo.png",
      "tags": [
        "wrapped",
        "wormhole"
      ],
      "extensions": {
        "address": "0xA4EED63db85311E22dF4473f87CcfC3DaDCFA3E3",
        "bridgeContract": "https://etherscan.io/address/0xf92cD566Ea4864356C5491c177A430C222d7e678",
        "assetContract": "https://etherscan.io/address/0xA4EED63db85311E22dF4473f87CcfC3DaDCFA3E3",
        "coingeckoId": "rubic"
      }
    },
    {
      "chainId": 101,
      "address": "9DdtKWoK8cBfLSLhHXHFZzzhxp4rdwHbFEAis8n5AsfQ",
      "symbol": "wNOIA",
      "name": "NOIA Token (Wormhole)",
      "decimals": 9,
      "logoURI": "https://cdn.jsdelivr.net/gh/trustwallet/assets@master/blockchains/ethereum/assets/0xa8c8CfB141A3bB59FEA1E2ea6B79b5ECBCD7b6ca/logo.png",
      "tags": [
        "wrapped",
        "wormhole"
      ],
      "extensions": {
        "address": "0xa8c8CfB141A3bB59FEA1E2ea6B79b5ECBCD7b6ca",
        "bridgeContract": "https://etherscan.io/address/0xf92cD566Ea4864356C5491c177A430C222d7e678",
        "assetContract": "https://etherscan.io/address/0xa8c8CfB141A3bB59FEA1E2ea6B79b5ECBCD7b6ca",
        "coingeckoId": "noia-network"
      }
    },
    {
      "chainId": 101,
      "address": "DTQStP2z4DRqbNHRxtwThAujr9aPFPsv4y2kkXTVLVvb",
      "symbol": "wCEL",
      "name": "Celsius (Wormhole)",
      "decimals": 4,
      "logoURI": "https://cdn.jsdelivr.net/gh/trustwallet/assets@master/blockchains/ethereum/assets/0xaaAEBE6Fe48E54f431b0C390CfaF0b017d09D42d/logo.png",
      "tags": [
        "wrapped",
        "wormhole"
      ],
      "extensions": {
        "address": "0xaaAEBE6Fe48E54f431b0C390CfaF0b017d09D42d",
        "bridgeContract": "https://etherscan.io/address/0xf92cD566Ea4864356C5491c177A430C222d7e678",
        "assetContract": "https://etherscan.io/address/0xaaAEBE6Fe48E54f431b0C390CfaF0b017d09D42d",
        "coingeckoId": "celsius-degree-token"
      }
    },
    {
      "chainId": 101,
      "address": "59NPV18vAbTgwC9aeEGikrmX3EbZHMEMkZfvcsHBNFr9",
      "symbol": "wCWS",
      "name": "Crowns (Wormhole)",
      "decimals": 9,
      "logoURI": "https://cdn.jsdelivr.net/gh/trustwallet/assets@master/blockchains/ethereum/assets/0xaC0104Cca91D167873B8601d2e71EB3D4D8c33e0/logo.png",
      "tags": [
        "wrapped",
        "wormhole"
      ],
      "extensions": {
        "address": "0xaC0104Cca91D167873B8601d2e71EB3D4D8c33e0",
        "bridgeContract": "https://etherscan.io/address/0xf92cD566Ea4864356C5491c177A430C222d7e678",
        "assetContract": "https://etherscan.io/address/0xaC0104Cca91D167873B8601d2e71EB3D4D8c33e0",
        "coingeckoId": "crowns"
      }
    },
    {
      "chainId": 101,
      "address": "4811JP9i35zgAxSFZjGXQwew6xd1qSBE4xdMFik2J14Z",
      "symbol": "wROOM",
      "name": "OptionRoom Token (Wormhole)",
      "decimals": 9,
      "logoURI": "https://cdn.jsdelivr.net/gh/trustwallet/assets@master/blockchains/ethereum/assets/0xAd4f86a25bbc20FfB751f2FAC312A0B4d8F88c64/logo.png",
      "tags": [
        "wrapped",
        "wormhole"
      ],
      "extensions": {
        "address": "0xAd4f86a25bbc20FfB751f2FAC312A0B4d8F88c64",
        "bridgeContract": "https://etherscan.io/address/0xf92cD566Ea4864356C5491c177A430C222d7e678",
        "assetContract": "https://etherscan.io/address/0xAd4f86a25bbc20FfB751f2FAC312A0B4d8F88c64",
        "coingeckoId": "option-room"
      }
    },
    {
      "chainId": 101,
      "address": "2VAdvHWMpzMnDYYn64MgqLNpGQ19iCiusCet8JLMtxU5",
      "symbol": "wYOP",
      "name": "YOP (Wormhole)",
      "decimals": 8,
      "logoURI": "https://cdn.jsdelivr.net/gh/trustwallet/assets@master/blockchains/ethereum/assets/0xAE1eaAE3F627AAca434127644371b67B18444051/logo.png",
      "tags": [
        "wrapped",
        "wormhole"
      ],
      "extensions": {
        "address": "0xAE1eaAE3F627AAca434127644371b67B18444051",
        "bridgeContract": "https://etherscan.io/address/0xf92cD566Ea4864356C5491c177A430C222d7e678",
        "assetContract": "https://etherscan.io/address/0xAE1eaAE3F627AAca434127644371b67B18444051",
        "coingeckoId": "yield-optimization-platform"
      }
    },
    {
      "chainId": 101,
      "address": "AKiTcEWZarsnUbKkwQVRjJni5eqwiNeBQsJ3nrADacT4",
      "symbol": "wLGCY",
      "name": "LGCY Network (Wormhole)",
      "decimals": 9,
      "logoURI": "https://cdn.jsdelivr.net/gh/trustwallet/assets@master/blockchains/ethereum/assets/0xaE697F994Fc5eBC000F8e22EbFfeE04612f98A0d/logo.png",
      "tags": [
        "wrapped",
        "wormhole"
      ],
      "extensions": {
        "address": "0xaE697F994Fc5eBC000F8e22EbFfeE04612f98A0d",
        "bridgeContract": "https://etherscan.io/address/0xf92cD566Ea4864356C5491c177A430C222d7e678",
        "assetContract": "https://etherscan.io/address/0xaE697F994Fc5eBC000F8e22EbFfeE04612f98A0d",
        "coingeckoId": "lgcy-network"
      }
    },
    {
      "chainId": 101,
      "address": "4kPHTMfSD1k3SytAMKEVRWH5ip6WD5U52tC5q6TuXUNU",
      "symbol": "wRFuel",
      "name": "Rio Fuel Token (Wormhole)",
      "decimals": 9,
      "logoURI": "https://cdn.jsdelivr.net/gh/trustwallet/assets@master/blockchains/ethereum/assets/0xaf9f549774ecEDbD0966C52f250aCc548D3F36E5/logo.png",
      "tags": [
        "wrapped",
        "wormhole"
      ],
      "extensions": {
        "address": "0xaf9f549774ecEDbD0966C52f250aCc548D3F36E5",
        "bridgeContract": "https://etherscan.io/address/0xf92cD566Ea4864356C5491c177A430C222d7e678",
        "assetContract": "https://etherscan.io/address/0xaf9f549774ecEDbD0966C52f250aCc548D3F36E5",
        "coingeckoId": "rio-defi"
      }
    },
    {
      "chainId": 101,
      "address": "E1w2uKRsVJeDf1Qqbk7DDKEDe7NCYwh8ySgqCaEZ4BTC",
      "symbol": "wMAHA",
      "name": "MahaDAO (Wormhole)",
      "decimals": 9,
      "logoURI": "https://cdn.jsdelivr.net/gh/trustwallet/assets@master/blockchains/ethereum/assets/0xB4d930279552397bbA2ee473229f89Ec245bc365/logo.png",
      "tags": [
        "wrapped",
        "wormhole"
      ],
      "extensions": {
        "address": "0xB4d930279552397bbA2ee473229f89Ec245bc365",
        "bridgeContract": "https://etherscan.io/address/0xf92cD566Ea4864356C5491c177A430C222d7e678",
        "assetContract": "https://etherscan.io/address/0xB4d930279552397bbA2ee473229f89Ec245bc365",
        "coingeckoId": "mahadao"
      }
    },
    {
      "chainId": 101,
      "address": "4psmnTirimNyPEPEZtkQkdEPJagTXS3a7wsu1XN9MYK3",
      "symbol": "wRPL",
      "name": "Rocket Pool (Wormhole)",
      "decimals": 9,
      "logoURI": "https://cdn.jsdelivr.net/gh/trustwallet/assets@master/blockchains/ethereum/assets/0xB4EFd85c19999D84251304bDA99E90B92300Bd93/logo.png",
      "tags": [
        "wrapped",
        "wormhole"
      ],
      "extensions": {
        "address": "0xB4EFd85c19999D84251304bDA99E90B92300Bd93",
        "bridgeContract": "https://etherscan.io/address/0xf92cD566Ea4864356C5491c177A430C222d7e678",
        "assetContract": "https://etherscan.io/address/0xB4EFd85c19999D84251304bDA99E90B92300Bd93",
        "coingeckoId": "rocket-pool"
      }
    },
    {
      "chainId": 101,
      "address": "FrhQauNRm7ecom9FRprNcyz58agDe5ujAbAtA9NG6jtU",
      "symbol": "wNEXO",
      "name": "Nexo (Wormhole)",
      "decimals": 9,
      "logoURI": "https://cdn.jsdelivr.net/gh/trustwallet/assets@master/blockchains/ethereum/assets/0xB62132e35a6c13ee1EE0f84dC5d40bad8d815206/logo.png",
      "tags": [
        "wrapped",
        "wormhole"
      ],
      "extensions": {
        "address": "0xB62132e35a6c13ee1EE0f84dC5d40bad8d815206",
        "bridgeContract": "https://etherscan.io/address/0xf92cD566Ea4864356C5491c177A430C222d7e678",
        "assetContract": "https://etherscan.io/address/0xB62132e35a6c13ee1EE0f84dC5d40bad8d815206",
        "coingeckoId": "nexo"
      }
    },
    {
      "chainId": 101,
      "address": "AoU75vwpnWEVvfarxRALjzRc8vS9UdDhRMkwoDimt9ss",
      "symbol": "wSFI",
      "name": "Spice (Wormhole)",
      "decimals": 9,
      "logoURI": "https://cdn.jsdelivr.net/gh/trustwallet/assets@master/blockchains/ethereum/assets/0xb753428af26E81097e7fD17f40c88aaA3E04902c/logo.png",
      "tags": [
        "wrapped",
        "wormhole"
      ],
      "extensions": {
        "address": "0xb753428af26E81097e7fD17f40c88aaA3E04902c",
        "bridgeContract": "https://etherscan.io/address/0xf92cD566Ea4864356C5491c177A430C222d7e678",
        "assetContract": "https://etherscan.io/address/0xb753428af26E81097e7fD17f40c88aaA3E04902c",
        "coingeckoId": "saffron-finance"
      }
    },
    {
      "chainId": 101,
      "address": "CRZuALvCYjPLB65WFLHh9JkmPWK5C81TXpy2aEEaCjr3",
      "symbol": "wSTBZ",
      "name": "Stabilize Token (Wormhole)",
      "decimals": 9,
      "logoURI": "https://cdn.jsdelivr.net/gh/trustwallet/assets@master/blockchains/ethereum/assets/0xB987D48Ed8f2C468D52D6405624EADBa5e76d723/logo.png",
      "tags": [
        "wrapped",
        "wormhole"
      ],
      "extensions": {
        "address": "0xB987D48Ed8f2C468D52D6405624EADBa5e76d723",
        "bridgeContract": "https://etherscan.io/address/0xf92cD566Ea4864356C5491c177A430C222d7e678",
        "assetContract": "https://etherscan.io/address/0xB987D48Ed8f2C468D52D6405624EADBa5e76d723",
        "coingeckoId": "stabilize"
      }
    },
    {
      "chainId": 101,
      "address": "HPYXGSdAwyK5GwmuivL8gDdUVRChtgXq6SRat44k4Pat",
      "symbol": "wBAL",
      "name": "Balancer (Wormhole)",
      "decimals": 9,
      "logoURI": "https://cdn.jsdelivr.net/gh/trustwallet/assets@master/blockchains/ethereum/assets/0xba100000625a3754423978a60c9317c58a424e3D/logo.png",
      "tags": [
        "wrapped",
        "wormhole"
      ],
      "extensions": {
        "address": "0xba100000625a3754423978a60c9317c58a424e3D",
        "bridgeContract": "https://etherscan.io/address/0xf92cD566Ea4864356C5491c177A430C222d7e678",
        "assetContract": "https://etherscan.io/address/0xba100000625a3754423978a60c9317c58a424e3D",
        "coingeckoId": "balancer"
      }
    },
    {
      "chainId": 101,
      "address": "AV7NgJV2BsgEukzUTrcUMz3LD37xLcLtygFig5WJ3kQN",
      "symbol": "wBAND",
      "name": "BandToken (Wormhole)",
      "decimals": 9,
      "logoURI": "https://cdn.jsdelivr.net/gh/trustwallet/assets@master/blockchains/ethereum/assets/0xBA11D00c5f74255f56a5E366F4F77f5A186d7f55/logo.png",
      "tags": [
        "wrapped",
        "wormhole"
      ],
      "extensions": {
        "address": "0xBA11D00c5f74255f56a5E366F4F77f5A186d7f55",
        "bridgeContract": "https://etherscan.io/address/0xf92cD566Ea4864356C5491c177A430C222d7e678",
        "assetContract": "https://etherscan.io/address/0xBA11D00c5f74255f56a5E366F4F77f5A186d7f55",
        "coingeckoId": "band-protocol"
      }
    },
    {
      "chainId": 101,
      "address": "4obZok5FFUcQXQoV39hhcqk9xSmo4WnP9wnrNCk1g5BC",
      "symbol": "wSWFL",
      "name": "Swapfolio (Wormhole)",
      "decimals": 9,
      "logoURI": "https://cdn.jsdelivr.net/gh/trustwallet/assets@master/blockchains/ethereum/assets/0xBa21Ef4c9f433Ede00badEFcC2754B8E74bd538A/logo.png",
      "tags": [
        "wrapped",
        "wormhole"
      ],
      "extensions": {
        "address": "0xBa21Ef4c9f433Ede00badEFcC2754B8E74bd538A",
        "bridgeContract": "https://etherscan.io/address/0xf92cD566Ea4864356C5491c177A430C222d7e678",
        "assetContract": "https://etherscan.io/address/0xBa21Ef4c9f433Ede00badEFcC2754B8E74bd538A",
        "coingeckoId": "swapfolio"
      }
    },
    {
      "chainId": 101,
      "address": "HCP8hGKS6fUGfTA1tQxBKzbXuQk7yktzz71pY8LXVJyR",
      "symbol": "wLRC",
      "name": "LoopringCoin V2 (Wormhole)",
      "decimals": 9,
      "logoURI": "https://cdn.jsdelivr.net/gh/trustwallet/assets@master/blockchains/ethereum/assets/0xBBbbCA6A901c926F240b89EacB641d8Aec7AEafD/logo.png",
      "tags": [
        "wrapped",
        "wormhole"
      ],
      "extensions": {
        "address": "0xBBbbCA6A901c926F240b89EacB641d8Aec7AEafD",
        "bridgeContract": "https://etherscan.io/address/0xf92cD566Ea4864356C5491c177A430C222d7e678",
        "assetContract": "https://etherscan.io/address/0xBBbbCA6A901c926F240b89EacB641d8Aec7AEafD",
        "coingeckoId": "loopring"
      }
    },
    {
      "chainId": 101,
      "address": "9sNArcS6veh7DLEo7Y1ZSbBCYtkuPVE6S3HhVrcWR2Zw",
      "symbol": "wPERP",
      "name": "Perpetual (Wormhole)",
      "decimals": 9,
      "logoURI": "https://cdn.jsdelivr.net/gh/trustwallet/assets@master/blockchains/ethereum/assets/0xbC396689893D065F41bc2C6EcbeE5e0085233447/logo.png",
      "tags": [
        "wrapped",
        "wormhole"
      ],
      "extensions": {
        "address": "0xbC396689893D065F41bc2C6EcbeE5e0085233447",
        "bridgeContract": "https://etherscan.io/address/0xf92cD566Ea4864356C5491c177A430C222d7e678",
        "assetContract": "https://etherscan.io/address/0xbC396689893D065F41bc2C6EcbeE5e0085233447",
        "coingeckoId": "perpetual-protocol"
      }
    },
    {
      "chainId": 101,
      "address": "3XnhArdJydrpbr9Nbj8wNUaozPL9WAo9YDyNWakhTm9X",
      "symbol": "wCOMP",
      "name": "Compound (Wormhole)",
      "decimals": 9,
      "logoURI": "https://cdn.jsdelivr.net/gh/trustwallet/assets@master/blockchains/ethereum/assets/0xc00e94Cb662C3520282E6f5717214004A7f26888/logo.png",
      "tags": [
        "wrapped",
        "wormhole"
      ],
      "extensions": {
        "address": "0xc00e94Cb662C3520282E6f5717214004A7f26888",
        "bridgeContract": "https://etherscan.io/address/0xf92cD566Ea4864356C5491c177A430C222d7e678",
        "assetContract": "https://etherscan.io/address/0xc00e94Cb662C3520282E6f5717214004A7f26888",
        "coingeckoId": "compound-governance-token"
      }
    },
    {
      "chainId": 101,
      "address": "CPLNm9UMKfiJKiySQathV99yeSgTVjPDZx4ucFrbp2MD",
      "symbol": "wSNX",
      "name": "Synthetix Network Token (Wormhole)",
      "decimals": 9,
      "logoURI": "https://cdn.jsdelivr.net/gh/trustwallet/assets@master/blockchains/ethereum/assets//logo.png",
      "tags": [
        "wrapped",
        "wormhole"
      ],
      "extensions": {
        "address": "0xC011a73ee8576Fb46F5E1c5751cA3B9Fe0af2a6F",
        "bridgeContract": "https://etherscan.io/address/0xf92cD566Ea4864356C5491c177A430C222d7e678",
        "assetContract": "https://etherscan.io/address/0xC011a73ee8576Fb46F5E1c5751cA3B9Fe0af2a6F",
        "coingeckoId": "havven"
      }
    },
    {
      "chainId": 101,
      "address": "D6eVKSfLdioqo2zG8LbQYFU2gf66FrjKA7afCYNo1GHt",
      "symbol": "wDUCK",
      "name": "DLP Duck Token (Wormhole)",
      "decimals": 9,
      "logoURI": "https://cdn.jsdelivr.net/gh/trustwallet/assets@master/blockchains/ethereum/assets/0xC0bA369c8Db6eB3924965e5c4FD0b4C1B91e305F/logo.png",
      "tags": [
        "wrapped",
        "wormhole"
      ],
      "extensions": {
        "address": "0xC0bA369c8Db6eB3924965e5c4FD0b4C1B91e305F",
        "bridgeContract": "https://etherscan.io/address/0xf92cD566Ea4864356C5491c177A430C222d7e678",
        "assetContract": "https://etherscan.io/address/0xC0bA369c8Db6eB3924965e5c4FD0b4C1B91e305F",
        "coingeckoId": "dlp-duck-token"
      }
    },
    {
      "chainId": 101,
      "address": "9PwPi3DAf9Dy4Y6qJmUzF6fX9CjNwScBidsYqJmcApF8",
      "symbol": "wCHAIN",
      "name": "Chain Games (Wormhole)",
      "decimals": 9,
      "logoURI": "https://cdn.jsdelivr.net/gh/trustwallet/assets@master/blockchains/ethereum/assets/0xC4C2614E694cF534D407Ee49F8E44D125E4681c4/logo.png",
      "tags": [
        "wrapped",
        "wormhole"
      ],
      "extensions": {
        "address": "0xC4C2614E694cF534D407Ee49F8E44D125E4681c4",
        "bridgeContract": "https://etherscan.io/address/0xf92cD566Ea4864356C5491c177A430C222d7e678",
        "assetContract": "https://etherscan.io/address/0xC4C2614E694cF534D407Ee49F8E44D125E4681c4",
        "coingeckoId": "chain-games"
      }
    },
    {
      "chainId": 101,
      "address": "BmxZ1pghpcoyT7aykj7D1o4AxWirTqvD7zD2tNngjirT",
      "symbol": "wGRT",
      "name": "Graph Token (Wormhole)",
      "decimals": 9,
      "logoURI": "https://cdn.jsdelivr.net/gh/trustwallet/assets@master/blockchains/ethereum/assets/0xc944E90C64B2c07662A292be6244BDf05Cda44a7/logo.png",
      "tags": [
        "wrapped",
        "wormhole"
      ],
      "extensions": {
        "address": "0xc944E90C64B2c07662A292be6244BDf05Cda44a7",
        "bridgeContract": "https://etherscan.io/address/0xf92cD566Ea4864356C5491c177A430C222d7e678",
        "assetContract": "https://etherscan.io/address/0xc944E90C64B2c07662A292be6244BDf05Cda44a7",
        "coingeckoId": "the-graph"
      }
    },
    {
      "chainId": 101,
      "address": "FMr15arp651N6fR2WEL36pCMBnFecHcN6wDxne2Vf3SK",
      "symbol": "wROOT",
      "name": "RootKit (Wormhole)",
      "decimals": 9,
      "logoURI": "https://cdn.jsdelivr.net/gh/trustwallet/assets@master/blockchains/ethereum/assets/0xCb5f72d37685C3D5aD0bB5F982443BC8FcdF570E/logo.png",
      "tags": [
        "wrapped",
        "wormhole"
      ],
      "extensions": {
        "address": "0xCb5f72d37685C3D5aD0bB5F982443BC8FcdF570E",
        "bridgeContract": "https://etherscan.io/address/0xf92cD566Ea4864356C5491c177A430C222d7e678",
        "assetContract": "https://etherscan.io/address/0xCb5f72d37685C3D5aD0bB5F982443BC8FcdF570E",
        "coingeckoId": "rootkit"
      }
    },
    {
      "chainId": 101,
      "address": "E9X7rKAGfSh1gsHC6qh5MVLkDzRcT64KQbjzvHnc5zEq",
      "symbol": "wSWAP",
      "name": "TrustSwap Token (Wormhole)",
      "decimals": 9,
      "logoURI": "https://cdn.jsdelivr.net/gh/trustwallet/assets@master/blockchains/ethereum/assets/0xCC4304A31d09258b0029eA7FE63d032f52e44EFe/logo.png",
      "tags": [
        "wrapped",
        "wormhole"
      ],
      "extensions": {
        "address": "0xCC4304A31d09258b0029eA7FE63d032f52e44EFe",
        "bridgeContract": "https://etherscan.io/address/0xf92cD566Ea4864356C5491c177A430C222d7e678",
        "assetContract": "https://etherscan.io/address/0xCC4304A31d09258b0029eA7FE63d032f52e44EFe",
        "coingeckoId": "trustswap"
      }
    },
    {
      "chainId": 101,
      "address": "5NEENV1mNvu7MfNNtKuGSDC8zoNStq1tuLkDXFtv6rZd",
      "symbol": "wTVK",
      "name": "Terra Virtua Kolect (Wormhole)",
      "decimals": 9,
      "logoURI": "https://cdn.jsdelivr.net/gh/trustwallet/assets@master/blockchains/ethereum/assets/0xd084B83C305daFD76AE3E1b4E1F1fe2eCcCb3988/logo.png",
      "tags": [
        "wrapped",
        "wormhole"
      ],
      "extensions": {
        "address": "0xd084B83C305daFD76AE3E1b4E1F1fe2eCcCb3988",
        "bridgeContract": "https://etherscan.io/address/0xf92cD566Ea4864356C5491c177A430C222d7e678",
        "assetContract": "https://etherscan.io/address/0xd084B83C305daFD76AE3E1b4E1F1fe2eCcCb3988",
        "coingeckoId": "terra-virtua-kolect"
      }
    },
    {
      "chainId": 101,
      "address": "5ZXLGj7onpitgtREJNYb51DwDPddvqV1YLC8jn2sgz48",
      "symbol": "wOMG",
      "name": "OMG Network (Wormhole)",
      "decimals": 9,
      "logoURI": "https://cdn.jsdelivr.net/gh/trustwallet/assets@master/blockchains/ethereum/assets//logo.png",
      "tags": [
        "wrapped",
        "wormhole"
      ],
      "extensions": {
        "address": "0xd26114cd6EE289AccF82350c8d8487fedB8A0C07",
        "bridgeContract": "https://etherscan.io/address/0xf92cD566Ea4864356C5491c177A430C222d7e678",
        "assetContract": "https://etherscan.io/address/0xd26114cd6EE289AccF82350c8d8487fedB8A0C07",
        "coingeckoId": "omisego"
      }
    },
    {
      "chainId": 101,
      "address": "2Xf2yAXJfg82sWwdLUo2x9mZXy6JCdszdMZkcF1Hf4KV",
      "symbol": "wLUNA",
      "name": "Wrapped LUNA Token (Wormhole)",
      "decimals": 9,
      "logoURI": "https://cdn.jsdelivr.net/gh/trustwallet/assets@master/blockchains/ethereum/assets/0xd2877702675e6cEb975b4A1dFf9fb7BAF4C91ea9/logo.png",
      "tags": [
        "wrapped",
        "wormhole"
      ],
      "extensions": {
        "address": "0xd2877702675e6cEb975b4A1dFf9fb7BAF4C91ea9",
        "bridgeContract": "https://etherscan.io/address/0xf92cD566Ea4864356C5491c177A430C222d7e678",
        "assetContract": "https://etherscan.io/address/0xd2877702675e6cEb975b4A1dFf9fb7BAF4C91ea9",
        "coingeckoId": "wrapped-terra"
      }
    },
    {
      "chainId": 101,
      "address": "5Ro6JxJ4NjSTEppdX2iXUYgWkAEF1dcs9gqMX99E2vkL",
      "symbol": "wBONDLY",
      "name": "Bondly Token (Wormhole)",
      "decimals": 9,
      "logoURI": "https://cdn.jsdelivr.net/gh/trustwallet/assets@master/blockchains/ethereum/assets/0xD2dDa223b2617cB616c1580db421e4cFAe6a8a85/logo.png",
      "tags": [
        "wrapped",
        "wormhole"
      ],
      "extensions": {
        "address": "0xD2dDa223b2617cB616c1580db421e4cFAe6a8a85",
        "bridgeContract": "https://etherscan.io/address/0xf92cD566Ea4864356C5491c177A430C222d7e678",
        "assetContract": "https://etherscan.io/address/0xD2dDa223b2617cB616c1580db421e4cFAe6a8a85",
        "coingeckoId": "bondly"
      }
    },
    {
      "chainId": 101,
      "address": "5jFzUEqWLnvGvKWb1Pji9nWVYy5vLG2saoXCyVNWEdEi",
      "symbol": "wDETS",
      "name": "Dextrust (Wormhole)",
      "decimals": 9,
      "logoURI": "https://cdn.jsdelivr.net/gh/trustwallet/assets@master/blockchains/ethereum/assets/0xd379700999F4805Ce80aa32DB46A94dF64561108/logo.png",
      "tags": [
        "wrapped",
        "wormhole"
      ],
      "extensions": {
        "address": "0xd379700999F4805Ce80aa32DB46A94dF64561108",
        "bridgeContract": "https://etherscan.io/address/0xf92cD566Ea4864356C5491c177A430C222d7e678",
        "assetContract": "https://etherscan.io/address/0xd379700999F4805Ce80aa32DB46A94dF64561108",
        "coingeckoId": "dextrust"
      }
    },
    {
      "chainId": 101,
      "address": "BV5tm1uCRWQCQKNgQVFnkseqAjxpmbJkRCXvzFWBdgMp",
      "symbol": "wAMPL",
      "name": "Ampleforth (Wormhole)",
      "decimals": 9,
      "logoURI": "https://cdn.jsdelivr.net/gh/trustwallet/assets@master/blockchains/ethereum/assets//logo.png",
      "tags": [
        "wrapped",
        "wormhole"
      ],
      "extensions": {
        "address": "0xD46bA6D942050d489DBd938a2C909A5d5039A161",
        "bridgeContract": "https://etherscan.io/address/0xf92cD566Ea4864356C5491c177A430C222d7e678",
        "assetContract": "https://etherscan.io/address/0xD46bA6D942050d489DBd938a2C909A5d5039A161",
        "coingeckoId": "ampleforth"
      }
    },
    {
      "chainId": 101,
      "address": "2PSvGigDY4MVUmv51bBiARBMcHBtXcUBnx5V9BwWbbi2",
      "symbol": "wPOLK",
      "name": "Polkamarkets (Wormhole)",
      "decimals": 9,
      "logoURI": "https://cdn.jsdelivr.net/gh/trustwallet/assets@master/blockchains/ethereum/assets/0xD478161C952357F05f0292B56012Cd8457F1cfbF/logo.png",
      "tags": [
        "wrapped",
        "wormhole"
      ],
      "extensions": {
        "address": "0xD478161C952357F05f0292B56012Cd8457F1cfbF",
        "bridgeContract": "https://etherscan.io/address/0xf92cD566Ea4864356C5491c177A430C222d7e678",
        "assetContract": "https://etherscan.io/address/0xD478161C952357F05f0292B56012Cd8457F1cfbF",
        "coingeckoId": "polkamarkets"
      }
    },
    {
      "chainId": 101,
      "address": "ApmXkxXCASdxRf3Ln6Ni7oAZ7E6CX1CcJAD8A5qBdhSm",
      "symbol": "wCRV",
      "name": "Curve DAO Token (Wormhole)",
      "decimals": 9,
      "logoURI": "https://cdn.jsdelivr.net/gh/trustwallet/assets@master/blockchains/ethereum/assets/0xD533a949740bb3306d119CC777fa900bA034cd52/logo.png",
      "tags": [
        "wrapped",
        "wormhole"
      ],
      "extensions": {
        "address": "0xD533a949740bb3306d119CC777fa900bA034cd52",
        "bridgeContract": "https://etherscan.io/address/0xf92cD566Ea4864356C5491c177A430C222d7e678",
        "assetContract": "https://etherscan.io/address/0xD533a949740bb3306d119CC777fa900bA034cd52",
        "coingeckoId": "curve-dao-token"
      }
    },
    {
      "chainId": 101,
      "address": "DWECGzR56MruYJyo5g5QpoxZbFoydt3oWUkkDsVhxXzs",
      "symbol": "wMEME",
      "name": "MEME (Wormhole)",
      "decimals": 8,
      "logoURI": "https://cdn.jsdelivr.net/gh/trustwallet/assets@master/blockchains/ethereum/assets/0xD5525D397898e5502075Ea5E830d8914f6F0affe/logo.png",
      "tags": [
        "wrapped",
        "wormhole"
      ],
      "extensions": {
        "address": "0xD5525D397898e5502075Ea5E830d8914f6F0affe",
        "bridgeContract": "https://etherscan.io/address/0xf92cD566Ea4864356C5491c177A430C222d7e678",
        "assetContract": "https://etherscan.io/address/0xD5525D397898e5502075Ea5E830d8914f6F0affe",
        "coingeckoId": "degenerator"
      }
    },
    {
      "chainId": 101,
      "address": "3Y2wTtM4kCX8uUSLrKJ8wpajCu1C9LaWWAd7b7Nb2BDw",
      "symbol": "wEXNT",
      "name": "ExNetwork Community Token (Wormhole)",
      "decimals": 9,
      "logoURI": "https://cdn.jsdelivr.net/gh/trustwallet/assets@master/blockchains/ethereum/assets/0xD6c67B93a7b248dF608a653d82a100556144c5DA/logo.png",
      "tags": [
        "wrapped",
        "wormhole"
      ],
      "extensions": {
        "address": "0xD6c67B93a7b248dF608a653d82a100556144c5DA",
        "bridgeContract": "https://etherscan.io/address/0xf92cD566Ea4864356C5491c177A430C222d7e678",
        "assetContract": "https://etherscan.io/address/0xD6c67B93a7b248dF608a653d82a100556144c5DA",
        "coingeckoId": "exnetwork-token"
      }
    },
    {
      "chainId": 101,
      "address": "9w97GdWUYYaamGwdKMKZgGzPduZJkiFizq4rz5CPXRv2",
      "symbol": "wUSDT",
      "name": "Tether USD (Wormhole)",
      "decimals": 6,
      "logoURI": "https://cdn.jsdelivr.net/gh/trustwallet/assets@master/blockchains/ethereum/assets/0xdAC17F958D2ee523a2206206994597C13D831ec7/logo.png",
      "tags": [
        "wrapped",
        "wormhole"
      ],
      "extensions": {
        "address": "0xdAC17F958D2ee523a2206206994597C13D831ec7",
        "bridgeContract": "https://etherscan.io/address/0xf92cD566Ea4864356C5491c177A430C222d7e678",
        "assetContract": "https://etherscan.io/address/0xdAC17F958D2ee523a2206206994597C13D831ec7",
        "coingeckoId": "tether"
      }
    },
    {
      "chainId": 101,
      "address": "CqWSJtkMMY16q9QLnQxktM1byzVHGRr8b6LCPuZnEeiL",
      "symbol": "wYLD",
      "name": "Yield (Wormhole)",
      "decimals": 9,
      "logoURI": "https://cdn.jsdelivr.net/gh/trustwallet/assets@master/blockchains/ethereum/assets/0xDcB01cc464238396E213a6fDd933E36796eAfF9f/logo.png",
      "tags": [
        "wrapped",
        "wormhole"
      ],
      "extensions": {
        "address": "0xDcB01cc464238396E213a6fDd933E36796eAfF9f",
        "bridgeContract": "https://etherscan.io/address/0xf92cD566Ea4864356C5491c177A430C222d7e678",
        "assetContract": "https://etherscan.io/address/0xDcB01cc464238396E213a6fDd933E36796eAfF9f",
        "coingeckoId": "yield"
      }
    },
    {
      "chainId": 101,
      "address": "26ZzQVGZruwcZPs2sqb8n9ojKt2cviUjHcMjstFtK6ow",
      "symbol": "wKNC",
      "name": "Kyber Network Crystal (Wormhole)",
      "decimals": 9,
      "logoURI": "https://cdn.jsdelivr.net/gh/trustwallet/assets@master/blockchains/ethereum/assets/0xdd974D5C2e2928deA5F71b9825b8b646686BD200/logo.png",
      "tags": [
        "wrapped",
        "wormhole"
      ],
      "extensions": {
        "address": "0xdd974D5C2e2928deA5F71b9825b8b646686BD200",
        "bridgeContract": "https://etherscan.io/address/0xf92cD566Ea4864356C5491c177A430C222d7e678",
        "assetContract": "https://etherscan.io/address/0xdd974D5C2e2928deA5F71b9825b8b646686BD200",
        "coingeckoId": "kyber-network"
      }
    },
    {
      "chainId": 101,
      "address": "HHoHTtntq2kiBPENyVM1DTP7pNrkBXX2Jye29PSyz3qf",
      "symbol": "wCOTI",
      "name": "COTI Token (Wormhole)",
      "decimals": 9,
      "logoURI": "https://cdn.jsdelivr.net/gh/trustwallet/assets@master/blockchains/ethereum/assets/0xDDB3422497E61e13543BeA06989C0789117555c5/logo.png",
      "tags": [
        "wrapped",
        "wormhole"
      ],
      "extensions": {
        "address": "0xDDB3422497E61e13543BeA06989C0789117555c5",
        "bridgeContract": "https://etherscan.io/address/0xf92cD566Ea4864356C5491c177A430C222d7e678",
        "assetContract": "https://etherscan.io/address/0xDDB3422497E61e13543BeA06989C0789117555c5",
        "coingeckoId": "coti"
      }
    },
    {
      "chainId": 101,
      "address": "4sEpUsJ6uJZYi6A2da8EGjKPacRSqYJaPJffPnTqoWVv",
      "symbol": "wINJ",
      "name": "Injective Token (Wormhole)",
      "decimals": 9,
      "logoURI": "https://cdn.jsdelivr.net/gh/trustwallet/assets@master/blockchains/ethereum/assets/0xe28b3B32B6c345A34Ff64674606124Dd5Aceca30/logo.png",
      "tags": [
        "wrapped",
        "wormhole"
      ],
      "extensions": {
        "address": "0xe28b3B32B6c345A34Ff64674606124Dd5Aceca30",
        "bridgeContract": "https://etherscan.io/address/0xf92cD566Ea4864356C5491c177A430C222d7e678",
        "assetContract": "https://etherscan.io/address/0xe28b3B32B6c345A34Ff64674606124Dd5Aceca30",
        "coingeckoId": "injective-protocol"
      }
    },
    {
      "chainId": 101,
      "address": "G2jrxYSoCSzmohxERa2JzSJMuRM4kiNvRA3DnCv7Lzcz",
      "symbol": "wZRX",
      "name": "0x Protocol Token (Wormhole)",
      "decimals": 9,
      "logoURI": "https://cdn.jsdelivr.net/gh/trustwallet/assets@master/blockchains/ethereum/assets/0xE41d2489571d322189246DaFA5ebDe1F4699F498/logo.png",
      "tags": [
        "wrapped",
        "wormhole"
      ],
      "extensions": {
        "address": "0xE41d2489571d322189246DaFA5ebDe1F4699F498",
        "bridgeContract": "https://etherscan.io/address/0xf92cD566Ea4864356C5491c177A430C222d7e678",
        "assetContract": "https://etherscan.io/address/0xE41d2489571d322189246DaFA5ebDe1F4699F498",
        "coingeckoId": "0x"
      }
    },
    {
      "chainId": 101,
      "address": "3bkBFHyof411hGBdcsiM1KSDdErw63Xoj3eLB8yNknB4",
      "symbol": "wSUPER",
      "name": "SuperFarm (Wormhole)",
      "decimals": 9,
      "logoURI": "https://cdn.jsdelivr.net/gh/trustwallet/assets@master/blockchains/ethereum/assets/0xe53EC727dbDEB9E2d5456c3be40cFF031AB40A55/logo.png",
      "tags": [
        "wrapped",
        "wormhole"
      ],
      "extensions": {
        "address": "0xe53EC727dbDEB9E2d5456c3be40cFF031AB40A55",
        "bridgeContract": "https://etherscan.io/address/0xf92cD566Ea4864356C5491c177A430C222d7e678",
        "assetContract": "https://etherscan.io/address/0xe53EC727dbDEB9E2d5456c3be40cFF031AB40A55",
        "coingeckoId": "superfarm"
      }
    },
    {
      "chainId": 101,
      "address": "7kkkoa1MB93ELm3vjvyC8GJ65G7eEgLhfaHU58riJUCx",
      "symbol": "waEth",
      "name": "aEthereum (Wormhole)",
      "decimals": 9,
      "logoURI": "https://cdn.jsdelivr.net/gh/trustwallet/assets@master/blockchains/ethereum/assets/0xE95A203B1a91a908F9B9CE46459d101078c2c3cb/logo.png",
      "tags": [
        "wrapped",
        "wormhole"
      ],
      "extensions": {
        "address": "0xE95A203B1a91a908F9B9CE46459d101078c2c3cb",
        "bridgeContract": "https://etherscan.io/address/0xf92cD566Ea4864356C5491c177A430C222d7e678",
        "assetContract": "https://etherscan.io/address/0xE95A203B1a91a908F9B9CE46459d101078c2c3cb",
        "coingeckoId": "ankreth"
      }
    },
    {
      "chainId": 101,
      "address": "F48zUwoQMzgCTf5wihwz8GPN23gdcoVMiT227APqA6hC",
      "symbol": "wSURF",
      "name": "SURF.Finance (Wormhole)",
      "decimals": 9,
      "logoURI": "https://cdn.jsdelivr.net/gh/trustwallet/assets@master/blockchains/ethereum/assets/0xEa319e87Cf06203DAe107Dd8E5672175e3Ee976c/logo.png",
      "tags": [
        "wrapped",
        "wormhole"
      ],
      "extensions": {
        "address": "0xEa319e87Cf06203DAe107Dd8E5672175e3Ee976c",
        "bridgeContract": "https://etherscan.io/address/0xf92cD566Ea4864356C5491c177A430C222d7e678",
        "assetContract": "https://etherscan.io/address/0xEa319e87Cf06203DAe107Dd8E5672175e3Ee976c",
        "coingeckoId": "surf-finance"
      }
    },
    {
      "chainId": 101,
      "address": "EK6iyvvqvQtsWYcySrZVHkXjCLX494r9PhnDWJaX1CPu",
      "symbol": "wrenBTC",
      "name": "renBTC (Wormhole)",
      "decimals": 8,
      "logoURI": "https://cdn.jsdelivr.net/gh/trustwallet/assets@master/blockchains/ethereum/assets/0xEB4C2781e4ebA804CE9a9803C67d0893436bB27D/logo.png",
      "tags": [
        "wrapped",
        "wormhole"
      ],
      "extensions": {
        "address": "0xEB4C2781e4ebA804CE9a9803C67d0893436bB27D",
        "bridgeContract": "https://etherscan.io/address/0xf92cD566Ea4864356C5491c177A430C222d7e678",
        "assetContract": "https://etherscan.io/address/0xEB4C2781e4ebA804CE9a9803C67d0893436bB27D",
        "coingeckoId": "renbtc"
      }
    },
    {
      "chainId": 101,
      "address": "B2m4B527oLo5WFWLgy2MitP66azhEW2puaazUAuvNgqZ",
      "symbol": "wDMG",
      "name": "DMM: Governance (Wormhole)",
      "decimals": 9,
      "logoURI": "https://cdn.jsdelivr.net/gh/trustwallet/assets@master/blockchains/ethereum/assets/0xEd91879919B71bB6905f23af0A68d231EcF87b14/logo.png",
      "tags": [
        "wrapped",
        "wormhole"
      ],
      "extensions": {
        "address": "0xEd91879919B71bB6905f23af0A68d231EcF87b14",
        "bridgeContract": "https://etherscan.io/address/0xf92cD566Ea4864356C5491c177A430C222d7e678",
        "assetContract": "https://etherscan.io/address/0xEd91879919B71bB6905f23af0A68d231EcF87b14",
        "coingeckoId": "dmm-governance"
      }
    },
    {
      "chainId": 101,
      "address": "H3iuZNRwaqPsnGUGU5YkDwTU3hQMkzC32hxDko8EtzZw",
      "symbol": "wHEZ",
      "name": "Hermez Network Token (Wormhole)",
      "decimals": 9,
      "logoURI": "https://cdn.jsdelivr.net/gh/trustwallet/assets@master/blockchains/ethereum/assets/0xEEF9f339514298C6A857EfCfC1A762aF84438dEE/logo.png",
      "tags": [
        "wrapped",
        "wormhole"
      ],
      "extensions": {
        "address": "0xEEF9f339514298C6A857EfCfC1A762aF84438dEE",
        "bridgeContract": "https://etherscan.io/address/0xf92cD566Ea4864356C5491c177A430C222d7e678",
        "assetContract": "https://etherscan.io/address/0xEEF9f339514298C6A857EfCfC1A762aF84438dEE",
        "coingeckoId": "hermez-network-token"
      }
    },
    {
      "chainId": 101,
      "address": "DL7873Hud4eMdGScQFD7vrbC6fzWAMQ2LMuoZSn4zUry",
      "symbol": "wRLY",
      "name": "Rally (Wormhole)",
      "decimals": 9,
      "logoURI": "https://cdn.jsdelivr.net/gh/trustwallet/assets@master/blockchains/ethereum/assets/0xf1f955016EcbCd7321c7266BccFB96c68ea5E49b/logo.png",
      "tags": [
        "wrapped",
        "wormhole"
      ],
      "extensions": {
        "address": "0xf1f955016EcbCd7321c7266BccFB96c68ea5E49b",
        "bridgeContract": "https://etherscan.io/address/0xf92cD566Ea4864356C5491c177A430C222d7e678",
        "assetContract": "https://etherscan.io/address/0xf1f955016EcbCd7321c7266BccFB96c68ea5E49b",
        "coingeckoId": "rally-2"
      }
    },
    {
      "chainId": 101,
      "address": "3N89w9KPUVYUK5MMGNY8yMXhrr89QQ1RQPJxVnQHgMdd",
      "symbol": "wYf-DAI",
      "name": "YfDAI.finance (Wormhole)",
      "decimals": 9,
      "logoURI": "https://cdn.jsdelivr.net/gh/trustwallet/assets@master/blockchains/ethereum/assets/0xf4CD3d3Fda8d7Fd6C5a500203e38640A70Bf9577/logo.png",
      "tags": [
        "wrapped",
        "wormhole"
      ],
      "extensions": {
        "address": "0xf4CD3d3Fda8d7Fd6C5a500203e38640A70Bf9577",
        "bridgeContract": "https://etherscan.io/address/0xf92cD566Ea4864356C5491c177A430C222d7e678",
        "assetContract": "https://etherscan.io/address/0xf4CD3d3Fda8d7Fd6C5a500203e38640A70Bf9577",
        "coingeckoId": "yfdai-finance"
      }
    },
    {
      "chainId": 101,
      "address": "8ArKbnnDiq8eRR8hZ1eULMjd2iMAD8AqwyVJRAX7mHQo",
      "symbol": "wFCL",
      "name": "Fractal Protocol Token (Wormhole)",
      "decimals": 9,
      "logoURI": "https://cdn.jsdelivr.net/gh/trustwallet/assets@master/blockchains/ethereum/assets/0xF4d861575ecC9493420A3f5a14F85B13f0b50EB3/logo.png",
      "tags": [
        "wrapped",
        "wormhole"
      ],
      "extensions": {
        "address": "0xF4d861575ecC9493420A3f5a14F85B13f0b50EB3",
        "bridgeContract": "https://etherscan.io/address/0xf92cD566Ea4864356C5491c177A430C222d7e678",
        "assetContract": "https://etherscan.io/address/0xF4d861575ecC9493420A3f5a14F85B13f0b50EB3",
        "coingeckoId": "fractal"
      }
    },
    {
      "chainId": 101,
      "address": "ZWGxcTgJCNGQqZn6vFdknwj4AFFsYRZ4SDJuhRn3J1T",
      "symbol": "wAXS",
      "name": "Axie Infinity (Wormhole)",
      "decimals": 9,
      "logoURI": "https://cdn.jsdelivr.net/gh/trustwallet/assets@master/blockchains/ethereum/assets/0xF5D669627376EBd411E34b98F19C868c8ABA5ADA/logo.png",
      "tags": [
        "wrapped",
        "wormhole"
      ],
      "extensions": {
        "address": "0xF5D669627376EBd411E34b98F19C868c8ABA5ADA",
        "bridgeContract": "https://etherscan.io/address/0xf92cD566Ea4864356C5491c177A430C222d7e678",
        "assetContract": "https://etherscan.io/address/0xF5D669627376EBd411E34b98F19C868c8ABA5ADA",
        "coingeckoId": "axie-infinity"
      }
    },
    {
      "chainId": 101,
      "address": "PEjUEMHFRtfajio8YHKZdUruW1vTzGmz6F7NngjYuou",
      "symbol": "wENJ",
      "name": "Enjin Coin (Wormhole)",
      "decimals": 9,
      "logoURI": "https://cdn.jsdelivr.net/gh/trustwallet/assets@master/blockchains/ethereum/assets/0xF629cBd94d3791C9250152BD8dfBDF380E2a3B9c/logo.png",
      "tags": [
        "wrapped",
        "wormhole"
      ],
      "extensions": {
        "address": "0xF629cBd94d3791C9250152BD8dfBDF380E2a3B9c",
        "bridgeContract": "https://etherscan.io/address/0xf92cD566Ea4864356C5491c177A430C222d7e678",
        "assetContract": "https://etherscan.io/address/0xF629cBd94d3791C9250152BD8dfBDF380E2a3B9c",
        "coingeckoId": "enjincoin"
      }
    },
    {
      "chainId": 101,
      "address": "2cW5deMKeR97C7csq1aMMWUa5RNWkpQFz8tumxk4ZV8w",
      "symbol": "wYLD",
      "name": "Yield (Wormhole)",
      "decimals": 9,
      "logoURI": "https://cdn.jsdelivr.net/gh/trustwallet/assets@master/blockchains/ethereum/assets/0xF94b5C5651c888d928439aB6514B93944eEE6F48/logo.png",
      "tags": [
        "wrapped",
        "wormhole"
      ],
      "extensions": {
        "address": "0xF94b5C5651c888d928439aB6514B93944eEE6F48",
        "bridgeContract": "https://etherscan.io/address/0xf92cD566Ea4864356C5491c177A430C222d7e678",
        "assetContract": "https://etherscan.io/address/0xF94b5C5651c888d928439aB6514B93944eEE6F48",
        "coingeckoId": "yield-app"
      }
    },
    {
      "chainId": 101,
      "address": "FR5qPX4gbKHPyKMK7Cey6dHZ7wtqmqRogYPJo6bpd5Uw",
      "symbol": "wDDIM",
      "name": "DuckDaoDime (Wormhole)",
      "decimals": 9,
      "logoURI": "https://cdn.jsdelivr.net/gh/trustwallet/assets@master/blockchains/ethereum/assets/0xFbEEa1C75E4c4465CB2FCCc9c6d6afe984558E20/logo.png",
      "tags": [
        "wrapped",
        "wormhole"
      ],
      "extensions": {
        "address": "0xFbEEa1C75E4c4465CB2FCCc9c6d6afe984558E20",
        "bridgeContract": "https://etherscan.io/address/0xf92cD566Ea4864356C5491c177A430C222d7e678",
        "assetContract": "https://etherscan.io/address/0xFbEEa1C75E4c4465CB2FCCc9c6d6afe984558E20",
        "coingeckoId": "duckdaodime"
      }
    },
    {
      "chainId": 101,
      "address": "8HCWFQA2GsA6Nm2L5jidM3mus7NeeQ8wp1ri3XFF9WWH",
      "symbol": "wRARI",
      "name": "Rarible (Wormhole)",
      "decimals": 9,
      "logoURI": "https://cdn.jsdelivr.net/gh/trustwallet/assets@master/blockchains/ethereum/assets/0xFca59Cd816aB1eaD66534D82bc21E7515cE441CF/logo.png",
      "tags": [
        "wrapped",
        "wormhole"
      ],
      "extensions": {
        "address": "0xFca59Cd816aB1eaD66534D82bc21E7515cE441CF",
        "bridgeContract": "https://etherscan.io/address/0xf92cD566Ea4864356C5491c177A430C222d7e678",
        "assetContract": "https://etherscan.io/address/0xFca59Cd816aB1eaD66534D82bc21E7515cE441CF",
        "coingeckoId": "rarible"
      }
    },
    {
      "chainId": 101,
      "address": "Egrv6hURf5o68xJ1AGYeRv8RNj2nXJVuSoA5wwiSALcN",
      "symbol": "wAMP",
      "name": "Amp (Wormhole)",
      "decimals": 9,
      "logoURI": "https://cdn.jsdelivr.net/gh/trustwallet/assets@master/blockchains/ethereum/assets/0xfF20817765cB7f73d4bde2e66e067E58D11095C2/logo.png",
      "tags": [
        "wrapped",
        "wormhole"
      ],
      "extensions": {
        "address": "0xfF20817765cB7f73d4bde2e66e067E58D11095C2",
        "bridgeContract": "https://etherscan.io/address/0xf92cD566Ea4864356C5491c177A430C222d7e678",
        "assetContract": "https://etherscan.io/address/0xfF20817765cB7f73d4bde2e66e067E58D11095C2",
        "coingeckoId": "amp-token"
      }
    },
    {
      "chainId": 101,
      "address": "GXMaB6jm5cdoQgb65YpkEu61eDYtod3PuVwYYXdZZJ9r",
      "symbol": "wFSW",
      "name": "FalconSwap Token (Wormhole)",
      "decimals": 9,
      "logoURI": "https://cdn.jsdelivr.net/gh/trustwallet/assets@master/blockchains/ethereum/assets/0xfffffffFf15AbF397dA76f1dcc1A1604F45126DB/logo.png",
      "tags": [
        "wrapped",
        "wormhole"
      ],
      "extensions": {
        "address": "0xfffffffFf15AbF397dA76f1dcc1A1604F45126DB",
        "bridgeContract": "https://etherscan.io/address/0xf92cD566Ea4864356C5491c177A430C222d7e678",
        "assetContract": "https://etherscan.io/address/0xfffffffFf15AbF397dA76f1dcc1A1604F45126DB",
        "coingeckoId": "fsw-token"
      }
    },
    {
      "chainId": 101,
      "address": "AJ1W9A9N9dEMdVyoDiam2rV44gnBm2csrPDP7xqcapgX",
      "symbol": "wBUSD",
      "name": "Binance USD (Wormhole)",
      "decimals": 9,
      "logoURI": " https://cdn.jsdelivr.net/gh/trustwallet/assets@master/blockchains/ethereum/assets/0x4Fabb145d64652a948d72533023f6E7A623C7C53/logo.png",
      "tags": [
        "wrapped",
        "wormhole"
      ],
      "extensions": {
        "address": "0x4Fabb145d64652a948d72533023f6E7A623C7C53",
        "bridgeContract": "https://etherscan.io/address/0xf92cD566Ea4864356C5491c177A430C222d7e678",
        "assetContract": "https://etherscan.io/address/0x4Fabb145d64652a948d72533023f6E7A623C7C53",
        "coingeckoId": "binance-usd"
      }
    },
    {
      "chainId": 101,
      "address": "2VmKuXMwdzouMndWcK7BK2951tBEtYVmGsdU4dXbjyaY",
      "symbol": "waDAI",
      "name": "Aave Interest bearing DAI (Wormhole)",
      "decimals": 9,
      "logoURI": "https://cloudflare-ipfs.com/ipfs/QmaznB5PRhMC696u8yZuzN6Uwrnp7Zmfa5CydVUMvLJc9i/aDAI.svg",
      "tags": [
        "wrapped",
        "wormhole"
      ],
      "extensions": {
        "address": "0xfC1E690f61EFd961294b3e1Ce3313fBD8aa4f85d",
        "bridgeContract": "https://etherscan.io/address/0xf92cD566Ea4864356C5491c177A430C222d7e678",
        "assetContract": "https://etherscan.io/address/0xfC1E690f61EFd961294b3e1Ce3313fBD8aa4f85d",
        "coingeckoId": "aave-dai-v1"
      }
    },
    {
      "chainId": 101,
      "address": "AXvWVviBmySSdghmuomYHqYB3AZn7NmAWrHYHKKPJxoL",
      "symbol": "waTUSD",
      "name": "Aave Interest bearing TUSD (Wormhole)",
      "decimals": 9,
      "logoURI": "https://cloudflare-ipfs.com/ipfs/QmaznB5PRhMC696u8yZuzN6Uwrnp7Zmfa5CydVUMvLJc9i/aTUSD.svg",
      "tags": [
        "wrapped",
        "wormhole"
      ],
      "extensions": {
        "address": "0x4DA9b813057D04BAef4e5800E36083717b4a0341",
        "bridgeContract": "https://etherscan.io/address/0xf92cD566Ea4864356C5491c177A430C222d7e678",
        "assetContract": "https://etherscan.io/address/0x4DA9b813057D04BAef4e5800E36083717b4a0341",
        "coingeckoId": "aave-tusd-v1"
      }
    },
    {
      "chainId": 101,
      "address": "AkaisFPmasQYZUJsZLD9wPEo2KA7aCRqyRawX18ZRzGr",
      "symbol": "waUSDC",
      "name": "Aave Interest bearing USDC (Wormhole)",
      "decimals": 6,
      "logoURI": "https://cloudflare-ipfs.com/ipfs/QmaznB5PRhMC696u8yZuzN6Uwrnp7Zmfa5CydVUMvLJc9i/aUSDC.svg",
      "tags": [
        "wrapped",
        "wormhole"
      ],
      "extensions": {
        "address": "0x9bA00D6856a4eDF4665BcA2C2309936572473B7E",
        "bridgeContract": "https://etherscan.io/address/0xf92cD566Ea4864356C5491c177A430C222d7e678",
        "assetContract": "https://etherscan.io/address/0x9bA00D6856a4eDF4665BcA2C2309936572473B7E",
        "coingeckoId": "aave-usdc-v1"
      }
    },
    {
      "chainId": 101,
      "address": "FZfQtWMoTQ51Z4jxvHfmFcqj4862u9GzmugBnZUuWqR5",
      "symbol": "waUSDT",
      "name": "Aave Interest bearing USDT (Wormhole)",
      "decimals": 6,
      "logoURI": "https://cloudflare-ipfs.com/ipfs/QmaznB5PRhMC696u8yZuzN6Uwrnp7Zmfa5CydVUMvLJc9i/aUSDT.svg",
      "tags": [
        "wrapped",
        "wormhole"
      ],
      "extensions": {
        "address": "0x71fc860F7D3A592A4a98740e39dB31d25db65ae8",
        "bridgeContract": "https://etherscan.io/address/0xf92cD566Ea4864356C5491c177A430C222d7e678",
        "assetContract": "https://etherscan.io/address/0x71fc860F7D3A592A4a98740e39dB31d25db65ae8",
        "coingeckoId": "aave-usdt-v1"
      }
    },
    {
      "chainId": 101,
      "address": "BMrbF8DZ9U5KGdJ4F2MJbH5d6KPi5FQVp7EqmLrhDe1f",
      "symbol": "waSUSD",
      "name": "Aave Interest bearing SUSD (Wormhole)",
      "decimals": 9,
      "logoURI": "https://cloudflare-ipfs.com/ipfs/QmaznB5PRhMC696u8yZuzN6Uwrnp7Zmfa5CydVUMvLJc9i/aSUSD.svg",
      "tags": [
        "wrapped",
        "wormhole"
      ],
      "extensions": {
        "address": "0x625aE63000f46200499120B906716420bd059240",
        "bridgeContract": "https://etherscan.io/address/0xf92cD566Ea4864356C5491c177A430C222d7e678",
        "assetContract": "https://etherscan.io/address/0x625aE63000f46200499120B906716420bd059240",
        "coingeckoId": "aave-susd-v1"
      }
    },
    {
      "chainId": 101,
      "address": "Fzx4N1xJPDZENAhrAaH79k2izT9CFbfnDEcpcWjiusdY",
      "symbol": "waLEND",
      "name": "Aave Interest bearing LEND (Wormhole)",
      "decimals": 9,
      "logoURI": "https://cloudflare-ipfs.com/ipfs/QmaznB5PRhMC696u8yZuzN6Uwrnp7Zmfa5CydVUMvLJc9i/aLEND.svg",
      "tags": [
        "wrapped",
        "wormhole"
      ],
      "extensions": {
        "address": "0x7D2D3688Df45Ce7C552E19c27e007673da9204B8",
        "bridgeContract": "https://etherscan.io/address/0xf92cD566Ea4864356C5491c177A430C222d7e678",
        "assetContract": "https://etherscan.io/address/0x7D2D3688Df45Ce7C552E19c27e007673da9204B8"
      }
    },
    {
      "chainId": 101,
      "address": "GCdDiVgZnkWCAnGktUsjhoho2CHab9JfrRy3Q5W51zvC",
      "symbol": "waBAT",
      "name": "Aave Interest bearing BAT (Wormhole)",
      "decimals": 9,
      "logoURI": "https://cloudflare-ipfs.com/ipfs/QmaznB5PRhMC696u8yZuzN6Uwrnp7Zmfa5CydVUMvLJc9i/aBAT.svg",
      "tags": [
        "wrapped",
        "wormhole"
      ],
      "extensions": {
        "address": "0xE1BA0FB44CCb0D11b80F92f4f8Ed94CA3fF51D00",
        "bridgeContract": "https://etherscan.io/address/0xf92cD566Ea4864356C5491c177A430C222d7e678",
        "assetContract": "https://etherscan.io/address/0xE1BA0FB44CCb0D11b80F92f4f8Ed94CA3fF51D00",
        "coingeckoId": "aave-bat-v1"
      }
    },
    {
      "chainId": 101,
      "address": "FBrfFh7fb7xKfyBMJA32KufMjEkgSgY4AuzLXFKdJFRj",
      "symbol": "waETH",
      "name": "Aave Interest bearing ETH (Wormhole)",
      "decimals": 9,
      "logoURI": "https://cloudflare-ipfs.com/ipfs/QmaznB5PRhMC696u8yZuzN6Uwrnp7Zmfa5CydVUMvLJc9i/aETH.svg",
      "tags": [
        "wrapped",
        "wormhole"
      ],
      "extensions": {
        "address": "0x3a3A65aAb0dd2A17E3F1947bA16138cd37d08c04",
        "bridgeContract": "https://etherscan.io/address/0xf92cD566Ea4864356C5491c177A430C222d7e678",
        "assetContract": "https://etherscan.io/address/0x3a3A65aAb0dd2A17E3F1947bA16138cd37d08c04",
        "coingeckoId": "aave-eth-v1"
      }
    },
    {
      "chainId": 101,
      "address": "Adp88WrQDgExPTu26DdBnbN2ffWMkXLxwqzjTdfRQiJi",
      "symbol": "waLINK",
      "name": "Aave Interest bearing LINK (Wormhole)",
      "decimals": 9,
      "logoURI": "https://cloudflare-ipfs.com/ipfs/QmaznB5PRhMC696u8yZuzN6Uwrnp7Zmfa5CydVUMvLJc9i/aLINK.svg",
      "tags": [
        "wrapped",
        "wormhole"
      ],
      "extensions": {
        "address": "0xA64BD6C70Cb9051F6A9ba1F163Fdc07E0DfB5F84",
        "bridgeContract": "https://etherscan.io/address/0xf92cD566Ea4864356C5491c177A430C222d7e678",
        "assetContract": "https://etherscan.io/address/0xA64BD6C70Cb9051F6A9ba1F163Fdc07E0DfB5F84",
        "coingeckoId": "aave-link-v1"
      }
    },
    {
      "chainId": 101,
      "address": "3p67dqghWn6reQcVCqNBkufrpU1gtA1ZRAYja6GMXySG",
      "symbol": "waKNC",
      "name": "Aave Interest bearing KNC (Wormhole)",
      "decimals": 9,
      "logoURI": "https://cloudflare-ipfs.com/ipfs/QmaznB5PRhMC696u8yZuzN6Uwrnp7Zmfa5CydVUMvLJc9i/aKNC.svg",
      "tags": [
        "wrapped",
        "wormhole"
      ],
      "extensions": {
        "address": "0x9D91BE44C06d373a8a226E1f3b146956083803eB",
        "bridgeContract": "https://etherscan.io/address/0xf92cD566Ea4864356C5491c177A430C222d7e678",
        "assetContract": "https://etherscan.io/address/0x9D91BE44C06d373a8a226E1f3b146956083803eB",
        "coingeckoId": "aave-knc-v1"
      }
    },
    {
      "chainId": 101,
      "address": "A4qYX1xuewaBL9SeZnwA3We6MhG8TYcTceHAJpk7Etdt",
      "symbol": "waREP",
      "name": "Aave Interest bearing REP (Wormhole)",
      "decimals": 9,
      "logoURI": "https://cloudflare-ipfs.com/ipfs/QmaznB5PRhMC696u8yZuzN6Uwrnp7Zmfa5CydVUMvLJc9i/aREP.svg",
      "tags": [
        "wrapped",
        "wormhole"
      ],
      "extensions": {
        "address": "0x71010A9D003445aC60C4e6A7017c1E89A477B438",
        "bridgeContract": "https://etherscan.io/address/0xf92cD566Ea4864356C5491c177A430C222d7e678",
        "assetContract": "https://etherscan.io/address/0x71010A9D003445aC60C4e6A7017c1E89A477B438"
      }
    },
    {
      "chainId": 101,
      "address": "3iTtcKUVa5ouzwNZFc3SasuAKkY2ZuMxLERRcWfxQVN3",
      "symbol": "waMKR",
      "name": "Aave Interest bearing MKR (Wormhole)",
      "decimals": 9,
      "logoURI": "https://cloudflare-ipfs.com/ipfs/QmaznB5PRhMC696u8yZuzN6Uwrnp7Zmfa5CydVUMvLJc9i/aMKR.svg",
      "tags": [
        "wrapped",
        "wormhole"
      ],
      "extensions": {
        "address": "0x7deB5e830be29F91E298ba5FF1356BB7f8146998",
        "bridgeContract": "https://etherscan.io/address/0xf92cD566Ea4864356C5491c177A430C222d7e678",
        "assetContract": "https://etherscan.io/address/0x7deB5e830be29F91E298ba5FF1356BB7f8146998",
        "coingeckoId": "aave-mkr-v1"
      }
    },
    {
      "chainId": 101,
      "address": "EMS6TrCU8uBMumZukRSShGS1yzHGqYd3S8hW2sYULX3T",
      "symbol": "waMANA",
      "name": "Aave Interest bearing MANA (Wormhole)",
      "decimals": 9,
      "logoURI": "https://cloudflare-ipfs.com/ipfs/QmaznB5PRhMC696u8yZuzN6Uwrnp7Zmfa5CydVUMvLJc9i/aMANA.svg",
      "tags": [
        "wrapped",
        "wormhole"
      ],
      "extensions": {
        "address": "0x6FCE4A401B6B80ACe52baAefE4421Bd188e76F6f",
        "bridgeContract": "https://etherscan.io/address/0xf92cD566Ea4864356C5491c177A430C222d7e678",
        "assetContract": "https://etherscan.io/address/0x6FCE4A401B6B80ACe52baAefE4421Bd188e76F6f",
        "coingeckoId": "aave-mana-v1"
      }
    },
    {
      "chainId": 101,
      "address": "qhqzfH7AjeukUgqyPXncWHFXTBebFNu5QQUrzhJaLB4",
      "symbol": "waZRX",
      "name": "Aave Interest bearing ZRX (Wormhole)",
      "decimals": 9,
      "logoURI": "https://cloudflare-ipfs.com/ipfs/QmaznB5PRhMC696u8yZuzN6Uwrnp7Zmfa5CydVUMvLJc9i/aZRX.svg",
      "tags": [
        "wrapped",
        "wormhole"
      ],
      "extensions": {
        "address": "0x6Fb0855c404E09c47C3fBCA25f08d4E41f9F062f",
        "bridgeContract": "https://etherscan.io/address/0xf92cD566Ea4864356C5491c177A430C222d7e678",
        "assetContract": "https://etherscan.io/address/0x6Fb0855c404E09c47C3fBCA25f08d4E41f9F062f",
        "coingeckoId": "aave-zrx-v1"
      }
    },
    {
      "chainId": 101,
      "address": "FeU2J26AfMqh2mh7Cf4Lw1HRueAvAkZYxGr8njFNMeQ2",
      "symbol": "waSNX",
      "name": "Aave Interest bearing SNX (Wormhole)",
      "decimals": 9,
      "logoURI": "https://cloudflare-ipfs.com/ipfs/QmXj52EGotmpyep84PBycmQnAgCF2sbqxdXFWP3GPZFbEz",
      "tags": [
        "wrapped",
        "wormhole"
      ],
      "extensions": {
        "address": "0x328C4c80BC7aCa0834Db37e6600A6c49E12Da4DE",
        "bridgeContract": "https://etherscan.io/address/0xf92cD566Ea4864356C5491c177A430C222d7e678",
        "assetContract": "https://etherscan.io/address/0x328C4c80BC7aCa0834Db37e6600A6c49E12Da4DE",
        "coingeckoId": "aave-snx-v1"
      }
    },
    {
      "chainId": 101,
      "address": "GveRVvWTUH1s26YxyjUnXh1J5mMdu5crC2K2uQy26KXi",
      "symbol": "waWBTC",
      "name": "Aave Interest bearing WBTC (Wormhole)",
      "decimals": 8,
      "logoURI": "https://cloudflare-ipfs.com/ipfs/QmaznB5PRhMC696u8yZuzN6Uwrnp7Zmfa5CydVUMvLJc9i/aWBTC.svg",
      "tags": [
        "wrapped",
        "wormhole"
      ],
      "extensions": {
        "address": "0xFC4B8ED459e00e5400be803A9BB3954234FD50e3",
        "bridgeContract": "https://etherscan.io/address/0xf92cD566Ea4864356C5491c177A430C222d7e678",
        "assetContract": "https://etherscan.io/address/0xFC4B8ED459e00e5400be803A9BB3954234FD50e3",
        "coingeckoId": "aave-wbtc-v1"
      }
    },
    {
      "chainId": 101,
      "address": "F2WgoHLwV4pfxN4WrUs2q6KkmFCsNorGYQ82oaPNUFLP",
      "symbol": "waBUSD",
      "name": "Aave Interest bearing Binance USD (Wormhole)",
      "decimals": 9,
      "logoURI": "https://cloudflare-ipfs.com/ipfs/QmaznB5PRhMC696u8yZuzN6Uwrnp7Zmfa5CydVUMvLJc9i/aBUSD.svg",
      "tags": [
        "wrapped",
        "wormhole"
      ],
      "extensions": {
        "address": "0x6Ee0f7BB50a54AB5253dA0667B0Dc2ee526C30a8",
        "bridgeContract": "https://etherscan.io/address/0xf92cD566Ea4864356C5491c177A430C222d7e678",
        "assetContract": "https://etherscan.io/address/0x6Ee0f7BB50a54AB5253dA0667B0Dc2ee526C30a8",
        "coingeckoId": "aave-busd-v1"
      }
    },
    {
      "chainId": 101,
      "address": "3rNUQJgvfZ5eFsZvCkvdYcbd9ZzS6YmtwQsoUTFKmVd4",
      "symbol": "waENJ",
      "name": "Aave Interest bearing ENJ (Wormhole)",
      "decimals": 9,
      "logoURI": "https://cloudflare-ipfs.com/ipfs/QmaznB5PRhMC696u8yZuzN6Uwrnp7Zmfa5CydVUMvLJc9i/aENJ.svg",
      "tags": [
        "wrapped",
        "wormhole"
      ],
      "extensions": {
        "address": "0x712DB54daA836B53Ef1EcBb9c6ba3b9Efb073F40",
        "bridgeContract": "https://etherscan.io/address/0xf92cD566Ea4864356C5491c177A430C222d7e678",
        "assetContract": "https://etherscan.io/address/0x712DB54daA836B53Ef1EcBb9c6ba3b9Efb073F40",
        "coingeckoId": "aave-enj-v1"
      }
    },
    {
      "chainId": 101,
      "address": "BHh8nyDwdUG4uyyQYNqGXGLHPyb83R6Y2fqJrNVKtTsT",
      "symbol": "waREN",
      "name": "Aave Interest bearing REN (Wormhole)",
      "decimals": 9,
      "logoURI": "https://cloudflare-ipfs.com/ipfs/QmUgE3UECZxZcCAiqd3V9otfFWLi5fxR8uHd94RxkT3iYb",
      "tags": [
        "wrapped",
        "wormhole"
      ],
      "extensions": {
        "address": "0x69948cC03f478B95283F7dbf1CE764d0fc7EC54C",
        "bridgeContract": "https://etherscan.io/address/0xf92cD566Ea4864356C5491c177A430C222d7e678",
        "assetContract": "https://etherscan.io/address/0x69948cC03f478B95283F7dbf1CE764d0fc7EC54C",
        "coingeckoId": "aave-ren-v1"
      }
    },
    {
      "chainId": 101,
      "address": "EE58FVYG1UoY6Givy3K3GSRde9sHMj6X1BnocHBtd3sz",
      "symbol": "waYFI",
      "name": "Aave Interest bearing YFI (Wormhole)",
      "decimals": 9,
      "logoURI": "https://cloudflare-ipfs.com/ipfs/QmauhqAKU8YLhDhT4M5ZcPMuqEfqkBrBaC31uWC9UXd1ik",
      "tags": [
        "wrapped",
        "wormhole"
      ],
      "extensions": {
        "address": "0x12e51E77DAAA58aA0E9247db7510Ea4B46F9bEAd",
        "bridgeContract": "https://etherscan.io/address/0xf92cD566Ea4864356C5491c177A430C222d7e678",
        "assetContract": "https://etherscan.io/address/0x12e51E77DAAA58aA0E9247db7510Ea4B46F9bEAd",
        "coingeckoId": "ayfi"
      }
    },
    {
      "chainId": 101,
      "address": "8aYsiHR6oVTAcFUzdXDhaPkgRbn4QYRCkdk3ATmAmY4p",
      "symbol": "waAAVE",
      "name": "Aave Interest bearing Aave Token (Wormhole)",
      "decimals": 9,
      "logoURI": "https://cloudflare-ipfs.com/ipfs/QmaznB5PRhMC696u8yZuzN6Uwrnp7Zmfa5CydVUMvLJc9i/aAAVE.svg",
      "tags": [
        "wrapped",
        "wormhole"
      ],
      "extensions": {
        "address": "0xba3D9687Cf50fE253cd2e1cFeEdE1d6787344Ed5",
        "bridgeContract": "https://etherscan.io/address/0xf92cD566Ea4864356C5491c177A430C222d7e678",
        "assetContract": "https://etherscan.io/address/0xba3D9687Cf50fE253cd2e1cFeEdE1d6787344Ed5"
      }
    },
    {
      "chainId": 101,
      "address": "8kwCLkWbv4qTJPcbSV65tWdQmjURjBGRSv6VtC1JTiL8",
      "symbol": "waUNI",
      "name": "Aave Interest bearing Uniswap (Wormhole)",
      "decimals": 9,
      "logoURI": "https://cloudflare-ipfs.com/ipfs/QmYdpeez387RdMw6zEEa5rMXuayi748Uc15eFuoa3QhGEJ",
      "tags": [
        "wrapped",
        "wormhole"
      ],
      "extensions": {
        "address": "0xB124541127A0A657f056D9Dd06188c4F1b0e5aab",
        "bridgeContract": "https://etherscan.io/address/0xf92cD566Ea4864356C5491c177A430C222d7e678",
        "assetContract": "https://etherscan.io/address/0xB124541127A0A657f056D9Dd06188c4F1b0e5aab"
      }
    },
    {
      "chainId": 101,
      "address": "9NDu1wdjZ7GiY7foAXhia9h1wQU45oTUzyMZKJ31V7JA",
      "symbol": "wstkAAVE",
      "name": "Staked Aave (Wormhole)",
      "decimals": 9,
      "logoURI": "https://cloudflare-ipfs.com/ipfs/Qmc2N4CsWDH3ZnnggcvbF8dN1JYsKTUyh3rdj5NBZH9KKL",
      "tags": [
        "wrapped",
        "wormhole"
      ],
      "extensions": {
        "address": "0x4da27a545c0c5B758a6BA100e3a049001de870f5",
        "bridgeContract": "https://etherscan.io/address/0xf92cD566Ea4864356C5491c177A430C222d7e678",
        "assetContract": "https://etherscan.io/address/0x4da27a545c0c5B758a6BA100e3a049001de870f5"
      }
    },
    {
      "chainId": 101,
      "address": "GNQ1Goajm3Za8uC1Eptt2yfsrbnkZh2eMJoqxg54sj3o",
      "symbol": "wUniDAIETH",
      "name": "Uniswap DAI LP (Wormhole)",
      "decimals": 9,
      "logoURI": "https://cloudflare-ipfs.com/ipfs/QmYNz8J1h5yefkaAw6tZwUYoJyBTWmBXgAY28ZWZ5rPsLR",
      "tags": [
        "wrapped",
        "wormhole"
      ],
      "extensions": {
        "address": "0x2a1530C4C41db0B0b2bB646CB5Eb1A67b7158667",
        "bridgeContract": "https://etherscan.io/address/0xf92cD566Ea4864356C5491c177A430C222d7e678",
        "assetContract": "https://etherscan.io/address/0x2a1530C4C41db0B0b2bB646CB5Eb1A67b7158667"
      }
    },
    {
      "chainId": 101,
      "address": "7NFin546WNvWkhtfftfY77z8C1TrxLbUcKmw5TpHGGtC",
      "symbol": "wUniUSDCETH",
      "name": "Uniswap USDC LP (Wormhole)",
      "decimals": 9,
      "logoURI": "https://cloudflare-ipfs.com/ipfs/Qme9QQcNzKvk3FEwEZvvKJWSvDUd41z5geWHNpuJb6di9y",
      "tags": [
        "wrapped",
        "wormhole"
      ],
      "extensions": {
        "address": "0x97deC872013f6B5fB443861090ad931542878126",
        "bridgeContract": "https://etherscan.io/address/0xf92cD566Ea4864356C5491c177A430C222d7e678",
        "assetContract": "https://etherscan.io/address/0x97deC872013f6B5fB443861090ad931542878126"
      }
    },
    {
      "chainId": 101,
      "address": "7gersKTtU65ERNBNTZKjYgKf7HypR7PDMprcuhQJChaq",
      "symbol": "wUnisETHETH",
      "name": "Uniswap sETH LP (Wormhole)",
      "decimals": 9,
      "logoURI": "https://cloudflare-ipfs.com/ipfs/QmZcwn4eZJpjihH8TApRczQQJdAzpR6Er7g1bvo6PGhxWi",
      "tags": [
        "wrapped",
        "wormhole"
      ],
      "extensions": {
        "address": "0xe9Cf7887b93150D4F2Da7dFc6D502B216438F244",
        "bridgeContract": "https://etherscan.io/address/0xf92cD566Ea4864356C5491c177A430C222d7e678",
        "assetContract": "https://etherscan.io/address/0xe9Cf7887b93150D4F2Da7dFc6D502B216438F244"
      }
    },
    {
      "chainId": 101,
      "address": "4aqNtSCr77eiEZJ9u9BhPErjEMju6FFdLeBKkE1pdxuK",
      "symbol": "wUniLENDETH",
      "name": "Uniswap LEND LP (Wormhole)",
      "decimals": 9,
      "logoURI": "https://cloudflare-ipfs.com/ipfs/Qmcbin86EXd14LhbqLknH9kM3N7oueBYt9qQmZdmMWqrgu",
      "tags": [
        "wrapped",
        "wormhole"
      ],
      "extensions": {
        "address": "0xcaA7e4656f6A2B59f5f99c745F91AB26D1210DCe",
        "bridgeContract": "https://etherscan.io/address/0xf92cD566Ea4864356C5491c177A430C222d7e678",
        "assetContract": "https://etherscan.io/address/0xcaA7e4656f6A2B59f5f99c745F91AB26D1210DCe"
      }
    },
    {
      "chainId": 101,
      "address": "FDdoYCHwFghBSbnN6suvFR3VFw6kAzfhfGpkAQAGPLC3",
      "symbol": "wUniMKRETH",
      "name": "Uniswap MKR LP (Wormhole)",
      "decimals": 9,
      "logoURI": "https://cloudflare-ipfs.com/ipfs/QmSS94EJyBeHeUmoDmGjQjeuUHQxTcMaD8Zvw8W8XdGDBv",
      "tags": [
        "wrapped",
        "wormhole"
      ],
      "extensions": {
        "address": "0x2C4Bd064b998838076fa341A83d007FC2FA50957",
        "bridgeContract": "https://etherscan.io/address/0xf92cD566Ea4864356C5491c177A430C222d7e678",
        "assetContract": "https://etherscan.io/address/0x2C4Bd064b998838076fa341A83d007FC2FA50957"
      }
    },
    {
      "chainId": 101,
      "address": "FSSTfbb1vh1TRe8Ja64hC65QTc7pPUhwHh5uTAWj5haH",
      "symbol": "wUniLINKETH",
      "name": "Uniswap LINK LP (Wormhole)",
      "decimals": 9,
      "logoURI": "https://cloudflare-ipfs.com/ipfs/QmQWb2cb9QZbTeMTtoWzUpJGNXcZiGXTygbRLKHNNwhk4Y",
      "tags": [
        "wrapped",
        "wormhole"
      ],
      "extensions": {
        "address": "0xF173214C720f58E03e194085B1DB28B50aCDeeaD",
        "bridgeContract": "https://etherscan.io/address/0xf92cD566Ea4864356C5491c177A430C222d7e678",
        "assetContract": "https://etherscan.io/address/0xF173214C720f58E03e194085B1DB28B50aCDeeaD"
      }
    },
    {
      "chainId": 101,
      "address": "Aci9xBGywrgBxQoFnL6LCoCYuX5k6AqaYhimgSZ1Fhrk",
      "symbol": "waUniETH",
      "name": "Aave Interest bearing UniETH (Wormhole)",
      "decimals": 9,
      "logoURI": " https://cdn.jsdelivr.net/gh/trustwallet/assets@master/blockchains/ethereum/assets/0x6179078872605396Ee62960917128F9477a5DdbB/logo.png",
      "tags": [
        "wrapped",
        "wormhole"
      ],
      "extensions": {
        "address": "0x6179078872605396Ee62960917128F9477a5DdbB",
        "bridgeContract": "https://etherscan.io/address/0xf92cD566Ea4864356C5491c177A430C222d7e678",
        "assetContract": "https://etherscan.io/address/0x6179078872605396Ee62960917128F9477a5DdbB"
      }
    },
    {
      "chainId": 101,
      "address": "GqHK99sW4ym6zy6Kdoh8f7sb2c3qhtB3WRqeyPbAYfmy",
      "symbol": "waUniDAI",
      "name": "Aave Interest bearing UniDAI (Wormhole)",
      "decimals": 9,
      "logoURI": " https://cdn.jsdelivr.net/gh/trustwallet/assets@master/blockchains/ethereum/assets/0x048930eec73c91B44b0844aEACdEBADC2F2b6efb/logo.png",
      "tags": [
        "wrapped",
        "wormhole"
      ],
      "extensions": {
        "address": "0x048930eec73c91B44b0844aEACdEBADC2F2b6efb",
        "bridgeContract": "https://etherscan.io/address/0xf92cD566Ea4864356C5491c177A430C222d7e678",
        "assetContract": "https://etherscan.io/address/0x048930eec73c91B44b0844aEACdEBADC2F2b6efb"
      }
    },
    {
      "chainId": 101,
      "address": "4e4TpGVJMYiz5UBrAXuNmiVJ9yvc7ppJeAn8sXmbnmDi",
      "symbol": "waUniUSDC",
      "name": "Aave Interest bearing UniUSDC (Wormhole)",
      "decimals": 6,
      "logoURI": " https://cdn.jsdelivr.net/gh/trustwallet/assets@master/blockchains/ethereum/assets/0xe02b2Ad63eFF3Ac1D5827cBd7AB9DD3DaC4f4AD0/logo.png",
      "tags": [
        "wrapped",
        "wormhole"
      ],
      "extensions": {
        "address": "0xe02b2Ad63eFF3Ac1D5827cBd7AB9DD3DaC4f4AD0",
        "bridgeContract": "https://etherscan.io/address/0xf92cD566Ea4864356C5491c177A430C222d7e678",
        "assetContract": "https://etherscan.io/address/0xe02b2Ad63eFF3Ac1D5827cBd7AB9DD3DaC4f4AD0"
      }
    },
    {
      "chainId": 101,
      "address": "49LoAnQQdo9171zfcWRUoQLYSScrxXobbuwt14xjvfVm",
      "symbol": "waUniUSDT",
      "name": "Aave Interest bearing UniUSDT (Wormhole)",
      "decimals": 6,
      "logoURI": " https://cdn.jsdelivr.net/gh/trustwallet/assets@master/blockchains/ethereum/assets/0xb977ee318010A5252774171494a1bCB98E7fab65/logo.png",
      "tags": [
        "wrapped",
        "wormhole"
      ],
      "extensions": {
        "address": "0xb977ee318010A5252774171494a1bCB98E7fab65",
        "bridgeContract": "https://etherscan.io/address/0xf92cD566Ea4864356C5491c177A430C222d7e678",
        "assetContract": "https://etherscan.io/address/0xb977ee318010A5252774171494a1bCB98E7fab65"
      }
    },
    {
      "chainId": 101,
      "address": "CvG3gtKYJtKRzEUgMeb42xnd8HDjESgLtyJqQ2kuLncp",
      "symbol": "waUniDAIETH",
      "name": "Aave Interest bearing UniDAIETH (Wormhole)",
      "decimals": 9,
      "logoURI": "https://cloudflare-ipfs.com/ipfs/QmaznB5PRhMC696u8yZuzN6Uwrnp7Zmfa5CydVUMvLJc9i/aUNI%20DAI%20ETH.svg",
      "tags": [
        "wrapped",
        "wormhole"
      ],
      "extensions": {
        "address": "0xBbBb7F2aC04484F7F04A2C2C16f20479791BbB44",
        "bridgeContract": "https://etherscan.io/address/0xf92cD566Ea4864356C5491c177A430C222d7e678",
        "assetContract": "https://etherscan.io/address/0xBbBb7F2aC04484F7F04A2C2C16f20479791BbB44"
      }
    },
    {
      "chainId": 101,
      "address": "GSv5ECZaMfaceZK4WKKzA4tKVDkqtfBASECcmYFWcy4G",
      "symbol": "waUniUSDCETH",
      "name": "Aave Interest bearing UniUSDCETH (Wormhole)",
      "decimals": 9,
      "logoURI": "https://cloudflare-ipfs.com/ipfs/QmaznB5PRhMC696u8yZuzN6Uwrnp7Zmfa5CydVUMvLJc9i/aUNI%20USDC%20ETH.svg",
      "tags": [
        "wrapped",
        "wormhole"
      ],
      "extensions": {
        "address": "0x1D0e53A0e524E3CC92C1f0f33Ae268FfF8D7E7a5",
        "bridgeContract": "https://etherscan.io/address/0xf92cD566Ea4864356C5491c177A430C222d7e678",
        "assetContract": "https://etherscan.io/address/0x1D0e53A0e524E3CC92C1f0f33Ae268FfF8D7E7a5"
      }
    },
    {
      "chainId": 101,
      "address": "7LUdsedi7qpTJGnFpZo6mWqVtKKpccr9XrQGxJ2xUDPT",
      "symbol": "waUniSETHETH",
      "name": "Aave Interest bearing UniSETHETH (Wormhole)",
      "decimals": 9,
      "logoURI": "https://cloudflare-ipfs.com/ipfs/QmaznB5PRhMC696u8yZuzN6Uwrnp7Zmfa5CydVUMvLJc9i/aUNI%20sETH%20ETH.svg",
      "tags": [
        "wrapped",
        "wormhole"
      ],
      "extensions": {
        "address": "0x84BBcaB430717ff832c3904fa6515f97fc63C76F",
        "bridgeContract": "https://etherscan.io/address/0xf92cD566Ea4864356C5491c177A430C222d7e678",
        "assetContract": "https://etherscan.io/address/0x84BBcaB430717ff832c3904fa6515f97fc63C76F"
      }
    },
    {
      "chainId": 101,
      "address": "Hc1zHQxg1k2JVwvuv3kqbCyZDEJYfDdNftBMab4EMUx9",
      "symbol": "waUniLENDETH",
      "name": "Aave Interest bearing UniLENDETH (Wormhole)",
      "decimals": 9,
      "logoURI": "https://cloudflare-ipfs.com/ipfs/QmaznB5PRhMC696u8yZuzN6Uwrnp7Zmfa5CydVUMvLJc9i/aUNI%20LEND%20ETH.svg",
      "tags": [
        "wrapped",
        "wormhole"
      ],
      "extensions": {
        "address": "0xc88ebbf7C523f38Ef3eB8A151273C0F0dA421e63",
        "bridgeContract": "https://etherscan.io/address/0xf92cD566Ea4864356C5491c177A430C222d7e678",
        "assetContract": "https://etherscan.io/address/0xc88ebbf7C523f38Ef3eB8A151273C0F0dA421e63"
      }
    },
    {
      "chainId": 101,
      "address": "9PejEmx6NKDHgf6jpgAWwZsibURKifBakjzDQdtCtAXT",
      "symbol": "waUniMKRETH",
      "name": "Aave Interest bearing UniMKRETH (Wormhole)",
      "decimals": 9,
      "logoURI": "https://cloudflare-ipfs.com/ipfs/QmaznB5PRhMC696u8yZuzN6Uwrnp7Zmfa5CydVUMvLJc9i/aUNI%20MKR%20ETH.svg",
      "tags": [
        "wrapped",
        "wormhole"
      ],
      "extensions": {
        "address": "0x8c69f7A4C9B38F1b48005D216c398Efb2F1Ce3e4",
        "bridgeContract": "https://etherscan.io/address/0xf92cD566Ea4864356C5491c177A430C222d7e678",
        "assetContract": "https://etherscan.io/address/0x8c69f7A4C9B38F1b48005D216c398Efb2F1Ce3e4"
      }
    },
    {
      "chainId": 101,
      "address": "KcHygDp4o7ENsHjevYM4T3u6R7KHa5VyvkJ7kpmJcYo",
      "symbol": "waUniLINKETH",
      "name": "Aave Interest bearing UniLINKETH (Wormhole)",
      "decimals": 9,
      "logoURI": "https://cloudflare-ipfs.com/ipfs/QmaznB5PRhMC696u8yZuzN6Uwrnp7Zmfa5CydVUMvLJc9i/aUNI%20LINK%20ETH.svg",
      "tags": [
        "wrapped",
        "wormhole"
      ],
      "extensions": {
        "address": "0x9548DB8b1cA9b6c757485e7861918b640390169c",
        "bridgeContract": "https://etherscan.io/address/0xf92cD566Ea4864356C5491c177A430C222d7e678",
        "assetContract": "https://etherscan.io/address/0x9548DB8b1cA9b6c757485e7861918b640390169c"
      }
    },
    {
      "chainId": 101,
      "address": "GNPAF84ZEtKYyfuY2fg8tZVwse7LpTSeyYPSyEKFqa2Y",
      "symbol": "waUSDT",
      "name": "Aave interest bearing USDT (Wormhole)",
      "decimals": 6,
      "logoURI": "https://cloudflare-ipfs.com/ipfs/QmaznB5PRhMC696u8yZuzN6Uwrnp7Zmfa5CydVUMvLJc9i/aUSDT.svg",
      "tags": [
        "wrapped",
        "wormhole"
      ],
      "extensions": {
        "address": "0x3Ed3B47Dd13EC9a98b44e6204A523E766B225811",
        "bridgeContract": "https://etherscan.io/address/0xf92cD566Ea4864356C5491c177A430C222d7e678",
        "assetContract": "https://etherscan.io/address/0x3Ed3B47Dd13EC9a98b44e6204A523E766B225811",
        "coingeckoId": "aave-usdt"
      }
    },
    {
      "chainId": 101,
      "address": "3QTknQ3i27rDKm5hvBaScFLQ34xX9N7J7XfEFwy27qbZ",
      "symbol": "waWBTC",
      "name": "Aave interest bearing WBTC (Wormhole)",
      "decimals": 8,
      "logoURI": "https://cloudflare-ipfs.com/ipfs/QmaznB5PRhMC696u8yZuzN6Uwrnp7Zmfa5CydVUMvLJc9i/aWBTC.svg",
      "tags": [
        "wrapped",
        "wormhole"
      ],
      "extensions": {
        "address": "0x9ff58f4fFB29fA2266Ab25e75e2A8b3503311656",
        "bridgeContract": "https://etherscan.io/address/0xf92cD566Ea4864356C5491c177A430C222d7e678",
        "assetContract": "https://etherscan.io/address/0x9ff58f4fFB29fA2266Ab25e75e2A8b3503311656",
        "coingeckoId": "aave-wbtc"
      }
    },
    {
      "chainId": 101,
      "address": "EbpkofeWyiQouGyxQAgXxEyGtjgq13NSucX3CNvucNpb",
      "symbol": "waWETH",
      "name": "Aave interest bearing WETH (Wormhole)",
      "decimals": 9,
      "logoURI": "https://cloudflare-ipfs.com/ipfs/QmUDc7LQN6zKHon9FChTqZc7WGFvGPZe698Bq5HbSYtfk9",
      "tags": [
        "wrapped",
        "wormhole"
      ],
      "extensions": {
        "address": "0x030bA81f1c18d280636F32af80b9AAd02Cf0854e",
        "bridgeContract": "https://etherscan.io/address/0xf92cD566Ea4864356C5491c177A430C222d7e678",
        "assetContract": "https://etherscan.io/address/0x030bA81f1c18d280636F32af80b9AAd02Cf0854e"
      }
    },
    {
      "chainId": 101,
      "address": "67uaa3Z7SX7GC6dqSTjpJLnySLXZpCAK9MHMi3232Bfb",
      "symbol": "waYFI",
      "name": "Aave interest bearing YFI (Wormhole)",
      "decimals": 9,
      "logoURI": "https://cloudflare-ipfs.com/ipfs/QmauhqAKU8YLhDhT4M5ZcPMuqEfqkBrBaC31uWC9UXd1ik",
      "tags": [
        "wrapped",
        "wormhole"
      ],
      "extensions": {
        "address": "0x5165d24277cD063F5ac44Efd447B27025e888f37",
        "bridgeContract": "https://etherscan.io/address/0xf92cD566Ea4864356C5491c177A430C222d7e678",
        "assetContract": "https://etherscan.io/address/0x5165d24277cD063F5ac44Efd447B27025e888f37"
      }
    },
    {
      "chainId": 101,
      "address": "9xS6et5uvQ64QsmaGMfzfXrwTsfYPjwEWuiPnBGFgfw",
      "symbol": "waZRX",
      "name": "Aave interest bearing ZRX (Wormhole)",
      "decimals": 9,
      "logoURI": "https://cloudflare-ipfs.com/ipfs/QmaznB5PRhMC696u8yZuzN6Uwrnp7Zmfa5CydVUMvLJc9i/aZRX.svg",
      "tags": [
        "wrapped",
        "wormhole"
      ],
      "extensions": {
        "address": "0xDf7FF54aAcAcbFf42dfe29DD6144A69b629f8C9e",
        "bridgeContract": "https://etherscan.io/address/0xf92cD566Ea4864356C5491c177A430C222d7e678",
        "assetContract": "https://etherscan.io/address/0xDf7FF54aAcAcbFf42dfe29DD6144A69b629f8C9e",
        "coingeckoId": "aave-zrx"
      }
    },
    {
      "chainId": 101,
      "address": "2TZ8s2FwtWqJrWpdFsSf2uM2Fvjw474n6HhTdTEWoLor",
      "symbol": "waUNI",
      "name": "Aave interest bearing UNI (Wormhole)",
      "decimals": 9,
      "logoURI": "https://cloudflare-ipfs.com/ipfs/QmYdpeez387RdMw6zEEa5rMXuayi748Uc15eFuoa3QhGEJ",
      "tags": [
        "wrapped",
        "wormhole"
      ],
      "extensions": {
        "address": "0xB9D7CB55f463405CDfBe4E90a6D2Df01C2B92BF1",
        "bridgeContract": "https://etherscan.io/address/0xf92cD566Ea4864356C5491c177A430C222d7e678",
        "assetContract": "https://etherscan.io/address/0xB9D7CB55f463405CDfBe4E90a6D2Df01C2B92BF1"
      }
    },
    {
      "chainId": 101,
      "address": "G1o2fHZXyPCeAEcY4o6as7SmVaUu65DRhcq1S4Cfap9T",
      "symbol": "waAAVE",
      "name": "Aave interest bearing AAVE (Wormhole)",
      "decimals": 9,
      "logoURI": "https://cloudflare-ipfs.com/ipfs/QmaznB5PRhMC696u8yZuzN6Uwrnp7Zmfa5CydVUMvLJc9i/aAAVE.svg",
      "tags": [
        "wrapped",
        "wormhole"
      ],
      "extensions": {
        "address": "0xFFC97d72E13E01096502Cb8Eb52dEe56f74DAD7B",
        "bridgeContract": "https://etherscan.io/address/0xf92cD566Ea4864356C5491c177A430C222d7e678",
        "assetContract": "https://etherscan.io/address/0xFFC97d72E13E01096502Cb8Eb52dEe56f74DAD7B"
      }
    },
    {
      "chainId": 101,
      "address": "8PeWkyvCDHpSgT5oiGFgZQtXSRBij7ZFLJTHAGBntRDH",
      "symbol": "waBAT",
      "name": "Aave interest bearing BAT (Wormhole)",
      "decimals": 9,
      "logoURI": "https://cloudflare-ipfs.com/ipfs/QmaznB5PRhMC696u8yZuzN6Uwrnp7Zmfa5CydVUMvLJc9i/aBAT.svg",
      "tags": [
        "wrapped",
        "wormhole"
      ],
      "extensions": {
        "address": "0x05Ec93c0365baAeAbF7AefFb0972ea7ECdD39CF1",
        "bridgeContract": "https://etherscan.io/address/0xf92cD566Ea4864356C5491c177A430C222d7e678",
        "assetContract": "https://etherscan.io/address/0x05Ec93c0365baAeAbF7AefFb0972ea7ECdD39CF1",
        "coingeckoId": "aave-bat"
      }
    },
    {
      "chainId": 101,
      "address": "67opsuaXQ3JRSJ1mmF7aPLSq6JaZcwAmXwcMzUN5PSMv",
      "symbol": "waBUSD",
      "name": "Aave interest bearing BUSD (Wormhole)",
      "decimals": 9,
      "logoURI": "https://cloudflare-ipfs.com/ipfs/QmaznB5PRhMC696u8yZuzN6Uwrnp7Zmfa5CydVUMvLJc9i/aBUSD.svg",
      "tags": [
        "wrapped",
        "wormhole"
      ],
      "extensions": {
        "address": "0xA361718326c15715591c299427c62086F69923D9",
        "bridgeContract": "https://etherscan.io/address/0xf92cD566Ea4864356C5491c177A430C222d7e678",
        "assetContract": "https://etherscan.io/address/0xA361718326c15715591c299427c62086F69923D9",
        "coingeckoId": "aave-busd"
      }
    },
    {
      "chainId": 101,
      "address": "4JrrHRS56i9GZkSmGaCY3ZsxMo3JEqQviU64ki7ZJPak",
      "symbol": "waDAI",
      "name": "Aave interest bearing DAI (Wormhole)",
      "decimals": 9,
      "logoURI": "https://cloudflare-ipfs.com/ipfs/QmaznB5PRhMC696u8yZuzN6Uwrnp7Zmfa5CydVUMvLJc9i/aDAI.svg",
      "tags": [
        "wrapped",
        "wormhole"
      ],
      "extensions": {
        "address": "0x028171bCA77440897B824Ca71D1c56caC55b68A3",
        "bridgeContract": "https://etherscan.io/address/0xf92cD566Ea4864356C5491c177A430C222d7e678",
        "assetContract": "https://etherscan.io/address/0x028171bCA77440897B824Ca71D1c56caC55b68A3",
        "coingeckoId": "aave-dai"
      }
    },
    {
      "chainId": 101,
      "address": "3LmfKjsSU9hdxfZfcr873DMNR5nnrk8EvdueXg1dTSin",
      "symbol": "waENJ",
      "name": "Aave interest bearing ENJ (Wormhole)",
      "decimals": 9,
      "logoURI": "https://cloudflare-ipfs.com/ipfs/QmaznB5PRhMC696u8yZuzN6Uwrnp7Zmfa5CydVUMvLJc9i/aENJ.svg",
      "tags": [
        "wrapped",
        "wormhole"
      ],
      "extensions": {
        "address": "0xaC6Df26a590F08dcC95D5a4705ae8abbc88509Ef",
        "bridgeContract": "https://etherscan.io/address/0xf92cD566Ea4864356C5491c177A430C222d7e678",
        "assetContract": "https://etherscan.io/address/0xaC6Df26a590F08dcC95D5a4705ae8abbc88509Ef",
        "coingeckoId": "aave-enj"
      }
    },
    {
      "chainId": 101,
      "address": "7VD2Gosm34hB7kughTqu1N3sW92hq3XwKLTi1N1tdKrj",
      "symbol": "waKNC",
      "name": "Aave interest bearing KNC (Wormhole)",
      "decimals": 9,
      "logoURI": "https://cloudflare-ipfs.com/ipfs/QmaznB5PRhMC696u8yZuzN6Uwrnp7Zmfa5CydVUMvLJc9i/aKNC.svg",
      "tags": [
        "wrapped",
        "wormhole"
      ],
      "extensions": {
        "address": "0x39C6b3e42d6A679d7D776778Fe880BC9487C2EDA",
        "bridgeContract": "https://etherscan.io/address/0xf92cD566Ea4864356C5491c177A430C222d7e678",
        "assetContract": "https://etherscan.io/address/0x39C6b3e42d6A679d7D776778Fe880BC9487C2EDA",
        "coingeckoId": "aave-knc"
      }
    },
    {
      "chainId": 101,
      "address": "4erbVWFvdvS5P8ews7kUjqfpCQbA8vurnWyvRLsnZJgv",
      "symbol": "waLINK",
      "name": "Aave interest bearing LINK (Wormhole)",
      "decimals": 9,
      "logoURI": "https://cloudflare-ipfs.com/ipfs/QmaznB5PRhMC696u8yZuzN6Uwrnp7Zmfa5CydVUMvLJc9i/aLINK.svg",
      "tags": [
        "wrapped",
        "wormhole"
      ],
      "extensions": {
        "address": "0xa06bC25B5805d5F8d82847D191Cb4Af5A3e873E0",
        "bridgeContract": "https://etherscan.io/address/0xf92cD566Ea4864356C5491c177A430C222d7e678",
        "assetContract": "https://etherscan.io/address/0xa06bC25B5805d5F8d82847D191Cb4Af5A3e873E0",
        "coingeckoId": "aave-link"
      }
    },
    {
      "chainId": 101,
      "address": "AXJWqG4SpAEwkMjKYkarKwv6Qfz5rLU3cwt5KtrDAAYe",
      "symbol": "waMANA",
      "name": "Aave interest bearing MANA (Wormhole)",
      "decimals": 9,
      "logoURI": "https://cloudflare-ipfs.com/ipfs/QmaznB5PRhMC696u8yZuzN6Uwrnp7Zmfa5CydVUMvLJc9i/aMANA.svg",
      "tags": [
        "wrapped",
        "wormhole"
      ],
      "extensions": {
        "address": "0xa685a61171bb30d4072B338c80Cb7b2c865c873E",
        "bridgeContract": "https://etherscan.io/address/0xf92cD566Ea4864356C5491c177A430C222d7e678",
        "assetContract": "https://etherscan.io/address/0xa685a61171bb30d4072B338c80Cb7b2c865c873E",
        "coingeckoId": "aave-mana"
      }
    },
    {
      "chainId": 101,
      "address": "4kJmfagJzQFuwto5RX6f1xScWYbEVBzEpdjmiqTCnzjJ",
      "symbol": "waMKR",
      "name": "Aave interest bearing MKR (Wormhole)",
      "decimals": 9,
      "logoURI": "https://cloudflare-ipfs.com/ipfs/QmaznB5PRhMC696u8yZuzN6Uwrnp7Zmfa5CydVUMvLJc9i/aMKR.svg",
      "tags": [
        "wrapped",
        "wormhole"
      ],
      "extensions": {
        "address": "0xc713e5E149D5D0715DcD1c156a020976e7E56B88",
        "bridgeContract": "https://etherscan.io/address/0xf92cD566Ea4864356C5491c177A430C222d7e678",
        "assetContract": "https://etherscan.io/address/0xc713e5E149D5D0715DcD1c156a020976e7E56B88",
        "coingeckoId": "aave-mkr"
      }
    },
    {
      "chainId": 101,
      "address": "DN8jPo8YZTXhLMyDMKcnwFuKqY8wfn2UrpX8ct4rc8Bc",
      "symbol": "waREN",
      "name": "Aave interest bearing REN (Wormhole)",
      "decimals": 9,
      "logoURI": "https://cloudflare-ipfs.com/ipfs/QmUgE3UECZxZcCAiqd3V9otfFWLi5fxR8uHd94RxkT3iYb",
      "tags": [
        "wrapped",
        "wormhole"
      ],
      "extensions": {
        "address": "0xCC12AbE4ff81c9378D670De1b57F8e0Dd228D77a",
        "bridgeContract": "https://etherscan.io/address/0xf92cD566Ea4864356C5491c177A430C222d7e678",
        "assetContract": "https://etherscan.io/address/0xCC12AbE4ff81c9378D670De1b57F8e0Dd228D77a",
        "coingeckoId": "aave-ren"
      }
    },
    {
      "chainId": 101,
      "address": "HWbJZXJ7s1D1zi5P7yVgRUmZPXvYSFv6vsYU765Ti422",
      "symbol": "waSNX",
      "name": "Aave interest bearing SNX (Wormhole)",
      "decimals": 9,
      "logoURI": "https://cloudflare-ipfs.com/ipfs/QmXj52EGotmpyep84PBycmQnAgCF2sbqxdXFWP3GPZFbEz",
      "tags": [
        "wrapped",
        "wormhole"
      ],
      "extensions": {
        "address": "0x35f6B052C598d933D69A4EEC4D04c73A191fE6c2",
        "bridgeContract": "https://etherscan.io/address/0xf92cD566Ea4864356C5491c177A430C222d7e678",
        "assetContract": "https://etherscan.io/address/0x35f6B052C598d933D69A4EEC4D04c73A191fE6c2",
        "coingeckoId": "aave-snx"
      }
    },
    {
      "chainId": 101,
      "address": "2LForywWWpHzmR5NjSEyF1kcw9ffyLuJX7V7hne2fHfY",
      "symbol": "waSUSD",
      "name": "Aave interest bearing SUSD (Wormhole)",
      "decimals": 9,
      "logoURI": "https://cloudflare-ipfs.com/ipfs/QmaznB5PRhMC696u8yZuzN6Uwrnp7Zmfa5CydVUMvLJc9i/aSUSD.svg",
      "tags": [
        "wrapped",
        "wormhole"
      ],
      "extensions": {
        "address": "0x6C5024Cd4F8A59110119C56f8933403A539555EB",
        "bridgeContract": "https://etherscan.io/address/0xf92cD566Ea4864356C5491c177A430C222d7e678",
        "assetContract": "https://etherscan.io/address/0x6C5024Cd4F8A59110119C56f8933403A539555EB",
        "coingeckoId": "aave-susd"
      }
    },
    {
      "chainId": 101,
      "address": "Badj3S29a2u1auxmijwg5vGjhPLb1K6WLPoigtWjKPXp",
      "symbol": "waTUSD",
      "name": "Aave interest bearing TUSD (Wormhole)",
      "decimals": 9,
      "logoURI": "https://cloudflare-ipfs.com/ipfs/QmaznB5PRhMC696u8yZuzN6Uwrnp7Zmfa5CydVUMvLJc9i/aTUSD.svg",
      "tags": [
        "wrapped",
        "wormhole"
      ],
      "extensions": {
        "address": "0x101cc05f4A51C0319f570d5E146a8C625198e636",
        "bridgeContract": "https://etherscan.io/address/0xf92cD566Ea4864356C5491c177A430C222d7e678",
        "assetContract": "https://etherscan.io/address/0x101cc05f4A51C0319f570d5E146a8C625198e636",
        "coingeckoId": "aave-tusd"
      }
    },
    {
      "chainId": 101,
      "address": "BZCPpva12M9SqJgcpf8jtP9Si6rMANFoUR3i7nchha7M",
      "symbol": "waUSDC",
      "name": "Aave interest bearing USDC (Wormhole)",
      "decimals": 9,
      "logoURI": "https://cloudflare-ipfs.com/ipfs/QmaznB5PRhMC696u8yZuzN6Uwrnp7Zmfa5CydVUMvLJc9i/aUSDC.svg",
      "tags": [
        "wrapped",
        "wormhole"
      ],
      "extensions": {
        "address": "0xBcca60bB61934080951369a648Fb03DF4F96263C",
        "bridgeContract": "https://etherscan.io/address/0xf92cD566Ea4864356C5491c177A430C222d7e678",
        "assetContract": "https://etherscan.io/address/0xBcca60bB61934080951369a648Fb03DF4F96263C",
        "coingeckoId": "aave-usdc"
      }
    },
    {
      "chainId": 101,
      "address": "D3ajQoyBGJz3JCXCPsxHZJbLQKGt9UgxLavgurieGNcD",
      "symbol": "wSDT",
      "name": "Stake DAO Token (Wormhole)",
      "decimals": 9,
      "logoURI": "https://cdn.jsdelivr.net/gh/solana-labs/token-list@main/assets/mainnet/D3ajQoyBGJz3JCXCPsxHZJbLQKGt9UgxLavgurieGNcD/logo.webp",
      "tags": [
        "wrapped",
        "wormhole"
      ],
      "extensions": {
        "address": "0x73968b9a57c6e53d41345fd57a6e6ae27d6cdb2f",
        "bridgeContract": "https://etherscan.io/address/0xf92cD566Ea4864356C5491c177A430C222d7e678",
        "assetContract": "https://etherscan.io/address/0x73968b9a57c6e53d41345fd57a6e6ae27d6cdb2f",
        "coingeckoId": "stake-dao"
      }
    },
    {
      "chainId": 101,
      "address": "4pk3pf9nJDN1im1kNwWJN1ThjE8pCYCTexXYGyFjqKVf",
      "symbol": "oDOP",
      "name": "Dominican Pesos",
      "decimals": 9,
      "logoURI": "https://user-images.githubusercontent.com/9972260/111077928-73bd2280-84c9-11eb-84d4-4032478e3861.png",
      "tags": [
        "stablecoin"
      ],
      "extensions": {
        "website": "https://Odop.io/"
      }
    },
    {
      "chainId": 101,
      "address": "5kjfp2qfRbqCXTQeUYgHNnTLf13eHoKjC5hHynW9DvQE",
      "symbol": "AAPE",
      "name": "AAPE",
      "decimals": 9,
      "logoURI": "https://cdn.jsdelivr.net/gh/solana-labs/token-list@main/assets/mainnet/5kjfp2qfRbqCXTQeUYgHNnTLf13eHoKjC5hHynW9DvQE/logo.jpg",
      "tags": [],
      "extensions": {
        "website": "https://aape.io/"
      }
    },
    {
      "chainId": 101,
      "address": "3K6rftdAaQYMPunrtNRHgnK2UAtjm2JwyT2oCiTDouYE",
      "symbol": "XCOPE",
      "name": "XCOPE",
      "decimals": 0,
      "logoURI": "https://cdn.jsdelivr.net/gh/solana-labs/token-list@main/assets/mainnet/3K6rftdAaQYMPunrtNRHgnK2UAtjm2JwyT2oCiTDouYE/logo.jpg",
      "tags": [
        "trading",
        "index",
        "Algos"
      ],
      "extensions": {
        "website": "https://www.unlimitedcope.com/",
        "serumV3Usdc": "7MpMwArporUHEGW7quUpkPZp5L5cHPs9eKUfKCdaPHq2",
        "coingeckoId": "cope"
      }
    },
    {
      "chainId": 101,
      "address": "8HGyAAB1yoM1ttS7pXjHMa3dukTFGQggnFFH3hJZgzQh",
      "symbol": "COPE",
      "name": "COPE",
      "decimals": 6,
      "logoURI": "https://cdn.jsdelivr.net/gh/solana-labs/token-list@main/assets/mainnet/3K6rftdAaQYMPunrtNRHgnK2UAtjm2JwyT2oCiTDouYE/logo.jpg",
      "tags": [
        "trading",
        "index",
        "Algos"
      ],
      "extensions": {
        "website": "https://www.unlimitedcope.com/",
        "serumV3Usdc": "6fc7v3PmjZG9Lk2XTot6BywGyYLkBQuzuFKd4FpCsPxk",
        "coingeckoId": "cope"
      }
    },
    {
      "chainId": 101,
      "address": "2prC8tcVsXwVJAinhxd2zeMeWMWaVyzPoQeLKyDZRFKd",
      "symbol": "MCAPS",
      "name": "Mango Market Caps",
      "decimals": 0,
      "logoURI": "https://cdn.jsdelivr.net/gh/solana-labs/token-list@main/assets/mainnet/2prC8tcVsXwVJAinhxd2zeMeWMWaVyzPoQeLKyDZRFKd/logo.png",
      "tags": [
        "mango"
      ],
      "extensions": {
        "website": "https://initialcapoffering.com/",
        "coingeckoId": "mango-market-caps"
      }
    },
    {
      "chainId": 101,
      "address": "2reKm5Y9rmAWfaw5jraYz1BXwGLHMofGMs3iNoBLt4VC",
      "symbol": "DOCE",
      "name": "Doce Finance",
      "decimals": 6,
      "logoURI": "https://pbs.twimg.com/profile_images/1362154816059944963/TZuFp5kN_400x400.png",
      "tags": [],
      "extensions": {
        "website": "https://swap.doce.finance/"
      }
    },
    {
      "chainId": 101,
      "address": "E1PvPRPQvZNivZbXRL61AEGr71npZQ5JGxh4aWX7q9QA",
      "symbol": "INO",
      "name": "iNo Token",
      "decimals": 9,
      "logoURI": "https://ino.llegrand.fr/assets/ino-128.png",
      "tags": [],
      "extensions": {
        "website": "https://ino.llegrand.fr/"
      }
    },
    {
      "chainId": 101,
      "address": "8PMHT4swUMtBzgHnh5U564N5sjPSiUz2cjEQzFnnP1Fo",
      "symbol": "ROPE",
      "name": "Rope Token",
      "decimals": 9,
      "logoURI": "https://ropesolana.com/content/files/rope_token.svg",
      "tags": [],
      "extensions": {
        "website": "https://ropesolana.com/",
        "coingeckoId": "rope-token",
        "serumV3Usdc": "4Sg1g8U2ZuGnGYxAhc6MmX9MX7yZbrrraPkCQ9MdCPtF"
      }
    },
    {
      "chainId": 101,
      "address": "5dhkWqrq37F92jBmEyhQP1vbMkbVRz59V7288HH2wBC7",
      "symbol": "SLOCK",
      "name": "SOLLock",
      "decimals": 9,
      "logoURI": "https://sollock.org/token/media/images/token/sollock_token_logo.png",
      "tags": [
        "utility-token"
      ],
      "extensions": {
        "website": "https://sollock.org/",
        "twitter": "https://twitter.com/@SOLLockOfficial",
        "github": "https://github.com/SOLLock",
        "tgann": "https://t.me/SOLLockAnn",
        "tggroup": "https://t.me/SOLLock"
      }
    },
    {
      "chainId": 101,
      "address": "ETAtLmCmsoiEEKfNrHKJ2kYy3MoABhU6NQvpSfij5tDs",
      "symbol": "MEDIA",
      "name": "Media Network",
      "decimals": 6,
      "logoURI": "https://cdn.jsdelivr.net/gh/solana-labs/token-list@main/assets/mainnet/ETAtLmCmsoiEEKfNrHKJ2kYy3MoABhU6NQvpSfij5tDs/logo.png",
      "tags": [
        "utility-token"
      ],
      "extensions": {
        "website": "https://media.network/",
        "coingeckoId": "media-network",
        "serumV3Usdc": "FfiqqvJcVL7oCCu8WQUMHLUC2dnHQPAPjTdSzsERFWjb"
      }
    },
    {
      "chainId": 101,
      "address": "StepAscQoEioFxxWGnh2sLBDFp9d8rvKz2Yp39iDpyT",
      "symbol": "STEP",
      "name": "Step",
      "decimals": 9,
      "logoURI": "https://cdn.jsdelivr.net/gh/solana-labs/token-list@main/assets/mainnet/StepAscQoEioFxxWGnh2sLBDFp9d8rvKz2Yp39iDpyT/logo.png",
      "tags": [
        "utility-token"
      ],
      "extensions": {
        "website": "https://step.finance/",
        "twitter": "https://twitter.com/StepFinance_",
        "coingeckoId": "step-finance",
        "serumV3Usdc": "97qCB4cAVSTthvJu3eNoEx6AY6DLuRDtCoPm5Tdyg77S"
      }
    },
    {
      "chainId": 101,
      "address": "7Geyz6iiRe8buvunsU6TXndxnpLt9mg6iPxqhn6cr3c6",
      "symbol": "ANFT",
      "name": "AffinityLabs",
      "decimals": 9,
      "logoURI": "https://affinitylabs.tech/media/images/token_logo.png",
      "tags": [
        "nft"
      ],
      "extensions": {
        "website": "https://affinitylabs.tech/"
      }
    },
    {
      "chainId": 102,
      "address": "So11111111111111111111111111111111111111112",
      "symbol": "wSOL",
      "name": "Wrapped SOL",
      "decimals": 9,
      "logoURI": "https://cdn.jsdelivr.net/gh/trustwallet/assets@master/blockchains/solana/info/logo.png",
      "tags": [],
      "extensions": {
        "website": "https://www.solana.com/",
        "coingeckoId": "solana"
      }
    },
    {
      "chainId": 102,
      "address": "CpMah17kQEL2wqyMKt3mZBdTnZbkbfx4nqmQMFDP5vwp",
      "symbol": "USDC",
      "name": "USD Coin",
      "decimals": 6,
      "logoURI": "https://cdn.jsdelivr.net/gh/solana-labs/token-list@main/assets/mainnet/EPjFWdd5AufqSSqeM2qN1xzybapC8G4wEGGkZwyTDt1v/logo.png",
      "tags": [
        "stablecoin"
      ],
      "extensions": {
        "website": "https://www.centre.io/",
        "coingeckoId": "usd-coin"
      }
    },
    {
      "chainId": 102,
      "address": "Gmk71cM7j2RMorRsQrsyysM4HsByQx5PuDGtDdqGLWCS",
      "symbol": "spSOL",
      "name": "Stake pool SOL",
      "decimals": 9,
      "logoURI": "https://cdn.jsdelivr.net/gh/trustwallet/assets@master/blockchains/solana/info/logo.png",
      "tags": [
        "stake-pool"
      ],
      "extensions": {
        "website": "https://www.solana.com/"
      }
    },
    {
      "chainId": 102,
      "address": "2jQc2jDHVCewoWsQJK7JPLetP7UjqXvaFdno8rtrD8Kg",
      "symbol": "sHOG",
      "name": "sHOG",
      "decimals": 6,
      "tags": [
        "stablecoin"
      ]
    },
    {
      "chainId": 103,
      "address": "So11111111111111111111111111111111111111112",
      "symbol": "SOL",
      "name": "Wrapped SOL",
      "decimals": 9,
      "logoURI": "https://cdn.jsdelivr.net/gh/trustwallet/assets@master/blockchains/solana/info/logo.png",
      "tags": [],
      "extensions": {
        "coingeckoId": "solana"
      }
    },
    {
      "chainId": 103,
      "address": "DEhAasscXF4kEGxFgJ3bq4PpVGp5wyUxMRvn6TzGVHaw",
      "symbol": "XYZ",
      "name": "XYZ Test",
      "decimals": 0,
      "logoURI": "https://cdn.jsdelivr.net/gh/solana-labs/token-list@main/assets/mainnet/EPjFWdd5AufqSSqeM2qN1xzybapC8G4wEGGkZwyTDt1v/logo.png",
      "tags": []
    },
    {
      "chainId": 103,
      "address": "2rg5syU3DSwwWs778FQ6yczDKhS14NM3vP4hqnkJ2jsM",
      "symbol": "pSOL",
      "name": "SOL stake pool",
      "decimals": 9,
      "logoURI": "https://cdn.jsdelivr.net/gh/trustwallet/assets@master/blockchains/solana/info/logo.png",
      "tags": [],
      "extensions": {
        "website": "https://solana.com/",
        "background": "https://solana.com/static/8c151e179d2d7e80255bdae6563209f2/6833b/validators.webp"
      }
    },
    {
      "chainId": 103,
      "address": "SRMuApVNdxXokk5GT7XD5cUUgXMBCoAz2LHeuAoKWRt",
      "symbol": "SRM",
      "name": "Serum",
      "decimals": 6,
      "logoURI": "https://cdn.jsdelivr.net/gh/trustwallet/assets@master/blockchains/ethereum/assets/0x476c5E26a75bd202a9683ffD34359C0CC15be0fF/logo.png",
      "tags": [],
      "extensions": {
        "website": "https://projectserum.com/",
        "coingeckoId": "serum"
      }
    },
    {
      "chainId": 103,
      "address": "7STJWT74tAZzhbNNPRH8WuGDy9GZg27968EwALWuezrH",
      "symbol": "wSUSHI",
      "name": "SushiSwap (Wormhole)",
      "decimals": 9,
      "logoURI": "https://cdn.jsdelivr.net/gh/trustwallet/assets@master/blockchains/ethereum/assets/0x6B3595068778DD592e39A122f4f5a5cF09C90fE2/logo.png",
      "tags": [
        "wrapped",
        "wormhole"
      ],
      "extensions": {
        "website": "https://sushi.com",
        "background": "https://sushi.com/static/media/Background-sm.fd449814.jpg/",
        "address": "0x6B3595068778DD592e39A122f4f5a5cF09C90fE2",
        "bridgeContract": "https://etherscan.io/address/0xf92cD566Ea4864356C5491c177A430C222d7e678",
        "assetContract": "https://etherscan.io/address/0x6B3595068778DD592e39A122f4f5a5cF09C90fE2",
        "coingeckoId": "sushi"
      }
    },
    {
      "chainId": 103,
      "address": "3aMbgP7aGsP1sVcFKc6j65zu7UiziP57SMFzf6ptiCSX",
      "symbol": "sHOG",
      "name": "Devnet StableHog",
      "decimals": 6,
      "logoURI": "https://i.ibb.co/7GddV42/Frame-1.png",
      "tags": [
        "stablecoin"
      ]
    },
    {
      "chainId": 101,
      "address": "3cXftQWJJEeoysZrhAEjpfCHe9tSKyhYG63xpbue8m3s",
      "symbol": "Kreechures",
      "name": "Kreechures",
      "decimals": 0,
      "logoURI": "https://gateway.pinata.cloud/ipfs/QmQ5YPBFUWeKNFbsBDL8WcXWmu1MwisXZVtwofdZQxmQE9/Kreechure%20logo.svg",
      "tags": [
        "nft"
      ],
      "extensions": {
        "website": "https://www.kreechures.com/",
        "attributes": [
          {
            "image": "https://gateway.pinata.cloud/ipfs/QmWcMyAYpaX3BHJoDq6Fyub71TjaHbRHqErT7MmbDvCXYJ/3cXftQWJJEeoysZrhAEjpfCHe9tSKyhYG63xpbue8m3s.jpg",
            "Generation": 0,
            "Species": 6,
            "Base Rest": 262
          }
        ]
      }
    },
    {
      "chainId": 101,
      "address": "4DrV8khCoPS3sWRj6t1bb2DzT9jD4mZp6nc7Jisuuv1b",
      "symbol": "SPD",
      "name": "Solpad",
      "decimals": 10,
      "logoURI": "https://cdn.jsdelivr.net/gh/solana-labs/token-list@main/assets/mainnet/4DrV8khCoPS3sWRj6t1bb2DzT9jD4mZp6nc7Jisuuv1b/logo.jpg",
      "tags": [],
      "extensions": {
        "website": "https://www.solpad.io/"
      }
    },
    {
      "chainId": 101,
      "address": "7p7AMM6QoA8wPRKeqF87Pt51CRWmWvXPH5TBNMyDWhbH",
      "symbol": "Kreechures",
      "name": "Kreechures",
      "decimals": 0,
      "logoURI": "https://gateway.pinata.cloud/ipfs/QmQ5YPBFUWeKNFbsBDL8WcXWmu1MwisXZVtwofdZQxmQE9/Kreechure%20logo.svg",
      "tags": [
        "nft"
      ],
      "extensions": {
        "website": "https://www.kreechures.com/",
        "attributes": [
          {
            "image": "https://gateway.pinata.cloud/ipfs/QmWcMyAYpaX3BHJoDq6Fyub71TjaHbRHqErT7MmbDvCXYJ/7p7AMM6QoA8wPRKeqF87Pt51CRWmWvXPH5TBNMyDWhbH.jpg",
            "Generation": 0,
            "Species": 4,
            "Base Rest": 335
          }
        ]
      }
    },
    {
      "chainId": 101,
      "address": "6ybxMQpMgQhtsTLhvHZqk8uqao7kvoexY6e8JmCTqAB1",
      "symbol": "QUEST",
      "name": "QUEST",
      "decimals": 4,
      "logoURI": "https://questcoin.org/logo500x500.png",
      "tags": [],
      "extensions": {
        "website": "https://questcoin.org/"
      }
    },
    {
      "chainId": 101,
      "address": "97qAF7ZKEdPdQaUkhASGA59Jpa2Wi7QqVmnFdEuPqEDc",
      "symbol": "DIAMOND",
      "name": "LOVE",
      "decimals": 6,
      "logoURI": "https://github.com/AdamBraham88/SPL-TOKEN/blob/main/Diamond-Love-icon.png",
      "tags": [
        "Diamond Love"
      ],
      "extensions": {
        "website": "https://diamondlove.io/"
      }
    },
    {
      "chainId": 101,
      "address": "xxxxa1sKNGwFtw2kFn8XauW9xq8hBZ5kVtcSesTT9fW",
      "symbol": "SLIM",
      "name": "Solanium",
      "decimals": 6,
      "logoURI": "https://cdn.jsdelivr.net/gh/solana-labs/token-list@main/assets/mainnet/xxxxa1sKNGwFtw2kFn8XauW9xq8hBZ5kVtcSesTT9fW/logo.png",
      "tags": [],
      "extensions": {
        "website": "https://solanium.io/"
      }
    },
    {
      "chainId": 101,
      "address": "8GPUjUHFxfNhaSS8kUkix8txRRXszeUAsHTjUmHuygZT",
      "symbol": "NINJA NFT1",
      "name": "NINJA NFT1",
      "decimals": 0,
      "logoURI": "https://raw.githubusercontent.com/yuzu-ninjaprotocol/ninjaprotocol/main/NINJA%20NFT%201.png",
      "tags": [],
      "extensions": {
        "website": "http://ninjaprotocol.io"
      }
    },
    {
      "chainId": 101,
      "address": "2rEiLkpQ3mh4DGxv1zcSdW5r5HK2nehif5sCaF5Ss9E1",
      "symbol": "RECO",
      "name": "Reboot ECO",
      "decimals": 0,
      "logoURI": "https://reboot.eco/reco_logo.png",
      "tags": [],
      "extensions": {
        "website": "https://reboot.eco/"
      }
    },
    {
      "chainId": 101,
      "address": "BXhAKUxkGvFbAarA3K1SUYnqXRhEBC1bhUaCaxvzgyJ1",
      "symbol": "ISA",
      "name": "Interstellar",
      "decimals": 3,
      "logoURI": "https://gateway.pinata.cloud/ipfs/QmV84AMkdgEQ4roxRdmh9xU9dtbyJjqFZWLDgNdr3mEdQz",
      "tags": [],
      "extensions": {
        "website": "https://interstellaralliance.gitbook.io/isa/"
      }
    },
    {
      "chainId": 101,
      "address": "7xKXtg2CW87d97TXJSDpbD5jBkheTqA83TZRuJosgAsU",
      "symbol": "SAMO",
      "name": "Samoyed Coin",
      "decimals": 9,
      "logoURI": "https://i.ibb.co/tLGpvNf/samo.png",
      "tags": [],
      "extensions": {
        "website": "https://samoyedcoin.com/",
        "coingeckoId": "samoyedcoin",
        "serumV3Usdc": "FR3SPJmgfRSKKQ2ysUZBu7vJLpzTixXnjzb84bY3Diif"
      }
    },
    {
      "chainId": 101,
      "address": "HAWy8kV3bD4gaN6yy6iK2619x2dyzLUBj1PfJiihTisE",
      "symbol": "DOI",
      "name": "Discovery of Iris",
      "decimals": 0,
      "logoURI": "https://storage.googleapis.com/star-atlas-assets/star-atlas-logo.png",
      "tags": [
        "nft"
      ],
      "extensions": {
        "website": "https://www.staratlas.com",
        "imageUrl": "https://storage.googleapis.com/nft-assets/ReBirth/poster-1/discovery-of-iris.jpg",
        "description": "The rogue planet, Iris, dense with invaluable materials, draws in and collides with seven child planets in a remote region of space, creating what is henceforth referred to as 'The Cataclysm'. When combined, these eight elements create a form of free energy. The collision creates a massively valuable debris field.",
        "serumV3Usdc": "AYXTVttPfhYmn3jryX5XbRjwPK2m9445mbN2iLyRD6nq"
      }
    },
    {
      "chainId": 101,
      "address": "ATSPo9f9TJ3Atx8SuoTYdzSMh4ctQBzYzDiNukQDmoF7",
      "symbol": "HOSA",
      "name": "The Heart of Star Atlas",
      "decimals": 0,
      "logoURI": "https://storage.googleapis.com/star-atlas-assets/star-atlas-logo.png",
      "tags": [
        "nft"
      ],
      "extensions": {
        "website": "https://www.staratlas.com",
        "imageUrl": "https://storage.googleapis.com/nft-assets/ReBirth/poster-2/the-heart-of-star-atlas.jpg",
        "description": "At the core of Star Atlas lies a treasure trove of priceless data. After an unsuspecting deep space explorer discovers “The Cataclysm”, he scans its riches, creating what will once be known as the first intergalactic data block. He sells this invaluable information to all three rival factions, igniting a lethal spark that forever changes the course of history.",
        "serumV3Usdc": "5Erzgrw9pTjNWLeqHp2sChJq7smB7WXRQYw9wvkvA59t"
      }
    },
    {
      "chainId": 101,
      "address": "36s6AFRXzE9KVdUyoJQ5y6mwxXw21LawYqqwNiQUMD8s",
      "symbol": "TCW",
      "name": "The Convergence War",
      "decimals": 0,
      "logoURI": "https://storage.googleapis.com/star-atlas-assets/star-atlas-logo.png",
      "tags": [
        "nft"
      ],
      "extensions": {
        "website": "https://www.staratlas.com",
        "imageUrl": "https://storage.googleapis.com/nft-assets/ReBirth/poster-3/the-convergence-war.jpg",
        "description": "All three factions, thinking they were the sole owners of the cataclysmic data drop, converge to settle the area. A devastating war breaks out across the galaxy after their inability to settle the disputed territory.",
        "serumV3Usdc": "DXPv2ZyMD6Y2mDenqYkAhkvGSjNahkuMkm4zv6DqB7RF"
      }
    },
    {
      "chainId": 101,
      "address": "BgiTVxW9uLuHHoafTd2qjYB5xjCc5Y1EnUuYNfmTwhvp",
      "symbol": "LOST",
      "name": "Short Story of a Lost Astronaut",
      "decimals": 0,
      "logoURI": "https://storage.googleapis.com/star-atlas-assets/star-atlas-logo.png",
      "tags": [
        "nft"
      ],
      "extensions": {
        "website": "https://www.staratlas.com",
        "imageUrl": "https://storage.googleapis.com/nft-assets/ReBirth/poster-4/short-story-of-a-lost-astronaut.jpg",
        "description": "He thought it would be just another routine exploration mission. Get there, scan, save data blocks and return. But when a surprise radiation storm knocked out his spaceship and swept him up into its high-velocity current, the only thing that saved him from certain doom was his custom ion shield.",
        "serumV3Usdc": "73d9N7BbWVKBG6A2xwwwEHcxzPB26YzbMnRjue3DPzqs"
      }
    },
    {
      "chainId": 101,
      "address": "4G85c5aUsRTrRPqE5VjY7ebD9b2ktTF6NEVGiCddRBDX",
      "symbol": "LOVE",
      "name": "B ❤ P",
      "decimals": 0,
      "logoURI": "https://storage.googleapis.com/star-atlas-assets/star-atlas-logo.png",
      "tags": [
        "nft"
      ],
      "extensions": {
        "website": "https://www.staratlas.com",
        "imageUrl": "https://storage.googleapis.com/nft-assets/ReBirth/poster-5/love-story.jpg",
        "description": "Paizul, the charismatic and brilliant leader of the ONI consortium, vividly recalls the first time she saw her one true love. It was a warm summer day, full of raging ionic storms. Lightning was piercing the sky as Bekalu took off his helmet and locked eyes with her. “What are the chances of nearly colliding with someone flying through these wastelands on a day like this”, he smiled with his booming voice. “Perhaps it’s destiny,” she smiled back mysteriously. There was another strike of lightning, but this time the sky remained calm.",
        "serumV3Usdc": "AM9sNDh48N2qhYSgpA58m9dHvrMoQongtyYu2u2XoYTc"
      }
    },
    {
      "chainId": 101,
      "address": "7dr7jVyXf1KUnYq5FTpV2vCZjKRR4MV94jzerb8Fi16Q",
      "symbol": "MRDR",
      "name": "The Assassination of Paizul",
      "decimals": 0,
      "logoURI": "https://storage.googleapis.com/star-atlas-assets/star-atlas-logo.png",
      "tags": [
        "nft"
      ],
      "extensions": {
        "website": "https://www.staratlas.com",
        "imageUrl": "https://storage.googleapis.com/nft-assets/ReBirth/poster-6/assassination-of-paizul.jpg",
        "description": "Suffering one of the cruelest fates in the universe, the Sogmian race of aliens was driven to the brink of extinction. With only 10,000 members left, they put all hope of salvation in the hands of their leader Paizul. After she was assassinated in a gruesome public way, so much fear was struck in the hearts of survivors that they set out to build their 'Last Stand'.",
        "serumV3Usdc": "BJiV2gCLwMvj2c1CbhnMjjy68RjqoMzYT8brDrpVyceA"
      }
    },
    {
      "chainId": 101,
      "address": "G1bE9ge8Yoq43hv7QLcumxTFhHqFMdcL4y2d6ZdzMG4b",
      "symbol": "PFP",
      "name": "Paizul Funeral Procession",
      "decimals": 0,
      "logoURI": "https://storage.googleapis.com/star-atlas-assets/star-atlas-logo.png",
      "tags": [
        "nft"
      ],
      "extensions": {
        "website": "https://www.staratlas.com",
        "serumV3Usdc": "7JzaEAuVfjkrZyMwJgZF5aQkiEyVyCaTWA3N1fQK7Y6V"
      }
    },
    {
      "chainId": 101,
      "address": "6bD8mr8DyuVqN5dXd1jnqmCL66b5KUV14jYY1HSmnxTE",
      "symbol": "AVE",
      "name": "Ahr Visits Earth",
      "decimals": 0,
      "logoURI": "https://storage.googleapis.com/star-atlas-assets/star-atlas-logo.png",
      "tags": [
        "nft"
      ],
      "extensions": {
        "website": "https://www.staratlas.com",
        "serumV3Usdc": "8yQzsbraXJFoPG5PdX73B8EVYFuPR9aC2axAqWearGKu"
      }
    },
    {
      "chainId": 101,
      "address": "Hfjgcs9ix17EwgXVVbKjo6NfMm2CXfr34cwty3xWARUm",
      "symbol": "TLS",
      "name": "The Last Stand",
      "decimals": 0,
      "logoURI": "https://storage.googleapis.com/star-atlas-assets/star-atlas-logo.png",
      "tags": [
        "nft"
      ],
      "extensions": {
        "website": "https://www.staratlas.com",
        "serumV3Usdc": "AVHndcEDUjP9Liz5dfcvAPAMffADXG6KMPn8sWB1XhFQ"
      }
    },
    {
      "chainId": 101,
      "address": "8EXX5kG7qWTjgpNSGX7PnB6hJZ8xhXUcCafVJaBEJo32",
      "symbol": "SPT",
      "name": "The Signing of the Peace Treaty",
      "decimals": 0,
      "logoURI": "https://storage.googleapis.com/star-atlas-assets/star-atlas-logo.png",
      "tags": [
        "nft"
      ],
      "extensions": {
        "website": "https://www.staratlas.com",
        "serumV3Usdc": "FZ9xhZbkt9bKKVpWmFxRhEJyzgxqU5w5xu3mXcF6Eppe"
      }
    },
    {
      "chainId": 101,
      "address": "CAjoJeGCCRae9oDwHYXzkeUDonp3dZLWV5GKHysLwjnx",
      "symbol": "PBA",
      "name": "The Peacebringers Archive",
      "decimals": 0,
      "logoURI": "https://storage.googleapis.com/star-atlas-assets/star-atlas-logo.png",
      "tags": [
        "nft"
      ],
      "extensions": {
        "website": "https://www.staratlas.com",
        "serumV3Usdc": "4jN1R453Acv9egnr7Dry3x9Xe3jqh1tqz5RokniaeVhy"
      }
    },
    {
      "chainId": 101,
      "address": "FPnwwNiL1tXqd4ZbGjFYsCw5qsQw91VN79SNcU4Bc732",
      "symbol": "UWB",
      "name": "Ustur Wod.bod",
      "decimals": 0,
      "logoURI": "https://storage.googleapis.com/star-atlas-assets/star-atlas-logo.png",
      "tags": [
        "nft"
      ],
      "extensions": {
        "website": "https://www.staratlas.com",
        "serumV3Usdc": "J99HsFQEWKR3UiFQpKTnF11iaNiR1enf2LxHfgsbVc59"
      }
    },
    {
      "chainId": 101,
      "address": "DB76aiNQeLzHPwvFhzgwfpe6HGHCDTQ6snW6UD7AnHid",
      "symbol": "OMPH",
      "name": "Om Photoli",
      "decimals": 0,
      "logoURI": "https://storage.googleapis.com/star-atlas-assets/star-atlas-logo.png",
      "tags": [
        "nft"
      ],
      "extensions": {
        "website": "https://www.staratlas.com",
        "serumV3Usdc": "HdvXMScwAQQh9pEvLZjuaaeJcLTmixxYoMFefeqHFn2E"
      }
    },
    {
      "chainId": 101,
      "address": "8ymi88q5DtmdNTn2sPRNFkvMkszMHuLJ1e3RVdWjPa3s",
      "symbol": "SDOGE",
      "name": "SolDoge",
      "decimals": 0,
      "logoURI": "https://pbs.twimg.com/profile_images/1386711926571364352/UfsqsIB3_400x400.jpg",
      "tags": [],
      "extensions": {
        "website": "https://www.soldoge.org",
        "serumV3Usdc": "9aruV2p8cRWxybx6wMsJwPFqeN7eQVPR74RrxdM3DNdu"
      }
    },
    {
      "chainId": 101,
      "address": "DQRNdQWz5NzbYgknGsZqSSXbdhQWvXSe8S56mrtNAs1b",
      "symbol": "ENTROPPP",
      "name": "ENTROPPP (Entropy for security)",
      "decimals": 6,
      "logoURI": "https://gateway.pinata.cloud/ipfs/QmcY3sv2n8bZqH3r6BKRP2N4zLNU6N8tojjviD65wma4u2/ENTROPPP%20JPG.jpg",
      "tags": [
        "Cryptography",
        "Blockchain security",
        "Randomness and entropy"
      ],
      "extensions": {
        "website": "https://www.entroppp.com"
      }
    },
    {
      "chainId": 101,
      "address": "8RYSc3rrS4X4bvBCtSJnhcpPpMaAJkXnVKZPzANxQHgz",
      "symbol": "FARM",
      "name": "SolaFarm",
      "decimals": 9,
      "logoURI": "https://sola.farm/logo.png",
      "tags": [],
      "extensions": {
        "website": "https://sola.farm/"
      }
    },
    {
      "chainId": 101,
      "address": "nope9HWCJcXVFkG49CDk7oYFtgGsUzsRvHdcJeL2aCL",
      "symbol": "NOPE",
      "name": "NOPE FINANCE",
      "decimals": 9,
      "logoURI": "https://raw.githubusercontent.com/nopefinance/nope-land/main/icon.png",
      "tags": [],
      "extensions": {
        "website": "https://nopefinance.xyz/"
      }
    },
    {
      "chainId": 101,
      "address": "43VWkd99HjqkhFTZbWBpMpRhjG469nWa7x7uEsgSH7We",
      "symbol": "STNK",
      "name": "Stonks",
      "decimals": 9,
      "logoURI": "https://raw.githubusercontent.com/StonksDev/Resource/main/StonksIcon250.png",
      "tags": [],
      "extensions": {
        "website": "https://stonkscoin.org/"
      }
    },
    {
      "chainId": 101,
      "address": "4368jNGeNq7Tt4Vzr98UWxL647PYu969VjzAsWGVaVH2",
      "symbol": "MEAL",
      "name": "HUNGRY",
      "decimals": 8,
      "logoURI": "https://hungrystatic.b-cdn.net/images/logo.png",
      "tags": [],
      "extensions": {
        "website": "https://hungrycoin.io/"
      }
    },
    {
      "chainId": 101,
      "address": "8GQsW3f7mdwfjqJon2myADcBsSsRjpXmxHYDG8q1pvV6",
      "symbol": "HOLD",
      "name": "Holdana",
      "decimals": 9,
      "logoURI": "https://i.ibb.co/7CWsB34/holdana-token.png",
      "tags": [],
      "extensions": {
        "medium": "https://holdanatoken.medium.com/",
        "twitter": "https://twitter.com/HoldanaOfficial",
        "serumV3Usdc": "G2j5zKtfymPcWMq1YRoKrfUWy64SZ6ZxDVscHSyPQqmz"
      }
    },
    {
      "chainId": 101,
      "address": "64SqEfHtu4bZ6jr1mAxaWrLFdMngbKbru9AyaG2Dyk5T",
      "symbol": "wen-token",
      "name": "wen-token",
      "decimals": 0,
      "logoURI": "https://gateway.pinata.cloud/ipfs/QmQ69cGaYFNJajafKRbGgwtcKHXGSqX2QdTy85H9synFos",
      "tags": [
        "nft"
      ],
      "extensions": {
        "website": "https://pythians.pyth.network"
      }
    },
    {
      "chainId": 101,
      "address": "4dmKkXNHdgYsXqBHCuMikNQWwVomZURhYvkkX5c4pQ7y",
      "symbol": "SNY",
      "name": "Synthetify",
      "decimals": 6,
      "logoURI": "https://resources.synthetify.io/sythetify.png",
      "tags": [],
      "extensions": {
        "website": "https://synthetify.io/",
        "twitter": "https://twitter.com/synthetify",
        "coingeckoId": "syntheify-token"
      }
    },
    {
      "chainId": 101,
      "address": "4wTMJsh3q66PmAkmwEW47qVDevMZMVVWU3n1Yhqztwi6",
      "symbol": "ARCD",
      "name": "Arcade Token (Wormhole)",
      "decimals": 9,
      "logoURI": "https://arcade.city/img/ARCD200.png",
      "tags": [
        "wrapped",
        "wormhole"
      ],
      "extensions": {
        "address": "0xb581E3a7dB80fBAA821AB39342E9Cbfd2ce33c23",
        "bridgeContract": "https://etherscan.io/address/0xf92cD566Ea4864356C5491c177A430C222d7e678",
        "assetContract": "https://etherscan.io/address/0xb581E3a7dB80fBAA821AB39342E9Cbfd2ce33c23",
        "website": "https://arcade.city",
        "twitter": "https://twitter.com/ArcadeCityHall"
      }
    },
    {
      "chainId": 101,
      "address": "Amt5wUJREJQC5pX7Z48YSK812xmu4j3sQVupNhtsEuY8",
      "symbol": "FROG",
      "name": "FROG",
      "decimals": 6,
      "logoURI": "https://raw.githubusercontent.com/FROG-SPL/branding/main/the_frauge_finifhes.jpeg",
      "tags": [],
      "extensions": {
        "website": "https://www.froglana.com/",
        "serumV3Usdc": "2Si6XDdpv5zcvYna221eZZrsjsp5xeYoz9W1TVdMdbnt"
      }
    },
    {
      "chainId": 101,
      "address": "9Y8NT5HT9z2EsmCbYMgKXPRq3h3aa6tycEqfFiXjfZM7",
      "symbol": "CRT",
      "name": "CARROT",
      "decimals": 9,
      "logoURI": "https://cdn.jsdelivr.net/gh/Farmers-Carrot/Carrot-logo/carrotcoin_128.png",
      "tags": [],
      "extensions": {
        "website": "https://farmerscarrot.com/",
        "serumV3Usdc": "Aa8mN8bXAobmcuHDpbbZh55SoadUry6WdsYz2886Ymqf"
      }
    },
    {
      "chainId": 101,
      "address": "AMdnw9H5DFtQwZowVFr4kUgSXJzLokKSinvgGiUoLSps",
      "symbol": "MOLA",
      "name": "MOONLANA",
      "decimals": 9,
      "logoURI": "https://i.ibb.co/NtrSyDc/moonlana.jpg",
      "tags": [],
      "extensions": {
        "website": "https://moonlana.com/",
        "twitter": "https://twitter.com/xMoonLana",
        "medium": "https://moonlana.medium.com/"
      }
    },
    {
      "chainId": 101,
      "address": "3x7UeXDF4imKSKnizK9mYyx1M5bTNzpeALfPeB8S6XT9",
      "symbol": "SKEM",
      "name": "SKEM",
      "decimals": 9,
      "logoURI": "https://raw.githubusercontent.com/cheesesoda/skem/main/skemtoken.svg",
      "tags": [],
      "extensions": {
        "website": "https://skem.finance/"
      }
    },
    {
      "chainId": 101,
      "address": "GHvFFSZ9BctWsEc5nujR1MTmmJWY7tgQz2AXE6WVFtGN",
      "symbol": "SOLAPE",
      "name": "SolAPE Finance",
      "decimals": 9,
      "logoURI": "https://i.ibb.co/5F0859r/solape.png",
      "tags": [],
      "extensions": {
        "website": "https://solape.io",
        "serumV3Usdc": "4zffJaPyeXZ2wr4whHgP39QyTfurqZ2BEd4M5W6SEuon"
      }
    },
    {
      "chainId": 101,
      "address": "9nEqaUcb16sQ3Tn1psbkWqyhPdLmfHWjKGymREjsAgTE",
      "symbol": "WOOF",
      "name": "WOOFENOMICS",
      "decimals": 6,
      "logoURI": "https://i.ibb.co/sHb9qZj/woof-orange-black.png",
      "tags": [],
      "extensions": {
        "website": "https://woofsolana.com",
        "serumV3Usdc": "CwK9brJ43MR4BJz2dwnDM7EXCNyHhGqCJDrAdsEts8n5"
      }
    },
    {
      "chainId": 101,
      "address": "MERt85fc5boKw3BW1eYdxonEuJNvXbiMbs6hvheau5K",
      "symbol": "MER",
      "name": "Mercurial",
      "decimals": 6,
      "logoURI": "https://www.mercurial.finance/mercurial-explorer-logo.svg",
      "tags": [],
      "extensions": {
        "coingeckoId": "mercurial",
        "website": "https://www.mercurial.finance/",
        "serumV3Usdc": "G4LcexdCzzJUKZfqyVDQFzpkjhB1JoCNL8Kooxi9nJz5"
      }
    },
    {
      "chainId": 101,
      "address": "9MhNoxy1PbmEazjPo9kiZPCcG7BiFbhi3bWZXZgacfpp",
      "symbol": "ACMN",
      "name": "ACUMEN",
      "decimals": 9,
      "logoURI": "https://pbs.twimg.com/profile_images/1384592811824238600/eIqc0048_400x400.jpg",
      "tags": [],
      "extensions": {
        "website": "https://acumen.network/"
      }
    },
    {
      "chainId": 101,
      "address": "EfLvzNsqmkoSneiML5t7uHCPEVRaWCpG4N2WsS39nWCU",
      "symbol": "MUDLEY",
      "name": "MUDLEY",
      "decimals": 9,
      "logoURI": "https://www.mudley.io/static/dappx/images/mudley_icon.png",
      "tags": [],
      "extensions": {
        "website": "https://www.mudley.io/"
      }
    },
    {
      "chainId": 101,
      "address": "7Csho7qjseDjgX3hhBxfwP1W3LYARK3QH3PM2x55we14",
      "symbol": "LOTTO",
      "name": "Lotto",
      "decimals": 9,
      "logoURI": "https://assets.coingecko.com/coins/images/13822/large/Lotto-Logo256x256.png?1612150421",
      "tags": [],
      "extensions": {
        "serumV3Usdc": "9MZKfgZzPgeidAukYpHtsLYm4eAdJFnR7nhPosWT8jiv",
        "coingeckoId": "lotto",
        "website": "lotto.finance",
        "address": "0xb0dfd28d3cf7a5897c694904ace292539242f858",
        "assetContract": "https://etherscan.io/address/0xb0dfd28d3cf7a5897c694904ace292539242f858",
        "tggroup": "https://t.me/lottofinance"
      }
    },
    {
      "chainId": 101,
      "address": "7uv3ZvZcQLd95bUp5WMioxG7tyAZVXFfr8JYkwhMYrnt",
      "symbol": "BOLE",
      "name": "Bole Token",
      "decimals": 4,
      "logoURI": "https://i.ibb.co/YPyhnkS/Bole.jpg",
      "tags": [],
      "extensions": {
        "website": "https://tokenbole.com/"
      }
    },
    {
      "chainId": 101,
      "address": "Bxp46xCB6CLjiqE99QaTcJAaY1hYF1o63DUUrXAS7QFu",
      "symbol": "mBRZ",
      "name": "SolMiner Bronze",
      "decimals": 9,
      "logoURI": "https://i.ibb.co/Wcxc7K7/solminer-bronze.png",
      "tags": [],
      "extensions": {
        "website": "https://solminer.app",
        "medium": "https://solminer.medium.com/",
        "twitter": "https://twitter.com/SolMinerproject"
      }
    },
    {
      "chainId": 101,
      "address": "GZNrMEdrt6Vg428JzvJYRGGPpVxgjUPsg6WLqKBvmNLw",
      "symbol": "mPLAT",
      "name": "SolMiner Platinum",
      "decimals": 9,
      "logoURI": "https://i.ibb.co/vYkMprc/solminer-platinum.png",
      "tags": [],
      "extensions": {
        "website": "https://solminer.app",
        "medium": "https://solminer.medium.com/",
        "twitter": "https://twitter.com/SolMinerproject"
      }
    },
    {
      "chainId": 101,
      "address": "Er7a3ugS6kkAqj6sp3UmXEFAFrDdLMRQEkV9QH2fwRYA",
      "symbol": "mDIAM",
      "name": "SolMiner Diamond",
      "decimals": 9,
      "logoURI": "https://i.ibb.co/rtvKFHn/solminer-diamond.png",
      "tags": [],
      "extensions": {
        "website": "https://solminer.app",
        "medium": "https://solminer.medium.com/",
        "twitter": "https://twitter.com/SolMinerproject"
      }
    },
    {
      "chainId": 101,
      "address": "5JnZ667P3VcjDinkJFysWh2K2KtViy63FZ3oL5YghEhW",
      "symbol": "APYS",
      "name": "APYSwap",
      "decimals": 9,
      "logoURI": "https://cloudflare-ipfs.com/ipfs/QmR5oKs4ygasusTtt2n2fCBLVufgpeXToJtb9vhXEmbaY1/token_dark.png",
      "tags": [
        "wrapped"
      ],
      "extensions": {
        "website": "https://apyswap.com",
        "coingeckoId": "apyswap"
      }
    },
    {
      "chainId": 101,
      "address": "ss1gxEUiufJyumsXfGbEwFe6maraPmc53fqbnjbum15",
      "symbol": "SS1",
      "name": "Naked Shorts",
      "decimals": 0,
      "logoURI": "https://www.sol-talk.com/logo192.png",
      "tags": [
        "nft"
      ],
      "extensions": {
        "website": "https://www.sol-talk.com/sol-survivor",
        "twitter": "https://twitter.com/sol__survivor"
      }
    },
    {
      "chainId": 101,
      "address": "GfJ3Vq2eSTYf1hJP6kKLE9RT6u7jF9gNszJhZwo5VPZp",
      "symbol": "SOLPAD",
      "name": "Solpad Finance",
      "decimals": 9,
      "logoURI": "https://www.solpad.finance/logo.png",
      "tags": [
        "utility-token"
      ],
      "extensions": {
        "website": "https://www.solpad.finance/",
        "twitter": "https://twitter.com/FinanceSolpad",
        "github": "https://github.com/solpad-finance",
        "tgann": "https://t.me/solpadfinance",
        "tggroup": "https://t.me/solpadfinance_chat"
      }
    },
    {
      "chainId": 101,
      "address": "ERPueLaiBW48uBhqX1CvCYBv2ApHN6ZFuME1MeQGTdAi",
      "symbol": "MIT",
      "name": "Muskimum Impact Token",
      "decimals": 8,
      "logoURI": "https://raw.githubusercontent.com/muskimum/muskimum.github.io/main/docs/logo_light.png",
      "tags": [
        "mit",
        "musk"
      ],
      "extensions": {
        "website": "https://muskimum.win/",
        "twitter": "https://twitter.com/muskimum",
        "serumV3Usdc": "3mhrhTFrHtxe7uZhvzBhzneR3bD3hDyWcgEkR8EcvNZk"
      }
    },
    {
      "chainId": 101,
      "address": "BsDrXiQaFd147Fxq1fQYbJQ77P6tmPkRJQJzkKvspDKo",
      "symbol": "SOLA",
      "name": "SolaPAD Token",
      "decimals": 8,
      "logoURI": "https://i.ibb.co/3p4SMBd/LOGO.png",
      "tags": [
        "SOLA",
        "LaunchPAD"
      ],
      "extensions": {
        "website": "https://www.solapad.org/",
        "twitter": "https://twitter.com/SolaPAD"
      }
    },
    {
      "chainId": 101,
      "address": "7fCzz6ZDHm4UWC9Se1RPLmiyeuQ6kStxpcAP696EuE1E",
      "symbol": "SHBL",
      "name": "Shoebill Coin",
      "decimals": 9,
      "logoURI": "https://cdn.jsdelivr.net/gh/leafwind/shoebill-coin/shoebill.png",
      "tags": [],
      "extensions": {
        "website": "https://shoebillco.in/"
      }
    },
    {
      "chainId": 101,
      "address": "GnaFnTihwQFjrLeJNeVdBfEZATMdaUwZZ1RPxLwjbVwb",
      "symbol": "SHBL-USDC",
      "name": "Raydium Permissionless LP Token (SHBL-USDC)",
      "decimals": 9,
      "logoURI": "https://cdn.jsdelivr.net/gh/solana-labs/token-list@main/assets/mainnet/RVKd61ztZW9GUwhRbbLoYVRE5Xf1B2tVscKqwZqXgEr/logo.png",
      "tags": [
        "lp-token"
      ],
      "extensions": {
        "website": "https://raydium.io/"
      }
    },
    {
      "chainId": 101,
      "address": "Djoz8btdR7p6xWHoVtPYF3zyN9LU5BBfMoDk4HczSDqc",
      "symbol": "AUSS",
      "name": "Ausshole",
      "decimals": 9,
      "logoURI": "https://raw.githubusercontent.com/cheesesoda/auss/main/auss.svg",
      "tags": [],
      "extensions": {
        "website": "https://auss.finance/",
        "twitter": "https://twitter.com/ausstoken"
      }
    },
    {
      "chainId": 101,
      "address": "TuLipcqtGVXP9XR62wM8WWCm6a9vhLs7T1uoWBk6FDs",
      "symbol": "TULIP",
      "name": "Tulip",
      "decimals": 6,
      "logoURI": "https://solfarm.io/solfarm-logo.svg",
      "tags": [
        "tulip",
        "solfarm",
        "vaults"
      ],
      "extensions": {
        "website": "https://solfarm.io",
        "twitter": "https://twitter.com/Solfarmio",
        "coingeckoId": "solfarm",
        "serumV3Usdc": "8GufnKq7YnXKhnB3WNhgy5PzU9uvHbaaRrZWQK6ixPxW"
      }
    },
    {
      "chainId": 101,
      "address": "5trVBqv1LvHxiSPMsHtEZuf8iN82wbpDcR5Zaw7sWC3s",
      "symbol": "JPYC",
      "name": "JPY Coin",
      "decimals": 6,
      "logoURI": "https://raw.githubusercontent.com/jpycoin/jpyc/main/src/image/jpyc.png",
      "tags": [
        "stablecoin",
        "ethereum"
      ],
      "extensions": {
        "website": "https://jpyc.jp/"
      }
    },
    {
      "chainId": 101,
      "address": "3QuAYThYKFXSmrTcSHsdd7sAxaFBobaCkLy2DBYJLMDs",
      "symbol": "TYNA",
      "name": "wTYNA",
      "decimals": 6,
      "logoURI": "https://raw.githubusercontent.com/M-Igashi/FTX-GAS-Tools/main/icon384.png",
      "tags": [
        "ERC20",
        "ethereum"
      ],
      "extensions": {
        "address": "0x4ae54790c130B21E8CbaCAB011C6170e079e6eF5",
        "bridgeContract": "https://etherscan.io/address/0xeae57ce9cc1984f202e15e038b964bb8bdf7229a",
        "assetContract": "https://etherscan.io/address/0x4ae54790c130B21E8CbaCAB011C6170e079e6eF5",
        "website": "http://lendingbot.s3-website-us-east-1.amazonaws.com/whitepaper.html",
        "twitter": "https://twitter.com/btc_AP"
      }
    },
    {
      "chainId": 101,
      "address": "7zsKqN7Fg2s9VsqAq6XBoiShCVohpGshSUvoWBc6jKYh",
      "symbol": "ARDX",
      "name": "Wrapped ArdCoin (Sollet)",
      "decimals": 2,
      "logoURI": "https://cdn.dex.mn/logo/ardx.png",
      "tags": [
        "wrapped-sollet",
        "ethereum"
      ],
      "extensions": {
        "website": "https://ardcoin.com",
        "coingeckoId": "ardcoin"
      }
    },
    {
      "chainId": 101,
      "address": "7zphtJVjKyECvQkdfxJNPx83MNpPT6ZJyujQL8jyvKcC",
      "symbol": "SSHIB",
      "name": "SolShib",
      "decimals": 9,
      "logoURI": "https://i.ibb.co/0G2sDtr/2021-05-14-09-51-50.jpg",
      "tags": [],
      "extensions": {
        "website": "https://solshib.com/"
      }
    },
    {
      "chainId": 101,
      "address": "HoSWnZ6MZzqFruS1uoU69bU7megzHUv6MFPQ5nqC6Pj2",
      "symbol": "SGI",
      "name": "SolGift",
      "decimals": 9,
      "logoURI": "https://i.ibb.co/t8XMnW8/ICON-2.png",
      "tags": [],
      "extensions": {
        "website": "https://solshib.com/"
      }
    },
    {
      "chainId": 101,
      "address": "GpS9AavHtSUspaBnL1Tu26FWbUAdW8tm3MbacsNvwtGu",
      "symbol": "SOLT",
      "name": "Soltriever",
      "decimals": 9,
      "logoURI": "https://user-images.githubusercontent.com/55430857/118305516-0b1f1000-b523-11eb-8d3b-b4e12e3b4c31.png",
      "tags": [],
      "extensions": {
        "website": "http://soltriever.info/",
        "twitter": "https://twitter.com/_Soltriever"
      }
    },
    {
      "chainId": 101,
      "address": "2QK9vxydd7WoDwvVFT5JSU8cwE9xmbJSzeqbRESiPGMG",
      "symbol": "KEKW",
      "name": "kekwcoin",
      "decimals": 9,
      "logoURI": "https://www.kekw.io/images/logo_final_round_smallFace.png",
      "tags": [],
      "extensions": {
        "website": "https://kekw.io/",
        "twitter": "https://twitter.com/kekwcoin"
      }
    },
    {
      "chainId": 101,
      "address": "FxCvbCVAtNUEKSiKoF6xt2pWPfpXuYFWYbuQySaRnV5R",
      "symbol": "LOOP",
      "name": "LC Andy Social Token",
      "decimals": 8,
      "logoURI": "https://cdn.jsdelivr.net/gh/aschmidhofer/looptoken/LOOPlogo.jpg",
      "tags": [
        "social-token",
        "loop"
      ]
    },
    {
      "chainId": 101,
      "address": "H5gczCNbrtso6BqGKihF97RaWaxpUEZnFuFUKK4YX3s2",
      "symbol": "BDE",
      "name": "Big Defi Energy",
      "decimals": 9,
      "logoURI": "https://raw.githubusercontent.com/bitcoinoverdose/bitcoinoverdose/main/bde.png",
      "tags": [],
      "extensions": {
        "website": "bigdefienergy.com",
        "twitter": "https://twitter.com/Bigdefi"
      }
    },
    {
      "chainId": 101,
      "address": "cREsCN7KAyXcBG2xZc8qrfNHMRgC3MhTb4n3jBnNysv",
      "symbol": "DWT",
      "name": "DARK WEB TOKEN",
      "decimals": 2,
      "logoURI": "https://cdn.jsdelivr.net/gh/DARK-WEB-TOKEN/DWT-LOGO/logo.png",
      "tags": [
        "MEME"
      ],
      "extensions": {
        "serumV3Usdc": "526WW289h5wibg1Q55sK16CGoNip8H5d2AXVbaAGcUMb",
        "website": "https://www.darkwebtoken.live"
      }
    },
    {
      "chainId": 101,
      "address": "EdGAZ8JyFTFbmVedVTbaAEQRb6bxrvi3AW3kz8gABz2E",
      "symbol": "DOGA",
      "name": "Dogana",
      "decimals": 9,
      "logoURI": "https://i.ibb.co/mRPw35y/doganatoken.png",
      "tags": [],
      "extensions": {
        "twitter": "https://twitter.com/DoganaOfficial",
        "serumV3Usdc": "H1Ywt7nSZkLDb2o3vpA5yupnBc9jr1pXtdjMm4Jgk1ay"
      }
    },
    {
      "chainId": 101,
      "address": "3FoUAsGDbvTD6YZ4wVKJgTB76onJUKz7GPEBNiR5b8wc",
      "symbol": "CHEEMS",
      "name": "Cheems",
      "decimals": 9,
      "logoURI": "https://cheems.co/wp-content/uploads/2021/05/acheems.png",
      "tags": [],
      "extensions": {
        "website": "https://cheems.co/",
        "twitter": "https://twitter.com/theCheemsToken",
        "tggroup": "https://t.me/CheemsOfficial"
      }
    },
    {
      "chainId": 101,
      "address": "AWW5UQfMBnPsTaaxCK7cSEmkj1kbX2zUrqvgKXStjBKx",
      "symbol": "SBFC",
      "name": "SBF Coin",
      "decimals": 6,
      "logoURI": "https://www.sbfcoin.org/images/sbfcoin.png",
      "tags": [
        "utility-token",
        "SBF",
        "sbfcoin",
        "SBFC"
      ],
      "extensions": {
        "website": "https://www.sbfcoin.org/",
        "twitter": "https://twitter.com/sbfcoin"
      }
    },
    {
      "chainId": 101,
      "address": "FRbqQnbuLoMbUG4gtQMeULgCDHyY6YWF9NRUuLa98qmq",
      "symbol": "ECOP",
      "name": "EcoPoo",
      "decimals": 0,
      "logoURI": "https://avatars.githubusercontent.com/u/84185080",
      "tags": [
        "meme"
      ],
      "extensions": {
        "twitter": "https://twitter.com/EcoPoo_Official"
      }
    },
    {
      "chainId": 101,
      "address": "5p2zjqCd1WJzAVgcEnjhb9zWDU7b9XVhFhx4usiyN7jB",
      "symbol": "CATO",
      "name": "CATO",
      "decimals": 9,
      "logoURI": "https://raw.githubusercontent.com/SOL-CAT/SOL-CAT/main/CAT512.jpg",
      "tags": [
        "Meme-Token"
      ],
      "extensions": {
        "website": "https://www.solanacato.com/",
        "twitter": "https://twitter.com/SolanaCATO",
        "telegram": "https://t.me/SolanaCATO",
        "serumV3Usdc": "9fe1MWiKqUdwift3dEpxuRHWftG72rysCRHbxDy6i9xB"
      }
    },
    {
      "chainId": 101,
      "address": "J81fW7aza8wVUG1jjzhExsNMs3MrzwT5WrofgFqMjnSA",
      "symbol": "TOM",
      "name": "Tombili",
      "decimals": 9,
      "logoURI": "https://cryptomindex.com/assets/images/coins/TOM.png",
      "tags": [],
      "extensions": {
        "website": "https://cryptomindex.com",
        "twitter": "https://twitter.com/cryptomindex"
      }
    },
    {
      "chainId": 101,
      "address": "GunpHq4fn9gSSyGbPMYXTzs9nBS8RY88CX1so4V8kCiF",
      "symbol": "FABLE",
      "name": "Fable",
      "decimals": 0,
      "logoURI": "https://raw.githubusercontent.com/fabledev/FableResources/master/fable-finance.png",
      "tags": [],
      "extensions": {
        "website": "https://fable.finance",
        "twitter": "https://twitter.com/fable_finance"
      }
    },
    {
      "chainId": 101,
      "address": "6L5DzH3p1t1PrCrVkudasuUnWbK7Jq9tYwcwWQiV6yd7",
      "symbol": "LZD",
      "name": "Lizard",
      "decimals": 6,
      "logoURI": "https://raw.githubusercontent.com/LZD-sol/lzdsol.io/main/sollizard.png",
      "tags": [],
      "extensions": {
        "website": "https://www.lzdsol.io",
        "twitter": "https://twitter.com/lzd_sol"
      }
    },
    {
      "chainId": 101,
      "address": "EZqcdU8RLu9EChZgrY2BNVg8eovfdGyTiY2bd69EsPgQ",
      "symbol": "FELON",
      "name": "FuckElon",
      "decimals": 0,
      "logoURI": "https://i.ibb.co/yW2zDZ4/E1-Oso-Gt-XEAMUX4l.jpg",
      "tags": [],
      "extensions": {
        "website": "https://fuckelonmusk.godaddysites.com/",
        "twitter": "https://twitter.com/FuckElonMusk8",
        "tgann": "https://t.me/fuckelonmusktoday",
        "tggroup": "https://t.me/joinchat/cgUOCIRSTJ9hZmY1"
      }
    },
    {
      "chainId": 101,
      "address": "HBHMiauecxer5FCzPeXgE2A8ZCf7fQgxxwo4vfkFtC7s",
      "symbol": "SLNDN",
      "name": "Solanadon",
      "decimals": 9,
      "logoURI": "https://avatars.githubusercontent.com/u/84234249?s=400&u=13b4d7cf678ad50ed52d1facff89b032758fd603&v=4",
      "tags": [],
      "extensions": {
        "website": "https://solanadon.com/",
        "twitter": "https://twitter.com/SolanadonCoin",
        "tgann": "https://t.me/solanadonann"
      }
    },
    {
      "chainId": 101,
      "address": "5WUab7TCvth43Au5vk6wKjchTzWFeyPEUSJE1MPJtTZE",
      "symbol": "KEKN1",
      "name": "KEKW In Solana Tripping",
      "decimals": 0,
      "logoURI": "https://www.kekw.io/images/KEKN1_logo.png",
      "tags": [
        "nft"
      ],
      "extensions": {
        "website": "https://www.kekw.io/",
        "twitter": "https://twitter.com/kekwcoin"
      }
    },
    {
      "chainId": 101,
      "address": "9KEe6o1jRTqFDFBo2AezsskcxBNwuq1rVeVat1Td8zbV",
      "symbol": "MPAD",
      "name": "MercuryPAD Token",
      "decimals": 9,
      "logoURI": "https://i.ibb.co/TvcPsr1/mercury-Pad-Token.png",
      "tags": [
        "MPAD",
        "LaunchPAD"
      ],
      "extensions": {
        "website": "https://mercurypad.com/",
        "twitter": "https://twitter.com/MercuryPad"
      }
    },
    {
      "chainId": 101,
      "address": "4KAFf8ZpNCn1SWLZFo5tbeZsKpVemsobbVZdERWxRvd2",
      "symbol": "SGT",
      "name": "Sangga Token",
      "decimals": 8,
      "logoURI": "https://sgt-info.s3.ap-northeast-2.amazonaws.com/logo/SGT_Logo.png",
      "tags": [],
      "extensions": {
        "website": "https://sanggatalk.io"
      }
    },
    {
      "chainId": 101,
      "address": "Ae1aeYK9WrB2kP29jJU4aUUK7Y1vzsGNZFKoe4BG2h6P",
      "symbol": "NINJA",
      "name": "NINJA",
      "decimals": 0,
      "logoURI": "https://raw.githubusercontent.com/yuzu-ninjaprotocol/ninjaprotocol/main/NINJA%20Token.svg",
      "tags": [],
      "extensions": {
        "website": "http://ninjaprotocol.io"
      }
    },
    {
      "chainId": 101,
      "address": "E6UBhrtvP4gYHAEgoBi8kDU6DrPPmQxTAJvASo4ptNev",
      "symbol": "SOLDOG",
      "name": "SOLDOG",
      "decimals": 0,
      "logoURI": "https://gateway.pinata.cloud/ipfs/QmefHmCHysNDR5aKZ5dKkC4zqhKcgsewMr1c53eSEbMhfZ/soldog.png",
      "tags": [],
      "extensions": {
        "website": "https://solanadog.io",
        "twitter": "https://twitter.com/solanadog"
      }
    },
    {
      "chainId": 101,
      "address": "9nusLQeFKiocswDt6NQsiErm1M43H2b8x6v5onhivqKv",
      "symbol": "LLAMA",
      "name": "SOLLAMA",
      "decimals": 1,
      "logoURI": "https://raw.githubusercontent.com/soirt/sollama-brand/main/avatar.jpg",
      "tags": [],
      "extensions": {
        "website": "https://sollama.finance",
        "twitter": "https://twitter.com/SollamaFinance"
      }
    },
    {
      "chainId": 101,
      "address": "BLwTnYKqf7u4qjgZrrsKeNs2EzWkMLqVCu6j8iHyrNA3",
      "symbol": "BOP",
      "name": "Boring Protocol",
      "decimals": 8,
      "logoURI": "https://cloudflare-ipfs.com/ipfs/bafybeihqdesti5rkqfijdstsgxtngb5rsi7uwf4ygz3hkvbbaxfrqshfym",
      "tags": [
        "security-token",
        "utility-token"
      ],
      "extensions": {
        "website": "https://boringprotocol.io",
        "twitter": "https://twitter.com/BoringProtocol",
        "serumV3Usdc": "7MmPwD1K56DthW14P1PnWZ4zPCbPWemGs3YggcT1KzsM"
      }
    },
    {
      "chainId": 101,
      "address": "ER8Xa8YxJLC3CFJgdAxJs46Rdhb7B3MjgbPZsVg1aAFV",
      "symbol": "MOLAMON",
      "name": "MOLAMON",
      "decimals": 0,
      "logoURI": "https://i.ibb.co/cNhCc33/molamon.jpg",
      "tags": [],
      "extensions": {
        "website": "https://moonlana.com/",
        "twitter": "https://twitter.com/xMoonLana",
        "medium": "https://moonlana.medium.com/"
      }
    },
    {
      "chainId": 101,
      "address": "4ezHExHThrwnnoqKcMNbUwcVYXzdkDerHFGfegnTqA2E",
      "symbol": "STUD",
      "name": "SolanaToolsUtilityDapp",
      "decimals": 9,
      "logoURI": "https://pbs.twimg.com/profile_images/1395766787782873092/XvDoI56t_400x400.jpg",
      "tags": [],
      "extensions": {
        "website": "https://www.solanatools.io/"
      }
    },
    {
      "chainId": 101,
      "address": "AZtNYaEAHDBeK5AvdzquZWjc4y8cj5sKWH1keUJGMuPV",
      "symbol": "RESP",
      "name": "RESPECT",
      "decimals": 8,
      "logoURI": "https://static.tildacdn.com/tild3463-3338-4764-b938-363064666431/logo.jpg",
      "tags": [],
      "extensions": {
        "website": "https://respect.cash"
      }
    },
    {
      "chainId": 101,
      "address": "5j6BmiZTfHssaWPT23EQYQci3w57VTw7QypKArQZbSZ9",
      "symbol": "CHAD",
      "name": "ChadTrader Token",
      "decimals": 9,
      "logoURI": "https://gateway.pinata.cloud/ipfs/QmVZYKtcQ6dGuZ3DeWJ9NHjnWCj2bPTJdpKyXnoaP4eHYx",
      "tags": [
        "utility-token"
      ],
      "extensions": {
        "website": "https://chadtrader.io/",
        "twitter": "https://twitter.com/chadtraderio"
      }
    },
    {
      "chainId": 101,
      "address": "GsNzxJfFn6zQdJGeYsupJWzUAm57Ba7335mfhWvFiE9Z",
      "symbol": "DXL",
      "name": "Dexlab",
      "decimals": 6,
      "logoURI": "https://cdn.jsdelivr.net/gh/dexlab-project/assets@master/tokens/solana/dxl/symbol.png",
      "tags": [],
      "extensions": {
        "website": "https://www.dexlab.space/"
      }
    },
    {
      "chainId": 101,
      "address": "APvgd1J98PGW77H1fDa7W7Y4fcbFwWfs71RNyJKuYs1Y",
      "symbol": "FUZ",
      "name": "Fuzzy.One",
      "decimals": 8,
      "logoURI": "https://www.fuzzy.one/static/bf32ac292bb7a4511520dee28b1ce433/50ead/fuz300.webp",
      "tags": [
        "Fuzzy.One",
        "FUZ",
        "Supply chain token"
      ],
      "extensions": {
        "website": "https://www.fuzzy.one/"
      }
    },
    {
      "chainId": 101,
      "address": "6TCbtxs6eYfMKVF9ppTNvbUemW2YnpFig6z1jSqgM16e",
      "symbol": "STRANGE",
      "name": "STRANGE",
      "decimals": 0,
      "logoURI": "https://safepluto.tech/images/strange.png",
      "tags": [
        "utility-token"
      ],
      "extensions": {
        "website": "https://safepluto.tech"
      }
    },
    {
      "chainId": 101,
      "address": "8upjSpvjcdpuzhfR1zriwg5NXkwDruejqNE9WNbPRtyA",
      "symbol": "GRAPE",
      "name": "Grape",
      "decimals": 6,
      "logoURI": "https://www.unlimitedgrapes.com/assets/img/Grape_logo.svg",
      "tags": [],
      "extensions": {
        "website": "https://www.unlimitedgrapes.com/"
      }
    },
    {
      "chainId": 101,
      "address": "7xzovRepzLvXbbpVZLYKzEBhCNgStEv1xpDqf1rMFFKX",
      "symbol": "KERMIT",
      "name": "Kermit",
      "decimals": 8,
      "logoURI": "https://i.imgur.com/4jthhoa.jpg",
      "tags": [
        "utility-token"
      ],
      "extensions": {
        "website": "https://www.kermitfinance.com",
        "twitter": "https://twitter.com/KermitFinance"
      }
    },
    {
      "chainId": 101,
      "address": "8tbAqS4dFNEeC6YGWpNnusc3JcxoFLMiiLPyHctgGYFe",
      "symbol": "PIPANA",
      "name": "Pipana",
      "decimals": 10,
      "logoURI": "https://pip.monster/img/pipana.jpg",
      "tags": [],
      "extensions": {
        "website": "https://pip.monster",
        "twitter": "https://twitter.com/itspipana"
      }
    },
    {
      "chainId": 101,
      "address": "8s9FCz99Wcr3dHpiauFRi6bLXzshXfcGTfgQE7UEopVx",
      "symbol": "CKC",
      "name": "ChikinCoin",
      "decimals": 6,
      "logoURI": "https://raw.githubusercontent.com/ChikinDeveloper/ChikinCoin/master/assets/logo_circle.svg",
      "tags": [],
      "extensions": {
        "website": "https://www.chikin.run",
        "twitter": "https://twitter.com/ChikinDev"
      }
    },
    {
      "chainId": 101,
      "address": "8b9mQo6ZU2rwZQgSFqGNQvXzrUSHDTRpKSKi9XXdGmqN",
      "symbol": "CHANGPENGUIN",
      "name": "CHANGPENGUIN",
      "decimals": 6,
      "logoURI": "https://img1.wsimg.com/isteam/ip/0806e069-1a1b-438a-aa86-7765c335fac8/penguin%20logo%2011.png",
      "tags": [],
      "extensions": {
        "website": "https://changpenguin.finance/",
        "twitter": "https://twitter.com/changpenguinFi"
      }
    },
    {
      "chainId": 101,
      "address": "51tMb3zBKDiQhNwGqpgwbavaGH54mk8fXFzxTc1xnasg",
      "symbol": "APEX",
      "name": "APEX",
      "decimals": 9,
      "logoURI": "https://apexit.finance/images/apex.png",
      "tags": [],
      "extensions": {
        "website": "https://apexit.finance/",
        "twitter": "https://twitter.com/apeXit_finance",
        "discord": "https://discord.gg/aASQy2dWsN",
        "tggroup": "https://t.me/apexit_finance"
      }
    },
    {
      "chainId": 101,
      "address": "4NPzwMK2gfgQ6rTv8x4EE1ZvKW6MYyYTSrAZCx7zxyaX",
      "symbol": "KLB",
      "name": "Black Label",
      "decimals": 0,
      "logoURI": "https://raw.githubusercontent.com/klbtoken/klbtoken/main/klbtoken.svg",
      "tags": [],
      "extensions": {
        "website": "https://www.klbtoken.com",
        "twitter": "https://twitter.com/klbtoken"
      }
    },
    {
      "chainId": 101,
      "address": "5v6tZ1SiAi7G8Qg4rBF1ZdAn4cn6aeQtefewMr1NLy61",
      "symbol": "SOLD",
      "name": "Solanax",
      "decimals": 9,
      "logoURI": "https://solanax.org/images/icon.png",
      "tags": [],
      "extensions": {
        "website": "https://solanax.org",
        "twitter": "https://twitter.com/Solanaxorg",
        "telegram": "https://t.me/solanaxcommunity"
      }
    },
    {
      "chainId": 101,
      "address": "3RSafdgu7P2smSGHJvSGQ6kZVkcErZXfZTtynJYboyAu",
      "symbol": "SINE",
      "name": "SINE",
      "decimals": 4,
      "logoURI": "https://raw.githubusercontent.com/sinetoken/public/main/icon/circle_icon/circle_icon.svg",
      "tags": [
        "security-token",
        "utility-token"
      ],
      "extensions": {
        "website": "https://solainetwork.com/",
        "twitter": "https://twitter.com/SolAiNetwork"
      }
    },
    {
      "chainId": 101,
      "address": "guppyrZyEX9iTPSu92pi8T71Zka7xd6PrsTJrXRW6u1",
      "symbol": "GUPPY",
      "name": "Orca Guppy Collectible",
      "decimals": 0,
      "logoURI": "https://cdn.jsdelivr.net/gh/solana-labs/token-list@main/assets/mainnet/DjVE6JNiYqPL2QXyCUUh8rNjHrbz9hXHNYt99MQ59qw1/guppy.png",
      "tags": [
        "nft"
      ],
      "extensions": {
        "website": "https://www.orca.so",
        "twitter": "https://twitter.com/orca_so"
      }
    },
    {
      "chainId": 101,
      "address": "whaLeHav12EhGK19u6kKbLRwC9E1EATGnm6MWbBCcUW",
      "symbol": "WHALE",
      "name": "Orca Whale Collectible",
      "decimals": 0,
      "logoURI": "https://cdn.jsdelivr.net/gh/solana-labs/token-list@main/assets/mainnet/DjVE6JNiYqPL2QXyCUUh8rNjHrbz9hXHNYt99MQ59qw1/whale.png",
      "tags": [
        "nft"
      ],
      "extensions": {
        "website": "https://www.orca.so",
        "twitter": "https://twitter.com/orca_so"
      }
    },
    {
      "chainId": 101,
      "address": "kLwhLkZRt6CadPHRBsgfhRCKXX426WMBnhoGozTduvk",
      "symbol": "KILLER-WHALE",
      "name": "Orca Killer Whale Collectible",
      "decimals": 0,
      "logoURI": "https://cdn.jsdelivr.net/gh/solana-labs/token-list@main/assets/mainnet/DjVE6JNiYqPL2QXyCUUh8rNjHrbz9hXHNYt99MQ59qw1/killer_whale.png",
      "tags": [
        "nft"
      ],
      "extensions": {
        "website": "https://www.orca.so",
        "twitter": "https://twitter.com/orca_so"
      }
    },
    {
      "chainId": 101,
      "address": "star2pH7rVWscs743JGdCAL8Lc9nyJeqx7YQXkGUnWf",
      "symbol": "STARFISH",
      "name": "Orca Starfish Collectible",
      "decimals": 6,
      "logoURI": "https://cdn.jsdelivr.net/gh/solana-labs/token-list@main/assets/mainnet/DjVE6JNiYqPL2QXyCUUh8rNjHrbz9hXHNYt99MQ59qw1/starfish.png",
      "tags": [
        "nft"
      ],
      "extensions": {
        "website": "https://www.orca.so",
        "twitter": "https://twitter.com/orca_so"
      }
    },
    {
      "chainId": 101,
      "address": "cLownTTaiiQMoyMmFjfmSGowi8HyNhCtTLFcrNKnqX6",
      "symbol": "CLOWNFISH",
      "name": "Orca Clownfish Collectible",
      "decimals": 0,
      "logoURI": "https://cdn.jsdelivr.net/gh/solana-labs/token-list@main/assets/mainnet/DjVE6JNiYqPL2QXyCUUh8rNjHrbz9hXHNYt99MQ59qw1/clownfish.png",
      "tags": [
        "nft"
      ],
      "extensions": {
        "website": "https://www.orca.so",
        "twitter": "https://twitter.com/orca_so"
      }
    },
    {
      "chainId": 101,
      "address": "ECFcUGwHHMaZynAQpqRHkYeTBnS5GnPWZywM8aggcs3A",
      "symbol": "SOL/USDC",
      "name": "Orca SOL/USDC LP Token",
      "decimals": 9,
      "logoURI": "https://cdn.jsdelivr.net/gh/solana-labs/token-list@main/assets/mainnet/DjVE6JNiYqPL2QXyCUUh8rNjHrbz9hXHNYt99MQ59qw1/logo.png",
      "tags": [
        "lp-token"
      ],
      "extensions": {
        "website": "https://www.orca.so",
        "twitter": "https://twitter.com/orca_so"
      }
    },
    {
      "chainId": 101,
      "address": "3H5XKkE9uVvxsdrFeN4BLLGCmohiQN6aZJVVcJiXQ4WC",
      "symbol": "USDC/USDT",
      "name": "Orca USDC/USDT LP Token",
      "decimals": 9,
      "logoURI": "https://cdn.jsdelivr.net/gh/solana-labs/token-list@main/assets/mainnet/DjVE6JNiYqPL2QXyCUUh8rNjHrbz9hXHNYt99MQ59qw1/logo.png",
      "tags": [
        "lp-token"
      ],
      "extensions": {
        "website": "https://www.orca.so",
        "twitter": "https://twitter.com/orca_so"
      }
    },
    {
      "chainId": 101,
      "address": "8qNqTaKKbdZuzQPWWXy5wNVkJh54ex8zvvnEnTFkrKMP",
      "symbol": "USDC/USDT-SRM",
      "name": "Orca USDC/USDT-SRM LP Token",
      "decimals": 9,
      "logoURI": "https://cdn.jsdelivr.net/gh/solana-labs/token-list@main/assets/mainnet/DjVE6JNiYqPL2QXyCUUh8rNjHrbz9hXHNYt99MQ59qw1/logo.png",
      "tags": [
        "lp-token"
      ],
      "extensions": {
        "website": "https://www.orca.so",
        "twitter": "https://twitter.com/orca_so"
      }
    },
    {
      "chainId": 101,
      "address": "7TYb32qkwYosUQfUspU45cou7Bb3nefJocVMFX2mEGTT",
      "symbol": "ETH/USDC",
      "name": "Orca ETH/USDC LP Token",
      "decimals": 9,
      "logoURI": "https://cdn.jsdelivr.net/gh/solana-labs/token-list@main/assets/mainnet/DjVE6JNiYqPL2QXyCUUh8rNjHrbz9hXHNYt99MQ59qw1/logo.png",
      "tags": [
        "lp-token"
      ],
      "extensions": {
        "website": "https://www.orca.so",
        "twitter": "https://twitter.com/orca_so"
      }
    },
    {
      "chainId": 101,
      "address": "EhBAmhkgEsMa8McFB5bpqZaRpZvGBBJ4jN59T5xToPdG",
      "symbol": "ETH/USDT-SRM",
      "name": "Orca ETH/USDT-SRM LP Token",
      "decimals": 9,
      "logoURI": "https://cdn.jsdelivr.net/gh/solana-labs/token-list@main/assets/mainnet/DjVE6JNiYqPL2QXyCUUh8rNjHrbz9hXHNYt99MQ59qw1/logo.png",
      "tags": [
        "lp-token"
      ],
      "extensions": {
        "website": "https://www.orca.so",
        "twitter": "https://twitter.com/orca_so"
      }
    },
    {
      "chainId": 101,
      "address": "8pFwdcuXM7pvHdEGHLZbUR8nNsjj133iUXWG6CgdRHk2",
      "symbol": "BTC/ETH",
      "name": "Orca BTC/ETH LP Token",
      "decimals": 9,
      "logoURI": "https://cdn.jsdelivr.net/gh/solana-labs/token-list@main/assets/mainnet/DjVE6JNiYqPL2QXyCUUh8rNjHrbz9hXHNYt99MQ59qw1/logo.png",
      "tags": [
        "lp-token"
      ],
      "extensions": {
        "website": "https://www.orca.so",
        "twitter": "https://twitter.com/orca_so"
      }
    },
    {
      "chainId": 101,
      "address": "7bb88DAnQY7LSoWEuqezCcbk4vutQbuRqgJMqpX8h6dL",
      "symbol": "ETH/SOL",
      "name": "Orca ETH/SOL LP Token",
      "decimals": 9,
      "logoURI": "https://cdn.jsdelivr.net/gh/solana-labs/token-list@main/assets/mainnet/DjVE6JNiYqPL2QXyCUUh8rNjHrbz9hXHNYt99MQ59qw1/logo.png",
      "tags": [
        "lp-token"
      ],
      "extensions": {
        "website": "https://www.orca.so",
        "twitter": "https://twitter.com/orca_so"
      }
    },
    {
      "chainId": 101,
      "address": "GWEmABT4rD3sGhyghv9rKbfdiaFe5uMHeJqr6hhu3XvA",
      "symbol": "RAY/SOL",
      "name": "Orca RAY/SOL LP Token",
      "decimals": 9,
      "logoURI": "https://cdn.jsdelivr.net/gh/solana-labs/token-list@main/assets/mainnet/DjVE6JNiYqPL2QXyCUUh8rNjHrbz9hXHNYt99MQ59qw1/logo.png",
      "tags": [
        "lp-token"
      ],
      "extensions": {
        "website": "https://www.orca.so",
        "twitter": "https://twitter.com/orca_so"
      }
    },
    {
      "chainId": 101,
      "address": "BmZNYGt7aApGTUUxAQUYsW64cMbb6P7uniokCWaptj4D",
      "symbol": "SOL/USDT",
      "name": "Orca SOL/USDT LP Token",
      "decimals": 9,
      "logoURI": "https://cdn.jsdelivr.net/gh/solana-labs/token-list@main/assets/mainnet/DjVE6JNiYqPL2QXyCUUh8rNjHrbz9hXHNYt99MQ59qw1/logo.png",
      "tags": [
        "lp-token"
      ],
      "extensions": {
        "website": "https://www.orca.so",
        "twitter": "https://twitter.com/orca_so"
      }
    },
    {
      "chainId": 101,
      "address": "E4cthfUFaDd4x5t1vbeBNBHm7isqhM8kapthPzPJz1M2",
      "symbol": "SOL/USDT-SRM",
      "name": "Orca SOL/USDT-SRM LP Token",
      "decimals": 9,
      "logoURI": "https://cdn.jsdelivr.net/gh/solana-labs/token-list@main/assets/mainnet/DjVE6JNiYqPL2QXyCUUh8rNjHrbz9hXHNYt99MQ59qw1/logo.png",
      "tags": [
        "lp-token"
      ],
      "extensions": {
        "website": "https://www.orca.so",
        "twitter": "https://twitter.com/orca_so"
      }
    },
    {
      "chainId": 101,
      "address": "6ojPekCSQimAjDjaMApLvh3jF6wnZeNEVRVVoGNzEXvV",
      "symbol": "SOL/SRM",
      "name": "Orca SOL/SRM LP Token",
      "decimals": 9,
      "logoURI": "https://cdn.jsdelivr.net/gh/solana-labs/token-list@main/assets/mainnet/DjVE6JNiYqPL2QXyCUUh8rNjHrbz9hXHNYt99MQ59qw1/logo.png",
      "tags": [
        "lp-token"
      ],
      "extensions": {
        "website": "https://www.orca.so",
        "twitter": "https://twitter.com/orca_so"
      }
    },
    {
      "chainId": 101,
      "address": "YJRknE9oPhUMtq1VvhjVzG5WnRsjQtLsWg3nbaAwCQ5",
      "symbol": "FTT/SOL",
      "name": "Orca FTT/SOL LP Token",
      "decimals": 9,
      "logoURI": "https://cdn.jsdelivr.net/gh/solana-labs/token-list@main/assets/mainnet/DjVE6JNiYqPL2QXyCUUh8rNjHrbz9hXHNYt99MQ59qw1/logo.png",
      "tags": [
        "lp-token"
      ],
      "extensions": {
        "website": "https://www.orca.so",
        "twitter": "https://twitter.com/orca_so"
      }
    },
    {
      "chainId": 101,
      "address": "C9PKvetJPrrPD53PR2aR8NYtVZzucCRkHYzcFXbZXEqu",
      "symbol": "KIN/SOL",
      "name": "Orca KIN/SOL LP Token",
      "decimals": 9,
      "logoURI": "https://cdn.jsdelivr.net/gh/solana-labs/token-list@main/assets/mainnet/DjVE6JNiYqPL2QXyCUUh8rNjHrbz9hXHNYt99MQ59qw1/logo.png",
      "tags": [
        "lp-token"
      ],
      "extensions": {
        "website": "https://www.orca.so",
        "twitter": "https://twitter.com/orca_so"
      }
    },
    {
      "chainId": 101,
      "address": "6SfhBAmuaGf9p3WAxeHJYCWMABnYUMrdzNdK5Stvvj4k",
      "symbol": "ROPE/SOL",
      "name": "Orca ROPE/SOL LP Token",
      "decimals": 9,
      "logoURI": "https://cdn.jsdelivr.net/gh/solana-labs/token-list@main/assets/mainnet/DjVE6JNiYqPL2QXyCUUh8rNjHrbz9hXHNYt99MQ59qw1/logo.png",
      "tags": [
        "lp-token"
      ],
      "extensions": {
        "website": "https://www.orca.so",
        "twitter": "https://twitter.com/orca_so"
      }
    },
    {
      "chainId": 101,
      "address": "9r1n79TmerAgQJboUT8QvrChX3buZBfuSrBTtYM1cW4h",
      "symbol": "SOL/STEP",
      "name": "Orca SOL/STEP LP Token",
      "decimals": 9,
      "logoURI": "https://cdn.jsdelivr.net/gh/solana-labs/token-list@main/assets/mainnet/DjVE6JNiYqPL2QXyCUUh8rNjHrbz9hXHNYt99MQ59qw1/logo.png",
      "tags": [
        "lp-token"
      ],
      "extensions": {
        "website": "https://www.orca.so",
        "twitter": "https://twitter.com/orca_so"
      }
    },
    {
      "chainId": 101,
      "address": "ELLELFtgvWBgLkdY9EFx4Vb3SLNj4DJEhzZLWy1wCh4Y",
      "symbol": "OXY/SOL",
      "name": "Orca OXY/SOL LP Token",
      "decimals": 9,
      "logoURI": "https://cdn.jsdelivr.net/gh/solana-labs/token-list@main/assets/mainnet/DjVE6JNiYqPL2QXyCUUh8rNjHrbz9hXHNYt99MQ59qw1/logo.png",
      "tags": [
        "lp-token"
      ],
      "extensions": {
        "website": "https://www.orca.so",
        "twitter": "https://twitter.com/orca_so"
      }
    },
    {
      "chainId": 101,
      "address": "BXM9ph4AuhCUzf94HQu5FnfeVThKj5oyrnb1krY1zax5",
      "symbol": "MER/SOL",
      "name": "Orca MER/SOL LP Token",
      "decimals": 9,
      "logoURI": "https://cdn.jsdelivr.net/gh/solana-labs/token-list@main/assets/mainnet/DjVE6JNiYqPL2QXyCUUh8rNjHrbz9hXHNYt99MQ59qw1/logo.png",
      "tags": [
        "lp-token"
      ],
      "extensions": {
        "website": "https://www.orca.so",
        "twitter": "https://twitter.com/orca_so"
      }
    },
    {
      "chainId": 101,
      "address": "FJ9Q9ojA7vdf5rFbcTc6dd7D3nLpwSxdtFSE8cwfuvqt",
      "symbol": "FIDA/SOL",
      "name": "Orca FIDA/SOL LP Token",
      "decimals": 9,
      "logoURI": "https://cdn.jsdelivr.net/gh/solana-labs/token-list@main/assets/mainnet/DjVE6JNiYqPL2QXyCUUh8rNjHrbz9hXHNYt99MQ59qw1/logo.png",
      "tags": [
        "lp-token"
      ],
      "extensions": {
        "website": "https://www.orca.so",
        "twitter": "https://twitter.com/orca_so"
      }
    },
    {
      "chainId": 101,
      "address": "EHkfnhKLLTUqo1xMZLxhM9EusEgpN6RXPpZsGpUsewaa",
      "symbol": "MAPS/SOL",
      "name": "Orca MAPS/SOL LP Token",
      "decimals": 9,
      "logoURI": "https://cdn.jsdelivr.net/gh/solana-labs/token-list@main/assets/mainnet/DjVE6JNiYqPL2QXyCUUh8rNjHrbz9hXHNYt99MQ59qw1/logo.png",
      "tags": [
        "lp-token"
      ],
      "extensions": {
        "website": "https://www.orca.so",
        "twitter": "https://twitter.com/orca_so"
      }
    },
    {
      "chainId": 101,
      "address": "9rguDaKqTrVjaDXafq6E7rKGn7NPHomkdb8RKpjKCDm2",
      "symbol": "SAMO/SOL",
      "name": "Orca SAMO/SOL LP Token",
      "decimals": 9,
      "logoURI": "https://cdn.jsdelivr.net/gh/solana-labs/token-list@main/assets/mainnet/DjVE6JNiYqPL2QXyCUUh8rNjHrbz9hXHNYt99MQ59qw1/logo.png",
      "tags": [
        "lp-token"
      ],
      "extensions": {
        "website": "https://www.orca.so",
        "twitter": "https://twitter.com/orca_so"
      }
    },
    {
      "chainId": 101,
      "address": "2697FyJ4vD9zwAVPr33fdVPDv54pyZZiBv9S2AoKMyQf",
      "symbol": "COPE/SOL",
      "name": "Orca COPE/SOL LP Token",
      "decimals": 9,
      "logoURI": "https://cdn.jsdelivr.net/gh/solana-labs/token-list@main/assets/mainnet/DjVE6JNiYqPL2QXyCUUh8rNjHrbz9hXHNYt99MQ59qw1/logo.png",
      "tags": [
        "lp-token"
      ],
      "extensions": {
        "website": "https://www.orca.so",
        "twitter": "https://twitter.com/orca_so"
      }
    },
    {
      "chainId": 101,
      "address": "HEhMLvpSdPviukafKwVN8BnBUTamirptsQ6Wxo5Cyv8s",
      "symbol": "FTR",
      "name": "Future",
      "decimals": 9,
      "logoURI": "http://future-ftr.io/images/logo.png",
      "tags": [],
      "extensions": {
        "website": "https://future-ftr.io",
        "twitter": "https://twitter.com/ftr_finance"
      }
    },
    {
      "chainId": 101,
      "address": "Da1jboBKU3rqXUqPL3L3BxJ8e67ogVgVKcqy4rWsS7LC",
      "symbol": "UBE",
      "name": "UBE Token",
      "decimals": 10,
      "logoURI": "https://cdn.jsdelivr.net/gh/donfrancisco/ubetoken/UBE.png",
      "tags": [],
      "extensions": {
        "website": "https://www.ubetoken.com",
        "twitter": "https://twitter.com/ube_token"
       }
     },
     {
      "chainId": 101,
      "address": "6kwTqmdQkJd8qRr9RjSnUX9XJ24RmJRSrU1rsragP97Y",
      "symbol": "SAIL",
      "name": "SAIL",
      "decimals": 6,
      "logoURI": "https://cloudflare-ipfs.com/ipfs/QmPcQfofQNfiv36EAsGQrgAhiPbqGf17i1Cz648JhXFW9m/logo_solana_sail_v2.png",
      "tags": [
      "utility-token"
      ],
      "extensions": {
        "website": "https://www.solanasail.com",
        "twitter": "https://twitter.com/solsailsummer"
      }
    },
    {
      "chainId": 101,
      "address": "E5ndSkaB17Dm7CsD22dvcjfrYSDLCxFcMd6z8ddCk5wp",
      "symbol": "CCAI",
      "name": "Cryptocurrencies.Ai",
      "decimals": 9,
      "logoURI": "https://cryptocurrencies.ai/logo.png",
      "tags": [],
      "extensions": {
        "website": "https://ccai.cryptocurrencies.ai",
        "twitter": "https://twitter.com/CCAI_Official",
        "serumV3Usdc": "7gZNLDbWE73ueAoHuAeFoSu7JqmorwCLpNTBXHtYSFTa"
      }
    },
    {
      "chainId": 101,
<<<<<<< HEAD
      "address": "A2T2jDe2bxyEHkKtS8AtrTRmJ9VZRwyY8Kr7oQ8xNyfb",
      "symbol": "HAMS",
      "name": "Space Hamster",
      "decimals": 9,
      "logoURI": "https://i.ibb.co/XxvTLQV/JG3-DYn-K-400x400.jpg",
      "tags": [],
      "extensions": {
        "website": "https://www.solhamster.space/",
        "twitter": "https://twitter.com/sol_hamster",
        "telegram": "https://t.me/SolHamster"
=======
      "address": "CDJWUqTcYTVAKXAVXoQZFes5JUFc7owSeq7eMQcDSbo5",
      "symbol": "renBTC",
      "name": "renBTC",
      "decimals": 8,
      "logoURI": "https://www.dropbox.com/s/5xjuqm9hqosof7g/renBTC.png?dl=1",
      "tags": [],
      "extensions": {
        "coingeckoId": "renbtc",
        "website": "https://renproject.io/"
      }
    },
    {
      "chainId": 101,
      "address": "G1a6jxYz3m8DVyMqYnuV7s86wD4fvuXYneWSpLJkmsXj",
      "symbol": "renBCH",
      "name": "renBCH",
      "decimals": 8,
      "logoURI": "https://www.dropbox.com/s/1037etkko9il55n/renBCH-01.png?dl=1",
      "tags": [],
      "extensions": {
        "coingeckoId": "renbch",
        "website": "https://renproject.io/"
      }
    },
    {
      "chainId": 101,
      "address": "FKJvvVJ242tX7zFtzTmzqoA631LqHh4CdgcN8dcfFSju",
      "symbol": "renDGB",
      "name": "renDGB",
      "decimals": 8,
      "logoURI": "https://www.dropbox.com/s/ganf2eac9ujnsbp/renDGB.png?dl=1",
      "tags": [],
      "extensions": {
        "website": "https://renproject.io/"
      }
    },
    {
      "chainId": 101,
      "address": "ArUkYE2XDKzqy77PRRGjo4wREWwqk6RXTfM9NeqzPvjU",
      "symbol": "renDOGE",
      "name": "renDOGE",
      "decimals": 8,
      "logoURI": "https://www.dropbox.com/s/0c2myp08jrr6mq7/renDOGE.png?dl=1",
      "tags": [],
      "extensions": {
        "coingeckoId": "rendoge",
        "website": "https://renproject.io/"
      }
    },
    {
      "chainId": 101,
      "address": "8wv2KAykQstNAj2oW6AHANGBiFKVFhvMiyyzzjhkmGvE",
      "symbol": "renLUNA",
      "name": "renLUNA",
      "decimals": 6,
      "logoURI": "https://www.dropbox.com/s/enlononu571dtn4/renLUNA.png?dl=1",
      "tags": [],
      "extensions": {
        "website": "https://renproject.io/"
      }
    },
    {
      "chainId": 101,
      "address": "E99CQ2gFMmbiyK2bwiaFNWUUmwz4r8k2CVEFxwuvQ7ue",
      "symbol": "renZEC",
      "name": "renZEC",
      "decimals": 8,
      "logoURI": "https://www.dropbox.com/s/co3ube4dp3ls68n/renZEC.png?dl=1",
      "tags": [],
      "extensions": {
        "coingeckoId": "renzec",
        "website": "https://renproject.io/"
>>>>>>> 36f085b7
      }
    }
  ],
  "version": {
    "major": 0,
    "minor": 2,
    "patch": 2
  }
}<|MERGE_RESOLUTION|>--- conflicted
+++ resolved
@@ -8547,18 +8547,6 @@
     },
     {
       "chainId": 101,
-<<<<<<< HEAD
-      "address": "A2T2jDe2bxyEHkKtS8AtrTRmJ9VZRwyY8Kr7oQ8xNyfb",
-      "symbol": "HAMS",
-      "name": "Space Hamster",
-      "decimals": 9,
-      "logoURI": "https://i.ibb.co/XxvTLQV/JG3-DYn-K-400x400.jpg",
-      "tags": [],
-      "extensions": {
-        "website": "https://www.solhamster.space/",
-        "twitter": "https://twitter.com/sol_hamster",
-        "telegram": "https://t.me/SolHamster"
-=======
       "address": "CDJWUqTcYTVAKXAVXoQZFes5JUFc7owSeq7eMQcDSbo5",
       "symbol": "renBTC",
       "name": "renBTC",
@@ -8631,7 +8619,20 @@
       "extensions": {
         "coingeckoId": "renzec",
         "website": "https://renproject.io/"
->>>>>>> 36f085b7
+      }
+    },
+    {
+      "chainId": 101,
+      "address": "A2T2jDe2bxyEHkKtS8AtrTRmJ9VZRwyY8Kr7oQ8xNyfb",
+      "symbol": "HAMS",
+      "name": "Space Hamster",
+      "decimals": 9,
+      "logoURI": "https://i.ibb.co/XxvTLQV/JG3-DYn-K-400x400.jpg",
+      "tags": [],
+      "extensions": {
+        "website": "https://www.solhamster.space/",
+        "twitter": "https://twitter.com/sol_hamster",
+        "telegram": "https://t.me/SolHamster"
       }
     }
   ],
