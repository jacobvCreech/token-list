{
  "name": "Solana Token List",
  "logoURI": "https://cdn.jsdelivr.net/gh/trustwallet/assets@master/blockchains/solana/info/logo.png",
  "keywords": [
    "solana",
    "spl"
  ],
  "tags": {
    "stablecoin": {
      "name": "stablecoin",
      "description": "Tokens that are fixed to an external asset, e.g. the US dollar"
    },
    "ethereum": {
      "name": "ethereum",
      "description": "Asset bridged from ethereum"
    },
    "lp-token": {
      "name": "lp-token",
      "description": "Asset representing liquidity provider token"
    },
    "wrapped-sollet": {
      "name": "wrapped-sollet",
      "description": "Asset wrapped using sollet bridge"
    },
    "wrapped": {
      "name": "wrapped",
      "description": "Asset wrapped using wormhole bridge"
    },
    "leveraged": {
      "name": "leveraged",
      "description": "Leveraged asset"
    },
    "bull": {
      "name": "bull",
      "description": "Leveraged Bull asset"
    },
    "bear": {
      "name": "bear",
      "description": "Leveraged Bear asset"
    },
    "nft": {
      "name": "nft",
      "description": "Non-fungible token"
    },
    "security-token": {
      "name": "security-token",
      "description": "Tokens that are used to gain access to an electronically restricted resource"
    },
    "utility-token": {
      "name": "utility-token",
      "description": "Tokens that are designed to be spent within a certain blockchain ecosystem e.g. most of the SPL-Tokens"
    }
  },
  "timestamp": "2021-03-03T19:57:21+0000",
  "tokens": [
    {
      "chainId": 101,
      "address": "So11111111111111111111111111111111111111112",
      "symbol": "SOL",
      "name": "Wrapped SOL",
      "decimals": 9,
      "logoURI": "https://cdn.jsdelivr.net/gh/trustwallet/assets@master/blockchains/solana/info/logo.png",
      "tags": [],
      "extensions": {
        "website": "https://solana.com/",
        "serumV3Usdc": "9wFFyRfZBsuAha4YcuxcXLKwMxJR43S7fPfQLusDBzvT",
        "serumV3Usdt": "HWHvQhFmJB3NUcu1aihKmrKegfVxBEHzwVX6yZCKEsi1",
        "coingeckoId": "solana",
        "waterfallbot": "https://t.me/SOLwaterfall"
      }
    },
    {
      "chainId": 101,
      "address": "EPjFWdd5AufqSSqeM2qN1xzybapC8G4wEGGkZwyTDt1v",
      "symbol": "USDC",
      "name": "USD Coin",
      "decimals": 6,
      "logoURI": "https://cdn.jsdelivr.net/gh/solana-labs/token-list@main/assets/mainnet/EPjFWdd5AufqSSqeM2qN1xzybapC8G4wEGGkZwyTDt1v/logo.png",
      "tags": [
        "stablecoin"
      ],
      "extensions": {
        "website": "https://www.centre.io/",
        "coingeckoId": "usd-coin",
        "serumV3Usdt": "77quYg4MGneUdjgXCunt9GgM1usmrxKY31twEy3WHwcS"
      }
    },
    {
      "chainId": 101,
      "address": "9n4nbM75f5Ui33ZbPYXn59EwSgE8CGsHtAeTH5YFeJ9E",
      "symbol": "BTC",
      "name": "Wrapped Bitcoin (Sollet)",
      "decimals": 6,
      "logoURI": "https://cdn.jsdelivr.net/gh/trustwallet/assets@master/blockchains/bitcoin/info/logo.png",
      "tags": [
        "wrapped-sollet",
        "ethereum"
      ],
      "extensions": {
        "bridgeContract": "https://etherscan.io/address/0xeae57ce9cc1984f202e15e038b964bb8bdf7229a",
        "serumV3Usdc": "A8YFbxQYFVqKZaoYJLLUVcQiWP7G2MeEgW5wsAQgMvFw",
        "serumV3Usdt": "C1EuT9VokAKLiW7i2ASnZUvxDoKuKkCpDDeNxAptuNe4",
        "coingeckoId": "bitcoin"
      }
    },
    {
      "chainId": 101,
      "address": "2FPyTwcZLUg1MDrwsyoP4D6s1tM7hAkHYRjkNb5w6Pxk",
      "symbol": "ETH",
      "name": "Wrapped Ethereum (Sollet)",
      "decimals": 6,
      "logoURI": "https://cdn.jsdelivr.net/gh/trustwallet/assets@master/blockchains/ethereum/assets/0xC02aaA39b223FE8D0A0e5C4F27eAD9083C756Cc2/logo.png",
      "tags": [
        "wrapped-sollet",
        "ethereum"
      ],
      "extensions": {
        "bridgeContract": "https://etherscan.io/address/0xeae57ce9cc1984f202e15e038b964bb8bdf7229a",
        "serumV3Usdc": "4tSvZvnbyzHXLMTiFonMyxZoHmFqau1XArcRCVHLZ5gX",
        "serumV3Usdt": "7dLVkUfBVfCGkFhSXDCq1ukM9usathSgS716t643iFGF",
        "coingeckoId": "ethereum"
      }
    },
    {
      "chainId": 101,
      "address": "3JSf5tPeuscJGtaCp5giEiDhv51gQ4v3zWg8DGgyLfAB",
      "symbol": "YFI",
      "name": "Wrapped YFI (Sollet)",
      "decimals": 6,
      "logoURI": "https://cdn.jsdelivr.net/gh/trustwallet/assets@master/blockchains/ethereum/assets/0x0bc529c00C6401aEF6D220BE8C6Ea1667F6Ad93e/logo.png",
      "tags": [
        "wrapped-sollet",
        "ethereum"
      ],
      "extensions": {
        "bridgeContract": "https://etherscan.io/address/0xeae57ce9cc1984f202e15e038b964bb8bdf7229a",
        "serumV3Usdc": "7qcCo8jqepnjjvB5swP4Afsr3keVBs6gNpBTNubd1Kr2",
        "serumV3Usdt": "3Xg9Q4VtZhD4bVYJbTfgGWFV5zjE3U7ztSHa938zizte",
        "coingeckoId": "yearn-finance"
      }
    },
    {
      "chainId": 101,
      "address": "CWE8jPTUYhdCTZYWPTe1o5DFqfdjzWKc9WKz6rSjQUdG",
      "symbol": "LINK",
      "name": "Wrapped Chainlink (Sollet)",
      "decimals": 6,
      "logoURI": "https://cdn.jsdelivr.net/gh/trustwallet/assets@master/blockchains/ethereum/assets/0x514910771AF9Ca656af840dff83E8264EcF986CA/logo.png",
      "tags": [
        "wrapped-sollet",
        "ethereum"
      ],
      "extensions": {
        "bridgeContract": "https://etherscan.io/address/0xeae57ce9cc1984f202e15e038b964bb8bdf7229a",
        "serumV3Usdc": "3hwH1txjJVS8qv588tWrjHfRxdqNjBykM1kMcit484up",
        "serumV3Usdt": "3yEZ9ZpXSQapmKjLAGKZEzUNA1rcupJtsDp5mPBWmGZR",
        "coingeckoId": "chainlink"
      }
    },
    {
      "chainId": 101,
      "address": "Ga2AXHpfAF6mv2ekZwcsJFqu7wB4NV331qNH7fW9Nst8",
      "symbol": "XRP",
      "name": "Wrapped XRP (Sollet)",
      "decimals": 6,
      "logoURI": "https://cdn.jsdelivr.net/gh/trustwallet/assets@master/blockchains/ripple/info/logo.png",
      "tags": [
        "wrapped-sollet",
        "ethereum"
      ],
      "extensions": {
        "bridgeContract": "https://etherscan.io/address/0xeae57ce9cc1984f202e15e038b964bb8bdf7229a",
        "coingeckoId": "ripple"
      }
    },
    {
      "chainId": 101,
      "address": "BQcdHdAQW1hczDbBi9hiegXAR7A98Q9jx3X3iBBBDiq4",
      "symbol": "wUSDT",
      "name": "Wrapped USDT (Sollet)",
      "decimals": 6,
      "logoURI": "https://cdn.jsdelivr.net/gh/solana-labs/explorer/public/tokens/usdt.svg",
      "tags": [
        "stablecoin",
        "wrapped-sollet",
        "ethereum"
      ],
      "extensions": {
        "bridgeContract": "https://etherscan.io/address/0xeae57ce9cc1984f202e15e038b964bb8bdf7229a",
        "coingeckoId": "tether"
      }
    },
    {
      "chainId": 101,
      "address": "AR1Mtgh7zAtxuxGd2XPovXPVjcSdY3i4rQYisNadjfKy",
      "symbol": "SUSHI",
      "name": "Wrapped SUSHI (Sollet)",
      "decimals": 6,
      "logoURI": "https://cdn.jsdelivr.net/gh/trustwallet/assets@master/blockchains/ethereum/assets/0x6B3595068778DD592e39A122f4f5a5cF09C90fE2/logo.png",
      "tags": [
        "wrapped-sollet",
        "ethereum"
      ],
      "extensions": {
        "website": "https://www.sushi.com",
        "bridgeContract": "https://etherscan.io/address/0xeae57ce9cc1984f202e15e038b964bb8bdf7229a",
        "serumV3Usdc": "A1Q9iJDVVS8Wsswr9ajeZugmj64bQVCYLZQLra2TMBMo",
        "serumV3Usdt": "6DgQRTpJTnAYBSShngAVZZDq7j9ogRN1GfSQ3cq9tubW",
        "coingeckoId": "sushi",
        "waterfallbot": "https://bit.ly/SUSHIwaterfall"
      }
    },
    {
      "chainId": 101,
      "address": "CsZ5LZkDS7h9TDKjrbL7VAwQZ9nsRu8vJLhRYfmGaN8K",
      "symbol": "ALEPH",
      "name": "Wrapped ALEPH (Sollet)",
      "decimals": 6,
      "logoURI": "https://cdn.jsdelivr.net/gh/trustwallet/assets@master/blockchains/nuls/assets/NULSd6HgyZkiqLnBzTaeSQfx1TNg2cqbzq51h/logo.png",
      "tags": [
        "wrapped-sollet",
        "ethereum"
      ],
      "extensions": {
        "bridgeContract": "https://etherscan.io/address/0xeae57ce9cc1984f202e15e038b964bb8bdf7229a",
        "serumV3Usdc": "GcoKtAmTy5QyuijXSmJKBtFdt99e6Buza18Js7j9AJ6e",
        "serumV3Usdt": "Gyp1UGRgbrb6z8t7fpssxEKQgEmcJ4pVnWW3ds2p6ZPY",
        "coingeckoId": "aleph"
      }
    },
    {
      "chainId": 101,
      "address": "SF3oTvfWzEP3DTwGSvUXRrGTvr75pdZNnBLAH9bzMuX",
      "symbol": "SXP",
      "name": "Wrapped SXP (Sollet)",
      "decimals": 6,
      "logoURI": "https://cdn.jsdelivr.net/gh/trustwallet/assets/blockchains/ethereum/assets/0x8CE9137d39326AD0cD6491fb5CC0CbA0e089b6A9/logo.png",
      "tags": [
        "wrapped-sollet",
        "ethereum"
      ],
      "extensions": {
        "bridgeContract": "https://etherscan.io/address/0xeae57ce9cc1984f202e15e038b964bb8bdf7229a",
        "serumV3Usdc": "4LUro5jaPaTurXK737QAxgJywdhABnFAMQkXX4ZyqqaZ",
        "serumV3Usdt": "8afKwzHR3wJE7W7Y5hvQkngXh6iTepSZuutRMMy96MjR",
        "coingeckoId": "swipe"
      }
    },
    {
      "chainId": 101,
      "address": "BtZQfWqDGbk9Wf2rXEiWyQBdBY1etnUUn6zEphvVS7yN",
      "symbol": "HGET",
      "name": "Wrapped Hedget (Sollet)",
      "decimals": 6,
      "logoURI": "https://www.hedget.com/images/favicon.svg",
      "tags": [
        "wrapped-sollet",
        "ethereum"
      ],
      "extensions": {
        "website": "https://www.hedget.com/",
        "bridgeContract": "https://etherscan.io/address/0xeae57ce9cc1984f202e15e038b964bb8bdf7229a",
        "serumV3Usdc": "88vztw7RTN6yJQchVvxrs6oXUDryvpv9iJaFa1EEmg87",
        "serumV3Usdt": "ErQXxiNfJgd4fqQ58PuEw5xY35TZG84tHT6FXf5s4UxY",
        "coingeckoId": "hedget"
      }
    },
    {
      "chainId": 101,
      "address": "5Fu5UUgbjpUvdBveb3a1JTNirL8rXtiYeSMWvKjtUNQv",
      "symbol": "CREAM",
      "name": "Wrapped Cream Finance (Sollet)",
      "decimals": 6,
      "logoURI": "https://cdn.jsdelivr.net/gh/trustwallet/assets@master/blockchains/smartchain/assets/0xd4CB328A82bDf5f03eB737f37Fa6B370aef3e888/logo.png",
      "tags": [
        "wrapped-sollet",
        "ethereum"
      ],
      "extensions": {
        "bridgeContract": "https://etherscan.io/address/0xeae57ce9cc1984f202e15e038b964bb8bdf7229a",
        "serumV3Usdc": "7nZP6feE94eAz9jmfakNJWPwEKaeezuKKC5D1vrnqyo2",
        "serumV3Usdt": "4ztJEvQyryoYagj2uieep3dyPwG2pyEwb2dKXTwmXe82",
        "coingeckoId": "cream-2"
      }
    },
    {
      "chainId": 101,
      "address": "873KLxCbz7s9Kc4ZzgYRtNmhfkQrhfyWGZJBmyCbC3ei",
      "symbol": "UBXT",
      "name": "Wrapped Upbots (Sollet)",
      "decimals": 6,
      "logoURI": "https://assets.coingecko.com/coins/images/12476/small/UBXT.png?1600132967",
      "tags": [
        "wrapped-sollet",
        "ethereum"
      ],
      "extensions": {
        "website": "https://upbots.com/",
        "explorer": "https://etherscan.io/address/0xeae57ce9cc1984f202e15e038b964bb8bdf7229a",
        "serumV3Usdc": "2wr3Ab29KNwGhtzr5HaPCyfU1qGJzTUAN4amCLZWaD1H",
        "serumV3Usdt": "F1T7b6pnR8Pge3qmfNUfW6ZipRDiGpMww6TKTrRU4NiL",
        "coingeckoId": "upbots"
      }
    },
    {
      "chainId": 101,
      "address": "HqB7uswoVg4suaQiDP3wjxob1G5WdZ144zhdStwMCq7e",
      "symbol": "HNT",
      "name": "Wrapped Helium (Sollet)",
      "decimals": 6,
      "logoURI": "https://assets.coingecko.com/coins/images/4284/small/Helium_HNT.png?1612620071",
      "tags": [
        "wrapped-sollet",
        "ethereum"
      ],
      "extensions": {
        "bridgeContract": "https://etherscan.io/address/0xeae57ce9cc1984f202e15e038b964bb8bdf7229a",
        "serumV3Usdc": "CnUV42ZykoKUnMDdyefv5kP6nDSJf7jFd7WXAecC6LYr",
        "serumV3Usdt": "8FpuMGLtMZ7Wt9ZvyTGuTVwTwwzLYfS5NZWcHxbP1Wuh",
        "coingeckoId": "helium"
      }
    },
    {
      "chainId": 101,
      "address": "9S4t2NEAiJVMvPdRYKVrfJpBafPBLtvbvyS3DecojQHw",
      "symbol": "FRONT",
      "name": "Wrapped FRONT (Sollet)",
      "decimals": 6,
      "logoURI": "https://cdn.jsdelivr.net/gh/trustwallet/assets@master/blockchains/ethereum/assets/0xf8C3527CC04340b208C854E985240c02F7B7793f/logo.png",
      "tags": [
        "wrapped-sollet",
        "ethereum"
      ],
      "extensions": {
        "bridgeContract": "https://etherscan.io/address/0xeae57ce9cc1984f202e15e038b964bb8bdf7229a",
        "serumV3Usdc": "9Zx1CvxSVdroKMMWf2z8RwrnrLiQZ9VkQ7Ex3syQqdSH",
        "serumV3Usdt": "CGC4UgWwqA9PET6Tfx6o6dLv94EK2coVkPtxgNHuBtxj",
        "coingeckoId": "frontier-token"
      }
    },
    {
      "chainId": 101,
      "address": "6WNVCuxCGJzNjmMZoKyhZJwvJ5tYpsLyAtagzYASqBoF",
      "symbol": "AKRO",
      "name": "Wrapped AKRO (Sollet)",
      "decimals": 6,
      "logoURI": "https://cdn.jsdelivr.net/gh/trustwallet/assets@master/blockchains/ethereum/assets/0xb2734a4Cec32C81FDE26B0024Ad3ceB8C9b34037/logo.png",
      "tags": [
        "wrapped-sollet",
        "ethereum"
      ],
      "extensions": {
        "bridgeContract": "https://etherscan.io/address/0xeae57ce9cc1984f202e15e038b964bb8bdf7229a",
        "serumV3Usdc": "5CZXTTgVZKSzgSA3AFMN5a2f3hmwmmJ6hU8BHTEJ3PX8",
        "serumV3Usdt": "HLvRdctRB48F9yLnu9E24LUTRt89D48Z35yi1HcxayDf",
        "coingeckoId": "akropolis"
      }
    },
    {
      "chainId": 101,
      "address": "DJafV9qemGp7mLMEn5wrfqaFwxsbLgUsGVS16zKRk9kc",
      "symbol": "HXRO",
      "name": "Wrapped HXRO (Sollet)",
      "decimals": 6,
      "logoURI": "https://assets.coingecko.com/coins/images/7805/large/hxro-squarelogo-1585089594129.png?1586221980",
      "tags": [
        "wrapped-sollet",
        "ethereum"
      ],
      "extensions": {
        "bridgeContract": "https://etherscan.io/address/0xeae57ce9cc1984f202e15e038b964bb8bdf7229a",
        "serumV3Usdc": "6Pn1cSiRos3qhBf54uBP9ZQg8x3JTardm1dL3n4p29tA",
        "serumV3Usdt": "4absuMsgemvdjfkgdLQq1zKEjw3dHBoCWkzKoctndyqd",
        "coingeckoId": "hxro"
      }
    },
    {
      "chainId": 101,
      "address": "DEhAasscXF4kEGxFgJ3bq4PpVGp5wyUxMRvn6TzGVHaw",
      "symbol": "UNI",
      "name": "Wrapped UNI (Sollet)",
      "decimals": 6,
      "logoURI": "https://cdn.jsdelivr.net/gh/trustwallet/assets@master/blockchains/ethereum/assets/0x1f9840a85d5aF5bf1D1762F925BDADdC4201F984/logo.png",
      "tags": [
        "wrapped-sollet",
        "ethereum"
      ],
      "extensions": {
        "bridgeContract": "https://etherscan.io/address/0xeae57ce9cc1984f202e15e038b964bb8bdf7229a",
        "serumV3Usdc": "6JYHjaQBx6AtKSSsizDMwozAEDEZ5KBsSUzH7kRjGJon",
        "serumV3Usdt": "2SSnWNrc83otLpfRo792P6P3PESZpdr8cu2r8zCE6bMD",
        "coingeckoId": "uniswap"
      }
    },
    {
      "chainId": 101,
      "address": "SRMuApVNdxXokk5GT7XD5cUUgXMBCoAz2LHeuAoKWRt",
      "symbol": "SRM",
      "name": "Serum",
      "decimals": 6,
      "logoURI": "https://cdn.jsdelivr.net/gh/trustwallet/assets@master/blockchains/ethereum/assets/0x476c5E26a75bd202a9683ffD34359C0CC15be0fF/logo.png",
      "tags": [],
      "extensions": {
        "website": "https://projectserum.com/",
        "serumV3Usdc": "ByRys5tuUWDgL73G8JBAEfkdFf8JWBzPBDHsBVQ5vbQA",
        "serumV3Usdt": "AtNnsY1AyRERWJ8xCskfz38YdvruWVJQUVXgScC1iPb",
        "coingeckoId": "serum",
        "waterfallbot": "https://bit.ly/SRMwaterfall"
      }
    },
    {
      "chainId": 101,
      "address": "AGFEad2et2ZJif9jaGpdMixQqvW5i81aBdvKe7PHNfz3",
      "symbol": "FTT",
      "name": "Wrapped FTT (Sollet)",
      "decimals": 6,
      "logoURI": "https://cdn.jsdelivr.net/gh/solana-labs/token-list@main/assets/mainnet/AGFEad2et2ZJif9jaGpdMixQqvW5i81aBdvKe7PHNfz3/logo.png",
      "tags": [
        "wrapped-sollet",
        "ethereum"
      ],
      "extensions": {
        "bridgeContract": "https://etherscan.io/address/0xeae57ce9cc1984f202e15e038b964bb8bdf7229a",
        "assetContract": "https://etherscan.io/address/0x50d1c9771902476076ecfc8b2a83ad6b9355a4c9",
        "serumV3Usdc": "2Pbh1CvRVku1TgewMfycemghf6sU9EyuFDcNXqvRmSxc",
        "serumV3Usdt": "Hr3wzG8mZXNHV7TuL6YqtgfVUesCqMxGYCEyP3otywZE",
        "coingeckoId": "ftx-token",
        "waterfallbot": "https://bit.ly/FTTwaterfall"
      }
    },
    {
      "chainId": 101,
      "address": "MSRMcoVyrFxnSgo5uXwone5SKcGhT1KEJMFEkMEWf9L",
      "symbol": "MSRM",
      "name": "MegaSerum",
      "decimals": 0,
      "logoURI": "https://cdn.jsdelivr.net/gh/trustwallet/assets@master/blockchains/ethereum/assets/0x476c5E26a75bd202a9683ffD34359C0CC15be0fF/logo.png",
      "tags": [],
      "extensions": {
        "website": "https://projectserum.com/",
        "serumV3Usdc": "4VKLSYdvrQ5ngQrt1d2VS8o4ewvb2MMUZLiejbnGPV33",
        "serumV3Usdt": "5nLJ22h1DUfeCfwbFxPYK8zbfbri7nA9bXoDcR8AcJjs",
        "coingeckoId": "megaserum"
      }
    },
    {
      "chainId": 101,
      "address": "BXXkv6z8ykpG1yuvUDPgh732wzVHB69RnB9YgSYh3itW",
      "symbol": "WUSDC",
      "name": "Wrapped USDC (Sollet)",
      "decimals": 6,
      "logoURI": "https://cdn.jsdelivr.net/gh/solana-labs/token-list@main/assets/mainnet/EPjFWdd5AufqSSqeM2qN1xzybapC8G4wEGGkZwyTDt1v/logo.png",
      "tags": [
        "stablecoin",
        "wrapped-sollet",
        "ethereum"
      ],
      "extensions": {
        "coingeckoId": "usd-coin"
      }
    },
    {
      "chainId": 101,
      "address": "GXMvfY2jpQctDqZ9RoU3oWPhufKiCcFEfchvYumtX7jd",
      "symbol": "TOMO",
      "name": "Wrapped TOMO (Sollet)",
      "decimals": 6,
      "logoURI": "https://cdn.jsdelivr.net/gh/trustwallet/assets@master/blockchains/tomochain/info/logo.png",
      "tags": [
        "wrapped-sollet",
        "ethereum"
      ],
      "extensions": {
        "bridgeContract": "https://etherscan.io/address/0xeae57ce9cc1984f202e15e038b964bb8bdf7229a",
        "serumV3Usdc": "8BdpjpSD5n3nk8DQLqPUyTZvVqFu6kcff5bzUX5dqDpy",
        "serumV3Usdt": "GnKPri4thaGipzTbp8hhSGSrHgG4F8MFiZVrbRn16iG2",
        "coingeckoId": "tomochain",
        "waterfallbot": "https://t.me/TOMOwaterfall"
      }
    },
    {
      "chainId": 101,
      "address": "EcqExpGNFBve2i1cMJUTR4bPXj4ZoqmDD2rTkeCcaTFX",
      "symbol": "KARMA",
      "name": "Wrapped KARMA (Sollet)",
      "decimals": 4,
      "logoURI": "https://cdn.jsdelivr.net/gh/machi-x/assets@master/blockchains/ethereum/assets/0xdfe691f37b6264a90ff507eb359c45d55037951c/logo.png",
      "tags": [
        "wrapped-sollet",
        "ethereum"
      ],
      "extensions": {
        "bridgeContract": "https://etherscan.io/address/0xeae57ce9cc1984f202e15e038b964bb8bdf7229a",
        "coingeckoId": "karma-dao"
      }
    },
    {
      "chainId": 101,
      "address": "EqWCKXfs3x47uVosDpTRgFniThL9Y8iCztJaapxbEaVX",
      "symbol": "LUA",
      "name": "Wrapped LUA (Sollet)",
      "decimals": 6,
      "logoURI": "https://cdn.jsdelivr.net/gh/trustwallet/assets@master/blockchains/ethereum/assets/0xB1f66997A5760428D3a87D68b90BfE0aE64121cC/logo.png",
      "tags": [
        "wrapped-sollet",
        "ethereum"
      ],
      "extensions": {
        "bridgeContract": "https://etherscan.io/address/0xeae57ce9cc1984f202e15e038b964bb8bdf7229a",
        "serumV3Usdc": "4xyWjQ74Eifq17vbue5Ut9xfFNfuVB116tZLEpiZuAn8",
        "serumV3Usdt": "35tV8UsHH8FnSAi3YFRrgCu4K9tb883wKnAXpnihot5r",
        "coingeckoId": "lua-token",
        "waterfallbot": "https://t.me/LUAwaterfall"
      }
    },
    {
      "chainId": 101,
      "address": "GeDS162t9yGJuLEHPWXXGrb1zwkzinCgRwnT8vHYjKza",
      "symbol": "MATH",
      "name": "Wrapped MATH (Sollet)",
      "decimals": 6,
      "tags": [
        "wrapped-sollet",
        "ethereum"
      ],
      "extensions": {
        "bridgeContract": "https://etherscan.io/address/0xeae57ce9cc1984f202e15e038b964bb8bdf7229a",
        "serumV3Usdc": "J7cPYBrXVy8Qeki2crZkZavcojf2sMRyQU7nx438Mf8t",
        "serumV3Usdt": "2WghiBkDL2yRhHdvm8CpprrkmfguuQGJTCDfPSudKBAZ",
        "coingeckoId": "math"
      }
    },
    {
      "chainId": 101,
      "address": "GUohe4DJUA5FKPWo3joiPgsB7yzer7LpDmt1Vhzy3Zht",
      "symbol": "KEEP",
      "name": "Wrapped KEEP (Sollet)",
      "decimals": 6,
      "logoURI": "https://assets.coingecko.com/coins/images/3373/large/IuNzUb5b_400x400.jpg?1589526336",
      "tags": [
        "wrapped-sollet",
        "ethereum"
      ],
      "extensions": {
        "bridgeContract": "https://etherscan.io/address/0xeae57ce9cc1984f202e15e038b964bb8bdf7229a",
        "serumV3Usdc": "3rgacody9SvM88QR83GHaNdEEx4Fe2V2ed5GJp2oeKDr",
        "serumV3Usdt": "HEGnaVL5i48ubPBqWAhodnZo8VsSLzEM3Gfc451DnFj9",
        "coingeckoId": "keep-network"
      }
    },
    {
      "chainId": 101,
      "address": "9F9fNTT6qwjsu4X4yWYKZpsbw5qT7o6yR2i57JF2jagy",
      "symbol": "SWAG",
      "name": "Wrapped SWAG (Sollet)",
      "decimals": 6,
      "logoURI": "https://assets.coingecko.com/coins/images/12805/large/photo_2020-10-14_23.17.02.jpeg?1602688642",
      "tags": [
        "wrapped-sollet",
        "ethereum"
      ],
      "extensions": {
        "bridgeContract": "https://etherscan.io/address/0xeae57ce9cc1984f202e15e038b964bb8bdf7229a",
        "serumV3Usdt": "J2XSt77XWim5HwtUM8RUwQvmRXNZsbMKpp5GTKpHafvf",
        "coingeckoId": "swag-finance"
      }
    },
    {
      "chainId": 101,
      "address": "DgHK9mfhMtUwwv54GChRrU54T2Em5cuszq2uMuen1ZVE",
      "symbol": "CEL",
      "name": "Wrapped Celsius (Sollet)",
      "decimals": 6,
      "logoURI": "https://cdn.jsdelivr.net/gh/trustwallet/assets@master/blockchains/ethereum/assets/0xaaAEBE6Fe48E54f431b0C390CfaF0b017d09D42d/logo.png",
      "tags": [
        "wrapped-sollet",
        "ethereum"
      ],
      "extensions": {
        "bridgeContract": "https://etherscan.io/address/0xeae57ce9cc1984f202e15e038b964bb8bdf7229a",
        "serumV3Usdt": "cgani53cMZgYfRMgSrNekJTMaLmccRfspsfTbXWRg7u",
        "coingeckoId": "celsius-degree-token"
      }
    },
    {
      "chainId": 101,
      "address": "7ncCLJpP3MNww17LW8bRvx8odQQnubNtfNZBL5BgAEHW",
      "symbol": "RSR",
      "name": "Wrapped Reserve Rights (Sollet)",
      "decimals": 6,
      "logoURI": "https://cdn.jsdelivr.net/gh/trustwallet/assets@master/blockchains/ethereum/assets/0x8762db106B2c2A0bccB3A80d1Ed41273552616E8/logo.png",
      "tags": [
        "wrapped-sollet",
        "ethereum"
      ],
      "extensions": {
        "bridgeContract": "https://etherscan.io/address/0xeae57ce9cc1984f202e15e038b964bb8bdf7229a",
        "serumV3Usdt": "FcPet5fz9NLdbXwVM6kw2WTHzRAD7mT78UjwTpawd7hJ",
        "coingeckoId": "reserve-rights-token"
      }
    },
    {
      "chainId": 101,
      "address": "5wihEYGca7X4gSe97C5mVcqNsfxBzhdTwpv72HKs25US",
      "symbol": "1INCH",
      "name": "Wrapped 1INCH (Sollet)",
      "decimals": 6,
      "logoURI": "https://cdn.jsdelivr.net/gh/trustwallet/assets@master/blockchains/ethereum/assets/0x111111111117dC0aa78b770fA6A738034120C302/logo.png",
      "tags": [
        "wrapped-sollet",
        "ethereum"
      ],
      "extensions": {
        "bridgeContract": "https://etherscan.io/address/0xeae57ce9cc1984f202e15e038b964bb8bdf7229a",
        "coingeckoId": "1inch"
      }
    },
    {
      "chainId": 101,
      "address": "38i2NQxjp5rt5B3KogqrxmBxgrAwaB3W1f1GmiKqh9MS",
      "symbol": "GRT",
      "name": "Wrapped GRT  (Sollet)",
      "decimals": 6,
      "logoURI": "https://cdn.jsdelivr.net/gh/trustwallet/assets@master/blockchains/ethereum/assets/0xc944E90C64B2c07662A292be6244BDf05Cda44a7/logo.png",
      "tags": [
        "wrapped-sollet",
        "ethereum"
      ],
      "extensions": {
        "bridgeContract": "https://etherscan.io/address/0xeae57ce9cc1984f202e15e038b964bb8bdf7229a",
        "coingeckoId": "the-graph"
      }
    },
    {
      "chainId": 101,
      "address": "Avz2fmevhhu87WYtWQCFj9UjKRjF9Z9QWwN2ih9yF95G",
      "symbol": "COMP",
      "name": "Wrapped Compound (Sollet)",
      "decimals": 6,
      "logoURI": "https://cdn.jsdelivr.net/gh/trustwallet/assets@master/blockchains/ethereum/assets/0xc00e94Cb662C3520282E6f5717214004A7f26888/logo.png",
      "tags": [
        "wrapped-sollet",
        "ethereum"
      ],
      "extensions": {
        "bridgeContract": "https://etherscan.io/address/0xeae57ce9cc1984f202e15e038b964bb8bdf7229a",
        "coingeckoId": "compound-coin"
      }
    },
    {
      "chainId": 101,
      "address": "9wRD14AhdZ3qV8et3eBQVsrb3UoBZDUbJGyFckpTg8sj",
      "symbol": "PAXG",
      "name": "Wrapped Paxos Gold (Sollet)",
      "decimals": 6,
      "logoURI": "https://cdn.jsdelivr.net/gh/trustwallet/assets@master/blockchains/ethereum/assets/0x45804880De22913dAFE09f4980848ECE6EcbAf78/logo.png",
      "tags": [
        "wrapped-sollet",
        "ethereum"
      ],
      "extensions": {
        "bridgeContract": "https://etherscan.io/address/0xeae57ce9cc1984f202e15e038b964bb8bdf7229a",
        "coingeckoId": "pax-gold"
      }
    },
    {
      "chainId": 101,
      "address": "AByXcTZwJHMtrKrvVsh9eFNB1pJaLDjCUR2ayvxBAAM2",
      "symbol": "STRONG",
      "name": "Wrapped Strong (Sollet)",
      "decimals": 6,
      "logoURI": "https://cdn.jsdelivr.net/gh/trustwallet/assets@master/blockchains/ethereum/assets/0x990f341946A3fdB507aE7e52d17851B87168017c/logo.png",
      "tags": [
        "wrapped-sollet",
        "ethereum"
      ],
      "extensions": {
        "bridgeContract": "https://etherscan.io/address/0xeae57ce9cc1984f202e15e038b964bb8bdf7229a",
        "coingeckoId": "strong"
      }
    },
    {
      "chainId": 101,
      "address": "EchesyfXePKdLtoiZSL8pBe8Myagyy8ZRqsACNCFGnvp",
      "symbol": "FIDA",
      "name": "Bonfida",
      "decimals": 6,
      "logoURI": "https://cdn.jsdelivr.net/gh/dr497/awesome-serum-markets/icons/fida.svg",
      "tags": [],
      "extensions": {
        "website": "https://bonfida.com/",
        "serumV3Usdc": "E14BKBhDWD4EuTkWj1ooZezesGxMW8LPCps4W5PuzZJo",
        "serumV3Usdt": "EbV7pPpEvheLizuYX3gUCvWM8iySbSRAhu2mQ5Vz2Mxf",
        "coingeckoId": "bonfida",
        "waterfallbot": "https://bit.ly/FIDAwaterfall"
      }
    },
    {
      "chainId": 101,
      "address": "kinXdEcpDQeHPEuQnqmUgtYykqKGVFq6CeVX5iAHJq6",
      "symbol": "KIN",
      "name": "KIN",
      "decimals": 5,
      "logoURI": "https://cdn.jsdelivr.net/gh/trustwallet/assets@master/blockchains/kin/info/logo.png",
      "tags": [],
      "extensions": {
        "serumV3Usdc": "Bn6NPyr6UzrFAwC4WmvPvDr2Vm8XSUnFykM2aQroedgn",
        "serumV3Usdt": "4nCFQr8sahhhL4XJ7kngGFBmpkmyf3xLzemuMhn6mWTm",
        "coingeckoId": "kin",
        "waterfallbot": "https://bit.ly/KINwaterfall"
      }
    },
    {
      "chainId": 101,
      "address": "MAPS41MDahZ9QdKXhVa4dWB9RuyfV4XqhyAZ8XcYepb",
      "symbol": "MAPS",
      "name": "MAPS",
      "decimals": 6,
      "logoURI": "https://cdn.jsdelivr.net/gh/solana-labs/explorer/public/tokens/maps.svg",
      "tags": [],
      "extensions": {
        "website": "https://maps.me/",
        "serumV3Usdc": "3A8XQRWXC7BjLpgLDDBhQJLT5yPCzS16cGYRKHkKxvYo",
        "serumV3Usdt": "7cknqHAuGpfVXPtFoJpFvUjJ8wkmyEfbFusmwMfNy3FE",
        "coingeckoId": "maps"
      }
    },
    {
      "chainId": 101,
      "address": "z3dn17yLaGMKffVogeFHQ9zWVcXgqgf3PQnDsNs2g6M",
      "symbol": "OXY",
      "name": "Oxygen Protocol",
      "decimals": 6,
      "logoURI": "https://cdn.jsdelivr.net/gh/nathanielparke/awesome-serum-markets/icons/oxy.svg",
      "tags": [],
      "extensions": {
        "website": "https://www.oxygen.org/",
        "serumV3Usdt": "GKLev6UHeX1KSDCyo2bzyG6wqhByEzDBkmYTxEdmYJgB",
        "serumV3Usdc": "GZ3WBFsqntmERPwumFEYgrX2B7J7G11MzNZAy7Hje27X",
        "coingeckoId": "oxygen",
        "waterfallbot": "https://bit.ly/OXYwaterfall"
      }
    },
    {
      "chainId": 101,
      "address": "FtgGSFADXBtroxq8VCausXRr2of47QBf5AS1NtZCu4GD",
      "symbol": "BRZ",
      "name": "BRZ",
      "decimals": 4,
      "logoURI": "https://cdn.jsdelivr.net/gh/solana-labs/explorer/public/tokens/brz.png",
      "tags": [],
      "extensions": {
        "website": "https://brztoken.io/",
        "coingeckoId": "brz"
      }
    },
    {
      "chainId": 101,
      "address": "Es9vMFrzaCERmJfrF4H2FYD4KCoNkY11McCe8BenwNYB",
      "symbol": "USDT",
      "name": "USDT",
      "decimals": 6,
      "logoURI": "https://cdn.jsdelivr.net/gh/solana-labs/explorer/public/tokens/usdt.svg",
      "tags": [
        "stablecoin"
      ],
      "extensions": {
        "website": "https://tether.to/",
        "coingeckoId": "tether",
        "serumV3Usdc": "77quYg4MGneUdjgXCunt9GgM1usmrxKY31twEy3WHwcS"
      }
    },
    {
      "chainId": 101,
      "address": "2oDxYGgTBmST4rc3yn1YtcSEck7ReDZ8wHWLqZAuNWXH",
      "symbol": "xMARK",
      "name": "Standard",
      "decimals": 9,
      "logoURI": "https://cdn.jsdelivr.net/gh/solana-labs/token-list@main/assets/mainnet/2oDxYGgTBmST4rc3yn1YtcSEck7ReDZ8wHWLqZAuNWXH/logo.png",
      "tags": [
        "wrapped",
        "wormhole"
      ],
      "extensions": {
        "website": "https://benchmarkprotocol.finance/",
        "address": "0x36b679bd64ed73dbfd88909cdcb892cb66bd4cbb",
        "bridgeContract": "https://etherscan.io/address/0xf92cD566Ea4864356C5491c177A430C222d7e678",
        "assetContract": "https://etherscan.io/address/0x36b679bd64ed73dbfd88909cdcb892cb66bd4cbb",
        "coingeckoId": "xmark"
      }
    },
    {
      "chainId": 101,
      "address": "4k3Dyjzvzp8eMZWUXbBCjEvwSkkk59S5iCNLY3QrkX6R",
      "symbol": "RAY",
      "name": "Raydium",
      "decimals": 6,
      "logoURI": "https://cdn.jsdelivr.net/gh/solana-labs/token-list@main/assets/mainnet/RVKd61ztZW9GUwhRbbLoYVRE5Xf1B2tVscKqwZqXgEr/logo.png",
      "tags": [],
      "extensions": {
        "website": "https://raydium.io/",
        "serumV3Usdt": "teE55QrL4a4QSfydR9dnHF97jgCfptpuigbb53Lo95g",
        "serumV3Usdc": "2xiv8A5xrJ7RnGdxXB42uFEkYHJjszEhaJyKKt4WaLep",
        "coingeckoId": "raydium",
        "waterfallbot": "https://bit.ly/RAYwaterfall"
      }
    },
    {
      "chainId": 101,
      "address": "CzPDyvotTcxNqtPne32yUiEVQ6jk42HZi1Y3hUu7qf7f",
      "symbol": "RAY-WUSDT",
      "name": "Raydium Legacy LP Token V2 (RAY-WUSDT)",
      "decimals": 6,
      "logoURI": "https://cdn.jsdelivr.net/gh/solana-labs/token-list@main/assets/mainnet/RVKd61ztZW9GUwhRbbLoYVRE5Xf1B2tVscKqwZqXgEr/logo.png",
      "tags": [
        "lp-token"
      ],
      "extensions": {
        "website": "https://raydium.io/"
      }
    },
    {
      "chainId": 101,
      "address": "134Cct3CSdRCbYgq5SkwmHgfwjJ7EM5cG9PzqffWqECx",
      "symbol": "RAY-SOL",
      "name": "Raydium LP Token V2 (RAY-SOL)",
      "decimals": 6,
      "logoURI": "https://cdn.jsdelivr.net/gh/solana-labs/token-list@main/assets/mainnet/RVKd61ztZW9GUwhRbbLoYVRE5Xf1B2tVscKqwZqXgEr/logo.png",
      "tags": [
        "lp-token"
      ],
      "extensions": {
        "website": "https://raydium.io/"
      }
    },
    {
      "chainId": 101,
      "address": "EVDmwajM5U73PD34bYPugwiA4Eqqbrej4mLXXv15Z5qR",
      "symbol": "LINK-WUSDT",
      "name": "Raydium LP Token V2 (LINK-WUSDT)",
      "decimals": 6,
      "logoURI": "https://cdn.jsdelivr.net/gh/solana-labs/token-list@main/assets/mainnet/RVKd61ztZW9GUwhRbbLoYVRE5Xf1B2tVscKqwZqXgEr/logo.png",
      "tags": [
        "lp-token"
      ],
      "extensions": {
        "website": "https://raydium.io/"
      }
    },
    {
      "chainId": 101,
      "address": "KY4XvwHy7JPzbWYAbk23jQvEb4qWJ8aCqYWREmk1Q7K",
      "symbol": "ETH-WUSDT",
      "name": "Raydium LP Token V2 (ETH-WUSDT)",
      "decimals": 6,
      "logoURI": "https://cdn.jsdelivr.net/gh/solana-labs/token-list@main/assets/mainnet/RVKd61ztZW9GUwhRbbLoYVRE5Xf1B2tVscKqwZqXgEr/logo.png",
      "tags": [
        "lp-token"
      ],
      "extensions": {
        "website": "https://raydium.io/"
      }
    },
    {
      "chainId": 101,
      "address": "FgmBnsF5Qrnv8X9bomQfEtQTQjNNiBCWRKGpzPnE5BDg",
      "symbol": "RAY-USDC",
      "name": "Raydium Legacy LP Token V2 (RAY-USDC)",
      "decimals": 6,
      "logoURI": "https://cdn.jsdelivr.net/gh/solana-labs/token-list@main/assets/mainnet/RVKd61ztZW9GUwhRbbLoYVRE5Xf1B2tVscKqwZqXgEr/logo.png",
      "tags": [
        "lp-token"
      ],
      "extensions": {
        "website": "https://raydium.io/"
      }
    },
    {
      "chainId": 101,
      "address": "5QXBMXuCL7zfAk39jEVVEvcrz1AvBGgT9wAhLLHLyyUJ",
      "symbol": "RAY-SRM",
      "name": "Raydium Legacy LP Token V2 (RAY-SRM)",
      "decimals": 6,
      "logoURI": "https://cdn.jsdelivr.net/gh/solana-labs/token-list@main/assets/mainnet/RVKd61ztZW9GUwhRbbLoYVRE5Xf1B2tVscKqwZqXgEr/logo.png",
      "tags": [
        "lp-token"
      ],
      "extensions": {
        "website": "https://raydium.io/"
      }
    },
    {
      "chainId": 101,
      "address": "FdhKXYjCou2jQfgKWcNY7jb8F2DPLU1teTTTRfLBD2v1",
      "symbol": "RAY-WUSDT",
      "name": "Raydium Legacy LP Token V3 (RAY-WUSDT)",
      "decimals": 6,
      "logoURI": "https://cdn.jsdelivr.net/gh/solana-labs/token-list@main/assets/mainnet/RVKd61ztZW9GUwhRbbLoYVRE5Xf1B2tVscKqwZqXgEr/logo.png",
      "tags": [
        "lp-token"
      ],
      "extensions": {
        "website": "https://raydium.io/"
      }
    },
    {
      "chainId": 101,
      "address": "BZFGfXMrjG2sS7QT2eiCDEevPFnkYYF7kzJpWfYxPbcx",
      "symbol": "RAY-USDC",
      "name": "Raydium LP Token V3 (RAY-USDC)",
      "decimals": 6,
      "logoURI": "https://cdn.jsdelivr.net/gh/solana-labs/token-list@main/assets/mainnet/RVKd61ztZW9GUwhRbbLoYVRE5Xf1B2tVscKqwZqXgEr/logo.png",
      "tags": [
        "lp-token"
      ],
      "extensions": {
        "website": "https://raydium.io/"
      }
    },
    {
      "chainId": 101,
      "address": "DSX5E21RE9FB9hM8Nh8xcXQfPK6SzRaJiywemHBSsfup",
      "symbol": "RAY-SRM",
      "name": "Raydium LP Token V3 (RAY-SRM)",
      "decimals": 6,
      "logoURI": "https://cdn.jsdelivr.net/gh/solana-labs/token-list@main/assets/mainnet/RVKd61ztZW9GUwhRbbLoYVRE5Xf1B2tVscKqwZqXgEr/logo.png",
      "tags": [
        "lp-token"
      ],
      "extensions": {
        "website": "https://raydium.io/"
      }
    },
    {
      "chainId": 101,
      "address": "F5PPQHGcznZ2FxD9JaxJMXaf7XkaFFJ6zzTBcW8osQjw",
      "symbol": "RAY-SOL",
      "name": "Raydium LP Token V3 (RAY-SOL)",
      "decimals": 6,
      "logoURI": "https://cdn.jsdelivr.net/gh/solana-labs/token-list@main/assets/mainnet/RVKd61ztZW9GUwhRbbLoYVRE5Xf1B2tVscKqwZqXgEr/logo.png",
      "tags": [
        "lp-token"
      ],
      "extensions": {
        "website": "https://raydium.io/"
      }
    },
    {
      "chainId": 101,
      "address": "8Q6MKy5Yxb9vG1mWzppMtMb2nrhNuCRNUkJTeiE3fuwD",
      "symbol": "RAY-ETH",
      "name": "Raydium LP Token V3 (RAY-ETH)",
      "decimals": 6,
      "logoURI": "https://cdn.jsdelivr.net/gh/solana-labs/token-list@main/assets/mainnet/RVKd61ztZW9GUwhRbbLoYVRE5Xf1B2tVscKqwZqXgEr/logo.png",
      "tags": [
        "lp-token"
      ],
      "extensions": {
        "website": "https://raydium.io/"
      }
    },
    {
      "chainId": 101,
      "address": "DsBuznXRTmzvEdb36Dx3aVLVo1XmH7r1PRZUFugLPTFv",
      "symbol": "FIDA-RAY",
      "name": "Raydium Fusion LP Token V4 (FIDA-RAY)",
      "decimals": 6,
      "logoURI": "https://cdn.jsdelivr.net/gh/solana-labs/token-list@main/assets/mainnet/RVKd61ztZW9GUwhRbbLoYVRE5Xf1B2tVscKqwZqXgEr/logo.png",
      "tags": [
        "lp-token"
      ],
      "extensions": {
        "website": "https://raydium.io/"
      }
    },
    {
      "chainId": 101,
      "address": "FwaX9W7iThTZH5MFeasxdLpxTVxRcM7ZHieTCnYog8Yb",
      "symbol": "OXY-RAY",
      "name": "Raydium Fusion LP Token V4 (OXY-RAY)",
      "decimals": 6,
      "logoURI": "https://cdn.jsdelivr.net/gh/solana-labs/token-list@main/assets/mainnet/RVKd61ztZW9GUwhRbbLoYVRE5Xf1B2tVscKqwZqXgEr/logo.png",
      "tags": [
        "lp-token"
      ],
      "extensions": {
        "website": "https://raydium.io/"
      }
    },
    {
      "chainId": 101,
      "address": "CcKK8srfVdTSsFGV3VLBb2YDbzF4T4NM2C3UEjC39RLP",
      "symbol": "MAPS-RAY",
      "name": "Raydium Fusion LP Token V4 (MAPS-RAY)",
      "decimals": 6,
      "logoURI": "https://cdn.jsdelivr.net/gh/solana-labs/token-list@main/assets/mainnet/RVKd61ztZW9GUwhRbbLoYVRE5Xf1B2tVscKqwZqXgEr/logo.png",
      "tags": [
        "lp-token"
      ],
      "extensions": {
        "website": "https://raydium.io/"
      }
    },
    {
      "chainId": 101,
      "address": "CHT8sft3h3gpLYbCcZ9o27mT5s3Z6VifBVbUiDvprHPW",
      "symbol": "KIN-RAY",
      "name": "Raydium Legacy Fusion LP Token V4 (KIN-RAY)",
      "decimals": 6,
      "logoURI": "https://cdn.jsdelivr.net/gh/solana-labs/token-list@main/assets/mainnet/RVKd61ztZW9GUwhRbbLoYVRE5Xf1B2tVscKqwZqXgEr/logo.png",
      "tags": [
        "lp-token"
      ],
      "extensions": {
        "website": "https://raydium.io/"
      }
    },
    {
      "chainId": 101,
      "address": "C3sT1R3nsw4AVdepvLTLKr5Gvszr7jufyBWUCvy4TUvT",
      "symbol": "RAY-USDT",
      "name": "Raydium LP Token V4 (RAY-USDT)",
      "decimals": 6,
      "logoURI": "https://cdn.jsdelivr.net/gh/solana-labs/token-list@main/assets/mainnet/RVKd61ztZW9GUwhRbbLoYVRE5Xf1B2tVscKqwZqXgEr/logo.png",
      "tags": [
        "lp-token"
      ],
      "extensions": {
        "website": "https://raydium.io/"
      }
    },
    {
      "chainId": 101,
      "address": "8HoQnePLqPj4M7PUDzfw8e3Ymdwgc7NLGnaTUapubyvu",
      "symbol": "SOL-USDC",
      "name": "Raydium LP Token V4 (SOL-USDC)",
      "decimals": 9,
      "logoURI": "https://cdn.jsdelivr.net/gh/solana-labs/token-list@main/assets/mainnet/RVKd61ztZW9GUwhRbbLoYVRE5Xf1B2tVscKqwZqXgEr/logo.png",
      "tags": [
        "lp-token"
      ],
      "extensions": {
        "website": "https://raydium.io/"
      }
    },
    {
      "chainId": 101,
      "address": "865j7iMmRRycSYUXzJ33ZcvLiX9JHvaLidasCyUyKaRE",
      "symbol": "YFI-USDC",
      "name": "Raydium LP Token V4 (YFI-USDC)",
      "decimals": 6,
      "logoURI": "https://cdn.jsdelivr.net/gh/solana-labs/token-list@main/assets/mainnet/RVKd61ztZW9GUwhRbbLoYVRE5Xf1B2tVscKqwZqXgEr/logo.png",
      "tags": [
        "lp-token"
      ],
      "extensions": {
        "website": "https://raydium.io/"
      }
    },
    {
      "chainId": 101,
      "address": "9XnZd82j34KxNLgQfz29jGbYdxsYznTWRpvZE3SRE7JG",
      "symbol": "SRM-USDC",
      "name": "Raydium LP Token V4 (SRM-USDC)",
      "decimals": 6,
      "logoURI": "https://cdn.jsdelivr.net/gh/solana-labs/token-list@main/assets/mainnet/RVKd61ztZW9GUwhRbbLoYVRE5Xf1B2tVscKqwZqXgEr/logo.png",
      "tags": [
        "lp-token"
      ],
      "extensions": {
        "website": "https://raydium.io/"
      }
    },
    {
      "chainId": 101,
      "address": "75dCoKfUHLUuZ4qEh46ovsxfgWhB4icc3SintzWRedT9",
      "symbol": "FTT-USDC",
      "name": "Raydium LP Token V4 (FTT-USDC)",
      "decimals": 6,
      "logoURI": "https://cdn.jsdelivr.net/gh/solana-labs/token-list@main/assets/mainnet/RVKd61ztZW9GUwhRbbLoYVRE5Xf1B2tVscKqwZqXgEr/logo.png",
      "tags": [
        "lp-token"
      ],
      "extensions": {
        "website": "https://raydium.io/"
      }
    },
    {
      "chainId": 101,
      "address": "2hMdRdVWZqetQsaHG8kQjdZinEMBz75vsoWTCob1ijXu",
      "symbol": "BTC-USDC",
      "name": "Raydium LP Token V4 (BTC-USDC)",
      "decimals": 6,
      "logoURI": "https://cdn.jsdelivr.net/gh/solana-labs/token-list@main/assets/mainnet/RVKd61ztZW9GUwhRbbLoYVRE5Xf1B2tVscKqwZqXgEr/logo.png",
      "tags": [
        "lp-token"
      ],
      "extensions": {
        "website": "https://raydium.io/"
      }
    },
    {
      "chainId": 101,
      "address": "2QVjeR9d2PbSf8em8NE8zWd8RYHjFtucDUdDgdbDD2h2",
      "symbol": "SUSHI-USDC",
      "name": "Raydium LP Token V4 (SUSHI-USDC)",
      "decimals": 6,
      "logoURI": "https://cdn.jsdelivr.net/gh/solana-labs/token-list@main/assets/mainnet/RVKd61ztZW9GUwhRbbLoYVRE5Xf1B2tVscKqwZqXgEr/logo.png",
      "tags": [
        "lp-token"
      ],
      "extensions": {
        "website": "https://raydium.io/"
      }
    },
    {
      "chainId": 101,
      "address": "CHyUpQFeW456zcr5XEh4RZiibH8Dzocs6Wbgz9aWpXnQ",
      "symbol": "TOMO-USDC",
      "name": "Raydium LP Token V4 (TOMO-USDC)",
      "decimals": 6,
      "logoURI": "https://cdn.jsdelivr.net/gh/solana-labs/token-list@main/assets/mainnet/RVKd61ztZW9GUwhRbbLoYVRE5Xf1B2tVscKqwZqXgEr/logo.png",
      "tags": [
        "lp-token"
      ],
      "extensions": {
        "website": "https://raydium.io/"
      }
    },
    {
      "chainId": 101,
      "address": "BqjoYjqKrXtfBKXeaWeAT5sYCy7wsAYf3XjgDWsHSBRs",
      "symbol": "LINK-USDC",
      "name": "Raydium LP Token V4 (LINK-USDC)",
      "decimals": 6,
      "logoURI": "https://cdn.jsdelivr.net/gh/solana-labs/token-list@main/assets/mainnet/RVKd61ztZW9GUwhRbbLoYVRE5Xf1B2tVscKqwZqXgEr/logo.png",
      "tags": [
        "lp-token"
      ],
      "extensions": {
        "website": "https://raydium.io/"
      }
    },
    {
      "chainId": 101,
      "address": "13PoKid6cZop4sj2GfoBeujnGfthUbTERdE5tpLCDLEY",
      "symbol": "ETH-USDC",
      "name": "Raydium LP Token V4 (ETH-USDC)",
      "decimals": 6,
      "logoURI": "https://cdn.jsdelivr.net/gh/solana-labs/token-list@main/assets/mainnet/RVKd61ztZW9GUwhRbbLoYVRE5Xf1B2tVscKqwZqXgEr/logo.png",
      "tags": [
        "lp-token"
      ],
      "extensions": {
        "website": "https://raydium.io/"
      }
    },
    {
      "chainId": 101,
      "address": "2Vyyeuyd15Gp8aH6uKE72c4hxc8TVSLibxDP9vzspQWG",
      "symbol": "COPE-USDC",
      "name": "Raydium Fusion LP Token V4 (COPE-USDC)",
      "decimals": 0,
      "logoURI": "https://cdn.jsdelivr.net/gh/solana-labs/token-list@main/assets/mainnet/RVKd61ztZW9GUwhRbbLoYVRE5Xf1B2tVscKqwZqXgEr/logo.png",
      "tags": [
        "lp-token"
      ],
      "extensions": {
        "website": "https://raydium.io/"
      }
    },
    {
      "chainId": 101,
      "address": "Epm4KfTj4DMrvqn6Bwg2Tr2N8vhQuNbuK8bESFp4k33K",
      "symbol": "SOL-USDT",
      "name": "Raydium LP Token V4 (SOL-USDT)",
      "decimals": 9,
      "logoURI": "https://cdn.jsdelivr.net/gh/solana-labs/token-list@main/assets/mainnet/RVKd61ztZW9GUwhRbbLoYVRE5Xf1B2tVscKqwZqXgEr/logo.png",
      "tags": [
        "lp-token"
      ],
      "extensions": {
        "website": "https://raydium.io/"
      }
    },
    {
      "chainId": 101,
      "address": "FA1i7fej1pAbQbnY8NbyYUsTrWcasTyipKreDgy1Mgku",
      "symbol": "YFI-USDT",
      "name": "Raydium LP Token V4 (YFI-USDT)",
      "decimals": 6,
      "logoURI": "https://cdn.jsdelivr.net/gh/solana-labs/token-list@main/assets/mainnet/RVKd61ztZW9GUwhRbbLoYVRE5Xf1B2tVscKqwZqXgEr/logo.png",
      "tags": [
        "lp-token"
      ],
      "extensions": {
        "website": "https://raydium.io/"
      }
    },
    {
      "chainId": 101,
      "address": "HYSAu42BFejBS77jZAZdNAWa3iVcbSRJSzp3wtqCbWwv",
      "symbol": "SRM-USDT",
      "name": "Raydium LP Token V4 (SRM-USDT)",
      "decimals": 6,
      "logoURI": "https://cdn.jsdelivr.net/gh/solana-labs/token-list@main/assets/mainnet/RVKd61ztZW9GUwhRbbLoYVRE5Xf1B2tVscKqwZqXgEr/logo.png",
      "tags": [
        "lp-token"
      ],
      "extensions": {
        "website": "https://raydium.io/"
      }
    },
    {
      "chainId": 101,
      "address": "2cTCiUnect5Lap2sk19xLby7aajNDYseFhC9Pigou11z",
      "symbol": "FTT-USDT",
      "name": "Raydium LP Token V4 (FTT-USDT)",
      "decimals": 6,
      "logoURI": "https://cdn.jsdelivr.net/gh/solana-labs/token-list@main/assets/mainnet/RVKd61ztZW9GUwhRbbLoYVRE5Xf1B2tVscKqwZqXgEr/logo.png",
      "tags": [
        "lp-token"
      ],
      "extensions": {
        "website": "https://raydium.io/"
      }
    },
    {
      "chainId": 101,
      "address": "DgGuvR9GSHimopo3Gc7gfkbKamLKrdyzWkq5yqA6LqYS",
      "symbol": "BTC-USDT",
      "name": "Raydium LP Token V4 (BTC-USDT)",
      "decimals": 6,
      "logoURI": "https://cdn.jsdelivr.net/gh/solana-labs/token-list@main/assets/mainnet/RVKd61ztZW9GUwhRbbLoYVRE5Xf1B2tVscKqwZqXgEr/logo.png",
      "tags": [
        "lp-token"
      ],
      "extensions": {
        "website": "https://raydium.io/"
      }
    },
    {
      "chainId": 101,
      "address": "Ba26poEYDy6P2o95AJUsewXgZ8DM9BCsmnU9hmC9i4Ki",
      "symbol": "SUSHI-USDT",
      "name": "Raydium LP Token V4 (SUSHI-USDT)",
      "decimals": 6,
      "logoURI": "https://cdn.jsdelivr.net/gh/solana-labs/token-list@main/assets/mainnet/RVKd61ztZW9GUwhRbbLoYVRE5Xf1B2tVscKqwZqXgEr/logo.png",
      "tags": [
        "lp-token"
      ],
      "extensions": {
        "website": "https://raydium.io/"
      }
    },
    {
      "chainId": 101,
      "address": "D3iGro1vn6PWJXo9QAPj3dfta6dKkHHnmiiym2EfsAmi",
      "symbol": "TOMO-USDT",
      "name": "Raydium LP Token V4 (TOMO-USDT)",
      "decimals": 6,
      "logoURI": "https://cdn.jsdelivr.net/gh/solana-labs/token-list@main/assets/mainnet/RVKd61ztZW9GUwhRbbLoYVRE5Xf1B2tVscKqwZqXgEr/logo.png",
      "tags": [
        "lp-token"
      ],
      "extensions": {
        "website": "https://raydium.io/"
      }
    },
    {
      "chainId": 101,
      "address": "Dr12Sgt9gkY8WU5tRkgZf1TkVWJbvjYuPAhR3aDCwiiX",
      "symbol": "LINK-USDT",
      "name": "Raydium LP Token V4 (LINK-USDT)",
      "decimals": 6,
      "logoURI": "https://cdn.jsdelivr.net/gh/solana-labs/token-list@main/assets/mainnet/RVKd61ztZW9GUwhRbbLoYVRE5Xf1B2tVscKqwZqXgEr/logo.png",
      "tags": [
        "lp-token"
      ],
      "extensions": {
        "website": "https://raydium.io/"
      }
    },
    {
      "chainId": 101,
      "address": "nPrB78ETY8661fUgohpuVusNCZnedYCgghzRJzxWnVb",
      "symbol": "ETH-USDT",
      "name": "Raydium LP Token V4 (ETH-USDT)",
      "decimals": 6,
      "logoURI": "https://cdn.jsdelivr.net/gh/solana-labs/token-list@main/assets/mainnet/RVKd61ztZW9GUwhRbbLoYVRE5Xf1B2tVscKqwZqXgEr/logo.png",
      "tags": [
        "lp-token"
      ],
      "extensions": {
        "website": "https://raydium.io/"
      }
    },
    {
      "chainId": 101,
      "address": "EGJht91R7dKpCj8wzALkjmNdUUUcQgodqWCYweyKcRcV",
      "symbol": "YFI-SRM",
      "name": "Raydium LP Token V4 (YFI-SRM)",
      "decimals": 6,
      "logoURI": "https://cdn.jsdelivr.net/gh/solana-labs/token-list@main/assets/mainnet/RVKd61ztZW9GUwhRbbLoYVRE5Xf1B2tVscKqwZqXgEr/logo.png",
      "tags": [
        "lp-token"
      ],
      "extensions": {
        "website": "https://raydium.io/"
      }
    },
    {
      "chainId": 101,
      "address": "AsDuPg9MgPtt3jfoyctUCUgsvwqAN6RZPftqoeiPDefM",
      "symbol": "FTT-SRM",
      "name": "Raydium LP Token V4 (FTT-SRM)",
      "decimals": 6,
      "logoURI": "https://cdn.jsdelivr.net/gh/solana-labs/token-list@main/assets/mainnet/RVKd61ztZW9GUwhRbbLoYVRE5Xf1B2tVscKqwZqXgEr/logo.png",
      "tags": [
        "lp-token"
      ],
      "extensions": {
        "website": "https://raydium.io/"
      }
    },
    {
      "chainId": 101,
      "address": "AGHQxXb3GSzeiLTcLtXMS2D5GGDZxsB2fZYZxSB5weqB",
      "symbol": "BTC-SRM",
      "name": "Raydium LP Token V4 (BTC-SRM)",
      "decimals": 6,
      "logoURI": "https://cdn.jsdelivr.net/gh/solana-labs/token-list@main/assets/mainnet/RVKd61ztZW9GUwhRbbLoYVRE5Xf1B2tVscKqwZqXgEr/logo.png",
      "tags": [
        "lp-token"
      ],
      "extensions": {
        "website": "https://raydium.io/"
      }
    },
    {
      "chainId": 101,
      "address": "3HYhUnUdV67j1vn8fu7ExuVGy5dJozHEyWvqEstDbWwE",
      "symbol": "SUSHI-SRM",
      "name": "Raydium LP Token V4 (SUSHI-SRM)",
      "decimals": 6,
      "logoURI": "https://cdn.jsdelivr.net/gh/solana-labs/token-list@main/assets/mainnet/RVKd61ztZW9GUwhRbbLoYVRE5Xf1B2tVscKqwZqXgEr/logo.png",
      "tags": [
        "lp-token"
      ],
      "extensions": {
        "website": "https://raydium.io/"
      }
    },
    {
      "chainId": 101,
      "address": "GgH9RnKrQpaMQeqmdbMvs5oo1A24hERQ9wuY2pSkeG7x",
      "symbol": "TOMO-SRM",
      "name": "Raydium LP Token V4 (TOMO-SRM)",
      "decimals": 6,
      "logoURI": "https://cdn.jsdelivr.net/gh/solana-labs/token-list@main/assets/mainnet/RVKd61ztZW9GUwhRbbLoYVRE5Xf1B2tVscKqwZqXgEr/logo.png",
      "tags": [
        "lp-token"
      ],
      "extensions": {
        "website": "https://raydium.io/"
      }
    },
    {
      "chainId": 101,
      "address": "GXN6yJv12o18skTmJXaeFXZVY1iqR18CHsmCT8VVCmDD",
      "symbol": "LINK-SRM",
      "name": "Raydium LP Token V4 (LINK-SRM)",
      "decimals": 6,
      "logoURI": "https://cdn.jsdelivr.net/gh/solana-labs/token-list@main/assets/mainnet/RVKd61ztZW9GUwhRbbLoYVRE5Xf1B2tVscKqwZqXgEr/logo.png",
      "tags": [
        "lp-token"
      ],
      "extensions": {
        "website": "https://raydium.io/"
      }
    },
    {
      "chainId": 101,
      "address": "9VoY3VERETuc2FoadMSYYizF26mJinY514ZpEzkHMtwG",
      "symbol": "ETH-SRM",
      "name": "Raydium LP Token V4 (ETH-SRM)",
      "decimals": 6,
      "logoURI": "https://cdn.jsdelivr.net/gh/solana-labs/token-list@main/assets/mainnet/RVKd61ztZW9GUwhRbbLoYVRE5Xf1B2tVscKqwZqXgEr/logo.png",
      "tags": [
        "lp-token"
      ],
      "extensions": {
        "website": "https://raydium.io/"
      }
    },
    {
      "chainId": 101,
      "address": "AKJHspCwDhABucCxNLXUSfEzb7Ny62RqFtC9uNjJi4fq",
      "symbol": "SRM-SOL",
      "name": "Raydium LP Token V4 (SRM-SOL)",
      "decimals": 6,
      "logoURI": "https://cdn.jsdelivr.net/gh/solana-labs/token-list@main/assets/mainnet/RVKd61ztZW9GUwhRbbLoYVRE5Xf1B2tVscKqwZqXgEr/logo.png",
      "tags": [
        "lp-token"
      ],
      "extensions": {
        "website": "https://raydium.io/"
      }
    },
    {
      "chainId": 101,
      "address": "2doeZGLJyACtaG9DCUyqMLtswesfje1hjNA11hMdj6YU",
      "symbol": "TULIP-USDC",
      "name": "Raydium LP Token V4 (TULIP-USDC)",
      "decimals": 6,
      "logoURI": "https://solfarm.io/tulip-usdc.svg",
      "tags": [
        "lp-token"
      ],
      "extensions": {
        "website": "https://raydium.io/"
      }
    },
    {
      "chainId": 101,
      "address": "AcstFzGGawvvdVhYV9bftr7fmBHbePUjhv53YK1W3dZo",
      "symbol": "LSD",
      "name": "LSD",
      "decimals": 9,
      "tags": [
        "nft"
      ],
      "extensions": {
        "website": "https://solible.com/"
      }
    },
    {
      "chainId": 101,
      "address": "91fSFQsPzMLat9DHwLdQacW3i3EGnWds5tA5mt7yLiT9",
      "symbol": "Unlimited Energy",
      "name": "Unlimited Energy",
      "decimals": 9,
      "tags": [
        "nft"
      ],
      "extensions": {
        "website": "https://solible.com/"
      }
    },
    {
      "chainId": 101,
      "address": "29PEpZeuqWf9tS2gwCjpeXNdXLkaZSMR2s1ibkvGsfnP",
      "symbol": "Need for Speed",
      "name": "Need for Speed",
      "decimals": 9,
      "tags": [
        "nft"
      ],
      "extensions": {
        "website": "https://solible.com/"
      }
    },
    {
      "chainId": 101,
      "address": "HsY8PNar8VExU335ZRYzg89fX7qa4upYu6vPMPFyCDdK",
      "symbol": "ADOR OPENS",
      "name": "ADOR OPENS",
      "decimals": 0,
      "tags": [
        "nft"
      ],
      "extensions": {
        "website": "https://solible.com/"
      }
    },
    {
      "chainId": 101,
      "address": "EDP8TpLJ77M3KiDgFkZW4v4mhmKJHZi9gehYXenfFZuL",
      "symbol": "CMS - Rare",
      "name": "CMS - Rare",
      "decimals": 0,
      "tags": [
        "nft"
      ],
      "extensions": {
        "website": "https://solible.com/"
      }
    },
    {
      "chainId": 101,
      "address": "BrUKFwAABkExb1xzYU4NkRWzjBihVQdZ3PBz4m5S8if3",
      "symbol": "Tesla",
      "name": "Tesla",
      "decimals": 0,
      "tags": [
        "nft"
      ],
      "extensions": {
        "website": "https://solible.com/"
      }
    },
    {
      "chainId": 101,
      "address": "9CmQwpvVXRyixjiE3LrbSyyopPZohNDN1RZiTk8rnXsQ",
      "symbol": "DeceFi",
      "name": "DeceFi",
      "decimals": 0,
      "tags": [
        "nft"
      ],
      "extensions": {
        "website": "https://solible.com/"
      }
    },
    {
      "chainId": 101,
      "address": "F6ST1wWkx2PeH45sKmRxo1boyuzzWCfpnvyKL4BGeLxF",
      "symbol": "Power User",
      "name": "Power User",
      "decimals": 0,
      "tags": [
        "nft"
      ],
      "extensions": {
        "website": "https://solible.com/"
      }
    },
    {
      "chainId": 101,
      "address": "dZytJ7iPDcCu9mKe3srL7bpUeaR3zzkcVqbtqsmxtXZ",
      "symbol": "VIP Member",
      "name": "VIP Member",
      "decimals": 0,
      "tags": [
        "nft"
      ],
      "extensions": {
        "website": "https://solible.com/"
      }
    },
    {
      "chainId": 101,
      "address": "8T4vXgwZUWwsbCDiptHFHjdfexvLG9UP8oy1psJWEQdS",
      "symbol": "Uni Christmas",
      "name": "Uni Christmas",
      "decimals": 0,
      "tags": [
        "nft"
      ],
      "extensions": {
        "website": "https://solible.com/"
      }
    },
    {
      "chainId": 101,
      "address": "EjFGGJSyp9UDS8aqafET5LX49nsG326MeNezYzpiwgpQ",
      "symbol": "BNB",
      "name": "BNB",
      "decimals": 0,
      "tags": [
        "nft"
      ],
      "extensions": {
        "website": "https://solible.com/"
      }
    },
    {
      "chainId": 101,
      "address": "FkmkTr4en8CXkfo9jAwEMov6PVNLpYMzWr3Udqf9so8Z",
      "symbol": "Seldom",
      "name": "Seldom",
      "decimals": 9,
      "tags": [
        "nft"
      ],
      "extensions": {
        "website": "https://solible.com/"
      }
    },
    {
      "chainId": 101,
      "address": "2gn1PJdMAU92SU5inLSp4Xp16ZC5iLF6ScEi7UBvp8ZD",
      "symbol": "Satoshi Closeup",
      "name": "Satoshi Closeup",
      "decimals": 9,
      "tags": [
        "nft"
      ],
      "extensions": {
        "website": "https://solible.com/"
      }
    },
    {
      "chainId": 101,
      "address": "7mhZHtPL4GFkquQR4Y6h34Q8hNkQvGc1FaNtyE43NvUR",
      "symbol": "Satoshi GB",
      "name": "Satoshi GB",
      "decimals": 9,
      "tags": [
        "nft"
      ],
      "extensions": {
        "website": "https://solible.com/"
      }
    },
    {
      "chainId": 101,
      "address": "8RoKfLx5RCscbtVh8kYb81TF7ngFJ38RPomXtUREKsT2",
      "symbol": "Satoshi OG",
      "name": "Satoshi OG",
      "decimals": 9,
      "tags": [
        "nft"
      ],
      "extensions": {
        "website": "https://solible.com/"
      }
    },
    {
      "chainId": 101,
      "address": "9rw5hyDngBQ3yDsCRHqgzGHERpU2zaLh1BXBUjree48J",
      "symbol": "Satoshi BTC",
      "name": "Satoshi BTC",
      "decimals": 10,
      "tags": [
        "nft"
      ],
      "extensions": {
        "website": "https://solible.com/"
      }
    },
    {
      "chainId": 101,
      "address": "AiD7J6D5Hny5DJB1MrYBc2ePQqy2Yh4NoxWwYfR7PzxH",
      "symbol": "Satoshi GB",
      "name": "Satoshi GB",
      "decimals": 9,
      "tags": [
        "nft"
      ],
      "extensions": {
        "website": "https://solible.com/"
      }
    },
    {
      "chainId": 101,
      "address": "4qzEcYvT6TuJME2EMZ5vjaLvQja6R4hKjarA73WQUwt6",
      "name": "APESZN_HOODIE",
      "symbol": "APESZN_HOODIE",
      "decimals": 9,
      "tags": [
        "nft"
      ],
      "extensions": {
        "website": "https://solible.com/"
      }
    },
    {
      "chainId": 101,
      "address": "APhyVWtzjdTVYhyta9ngSiCDk2pLi8eEZKsHGSbsmwv6",
      "name": "APESZN_TEE_SHIRT",
      "symbol": "APESZN_TEE_SHIRT",
      "decimals": 9,
      "tags": [
        "nft"
      ],
      "extensions": {
        "website": "https://solible.com/"
      }
    },
    {
      "chainId": 101,
      "address": "bxiA13fpU1utDmYuUvxvyMT8odew5FEm96MRv7ij3eb",
      "symbol": "Satoshi",
      "name": "Satoshi",
      "decimals": 9,
      "tags": [
        "nft"
      ],
      "extensions": {
        "website": "https://solible.com/"
      }
    },
    {
      "chainId": 101,
      "address": "GoC24kpj6TkvjzspXrjSJC2CVb5zMWhLyRcHJh9yKjRF",
      "symbol": "Satoshi Closeup",
      "name": "Satoshi Closeup",
      "decimals": 9,
      "tags": [
        "nft"
      ],
      "extensions": {
        "website": "https://solible.com/"
      }
    },
    {
      "chainId": 101,
      "address": "oCUduD44ETuZ65bpWdPzPDSnAdreg1sJrugfwyFZVHV",
      "symbol": "Satoshi BTC",
      "name": "Satoshi BTC",
      "decimals": 9,
      "tags": [
        "nft"
      ],
      "extensions": {
        "website": "https://solible.com/"
      }
    },
    {
      "chainId": 101,
      "address": "9Vvre2DxBB9onibwYDHeMsY1cj6BDKtEDccBPWRN215E",
      "symbol": "Satoshi Nakamoto",
      "name": "Satoshi Nakamoto",
      "decimals": 9,
      "tags": [
        "nft"
      ],
      "extensions": {
        "website": "https://solible.com/"
      }
    },
    {
      "chainId": 101,
      "address": "7RpFk44cMTAUt9CcjEMWnZMypE9bYQsjBiSNLn5qBvhP",
      "symbol": "Charles Hoskinson",
      "name": "Charles Hoskinson",
      "decimals": 9,
      "tags": [
        "nft"
      ],
      "extensions": {
        "website": "https://solible.com/"
      }
    },
    {
      "chainId": 101,
      "address": "GyRkPAxpd9XrMHcBF6fYHVRSZQvQBwAGKAGQeBPSKzMq",
      "symbol": "SBF",
      "name": "SBF",
      "decimals": 0,
      "tags": [
        "nft"
      ],
      "extensions": {
        "website": "https://solible.com/"
      }
    },
    {
      "chainId": 101,
      "address": "AgdBQN2Sy2abiZ2KToWeUsQ9PHdCv95wt6kVWRf5zDkx",
      "symbol": "Bitcoin Tram",
      "name": "Bitcoin Tram",
      "decimals": 0,
      "tags": [
        "nft"
      ],
      "extensions": {
        "website": "https://solible.com/"
      }
    },
    {
      "chainId": 101,
      "address": "7TRzvCqXN8KSXggbSyeEG2Z9YBBhEFmbtmv6FLbd4mmd",
      "symbol": "SRM tee-shirt",
      "name": "SRM tee-shirt",
      "decimals": 0,
      "tags": [
        "nft"
      ],
      "extensions": {
        "website": "https://solible.com/"
      }
    },
    {
      "chainId": 101,
      "address": "gksYzxitEf2HyE7Bb81vvHXNH5f3wa43jvXf4TcUZwb",
      "symbol": "PERK",
      "name": "PERK",
      "decimals": 6,
      "logoURI": "https://cdn.jsdelivr.net/gh/perkexchange/assets/logos/SPL-token/logo.png",
      "tags": [],
      "extensions": {
        "website": "https://perk.exchange/"
      }
    },
    {
      "chainId": 101,
      "address": "BDxWSxkMLW1nJ3VggamUKkEKrtCaVqzFxoDApM8HdBks",
      "symbol": "BTSG",
      "name": "BitSong",
      "decimals": 6,
      "logoURI": "https://cdn.jsdelivr.net/gh/bitsongofficial/assets/logo_128x128.png",
      "tags": [],
      "extensions": {
        "website": "https://bitsong.io/",
        "coingeckoId": "bitsong"
      }
    },
    {
      "chainId": 101,
      "address": "5ddiFxh3J2tcZHfn8uhGRYqu16P3FUvBfh8WoZPUHKW5",
      "name": "EOSBEAR",
      "symbol": "EOSBEAR",
      "decimals": 6,
      "logoURI": "",
      "tags": [
        "leveraged",
        "bear"
      ],
      "extensions": {
        "coingeckoId": "3x-short-eos-token",
        "serumV3Usdc": "2BQrJP599QVKRyHhyJ6oRrTPNUmPBgXxiBo2duvYdacy"
      }
    },
    {
      "chainId": 101,
      "address": "qxxF6S62hmZF5bo46mS7C2qbBa87qRossAM78VzsDqi",
      "name": "EOSBULL",
      "symbol": "EOSBULL",
      "decimals": 6,
      "logoURI": "",
      "tags": [
        "leveraged",
        "bull"
      ],
      "extensions": {
        "coingeckoId": "3x-long-eos-token"
      }
    },
    {
      "chainId": 101,
      "address": "2CDLbxeuqkLTLY3em6FFQgfBQV5LRnEsJJgcFCvWKNcS",
      "name": "BNBBEAR",
      "symbol": "BNBBEAR",
      "decimals": 6,
      "logoURI": "",
      "tags": [
        "leveraged",
        "bear"
      ],
      "extensions": {
        "coingeckoId": "3x-short-bnb-token"
      }
    },
    {
      "chainId": 101,
      "address": "AfjHjdLibuXyvmz7PyTSc5KEcGBh43Kcu8Sr2tyDaJyt",
      "name": "BNBBULL",
      "symbol": "BNBBULL",
      "decimals": 6,
      "logoURI": "",
      "tags": [
        "leveraged",
        "bull"
      ],
      "extensions": {
        "coingeckoId": "3x-long-bnb-token"
      }
    },
    {
      "chainId": 101,
      "address": "8kA1WJKoLTxtACNPkvW6UNufsrpxUY57tXZ9KmG9123t",
      "name": "BSVBULL",
      "symbol": "BSVBULL",
      "decimals": 6,
      "logoURI": "",
      "tags": [
        "leveraged",
        "bull"
      ],
      "extensions": {
        "coingeckoId": "3x-long-bitcoin-sv-token"
      }
    },
    {
      "chainId": 101,
      "address": "2FGW8BVMu1EHsz2ZS9rZummDaq6o2DVrZZPw4KaAvDWh",
      "name": "BSVBEAR",
      "symbol": "BSVBEAR",
      "decimals": 6,
      "logoURI": "",
      "tags": [
        "leveraged",
        "bear"
      ],
      "extensions": {
        "coingeckoId": "3x-short-bitcoin-sv-token"
      }
    },
    {
      "chainId": 101,
      "address": "8L9XGTMzcqS9p61zsR35t7qipwAXMYkD6disWoDFZiFT",
      "name": "LTCBEAR",
      "symbol": "LTCBEAR",
      "decimals": 6,
      "logoURI": "",
      "tags": [
        "leveraged",
        "bear"
      ],
      "extensions": {
        "coingeckoId": "3x-short-litecoin-token"
      }
    },
    {
      "chainId": 101,
      "address": "863ZRjf1J8AaVuCqypAdm5ktVyGYDiBTvD1MNHKrwyjp",
      "name": "LTCBULL",
      "symbol": "LTCBULL",
      "decimals": 6,
      "logoURI": "",
      "tags": [
        "leveraged",
        "bull"
      ],
      "extensions": {
        "coingeckoId": "3x-long-litecoin-token"
      }
    },
    {
      "chainId": 101,
      "address": "GkSPaHdY2raetuYzsJYacHtrAtQUfWt64bpd1VzxJgSD",
      "name": "BULL",
      "symbol": "BULL",
      "decimals": 6,
      "logoURI": "",
      "tags": [
        "leveraged",
        "bull"
      ],
      "extensions": {
        "coingeckoId": "3x-long-bitcoin-token"
      }
    },
    {
      "chainId": 101,
      "address": "45vwTZSDFBiqCMRdtK4xiLCHEov8LJRW8GwnofG8HYyH",
      "name": "BEAR",
      "symbol": "BEAR",
      "decimals": 6,
      "logoURI": "",
      "tags": [
        "leveraged",
        "bear"
      ],
      "extensions": {
        "coingeckoId": "3x-short-bitcoin-token"
      }
    },
    {
      "chainId": 101,
      "address": "2VTAVf1YCwamD3ALMdYHRMV5vPUCXdnatJH5f1khbmx6",
      "name": "BCHBEAR",
      "symbol": "BCHBEAR",
      "decimals": 6,
      "logoURI": "",
      "tags": [
        "leveraged",
        "bear"
      ],
      "extensions": {
        "coingeckoId": "3x-short-bitcoin-cash-token"
      }
    },
    {
      "chainId": 101,
      "address": "22xoSp66BDt4x4Q5xqxjaSnirdEyharoBziSFChkLFLy",
      "name": "BCHBULL",
      "symbol": "BCHBULL",
      "decimals": 6,
      "logoURI": "",
      "tags": [
        "leveraged",
        "bull"
      ],
      "extensions": {
        "coingeckoId": "3x-long-bitcoin-cash-token"
      }
    },
    {
      "chainId": 101,
      "address": "CwChm6p9Q3yFrjzVeiLTTbsoJkooscof5SJYZc2CrNqG",
      "name": "ETHBULL",
      "symbol": "ETHBULL",
      "decimals": 6,
      "logoURI": "",
      "tags": [
        "leveraged",
        "bull"
      ],
      "extensions": {
        "coingeckoId": "3x-long-ethereum-token",
        "serumV3Usdt": "FuhKVt5YYCv7vXnADXtb7vqzYn82PJoap86q5wm8LX8Q"
      }
    },
    {
      "chainId": 101,
      "address": "Bvv9xLodFrvDFSno9Ud8SEh5zVtBDQQjnBty2SgMcJ2s",
      "name": "ETHBEAR",
      "symbol": "ETHBEAR",
      "decimals": 6,
      "logoURI": "",
      "tags": [
        "leveraged",
        "bear"
      ],
      "extensions": {
        "coingeckoId": "3x-short-ethereum-token"
      }
    },
    {
      "chainId": 101,
      "address": "HRhaNssoyv5tKFRcbPg69ULEbcD8DPv99GdXLcdkgc1A",
      "name": "ALTBULL",
      "symbol": "ALTBULL",
      "decimals": 6,
      "logoURI": "",
      "tags": [
        "leveraged",
        "bull"
      ],
      "extensions": {
        "coingeckoId": "3x-long-altcoin-index-token"
      }
    },
    {
      "chainId": 101,
      "address": "9Mu1KmjBKTUWgpDoeTJ5oD7XFQmEiZxzspEd3TZGkavx",
      "name": "ALTBEAR",
      "symbol": "ALTBEAR",
      "decimals": 6,
      "logoURI": "",
      "tags": [
        "leveraged",
        "bear"
      ],
      "extensions": {
        "coingeckoId": "3x-short-altcoin-index-token"
      }
    },
    {
      "chainId": 101,
      "address": "AYL1adismZ1U9pTuN33ahG4aYc5XTZQL4vKFx9ofsGWD",
      "name": "BULLSHIT",
      "symbol": "BULLSHIT",
      "decimals": 6,
      "logoURI": "",
      "tags": [
        "leveraged",
        "bull"
      ],
      "extensions": {
        "coingeckoId": "3x-long-shitcoin-index-token"
      }
    },
    {
      "chainId": 101,
      "address": "5jqymuoXXVcUuJKrf1MWiHSqHyg2osMaJGVy69NsJWyP",
      "name": "BEARSHIT",
      "symbol": "BEARSHIT",
      "decimals": 6,
      "logoURI": "",
      "tags": [
        "leveraged",
        "bear"
      ],
      "extensions": {
        "coingeckoId": "3x-short-shitcoin-index-token"
      }
    },
    {
      "chainId": 101,
      "address": "EL1aDTnLKjf4SaGpqtxJPyK94imSBr8fWDbcXjXQrsmj",
      "name": "MIDBULL",
      "symbol": "MIDBULL",
      "decimals": 6,
      "logoURI": "",
      "tags": [
        "leveraged",
        "bull"
      ],
      "extensions": {
        "coingeckoId": "3x-long-midcap-index-token",
        "serumV3Usdc": "8BBtLkoaEyavREriwGUudzAcihTH9SJLAPBbgb7QZe9y"
      }
    },
    {
      "chainId": 101,
      "address": "2EPvVjHusU3ozoucmdhhnqv3HQtBsQmjTnSa87K91HkC",
      "name": "MIDBEAR",
      "symbol": "MIDBEAR",
      "decimals": 6,
      "logoURI": "",
      "tags": [
        "leveraged",
        "bear"
      ],
      "extensions": {
        "coingeckoId": "3x-short-midcap-index-token"
      }
    },
    {
      "chainId": 101,
      "address": "8TCfJTyeqNBZqyDMY4VwDY7kdCCY7pcbJJ58CnKHkMu2",
      "name": "LINKBEAR",
      "symbol": "LINKBEAR",
      "decimals": 6,
      "logoURI": "",
      "tags": [
        "leveraged",
        "bear"
      ],
      "extensions": {
        "coingeckoId": "3x-short-chainlink-token"
      }
    },
    {
      "chainId": 101,
      "address": "EsUoZMbACNMppdqdmuLCFLet8VXxt2h47N9jHCKwyaPz",
      "name": "LINKBULL",
      "symbol": "LINKBULL",
      "decimals": 6,
      "logoURI": "",
      "tags": [
        "leveraged",
        "bull"
      ],
      "extensions": {
        "coingeckoId": "3x-long-chainlink-token"
      }
    },
    {
      "chainId": 101,
      "address": "262cQHT3soHwzuo2oVSy5kAfHcFZ1Jjn8C1GRLcQNKA3",
      "name": "XRPBULL",
      "symbol": "XRPBULL",
      "decimals": 6,
      "logoURI": "",
      "tags": [
        "leveraged",
        "bull"
      ],
      "extensions": {
        "coingeckoId": "3x-long-xrp-token"
      }
    },
    {
      "chainId": 101,
      "address": "8sxtSswmQ7Lcd2GjK6am37Z61wJZjA2SzE7Luf7yaKBB",
      "name": "XRPBEAR",
      "symbol": "XRPBEAR",
      "decimals": 6,
      "logoURI": "",
      "tags": [
        "leveraged",
        "bear"
      ],
      "extensions": {
        "coingeckoId": "3x-short-xrp-token"
      }
    },
    {
      "chainId": 101,
      "address": "91z91RukFM16hyEUCXuwMQwp2BW3vanNG5Jh5yj6auiJ",
      "name": "BVOL",
      "symbol": "BVOL",
      "decimals": 6,
      "logoURI": "",
      "tags": [],
      "extensions": {
        "coingeckoId": "1x-long-btc-implied-volatility-token"
      }
    },
    {
      "chainId": 101,
      "address": "5TY71D29Cyuk9UrsSxLXw2quJBpS7xDDFuFu2K9W7Wf9",
      "name": "IBlive",
      "symbol": "IBVOL",
      "decimals": 6,
      "logoURI": "",
      "tags": [],
      "extensions": {
        "coingeckoId": "1x-short-btc-implied-volatility"
      }
    },
    {
      "chainId": 101,
      "address": "dK83wTVypEpa1pqiBbHY3MNuUnT3ADUZM4wk9VZXZEc",
      "name": "Wrapped Aave",
      "symbol": "AAVE",
      "decimals": 6,
      "logoURI": "https://cdn.jsdelivr.net/gh/trustwallet/assets@master/blockchains/ethereum/assets/0x7Fc66500c84A76Ad7e9c93437bFc5Ac33E2DDaE9/logo.png",
      "tags": [],
      "extensions": {
        "serumV3Usdt": "6bxuB5N3bt3qW8UnPNLgMMzDq5sEH8pFmYJYGgzvE11V",
        "coingeckoId": "aave"
      }
    },
    {
      "chainId": 101,
      "address": "A6aY2ceogBz1VaXBxm1j2eJuNZMRqrWUAnKecrMH85zj",
      "name": "LQID",
      "symbol": "LQID",
      "decimals": 6,
      "logoURI": "https://cdn.jsdelivr.net/gh/dr497/awesome-serum-markets/icons/lqid.svg",
      "tags": []
    },
    {
      "chainId": 101,
      "address": "7CnFGR9mZWyAtWxPcVuTewpyC3A3MDW4nLsu5NY6PDbd",
      "name": "SECO",
      "symbol": "SECO",
      "decimals": 6,
      "logoURI": "",
      "tags": [],
      "extensions": {
        "coingeckoId": "serum-ecosystem-token"
      }
    },
    {
      "chainId": 101,
      "address": "3GECTP7H4Tww3w8jEPJCJtXUtXxiZty31S9szs84CcwQ",
      "name": "HOLY",
      "symbol": "HOLY",
      "decimals": 6,
      "logoURI": "",
      "tags": [],
      "extensions": {
        "coingeckoId": "holy-trinity"
      }
    },
    {
      "chainId": 101,
      "address": "6ry4WBDvAwAnrYJVv6MCog4J8zx6S3cPgSqnTsDZ73AR",
      "name": "TRYB",
      "symbol": "TRYB",
      "decimals": 6,
      "logoURI": "",
      "tags": [],
      "extensions": {
        "serumV3Usdt": "AADohBGxvf7bvixs2HKC3dG2RuU3xpZDwaTzYFJThM8U",
        "coingeckoId": "bilira"
      }
    },
    {
      "chainId": 101,
      "address": "ASboaJPFtJeCS5eG4gL3Lg95xrTz2UZSLE9sdJtY93kE",
      "name": "DOGEBULL",
      "symbol": "DOGEBULL",
      "decimals": 6,
      "logoURI": "",
      "tags": [
        "leveraged",
        "bull"
      ],
      "extensions": {
        "coingeckoId": "3x-long-dogecoin-token"
      }
    },
    {
      "chainId": 101,
      "address": "Gnhy3boBT4MA8TTjGip5ND2uNsceh1Wgeaw1rYJo51ZY",
      "symbol": "MAPSPOOL",
      "name": "Bonfida Maps Pool",
      "decimals": 6,
      "logoURI": "https://cdn.jsdelivr.net/gh/solana-labs/explorer/public/tokens/maps.svg",
      "tags": [],
      "extensions": {
        "website": "https://bonfida.com/"
      }
    },
    {
      "chainId": 101,
      "address": "9iDWyYZ5VHBCxxmWZogoY3Z6FSbKsX4WFe37c728krdT",
      "symbol": "OXYPOOL",
      "name": "Bonfida Oxy Pool",
      "decimals": 6,
      "logoURI": "https://cdn.jsdelivr.net/gh/nathanielparke/awesome-serum-markets/icons/oxy.svg",
      "tags": [],
      "extensions": {
        "website": "https://bonfida.com/"
      }
    },
    {
      "chainId": 101,
      "address": "D68NB5JkzvyNCZAvi6EGtEcGvSoRNPanU9heYTAUFFRa",
      "name": "PERP",
      "symbol": "PERP",
      "decimals": 6,
      "logoURI": "",
      "tags": [],
      "extensions": {
        "coingeckoId": "perpetual-protocol"
      }
    },
    {
      "chainId": 101,
      "address": "93a1L7xaEV7vZGzNXCcb9ztZedbpKgUiTHYxmFKJwKvc",
      "symbol": "RAYPOOL",
      "name": "Bonfida Ray Pool",
      "decimals": 6,
      "logoURI": "https://cdn.jsdelivr.net/gh/solana-labs/token-list@main/assets/mainnet/RVKd61ztZW9GUwhRbbLoYVRE5Xf1B2tVscKqwZqXgEr/logo.png",
      "tags": [],
      "extensions": {
        "website": "https://bonfida.com/"
      }
    },
    {
      "chainId": 101,
      "address": "FeGn77dhg1KXRRFeSwwMiykZnZPw5JXW6naf2aQgZDQf",
      "symbol": "wWETH",
      "name": "Wrapped Ether (Wormhole)",
      "decimals": 9,
      "logoURI": "https://cdn.jsdelivr.net/gh/trustwallet/assets@master/blockchains/ethereum/assets/0xC02aaA39b223FE8D0A0e5C4F27eAD9083C756Cc2/logo.png",
      "tags": [
        "wrapped",
        "wormhole"
      ],
      "extensions": {
        "address": "0xC02aaA39b223FE8D0A0e5C4F27eAD9083C756Cc2",
        "bridgeContract": "https://etherscan.io/address/0xf92cD566Ea4864356C5491c177A430C222d7e678",
        "assetContract": "https://etherscan.io/address/0xC02aaA39b223FE8D0A0e5C4F27eAD9083C756Cc2",
        "coingeckoId": "weth"
      }
    },
    {
      "chainId": 101,
      "address": "GbBWwtYTMPis4VHb8MrBbdibPhn28TSrLB53KvUmb7Gi",
      "symbol": "wFTT",
      "name": "Wrapped FTT (Wormhole)",
      "decimals": 9,
      "logoURI": "https://cdn.jsdelivr.net/gh/solana-labs/token-list@main/assets/mainnet/GbBWwtYTMPis4VHb8MrBbdibPhn28TSrLB53KvUmb7Gi/logo.webp",
      "tags": [
        "wrapped",
        "wormhole"
      ],
      "extensions": {
        "address": "0x50d1c9771902476076ecfc8b2a83ad6b9355a4c9",
        "bridgeContract": "https://etherscan.io/address/0xf92cD566Ea4864356C5491c177A430C222d7e678",
        "assetContract": "https://etherscan.io/address/0x50d1c9771902476076ecfc8b2a83ad6b9355a4c9",
        "coingeckoId": "ftx-token"
      }
    },
    {
      "chainId": 101,
      "address": "AbLwQCyU9S8ycJgu8wn6woRCHSYJmjMpJFcAHQ6vjq2P",
      "symbol": "wTUSD",
      "name": "TrueUSD (Wormhole)",
      "decimals": 9,
      "logoURI": "https://cdn.jsdelivr.net/gh/trustwallet/assets@master/blockchains/ethereum/assets/0x0000000000085d4780B73119b644AE5ecd22b376/logo.png",
      "tags": [
        "wrapped",
        "wormhole"
      ],
      "extensions": {
        "address": "0x0000000000085d4780B73119b644AE5ecd22b376",
        "bridgeContract": "https://etherscan.io/address/0xf92cD566Ea4864356C5491c177A430C222d7e678",
        "assetContract": "https://etherscan.io/address/0x0000000000085d4780B73119b644AE5ecd22b376",
        "coingeckoId": "true-usd"
      }
    },
    {
      "chainId": 101,
      "address": "3JfuyCg5891hCX1ZTbvt3pkiaww3XwgyqQH6E9eHtqKD",
      "symbol": "wLON",
      "name": "Tokenlon (Wormhole)",
      "decimals": 9,
      "logoURI": "https://cdn.jsdelivr.net/gh/trustwallet/assets@master/blockchains/ethereum/assets/0x0000000000095413afC295d19EDeb1Ad7B71c952/logo.png",
      "tags": [
        "wrapped",
        "wormhole"
      ],
      "extensions": {
        "address": "0x0000000000095413afC295d19EDeb1Ad7B71c952",
        "bridgeContract": "https://etherscan.io/address/0xf92cD566Ea4864356C5491c177A430C222d7e678",
        "assetContract": "https://etherscan.io/address/0x0000000000095413afC295d19EDeb1Ad7B71c952",
        "coingeckoId": "tokenlon"
      }
    },
    {
      "chainId": 101,
      "address": "6k7mrqiAqEWnABVN8FhfuNUrmrnaMh44nNWydNXctbpV",
      "symbol": "wALBT",
      "name": "AllianceBlock Token (Wormhole)",
      "decimals": 9,
      "logoURI": "https://cdn.jsdelivr.net/gh/trustwallet/assets@master/blockchains/ethereum/assets/0x00a8b738E453fFd858a7edf03bcCfe20412f0Eb0/logo.png",
      "tags": [
        "wrapped",
        "wormhole"
      ],
      "extensions": {
        "address": "0x00a8b738E453fFd858a7edf03bcCfe20412f0Eb0",
        "bridgeContract": "https://etherscan.io/address/0xf92cD566Ea4864356C5491c177A430C222d7e678",
        "assetContract": "https://etherscan.io/address/0x00a8b738E453fFd858a7edf03bcCfe20412f0Eb0",
        "coingeckoId": "allianceblock"
      }
    },
    {
      "chainId": 101,
      "address": "4b166BQEQunjg8oNTDcLeWU3nidQnVTL1Vni8ANU7Mvt",
      "symbol": "wSKL",
      "name": "SKALE (Wormhole)",
      "decimals": 9,
      "logoURI": "https://cdn.jsdelivr.net/gh/trustwallet/assets@master/blockchains/ethereum/assets/0x00c83aeCC790e8a4453e5dD3B0B4b3680501a7A7/logo.png",
      "tags": [
        "wrapped",
        "wormhole"
      ],
      "extensions": {
        "address": "0x00c83aeCC790e8a4453e5dD3B0B4b3680501a7A7",
        "bridgeContract": "https://etherscan.io/address/0xf92cD566Ea4864356C5491c177A430C222d7e678",
        "assetContract": "https://etherscan.io/address/0x00c83aeCC790e8a4453e5dD3B0B4b3680501a7A7",
        "coingeckoId": "skale"
      }
    },
    {
      "chainId": 101,
      "address": "CcHhpEx9VcWx7UBJC8DJaR5h3wNdexsQtB1nEfekjSHn",
      "symbol": "wUFT",
      "name": "UniLend Finance Token (Wormhole)",
      "decimals": 9,
      "logoURI": "https://cdn.jsdelivr.net/gh/trustwallet/assets@master/blockchains/ethereum/assets/0x0202Be363B8a4820f3F4DE7FaF5224fF05943AB1/logo.png",
      "tags": [
        "wrapped",
        "wormhole"
      ],
      "extensions": {
        "address": "0x0202Be363B8a4820f3F4DE7FaF5224fF05943AB1",
        "bridgeContract": "https://etherscan.io/address/0xf92cD566Ea4864356C5491c177A430C222d7e678",
        "assetContract": "https://etherscan.io/address/0x0202Be363B8a4820f3F4DE7FaF5224fF05943AB1",
        "coingeckoId": "unlend-finance"
      }
    },
    {
      "chainId": 101,
      "address": "VPjCJkR1uZGT9k9q7PsLArS5sEQtWgij8eZC8tysCy7",
      "symbol": "wORN",
      "name": "Orion Protocol (Wormhole)",
      "decimals": 8,
      "logoURI": "https://cdn.jsdelivr.net/gh/trustwallet/assets@master/blockchains/ethereum/assets/0x0258F474786DdFd37ABCE6df6BBb1Dd5dfC4434a/logo.png",
      "tags": [
        "wrapped",
        "wormhole"
      ],
      "extensions": {
        "address": "0x0258F474786DdFd37ABCE6df6BBb1Dd5dfC4434a",
        "bridgeContract": "https://etherscan.io/address/0xf92cD566Ea4864356C5491c177A430C222d7e678",
        "assetContract": "https://etherscan.io/address/0x0258F474786DdFd37ABCE6df6BBb1Dd5dfC4434a",
        "coingeckoId": "orion-protocol"
      }
    },
    {
      "chainId": 101,
      "address": "CxzHZtzrm6bAz6iFCAGgCYCd3iQb5guUD7oQXKxdgk5c",
      "symbol": "wSRK",
      "name": "SparkPoint (Wormhole)",
      "decimals": 9,
      "logoURI": "https://cdn.jsdelivr.net/gh/trustwallet/assets@master/blockchains/ethereum/assets/0x0488401c3F535193Fa8Df029d9fFe615A06E74E6/logo.png",
      "tags": [
        "wrapped",
        "wormhole"
      ],
      "extensions": {
        "address": "0x0488401c3F535193Fa8Df029d9fFe615A06E74E6",
        "bridgeContract": "https://etherscan.io/address/0xf92cD566Ea4864356C5491c177A430C222d7e678",
        "assetContract": "https://etherscan.io/address/0x0488401c3F535193Fa8Df029d9fFe615A06E74E6",
        "coingeckoId": "sparkpoint"
      }
    },
    {
      "chainId": 101,
      "address": "FqMZWvmii4NNzhLBKGzkvGj3e3XTxNVDNSKDJnt9fVQV",
      "symbol": "wUMA",
      "name": "UMA Voting Token v1 (Wormhole)",
      "decimals": 9,
      "logoURI": "https://cdn.jsdelivr.net/gh/trustwallet/assets@master/blockchains/ethereum/assets/0x04Fa0d235C4abf4BcF4787aF4CF447DE572eF828/logo.png",
      "tags": [
        "wrapped",
        "wormhole"
      ],
      "extensions": {
        "address": "0x04Fa0d235C4abf4BcF4787aF4CF447DE572eF828",
        "bridgeContract": "https://etherscan.io/address/0xf92cD566Ea4864356C5491c177A430C222d7e678",
        "assetContract": "https://etherscan.io/address/0x04Fa0d235C4abf4BcF4787aF4CF447DE572eF828",
        "coingeckoId": "uma"
      }
    },
    {
      "chainId": 101,
      "address": "6GGNzF99kCG1ozQbP7M7EYW9zPbQGPMwTCCi2Dqx3qhU",
      "symbol": "wSkey",
      "name": "SmartKey (Wormhole)",
      "decimals": 8,
      "logoURI": "https://cdn.jsdelivr.net/gh/trustwallet/assets@master/blockchains/ethereum/assets/0x06A01a4d579479Dd5D884EBf61A31727A3d8D442/logo.png",
      "tags": [
        "wrapped",
        "wormhole"
      ],
      "extensions": {
        "address": "0x06A01a4d579479Dd5D884EBf61A31727A3d8D442",
        "bridgeContract": "https://etherscan.io/address/0xf92cD566Ea4864356C5491c177A430C222d7e678",
        "assetContract": "https://etherscan.io/address/0x06A01a4d579479Dd5D884EBf61A31727A3d8D442",
        "coingeckoId": "smartkey"
      }
    },
    {
      "chainId": 101,
      "address": "Gc9rR2dUHfuYCJ8rU1Ye9fr8JoZZt9ZrfmXitQRLsxRW",
      "symbol": "wMIR",
      "name": "Wrapped MIR Token (Wormhole)",
      "decimals": 9,
      "logoURI": "https://cdn.jsdelivr.net/gh/trustwallet/assets@master/blockchains/ethereum/assets/0x09a3EcAFa817268f77BE1283176B946C4ff2E608/logo.png",
      "tags": [
        "wrapped",
        "wormhole"
      ],
      "extensions": {
        "address": "0x09a3EcAFa817268f77BE1283176B946C4ff2E608",
        "bridgeContract": "https://etherscan.io/address/0xf92cD566Ea4864356C5491c177A430C222d7e678",
        "assetContract": "https://etherscan.io/address/0x09a3EcAFa817268f77BE1283176B946C4ff2E608",
        "coingeckoId": "mirror-protocol"
      }
    },
    {
      "chainId": 101,
      "address": "B8xDqdrHpYLNHQKQ4ARDKurxhkhn2gfZa8WRosCEzXnF",
      "symbol": "wGRO",
      "name": "Growth (Wormhole)",
      "decimals": 9,
      "logoURI": "https://cdn.jsdelivr.net/gh/trustwallet/assets@master/blockchains/ethereum/assets/0x09e64c2B61a5f1690Ee6fbeD9baf5D6990F8dFd0/logo.png",
      "tags": [
        "wrapped",
        "wormhole"
      ],
      "extensions": {
        "address": "0x09e64c2B61a5f1690Ee6fbeD9baf5D6990F8dFd0",
        "bridgeContract": "https://etherscan.io/address/0xf92cD566Ea4864356C5491c177A430C222d7e678",
        "assetContract": "https://etherscan.io/address/0x09e64c2B61a5f1690Ee6fbeD9baf5D6990F8dFd0",
        "coingeckoId": "growth-defi"
      }
    },
    {
      "chainId": 101,
      "address": "GE1X8ef7fcsJ93THx4CvV7BQsdEyEAyk61s2L5YfSXiL",
      "symbol": "wSTAKE",
      "name": "xDai (Wormhole)",
      "decimals": 9,
      "logoURI": "https://cdn.jsdelivr.net/gh/trustwallet/assets@master/blockchains/ethereum/assets/0x0Ae055097C6d159879521C384F1D2123D1f195e6/logo.png",
      "tags": [
        "wrapped",
        "wormhole"
      ],
      "extensions": {
        "address": "0x0Ae055097C6d159879521C384F1D2123D1f195e6",
        "bridgeContract": "https://etherscan.io/address/0xf92cD566Ea4864356C5491c177A430C222d7e678",
        "assetContract": "https://etherscan.io/address/0x0Ae055097C6d159879521C384F1D2123D1f195e6",
        "coingeckoId": "xdai-stake"
      }
    },
    {
      "chainId": 101,
      "address": "7TK6QeyTsnTT6KsnK2tHHfh62mbjNuFWoyUc8vo3CmmU",
      "symbol": "wYFI",
      "name": "yearn.finance (Wormhole)",
      "decimals": 9,
      "logoURI": "https://cdn.jsdelivr.net/gh/trustwallet/assets@master/blockchains/ethereum/assets/0x0bc529c00C6401aEF6D220BE8C6Ea1667F6Ad93e/logo.png",
      "tags": [
        "wrapped",
        "wormhole"
      ],
      "extensions": {
        "address": "0x0bc529c00C6401aEF6D220BE8C6Ea1667F6Ad93e",
        "bridgeContract": "https://etherscan.io/address/0xf92cD566Ea4864356C5491c177A430C222d7e678",
        "assetContract": "https://etherscan.io/address/0x0bc529c00C6401aEF6D220BE8C6Ea1667F6Ad93e",
        "coingeckoId": "yearn-finance"
      }
    },
    {
      "chainId": 101,
      "address": "CTtKth9uW7froBA6xCd2MP7BXjGFESdT1SyxUmbHovSw",
      "symbol": "wBAT",
      "name": "Basic Attention Token (Wormhole)",
      "decimals": 9,
      "logoURI": "https://cdn.jsdelivr.net/gh/trustwallet/assets@master/blockchains/ethereum/assets/0x0D8775F648430679A709E98d2b0Cb6250d2887EF/logo.png",
      "tags": [
        "wrapped",
        "wormhole"
      ],
      "extensions": {
        "address": "0x0D8775F648430679A709E98d2b0Cb6250d2887EF",
        "bridgeContract": "https://etherscan.io/address/0xf92cD566Ea4864356C5491c177A430C222d7e678",
        "assetContract": "https://etherscan.io/address/0x0D8775F648430679A709E98d2b0Cb6250d2887EF",
        "coingeckoId": "basic-attention-token"
      }
    },
    {
      "chainId": 101,
      "address": "DrL2D4qCRCeNkQz3AJikLjBc3cS6fqqcQ3W7T9vbshCu",
      "symbol": "wMANA",
      "name": "Decentraland MANA (Wormhole)",
      "decimals": 9,
      "logoURI": "https://cdn.jsdelivr.net/gh/trustwallet/assets@master/blockchains/ethereum/assets/0x0F5D2fB29fb7d3CFeE444a200298f468908cC942/logo.png",
      "tags": [
        "wrapped",
        "wormhole"
      ],
      "extensions": {
        "address": "0x0F5D2fB29fb7d3CFeE444a200298f468908cC942",
        "bridgeContract": "https://etherscan.io/address/0xf92cD566Ea4864356C5491c177A430C222d7e678",
        "assetContract": "https://etherscan.io/address/0x0F5D2fB29fb7d3CFeE444a200298f468908cC942",
        "coingeckoId": "decentraland"
      }
    },
    {
      "chainId": 101,
      "address": "3cJKTW69FQDDCud7AhKHXZg126b3t73a2qVcVBS1BWjL",
      "symbol": "wXIO",
      "name": "XIO Network (Wormhole)",
      "decimals": 9,
      "logoURI": "https://cdn.jsdelivr.net/gh/trustwallet/assets@master/blockchains/ethereum/assets/0x0f7F961648aE6Db43C75663aC7E5414Eb79b5704/logo.png",
      "tags": [
        "wrapped",
        "wormhole"
      ],
      "extensions": {
        "address": "0x0f7F961648aE6Db43C75663aC7E5414Eb79b5704",
        "bridgeContract": "https://etherscan.io/address/0xf92cD566Ea4864356C5491c177A430C222d7e678",
        "assetContract": "https://etherscan.io/address/0x0f7F961648aE6Db43C75663aC7E5414Eb79b5704",
        "coingeckoId": "xio"
      }
    },
    {
      "chainId": 101,
      "address": "CQivbzuRQLvZbqefKc5gLzhSzZzAaySAdMmTG7pFn41w",
      "symbol": "wLAYER",
      "name": "Unilayer (Wormhole)",
      "decimals": 9,
      "logoURI": "https://cdn.jsdelivr.net/gh/trustwallet/assets@master/blockchains/ethereum/assets/0x0fF6ffcFDa92c53F615a4A75D982f399C989366b/logo.png",
      "tags": [
        "wrapped",
        "wormhole"
      ],
      "extensions": {
        "address": "0x0fF6ffcFDa92c53F615a4A75D982f399C989366b",
        "bridgeContract": "https://etherscan.io/address/0xf92cD566Ea4864356C5491c177A430C222d7e678",
        "assetContract": "https://etherscan.io/address/0x0fF6ffcFDa92c53F615a4A75D982f399C989366b",
        "coingeckoId": "unilayer"
      }
    },
    {
      "chainId": 101,
      "address": "C1LpKYrkVvWF5imsQ7JqJSZHj9NXNmJ5tEHkGTtLVH2L",
      "symbol": "wUMX",
      "name": "https://unimex.network/ (Wormhole)",
      "decimals": 9,
      "logoURI": "https://cdn.jsdelivr.net/gh/trustwallet/assets@master/blockchains/ethereum/assets/0x10Be9a8dAe441d276a5027936c3aADEd2d82bC15/logo.png",
      "tags": [
        "wrapped",
        "wormhole"
      ],
      "extensions": {
        "address": "0x10Be9a8dAe441d276a5027936c3aADEd2d82bC15",
        "bridgeContract": "https://etherscan.io/address/0xf92cD566Ea4864356C5491c177A430C222d7e678",
        "assetContract": "https://etherscan.io/address/0x10Be9a8dAe441d276a5027936c3aADEd2d82bC15",
        "coingeckoId": "unimex-network"
      }
    },
    {
      "chainId": 101,
      "address": "8F3kZd9XEpFgNZ4fZnEAC5CJZLewnkNE8QCjdvorGWuW",
      "symbol": "w1INCH",
      "name": "1INCH Token (Wormhole)",
      "decimals": 9,
      "logoURI": "https://cdn.jsdelivr.net/gh/trustwallet/assets@master/blockchains/ethereum/assets/0x111111111117dC0aa78b770fA6A738034120C302/logo.png",
      "tags": [
        "wrapped",
        "wormhole"
      ],
      "extensions": {
        "address": "0x111111111117dC0aa78b770fA6A738034120C302",
        "bridgeContract": "https://etherscan.io/address/0xf92cD566Ea4864356C5491c177A430C222d7e678",
        "assetContract": "https://etherscan.io/address/0x111111111117dC0aa78b770fA6A738034120C302",
        "coingeckoId": "1inch"
      }
    },
    {
      "chainId": 101,
      "address": "H3UMboX4tnjba1Xw1a2VhUtkdgnrbmPvmDm6jaouQDN9",
      "symbol": "wARMOR",
      "name": "Armor (Wormhole)",
      "decimals": 9,
      "logoURI": "https://cdn.jsdelivr.net/gh/trustwallet/assets@master/blockchains/ethereum/assets/0x1337DEF16F9B486fAEd0293eb623Dc8395dFE46a/logo.png",
      "tags": [
        "wrapped",
        "wormhole"
      ],
      "extensions": {
        "address": "0x1337DEF16F9B486fAEd0293eb623Dc8395dFE46a",
        "bridgeContract": "https://etherscan.io/address/0xf92cD566Ea4864356C5491c177A430C222d7e678",
        "assetContract": "https://etherscan.io/address/0x1337DEF16F9B486fAEd0293eb623Dc8395dFE46a",
        "coingeckoId": "armor"
      }
    },
    {
      "chainId": 101,
      "address": "Cw26Yz3rAN42mM5WpKriuGvbXnvRYmFA9sbBWH49KyqL",
      "symbol": "warNXM",
      "name": "Armor NXM (Wormhole)",
      "decimals": 9,
      "logoURI": "https://cdn.jsdelivr.net/gh/trustwallet/assets@master/blockchains/ethereum/assets/0x1337DEF18C680aF1f9f45cBcab6309562975b1dD/logo.png",
      "tags": [
        "wrapped",
        "wormhole"
      ],
      "extensions": {
        "address": "0x1337DEF18C680aF1f9f45cBcab6309562975b1dD",
        "bridgeContract": "https://etherscan.io/address/0xf92cD566Ea4864356C5491c177A430C222d7e678",
        "assetContract": "https://etherscan.io/address/0x1337DEF18C680aF1f9f45cBcab6309562975b1dD",
        "coingeckoId": "armor-nxm"
      }
    },
    {
      "chainId": 101,
      "address": "3GVAecXsFP8xLFuAMMpg5NU4g5JK6h2NZWsQJ45wiw6b",
      "symbol": "wDPI",
      "name": "DefiPulse Index (Wormhole)",
      "decimals": 9,
      "logoURI": "https://cdn.jsdelivr.net/gh/trustwallet/assets@master/blockchains/ethereum/assets/0x1494CA1F11D487c2bBe4543E90080AeBa4BA3C2b/logo.png",
      "tags": [
        "wrapped",
        "wormhole"
      ],
      "extensions": {
        "address": "0x1494CA1F11D487c2bBe4543E90080AeBa4BA3C2b",
        "bridgeContract": "https://etherscan.io/address/0xf92cD566Ea4864356C5491c177A430C222d7e678",
        "assetContract": "https://etherscan.io/address/0x1494CA1F11D487c2bBe4543E90080AeBa4BA3C2b",
        "coingeckoId": "defipulse-index"
      }
    },
    {
      "chainId": 101,
      "address": "AC4BK5yoEKn5hw6WpH3iWu56pEwigQdR48CiiqJ3R1pd",
      "symbol": "wDHC",
      "name": "DeltaHub Community (Wormhole)",
      "decimals": 9,
      "logoURI": "https://cdn.jsdelivr.net/gh/trustwallet/assets@master/blockchains/ethereum/assets/0x152687Bc4A7FCC89049cF119F9ac3e5aCF2eE7ef/logo.png",
      "tags": [
        "wrapped",
        "wormhole"
      ],
      "extensions": {
        "address": "0x152687Bc4A7FCC89049cF119F9ac3e5aCF2eE7ef",
        "bridgeContract": "https://etherscan.io/address/0xf92cD566Ea4864356C5491c177A430C222d7e678",
        "assetContract": "https://etherscan.io/address/0x152687Bc4A7FCC89049cF119F9ac3e5aCF2eE7ef",
        "coingeckoId": "deltahub-community"
      }
    },
    {
      "chainId": 101,
      "address": "7bXgNP7SEwrqbnfLBPgKDRKSGjVe7cjbuioRP23upF5H",
      "symbol": "wKEX",
      "name": "KIRA Network (Wormhole)",
      "decimals": 6,
      "logoURI": "https://cdn.jsdelivr.net/gh/trustwallet/assets@master/blockchains/ethereum/assets/0x16980b3B4a3f9D89E33311B5aa8f80303E5ca4F8/logo.png",
      "tags": [
        "wrapped",
        "wormhole"
      ],
      "extensions": {
        "address": "0x16980b3B4a3f9D89E33311B5aa8f80303E5ca4F8",
        "bridgeContract": "https://etherscan.io/address/0xf92cD566Ea4864356C5491c177A430C222d7e678",
        "assetContract": "https://etherscan.io/address/0x16980b3B4a3f9D89E33311B5aa8f80303E5ca4F8",
        "coingeckoId": "kira-network"
      }
    },
    {
      "chainId": 101,
      "address": "5uC8Gj96sK6UG44AYLpbX3DUjKtBUxBrhHcM8JDtyYum",
      "symbol": "wEWTB",
      "name": "Energy Web Token Bridged (Wormhole)",
      "decimals": 9,
      "logoURI": "https://cdn.jsdelivr.net/gh/trustwallet/assets@master/blockchains/ethereum/assets/0x178c820f862B14f316509ec36b13123DA19A6054/logo.png",
      "tags": [
        "wrapped",
        "wormhole"
      ],
      "extensions": {
        "address": "0x178c820f862B14f316509ec36b13123DA19A6054",
        "bridgeContract": "https://etherscan.io/address/0xf92cD566Ea4864356C5491c177A430C222d7e678",
        "assetContract": "https://etherscan.io/address/0x178c820f862B14f316509ec36b13123DA19A6054",
        "coingeckoId": "energy-web-token"
      }
    },
    {
      "chainId": 101,
      "address": "EzeRaHuh1Xu1nDUypv1VWXcGsNJ71ncCJ8HeWuyg8atJ",
      "symbol": "wCC10",
      "name": "Cryptocurrency Top 10 Tokens Index (Wormhole)",
      "decimals": 9,
      "logoURI": "https://cdn.jsdelivr.net/gh/trustwallet/assets@master/blockchains/ethereum/assets/0x17aC188e09A7890a1844E5E65471fE8b0CcFadF3/logo.png",
      "tags": [
        "wrapped",
        "wormhole"
      ],
      "extensions": {
        "address": "0x17aC188e09A7890a1844E5E65471fE8b0CcFadF3",
        "bridgeContract": "https://etherscan.io/address/0xf92cD566Ea4864356C5491c177A430C222d7e678",
        "assetContract": "https://etherscan.io/address/0x17aC188e09A7890a1844E5E65471fE8b0CcFadF3",
        "coingeckoId": "cryptocurrency-top-10-tokens-index"
      }
    },
    {
      "chainId": 101,
      "address": "CYzPVv1zB9RH6hRWRKprFoepdD8Y7Q5HefCqrybvetja",
      "symbol": "wAUDIO",
      "name": "Audius (Wormhole)",
      "decimals": 9,
      "logoURI": "https://cdn.jsdelivr.net/gh/trustwallet/assets@master/blockchains/ethereum/assets/0x18aAA7115705e8be94bfFEBDE57Af9BFc265B998/logo.png",
      "tags": [
        "wrapped",
        "wormhole"
      ],
      "extensions": {
        "address": "0x18aAA7115705e8be94bfFEBDE57Af9BFc265B998",
        "bridgeContract": "https://etherscan.io/address/0xf92cD566Ea4864356C5491c177A430C222d7e678",
        "assetContract": "https://etherscan.io/address/0x18aAA7115705e8be94bfFEBDE57Af9BFc265B998",
        "coingeckoId": "audius"
      }
    },
    {
      "chainId": 101,
      "address": "9yPmJNUp1qFV6LafdYdegZ8sCgC4oy6Rgt9WsDJqv3EX",
      "symbol": "wREP",
      "name": "Reputation (Wormhole)",
      "decimals": 9,
      "logoURI": "https://cdn.jsdelivr.net/gh/trustwallet/assets@master/blockchains/ethereum/assets/0x1985365e9f78359a9B6AD760e32412f4a445E862/logo.png",
      "tags": [
        "wrapped",
        "wormhole"
      ],
      "extensions": {
        "address": "0x1985365e9f78359a9B6AD760e32412f4a445E862",
        "bridgeContract": "https://etherscan.io/address/0xf92cD566Ea4864356C5491c177A430C222d7e678",
        "assetContract": "https://etherscan.io/address/0x1985365e9f78359a9B6AD760e32412f4a445E862"
      }
    },
    {
      "chainId": 101,
      "address": "CZxP1KtsfvMXZTGKR1fNwNChv8hGAfQrgVoENabN8zKU",
      "symbol": "wVSP",
      "name": "VesperToken (Wormhole)",
      "decimals": 9,
      "logoURI": "https://cdn.jsdelivr.net/gh/trustwallet/assets@master/blockchains/ethereum/assets/0x1b40183EFB4Dd766f11bDa7A7c3AD8982e998421/logo.png",
      "tags": [
        "wrapped",
        "wormhole"
      ],
      "extensions": {
        "address": "0x1b40183EFB4Dd766f11bDa7A7c3AD8982e998421",
        "bridgeContract": "https://etherscan.io/address/0xf92cD566Ea4864356C5491c177A430C222d7e678",
        "assetContract": "https://etherscan.io/address/0x1b40183EFB4Dd766f11bDa7A7c3AD8982e998421",
        "coingeckoId": "vesper-finance"
      }
    },
    {
      "chainId": 101,
      "address": "8cGPyDGT1mgG1iWzNjPmCDKSK9veJhoBAguq7rp7CjTe",
      "symbol": "wKP3R",
      "name": "Keep3rV1 (Wormhole)",
      "decimals": 9,
      "logoURI": "https://cdn.jsdelivr.net/gh/trustwallet/assets@master/blockchains/ethereum/assets/0x1cEB5cB57C4D4E2b2433641b95Dd330A33185A44/logo.png",
      "tags": [
        "wrapped",
        "wormhole"
      ],
      "extensions": {
        "address": "0x1cEB5cB57C4D4E2b2433641b95Dd330A33185A44",
        "bridgeContract": "https://etherscan.io/address/0xf92cD566Ea4864356C5491c177A430C222d7e678",
        "assetContract": "https://etherscan.io/address/0x1cEB5cB57C4D4E2b2433641b95Dd330A33185A44",
        "coingeckoId": "keep3rv1"
      }
    },
    {
      "chainId": 101,
      "address": "DGghbWvncPL41U8TmUtXcGMgLeQqkaA2yM7UfcabftR8",
      "symbol": "wLEAD",
      "name": "Lead Token (Wormhole)",
      "decimals": 9,
      "logoURI": "https://cdn.jsdelivr.net/gh/trustwallet/assets@master/blockchains/ethereum/assets/0x1dD80016e3d4ae146Ee2EBB484e8edD92dacC4ce/logo.png",
      "tags": [
        "wrapped",
        "wormhole"
      ],
      "extensions": {
        "address": "0x1dD80016e3d4ae146Ee2EBB484e8edD92dacC4ce",
        "bridgeContract": "https://etherscan.io/address/0xf92cD566Ea4864356C5491c177A430C222d7e678",
        "assetContract": "https://etherscan.io/address/0x1dD80016e3d4ae146Ee2EBB484e8edD92dacC4ce",
        "coingeckoId": "lead-token"
      }
    },
    {
      "chainId": 101,
      "address": "3MVa4e32PaKmPxYUQ6n8vFkWtCma68Ld7e7fTktWDueQ",
      "symbol": "wUNI",
      "name": "Uniswap (Wormhole)",
      "decimals": 9,
      "logoURI": "https://cdn.jsdelivr.net/gh/trustwallet/assets@master/blockchains/ethereum/assets/0x1f9840a85d5aF5bf1D1762F925BDADdC4201F984/logo.png",
      "tags": [
        "wrapped",
        "wormhole"
      ],
      "extensions": {
        "address": "0x1f9840a85d5aF5bf1D1762F925BDADdC4201F984",
        "bridgeContract": "https://etherscan.io/address/0xf92cD566Ea4864356C5491c177A430C222d7e678",
        "assetContract": "https://etherscan.io/address/0x1f9840a85d5aF5bf1D1762F925BDADdC4201F984",
        "coingeckoId": "uniswap"
      }
    },
    {
      "chainId": 101,
      "address": "qfnqNqs3nCAHjnyCgLRDbBtq4p2MtHZxw8YjSyYhPoL",
      "symbol": "wWBTC",
      "name": "Wrapped BTC (Wormhole)",
      "decimals": 8,
      "logoURI": "https://cdn.jsdelivr.net/gh/trustwallet/assets@master/blockchains/ethereum/assets/0x2260FAC5E5542a773Aa44fBCfeDf7C193bc2C599/logo.png",
      "tags": [
        "wrapped",
        "wormhole"
      ],
      "extensions": {
        "address": "0x2260FAC5E5542a773Aa44fBCfeDf7C193bc2C599",
        "bridgeContract": "https://etherscan.io/address/0xf92cD566Ea4864356C5491c177A430C222d7e678",
        "assetContract": "https://etherscan.io/address/0x2260FAC5E5542a773Aa44fBCfeDf7C193bc2C599",
        "coingeckoId": "wrapped-bitcoin"
      }
    },
    {
      "chainId": 101,
      "address": "8My83RG8Xa1EhXdDKHWq8BWZN1zF3XUrWL3TXCLjVPFh",
      "symbol": "wUNN",
      "name": "UNION Protocol Governance Token (Wormhole)",
      "decimals": 9,
      "logoURI": "https://cdn.jsdelivr.net/gh/trustwallet/assets@master/blockchains/ethereum/assets/0x226f7b842E0F0120b7E194D05432b3fd14773a9D/logo.png",
      "tags": [
        "wrapped",
        "wormhole"
      ],
      "extensions": {
        "address": "0x226f7b842E0F0120b7E194D05432b3fd14773a9D",
        "bridgeContract": "https://etherscan.io/address/0xf92cD566Ea4864356C5491c177A430C222d7e678",
        "assetContract": "https://etherscan.io/address/0x226f7b842E0F0120b7E194D05432b3fd14773a9D",
        "coingeckoId": "union-protocol-governance-token"
      }
    },
    {
      "chainId": 101,
      "address": "6jVuhLJ2mzyZ8DyUcrDj8Qr6Q9bqbJnq4fAnMeEduDM9",
      "symbol": "wSOCKS",
      "name": "Unisocks Edition 0 (Wormhole)",
      "decimals": 9,
      "logoURI": "https://cdn.jsdelivr.net/gh/trustwallet/assets@master/blockchains/ethereum/assets/0x23B608675a2B2fB1890d3ABBd85c5775c51691d5/logo.png",
      "tags": [
        "wrapped",
        "wormhole"
      ],
      "extensions": {
        "address": "0x23B608675a2B2fB1890d3ABBd85c5775c51691d5",
        "bridgeContract": "https://etherscan.io/address/0xf92cD566Ea4864356C5491c177A430C222d7e678",
        "assetContract": "https://etherscan.io/address/0x23B608675a2B2fB1890d3ABBd85c5775c51691d5",
        "coingeckoId": "unisocks"
      }
    },
    {
      "chainId": 101,
      "address": "Az8PAQ7s6s5ZFgBiKKEizHt3SzDxXKZayDCtRZoC3452",
      "symbol": "wDEXT",
      "name": "DEXTools (Wormhole)",
      "decimals": 9,
      "logoURI": "https://cdn.jsdelivr.net/gh/trustwallet/assets@master/blockchains/ethereum/assets/0x26CE25148832C04f3d7F26F32478a9fe55197166/logo.png",
      "tags": [
        "wrapped",
        "wormhole"
      ],
      "extensions": {
        "address": "0x26CE25148832C04f3d7F26F32478a9fe55197166",
        "bridgeContract": "https://etherscan.io/address/0xf92cD566Ea4864356C5491c177A430C222d7e678",
        "assetContract": "https://etherscan.io/address/0x26CE25148832C04f3d7F26F32478a9fe55197166",
        "coingeckoId": "idextools"
      }
    },
    {
      "chainId": 101,
      "address": "ELSnGFd5XnSdYFFSgYQp7n89FEbDqxN4npuRLW4PPPLv",
      "symbol": "wHEX",
      "name": "HEX (Wormhole)",
      "decimals": 8,
      "logoURI": "https://cdn.jsdelivr.net/gh/trustwallet/assets@master/blockchains/ethereum/assets/0x2b591e99afE9f32eAA6214f7B7629768c40Eeb39/logo.png",
      "tags": [
        "wrapped",
        "wormhole"
      ],
      "extensions": {
        "address": "0x2b591e99afE9f32eAA6214f7B7629768c40Eeb39",
        "bridgeContract": "https://etherscan.io/address/0xf92cD566Ea4864356C5491c177A430C222d7e678",
        "assetContract": "https://etherscan.io/address/0x2b591e99afE9f32eAA6214f7B7629768c40Eeb39",
        "coingeckoId": "hex"
      }
    },
    {
      "chainId": 101,
      "address": "9iwfHhE7BJKNo4Eb1wX3p4uyJjEN9RoGLt4BvMdzZoiN",
      "symbol": "wCREAM",
      "name": "Cream (Wormhole)",
      "decimals": 9,
      "logoURI": "https://cdn.jsdelivr.net/gh/trustwallet/assets@master/blockchains/ethereum/assets/0x2ba592F78dB6436527729929AAf6c908497cB200/logo.png",
      "tags": [
        "wrapped",
        "wormhole"
      ],
      "extensions": {
        "address": "0x2ba592F78dB6436527729929AAf6c908497cB200",
        "bridgeContract": "https://etherscan.io/address/0xf92cD566Ea4864356C5491c177A430C222d7e678",
        "assetContract": "https://etherscan.io/address/0x2ba592F78dB6436527729929AAf6c908497cB200",
        "coingeckoId": "cream-2"
      }
    },
    {
      "chainId": 101,
      "address": "DdiXkfDGhLiKyw889QC4nmcxSwMqarLBtrDofPJyx7bt",
      "symbol": "wYFIM",
      "name": "yfi.mobi (Wormhole)",
      "decimals": 9,
      "logoURI": "https://cdn.jsdelivr.net/gh/trustwallet/assets@master/blockchains/ethereum/assets/0x2e2f3246b6c65CCc4239c9Ee556EC143a7E5DE2c/logo.png",
      "tags": [
        "wrapped",
        "wormhole"
      ],
      "extensions": {
        "address": "0x2e2f3246b6c65CCc4239c9Ee556EC143a7E5DE2c",
        "bridgeContract": "https://etherscan.io/address/0xf92cD566Ea4864356C5491c177A430C222d7e678",
        "assetContract": "https://etherscan.io/address/0x2e2f3246b6c65CCc4239c9Ee556EC143a7E5DE2c",
        "coingeckoId": "yfimobi"
      }
    },
    {
      "chainId": 101,
      "address": "6wdcYNvUyHCerSiGbChkvGBF6Qzju1YP5qpXRQ4tqdZ3",
      "symbol": "wZEE",
      "name": "ZeroSwapToken (Wormhole)",
      "decimals": 9,
      "logoURI": "https://cdn.jsdelivr.net/gh/trustwallet/assets@master/blockchains/ethereum/assets/0x2eDf094dB69d6Dcd487f1B3dB9febE2eeC0dd4c5/logo.png",
      "tags": [
        "wrapped",
        "wormhole"
      ],
      "extensions": {
        "address": "0x2eDf094dB69d6Dcd487f1B3dB9febE2eeC0dd4c5",
        "bridgeContract": "https://etherscan.io/address/0xf92cD566Ea4864356C5491c177A430C222d7e678",
        "assetContract": "https://etherscan.io/address/0x2eDf094dB69d6Dcd487f1B3dB9febE2eeC0dd4c5",
        "coingeckoId": "zeroswap"
      }
    },
    {
      "chainId": 101,
      "address": "4xh8iC54UgaNpY4h34rxfZBSc9L2fBB8gWcYtDGHjxhN",
      "symbol": "wwANATHA",
      "name": "Wrapped ANATHA (Wormhole)",
      "decimals": 9,
      "logoURI": "https://cdn.jsdelivr.net/gh/trustwallet/assets@master/blockchains/ethereum/assets/0x3383c5a8969Dc413bfdDc9656Eb80A1408E4bA20/logo.png",
      "tags": [
        "wrapped",
        "wormhole"
      ],
      "extensions": {
        "address": "0x3383c5a8969Dc413bfdDc9656Eb80A1408E4bA20",
        "bridgeContract": "https://etherscan.io/address/0xf92cD566Ea4864356C5491c177A430C222d7e678",
        "assetContract": "https://etherscan.io/address/0x3383c5a8969Dc413bfdDc9656Eb80A1408E4bA20",
        "coingeckoId": "wrapped-anatha"
      }
    },
    {
      "chainId": 101,
      "address": "5Jq6S9HYqfG6TUMjjsKpnfis7utUAB69JiEGkkypdmgP",
      "symbol": "wRAMP",
      "name": "RAMP DEFI (Wormhole)",
      "decimals": 9,
      "logoURI": "https://cdn.jsdelivr.net/gh/trustwallet/assets@master/blockchains/ethereum/assets/0x33D0568941C0C64ff7e0FB4fbA0B11BD37deEd9f/logo.png",
      "tags": [
        "wrapped",
        "wormhole"
      ],
      "extensions": {
        "address": "0x33D0568941C0C64ff7e0FB4fbA0B11BD37deEd9f",
        "bridgeContract": "https://etherscan.io/address/0xf92cD566Ea4864356C5491c177A430C222d7e678",
        "assetContract": "https://etherscan.io/address/0x33D0568941C0C64ff7e0FB4fbA0B11BD37deEd9f",
        "coingeckoId": "ramp"
      }
    },
    {
      "chainId": 101,
      "address": "6uMUH5ztnj6AKYvL71EZgcyyRxjyBC5LVkscA5LrBc3c",
      "symbol": "wPRQ",
      "name": "Parsiq Token (Wormhole)",
      "decimals": 9,
      "logoURI": "https://cdn.jsdelivr.net/gh/trustwallet/assets@master/blockchains/ethereum/assets/0x362bc847A3a9637d3af6624EeC853618a43ed7D2/logo.png",
      "tags": [
        "wrapped",
        "wormhole"
      ],
      "extensions": {
        "address": "0x362bc847A3a9637d3af6624EeC853618a43ed7D2",
        "bridgeContract": "https://etherscan.io/address/0xf92cD566Ea4864356C5491c177A430C222d7e678",
        "assetContract": "https://etherscan.io/address/0x362bc847A3a9637d3af6624EeC853618a43ed7D2",
        "coingeckoId": "parsiq"
      }
    },
    {
      "chainId": 101,
      "address": "42gecM46tdSiYZN2CK1ek5raCxnzQf1xfhoKAf3F7Y5k",
      "symbol": "wSLP",
      "name": "Small Love Potion (Wormhole)",
      "decimals": 0,
      "logoURI": "https://cdn.jsdelivr.net/gh/trustwallet/assets@master/blockchains/ethereum/assets/0x37236CD05b34Cc79d3715AF2383E96dd7443dCF1/logo.png",
      "tags": [
        "wrapped",
        "wormhole"
      ],
      "extensions": {
        "address": "0x37236CD05b34Cc79d3715AF2383E96dd7443dCF1",
        "bridgeContract": "https://etherscan.io/address/0xf92cD566Ea4864356C5491c177A430C222d7e678",
        "assetContract": "https://etherscan.io/address/0x37236CD05b34Cc79d3715AF2383E96dd7443dCF1",
        "coingeckoId": "smooth-love-potion"
      }
    },
    {
      "chainId": 101,
      "address": "F6M9DW1cWw7EtFK9m2ukvT9WEvtEbdZfTzZTtDeBcnAf",
      "symbol": "wSAND",
      "name": "SAND (Wormhole)",
      "decimals": 9,
      "logoURI": "https://cdn.jsdelivr.net/gh/trustwallet/assets@master/blockchains/ethereum/assets/0x3845badAde8e6dFF049820680d1F14bD3903a5d0/logo.png",
      "tags": [
        "wrapped",
        "wormhole"
      ],
      "extensions": {
        "address": "0x3845badAde8e6dFF049820680d1F14bD3903a5d0",
        "bridgeContract": "https://etherscan.io/address/0xf92cD566Ea4864356C5491c177A430C222d7e678",
        "assetContract": "https://etherscan.io/address/0x3845badAde8e6dFF049820680d1F14bD3903a5d0",
        "coingeckoId": "the-sandbox"
      }
    },
    {
      "chainId": 101,
      "address": "G27M8w6G4hwatMNFi46DPAUR1YkxSmRNFKus7SgYLoDy",
      "symbol": "wCVP",
      "name": "Concentrated Voting Power (Wormhole)",
      "decimals": 9,
      "logoURI": "https://cdn.jsdelivr.net/gh/trustwallet/assets@master/blockchains/ethereum/assets/0x38e4adB44ef08F22F5B5b76A8f0c2d0dCbE7DcA1/logo.png",
      "tags": [
        "wrapped",
        "wormhole"
      ],
      "extensions": {
        "address": "0x38e4adB44ef08F22F5B5b76A8f0c2d0dCbE7DcA1",
        "bridgeContract": "https://etherscan.io/address/0xf92cD566Ea4864356C5491c177A430C222d7e678",
        "assetContract": "https://etherscan.io/address/0x38e4adB44ef08F22F5B5b76A8f0c2d0dCbE7DcA1",
        "coingeckoId": "concentrated-voting-power"
      }
    },
    {
      "chainId": 101,
      "address": "FjucGZpcdVXaWJH21pbrGQaKNszsGsJqbAXu4sJywKJa",
      "symbol": "wREN",
      "name": "Republic Token (Wormhole)",
      "decimals": 9,
      "logoURI": "https://cdn.jsdelivr.net/gh/trustwallet/assets@master/blockchains/ethereum/assets/0x408e41876cCCDC0F92210600ef50372656052a38/logo.png",
      "tags": [
        "wrapped",
        "wormhole"
      ],
      "extensions": {
        "address": "0x408e41876cCCDC0F92210600ef50372656052a38",
        "bridgeContract": "https://etherscan.io/address/0xf92cD566Ea4864356C5491c177A430C222d7e678",
        "assetContract": "https://etherscan.io/address/0x408e41876cCCDC0F92210600ef50372656052a38",
        "coingeckoId": "republic-protocol"
      }
    },
    {
      "chainId": 101,
      "address": "5kvugu18snfGRu1PykMfRzYfUxJYs3smk1PWQcGo6Z8a",
      "symbol": "wXOR",
      "name": "Sora (Wormhole)",
      "decimals": 9,
      "logoURI": "https://cdn.jsdelivr.net/gh/trustwallet/assets@master/blockchains/ethereum/assets/0x40FD72257597aA14C7231A7B1aaa29Fce868F677/logo.png",
      "tags": [
        "wrapped",
        "wormhole"
      ],
      "extensions": {
        "address": "0x40FD72257597aA14C7231A7B1aaa29Fce868F677",
        "bridgeContract": "https://etherscan.io/address/0xf92cD566Ea4864356C5491c177A430C222d7e678",
        "assetContract": "https://etherscan.io/address/0x40FD72257597aA14C7231A7B1aaa29Fce868F677",
        "coingeckoId": "sora"
      }
    },
    {
      "chainId": 101,
      "address": "3EKQDmiXj8yLBFpZca4coxBpP8XJCzmjVgUdVydSmaaT",
      "symbol": "wFUN",
      "name": "FunFair (Wormhole)",
      "decimals": 8,
      "logoURI": "https://cdn.jsdelivr.net/gh/trustwallet/assets@master/blockchains/ethereum/assets/0x419D0d8BdD9aF5e606Ae2232ed285Aff190E711b/logo.png",
      "tags": [
        "wrapped",
        "wormhole"
      ],
      "extensions": {
        "address": "0x419D0d8BdD9aF5e606Ae2232ed285Aff190E711b",
        "bridgeContract": "https://etherscan.io/address/0xf92cD566Ea4864356C5491c177A430C222d7e678",
        "assetContract": "https://etherscan.io/address/0x419D0d8BdD9aF5e606Ae2232ed285Aff190E711b",
        "coingeckoId": "funfair"
      }
    },
    {
      "chainId": 101,
      "address": "6J9soByB65WUamsEG8KSPdphBV1oCoGvr5QpaUaY3r19",
      "symbol": "wPICKLE",
      "name": "PickleToken (Wormhole)",
      "decimals": 9,
      "logoURI": "https://cdn.jsdelivr.net/gh/trustwallet/assets@master/blockchains/ethereum/assets/0x429881672B9AE42b8EbA0E26cD9C73711b891Ca5/logo.png",
      "tags": [
        "wrapped",
        "wormhole"
      ],
      "extensions": {
        "address": "0x429881672B9AE42b8EbA0E26cD9C73711b891Ca5",
        "bridgeContract": "https://etherscan.io/address/0xf92cD566Ea4864356C5491c177A430C222d7e678",
        "assetContract": "https://etherscan.io/address/0x429881672B9AE42b8EbA0E26cD9C73711b891Ca5",
        "coingeckoId": "pickle-finance"
      }
    },
    {
      "chainId": 101,
      "address": "HEsqFznmAERPUmMWHtDWYAZRoFbNHZpuNuFrPio68Zp1",
      "symbol": "wPAXG",
      "name": "Paxos Gold (Wormhole)",
      "decimals": 9,
      "logoURI": "https://cdn.jsdelivr.net/gh/trustwallet/assets@master/blockchains/ethereum/assets/0x45804880De22913dAFE09f4980848ECE6EcbAf78/logo.png",
      "tags": [
        "wrapped",
        "wormhole"
      ],
      "extensions": {
        "address": "0x45804880De22913dAFE09f4980848ECE6EcbAf78",
        "bridgeContract": "https://etherscan.io/address/0xf92cD566Ea4864356C5491c177A430C222d7e678",
        "assetContract": "https://etherscan.io/address/0x45804880De22913dAFE09f4980848ECE6EcbAf78",
        "coingeckoId": "pax-gold"
      }
    },
    {
      "chainId": 101,
      "address": "BrtLvpVCwVDH5Jpqjtiuhh8wKYA5b3NZCnsSftr61viv",
      "symbol": "wQNT",
      "name": "Quant (Wormhole)",
      "decimals": 9,
      "logoURI": "https://cdn.jsdelivr.net/gh/trustwallet/assets@master/blockchains/ethereum/assets/0x4a220E6096B25EADb88358cb44068A3248254675/logo.png",
      "tags": [
        "wrapped",
        "wormhole"
      ],
      "extensions": {
        "address": "0x4a220E6096B25EADb88358cb44068A3248254675",
        "bridgeContract": "https://etherscan.io/address/0xf92cD566Ea4864356C5491c177A430C222d7e678",
        "assetContract": "https://etherscan.io/address/0x4a220E6096B25EADb88358cb44068A3248254675",
        "coingeckoId": "quant-network"
      }
    },
    {
      "chainId": 101,
      "address": "8DRgurhcQPJeCqQEpbeYGUmwAz2tETbyWUYLUU4Q7goM",
      "symbol": "wORAI",
      "name": "Oraichain Token (Wormhole)",
      "decimals": 9,
      "logoURI": "https://cdn.jsdelivr.net/gh/trustwallet/assets@master/blockchains/ethereum/assets/0x4c11249814f11b9346808179Cf06e71ac328c1b5/logo.png",
      "tags": [
        "wrapped",
        "wormhole"
      ],
      "extensions": {
        "address": "0x4c11249814f11b9346808179Cf06e71ac328c1b5",
        "bridgeContract": "https://etherscan.io/address/0xf92cD566Ea4864356C5491c177A430C222d7e678",
        "assetContract": "https://etherscan.io/address/0x4c11249814f11b9346808179Cf06e71ac328c1b5",
        "coingeckoId": "oraichain-token"
      }
    },
    {
      "chainId": 101,
      "address": "4e5cqAsZ7wQqwLi7AApS9CgN8Yaho5TvkhvcLaGyiuzL",
      "symbol": "wTRU",
      "name": "TrustToken (Wormhole)",
      "decimals": 8,
      "logoURI": "https://cdn.jsdelivr.net/gh/trustwallet/assets@master/blockchains/ethereum/assets/0x4C19596f5aAfF459fA38B0f7eD92F11AE6543784/logo.png",
      "tags": [
        "wrapped",
        "wormhole"
      ],
      "extensions": {
        "address": "0x4C19596f5aAfF459fA38B0f7eD92F11AE6543784",
        "bridgeContract": "https://etherscan.io/address/0xf92cD566Ea4864356C5491c177A430C222d7e678",
        "assetContract": "https://etherscan.io/address/0x4C19596f5aAfF459fA38B0f7eD92F11AE6543784",
        "coingeckoId": "truefi"
      }
    },
    {
      "chainId": 101,
      "address": "HkhBUKSct2V93Z35apDmXthkRvH4yvMovLyv8s8idDgP",
      "symbol": "wMCB",
      "name": "MCDEX Token (Wormhole)",
      "decimals": 9,
      "logoURI": "https://cdn.jsdelivr.net/gh/trustwallet/assets@master/blockchains/ethereum/assets/0x4e352cF164E64ADCBad318C3a1e222E9EBa4Ce42/logo.png",
      "tags": [
        "wrapped",
        "wormhole"
      ],
      "extensions": {
        "address": "0x4e352cF164E64ADCBad318C3a1e222E9EBa4Ce42",
        "bridgeContract": "https://etherscan.io/address/0xf92cD566Ea4864356C5491c177A430C222d7e678",
        "assetContract": "https://etherscan.io/address/0x4e352cF164E64ADCBad318C3a1e222E9EBa4Ce42",
        "coingeckoId": "mcdex"
      }
    },
    {
      "chainId": 101,
      "address": "Eof7wbYsHZKaoyUGwM7Nfkoo6zQW4U7uWXqz2hoQzSkK",
      "symbol": "wNU",
      "name": "NuCypher (Wormhole)",
      "decimals": 9,
      "logoURI": "https://cdn.jsdelivr.net/gh/trustwallet/assets@master/blockchains/ethereum/assets/0x4fE83213D56308330EC302a8BD641f1d0113A4Cc/logo.png",
      "tags": [
        "wrapped",
        "wormhole"
      ],
      "extensions": {
        "address": "0x4fE83213D56308330EC302a8BD641f1d0113A4Cc",
        "bridgeContract": "https://etherscan.io/address/0xf92cD566Ea4864356C5491c177A430C222d7e678",
        "assetContract": "https://etherscan.io/address/0x4fE83213D56308330EC302a8BD641f1d0113A4Cc",
        "coingeckoId": "nucypher"
      }
    },
    {
      "chainId": 101,
      "address": "5CmA1HTVZt5NRtwiUrqWrcnT5JRW5zHe6uQXfP7SDUNz",
      "symbol": "wRAZOR",
      "name": "RAZOR (Wormhole)",
      "decimals": 9,
      "logoURI": "https://cdn.jsdelivr.net/gh/trustwallet/assets@master/blockchains/ethereum/assets/0x50DE6856358Cc35f3A9a57eAAA34BD4cB707d2cd/logo.png",
      "tags": [
        "wrapped",
        "wormhole"
      ],
      "extensions": {
        "address": "0x50DE6856358Cc35f3A9a57eAAA34BD4cB707d2cd",
        "bridgeContract": "https://etherscan.io/address/0xf92cD566Ea4864356C5491c177A430C222d7e678",
        "assetContract": "https://etherscan.io/address/0x50DE6856358Cc35f3A9a57eAAA34BD4cB707d2cd",
        "coingeckoId": "razor-network"
      }
    },
    {
      "chainId": 101,
      "address": "6msNYXzSVtjinqapq2xcvBb5NRq4YTPAi7wc5Jx8M8TS",
      "symbol": "wLINK",
      "name": "ChainLink Token (Wormhole)",
      "decimals": 9,
      "logoURI": "https://cdn.jsdelivr.net/gh/trustwallet/assets@master/blockchains/ethereum/assets/0x514910771AF9Ca656af840dff83E8264EcF986CA/logo.png",
      "tags": [
        "wrapped",
        "wormhole"
      ],
      "extensions": {
        "address": "0x514910771AF9Ca656af840dff83E8264EcF986CA",
        "bridgeContract": "https://etherscan.io/address/0xf92cD566Ea4864356C5491c177A430C222d7e678",
        "assetContract": "https://etherscan.io/address/0x514910771AF9Ca656af840dff83E8264EcF986CA",
        "coingeckoId": "chainlink"
      }
    },
    {
      "chainId": 101,
      "address": "BX2gcRRS12iqFzKCpvTt4krBBYNymR9JBDZBxzfFLnbF",
      "symbol": "weRSDL",
      "name": "UnFederalReserveToken (Wormhole)",
      "decimals": 9,
      "logoURI": "https://cdn.jsdelivr.net/gh/trustwallet/assets@master/blockchains/ethereum/assets/0x5218E472cFCFE0b64A064F055B43b4cdC9EfD3A6/logo.png",
      "tags": [
        "wrapped",
        "wormhole"
      ],
      "extensions": {
        "address": "0x5218E472cFCFE0b64A064F055B43b4cdC9EfD3A6",
        "bridgeContract": "https://etherscan.io/address/0xf92cD566Ea4864356C5491c177A430C222d7e678",
        "assetContract": "https://etherscan.io/address/0x5218E472cFCFE0b64A064F055B43b4cdC9EfD3A6",
        "coingeckoId": "unfederalreserve"
      }
    },
    {
      "chainId": 101,
      "address": "CCGLdsokcybeF8NrCcu1RSQK8isNBjBA58kVEMTHTKjx",
      "symbol": "wsUSD",
      "name": "Synth sUSD (Wormhole)",
      "decimals": 9,
      "logoURI": "https://cdn.jsdelivr.net/gh/trustwallet/assets@master/blockchains/ethereum/assets/0x57Ab1ec28D129707052df4dF418D58a2D46d5f51/logo.png",
      "tags": [
        "wrapped",
        "wormhole"
      ],
      "extensions": {
        "address": "0x57Ab1ec28D129707052df4dF418D58a2D46d5f51",
        "bridgeContract": "https://etherscan.io/address/0xf92cD566Ea4864356C5491c177A430C222d7e678",
        "assetContract": "https://etherscan.io/address/0x57Ab1ec28D129707052df4dF418D58a2D46d5f51",
        "coingeckoId": "nusd"
      }
    },
    {
      "chainId": 101,
      "address": "FP9ogG7hTdfcTJwn4prF9AVEcfcjLq1GtkqYM4oRn7eY",
      "symbol": "wHEGIC",
      "name": "Hegic (Wormhole)",
      "decimals": 9,
      "logoURI": "https://cdn.jsdelivr.net/gh/trustwallet/assets@master/blockchains/ethereum/assets/0x584bC13c7D411c00c01A62e8019472dE68768430/logo.png",
      "tags": [
        "wrapped",
        "wormhole"
      ],
      "extensions": {
        "address": "0x584bC13c7D411c00c01A62e8019472dE68768430",
        "bridgeContract": "https://etherscan.io/address/0xf92cD566Ea4864356C5491c177A430C222d7e678",
        "assetContract": "https://etherscan.io/address/0x584bC13c7D411c00c01A62e8019472dE68768430",
        "coingeckoId": "hegic"
      }
    },
    {
      "chainId": 101,
      "address": "DboP5vvYUVjmKSHKJ1YFHwmv41KtUscnYgzjmPgHwQVn",
      "symbol": "wXFI",
      "name": "Xfinance (Wormhole)",
      "decimals": 9,
      "logoURI": "https://cdn.jsdelivr.net/gh/trustwallet/assets@master/blockchains/ethereum/assets/0x5BEfBB272290dD5b8521D4a938f6c4757742c430/logo.png",
      "tags": [
        "wrapped",
        "wormhole"
      ],
      "extensions": {
        "address": "0x5BEfBB272290dD5b8521D4a938f6c4757742c430",
        "bridgeContract": "https://etherscan.io/address/0xf92cD566Ea4864356C5491c177A430C222d7e678",
        "assetContract": "https://etherscan.io/address/0x5BEfBB272290dD5b8521D4a938f6c4757742c430",
        "coingeckoId": "xfinance"
      }
    },
    {
      "chainId": 101,
      "address": "6c4U9yxGzVjejSJJXrdX8wtt532Et6MrBUZc2oK5j6w5",
      "symbol": "wDEXTF",
      "name": "DEXTF Token (Wormhole)",
      "decimals": 9,
      "logoURI": "https://cdn.jsdelivr.net/gh/trustwallet/assets@master/blockchains/ethereum/assets/0x5F64Ab1544D28732F0A24F4713c2C8ec0dA089f0/logo.png",
      "tags": [
        "wrapped",
        "wormhole"
      ],
      "extensions": {
        "address": "0x5F64Ab1544D28732F0A24F4713c2C8ec0dA089f0",
        "bridgeContract": "https://etherscan.io/address/0xf92cD566Ea4864356C5491c177A430C222d7e678",
        "assetContract": "https://etherscan.io/address/0x5F64Ab1544D28732F0A24F4713c2C8ec0dA089f0",
        "coingeckoId": "dextf"
      }
    },
    {
      "chainId": 101,
      "address": "JuXkRYNw54rujC7SPWcAM4ArLgA5x8nDQbS8xHAr6MA",
      "symbol": "wRLC",
      "name": "iExec RLC (Wormhole)",
      "decimals": 9,
      "logoURI": "https://cdn.jsdelivr.net/gh/trustwallet/assets@master/blockchains/ethereum/assets/0x607F4C5BB672230e8672085532f7e901544a7375/logo.png",
      "tags": [
        "wrapped",
        "wormhole"
      ],
      "extensions": {
        "address": "0x607F4C5BB672230e8672085532f7e901544a7375",
        "bridgeContract": "https://etherscan.io/address/0xf92cD566Ea4864356C5491c177A430C222d7e678",
        "assetContract": "https://etherscan.io/address/0x607F4C5BB672230e8672085532f7e901544a7375",
        "coingeckoId": "iexec-rlc"
      }
    },
    {
      "chainId": 101,
      "address": "7NfgSkv6kZ6ZWP6SJPtMuaUYGVEngVK8UFnaFTPk3QsM",
      "symbol": "wCORE",
      "name": "cVault.finance (Wormhole)",
      "decimals": 9,
      "logoURI": "https://cdn.jsdelivr.net/gh/trustwallet/assets@master/blockchains/ethereum/assets/0x62359Ed7505Efc61FF1D56fEF82158CcaffA23D7/logo.png",
      "tags": [
        "wrapped",
        "wormhole"
      ],
      "extensions": {
        "address": "0x62359Ed7505Efc61FF1D56fEF82158CcaffA23D7",
        "bridgeContract": "https://etherscan.io/address/0xf92cD566Ea4864356C5491c177A430C222d7e678",
        "assetContract": "https://etherscan.io/address/0x62359Ed7505Efc61FF1D56fEF82158CcaffA23D7",
        "coingeckoId": "cvault-finance"
      }
    },
    {
      "chainId": 101,
      "address": "AqLKDJiGL4wXKPAfzNom3xEdQwgj2LTCE4k34gzvZsE6",
      "symbol": "wCFi",
      "name": "CyberFi Token (Wormhole)",
      "decimals": 9,
      "logoURI": "https://cdn.jsdelivr.net/gh/trustwallet/assets@master/blockchains/ethereum/assets/0x63b4f3e3fa4e438698CE330e365E831F7cCD1eF4/logo.png",
      "tags": [
        "wrapped",
        "wormhole"
      ],
      "extensions": {
        "address": "0x63b4f3e3fa4e438698CE330e365E831F7cCD1eF4",
        "bridgeContract": "https://etherscan.io/address/0xf92cD566Ea4864356C5491c177A430C222d7e678",
        "assetContract": "https://etherscan.io/address/0x63b4f3e3fa4e438698CE330e365E831F7cCD1eF4",
        "coingeckoId": "cyberfi"
      }
    },
    {
      "chainId": 101,
      "address": "FLrjpCRrd4GffHu8MVYGvuLxYLuBGVaXsnCecw3Effci",
      "symbol": "wWISE",
      "name": "Wise Token (Wormhole)",
      "decimals": 9,
      "logoURI": "https://cdn.jsdelivr.net/gh/trustwallet/assets@master/blockchains/ethereum/assets/0x66a0f676479Cee1d7373f3DC2e2952778BfF5bd6/logo.png",
      "tags": [
        "wrapped",
        "wormhole"
      ],
      "extensions": {
        "address": "0x66a0f676479Cee1d7373f3DC2e2952778BfF5bd6",
        "bridgeContract": "https://etherscan.io/address/0xf92cD566Ea4864356C5491c177A430C222d7e678",
        "assetContract": "https://etherscan.io/address/0x66a0f676479Cee1d7373f3DC2e2952778BfF5bd6",
        "coingeckoId": "wise-token11"
      }
    },
    {
      "chainId": 101,
      "address": "GaMPhVyp1xd9xJuPskDEzQzp8mKfEjAmhny8NX7y7YKc",
      "symbol": "wGNO",
      "name": "Gnosis Token (Wormhole)",
      "decimals": 9,
      "logoURI": "https://cdn.jsdelivr.net/gh/trustwallet/assets@master/blockchains/ethereum/assets/0x6810e776880C02933D47DB1b9fc05908e5386b96/logo.png",
      "tags": [
        "wrapped",
        "wormhole"
      ],
      "extensions": {
        "address": "0x6810e776880C02933D47DB1b9fc05908e5386b96",
        "bridgeContract": "https://etherscan.io/address/0xf92cD566Ea4864356C5491c177A430C222d7e678",
        "assetContract": "https://etherscan.io/address/0x6810e776880C02933D47DB1b9fc05908e5386b96",
        "coingeckoId": "gnosis"
      }
    },
    {
      "chainId": 101,
      "address": "CCAQZHBVWKDukT68PZ3LenDs7apibeSYeJ3jHE8NzBC5",
      "symbol": "wPOOLZ",
      "name": "$Poolz Finance (Wormhole)",
      "decimals": 9,
      "logoURI": "https://cdn.jsdelivr.net/gh/trustwallet/assets@master/blockchains/ethereum/assets/0x69A95185ee2a045CDC4bCd1b1Df10710395e4e23/logo.png",
      "tags": [
        "wrapped",
        "wormhole"
      ],
      "extensions": {
        "address": "0x69A95185ee2a045CDC4bCd1b1Df10710395e4e23",
        "bridgeContract": "https://etherscan.io/address/0xf92cD566Ea4864356C5491c177A430C222d7e678",
        "assetContract": "https://etherscan.io/address/0x69A95185ee2a045CDC4bCd1b1Df10710395e4e23",
        "coingeckoId": "poolz-finance"
      }
    },
    {
      "chainId": 101,
      "address": "FYpdBuyAHSbdaAyD1sKkxyLWbAP8uUW9h6uvdhK74ij1",
      "symbol": "wDAI",
      "name": "Dai Stablecoin (Wormhole)",
      "decimals": 9,
      "logoURI": "https://cdn.jsdelivr.net/gh/trustwallet/assets@master/blockchains/ethereum/assets/0x6B175474E89094C44Da98b954EedeAC495271d0F/logo.png",
      "tags": [
        "wrapped",
        "wormhole"
      ],
      "extensions": {
        "address": "0x6B175474E89094C44Da98b954EedeAC495271d0F",
        "bridgeContract": "https://etherscan.io/address/0xf92cD566Ea4864356C5491c177A430C222d7e678",
        "assetContract": "https://etherscan.io/address/0x6B175474E89094C44Da98b954EedeAC495271d0F",
        "coingeckoId": "dai"
      }
    },
    {
      "chainId": 101,
      "address": "HbMGwfGjGPchtaPwyrtJFy8APZN5w1hi63xnzmj1f23v",
      "symbol": "wSUSHI",
      "name": "SushiSwap (Wormhole)",
      "decimals": 9,
      "logoURI": "https://cdn.jsdelivr.net/gh/trustwallet/assets@master/blockchains/ethereum/assets/0x6B3595068778DD592e39A122f4f5a5cF09C90fE2/logo.png",
      "tags": [
        "wrapped",
        "wormhole"
      ],
      "extensions": {
        "address": "0x6B3595068778DD592e39A122f4f5a5cF09C90fE2",
        "bridgeContract": "https://etherscan.io/address/0xf92cD566Ea4864356C5491c177A430C222d7e678",
        "assetContract": "https://etherscan.io/address/0x6B3595068778DD592e39A122f4f5a5cF09C90fE2",
        "coingeckoId": "sushi"
      }
    },
    {
      "chainId": 101,
      "address": "6Tmi8TZasqdxWB59uE5Zw9VLKecuCbsLSsPEqoMpmozA",
      "symbol": "wFYZ",
      "name": "Fyooz (Wormhole)",
      "decimals": 9,
      "logoURI": "https://cdn.jsdelivr.net/gh/trustwallet/assets@master/blockchains/ethereum/assets/0x6BFf2fE249601ed0Db3a87424a2E923118BB0312/logo.png",
      "tags": [
        "wrapped",
        "wormhole"
      ],
      "extensions": {
        "address": "0x6BFf2fE249601ed0Db3a87424a2E923118BB0312",
        "bridgeContract": "https://etherscan.io/address/0xf92cD566Ea4864356C5491c177A430C222d7e678",
        "assetContract": "https://etherscan.io/address/0x6BFf2fE249601ed0Db3a87424a2E923118BB0312",
        "coingeckoId": "fyooz"
      }
    },
    {
      "chainId": 101,
      "address": "3sHinPxEPqhEGip2Wy45TFmgAA1Atg2mctMjY5RKJUjk",
      "symbol": "wQRX",
      "name": "QuiverX (Wormhole)",
      "decimals": 9,
      "logoURI": "https://cdn.jsdelivr.net/gh/trustwallet/assets@master/blockchains/ethereum/assets/0x6e0daDE58D2d89eBBe7aFc384e3E4f15b70b14D8/logo.png",
      "tags": [
        "wrapped",
        "wormhole"
      ],
      "extensions": {
        "address": "0x6e0daDE58D2d89eBBe7aFc384e3E4f15b70b14D8",
        "bridgeContract": "https://etherscan.io/address/0xf92cD566Ea4864356C5491c177A430C222d7e678",
        "assetContract": "https://etherscan.io/address/0x6e0daDE58D2d89eBBe7aFc384e3E4f15b70b14D8",
        "coingeckoId": "quiverx"
      }
    },
    {
      "chainId": 101,
      "address": "4ighgEijHcCoLu9AsvwVz2TnGFqAgzQtQMr6ch88Jrfe",
      "symbol": "wTRADE",
      "name": "UniTrade (Wormhole)",
      "decimals": 9,
      "logoURI": "https://cdn.jsdelivr.net/gh/trustwallet/assets@master/blockchains/ethereum/assets/0x6F87D756DAf0503d08Eb8993686c7Fc01Dc44fB1/logo.png",
      "tags": [
        "wrapped",
        "wormhole"
      ],
      "extensions": {
        "address": "0x6F87D756DAf0503d08Eb8993686c7Fc01Dc44fB1",
        "bridgeContract": "https://etherscan.io/address/0xf92cD566Ea4864356C5491c177A430C222d7e678",
        "assetContract": "https://etherscan.io/address/0x6F87D756DAf0503d08Eb8993686c7Fc01Dc44fB1",
        "coingeckoId": "unitrade"
      }
    },
    {
      "chainId": 101,
      "address": "FTPnEQ3NfRRZ9tvmpDW6JFrvweBE5sanxnXSpJL1dvbB",
      "symbol": "wBIRD",
      "name": "Bird.Money (Wormhole)",
      "decimals": 9,
      "logoURI": "https://cdn.jsdelivr.net/gh/trustwallet/assets@master/blockchains/ethereum/assets/0x70401dFD142A16dC7031c56E862Fc88Cb9537Ce0/logo.png",
      "tags": [
        "wrapped",
        "wormhole"
      ],
      "extensions": {
        "address": "0x70401dFD142A16dC7031c56E862Fc88Cb9537Ce0",
        "bridgeContract": "https://etherscan.io/address/0xf92cD566Ea4864356C5491c177A430C222d7e678",
        "assetContract": "https://etherscan.io/address/0x70401dFD142A16dC7031c56E862Fc88Cb9537Ce0",
        "coingeckoId": "bird-money"
      }
    },
    {
      "chainId": 101,
      "address": "QVDE6rhcGPSB3ex5T7vWBzvoSRUXULjuSGpVuKwu5XH",
      "symbol": "wAXN",
      "name": "Axion (Wormhole)",
      "decimals": 9,
      "logoURI": "https://cdn.jsdelivr.net/gh/trustwallet/assets@master/blockchains/ethereum/assets/0x71F85B2E46976bD21302B64329868fd15eb0D127/logo.png",
      "tags": [
        "wrapped",
        "wormhole"
      ],
      "extensions": {
        "address": "0x71F85B2E46976bD21302B64329868fd15eb0D127",
        "bridgeContract": "https://etherscan.io/address/0xf92cD566Ea4864356C5491c177A430C222d7e678",
        "assetContract": "https://etherscan.io/address/0x71F85B2E46976bD21302B64329868fd15eb0D127",
        "coingeckoId": "axion"
      }
    },
    {
      "chainId": 101,
      "address": "J6AbGG62yo9UJ2T9r9GM7pnoRNui5DsZDnPbiNAPqbVd",
      "symbol": "wBMI",
      "name": "Bridge Mutual (Wormhole)",
      "decimals": 9,
      "logoURI": "https://cdn.jsdelivr.net/gh/trustwallet/assets@master/blockchains/ethereum/assets/0x725C263e32c72dDC3A19bEa12C5a0479a81eE688/logo.png",
      "tags": [
        "wrapped",
        "wormhole"
      ],
      "extensions": {
        "address": "0x725C263e32c72dDC3A19bEa12C5a0479a81eE688",
        "bridgeContract": "https://etherscan.io/address/0xf92cD566Ea4864356C5491c177A430C222d7e678",
        "assetContract": "https://etherscan.io/address/0x725C263e32c72dDC3A19bEa12C5a0479a81eE688",
        "coingeckoId": "bridge-mutual"
      }
    },
    {
      "chainId": 101,
      "address": "4wvHoaxxZxFeNrMTP8bLVRh1ziSBV7crN665WX4rRMqe",
      "symbol": "wDYT",
      "name": "DoYourTip (Wormhole)",
      "decimals": 9,
      "logoURI": "https://cdn.jsdelivr.net/gh/trustwallet/assets@master/blockchains/ethereum/assets/0x740623d2c797b7D8D1EcB98e9b4Afcf99Ec31E14/logo.png",
      "tags": [
        "wrapped",
        "wormhole"
      ],
      "extensions": {
        "address": "0x740623d2c797b7D8D1EcB98e9b4Afcf99Ec31E14",
        "bridgeContract": "https://etherscan.io/address/0xf92cD566Ea4864356C5491c177A430C222d7e678",
        "assetContract": "https://etherscan.io/address/0x740623d2c797b7D8D1EcB98e9b4Afcf99Ec31E14",
        "coingeckoId": "dynamite"
      }
    },
    {
      "chainId": 101,
      "address": "Fe5fWjCLDMJoi4sTmfR2VW4BT1LwsbR1n6QAjzJQvhhf",
      "symbol": "wBBR",
      "name": "BitberryToken (Wormhole)",
      "decimals": 9,
      "logoURI": "https://cdn.jsdelivr.net/gh/trustwallet/assets@master/blockchains/ethereum/assets/0x7671904eed7f10808B664fc30BB8693FD7237abF/logo.png",
      "tags": [
        "wrapped",
        "wormhole"
      ],
      "extensions": {
        "address": "0x7671904eed7f10808B664fc30BB8693FD7237abF",
        "bridgeContract": "https://etherscan.io/address/0xf92cD566Ea4864356C5491c177A430C222d7e678",
        "assetContract": "https://etherscan.io/address/0x7671904eed7f10808B664fc30BB8693FD7237abF",
        "coingeckoId": "bitberry-token"
      }
    },
    {
      "chainId": 101,
      "address": "5J9yhFRnQZx3RiqHzfQpAffX5UQz3k8vQCZH2g9Z9sDg",
      "symbol": "wWAXE",
      "name": "WAX Economic Token (Wormhole)",
      "decimals": 8,
      "logoURI": "https://cdn.jsdelivr.net/gh/trustwallet/assets@master/blockchains/ethereum/assets/0x7a2Bc711E19ba6aff6cE8246C546E8c4B4944DFD/logo.png",
      "tags": [
        "wrapped",
        "wormhole"
      ],
      "extensions": {
        "address": "0x7a2Bc711E19ba6aff6cE8246C546E8c4B4944DFD",
        "bridgeContract": "https://etherscan.io/address/0xf92cD566Ea4864356C5491c177A430C222d7e678",
        "assetContract": "https://etherscan.io/address/0x7a2Bc711E19ba6aff6cE8246C546E8c4B4944DFD",
        "coingeckoId": "waxe"
      }
    },
    {
      "chainId": 101,
      "address": "4DHywS5EjUTF5AYisPZiJbWcCV4gfpH98oKxpgyKRnnQ",
      "symbol": "wMATIC",
      "name": "Matic Token (Wormhole)",
      "decimals": 9,
      "logoURI": "https://cdn.jsdelivr.net/gh/trustwallet/assets@master/blockchains/ethereum/assets/0x7D1AfA7B718fb893dB30A3aBc0Cfc608AaCfeBB0/logo.png",
      "tags": [
        "wrapped",
        "wormhole"
      ],
      "extensions": {
        "address": "0x7D1AfA7B718fb893dB30A3aBc0Cfc608AaCfeBB0",
        "bridgeContract": "https://etherscan.io/address/0xf92cD566Ea4864356C5491c177A430C222d7e678",
        "assetContract": "https://etherscan.io/address/0x7D1AfA7B718fb893dB30A3aBc0Cfc608AaCfeBB0",
        "coingeckoId": "matic-network"
      }
    },
    {
      "chainId": 101,
      "address": "Au9E8ygQdTJQZXmNKPdtLEP8rGjC4qsGRhkJgjFNPAr8",
      "symbol": "wXRT",
      "name": "Robonomics (Wormhole)",
      "decimals": 9,
      "logoURI": "https://cdn.jsdelivr.net/gh/trustwallet/assets@master/blockchains/ethereum/assets/0x7dE91B204C1C737bcEe6F000AAA6569Cf7061cb7/logo.png",
      "tags": [
        "wrapped",
        "wormhole"
      ],
      "extensions": {
        "address": "0x7dE91B204C1C737bcEe6F000AAA6569Cf7061cb7",
        "bridgeContract": "https://etherscan.io/address/0xf92cD566Ea4864356C5491c177A430C222d7e678",
        "assetContract": "https://etherscan.io/address/0x7dE91B204C1C737bcEe6F000AAA6569Cf7061cb7",
        "coingeckoId": "robonomics-network"
      }
    },
    {
      "chainId": 101,
      "address": "5DQZ14hLDxveMH7NyGmTmUTRGgVAVXADp3cP2UHeH6hM",
      "symbol": "wAAVE",
      "name": "Aave Token (Wormhole)",
      "decimals": 9,
      "logoURI": "https://cdn.jsdelivr.net/gh/trustwallet/assets@master/blockchains/ethereum/assets/0x7Fc66500c84A76Ad7e9c93437bFc5Ac33E2DDaE9/logo.png",
      "tags": [
        "wrapped",
        "wormhole"
      ],
      "extensions": {
        "address": "0x7Fc66500c84A76Ad7e9c93437bFc5Ac33E2DDaE9",
        "bridgeContract": "https://etherscan.io/address/0xf92cD566Ea4864356C5491c177A430C222d7e678",
        "assetContract": "https://etherscan.io/address/0x7Fc66500c84A76Ad7e9c93437bFc5Ac33E2DDaE9",
        "coingeckoId": "aave"
      }
    },
    {
      "chainId": 101,
      "address": "Arc2ZVKNCdDU4vB8Ubud5QayDtjo2oJF9xVrUPQ6TWxF",
      "symbol": "wLEND",
      "name": "Lend (Wormhole)",
      "decimals": 9,
      "logoURI": "https://cdn.jsdelivr.net/gh/trustwallet/assets@master/blockchains/ethereum/assets/0x80fB784B7eD66730e8b1DBd9820aFD29931aab03/logo.png",
      "tags": [
        "wrapped",
        "wormhole"
      ],
      "extensions": {
        "address": "0x80fB784B7eD66730e8b1DBd9820aFD29931aab03",
        "bridgeContract": "https://etherscan.io/address/0xf92cD566Ea4864356C5491c177A430C222d7e678",
        "assetContract": "https://etherscan.io/address/0x80fB784B7eD66730e8b1DBd9820aFD29931aab03",
        "coingeckoId": "ethlend"
      }
    },
    {
      "chainId": 101,
      "address": "2ctKUDkGBnVykt31AhMPhHvAQWJvoNGbLh7aRidjtAqv",
      "symbol": "wPOLS",
      "name": "PolkastarterToken (Wormhole)",
      "decimals": 9,
      "logoURI": "https://cdn.jsdelivr.net/gh/trustwallet/assets@master/blockchains/ethereum/assets/0x83e6f1E41cdd28eAcEB20Cb649155049Fac3D5Aa/logo.png",
      "tags": [
        "wrapped",
        "wormhole"
      ],
      "extensions": {
        "address": "0x83e6f1E41cdd28eAcEB20Cb649155049Fac3D5Aa",
        "bridgeContract": "https://etherscan.io/address/0xf92cD566Ea4864356C5491c177A430C222d7e678",
        "assetContract": "https://etherscan.io/address/0x83e6f1E41cdd28eAcEB20Cb649155049Fac3D5Aa",
        "coingeckoId": "polkastarter"
      }
    },
    {
      "chainId": 101,
      "address": "8FnkznYpHvKiaBkgatVoCrNiS5y5KW62JqgjnxVhDejC",
      "symbol": "wUBT",
      "name": "Unibright (Wormhole)",
      "decimals": 8,
      "logoURI": "https://cdn.jsdelivr.net/gh/trustwallet/assets@master/blockchains/ethereum/assets/0x8400D94A5cb0fa0D041a3788e395285d61c9ee5e/logo.png",
      "tags": [
        "wrapped",
        "wormhole"
      ],
      "extensions": {
        "address": "0x8400D94A5cb0fa0D041a3788e395285d61c9ee5e",
        "bridgeContract": "https://etherscan.io/address/0xf92cD566Ea4864356C5491c177A430C222d7e678",
        "assetContract": "https://etherscan.io/address/0x8400D94A5cb0fa0D041a3788e395285d61c9ee5e",
        "coingeckoId": "unibright"
      }
    },
    {
      "chainId": 101,
      "address": "4LLAYXVmT3U8Sew6k3tk66zk3btT91QRzQzxcNX8XhzV",
      "symbol": "wDIA",
      "name": "DIA (Wormhole)",
      "decimals": 9,
      "logoURI": "https://cdn.jsdelivr.net/gh/trustwallet/assets@master/blockchains/ethereum/assets/0x84cA8bc7997272c7CfB4D0Cd3D55cd942B3c9419/logo.png",
      "tags": [
        "wrapped",
        "wormhole"
      ],
      "extensions": {
        "address": "0x84cA8bc7997272c7CfB4D0Cd3D55cd942B3c9419",
        "bridgeContract": "https://etherscan.io/address/0xf92cD566Ea4864356C5491c177A430C222d7e678",
        "assetContract": "https://etherscan.io/address/0x84cA8bc7997272c7CfB4D0Cd3D55cd942B3c9419",
        "coingeckoId": "dia-data"
      }
    },
    {
      "chainId": 101,
      "address": "8L8pDf3jutdpdr4m3np68CL9ZroLActrqwxi6s9Ah5xU",
      "symbol": "wFRAX",
      "name": "Frax (Wormhole)",
      "decimals": 9,
      "logoURI": "https://cdn.jsdelivr.net/gh/trustwallet/assets@master/blockchains/ethereum/assets/0x853d955aCEf822Db058eb8505911ED77F175b99e/logo.png",
      "tags": [
        "wrapped",
        "wormhole"
      ],
      "extensions": {
        "address": "0x853d955aCEf822Db058eb8505911ED77F175b99e",
        "bridgeContract": "https://etherscan.io/address/0xf92cD566Ea4864356C5491c177A430C222d7e678",
        "assetContract": "https://etherscan.io/address/0x853d955aCEf822Db058eb8505911ED77F175b99e",
        "coingeckoId": "frax"
      }
    },
    {
      "chainId": 101,
      "address": "H3oVL2zJpHJaDoRfQmSrftv3fkGzvsiQgugCZmcRBykG",
      "symbol": "wKEEP",
      "name": "KEEP Token (Wormhole)",
      "decimals": 9,
      "logoURI": "https://cdn.jsdelivr.net/gh/trustwallet/assets@master/blockchains/ethereum/assets/0x85Eee30c52B0b379b046Fb0F85F4f3Dc3009aFEC/logo.png",
      "tags": [
        "wrapped",
        "wormhole"
      ],
      "extensions": {
        "address": "0x85Eee30c52B0b379b046Fb0F85F4f3Dc3009aFEC",
        "bridgeContract": "https://etherscan.io/address/0xf92cD566Ea4864356C5491c177A430C222d7e678",
        "assetContract": "https://etherscan.io/address/0x85Eee30c52B0b379b046Fb0F85F4f3Dc3009aFEC",
        "coingeckoId": "keep-network"
      }
    },
    {
      "chainId": 101,
      "address": "64oqP1dFqqD8NEL4RPCpMyrHmpo31rj3nYxULVXvayfW",
      "symbol": "wRSR",
      "name": "Reserve Rights (Wormhole)",
      "decimals": 9,
      "logoURI": "https://cdn.jsdelivr.net/gh/trustwallet/assets@master/blockchains/ethereum/assets/0x8762db106B2c2A0bccB3A80d1Ed41273552616E8/logo.png",
      "tags": [
        "wrapped",
        "wormhole"
      ],
      "extensions": {
        "address": "0x8762db106B2c2A0bccB3A80d1Ed41273552616E8",
        "bridgeContract": "https://etherscan.io/address/0xf92cD566Ea4864356C5491c177A430C222d7e678",
        "assetContract": "https://etherscan.io/address/0x8762db106B2c2A0bccB3A80d1Ed41273552616E8",
        "coingeckoId": "reserve-rights-token"
      }
    },
    {
      "chainId": 101,
      "address": "5SU7veiCRA16ZxnS24kCC1dwQYVwi3whvTdM48iNE1Rm",
      "symbol": "wMPH",
      "name": "88mph.app (Wormhole)",
      "decimals": 9,
      "logoURI": "https://cdn.jsdelivr.net/gh/trustwallet/assets@master/blockchains/ethereum/assets/0x8888801aF4d980682e47f1A9036e589479e835C5/logo.png",
      "tags": [
        "wrapped",
        "wormhole"
      ],
      "extensions": {
        "address": "0x8888801aF4d980682e47f1A9036e589479e835C5",
        "bridgeContract": "https://etherscan.io/address/0xf92cD566Ea4864356C5491c177A430C222d7e678",
        "assetContract": "https://etherscan.io/address/0x8888801aF4d980682e47f1A9036e589479e835C5",
        "coingeckoId": "88mph"
      }
    },
    {
      "chainId": 101,
      "address": "5fv26ojhPHWNaikXcMf2TBu4JENjLQ2PWgWYeitttVwv",
      "symbol": "wPAID",
      "name": "PAID Network (Wormhole)",
      "decimals": 9,
      "logoURI": "https://cdn.jsdelivr.net/gh/trustwallet/assets@master/blockchains/ethereum/assets/0x8c8687fC965593DFb2F0b4EAeFD55E9D8df348df/logo.png",
      "tags": [
        "wrapped",
        "wormhole"
      ],
      "extensions": {
        "address": "0x8c8687fC965593DFb2F0b4EAeFD55E9D8df348df",
        "bridgeContract": "https://etherscan.io/address/0xf92cD566Ea4864356C5491c177A430C222d7e678",
        "assetContract": "https://etherscan.io/address/0x8c8687fC965593DFb2F0b4EAeFD55E9D8df348df",
        "coingeckoId": "paid-network"
      }
    },
    {
      "chainId": 101,
      "address": "ACr98v3kv9qaGnR3p2BfsoSK9Q2ZmP6zUkm3qxv5ZJDd",
      "symbol": "wSXP",
      "name": "Swipe (Wormhole)",
      "decimals": 9,
      "logoURI": "https://cdn.jsdelivr.net/gh/trustwallet/assets@master/blockchains/ethereum/assets/0x8CE9137d39326AD0cD6491fb5CC0CbA0e089b6A9/logo.png",
      "tags": [
        "wrapped",
        "wormhole"
      ],
      "extensions": {
        "address": "0x8CE9137d39326AD0cD6491fb5CC0CbA0e089b6A9",
        "bridgeContract": "https://etherscan.io/address/0xf92cD566Ea4864356C5491c177A430C222d7e678",
        "assetContract": "https://etherscan.io/address/0x8CE9137d39326AD0cD6491fb5CC0CbA0e089b6A9",
        "coingeckoId": "swipe"
      }
    },
    {
      "chainId": 101,
      "address": "7gBuzBcJ7V48m8TiKJ1XWNDUerK2XfAbjxuRiKMb6S8Z",
      "symbol": "wREQ",
      "name": "Request Token (Wormhole)",
      "decimals": 9,
      "logoURI": "https://cdn.jsdelivr.net/gh/trustwallet/assets@master/blockchains/ethereum/assets/0x8f8221aFbB33998d8584A2B05749bA73c37a938a/logo.png",
      "tags": [
        "wrapped",
        "wormhole"
      ],
      "extensions": {
        "address": "0x8f8221aFbB33998d8584A2B05749bA73c37a938a",
        "bridgeContract": "https://etherscan.io/address/0xf92cD566Ea4864356C5491c177A430C222d7e678",
        "assetContract": "https://etherscan.io/address/0x8f8221aFbB33998d8584A2B05749bA73c37a938a",
        "coingeckoId": "request-network"
      }
    },
    {
      "chainId": 101,
      "address": "CtDjsryLtwZCLj8TeniV7tWHbkaREfjKDWpvyQvsTyek",
      "symbol": "wWHALE",
      "name": "WHALE (Wormhole)",
      "decimals": 4,
      "logoURI": "https://cdn.jsdelivr.net/gh/trustwallet/assets@master/blockchains/ethereum/assets/0x9355372396e3F6daF13359B7b607a3374cc638e0/logo.png",
      "tags": [
        "wrapped",
        "wormhole"
      ],
      "extensions": {
        "address": "0x9355372396e3F6daF13359B7b607a3374cc638e0",
        "bridgeContract": "https://etherscan.io/address/0xf92cD566Ea4864356C5491c177A430C222d7e678",
        "assetContract": "https://etherscan.io/address/0x9355372396e3F6daF13359B7b607a3374cc638e0",
        "coingeckoId": "whale"
      }
    },
    {
      "chainId": 101,
      "address": "JDUgn6JUSwufqqthRdnZZKWv2vEdYvHxigF5Hk79yxRm",
      "symbol": "wPNK",
      "name": "Pinakion (Wormhole)",
      "decimals": 9,
      "logoURI": "https://cdn.jsdelivr.net/gh/trustwallet/assets@master/blockchains/ethereum/assets/0x93ED3FBe21207Ec2E8f2d3c3de6e058Cb73Bc04d/logo.png",
      "tags": [
        "wrapped",
        "wormhole"
      ],
      "extensions": {
        "address": "0x93ED3FBe21207Ec2E8f2d3c3de6e058Cb73Bc04d",
        "bridgeContract": "https://etherscan.io/address/0xf92cD566Ea4864356C5491c177A430C222d7e678",
        "assetContract": "https://etherscan.io/address/0x93ED3FBe21207Ec2E8f2d3c3de6e058Cb73Bc04d",
        "coingeckoId": "kleros"
      }
    },
    {
      "chainId": 101,
      "address": "EJKqF4p7xVhXkcDNCrVQJE4osow76226bc6u3AtsGXaG",
      "symbol": "wAPY",
      "name": "APY Governance Token (Wormhole)",
      "decimals": 9,
      "logoURI": "https://cdn.jsdelivr.net/gh/trustwallet/assets@master/blockchains/ethereum/assets/0x95a4492F028aa1fd432Ea71146b433E7B4446611/logo.png",
      "tags": [
        "wrapped",
        "wormhole"
      ],
      "extensions": {
        "address": "0x95a4492F028aa1fd432Ea71146b433E7B4446611",
        "bridgeContract": "https://etherscan.io/address/0xf92cD566Ea4864356C5491c177A430C222d7e678",
        "assetContract": "https://etherscan.io/address/0x95a4492F028aa1fd432Ea71146b433E7B4446611",
        "coingeckoId": "apy-finance"
      }
    },
    {
      "chainId": 101,
      "address": "AF7Dv5Vzi1dT2fLnz4ysiRQ6FxGN1M6mrmHwgNpx7FVH",
      "symbol": "wOCEAN",
      "name": "Ocean Protocol (Wormhole)",
      "decimals": 9,
      "logoURI": "https://cdn.jsdelivr.net/gh/trustwallet/assets@master/blockchains/ethereum/assets/0x967da4048cD07aB37855c090aAF366e4ce1b9F48/logo.png",
      "tags": [
        "wrapped",
        "wormhole"
      ],
      "extensions": {
        "address": "0x967da4048cD07aB37855c090aAF366e4ce1b9F48",
        "bridgeContract": "https://etherscan.io/address/0xf92cD566Ea4864356C5491c177A430C222d7e678",
        "assetContract": "https://etherscan.io/address/0x967da4048cD07aB37855c090aAF366e4ce1b9F48",
        "coingeckoId": "ocean-protocol"
      }
    },
    {
      "chainId": 101,
      "address": "AyNULvvLGW11fThvhncqNRjEgmDbMEHdDL4HqXD6SM8V",
      "symbol": "wSPI",
      "name": "Shopping.io (Wormhole)",
      "decimals": 9,
      "logoURI": "https://cdn.jsdelivr.net/gh/trustwallet/assets@master/blockchains/ethereum/assets/0x9B02dD390a603Add5c07f9fd9175b7DABE8D63B7/logo.png",
      "tags": [
        "wrapped",
        "wormhole"
      ],
      "extensions": {
        "address": "0x9B02dD390a603Add5c07f9fd9175b7DABE8D63B7",
        "bridgeContract": "https://etherscan.io/address/0xf92cD566Ea4864356C5491c177A430C222d7e678",
        "assetContract": "https://etherscan.io/address/0x9B02dD390a603Add5c07f9fd9175b7DABE8D63B7",
        "coingeckoId": "shopping-io"
      }
    },
    {
      "chainId": 101,
      "address": "3UeKTABxz9XexDtyKq646rSQvx8GVpKNwfMoKKfxsTsF",
      "symbol": "wBBTC",
      "name": "Binance Wrapped BTC (Wormhole)",
      "decimals": 8,
      "logoURI": "https://cdn.jsdelivr.net/gh/trustwallet/assets@master/blockchains/ethereum/assets/0x9BE89D2a4cd102D8Fecc6BF9dA793be995C22541/logo.png",
      "tags": [
        "wrapped",
        "wormhole"
      ],
      "extensions": {
        "address": "0x9BE89D2a4cd102D8Fecc6BF9dA793be995C22541",
        "bridgeContract": "https://etherscan.io/address/0xf92cD566Ea4864356C5491c177A430C222d7e678",
        "assetContract": "https://etherscan.io/address/0x9BE89D2a4cd102D8Fecc6BF9dA793be995C22541",
        "coingeckoId": "binance-wrapped-btc"
      }
    },
    {
      "chainId": 101,
      "address": "DsGbyCHbG4vSWBqAprR2eWuUAg8fXAgYkWL9psgvYZn5",
      "symbol": "wUNISTAKE",
      "name": "Unistake (Wormhole)",
      "decimals": 9,
      "logoURI": "https://cdn.jsdelivr.net/gh/trustwallet/assets@master/blockchains/ethereum/assets/0x9Ed8e7C9604790F7Ec589F99b94361d8AAB64E5E/logo.png",
      "tags": [
        "wrapped",
        "wormhole"
      ],
      "extensions": {
        "address": "0x9Ed8e7C9604790F7Ec589F99b94361d8AAB64E5E",
        "bridgeContract": "https://etherscan.io/address/0xf92cD566Ea4864356C5491c177A430C222d7e678",
        "assetContract": "https://etherscan.io/address/0x9Ed8e7C9604790F7Ec589F99b94361d8AAB64E5E",
        "coingeckoId": "unistake"
      }
    },
    {
      "chainId": 101,
      "address": "GBvv3jn9u6pZqPd2GVnQ7BKJzLwQnEWe4ci9k359PN9Z",
      "symbol": "wMKR",
      "name": "MakerDAO (Wormhole)",
      "decimals": 9,
      "logoURI": "https://cdn.jsdelivr.net/gh/trustwallet/assets@master/blockchains/ethereum/assets/0x9f8F72aA9304c8B593d555F12eF6589cC3A579A2/logo.png",
      "tags": [
        "wrapped",
        "wormhole"
      ],
      "extensions": {
        "address": "0x9f8F72aA9304c8B593d555F12eF6589cC3A579A2",
        "bridgeContract": "https://etherscan.io/address/0xf92cD566Ea4864356C5491c177A430C222d7e678",
        "assetContract": "https://etherscan.io/address/0x9f8F72aA9304c8B593d555F12eF6589cC3A579A2",
        "coingeckoId": "maker"
      }
    },
    {
      "chainId": 101,
      "address": "53ETjuzUNHG8c7rZ2hxQLQfN5R6tEYtdYwNQsa68xFUk",
      "symbol": "wFARM",
      "name": "FARM Reward Token (Wormhole)",
      "decimals": 9,
      "logoURI": "https://cdn.jsdelivr.net/gh/trustwallet/assets@master/blockchains/ethereum/assets/0xa0246c9032bC3A600820415aE600c6388619A14D/logo.png",
      "tags": [
        "wrapped",
        "wormhole"
      ],
      "extensions": {
        "address": "0xa0246c9032bC3A600820415aE600c6388619A14D",
        "bridgeContract": "https://etherscan.io/address/0xf92cD566Ea4864356C5491c177A430C222d7e678",
        "assetContract": "https://etherscan.io/address/0xa0246c9032bC3A600820415aE600c6388619A14D",
        "coingeckoId": "harvest-finance"
      }
    },
    {
      "chainId": 101,
      "address": "FVsXUnbhifqJ4LiXQEbpUtXVdB8T5ADLKqSs5t1oc54F",
      "symbol": "wUSDC",
      "name": "USD Coin (Wormhole)",
      "decimals": 6,
      "logoURI": "https://cdn.jsdelivr.net/gh/solana-labs/token-list@main/assets/mainnet/EPjFWdd5AufqSSqeM2qN1xzybapC8G4wEGGkZwyTDt1v/logo.png",
      "tags": [
        "wrapped",
        "wormhole"
      ],
      "extensions": {
        "address": "0xA0b86991c6218b36c1d19D4a2e9Eb0cE3606eB48",
        "bridgeContract": "https://etherscan.io/address/0xf92cD566Ea4864356C5491c177A430C222d7e678",
        "assetContract": "https://etherscan.io/address/0xA0b86991c6218b36c1d19D4a2e9Eb0cE3606eB48",
        "coingeckoId": "usd-coin"
      }
    },
    {
      "chainId": 101,
      "address": "EjBpnWzWZeW1PKzfCszLdHgENZLZDoTNaEmz8BddpWJx",
      "symbol": "wANT",
      "name": "Aragon Network Token (Wormhole)",
      "decimals": 9,
      "logoURI": "https://cdn.jsdelivr.net/gh/trustwallet/assets@master/blockchains/ethereum/assets/0xa117000000f279D81A1D3cc75430fAA017FA5A2e/logo.png",
      "tags": [
        "wrapped",
        "wormhole"
      ],
      "extensions": {
        "address": "0xa117000000f279D81A1D3cc75430fAA017FA5A2e",
        "bridgeContract": "https://etherscan.io/address/0xf92cD566Ea4864356C5491c177A430C222d7e678",
        "assetContract": "https://etherscan.io/address/0xa117000000f279D81A1D3cc75430fAA017FA5A2e",
        "coingeckoId": "aragon"
      }
    },
    {
      "chainId": 101,
      "address": "Rs4LHZ4WogZCAkCzfsKJib5LLnYL6xcVAfTcLQiSjg2",
      "symbol": "wNPXS",
      "name": "Pundi X Token (Wormhole)",
      "decimals": 9,
      "logoURI": "https://cdn.jsdelivr.net/gh/trustwallet/assets@master/blockchains/ethereum/assets/0xA15C7Ebe1f07CaF6bFF097D8a589fb8AC49Ae5B3/logo.png",
      "tags": [
        "wrapped",
        "wormhole"
      ],
      "extensions": {
        "address": "0xA15C7Ebe1f07CaF6bFF097D8a589fb8AC49Ae5B3",
        "bridgeContract": "https://etherscan.io/address/0xf92cD566Ea4864356C5491c177A430C222d7e678",
        "assetContract": "https://etherscan.io/address/0xA15C7Ebe1f07CaF6bFF097D8a589fb8AC49Ae5B3",
        "coingeckoId": "pundi-x"
      }
    },
    {
      "chainId": 101,
      "address": "65ribugkb42AANKYrEeuruhhfXffyE4jY22FUxFbpW7C",
      "symbol": "wRFOX",
      "name": "RFOX (Wormhole)",
      "decimals": 9,
      "logoURI": "https://cdn.jsdelivr.net/gh/trustwallet/assets@master/blockchains/ethereum/assets/0xa1d6Df714F91DeBF4e0802A542E13067f31b8262/logo.png",
      "tags": [
        "wrapped",
        "wormhole"
      ],
      "extensions": {
        "address": "0xa1d6Df714F91DeBF4e0802A542E13067f31b8262",
        "bridgeContract": "https://etherscan.io/address/0xf92cD566Ea4864356C5491c177A430C222d7e678",
        "assetContract": "https://etherscan.io/address/0xa1d6Df714F91DeBF4e0802A542E13067f31b8262",
        "coingeckoId": "redfox-labs-2"
      }
    },
    {
      "chainId": 101,
      "address": "T2mo6dnFiutu26KMuCMSjCLBB4ofWvQ3qBJGEMc3JSe",
      "symbol": "wMTA",
      "name": "Meta (Wormhole)",
      "decimals": 9,
      "logoURI": "https://cdn.jsdelivr.net/gh/trustwallet/assets@master/blockchains/ethereum/assets/0xa3BeD4E1c75D00fa6f4E5E6922DB7261B5E9AcD2/logo.png",
      "tags": [
        "wrapped",
        "wormhole"
      ],
      "extensions": {
        "address": "0xa3BeD4E1c75D00fa6f4E5E6922DB7261B5E9AcD2",
        "bridgeContract": "https://etherscan.io/address/0xf92cD566Ea4864356C5491c177A430C222d7e678",
        "assetContract": "https://etherscan.io/address/0xa3BeD4E1c75D00fa6f4E5E6922DB7261B5E9AcD2",
        "coingeckoId": "meta"
      }
    },
    {
      "chainId": 101,
      "address": "HC8SaUm9rhvVZE5ZwBWiUhFAnCuG8byd5FxKYdpFm5MR",
      "symbol": "wRBC",
      "name": "Rubic (Wormhole)",
      "decimals": 9,
      "logoURI": "https://cdn.jsdelivr.net/gh/trustwallet/assets@master/blockchains/ethereum/assets/0xA4EED63db85311E22dF4473f87CcfC3DaDCFA3E3/logo.png",
      "tags": [
        "wrapped",
        "wormhole"
      ],
      "extensions": {
        "address": "0xA4EED63db85311E22dF4473f87CcfC3DaDCFA3E3",
        "bridgeContract": "https://etherscan.io/address/0xf92cD566Ea4864356C5491c177A430C222d7e678",
        "assetContract": "https://etherscan.io/address/0xA4EED63db85311E22dF4473f87CcfC3DaDCFA3E3",
        "coingeckoId": "rubic"
      }
    },
    {
      "chainId": 101,
      "address": "9DdtKWoK8cBfLSLhHXHFZzzhxp4rdwHbFEAis8n5AsfQ",
      "symbol": "wNOIA",
      "name": "NOIA Token (Wormhole)",
      "decimals": 9,
      "logoURI": "https://cdn.jsdelivr.net/gh/trustwallet/assets@master/blockchains/ethereum/assets/0xa8c8CfB141A3bB59FEA1E2ea6B79b5ECBCD7b6ca/logo.png",
      "tags": [
        "wrapped",
        "wormhole"
      ],
      "extensions": {
        "address": "0xa8c8CfB141A3bB59FEA1E2ea6B79b5ECBCD7b6ca",
        "bridgeContract": "https://etherscan.io/address/0xf92cD566Ea4864356C5491c177A430C222d7e678",
        "assetContract": "https://etherscan.io/address/0xa8c8CfB141A3bB59FEA1E2ea6B79b5ECBCD7b6ca",
        "coingeckoId": "noia-network"
      }
    },
    {
      "chainId": 101,
      "address": "DTQStP2z4DRqbNHRxtwThAujr9aPFPsv4y2kkXTVLVvb",
      "symbol": "wCEL",
      "name": "Celsius (Wormhole)",
      "decimals": 4,
      "logoURI": "https://cdn.jsdelivr.net/gh/trustwallet/assets@master/blockchains/ethereum/assets/0xaaAEBE6Fe48E54f431b0C390CfaF0b017d09D42d/logo.png",
      "tags": [
        "wrapped",
        "wormhole"
      ],
      "extensions": {
        "address": "0xaaAEBE6Fe48E54f431b0C390CfaF0b017d09D42d",
        "bridgeContract": "https://etherscan.io/address/0xf92cD566Ea4864356C5491c177A430C222d7e678",
        "assetContract": "https://etherscan.io/address/0xaaAEBE6Fe48E54f431b0C390CfaF0b017d09D42d",
        "coingeckoId": "celsius-degree-token"
      }
    },
    {
      "chainId": 101,
      "address": "59NPV18vAbTgwC9aeEGikrmX3EbZHMEMkZfvcsHBNFr9",
      "symbol": "wCWS",
      "name": "Crowns (Wormhole)",
      "decimals": 9,
      "logoURI": "https://cdn.jsdelivr.net/gh/trustwallet/assets@master/blockchains/ethereum/assets/0xaC0104Cca91D167873B8601d2e71EB3D4D8c33e0/logo.png",
      "tags": [
        "wrapped",
        "wormhole"
      ],
      "extensions": {
        "address": "0xaC0104Cca91D167873B8601d2e71EB3D4D8c33e0",
        "bridgeContract": "https://etherscan.io/address/0xf92cD566Ea4864356C5491c177A430C222d7e678",
        "assetContract": "https://etherscan.io/address/0xaC0104Cca91D167873B8601d2e71EB3D4D8c33e0",
        "coingeckoId": "crowns"
      }
    },
    {
      "chainId": 101,
      "address": "4811JP9i35zgAxSFZjGXQwew6xd1qSBE4xdMFik2J14Z",
      "symbol": "wROOM",
      "name": "OptionRoom Token (Wormhole)",
      "decimals": 9,
      "logoURI": "https://cdn.jsdelivr.net/gh/trustwallet/assets@master/blockchains/ethereum/assets/0xAd4f86a25bbc20FfB751f2FAC312A0B4d8F88c64/logo.png",
      "tags": [
        "wrapped",
        "wormhole"
      ],
      "extensions": {
        "address": "0xAd4f86a25bbc20FfB751f2FAC312A0B4d8F88c64",
        "bridgeContract": "https://etherscan.io/address/0xf92cD566Ea4864356C5491c177A430C222d7e678",
        "assetContract": "https://etherscan.io/address/0xAd4f86a25bbc20FfB751f2FAC312A0B4d8F88c64",
        "coingeckoId": "option-room"
      }
    },
    {
      "chainId": 101,
      "address": "2VAdvHWMpzMnDYYn64MgqLNpGQ19iCiusCet8JLMtxU5",
      "symbol": "wYOP",
      "name": "YOP (Wormhole)",
      "decimals": 8,
      "logoURI": "https://cdn.jsdelivr.net/gh/trustwallet/assets@master/blockchains/ethereum/assets/0xAE1eaAE3F627AAca434127644371b67B18444051/logo.png",
      "tags": [
        "wrapped",
        "wormhole"
      ],
      "extensions": {
        "address": "0xAE1eaAE3F627AAca434127644371b67B18444051",
        "bridgeContract": "https://etherscan.io/address/0xf92cD566Ea4864356C5491c177A430C222d7e678",
        "assetContract": "https://etherscan.io/address/0xAE1eaAE3F627AAca434127644371b67B18444051",
        "coingeckoId": "yield-optimization-platform"
      }
    },
    {
      "chainId": 101,
      "address": "AKiTcEWZarsnUbKkwQVRjJni5eqwiNeBQsJ3nrADacT4",
      "symbol": "wLGCY",
      "name": "LGCY Network (Wormhole)",
      "decimals": 9,
      "logoURI": "https://cdn.jsdelivr.net/gh/trustwallet/assets@master/blockchains/ethereum/assets/0xaE697F994Fc5eBC000F8e22EbFfeE04612f98A0d/logo.png",
      "tags": [
        "wrapped",
        "wormhole"
      ],
      "extensions": {
        "address": "0xaE697F994Fc5eBC000F8e22EbFfeE04612f98A0d",
        "bridgeContract": "https://etherscan.io/address/0xf92cD566Ea4864356C5491c177A430C222d7e678",
        "assetContract": "https://etherscan.io/address/0xaE697F994Fc5eBC000F8e22EbFfeE04612f98A0d",
        "coingeckoId": "lgcy-network"
      }
    },
    {
      "chainId": 101,
      "address": "4kPHTMfSD1k3SytAMKEVRWH5ip6WD5U52tC5q6TuXUNU",
      "symbol": "wRFuel",
      "name": "Rio Fuel Token (Wormhole)",
      "decimals": 9,
      "logoURI": "https://cdn.jsdelivr.net/gh/trustwallet/assets@master/blockchains/ethereum/assets/0xaf9f549774ecEDbD0966C52f250aCc548D3F36E5/logo.png",
      "tags": [
        "wrapped",
        "wormhole"
      ],
      "extensions": {
        "address": "0xaf9f549774ecEDbD0966C52f250aCc548D3F36E5",
        "bridgeContract": "https://etherscan.io/address/0xf92cD566Ea4864356C5491c177A430C222d7e678",
        "assetContract": "https://etherscan.io/address/0xaf9f549774ecEDbD0966C52f250aCc548D3F36E5",
        "coingeckoId": "rio-defi"
      }
    },
    {
      "chainId": 101,
      "address": "E1w2uKRsVJeDf1Qqbk7DDKEDe7NCYwh8ySgqCaEZ4BTC",
      "symbol": "wMAHA",
      "name": "MahaDAO (Wormhole)",
      "decimals": 9,
      "logoURI": "https://cdn.jsdelivr.net/gh/trustwallet/assets@master/blockchains/ethereum/assets/0xB4d930279552397bbA2ee473229f89Ec245bc365/logo.png",
      "tags": [
        "wrapped",
        "wormhole"
      ],
      "extensions": {
        "address": "0xB4d930279552397bbA2ee473229f89Ec245bc365",
        "bridgeContract": "https://etherscan.io/address/0xf92cD566Ea4864356C5491c177A430C222d7e678",
        "assetContract": "https://etherscan.io/address/0xB4d930279552397bbA2ee473229f89Ec245bc365",
        "coingeckoId": "mahadao"
      }
    },
    {
      "chainId": 101,
      "address": "4psmnTirimNyPEPEZtkQkdEPJagTXS3a7wsu1XN9MYK3",
      "symbol": "wRPL",
      "name": "Rocket Pool (Wormhole)",
      "decimals": 9,
      "logoURI": "https://cdn.jsdelivr.net/gh/trustwallet/assets@master/blockchains/ethereum/assets/0xB4EFd85c19999D84251304bDA99E90B92300Bd93/logo.png",
      "tags": [
        "wrapped",
        "wormhole"
      ],
      "extensions": {
        "address": "0xB4EFd85c19999D84251304bDA99E90B92300Bd93",
        "bridgeContract": "https://etherscan.io/address/0xf92cD566Ea4864356C5491c177A430C222d7e678",
        "assetContract": "https://etherscan.io/address/0xB4EFd85c19999D84251304bDA99E90B92300Bd93",
        "coingeckoId": "rocket-pool"
      }
    },
    {
      "chainId": 101,
      "address": "FrhQauNRm7ecom9FRprNcyz58agDe5ujAbAtA9NG6jtU",
      "symbol": "wNEXO",
      "name": "Nexo (Wormhole)",
      "decimals": 9,
      "logoURI": "https://cdn.jsdelivr.net/gh/trustwallet/assets@master/blockchains/ethereum/assets/0xB62132e35a6c13ee1EE0f84dC5d40bad8d815206/logo.png",
      "tags": [
        "wrapped",
        "wormhole"
      ],
      "extensions": {
        "address": "0xB62132e35a6c13ee1EE0f84dC5d40bad8d815206",
        "bridgeContract": "https://etherscan.io/address/0xf92cD566Ea4864356C5491c177A430C222d7e678",
        "assetContract": "https://etherscan.io/address/0xB62132e35a6c13ee1EE0f84dC5d40bad8d815206",
        "coingeckoId": "nexo"
      }
    },
    {
      "chainId": 101,
      "address": "6G7X1B2f9F7KWcHxS66mn3ax6VPE2UMZud44RX3BzfVo",
      "symbol": "BEHZAT",
      "name": "Behzat Token",
      "decimals": 10,
      "logoURI": "https://cdn.jsdelivr.net/gh/Tunay221/behzattoken/behzatc.png",
      "tags": [
        "Token"
      ],
      "extensions": {
        "twitter": "https://twitter.com/BehzatToken"
      }
    },
    {
      "chainId": 101,
      "address": "AoU75vwpnWEVvfarxRALjzRc8vS9UdDhRMkwoDimt9ss",
      "symbol": "wSFI",
      "name": "Spice (Wormhole)",
      "decimals": 9,
      "logoURI": "https://cdn.jsdelivr.net/gh/trustwallet/assets@master/blockchains/ethereum/assets/0xb753428af26E81097e7fD17f40c88aaA3E04902c/logo.png",
      "tags": [
        "wrapped",
        "wormhole"
      ],
      "extensions": {
        "address": "0xb753428af26E81097e7fD17f40c88aaA3E04902c",
        "bridgeContract": "https://etherscan.io/address/0xf92cD566Ea4864356C5491c177A430C222d7e678",
        "assetContract": "https://etherscan.io/address/0xb753428af26E81097e7fD17f40c88aaA3E04902c",
        "coingeckoId": "saffron-finance"
      }
    },
    {
      "chainId": 101,
      "address": "CRZuALvCYjPLB65WFLHh9JkmPWK5C81TXpy2aEEaCjr3",
      "symbol": "wSTBZ",
      "name": "Stabilize Token (Wormhole)",
      "decimals": 9,
      "logoURI": "https://cdn.jsdelivr.net/gh/trustwallet/assets@master/blockchains/ethereum/assets/0xB987D48Ed8f2C468D52D6405624EADBa5e76d723/logo.png",
      "tags": [
        "wrapped",
        "wormhole"
      ],
      "extensions": {
        "address": "0xB987D48Ed8f2C468D52D6405624EADBa5e76d723",
        "bridgeContract": "https://etherscan.io/address/0xf92cD566Ea4864356C5491c177A430C222d7e678",
        "assetContract": "https://etherscan.io/address/0xB987D48Ed8f2C468D52D6405624EADBa5e76d723",
        "coingeckoId": "stabilize"
      }
    },
    {
      "chainId": 101,
      "address": "HPYXGSdAwyK5GwmuivL8gDdUVRChtgXq6SRat44k4Pat",
      "symbol": "wBAL",
      "name": "Balancer (Wormhole)",
      "decimals": 9,
      "logoURI": "https://cdn.jsdelivr.net/gh/trustwallet/assets@master/blockchains/ethereum/assets/0xba100000625a3754423978a60c9317c58a424e3D/logo.png",
      "tags": [
        "wrapped",
        "wormhole"
      ],
      "extensions": {
        "address": "0xba100000625a3754423978a60c9317c58a424e3D",
        "bridgeContract": "https://etherscan.io/address/0xf92cD566Ea4864356C5491c177A430C222d7e678",
        "assetContract": "https://etherscan.io/address/0xba100000625a3754423978a60c9317c58a424e3D",
        "coingeckoId": "balancer"
      }
    },
    {
      "chainId": 101,
      "address": "AV7NgJV2BsgEukzUTrcUMz3LD37xLcLtygFig5WJ3kQN",
      "symbol": "wBAND",
      "name": "BandToken (Wormhole)",
      "decimals": 9,
      "logoURI": "https://cdn.jsdelivr.net/gh/trustwallet/assets@master/blockchains/ethereum/assets/0xBA11D00c5f74255f56a5E366F4F77f5A186d7f55/logo.png",
      "tags": [
        "wrapped",
        "wormhole"
      ],
      "extensions": {
        "address": "0xBA11D00c5f74255f56a5E366F4F77f5A186d7f55",
        "bridgeContract": "https://etherscan.io/address/0xf92cD566Ea4864356C5491c177A430C222d7e678",
        "assetContract": "https://etherscan.io/address/0xBA11D00c5f74255f56a5E366F4F77f5A186d7f55",
        "coingeckoId": "band-protocol"
      }
    },
    {
      "chainId": 101,
      "address": "4obZok5FFUcQXQoV39hhcqk9xSmo4WnP9wnrNCk1g5BC",
      "symbol": "wSWFL",
      "name": "Swapfolio (Wormhole)",
      "decimals": 9,
      "logoURI": "https://cdn.jsdelivr.net/gh/trustwallet/assets@master/blockchains/ethereum/assets/0xBa21Ef4c9f433Ede00badEFcC2754B8E74bd538A/logo.png",
      "tags": [
        "wrapped",
        "wormhole"
      ],
      "extensions": {
        "address": "0xBa21Ef4c9f433Ede00badEFcC2754B8E74bd538A",
        "bridgeContract": "https://etherscan.io/address/0xf92cD566Ea4864356C5491c177A430C222d7e678",
        "assetContract": "https://etherscan.io/address/0xBa21Ef4c9f433Ede00badEFcC2754B8E74bd538A",
        "coingeckoId": "swapfolio"
      }
    },
    {
      "chainId": 101,
      "address": "HCP8hGKS6fUGfTA1tQxBKzbXuQk7yktzz71pY8LXVJyR",
      "symbol": "wLRC",
      "name": "LoopringCoin V2 (Wormhole)",
      "decimals": 9,
      "logoURI": "https://cdn.jsdelivr.net/gh/trustwallet/assets@master/blockchains/ethereum/assets/0xBBbbCA6A901c926F240b89EacB641d8Aec7AEafD/logo.png",
      "tags": [
        "wrapped",
        "wormhole"
      ],
      "extensions": {
        "address": "0xBBbbCA6A901c926F240b89EacB641d8Aec7AEafD",
        "bridgeContract": "https://etherscan.io/address/0xf92cD566Ea4864356C5491c177A430C222d7e678",
        "assetContract": "https://etherscan.io/address/0xBBbbCA6A901c926F240b89EacB641d8Aec7AEafD",
        "coingeckoId": "loopring"
      }
    },
    {
      "chainId": 101,
      "address": "9sNArcS6veh7DLEo7Y1ZSbBCYtkuPVE6S3HhVrcWR2Zw",
      "symbol": "wPERP",
      "name": "Perpetual (Wormhole)",
      "decimals": 9,
      "logoURI": "https://cdn.jsdelivr.net/gh/trustwallet/assets@master/blockchains/ethereum/assets/0xbC396689893D065F41bc2C6EcbeE5e0085233447/logo.png",
      "tags": [
        "wrapped",
        "wormhole"
      ],
      "extensions": {
        "address": "0xbC396689893D065F41bc2C6EcbeE5e0085233447",
        "bridgeContract": "https://etherscan.io/address/0xf92cD566Ea4864356C5491c177A430C222d7e678",
        "assetContract": "https://etherscan.io/address/0xbC396689893D065F41bc2C6EcbeE5e0085233447",
        "coingeckoId": "perpetual-protocol"
      }
    },
    {
      "chainId": 101,
      "address": "3XnhArdJydrpbr9Nbj8wNUaozPL9WAo9YDyNWakhTm9X",
      "symbol": "wCOMP",
      "name": "Compound (Wormhole)",
      "decimals": 9,
      "logoURI": "https://cdn.jsdelivr.net/gh/trustwallet/assets@master/blockchains/ethereum/assets/0xc00e94Cb662C3520282E6f5717214004A7f26888/logo.png",
      "tags": [
        "wrapped",
        "wormhole"
      ],
      "extensions": {
        "address": "0xc00e94Cb662C3520282E6f5717214004A7f26888",
        "bridgeContract": "https://etherscan.io/address/0xf92cD566Ea4864356C5491c177A430C222d7e678",
        "assetContract": "https://etherscan.io/address/0xc00e94Cb662C3520282E6f5717214004A7f26888",
        "coingeckoId": "compound-governance-token"
      }
    },
    {
      "chainId": 101,
      "address": "CPLNm9UMKfiJKiySQathV99yeSgTVjPDZx4ucFrbp2MD",
      "symbol": "wSNX",
      "name": "Synthetix Network Token (Wormhole)",
      "decimals": 9,
      "logoURI": "https://cdn.jsdelivr.net/gh/trustwallet/assets@master/blockchains/ethereum/assets//logo.png",
      "tags": [
        "wrapped",
        "wormhole"
      ],
      "extensions": {
        "address": "0xC011a73ee8576Fb46F5E1c5751cA3B9Fe0af2a6F",
        "bridgeContract": "https://etherscan.io/address/0xf92cD566Ea4864356C5491c177A430C222d7e678",
        "assetContract": "https://etherscan.io/address/0xC011a73ee8576Fb46F5E1c5751cA3B9Fe0af2a6F",
        "coingeckoId": "havven"
      }
    },
    {
      "chainId": 101,
      "address": "D6eVKSfLdioqo2zG8LbQYFU2gf66FrjKA7afCYNo1GHt",
      "symbol": "wDUCK",
      "name": "DLP Duck Token (Wormhole)",
      "decimals": 9,
      "logoURI": "https://cdn.jsdelivr.net/gh/trustwallet/assets@master/blockchains/ethereum/assets/0xC0bA369c8Db6eB3924965e5c4FD0b4C1B91e305F/logo.png",
      "tags": [
        "wrapped",
        "wormhole"
      ],
      "extensions": {
        "address": "0xC0bA369c8Db6eB3924965e5c4FD0b4C1B91e305F",
        "bridgeContract": "https://etherscan.io/address/0xf92cD566Ea4864356C5491c177A430C222d7e678",
        "assetContract": "https://etherscan.io/address/0xC0bA369c8Db6eB3924965e5c4FD0b4C1B91e305F",
        "coingeckoId": "dlp-duck-token"
      }
    },
    {
      "chainId": 101,
      "address": "9PwPi3DAf9Dy4Y6qJmUzF6fX9CjNwScBidsYqJmcApF8",
      "symbol": "wCHAIN",
      "name": "Chain Games (Wormhole)",
      "decimals": 9,
      "logoURI": "https://cdn.jsdelivr.net/gh/trustwallet/assets@master/blockchains/ethereum/assets/0xC4C2614E694cF534D407Ee49F8E44D125E4681c4/logo.png",
      "tags": [
        "wrapped",
        "wormhole"
      ],
      "extensions": {
        "address": "0xC4C2614E694cF534D407Ee49F8E44D125E4681c4",
        "bridgeContract": "https://etherscan.io/address/0xf92cD566Ea4864356C5491c177A430C222d7e678",
        "assetContract": "https://etherscan.io/address/0xC4C2614E694cF534D407Ee49F8E44D125E4681c4",
        "coingeckoId": "chain-games"
      }
    },
    {
      "chainId": 101,
      "address": "BmxZ1pghpcoyT7aykj7D1o4AxWirTqvD7zD2tNngjirT",
      "symbol": "wGRT",
      "name": "Graph Token (Wormhole)",
      "decimals": 9,
      "logoURI": "https://cdn.jsdelivr.net/gh/trustwallet/assets@master/blockchains/ethereum/assets/0xc944E90C64B2c07662A292be6244BDf05Cda44a7/logo.png",
      "tags": [
        "wrapped",
        "wormhole"
      ],
      "extensions": {
        "address": "0xc944E90C64B2c07662A292be6244BDf05Cda44a7",
        "bridgeContract": "https://etherscan.io/address/0xf92cD566Ea4864356C5491c177A430C222d7e678",
        "assetContract": "https://etherscan.io/address/0xc944E90C64B2c07662A292be6244BDf05Cda44a7",
        "coingeckoId": "the-graph"
      }
    },
    {
      "chainId": 101,
      "address": "FMr15arp651N6fR2WEL36pCMBnFecHcN6wDxne2Vf3SK",
      "symbol": "wROOT",
      "name": "RootKit (Wormhole)",
      "decimals": 9,
      "logoURI": "https://cdn.jsdelivr.net/gh/trustwallet/assets@master/blockchains/ethereum/assets/0xCb5f72d37685C3D5aD0bB5F982443BC8FcdF570E/logo.png",
      "tags": [
        "wrapped",
        "wormhole"
      ],
      "extensions": {
        "address": "0xCb5f72d37685C3D5aD0bB5F982443BC8FcdF570E",
        "bridgeContract": "https://etherscan.io/address/0xf92cD566Ea4864356C5491c177A430C222d7e678",
        "assetContract": "https://etherscan.io/address/0xCb5f72d37685C3D5aD0bB5F982443BC8FcdF570E",
        "coingeckoId": "rootkit"
      }
    },
    {
      "chainId": 101,
      "address": "E9X7rKAGfSh1gsHC6qh5MVLkDzRcT64KQbjzvHnc5zEq",
      "symbol": "wSWAP",
      "name": "TrustSwap Token (Wormhole)",
      "decimals": 9,
      "logoURI": "https://cdn.jsdelivr.net/gh/trustwallet/assets@master/blockchains/ethereum/assets/0xCC4304A31d09258b0029eA7FE63d032f52e44EFe/logo.png",
      "tags": [
        "wrapped",
        "wormhole"
      ],
      "extensions": {
        "address": "0xCC4304A31d09258b0029eA7FE63d032f52e44EFe",
        "bridgeContract": "https://etherscan.io/address/0xf92cD566Ea4864356C5491c177A430C222d7e678",
        "assetContract": "https://etherscan.io/address/0xCC4304A31d09258b0029eA7FE63d032f52e44EFe",
        "coingeckoId": "trustswap"
      }
    },
    {
      "chainId": 101,
      "address": "5NEENV1mNvu7MfNNtKuGSDC8zoNStq1tuLkDXFtv6rZd",
      "symbol": "wTVK",
      "name": "Terra Virtua Kolect (Wormhole)",
      "decimals": 9,
      "logoURI": "https://cdn.jsdelivr.net/gh/trustwallet/assets@master/blockchains/ethereum/assets/0xd084B83C305daFD76AE3E1b4E1F1fe2eCcCb3988/logo.png",
      "tags": [
        "wrapped",
        "wormhole"
      ],
      "extensions": {
        "address": "0xd084B83C305daFD76AE3E1b4E1F1fe2eCcCb3988",
        "bridgeContract": "https://etherscan.io/address/0xf92cD566Ea4864356C5491c177A430C222d7e678",
        "assetContract": "https://etherscan.io/address/0xd084B83C305daFD76AE3E1b4E1F1fe2eCcCb3988",
        "coingeckoId": "terra-virtua-kolect"
      }
    },
    {
      "chainId": 101,
      "address": "5ZXLGj7onpitgtREJNYb51DwDPddvqV1YLC8jn2sgz48",
      "symbol": "wOMG",
      "name": "OMG Network (Wormhole)",
      "decimals": 9,
      "logoURI": "https://cdn.jsdelivr.net/gh/trustwallet/assets@master/blockchains/ethereum/assets//logo.png",
      "tags": [
        "wrapped",
        "wormhole"
      ],
      "extensions": {
        "address": "0xd26114cd6EE289AccF82350c8d8487fedB8A0C07",
        "bridgeContract": "https://etherscan.io/address/0xf92cD566Ea4864356C5491c177A430C222d7e678",
        "assetContract": "https://etherscan.io/address/0xd26114cd6EE289AccF82350c8d8487fedB8A0C07",
        "coingeckoId": "omisego"
      }
    },
    {
      "chainId": 101,
      "address": "2Xf2yAXJfg82sWwdLUo2x9mZXy6JCdszdMZkcF1Hf4KV",
      "symbol": "wLUNA",
      "name": "Wrapped LUNA Token (Wormhole)",
      "decimals": 9,
      "logoURI": "https://cdn.jsdelivr.net/gh/trustwallet/assets@master/blockchains/ethereum/assets/0xd2877702675e6cEb975b4A1dFf9fb7BAF4C91ea9/logo.png",
      "tags": [
        "wrapped",
        "wormhole"
      ],
      "extensions": {
        "address": "0xd2877702675e6cEb975b4A1dFf9fb7BAF4C91ea9",
        "bridgeContract": "https://etherscan.io/address/0xf92cD566Ea4864356C5491c177A430C222d7e678",
        "assetContract": "https://etherscan.io/address/0xd2877702675e6cEb975b4A1dFf9fb7BAF4C91ea9",
        "coingeckoId": "wrapped-terra"
      }
    },
    {
      "chainId": 101,
      "address": "5Ro6JxJ4NjSTEppdX2iXUYgWkAEF1dcs9gqMX99E2vkL",
      "symbol": "wBONDLY",
      "name": "Bondly Token (Wormhole)",
      "decimals": 9,
      "logoURI": "https://cdn.jsdelivr.net/gh/trustwallet/assets@master/blockchains/ethereum/assets/0xD2dDa223b2617cB616c1580db421e4cFAe6a8a85/logo.png",
      "tags": [
        "wrapped",
        "wormhole"
      ],
      "extensions": {
        "address": "0xD2dDa223b2617cB616c1580db421e4cFAe6a8a85",
        "bridgeContract": "https://etherscan.io/address/0xf92cD566Ea4864356C5491c177A430C222d7e678",
        "assetContract": "https://etherscan.io/address/0xD2dDa223b2617cB616c1580db421e4cFAe6a8a85",
        "coingeckoId": "bondly"
      }
    },
    {
      "chainId": 101,
      "address": "5jFzUEqWLnvGvKWb1Pji9nWVYy5vLG2saoXCyVNWEdEi",
      "symbol": "wDETS",
      "name": "Dextrust (Wormhole)",
      "decimals": 9,
      "logoURI": "https://cdn.jsdelivr.net/gh/trustwallet/assets@master/blockchains/ethereum/assets/0xd379700999F4805Ce80aa32DB46A94dF64561108/logo.png",
      "tags": [
        "wrapped",
        "wormhole"
      ],
      "extensions": {
        "address": "0xd379700999F4805Ce80aa32DB46A94dF64561108",
        "bridgeContract": "https://etherscan.io/address/0xf92cD566Ea4864356C5491c177A430C222d7e678",
        "assetContract": "https://etherscan.io/address/0xd379700999F4805Ce80aa32DB46A94dF64561108",
        "coingeckoId": "dextrust"
      }
    },
    {
      "chainId": 101,
      "address": "BV5tm1uCRWQCQKNgQVFnkseqAjxpmbJkRCXvzFWBdgMp",
      "symbol": "wAMPL",
      "name": "Ampleforth (Wormhole)",
      "decimals": 9,
      "logoURI": "https://cdn.jsdelivr.net/gh/trustwallet/assets@master/blockchains/ethereum/assets//logo.png",
      "tags": [
        "wrapped",
        "wormhole"
      ],
      "extensions": {
        "address": "0xD46bA6D942050d489DBd938a2C909A5d5039A161",
        "bridgeContract": "https://etherscan.io/address/0xf92cD566Ea4864356C5491c177A430C222d7e678",
        "assetContract": "https://etherscan.io/address/0xD46bA6D942050d489DBd938a2C909A5d5039A161",
        "coingeckoId": "ampleforth"
      }
    },
    {
      "chainId": 101,
      "address": "2PSvGigDY4MVUmv51bBiARBMcHBtXcUBnx5V9BwWbbi2",
      "symbol": "wPOLK",
      "name": "Polkamarkets (Wormhole)",
      "decimals": 9,
      "logoURI": "https://cdn.jsdelivr.net/gh/trustwallet/assets@master/blockchains/ethereum/assets/0xD478161C952357F05f0292B56012Cd8457F1cfbF/logo.png",
      "tags": [
        "wrapped",
        "wormhole"
      ],
      "extensions": {
        "address": "0xD478161C952357F05f0292B56012Cd8457F1cfbF",
        "bridgeContract": "https://etherscan.io/address/0xf92cD566Ea4864356C5491c177A430C222d7e678",
        "assetContract": "https://etherscan.io/address/0xD478161C952357F05f0292B56012Cd8457F1cfbF",
        "coingeckoId": "polkamarkets"
      }
    },
    {
      "chainId": 101,
      "address": "ApmXkxXCASdxRf3Ln6Ni7oAZ7E6CX1CcJAD8A5qBdhSm",
      "symbol": "wCRV",
      "name": "Curve DAO Token (Wormhole)",
      "decimals": 9,
      "logoURI": "https://cdn.jsdelivr.net/gh/trustwallet/assets@master/blockchains/ethereum/assets/0xD533a949740bb3306d119CC777fa900bA034cd52/logo.png",
      "tags": [
        "wrapped",
        "wormhole"
      ],
      "extensions": {
        "address": "0xD533a949740bb3306d119CC777fa900bA034cd52",
        "bridgeContract": "https://etherscan.io/address/0xf92cD566Ea4864356C5491c177A430C222d7e678",
        "assetContract": "https://etherscan.io/address/0xD533a949740bb3306d119CC777fa900bA034cd52",
        "coingeckoId": "curve-dao-token"
      }
    },
    {
      "chainId": 101,
      "address": "DWECGzR56MruYJyo5g5QpoxZbFoydt3oWUkkDsVhxXzs",
      "symbol": "wMEME",
      "name": "MEME (Wormhole)",
      "decimals": 8,
      "logoURI": "https://cdn.jsdelivr.net/gh/trustwallet/assets@master/blockchains/ethereum/assets/0xD5525D397898e5502075Ea5E830d8914f6F0affe/logo.png",
      "tags": [
        "wrapped",
        "wormhole"
      ],
      "extensions": {
        "address": "0xD5525D397898e5502075Ea5E830d8914f6F0affe",
        "bridgeContract": "https://etherscan.io/address/0xf92cD566Ea4864356C5491c177A430C222d7e678",
        "assetContract": "https://etherscan.io/address/0xD5525D397898e5502075Ea5E830d8914f6F0affe",
        "coingeckoId": "degenerator"
      }
    },
    {
      "chainId": 101,
      "address": "3Y2wTtM4kCX8uUSLrKJ8wpajCu1C9LaWWAd7b7Nb2BDw",
      "symbol": "wEXNT",
      "name": "ExNetwork Community Token (Wormhole)",
      "decimals": 9,
      "logoURI": "https://cdn.jsdelivr.net/gh/trustwallet/assets@master/blockchains/ethereum/assets/0xD6c67B93a7b248dF608a653d82a100556144c5DA/logo.png",
      "tags": [
        "wrapped",
        "wormhole"
      ],
      "extensions": {
        "address": "0xD6c67B93a7b248dF608a653d82a100556144c5DA",
        "bridgeContract": "https://etherscan.io/address/0xf92cD566Ea4864356C5491c177A430C222d7e678",
        "assetContract": "https://etherscan.io/address/0xD6c67B93a7b248dF608a653d82a100556144c5DA",
        "coingeckoId": "exnetwork-token"
      }
    },
    {
      "chainId": 101,
      "address": "9w97GdWUYYaamGwdKMKZgGzPduZJkiFizq4rz5CPXRv2",
      "symbol": "wUSDT",
      "name": "Tether USD (Wormhole)",
      "decimals": 6,
      "logoURI": "https://cdn.jsdelivr.net/gh/trustwallet/assets@master/blockchains/ethereum/assets/0xdAC17F958D2ee523a2206206994597C13D831ec7/logo.png",
      "tags": [
        "wrapped",
        "wormhole"
      ],
      "extensions": {
        "address": "0xdAC17F958D2ee523a2206206994597C13D831ec7",
        "bridgeContract": "https://etherscan.io/address/0xf92cD566Ea4864356C5491c177A430C222d7e678",
        "assetContract": "https://etherscan.io/address/0xdAC17F958D2ee523a2206206994597C13D831ec7",
        "coingeckoId": "tether"
      }
    },
    {
      "chainId": 101,
      "address": "CqWSJtkMMY16q9QLnQxktM1byzVHGRr8b6LCPuZnEeiL",
      "symbol": "wYLD",
      "name": "Yield (Wormhole)",
      "decimals": 9,
      "logoURI": "https://cdn.jsdelivr.net/gh/trustwallet/assets@master/blockchains/ethereum/assets/0xDcB01cc464238396E213a6fDd933E36796eAfF9f/logo.png",
      "tags": [
        "wrapped",
        "wormhole"
      ],
      "extensions": {
        "address": "0xDcB01cc464238396E213a6fDd933E36796eAfF9f",
        "bridgeContract": "https://etherscan.io/address/0xf92cD566Ea4864356C5491c177A430C222d7e678",
        "assetContract": "https://etherscan.io/address/0xDcB01cc464238396E213a6fDd933E36796eAfF9f",
        "coingeckoId": "yield"
      }
    },
    {
      "chainId": 101,
      "address": "26ZzQVGZruwcZPs2sqb8n9ojKt2cviUjHcMjstFtK6ow",
      "symbol": "wKNC",
      "name": "Kyber Network Crystal (Wormhole)",
      "decimals": 9,
      "logoURI": "https://cdn.jsdelivr.net/gh/trustwallet/assets@master/blockchains/ethereum/assets/0xdd974D5C2e2928deA5F71b9825b8b646686BD200/logo.png",
      "tags": [
        "wrapped",
        "wormhole"
      ],
      "extensions": {
        "address": "0xdd974D5C2e2928deA5F71b9825b8b646686BD200",
        "bridgeContract": "https://etherscan.io/address/0xf92cD566Ea4864356C5491c177A430C222d7e678",
        "assetContract": "https://etherscan.io/address/0xdd974D5C2e2928deA5F71b9825b8b646686BD200",
        "coingeckoId": "kyber-network"
      }
    },
    {
      "chainId": 101,
      "address": "HHoHTtntq2kiBPENyVM1DTP7pNrkBXX2Jye29PSyz3qf",
      "symbol": "wCOTI",
      "name": "COTI Token (Wormhole)",
      "decimals": 9,
      "logoURI": "https://cdn.jsdelivr.net/gh/trustwallet/assets@master/blockchains/ethereum/assets/0xDDB3422497E61e13543BeA06989C0789117555c5/logo.png",
      "tags": [
        "wrapped",
        "wormhole"
      ],
      "extensions": {
        "address": "0xDDB3422497E61e13543BeA06989C0789117555c5",
        "bridgeContract": "https://etherscan.io/address/0xf92cD566Ea4864356C5491c177A430C222d7e678",
        "assetContract": "https://etherscan.io/address/0xDDB3422497E61e13543BeA06989C0789117555c5",
        "coingeckoId": "coti"
      }
    },
    {
      "chainId": 101,
      "address": "4sEpUsJ6uJZYi6A2da8EGjKPacRSqYJaPJffPnTqoWVv",
      "symbol": "wINJ",
      "name": "Injective Token (Wormhole)",
      "decimals": 9,
      "logoURI": "https://cdn.jsdelivr.net/gh/trustwallet/assets@master/blockchains/ethereum/assets/0xe28b3B32B6c345A34Ff64674606124Dd5Aceca30/logo.png",
      "tags": [
        "wrapped",
        "wormhole"
      ],
      "extensions": {
        "address": "0xe28b3B32B6c345A34Ff64674606124Dd5Aceca30",
        "bridgeContract": "https://etherscan.io/address/0xf92cD566Ea4864356C5491c177A430C222d7e678",
        "assetContract": "https://etherscan.io/address/0xe28b3B32B6c345A34Ff64674606124Dd5Aceca30",
        "coingeckoId": "injective-protocol"
      }
    },
    {
      "chainId": 101,
      "address": "G2jrxYSoCSzmohxERa2JzSJMuRM4kiNvRA3DnCv7Lzcz",
      "symbol": "wZRX",
      "name": "0x Protocol Token (Wormhole)",
      "decimals": 9,
      "logoURI": "https://cdn.jsdelivr.net/gh/trustwallet/assets@master/blockchains/ethereum/assets/0xE41d2489571d322189246DaFA5ebDe1F4699F498/logo.png",
      "tags": [
        "wrapped",
        "wormhole"
      ],
      "extensions": {
        "address": "0xE41d2489571d322189246DaFA5ebDe1F4699F498",
        "bridgeContract": "https://etherscan.io/address/0xf92cD566Ea4864356C5491c177A430C222d7e678",
        "assetContract": "https://etherscan.io/address/0xE41d2489571d322189246DaFA5ebDe1F4699F498",
        "coingeckoId": "0x"
      }
    },
    {
      "chainId": 101,
      "address": "3bkBFHyof411hGBdcsiM1KSDdErw63Xoj3eLB8yNknB4",
      "symbol": "wSUPER",
      "name": "SuperFarm (Wormhole)",
      "decimals": 9,
      "logoURI": "https://cdn.jsdelivr.net/gh/trustwallet/assets@master/blockchains/ethereum/assets/0xe53EC727dbDEB9E2d5456c3be40cFF031AB40A55/logo.png",
      "tags": [
        "wrapped",
        "wormhole"
      ],
      "extensions": {
        "address": "0xe53EC727dbDEB9E2d5456c3be40cFF031AB40A55",
        "bridgeContract": "https://etherscan.io/address/0xf92cD566Ea4864356C5491c177A430C222d7e678",
        "assetContract": "https://etherscan.io/address/0xe53EC727dbDEB9E2d5456c3be40cFF031AB40A55",
        "coingeckoId": "superfarm"
      }
    },
    {
      "chainId": 101,
      "address": "7kkkoa1MB93ELm3vjvyC8GJ65G7eEgLhfaHU58riJUCx",
      "symbol": "waEth",
      "name": "aEthereum (Wormhole)",
      "decimals": 9,
      "logoURI": "https://cdn.jsdelivr.net/gh/trustwallet/assets@master/blockchains/ethereum/assets/0xE95A203B1a91a908F9B9CE46459d101078c2c3cb/logo.png",
      "tags": [
        "wrapped",
        "wormhole"
      ],
      "extensions": {
        "address": "0xE95A203B1a91a908F9B9CE46459d101078c2c3cb",
        "bridgeContract": "https://etherscan.io/address/0xf92cD566Ea4864356C5491c177A430C222d7e678",
        "assetContract": "https://etherscan.io/address/0xE95A203B1a91a908F9B9CE46459d101078c2c3cb",
        "coingeckoId": "ankreth"
      }
    },
    {
      "chainId": 101,
      "address": "F48zUwoQMzgCTf5wihwz8GPN23gdcoVMiT227APqA6hC",
      "symbol": "wSURF",
      "name": "SURF.Finance (Wormhole)",
      "decimals": 9,
      "logoURI": "https://cdn.jsdelivr.net/gh/trustwallet/assets@master/blockchains/ethereum/assets/0xEa319e87Cf06203DAe107Dd8E5672175e3Ee976c/logo.png",
      "tags": [
        "wrapped",
        "wormhole"
      ],
      "extensions": {
        "address": "0xEa319e87Cf06203DAe107Dd8E5672175e3Ee976c",
        "bridgeContract": "https://etherscan.io/address/0xf92cD566Ea4864356C5491c177A430C222d7e678",
        "assetContract": "https://etherscan.io/address/0xEa319e87Cf06203DAe107Dd8E5672175e3Ee976c",
        "coingeckoId": "surf-finance"
      }
    },
    {
      "chainId": 101,
      "address": "EK6iyvvqvQtsWYcySrZVHkXjCLX494r9PhnDWJaX1CPu",
      "symbol": "wrenBTC",
      "name": "renBTC (Wormhole)",
      "decimals": 8,
      "logoURI": "https://cdn.jsdelivr.net/gh/trustwallet/assets@master/blockchains/ethereum/assets/0xEB4C2781e4ebA804CE9a9803C67d0893436bB27D/logo.png",
      "tags": [
        "wrapped",
        "wormhole"
      ],
      "extensions": {
        "address": "0xEB4C2781e4ebA804CE9a9803C67d0893436bB27D",
        "bridgeContract": "https://etherscan.io/address/0xf92cD566Ea4864356C5491c177A430C222d7e678",
        "assetContract": "https://etherscan.io/address/0xEB4C2781e4ebA804CE9a9803C67d0893436bB27D",
        "coingeckoId": "renbtc"
      }
    },
    {
      "chainId": 101,
      "address": "B2m4B527oLo5WFWLgy2MitP66azhEW2puaazUAuvNgqZ",
      "symbol": "wDMG",
      "name": "DMM: Governance (Wormhole)",
      "decimals": 9,
      "logoURI": "https://cdn.jsdelivr.net/gh/trustwallet/assets@master/blockchains/ethereum/assets/0xEd91879919B71bB6905f23af0A68d231EcF87b14/logo.png",
      "tags": [
        "wrapped",
        "wormhole"
      ],
      "extensions": {
        "address": "0xEd91879919B71bB6905f23af0A68d231EcF87b14",
        "bridgeContract": "https://etherscan.io/address/0xf92cD566Ea4864356C5491c177A430C222d7e678",
        "assetContract": "https://etherscan.io/address/0xEd91879919B71bB6905f23af0A68d231EcF87b14",
        "coingeckoId": "dmm-governance"
      }
    },
    {
      "chainId": 101,
      "address": "H3iuZNRwaqPsnGUGU5YkDwTU3hQMkzC32hxDko8EtzZw",
      "symbol": "wHEZ",
      "name": "Hermez Network Token (Wormhole)",
      "decimals": 9,
      "logoURI": "https://cdn.jsdelivr.net/gh/trustwallet/assets@master/blockchains/ethereum/assets/0xEEF9f339514298C6A857EfCfC1A762aF84438dEE/logo.png",
      "tags": [
        "wrapped",
        "wormhole"
      ],
      "extensions": {
        "address": "0xEEF9f339514298C6A857EfCfC1A762aF84438dEE",
        "bridgeContract": "https://etherscan.io/address/0xf92cD566Ea4864356C5491c177A430C222d7e678",
        "assetContract": "https://etherscan.io/address/0xEEF9f339514298C6A857EfCfC1A762aF84438dEE",
        "coingeckoId": "hermez-network-token"
      }
    },
    {
      "chainId": 101,
      "address": "DL7873Hud4eMdGScQFD7vrbC6fzWAMQ2LMuoZSn4zUry",
      "symbol": "wRLY",
      "name": "Rally (Wormhole)",
      "decimals": 9,
      "logoURI": "https://cdn.jsdelivr.net/gh/trustwallet/assets@master/blockchains/ethereum/assets/0xf1f955016EcbCd7321c7266BccFB96c68ea5E49b/logo.png",
      "tags": [
        "wrapped",
        "wormhole"
      ],
      "extensions": {
        "address": "0xf1f955016EcbCd7321c7266BccFB96c68ea5E49b",
        "bridgeContract": "https://etherscan.io/address/0xf92cD566Ea4864356C5491c177A430C222d7e678",
        "assetContract": "https://etherscan.io/address/0xf1f955016EcbCd7321c7266BccFB96c68ea5E49b",
        "coingeckoId": "rally-2"
      }
    },
    {
      "chainId": 101,
      "address": "3N89w9KPUVYUK5MMGNY8yMXhrr89QQ1RQPJxVnQHgMdd",
      "symbol": "wYf-DAI",
      "name": "YfDAI.finance (Wormhole)",
      "decimals": 9,
      "logoURI": "https://cdn.jsdelivr.net/gh/trustwallet/assets@master/blockchains/ethereum/assets/0xf4CD3d3Fda8d7Fd6C5a500203e38640A70Bf9577/logo.png",
      "tags": [
        "wrapped",
        "wormhole"
      ],
      "extensions": {
        "address": "0xf4CD3d3Fda8d7Fd6C5a500203e38640A70Bf9577",
        "bridgeContract": "https://etherscan.io/address/0xf92cD566Ea4864356C5491c177A430C222d7e678",
        "assetContract": "https://etherscan.io/address/0xf4CD3d3Fda8d7Fd6C5a500203e38640A70Bf9577",
        "coingeckoId": "yfdai-finance"
      }
    },
    {
      "chainId": 101,
      "address": "8ArKbnnDiq8eRR8hZ1eULMjd2iMAD8AqwyVJRAX7mHQo",
      "symbol": "wFCL",
      "name": "Fractal Protocol Token (Wormhole)",
      "decimals": 9,
      "logoURI": "https://cdn.jsdelivr.net/gh/trustwallet/assets@master/blockchains/ethereum/assets/0xF4d861575ecC9493420A3f5a14F85B13f0b50EB3/logo.png",
      "tags": [
        "wrapped",
        "wormhole"
      ],
      "extensions": {
        "address": "0xF4d861575ecC9493420A3f5a14F85B13f0b50EB3",
        "bridgeContract": "https://etherscan.io/address/0xf92cD566Ea4864356C5491c177A430C222d7e678",
        "assetContract": "https://etherscan.io/address/0xF4d861575ecC9493420A3f5a14F85B13f0b50EB3",
        "coingeckoId": "fractal"
      }
    },
    {
      "chainId": 101,
      "address": "ZWGxcTgJCNGQqZn6vFdknwj4AFFsYRZ4SDJuhRn3J1T",
      "symbol": "wAXS",
      "name": "Axie Infinity (Wormhole)",
      "decimals": 9,
      "logoURI": "https://cdn.jsdelivr.net/gh/trustwallet/assets@master/blockchains/ethereum/assets/0xF5D669627376EBd411E34b98F19C868c8ABA5ADA/logo.png",
      "tags": [
        "wrapped",
        "wormhole"
      ],
      "extensions": {
        "address": "0xF5D669627376EBd411E34b98F19C868c8ABA5ADA",
        "bridgeContract": "https://etherscan.io/address/0xf92cD566Ea4864356C5491c177A430C222d7e678",
        "assetContract": "https://etherscan.io/address/0xF5D669627376EBd411E34b98F19C868c8ABA5ADA",
        "coingeckoId": "axie-infinity"
      }
    },
    {
      "chainId": 101,
      "address": "PEjUEMHFRtfajio8YHKZdUruW1vTzGmz6F7NngjYuou",
      "symbol": "wENJ",
      "name": "Enjin Coin (Wormhole)",
      "decimals": 9,
      "logoURI": "https://cdn.jsdelivr.net/gh/trustwallet/assets@master/blockchains/ethereum/assets/0xF629cBd94d3791C9250152BD8dfBDF380E2a3B9c/logo.png",
      "tags": [
        "wrapped",
        "wormhole"
      ],
      "extensions": {
        "address": "0xF629cBd94d3791C9250152BD8dfBDF380E2a3B9c",
        "bridgeContract": "https://etherscan.io/address/0xf92cD566Ea4864356C5491c177A430C222d7e678",
        "assetContract": "https://etherscan.io/address/0xF629cBd94d3791C9250152BD8dfBDF380E2a3B9c",
        "coingeckoId": "enjincoin"
      }
    },
    {
      "chainId": 101,
      "address": "2cW5deMKeR97C7csq1aMMWUa5RNWkpQFz8tumxk4ZV8w",
      "symbol": "wYLD",
      "name": "Yield (Wormhole)",
      "decimals": 9,
      "logoURI": "https://cdn.jsdelivr.net/gh/trustwallet/assets@master/blockchains/ethereum/assets/0xF94b5C5651c888d928439aB6514B93944eEE6F48/logo.png",
      "tags": [
        "wrapped",
        "wormhole"
      ],
      "extensions": {
        "address": "0xF94b5C5651c888d928439aB6514B93944eEE6F48",
        "bridgeContract": "https://etherscan.io/address/0xf92cD566Ea4864356C5491c177A430C222d7e678",
        "assetContract": "https://etherscan.io/address/0xF94b5C5651c888d928439aB6514B93944eEE6F48",
        "coingeckoId": "yield-app"
      }
    },
    {
      "chainId": 101,
      "address": "FR5qPX4gbKHPyKMK7Cey6dHZ7wtqmqRogYPJo6bpd5Uw",
      "symbol": "wDDIM",
      "name": "DuckDaoDime (Wormhole)",
      "decimals": 9,
      "logoURI": "https://cdn.jsdelivr.net/gh/trustwallet/assets@master/blockchains/ethereum/assets/0xFbEEa1C75E4c4465CB2FCCc9c6d6afe984558E20/logo.png",
      "tags": [
        "wrapped",
        "wormhole"
      ],
      "extensions": {
        "address": "0xFbEEa1C75E4c4465CB2FCCc9c6d6afe984558E20",
        "bridgeContract": "https://etherscan.io/address/0xf92cD566Ea4864356C5491c177A430C222d7e678",
        "assetContract": "https://etherscan.io/address/0xFbEEa1C75E4c4465CB2FCCc9c6d6afe984558E20",
        "coingeckoId": "duckdaodime"
      }
    },
    {
      "chainId": 101,
      "address": "8HCWFQA2GsA6Nm2L5jidM3mus7NeeQ8wp1ri3XFF9WWH",
      "symbol": "wRARI",
      "name": "Rarible (Wormhole)",
      "decimals": 9,
      "logoURI": "https://cdn.jsdelivr.net/gh/trustwallet/assets@master/blockchains/ethereum/assets/0xFca59Cd816aB1eaD66534D82bc21E7515cE441CF/logo.png",
      "tags": [
        "wrapped",
        "wormhole"
      ],
      "extensions": {
        "address": "0xFca59Cd816aB1eaD66534D82bc21E7515cE441CF",
        "bridgeContract": "https://etherscan.io/address/0xf92cD566Ea4864356C5491c177A430C222d7e678",
        "assetContract": "https://etherscan.io/address/0xFca59Cd816aB1eaD66534D82bc21E7515cE441CF",
        "coingeckoId": "rarible"
      }
    },
    {
      "chainId": 101,
      "address": "Egrv6hURf5o68xJ1AGYeRv8RNj2nXJVuSoA5wwiSALcN",
      "symbol": "wAMP",
      "name": "Amp (Wormhole)",
      "decimals": 9,
      "logoURI": "https://cdn.jsdelivr.net/gh/trustwallet/assets@master/blockchains/ethereum/assets/0xfF20817765cB7f73d4bde2e66e067E58D11095C2/logo.png",
      "tags": [
        "wrapped",
        "wormhole"
      ],
      "extensions": {
        "address": "0xfF20817765cB7f73d4bde2e66e067E58D11095C2",
        "bridgeContract": "https://etherscan.io/address/0xf92cD566Ea4864356C5491c177A430C222d7e678",
        "assetContract": "https://etherscan.io/address/0xfF20817765cB7f73d4bde2e66e067E58D11095C2",
        "coingeckoId": "amp-token"
      }
    },
    {
      "chainId": 101,
      "address": "GXMaB6jm5cdoQgb65YpkEu61eDYtod3PuVwYYXdZZJ9r",
      "symbol": "wFSW",
      "name": "FalconSwap Token (Wormhole)",
      "decimals": 9,
      "logoURI": "https://cdn.jsdelivr.net/gh/trustwallet/assets@master/blockchains/ethereum/assets/0xfffffffFf15AbF397dA76f1dcc1A1604F45126DB/logo.png",
      "tags": [
        "wrapped",
        "wormhole"
      ],
      "extensions": {
        "address": "0xfffffffFf15AbF397dA76f1dcc1A1604F45126DB",
        "bridgeContract": "https://etherscan.io/address/0xf92cD566Ea4864356C5491c177A430C222d7e678",
        "assetContract": "https://etherscan.io/address/0xfffffffFf15AbF397dA76f1dcc1A1604F45126DB",
        "coingeckoId": "fsw-token"
      }
    },
    {
      "chainId": 101,
      "address": "AJ1W9A9N9dEMdVyoDiam2rV44gnBm2csrPDP7xqcapgX",
      "symbol": "wBUSD",
      "name": "Binance USD (Wormhole)",
      "decimals": 9,
      "logoURI": " https://cdn.jsdelivr.net/gh/trustwallet/assets@master/blockchains/ethereum/assets/0x4Fabb145d64652a948d72533023f6E7A623C7C53/logo.png",
      "tags": [
        "wrapped",
        "wormhole"
      ],
      "extensions": {
        "address": "0x4Fabb145d64652a948d72533023f6E7A623C7C53",
        "bridgeContract": "https://etherscan.io/address/0xf92cD566Ea4864356C5491c177A430C222d7e678",
        "assetContract": "https://etherscan.io/address/0x4Fabb145d64652a948d72533023f6E7A623C7C53",
        "coingeckoId": "binance-usd"
      }
    },
    {
      "chainId": 101,
      "address": "2VmKuXMwdzouMndWcK7BK2951tBEtYVmGsdU4dXbjyaY",
      "symbol": "waDAI",
      "name": "Aave Interest bearing DAI (Wormhole)",
      "decimals": 9,
      "logoURI": "https://cloudflare-ipfs.com/ipfs/QmaznB5PRhMC696u8yZuzN6Uwrnp7Zmfa5CydVUMvLJc9i/aDAI.svg",
      "tags": [
        "wrapped",
        "wormhole"
      ],
      "extensions": {
        "address": "0xfC1E690f61EFd961294b3e1Ce3313fBD8aa4f85d",
        "bridgeContract": "https://etherscan.io/address/0xf92cD566Ea4864356C5491c177A430C222d7e678",
        "assetContract": "https://etherscan.io/address/0xfC1E690f61EFd961294b3e1Ce3313fBD8aa4f85d",
        "coingeckoId": "aave-dai-v1"
      }
    },
    {
      "chainId": 101,
      "address": "AXvWVviBmySSdghmuomYHqYB3AZn7NmAWrHYHKKPJxoL",
      "symbol": "waTUSD",
      "name": "Aave Interest bearing TUSD (Wormhole)",
      "decimals": 9,
      "logoURI": "https://cloudflare-ipfs.com/ipfs/QmaznB5PRhMC696u8yZuzN6Uwrnp7Zmfa5CydVUMvLJc9i/aTUSD.svg",
      "tags": [
        "wrapped",
        "wormhole"
      ],
      "extensions": {
        "address": "0x4DA9b813057D04BAef4e5800E36083717b4a0341",
        "bridgeContract": "https://etherscan.io/address/0xf92cD566Ea4864356C5491c177A430C222d7e678",
        "assetContract": "https://etherscan.io/address/0x4DA9b813057D04BAef4e5800E36083717b4a0341",
        "coingeckoId": "aave-tusd-v1"
      }
    },
    {
      "chainId": 101,
      "address": "AkaisFPmasQYZUJsZLD9wPEo2KA7aCRqyRawX18ZRzGr",
      "symbol": "waUSDC",
      "name": "Aave Interest bearing USDC (Wormhole)",
      "decimals": 6,
      "logoURI": "https://cloudflare-ipfs.com/ipfs/QmaznB5PRhMC696u8yZuzN6Uwrnp7Zmfa5CydVUMvLJc9i/aUSDC.svg",
      "tags": [
        "wrapped",
        "wormhole"
      ],
      "extensions": {
        "address": "0x9bA00D6856a4eDF4665BcA2C2309936572473B7E",
        "bridgeContract": "https://etherscan.io/address/0xf92cD566Ea4864356C5491c177A430C222d7e678",
        "assetContract": "https://etherscan.io/address/0x9bA00D6856a4eDF4665BcA2C2309936572473B7E",
        "coingeckoId": "aave-usdc-v1"
      }
    },
    {
      "chainId": 101,
      "address": "FZfQtWMoTQ51Z4jxvHfmFcqj4862u9GzmugBnZUuWqR5",
      "symbol": "waUSDT",
      "name": "Aave Interest bearing USDT (Wormhole)",
      "decimals": 6,
      "logoURI": "https://cloudflare-ipfs.com/ipfs/QmaznB5PRhMC696u8yZuzN6Uwrnp7Zmfa5CydVUMvLJc9i/aUSDT.svg",
      "tags": [
        "wrapped",
        "wormhole"
      ],
      "extensions": {
        "address": "0x71fc860F7D3A592A4a98740e39dB31d25db65ae8",
        "bridgeContract": "https://etherscan.io/address/0xf92cD566Ea4864356C5491c177A430C222d7e678",
        "assetContract": "https://etherscan.io/address/0x71fc860F7D3A592A4a98740e39dB31d25db65ae8",
        "coingeckoId": "aave-usdt-v1"
      }
    },
    {
      "chainId": 101,
      "address": "BMrbF8DZ9U5KGdJ4F2MJbH5d6KPi5FQVp7EqmLrhDe1f",
      "symbol": "waSUSD",
      "name": "Aave Interest bearing SUSD (Wormhole)",
      "decimals": 9,
      "logoURI": "https://cloudflare-ipfs.com/ipfs/QmaznB5PRhMC696u8yZuzN6Uwrnp7Zmfa5CydVUMvLJc9i/aSUSD.svg",
      "tags": [
        "wrapped",
        "wormhole"
      ],
      "extensions": {
        "address": "0x625aE63000f46200499120B906716420bd059240",
        "bridgeContract": "https://etherscan.io/address/0xf92cD566Ea4864356C5491c177A430C222d7e678",
        "assetContract": "https://etherscan.io/address/0x625aE63000f46200499120B906716420bd059240",
        "coingeckoId": "aave-susd-v1"
      }
    },
    {
      "chainId": 101,
      "address": "Fzx4N1xJPDZENAhrAaH79k2izT9CFbfnDEcpcWjiusdY",
      "symbol": "waLEND",
      "name": "Aave Interest bearing LEND (Wormhole)",
      "decimals": 9,
      "logoURI": "https://cloudflare-ipfs.com/ipfs/QmaznB5PRhMC696u8yZuzN6Uwrnp7Zmfa5CydVUMvLJc9i/aLEND.svg",
      "tags": [
        "wrapped",
        "wormhole"
      ],
      "extensions": {
        "address": "0x7D2D3688Df45Ce7C552E19c27e007673da9204B8",
        "bridgeContract": "https://etherscan.io/address/0xf92cD566Ea4864356C5491c177A430C222d7e678",
        "assetContract": "https://etherscan.io/address/0x7D2D3688Df45Ce7C552E19c27e007673da9204B8"
      }
    },
    {
      "chainId": 101,
      "address": "GCdDiVgZnkWCAnGktUsjhoho2CHab9JfrRy3Q5W51zvC",
      "symbol": "waBAT",
      "name": "Aave Interest bearing BAT (Wormhole)",
      "decimals": 9,
      "logoURI": "https://cloudflare-ipfs.com/ipfs/QmaznB5PRhMC696u8yZuzN6Uwrnp7Zmfa5CydVUMvLJc9i/aBAT.svg",
      "tags": [
        "wrapped",
        "wormhole"
      ],
      "extensions": {
        "address": "0xE1BA0FB44CCb0D11b80F92f4f8Ed94CA3fF51D00",
        "bridgeContract": "https://etherscan.io/address/0xf92cD566Ea4864356C5491c177A430C222d7e678",
        "assetContract": "https://etherscan.io/address/0xE1BA0FB44CCb0D11b80F92f4f8Ed94CA3fF51D00",
        "coingeckoId": "aave-bat-v1"
      }
    },
    {
      "chainId": 101,
      "address": "FBrfFh7fb7xKfyBMJA32KufMjEkgSgY4AuzLXFKdJFRj",
      "symbol": "waETH",
      "name": "Aave Interest bearing ETH (Wormhole)",
      "decimals": 9,
      "logoURI": "https://cloudflare-ipfs.com/ipfs/QmaznB5PRhMC696u8yZuzN6Uwrnp7Zmfa5CydVUMvLJc9i/aETH.svg",
      "tags": [
        "wrapped",
        "wormhole"
      ],
      "extensions": {
        "address": "0x3a3A65aAb0dd2A17E3F1947bA16138cd37d08c04",
        "bridgeContract": "https://etherscan.io/address/0xf92cD566Ea4864356C5491c177A430C222d7e678",
        "assetContract": "https://etherscan.io/address/0x3a3A65aAb0dd2A17E3F1947bA16138cd37d08c04",
        "coingeckoId": "aave-eth-v1"
      }
    },
    {
      "chainId": 101,
      "address": "Adp88WrQDgExPTu26DdBnbN2ffWMkXLxwqzjTdfRQiJi",
      "symbol": "waLINK",
      "name": "Aave Interest bearing LINK (Wormhole)",
      "decimals": 9,
      "logoURI": "https://cloudflare-ipfs.com/ipfs/QmaznB5PRhMC696u8yZuzN6Uwrnp7Zmfa5CydVUMvLJc9i/aLINK.svg",
      "tags": [
        "wrapped",
        "wormhole"
      ],
      "extensions": {
        "address": "0xA64BD6C70Cb9051F6A9ba1F163Fdc07E0DfB5F84",
        "bridgeContract": "https://etherscan.io/address/0xf92cD566Ea4864356C5491c177A430C222d7e678",
        "assetContract": "https://etherscan.io/address/0xA64BD6C70Cb9051F6A9ba1F163Fdc07E0DfB5F84",
        "coingeckoId": "aave-link-v1"
      }
    },
    {
      "chainId": 101,
      "address": "3p67dqghWn6reQcVCqNBkufrpU1gtA1ZRAYja6GMXySG",
      "symbol": "waKNC",
      "name": "Aave Interest bearing KNC (Wormhole)",
      "decimals": 9,
      "logoURI": "https://cloudflare-ipfs.com/ipfs/QmaznB5PRhMC696u8yZuzN6Uwrnp7Zmfa5CydVUMvLJc9i/aKNC.svg",
      "tags": [
        "wrapped",
        "wormhole"
      ],
      "extensions": {
        "address": "0x9D91BE44C06d373a8a226E1f3b146956083803eB",
        "bridgeContract": "https://etherscan.io/address/0xf92cD566Ea4864356C5491c177A430C222d7e678",
        "assetContract": "https://etherscan.io/address/0x9D91BE44C06d373a8a226E1f3b146956083803eB",
        "coingeckoId": "aave-knc-v1"
      }
    },
    {
      "chainId": 101,
      "address": "A4qYX1xuewaBL9SeZnwA3We6MhG8TYcTceHAJpk7Etdt",
      "symbol": "waREP",
      "name": "Aave Interest bearing REP (Wormhole)",
      "decimals": 9,
      "logoURI": "https://cloudflare-ipfs.com/ipfs/QmaznB5PRhMC696u8yZuzN6Uwrnp7Zmfa5CydVUMvLJc9i/aREP.svg",
      "tags": [
        "wrapped",
        "wormhole"
      ],
      "extensions": {
        "address": "0x71010A9D003445aC60C4e6A7017c1E89A477B438",
        "bridgeContract": "https://etherscan.io/address/0xf92cD566Ea4864356C5491c177A430C222d7e678",
        "assetContract": "https://etherscan.io/address/0x71010A9D003445aC60C4e6A7017c1E89A477B438"
      }
    },
    {
      "chainId": 101,
      "address": "3iTtcKUVa5ouzwNZFc3SasuAKkY2ZuMxLERRcWfxQVN3",
      "symbol": "waMKR",
      "name": "Aave Interest bearing MKR (Wormhole)",
      "decimals": 9,
      "logoURI": "https://cloudflare-ipfs.com/ipfs/QmaznB5PRhMC696u8yZuzN6Uwrnp7Zmfa5CydVUMvLJc9i/aMKR.svg",
      "tags": [
        "wrapped",
        "wormhole"
      ],
      "extensions": {
        "address": "0x7deB5e830be29F91E298ba5FF1356BB7f8146998",
        "bridgeContract": "https://etherscan.io/address/0xf92cD566Ea4864356C5491c177A430C222d7e678",
        "assetContract": "https://etherscan.io/address/0x7deB5e830be29F91E298ba5FF1356BB7f8146998",
        "coingeckoId": "aave-mkr-v1"
      }
    },
    {
      "chainId": 101,
      "address": "EMS6TrCU8uBMumZukRSShGS1yzHGqYd3S8hW2sYULX3T",
      "symbol": "waMANA",
      "name": "Aave Interest bearing MANA (Wormhole)",
      "decimals": 9,
      "logoURI": "https://cloudflare-ipfs.com/ipfs/QmaznB5PRhMC696u8yZuzN6Uwrnp7Zmfa5CydVUMvLJc9i/aMANA.svg",
      "tags": [
        "wrapped",
        "wormhole"
      ],
      "extensions": {
        "address": "0x6FCE4A401B6B80ACe52baAefE4421Bd188e76F6f",
        "bridgeContract": "https://etherscan.io/address/0xf92cD566Ea4864356C5491c177A430C222d7e678",
        "assetContract": "https://etherscan.io/address/0x6FCE4A401B6B80ACe52baAefE4421Bd188e76F6f",
        "coingeckoId": "aave-mana-v1"
      }
    },
    {
      "chainId": 101,
      "address": "qhqzfH7AjeukUgqyPXncWHFXTBebFNu5QQUrzhJaLB4",
      "symbol": "waZRX",
      "name": "Aave Interest bearing ZRX (Wormhole)",
      "decimals": 9,
      "logoURI": "https://cloudflare-ipfs.com/ipfs/QmaznB5PRhMC696u8yZuzN6Uwrnp7Zmfa5CydVUMvLJc9i/aZRX.svg",
      "tags": [
        "wrapped",
        "wormhole"
      ],
      "extensions": {
        "address": "0x6Fb0855c404E09c47C3fBCA25f08d4E41f9F062f",
        "bridgeContract": "https://etherscan.io/address/0xf92cD566Ea4864356C5491c177A430C222d7e678",
        "assetContract": "https://etherscan.io/address/0x6Fb0855c404E09c47C3fBCA25f08d4E41f9F062f",
        "coingeckoId": "aave-zrx-v1"
      }
    },
    {
      "chainId": 101,
      "address": "FeU2J26AfMqh2mh7Cf4Lw1HRueAvAkZYxGr8njFNMeQ2",
      "symbol": "waSNX",
      "name": "Aave Interest bearing SNX (Wormhole)",
      "decimals": 9,
      "logoURI": "https://cloudflare-ipfs.com/ipfs/QmXj52EGotmpyep84PBycmQnAgCF2sbqxdXFWP3GPZFbEz",
      "tags": [
        "wrapped",
        "wormhole"
      ],
      "extensions": {
        "address": "0x328C4c80BC7aCa0834Db37e6600A6c49E12Da4DE",
        "bridgeContract": "https://etherscan.io/address/0xf92cD566Ea4864356C5491c177A430C222d7e678",
        "assetContract": "https://etherscan.io/address/0x328C4c80BC7aCa0834Db37e6600A6c49E12Da4DE",
        "coingeckoId": "aave-snx-v1"
      }
    },
    {
      "chainId": 101,
      "address": "GveRVvWTUH1s26YxyjUnXh1J5mMdu5crC2K2uQy26KXi",
      "symbol": "waWBTC",
      "name": "Aave Interest bearing WBTC (Wormhole)",
      "decimals": 8,
      "logoURI": "https://cloudflare-ipfs.com/ipfs/QmaznB5PRhMC696u8yZuzN6Uwrnp7Zmfa5CydVUMvLJc9i/aWBTC.svg",
      "tags": [
        "wrapped",
        "wormhole"
      ],
      "extensions": {
        "address": "0xFC4B8ED459e00e5400be803A9BB3954234FD50e3",
        "bridgeContract": "https://etherscan.io/address/0xf92cD566Ea4864356C5491c177A430C222d7e678",
        "assetContract": "https://etherscan.io/address/0xFC4B8ED459e00e5400be803A9BB3954234FD50e3",
        "coingeckoId": "aave-wbtc-v1"
      }
    },
    {
      "chainId": 101,
      "address": "F2WgoHLwV4pfxN4WrUs2q6KkmFCsNorGYQ82oaPNUFLP",
      "symbol": "waBUSD",
      "name": "Aave Interest bearing Binance USD (Wormhole)",
      "decimals": 9,
      "logoURI": "https://cloudflare-ipfs.com/ipfs/QmaznB5PRhMC696u8yZuzN6Uwrnp7Zmfa5CydVUMvLJc9i/aBUSD.svg",
      "tags": [
        "wrapped",
        "wormhole"
      ],
      "extensions": {
        "address": "0x6Ee0f7BB50a54AB5253dA0667B0Dc2ee526C30a8",
        "bridgeContract": "https://etherscan.io/address/0xf92cD566Ea4864356C5491c177A430C222d7e678",
        "assetContract": "https://etherscan.io/address/0x6Ee0f7BB50a54AB5253dA0667B0Dc2ee526C30a8",
        "coingeckoId": "aave-busd-v1"
      }
    },
    {
      "chainId": 101,
      "address": "3rNUQJgvfZ5eFsZvCkvdYcbd9ZzS6YmtwQsoUTFKmVd4",
      "symbol": "waENJ",
      "name": "Aave Interest bearing ENJ (Wormhole)",
      "decimals": 9,
      "logoURI": "https://cloudflare-ipfs.com/ipfs/QmaznB5PRhMC696u8yZuzN6Uwrnp7Zmfa5CydVUMvLJc9i/aENJ.svg",
      "tags": [
        "wrapped",
        "wormhole"
      ],
      "extensions": {
        "address": "0x712DB54daA836B53Ef1EcBb9c6ba3b9Efb073F40",
        "bridgeContract": "https://etherscan.io/address/0xf92cD566Ea4864356C5491c177A430C222d7e678",
        "assetContract": "https://etherscan.io/address/0x712DB54daA836B53Ef1EcBb9c6ba3b9Efb073F40",
        "coingeckoId": "aave-enj-v1"
      }
    },
    {
      "chainId": 101,
      "address": "BHh8nyDwdUG4uyyQYNqGXGLHPyb83R6Y2fqJrNVKtTsT",
      "symbol": "waREN",
      "name": "Aave Interest bearing REN (Wormhole)",
      "decimals": 9,
      "logoURI": "https://cloudflare-ipfs.com/ipfs/QmUgE3UECZxZcCAiqd3V9otfFWLi5fxR8uHd94RxkT3iYb",
      "tags": [
        "wrapped",
        "wormhole"
      ],
      "extensions": {
        "address": "0x69948cC03f478B95283F7dbf1CE764d0fc7EC54C",
        "bridgeContract": "https://etherscan.io/address/0xf92cD566Ea4864356C5491c177A430C222d7e678",
        "assetContract": "https://etherscan.io/address/0x69948cC03f478B95283F7dbf1CE764d0fc7EC54C",
        "coingeckoId": "aave-ren-v1"
      }
    },
    {
      "chainId": 101,
      "address": "EE58FVYG1UoY6Givy3K3GSRde9sHMj6X1BnocHBtd3sz",
      "symbol": "waYFI",
      "name": "Aave Interest bearing YFI (Wormhole)",
      "decimals": 9,
      "logoURI": "https://cloudflare-ipfs.com/ipfs/QmauhqAKU8YLhDhT4M5ZcPMuqEfqkBrBaC31uWC9UXd1ik",
      "tags": [
        "wrapped",
        "wormhole"
      ],
      "extensions": {
        "address": "0x12e51E77DAAA58aA0E9247db7510Ea4B46F9bEAd",
        "bridgeContract": "https://etherscan.io/address/0xf92cD566Ea4864356C5491c177A430C222d7e678",
        "assetContract": "https://etherscan.io/address/0x12e51E77DAAA58aA0E9247db7510Ea4B46F9bEAd",
        "coingeckoId": "ayfi"
      }
    },
    {
      "chainId": 101,
      "address": "8aYsiHR6oVTAcFUzdXDhaPkgRbn4QYRCkdk3ATmAmY4p",
      "symbol": "waAAVE",
      "name": "Aave Interest bearing Aave Token (Wormhole)",
      "decimals": 9,
      "logoURI": "https://cloudflare-ipfs.com/ipfs/QmaznB5PRhMC696u8yZuzN6Uwrnp7Zmfa5CydVUMvLJc9i/aAAVE.svg",
      "tags": [
        "wrapped",
        "wormhole"
      ],
      "extensions": {
        "address": "0xba3D9687Cf50fE253cd2e1cFeEdE1d6787344Ed5",
        "bridgeContract": "https://etherscan.io/address/0xf92cD566Ea4864356C5491c177A430C222d7e678",
        "assetContract": "https://etherscan.io/address/0xba3D9687Cf50fE253cd2e1cFeEdE1d6787344Ed5"
      }
    },
    {
      "chainId": 101,
      "address": "8kwCLkWbv4qTJPcbSV65tWdQmjURjBGRSv6VtC1JTiL8",
      "symbol": "waUNI",
      "name": "Aave Interest bearing Uniswap (Wormhole)",
      "decimals": 9,
      "logoURI": "https://cloudflare-ipfs.com/ipfs/QmYdpeez387RdMw6zEEa5rMXuayi748Uc15eFuoa3QhGEJ",
      "tags": [
        "wrapped",
        "wormhole"
      ],
      "extensions": {
        "address": "0xB124541127A0A657f056D9Dd06188c4F1b0e5aab",
        "bridgeContract": "https://etherscan.io/address/0xf92cD566Ea4864356C5491c177A430C222d7e678",
        "assetContract": "https://etherscan.io/address/0xB124541127A0A657f056D9Dd06188c4F1b0e5aab"
      }
    },
    {
      "chainId": 101,
      "address": "9NDu1wdjZ7GiY7foAXhia9h1wQU45oTUzyMZKJ31V7JA",
      "symbol": "wstkAAVE",
      "name": "Staked Aave (Wormhole)",
      "decimals": 9,
      "logoURI": "https://cloudflare-ipfs.com/ipfs/Qmc2N4CsWDH3ZnnggcvbF8dN1JYsKTUyh3rdj5NBZH9KKL",
      "tags": [
        "wrapped",
        "wormhole"
      ],
      "extensions": {
        "address": "0x4da27a545c0c5B758a6BA100e3a049001de870f5",
        "bridgeContract": "https://etherscan.io/address/0xf92cD566Ea4864356C5491c177A430C222d7e678",
        "assetContract": "https://etherscan.io/address/0x4da27a545c0c5B758a6BA100e3a049001de870f5"
      }
    },
    {
      "chainId": 101,
      "address": "GNQ1Goajm3Za8uC1Eptt2yfsrbnkZh2eMJoqxg54sj3o",
      "symbol": "wUniDAIETH",
      "name": "Uniswap DAI LP (Wormhole)",
      "decimals": 9,
      "logoURI": "https://cloudflare-ipfs.com/ipfs/QmYNz8J1h5yefkaAw6tZwUYoJyBTWmBXgAY28ZWZ5rPsLR",
      "tags": [
        "wrapped",
        "wormhole"
      ],
      "extensions": {
        "address": "0x2a1530C4C41db0B0b2bB646CB5Eb1A67b7158667",
        "bridgeContract": "https://etherscan.io/address/0xf92cD566Ea4864356C5491c177A430C222d7e678",
        "assetContract": "https://etherscan.io/address/0x2a1530C4C41db0B0b2bB646CB5Eb1A67b7158667"
      }
    },
    {
      "chainId": 101,
      "address": "7NFin546WNvWkhtfftfY77z8C1TrxLbUcKmw5TpHGGtC",
      "symbol": "wUniUSDCETH",
      "name": "Uniswap USDC LP (Wormhole)",
      "decimals": 9,
      "logoURI": "https://cloudflare-ipfs.com/ipfs/Qme9QQcNzKvk3FEwEZvvKJWSvDUd41z5geWHNpuJb6di9y",
      "tags": [
        "wrapped",
        "wormhole"
      ],
      "extensions": {
        "address": "0x97deC872013f6B5fB443861090ad931542878126",
        "bridgeContract": "https://etherscan.io/address/0xf92cD566Ea4864356C5491c177A430C222d7e678",
        "assetContract": "https://etherscan.io/address/0x97deC872013f6B5fB443861090ad931542878126"
      }
    },
    {
      "chainId": 101,
      "address": "7gersKTtU65ERNBNTZKjYgKf7HypR7PDMprcuhQJChaq",
      "symbol": "wUnisETHETH",
      "name": "Uniswap sETH LP (Wormhole)",
      "decimals": 9,
      "logoURI": "https://cloudflare-ipfs.com/ipfs/QmZcwn4eZJpjihH8TApRczQQJdAzpR6Er7g1bvo6PGhxWi",
      "tags": [
        "wrapped",
        "wormhole"
      ],
      "extensions": {
        "address": "0xe9Cf7887b93150D4F2Da7dFc6D502B216438F244",
        "bridgeContract": "https://etherscan.io/address/0xf92cD566Ea4864356C5491c177A430C222d7e678",
        "assetContract": "https://etherscan.io/address/0xe9Cf7887b93150D4F2Da7dFc6D502B216438F244"
      }
    },
    {
      "chainId": 101,
      "address": "4aqNtSCr77eiEZJ9u9BhPErjEMju6FFdLeBKkE1pdxuK",
      "symbol": "wUniLENDETH",
      "name": "Uniswap LEND LP (Wormhole)",
      "decimals": 9,
      "logoURI": "https://cloudflare-ipfs.com/ipfs/Qmcbin86EXd14LhbqLknH9kM3N7oueBYt9qQmZdmMWqrgu",
      "tags": [
        "wrapped",
        "wormhole"
      ],
      "extensions": {
        "address": "0xcaA7e4656f6A2B59f5f99c745F91AB26D1210DCe",
        "bridgeContract": "https://etherscan.io/address/0xf92cD566Ea4864356C5491c177A430C222d7e678",
        "assetContract": "https://etherscan.io/address/0xcaA7e4656f6A2B59f5f99c745F91AB26D1210DCe"
      }
    },
    {
      "chainId": 101,
      "address": "FDdoYCHwFghBSbnN6suvFR3VFw6kAzfhfGpkAQAGPLC3",
      "symbol": "wUniMKRETH",
      "name": "Uniswap MKR LP (Wormhole)",
      "decimals": 9,
      "logoURI": "https://cloudflare-ipfs.com/ipfs/QmSS94EJyBeHeUmoDmGjQjeuUHQxTcMaD8Zvw8W8XdGDBv",
      "tags": [
        "wrapped",
        "wormhole"
      ],
      "extensions": {
        "address": "0x2C4Bd064b998838076fa341A83d007FC2FA50957",
        "bridgeContract": "https://etherscan.io/address/0xf92cD566Ea4864356C5491c177A430C222d7e678",
        "assetContract": "https://etherscan.io/address/0x2C4Bd064b998838076fa341A83d007FC2FA50957"
      }
    },
    {
      "chainId": 101,
      "address": "FSSTfbb1vh1TRe8Ja64hC65QTc7pPUhwHh5uTAWj5haH",
      "symbol": "wUniLINKETH",
      "name": "Uniswap LINK LP (Wormhole)",
      "decimals": 9,
      "logoURI": "https://cloudflare-ipfs.com/ipfs/QmQWb2cb9QZbTeMTtoWzUpJGNXcZiGXTygbRLKHNNwhk4Y",
      "tags": [
        "wrapped",
        "wormhole"
      ],
      "extensions": {
        "address": "0xF173214C720f58E03e194085B1DB28B50aCDeeaD",
        "bridgeContract": "https://etherscan.io/address/0xf92cD566Ea4864356C5491c177A430C222d7e678",
        "assetContract": "https://etherscan.io/address/0xF173214C720f58E03e194085B1DB28B50aCDeeaD"
      }
    },
    {
      "chainId": 101,
      "address": "Aci9xBGywrgBxQoFnL6LCoCYuX5k6AqaYhimgSZ1Fhrk",
      "symbol": "waUniETH",
      "name": "Aave Interest bearing UniETH (Wormhole)",
      "decimals": 9,
      "logoURI": " https://cdn.jsdelivr.net/gh/trustwallet/assets@master/blockchains/ethereum/assets/0x6179078872605396Ee62960917128F9477a5DdbB/logo.png",
      "tags": [
        "wrapped",
        "wormhole"
      ],
      "extensions": {
        "address": "0x6179078872605396Ee62960917128F9477a5DdbB",
        "bridgeContract": "https://etherscan.io/address/0xf92cD566Ea4864356C5491c177A430C222d7e678",
        "assetContract": "https://etherscan.io/address/0x6179078872605396Ee62960917128F9477a5DdbB"
      }
    },
    {
      "chainId": 101,
      "address": "GqHK99sW4ym6zy6Kdoh8f7sb2c3qhtB3WRqeyPbAYfmy",
      "symbol": "waUniDAI",
      "name": "Aave Interest bearing UniDAI (Wormhole)",
      "decimals": 9,
      "logoURI": " https://cdn.jsdelivr.net/gh/trustwallet/assets@master/blockchains/ethereum/assets/0x048930eec73c91B44b0844aEACdEBADC2F2b6efb/logo.png",
      "tags": [
        "wrapped",
        "wormhole"
      ],
      "extensions": {
        "address": "0x048930eec73c91B44b0844aEACdEBADC2F2b6efb",
        "bridgeContract": "https://etherscan.io/address/0xf92cD566Ea4864356C5491c177A430C222d7e678",
        "assetContract": "https://etherscan.io/address/0x048930eec73c91B44b0844aEACdEBADC2F2b6efb"
      }
    },
    {
      "chainId": 101,
      "address": "4e4TpGVJMYiz5UBrAXuNmiVJ9yvc7ppJeAn8sXmbnmDi",
      "symbol": "waUniUSDC",
      "name": "Aave Interest bearing UniUSDC (Wormhole)",
      "decimals": 6,
      "logoURI": " https://cdn.jsdelivr.net/gh/trustwallet/assets@master/blockchains/ethereum/assets/0xe02b2Ad63eFF3Ac1D5827cBd7AB9DD3DaC4f4AD0/logo.png",
      "tags": [
        "wrapped",
        "wormhole"
      ],
      "extensions": {
        "address": "0xe02b2Ad63eFF3Ac1D5827cBd7AB9DD3DaC4f4AD0",
        "bridgeContract": "https://etherscan.io/address/0xf92cD566Ea4864356C5491c177A430C222d7e678",
        "assetContract": "https://etherscan.io/address/0xe02b2Ad63eFF3Ac1D5827cBd7AB9DD3DaC4f4AD0"
      }
    },
    {
      "chainId": 101,
      "address": "49LoAnQQdo9171zfcWRUoQLYSScrxXobbuwt14xjvfVm",
      "symbol": "waUniUSDT",
      "name": "Aave Interest bearing UniUSDT (Wormhole)",
      "decimals": 6,
      "logoURI": " https://cdn.jsdelivr.net/gh/trustwallet/assets@master/blockchains/ethereum/assets/0xb977ee318010A5252774171494a1bCB98E7fab65/logo.png",
      "tags": [
        "wrapped",
        "wormhole"
      ],
      "extensions": {
        "address": "0xb977ee318010A5252774171494a1bCB98E7fab65",
        "bridgeContract": "https://etherscan.io/address/0xf92cD566Ea4864356C5491c177A430C222d7e678",
        "assetContract": "https://etherscan.io/address/0xb977ee318010A5252774171494a1bCB98E7fab65"
      }
    },
    {
      "chainId": 101,
      "address": "CvG3gtKYJtKRzEUgMeb42xnd8HDjESgLtyJqQ2kuLncp",
      "symbol": "waUniDAIETH",
      "name": "Aave Interest bearing UniDAIETH (Wormhole)",
      "decimals": 9,
      "logoURI": "https://cloudflare-ipfs.com/ipfs/QmaznB5PRhMC696u8yZuzN6Uwrnp7Zmfa5CydVUMvLJc9i/aUNI%20DAI%20ETH.svg",
      "tags": [
        "wrapped",
        "wormhole"
      ],
      "extensions": {
        "address": "0xBbBb7F2aC04484F7F04A2C2C16f20479791BbB44",
        "bridgeContract": "https://etherscan.io/address/0xf92cD566Ea4864356C5491c177A430C222d7e678",
        "assetContract": "https://etherscan.io/address/0xBbBb7F2aC04484F7F04A2C2C16f20479791BbB44"
      }
    },
    {
      "chainId": 101,
      "address": "GSv5ECZaMfaceZK4WKKzA4tKVDkqtfBASECcmYFWcy4G",
      "symbol": "waUniUSDCETH",
      "name": "Aave Interest bearing UniUSDCETH (Wormhole)",
      "decimals": 9,
      "logoURI": "https://cloudflare-ipfs.com/ipfs/QmaznB5PRhMC696u8yZuzN6Uwrnp7Zmfa5CydVUMvLJc9i/aUNI%20USDC%20ETH.svg",
      "tags": [
        "wrapped",
        "wormhole"
      ],
      "extensions": {
        "address": "0x1D0e53A0e524E3CC92C1f0f33Ae268FfF8D7E7a5",
        "bridgeContract": "https://etherscan.io/address/0xf92cD566Ea4864356C5491c177A430C222d7e678",
        "assetContract": "https://etherscan.io/address/0x1D0e53A0e524E3CC92C1f0f33Ae268FfF8D7E7a5"
      }
    },
    {
      "chainId": 101,
      "address": "7LUdsedi7qpTJGnFpZo6mWqVtKKpccr9XrQGxJ2xUDPT",
      "symbol": "waUniSETHETH",
      "name": "Aave Interest bearing UniSETHETH (Wormhole)",
      "decimals": 9,
      "logoURI": "https://cloudflare-ipfs.com/ipfs/QmaznB5PRhMC696u8yZuzN6Uwrnp7Zmfa5CydVUMvLJc9i/aUNI%20sETH%20ETH.svg",
      "tags": [
        "wrapped",
        "wormhole"
      ],
      "extensions": {
        "address": "0x84BBcaB430717ff832c3904fa6515f97fc63C76F",
        "bridgeContract": "https://etherscan.io/address/0xf92cD566Ea4864356C5491c177A430C222d7e678",
        "assetContract": "https://etherscan.io/address/0x84BBcaB430717ff832c3904fa6515f97fc63C76F"
      }
    },
    {
      "chainId": 101,
      "address": "Hc1zHQxg1k2JVwvuv3kqbCyZDEJYfDdNftBMab4EMUx9",
      "symbol": "waUniLENDETH",
      "name": "Aave Interest bearing UniLENDETH (Wormhole)",
      "decimals": 9,
      "logoURI": "https://cloudflare-ipfs.com/ipfs/QmaznB5PRhMC696u8yZuzN6Uwrnp7Zmfa5CydVUMvLJc9i/aUNI%20LEND%20ETH.svg",
      "tags": [
        "wrapped",
        "wormhole"
      ],
      "extensions": {
        "address": "0xc88ebbf7C523f38Ef3eB8A151273C0F0dA421e63",
        "bridgeContract": "https://etherscan.io/address/0xf92cD566Ea4864356C5491c177A430C222d7e678",
        "assetContract": "https://etherscan.io/address/0xc88ebbf7C523f38Ef3eB8A151273C0F0dA421e63"
      }
    },
    {
      "chainId": 101,
      "address": "9PejEmx6NKDHgf6jpgAWwZsibURKifBakjzDQdtCtAXT",
      "symbol": "waUniMKRETH",
      "name": "Aave Interest bearing UniMKRETH (Wormhole)",
      "decimals": 9,
      "logoURI": "https://cloudflare-ipfs.com/ipfs/QmaznB5PRhMC696u8yZuzN6Uwrnp7Zmfa5CydVUMvLJc9i/aUNI%20MKR%20ETH.svg",
      "tags": [
        "wrapped",
        "wormhole"
      ],
      "extensions": {
        "address": "0x8c69f7A4C9B38F1b48005D216c398Efb2F1Ce3e4",
        "bridgeContract": "https://etherscan.io/address/0xf92cD566Ea4864356C5491c177A430C222d7e678",
        "assetContract": "https://etherscan.io/address/0x8c69f7A4C9B38F1b48005D216c398Efb2F1Ce3e4"
      }
    },
    {
      "chainId": 101,
      "address": "KcHygDp4o7ENsHjevYM4T3u6R7KHa5VyvkJ7kpmJcYo",
      "symbol": "waUniLINKETH",
      "name": "Aave Interest bearing UniLINKETH (Wormhole)",
      "decimals": 9,
      "logoURI": "https://cloudflare-ipfs.com/ipfs/QmaznB5PRhMC696u8yZuzN6Uwrnp7Zmfa5CydVUMvLJc9i/aUNI%20LINK%20ETH.svg",
      "tags": [
        "wrapped",
        "wormhole"
      ],
      "extensions": {
        "address": "0x9548DB8b1cA9b6c757485e7861918b640390169c",
        "bridgeContract": "https://etherscan.io/address/0xf92cD566Ea4864356C5491c177A430C222d7e678",
        "assetContract": "https://etherscan.io/address/0x9548DB8b1cA9b6c757485e7861918b640390169c"
      }
    },
    {
      "chainId": 101,
      "address": "GNPAF84ZEtKYyfuY2fg8tZVwse7LpTSeyYPSyEKFqa2Y",
      "symbol": "waUSDT",
      "name": "Aave interest bearing USDT (Wormhole)",
      "decimals": 6,
      "logoURI": "https://cloudflare-ipfs.com/ipfs/QmaznB5PRhMC696u8yZuzN6Uwrnp7Zmfa5CydVUMvLJc9i/aUSDT.svg",
      "tags": [
        "wrapped",
        "wormhole"
      ],
      "extensions": {
        "address": "0x3Ed3B47Dd13EC9a98b44e6204A523E766B225811",
        "bridgeContract": "https://etherscan.io/address/0xf92cD566Ea4864356C5491c177A430C222d7e678",
        "assetContract": "https://etherscan.io/address/0x3Ed3B47Dd13EC9a98b44e6204A523E766B225811",
        "coingeckoId": "aave-usdt"
      }
    },
    {
      "chainId": 101,
      "address": "3QTknQ3i27rDKm5hvBaScFLQ34xX9N7J7XfEFwy27qbZ",
      "symbol": "waWBTC",
      "name": "Aave interest bearing WBTC (Wormhole)",
      "decimals": 8,
      "logoURI": "https://cloudflare-ipfs.com/ipfs/QmaznB5PRhMC696u8yZuzN6Uwrnp7Zmfa5CydVUMvLJc9i/aWBTC.svg",
      "tags": [
        "wrapped",
        "wormhole"
      ],
      "extensions": {
        "address": "0x9ff58f4fFB29fA2266Ab25e75e2A8b3503311656",
        "bridgeContract": "https://etherscan.io/address/0xf92cD566Ea4864356C5491c177A430C222d7e678",
        "assetContract": "https://etherscan.io/address/0x9ff58f4fFB29fA2266Ab25e75e2A8b3503311656",
        "coingeckoId": "aave-wbtc"
      }
    },
    {
      "chainId": 101,
      "address": "EbpkofeWyiQouGyxQAgXxEyGtjgq13NSucX3CNvucNpb",
      "symbol": "waWETH",
      "name": "Aave interest bearing WETH (Wormhole)",
      "decimals": 9,
      "logoURI": "https://cloudflare-ipfs.com/ipfs/QmUDc7LQN6zKHon9FChTqZc7WGFvGPZe698Bq5HbSYtfk9",
      "tags": [
        "wrapped",
        "wormhole"
      ],
      "extensions": {
        "address": "0x030bA81f1c18d280636F32af80b9AAd02Cf0854e",
        "bridgeContract": "https://etherscan.io/address/0xf92cD566Ea4864356C5491c177A430C222d7e678",
        "assetContract": "https://etherscan.io/address/0x030bA81f1c18d280636F32af80b9AAd02Cf0854e"
      }
    },
    {
      "chainId": 101,
      "address": "67uaa3Z7SX7GC6dqSTjpJLnySLXZpCAK9MHMi3232Bfb",
      "symbol": "waYFI",
      "name": "Aave interest bearing YFI (Wormhole)",
      "decimals": 9,
      "logoURI": "https://cloudflare-ipfs.com/ipfs/QmauhqAKU8YLhDhT4M5ZcPMuqEfqkBrBaC31uWC9UXd1ik",
      "tags": [
        "wrapped",
        "wormhole"
      ],
      "extensions": {
        "address": "0x5165d24277cD063F5ac44Efd447B27025e888f37",
        "bridgeContract": "https://etherscan.io/address/0xf92cD566Ea4864356C5491c177A430C222d7e678",
        "assetContract": "https://etherscan.io/address/0x5165d24277cD063F5ac44Efd447B27025e888f37"
      }
    },
    {
      "chainId": 101,
      "address": "9xS6et5uvQ64QsmaGMfzfXrwTsfYPjwEWuiPnBGFgfw",
      "symbol": "waZRX",
      "name": "Aave interest bearing ZRX (Wormhole)",
      "decimals": 9,
      "logoURI": "https://cloudflare-ipfs.com/ipfs/QmaznB5PRhMC696u8yZuzN6Uwrnp7Zmfa5CydVUMvLJc9i/aZRX.svg",
      "tags": [
        "wrapped",
        "wormhole"
      ],
      "extensions": {
        "address": "0xDf7FF54aAcAcbFf42dfe29DD6144A69b629f8C9e",
        "bridgeContract": "https://etherscan.io/address/0xf92cD566Ea4864356C5491c177A430C222d7e678",
        "assetContract": "https://etherscan.io/address/0xDf7FF54aAcAcbFf42dfe29DD6144A69b629f8C9e",
        "coingeckoId": "aave-zrx"
      }
    },
    {
      "chainId": 101,
      "address": "2TZ8s2FwtWqJrWpdFsSf2uM2Fvjw474n6HhTdTEWoLor",
      "symbol": "waUNI",
      "name": "Aave interest bearing UNI (Wormhole)",
      "decimals": 9,
      "logoURI": "https://cloudflare-ipfs.com/ipfs/QmYdpeez387RdMw6zEEa5rMXuayi748Uc15eFuoa3QhGEJ",
      "tags": [
        "wrapped",
        "wormhole"
      ],
      "extensions": {
        "address": "0xB9D7CB55f463405CDfBe4E90a6D2Df01C2B92BF1",
        "bridgeContract": "https://etherscan.io/address/0xf92cD566Ea4864356C5491c177A430C222d7e678",
        "assetContract": "https://etherscan.io/address/0xB9D7CB55f463405CDfBe4E90a6D2Df01C2B92BF1"
      }
    },
    {
      "chainId": 101,
      "address": "G1o2fHZXyPCeAEcY4o6as7SmVaUu65DRhcq1S4Cfap9T",
      "symbol": "waAAVE",
      "name": "Aave interest bearing AAVE (Wormhole)",
      "decimals": 9,
      "logoURI": "https://cloudflare-ipfs.com/ipfs/QmaznB5PRhMC696u8yZuzN6Uwrnp7Zmfa5CydVUMvLJc9i/aAAVE.svg",
      "tags": [
        "wrapped",
        "wormhole"
      ],
      "extensions": {
        "address": "0xFFC97d72E13E01096502Cb8Eb52dEe56f74DAD7B",
        "bridgeContract": "https://etherscan.io/address/0xf92cD566Ea4864356C5491c177A430C222d7e678",
        "assetContract": "https://etherscan.io/address/0xFFC97d72E13E01096502Cb8Eb52dEe56f74DAD7B"
      }
    },
    {
      "chainId": 101,
      "address": "8PeWkyvCDHpSgT5oiGFgZQtXSRBij7ZFLJTHAGBntRDH",
      "symbol": "waBAT",
      "name": "Aave interest bearing BAT (Wormhole)",
      "decimals": 9,
      "logoURI": "https://cloudflare-ipfs.com/ipfs/QmaznB5PRhMC696u8yZuzN6Uwrnp7Zmfa5CydVUMvLJc9i/aBAT.svg",
      "tags": [
        "wrapped",
        "wormhole"
      ],
      "extensions": {
        "address": "0x05Ec93c0365baAeAbF7AefFb0972ea7ECdD39CF1",
        "bridgeContract": "https://etherscan.io/address/0xf92cD566Ea4864356C5491c177A430C222d7e678",
        "assetContract": "https://etherscan.io/address/0x05Ec93c0365baAeAbF7AefFb0972ea7ECdD39CF1",
        "coingeckoId": "aave-bat"
      }
    },
    {
      "chainId": 101,
      "address": "67opsuaXQ3JRSJ1mmF7aPLSq6JaZcwAmXwcMzUN5PSMv",
      "symbol": "waBUSD",
      "name": "Aave interest bearing BUSD (Wormhole)",
      "decimals": 9,
      "logoURI": "https://cloudflare-ipfs.com/ipfs/QmaznB5PRhMC696u8yZuzN6Uwrnp7Zmfa5CydVUMvLJc9i/aBUSD.svg",
      "tags": [
        "wrapped",
        "wormhole"
      ],
      "extensions": {
        "address": "0xA361718326c15715591c299427c62086F69923D9",
        "bridgeContract": "https://etherscan.io/address/0xf92cD566Ea4864356C5491c177A430C222d7e678",
        "assetContract": "https://etherscan.io/address/0xA361718326c15715591c299427c62086F69923D9",
        "coingeckoId": "aave-busd"
      }
    },
    {
      "chainId": 101,
      "address": "4JrrHRS56i9GZkSmGaCY3ZsxMo3JEqQviU64ki7ZJPak",
      "symbol": "waDAI",
      "name": "Aave interest bearing DAI (Wormhole)",
      "decimals": 9,
      "logoURI": "https://cloudflare-ipfs.com/ipfs/QmaznB5PRhMC696u8yZuzN6Uwrnp7Zmfa5CydVUMvLJc9i/aDAI.svg",
      "tags": [
        "wrapped",
        "wormhole"
      ],
      "extensions": {
        "address": "0x028171bCA77440897B824Ca71D1c56caC55b68A3",
        "bridgeContract": "https://etherscan.io/address/0xf92cD566Ea4864356C5491c177A430C222d7e678",
        "assetContract": "https://etherscan.io/address/0x028171bCA77440897B824Ca71D1c56caC55b68A3",
        "coingeckoId": "aave-dai"
      }
    },
    {
      "chainId": 101,
      "address": "3LmfKjsSU9hdxfZfcr873DMNR5nnrk8EvdueXg1dTSin",
      "symbol": "waENJ",
      "name": "Aave interest bearing ENJ (Wormhole)",
      "decimals": 9,
      "logoURI": "https://cloudflare-ipfs.com/ipfs/QmaznB5PRhMC696u8yZuzN6Uwrnp7Zmfa5CydVUMvLJc9i/aENJ.svg",
      "tags": [
        "wrapped",
        "wormhole"
      ],
      "extensions": {
        "address": "0xaC6Df26a590F08dcC95D5a4705ae8abbc88509Ef",
        "bridgeContract": "https://etherscan.io/address/0xf92cD566Ea4864356C5491c177A430C222d7e678",
        "assetContract": "https://etherscan.io/address/0xaC6Df26a590F08dcC95D5a4705ae8abbc88509Ef",
        "coingeckoId": "aave-enj"
      }
    },
    {
      "chainId": 101,
      "address": "7VD2Gosm34hB7kughTqu1N3sW92hq3XwKLTi1N1tdKrj",
      "symbol": "waKNC",
      "name": "Aave interest bearing KNC (Wormhole)",
      "decimals": 9,
      "logoURI": "https://cloudflare-ipfs.com/ipfs/QmaznB5PRhMC696u8yZuzN6Uwrnp7Zmfa5CydVUMvLJc9i/aKNC.svg",
      "tags": [
        "wrapped",
        "wormhole"
      ],
      "extensions": {
        "address": "0x39C6b3e42d6A679d7D776778Fe880BC9487C2EDA",
        "bridgeContract": "https://etherscan.io/address/0xf92cD566Ea4864356C5491c177A430C222d7e678",
        "assetContract": "https://etherscan.io/address/0x39C6b3e42d6A679d7D776778Fe880BC9487C2EDA",
        "coingeckoId": "aave-knc"
      }
    },
    {
      "chainId": 101,
      "address": "4erbVWFvdvS5P8ews7kUjqfpCQbA8vurnWyvRLsnZJgv",
      "symbol": "waLINK",
      "name": "Aave interest bearing LINK (Wormhole)",
      "decimals": 9,
      "logoURI": "https://cloudflare-ipfs.com/ipfs/QmaznB5PRhMC696u8yZuzN6Uwrnp7Zmfa5CydVUMvLJc9i/aLINK.svg",
      "tags": [
        "wrapped",
        "wormhole"
      ],
      "extensions": {
        "address": "0xa06bC25B5805d5F8d82847D191Cb4Af5A3e873E0",
        "bridgeContract": "https://etherscan.io/address/0xf92cD566Ea4864356C5491c177A430C222d7e678",
        "assetContract": "https://etherscan.io/address/0xa06bC25B5805d5F8d82847D191Cb4Af5A3e873E0",
        "coingeckoId": "aave-link"
      }
    },
    {
      "chainId": 101,
      "address": "AXJWqG4SpAEwkMjKYkarKwv6Qfz5rLU3cwt5KtrDAAYe",
      "symbol": "waMANA",
      "name": "Aave interest bearing MANA (Wormhole)",
      "decimals": 9,
      "logoURI": "https://cloudflare-ipfs.com/ipfs/QmaznB5PRhMC696u8yZuzN6Uwrnp7Zmfa5CydVUMvLJc9i/aMANA.svg",
      "tags": [
        "wrapped",
        "wormhole"
      ],
      "extensions": {
        "address": "0xa685a61171bb30d4072B338c80Cb7b2c865c873E",
        "bridgeContract": "https://etherscan.io/address/0xf92cD566Ea4864356C5491c177A430C222d7e678",
        "assetContract": "https://etherscan.io/address/0xa685a61171bb30d4072B338c80Cb7b2c865c873E",
        "coingeckoId": "aave-mana"
      }
    },
    {
      "chainId": 101,
      "address": "4kJmfagJzQFuwto5RX6f1xScWYbEVBzEpdjmiqTCnzjJ",
      "symbol": "waMKR",
      "name": "Aave interest bearing MKR (Wormhole)",
      "decimals": 9,
      "logoURI": "https://cloudflare-ipfs.com/ipfs/QmaznB5PRhMC696u8yZuzN6Uwrnp7Zmfa5CydVUMvLJc9i/aMKR.svg",
      "tags": [
        "wrapped",
        "wormhole"
      ],
      "extensions": {
        "address": "0xc713e5E149D5D0715DcD1c156a020976e7E56B88",
        "bridgeContract": "https://etherscan.io/address/0xf92cD566Ea4864356C5491c177A430C222d7e678",
        "assetContract": "https://etherscan.io/address/0xc713e5E149D5D0715DcD1c156a020976e7E56B88",
        "coingeckoId": "aave-mkr"
      }
    },
    {
      "chainId": 101,
      "address": "DN8jPo8YZTXhLMyDMKcnwFuKqY8wfn2UrpX8ct4rc8Bc",
      "symbol": "waREN",
      "name": "Aave interest bearing REN (Wormhole)",
      "decimals": 9,
      "logoURI": "https://cloudflare-ipfs.com/ipfs/QmUgE3UECZxZcCAiqd3V9otfFWLi5fxR8uHd94RxkT3iYb",
      "tags": [
        "wrapped",
        "wormhole"
      ],
      "extensions": {
        "address": "0xCC12AbE4ff81c9378D670De1b57F8e0Dd228D77a",
        "bridgeContract": "https://etherscan.io/address/0xf92cD566Ea4864356C5491c177A430C222d7e678",
        "assetContract": "https://etherscan.io/address/0xCC12AbE4ff81c9378D670De1b57F8e0Dd228D77a",
        "coingeckoId": "aave-ren"
      }
    },
    {
      "chainId": 101,
      "address": "HWbJZXJ7s1D1zi5P7yVgRUmZPXvYSFv6vsYU765Ti422",
      "symbol": "waSNX",
      "name": "Aave interest bearing SNX (Wormhole)",
      "decimals": 9,
      "logoURI": "https://cloudflare-ipfs.com/ipfs/QmXj52EGotmpyep84PBycmQnAgCF2sbqxdXFWP3GPZFbEz",
      "tags": [
        "wrapped",
        "wormhole"
      ],
      "extensions": {
        "address": "0x35f6B052C598d933D69A4EEC4D04c73A191fE6c2",
        "bridgeContract": "https://etherscan.io/address/0xf92cD566Ea4864356C5491c177A430C222d7e678",
        "assetContract": "https://etherscan.io/address/0x35f6B052C598d933D69A4EEC4D04c73A191fE6c2",
        "coingeckoId": "aave-snx"
      }
    },
    {
      "chainId": 101,
      "address": "2LForywWWpHzmR5NjSEyF1kcw9ffyLuJX7V7hne2fHfY",
      "symbol": "waSUSD",
      "name": "Aave interest bearing SUSD (Wormhole)",
      "decimals": 9,
      "logoURI": "https://cloudflare-ipfs.com/ipfs/QmaznB5PRhMC696u8yZuzN6Uwrnp7Zmfa5CydVUMvLJc9i/aSUSD.svg",
      "tags": [
        "wrapped",
        "wormhole"
      ],
      "extensions": {
        "address": "0x6C5024Cd4F8A59110119C56f8933403A539555EB",
        "bridgeContract": "https://etherscan.io/address/0xf92cD566Ea4864356C5491c177A430C222d7e678",
        "assetContract": "https://etherscan.io/address/0x6C5024Cd4F8A59110119C56f8933403A539555EB",
        "coingeckoId": "aave-susd"
      }
    },
    {
      "chainId": 101,
      "address": "Badj3S29a2u1auxmijwg5vGjhPLb1K6WLPoigtWjKPXp",
      "symbol": "waTUSD",
      "name": "Aave interest bearing TUSD (Wormhole)",
      "decimals": 9,
      "logoURI": "https://cloudflare-ipfs.com/ipfs/QmaznB5PRhMC696u8yZuzN6Uwrnp7Zmfa5CydVUMvLJc9i/aTUSD.svg",
      "tags": [
        "wrapped",
        "wormhole"
      ],
      "extensions": {
        "address": "0x101cc05f4A51C0319f570d5E146a8C625198e636",
        "bridgeContract": "https://etherscan.io/address/0xf92cD566Ea4864356C5491c177A430C222d7e678",
        "assetContract": "https://etherscan.io/address/0x101cc05f4A51C0319f570d5E146a8C625198e636",
        "coingeckoId": "aave-tusd"
      }
    },
    {
      "chainId": 101,
      "address": "BZCPpva12M9SqJgcpf8jtP9Si6rMANFoUR3i7nchha7M",
      "symbol": "waUSDC",
      "name": "Aave interest bearing USDC (Wormhole)",
      "decimals": 9,
      "logoURI": "https://cloudflare-ipfs.com/ipfs/QmaznB5PRhMC696u8yZuzN6Uwrnp7Zmfa5CydVUMvLJc9i/aUSDC.svg",
      "tags": [
        "wrapped",
        "wormhole"
      ],
      "extensions": {
        "address": "0xBcca60bB61934080951369a648Fb03DF4F96263C",
        "bridgeContract": "https://etherscan.io/address/0xf92cD566Ea4864356C5491c177A430C222d7e678",
        "assetContract": "https://etherscan.io/address/0xBcca60bB61934080951369a648Fb03DF4F96263C",
        "coingeckoId": "aave-usdc"
      }
    },
    {
      "chainId": 101,
      "address": "D3ajQoyBGJz3JCXCPsxHZJbLQKGt9UgxLavgurieGNcD",
      "symbol": "wSDT",
      "name": "Stake DAO Token (Wormhole)",
      "decimals": 9,
      "logoURI": "https://cdn.jsdelivr.net/gh/solana-labs/token-list@main/assets/mainnet/D3ajQoyBGJz3JCXCPsxHZJbLQKGt9UgxLavgurieGNcD/logo.webp",
      "tags": [
        "wrapped",
        "wormhole"
      ],
      "extensions": {
        "address": "0x73968b9a57c6e53d41345fd57a6e6ae27d6cdb2f",
        "bridgeContract": "https://etherscan.io/address/0xf92cD566Ea4864356C5491c177A430C222d7e678",
        "assetContract": "https://etherscan.io/address/0x73968b9a57c6e53d41345fd57a6e6ae27d6cdb2f",
        "coingeckoId": "stake-dao"
      }
    },
    {
      "chainId": 101,
      "address": "4pk3pf9nJDN1im1kNwWJN1ThjE8pCYCTexXYGyFjqKVf",
      "symbol": "oDOP",
      "name": "Dominican Pesos",
      "decimals": 9,
      "logoURI": "https://user-images.githubusercontent.com/9972260/111077928-73bd2280-84c9-11eb-84d4-4032478e3861.png",
      "tags": [
        "stablecoin"
      ],
      "extensions": {
        "website": "https://Odop.io/"
      }
    },
    {
      "chainId": 101,
      "address": "5kjfp2qfRbqCXTQeUYgHNnTLf13eHoKjC5hHynW9DvQE",
      "symbol": "AAPE",
      "name": "AAPE",
      "decimals": 9,
      "logoURI": "https://cdn.jsdelivr.net/gh/solana-labs/token-list@main/assets/mainnet/5kjfp2qfRbqCXTQeUYgHNnTLf13eHoKjC5hHynW9DvQE/logo.jpg",
      "tags": [],
      "extensions": {
        "website": "https://aape.io/"
      }
    },
    {
      "chainId": 101,
      "address": "3K6rftdAaQYMPunrtNRHgnK2UAtjm2JwyT2oCiTDouYE",
      "symbol": "XCOPE",
      "name": "XCOPE",
      "decimals": 0,
      "logoURI": "https://cdn.jsdelivr.net/gh/solana-labs/token-list@main/assets/mainnet/3K6rftdAaQYMPunrtNRHgnK2UAtjm2JwyT2oCiTDouYE/logo.jpg",
      "tags": [
        "trading",
        "index",
        "Algos"
      ],
      "extensions": {
        "website": "https://www.unlimitedcope.com/",
        "serumV3Usdc": "7MpMwArporUHEGW7quUpkPZp5L5cHPs9eKUfKCdaPHq2",
        "coingeckoId": "cope"
      }
    },
    {
      "chainId": 101,
      "address": "8HGyAAB1yoM1ttS7pXjHMa3dukTFGQggnFFH3hJZgzQh",
      "symbol": "COPE",
      "name": "COPE",
      "decimals": 6,
      "logoURI": "https://cdn.jsdelivr.net/gh/solana-labs/token-list@main/assets/mainnet/3K6rftdAaQYMPunrtNRHgnK2UAtjm2JwyT2oCiTDouYE/logo.jpg",
      "tags": [
        "trading",
        "index",
        "Algos"
      ],
      "extensions": {
        "website": "https://www.unlimitedcope.com/",
        "serumV3Usdc": "6fc7v3PmjZG9Lk2XTot6BywGyYLkBQuzuFKd4FpCsPxk",
        "coingeckoId": "cope"
      }
    },
    {
      "chainId": 101,
      "address": "2prC8tcVsXwVJAinhxd2zeMeWMWaVyzPoQeLKyDZRFKd",
      "symbol": "MCAPS",
      "name": "Mango Market Caps",
      "decimals": 0,
      "logoURI": "https://cdn.jsdelivr.net/gh/solana-labs/token-list@main/assets/mainnet/2prC8tcVsXwVJAinhxd2zeMeWMWaVyzPoQeLKyDZRFKd/logo.png",
      "tags": [
        "mango"
      ],
      "extensions": {
        "website": "https://initialcapoffering.com/",
        "coingeckoId": "mango-market-caps"
      }
    },
    {
      "chainId": 101,
      "address": "2reKm5Y9rmAWfaw5jraYz1BXwGLHMofGMs3iNoBLt4VC",
      "symbol": "DOCE",
      "name": "Doce Finance",
      "decimals": 6,
      "logoURI": "https://pbs.twimg.com/profile_images/1362154816059944963/TZuFp5kN_400x400.png",
      "tags": [],
      "extensions": {
        "website": "https://swap.doce.finance/"
      }
    },
    {
      "chainId": 101,
      "address": "E1PvPRPQvZNivZbXRL61AEGr71npZQ5JGxh4aWX7q9QA",
      "symbol": "INO",
      "name": "iNo Token",
      "decimals": 9,
      "logoURI": "https://ino.llegrand.fr/assets/ino-128.png",
      "tags": [],
      "extensions": {
        "website": "https://ino.llegrand.fr/"
      }
    },
    {
      "chainId": 101,
      "address": "8PMHT4swUMtBzgHnh5U564N5sjPSiUz2cjEQzFnnP1Fo",
      "symbol": "ROPE",
      "name": "Rope Token",
      "decimals": 9,
      "logoURI": "https://ropesolana.com/content/files/rope_token.svg",
      "tags": [],
      "extensions": {
        "website": "https://ropesolana.com/",
        "coingeckoId": "rope-token",
        "serumV3Usdc": "4Sg1g8U2ZuGnGYxAhc6MmX9MX7yZbrrraPkCQ9MdCPtF",
        "waterfallbot": "https://bit.ly/ROPEwaterfall"
      }
    },
    {
      "chainId": 101,
      "address": "5dhkWqrq37F92jBmEyhQP1vbMkbVRz59V7288HH2wBC7",
      "symbol": "SLOCK",
      "name": "SOLLock",
      "decimals": 9,
      "logoURI": "https://sollock.org/token/media/images/token/sollock_token_logo.png",
      "tags": [
        "utility-token"
      ],
      "extensions": {
        "website": "https://sollock.org/",
        "twitter": "https://twitter.com/@SOLLockOfficial",
        "github": "https://github.com/SOLLock",
        "tgann": "https://t.me/SOLLockAnn",
        "tggroup": "https://t.me/SOLLock"
      }
    },
    {
      "chainId": 101,
      "address": "ETAtLmCmsoiEEKfNrHKJ2kYy3MoABhU6NQvpSfij5tDs",
      "symbol": "MEDIA",
      "name": "Media Network",
      "decimals": 6,
      "logoURI": "https://cdn.jsdelivr.net/gh/solana-labs/token-list@main/assets/mainnet/ETAtLmCmsoiEEKfNrHKJ2kYy3MoABhU6NQvpSfij5tDs/logo.png",
      "tags": [
        "utility-token"
      ],
      "extensions": {
        "website": "https://media.network/",
        "coingeckoId": "media-network",
        "serumV3Usdc": "FfiqqvJcVL7oCCu8WQUMHLUC2dnHQPAPjTdSzsERFWjb",
        "waterfallbot": "https://bit.ly/MEDIAwaterfall"
      }
    },
    {
      "chainId": 101,
      "address": "StepAscQoEioFxxWGnh2sLBDFp9d8rvKz2Yp39iDpyT",
      "symbol": "STEP",
      "name": "Step",
      "decimals": 9,
      "logoURI": "https://cdn.jsdelivr.net/gh/solana-labs/token-list@main/assets/mainnet/StepAscQoEioFxxWGnh2sLBDFp9d8rvKz2Yp39iDpyT/logo.png",
      "tags": [
        "utility-token"
      ],
      "extensions": {
        "website": "https://step.finance/",
        "twitter": "https://twitter.com/StepFinance_",
        "coingeckoId": "step-finance",
        "serumV3Usdc": "97qCB4cAVSTthvJu3eNoEx6AY6DLuRDtCoPm5Tdyg77S",
        "waterfallbot": "https://bit.ly/STEPwaterfall"
      }
    },
    {
      "chainId": 101,
      "address": "7Geyz6iiRe8buvunsU6TXndxnpLt9mg6iPxqhn6cr3c6",
      "symbol": "ANFT",
      "name": "AffinityLabs",
      "decimals": 9,
      "logoURI": "https://affinitylabs.tech/media/images/token_logo.png",
      "tags": [
        "nft"
      ],
      "extensions": {
        "website": "https://affinitylabs.tech/"
      }
    },
    {
      "chainId": 102,
      "address": "So11111111111111111111111111111111111111112",
      "symbol": "wSOL",
      "name": "Wrapped SOL",
      "decimals": 9,
      "logoURI": "https://cdn.jsdelivr.net/gh/trustwallet/assets@master/blockchains/solana/info/logo.png",
      "tags": [],
      "extensions": {
        "website": "https://www.solana.com/",
        "coingeckoId": "solana"
      }
    },
    {
      "chainId": 102,
      "address": "CpMah17kQEL2wqyMKt3mZBdTnZbkbfx4nqmQMFDP5vwp",
      "symbol": "USDC",
      "name": "USD Coin",
      "decimals": 6,
      "logoURI": "https://cdn.jsdelivr.net/gh/solana-labs/token-list@main/assets/mainnet/EPjFWdd5AufqSSqeM2qN1xzybapC8G4wEGGkZwyTDt1v/logo.png",
      "tags": [
        "stablecoin"
      ],
      "extensions": {
        "website": "https://www.centre.io/",
        "coingeckoId": "usd-coin"
      }
    },
    {
      "chainId": 102,
      "address": "Gmk71cM7j2RMorRsQrsyysM4HsByQx5PuDGtDdqGLWCS",
      "symbol": "spSOL",
      "name": "Stake pool SOL",
      "decimals": 9,
      "logoURI": "https://cdn.jsdelivr.net/gh/trustwallet/assets@master/blockchains/solana/info/logo.png",
      "tags": [
        "stake-pool"
      ],
      "extensions": {
        "website": "https://www.solana.com/"
      }
    },
    {
      "chainId": 102,
      "address": "2jQc2jDHVCewoWsQJK7JPLetP7UjqXvaFdno8rtrD8Kg",
      "symbol": "sHOG",
      "name": "sHOG",
      "decimals": 6,
      "tags": [
        "stablecoin"
      ]
    },
    {
      "chainId": 103,
      "address": "So11111111111111111111111111111111111111112",
      "symbol": "SOL",
      "name": "Wrapped SOL",
      "decimals": 9,
      "logoURI": "https://cdn.jsdelivr.net/gh/trustwallet/assets@master/blockchains/solana/info/logo.png",
      "tags": [],
      "extensions": {
        "coingeckoId": "solana"
      }
    },
    {
      "chainId": 103,
      "address": "DEhAasscXF4kEGxFgJ3bq4PpVGp5wyUxMRvn6TzGVHaw",
      "symbol": "XYZ",
      "name": "XYZ Test",
      "decimals": 0,
      "logoURI": "https://cdn.jsdelivr.net/gh/solana-labs/token-list@main/assets/mainnet/EPjFWdd5AufqSSqeM2qN1xzybapC8G4wEGGkZwyTDt1v/logo.png",
      "tags": []
    },
    {
      "chainId": 103,
      "address": "2rg5syU3DSwwWs778FQ6yczDKhS14NM3vP4hqnkJ2jsM",
      "symbol": "pSOL",
      "name": "SOL stake pool",
      "decimals": 9,
      "logoURI": "https://cdn.jsdelivr.net/gh/trustwallet/assets@master/blockchains/solana/info/logo.png",
      "tags": [],
      "extensions": {
        "website": "https://solana.com/",
        "background": "https://solana.com/static/8c151e179d2d7e80255bdae6563209f2/6833b/validators.webp"
      }
    },
    {
      "chainId": 103,
      "address": "SRMuApVNdxXokk5GT7XD5cUUgXMBCoAz2LHeuAoKWRt",
      "symbol": "SRM",
      "name": "Serum",
      "decimals": 6,
      "logoURI": "https://cdn.jsdelivr.net/gh/trustwallet/assets@master/blockchains/ethereum/assets/0x476c5E26a75bd202a9683ffD34359C0CC15be0fF/logo.png",
      "tags": [],
      "extensions": {
        "website": "https://projectserum.com/",
        "coingeckoId": "serum"
      }
    },
    {
      "chainId": 103,
      "address": "7STJWT74tAZzhbNNPRH8WuGDy9GZg27968EwALWuezrH",
      "symbol": "wSUSHI",
      "name": "SushiSwap (Wormhole)",
      "decimals": 9,
      "logoURI": "https://cdn.jsdelivr.net/gh/trustwallet/assets@master/blockchains/ethereum/assets/0x6B3595068778DD592e39A122f4f5a5cF09C90fE2/logo.png",
      "tags": [
        "wrapped",
        "wormhole"
      ],
      "extensions": {
        "website": "https://sushi.com",
        "background": "https://sushi.com/static/media/Background-sm.fd449814.jpg/",
        "address": "0x6B3595068778DD592e39A122f4f5a5cF09C90fE2",
        "bridgeContract": "https://etherscan.io/address/0xf92cD566Ea4864356C5491c177A430C222d7e678",
        "assetContract": "https://etherscan.io/address/0x6B3595068778DD592e39A122f4f5a5cF09C90fE2",
        "coingeckoId": "sushi"
      }
    },
    {
      "chainId": 103,
      "address": "3aMbgP7aGsP1sVcFKc6j65zu7UiziP57SMFzf6ptiCSX",
      "symbol": "sHOG",
      "name": "Devnet StableHog",
      "decimals": 6,
      "logoURI": "https://i.ibb.co/7GddV42/Frame-1.png",
      "tags": [
        "stablecoin"
      ]
    },
    {
      "chainId": 101,
      "address": "3cXftQWJJEeoysZrhAEjpfCHe9tSKyhYG63xpbue8m3s",
      "symbol": "Kreechures",
      "name": "Kreechures",
      "decimals": 0,
      "logoURI": "https://gateway.pinata.cloud/ipfs/QmQ5YPBFUWeKNFbsBDL8WcXWmu1MwisXZVtwofdZQxmQE9/Kreechure%20logo.svg",
      "tags": [
        "nft"
      ],
      "extensions": {
        "website": "https://www.kreechures.com/",
        "attributes": [
          {
            "image": "https://gateway.pinata.cloud/ipfs/QmWcMyAYpaX3BHJoDq6Fyub71TjaHbRHqErT7MmbDvCXYJ/3cXftQWJJEeoysZrhAEjpfCHe9tSKyhYG63xpbue8m3s.jpg",
            "Generation": 0,
            "Species": 6,
            "Base Rest": 262
          }
        ]
      }
    },
    {
      "chainId": 101,
      "address": "4DrV8khCoPS3sWRj6t1bb2DzT9jD4mZp6nc7Jisuuv1b",
      "symbol": "SPD",
      "name": "Solpad",
      "decimals": 10,
      "logoURI": "https://cdn.jsdelivr.net/gh/solana-labs/token-list@main/assets/mainnet/4DrV8khCoPS3sWRj6t1bb2DzT9jD4mZp6nc7Jisuuv1b/logo.jpg",
      "tags": [],
      "extensions": {
        "website": "https://www.solpad.io/"
      }
    },
    {
      "chainId": 101,
      "address": "7p7AMM6QoA8wPRKeqF87Pt51CRWmWvXPH5TBNMyDWhbH",
      "symbol": "Kreechures",
      "name": "Kreechures",
      "decimals": 0,
      "logoURI": "https://gateway.pinata.cloud/ipfs/QmQ5YPBFUWeKNFbsBDL8WcXWmu1MwisXZVtwofdZQxmQE9/Kreechure%20logo.svg",
      "tags": [
        "nft"
      ],
      "extensions": {
        "website": "https://www.kreechures.com/",
        "attributes": [
          {
            "image": "https://gateway.pinata.cloud/ipfs/QmWcMyAYpaX3BHJoDq6Fyub71TjaHbRHqErT7MmbDvCXYJ/7p7AMM6QoA8wPRKeqF87Pt51CRWmWvXPH5TBNMyDWhbH.jpg",
            "Generation": 0,
            "Species": 4,
            "Base Rest": 335
          }
        ]
      }
    },
    {
      "chainId": 101,
      "address": "6ybxMQpMgQhtsTLhvHZqk8uqao7kvoexY6e8JmCTqAB1",
      "symbol": "QUEST",
      "name": "QUEST",
      "decimals": 4,
      "logoURI": "https://questcoin.org/logo500x500.png",
      "tags": [],
      "extensions": {
        "website": "https://questcoin.org/"
      }
    },
    {
      "chainId": 101,
      "address": "97qAF7ZKEdPdQaUkhASGA59Jpa2Wi7QqVmnFdEuPqEDc",
      "symbol": "DIAMOND",
      "name": "LOVE",
      "decimals": 6,
      "logoURI": "https://github.com/AdamBraham88/SPL-TOKEN/blob/main/Diamond-Love-icon.png",
      "tags": [
        "Diamond Love"
      ],
      "extensions": {
        "website": "https://diamondlove.io/"
      }
    },
    {
      "chainId": 101,
      "address": "xxxxa1sKNGwFtw2kFn8XauW9xq8hBZ5kVtcSesTT9fW",
      "symbol": "SLIM",
      "name": "Solanium",
      "decimals": 6,
      "logoURI": "https://cdn.jsdelivr.net/gh/solana-labs/token-list@main/assets/mainnet/xxxxa1sKNGwFtw2kFn8XauW9xq8hBZ5kVtcSesTT9fW/logo.png",
      "tags": [],
      "extensions": {
        "website": "https://solanium.io/",
        "waterfallbot": "https://bit.ly/SLIMwaterfall"
      }
    },
    {
      "chainId": 101,
      "address": "8GPUjUHFxfNhaSS8kUkix8txRRXszeUAsHTjUmHuygZT",
      "symbol": "NINJA NFT1",
      "name": "NINJA NFT1",
      "decimals": 0,
      "logoURI": "https://raw.githubusercontent.com/yuzu-ninjaprotocol/ninjaprotocol/main/NINJA%20NFT%201.png",
      "tags": [],
      "extensions": {
        "website": "http://ninjaprotocol.io"
      }
    },
    {
      "chainId": 101,
      "address": "HcJCPYck2UsTMgiPfjn6CS1wrC5iBXtuqPSjt8Qy8Sou",
      "symbol": "GANGS",
      "name": "Gangs of Solana",
      "decimals": 4,
      "logoURI": "https://raw.githubusercontent.com/gangsofsolana/main/main/gangsofsolana.svg",
      "tags": [],
      "extensions": {
        "website": "https://gangsofsolana.com/"
      }
    },
    {
      "chainId": 101,
      "address": "2rEiLkpQ3mh4DGxv1zcSdW5r5HK2nehif5sCaF5Ss9E1",
      "symbol": "RECO",
      "name": "Reboot ECO",
      "decimals": 0,
      "logoURI": "https://reboot.eco/reco_logo.png",
      "tags": [],
      "extensions": {
        "website": "https://reboot.eco/"
      }
    },
    {
      "chainId": 101,
      "address": "BXhAKUxkGvFbAarA3K1SUYnqXRhEBC1bhUaCaxvzgyJ1",
      "symbol": "ISA",
      "name": "Interstellar",
      "decimals": 3,
      "logoURI": "https://gateway.pinata.cloud/ipfs/QmV84AMkdgEQ4roxRdmh9xU9dtbyJjqFZWLDgNdr3mEdQz",
      "tags": [],
      "extensions": {
        "website": "https://interstellaralliance.gitbook.io/isa/"
      }
    },
    {
      "chainId": 101,
      "address": "7xKXtg2CW87d97TXJSDpbD5jBkheTqA83TZRuJosgAsU",
      "symbol": "SAMO",
      "name": "Samoyed Coin",
      "decimals": 9,
      "logoURI": "https://i.ibb.co/tLGpvNf/samo.png",
      "tags": [],
      "extensions": {
        "website": "https://samoyedcoin.com/",
        "coingeckoId": "samoyedcoin",
        "serumV3Usdc": "FR3SPJmgfRSKKQ2ysUZBu7vJLpzTixXnjzb84bY3Diif"
      }
    },
    {
      "chainId": 101,
      "address": "HAWy8kV3bD4gaN6yy6iK2619x2dyzLUBj1PfJiihTisE",
      "symbol": "DOI",
      "name": "Discovery of Iris",
      "decimals": 0,
      "logoURI": "https://storage.googleapis.com/star-atlas-assets/star-atlas-logo.png",
      "tags": [
        "nft"
      ],
      "extensions": {
        "website": "https://www.staratlas.com",
        "imageUrl": "https://storage.googleapis.com/nft-assets/ReBirth/poster-1/discovery-of-iris.jpg",
        "description": "The rogue planet, Iris, dense with invaluable materials, draws in and collides with seven child planets in a remote region of space, creating what is henceforth referred to as 'The Cataclysm'. When combined, these eight elements create a form of free energy. The collision creates a massively valuable debris field.",
        "serumV3Usdc": "AYXTVttPfhYmn3jryX5XbRjwPK2m9445mbN2iLyRD6nq"
      }
    },
    {
      "chainId": 101,
      "address": "ATSPo9f9TJ3Atx8SuoTYdzSMh4ctQBzYzDiNukQDmoF7",
      "symbol": "HOSA",
      "name": "The Heart of Star Atlas",
      "decimals": 0,
      "logoURI": "https://storage.googleapis.com/star-atlas-assets/star-atlas-logo.png",
      "tags": [
        "nft"
      ],
      "extensions": {
        "website": "https://www.staratlas.com",
        "imageUrl": "https://storage.googleapis.com/nft-assets/ReBirth/poster-2/the-heart-of-star-atlas.jpg",
        "description": "At the core of Star Atlas lies a treasure trove of priceless data. After an unsuspecting deep space explorer discovers “The Cataclysm”, he scans its riches, creating what will once be known as the first intergalactic data block. He sells this invaluable information to all three rival factions, igniting a lethal spark that forever changes the course of history.",
        "serumV3Usdc": "5Erzgrw9pTjNWLeqHp2sChJq7smB7WXRQYw9wvkvA59t"
      }
    },
    {
      "chainId": 101,
      "address": "36s6AFRXzE9KVdUyoJQ5y6mwxXw21LawYqqwNiQUMD8s",
      "symbol": "TCW",
      "name": "The Convergence War",
      "decimals": 0,
      "logoURI": "https://storage.googleapis.com/star-atlas-assets/star-atlas-logo.png",
      "tags": [
        "nft"
      ],
      "extensions": {
        "website": "https://www.staratlas.com",
        "imageUrl": "https://storage.googleapis.com/nft-assets/ReBirth/poster-3/the-convergence-war.jpg",
        "description": "All three factions, thinking they were the sole owners of the cataclysmic data drop, converge to settle the area. A devastating war breaks out across the galaxy after their inability to settle the disputed territory.",
        "serumV3Usdc": "DXPv2ZyMD6Y2mDenqYkAhkvGSjNahkuMkm4zv6DqB7RF"
      }
    },
    {
      "chainId": 101,
      "address": "BgiTVxW9uLuHHoafTd2qjYB5xjCc5Y1EnUuYNfmTwhvp",
      "symbol": "LOST",
      "name": "Short Story of a Lost Astronaut",
      "decimals": 0,
      "logoURI": "https://storage.googleapis.com/star-atlas-assets/star-atlas-logo.png",
      "tags": [
        "nft"
      ],
      "extensions": {
        "website": "https://www.staratlas.com",
        "imageUrl": "https://storage.googleapis.com/nft-assets/ReBirth/poster-4/short-story-of-a-lost-astronaut.jpg",
        "description": "He thought it would be just another routine exploration mission. Get there, scan, save data blocks and return. But when a surprise radiation storm knocked out his spaceship and swept him up into its high-velocity current, the only thing that saved him from certain doom was his custom ion shield.",
        "serumV3Usdc": "73d9N7BbWVKBG6A2xwwwEHcxzPB26YzbMnRjue3DPzqs"
      }
    },
    {
      "chainId": 101,
      "address": "4G85c5aUsRTrRPqE5VjY7ebD9b2ktTF6NEVGiCddRBDX",
      "symbol": "LOVE",
      "name": "B ❤ P",
      "decimals": 0,
      "logoURI": "https://storage.googleapis.com/star-atlas-assets/star-atlas-logo.png",
      "tags": [
        "nft"
      ],
      "extensions": {
        "website": "https://www.staratlas.com",
        "imageUrl": "https://storage.googleapis.com/nft-assets/ReBirth/poster-5/love-story.jpg",
        "description": "Paizul, the charismatic and brilliant leader of the ONI consortium, vividly recalls the first time she saw her one true love. It was a warm summer day, full of raging ionic storms. Lightning was piercing the sky as Bekalu took off his helmet and locked eyes with her. “What are the chances of nearly colliding with someone flying through these wastelands on a day like this”, he smiled with his booming voice. “Perhaps it’s destiny,” she smiled back mysteriously. There was another strike of lightning, but this time the sky remained calm.",
        "serumV3Usdc": "AM9sNDh48N2qhYSgpA58m9dHvrMoQongtyYu2u2XoYTc"
      }
    },
    {
      "chainId": 101,
      "address": "7dr7jVyXf1KUnYq5FTpV2vCZjKRR4MV94jzerb8Fi16Q",
      "symbol": "MRDR",
      "name": "The Assassination of Paizul",
      "decimals": 0,
      "logoURI": "https://storage.googleapis.com/star-atlas-assets/star-atlas-logo.png",
      "tags": [
        "nft"
      ],
      "extensions": {
        "website": "https://www.staratlas.com",
        "imageUrl": "https://storage.googleapis.com/nft-assets/ReBirth/poster-6/assassination-of-paizul.jpg",
        "description": "Suffering one of the cruelest fates in the universe, the Sogmian race of aliens was driven to the brink of extinction. With only 10,000 members left, they put all hope of salvation in the hands of their leader Paizul. After she was assassinated in a gruesome public way, so much fear was struck in the hearts of survivors that they set out to build their 'Last Stand'.",
        "serumV3Usdc": "BJiV2gCLwMvj2c1CbhnMjjy68RjqoMzYT8brDrpVyceA"
      }
    },
    {
      "chainId": 101,
      "address": "G1bE9ge8Yoq43hv7QLcumxTFhHqFMdcL4y2d6ZdzMG4b",
      "symbol": "PFP",
      "name": "Paizul Funeral Procession",
      "decimals": 0,
      "logoURI": "https://storage.googleapis.com/star-atlas-assets/star-atlas-logo.png",
      "tags": [
        "nft"
      ],
      "extensions": {
        "website": "https://www.staratlas.com",
        "serumV3Usdc": "7JzaEAuVfjkrZyMwJgZF5aQkiEyVyCaTWA3N1fQK7Y6V"
      }
    },
    {
      "chainId": 101,
      "address": "6bD8mr8DyuVqN5dXd1jnqmCL66b5KUV14jYY1HSmnxTE",
      "symbol": "AVE",
      "name": "Ahr Visits Earth",
      "decimals": 0,
      "logoURI": "https://storage.googleapis.com/star-atlas-assets/star-atlas-logo.png",
      "tags": [
        "nft"
      ],
      "extensions": {
        "website": "https://www.staratlas.com",
        "serumV3Usdc": "8yQzsbraXJFoPG5PdX73B8EVYFuPR9aC2axAqWearGKu"
      }
    },
    {
      "chainId": 101,
      "address": "Hfjgcs9ix17EwgXVVbKjo6NfMm2CXfr34cwty3xWARUm",
      "symbol": "TLS",
      "name": "The Last Stand",
      "decimals": 0,
      "logoURI": "https://storage.googleapis.com/star-atlas-assets/star-atlas-logo.png",
      "tags": [
        "nft"
      ],
      "extensions": {
        "website": "https://www.staratlas.com",
        "serumV3Usdc": "AVHndcEDUjP9Liz5dfcvAPAMffADXG6KMPn8sWB1XhFQ"
      }
    },
    {
      "chainId": 101,
      "address": "8EXX5kG7qWTjgpNSGX7PnB6hJZ8xhXUcCafVJaBEJo32",
      "symbol": "SPT",
      "name": "The Signing of the Peace Treaty",
      "decimals": 0,
      "logoURI": "https://storage.googleapis.com/star-atlas-assets/star-atlas-logo.png",
      "tags": [
        "nft"
      ],
      "extensions": {
        "website": "https://www.staratlas.com",
        "serumV3Usdc": "FZ9xhZbkt9bKKVpWmFxRhEJyzgxqU5w5xu3mXcF6Eppe"
      }
    },
    {
      "chainId": 101,
      "address": "CAjoJeGCCRae9oDwHYXzkeUDonp3dZLWV5GKHysLwjnx",
      "symbol": "PBA",
      "name": "The Peacebringers Archive",
      "decimals": 0,
      "logoURI": "https://storage.googleapis.com/star-atlas-assets/star-atlas-logo.png",
      "tags": [
        "nft"
      ],
      "extensions": {
        "website": "https://www.staratlas.com",
        "serumV3Usdc": "4jN1R453Acv9egnr7Dry3x9Xe3jqh1tqz5RokniaeVhy"
      }
    },
    {
      "chainId": 101,
      "address": "FPnwwNiL1tXqd4ZbGjFYsCw5qsQw91VN79SNcU4Bc732",
      "symbol": "UWB",
      "name": "Ustur Wod.bod",
      "decimals": 0,
      "logoURI": "https://storage.googleapis.com/star-atlas-assets/star-atlas-logo.png",
      "tags": [
        "nft"
      ],
      "extensions": {
        "website": "https://www.staratlas.com",
        "serumV3Usdc": "J99HsFQEWKR3UiFQpKTnF11iaNiR1enf2LxHfgsbVc59"
      }
    },
    {
      "chainId": 101,
      "address": "DB76aiNQeLzHPwvFhzgwfpe6HGHCDTQ6snW6UD7AnHid",
      "symbol": "OMPH",
      "name": "Om Photoli",
      "decimals": 0,
      "logoURI": "https://storage.googleapis.com/star-atlas-assets/star-atlas-logo.png",
      "tags": [
        "nft"
      ],
      "extensions": {
        "website": "https://www.staratlas.com",
        "serumV3Usdc": "HdvXMScwAQQh9pEvLZjuaaeJcLTmixxYoMFefeqHFn2E"
      }
    },
    {
      "chainId": 101,
      "address": "8ymi88q5DtmdNTn2sPRNFkvMkszMHuLJ1e3RVdWjPa3s",
      "symbol": "SDOGE",
      "name": "SolDoge",
      "decimals": 0,
      "logoURI": "https://pbs.twimg.com/profile_images/1386711926571364352/UfsqsIB3_400x400.jpg",
      "tags": [],
      "extensions": {
        "website": "https://www.soldoge.org",
        "serumV3Usdc": "9aruV2p8cRWxybx6wMsJwPFqeN7eQVPR74RrxdM3DNdu"
      }
    },
    {
      "chainId": 101,
      "address": "DQRNdQWz5NzbYgknGsZqSSXbdhQWvXSe8S56mrtNAs1b",
      "symbol": "ENTROPPP",
      "name": "ENTROPPP (Entropy for security)",
      "decimals": 6,
      "logoURI": "https://gateway.pinata.cloud/ipfs/QmcY3sv2n8bZqH3r6BKRP2N4zLNU6N8tojjviD65wma4u2/ENTROPPP%20JPG.jpg",
      "tags": [
        "Cryptography",
        "Blockchain security",
        "Randomness and entropy"
      ],
      "extensions": {
        "website": "https://www.entroppp.com"
      }
    },
    {
      "chainId": 101,
      "address": "8RYSc3rrS4X4bvBCtSJnhcpPpMaAJkXnVKZPzANxQHgz",
      "symbol": "FARM",
      "name": "SolaFarm",
      "decimals": 9,
      "logoURI": "https://sola.farm/logo.png",
      "tags": [],
      "extensions": {
        "website": "https://sola.farm/"
      }
    },
    {
      "chainId": 101,
      "address": "nope9HWCJcXVFkG49CDk7oYFtgGsUzsRvHdcJeL2aCL",
      "symbol": "NOPE",
      "name": "NOPE FINANCE",
      "decimals": 9,
      "logoURI": "https://raw.githubusercontent.com/nopefinance/nope-land/main/icon.png",
      "tags": [],
      "extensions": {
        "website": "https://nopefinance.xyz/"
      }
    },
    {
      "chainId": 101,
      "address": "43VWkd99HjqkhFTZbWBpMpRhjG469nWa7x7uEsgSH7We",
      "symbol": "STNK",
      "name": "Stonks",
      "decimals": 9,
      "logoURI": "https://raw.githubusercontent.com/StonksDev/Resource/main/StonksIcon250.png",
      "tags": [],
      "extensions": {
        "website": "https://stonkscoin.org/"
      }
    },
    {
      "chainId": 101,
      "address": "4368jNGeNq7Tt4Vzr98UWxL647PYu969VjzAsWGVaVH2",
      "symbol": "MEAL",
      "name": "HUNGRY",
      "decimals": 8,
      "logoURI": "https://hungrystatic.b-cdn.net/images/logo.png",
      "tags": [],
      "extensions": {
        "website": "https://hungrycoin.io/"
      }
    },
    {
      "chainId": 101,
      "address": "8GQsW3f7mdwfjqJon2myADcBsSsRjpXmxHYDG8q1pvV6",
      "symbol": "HOLD",
      "name": "Holdana",
      "decimals": 9,
      "logoURI": "https://i.ibb.co/7CWsB34/holdana-token.png",
      "tags": [],
      "extensions": {
        "medium": "https://holdanatoken.medium.com/",
        "twitter": "https://twitter.com/HoldanaOfficial",
        "serumV3Usdc": "G2j5zKtfymPcWMq1YRoKrfUWy64SZ6ZxDVscHSyPQqmz"
      }
    },
    {
      "chainId": 101,
      "address": "64SqEfHtu4bZ6jr1mAxaWrLFdMngbKbru9AyaG2Dyk5T",
      "symbol": "wen-token",
      "name": "wen-token",
      "decimals": 0,
      "logoURI": "https://gateway.pinata.cloud/ipfs/QmQ69cGaYFNJajafKRbGgwtcKHXGSqX2QdTy85H9synFos",
      "tags": [
        "nft"
      ],
      "extensions": {
        "website": "https://pythians.pyth.network"
      }
    },
    {
      "chainId": 101,
      "address": "4dmKkXNHdgYsXqBHCuMikNQWwVomZURhYvkkX5c4pQ7y",
      "symbol": "SNY",
      "name": "Synthetify",
      "decimals": 6,
      "logoURI": "https://resources.synthetify.io/sythetify.png",
      "tags": [],
      "extensions": {
        "website": "https://synthetify.io/",
        "twitter": "https://twitter.com/synthetify",
        "coingeckoId": "syntheify-token"
      }
    },
    {
      "chainId": 101,
      "address": "4wTMJsh3q66PmAkmwEW47qVDevMZMVVWU3n1Yhqztwi6",
      "symbol": "ARCD",
      "name": "Arcade Token (Wormhole)",
      "decimals": 9,
      "logoURI": "https://arcade.city/img/ARCD200.png",
      "tags": [
        "wrapped",
        "wormhole"
      ],
      "extensions": {
        "address": "0xb581E3a7dB80fBAA821AB39342E9Cbfd2ce33c23",
        "bridgeContract": "https://etherscan.io/address/0xf92cD566Ea4864356C5491c177A430C222d7e678",
        "assetContract": "https://etherscan.io/address/0xb581E3a7dB80fBAA821AB39342E9Cbfd2ce33c23",
        "website": "https://arcade.city",
        "twitter": "https://twitter.com/ArcadeCityHall"
      }
    },
    {
      "chainId": 101,
      "address": "Amt5wUJREJQC5pX7Z48YSK812xmu4j3sQVupNhtsEuY8",
      "symbol": "FROG",
      "name": "FROG",
      "decimals": 6,
      "logoURI": "https://raw.githubusercontent.com/FROG-SPL/branding/main/the_frauge_finifhes.jpeg",
      "tags": [],
      "extensions": {
        "website": "https://www.froglana.com/",
        "serumV3Usdc": "2Si6XDdpv5zcvYna221eZZrsjsp5xeYoz9W1TVdMdbnt"
      }
    },
    {
      "chainId": 101,
      "address": "DEAdry5qhNoSkF3mbFrTa6udGbMwUoLnQhvchCu26Ak1",
      "symbol": "JUEL",
      "name": "Juel Token",
      "decimals": 6,
      "logoURI": "https://raw.githubusercontent.com/ptrsuk/jueltoken/main/token.png",
      "tags": [],
      "extensions": {
        "website": "http://juel.gg"
      }
    },
    {
      "chainId": 101,
      "address": "9Y8NT5HT9z2EsmCbYMgKXPRq3h3aa6tycEqfFiXjfZM7",
      "symbol": "CRT",
      "name": "CARROT",
      "decimals": 9,
      "logoURI": "https://cdn.jsdelivr.net/gh/Farmers-Carrot/Carrot-logo/carrotcoin_128.png",
      "tags": [],
      "extensions": {
        "website": "https://farmerscarrot.com/",
        "serumV3Usdc": "Aa8mN8bXAobmcuHDpbbZh55SoadUry6WdsYz2886Ymqf"
      }
    },
    {
      "chainId": 101,
      "address": "AMdnw9H5DFtQwZowVFr4kUgSXJzLokKSinvgGiUoLSps",
      "symbol": "MOLA",
      "name": "MOONLANA",
      "decimals": 9,
      "logoURI": "https://i.ibb.co/NtrSyDc/moonlana.jpg",
      "tags": [],
      "extensions": {
        "website": "https://moonlana.com/",
        "twitter": "https://twitter.com/xMoonLana",
        "medium": "https://moonlana.medium.com/"
      }
    },
    {
      "chainId": 101,
      "address": "3x7UeXDF4imKSKnizK9mYyx1M5bTNzpeALfPeB8S6XT9",
      "symbol": "SKEM",
      "name": "SKEM",
      "decimals": 9,
      "logoURI": "https://raw.githubusercontent.com/cheesesoda/skem/main/skemtoken.svg",
      "tags": [],
      "extensions": {
        "website": "https://skem.finance/"
      }
    },
    {
      "chainId": 101,
      "address": "GHvFFSZ9BctWsEc5nujR1MTmmJWY7tgQz2AXE6WVFtGN",
      "symbol": "SOLAPE",
      "name": "SolAPE Finance",
      "decimals": 9,
      "logoURI": "https://i.ibb.co/5F0859r/solape.png",
      "tags": [],
      "extensions": {
        "website": "https://solape.io",
        "serumV3Usdc": "4zffJaPyeXZ2wr4whHgP39QyTfurqZ2BEd4M5W6SEuon"
      }
    },
    {
      "chainId": 101,
      "address": "9nEqaUcb16sQ3Tn1psbkWqyhPdLmfHWjKGymREjsAgTE",
      "symbol": "WOOF",
      "name": "WOOFENOMICS",
      "decimals": 6,
      "logoURI": "https://i.ibb.co/sHb9qZj/woof-orange-black.png",
      "tags": [],
      "extensions": {
        "website": "https://woofsolana.com",
        "serumV3Usdc": "CwK9brJ43MR4BJz2dwnDM7EXCNyHhGqCJDrAdsEts8n5"
      }
    },
    {
      "chainId": 101,
      "address": "MERt85fc5boKw3BW1eYdxonEuJNvXbiMbs6hvheau5K",
      "symbol": "MER",
      "name": "Mercurial",
      "decimals": 6,
      "logoURI": "https://www.mercurial.finance/mercurial-explorer-logo.svg",
      "tags": [],
      "extensions": {
        "coingeckoId": "mercurial",
        "website": "https://www.mercurial.finance/",
        "serumV3Usdc": "G4LcexdCzzJUKZfqyVDQFzpkjhB1JoCNL8Kooxi9nJz5",
        "waterfallbot": "https://bit.ly/MERwaterfall"
      }
    },
    {
      "chainId": 101,
      "address": "9MhNoxy1PbmEazjPo9kiZPCcG7BiFbhi3bWZXZgacfpp",
      "symbol": "ACMN",
      "name": "ACUMEN",
      "decimals": 9,
      "logoURI": "https://pbs.twimg.com/profile_images/1384592811824238600/eIqc0048_400x400.jpg",
      "tags": [],
      "extensions": {
        "website": "https://acumen.network/"
      }
    },
    {
      "chainId": 101,
      "address": "EfLvzNsqmkoSneiML5t7uHCPEVRaWCpG4N2WsS39nWCU",
      "symbol": "MUDLEY",
      "name": "MUDLEY",
      "decimals": 9,
      "logoURI": "https://www.mudley.io/static/dappx/images/mudley_icon.png",
      "tags": [],
      "extensions": {
        "website": "https://www.mudley.io/"
      }
    },
    {
      "chainId": 101,
      "address": "7Csho7qjseDjgX3hhBxfwP1W3LYARK3QH3PM2x55we14",
      "symbol": "LOTTO",
      "name": "Lotto",
      "decimals": 9,
      "logoURI": "https://assets.coingecko.com/coins/images/13822/large/Lotto-Logo256x256.png?1612150421",
      "tags": [],
      "extensions": {
        "serumV3Usdc": "9MZKfgZzPgeidAukYpHtsLYm4eAdJFnR7nhPosWT8jiv",
        "coingeckoId": "lotto",
        "website": "lotto.finance",
        "address": "0xb0dfd28d3cf7a5897c694904ace292539242f858",
        "assetContract": "https://etherscan.io/address/0xb0dfd28d3cf7a5897c694904ace292539242f858",
        "tggroup": "https://t.me/lottofinance"
      }
    },
    {
      "chainId": 101,
      "address": "7uv3ZvZcQLd95bUp5WMioxG7tyAZVXFfr8JYkwhMYrnt",
      "symbol": "BOLE",
      "name": "Bole Token",
      "decimals": 4,
      "logoURI": "https://i.ibb.co/YPyhnkS/Bole.jpg",
      "tags": [],
      "extensions": {
        "website": "https://tokenbole.com/"
      }
    },
    {
      "chainId": 101,
      "address": "Bxp46xCB6CLjiqE99QaTcJAaY1hYF1o63DUUrXAS7QFu",
      "symbol": "mBRZ",
      "name": "SolMiner Bronze",
      "decimals": 9,
      "logoURI": "https://i.ibb.co/Wcxc7K7/solminer-bronze.png",
      "tags": [],
      "extensions": {
        "website": "https://solminer.app",
        "medium": "https://solminer.medium.com/",
        "twitter": "https://twitter.com/SolMinerproject"
      }
    },
    {
      "chainId": 101,
      "address": "GZNrMEdrt6Vg428JzvJYRGGPpVxgjUPsg6WLqKBvmNLw",
      "symbol": "mPLAT",
      "name": "SolMiner Platinum",
      "decimals": 9,
      "logoURI": "https://i.ibb.co/vYkMprc/solminer-platinum.png",
      "tags": [],
      "extensions": {
        "website": "https://solminer.app",
        "medium": "https://solminer.medium.com/",
        "twitter": "https://twitter.com/SolMinerproject"
      }
    },
    {
      "chainId": 101,
      "address": "Er7a3ugS6kkAqj6sp3UmXEFAFrDdLMRQEkV9QH2fwRYA",
      "symbol": "mDIAM",
      "name": "SolMiner Diamond",
      "decimals": 9,
      "logoURI": "https://i.ibb.co/rtvKFHn/solminer-diamond.png",
      "tags": [],
      "extensions": {
        "website": "https://solminer.app",
        "medium": "https://solminer.medium.com/",
        "twitter": "https://twitter.com/SolMinerproject"
      }
    },
    {
      "chainId": 101,
      "address": "5JnZ667P3VcjDinkJFysWh2K2KtViy63FZ3oL5YghEhW",
      "symbol": "APYS",
      "name": "APYSwap",
      "decimals": 9,
      "logoURI": "https://cloudflare-ipfs.com/ipfs/QmR5oKs4ygasusTtt2n2fCBLVufgpeXToJtb9vhXEmbaY1/token_dark.png",
      "tags": [
        "wrapped"
      ],
      "extensions": {
        "website": "https://apyswap.com",
        "coingeckoId": "apyswap"
      }
    },
    {
      "chainId": 101,
      "address": "ss1gxEUiufJyumsXfGbEwFe6maraPmc53fqbnjbum15",
      "symbol": "SS1",
      "name": "Naked Shorts",
      "decimals": 0,
      "logoURI": "https://www.sol-talk.com/logo192.png",
      "tags": [
        "nft"
      ],
      "extensions": {
        "website": "https://www.sol-talk.com/sol-survivor",
        "twitter": "https://twitter.com/sol__survivor"
      }
    },
    {
      "chainId": 101,
      "address": "GfJ3Vq2eSTYf1hJP6kKLE9RT6u7jF9gNszJhZwo5VPZp",
      "symbol": "SOLPAD",
      "name": "Solpad Finance",
      "decimals": 9,
      "logoURI": "https://www.solpad.finance/logo.png",
      "tags": [
        "utility-token"
      ],
      "extensions": {
        "website": "https://www.solpad.finance/",
        "twitter": "https://twitter.com/FinanceSolpad",
        "github": "https://github.com/solpad-finance",
        "tgann": "https://t.me/solpadfinance",
        "tggroup": "https://t.me/solpadfinance_chat"
      }
    },
    {
      "chainId": 101,
      "address": "ERPueLaiBW48uBhqX1CvCYBv2ApHN6ZFuME1MeQGTdAi",
      "symbol": "MIT",
      "name": "Muskimum Impact Token",
      "decimals": 8,
      "logoURI": "https://raw.githubusercontent.com/muskimum/muskimum.github.io/main/docs/logo_light.png",
      "tags": [
        "mit",
        "musk"
      ],
      "extensions": {
        "website": "https://muskimum.win/",
        "twitter": "https://twitter.com/muskimum",
        "serumV3Usdc": "3mhrhTFrHtxe7uZhvzBhzneR3bD3hDyWcgEkR8EcvNZk"
      }
    },
    {
      "chainId": 101,
      "address": "BsDrXiQaFd147Fxq1fQYbJQ77P6tmPkRJQJzkKvspDKo",
      "symbol": "SOLA",
      "name": "SolaPAD Token",
      "decimals": 8,
      "logoURI": "https://i.ibb.co/3p4SMBd/LOGO.png",
      "tags": [
        "SOLA",
        "LaunchPAD"
      ],
      "extensions": {
        "website": "https://www.solapad.org/",
        "twitter": "https://twitter.com/SolaPAD"
      }
    },
    {
      "chainId": 101,
      "address": "7fCzz6ZDHm4UWC9Se1RPLmiyeuQ6kStxpcAP696EuE1E",
      "symbol": "SHBL",
      "name": "Shoebill Coin",
      "decimals": 9,
      "logoURI": "https://cdn.jsdelivr.net/gh/leafwind/shoebill-coin/shoebill.png",
      "tags": [],
      "extensions": {
        "website": "https://shoebillco.in/"
      }
    },
    {
      "chainId": 101,
      "address": "GnaFnTihwQFjrLeJNeVdBfEZATMdaUwZZ1RPxLwjbVwb",
      "symbol": "SHBL-USDC",
      "name": "Raydium Permissionless LP Token (SHBL-USDC)",
      "decimals": 9,
      "logoURI": "https://cdn.jsdelivr.net/gh/solana-labs/token-list@main/assets/mainnet/RVKd61ztZW9GUwhRbbLoYVRE5Xf1B2tVscKqwZqXgEr/logo.png",
      "tags": [
        "lp-token"
      ],
      "extensions": {
        "website": "https://raydium.io/"
      }
    },
    {
      "chainId": 101,
      "address": "Djoz8btdR7p6xWHoVtPYF3zyN9LU5BBfMoDk4HczSDqc",
      "symbol": "AUSS",
      "name": "Ausshole",
      "decimals": 9,
      "logoURI": "https://raw.githubusercontent.com/cheesesoda/auss/main/auss.svg",
      "tags": [],
      "extensions": {
        "website": "https://auss.finance/",
        "twitter": "https://twitter.com/ausstoken"
      }
    },
    {
      "chainId": 101,
      "address": "TuLipcqtGVXP9XR62wM8WWCm6a9vhLs7T1uoWBk6FDs",
      "symbol": "TULIP",
      "name": "Tulip",
      "decimals": 6,
      "logoURI": "https://solfarm.io/solfarm-logo.svg",
      "tags": [
        "tulip",
        "solfarm",
        "vaults"
      ],
      "extensions": {
        "website": "https://solfarm.io",
        "twitter": "https://twitter.com/Solfarmio",
        "coingeckoId": "solfarm",
        "serumV3Usdc": "8GufnKq7YnXKhnB3WNhgy5PzU9uvHbaaRrZWQK6ixPxW",
        "waterfallbot": "https://bit.ly/TULIPwaterfall"
      }
    },
    {
      "chainId": 101,
      "address": "5trVBqv1LvHxiSPMsHtEZuf8iN82wbpDcR5Zaw7sWC3s",
      "symbol": "JPYC",
      "name": "JPY Coin",
      "decimals": 6,
      "logoURI": "https://raw.githubusercontent.com/jpycoin/jpyc/main/src/image/jpyc.png",
      "tags": [
        "stablecoin",
        "ethereum"
      ],
      "extensions": {
        "website": "https://jpyc.jp/"
      }
    },
    {
      "chainId": 101,
      "address": "3QuAYThYKFXSmrTcSHsdd7sAxaFBobaCkLy2DBYJLMDs",
      "symbol": "TYNA",
      "name": "wTYNA",
      "decimals": 6,
      "logoURI": "https://raw.githubusercontent.com/M-Igashi/FTX-GAS-Tools/main/icon384.png",
      "tags": [
        "ERC20",
        "ethereum"
      ],
      "extensions": {
        "address": "0x4ae54790c130B21E8CbaCAB011C6170e079e6eF5",
        "bridgeContract": "https://etherscan.io/address/0xeae57ce9cc1984f202e15e038b964bb8bdf7229a",
        "assetContract": "https://etherscan.io/address/0x4ae54790c130B21E8CbaCAB011C6170e079e6eF5",
        "website": "http://lendingbot.s3-website-us-east-1.amazonaws.com/whitepaper.html",
        "twitter": "https://twitter.com/btc_AP"
      }
    },
    {
      "chainId": 101,
      "address": "7zsKqN7Fg2s9VsqAq6XBoiShCVohpGshSUvoWBc6jKYh",
      "symbol": "ARDX",
      "name": "Wrapped ArdCoin (Sollet)",
      "decimals": 2,
      "logoURI": "https://cdn.dex.mn/logo/ardx.png",
      "tags": [
        "wrapped-sollet",
        "ethereum"
      ],
      "extensions": {
        "website": "https://ardcoin.com",
        "coingeckoId": "ardcoin"
      }
    },
    {
      "chainId": 101,
      "address": "7zphtJVjKyECvQkdfxJNPx83MNpPT6ZJyujQL8jyvKcC",
      "symbol": "SSHIB",
      "name": "SolShib",
      "decimals": 9,
      "logoURI": "https://i.ibb.co/0G2sDtr/2021-05-14-09-51-50.jpg",
      "tags": [],
      "extensions": {
        "website": "https://solshib.com/"
      }
    },
    {
      "chainId": 101,
      "address": "HoSWnZ6MZzqFruS1uoU69bU7megzHUv6MFPQ5nqC6Pj2",
      "symbol": "SGI",
      "name": "SolGift",
      "decimals": 9,
      "logoURI": "https://i.ibb.co/t8XMnW8/ICON-2.png",
      "tags": [],
      "extensions": {
        "website": "https://solshib.com/"
      }
    },
    {
      "chainId": 101,
      "address": "GpS9AavHtSUspaBnL1Tu26FWbUAdW8tm3MbacsNvwtGu",
      "symbol": "SOLT",
      "name": "Soltriever",
      "decimals": 9,
      "logoURI": "https://user-images.githubusercontent.com/55430857/118305516-0b1f1000-b523-11eb-8d3b-b4e12e3b4c31.png",
      "tags": [],
      "extensions": {
        "website": "http://soltriever.info/",
        "twitter": "https://twitter.com/_Soltriever"
      }
    },
    {
      "chainId": 101,
      "address": "2QK9vxydd7WoDwvVFT5JSU8cwE9xmbJSzeqbRESiPGMG",
      "symbol": "KEKW",
      "name": "kekwcoin",
      "decimals": 9,
      "logoURI": "https://www.kekw.io/images/logo_final_round_smallFace.png",
      "tags": [],
      "extensions": {
        "website": "https://kekw.io/",
        "twitter": "https://twitter.com/kekwcoin"
      }
    },
    {
      "chainId": 101,
      "address": "qs9Scx8YwNXS6zHYPCnDnyHQcRHg3QwXxpyCXs5tdM8",
      "symbol": "POCO",
      "name": "POWER COIN",
      "decimals": 9,
      "logoURI": "https://cdn.jsdelivr.net/gh/powercoinpoco/powercoinpoco/poco.jpg",
      "tags": [
        "social-token",
        "poco"
      ]
    },
    {
      "chainId": 101,
      "address": "FxCvbCVAtNUEKSiKoF6xt2pWPfpXuYFWYbuQySaRnV5R",
      "symbol": "LOOP",
      "name": "LC Andy Social Token",
      "decimals": 8,
      "logoURI": "https://cdn.jsdelivr.net/gh/aschmidhofer/looptoken/LOOPlogo.jpg",
      "tags": [
        "social-token",
        "loop"
      ]
    },
    {
      "chainId": 101,
      "address": "H5gczCNbrtso6BqGKihF97RaWaxpUEZnFuFUKK4YX3s2",
      "symbol": "BDE",
      "name": "Big Defi Energy",
      "decimals": 9,
      "logoURI": "https://raw.githubusercontent.com/bitcoinoverdose/bitcoinoverdose/main/bde.png",
      "tags": [],
      "extensions": {
        "website": "bigdefienergy.com",
        "twitter": "https://twitter.com/Bigdefi"
      }
    },
    {
      "chainId": 101,
      "address": "cREsCN7KAyXcBG2xZc8qrfNHMRgC3MhTb4n3jBnNysv",
      "symbol": "DWT",
      "name": "DARK WEB TOKEN",
      "decimals": 2,
      "logoURI": "https://cdn.jsdelivr.net/gh/DARK-WEB-TOKEN/DWT-LOGO/logo.png",
      "tags": [
        "MEME"
      ],
      "extensions": {
        "serumV3Usdc": "526WW289h5wibg1Q55sK16CGoNip8H5d2AXVbaAGcUMb",
        "website": "https://www.darkwebtoken.live"
      }
    },
    {
      "chainId": 101,
      "address": "EdGAZ8JyFTFbmVedVTbaAEQRb6bxrvi3AW3kz8gABz2E",
      "symbol": "DOGA",
      "name": "Dogana",
      "decimals": 9,
      "logoURI": "https://i.ibb.co/mRPw35y/doganatoken.png",
      "tags": [],
      "extensions": {
        "twitter": "https://twitter.com/DoganaOfficial",
        "serumV3Usdc": "H1Ywt7nSZkLDb2o3vpA5yupnBc9jr1pXtdjMm4Jgk1ay"
      }
    },
    {
      "chainId": 101,
      "address": "3FoUAsGDbvTD6YZ4wVKJgTB76onJUKz7GPEBNiR5b8wc",
      "symbol": "CHEEMS",
      "name": "Cheems",
      "decimals": 9,
      "logoURI": "https://cheems.co/wp-content/uploads/2021/05/acheems.png",
      "tags": [],
      "extensions": {
        "website": "https://cheems.co/",
        "twitter": "https://twitter.com/theCheemsToken",
        "tggroup": "https://t.me/CheemsOfficial"
      }
    },
    {
      "chainId": 101,
      "address": "AWW5UQfMBnPsTaaxCK7cSEmkj1kbX2zUrqvgKXStjBKx",
      "symbol": "SBFC",
      "name": "SBF Coin",
      "decimals": 6,
      "logoURI": "https://www.sbfcoin.org/images/sbfcoin.png",
      "tags": [
        "utility-token",
        "SBF",
        "sbfcoin",
        "SBFC"
      ],
      "extensions": {
        "website": "https://www.sbfcoin.org/",
        "twitter": "https://twitter.com/sbfcoin"
      }
    },
    {
      "chainId": 101,
      "address": "FRbqQnbuLoMbUG4gtQMeULgCDHyY6YWF9NRUuLa98qmq",
      "symbol": "ECOP",
      "name": "EcoPoo",
      "decimals": 0,
      "logoURI": "https://avatars.githubusercontent.com/u/84185080",
      "tags": [
        "meme"
      ],
      "extensions": {
        "twitter": "https://twitter.com/EcoPoo_Official"
      }
    },
    {
      "chainId": 101,
      "address": "5p2zjqCd1WJzAVgcEnjhb9zWDU7b9XVhFhx4usiyN7jB",
      "symbol": "CATO",
      "name": "CATO",
      "decimals": 9,
      "logoURI": "https://raw.githubusercontent.com/SOL-CAT/SOL-CAT/main/CAT512.jpg",
      "tags": [
        "Meme-Token"
      ],
      "extensions": {
        "website": "https://www.solanacato.com/",
        "twitter": "https://twitter.com/SolanaCATO",
        "telegram": "https://t.me/SolanaCATO",
        "serumV3Usdc": "9fe1MWiKqUdwift3dEpxuRHWftG72rysCRHbxDy6i9xB"
      }
    },
    {
      "chainId": 101,
      "address": "J81fW7aza8wVUG1jjzhExsNMs3MrzwT5WrofgFqMjnSA",
      "symbol": "TOM",
      "name": "Tombili",
      "decimals": 9,
      "logoURI": "https://cryptomindex.com/assets/images/coins/TOM.png",
      "tags": [],
      "extensions": {
        "website": "https://cryptomindex.com",
        "twitter": "https://twitter.com/cryptomindex"
      }
    },
    {
      "chainId": 101,
      "address": "GunpHq4fn9gSSyGbPMYXTzs9nBS8RY88CX1so4V8kCiF",
      "symbol": "FABLE",
      "name": "Fable",
      "decimals": 0,
      "logoURI": "https://raw.githubusercontent.com/fabledev/FableResources/master/fable-finance.png",
      "tags": [],
      "extensions": {
        "website": "https://fable.finance",
        "twitter": "https://twitter.com/fable_finance"
      }
    },
    {
      "chainId": 101,
      "address": "6L5DzH3p1t1PrCrVkudasuUnWbK7Jq9tYwcwWQiV6yd7",
      "symbol": "LZD",
      "name": "Lizard",
      "decimals": 6,
      "logoURI": "https://raw.githubusercontent.com/LZD-sol/lzdsol.io/main/sollizard.png",
      "tags": [],
      "extensions": {
        "website": "https://www.lzdsol.io",
        "twitter": "https://twitter.com/lzd_sol"
      }
    },
    {
      "chainId": 101,
      "address": "EZqcdU8RLu9EChZgrY2BNVg8eovfdGyTiY2bd69EsPgQ",
      "symbol": "FELON",
      "name": "FuckElon",
      "decimals": 0,
      "logoURI": "https://i.ibb.co/yW2zDZ4/E1-Oso-Gt-XEAMUX4l.jpg",
      "tags": [],
      "extensions": {
        "website": "https://fuckelonmusk.godaddysites.com/",
        "twitter": "https://twitter.com/FuckElonMusk8",
        "tgann": "https://t.me/fuckelonmusktoday",
        "tggroup": "https://t.me/joinchat/cgUOCIRSTJ9hZmY1"
      }
    },
    {
      "chainId": 101,
      "address": "HBHMiauecxer5FCzPeXgE2A8ZCf7fQgxxwo4vfkFtC7s",
      "symbol": "SLNDN",
      "name": "Solanadon",
      "decimals": 9,
      "logoURI": "https://avatars.githubusercontent.com/u/84234249?s=400&u=13b4d7cf678ad50ed52d1facff89b032758fd603&v=4",
      "tags": [],
      "extensions": {
        "website": "https://solanadon.com/",
        "twitter": "https://twitter.com/SolanadonCoin",
        "tgann": "https://t.me/solanadonann"
      }
    },
    {
      "chainId": 101,
      "address": "GReBHpMgCadZRij4B111c94cqU9TktvJ45rWZRQ5b1A5",
      "symbol": "PINGU",
      "name": "Penguincoin",
      "decimals": 6,
      "logoURI": "https://www.seekpng.com/png/full/612-6121902_pingu-the-penguin-pingu-cartoon.png",
      "tags": [],
      "extensions": {
        "twitter": "https://twitter.com/penguincoin1"
      }
    },
    {
      "chainId": 101,
      "address": "5WUab7TCvth43Au5vk6wKjchTzWFeyPEUSJE1MPJtTZE",
      "symbol": "KEKN1",
      "name": "KEKW In Solana Tripping",
      "decimals": 0,
      "logoURI": "https://www.kekw.io/images/KEKN1_logo.png",
      "tags": [
        "nft"
      ],
      "extensions": {
        "website": "https://www.kekw.io/",
        "twitter": "https://twitter.com/kekwcoin"
      }
    },
    {
      "chainId": 101,
      "address": "9KEe6o1jRTqFDFBo2AezsskcxBNwuq1rVeVat1Td8zbV",
      "symbol": "MPAD",
      "name": "MercuryPAD Token",
      "decimals": 9,
      "logoURI": "https://i.ibb.co/TvcPsr1/mercury-Pad-Token.png",
      "tags": [
        "MPAD",
        "LaunchPAD"
      ],
      "extensions": {
        "website": "https://mercurypad.com/",
        "twitter": "https://twitter.com/MercuryPad"
      }
    },
    {
      "chainId": 101,
      "address": "4KAFf8ZpNCn1SWLZFo5tbeZsKpVemsobbVZdERWxRvd2",
      "symbol": "SGT",
      "name": "Sangga Token",
      "decimals": 8,
      "logoURI": "https://sgt-info.s3.ap-northeast-2.amazonaws.com/logo/SGT_Logo.png",
      "tags": [],
      "extensions": {
        "website": "https://sanggatalk.io"
      }
    },
    {
      "chainId": 101,
      "address": "Ae1aeYK9WrB2kP29jJU4aUUK7Y1vzsGNZFKoe4BG2h6P",
      "symbol": "NINJA",
      "name": "NINJA",
      "decimals": 0,
      "logoURI": "https://raw.githubusercontent.com/yuzu-ninjaprotocol/ninjaprotocol/main/NINJA%20Token.svg",
      "tags": [],
      "extensions": {
        "website": "http://ninjaprotocol.io"
      }
    },
    {
      "chainId": 101,
      "address": "E6UBhrtvP4gYHAEgoBi8kDU6DrPPmQxTAJvASo4ptNev",
      "symbol": "SOLDOG",
      "name": "SOLDOG",
      "decimals": 0,
      "logoURI": "https://gateway.pinata.cloud/ipfs/QmefHmCHysNDR5aKZ5dKkC4zqhKcgsewMr1c53eSEbMhfZ/soldog.png",
      "tags": [],
      "extensions": {
        "website": "https://solanadog.io",
        "twitter": "https://twitter.com/solanadog"
      }
    },
    {
      "chainId": 102,
      "address": "rz251Qbsa27sL8Y1H7h4qu71j6Q7ukNmskg5ZDhPCg3",
      "symbol": "HIRO",
      "name": "Hiro LaunchDAO",
      "decimals": 6,
      "logoURI": "https://hiro-finance.github.io/assets/logo_small.png",
      "tags": [],
      "extensions": {
        "website": "https://hiro-finance.github.io/",
        "twitter": "https://twitter.com/HiroLaunchdao"
      }
    },
    {
      "chainId": 101,
      "address": "9nusLQeFKiocswDt6NQsiErm1M43H2b8x6v5onhivqKv",
      "symbol": "LLAMA",
      "name": "SOLLAMA",
      "decimals": 1,
      "logoURI": "https://raw.githubusercontent.com/soirt/sollama-brand/main/avatar.jpg",
      "tags": [],
      "extensions": {
        "website": "https://sollama.finance",
        "twitter": "https://twitter.com/SollamaFinance"
      }
    },
    {
      "chainId": 101,
      "address": "BLwTnYKqf7u4qjgZrrsKeNs2EzWkMLqVCu6j8iHyrNA3",
      "symbol": "BOP",
      "name": "Boring Protocol",
      "decimals": 8,
      "logoURI": "https://cloudflare-ipfs.com/ipfs/bafybeihqdesti5rkqfijdstsgxtngb5rsi7uwf4ygz3hkvbbaxfrqshfym",
      "tags": [
        "security-token",
        "utility-token"
      ],
      "extensions": {
        "website": "https://boringprotocol.io",
        "twitter": "https://twitter.com/BoringProtocol",
        "serumV3Usdc": "7MmPwD1K56DthW14P1PnWZ4zPCbPWemGs3YggcT1KzsM"
      }
    },
    {
      "chainId": 101,
      "address": "ER8Xa8YxJLC3CFJgdAxJs46Rdhb7B3MjgbPZsVg1aAFV",
      "symbol": "MOLAMON",
      "name": "MOLAMON",
      "decimals": 0,
      "logoURI": "https://i.ibb.co/cNhCc33/molamon.jpg",
      "tags": [],
      "extensions": {
        "website": "https://moonlana.com/",
        "twitter": "https://twitter.com/xMoonLana",
        "medium": "https://moonlana.medium.com/"
      }
    },
    {
      "chainId": 101,
      "address": "4ezHExHThrwnnoqKcMNbUwcVYXzdkDerHFGfegnTqA2E",
      "symbol": "STUD",
      "name": "SolanaToolsUtilityDapp",
      "decimals": 9,
      "logoURI": "https://pbs.twimg.com/profile_images/1395766787782873092/XvDoI56t_400x400.jpg",
      "tags": [],
      "extensions": {
        "website": "https://www.solanatools.io/"
      }
    },
    {
      "chainId": 101,
      "address": "AZtNYaEAHDBeK5AvdzquZWjc4y8cj5sKWH1keUJGMuPV",
      "symbol": "RESP",
      "name": "RESPECT",
      "decimals": 8,
      "logoURI": "https://static.tildacdn.com/tild3463-3338-4764-b938-363064666431/logo.jpg",
      "tags": [],
      "extensions": {
        "website": "https://respect.cash"
      }
    },
    {
      "chainId": 101,
      "address": "5j6BmiZTfHssaWPT23EQYQci3w57VTw7QypKArQZbSZ9",
      "symbol": "CHAD",
      "name": "ChadTrader Token",
      "decimals": 9,
      "logoURI": "https://gateway.pinata.cloud/ipfs/QmVZYKtcQ6dGuZ3DeWJ9NHjnWCj2bPTJdpKyXnoaP4eHYx",
      "tags": [
        "utility-token"
      ],
      "extensions": {
        "website": "https://chadtrader.io/",
        "twitter": "https://twitter.com/chadtraderio"
      }
    },
    {
      "chainId": 101,
      "address": "GsNzxJfFn6zQdJGeYsupJWzUAm57Ba7335mfhWvFiE9Z",
      "symbol": "DXL",
      "name": "Dexlab",
      "decimals": 6,
      "logoURI": "https://cdn.jsdelivr.net/gh/dexlab-project/assets@master/tokens/solana/dxl/symbol.png",
      "tags": [],
      "extensions": {
        "website": "https://www.dexlab.space/"
      }
    },
    {
      "chainId": 101,
      "address": "APvgd1J98PGW77H1fDa7W7Y4fcbFwWfs71RNyJKuYs1Y",
      "symbol": "FUZ",
      "name": "Fuzzy.One",
      "decimals": 8,
      "logoURI": "https://www.fuzzy.one/static/bf32ac292bb7a4511520dee28b1ce433/50ead/fuz300.webp",
      "tags": [
        "Fuzzy.One",
        "FUZ",
        "Supply chain token"
      ],
      "extensions": {
        "website": "https://www.fuzzy.one/"
      }
    },
    {
      "chainId": 101,
      "address": "6TCbtxs6eYfMKVF9ppTNvbUemW2YnpFig6z1jSqgM16e",
      "symbol": "STRANGE",
      "name": "STRANGE",
      "decimals": 0,
      "logoURI": "https://safepluto.tech/images/strange.png",
      "tags": [
        "utility-token"
      ],
      "extensions": {
        "website": "https://safepluto.tech"
      }
    },
    {
      "chainId": 101,
      "address": "BYNHheaKFX2WRGQTpMZNsM6vAyJXvkeMoMcixKfVKxY9",
      "symbol": "PLUTES",
      "name": "Plutonium",
      "decimals": 0,
      "logoURI": "https://safepluto.tech/images/plutonium.jpg",
      "tags": [
        "utility-token"
      ],
      "extensions": {
        "website": "https://safepluto.tech"
      }
    },
    {
      "chainId": 101,
      "address": "8upjSpvjcdpuzhfR1zriwg5NXkwDruejqNE9WNbPRtyA",
      "symbol": "GRAPE",
      "name": "Grape",
      "decimals": 6,
      "logoURI": "https://www.unlimitedgrapes.com/assets/img/Grape_logo.svg",
      "tags": [],
      "extensions": {
        "website": "https://www.unlimitedgrapes.com/"
      }
    },
    {
      "chainId": 101,
      "address": "7xzovRepzLvXbbpVZLYKzEBhCNgStEv1xpDqf1rMFFKX",
      "symbol": "KERMIT",
      "name": "Kermit",
      "decimals": 8,
      "logoURI": "https://i.imgur.com/4jthhoa.jpg",
      "tags": [
        "utility-token"
      ],
      "extensions": {
        "website": "https://www.kermitfinance.com",
        "twitter": "https://twitter.com/KermitFinance"
      }
    },
    {
      "chainId": 101,
      "address": "3VhB8EAL8dZ457SiksLPpMUR1pyACpbNh5rTjQUEVCcH",
      "symbol": "TUTL",
      "name": "TurtleTraders",
      "decimals": 8,
      "logoURI": "https://raw.githubusercontent.com/turtletraders777/logo/main/3mdPjV6M_400x400.jpg",
      "tags": [
        "social-token",
        "Turtles"
      ],
      "extensions": {
        "twitter": "https://twitter.com/Turtletraders1"
      }
    },
    {
      "chainId": 101,
      "address": "8tbAqS4dFNEeC6YGWpNnusc3JcxoFLMiiLPyHctgGYFe",
      "symbol": "PIPANA",
      "name": "Pipana",
      "decimals": 10,
      "logoURI": "https://pip.monster/img/pipana.jpg",
      "tags": [],
      "extensions": {
        "website": "https://pip.monster",
        "twitter": "https://twitter.com/itspipana"
      }
    },
    {
      "chainId": 101,
      "address": "8s9FCz99Wcr3dHpiauFRi6bLXzshXfcGTfgQE7UEopVx",
      "symbol": "CKC",
      "name": "ChikinCoin",
      "decimals": 6,
      "logoURI": "https://raw.githubusercontent.com/ChikinDeveloper/ChikinCoin/master/assets/logo_circle.svg",
      "tags": [],
      "extensions": {
        "website": "https://www.chikin.run",
        "twitter": "https://twitter.com/ChikinDev"
      }
    },
    {
      "chainId": 101,
      "address": "ATxXyewb1cXThrQFmwHUy4dtPTErfsuqkg7JcUXgLgqo",
      "symbol": "SPW",
      "name": "SpiderSwap",
      "decimals": 8,
      "logoURI": "https://uploads-ssl.webflow.com/609eaacb79ed7ff3aac62fc7/60a5550c33ac676ec5f605ca_Untitled%20Design%20(5).png",
      "tags": [],
      "extensions": {
        "website": "https://www.spiderswap.org",
        "twitter": "https://twitter.com/Spider_swap"
      }
    },
    {
      "chainId": 101,
      "address": "BrwgXmUtNd32dTKdP5teie68EmBnjGq8Wp3MukHehUBY",
      "symbol": "GSTONKS",
      "name": "Gamestonks",
      "decimals": 6,
      "logoURI": "https://i.imgur.com/Dul0KcC_d.webp?maxwidth=640&shape=thumb&fidelity=medium",
      "tags": [],
      "extensions": {
        "website": "https://www.game-stonks.com/"
      }
    },
    {
      "chainId": 101,
      "address": "HAgX1HSfok8DohiNCS54FnC2UJkDSrRVnT38W3iWFwc8",
      "symbol": "MEOW",
      "name": "SOL-CATS",
      "decimals": 9,
      "logoURI": "https://raw.githubusercontent.com/SOLCATS/SOLCATS/main/solcats%20logo.jpg",
      "tags": [],
      "extensions": {
        "website": "https://www.solcats.xyz",
        "twitter": "https://twitter.com/solcat777"
      }
    },
    {
      "chainId": 101,
      "address": "Gro98oTmXxCVX8HKr3q2tMnP5ztoC77q6KehFDnAB983",
      "symbol": "SOLMO",
      "name": "SolMoon",
      "decimals": 4,
      "logoURI": "https://i.ibb.co/MSMcv41/Sol-Moon-logo.png",
      "tags": [],
      "extensions": {
        "website": "https://www.solmoon.co",
        "twitter": "https://twitter.com/solmoonfinance"
      }
    },
    {
      "chainId": 101,
      "address": "2wBXHm4oxmed7ZoDkPL4DU8BuRfMYkubVu8T4N38vXdb",
      "symbol": "MSC",
      "name": "MasterCoin",
      "decimals": 9,
      "logoURI": "https://i.ibb.co/vXLmH7R/2mastercoinlogo-Twitter.png",
      "tags": [],
      "extensions": {
        "website": "https://mastercoin.site",
        "twitter": "https://twitter.com/MasterCoin_",
        "discord": "https://t.co/CXZN9Ncd6Q?amp=1",
        "medium": "https://medium.com/@mastercoin-eu"
      }
    },
    {
      "chainId": 101,
      "address": "8b9mQo6ZU2rwZQgSFqGNQvXzrUSHDTRpKSKi9XXdGmqN",
      "symbol": "CHANGPENGUIN",
      "name": "CHANGPENGUIN",
      "decimals": 6,
      "logoURI": "https://img1.wsimg.com/isteam/ip/0806e069-1a1b-438a-aa86-7765c335fac8/penguin%20logo%2011.png",
      "tags": [],
      "extensions": {
        "website": "https://artbomb.xyz"
      }
    },
    {
      "chainId": 101,
      "address": "3KnVxWhoYdc9UwDr5WMVkZp2LpF7gnojg7We7MUd6ixQ",
      "symbol": "WOLFE",
      "name": "Wolfecoin",
      "decimals": 9,
      "logoURI": "https://i.imgur.com/P2tzH5u.png",
      "tags": [],
      "extensions": {
        "website": "https://www.wolfecoin.online/"
      }
    },
    {
      "chainId": 101,
      "address": "BxHJqGtC629c55swCqWXFGA2rRF1igbbTmh22H8ePUWG",
      "symbol": "PGNT",
      "name": "PigeonSol Token",
      "decimals": 4,
      "logoURI": "https://cdn.jsdelivr.net/gh/PigeonSolToken/pigeonsol/logo.png",
      "tags": [],
      "extensions": {
        "website": "https://pigeonsol.xyz",
        "twitter": "https://twitter.com/PigeonSol"
      }
    },
    {
      "chainId": 101,
      "address": "51tMb3zBKDiQhNwGqpgwbavaGH54mk8fXFzxTc1xnasg",
      "symbol": "APEX",
      "name": "APEX",
      "decimals": 9,
      "logoURI": "https://apexit.finance/images/apex.png",
      "tags": [],
      "extensions": {
        "website": "https://apexit.finance/",
        "twitter": "https://twitter.com/apeXit_finance",
        "discord": "https://discord.gg/aASQy2dWsN",
        "tggroup": "https://t.me/apexit_finance"
      }
    },
    {
      "chainId": 101,
      "address": "4NPzwMK2gfgQ6rTv8x4EE1ZvKW6MYyYTSrAZCx7zxyaX",
      "symbol": "KLB",
      "name": "Black Label",
      "decimals": 0,
      "logoURI": "https://raw.githubusercontent.com/klbtoken/klbtoken/main/klbtoken.svg",
      "tags": [],
      "extensions": {
        "website": "https://www.klbtoken.com",
        "twitter": "https://twitter.com/klbtoken"
      }
    },
    {
      "chainId": 101,
<<<<<<< HEAD
=======
      "address": "5fEo6ZbvpV6zdyzowtAwgMcWHZe1yJy9NxQM6gC19QW5",
      "symbol": "GREEN",
      "name": "Green DEX",
      "decimals": 9,
      "logoURI": "https://raw.githubusercontent.com/greendex/GDEX/main/gdex.svg",
      "tags": [
        "Green DEX"
      ],
      "extensions": {
        "website": "https://greendex.network/",
        "twitter": "https://twitter.com/GreendexN"
      },
    },
    {
      "chainId": 101,
      "address": "5v6tZ1SiAi7G8Qg4rBF1ZdAn4cn6aeQtefewMr1NLy61",
      "symbol": "SOLD",
      "name": "Solanax",
      "decimals": 9,
      "logoURI": "https://solanax.org/images/icon.png",
      "tags": [],
      "extensions": {
        "website": "https://solanax.org",
        "twitter": "https://twitter.com/Solanaxorg",
        "telegram": "https://t.me/solanaxcommunity"
      }
    },
    {
      "chainId": 101,
>>>>>>> e03c2860
      "address": "3RSafdgu7P2smSGHJvSGQ6kZVkcErZXfZTtynJYboyAu",
      "symbol": "SINE",
      "name": "SINE",
      "decimals": 4,
      "logoURI": "https://raw.githubusercontent.com/sinetoken/public/main/icon/circle_icon/circle_icon.svg",
      "tags": [
        "security-token",
        "utility-token"
      ],
      "extensions": {
        "website": "https://solainetwork.com/",
        "twitter": "https://twitter.com/SolAiNetwork"
      }
    },
    {
      "chainId": 101,
      "address": "guppyrZyEX9iTPSu92pi8T71Zka7xd6PrsTJrXRW6u1",
      "symbol": "GUPPY",
      "name": "Orca Guppy Collectible",
      "decimals": 0,
      "logoURI": "https://cdn.jsdelivr.net/gh/solana-labs/token-list@main/assets/mainnet/DjVE6JNiYqPL2QXyCUUh8rNjHrbz9hXHNYt99MQ59qw1/guppy.png",
      "tags": [
        "nft"
      ],
      "extensions": {
        "website": "https://www.orca.so",
        "twitter": "https://twitter.com/orca_so"
      }
    },
    {
      "chainId": 101,
      "address": "whaLeHav12EhGK19u6kKbLRwC9E1EATGnm6MWbBCcUW",
      "symbol": "WHALE",
      "name": "Orca Whale Collectible",
      "decimals": 0,
      "logoURI": "https://cdn.jsdelivr.net/gh/solana-labs/token-list@main/assets/mainnet/DjVE6JNiYqPL2QXyCUUh8rNjHrbz9hXHNYt99MQ59qw1/whale.png",
      "tags": [
        "nft"
      ],
      "extensions": {
        "website": "https://www.orca.so",
        "twitter": "https://twitter.com/orca_so"
      }
    },
    {
      "chainId": 101,
      "address": "kLwhLkZRt6CadPHRBsgfhRCKXX426WMBnhoGozTduvk",
      "symbol": "KILLER-WHALE",
      "name": "Orca Killer Whale Collectible",
      "decimals": 0,
      "logoURI": "https://cdn.jsdelivr.net/gh/solana-labs/token-list@main/assets/mainnet/DjVE6JNiYqPL2QXyCUUh8rNjHrbz9hXHNYt99MQ59qw1/killer_whale.png",
      "tags": [
        "nft"
      ],
      "extensions": {
        "website": "https://www.orca.so",
        "twitter": "https://twitter.com/orca_so"
      }
    },
    {
      "chainId": 101,
      "address": "star2pH7rVWscs743JGdCAL8Lc9nyJeqx7YQXkGUnWf",
      "symbol": "STARFISH",
      "name": "Orca Starfish Collectible",
      "decimals": 6,
      "logoURI": "https://cdn.jsdelivr.net/gh/solana-labs/token-list@main/assets/mainnet/DjVE6JNiYqPL2QXyCUUh8rNjHrbz9hXHNYt99MQ59qw1/starfish.png",
      "tags": [
        "nft"
      ],
      "extensions": {
        "website": "https://www.orca.so",
        "twitter": "https://twitter.com/orca_so"
      }
    },
    {
      "chainId": 101,
      "address": "cLownTTaiiQMoyMmFjfmSGowi8HyNhCtTLFcrNKnqX6",
      "symbol": "CLOWNFISH",
      "name": "Orca Clownfish Collectible",
      "decimals": 0,
      "logoURI": "https://cdn.jsdelivr.net/gh/solana-labs/token-list@main/assets/mainnet/DjVE6JNiYqPL2QXyCUUh8rNjHrbz9hXHNYt99MQ59qw1/clownfish.png",
      "tags": [
        "nft"
      ],
      "extensions": {
        "website": "https://www.orca.so",
        "twitter": "https://twitter.com/orca_so"
      }
    },
    {
      "chainId": 101,
      "address": "ECFcUGwHHMaZynAQpqRHkYeTBnS5GnPWZywM8aggcs3A",
      "symbol": "SOL/USDC",
      "name": "Orca SOL/USDC LP Token",
      "decimals": 9,
      "logoURI": "https://cdn.jsdelivr.net/gh/solana-labs/token-list@main/assets/mainnet/DjVE6JNiYqPL2QXyCUUh8rNjHrbz9hXHNYt99MQ59qw1/logo.png",
      "tags": [
        "lp-token"
      ],
      "extensions": {
        "website": "https://www.orca.so",
        "twitter": "https://twitter.com/orca_so"
      }
    },
    {
      "chainId": 101,
      "address": "3H5XKkE9uVvxsdrFeN4BLLGCmohiQN6aZJVVcJiXQ4WC",
      "symbol": "USDC/USDT",
      "name": "Orca USDC/USDT LP Token",
      "decimals": 9,
      "logoURI": "https://cdn.jsdelivr.net/gh/solana-labs/token-list@main/assets/mainnet/DjVE6JNiYqPL2QXyCUUh8rNjHrbz9hXHNYt99MQ59qw1/logo.png",
      "tags": [
        "lp-token"
      ],
      "extensions": {
        "website": "https://www.orca.so",
        "twitter": "https://twitter.com/orca_so"
      }
    },
    {
      "chainId": 101,
      "address": "8qNqTaKKbdZuzQPWWXy5wNVkJh54ex8zvvnEnTFkrKMP",
      "symbol": "USDC/USDT-SRM",
      "name": "Orca USDC/USDT-SRM LP Token",
      "decimals": 9,
      "logoURI": "https://cdn.jsdelivr.net/gh/solana-labs/token-list@main/assets/mainnet/DjVE6JNiYqPL2QXyCUUh8rNjHrbz9hXHNYt99MQ59qw1/logo.png",
      "tags": [
        "lp-token"
      ],
      "extensions": {
        "website": "https://www.orca.so",
        "twitter": "https://twitter.com/orca_so"
      }
    },
    {
      "chainId": 101,
      "address": "7TYb32qkwYosUQfUspU45cou7Bb3nefJocVMFX2mEGTT",
      "symbol": "ETH/USDC",
      "name": "Orca ETH/USDC LP Token",
      "decimals": 9,
      "logoURI": "https://cdn.jsdelivr.net/gh/solana-labs/token-list@main/assets/mainnet/DjVE6JNiYqPL2QXyCUUh8rNjHrbz9hXHNYt99MQ59qw1/logo.png",
      "tags": [
        "lp-token"
      ],
      "extensions": {
        "website": "https://www.orca.so",
        "twitter": "https://twitter.com/orca_so"
      }
    },
    {
      "chainId": 101,
      "address": "EhBAmhkgEsMa8McFB5bpqZaRpZvGBBJ4jN59T5xToPdG",
      "symbol": "ETH/USDT-SRM",
      "name": "Orca ETH/USDT-SRM LP Token",
      "decimals": 9,
      "logoURI": "https://cdn.jsdelivr.net/gh/solana-labs/token-list@main/assets/mainnet/DjVE6JNiYqPL2QXyCUUh8rNjHrbz9hXHNYt99MQ59qw1/logo.png",
      "tags": [
        "lp-token"
      ],
      "extensions": {
        "website": "https://www.orca.so",
        "twitter": "https://twitter.com/orca_so"
      }
    },
    {
      "chainId": 101,
      "address": "8pFwdcuXM7pvHdEGHLZbUR8nNsjj133iUXWG6CgdRHk2",
      "symbol": "BTC/ETH",
      "name": "Orca BTC/ETH LP Token",
      "decimals": 9,
      "logoURI": "https://cdn.jsdelivr.net/gh/solana-labs/token-list@main/assets/mainnet/DjVE6JNiYqPL2QXyCUUh8rNjHrbz9hXHNYt99MQ59qw1/logo.png",
      "tags": [
        "lp-token"
      ],
      "extensions": {
        "website": "https://www.orca.so",
        "twitter": "https://twitter.com/orca_so"
      }
    },
    {
      "chainId": 101,
      "address": "7bb88DAnQY7LSoWEuqezCcbk4vutQbuRqgJMqpX8h6dL",
      "symbol": "ETH/SOL",
      "name": "Orca ETH/SOL LP Token",
      "decimals": 9,
      "logoURI": "https://cdn.jsdelivr.net/gh/solana-labs/token-list@main/assets/mainnet/DjVE6JNiYqPL2QXyCUUh8rNjHrbz9hXHNYt99MQ59qw1/logo.png",
      "tags": [
        "lp-token"
      ],
      "extensions": {
        "website": "https://www.orca.so",
        "twitter": "https://twitter.com/orca_so"
      }
    },
    {
      "chainId": 101,
      "address": "GWEmABT4rD3sGhyghv9rKbfdiaFe5uMHeJqr6hhu3XvA",
      "symbol": "RAY/SOL",
      "name": "Orca RAY/SOL LP Token",
      "decimals": 9,
      "logoURI": "https://cdn.jsdelivr.net/gh/solana-labs/token-list@main/assets/mainnet/DjVE6JNiYqPL2QXyCUUh8rNjHrbz9hXHNYt99MQ59qw1/logo.png",
      "tags": [
        "lp-token"
      ],
      "extensions": {
        "website": "https://www.orca.so",
        "twitter": "https://twitter.com/orca_so"
      }
    },
    {
      "chainId": 101,
      "address": "BmZNYGt7aApGTUUxAQUYsW64cMbb6P7uniokCWaptj4D",
      "symbol": "SOL/USDT",
      "name": "Orca SOL/USDT LP Token",
      "decimals": 9,
      "logoURI": "https://cdn.jsdelivr.net/gh/solana-labs/token-list@main/assets/mainnet/DjVE6JNiYqPL2QXyCUUh8rNjHrbz9hXHNYt99MQ59qw1/logo.png",
      "tags": [
        "lp-token"
      ],
      "extensions": {
        "website": "https://www.orca.so",
        "twitter": "https://twitter.com/orca_so"
      }
    },
    {
      "chainId": 101,
      "address": "E4cthfUFaDd4x5t1vbeBNBHm7isqhM8kapthPzPJz1M2",
      "symbol": "SOL/USDT-SRM",
      "name": "Orca SOL/USDT-SRM LP Token",
      "decimals": 9,
      "logoURI": "https://cdn.jsdelivr.net/gh/solana-labs/token-list@main/assets/mainnet/DjVE6JNiYqPL2QXyCUUh8rNjHrbz9hXHNYt99MQ59qw1/logo.png",
      "tags": [
        "lp-token"
      ],
      "extensions": {
        "website": "https://www.orca.so",
        "twitter": "https://twitter.com/orca_so"
      }
    },
    {
      "chainId": 101,
      "address": "6ojPekCSQimAjDjaMApLvh3jF6wnZeNEVRVVoGNzEXvV",
      "symbol": "SOL/SRM",
      "name": "Orca SOL/SRM LP Token",
      "decimals": 9,
      "logoURI": "https://cdn.jsdelivr.net/gh/solana-labs/token-list@main/assets/mainnet/DjVE6JNiYqPL2QXyCUUh8rNjHrbz9hXHNYt99MQ59qw1/logo.png",
      "tags": [
        "lp-token"
      ],
      "extensions": {
        "website": "https://www.orca.so",
        "twitter": "https://twitter.com/orca_so"
      }
    },
    {
      "chainId": 101,
      "address": "YJRknE9oPhUMtq1VvhjVzG5WnRsjQtLsWg3nbaAwCQ5",
      "symbol": "FTT/SOL",
      "name": "Orca FTT/SOL LP Token",
      "decimals": 9,
      "logoURI": "https://cdn.jsdelivr.net/gh/solana-labs/token-list@main/assets/mainnet/DjVE6JNiYqPL2QXyCUUh8rNjHrbz9hXHNYt99MQ59qw1/logo.png",
      "tags": [
        "lp-token"
      ],
      "extensions": {
        "website": "https://www.orca.so",
        "twitter": "https://twitter.com/orca_so"
      }
    },
    {
      "chainId": 101,
      "address": "C9PKvetJPrrPD53PR2aR8NYtVZzucCRkHYzcFXbZXEqu",
      "symbol": "KIN/SOL",
      "name": "Orca KIN/SOL LP Token",
      "decimals": 9,
      "logoURI": "https://cdn.jsdelivr.net/gh/solana-labs/token-list@main/assets/mainnet/DjVE6JNiYqPL2QXyCUUh8rNjHrbz9hXHNYt99MQ59qw1/logo.png",
      "tags": [
        "lp-token"
      ],
      "extensions": {
        "website": "https://www.orca.so",
        "twitter": "https://twitter.com/orca_so"
      }
    },
    {
      "chainId": 101,
      "address": "6SfhBAmuaGf9p3WAxeHJYCWMABnYUMrdzNdK5Stvvj4k",
      "symbol": "ROPE/SOL",
      "name": "Orca ROPE/SOL LP Token",
      "decimals": 9,
      "logoURI": "https://cdn.jsdelivr.net/gh/solana-labs/token-list@main/assets/mainnet/DjVE6JNiYqPL2QXyCUUh8rNjHrbz9hXHNYt99MQ59qw1/logo.png",
      "tags": [
        "lp-token"
      ],
      "extensions": {
        "website": "https://www.orca.so",
        "twitter": "https://twitter.com/orca_so"
      }
    },
    {
      "chainId": 101,
      "address": "9r1n79TmerAgQJboUT8QvrChX3buZBfuSrBTtYM1cW4h",
      "symbol": "SOL/STEP",
      "name": "Orca SOL/STEP LP Token",
      "decimals": 9,
      "logoURI": "https://cdn.jsdelivr.net/gh/solana-labs/token-list@main/assets/mainnet/DjVE6JNiYqPL2QXyCUUh8rNjHrbz9hXHNYt99MQ59qw1/logo.png",
      "tags": [
        "lp-token"
      ],
      "extensions": {
        "website": "https://www.orca.so",
        "twitter": "https://twitter.com/orca_so"
      }
    },
    {
      "chainId": 101,
      "address": "ELLELFtgvWBgLkdY9EFx4Vb3SLNj4DJEhzZLWy1wCh4Y",
      "symbol": "OXY/SOL",
      "name": "Orca OXY/SOL LP Token",
      "decimals": 9,
      "logoURI": "https://cdn.jsdelivr.net/gh/solana-labs/token-list@main/assets/mainnet/DjVE6JNiYqPL2QXyCUUh8rNjHrbz9hXHNYt99MQ59qw1/logo.png",
      "tags": [
        "lp-token"
      ],
      "extensions": {
        "website": "https://www.orca.so",
        "twitter": "https://twitter.com/orca_so"
      }
    },
    {
      "chainId": 101,
      "address": "BXM9ph4AuhCUzf94HQu5FnfeVThKj5oyrnb1krY1zax5",
      "symbol": "MER/SOL",
      "name": "Orca MER/SOL LP Token",
      "decimals": 9,
      "logoURI": "https://cdn.jsdelivr.net/gh/solana-labs/token-list@main/assets/mainnet/DjVE6JNiYqPL2QXyCUUh8rNjHrbz9hXHNYt99MQ59qw1/logo.png",
      "tags": [
        "lp-token"
      ],
      "extensions": {
        "website": "https://www.orca.so",
        "twitter": "https://twitter.com/orca_so"
      }
    },
    {
      "chainId": 101,
      "address": "FJ9Q9ojA7vdf5rFbcTc6dd7D3nLpwSxdtFSE8cwfuvqt",
      "symbol": "FIDA/SOL",
      "name": "Orca FIDA/SOL LP Token",
      "decimals": 9,
      "logoURI": "https://cdn.jsdelivr.net/gh/solana-labs/token-list@main/assets/mainnet/DjVE6JNiYqPL2QXyCUUh8rNjHrbz9hXHNYt99MQ59qw1/logo.png",
      "tags": [
        "lp-token"
      ],
      "extensions": {
        "website": "https://www.orca.so",
        "twitter": "https://twitter.com/orca_so"
      }
    },
    {
      "chainId": 101,
      "address": "EHkfnhKLLTUqo1xMZLxhM9EusEgpN6RXPpZsGpUsewaa",
      "symbol": "MAPS/SOL",
      "name": "Orca MAPS/SOL LP Token",
      "decimals": 9,
      "logoURI": "https://cdn.jsdelivr.net/gh/solana-labs/token-list@main/assets/mainnet/DjVE6JNiYqPL2QXyCUUh8rNjHrbz9hXHNYt99MQ59qw1/logo.png",
      "tags": [
        "lp-token"
      ],
      "extensions": {
        "website": "https://www.orca.so",
        "twitter": "https://twitter.com/orca_so"
      }
    },
    {
      "chainId": 101,
      "address": "9rguDaKqTrVjaDXafq6E7rKGn7NPHomkdb8RKpjKCDm2",
      "symbol": "SAMO/SOL",
      "name": "Orca SAMO/SOL LP Token",
      "decimals": 9,
      "logoURI": "https://cdn.jsdelivr.net/gh/solana-labs/token-list@main/assets/mainnet/DjVE6JNiYqPL2QXyCUUh8rNjHrbz9hXHNYt99MQ59qw1/logo.png",
      "tags": [
        "lp-token"
      ],
      "extensions": {
        "website": "https://www.orca.so",
        "twitter": "https://twitter.com/orca_so"
      }
    },
    {
      "chainId": 101,
      "address": "2697FyJ4vD9zwAVPr33fdVPDv54pyZZiBv9S2AoKMyQf",
      "symbol": "COPE/SOL",
      "name": "Orca COPE/SOL LP Token",
      "decimals": 9,
      "logoURI": "https://cdn.jsdelivr.net/gh/solana-labs/token-list@main/assets/mainnet/DjVE6JNiYqPL2QXyCUUh8rNjHrbz9hXHNYt99MQ59qw1/logo.png",
      "tags": [
        "lp-token"
      ],
      "extensions": {
        "website": "https://www.orca.so",
        "twitter": "https://twitter.com/orca_so"
      }
    },
    {
      "chainId": 101,
      "address": "HEhMLvpSdPviukafKwVN8BnBUTamirptsQ6Wxo5Cyv8s",
      "symbol": "FTR",
      "name": "Future",
      "decimals": 9,
      "logoURI": "http://future-ftr.io/images/logo.png",
      "tags": [],
      "extensions": {
        "website": "https://future-ftr.io",
        "twitter": "https://twitter.com/ftr_finance"
      }
    },
    {
      "chainId": 101,
      "address": "6oJ8Mp1VnKxN5MvGf9LfpeaRvTv8N1xFbvtdEbLLWUDT",
      "symbol": "ESC",
      "name": "ESCoin",
      "decimals": 9,
      "logoURI": "https://escoin.company/img/escoin_icon.png",
      "tags": [],
      "extensions": {
        "website": "https://escoin.company/",
        "twitter": "https://twitter.com/coin_esc"
      }
    },
    {
      "chainId": 101,
      "address": "Da1jboBKU3rqXUqPL3L3BxJ8e67ogVgVKcqy4rWsS7LC",
      "symbol": "UBE",
      "name": "UBE Token",
      "decimals": 10,
      "logoURI": "https://cdn.jsdelivr.net/gh/donfrancisco/ubetoken/UBE.png",
      "tags": [],
      "extensions": {
        "website": "https://www.ubetoken.com",
        "twitter": "https://twitter.com/ube_token"
      }
    },
    {
      "chainId": 101,
      "address": "GkXP719hnhLtizWHcQyGVYajuJqVsJJ6fyeUob9BPCFC",
      "symbol": "KROWZ",
      "name": "Mike Krow's Official Best Friend Super Kawaii Kasu Token",
      "decimals": 8,
      "logoURI": "https://cdn.jsdelivr.net/gh/mikekrow/KrowzToken/krowz_token.png",
      "tags": [
        "social-token",
        "krowz"
      ],
      "extensions": {
        "website": "https://mikekrow.com/",
        "twitter": "https://twitter.com/space_asylum"
      }
    },
    {
      "chainId": 101,
      "address": "6kwTqmdQkJd8qRr9RjSnUX9XJ24RmJRSrU1rsragP97Y",
      "symbol": "SAIL",
      "name": "SAIL",
      "decimals": 6,
      "logoURI": "https://cloudflare-ipfs.com/ipfs/QmPcQfofQNfiv36EAsGQrgAhiPbqGf17i1Cz648JhXFW9m/logo_solana_sail_v2.png",
      "tags": [
        "utility-token"
      ],
      "extensions": {
        "website": "https://www.solanasail.com",
        "twitter": "https://twitter.com/solsailsummer"
      }
    },
    {
      "chainId": 101,
      "address": "E5ndSkaB17Dm7CsD22dvcjfrYSDLCxFcMd6z8ddCk5wp",
      "symbol": "CCAI",
      "name": "Cryptocurrencies.Ai",
      "decimals": 9,
      "logoURI": "https://cryptocurrencies.ai/logo.png",
      "tags": [],
      "extensions": {
        "website": "https://ccai.cryptocurrencies.ai",
        "twitter": "https://twitter.com/CCAI_Official",
        "serumV3Usdc": "7gZNLDbWE73ueAoHuAeFoSu7JqmorwCLpNTBXHtYSFTa"
      }
    },
    {
      "chainId": 101,
      "address": "7LmGzEgnQZTxxeCThgxsv3xe4JQmiy9hxEGBPCF66KgH",
      "symbol": "SNEK",
      "name": "Snek Coin",
      "decimals": 0,
      "logoURI": "https://raw.githubusercontent.com/snekcoin/SnekCoin/main/The%20Snek%20Coin.png",
      "tags": [],
      "extensions": {
        "twitter": "https://twitter.com/snekcoin"
      }
    },
    {
      "chainId": 101,
      "address": "AhRozpV8CDLJ5z9k8CJWF4P12MVvxdnnU2y2qUhUuNS5",
      "symbol": "ARK",
      "name": "Sol.Ark",
      "decimals": 8,
      "logoURI": "https://i.ibb.co/JyJ9kf0/Logo-1.png",
      "tags": [
        "meme"
      ],
      "extensions": {
        "website": "https://www.solark.xyz/",
        "twitter": "https://twitter.com/SOLARK67275852"
      }
    },
    {
      "chainId": 101,
      "address": "ss26ybWnrhSYbGBjDT9bEwRiyAVUgiKCbgAfFkksj4R",
      "symbol": "SS2",
      "name": "POH",
      "decimals": 0,
      "logoURI": "https://www.sol-talk.com/logo192.png",
      "tags": [
        "nft"
      ],
      "extensions": {
        "website": "https://www.sol-talk.com/sol-survivor",
        "twitter": "https://twitter.com/sol__survivor"
      }
    },
    {
      "chainId": 101,
      "address": "6dGR9kAt499jzsojDHCvDArKxpTarNbhdSkiS7jeMAib",
      "symbol": "AKI",
      "name": "AKIHIGE Token",
      "decimals": 6,
      "logoURI": "https://cdn.jsdelivr.net/gh/josh-a81/AKI/AKItokenlogo.jpg",
      "tags": [
        "aki"
      ]
    },
    {
      "chainId": 101,
      "address": "SCYfrGCw8aDiqdgcpdGjV6jp4UVVQLuphxTDLNWu36f",
      "symbol": "SCY",
      "name": "Synchrony",
      "decimals": 9,
      "logoURI": "https://raw.githubusercontent.com/synchrony-labs/synchrony-assets/main/SYNCHRONY-LOGO.png",
      "tags": [],
      "extensions": {
        "website": "https://synchrony.fi",
        "twitter": "https://twitter.com/SynchronyFi"
      }
    },
    {
      "chainId": 101,
      "address": "BKMWPkPS8jXw59ezYwK2ueNTZRF4m8MYHDjh9HwUmkQ7",
      "symbol": "SDC",
      "name": "SandDollarClassic",
      "decimals": 9,
      "logoURI": "https://pbs.twimg.com/profile_images/1209342834513498113/YXkq2fAE_400x400.jpg",
      "tags": [
        "utility-token"
      ],
      "extensions": {
        "website": "https://sanddollar.bs",
        "twitter": "https://twitter.com/SandDollar_BS"
      }
    },
    {
      "chainId": 101,
      "address": "3aEb4KJTWxaqKBXADw5qkAjG9K1AoLhR4CrDH6HCpGCo",
      "symbol": "SMB",
      "name": "Solana Monkey Business",
      "decimals": 9,
      "logoURI": "https://cdn.jsdelivr.net/gh/SolanaMonkeyBusiness/smbproject/token/SMB.png",
      "tags": [],
      "extensions": {
        "medium": "https://solanambs.medium.com/",
        "website": "https://solanamonkey.business/",
        "twitter": "https://twitter.com/SolanaMBS"
      }
    },
    {
      "chainId": 101,
      "address": "E7WqtfRHcY8YW8z65u9WmD7CfMmvtrm2qPVicSzDxLaT",
      "symbol": "PPUG",
      "name": "PizzaPugCoin",
      "decimals": 9,
      "logoURI": "https://i.imgur.com/kfycD0N.png",
      "tags": [],
      "extensions": {
        "website": "https://www.pizzapugcoin.com",
        "twitter": "https://twitter.com/pizzapugcoin"
      }
    },
    {
      "chainId": 101,
      "address": "FZgL5motNWEDEa24xgfSdBDfXkB9Ru9KxfEsey9S58bb",
      "symbol": "VCC",
      "name": "VentureCapital",
      "decimals": 6,
      "logoURI": "https://www.vcc.finance/bird.svg",
      "tags": [
        "venture capital",
        "liquidator",
        "IDO",
        "incubator"
      ],
      "extensions": {
        "website": "https://www.vcc.finance/",
        "twitter": "https://twitter.com/vcc_finance"
      }
    },
    {
      "chainId": 101,
      "address": "4TGxgCSJQx2GQk9oHZ8dC5m3JNXTYZHjXumKAW3vLnNx",
      "symbol": "OXS",
      "name": "Oxbull Sol",
      "decimals": 9,
      "logoURI": "https://www.oxbull.tech/assets/icon/favicon.png",
      "tags": [
        "utility-token"
      ],
      "extensions": {
        "website": "https://www.oxbull.tech/#/home",
        "twitter": "https://twitter.com/OxBull5",
        "medium": "https://medium.com/@oxbull",
        "tgann": "https://t.me/Oxbull_tech",
        "coingeckoId": "oxbull-tech",
        "github": "https://github.com/OxBull"
      }
    },
    {
      "chainId": 101,
      "address": "EdAhkbj5nF9sRM7XN7ewuW8C9XEUMs8P7cnoQ57SYE96",
      "symbol": "FAB",
      "name": "FABRIC",
      "decimals": 9,
      "logoURI": "https://fsynth.io/favicon-32x32.png",
      "tags": [],
      "extensions": {
        "website": "https://fsynth.io/",
        "twitter": "https://twitter.com/official_fabric"
      }
    },
    {
      "chainId": 101,
      "address": "GEYrotdkRitGUK5UMv3aMttEhVAZLhRJMcG82zKYsaWB",
      "symbol": "POTATO",
      "name": "POTATO",
      "decimals": 3,
      "logoURI": "https://raw.githubusercontent.com/potatocoinspl/potatoArt/main/Image/logocircle.png",
      "tags": [],
      "extensions": {
        "website": "https://potatocoinspl.com/",
        "serumV3Usdc": "6dn7tgTHe5rZEAscMWWY3xmPGVEKVkM9s7YRV11z399z"
      }
    },
    {
      "chainId": 101,
      "address": "7MtgLYSEgsq626pvcEAwaDqs2KiZsaJUX2qGpRZbcDWY",
      "symbol": "DGEN",
      "name": "Degen Banana",
      "decimals": 6,
      "logoURI": "https://i.ibb.co/hD0bKmf/dgen-banana-logo.png",
      "tags": [],
      "extensions": {
        "website": "https://degen.finance/",
        "twitter": "https://twitter.com/degenbanana"
      }
    },
    {
      "chainId": 101,
      "address": "FciGvHj9FjgSGgCBF1b9HY814FM9D28NijDd5SJrKvPo",
      "symbol": "TGT",
      "name": "Twirl Governance Token",
      "decimals": 6,
      "logoURI": "https://i.imgur.com/eh24tVm.jpeg",
      "tags": [],
      "extensions": {
        "website": "https://twirlfinance.com/",
        "twitter": "https://twitter.com/twirlfinance"
      }
    },
    {
      "chainId": 101,
      "address": "A9EEvcRcT7Q9XAa6NfqrqJChoc4XGDhd2mtc4xfniQkS",
      "symbol": "BILBY",
      "name": "Bilby Finance",
      "decimals": 9,
      "logoURI": "https://i.ibb.co/2yqS0z8/Bilby.png",
      "tags": [
        "utility-token"
      ],
      "extensions": {
        "website": "https://bilby.finance/"
      }
    },
    {
      "chainId": 101,
      "address": "8NGgmXzBzhsXz46pTC3ioSBxeE3w2EXpc741N3EQ8E6r",
      "symbol": "JOKE",
      "name": "JOKESMEMES",
      "decimals": 9,
      "logoURI": "https://jokesmemes.finance/joketoken.png",
      "tags": [],
      "extensions": {
        "website": "https://jokesmemes.finance",
        "twitter": "https://twitter.com/Jokesmemes11"
      }
    },
    {
      "chainId": 101,
      "address": "Fp4gjLpTsPqBN6xDGpDHwtnuEofjyiZKxxZxzvJnjxV6",
      "symbol": "NAXAR",
      "name": "Naxar",
      "decimals": 4,
      "logoURI": "http://ipic.su/img/img7/fs/naxarLogo512x512.1623594250.png",
      "tags": [],
      "extensions": {
        "website": "https://naxar.ru",
        "instagram": "https://instagram.com/naxar__",
        "telegram": "https://t.me/naxar_official"
      }
    },
    {
      "chainId": 101,
      "address": "5jqTNKonR9ZZvbmX9JHwcPSEg6deTyNKR7PxQ9ZPdd2w",
      "symbol": "JBUS",
      "name": "Jebus",
      "decimals": 0,
      "logoURI": "https://jebus.live/wp-content/uploads/2021/05/Jebus-White-300x292.png",
      "tags": [],
      "extensions": {
        "website": "https://jebus.live"
      }
    },
    {
      "chainId": 101,
      "address": "29UWGmi1MxJRi3izeritN8VvhZbUiX37KUVnGv46mzev",
      "symbol": "KLBx",
      "name": "Black Label X",
      "decimals": 4,
      "logoURI": "https://raw.githubusercontent.com/klbtoken/klbtoken/main/klbx.svg",
      "tags": [],
      "extensions": {
        "website": "https://klbtoken.com/x"
      }
    },
    {
      "chainId": 101,
      "address": "GACHAfpmbpk4FLfZcGkT2NUmaEqMygssAknhqnn8DVHP",
      "symbol": "GACHA",
      "name": "Gachapon",
      "decimals": 9,
      "logoURI": "https://r5qzzgtjsn53w4u2wlpvrtkgstrvzpqak2i2hk7s356q4otl7p5q.arweave.net/j2GcmmmTe7tymrLfWM1GlONcvgBWkaOr8t99Djpr-_s",
      "tags": [],
      "extensions": {
        "twitter": "https://twitter.com/GACHAPON7777"
      }
    },
    {
      "chainId": 101,
      "address": "9zoqdwEBKWEi9G5Ze8BSkdmppxGgVv1Kw4LuigDiNr9m",
      "symbol": "STR",
      "name": "Solster",
      "decimals": 9,
      "logoURI": "https://solster.finance/logo-mark.png",
      "tags": [],
      "extensions": {
        "website": "https://solster.finance",
        "twitter": "https://twitter.com/solster_finance"
      }
    },
    {
      "chainId": 101,
      "address": "A2T2jDe2bxyEHkKtS8AtrTRmJ9VZRwyY8Kr7oQ8xNyfb",
      "symbol": "HAMS",
      "name": "Space Hamster",
      "decimals": 9,
      "logoURI": "https://i.ibb.co/WBxdrzY/HAMS.png",
      "tags": [],
      "extensions": {
        "website": "https://www.solhamster.space/",
        "twitter": "https://twitter.com/sol_hamster",
        "telegram": "https://t.me/SolHamster",
        "dex-website": "https://dex-solhamster.space/"
      }
    },
    {
      "chainId": 101,
      "address": "EGN2774kzKyUnJs2Gv5poK6ymiMVkdyCQD2gGnJ84sDk",
      "symbol": "NEFT",
      "name": "Neftea Labs Coin",
      "decimals": 8,
      "logoURI": "https://gateway.pinata.cloud/ipfs/QmdcmEVy9dyBdLoHSTfjUwQxmVLJPH157WmVGd74JF6obX",
      "tags": [
        "Neftea",
        "NFT",
        "utility-token"
      ],
      "extensions": {
        "website": "https://www.neftealabs.com/"
      }
    },
    {
      "chainId": 101,
      "address": "DK64rmGSZupv1dLYn57e3pUVgs9jL9EKLXDVZZPsMDz8",
      "symbol": "ABOMB",
      "name": "ArtBomb",
      "decimals": 5,
      "logoURI": "https://gateway.pinata.cloud/ipfs/QmNRG8aNZNyHs9i8Zw3hy8DY5BHgWqke5jWq2873n8No9f",
      "tags": [
        "utility-token",
        "artbomb"
      ],
      "extensions": {
        "website": "https://artbomb.xyz"
      }
    },
    {
      "chainId": 101,
      "address": "AnyCsr1VCBZcwVAxbKPuHhKDP5DQQSnRxGAo4ycgRMi2",
      "symbol": "DAL",
      "name": "Dalmatiancoin",
      "decimals": 9,
      "logoURI": "https://res.cloudinary.com/dtbjhs8a6/image/upload/v1622836689/t55xirsxagaanntdt50i.jpg",
      "tags": [],
      "extensions": {
        "website": "https://dalmatiancoin.org/",
        "twitter": "https://twitter.com/coindalmatian"
      }
    },
    {
      "chainId": 101,
      "address": "HiL1j5VMR9XtRnCA4mxaVoXr6PMHpbh8wUgfPsAP4CNF",
      "symbol": "SolNHD",
      "name": "SolNHD",
      "decimals": 0,
      "logoURI": "https://raw.githubusercontent.com/duynguyen93/SolNHD/main/images/logo.png",
      "tags": [],
      "extensions": {
        "website": "https://www.solnhd.com",
        "twitter": "https://twitter.com/zororoaz01"
      }
    },
    {
      "chainId": 101,
      "address": "qXu8Tj65H5XR8KHuaKKoyLCWj592KbTG3YWJwsuFrPS",
      "symbol": "STVA",
      "name": "SOLtiva",
      "decimals": 3,
      "logoURI": "https://raw.githubusercontent.com/klbtoken/soltiva/main/soltiva.svg",
      "tags": [],
      "extensions": {
        "website": "https://soltiva.co"
      }
    },
    {
      "chainId": 101,
      "address": "D3gHoiYT4RY5VSndne1fEnpM3kCNAyBhkp5xjNUqqPj9",
      "symbol": "PROEXIS",
      "name": "ProExis Prova de Existência Blockchain",
      "decimals": 8,
      "logoURI": "https://raw.githubusercontent.com/provadeexistencia/img/main/logo_proexis.jpg",
      "tags": [
        "proof of-existence",
        "utility-token",
        "prova de existencia",
        "proexis"
      ],
      "extensions": {
        "website": "https://provadeexistencia.com.br",
        "twitter": "https://twitter.com/provaexistencia",
        "facebook": "https://facebook.com/provadeexistencia",
        "instagram": "https://instagram.com/provadeexistencia",
        "github": "https://github.com/provadeexistencia",
        "tgann": "https://t.me/provadeexistencia",
        "tggroup": "https://t.me/provadeexistenciagrupo"
      }
    },
    {
      "chainId": 101,
      "address": "5DWFxYBxjETuqFX3P2Z1uq8UbcCT1F4sABGiBZMnWKvR",
      "symbol": "PLDO",
      "name": "PLEIDO",
      "decimals": 6,
      "logoURI": "https://pleido.com/images/pleido_logo.svg",
      "tags": [
        "pleido",
        "game-coin"
      ],
      "extensions": {
        "website": "https://pleido.com/"
      }
    },
    {
      "chainId": 101,
      "address": "6uB5eEC8SzMbUdsPpe3eiNvHyvxdqUWnDEtpFQxkhNTP",
      "symbol": "MOLANIUM",
      "name": "MOLANIUM",
      "decimals": 0,
      "logoURI": "https://i.imgur.com/hOMe38E.png",
      "tags": [],
      "extensions": {
        "website": "https://moonlana.com/",
        "imageUrl": "https://i.imgur.com/hOMe38E.png",
        "twitter": "https://twitter.com/xMoonLana",
        "medium": "https://moonlana.medium.com/"
      }
    },
    {
      "chainId": 101,
      "address": "5KV2W2XPdSo97wQWcuAVi6G4PaCoieg4Lhhi61PAMaMJ",
      "symbol": "GÜ",
      "name": "GÜ",
      "decimals": 6,
      "logoURI": "https://cdn.jsdelivr.net/gh/Seigneur-Machiavel/kugle.github.io/Tokens/Logo_GU_512.png",
      "tags": [
        "utility-token"
      ],
      "extensions": {
        "website": "https://kugle.org",
        "twitter": "https://twitter.com/Kugle_"
      }
    },
    {
      "chainId": 101,
      "address": "72fFy4SNGcHoEC1TTFTUkxNHriJqg3hBPsa2jSr2cZgb",
      "symbol": "BZX",
      "name": "BlizeX",
      "decimals": 6,
      "logoURI": "https://raw.githubusercontent.com/Blizex-Official/blizex-token/main/logo.jpg",
      "tags": [],
      "extensions": {
        "website": "https://www.blizex.co",
        "twitter": "https://twitter.com/blizex_en"
      }
    }
  ],
  "version": {
    "major": 0,
    "minor": 2,
    "patch": 2
  }
}<|MERGE_RESOLUTION|>--- conflicted
+++ resolved
@@ -8282,38 +8282,6 @@
     },
     {
       "chainId": 101,
-<<<<<<< HEAD
-=======
-      "address": "5fEo6ZbvpV6zdyzowtAwgMcWHZe1yJy9NxQM6gC19QW5",
-      "symbol": "GREEN",
-      "name": "Green DEX",
-      "decimals": 9,
-      "logoURI": "https://raw.githubusercontent.com/greendex/GDEX/main/gdex.svg",
-      "tags": [
-        "Green DEX"
-      ],
-      "extensions": {
-        "website": "https://greendex.network/",
-        "twitter": "https://twitter.com/GreendexN"
-      },
-    },
-    {
-      "chainId": 101,
-      "address": "5v6tZ1SiAi7G8Qg4rBF1ZdAn4cn6aeQtefewMr1NLy61",
-      "symbol": "SOLD",
-      "name": "Solanax",
-      "decimals": 9,
-      "logoURI": "https://solanax.org/images/icon.png",
-      "tags": [],
-      "extensions": {
-        "website": "https://solanax.org",
-        "twitter": "https://twitter.com/Solanaxorg",
-        "telegram": "https://t.me/solanaxcommunity"
-      }
-    },
-    {
-      "chainId": 101,
->>>>>>> e03c2860
       "address": "3RSafdgu7P2smSGHJvSGQ6kZVkcErZXfZTtynJYboyAu",
       "symbol": "SINE",
       "name": "SINE",
@@ -9252,6 +9220,21 @@
       "extensions": {
         "website": "https://www.blizex.co",
         "twitter": "https://twitter.com/blizex_en"
+      }
+    },
+    {
+      "chainId": 101,
+      "address": "5fEo6ZbvpV6zdyzowtAwgMcWHZe1yJy9NxQM6gC19QW5",
+      "symbol": "GREEN",
+      "name": "Green DEX",
+      "decimals": 9,
+      "logoURI": "https://raw.githubusercontent.com/greendex/GDEX/main/gdex.svg",
+      "tags": [
+        "Green DEX"
+      ],
+      "extensions": {
+        "website": "https://greendex.network/",
+        "twitter": "https://twitter.com/GreendexN"
       }
     }
   ],
