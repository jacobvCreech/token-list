--- conflicted
+++ resolved
@@ -64,7 +64,10 @@
       "name": "Sola Token",
       "decimals": 9,
       "logoURI": "https://raw.githubusercontent.com/solana-labs/token-list/main/assets/mainnet/FYfQ9uaRaYvRiaEGUmct45F9WKam3BYXArTrotnTNFXF/logo.png",
-      "tags": ["Solana tokenized", "Solana Community token"],
+      "tags": [
+        "Solana tokenized",
+        "Solana Community token"
+      ],
       "extensions": {
         "website": "https://solatoken.net/",
         "telegram": "https://t.me/solatokennet",
@@ -11705,7 +11708,22 @@
     },
     {
       "chainId": 101,
-<<<<<<< HEAD
+      "address": "MangoCzJ36AjZyKwVj3VnYU4GTonjfVEnJmvvWaxLac",
+      "symbol": "MNGO",
+      "name": "Mango",
+      "decimals": 6,
+      "logoURI": "https://raw.githubusercontent.com/solana-labs/token-list/main/assets/mainnet/MangoCzJ36AjZyKwVj3VnYU4GTonjfVEnJmvvWaxLac/token.png",
+      "tags": [],
+      "extensions": {
+        "website": "https://mango.markets/",
+        "serumV3Usdc": "3d4rzwpy9iGdCZvgxcu7B1YocYffVLsQXPXkBZKt2zLc",
+        "coingeckoId": "mango-markets",
+        "twitter": "https://twitter.com/mangomarkets",
+        "discord": "https://discord.gg/67jySBhxrg"
+      }
+    },
+    {
+      "chainId": 101,
       "address": "333iHoRM2Awhf9uVZtSyTfU8AekdGrgQePZsKMFPgKmS",
       "symbol": "ISOLA",
       "name": "Intersola",
@@ -11721,20 +11739,6 @@
         "twitter": "https://twitter.com/intersola_io",
         "github": "https://github.com/Intersolaio/",
         "serumV3Usdt": "42QVcMqoXmHT94zaBXm9KeU7pqDfBuAPHYN9ADW8weCF"
-=======
-      "address": "MangoCzJ36AjZyKwVj3VnYU4GTonjfVEnJmvvWaxLac",
-      "symbol": "MNGO",
-      "name": "Mango",
-      "decimals": 6,
-      "logoURI": "https://raw.githubusercontent.com/solana-labs/token-list/main/assets/mainnet/MangoCzJ36AjZyKwVj3VnYU4GTonjfVEnJmvvWaxLac/token.png",
-      "tags": [],
-      "extensions": {
-        "website": "https://mango.markets/",
-        "serumV3Usdc": "3d4rzwpy9iGdCZvgxcu7B1YocYffVLsQXPXkBZKt2zLc",
-        "coingeckoId": "mango-markets",
-        "twitter": "https://twitter.com/mangomarkets",
-        "discord": "https://discord.gg/67jySBhxrg"
->>>>>>> be33e61b
       }
     }
   ],
