{
  "name": "Solana Token List",
  "logoURI": "https://cdn.jsdelivr.net/gh/trustwallet/assets@master/blockchains/solana/info/logo.png",
  "keywords": [
    "solana",
    "spl"
  ],
  "tags": {
    "stablecoin": {
      "name": "stablecoin",
      "description": "Tokens that are fixed to an external asset, e.g. the US dollar"
    },
    "ethereum": {
      "name": "ethereum",
      "description": "Asset bridged from ethereum"
    },
    "lp-token": {
      "name": "lp-token",
      "description": "Asset representing liquidity provider token"
    },
    "wrapped-sollet": {
      "name": "wrapped-sollet",
      "description": "Asset wrapped using sollet bridge"
    },
    "wrapped": {
      "name": "wrapped",
      "description": "Asset wrapped using wormhole bridge"
    },
    "leveraged": {
      "name": "leveraged",
      "description": "Leveraged asset"
    },
    "bull": {
      "name": "bull",
      "description": "Leveraged Bull asset"
    },
    "bear": {
      "name": "bear",
      "description": "Leveraged Bear asset"
    },
    "nft": {
      "name": "nft",
      "description": "Non-fungible token"
    },
    "security-token": {
      "name": "security-token",
      "description": "Tokens that are used to gain access to an electronically restricted resource"
    },
    "utility-token": {
      "name": "utility-token",
      "description": "Tokens that are designed to be spent within a certain blockchain ecosystem e.g. most of the SPL-Tokens"
    }
  },
  "timestamp": "2021-03-03T19:57:21+0000",
  "tokens": [
    {
      "chainId": 101,
      "address": "So11111111111111111111111111111111111111112",
      "symbol": "SOL",
      "name": "Wrapped SOL",
      "decimals": 9,
      "logoURI": "https://cdn.jsdelivr.net/gh/trustwallet/assets@master/blockchains/solana/info/logo.png",
      "tags": [],
      "extensions": {
        "website": "https://solana.com/",
        "serumV3Usdc": "9wFFyRfZBsuAha4YcuxcXLKwMxJR43S7fPfQLusDBzvT",
        "serumV3Usdt": "HWHvQhFmJB3NUcu1aihKmrKegfVxBEHzwVX6yZCKEsi1",
        "coingeckoId": "solana"
      }
    },
    {
      "chainId": 101,
      "address": "EPjFWdd5AufqSSqeM2qN1xzybapC8G4wEGGkZwyTDt1v",
      "symbol": "USDC",
      "name": "USD Coin",
      "decimals": 6,
      "logoURI": "https://cdn.jsdelivr.net/gh/solana-labs/token-list@main/assets/mainnet/EPjFWdd5AufqSSqeM2qN1xzybapC8G4wEGGkZwyTDt1v/logo.png",
      "tags": [
        "stablecoin"
      ],
      "extensions": {
        "website": "https://www.centre.io/",
        "coingeckoId": "usd-coin",
        "serumV3Usdt": "77quYg4MGneUdjgXCunt9GgM1usmrxKY31twEy3WHwcS"
      }
    },
    {
      "chainId": 101,
      "address": "9n4nbM75f5Ui33ZbPYXn59EwSgE8CGsHtAeTH5YFeJ9E",
      "symbol": "BTC",
      "name": "Wrapped Bitcoin (Sollet)",
      "decimals": 6,
      "logoURI": "https://cdn.jsdelivr.net/gh/trustwallet/assets@master/blockchains/bitcoin/info/logo.png",
      "tags": [
        "wrapped-sollet",
        "ethereum"
      ],
      "extensions": {
        "bridgeContract": "https://etherscan.io/address/0xeae57ce9cc1984f202e15e038b964bb8bdf7229a",
        "serumV3Usdc": "A8YFbxQYFVqKZaoYJLLUVcQiWP7G2MeEgW5wsAQgMvFw",
        "serumV3Usdt": "C1EuT9VokAKLiW7i2ASnZUvxDoKuKkCpDDeNxAptuNe4",
        "coingeckoId": "bitcoin"
      }
    },
    {
      "chainId": 101,
      "address": "2FPyTwcZLUg1MDrwsyoP4D6s1tM7hAkHYRjkNb5w6Pxk",
      "symbol": "ETH",
      "name": "Wrapped Ethereum (Sollet)",
      "decimals": 6,
      "logoURI": "https://cdn.jsdelivr.net/gh/trustwallet/assets@master/blockchains/ethereum/assets/0xC02aaA39b223FE8D0A0e5C4F27eAD9083C756Cc2/logo.png",
      "tags": [
        "wrapped-sollet",
        "ethereum"
      ],
      "extensions": {
        "bridgeContract": "https://etherscan.io/address/0xeae57ce9cc1984f202e15e038b964bb8bdf7229a",
        "serumV3Usdc": "4tSvZvnbyzHXLMTiFonMyxZoHmFqau1XArcRCVHLZ5gX",
        "serumV3Usdt": "7dLVkUfBVfCGkFhSXDCq1ukM9usathSgS716t643iFGF",
        "coingeckoId": "ethereum"
      }
    },
    {
      "chainId": 101,
      "address": "3JSf5tPeuscJGtaCp5giEiDhv51gQ4v3zWg8DGgyLfAB",
      "symbol": "YFI",
      "name": "Wrapped YFI (Sollet)",
      "decimals": 6,
      "logoURI": "https://cdn.jsdelivr.net/gh/trustwallet/assets@master/blockchains/ethereum/assets/0x0bc529c00C6401aEF6D220BE8C6Ea1667F6Ad93e/logo.png",
      "tags": [
        "wrapped-sollet",
        "ethereum"
      ],
      "extensions": {
        "bridgeContract": "https://etherscan.io/address/0xeae57ce9cc1984f202e15e038b964bb8bdf7229a",
        "serumV3Usdc": "7qcCo8jqepnjjvB5swP4Afsr3keVBs6gNpBTNubd1Kr2",
        "serumV3Usdt": "3Xg9Q4VtZhD4bVYJbTfgGWFV5zjE3U7ztSHa938zizte",
        "coingeckoId": "yearn-finance"
      }
    },
    {
      "chainId": 101,
      "address": "CWE8jPTUYhdCTZYWPTe1o5DFqfdjzWKc9WKz6rSjQUdG",
      "symbol": "LINK",
      "name": "Wrapped Chainlink (Sollet)",
      "decimals": 6,
      "logoURI": "https://cdn.jsdelivr.net/gh/trustwallet/assets@master/blockchains/ethereum/assets/0x514910771AF9Ca656af840dff83E8264EcF986CA/logo.png",
      "tags": [
        "wrapped-sollet",
        "ethereum"
      ],
      "extensions": {
        "bridgeContract": "https://etherscan.io/address/0xeae57ce9cc1984f202e15e038b964bb8bdf7229a",
        "serumV3Usdc": "3hwH1txjJVS8qv588tWrjHfRxdqNjBykM1kMcit484up",
        "serumV3Usdt": "3yEZ9ZpXSQapmKjLAGKZEzUNA1rcupJtsDp5mPBWmGZR",
        "coingeckoId": "chainlink"
      }
    },
    {
      "chainId": 101,
      "address": "Ga2AXHpfAF6mv2ekZwcsJFqu7wB4NV331qNH7fW9Nst8",
      "symbol": "XRP",
      "name": "Wrapped XRP (Sollet)",
      "decimals": 6,
      "logoURI": "https://cdn.jsdelivr.net/gh/trustwallet/assets@master/blockchains/ripple/info/logo.png",
      "tags": [
        "wrapped-sollet",
        "ethereum"
      ],
      "extensions": {
        "bridgeContract": "https://etherscan.io/address/0xeae57ce9cc1984f202e15e038b964bb8bdf7229a",
        "coingeckoId": "ripple"
      }
    },
    {
      "chainId": 101,
      "address": "BQcdHdAQW1hczDbBi9hiegXAR7A98Q9jx3X3iBBBDiq4",
      "symbol": "wUSDT",
      "name": "Wrapped USDT (Sollet)",
      "decimals": 6,
      "logoURI": "https://cdn.jsdelivr.net/gh/solana-labs/explorer/public/tokens/usdt.svg",
      "tags": [
        "stablecoin",
        "wrapped-sollet",
        "ethereum"
      ],
      "extensions": {
        "bridgeContract": "https://etherscan.io/address/0xeae57ce9cc1984f202e15e038b964bb8bdf7229a",
        "coingeckoId": "tether"
      }
    },
    {
      "chainId": 101,
      "address": "AR1Mtgh7zAtxuxGd2XPovXPVjcSdY3i4rQYisNadjfKy",
      "symbol": "SUSHI",
      "name": "Wrapped SUSHI (Sollet)",
      "decimals": 6,
      "logoURI": "https://cdn.jsdelivr.net/gh/trustwallet/assets@master/blockchains/ethereum/assets/0x6B3595068778DD592e39A122f4f5a5cF09C90fE2/logo.png",
      "tags": [
        "wrapped-sollet",
        "ethereum"
      ],
      "extensions": {
        "website": "https://www.sushi.com",
        "bridgeContract": "https://etherscan.io/address/0xeae57ce9cc1984f202e15e038b964bb8bdf7229a",
        "serumV3Usdc": "A1Q9iJDVVS8Wsswr9ajeZugmj64bQVCYLZQLra2TMBMo",
        "serumV3Usdt": "6DgQRTpJTnAYBSShngAVZZDq7j9ogRN1GfSQ3cq9tubW",
        "coingeckoId": "sushi"
      }
    },
    {
      "chainId": 101,
      "address": "CsZ5LZkDS7h9TDKjrbL7VAwQZ9nsRu8vJLhRYfmGaN8K",
      "symbol": "ALEPH",
      "name": "Wrapped ALEPH (Sollet)",
      "decimals": 6,
      "logoURI": "https://cdn.jsdelivr.net/gh/trustwallet/assets@master/blockchains/nuls/assets/NULSd6HgyZkiqLnBzTaeSQfx1TNg2cqbzq51h/logo.png",
      "tags": [
        "wrapped-sollet",
        "ethereum"
      ],
      "extensions": {
        "bridgeContract": "https://etherscan.io/address/0xeae57ce9cc1984f202e15e038b964bb8bdf7229a",
        "serumV3Usdc": "GcoKtAmTy5QyuijXSmJKBtFdt99e6Buza18Js7j9AJ6e",
        "serumV3Usdt": "Gyp1UGRgbrb6z8t7fpssxEKQgEmcJ4pVnWW3ds2p6ZPY",
        "coingeckoId": "aleph"
      }
    },
    {
      "chainId": 101,
      "address": "SF3oTvfWzEP3DTwGSvUXRrGTvr75pdZNnBLAH9bzMuX",
      "symbol": "SXP",
      "name": "Wrapped SXP (Sollet)",
      "decimals": 6,
      "logoURI": "https://cdn.jsdelivr.net/gh/trustwallet/assets/blockchains/ethereum/assets/0x8CE9137d39326AD0cD6491fb5CC0CbA0e089b6A9/logo.png",
      "tags": [
        "wrapped-sollet",
        "ethereum"
      ],
      "extensions": {
        "bridgeContract": "https://etherscan.io/address/0xeae57ce9cc1984f202e15e038b964bb8bdf7229a",
        "serumV3Usdc": "4LUro5jaPaTurXK737QAxgJywdhABnFAMQkXX4ZyqqaZ",
        "serumV3Usdt": "8afKwzHR3wJE7W7Y5hvQkngXh6iTepSZuutRMMy96MjR",
        "coingeckoId": "swipe"
      }
    },
    {
      "chainId": 101,
      "address": "BtZQfWqDGbk9Wf2rXEiWyQBdBY1etnUUn6zEphvVS7yN",
      "symbol": "HGET",
      "name": "Wrapped Hedget (Sollet)",
      "decimals": 6,
      "logoURI": "https://www.hedget.com/images/favicon.svg",
      "tags": [
        "wrapped-sollet",
        "ethereum"
      ],
      "extensions": {
        "website": "https://www.hedget.com/",
        "bridgeContract": "https://etherscan.io/address/0xeae57ce9cc1984f202e15e038b964bb8bdf7229a",
        "serumV3Usdc": "88vztw7RTN6yJQchVvxrs6oXUDryvpv9iJaFa1EEmg87",
        "serumV3Usdt": "ErQXxiNfJgd4fqQ58PuEw5xY35TZG84tHT6FXf5s4UxY",
        "coingeckoId": "hedget"
      }
    },
    {
      "chainId": 101,
      "address": "5Fu5UUgbjpUvdBveb3a1JTNirL8rXtiYeSMWvKjtUNQv",
      "symbol": "CREAM",
      "name": "Wrapped Cream Finance (Sollet)",
      "decimals": 6,
      "logoURI": "https://cdn.jsdelivr.net/gh/trustwallet/assets@master/blockchains/smartchain/assets/0xd4CB328A82bDf5f03eB737f37Fa6B370aef3e888/logo.png",
      "tags": [
        "wrapped-sollet",
        "ethereum"
      ],
      "extensions": {
        "bridgeContract": "https://etherscan.io/address/0xeae57ce9cc1984f202e15e038b964bb8bdf7229a",
        "serumV3Usdc": "7nZP6feE94eAz9jmfakNJWPwEKaeezuKKC5D1vrnqyo2",
        "serumV3Usdt": "4ztJEvQyryoYagj2uieep3dyPwG2pyEwb2dKXTwmXe82",
        "coingeckoId": "cream-2"
      }
    },
    {
      "chainId": 101,
      "address": "873KLxCbz7s9Kc4ZzgYRtNmhfkQrhfyWGZJBmyCbC3ei",
      "symbol": "UBXT",
      "name": "Wrapped Upbots (Sollet)",
      "decimals": 6,
      "logoURI": "https://assets.coingecko.com/coins/images/12476/small/UBXT.png?1600132967",
      "tags": [
        "wrapped-sollet",
        "ethereum"
      ],
      "extensions": {
        "website": "https://upbots.com/",
        "explorer": "https://etherscan.io/address/0xeae57ce9cc1984f202e15e038b964bb8bdf7229a",
        "serumV3Usdc": "2wr3Ab29KNwGhtzr5HaPCyfU1qGJzTUAN4amCLZWaD1H",
        "serumV3Usdt": "F1T7b6pnR8Pge3qmfNUfW6ZipRDiGpMww6TKTrRU4NiL",
        "coingeckoId": "upbots"
      }
    },
    {
      "chainId": 101,
      "address": "HqB7uswoVg4suaQiDP3wjxob1G5WdZ144zhdStwMCq7e",
      "symbol": "HNT",
      "name": "Wrapped Helium (Sollet)",
      "decimals": 6,
      "logoURI": "https://assets.coingecko.com/coins/images/4284/small/Helium_HNT.png?1612620071",
      "tags": [
        "wrapped-sollet",
        "ethereum"
      ],
      "extensions": {
        "bridgeContract": "https://etherscan.io/address/0xeae57ce9cc1984f202e15e038b964bb8bdf7229a",
        "serumV3Usdc": "CnUV42ZykoKUnMDdyefv5kP6nDSJf7jFd7WXAecC6LYr",
        "serumV3Usdt": "8FpuMGLtMZ7Wt9ZvyTGuTVwTwwzLYfS5NZWcHxbP1Wuh",
        "coingeckoId": "helium"
      }
    },
    {
      "chainId": 101,
      "address": "9S4t2NEAiJVMvPdRYKVrfJpBafPBLtvbvyS3DecojQHw",
      "symbol": "FRONT",
      "name": "Wrapped FRONT (Sollet)",
      "decimals": 6,
      "logoURI": "https://cdn.jsdelivr.net/gh/trustwallet/assets@master/blockchains/ethereum/assets/0xf8C3527CC04340b208C854E985240c02F7B7793f/logo.png",
      "tags": [
        "wrapped-sollet",
        "ethereum"
      ],
      "extensions": {
        "bridgeContract": "https://etherscan.io/address/0xeae57ce9cc1984f202e15e038b964bb8bdf7229a",
        "serumV3Usdc": "9Zx1CvxSVdroKMMWf2z8RwrnrLiQZ9VkQ7Ex3syQqdSH",
        "serumV3Usdt": "CGC4UgWwqA9PET6Tfx6o6dLv94EK2coVkPtxgNHuBtxj",
        "coingeckoId": "frontier-token"
      }
    },
    {
      "chainId": 101,
      "address": "6WNVCuxCGJzNjmMZoKyhZJwvJ5tYpsLyAtagzYASqBoF",
      "symbol": "AKRO",
      "name": "Wrapped AKRO (Sollet)",
      "decimals": 6,
      "logoURI": "https://cdn.jsdelivr.net/gh/trustwallet/assets@master/blockchains/ethereum/assets/0xb2734a4Cec32C81FDE26B0024Ad3ceB8C9b34037/logo.png",
      "tags": [
        "wrapped-sollet",
        "ethereum"
      ],
      "extensions": {
        "bridgeContract": "https://etherscan.io/address/0xeae57ce9cc1984f202e15e038b964bb8bdf7229a",
        "serumV3Usdc": "5CZXTTgVZKSzgSA3AFMN5a2f3hmwmmJ6hU8BHTEJ3PX8",
        "serumV3Usdt": "HLvRdctRB48F9yLnu9E24LUTRt89D48Z35yi1HcxayDf",
        "coingeckoId": "akropolis"
      }
    },
    {
      "chainId": 101,
      "address": "DJafV9qemGp7mLMEn5wrfqaFwxsbLgUsGVS16zKRk9kc",
      "symbol": "HXRO",
      "name": "Wrapped HXRO (Sollet)",
      "decimals": 6,
      "logoURI": "https://assets.coingecko.com/coins/images/7805/large/hxro-squarelogo-1585089594129.png?1586221980",
      "tags": [
        "wrapped-sollet",
        "ethereum"
      ],
      "extensions": {
        "bridgeContract": "https://etherscan.io/address/0xeae57ce9cc1984f202e15e038b964bb8bdf7229a",
        "serumV3Usdc": "6Pn1cSiRos3qhBf54uBP9ZQg8x3JTardm1dL3n4p29tA",
        "serumV3Usdt": "4absuMsgemvdjfkgdLQq1zKEjw3dHBoCWkzKoctndyqd",
        "coingeckoId": "hxro"
      }
    },
    {
      "chainId": 101,
      "address": "DEhAasscXF4kEGxFgJ3bq4PpVGp5wyUxMRvn6TzGVHaw",
      "symbol": "UNI",
      "name": "Wrapped UNI (Sollet)",
      "decimals": 6,
      "logoURI": "https://cdn.jsdelivr.net/gh/trustwallet/assets@master/blockchains/ethereum/assets/0x1f9840a85d5aF5bf1D1762F925BDADdC4201F984/logo.png",
      "tags": [
        "wrapped-sollet",
        "ethereum"
      ],
      "extensions": {
        "bridgeContract": "https://etherscan.io/address/0xeae57ce9cc1984f202e15e038b964bb8bdf7229a",
        "serumV3Usdc": "6JYHjaQBx6AtKSSsizDMwozAEDEZ5KBsSUzH7kRjGJon",
        "serumV3Usdt": "2SSnWNrc83otLpfRo792P6P3PESZpdr8cu2r8zCE6bMD",
        "coingeckoId": "uniswap"
      }
    },
    {
      "chainId": 101,
      "address": "SRMuApVNdxXokk5GT7XD5cUUgXMBCoAz2LHeuAoKWRt",
      "symbol": "SRM",
      "name": "Serum",
      "decimals": 6,
      "logoURI": "https://cdn.jsdelivr.net/gh/trustwallet/assets@master/blockchains/ethereum/assets/0x476c5E26a75bd202a9683ffD34359C0CC15be0fF/logo.png",
      "tags": [],
      "extensions": {
        "website": "https://projectserum.com/",
        "serumV3Usdc": "ByRys5tuUWDgL73G8JBAEfkdFf8JWBzPBDHsBVQ5vbQA",
        "serumV3Usdt": "AtNnsY1AyRERWJ8xCskfz38YdvruWVJQUVXgScC1iPb",
        "coingeckoId": "serum"
      }
    },
    {
      "chainId": 101,
      "address": "AGFEad2et2ZJif9jaGpdMixQqvW5i81aBdvKe7PHNfz3",
      "symbol": "FTT",
      "name": "Wrapped FTT (Sollet)",
      "decimals": 6,
      "logoURI": "https://cdn.jsdelivr.net/gh/solana-labs/token-list@main/assets/mainnet/AGFEad2et2ZJif9jaGpdMixQqvW5i81aBdvKe7PHNfz3/logo.png",
      "tags": [
        "wrapped-sollet",
        "ethereum"
      ],
      "extensions": {
        "bridgeContract": "https://etherscan.io/address/0xeae57ce9cc1984f202e15e038b964bb8bdf7229a",
        "assetContract": "https://etherscan.io/address/0x50d1c9771902476076ecfc8b2a83ad6b9355a4c9",
        "serumV3Usdc": "2Pbh1CvRVku1TgewMfycemghf6sU9EyuFDcNXqvRmSxc",
        "serumV3Usdt": "Hr3wzG8mZXNHV7TuL6YqtgfVUesCqMxGYCEyP3otywZE",
        "coingeckoId": "ftx-token"
      }
    },
    {
      "chainId": 101,
      "address": "MSRMcoVyrFxnSgo5uXwone5SKcGhT1KEJMFEkMEWf9L",
      "symbol": "MSRM",
      "name": "MegaSerum",
      "decimals": 0,
      "logoURI": "https://cdn.jsdelivr.net/gh/trustwallet/assets@master/blockchains/ethereum/assets/0x476c5E26a75bd202a9683ffD34359C0CC15be0fF/logo.png",
      "tags": [],
      "extensions": {
        "website": "https://projectserum.com/",
        "serumV3Usdc": "4VKLSYdvrQ5ngQrt1d2VS8o4ewvb2MMUZLiejbnGPV33",
        "serumV3Usdt": "5nLJ22h1DUfeCfwbFxPYK8zbfbri7nA9bXoDcR8AcJjs",
        "coingeckoId": "megaserum"
      }
    },
    {
      "chainId": 101,
      "address": "BXXkv6z8ykpG1yuvUDPgh732wzVHB69RnB9YgSYh3itW",
      "symbol": "WUSDC",
      "name": "Wrapped USDC (Sollet)",
      "decimals": 6,
      "logoURI": "https://cdn.jsdelivr.net/gh/solana-labs/token-list@main/assets/mainnet/EPjFWdd5AufqSSqeM2qN1xzybapC8G4wEGGkZwyTDt1v/logo.png",
      "tags": [
        "stablecoin",
        "wrapped-sollet",
        "ethereum"
      ],
      "extensions": {
        "coingeckoId": "usd-coin"
      }
    },
    {
      "chainId": 101,
      "address": "GXMvfY2jpQctDqZ9RoU3oWPhufKiCcFEfchvYumtX7jd",
      "symbol": "TOMO",
      "name": "Wrapped TOMO (Sollet)",
      "decimals": 6,
      "logoURI": "https://cdn.jsdelivr.net/gh/trustwallet/assets@master/blockchains/tomochain/info/logo.png",
      "tags": [
        "wrapped-sollet",
        "ethereum"
      ],
      "extensions": {
        "bridgeContract": "https://etherscan.io/address/0xeae57ce9cc1984f202e15e038b964bb8bdf7229a",
        "serumV3Usdc": "8BdpjpSD5n3nk8DQLqPUyTZvVqFu6kcff5bzUX5dqDpy",
        "serumV3Usdt": "GnKPri4thaGipzTbp8hhSGSrHgG4F8MFiZVrbRn16iG2",
        "coingeckoId": "tomochain"
      }
    },
    {
      "chainId": 101,
      "address": "EcqExpGNFBve2i1cMJUTR4bPXj4ZoqmDD2rTkeCcaTFX",
      "symbol": "KARMA",
      "name": "Wrapped KARMA (Sollet)",
      "decimals": 4,
      "logoURI": "https://cdn.jsdelivr.net/gh/machi-x/assets@master/blockchains/ethereum/assets/0xdfe691f37b6264a90ff507eb359c45d55037951c/logo.png",
      "tags": [
        "wrapped-sollet",
        "ethereum"
      ],
      "extensions": {
        "bridgeContract": "https://etherscan.io/address/0xeae57ce9cc1984f202e15e038b964bb8bdf7229a",
        "coingeckoId": "karma-dao"
      }
    },
    {
      "chainId": 101,
      "address": "EqWCKXfs3x47uVosDpTRgFniThL9Y8iCztJaapxbEaVX",
      "symbol": "LUA",
      "name": "Wrapped LUA (Sollet)",
      "decimals": 6,
      "logoURI": "https://cdn.jsdelivr.net/gh/trustwallet/assets@master/blockchains/ethereum/assets/0xB1f66997A5760428D3a87D68b90BfE0aE64121cC/logo.png",
      "tags": [
        "wrapped-sollet",
        "ethereum"
      ],
      "extensions": {
        "bridgeContract": "https://etherscan.io/address/0xeae57ce9cc1984f202e15e038b964bb8bdf7229a",
        "serumV3Usdc": "4xyWjQ74Eifq17vbue5Ut9xfFNfuVB116tZLEpiZuAn8",
        "serumV3Usdt": "35tV8UsHH8FnSAi3YFRrgCu4K9tb883wKnAXpnihot5r",
        "coingeckoId": "lua-token"
      }
    },
    {
      "chainId": 101,
      "address": "GeDS162t9yGJuLEHPWXXGrb1zwkzinCgRwnT8vHYjKza",
      "symbol": "MATH",
      "name": "Wrapped MATH (Sollet)",
      "decimals": 6,
      "tags": [
        "wrapped-sollet",
        "ethereum"
      ],
      "extensions": {
        "bridgeContract": "https://etherscan.io/address/0xeae57ce9cc1984f202e15e038b964bb8bdf7229a",
        "serumV3Usdc": "J7cPYBrXVy8Qeki2crZkZavcojf2sMRyQU7nx438Mf8t",
        "serumV3Usdt": "2WghiBkDL2yRhHdvm8CpprrkmfguuQGJTCDfPSudKBAZ",
        "coingeckoId": "math"
      }
    },
    {
      "chainId": 101,
      "address": "GUohe4DJUA5FKPWo3joiPgsB7yzer7LpDmt1Vhzy3Zht",
      "symbol": "KEEP",
      "name": "Wrapped KEEP (Sollet)",
      "decimals": 6,
      "logoURI": "https://assets.coingecko.com/coins/images/3373/large/IuNzUb5b_400x400.jpg?1589526336",
      "tags": [
        "wrapped-sollet",
        "ethereum"
      ],
      "extensions": {
        "bridgeContract": "https://etherscan.io/address/0xeae57ce9cc1984f202e15e038b964bb8bdf7229a",
        "serumV3Usdc": "3rgacody9SvM88QR83GHaNdEEx4Fe2V2ed5GJp2oeKDr",
        "serumV3Usdt": "HEGnaVL5i48ubPBqWAhodnZo8VsSLzEM3Gfc451DnFj9",
        "coingeckoId": "keep-network"
      }
    },
    {
      "chainId": 101,
      "address": "9F9fNTT6qwjsu4X4yWYKZpsbw5qT7o6yR2i57JF2jagy",
      "symbol": "SWAG",
      "name": "Wrapped SWAG (Sollet)",
      "decimals": 6,
      "logoURI": "https://assets.coingecko.com/coins/images/12805/large/photo_2020-10-14_23.17.02.jpeg?1602688642",
      "tags": [
        "wrapped-sollet",
        "ethereum"
      ],
      "extensions": {
        "bridgeContract": "https://etherscan.io/address/0xeae57ce9cc1984f202e15e038b964bb8bdf7229a",
        "serumV3Usdt": "J2XSt77XWim5HwtUM8RUwQvmRXNZsbMKpp5GTKpHafvf",
        "coingeckoId": "swag-finance"
      }
    },
    {
      "chainId": 101,
      "address": "DgHK9mfhMtUwwv54GChRrU54T2Em5cuszq2uMuen1ZVE",
      "symbol": "CEL",
      "name": "Wrapped Celsius (Sollet)",
      "decimals": 6,
      "logoURI": "https://cdn.jsdelivr.net/gh/trustwallet/assets@master/blockchains/ethereum/assets/0xaaAEBE6Fe48E54f431b0C390CfaF0b017d09D42d/logo.png",
      "tags": [
        "wrapped-sollet",
        "ethereum"
      ],
      "extensions": {
        "bridgeContract": "https://etherscan.io/address/0xeae57ce9cc1984f202e15e038b964bb8bdf7229a",
        "serumV3Usdt": "cgani53cMZgYfRMgSrNekJTMaLmccRfspsfTbXWRg7u",
        "coingeckoId": "celsius-degree-token"
      }
    },
    {
      "chainId": 101,
      "address": "7ncCLJpP3MNww17LW8bRvx8odQQnubNtfNZBL5BgAEHW",
      "symbol": "RSR",
      "name": "Wrapped Reserve Rights (Sollet)",
      "decimals": 6,
      "logoURI": "https://cdn.jsdelivr.net/gh/trustwallet/assets@master/blockchains/ethereum/assets/0x8762db106B2c2A0bccB3A80d1Ed41273552616E8/logo.png",
      "tags": [
        "wrapped-sollet",
        "ethereum"
      ],
      "extensions": {
        "bridgeContract": "https://etherscan.io/address/0xeae57ce9cc1984f202e15e038b964bb8bdf7229a",
        "serumV3Usdt": "FcPet5fz9NLdbXwVM6kw2WTHzRAD7mT78UjwTpawd7hJ",
        "coingeckoId": "reserve-rights-token"
      }
    },
    {
      "chainId": 101,
      "address": "5wihEYGca7X4gSe97C5mVcqNsfxBzhdTwpv72HKs25US",
      "symbol": "1INCH",
      "name": "Wrapped 1INCH (Sollet)",
      "decimals": 6,
      "logoURI": "https://cdn.jsdelivr.net/gh/trustwallet/assets@master/blockchains/ethereum/assets/0x111111111117dC0aa78b770fA6A738034120C302/logo.png",
      "tags": [
        "wrapped-sollet",
        "ethereum"
      ],
      "extensions": {
        "bridgeContract": "https://etherscan.io/address/0xeae57ce9cc1984f202e15e038b964bb8bdf7229a",
        "coingeckoId": "1inch"
      }
    },
    {
      "chainId": 101,
      "address": "38i2NQxjp5rt5B3KogqrxmBxgrAwaB3W1f1GmiKqh9MS",
      "symbol": "GRT",
      "name": "Wrapped GRT  (Sollet)",
      "decimals": 6,
      "logoURI": "https://cdn.jsdelivr.net/gh/trustwallet/assets@master/blockchains/ethereum/assets/0xc944E90C64B2c07662A292be6244BDf05Cda44a7/logo.png",
      "tags": [
        "wrapped-sollet",
        "ethereum"
      ],
      "extensions": {
        "bridgeContract": "https://etherscan.io/address/0xeae57ce9cc1984f202e15e038b964bb8bdf7229a",
        "coingeckoId": "the-graph"
      }
    },
    {
      "chainId": 101,
      "address": "Avz2fmevhhu87WYtWQCFj9UjKRjF9Z9QWwN2ih9yF95G",
      "symbol": "COMP",
      "name": "Wrapped Compound (Sollet)",
      "decimals": 6,
      "logoURI": "https://cdn.jsdelivr.net/gh/trustwallet/assets@master/blockchains/ethereum/assets/0xc00e94Cb662C3520282E6f5717214004A7f26888/logo.png",
      "tags": [
        "wrapped-sollet",
        "ethereum"
      ],
      "extensions": {
        "bridgeContract": "https://etherscan.io/address/0xeae57ce9cc1984f202e15e038b964bb8bdf7229a",
        "coingeckoId": "compound-coin"
      }
    },
    {
      "chainId": 101,
      "address": "9wRD14AhdZ3qV8et3eBQVsrb3UoBZDUbJGyFckpTg8sj",
      "symbol": "PAXG",
      "name": "Wrapped Paxos Gold (Sollet)",
      "decimals": 6,
      "logoURI": "https://cdn.jsdelivr.net/gh/trustwallet/assets@master/blockchains/ethereum/assets/0x45804880De22913dAFE09f4980848ECE6EcbAf78/logo.png",
      "tags": [
        "wrapped-sollet",
        "ethereum"
      ],
      "extensions": {
        "bridgeContract": "https://etherscan.io/address/0xeae57ce9cc1984f202e15e038b964bb8bdf7229a",
        "coingeckoId": "pax-gold"
      }
    },
    {
      "chainId": 101,
      "address": "AByXcTZwJHMtrKrvVsh9eFNB1pJaLDjCUR2ayvxBAAM2",
      "symbol": "STRONG",
      "name": "Wrapped Strong (Sollet)",
      "decimals": 6,
      "logoURI": "https://cdn.jsdelivr.net/gh/trustwallet/assets@master/blockchains/ethereum/assets/0x990f341946A3fdB507aE7e52d17851B87168017c/logo.png",
      "tags": [
        "wrapped-sollet",
        "ethereum"
      ],
      "extensions": {
        "bridgeContract": "https://etherscan.io/address/0xeae57ce9cc1984f202e15e038b964bb8bdf7229a",
        "coingeckoId": "strong"
      }
    },
    {
      "chainId": 101,
      "address": "EchesyfXePKdLtoiZSL8pBe8Myagyy8ZRqsACNCFGnvp",
      "symbol": "FIDA",
      "name": "Bonfida",
      "decimals": 6,
      "logoURI": "https://cdn.jsdelivr.net/gh/dr497/awesome-serum-markets/icons/fida.svg",
      "tags": [],
      "extensions": {
        "website": "https://bonfida.com/",
        "serumV3Usdc": "E14BKBhDWD4EuTkWj1ooZezesGxMW8LPCps4W5PuzZJo",
        "serumV3Usdt": "EbV7pPpEvheLizuYX3gUCvWM8iySbSRAhu2mQ5Vz2Mxf",
        "coingeckoId": "bonfida"
      }
    },
    {
      "chainId": 101,
      "address": "kinXdEcpDQeHPEuQnqmUgtYykqKGVFq6CeVX5iAHJq6",
      "symbol": "KIN",
      "name": "KIN",
      "decimals": 5,
      "logoURI": "https://cdn.jsdelivr.net/gh/trustwallet/assets@master/blockchains/kin/info/logo.png",
      "tags": [],
      "extensions": {
        "serumV3Usdc": "Bn6NPyr6UzrFAwC4WmvPvDr2Vm8XSUnFykM2aQroedgn",
        "serumV3Usdt": "4nCFQr8sahhhL4XJ7kngGFBmpkmyf3xLzemuMhn6mWTm",
        "coingeckoId": "kin"
      }
    },
    {
      "chainId": 101,
      "address": "MAPS41MDahZ9QdKXhVa4dWB9RuyfV4XqhyAZ8XcYepb",
      "symbol": "MAPS",
      "name": "MAPS",
      "decimals": 6,
      "logoURI": "https://cdn.jsdelivr.net/gh/solana-labs/explorer/public/tokens/maps.svg",
      "tags": [],
      "extensions": {
        "website": "https://maps.me/",
        "serumV3Usdc": "3A8XQRWXC7BjLpgLDDBhQJLT5yPCzS16cGYRKHkKxvYo",
        "serumV3Usdt": "7cknqHAuGpfVXPtFoJpFvUjJ8wkmyEfbFusmwMfNy3FE",
        "coingeckoId": "maps"
      }
    },
    {
      "chainId": 101,
      "address": "z3dn17yLaGMKffVogeFHQ9zWVcXgqgf3PQnDsNs2g6M",
      "symbol": "OXY",
      "name": "Oxygen Protocol",
      "decimals": 6,
      "logoURI": "https://cdn.jsdelivr.net/gh/nathanielparke/awesome-serum-markets/icons/oxy.svg",
      "tags": [],
      "extensions": {
        "website": "https://www.oxygen.org/",
        "serumV3Usdt": "GKLev6UHeX1KSDCyo2bzyG6wqhByEzDBkmYTxEdmYJgB",
        "serumV3Usdc": "GZ3WBFsqntmERPwumFEYgrX2B7J7G11MzNZAy7Hje27X",
        "coingeckoId": "oxygen"
      }
    },
    {
      "chainId": 101,
      "address": "FtgGSFADXBtroxq8VCausXRr2of47QBf5AS1NtZCu4GD",
      "symbol": "BRZ",
      "name": "BRZ",
      "decimals": 4,
      "logoURI": "https://cdn.jsdelivr.net/gh/solana-labs/explorer/public/tokens/brz.png",
      "tags": [],
      "extensions": {
        "website": "https://brztoken.io/",
        "coingeckoId": "brz"
      }
    },
    {
      "chainId": 101,
      "address": "Es9vMFrzaCERmJfrF4H2FYD4KCoNkY11McCe8BenwNYB",
      "symbol": "USDT",
      "name": "USDT",
      "decimals": 6,
      "logoURI": "https://cdn.jsdelivr.net/gh/solana-labs/explorer/public/tokens/usdt.svg",
      "tags": [
        "stablecoin"
      ],
      "extensions": {
        "website": "https://tether.to/",
        "coingeckoId": "tether",
        "serumV3Usdc": "77quYg4MGneUdjgXCunt9GgM1usmrxKY31twEy3WHwcS"
      }
    },
    {
      "chainId": 101,
      "address": "2oDxYGgTBmST4rc3yn1YtcSEck7ReDZ8wHWLqZAuNWXH",
      "symbol": "xMARK",
      "name": "Standard",
      "decimals": 9,
      "logoURI": "https://cdn.jsdelivr.net/gh/solana-labs/token-list@main/assets/mainnet/2oDxYGgTBmST4rc3yn1YtcSEck7ReDZ8wHWLqZAuNWXH/logo.png",
      "tags": [
        "wrapped",
        "wormhole"
      ],
      "extensions": {
        "website": "https://benchmarkprotocol.finance/",
        "address": "0x36b679bd64ed73dbfd88909cdcb892cb66bd4cbb",
        "bridgeContract": "https://etherscan.io/address/0xf92cD566Ea4864356C5491c177A430C222d7e678",
        "assetContract": "https://etherscan.io/address/0x36b679bd64ed73dbfd88909cdcb892cb66bd4cbb",
        "coingeckoId": "xmark"
      }
    },
    {
      "chainId": 101,
      "address": "4k3Dyjzvzp8eMZWUXbBCjEvwSkkk59S5iCNLY3QrkX6R",
      "symbol": "RAY",
      "name": "Raydium",
      "decimals": 6,
      "logoURI": "https://cdn.jsdelivr.net/gh/solana-labs/token-list@main/assets/mainnet/RVKd61ztZW9GUwhRbbLoYVRE5Xf1B2tVscKqwZqXgEr/logo.png",
      "tags": [],
      "extensions": {
        "website": "https://raydium.io/",
        "serumV3Usdt": "teE55QrL4a4QSfydR9dnHF97jgCfptpuigbb53Lo95g",
        "serumV3Usdc": "2xiv8A5xrJ7RnGdxXB42uFEkYHJjszEhaJyKKt4WaLep",
        "coingeckoId": "raydium"
      }
    },
    {
      "chainId": 101,
      "address": "CzPDyvotTcxNqtPne32yUiEVQ6jk42HZi1Y3hUu7qf7f",
      "symbol": "RAY-WUSDT",
      "name": "Raydium Legacy LP Token V2 (RAY-WUSDT)",
      "decimals": 6,
      "logoURI": "https://cdn.jsdelivr.net/gh/solana-labs/token-list@main/assets/mainnet/RVKd61ztZW9GUwhRbbLoYVRE5Xf1B2tVscKqwZqXgEr/logo.png",
      "tags": [
        "lp-token"
      ],
      "extensions": {
        "website": "https://raydium.io/"
      }
    },
    {
      "chainId": 101,
      "address": "134Cct3CSdRCbYgq5SkwmHgfwjJ7EM5cG9PzqffWqECx",
      "symbol": "RAY-SOL",
      "name": "Raydium LP Token V2 (RAY-SOL)",
      "decimals": 6,
      "logoURI": "https://cdn.jsdelivr.net/gh/solana-labs/token-list@main/assets/mainnet/RVKd61ztZW9GUwhRbbLoYVRE5Xf1B2tVscKqwZqXgEr/logo.png",
      "tags": [
        "lp-token"
      ],
      "extensions": {
        "website": "https://raydium.io/"
      }
    },
    {
      "chainId": 101,
      "address": "EVDmwajM5U73PD34bYPugwiA4Eqqbrej4mLXXv15Z5qR",
      "symbol": "LINK-WUSDT",
      "name": "Raydium LP Token V2 (LINK-WUSDT)",
      "decimals": 6,
      "logoURI": "https://cdn.jsdelivr.net/gh/solana-labs/token-list@main/assets/mainnet/RVKd61ztZW9GUwhRbbLoYVRE5Xf1B2tVscKqwZqXgEr/logo.png",
      "tags": [
        "lp-token"
      ],
      "extensions": {
        "website": "https://raydium.io/"
      }
    },
    {
      "chainId": 101,
      "address": "KY4XvwHy7JPzbWYAbk23jQvEb4qWJ8aCqYWREmk1Q7K",
      "symbol": "ETH-WUSDT",
      "name": "Raydium LP Token V2 (ETH-WUSDT)",
      "decimals": 6,
      "logoURI": "https://cdn.jsdelivr.net/gh/solana-labs/token-list@main/assets/mainnet/RVKd61ztZW9GUwhRbbLoYVRE5Xf1B2tVscKqwZqXgEr/logo.png",
      "tags": [
        "lp-token"
      ],
      "extensions": {
        "website": "https://raydium.io/"
      }
    },
    {
      "chainId": 101,
      "address": "FgmBnsF5Qrnv8X9bomQfEtQTQjNNiBCWRKGpzPnE5BDg",
      "symbol": "RAY-USDC",
      "name": "Raydium Legacy LP Token V2 (RAY-USDC)",
      "decimals": 6,
      "logoURI": "https://cdn.jsdelivr.net/gh/solana-labs/token-list@main/assets/mainnet/RVKd61ztZW9GUwhRbbLoYVRE5Xf1B2tVscKqwZqXgEr/logo.png",
      "tags": [
        "lp-token"
      ],
      "extensions": {
        "website": "https://raydium.io/"
      }
    },
    {
      "chainId": 101,
      "address": "5QXBMXuCL7zfAk39jEVVEvcrz1AvBGgT9wAhLLHLyyUJ",
      "symbol": "RAY-SRM",
      "name": "Raydium Legacy LP Token V2 (RAY-SRM)",
      "decimals": 6,
      "logoURI": "https://cdn.jsdelivr.net/gh/solana-labs/token-list@main/assets/mainnet/RVKd61ztZW9GUwhRbbLoYVRE5Xf1B2tVscKqwZqXgEr/logo.png",
      "tags": [
        "lp-token"
      ],
      "extensions": {
        "website": "https://raydium.io/"
      }
    },
    {
      "chainId": 101,
      "address": "FdhKXYjCou2jQfgKWcNY7jb8F2DPLU1teTTTRfLBD2v1",
      "symbol": "RAY-WUSDT",
      "name": "Raydium Legacy LP Token V3 (RAY-WUSDT)",
      "decimals": 6,
      "logoURI": "https://cdn.jsdelivr.net/gh/solana-labs/token-list@main/assets/mainnet/RVKd61ztZW9GUwhRbbLoYVRE5Xf1B2tVscKqwZqXgEr/logo.png",
      "tags": [
        "lp-token"
      ],
      "extensions": {
        "website": "https://raydium.io/"
      }
    },
    {
      "chainId": 101,
      "address": "BZFGfXMrjG2sS7QT2eiCDEevPFnkYYF7kzJpWfYxPbcx",
      "symbol": "RAY-USDC",
      "name": "Raydium LP Token V3 (RAY-USDC)",
      "decimals": 6,
      "logoURI": "https://cdn.jsdelivr.net/gh/solana-labs/token-list@main/assets/mainnet/RVKd61ztZW9GUwhRbbLoYVRE5Xf1B2tVscKqwZqXgEr/logo.png",
      "tags": [
        "lp-token"
      ],
      "extensions": {
        "website": "https://raydium.io/"
      }
    },
    {
      "chainId": 101,
      "address": "DSX5E21RE9FB9hM8Nh8xcXQfPK6SzRaJiywemHBSsfup",
      "symbol": "RAY-SRM",
      "name": "Raydium LP Token V3 (RAY-SRM)",
      "decimals": 6,
      "logoURI": "https://cdn.jsdelivr.net/gh/solana-labs/token-list@main/assets/mainnet/RVKd61ztZW9GUwhRbbLoYVRE5Xf1B2tVscKqwZqXgEr/logo.png",
      "tags": [
        "lp-token"
      ],
      "extensions": {
        "website": "https://raydium.io/"
      }
    },
    {
      "chainId": 101,
      "address": "F5PPQHGcznZ2FxD9JaxJMXaf7XkaFFJ6zzTBcW8osQjw",
      "symbol": "RAY-SOL",
      "name": "Raydium LP Token V3 (RAY-SOL)",
      "decimals": 6,
      "logoURI": "https://cdn.jsdelivr.net/gh/solana-labs/token-list@main/assets/mainnet/RVKd61ztZW9GUwhRbbLoYVRE5Xf1B2tVscKqwZqXgEr/logo.png",
      "tags": [
        "lp-token"
      ],
      "extensions": {
        "website": "https://raydium.io/"
      }
    },
    {
      "chainId": 101,
      "address": "8Q6MKy5Yxb9vG1mWzppMtMb2nrhNuCRNUkJTeiE3fuwD",
      "symbol": "RAY-ETH",
      "name": "Raydium LP Token V3 (RAY-ETH)",
      "decimals": 6,
      "logoURI": "https://cdn.jsdelivr.net/gh/solana-labs/token-list@main/assets/mainnet/RVKd61ztZW9GUwhRbbLoYVRE5Xf1B2tVscKqwZqXgEr/logo.png",
      "tags": [
        "lp-token"
      ],
      "extensions": {
        "website": "https://raydium.io/"
      }
    },
    {
      "chainId": 101,
      "address": "DsBuznXRTmzvEdb36Dx3aVLVo1XmH7r1PRZUFugLPTFv",
      "symbol": "FIDA-RAY",
      "name": "Raydium Fusion LP Token V4 (FIDA-RAY)",
      "decimals": 6,
      "logoURI": "https://cdn.jsdelivr.net/gh/solana-labs/token-list@main/assets/mainnet/RVKd61ztZW9GUwhRbbLoYVRE5Xf1B2tVscKqwZqXgEr/logo.png",
      "tags": [
        "lp-token"
      ],
      "extensions": {
        "website": "https://raydium.io/"
      }
    },
    {
      "chainId": 101,
      "address": "FwaX9W7iThTZH5MFeasxdLpxTVxRcM7ZHieTCnYog8Yb",
      "symbol": "OXY-RAY",
      "name": "Raydium Fusion LP Token V4 (OXY-RAY)",
      "decimals": 6,
      "logoURI": "https://cdn.jsdelivr.net/gh/solana-labs/token-list@main/assets/mainnet/RVKd61ztZW9GUwhRbbLoYVRE5Xf1B2tVscKqwZqXgEr/logo.png",
      "tags": [
        "lp-token"
      ],
      "extensions": {
        "website": "https://raydium.io/"
      }
    },
    {
      "chainId": 101,
      "address": "CcKK8srfVdTSsFGV3VLBb2YDbzF4T4NM2C3UEjC39RLP",
      "symbol": "MAPS-RAY",
      "name": "Raydium Fusion LP Token V4 (MAPS-RAY)",
      "decimals": 6,
      "logoURI": "https://cdn.jsdelivr.net/gh/solana-labs/token-list@main/assets/mainnet/RVKd61ztZW9GUwhRbbLoYVRE5Xf1B2tVscKqwZqXgEr/logo.png",
      "tags": [
        "lp-token"
      ],
      "extensions": {
        "website": "https://raydium.io/"
      }
    },
    {
      "chainId": 101,
      "address": "CHT8sft3h3gpLYbCcZ9o27mT5s3Z6VifBVbUiDvprHPW",
      "symbol": "KIN-RAY",
      "name": "Raydium Legacy Fusion LP Token V4 (KIN-RAY)",
      "decimals": 6,
      "logoURI": "https://cdn.jsdelivr.net/gh/solana-labs/token-list@main/assets/mainnet/RVKd61ztZW9GUwhRbbLoYVRE5Xf1B2tVscKqwZqXgEr/logo.png",
      "tags": [
        "lp-token"
      ],
      "extensions": {
        "website": "https://raydium.io/"
      }
    },
    {
      "chainId": 101,
      "address": "C3sT1R3nsw4AVdepvLTLKr5Gvszr7jufyBWUCvy4TUvT",
      "symbol": "RAY-USDT",
      "name": "Raydium LP Token V4 (RAY-USDT)",
      "decimals": 6,
      "logoURI": "https://cdn.jsdelivr.net/gh/solana-labs/token-list@main/assets/mainnet/RVKd61ztZW9GUwhRbbLoYVRE5Xf1B2tVscKqwZqXgEr/logo.png",
      "tags": [
        "lp-token"
      ],
      "extensions": {
        "website": "https://raydium.io/"
      }
    },
    {
      "chainId": 101,
      "address": "8HoQnePLqPj4M7PUDzfw8e3Ymdwgc7NLGnaTUapubyvu",
      "symbol": "SOL-USDC",
      "name": "Raydium LP Token V4 (SOL-USDC)",
      "decimals": 9,
      "logoURI": "https://cdn.jsdelivr.net/gh/solana-labs/token-list@main/assets/mainnet/RVKd61ztZW9GUwhRbbLoYVRE5Xf1B2tVscKqwZqXgEr/logo.png",
      "tags": [
        "lp-token"
      ],
      "extensions": {
        "website": "https://raydium.io/"
      }
    },
    {
      "chainId": 101,
      "address": "865j7iMmRRycSYUXzJ33ZcvLiX9JHvaLidasCyUyKaRE",
      "symbol": "YFI-USDC",
      "name": "Raydium LP Token V4 (YFI-USDC)",
      "decimals": 6,
      "logoURI": "https://cdn.jsdelivr.net/gh/solana-labs/token-list@main/assets/mainnet/RVKd61ztZW9GUwhRbbLoYVRE5Xf1B2tVscKqwZqXgEr/logo.png",
      "tags": [
        "lp-token"
      ],
      "extensions": {
        "website": "https://raydium.io/"
      }
    },
    {
      "chainId": 101,
      "address": "9XnZd82j34KxNLgQfz29jGbYdxsYznTWRpvZE3SRE7JG",
      "symbol": "SRM-USDC",
      "name": "Raydium LP Token V4 (SRM-USDC)",
      "decimals": 6,
      "logoURI": "https://cdn.jsdelivr.net/gh/solana-labs/token-list@main/assets/mainnet/RVKd61ztZW9GUwhRbbLoYVRE5Xf1B2tVscKqwZqXgEr/logo.png",
      "tags": [
        "lp-token"
      ],
      "extensions": {
        "website": "https://raydium.io/"
      }
    },
    {
      "chainId": 101,
      "address": "75dCoKfUHLUuZ4qEh46ovsxfgWhB4icc3SintzWRedT9",
      "symbol": "FTT-USDC",
      "name": "Raydium LP Token V4 (FTT-USDC)",
      "decimals": 6,
      "logoURI": "https://cdn.jsdelivr.net/gh/solana-labs/token-list@main/assets/mainnet/RVKd61ztZW9GUwhRbbLoYVRE5Xf1B2tVscKqwZqXgEr/logo.png",
      "tags": [
        "lp-token"
      ],
      "extensions": {
        "website": "https://raydium.io/"
      }
    },
    {
      "chainId": 101,
      "address": "2hMdRdVWZqetQsaHG8kQjdZinEMBz75vsoWTCob1ijXu",
      "symbol": "BTC-USDC",
      "name": "Raydium LP Token V4 (BTC-USDC)",
      "decimals": 6,
      "logoURI": "https://cdn.jsdelivr.net/gh/solana-labs/token-list@main/assets/mainnet/RVKd61ztZW9GUwhRbbLoYVRE5Xf1B2tVscKqwZqXgEr/logo.png",
      "tags": [
        "lp-token"
      ],
      "extensions": {
        "website": "https://raydium.io/"
      }
    },
    {
      "chainId": 101,
      "address": "2QVjeR9d2PbSf8em8NE8zWd8RYHjFtucDUdDgdbDD2h2",
      "symbol": "SUSHI-USDC",
      "name": "Raydium LP Token V4 (SUSHI-USDC)",
      "decimals": 6,
      "logoURI": "https://cdn.jsdelivr.net/gh/solana-labs/token-list@main/assets/mainnet/RVKd61ztZW9GUwhRbbLoYVRE5Xf1B2tVscKqwZqXgEr/logo.png",
      "tags": [
        "lp-token"
      ],
      "extensions": {
        "website": "https://raydium.io/"
      }
    },
    {
      "chainId": 101,
      "address": "CHyUpQFeW456zcr5XEh4RZiibH8Dzocs6Wbgz9aWpXnQ",
      "symbol": "TOMO-USDC",
      "name": "Raydium LP Token V4 (TOMO-USDC)",
      "decimals": 6,
      "logoURI": "https://cdn.jsdelivr.net/gh/solana-labs/token-list@main/assets/mainnet/RVKd61ztZW9GUwhRbbLoYVRE5Xf1B2tVscKqwZqXgEr/logo.png",
      "tags": [
        "lp-token"
      ],
      "extensions": {
        "website": "https://raydium.io/"
      }
    },
    {
      "chainId": 101,
      "address": "BqjoYjqKrXtfBKXeaWeAT5sYCy7wsAYf3XjgDWsHSBRs",
      "symbol": "LINK-USDC",
      "name": "Raydium LP Token V4 (LINK-USDC)",
      "decimals": 6,
      "logoURI": "https://cdn.jsdelivr.net/gh/solana-labs/token-list@main/assets/mainnet/RVKd61ztZW9GUwhRbbLoYVRE5Xf1B2tVscKqwZqXgEr/logo.png",
      "tags": [
        "lp-token"
      ],
      "extensions": {
        "website": "https://raydium.io/"
      }
    },
    {
      "chainId": 101,
      "address": "13PoKid6cZop4sj2GfoBeujnGfthUbTERdE5tpLCDLEY",
      "symbol": "ETH-USDC",
      "name": "Raydium LP Token V4 (ETH-USDC)",
      "decimals": 6,
      "logoURI": "https://cdn.jsdelivr.net/gh/solana-labs/token-list@main/assets/mainnet/RVKd61ztZW9GUwhRbbLoYVRE5Xf1B2tVscKqwZqXgEr/logo.png",
      "tags": [
        "lp-token"
      ],
      "extensions": {
        "website": "https://raydium.io/"
      }
    },
    {
      "chainId": 101,
      "address": "2Vyyeuyd15Gp8aH6uKE72c4hxc8TVSLibxDP9vzspQWG",
      "symbol": "COPE-USDC",
      "name": "Raydium Fusion LP Token V4 (COPE-USDC)",
      "decimals": 0,
      "logoURI": "https://cdn.jsdelivr.net/gh/solana-labs/token-list@main/assets/mainnet/RVKd61ztZW9GUwhRbbLoYVRE5Xf1B2tVscKqwZqXgEr/logo.png",
      "tags": [
        "lp-token"
      ],
      "extensions": {
        "website": "https://raydium.io/"
      }
    },
    {
      "chainId": 101,
      "address": "Epm4KfTj4DMrvqn6Bwg2Tr2N8vhQuNbuK8bESFp4k33K",
      "symbol": "SOL-USDT",
      "name": "Raydium LP Token V4 (SOL-USDT)",
      "decimals": 9,
      "logoURI": "https://cdn.jsdelivr.net/gh/solana-labs/token-list@main/assets/mainnet/RVKd61ztZW9GUwhRbbLoYVRE5Xf1B2tVscKqwZqXgEr/logo.png",
      "tags": [
        "lp-token"
      ],
      "extensions": {
        "website": "https://raydium.io/"
      }
    },
    {
      "chainId": 101,
      "address": "FA1i7fej1pAbQbnY8NbyYUsTrWcasTyipKreDgy1Mgku",
      "symbol": "YFI-USDT",
      "name": "Raydium LP Token V4 (YFI-USDT)",
      "decimals": 6,
      "logoURI": "https://cdn.jsdelivr.net/gh/solana-labs/token-list@main/assets/mainnet/RVKd61ztZW9GUwhRbbLoYVRE5Xf1B2tVscKqwZqXgEr/logo.png",
      "tags": [
        "lp-token"
      ],
      "extensions": {
        "website": "https://raydium.io/"
      }
    },
    {
      "chainId": 101,
      "address": "HYSAu42BFejBS77jZAZdNAWa3iVcbSRJSzp3wtqCbWwv",
      "symbol": "SRM-USDT",
      "name": "Raydium LP Token V4 (SRM-USDT)",
      "decimals": 6,
      "logoURI": "https://cdn.jsdelivr.net/gh/solana-labs/token-list@main/assets/mainnet/RVKd61ztZW9GUwhRbbLoYVRE5Xf1B2tVscKqwZqXgEr/logo.png",
      "tags": [
        "lp-token"
      ],
      "extensions": {
        "website": "https://raydium.io/"
      }
    },
    {
      "chainId": 101,
      "address": "2cTCiUnect5Lap2sk19xLby7aajNDYseFhC9Pigou11z",
      "symbol": "FTT-USDT",
      "name": "Raydium LP Token V4 (FTT-USDT)",
      "decimals": 6,
      "logoURI": "https://cdn.jsdelivr.net/gh/solana-labs/token-list@main/assets/mainnet/RVKd61ztZW9GUwhRbbLoYVRE5Xf1B2tVscKqwZqXgEr/logo.png",
      "tags": [
        "lp-token"
      ],
      "extensions": {
        "website": "https://raydium.io/"
      }
    },
    {
      "chainId": 101,
      "address": "DgGuvR9GSHimopo3Gc7gfkbKamLKrdyzWkq5yqA6LqYS",
      "symbol": "BTC-USDT",
      "name": "Raydium LP Token V4 (BTC-USDT)",
      "decimals": 6,
      "logoURI": "https://cdn.jsdelivr.net/gh/solana-labs/token-list@main/assets/mainnet/RVKd61ztZW9GUwhRbbLoYVRE5Xf1B2tVscKqwZqXgEr/logo.png",
      "tags": [
        "lp-token"
      ],
      "extensions": {
        "website": "https://raydium.io/"
      }
    },
    {
      "chainId": 101,
      "address": "Ba26poEYDy6P2o95AJUsewXgZ8DM9BCsmnU9hmC9i4Ki",
      "symbol": "SUSHI-USDT",
      "name": "Raydium LP Token V4 (SUSHI-USDT)",
      "decimals": 6,
      "logoURI": "https://cdn.jsdelivr.net/gh/solana-labs/token-list@main/assets/mainnet/RVKd61ztZW9GUwhRbbLoYVRE5Xf1B2tVscKqwZqXgEr/logo.png",
      "tags": [
        "lp-token"
      ],
      "extensions": {
        "website": "https://raydium.io/"
      }
    },
    {
      "chainId": 101,
      "address": "D3iGro1vn6PWJXo9QAPj3dfta6dKkHHnmiiym2EfsAmi",
      "symbol": "TOMO-USDT",
      "name": "Raydium LP Token V4 (TOMO-USDT)",
      "decimals": 6,
      "logoURI": "https://cdn.jsdelivr.net/gh/solana-labs/token-list@main/assets/mainnet/RVKd61ztZW9GUwhRbbLoYVRE5Xf1B2tVscKqwZqXgEr/logo.png",
      "tags": [
        "lp-token"
      ],
      "extensions": {
        "website": "https://raydium.io/"
      }
    },
    {
      "chainId": 101,
      "address": "Dr12Sgt9gkY8WU5tRkgZf1TkVWJbvjYuPAhR3aDCwiiX",
      "symbol": "LINK-USDT",
      "name": "Raydium LP Token V4 (LINK-USDT)",
      "decimals": 6,
      "logoURI": "https://cdn.jsdelivr.net/gh/solana-labs/token-list@main/assets/mainnet/RVKd61ztZW9GUwhRbbLoYVRE5Xf1B2tVscKqwZqXgEr/logo.png",
      "tags": [
        "lp-token"
      ],
      "extensions": {
        "website": "https://raydium.io/"
      }
    },
    {
      "chainId": 101,
      "address": "nPrB78ETY8661fUgohpuVusNCZnedYCgghzRJzxWnVb",
      "symbol": "ETH-USDT",
      "name": "Raydium LP Token V4 (ETH-USDT)",
      "decimals": 6,
      "logoURI": "https://cdn.jsdelivr.net/gh/solana-labs/token-list@main/assets/mainnet/RVKd61ztZW9GUwhRbbLoYVRE5Xf1B2tVscKqwZqXgEr/logo.png",
      "tags": [
        "lp-token"
      ],
      "extensions": {
        "website": "https://raydium.io/"
      }
    },
    {
      "chainId": 101,
      "address": "EGJht91R7dKpCj8wzALkjmNdUUUcQgodqWCYweyKcRcV",
      "symbol": "YFI-SRM",
      "name": "Raydium LP Token V4 (YFI-SRM)",
      "decimals": 6,
      "logoURI": "https://cdn.jsdelivr.net/gh/solana-labs/token-list@main/assets/mainnet/RVKd61ztZW9GUwhRbbLoYVRE5Xf1B2tVscKqwZqXgEr/logo.png",
      "tags": [
        "lp-token"
      ],
      "extensions": {
        "website": "https://raydium.io/"
      }
    },
    {
      "chainId": 101,
      "address": "AsDuPg9MgPtt3jfoyctUCUgsvwqAN6RZPftqoeiPDefM",
      "symbol": "FTT-SRM",
      "name": "Raydium LP Token V4 (FTT-SRM)",
      "decimals": 6,
      "logoURI": "https://cdn.jsdelivr.net/gh/solana-labs/token-list@main/assets/mainnet/RVKd61ztZW9GUwhRbbLoYVRE5Xf1B2tVscKqwZqXgEr/logo.png",
      "tags": [
        "lp-token"
      ],
      "extensions": {
        "website": "https://raydium.io/"
      }
    },
    {
      "chainId": 101,
      "address": "AGHQxXb3GSzeiLTcLtXMS2D5GGDZxsB2fZYZxSB5weqB",
      "symbol": "BTC-SRM",
      "name": "Raydium LP Token V4 (BTC-SRM)",
      "decimals": 6,
      "logoURI": "https://cdn.jsdelivr.net/gh/solana-labs/token-list@main/assets/mainnet/RVKd61ztZW9GUwhRbbLoYVRE5Xf1B2tVscKqwZqXgEr/logo.png",
      "tags": [
        "lp-token"
      ],
      "extensions": {
        "website": "https://raydium.io/"
      }
    },
    {
      "chainId": 101,
      "address": "3HYhUnUdV67j1vn8fu7ExuVGy5dJozHEyWvqEstDbWwE",
      "symbol": "SUSHI-SRM",
      "name": "Raydium LP Token V4 (SUSHI-SRM)",
      "decimals": 6,
      "logoURI": "https://cdn.jsdelivr.net/gh/solana-labs/token-list@main/assets/mainnet/RVKd61ztZW9GUwhRbbLoYVRE5Xf1B2tVscKqwZqXgEr/logo.png",
      "tags": [
        "lp-token"
      ],
      "extensions": {
        "website": "https://raydium.io/"
      }
    },
    {
      "chainId": 101,
      "address": "GgH9RnKrQpaMQeqmdbMvs5oo1A24hERQ9wuY2pSkeG7x",
      "symbol": "TOMO-SRM",
      "name": "Raydium LP Token V4 (TOMO-SRM)",
      "decimals": 6,
      "logoURI": "https://cdn.jsdelivr.net/gh/solana-labs/token-list@main/assets/mainnet/RVKd61ztZW9GUwhRbbLoYVRE5Xf1B2tVscKqwZqXgEr/logo.png",
      "tags": [
        "lp-token"
      ],
      "extensions": {
        "website": "https://raydium.io/"
      }
    },
    {
      "chainId": 101,
      "address": "GXN6yJv12o18skTmJXaeFXZVY1iqR18CHsmCT8VVCmDD",
      "symbol": "LINK-SRM",
      "name": "Raydium LP Token V4 (LINK-SRM)",
      "decimals": 6,
      "logoURI": "https://cdn.jsdelivr.net/gh/solana-labs/token-list@main/assets/mainnet/RVKd61ztZW9GUwhRbbLoYVRE5Xf1B2tVscKqwZqXgEr/logo.png",
      "tags": [
        "lp-token"
      ],
      "extensions": {
        "website": "https://raydium.io/"
      }
    },
    {
      "chainId": 101,
      "address": "9VoY3VERETuc2FoadMSYYizF26mJinY514ZpEzkHMtwG",
      "symbol": "ETH-SRM",
      "name": "Raydium LP Token V4 (ETH-SRM)",
      "decimals": 6,
      "logoURI": "https://cdn.jsdelivr.net/gh/solana-labs/token-list@main/assets/mainnet/RVKd61ztZW9GUwhRbbLoYVRE5Xf1B2tVscKqwZqXgEr/logo.png",
      "tags": [
        "lp-token"
      ],
      "extensions": {
        "website": "https://raydium.io/"
      }
    },
    {
      "chainId": 101,
      "address": "AKJHspCwDhABucCxNLXUSfEzb7Ny62RqFtC9uNjJi4fq",
      "symbol": "SRM-SOL",
      "name": "Raydium LP Token V4 (SRM-SOL)",
      "decimals": 6,
      "logoURI": "https://cdn.jsdelivr.net/gh/solana-labs/token-list@main/assets/mainnet/RVKd61ztZW9GUwhRbbLoYVRE5Xf1B2tVscKqwZqXgEr/logo.png",
      "tags": [
        "lp-token"
      ],
      "extensions": {
        "website": "https://raydium.io/"
      }
    },
    {
      "chainId": 101,
      "address": "2doeZGLJyACtaG9DCUyqMLtswesfje1hjNA11hMdj6YU",
      "symbol": "TULIP-USDC",
      "name": "Raydium LP Token V4 (TULIP-USDC)",
      "decimals": 6,
      "logoURI": "https://solfarm.io/tulip-usdc.svg",
      "tags": [
        "lp-token"
      ],
      "extensions": {
        "website": "https://raydium.io/"
      }
    },
    {
      "chainId": 101,
      "address": "AcstFzGGawvvdVhYV9bftr7fmBHbePUjhv53YK1W3dZo",
      "symbol": "LSD",
      "name": "LSD",
      "decimals": 9,
      "tags": [
        "nft"
      ],
      "extensions": {
        "website": "https://solible.com/"
      }
    },
    {
      "chainId": 101,
      "address": "91fSFQsPzMLat9DHwLdQacW3i3EGnWds5tA5mt7yLiT9",
      "symbol": "Unlimited Energy",
      "name": "Unlimited Energy",
      "decimals": 9,
      "tags": [
        "nft"
      ],
      "extensions": {
        "website": "https://solible.com/"
      }
    },
    {
      "chainId": 101,
      "address": "29PEpZeuqWf9tS2gwCjpeXNdXLkaZSMR2s1ibkvGsfnP",
      "symbol": "Need for Speed",
      "name": "Need for Speed",
      "decimals": 9,
      "tags": [
        "nft"
      ],
      "extensions": {
        "website": "https://solible.com/"
      }
    },
    {
      "chainId": 101,
      "address": "HsY8PNar8VExU335ZRYzg89fX7qa4upYu6vPMPFyCDdK",
      "symbol": "ADOR OPENS",
      "name": "ADOR OPENS",
      "decimals": 0,
      "tags": [
        "nft"
      ],
      "extensions": {
        "website": "https://solible.com/"
      }
    },
    {
      "chainId": 101,
      "address": "EDP8TpLJ77M3KiDgFkZW4v4mhmKJHZi9gehYXenfFZuL",
      "symbol": "CMS - Rare",
      "name": "CMS - Rare",
      "decimals": 0,
      "tags": [
        "nft"
      ],
      "extensions": {
        "website": "https://solible.com/"
      }
    },
    {
      "chainId": 101,
      "address": "BrUKFwAABkExb1xzYU4NkRWzjBihVQdZ3PBz4m5S8if3",
      "symbol": "Tesla",
      "name": "Tesla",
      "decimals": 0,
      "tags": [
        "nft"
      ],
      "extensions": {
        "website": "https://solible.com/"
      }
    },
    {
      "chainId": 101,
      "address": "9CmQwpvVXRyixjiE3LrbSyyopPZohNDN1RZiTk8rnXsQ",
      "symbol": "DeceFi",
      "name": "DeceFi",
      "decimals": 0,
      "tags": [
        "nft"
      ],
      "extensions": {
        "website": "https://solible.com/"
      }
    },
    {
      "chainId": 101,
      "address": "F6ST1wWkx2PeH45sKmRxo1boyuzzWCfpnvyKL4BGeLxF",
      "symbol": "Power User",
      "name": "Power User",
      "decimals": 0,
      "tags": [
        "nft"
      ],
      "extensions": {
        "website": "https://solible.com/"
      }
    },
    {
      "chainId": 101,
      "address": "dZytJ7iPDcCu9mKe3srL7bpUeaR3zzkcVqbtqsmxtXZ",
      "symbol": "VIP Member",
      "name": "VIP Member",
      "decimals": 0,
      "tags": [
        "nft"
      ],
      "extensions": {
        "website": "https://solible.com/"
      }
    },
    {
      "chainId": 101,
      "address": "8T4vXgwZUWwsbCDiptHFHjdfexvLG9UP8oy1psJWEQdS",
      "symbol": "Uni Christmas",
      "name": "Uni Christmas",
      "decimals": 0,
      "tags": [
        "nft"
      ],
      "extensions": {
        "website": "https://solible.com/"
      }
    },
    {
      "chainId": 101,
      "address": "EjFGGJSyp9UDS8aqafET5LX49nsG326MeNezYzpiwgpQ",
      "symbol": "BNB",
      "name": "BNB",
      "decimals": 0,
      "tags": [
        "nft"
      ],
      "extensions": {
        "website": "https://solible.com/"
      }
    },
    {
      "chainId": 101,
      "address": "FkmkTr4en8CXkfo9jAwEMov6PVNLpYMzWr3Udqf9so8Z",
      "symbol": "Seldom",
      "name": "Seldom",
      "decimals": 9,
      "tags": [
        "nft"
      ],
      "extensions": {
        "website": "https://solible.com/"
      }
    },
    {
      "chainId": 101,
      "address": "2gn1PJdMAU92SU5inLSp4Xp16ZC5iLF6ScEi7UBvp8ZD",
      "symbol": "Satoshi Closeup",
      "name": "Satoshi Closeup",
      "decimals": 9,
      "tags": [
        "nft"
      ],
      "extensions": {
        "website": "https://solible.com/"
      }
    },
    {
      "chainId": 101,
      "address": "7mhZHtPL4GFkquQR4Y6h34Q8hNkQvGc1FaNtyE43NvUR",
      "symbol": "Satoshi GB",
      "name": "Satoshi GB",
      "decimals": 9,
      "tags": [
        "nft"
      ],
      "extensions": {
        "website": "https://solible.com/"
      }
    },
    {
      "chainId": 101,
      "address": "8RoKfLx5RCscbtVh8kYb81TF7ngFJ38RPomXtUREKsT2",
      "symbol": "Satoshi OG",
      "name": "Satoshi OG",
      "decimals": 9,
      "tags": [
        "nft"
      ],
      "extensions": {
        "website": "https://solible.com/"
      }
    },
    {
      "chainId": 101,
      "address": "9rw5hyDngBQ3yDsCRHqgzGHERpU2zaLh1BXBUjree48J",
      "symbol": "Satoshi BTC",
      "name": "Satoshi BTC",
      "decimals": 10,
      "tags": [
        "nft"
      ],
      "extensions": {
        "website": "https://solible.com/"
      }
    },
    {
      "chainId": 101,
      "address": "AiD7J6D5Hny5DJB1MrYBc2ePQqy2Yh4NoxWwYfR7PzxH",
      "symbol": "Satoshi GB",
      "name": "Satoshi GB",
      "decimals": 9,
      "tags": [
        "nft"
      ],
      "extensions": {
        "website": "https://solible.com/"
      }
    },
    {
      "chainId": 101,
      "address": "4qzEcYvT6TuJME2EMZ5vjaLvQja6R4hKjarA73WQUwt6",
      "name": "APESZN_HOODIE",
      "symbol": "APESZN_HOODIE",
      "decimals": 9,
      "tags": [
        "nft"
      ],
      "extensions": {
        "website": "https://solible.com/"
      }
    },
    {
      "chainId": 101,
      "address": "APhyVWtzjdTVYhyta9ngSiCDk2pLi8eEZKsHGSbsmwv6",
      "name": "APESZN_TEE_SHIRT",
      "symbol": "APESZN_TEE_SHIRT",
      "decimals": 9,
      "tags": [
        "nft"
      ],
      "extensions": {
        "website": "https://solible.com/"
      }
    },
    {
      "chainId": 101,
      "address": "bxiA13fpU1utDmYuUvxvyMT8odew5FEm96MRv7ij3eb",
      "symbol": "Satoshi",
      "name": "Satoshi",
      "decimals": 9,
      "tags": [
        "nft"
      ],
      "extensions": {
        "website": "https://solible.com/"
      }
    },
    {
      "chainId": 101,
      "address": "GoC24kpj6TkvjzspXrjSJC2CVb5zMWhLyRcHJh9yKjRF",
      "symbol": "Satoshi Closeup",
      "name": "Satoshi Closeup",
      "decimals": 9,
      "tags": [
        "nft"
      ],
      "extensions": {
        "website": "https://solible.com/"
      }
    },
    {
      "chainId": 101,
      "address": "oCUduD44ETuZ65bpWdPzPDSnAdreg1sJrugfwyFZVHV",
      "symbol": "Satoshi BTC",
      "name": "Satoshi BTC",
      "decimals": 9,
      "tags": [
        "nft"
      ],
      "extensions": {
        "website": "https://solible.com/"
      }
    },
    {
      "chainId": 101,
      "address": "9Vvre2DxBB9onibwYDHeMsY1cj6BDKtEDccBPWRN215E",
      "symbol": "Satoshi Nakamoto",
      "name": "Satoshi Nakamoto",
      "decimals": 9,
      "tags": [
        "nft"
      ],
      "extensions": {
        "website": "https://solible.com/"
      }
    },
    {
      "chainId": 101,
      "address": "7RpFk44cMTAUt9CcjEMWnZMypE9bYQsjBiSNLn5qBvhP",
      "symbol": "Charles Hoskinson",
      "name": "Charles Hoskinson",
      "decimals": 9,
      "tags": [
        "nft"
      ],
      "extensions": {
        "website": "https://solible.com/"
      }
    },
    {
      "chainId": 101,
      "address": "GyRkPAxpd9XrMHcBF6fYHVRSZQvQBwAGKAGQeBPSKzMq",
      "symbol": "SBF",
      "name": "SBF",
      "decimals": 0,
      "tags": [
        "nft"
      ],
      "extensions": {
        "website": "https://solible.com/"
      }
    },
    {
      "chainId": 101,
      "address": "AgdBQN2Sy2abiZ2KToWeUsQ9PHdCv95wt6kVWRf5zDkx",
      "symbol": "Bitcoin Tram",
      "name": "Bitcoin Tram",
      "decimals": 0,
      "tags": [
        "nft"
      ],
      "extensions": {
        "website": "https://solible.com/"
      }
    },
    {
      "chainId": 101,
      "address": "7TRzvCqXN8KSXggbSyeEG2Z9YBBhEFmbtmv6FLbd4mmd",
      "symbol": "SRM tee-shirt",
      "name": "SRM tee-shirt",
      "decimals": 0,
      "tags": [
        "nft"
      ],
      "extensions": {
        "website": "https://solible.com/"
      }
    },
    {
      "chainId": 101,
      "address": "gksYzxitEf2HyE7Bb81vvHXNH5f3wa43jvXf4TcUZwb",
      "symbol": "PERK",
      "name": "PERK",
      "decimals": 6,
      "logoURI": "https://cdn.jsdelivr.net/gh/perkexchange/assets/logos/SPL-token/logo.png",
      "tags": [],
      "extensions": {
        "website": "https://perk.exchange/"
      }
    },
    {
      "chainId": 101,
      "address": "BDxWSxkMLW1nJ3VggamUKkEKrtCaVqzFxoDApM8HdBks",
      "symbol": "BTSG",
      "name": "BitSong",
      "decimals": 6,
      "logoURI": "https://cdn.jsdelivr.net/gh/bitsongofficial/assets/logo_128x128.png",
      "tags": [],
      "extensions": {
        "website": "https://bitsong.io/",
        "coingeckoId": "bitsong"
      }
    },
    {
      "chainId": 101,
      "address": "5ddiFxh3J2tcZHfn8uhGRYqu16P3FUvBfh8WoZPUHKW5",
      "name": "EOSBEAR",
      "symbol": "EOSBEAR",
      "decimals": 6,
      "logoURI": "",
      "tags": [
        "leveraged",
        "bear"
      ],
      "extensions": {
        "coingeckoId": "3x-short-eos-token",
        "serumV3Usdc": "2BQrJP599QVKRyHhyJ6oRrTPNUmPBgXxiBo2duvYdacy"
      }
    },
    {
      "chainId": 101,
      "address": "qxxF6S62hmZF5bo46mS7C2qbBa87qRossAM78VzsDqi",
      "name": "EOSBULL",
      "symbol": "EOSBULL",
      "decimals": 6,
      "logoURI": "",
      "tags": [
        "leveraged",
        "bull"
      ],
      "extensions": {
        "coingeckoId": "3x-long-eos-token"
      }
    },
    {
      "chainId": 101,
      "address": "2CDLbxeuqkLTLY3em6FFQgfBQV5LRnEsJJgcFCvWKNcS",
      "name": "BNBBEAR",
      "symbol": "BNBBEAR",
      "decimals": 6,
      "logoURI": "",
      "tags": [
        "leveraged",
        "bear"
      ],
      "extensions": {
        "coingeckoId": "3x-short-bnb-token"
      }
    },
    {
      "chainId": 101,
      "address": "AfjHjdLibuXyvmz7PyTSc5KEcGBh43Kcu8Sr2tyDaJyt",
      "name": "BNBBULL",
      "symbol": "BNBBULL",
      "decimals": 6,
      "logoURI": "",
      "tags": [
        "leveraged",
        "bull"
      ],
      "extensions": {
        "coingeckoId": "3x-long-bnb-token"
      }
    },
    {
      "chainId": 101,
      "address": "8kA1WJKoLTxtACNPkvW6UNufsrpxUY57tXZ9KmG9123t",
      "name": "BSVBULL",
      "symbol": "BSVBULL",
      "decimals": 6,
      "logoURI": "",
      "tags": [
        "leveraged",
        "bull"
      ],
      "extensions": {
        "coingeckoId": "3x-long-bitcoin-sv-token"
      }
    },
    {
      "chainId": 101,
      "address": "2FGW8BVMu1EHsz2ZS9rZummDaq6o2DVrZZPw4KaAvDWh",
      "name": "BSVBEAR",
      "symbol": "BSVBEAR",
      "decimals": 6,
      "logoURI": "",
      "tags": [
        "leveraged",
        "bear"
      ],
      "extensions": {
        "coingeckoId": "3x-short-bitcoin-sv-token"
      }
    },
    {
      "chainId": 101,
      "address": "8L9XGTMzcqS9p61zsR35t7qipwAXMYkD6disWoDFZiFT",
      "name": "LTCBEAR",
      "symbol": "LTCBEAR",
      "decimals": 6,
      "logoURI": "",
      "tags": [
        "leveraged",
        "bear"
      ],
      "extensions": {
        "coingeckoId": "3x-short-litecoin-token"
      }
    },
    {
      "chainId": 101,
      "address": "863ZRjf1J8AaVuCqypAdm5ktVyGYDiBTvD1MNHKrwyjp",
      "name": "LTCBULL",
      "symbol": "LTCBULL",
      "decimals": 6,
      "logoURI": "",
      "tags": [
        "leveraged",
        "bull"
      ],
      "extensions": {
        "coingeckoId": "3x-long-litecoin-token"
      }
    },
    {
      "chainId": 101,
      "address": "GkSPaHdY2raetuYzsJYacHtrAtQUfWt64bpd1VzxJgSD",
      "name": "BULL",
      "symbol": "BULL",
      "decimals": 6,
      "logoURI": "",
      "tags": [
        "leveraged",
        "bull"
      ],
      "extensions": {
        "coingeckoId": "3x-long-bitcoin-token"
      }
    },
    {
      "chainId": 101,
      "address": "45vwTZSDFBiqCMRdtK4xiLCHEov8LJRW8GwnofG8HYyH",
      "name": "BEAR",
      "symbol": "BEAR",
      "decimals": 6,
      "logoURI": "",
      "tags": [
        "leveraged",
        "bear"
      ],
      "extensions": {
        "coingeckoId": "3x-short-bitcoin-token"
      }
    },
    {
      "chainId": 101,
      "address": "2VTAVf1YCwamD3ALMdYHRMV5vPUCXdnatJH5f1khbmx6",
      "name": "BCHBEAR",
      "symbol": "BCHBEAR",
      "decimals": 6,
      "logoURI": "",
      "tags": [
        "leveraged",
        "bear"
      ],
      "extensions": {
        "coingeckoId": "3x-short-bitcoin-cash-token"
      }
    },
    {
      "chainId": 101,
      "address": "22xoSp66BDt4x4Q5xqxjaSnirdEyharoBziSFChkLFLy",
      "name": "BCHBULL",
      "symbol": "BCHBULL",
      "decimals": 6,
      "logoURI": "",
      "tags": [
        "leveraged",
        "bull"
      ],
      "extensions": {
        "coingeckoId": "3x-long-bitcoin-cash-token"
      }
    },
    {
      "chainId": 101,
      "address": "CwChm6p9Q3yFrjzVeiLTTbsoJkooscof5SJYZc2CrNqG",
      "name": "ETHBULL",
      "symbol": "ETHBULL",
      "decimals": 6,
      "logoURI": "",
      "tags": [
        "leveraged",
        "bull"
      ],
      "extensions": {
        "coingeckoId": "3x-long-ethereum-token",
        "serumV3Usdt": "FuhKVt5YYCv7vXnADXtb7vqzYn82PJoap86q5wm8LX8Q"
      }
    },
    {
      "chainId": 101,
      "address": "Bvv9xLodFrvDFSno9Ud8SEh5zVtBDQQjnBty2SgMcJ2s",
      "name": "ETHBEAR",
      "symbol": "ETHBEAR",
      "decimals": 6,
      "logoURI": "",
      "tags": [
        "leveraged",
        "bear"
      ],
      "extensions": {
        "coingeckoId": "3x-short-ethereum-token"
      }
    },
    {
      "chainId": 101,
      "address": "HRhaNssoyv5tKFRcbPg69ULEbcD8DPv99GdXLcdkgc1A",
      "name": "ALTBULL",
      "symbol": "ALTBULL",
      "decimals": 6,
      "logoURI": "",
      "tags": [
        "leveraged",
        "bull"
      ],
      "extensions": {
        "coingeckoId": "3x-long-altcoin-index-token"
      }
    },
    {
      "chainId": 101,
      "address": "9Mu1KmjBKTUWgpDoeTJ5oD7XFQmEiZxzspEd3TZGkavx",
      "name": "ALTBEAR",
      "symbol": "ALTBEAR",
      "decimals": 6,
      "logoURI": "",
      "tags": [
        "leveraged",
        "bear"
      ],
      "extensions": {
        "coingeckoId": "3x-short-altcoin-index-token"
      }
    },
    {
      "chainId": 101,
      "address": "AYL1adismZ1U9pTuN33ahG4aYc5XTZQL4vKFx9ofsGWD",
      "name": "BULLSHIT",
      "symbol": "BULLSHIT",
      "decimals": 6,
      "logoURI": "",
      "tags": [
        "leveraged",
        "bull"
      ],
      "extensions": {
        "coingeckoId": "3x-long-shitcoin-index-token"
      }
    },
    {
      "chainId": 101,
      "address": "5jqymuoXXVcUuJKrf1MWiHSqHyg2osMaJGVy69NsJWyP",
      "name": "BEARSHIT",
      "symbol": "BEARSHIT",
      "decimals": 6,
      "logoURI": "",
      "tags": [
        "leveraged",
        "bear"
      ],
      "extensions": {
        "coingeckoId": "3x-short-shitcoin-index-token"
      }
    },
    {
      "chainId": 101,
      "address": "EL1aDTnLKjf4SaGpqtxJPyK94imSBr8fWDbcXjXQrsmj",
      "name": "MIDBULL",
      "symbol": "MIDBULL",
      "decimals": 6,
      "logoURI": "",
      "tags": [
        "leveraged",
        "bull"
      ],
      "extensions": {
        "coingeckoId": "3x-long-midcap-index-token",
        "serumV3Usdc": "8BBtLkoaEyavREriwGUudzAcihTH9SJLAPBbgb7QZe9y"
      }
    },
    {
      "chainId": 101,
      "address": "2EPvVjHusU3ozoucmdhhnqv3HQtBsQmjTnSa87K91HkC",
      "name": "MIDBEAR",
      "symbol": "MIDBEAR",
      "decimals": 6,
      "logoURI": "",
      "tags": [
        "leveraged",
        "bear"
      ],
      "extensions": {
        "coingeckoId": "3x-short-midcap-index-token"
      }
    },
    {
      "chainId": 101,
      "address": "8TCfJTyeqNBZqyDMY4VwDY7kdCCY7pcbJJ58CnKHkMu2",
      "name": "LINKBEAR",
      "symbol": "LINKBEAR",
      "decimals": 6,
      "logoURI": "",
      "tags": [
        "leveraged",
        "bear"
      ],
      "extensions": {
        "coingeckoId": "3x-short-chainlink-token"
      }
    },
    {
      "chainId": 101,
      "address": "EsUoZMbACNMppdqdmuLCFLet8VXxt2h47N9jHCKwyaPz",
      "name": "LINKBULL",
      "symbol": "LINKBULL",
      "decimals": 6,
      "logoURI": "",
      "tags": [
        "leveraged",
        "bull"
      ],
      "extensions": {
        "coingeckoId": "3x-long-chainlink-token"
      }
    },
    {
      "chainId": 101,
      "address": "262cQHT3soHwzuo2oVSy5kAfHcFZ1Jjn8C1GRLcQNKA3",
      "name": "XRPBULL",
      "symbol": "XRPBULL",
      "decimals": 6,
      "logoURI": "",
      "tags": [
        "leveraged",
        "bull"
      ],
      "extensions": {
        "coingeckoId": "3x-long-xrp-token"
      }
    },
    {
      "chainId": 101,
      "address": "8sxtSswmQ7Lcd2GjK6am37Z61wJZjA2SzE7Luf7yaKBB",
      "name": "XRPBEAR",
      "symbol": "XRPBEAR",
      "decimals": 6,
      "logoURI": "",
      "tags": [
        "leveraged",
        "bear"
      ],
      "extensions": {
        "coingeckoId": "3x-short-xrp-token"
      }
    },
    {
      "chainId": 101,
      "address": "91z91RukFM16hyEUCXuwMQwp2BW3vanNG5Jh5yj6auiJ",
      "name": "BVOL",
      "symbol": "BVOL",
      "decimals": 6,
      "logoURI": "",
      "tags": [],
      "extensions": {
        "coingeckoId": "1x-long-btc-implied-volatility-token"
      }
    },
    {
      "chainId": 101,
      "address": "5TY71D29Cyuk9UrsSxLXw2quJBpS7xDDFuFu2K9W7Wf9",
      "name": "IBlive",
      "symbol": "IBVOL",
      "decimals": 6,
      "logoURI": "",
      "tags": [],
      "extensions": {
        "coingeckoId": "1x-short-btc-implied-volatility"
      }
    },
    {
      "chainId": 101,
      "address": "dK83wTVypEpa1pqiBbHY3MNuUnT3ADUZM4wk9VZXZEc",
      "name": "Wrapped Aave",
      "symbol": "AAVE",
      "decimals": 6,
      "logoURI": "https://cdn.jsdelivr.net/gh/trustwallet/assets@master/blockchains/ethereum/assets/0x7Fc66500c84A76Ad7e9c93437bFc5Ac33E2DDaE9/logo.png",
      "tags": [],
      "extensions": {
        "serumV3Usdt": "6bxuB5N3bt3qW8UnPNLgMMzDq5sEH8pFmYJYGgzvE11V",
        "coingeckoId": "aave"
      }
    },
    {
      "chainId": 101,
      "address": "A6aY2ceogBz1VaXBxm1j2eJuNZMRqrWUAnKecrMH85zj",
      "name": "LQID",
      "symbol": "LQID",
      "decimals": 6,
      "logoURI": "https://cdn.jsdelivr.net/gh/dr497/awesome-serum-markets/icons/lqid.svg",
      "tags": []
    },
    {
      "chainId": 101,
      "address": "7CnFGR9mZWyAtWxPcVuTewpyC3A3MDW4nLsu5NY6PDbd",
      "name": "SECO",
      "symbol": "SECO",
      "decimals": 6,
      "logoURI": "",
      "tags": [],
      "extensions": {
        "coingeckoId": "serum-ecosystem-token"
      }
    },
    {
      "chainId": 101,
      "address": "3GECTP7H4Tww3w8jEPJCJtXUtXxiZty31S9szs84CcwQ",
      "name": "HOLY",
      "symbol": "HOLY",
      "decimals": 6,
      "logoURI": "",
      "tags": [],
      "extensions": {
        "coingeckoId": "holy-trinity"
      }
    },
    {
      "chainId": 101,
      "address": "6ry4WBDvAwAnrYJVv6MCog4J8zx6S3cPgSqnTsDZ73AR",
      "name": "TRYB",
      "symbol": "TRYB",
      "decimals": 6,
      "logoURI": "",
      "tags": [],
      "extensions": {
        "serumV3Usdt": "AADohBGxvf7bvixs2HKC3dG2RuU3xpZDwaTzYFJThM8U",
        "coingeckoId": "bilira"
      }
    },
    {
      "chainId": 101,
      "address": "ASboaJPFtJeCS5eG4gL3Lg95xrTz2UZSLE9sdJtY93kE",
      "name": "DOGEBULL",
      "symbol": "DOGEBULL",
      "decimals": 6,
      "logoURI": "",
      "tags": [
        "leveraged",
        "bull"
      ],
      "extensions": {
        "coingeckoId": "3x-long-dogecoin-token"
      }
    },
    {
      "chainId": 101,
      "address": "Gnhy3boBT4MA8TTjGip5ND2uNsceh1Wgeaw1rYJo51ZY",
      "symbol": "MAPSPOOL",
      "name": "Bonfida Maps Pool",
      "decimals": 6,
      "logoURI": "https://cdn.jsdelivr.net/gh/solana-labs/explorer/public/tokens/maps.svg",
      "tags": [],
      "extensions": {
        "website": "https://bonfida.com/"
      }
    },
    {
      "chainId": 101,
      "address": "9iDWyYZ5VHBCxxmWZogoY3Z6FSbKsX4WFe37c728krdT",
      "symbol": "OXYPOOL",
      "name": "Bonfida Oxy Pool",
      "decimals": 6,
      "logoURI": "https://cdn.jsdelivr.net/gh/nathanielparke/awesome-serum-markets/icons/oxy.svg",
      "tags": [],
      "extensions": {
        "website": "https://bonfida.com/"
      }
    },
    {
      "chainId": 101,
      "address": "D68NB5JkzvyNCZAvi6EGtEcGvSoRNPanU9heYTAUFFRa",
      "name": "PERP",
      "symbol": "PERP",
      "decimals": 6,
      "logoURI": "",
      "tags": [],
      "extensions": {
        "coingeckoId": "perpetual-protocol"
      }
    },
    {
      "chainId": 101,
      "address": "93a1L7xaEV7vZGzNXCcb9ztZedbpKgUiTHYxmFKJwKvc",
      "symbol": "RAYPOOL",
      "name": "Bonfida Ray Pool",
      "decimals": 6,
      "logoURI": "https://cdn.jsdelivr.net/gh/solana-labs/token-list@main/assets/mainnet/RVKd61ztZW9GUwhRbbLoYVRE5Xf1B2tVscKqwZqXgEr/logo.png",
      "tags": [],
      "extensions": {
        "website": "https://bonfida.com/"
      }
    },
    {
      "chainId": 101,
      "address": "FeGn77dhg1KXRRFeSwwMiykZnZPw5JXW6naf2aQgZDQf",
      "symbol": "wWETH",
      "name": "Wrapped Ether (Wormhole)",
      "decimals": 9,
      "logoURI": "https://cdn.jsdelivr.net/gh/trustwallet/assets@master/blockchains/ethereum/assets/0xC02aaA39b223FE8D0A0e5C4F27eAD9083C756Cc2/logo.png",
      "tags": [
        "wrapped",
        "wormhole"
      ],
      "extensions": {
        "address": "0xC02aaA39b223FE8D0A0e5C4F27eAD9083C756Cc2",
        "bridgeContract": "https://etherscan.io/address/0xf92cD566Ea4864356C5491c177A430C222d7e678",
        "assetContract": "https://etherscan.io/address/0xC02aaA39b223FE8D0A0e5C4F27eAD9083C756Cc2",
        "coingeckoId": "weth"
      }
    },
    {
      "chainId": 101,
      "address": "GbBWwtYTMPis4VHb8MrBbdibPhn28TSrLB53KvUmb7Gi",
      "symbol": "wFTT",
      "name": "Wrapped FTT (Wormhole)",
      "decimals": 9,
      "logoURI": "https://cdn.jsdelivr.net/gh/solana-labs/token-list@main/assets/mainnet/GbBWwtYTMPis4VHb8MrBbdibPhn28TSrLB53KvUmb7Gi/logo.webp",
      "tags": [
        "wrapped",
        "wormhole"
      ],
      "extensions": {
        "address": "0x50d1c9771902476076ecfc8b2a83ad6b9355a4c9",
        "bridgeContract": "https://etherscan.io/address/0xf92cD566Ea4864356C5491c177A430C222d7e678",
        "assetContract": "https://etherscan.io/address/0x50d1c9771902476076ecfc8b2a83ad6b9355a4c9",
        "coingeckoId": "ftx-token"
      }
    },
    {
      "chainId": 101,
      "address": "AbLwQCyU9S8ycJgu8wn6woRCHSYJmjMpJFcAHQ6vjq2P",
      "symbol": "wTUSD",
      "name": "TrueUSD (Wormhole)",
      "decimals": 9,
      "logoURI": "https://cdn.jsdelivr.net/gh/trustwallet/assets@master/blockchains/ethereum/assets/0x0000000000085d4780B73119b644AE5ecd22b376/logo.png",
      "tags": [
        "wrapped",
        "wormhole"
      ],
      "extensions": {
        "address": "0x0000000000085d4780B73119b644AE5ecd22b376",
        "bridgeContract": "https://etherscan.io/address/0xf92cD566Ea4864356C5491c177A430C222d7e678",
        "assetContract": "https://etherscan.io/address/0x0000000000085d4780B73119b644AE5ecd22b376",
        "coingeckoId": "true-usd"
      }
    },
    {
      "chainId": 101,
      "address": "3JfuyCg5891hCX1ZTbvt3pkiaww3XwgyqQH6E9eHtqKD",
      "symbol": "wLON",
      "name": "Tokenlon (Wormhole)",
      "decimals": 9,
      "logoURI": "https://cdn.jsdelivr.net/gh/trustwallet/assets@master/blockchains/ethereum/assets/0x0000000000095413afC295d19EDeb1Ad7B71c952/logo.png",
      "tags": [
        "wrapped",
        "wormhole"
      ],
      "extensions": {
        "address": "0x0000000000095413afC295d19EDeb1Ad7B71c952",
        "bridgeContract": "https://etherscan.io/address/0xf92cD566Ea4864356C5491c177A430C222d7e678",
        "assetContract": "https://etherscan.io/address/0x0000000000095413afC295d19EDeb1Ad7B71c952",
        "coingeckoId": "tokenlon"
      }
    },
    {
      "chainId": 101,
      "address": "6k7mrqiAqEWnABVN8FhfuNUrmrnaMh44nNWydNXctbpV",
      "symbol": "wALBT",
      "name": "AllianceBlock Token (Wormhole)",
      "decimals": 9,
      "logoURI": "https://cdn.jsdelivr.net/gh/trustwallet/assets@master/blockchains/ethereum/assets/0x00a8b738E453fFd858a7edf03bcCfe20412f0Eb0/logo.png",
      "tags": [
        "wrapped",
        "wormhole"
      ],
      "extensions": {
        "address": "0x00a8b738E453fFd858a7edf03bcCfe20412f0Eb0",
        "bridgeContract": "https://etherscan.io/address/0xf92cD566Ea4864356C5491c177A430C222d7e678",
        "assetContract": "https://etherscan.io/address/0x00a8b738E453fFd858a7edf03bcCfe20412f0Eb0",
        "coingeckoId": "allianceblock"
      }
    },
    {
      "chainId": 101,
      "address": "4b166BQEQunjg8oNTDcLeWU3nidQnVTL1Vni8ANU7Mvt",
      "symbol": "wSKL",
      "name": "SKALE (Wormhole)",
      "decimals": 9,
      "logoURI": "https://cdn.jsdelivr.net/gh/trustwallet/assets@master/blockchains/ethereum/assets/0x00c83aeCC790e8a4453e5dD3B0B4b3680501a7A7/logo.png",
      "tags": [
        "wrapped",
        "wormhole"
      ],
      "extensions": {
        "address": "0x00c83aeCC790e8a4453e5dD3B0B4b3680501a7A7",
        "bridgeContract": "https://etherscan.io/address/0xf92cD566Ea4864356C5491c177A430C222d7e678",
        "assetContract": "https://etherscan.io/address/0x00c83aeCC790e8a4453e5dD3B0B4b3680501a7A7",
        "coingeckoId": "skale"
      }
    },
    {
      "chainId": 101,
      "address": "CcHhpEx9VcWx7UBJC8DJaR5h3wNdexsQtB1nEfekjSHn",
      "symbol": "wUFT",
      "name": "UniLend Finance Token (Wormhole)",
      "decimals": 9,
      "logoURI": "https://cdn.jsdelivr.net/gh/trustwallet/assets@master/blockchains/ethereum/assets/0x0202Be363B8a4820f3F4DE7FaF5224fF05943AB1/logo.png",
      "tags": [
        "wrapped",
        "wormhole"
      ],
      "extensions": {
        "address": "0x0202Be363B8a4820f3F4DE7FaF5224fF05943AB1",
        "bridgeContract": "https://etherscan.io/address/0xf92cD566Ea4864356C5491c177A430C222d7e678",
        "assetContract": "https://etherscan.io/address/0x0202Be363B8a4820f3F4DE7FaF5224fF05943AB1",
        "coingeckoId": "unlend-finance"
      }
    },
    {
      "chainId": 101,
      "address": "VPjCJkR1uZGT9k9q7PsLArS5sEQtWgij8eZC8tysCy7",
      "symbol": "wORN",
      "name": "Orion Protocol (Wormhole)",
      "decimals": 8,
      "logoURI": "https://cdn.jsdelivr.net/gh/trustwallet/assets@master/blockchains/ethereum/assets/0x0258F474786DdFd37ABCE6df6BBb1Dd5dfC4434a/logo.png",
      "tags": [
        "wrapped",
        "wormhole"
      ],
      "extensions": {
        "address": "0x0258F474786DdFd37ABCE6df6BBb1Dd5dfC4434a",
        "bridgeContract": "https://etherscan.io/address/0xf92cD566Ea4864356C5491c177A430C222d7e678",
        "assetContract": "https://etherscan.io/address/0x0258F474786DdFd37ABCE6df6BBb1Dd5dfC4434a",
        "coingeckoId": "orion-protocol"
      }
    },
    {
      "chainId": 101,
      "address": "CxzHZtzrm6bAz6iFCAGgCYCd3iQb5guUD7oQXKxdgk5c",
      "symbol": "wSRK",
      "name": "SparkPoint (Wormhole)",
      "decimals": 9,
      "logoURI": "https://cdn.jsdelivr.net/gh/trustwallet/assets@master/blockchains/ethereum/assets/0x0488401c3F535193Fa8Df029d9fFe615A06E74E6/logo.png",
      "tags": [
        "wrapped",
        "wormhole"
      ],
      "extensions": {
        "address": "0x0488401c3F535193Fa8Df029d9fFe615A06E74E6",
        "bridgeContract": "https://etherscan.io/address/0xf92cD566Ea4864356C5491c177A430C222d7e678",
        "assetContract": "https://etherscan.io/address/0x0488401c3F535193Fa8Df029d9fFe615A06E74E6",
        "coingeckoId": "sparkpoint"
      }
    },
    {
      "chainId": 101,
      "address": "FqMZWvmii4NNzhLBKGzkvGj3e3XTxNVDNSKDJnt9fVQV",
      "symbol": "wUMA",
      "name": "UMA Voting Token v1 (Wormhole)",
      "decimals": 9,
      "logoURI": "https://cdn.jsdelivr.net/gh/trustwallet/assets@master/blockchains/ethereum/assets/0x04Fa0d235C4abf4BcF4787aF4CF447DE572eF828/logo.png",
      "tags": [
        "wrapped",
        "wormhole"
      ],
      "extensions": {
        "address": "0x04Fa0d235C4abf4BcF4787aF4CF447DE572eF828",
        "bridgeContract": "https://etherscan.io/address/0xf92cD566Ea4864356C5491c177A430C222d7e678",
        "assetContract": "https://etherscan.io/address/0x04Fa0d235C4abf4BcF4787aF4CF447DE572eF828",
        "coingeckoId": "uma"
      }
    },
    {
      "chainId": 101,
      "address": "6GGNzF99kCG1ozQbP7M7EYW9zPbQGPMwTCCi2Dqx3qhU",
      "symbol": "wSkey",
      "name": "SmartKey (Wormhole)",
      "decimals": 8,
      "logoURI": "https://cdn.jsdelivr.net/gh/trustwallet/assets@master/blockchains/ethereum/assets/0x06A01a4d579479Dd5D884EBf61A31727A3d8D442/logo.png",
      "tags": [
        "wrapped",
        "wormhole"
      ],
      "extensions": {
        "address": "0x06A01a4d579479Dd5D884EBf61A31727A3d8D442",
        "bridgeContract": "https://etherscan.io/address/0xf92cD566Ea4864356C5491c177A430C222d7e678",
        "assetContract": "https://etherscan.io/address/0x06A01a4d579479Dd5D884EBf61A31727A3d8D442",
        "coingeckoId": "smartkey"
      }
    },
    {
      "chainId": 101,
      "address": "Gc9rR2dUHfuYCJ8rU1Ye9fr8JoZZt9ZrfmXitQRLsxRW",
      "symbol": "wMIR",
      "name": "Wrapped MIR Token (Wormhole)",
      "decimals": 9,
      "logoURI": "https://cdn.jsdelivr.net/gh/trustwallet/assets@master/blockchains/ethereum/assets/0x09a3EcAFa817268f77BE1283176B946C4ff2E608/logo.png",
      "tags": [
        "wrapped",
        "wormhole"
      ],
      "extensions": {
        "address": "0x09a3EcAFa817268f77BE1283176B946C4ff2E608",
        "bridgeContract": "https://etherscan.io/address/0xf92cD566Ea4864356C5491c177A430C222d7e678",
        "assetContract": "https://etherscan.io/address/0x09a3EcAFa817268f77BE1283176B946C4ff2E608",
        "coingeckoId": "mirror-protocol"
      }
    },
    {
      "chainId": 101,
      "address": "B8xDqdrHpYLNHQKQ4ARDKurxhkhn2gfZa8WRosCEzXnF",
      "symbol": "wGRO",
      "name": "Growth (Wormhole)",
      "decimals": 9,
      "logoURI": "https://cdn.jsdelivr.net/gh/trustwallet/assets@master/blockchains/ethereum/assets/0x09e64c2B61a5f1690Ee6fbeD9baf5D6990F8dFd0/logo.png",
      "tags": [
        "wrapped",
        "wormhole"
      ],
      "extensions": {
        "address": "0x09e64c2B61a5f1690Ee6fbeD9baf5D6990F8dFd0",
        "bridgeContract": "https://etherscan.io/address/0xf92cD566Ea4864356C5491c177A430C222d7e678",
        "assetContract": "https://etherscan.io/address/0x09e64c2B61a5f1690Ee6fbeD9baf5D6990F8dFd0",
        "coingeckoId": "growth-defi"
      }
    },
    {
      "chainId": 101,
      "address": "GE1X8ef7fcsJ93THx4CvV7BQsdEyEAyk61s2L5YfSXiL",
      "symbol": "wSTAKE",
      "name": "xDai (Wormhole)",
      "decimals": 9,
      "logoURI": "https://cdn.jsdelivr.net/gh/trustwallet/assets@master/blockchains/ethereum/assets/0x0Ae055097C6d159879521C384F1D2123D1f195e6/logo.png",
      "tags": [
        "wrapped",
        "wormhole"
      ],
      "extensions": {
        "address": "0x0Ae055097C6d159879521C384F1D2123D1f195e6",
        "bridgeContract": "https://etherscan.io/address/0xf92cD566Ea4864356C5491c177A430C222d7e678",
        "assetContract": "https://etherscan.io/address/0x0Ae055097C6d159879521C384F1D2123D1f195e6",
        "coingeckoId": "xdai-stake"
      }
    },
    {
      "chainId": 101,
      "address": "7TK6QeyTsnTT6KsnK2tHHfh62mbjNuFWoyUc8vo3CmmU",
      "symbol": "wYFI",
      "name": "yearn.finance (Wormhole)",
      "decimals": 9,
      "logoURI": "https://cdn.jsdelivr.net/gh/trustwallet/assets@master/blockchains/ethereum/assets/0x0bc529c00C6401aEF6D220BE8C6Ea1667F6Ad93e/logo.png",
      "tags": [
        "wrapped",
        "wormhole"
      ],
      "extensions": {
        "address": "0x0bc529c00C6401aEF6D220BE8C6Ea1667F6Ad93e",
        "bridgeContract": "https://etherscan.io/address/0xf92cD566Ea4864356C5491c177A430C222d7e678",
        "assetContract": "https://etherscan.io/address/0x0bc529c00C6401aEF6D220BE8C6Ea1667F6Ad93e",
        "coingeckoId": "yearn-finance"
      }
    },
    {
      "chainId": 101,
      "address": "CTtKth9uW7froBA6xCd2MP7BXjGFESdT1SyxUmbHovSw",
      "symbol": "wBAT",
      "name": "Basic Attention Token (Wormhole)",
      "decimals": 9,
      "logoURI": "https://cdn.jsdelivr.net/gh/trustwallet/assets@master/blockchains/ethereum/assets/0x0D8775F648430679A709E98d2b0Cb6250d2887EF/logo.png",
      "tags": [
        "wrapped",
        "wormhole"
      ],
      "extensions": {
        "address": "0x0D8775F648430679A709E98d2b0Cb6250d2887EF",
        "bridgeContract": "https://etherscan.io/address/0xf92cD566Ea4864356C5491c177A430C222d7e678",
        "assetContract": "https://etherscan.io/address/0x0D8775F648430679A709E98d2b0Cb6250d2887EF",
        "coingeckoId": "basic-attention-token"
      }
    },
    {
      "chainId": 101,
      "address": "DrL2D4qCRCeNkQz3AJikLjBc3cS6fqqcQ3W7T9vbshCu",
      "symbol": "wMANA",
      "name": "Decentraland MANA (Wormhole)",
      "decimals": 9,
      "logoURI": "https://cdn.jsdelivr.net/gh/trustwallet/assets@master/blockchains/ethereum/assets/0x0F5D2fB29fb7d3CFeE444a200298f468908cC942/logo.png",
      "tags": [
        "wrapped",
        "wormhole"
      ],
      "extensions": {
        "address": "0x0F5D2fB29fb7d3CFeE444a200298f468908cC942",
        "bridgeContract": "https://etherscan.io/address/0xf92cD566Ea4864356C5491c177A430C222d7e678",
        "assetContract": "https://etherscan.io/address/0x0F5D2fB29fb7d3CFeE444a200298f468908cC942",
        "coingeckoId": "decentraland"
      }
    },
    {
      "chainId": 101,
      "address": "3cJKTW69FQDDCud7AhKHXZg126b3t73a2qVcVBS1BWjL",
      "symbol": "wXIO",
      "name": "XIO Network (Wormhole)",
      "decimals": 9,
      "logoURI": "https://cdn.jsdelivr.net/gh/trustwallet/assets@master/blockchains/ethereum/assets/0x0f7F961648aE6Db43C75663aC7E5414Eb79b5704/logo.png",
      "tags": [
        "wrapped",
        "wormhole"
      ],
      "extensions": {
        "address": "0x0f7F961648aE6Db43C75663aC7E5414Eb79b5704",
        "bridgeContract": "https://etherscan.io/address/0xf92cD566Ea4864356C5491c177A430C222d7e678",
        "assetContract": "https://etherscan.io/address/0x0f7F961648aE6Db43C75663aC7E5414Eb79b5704",
        "coingeckoId": "xio"
      }
    },
    {
      "chainId": 101,
      "address": "CQivbzuRQLvZbqefKc5gLzhSzZzAaySAdMmTG7pFn41w",
      "symbol": "wLAYER",
      "name": "Unilayer (Wormhole)",
      "decimals": 9,
      "logoURI": "https://cdn.jsdelivr.net/gh/trustwallet/assets@master/blockchains/ethereum/assets/0x0fF6ffcFDa92c53F615a4A75D982f399C989366b/logo.png",
      "tags": [
        "wrapped",
        "wormhole"
      ],
      "extensions": {
        "address": "0x0fF6ffcFDa92c53F615a4A75D982f399C989366b",
        "bridgeContract": "https://etherscan.io/address/0xf92cD566Ea4864356C5491c177A430C222d7e678",
        "assetContract": "https://etherscan.io/address/0x0fF6ffcFDa92c53F615a4A75D982f399C989366b",
        "coingeckoId": "unilayer"
      }
    },
    {
      "chainId": 101,
      "address": "C1LpKYrkVvWF5imsQ7JqJSZHj9NXNmJ5tEHkGTtLVH2L",
      "symbol": "wUMX",
      "name": "https://unimex.network/ (Wormhole)",
      "decimals": 9,
      "logoURI": "https://cdn.jsdelivr.net/gh/trustwallet/assets@master/blockchains/ethereum/assets/0x10Be9a8dAe441d276a5027936c3aADEd2d82bC15/logo.png",
      "tags": [
        "wrapped",
        "wormhole"
      ],
      "extensions": {
        "address": "0x10Be9a8dAe441d276a5027936c3aADEd2d82bC15",
        "bridgeContract": "https://etherscan.io/address/0xf92cD566Ea4864356C5491c177A430C222d7e678",
        "assetContract": "https://etherscan.io/address/0x10Be9a8dAe441d276a5027936c3aADEd2d82bC15",
        "coingeckoId": "unimex-network"
      }
    },
    {
      "chainId": 101,
      "address": "8F3kZd9XEpFgNZ4fZnEAC5CJZLewnkNE8QCjdvorGWuW",
      "symbol": "w1INCH",
      "name": "1INCH Token (Wormhole)",
      "decimals": 9,
      "logoURI": "https://cdn.jsdelivr.net/gh/trustwallet/assets@master/blockchains/ethereum/assets/0x111111111117dC0aa78b770fA6A738034120C302/logo.png",
      "tags": [
        "wrapped",
        "wormhole"
      ],
      "extensions": {
        "address": "0x111111111117dC0aa78b770fA6A738034120C302",
        "bridgeContract": "https://etherscan.io/address/0xf92cD566Ea4864356C5491c177A430C222d7e678",
        "assetContract": "https://etherscan.io/address/0x111111111117dC0aa78b770fA6A738034120C302",
        "coingeckoId": "1inch"
      }
    },
    {
      "chainId": 101,
      "address": "H3UMboX4tnjba1Xw1a2VhUtkdgnrbmPvmDm6jaouQDN9",
      "symbol": "wARMOR",
      "name": "Armor (Wormhole)",
      "decimals": 9,
      "logoURI": "https://cdn.jsdelivr.net/gh/trustwallet/assets@master/blockchains/ethereum/assets/0x1337DEF16F9B486fAEd0293eb623Dc8395dFE46a/logo.png",
      "tags": [
        "wrapped",
        "wormhole"
      ],
      "extensions": {
        "address": "0x1337DEF16F9B486fAEd0293eb623Dc8395dFE46a",
        "bridgeContract": "https://etherscan.io/address/0xf92cD566Ea4864356C5491c177A430C222d7e678",
        "assetContract": "https://etherscan.io/address/0x1337DEF16F9B486fAEd0293eb623Dc8395dFE46a",
        "coingeckoId": "armor"
      }
    },
    {
      "chainId": 101,
      "address": "Cw26Yz3rAN42mM5WpKriuGvbXnvRYmFA9sbBWH49KyqL",
      "symbol": "warNXM",
      "name": "Armor NXM (Wormhole)",
      "decimals": 9,
      "logoURI": "https://cdn.jsdelivr.net/gh/trustwallet/assets@master/blockchains/ethereum/assets/0x1337DEF18C680aF1f9f45cBcab6309562975b1dD/logo.png",
      "tags": [
        "wrapped",
        "wormhole"
      ],
      "extensions": {
        "address": "0x1337DEF18C680aF1f9f45cBcab6309562975b1dD",
        "bridgeContract": "https://etherscan.io/address/0xf92cD566Ea4864356C5491c177A430C222d7e678",
        "assetContract": "https://etherscan.io/address/0x1337DEF18C680aF1f9f45cBcab6309562975b1dD",
        "coingeckoId": "armor-nxm"
      }
    },
    {
      "chainId": 101,
      "address": "3GVAecXsFP8xLFuAMMpg5NU4g5JK6h2NZWsQJ45wiw6b",
      "symbol": "wDPI",
      "name": "DefiPulse Index (Wormhole)",
      "decimals": 9,
      "logoURI": "https://cdn.jsdelivr.net/gh/trustwallet/assets@master/blockchains/ethereum/assets/0x1494CA1F11D487c2bBe4543E90080AeBa4BA3C2b/logo.png",
      "tags": [
        "wrapped",
        "wormhole"
      ],
      "extensions": {
        "address": "0x1494CA1F11D487c2bBe4543E90080AeBa4BA3C2b",
        "bridgeContract": "https://etherscan.io/address/0xf92cD566Ea4864356C5491c177A430C222d7e678",
        "assetContract": "https://etherscan.io/address/0x1494CA1F11D487c2bBe4543E90080AeBa4BA3C2b",
        "coingeckoId": "defipulse-index"
      }
    },
    {
      "chainId": 101,
      "address": "AC4BK5yoEKn5hw6WpH3iWu56pEwigQdR48CiiqJ3R1pd",
      "symbol": "wDHC",
      "name": "DeltaHub Community (Wormhole)",
      "decimals": 9,
      "logoURI": "https://cdn.jsdelivr.net/gh/trustwallet/assets@master/blockchains/ethereum/assets/0x152687Bc4A7FCC89049cF119F9ac3e5aCF2eE7ef/logo.png",
      "tags": [
        "wrapped",
        "wormhole"
      ],
      "extensions": {
        "address": "0x152687Bc4A7FCC89049cF119F9ac3e5aCF2eE7ef",
        "bridgeContract": "https://etherscan.io/address/0xf92cD566Ea4864356C5491c177A430C222d7e678",
        "assetContract": "https://etherscan.io/address/0x152687Bc4A7FCC89049cF119F9ac3e5aCF2eE7ef",
        "coingeckoId": "deltahub-community"
      }
    },
    {
      "chainId": 101,
      "address": "7bXgNP7SEwrqbnfLBPgKDRKSGjVe7cjbuioRP23upF5H",
      "symbol": "wKEX",
      "name": "KIRA Network (Wormhole)",
      "decimals": 6,
      "logoURI": "https://cdn.jsdelivr.net/gh/trustwallet/assets@master/blockchains/ethereum/assets/0x16980b3B4a3f9D89E33311B5aa8f80303E5ca4F8/logo.png",
      "tags": [
        "wrapped",
        "wormhole"
      ],
      "extensions": {
        "address": "0x16980b3B4a3f9D89E33311B5aa8f80303E5ca4F8",
        "bridgeContract": "https://etherscan.io/address/0xf92cD566Ea4864356C5491c177A430C222d7e678",
        "assetContract": "https://etherscan.io/address/0x16980b3B4a3f9D89E33311B5aa8f80303E5ca4F8",
        "coingeckoId": "kira-network"
      }
    },
    {
      "chainId": 101,
      "address": "5uC8Gj96sK6UG44AYLpbX3DUjKtBUxBrhHcM8JDtyYum",
      "symbol": "wEWTB",
      "name": "Energy Web Token Bridged (Wormhole)",
      "decimals": 9,
      "logoURI": "https://cdn.jsdelivr.net/gh/trustwallet/assets@master/blockchains/ethereum/assets/0x178c820f862B14f316509ec36b13123DA19A6054/logo.png",
      "tags": [
        "wrapped",
        "wormhole"
      ],
      "extensions": {
        "address": "0x178c820f862B14f316509ec36b13123DA19A6054",
        "bridgeContract": "https://etherscan.io/address/0xf92cD566Ea4864356C5491c177A430C222d7e678",
        "assetContract": "https://etherscan.io/address/0x178c820f862B14f316509ec36b13123DA19A6054",
        "coingeckoId": "energy-web-token"
      }
    },
    {
      "chainId": 101,
      "address": "EzeRaHuh1Xu1nDUypv1VWXcGsNJ71ncCJ8HeWuyg8atJ",
      "symbol": "wCC10",
      "name": "Cryptocurrency Top 10 Tokens Index (Wormhole)",
      "decimals": 9,
      "logoURI": "https://cdn.jsdelivr.net/gh/trustwallet/assets@master/blockchains/ethereum/assets/0x17aC188e09A7890a1844E5E65471fE8b0CcFadF3/logo.png",
      "tags": [
        "wrapped",
        "wormhole"
      ],
      "extensions": {
        "address": "0x17aC188e09A7890a1844E5E65471fE8b0CcFadF3",
        "bridgeContract": "https://etherscan.io/address/0xf92cD566Ea4864356C5491c177A430C222d7e678",
        "assetContract": "https://etherscan.io/address/0x17aC188e09A7890a1844E5E65471fE8b0CcFadF3",
        "coingeckoId": "cryptocurrency-top-10-tokens-index"
      }
    },
    {
      "chainId": 101,
      "address": "CYzPVv1zB9RH6hRWRKprFoepdD8Y7Q5HefCqrybvetja",
      "symbol": "wAUDIO",
      "name": "Audius (Wormhole)",
      "decimals": 9,
      "logoURI": "https://cdn.jsdelivr.net/gh/trustwallet/assets@master/blockchains/ethereum/assets/0x18aAA7115705e8be94bfFEBDE57Af9BFc265B998/logo.png",
      "tags": [
        "wrapped",
        "wormhole"
      ],
      "extensions": {
        "address": "0x18aAA7115705e8be94bfFEBDE57Af9BFc265B998",
        "bridgeContract": "https://etherscan.io/address/0xf92cD566Ea4864356C5491c177A430C222d7e678",
        "assetContract": "https://etherscan.io/address/0x18aAA7115705e8be94bfFEBDE57Af9BFc265B998",
        "coingeckoId": "audius"
      }
    },
    {
      "chainId": 101,
      "address": "9yPmJNUp1qFV6LafdYdegZ8sCgC4oy6Rgt9WsDJqv3EX",
      "symbol": "wREP",
      "name": "Reputation (Wormhole)",
      "decimals": 9,
      "logoURI": "https://cdn.jsdelivr.net/gh/trustwallet/assets@master/blockchains/ethereum/assets/0x1985365e9f78359a9B6AD760e32412f4a445E862/logo.png",
      "tags": [
        "wrapped",
        "wormhole"
      ],
      "extensions": {
        "address": "0x1985365e9f78359a9B6AD760e32412f4a445E862",
        "bridgeContract": "https://etherscan.io/address/0xf92cD566Ea4864356C5491c177A430C222d7e678",
        "assetContract": "https://etherscan.io/address/0x1985365e9f78359a9B6AD760e32412f4a445E862"
      }
    },
    {
      "chainId": 101,
      "address": "CZxP1KtsfvMXZTGKR1fNwNChv8hGAfQrgVoENabN8zKU",
      "symbol": "wVSP",
      "name": "VesperToken (Wormhole)",
      "decimals": 9,
      "logoURI": "https://cdn.jsdelivr.net/gh/trustwallet/assets@master/blockchains/ethereum/assets/0x1b40183EFB4Dd766f11bDa7A7c3AD8982e998421/logo.png",
      "tags": [
        "wrapped",
        "wormhole"
      ],
      "extensions": {
        "address": "0x1b40183EFB4Dd766f11bDa7A7c3AD8982e998421",
        "bridgeContract": "https://etherscan.io/address/0xf92cD566Ea4864356C5491c177A430C222d7e678",
        "assetContract": "https://etherscan.io/address/0x1b40183EFB4Dd766f11bDa7A7c3AD8982e998421",
        "coingeckoId": "vesper-finance"
      }
    },
    {
      "chainId": 101,
      "address": "8cGPyDGT1mgG1iWzNjPmCDKSK9veJhoBAguq7rp7CjTe",
      "symbol": "wKP3R",
      "name": "Keep3rV1 (Wormhole)",
      "decimals": 9,
      "logoURI": "https://cdn.jsdelivr.net/gh/trustwallet/assets@master/blockchains/ethereum/assets/0x1cEB5cB57C4D4E2b2433641b95Dd330A33185A44/logo.png",
      "tags": [
        "wrapped",
        "wormhole"
      ],
      "extensions": {
        "address": "0x1cEB5cB57C4D4E2b2433641b95Dd330A33185A44",
        "bridgeContract": "https://etherscan.io/address/0xf92cD566Ea4864356C5491c177A430C222d7e678",
        "assetContract": "https://etherscan.io/address/0x1cEB5cB57C4D4E2b2433641b95Dd330A33185A44",
        "coingeckoId": "keep3rv1"
      }
    },
    {
      "chainId": 101,
      "address": "DGghbWvncPL41U8TmUtXcGMgLeQqkaA2yM7UfcabftR8",
      "symbol": "wLEAD",
      "name": "Lead Token (Wormhole)",
      "decimals": 9,
      "logoURI": "https://cdn.jsdelivr.net/gh/trustwallet/assets@master/blockchains/ethereum/assets/0x1dD80016e3d4ae146Ee2EBB484e8edD92dacC4ce/logo.png",
      "tags": [
        "wrapped",
        "wormhole"
      ],
      "extensions": {
        "address": "0x1dD80016e3d4ae146Ee2EBB484e8edD92dacC4ce",
        "bridgeContract": "https://etherscan.io/address/0xf92cD566Ea4864356C5491c177A430C222d7e678",
        "assetContract": "https://etherscan.io/address/0x1dD80016e3d4ae146Ee2EBB484e8edD92dacC4ce",
        "coingeckoId": "lead-token"
      }
    },
    {
      "chainId": 101,
      "address": "3MVa4e32PaKmPxYUQ6n8vFkWtCma68Ld7e7fTktWDueQ",
      "symbol": "wUNI",
      "name": "Uniswap (Wormhole)",
      "decimals": 9,
      "logoURI": "https://cdn.jsdelivr.net/gh/trustwallet/assets@master/blockchains/ethereum/assets/0x1f9840a85d5aF5bf1D1762F925BDADdC4201F984/logo.png",
      "tags": [
        "wrapped",
        "wormhole"
      ],
      "extensions": {
        "address": "0x1f9840a85d5aF5bf1D1762F925BDADdC4201F984",
        "bridgeContract": "https://etherscan.io/address/0xf92cD566Ea4864356C5491c177A430C222d7e678",
        "assetContract": "https://etherscan.io/address/0x1f9840a85d5aF5bf1D1762F925BDADdC4201F984",
        "coingeckoId": "uniswap"
      }
    },
    {
      "chainId": 101,
      "address": "qfnqNqs3nCAHjnyCgLRDbBtq4p2MtHZxw8YjSyYhPoL",
      "symbol": "wWBTC",
      "name": "Wrapped BTC (Wormhole)",
      "decimals": 8,
      "logoURI": "https://cdn.jsdelivr.net/gh/trustwallet/assets@master/blockchains/ethereum/assets/0x2260FAC5E5542a773Aa44fBCfeDf7C193bc2C599/logo.png",
      "tags": [
        "wrapped",
        "wormhole"
      ],
      "extensions": {
        "address": "0x2260FAC5E5542a773Aa44fBCfeDf7C193bc2C599",
        "bridgeContract": "https://etherscan.io/address/0xf92cD566Ea4864356C5491c177A430C222d7e678",
        "assetContract": "https://etherscan.io/address/0x2260FAC5E5542a773Aa44fBCfeDf7C193bc2C599",
        "coingeckoId": "wrapped-bitcoin"
      }
    },
    {
      "chainId": 101,
      "address": "8My83RG8Xa1EhXdDKHWq8BWZN1zF3XUrWL3TXCLjVPFh",
      "symbol": "wUNN",
      "name": "UNION Protocol Governance Token (Wormhole)",
      "decimals": 9,
      "logoURI": "https://cdn.jsdelivr.net/gh/trustwallet/assets@master/blockchains/ethereum/assets/0x226f7b842E0F0120b7E194D05432b3fd14773a9D/logo.png",
      "tags": [
        "wrapped",
        "wormhole"
      ],
      "extensions": {
        "address": "0x226f7b842E0F0120b7E194D05432b3fd14773a9D",
        "bridgeContract": "https://etherscan.io/address/0xf92cD566Ea4864356C5491c177A430C222d7e678",
        "assetContract": "https://etherscan.io/address/0x226f7b842E0F0120b7E194D05432b3fd14773a9D",
        "coingeckoId": "union-protocol-governance-token"
      }
    },
    {
      "chainId": 101,
      "address": "6jVuhLJ2mzyZ8DyUcrDj8Qr6Q9bqbJnq4fAnMeEduDM9",
      "symbol": "wSOCKS",
      "name": "Unisocks Edition 0 (Wormhole)",
      "decimals": 9,
      "logoURI": "https://cdn.jsdelivr.net/gh/trustwallet/assets@master/blockchains/ethereum/assets/0x23B608675a2B2fB1890d3ABBd85c5775c51691d5/logo.png",
      "tags": [
        "wrapped",
        "wormhole"
      ],
      "extensions": {
        "address": "0x23B608675a2B2fB1890d3ABBd85c5775c51691d5",
        "bridgeContract": "https://etherscan.io/address/0xf92cD566Ea4864356C5491c177A430C222d7e678",
        "assetContract": "https://etherscan.io/address/0x23B608675a2B2fB1890d3ABBd85c5775c51691d5",
        "coingeckoId": "unisocks"
      }
    },
    {
      "chainId": 101,
      "address": "Az8PAQ7s6s5ZFgBiKKEizHt3SzDxXKZayDCtRZoC3452",
      "symbol": "wDEXT",
      "name": "DEXTools (Wormhole)",
      "decimals": 9,
      "logoURI": "https://cdn.jsdelivr.net/gh/trustwallet/assets@master/blockchains/ethereum/assets/0x26CE25148832C04f3d7F26F32478a9fe55197166/logo.png",
      "tags": [
        "wrapped",
        "wormhole"
      ],
      "extensions": {
        "address": "0x26CE25148832C04f3d7F26F32478a9fe55197166",
        "bridgeContract": "https://etherscan.io/address/0xf92cD566Ea4864356C5491c177A430C222d7e678",
        "assetContract": "https://etherscan.io/address/0x26CE25148832C04f3d7F26F32478a9fe55197166",
        "coingeckoId": "idextools"
      }
    },
    {
      "chainId": 101,
      "address": "ELSnGFd5XnSdYFFSgYQp7n89FEbDqxN4npuRLW4PPPLv",
      "symbol": "wHEX",
      "name": "HEX (Wormhole)",
      "decimals": 8,
      "logoURI": "https://cdn.jsdelivr.net/gh/trustwallet/assets@master/blockchains/ethereum/assets/0x2b591e99afE9f32eAA6214f7B7629768c40Eeb39/logo.png",
      "tags": [
        "wrapped",
        "wormhole"
      ],
      "extensions": {
        "address": "0x2b591e99afE9f32eAA6214f7B7629768c40Eeb39",
        "bridgeContract": "https://etherscan.io/address/0xf92cD566Ea4864356C5491c177A430C222d7e678",
        "assetContract": "https://etherscan.io/address/0x2b591e99afE9f32eAA6214f7B7629768c40Eeb39",
        "coingeckoId": "hex"
      }
    },
    {
      "chainId": 101,
      "address": "9iwfHhE7BJKNo4Eb1wX3p4uyJjEN9RoGLt4BvMdzZoiN",
      "symbol": "wCREAM",
      "name": "Cream (Wormhole)",
      "decimals": 9,
      "logoURI": "https://cdn.jsdelivr.net/gh/trustwallet/assets@master/blockchains/ethereum/assets/0x2ba592F78dB6436527729929AAf6c908497cB200/logo.png",
      "tags": [
        "wrapped",
        "wormhole"
      ],
      "extensions": {
        "address": "0x2ba592F78dB6436527729929AAf6c908497cB200",
        "bridgeContract": "https://etherscan.io/address/0xf92cD566Ea4864356C5491c177A430C222d7e678",
        "assetContract": "https://etherscan.io/address/0x2ba592F78dB6436527729929AAf6c908497cB200",
        "coingeckoId": "cream-2"
      }
    },
    {
      "chainId": 101,
      "address": "DdiXkfDGhLiKyw889QC4nmcxSwMqarLBtrDofPJyx7bt",
      "symbol": "wYFIM",
      "name": "yfi.mobi (Wormhole)",
      "decimals": 9,
      "logoURI": "https://cdn.jsdelivr.net/gh/trustwallet/assets@master/blockchains/ethereum/assets/0x2e2f3246b6c65CCc4239c9Ee556EC143a7E5DE2c/logo.png",
      "tags": [
        "wrapped",
        "wormhole"
      ],
      "extensions": {
        "address": "0x2e2f3246b6c65CCc4239c9Ee556EC143a7E5DE2c",
        "bridgeContract": "https://etherscan.io/address/0xf92cD566Ea4864356C5491c177A430C222d7e678",
        "assetContract": "https://etherscan.io/address/0x2e2f3246b6c65CCc4239c9Ee556EC143a7E5DE2c",
        "coingeckoId": "yfimobi"
      }
    },
    {
      "chainId": 101,
      "address": "6wdcYNvUyHCerSiGbChkvGBF6Qzju1YP5qpXRQ4tqdZ3",
      "symbol": "wZEE",
      "name": "ZeroSwapToken (Wormhole)",
      "decimals": 9,
      "logoURI": "https://cdn.jsdelivr.net/gh/trustwallet/assets@master/blockchains/ethereum/assets/0x2eDf094dB69d6Dcd487f1B3dB9febE2eeC0dd4c5/logo.png",
      "tags": [
        "wrapped",
        "wormhole"
      ],
      "extensions": {
        "address": "0x2eDf094dB69d6Dcd487f1B3dB9febE2eeC0dd4c5",
        "bridgeContract": "https://etherscan.io/address/0xf92cD566Ea4864356C5491c177A430C222d7e678",
        "assetContract": "https://etherscan.io/address/0x2eDf094dB69d6Dcd487f1B3dB9febE2eeC0dd4c5",
        "coingeckoId": "zeroswap"
      }
    },
    {
      "chainId": 101,
      "address": "4xh8iC54UgaNpY4h34rxfZBSc9L2fBB8gWcYtDGHjxhN",
      "symbol": "wwANATHA",
      "name": "Wrapped ANATHA (Wormhole)",
      "decimals": 9,
      "logoURI": "https://cdn.jsdelivr.net/gh/trustwallet/assets@master/blockchains/ethereum/assets/0x3383c5a8969Dc413bfdDc9656Eb80A1408E4bA20/logo.png",
      "tags": [
        "wrapped",
        "wormhole"
      ],
      "extensions": {
        "address": "0x3383c5a8969Dc413bfdDc9656Eb80A1408E4bA20",
        "bridgeContract": "https://etherscan.io/address/0xf92cD566Ea4864356C5491c177A430C222d7e678",
        "assetContract": "https://etherscan.io/address/0x3383c5a8969Dc413bfdDc9656Eb80A1408E4bA20",
        "coingeckoId": "wrapped-anatha"
      }
    },
    {
      "chainId": 101,
      "address": "5Jq6S9HYqfG6TUMjjsKpnfis7utUAB69JiEGkkypdmgP",
      "symbol": "wRAMP",
      "name": "RAMP DEFI (Wormhole)",
      "decimals": 9,
      "logoURI": "https://cdn.jsdelivr.net/gh/trustwallet/assets@master/blockchains/ethereum/assets/0x33D0568941C0C64ff7e0FB4fbA0B11BD37deEd9f/logo.png",
      "tags": [
        "wrapped",
        "wormhole"
      ],
      "extensions": {
        "address": "0x33D0568941C0C64ff7e0FB4fbA0B11BD37deEd9f",
        "bridgeContract": "https://etherscan.io/address/0xf92cD566Ea4864356C5491c177A430C222d7e678",
        "assetContract": "https://etherscan.io/address/0x33D0568941C0C64ff7e0FB4fbA0B11BD37deEd9f",
        "coingeckoId": "ramp"
      }
    },
    {
      "chainId": 101,
      "address": "6uMUH5ztnj6AKYvL71EZgcyyRxjyBC5LVkscA5LrBc3c",
      "symbol": "wPRQ",
      "name": "Parsiq Token (Wormhole)",
      "decimals": 9,
      "logoURI": "https://cdn.jsdelivr.net/gh/trustwallet/assets@master/blockchains/ethereum/assets/0x362bc847A3a9637d3af6624EeC853618a43ed7D2/logo.png",
      "tags": [
        "wrapped",
        "wormhole"
      ],
      "extensions": {
        "address": "0x362bc847A3a9637d3af6624EeC853618a43ed7D2",
        "bridgeContract": "https://etherscan.io/address/0xf92cD566Ea4864356C5491c177A430C222d7e678",
        "assetContract": "https://etherscan.io/address/0x362bc847A3a9637d3af6624EeC853618a43ed7D2",
        "coingeckoId": "parsiq"
      }
    },
    {
      "chainId": 101,
      "address": "42gecM46tdSiYZN2CK1ek5raCxnzQf1xfhoKAf3F7Y5k",
      "symbol": "wSLP",
      "name": "Small Love Potion (Wormhole)",
      "decimals": 0,
      "logoURI": "https://cdn.jsdelivr.net/gh/trustwallet/assets@master/blockchains/ethereum/assets/0x37236CD05b34Cc79d3715AF2383E96dd7443dCF1/logo.png",
      "tags": [
        "wrapped",
        "wormhole"
      ],
      "extensions": {
        "address": "0x37236CD05b34Cc79d3715AF2383E96dd7443dCF1",
        "bridgeContract": "https://etherscan.io/address/0xf92cD566Ea4864356C5491c177A430C222d7e678",
        "assetContract": "https://etherscan.io/address/0x37236CD05b34Cc79d3715AF2383E96dd7443dCF1",
        "coingeckoId": "smooth-love-potion"
      }
    },
    {
      "chainId": 101,
      "address": "F6M9DW1cWw7EtFK9m2ukvT9WEvtEbdZfTzZTtDeBcnAf",
      "symbol": "wSAND",
      "name": "SAND (Wormhole)",
      "decimals": 9,
      "logoURI": "https://cdn.jsdelivr.net/gh/trustwallet/assets@master/blockchains/ethereum/assets/0x3845badAde8e6dFF049820680d1F14bD3903a5d0/logo.png",
      "tags": [
        "wrapped",
        "wormhole"
      ],
      "extensions": {
        "address": "0x3845badAde8e6dFF049820680d1F14bD3903a5d0",
        "bridgeContract": "https://etherscan.io/address/0xf92cD566Ea4864356C5491c177A430C222d7e678",
        "assetContract": "https://etherscan.io/address/0x3845badAde8e6dFF049820680d1F14bD3903a5d0",
        "coingeckoId": "the-sandbox"
      }
    },
    {
      "chainId": 101,
      "address": "G27M8w6G4hwatMNFi46DPAUR1YkxSmRNFKus7SgYLoDy",
      "symbol": "wCVP",
      "name": "Concentrated Voting Power (Wormhole)",
      "decimals": 9,
      "logoURI": "https://cdn.jsdelivr.net/gh/trustwallet/assets@master/blockchains/ethereum/assets/0x38e4adB44ef08F22F5B5b76A8f0c2d0dCbE7DcA1/logo.png",
      "tags": [
        "wrapped",
        "wormhole"
      ],
      "extensions": {
        "address": "0x38e4adB44ef08F22F5B5b76A8f0c2d0dCbE7DcA1",
        "bridgeContract": "https://etherscan.io/address/0xf92cD566Ea4864356C5491c177A430C222d7e678",
        "assetContract": "https://etherscan.io/address/0x38e4adB44ef08F22F5B5b76A8f0c2d0dCbE7DcA1",
        "coingeckoId": "concentrated-voting-power"
      }
    },
    {
      "chainId": 101,
      "address": "FjucGZpcdVXaWJH21pbrGQaKNszsGsJqbAXu4sJywKJa",
      "symbol": "wREN",
      "name": "Republic Token (Wormhole)",
      "decimals": 9,
      "logoURI": "https://cdn.jsdelivr.net/gh/trustwallet/assets@master/blockchains/ethereum/assets/0x408e41876cCCDC0F92210600ef50372656052a38/logo.png",
      "tags": [
        "wrapped",
        "wormhole"
      ],
      "extensions": {
        "address": "0x408e41876cCCDC0F92210600ef50372656052a38",
        "bridgeContract": "https://etherscan.io/address/0xf92cD566Ea4864356C5491c177A430C222d7e678",
        "assetContract": "https://etherscan.io/address/0x408e41876cCCDC0F92210600ef50372656052a38",
        "coingeckoId": "republic-protocol"
      }
    },
    {
      "chainId": 101,
      "address": "5kvugu18snfGRu1PykMfRzYfUxJYs3smk1PWQcGo6Z8a",
      "symbol": "wXOR",
      "name": "Sora (Wormhole)",
      "decimals": 9,
      "logoURI": "https://cdn.jsdelivr.net/gh/trustwallet/assets@master/blockchains/ethereum/assets/0x40FD72257597aA14C7231A7B1aaa29Fce868F677/logo.png",
      "tags": [
        "wrapped",
        "wormhole"
      ],
      "extensions": {
        "address": "0x40FD72257597aA14C7231A7B1aaa29Fce868F677",
        "bridgeContract": "https://etherscan.io/address/0xf92cD566Ea4864356C5491c177A430C222d7e678",
        "assetContract": "https://etherscan.io/address/0x40FD72257597aA14C7231A7B1aaa29Fce868F677",
        "coingeckoId": "sora"
      }
    },
    {
      "chainId": 101,
      "address": "3EKQDmiXj8yLBFpZca4coxBpP8XJCzmjVgUdVydSmaaT",
      "symbol": "wFUN",
      "name": "FunFair (Wormhole)",
      "decimals": 8,
      "logoURI": "https://cdn.jsdelivr.net/gh/trustwallet/assets@master/blockchains/ethereum/assets/0x419D0d8BdD9aF5e606Ae2232ed285Aff190E711b/logo.png",
      "tags": [
        "wrapped",
        "wormhole"
      ],
      "extensions": {
        "address": "0x419D0d8BdD9aF5e606Ae2232ed285Aff190E711b",
        "bridgeContract": "https://etherscan.io/address/0xf92cD566Ea4864356C5491c177A430C222d7e678",
        "assetContract": "https://etherscan.io/address/0x419D0d8BdD9aF5e606Ae2232ed285Aff190E711b",
        "coingeckoId": "funfair"
      }
    },
    {
      "chainId": 101,
      "address": "6J9soByB65WUamsEG8KSPdphBV1oCoGvr5QpaUaY3r19",
      "symbol": "wPICKLE",
      "name": "PickleToken (Wormhole)",
      "decimals": 9,
      "logoURI": "https://cdn.jsdelivr.net/gh/trustwallet/assets@master/blockchains/ethereum/assets/0x429881672B9AE42b8EbA0E26cD9C73711b891Ca5/logo.png",
      "tags": [
        "wrapped",
        "wormhole"
      ],
      "extensions": {
        "address": "0x429881672B9AE42b8EbA0E26cD9C73711b891Ca5",
        "bridgeContract": "https://etherscan.io/address/0xf92cD566Ea4864356C5491c177A430C222d7e678",
        "assetContract": "https://etherscan.io/address/0x429881672B9AE42b8EbA0E26cD9C73711b891Ca5",
        "coingeckoId": "pickle-finance"
      }
    },
    {
      "chainId": 101,
      "address": "HEsqFznmAERPUmMWHtDWYAZRoFbNHZpuNuFrPio68Zp1",
      "symbol": "wPAXG",
      "name": "Paxos Gold (Wormhole)",
      "decimals": 9,
      "logoURI": "https://cdn.jsdelivr.net/gh/trustwallet/assets@master/blockchains/ethereum/assets/0x45804880De22913dAFE09f4980848ECE6EcbAf78/logo.png",
      "tags": [
        "wrapped",
        "wormhole"
      ],
      "extensions": {
        "address": "0x45804880De22913dAFE09f4980848ECE6EcbAf78",
        "bridgeContract": "https://etherscan.io/address/0xf92cD566Ea4864356C5491c177A430C222d7e678",
        "assetContract": "https://etherscan.io/address/0x45804880De22913dAFE09f4980848ECE6EcbAf78",
        "coingeckoId": "pax-gold"
      }
    },
    {
      "chainId": 101,
      "address": "BrtLvpVCwVDH5Jpqjtiuhh8wKYA5b3NZCnsSftr61viv",
      "symbol": "wQNT",
      "name": "Quant (Wormhole)",
      "decimals": 9,
      "logoURI": "https://cdn.jsdelivr.net/gh/trustwallet/assets@master/blockchains/ethereum/assets/0x4a220E6096B25EADb88358cb44068A3248254675/logo.png",
      "tags": [
        "wrapped",
        "wormhole"
      ],
      "extensions": {
        "address": "0x4a220E6096B25EADb88358cb44068A3248254675",
        "bridgeContract": "https://etherscan.io/address/0xf92cD566Ea4864356C5491c177A430C222d7e678",
        "assetContract": "https://etherscan.io/address/0x4a220E6096B25EADb88358cb44068A3248254675",
        "coingeckoId": "quant-network"
      }
    },
    {
      "chainId": 101,
      "address": "8DRgurhcQPJeCqQEpbeYGUmwAz2tETbyWUYLUU4Q7goM",
      "symbol": "wORAI",
      "name": "Oraichain Token (Wormhole)",
      "decimals": 9,
      "logoURI": "https://cdn.jsdelivr.net/gh/trustwallet/assets@master/blockchains/ethereum/assets/0x4c11249814f11b9346808179Cf06e71ac328c1b5/logo.png",
      "tags": [
        "wrapped",
        "wormhole"
      ],
      "extensions": {
        "address": "0x4c11249814f11b9346808179Cf06e71ac328c1b5",
        "bridgeContract": "https://etherscan.io/address/0xf92cD566Ea4864356C5491c177A430C222d7e678",
        "assetContract": "https://etherscan.io/address/0x4c11249814f11b9346808179Cf06e71ac328c1b5",
        "coingeckoId": "oraichain-token"
      }
    },
    {
      "chainId": 101,
      "address": "4e5cqAsZ7wQqwLi7AApS9CgN8Yaho5TvkhvcLaGyiuzL",
      "symbol": "wTRU",
      "name": "TrustToken (Wormhole)",
      "decimals": 8,
      "logoURI": "https://cdn.jsdelivr.net/gh/trustwallet/assets@master/blockchains/ethereum/assets/0x4C19596f5aAfF459fA38B0f7eD92F11AE6543784/logo.png",
      "tags": [
        "wrapped",
        "wormhole"
      ],
      "extensions": {
        "address": "0x4C19596f5aAfF459fA38B0f7eD92F11AE6543784",
        "bridgeContract": "https://etherscan.io/address/0xf92cD566Ea4864356C5491c177A430C222d7e678",
        "assetContract": "https://etherscan.io/address/0x4C19596f5aAfF459fA38B0f7eD92F11AE6543784",
        "coingeckoId": "truefi"
      }
    },
    {
      "chainId": 101,
      "address": "HkhBUKSct2V93Z35apDmXthkRvH4yvMovLyv8s8idDgP",
      "symbol": "wMCB",
      "name": "MCDEX Token (Wormhole)",
      "decimals": 9,
      "logoURI": "https://cdn.jsdelivr.net/gh/trustwallet/assets@master/blockchains/ethereum/assets/0x4e352cF164E64ADCBad318C3a1e222E9EBa4Ce42/logo.png",
      "tags": [
        "wrapped",
        "wormhole"
      ],
      "extensions": {
        "address": "0x4e352cF164E64ADCBad318C3a1e222E9EBa4Ce42",
        "bridgeContract": "https://etherscan.io/address/0xf92cD566Ea4864356C5491c177A430C222d7e678",
        "assetContract": "https://etherscan.io/address/0x4e352cF164E64ADCBad318C3a1e222E9EBa4Ce42",
        "coingeckoId": "mcdex"
      }
    },
    {
      "chainId": 101,
      "address": "Eof7wbYsHZKaoyUGwM7Nfkoo6zQW4U7uWXqz2hoQzSkK",
      "symbol": "wNU",
      "name": "NuCypher (Wormhole)",
      "decimals": 9,
      "logoURI": "https://cdn.jsdelivr.net/gh/trustwallet/assets@master/blockchains/ethereum/assets/0x4fE83213D56308330EC302a8BD641f1d0113A4Cc/logo.png",
      "tags": [
        "wrapped",
        "wormhole"
      ],
      "extensions": {
        "address": "0x4fE83213D56308330EC302a8BD641f1d0113A4Cc",
        "bridgeContract": "https://etherscan.io/address/0xf92cD566Ea4864356C5491c177A430C222d7e678",
        "assetContract": "https://etherscan.io/address/0x4fE83213D56308330EC302a8BD641f1d0113A4Cc",
        "coingeckoId": "nucypher"
      }
    },
    {
      "chainId": 101,
      "address": "5CmA1HTVZt5NRtwiUrqWrcnT5JRW5zHe6uQXfP7SDUNz",
      "symbol": "wRAZOR",
      "name": "RAZOR (Wormhole)",
      "decimals": 9,
      "logoURI": "https://cdn.jsdelivr.net/gh/trustwallet/assets@master/blockchains/ethereum/assets/0x50DE6856358Cc35f3A9a57eAAA34BD4cB707d2cd/logo.png",
      "tags": [
        "wrapped",
        "wormhole"
      ],
      "extensions": {
        "address": "0x50DE6856358Cc35f3A9a57eAAA34BD4cB707d2cd",
        "bridgeContract": "https://etherscan.io/address/0xf92cD566Ea4864356C5491c177A430C222d7e678",
        "assetContract": "https://etherscan.io/address/0x50DE6856358Cc35f3A9a57eAAA34BD4cB707d2cd",
        "coingeckoId": "razor-network"
      }
    },
    {
      "chainId": 101,
      "address": "6msNYXzSVtjinqapq2xcvBb5NRq4YTPAi7wc5Jx8M8TS",
      "symbol": "wLINK",
      "name": "ChainLink Token (Wormhole)",
      "decimals": 9,
      "logoURI": "https://cdn.jsdelivr.net/gh/trustwallet/assets@master/blockchains/ethereum/assets/0x514910771AF9Ca656af840dff83E8264EcF986CA/logo.png",
      "tags": [
        "wrapped",
        "wormhole"
      ],
      "extensions": {
        "address": "0x514910771AF9Ca656af840dff83E8264EcF986CA",
        "bridgeContract": "https://etherscan.io/address/0xf92cD566Ea4864356C5491c177A430C222d7e678",
        "assetContract": "https://etherscan.io/address/0x514910771AF9Ca656af840dff83E8264EcF986CA",
        "coingeckoId": "chainlink"
      }
    },
    {
      "chainId": 101,
      "address": "BX2gcRRS12iqFzKCpvTt4krBBYNymR9JBDZBxzfFLnbF",
      "symbol": "weRSDL",
      "name": "UnFederalReserveToken (Wormhole)",
      "decimals": 9,
      "logoURI": "https://cdn.jsdelivr.net/gh/trustwallet/assets@master/blockchains/ethereum/assets/0x5218E472cFCFE0b64A064F055B43b4cdC9EfD3A6/logo.png",
      "tags": [
        "wrapped",
        "wormhole"
      ],
      "extensions": {
        "address": "0x5218E472cFCFE0b64A064F055B43b4cdC9EfD3A6",
        "bridgeContract": "https://etherscan.io/address/0xf92cD566Ea4864356C5491c177A430C222d7e678",
        "assetContract": "https://etherscan.io/address/0x5218E472cFCFE0b64A064F055B43b4cdC9EfD3A6",
        "coingeckoId": "unfederalreserve"
      }
    },
    {
      "chainId": 101,
      "address": "CCGLdsokcybeF8NrCcu1RSQK8isNBjBA58kVEMTHTKjx",
      "symbol": "wsUSD",
      "name": "Synth sUSD (Wormhole)",
      "decimals": 9,
      "logoURI": "https://cdn.jsdelivr.net/gh/trustwallet/assets@master/blockchains/ethereum/assets/0x57Ab1ec28D129707052df4dF418D58a2D46d5f51/logo.png",
      "tags": [
        "wrapped",
        "wormhole"
      ],
      "extensions": {
        "address": "0x57Ab1ec28D129707052df4dF418D58a2D46d5f51",
        "bridgeContract": "https://etherscan.io/address/0xf92cD566Ea4864356C5491c177A430C222d7e678",
        "assetContract": "https://etherscan.io/address/0x57Ab1ec28D129707052df4dF418D58a2D46d5f51",
        "coingeckoId": "nusd"
      }
    },
    {
      "chainId": 101,
      "address": "FP9ogG7hTdfcTJwn4prF9AVEcfcjLq1GtkqYM4oRn7eY",
      "symbol": "wHEGIC",
      "name": "Hegic (Wormhole)",
      "decimals": 9,
      "logoURI": "https://cdn.jsdelivr.net/gh/trustwallet/assets@master/blockchains/ethereum/assets/0x584bC13c7D411c00c01A62e8019472dE68768430/logo.png",
      "tags": [
        "wrapped",
        "wormhole"
      ],
      "extensions": {
        "address": "0x584bC13c7D411c00c01A62e8019472dE68768430",
        "bridgeContract": "https://etherscan.io/address/0xf92cD566Ea4864356C5491c177A430C222d7e678",
        "assetContract": "https://etherscan.io/address/0x584bC13c7D411c00c01A62e8019472dE68768430",
        "coingeckoId": "hegic"
      }
    },
    {
      "chainId": 101,
      "address": "DboP5vvYUVjmKSHKJ1YFHwmv41KtUscnYgzjmPgHwQVn",
      "symbol": "wXFI",
      "name": "Xfinance (Wormhole)",
      "decimals": 9,
      "logoURI": "https://cdn.jsdelivr.net/gh/trustwallet/assets@master/blockchains/ethereum/assets/0x5BEfBB272290dD5b8521D4a938f6c4757742c430/logo.png",
      "tags": [
        "wrapped",
        "wormhole"
      ],
      "extensions": {
        "address": "0x5BEfBB272290dD5b8521D4a938f6c4757742c430",
        "bridgeContract": "https://etherscan.io/address/0xf92cD566Ea4864356C5491c177A430C222d7e678",
        "assetContract": "https://etherscan.io/address/0x5BEfBB272290dD5b8521D4a938f6c4757742c430",
        "coingeckoId": "xfinance"
      }
    },
    {
      "chainId": 101,
      "address": "6c4U9yxGzVjejSJJXrdX8wtt532Et6MrBUZc2oK5j6w5",
      "symbol": "wDEXTF",
      "name": "DEXTF Token (Wormhole)",
      "decimals": 9,
      "logoURI": "https://cdn.jsdelivr.net/gh/trustwallet/assets@master/blockchains/ethereum/assets/0x5F64Ab1544D28732F0A24F4713c2C8ec0dA089f0/logo.png",
      "tags": [
        "wrapped",
        "wormhole"
      ],
      "extensions": {
        "address": "0x5F64Ab1544D28732F0A24F4713c2C8ec0dA089f0",
        "bridgeContract": "https://etherscan.io/address/0xf92cD566Ea4864356C5491c177A430C222d7e678",
        "assetContract": "https://etherscan.io/address/0x5F64Ab1544D28732F0A24F4713c2C8ec0dA089f0",
        "coingeckoId": "dextf"
      }
    },
    {
      "chainId": 101,
      "address": "JuXkRYNw54rujC7SPWcAM4ArLgA5x8nDQbS8xHAr6MA",
      "symbol": "wRLC",
      "name": "iExec RLC (Wormhole)",
      "decimals": 9,
      "logoURI": "https://cdn.jsdelivr.net/gh/trustwallet/assets@master/blockchains/ethereum/assets/0x607F4C5BB672230e8672085532f7e901544a7375/logo.png",
      "tags": [
        "wrapped",
        "wormhole"
      ],
      "extensions": {
        "address": "0x607F4C5BB672230e8672085532f7e901544a7375",
        "bridgeContract": "https://etherscan.io/address/0xf92cD566Ea4864356C5491c177A430C222d7e678",
        "assetContract": "https://etherscan.io/address/0x607F4C5BB672230e8672085532f7e901544a7375",
        "coingeckoId": "iexec-rlc"
      }
    },
    {
      "chainId": 101,
      "address": "7NfgSkv6kZ6ZWP6SJPtMuaUYGVEngVK8UFnaFTPk3QsM",
      "symbol": "wCORE",
      "name": "cVault.finance (Wormhole)",
      "decimals": 9,
      "logoURI": "https://cdn.jsdelivr.net/gh/trustwallet/assets@master/blockchains/ethereum/assets/0x62359Ed7505Efc61FF1D56fEF82158CcaffA23D7/logo.png",
      "tags": [
        "wrapped",
        "wormhole"
      ],
      "extensions": {
        "address": "0x62359Ed7505Efc61FF1D56fEF82158CcaffA23D7",
        "bridgeContract": "https://etherscan.io/address/0xf92cD566Ea4864356C5491c177A430C222d7e678",
        "assetContract": "https://etherscan.io/address/0x62359Ed7505Efc61FF1D56fEF82158CcaffA23D7",
        "coingeckoId": "cvault-finance"
      }
    },
    {
      "chainId": 101,
      "address": "AqLKDJiGL4wXKPAfzNom3xEdQwgj2LTCE4k34gzvZsE6",
      "symbol": "wCFi",
      "name": "CyberFi Token (Wormhole)",
      "decimals": 9,
      "logoURI": "https://cdn.jsdelivr.net/gh/trustwallet/assets@master/blockchains/ethereum/assets/0x63b4f3e3fa4e438698CE330e365E831F7cCD1eF4/logo.png",
      "tags": [
        "wrapped",
        "wormhole"
      ],
      "extensions": {
        "address": "0x63b4f3e3fa4e438698CE330e365E831F7cCD1eF4",
        "bridgeContract": "https://etherscan.io/address/0xf92cD566Ea4864356C5491c177A430C222d7e678",
        "assetContract": "https://etherscan.io/address/0x63b4f3e3fa4e438698CE330e365E831F7cCD1eF4",
        "coingeckoId": "cyberfi"
      }
    },
    {
      "chainId": 101,
      "address": "FLrjpCRrd4GffHu8MVYGvuLxYLuBGVaXsnCecw3Effci",
      "symbol": "wWISE",
      "name": "Wise Token (Wormhole)",
      "decimals": 9,
      "logoURI": "https://cdn.jsdelivr.net/gh/trustwallet/assets@master/blockchains/ethereum/assets/0x66a0f676479Cee1d7373f3DC2e2952778BfF5bd6/logo.png",
      "tags": [
        "wrapped",
        "wormhole"
      ],
      "extensions": {
        "address": "0x66a0f676479Cee1d7373f3DC2e2952778BfF5bd6",
        "bridgeContract": "https://etherscan.io/address/0xf92cD566Ea4864356C5491c177A430C222d7e678",
        "assetContract": "https://etherscan.io/address/0x66a0f676479Cee1d7373f3DC2e2952778BfF5bd6",
        "coingeckoId": "wise-token11"
      }
    },
    {
      "chainId": 101,
      "address": "GaMPhVyp1xd9xJuPskDEzQzp8mKfEjAmhny8NX7y7YKc",
      "symbol": "wGNO",
      "name": "Gnosis Token (Wormhole)",
      "decimals": 9,
      "logoURI": "https://cdn.jsdelivr.net/gh/trustwallet/assets@master/blockchains/ethereum/assets/0x6810e776880C02933D47DB1b9fc05908e5386b96/logo.png",
      "tags": [
        "wrapped",
        "wormhole"
      ],
      "extensions": {
        "address": "0x6810e776880C02933D47DB1b9fc05908e5386b96",
        "bridgeContract": "https://etherscan.io/address/0xf92cD566Ea4864356C5491c177A430C222d7e678",
        "assetContract": "https://etherscan.io/address/0x6810e776880C02933D47DB1b9fc05908e5386b96",
        "coingeckoId": "gnosis"
      }
    },
    {
      "chainId": 101,
      "address": "CCAQZHBVWKDukT68PZ3LenDs7apibeSYeJ3jHE8NzBC5",
      "symbol": "wPOOLZ",
      "name": "$Poolz Finance (Wormhole)",
      "decimals": 9,
      "logoURI": "https://cdn.jsdelivr.net/gh/trustwallet/assets@master/blockchains/ethereum/assets/0x69A95185ee2a045CDC4bCd1b1Df10710395e4e23/logo.png",
      "tags": [
        "wrapped",
        "wormhole"
      ],
      "extensions": {
        "address": "0x69A95185ee2a045CDC4bCd1b1Df10710395e4e23",
        "bridgeContract": "https://etherscan.io/address/0xf92cD566Ea4864356C5491c177A430C222d7e678",
        "assetContract": "https://etherscan.io/address/0x69A95185ee2a045CDC4bCd1b1Df10710395e4e23",
        "coingeckoId": "poolz-finance"
      }
    },
    {
      "chainId": 101,
      "address": "FYpdBuyAHSbdaAyD1sKkxyLWbAP8uUW9h6uvdhK74ij1",
      "symbol": "wDAI",
      "name": "Dai Stablecoin (Wormhole)",
      "decimals": 9,
      "logoURI": "https://cdn.jsdelivr.net/gh/trustwallet/assets@master/blockchains/ethereum/assets/0x6B175474E89094C44Da98b954EedeAC495271d0F/logo.png",
      "tags": [
        "wrapped",
        "wormhole"
      ],
      "extensions": {
        "address": "0x6B175474E89094C44Da98b954EedeAC495271d0F",
        "bridgeContract": "https://etherscan.io/address/0xf92cD566Ea4864356C5491c177A430C222d7e678",
        "assetContract": "https://etherscan.io/address/0x6B175474E89094C44Da98b954EedeAC495271d0F",
        "coingeckoId": "dai"
      }
    },
    {
      "chainId": 101,
      "address": "HbMGwfGjGPchtaPwyrtJFy8APZN5w1hi63xnzmj1f23v",
      "symbol": "wSUSHI",
      "name": "SushiSwap (Wormhole)",
      "decimals": 9,
      "logoURI": "https://cdn.jsdelivr.net/gh/trustwallet/assets@master/blockchains/ethereum/assets/0x6B3595068778DD592e39A122f4f5a5cF09C90fE2/logo.png",
      "tags": [
        "wrapped",
        "wormhole"
      ],
      "extensions": {
        "address": "0x6B3595068778DD592e39A122f4f5a5cF09C90fE2",
        "bridgeContract": "https://etherscan.io/address/0xf92cD566Ea4864356C5491c177A430C222d7e678",
        "assetContract": "https://etherscan.io/address/0x6B3595068778DD592e39A122f4f5a5cF09C90fE2",
        "coingeckoId": "sushi"
      }
    },
    {
      "chainId": 101,
      "address": "6Tmi8TZasqdxWB59uE5Zw9VLKecuCbsLSsPEqoMpmozA",
      "symbol": "wFYZ",
      "name": "Fyooz (Wormhole)",
      "decimals": 9,
      "logoURI": "https://cdn.jsdelivr.net/gh/trustwallet/assets@master/blockchains/ethereum/assets/0x6BFf2fE249601ed0Db3a87424a2E923118BB0312/logo.png",
      "tags": [
        "wrapped",
        "wormhole"
      ],
      "extensions": {
        "address": "0x6BFf2fE249601ed0Db3a87424a2E923118BB0312",
        "bridgeContract": "https://etherscan.io/address/0xf92cD566Ea4864356C5491c177A430C222d7e678",
        "assetContract": "https://etherscan.io/address/0x6BFf2fE249601ed0Db3a87424a2E923118BB0312",
        "coingeckoId": "fyooz"
      }
    },
    {
      "chainId": 101,
      "address": "3sHinPxEPqhEGip2Wy45TFmgAA1Atg2mctMjY5RKJUjk",
      "symbol": "wQRX",
      "name": "QuiverX (Wormhole)",
      "decimals": 9,
      "logoURI": "https://cdn.jsdelivr.net/gh/trustwallet/assets@master/blockchains/ethereum/assets/0x6e0daDE58D2d89eBBe7aFc384e3E4f15b70b14D8/logo.png",
      "tags": [
        "wrapped",
        "wormhole"
      ],
      "extensions": {
        "address": "0x6e0daDE58D2d89eBBe7aFc384e3E4f15b70b14D8",
        "bridgeContract": "https://etherscan.io/address/0xf92cD566Ea4864356C5491c177A430C222d7e678",
        "assetContract": "https://etherscan.io/address/0x6e0daDE58D2d89eBBe7aFc384e3E4f15b70b14D8",
        "coingeckoId": "quiverx"
      }
    },
    {
      "chainId": 101,
      "address": "4ighgEijHcCoLu9AsvwVz2TnGFqAgzQtQMr6ch88Jrfe",
      "symbol": "wTRADE",
      "name": "UniTrade (Wormhole)",
      "decimals": 9,
      "logoURI": "https://cdn.jsdelivr.net/gh/trustwallet/assets@master/blockchains/ethereum/assets/0x6F87D756DAf0503d08Eb8993686c7Fc01Dc44fB1/logo.png",
      "tags": [
        "wrapped",
        "wormhole"
      ],
      "extensions": {
        "address": "0x6F87D756DAf0503d08Eb8993686c7Fc01Dc44fB1",
        "bridgeContract": "https://etherscan.io/address/0xf92cD566Ea4864356C5491c177A430C222d7e678",
        "assetContract": "https://etherscan.io/address/0x6F87D756DAf0503d08Eb8993686c7Fc01Dc44fB1",
        "coingeckoId": "unitrade"
      }
    },
    {
      "chainId": 101,
      "address": "FTPnEQ3NfRRZ9tvmpDW6JFrvweBE5sanxnXSpJL1dvbB",
      "symbol": "wBIRD",
      "name": "Bird.Money (Wormhole)",
      "decimals": 9,
      "logoURI": "https://cdn.jsdelivr.net/gh/trustwallet/assets@master/blockchains/ethereum/assets/0x70401dFD142A16dC7031c56E862Fc88Cb9537Ce0/logo.png",
      "tags": [
        "wrapped",
        "wormhole"
      ],
      "extensions": {
        "address": "0x70401dFD142A16dC7031c56E862Fc88Cb9537Ce0",
        "bridgeContract": "https://etherscan.io/address/0xf92cD566Ea4864356C5491c177A430C222d7e678",
        "assetContract": "https://etherscan.io/address/0x70401dFD142A16dC7031c56E862Fc88Cb9537Ce0",
        "coingeckoId": "bird-money"
      }
    },
    {
      "chainId": 101,
      "address": "QVDE6rhcGPSB3ex5T7vWBzvoSRUXULjuSGpVuKwu5XH",
      "symbol": "wAXN",
      "name": "Axion (Wormhole)",
      "decimals": 9,
      "logoURI": "https://cdn.jsdelivr.net/gh/trustwallet/assets@master/blockchains/ethereum/assets/0x71F85B2E46976bD21302B64329868fd15eb0D127/logo.png",
      "tags": [
        "wrapped",
        "wormhole"
      ],
      "extensions": {
        "address": "0x71F85B2E46976bD21302B64329868fd15eb0D127",
        "bridgeContract": "https://etherscan.io/address/0xf92cD566Ea4864356C5491c177A430C222d7e678",
        "assetContract": "https://etherscan.io/address/0x71F85B2E46976bD21302B64329868fd15eb0D127",
        "coingeckoId": "axion"
      }
    },
    {
      "chainId": 101,
      "address": "J6AbGG62yo9UJ2T9r9GM7pnoRNui5DsZDnPbiNAPqbVd",
      "symbol": "wBMI",
      "name": "Bridge Mutual (Wormhole)",
      "decimals": 9,
      "logoURI": "https://cdn.jsdelivr.net/gh/trustwallet/assets@master/blockchains/ethereum/assets/0x725C263e32c72dDC3A19bEa12C5a0479a81eE688/logo.png",
      "tags": [
        "wrapped",
        "wormhole"
      ],
      "extensions": {
        "address": "0x725C263e32c72dDC3A19bEa12C5a0479a81eE688",
        "bridgeContract": "https://etherscan.io/address/0xf92cD566Ea4864356C5491c177A430C222d7e678",
        "assetContract": "https://etherscan.io/address/0x725C263e32c72dDC3A19bEa12C5a0479a81eE688",
        "coingeckoId": "bridge-mutual"
      }
    },
    {
      "chainId": 101,
      "address": "4wvHoaxxZxFeNrMTP8bLVRh1ziSBV7crN665WX4rRMqe",
      "symbol": "wDYT",
      "name": "DoYourTip (Wormhole)",
      "decimals": 9,
      "logoURI": "https://cdn.jsdelivr.net/gh/trustwallet/assets@master/blockchains/ethereum/assets/0x740623d2c797b7D8D1EcB98e9b4Afcf99Ec31E14/logo.png",
      "tags": [
        "wrapped",
        "wormhole"
      ],
      "extensions": {
        "address": "0x740623d2c797b7D8D1EcB98e9b4Afcf99Ec31E14",
        "bridgeContract": "https://etherscan.io/address/0xf92cD566Ea4864356C5491c177A430C222d7e678",
        "assetContract": "https://etherscan.io/address/0x740623d2c797b7D8D1EcB98e9b4Afcf99Ec31E14",
        "coingeckoId": "dynamite"
      }
    },
    {
      "chainId": 101,
      "address": "Fe5fWjCLDMJoi4sTmfR2VW4BT1LwsbR1n6QAjzJQvhhf",
      "symbol": "wBBR",
      "name": "BitberryToken (Wormhole)",
      "decimals": 9,
      "logoURI": "https://cdn.jsdelivr.net/gh/trustwallet/assets@master/blockchains/ethereum/assets/0x7671904eed7f10808B664fc30BB8693FD7237abF/logo.png",
      "tags": [
        "wrapped",
        "wormhole"
      ],
      "extensions": {
        "address": "0x7671904eed7f10808B664fc30BB8693FD7237abF",
        "bridgeContract": "https://etherscan.io/address/0xf92cD566Ea4864356C5491c177A430C222d7e678",
        "assetContract": "https://etherscan.io/address/0x7671904eed7f10808B664fc30BB8693FD7237abF",
        "coingeckoId": "bitberry-token"
      }
    },
    {
      "chainId": 101,
      "address": "5J9yhFRnQZx3RiqHzfQpAffX5UQz3k8vQCZH2g9Z9sDg",
      "symbol": "wWAXE",
      "name": "WAX Economic Token (Wormhole)",
      "decimals": 8,
      "logoURI": "https://cdn.jsdelivr.net/gh/trustwallet/assets@master/blockchains/ethereum/assets/0x7a2Bc711E19ba6aff6cE8246C546E8c4B4944DFD/logo.png",
      "tags": [
        "wrapped",
        "wormhole"
      ],
      "extensions": {
        "address": "0x7a2Bc711E19ba6aff6cE8246C546E8c4B4944DFD",
        "bridgeContract": "https://etherscan.io/address/0xf92cD566Ea4864356C5491c177A430C222d7e678",
        "assetContract": "https://etherscan.io/address/0x7a2Bc711E19ba6aff6cE8246C546E8c4B4944DFD",
        "coingeckoId": "waxe"
      }
    },
    {
      "chainId": 101,
      "address": "4DHywS5EjUTF5AYisPZiJbWcCV4gfpH98oKxpgyKRnnQ",
      "symbol": "wMATIC",
      "name": "Matic Token (Wormhole)",
      "decimals": 9,
      "logoURI": "https://cdn.jsdelivr.net/gh/trustwallet/assets@master/blockchains/ethereum/assets/0x7D1AfA7B718fb893dB30A3aBc0Cfc608AaCfeBB0/logo.png",
      "tags": [
        "wrapped",
        "wormhole"
      ],
      "extensions": {
        "address": "0x7D1AfA7B718fb893dB30A3aBc0Cfc608AaCfeBB0",
        "bridgeContract": "https://etherscan.io/address/0xf92cD566Ea4864356C5491c177A430C222d7e678",
        "assetContract": "https://etherscan.io/address/0x7D1AfA7B718fb893dB30A3aBc0Cfc608AaCfeBB0",
        "coingeckoId": "matic-network"
      }
    },
    {
      "chainId": 101,
      "address": "Au9E8ygQdTJQZXmNKPdtLEP8rGjC4qsGRhkJgjFNPAr8",
      "symbol": "wXRT",
      "name": "Robonomics (Wormhole)",
      "decimals": 9,
      "logoURI": "https://cdn.jsdelivr.net/gh/trustwallet/assets@master/blockchains/ethereum/assets/0x7dE91B204C1C737bcEe6F000AAA6569Cf7061cb7/logo.png",
      "tags": [
        "wrapped",
        "wormhole"
      ],
      "extensions": {
        "address": "0x7dE91B204C1C737bcEe6F000AAA6569Cf7061cb7",
        "bridgeContract": "https://etherscan.io/address/0xf92cD566Ea4864356C5491c177A430C222d7e678",
        "assetContract": "https://etherscan.io/address/0x7dE91B204C1C737bcEe6F000AAA6569Cf7061cb7",
        "coingeckoId": "robonomics-network"
      }
    },
    {
      "chainId": 101,
      "address": "5DQZ14hLDxveMH7NyGmTmUTRGgVAVXADp3cP2UHeH6hM",
      "symbol": "wAAVE",
      "name": "Aave Token (Wormhole)",
      "decimals": 9,
      "logoURI": "https://cdn.jsdelivr.net/gh/trustwallet/assets@master/blockchains/ethereum/assets/0x7Fc66500c84A76Ad7e9c93437bFc5Ac33E2DDaE9/logo.png",
      "tags": [
        "wrapped",
        "wormhole"
      ],
      "extensions": {
        "address": "0x7Fc66500c84A76Ad7e9c93437bFc5Ac33E2DDaE9",
        "bridgeContract": "https://etherscan.io/address/0xf92cD566Ea4864356C5491c177A430C222d7e678",
        "assetContract": "https://etherscan.io/address/0x7Fc66500c84A76Ad7e9c93437bFc5Ac33E2DDaE9",
        "coingeckoId": "aave"
      }
    },
    {
      "chainId": 101,
      "address": "Arc2ZVKNCdDU4vB8Ubud5QayDtjo2oJF9xVrUPQ6TWxF",
      "symbol": "wLEND",
      "name": "Lend (Wormhole)",
      "decimals": 9,
      "logoURI": "https://cdn.jsdelivr.net/gh/trustwallet/assets@master/blockchains/ethereum/assets/0x80fB784B7eD66730e8b1DBd9820aFD29931aab03/logo.png",
      "tags": [
        "wrapped",
        "wormhole"
      ],
      "extensions": {
        "address": "0x80fB784B7eD66730e8b1DBd9820aFD29931aab03",
        "bridgeContract": "https://etherscan.io/address/0xf92cD566Ea4864356C5491c177A430C222d7e678",
        "assetContract": "https://etherscan.io/address/0x80fB784B7eD66730e8b1DBd9820aFD29931aab03",
        "coingeckoId": "ethlend"
      }
    },
    {
      "chainId": 101,
      "address": "2ctKUDkGBnVykt31AhMPhHvAQWJvoNGbLh7aRidjtAqv",
      "symbol": "wPOLS",
      "name": "PolkastarterToken (Wormhole)",
      "decimals": 9,
      "logoURI": "https://cdn.jsdelivr.net/gh/trustwallet/assets@master/blockchains/ethereum/assets/0x83e6f1E41cdd28eAcEB20Cb649155049Fac3D5Aa/logo.png",
      "tags": [
        "wrapped",
        "wormhole"
      ],
      "extensions": {
        "address": "0x83e6f1E41cdd28eAcEB20Cb649155049Fac3D5Aa",
        "bridgeContract": "https://etherscan.io/address/0xf92cD566Ea4864356C5491c177A430C222d7e678",
        "assetContract": "https://etherscan.io/address/0x83e6f1E41cdd28eAcEB20Cb649155049Fac3D5Aa",
        "coingeckoId": "polkastarter"
      }
    },
    {
      "chainId": 101,
      "address": "8FnkznYpHvKiaBkgatVoCrNiS5y5KW62JqgjnxVhDejC",
      "symbol": "wUBT",
      "name": "Unibright (Wormhole)",
      "decimals": 8,
      "logoURI": "https://cdn.jsdelivr.net/gh/trustwallet/assets@master/blockchains/ethereum/assets/0x8400D94A5cb0fa0D041a3788e395285d61c9ee5e/logo.png",
      "tags": [
        "wrapped",
        "wormhole"
      ],
      "extensions": {
        "address": "0x8400D94A5cb0fa0D041a3788e395285d61c9ee5e",
        "bridgeContract": "https://etherscan.io/address/0xf92cD566Ea4864356C5491c177A430C222d7e678",
        "assetContract": "https://etherscan.io/address/0x8400D94A5cb0fa0D041a3788e395285d61c9ee5e",
        "coingeckoId": "unibright"
      }
    },
    {
      "chainId": 101,
      "address": "4LLAYXVmT3U8Sew6k3tk66zk3btT91QRzQzxcNX8XhzV",
      "symbol": "wDIA",
      "name": "DIA (Wormhole)",
      "decimals": 9,
      "logoURI": "https://cdn.jsdelivr.net/gh/trustwallet/assets@master/blockchains/ethereum/assets/0x84cA8bc7997272c7CfB4D0Cd3D55cd942B3c9419/logo.png",
      "tags": [
        "wrapped",
        "wormhole"
      ],
      "extensions": {
        "address": "0x84cA8bc7997272c7CfB4D0Cd3D55cd942B3c9419",
        "bridgeContract": "https://etherscan.io/address/0xf92cD566Ea4864356C5491c177A430C222d7e678",
        "assetContract": "https://etherscan.io/address/0x84cA8bc7997272c7CfB4D0Cd3D55cd942B3c9419",
        "coingeckoId": "dia-data"
      }
    },
    {
      "chainId": 101,
      "address": "8L8pDf3jutdpdr4m3np68CL9ZroLActrqwxi6s9Ah5xU",
      "symbol": "wFRAX",
      "name": "Frax (Wormhole)",
      "decimals": 9,
      "logoURI": "https://cdn.jsdelivr.net/gh/trustwallet/assets@master/blockchains/ethereum/assets/0x853d955aCEf822Db058eb8505911ED77F175b99e/logo.png",
      "tags": [
        "wrapped",
        "wormhole"
      ],
      "extensions": {
        "address": "0x853d955aCEf822Db058eb8505911ED77F175b99e",
        "bridgeContract": "https://etherscan.io/address/0xf92cD566Ea4864356C5491c177A430C222d7e678",
        "assetContract": "https://etherscan.io/address/0x853d955aCEf822Db058eb8505911ED77F175b99e",
        "coingeckoId": "frax"
      }
    },
    {
      "chainId": 101,
      "address": "H3oVL2zJpHJaDoRfQmSrftv3fkGzvsiQgugCZmcRBykG",
      "symbol": "wKEEP",
      "name": "KEEP Token (Wormhole)",
      "decimals": 9,
      "logoURI": "https://cdn.jsdelivr.net/gh/trustwallet/assets@master/blockchains/ethereum/assets/0x85Eee30c52B0b379b046Fb0F85F4f3Dc3009aFEC/logo.png",
      "tags": [
        "wrapped",
        "wormhole"
      ],
      "extensions": {
        "address": "0x85Eee30c52B0b379b046Fb0F85F4f3Dc3009aFEC",
        "bridgeContract": "https://etherscan.io/address/0xf92cD566Ea4864356C5491c177A430C222d7e678",
        "assetContract": "https://etherscan.io/address/0x85Eee30c52B0b379b046Fb0F85F4f3Dc3009aFEC",
        "coingeckoId": "keep-network"
      }
    },
    {
      "chainId": 101,
      "address": "64oqP1dFqqD8NEL4RPCpMyrHmpo31rj3nYxULVXvayfW",
      "symbol": "wRSR",
      "name": "Reserve Rights (Wormhole)",
      "decimals": 9,
      "logoURI": "https://cdn.jsdelivr.net/gh/trustwallet/assets@master/blockchains/ethereum/assets/0x8762db106B2c2A0bccB3A80d1Ed41273552616E8/logo.png",
      "tags": [
        "wrapped",
        "wormhole"
      ],
      "extensions": {
        "address": "0x8762db106B2c2A0bccB3A80d1Ed41273552616E8",
        "bridgeContract": "https://etherscan.io/address/0xf92cD566Ea4864356C5491c177A430C222d7e678",
        "assetContract": "https://etherscan.io/address/0x8762db106B2c2A0bccB3A80d1Ed41273552616E8",
        "coingeckoId": "reserve-rights-token"
      }
    },
    {
      "chainId": 101,
      "address": "5SU7veiCRA16ZxnS24kCC1dwQYVwi3whvTdM48iNE1Rm",
      "symbol": "wMPH",
      "name": "88mph.app (Wormhole)",
      "decimals": 9,
      "logoURI": "https://cdn.jsdelivr.net/gh/trustwallet/assets@master/blockchains/ethereum/assets/0x8888801aF4d980682e47f1A9036e589479e835C5/logo.png",
      "tags": [
        "wrapped",
        "wormhole"
      ],
      "extensions": {
        "address": "0x8888801aF4d980682e47f1A9036e589479e835C5",
        "bridgeContract": "https://etherscan.io/address/0xf92cD566Ea4864356C5491c177A430C222d7e678",
        "assetContract": "https://etherscan.io/address/0x8888801aF4d980682e47f1A9036e589479e835C5",
        "coingeckoId": "88mph"
      }
    },
    {
      "chainId": 101,
      "address": "5fv26ojhPHWNaikXcMf2TBu4JENjLQ2PWgWYeitttVwv",
      "symbol": "wPAID",
      "name": "PAID Network (Wormhole)",
      "decimals": 9,
      "logoURI": "https://cdn.jsdelivr.net/gh/trustwallet/assets@master/blockchains/ethereum/assets/0x8c8687fC965593DFb2F0b4EAeFD55E9D8df348df/logo.png",
      "tags": [
        "wrapped",
        "wormhole"
      ],
      "extensions": {
        "address": "0x8c8687fC965593DFb2F0b4EAeFD55E9D8df348df",
        "bridgeContract": "https://etherscan.io/address/0xf92cD566Ea4864356C5491c177A430C222d7e678",
        "assetContract": "https://etherscan.io/address/0x8c8687fC965593DFb2F0b4EAeFD55E9D8df348df",
        "coingeckoId": "paid-network"
      }
    },
    {
      "chainId": 101,
      "address": "ACr98v3kv9qaGnR3p2BfsoSK9Q2ZmP6zUkm3qxv5ZJDd",
      "symbol": "wSXP",
      "name": "Swipe (Wormhole)",
      "decimals": 9,
      "logoURI": "https://cdn.jsdelivr.net/gh/trustwallet/assets@master/blockchains/ethereum/assets/0x8CE9137d39326AD0cD6491fb5CC0CbA0e089b6A9/logo.png",
      "tags": [
        "wrapped",
        "wormhole"
      ],
      "extensions": {
        "address": "0x8CE9137d39326AD0cD6491fb5CC0CbA0e089b6A9",
        "bridgeContract": "https://etherscan.io/address/0xf92cD566Ea4864356C5491c177A430C222d7e678",
        "assetContract": "https://etherscan.io/address/0x8CE9137d39326AD0cD6491fb5CC0CbA0e089b6A9",
        "coingeckoId": "swipe"
      }
    },
    {
      "chainId": 101,
      "address": "7gBuzBcJ7V48m8TiKJ1XWNDUerK2XfAbjxuRiKMb6S8Z",
      "symbol": "wREQ",
      "name": "Request Token (Wormhole)",
      "decimals": 9,
      "logoURI": "https://cdn.jsdelivr.net/gh/trustwallet/assets@master/blockchains/ethereum/assets/0x8f8221aFbB33998d8584A2B05749bA73c37a938a/logo.png",
      "tags": [
        "wrapped",
        "wormhole"
      ],
      "extensions": {
        "address": "0x8f8221aFbB33998d8584A2B05749bA73c37a938a",
        "bridgeContract": "https://etherscan.io/address/0xf92cD566Ea4864356C5491c177A430C222d7e678",
        "assetContract": "https://etherscan.io/address/0x8f8221aFbB33998d8584A2B05749bA73c37a938a",
        "coingeckoId": "request-network"
      }
    },
    {
      "chainId": 101,
      "address": "CtDjsryLtwZCLj8TeniV7tWHbkaREfjKDWpvyQvsTyek",
      "symbol": "wWHALE",
      "name": "WHALE (Wormhole)",
      "decimals": 4,
      "logoURI": "https://cdn.jsdelivr.net/gh/trustwallet/assets@master/blockchains/ethereum/assets/0x9355372396e3F6daF13359B7b607a3374cc638e0/logo.png",
      "tags": [
        "wrapped",
        "wormhole"
      ],
      "extensions": {
        "address": "0x9355372396e3F6daF13359B7b607a3374cc638e0",
        "bridgeContract": "https://etherscan.io/address/0xf92cD566Ea4864356C5491c177A430C222d7e678",
        "assetContract": "https://etherscan.io/address/0x9355372396e3F6daF13359B7b607a3374cc638e0",
        "coingeckoId": "whale"
      }
    },
    {
      "chainId": 101,
      "address": "JDUgn6JUSwufqqthRdnZZKWv2vEdYvHxigF5Hk79yxRm",
      "symbol": "wPNK",
      "name": "Pinakion (Wormhole)",
      "decimals": 9,
      "logoURI": "https://cdn.jsdelivr.net/gh/trustwallet/assets@master/blockchains/ethereum/assets/0x93ED3FBe21207Ec2E8f2d3c3de6e058Cb73Bc04d/logo.png",
      "tags": [
        "wrapped",
        "wormhole"
      ],
      "extensions": {
        "address": "0x93ED3FBe21207Ec2E8f2d3c3de6e058Cb73Bc04d",
        "bridgeContract": "https://etherscan.io/address/0xf92cD566Ea4864356C5491c177A430C222d7e678",
        "assetContract": "https://etherscan.io/address/0x93ED3FBe21207Ec2E8f2d3c3de6e058Cb73Bc04d",
        "coingeckoId": "kleros"
      }
    },
    {
      "chainId": 101,
      "address": "EJKqF4p7xVhXkcDNCrVQJE4osow76226bc6u3AtsGXaG",
      "symbol": "wAPY",
      "name": "APY Governance Token (Wormhole)",
      "decimals": 9,
      "logoURI": "https://cdn.jsdelivr.net/gh/trustwallet/assets@master/blockchains/ethereum/assets/0x95a4492F028aa1fd432Ea71146b433E7B4446611/logo.png",
      "tags": [
        "wrapped",
        "wormhole"
      ],
      "extensions": {
        "address": "0x95a4492F028aa1fd432Ea71146b433E7B4446611",
        "bridgeContract": "https://etherscan.io/address/0xf92cD566Ea4864356C5491c177A430C222d7e678",
        "assetContract": "https://etherscan.io/address/0x95a4492F028aa1fd432Ea71146b433E7B4446611",
        "coingeckoId": "apy-finance"
      }
    },
    {
      "chainId": 101,
      "address": "AF7Dv5Vzi1dT2fLnz4ysiRQ6FxGN1M6mrmHwgNpx7FVH",
      "symbol": "wOCEAN",
      "name": "Ocean Protocol (Wormhole)",
      "decimals": 9,
      "logoURI": "https://cdn.jsdelivr.net/gh/trustwallet/assets@master/blockchains/ethereum/assets/0x967da4048cD07aB37855c090aAF366e4ce1b9F48/logo.png",
      "tags": [
        "wrapped",
        "wormhole"
      ],
      "extensions": {
        "address": "0x967da4048cD07aB37855c090aAF366e4ce1b9F48",
        "bridgeContract": "https://etherscan.io/address/0xf92cD566Ea4864356C5491c177A430C222d7e678",
        "assetContract": "https://etherscan.io/address/0x967da4048cD07aB37855c090aAF366e4ce1b9F48",
        "coingeckoId": "ocean-protocol"
      }
    },
    {
      "chainId": 101,
      "address": "AyNULvvLGW11fThvhncqNRjEgmDbMEHdDL4HqXD6SM8V",
      "symbol": "wSPI",
      "name": "Shopping.io (Wormhole)",
      "decimals": 9,
      "logoURI": "https://cdn.jsdelivr.net/gh/trustwallet/assets@master/blockchains/ethereum/assets/0x9B02dD390a603Add5c07f9fd9175b7DABE8D63B7/logo.png",
      "tags": [
        "wrapped",
        "wormhole"
      ],
      "extensions": {
        "address": "0x9B02dD390a603Add5c07f9fd9175b7DABE8D63B7",
        "bridgeContract": "https://etherscan.io/address/0xf92cD566Ea4864356C5491c177A430C222d7e678",
        "assetContract": "https://etherscan.io/address/0x9B02dD390a603Add5c07f9fd9175b7DABE8D63B7",
        "coingeckoId": "shopping-io"
      }
    },
    {
      "chainId": 101,
      "address": "3UeKTABxz9XexDtyKq646rSQvx8GVpKNwfMoKKfxsTsF",
      "symbol": "wBBTC",
      "name": "Binance Wrapped BTC (Wormhole)",
      "decimals": 8,
      "logoURI": "https://cdn.jsdelivr.net/gh/trustwallet/assets@master/blockchains/ethereum/assets/0x9BE89D2a4cd102D8Fecc6BF9dA793be995C22541/logo.png",
      "tags": [
        "wrapped",
        "wormhole"
      ],
      "extensions": {
        "address": "0x9BE89D2a4cd102D8Fecc6BF9dA793be995C22541",
        "bridgeContract": "https://etherscan.io/address/0xf92cD566Ea4864356C5491c177A430C222d7e678",
        "assetContract": "https://etherscan.io/address/0x9BE89D2a4cd102D8Fecc6BF9dA793be995C22541",
        "coingeckoId": "binance-wrapped-btc"
      }
    },
    {
      "chainId": 101,
      "address": "DsGbyCHbG4vSWBqAprR2eWuUAg8fXAgYkWL9psgvYZn5",
      "symbol": "wUNISTAKE",
      "name": "Unistake (Wormhole)",
      "decimals": 9,
      "logoURI": "https://cdn.jsdelivr.net/gh/trustwallet/assets@master/blockchains/ethereum/assets/0x9Ed8e7C9604790F7Ec589F99b94361d8AAB64E5E/logo.png",
      "tags": [
        "wrapped",
        "wormhole"
      ],
      "extensions": {
        "address": "0x9Ed8e7C9604790F7Ec589F99b94361d8AAB64E5E",
        "bridgeContract": "https://etherscan.io/address/0xf92cD566Ea4864356C5491c177A430C222d7e678",
        "assetContract": "https://etherscan.io/address/0x9Ed8e7C9604790F7Ec589F99b94361d8AAB64E5E",
        "coingeckoId": "unistake"
      }
    },
    {
      "chainId": 101,
      "address": "GBvv3jn9u6pZqPd2GVnQ7BKJzLwQnEWe4ci9k359PN9Z",
      "symbol": "wMKR",
      "name": "MakerDAO (Wormhole)",
      "decimals": 9,
      "logoURI": "https://cdn.jsdelivr.net/gh/trustwallet/assets@master/blockchains/ethereum/assets/0x9f8F72aA9304c8B593d555F12eF6589cC3A579A2/logo.png",
      "tags": [
        "wrapped",
        "wormhole"
      ],
      "extensions": {
        "address": "0x9f8F72aA9304c8B593d555F12eF6589cC3A579A2",
        "bridgeContract": "https://etherscan.io/address/0xf92cD566Ea4864356C5491c177A430C222d7e678",
        "assetContract": "https://etherscan.io/address/0x9f8F72aA9304c8B593d555F12eF6589cC3A579A2",
        "coingeckoId": "maker"
      }
    },
    {
      "chainId": 101,
      "address": "53ETjuzUNHG8c7rZ2hxQLQfN5R6tEYtdYwNQsa68xFUk",
      "symbol": "wFARM",
      "name": "FARM Reward Token (Wormhole)",
      "decimals": 9,
      "logoURI": "https://cdn.jsdelivr.net/gh/trustwallet/assets@master/blockchains/ethereum/assets/0xa0246c9032bC3A600820415aE600c6388619A14D/logo.png",
      "tags": [
        "wrapped",
        "wormhole"
      ],
      "extensions": {
        "address": "0xa0246c9032bC3A600820415aE600c6388619A14D",
        "bridgeContract": "https://etherscan.io/address/0xf92cD566Ea4864356C5491c177A430C222d7e678",
        "assetContract": "https://etherscan.io/address/0xa0246c9032bC3A600820415aE600c6388619A14D",
        "coingeckoId": "harvest-finance"
      }
    },
    {
      "chainId": 101,
      "address": "FVsXUnbhifqJ4LiXQEbpUtXVdB8T5ADLKqSs5t1oc54F",
      "symbol": "wUSDC",
      "name": "USD Coin (Wormhole)",
      "decimals": 6,
      "logoURI": "https://cdn.jsdelivr.net/gh/solana-labs/token-list@main/assets/mainnet/EPjFWdd5AufqSSqeM2qN1xzybapC8G4wEGGkZwyTDt1v/logo.png",
      "tags": [
        "wrapped",
        "wormhole"
      ],
      "extensions": {
        "address": "0xA0b86991c6218b36c1d19D4a2e9Eb0cE3606eB48",
        "bridgeContract": "https://etherscan.io/address/0xf92cD566Ea4864356C5491c177A430C222d7e678",
        "assetContract": "https://etherscan.io/address/0xA0b86991c6218b36c1d19D4a2e9Eb0cE3606eB48",
        "coingeckoId": "usd-coin"
      }
    },
    {
      "chainId": 101,
      "address": "EjBpnWzWZeW1PKzfCszLdHgENZLZDoTNaEmz8BddpWJx",
      "symbol": "wANT",
      "name": "Aragon Network Token (Wormhole)",
      "decimals": 9,
      "logoURI": "https://cdn.jsdelivr.net/gh/trustwallet/assets@master/blockchains/ethereum/assets/0xa117000000f279D81A1D3cc75430fAA017FA5A2e/logo.png",
      "tags": [
        "wrapped",
        "wormhole"
      ],
      "extensions": {
        "address": "0xa117000000f279D81A1D3cc75430fAA017FA5A2e",
        "bridgeContract": "https://etherscan.io/address/0xf92cD566Ea4864356C5491c177A430C222d7e678",
        "assetContract": "https://etherscan.io/address/0xa117000000f279D81A1D3cc75430fAA017FA5A2e",
        "coingeckoId": "aragon"
      }
    },
    {
      "chainId": 101,
      "address": "Rs4LHZ4WogZCAkCzfsKJib5LLnYL6xcVAfTcLQiSjg2",
      "symbol": "wNPXS",
      "name": "Pundi X Token (Wormhole)",
      "decimals": 9,
      "logoURI": "https://cdn.jsdelivr.net/gh/trustwallet/assets@master/blockchains/ethereum/assets/0xA15C7Ebe1f07CaF6bFF097D8a589fb8AC49Ae5B3/logo.png",
      "tags": [
        "wrapped",
        "wormhole"
      ],
      "extensions": {
        "address": "0xA15C7Ebe1f07CaF6bFF097D8a589fb8AC49Ae5B3",
        "bridgeContract": "https://etherscan.io/address/0xf92cD566Ea4864356C5491c177A430C222d7e678",
        "assetContract": "https://etherscan.io/address/0xA15C7Ebe1f07CaF6bFF097D8a589fb8AC49Ae5B3",
        "coingeckoId": "pundi-x"
      }
    },
    {
      "chainId": 101,
      "address": "65ribugkb42AANKYrEeuruhhfXffyE4jY22FUxFbpW7C",
      "symbol": "wRFOX",
      "name": "RFOX (Wormhole)",
      "decimals": 9,
      "logoURI": "https://cdn.jsdelivr.net/gh/trustwallet/assets@master/blockchains/ethereum/assets/0xa1d6Df714F91DeBF4e0802A542E13067f31b8262/logo.png",
      "tags": [
        "wrapped",
        "wormhole"
      ],
      "extensions": {
        "address": "0xa1d6Df714F91DeBF4e0802A542E13067f31b8262",
        "bridgeContract": "https://etherscan.io/address/0xf92cD566Ea4864356C5491c177A430C222d7e678",
        "assetContract": "https://etherscan.io/address/0xa1d6Df714F91DeBF4e0802A542E13067f31b8262",
        "coingeckoId": "redfox-labs-2"
      }
    },
    {
      "chainId": 101,
      "address": "T2mo6dnFiutu26KMuCMSjCLBB4ofWvQ3qBJGEMc3JSe",
      "symbol": "wMTA",
      "name": "Meta (Wormhole)",
      "decimals": 9,
      "logoURI": "https://cdn.jsdelivr.net/gh/trustwallet/assets@master/blockchains/ethereum/assets/0xa3BeD4E1c75D00fa6f4E5E6922DB7261B5E9AcD2/logo.png",
      "tags": [
        "wrapped",
        "wormhole"
      ],
      "extensions": {
        "address": "0xa3BeD4E1c75D00fa6f4E5E6922DB7261B5E9AcD2",
        "bridgeContract": "https://etherscan.io/address/0xf92cD566Ea4864356C5491c177A430C222d7e678",
        "assetContract": "https://etherscan.io/address/0xa3BeD4E1c75D00fa6f4E5E6922DB7261B5E9AcD2",
        "coingeckoId": "meta"
      }
    },
    {
      "chainId": 101,
      "address": "HC8SaUm9rhvVZE5ZwBWiUhFAnCuG8byd5FxKYdpFm5MR",
      "symbol": "wRBC",
      "name": "Rubic (Wormhole)",
      "decimals": 9,
      "logoURI": "https://cdn.jsdelivr.net/gh/trustwallet/assets@master/blockchains/ethereum/assets/0xA4EED63db85311E22dF4473f87CcfC3DaDCFA3E3/logo.png",
      "tags": [
        "wrapped",
        "wormhole"
      ],
      "extensions": {
        "address": "0xA4EED63db85311E22dF4473f87CcfC3DaDCFA3E3",
        "bridgeContract": "https://etherscan.io/address/0xf92cD566Ea4864356C5491c177A430C222d7e678",
        "assetContract": "https://etherscan.io/address/0xA4EED63db85311E22dF4473f87CcfC3DaDCFA3E3",
        "coingeckoId": "rubic"
      }
    },
    {
      "chainId": 101,
      "address": "9DdtKWoK8cBfLSLhHXHFZzzhxp4rdwHbFEAis8n5AsfQ",
      "symbol": "wNOIA",
      "name": "NOIA Token (Wormhole)",
      "decimals": 9,
      "logoURI": "https://cdn.jsdelivr.net/gh/trustwallet/assets@master/blockchains/ethereum/assets/0xa8c8CfB141A3bB59FEA1E2ea6B79b5ECBCD7b6ca/logo.png",
      "tags": [
        "wrapped",
        "wormhole"
      ],
      "extensions": {
        "address": "0xa8c8CfB141A3bB59FEA1E2ea6B79b5ECBCD7b6ca",
        "bridgeContract": "https://etherscan.io/address/0xf92cD566Ea4864356C5491c177A430C222d7e678",
        "assetContract": "https://etherscan.io/address/0xa8c8CfB141A3bB59FEA1E2ea6B79b5ECBCD7b6ca",
        "coingeckoId": "noia-network"
      }
    },
    {
      "chainId": 101,
      "address": "DTQStP2z4DRqbNHRxtwThAujr9aPFPsv4y2kkXTVLVvb",
      "symbol": "wCEL",
      "name": "Celsius (Wormhole)",
      "decimals": 4,
      "logoURI": "https://cdn.jsdelivr.net/gh/trustwallet/assets@master/blockchains/ethereum/assets/0xaaAEBE6Fe48E54f431b0C390CfaF0b017d09D42d/logo.png",
      "tags": [
        "wrapped",
        "wormhole"
      ],
      "extensions": {
        "address": "0xaaAEBE6Fe48E54f431b0C390CfaF0b017d09D42d",
        "bridgeContract": "https://etherscan.io/address/0xf92cD566Ea4864356C5491c177A430C222d7e678",
        "assetContract": "https://etherscan.io/address/0xaaAEBE6Fe48E54f431b0C390CfaF0b017d09D42d",
        "coingeckoId": "celsius-degree-token"
      }
    },
    {
      "chainId": 101,
      "address": "59NPV18vAbTgwC9aeEGikrmX3EbZHMEMkZfvcsHBNFr9",
      "symbol": "wCWS",
      "name": "Crowns (Wormhole)",
      "decimals": 9,
      "logoURI": "https://cdn.jsdelivr.net/gh/trustwallet/assets@master/blockchains/ethereum/assets/0xaC0104Cca91D167873B8601d2e71EB3D4D8c33e0/logo.png",
      "tags": [
        "wrapped",
        "wormhole"
      ],
      "extensions": {
        "address": "0xaC0104Cca91D167873B8601d2e71EB3D4D8c33e0",
        "bridgeContract": "https://etherscan.io/address/0xf92cD566Ea4864356C5491c177A430C222d7e678",
        "assetContract": "https://etherscan.io/address/0xaC0104Cca91D167873B8601d2e71EB3D4D8c33e0",
        "coingeckoId": "crowns"
      }
    },
    {
      "chainId": 101,
      "address": "4811JP9i35zgAxSFZjGXQwew6xd1qSBE4xdMFik2J14Z",
      "symbol": "wROOM",
      "name": "OptionRoom Token (Wormhole)",
      "decimals": 9,
      "logoURI": "https://cdn.jsdelivr.net/gh/trustwallet/assets@master/blockchains/ethereum/assets/0xAd4f86a25bbc20FfB751f2FAC312A0B4d8F88c64/logo.png",
      "tags": [
        "wrapped",
        "wormhole"
      ],
      "extensions": {
        "address": "0xAd4f86a25bbc20FfB751f2FAC312A0B4d8F88c64",
        "bridgeContract": "https://etherscan.io/address/0xf92cD566Ea4864356C5491c177A430C222d7e678",
        "assetContract": "https://etherscan.io/address/0xAd4f86a25bbc20FfB751f2FAC312A0B4d8F88c64",
        "coingeckoId": "option-room"
      }
    },
    {
      "chainId": 101,
      "address": "2VAdvHWMpzMnDYYn64MgqLNpGQ19iCiusCet8JLMtxU5",
      "symbol": "wYOP",
      "name": "YOP (Wormhole)",
      "decimals": 8,
      "logoURI": "https://cdn.jsdelivr.net/gh/trustwallet/assets@master/blockchains/ethereum/assets/0xAE1eaAE3F627AAca434127644371b67B18444051/logo.png",
      "tags": [
        "wrapped",
        "wormhole"
      ],
      "extensions": {
        "address": "0xAE1eaAE3F627AAca434127644371b67B18444051",
        "bridgeContract": "https://etherscan.io/address/0xf92cD566Ea4864356C5491c177A430C222d7e678",
        "assetContract": "https://etherscan.io/address/0xAE1eaAE3F627AAca434127644371b67B18444051",
        "coingeckoId": "yield-optimization-platform"
      }
    },
    {
      "chainId": 101,
      "address": "AKiTcEWZarsnUbKkwQVRjJni5eqwiNeBQsJ3nrADacT4",
      "symbol": "wLGCY",
      "name": "LGCY Network (Wormhole)",
      "decimals": 9,
      "logoURI": "https://cdn.jsdelivr.net/gh/trustwallet/assets@master/blockchains/ethereum/assets/0xaE697F994Fc5eBC000F8e22EbFfeE04612f98A0d/logo.png",
      "tags": [
        "wrapped",
        "wormhole"
      ],
      "extensions": {
        "address": "0xaE697F994Fc5eBC000F8e22EbFfeE04612f98A0d",
        "bridgeContract": "https://etherscan.io/address/0xf92cD566Ea4864356C5491c177A430C222d7e678",
        "assetContract": "https://etherscan.io/address/0xaE697F994Fc5eBC000F8e22EbFfeE04612f98A0d",
        "coingeckoId": "lgcy-network"
      }
    },
    {
      "chainId": 101,
      "address": "4kPHTMfSD1k3SytAMKEVRWH5ip6WD5U52tC5q6TuXUNU",
      "symbol": "wRFuel",
      "name": "Rio Fuel Token (Wormhole)",
      "decimals": 9,
      "logoURI": "https://cdn.jsdelivr.net/gh/trustwallet/assets@master/blockchains/ethereum/assets/0xaf9f549774ecEDbD0966C52f250aCc548D3F36E5/logo.png",
      "tags": [
        "wrapped",
        "wormhole"
      ],
      "extensions": {
        "address": "0xaf9f549774ecEDbD0966C52f250aCc548D3F36E5",
        "bridgeContract": "https://etherscan.io/address/0xf92cD566Ea4864356C5491c177A430C222d7e678",
        "assetContract": "https://etherscan.io/address/0xaf9f549774ecEDbD0966C52f250aCc548D3F36E5",
        "coingeckoId": "rio-defi"
      }
    },
    {
      "chainId": 101,
      "address": "E1w2uKRsVJeDf1Qqbk7DDKEDe7NCYwh8ySgqCaEZ4BTC",
      "symbol": "wMAHA",
      "name": "MahaDAO (Wormhole)",
      "decimals": 9,
      "logoURI": "https://cdn.jsdelivr.net/gh/trustwallet/assets@master/blockchains/ethereum/assets/0xB4d930279552397bbA2ee473229f89Ec245bc365/logo.png",
      "tags": [
        "wrapped",
        "wormhole"
      ],
      "extensions": {
        "address": "0xB4d930279552397bbA2ee473229f89Ec245bc365",
        "bridgeContract": "https://etherscan.io/address/0xf92cD566Ea4864356C5491c177A430C222d7e678",
        "assetContract": "https://etherscan.io/address/0xB4d930279552397bbA2ee473229f89Ec245bc365",
        "coingeckoId": "mahadao"
      }
    },
    {
      "chainId": 101,
      "address": "4psmnTirimNyPEPEZtkQkdEPJagTXS3a7wsu1XN9MYK3",
      "symbol": "wRPL",
      "name": "Rocket Pool (Wormhole)",
      "decimals": 9,
      "logoURI": "https://cdn.jsdelivr.net/gh/trustwallet/assets@master/blockchains/ethereum/assets/0xB4EFd85c19999D84251304bDA99E90B92300Bd93/logo.png",
      "tags": [
        "wrapped",
        "wormhole"
      ],
      "extensions": {
        "address": "0xB4EFd85c19999D84251304bDA99E90B92300Bd93",
        "bridgeContract": "https://etherscan.io/address/0xf92cD566Ea4864356C5491c177A430C222d7e678",
        "assetContract": "https://etherscan.io/address/0xB4EFd85c19999D84251304bDA99E90B92300Bd93",
        "coingeckoId": "rocket-pool"
      }
    },
    {
      "chainId": 101,
      "address": "FrhQauNRm7ecom9FRprNcyz58agDe5ujAbAtA9NG6jtU",
      "symbol": "wNEXO",
      "name": "Nexo (Wormhole)",
      "decimals": 9,
      "logoURI": "https://cdn.jsdelivr.net/gh/trustwallet/assets@master/blockchains/ethereum/assets/0xB62132e35a6c13ee1EE0f84dC5d40bad8d815206/logo.png",
      "tags": [
        "wrapped",
        "wormhole"
      ],
      "extensions": {
        "address": "0xB62132e35a6c13ee1EE0f84dC5d40bad8d815206",
        "bridgeContract": "https://etherscan.io/address/0xf92cD566Ea4864356C5491c177A430C222d7e678",
        "assetContract": "https://etherscan.io/address/0xB62132e35a6c13ee1EE0f84dC5d40bad8d815206",
        "coingeckoId": "nexo"
      }
    },
    {
      "chainId": 101,
      "address": "6G7X1B2f9F7KWcHxS66mn3ax6VPE2UMZud44RX3BzfVo",
      "symbol": "BEHZAT",
      "name": "Behzat Token",
      "decimals": 10,
      "logoURI": "https://cdn.jsdelivr.net/gh/Tunay221/behzattoken/behzatc.png",
      "tags": [
        "Token"
      ],
      "extensions": {
        "twitter": "https://twitter.com/BehzatToken"
      }
    },
    {
      "chainId": 101,
      "address": "AoU75vwpnWEVvfarxRALjzRc8vS9UdDhRMkwoDimt9ss",
      "symbol": "wSFI",
      "name": "Spice (Wormhole)",
      "decimals": 9,
      "logoURI": "https://cdn.jsdelivr.net/gh/trustwallet/assets@master/blockchains/ethereum/assets/0xb753428af26E81097e7fD17f40c88aaA3E04902c/logo.png",
      "tags": [
        "wrapped",
        "wormhole"
      ],
      "extensions": {
        "address": "0xb753428af26E81097e7fD17f40c88aaA3E04902c",
        "bridgeContract": "https://etherscan.io/address/0xf92cD566Ea4864356C5491c177A430C222d7e678",
        "assetContract": "https://etherscan.io/address/0xb753428af26E81097e7fD17f40c88aaA3E04902c",
        "coingeckoId": "saffron-finance"
      }
    },
    {
      "chainId": 101,
      "address": "CRZuALvCYjPLB65WFLHh9JkmPWK5C81TXpy2aEEaCjr3",
      "symbol": "wSTBZ",
      "name": "Stabilize Token (Wormhole)",
      "decimals": 9,
      "logoURI": "https://cdn.jsdelivr.net/gh/trustwallet/assets@master/blockchains/ethereum/assets/0xB987D48Ed8f2C468D52D6405624EADBa5e76d723/logo.png",
      "tags": [
        "wrapped",
        "wormhole"
      ],
      "extensions": {
        "address": "0xB987D48Ed8f2C468D52D6405624EADBa5e76d723",
        "bridgeContract": "https://etherscan.io/address/0xf92cD566Ea4864356C5491c177A430C222d7e678",
        "assetContract": "https://etherscan.io/address/0xB987D48Ed8f2C468D52D6405624EADBa5e76d723",
        "coingeckoId": "stabilize"
      }
    },
    {
      "chainId": 101,
      "address": "HPYXGSdAwyK5GwmuivL8gDdUVRChtgXq6SRat44k4Pat",
      "symbol": "wBAL",
      "name": "Balancer (Wormhole)",
      "decimals": 9,
      "logoURI": "https://cdn.jsdelivr.net/gh/trustwallet/assets@master/blockchains/ethereum/assets/0xba100000625a3754423978a60c9317c58a424e3D/logo.png",
      "tags": [
        "wrapped",
        "wormhole"
      ],
      "extensions": {
        "address": "0xba100000625a3754423978a60c9317c58a424e3D",
        "bridgeContract": "https://etherscan.io/address/0xf92cD566Ea4864356C5491c177A430C222d7e678",
        "assetContract": "https://etherscan.io/address/0xba100000625a3754423978a60c9317c58a424e3D",
        "coingeckoId": "balancer"
      }
    },
    {
      "chainId": 101,
      "address": "AV7NgJV2BsgEukzUTrcUMz3LD37xLcLtygFig5WJ3kQN",
      "symbol": "wBAND",
      "name": "BandToken (Wormhole)",
      "decimals": 9,
      "logoURI": "https://cdn.jsdelivr.net/gh/trustwallet/assets@master/blockchains/ethereum/assets/0xBA11D00c5f74255f56a5E366F4F77f5A186d7f55/logo.png",
      "tags": [
        "wrapped",
        "wormhole"
      ],
      "extensions": {
        "address": "0xBA11D00c5f74255f56a5E366F4F77f5A186d7f55",
        "bridgeContract": "https://etherscan.io/address/0xf92cD566Ea4864356C5491c177A430C222d7e678",
        "assetContract": "https://etherscan.io/address/0xBA11D00c5f74255f56a5E366F4F77f5A186d7f55",
        "coingeckoId": "band-protocol"
      }
    },
    {
      "chainId": 101,
      "address": "4obZok5FFUcQXQoV39hhcqk9xSmo4WnP9wnrNCk1g5BC",
      "symbol": "wSWFL",
      "name": "Swapfolio (Wormhole)",
      "decimals": 9,
      "logoURI": "https://cdn.jsdelivr.net/gh/trustwallet/assets@master/blockchains/ethereum/assets/0xBa21Ef4c9f433Ede00badEFcC2754B8E74bd538A/logo.png",
      "tags": [
        "wrapped",
        "wormhole"
      ],
      "extensions": {
        "address": "0xBa21Ef4c9f433Ede00badEFcC2754B8E74bd538A",
        "bridgeContract": "https://etherscan.io/address/0xf92cD566Ea4864356C5491c177A430C222d7e678",
        "assetContract": "https://etherscan.io/address/0xBa21Ef4c9f433Ede00badEFcC2754B8E74bd538A",
        "coingeckoId": "swapfolio"
      }
    },
    {
      "chainId": 101,
      "address": "HCP8hGKS6fUGfTA1tQxBKzbXuQk7yktzz71pY8LXVJyR",
      "symbol": "wLRC",
      "name": "LoopringCoin V2 (Wormhole)",
      "decimals": 9,
      "logoURI": "https://cdn.jsdelivr.net/gh/trustwallet/assets@master/blockchains/ethereum/assets/0xBBbbCA6A901c926F240b89EacB641d8Aec7AEafD/logo.png",
      "tags": [
        "wrapped",
        "wormhole"
      ],
      "extensions": {
        "address": "0xBBbbCA6A901c926F240b89EacB641d8Aec7AEafD",
        "bridgeContract": "https://etherscan.io/address/0xf92cD566Ea4864356C5491c177A430C222d7e678",
        "assetContract": "https://etherscan.io/address/0xBBbbCA6A901c926F240b89EacB641d8Aec7AEafD",
        "coingeckoId": "loopring"
      }
    },
    {
      "chainId": 101,
      "address": "9sNArcS6veh7DLEo7Y1ZSbBCYtkuPVE6S3HhVrcWR2Zw",
      "symbol": "wPERP",
      "name": "Perpetual (Wormhole)",
      "decimals": 9,
      "logoURI": "https://cdn.jsdelivr.net/gh/trustwallet/assets@master/blockchains/ethereum/assets/0xbC396689893D065F41bc2C6EcbeE5e0085233447/logo.png",
      "tags": [
        "wrapped",
        "wormhole"
      ],
      "extensions": {
        "address": "0xbC396689893D065F41bc2C6EcbeE5e0085233447",
        "bridgeContract": "https://etherscan.io/address/0xf92cD566Ea4864356C5491c177A430C222d7e678",
        "assetContract": "https://etherscan.io/address/0xbC396689893D065F41bc2C6EcbeE5e0085233447",
        "coingeckoId": "perpetual-protocol"
      }
    },
    {
      "chainId": 101,
      "address": "3XnhArdJydrpbr9Nbj8wNUaozPL9WAo9YDyNWakhTm9X",
      "symbol": "wCOMP",
      "name": "Compound (Wormhole)",
      "decimals": 9,
      "logoURI": "https://cdn.jsdelivr.net/gh/trustwallet/assets@master/blockchains/ethereum/assets/0xc00e94Cb662C3520282E6f5717214004A7f26888/logo.png",
      "tags": [
        "wrapped",
        "wormhole"
      ],
      "extensions": {
        "address": "0xc00e94Cb662C3520282E6f5717214004A7f26888",
        "bridgeContract": "https://etherscan.io/address/0xf92cD566Ea4864356C5491c177A430C222d7e678",
        "assetContract": "https://etherscan.io/address/0xc00e94Cb662C3520282E6f5717214004A7f26888",
        "coingeckoId": "compound-governance-token"
      }
    },
    {
      "chainId": 101,
      "address": "CPLNm9UMKfiJKiySQathV99yeSgTVjPDZx4ucFrbp2MD",
      "symbol": "wSNX",
      "name": "Synthetix Network Token (Wormhole)",
      "decimals": 9,
      "logoURI": "https://cdn.jsdelivr.net/gh/trustwallet/assets@master/blockchains/ethereum/assets//logo.png",
      "tags": [
        "wrapped",
        "wormhole"
      ],
      "extensions": {
        "address": "0xC011a73ee8576Fb46F5E1c5751cA3B9Fe0af2a6F",
        "bridgeContract": "https://etherscan.io/address/0xf92cD566Ea4864356C5491c177A430C222d7e678",
        "assetContract": "https://etherscan.io/address/0xC011a73ee8576Fb46F5E1c5751cA3B9Fe0af2a6F",
        "coingeckoId": "havven"
      }
    },
    {
      "chainId": 101,
      "address": "D6eVKSfLdioqo2zG8LbQYFU2gf66FrjKA7afCYNo1GHt",
      "symbol": "wDUCK",
      "name": "DLP Duck Token (Wormhole)",
      "decimals": 9,
      "logoURI": "https://cdn.jsdelivr.net/gh/trustwallet/assets@master/blockchains/ethereum/assets/0xC0bA369c8Db6eB3924965e5c4FD0b4C1B91e305F/logo.png",
      "tags": [
        "wrapped",
        "wormhole"
      ],
      "extensions": {
        "address": "0xC0bA369c8Db6eB3924965e5c4FD0b4C1B91e305F",
        "bridgeContract": "https://etherscan.io/address/0xf92cD566Ea4864356C5491c177A430C222d7e678",
        "assetContract": "https://etherscan.io/address/0xC0bA369c8Db6eB3924965e5c4FD0b4C1B91e305F",
        "coingeckoId": "dlp-duck-token"
      }
    },
    {
      "chainId": 101,
      "address": "9PwPi3DAf9Dy4Y6qJmUzF6fX9CjNwScBidsYqJmcApF8",
      "symbol": "wCHAIN",
      "name": "Chain Games (Wormhole)",
      "decimals": 9,
      "logoURI": "https://cdn.jsdelivr.net/gh/trustwallet/assets@master/blockchains/ethereum/assets/0xC4C2614E694cF534D407Ee49F8E44D125E4681c4/logo.png",
      "tags": [
        "wrapped",
        "wormhole"
      ],
      "extensions": {
        "address": "0xC4C2614E694cF534D407Ee49F8E44D125E4681c4",
        "bridgeContract": "https://etherscan.io/address/0xf92cD566Ea4864356C5491c177A430C222d7e678",
        "assetContract": "https://etherscan.io/address/0xC4C2614E694cF534D407Ee49F8E44D125E4681c4",
        "coingeckoId": "chain-games"
      }
    },
    {
      "chainId": 101,
      "address": "BmxZ1pghpcoyT7aykj7D1o4AxWirTqvD7zD2tNngjirT",
      "symbol": "wGRT",
      "name": "Graph Token (Wormhole)",
      "decimals": 9,
      "logoURI": "https://cdn.jsdelivr.net/gh/trustwallet/assets@master/blockchains/ethereum/assets/0xc944E90C64B2c07662A292be6244BDf05Cda44a7/logo.png",
      "tags": [
        "wrapped",
        "wormhole"
      ],
      "extensions": {
        "address": "0xc944E90C64B2c07662A292be6244BDf05Cda44a7",
        "bridgeContract": "https://etherscan.io/address/0xf92cD566Ea4864356C5491c177A430C222d7e678",
        "assetContract": "https://etherscan.io/address/0xc944E90C64B2c07662A292be6244BDf05Cda44a7",
        "coingeckoId": "the-graph"
      }
    },
    {
      "chainId": 101,
      "address": "FMr15arp651N6fR2WEL36pCMBnFecHcN6wDxne2Vf3SK",
      "symbol": "wROOT",
      "name": "RootKit (Wormhole)",
      "decimals": 9,
      "logoURI": "https://cdn.jsdelivr.net/gh/trustwallet/assets@master/blockchains/ethereum/assets/0xCb5f72d37685C3D5aD0bB5F982443BC8FcdF570E/logo.png",
      "tags": [
        "wrapped",
        "wormhole"
      ],
      "extensions": {
        "address": "0xCb5f72d37685C3D5aD0bB5F982443BC8FcdF570E",
        "bridgeContract": "https://etherscan.io/address/0xf92cD566Ea4864356C5491c177A430C222d7e678",
        "assetContract": "https://etherscan.io/address/0xCb5f72d37685C3D5aD0bB5F982443BC8FcdF570E",
        "coingeckoId": "rootkit"
      }
    },
    {
      "chainId": 101,
      "address": "E9X7rKAGfSh1gsHC6qh5MVLkDzRcT64KQbjzvHnc5zEq",
      "symbol": "wSWAP",
      "name": "TrustSwap Token (Wormhole)",
      "decimals": 9,
      "logoURI": "https://cdn.jsdelivr.net/gh/trustwallet/assets@master/blockchains/ethereum/assets/0xCC4304A31d09258b0029eA7FE63d032f52e44EFe/logo.png",
      "tags": [
        "wrapped",
        "wormhole"
      ],
      "extensions": {
        "address": "0xCC4304A31d09258b0029eA7FE63d032f52e44EFe",
        "bridgeContract": "https://etherscan.io/address/0xf92cD566Ea4864356C5491c177A430C222d7e678",
        "assetContract": "https://etherscan.io/address/0xCC4304A31d09258b0029eA7FE63d032f52e44EFe",
        "coingeckoId": "trustswap"
      }
    },
    {
      "chainId": 101,
      "address": "5NEENV1mNvu7MfNNtKuGSDC8zoNStq1tuLkDXFtv6rZd",
      "symbol": "wTVK",
      "name": "Terra Virtua Kolect (Wormhole)",
      "decimals": 9,
      "logoURI": "https://cdn.jsdelivr.net/gh/trustwallet/assets@master/blockchains/ethereum/assets/0xd084B83C305daFD76AE3E1b4E1F1fe2eCcCb3988/logo.png",
      "tags": [
        "wrapped",
        "wormhole"
      ],
      "extensions": {
        "address": "0xd084B83C305daFD76AE3E1b4E1F1fe2eCcCb3988",
        "bridgeContract": "https://etherscan.io/address/0xf92cD566Ea4864356C5491c177A430C222d7e678",
        "assetContract": "https://etherscan.io/address/0xd084B83C305daFD76AE3E1b4E1F1fe2eCcCb3988",
        "coingeckoId": "terra-virtua-kolect"
      }
    },
    {
      "chainId": 101,
      "address": "5ZXLGj7onpitgtREJNYb51DwDPddvqV1YLC8jn2sgz48",
      "symbol": "wOMG",
      "name": "OMG Network (Wormhole)",
      "decimals": 9,
      "logoURI": "https://cdn.jsdelivr.net/gh/trustwallet/assets@master/blockchains/ethereum/assets//logo.png",
      "tags": [
        "wrapped",
        "wormhole"
      ],
      "extensions": {
        "address": "0xd26114cd6EE289AccF82350c8d8487fedB8A0C07",
        "bridgeContract": "https://etherscan.io/address/0xf92cD566Ea4864356C5491c177A430C222d7e678",
        "assetContract": "https://etherscan.io/address/0xd26114cd6EE289AccF82350c8d8487fedB8A0C07",
        "coingeckoId": "omisego"
      }
    },
    {
      "chainId": 101,
      "address": "2Xf2yAXJfg82sWwdLUo2x9mZXy6JCdszdMZkcF1Hf4KV",
      "symbol": "wLUNA",
      "name": "Wrapped LUNA Token (Wormhole)",
      "decimals": 9,
      "logoURI": "https://cdn.jsdelivr.net/gh/trustwallet/assets@master/blockchains/ethereum/assets/0xd2877702675e6cEb975b4A1dFf9fb7BAF4C91ea9/logo.png",
      "tags": [
        "wrapped",
        "wormhole"
      ],
      "extensions": {
        "address": "0xd2877702675e6cEb975b4A1dFf9fb7BAF4C91ea9",
        "bridgeContract": "https://etherscan.io/address/0xf92cD566Ea4864356C5491c177A430C222d7e678",
        "assetContract": "https://etherscan.io/address/0xd2877702675e6cEb975b4A1dFf9fb7BAF4C91ea9",
        "coingeckoId": "wrapped-terra"
      }
    },
    {
      "chainId": 101,
      "address": "5Ro6JxJ4NjSTEppdX2iXUYgWkAEF1dcs9gqMX99E2vkL",
      "symbol": "wBONDLY",
      "name": "Bondly Token (Wormhole)",
      "decimals": 9,
      "logoURI": "https://cdn.jsdelivr.net/gh/trustwallet/assets@master/blockchains/ethereum/assets/0xD2dDa223b2617cB616c1580db421e4cFAe6a8a85/logo.png",
      "tags": [
        "wrapped",
        "wormhole"
      ],
      "extensions": {
        "address": "0xD2dDa223b2617cB616c1580db421e4cFAe6a8a85",
        "bridgeContract": "https://etherscan.io/address/0xf92cD566Ea4864356C5491c177A430C222d7e678",
        "assetContract": "https://etherscan.io/address/0xD2dDa223b2617cB616c1580db421e4cFAe6a8a85",
        "coingeckoId": "bondly"
      }
    },
    {
      "chainId": 101,
      "address": "5jFzUEqWLnvGvKWb1Pji9nWVYy5vLG2saoXCyVNWEdEi",
      "symbol": "wDETS",
      "name": "Dextrust (Wormhole)",
      "decimals": 9,
      "logoURI": "https://cdn.jsdelivr.net/gh/trustwallet/assets@master/blockchains/ethereum/assets/0xd379700999F4805Ce80aa32DB46A94dF64561108/logo.png",
      "tags": [
        "wrapped",
        "wormhole"
      ],
      "extensions": {
        "address": "0xd379700999F4805Ce80aa32DB46A94dF64561108",
        "bridgeContract": "https://etherscan.io/address/0xf92cD566Ea4864356C5491c177A430C222d7e678",
        "assetContract": "https://etherscan.io/address/0xd379700999F4805Ce80aa32DB46A94dF64561108",
        "coingeckoId": "dextrust"
      }
    },
    {
      "chainId": 101,
      "address": "BV5tm1uCRWQCQKNgQVFnkseqAjxpmbJkRCXvzFWBdgMp",
      "symbol": "wAMPL",
      "name": "Ampleforth (Wormhole)",
      "decimals": 9,
      "logoURI": "https://cdn.jsdelivr.net/gh/trustwallet/assets@master/blockchains/ethereum/assets//logo.png",
      "tags": [
        "wrapped",
        "wormhole"
      ],
      "extensions": {
        "address": "0xD46bA6D942050d489DBd938a2C909A5d5039A161",
        "bridgeContract": "https://etherscan.io/address/0xf92cD566Ea4864356C5491c177A430C222d7e678",
        "assetContract": "https://etherscan.io/address/0xD46bA6D942050d489DBd938a2C909A5d5039A161",
        "coingeckoId": "ampleforth"
      }
    },
    {
      "chainId": 101,
      "address": "2PSvGigDY4MVUmv51bBiARBMcHBtXcUBnx5V9BwWbbi2",
      "symbol": "wPOLK",
      "name": "Polkamarkets (Wormhole)",
      "decimals": 9,
      "logoURI": "https://cdn.jsdelivr.net/gh/trustwallet/assets@master/blockchains/ethereum/assets/0xD478161C952357F05f0292B56012Cd8457F1cfbF/logo.png",
      "tags": [
        "wrapped",
        "wormhole"
      ],
      "extensions": {
        "address": "0xD478161C952357F05f0292B56012Cd8457F1cfbF",
        "bridgeContract": "https://etherscan.io/address/0xf92cD566Ea4864356C5491c177A430C222d7e678",
        "assetContract": "https://etherscan.io/address/0xD478161C952357F05f0292B56012Cd8457F1cfbF",
        "coingeckoId": "polkamarkets"
      }
    },
    {
      "chainId": 101,
      "address": "ApmXkxXCASdxRf3Ln6Ni7oAZ7E6CX1CcJAD8A5qBdhSm",
      "symbol": "wCRV",
      "name": "Curve DAO Token (Wormhole)",
      "decimals": 9,
      "logoURI": "https://cdn.jsdelivr.net/gh/trustwallet/assets@master/blockchains/ethereum/assets/0xD533a949740bb3306d119CC777fa900bA034cd52/logo.png",
      "tags": [
        "wrapped",
        "wormhole"
      ],
      "extensions": {
        "address": "0xD533a949740bb3306d119CC777fa900bA034cd52",
        "bridgeContract": "https://etherscan.io/address/0xf92cD566Ea4864356C5491c177A430C222d7e678",
        "assetContract": "https://etherscan.io/address/0xD533a949740bb3306d119CC777fa900bA034cd52",
        "coingeckoId": "curve-dao-token"
      }
    },
    {
      "chainId": 101,
      "address": "DWECGzR56MruYJyo5g5QpoxZbFoydt3oWUkkDsVhxXzs",
      "symbol": "wMEME",
      "name": "MEME (Wormhole)",
      "decimals": 8,
      "logoURI": "https://cdn.jsdelivr.net/gh/trustwallet/assets@master/blockchains/ethereum/assets/0xD5525D397898e5502075Ea5E830d8914f6F0affe/logo.png",
      "tags": [
        "wrapped",
        "wormhole"
      ],
      "extensions": {
        "address": "0xD5525D397898e5502075Ea5E830d8914f6F0affe",
        "bridgeContract": "https://etherscan.io/address/0xf92cD566Ea4864356C5491c177A430C222d7e678",
        "assetContract": "https://etherscan.io/address/0xD5525D397898e5502075Ea5E830d8914f6F0affe",
        "coingeckoId": "degenerator"
      }
    },
    {
      "chainId": 101,
      "address": "3Y2wTtM4kCX8uUSLrKJ8wpajCu1C9LaWWAd7b7Nb2BDw",
      "symbol": "wEXNT",
      "name": "ExNetwork Community Token (Wormhole)",
      "decimals": 9,
      "logoURI": "https://cdn.jsdelivr.net/gh/trustwallet/assets@master/blockchains/ethereum/assets/0xD6c67B93a7b248dF608a653d82a100556144c5DA/logo.png",
      "tags": [
        "wrapped",
        "wormhole"
      ],
      "extensions": {
        "address": "0xD6c67B93a7b248dF608a653d82a100556144c5DA",
        "bridgeContract": "https://etherscan.io/address/0xf92cD566Ea4864356C5491c177A430C222d7e678",
        "assetContract": "https://etherscan.io/address/0xD6c67B93a7b248dF608a653d82a100556144c5DA",
        "coingeckoId": "exnetwork-token"
      }
    },
    {
      "chainId": 101,
      "address": "9w97GdWUYYaamGwdKMKZgGzPduZJkiFizq4rz5CPXRv2",
      "symbol": "wUSDT",
      "name": "Tether USD (Wormhole)",
      "decimals": 6,
      "logoURI": "https://cdn.jsdelivr.net/gh/trustwallet/assets@master/blockchains/ethereum/assets/0xdAC17F958D2ee523a2206206994597C13D831ec7/logo.png",
      "tags": [
        "wrapped",
        "wormhole"
      ],
      "extensions": {
        "address": "0xdAC17F958D2ee523a2206206994597C13D831ec7",
        "bridgeContract": "https://etherscan.io/address/0xf92cD566Ea4864356C5491c177A430C222d7e678",
        "assetContract": "https://etherscan.io/address/0xdAC17F958D2ee523a2206206994597C13D831ec7",
        "coingeckoId": "tether"
      }
    },
    {
      "chainId": 101,
      "address": "CqWSJtkMMY16q9QLnQxktM1byzVHGRr8b6LCPuZnEeiL",
      "symbol": "wYLD",
      "name": "Yield (Wormhole)",
      "decimals": 9,
      "logoURI": "https://cdn.jsdelivr.net/gh/trustwallet/assets@master/blockchains/ethereum/assets/0xDcB01cc464238396E213a6fDd933E36796eAfF9f/logo.png",
      "tags": [
        "wrapped",
        "wormhole"
      ],
      "extensions": {
        "address": "0xDcB01cc464238396E213a6fDd933E36796eAfF9f",
        "bridgeContract": "https://etherscan.io/address/0xf92cD566Ea4864356C5491c177A430C222d7e678",
        "assetContract": "https://etherscan.io/address/0xDcB01cc464238396E213a6fDd933E36796eAfF9f",
        "coingeckoId": "yield"
      }
    },
    {
      "chainId": 101,
      "address": "26ZzQVGZruwcZPs2sqb8n9ojKt2cviUjHcMjstFtK6ow",
      "symbol": "wKNC",
      "name": "Kyber Network Crystal (Wormhole)",
      "decimals": 9,
      "logoURI": "https://cdn.jsdelivr.net/gh/trustwallet/assets@master/blockchains/ethereum/assets/0xdd974D5C2e2928deA5F71b9825b8b646686BD200/logo.png",
      "tags": [
        "wrapped",
        "wormhole"
      ],
      "extensions": {
        "address": "0xdd974D5C2e2928deA5F71b9825b8b646686BD200",
        "bridgeContract": "https://etherscan.io/address/0xf92cD566Ea4864356C5491c177A430C222d7e678",
        "assetContract": "https://etherscan.io/address/0xdd974D5C2e2928deA5F71b9825b8b646686BD200",
        "coingeckoId": "kyber-network"
      }
    },
    {
      "chainId": 101,
      "address": "HHoHTtntq2kiBPENyVM1DTP7pNrkBXX2Jye29PSyz3qf",
      "symbol": "wCOTI",
      "name": "COTI Token (Wormhole)",
      "decimals": 9,
      "logoURI": "https://cdn.jsdelivr.net/gh/trustwallet/assets@master/blockchains/ethereum/assets/0xDDB3422497E61e13543BeA06989C0789117555c5/logo.png",
      "tags": [
        "wrapped",
        "wormhole"
      ],
      "extensions": {
        "address": "0xDDB3422497E61e13543BeA06989C0789117555c5",
        "bridgeContract": "https://etherscan.io/address/0xf92cD566Ea4864356C5491c177A430C222d7e678",
        "assetContract": "https://etherscan.io/address/0xDDB3422497E61e13543BeA06989C0789117555c5",
        "coingeckoId": "coti"
      }
    },
    {
      "chainId": 101,
      "address": "4sEpUsJ6uJZYi6A2da8EGjKPacRSqYJaPJffPnTqoWVv",
      "symbol": "wINJ",
      "name": "Injective Token (Wormhole)",
      "decimals": 9,
      "logoURI": "https://cdn.jsdelivr.net/gh/trustwallet/assets@master/blockchains/ethereum/assets/0xe28b3B32B6c345A34Ff64674606124Dd5Aceca30/logo.png",
      "tags": [
        "wrapped",
        "wormhole"
      ],
      "extensions": {
        "address": "0xe28b3B32B6c345A34Ff64674606124Dd5Aceca30",
        "bridgeContract": "https://etherscan.io/address/0xf92cD566Ea4864356C5491c177A430C222d7e678",
        "assetContract": "https://etherscan.io/address/0xe28b3B32B6c345A34Ff64674606124Dd5Aceca30",
        "coingeckoId": "injective-protocol"
      }
    },
    {
      "chainId": 101,
      "address": "G2jrxYSoCSzmohxERa2JzSJMuRM4kiNvRA3DnCv7Lzcz",
      "symbol": "wZRX",
      "name": "0x Protocol Token (Wormhole)",
      "decimals": 9,
      "logoURI": "https://cdn.jsdelivr.net/gh/trustwallet/assets@master/blockchains/ethereum/assets/0xE41d2489571d322189246DaFA5ebDe1F4699F498/logo.png",
      "tags": [
        "wrapped",
        "wormhole"
      ],
      "extensions": {
        "address": "0xE41d2489571d322189246DaFA5ebDe1F4699F498",
        "bridgeContract": "https://etherscan.io/address/0xf92cD566Ea4864356C5491c177A430C222d7e678",
        "assetContract": "https://etherscan.io/address/0xE41d2489571d322189246DaFA5ebDe1F4699F498",
        "coingeckoId": "0x"
      }
    },
    {
      "chainId": 101,
      "address": "3bkBFHyof411hGBdcsiM1KSDdErw63Xoj3eLB8yNknB4",
      "symbol": "wSUPER",
      "name": "SuperFarm (Wormhole)",
      "decimals": 9,
      "logoURI": "https://cdn.jsdelivr.net/gh/trustwallet/assets@master/blockchains/ethereum/assets/0xe53EC727dbDEB9E2d5456c3be40cFF031AB40A55/logo.png",
      "tags": [
        "wrapped",
        "wormhole"
      ],
      "extensions": {
        "address": "0xe53EC727dbDEB9E2d5456c3be40cFF031AB40A55",
        "bridgeContract": "https://etherscan.io/address/0xf92cD566Ea4864356C5491c177A430C222d7e678",
        "assetContract": "https://etherscan.io/address/0xe53EC727dbDEB9E2d5456c3be40cFF031AB40A55",
        "coingeckoId": "superfarm"
      }
    },
    {
      "chainId": 101,
      "address": "7kkkoa1MB93ELm3vjvyC8GJ65G7eEgLhfaHU58riJUCx",
      "symbol": "waEth",
      "name": "aEthereum (Wormhole)",
      "decimals": 9,
      "logoURI": "https://cdn.jsdelivr.net/gh/trustwallet/assets@master/blockchains/ethereum/assets/0xE95A203B1a91a908F9B9CE46459d101078c2c3cb/logo.png",
      "tags": [
        "wrapped",
        "wormhole"
      ],
      "extensions": {
        "address": "0xE95A203B1a91a908F9B9CE46459d101078c2c3cb",
        "bridgeContract": "https://etherscan.io/address/0xf92cD566Ea4864356C5491c177A430C222d7e678",
        "assetContract": "https://etherscan.io/address/0xE95A203B1a91a908F9B9CE46459d101078c2c3cb",
        "coingeckoId": "ankreth"
      }
    },
    {
      "chainId": 101,
      "address": "F48zUwoQMzgCTf5wihwz8GPN23gdcoVMiT227APqA6hC",
      "symbol": "wSURF",
      "name": "SURF.Finance (Wormhole)",
      "decimals": 9,
      "logoURI": "https://cdn.jsdelivr.net/gh/trustwallet/assets@master/blockchains/ethereum/assets/0xEa319e87Cf06203DAe107Dd8E5672175e3Ee976c/logo.png",
      "tags": [
        "wrapped",
        "wormhole"
      ],
      "extensions": {
        "address": "0xEa319e87Cf06203DAe107Dd8E5672175e3Ee976c",
        "bridgeContract": "https://etherscan.io/address/0xf92cD566Ea4864356C5491c177A430C222d7e678",
        "assetContract": "https://etherscan.io/address/0xEa319e87Cf06203DAe107Dd8E5672175e3Ee976c",
        "coingeckoId": "surf-finance"
      }
    },
    {
      "chainId": 101,
      "address": "EK6iyvvqvQtsWYcySrZVHkXjCLX494r9PhnDWJaX1CPu",
      "symbol": "wrenBTC",
      "name": "renBTC (Wormhole)",
      "decimals": 8,
      "logoURI": "https://cdn.jsdelivr.net/gh/trustwallet/assets@master/blockchains/ethereum/assets/0xEB4C2781e4ebA804CE9a9803C67d0893436bB27D/logo.png",
      "tags": [
        "wrapped",
        "wormhole"
      ],
      "extensions": {
        "address": "0xEB4C2781e4ebA804CE9a9803C67d0893436bB27D",
        "bridgeContract": "https://etherscan.io/address/0xf92cD566Ea4864356C5491c177A430C222d7e678",
        "assetContract": "https://etherscan.io/address/0xEB4C2781e4ebA804CE9a9803C67d0893436bB27D",
        "coingeckoId": "renbtc"
      }
    },
    {
      "chainId": 101,
      "address": "B2m4B527oLo5WFWLgy2MitP66azhEW2puaazUAuvNgqZ",
      "symbol": "wDMG",
      "name": "DMM: Governance (Wormhole)",
      "decimals": 9,
      "logoURI": "https://cdn.jsdelivr.net/gh/trustwallet/assets@master/blockchains/ethereum/assets/0xEd91879919B71bB6905f23af0A68d231EcF87b14/logo.png",
      "tags": [
        "wrapped",
        "wormhole"
      ],
      "extensions": {
        "address": "0xEd91879919B71bB6905f23af0A68d231EcF87b14",
        "bridgeContract": "https://etherscan.io/address/0xf92cD566Ea4864356C5491c177A430C222d7e678",
        "assetContract": "https://etherscan.io/address/0xEd91879919B71bB6905f23af0A68d231EcF87b14",
        "coingeckoId": "dmm-governance"
      }
    },
    {
      "chainId": 101,
      "address": "H3iuZNRwaqPsnGUGU5YkDwTU3hQMkzC32hxDko8EtzZw",
      "symbol": "wHEZ",
      "name": "Hermez Network Token (Wormhole)",
      "decimals": 9,
      "logoURI": "https://cdn.jsdelivr.net/gh/trustwallet/assets@master/blockchains/ethereum/assets/0xEEF9f339514298C6A857EfCfC1A762aF84438dEE/logo.png",
      "tags": [
        "wrapped",
        "wormhole"
      ],
      "extensions": {
        "address": "0xEEF9f339514298C6A857EfCfC1A762aF84438dEE",
        "bridgeContract": "https://etherscan.io/address/0xf92cD566Ea4864356C5491c177A430C222d7e678",
        "assetContract": "https://etherscan.io/address/0xEEF9f339514298C6A857EfCfC1A762aF84438dEE",
        "coingeckoId": "hermez-network-token"
      }
    },
    {
      "chainId": 101,
      "address": "DL7873Hud4eMdGScQFD7vrbC6fzWAMQ2LMuoZSn4zUry",
      "symbol": "wRLY",
      "name": "Rally (Wormhole)",
      "decimals": 9,
      "logoURI": "https://cdn.jsdelivr.net/gh/trustwallet/assets@master/blockchains/ethereum/assets/0xf1f955016EcbCd7321c7266BccFB96c68ea5E49b/logo.png",
      "tags": [
        "wrapped",
        "wormhole"
      ],
      "extensions": {
        "address": "0xf1f955016EcbCd7321c7266BccFB96c68ea5E49b",
        "bridgeContract": "https://etherscan.io/address/0xf92cD566Ea4864356C5491c177A430C222d7e678",
        "assetContract": "https://etherscan.io/address/0xf1f955016EcbCd7321c7266BccFB96c68ea5E49b",
        "coingeckoId": "rally-2"
      }
    },
    {
      "chainId": 101,
      "address": "3N89w9KPUVYUK5MMGNY8yMXhrr89QQ1RQPJxVnQHgMdd",
      "symbol": "wYf-DAI",
      "name": "YfDAI.finance (Wormhole)",
      "decimals": 9,
      "logoURI": "https://cdn.jsdelivr.net/gh/trustwallet/assets@master/blockchains/ethereum/assets/0xf4CD3d3Fda8d7Fd6C5a500203e38640A70Bf9577/logo.png",
      "tags": [
        "wrapped",
        "wormhole"
      ],
      "extensions": {
        "address": "0xf4CD3d3Fda8d7Fd6C5a500203e38640A70Bf9577",
        "bridgeContract": "https://etherscan.io/address/0xf92cD566Ea4864356C5491c177A430C222d7e678",
        "assetContract": "https://etherscan.io/address/0xf4CD3d3Fda8d7Fd6C5a500203e38640A70Bf9577",
        "coingeckoId": "yfdai-finance"
      }
    },
    {
      "chainId": 101,
      "address": "8ArKbnnDiq8eRR8hZ1eULMjd2iMAD8AqwyVJRAX7mHQo",
      "symbol": "wFCL",
      "name": "Fractal Protocol Token (Wormhole)",
      "decimals": 9,
      "logoURI": "https://cdn.jsdelivr.net/gh/trustwallet/assets@master/blockchains/ethereum/assets/0xF4d861575ecC9493420A3f5a14F85B13f0b50EB3/logo.png",
      "tags": [
        "wrapped",
        "wormhole"
      ],
      "extensions": {
        "address": "0xF4d861575ecC9493420A3f5a14F85B13f0b50EB3",
        "bridgeContract": "https://etherscan.io/address/0xf92cD566Ea4864356C5491c177A430C222d7e678",
        "assetContract": "https://etherscan.io/address/0xF4d861575ecC9493420A3f5a14F85B13f0b50EB3",
        "coingeckoId": "fractal"
      }
    },
    {
      "chainId": 101,
      "address": "ZWGxcTgJCNGQqZn6vFdknwj4AFFsYRZ4SDJuhRn3J1T",
      "symbol": "wAXS",
      "name": "Axie Infinity (Wormhole)",
      "decimals": 9,
      "logoURI": "https://cdn.jsdelivr.net/gh/trustwallet/assets@master/blockchains/ethereum/assets/0xF5D669627376EBd411E34b98F19C868c8ABA5ADA/logo.png",
      "tags": [
        "wrapped",
        "wormhole"
      ],
      "extensions": {
        "address": "0xF5D669627376EBd411E34b98F19C868c8ABA5ADA",
        "bridgeContract": "https://etherscan.io/address/0xf92cD566Ea4864356C5491c177A430C222d7e678",
        "assetContract": "https://etherscan.io/address/0xF5D669627376EBd411E34b98F19C868c8ABA5ADA",
        "coingeckoId": "axie-infinity"
      }
    },
    {
      "chainId": 101,
      "address": "PEjUEMHFRtfajio8YHKZdUruW1vTzGmz6F7NngjYuou",
      "symbol": "wENJ",
      "name": "Enjin Coin (Wormhole)",
      "decimals": 9,
      "logoURI": "https://cdn.jsdelivr.net/gh/trustwallet/assets@master/blockchains/ethereum/assets/0xF629cBd94d3791C9250152BD8dfBDF380E2a3B9c/logo.png",
      "tags": [
        "wrapped",
        "wormhole"
      ],
      "extensions": {
        "address": "0xF629cBd94d3791C9250152BD8dfBDF380E2a3B9c",
        "bridgeContract": "https://etherscan.io/address/0xf92cD566Ea4864356C5491c177A430C222d7e678",
        "assetContract": "https://etherscan.io/address/0xF629cBd94d3791C9250152BD8dfBDF380E2a3B9c",
        "coingeckoId": "enjincoin"
      }
    },
    {
      "chainId": 101,
      "address": "2cW5deMKeR97C7csq1aMMWUa5RNWkpQFz8tumxk4ZV8w",
      "symbol": "wYLD",
      "name": "Yield (Wormhole)",
      "decimals": 9,
      "logoURI": "https://cdn.jsdelivr.net/gh/trustwallet/assets@master/blockchains/ethereum/assets/0xF94b5C5651c888d928439aB6514B93944eEE6F48/logo.png",
      "tags": [
        "wrapped",
        "wormhole"
      ],
      "extensions": {
        "address": "0xF94b5C5651c888d928439aB6514B93944eEE6F48",
        "bridgeContract": "https://etherscan.io/address/0xf92cD566Ea4864356C5491c177A430C222d7e678",
        "assetContract": "https://etherscan.io/address/0xF94b5C5651c888d928439aB6514B93944eEE6F48",
        "coingeckoId": "yield-app"
      }
    },
    {
      "chainId": 101,
      "address": "FR5qPX4gbKHPyKMK7Cey6dHZ7wtqmqRogYPJo6bpd5Uw",
      "symbol": "wDDIM",
      "name": "DuckDaoDime (Wormhole)",
      "decimals": 9,
      "logoURI": "https://cdn.jsdelivr.net/gh/trustwallet/assets@master/blockchains/ethereum/assets/0xFbEEa1C75E4c4465CB2FCCc9c6d6afe984558E20/logo.png",
      "tags": [
        "wrapped",
        "wormhole"
      ],
      "extensions": {
        "address": "0xFbEEa1C75E4c4465CB2FCCc9c6d6afe984558E20",
        "bridgeContract": "https://etherscan.io/address/0xf92cD566Ea4864356C5491c177A430C222d7e678",
        "assetContract": "https://etherscan.io/address/0xFbEEa1C75E4c4465CB2FCCc9c6d6afe984558E20",
        "coingeckoId": "duckdaodime"
      }
    },
    {
      "chainId": 101,
      "address": "8HCWFQA2GsA6Nm2L5jidM3mus7NeeQ8wp1ri3XFF9WWH",
      "symbol": "wRARI",
      "name": "Rarible (Wormhole)",
      "decimals": 9,
      "logoURI": "https://cdn.jsdelivr.net/gh/trustwallet/assets@master/blockchains/ethereum/assets/0xFca59Cd816aB1eaD66534D82bc21E7515cE441CF/logo.png",
      "tags": [
        "wrapped",
        "wormhole"
      ],
      "extensions": {
        "address": "0xFca59Cd816aB1eaD66534D82bc21E7515cE441CF",
        "bridgeContract": "https://etherscan.io/address/0xf92cD566Ea4864356C5491c177A430C222d7e678",
        "assetContract": "https://etherscan.io/address/0xFca59Cd816aB1eaD66534D82bc21E7515cE441CF",
        "coingeckoId": "rarible"
      }
    },
    {
      "chainId": 101,
      "address": "Egrv6hURf5o68xJ1AGYeRv8RNj2nXJVuSoA5wwiSALcN",
      "symbol": "wAMP",
      "name": "Amp (Wormhole)",
      "decimals": 9,
      "logoURI": "https://cdn.jsdelivr.net/gh/trustwallet/assets@master/blockchains/ethereum/assets/0xfF20817765cB7f73d4bde2e66e067E58D11095C2/logo.png",
      "tags": [
        "wrapped",
        "wormhole"
      ],
      "extensions": {
        "address": "0xfF20817765cB7f73d4bde2e66e067E58D11095C2",
        "bridgeContract": "https://etherscan.io/address/0xf92cD566Ea4864356C5491c177A430C222d7e678",
        "assetContract": "https://etherscan.io/address/0xfF20817765cB7f73d4bde2e66e067E58D11095C2",
        "coingeckoId": "amp-token"
      }
    },
    {
      "chainId": 101,
      "address": "GXMaB6jm5cdoQgb65YpkEu61eDYtod3PuVwYYXdZZJ9r",
      "symbol": "wFSW",
      "name": "FalconSwap Token (Wormhole)",
      "decimals": 9,
      "logoURI": "https://cdn.jsdelivr.net/gh/trustwallet/assets@master/blockchains/ethereum/assets/0xfffffffFf15AbF397dA76f1dcc1A1604F45126DB/logo.png",
      "tags": [
        "wrapped",
        "wormhole"
      ],
      "extensions": {
        "address": "0xfffffffFf15AbF397dA76f1dcc1A1604F45126DB",
        "bridgeContract": "https://etherscan.io/address/0xf92cD566Ea4864356C5491c177A430C222d7e678",
        "assetContract": "https://etherscan.io/address/0xfffffffFf15AbF397dA76f1dcc1A1604F45126DB",
        "coingeckoId": "fsw-token"
      }
    },
    {
      "chainId": 101,
      "address": "AJ1W9A9N9dEMdVyoDiam2rV44gnBm2csrPDP7xqcapgX",
      "symbol": "wBUSD",
      "name": "Binance USD (Wormhole)",
      "decimals": 9,
      "logoURI": " https://cdn.jsdelivr.net/gh/trustwallet/assets@master/blockchains/ethereum/assets/0x4Fabb145d64652a948d72533023f6E7A623C7C53/logo.png",
      "tags": [
        "wrapped",
        "wormhole"
      ],
      "extensions": {
        "address": "0x4Fabb145d64652a948d72533023f6E7A623C7C53",
        "bridgeContract": "https://etherscan.io/address/0xf92cD566Ea4864356C5491c177A430C222d7e678",
        "assetContract": "https://etherscan.io/address/0x4Fabb145d64652a948d72533023f6E7A623C7C53",
        "coingeckoId": "binance-usd"
      }
    },
    {
      "chainId": 101,
      "address": "2VmKuXMwdzouMndWcK7BK2951tBEtYVmGsdU4dXbjyaY",
      "symbol": "waDAI",
      "name": "Aave Interest bearing DAI (Wormhole)",
      "decimals": 9,
      "logoURI": "https://cloudflare-ipfs.com/ipfs/QmaznB5PRhMC696u8yZuzN6Uwrnp7Zmfa5CydVUMvLJc9i/aDAI.svg",
      "tags": [
        "wrapped",
        "wormhole"
      ],
      "extensions": {
        "address": "0xfC1E690f61EFd961294b3e1Ce3313fBD8aa4f85d",
        "bridgeContract": "https://etherscan.io/address/0xf92cD566Ea4864356C5491c177A430C222d7e678",
        "assetContract": "https://etherscan.io/address/0xfC1E690f61EFd961294b3e1Ce3313fBD8aa4f85d",
        "coingeckoId": "aave-dai-v1"
      }
    },
    {
      "chainId": 101,
      "address": "AXvWVviBmySSdghmuomYHqYB3AZn7NmAWrHYHKKPJxoL",
      "symbol": "waTUSD",
      "name": "Aave Interest bearing TUSD (Wormhole)",
      "decimals": 9,
      "logoURI": "https://cloudflare-ipfs.com/ipfs/QmaznB5PRhMC696u8yZuzN6Uwrnp7Zmfa5CydVUMvLJc9i/aTUSD.svg",
      "tags": [
        "wrapped",
        "wormhole"
      ],
      "extensions": {
        "address": "0x4DA9b813057D04BAef4e5800E36083717b4a0341",
        "bridgeContract": "https://etherscan.io/address/0xf92cD566Ea4864356C5491c177A430C222d7e678",
        "assetContract": "https://etherscan.io/address/0x4DA9b813057D04BAef4e5800E36083717b4a0341",
        "coingeckoId": "aave-tusd-v1"
      }
    },
    {
      "chainId": 101,
      "address": "AkaisFPmasQYZUJsZLD9wPEo2KA7aCRqyRawX18ZRzGr",
      "symbol": "waUSDC",
      "name": "Aave Interest bearing USDC (Wormhole)",
      "decimals": 6,
      "logoURI": "https://cloudflare-ipfs.com/ipfs/QmaznB5PRhMC696u8yZuzN6Uwrnp7Zmfa5CydVUMvLJc9i/aUSDC.svg",
      "tags": [
        "wrapped",
        "wormhole"
      ],
      "extensions": {
        "address": "0x9bA00D6856a4eDF4665BcA2C2309936572473B7E",
        "bridgeContract": "https://etherscan.io/address/0xf92cD566Ea4864356C5491c177A430C222d7e678",
        "assetContract": "https://etherscan.io/address/0x9bA00D6856a4eDF4665BcA2C2309936572473B7E",
        "coingeckoId": "aave-usdc-v1"
      }
    },
    {
      "chainId": 101,
      "address": "FZfQtWMoTQ51Z4jxvHfmFcqj4862u9GzmugBnZUuWqR5",
      "symbol": "waUSDT",
      "name": "Aave Interest bearing USDT (Wormhole)",
      "decimals": 6,
      "logoURI": "https://cloudflare-ipfs.com/ipfs/QmaznB5PRhMC696u8yZuzN6Uwrnp7Zmfa5CydVUMvLJc9i/aUSDT.svg",
      "tags": [
        "wrapped",
        "wormhole"
      ],
      "extensions": {
        "address": "0x71fc860F7D3A592A4a98740e39dB31d25db65ae8",
        "bridgeContract": "https://etherscan.io/address/0xf92cD566Ea4864356C5491c177A430C222d7e678",
        "assetContract": "https://etherscan.io/address/0x71fc860F7D3A592A4a98740e39dB31d25db65ae8",
        "coingeckoId": "aave-usdt-v1"
      }
    },
    {
      "chainId": 101,
      "address": "BMrbF8DZ9U5KGdJ4F2MJbH5d6KPi5FQVp7EqmLrhDe1f",
      "symbol": "waSUSD",
      "name": "Aave Interest bearing SUSD (Wormhole)",
      "decimals": 9,
      "logoURI": "https://cloudflare-ipfs.com/ipfs/QmaznB5PRhMC696u8yZuzN6Uwrnp7Zmfa5CydVUMvLJc9i/aSUSD.svg",
      "tags": [
        "wrapped",
        "wormhole"
      ],
      "extensions": {
        "address": "0x625aE63000f46200499120B906716420bd059240",
        "bridgeContract": "https://etherscan.io/address/0xf92cD566Ea4864356C5491c177A430C222d7e678",
        "assetContract": "https://etherscan.io/address/0x625aE63000f46200499120B906716420bd059240",
        "coingeckoId": "aave-susd-v1"
      }
    },
    {
      "chainId": 101,
      "address": "Fzx4N1xJPDZENAhrAaH79k2izT9CFbfnDEcpcWjiusdY",
      "symbol": "waLEND",
      "name": "Aave Interest bearing LEND (Wormhole)",
      "decimals": 9,
      "logoURI": "https://cloudflare-ipfs.com/ipfs/QmaznB5PRhMC696u8yZuzN6Uwrnp7Zmfa5CydVUMvLJc9i/aLEND.svg",
      "tags": [
        "wrapped",
        "wormhole"
      ],
      "extensions": {
        "address": "0x7D2D3688Df45Ce7C552E19c27e007673da9204B8",
        "bridgeContract": "https://etherscan.io/address/0xf92cD566Ea4864356C5491c177A430C222d7e678",
        "assetContract": "https://etherscan.io/address/0x7D2D3688Df45Ce7C552E19c27e007673da9204B8"
      }
    },
    {
      "chainId": 101,
      "address": "GCdDiVgZnkWCAnGktUsjhoho2CHab9JfrRy3Q5W51zvC",
      "symbol": "waBAT",
      "name": "Aave Interest bearing BAT (Wormhole)",
      "decimals": 9,
      "logoURI": "https://cloudflare-ipfs.com/ipfs/QmaznB5PRhMC696u8yZuzN6Uwrnp7Zmfa5CydVUMvLJc9i/aBAT.svg",
      "tags": [
        "wrapped",
        "wormhole"
      ],
      "extensions": {
        "address": "0xE1BA0FB44CCb0D11b80F92f4f8Ed94CA3fF51D00",
        "bridgeContract": "https://etherscan.io/address/0xf92cD566Ea4864356C5491c177A430C222d7e678",
        "assetContract": "https://etherscan.io/address/0xE1BA0FB44CCb0D11b80F92f4f8Ed94CA3fF51D00",
        "coingeckoId": "aave-bat-v1"
      }
    },
    {
      "chainId": 101,
      "address": "FBrfFh7fb7xKfyBMJA32KufMjEkgSgY4AuzLXFKdJFRj",
      "symbol": "waETH",
      "name": "Aave Interest bearing ETH (Wormhole)",
      "decimals": 9,
      "logoURI": "https://cloudflare-ipfs.com/ipfs/QmaznB5PRhMC696u8yZuzN6Uwrnp7Zmfa5CydVUMvLJc9i/aETH.svg",
      "tags": [
        "wrapped",
        "wormhole"
      ],
      "extensions": {
        "address": "0x3a3A65aAb0dd2A17E3F1947bA16138cd37d08c04",
        "bridgeContract": "https://etherscan.io/address/0xf92cD566Ea4864356C5491c177A430C222d7e678",
        "assetContract": "https://etherscan.io/address/0x3a3A65aAb0dd2A17E3F1947bA16138cd37d08c04",
        "coingeckoId": "aave-eth-v1"
      }
    },
    {
      "chainId": 101,
      "address": "Adp88WrQDgExPTu26DdBnbN2ffWMkXLxwqzjTdfRQiJi",
      "symbol": "waLINK",
      "name": "Aave Interest bearing LINK (Wormhole)",
      "decimals": 9,
      "logoURI": "https://cloudflare-ipfs.com/ipfs/QmaznB5PRhMC696u8yZuzN6Uwrnp7Zmfa5CydVUMvLJc9i/aLINK.svg",
      "tags": [
        "wrapped",
        "wormhole"
      ],
      "extensions": {
        "address": "0xA64BD6C70Cb9051F6A9ba1F163Fdc07E0DfB5F84",
        "bridgeContract": "https://etherscan.io/address/0xf92cD566Ea4864356C5491c177A430C222d7e678",
        "assetContract": "https://etherscan.io/address/0xA64BD6C70Cb9051F6A9ba1F163Fdc07E0DfB5F84",
        "coingeckoId": "aave-link-v1"
      }
    },
    {
      "chainId": 101,
      "address": "3p67dqghWn6reQcVCqNBkufrpU1gtA1ZRAYja6GMXySG",
      "symbol": "waKNC",
      "name": "Aave Interest bearing KNC (Wormhole)",
      "decimals": 9,
      "logoURI": "https://cloudflare-ipfs.com/ipfs/QmaznB5PRhMC696u8yZuzN6Uwrnp7Zmfa5CydVUMvLJc9i/aKNC.svg",
      "tags": [
        "wrapped",
        "wormhole"
      ],
      "extensions": {
        "address": "0x9D91BE44C06d373a8a226E1f3b146956083803eB",
        "bridgeContract": "https://etherscan.io/address/0xf92cD566Ea4864356C5491c177A430C222d7e678",
        "assetContract": "https://etherscan.io/address/0x9D91BE44C06d373a8a226E1f3b146956083803eB",
        "coingeckoId": "aave-knc-v1"
      }
    },
    {
      "chainId": 101,
      "address": "A4qYX1xuewaBL9SeZnwA3We6MhG8TYcTceHAJpk7Etdt",
      "symbol": "waREP",
      "name": "Aave Interest bearing REP (Wormhole)",
      "decimals": 9,
      "logoURI": "https://cloudflare-ipfs.com/ipfs/QmaznB5PRhMC696u8yZuzN6Uwrnp7Zmfa5CydVUMvLJc9i/aREP.svg",
      "tags": [
        "wrapped",
        "wormhole"
      ],
      "extensions": {
        "address": "0x71010A9D003445aC60C4e6A7017c1E89A477B438",
        "bridgeContract": "https://etherscan.io/address/0xf92cD566Ea4864356C5491c177A430C222d7e678",
        "assetContract": "https://etherscan.io/address/0x71010A9D003445aC60C4e6A7017c1E89A477B438"
      }
    },
    {
      "chainId": 101,
      "address": "3iTtcKUVa5ouzwNZFc3SasuAKkY2ZuMxLERRcWfxQVN3",
      "symbol": "waMKR",
      "name": "Aave Interest bearing MKR (Wormhole)",
      "decimals": 9,
      "logoURI": "https://cloudflare-ipfs.com/ipfs/QmaznB5PRhMC696u8yZuzN6Uwrnp7Zmfa5CydVUMvLJc9i/aMKR.svg",
      "tags": [
        "wrapped",
        "wormhole"
      ],
      "extensions": {
        "address": "0x7deB5e830be29F91E298ba5FF1356BB7f8146998",
        "bridgeContract": "https://etherscan.io/address/0xf92cD566Ea4864356C5491c177A430C222d7e678",
        "assetContract": "https://etherscan.io/address/0x7deB5e830be29F91E298ba5FF1356BB7f8146998",
        "coingeckoId": "aave-mkr-v1"
      }
    },
    {
      "chainId": 101,
      "address": "EMS6TrCU8uBMumZukRSShGS1yzHGqYd3S8hW2sYULX3T",
      "symbol": "waMANA",
      "name": "Aave Interest bearing MANA (Wormhole)",
      "decimals": 9,
      "logoURI": "https://cloudflare-ipfs.com/ipfs/QmaznB5PRhMC696u8yZuzN6Uwrnp7Zmfa5CydVUMvLJc9i/aMANA.svg",
      "tags": [
        "wrapped",
        "wormhole"
      ],
      "extensions": {
        "address": "0x6FCE4A401B6B80ACe52baAefE4421Bd188e76F6f",
        "bridgeContract": "https://etherscan.io/address/0xf92cD566Ea4864356C5491c177A430C222d7e678",
        "assetContract": "https://etherscan.io/address/0x6FCE4A401B6B80ACe52baAefE4421Bd188e76F6f",
        "coingeckoId": "aave-mana-v1"
      }
    },
    {
      "chainId": 101,
      "address": "qhqzfH7AjeukUgqyPXncWHFXTBebFNu5QQUrzhJaLB4",
      "symbol": "waZRX",
      "name": "Aave Interest bearing ZRX (Wormhole)",
      "decimals": 9,
      "logoURI": "https://cloudflare-ipfs.com/ipfs/QmaznB5PRhMC696u8yZuzN6Uwrnp7Zmfa5CydVUMvLJc9i/aZRX.svg",
      "tags": [
        "wrapped",
        "wormhole"
      ],
      "extensions": {
        "address": "0x6Fb0855c404E09c47C3fBCA25f08d4E41f9F062f",
        "bridgeContract": "https://etherscan.io/address/0xf92cD566Ea4864356C5491c177A430C222d7e678",
        "assetContract": "https://etherscan.io/address/0x6Fb0855c404E09c47C3fBCA25f08d4E41f9F062f",
        "coingeckoId": "aave-zrx-v1"
      }
    },
    {
      "chainId": 101,
      "address": "FeU2J26AfMqh2mh7Cf4Lw1HRueAvAkZYxGr8njFNMeQ2",
      "symbol": "waSNX",
      "name": "Aave Interest bearing SNX (Wormhole)",
      "decimals": 9,
      "logoURI": "https://cloudflare-ipfs.com/ipfs/QmXj52EGotmpyep84PBycmQnAgCF2sbqxdXFWP3GPZFbEz",
      "tags": [
        "wrapped",
        "wormhole"
      ],
      "extensions": {
        "address": "0x328C4c80BC7aCa0834Db37e6600A6c49E12Da4DE",
        "bridgeContract": "https://etherscan.io/address/0xf92cD566Ea4864356C5491c177A430C222d7e678",
        "assetContract": "https://etherscan.io/address/0x328C4c80BC7aCa0834Db37e6600A6c49E12Da4DE",
        "coingeckoId": "aave-snx-v1"
      }
    },
    {
      "chainId": 101,
      "address": "GveRVvWTUH1s26YxyjUnXh1J5mMdu5crC2K2uQy26KXi",
      "symbol": "waWBTC",
      "name": "Aave Interest bearing WBTC (Wormhole)",
      "decimals": 8,
      "logoURI": "https://cloudflare-ipfs.com/ipfs/QmaznB5PRhMC696u8yZuzN6Uwrnp7Zmfa5CydVUMvLJc9i/aWBTC.svg",
      "tags": [
        "wrapped",
        "wormhole"
      ],
      "extensions": {
        "address": "0xFC4B8ED459e00e5400be803A9BB3954234FD50e3",
        "bridgeContract": "https://etherscan.io/address/0xf92cD566Ea4864356C5491c177A430C222d7e678",
        "assetContract": "https://etherscan.io/address/0xFC4B8ED459e00e5400be803A9BB3954234FD50e3",
        "coingeckoId": "aave-wbtc-v1"
      }
    },
    {
      "chainId": 101,
      "address": "F2WgoHLwV4pfxN4WrUs2q6KkmFCsNorGYQ82oaPNUFLP",
      "symbol": "waBUSD",
      "name": "Aave Interest bearing Binance USD (Wormhole)",
      "decimals": 9,
      "logoURI": "https://cloudflare-ipfs.com/ipfs/QmaznB5PRhMC696u8yZuzN6Uwrnp7Zmfa5CydVUMvLJc9i/aBUSD.svg",
      "tags": [
        "wrapped",
        "wormhole"
      ],
      "extensions": {
        "address": "0x6Ee0f7BB50a54AB5253dA0667B0Dc2ee526C30a8",
        "bridgeContract": "https://etherscan.io/address/0xf92cD566Ea4864356C5491c177A430C222d7e678",
        "assetContract": "https://etherscan.io/address/0x6Ee0f7BB50a54AB5253dA0667B0Dc2ee526C30a8",
        "coingeckoId": "aave-busd-v1"
      }
    },
    {
      "chainId": 101,
      "address": "3rNUQJgvfZ5eFsZvCkvdYcbd9ZzS6YmtwQsoUTFKmVd4",
      "symbol": "waENJ",
      "name": "Aave Interest bearing ENJ (Wormhole)",
      "decimals": 9,
      "logoURI": "https://cloudflare-ipfs.com/ipfs/QmaznB5PRhMC696u8yZuzN6Uwrnp7Zmfa5CydVUMvLJc9i/aENJ.svg",
      "tags": [
        "wrapped",
        "wormhole"
      ],
      "extensions": {
        "address": "0x712DB54daA836B53Ef1EcBb9c6ba3b9Efb073F40",
        "bridgeContract": "https://etherscan.io/address/0xf92cD566Ea4864356C5491c177A430C222d7e678",
        "assetContract": "https://etherscan.io/address/0x712DB54daA836B53Ef1EcBb9c6ba3b9Efb073F40",
        "coingeckoId": "aave-enj-v1"
      }
    },
    {
      "chainId": 101,
      "address": "BHh8nyDwdUG4uyyQYNqGXGLHPyb83R6Y2fqJrNVKtTsT",
      "symbol": "waREN",
      "name": "Aave Interest bearing REN (Wormhole)",
      "decimals": 9,
      "logoURI": "https://cloudflare-ipfs.com/ipfs/QmUgE3UECZxZcCAiqd3V9otfFWLi5fxR8uHd94RxkT3iYb",
      "tags": [
        "wrapped",
        "wormhole"
      ],
      "extensions": {
        "address": "0x69948cC03f478B95283F7dbf1CE764d0fc7EC54C",
        "bridgeContract": "https://etherscan.io/address/0xf92cD566Ea4864356C5491c177A430C222d7e678",
        "assetContract": "https://etherscan.io/address/0x69948cC03f478B95283F7dbf1CE764d0fc7EC54C",
        "coingeckoId": "aave-ren-v1"
      }
    },
    {
      "chainId": 101,
      "address": "EE58FVYG1UoY6Givy3K3GSRde9sHMj6X1BnocHBtd3sz",
      "symbol": "waYFI",
      "name": "Aave Interest bearing YFI (Wormhole)",
      "decimals": 9,
      "logoURI": "https://cloudflare-ipfs.com/ipfs/QmauhqAKU8YLhDhT4M5ZcPMuqEfqkBrBaC31uWC9UXd1ik",
      "tags": [
        "wrapped",
        "wormhole"
      ],
      "extensions": {
        "address": "0x12e51E77DAAA58aA0E9247db7510Ea4B46F9bEAd",
        "bridgeContract": "https://etherscan.io/address/0xf92cD566Ea4864356C5491c177A430C222d7e678",
        "assetContract": "https://etherscan.io/address/0x12e51E77DAAA58aA0E9247db7510Ea4B46F9bEAd",
        "coingeckoId": "ayfi"
      }
    },
    {
      "chainId": 101,
      "address": "8aYsiHR6oVTAcFUzdXDhaPkgRbn4QYRCkdk3ATmAmY4p",
      "symbol": "waAAVE",
      "name": "Aave Interest bearing Aave Token (Wormhole)",
      "decimals": 9,
      "logoURI": "https://cloudflare-ipfs.com/ipfs/QmaznB5PRhMC696u8yZuzN6Uwrnp7Zmfa5CydVUMvLJc9i/aAAVE.svg",
      "tags": [
        "wrapped",
        "wormhole"
      ],
      "extensions": {
        "address": "0xba3D9687Cf50fE253cd2e1cFeEdE1d6787344Ed5",
        "bridgeContract": "https://etherscan.io/address/0xf92cD566Ea4864356C5491c177A430C222d7e678",
        "assetContract": "https://etherscan.io/address/0xba3D9687Cf50fE253cd2e1cFeEdE1d6787344Ed5"
      }
    },
    {
      "chainId": 101,
      "address": "8kwCLkWbv4qTJPcbSV65tWdQmjURjBGRSv6VtC1JTiL8",
      "symbol": "waUNI",
      "name": "Aave Interest bearing Uniswap (Wormhole)",
      "decimals": 9,
      "logoURI": "https://cloudflare-ipfs.com/ipfs/QmYdpeez387RdMw6zEEa5rMXuayi748Uc15eFuoa3QhGEJ",
      "tags": [
        "wrapped",
        "wormhole"
      ],
      "extensions": {
        "address": "0xB124541127A0A657f056D9Dd06188c4F1b0e5aab",
        "bridgeContract": "https://etherscan.io/address/0xf92cD566Ea4864356C5491c177A430C222d7e678",
        "assetContract": "https://etherscan.io/address/0xB124541127A0A657f056D9Dd06188c4F1b0e5aab"
      }
    },
    {
      "chainId": 101,
      "address": "9NDu1wdjZ7GiY7foAXhia9h1wQU45oTUzyMZKJ31V7JA",
      "symbol": "wstkAAVE",
      "name": "Staked Aave (Wormhole)",
      "decimals": 9,
      "logoURI": "https://cloudflare-ipfs.com/ipfs/Qmc2N4CsWDH3ZnnggcvbF8dN1JYsKTUyh3rdj5NBZH9KKL",
      "tags": [
        "wrapped",
        "wormhole"
      ],
      "extensions": {
        "address": "0x4da27a545c0c5B758a6BA100e3a049001de870f5",
        "bridgeContract": "https://etherscan.io/address/0xf92cD566Ea4864356C5491c177A430C222d7e678",
        "assetContract": "https://etherscan.io/address/0x4da27a545c0c5B758a6BA100e3a049001de870f5"
      }
    },
    {
      "chainId": 101,
      "address": "GNQ1Goajm3Za8uC1Eptt2yfsrbnkZh2eMJoqxg54sj3o",
      "symbol": "wUniDAIETH",
      "name": "Uniswap DAI LP (Wormhole)",
      "decimals": 9,
      "logoURI": "https://cloudflare-ipfs.com/ipfs/QmYNz8J1h5yefkaAw6tZwUYoJyBTWmBXgAY28ZWZ5rPsLR",
      "tags": [
        "wrapped",
        "wormhole"
      ],
      "extensions": {
        "address": "0x2a1530C4C41db0B0b2bB646CB5Eb1A67b7158667",
        "bridgeContract": "https://etherscan.io/address/0xf92cD566Ea4864356C5491c177A430C222d7e678",
        "assetContract": "https://etherscan.io/address/0x2a1530C4C41db0B0b2bB646CB5Eb1A67b7158667"
      }
    },
    {
      "chainId": 101,
      "address": "7NFin546WNvWkhtfftfY77z8C1TrxLbUcKmw5TpHGGtC",
      "symbol": "wUniUSDCETH",
      "name": "Uniswap USDC LP (Wormhole)",
      "decimals": 9,
      "logoURI": "https://cloudflare-ipfs.com/ipfs/Qme9QQcNzKvk3FEwEZvvKJWSvDUd41z5geWHNpuJb6di9y",
      "tags": [
        "wrapped",
        "wormhole"
      ],
      "extensions": {
        "address": "0x97deC872013f6B5fB443861090ad931542878126",
        "bridgeContract": "https://etherscan.io/address/0xf92cD566Ea4864356C5491c177A430C222d7e678",
        "assetContract": "https://etherscan.io/address/0x97deC872013f6B5fB443861090ad931542878126"
      }
    },
    {
      "chainId": 101,
      "address": "7gersKTtU65ERNBNTZKjYgKf7HypR7PDMprcuhQJChaq",
      "symbol": "wUnisETHETH",
      "name": "Uniswap sETH LP (Wormhole)",
      "decimals": 9,
      "logoURI": "https://cloudflare-ipfs.com/ipfs/QmZcwn4eZJpjihH8TApRczQQJdAzpR6Er7g1bvo6PGhxWi",
      "tags": [
        "wrapped",
        "wormhole"
      ],
      "extensions": {
        "address": "0xe9Cf7887b93150D4F2Da7dFc6D502B216438F244",
        "bridgeContract": "https://etherscan.io/address/0xf92cD566Ea4864356C5491c177A430C222d7e678",
        "assetContract": "https://etherscan.io/address/0xe9Cf7887b93150D4F2Da7dFc6D502B216438F244"
      }
    },
    {
      "chainId": 101,
      "address": "4aqNtSCr77eiEZJ9u9BhPErjEMju6FFdLeBKkE1pdxuK",
      "symbol": "wUniLENDETH",
      "name": "Uniswap LEND LP (Wormhole)",
      "decimals": 9,
      "logoURI": "https://cloudflare-ipfs.com/ipfs/Qmcbin86EXd14LhbqLknH9kM3N7oueBYt9qQmZdmMWqrgu",
      "tags": [
        "wrapped",
        "wormhole"
      ],
      "extensions": {
        "address": "0xcaA7e4656f6A2B59f5f99c745F91AB26D1210DCe",
        "bridgeContract": "https://etherscan.io/address/0xf92cD566Ea4864356C5491c177A430C222d7e678",
        "assetContract": "https://etherscan.io/address/0xcaA7e4656f6A2B59f5f99c745F91AB26D1210DCe"
      }
    },
    {
      "chainId": 101,
      "address": "FDdoYCHwFghBSbnN6suvFR3VFw6kAzfhfGpkAQAGPLC3",
      "symbol": "wUniMKRETH",
      "name": "Uniswap MKR LP (Wormhole)",
      "decimals": 9,
      "logoURI": "https://cloudflare-ipfs.com/ipfs/QmSS94EJyBeHeUmoDmGjQjeuUHQxTcMaD8Zvw8W8XdGDBv",
      "tags": [
        "wrapped",
        "wormhole"
      ],
      "extensions": {
        "address": "0x2C4Bd064b998838076fa341A83d007FC2FA50957",
        "bridgeContract": "https://etherscan.io/address/0xf92cD566Ea4864356C5491c177A430C222d7e678",
        "assetContract": "https://etherscan.io/address/0x2C4Bd064b998838076fa341A83d007FC2FA50957"
      }
    },
    {
      "chainId": 101,
      "address": "FSSTfbb1vh1TRe8Ja64hC65QTc7pPUhwHh5uTAWj5haH",
      "symbol": "wUniLINKETH",
      "name": "Uniswap LINK LP (Wormhole)",
      "decimals": 9,
      "logoURI": "https://cloudflare-ipfs.com/ipfs/QmQWb2cb9QZbTeMTtoWzUpJGNXcZiGXTygbRLKHNNwhk4Y",
      "tags": [
        "wrapped",
        "wormhole"
      ],
      "extensions": {
        "address": "0xF173214C720f58E03e194085B1DB28B50aCDeeaD",
        "bridgeContract": "https://etherscan.io/address/0xf92cD566Ea4864356C5491c177A430C222d7e678",
        "assetContract": "https://etherscan.io/address/0xF173214C720f58E03e194085B1DB28B50aCDeeaD"
      }
    },
    {
      "chainId": 101,
      "address": "Aci9xBGywrgBxQoFnL6LCoCYuX5k6AqaYhimgSZ1Fhrk",
      "symbol": "waUniETH",
      "name": "Aave Interest bearing UniETH (Wormhole)",
      "decimals": 9,
      "logoURI": " https://cdn.jsdelivr.net/gh/trustwallet/assets@master/blockchains/ethereum/assets/0x6179078872605396Ee62960917128F9477a5DdbB/logo.png",
      "tags": [
        "wrapped",
        "wormhole"
      ],
      "extensions": {
        "address": "0x6179078872605396Ee62960917128F9477a5DdbB",
        "bridgeContract": "https://etherscan.io/address/0xf92cD566Ea4864356C5491c177A430C222d7e678",
        "assetContract": "https://etherscan.io/address/0x6179078872605396Ee62960917128F9477a5DdbB"
      }
    },
    {
      "chainId": 101,
      "address": "GqHK99sW4ym6zy6Kdoh8f7sb2c3qhtB3WRqeyPbAYfmy",
      "symbol": "waUniDAI",
      "name": "Aave Interest bearing UniDAI (Wormhole)",
      "decimals": 9,
      "logoURI": " https://cdn.jsdelivr.net/gh/trustwallet/assets@master/blockchains/ethereum/assets/0x048930eec73c91B44b0844aEACdEBADC2F2b6efb/logo.png",
      "tags": [
        "wrapped",
        "wormhole"
      ],
      "extensions": {
        "address": "0x048930eec73c91B44b0844aEACdEBADC2F2b6efb",
        "bridgeContract": "https://etherscan.io/address/0xf92cD566Ea4864356C5491c177A430C222d7e678",
        "assetContract": "https://etherscan.io/address/0x048930eec73c91B44b0844aEACdEBADC2F2b6efb"
      }
    },
    {
      "chainId": 101,
      "address": "4e4TpGVJMYiz5UBrAXuNmiVJ9yvc7ppJeAn8sXmbnmDi",
      "symbol": "waUniUSDC",
      "name": "Aave Interest bearing UniUSDC (Wormhole)",
      "decimals": 6,
      "logoURI": " https://cdn.jsdelivr.net/gh/trustwallet/assets@master/blockchains/ethereum/assets/0xe02b2Ad63eFF3Ac1D5827cBd7AB9DD3DaC4f4AD0/logo.png",
      "tags": [
        "wrapped",
        "wormhole"
      ],
      "extensions": {
        "address": "0xe02b2Ad63eFF3Ac1D5827cBd7AB9DD3DaC4f4AD0",
        "bridgeContract": "https://etherscan.io/address/0xf92cD566Ea4864356C5491c177A430C222d7e678",
        "assetContract": "https://etherscan.io/address/0xe02b2Ad63eFF3Ac1D5827cBd7AB9DD3DaC4f4AD0"
      }
    },
    {
      "chainId": 101,
      "address": "49LoAnQQdo9171zfcWRUoQLYSScrxXobbuwt14xjvfVm",
      "symbol": "waUniUSDT",
      "name": "Aave Interest bearing UniUSDT (Wormhole)",
      "decimals": 6,
      "logoURI": " https://cdn.jsdelivr.net/gh/trustwallet/assets@master/blockchains/ethereum/assets/0xb977ee318010A5252774171494a1bCB98E7fab65/logo.png",
      "tags": [
        "wrapped",
        "wormhole"
      ],
      "extensions": {
        "address": "0xb977ee318010A5252774171494a1bCB98E7fab65",
        "bridgeContract": "https://etherscan.io/address/0xf92cD566Ea4864356C5491c177A430C222d7e678",
        "assetContract": "https://etherscan.io/address/0xb977ee318010A5252774171494a1bCB98E7fab65"
      }
    },
    {
      "chainId": 101,
      "address": "CvG3gtKYJtKRzEUgMeb42xnd8HDjESgLtyJqQ2kuLncp",
      "symbol": "waUniDAIETH",
      "name": "Aave Interest bearing UniDAIETH (Wormhole)",
      "decimals": 9,
      "logoURI": "https://cloudflare-ipfs.com/ipfs/QmaznB5PRhMC696u8yZuzN6Uwrnp7Zmfa5CydVUMvLJc9i/aUNI%20DAI%20ETH.svg",
      "tags": [
        "wrapped",
        "wormhole"
      ],
      "extensions": {
        "address": "0xBbBb7F2aC04484F7F04A2C2C16f20479791BbB44",
        "bridgeContract": "https://etherscan.io/address/0xf92cD566Ea4864356C5491c177A430C222d7e678",
        "assetContract": "https://etherscan.io/address/0xBbBb7F2aC04484F7F04A2C2C16f20479791BbB44"
      }
    },
    {
      "chainId": 101,
      "address": "GSv5ECZaMfaceZK4WKKzA4tKVDkqtfBASECcmYFWcy4G",
      "symbol": "waUniUSDCETH",
      "name": "Aave Interest bearing UniUSDCETH (Wormhole)",
      "decimals": 9,
      "logoURI": "https://cloudflare-ipfs.com/ipfs/QmaznB5PRhMC696u8yZuzN6Uwrnp7Zmfa5CydVUMvLJc9i/aUNI%20USDC%20ETH.svg",
      "tags": [
        "wrapped",
        "wormhole"
      ],
      "extensions": {
        "address": "0x1D0e53A0e524E3CC92C1f0f33Ae268FfF8D7E7a5",
        "bridgeContract": "https://etherscan.io/address/0xf92cD566Ea4864356C5491c177A430C222d7e678",
        "assetContract": "https://etherscan.io/address/0x1D0e53A0e524E3CC92C1f0f33Ae268FfF8D7E7a5"
      }
    },
    {
      "chainId": 101,
      "address": "7LUdsedi7qpTJGnFpZo6mWqVtKKpccr9XrQGxJ2xUDPT",
      "symbol": "waUniSETHETH",
      "name": "Aave Interest bearing UniSETHETH (Wormhole)",
      "decimals": 9,
      "logoURI": "https://cloudflare-ipfs.com/ipfs/QmaznB5PRhMC696u8yZuzN6Uwrnp7Zmfa5CydVUMvLJc9i/aUNI%20sETH%20ETH.svg",
      "tags": [
        "wrapped",
        "wormhole"
      ],
      "extensions": {
        "address": "0x84BBcaB430717ff832c3904fa6515f97fc63C76F",
        "bridgeContract": "https://etherscan.io/address/0xf92cD566Ea4864356C5491c177A430C222d7e678",
        "assetContract": "https://etherscan.io/address/0x84BBcaB430717ff832c3904fa6515f97fc63C76F"
      }
    },
    {
      "chainId": 101,
      "address": "Hc1zHQxg1k2JVwvuv3kqbCyZDEJYfDdNftBMab4EMUx9",
      "symbol": "waUniLENDETH",
      "name": "Aave Interest bearing UniLENDETH (Wormhole)",
      "decimals": 9,
      "logoURI": "https://cloudflare-ipfs.com/ipfs/QmaznB5PRhMC696u8yZuzN6Uwrnp7Zmfa5CydVUMvLJc9i/aUNI%20LEND%20ETH.svg",
      "tags": [
        "wrapped",
        "wormhole"
      ],
      "extensions": {
        "address": "0xc88ebbf7C523f38Ef3eB8A151273C0F0dA421e63",
        "bridgeContract": "https://etherscan.io/address/0xf92cD566Ea4864356C5491c177A430C222d7e678",
        "assetContract": "https://etherscan.io/address/0xc88ebbf7C523f38Ef3eB8A151273C0F0dA421e63"
      }
    },
    {
      "chainId": 101,
      "address": "9PejEmx6NKDHgf6jpgAWwZsibURKifBakjzDQdtCtAXT",
      "symbol": "waUniMKRETH",
      "name": "Aave Interest bearing UniMKRETH (Wormhole)",
      "decimals": 9,
      "logoURI": "https://cloudflare-ipfs.com/ipfs/QmaznB5PRhMC696u8yZuzN6Uwrnp7Zmfa5CydVUMvLJc9i/aUNI%20MKR%20ETH.svg",
      "tags": [
        "wrapped",
        "wormhole"
      ],
      "extensions": {
        "address": "0x8c69f7A4C9B38F1b48005D216c398Efb2F1Ce3e4",
        "bridgeContract": "https://etherscan.io/address/0xf92cD566Ea4864356C5491c177A430C222d7e678",
        "assetContract": "https://etherscan.io/address/0x8c69f7A4C9B38F1b48005D216c398Efb2F1Ce3e4"
      }
    },
    {
      "chainId": 101,
      "address": "KcHygDp4o7ENsHjevYM4T3u6R7KHa5VyvkJ7kpmJcYo",
      "symbol": "waUniLINKETH",
      "name": "Aave Interest bearing UniLINKETH (Wormhole)",
      "decimals": 9,
      "logoURI": "https://cloudflare-ipfs.com/ipfs/QmaznB5PRhMC696u8yZuzN6Uwrnp7Zmfa5CydVUMvLJc9i/aUNI%20LINK%20ETH.svg",
      "tags": [
        "wrapped",
        "wormhole"
      ],
      "extensions": {
        "address": "0x9548DB8b1cA9b6c757485e7861918b640390169c",
        "bridgeContract": "https://etherscan.io/address/0xf92cD566Ea4864356C5491c177A430C222d7e678",
        "assetContract": "https://etherscan.io/address/0x9548DB8b1cA9b6c757485e7861918b640390169c"
      }
    },
    {
      "chainId": 101,
      "address": "GNPAF84ZEtKYyfuY2fg8tZVwse7LpTSeyYPSyEKFqa2Y",
      "symbol": "waUSDT",
      "name": "Aave interest bearing USDT (Wormhole)",
      "decimals": 6,
      "logoURI": "https://cloudflare-ipfs.com/ipfs/QmaznB5PRhMC696u8yZuzN6Uwrnp7Zmfa5CydVUMvLJc9i/aUSDT.svg",
      "tags": [
        "wrapped",
        "wormhole"
      ],
      "extensions": {
        "address": "0x3Ed3B47Dd13EC9a98b44e6204A523E766B225811",
        "bridgeContract": "https://etherscan.io/address/0xf92cD566Ea4864356C5491c177A430C222d7e678",
        "assetContract": "https://etherscan.io/address/0x3Ed3B47Dd13EC9a98b44e6204A523E766B225811",
        "coingeckoId": "aave-usdt"
      }
    },
    {
      "chainId": 101,
      "address": "3QTknQ3i27rDKm5hvBaScFLQ34xX9N7J7XfEFwy27qbZ",
      "symbol": "waWBTC",
      "name": "Aave interest bearing WBTC (Wormhole)",
      "decimals": 8,
      "logoURI": "https://cloudflare-ipfs.com/ipfs/QmaznB5PRhMC696u8yZuzN6Uwrnp7Zmfa5CydVUMvLJc9i/aWBTC.svg",
      "tags": [
        "wrapped",
        "wormhole"
      ],
      "extensions": {
        "address": "0x9ff58f4fFB29fA2266Ab25e75e2A8b3503311656",
        "bridgeContract": "https://etherscan.io/address/0xf92cD566Ea4864356C5491c177A430C222d7e678",
        "assetContract": "https://etherscan.io/address/0x9ff58f4fFB29fA2266Ab25e75e2A8b3503311656",
        "coingeckoId": "aave-wbtc"
      }
    },
    {
      "chainId": 101,
      "address": "EbpkofeWyiQouGyxQAgXxEyGtjgq13NSucX3CNvucNpb",
      "symbol": "waWETH",
      "name": "Aave interest bearing WETH (Wormhole)",
      "decimals": 9,
      "logoURI": "https://cloudflare-ipfs.com/ipfs/QmUDc7LQN6zKHon9FChTqZc7WGFvGPZe698Bq5HbSYtfk9",
      "tags": [
        "wrapped",
        "wormhole"
      ],
      "extensions": {
        "address": "0x030bA81f1c18d280636F32af80b9AAd02Cf0854e",
        "bridgeContract": "https://etherscan.io/address/0xf92cD566Ea4864356C5491c177A430C222d7e678",
        "assetContract": "https://etherscan.io/address/0x030bA81f1c18d280636F32af80b9AAd02Cf0854e"
      }
    },
    {
      "chainId": 101,
      "address": "67uaa3Z7SX7GC6dqSTjpJLnySLXZpCAK9MHMi3232Bfb",
      "symbol": "waYFI",
      "name": "Aave interest bearing YFI (Wormhole)",
      "decimals": 9,
      "logoURI": "https://cloudflare-ipfs.com/ipfs/QmauhqAKU8YLhDhT4M5ZcPMuqEfqkBrBaC31uWC9UXd1ik",
      "tags": [
        "wrapped",
        "wormhole"
      ],
      "extensions": {
        "address": "0x5165d24277cD063F5ac44Efd447B27025e888f37",
        "bridgeContract": "https://etherscan.io/address/0xf92cD566Ea4864356C5491c177A430C222d7e678",
        "assetContract": "https://etherscan.io/address/0x5165d24277cD063F5ac44Efd447B27025e888f37"
      }
    },
    {
      "chainId": 101,
      "address": "9xS6et5uvQ64QsmaGMfzfXrwTsfYPjwEWuiPnBGFgfw",
      "symbol": "waZRX",
      "name": "Aave interest bearing ZRX (Wormhole)",
      "decimals": 9,
      "logoURI": "https://cloudflare-ipfs.com/ipfs/QmaznB5PRhMC696u8yZuzN6Uwrnp7Zmfa5CydVUMvLJc9i/aZRX.svg",
      "tags": [
        "wrapped",
        "wormhole"
      ],
      "extensions": {
        "address": "0xDf7FF54aAcAcbFf42dfe29DD6144A69b629f8C9e",
        "bridgeContract": "https://etherscan.io/address/0xf92cD566Ea4864356C5491c177A430C222d7e678",
        "assetContract": "https://etherscan.io/address/0xDf7FF54aAcAcbFf42dfe29DD6144A69b629f8C9e",
        "coingeckoId": "aave-zrx"
      }
    },
    {
      "chainId": 101,
      "address": "2TZ8s2FwtWqJrWpdFsSf2uM2Fvjw474n6HhTdTEWoLor",
      "symbol": "waUNI",
      "name": "Aave interest bearing UNI (Wormhole)",
      "decimals": 9,
      "logoURI": "https://cloudflare-ipfs.com/ipfs/QmYdpeez387RdMw6zEEa5rMXuayi748Uc15eFuoa3QhGEJ",
      "tags": [
        "wrapped",
        "wormhole"
      ],
      "extensions": {
        "address": "0xB9D7CB55f463405CDfBe4E90a6D2Df01C2B92BF1",
        "bridgeContract": "https://etherscan.io/address/0xf92cD566Ea4864356C5491c177A430C222d7e678",
        "assetContract": "https://etherscan.io/address/0xB9D7CB55f463405CDfBe4E90a6D2Df01C2B92BF1"
      }
    },
    {
      "chainId": 101,
      "address": "G1o2fHZXyPCeAEcY4o6as7SmVaUu65DRhcq1S4Cfap9T",
      "symbol": "waAAVE",
      "name": "Aave interest bearing AAVE (Wormhole)",
      "decimals": 9,
      "logoURI": "https://cloudflare-ipfs.com/ipfs/QmaznB5PRhMC696u8yZuzN6Uwrnp7Zmfa5CydVUMvLJc9i/aAAVE.svg",
      "tags": [
        "wrapped",
        "wormhole"
      ],
      "extensions": {
        "address": "0xFFC97d72E13E01096502Cb8Eb52dEe56f74DAD7B",
        "bridgeContract": "https://etherscan.io/address/0xf92cD566Ea4864356C5491c177A430C222d7e678",
        "assetContract": "https://etherscan.io/address/0xFFC97d72E13E01096502Cb8Eb52dEe56f74DAD7B"
      }
    },
    {
      "chainId": 101,
      "address": "8PeWkyvCDHpSgT5oiGFgZQtXSRBij7ZFLJTHAGBntRDH",
      "symbol": "waBAT",
      "name": "Aave interest bearing BAT (Wormhole)",
      "decimals": 9,
      "logoURI": "https://cloudflare-ipfs.com/ipfs/QmaznB5PRhMC696u8yZuzN6Uwrnp7Zmfa5CydVUMvLJc9i/aBAT.svg",
      "tags": [
        "wrapped",
        "wormhole"
      ],
      "extensions": {
        "address": "0x05Ec93c0365baAeAbF7AefFb0972ea7ECdD39CF1",
        "bridgeContract": "https://etherscan.io/address/0xf92cD566Ea4864356C5491c177A430C222d7e678",
        "assetContract": "https://etherscan.io/address/0x05Ec93c0365baAeAbF7AefFb0972ea7ECdD39CF1",
        "coingeckoId": "aave-bat"
      }
    },
    {
      "chainId": 101,
      "address": "67opsuaXQ3JRSJ1mmF7aPLSq6JaZcwAmXwcMzUN5PSMv",
      "symbol": "waBUSD",
      "name": "Aave interest bearing BUSD (Wormhole)",
      "decimals": 9,
      "logoURI": "https://cloudflare-ipfs.com/ipfs/QmaznB5PRhMC696u8yZuzN6Uwrnp7Zmfa5CydVUMvLJc9i/aBUSD.svg",
      "tags": [
        "wrapped",
        "wormhole"
      ],
      "extensions": {
        "address": "0xA361718326c15715591c299427c62086F69923D9",
        "bridgeContract": "https://etherscan.io/address/0xf92cD566Ea4864356C5491c177A430C222d7e678",
        "assetContract": "https://etherscan.io/address/0xA361718326c15715591c299427c62086F69923D9",
        "coingeckoId": "aave-busd"
      }
    },
    {
      "chainId": 101,
      "address": "4JrrHRS56i9GZkSmGaCY3ZsxMo3JEqQviU64ki7ZJPak",
      "symbol": "waDAI",
      "name": "Aave interest bearing DAI (Wormhole)",
      "decimals": 9,
      "logoURI": "https://cloudflare-ipfs.com/ipfs/QmaznB5PRhMC696u8yZuzN6Uwrnp7Zmfa5CydVUMvLJc9i/aDAI.svg",
      "tags": [
        "wrapped",
        "wormhole"
      ],
      "extensions": {
        "address": "0x028171bCA77440897B824Ca71D1c56caC55b68A3",
        "bridgeContract": "https://etherscan.io/address/0xf92cD566Ea4864356C5491c177A430C222d7e678",
        "assetContract": "https://etherscan.io/address/0x028171bCA77440897B824Ca71D1c56caC55b68A3",
        "coingeckoId": "aave-dai"
      }
    },
    {
      "chainId": 101,
      "address": "3LmfKjsSU9hdxfZfcr873DMNR5nnrk8EvdueXg1dTSin",
      "symbol": "waENJ",
      "name": "Aave interest bearing ENJ (Wormhole)",
      "decimals": 9,
      "logoURI": "https://cloudflare-ipfs.com/ipfs/QmaznB5PRhMC696u8yZuzN6Uwrnp7Zmfa5CydVUMvLJc9i/aENJ.svg",
      "tags": [
        "wrapped",
        "wormhole"
      ],
      "extensions": {
        "address": "0xaC6Df26a590F08dcC95D5a4705ae8abbc88509Ef",
        "bridgeContract": "https://etherscan.io/address/0xf92cD566Ea4864356C5491c177A430C222d7e678",
        "assetContract": "https://etherscan.io/address/0xaC6Df26a590F08dcC95D5a4705ae8abbc88509Ef",
        "coingeckoId": "aave-enj"
      }
    },
    {
      "chainId": 101,
      "address": "7VD2Gosm34hB7kughTqu1N3sW92hq3XwKLTi1N1tdKrj",
      "symbol": "waKNC",
      "name": "Aave interest bearing KNC (Wormhole)",
      "decimals": 9,
      "logoURI": "https://cloudflare-ipfs.com/ipfs/QmaznB5PRhMC696u8yZuzN6Uwrnp7Zmfa5CydVUMvLJc9i/aKNC.svg",
      "tags": [
        "wrapped",
        "wormhole"
      ],
      "extensions": {
        "address": "0x39C6b3e42d6A679d7D776778Fe880BC9487C2EDA",
        "bridgeContract": "https://etherscan.io/address/0xf92cD566Ea4864356C5491c177A430C222d7e678",
        "assetContract": "https://etherscan.io/address/0x39C6b3e42d6A679d7D776778Fe880BC9487C2EDA",
        "coingeckoId": "aave-knc"
      }
    },
    {
      "chainId": 101,
      "address": "4erbVWFvdvS5P8ews7kUjqfpCQbA8vurnWyvRLsnZJgv",
      "symbol": "waLINK",
      "name": "Aave interest bearing LINK (Wormhole)",
      "decimals": 9,
      "logoURI": "https://cloudflare-ipfs.com/ipfs/QmaznB5PRhMC696u8yZuzN6Uwrnp7Zmfa5CydVUMvLJc9i/aLINK.svg",
      "tags": [
        "wrapped",
        "wormhole"
      ],
      "extensions": {
        "address": "0xa06bC25B5805d5F8d82847D191Cb4Af5A3e873E0",
        "bridgeContract": "https://etherscan.io/address/0xf92cD566Ea4864356C5491c177A430C222d7e678",
        "assetContract": "https://etherscan.io/address/0xa06bC25B5805d5F8d82847D191Cb4Af5A3e873E0",
        "coingeckoId": "aave-link"
      }
    },
    {
      "chainId": 101,
      "address": "AXJWqG4SpAEwkMjKYkarKwv6Qfz5rLU3cwt5KtrDAAYe",
      "symbol": "waMANA",
      "name": "Aave interest bearing MANA (Wormhole)",
      "decimals": 9,
      "logoURI": "https://cloudflare-ipfs.com/ipfs/QmaznB5PRhMC696u8yZuzN6Uwrnp7Zmfa5CydVUMvLJc9i/aMANA.svg",
      "tags": [
        "wrapped",
        "wormhole"
      ],
      "extensions": {
        "address": "0xa685a61171bb30d4072B338c80Cb7b2c865c873E",
        "bridgeContract": "https://etherscan.io/address/0xf92cD566Ea4864356C5491c177A430C222d7e678",
        "assetContract": "https://etherscan.io/address/0xa685a61171bb30d4072B338c80Cb7b2c865c873E",
        "coingeckoId": "aave-mana"
      }
    },
    {
      "chainId": 101,
      "address": "4kJmfagJzQFuwto5RX6f1xScWYbEVBzEpdjmiqTCnzjJ",
      "symbol": "waMKR",
      "name": "Aave interest bearing MKR (Wormhole)",
      "decimals": 9,
      "logoURI": "https://cloudflare-ipfs.com/ipfs/QmaznB5PRhMC696u8yZuzN6Uwrnp7Zmfa5CydVUMvLJc9i/aMKR.svg",
      "tags": [
        "wrapped",
        "wormhole"
      ],
      "extensions": {
        "address": "0xc713e5E149D5D0715DcD1c156a020976e7E56B88",
        "bridgeContract": "https://etherscan.io/address/0xf92cD566Ea4864356C5491c177A430C222d7e678",
        "assetContract": "https://etherscan.io/address/0xc713e5E149D5D0715DcD1c156a020976e7E56B88",
        "coingeckoId": "aave-mkr"
      }
    },
    {
      "chainId": 101,
      "address": "DN8jPo8YZTXhLMyDMKcnwFuKqY8wfn2UrpX8ct4rc8Bc",
      "symbol": "waREN",
      "name": "Aave interest bearing REN (Wormhole)",
      "decimals": 9,
      "logoURI": "https://cloudflare-ipfs.com/ipfs/QmUgE3UECZxZcCAiqd3V9otfFWLi5fxR8uHd94RxkT3iYb",
      "tags": [
        "wrapped",
        "wormhole"
      ],
      "extensions": {
        "address": "0xCC12AbE4ff81c9378D670De1b57F8e0Dd228D77a",
        "bridgeContract": "https://etherscan.io/address/0xf92cD566Ea4864356C5491c177A430C222d7e678",
        "assetContract": "https://etherscan.io/address/0xCC12AbE4ff81c9378D670De1b57F8e0Dd228D77a",
        "coingeckoId": "aave-ren"
      }
    },
    {
      "chainId": 101,
      "address": "HWbJZXJ7s1D1zi5P7yVgRUmZPXvYSFv6vsYU765Ti422",
      "symbol": "waSNX",
      "name": "Aave interest bearing SNX (Wormhole)",
      "decimals": 9,
      "logoURI": "https://cloudflare-ipfs.com/ipfs/QmXj52EGotmpyep84PBycmQnAgCF2sbqxdXFWP3GPZFbEz",
      "tags": [
        "wrapped",
        "wormhole"
      ],
      "extensions": {
        "address": "0x35f6B052C598d933D69A4EEC4D04c73A191fE6c2",
        "bridgeContract": "https://etherscan.io/address/0xf92cD566Ea4864356C5491c177A430C222d7e678",
        "assetContract": "https://etherscan.io/address/0x35f6B052C598d933D69A4EEC4D04c73A191fE6c2",
        "coingeckoId": "aave-snx"
      }
    },
    {
      "chainId": 101,
      "address": "2LForywWWpHzmR5NjSEyF1kcw9ffyLuJX7V7hne2fHfY",
      "symbol": "waSUSD",
      "name": "Aave interest bearing SUSD (Wormhole)",
      "decimals": 9,
      "logoURI": "https://cloudflare-ipfs.com/ipfs/QmaznB5PRhMC696u8yZuzN6Uwrnp7Zmfa5CydVUMvLJc9i/aSUSD.svg",
      "tags": [
        "wrapped",
        "wormhole"
      ],
      "extensions": {
        "address": "0x6C5024Cd4F8A59110119C56f8933403A539555EB",
        "bridgeContract": "https://etherscan.io/address/0xf92cD566Ea4864356C5491c177A430C222d7e678",
        "assetContract": "https://etherscan.io/address/0x6C5024Cd4F8A59110119C56f8933403A539555EB",
        "coingeckoId": "aave-susd"
      }
    },
    {
      "chainId": 101,
      "address": "Badj3S29a2u1auxmijwg5vGjhPLb1K6WLPoigtWjKPXp",
      "symbol": "waTUSD",
      "name": "Aave interest bearing TUSD (Wormhole)",
      "decimals": 9,
      "logoURI": "https://cloudflare-ipfs.com/ipfs/QmaznB5PRhMC696u8yZuzN6Uwrnp7Zmfa5CydVUMvLJc9i/aTUSD.svg",
      "tags": [
        "wrapped",
        "wormhole"
      ],
      "extensions": {
        "address": "0x101cc05f4A51C0319f570d5E146a8C625198e636",
        "bridgeContract": "https://etherscan.io/address/0xf92cD566Ea4864356C5491c177A430C222d7e678",
        "assetContract": "https://etherscan.io/address/0x101cc05f4A51C0319f570d5E146a8C625198e636",
        "coingeckoId": "aave-tusd"
      }
    },
    {
      "chainId": 101,
      "address": "BZCPpva12M9SqJgcpf8jtP9Si6rMANFoUR3i7nchha7M",
      "symbol": "waUSDC",
      "name": "Aave interest bearing USDC (Wormhole)",
      "decimals": 9,
      "logoURI": "https://cloudflare-ipfs.com/ipfs/QmaznB5PRhMC696u8yZuzN6Uwrnp7Zmfa5CydVUMvLJc9i/aUSDC.svg",
      "tags": [
        "wrapped",
        "wormhole"
      ],
      "extensions": {
        "address": "0xBcca60bB61934080951369a648Fb03DF4F96263C",
        "bridgeContract": "https://etherscan.io/address/0xf92cD566Ea4864356C5491c177A430C222d7e678",
        "assetContract": "https://etherscan.io/address/0xBcca60bB61934080951369a648Fb03DF4F96263C",
        "coingeckoId": "aave-usdc"
      }
    },
    {
      "chainId": 101,
      "address": "D3ajQoyBGJz3JCXCPsxHZJbLQKGt9UgxLavgurieGNcD",
      "symbol": "wSDT",
      "name": "Stake DAO Token (Wormhole)",
      "decimals": 9,
      "logoURI": "https://cdn.jsdelivr.net/gh/solana-labs/token-list@main/assets/mainnet/D3ajQoyBGJz3JCXCPsxHZJbLQKGt9UgxLavgurieGNcD/logo.webp",
      "tags": [
        "wrapped",
        "wormhole"
      ],
      "extensions": {
        "address": "0x73968b9a57c6e53d41345fd57a6e6ae27d6cdb2f",
        "bridgeContract": "https://etherscan.io/address/0xf92cD566Ea4864356C5491c177A430C222d7e678",
        "assetContract": "https://etherscan.io/address/0x73968b9a57c6e53d41345fd57a6e6ae27d6cdb2f",
        "coingeckoId": "stake-dao"
      }
    },
    {
      "chainId": 101,
      "address": "4pk3pf9nJDN1im1kNwWJN1ThjE8pCYCTexXYGyFjqKVf",
      "symbol": "oDOP",
      "name": "Dominican Pesos",
      "decimals": 9,
      "logoURI": "https://user-images.githubusercontent.com/9972260/111077928-73bd2280-84c9-11eb-84d4-4032478e3861.png",
      "tags": [
        "stablecoin"
      ],
      "extensions": {
        "website": "https://Odop.io/"
      }
    },
    {
      "chainId": 101,
      "address": "5kjfp2qfRbqCXTQeUYgHNnTLf13eHoKjC5hHynW9DvQE",
      "symbol": "AAPE",
      "name": "AAPE",
      "decimals": 9,
      "logoURI": "https://cdn.jsdelivr.net/gh/solana-labs/token-list@main/assets/mainnet/5kjfp2qfRbqCXTQeUYgHNnTLf13eHoKjC5hHynW9DvQE/logo.jpg",
      "tags": [],
      "extensions": {
        "website": "https://aape.io/"
      }
    },
    {
      "chainId": 101,
      "address": "3K6rftdAaQYMPunrtNRHgnK2UAtjm2JwyT2oCiTDouYE",
      "symbol": "XCOPE",
      "name": "XCOPE",
      "decimals": 0,
      "logoURI": "https://cdn.jsdelivr.net/gh/solana-labs/token-list@main/assets/mainnet/3K6rftdAaQYMPunrtNRHgnK2UAtjm2JwyT2oCiTDouYE/logo.jpg",
      "tags": [
        "trading",
        "index",
        "Algos"
      ],
      "extensions": {
        "website": "https://www.unlimitedcope.com/",
        "serumV3Usdc": "7MpMwArporUHEGW7quUpkPZp5L5cHPs9eKUfKCdaPHq2",
        "coingeckoId": "cope"
      }
    },
    {
      "chainId": 101,
      "address": "8HGyAAB1yoM1ttS7pXjHMa3dukTFGQggnFFH3hJZgzQh",
      "symbol": "COPE",
      "name": "COPE",
      "decimals": 6,
      "logoURI": "https://cdn.jsdelivr.net/gh/solana-labs/token-list@main/assets/mainnet/3K6rftdAaQYMPunrtNRHgnK2UAtjm2JwyT2oCiTDouYE/logo.jpg",
      "tags": [
        "trading",
        "index",
        "Algos"
      ],
      "extensions": {
        "website": "https://www.unlimitedcope.com/",
        "serumV3Usdc": "6fc7v3PmjZG9Lk2XTot6BywGyYLkBQuzuFKd4FpCsPxk",
        "coingeckoId": "cope"
      }
    },
    {
      "chainId": 101,
      "address": "2prC8tcVsXwVJAinhxd2zeMeWMWaVyzPoQeLKyDZRFKd",
      "symbol": "MCAPS",
      "name": "Mango Market Caps",
      "decimals": 0,
      "logoURI": "https://cdn.jsdelivr.net/gh/solana-labs/token-list@main/assets/mainnet/2prC8tcVsXwVJAinhxd2zeMeWMWaVyzPoQeLKyDZRFKd/logo.png",
      "tags": [
        "mango"
      ],
      "extensions": {
        "website": "https://initialcapoffering.com/",
        "coingeckoId": "mango-market-caps"
      }
    },
    {
      "chainId": 101,
      "address": "2reKm5Y9rmAWfaw5jraYz1BXwGLHMofGMs3iNoBLt4VC",
      "symbol": "DOCE",
      "name": "Doce Finance",
      "decimals": 6,
      "logoURI": "https://pbs.twimg.com/profile_images/1362154816059944963/TZuFp5kN_400x400.png",
      "tags": [],
      "extensions": {
        "website": "https://swap.doce.finance/"
      }
    },
    {
      "chainId": 101,
      "address": "E1PvPRPQvZNivZbXRL61AEGr71npZQ5JGxh4aWX7q9QA",
      "symbol": "INO",
      "name": "iNo Token",
      "decimals": 9,
      "logoURI": "https://ino.llegrand.fr/assets/ino-128.png",
      "tags": [],
      "extensions": {
        "website": "https://ino.llegrand.fr/"
      }
    },
    {
      "chainId": 101,
      "address": "8PMHT4swUMtBzgHnh5U564N5sjPSiUz2cjEQzFnnP1Fo",
      "symbol": "ROPE",
      "name": "Rope Token",
      "decimals": 9,
      "logoURI": "https://ropesolana.com/content/files/rope_token.svg",
      "tags": [],
      "extensions": {
        "website": "https://ropesolana.com/",
        "coingeckoId": "rope-token",
        "serumV3Usdc": "4Sg1g8U2ZuGnGYxAhc6MmX9MX7yZbrrraPkCQ9MdCPtF"
      }
    },
    {
      "chainId": 101,
      "address": "5dhkWqrq37F92jBmEyhQP1vbMkbVRz59V7288HH2wBC7",
      "symbol": "SLOCK",
      "name": "SOLLock",
      "decimals": 9,
      "logoURI": "https://sollock.org/token/media/images/token/sollock_token_logo.png",
      "tags": [
        "utility-token"
      ],
      "extensions": {
        "website": "https://sollock.org/",
        "twitter": "https://twitter.com/@SOLLockOfficial",
        "github": "https://github.com/SOLLock",
        "tgann": "https://t.me/SOLLockAnn",
        "tggroup": "https://t.me/SOLLock"
      }
    },
    {
      "chainId": 101,
      "address": "ETAtLmCmsoiEEKfNrHKJ2kYy3MoABhU6NQvpSfij5tDs",
      "symbol": "MEDIA",
      "name": "Media Network",
      "decimals": 6,
      "logoURI": "https://cdn.jsdelivr.net/gh/solana-labs/token-list@main/assets/mainnet/ETAtLmCmsoiEEKfNrHKJ2kYy3MoABhU6NQvpSfij5tDs/logo.png",
      "tags": [
        "utility-token"
      ],
      "extensions": {
        "website": "https://media.network/",
        "coingeckoId": "media-network",
        "serumV3Usdc": "FfiqqvJcVL7oCCu8WQUMHLUC2dnHQPAPjTdSzsERFWjb"
      }
    },
    {
      "chainId": 101,
      "address": "StepAscQoEioFxxWGnh2sLBDFp9d8rvKz2Yp39iDpyT",
      "symbol": "STEP",
      "name": "Step",
      "decimals": 9,
      "logoURI": "https://cdn.jsdelivr.net/gh/solana-labs/token-list@main/assets/mainnet/StepAscQoEioFxxWGnh2sLBDFp9d8rvKz2Yp39iDpyT/logo.png",
      "tags": [
        "utility-token"
      ],
      "extensions": {
        "website": "https://step.finance/",
        "twitter": "https://twitter.com/StepFinance_",
        "coingeckoId": "step-finance",
        "serumV3Usdc": "97qCB4cAVSTthvJu3eNoEx6AY6DLuRDtCoPm5Tdyg77S"
      }
    },
    {
      "chainId": 101,
      "address": "7Geyz6iiRe8buvunsU6TXndxnpLt9mg6iPxqhn6cr3c6",
      "symbol": "ANFT",
      "name": "AffinityLabs",
      "decimals": 9,
      "logoURI": "https://affinitylabs.tech/media/images/token_logo.png",
      "tags": [
        "nft"
      ],
      "extensions": {
        "website": "https://affinitylabs.tech/"
      }
    },
    {
      "chainId": 102,
      "address": "So11111111111111111111111111111111111111112",
      "symbol": "wSOL",
      "name": "Wrapped SOL",
      "decimals": 9,
      "logoURI": "https://cdn.jsdelivr.net/gh/trustwallet/assets@master/blockchains/solana/info/logo.png",
      "tags": [],
      "extensions": {
        "website": "https://www.solana.com/",
        "coingeckoId": "solana"
      }
    },
    {
      "chainId": 102,
      "address": "CpMah17kQEL2wqyMKt3mZBdTnZbkbfx4nqmQMFDP5vwp",
      "symbol": "USDC",
      "name": "USD Coin",
      "decimals": 6,
      "logoURI": "https://cdn.jsdelivr.net/gh/solana-labs/token-list@main/assets/mainnet/EPjFWdd5AufqSSqeM2qN1xzybapC8G4wEGGkZwyTDt1v/logo.png",
      "tags": [
        "stablecoin"
      ],
      "extensions": {
        "website": "https://www.centre.io/",
        "coingeckoId": "usd-coin"
      }
    },
    {
      "chainId": 102,
      "address": "Gmk71cM7j2RMorRsQrsyysM4HsByQx5PuDGtDdqGLWCS",
      "symbol": "spSOL",
      "name": "Stake pool SOL",
      "decimals": 9,
      "logoURI": "https://cdn.jsdelivr.net/gh/trustwallet/assets@master/blockchains/solana/info/logo.png",
      "tags": [
        "stake-pool"
      ],
      "extensions": {
        "website": "https://www.solana.com/"
      }
    },
    {
      "chainId": 102,
      "address": "2jQc2jDHVCewoWsQJK7JPLetP7UjqXvaFdno8rtrD8Kg",
      "symbol": "sHOG",
      "name": "sHOG",
      "decimals": 6,
      "tags": [
        "stablecoin"
      ]
    },
    {
      "chainId": 103,
      "address": "So11111111111111111111111111111111111111112",
      "symbol": "SOL",
      "name": "Wrapped SOL",
      "decimals": 9,
      "logoURI": "https://cdn.jsdelivr.net/gh/trustwallet/assets@master/blockchains/solana/info/logo.png",
      "tags": [],
      "extensions": {
        "coingeckoId": "solana"
      }
    },
    {
      "chainId": 103,
      "address": "DEhAasscXF4kEGxFgJ3bq4PpVGp5wyUxMRvn6TzGVHaw",
      "symbol": "XYZ",
      "name": "XYZ Test",
      "decimals": 0,
      "logoURI": "https://cdn.jsdelivr.net/gh/solana-labs/token-list@main/assets/mainnet/EPjFWdd5AufqSSqeM2qN1xzybapC8G4wEGGkZwyTDt1v/logo.png",
      "tags": []
    },
    {
      "chainId": 103,
      "address": "2rg5syU3DSwwWs778FQ6yczDKhS14NM3vP4hqnkJ2jsM",
      "symbol": "pSOL",
      "name": "SOL stake pool",
      "decimals": 9,
      "logoURI": "https://cdn.jsdelivr.net/gh/trustwallet/assets@master/blockchains/solana/info/logo.png",
      "tags": [],
      "extensions": {
        "website": "https://solana.com/",
        "background": "https://solana.com/static/8c151e179d2d7e80255bdae6563209f2/6833b/validators.webp"
      }
    },
    {
      "chainId": 103,
      "address": "SRMuApVNdxXokk5GT7XD5cUUgXMBCoAz2LHeuAoKWRt",
      "symbol": "SRM",
      "name": "Serum",
      "decimals": 6,
      "logoURI": "https://cdn.jsdelivr.net/gh/trustwallet/assets@master/blockchains/ethereum/assets/0x476c5E26a75bd202a9683ffD34359C0CC15be0fF/logo.png",
      "tags": [],
      "extensions": {
        "website": "https://projectserum.com/",
        "coingeckoId": "serum"
      }
    },
    {
      "chainId": 103,
      "address": "7STJWT74tAZzhbNNPRH8WuGDy9GZg27968EwALWuezrH",
      "symbol": "wSUSHI",
      "name": "SushiSwap (Wormhole)",
      "decimals": 9,
      "logoURI": "https://cdn.jsdelivr.net/gh/trustwallet/assets@master/blockchains/ethereum/assets/0x6B3595068778DD592e39A122f4f5a5cF09C90fE2/logo.png",
      "tags": [
        "wrapped",
        "wormhole"
      ],
      "extensions": {
        "website": "https://sushi.com",
        "background": "https://sushi.com/static/media/Background-sm.fd449814.jpg/",
        "address": "0x6B3595068778DD592e39A122f4f5a5cF09C90fE2",
        "bridgeContract": "https://etherscan.io/address/0xf92cD566Ea4864356C5491c177A430C222d7e678",
        "assetContract": "https://etherscan.io/address/0x6B3595068778DD592e39A122f4f5a5cF09C90fE2",
        "coingeckoId": "sushi"
      }
    },
    {
      "chainId": 103,
      "address": "3aMbgP7aGsP1sVcFKc6j65zu7UiziP57SMFzf6ptiCSX",
      "symbol": "sHOG",
      "name": "Devnet StableHog",
      "decimals": 6,
      "logoURI": "https://i.ibb.co/7GddV42/Frame-1.png",
      "tags": [
        "stablecoin"
      ]
    },
    {
      "chainId": 101,
      "address": "3cXftQWJJEeoysZrhAEjpfCHe9tSKyhYG63xpbue8m3s",
      "symbol": "Kreechures",
      "name": "Kreechures",
      "decimals": 0,
      "logoURI": "https://gateway.pinata.cloud/ipfs/QmQ5YPBFUWeKNFbsBDL8WcXWmu1MwisXZVtwofdZQxmQE9/Kreechure%20logo.svg",
      "tags": [
        "nft"
      ],
      "extensions": {
        "website": "https://www.kreechures.com/",
        "attributes": [
          {
            "image": "https://gateway.pinata.cloud/ipfs/QmWcMyAYpaX3BHJoDq6Fyub71TjaHbRHqErT7MmbDvCXYJ/3cXftQWJJEeoysZrhAEjpfCHe9tSKyhYG63xpbue8m3s.jpg",
            "Generation": 0,
            "Species": 6,
            "Base Rest": 262
          }
        ]
      }
    },
    {
      "chainId": 101,
      "address": "4DrV8khCoPS3sWRj6t1bb2DzT9jD4mZp6nc7Jisuuv1b",
      "symbol": "SPD",
      "name": "Solpad",
      "decimals": 10,
      "logoURI": "https://cdn.jsdelivr.net/gh/solana-labs/token-list@main/assets/mainnet/4DrV8khCoPS3sWRj6t1bb2DzT9jD4mZp6nc7Jisuuv1b/logo.jpg",
      "tags": [],
      "extensions": {
        "website": "https://www.solpad.io/"
      }
    },
    {
      "chainId": 101,
      "address": "7p7AMM6QoA8wPRKeqF87Pt51CRWmWvXPH5TBNMyDWhbH",
      "symbol": "Kreechures",
      "name": "Kreechures",
      "decimals": 0,
      "logoURI": "https://gateway.pinata.cloud/ipfs/QmQ5YPBFUWeKNFbsBDL8WcXWmu1MwisXZVtwofdZQxmQE9/Kreechure%20logo.svg",
      "tags": [
        "nft"
      ],
      "extensions": {
        "website": "https://www.kreechures.com/",
        "attributes": [
          {
            "image": "https://gateway.pinata.cloud/ipfs/QmWcMyAYpaX3BHJoDq6Fyub71TjaHbRHqErT7MmbDvCXYJ/7p7AMM6QoA8wPRKeqF87Pt51CRWmWvXPH5TBNMyDWhbH.jpg",
            "Generation": 0,
            "Species": 4,
            "Base Rest": 335
          }
        ]
      }
    },
    {
      "chainId": 101,
      "address": "6ybxMQpMgQhtsTLhvHZqk8uqao7kvoexY6e8JmCTqAB1",
      "symbol": "QUEST",
      "name": "QUEST",
      "decimals": 4,
      "logoURI": "https://questcoin.org/logo500x500.png",
      "tags": [],
      "extensions": {
        "website": "https://questcoin.org/"
      }
    },
    {
      "chainId": 101,
      "address": "97qAF7ZKEdPdQaUkhASGA59Jpa2Wi7QqVmnFdEuPqEDc",
      "symbol": "DIAMOND",
      "name": "LOVE",
      "decimals": 6,
      "logoURI": "https://github.com/AdamBraham88/SPL-TOKEN/blob/main/Diamond-Love-icon.png",
      "tags": [
        "Diamond Love"
      ],
      "extensions": {
        "website": "https://diamondlove.io/"
      }
    },
    {
      "chainId": 101,
      "address": "xxxxa1sKNGwFtw2kFn8XauW9xq8hBZ5kVtcSesTT9fW",
      "symbol": "SLIM",
      "name": "Solanium",
      "decimals": 6,
      "logoURI": "https://cdn.jsdelivr.net/gh/solana-labs/token-list@main/assets/mainnet/xxxxa1sKNGwFtw2kFn8XauW9xq8hBZ5kVtcSesTT9fW/logo.png",
      "tags": [],
      "extensions": {
        "website": "https://solanium.io/"
      }
    },
    {
      "chainId": 101,
      "address": "8GPUjUHFxfNhaSS8kUkix8txRRXszeUAsHTjUmHuygZT",
      "symbol": "NINJA NFT1",
      "name": "NINJA NFT1",
      "decimals": 0,
      "logoURI": "https://raw.githubusercontent.com/yuzu-ninjaprotocol/ninjaprotocol/main/NINJA%20NFT%201.png",
      "tags": [],
      "extensions": {
        "website": "http://ninjaprotocol.io"
      }
    },
    {
      "chainId": 101,
      "address": "HcJCPYck2UsTMgiPfjn6CS1wrC5iBXtuqPSjt8Qy8Sou",
      "symbol": "GANGS",
      "name": "Gangs of Solana",
      "decimals": 4,
      "logoURI": "https://raw.githubusercontent.com/gangsofsolana/main/main/gangsofsolana.svg",
      "tags": [],
      "extensions": {
        "website": "https://gangsofsolana.com/"
      }
    },
    {
      "chainId": 101,
      "address": "2rEiLkpQ3mh4DGxv1zcSdW5r5HK2nehif5sCaF5Ss9E1",
      "symbol": "RECO",
      "name": "Reboot ECO",
      "decimals": 0,
      "logoURI": "https://reboot.eco/reco_logo.png",
      "tags": [],
      "extensions": {
        "website": "https://reboot.eco/"
      }
    },
    {
      "chainId": 101,
      "address": "BXhAKUxkGvFbAarA3K1SUYnqXRhEBC1bhUaCaxvzgyJ1",
      "symbol": "ISA",
      "name": "Interstellar",
      "decimals": 3,
      "logoURI": "https://gateway.pinata.cloud/ipfs/QmV84AMkdgEQ4roxRdmh9xU9dtbyJjqFZWLDgNdr3mEdQz",
      "tags": [],
      "extensions": {
        "website": "https://interstellaralliance.gitbook.io/isa/"
      }
    },
    {
      "chainId": 101,
      "address": "7xKXtg2CW87d97TXJSDpbD5jBkheTqA83TZRuJosgAsU",
      "symbol": "SAMO",
      "name": "Samoyed Coin",
      "decimals": 9,
      "logoURI": "https://i.ibb.co/tLGpvNf/samo.png",
      "tags": [],
      "extensions": {
        "website": "https://samoyedcoin.com/",
        "coingeckoId": "samoyedcoin",
        "serumV3Usdc": "FR3SPJmgfRSKKQ2ysUZBu7vJLpzTixXnjzb84bY3Diif"
      }
    },
    {
      "chainId": 101,
      "address": "HAWy8kV3bD4gaN6yy6iK2619x2dyzLUBj1PfJiihTisE",
      "symbol": "DOI",
      "name": "Discovery of Iris",
      "decimals": 0,
      "logoURI": "https://storage.googleapis.com/star-atlas-assets/star-atlas-logo.png",
      "tags": [
        "nft"
      ],
      "extensions": {
        "website": "https://www.staratlas.com",
        "imageUrl": "https://storage.googleapis.com/nft-assets/ReBirth/poster-1/discovery-of-iris.jpg",
        "description": "The rogue planet, Iris, dense with invaluable materials, draws in and collides with seven child planets in a remote region of space, creating what is henceforth referred to as 'The Cataclysm'. When combined, these eight elements create a form of free energy. The collision creates a massively valuable debris field.",
        "serumV3Usdc": "AYXTVttPfhYmn3jryX5XbRjwPK2m9445mbN2iLyRD6nq"
      }
    },
    {
      "chainId": 101,
      "address": "ATSPo9f9TJ3Atx8SuoTYdzSMh4ctQBzYzDiNukQDmoF7",
      "symbol": "HOSA",
      "name": "The Heart of Star Atlas",
      "decimals": 0,
      "logoURI": "https://storage.googleapis.com/star-atlas-assets/star-atlas-logo.png",
      "tags": [
        "nft"
      ],
      "extensions": {
        "website": "https://www.staratlas.com",
        "imageUrl": "https://storage.googleapis.com/nft-assets/ReBirth/poster-2/the-heart-of-star-atlas.jpg",
        "description": "At the core of Star Atlas lies a treasure trove of priceless data. After an unsuspecting deep space explorer discovers “The Cataclysm”, he scans its riches, creating what will once be known as the first intergalactic data block. He sells this invaluable information to all three rival factions, igniting a lethal spark that forever changes the course of history.",
        "serumV3Usdc": "5Erzgrw9pTjNWLeqHp2sChJq7smB7WXRQYw9wvkvA59t"
      }
    },
    {
      "chainId": 101,
      "address": "36s6AFRXzE9KVdUyoJQ5y6mwxXw21LawYqqwNiQUMD8s",
      "symbol": "TCW",
      "name": "The Convergence War",
      "decimals": 0,
      "logoURI": "https://storage.googleapis.com/star-atlas-assets/star-atlas-logo.png",
      "tags": [
        "nft"
      ],
      "extensions": {
        "website": "https://www.staratlas.com",
        "imageUrl": "https://storage.googleapis.com/nft-assets/ReBirth/poster-3/the-convergence-war.jpg",
        "description": "All three factions, thinking they were the sole owners of the cataclysmic data drop, converge to settle the area. A devastating war breaks out across the galaxy after their inability to settle the disputed territory.",
        "serumV3Usdc": "DXPv2ZyMD6Y2mDenqYkAhkvGSjNahkuMkm4zv6DqB7RF"
      }
    },
    {
      "chainId": 101,
      "address": "BgiTVxW9uLuHHoafTd2qjYB5xjCc5Y1EnUuYNfmTwhvp",
      "symbol": "LOST",
      "name": "Short Story of a Lost Astronaut",
      "decimals": 0,
      "logoURI": "https://storage.googleapis.com/star-atlas-assets/star-atlas-logo.png",
      "tags": [
        "nft"
      ],
      "extensions": {
        "website": "https://www.staratlas.com",
        "imageUrl": "https://storage.googleapis.com/nft-assets/ReBirth/poster-4/short-story-of-a-lost-astronaut.jpg",
        "description": "He thought it would be just another routine exploration mission. Get there, scan, save data blocks and return. But when a surprise radiation storm knocked out his spaceship and swept him up into its high-velocity current, the only thing that saved him from certain doom was his custom ion shield.",
        "serumV3Usdc": "73d9N7BbWVKBG6A2xwwwEHcxzPB26YzbMnRjue3DPzqs"
      }
    },
    {
      "chainId": 101,
      "address": "4G85c5aUsRTrRPqE5VjY7ebD9b2ktTF6NEVGiCddRBDX",
      "symbol": "LOVE",
      "name": "B ❤ P",
      "decimals": 0,
      "logoURI": "https://storage.googleapis.com/star-atlas-assets/star-atlas-logo.png",
      "tags": [
        "nft"
      ],
      "extensions": {
        "website": "https://www.staratlas.com",
        "imageUrl": "https://storage.googleapis.com/nft-assets/ReBirth/poster-5/love-story.jpg",
        "description": "Paizul, the charismatic and brilliant leader of the ONI consortium, vividly recalls the first time she saw her one true love. It was a warm summer day, full of raging ionic storms. Lightning was piercing the sky as Bekalu took off his helmet and locked eyes with her. “What are the chances of nearly colliding with someone flying through these wastelands on a day like this”, he smiled with his booming voice. “Perhaps it’s destiny,” she smiled back mysteriously. There was another strike of lightning, but this time the sky remained calm.",
        "serumV3Usdc": "AM9sNDh48N2qhYSgpA58m9dHvrMoQongtyYu2u2XoYTc"
      }
    },
    {
      "chainId": 101,
      "address": "7dr7jVyXf1KUnYq5FTpV2vCZjKRR4MV94jzerb8Fi16Q",
      "symbol": "MRDR",
      "name": "The Assassination of Paizul",
      "decimals": 0,
      "logoURI": "https://storage.googleapis.com/star-atlas-assets/star-atlas-logo.png",
      "tags": [
        "nft"
      ],
      "extensions": {
        "website": "https://www.staratlas.com",
        "imageUrl": "https://storage.googleapis.com/nft-assets/ReBirth/poster-6/assassination-of-paizul.jpg",
        "description": "Suffering one of the cruelest fates in the universe, the Sogmian race of aliens was driven to the brink of extinction. With only 10,000 members left, they put all hope of salvation in the hands of their leader Paizul. After she was assassinated in a gruesome public way, so much fear was struck in the hearts of survivors that they set out to build their 'Last Stand'.",
        "serumV3Usdc": "BJiV2gCLwMvj2c1CbhnMjjy68RjqoMzYT8brDrpVyceA"
      }
    },
    {
      "chainId": 101,
      "address": "G1bE9ge8Yoq43hv7QLcumxTFhHqFMdcL4y2d6ZdzMG4b",
      "symbol": "PFP",
      "name": "Paizul Funeral Procession",
      "decimals": 0,
      "logoURI": "https://storage.googleapis.com/star-atlas-assets/star-atlas-logo.png",
      "tags": [
        "nft"
      ],
      "extensions": {
        "website": "https://www.staratlas.com",
        "serumV3Usdc": "7JzaEAuVfjkrZyMwJgZF5aQkiEyVyCaTWA3N1fQK7Y6V"
      }
    },
    {
      "chainId": 101,
      "address": "6bD8mr8DyuVqN5dXd1jnqmCL66b5KUV14jYY1HSmnxTE",
      "symbol": "AVE",
      "name": "Ahr Visits Earth",
      "decimals": 0,
      "logoURI": "https://storage.googleapis.com/star-atlas-assets/star-atlas-logo.png",
      "tags": [
        "nft"
      ],
      "extensions": {
        "website": "https://www.staratlas.com",
        "serumV3Usdc": "8yQzsbraXJFoPG5PdX73B8EVYFuPR9aC2axAqWearGKu"
      }
    },
    {
      "chainId": 101,
      "address": "Hfjgcs9ix17EwgXVVbKjo6NfMm2CXfr34cwty3xWARUm",
      "symbol": "TLS",
      "name": "The Last Stand",
      "decimals": 0,
      "logoURI": "https://storage.googleapis.com/star-atlas-assets/star-atlas-logo.png",
      "tags": [
        "nft"
      ],
      "extensions": {
        "website": "https://www.staratlas.com",
        "serumV3Usdc": "AVHndcEDUjP9Liz5dfcvAPAMffADXG6KMPn8sWB1XhFQ"
      }
    },
    {
      "chainId": 101,
      "address": "8EXX5kG7qWTjgpNSGX7PnB6hJZ8xhXUcCafVJaBEJo32",
      "symbol": "SPT",
      "name": "The Signing of the Peace Treaty",
      "decimals": 0,
      "logoURI": "https://storage.googleapis.com/star-atlas-assets/star-atlas-logo.png",
      "tags": [
        "nft"
      ],
      "extensions": {
        "website": "https://www.staratlas.com",
        "serumV3Usdc": "FZ9xhZbkt9bKKVpWmFxRhEJyzgxqU5w5xu3mXcF6Eppe"
      }
    },
    {
      "chainId": 101,
      "address": "CAjoJeGCCRae9oDwHYXzkeUDonp3dZLWV5GKHysLwjnx",
      "symbol": "PBA",
      "name": "The Peacebringers Archive",
      "decimals": 0,
      "logoURI": "https://storage.googleapis.com/star-atlas-assets/star-atlas-logo.png",
      "tags": [
        "nft"
      ],
      "extensions": {
        "website": "https://www.staratlas.com",
        "serumV3Usdc": "4jN1R453Acv9egnr7Dry3x9Xe3jqh1tqz5RokniaeVhy"
      }
    },
    {
      "chainId": 101,
      "address": "FPnwwNiL1tXqd4ZbGjFYsCw5qsQw91VN79SNcU4Bc732",
      "symbol": "UWB",
      "name": "Ustur Wod.bod",
      "decimals": 0,
      "logoURI": "https://storage.googleapis.com/star-atlas-assets/star-atlas-logo.png",
      "tags": [
        "nft"
      ],
      "extensions": {
        "website": "https://www.staratlas.com",
        "serumV3Usdc": "J99HsFQEWKR3UiFQpKTnF11iaNiR1enf2LxHfgsbVc59"
      }
    },
    {
      "chainId": 101,
      "address": "DB76aiNQeLzHPwvFhzgwfpe6HGHCDTQ6snW6UD7AnHid",
      "symbol": "OMPH",
      "name": "Om Photoli",
      "decimals": 0,
      "logoURI": "https://storage.googleapis.com/star-atlas-assets/star-atlas-logo.png",
      "tags": [
        "nft"
      ],
      "extensions": {
        "website": "https://www.staratlas.com",
        "serumV3Usdc": "HdvXMScwAQQh9pEvLZjuaaeJcLTmixxYoMFefeqHFn2E"
      }
    },
    {
      "chainId": 101,
      "address": "8ymi88q5DtmdNTn2sPRNFkvMkszMHuLJ1e3RVdWjPa3s",
      "symbol": "SDOGE",
      "name": "SolDoge",
      "decimals": 0,
      "logoURI": "https://pbs.twimg.com/profile_images/1386711926571364352/UfsqsIB3_400x400.jpg",
      "tags": [],
      "extensions": {
        "website": "https://www.soldoge.org",
        "serumV3Usdc": "9aruV2p8cRWxybx6wMsJwPFqeN7eQVPR74RrxdM3DNdu"
      }
    },
    {
      "chainId": 101,
      "address": "DQRNdQWz5NzbYgknGsZqSSXbdhQWvXSe8S56mrtNAs1b",
      "symbol": "ENTROPPP",
      "name": "ENTROPPP (Entropy for security)",
      "decimals": 6,
      "logoURI": "https://gateway.pinata.cloud/ipfs/QmcY3sv2n8bZqH3r6BKRP2N4zLNU6N8tojjviD65wma4u2/ENTROPPP%20JPG.jpg",
      "tags": [
        "Cryptography",
        "Blockchain security",
        "Randomness and entropy"
      ],
      "extensions": {
        "website": "https://www.entroppp.com"
      }
    },
    {
      "chainId": 101,
      "address": "8RYSc3rrS4X4bvBCtSJnhcpPpMaAJkXnVKZPzANxQHgz",
      "symbol": "FARM",
      "name": "SolaFarm",
      "decimals": 9,
      "logoURI": "https://sola.farm/logo.png",
      "tags": [],
      "extensions": {
        "website": "https://sola.farm/"
      }
    },
    {
      "chainId": 101,
      "address": "nope9HWCJcXVFkG49CDk7oYFtgGsUzsRvHdcJeL2aCL",
      "symbol": "NOPE",
      "name": "NOPE FINANCE",
      "decimals": 9,
      "logoURI": "https://raw.githubusercontent.com/nopefinance/nope-land/main/icon.png",
      "tags": [],
      "extensions": {
        "website": "https://nopefinance.xyz/"
      }
    },
    {
      "chainId": 101,
      "address": "43VWkd99HjqkhFTZbWBpMpRhjG469nWa7x7uEsgSH7We",
      "symbol": "STNK",
      "name": "Stonks",
      "decimals": 9,
      "logoURI": "https://raw.githubusercontent.com/StonksDev/Resource/main/StonksIcon250.png",
      "tags": [],
      "extensions": {
        "website": "https://stonkscoin.org/"
      }
    },
    {
      "chainId": 101,
      "address": "4368jNGeNq7Tt4Vzr98UWxL647PYu969VjzAsWGVaVH2",
      "symbol": "MEAL",
      "name": "HUNGRY",
      "decimals": 8,
      "logoURI": "https://hungrystatic.b-cdn.net/images/logo.png",
      "tags": [],
      "extensions": {
        "website": "https://hungrycoin.io/"
      }
    },
    {
      "chainId": 101,
      "address": "8GQsW3f7mdwfjqJon2myADcBsSsRjpXmxHYDG8q1pvV6",
      "symbol": "HOLD",
      "name": "Holdana",
      "decimals": 9,
      "logoURI": "https://i.ibb.co/7CWsB34/holdana-token.png",
      "tags": [],
      "extensions": {
        "medium": "https://holdanatoken.medium.com/",
        "twitter": "https://twitter.com/HoldanaOfficial",
        "serumV3Usdc": "G2j5zKtfymPcWMq1YRoKrfUWy64SZ6ZxDVscHSyPQqmz"
      }
    },
    {
      "chainId": 101,
      "address": "64SqEfHtu4bZ6jr1mAxaWrLFdMngbKbru9AyaG2Dyk5T",
      "symbol": "wen-token",
      "name": "wen-token",
      "decimals": 0,
      "logoURI": "https://gateway.pinata.cloud/ipfs/QmQ69cGaYFNJajafKRbGgwtcKHXGSqX2QdTy85H9synFos",
      "tags": [
        "nft"
      ],
      "extensions": {
        "website": "https://pythians.pyth.network"
      }
    },
    {
      "chainId": 101,
      "address": "4dmKkXNHdgYsXqBHCuMikNQWwVomZURhYvkkX5c4pQ7y",
      "symbol": "SNY",
      "name": "Synthetify",
      "decimals": 6,
      "logoURI": "https://resources.synthetify.io/sythetify.png",
      "tags": [],
      "extensions": {
        "website": "https://synthetify.io/",
        "twitter": "https://twitter.com/synthetify",
        "coingeckoId": "syntheify-token"
      }
    },
    {
      "chainId": 101,
      "address": "4wTMJsh3q66PmAkmwEW47qVDevMZMVVWU3n1Yhqztwi6",
      "symbol": "ARCD",
      "name": "Arcade Token (Wormhole)",
      "decimals": 9,
      "logoURI": "https://arcade.city/img/ARCD200.png",
      "tags": [
        "wrapped",
        "wormhole"
      ],
      "extensions": {
        "address": "0xb581E3a7dB80fBAA821AB39342E9Cbfd2ce33c23",
        "bridgeContract": "https://etherscan.io/address/0xf92cD566Ea4864356C5491c177A430C222d7e678",
        "assetContract": "https://etherscan.io/address/0xb581E3a7dB80fBAA821AB39342E9Cbfd2ce33c23",
        "website": "https://arcade.city",
        "twitter": "https://twitter.com/ArcadeCityHall"
      }
    },
    {
      "chainId": 101,
      "address": "Amt5wUJREJQC5pX7Z48YSK812xmu4j3sQVupNhtsEuY8",
      "symbol": "FROG",
      "name": "FROG",
      "decimals": 6,
      "logoURI": "https://raw.githubusercontent.com/FROG-SPL/branding/main/the_frauge_finifhes.jpeg",
      "tags": [],
      "extensions": {
        "website": "https://www.froglana.com/",
        "serumV3Usdc": "2Si6XDdpv5zcvYna221eZZrsjsp5xeYoz9W1TVdMdbnt"
      }
    },
    {
      "chainId": 101,
      "address": "9Y8NT5HT9z2EsmCbYMgKXPRq3h3aa6tycEqfFiXjfZM7",
      "symbol": "CRT",
      "name": "CARROT",
      "decimals": 9,
      "logoURI": "https://cdn.jsdelivr.net/gh/Farmers-Carrot/Carrot-logo/carrotcoin_128.png",
      "tags": [],
      "extensions": {
        "website": "https://farmerscarrot.com/",
        "serumV3Usdc": "Aa8mN8bXAobmcuHDpbbZh55SoadUry6WdsYz2886Ymqf"
      }
    },
    {
      "chainId": 101,
      "address": "AMdnw9H5DFtQwZowVFr4kUgSXJzLokKSinvgGiUoLSps",
      "symbol": "MOLA",
      "name": "MOONLANA",
      "decimals": 9,
      "logoURI": "https://i.ibb.co/NtrSyDc/moonlana.jpg",
      "tags": [],
      "extensions": {
        "website": "https://moonlana.com/",
        "twitter": "https://twitter.com/xMoonLana",
        "medium": "https://moonlana.medium.com/"
      }
    },
    {
      "chainId": 101,
      "address": "3x7UeXDF4imKSKnizK9mYyx1M5bTNzpeALfPeB8S6XT9",
      "symbol": "SKEM",
      "name": "SKEM",
      "decimals": 9,
      "logoURI": "https://raw.githubusercontent.com/cheesesoda/skem/main/skemtoken.svg",
      "tags": [],
      "extensions": {
        "website": "https://skem.finance/"
      }
    },
    {
      "chainId": 101,
      "address": "GHvFFSZ9BctWsEc5nujR1MTmmJWY7tgQz2AXE6WVFtGN",
      "symbol": "SOLAPE",
      "name": "SolAPE Finance",
      "decimals": 9,
      "logoURI": "https://i.ibb.co/5F0859r/solape.png",
      "tags": [],
      "extensions": {
        "website": "https://solape.io",
        "serumV3Usdc": "4zffJaPyeXZ2wr4whHgP39QyTfurqZ2BEd4M5W6SEuon"
      }
    },
    {
      "chainId": 101,
      "address": "9nEqaUcb16sQ3Tn1psbkWqyhPdLmfHWjKGymREjsAgTE",
      "symbol": "WOOF",
      "name": "WOOFENOMICS",
      "decimals": 6,
      "logoURI": "https://i.ibb.co/sHb9qZj/woof-orange-black.png",
      "tags": [],
      "extensions": {
        "website": "https://woofsolana.com",
        "serumV3Usdc": "CwK9brJ43MR4BJz2dwnDM7EXCNyHhGqCJDrAdsEts8n5"
      }
    },
    {
      "chainId": 101,
      "address": "MERt85fc5boKw3BW1eYdxonEuJNvXbiMbs6hvheau5K",
      "symbol": "MER",
      "name": "Mercurial",
      "decimals": 6,
      "logoURI": "https://www.mercurial.finance/mercurial-explorer-logo.svg",
      "tags": [],
      "extensions": {
        "coingeckoId": "mercurial",
        "website": "https://www.mercurial.finance/",
        "serumV3Usdc": "G4LcexdCzzJUKZfqyVDQFzpkjhB1JoCNL8Kooxi9nJz5"
      }
    },
    {
      "chainId": 101,
      "address": "9MhNoxy1PbmEazjPo9kiZPCcG7BiFbhi3bWZXZgacfpp",
      "symbol": "ACMN",
      "name": "ACUMEN",
      "decimals": 9,
      "logoURI": "https://pbs.twimg.com/profile_images/1384592811824238600/eIqc0048_400x400.jpg",
      "tags": [],
      "extensions": {
        "website": "https://acumen.network/"
      }
    },
    {
      "chainId": 101,
      "address": "EfLvzNsqmkoSneiML5t7uHCPEVRaWCpG4N2WsS39nWCU",
      "symbol": "MUDLEY",
      "name": "MUDLEY",
      "decimals": 9,
      "logoURI": "https://www.mudley.io/static/dappx/images/mudley_icon.png",
      "tags": [],
      "extensions": {
        "website": "https://www.mudley.io/"
      }
    },
    {
      "chainId": 101,
      "address": "7Csho7qjseDjgX3hhBxfwP1W3LYARK3QH3PM2x55we14",
      "symbol": "LOTTO",
      "name": "Lotto",
      "decimals": 9,
      "logoURI": "https://assets.coingecko.com/coins/images/13822/large/Lotto-Logo256x256.png?1612150421",
      "tags": [],
      "extensions": {
        "serumV3Usdc": "9MZKfgZzPgeidAukYpHtsLYm4eAdJFnR7nhPosWT8jiv",
        "coingeckoId": "lotto",
        "website": "lotto.finance",
        "address": "0xb0dfd28d3cf7a5897c694904ace292539242f858",
        "assetContract": "https://etherscan.io/address/0xb0dfd28d3cf7a5897c694904ace292539242f858",
        "tggroup": "https://t.me/lottofinance"
      }
    },
    {
      "chainId": 101,
      "address": "7uv3ZvZcQLd95bUp5WMioxG7tyAZVXFfr8JYkwhMYrnt",
      "symbol": "BOLE",
      "name": "Bole Token",
      "decimals": 4,
      "logoURI": "https://i.ibb.co/YPyhnkS/Bole.jpg",
      "tags": [],
      "extensions": {
        "website": "https://tokenbole.com/"
      }
    },
    {
      "chainId": 101,
      "address": "Bxp46xCB6CLjiqE99QaTcJAaY1hYF1o63DUUrXAS7QFu",
      "symbol": "mBRZ",
      "name": "SolMiner Bronze",
      "decimals": 9,
      "logoURI": "https://i.ibb.co/Wcxc7K7/solminer-bronze.png",
      "tags": [],
      "extensions": {
        "website": "https://solminer.app",
        "medium": "https://solminer.medium.com/",
        "twitter": "https://twitter.com/SolMinerproject"
      }
    },
    {
      "chainId": 101,
      "address": "GZNrMEdrt6Vg428JzvJYRGGPpVxgjUPsg6WLqKBvmNLw",
      "symbol": "mPLAT",
      "name": "SolMiner Platinum",
      "decimals": 9,
      "logoURI": "https://i.ibb.co/vYkMprc/solminer-platinum.png",
      "tags": [],
      "extensions": {
        "website": "https://solminer.app",
        "medium": "https://solminer.medium.com/",
        "twitter": "https://twitter.com/SolMinerproject"
      }
    },
    {
      "chainId": 101,
      "address": "Er7a3ugS6kkAqj6sp3UmXEFAFrDdLMRQEkV9QH2fwRYA",
      "symbol": "mDIAM",
      "name": "SolMiner Diamond",
      "decimals": 9,
      "logoURI": "https://i.ibb.co/rtvKFHn/solminer-diamond.png",
      "tags": [],
      "extensions": {
        "website": "https://solminer.app",
        "medium": "https://solminer.medium.com/",
        "twitter": "https://twitter.com/SolMinerproject"
      }
    },
    {
      "chainId": 101,
      "address": "5JnZ667P3VcjDinkJFysWh2K2KtViy63FZ3oL5YghEhW",
      "symbol": "APYS",
      "name": "APYSwap",
      "decimals": 9,
      "logoURI": "https://cloudflare-ipfs.com/ipfs/QmR5oKs4ygasusTtt2n2fCBLVufgpeXToJtb9vhXEmbaY1/token_dark.png",
      "tags": [
        "wrapped"
      ],
      "extensions": {
        "website": "https://apyswap.com",
        "coingeckoId": "apyswap"
      }
    },
    {
      "chainId": 101,
      "address": "ss1gxEUiufJyumsXfGbEwFe6maraPmc53fqbnjbum15",
      "symbol": "SS1",
      "name": "Naked Shorts",
      "decimals": 0,
      "logoURI": "https://www.sol-talk.com/logo192.png",
      "tags": [
        "nft"
      ],
      "extensions": {
        "website": "https://www.sol-talk.com/sol-survivor",
        "twitter": "https://twitter.com/sol__survivor"
      }
    },
    {
      "chainId": 101,
      "address": "GfJ3Vq2eSTYf1hJP6kKLE9RT6u7jF9gNszJhZwo5VPZp",
      "symbol": "SOLPAD",
      "name": "Solpad Finance",
      "decimals": 9,
      "logoURI": "https://www.solpad.finance/logo.png",
      "tags": [
        "utility-token"
      ],
      "extensions": {
        "website": "https://www.solpad.finance/",
        "twitter": "https://twitter.com/FinanceSolpad",
        "github": "https://github.com/solpad-finance",
        "tgann": "https://t.me/solpadfinance",
        "tggroup": "https://t.me/solpadfinance_chat"
      }
    },
    {
      "chainId": 101,
      "address": "ERPueLaiBW48uBhqX1CvCYBv2ApHN6ZFuME1MeQGTdAi",
      "symbol": "MIT",
      "name": "Muskimum Impact Token",
      "decimals": 8,
      "logoURI": "https://raw.githubusercontent.com/muskimum/muskimum.github.io/main/docs/logo_light.png",
      "tags": [
        "mit",
        "musk"
      ],
      "extensions": {
        "website": "https://muskimum.win/",
        "twitter": "https://twitter.com/muskimum",
        "serumV3Usdc": "3mhrhTFrHtxe7uZhvzBhzneR3bD3hDyWcgEkR8EcvNZk"
      }
    },
    {
      "chainId": 101,
      "address": "BsDrXiQaFd147Fxq1fQYbJQ77P6tmPkRJQJzkKvspDKo",
      "symbol": "SOLA",
      "name": "SolaPAD Token",
      "decimals": 8,
      "logoURI": "https://i.ibb.co/3p4SMBd/LOGO.png",
      "tags": [
        "SOLA",
        "LaunchPAD"
      ],
      "extensions": {
        "website": "https://www.solapad.org/",
        "twitter": "https://twitter.com/SolaPAD"
      }
    },
    {
      "chainId": 101,
      "address": "7fCzz6ZDHm4UWC9Se1RPLmiyeuQ6kStxpcAP696EuE1E",
      "symbol": "SHBL",
      "name": "Shoebill Coin",
      "decimals": 9,
      "logoURI": "https://cdn.jsdelivr.net/gh/leafwind/shoebill-coin/shoebill.png",
      "tags": [],
      "extensions": {
        "website": "https://shoebillco.in/"
      }
    },
    {
      "chainId": 101,
      "address": "GnaFnTihwQFjrLeJNeVdBfEZATMdaUwZZ1RPxLwjbVwb",
      "symbol": "SHBL-USDC",
      "name": "Raydium Permissionless LP Token (SHBL-USDC)",
      "decimals": 9,
      "logoURI": "https://cdn.jsdelivr.net/gh/solana-labs/token-list@main/assets/mainnet/RVKd61ztZW9GUwhRbbLoYVRE5Xf1B2tVscKqwZqXgEr/logo.png",
      "tags": [
        "lp-token"
      ],
      "extensions": {
        "website": "https://raydium.io/"
      }
    },
    {
      "chainId": 101,
      "address": "Djoz8btdR7p6xWHoVtPYF3zyN9LU5BBfMoDk4HczSDqc",
      "symbol": "AUSS",
      "name": "Ausshole",
      "decimals": 9,
      "logoURI": "https://raw.githubusercontent.com/cheesesoda/auss/main/auss.svg",
      "tags": [],
      "extensions": {
        "website": "https://auss.finance/",
        "twitter": "https://twitter.com/ausstoken"
      }
    },
    {
      "chainId": 101,
      "address": "TuLipcqtGVXP9XR62wM8WWCm6a9vhLs7T1uoWBk6FDs",
      "symbol": "TULIP",
      "name": "Tulip",
      "decimals": 6,
      "logoURI": "https://solfarm.io/solfarm-logo.svg",
      "tags": [
        "tulip",
        "solfarm",
        "vaults"
      ],
      "extensions": {
        "website": "https://solfarm.io",
        "twitter": "https://twitter.com/Solfarmio",
        "coingeckoId": "solfarm",
        "serumV3Usdc": "8GufnKq7YnXKhnB3WNhgy5PzU9uvHbaaRrZWQK6ixPxW"
      }
    },
    {
      "chainId": 101,
      "address": "5trVBqv1LvHxiSPMsHtEZuf8iN82wbpDcR5Zaw7sWC3s",
      "symbol": "JPYC",
      "name": "JPY Coin",
      "decimals": 6,
      "logoURI": "https://raw.githubusercontent.com/jpycoin/jpyc/main/src/image/jpyc.png",
      "tags": [
        "stablecoin",
        "ethereum"
      ],
      "extensions": {
        "website": "https://jpyc.jp/"
      }
    },
    {
      "chainId": 101,
      "address": "3QuAYThYKFXSmrTcSHsdd7sAxaFBobaCkLy2DBYJLMDs",
      "symbol": "TYNA",
      "name": "wTYNA",
      "decimals": 6,
      "logoURI": "https://raw.githubusercontent.com/M-Igashi/FTX-GAS-Tools/main/icon384.png",
      "tags": [
        "ERC20",
        "ethereum"
      ],
      "extensions": {
        "address": "0x4ae54790c130B21E8CbaCAB011C6170e079e6eF5",
        "bridgeContract": "https://etherscan.io/address/0xeae57ce9cc1984f202e15e038b964bb8bdf7229a",
        "assetContract": "https://etherscan.io/address/0x4ae54790c130B21E8CbaCAB011C6170e079e6eF5",
        "website": "http://lendingbot.s3-website-us-east-1.amazonaws.com/whitepaper.html",
        "twitter": "https://twitter.com/btc_AP"
      }
    },
    {
      "chainId": 101,
      "address": "7zsKqN7Fg2s9VsqAq6XBoiShCVohpGshSUvoWBc6jKYh",
      "symbol": "ARDX",
      "name": "Wrapped ArdCoin (Sollet)",
      "decimals": 2,
      "logoURI": "https://cdn.dex.mn/logo/ardx.png",
      "tags": [
        "wrapped-sollet",
        "ethereum"
      ],
      "extensions": {
        "website": "https://ardcoin.com",
        "coingeckoId": "ardcoin"
      }
    },
    {
      "chainId": 101,
      "address": "7zphtJVjKyECvQkdfxJNPx83MNpPT6ZJyujQL8jyvKcC",
      "symbol": "SSHIB",
      "name": "SolShib",
      "decimals": 9,
      "logoURI": "https://i.ibb.co/0G2sDtr/2021-05-14-09-51-50.jpg",
      "tags": [],
      "extensions": {
        "website": "https://solshib.com/"
      }
    },
    {
      "chainId": 101,
      "address": "HoSWnZ6MZzqFruS1uoU69bU7megzHUv6MFPQ5nqC6Pj2",
      "symbol": "SGI",
      "name": "SolGift",
      "decimals": 9,
      "logoURI": "https://i.ibb.co/t8XMnW8/ICON-2.png",
      "tags": [],
      "extensions": {
        "website": "https://solshib.com/"
      }
    },
    {
      "chainId": 101,
      "address": "GpS9AavHtSUspaBnL1Tu26FWbUAdW8tm3MbacsNvwtGu",
      "symbol": "SOLT",
      "name": "Soltriever",
      "decimals": 9,
      "logoURI": "https://user-images.githubusercontent.com/55430857/118305516-0b1f1000-b523-11eb-8d3b-b4e12e3b4c31.png",
      "tags": [],
      "extensions": {
        "website": "http://soltriever.info/",
        "twitter": "https://twitter.com/_Soltriever"
      }
    },
    {
      "chainId": 101,
      "address": "2QK9vxydd7WoDwvVFT5JSU8cwE9xmbJSzeqbRESiPGMG",
      "symbol": "KEKW",
      "name": "kekwcoin",
      "decimals": 9,
      "logoURI": "https://www.kekw.io/images/logo_final_round_smallFace.png",
      "tags": [],
      "extensions": {
        "website": "https://kekw.io/",
        "twitter": "https://twitter.com/kekwcoin"
      }
    },
    {
      "chainId": 101,
      "address": "FxCvbCVAtNUEKSiKoF6xt2pWPfpXuYFWYbuQySaRnV5R",
      "symbol": "LOOP",
      "name": "LC Andy Social Token",
      "decimals": 8,
      "logoURI": "https://cdn.jsdelivr.net/gh/aschmidhofer/looptoken/LOOPlogo.jpg",
      "tags": [
        "social-token",
        "loop"
      ]
    },
    {
      "chainId": 101,
      "address": "H5gczCNbrtso6BqGKihF97RaWaxpUEZnFuFUKK4YX3s2",
      "symbol": "BDE",
      "name": "Big Defi Energy",
      "decimals": 9,
      "logoURI": "https://raw.githubusercontent.com/bitcoinoverdose/bitcoinoverdose/main/bde.png",
      "tags": [],
      "extensions": {
        "website": "bigdefienergy.com",
        "twitter": "https://twitter.com/Bigdefi"
      }
    },
    {
      "chainId": 101,
      "address": "cREsCN7KAyXcBG2xZc8qrfNHMRgC3MhTb4n3jBnNysv",
      "symbol": "DWT",
      "name": "DARK WEB TOKEN",
      "decimals": 2,
      "logoURI": "https://cdn.jsdelivr.net/gh/DARK-WEB-TOKEN/DWT-LOGO/logo.png",
      "tags": [
        "MEME"
      ],
      "extensions": {
        "serumV3Usdc": "526WW289h5wibg1Q55sK16CGoNip8H5d2AXVbaAGcUMb",
        "website": "https://www.darkwebtoken.live"
      }
    },
    {
      "chainId": 101,
      "address": "EdGAZ8JyFTFbmVedVTbaAEQRb6bxrvi3AW3kz8gABz2E",
      "symbol": "DOGA",
      "name": "Dogana",
      "decimals": 9,
      "logoURI": "https://i.ibb.co/mRPw35y/doganatoken.png",
      "tags": [],
      "extensions": {
        "twitter": "https://twitter.com/DoganaOfficial",
        "serumV3Usdc": "H1Ywt7nSZkLDb2o3vpA5yupnBc9jr1pXtdjMm4Jgk1ay"
      }
    },
    {
      "chainId": 101,
      "address": "3FoUAsGDbvTD6YZ4wVKJgTB76onJUKz7GPEBNiR5b8wc",
      "symbol": "CHEEMS",
      "name": "Cheems",
      "decimals": 9,
      "logoURI": "https://cheems.co/wp-content/uploads/2021/05/acheems.png",
      "tags": [],
      "extensions": {
        "website": "https://cheems.co/",
        "twitter": "https://twitter.com/theCheemsToken",
        "tggroup": "https://t.me/CheemsOfficial"
      }
    },
    {
      "chainId": 101,
      "address": "AWW5UQfMBnPsTaaxCK7cSEmkj1kbX2zUrqvgKXStjBKx",
      "symbol": "SBFC",
      "name": "SBF Coin",
      "decimals": 6,
      "logoURI": "https://www.sbfcoin.org/images/sbfcoin.png",
      "tags": [
        "utility-token",
        "SBF",
        "sbfcoin",
        "SBFC"
      ],
      "extensions": {
        "website": "https://www.sbfcoin.org/",
        "twitter": "https://twitter.com/sbfcoin"
      }
    },
    {
      "chainId": 101,
      "address": "FRbqQnbuLoMbUG4gtQMeULgCDHyY6YWF9NRUuLa98qmq",
      "symbol": "ECOP",
      "name": "EcoPoo",
      "decimals": 0,
      "logoURI": "https://avatars.githubusercontent.com/u/84185080",
      "tags": [
        "meme"
      ],
      "extensions": {
        "twitter": "https://twitter.com/EcoPoo_Official"
      }
    },
    {
      "chainId": 101,
      "address": "5p2zjqCd1WJzAVgcEnjhb9zWDU7b9XVhFhx4usiyN7jB",
      "symbol": "CATO",
      "name": "CATO",
      "decimals": 9,
      "logoURI": "https://raw.githubusercontent.com/SOL-CAT/SOL-CAT/main/CAT512.jpg",
      "tags": [
        "Meme-Token"
      ],
      "extensions": {
        "website": "https://www.solanacato.com/",
        "twitter": "https://twitter.com/SolanaCATO",
        "telegram": "https://t.me/SolanaCATO",
        "serumV3Usdc": "9fe1MWiKqUdwift3dEpxuRHWftG72rysCRHbxDy6i9xB"
      }
    },
    {
      "chainId": 101,
      "address": "J81fW7aza8wVUG1jjzhExsNMs3MrzwT5WrofgFqMjnSA",
      "symbol": "TOM",
      "name": "Tombili",
      "decimals": 9,
      "logoURI": "https://cryptomindex.com/assets/images/coins/TOM.png",
      "tags": [],
      "extensions": {
        "website": "https://cryptomindex.com",
        "twitter": "https://twitter.com/cryptomindex"
      }
    },
    {
      "chainId": 101,
      "address": "GunpHq4fn9gSSyGbPMYXTzs9nBS8RY88CX1so4V8kCiF",
      "symbol": "FABLE",
      "name": "Fable",
      "decimals": 0,
      "logoURI": "https://raw.githubusercontent.com/fabledev/FableResources/master/fable-finance.png",
      "tags": [],
      "extensions": {
        "website": "https://fable.finance",
        "twitter": "https://twitter.com/fable_finance"
      }
    },
    {
      "chainId": 101,
      "address": "6L5DzH3p1t1PrCrVkudasuUnWbK7Jq9tYwcwWQiV6yd7",
      "symbol": "LZD",
      "name": "Lizard",
      "decimals": 6,
      "logoURI": "https://raw.githubusercontent.com/LZD-sol/lzdsol.io/main/sollizard.png",
      "tags": [],
      "extensions": {
        "website": "https://www.lzdsol.io",
        "twitter": "https://twitter.com/lzd_sol"
      }
    },
    {
      "chainId": 101,
      "address": "EZqcdU8RLu9EChZgrY2BNVg8eovfdGyTiY2bd69EsPgQ",
      "symbol": "FELON",
      "name": "FuckElon",
      "decimals": 0,
      "logoURI": "https://i.ibb.co/yW2zDZ4/E1-Oso-Gt-XEAMUX4l.jpg",
      "tags": [],
      "extensions": {
        "website": "https://fuckelonmusk.godaddysites.com/",
        "twitter": "https://twitter.com/FuckElonMusk8",
        "tgann": "https://t.me/fuckelonmusktoday",
        "tggroup": "https://t.me/joinchat/cgUOCIRSTJ9hZmY1"
      }
    },
    {
      "chainId": 101,
      "address": "HBHMiauecxer5FCzPeXgE2A8ZCf7fQgxxwo4vfkFtC7s",
      "symbol": "SLNDN",
      "name": "Solanadon",
      "decimals": 9,
      "logoURI": "https://avatars.githubusercontent.com/u/84234249?s=400&u=13b4d7cf678ad50ed52d1facff89b032758fd603&v=4",
      "tags": [],
      "extensions": {
        "website": "https://solanadon.com/",
        "twitter": "https://twitter.com/SolanadonCoin",
        "tgann": "https://t.me/solanadonann"
      }
    },
    {
      "chainId": 101,
      "address": "5WUab7TCvth43Au5vk6wKjchTzWFeyPEUSJE1MPJtTZE",
      "symbol": "KEKN1",
      "name": "KEKW In Solana Tripping",
      "decimals": 0,
      "logoURI": "https://www.kekw.io/images/KEKN1_logo.png",
      "tags": [
        "nft"
      ],
      "extensions": {
        "website": "https://www.kekw.io/",
        "twitter": "https://twitter.com/kekwcoin"
      }
    },
    {
      "chainId": 101,
      "address": "9KEe6o1jRTqFDFBo2AezsskcxBNwuq1rVeVat1Td8zbV",
      "symbol": "MPAD",
      "name": "MercuryPAD Token",
      "decimals": 9,
      "logoURI": "https://i.ibb.co/TvcPsr1/mercury-Pad-Token.png",
      "tags": [
        "MPAD",
        "LaunchPAD"
      ],
      "extensions": {
        "website": "https://mercurypad.com/",
        "twitter": "https://twitter.com/MercuryPad"
      }
    },
    {
      "chainId": 101,
      "address": "4KAFf8ZpNCn1SWLZFo5tbeZsKpVemsobbVZdERWxRvd2",
      "symbol": "SGT",
      "name": "Sangga Token",
      "decimals": 8,
      "logoURI": "https://sgt-info.s3.ap-northeast-2.amazonaws.com/logo/SGT_Logo.png",
      "tags": [],
      "extensions": {
        "website": "https://sanggatalk.io"
      }
    },
    {
      "chainId": 101,
      "address": "Ae1aeYK9WrB2kP29jJU4aUUK7Y1vzsGNZFKoe4BG2h6P",
      "symbol": "NINJA",
      "name": "NINJA",
      "decimals": 0,
      "logoURI": "https://raw.githubusercontent.com/yuzu-ninjaprotocol/ninjaprotocol/main/NINJA%20Token.svg",
      "tags": [],
      "extensions": {
        "website": "http://ninjaprotocol.io"
      }
    },
    {
      "chainId": 101,
      "address": "E6UBhrtvP4gYHAEgoBi8kDU6DrPPmQxTAJvASo4ptNev",
      "symbol": "SOLDOG",
      "name": "SOLDOG",
      "decimals": 0,
      "logoURI": "https://gateway.pinata.cloud/ipfs/QmefHmCHysNDR5aKZ5dKkC4zqhKcgsewMr1c53eSEbMhfZ/soldog.png",
      "tags": [],
      "extensions": {
        "website": "https://solanadog.io",
        "twitter": "https://twitter.com/solanadog"
      }
    },
    {
      "chainId": 102,
      "address": "rz251Qbsa27sL8Y1H7h4qu71j6Q7ukNmskg5ZDhPCg3",
      "symbol": "HIRO",
      "name": "Hiro LaunchDAO",
      "decimals": 6,
      "logoURI": "https://hiro-finance.github.io/assets/logo_small.png",
      "tags": [],
      "extensions": {
        "website": "https://hiro-finance.github.io/",
        "twitter": "https://twitter.com/HiroLaunchdao"
      }
    },
    {
      "chainId": 101,
      "address": "9nusLQeFKiocswDt6NQsiErm1M43H2b8x6v5onhivqKv",
      "symbol": "LLAMA",
      "name": "SOLLAMA",
      "decimals": 1,
      "logoURI": "https://raw.githubusercontent.com/soirt/sollama-brand/main/avatar.jpg",
      "tags": [],
      "extensions": {
        "website": "https://sollama.finance",
        "twitter": "https://twitter.com/SollamaFinance"
      }
    },
    {
      "chainId": 101,
      "address": "BLwTnYKqf7u4qjgZrrsKeNs2EzWkMLqVCu6j8iHyrNA3",
      "symbol": "BOP",
      "name": "Boring Protocol",
      "decimals": 8,
      "logoURI": "https://cloudflare-ipfs.com/ipfs/bafybeihqdesti5rkqfijdstsgxtngb5rsi7uwf4ygz3hkvbbaxfrqshfym",
      "tags": [
        "security-token",
        "utility-token"
      ],
      "extensions": {
        "website": "https://boringprotocol.io",
        "twitter": "https://twitter.com/BoringProtocol",
        "serumV3Usdc": "7MmPwD1K56DthW14P1PnWZ4zPCbPWemGs3YggcT1KzsM"
      }
    },
    {
      "chainId": 101,
      "address": "ER8Xa8YxJLC3CFJgdAxJs46Rdhb7B3MjgbPZsVg1aAFV",
      "symbol": "MOLAMON",
      "name": "MOLAMON",
      "decimals": 0,
      "logoURI": "https://i.ibb.co/cNhCc33/molamon.jpg",
      "tags": [],
      "extensions": {
        "website": "https://moonlana.com/",
        "twitter": "https://twitter.com/xMoonLana",
        "medium": "https://moonlana.medium.com/"
      }
    },
    {
      "chainId": 101,
      "address": "4ezHExHThrwnnoqKcMNbUwcVYXzdkDerHFGfegnTqA2E",
      "symbol": "STUD",
      "name": "SolanaToolsUtilityDapp",
      "decimals": 9,
      "logoURI": "https://pbs.twimg.com/profile_images/1395766787782873092/XvDoI56t_400x400.jpg",
      "tags": [],
      "extensions": {
        "website": "https://www.solanatools.io/"
      }
    },
    {
      "chainId": 101,
      "address": "AZtNYaEAHDBeK5AvdzquZWjc4y8cj5sKWH1keUJGMuPV",
      "symbol": "RESP",
      "name": "RESPECT",
      "decimals": 8,
      "logoURI": "https://static.tildacdn.com/tild3463-3338-4764-b938-363064666431/logo.jpg",
      "tags": [],
      "extensions": {
        "website": "https://respect.cash"
      }
    },
    {
      "chainId": 101,
      "address": "5j6BmiZTfHssaWPT23EQYQci3w57VTw7QypKArQZbSZ9",
      "symbol": "CHAD",
      "name": "ChadTrader Token",
      "decimals": 9,
      "logoURI": "https://gateway.pinata.cloud/ipfs/QmVZYKtcQ6dGuZ3DeWJ9NHjnWCj2bPTJdpKyXnoaP4eHYx",
      "tags": [
        "utility-token"
      ],
      "extensions": {
        "website": "https://chadtrader.io/",
        "twitter": "https://twitter.com/chadtraderio"
      }
    },
    {
      "chainId": 101,
      "address": "GsNzxJfFn6zQdJGeYsupJWzUAm57Ba7335mfhWvFiE9Z",
      "symbol": "DXL",
      "name": "Dexlab",
      "decimals": 6,
      "logoURI": "https://cdn.jsdelivr.net/gh/dexlab-project/assets@master/tokens/solana/dxl/symbol.png",
      "tags": [],
      "extensions": {
        "website": "https://www.dexlab.space/"
      }
    },
    {
      "chainId": 101,
      "address": "APvgd1J98PGW77H1fDa7W7Y4fcbFwWfs71RNyJKuYs1Y",
      "symbol": "FUZ",
      "name": "Fuzzy.One",
      "decimals": 8,
      "logoURI": "https://www.fuzzy.one/static/bf32ac292bb7a4511520dee28b1ce433/50ead/fuz300.webp",
      "tags": [
        "Fuzzy.One",
        "FUZ",
        "Supply chain token"
      ],
      "extensions": {
        "website": "https://www.fuzzy.one/"
      }
    },
    {
      "chainId": 101,
      "address": "6TCbtxs6eYfMKVF9ppTNvbUemW2YnpFig6z1jSqgM16e",
      "symbol": "STRANGE",
      "name": "STRANGE",
      "decimals": 0,
      "logoURI": "https://safepluto.tech/images/strange.png",
      "tags": [
        "utility-token"
      ],
      "extensions": {
        "website": "https://safepluto.tech"
      }
    },
    {
      "chainId": 101,
      "address": "BYNHheaKFX2WRGQTpMZNsM6vAyJXvkeMoMcixKfVKxY9",
      "symbol": "PLUTES",
      "name": "Plutonium",
      "decimals": 0,
      "logoURI": "https://safepluto.tech/images/plutonium.jpg",
      "tags": [
        "utility-token"
      ],
      "extensions": {
        "website": "https://safepluto.tech"
      }
    },
    {
      "chainId": 101,
      "address": "8upjSpvjcdpuzhfR1zriwg5NXkwDruejqNE9WNbPRtyA",
      "symbol": "GRAPE",
      "name": "Grape",
      "decimals": 6,
      "logoURI": "https://www.unlimitedgrapes.com/assets/img/Grape_logo.svg",
      "tags": [],
      "extensions": {
        "website": "https://www.unlimitedgrapes.com/"
      }
    },
    {
      "chainId": 101,
      "address": "7xzovRepzLvXbbpVZLYKzEBhCNgStEv1xpDqf1rMFFKX",
      "symbol": "KERMIT",
      "name": "Kermit",
      "decimals": 8,
      "logoURI": "https://i.imgur.com/4jthhoa.jpg",
      "tags": [
        "utility-token"
      ],
      "extensions": {
        "website": "https://www.kermitfinance.com",
        "twitter": "https://twitter.com/KermitFinance"
      }
    },
    {
      "chainId": 101,
      "address": "3VhB8EAL8dZ457SiksLPpMUR1pyACpbNh5rTjQUEVCcH",
      "symbol": "TUTL",
      "name": "TurtleTraders",
      "decimals": 8,
      "logoURI": "https://raw.githubusercontent.com/turtletraders777/logo/main/3mdPjV6M_400x400.jpg",
      "tags": [
        "social-token",
        "Turtles"
      ],
      "extensions": {
        "twitter": "https://twitter.com/Turtletraders1"
      }
    },
    {
      "chainId": 101,
      "address": "8tbAqS4dFNEeC6YGWpNnusc3JcxoFLMiiLPyHctgGYFe",
      "symbol": "PIPANA",
      "name": "Pipana",
      "decimals": 10,
      "logoURI": "https://pip.monster/img/pipana.jpg",
      "tags": [],
      "extensions": {
        "website": "https://pip.monster",
        "twitter": "https://twitter.com/itspipana"
      }
    },
    {
      "chainId": 101,
      "address": "8s9FCz99Wcr3dHpiauFRi6bLXzshXfcGTfgQE7UEopVx",
      "symbol": "CKC",
      "name": "ChikinCoin",
      "decimals": 6,
      "logoURI": "https://raw.githubusercontent.com/ChikinDeveloper/ChikinCoin/master/assets/logo_circle.svg",
      "tags": [],
      "extensions": {
        "website": "https://www.chikin.run",
        "twitter": "https://twitter.com/ChikinDev"
      }
    },
    {
      "chainId": 101,
      "address": "ATxXyewb1cXThrQFmwHUy4dtPTErfsuqkg7JcUXgLgqo",
      "symbol": "SPW",
      "name": "SpiderSwap",
      "decimals": 8,
      "logoURI": "https://uploads-ssl.webflow.com/609eaacb79ed7ff3aac62fc7/60a5550c33ac676ec5f605ca_Untitled%20Design%20(5).png",
      "tags": [],
      "extensions": {
        "website": "https://www.spiderswap.org",
        "twitter": "https://twitter.com/Spider_swap"
      }
    },
    {
      "chainId": 101,
      "address": "BrwgXmUtNd32dTKdP5teie68EmBnjGq8Wp3MukHehUBY",
      "symbol": "GSTONKS",
      "name": "Gamestonks",
      "decimals": 6,
      "logoURI": "https://i.imgur.com/Dul0KcC_d.webp?maxwidth=640&shape=thumb&fidelity=medium",
      "tags": [],
      "extensions": {
        "website": "https://www.game-stonks.com/"
      }
    },
    {
      "chainId": 101,
      "address": "HAgX1HSfok8DohiNCS54FnC2UJkDSrRVnT38W3iWFwc8",
      "symbol": "MEOW",
      "name": "SOL-CATS",
      "decimals": 9,
      "logoURI": "https://raw.githubusercontent.com/SOLCATS/SOLCATS/main/solcats%20logo.jpg",
      "tags": [],
      "extensions": {
        "website": "https://www.solcats.xyz",
        "twitter": "https://twitter.com/solcat777"
      }
    },
    {
      "chainId": 101,
      "address": "Gro98oTmXxCVX8HKr3q2tMnP5ztoC77q6KehFDnAB983",
      "symbol": "SOLMO",
      "name": "SolMoon",
      "decimals": 4,
      "logoURI": "https://i.ibb.co/MSMcv41/Sol-Moon-logo.png",
      "tags": [],
      "extensions": {
        "website": "https://www.solmoon.co",
        "twitter": "https://twitter.com/solmoonfinance"
      }
    },
    {
      "chainId": 101,
      "address": "2wBXHm4oxmed7ZoDkPL4DU8BuRfMYkubVu8T4N38vXdb",
      "symbol": "MSC",
      "name": "MasterCoin",
      "decimals": 9,
      "logoURI": "https://i.ibb.co/vXLmH7R/2mastercoinlogo-Twitter.png",
      "tags": [],
      "extensions": {
        "website": "https://mastercoin.site",
        "twitter": "https://twitter.com/MasterCoin_",
        "discord": "https://t.co/CXZN9Ncd6Q?amp=1",
        "medium": "https://medium.com/@mastercoin-eu"
      }
    },
    {
      "chainId": 101,
      "address": "8b9mQo6ZU2rwZQgSFqGNQvXzrUSHDTRpKSKi9XXdGmqN",
      "symbol": "CHANGPENGUIN",
      "name": "CHANGPENGUIN",
      "decimals": 6,
      "logoURI": "https://img1.wsimg.com/isteam/ip/0806e069-1a1b-438a-aa86-7765c335fac8/penguin%20logo%2011.png",
      "tags": [],
      "extensions": {
        "website": "https://changpenguin.finance/",
        "twitter": "https://twitter.com/changpenguinFi"
      }
    },
    {
      "chainId": 101,
      "address": "3KnVxWhoYdc9UwDr5WMVkZp2LpF7gnojg7We7MUd6ixQ",
      "symbol": "WOLFE",
      "name": "Wolfecoin",
      "decimals": 9,
      "logoURI": "https://i.imgur.com/P2tzH5u.png",
      "tags": [],
      "extensions": {
        "website": "https://www.wolfecoin.online/"
      }
    },
    {
      "chainId": 101,
      "address": "51tMb3zBKDiQhNwGqpgwbavaGH54mk8fXFzxTc1xnasg",
      "symbol": "APEX",
      "name": "APEX",
      "decimals": 9,
      "logoURI": "https://apexit.finance/images/apex.png",
      "tags": [],
      "extensions": {
        "website": "https://apexit.finance/",
        "twitter": "https://twitter.com/apeXit_finance",
        "discord": "https://discord.gg/aASQy2dWsN",
        "tggroup": "https://t.me/apexit_finance"
      }
    },
    {
      "chainId": 101,
      "address": "4NPzwMK2gfgQ6rTv8x4EE1ZvKW6MYyYTSrAZCx7zxyaX",
      "symbol": "KLB",
      "name": "Black Label",
      "decimals": 0,
      "logoURI": "https://raw.githubusercontent.com/klbtoken/klbtoken/main/klbtoken.svg",
      "tags": [],
      "extensions": {
        "website": "https://www.klbtoken.com",
        "twitter": "https://twitter.com/klbtoken"
      }
    },
<<<<<<< HEAD
    {
      "chainId": 101,
      "address": "5v6tZ1SiAi7G8Qg4rBF1ZdAn4cn6aeQtefewMr1NLy61",
      "symbol": "SOLD",
      "name": "Solanax",
      "decimals": 9,
      "logoURI": "https://solanax.org/images/icon.png",
      "tags": [],
      "extensions": {
        "website": "https://solanax.org",
        "twitter": "https://twitter.com/Solanaxorg",
        "telegram": "https://t.me/solanaxcommunity"
      }
    },
    {
      "chainId": 101,
      "address": "3RSafdgu7P2smSGHJvSGQ6kZVkcErZXfZTtynJYboyAu",
      "symbol": "SINE",
      "name": "SINE",
      "decimals": 4,
      "logoURI": "https://raw.githubusercontent.com/sinetoken/public/main/icon/circle_icon/circle_icon.svg",
      "tags": [
        "security-token",
        "utility-token"
      ],
      "extensions": {
        "website": "https://solainetwork.com/",
        "twitter": "https://twitter.com/SolAiNetwork"
      }
    },
    {
      "chainId": 101,
      "address": "guppyrZyEX9iTPSu92pi8T71Zka7xd6PrsTJrXRW6u1",
      "symbol": "GUPPY",
      "name": "Orca Guppy Collectible",
      "decimals": 0,
      "logoURI": "https://cdn.jsdelivr.net/gh/solana-labs/token-list@main/assets/mainnet/DjVE6JNiYqPL2QXyCUUh8rNjHrbz9hXHNYt99MQ59qw1/guppy.png",
      "tags": [
        "nft"
      ],
      "extensions": {
        "website": "https://www.orca.so",
        "twitter": "https://twitter.com/orca_so"
      }
    },
    {
      "chainId": 101,
      "address": "whaLeHav12EhGK19u6kKbLRwC9E1EATGnm6MWbBCcUW",
      "symbol": "WHALE",
      "name": "Orca Whale Collectible",
      "decimals": 0,
      "logoURI": "https://cdn.jsdelivr.net/gh/solana-labs/token-list@main/assets/mainnet/DjVE6JNiYqPL2QXyCUUh8rNjHrbz9hXHNYt99MQ59qw1/whale.png",
      "tags": [
        "nft"
      ],
      "extensions": {
        "website": "https://www.orca.so",
        "twitter": "https://twitter.com/orca_so"
      }
    },
    {
      "chainId": 101,
      "address": "kLwhLkZRt6CadPHRBsgfhRCKXX426WMBnhoGozTduvk",
      "symbol": "KILLER-WHALE",
      "name": "Orca Killer Whale Collectible",
      "decimals": 0,
      "logoURI": "https://cdn.jsdelivr.net/gh/solana-labs/token-list@main/assets/mainnet/DjVE6JNiYqPL2QXyCUUh8rNjHrbz9hXHNYt99MQ59qw1/killer_whale.png",
      "tags": [
        "nft"
      ],
      "extensions": {
        "website": "https://www.orca.so",
        "twitter": "https://twitter.com/orca_so"
      }
    },
    {
      "chainId": 101,
      "address": "star2pH7rVWscs743JGdCAL8Lc9nyJeqx7YQXkGUnWf",
      "symbol": "STARFISH",
      "name": "Orca Starfish Collectible",
      "decimals": 6,
      "logoURI": "https://cdn.jsdelivr.net/gh/solana-labs/token-list@main/assets/mainnet/DjVE6JNiYqPL2QXyCUUh8rNjHrbz9hXHNYt99MQ59qw1/starfish.png",
      "tags": [
        "nft"
      ],
      "extensions": {
        "website": "https://www.orca.so",
        "twitter": "https://twitter.com/orca_so"
      }
    },
    {
      "chainId": 101,
      "address": "cLownTTaiiQMoyMmFjfmSGowi8HyNhCtTLFcrNKnqX6",
      "symbol": "CLOWNFISH",
      "name": "Orca Clownfish Collectible",
      "decimals": 0,
      "logoURI": "https://cdn.jsdelivr.net/gh/solana-labs/token-list@main/assets/mainnet/DjVE6JNiYqPL2QXyCUUh8rNjHrbz9hXHNYt99MQ59qw1/clownfish.png",
      "tags": [
        "nft"
      ],
      "extensions": {
        "website": "https://www.orca.so",
        "twitter": "https://twitter.com/orca_so"
      }
    },
    {
      "chainId": 101,
      "address": "ECFcUGwHHMaZynAQpqRHkYeTBnS5GnPWZywM8aggcs3A",
      "symbol": "SOL/USDC",
      "name": "Orca SOL/USDC LP Token",
      "decimals": 9,
      "logoURI": "https://cdn.jsdelivr.net/gh/solana-labs/token-list@main/assets/mainnet/DjVE6JNiYqPL2QXyCUUh8rNjHrbz9hXHNYt99MQ59qw1/logo.png",
      "tags": [
        "lp-token"
      ],
      "extensions": {
        "website": "https://www.orca.so",
        "twitter": "https://twitter.com/orca_so"
      }
    },
    {
      "chainId": 101,
      "address": "3H5XKkE9uVvxsdrFeN4BLLGCmohiQN6aZJVVcJiXQ4WC",
      "symbol": "USDC/USDT",
      "name": "Orca USDC/USDT LP Token",
      "decimals": 9,
      "logoURI": "https://cdn.jsdelivr.net/gh/solana-labs/token-list@main/assets/mainnet/DjVE6JNiYqPL2QXyCUUh8rNjHrbz9hXHNYt99MQ59qw1/logo.png",
      "tags": [
        "lp-token"
      ],
      "extensions": {
        "website": "https://www.orca.so",
        "twitter": "https://twitter.com/orca_so"
      }
    },
    {
      "chainId": 101,
      "address": "8qNqTaKKbdZuzQPWWXy5wNVkJh54ex8zvvnEnTFkrKMP",
      "symbol": "USDC/USDT-SRM",
      "name": "Orca USDC/USDT-SRM LP Token",
      "decimals": 9,
      "logoURI": "https://cdn.jsdelivr.net/gh/solana-labs/token-list@main/assets/mainnet/DjVE6JNiYqPL2QXyCUUh8rNjHrbz9hXHNYt99MQ59qw1/logo.png",
      "tags": [
        "lp-token"
      ],
      "extensions": {
        "website": "https://www.orca.so",
        "twitter": "https://twitter.com/orca_so"
      }
    },
    {
      "chainId": 101,
      "address": "7TYb32qkwYosUQfUspU45cou7Bb3nefJocVMFX2mEGTT",
      "symbol": "ETH/USDC",
      "name": "Orca ETH/USDC LP Token",
      "decimals": 9,
      "logoURI": "https://cdn.jsdelivr.net/gh/solana-labs/token-list@main/assets/mainnet/DjVE6JNiYqPL2QXyCUUh8rNjHrbz9hXHNYt99MQ59qw1/logo.png",
      "tags": [
        "lp-token"
      ],
      "extensions": {
        "website": "https://www.orca.so",
        "twitter": "https://twitter.com/orca_so"
      }
    },
    {
      "chainId": 101,
      "address": "EhBAmhkgEsMa8McFB5bpqZaRpZvGBBJ4jN59T5xToPdG",
      "symbol": "ETH/USDT-SRM",
      "name": "Orca ETH/USDT-SRM LP Token",
      "decimals": 9,
      "logoURI": "https://cdn.jsdelivr.net/gh/solana-labs/token-list@main/assets/mainnet/DjVE6JNiYqPL2QXyCUUh8rNjHrbz9hXHNYt99MQ59qw1/logo.png",
      "tags": [
        "lp-token"
      ],
      "extensions": {
        "website": "https://www.orca.so",
        "twitter": "https://twitter.com/orca_so"
      }
    },
    {
      "chainId": 101,
      "address": "8pFwdcuXM7pvHdEGHLZbUR8nNsjj133iUXWG6CgdRHk2",
      "symbol": "BTC/ETH",
      "name": "Orca BTC/ETH LP Token",
      "decimals": 9,
      "logoURI": "https://cdn.jsdelivr.net/gh/solana-labs/token-list@main/assets/mainnet/DjVE6JNiYqPL2QXyCUUh8rNjHrbz9hXHNYt99MQ59qw1/logo.png",
      "tags": [
        "lp-token"
      ],
      "extensions": {
        "website": "https://www.orca.so",
        "twitter": "https://twitter.com/orca_so"
      }
    },
    {
      "chainId": 101,
      "address": "7bb88DAnQY7LSoWEuqezCcbk4vutQbuRqgJMqpX8h6dL",
      "symbol": "ETH/SOL",
      "name": "Orca ETH/SOL LP Token",
      "decimals": 9,
      "logoURI": "https://cdn.jsdelivr.net/gh/solana-labs/token-list@main/assets/mainnet/DjVE6JNiYqPL2QXyCUUh8rNjHrbz9hXHNYt99MQ59qw1/logo.png",
      "tags": [
        "lp-token"
      ],
      "extensions": {
        "website": "https://www.orca.so",
        "twitter": "https://twitter.com/orca_so"
      }
    },
    {
      "chainId": 101,
      "address": "GWEmABT4rD3sGhyghv9rKbfdiaFe5uMHeJqr6hhu3XvA",
      "symbol": "RAY/SOL",
      "name": "Orca RAY/SOL LP Token",
      "decimals": 9,
      "logoURI": "https://cdn.jsdelivr.net/gh/solana-labs/token-list@main/assets/mainnet/DjVE6JNiYqPL2QXyCUUh8rNjHrbz9hXHNYt99MQ59qw1/logo.png",
      "tags": [
        "lp-token"
      ],
      "extensions": {
        "website": "https://www.orca.so",
        "twitter": "https://twitter.com/orca_so"
      }
    },
    {
      "chainId": 101,
      "address": "BmZNYGt7aApGTUUxAQUYsW64cMbb6P7uniokCWaptj4D",
      "symbol": "SOL/USDT",
      "name": "Orca SOL/USDT LP Token",
      "decimals": 9,
      "logoURI": "https://cdn.jsdelivr.net/gh/solana-labs/token-list@main/assets/mainnet/DjVE6JNiYqPL2QXyCUUh8rNjHrbz9hXHNYt99MQ59qw1/logo.png",
      "tags": [
        "lp-token"
      ],
      "extensions": {
        "website": "https://www.orca.so",
        "twitter": "https://twitter.com/orca_so"
      }
    },
    {
      "chainId": 101,
      "address": "E4cthfUFaDd4x5t1vbeBNBHm7isqhM8kapthPzPJz1M2",
      "symbol": "SOL/USDT-SRM",
      "name": "Orca SOL/USDT-SRM LP Token",
      "decimals": 9,
      "logoURI": "https://cdn.jsdelivr.net/gh/solana-labs/token-list@main/assets/mainnet/DjVE6JNiYqPL2QXyCUUh8rNjHrbz9hXHNYt99MQ59qw1/logo.png",
      "tags": [
        "lp-token"
      ],
      "extensions": {
        "website": "https://www.orca.so",
        "twitter": "https://twitter.com/orca_so"
      }
    },
    {
      "chainId": 101,
      "address": "6ojPekCSQimAjDjaMApLvh3jF6wnZeNEVRVVoGNzEXvV",
      "symbol": "SOL/SRM",
      "name": "Orca SOL/SRM LP Token",
      "decimals": 9,
      "logoURI": "https://cdn.jsdelivr.net/gh/solana-labs/token-list@main/assets/mainnet/DjVE6JNiYqPL2QXyCUUh8rNjHrbz9hXHNYt99MQ59qw1/logo.png",
      "tags": [
        "lp-token"
      ],
      "extensions": {
        "website": "https://www.orca.so",
        "twitter": "https://twitter.com/orca_so"
      }
    },
    {
      "chainId": 101,
      "address": "YJRknE9oPhUMtq1VvhjVzG5WnRsjQtLsWg3nbaAwCQ5",
      "symbol": "FTT/SOL",
      "name": "Orca FTT/SOL LP Token",
      "decimals": 9,
      "logoURI": "https://cdn.jsdelivr.net/gh/solana-labs/token-list@main/assets/mainnet/DjVE6JNiYqPL2QXyCUUh8rNjHrbz9hXHNYt99MQ59qw1/logo.png",
      "tags": [
        "lp-token"
      ],
      "extensions": {
        "website": "https://www.orca.so",
        "twitter": "https://twitter.com/orca_so"
      }
    },
    {
      "chainId": 101,
      "address": "C9PKvetJPrrPD53PR2aR8NYtVZzucCRkHYzcFXbZXEqu",
      "symbol": "KIN/SOL",
      "name": "Orca KIN/SOL LP Token",
      "decimals": 9,
      "logoURI": "https://cdn.jsdelivr.net/gh/solana-labs/token-list@main/assets/mainnet/DjVE6JNiYqPL2QXyCUUh8rNjHrbz9hXHNYt99MQ59qw1/logo.png",
      "tags": [
        "lp-token"
      ],
      "extensions": {
        "website": "https://www.orca.so",
        "twitter": "https://twitter.com/orca_so"
      }
    },
    {
      "chainId": 101,
      "address": "6SfhBAmuaGf9p3WAxeHJYCWMABnYUMrdzNdK5Stvvj4k",
      "symbol": "ROPE/SOL",
      "name": "Orca ROPE/SOL LP Token",
      "decimals": 9,
      "logoURI": "https://cdn.jsdelivr.net/gh/solana-labs/token-list@main/assets/mainnet/DjVE6JNiYqPL2QXyCUUh8rNjHrbz9hXHNYt99MQ59qw1/logo.png",
      "tags": [
        "lp-token"
      ],
      "extensions": {
        "website": "https://www.orca.so",
        "twitter": "https://twitter.com/orca_so"
      }
    },
    {
      "chainId": 101,
      "address": "9r1n79TmerAgQJboUT8QvrChX3buZBfuSrBTtYM1cW4h",
      "symbol": "SOL/STEP",
      "name": "Orca SOL/STEP LP Token",
      "decimals": 9,
      "logoURI": "https://cdn.jsdelivr.net/gh/solana-labs/token-list@main/assets/mainnet/DjVE6JNiYqPL2QXyCUUh8rNjHrbz9hXHNYt99MQ59qw1/logo.png",
      "tags": [
        "lp-token"
      ],
      "extensions": {
        "website": "https://www.orca.so",
        "twitter": "https://twitter.com/orca_so"
      }
    },
    {
      "chainId": 101,
      "address": "ELLELFtgvWBgLkdY9EFx4Vb3SLNj4DJEhzZLWy1wCh4Y",
      "symbol": "OXY/SOL",
      "name": "Orca OXY/SOL LP Token",
      "decimals": 9,
      "logoURI": "https://cdn.jsdelivr.net/gh/solana-labs/token-list@main/assets/mainnet/DjVE6JNiYqPL2QXyCUUh8rNjHrbz9hXHNYt99MQ59qw1/logo.png",
      "tags": [
        "lp-token"
      ],
      "extensions": {
        "website": "https://www.orca.so",
        "twitter": "https://twitter.com/orca_so"
      }
    },
    {
      "chainId": 101,
      "address": "BXM9ph4AuhCUzf94HQu5FnfeVThKj5oyrnb1krY1zax5",
      "symbol": "MER/SOL",
      "name": "Orca MER/SOL LP Token",
      "decimals": 9,
      "logoURI": "https://cdn.jsdelivr.net/gh/solana-labs/token-list@main/assets/mainnet/DjVE6JNiYqPL2QXyCUUh8rNjHrbz9hXHNYt99MQ59qw1/logo.png",
      "tags": [
        "lp-token"
      ],
      "extensions": {
        "website": "https://www.orca.so",
        "twitter": "https://twitter.com/orca_so"
      }
    },
    {
      "chainId": 101,
      "address": "FJ9Q9ojA7vdf5rFbcTc6dd7D3nLpwSxdtFSE8cwfuvqt",
      "symbol": "FIDA/SOL",
      "name": "Orca FIDA/SOL LP Token",
      "decimals": 9,
      "logoURI": "https://cdn.jsdelivr.net/gh/solana-labs/token-list@main/assets/mainnet/DjVE6JNiYqPL2QXyCUUh8rNjHrbz9hXHNYt99MQ59qw1/logo.png",
      "tags": [
        "lp-token"
      ],
      "extensions": {
        "website": "https://www.orca.so",
        "twitter": "https://twitter.com/orca_so"
      }
    },
    {
      "chainId": 101,
      "address": "EHkfnhKLLTUqo1xMZLxhM9EusEgpN6RXPpZsGpUsewaa",
      "symbol": "MAPS/SOL",
      "name": "Orca MAPS/SOL LP Token",
      "decimals": 9,
      "logoURI": "https://cdn.jsdelivr.net/gh/solana-labs/token-list@main/assets/mainnet/DjVE6JNiYqPL2QXyCUUh8rNjHrbz9hXHNYt99MQ59qw1/logo.png",
      "tags": [
        "lp-token"
      ],
      "extensions": {
        "website": "https://www.orca.so",
        "twitter": "https://twitter.com/orca_so"
      }
    },
    {
      "chainId": 101,
      "address": "9rguDaKqTrVjaDXafq6E7rKGn7NPHomkdb8RKpjKCDm2",
      "symbol": "SAMO/SOL",
      "name": "Orca SAMO/SOL LP Token",
      "decimals": 9,
      "logoURI": "https://cdn.jsdelivr.net/gh/solana-labs/token-list@main/assets/mainnet/DjVE6JNiYqPL2QXyCUUh8rNjHrbz9hXHNYt99MQ59qw1/logo.png",
      "tags": [
        "lp-token"
      ],
      "extensions": {
        "website": "https://www.orca.so",
        "twitter": "https://twitter.com/orca_so"
      }
    },
    {
      "chainId": 101,
      "address": "2697FyJ4vD9zwAVPr33fdVPDv54pyZZiBv9S2AoKMyQf",
      "symbol": "COPE/SOL",
      "name": "Orca COPE/SOL LP Token",
      "decimals": 9,
      "logoURI": "https://cdn.jsdelivr.net/gh/solana-labs/token-list@main/assets/mainnet/DjVE6JNiYqPL2QXyCUUh8rNjHrbz9hXHNYt99MQ59qw1/logo.png",
      "tags": [
        "lp-token"
      ],
      "extensions": {
        "website": "https://www.orca.so",
        "twitter": "https://twitter.com/orca_so"
      }
    },
    {
      "chainId": 101,
      "address": "HEhMLvpSdPviukafKwVN8BnBUTamirptsQ6Wxo5Cyv8s",
      "symbol": "FTR",
      "name": "Future",
      "decimals": 9,
      "logoURI": "http://future-ftr.io/images/logo.png",
      "tags": [],
      "extensions": {
        "website": "https://future-ftr.io",
        "twitter": "https://twitter.com/ftr_finance"
      }
    },
    {
      "chainId": 101,
      "address": "6oJ8Mp1VnKxN5MvGf9LfpeaRvTv8N1xFbvtdEbLLWUDT",
      "symbol": "ESC",
      "name": "ESCoin",
      "decimals": 9,
      "logoURI": "https://escoin.company/img/escoin_icon.png",
      "tags": [],
      "extensions": {
        "website": "https://escoin.company/",
        "twitter": "https://twitter.com/coin_esc"
      }
    },
    {
      "chainId": 101,
      "address": "Da1jboBKU3rqXUqPL3L3BxJ8e67ogVgVKcqy4rWsS7LC",
      "symbol": "UBE",
      "name": "UBE Token",
      "decimals": 10,
      "logoURI": "https://cdn.jsdelivr.net/gh/donfrancisco/ubetoken/UBE.png",
      "tags": [],
      "extensions": {
        "website": "https://www.ubetoken.com",
        "twitter": "https://twitter.com/ube_token"
      }
    },
    {
      "chainId": 101,
      "address": "6kwTqmdQkJd8qRr9RjSnUX9XJ24RmJRSrU1rsragP97Y",
      "symbol": "SAIL",
      "name": "SAIL",
      "decimals": 6,
      "logoURI": "https://cloudflare-ipfs.com/ipfs/QmPcQfofQNfiv36EAsGQrgAhiPbqGf17i1Cz648JhXFW9m/logo_solana_sail_v2.png",
      "tags": [
        "utility-token"
      ],
      "extensions": {
        "website": "https://www.solanasail.com",
        "twitter": "https://twitter.com/solsailsummer"
      }
    },
    {
      "chainId": 101,
      "address": "E5ndSkaB17Dm7CsD22dvcjfrYSDLCxFcMd6z8ddCk5wp",
      "symbol": "CCAI",
      "name": "Cryptocurrencies.Ai",
      "decimals": 9,
      "logoURI": "https://cryptocurrencies.ai/logo.png",
      "tags": [],
      "extensions": {
        "website": "https://ccai.cryptocurrencies.ai",
        "twitter": "https://twitter.com/CCAI_Official",
        "serumV3Usdc": "7gZNLDbWE73ueAoHuAeFoSu7JqmorwCLpNTBXHtYSFTa"
      }
    },
    {
      "chainId": 101,
      "address": "7LmGzEgnQZTxxeCThgxsv3xe4JQmiy9hxEGBPCF66KgH",
      "symbol": "SNEK",
      "name": "Snek Coin",
      "decimals": 0,
      "logoURI": "https://raw.githubusercontent.com/snekcoin/SnekCoin/main/The%20Snek%20Coin.png",
      "tags": [],
      "extensions": {
        "twitter": "https://twitter.com/snekcoin"
      }
    },
    {
      "chainId": 101,
      "address": "AhRozpV8CDLJ5z9k8CJWF4P12MVvxdnnU2y2qUhUuNS5",
      "symbol": "ARK",
      "name": "Sol.Ark",
      "decimals": 8,
      "logoURI": "https://i.ibb.co/JyJ9kf0/Logo-1.png",
      "tags": [
        "meme"
      ],
      "extensions": {
        "website": "https://www.solark.xyz/",
        "twitter": "https://twitter.com/SOLARK67275852"
      }
    },
    {
      "chainId": 101,
      "address": "ss26ybWnrhSYbGBjDT9bEwRiyAVUgiKCbgAfFkksj4R",
      "symbol": "SS2",
      "name": "POH",
      "decimals": 0,
      "logoURI": "https://www.sol-talk.com/logo192.png",
      "tags": [
        "nft"
      ],
      "extensions": {
        "website": "https://www.sol-talk.com/sol-survivor",
        "twitter": "https://twitter.com/sol__survivor"
      }
    },
    {
      "chainId": 101,
      "address": "6dGR9kAt499jzsojDHCvDArKxpTarNbhdSkiS7jeMAib",
      "symbol": "AKI",
      "name": "AKIHIGE Token",
      "decimals": 6,
      "logoURI": "https://cdn.jsdelivr.net/gh/josh-a81/AKI/AKItokenlogo.jpg",
      "tags": [
        "aki"
      ]
    },
    {
      "chainId": 101,
      "address": "SCYfrGCw8aDiqdgcpdGjV6jp4UVVQLuphxTDLNWu36f",
      "symbol": "SCY",
      "name": "Synchrony",
      "decimals": 9,
      "logoURI": "https://raw.githubusercontent.com/synchrony-labs/synchrony-assets/main/SYNCHRONY-LOGO.png",
      "tags": [],
      "extensions": {
        "website": "https://synchrony.fi",
        "twitter": "https://twitter.com/SynchronyFi"
      }
    },
    {
      "chainId": 101,
      "address": "BKMWPkPS8jXw59ezYwK2ueNTZRF4m8MYHDjh9HwUmkQ7",
      "symbol": "SDC",
      "name": "SandDollarClassic",
      "decimals": 9,
      "logoURI": "https://pbs.twimg.com/profile_images/1209342834513498113/YXkq2fAE_400x400.jpg",
      "tags": [
        "utility-token"
      ],
      "extensions": {
        "website": "https://sanddollar.bs",
        "twitter": "https://twitter.com/SandDollar_BS"
      }
    },
    {
      "chainId": 101,
      "address": "3aEb4KJTWxaqKBXADw5qkAjG9K1AoLhR4CrDH6HCpGCo",
      "symbol": "SMB",
      "name": "Solana Monkey Business",
      "decimals": 9,
      "logoURI": "https://cdn.jsdelivr.net/gh/SolanaMonkeyBusiness/smbproject/token/SMB.png",
      "tags": [],
      "extensions": {
        "medium": "https://solanambs.medium.com/",
        "website": "https://solanamonkey.business/",
        "twitter": "https://twitter.com/SolanaMBS"
      }
    },
    {
      "chainId": 101,
      "address": "E7WqtfRHcY8YW8z65u9WmD7CfMmvtrm2qPVicSzDxLaT",
      "symbol": "PPUG",
      "name": "PizzaPugCoin",
      "decimals": 9,
      "logoURI": "https://i.imgur.com/kfycD0N.png",
      "tags": [],
      "extensions": {
        "website": "https://www.pizzapugcoin.com",
        "twitter": "https://twitter.com/pizzapugcoin"
      }
    },
    {
      "chainId": 101,
      "address": "FZgL5motNWEDEa24xgfSdBDfXkB9Ru9KxfEsey9S58bb",
      "symbol": "VCC",
      "name": "VentureCapital",
      "decimals": 6,
      "logoURI": "https://www.vcc.finance/bird.svg",
      "tags": [
        "venture capital",
        "liquidator",
        "IDO",
        "incubator"
      ],
      "extensions": {
        "website": "https://www.vcc.finance/",
        "twitter": "https://twitter.com/vcc_finance"
      }
    },
    {
      "chainId": 101,
      "address": "4TGxgCSJQx2GQk9oHZ8dC5m3JNXTYZHjXumKAW3vLnNx",
      "symbol": "OXS",
      "name": "Oxbull Sol",
      "decimals": 9,
      "logoURI": "https://www.oxbull.tech/assets/icon/favicon.png",
      "tags": [
        "utility-token"
      ],
      "extensions": {
        "website": "https://www.oxbull.tech/#/home",
        "twitter": "https://twitter.com/OxBull5",
        "medium": "https://medium.com/@oxbull",
        "tgann": "https://t.me/Oxbull_tech",
        "coingeckoId": "oxbull-tech",
        "github": "https://github.com/OxBull"
      }
    },
    {
      "chainId": 101,
      "address": "EdAhkbj5nF9sRM7XN7ewuW8C9XEUMs8P7cnoQ57SYE96",
      "symbol": "FAB",
      "name": "FABRIC",
      "decimals": 9,
      "logoURI": "https://fsynth.io/favicon-32x32.png",
      "tags": [],
      "extensions": {
        "website": "https://fsynth.io/",
        "twitter": "https://twitter.com/official_fabric"
      }
    },
    {
      "chainId": 101,
      "address": "GEYrotdkRitGUK5UMv3aMttEhVAZLhRJMcG82zKYsaWB",
      "symbol": "POTATO",
      "name": "POTATO",
      "decimals": 3,
      "logoURI": "https://raw.githubusercontent.com/potatocoinspl/potatoArt/main/Image/logocircle.png",
      "tags": [],
      "extensions": {
        "website": "https://potatocoinspl.com/",
        "serumV3Usdc": "6dn7tgTHe5rZEAscMWWY3xmPGVEKVkM9s7YRV11z399z"
      }
    },
    {
      "chainId": 101,
      "address": "7MtgLYSEgsq626pvcEAwaDqs2KiZsaJUX2qGpRZbcDWY",
      "symbol": "DGEN",
      "name": "Degen Banana",
      "decimals": 6,
      "logoURI": "https://i.ibb.co/hD0bKmf/dgen-banana-logo.png",
      "tags": [],
      "extensions": {
        "website": "https://degen.finance/",
        "twitter": "https://twitter.com/degenbanana"
      }
    },
    {
      "chainId": 101,
      "address": "FciGvHj9FjgSGgCBF1b9HY814FM9D28NijDd5SJrKvPo",
      "symbol": "TGT",
      "name": "Twirl Governance Token",
      "decimals": 6,
      "logoURI": "https://i.imgur.com/eh24tVm.jpeg",
      "tags": [],
      "extensions": {
        "website": "https://twirlfinance.com/",
        "twitter": "https://twitter.com/twirlfinance"
      }
    },
    {
      "chainId": 101,
      "address": "A9EEvcRcT7Q9XAa6NfqrqJChoc4XGDhd2mtc4xfniQkS",
      "symbol": "BILBY",
      "name": "Bilby Finance",
      "decimals": 9,
      "logoURI": "https://i.ibb.co/2yqS0z8/Bilby.png",
      "tags": [
        "utility-token"
      ],
      "extensions": {
        "website": "https://bilby.finance/"
      }
    },
    {
      "chainId": 101,
      "address": "8NGgmXzBzhsXz46pTC3ioSBxeE3w2EXpc741N3EQ8E6r",
      "symbol": "JOKE",
      "name": "JOKESMEMES",
      "decimals": 9,
      "logoURI": "https://jokesmemes.finance/joketoken.png",
      "tags": [],
      "extensions": {
        "website": "https://jokesmemes.finance",
        "twitter": "https://twitter.com/Jokesmemes11"
      }
    },
    {
      "chainId": 101,
      "address": "Fp4gjLpTsPqBN6xDGpDHwtnuEofjyiZKxxZxzvJnjxV6",
      "symbol": "NAXAR",
      "name": "Naxar",
      "decimals": 4,
      "logoURI": "http://ipic.su/img/img7/fs/naxarLogo512x512.1623594250.png",
      "tags": [],
      "extensions": {
        "website": "https://naxar.ru",
        "instagram": "https://instagram.com/naxar__",
        "telegram": "https://t.me/naxar_official"
      }
    },
    {
      "chainId": 101,
      "address": "5jqTNKonR9ZZvbmX9JHwcPSEg6deTyNKR7PxQ9ZPdd2w",
      "symbol": "JBUS",
      "name": "Jebus",
      "decimals": 0,
      "logoURI": "https://jebus.live/wp-content/uploads/2021/05/Jebus-White-300x292.png",
      "tags": [],
      "extensions": {
        "website": "https://jebus.live"
      }
    },
    {
      "chainId": 101,
      "address": "29UWGmi1MxJRi3izeritN8VvhZbUiX37KUVnGv46mzev",
      "symbol": "KLBx",
      "name": "Black Label X",
      "decimals": 4,
      "logoURI": "https://raw.githubusercontent.com/klbtoken/klbtoken/main/klbx.svg",
      "tags": [],
      "extensions": {
        "website": "https://klbtoken.com/x"
      }
    },
    {
      "chainId": 101,
      "address": "GACHAfpmbpk4FLfZcGkT2NUmaEqMygssAknhqnn8DVHP",
      "symbol": "GACHA",
      "name": "Gachapon",
      "decimals": 9,
      "logoURI": "https://r5qzzgtjsn53w4u2wlpvrtkgstrvzpqak2i2hk7s356q4otl7p5q.arweave.net/j2GcmmmTe7tymrLfWM1GlONcvgBWkaOr8t99Djpr-_s",
      "tags": [],
      "extensions": {
        "twitter": "https://twitter.com/GACHAPON7777"
=======
      {
       "chainId": 101,
      "address": "9zoqdwEBKWEi9G5Ze8BSkdmppxGgVv1Kw4LuigDiNr9m",
      "symbol": "STR",
      "name": "Solster",
      "decimals": 9,
      "logoURI": "https://solster.finance/logo-mark.png",
      "tags": [],
      "extensions": {
        "website": "https://solster.finance",
        "twitter": "https://twitter.com/solster_finance"
>>>>>>> 228af2df
      }
    }
  ],
  "version": {
    "major": 0,
    "minor": 2,
    "patch": 2
  }
}<|MERGE_RESOLUTION|>--- conflicted
+++ resolved
@@ -8216,7 +8216,6 @@
         "twitter": "https://twitter.com/klbtoken"
       }
     },
-<<<<<<< HEAD
     {
       "chainId": 101,
       "address": "5v6tZ1SiAi7G8Qg4rBF1ZdAn4cn6aeQtefewMr1NLy61",
@@ -8977,9 +8976,10 @@
       "tags": [],
       "extensions": {
         "twitter": "https://twitter.com/GACHAPON7777"
-=======
-      {
-       "chainId": 101,
+      }
+    },
+    {
+      "chainId": 101,
       "address": "9zoqdwEBKWEi9G5Ze8BSkdmppxGgVv1Kw4LuigDiNr9m",
       "symbol": "STR",
       "name": "Solster",
@@ -8989,7 +8989,6 @@
       "extensions": {
         "website": "https://solster.finance",
         "twitter": "https://twitter.com/solster_finance"
->>>>>>> 228af2df
       }
     }
   ],
