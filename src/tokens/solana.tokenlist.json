{
  "name": "Solana Token List",
  "logoURI": "https://cdn.jsdelivr.net/gh/trustwallet/assets@master/blockchains/solana/info/logo.png",
  "keywords": [
    "solana",
    "spl"
  ],
  "tags": {
    "stablecoin": {
      "name": "stablecoin",
      "description": "Tokens that are fixed to an external asset, e.g. the US dollar"
    },
    "ethereum": {
      "name": "ethereum",
      "description": "Asset bridged from ethereum"
    },
    "lp-token": {
      "name": "lp-token",
      "description": "Asset representing liquidity provider token"
    },
    "wrapped-sollet": {
      "name": "wrapped-sollet",
      "description": "Asset wrapped using sollet bridge"
    },
    "wrapped": {
      "name": "wrapped",
      "description": "Asset wrapped using wormhole bridge"
    },
    "leveraged": {
      "name": "leveraged",
      "description": "Leveraged asset"
    },
    "bull": {
      "name": "bull",
      "description": "Leveraged Bull asset"
    },
    "bear": {
      "name": "bear",
      "description": "Leveraged Bear asset"
    },
    "nft": {
      "name": "nft",
      "description": "Non-fungible token"
    },
    "security-token": {
      "name": "security-token",
      "description": "Tokens that are used to gain access to an electronically restricted resource"
    },
    "utility-token": {
      "name": "utility-token",
      "description": "Tokens that are designed to be spent within a certain blockchain ecosystem e.g. most of the SPL-Tokens"
    },
    "tokenized-stock": {
      "name": "tokenized-stock",
      "description": "Tokenized stocks are tokenized derivatives that represent traditional securities, particularly shares in publicly firms traded on regulated exchanges"
    }
  },
  "timestamp": "2021-03-03T19:57:21+0000",
  "tokens": [
    {
      "chainId": 101,
      "address": "99pifp4v4qQNk3irTHpmAEEzgKfs3ahLE7iFKEqfyxPj",
      "symbol": "ZI",
      "name": "ZI (The Z Institute Token)",
      "decimals": 6,
      "logoURI": "https://raw.githubusercontent.com/solana-labs/token-list/main/assets/mainnet/99pifp4v4qQNk3irTHpmAEEzgKfs3ahLE7iFKEqfyxPj/logo.png",
      "tags": [
        "utility-token"
      ],
      "extensions": {
        "website": "https://zinstitute.net/",
        "twitter": "https://twitter.com/the_z_institute"
      }
    },
    {
      "chainId": 101,
      "address": "FYfQ9uaRaYvRiaEGUmct45F9WKam3BYXArTrotnTNFXF",
      "symbol": "SOLA",
      "name": "Sola Token",
      "decimals": 9,
      "logoURI": "https://raw.githubusercontent.com/solana-labs/token-list/main/assets/mainnet/FYfQ9uaRaYvRiaEGUmct45F9WKam3BYXArTrotnTNFXF/logo.png",
      "tags": [
        "Solana tokenized",
        "Solana Community token"
      ],
      "extensions": {
        "website": "https://solatoken.net/",
        "telegram": "https://t.me/solatokennet",
        "twitter": "https://twitter.com/EcoSolana"
      }
    },
    {
      "chainId": 101,
      "address": "So11111111111111111111111111111111111111112",
      "symbol": "SOL",
      "name": "Wrapped SOL",
      "decimals": 9,
      "logoURI": "https://raw.githubusercontent.com/solana-labs/token-list/main/assets/mainnet/So11111111111111111111111111111111111111112/logo.png",
      "tags": [],
      "extensions": {
        "website": "https://solana.com/",
        "serumV3Usdc": "9wFFyRfZBsuAha4YcuxcXLKwMxJR43S7fPfQLusDBzvT",
        "serumV3Usdt": "HWHvQhFmJB3NUcu1aihKmrKegfVxBEHzwVX6yZCKEsi1",
        "coingeckoId": "solana"
      }
    },
    {
      "chainId": 101,
      "address": "EPjFWdd5AufqSSqeM2qN1xzybapC8G4wEGGkZwyTDt1v",
      "symbol": "USDC",
      "name": "USD Coin",
      "decimals": 6,
      "logoURI": "https://raw.githubusercontent.com/solana-labs/token-list/main/assets/mainnet/EPjFWdd5AufqSSqeM2qN1xzybapC8G4wEGGkZwyTDt1v/logo.png",
      "tags": [
        "stablecoin"
      ],
      "extensions": {
        "website": "https://www.centre.io/",
        "coingeckoId": "usd-coin",
        "serumV3Usdt": "77quYg4MGneUdjgXCunt9GgM1usmrxKY31twEy3WHwcS"
      }
    },
    {
      "chainId": 101,
      "address": "2inRoG4DuMRRzZxAt913CCdNZCu2eGsDD9kZTrsj2DAZ",
      "symbol": "TSLA",
      "name": "Tesla Inc.",
      "decimals": 8,
      "logoURI": "https://raw.githubusercontent.com/solana-labs/token-list/main/assets/mainnet/2inRoG4DuMRRzZxAt913CCdNZCu2eGsDD9kZTrsj2DAZ/logo.svg",
      "tags": [
        "tokenized-stock"
      ],
      "extensions": {
        "website": "https://www.digitalassets.ag/UnderlyingDetails?TSLA"
      }
    },
    {
      "chainId": 101,
      "address": "8bpRdBGPt354VfABL5xugP3pmYZ2tQjzRcqjg2kmwfbF",
      "symbol": "AAPL",
      "name": "Apple Inc.",
      "decimals": 8,
      "logoURI": "https://raw.githubusercontent.com/solana-labs/token-list/main/assets/mainnet/8bpRdBGPt354VfABL5xugP3pmYZ2tQjzRcqjg2kmwfbF/logo.svg",
      "tags": [
        "tokenized-stock"
      ],
      "extensions": {
        "website": "https://www.digitalassets.ag/UnderlyingDetails?AAPL"
      }
    },
    {
      "chainId": 101,
      "address": "3vhcrQfEn8ashuBfE82F3MtEDFcBCEFfFw1ZgM3xj1s8",
      "symbol": "MSFT",
      "name": "Microsoft Corporation",
      "decimals": 8,
      "logoURI": "https://raw.githubusercontent.com/solana-labs/token-list/main/assets/mainnet/3vhcrQfEn8ashuBfE82F3MtEDFcBCEFfFw1ZgM3xj1s8/logo.svg",
      "tags": [
        "tokenized-stock"
      ],
      "extensions": {
        "website": "https://www.digitalassets.ag/UnderlyingDetails?MSFT"
      }
    },
    {
      "chainId": 101,
      "address": "ASwYCbLedk85mRdPnkzrUXbbYbwe26m71af9rzrhC2Qz",
      "symbol": "MSTR",
      "name": "MicroStrategy Incorporated.",
      "decimals": 8,
      "logoURI": "https://raw.githubusercontent.com/solana-labs/token-list/main/assets/mainnet/ASwYCbLedk85mRdPnkzrUXbbYbwe26m71af9rzrhC2Qz/logo.svg",
      "tags": [
        "tokenized-stock"
      ],
      "extensions": {
        "website": "https://www.digitalassets.ag/UnderlyingDetails?MSTR"
      }
    },
    {
      "chainId": 101,
      "address": "J25jdsEgTnAwB4nVq3dEQhwekbXCnVTGzFpVMPScXRgK",
      "symbol": "COIN",
      "name": "Coinbase Global Inc.",
      "decimals": 8,
      "logoURI": "https://raw.githubusercontent.com/solana-labs/token-list/main/assets/mainnet/J25jdsEgTnAwB4nVq3dEQhwekbXCnVTGzFpVMPScXRgK/logo.svg",
      "tags": [
        "tokenized-stock"
      ],
      "extensions": {
        "website": "https://www.digitalassets.ag/UnderlyingDetails?COIN"
      }
    },
    {
      "chainId": 101,
      "address": "G2Cg4XoXdEJT5sfrSy9N6YCC3uuVV3AoTQSvMeSqT8ZV",
      "symbol": "ABC",
      "name": "AmerisourceBergen Corp",
      "decimals": 8,
      "logoURI": "https://raw.githubusercontent.com/solana-labs/token-list/main/assets/mainnet/G2Cg4XoXdEJT5sfrSy9N6YCC3uuVV3AoTQSvMeSqT8ZV/logo.svg",
      "tags": [
        "tokenized-stock"
      ],
      "extensions": {
        "website": "https://www.digitalassets.ag/UnderlyingDetails?ABC"
      }
    },
    {
      "chainId": 101,
      "address": "FqqVanFZosh4M4zqxzWUmEnky6nVANjghiSLaGqUAYGi",
      "symbol": "ABNB",
      "name": "Airbnb",
      "decimals": 8,
      "logoURI": "https://raw.githubusercontent.com/solana-labs/token-list/main/assets/mainnet/FqqVanFZosh4M4zqxzWUmEnky6nVANjghiSLaGqUAYGi/logo.svg",
      "tags": [
        "tokenized-stock"
      ],
      "extensions": {
        "website": "https://www.digitalassets.ag/UnderlyingDetails?ABNB"
      }
    },
    {
      "chainId": 101,
      "address": "FgcUo7Ymua8r5xxsn9puizkLGN5w4i3nnBmasXvkcWfJ",
      "symbol": "ACB",
      "name": "Aurora Cannabis Inc",
      "decimals": 8,
      "logoURI": "https://raw.githubusercontent.com/solana-labs/token-list/main/assets/mainnet/FgcUo7Ymua8r5xxsn9puizkLGN5w4i3nnBmasXvkcWfJ/logo.svg",
      "tags": [
        "tokenized-stock"
      ],
      "extensions": {
        "website": "https://www.digitalassets.ag/UnderlyingDetails?ACB"
      }
    },
    {
      "chainId": 101,
      "address": "FenmUGWjsW5AohtHRbgLoPUZyWSK36Cd5a31XJWjnRur",
      "symbol": "AMC",
      "name": "AMC Entertainment Holdings",
      "decimals": 8,
      "logoURI": "https://raw.githubusercontent.com/solana-labs/token-list/main/assets/mainnet/FenmUGWjsW5AohtHRbgLoPUZyWSK36Cd5a31XJWjnRur/logo.svg",
      "tags": [
        "tokenized-stock"
      ],
      "extensions": {
        "website": "https://www.digitalassets.ag/UnderlyingDetails?AMC"
      }
    },
    {
      "chainId": 101,
      "address": "7grgNP3tAJh7DRELmotHzC5Efth4e4SoBvgmFYTX9jPB",
      "symbol": "AMD",
      "name": "Advanced Micro Devices",
      "decimals": 8,
      "logoURI": "https://raw.githubusercontent.com/solana-labs/token-list/main/assets/mainnet/7grgNP3tAJh7DRELmotHzC5Efth4e4SoBvgmFYTX9jPB/logo.svg",
      "tags": [
        "tokenized-stock"
      ],
      "extensions": {
        "website": "https://www.digitalassets.ag/UnderlyingDetails?AMD"
      }
    },
    {
      "chainId": 101,
      "address": "3bjpzTTK49eP8m1bYxw6HYAFGtzyWjvEyGYcFS4gbRAx",
      "symbol": "AMZN",
      "name": "Amazon",
      "decimals": 8,
      "logoURI": "https://raw.githubusercontent.com/solana-labs/token-list/main/assets/mainnet/3bjpzTTK49eP8m1bYxw6HYAFGtzyWjvEyGYcFS4gbRAx/logo.svg",
      "tags": [
        "tokenized-stock"
      ],
      "extensions": {
        "website": "https://www.digitalassets.ag/UnderlyingDetails?AMZN"
      }
    },
    {
      "chainId": 101,
      "address": "4cr7NH1BD2PMV38JQp58UaHUxzqhxeSiF7b6q1GCS7Ae",
      "symbol": "APHA",
      "name": "Aphria Inc",
      "decimals": 8,
      "logoURI": "https://raw.githubusercontent.com/solana-labs/token-list/main/assets/mainnet/4cr7NH1BD2PMV38JQp58UaHUxzqhxeSiF7b6q1GCS7Ae/logo.svg",
      "tags": [
        "tokenized-stock"
      ],
      "extensions": {
        "website": "https://www.digitalassets.ag/UnderlyingDetails?APHA"
      }
    },
    {
      "chainId": 101,
      "address": "GPoBx2hycDs3t4Q8DeBme9RHb9nQpzH3a36iUoojHe16",
      "symbol": "ARKK",
      "name": "ARK Innovation ETF",
      "decimals": 8,
      "logoURI": "https://raw.githubusercontent.com/solana-labs/token-list/main/assets/mainnet/GPoBx2hycDs3t4Q8DeBme9RHb9nQpzH3a36iUoojHe16/logo.png",
      "tags": [
        "tokenized-stock"
      ],
      "extensions": {
        "website": "https://www.digitalassets.ag/UnderlyingDetails?ARKK"
      }
    },
    {
      "chainId": 101,
      "address": "GgDDCnzZGQRUDy8jWqSqDDcPwAVg2YsKZfLPaTYBWdWt",
      "symbol": "BABA",
      "name": "Alibaba",
      "decimals": 8,
      "logoURI": "https://raw.githubusercontent.com/solana-labs/token-list/main/assets/mainnet/GgDDCnzZGQRUDy8jWqSqDDcPwAVg2YsKZfLPaTYBWdWt/logo.svg",
      "tags": [
        "tokenized-stock"
      ],
      "extensions": {
        "website": "https://www.digitalassets.ag/UnderlyingDetails?BABA"
      }
    },
    {
      "chainId": 101,
      "address": "6jSgnmu8yg7kaZRWp5MtQqNrWTUDk7KWXhZhJPmsQ65y",
      "symbol": "BB",
      "name": "BlackBerry",
      "decimals": 8,
      "logoURI": "https://raw.githubusercontent.com/solana-labs/token-list/main/assets/mainnet/6jSgnmu8yg7kaZRWp5MtQqNrWTUDk7KWXhZhJPmsQ65y/logo.svg",
      "tags": [
        "tokenized-stock"
      ],
      "extensions": {
        "website": "https://www.digitalassets.ag/UnderlyingDetails?BB"
      }
    },
    {
      "chainId": 101,
      "address": "9Vovr1bqDbMQ8DyaizdC7n1YVvSia8r3PQ1RcPFqpQAs",
      "symbol": "BILI",
      "name": "Bilibili Inc",
      "decimals": 8,
      "logoURI": "https://raw.githubusercontent.com/solana-labs/token-list/main/assets/mainnet/9Vovr1bqDbMQ8DyaizdC7n1YVvSia8r3PQ1RcPFqpQAs/logo.svg",
      "tags": [
        "tokenized-stock"
      ],
      "extensions": {
        "website": "https://www.digitalassets.ag/UnderlyingDetails?BILI"
      }
    },
    {
      "chainId": 101,
      "address": "j35qY1SbQ3k7b2WAR5cNETDKzDESxGnYbArsLNRUzg2",
      "symbol": "BITW",
      "name": "Bitwise 10 Crypto Index Fund",
      "decimals": 8,
      "logoURI": "https://raw.githubusercontent.com/solana-labs/token-list/main/assets/mainnet/j35qY1SbQ3k7b2WAR5cNETDKzDESxGnYbArsLNRUzg2/logo.png",
      "tags": [
        "tokenized-stock"
      ],
      "extensions": {
        "website": "https://www.digitalassets.ag/UnderlyingDetails?BITW"
      }
    },
    {
      "chainId": 101,
      "address": "AykRYHVEERRoKGzfg2AMTqEFGmCGk9LNnGv2k5FgjKVB",
      "symbol": "BNTX",
      "name": "BioNTech",
      "decimals": 8,
      "logoURI": "https://raw.githubusercontent.com/solana-labs/token-list/main/assets/mainnet/AykRYHVEERRoKGzfg2AMTqEFGmCGk9LNnGv2k5FgjKVB/logo.png",
      "tags": [
        "tokenized-stock"
      ],
      "extensions": {
        "website": "https://www.digitalassets.ag/UnderlyingDetails?BNTX"
      }
    },
    {
      "chainId": 101,
      "address": "Dj76V3vdFGGE8444NWFACR5qmtJrrSop5RCBAGbC88nr",
      "symbol": "BRKA",
      "name": "Berkshire Hathaway Inc",
      "decimals": 8,
      "logoURI": "https://raw.githubusercontent.com/solana-labs/token-list/main/assets/mainnet/Dj76V3vdFGGE8444NWFACR5qmtJrrSop5RCBAGbC88nr/logo.png",
      "tags": [
        "tokenized-stock"
      ],
      "extensions": {
        "website": "https://www.digitalassets.ag/UnderlyingDetails?BRKA"
      }
    },
    {
      "chainId": 101,
      "address": "8TUg3Kpa4pNfaMvgyFdvwyiPBSnyTx7kK5EDfb42N6VK",
      "symbol": "BYND",
      "name": "Beyond Meat Inc",
      "decimals": 8,
      "logoURI": "https://raw.githubusercontent.com/solana-labs/token-list/main/assets/mainnet/8TUg3Kpa4pNfaMvgyFdvwyiPBSnyTx7kK5EDfb42N6VK/logo.svg",
      "tags": [
        "tokenized-stock"
      ],
      "extensions": {
        "website": "https://www.digitalassets.ag/UnderlyingDetails?BYND"
      }
    },
    {
      "chainId": 101,
      "address": "8FyEsMuDWAMMusMqVEstt2sDkMvcUKsTy1gF6oMfWZcG",
      "symbol": "CGC",
      "name": "Canopy Growth Corp",
      "decimals": 8,
      "logoURI": "https://raw.githubusercontent.com/solana-labs/token-list/main/assets/mainnet/8FyEsMuDWAMMusMqVEstt2sDkMvcUKsTy1gF6oMfWZcG/logo.svg",
      "tags": [
        "tokenized-stock"
      ],
      "extensions": {
        "website": "https://www.digitalassets.ag/UnderlyingDetails?CGC"
      }
    },
    {
      "chainId": 101,
      "address": "DUFVbhWf7FsUo3ouMnFbDjv4YYaRE1Sz9jvAmDsNTt1m",
      "symbol": "CRON",
      "name": "Chronos Group Inc",
      "decimals": 8,
      "logoURI": "https://raw.githubusercontent.com/solana-labs/token-list/main/assets/mainnet/DUFVbhWf7FsUo3ouMnFbDjv4YYaRE1Sz9jvAmDsNTt1m/logo.svg",
      "tags": [
        "tokenized-stock"
      ],
      "extensions": {
        "website": "https://www.digitalassets.ag/UnderlyingDetails?CRON"
      }
    },
    {
      "chainId": 101,
      "address": "J9GVpBChXZ8EK7JuPsLSDV17BF9KLJweBQet3L6ZWvTC",
      "symbol": "EEM",
      "name": "iShares MSCI Emerging Markets ETF",
      "decimals": 8,
      "logoURI": "https://raw.githubusercontent.com/solana-labs/token-list/main/assets/mainnet/J9GVpBChXZ8EK7JuPsLSDV17BF9KLJweBQet3L6ZWvTC/logo.svg",
      "tags": [
        "tokenized-stock"
      ],
      "extensions": {
        "website": "https://www.digitalassets.ag/UnderlyingDetails?EEM"
      }
    },
    {
      "chainId": 101,
      "address": "6Xj2NzAW437UUomaxFiVyJQPGvvup6YLeXFQpp4kqNaD",
      "symbol": "EFA",
      "name": "iShares MSCI EAFE ETF",
      "decimals": 8,
      "logoURI": "https://raw.githubusercontent.com/solana-labs/token-list/main/assets/mainnet/6Xj2NzAW437UUomaxFiVyJQPGvvup6YLeXFQpp4kqNaD/logo.svg",
      "tags": [
        "tokenized-stock"
      ],
      "extensions": {
        "website": "https://www.digitalassets.ag/UnderlyingDetails?EFA"
      }
    },
    {
      "chainId": 101,
      "address": "5YMFoVuoQzdivpm6W97UGKkHxq6aEhipuNkA8imPDoa1",
      "symbol": "ETHE",
      "name": "Grayscale Ethereum Trust",
      "decimals": 8,
      "logoURI": "https://raw.githubusercontent.com/solana-labs/token-list/main/assets/mainnet/5YMFoVuoQzdivpm6W97UGKkHxq6aEhipuNkA8imPDoa1/logo.png",
      "tags": [
        "tokenized-stock"
      ],
      "extensions": {
        "website": "https://www.digitalassets.ag/UnderlyingDetails?ETHE"
      }
    },
    {
      "chainId": 101,
      "address": "C9vMZBz1UCmYSCmMcZFw6N9AsYhXDAWnuhxd8ygCA1Ah",
      "symbol": "EWA",
      "name": "iShares MSCI Australia ETF",
      "decimals": 8,
      "logoURI": "https://raw.githubusercontent.com/solana-labs/token-list/main/assets/mainnet/C9vMZBz1UCmYSCmMcZFw6N9AsYhXDAWnuhxd8ygCA1Ah/logo.svg",
      "tags": [
        "tokenized-stock"
      ],
      "extensions": {
        "website": "https://www.digitalassets.ag/UnderlyingDetails?EWA"
      }
    },
    {
      "chainId": 101,
      "address": "AcXn3WXPARC7r5JwrkPHSUmBGWyWx1vRydNHXXvgc8V6",
      "symbol": "EWJ",
      "name": "iShares MSCI Japan ETF",
      "decimals": 8,
      "logoURI": "https://raw.githubusercontent.com/solana-labs/token-list/main/assets/mainnet/AcXn3WXPARC7r5JwrkPHSUmBGWyWx1vRydNHXXvgc8V6/logo.svg",
      "tags": [
        "tokenized-stock"
      ],
      "extensions": {
        "website": "https://www.digitalassets.ag/UnderlyingDetails?EWJ"
      }
    },
    {
      "chainId": 101,
      "address": "8ihxfcxBZ7dZyfnpXJiGrgEZfrKWbZUk6LjfosLrQfR",
      "symbol": "EWY",
      "name": "iShares MSCI South Korea ETF",
      "decimals": 8,
      "logoURI": "https://raw.githubusercontent.com/solana-labs/token-list/main/assets/mainnet/8ihxfcxBZ7dZyfnpXJiGrgEZfrKWbZUk6LjfosLrQfR/logo.svg",
      "tags": [
        "tokenized-stock"
      ],
      "extensions": {
        "website": "https://www.digitalassets.ag/UnderlyingDetails?EWY"
      }
    },
    {
      "chainId": 101,
      "address": "N5ykto2MU7CNcLX7sgWFe3M2Vpy7wq8gDt2sVNDe6aH",
      "symbol": "EWZ",
      "name": "iShares MSCI Brazil ETF",
      "decimals": 8,
      "logoURI": "https://raw.githubusercontent.com/solana-labs/token-list/main/assets/mainnet/N5ykto2MU7CNcLX7sgWFe3M2Vpy7wq8gDt2sVNDe6aH/logo.svg",
      "tags": [
        "tokenized-stock"
      ],
      "extensions": {
        "website": "https://www.digitalassets.ag/UnderlyingDetails?EWZ"
      }
    },
    {
      "chainId": 101,
      "address": "3K9pfJzKiAm9upcyDWk5NBVdjxVtqXN8sVfQ4aR6qwb2",
      "symbol": "FB",
      "name": "Facebook",
      "decimals": 8,
      "logoURI": "https://raw.githubusercontent.com/solana-labs/token-list/main/assets/mainnet/3K9pfJzKiAm9upcyDWk5NBVdjxVtqXN8sVfQ4aR6qwb2/logo.svg",
      "tags": [
        "tokenized-stock"
      ],
      "extensions": {
        "website": "https://www.digitalassets.ag/UnderlyingDetails?FB"
      }
    },
    {
      "chainId": 101,
      "address": "Ege7FzfrrBSusVQrRUuTiFVCSc8u2R9fRWh4qLjdNYfz",
      "symbol": "FXI",
      "name": "iShares China Large-Cap ETF",
      "decimals": 8,
      "logoURI": "https://raw.githubusercontent.com/solana-labs/token-list/main/assets/mainnet/Ege7FzfrrBSusVQrRUuTiFVCSc8u2R9fRWh4qLjdNYfz/logo.svg",
      "tags": [
        "tokenized-stock"
      ],
      "extensions": {
        "website": "https://www.digitalassets.ag/UnderlyingDetails?FXI"
      }
    },
    {
      "chainId": 101,
      "address": "FiV4TtDtnjaf8m8vw2a7uc9hRoFvvu9Ft7GzxiMujn3t",
      "symbol": "GBTC",
      "name": "Grayscale Bitcoin Trust",
      "decimals": 8,
      "logoURI": "https://raw.githubusercontent.com/solana-labs/token-list/main/assets/mainnet/FiV4TtDtnjaf8m8vw2a7uc9hRoFvvu9Ft7GzxiMujn3t/logo.png",
      "tags": [
        "tokenized-stock"
      ],
      "extensions": {
        "website": "https://www.digitalassets.ag/UnderlyingDetails?GBTC"
      }
    },
    {
      "chainId": 101,
      "address": "7FYk6a91TiFWigBvCf8KbuEMyyfpqET5QHFkRtiD2XxF",
      "symbol": "GDX",
      "name": "VanEck Vectors Gold Miners Etf",
      "decimals": 8,
      "logoURI": "https://raw.githubusercontent.com/solana-labs/token-list/main/assets/mainnet/7FYk6a91TiFWigBvCf8KbuEMyyfpqET5QHFkRtiD2XxF/logo.svg",
      "tags": [
        "tokenized-stock"
      ],
      "extensions": {
        "website": "https://www.digitalassets.ag/UnderlyingDetails?GDX"
      }
    },
    {
      "chainId": 101,
      "address": "EGhhk4sHgY1SBYsgkfgyGNhAKBXqn6QyKNx7W13evx9D",
      "symbol": "GDXJ",
      "name": "VanEck Vectors Junior Gold Miners Etf",
      "decimals": 8,
      "logoURI": "https://raw.githubusercontent.com/solana-labs/token-list/main/assets/mainnet/EGhhk4sHgY1SBYsgkfgyGNhAKBXqn6QyKNx7W13evx9D/logo.svg",
      "tags": [
        "tokenized-stock"
      ],
      "extensions": {
        "website": "https://www.digitalassets.ag/UnderlyingDetails?GDXJ"
      }
    },
    {
      "chainId": 101,
      "address": "9HyU5EEyPvkxeuekNUwsHzmMCJoiw8FZBGWaNih2oux1",
      "symbol": "GLD",
      "name": "SPDR Gold Shares",
      "decimals": 8,
      "logoURI": "https://raw.githubusercontent.com/solana-labs/token-list/main/assets/mainnet/9HyU5EEyPvkxeuekNUwsHzmMCJoiw8FZBGWaNih2oux1/logo.png",
      "tags": [
        "tokenized-stock"
      ],
      "extensions": {
        "website": "https://www.digitalassets.ag/UnderlyingDetails?GLD"
      }
    },
    {
      "chainId": 101,
      "address": "EYLa7susWhzqDNKYe7qLhFHb3Y9kdNwThc6QSnc4TLWN",
      "symbol": "GLXY",
      "name": "Galaxy Digital Holdings",
      "decimals": 8,
      "logoURI": "https://raw.githubusercontent.com/solana-labs/token-list/main/assets/mainnet/EYLa7susWhzqDNKYe7qLhFHb3Y9kdNwThc6QSnc4TLWN/logo.png",
      "tags": [
        "tokenized-stock"
      ],
      "extensions": {
        "website": "https://www.digitalassets.ag/UnderlyingDetails?GLXY"
      }
    },
    {
      "chainId": 101,
      "address": "Ac2wmyujRxiGtb5msS7fKzGycaCF7K8NbVs5ortE6MFo",
      "symbol": "GME",
      "name": "GameStop",
      "decimals": 8,
      "logoURI": "https://raw.githubusercontent.com/solana-labs/token-list/main/assets/mainnet/Ac2wmyujRxiGtb5msS7fKzGycaCF7K8NbVs5ortE6MFo/logo.svg",
      "tags": [
        "tokenized-stock"
      ],
      "extensions": {
        "website": "https://www.digitalassets.ag/UnderlyingDetails?GME"
      }
    },
    {
      "chainId": 101,
      "address": "7uzWUPC6XsWkgFAuDjpZgPVH9p3WqeKTvTJqLM1RXX6w",
      "symbol": "GOOGL",
      "name": "Google",
      "decimals": 8,
      "logoURI": "https://raw.githubusercontent.com/solana-labs/token-list/main/assets/mainnet/7uzWUPC6XsWkgFAuDjpZgPVH9p3WqeKTvTJqLM1RXX6w/logo.svg",
      "tags": [
        "tokenized-stock"
      ],
      "extensions": {
        "website": "https://www.digitalassets.ag/UnderlyingDetails?GOOGL"
      }
    },
    {
      "chainId": 101,
      "address": "XJUMvw7KRLoLCYVD727jV9fjNUSDVcZaQUK6XpY6kGm",
      "symbol": "IF",
      "name": "Impossible Finance",
      "decimals": 9,
      "logoURI": "https://gateway.pinata.cloud/ipfs/QmcfMbNuvDV6ho3fueNPFTtgSruaUBmSdqP5D5ZduipN6S/logo.png",
      "tags": [
        "ethereum"
      ],
      "extensions": {
        "website": "https://impossible.finance",
        "coingeckoId": "impossible-finance"
      }
    },
    {
      "chainId": 101,
      "address": "6CuCUCYovcLxwaKuxWm8uTquVKGWaAydcFEU3NrtvxGZ",
      "symbol": "INTC",
      "name": "Intel Corp",
      "decimals": 8,
      "logoURI": "https://raw.githubusercontent.com/solana-labs/token-list/main/assets/mainnet/6CuCUCYovcLxwaKuxWm8uTquVKGWaAydcFEU3NrtvxGZ/logo.svg",
      "tags": [
        "tokenized-stock"
      ],
      "extensions": {
        "website": "https://www.digitalassets.ag/UnderlyingDetails?INTC"
      }
    },
    {
      "chainId": 101,
      "address": "6H26K637YNAjZycRosvBR3ENKFGMsbr4xmoV7ca83GWf",
      "symbol": "JUST",
      "name": "Just Group PLC",
      "decimals": 8,
      "logoURI": "https://raw.githubusercontent.com/solana-labs/token-list/main/assets/mainnet/6H26K637YNAjZycRosvBR3ENKFGMsbr4xmoV7ca83GWf/logo.png",
      "tags": [
        "tokenized-stock"
      ],
      "extensions": {
        "website": "https://www.digitalassets.ag/UnderlyingDetails?JUST"
      }
    },
    {
      "chainId": 101,
      "address": "FFRtWiE8FT7HMf673r9cmpabHVQfa2QEf4rSRwNo4JM3",
      "symbol": "MRNA",
      "name": "Moderna",
      "decimals": 8,
      "logoURI": "https://raw.githubusercontent.com/solana-labs/token-list/main/assets/mainnet/FFRtWiE8FT7HMf673r9cmpabHVQfa2QEf4rSRwNo4JM3/logo.svg",
      "tags": [
        "tokenized-stock"
      ],
      "extensions": {
        "website": "https://www.digitalassets.ag/UnderlyingDetails?MRNA"
      }
    },
    {
      "chainId": 101,
      "address": "Hfbh3GU8AdYCw4stirFy2RPGtwQbbzToG2DgFozAymUb",
      "symbol": "NFLX",
      "name": "Netflix",
      "decimals": 8,
      "logoURI": "https://raw.githubusercontent.com/solana-labs/token-list/main/assets/mainnet/Hfbh3GU8AdYCw4stirFy2RPGtwQbbzToG2DgFozAymUb/logo.svg",
      "tags": [
        "tokenized-stock"
      ],
      "extensions": {
        "website": "https://www.digitalassets.ag/UnderlyingDetails?NFLX"
      }
    },
    {
      "chainId": 101,
      "address": "56Zwe8Crm4pXvmByCxmGDjYrLPxkenTrckdRM7WG3zQv",
      "symbol": "NIO",
      "name": "Nio",
      "decimals": 8,
      "logoURI": "https://raw.githubusercontent.com/solana-labs/token-list/main/assets/mainnet/56Zwe8Crm4pXvmByCxmGDjYrLPxkenTrckdRM7WG3zQv/logo.svg",
      "tags": [
        "tokenized-stock"
      ],
      "extensions": {
        "website": "https://www.digitalassets.ag/UnderlyingDetails?NIO"
      }
    },
    {
      "chainId": 101,
      "address": "HP9WMRDV3KdUfJ7CNn5Wf8JzLczwxdnQYTHDAa9yCSnq",
      "symbol": "NOK",
      "name": "Nokia",
      "decimals": 8,
      "logoURI": "https://raw.githubusercontent.com/solana-labs/token-list/main/assets/mainnet/HP9WMRDV3KdUfJ7CNn5Wf8JzLczwxdnQYTHDAa9yCSnq/logo.svg",
      "tags": [
        "tokenized-stock"
      ],
      "extensions": {
        "website": "https://www.digitalassets.ag/UnderlyingDetails?NOK"
      }
    },
    {
      "chainId": 101,
      "address": "GpM58T33eTrGEdHmeFnSVksJjJT6JVdTvim59ipTgTNh",
      "symbol": "NVDA",
      "name": "NVIDIA",
      "decimals": 8,
      "logoURI": "https://raw.githubusercontent.com/solana-labs/token-list/main/assets/mainnet/GpM58T33eTrGEdHmeFnSVksJjJT6JVdTvim59ipTgTNh/logo.svg",
      "tags": [
        "tokenized-stock"
      ],
      "extensions": {
        "website": "https://www.digitalassets.ag/UnderlyingDetails?NVDA"
      }
    },
    {
      "chainId": 101,
      "address": "CRCop5kHBDLTYJyG7z3u6yiVQi4FQHbyHdtb18Qh2Ta9",
      "symbol": "PENN",
      "name": "Penn National Gaming",
      "decimals": 8,
      "logoURI": "https://raw.githubusercontent.com/solana-labs/token-list/main/assets/mainnet/CRCop5kHBDLTYJyG7z3u6yiVQi4FQHbyHdtb18Qh2Ta9/logo.svg",
      "tags": [
        "tokenized-stock"
      ],
      "extensions": {
        "website": "https://www.digitalassets.ag/UnderlyingDetails?PENN"
      }
    },
    {
      "chainId": 101,
      "address": "97v2oXMQ2MMAkgUnoQk3rNhrZCRThorYhvz1poAe9stk",
      "symbol": "PFE",
      "name": "Pfizer",
      "decimals": 8,
      "logoURI": "https://raw.githubusercontent.com/solana-labs/token-list/main/assets/mainnet/97v2oXMQ2MMAkgUnoQk3rNhrZCRThorYhvz1poAe9stk/logo.svg",
      "tags": [
        "tokenized-stock"
      ],
      "extensions": {
        "website": "https://www.digitalassets.ag/UnderlyingDetails?PFE"
      }
    },
    {
      "chainId": 101,
      "address": "AwutBmwmhehaMh18CxqFPPN311uCB1M2awp68A2bG41v",
      "symbol": "PYPL",
      "name": "PayPal",
      "decimals": 8,
      "logoURI": "https://raw.githubusercontent.com/solana-labs/token-list/main/assets/mainnet/AwutBmwmhehaMh18CxqFPPN311uCB1M2awp68A2bG41v/logo.svg",
      "tags": [
        "tokenized-stock"
      ],
      "extensions": {
        "website": "https://www.digitalassets.ag/UnderlyingDetails?PYPL"
      }
    },
    {
      "chainId": 101,
      "address": "8Sa7BjogSJnkHyhtRTKNDDTDtASnWMcAsD4ySVNSFu27",
      "symbol": "SLV",
      "name": "iShares Silver Trust",
      "decimals": 8,
      "logoURI": "https://raw.githubusercontent.com/solana-labs/token-list/main/assets/mainnet/8Sa7BjogSJnkHyhtRTKNDDTDtASnWMcAsD4ySVNSFu27/logo.svg",
      "tags": [
        "tokenized-stock"
      ],
      "extensions": {
        "website": "https://www.digitalassets.ag/UnderlyingDetails?SLV"
      }
    },
    {
      "chainId": 101,
      "address": "CS4tNS523VCLiTsGnYEAd6GqfrZNLtA14C98DC6gE47g",
      "symbol": "SPY",
      "name": "SPDR S&P 500 ETF",
      "decimals": 8,
      "logoURI": "https://raw.githubusercontent.com/solana-labs/token-list/main/assets/mainnet/CS4tNS523VCLiTsGnYEAd6GqfrZNLtA14C98DC6gE47g/logo.svg",
      "tags": [
        "tokenized-stock"
      ],
      "extensions": {
        "website": "https://www.digitalassets.ag/UnderlyingDetails?SPY"
      }
    },
    {
      "chainId": 101,
      "address": "BLyrWJuDyYnDaUMxqBMqkDYAeajnyode1ARh7TxtakEh",
      "symbol": "SQ",
      "name": "Square",
      "decimals": 8,
      "logoURI": "https://raw.githubusercontent.com/solana-labs/token-list/main/assets/mainnet/BLyrWJuDyYnDaUMxqBMqkDYAeajnyode1ARh7TxtakEh/logo.svg",
      "tags": [
        "tokenized-stock"
      ],
      "extensions": {
        "website": "https://www.digitalassets.ag/UnderlyingDetails?SQ"
      }
    },
    {
      "chainId": 101,
      "address": "HSDepE3xvbyRDx4M11LX7Hf9qgHSopfTXxAoeatCcwWF",
      "symbol": "SUN",
      "name": "Sunoco LP",
      "decimals": 8,
      "logoURI": "https://raw.githubusercontent.com/solana-labs/token-list/main/assets/mainnet/HSDepE3xvbyRDx4M11LX7Hf9qgHSopfTXxAoeatCcwWF/logo.svg",
      "tags": [
        "tokenized-stock"
      ],
      "extensions": {
        "website": "https://www.digitalassets.ag/UnderlyingDetails?SUN"
      }
    },
    {
      "chainId": 101,
      "address": "LZufgu7ekMcWBUypPMBYia2ipnFzpxpZgRBFLhYswgR",
      "symbol": "TLRY",
      "name": "Tilray Inc",
      "decimals": 8,
      "logoURI": "https://raw.githubusercontent.com/solana-labs/token-list/main/assets/mainnet/LZufgu7ekMcWBUypPMBYia2ipnFzpxpZgRBFLhYswgR/logo.svg",
      "tags": [
        "tokenized-stock"
      ],
      "extensions": {
        "website": "https://www.digitalassets.ag/UnderlyingDetails?TLRY"
      }
    },
    {
      "chainId": 101,
      "address": "2iCUKaCQpGvnaBimLprKWT8bNGF92e6LxWq4gjsteWfx",
      "symbol": "TSM",
      "name": "Taiwan Semiconductor Mfg",
      "decimals": 8,
      "logoURI": "https://raw.githubusercontent.com/solana-labs/token-list/main/assets/mainnet/2iCUKaCQpGvnaBimLprKWT8bNGF92e6LxWq4gjsteWfx/logo.svg",
      "tags": [
        "tokenized-stock"
      ],
      "extensions": {
        "website": "https://www.digitalassets.ag/UnderlyingDetails?TSM"
      }
    },
    {
      "chainId": 101,
      "address": "BZMg4HyyHVUJkwh2yuv6duu4iQUaXRxT6sK1dT7FcaZf",
      "symbol": "TUR",
      "name": "iShares MSCI Turkey ETF",
      "decimals": 8,
      "logoURI": "https://raw.githubusercontent.com/solana-labs/token-list/main/assets/mainnet/BZMg4HyyHVUJkwh2yuv6duu4iQUaXRxT6sK1dT7FcaZf/logo.svg",
      "tags": [
        "tokenized-stock"
      ],
      "extensions": {
        "website": "https://www.digitalassets.ag/UnderlyingDetails?TUR"
      }
    },
    {
      "chainId": 101,
      "address": "C2tNm8bMU5tz6KdXjHY5zewsN1Wv1TEbxK9XGTCgUZMJ",
      "symbol": "TWTR",
      "name": "Twitter",
      "decimals": 8,
      "logoURI": "https://raw.githubusercontent.com/solana-labs/token-list/main/assets/mainnet/C2tNm8bMU5tz6KdXjHY5zewsN1Wv1TEbxK9XGTCgUZMJ/logo.svg",
      "tags": [
        "tokenized-stock"
      ],
      "extensions": {
        "website": "https://www.digitalassets.ag/UnderlyingDetails?TWTR"
      }
    },
    {
      "chainId": 101,
      "address": "4kmVbBDCzYam3S4e9XqKQkLCEz16gu3dTTo65KbhShuv",
      "symbol": "UBER",
      "name": "Uber",
      "decimals": 8,
      "logoURI": "https://raw.githubusercontent.com/solana-labs/token-list/main/assets/mainnet/4kmVbBDCzYam3S4e9XqKQkLCEz16gu3dTTo65KbhShuv/logo.svg",
      "tags": [
        "tokenized-stock"
      ],
      "extensions": {
        "website": "https://www.digitalassets.ag/UnderlyingDetails?UBER"
      }
    },
    {
      "chainId": 101,
      "address": "J645gMdx9zSMM2VySLBrtv6Zv1HyEjPqQXVGRAPYqzvK",
      "symbol": "USO",
      "name": "United States Oil Fund",
      "decimals": 8,
      "logoURI": "https://raw.githubusercontent.com/solana-labs/token-list/main/assets/mainnet/J645gMdx9zSMM2VySLBrtv6Zv1HyEjPqQXVGRAPYqzvK/logo.svg",
      "tags": [
        "tokenized-stock"
      ],
      "extensions": {
        "website": "https://www.digitalassets.ag/UnderlyingDetails?USO"
      }
    },
    {
      "chainId": 101,
      "address": "3LjkoC9FYEqRKNpy7xz3nxfnGVAt1SNS98rYwF2adQWB",
      "symbol": "VXX",
      "name": "iPath B S&P 500 VIX S/T Futs ETN",
      "decimals": 8,
      "logoURI": "https://raw.githubusercontent.com/solana-labs/token-list/main/assets/mainnet/3LjkoC9FYEqRKNpy7xz3nxfnGVAt1SNS98rYwF2adQWB/logo.png",
      "tags": [
        "tokenized-stock"
      ],
      "extensions": {
        "website": "https://www.digitalassets.ag/UnderlyingDetails?VXX"
      }
    },
    {
      "chainId": 101,
      "address": "BcALTCjD4HJJxBDUXi3nHUgqsJmXAQdBbQrcmtLtqZaf",
      "symbol": "ZM",
      "name": "Zoom",
      "decimals": 8,
      "logoURI": "https://raw.githubusercontent.com/solana-labs/token-list/main/assets/mainnet/BcALTCjD4HJJxBDUXi3nHUgqsJmXAQdBbQrcmtLtqZaf/logo.svg",
      "tags": [
        "tokenized-stock"
      ],
      "extensions": {
        "website": "https://www.digitalassets.ag/UnderlyingDetails?ZM"
      }
    },
    {
      "chainId": 101,
      "address": "9n4nbM75f5Ui33ZbPYXn59EwSgE8CGsHtAeTH5YFeJ9E",
      "symbol": "BTC",
      "name": "Wrapped Bitcoin (Sollet)",
      "decimals": 6,
      "logoURI": "https://raw.githubusercontent.com/solana-labs/token-list/main/assets/mainnet/9n4nbM75f5Ui33ZbPYXn59EwSgE8CGsHtAeTH5YFeJ9E/logo.png",
      "tags": [
        "wrapped-sollet",
        "ethereum"
      ],
      "extensions": {
        "bridgeContract": "https://etherscan.io/address/0xeae57ce9cc1984f202e15e038b964bb8bdf7229a",
        "serumV3Usdc": "A8YFbxQYFVqKZaoYJLLUVcQiWP7G2MeEgW5wsAQgMvFw",
        "serumV3Usdt": "C1EuT9VokAKLiW7i2ASnZUvxDoKuKkCpDDeNxAptuNe4",
        "coingeckoId": "bitcoin"
      }
    },
    {
      "chainId": 101,
      "address": "2FPyTwcZLUg1MDrwsyoP4D6s1tM7hAkHYRjkNb5w6Pxk",
      "symbol": "ETH",
      "name": "Wrapped Ethereum (Sollet)",
      "decimals": 6,
      "logoURI": "https://raw.githubusercontent.com/solana-labs/token-list/main/assets/mainnet/2FPyTwcZLUg1MDrwsyoP4D6s1tM7hAkHYRjkNb5w6Pxk/logo.png",
      "tags": [
        "wrapped-sollet",
        "ethereum"
      ],
      "extensions": {
        "bridgeContract": "https://etherscan.io/address/0xeae57ce9cc1984f202e15e038b964bb8bdf7229a",
        "serumV3Usdc": "4tSvZvnbyzHXLMTiFonMyxZoHmFqau1XArcRCVHLZ5gX",
        "serumV3Usdt": "7dLVkUfBVfCGkFhSXDCq1ukM9usathSgS716t643iFGF",
        "coingeckoId": "ethereum"
      }
    },
    {
      "chainId": 101,
      "address": "3JSf5tPeuscJGtaCp5giEiDhv51gQ4v3zWg8DGgyLfAB",
      "symbol": "YFI",
      "name": "Wrapped YFI (Sollet)",
      "decimals": 6,
      "logoURI": "https://raw.githubusercontent.com/solana-labs/token-list/main/assets/mainnet/3JSf5tPeuscJGtaCp5giEiDhv51gQ4v3zWg8DGgyLfAB/logo.png",
      "tags": [
        "wrapped-sollet",
        "ethereum"
      ],
      "extensions": {
        "bridgeContract": "https://etherscan.io/address/0xeae57ce9cc1984f202e15e038b964bb8bdf7229a",
        "serumV3Usdc": "7qcCo8jqepnjjvB5swP4Afsr3keVBs6gNpBTNubd1Kr2",
        "serumV3Usdt": "3Xg9Q4VtZhD4bVYJbTfgGWFV5zjE3U7ztSHa938zizte",
        "coingeckoId": "yearn-finance"
      }
    },
    {
      "chainId": 101,
      "address": "CWE8jPTUYhdCTZYWPTe1o5DFqfdjzWKc9WKz6rSjQUdG",
      "symbol": "LINK",
      "name": "Wrapped Chainlink (Sollet)",
      "decimals": 6,
      "logoURI": "https://raw.githubusercontent.com/solana-labs/token-list/main/assets/mainnet/CWE8jPTUYhdCTZYWPTe1o5DFqfdjzWKc9WKz6rSjQUdG/logo.png",
      "tags": [
        "wrapped-sollet",
        "ethereum"
      ],
      "extensions": {
        "bridgeContract": "https://etherscan.io/address/0xeae57ce9cc1984f202e15e038b964bb8bdf7229a",
        "serumV3Usdc": "3hwH1txjJVS8qv588tWrjHfRxdqNjBykM1kMcit484up",
        "serumV3Usdt": "3yEZ9ZpXSQapmKjLAGKZEzUNA1rcupJtsDp5mPBWmGZR",
        "coingeckoId": "chainlink"
      }
    },
    {
      "chainId": 101,
      "address": "Ga2AXHpfAF6mv2ekZwcsJFqu7wB4NV331qNH7fW9Nst8",
      "symbol": "XRP",
      "name": "Wrapped XRP (Sollet)",
      "decimals": 6,
      "logoURI": "https://raw.githubusercontent.com/solana-labs/token-list/main/assets/mainnet/Ga2AXHpfAF6mv2ekZwcsJFqu7wB4NV331qNH7fW9Nst8/logo.png",
      "tags": [
        "wrapped-sollet",
        "ethereum"
      ],
      "extensions": {
        "bridgeContract": "https://etherscan.io/address/0xeae57ce9cc1984f202e15e038b964bb8bdf7229a",
        "coingeckoId": "ripple"
      }
    },
    {
      "chainId": 101,
      "address": "BQcdHdAQW1hczDbBi9hiegXAR7A98Q9jx3X3iBBBDiq4",
      "symbol": "wUSDT",
      "name": "Wrapped USDT (Sollet)",
      "decimals": 6,
      "logoURI": "https://raw.githubusercontent.com/solana-labs/token-list/main/assets/mainnet/BQcdHdAQW1hczDbBi9hiegXAR7A98Q9jx3X3iBBBDiq4/logo.png",
      "tags": [
        "stablecoin",
        "wrapped-sollet",
        "ethereum"
      ],
      "extensions": {
        "bridgeContract": "https://etherscan.io/address/0xeae57ce9cc1984f202e15e038b964bb8bdf7229a",
        "coingeckoId": "tether"
      }
    },
    {
      "chainId": 101,
      "address": "AR1Mtgh7zAtxuxGd2XPovXPVjcSdY3i4rQYisNadjfKy",
      "symbol": "SUSHI",
      "name": "Wrapped SUSHI (Sollet)",
      "decimals": 6,
      "logoURI": "https://raw.githubusercontent.com/solana-labs/token-list/main/assets/mainnet/AR1Mtgh7zAtxuxGd2XPovXPVjcSdY3i4rQYisNadjfKy/logo.png",
      "tags": [
        "wrapped-sollet",
        "ethereum"
      ],
      "extensions": {
        "website": "https://www.sushi.com",
        "bridgeContract": "https://etherscan.io/address/0xeae57ce9cc1984f202e15e038b964bb8bdf7229a",
        "serumV3Usdc": "A1Q9iJDVVS8Wsswr9ajeZugmj64bQVCYLZQLra2TMBMo",
        "serumV3Usdt": "6DgQRTpJTnAYBSShngAVZZDq7j9ogRN1GfSQ3cq9tubW",
        "coingeckoId": "sushi",
        "waterfallbot": "https://bit.ly/SUSHIwaterfall"
      }
    },
    {
      "chainId": 101,
      "address": "CsZ5LZkDS7h9TDKjrbL7VAwQZ9nsRu8vJLhRYfmGaN8K",
      "symbol": "ALEPH",
      "name": "Wrapped ALEPH (Sollet)",
      "decimals": 6,
      "logoURI": "https://raw.githubusercontent.com/solana-labs/token-list/main/assets/mainnet/CsZ5LZkDS7h9TDKjrbL7VAwQZ9nsRu8vJLhRYfmGaN8K/logo.png",
      "tags": [
        "wrapped-sollet",
        "ethereum"
      ],
      "extensions": {
        "bridgeContract": "https://etherscan.io/address/0xeae57ce9cc1984f202e15e038b964bb8bdf7229a",
        "serumV3Usdc": "GcoKtAmTy5QyuijXSmJKBtFdt99e6Buza18Js7j9AJ6e",
        "serumV3Usdt": "Gyp1UGRgbrb6z8t7fpssxEKQgEmcJ4pVnWW3ds2p6ZPY",
        "coingeckoId": "aleph"
      }
    },
    {
      "chainId": 101,
      "address": "SF3oTvfWzEP3DTwGSvUXRrGTvr75pdZNnBLAH9bzMuX",
      "symbol": "SXP",
      "name": "Wrapped SXP (Sollet)",
      "decimals": 6,
      "logoURI": "https://raw.githubusercontent.com/solana-labs/token-list/main/assets/mainnet/SF3oTvfWzEP3DTwGSvUXRrGTvr75pdZNnBLAH9bzMuX/logo.png",
      "tags": [
        "wrapped-sollet",
        "ethereum"
      ],
      "extensions": {
        "bridgeContract": "https://etherscan.io/address/0xeae57ce9cc1984f202e15e038b964bb8bdf7229a",
        "serumV3Usdc": "4LUro5jaPaTurXK737QAxgJywdhABnFAMQkXX4ZyqqaZ",
        "serumV3Usdt": "8afKwzHR3wJE7W7Y5hvQkngXh6iTepSZuutRMMy96MjR",
        "coingeckoId": "swipe"
      }
    },
    {
      "chainId": 101,
      "address": "BtZQfWqDGbk9Wf2rXEiWyQBdBY1etnUUn6zEphvVS7yN",
      "symbol": "HGET",
      "name": "Wrapped Hedget (Sollet)",
      "decimals": 6,
      "logoURI": "https://raw.githubusercontent.com/solana-labs/token-list/main/assets/mainnet/BtZQfWqDGbk9Wf2rXEiWyQBdBY1etnUUn6zEphvVS7yN/logo.svg",
      "tags": [
        "wrapped-sollet",
        "ethereum"
      ],
      "extensions": {
        "website": "https://www.hedget.com/",
        "bridgeContract": "https://etherscan.io/address/0xeae57ce9cc1984f202e15e038b964bb8bdf7229a",
        "serumV3Usdc": "88vztw7RTN6yJQchVvxrs6oXUDryvpv9iJaFa1EEmg87",
        "serumV3Usdt": "ErQXxiNfJgd4fqQ58PuEw5xY35TZG84tHT6FXf5s4UxY",
        "coingeckoId": "hedget"
      }
    },
    {
      "chainId": 101,
      "address": "5Fu5UUgbjpUvdBveb3a1JTNirL8rXtiYeSMWvKjtUNQv",
      "symbol": "CREAM",
      "name": "Wrapped Cream Finance (Sollet)",
      "decimals": 6,
      "logoURI": "https://raw.githubusercontent.com/solana-labs/token-list/main/assets/mainnet/5Fu5UUgbjpUvdBveb3a1JTNirL8rXtiYeSMWvKjtUNQv/logo.png",
      "tags": [
        "wrapped-sollet",
        "ethereum"
      ],
      "extensions": {
        "bridgeContract": "https://etherscan.io/address/0xeae57ce9cc1984f202e15e038b964bb8bdf7229a",
        "serumV3Usdc": "7nZP6feE94eAz9jmfakNJWPwEKaeezuKKC5D1vrnqyo2",
        "serumV3Usdt": "4ztJEvQyryoYagj2uieep3dyPwG2pyEwb2dKXTwmXe82",
        "coingeckoId": "cream-2"
      }
    },
    {
      "chainId": 101,
      "address": "873KLxCbz7s9Kc4ZzgYRtNmhfkQrhfyWGZJBmyCbC3ei",
      "symbol": "UBXT",
      "name": "Wrapped Upbots (Sollet)",
      "decimals": 6,
      "logoURI": "https://raw.githubusercontent.com/solana-labs/token-list/main/assets/mainnet/873KLxCbz7s9Kc4ZzgYRtNmhfkQrhfyWGZJBmyCbC3ei/logo.png",
      "tags": [
        "wrapped-sollet",
        "ethereum"
      ],
      "extensions": {
        "website": "https://upbots.com/",
        "explorer": "https://etherscan.io/address/0xeae57ce9cc1984f202e15e038b964bb8bdf7229a",
        "serumV3Usdc": "2wr3Ab29KNwGhtzr5HaPCyfU1qGJzTUAN4amCLZWaD1H",
        "serumV3Usdt": "F1T7b6pnR8Pge3qmfNUfW6ZipRDiGpMww6TKTrRU4NiL",
        "coingeckoId": "upbots"
      }
    },
    {
      "chainId": 101,
      "address": "HqB7uswoVg4suaQiDP3wjxob1G5WdZ144zhdStwMCq7e",
      "symbol": "HNT",
      "name": "Wrapped Helium (Sollet)",
      "decimals": 6,
      "logoURI": "https://raw.githubusercontent.com/solana-labs/token-list/main/assets/mainnet/HqB7uswoVg4suaQiDP3wjxob1G5WdZ144zhdStwMCq7e/logo.png",
      "tags": [
        "wrapped-sollet",
        "ethereum"
      ],
      "extensions": {
        "bridgeContract": "https://etherscan.io/address/0xeae57ce9cc1984f202e15e038b964bb8bdf7229a",
        "serumV3Usdc": "CnUV42ZykoKUnMDdyefv5kP6nDSJf7jFd7WXAecC6LYr",
        "serumV3Usdt": "8FpuMGLtMZ7Wt9ZvyTGuTVwTwwzLYfS5NZWcHxbP1Wuh",
        "coingeckoId": "helium"
      }
    },
    {
      "chainId": 101,
      "address": "9S4t2NEAiJVMvPdRYKVrfJpBafPBLtvbvyS3DecojQHw",
      "symbol": "FRONT",
      "name": "Wrapped FRONT (Sollet)",
      "decimals": 6,
      "logoURI": "https://raw.githubusercontent.com/solana-labs/token-list/main/assets/mainnet/9S4t2NEAiJVMvPdRYKVrfJpBafPBLtvbvyS3DecojQHw/logo.png",
      "tags": [
        "wrapped-sollet",
        "ethereum"
      ],
      "extensions": {
        "bridgeContract": "https://etherscan.io/address/0xeae57ce9cc1984f202e15e038b964bb8bdf7229a",
        "serumV3Usdc": "9Zx1CvxSVdroKMMWf2z8RwrnrLiQZ9VkQ7Ex3syQqdSH",
        "serumV3Usdt": "CGC4UgWwqA9PET6Tfx6o6dLv94EK2coVkPtxgNHuBtxj",
        "coingeckoId": "frontier-token"
      }
    },
    {
      "chainId": 101,
      "address": "6WNVCuxCGJzNjmMZoKyhZJwvJ5tYpsLyAtagzYASqBoF",
      "symbol": "AKRO",
      "name": "Wrapped AKRO (Sollet)",
      "decimals": 6,
      "logoURI": "https://raw.githubusercontent.com/solana-labs/token-list/main/assets/mainnet/6WNVCuxCGJzNjmMZoKyhZJwvJ5tYpsLyAtagzYASqBoF/logo.png",
      "tags": [
        "wrapped-sollet",
        "ethereum"
      ],
      "extensions": {
        "bridgeContract": "https://etherscan.io/address/0xeae57ce9cc1984f202e15e038b964bb8bdf7229a",
        "serumV3Usdc": "5CZXTTgVZKSzgSA3AFMN5a2f3hmwmmJ6hU8BHTEJ3PX8",
        "serumV3Usdt": "HLvRdctRB48F9yLnu9E24LUTRt89D48Z35yi1HcxayDf",
        "coingeckoId": "akropolis"
      }
    },
    {
      "chainId": 101,
      "address": "DJafV9qemGp7mLMEn5wrfqaFwxsbLgUsGVS16zKRk9kc",
      "symbol": "HXRO",
      "name": "Wrapped HXRO (Sollet)",
      "decimals": 6,
      "logoURI": "https://raw.githubusercontent.com/solana-labs/token-list/main/assets/mainnet/DJafV9qemGp7mLMEn5wrfqaFwxsbLgUsGVS16zKRk9kc/logo.png",
      "tags": [
        "wrapped-sollet",
        "ethereum"
      ],
      "extensions": {
        "bridgeContract": "https://etherscan.io/address/0xeae57ce9cc1984f202e15e038b964bb8bdf7229a",
        "serumV3Usdc": "6Pn1cSiRos3qhBf54uBP9ZQg8x3JTardm1dL3n4p29tA",
        "serumV3Usdt": "4absuMsgemvdjfkgdLQq1zKEjw3dHBoCWkzKoctndyqd",
        "coingeckoId": "hxro"
      }
    },
    {
      "chainId": 101,
      "address": "DEhAasscXF4kEGxFgJ3bq4PpVGp5wyUxMRvn6TzGVHaw",
      "symbol": "UNI",
      "name": "Wrapped UNI (Sollet)",
      "decimals": 6,
      "logoURI": "https://raw.githubusercontent.com/solana-labs/token-list/main/assets/mainnet/DEhAasscXF4kEGxFgJ3bq4PpVGp5wyUxMRvn6TzGVHaw/logo.png",
      "tags": [
        "wrapped-sollet",
        "ethereum"
      ],
      "extensions": {
        "bridgeContract": "https://etherscan.io/address/0xeae57ce9cc1984f202e15e038b964bb8bdf7229a",
        "serumV3Usdc": "6JYHjaQBx6AtKSSsizDMwozAEDEZ5KBsSUzH7kRjGJon",
        "serumV3Usdt": "2SSnWNrc83otLpfRo792P6P3PESZpdr8cu2r8zCE6bMD",
        "coingeckoId": "uniswap"
      }
    },
    {
      "chainId": 101,
      "address": "SRMuApVNdxXokk5GT7XD5cUUgXMBCoAz2LHeuAoKWRt",
      "symbol": "SRM",
      "name": "Serum",
      "decimals": 6,
      "logoURI": "https://raw.githubusercontent.com/solana-labs/token-list/main/assets/mainnet/SRMuApVNdxXokk5GT7XD5cUUgXMBCoAz2LHeuAoKWRt/logo.png",
      "tags": [],
      "extensions": {
        "website": "https://projectserum.com/",
        "serumV3Usdc": "ByRys5tuUWDgL73G8JBAEfkdFf8JWBzPBDHsBVQ5vbQA",
        "serumV3Usdt": "AtNnsY1AyRERWJ8xCskfz38YdvruWVJQUVXgScC1iPb",
        "coingeckoId": "serum",
        "waterfallbot": "https://bit.ly/SRMwaterfall"
      }
    },
    {
      "chainId": 101,
      "address": "AGFEad2et2ZJif9jaGpdMixQqvW5i81aBdvKe7PHNfz3",
      "symbol": "FTT",
      "name": "Wrapped FTT (Sollet)",
      "decimals": 6,
      "logoURI": "https://raw.githubusercontent.com/solana-labs/token-list/main/assets/mainnet/AGFEad2et2ZJif9jaGpdMixQqvW5i81aBdvKe7PHNfz3/logo.png",
      "tags": [
        "wrapped-sollet",
        "ethereum"
      ],
      "extensions": {
        "bridgeContract": "https://etherscan.io/address/0xeae57ce9cc1984f202e15e038b964bb8bdf7229a",
        "assetContract": "https://etherscan.io/address/0x50d1c9771902476076ecfc8b2a83ad6b9355a4c9",
        "serumV3Usdc": "2Pbh1CvRVku1TgewMfycemghf6sU9EyuFDcNXqvRmSxc",
        "serumV3Usdt": "Hr3wzG8mZXNHV7TuL6YqtgfVUesCqMxGYCEyP3otywZE",
        "coingeckoId": "ftx-token",
        "waterfallbot": "https://bit.ly/FTTwaterfall"
      }
    },
    {
      "chainId": 101,
      "address": "MSRMcoVyrFxnSgo5uXwone5SKcGhT1KEJMFEkMEWf9L",
      "symbol": "MSRM",
      "name": "MegaSerum",
      "decimals": 0,
      "logoURI": "https://raw.githubusercontent.com/solana-labs/token-list/main/assets/mainnet/MSRMcoVyrFxnSgo5uXwone5SKcGhT1KEJMFEkMEWf9L/logo.png",
      "tags": [],
      "extensions": {
        "website": "https://projectserum.com/",
        "serumV3Usdc": "4VKLSYdvrQ5ngQrt1d2VS8o4ewvb2MMUZLiejbnGPV33",
        "serumV3Usdt": "5nLJ22h1DUfeCfwbFxPYK8zbfbri7nA9bXoDcR8AcJjs",
        "coingeckoId": "megaserum"
      }
    },
    {
      "chainId": 101,
      "address": "BXXkv6z8ykpG1yuvUDPgh732wzVHB69RnB9YgSYh3itW",
      "symbol": "WUSDC",
      "name": "Wrapped USDC (Sollet)",
      "decimals": 6,
      "logoURI": "https://raw.githubusercontent.com/solana-labs/token-list/main/assets/mainnet/BXXkv6z8ykpG1yuvUDPgh732wzVHB69RnB9YgSYh3itW/logo.png",
      "tags": [
        "stablecoin",
        "wrapped-sollet",
        "ethereum"
      ],
      "extensions": {
        "coingeckoId": "usd-coin"
      }
    },
    {
      "chainId": 101,
      "address": "GXMvfY2jpQctDqZ9RoU3oWPhufKiCcFEfchvYumtX7jd",
      "symbol": "TOMO",
      "name": "Wrapped TOMO (Sollet)",
      "decimals": 6,
      "logoURI": "https://raw.githubusercontent.com/solana-labs/token-list/main/assets/mainnet/GXMvfY2jpQctDqZ9RoU3oWPhufKiCcFEfchvYumtX7jd/logo.png",
      "tags": [
        "wrapped-sollet",
        "ethereum"
      ],
      "extensions": {
        "bridgeContract": "https://etherscan.io/address/0xeae57ce9cc1984f202e15e038b964bb8bdf7229a",
        "serumV3Usdc": "8BdpjpSD5n3nk8DQLqPUyTZvVqFu6kcff5bzUX5dqDpy",
        "serumV3Usdt": "GnKPri4thaGipzTbp8hhSGSrHgG4F8MFiZVrbRn16iG2",
        "coingeckoId": "tomochain",
        "waterfallbot": "https://t.me/TOMOwaterfall"
      }
    },
    {
      "chainId": 101,
      "address": "EcqExpGNFBve2i1cMJUTR4bPXj4ZoqmDD2rTkeCcaTFX",
      "symbol": "KARMA",
      "name": "Wrapped KARMA (Sollet)",
      "decimals": 4,
      "logoURI": "https://raw.githubusercontent.com/solana-labs/token-list/main/assets/mainnet/EcqExpGNFBve2i1cMJUTR4bPXj4ZoqmDD2rTkeCcaTFX/logo.png",
      "tags": [
        "wrapped-sollet",
        "ethereum"
      ],
      "extensions": {
        "bridgeContract": "https://etherscan.io/address/0xeae57ce9cc1984f202e15e038b964bb8bdf7229a",
        "coingeckoId": "karma-dao"
      }
    },
    {
      "chainId": 101,
      "address": "EqWCKXfs3x47uVosDpTRgFniThL9Y8iCztJaapxbEaVX",
      "symbol": "LUA",
      "name": "Wrapped LUA (Sollet)",
      "decimals": 6,
      "logoURI": "https://raw.githubusercontent.com/solana-labs/token-list/main/assets/mainnet/EqWCKXfs3x47uVosDpTRgFniThL9Y8iCztJaapxbEaVX/logo.png",
      "tags": [
        "wrapped-sollet",
        "ethereum"
      ],
      "extensions": {
        "bridgeContract": "https://etherscan.io/address/0xeae57ce9cc1984f202e15e038b964bb8bdf7229a",
        "serumV3Usdc": "4xyWjQ74Eifq17vbue5Ut9xfFNfuVB116tZLEpiZuAn8",
        "serumV3Usdt": "35tV8UsHH8FnSAi3YFRrgCu4K9tb883wKnAXpnihot5r",
        "coingeckoId": "lua-token",
        "waterfallbot": "https://t.me/LUAwaterfall"
      }
    },
    {
      "chainId": 101,
      "address": "GeDS162t9yGJuLEHPWXXGrb1zwkzinCgRwnT8vHYjKza",
      "symbol": "MATH",
      "name": "Wrapped MATH (Sollet)",
      "decimals": 6,
      "logoURI": "https://raw.githubusercontent.com/solana-labs/token-list/main/assets/mainnet/GeDS162t9yGJuLEHPWXXGrb1zwkzinCgRwnT8vHYjKza/logo.png",
      "tags": [
        "wrapped-sollet",
        "ethereum"
      ],
      "extensions": {
        "bridgeContract": "https://etherscan.io/address/0xeae57ce9cc1984f202e15e038b964bb8bdf7229a",
        "serumV3Usdc": "J7cPYBrXVy8Qeki2crZkZavcojf2sMRyQU7nx438Mf8t",
        "serumV3Usdt": "2WghiBkDL2yRhHdvm8CpprrkmfguuQGJTCDfPSudKBAZ",
        "coingeckoId": "math"
      }
    },
    {
      "chainId": 101,
      "address": "GUohe4DJUA5FKPWo3joiPgsB7yzer7LpDmt1Vhzy3Zht",
      "symbol": "KEEP",
      "name": "Wrapped KEEP (Sollet)",
      "decimals": 6,
      "logoURI": "https://raw.githubusercontent.com/solana-labs/token-list/main/assets/mainnet/GUohe4DJUA5FKPWo3joiPgsB7yzer7LpDmt1Vhzy3Zht/logo.png",
      "tags": [
        "wrapped-sollet",
        "ethereum"
      ],
      "extensions": {
        "bridgeContract": "https://etherscan.io/address/0xeae57ce9cc1984f202e15e038b964bb8bdf7229a",
        "serumV3Usdc": "3rgacody9SvM88QR83GHaNdEEx4Fe2V2ed5GJp2oeKDr",
        "serumV3Usdt": "HEGnaVL5i48ubPBqWAhodnZo8VsSLzEM3Gfc451DnFj9",
        "coingeckoId": "keep-network"
      }
    },
    {
      "chainId": 101,
      "address": "9F9fNTT6qwjsu4X4yWYKZpsbw5qT7o6yR2i57JF2jagy",
      "symbol": "SWAG",
      "name": "Wrapped SWAG (Sollet)",
      "decimals": 6,
      "logoURI": "https://raw.githubusercontent.com/solana-labs/token-list/main/assets/mainnet/9F9fNTT6qwjsu4X4yWYKZpsbw5qT7o6yR2i57JF2jagy/logo.png",
      "tags": [
        "wrapped-sollet",
        "ethereum"
      ],
      "extensions": {
        "bridgeContract": "https://etherscan.io/address/0xeae57ce9cc1984f202e15e038b964bb8bdf7229a",
        "serumV3Usdt": "J2XSt77XWim5HwtUM8RUwQvmRXNZsbMKpp5GTKpHafvf",
        "coingeckoId": "swag-finance"
      }
    },
    {
      "chainId": 101,
      "address": "DgHK9mfhMtUwwv54GChRrU54T2Em5cuszq2uMuen1ZVE",
      "symbol": "CEL",
      "name": "Wrapped Celsius (Sollet)",
      "decimals": 4,
      "logoURI": "https://raw.githubusercontent.com/solana-labs/token-list/main/assets/mainnet/DgHK9mfhMtUwwv54GChRrU54T2Em5cuszq2uMuen1ZVE/logo.png",
      "tags": [
        "wrapped-sollet",
        "ethereum"
      ],
      "extensions": {
        "bridgeContract": "https://etherscan.io/address/0xeae57ce9cc1984f202e15e038b964bb8bdf7229a",
        "serumV3Usdt": "cgani53cMZgYfRMgSrNekJTMaLmccRfspsfTbXWRg7u",
        "coingeckoId": "celsius-degree-token"
      }
    },
    {
      "chainId": 101,
      "address": "7ncCLJpP3MNww17LW8bRvx8odQQnubNtfNZBL5BgAEHW",
      "symbol": "RSR",
      "name": "Wrapped Reserve Rights (Sollet)",
      "decimals": 6,
      "logoURI": "https://raw.githubusercontent.com/solana-labs/token-list/main/assets/mainnet/7ncCLJpP3MNww17LW8bRvx8odQQnubNtfNZBL5BgAEHW/logo.png",
      "tags": [
        "wrapped-sollet",
        "ethereum"
      ],
      "extensions": {
        "bridgeContract": "https://etherscan.io/address/0xeae57ce9cc1984f202e15e038b964bb8bdf7229a",
        "serumV3Usdt": "FcPet5fz9NLdbXwVM6kw2WTHzRAD7mT78UjwTpawd7hJ",
        "coingeckoId": "reserve-rights-token"
      }
    },
    {
      "chainId": 101,
      "address": "5wihEYGca7X4gSe97C5mVcqNsfxBzhdTwpv72HKs25US",
      "symbol": "1INCH",
      "name": "Wrapped 1INCH (Sollet)",
      "decimals": 6,
      "logoURI": "https://raw.githubusercontent.com/solana-labs/token-list/main/assets/mainnet/5wihEYGca7X4gSe97C5mVcqNsfxBzhdTwpv72HKs25US/logo.png",
      "tags": [
        "wrapped-sollet",
        "ethereum"
      ],
      "extensions": {
        "bridgeContract": "https://etherscan.io/address/0xeae57ce9cc1984f202e15e038b964bb8bdf7229a",
        "coingeckoId": "1inch"
      }
    },
    {
      "chainId": 101,
      "address": "38i2NQxjp5rt5B3KogqrxmBxgrAwaB3W1f1GmiKqh9MS",
      "symbol": "GRT",
      "name": "Wrapped GRT  (Sollet)",
      "decimals": 6,
      "logoURI": "https://raw.githubusercontent.com/solana-labs/token-list/main/assets/mainnet/38i2NQxjp5rt5B3KogqrxmBxgrAwaB3W1f1GmiKqh9MS/logo.png",
      "tags": [
        "wrapped-sollet",
        "ethereum"
      ],
      "extensions": {
        "bridgeContract": "https://etherscan.io/address/0xeae57ce9cc1984f202e15e038b964bb8bdf7229a",
        "coingeckoId": "the-graph"
      }
    },
    {
      "chainId": 101,
      "address": "Avz2fmevhhu87WYtWQCFj9UjKRjF9Z9QWwN2ih9yF95G",
      "symbol": "COMP",
      "name": "Wrapped Compound (Sollet)",
      "decimals": 6,
      "logoURI": "https://raw.githubusercontent.com/solana-labs/token-list/main/assets/mainnet/Avz2fmevhhu87WYtWQCFj9UjKRjF9Z9QWwN2ih9yF95G/logo.png",
      "tags": [
        "wrapped-sollet",
        "ethereum"
      ],
      "extensions": {
        "bridgeContract": "https://etherscan.io/address/0xeae57ce9cc1984f202e15e038b964bb8bdf7229a",
        "coingeckoId": "compound-coin"
      }
    },
    {
      "chainId": 101,
      "address": "9wRD14AhdZ3qV8et3eBQVsrb3UoBZDUbJGyFckpTg8sj",
      "symbol": "PAXG",
      "name": "Wrapped Paxos Gold (Sollet)",
      "decimals": 6,
      "logoURI": "https://raw.githubusercontent.com/solana-labs/token-list/main/assets/mainnet/9wRD14AhdZ3qV8et3eBQVsrb3UoBZDUbJGyFckpTg8sj/logo.png",
      "tags": [
        "wrapped-sollet",
        "ethereum"
      ],
      "extensions": {
        "bridgeContract": "https://etherscan.io/address/0xeae57ce9cc1984f202e15e038b964bb8bdf7229a",
        "coingeckoId": "pax-gold"
      }
    },
    {
      "chainId": 101,
      "address": "AByXcTZwJHMtrKrvVsh9eFNB1pJaLDjCUR2ayvxBAAM2",
      "symbol": "STRONG",
      "name": "Wrapped Strong (Sollet)",
      "decimals": 6,
      "logoURI": "https://raw.githubusercontent.com/solana-labs/token-list/main/assets/mainnet/AByXcTZwJHMtrKrvVsh9eFNB1pJaLDjCUR2ayvxBAAM2/logo.png",
      "tags": [
        "wrapped-sollet",
        "ethereum"
      ],
      "extensions": {
        "bridgeContract": "https://etherscan.io/address/0xeae57ce9cc1984f202e15e038b964bb8bdf7229a",
        "coingeckoId": "strong"
      }
    },
    {
      "chainId": 101,
      "address": "EchesyfXePKdLtoiZSL8pBe8Myagyy8ZRqsACNCFGnvp",
      "symbol": "FIDA",
      "name": "Bonfida",
      "decimals": 6,
      "logoURI": "https://raw.githubusercontent.com/solana-labs/token-list/main/assets/mainnet/EchesyfXePKdLtoiZSL8pBe8Myagyy8ZRqsACNCFGnvp/logo.svg",
      "tags": [],
      "extensions": {
        "website": "https://bonfida.com/",
        "serumV3Usdc": "E14BKBhDWD4EuTkWj1ooZezesGxMW8LPCps4W5PuzZJo",
        "serumV3Usdt": "EbV7pPpEvheLizuYX3gUCvWM8iySbSRAhu2mQ5Vz2Mxf",
        "coingeckoId": "bonfida",
        "waterfallbot": "https://bit.ly/FIDAwaterfall"
      }
    },
    {
      "chainId": 101,
      "address": "kinXdEcpDQeHPEuQnqmUgtYykqKGVFq6CeVX5iAHJq6",
      "symbol": "KIN",
      "name": "KIN",
      "decimals": 5,
      "logoURI": "https://raw.githubusercontent.com/solana-labs/token-list/main/assets/mainnet/kinXdEcpDQeHPEuQnqmUgtYykqKGVFq6CeVX5iAHJq6/logo.png",
      "tags": [],
      "extensions": {
        "serumV3Usdc": "Bn6NPyr6UzrFAwC4WmvPvDr2Vm8XSUnFykM2aQroedgn",
        "serumV3Usdt": "4nCFQr8sahhhL4XJ7kngGFBmpkmyf3xLzemuMhn6mWTm",
        "coingeckoId": "kin",
        "waterfallbot": "https://bit.ly/KINwaterfall"
      }
    },
    {
      "chainId": 101,
      "address": "MAPS41MDahZ9QdKXhVa4dWB9RuyfV4XqhyAZ8XcYepb",
      "symbol": "MAPS",
      "name": "MAPS",
      "decimals": 6,
      "logoURI": "https://raw.githubusercontent.com/solana-labs/token-list/main/assets/mainnet/MAPS41MDahZ9QdKXhVa4dWB9RuyfV4XqhyAZ8XcYepb/logo.svg",
      "tags": [],
      "extensions": {
        "website": "https://maps.me/",
        "serumV3Usdc": "3A8XQRWXC7BjLpgLDDBhQJLT5yPCzS16cGYRKHkKxvYo",
        "serumV3Usdt": "7cknqHAuGpfVXPtFoJpFvUjJ8wkmyEfbFusmwMfNy3FE",
        "coingeckoId": "maps"
      }
    },
    {
      "chainId": 101,
      "address": "z3dn17yLaGMKffVogeFHQ9zWVcXgqgf3PQnDsNs2g6M",
      "symbol": "OXY",
      "name": "Oxygen Protocol",
      "decimals": 6,
      "logoURI": "https://raw.githubusercontent.com/solana-labs/token-list/main/assets/mainnet/z3dn17yLaGMKffVogeFHQ9zWVcXgqgf3PQnDsNs2g6M/logo.svg",
      "tags": [],
      "extensions": {
        "website": "https://www.oxygen.org/",
        "serumV3Usdt": "GKLev6UHeX1KSDCyo2bzyG6wqhByEzDBkmYTxEdmYJgB",
        "serumV3Usdc": "GZ3WBFsqntmERPwumFEYgrX2B7J7G11MzNZAy7Hje27X",
        "coingeckoId": "oxygen",
        "waterfallbot": "https://bit.ly/OXYwaterfall"
      }
    },
    {
      "chainId": 101,
      "address": "FtgGSFADXBtroxq8VCausXRr2of47QBf5AS1NtZCu4GD",
      "symbol": "BRZ",
      "name": "BRZ",
      "decimals": 4,
      "logoURI": "https://raw.githubusercontent.com/solana-labs/token-list/main/assets/mainnet/FtgGSFADXBtroxq8VCausXRr2of47QBf5AS1NtZCu4GD/logo.png",
      "tags": [],
      "extensions": {
        "website": "https://brztoken.io/",
        "coingeckoId": "brz"
      }
    },
    {
      "chainId": 101,
      "address": "Es9vMFrzaCERmJfrF4H2FYD4KCoNkY11McCe8BenwNYB",
      "symbol": "USDT",
      "name": "USDT",
      "decimals": 6,
      "logoURI": "https://raw.githubusercontent.com/solana-labs/token-list/main/assets/mainnet/Es9vMFrzaCERmJfrF4H2FYD4KCoNkY11McCe8BenwNYB/logo.svg",
      "tags": [
        "stablecoin"
      ],
      "extensions": {
        "website": "https://tether.to/",
        "coingeckoId": "tether",
        "serumV3Usdc": "77quYg4MGneUdjgXCunt9GgM1usmrxKY31twEy3WHwcS"
      }
    },
    {
      "chainId": 101,
      "address": "2oDxYGgTBmST4rc3yn1YtcSEck7ReDZ8wHWLqZAuNWXH",
      "symbol": "xMARK",
      "name": "Standard",
      "decimals": 9,
      "logoURI": "https://raw.githubusercontent.com/solana-labs/token-list/main/assets/mainnet/2oDxYGgTBmST4rc3yn1YtcSEck7ReDZ8wHWLqZAuNWXH/logo.png",
      "tags": [
        "wrapped",
        "wormhole"
      ],
      "extensions": {
        "website": "https://benchmarkprotocol.finance/",
        "address": "0x36b679bd64ed73dbfd88909cdcb892cb66bd4cbb",
        "bridgeContract": "https://etherscan.io/address/0xf92cD566Ea4864356C5491c177A430C222d7e678",
        "assetContract": "https://etherscan.io/address/0x36b679bd64ed73dbfd88909cdcb892cb66bd4cbb",
        "coingeckoId": "xmark"
      }
    },
    {
      "chainId": 101,
      "address": "4k3Dyjzvzp8eMZWUXbBCjEvwSkkk59S5iCNLY3QrkX6R",
      "symbol": "RAY",
      "name": "Raydium",
      "decimals": 6,
      "logoURI": "https://raw.githubusercontent.com/solana-labs/token-list/main/assets/mainnet/4k3Dyjzvzp8eMZWUXbBCjEvwSkkk59S5iCNLY3QrkX6R/logo.png",
      "tags": [],
      "extensions": {
        "website": "https://raydium.io/",
        "serumV3Usdt": "teE55QrL4a4QSfydR9dnHF97jgCfptpuigbb53Lo95g",
        "serumV3Usdc": "2xiv8A5xrJ7RnGdxXB42uFEkYHJjszEhaJyKKt4WaLep",
        "coingeckoId": "raydium",
        "waterfallbot": "https://bit.ly/RAYwaterfall"
      }
    },
    {
      "chainId": 101,
      "address": "CzPDyvotTcxNqtPne32yUiEVQ6jk42HZi1Y3hUu7qf7f",
      "symbol": "RAY-WUSDT",
      "name": "Raydium Legacy LP Token V2 (RAY-WUSDT)",
      "decimals": 6,
      "logoURI": "https://raw.githubusercontent.com/solana-labs/token-list/main/assets/mainnet/CzPDyvotTcxNqtPne32yUiEVQ6jk42HZi1Y3hUu7qf7f/logo.png",
      "tags": [
        "lp-token"
      ],
      "extensions": {
        "website": "https://raydium.io/"
      }
    },
    {
      "chainId": 101,
      "address": "134Cct3CSdRCbYgq5SkwmHgfwjJ7EM5cG9PzqffWqECx",
      "symbol": "RAY-SOL",
      "name": "Raydium Legacy LP Token V2 (RAY-SOL)",
      "decimals": 6,
      "logoURI": "https://raw.githubusercontent.com/solana-labs/token-list/main/assets/mainnet/134Cct3CSdRCbYgq5SkwmHgfwjJ7EM5cG9PzqffWqECx/logo.png",
      "tags": [
        "lp-token"
      ],
      "extensions": {
        "website": "https://raydium.io/"
      }
    },
    {
      "chainId": 101,
      "address": "EVDmwajM5U73PD34bYPugwiA4Eqqbrej4mLXXv15Z5qR",
      "symbol": "LINK-WUSDT",
      "name": "Raydium Legacy LP Token V2 (LINK-WUSDT)",
      "decimals": 6,
      "logoURI": "https://raw.githubusercontent.com/solana-labs/token-list/main/assets/mainnet/EVDmwajM5U73PD34bYPugwiA4Eqqbrej4mLXXv15Z5qR/logo.png",
      "tags": [
        "lp-token"
      ],
      "extensions": {
        "website": "https://raydium.io/"
      }
    },
    {
      "chainId": 101,
      "address": "KY4XvwHy7JPzbWYAbk23jQvEb4qWJ8aCqYWREmk1Q7K",
      "symbol": "ETH-WUSDT",
      "name": "Raydium Legacy LP Token V2 (ETH-WUSDT)",
      "decimals": 6,
      "logoURI": "https://raw.githubusercontent.com/solana-labs/token-list/main/assets/mainnet/KY4XvwHy7JPzbWYAbk23jQvEb4qWJ8aCqYWREmk1Q7K/logo.png",
      "tags": [
        "lp-token"
      ],
      "extensions": {
        "website": "https://raydium.io/"
      }
    },
    {
      "chainId": 101,
      "address": "FgmBnsF5Qrnv8X9bomQfEtQTQjNNiBCWRKGpzPnE5BDg",
      "symbol": "RAY-USDC",
      "name": "Raydium Legacy LP Token V2 (RAY-USDC)",
      "decimals": 6,
      "logoURI": "https://raw.githubusercontent.com/solana-labs/token-list/main/assets/mainnet/FgmBnsF5Qrnv8X9bomQfEtQTQjNNiBCWRKGpzPnE5BDg/logo.png",
      "tags": [
        "lp-token"
      ],
      "extensions": {
        "website": "https://raydium.io/"
      }
    },
    {
      "chainId": 101,
      "address": "5QXBMXuCL7zfAk39jEVVEvcrz1AvBGgT9wAhLLHLyyUJ",
      "symbol": "RAY-SRM",
      "name": "Raydium Legacy LP Token V2 (RAY-SRM)",
      "decimals": 6,
      "logoURI": "https://raw.githubusercontent.com/solana-labs/token-list/main/assets/mainnet/5QXBMXuCL7zfAk39jEVVEvcrz1AvBGgT9wAhLLHLyyUJ/logo.png",
      "tags": [
        "lp-token"
      ],
      "extensions": {
        "website": "https://raydium.io/"
      }
    },
    {
      "chainId": 101,
      "address": "FdhKXYjCou2jQfgKWcNY7jb8F2DPLU1teTTTRfLBD2v1",
      "symbol": "RAY-WUSDT",
      "name": "Raydium Legacy LP Token V3 (RAY-WUSDT)",
      "decimals": 6,
      "logoURI": "https://raw.githubusercontent.com/solana-labs/token-list/main/assets/mainnet/FdhKXYjCou2jQfgKWcNY7jb8F2DPLU1teTTTRfLBD2v1/logo.png",
      "tags": [
        "lp-token"
      ],
      "extensions": {
        "website": "https://raydium.io/"
      }
    },
    {
      "chainId": 101,
      "address": "BZFGfXMrjG2sS7QT2eiCDEevPFnkYYF7kzJpWfYxPbcx",
      "symbol": "RAY-USDC",
      "name": "Raydium Legacy LP Token V3 (RAY-USDC)",
      "decimals": 6,
      "logoURI": "https://raw.githubusercontent.com/solana-labs/token-list/main/assets/mainnet/BZFGfXMrjG2sS7QT2eiCDEevPFnkYYF7kzJpWfYxPbcx/logo.png",
      "tags": [
        "lp-token"
      ],
      "extensions": {
        "website": "https://raydium.io/"
      }
    },
    {
      "chainId": 101,
      "address": "DSX5E21RE9FB9hM8Nh8xcXQfPK6SzRaJiywemHBSsfup",
      "symbol": "RAY-SRM",
      "name": "Raydium Legacy LP Token V3 (RAY-SRM)",
      "decimals": 6,
      "logoURI": "https://raw.githubusercontent.com/solana-labs/token-list/main/assets/mainnet/DSX5E21RE9FB9hM8Nh8xcXQfPK6SzRaJiywemHBSsfup/logo.png",
      "tags": [
        "lp-token"
      ],
      "extensions": {
        "website": "https://raydium.io/"
      }
    },
    {
      "chainId": 101,
      "address": "F5PPQHGcznZ2FxD9JaxJMXaf7XkaFFJ6zzTBcW8osQjw",
      "symbol": "RAY-SOL",
      "name": "Raydium Legacy LP Token V3 (RAY-SOL)",
      "decimals": 6,
      "logoURI": "https://raw.githubusercontent.com/solana-labs/token-list/main/assets/mainnet/F5PPQHGcznZ2FxD9JaxJMXaf7XkaFFJ6zzTBcW8osQjw/logo.png",
      "tags": [
        "lp-token"
      ],
      "extensions": {
        "website": "https://raydium.io/"
      }
    },
    {
      "chainId": 101,
      "address": "8Q6MKy5Yxb9vG1mWzppMtMb2nrhNuCRNUkJTeiE3fuwD",
      "symbol": "RAY-ETH",
      "name": "Raydium Legacy LP Token V3 (RAY-ETH)",
      "decimals": 6,
      "logoURI": "https://raw.githubusercontent.com/solana-labs/token-list/main/assets/mainnet/8Q6MKy5Yxb9vG1mWzppMtMb2nrhNuCRNUkJTeiE3fuwD/logo.png",
      "tags": [
        "lp-token"
      ],
      "extensions": {
        "website": "https://raydium.io/"
      }
    },
    {
      "chainId": 101,
      "address": "DsBuznXRTmzvEdb36Dx3aVLVo1XmH7r1PRZUFugLPTFv",
      "symbol": "FIDA-RAY",
      "name": "Raydium LP Token V4 (FIDA-RAY)",
      "decimals": 6,
      "logoURI": "https://raw.githubusercontent.com/solana-labs/token-list/main/assets/mainnet/DsBuznXRTmzvEdb36Dx3aVLVo1XmH7r1PRZUFugLPTFv/logo.png",
      "tags": [
        "lp-token"
      ],
      "extensions": {
        "website": "https://raydium.io/"
      }
    },
    {
      "chainId": 101,
      "address": "FwaX9W7iThTZH5MFeasxdLpxTVxRcM7ZHieTCnYog8Yb",
      "symbol": "OXY-RAY",
      "name": "Raydium LP Token V4 (OXY-RAY)",
      "decimals": 6,
      "logoURI": "https://raw.githubusercontent.com/solana-labs/token-list/main/assets/mainnet/FwaX9W7iThTZH5MFeasxdLpxTVxRcM7ZHieTCnYog8Yb/logo.png",
      "tags": [
        "lp-token"
      ],
      "extensions": {
        "website": "https://raydium.io/"
      }
    },
    {
      "chainId": 101,
      "address": "CcKK8srfVdTSsFGV3VLBb2YDbzF4T4NM2C3UEjC39RLP",
      "symbol": "MAPS-RAY",
      "name": "Raydium LP Token V4 (MAPS-RAY)",
      "decimals": 6,
      "logoURI": "https://raw.githubusercontent.com/solana-labs/token-list/main/assets/mainnet/CcKK8srfVdTSsFGV3VLBb2YDbzF4T4NM2C3UEjC39RLP/logo.png",
      "tags": [
        "lp-token"
      ],
      "extensions": {
        "website": "https://raydium.io/"
      }
    },
    {
      "chainId": 101,
      "address": "CHT8sft3h3gpLYbCcZ9o27mT5s3Z6VifBVbUiDvprHPW",
      "symbol": "KIN-RAY",
      "name": "Raydium LP Token V4 (KIN-RAY)",
      "decimals": 6,
      "logoURI": "https://raw.githubusercontent.com/solana-labs/token-list/main/assets/mainnet/CHT8sft3h3gpLYbCcZ9o27mT5s3Z6VifBVbUiDvprHPW/logo.png",
      "tags": [
        "lp-token"
      ],
      "extensions": {
        "website": "https://raydium.io/"
      }
    },
    {
      "chainId": 101,
      "address": "C3sT1R3nsw4AVdepvLTLKr5Gvszr7jufyBWUCvy4TUvT",
      "symbol": "RAY-USDT",
      "name": "Raydium LP Token V4 (RAY-USDT)",
      "decimals": 6,
      "logoURI": "https://raw.githubusercontent.com/solana-labs/token-list/main/assets/mainnet/C3sT1R3nsw4AVdepvLTLKr5Gvszr7jufyBWUCvy4TUvT/logo.png",
      "tags": [
        "lp-token"
      ],
      "extensions": {
        "website": "https://raydium.io/"
      }
    },
    {
      "chainId": 101,
      "address": "8HoQnePLqPj4M7PUDzfw8e3Ymdwgc7NLGnaTUapubyvu",
      "symbol": "SOL-USDC",
      "name": "Raydium LP Token V4 (SOL-USDC)",
      "decimals": 9,
      "logoURI": "https://raw.githubusercontent.com/solana-labs/token-list/main/assets/mainnet/8HoQnePLqPj4M7PUDzfw8e3Ymdwgc7NLGnaTUapubyvu/logo.png",
      "tags": [
        "lp-token"
      ],
      "extensions": {
        "website": "https://raydium.io/"
      }
    },
    {
      "chainId": 101,
      "address": "865j7iMmRRycSYUXzJ33ZcvLiX9JHvaLidasCyUyKaRE",
      "symbol": "YFI-USDC",
      "name": "Raydium LP Token V4 (YFI-USDC)",
      "decimals": 6,
      "logoURI": "https://raw.githubusercontent.com/solana-labs/token-list/main/assets/mainnet/865j7iMmRRycSYUXzJ33ZcvLiX9JHvaLidasCyUyKaRE/logo.png",
      "tags": [
        "lp-token"
      ],
      "extensions": {
        "website": "https://raydium.io/"
      }
    },
    {
      "chainId": 101,
      "address": "9XnZd82j34KxNLgQfz29jGbYdxsYznTWRpvZE3SRE7JG",
      "symbol": "SRM-USDC",
      "name": "Raydium LP Token V4 (SRM-USDC)",
      "decimals": 6,
      "logoURI": "https://raw.githubusercontent.com/solana-labs/token-list/main/assets/mainnet/9XnZd82j34KxNLgQfz29jGbYdxsYznTWRpvZE3SRE7JG/logo.png",
      "tags": [
        "lp-token"
      ],
      "extensions": {
        "website": "https://raydium.io/"
      }
    },
    {
      "chainId": 101,
      "address": "75dCoKfUHLUuZ4qEh46ovsxfgWhB4icc3SintzWRedT9",
      "symbol": "FTT-USDC",
      "name": "Raydium LP Token V4 (FTT-USDC)",
      "decimals": 6,
      "logoURI": "https://raw.githubusercontent.com/solana-labs/token-list/main/assets/mainnet/75dCoKfUHLUuZ4qEh46ovsxfgWhB4icc3SintzWRedT9/logo.png",
      "tags": [
        "lp-token"
      ],
      "extensions": {
        "website": "https://raydium.io/"
      }
    },
    {
      "chainId": 101,
      "address": "2hMdRdVWZqetQsaHG8kQjdZinEMBz75vsoWTCob1ijXu",
      "symbol": "BTC-USDC",
      "name": "Raydium LP Token V4 (BTC-USDC)",
      "decimals": 6,
      "logoURI": "https://raw.githubusercontent.com/solana-labs/token-list/main/assets/mainnet/2hMdRdVWZqetQsaHG8kQjdZinEMBz75vsoWTCob1ijXu/logo.png",
      "tags": [
        "lp-token"
      ],
      "extensions": {
        "website": "https://raydium.io/"
      }
    },
    {
      "chainId": 101,
      "address": "2QVjeR9d2PbSf8em8NE8zWd8RYHjFtucDUdDgdbDD2h2",
      "symbol": "SUSHI-USDC",
      "name": "Raydium LP Token V4 (SUSHI-USDC)",
      "decimals": 6,
      "logoURI": "https://raw.githubusercontent.com/solana-labs/token-list/main/assets/mainnet/2QVjeR9d2PbSf8em8NE8zWd8RYHjFtucDUdDgdbDD2h2/logo.png",
      "tags": [
        "lp-token"
      ],
      "extensions": {
        "website": "https://raydium.io/"
      }
    },
    {
      "chainId": 101,
      "address": "CHyUpQFeW456zcr5XEh4RZiibH8Dzocs6Wbgz9aWpXnQ",
      "symbol": "TOMO-USDC",
      "name": "Raydium LP Token V4 (TOMO-USDC)",
      "decimals": 6,
      "logoURI": "https://raw.githubusercontent.com/solana-labs/token-list/main/assets/mainnet/CHyUpQFeW456zcr5XEh4RZiibH8Dzocs6Wbgz9aWpXnQ/logo.png",
      "tags": [
        "lp-token"
      ],
      "extensions": {
        "website": "https://raydium.io/"
      }
    },
    {
      "chainId": 101,
      "address": "BqjoYjqKrXtfBKXeaWeAT5sYCy7wsAYf3XjgDWsHSBRs",
      "symbol": "LINK-USDC",
      "name": "Raydium LP Token V4 (LINK-USDC)",
      "decimals": 6,
      "logoURI": "https://raw.githubusercontent.com/solana-labs/token-list/main/assets/mainnet/BqjoYjqKrXtfBKXeaWeAT5sYCy7wsAYf3XjgDWsHSBRs/logo.png",
      "tags": [
        "lp-token"
      ],
      "extensions": {
        "website": "https://raydium.io/"
      }
    },
    {
      "chainId": 101,
      "address": "13PoKid6cZop4sj2GfoBeujnGfthUbTERdE5tpLCDLEY",
      "symbol": "ETH-USDC",
      "name": "Raydium LP Token V4 (ETH-USDC)",
      "decimals": 6,
      "logoURI": "https://raw.githubusercontent.com/solana-labs/token-list/main/assets/mainnet/13PoKid6cZop4sj2GfoBeujnGfthUbTERdE5tpLCDLEY/logo.png",
      "tags": [
        "lp-token"
      ],
      "extensions": {
        "website": "https://raydium.io/"
      }
    },
    {
      "chainId": 101,
      "address": "2Vyyeuyd15Gp8aH6uKE72c4hxc8TVSLibxDP9vzspQWG",
      "symbol": "COPE-USDC",
      "name": "Raydium LP Token V4 (COPE-USDC)",
      "decimals": 0,
      "logoURI": "https://raw.githubusercontent.com/solana-labs/token-list/main/assets/mainnet/2Vyyeuyd15Gp8aH6uKE72c4hxc8TVSLibxDP9vzspQWG/logo.png",
      "tags": [
        "lp-token"
      ],
      "extensions": {
        "website": "https://raydium.io/"
      }
    },
    {
      "chainId": 101,
      "address": "Epm4KfTj4DMrvqn6Bwg2Tr2N8vhQuNbuK8bESFp4k33K",
      "symbol": "SOL-USDT",
      "name": "Raydium LP Token V4 (SOL-USDT)",
      "decimals": 9,
      "logoURI": "https://raw.githubusercontent.com/solana-labs/token-list/main/assets/mainnet/Epm4KfTj4DMrvqn6Bwg2Tr2N8vhQuNbuK8bESFp4k33K/logo.png",
      "tags": [
        "lp-token"
      ],
      "extensions": {
        "website": "https://raydium.io/"
      }
    },
    {
      "chainId": 101,
      "address": "FA1i7fej1pAbQbnY8NbyYUsTrWcasTyipKreDgy1Mgku",
      "symbol": "YFI-USDT",
      "name": "Raydium LP Token V4 (YFI-USDT)",
      "decimals": 6,
      "logoURI": "https://raw.githubusercontent.com/solana-labs/token-list/main/assets/mainnet/FA1i7fej1pAbQbnY8NbyYUsTrWcasTyipKreDgy1Mgku/logo.png",
      "tags": [
        "lp-token"
      ],
      "extensions": {
        "website": "https://raydium.io/"
      }
    },
    {
      "chainId": 101,
      "address": "HYSAu42BFejBS77jZAZdNAWa3iVcbSRJSzp3wtqCbWwv",
      "symbol": "SRM-USDT",
      "name": "Raydium LP Token V4 (SRM-USDT)",
      "decimals": 6,
      "logoURI": "https://raw.githubusercontent.com/solana-labs/token-list/main/assets/mainnet/HYSAu42BFejBS77jZAZdNAWa3iVcbSRJSzp3wtqCbWwv/logo.png",
      "tags": [
        "lp-token"
      ],
      "extensions": {
        "website": "https://raydium.io/"
      }
    },
    {
      "chainId": 101,
      "address": "2cTCiUnect5Lap2sk19xLby7aajNDYseFhC9Pigou11z",
      "symbol": "FTT-USDT",
      "name": "Raydium LP Token V4 (FTT-USDT)",
      "decimals": 6,
      "logoURI": "https://raw.githubusercontent.com/solana-labs/token-list/main/assets/mainnet/2cTCiUnect5Lap2sk19xLby7aajNDYseFhC9Pigou11z/logo.png",
      "tags": [
        "lp-token"
      ],
      "extensions": {
        "website": "https://raydium.io/"
      }
    },
    {
      "chainId": 101,
      "address": "DgGuvR9GSHimopo3Gc7gfkbKamLKrdyzWkq5yqA6LqYS",
      "symbol": "BTC-USDT",
      "name": "Raydium LP Token V4 (BTC-USDT)",
      "decimals": 6,
      "logoURI": "https://raw.githubusercontent.com/solana-labs/token-list/main/assets/mainnet/DgGuvR9GSHimopo3Gc7gfkbKamLKrdyzWkq5yqA6LqYS/logo.png",
      "tags": [
        "lp-token"
      ],
      "extensions": {
        "website": "https://raydium.io/"
      }
    },
    {
      "chainId": 101,
      "address": "Ba26poEYDy6P2o95AJUsewXgZ8DM9BCsmnU9hmC9i4Ki",
      "symbol": "SUSHI-USDT",
      "name": "Raydium LP Token V4 (SUSHI-USDT)",
      "decimals": 6,
      "logoURI": "https://raw.githubusercontent.com/solana-labs/token-list/main/assets/mainnet/Ba26poEYDy6P2o95AJUsewXgZ8DM9BCsmnU9hmC9i4Ki/logo.png",
      "tags": [
        "lp-token"
      ],
      "extensions": {
        "website": "https://raydium.io/"
      }
    },
    {
      "chainId": 101,
      "address": "D3iGro1vn6PWJXo9QAPj3dfta6dKkHHnmiiym2EfsAmi",
      "symbol": "TOMO-USDT",
      "name": "Raydium LP Token V4 (TOMO-USDT)",
      "decimals": 6,
      "logoURI": "https://raw.githubusercontent.com/solana-labs/token-list/main/assets/mainnet/D3iGro1vn6PWJXo9QAPj3dfta6dKkHHnmiiym2EfsAmi/logo.png",
      "tags": [
        "lp-token"
      ],
      "extensions": {
        "website": "https://raydium.io/"
      }
    },
    {
      "chainId": 101,
      "address": "Dr12Sgt9gkY8WU5tRkgZf1TkVWJbvjYuPAhR3aDCwiiX",
      "symbol": "LINK-USDT",
      "name": "Raydium LP Token V4 (LINK-USDT)",
      "decimals": 6,
      "logoURI": "https://raw.githubusercontent.com/solana-labs/token-list/main/assets/mainnet/Dr12Sgt9gkY8WU5tRkgZf1TkVWJbvjYuPAhR3aDCwiiX/logo.png",
      "tags": [
        "lp-token"
      ],
      "extensions": {
        "website": "https://raydium.io/"
      }
    },
    {
      "chainId": 101,
      "address": "nPrB78ETY8661fUgohpuVusNCZnedYCgghzRJzxWnVb",
      "symbol": "ETH-USDT",
      "name": "Raydium LP Token V4 (ETH-USDT)",
      "decimals": 6,
      "logoURI": "https://raw.githubusercontent.com/solana-labs/token-list/main/assets/mainnet/nPrB78ETY8661fUgohpuVusNCZnedYCgghzRJzxWnVb/logo.png",
      "tags": [
        "lp-token"
      ],
      "extensions": {
        "website": "https://raydium.io/"
      }
    },
    {
      "chainId": 101,
      "address": "EGJht91R7dKpCj8wzALkjmNdUUUcQgodqWCYweyKcRcV",
      "symbol": "YFI-SRM",
      "name": "Raydium LP Token V4 (YFI-SRM)",
      "decimals": 6,
      "logoURI": "https://raw.githubusercontent.com/solana-labs/token-list/main/assets/mainnet/EGJht91R7dKpCj8wzALkjmNdUUUcQgodqWCYweyKcRcV/logo.png",
      "tags": [
        "lp-token"
      ],
      "extensions": {
        "website": "https://raydium.io/"
      }
    },
    {
      "chainId": 101,
      "address": "AsDuPg9MgPtt3jfoyctUCUgsvwqAN6RZPftqoeiPDefM",
      "symbol": "FTT-SRM",
      "name": "Raydium LP Token V4 (FTT-SRM)",
      "decimals": 6,
      "logoURI": "https://raw.githubusercontent.com/solana-labs/token-list/main/assets/mainnet/AsDuPg9MgPtt3jfoyctUCUgsvwqAN6RZPftqoeiPDefM/logo.png",
      "tags": [
        "lp-token"
      ],
      "extensions": {
        "website": "https://raydium.io/"
      }
    },
    {
      "chainId": 101,
      "address": "AGHQxXb3GSzeiLTcLtXMS2D5GGDZxsB2fZYZxSB5weqB",
      "symbol": "BTC-SRM",
      "name": "Raydium LP Token V4 (BTC-SRM)",
      "decimals": 6,
      "logoURI": "https://raw.githubusercontent.com/solana-labs/token-list/main/assets/mainnet/AGHQxXb3GSzeiLTcLtXMS2D5GGDZxsB2fZYZxSB5weqB/logo.png",
      "tags": [
        "lp-token"
      ],
      "extensions": {
        "website": "https://raydium.io/"
      }
    },
    {
      "chainId": 101,
      "address": "3HYhUnUdV67j1vn8fu7ExuVGy5dJozHEyWvqEstDbWwE",
      "symbol": "SUSHI-SRM",
      "name": "Raydium LP Token V4 (SUSHI-SRM)",
      "decimals": 6,
      "logoURI": "https://raw.githubusercontent.com/solana-labs/token-list/main/assets/mainnet/3HYhUnUdV67j1vn8fu7ExuVGy5dJozHEyWvqEstDbWwE/logo.png",
      "tags": [
        "lp-token"
      ],
      "extensions": {
        "website": "https://raydium.io/"
      }
    },
    {
      "chainId": 101,
      "address": "GgH9RnKrQpaMQeqmdbMvs5oo1A24hERQ9wuY2pSkeG7x",
      "symbol": "TOMO-SRM",
      "name": "Raydium LP Token V4 (TOMO-SRM)",
      "decimals": 6,
      "logoURI": "https://raw.githubusercontent.com/solana-labs/token-list/main/assets/mainnet/GgH9RnKrQpaMQeqmdbMvs5oo1A24hERQ9wuY2pSkeG7x/logo.png",
      "tags": [
        "lp-token"
      ],
      "extensions": {
        "website": "https://raydium.io/"
      }
    },
    {
      "chainId": 101,
      "address": "GXN6yJv12o18skTmJXaeFXZVY1iqR18CHsmCT8VVCmDD",
      "symbol": "LINK-SRM",
      "name": "Raydium LP Token V4 (LINK-SRM)",
      "decimals": 6,
      "logoURI": "https://raw.githubusercontent.com/solana-labs/token-list/main/assets/mainnet/GXN6yJv12o18skTmJXaeFXZVY1iqR18CHsmCT8VVCmDD/logo.png",
      "tags": [
        "lp-token"
      ],
      "extensions": {
        "website": "https://raydium.io/"
      }
    },
    {
      "chainId": 101,
      "address": "9VoY3VERETuc2FoadMSYYizF26mJinY514ZpEzkHMtwG",
      "symbol": "ETH-SRM",
      "name": "Raydium LP Token V4 (ETH-SRM)",
      "decimals": 6,
      "logoURI": "https://raw.githubusercontent.com/solana-labs/token-list/main/assets/mainnet/9VoY3VERETuc2FoadMSYYizF26mJinY514ZpEzkHMtwG/logo.png",
      "tags": [
        "lp-token"
      ],
      "extensions": {
        "website": "https://raydium.io/"
      }
    },
    {
      "chainId": 101,
      "address": "AKJHspCwDhABucCxNLXUSfEzb7Ny62RqFtC9uNjJi4fq",
      "symbol": "SRM-SOL",
      "name": "Raydium LP Token V4 (SRM-SOL)",
      "decimals": 6,
      "logoURI": "https://raw.githubusercontent.com/solana-labs/token-list/main/assets/mainnet/AKJHspCwDhABucCxNLXUSfEzb7Ny62RqFtC9uNjJi4fq/logo.png",
      "tags": [
        "lp-token"
      ],
      "extensions": {
        "website": "https://raydium.io/"
      }
    },
    {
      "chainId": 101,
      "address": "2doeZGLJyACtaG9DCUyqMLtswesfje1hjNA11hMdj6YU",
      "symbol": "TULIP-USDC",
      "name": "Raydium LP Token V4 (TULIP-USDC)",
      "decimals": 6,
      "logoURI": "https://raw.githubusercontent.com/solana-labs/token-list/main/assets/mainnet/2doeZGLJyACtaG9DCUyqMLtswesfje1hjNA11hMdj6YU/logo.svg",
      "tags": [
        "lp-token"
      ],
      "extensions": {
        "website": "https://raydium.io/"
      }
    },
    {
      "chainId": 101,
      "address": "AcstFzGGawvvdVhYV9bftr7fmBHbePUjhv53YK1W3dZo",
      "symbol": "LSD",
      "name": "LSD",
      "decimals": 9,
      "logoURI": "https://raw.githubusercontent.com/solana-labs/token-list/main/assets/mainnet/AcstFzGGawvvdVhYV9bftr7fmBHbePUjhv53YK1W3dZo/logo.svg",
      "tags": [
        "nft"
      ],
      "extensions": {
        "website": "https://solible.com/"
      }
    },
    {
      "chainId": 101,
      "address": "91fSFQsPzMLat9DHwLdQacW3i3EGnWds5tA5mt7yLiT9",
      "symbol": "Unlimited Energy",
      "name": "Unlimited Energy",
      "decimals": 9,
      "tags": [
        "nft"
      ],
      "extensions": {
        "website": "https://solible.com/"
      }
    },
    {
      "chainId": 101,
      "address": "29PEpZeuqWf9tS2gwCjpeXNdXLkaZSMR2s1ibkvGsfnP",
      "symbol": "Need for Speed",
      "name": "Need for Speed",
      "decimals": 9,
      "tags": [
        "nft"
      ],
      "extensions": {
        "website": "https://solible.com/"
      }
    },
    {
      "chainId": 101,
      "address": "HsY8PNar8VExU335ZRYzg89fX7qa4upYu6vPMPFyCDdK",
      "symbol": "ADOR OPENS",
      "name": "ADOR OPENS",
      "decimals": 0,
      "tags": [
        "nft"
      ],
      "extensions": {
        "website": "https://solible.com/"
      }
    },
    {
      "chainId": 101,
      "address": "EDP8TpLJ77M3KiDgFkZW4v4mhmKJHZi9gehYXenfFZuL",
      "symbol": "CMS - Rare",
      "name": "CMS - Rare",
      "decimals": 0,
      "tags": [
        "nft"
      ],
      "extensions": {
        "website": "https://solible.com/"
      }
    },
    {
      "chainId": 101,
      "address": "BrUKFwAABkExb1xzYU4NkRWzjBihVQdZ3PBz4m5S8if3",
      "symbol": "Tesla",
      "name": "Tesla",
      "decimals": 0,
      "tags": [
        "nft"
      ],
      "extensions": {
        "website": "https://solible.com/"
      }
    },
    {
      "chainId": 101,
      "address": "9CmQwpvVXRyixjiE3LrbSyyopPZohNDN1RZiTk8rnXsQ",
      "symbol": "DeceFi",
      "name": "DeceFi",
      "decimals": 0,
      "tags": [
        "nft"
      ],
      "extensions": {
        "website": "https://solible.com/"
      }
    },
    {
      "chainId": 101,
      "address": "F6ST1wWkx2PeH45sKmRxo1boyuzzWCfpnvyKL4BGeLxF",
      "symbol": "Power User",
      "name": "Power User",
      "decimals": 0,
      "tags": [
        "nft"
      ],
      "extensions": {
        "website": "https://solible.com/"
      }
    },
    {
      "chainId": 101,
      "address": "dZytJ7iPDcCu9mKe3srL7bpUeaR3zzkcVqbtqsmxtXZ",
      "symbol": "VIP Member",
      "name": "VIP Member",
      "decimals": 0,
      "tags": [
        "nft"
      ],
      "extensions": {
        "website": "https://solible.com/"
      }
    },
    {
      "chainId": 101,
      "address": "8T4vXgwZUWwsbCDiptHFHjdfexvLG9UP8oy1psJWEQdS",
      "symbol": "Uni Christmas",
      "name": "Uni Christmas",
      "decimals": 0,
      "tags": [
        "nft"
      ],
      "extensions": {
        "website": "https://solible.com/"
      }
    },
    {
      "chainId": 101,
      "address": "EjFGGJSyp9UDS8aqafET5LX49nsG326MeNezYzpiwgpQ",
      "symbol": "BNB",
      "name": "BNB",
      "decimals": 0,
      "tags": [
        "nft"
      ],
      "extensions": {
        "website": "https://solible.com/"
      }
    },
    {
      "chainId": 101,
      "address": "FkmkTr4en8CXkfo9jAwEMov6PVNLpYMzWr3Udqf9so8Z",
      "symbol": "Seldom",
      "name": "Seldom",
      "decimals": 9,
      "tags": [
        "nft"
      ],
      "extensions": {
        "website": "https://solible.com/"
      }
    },
    {
      "chainId": 101,
      "address": "2gn1PJdMAU92SU5inLSp4Xp16ZC5iLF6ScEi7UBvp8ZD",
      "symbol": "Satoshi Closeup",
      "name": "Satoshi Closeup",
      "decimals": 9,
      "tags": [
        "nft"
      ],
      "extensions": {
        "website": "https://solible.com/"
      }
    },
    {
      "chainId": 101,
      "address": "7mhZHtPL4GFkquQR4Y6h34Q8hNkQvGc1FaNtyE43NvUR",
      "symbol": "Satoshi GB",
      "name": "Satoshi GB",
      "decimals": 9,
      "tags": [
        "nft"
      ],
      "extensions": {
        "website": "https://solible.com/"
      }
    },
    {
      "chainId": 101,
      "address": "8RoKfLx5RCscbtVh8kYb81TF7ngFJ38RPomXtUREKsT2",
      "symbol": "Satoshi OG",
      "name": "Satoshi OG",
      "decimals": 9,
      "tags": [
        "nft"
      ],
      "extensions": {
        "website": "https://solible.com/"
      }
    },
    {
      "chainId": 101,
      "address": "9rw5hyDngBQ3yDsCRHqgzGHERpU2zaLh1BXBUjree48J",
      "symbol": "Satoshi BTC",
      "name": "Satoshi BTC",
      "decimals": 9,
      "tags": [
        "nft"
      ],
      "extensions": {
        "website": "https://solible.com/"
      }
    },
    {
      "chainId": 101,
      "address": "AiD7J6D5Hny5DJB1MrYBc2ePQqy2Yh4NoxWwYfR7PzxH",
      "symbol": "Satoshi GB",
      "name": "Satoshi GB",
      "decimals": 9,
      "tags": [
        "nft"
      ],
      "extensions": {
        "website": "https://solible.com/"
      }
    },
    {
      "chainId": 101,
      "address": "4qzEcYvT6TuJME2EMZ5vjaLvQja6R4hKjarA73WQUwt6",
      "name": "APESZN_HOODIE",
      "symbol": "APESZN_HOODIE",
      "decimals": 0,
      "tags": [
        "nft"
      ],
      "extensions": {
        "website": "https://solible.com/"
      }
    },
    {
      "chainId": 101,
      "address": "APhyVWtzjdTVYhyta9ngSiCDk2pLi8eEZKsHGSbsmwv6",
      "name": "APESZN_TEE_SHIRT",
      "symbol": "APESZN_TEE_SHIRT",
      "decimals": 0,
      "tags": [
        "nft"
      ],
      "extensions": {
        "website": "https://solible.com/"
      }
    },
    {
      "chainId": 101,
      "address": "bxiA13fpU1utDmYuUvxvyMT8odew5FEm96MRv7ij3eb",
      "symbol": "Satoshi",
      "name": "Satoshi",
      "decimals": 9,
      "tags": [
        "nft"
      ],
      "extensions": {
        "website": "https://solible.com/"
      }
    },
    {
      "chainId": 101,
      "address": "GoC24kpj6TkvjzspXrjSJC2CVb5zMWhLyRcHJh9yKjRF",
      "symbol": "Satoshi Closeup",
      "name": "Satoshi Closeup",
      "decimals": 9,
      "tags": [
        "nft"
      ],
      "extensions": {
        "website": "https://solible.com/"
      }
    },
    {
      "chainId": 101,
      "address": "oCUduD44ETuZ65bpWdPzPDSnAdreg1sJrugfwyFZVHV",
      "symbol": "Satoshi BTC",
      "name": "Satoshi BTC",
      "decimals": 9,
      "tags": [
        "nft"
      ],
      "extensions": {
        "website": "https://solible.com/"
      }
    },
    {
      "chainId": 101,
      "address": "9Vvre2DxBB9onibwYDHeMsY1cj6BDKtEDccBPWRN215E",
      "symbol": "Satoshi Nakamoto",
      "name": "Satoshi Nakamoto",
      "decimals": 9,
      "tags": [
        "nft"
      ],
      "extensions": {
        "website": "https://solible.com/"
      }
    },
    {
      "chainId": 101,
      "address": "7RpFk44cMTAUt9CcjEMWnZMypE9bYQsjBiSNLn5qBvhP",
      "symbol": "Charles Hoskinson",
      "name": "Charles Hoskinson",
      "decimals": 9,
      "tags": [
        "nft"
      ],
      "extensions": {
        "website": "https://solible.com/"
      }
    },
    {
      "chainId": 101,
      "address": "GyRkPAxpd9XrMHcBF6fYHVRSZQvQBwAGKAGQeBPSKzMq",
      "symbol": "SBF",
      "name": "SBF",
      "decimals": 0,
      "tags": [
        "nft"
      ],
      "extensions": {
        "website": "https://solible.com/"
      }
    },
    {
      "chainId": 101,
      "address": "AgdBQN2Sy2abiZ2KToWeUsQ9PHdCv95wt6kVWRf5zDkx",
      "symbol": "Bitcoin Tram",
      "name": "Bitcoin Tram",
      "decimals": 0,
      "tags": [
        "nft"
      ],
      "extensions": {
        "website": "https://solible.com/"
      }
    },
    {
      "chainId": 101,
      "address": "7TRzvCqXN8KSXggbSyeEG2Z9YBBhEFmbtmv6FLbd4mmd",
      "symbol": "SRM tee-shirt",
      "name": "SRM tee-shirt",
      "decimals": 0,
      "tags": [
        "nft"
      ],
      "extensions": {
        "website": "https://solible.com/"
      }
    },
    {
      "chainId": 101,
      "address": "gksYzxitEf2HyE7Bb81vvHXNH5f3wa43jvXf4TcUZwb",
      "symbol": "PERK",
      "name": "PERK",
      "decimals": 6,
      "logoURI": "https://raw.githubusercontent.com/solana-labs/token-list/main/assets/mainnet/gksYzxitEf2HyE7Bb81vvHXNH5f3wa43jvXf4TcUZwb/logo.png",
      "tags": [],
      "extensions": {
        "website": "https://perk.exchange/"
      }
    },
    {
      "chainId": 101,
      "address": "BDxWSxkMLW1nJ3VggamUKkEKrtCaVqzFxoDApM8HdBks",
      "symbol": "BTSG",
      "name": "BitSong",
      "decimals": 6,
      "logoURI": "https://raw.githubusercontent.com/solana-labs/token-list/main/assets/mainnet/BDxWSxkMLW1nJ3VggamUKkEKrtCaVqzFxoDApM8HdBks/logo.png",
      "tags": [],
      "extensions": {
        "website": "https://bitsong.io/",
        "coingeckoId": "bitsong"
      }
    },
    {
      "chainId": 101,
      "address": "5ddiFxh3J2tcZHfn8uhGRYqu16P3FUvBfh8WoZPUHKW5",
      "name": "EOSBEAR",
      "symbol": "EOSBEAR",
      "decimals": 6,
      "logoURI": "",
      "tags": [
        "leveraged",
        "bear"
      ],
      "extensions": {
        "coingeckoId": "3x-short-eos-token",
        "serumV3Usdc": "2BQrJP599QVKRyHhyJ6oRrTPNUmPBgXxiBo2duvYdacy"
      }
    },
    {
      "chainId": 101,
      "address": "qxxF6S62hmZF5bo46mS7C2qbBa87qRossAM78VzsDqi",
      "name": "EOSBULL",
      "symbol": "EOSBULL",
      "decimals": 6,
      "logoURI": "",
      "tags": [
        "leveraged",
        "bull"
      ],
      "extensions": {
        "coingeckoId": "3x-long-eos-token"
      }
    },
    {
      "chainId": 101,
      "address": "2CDLbxeuqkLTLY3em6FFQgfBQV5LRnEsJJgcFCvWKNcS",
      "name": "BNBBEAR",
      "symbol": "BNBBEAR",
      "decimals": 6,
      "logoURI": "",
      "tags": [
        "leveraged",
        "bear"
      ],
      "extensions": {
        "coingeckoId": "3x-short-bnb-token"
      }
    },
    {
      "chainId": 101,
      "address": "AfjHjdLibuXyvmz7PyTSc5KEcGBh43Kcu8Sr2tyDaJyt",
      "name": "BNBBULL",
      "symbol": "BNBBULL",
      "decimals": 6,
      "logoURI": "",
      "tags": [
        "leveraged",
        "bull"
      ],
      "extensions": {
        "coingeckoId": "3x-long-bnb-token"
      }
    },
    {
      "chainId": 101,
      "address": "8kA1WJKoLTxtACNPkvW6UNufsrpxUY57tXZ9KmG9123t",
      "name": "BSVBULL",
      "symbol": "BSVBULL",
      "decimals": 6,
      "logoURI": "",
      "tags": [
        "leveraged",
        "bull"
      ],
      "extensions": {
        "coingeckoId": "3x-long-bitcoin-sv-token"
      }
    },
    {
      "chainId": 101,
      "address": "2FGW8BVMu1EHsz2ZS9rZummDaq6o2DVrZZPw4KaAvDWh",
      "name": "BSVBEAR",
      "symbol": "BSVBEAR",
      "decimals": 6,
      "logoURI": "",
      "tags": [
        "leveraged",
        "bear"
      ],
      "extensions": {
        "coingeckoId": "3x-short-bitcoin-sv-token"
      }
    },
    {
      "chainId": 101,
      "address": "8L9XGTMzcqS9p61zsR35t7qipwAXMYkD6disWoDFZiFT",
      "name": "LTCBEAR",
      "symbol": "LTCBEAR",
      "decimals": 6,
      "logoURI": "",
      "tags": [
        "leveraged",
        "bear"
      ],
      "extensions": {
        "coingeckoId": "3x-short-litecoin-token"
      }
    },
    {
      "chainId": 101,
      "address": "863ZRjf1J8AaVuCqypAdm5ktVyGYDiBTvD1MNHKrwyjp",
      "name": "LTCBULL",
      "symbol": "LTCBULL",
      "decimals": 6,
      "logoURI": "",
      "tags": [
        "leveraged",
        "bull"
      ],
      "extensions": {
        "coingeckoId": "3x-long-litecoin-token"
      }
    },
    {
      "chainId": 101,
      "address": "GkSPaHdY2raetuYzsJYacHtrAtQUfWt64bpd1VzxJgSD",
      "name": "BULL",
      "symbol": "BULL",
      "decimals": 6,
      "logoURI": "",
      "tags": [
        "leveraged",
        "bull"
      ],
      "extensions": {
        "coingeckoId": "3x-long-bitcoin-token"
      }
    },
    {
      "chainId": 101,
      "address": "45vwTZSDFBiqCMRdtK4xiLCHEov8LJRW8GwnofG8HYyH",
      "name": "BEAR",
      "symbol": "BEAR",
      "decimals": 6,
      "logoURI": "",
      "tags": [
        "leveraged",
        "bear"
      ],
      "extensions": {
        "coingeckoId": "3x-short-bitcoin-token"
      }
    },
    {
      "chainId": 101,
      "address": "2VTAVf1YCwamD3ALMdYHRMV5vPUCXdnatJH5f1khbmx6",
      "name": "BCHBEAR",
      "symbol": "BCHBEAR",
      "decimals": 6,
      "logoURI": "",
      "tags": [
        "leveraged",
        "bear"
      ],
      "extensions": {
        "coingeckoId": "3x-short-bitcoin-cash-token"
      }
    },
    {
      "chainId": 101,
      "address": "22xoSp66BDt4x4Q5xqxjaSnirdEyharoBziSFChkLFLy",
      "name": "BCHBULL",
      "symbol": "BCHBULL",
      "decimals": 6,
      "logoURI": "",
      "tags": [
        "leveraged",
        "bull"
      ],
      "extensions": {
        "coingeckoId": "3x-long-bitcoin-cash-token"
      }
    },
    {
      "chainId": 101,
      "address": "CwChm6p9Q3yFrjzVeiLTTbsoJkooscof5SJYZc2CrNqG",
      "name": "ETHBULL",
      "symbol": "ETHBULL",
      "decimals": 6,
      "logoURI": "",
      "tags": [
        "leveraged",
        "bull"
      ],
      "extensions": {
        "coingeckoId": "3x-long-ethereum-token",
        "serumV3Usdt": "FuhKVt5YYCv7vXnADXtb7vqzYn82PJoap86q5wm8LX8Q"
      }
    },
    {
      "chainId": 101,
      "address": "Bvv9xLodFrvDFSno9Ud8SEh5zVtBDQQjnBty2SgMcJ2s",
      "name": "ETHBEAR",
      "symbol": "ETHBEAR",
      "decimals": 6,
      "logoURI": "",
      "tags": [
        "leveraged",
        "bear"
      ],
      "extensions": {
        "coingeckoId": "3x-short-ethereum-token"
      }
    },
    {
      "chainId": 101,
      "address": "HRhaNssoyv5tKFRcbPg69ULEbcD8DPv99GdXLcdkgc1A",
      "name": "ALTBULL",
      "symbol": "ALTBULL",
      "decimals": 6,
      "logoURI": "",
      "tags": [
        "leveraged",
        "bull"
      ],
      "extensions": {
        "coingeckoId": "3x-long-altcoin-index-token"
      }
    },
    {
      "chainId": 101,
      "address": "9Mu1KmjBKTUWgpDoeTJ5oD7XFQmEiZxzspEd3TZGkavx",
      "name": "ALTBEAR",
      "symbol": "ALTBEAR",
      "decimals": 6,
      "logoURI": "",
      "tags": [
        "leveraged",
        "bear"
      ],
      "extensions": {
        "coingeckoId": "3x-short-altcoin-index-token"
      }
    },
    {
      "chainId": 101,
      "address": "AYL1adismZ1U9pTuN33ahG4aYc5XTZQL4vKFx9ofsGWD",
      "name": "BULLSHIT",
      "symbol": "BULLSHIT",
      "decimals": 6,
      "logoURI": "",
      "tags": [
        "leveraged",
        "bull"
      ],
      "extensions": {
        "coingeckoId": "3x-long-shitcoin-index-token"
      }
    },
    {
      "chainId": 101,
      "address": "5jqymuoXXVcUuJKrf1MWiHSqHyg2osMaJGVy69NsJWyP",
      "name": "BEARSHIT",
      "symbol": "BEARSHIT",
      "decimals": 6,
      "logoURI": "",
      "tags": [
        "leveraged",
        "bear"
      ],
      "extensions": {
        "coingeckoId": "3x-short-shitcoin-index-token"
      }
    },
    {
      "chainId": 101,
      "address": "EL1aDTnLKjf4SaGpqtxJPyK94imSBr8fWDbcXjXQrsmj",
      "name": "MIDBULL",
      "symbol": "MIDBULL",
      "decimals": 6,
      "logoURI": "",
      "tags": [
        "leveraged",
        "bull"
      ],
      "extensions": {
        "coingeckoId": "3x-long-midcap-index-token",
        "serumV3Usdc": "8BBtLkoaEyavREriwGUudzAcihTH9SJLAPBbgb7QZe9y"
      }
    },
    {
      "chainId": 101,
      "address": "2EPvVjHusU3ozoucmdhhnqv3HQtBsQmjTnSa87K91HkC",
      "name": "MIDBEAR",
      "symbol": "MIDBEAR",
      "decimals": 6,
      "logoURI": "",
      "tags": [
        "leveraged",
        "bear"
      ],
      "extensions": {
        "coingeckoId": "3x-short-midcap-index-token"
      }
    },
    {
      "chainId": 101,
      "address": "8TCfJTyeqNBZqyDMY4VwDY7kdCCY7pcbJJ58CnKHkMu2",
      "name": "LINKBEAR",
      "symbol": "LINKBEAR",
      "decimals": 6,
      "logoURI": "",
      "tags": [
        "leveraged",
        "bear"
      ],
      "extensions": {
        "coingeckoId": "3x-short-chainlink-token"
      }
    },
    {
      "chainId": 101,
      "address": "EsUoZMbACNMppdqdmuLCFLet8VXxt2h47N9jHCKwyaPz",
      "name": "LINKBULL",
      "symbol": "LINKBULL",
      "decimals": 6,
      "logoURI": "",
      "tags": [
        "leveraged",
        "bull"
      ],
      "extensions": {
        "coingeckoId": "3x-long-chainlink-token"
      }
    },
    {
      "chainId": 101,
      "address": "262cQHT3soHwzuo2oVSy5kAfHcFZ1Jjn8C1GRLcQNKA3",
      "name": "XRPBULL",
      "symbol": "XRPBULL",
      "decimals": 6,
      "logoURI": "",
      "tags": [
        "leveraged",
        "bull"
      ],
      "extensions": {
        "coingeckoId": "3x-long-xrp-token"
      }
    },
    {
      "chainId": 101,
      "address": "5AX3ZyDN1rpamEzHpLfsJ5t6TyNECKSwPRfnzVHVuRFj",
      "symbol": "YUMZ",
      "name": "Food tasting Social Token",
      "decimals": 8,
      "logoURI": "https://cdn.jsdelivr.net/gh/yu-ming-chen/yumzToken/logo.JPG",
      "tags": [
        "social-token",
        "yumz"
      ]
    },
    {
      "chainId": 101,
      "address": "8sxtSswmQ7Lcd2GjK6am37Z61wJZjA2SzE7Luf7yaKBB",
      "name": "XRPBEAR",
      "symbol": "XRPBEAR",
      "decimals": 6,
      "logoURI": "",
      "tags": [
        "leveraged",
        "bear"
      ],
      "extensions": {
        "coingeckoId": "3x-short-xrp-token"
      }
    },
    {
      "chainId": 101,
      "address": "91z91RukFM16hyEUCXuwMQwp2BW3vanNG5Jh5yj6auiJ",
      "name": "BVOL",
      "symbol": "BVOL",
      "decimals": 6,
      "logoURI": "",
      "tags": [],
      "extensions": {
        "coingeckoId": "1x-long-btc-implied-volatility-token"
      }
    },
    {
      "chainId": 101,
      "address": "5TY71D29Cyuk9UrsSxLXw2quJBpS7xDDFuFu2K9W7Wf9",
      "name": "IBlive",
      "symbol": "IBVOL",
      "decimals": 6,
      "logoURI": "",
      "tags": [],
      "extensions": {
        "coingeckoId": "1x-short-btc-implied-volatility"
      }
    },
    {
      "chainId": 101,
      "address": "dK83wTVypEpa1pqiBbHY3MNuUnT3ADUZM4wk9VZXZEc",
      "name": "Wrapped Aave",
      "symbol": "AAVE",
      "decimals": 6,
      "logoURI": "https://raw.githubusercontent.com/solana-labs/token-list/main/assets/mainnet/dK83wTVypEpa1pqiBbHY3MNuUnT3ADUZM4wk9VZXZEc/logo.png",
      "tags": [],
      "extensions": {
        "serumV3Usdt": "6bxuB5N3bt3qW8UnPNLgMMzDq5sEH8pFmYJYGgzvE11V",
        "coingeckoId": "aave"
      }
    },
    {
      "chainId": 101,
      "address": "A6aY2ceogBz1VaXBxm1j2eJuNZMRqrWUAnKecrMH85zj",
      "name": "LQID",
      "symbol": "LQID",
      "decimals": 6,
      "logoURI": "https://raw.githubusercontent.com/solana-labs/token-list/main/assets/mainnet/A6aY2ceogBz1VaXBxm1j2eJuNZMRqrWUAnKecrMH85zj/logo.svg",
      "tags": []
    },
    {
      "chainId": 101,
      "address": "7CnFGR9mZWyAtWxPcVuTewpyC3A3MDW4nLsu5NY6PDbd",
      "name": "SECO",
      "symbol": "SECO",
      "decimals": 6,
      "logoURI": "",
      "tags": [],
      "extensions": {
        "coingeckoId": "serum-ecosystem-token"
      }
    },
    {
      "chainId": 101,
      "address": "3GECTP7H4Tww3w8jEPJCJtXUtXxiZty31S9szs84CcwQ",
      "name": "HOLY",
      "symbol": "HOLY",
      "decimals": 6,
      "logoURI": "",
      "tags": [],
      "extensions": {
        "coingeckoId": "holy-trinity"
      }
    },
    {
      "chainId": 101,
      "address": "6ry4WBDvAwAnrYJVv6MCog4J8zx6S3cPgSqnTsDZ73AR",
      "name": "TRYB",
      "symbol": "TRYB",
      "decimals": 6,
      "logoURI": "",
      "tags": [],
      "extensions": {
        "serumV3Usdt": "AADohBGxvf7bvixs2HKC3dG2RuU3xpZDwaTzYFJThM8U",
        "coingeckoId": "bilira"
      }
    },
    {
      "chainId": 101,
      "address": "ASboaJPFtJeCS5eG4gL3Lg95xrTz2UZSLE9sdJtY93kE",
      "name": "DOGEBULL",
      "symbol": "DOGEBULL",
      "decimals": 6,
      "logoURI": "",
      "tags": [
        "leveraged",
        "bull"
      ],
      "extensions": {
        "coingeckoId": "3x-long-dogecoin-token"
      }
    },
    {
      "chainId": 101,
      "address": "Gnhy3boBT4MA8TTjGip5ND2uNsceh1Wgeaw1rYJo51ZY",
      "symbol": "MAPSPOOL",
      "name": "Bonfida Maps Pool",
      "decimals": 6,
      "logoURI": "https://raw.githubusercontent.com/solana-labs/token-list/main/assets/mainnet/Gnhy3boBT4MA8TTjGip5ND2uNsceh1Wgeaw1rYJo51ZY/logo.svg",
      "tags": [],
      "extensions": {
        "website": "https://bonfida.com/"
      }
    },
    {
      "chainId": 101,
      "address": "9iDWyYZ5VHBCxxmWZogoY3Z6FSbKsX4WFe37c728krdT",
      "symbol": "OXYPOOL",
      "name": "Bonfida Oxy Pool",
      "decimals": 6,
      "logoURI": "https://raw.githubusercontent.com/solana-labs/token-list/main/assets/mainnet/9iDWyYZ5VHBCxxmWZogoY3Z6FSbKsX4WFe37c728krdT/logo.svg",
      "tags": [],
      "extensions": {
        "website": "https://bonfida.com/"
      }
    },
    {
      "chainId": 101,
      "address": "D68NB5JkzvyNCZAvi6EGtEcGvSoRNPanU9heYTAUFFRa",
      "name": "PERP",
      "symbol": "PERP",
      "decimals": 6,
      "logoURI": "https://raw.githubusercontent.com/solana-labs/token-list/main/assets/mainnet/D68NB5JkzvyNCZAvi6EGtEcGvSoRNPanU9heYTAUFFRa/logo.png",
      "tags": [],
      "extensions": {
        "coingeckoId": "perpetual-protocol"
      }
    },
    {
      "chainId": 101,
      "address": "93a1L7xaEV7vZGzNXCcb9ztZedbpKgUiTHYxmFKJwKvc",
      "symbol": "RAYPOOL",
      "name": "Bonfida Ray Pool",
      "decimals": 6,
      "logoURI": "https://raw.githubusercontent.com/solana-labs/token-list/main/assets/mainnet/93a1L7xaEV7vZGzNXCcb9ztZedbpKgUiTHYxmFKJwKvc/logo.png",
      "tags": [],
      "extensions": {
        "website": "https://bonfida.com/"
      }
    },
    {
      "chainId": 101,
      "address": "FeGn77dhg1KXRRFeSwwMiykZnZPw5JXW6naf2aQgZDQf",
      "symbol": "wWETH",
      "name": "Wrapped Ether (Wormhole)",
      "decimals": 9,
      "logoURI": "https://raw.githubusercontent.com/solana-labs/token-list/main/assets/mainnet/FeGn77dhg1KXRRFeSwwMiykZnZPw5JXW6naf2aQgZDQf/logo.png",
      "tags": [
        "wrapped",
        "wormhole"
      ],
      "extensions": {
        "address": "0xC02aaA39b223FE8D0A0e5C4F27eAD9083C756Cc2",
        "bridgeContract": "https://etherscan.io/address/0xf92cD566Ea4864356C5491c177A430C222d7e678",
        "assetContract": "https://etherscan.io/address/0xC02aaA39b223FE8D0A0e5C4F27eAD9083C756Cc2",
        "coingeckoId": "weth"
      }
    },
    {
      "chainId": 101,
      "address": "GbBWwtYTMPis4VHb8MrBbdibPhn28TSrLB53KvUmb7Gi",
      "symbol": "wFTT",
      "name": "Wrapped FTT (Wormhole)",
      "decimals": 9,
      "logoURI": "https://raw.githubusercontent.com/solana-labs/token-list/main/assets/mainnet/GbBWwtYTMPis4VHb8MrBbdibPhn28TSrLB53KvUmb7Gi/logo.png",
      "tags": [
        "wrapped",
        "wormhole"
      ],
      "extensions": {
        "address": "0x50d1c9771902476076ecfc8b2a83ad6b9355a4c9",
        "bridgeContract": "https://etherscan.io/address/0xf92cD566Ea4864356C5491c177A430C222d7e678",
        "assetContract": "https://etherscan.io/address/0x50d1c9771902476076ecfc8b2a83ad6b9355a4c9",
        "coingeckoId": "ftx-token"
      }
    },
    {
      "chainId": 101,
      "address": "AbLwQCyU9S8ycJgu8wn6woRCHSYJmjMpJFcAHQ6vjq2P",
      "symbol": "wTUSD",
      "name": "TrueUSD (Wormhole)",
      "decimals": 9,
      "logoURI": "https://raw.githubusercontent.com/solana-labs/token-list/main/assets/mainnet/AbLwQCyU9S8ycJgu8wn6woRCHSYJmjMpJFcAHQ6vjq2P/logo.png",
      "tags": [
        "wrapped",
        "wormhole"
      ],
      "extensions": {
        "address": "0x0000000000085d4780B73119b644AE5ecd22b376",
        "bridgeContract": "https://etherscan.io/address/0xf92cD566Ea4864356C5491c177A430C222d7e678",
        "assetContract": "https://etherscan.io/address/0x0000000000085d4780B73119b644AE5ecd22b376",
        "coingeckoId": "true-usd"
      }
    },
    {
      "chainId": 101,
      "address": "3JfuyCg5891hCX1ZTbvt3pkiaww3XwgyqQH6E9eHtqKD",
      "symbol": "wLON",
      "name": "Tokenlon (Wormhole)",
      "decimals": 9,
      "logoURI": "https://raw.githubusercontent.com/solana-labs/token-list/main/assets/mainnet/3JfuyCg5891hCX1ZTbvt3pkiaww3XwgyqQH6E9eHtqKD/logo.png",
      "tags": [
        "wrapped",
        "wormhole"
      ],
      "extensions": {
        "address": "0x0000000000095413afC295d19EDeb1Ad7B71c952",
        "bridgeContract": "https://etherscan.io/address/0xf92cD566Ea4864356C5491c177A430C222d7e678",
        "assetContract": "https://etherscan.io/address/0x0000000000095413afC295d19EDeb1Ad7B71c952",
        "coingeckoId": "tokenlon"
      }
    },
    {
      "chainId": 101,
      "address": "6k7mrqiAqEWnABVN8FhfuNUrmrnaMh44nNWydNXctbpV",
      "symbol": "wALBT",
      "name": "AllianceBlock Token (Wormhole)",
      "decimals": 9,
      "logoURI": "https://raw.githubusercontent.com/solana-labs/token-list/main/assets/mainnet/6k7mrqiAqEWnABVN8FhfuNUrmrnaMh44nNWydNXctbpV/logo.png",
      "tags": [
        "wrapped",
        "wormhole"
      ],
      "extensions": {
        "address": "0x00a8b738E453fFd858a7edf03bcCfe20412f0Eb0",
        "bridgeContract": "https://etherscan.io/address/0xf92cD566Ea4864356C5491c177A430C222d7e678",
        "assetContract": "https://etherscan.io/address/0x00a8b738E453fFd858a7edf03bcCfe20412f0Eb0",
        "coingeckoId": "allianceblock"
      }
    },
    {
      "chainId": 101,
      "address": "4b166BQEQunjg8oNTDcLeWU3nidQnVTL1Vni8ANU7Mvt",
      "symbol": "wSKL",
      "name": "SKALE (Wormhole)",
      "decimals": 9,
      "logoURI": "https://raw.githubusercontent.com/solana-labs/token-list/main/assets/mainnet/4b166BQEQunjg8oNTDcLeWU3nidQnVTL1Vni8ANU7Mvt/logo.png",
      "tags": [
        "wrapped",
        "wormhole"
      ],
      "extensions": {
        "address": "0x00c83aeCC790e8a4453e5dD3B0B4b3680501a7A7",
        "bridgeContract": "https://etherscan.io/address/0xf92cD566Ea4864356C5491c177A430C222d7e678",
        "assetContract": "https://etherscan.io/address/0x00c83aeCC790e8a4453e5dD3B0B4b3680501a7A7",
        "coingeckoId": "skale"
      }
    },
    {
      "chainId": 101,
      "address": "CcHhpEx9VcWx7UBJC8DJaR5h3wNdexsQtB1nEfekjSHn",
      "symbol": "wUFT",
      "name": "UniLend Finance Token (Wormhole)",
      "decimals": 9,
      "logoURI": "https://raw.githubusercontent.com/solana-labs/token-list/main/assets/mainnet/CcHhpEx9VcWx7UBJC8DJaR5h3wNdexsQtB1nEfekjSHn/logo.png",
      "tags": [
        "wrapped",
        "wormhole"
      ],
      "extensions": {
        "address": "0x0202Be363B8a4820f3F4DE7FaF5224fF05943AB1",
        "bridgeContract": "https://etherscan.io/address/0xf92cD566Ea4864356C5491c177A430C222d7e678",
        "assetContract": "https://etherscan.io/address/0x0202Be363B8a4820f3F4DE7FaF5224fF05943AB1",
        "coingeckoId": "unlend-finance"
      }
    },
    {
      "chainId": 101,
      "address": "VPjCJkR1uZGT9k9q7PsLArS5sEQtWgij8eZC8tysCy7",
      "symbol": "wORN",
      "name": "Orion Protocol (Wormhole)",
      "decimals": 8,
      "logoURI": "https://raw.githubusercontent.com/solana-labs/token-list/main/assets/mainnet/VPjCJkR1uZGT9k9q7PsLArS5sEQtWgij8eZC8tysCy7/logo.png",
      "tags": [
        "wrapped",
        "wormhole"
      ],
      "extensions": {
        "address": "0x0258F474786DdFd37ABCE6df6BBb1Dd5dfC4434a",
        "bridgeContract": "https://etherscan.io/address/0xf92cD566Ea4864356C5491c177A430C222d7e678",
        "assetContract": "https://etherscan.io/address/0x0258F474786DdFd37ABCE6df6BBb1Dd5dfC4434a",
        "coingeckoId": "orion-protocol"
      }
    },
    {
      "chainId": 101,
      "address": "CxzHZtzrm6bAz6iFCAGgCYCd3iQb5guUD7oQXKxdgk5c",
      "symbol": "wSRK",
      "name": "SparkPoint (Wormhole)",
      "decimals": 9,
      "logoURI": "https://raw.githubusercontent.com/solana-labs/token-list/main/assets/mainnet/CxzHZtzrm6bAz6iFCAGgCYCd3iQb5guUD7oQXKxdgk5c/logo.png",
      "tags": [
        "wrapped",
        "wormhole"
      ],
      "extensions": {
        "address": "0x0488401c3F535193Fa8Df029d9fFe615A06E74E6",
        "bridgeContract": "https://etherscan.io/address/0xf92cD566Ea4864356C5491c177A430C222d7e678",
        "assetContract": "https://etherscan.io/address/0x0488401c3F535193Fa8Df029d9fFe615A06E74E6",
        "coingeckoId": "sparkpoint"
      }
    },
    {
      "chainId": 101,
      "address": "FqMZWvmii4NNzhLBKGzkvGj3e3XTxNVDNSKDJnt9fVQV",
      "symbol": "wUMA",
      "name": "UMA Voting Token v1 (Wormhole)",
      "decimals": 9,
      "logoURI": "https://raw.githubusercontent.com/solana-labs/token-list/main/assets/mainnet/FqMZWvmii4NNzhLBKGzkvGj3e3XTxNVDNSKDJnt9fVQV/logo.png",
      "tags": [
        "wrapped",
        "wormhole"
      ],
      "extensions": {
        "address": "0x04Fa0d235C4abf4BcF4787aF4CF447DE572eF828",
        "bridgeContract": "https://etherscan.io/address/0xf92cD566Ea4864356C5491c177A430C222d7e678",
        "assetContract": "https://etherscan.io/address/0x04Fa0d235C4abf4BcF4787aF4CF447DE572eF828",
        "coingeckoId": "uma"
      }
    },
    {
      "chainId": 101,
      "address": "6GGNzF99kCG1ozQbP7M7EYW9zPbQGPMwTCCi2Dqx3qhU",
      "symbol": "wSkey",
      "name": "SmartKey (Wormhole)",
      "decimals": 8,
      "logoURI": "https://raw.githubusercontent.com/solana-labs/token-list/main/assets/mainnet/6GGNzF99kCG1ozQbP7M7EYW9zPbQGPMwTCCi2Dqx3qhU/logo.png",
      "tags": [
        "wrapped",
        "wormhole"
      ],
      "extensions": {
        "address": "0x06A01a4d579479Dd5D884EBf61A31727A3d8D442",
        "bridgeContract": "https://etherscan.io/address/0xf92cD566Ea4864356C5491c177A430C222d7e678",
        "assetContract": "https://etherscan.io/address/0x06A01a4d579479Dd5D884EBf61A31727A3d8D442",
        "coingeckoId": "smartkey"
      }
    },
    {
      "chainId": 101,
      "address": "Gc9rR2dUHfuYCJ8rU1Ye9fr8JoZZt9ZrfmXitQRLsxRW",
      "symbol": "wMIR",
      "name": "Wrapped MIR Token (Wormhole)",
      "decimals": 9,
      "logoURI": "https://raw.githubusercontent.com/solana-labs/token-list/main/assets/mainnet/Gc9rR2dUHfuYCJ8rU1Ye9fr8JoZZt9ZrfmXitQRLsxRW/logo.png",
      "tags": [
        "wrapped",
        "wormhole"
      ],
      "extensions": {
        "address": "0x09a3EcAFa817268f77BE1283176B946C4ff2E608",
        "bridgeContract": "https://etherscan.io/address/0xf92cD566Ea4864356C5491c177A430C222d7e678",
        "assetContract": "https://etherscan.io/address/0x09a3EcAFa817268f77BE1283176B946C4ff2E608",
        "coingeckoId": "mirror-protocol"
      }
    },
    {
      "chainId": 101,
      "address": "B8xDqdrHpYLNHQKQ4ARDKurxhkhn2gfZa8WRosCEzXnF",
      "symbol": "wGRO",
      "name": "Growth (Wormhole)",
      "decimals": 9,
      "logoURI": "https://raw.githubusercontent.com/solana-labs/token-list/main/assets/mainnet/B8xDqdrHpYLNHQKQ4ARDKurxhkhn2gfZa8WRosCEzXnF/logo.png",
      "tags": [
        "wrapped",
        "wormhole"
      ],
      "extensions": {
        "address": "0x09e64c2B61a5f1690Ee6fbeD9baf5D6990F8dFd0",
        "bridgeContract": "https://etherscan.io/address/0xf92cD566Ea4864356C5491c177A430C222d7e678",
        "assetContract": "https://etherscan.io/address/0x09e64c2B61a5f1690Ee6fbeD9baf5D6990F8dFd0",
        "coingeckoId": "growth-defi"
      }
    },
    {
      "chainId": 101,
      "address": "GE1X8ef7fcsJ93THx4CvV7BQsdEyEAyk61s2L5YfSXiL",
      "symbol": "wSTAKE",
      "name": "xDai (Wormhole)",
      "decimals": 9,
      "logoURI": "https://raw.githubusercontent.com/solana-labs/token-list/main/assets/mainnet/GE1X8ef7fcsJ93THx4CvV7BQsdEyEAyk61s2L5YfSXiL/logo.png",
      "tags": [
        "wrapped",
        "wormhole"
      ],
      "extensions": {
        "address": "0x0Ae055097C6d159879521C384F1D2123D1f195e6",
        "bridgeContract": "https://etherscan.io/address/0xf92cD566Ea4864356C5491c177A430C222d7e678",
        "assetContract": "https://etherscan.io/address/0x0Ae055097C6d159879521C384F1D2123D1f195e6",
        "coingeckoId": "xdai-stake"
      }
    },
    {
      "chainId": 101,
      "address": "7TK6QeyTsnTT6KsnK2tHHfh62mbjNuFWoyUc8vo3CmmU",
      "symbol": "wYFI",
      "name": "yearn.finance (Wormhole)",
      "decimals": 9,
      "logoURI": "https://raw.githubusercontent.com/solana-labs/token-list/main/assets/mainnet/7TK6QeyTsnTT6KsnK2tHHfh62mbjNuFWoyUc8vo3CmmU/logo.png",
      "tags": [
        "wrapped",
        "wormhole"
      ],
      "extensions": {
        "address": "0x0bc529c00C6401aEF6D220BE8C6Ea1667F6Ad93e",
        "bridgeContract": "https://etherscan.io/address/0xf92cD566Ea4864356C5491c177A430C222d7e678",
        "assetContract": "https://etherscan.io/address/0x0bc529c00C6401aEF6D220BE8C6Ea1667F6Ad93e",
        "coingeckoId": "yearn-finance"
      }
    },
    {
      "chainId": 101,
      "address": "CTtKth9uW7froBA6xCd2MP7BXjGFESdT1SyxUmbHovSw",
      "symbol": "wBAT",
      "name": "Basic Attention Token (Wormhole)",
      "decimals": 9,
      "logoURI": "https://raw.githubusercontent.com/solana-labs/token-list/main/assets/mainnet/CTtKth9uW7froBA6xCd2MP7BXjGFESdT1SyxUmbHovSw/logo.png",
      "tags": [
        "wrapped",
        "wormhole"
      ],
      "extensions": {
        "address": "0x0D8775F648430679A709E98d2b0Cb6250d2887EF",
        "bridgeContract": "https://etherscan.io/address/0xf92cD566Ea4864356C5491c177A430C222d7e678",
        "assetContract": "https://etherscan.io/address/0x0D8775F648430679A709E98d2b0Cb6250d2887EF",
        "coingeckoId": "basic-attention-token"
      }
    },
    {
      "chainId": 101,
      "address": "DrL2D4qCRCeNkQz3AJikLjBc3cS6fqqcQ3W7T9vbshCu",
      "symbol": "wMANA",
      "name": "Decentraland MANA (Wormhole)",
      "decimals": 9,
      "logoURI": "https://raw.githubusercontent.com/solana-labs/token-list/main/assets/mainnet/DrL2D4qCRCeNkQz3AJikLjBc3cS6fqqcQ3W7T9vbshCu/logo.png",
      "tags": [
        "wrapped",
        "wormhole"
      ],
      "extensions": {
        "address": "0x0F5D2fB29fb7d3CFeE444a200298f468908cC942",
        "bridgeContract": "https://etherscan.io/address/0xf92cD566Ea4864356C5491c177A430C222d7e678",
        "assetContract": "https://etherscan.io/address/0x0F5D2fB29fb7d3CFeE444a200298f468908cC942",
        "coingeckoId": "decentraland"
      }
    },
    {
      "chainId": 101,
      "address": "3cJKTW69FQDDCud7AhKHXZg126b3t73a2qVcVBS1BWjL",
      "symbol": "wXIO",
      "name": "XIO Network (Wormhole)",
      "decimals": 9,
      "logoURI": "https://raw.githubusercontent.com/solana-labs/token-list/main/assets/mainnet/3cJKTW69FQDDCud7AhKHXZg126b3t73a2qVcVBS1BWjL/logo.png",
      "tags": [
        "wrapped",
        "wormhole"
      ],
      "extensions": {
        "address": "0x0f7F961648aE6Db43C75663aC7E5414Eb79b5704",
        "bridgeContract": "https://etherscan.io/address/0xf92cD566Ea4864356C5491c177A430C222d7e678",
        "assetContract": "https://etherscan.io/address/0x0f7F961648aE6Db43C75663aC7E5414Eb79b5704",
        "coingeckoId": "xio"
      }
    },
    {
      "chainId": 101,
      "address": "CQivbzuRQLvZbqefKc5gLzhSzZzAaySAdMmTG7pFn41w",
      "symbol": "wLAYER",
      "name": "Unilayer (Wormhole)",
      "decimals": 9,
      "logoURI": "https://raw.githubusercontent.com/solana-labs/token-list/main/assets/mainnet/CQivbzuRQLvZbqefKc5gLzhSzZzAaySAdMmTG7pFn41w/logo.png",
      "tags": [
        "wrapped",
        "wormhole"
      ],
      "extensions": {
        "address": "0x0fF6ffcFDa92c53F615a4A75D982f399C989366b",
        "bridgeContract": "https://etherscan.io/address/0xf92cD566Ea4864356C5491c177A430C222d7e678",
        "assetContract": "https://etherscan.io/address/0x0fF6ffcFDa92c53F615a4A75D982f399C989366b",
        "coingeckoId": "unilayer"
      }
    },
    {
      "chainId": 101,
      "address": "C1LpKYrkVvWF5imsQ7JqJSZHj9NXNmJ5tEHkGTtLVH2L",
      "symbol": "wUMX",
      "name": "https://unimex.network/ (Wormhole)",
      "decimals": 9,
      "logoURI": "https://raw.githubusercontent.com/solana-labs/token-list/main/assets/mainnet/C1LpKYrkVvWF5imsQ7JqJSZHj9NXNmJ5tEHkGTtLVH2L/logo.png",
      "tags": [
        "wrapped",
        "wormhole"
      ],
      "extensions": {
        "address": "0x10Be9a8dAe441d276a5027936c3aADEd2d82bC15",
        "bridgeContract": "https://etherscan.io/address/0xf92cD566Ea4864356C5491c177A430C222d7e678",
        "assetContract": "https://etherscan.io/address/0x10Be9a8dAe441d276a5027936c3aADEd2d82bC15",
        "coingeckoId": "unimex-network"
      }
    },
    {
      "chainId": 101,
      "address": "8F3kZd9XEpFgNZ4fZnEAC5CJZLewnkNE8QCjdvorGWuW",
      "symbol": "w1INCH",
      "name": "1INCH Token (Wormhole)",
      "decimals": 9,
      "logoURI": "https://raw.githubusercontent.com/solana-labs/token-list/main/assets/mainnet/8F3kZd9XEpFgNZ4fZnEAC5CJZLewnkNE8QCjdvorGWuW/logo.png",
      "tags": [
        "wrapped",
        "wormhole"
      ],
      "extensions": {
        "address": "0x111111111117dC0aa78b770fA6A738034120C302",
        "bridgeContract": "https://etherscan.io/address/0xf92cD566Ea4864356C5491c177A430C222d7e678",
        "assetContract": "https://etherscan.io/address/0x111111111117dC0aa78b770fA6A738034120C302",
        "coingeckoId": "1inch"
      }
    },
    {
      "chainId": 101,
      "address": "H3UMboX4tnjba1Xw1a2VhUtkdgnrbmPvmDm6jaouQDN9",
      "symbol": "wARMOR",
      "name": "Armor (Wormhole)",
      "decimals": 9,
      "logoURI": "https://raw.githubusercontent.com/solana-labs/token-list/main/assets/mainnet/H3UMboX4tnjba1Xw1a2VhUtkdgnrbmPvmDm6jaouQDN9/logo.png",
      "tags": [
        "wrapped",
        "wormhole"
      ],
      "extensions": {
        "address": "0x1337DEF16F9B486fAEd0293eb623Dc8395dFE46a",
        "bridgeContract": "https://etherscan.io/address/0xf92cD566Ea4864356C5491c177A430C222d7e678",
        "assetContract": "https://etherscan.io/address/0x1337DEF16F9B486fAEd0293eb623Dc8395dFE46a",
        "coingeckoId": "armor"
      }
    },
    {
      "chainId": 101,
      "address": "Cw26Yz3rAN42mM5WpKriuGvbXnvRYmFA9sbBWH49KyqL",
      "symbol": "warNXM",
      "name": "Armor NXM (Wormhole)",
      "decimals": 9,
      "logoURI": "https://raw.githubusercontent.com/solana-labs/token-list/main/assets/mainnet/Cw26Yz3rAN42mM5WpKriuGvbXnvRYmFA9sbBWH49KyqL/logo.png",
      "tags": [
        "wrapped",
        "wormhole"
      ],
      "extensions": {
        "address": "0x1337DEF18C680aF1f9f45cBcab6309562975b1dD",
        "bridgeContract": "https://etherscan.io/address/0xf92cD566Ea4864356C5491c177A430C222d7e678",
        "assetContract": "https://etherscan.io/address/0x1337DEF18C680aF1f9f45cBcab6309562975b1dD",
        "coingeckoId": "armor-nxm"
      }
    },
    {
      "chainId": 101,
      "address": "3GVAecXsFP8xLFuAMMpg5NU4g5JK6h2NZWsQJ45wiw6b",
      "symbol": "wDPI",
      "name": "DefiPulse Index (Wormhole)",
      "decimals": 9,
      "logoURI": "https://raw.githubusercontent.com/solana-labs/token-list/main/assets/mainnet/3GVAecXsFP8xLFuAMMpg5NU4g5JK6h2NZWsQJ45wiw6b/logo.png",
      "tags": [
        "wrapped",
        "wormhole"
      ],
      "extensions": {
        "address": "0x1494CA1F11D487c2bBe4543E90080AeBa4BA3C2b",
        "bridgeContract": "https://etherscan.io/address/0xf92cD566Ea4864356C5491c177A430C222d7e678",
        "assetContract": "https://etherscan.io/address/0x1494CA1F11D487c2bBe4543E90080AeBa4BA3C2b",
        "coingeckoId": "defipulse-index"
      }
    },
    {
      "chainId": 101,
      "address": "AC4BK5yoEKn5hw6WpH3iWu56pEwigQdR48CiiqJ3R1pd",
      "symbol": "wDHC",
      "name": "DeltaHub Community (Wormhole)",
      "decimals": 9,
      "logoURI": "https://raw.githubusercontent.com/solana-labs/token-list/main/assets/mainnet/AC4BK5yoEKn5hw6WpH3iWu56pEwigQdR48CiiqJ3R1pd/logo.png",
      "tags": [
        "wrapped",
        "wormhole"
      ],
      "extensions": {
        "address": "0x152687Bc4A7FCC89049cF119F9ac3e5aCF2eE7ef",
        "bridgeContract": "https://etherscan.io/address/0xf92cD566Ea4864356C5491c177A430C222d7e678",
        "assetContract": "https://etherscan.io/address/0x152687Bc4A7FCC89049cF119F9ac3e5aCF2eE7ef",
        "coingeckoId": "deltahub-community"
      }
    },
    {
      "chainId": 101,
      "address": "7bXgNP7SEwrqbnfLBPgKDRKSGjVe7cjbuioRP23upF5H",
      "symbol": "wKEX",
      "name": "KIRA Network (Wormhole)",
      "decimals": 6,
      "logoURI": "https://raw.githubusercontent.com/solana-labs/token-list/main/assets/mainnet/7bXgNP7SEwrqbnfLBPgKDRKSGjVe7cjbuioRP23upF5H/logo.png",
      "tags": [
        "wrapped",
        "wormhole"
      ],
      "extensions": {
        "address": "0x16980b3B4a3f9D89E33311B5aa8f80303E5ca4F8",
        "bridgeContract": "https://etherscan.io/address/0xf92cD566Ea4864356C5491c177A430C222d7e678",
        "assetContract": "https://etherscan.io/address/0x16980b3B4a3f9D89E33311B5aa8f80303E5ca4F8",
        "coingeckoId": "kira-network"
      }
    },
    {
      "chainId": 101,
      "address": "5uC8Gj96sK6UG44AYLpbX3DUjKtBUxBrhHcM8JDtyYum",
      "symbol": "wEWTB",
      "name": "Energy Web Token Bridged (Wormhole)",
      "decimals": 9,
      "logoURI": "https://raw.githubusercontent.com/solana-labs/token-list/main/assets/mainnet/5uC8Gj96sK6UG44AYLpbX3DUjKtBUxBrhHcM8JDtyYum/logo.png",
      "tags": [
        "wrapped",
        "wormhole"
      ],
      "extensions": {
        "address": "0x178c820f862B14f316509ec36b13123DA19A6054",
        "bridgeContract": "https://etherscan.io/address/0xf92cD566Ea4864356C5491c177A430C222d7e678",
        "assetContract": "https://etherscan.io/address/0x178c820f862B14f316509ec36b13123DA19A6054",
        "coingeckoId": "energy-web-token"
      }
    },
    {
      "chainId": 101,
      "address": "EzeRaHuh1Xu1nDUypv1VWXcGsNJ71ncCJ8HeWuyg8atJ",
      "symbol": "wCC10",
      "name": "Cryptocurrency Top 10 Tokens Index (Wormhole)",
      "decimals": 9,
      "logoURI": "https://raw.githubusercontent.com/solana-labs/token-list/main/assets/mainnet/EzeRaHuh1Xu1nDUypv1VWXcGsNJ71ncCJ8HeWuyg8atJ/logo.png",
      "tags": [
        "wrapped",
        "wormhole"
      ],
      "extensions": {
        "address": "0x17aC188e09A7890a1844E5E65471fE8b0CcFadF3",
        "bridgeContract": "https://etherscan.io/address/0xf92cD566Ea4864356C5491c177A430C222d7e678",
        "assetContract": "https://etherscan.io/address/0x17aC188e09A7890a1844E5E65471fE8b0CcFadF3",
        "coingeckoId": "cryptocurrency-top-10-tokens-index"
      }
    },
    {
      "chainId": 101,
      "address": "CYzPVv1zB9RH6hRWRKprFoepdD8Y7Q5HefCqrybvetja",
      "symbol": "wAUDIO",
      "name": "Audius (Wormhole)",
      "decimals": 9,
      "logoURI": "https://raw.githubusercontent.com/solana-labs/token-list/main/assets/mainnet/CYzPVv1zB9RH6hRWRKprFoepdD8Y7Q5HefCqrybvetja/logo.png",
      "tags": [
        "wrapped",
        "wormhole"
      ],
      "extensions": {
        "address": "0x18aAA7115705e8be94bfFEBDE57Af9BFc265B998",
        "bridgeContract": "https://etherscan.io/address/0xf92cD566Ea4864356C5491c177A430C222d7e678",
        "assetContract": "https://etherscan.io/address/0x18aAA7115705e8be94bfFEBDE57Af9BFc265B998",
        "coingeckoId": "audius"
      }
    },
    {
      "chainId": 101,
      "address": "9yPmJNUp1qFV6LafdYdegZ8sCgC4oy6Rgt9WsDJqv3EX",
      "symbol": "wREP",
      "name": "Reputation (Wormhole)",
      "decimals": 9,
      "logoURI": "https://raw.githubusercontent.com/solana-labs/token-list/main/assets/mainnet/9yPmJNUp1qFV6LafdYdegZ8sCgC4oy6Rgt9WsDJqv3EX/logo.png",
      "tags": [
        "wrapped",
        "wormhole"
      ],
      "extensions": {
        "address": "0x1985365e9f78359a9B6AD760e32412f4a445E862",
        "bridgeContract": "https://etherscan.io/address/0xf92cD566Ea4864356C5491c177A430C222d7e678",
        "assetContract": "https://etherscan.io/address/0x1985365e9f78359a9B6AD760e32412f4a445E862"
      }
    },
    {
      "chainId": 101,
      "address": "CZxP1KtsfvMXZTGKR1fNwNChv8hGAfQrgVoENabN8zKU",
      "symbol": "wVSP",
      "name": "VesperToken (Wormhole)",
      "decimals": 9,
      "logoURI": "https://raw.githubusercontent.com/solana-labs/token-list/main/assets/mainnet/CZxP1KtsfvMXZTGKR1fNwNChv8hGAfQrgVoENabN8zKU/logo.png",
      "tags": [
        "wrapped",
        "wormhole"
      ],
      "extensions": {
        "address": "0x1b40183EFB4Dd766f11bDa7A7c3AD8982e998421",
        "bridgeContract": "https://etherscan.io/address/0xf92cD566Ea4864356C5491c177A430C222d7e678",
        "assetContract": "https://etherscan.io/address/0x1b40183EFB4Dd766f11bDa7A7c3AD8982e998421",
        "coingeckoId": "vesper-finance"
      }
    },
    {
      "chainId": 101,
      "address": "8cGPyDGT1mgG1iWzNjPmCDKSK9veJhoBAguq7rp7CjTe",
      "symbol": "wKP3R",
      "name": "Keep3rV1 (Wormhole)",
      "decimals": 9,
      "logoURI": "https://raw.githubusercontent.com/solana-labs/token-list/main/assets/mainnet/8cGPyDGT1mgG1iWzNjPmCDKSK9veJhoBAguq7rp7CjTe/logo.png",
      "tags": [
        "wrapped",
        "wormhole"
      ],
      "extensions": {
        "address": "0x1cEB5cB57C4D4E2b2433641b95Dd330A33185A44",
        "bridgeContract": "https://etherscan.io/address/0xf92cD566Ea4864356C5491c177A430C222d7e678",
        "assetContract": "https://etherscan.io/address/0x1cEB5cB57C4D4E2b2433641b95Dd330A33185A44",
        "coingeckoId": "keep3rv1"
      }
    },
    {
      "chainId": 101,
      "address": "DGghbWvncPL41U8TmUtXcGMgLeQqkaA2yM7UfcabftR8",
      "symbol": "wLEAD",
      "name": "Lead Token (Wormhole)",
      "decimals": 9,
      "logoURI": "https://raw.githubusercontent.com/solana-labs/token-list/main/assets/mainnet/DGghbWvncPL41U8TmUtXcGMgLeQqkaA2yM7UfcabftR8/logo.png",
      "tags": [
        "wrapped",
        "wormhole"
      ],
      "extensions": {
        "address": "0x1dD80016e3d4ae146Ee2EBB484e8edD92dacC4ce",
        "bridgeContract": "https://etherscan.io/address/0xf92cD566Ea4864356C5491c177A430C222d7e678",
        "assetContract": "https://etherscan.io/address/0x1dD80016e3d4ae146Ee2EBB484e8edD92dacC4ce",
        "coingeckoId": "lead-token"
      }
    },
    {
      "chainId": 101,
      "address": "3MVa4e32PaKmPxYUQ6n8vFkWtCma68Ld7e7fTktWDueQ",
      "symbol": "wUNI",
      "name": "Uniswap (Wormhole)",
      "decimals": 9,
      "logoURI": "https://raw.githubusercontent.com/solana-labs/token-list/main/assets/mainnet/3MVa4e32PaKmPxYUQ6n8vFkWtCma68Ld7e7fTktWDueQ/logo.png",
      "tags": [
        "wrapped",
        "wormhole"
      ],
      "extensions": {
        "address": "0x1f9840a85d5aF5bf1D1762F925BDADdC4201F984",
        "bridgeContract": "https://etherscan.io/address/0xf92cD566Ea4864356C5491c177A430C222d7e678",
        "assetContract": "https://etherscan.io/address/0x1f9840a85d5aF5bf1D1762F925BDADdC4201F984",
        "coingeckoId": "uniswap"
      }
    },
    {
      "chainId": 101,
      "address": "qfnqNqs3nCAHjnyCgLRDbBtq4p2MtHZxw8YjSyYhPoL",
      "symbol": "wWBTC",
      "name": "Wrapped BTC (Wormhole)",
      "decimals": 8,
      "logoURI": "https://raw.githubusercontent.com/solana-labs/token-list/main/assets/mainnet/qfnqNqs3nCAHjnyCgLRDbBtq4p2MtHZxw8YjSyYhPoL/logo.png",
      "tags": [
        "wrapped",
        "wormhole"
      ],
      "extensions": {
        "address": "0x2260FAC5E5542a773Aa44fBCfeDf7C193bc2C599",
        "bridgeContract": "https://etherscan.io/address/0xf92cD566Ea4864356C5491c177A430C222d7e678",
        "assetContract": "https://etherscan.io/address/0x2260FAC5E5542a773Aa44fBCfeDf7C193bc2C599",
        "coingeckoId": "wrapped-bitcoin"
      }
    },
    {
      "chainId": 101,
      "address": "8My83RG8Xa1EhXdDKHWq8BWZN1zF3XUrWL3TXCLjVPFh",
      "symbol": "wUNN",
      "name": "UNION Protocol Governance Token (Wormhole)",
      "decimals": 9,
      "logoURI": "https://raw.githubusercontent.com/solana-labs/token-list/main/assets/mainnet/8My83RG8Xa1EhXdDKHWq8BWZN1zF3XUrWL3TXCLjVPFh/logo.png",
      "tags": [
        "wrapped",
        "wormhole"
      ],
      "extensions": {
        "address": "0x226f7b842E0F0120b7E194D05432b3fd14773a9D",
        "bridgeContract": "https://etherscan.io/address/0xf92cD566Ea4864356C5491c177A430C222d7e678",
        "assetContract": "https://etherscan.io/address/0x226f7b842E0F0120b7E194D05432b3fd14773a9D",
        "coingeckoId": "union-protocol-governance-token"
      }
    },
    {
      "chainId": 101,
      "address": "6jVuhLJ2mzyZ8DyUcrDj8Qr6Q9bqbJnq4fAnMeEduDM9",
      "symbol": "wSOCKS",
      "name": "Unisocks Edition 0 (Wormhole)",
      "decimals": 9,
      "logoURI": "https://raw.githubusercontent.com/solana-labs/token-list/main/assets/mainnet/6jVuhLJ2mzyZ8DyUcrDj8Qr6Q9bqbJnq4fAnMeEduDM9/logo.png",
      "tags": [
        "wrapped",
        "wormhole"
      ],
      "extensions": {
        "address": "0x23B608675a2B2fB1890d3ABBd85c5775c51691d5",
        "bridgeContract": "https://etherscan.io/address/0xf92cD566Ea4864356C5491c177A430C222d7e678",
        "assetContract": "https://etherscan.io/address/0x23B608675a2B2fB1890d3ABBd85c5775c51691d5",
        "coingeckoId": "unisocks"
      }
    },
    {
      "chainId": 101,
      "address": "Az8PAQ7s6s5ZFgBiKKEizHt3SzDxXKZayDCtRZoC3452",
      "symbol": "wDEXT",
      "name": "DEXTools (Wormhole)",
      "decimals": 9,
      "logoURI": "https://raw.githubusercontent.com/solana-labs/token-list/main/assets/mainnet/Az8PAQ7s6s5ZFgBiKKEizHt3SzDxXKZayDCtRZoC3452/logo.png",
      "tags": [
        "wrapped",
        "wormhole"
      ],
      "extensions": {
        "address": "0x26CE25148832C04f3d7F26F32478a9fe55197166",
        "bridgeContract": "https://etherscan.io/address/0xf92cD566Ea4864356C5491c177A430C222d7e678",
        "assetContract": "https://etherscan.io/address/0x26CE25148832C04f3d7F26F32478a9fe55197166",
        "coingeckoId": "idextools"
      }
    },
    {
      "chainId": 101,
      "address": "ELSnGFd5XnSdYFFSgYQp7n89FEbDqxN4npuRLW4PPPLv",
      "symbol": "wHEX",
      "name": "HEX (Wormhole)",
      "decimals": 8,
      "logoURI": "https://raw.githubusercontent.com/solana-labs/token-list/main/assets/mainnet/ELSnGFd5XnSdYFFSgYQp7n89FEbDqxN4npuRLW4PPPLv/logo.png",
      "tags": [
        "wrapped",
        "wormhole"
      ],
      "extensions": {
        "address": "0x2b591e99afE9f32eAA6214f7B7629768c40Eeb39",
        "bridgeContract": "https://etherscan.io/address/0xf92cD566Ea4864356C5491c177A430C222d7e678",
        "assetContract": "https://etherscan.io/address/0x2b591e99afE9f32eAA6214f7B7629768c40Eeb39",
        "coingeckoId": "hex"
      }
    },
    {
      "chainId": 101,
      "address": "9iwfHhE7BJKNo4Eb1wX3p4uyJjEN9RoGLt4BvMdzZoiN",
      "symbol": "wCREAM",
      "name": "Cream (Wormhole)",
      "decimals": 9,
      "logoURI": "https://raw.githubusercontent.com/solana-labs/token-list/main/assets/mainnet/9iwfHhE7BJKNo4Eb1wX3p4uyJjEN9RoGLt4BvMdzZoiN/logo.png",
      "tags": [
        "wrapped",
        "wormhole"
      ],
      "extensions": {
        "address": "0x2ba592F78dB6436527729929AAf6c908497cB200",
        "bridgeContract": "https://etherscan.io/address/0xf92cD566Ea4864356C5491c177A430C222d7e678",
        "assetContract": "https://etherscan.io/address/0x2ba592F78dB6436527729929AAf6c908497cB200",
        "coingeckoId": "cream-2"
      }
    },
    {
      "chainId": 101,
      "address": "DdiXkfDGhLiKyw889QC4nmcxSwMqarLBtrDofPJyx7bt",
      "symbol": "wYFIM",
      "name": "yfi.mobi (Wormhole)",
      "decimals": 9,
      "logoURI": "https://raw.githubusercontent.com/solana-labs/token-list/main/assets/mainnet/DdiXkfDGhLiKyw889QC4nmcxSwMqarLBtrDofPJyx7bt/logo.png",
      "tags": [
        "wrapped",
        "wormhole"
      ],
      "extensions": {
        "address": "0x2e2f3246b6c65CCc4239c9Ee556EC143a7E5DE2c",
        "bridgeContract": "https://etherscan.io/address/0xf92cD566Ea4864356C5491c177A430C222d7e678",
        "assetContract": "https://etherscan.io/address/0x2e2f3246b6c65CCc4239c9Ee556EC143a7E5DE2c",
        "coingeckoId": "yfimobi"
      }
    },
    {
      "chainId": 101,
      "address": "6wdcYNvUyHCerSiGbChkvGBF6Qzju1YP5qpXRQ4tqdZ3",
      "symbol": "wZEE",
      "name": "ZeroSwapToken (Wormhole)",
      "decimals": 9,
      "logoURI": "https://raw.githubusercontent.com/solana-labs/token-list/main/assets/mainnet/6wdcYNvUyHCerSiGbChkvGBF6Qzju1YP5qpXRQ4tqdZ3/logo.png",
      "tags": [
        "wrapped",
        "wormhole"
      ],
      "extensions": {
        "address": "0x2eDf094dB69d6Dcd487f1B3dB9febE2eeC0dd4c5",
        "bridgeContract": "https://etherscan.io/address/0xf92cD566Ea4864356C5491c177A430C222d7e678",
        "assetContract": "https://etherscan.io/address/0x2eDf094dB69d6Dcd487f1B3dB9febE2eeC0dd4c5",
        "coingeckoId": "zeroswap"
      }
    },
    {
      "chainId": 101,
      "address": "4xh8iC54UgaNpY4h34rxfZBSc9L2fBB8gWcYtDGHjxhN",
      "symbol": "wwANATHA",
      "name": "Wrapped ANATHA (Wormhole)",
      "decimals": 9,
      "logoURI": "https://raw.githubusercontent.com/solana-labs/token-list/main/assets/mainnet/4xh8iC54UgaNpY4h34rxfZBSc9L2fBB8gWcYtDGHjxhN/logo.png",
      "tags": [
        "wrapped",
        "wormhole"
      ],
      "extensions": {
        "address": "0x3383c5a8969Dc413bfdDc9656Eb80A1408E4bA20",
        "bridgeContract": "https://etherscan.io/address/0xf92cD566Ea4864356C5491c177A430C222d7e678",
        "assetContract": "https://etherscan.io/address/0x3383c5a8969Dc413bfdDc9656Eb80A1408E4bA20",
        "coingeckoId": "wrapped-anatha"
      }
    },
    {
      "chainId": 101,
      "address": "5Jq6S9HYqfG6TUMjjsKpnfis7utUAB69JiEGkkypdmgP",
      "symbol": "wRAMP",
      "name": "RAMP DEFI (Wormhole)",
      "decimals": 9,
      "logoURI": "https://raw.githubusercontent.com/solana-labs/token-list/main/assets/mainnet/5Jq6S9HYqfG6TUMjjsKpnfis7utUAB69JiEGkkypdmgP/logo.png",
      "tags": [
        "wrapped",
        "wormhole"
      ],
      "extensions": {
        "address": "0x33D0568941C0C64ff7e0FB4fbA0B11BD37deEd9f",
        "bridgeContract": "https://etherscan.io/address/0xf92cD566Ea4864356C5491c177A430C222d7e678",
        "assetContract": "https://etherscan.io/address/0x33D0568941C0C64ff7e0FB4fbA0B11BD37deEd9f",
        "coingeckoId": "ramp"
      }
    },
    {
      "chainId": 101,
      "address": "6uMUH5ztnj6AKYvL71EZgcyyRxjyBC5LVkscA5LrBc3c",
      "symbol": "wPRQ",
      "name": "Parsiq Token (Wormhole)",
      "decimals": 9,
      "logoURI": "https://raw.githubusercontent.com/solana-labs/token-list/main/assets/mainnet/6uMUH5ztnj6AKYvL71EZgcyyRxjyBC5LVkscA5LrBc3c/logo.png",
      "tags": [
        "wrapped",
        "wormhole"
      ],
      "extensions": {
        "address": "0x362bc847A3a9637d3af6624EeC853618a43ed7D2",
        "bridgeContract": "https://etherscan.io/address/0xf92cD566Ea4864356C5491c177A430C222d7e678",
        "assetContract": "https://etherscan.io/address/0x362bc847A3a9637d3af6624EeC853618a43ed7D2",
        "coingeckoId": "parsiq"
      }
    },
    {
      "chainId": 101,
      "address": "42gecM46tdSiYZN2CK1ek5raCxnzQf1xfhoKAf3F7Y5k",
      "symbol": "wSLP",
      "name": "Small Love Potion (Wormhole)",
      "decimals": 0,
      "logoURI": "https://raw.githubusercontent.com/solana-labs/token-list/main/assets/mainnet/42gecM46tdSiYZN2CK1ek5raCxnzQf1xfhoKAf3F7Y5k/logo.png",
      "tags": [
        "wrapped",
        "wormhole"
      ],
      "extensions": {
        "address": "0x37236CD05b34Cc79d3715AF2383E96dd7443dCF1",
        "bridgeContract": "https://etherscan.io/address/0xf92cD566Ea4864356C5491c177A430C222d7e678",
        "assetContract": "https://etherscan.io/address/0x37236CD05b34Cc79d3715AF2383E96dd7443dCF1",
        "coingeckoId": "smooth-love-potion"
      }
    },
    {
      "chainId": 101,
      "address": "F6M9DW1cWw7EtFK9m2ukvT9WEvtEbdZfTzZTtDeBcnAf",
      "symbol": "wSAND",
      "name": "SAND (Wormhole)",
      "decimals": 9,
      "logoURI": "https://raw.githubusercontent.com/solana-labs/token-list/main/assets/mainnet/F6M9DW1cWw7EtFK9m2ukvT9WEvtEbdZfTzZTtDeBcnAf/logo.png",
      "tags": [
        "wrapped",
        "wormhole"
      ],
      "extensions": {
        "address": "0x3845badAde8e6dFF049820680d1F14bD3903a5d0",
        "bridgeContract": "https://etherscan.io/address/0xf92cD566Ea4864356C5491c177A430C222d7e678",
        "assetContract": "https://etherscan.io/address/0x3845badAde8e6dFF049820680d1F14bD3903a5d0",
        "coingeckoId": "the-sandbox"
      }
    },
    {
      "chainId": 101,
      "address": "G27M8w6G4hwatMNFi46DPAUR1YkxSmRNFKus7SgYLoDy",
      "symbol": "wCVP",
      "name": "Concentrated Voting Power (Wormhole)",
      "decimals": 9,
      "logoURI": "https://raw.githubusercontent.com/solana-labs/token-list/main/assets/mainnet/G27M8w6G4hwatMNFi46DPAUR1YkxSmRNFKus7SgYLoDy/logo.png",
      "tags": [
        "wrapped",
        "wormhole"
      ],
      "extensions": {
        "address": "0x38e4adB44ef08F22F5B5b76A8f0c2d0dCbE7DcA1",
        "bridgeContract": "https://etherscan.io/address/0xf92cD566Ea4864356C5491c177A430C222d7e678",
        "assetContract": "https://etherscan.io/address/0x38e4adB44ef08F22F5B5b76A8f0c2d0dCbE7DcA1",
        "coingeckoId": "concentrated-voting-power"
      }
    },
    {
      "chainId": 101,
      "address": "FjucGZpcdVXaWJH21pbrGQaKNszsGsJqbAXu4sJywKJa",
      "symbol": "wREN",
      "name": "Republic Token (Wormhole)",
      "decimals": 9,
      "logoURI": "https://raw.githubusercontent.com/solana-labs/token-list/main/assets/mainnet/FjucGZpcdVXaWJH21pbrGQaKNszsGsJqbAXu4sJywKJa/logo.png",
      "tags": [
        "wrapped",
        "wormhole"
      ],
      "extensions": {
        "address": "0x408e41876cCCDC0F92210600ef50372656052a38",
        "bridgeContract": "https://etherscan.io/address/0xf92cD566Ea4864356C5491c177A430C222d7e678",
        "assetContract": "https://etherscan.io/address/0x408e41876cCCDC0F92210600ef50372656052a38",
        "coingeckoId": "republic-protocol"
      }
    },
    {
      "chainId": 101,
      "address": "5kvugu18snfGRu1PykMfRzYfUxJYs3smk1PWQcGo6Z8a",
      "symbol": "wXOR",
      "name": "Sora (Wormhole)",
      "decimals": 9,
      "logoURI": "https://raw.githubusercontent.com/solana-labs/token-list/main/assets/mainnet/5kvugu18snfGRu1PykMfRzYfUxJYs3smk1PWQcGo6Z8a/logo.png",
      "tags": [
        "wrapped",
        "wormhole"
      ],
      "extensions": {
        "address": "0x40FD72257597aA14C7231A7B1aaa29Fce868F677",
        "bridgeContract": "https://etherscan.io/address/0xf92cD566Ea4864356C5491c177A430C222d7e678",
        "assetContract": "https://etherscan.io/address/0x40FD72257597aA14C7231A7B1aaa29Fce868F677",
        "coingeckoId": "sora"
      }
    },
    {
      "chainId": 101,
      "address": "3EKQDmiXj8yLBFpZca4coxBpP8XJCzmjVgUdVydSmaaT",
      "symbol": "wFUN",
      "name": "FunFair (Wormhole)",
      "decimals": 8,
      "logoURI": "https://raw.githubusercontent.com/solana-labs/token-list/main/assets/mainnet/3EKQDmiXj8yLBFpZca4coxBpP8XJCzmjVgUdVydSmaaT/logo.png",
      "tags": [
        "wrapped",
        "wormhole"
      ],
      "extensions": {
        "address": "0x419D0d8BdD9aF5e606Ae2232ed285Aff190E711b",
        "bridgeContract": "https://etherscan.io/address/0xf92cD566Ea4864356C5491c177A430C222d7e678",
        "assetContract": "https://etherscan.io/address/0x419D0d8BdD9aF5e606Ae2232ed285Aff190E711b",
        "coingeckoId": "funfair"
      }
    },
    {
      "chainId": 101,
      "address": "6J9soByB65WUamsEG8KSPdphBV1oCoGvr5QpaUaY3r19",
      "symbol": "wPICKLE",
      "name": "PickleToken (Wormhole)",
      "decimals": 9,
      "logoURI": "https://raw.githubusercontent.com/solana-labs/token-list/main/assets/mainnet/6J9soByB65WUamsEG8KSPdphBV1oCoGvr5QpaUaY3r19/logo.png",
      "tags": [
        "wrapped",
        "wormhole"
      ],
      "extensions": {
        "address": "0x429881672B9AE42b8EbA0E26cD9C73711b891Ca5",
        "bridgeContract": "https://etherscan.io/address/0xf92cD566Ea4864356C5491c177A430C222d7e678",
        "assetContract": "https://etherscan.io/address/0x429881672B9AE42b8EbA0E26cD9C73711b891Ca5",
        "coingeckoId": "pickle-finance"
      }
    },
    {
      "chainId": 101,
      "address": "HEsqFznmAERPUmMWHtDWYAZRoFbNHZpuNuFrPio68Zp1",
      "symbol": "wPAXG",
      "name": "Paxos Gold (Wormhole)",
      "decimals": 9,
      "logoURI": "https://raw.githubusercontent.com/solana-labs/token-list/main/assets/mainnet/HEsqFznmAERPUmMWHtDWYAZRoFbNHZpuNuFrPio68Zp1/logo.png",
      "tags": [
        "wrapped",
        "wormhole"
      ],
      "extensions": {
        "address": "0x45804880De22913dAFE09f4980848ECE6EcbAf78",
        "bridgeContract": "https://etherscan.io/address/0xf92cD566Ea4864356C5491c177A430C222d7e678",
        "assetContract": "https://etherscan.io/address/0x45804880De22913dAFE09f4980848ECE6EcbAf78",
        "coingeckoId": "pax-gold"
      }
    },
    {
      "chainId": 101,
      "address": "BrtLvpVCwVDH5Jpqjtiuhh8wKYA5b3NZCnsSftr61viv",
      "symbol": "wQNT",
      "name": "Quant (Wormhole)",
      "decimals": 9,
      "logoURI": "https://raw.githubusercontent.com/solana-labs/token-list/main/assets/mainnet/BrtLvpVCwVDH5Jpqjtiuhh8wKYA5b3NZCnsSftr61viv/logo.png",
      "tags": [
        "wrapped",
        "wormhole"
      ],
      "extensions": {
        "address": "0x4a220E6096B25EADb88358cb44068A3248254675",
        "bridgeContract": "https://etherscan.io/address/0xf92cD566Ea4864356C5491c177A430C222d7e678",
        "assetContract": "https://etherscan.io/address/0x4a220E6096B25EADb88358cb44068A3248254675",
        "coingeckoId": "quant-network"
      }
    },
    {
      "chainId": 101,
      "address": "8DRgurhcQPJeCqQEpbeYGUmwAz2tETbyWUYLUU4Q7goM",
      "symbol": "wORAI",
      "name": "Oraichain Token (Wormhole)",
      "decimals": 9,
      "logoURI": "https://raw.githubusercontent.com/solana-labs/token-list/main/assets/mainnet/8DRgurhcQPJeCqQEpbeYGUmwAz2tETbyWUYLUU4Q7goM/logo.png",
      "tags": [
        "wrapped",
        "wormhole"
      ],
      "extensions": {
        "address": "0x4c11249814f11b9346808179Cf06e71ac328c1b5",
        "bridgeContract": "https://etherscan.io/address/0xf92cD566Ea4864356C5491c177A430C222d7e678",
        "assetContract": "https://etherscan.io/address/0x4c11249814f11b9346808179Cf06e71ac328c1b5",
        "coingeckoId": "oraichain-token"
      }
    },
    {
      "chainId": 101,
      "address": "4e5cqAsZ7wQqwLi7AApS9CgN8Yaho5TvkhvcLaGyiuzL",
      "symbol": "wTRU",
      "name": "TrustToken (Wormhole)",
      "decimals": 8,
      "logoURI": "https://raw.githubusercontent.com/solana-labs/token-list/main/assets/mainnet/4e5cqAsZ7wQqwLi7AApS9CgN8Yaho5TvkhvcLaGyiuzL/logo.png",
      "tags": [
        "wrapped",
        "wormhole"
      ],
      "extensions": {
        "address": "0x4C19596f5aAfF459fA38B0f7eD92F11AE6543784",
        "bridgeContract": "https://etherscan.io/address/0xf92cD566Ea4864356C5491c177A430C222d7e678",
        "assetContract": "https://etherscan.io/address/0x4C19596f5aAfF459fA38B0f7eD92F11AE6543784",
        "coingeckoId": "truefi"
      }
    },
    {
      "chainId": 101,
      "address": "HkhBUKSct2V93Z35apDmXthkRvH4yvMovLyv8s8idDgP",
      "symbol": "wMCB",
      "name": "MCDEX Token (Wormhole)",
      "decimals": 9,
      "logoURI": "https://raw.githubusercontent.com/solana-labs/token-list/main/assets/mainnet/HkhBUKSct2V93Z35apDmXthkRvH4yvMovLyv8s8idDgP/logo.png",
      "tags": [
        "wrapped",
        "wormhole"
      ],
      "extensions": {
        "address": "0x4e352cF164E64ADCBad318C3a1e222E9EBa4Ce42",
        "bridgeContract": "https://etherscan.io/address/0xf92cD566Ea4864356C5491c177A430C222d7e678",
        "assetContract": "https://etherscan.io/address/0x4e352cF164E64ADCBad318C3a1e222E9EBa4Ce42",
        "coingeckoId": "mcdex"
      }
    },
    {
      "chainId": 101,
      "address": "Eof7wbYsHZKaoyUGwM7Nfkoo6zQW4U7uWXqz2hoQzSkK",
      "symbol": "wNU",
      "name": "NuCypher (Wormhole)",
      "decimals": 9,
      "logoURI": "https://raw.githubusercontent.com/solana-labs/token-list/main/assets/mainnet/Eof7wbYsHZKaoyUGwM7Nfkoo6zQW4U7uWXqz2hoQzSkK/logo.png",
      "tags": [
        "wrapped",
        "wormhole"
      ],
      "extensions": {
        "address": "0x4fE83213D56308330EC302a8BD641f1d0113A4Cc",
        "bridgeContract": "https://etherscan.io/address/0xf92cD566Ea4864356C5491c177A430C222d7e678",
        "assetContract": "https://etherscan.io/address/0x4fE83213D56308330EC302a8BD641f1d0113A4Cc",
        "coingeckoId": "nucypher"
      }
    },
    {
      "chainId": 101,
      "address": "5CmA1HTVZt5NRtwiUrqWrcnT5JRW5zHe6uQXfP7SDUNz",
      "symbol": "wRAZOR",
      "name": "RAZOR (Wormhole)",
      "decimals": 9,
      "logoURI": "https://raw.githubusercontent.com/solana-labs/token-list/main/assets/mainnet/5CmA1HTVZt5NRtwiUrqWrcnT5JRW5zHe6uQXfP7SDUNz/logo.png",
      "tags": [
        "wrapped",
        "wormhole"
      ],
      "extensions": {
        "address": "0x50DE6856358Cc35f3A9a57eAAA34BD4cB707d2cd",
        "bridgeContract": "https://etherscan.io/address/0xf92cD566Ea4864356C5491c177A430C222d7e678",
        "assetContract": "https://etherscan.io/address/0x50DE6856358Cc35f3A9a57eAAA34BD4cB707d2cd",
        "coingeckoId": "razor-network"
      }
    },
    {
      "chainId": 101,
      "address": "6msNYXzSVtjinqapq2xcvBb5NRq4YTPAi7wc5Jx8M8TS",
      "symbol": "wLINK",
      "name": "ChainLink Token (Wormhole)",
      "decimals": 9,
      "logoURI": "https://raw.githubusercontent.com/solana-labs/token-list/main/assets/mainnet/6msNYXzSVtjinqapq2xcvBb5NRq4YTPAi7wc5Jx8M8TS/logo.png",
      "tags": [
        "wrapped",
        "wormhole"
      ],
      "extensions": {
        "address": "0x514910771AF9Ca656af840dff83E8264EcF986CA",
        "bridgeContract": "https://etherscan.io/address/0xf92cD566Ea4864356C5491c177A430C222d7e678",
        "assetContract": "https://etherscan.io/address/0x514910771AF9Ca656af840dff83E8264EcF986CA",
        "coingeckoId": "chainlink"
      }
    },
    {
      "chainId": 101,
      "address": "BX2gcRRS12iqFzKCpvTt4krBBYNymR9JBDZBxzfFLnbF",
      "symbol": "weRSDL",
      "name": "UnFederalReserveToken (Wormhole)",
      "decimals": 9,
      "logoURI": "https://raw.githubusercontent.com/solana-labs/token-list/main/assets/mainnet/BX2gcRRS12iqFzKCpvTt4krBBYNymR9JBDZBxzfFLnbF/logo.png",
      "tags": [
        "wrapped",
        "wormhole"
      ],
      "extensions": {
        "address": "0x5218E472cFCFE0b64A064F055B43b4cdC9EfD3A6",
        "bridgeContract": "https://etherscan.io/address/0xf92cD566Ea4864356C5491c177A430C222d7e678",
        "assetContract": "https://etherscan.io/address/0x5218E472cFCFE0b64A064F055B43b4cdC9EfD3A6",
        "coingeckoId": "unfederalreserve"
      }
    },
    {
      "chainId": 101,
      "address": "CCGLdsokcybeF8NrCcu1RSQK8isNBjBA58kVEMTHTKjx",
      "symbol": "wsUSD",
      "name": "Synth sUSD (Wormhole)",
      "decimals": 9,
      "logoURI": "https://raw.githubusercontent.com/solana-labs/token-list/main/assets/mainnet/CCGLdsokcybeF8NrCcu1RSQK8isNBjBA58kVEMTHTKjx/logo.png",
      "tags": [
        "wrapped",
        "wormhole"
      ],
      "extensions": {
        "address": "0x57Ab1ec28D129707052df4dF418D58a2D46d5f51",
        "bridgeContract": "https://etherscan.io/address/0xf92cD566Ea4864356C5491c177A430C222d7e678",
        "assetContract": "https://etherscan.io/address/0x57Ab1ec28D129707052df4dF418D58a2D46d5f51",
        "coingeckoId": "nusd"
      }
    },
    {
      "chainId": 101,
      "address": "FP9ogG7hTdfcTJwn4prF9AVEcfcjLq1GtkqYM4oRn7eY",
      "symbol": "wHEGIC",
      "name": "Hegic (Wormhole)",
      "decimals": 9,
      "logoURI": "https://raw.githubusercontent.com/solana-labs/token-list/main/assets/mainnet/FP9ogG7hTdfcTJwn4prF9AVEcfcjLq1GtkqYM4oRn7eY/logo.png",
      "tags": [
        "wrapped",
        "wormhole"
      ],
      "extensions": {
        "address": "0x584bC13c7D411c00c01A62e8019472dE68768430",
        "bridgeContract": "https://etherscan.io/address/0xf92cD566Ea4864356C5491c177A430C222d7e678",
        "assetContract": "https://etherscan.io/address/0x584bC13c7D411c00c01A62e8019472dE68768430",
        "coingeckoId": "hegic"
      }
    },
    {
      "chainId": 101,
      "address": "DboP5vvYUVjmKSHKJ1YFHwmv41KtUscnYgzjmPgHwQVn",
      "symbol": "wXFI",
      "name": "Xfinance (Wormhole)",
      "decimals": 9,
      "logoURI": "https://raw.githubusercontent.com/solana-labs/token-list/main/assets/mainnet/DboP5vvYUVjmKSHKJ1YFHwmv41KtUscnYgzjmPgHwQVn/logo.png",
      "tags": [
        "wrapped",
        "wormhole"
      ],
      "extensions": {
        "address": "0x5BEfBB272290dD5b8521D4a938f6c4757742c430",
        "bridgeContract": "https://etherscan.io/address/0xf92cD566Ea4864356C5491c177A430C222d7e678",
        "assetContract": "https://etherscan.io/address/0x5BEfBB272290dD5b8521D4a938f6c4757742c430",
        "coingeckoId": "xfinance"
      }
    },
    {
      "chainId": 101,
      "address": "6c4U9yxGzVjejSJJXrdX8wtt532Et6MrBUZc2oK5j6w5",
      "symbol": "wDEXTF",
      "name": "DEXTF Token (Wormhole)",
      "decimals": 9,
      "logoURI": "https://raw.githubusercontent.com/solana-labs/token-list/main/assets/mainnet/6c4U9yxGzVjejSJJXrdX8wtt532Et6MrBUZc2oK5j6w5/logo.png",
      "tags": [
        "wrapped",
        "wormhole"
      ],
      "extensions": {
        "address": "0x5F64Ab1544D28732F0A24F4713c2C8ec0dA089f0",
        "bridgeContract": "https://etherscan.io/address/0xf92cD566Ea4864356C5491c177A430C222d7e678",
        "assetContract": "https://etherscan.io/address/0x5F64Ab1544D28732F0A24F4713c2C8ec0dA089f0",
        "coingeckoId": "dextf"
      }
    },
    {
      "chainId": 101,
      "address": "JuXkRYNw54rujC7SPWcAM4ArLgA5x8nDQbS8xHAr6MA",
      "symbol": "wRLC",
      "name": "iExec RLC (Wormhole)",
      "decimals": 9,
      "logoURI": "https://raw.githubusercontent.com/solana-labs/token-list/main/assets/mainnet/JuXkRYNw54rujC7SPWcAM4ArLgA5x8nDQbS8xHAr6MA/logo.png",
      "tags": [
        "wrapped",
        "wormhole"
      ],
      "extensions": {
        "address": "0x607F4C5BB672230e8672085532f7e901544a7375",
        "bridgeContract": "https://etherscan.io/address/0xf92cD566Ea4864356C5491c177A430C222d7e678",
        "assetContract": "https://etherscan.io/address/0x607F4C5BB672230e8672085532f7e901544a7375",
        "coingeckoId": "iexec-rlc"
      }
    },
    {
      "chainId": 101,
      "address": "7NfgSkv6kZ6ZWP6SJPtMuaUYGVEngVK8UFnaFTPk3QsM",
      "symbol": "wCORE",
      "name": "cVault.finance (Wormhole)",
      "decimals": 9,
      "logoURI": "https://raw.githubusercontent.com/solana-labs/token-list/main/assets/mainnet/7NfgSkv6kZ6ZWP6SJPtMuaUYGVEngVK8UFnaFTPk3QsM/logo.png",
      "tags": [
        "wrapped",
        "wormhole"
      ],
      "extensions": {
        "address": "0x62359Ed7505Efc61FF1D56fEF82158CcaffA23D7",
        "bridgeContract": "https://etherscan.io/address/0xf92cD566Ea4864356C5491c177A430C222d7e678",
        "assetContract": "https://etherscan.io/address/0x62359Ed7505Efc61FF1D56fEF82158CcaffA23D7",
        "coingeckoId": "cvault-finance"
      }
    },
    {
      "chainId": 101,
      "address": "AqLKDJiGL4wXKPAfzNom3xEdQwgj2LTCE4k34gzvZsE6",
      "symbol": "wCFi",
      "name": "CyberFi Token (Wormhole)",
      "decimals": 9,
      "logoURI": "https://raw.githubusercontent.com/solana-labs/token-list/main/assets/mainnet/AqLKDJiGL4wXKPAfzNom3xEdQwgj2LTCE4k34gzvZsE6/logo.png",
      "tags": [
        "wrapped",
        "wormhole"
      ],
      "extensions": {
        "address": "0x63b4f3e3fa4e438698CE330e365E831F7cCD1eF4",
        "bridgeContract": "https://etherscan.io/address/0xf92cD566Ea4864356C5491c177A430C222d7e678",
        "assetContract": "https://etherscan.io/address/0x63b4f3e3fa4e438698CE330e365E831F7cCD1eF4",
        "coingeckoId": "cyberfi"
      }
    },
    {
      "chainId": 101,
      "address": "FLrjpCRrd4GffHu8MVYGvuLxYLuBGVaXsnCecw3Effci",
      "symbol": "wWISE",
      "name": "Wise Token (Wormhole)",
      "decimals": 9,
      "logoURI": "https://raw.githubusercontent.com/solana-labs/token-list/main/assets/mainnet/FLrjpCRrd4GffHu8MVYGvuLxYLuBGVaXsnCecw3Effci/logo.png",
      "tags": [
        "wrapped",
        "wormhole"
      ],
      "extensions": {
        "address": "0x66a0f676479Cee1d7373f3DC2e2952778BfF5bd6",
        "bridgeContract": "https://etherscan.io/address/0xf92cD566Ea4864356C5491c177A430C222d7e678",
        "assetContract": "https://etherscan.io/address/0x66a0f676479Cee1d7373f3DC2e2952778BfF5bd6",
        "coingeckoId": "wise-token11"
      }
    },
    {
      "chainId": 101,
      "address": "GaMPhVyp1xd9xJuPskDEzQzp8mKfEjAmhny8NX7y7YKc",
      "symbol": "wGNO",
      "name": "Gnosis Token (Wormhole)",
      "decimals": 9,
      "logoURI": "https://raw.githubusercontent.com/solana-labs/token-list/main/assets/mainnet/GaMPhVyp1xd9xJuPskDEzQzp8mKfEjAmhny8NX7y7YKc/logo.png",
      "tags": [
        "wrapped",
        "wormhole"
      ],
      "extensions": {
        "address": "0x6810e776880C02933D47DB1b9fc05908e5386b96",
        "bridgeContract": "https://etherscan.io/address/0xf92cD566Ea4864356C5491c177A430C222d7e678",
        "assetContract": "https://etherscan.io/address/0x6810e776880C02933D47DB1b9fc05908e5386b96",
        "coingeckoId": "gnosis"
      }
    },
    {
      "chainId": 101,
      "address": "CCAQZHBVWKDukT68PZ3LenDs7apibeSYeJ3jHE8NzBC5",
      "symbol": "wPOOLZ",
      "name": "$Poolz Finance (Wormhole)",
      "decimals": 9,
      "logoURI": "https://raw.githubusercontent.com/solana-labs/token-list/main/assets/mainnet/CCAQZHBVWKDukT68PZ3LenDs7apibeSYeJ3jHE8NzBC5/logo.png",
      "tags": [
        "wrapped",
        "wormhole"
      ],
      "extensions": {
        "address": "0x69A95185ee2a045CDC4bCd1b1Df10710395e4e23",
        "bridgeContract": "https://etherscan.io/address/0xf92cD566Ea4864356C5491c177A430C222d7e678",
        "assetContract": "https://etherscan.io/address/0x69A95185ee2a045CDC4bCd1b1Df10710395e4e23",
        "coingeckoId": "poolz-finance"
      }
    },
    {
      "chainId": 101,
      "address": "FYpdBuyAHSbdaAyD1sKkxyLWbAP8uUW9h6uvdhK74ij1",
      "symbol": "wDAI",
      "name": "Dai Stablecoin (Wormhole)",
      "decimals": 9,
      "logoURI": "https://raw.githubusercontent.com/solana-labs/token-list/main/assets/mainnet/FYpdBuyAHSbdaAyD1sKkxyLWbAP8uUW9h6uvdhK74ij1/logo.png",
      "tags": [
        "wrapped",
        "wormhole"
      ],
      "extensions": {
        "address": "0x6B175474E89094C44Da98b954EedeAC495271d0F",
        "bridgeContract": "https://etherscan.io/address/0xf92cD566Ea4864356C5491c177A430C222d7e678",
        "assetContract": "https://etherscan.io/address/0x6B175474E89094C44Da98b954EedeAC495271d0F",
        "coingeckoId": "dai"
      }
    },
    {
      "chainId": 101,
      "address": "HbMGwfGjGPchtaPwyrtJFy8APZN5w1hi63xnzmj1f23v",
      "symbol": "wSUSHI",
      "name": "SushiSwap (Wormhole)",
      "decimals": 9,
      "logoURI": "https://raw.githubusercontent.com/solana-labs/token-list/main/assets/mainnet/HbMGwfGjGPchtaPwyrtJFy8APZN5w1hi63xnzmj1f23v/logo.png",
      "tags": [
        "wrapped",
        "wormhole"
      ],
      "extensions": {
        "address": "0x6B3595068778DD592e39A122f4f5a5cF09C90fE2",
        "bridgeContract": "https://etherscan.io/address/0xf92cD566Ea4864356C5491c177A430C222d7e678",
        "assetContract": "https://etherscan.io/address/0x6B3595068778DD592e39A122f4f5a5cF09C90fE2",
        "coingeckoId": "sushi"
      }
    },
    {
      "chainId": 101,
      "address": "6Tmi8TZasqdxWB59uE5Zw9VLKecuCbsLSsPEqoMpmozA",
      "symbol": "wFYZ",
      "name": "Fyooz (Wormhole)",
      "decimals": 9,
      "logoURI": "https://raw.githubusercontent.com/solana-labs/token-list/main/assets/mainnet/6Tmi8TZasqdxWB59uE5Zw9VLKecuCbsLSsPEqoMpmozA/logo.png",
      "tags": [
        "wrapped",
        "wormhole"
      ],
      "extensions": {
        "address": "0x6BFf2fE249601ed0Db3a87424a2E923118BB0312",
        "bridgeContract": "https://etherscan.io/address/0xf92cD566Ea4864356C5491c177A430C222d7e678",
        "assetContract": "https://etherscan.io/address/0x6BFf2fE249601ed0Db3a87424a2E923118BB0312",
        "coingeckoId": "fyooz"
      }
    },
    {
      "chainId": 101,
      "address": "3sHinPxEPqhEGip2Wy45TFmgAA1Atg2mctMjY5RKJUjk",
      "symbol": "wQRX",
      "name": "QuiverX (Wormhole)",
      "decimals": 9,
      "logoURI": "https://raw.githubusercontent.com/solana-labs/token-list/main/assets/mainnet/3sHinPxEPqhEGip2Wy45TFmgAA1Atg2mctMjY5RKJUjk/logo.png",
      "tags": [
        "wrapped",
        "wormhole"
      ],
      "extensions": {
        "address": "0x6e0daDE58D2d89eBBe7aFc384e3E4f15b70b14D8",
        "bridgeContract": "https://etherscan.io/address/0xf92cD566Ea4864356C5491c177A430C222d7e678",
        "assetContract": "https://etherscan.io/address/0x6e0daDE58D2d89eBBe7aFc384e3E4f15b70b14D8",
        "coingeckoId": "quiverx"
      }
    },
    {
      "chainId": 101,
      "address": "4ighgEijHcCoLu9AsvwVz2TnGFqAgzQtQMr6ch88Jrfe",
      "symbol": "wTRADE",
      "name": "UniTrade (Wormhole)",
      "decimals": 9,
      "logoURI": "https://raw.githubusercontent.com/solana-labs/token-list/main/assets/mainnet/4ighgEijHcCoLu9AsvwVz2TnGFqAgzQtQMr6ch88Jrfe/logo.png",
      "tags": [
        "wrapped",
        "wormhole"
      ],
      "extensions": {
        "address": "0x6F87D756DAf0503d08Eb8993686c7Fc01Dc44fB1",
        "bridgeContract": "https://etherscan.io/address/0xf92cD566Ea4864356C5491c177A430C222d7e678",
        "assetContract": "https://etherscan.io/address/0x6F87D756DAf0503d08Eb8993686c7Fc01Dc44fB1",
        "coingeckoId": "unitrade"
      }
    },
    {
      "chainId": 101,
      "address": "FTPnEQ3NfRRZ9tvmpDW6JFrvweBE5sanxnXSpJL1dvbB",
      "symbol": "wBIRD",
      "name": "Bird.Money (Wormhole)",
      "decimals": 9,
      "logoURI": "https://raw.githubusercontent.com/solana-labs/token-list/main/assets/mainnet/FTPnEQ3NfRRZ9tvmpDW6JFrvweBE5sanxnXSpJL1dvbB/logo.png",
      "tags": [
        "wrapped",
        "wormhole"
      ],
      "extensions": {
        "address": "0x70401dFD142A16dC7031c56E862Fc88Cb9537Ce0",
        "bridgeContract": "https://etherscan.io/address/0xf92cD566Ea4864356C5491c177A430C222d7e678",
        "assetContract": "https://etherscan.io/address/0x70401dFD142A16dC7031c56E862Fc88Cb9537Ce0",
        "coingeckoId": "bird-money"
      }
    },
    {
      "chainId": 101,
      "address": "QVDE6rhcGPSB3ex5T7vWBzvoSRUXULjuSGpVuKwu5XH",
      "symbol": "wAXN",
      "name": "Axion (Wormhole)",
      "decimals": 9,
      "logoURI": "https://raw.githubusercontent.com/solana-labs/token-list/main/assets/mainnet/QVDE6rhcGPSB3ex5T7vWBzvoSRUXULjuSGpVuKwu5XH/logo.png",
      "tags": [
        "wrapped",
        "wormhole"
      ],
      "extensions": {
        "address": "0x71F85B2E46976bD21302B64329868fd15eb0D127",
        "bridgeContract": "https://etherscan.io/address/0xf92cD566Ea4864356C5491c177A430C222d7e678",
        "assetContract": "https://etherscan.io/address/0x71F85B2E46976bD21302B64329868fd15eb0D127",
        "coingeckoId": "axion"
      }
    },
    {
      "chainId": 101,
      "address": "J6AbGG62yo9UJ2T9r9GM7pnoRNui5DsZDnPbiNAPqbVd",
      "symbol": "wBMI",
      "name": "Bridge Mutual (Wormhole)",
      "decimals": 9,
      "logoURI": "https://raw.githubusercontent.com/solana-labs/token-list/main/assets/mainnet/J6AbGG62yo9UJ2T9r9GM7pnoRNui5DsZDnPbiNAPqbVd/logo.png",
      "tags": [
        "wrapped",
        "wormhole"
      ],
      "extensions": {
        "address": "0x725C263e32c72dDC3A19bEa12C5a0479a81eE688",
        "bridgeContract": "https://etherscan.io/address/0xf92cD566Ea4864356C5491c177A430C222d7e678",
        "assetContract": "https://etherscan.io/address/0x725C263e32c72dDC3A19bEa12C5a0479a81eE688",
        "coingeckoId": "bridge-mutual"
      }
    },
    {
      "chainId": 101,
      "address": "4wvHoaxxZxFeNrMTP8bLVRh1ziSBV7crN665WX4rRMqe",
      "symbol": "wDYT",
      "name": "DoYourTip (Wormhole)",
      "decimals": 9,
      "logoURI": "https://raw.githubusercontent.com/solana-labs/token-list/main/assets/mainnet/4wvHoaxxZxFeNrMTP8bLVRh1ziSBV7crN665WX4rRMqe/logo.png",
      "tags": [
        "wrapped",
        "wormhole"
      ],
      "extensions": {
        "address": "0x740623d2c797b7D8D1EcB98e9b4Afcf99Ec31E14",
        "bridgeContract": "https://etherscan.io/address/0xf92cD566Ea4864356C5491c177A430C222d7e678",
        "assetContract": "https://etherscan.io/address/0x740623d2c797b7D8D1EcB98e9b4Afcf99Ec31E14",
        "coingeckoId": "dynamite"
      }
    },
    {
      "chainId": 101,
      "address": "Fe5fWjCLDMJoi4sTmfR2VW4BT1LwsbR1n6QAjzJQvhhf",
      "symbol": "wBBR",
      "name": "BitberryToken (Wormhole)",
      "decimals": 9,
      "logoURI": "https://raw.githubusercontent.com/solana-labs/token-list/main/assets/mainnet/Fe5fWjCLDMJoi4sTmfR2VW4BT1LwsbR1n6QAjzJQvhhf/logo.png",
      "tags": [
        "wrapped",
        "wormhole"
      ],
      "extensions": {
        "address": "0x7671904eed7f10808B664fc30BB8693FD7237abF",
        "bridgeContract": "https://etherscan.io/address/0xf92cD566Ea4864356C5491c177A430C222d7e678",
        "assetContract": "https://etherscan.io/address/0x7671904eed7f10808B664fc30BB8693FD7237abF",
        "coingeckoId": "bitberry-token"
      }
    },
    {
      "chainId": 101,
      "address": "5J9yhFRnQZx3RiqHzfQpAffX5UQz3k8vQCZH2g9Z9sDg",
      "symbol": "wWAXE",
      "name": "WAX Economic Token (Wormhole)",
      "decimals": 8,
      "logoURI": "https://raw.githubusercontent.com/solana-labs/token-list/main/assets/mainnet/5J9yhFRnQZx3RiqHzfQpAffX5UQz3k8vQCZH2g9Z9sDg/logo.png",
      "tags": [
        "wrapped",
        "wormhole"
      ],
      "extensions": {
        "address": "0x7a2Bc711E19ba6aff6cE8246C546E8c4B4944DFD",
        "bridgeContract": "https://etherscan.io/address/0xf92cD566Ea4864356C5491c177A430C222d7e678",
        "assetContract": "https://etherscan.io/address/0x7a2Bc711E19ba6aff6cE8246C546E8c4B4944DFD",
        "coingeckoId": "waxe"
      }
    },
    {
      "chainId": 101,
      "address": "4DHywS5EjUTF5AYisPZiJbWcCV4gfpH98oKxpgyKRnnQ",
      "symbol": "wMATIC",
      "name": "Matic Token (Wormhole)",
      "decimals": 9,
      "logoURI": "https://raw.githubusercontent.com/solana-labs/token-list/main/assets/mainnet/4DHywS5EjUTF5AYisPZiJbWcCV4gfpH98oKxpgyKRnnQ/logo.png",
      "tags": [
        "wrapped",
        "wormhole"
      ],
      "extensions": {
        "address": "0x7D1AfA7B718fb893dB30A3aBc0Cfc608AaCfeBB0",
        "bridgeContract": "https://etherscan.io/address/0xf92cD566Ea4864356C5491c177A430C222d7e678",
        "assetContract": "https://etherscan.io/address/0x7D1AfA7B718fb893dB30A3aBc0Cfc608AaCfeBB0",
        "coingeckoId": "matic-network"
      }
    },
    {
      "chainId": 101,
      "address": "Au9E8ygQdTJQZXmNKPdtLEP8rGjC4qsGRhkJgjFNPAr8",
      "symbol": "wXRT",
      "name": "Robonomics (Wormhole)",
      "decimals": 9,
      "logoURI": "https://raw.githubusercontent.com/solana-labs/token-list/main/assets/mainnet/Au9E8ygQdTJQZXmNKPdtLEP8rGjC4qsGRhkJgjFNPAr8/logo.png",
      "tags": [
        "wrapped",
        "wormhole"
      ],
      "extensions": {
        "address": "0x7dE91B204C1C737bcEe6F000AAA6569Cf7061cb7",
        "bridgeContract": "https://etherscan.io/address/0xf92cD566Ea4864356C5491c177A430C222d7e678",
        "assetContract": "https://etherscan.io/address/0x7dE91B204C1C737bcEe6F000AAA6569Cf7061cb7",
        "coingeckoId": "robonomics-network"
      }
    },
    {
      "chainId": 101,
      "address": "5DQZ14hLDxveMH7NyGmTmUTRGgVAVXADp3cP2UHeH6hM",
      "symbol": "wAAVE",
      "name": "Aave Token (Wormhole)",
      "decimals": 9,
      "logoURI": "https://raw.githubusercontent.com/solana-labs/token-list/main/assets/mainnet/5DQZ14hLDxveMH7NyGmTmUTRGgVAVXADp3cP2UHeH6hM/logo.png",
      "tags": [
        "wrapped",
        "wormhole"
      ],
      "extensions": {
        "address": "0x7Fc66500c84A76Ad7e9c93437bFc5Ac33E2DDaE9",
        "bridgeContract": "https://etherscan.io/address/0xf92cD566Ea4864356C5491c177A430C222d7e678",
        "assetContract": "https://etherscan.io/address/0x7Fc66500c84A76Ad7e9c93437bFc5Ac33E2DDaE9",
        "coingeckoId": "aave"
      }
    },
    {
      "chainId": 101,
      "address": "Arc2ZVKNCdDU4vB8Ubud5QayDtjo2oJF9xVrUPQ6TWxF",
      "symbol": "wLEND",
      "name": "Lend (Wormhole)",
      "decimals": 9,
      "logoURI": "https://raw.githubusercontent.com/solana-labs/token-list/main/assets/mainnet/Arc2ZVKNCdDU4vB8Ubud5QayDtjo2oJF9xVrUPQ6TWxF/logo.png",
      "tags": [
        "wrapped",
        "wormhole"
      ],
      "extensions": {
        "address": "0x80fB784B7eD66730e8b1DBd9820aFD29931aab03",
        "bridgeContract": "https://etherscan.io/address/0xf92cD566Ea4864356C5491c177A430C222d7e678",
        "assetContract": "https://etherscan.io/address/0x80fB784B7eD66730e8b1DBd9820aFD29931aab03",
        "coingeckoId": "ethlend"
      }
    },
    {
      "chainId": 101,
      "address": "2ctKUDkGBnVykt31AhMPhHvAQWJvoNGbLh7aRidjtAqv",
      "symbol": "wPOLS",
      "name": "PolkastarterToken (Wormhole)",
      "decimals": 9,
      "logoURI": "https://raw.githubusercontent.com/solana-labs/token-list/main/assets/mainnet/2ctKUDkGBnVykt31AhMPhHvAQWJvoNGbLh7aRidjtAqv/logo.png",
      "tags": [
        "wrapped",
        "wormhole"
      ],
      "extensions": {
        "address": "0x83e6f1E41cdd28eAcEB20Cb649155049Fac3D5Aa",
        "bridgeContract": "https://etherscan.io/address/0xf92cD566Ea4864356C5491c177A430C222d7e678",
        "assetContract": "https://etherscan.io/address/0x83e6f1E41cdd28eAcEB20Cb649155049Fac3D5Aa",
        "coingeckoId": "polkastarter"
      }
    },
    {
      "chainId": 101,
      "address": "8FnkznYpHvKiaBkgatVoCrNiS5y5KW62JqgjnxVhDejC",
      "symbol": "wUBT",
      "name": "Unibright (Wormhole)",
      "decimals": 8,
      "logoURI": "https://raw.githubusercontent.com/solana-labs/token-list/main/assets/mainnet/8FnkznYpHvKiaBkgatVoCrNiS5y5KW62JqgjnxVhDejC/logo.png",
      "tags": [
        "wrapped",
        "wormhole"
      ],
      "extensions": {
        "address": "0x8400D94A5cb0fa0D041a3788e395285d61c9ee5e",
        "bridgeContract": "https://etherscan.io/address/0xf92cD566Ea4864356C5491c177A430C222d7e678",
        "assetContract": "https://etherscan.io/address/0x8400D94A5cb0fa0D041a3788e395285d61c9ee5e",
        "coingeckoId": "unibright"
      }
    },
    {
      "chainId": 101,
      "address": "4LLAYXVmT3U8Sew6k3tk66zk3btT91QRzQzxcNX8XhzV",
      "symbol": "wDIA",
      "name": "DIA (Wormhole)",
      "decimals": 9,
      "logoURI": "https://raw.githubusercontent.com/solana-labs/token-list/main/assets/mainnet/4LLAYXVmT3U8Sew6k3tk66zk3btT91QRzQzxcNX8XhzV/logo.png",
      "tags": [
        "wrapped",
        "wormhole"
      ],
      "extensions": {
        "address": "0x84cA8bc7997272c7CfB4D0Cd3D55cd942B3c9419",
        "bridgeContract": "https://etherscan.io/address/0xf92cD566Ea4864356C5491c177A430C222d7e678",
        "assetContract": "https://etherscan.io/address/0x84cA8bc7997272c7CfB4D0Cd3D55cd942B3c9419",
        "coingeckoId": "dia-data"
      }
    },
    {
      "chainId": 101,
      "address": "8L8pDf3jutdpdr4m3np68CL9ZroLActrqwxi6s9Ah5xU",
      "symbol": "wFRAX",
      "name": "Frax (Wormhole)",
      "decimals": 9,
      "logoURI": "https://raw.githubusercontent.com/solana-labs/token-list/main/assets/mainnet/8L8pDf3jutdpdr4m3np68CL9ZroLActrqwxi6s9Ah5xU/logo.png",
      "tags": [
        "wrapped",
        "wormhole"
      ],
      "extensions": {
        "address": "0x853d955aCEf822Db058eb8505911ED77F175b99e",
        "bridgeContract": "https://etherscan.io/address/0xf92cD566Ea4864356C5491c177A430C222d7e678",
        "assetContract": "https://etherscan.io/address/0x853d955aCEf822Db058eb8505911ED77F175b99e",
        "coingeckoId": "frax"
      }
    },
    {
      "chainId": 101,
      "address": "H3oVL2zJpHJaDoRfQmSrftv3fkGzvsiQgugCZmcRBykG",
      "symbol": "wKEEP",
      "name": "KEEP Token (Wormhole)",
      "decimals": 9,
      "logoURI": "https://raw.githubusercontent.com/solana-labs/token-list/main/assets/mainnet/H3oVL2zJpHJaDoRfQmSrftv3fkGzvsiQgugCZmcRBykG/logo.png",
      "tags": [
        "wrapped",
        "wormhole"
      ],
      "extensions": {
        "address": "0x85Eee30c52B0b379b046Fb0F85F4f3Dc3009aFEC",
        "bridgeContract": "https://etherscan.io/address/0xf92cD566Ea4864356C5491c177A430C222d7e678",
        "assetContract": "https://etherscan.io/address/0x85Eee30c52B0b379b046Fb0F85F4f3Dc3009aFEC",
        "coingeckoId": "keep-network"
      }
    },
    {
      "chainId": 101,
      "address": "64oqP1dFqqD8NEL4RPCpMyrHmpo31rj3nYxULVXvayfW",
      "symbol": "wRSR",
      "name": "Reserve Rights (Wormhole)",
      "decimals": 9,
      "logoURI": "https://raw.githubusercontent.com/solana-labs/token-list/main/assets/mainnet/64oqP1dFqqD8NEL4RPCpMyrHmpo31rj3nYxULVXvayfW/logo.png",
      "tags": [
        "wrapped",
        "wormhole"
      ],
      "extensions": {
        "address": "0x8762db106B2c2A0bccB3A80d1Ed41273552616E8",
        "bridgeContract": "https://etherscan.io/address/0xf92cD566Ea4864356C5491c177A430C222d7e678",
        "assetContract": "https://etherscan.io/address/0x8762db106B2c2A0bccB3A80d1Ed41273552616E8",
        "coingeckoId": "reserve-rights-token"
      }
    },
    {
      "chainId": 101,
      "address": "5SU7veiCRA16ZxnS24kCC1dwQYVwi3whvTdM48iNE1Rm",
      "symbol": "wMPH",
      "name": "88mph.app (Wormhole)",
      "decimals": 9,
      "logoURI": "https://raw.githubusercontent.com/solana-labs/token-list/main/assets/mainnet/5SU7veiCRA16ZxnS24kCC1dwQYVwi3whvTdM48iNE1Rm/logo.png",
      "tags": [
        "wrapped",
        "wormhole"
      ],
      "extensions": {
        "address": "0x8888801aF4d980682e47f1A9036e589479e835C5",
        "bridgeContract": "https://etherscan.io/address/0xf92cD566Ea4864356C5491c177A430C222d7e678",
        "assetContract": "https://etherscan.io/address/0x8888801aF4d980682e47f1A9036e589479e835C5",
        "coingeckoId": "88mph"
      }
    },
    {
      "chainId": 101,
      "address": "5fv26ojhPHWNaikXcMf2TBu4JENjLQ2PWgWYeitttVwv",
      "symbol": "wPAID",
      "name": "PAID Network (Wormhole)",
      "decimals": 9,
      "logoURI": "https://raw.githubusercontent.com/solana-labs/token-list/main/assets/mainnet/5fv26ojhPHWNaikXcMf2TBu4JENjLQ2PWgWYeitttVwv/logo.png",
      "tags": [
        "wrapped",
        "wormhole"
      ],
      "extensions": {
        "address": "0x8c8687fC965593DFb2F0b4EAeFD55E9D8df348df",
        "bridgeContract": "https://etherscan.io/address/0xf92cD566Ea4864356C5491c177A430C222d7e678",
        "assetContract": "https://etherscan.io/address/0x8c8687fC965593DFb2F0b4EAeFD55E9D8df348df",
        "coingeckoId": "paid-network"
      }
    },
    {
      "chainId": 101,
      "address": "ACr98v3kv9qaGnR3p2BfsoSK9Q2ZmP6zUkm3qxv5ZJDd",
      "symbol": "wSXP",
      "name": "Swipe (Wormhole)",
      "decimals": 9,
      "logoURI": "https://raw.githubusercontent.com/solana-labs/token-list/main/assets/mainnet/ACr98v3kv9qaGnR3p2BfsoSK9Q2ZmP6zUkm3qxv5ZJDd/logo.png",
      "tags": [
        "wrapped",
        "wormhole"
      ],
      "extensions": {
        "address": "0x8CE9137d39326AD0cD6491fb5CC0CbA0e089b6A9",
        "bridgeContract": "https://etherscan.io/address/0xf92cD566Ea4864356C5491c177A430C222d7e678",
        "assetContract": "https://etherscan.io/address/0x8CE9137d39326AD0cD6491fb5CC0CbA0e089b6A9",
        "coingeckoId": "swipe"
      }
    },
    {
      "chainId": 101,
      "address": "7gBuzBcJ7V48m8TiKJ1XWNDUerK2XfAbjxuRiKMb6S8Z",
      "symbol": "wREQ",
      "name": "Request Token (Wormhole)",
      "decimals": 9,
      "logoURI": "https://raw.githubusercontent.com/solana-labs/token-list/main/assets/mainnet/7gBuzBcJ7V48m8TiKJ1XWNDUerK2XfAbjxuRiKMb6S8Z/logo.png",
      "tags": [
        "wrapped",
        "wormhole"
      ],
      "extensions": {
        "address": "0x8f8221aFbB33998d8584A2B05749bA73c37a938a",
        "bridgeContract": "https://etherscan.io/address/0xf92cD566Ea4864356C5491c177A430C222d7e678",
        "assetContract": "https://etherscan.io/address/0x8f8221aFbB33998d8584A2B05749bA73c37a938a",
        "coingeckoId": "request-network"
      }
    },
    {
      "chainId": 101,
      "address": "CtDjsryLtwZCLj8TeniV7tWHbkaREfjKDWpvyQvsTyek",
      "symbol": "wWHALE",
      "name": "WHALE (Wormhole)",
      "decimals": 4,
      "logoURI": "https://raw.githubusercontent.com/solana-labs/token-list/main/assets/mainnet/CtDjsryLtwZCLj8TeniV7tWHbkaREfjKDWpvyQvsTyek/logo.png",
      "tags": [
        "wrapped",
        "wormhole"
      ],
      "extensions": {
        "address": "0x9355372396e3F6daF13359B7b607a3374cc638e0",
        "bridgeContract": "https://etherscan.io/address/0xf92cD566Ea4864356C5491c177A430C222d7e678",
        "assetContract": "https://etherscan.io/address/0x9355372396e3F6daF13359B7b607a3374cc638e0",
        "coingeckoId": "whale"
      }
    },
    {
      "chainId": 101,
      "address": "JDUgn6JUSwufqqthRdnZZKWv2vEdYvHxigF5Hk79yxRm",
      "symbol": "wPNK",
      "name": "Pinakion (Wormhole)",
      "decimals": 9,
      "logoURI": "https://raw.githubusercontent.com/solana-labs/token-list/main/assets/mainnet/JDUgn6JUSwufqqthRdnZZKWv2vEdYvHxigF5Hk79yxRm/logo.png",
      "tags": [
        "wrapped",
        "wormhole"
      ],
      "extensions": {
        "address": "0x93ED3FBe21207Ec2E8f2d3c3de6e058Cb73Bc04d",
        "bridgeContract": "https://etherscan.io/address/0xf92cD566Ea4864356C5491c177A430C222d7e678",
        "assetContract": "https://etherscan.io/address/0x93ED3FBe21207Ec2E8f2d3c3de6e058Cb73Bc04d",
        "coingeckoId": "kleros"
      }
    },
    {
      "chainId": 101,
      "address": "Gw7M5dqZJ6B6a8dYkDry6z9t9FuUA2xPUokjV2cortoq",
      "symbol": "KRW",
      "name": "Krown",
      "decimals": 18,
      "logoURI": "https://raw.githubusercontent.com/solana-labs/token-list/main/assets/mainnet/Gw7M5dqZJ6B6a8dYkDry6z9t9FuUA2xPUokjV2cortoq/logo.png",
      "tags": [
        "wrapped"
      ],
      "extensions": {
        "address": "0x1446f3cedf4d86a9399e49f7937766e6de2a3aab",
        "bridgeContract": "https://bscscan.com/address/0x0ac4a2f14927c7e038a3962b647dc7527d8a7229",
        "assetContract": "https://www.bscscan.com/address/0x1446f3cedf4d86a9399e49f7937766e6de2a3aab",
        "coingeckoId": "krown",
        "website": "https://kingdefi.io",
        "twitter": "https://twitter.com/kingdefi2"
      }
    },
    {
      "chainId": 101,
      "address": "EJKqF4p7xVhXkcDNCrVQJE4osow76226bc6u3AtsGXaG",
      "symbol": "wAPY",
      "name": "APY Governance Token (Wormhole)",
      "decimals": 9,
      "logoURI": "https://raw.githubusercontent.com/solana-labs/token-list/main/assets/mainnet/EJKqF4p7xVhXkcDNCrVQJE4osow76226bc6u3AtsGXaG/logo.png",
      "tags": [
        "wrapped",
        "wormhole"
      ],
      "extensions": {
        "address": "0x95a4492F028aa1fd432Ea71146b433E7B4446611",
        "bridgeContract": "https://etherscan.io/address/0xf92cD566Ea4864356C5491c177A430C222d7e678",
        "assetContract": "https://etherscan.io/address/0x95a4492F028aa1fd432Ea71146b433E7B4446611",
        "coingeckoId": "apy-finance"
      }
    },
    {
      "chainId": 101,
      "address": "AF7Dv5Vzi1dT2fLnz4ysiRQ6FxGN1M6mrmHwgNpx7FVH",
      "symbol": "wOCEAN",
      "name": "Ocean Protocol (Wormhole)",
      "decimals": 9,
      "logoURI": "https://raw.githubusercontent.com/solana-labs/token-list/main/assets/mainnet/AF7Dv5Vzi1dT2fLnz4ysiRQ6FxGN1M6mrmHwgNpx7FVH/logo.png",
      "tags": [
        "wrapped",
        "wormhole"
      ],
      "extensions": {
        "address": "0x967da4048cD07aB37855c090aAF366e4ce1b9F48",
        "bridgeContract": "https://etherscan.io/address/0xf92cD566Ea4864356C5491c177A430C222d7e678",
        "assetContract": "https://etherscan.io/address/0x967da4048cD07aB37855c090aAF366e4ce1b9F48",
        "coingeckoId": "ocean-protocol"
      }
    },
    {
      "chainId": 101,
      "address": "AyNULvvLGW11fThvhncqNRjEgmDbMEHdDL4HqXD6SM8V",
      "symbol": "wSPI",
      "name": "Shopping.io (Wormhole)",
      "decimals": 9,
      "logoURI": "https://raw.githubusercontent.com/solana-labs/token-list/main/assets/mainnet/AyNULvvLGW11fThvhncqNRjEgmDbMEHdDL4HqXD6SM8V/logo.png",
      "tags": [
        "wrapped",
        "wormhole"
      ],
      "extensions": {
        "address": "0x9B02dD390a603Add5c07f9fd9175b7DABE8D63B7",
        "bridgeContract": "https://etherscan.io/address/0xf92cD566Ea4864356C5491c177A430C222d7e678",
        "assetContract": "https://etherscan.io/address/0x9B02dD390a603Add5c07f9fd9175b7DABE8D63B7",
        "coingeckoId": "shopping-io"
      }
    },
    {
      "chainId": 101,
      "address": "3UeKTABxz9XexDtyKq646rSQvx8GVpKNwfMoKKfxsTsF",
      "symbol": "wBBTC",
      "name": "Binance Wrapped BTC (Wormhole)",
      "decimals": 8,
      "logoURI": "https://raw.githubusercontent.com/solana-labs/token-list/main/assets/mainnet/3UeKTABxz9XexDtyKq646rSQvx8GVpKNwfMoKKfxsTsF/logo.png",
      "tags": [
        "wrapped",
        "wormhole"
      ],
      "extensions": {
        "address": "0x9BE89D2a4cd102D8Fecc6BF9dA793be995C22541",
        "bridgeContract": "https://etherscan.io/address/0xf92cD566Ea4864356C5491c177A430C222d7e678",
        "assetContract": "https://etherscan.io/address/0x9BE89D2a4cd102D8Fecc6BF9dA793be995C22541",
        "coingeckoId": "binance-wrapped-btc"
      }
    },
    {
      "chainId": 101,
      "address": "DsGbyCHbG4vSWBqAprR2eWuUAg8fXAgYkWL9psgvYZn5",
      "symbol": "wUNISTAKE",
      "name": "Unistake (Wormhole)",
      "decimals": 9,
      "logoURI": "https://raw.githubusercontent.com/solana-labs/token-list/main/assets/mainnet/DsGbyCHbG4vSWBqAprR2eWuUAg8fXAgYkWL9psgvYZn5/logo.png",
      "tags": [
        "wrapped",
        "wormhole"
      ],
      "extensions": {
        "address": "0x9Ed8e7C9604790F7Ec589F99b94361d8AAB64E5E",
        "bridgeContract": "https://etherscan.io/address/0xf92cD566Ea4864356C5491c177A430C222d7e678",
        "assetContract": "https://etherscan.io/address/0x9Ed8e7C9604790F7Ec589F99b94361d8AAB64E5E",
        "coingeckoId": "unistake"
      }
    },
    {
      "chainId": 101,
      "address": "GBvv3jn9u6pZqPd2GVnQ7BKJzLwQnEWe4ci9k359PN9Z",
      "symbol": "wMKR",
      "name": "MakerDAO (Wormhole)",
      "decimals": 9,
      "logoURI": "https://raw.githubusercontent.com/solana-labs/token-list/main/assets/mainnet/GBvv3jn9u6pZqPd2GVnQ7BKJzLwQnEWe4ci9k359PN9Z/logo.png",
      "tags": [
        "wrapped",
        "wormhole"
      ],
      "extensions": {
        "address": "0x9f8F72aA9304c8B593d555F12eF6589cC3A579A2",
        "bridgeContract": "https://etherscan.io/address/0xf92cD566Ea4864356C5491c177A430C222d7e678",
        "assetContract": "https://etherscan.io/address/0x9f8F72aA9304c8B593d555F12eF6589cC3A579A2",
        "coingeckoId": "maker"
      }
    },
    {
      "chainId": 101,
      "address": "53ETjuzUNHG8c7rZ2hxQLQfN5R6tEYtdYwNQsa68xFUk",
      "symbol": "wFARM",
      "name": "FARM Reward Token (Wormhole)",
      "decimals": 9,
      "logoURI": "https://raw.githubusercontent.com/solana-labs/token-list/main/assets/mainnet/53ETjuzUNHG8c7rZ2hxQLQfN5R6tEYtdYwNQsa68xFUk/logo.png",
      "tags": [
        "wrapped",
        "wormhole"
      ],
      "extensions": {
        "address": "0xa0246c9032bC3A600820415aE600c6388619A14D",
        "bridgeContract": "https://etherscan.io/address/0xf92cD566Ea4864356C5491c177A430C222d7e678",
        "assetContract": "https://etherscan.io/address/0xa0246c9032bC3A600820415aE600c6388619A14D",
        "coingeckoId": "harvest-finance"
      }
    },
    {
      "chainId": 101,
      "address": "FVsXUnbhifqJ4LiXQEbpUtXVdB8T5ADLKqSs5t1oc54F",
      "symbol": "wUSDC",
      "name": "USD Coin (Wormhole)",
      "decimals": 6,
      "logoURI": "https://raw.githubusercontent.com/solana-labs/token-list/main/assets/mainnet/FVsXUnbhifqJ4LiXQEbpUtXVdB8T5ADLKqSs5t1oc54F/logo.png",
      "tags": [
        "wrapped",
        "wormhole"
      ],
      "extensions": {
        "address": "0xA0b86991c6218b36c1d19D4a2e9Eb0cE3606eB48",
        "bridgeContract": "https://etherscan.io/address/0xf92cD566Ea4864356C5491c177A430C222d7e678",
        "assetContract": "https://etherscan.io/address/0xA0b86991c6218b36c1d19D4a2e9Eb0cE3606eB48",
        "coingeckoId": "usd-coin"
      }
    },
    {
      "chainId": 101,
      "address": "EjBpnWzWZeW1PKzfCszLdHgENZLZDoTNaEmz8BddpWJx",
      "symbol": "wANT",
      "name": "Aragon Network Token (Wormhole)",
      "decimals": 9,
      "logoURI": "https://raw.githubusercontent.com/solana-labs/token-list/main/assets/mainnet/EjBpnWzWZeW1PKzfCszLdHgENZLZDoTNaEmz8BddpWJx/logo.png",
      "tags": [
        "wrapped",
        "wormhole"
      ],
      "extensions": {
        "address": "0xa117000000f279D81A1D3cc75430fAA017FA5A2e",
        "bridgeContract": "https://etherscan.io/address/0xf92cD566Ea4864356C5491c177A430C222d7e678",
        "assetContract": "https://etherscan.io/address/0xa117000000f279D81A1D3cc75430fAA017FA5A2e",
        "coingeckoId": "aragon"
      }
    },
    {
      "chainId": 101,
      "address": "Rs4LHZ4WogZCAkCzfsKJib5LLnYL6xcVAfTcLQiSjg2",
      "symbol": "wNPXS",
      "name": "Pundi X Token (Wormhole)",
      "decimals": 9,
      "logoURI": "https://raw.githubusercontent.com/solana-labs/token-list/main/assets/mainnet/Rs4LHZ4WogZCAkCzfsKJib5LLnYL6xcVAfTcLQiSjg2/logo.png",
      "tags": [
        "wrapped",
        "wormhole"
      ],
      "extensions": {
        "address": "0xA15C7Ebe1f07CaF6bFF097D8a589fb8AC49Ae5B3",
        "bridgeContract": "https://etherscan.io/address/0xf92cD566Ea4864356C5491c177A430C222d7e678",
        "assetContract": "https://etherscan.io/address/0xA15C7Ebe1f07CaF6bFF097D8a589fb8AC49Ae5B3",
        "coingeckoId": "pundi-x"
      }
    },
    {
      "chainId": 101,
      "address": "65ribugkb42AANKYrEeuruhhfXffyE4jY22FUxFbpW7C",
      "symbol": "wRFOX",
      "name": "RFOX (Wormhole)",
      "decimals": 9,
      "logoURI": "https://raw.githubusercontent.com/solana-labs/token-list/main/assets/mainnet/65ribugkb42AANKYrEeuruhhfXffyE4jY22FUxFbpW7C/logo.png",
      "tags": [
        "wrapped",
        "wormhole"
      ],
      "extensions": {
        "address": "0xa1d6Df714F91DeBF4e0802A542E13067f31b8262",
        "bridgeContract": "https://etherscan.io/address/0xf92cD566Ea4864356C5491c177A430C222d7e678",
        "assetContract": "https://etherscan.io/address/0xa1d6Df714F91DeBF4e0802A542E13067f31b8262",
        "coingeckoId": "redfox-labs-2"
      }
    },
    {
      "chainId": 101,
      "address": "T2mo6dnFiutu26KMuCMSjCLBB4ofWvQ3qBJGEMc3JSe",
      "symbol": "wMTA",
      "name": "Meta (Wormhole)",
      "decimals": 9,
      "logoURI": "https://raw.githubusercontent.com/solana-labs/token-list/main/assets/mainnet/T2mo6dnFiutu26KMuCMSjCLBB4ofWvQ3qBJGEMc3JSe/logo.png",
      "tags": [
        "wrapped",
        "wormhole"
      ],
      "extensions": {
        "address": "0xa3BeD4E1c75D00fa6f4E5E6922DB7261B5E9AcD2",
        "bridgeContract": "https://etherscan.io/address/0xf92cD566Ea4864356C5491c177A430C222d7e678",
        "assetContract": "https://etherscan.io/address/0xa3BeD4E1c75D00fa6f4E5E6922DB7261B5E9AcD2",
        "coingeckoId": "meta"
      }
    },
    {
      "chainId": 101,
      "address": "HC8SaUm9rhvVZE5ZwBWiUhFAnCuG8byd5FxKYdpFm5MR",
      "symbol": "wRBC",
      "name": "Rubic (Wormhole)",
      "decimals": 9,
      "logoURI": "https://raw.githubusercontent.com/solana-labs/token-list/main/assets/mainnet/HC8SaUm9rhvVZE5ZwBWiUhFAnCuG8byd5FxKYdpFm5MR/logo.png",
      "tags": [
        "wrapped",
        "wormhole"
      ],
      "extensions": {
        "address": "0xA4EED63db85311E22dF4473f87CcfC3DaDCFA3E3",
        "bridgeContract": "https://etherscan.io/address/0xf92cD566Ea4864356C5491c177A430C222d7e678",
        "assetContract": "https://etherscan.io/address/0xA4EED63db85311E22dF4473f87CcfC3DaDCFA3E3",
        "coingeckoId": "rubic"
      }
    },
    {
      "chainId": 101,
      "address": "9DdtKWoK8cBfLSLhHXHFZzzhxp4rdwHbFEAis8n5AsfQ",
      "symbol": "wNOIA",
      "name": "NOIA Token (Wormhole)",
      "decimals": 9,
      "logoURI": "https://raw.githubusercontent.com/solana-labs/token-list/main/assets/mainnet/9DdtKWoK8cBfLSLhHXHFZzzhxp4rdwHbFEAis8n5AsfQ/logo.png",
      "tags": [
        "wrapped",
        "wormhole"
      ],
      "extensions": {
        "address": "0xa8c8CfB141A3bB59FEA1E2ea6B79b5ECBCD7b6ca",
        "bridgeContract": "https://etherscan.io/address/0xf92cD566Ea4864356C5491c177A430C222d7e678",
        "assetContract": "https://etherscan.io/address/0xa8c8CfB141A3bB59FEA1E2ea6B79b5ECBCD7b6ca",
        "coingeckoId": "noia-network"
      }
    },
    {
      "chainId": 101,
      "address": "DTQStP2z4DRqbNHRxtwThAujr9aPFPsv4y2kkXTVLVvb",
      "symbol": "wCEL",
      "name": "Celsius (Wormhole)",
      "decimals": 4,
      "logoURI": "https://raw.githubusercontent.com/solana-labs/token-list/main/assets/mainnet/DTQStP2z4DRqbNHRxtwThAujr9aPFPsv4y2kkXTVLVvb/logo.png",
      "tags": [
        "wrapped",
        "wormhole"
      ],
      "extensions": {
        "address": "0xaaAEBE6Fe48E54f431b0C390CfaF0b017d09D42d",
        "bridgeContract": "https://etherscan.io/address/0xf92cD566Ea4864356C5491c177A430C222d7e678",
        "assetContract": "https://etherscan.io/address/0xaaAEBE6Fe48E54f431b0C390CfaF0b017d09D42d",
        "coingeckoId": "celsius-degree-token"
      }
    },
    {
      "chainId": 101,
      "address": "59NPV18vAbTgwC9aeEGikrmX3EbZHMEMkZfvcsHBNFr9",
      "symbol": "wCWS",
      "name": "Crowns (Wormhole)",
      "decimals": 9,
      "logoURI": "https://raw.githubusercontent.com/solana-labs/token-list/main/assets/mainnet/59NPV18vAbTgwC9aeEGikrmX3EbZHMEMkZfvcsHBNFr9/logo.png",
      "tags": [
        "wrapped",
        "wormhole"
      ],
      "extensions": {
        "address": "0xaC0104Cca91D167873B8601d2e71EB3D4D8c33e0",
        "bridgeContract": "https://etherscan.io/address/0xf92cD566Ea4864356C5491c177A430C222d7e678",
        "assetContract": "https://etherscan.io/address/0xaC0104Cca91D167873B8601d2e71EB3D4D8c33e0",
        "coingeckoId": "crowns"
      }
    },
    {
      "chainId": 101,
      "address": "4811JP9i35zgAxSFZjGXQwew6xd1qSBE4xdMFik2J14Z",
      "symbol": "wROOM",
      "name": "OptionRoom Token (Wormhole)",
      "decimals": 9,
      "logoURI": "https://raw.githubusercontent.com/solana-labs/token-list/main/assets/mainnet/4811JP9i35zgAxSFZjGXQwew6xd1qSBE4xdMFik2J14Z/logo.png",
      "tags": [
        "wrapped",
        "wormhole"
      ],
      "extensions": {
        "address": "0xAd4f86a25bbc20FfB751f2FAC312A0B4d8F88c64",
        "bridgeContract": "https://etherscan.io/address/0xf92cD566Ea4864356C5491c177A430C222d7e678",
        "assetContract": "https://etherscan.io/address/0xAd4f86a25bbc20FfB751f2FAC312A0B4d8F88c64",
        "coingeckoId": "option-room"
      }
    },
    {
      "chainId": 101,
      "address": "2VAdvHWMpzMnDYYn64MgqLNpGQ19iCiusCet8JLMtxU5",
      "symbol": "wYOP",
      "name": "YOP (Wormhole)",
      "decimals": 8,
      "logoURI": "https://raw.githubusercontent.com/solana-labs/token-list/main/assets/mainnet/2VAdvHWMpzMnDYYn64MgqLNpGQ19iCiusCet8JLMtxU5/logo.png",
      "tags": [
        "wrapped",
        "wormhole"
      ],
      "extensions": {
        "address": "0xAE1eaAE3F627AAca434127644371b67B18444051",
        "bridgeContract": "https://etherscan.io/address/0xf92cD566Ea4864356C5491c177A430C222d7e678",
        "assetContract": "https://etherscan.io/address/0xAE1eaAE3F627AAca434127644371b67B18444051",
        "coingeckoId": "yield-optimization-platform"
      }
    },
    {
      "chainId": 101,
      "address": "AKiTcEWZarsnUbKkwQVRjJni5eqwiNeBQsJ3nrADacT4",
      "symbol": "wLGCY",
      "name": "LGCY Network (Wormhole)",
      "decimals": 9,
      "logoURI": "https://raw.githubusercontent.com/solana-labs/token-list/main/assets/mainnet/AKiTcEWZarsnUbKkwQVRjJni5eqwiNeBQsJ3nrADacT4/logo.png",
      "tags": [
        "wrapped",
        "wormhole"
      ],
      "extensions": {
        "address": "0xaE697F994Fc5eBC000F8e22EbFfeE04612f98A0d",
        "bridgeContract": "https://etherscan.io/address/0xf92cD566Ea4864356C5491c177A430C222d7e678",
        "assetContract": "https://etherscan.io/address/0xaE697F994Fc5eBC000F8e22EbFfeE04612f98A0d",
        "coingeckoId": "lgcy-network"
      }
    },
    {
      "chainId": 101,
      "address": "4kPHTMfSD1k3SytAMKEVRWH5ip6WD5U52tC5q6TuXUNU",
      "symbol": "wRFuel",
      "name": "Rio Fuel Token (Wormhole)",
      "decimals": 9,
      "logoURI": "https://raw.githubusercontent.com/solana-labs/token-list/main/assets/mainnet/4kPHTMfSD1k3SytAMKEVRWH5ip6WD5U52tC5q6TuXUNU/logo.png",
      "tags": [
        "wrapped",
        "wormhole"
      ],
      "extensions": {
        "address": "0xaf9f549774ecEDbD0966C52f250aCc548D3F36E5",
        "bridgeContract": "https://etherscan.io/address/0xf92cD566Ea4864356C5491c177A430C222d7e678",
        "assetContract": "https://etherscan.io/address/0xaf9f549774ecEDbD0966C52f250aCc548D3F36E5",
        "coingeckoId": "rio-defi"
      }
    },
    {
      "chainId": 101,
      "address": "E1w2uKRsVJeDf1Qqbk7DDKEDe7NCYwh8ySgqCaEZ4BTC",
      "symbol": "wMAHA",
      "name": "MahaDAO (Wormhole)",
      "decimals": 9,
      "logoURI": "https://raw.githubusercontent.com/solana-labs/token-list/main/assets/mainnet/E1w2uKRsVJeDf1Qqbk7DDKEDe7NCYwh8ySgqCaEZ4BTC/logo.png",
      "tags": [
        "wrapped",
        "wormhole"
      ],
      "extensions": {
        "address": "0xB4d930279552397bbA2ee473229f89Ec245bc365",
        "bridgeContract": "https://etherscan.io/address/0xf92cD566Ea4864356C5491c177A430C222d7e678",
        "assetContract": "https://etherscan.io/address/0xB4d930279552397bbA2ee473229f89Ec245bc365",
        "coingeckoId": "mahadao"
      }
    },
    {
      "chainId": 101,
      "address": "4psmnTirimNyPEPEZtkQkdEPJagTXS3a7wsu1XN9MYK3",
      "symbol": "wRPL",
      "name": "Rocket Pool (Wormhole)",
      "decimals": 9,
      "logoURI": "https://raw.githubusercontent.com/solana-labs/token-list/main/assets/mainnet/4psmnTirimNyPEPEZtkQkdEPJagTXS3a7wsu1XN9MYK3/logo.png",
      "tags": [
        "wrapped",
        "wormhole"
      ],
      "extensions": {
        "address": "0xB4EFd85c19999D84251304bDA99E90B92300Bd93",
        "bridgeContract": "https://etherscan.io/address/0xf92cD566Ea4864356C5491c177A430C222d7e678",
        "assetContract": "https://etherscan.io/address/0xB4EFd85c19999D84251304bDA99E90B92300Bd93",
        "coingeckoId": "rocket-pool"
      }
    },
    {
      "chainId": 101,
      "address": "FrhQauNRm7ecom9FRprNcyz58agDe5ujAbAtA9NG6jtU",
      "symbol": "wNEXO",
      "name": "Nexo (Wormhole)",
      "decimals": 9,
      "logoURI": "https://raw.githubusercontent.com/solana-labs/token-list/main/assets/mainnet/FrhQauNRm7ecom9FRprNcyz58agDe5ujAbAtA9NG6jtU/logo.png",
      "tags": [
        "wrapped",
        "wormhole"
      ],
      "extensions": {
        "address": "0xB62132e35a6c13ee1EE0f84dC5d40bad8d815206",
        "bridgeContract": "https://etherscan.io/address/0xf92cD566Ea4864356C5491c177A430C222d7e678",
        "assetContract": "https://etherscan.io/address/0xB62132e35a6c13ee1EE0f84dC5d40bad8d815206",
        "coingeckoId": "nexo"
      }
    },
    {
      "chainId": 101,
      "address": "6G7X1B2f9F7KWcHxS66mn3ax6VPE2UMZud44RX3BzfVo",
      "symbol": "BEHZAT",
      "name": "Behzat Token",
      "decimals": 9,
      "logoURI": "https://raw.githubusercontent.com/solana-labs/token-list/main/assets/mainnet/6G7X1B2f9F7KWcHxS66mn3ax6VPE2UMZud44RX3BzfVo/logo.png",
      "tags": [
        "Token"
      ],
      "extensions": {
        "twitter": "https://twitter.com/Tunay32718753"
      }
    },
    {
      "chainId": 101,
      "address": "AoU75vwpnWEVvfarxRALjzRc8vS9UdDhRMkwoDimt9ss",
      "symbol": "wSFI",
      "name": "Spice (Wormhole)",
      "decimals": 9,
      "logoURI": "https://raw.githubusercontent.com/solana-labs/token-list/main/assets/mainnet/AoU75vwpnWEVvfarxRALjzRc8vS9UdDhRMkwoDimt9ss/logo.png",
      "tags": [
        "wrapped",
        "wormhole"
      ],
      "extensions": {
        "address": "0xb753428af26E81097e7fD17f40c88aaA3E04902c",
        "bridgeContract": "https://etherscan.io/address/0xf92cD566Ea4864356C5491c177A430C222d7e678",
        "assetContract": "https://etherscan.io/address/0xb753428af26E81097e7fD17f40c88aaA3E04902c",
        "coingeckoId": "saffron-finance"
      }
    },
    {
      "chainId": 101,
      "address": "CRZuALvCYjPLB65WFLHh9JkmPWK5C81TXpy2aEEaCjr3",
      "symbol": "wSTBZ",
      "name": "Stabilize Token (Wormhole)",
      "decimals": 9,
      "logoURI": "https://raw.githubusercontent.com/solana-labs/token-list/main/assets/mainnet/CRZuALvCYjPLB65WFLHh9JkmPWK5C81TXpy2aEEaCjr3/logo.png",
      "tags": [
        "wrapped",
        "wormhole"
      ],
      "extensions": {
        "address": "0xB987D48Ed8f2C468D52D6405624EADBa5e76d723",
        "bridgeContract": "https://etherscan.io/address/0xf92cD566Ea4864356C5491c177A430C222d7e678",
        "assetContract": "https://etherscan.io/address/0xB987D48Ed8f2C468D52D6405624EADBa5e76d723",
        "coingeckoId": "stabilize"
      }
    },
    {
      "chainId": 101,
      "address": "HPYXGSdAwyK5GwmuivL8gDdUVRChtgXq6SRat44k4Pat",
      "symbol": "wBAL",
      "name": "Balancer (Wormhole)",
      "decimals": 9,
      "logoURI": "https://raw.githubusercontent.com/solana-labs/token-list/main/assets/mainnet/HPYXGSdAwyK5GwmuivL8gDdUVRChtgXq6SRat44k4Pat/logo.png",
      "tags": [
        "wrapped",
        "wormhole"
      ],
      "extensions": {
        "address": "0xba100000625a3754423978a60c9317c58a424e3D",
        "bridgeContract": "https://etherscan.io/address/0xf92cD566Ea4864356C5491c177A430C222d7e678",
        "assetContract": "https://etherscan.io/address/0xba100000625a3754423978a60c9317c58a424e3D",
        "coingeckoId": "balancer"
      }
    },
    {
      "chainId": 101,
      "address": "AV7NgJV2BsgEukzUTrcUMz3LD37xLcLtygFig5WJ3kQN",
      "symbol": "wBAND",
      "name": "BandToken (Wormhole)",
      "decimals": 9,
      "logoURI": "https://raw.githubusercontent.com/solana-labs/token-list/main/assets/mainnet/AV7NgJV2BsgEukzUTrcUMz3LD37xLcLtygFig5WJ3kQN/logo.png",
      "tags": [
        "wrapped",
        "wormhole"
      ],
      "extensions": {
        "address": "0xBA11D00c5f74255f56a5E366F4F77f5A186d7f55",
        "bridgeContract": "https://etherscan.io/address/0xf92cD566Ea4864356C5491c177A430C222d7e678",
        "assetContract": "https://etherscan.io/address/0xBA11D00c5f74255f56a5E366F4F77f5A186d7f55",
        "coingeckoId": "band-protocol"
      }
    },
    {
      "chainId": 101,
      "address": "4obZok5FFUcQXQoV39hhcqk9xSmo4WnP9wnrNCk1g5BC",
      "symbol": "wSWFL",
      "name": "Swapfolio (Wormhole)",
      "decimals": 9,
      "logoURI": "https://raw.githubusercontent.com/solana-labs/token-list/main/assets/mainnet/4obZok5FFUcQXQoV39hhcqk9xSmo4WnP9wnrNCk1g5BC/logo.png",
      "tags": [
        "wrapped",
        "wormhole"
      ],
      "extensions": {
        "address": "0xBa21Ef4c9f433Ede00badEFcC2754B8E74bd538A",
        "bridgeContract": "https://etherscan.io/address/0xf92cD566Ea4864356C5491c177A430C222d7e678",
        "assetContract": "https://etherscan.io/address/0xBa21Ef4c9f433Ede00badEFcC2754B8E74bd538A",
        "coingeckoId": "swapfolio"
      }
    },
    {
      "chainId": 101,
      "address": "HCP8hGKS6fUGfTA1tQxBKzbXuQk7yktzz71pY8LXVJyR",
      "symbol": "wLRC",
      "name": "LoopringCoin V2 (Wormhole)",
      "decimals": 9,
      "logoURI": "https://raw.githubusercontent.com/solana-labs/token-list/main/assets/mainnet/HCP8hGKS6fUGfTA1tQxBKzbXuQk7yktzz71pY8LXVJyR/logo.png",
      "tags": [
        "wrapped",
        "wormhole"
      ],
      "extensions": {
        "address": "0xBBbbCA6A901c926F240b89EacB641d8Aec7AEafD",
        "bridgeContract": "https://etherscan.io/address/0xf92cD566Ea4864356C5491c177A430C222d7e678",
        "assetContract": "https://etherscan.io/address/0xBBbbCA6A901c926F240b89EacB641d8Aec7AEafD",
        "coingeckoId": "loopring"
      }
    },
    {
      "chainId": 101,
      "address": "7kpzQByqsfmZSX5Y71YtncBvuhFVFJBLUvJKqqNMfT8P",
      "symbol": "TSK",
      "name": "TaskDapp",
      "decimals": 6,
      "logoURI": "https://raw.githubusercontent.com/solana-labs/token-list/main/assets/mainnet/7kpzQByqsfmZSX5Y71YtncBvuhFVFJBLUvJKqqNMfT8P/logo.svg",
      "tags": [
        "utility-token"
      ],
      "extensions": {
        "website": "https://taskdapp.io",
        "twitter": "https://twitter.com/task_dapp"
      }
    },
    {
      "chainId": 101,
      "address": "9sNArcS6veh7DLEo7Y1ZSbBCYtkuPVE6S3HhVrcWR2Zw",
      "symbol": "wPERP",
      "name": "Perpetual (Wormhole)",
      "decimals": 9,
      "logoURI": "https://raw.githubusercontent.com/solana-labs/token-list/main/assets/mainnet/9sNArcS6veh7DLEo7Y1ZSbBCYtkuPVE6S3HhVrcWR2Zw/logo.png",
      "tags": [
        "wrapped",
        "wormhole"
      ],
      "extensions": {
        "address": "0xbC396689893D065F41bc2C6EcbeE5e0085233447",
        "bridgeContract": "https://etherscan.io/address/0xf92cD566Ea4864356C5491c177A430C222d7e678",
        "assetContract": "https://etherscan.io/address/0xbC396689893D065F41bc2C6EcbeE5e0085233447",
        "coingeckoId": "perpetual-protocol"
      }
    },
    {
      "chainId": 101,
      "address": "3XnhArdJydrpbr9Nbj8wNUaozPL9WAo9YDyNWakhTm9X",
      "symbol": "wCOMP",
      "name": "Compound (Wormhole)",
      "decimals": 9,
      "logoURI": "https://raw.githubusercontent.com/solana-labs/token-list/main/assets/mainnet/3XnhArdJydrpbr9Nbj8wNUaozPL9WAo9YDyNWakhTm9X/logo.png",
      "tags": [
        "wrapped",
        "wormhole"
      ],
      "extensions": {
        "address": "0xc00e94Cb662C3520282E6f5717214004A7f26888",
        "bridgeContract": "https://etherscan.io/address/0xf92cD566Ea4864356C5491c177A430C222d7e678",
        "assetContract": "https://etherscan.io/address/0xc00e94Cb662C3520282E6f5717214004A7f26888",
        "coingeckoId": "compound-governance-token"
      }
    },
    {
      "chainId": 101,
      "address": "CPLNm9UMKfiJKiySQathV99yeSgTVjPDZx4ucFrbp2MD",
      "symbol": "wSNX",
      "name": "Synthetix Network Token (Wormhole)",
      "decimals": 9,
      "logoURI": "https://raw.githubusercontent.com/solana-labs/token-list/main/assets/mainnet/CPLNm9UMKfiJKiySQathV99yeSgTVjPDZx4ucFrbp2MD/logo.png",
      "tags": [
        "wrapped",
        "wormhole"
      ],
      "extensions": {
        "address": "0xC011a73ee8576Fb46F5E1c5751cA3B9Fe0af2a6F",
        "bridgeContract": "https://etherscan.io/address/0xf92cD566Ea4864356C5491c177A430C222d7e678",
        "assetContract": "https://etherscan.io/address/0xC011a73ee8576Fb46F5E1c5751cA3B9Fe0af2a6F",
        "coingeckoId": "havven"
      }
    },
    {
      "chainId": 101,
      "address": "D6eVKSfLdioqo2zG8LbQYFU2gf66FrjKA7afCYNo1GHt",
      "symbol": "wDUCK",
      "name": "DLP Duck Token (Wormhole)",
      "decimals": 9,
      "logoURI": "https://raw.githubusercontent.com/solana-labs/token-list/main/assets/mainnet/D6eVKSfLdioqo2zG8LbQYFU2gf66FrjKA7afCYNo1GHt/logo.png",
      "tags": [
        "wrapped",
        "wormhole"
      ],
      "extensions": {
        "address": "0xC0bA369c8Db6eB3924965e5c4FD0b4C1B91e305F",
        "bridgeContract": "https://etherscan.io/address/0xf92cD566Ea4864356C5491c177A430C222d7e678",
        "assetContract": "https://etherscan.io/address/0xC0bA369c8Db6eB3924965e5c4FD0b4C1B91e305F",
        "coingeckoId": "dlp-duck-token"
      }
    },
    {
      "chainId": 101,
      "address": "9PwPi3DAf9Dy4Y6qJmUzF6fX9CjNwScBidsYqJmcApF8",
      "symbol": "wCHAIN",
      "name": "Chain Games (Wormhole)",
      "decimals": 9,
      "logoURI": "https://raw.githubusercontent.com/solana-labs/token-list/main/assets/mainnet/9PwPi3DAf9Dy4Y6qJmUzF6fX9CjNwScBidsYqJmcApF8/logo.png",
      "tags": [
        "wrapped",
        "wormhole"
      ],
      "extensions": {
        "address": "0xC4C2614E694cF534D407Ee49F8E44D125E4681c4",
        "bridgeContract": "https://etherscan.io/address/0xf92cD566Ea4864356C5491c177A430C222d7e678",
        "assetContract": "https://etherscan.io/address/0xC4C2614E694cF534D407Ee49F8E44D125E4681c4",
        "coingeckoId": "chain-games"
      }
    },
    {
      "chainId": 101,
      "address": "BmxZ1pghpcoyT7aykj7D1o4AxWirTqvD7zD2tNngjirT",
      "symbol": "wGRT",
      "name": "Graph Token (Wormhole)",
      "decimals": 9,
      "logoURI": "https://raw.githubusercontent.com/solana-labs/token-list/main/assets/mainnet/BmxZ1pghpcoyT7aykj7D1o4AxWirTqvD7zD2tNngjirT/logo.png",
      "tags": [
        "wrapped",
        "wormhole"
      ],
      "extensions": {
        "address": "0xc944E90C64B2c07662A292be6244BDf05Cda44a7",
        "bridgeContract": "https://etherscan.io/address/0xf92cD566Ea4864356C5491c177A430C222d7e678",
        "assetContract": "https://etherscan.io/address/0xc944E90C64B2c07662A292be6244BDf05Cda44a7",
        "coingeckoId": "the-graph"
      }
    },
    {
      "chainId": 101,
      "address": "FMr15arp651N6fR2WEL36pCMBnFecHcN6wDxne2Vf3SK",
      "symbol": "wROOT",
      "name": "RootKit (Wormhole)",
      "decimals": 9,
      "logoURI": "https://raw.githubusercontent.com/solana-labs/token-list/main/assets/mainnet/FMr15arp651N6fR2WEL36pCMBnFecHcN6wDxne2Vf3SK/logo.png",
      "tags": [
        "wrapped",
        "wormhole"
      ],
      "extensions": {
        "address": "0xCb5f72d37685C3D5aD0bB5F982443BC8FcdF570E",
        "bridgeContract": "https://etherscan.io/address/0xf92cD566Ea4864356C5491c177A430C222d7e678",
        "assetContract": "https://etherscan.io/address/0xCb5f72d37685C3D5aD0bB5F982443BC8FcdF570E",
        "coingeckoId": "rootkit"
      }
    },
    {
      "chainId": 101,
      "address": "E9X7rKAGfSh1gsHC6qh5MVLkDzRcT64KQbjzvHnc5zEq",
      "symbol": "wSWAP",
      "name": "TrustSwap Token (Wormhole)",
      "decimals": 9,
      "logoURI": "https://raw.githubusercontent.com/solana-labs/token-list/main/assets/mainnet/E9X7rKAGfSh1gsHC6qh5MVLkDzRcT64KQbjzvHnc5zEq/logo.png",
      "tags": [
        "wrapped",
        "wormhole"
      ],
      "extensions": {
        "address": "0xCC4304A31d09258b0029eA7FE63d032f52e44EFe",
        "bridgeContract": "https://etherscan.io/address/0xf92cD566Ea4864356C5491c177A430C222d7e678",
        "assetContract": "https://etherscan.io/address/0xCC4304A31d09258b0029eA7FE63d032f52e44EFe",
        "coingeckoId": "trustswap"
      }
    },
    {
      "chainId": 101,
      "address": "5NEENV1mNvu7MfNNtKuGSDC8zoNStq1tuLkDXFtv6rZd",
      "symbol": "wTVK",
      "name": "Terra Virtua Kolect (Wormhole)",
      "decimals": 9,
      "logoURI": "https://raw.githubusercontent.com/solana-labs/token-list/main/assets/mainnet/5NEENV1mNvu7MfNNtKuGSDC8zoNStq1tuLkDXFtv6rZd/logo.png",
      "tags": [
        "wrapped",
        "wormhole"
      ],
      "extensions": {
        "address": "0xd084B83C305daFD76AE3E1b4E1F1fe2eCcCb3988",
        "bridgeContract": "https://etherscan.io/address/0xf92cD566Ea4864356C5491c177A430C222d7e678",
        "assetContract": "https://etherscan.io/address/0xd084B83C305daFD76AE3E1b4E1F1fe2eCcCb3988",
        "coingeckoId": "terra-virtua-kolect"
      }
    },
    {
      "chainId": 101,
      "address": "5ZXLGj7onpitgtREJNYb51DwDPddvqV1YLC8jn2sgz48",
      "symbol": "wOMG",
      "name": "OMG Network (Wormhole)",
      "decimals": 9,
      "logoURI": "https://raw.githubusercontent.com/solana-labs/token-list/main/assets/mainnet/5ZXLGj7onpitgtREJNYb51DwDPddvqV1YLC8jn2sgz48/logo.png",
      "tags": [
        "wrapped",
        "wormhole"
      ],
      "extensions": {
        "address": "0xd26114cd6EE289AccF82350c8d8487fedB8A0C07",
        "bridgeContract": "https://etherscan.io/address/0xf92cD566Ea4864356C5491c177A430C222d7e678",
        "assetContract": "https://etherscan.io/address/0xd26114cd6EE289AccF82350c8d8487fedB8A0C07",
        "coingeckoId": "omisego"
      }
    },
    {
      "chainId": 101,
      "address": "2Xf2yAXJfg82sWwdLUo2x9mZXy6JCdszdMZkcF1Hf4KV",
      "symbol": "wLUNA",
      "name": "Wrapped LUNA Token (Wormhole)",
      "decimals": 9,
      "logoURI": "https://raw.githubusercontent.com/solana-labs/token-list/main/assets/mainnet/2Xf2yAXJfg82sWwdLUo2x9mZXy6JCdszdMZkcF1Hf4KV/logo.png",
      "tags": [
        "wrapped",
        "wormhole"
      ],
      "extensions": {
        "address": "0xd2877702675e6cEb975b4A1dFf9fb7BAF4C91ea9",
        "bridgeContract": "https://etherscan.io/address/0xf92cD566Ea4864356C5491c177A430C222d7e678",
        "assetContract": "https://etherscan.io/address/0xd2877702675e6cEb975b4A1dFf9fb7BAF4C91ea9",
        "coingeckoId": "wrapped-terra"
      }
    },
    {
      "chainId": 101,
      "address": "5Ro6JxJ4NjSTEppdX2iXUYgWkAEF1dcs9gqMX99E2vkL",
      "symbol": "wBONDLY",
      "name": "Bondly Token (Wormhole)",
      "decimals": 9,
      "logoURI": "https://raw.githubusercontent.com/solana-labs/token-list/main/assets/mainnet/5Ro6JxJ4NjSTEppdX2iXUYgWkAEF1dcs9gqMX99E2vkL/logo.png",
      "tags": [
        "wrapped",
        "wormhole"
      ],
      "extensions": {
        "address": "0xD2dDa223b2617cB616c1580db421e4cFAe6a8a85",
        "bridgeContract": "https://etherscan.io/address/0xf92cD566Ea4864356C5491c177A430C222d7e678",
        "assetContract": "https://etherscan.io/address/0xD2dDa223b2617cB616c1580db421e4cFAe6a8a85",
        "coingeckoId": "bondly"
      }
    },
    {
      "chainId": 101,
      "address": "5jFzUEqWLnvGvKWb1Pji9nWVYy5vLG2saoXCyVNWEdEi",
      "symbol": "wDETS",
      "name": "Dextrust (Wormhole)",
      "decimals": 9,
      "logoURI": "https://raw.githubusercontent.com/solana-labs/token-list/main/assets/mainnet/5jFzUEqWLnvGvKWb1Pji9nWVYy5vLG2saoXCyVNWEdEi/logo.png",
      "tags": [
        "wrapped",
        "wormhole"
      ],
      "extensions": {
        "address": "0xd379700999F4805Ce80aa32DB46A94dF64561108",
        "bridgeContract": "https://etherscan.io/address/0xf92cD566Ea4864356C5491c177A430C222d7e678",
        "assetContract": "https://etherscan.io/address/0xd379700999F4805Ce80aa32DB46A94dF64561108",
        "coingeckoId": "dextrust"
      }
    },
    {
      "chainId": 101,
      "address": "BV5tm1uCRWQCQKNgQVFnkseqAjxpmbJkRCXvzFWBdgMp",
      "symbol": "wAMPL",
      "name": "Ampleforth (Wormhole)",
      "decimals": 9,
      "logoURI": "https://raw.githubusercontent.com/solana-labs/token-list/main/assets/mainnet/BV5tm1uCRWQCQKNgQVFnkseqAjxpmbJkRCXvzFWBdgMp/logo.png",
      "tags": [
        "wrapped",
        "wormhole"
      ],
      "extensions": {
        "address": "0xD46bA6D942050d489DBd938a2C909A5d5039A161",
        "bridgeContract": "https://etherscan.io/address/0xf92cD566Ea4864356C5491c177A430C222d7e678",
        "assetContract": "https://etherscan.io/address/0xD46bA6D942050d489DBd938a2C909A5d5039A161",
        "coingeckoId": "ampleforth"
      }
    },
    {
      "chainId": 101,
      "address": "2PSvGigDY4MVUmv51bBiARBMcHBtXcUBnx5V9BwWbbi2",
      "symbol": "wPOLK",
      "name": "Polkamarkets (Wormhole)",
      "decimals": 9,
      "logoURI": "https://raw.githubusercontent.com/solana-labs/token-list/main/assets/mainnet/2PSvGigDY4MVUmv51bBiARBMcHBtXcUBnx5V9BwWbbi2/logo.png",
      "tags": [
        "wrapped",
        "wormhole"
      ],
      "extensions": {
        "address": "0xD478161C952357F05f0292B56012Cd8457F1cfbF",
        "bridgeContract": "https://etherscan.io/address/0xf92cD566Ea4864356C5491c177A430C222d7e678",
        "assetContract": "https://etherscan.io/address/0xD478161C952357F05f0292B56012Cd8457F1cfbF",
        "coingeckoId": "polkamarkets"
      }
    },
    {
      "chainId": 101,
      "address": "ApmXkxXCASdxRf3Ln6Ni7oAZ7E6CX1CcJAD8A5qBdhSm",
      "symbol": "wCRV",
      "name": "Curve DAO Token (Wormhole)",
      "decimals": 9,
      "logoURI": "https://raw.githubusercontent.com/solana-labs/token-list/main/assets/mainnet/ApmXkxXCASdxRf3Ln6Ni7oAZ7E6CX1CcJAD8A5qBdhSm/logo.png",
      "tags": [
        "wrapped",
        "wormhole"
      ],
      "extensions": {
        "address": "0xD533a949740bb3306d119CC777fa900bA034cd52",
        "bridgeContract": "https://etherscan.io/address/0xf92cD566Ea4864356C5491c177A430C222d7e678",
        "assetContract": "https://etherscan.io/address/0xD533a949740bb3306d119CC777fa900bA034cd52",
        "coingeckoId": "curve-dao-token"
      }
    },
    {
      "chainId": 101,
      "address": "DWECGzR56MruYJyo5g5QpoxZbFoydt3oWUkkDsVhxXzs",
      "symbol": "wMEME",
      "name": "MEME (Wormhole)",
      "decimals": 8,
      "logoURI": "https://raw.githubusercontent.com/solana-labs/token-list/main/assets/mainnet/DWECGzR56MruYJyo5g5QpoxZbFoydt3oWUkkDsVhxXzs/logo.png",
      "tags": [
        "wrapped",
        "wormhole"
      ],
      "extensions": {
        "address": "0xD5525D397898e5502075Ea5E830d8914f6F0affe",
        "bridgeContract": "https://etherscan.io/address/0xf92cD566Ea4864356C5491c177A430C222d7e678",
        "assetContract": "https://etherscan.io/address/0xD5525D397898e5502075Ea5E830d8914f6F0affe",
        "coingeckoId": "degenerator"
      }
    },
    {
      "chainId": 101,
      "address": "3Y2wTtM4kCX8uUSLrKJ8wpajCu1C9LaWWAd7b7Nb2BDw",
      "symbol": "wEXNT",
      "name": "ExNetwork Community Token (Wormhole)",
      "decimals": 9,
      "logoURI": "https://raw.githubusercontent.com/solana-labs/token-list/main/assets/mainnet/3Y2wTtM4kCX8uUSLrKJ8wpajCu1C9LaWWAd7b7Nb2BDw/logo.png",
      "tags": [
        "wrapped",
        "wormhole"
      ],
      "extensions": {
        "address": "0xD6c67B93a7b248dF608a653d82a100556144c5DA",
        "bridgeContract": "https://etherscan.io/address/0xf92cD566Ea4864356C5491c177A430C222d7e678",
        "assetContract": "https://etherscan.io/address/0xD6c67B93a7b248dF608a653d82a100556144c5DA",
        "coingeckoId": "exnetwork-token"
      }
    },
    {
      "chainId": 101,
      "address": "9w97GdWUYYaamGwdKMKZgGzPduZJkiFizq4rz5CPXRv2",
      "symbol": "wUSDT",
      "name": "Tether USD (Wormhole)",
      "decimals": 6,
      "logoURI": "https://raw.githubusercontent.com/solana-labs/token-list/main/assets/mainnet/9w97GdWUYYaamGwdKMKZgGzPduZJkiFizq4rz5CPXRv2/logo.png",
      "tags": [
        "wrapped",
        "wormhole"
      ],
      "extensions": {
        "address": "0xdAC17F958D2ee523a2206206994597C13D831ec7",
        "bridgeContract": "https://etherscan.io/address/0xf92cD566Ea4864356C5491c177A430C222d7e678",
        "assetContract": "https://etherscan.io/address/0xdAC17F958D2ee523a2206206994597C13D831ec7",
        "coingeckoId": "tether"
      }
    },
    {
      "chainId": 101,
      "address": "CqWSJtkMMY16q9QLnQxktM1byzVHGRr8b6LCPuZnEeiL",
      "symbol": "wYLD",
      "name": "Yield (Wormhole)",
      "decimals": 9,
      "logoURI": "https://raw.githubusercontent.com/solana-labs/token-list/main/assets/mainnet/CqWSJtkMMY16q9QLnQxktM1byzVHGRr8b6LCPuZnEeiL/logo.png",
      "tags": [
        "wrapped",
        "wormhole"
      ],
      "extensions": {
        "address": "0xDcB01cc464238396E213a6fDd933E36796eAfF9f",
        "bridgeContract": "https://etherscan.io/address/0xf92cD566Ea4864356C5491c177A430C222d7e678",
        "assetContract": "https://etherscan.io/address/0xDcB01cc464238396E213a6fDd933E36796eAfF9f",
        "coingeckoId": "yield"
      }
    },
    {
      "chainId": 101,
      "address": "26ZzQVGZruwcZPs2sqb8n9ojKt2cviUjHcMjstFtK6ow",
      "symbol": "wKNC",
      "name": "Kyber Network Crystal (Wormhole)",
      "decimals": 9,
      "logoURI": "https://raw.githubusercontent.com/solana-labs/token-list/main/assets/mainnet/26ZzQVGZruwcZPs2sqb8n9ojKt2cviUjHcMjstFtK6ow/logo.png",
      "tags": [
        "wrapped",
        "wormhole"
      ],
      "extensions": {
        "address": "0xdd974D5C2e2928deA5F71b9825b8b646686BD200",
        "bridgeContract": "https://etherscan.io/address/0xf92cD566Ea4864356C5491c177A430C222d7e678",
        "assetContract": "https://etherscan.io/address/0xdd974D5C2e2928deA5F71b9825b8b646686BD200",
        "coingeckoId": "kyber-network"
      }
    },
    {
      "chainId": 101,
      "address": "HHoHTtntq2kiBPENyVM1DTP7pNrkBXX2Jye29PSyz3qf",
      "symbol": "wCOTI",
      "name": "COTI Token (Wormhole)",
      "decimals": 9,
      "logoURI": "https://raw.githubusercontent.com/solana-labs/token-list/main/assets/mainnet/HHoHTtntq2kiBPENyVM1DTP7pNrkBXX2Jye29PSyz3qf/logo.png",
      "tags": [
        "wrapped",
        "wormhole"
      ],
      "extensions": {
        "address": "0xDDB3422497E61e13543BeA06989C0789117555c5",
        "bridgeContract": "https://etherscan.io/address/0xf92cD566Ea4864356C5491c177A430C222d7e678",
        "assetContract": "https://etherscan.io/address/0xDDB3422497E61e13543BeA06989C0789117555c5",
        "coingeckoId": "coti"
      }
    },
    {
      "chainId": 101,
      "address": "4sEpUsJ6uJZYi6A2da8EGjKPacRSqYJaPJffPnTqoWVv",
      "symbol": "wINJ",
      "name": "Injective Token (Wormhole)",
      "decimals": 9,
      "logoURI": "https://raw.githubusercontent.com/solana-labs/token-list/main/assets/mainnet/4sEpUsJ6uJZYi6A2da8EGjKPacRSqYJaPJffPnTqoWVv/logo.png",
      "tags": [
        "wrapped",
        "wormhole"
      ],
      "extensions": {
        "address": "0xe28b3B32B6c345A34Ff64674606124Dd5Aceca30",
        "bridgeContract": "https://etherscan.io/address/0xf92cD566Ea4864356C5491c177A430C222d7e678",
        "assetContract": "https://etherscan.io/address/0xe28b3B32B6c345A34Ff64674606124Dd5Aceca30",
        "coingeckoId": "injective-protocol"
      }
    },
    {
      "chainId": 101,
      "address": "G2jrxYSoCSzmohxERa2JzSJMuRM4kiNvRA3DnCv7Lzcz",
      "symbol": "wZRX",
      "name": "0x Protocol Token (Wormhole)",
      "decimals": 9,
      "logoURI": "https://raw.githubusercontent.com/solana-labs/token-list/main/assets/mainnet/G2jrxYSoCSzmohxERa2JzSJMuRM4kiNvRA3DnCv7Lzcz/logo.png",
      "tags": [
        "wrapped",
        "wormhole"
      ],
      "extensions": {
        "address": "0xE41d2489571d322189246DaFA5ebDe1F4699F498",
        "bridgeContract": "https://etherscan.io/address/0xf92cD566Ea4864356C5491c177A430C222d7e678",
        "assetContract": "https://etherscan.io/address/0xE41d2489571d322189246DaFA5ebDe1F4699F498",
        "coingeckoId": "0x"
      }
    },
    {
      "chainId": 101,
      "address": "3bkBFHyof411hGBdcsiM1KSDdErw63Xoj3eLB8yNknB4",
      "symbol": "wSUPER",
      "name": "SuperFarm (Wormhole)",
      "decimals": 9,
      "logoURI": "https://raw.githubusercontent.com/solana-labs/token-list/main/assets/mainnet/3bkBFHyof411hGBdcsiM1KSDdErw63Xoj3eLB8yNknB4/logo.png",
      "tags": [
        "wrapped",
        "wormhole"
      ],
      "extensions": {
        "address": "0xe53EC727dbDEB9E2d5456c3be40cFF031AB40A55",
        "bridgeContract": "https://etherscan.io/address/0xf92cD566Ea4864356C5491c177A430C222d7e678",
        "assetContract": "https://etherscan.io/address/0xe53EC727dbDEB9E2d5456c3be40cFF031AB40A55",
        "coingeckoId": "superfarm"
      }
    },
    {
      "chainId": 101,
      "address": "7kkkoa1MB93ELm3vjvyC8GJ65G7eEgLhfaHU58riJUCx",
      "symbol": "waEth",
      "name": "aEthereum (Wormhole)",
      "decimals": 9,
      "logoURI": "https://raw.githubusercontent.com/solana-labs/token-list/main/assets/mainnet/7kkkoa1MB93ELm3vjvyC8GJ65G7eEgLhfaHU58riJUCx/logo.png",
      "tags": [
        "wrapped",
        "wormhole"
      ],
      "extensions": {
        "address": "0xE95A203B1a91a908F9B9CE46459d101078c2c3cb",
        "bridgeContract": "https://etherscan.io/address/0xf92cD566Ea4864356C5491c177A430C222d7e678",
        "assetContract": "https://etherscan.io/address/0xE95A203B1a91a908F9B9CE46459d101078c2c3cb",
        "coingeckoId": "ankreth"
      }
    },
    {
      "chainId": 101,
      "address": "F48zUwoQMzgCTf5wihwz8GPN23gdcoVMiT227APqA6hC",
      "symbol": "wSURF",
      "name": "SURF.Finance (Wormhole)",
      "decimals": 9,
      "logoURI": "https://raw.githubusercontent.com/solana-labs/token-list/main/assets/mainnet/F48zUwoQMzgCTf5wihwz8GPN23gdcoVMiT227APqA6hC/logo.png",
      "tags": [
        "wrapped",
        "wormhole"
      ],
      "extensions": {
        "address": "0xEa319e87Cf06203DAe107Dd8E5672175e3Ee976c",
        "bridgeContract": "https://etherscan.io/address/0xf92cD566Ea4864356C5491c177A430C222d7e678",
        "assetContract": "https://etherscan.io/address/0xEa319e87Cf06203DAe107Dd8E5672175e3Ee976c",
        "coingeckoId": "surf-finance"
      }
    },
    {
      "chainId": 101,
      "address": "EK6iyvvqvQtsWYcySrZVHkXjCLX494r9PhnDWJaX1CPu",
      "symbol": "wrenBTC",
      "name": "renBTC (Wormhole)",
      "decimals": 8,
      "logoURI": "https://raw.githubusercontent.com/solana-labs/token-list/main/assets/mainnet/EK6iyvvqvQtsWYcySrZVHkXjCLX494r9PhnDWJaX1CPu/logo.png",
      "tags": [
        "wrapped",
        "wormhole"
      ],
      "extensions": {
        "address": "0xEB4C2781e4ebA804CE9a9803C67d0893436bB27D",
        "bridgeContract": "https://etherscan.io/address/0xf92cD566Ea4864356C5491c177A430C222d7e678",
        "assetContract": "https://etherscan.io/address/0xEB4C2781e4ebA804CE9a9803C67d0893436bB27D",
        "coingeckoId": "renbtc"
      }
    },
    {
      "chainId": 101,
      "address": "B2m4B527oLo5WFWLgy2MitP66azhEW2puaazUAuvNgqZ",
      "symbol": "wDMG",
      "name": "DMM: Governance (Wormhole)",
      "decimals": 9,
      "logoURI": "https://raw.githubusercontent.com/solana-labs/token-list/main/assets/mainnet/B2m4B527oLo5WFWLgy2MitP66azhEW2puaazUAuvNgqZ/logo.png",
      "tags": [
        "wrapped",
        "wormhole"
      ],
      "extensions": {
        "address": "0xEd91879919B71bB6905f23af0A68d231EcF87b14",
        "bridgeContract": "https://etherscan.io/address/0xf92cD566Ea4864356C5491c177A430C222d7e678",
        "assetContract": "https://etherscan.io/address/0xEd91879919B71bB6905f23af0A68d231EcF87b14",
        "coingeckoId": "dmm-governance"
      }
    },
    {
      "chainId": 101,
      "address": "H3iuZNRwaqPsnGUGU5YkDwTU3hQMkzC32hxDko8EtzZw",
      "symbol": "wHEZ",
      "name": "Hermez Network Token (Wormhole)",
      "decimals": 9,
      "logoURI": "https://raw.githubusercontent.com/solana-labs/token-list/main/assets/mainnet/H3iuZNRwaqPsnGUGU5YkDwTU3hQMkzC32hxDko8EtzZw/logo.png",
      "tags": [
        "wrapped",
        "wormhole"
      ],
      "extensions": {
        "address": "0xEEF9f339514298C6A857EfCfC1A762aF84438dEE",
        "bridgeContract": "https://etherscan.io/address/0xf92cD566Ea4864356C5491c177A430C222d7e678",
        "assetContract": "https://etherscan.io/address/0xEEF9f339514298C6A857EfCfC1A762aF84438dEE",
        "coingeckoId": "hermez-network-token"
      }
    },
    {
      "chainId": 101,
      "address": "DL7873Hud4eMdGScQFD7vrbC6fzWAMQ2LMuoZSn4zUry",
      "symbol": "wRLY",
      "name": "Rally (Wormhole)",
      "decimals": 9,
      "logoURI": "https://raw.githubusercontent.com/solana-labs/token-list/main/assets/mainnet/DL7873Hud4eMdGScQFD7vrbC6fzWAMQ2LMuoZSn4zUry/logo.png",
      "tags": [
        "wrapped",
        "wormhole"
      ],
      "extensions": {
        "address": "0xf1f955016EcbCd7321c7266BccFB96c68ea5E49b",
        "bridgeContract": "https://etherscan.io/address/0xf92cD566Ea4864356C5491c177A430C222d7e678",
        "assetContract": "https://etherscan.io/address/0xf1f955016EcbCd7321c7266BccFB96c68ea5E49b",
        "coingeckoId": "rally-2"
      }
    },
    {
      "chainId": 101,
      "address": "3N89w9KPUVYUK5MMGNY8yMXhrr89QQ1RQPJxVnQHgMdd",
      "symbol": "wYf-DAI",
      "name": "YfDAI.finance (Wormhole)",
      "decimals": 9,
      "logoURI": "https://raw.githubusercontent.com/solana-labs/token-list/main/assets/mainnet/3N89w9KPUVYUK5MMGNY8yMXhrr89QQ1RQPJxVnQHgMdd/logo.png",
      "tags": [
        "wrapped",
        "wormhole"
      ],
      "extensions": {
        "address": "0xf4CD3d3Fda8d7Fd6C5a500203e38640A70Bf9577",
        "bridgeContract": "https://etherscan.io/address/0xf92cD566Ea4864356C5491c177A430C222d7e678",
        "assetContract": "https://etherscan.io/address/0xf4CD3d3Fda8d7Fd6C5a500203e38640A70Bf9577",
        "coingeckoId": "yfdai-finance"
      }
    },
    {
      "chainId": 101,
      "address": "8ArKbnnDiq8eRR8hZ1eULMjd2iMAD8AqwyVJRAX7mHQo",
      "symbol": "wFCL",
      "name": "Fractal Protocol Token (Wormhole)",
      "decimals": 9,
      "logoURI": "https://raw.githubusercontent.com/solana-labs/token-list/main/assets/mainnet/8ArKbnnDiq8eRR8hZ1eULMjd2iMAD8AqwyVJRAX7mHQo/logo.png",
      "tags": [
        "wrapped",
        "wormhole"
      ],
      "extensions": {
        "address": "0xF4d861575ecC9493420A3f5a14F85B13f0b50EB3",
        "bridgeContract": "https://etherscan.io/address/0xf92cD566Ea4864356C5491c177A430C222d7e678",
        "assetContract": "https://etherscan.io/address/0xF4d861575ecC9493420A3f5a14F85B13f0b50EB3",
        "coingeckoId": "fractal"
      }
    },
    {
      "chainId": 101,
      "address": "ZWGxcTgJCNGQqZn6vFdknwj4AFFsYRZ4SDJuhRn3J1T",
      "symbol": "wAXS",
      "name": "Axie Infinity (Wormhole)",
      "decimals": 9,
      "logoURI": "https://raw.githubusercontent.com/solana-labs/token-list/main/assets/mainnet/ZWGxcTgJCNGQqZn6vFdknwj4AFFsYRZ4SDJuhRn3J1T/logo.png",
      "tags": [
        "wrapped",
        "wormhole"
      ],
      "extensions": {
        "address": "0xF5D669627376EBd411E34b98F19C868c8ABA5ADA",
        "bridgeContract": "https://etherscan.io/address/0xf92cD566Ea4864356C5491c177A430C222d7e678",
        "assetContract": "https://etherscan.io/address/0xF5D669627376EBd411E34b98F19C868c8ABA5ADA",
        "coingeckoId": "axie-infinity"
      }
    },
    {
      "chainId": 101,
      "address": "PEjUEMHFRtfajio8YHKZdUruW1vTzGmz6F7NngjYuou",
      "symbol": "wENJ",
      "name": "Enjin Coin (Wormhole)",
      "decimals": 9,
      "logoURI": "https://raw.githubusercontent.com/solana-labs/token-list/main/assets/mainnet/PEjUEMHFRtfajio8YHKZdUruW1vTzGmz6F7NngjYuou/logo.png",
      "tags": [
        "wrapped",
        "wormhole"
      ],
      "extensions": {
        "address": "0xF629cBd94d3791C9250152BD8dfBDF380E2a3B9c",
        "bridgeContract": "https://etherscan.io/address/0xf92cD566Ea4864356C5491c177A430C222d7e678",
        "assetContract": "https://etherscan.io/address/0xF629cBd94d3791C9250152BD8dfBDF380E2a3B9c",
        "coingeckoId": "enjincoin"
      }
    },
    {
      "chainId": 101,
      "address": "2cW5deMKeR97C7csq1aMMWUa5RNWkpQFz8tumxk4ZV8w",
      "symbol": "wYLD",
      "name": "Yield (Wormhole)",
      "decimals": 9,
      "logoURI": "https://raw.githubusercontent.com/solana-labs/token-list/main/assets/mainnet/2cW5deMKeR97C7csq1aMMWUa5RNWkpQFz8tumxk4ZV8w/logo.png",
      "tags": [
        "wrapped",
        "wormhole"
      ],
      "extensions": {
        "address": "0xF94b5C5651c888d928439aB6514B93944eEE6F48",
        "bridgeContract": "https://etherscan.io/address/0xf92cD566Ea4864356C5491c177A430C222d7e678",
        "assetContract": "https://etherscan.io/address/0xF94b5C5651c888d928439aB6514B93944eEE6F48",
        "coingeckoId": "yield-app"
      }
    },
    {
      "chainId": 101,
      "address": "FR5qPX4gbKHPyKMK7Cey6dHZ7wtqmqRogYPJo6bpd5Uw",
      "symbol": "wDDIM",
      "name": "DuckDaoDime (Wormhole)",
      "decimals": 9,
      "logoURI": "https://raw.githubusercontent.com/solana-labs/token-list/main/assets/mainnet/FR5qPX4gbKHPyKMK7Cey6dHZ7wtqmqRogYPJo6bpd5Uw/logo.png",
      "tags": [
        "wrapped",
        "wormhole"
      ],
      "extensions": {
        "address": "0xFbEEa1C75E4c4465CB2FCCc9c6d6afe984558E20",
        "bridgeContract": "https://etherscan.io/address/0xf92cD566Ea4864356C5491c177A430C222d7e678",
        "assetContract": "https://etherscan.io/address/0xFbEEa1C75E4c4465CB2FCCc9c6d6afe984558E20",
        "coingeckoId": "duckdaodime"
      }
    },
    {
      "chainId": 101,
      "address": "8HCWFQA2GsA6Nm2L5jidM3mus7NeeQ8wp1ri3XFF9WWH",
      "symbol": "wRARI",
      "name": "Rarible (Wormhole)",
      "decimals": 9,
      "logoURI": "https://raw.githubusercontent.com/solana-labs/token-list/main/assets/mainnet/8HCWFQA2GsA6Nm2L5jidM3mus7NeeQ8wp1ri3XFF9WWH/logo.png",
      "tags": [
        "wrapped",
        "wormhole"
      ],
      "extensions": {
        "address": "0xFca59Cd816aB1eaD66534D82bc21E7515cE441CF",
        "bridgeContract": "https://etherscan.io/address/0xf92cD566Ea4864356C5491c177A430C222d7e678",
        "assetContract": "https://etherscan.io/address/0xFca59Cd816aB1eaD66534D82bc21E7515cE441CF",
        "coingeckoId": "rarible"
      }
    },
    {
      "chainId": 101,
      "address": "Egrv6hURf5o68xJ1AGYeRv8RNj2nXJVuSoA5wwiSALcN",
      "symbol": "wAMP",
      "name": "Amp (Wormhole)",
      "decimals": 9,
      "logoURI": "https://raw.githubusercontent.com/solana-labs/token-list/main/assets/mainnet/Egrv6hURf5o68xJ1AGYeRv8RNj2nXJVuSoA5wwiSALcN/logo.png",
      "tags": [
        "wrapped",
        "wormhole"
      ],
      "extensions": {
        "address": "0xfF20817765cB7f73d4bde2e66e067E58D11095C2",
        "bridgeContract": "https://etherscan.io/address/0xf92cD566Ea4864356C5491c177A430C222d7e678",
        "assetContract": "https://etherscan.io/address/0xfF20817765cB7f73d4bde2e66e067E58D11095C2",
        "coingeckoId": "amp-token"
      }
    },
    {
      "chainId": 101,
      "address": "GXMaB6jm5cdoQgb65YpkEu61eDYtod3PuVwYYXdZZJ9r",
      "symbol": "wFSW",
      "name": "FalconSwap Token (Wormhole)",
      "decimals": 9,
      "logoURI": "https://raw.githubusercontent.com/solana-labs/token-list/main/assets/mainnet/GXMaB6jm5cdoQgb65YpkEu61eDYtod3PuVwYYXdZZJ9r/logo.png",
      "tags": [
        "wrapped",
        "wormhole"
      ],
      "extensions": {
        "address": "0xfffffffFf15AbF397dA76f1dcc1A1604F45126DB",
        "bridgeContract": "https://etherscan.io/address/0xf92cD566Ea4864356C5491c177A430C222d7e678",
        "assetContract": "https://etherscan.io/address/0xfffffffFf15AbF397dA76f1dcc1A1604F45126DB",
        "coingeckoId": "fsw-token"
      }
    },
    {
      "chainId": 101,
      "address": "AJ1W9A9N9dEMdVyoDiam2rV44gnBm2csrPDP7xqcapgX",
      "symbol": "wBUSD",
      "name": "Binance USD (Wormhole)",
      "decimals": 9,
      "logoURI": "https://raw.githubusercontent.com/solana-labs/token-list/main/assets/mainnet/AJ1W9A9N9dEMdVyoDiam2rV44gnBm2csrPDP7xqcapgX/logo.png",
      "tags": [
        "wrapped",
        "wormhole"
      ],
      "extensions": {
        "address": "0x4Fabb145d64652a948d72533023f6E7A623C7C53",
        "bridgeContract": "https://etherscan.io/address/0xf92cD566Ea4864356C5491c177A430C222d7e678",
        "assetContract": "https://etherscan.io/address/0x4Fabb145d64652a948d72533023f6E7A623C7C53",
        "coingeckoId": "binance-usd"
      }
    },
    {
      "chainId": 101,
      "address": "2VmKuXMwdzouMndWcK7BK2951tBEtYVmGsdU4dXbjyaY",
      "symbol": "waDAI",
      "name": "Aave Interest bearing DAI (Wormhole)",
      "decimals": 9,
      "logoURI": "https://raw.githubusercontent.com/solana-labs/token-list/main/assets/mainnet/2VmKuXMwdzouMndWcK7BK2951tBEtYVmGsdU4dXbjyaY/logo.svg",
      "tags": [
        "wrapped",
        "wormhole"
      ],
      "extensions": {
        "address": "0xfC1E690f61EFd961294b3e1Ce3313fBD8aa4f85d",
        "bridgeContract": "https://etherscan.io/address/0xf92cD566Ea4864356C5491c177A430C222d7e678",
        "assetContract": "https://etherscan.io/address/0xfC1E690f61EFd961294b3e1Ce3313fBD8aa4f85d",
        "coingeckoId": "aave-dai-v1"
      }
    },
    {
      "chainId": 101,
      "address": "AXvWVviBmySSdghmuomYHqYB3AZn7NmAWrHYHKKPJxoL",
      "symbol": "waTUSD",
      "name": "Aave Interest bearing TUSD (Wormhole)",
      "decimals": 9,
      "logoURI": "https://raw.githubusercontent.com/solana-labs/token-list/main/assets/mainnet/AXvWVviBmySSdghmuomYHqYB3AZn7NmAWrHYHKKPJxoL/logo.svg",
      "tags": [
        "wrapped",
        "wormhole"
      ],
      "extensions": {
        "address": "0x4DA9b813057D04BAef4e5800E36083717b4a0341",
        "bridgeContract": "https://etherscan.io/address/0xf92cD566Ea4864356C5491c177A430C222d7e678",
        "assetContract": "https://etherscan.io/address/0x4DA9b813057D04BAef4e5800E36083717b4a0341",
        "coingeckoId": "aave-tusd-v1"
      }
    },
    {
      "chainId": 101,
      "address": "AkaisFPmasQYZUJsZLD9wPEo2KA7aCRqyRawX18ZRzGr",
      "symbol": "waUSDC",
      "name": "Aave Interest bearing USDC (Wormhole)",
      "decimals": 6,
      "logoURI": "https://raw.githubusercontent.com/solana-labs/token-list/main/assets/mainnet/AkaisFPmasQYZUJsZLD9wPEo2KA7aCRqyRawX18ZRzGr/logo.svg",
      "tags": [
        "wrapped",
        "wormhole"
      ],
      "extensions": {
        "address": "0x9bA00D6856a4eDF4665BcA2C2309936572473B7E",
        "bridgeContract": "https://etherscan.io/address/0xf92cD566Ea4864356C5491c177A430C222d7e678",
        "assetContract": "https://etherscan.io/address/0x9bA00D6856a4eDF4665BcA2C2309936572473B7E",
        "coingeckoId": "aave-usdc-v1"
      }
    },
    {
      "chainId": 101,
      "address": "FZfQtWMoTQ51Z4jxvHfmFcqj4862u9GzmugBnZUuWqR5",
      "symbol": "waUSDT",
      "name": "Aave Interest bearing USDT (Wormhole)",
      "decimals": 6,
      "logoURI": "https://raw.githubusercontent.com/solana-labs/token-list/main/assets/mainnet/FZfQtWMoTQ51Z4jxvHfmFcqj4862u9GzmugBnZUuWqR5/logo.svg",
      "tags": [
        "wrapped",
        "wormhole"
      ],
      "extensions": {
        "address": "0x71fc860F7D3A592A4a98740e39dB31d25db65ae8",
        "bridgeContract": "https://etherscan.io/address/0xf92cD566Ea4864356C5491c177A430C222d7e678",
        "assetContract": "https://etherscan.io/address/0x71fc860F7D3A592A4a98740e39dB31d25db65ae8",
        "coingeckoId": "aave-usdt-v1"
      }
    },
    {
      "chainId": 101,
      "address": "BMrbF8DZ9U5KGdJ4F2MJbH5d6KPi5FQVp7EqmLrhDe1f",
      "symbol": "waSUSD",
      "name": "Aave Interest bearing SUSD (Wormhole)",
      "decimals": 9,
      "logoURI": "https://raw.githubusercontent.com/solana-labs/token-list/main/assets/mainnet/BMrbF8DZ9U5KGdJ4F2MJbH5d6KPi5FQVp7EqmLrhDe1f/logo.svg",
      "tags": [
        "wrapped",
        "wormhole"
      ],
      "extensions": {
        "address": "0x625aE63000f46200499120B906716420bd059240",
        "bridgeContract": "https://etherscan.io/address/0xf92cD566Ea4864356C5491c177A430C222d7e678",
        "assetContract": "https://etherscan.io/address/0x625aE63000f46200499120B906716420bd059240",
        "coingeckoId": "aave-susd-v1"
      }
    },
    {
      "chainId": 101,
      "address": "Fzx4N1xJPDZENAhrAaH79k2izT9CFbfnDEcpcWjiusdY",
      "symbol": "waLEND",
      "name": "Aave Interest bearing LEND (Wormhole)",
      "decimals": 9,
      "logoURI": "https://raw.githubusercontent.com/solana-labs/token-list/main/assets/mainnet/Fzx4N1xJPDZENAhrAaH79k2izT9CFbfnDEcpcWjiusdY/logo.svg",
      "tags": [
        "wrapped",
        "wormhole"
      ],
      "extensions": {
        "address": "0x7D2D3688Df45Ce7C552E19c27e007673da9204B8",
        "bridgeContract": "https://etherscan.io/address/0xf92cD566Ea4864356C5491c177A430C222d7e678",
        "assetContract": "https://etherscan.io/address/0x7D2D3688Df45Ce7C552E19c27e007673da9204B8"
      }
    },
    {
      "chainId": 101,
      "address": "GCdDiVgZnkWCAnGktUsjhoho2CHab9JfrRy3Q5W51zvC",
      "symbol": "waBAT",
      "name": "Aave Interest bearing BAT (Wormhole)",
      "decimals": 9,
      "logoURI": "https://raw.githubusercontent.com/solana-labs/token-list/main/assets/mainnet/GCdDiVgZnkWCAnGktUsjhoho2CHab9JfrRy3Q5W51zvC/logo.svg",
      "tags": [
        "wrapped",
        "wormhole"
      ],
      "extensions": {
        "address": "0xE1BA0FB44CCb0D11b80F92f4f8Ed94CA3fF51D00",
        "bridgeContract": "https://etherscan.io/address/0xf92cD566Ea4864356C5491c177A430C222d7e678",
        "assetContract": "https://etherscan.io/address/0xE1BA0FB44CCb0D11b80F92f4f8Ed94CA3fF51D00",
        "coingeckoId": "aave-bat-v1"
      }
    },
    {
      "chainId": 101,
      "address": "FBrfFh7fb7xKfyBMJA32KufMjEkgSgY4AuzLXFKdJFRj",
      "symbol": "waETH",
      "name": "Aave Interest bearing ETH (Wormhole)",
      "decimals": 9,
      "logoURI": "https://raw.githubusercontent.com/solana-labs/token-list/main/assets/mainnet/FBrfFh7fb7xKfyBMJA32KufMjEkgSgY4AuzLXFKdJFRj/logo.svg",
      "tags": [
        "wrapped",
        "wormhole"
      ],
      "extensions": {
        "address": "0x3a3A65aAb0dd2A17E3F1947bA16138cd37d08c04",
        "bridgeContract": "https://etherscan.io/address/0xf92cD566Ea4864356C5491c177A430C222d7e678",
        "assetContract": "https://etherscan.io/address/0x3a3A65aAb0dd2A17E3F1947bA16138cd37d08c04",
        "coingeckoId": "aave-eth-v1"
      }
    },
    {
      "chainId": 101,
      "address": "Adp88WrQDgExPTu26DdBnbN2ffWMkXLxwqzjTdfRQiJi",
      "symbol": "waLINK",
      "name": "Aave Interest bearing LINK (Wormhole)",
      "decimals": 9,
      "logoURI": "https://raw.githubusercontent.com/solana-labs/token-list/main/assets/mainnet/Adp88WrQDgExPTu26DdBnbN2ffWMkXLxwqzjTdfRQiJi/logo.svg",
      "tags": [
        "wrapped",
        "wormhole"
      ],
      "extensions": {
        "address": "0xA64BD6C70Cb9051F6A9ba1F163Fdc07E0DfB5F84",
        "bridgeContract": "https://etherscan.io/address/0xf92cD566Ea4864356C5491c177A430C222d7e678",
        "assetContract": "https://etherscan.io/address/0xA64BD6C70Cb9051F6A9ba1F163Fdc07E0DfB5F84",
        "coingeckoId": "aave-link-v1"
      }
    },
    {
      "chainId": 101,
      "address": "3p67dqghWn6reQcVCqNBkufrpU1gtA1ZRAYja6GMXySG",
      "symbol": "waKNC",
      "name": "Aave Interest bearing KNC (Wormhole)",
      "decimals": 9,
      "logoURI": "https://raw.githubusercontent.com/solana-labs/token-list/main/assets/mainnet/3p67dqghWn6reQcVCqNBkufrpU1gtA1ZRAYja6GMXySG/logo.svg",
      "tags": [
        "wrapped",
        "wormhole"
      ],
      "extensions": {
        "address": "0x9D91BE44C06d373a8a226E1f3b146956083803eB",
        "bridgeContract": "https://etherscan.io/address/0xf92cD566Ea4864356C5491c177A430C222d7e678",
        "assetContract": "https://etherscan.io/address/0x9D91BE44C06d373a8a226E1f3b146956083803eB",
        "coingeckoId": "aave-knc-v1"
      }
    },
    {
      "chainId": 101,
      "address": "A4qYX1xuewaBL9SeZnwA3We6MhG8TYcTceHAJpk7Etdt",
      "symbol": "waREP",
      "name": "Aave Interest bearing REP (Wormhole)",
      "decimals": 9,
      "logoURI": "https://raw.githubusercontent.com/solana-labs/token-list/main/assets/mainnet/A4qYX1xuewaBL9SeZnwA3We6MhG8TYcTceHAJpk7Etdt/logo.svg",
      "tags": [
        "wrapped",
        "wormhole"
      ],
      "extensions": {
        "address": "0x71010A9D003445aC60C4e6A7017c1E89A477B438",
        "bridgeContract": "https://etherscan.io/address/0xf92cD566Ea4864356C5491c177A430C222d7e678",
        "assetContract": "https://etherscan.io/address/0x71010A9D003445aC60C4e6A7017c1E89A477B438"
      }
    },
    {
      "chainId": 101,
      "address": "3iTtcKUVa5ouzwNZFc3SasuAKkY2ZuMxLERRcWfxQVN3",
      "symbol": "waMKR",
      "name": "Aave Interest bearing MKR (Wormhole)",
      "decimals": 9,
      "logoURI": "https://raw.githubusercontent.com/solana-labs/token-list/main/assets/mainnet/3iTtcKUVa5ouzwNZFc3SasuAKkY2ZuMxLERRcWfxQVN3/logo.svg",
      "tags": [
        "wrapped",
        "wormhole"
      ],
      "extensions": {
        "address": "0x7deB5e830be29F91E298ba5FF1356BB7f8146998",
        "bridgeContract": "https://etherscan.io/address/0xf92cD566Ea4864356C5491c177A430C222d7e678",
        "assetContract": "https://etherscan.io/address/0x7deB5e830be29F91E298ba5FF1356BB7f8146998",
        "coingeckoId": "aave-mkr-v1"
      }
    },
    {
      "chainId": 101,
      "address": "EMS6TrCU8uBMumZukRSShGS1yzHGqYd3S8hW2sYULX3T",
      "symbol": "waMANA",
      "name": "Aave Interest bearing MANA (Wormhole)",
      "decimals": 9,
      "logoURI": "https://raw.githubusercontent.com/solana-labs/token-list/main/assets/mainnet/EMS6TrCU8uBMumZukRSShGS1yzHGqYd3S8hW2sYULX3T/logo.svg",
      "tags": [
        "wrapped",
        "wormhole"
      ],
      "extensions": {
        "address": "0x6FCE4A401B6B80ACe52baAefE4421Bd188e76F6f",
        "bridgeContract": "https://etherscan.io/address/0xf92cD566Ea4864356C5491c177A430C222d7e678",
        "assetContract": "https://etherscan.io/address/0x6FCE4A401B6B80ACe52baAefE4421Bd188e76F6f",
        "coingeckoId": "aave-mana-v1"
      }
    },
    {
      "chainId": 101,
      "address": "qhqzfH7AjeukUgqyPXncWHFXTBebFNu5QQUrzhJaLB4",
      "symbol": "waZRX",
      "name": "Aave Interest bearing ZRX (Wormhole)",
      "decimals": 9,
      "logoURI": "https://raw.githubusercontent.com/solana-labs/token-list/main/assets/mainnet/qhqzfH7AjeukUgqyPXncWHFXTBebFNu5QQUrzhJaLB4/logo.svg",
      "tags": [
        "wrapped",
        "wormhole"
      ],
      "extensions": {
        "address": "0x6Fb0855c404E09c47C3fBCA25f08d4E41f9F062f",
        "bridgeContract": "https://etherscan.io/address/0xf92cD566Ea4864356C5491c177A430C222d7e678",
        "assetContract": "https://etherscan.io/address/0x6Fb0855c404E09c47C3fBCA25f08d4E41f9F062f",
        "coingeckoId": "aave-zrx-v1"
      }
    },
    {
      "chainId": 101,
      "address": "FeU2J26AfMqh2mh7Cf4Lw1HRueAvAkZYxGr8njFNMeQ2",
      "symbol": "waSNX",
      "name": "Aave Interest bearing SNX (Wormhole)",
      "decimals": 9,
      "logoURI": "https://raw.githubusercontent.com/solana-labs/token-list/main/assets/mainnet/FeU2J26AfMqh2mh7Cf4Lw1HRueAvAkZYxGr8njFNMeQ2/logo.png",
      "tags": [
        "wrapped",
        "wormhole"
      ],
      "extensions": {
        "address": "0x328C4c80BC7aCa0834Db37e6600A6c49E12Da4DE",
        "bridgeContract": "https://etherscan.io/address/0xf92cD566Ea4864356C5491c177A430C222d7e678",
        "assetContract": "https://etherscan.io/address/0x328C4c80BC7aCa0834Db37e6600A6c49E12Da4DE",
        "coingeckoId": "aave-snx-v1"
      }
    },
    {
      "chainId": 101,
      "address": "GveRVvWTUH1s26YxyjUnXh1J5mMdu5crC2K2uQy26KXi",
      "symbol": "waWBTC",
      "name": "Aave Interest bearing WBTC (Wormhole)",
      "decimals": 8,
      "logoURI": "https://raw.githubusercontent.com/solana-labs/token-list/main/assets/mainnet/GveRVvWTUH1s26YxyjUnXh1J5mMdu5crC2K2uQy26KXi/logo.svg",
      "tags": [
        "wrapped",
        "wormhole"
      ],
      "extensions": {
        "address": "0xFC4B8ED459e00e5400be803A9BB3954234FD50e3",
        "bridgeContract": "https://etherscan.io/address/0xf92cD566Ea4864356C5491c177A430C222d7e678",
        "assetContract": "https://etherscan.io/address/0xFC4B8ED459e00e5400be803A9BB3954234FD50e3",
        "coingeckoId": "aave-wbtc-v1"
      }
    },
    {
      "chainId": 101,
      "address": "F2WgoHLwV4pfxN4WrUs2q6KkmFCsNorGYQ82oaPNUFLP",
      "symbol": "waBUSD",
      "name": "Aave Interest bearing Binance USD (Wormhole)",
      "decimals": 9,
      "logoURI": "https://raw.githubusercontent.com/solana-labs/token-list/main/assets/mainnet/F2WgoHLwV4pfxN4WrUs2q6KkmFCsNorGYQ82oaPNUFLP/logo.svg",
      "tags": [
        "wrapped",
        "wormhole"
      ],
      "extensions": {
        "address": "0x6Ee0f7BB50a54AB5253dA0667B0Dc2ee526C30a8",
        "bridgeContract": "https://etherscan.io/address/0xf92cD566Ea4864356C5491c177A430C222d7e678",
        "assetContract": "https://etherscan.io/address/0x6Ee0f7BB50a54AB5253dA0667B0Dc2ee526C30a8",
        "coingeckoId": "aave-busd-v1"
      }
    },
    {
      "chainId": 101,
      "address": "3rNUQJgvfZ5eFsZvCkvdYcbd9ZzS6YmtwQsoUTFKmVd4",
      "symbol": "waENJ",
      "name": "Aave Interest bearing ENJ (Wormhole)",
      "decimals": 9,
      "logoURI": "https://raw.githubusercontent.com/solana-labs/token-list/main/assets/mainnet/3rNUQJgvfZ5eFsZvCkvdYcbd9ZzS6YmtwQsoUTFKmVd4/logo.svg",
      "tags": [
        "wrapped",
        "wormhole"
      ],
      "extensions": {
        "address": "0x712DB54daA836B53Ef1EcBb9c6ba3b9Efb073F40",
        "bridgeContract": "https://etherscan.io/address/0xf92cD566Ea4864356C5491c177A430C222d7e678",
        "assetContract": "https://etherscan.io/address/0x712DB54daA836B53Ef1EcBb9c6ba3b9Efb073F40",
        "coingeckoId": "aave-enj-v1"
      }
    },
    {
      "chainId": 101,
      "address": "BHh8nyDwdUG4uyyQYNqGXGLHPyb83R6Y2fqJrNVKtTsT",
      "symbol": "waREN",
      "name": "Aave Interest bearing REN (Wormhole)",
      "decimals": 9,
      "logoURI": "https://raw.githubusercontent.com/solana-labs/token-list/main/assets/mainnet/BHh8nyDwdUG4uyyQYNqGXGLHPyb83R6Y2fqJrNVKtTsT/logo.png",
      "tags": [
        "wrapped",
        "wormhole"
      ],
      "extensions": {
        "address": "0x69948cC03f478B95283F7dbf1CE764d0fc7EC54C",
        "bridgeContract": "https://etherscan.io/address/0xf92cD566Ea4864356C5491c177A430C222d7e678",
        "assetContract": "https://etherscan.io/address/0x69948cC03f478B95283F7dbf1CE764d0fc7EC54C",
        "coingeckoId": "aave-ren-v1"
      }
    },
    {
      "chainId": 101,
      "address": "EE58FVYG1UoY6Givy3K3GSRde9sHMj6X1BnocHBtd3sz",
      "symbol": "waYFI",
      "name": "Aave Interest bearing YFI (Wormhole)",
      "decimals": 9,
      "logoURI": "https://raw.githubusercontent.com/solana-labs/token-list/main/assets/mainnet/EE58FVYG1UoY6Givy3K3GSRde9sHMj6X1BnocHBtd3sz/logo.png",
      "tags": [
        "wrapped",
        "wormhole"
      ],
      "extensions": {
        "address": "0x12e51E77DAAA58aA0E9247db7510Ea4B46F9bEAd",
        "bridgeContract": "https://etherscan.io/address/0xf92cD566Ea4864356C5491c177A430C222d7e678",
        "assetContract": "https://etherscan.io/address/0x12e51E77DAAA58aA0E9247db7510Ea4B46F9bEAd",
        "coingeckoId": "ayfi"
      }
    },
    {
      "chainId": 101,
      "address": "8aYsiHR6oVTAcFUzdXDhaPkgRbn4QYRCkdk3ATmAmY4p",
      "symbol": "waAAVE",
      "name": "Aave Interest bearing Aave Token (Wormhole)",
      "decimals": 9,
      "logoURI": "https://raw.githubusercontent.com/solana-labs/token-list/main/assets/mainnet/8aYsiHR6oVTAcFUzdXDhaPkgRbn4QYRCkdk3ATmAmY4p/logo.svg",
      "tags": [
        "wrapped",
        "wormhole"
      ],
      "extensions": {
        "address": "0xba3D9687Cf50fE253cd2e1cFeEdE1d6787344Ed5",
        "bridgeContract": "https://etherscan.io/address/0xf92cD566Ea4864356C5491c177A430C222d7e678",
        "assetContract": "https://etherscan.io/address/0xba3D9687Cf50fE253cd2e1cFeEdE1d6787344Ed5"
      }
    },
    {
      "chainId": 101,
      "address": "8kwCLkWbv4qTJPcbSV65tWdQmjURjBGRSv6VtC1JTiL8",
      "symbol": "waUNI",
      "name": "Aave Interest bearing Uniswap (Wormhole)",
      "decimals": 9,
      "logoURI": "https://raw.githubusercontent.com/solana-labs/token-list/main/assets/mainnet/8kwCLkWbv4qTJPcbSV65tWdQmjURjBGRSv6VtC1JTiL8/logo.png",
      "tags": [
        "wrapped",
        "wormhole"
      ],
      "extensions": {
        "address": "0xB124541127A0A657f056D9Dd06188c4F1b0e5aab",
        "bridgeContract": "https://etherscan.io/address/0xf92cD566Ea4864356C5491c177A430C222d7e678",
        "assetContract": "https://etherscan.io/address/0xB124541127A0A657f056D9Dd06188c4F1b0e5aab"
      }
    },
    {
      "chainId": 101,
      "address": "9NDu1wdjZ7GiY7foAXhia9h1wQU45oTUzyMZKJ31V7JA",
      "symbol": "wstkAAVE",
      "name": "Staked Aave (Wormhole)",
      "decimals": 9,
      "logoURI": "https://raw.githubusercontent.com/solana-labs/token-list/main/assets/mainnet/9NDu1wdjZ7GiY7foAXhia9h1wQU45oTUzyMZKJ31V7JA/logo.png",
      "tags": [
        "wrapped",
        "wormhole"
      ],
      "extensions": {
        "address": "0x4da27a545c0c5B758a6BA100e3a049001de870f5",
        "bridgeContract": "https://etherscan.io/address/0xf92cD566Ea4864356C5491c177A430C222d7e678",
        "assetContract": "https://etherscan.io/address/0x4da27a545c0c5B758a6BA100e3a049001de870f5"
      }
    },
    {
      "chainId": 101,
      "address": "GNQ1Goajm3Za8uC1Eptt2yfsrbnkZh2eMJoqxg54sj3o",
      "symbol": "wUniDAIETH",
      "name": "Uniswap DAI LP (Wormhole)",
      "decimals": 9,
      "logoURI": "https://raw.githubusercontent.com/solana-labs/token-list/main/assets/mainnet/GNQ1Goajm3Za8uC1Eptt2yfsrbnkZh2eMJoqxg54sj3o/logo.png",
      "tags": [
        "wrapped",
        "wormhole"
      ],
      "extensions": {
        "address": "0x2a1530C4C41db0B0b2bB646CB5Eb1A67b7158667",
        "bridgeContract": "https://etherscan.io/address/0xf92cD566Ea4864356C5491c177A430C222d7e678",
        "assetContract": "https://etherscan.io/address/0x2a1530C4C41db0B0b2bB646CB5Eb1A67b7158667"
      }
    },
    {
      "chainId": 101,
      "address": "7NFin546WNvWkhtfftfY77z8C1TrxLbUcKmw5TpHGGtC",
      "symbol": "wUniUSDCETH",
      "name": "Uniswap USDC LP (Wormhole)",
      "decimals": 9,
      "logoURI": "https://raw.githubusercontent.com/solana-labs/token-list/main/assets/mainnet/7NFin546WNvWkhtfftfY77z8C1TrxLbUcKmw5TpHGGtC/logo.png",
      "tags": [
        "wrapped",
        "wormhole"
      ],
      "extensions": {
        "address": "0x97deC872013f6B5fB443861090ad931542878126",
        "bridgeContract": "https://etherscan.io/address/0xf92cD566Ea4864356C5491c177A430C222d7e678",
        "assetContract": "https://etherscan.io/address/0x97deC872013f6B5fB443861090ad931542878126"
      }
    },
    {
      "chainId": 101,
      "address": "7gersKTtU65ERNBNTZKjYgKf7HypR7PDMprcuhQJChaq",
      "symbol": "wUnisETHETH",
      "name": "Uniswap sETH LP (Wormhole)",
      "decimals": 9,
      "logoURI": "https://raw.githubusercontent.com/solana-labs/token-list/main/assets/mainnet/7gersKTtU65ERNBNTZKjYgKf7HypR7PDMprcuhQJChaq/logo.png",
      "tags": [
        "wrapped",
        "wormhole"
      ],
      "extensions": {
        "address": "0xe9Cf7887b93150D4F2Da7dFc6D502B216438F244",
        "bridgeContract": "https://etherscan.io/address/0xf92cD566Ea4864356C5491c177A430C222d7e678",
        "assetContract": "https://etherscan.io/address/0xe9Cf7887b93150D4F2Da7dFc6D502B216438F244"
      }
    },
    {
      "chainId": 101,
      "address": "4aqNtSCr77eiEZJ9u9BhPErjEMju6FFdLeBKkE1pdxuK",
      "symbol": "wUniLENDETH",
      "name": "Uniswap LEND LP (Wormhole)",
      "decimals": 9,
      "logoURI": "https://raw.githubusercontent.com/solana-labs/token-list/main/assets/mainnet/4aqNtSCr77eiEZJ9u9BhPErjEMju6FFdLeBKkE1pdxuK/logo.png",
      "tags": [
        "wrapped",
        "wormhole"
      ],
      "extensions": {
        "address": "0xcaA7e4656f6A2B59f5f99c745F91AB26D1210DCe",
        "bridgeContract": "https://etherscan.io/address/0xf92cD566Ea4864356C5491c177A430C222d7e678",
        "assetContract": "https://etherscan.io/address/0xcaA7e4656f6A2B59f5f99c745F91AB26D1210DCe"
      }
    },
    {
      "chainId": 101,
      "address": "FDdoYCHwFghBSbnN6suvFR3VFw6kAzfhfGpkAQAGPLC3",
      "symbol": "wUniMKRETH",
      "name": "Uniswap MKR LP (Wormhole)",
      "decimals": 9,
      "logoURI": "https://raw.githubusercontent.com/solana-labs/token-list/main/assets/mainnet/FDdoYCHwFghBSbnN6suvFR3VFw6kAzfhfGpkAQAGPLC3/logo.png",
      "tags": [
        "wrapped",
        "wormhole"
      ],
      "extensions": {
        "address": "0x2C4Bd064b998838076fa341A83d007FC2FA50957",
        "bridgeContract": "https://etherscan.io/address/0xf92cD566Ea4864356C5491c177A430C222d7e678",
        "assetContract": "https://etherscan.io/address/0x2C4Bd064b998838076fa341A83d007FC2FA50957"
      }
    },
    {
      "chainId": 101,
      "address": "FSSTfbb1vh1TRe8Ja64hC65QTc7pPUhwHh5uTAWj5haH",
      "symbol": "wUniLINKETH",
      "name": "Uniswap LINK LP (Wormhole)",
      "decimals": 9,
      "logoURI": "https://raw.githubusercontent.com/solana-labs/token-list/main/assets/mainnet/FSSTfbb1vh1TRe8Ja64hC65QTc7pPUhwHh5uTAWj5haH/logo.png",
      "tags": [
        "wrapped",
        "wormhole"
      ],
      "extensions": {
        "address": "0xF173214C720f58E03e194085B1DB28B50aCDeeaD",
        "bridgeContract": "https://etherscan.io/address/0xf92cD566Ea4864356C5491c177A430C222d7e678",
        "assetContract": "https://etherscan.io/address/0xF173214C720f58E03e194085B1DB28B50aCDeeaD"
      }
    },
    {
      "chainId": 101,
      "address": "Aci9xBGywrgBxQoFnL6LCoCYuX5k6AqaYhimgSZ1Fhrk",
      "symbol": "waUniETH",
      "name": "Aave Interest bearing UniETH (Wormhole)",
      "decimals": 9,
      "logoURI": "https://raw.githubusercontent.com/solana-labs/token-list/main/assets/mainnet/Aci9xBGywrgBxQoFnL6LCoCYuX5k6AqaYhimgSZ1Fhrk/logo.png",
      "tags": [
        "wrapped",
        "wormhole"
      ],
      "extensions": {
        "address": "0x6179078872605396Ee62960917128F9477a5DdbB",
        "bridgeContract": "https://etherscan.io/address/0xf92cD566Ea4864356C5491c177A430C222d7e678",
        "assetContract": "https://etherscan.io/address/0x6179078872605396Ee62960917128F9477a5DdbB"
      }
    },
    {
      "chainId": 101,
      "address": "GqHK99sW4ym6zy6Kdoh8f7sb2c3qhtB3WRqeyPbAYfmy",
      "symbol": "waUniDAI",
      "name": "Aave Interest bearing UniDAI (Wormhole)",
      "decimals": 9,
      "logoURI": "https://raw.githubusercontent.com/solana-labs/token-list/main/assets/mainnet/GqHK99sW4ym6zy6Kdoh8f7sb2c3qhtB3WRqeyPbAYfmy/logo.png",
      "tags": [
        "wrapped",
        "wormhole"
      ],
      "extensions": {
        "address": "0x048930eec73c91B44b0844aEACdEBADC2F2b6efb",
        "bridgeContract": "https://etherscan.io/address/0xf92cD566Ea4864356C5491c177A430C222d7e678",
        "assetContract": "https://etherscan.io/address/0x048930eec73c91B44b0844aEACdEBADC2F2b6efb"
      }
    },
    {
      "chainId": 101,
      "address": "4e4TpGVJMYiz5UBrAXuNmiVJ9yvc7ppJeAn8sXmbnmDi",
      "symbol": "waUniUSDC",
      "name": "Aave Interest bearing UniUSDC (Wormhole)",
      "decimals": 6,
      "logoURI": "https://raw.githubusercontent.com/solana-labs/token-list/main/assets/mainnet/4e4TpGVJMYiz5UBrAXuNmiVJ9yvc7ppJeAn8sXmbnmDi/logo.png",
      "tags": [
        "wrapped",
        "wormhole"
      ],
      "extensions": {
        "address": "0xe02b2Ad63eFF3Ac1D5827cBd7AB9DD3DaC4f4AD0",
        "bridgeContract": "https://etherscan.io/address/0xf92cD566Ea4864356C5491c177A430C222d7e678",
        "assetContract": "https://etherscan.io/address/0xe02b2Ad63eFF3Ac1D5827cBd7AB9DD3DaC4f4AD0"
      }
    },
    {
      "chainId": 101,
      "address": "49LoAnQQdo9171zfcWRUoQLYSScrxXobbuwt14xjvfVm",
      "symbol": "waUniUSDT",
      "name": "Aave Interest bearing UniUSDT (Wormhole)",
      "decimals": 6,
      "logoURI": "https://raw.githubusercontent.com/solana-labs/token-list/main/assets/mainnet/49LoAnQQdo9171zfcWRUoQLYSScrxXobbuwt14xjvfVm/logo.png",
      "tags": [
        "wrapped",
        "wormhole"
      ],
      "extensions": {
        "address": "0xb977ee318010A5252774171494a1bCB98E7fab65",
        "bridgeContract": "https://etherscan.io/address/0xf92cD566Ea4864356C5491c177A430C222d7e678",
        "assetContract": "https://etherscan.io/address/0xb977ee318010A5252774171494a1bCB98E7fab65"
      }
    },
    {
      "chainId": 101,
      "address": "CvG3gtKYJtKRzEUgMeb42xnd8HDjESgLtyJqQ2kuLncp",
      "symbol": "waUniDAIETH",
      "name": "Aave Interest bearing UniDAIETH (Wormhole)",
      "decimals": 9,
      "logoURI": "https://raw.githubusercontent.com/solana-labs/token-list/main/assets/mainnet/CvG3gtKYJtKRzEUgMeb42xnd8HDjESgLtyJqQ2kuLncp/logo.svg",
      "tags": [
        "wrapped",
        "wormhole"
      ],
      "extensions": {
        "address": "0xBbBb7F2aC04484F7F04A2C2C16f20479791BbB44",
        "bridgeContract": "https://etherscan.io/address/0xf92cD566Ea4864356C5491c177A430C222d7e678",
        "assetContract": "https://etherscan.io/address/0xBbBb7F2aC04484F7F04A2C2C16f20479791BbB44"
      }
    },
    {
      "chainId": 101,
      "address": "GSv5ECZaMfaceZK4WKKzA4tKVDkqtfBASECcmYFWcy4G",
      "symbol": "waUniUSDCETH",
      "name": "Aave Interest bearing UniUSDCETH (Wormhole)",
      "decimals": 9,
      "logoURI": "https://raw.githubusercontent.com/solana-labs/token-list/main/assets/mainnet/GSv5ECZaMfaceZK4WKKzA4tKVDkqtfBASECcmYFWcy4G/logo.svg",
      "tags": [
        "wrapped",
        "wormhole"
      ],
      "extensions": {
        "address": "0x1D0e53A0e524E3CC92C1f0f33Ae268FfF8D7E7a5",
        "bridgeContract": "https://etherscan.io/address/0xf92cD566Ea4864356C5491c177A430C222d7e678",
        "assetContract": "https://etherscan.io/address/0x1D0e53A0e524E3CC92C1f0f33Ae268FfF8D7E7a5"
      }
    },
    {
      "chainId": 101,
      "address": "7LUdsedi7qpTJGnFpZo6mWqVtKKpccr9XrQGxJ2xUDPT",
      "symbol": "waUniSETHETH",
      "name": "Aave Interest bearing UniSETHETH (Wormhole)",
      "decimals": 9,
      "logoURI": "https://raw.githubusercontent.com/solana-labs/token-list/main/assets/mainnet/7LUdsedi7qpTJGnFpZo6mWqVtKKpccr9XrQGxJ2xUDPT/logo.svg",
      "tags": [
        "wrapped",
        "wormhole"
      ],
      "extensions": {
        "address": "0x84BBcaB430717ff832c3904fa6515f97fc63C76F",
        "bridgeContract": "https://etherscan.io/address/0xf92cD566Ea4864356C5491c177A430C222d7e678",
        "assetContract": "https://etherscan.io/address/0x84BBcaB430717ff832c3904fa6515f97fc63C76F"
      }
    },
    {
      "chainId": 101,
      "address": "Hc1zHQxg1k2JVwvuv3kqbCyZDEJYfDdNftBMab4EMUx9",
      "symbol": "waUniLENDETH",
      "name": "Aave Interest bearing UniLENDETH (Wormhole)",
      "decimals": 9,
      "logoURI": "https://raw.githubusercontent.com/solana-labs/token-list/main/assets/mainnet/Hc1zHQxg1k2JVwvuv3kqbCyZDEJYfDdNftBMab4EMUx9/logo.svg",
      "tags": [
        "wrapped",
        "wormhole"
      ],
      "extensions": {
        "address": "0xc88ebbf7C523f38Ef3eB8A151273C0F0dA421e63",
        "bridgeContract": "https://etherscan.io/address/0xf92cD566Ea4864356C5491c177A430C222d7e678",
        "assetContract": "https://etherscan.io/address/0xc88ebbf7C523f38Ef3eB8A151273C0F0dA421e63"
      }
    },
    {
      "chainId": 101,
      "address": "9PejEmx6NKDHgf6jpgAWwZsibURKifBakjzDQdtCtAXT",
      "symbol": "waUniMKRETH",
      "name": "Aave Interest bearing UniMKRETH (Wormhole)",
      "decimals": 9,
      "logoURI": "https://raw.githubusercontent.com/solana-labs/token-list/main/assets/mainnet/9PejEmx6NKDHgf6jpgAWwZsibURKifBakjzDQdtCtAXT/logo.svg",
      "tags": [
        "wrapped",
        "wormhole"
      ],
      "extensions": {
        "address": "0x8c69f7A4C9B38F1b48005D216c398Efb2F1Ce3e4",
        "bridgeContract": "https://etherscan.io/address/0xf92cD566Ea4864356C5491c177A430C222d7e678",
        "assetContract": "https://etherscan.io/address/0x8c69f7A4C9B38F1b48005D216c398Efb2F1Ce3e4"
      }
    },
    {
      "chainId": 101,
      "address": "KcHygDp4o7ENsHjevYM4T3u6R7KHa5VyvkJ7kpmJcYo",
      "symbol": "waUniLINKETH",
      "name": "Aave Interest bearing UniLINKETH (Wormhole)",
      "decimals": 9,
      "logoURI": "https://raw.githubusercontent.com/solana-labs/token-list/main/assets/mainnet/KcHygDp4o7ENsHjevYM4T3u6R7KHa5VyvkJ7kpmJcYo/logo.svg",
      "tags": [
        "wrapped",
        "wormhole"
      ],
      "extensions": {
        "address": "0x9548DB8b1cA9b6c757485e7861918b640390169c",
        "bridgeContract": "https://etherscan.io/address/0xf92cD566Ea4864356C5491c177A430C222d7e678",
        "assetContract": "https://etherscan.io/address/0x9548DB8b1cA9b6c757485e7861918b640390169c"
      }
    },
    {
      "chainId": 101,
      "address": "GNPAF84ZEtKYyfuY2fg8tZVwse7LpTSeyYPSyEKFqa2Y",
      "symbol": "waUSDT",
      "name": "Aave interest bearing USDT (Wormhole)",
      "decimals": 6,
      "logoURI": "https://raw.githubusercontent.com/solana-labs/token-list/main/assets/mainnet/GNPAF84ZEtKYyfuY2fg8tZVwse7LpTSeyYPSyEKFqa2Y/logo.svg",
      "tags": [
        "wrapped",
        "wormhole"
      ],
      "extensions": {
        "address": "0x3Ed3B47Dd13EC9a98b44e6204A523E766B225811",
        "bridgeContract": "https://etherscan.io/address/0xf92cD566Ea4864356C5491c177A430C222d7e678",
        "assetContract": "https://etherscan.io/address/0x3Ed3B47Dd13EC9a98b44e6204A523E766B225811",
        "coingeckoId": "aave-usdt"
      }
    },
    {
      "chainId": 101,
      "address": "3QTknQ3i27rDKm5hvBaScFLQ34xX9N7J7XfEFwy27qbZ",
      "symbol": "waWBTC",
      "name": "Aave interest bearing WBTC (Wormhole)",
      "decimals": 8,
      "logoURI": "https://raw.githubusercontent.com/solana-labs/token-list/main/assets/mainnet/3QTknQ3i27rDKm5hvBaScFLQ34xX9N7J7XfEFwy27qbZ/logo.svg",
      "tags": [
        "wrapped",
        "wormhole"
      ],
      "extensions": {
        "address": "0x9ff58f4fFB29fA2266Ab25e75e2A8b3503311656",
        "bridgeContract": "https://etherscan.io/address/0xf92cD566Ea4864356C5491c177A430C222d7e678",
        "assetContract": "https://etherscan.io/address/0x9ff58f4fFB29fA2266Ab25e75e2A8b3503311656",
        "coingeckoId": "aave-wbtc"
      }
    },
    {
      "chainId": 101,
      "address": "EbpkofeWyiQouGyxQAgXxEyGtjgq13NSucX3CNvucNpb",
      "symbol": "waWETH",
      "name": "Aave interest bearing WETH (Wormhole)",
      "decimals": 9,
      "logoURI": "https://raw.githubusercontent.com/solana-labs/token-list/main/assets/mainnet/EbpkofeWyiQouGyxQAgXxEyGtjgq13NSucX3CNvucNpb/logo.png",
      "tags": [
        "wrapped",
        "wormhole"
      ],
      "extensions": {
        "address": "0x030bA81f1c18d280636F32af80b9AAd02Cf0854e",
        "bridgeContract": "https://etherscan.io/address/0xf92cD566Ea4864356C5491c177A430C222d7e678",
        "assetContract": "https://etherscan.io/address/0x030bA81f1c18d280636F32af80b9AAd02Cf0854e"
      }
    },
    {
      "chainId": 101,
      "address": "67uaa3Z7SX7GC6dqSTjpJLnySLXZpCAK9MHMi3232Bfb",
      "symbol": "waYFI",
      "name": "Aave interest bearing YFI (Wormhole)",
      "decimals": 9,
      "logoURI": "https://raw.githubusercontent.com/solana-labs/token-list/main/assets/mainnet/67uaa3Z7SX7GC6dqSTjpJLnySLXZpCAK9MHMi3232Bfb/logo.svg",
      "tags": [
        "wrapped",
        "wormhole"
      ],
      "extensions": {
        "address": "0x5165d24277cD063F5ac44Efd447B27025e888f37",
        "bridgeContract": "https://etherscan.io/address/0xf92cD566Ea4864356C5491c177A430C222d7e678",
        "assetContract": "https://etherscan.io/address/0x5165d24277cD063F5ac44Efd447B27025e888f37"
      }
    },
    {
      "chainId": 101,
      "address": "9xS6et5uvQ64QsmaGMfzfXrwTsfYPjwEWuiPnBGFgfw",
      "symbol": "waZRX",
      "name": "Aave interest bearing ZRX (Wormhole)",
      "decimals": 9,
      "logoURI": "https://raw.githubusercontent.com/solana-labs/token-list/main/assets/mainnet/9xS6et5uvQ64QsmaGMfzfXrwTsfYPjwEWuiPnBGFgfw/logo.svg",
      "tags": [
        "wrapped",
        "wormhole"
      ],
      "extensions": {
        "address": "0xDf7FF54aAcAcbFf42dfe29DD6144A69b629f8C9e",
        "bridgeContract": "https://etherscan.io/address/0xf92cD566Ea4864356C5491c177A430C222d7e678",
        "assetContract": "https://etherscan.io/address/0xDf7FF54aAcAcbFf42dfe29DD6144A69b629f8C9e",
        "coingeckoId": "aave-zrx"
      }
    },
    {
      "chainId": 101,
      "address": "2TZ8s2FwtWqJrWpdFsSf2uM2Fvjw474n6HhTdTEWoLor",
      "symbol": "waUNI",
      "name": "Aave interest bearing UNI (Wormhole)",
      "decimals": 9,
      "logoURI": "https://raw.githubusercontent.com/solana-labs/token-list/main/assets/mainnet/2TZ8s2FwtWqJrWpdFsSf2uM2Fvjw474n6HhTdTEWoLor/logo.svg",
      "tags": [
        "wrapped",
        "wormhole"
      ],
      "extensions": {
        "address": "0xB9D7CB55f463405CDfBe4E90a6D2Df01C2B92BF1",
        "bridgeContract": "https://etherscan.io/address/0xf92cD566Ea4864356C5491c177A430C222d7e678",
        "assetContract": "https://etherscan.io/address/0xB9D7CB55f463405CDfBe4E90a6D2Df01C2B92BF1"
      }
    },
    {
      "chainId": 101,
      "address": "G1o2fHZXyPCeAEcY4o6as7SmVaUu65DRhcq1S4Cfap9T",
      "symbol": "waAAVE",
      "name": "Aave interest bearing AAVE (Wormhole)",
      "decimals": 9,
      "logoURI": "https://raw.githubusercontent.com/solana-labs/token-list/main/assets/mainnet/G1o2fHZXyPCeAEcY4o6as7SmVaUu65DRhcq1S4Cfap9T/logo.svg",
      "tags": [
        "wrapped",
        "wormhole"
      ],
      "extensions": {
        "address": "0xFFC97d72E13E01096502Cb8Eb52dEe56f74DAD7B",
        "bridgeContract": "https://etherscan.io/address/0xf92cD566Ea4864356C5491c177A430C222d7e678",
        "assetContract": "https://etherscan.io/address/0xFFC97d72E13E01096502Cb8Eb52dEe56f74DAD7B"
      }
    },
    {
      "chainId": 101,
      "address": "8PeWkyvCDHpSgT5oiGFgZQtXSRBij7ZFLJTHAGBntRDH",
      "symbol": "waBAT",
      "name": "Aave interest bearing BAT (Wormhole)",
      "decimals": 9,
      "logoURI": "https://raw.githubusercontent.com/solana-labs/token-list/main/assets/mainnet/8PeWkyvCDHpSgT5oiGFgZQtXSRBij7ZFLJTHAGBntRDH/logo.svg",
      "tags": [
        "wrapped",
        "wormhole"
      ],
      "extensions": {
        "address": "0x05Ec93c0365baAeAbF7AefFb0972ea7ECdD39CF1",
        "bridgeContract": "https://etherscan.io/address/0xf92cD566Ea4864356C5491c177A430C222d7e678",
        "assetContract": "https://etherscan.io/address/0x05Ec93c0365baAeAbF7AefFb0972ea7ECdD39CF1",
        "coingeckoId": "aave-bat"
      }
    },
    {
      "chainId": 101,
      "address": "67opsuaXQ3JRSJ1mmF7aPLSq6JaZcwAmXwcMzUN5PSMv",
      "symbol": "waBUSD",
      "name": "Aave interest bearing BUSD (Wormhole)",
      "decimals": 9,
      "logoURI": "https://raw.githubusercontent.com/solana-labs/token-list/main/assets/mainnet/67opsuaXQ3JRSJ1mmF7aPLSq6JaZcwAmXwcMzUN5PSMv/logo.svg",
      "tags": [
        "wrapped",
        "wormhole"
      ],
      "extensions": {
        "address": "0xA361718326c15715591c299427c62086F69923D9",
        "bridgeContract": "https://etherscan.io/address/0xf92cD566Ea4864356C5491c177A430C222d7e678",
        "assetContract": "https://etherscan.io/address/0xA361718326c15715591c299427c62086F69923D9",
        "coingeckoId": "aave-busd"
      }
    },
    {
      "chainId": 101,
      "address": "4JrrHRS56i9GZkSmGaCY3ZsxMo3JEqQviU64ki7ZJPak",
      "symbol": "waDAI",
      "name": "Aave interest bearing DAI (Wormhole)",
      "decimals": 9,
      "logoURI": "https://raw.githubusercontent.com/solana-labs/token-list/main/assets/mainnet/4JrrHRS56i9GZkSmGaCY3ZsxMo3JEqQviU64ki7ZJPak/logo.svg",
      "tags": [
        "wrapped",
        "wormhole"
      ],
      "extensions": {
        "address": "0x028171bCA77440897B824Ca71D1c56caC55b68A3",
        "bridgeContract": "https://etherscan.io/address/0xf92cD566Ea4864356C5491c177A430C222d7e678",
        "assetContract": "https://etherscan.io/address/0x028171bCA77440897B824Ca71D1c56caC55b68A3",
        "coingeckoId": "aave-dai"
      }
    },
    {
      "chainId": 101,
      "address": "3LmfKjsSU9hdxfZfcr873DMNR5nnrk8EvdueXg1dTSin",
      "symbol": "waENJ",
      "name": "Aave interest bearing ENJ (Wormhole)",
      "decimals": 9,
      "logoURI": "https://raw.githubusercontent.com/solana-labs/token-list/main/assets/mainnet/3LmfKjsSU9hdxfZfcr873DMNR5nnrk8EvdueXg1dTSin/logo.svg",
      "tags": [
        "wrapped",
        "wormhole"
      ],
      "extensions": {
        "address": "0xaC6Df26a590F08dcC95D5a4705ae8abbc88509Ef",
        "bridgeContract": "https://etherscan.io/address/0xf92cD566Ea4864356C5491c177A430C222d7e678",
        "assetContract": "https://etherscan.io/address/0xaC6Df26a590F08dcC95D5a4705ae8abbc88509Ef",
        "coingeckoId": "aave-enj"
      }
    },
    {
      "chainId": 101,
      "address": "7VD2Gosm34hB7kughTqu1N3sW92hq3XwKLTi1N1tdKrj",
      "symbol": "waKNC",
      "name": "Aave interest bearing KNC (Wormhole)",
      "decimals": 9,
      "logoURI": "https://raw.githubusercontent.com/solana-labs/token-list/main/assets/mainnet/7VD2Gosm34hB7kughTqu1N3sW92hq3XwKLTi1N1tdKrj/logo.svg",
      "tags": [
        "wrapped",
        "wormhole"
      ],
      "extensions": {
        "address": "0x39C6b3e42d6A679d7D776778Fe880BC9487C2EDA",
        "bridgeContract": "https://etherscan.io/address/0xf92cD566Ea4864356C5491c177A430C222d7e678",
        "assetContract": "https://etherscan.io/address/0x39C6b3e42d6A679d7D776778Fe880BC9487C2EDA",
        "coingeckoId": "aave-knc"
      }
    },
    {
      "chainId": 101,
      "address": "4erbVWFvdvS5P8ews7kUjqfpCQbA8vurnWyvRLsnZJgv",
      "symbol": "waLINK",
      "name": "Aave interest bearing LINK (Wormhole)",
      "decimals": 9,
      "logoURI": "https://raw.githubusercontent.com/solana-labs/token-list/main/assets/mainnet/4erbVWFvdvS5P8ews7kUjqfpCQbA8vurnWyvRLsnZJgv/logo.svg",
      "tags": [
        "wrapped",
        "wormhole"
      ],
      "extensions": {
        "address": "0xa06bC25B5805d5F8d82847D191Cb4Af5A3e873E0",
        "bridgeContract": "https://etherscan.io/address/0xf92cD566Ea4864356C5491c177A430C222d7e678",
        "assetContract": "https://etherscan.io/address/0xa06bC25B5805d5F8d82847D191Cb4Af5A3e873E0",
        "coingeckoId": "aave-link"
      }
    },
    {
      "chainId": 101,
      "address": "AXJWqG4SpAEwkMjKYkarKwv6Qfz5rLU3cwt5KtrDAAYe",
      "symbol": "waMANA",
      "name": "Aave interest bearing MANA (Wormhole)",
      "decimals": 9,
      "logoURI": "https://raw.githubusercontent.com/solana-labs/token-list/main/assets/mainnet/AXJWqG4SpAEwkMjKYkarKwv6Qfz5rLU3cwt5KtrDAAYe/logo.svg",
      "tags": [
        "wrapped",
        "wormhole"
      ],
      "extensions": {
        "address": "0xa685a61171bb30d4072B338c80Cb7b2c865c873E",
        "bridgeContract": "https://etherscan.io/address/0xf92cD566Ea4864356C5491c177A430C222d7e678",
        "assetContract": "https://etherscan.io/address/0xa685a61171bb30d4072B338c80Cb7b2c865c873E",
        "coingeckoId": "aave-mana"
      }
    },
    {
      "chainId": 101,
      "address": "4kJmfagJzQFuwto5RX6f1xScWYbEVBzEpdjmiqTCnzjJ",
      "symbol": "waMKR",
      "name": "Aave interest bearing MKR (Wormhole)",
      "decimals": 9,
      "logoURI": "https://raw.githubusercontent.com/solana-labs/token-list/main/assets/mainnet/4kJmfagJzQFuwto5RX6f1xScWYbEVBzEpdjmiqTCnzjJ/logo.svg",
      "tags": [
        "wrapped",
        "wormhole"
      ],
      "extensions": {
        "address": "0xc713e5E149D5D0715DcD1c156a020976e7E56B88",
        "bridgeContract": "https://etherscan.io/address/0xf92cD566Ea4864356C5491c177A430C222d7e678",
        "assetContract": "https://etherscan.io/address/0xc713e5E149D5D0715DcD1c156a020976e7E56B88",
        "coingeckoId": "aave-mkr"
      }
    },
    {
      "chainId": 101,
      "address": "DN8jPo8YZTXhLMyDMKcnwFuKqY8wfn2UrpX8ct4rc8Bc",
      "symbol": "waREN",
      "name": "Aave interest bearing REN (Wormhole)",
      "decimals": 9,
      "logoURI": "https://raw.githubusercontent.com/solana-labs/token-list/main/assets/mainnet/DN8jPo8YZTXhLMyDMKcnwFuKqY8wfn2UrpX8ct4rc8Bc/logo.svg",
      "tags": [
        "wrapped",
        "wormhole"
      ],
      "extensions": {
        "address": "0xCC12AbE4ff81c9378D670De1b57F8e0Dd228D77a",
        "bridgeContract": "https://etherscan.io/address/0xf92cD566Ea4864356C5491c177A430C222d7e678",
        "assetContract": "https://etherscan.io/address/0xCC12AbE4ff81c9378D670De1b57F8e0Dd228D77a",
        "coingeckoId": "aave-ren"
      }
    },
    {
      "chainId": 101,
      "address": "HWbJZXJ7s1D1zi5P7yVgRUmZPXvYSFv6vsYU765Ti422",
      "symbol": "waSNX",
      "name": "Aave interest bearing SNX (Wormhole)",
      "decimals": 9,
      "logoURI": "https://raw.githubusercontent.com/solana-labs/token-list/main/assets/mainnet/HWbJZXJ7s1D1zi5P7yVgRUmZPXvYSFv6vsYU765Ti422/logo.svg",
      "tags": [
        "wrapped",
        "wormhole"
      ],
      "extensions": {
        "address": "0x35f6B052C598d933D69A4EEC4D04c73A191fE6c2",
        "bridgeContract": "https://etherscan.io/address/0xf92cD566Ea4864356C5491c177A430C222d7e678",
        "assetContract": "https://etherscan.io/address/0x35f6B052C598d933D69A4EEC4D04c73A191fE6c2",
        "coingeckoId": "aave-snx"
      }
    },
    {
      "chainId": 101,
      "address": "2LForywWWpHzmR5NjSEyF1kcw9ffyLuJX7V7hne2fHfY",
      "symbol": "waSUSD",
      "name": "Aave interest bearing SUSD (Wormhole)",
      "decimals": 9,
      "logoURI": "https://raw.githubusercontent.com/solana-labs/token-list/main/assets/mainnet/2LForywWWpHzmR5NjSEyF1kcw9ffyLuJX7V7hne2fHfY/logo.svg",
      "tags": [
        "wrapped",
        "wormhole"
      ],
      "extensions": {
        "address": "0x6C5024Cd4F8A59110119C56f8933403A539555EB",
        "bridgeContract": "https://etherscan.io/address/0xf92cD566Ea4864356C5491c177A430C222d7e678",
        "assetContract": "https://etherscan.io/address/0x6C5024Cd4F8A59110119C56f8933403A539555EB",
        "coingeckoId": "aave-susd"
      }
    },
    {
      "chainId": 101,
      "address": "Badj3S29a2u1auxmijwg5vGjhPLb1K6WLPoigtWjKPXp",
      "symbol": "waTUSD",
      "name": "Aave interest bearing TUSD (Wormhole)",
      "decimals": 9,
      "logoURI": "https://raw.githubusercontent.com/solana-labs/token-list/main/assets/mainnet/Badj3S29a2u1auxmijwg5vGjhPLb1K6WLPoigtWjKPXp/logo.svg",
      "tags": [
        "wrapped",
        "wormhole"
      ],
      "extensions": {
        "address": "0x101cc05f4A51C0319f570d5E146a8C625198e636",
        "bridgeContract": "https://etherscan.io/address/0xf92cD566Ea4864356C5491c177A430C222d7e678",
        "assetContract": "https://etherscan.io/address/0x101cc05f4A51C0319f570d5E146a8C625198e636",
        "coingeckoId": "aave-tusd"
      }
    },
    {
      "chainId": 101,
      "address": "BZCPpva12M9SqJgcpf8jtP9Si6rMANFoUR3i7nchha7M",
      "symbol": "waUSDC",
      "name": "Aave interest bearing USDC (Wormhole)",
      "decimals": 6,
      "logoURI": "https://raw.githubusercontent.com/solana-labs/token-list/main/assets/mainnet/BZCPpva12M9SqJgcpf8jtP9Si6rMANFoUR3i7nchha7M/logo.svg",
      "tags": [
        "wrapped",
        "wormhole"
      ],
      "extensions": {
        "address": "0xBcca60bB61934080951369a648Fb03DF4F96263C",
        "bridgeContract": "https://etherscan.io/address/0xf92cD566Ea4864356C5491c177A430C222d7e678",
        "assetContract": "https://etherscan.io/address/0xBcca60bB61934080951369a648Fb03DF4F96263C",
        "coingeckoId": "aave-usdc"
      }
    },
    {
      "chainId": 101,
      "address": "D3ajQoyBGJz3JCXCPsxHZJbLQKGt9UgxLavgurieGNcD",
      "symbol": "wSDT",
      "name": "Stake DAO Token (Wormhole)",
      "decimals": 9,
      "logoURI": "https://raw.githubusercontent.com/solana-labs/token-list/main/assets/mainnet/D3ajQoyBGJz3JCXCPsxHZJbLQKGt9UgxLavgurieGNcD/logo.png",
      "tags": [
        "wrapped",
        "wormhole"
      ],
      "extensions": {
        "address": "0x73968b9a57c6e53d41345fd57a6e6ae27d6cdb2f",
        "bridgeContract": "https://etherscan.io/address/0xf92cD566Ea4864356C5491c177A430C222d7e678",
        "assetContract": "https://etherscan.io/address/0x73968b9a57c6e53d41345fd57a6e6ae27d6cdb2f",
        "coingeckoId": "stake-dao"
      }
    },
    {
      "chainId": 101,
      "address": "4pk3pf9nJDN1im1kNwWJN1ThjE8pCYCTexXYGyFjqKVf",
      "symbol": "oDOP",
      "name": "Dominican Pesos",
      "decimals": 9,
      "logoURI": "https://raw.githubusercontent.com/solana-labs/token-list/main/assets/mainnet/4pk3pf9nJDN1im1kNwWJN1ThjE8pCYCTexXYGyFjqKVf/logo.png",
      "tags": [
        "stablecoin"
      ],
      "extensions": {
        "website": "https://Odop.io/"
      }
    },
    {
      "chainId": 101,
      "address": "5kjfp2qfRbqCXTQeUYgHNnTLf13eHoKjC5hHynW9DvQE",
      "symbol": "AAPE",
      "name": "AAPE",
      "decimals": 9,
      "logoURI": "https://raw.githubusercontent.com/solana-labs/token-list/main/assets/mainnet/5kjfp2qfRbqCXTQeUYgHNnTLf13eHoKjC5hHynW9DvQE/logo.png",
      "tags": [],
      "extensions": {
        "website": "https://aape.io/"
      }
    },
    {
      "chainId": 101,
      "address": "5LkvF71ZicV2HhbwYio6XMiFxNv3VUn62eBQ2nppG5D",
      "symbol": "CAPF",
      "name": "Capital Fusion",
      "decimals": 6,
      "logoURI": "https://raw.githubusercontent.com/capitalfusion/token-list/main/assets/mainnet/5LkvF71ZicV2HhbwYio6XMiFxNv3VUn62eBQ2nppG5D/logo.png",
      "tags": [],
      "extensions": {
        "website": "https://capitalfusion.io/"
      }
    },
    {
      "chainId": 101,
      "address": "3K6rftdAaQYMPunrtNRHgnK2UAtjm2JwyT2oCiTDouYE",
      "symbol": "XCOPE",
      "name": "XCOPE",
      "decimals": 0,
      "logoURI": "https://raw.githubusercontent.com/solana-labs/token-list/main/assets/mainnet/3K6rftdAaQYMPunrtNRHgnK2UAtjm2JwyT2oCiTDouYE/logo.png",
      "tags": [
        "trading",
        "index",
        "Algos"
      ],
      "extensions": {
        "website": "https://www.unlimitedcope.com/",
        "serumV3Usdc": "7MpMwArporUHEGW7quUpkPZp5L5cHPs9eKUfKCdaPHq2",
        "coingeckoId": "cope"
      }
    },
    {
      "chainId": 101,
      "address": "8HGyAAB1yoM1ttS7pXjHMa3dukTFGQggnFFH3hJZgzQh",
      "symbol": "COPE",
      "name": "COPE",
      "decimals": 6,
      "logoURI": "https://raw.githubusercontent.com/solana-labs/token-list/main/assets/mainnet/8HGyAAB1yoM1ttS7pXjHMa3dukTFGQggnFFH3hJZgzQh/logo.png",
      "tags": [
        "trading",
        "index",
        "Algos"
      ],
      "extensions": {
        "website": "https://www.unlimitedcope.com/",
        "serumV3Usdc": "6fc7v3PmjZG9Lk2XTot6BywGyYLkBQuzuFKd4FpCsPxk",
        "coingeckoId": "cope"
      }
    },
    {
      "chainId": 101,
      "address": "2prC8tcVsXwVJAinhxd2zeMeWMWaVyzPoQeLKyDZRFKd",
      "symbol": "MCAPS",
      "name": "Mango Market Caps",
      "decimals": 0,
      "logoURI": "https://raw.githubusercontent.com/solana-labs/token-list/main/assets/mainnet/2prC8tcVsXwVJAinhxd2zeMeWMWaVyzPoQeLKyDZRFKd/logo.png",
      "tags": [
        "mango"
      ],
      "extensions": {
        "website": "https://initialcapoffering.com/",
        "coingeckoId": "mango-market-caps"
      }
    },
    {
      "chainId": 101,
      "address": "2reKm5Y9rmAWfaw5jraYz1BXwGLHMofGMs3iNoBLt4VC",
      "symbol": "DOCE",
      "name": "Doce Finance",
      "decimals": 6,
      "logoURI": "https://raw.githubusercontent.com/solana-labs/token-list/main/assets/mainnet/2reKm5Y9rmAWfaw5jraYz1BXwGLHMofGMs3iNoBLt4VC/logo.png",
      "tags": [],
      "extensions": {
        "website": "https://swap.doce.finance/"
      }
    },
    {
      "chainId": 101,
      "address": "E1PvPRPQvZNivZbXRL61AEGr71npZQ5JGxh4aWX7q9QA",
      "symbol": "INO",
      "name": "NoGoalToken",
      "decimals": 9,
      "logoURI": "https://raw.githubusercontent.com/solana-labs/token-list/main/assets/mainnet/E1PvPRPQvZNivZbXRL61AEGr71npZQ5JGxh4aWX7q9QA/logo.png",
      "tags": [],
      "extensions": {
        "website": "http://token.nogoal.click/",
        "discord": "https://discord.gg/mHS3qbBaZk",
        "serumV3Usdc": "HyERWE8TEQmDX157oLEpwaTc59ECzmvjUgZhZ2RNtNdn"
      }
    },
    {
      "chainId": 101,
      "address": "8PMHT4swUMtBzgHnh5U564N5sjPSiUz2cjEQzFnnP1Fo",
      "symbol": "ROPE",
      "name": "Rope Token",
      "decimals": 9,
      "logoURI": "https://raw.githubusercontent.com/solana-labs/token-list/main/assets/mainnet/8PMHT4swUMtBzgHnh5U564N5sjPSiUz2cjEQzFnnP1Fo/logo.svg",
      "tags": [],
      "extensions": {
        "website": "https://ropesolana.com/",
        "coingeckoId": "rope-token",
        "serumV3Usdc": "4Sg1g8U2ZuGnGYxAhc6MmX9MX7yZbrrraPkCQ9MdCPtF",
        "waterfallbot": "https://bit.ly/ROPEwaterfall"
      }
    },
    {
      "chainId": 101,
      "address": "2XkWD6spByDUoR3VDEjPXz4kxFV8e1skwaRSBArRLG3a",
      "symbol": "DROIDF",
      "name": "DROID FINANCE",
      "decimals": 8,
      "logoURI": "https://raw.githubusercontent.com/solana-labs/token-list/main/assets/mainnet/2XkWD6spByDUoR3VDEjPXz4kxFV8e1skwaRSBArRLG3a/logo.png",
      "tags": [],
      "extensions": {
        "website": "https://www.droid.finance/"
      }
    },
    {
      "chainId": 101,
      "address": "5dhkWqrq37F92jBmEyhQP1vbMkbVRz59V7288HH2wBC7",
      "symbol": "SLOCK",
      "name": "SOLLock",
      "decimals": 9,
      "logoURI": "https://raw.githubusercontent.com/solana-labs/token-list/main/assets/mainnet/5dhkWqrq37F92jBmEyhQP1vbMkbVRz59V7288HH2wBC7/logo.png",
      "tags": [
        "utility-token"
      ],
      "extensions": {
        "website": "https://sollock.org/",
        "twitter": "https://twitter.com/@SOLLockOfficial",
        "github": "https://github.com/SOLLock",
        "tgann": "https://t.me/SOLLockAnn",
        "tggroup": "https://t.me/SOLLock"
      }
    },
    {
      "chainId": 101,
      "address": "ETAtLmCmsoiEEKfNrHKJ2kYy3MoABhU6NQvpSfij5tDs",
      "symbol": "MEDIA",
      "name": "Media Network",
      "decimals": 6,
      "logoURI": "https://raw.githubusercontent.com/solana-labs/token-list/main/assets/mainnet/ETAtLmCmsoiEEKfNrHKJ2kYy3MoABhU6NQvpSfij5tDs/logo.png",
      "tags": [
        "utility-token"
      ],
      "extensions": {
        "website": "https://media.network/",
        "coingeckoId": "media-network",
        "serumV3Usdc": "FfiqqvJcVL7oCCu8WQUMHLUC2dnHQPAPjTdSzsERFWjb",
        "waterfallbot": "https://bit.ly/MEDIAwaterfall"
      }
    },
    {
      "chainId": 101,
      "address": "StepAscQoEioFxxWGnh2sLBDFp9d8rvKz2Yp39iDpyT",
      "symbol": "STEP",
      "name": "Step",
      "decimals": 9,
      "logoURI": "https://raw.githubusercontent.com/solana-labs/token-list/main/assets/mainnet/StepAscQoEioFxxWGnh2sLBDFp9d8rvKz2Yp39iDpyT/logo.png",
      "tags": [
        "utility-token"
      ],
      "extensions": {
        "website": "https://step.finance/",
        "twitter": "https://twitter.com/StepFinance_",
        "coingeckoId": "step-finance",
        "serumV3Usdc": "97qCB4cAVSTthvJu3eNoEx6AY6DLuRDtCoPm5Tdyg77S",
        "waterfallbot": "https://bit.ly/STEPwaterfall"
      }
    },
    {
      "chainId": 101,
      "address": "7Geyz6iiRe8buvunsU6TXndxnpLt9mg6iPxqhn6cr3c6",
      "symbol": "ANFT",
      "name": "AffinityLabs",
      "decimals": 9,
      "logoURI": "https://raw.githubusercontent.com/solana-labs/token-list/main/assets/mainnet/7Geyz6iiRe8buvunsU6TXndxnpLt9mg6iPxqhn6cr3c6/logo.png",
      "tags": [
        "nft"
      ],
      "extensions": {
        "website": "https://affinitylabs.tech/"
      }
    },
    {
      "chainId": 102,
      "address": "So11111111111111111111111111111111111111112",
      "symbol": "wSOL",
      "name": "Wrapped SOL",
      "decimals": 9,
      "logoURI": "https://raw.githubusercontent.com/solana-labs/token-list/main/assets/mainnet/So11111111111111111111111111111111111111112/logo.png",
      "tags": [],
      "extensions": {
        "website": "https://www.solana.com/",
        "coingeckoId": "solana"
      }
    },
    {
      "chainId": 102,
      "address": "CpMah17kQEL2wqyMKt3mZBdTnZbkbfx4nqmQMFDP5vwp",
      "symbol": "USDC",
      "name": "USD Coin",
      "decimals": 6,
      "logoURI": "https://raw.githubusercontent.com/solana-labs/token-list/main/assets/mainnet/CpMah17kQEL2wqyMKt3mZBdTnZbkbfx4nqmQMFDP5vwp/logo.png",
      "tags": [
        "stablecoin"
      ],
      "extensions": {
        "website": "https://www.centre.io/",
        "coingeckoId": "usd-coin"
      }
    },
    {
      "chainId": 102,
      "address": "Gmk71cM7j2RMorRsQrsyysM4HsByQx5PuDGtDdqGLWCS",
      "symbol": "spSOL",
      "name": "Stake pool SOL",
      "decimals": 9,
      "logoURI": "https://raw.githubusercontent.com/solana-labs/token-list/main/assets/mainnet/Gmk71cM7j2RMorRsQrsyysM4HsByQx5PuDGtDdqGLWCS/logo.png",
      "tags": [
        "stake-pool"
      ],
      "extensions": {
        "website": "https://www.solana.com/"
      }
    },
    {
      "chainId": 102,
      "address": "2jQc2jDHVCewoWsQJK7JPLetP7UjqXvaFdno8rtrD8Kg",
      "symbol": "sHOG",
      "name": "sHOG",
      "decimals": 6,
      "tags": [
        "stablecoin"
      ]
    },
    {
      "chainId": 103,
      "address": "So11111111111111111111111111111111111111112",
      "symbol": "SOL",
      "name": "Wrapped SOL",
      "decimals": 9,
      "logoURI": "https://raw.githubusercontent.com/solana-labs/token-list/main/assets/mainnet/So11111111111111111111111111111111111111112/logo.png",
      "tags": [],
      "extensions": {
        "coingeckoId": "solana"
      }
    },
    {
      "chainId": 103,
      "address": "7Cab8z1Lz1bTC9bQNeY7VQoZw5a2YbZoxmvFSvPgcTEL",
      "symbol": "LGGD",
      "name": "LGG Dev Fan Token",
      "decimals": 0,
      "logoURI": "https://raw.githubusercontent.com/solana-labs/token-list/main/assets/mainnet/7Cab8z1Lz1bTC9bQNeY7VQoZw5a2YbZoxmvFSvPgcTEL/logo.png",
      "tags": [
        "LGG"
      ],
      "extensions": {
        "website": "https://lgg-hacks.art"
      }
    },
    {
      "chainId": 103,
      "address": "DEhAasscXF4kEGxFgJ3bq4PpVGp5wyUxMRvn6TzGVHaw",
      "symbol": "XYZ",
      "name": "XYZ Test",
      "decimals": 6,
      "logoURI": "https://raw.githubusercontent.com/solana-labs/token-list/main/assets/mainnet/DEhAasscXF4kEGxFgJ3bq4PpVGp5wyUxMRvn6TzGVHaw/logo.png",
      "tags": []
    },
    {
      "chainId": 103,
      "address": "2rg5syU3DSwwWs778FQ6yczDKhS14NM3vP4hqnkJ2jsM",
      "symbol": "pSOL",
      "name": "SOL stake pool",
      "decimals": 9,
      "logoURI": "https://raw.githubusercontent.com/solana-labs/token-list/main/assets/mainnet/2rg5syU3DSwwWs778FQ6yczDKhS14NM3vP4hqnkJ2jsM/logo.png",
      "tags": [],
      "extensions": {
        "website": "https://solana.com/",
        "background": "https://solana.com/static/8c151e179d2d7e80255bdae6563209f2/6833b/validators.webp"
      }
    },
    {
      "chainId": 103,
      "address": "SRMuApVNdxXokk5GT7XD5cUUgXMBCoAz2LHeuAoKWRt",
      "symbol": "SRM",
      "name": "Serum",
      "decimals": 6,
      "logoURI": "https://raw.githubusercontent.com/solana-labs/token-list/main/assets/mainnet/SRMuApVNdxXokk5GT7XD5cUUgXMBCoAz2LHeuAoKWRt/logo.png",
      "tags": [],
      "extensions": {
        "website": "https://projectserum.com/",
        "coingeckoId": "serum"
      }
    },
    {
      "chainId": 103,
      "address": "StepAscQoEioFxxWGnh2sLBDFp9d8rvKz2Yp39iDpyT",
      "symbol": "STEP",
      "name": "Step",
      "decimals": 9,
      "logoURI": "https://raw.githubusercontent.com/solana-labs/token-list/main/assets/mainnet/StepAscQoEioFxxWGnh2sLBDFp9d8rvKz2Yp39iDpyT/logo.png",
      "tags": [
        "utility-token"
      ],
      "extensions": {
        "website": "https://step.finance/",
        "twitter": "https://twitter.com/StepFinance_",
        "coingeckoId": "step-finance",
        "waterfallbot": "https://bit.ly/STEPwaterfall"
      }
    },
    {
      "chainId": 103,
      "address": "7STJWT74tAZzhbNNPRH8WuGDy9GZg27968EwALWuezrH",
      "symbol": "wSUSHI",
      "name": "SushiSwap (Wormhole)",
      "decimals": 9,
      "logoURI": "https://raw.githubusercontent.com/solana-labs/token-list/main/assets/mainnet/7STJWT74tAZzhbNNPRH8WuGDy9GZg27968EwALWuezrH/logo.png",
      "tags": [
        "wrapped",
        "wormhole"
      ],
      "extensions": {
        "website": "https://sushi.com",
        "background": "https://sushi.com/static/media/Background-sm.fd449814.jpg/",
        "address": "0x6B3595068778DD592e39A122f4f5a5cF09C90fE2",
        "bridgeContract": "https://etherscan.io/address/0xf92cD566Ea4864356C5491c177A430C222d7e678",
        "assetContract": "https://etherscan.io/address/0x6B3595068778DD592e39A122f4f5a5cF09C90fE2",
        "coingeckoId": "sushi"
      }
    },
    {
      "chainId": 103,
      "address": "3aMbgP7aGsP1sVcFKc6j65zu7UiziP57SMFzf6ptiCSX",
      "symbol": "sHOG",
      "name": "Devnet StableHog",
      "decimals": 6,
      "logoURI": "https://raw.githubusercontent.com/solana-labs/token-list/main/assets/mainnet/3aMbgP7aGsP1sVcFKc6j65zu7UiziP57SMFzf6ptiCSX/logo.png",
      "tags": [
        "stablecoin"
      ]
    },
    {
      "chainId": 101,
      "address": "3cXftQWJJEeoysZrhAEjpfCHe9tSKyhYG63xpbue8m3s",
      "symbol": "Kreechures",
      "name": "Kreechures",
      "decimals": 0,
      "logoURI": "https://raw.githubusercontent.com/solana-labs/token-list/main/assets/mainnet/3cXftQWJJEeoysZrhAEjpfCHe9tSKyhYG63xpbue8m3s/logo.svg",
      "tags": [
        "nft"
      ],
      "extensions": {
        "website": "https://www.kreechures.com/",
        "attributes": [
          {
            "image": "https://gateway.pinata.cloud/ipfs/QmWcMyAYpaX3BHJoDq6Fyub71TjaHbRHqErT7MmbDvCXYJ/3cXftQWJJEeoysZrhAEjpfCHe9tSKyhYG63xpbue8m3s.jpg",
            "Generation": 0,
            "Species": 6,
            "Base Rest": 262
          }
        ]
      }
    },
    {
      "chainId": 101,
      "address": "4DrV8khCoPS3sWRj6t1bb2DzT9jD4mZp6nc7Jisuuv1b",
      "symbol": "SPD",
      "name": "Solpad",
      "decimals": 9,
      "logoURI": "https://raw.githubusercontent.com/solana-labs/token-list/main/assets/mainnet/4DrV8khCoPS3sWRj6t1bb2DzT9jD4mZp6nc7Jisuuv1b/logo.png",
      "tags": [],
      "extensions": {
        "website": "https://www.solpad.io/"
      }
    },
    {
      "chainId": 101,
      "address": "7p7AMM6QoA8wPRKeqF87Pt51CRWmWvXPH5TBNMyDWhbH",
      "symbol": "Kreechures",
      "name": "Kreechures",
      "decimals": 0,
      "logoURI": "https://raw.githubusercontent.com/solana-labs/token-list/main/assets/mainnet/7p7AMM6QoA8wPRKeqF87Pt51CRWmWvXPH5TBNMyDWhbH/logo.svg",
      "tags": [
        "nft"
      ],
      "extensions": {
        "website": "https://www.kreechures.com/",
        "attributes": [
          {
            "image": "https://gateway.pinata.cloud/ipfs/QmWcMyAYpaX3BHJoDq6Fyub71TjaHbRHqErT7MmbDvCXYJ/7p7AMM6QoA8wPRKeqF87Pt51CRWmWvXPH5TBNMyDWhbH.jpg",
            "Generation": 0,
            "Species": 4,
            "Base Rest": 335
          }
        ]
      }
    },
    {
      "chainId": 101,
      "address": "6ybxMQpMgQhtsTLhvHZqk8uqao7kvoexY6e8JmCTqAB1",
      "symbol": "QUEST",
      "name": "QUEST",
      "decimals": 4,
      "logoURI": "https://raw.githubusercontent.com/solana-labs/token-list/main/assets/mainnet/6ybxMQpMgQhtsTLhvHZqk8uqao7kvoexY6e8JmCTqAB1/logo.png",
      "tags": [],
      "extensions": {
        "website": "https://questcoin.org/"
      }
    },
    {
      "chainId": 101,
      "address": "97qAF7ZKEdPdQaUkhASGA59Jpa2Wi7QqVmnFdEuPqEDc",
      "symbol": "DIAMOND",
      "name": "LOVE",
      "decimals": 6,
      "logoURI": "https://raw.githubusercontent.com/solana-labs/token-list/main/assets/mainnet/97qAF7ZKEdPdQaUkhASGA59Jpa2Wi7QqVmnFdEuPqEDc/logo.png",
      "tags": [
        "Diamond Love"
      ],
      "extensions": {
        "website": "https://diamondlove.io/",
        "telegram": "https://t.me/DiamondLoveX"
      }
    },
    {
      "chainId": 101,
      "address": "xxxxa1sKNGwFtw2kFn8XauW9xq8hBZ5kVtcSesTT9fW",
      "symbol": "SLIM",
      "name": "Solanium",
      "decimals": 6,
      "logoURI": "https://raw.githubusercontent.com/solana-labs/token-list/main/assets/mainnet/xxxxa1sKNGwFtw2kFn8XauW9xq8hBZ5kVtcSesTT9fW/logo.png",
      "tags": [],
      "extensions": {
        "website": "https://www.solanium.io/",
        "coingeckoId": "solanium",
        "twitter": "https://twitter.com/solanium_io",
        "telegram": "https://t.me/solanium_io"
      }
    },
    {
      "chainId": 101,
      "address": "8GPUjUHFxfNhaSS8kUkix8txRRXszeUAsHTjUmHuygZT",
      "symbol": "NINJA NFT1",
      "name": "NINJA NFT1",
      "decimals": 0,
      "logoURI": "https://raw.githubusercontent.com/yuzu-ninjaprotocol/ninjaprotocol/main/NINJA%20NFT%201.png",
      "tags": [],
      "extensions": {
        "website": "http://ninjaprotocol.io"
      }
    },
    {
      "chainId": 101,
      "address": "HcJCPYck2UsTMgiPfjn6CS1wrC5iBXtuqPSjt8Qy8Sou",
      "symbol": "GANGS",
      "name": "Gangs of Solana",
      "decimals": 4,
      "logoURI": "https://raw.githubusercontent.com/solana-labs/token-list/main/assets/mainnet/HcJCPYck2UsTMgiPfjn6CS1wrC5iBXtuqPSjt8Qy8Sou/logo.svg",
      "tags": [],
      "extensions": {
        "website": "https://gangsofsolana.com/"
      }
    },
    {
      "chainId": 101,
      "address": "2rEiLkpQ3mh4DGxv1zcSdW5r5HK2nehif5sCaF5Ss9E1",
      "symbol": "RECO",
      "name": "Reboot ECO",
      "decimals": 0,
      "logoURI": "https://raw.githubusercontent.com/solana-labs/token-list/main/assets/mainnet/2rEiLkpQ3mh4DGxv1zcSdW5r5HK2nehif5sCaF5Ss9E1/logo.png",
      "tags": [],
      "extensions": {
        "website": "https://reboot.eco/"
      }
    },
    {
      "chainId": 101,
      "address": "BXhAKUxkGvFbAarA3K1SUYnqXRhEBC1bhUaCaxvzgyJ1",
      "symbol": "ISA",
      "name": "Interstellar",
      "decimals": 9,
      "logoURI": "https://raw.githubusercontent.com/solana-labs/token-list/main/assets/mainnet/BXhAKUxkGvFbAarA3K1SUYnqXRhEBC1bhUaCaxvzgyJ1/logo.png",
      "tags": [],
      "extensions": {
        "website": "https://interstellaralliance.gitbook.io/isa/"
      }
    },
    {
      "chainId": 101,
      "address": "7xKXtg2CW87d97TXJSDpbD5jBkheTqA83TZRuJosgAsU",
      "symbol": "SAMO",
      "name": "Samoyed Coin",
      "decimals": 9,
      "logoURI": "https://raw.githubusercontent.com/solana-labs/token-list/main/assets/mainnet/7xKXtg2CW87d97TXJSDpbD5jBkheTqA83TZRuJosgAsU/logo.png",
      "tags": [],
      "extensions": {
        "website": "https://samoyedcoin.com/",
        "coingeckoId": "samoyedcoin",
        "serumV3Usdc": "FR3SPJmgfRSKKQ2ysUZBu7vJLpzTixXnjzb84bY3Diif"
      }
    },
    {
      "chainId": 101,
      "address": "ATLASXmbPQxBUYbxPsV97usA3fPQYEqzQBUHgiFCUsXx",
      "symbol": "ATLAS",
      "name": "Star Atlas",
      "decimals": 8,
      "logoURI": "https://raw.githubusercontent.com/solana-labs/token-list/main/assets/mainnet/ATLASXmbPQxBUYbxPsV97usA3fPQYEqzQBUHgiFCUsXx/logo.png",
      "tags": [
        "utility-token"
      ],
      "extensions": {
        "website": "https://staratlas.com",
        "description": "Star Atlas Token",
        "coingeckoId": "star-atlas",
        "serumV3Usdc": "Di66GTLsV64JgCCYGVcY21RZ173BHkjJVgPyezNN7P1K"
      }
    },
    {
      "chainId": 101,
      "address": "poLisWXnNRwC6oBu1vHiuKQzFjGL4XDSu4g9qjz9qVk",
      "symbol": "POLIS",
      "name": "Star Atlas DAO",
      "decimals": 8,
      "logoURI": "https://raw.githubusercontent.com/solana-labs/token-list/main/assets/mainnet/poLisWXnNRwC6oBu1vHiuKQzFjGL4XDSu4g9qjz9qVk/logo.png",
      "tags": [
        "utility-token"
      ],
      "extensions": {
        "website": "https://staratlas.com",
        "description": "Star Atlas DAO Token",
        "coingeckoId": "star-atlas-dao",
        "serumV3Usdc": "HxFLKUAmAMLz1jtT3hbvCMELwH5H9tpM2QugP8sKyfhW"
      }
    },
    {
      "chainId": 101,
      "address": "HAWy8kV3bD4gaN6yy6iK2619x2dyzLUBj1PfJiihTisE",
      "symbol": "DOI",
      "name": "Discovery of Iris",
      "decimals": 0,
      "logoURI": "https://raw.githubusercontent.com/solana-labs/token-list/main/assets/mainnet/HAWy8kV3bD4gaN6yy6iK2619x2dyzLUBj1PfJiihTisE/logo.png",
      "tags": [
        "nft"
      ],
      "extensions": {
        "website": "https://www.staratlas.com",
        "imageUrl": "https://storage.googleapis.com/nft-assets/ReBirth/poster-1/discovery-of-iris.jpg",
        "description": "The rogue planet, Iris, dense with invaluable materials, draws in and collides with seven child planets in a remote region of space, creating what is henceforth referred to as 'The Cataclysm'. When combined, these eight elements create a form of free energy. The collision creates a massively valuable debris field.",
        "serumV3Usdc": "AYXTVttPfhYmn3jryX5XbRjwPK2m9445mbN2iLyRD6nq"
      }
    },
    {
      "chainId": 101,
      "address": "ATSPo9f9TJ3Atx8SuoTYdzSMh4ctQBzYzDiNukQDmoF7",
      "symbol": "HOSA",
      "name": "The Heart of Star Atlas",
      "decimals": 0,
      "logoURI": "https://raw.githubusercontent.com/solana-labs/token-list/main/assets/mainnet/ATSPo9f9TJ3Atx8SuoTYdzSMh4ctQBzYzDiNukQDmoF7/logo.png",
      "tags": [
        "nft"
      ],
      "extensions": {
        "website": "https://www.staratlas.com",
        "imageUrl": "https://storage.googleapis.com/nft-assets/ReBirth/poster-2/the-heart-of-star-atlas.jpg",
        "description": "At the core of Star Atlas lies a treasure trove of priceless data. After an unsuspecting deep space explorer discovers “The Cataclysm”, he scans its riches, creating what will once be known as the first intergalactic data block. He sells this invaluable information to all three rival factions, igniting a lethal spark that forever changes the course of history.",
        "serumV3Usdc": "5Erzgrw9pTjNWLeqHp2sChJq7smB7WXRQYw9wvkvA59t"
      }
    },
    {
      "chainId": 101,
      "address": "36s6AFRXzE9KVdUyoJQ5y6mwxXw21LawYqqwNiQUMD8s",
      "symbol": "TCW",
      "name": "The Convergence War",
      "decimals": 0,
      "logoURI": "https://raw.githubusercontent.com/solana-labs/token-list/main/assets/mainnet/36s6AFRXzE9KVdUyoJQ5y6mwxXw21LawYqqwNiQUMD8s/logo.png",
      "tags": [
        "nft"
      ],
      "extensions": {
        "website": "https://www.staratlas.com",
        "imageUrl": "https://storage.googleapis.com/nft-assets/ReBirth/poster-3/the-convergence-war.jpg",
        "description": "All three factions, thinking they were the sole owners of the cataclysmic data drop, converge to settle the area. A devastating war breaks out across the galaxy after their inability to settle the disputed territory.",
        "serumV3Usdc": "DXPv2ZyMD6Y2mDenqYkAhkvGSjNahkuMkm4zv6DqB7RF"
      }
    },
    {
      "chainId": 101,
      "address": "BgiTVxW9uLuHHoafTd2qjYB5xjCc5Y1EnUuYNfmTwhvp",
      "symbol": "LOST",
      "name": "Short Story of a Lost Astronaut",
      "decimals": 0,
      "logoURI": "https://raw.githubusercontent.com/solana-labs/token-list/main/assets/mainnet/BgiTVxW9uLuHHoafTd2qjYB5xjCc5Y1EnUuYNfmTwhvp/logo.png",
      "tags": [
        "nft"
      ],
      "extensions": {
        "website": "https://www.staratlas.com",
        "imageUrl": "https://storage.googleapis.com/nft-assets/ReBirth/poster-4/short-story-of-a-lost-astronaut.jpg",
        "description": "He thought it would be just another routine exploration mission. Get there, scan, save data blocks and return. But when a surprise radiation storm knocked out his spaceship and swept him up into its high-velocity current, the only thing that saved him from certain doom was his custom ion shield.",
        "serumV3Usdc": "73d9N7BbWVKBG6A2xwwwEHcxzPB26YzbMnRjue3DPzqs"
      }
    },
    {
      "chainId": 101,
      "address": "4G85c5aUsRTrRPqE5VjY7ebD9b2ktTF6NEVGiCddRBDX",
      "symbol": "LOVE",
      "name": "B ❤ P",
      "decimals": 0,
      "logoURI": "https://raw.githubusercontent.com/solana-labs/token-list/main/assets/mainnet/4G85c5aUsRTrRPqE5VjY7ebD9b2ktTF6NEVGiCddRBDX/logo.png",
      "tags": [
        "nft"
      ],
      "extensions": {
        "website": "https://www.staratlas.com",
        "imageUrl": "https://storage.googleapis.com/nft-assets/ReBirth/poster-5/love-story.jpg",
        "description": "Paizul, the charismatic and brilliant leader of the ONI consortium, vividly recalls the first time she saw her one true love. It was a warm summer day, full of raging ionic storms. Lightning was piercing the sky as Bekalu took off his helmet and locked eyes with her. “What are the chances of nearly colliding with someone flying through these wastelands on a day like this”, he smiled with his booming voice. “Perhaps it’s destiny,” she smiled back mysteriously. There was another strike of lightning, but this time the sky remained calm.",
        "serumV3Usdc": "AM9sNDh48N2qhYSgpA58m9dHvrMoQongtyYu2u2XoYTc"
      }
    },
    {
      "chainId": 101,
      "address": "7dr7jVyXf1KUnYq5FTpV2vCZjKRR4MV94jzerb8Fi16Q",
      "symbol": "MRDR",
      "name": "The Assassination of Paizul",
      "decimals": 0,
      "logoURI": "https://raw.githubusercontent.com/solana-labs/token-list/main/assets/mainnet/7dr7jVyXf1KUnYq5FTpV2vCZjKRR4MV94jzerb8Fi16Q/logo.png",
      "tags": [
        "nft"
      ],
      "extensions": {
        "website": "https://www.staratlas.com",
        "imageUrl": "https://storage.googleapis.com/nft-assets/ReBirth/poster-6/assassination-of-paizul.jpg",
        "description": "Suffering one of the cruelest fates in the universe, the Sogmian race of aliens was driven to the brink of extinction. With only 10,000 members left, they put all hope of salvation in the hands of their leader Paizul. After she was assassinated in a gruesome public way, so much fear was struck in the hearts of survivors that they set out to build their 'Last Stand'.",
        "serumV3Usdc": "BJiV2gCLwMvj2c1CbhnMjjy68RjqoMzYT8brDrpVyceA"
      }
    },
    {
      "chainId": 101,
      "address": "G1bE9ge8Yoq43hv7QLcumxTFhHqFMdcL4y2d6ZdzMG4b",
      "symbol": "PFP",
      "name": "Paizul Funeral Procession",
      "decimals": 0,
      "logoURI": "https://raw.githubusercontent.com/solana-labs/token-list/main/assets/mainnet/G1bE9ge8Yoq43hv7QLcumxTFhHqFMdcL4y2d6ZdzMG4b/logo.png",
      "tags": [
        "nft"
      ],
      "extensions": {
        "website": "https://www.staratlas.com",
        "imageUrl": "https://storage.googleapis.com/nft-assets/ReBirth/poster-7/paizul-funeral-procession.jpg",
        "description": "The sound of wailing echoes across the plains. The Sogmian procession solemnly marches in step past their ancestors’ gravestones, still haunted by the fate of their leader. The sun begins to set as they bring Paizul’s cryopod at the top of the Rock of Light. As a beam of light consumes the pod to upload it to eternal rest with the ancients, Bekalu falls to his knees with a wrathful howl. The crowd is rattled to the core, a foreboding of things to come.",
        "serumV3Usdc": "7JzaEAuVfjkrZyMwJgZF5aQkiEyVyCaTWA3N1fQK7Y6V"
      }
    },
    {
      "chainId": 101,
      "address": "6bD8mr8DyuVqN5dXd1jnqmCL66b5KUV14jYY1HSmnxTE",
      "symbol": "AVE",
      "name": "Ahr Visits Earth",
      "decimals": 0,
      "logoURI": "https://raw.githubusercontent.com/solana-labs/token-list/main/assets/mainnet/6bD8mr8DyuVqN5dXd1jnqmCL66b5KUV14jYY1HSmnxTE/logo.png",
      "tags": [
        "nft"
      ],
      "extensions": {
        "website": "https://www.staratlas.com",
        "imageUrl": "https://storage.googleapis.com/nft-assets/ReBirth/poster-8/ahr-visits-earth.jpg",
        "description": "Humankind is visited by Ahr, a mysterious being of pure light. But not all is as it seems… For through the power of illusion, we are tricked into forming a space-based religion, plundering the planet and launching ourselves towards the stars, permanently leaving the Earth.",
        "serumV3Usdc": "8yQzsbraXJFoPG5PdX73B8EVYFuPR9aC2axAqWearGKu"
      }
    },
    {
      "chainId": 101,
      "address": "9vi6PTKBFHR2hXgyjoTZx6h7WXNkFAA5dCsZRSi4higK",
      "symbol": "ASF",
      "name": "Armstrong Forever",
      "decimals": 0,
      "logoURI": "https://raw.githubusercontent.com/solana-labs/token-list/main/assets/mainnet/9vi6PTKBFHR2hXgyjoTZx6h7WXNkFAA5dCsZRSi4higK/logo.png",
      "tags": [
        "nft"
      ],
      "extensions": {
        "website": "https://www.staratlas.com",
        "imageUrl": "https://storage.googleapis.com/nft-assets/ReBirth/poster-15/armstrong-forever.jpg",
        "description": "When humans were racing to expand into outer space under Ahr’s influence, the devastation they inflicted upon the planet was so great that it weakened the Earth’s geomagnetic field. The reckless way the planet’s orbit was populated by machines and debris led to distortions in the gravity field. All this culminated in a disastrous slingshot effect for the many satellites orbiting the blue dot, altering their trajectories to loosen the direct gravity pull of the planet and scatter into deep space. Some of these satellites contained valuable data that was lost forever.  In 2621, the Council of Peace put a bounty on these ancient artifacts to integrate them into Star Atlas, leading to a hunt for them across the galaxy. One of the most sought-after satellites in history records bears the name of Neil Armstrong, the first human to set foot on the Moon.  Initially launched into medium Earth orbit as a cornerstone of the global positioning system (GPS), the satellite had untold additional capabilities that made it more and more valuable as it drifted off into the void.",
        "serumV3Usdc": "8yQzsbraXJFoPG5PdX73B8EVYFuPR9aC2axAqWearGKu"
      }
    },
    {
      "chainId": 101,
      "address": "Hfjgcs9ix17EwgXVVbKjo6NfMm2CXfr34cwty3xWARUm",
      "symbol": "TLS",
      "name": "The Last Stand",
      "decimals": 0,
      "logoURI": "https://raw.githubusercontent.com/solana-labs/token-list/main/assets/mainnet/Hfjgcs9ix17EwgXVVbKjo6NfMm2CXfr34cwty3xWARUm/logo.png",
      "tags": [
        "nft"
      ],
      "extensions": {
        "website": "https://www.staratlas.com",
        "serumV3Usdc": "AVHndcEDUjP9Liz5dfcvAPAMffADXG6KMPn8sWB1XhFQ"
      }
    },
    {
      "chainId": 101,
      "address": "8EXX5kG7qWTjgpNSGX7PnB6hJZ8xhXUcCafVJaBEJo32",
      "symbol": "SPT",
      "name": "The Signing of the Peace Treaty",
      "decimals": 0,
      "logoURI": "https://raw.githubusercontent.com/solana-labs/token-list/main/assets/mainnet/8EXX5kG7qWTjgpNSGX7PnB6hJZ8xhXUcCafVJaBEJo32/logo.png",
      "tags": [
        "nft"
      ],
      "extensions": {
        "website": "https://www.staratlas.com",
        "serumV3Usdc": "FZ9xhZbkt9bKKVpWmFxRhEJyzgxqU5w5xu3mXcF6Eppe"
      }
    },
    {
      "chainId": 101,
      "address": "62FWgS4XaMJrUrAYw7mHMRye4iY9hqgqnJLBiT8QyPJv",
      "symbol": "COFFEE",
      "name": "CoffeeMaker",
      "decimals": 18,
      "logoURI": "https://cdn.jsdelivr.net/gh/cofeeswap/logo/coffeev2.png",
      "tags": [
        "nft",
        "swap",
        "nft marketplace"
      ],
      "extensions": {
        "website": "https://coffeemaker.finance"
      }
    },
    {
      "chainId": 101,
      "address": "CAjoJeGCCRae9oDwHYXzkeUDonp3dZLWV5GKHysLwjnx",
      "symbol": "PBA",
      "name": "The Peacebringers Archive",
      "decimals": 0,
      "logoURI": "https://raw.githubusercontent.com/solana-labs/token-list/main/assets/mainnet/CAjoJeGCCRae9oDwHYXzkeUDonp3dZLWV5GKHysLwjnx/logo.png",
      "tags": [
        "nft"
      ],
      "extensions": {
        "website": "https://www.staratlas.com",
        "serumV3Usdc": "4jN1R453Acv9egnr7Dry3x9Xe3jqh1tqz5RokniaeVhy"
      }
    },
    {
      "chainId": 101,
      "address": "FPnwwNiL1tXqd4ZbGjFYsCw5qsQw91VN79SNcU4Bc732",
      "symbol": "UWB",
      "name": "Ustur Wod.bod",
      "decimals": 0,
      "logoURI": "https://raw.githubusercontent.com/solana-labs/token-list/main/assets/mainnet/FPnwwNiL1tXqd4ZbGjFYsCw5qsQw91VN79SNcU4Bc732/logo.png",
      "tags": [
        "nft"
      ],
      "extensions": {
        "website": "https://www.staratlas.com",
        "serumV3Usdc": "J99HsFQEWKR3UiFQpKTnF11iaNiR1enf2LxHfgsbVc59"
      }
    },
    {
      "chainId": 101,
      "address": "DB76aiNQeLzHPwvFhzgwfpe6HGHCDTQ6snW6UD7AnHid",
      "symbol": "OMPH",
      "name": "Om Photoli",
      "decimals": 0,
      "logoURI": "https://raw.githubusercontent.com/solana-labs/token-list/main/assets/mainnet/DB76aiNQeLzHPwvFhzgwfpe6HGHCDTQ6snW6UD7AnHid/logo.png",
      "tags": [
        "nft"
      ],
      "extensions": {
        "website": "https://www.staratlas.com",
        "serumV3Usdc": "HdvXMScwAQQh9pEvLZjuaaeJcLTmixxYoMFefeqHFn2E"
      }
    },
    {
      "chainId": 101,
      "address": "BrzwWsG845VttbTsacZMLKhyc2jAZU12MaPkTYrJHoqm",
      "symbol": "SATM",
      "name": "Star Atlas - The Movie",
      "decimals": 0,
      "logoURI": "https://raw.githubusercontent.com/solana-labs/token-list/main/assets/mainnet/BrzwWsG845VttbTsacZMLKhyc2jAZU12MaPkTYrJHoqm/logo.png",
      "tags": [
        "nft"
      ],
      "extensions": {
        "website": "https://www.staratlas.com",
        "imageUrl": "https://storage.googleapis.com/nft-assets/ReBirth/poster-14/star-at-atlas-movie.jpg",
        "description": "“The first to arrive at the universe’s next frontier is the first to knock on the gates of prosperity.” — Ustur Armi.eldr",
        "serumV3Usdc": "KHw8L2eE6kpp8ziWPghBTtiAVCUvdSKMvGtT1e9AuJd"
      }
    },
    {
      "chainId": 101,
      "address": "8ymi88q5DtmdNTn2sPRNFkvMkszMHuLJ1e3RVdWjPa3s",
      "symbol": "SDOGE",
      "name": "SolDoge",
      "decimals": 0,
      "logoURI": "https://raw.githubusercontent.com/solana-labs/token-list/main/assets/mainnet/8ymi88q5DtmdNTn2sPRNFkvMkszMHuLJ1e3RVdWjPa3s/logo.png",
      "tags": [],
      "extensions": {
        "website": "https://www.soldoge.org",
        "serumV3Usdc": "9aruV2p8cRWxybx6wMsJwPFqeN7eQVPR74RrxdM3DNdu"
      }
    },
    {
      "chainId": 101,
      "address": "DQRNdQWz5NzbYgknGsZqSSXbdhQWvXSe8S56mrtNAs1b",
      "symbol": "ENTROPPP",
      "name": "ENTROPPP (Entropy for security)",
      "decimals": 6,
      "logoURI": "https://raw.githubusercontent.com/solana-labs/token-list/main/assets/mainnet/DQRNdQWz5NzbYgknGsZqSSXbdhQWvXSe8S56mrtNAs1b/logo.png",
      "tags": [
        "Cryptography",
        "Blockchain security",
        "Randomness and entropy"
      ],
      "extensions": {
        "website": "https://www.entroppp.com"
      }
    },
    {
      "chainId": 101,
      "address": "8RYSc3rrS4X4bvBCtSJnhcpPpMaAJkXnVKZPzANxQHgz",
      "symbol": "YARD",
      "name": "SolYard Finance",
      "decimals": 9,
      "logoURI": "https://raw.githubusercontent.com/solana-labs/token-list/main/assets/mainnet/8RYSc3rrS4X4bvBCtSJnhcpPpMaAJkXnVKZPzANxQHgz/logo.png",
      "tags": [],
      "extensions": {
        "website": "https://solyard.finance/"
      }
    },
    {
      "chainId": 101,
      "address": "nope9HWCJcXVFkG49CDk7oYFtgGsUzsRvHdcJeL2aCL",
      "symbol": "NOPE",
      "name": "NOPE FINANCE",
      "decimals": 9,
      "logoURI": "https://raw.githubusercontent.com/solana-labs/token-list/main/assets/mainnet/nope9HWCJcXVFkG49CDk7oYFtgGsUzsRvHdcJeL2aCL/logo.png",
      "tags": [],
      "extensions": {
        "website": "https://nopefinance.xyz/"
      }
    },
    {
      "chainId": 101,
      "address": "43VWkd99HjqkhFTZbWBpMpRhjG469nWa7x7uEsgSH7We",
      "symbol": "STNK",
      "name": "Stonks",
      "decimals": 9,
      "logoURI": "https://raw.githubusercontent.com/solana-labs/token-list/main/assets/mainnet/43VWkd99HjqkhFTZbWBpMpRhjG469nWa7x7uEsgSH7We/logo.png",
      "tags": [],
      "extensions": {
        "website": "https://stonkscoin.org/"
      }
    },
    {
      "chainId": 101,
      "address": "4368jNGeNq7Tt4Vzr98UWxL647PYu969VjzAsWGVaVH2",
      "symbol": "MEAL",
      "name": "HUNGRY",
      "decimals": 8,
      "logoURI": "https://raw.githubusercontent.com/solana-labs/token-list/main/assets/mainnet/4368jNGeNq7Tt4Vzr98UWxL647PYu969VjzAsWGVaVH2/logo.png",
      "tags": [],
      "extensions": {
        "website": "https://hungrycoin.io/"
      }
    },
    {
      "chainId": 101,
      "address": "8GQsW3f7mdwfjqJon2myADcBsSsRjpXmxHYDG8q1pvV6",
      "symbol": "HOLD",
      "name": "Holdana",
      "decimals": 9,
      "logoURI": "https://raw.githubusercontent.com/solana-labs/token-list/main/assets/mainnet/8GQsW3f7mdwfjqJon2myADcBsSsRjpXmxHYDG8q1pvV6/logo.png",
      "tags": [],
      "extensions": {
        "medium": "https://holdanatoken.medium.com/",
        "twitter": "https://twitter.com/HoldanaOfficial",
        "serumV3Usdc": "G2j5zKtfymPcWMq1YRoKrfUWy64SZ6ZxDVscHSyPQqmz"
      }
    },
    {
      "chainId": 101,
      "address": "64SqEfHtu4bZ6jr1mAxaWrLFdMngbKbru9AyaG2Dyk5T",
      "symbol": "wen-token",
      "name": "wen-token",
      "decimals": 0,
      "logoURI": "https://raw.githubusercontent.com/solana-labs/token-list/main/assets/mainnet/64SqEfHtu4bZ6jr1mAxaWrLFdMngbKbru9AyaG2Dyk5T/logo.png",
      "tags": [
        "nft"
      ],
      "extensions": {
        "website": "https://pythians.pyth.network"
      }
    },
    {
      "chainId": 101,
      "address": "9axWWN2FY8njSSQReepkiSE56U2yAvPFGuaXRQNdkZaS",
      "symbol": "wen-token-2",
      "name": "wen-token-2",
      "decimals": 0,
      "logoURI": "https://raw.githubusercontent.com/solana-labs/token-list/main/assets/mainnet/9axWWN2FY8njSSQReepkiSE56U2yAvPFGuaXRQNdkZaS/logo.png",
      "tags": [
        "nft"
      ],
      "extensions": {
        "website": "https://pythians.pyth.network"
      }
    },
    {
      "chainId": 101,
      "address": "4dmKkXNHdgYsXqBHCuMikNQWwVomZURhYvkkX5c4pQ7y",
      "symbol": "SNY",
      "name": "Synthetify",
      "decimals": 6,
      "logoURI": "https://raw.githubusercontent.com/solana-labs/token-list/main/assets/mainnet/4dmKkXNHdgYsXqBHCuMikNQWwVomZURhYvkkX5c4pQ7y/logo.png",
      "tags": [],
      "extensions": {
        "website": "https://synthetify.io/",
        "twitter": "https://twitter.com/synthetify",
        "coingeckoId": "syntheify-token"
      }
    },
    {
      "chainId": 101,
      "address": "4wTMJsh3q66PmAkmwEW47qVDevMZMVVWU3n1Yhqztwi6",
      "symbol": "ARCD",
      "name": "Arcade Token (Wormhole)",
      "decimals": 9,
      "logoURI": "https://raw.githubusercontent.com/solana-labs/token-list/main/assets/mainnet/4wTMJsh3q66PmAkmwEW47qVDevMZMVVWU3n1Yhqztwi6/logo.png",
      "tags": [
        "wrapped",
        "wormhole"
      ],
      "extensions": {
        "address": "0xb581E3a7dB80fBAA821AB39342E9Cbfd2ce33c23",
        "bridgeContract": "https://etherscan.io/address/0xf92cD566Ea4864356C5491c177A430C222d7e678",
        "assetContract": "https://etherscan.io/address/0xb581E3a7dB80fBAA821AB39342E9Cbfd2ce33c23",
        "website": "https://arcade.city",
        "twitter": "https://twitter.com/ArcadeCityHall"
      }
    },
    {
      "chainId": 101,
      "address": "Amt5wUJREJQC5pX7Z48YSK812xmu4j3sQVupNhtsEuY8",
      "symbol": "FROG",
      "name": "FROG",
      "decimals": 6,
      "logoURI": "https://raw.githubusercontent.com/solana-labs/token-list/main/assets/mainnet/Amt5wUJREJQC5pX7Z48YSK812xmu4j3sQVupNhtsEuY8/logo.png",
      "tags": [],
      "extensions": {
        "website": "https://www.froglana.com/",
        "serumV3Usdc": "2Si6XDdpv5zcvYna221eZZrsjsp5xeYoz9W1TVdMdbnt"
      }
    },
    {
      "chainId": 101,
      "address": "DEAdry5qhNoSkF3mbFrTa6udGbMwUoLnQhvchCu26Ak1",
      "symbol": "JUEL",
      "name": "Juel Token",
      "decimals": 9,
      "logoURI": "https://raw.githubusercontent.com/solana-labs/token-list/main/assets/mainnet/DEAdry5qhNoSkF3mbFrTa6udGbMwUoLnQhvchCu26Ak1/logo.png",
      "tags": [],
      "extensions": {
        "website": "http://juel.gg"
      }
    },
    {
      "chainId": 101,
      "address": "9Y8NT5HT9z2EsmCbYMgKXPRq3h3aa6tycEqfFiXjfZM7",
      "symbol": "CRT",
      "name": "CARROT",
      "decimals": 9,
      "logoURI": "https://raw.githubusercontent.com/solana-labs/token-list/main/assets/mainnet/9Y8NT5HT9z2EsmCbYMgKXPRq3h3aa6tycEqfFiXjfZM7/logo.png",
      "tags": [],
      "extensions": {
        "website": "https://farmerscarrot.com/",
        "serumV3Usdc": "Aa8mN8bXAobmcuHDpbbZh55SoadUry6WdsYz2886Ymqf"
      }
    },
    {
      "chainId": 101,
      "address": "AMdnw9H5DFtQwZowVFr4kUgSXJzLokKSinvgGiUoLSps",
      "symbol": "MOLA",
      "name": "MOONLANA",
      "decimals": 9,
      "logoURI": "https://raw.githubusercontent.com/solana-labs/token-list/main/assets/mainnet/AMdnw9H5DFtQwZowVFr4kUgSXJzLokKSinvgGiUoLSps/logo.png",
      "tags": [],
      "extensions": {
        "website": "https://moonlana.com/",
        "twitter": "https://twitter.com/xMoonLana",
        "medium": "https://moonlana.medium.com/",
        "coingeckoId": "moonlana"
      }
    },
    {
      "chainId": 101,
      "address": "3x7UeXDF4imKSKnizK9mYyx1M5bTNzpeALfPeB8S6XT9",
      "symbol": "SKEM",
      "name": "SKEM",
      "decimals": 9,
      "logoURI": "https://raw.githubusercontent.com/solana-labs/token-list/main/assets/mainnet/3x7UeXDF4imKSKnizK9mYyx1M5bTNzpeALfPeB8S6XT9/logo.svg",
      "tags": [],
      "extensions": {
        "website": "https://skem.finance/",
        "serumV3Usdc": "HkYJ3dX8CLSGyGZzfuqYiuoDjDmrDiu1vZhPtFJZa5Vt"
      }
    },
    {
      "chainId": 101,
      "address": "GHvFFSZ9BctWsEc5nujR1MTmmJWY7tgQz2AXE6WVFtGN",
      "symbol": "SOLAPE",
      "name": "SolAPE Token",
      "decimals": 9,
      "logoURI": "https://raw.githubusercontent.com/solana-labs/token-list/main/assets/mainnet/GHvFFSZ9BctWsEc5nujR1MTmmJWY7tgQz2AXE6WVFtGN/logo.png",
      "tags": [
        "utility-token"
      ],
      "extensions": {
        "coingeckoId": "solape-token",
        "website": "https://solape.io",
        "twitter": "https://twitter.com/SolApeFinance",
        "serumV3Usdc": "4zffJaPyeXZ2wr4whHgP39QyTfurqZ2BEd4M5W6SEuon"
      }
    },
    {
      "chainId": 101,
      "address": "9nEqaUcb16sQ3Tn1psbkWqyhPdLmfHWjKGymREjsAgTE",
      "symbol": "WOOF",
      "name": "WOOFENOMICS",
      "decimals": 6,
      "logoURI": "https://raw.githubusercontent.com/solana-labs/token-list/main/assets/mainnet/9nEqaUcb16sQ3Tn1psbkWqyhPdLmfHWjKGymREjsAgTE/logo.png",
      "tags": [],
      "extensions": {
        "website": "https://woofsolana.com",
        "serumV3Usdc": "CwK9brJ43MR4BJz2dwnDM7EXCNyHhGqCJDrAdsEts8n5"
      }
    },
    {
      "chainId": 101,
      "address": "MERt85fc5boKw3BW1eYdxonEuJNvXbiMbs6hvheau5K",
      "symbol": "MER",
      "name": "Mercurial",
      "decimals": 6,
      "logoURI": "https://raw.githubusercontent.com/solana-labs/token-list/main/assets/mainnet/MERt85fc5boKw3BW1eYdxonEuJNvXbiMbs6hvheau5K/logo.png",
      "tags": [],
      "extensions": {
        "coingeckoId": "mercurial",
        "website": "https://www.mercurial.finance/",
        "serumV3Usdc": "G4LcexdCzzJUKZfqyVDQFzpkjhB1JoCNL8Kooxi9nJz5",
        "waterfallbot": "https://bit.ly/MERwaterfall"
      }
    },
    {
      "chainId": 101,
      "address": "9MhNoxy1PbmEazjPo9kiZPCcG7BiFbhi3bWZXZgacfpp",
      "symbol": "ACMN",
      "name": "ACUMEN",
      "decimals": 9,
      "logoURI": "https://raw.githubusercontent.com/solana-labs/token-list/main/assets/mainnet/9MhNoxy1PbmEazjPo9kiZPCcG7BiFbhi3bWZXZgacfpp/logo.png",
      "tags": [],
      "extensions": {
        "website": "https://acumen.network/"
      }
    },
    {
      "chainId": 101,
      "address": "HRhCiCe8WLC4Jsy43Jkhq3poEWpjgXKD1U26XACReimt",
      "symbol": "zSOL",
      "name": "zSOL (ACUMEN)",
      "decimals": 9,
      "logoURI": "https://raw.githubusercontent.com/solana-labs/token-list/main/assets/mainnet/HRhCiCe8WLC4Jsy43Jkhq3poEWpjgXKD1U26XACReimt/logo.png",
      "tags": [],
      "extensions": {
        "website": "https://acumen.network/"
      }
    },
    {
      "chainId": 101,
      "address": "2LBYxD4Jzipk1bEREW6vQk163cj27mUSxmHzW2ujXFNy",
      "symbol": "zUSDC",
      "name": "zUSDC (ACUMEN)",
      "decimals": 6,
      "logoURI": "https://raw.githubusercontent.com/solana-labs/token-list/main/assets/mainnet/2LBYxD4Jzipk1bEREW6vQk163cj27mUSxmHzW2ujXFNy/logo.png",
      "tags": [],
      "extensions": {
        "website": "https://acumen.network/"
      }
    },
    {
      "chainId": 101,
      "address": "DFTZmEopSWrj6YcsmQAAxypN7cHM3mnruEisJPQFJbs7",
      "symbol": "zBTC",
      "name": "zBTC (ACUMEN)",
      "decimals": 6,
      "logoURI": "https://raw.githubusercontent.com/solana-labs/token-list/main/assets/mainnet/DFTZmEopSWrj6YcsmQAAxypN7cHM3mnruEisJPQFJbs7/logo.png",
      "tags": [],
      "extensions": {
        "website": "https://acumen.network/"
      }
    },
    {
      "chainId": 101,
      "address": "A8pnvbKWmTjjnUMzmY6pDJRHy3QdQNdqJdL1VFYXX4oW",
      "symbol": "zETH",
      "name": "zETH (ACUMEN)",
      "decimals": 6,
      "logoURI": "https://raw.githubusercontent.com/solana-labs/token-list/main/assets/mainnet/A8pnvbKWmTjjnUMzmY6pDJRHy3QdQNdqJdL1VFYXX4oW/logo.png",
      "tags": [],
      "extensions": {
        "website": "https://acumen.network/"
      }
    },
    {
      "chainId": 101,
      "address": "9hZt5mP139TvzDBZHtruXxAyjYHiovKXfxW6XNYiofae",
      "symbol": "zSRM",
      "name": "zSRM (ACUMEN)",
      "decimals": 6,
      "logoURI": "https://raw.githubusercontent.com/solana-labs/token-list/main/assets/mainnet/9hZt5mP139TvzDBZHtruXxAyjYHiovKXfxW6XNYiofae/logo.png",
      "tags": [],
      "extensions": {
        "website": "https://acumen.network/"
      }
    },
    {
      "chainId": 101,
      "address": "BR31LZKtry5tyjVtZ49PFZoZjtE5SeS4rjVMuL9Xiyer",
      "symbol": "zSTEP",
      "name": "zSTEP (ACUMEN)",
      "decimals": 9,
      "logoURI": "https://raw.githubusercontent.com/solana-labs/token-list/main/assets/mainnet/BR31LZKtry5tyjVtZ49PFZoZjtE5SeS4rjVMuL9Xiyer/logo.png",
      "tags": [],
      "extensions": {
        "website": "https://acumen.network/"
      }
    },
    {
      "chainId": 101,
      "address": "7wZsSyzD4Ba8ZkPhRh62KshQc8TQYiB5KtdNknywE3k4",
      "symbol": "zRAY",
      "name": "zRAY (ACUMEN)",
      "decimals": 6,
      "logoURI": "https://raw.githubusercontent.com/solana-labs/token-list/main/assets/mainnet/BR31LZKtry5tyjVtZ49PFZoZjtE5SeS4rjVMuL9Xiyer/logo.png",
      "tags": [],
      "extensions": {
        "website": "https://acumen.network/"
      }
    },
    {
      "chainId": 101,
      "address": "EfLvzNsqmkoSneiML5t7uHCPEVRaWCpG4N2WsS39nWCU",
      "symbol": "MUDLEY",
      "name": "MUDLEY",
      "decimals": 9,
      "logoURI": "https://raw.githubusercontent.com/solana-labs/token-list/main/assets/mainnet/EfLvzNsqmkoSneiML5t7uHCPEVRaWCpG4N2WsS39nWCU/logo.png",
      "tags": [],
      "extensions": {
        "website": "https://www.mudley.io/"
      }
    },
    {
      "chainId": 101,
      "address": "GpYMp8eP3HADY8x1jLVfFVBVYqxFNxT5mFhZAZt9Poco",
      "symbol": "CAPE",
      "name": "Crazy Ape Coin",
      "decimals": 9,
      "logoURI": "https://raw.githubusercontent.com/solana-labs/token-list/main/assets/mainnet/GpYMp8eP3HADY8x1jLVfFVBVYqxFNxT5mFhZAZt9Poco/logo.png",
      "tags": [],
      "extensions": {
        "website": "https://www.crazyapecoin.com/"
      }
    },
    {
      "chainId": 101,
      "address": "7ApYvMWwHJSgWz9BvMuNzqzUAqYbxByjzZu31t8FkYDy",
      "symbol": "SFairy",
      "name": "Fairy Finance",
      "decimals": 9,
      "logoURI": "https://raw.githubusercontent.com/debianos1/logo-token/main/fairyfinane%20.png",
      "tags": [],
      "extensions": {
        "twitter": "https://twitter.com/fairy_finance"
      }
    },
    {
      "chainId": 101,
      "address": "7Csho7qjseDjgX3hhBxfwP1W3LYARK3QH3PM2x55we14",
      "symbol": "LOTTO",
      "name": "Lotto",
      "decimals": 6,
      "logoURI": "https://raw.githubusercontent.com/solana-labs/token-list/main/assets/mainnet/7Csho7qjseDjgX3hhBxfwP1W3LYARK3QH3PM2x55we14/logo.png",
      "tags": [],
      "extensions": {
        "serumV3Usdc": "9MZKfgZzPgeidAukYpHtsLYm4eAdJFnR7nhPosWT8jiv",
        "coingeckoId": "lotto",
        "website": "lotto.finance",
        "address": "0xb0dfd28d3cf7a5897c694904ace292539242f858",
        "assetContract": "https://etherscan.io/address/0xb0dfd28d3cf7a5897c694904ace292539242f858",
        "tggroup": "https://t.me/lottofinance"
      }
    },
    {
      "chainId": 101,
      "address": "7uv3ZvZcQLd95bUp5WMioxG7tyAZVXFfr8JYkwhMYrnt",
      "symbol": "BOLE",
      "name": "Bole Token",
      "decimals": 4,
      "logoURI": "https://raw.githubusercontent.com/solana-labs/token-list/main/assets/mainnet/7uv3ZvZcQLd95bUp5WMioxG7tyAZVXFfr8JYkwhMYrnt/logo.png",
      "tags": [],
      "extensions": {
        "website": "https://tokenbole.com/",
        "serumV3Usdc": "9yGqsboBtvztDgGbGFEaBBT2G8dUMhxewXDQpy6T3eDm",
        "coingeckoId": "bole-token"
      }
    },
    {
      "chainId": 101,
      "address": "7Qbjc2DZ6K2t6NtQhQnJfsi9V2Aa2KSmKyWZZEdfTXsT",
      "symbol": "XTAG",
      "name": "XTAG",
      "decimals": 9,
      "logoURI": "https://pbs.twimg.com/profile_images/1422971633048834054/PqdED5l7.png",
      "tags": [],
      "extensions": {
        "website": "https://www.xhashtag.io/",
        "medium": "https://medium.com/xhashtag",
        "twitter": "https://twitter.com/xhashtagio"
      }
    },
    {
      "chainId": 101,
      "address": "Bxp46xCB6CLjiqE99QaTcJAaY1hYF1o63DUUrXAS7QFu",
      "symbol": "mBRZ",
      "name": "SolMiner Bronze",
      "decimals": 9,
      "logoURI": "https://raw.githubusercontent.com/solana-labs/token-list/main/assets/mainnet/Bxp46xCB6CLjiqE99QaTcJAaY1hYF1o63DUUrXAS7QFu/logo.png",
      "tags": [],
      "extensions": {
        "website": "https://solminer.app",
        "medium": "https://solminer.medium.com/",
        "twitter": "https://twitter.com/SolMinerproject"
      }
    },
    {
      "chainId": 101,
      "address": "GZNrMEdrt6Vg428JzvJYRGGPpVxgjUPsg6WLqKBvmNLw",
      "symbol": "mPLAT",
      "name": "SolMiner Platinum",
      "decimals": 9,
      "logoURI": "https://raw.githubusercontent.com/solana-labs/token-list/main/assets/mainnet/GZNrMEdrt6Vg428JzvJYRGGPpVxgjUPsg6WLqKBvmNLw/logo.png",
      "tags": [],
      "extensions": {
        "website": "https://solminer.app",
        "medium": "https://solminer.medium.com/",
        "twitter": "https://twitter.com/SolMinerproject"
      }
    },
    {
      "chainId": 101,
      "address": "Er7a3ugS6kkAqj6sp3UmXEFAFrDdLMRQEkV9QH2fwRYA",
      "symbol": "mDIAM",
      "name": "SolMiner Diamond",
      "decimals": 9,
      "logoURI": "https://raw.githubusercontent.com/solana-labs/token-list/main/assets/mainnet/Er7a3ugS6kkAqj6sp3UmXEFAFrDdLMRQEkV9QH2fwRYA/logo.png",
      "tags": [],
      "extensions": {
        "website": "https://solminer.app",
        "medium": "https://solminer.medium.com/",
        "twitter": "https://twitter.com/SolMinerproject"
      }
    },
    {
      "chainId": 101,
      "address": "5JnZ667P3VcjDinkJFysWh2K2KtViy63FZ3oL5YghEhW",
      "symbol": "APYS",
      "name": "APYSwap",
      "decimals": 9,
      "logoURI": "https://raw.githubusercontent.com/solana-labs/token-list/main/assets/mainnet/5JnZ667P3VcjDinkJFysWh2K2KtViy63FZ3oL5YghEhW/logo.png",
      "tags": [
        "wrapped"
      ],
      "extensions": {
        "website": "https://apyswap.com",
        "coingeckoId": "apyswap"
      }
    },
    {
      "chainId": 101,
      "address": "ss1gxEUiufJyumsXfGbEwFe6maraPmc53fqbnjbum15",
      "symbol": "SS1",
      "name": "Naked Shorts",
      "decimals": 0,
      "logoURI": "https://raw.githubusercontent.com/solana-labs/token-list/main/assets/mainnet/ss1gxEUiufJyumsXfGbEwFe6maraPmc53fqbnjbum15/logo.png",
      "tags": [
        "nft"
      ],
      "extensions": {
        "website": "https://www.sol-talk.com/sol-survivor",
        "twitter": "https://twitter.com/sol__survivor",
        "imageUrl": "https://www.arweave.net/N-RGNyi1o1evhr7jTCXxHQlSndNPdnHWEzUTbTGMCl4",
        "animationUrl": "https://www.arweave.net/KBzRUmQNX6VKDH41N_uOETtJH21YtWXrOz270b8eqyo?ext=glb",
        "description": "After a gamma squeeze event he was left covered in theta. Due to the accident he lost his memories but gained the ability to refract light. He joins the tournament hoping to discover more about his past. His only clue is a damaged ID card with the word Malvin inscribed. Special: 'Now You See Me'"
      }
    },
    {
      "chainId": 101,
      "address": "GfJ3Vq2eSTYf1hJP6kKLE9RT6u7jF9gNszJhZwo5VPZp",
      "symbol": "SOLPAD",
      "name": "Solpad Finance",
      "decimals": 9,
      "logoURI": "https://raw.githubusercontent.com/solana-labs/token-list/main/assets/mainnet/GfJ3Vq2eSTYf1hJP6kKLE9RT6u7jF9gNszJhZwo5VPZp/logo.png",
      "tags": [
        "utility-token"
      ],
      "extensions": {
        "website": "https://www.solpad.finance/",
        "twitter": "https://twitter.com/FinanceSolpad",
        "github": "https://github.com/solpad-finance",
        "tgann": "https://t.me/solpadfinance",
        "tggroup": "https://t.me/solpadfinance_chat"
      }
    },
    {
      "chainId": 101,
      "address": "ERPueLaiBW48uBhqX1CvCYBv2ApHN6ZFuME1MeQGTdAi",
      "symbol": "MIT",
      "name": "Muskimum Impact Token",
      "decimals": 8,
      "logoURI": "https://raw.githubusercontent.com/solana-labs/token-list/main/assets/mainnet/ERPueLaiBW48uBhqX1CvCYBv2ApHN6ZFuME1MeQGTdAi/logo.png",
      "tags": [
        "mit",
        "musk"
      ],
      "extensions": {
        "website": "https://muskimum.win/",
        "twitter": "https://twitter.com/muskimum",
        "serumV3Usdc": "3mhrhTFrHtxe7uZhvzBhzneR3bD3hDyWcgEkR8EcvNZk"
      }
    },
    {
      "chainId": 101,
      "address": "BsDrXiQaFd147Fxq1fQYbJQ77P6tmPkRJQJzkKvspDKo",
      "symbol": "SOLA",
      "name": "SolaPAD Token (deprecated)",
      "decimals": 8,
      "logoURI": "https://raw.githubusercontent.com/solana-labs/token-list/main/assets/mainnet/BsDrXiQaFd147Fxq1fQYbJQ77P6tmPkRJQJzkKvspDKo/logo.png",
      "tags": [
        "SOLA",
        "LaunchPAD"
      ],
      "extensions": {
        "website": "https://www.solapad.org/",
        "twitter": "https://twitter.com/SolaPAD"
      }
    },
    {
      "chainId": 101,
      "address": "7fCzz6ZDHm4UWC9Se1RPLmiyeuQ6kStxpcAP696EuE1E",
      "symbol": "SHBL",
      "name": "Shoebill Coin",
      "decimals": 9,
      "logoURI": "https://raw.githubusercontent.com/solana-labs/token-list/main/assets/mainnet/7fCzz6ZDHm4UWC9Se1RPLmiyeuQ6kStxpcAP696EuE1E/logo.png",
      "tags": [],
      "extensions": {
        "website": "https://shoebillco.in/"
      }
    },
    {
      "chainId": 101,
      "address": "GnaFnTihwQFjrLeJNeVdBfEZATMdaUwZZ1RPxLwjbVwb",
      "symbol": "SHBL-USDC",
      "name": "Raydium Permissionless LP Token (SHBL-USDC)",
      "decimals": 9,
      "logoURI": "https://raw.githubusercontent.com/solana-labs/token-list/main/assets/mainnet/GnaFnTihwQFjrLeJNeVdBfEZATMdaUwZZ1RPxLwjbVwb/logo.png",
      "tags": [
        "lp-token"
      ],
      "extensions": {
        "website": "https://raydium.io/"
      }
    },
    {
      "chainId": 101,
      "address": "Djoz8btdR7p6xWHoVtPYF3zyN9LU5BBfMoDk4HczSDqc",
      "symbol": "AUSS",
      "name": "Ausshole",
      "decimals": 9,
      "logoURI": "https://raw.githubusercontent.com/solana-labs/token-list/main/assets/mainnet/Djoz8btdR7p6xWHoVtPYF3zyN9LU5BBfMoDk4HczSDqc/logo.svg",
      "tags": [],
      "extensions": {
        "website": "https://auss.finance/",
        "twitter": "https://twitter.com/ausstoken",
        "serumV3Usdc": "bNbYoc2KawipbXj76BiXbUdf2NcGKWkdp4S9uDvWXB1"
      }
    },
    {
      "chainId": 101,
      "address": "TuLipcqtGVXP9XR62wM8WWCm6a9vhLs7T1uoWBk6FDs",
      "symbol": "TULIP",
      "name": "Tulip",
      "decimals": 6,
      "logoURI": "https://raw.githubusercontent.com/solana-labs/token-list/main/assets/mainnet/TuLipcqtGVXP9XR62wM8WWCm6a9vhLs7T1uoWBk6FDs/logo.svg",
      "tags": [
        "tulip",
        "solfarm",
        "vaults"
      ],
      "extensions": {
        "website": "https://solfarm.io",
        "twitter": "https://twitter.com/Solfarmio",
        "coingeckoId": "solfarm",
        "serumV3Usdc": "8GufnKq7YnXKhnB3WNhgy5PzU9uvHbaaRrZWQK6ixPxW",
        "waterfallbot": "https://bit.ly/TULIPwaterfall"
      }
    },
    {
      "chainId": 101,
      "address": "5trVBqv1LvHxiSPMsHtEZuf8iN82wbpDcR5Zaw7sWC3s",
      "symbol": "JPYC",
      "name": "JPY Coin(Sollet)(Deprecated)",
      "decimals": 6,
      "logoURI": "https://raw.githubusercontent.com/solana-labs/token-list/main/assets/mainnet/5trVBqv1LvHxiSPMsHtEZuf8iN82wbpDcR5Zaw7sWC3s/logo.png",
      "tags": [
        "stablecoin",
        "ethereum",
        "wrapped-sollet"
      ],
      "extensions": {
        "website": "https://jpyc.jp/"
      }
    },
    {
      "chainId": 101,
      "address": "3QuAYThYKFXSmrTcSHsdd7sAxaFBobaCkLy2DBYJLMDs",
      "symbol": "TYNA",
      "name": "wTYNA",
      "decimals": 3,
      "logoURI": "https://raw.githubusercontent.com/solana-labs/token-list/main/assets/mainnet/3QuAYThYKFXSmrTcSHsdd7sAxaFBobaCkLy2DBYJLMDs/logo.png",
      "tags": [
        "ERC20",
        "ethereum"
      ],
      "extensions": {
        "address": "0x4ae54790c130B21E8CbaCAB011C6170e079e6eF5",
        "bridgeContract": "https://etherscan.io/address/0xeae57ce9cc1984f202e15e038b964bb8bdf7229a",
        "assetContract": "https://etherscan.io/address/0x4ae54790c130B21E8CbaCAB011C6170e079e6eF5",
        "website": "http://lendingbot.s3-website-us-east-1.amazonaws.com/whitepaper.html",
        "twitter": "https://twitter.com/btc_AP"
      }
    },
    {
      "chainId": 101,
      "address": "7zsKqN7Fg2s9VsqAq6XBoiShCVohpGshSUvoWBc6jKYh",
      "symbol": "ARDX",
      "name": "Wrapped ArdCoin (Sollet)",
      "decimals": 2,
      "logoURI": "https://raw.githubusercontent.com/solana-labs/token-list/main/assets/mainnet/7zsKqN7Fg2s9VsqAq6XBoiShCVohpGshSUvoWBc6jKYh/logo.png",
      "tags": [
        "wrapped-sollet",
        "ethereum"
      ],
      "extensions": {
        "website": "https://ardcoin.com",
        "coingeckoId": "ardcoin"
      }
    },
    {
      "chainId": 101,
      "address": "7zphtJVjKyECvQkdfxJNPx83MNpPT6ZJyujQL8jyvKcC",
      "symbol": "SSHIB",
      "name": "SolShib",
      "decimals": 9,
      "logoURI": "https://raw.githubusercontent.com/solana-labs/token-list/main/assets/mainnet/7zphtJVjKyECvQkdfxJNPx83MNpPT6ZJyujQL8jyvKcC/logo.png",
      "tags": [],
      "extensions": {
        "website": "https://solshib.com/"
      }
    },
    {
      "chainId": 101,
      "address": "HoSWnZ6MZzqFruS1uoU69bU7megzHUv6MFPQ5nqC6Pj2",
      "symbol": "SGI",
      "name": "SolGift",
      "decimals": 9,
      "logoURI": "https://raw.githubusercontent.com/solana-labs/token-list/main/assets/mainnet/HoSWnZ6MZzqFruS1uoU69bU7megzHUv6MFPQ5nqC6Pj2/logo.png",
      "tags": [],
      "extensions": {
        "website": "https://solshib.com/"
      }
    },
    {
      "chainId": 101,
      "address": "GpS9AavHtSUspaBnL1Tu26FWbUAdW8tm3MbacsNvwtGu",
      "symbol": "SOLT",
      "name": "Soltriever",
      "decimals": 9,
      "logoURI": "https://raw.githubusercontent.com/solana-labs/token-list/main/assets/mainnet/GpS9AavHtSUspaBnL1Tu26FWbUAdW8tm3MbacsNvwtGu/logo.png",
      "tags": [],
      "extensions": {
        "website": "http://soltriever.info/",
        "twitter": "https://twitter.com/_Soltriever"
      }
    },
    {
      "chainId": 101,
      "address": "2QK9vxydd7WoDwvVFT5JSU8cwE9xmbJSzeqbRESiPGMG",
      "symbol": "KEKW",
      "name": "kekwcoin",
      "decimals": 9,
      "logoURI": "https://raw.githubusercontent.com/solana-labs/token-list/main/assets/mainnet/2QK9vxydd7WoDwvVFT5JSU8cwE9xmbJSzeqbRESiPGMG/logo.png",
      "tags": [],
      "extensions": {
        "website": "https://kekw.io/",
        "twitter": "https://twitter.com/kekwcoin",
        "medium": "https://kekwcoin.medium.com/",
        "discord": "discord.gg/kekw",
        "description": "Kekwcoin is a creative community platform for content creators to monetize their artwork and get financial support from investors.",
        "serumV3Usdc": "N99ngemA29qSKqdDW7kRiZHS7h2wEFpdgRvgE3N2jy6"
      }
    },
    {
      "chainId": 101,
      "address": "qs9Scx8YwNXS6zHYPCnDnyHQcRHg3QwXxpyCXs5tdM8",
      "symbol": "POCO",
      "name": "POWER COIN",
      "decimals": 9,
      "logoURI": "https://raw.githubusercontent.com/solana-labs/token-list/main/assets/mainnet/qs9Scx8YwNXS6zHYPCnDnyHQcRHg3QwXxpyCXs5tdM8/logo.png",
      "tags": [
        "social-token",
        "poco"
      ]
    },
    {
      "chainId": 101,
      "address": "FxCvbCVAtNUEKSiKoF6xt2pWPfpXuYFWYbuQySaRnV5R",
      "symbol": "LOOP",
      "name": "LC Andy Social Token",
      "decimals": 9,
      "logoURI": "https://raw.githubusercontent.com/solana-labs/token-list/main/assets/mainnet/FxCvbCVAtNUEKSiKoF6xt2pWPfpXuYFWYbuQySaRnV5R/logo.png",
      "tags": [
        "social-token",
        "loop"
      ]
    },
    {
      "chainId": 101,
      "address": "3iXydLpqi38CeGDuLFF1WRbPrrkNbUsgVf98cNSg6NaA",
      "symbol": "Spro",
      "name": "Sproken Token",
      "decimals": 9,
      "logoURI": "https://cdn.jsdelivr.net/gh/kechricc/Sproken-Token-Logo/SprokenToken.png",
      "tags": [
        "Sprocket Token",
        "Mini Aussie",
        "Currency of the Sprokonomy"
      ],
      "extensions": {
        "website": "https://www.sprokentoken.com/"
      }
    },
    {
      "chainId": 101,
      "address": "H5gczCNbrtso6BqGKihF97RaWaxpUEZnFuFUKK4YX3s2",
      "symbol": "BDE",
      "name": "Big Defi Energy",
      "decimals": 9,
      "logoURI": "https://raw.githubusercontent.com/solana-labs/token-list/main/assets/mainnet/H5gczCNbrtso6BqGKihF97RaWaxpUEZnFuFUKK4YX3s2/logo.png",
      "tags": [],
      "extensions": {
        "website": "bigdefienergy.com",
        "twitter": "https://twitter.com/Bigdefi"
      }
    },
    {
      "chainId": 101,
      "address": "cREsCN7KAyXcBG2xZc8qrfNHMRgC3MhTb4n3jBnNysv",
      "symbol": "DWT",
      "name": "DARK WEB TOKEN",
      "decimals": 2,
      "logoURI": "https://raw.githubusercontent.com/solana-labs/token-list/main/assets/mainnet/cREsCN7KAyXcBG2xZc8qrfNHMRgC3MhTb4n3jBnNysv/logo.png",
      "tags": [
        "MEME"
      ],
      "extensions": {
        "serumV3Usdc": "526WW289h5wibg1Q55sK16CGoNip8H5d2AXVbaAGcUMb",
        "website": "https://www.darkwebtoken.live"
      }
    },
    {
      "chainId": 101,
      "address": "EdGAZ8JyFTFbmVedVTbaAEQRb6bxrvi3AW3kz8gABz2E",
      "symbol": "DOGA",
      "name": "Dogana",
      "decimals": 9,
      "logoURI": "https://raw.githubusercontent.com/solana-labs/token-list/main/assets/mainnet/EdGAZ8JyFTFbmVedVTbaAEQRb6bxrvi3AW3kz8gABz2E/logo.png",
      "tags": [],
      "extensions": {
        "twitter": "https://twitter.com/DoganaOfficial",
        "serumV3Usdc": "H1Ywt7nSZkLDb2o3vpA5yupnBc9jr1pXtdjMm4Jgk1ay"
      }
    },
    {
      "chainId": 101,
      "address": "3FoUAsGDbvTD6YZ4wVKJgTB76onJUKz7GPEBNiR5b8wc",
      "symbol": "CHEEMS",
      "name": "Cheems",
      "decimals": 4,
      "logoURI": "https://raw.githubusercontent.com/solana-labs/token-list/main/assets/mainnet/3FoUAsGDbvTD6YZ4wVKJgTB76onJUKz7GPEBNiR5b8wc/logo.png",
      "tags": [],
      "extensions": {
        "website": "https://cheems.co/",
        "twitter": "https://twitter.com/theCheemsToken",
        "tggroup": "https://t.me/CheemsOfficial"
      }
    },
    {
      "chainId": 101,
      "address": "AWW5UQfMBnPsTaaxCK7cSEmkj1kbX2zUrqvgKXStjBKx",
      "symbol": "SBFC",
      "name": "SBF Coin",
      "decimals": 6,
      "logoURI": "https://raw.githubusercontent.com/solana-labs/token-list/main/assets/mainnet/AWW5UQfMBnPsTaaxCK7cSEmkj1kbX2zUrqvgKXStjBKx/logo.png",
      "tags": [
        "utility-token",
        "SBF",
        "sbfcoin",
        "SBFC"
      ],
      "extensions": {
        "website": "https://www.sbfcoin.org/",
        "twitter": "https://twitter.com/sbfcoin"
      }
    },
    {
      "chainId": 101,
      "address": "FRbqQnbuLoMbUG4gtQMeULgCDHyY6YWF9NRUuLa98qmq",
      "symbol": "ECOP",
      "name": "EcoPoo",
      "decimals": 0,
      "logoURI": "https://raw.githubusercontent.com/solana-labs/token-list/main/assets/mainnet/FRbqQnbuLoMbUG4gtQMeULgCDHyY6YWF9NRUuLa98qmq/logo.png",
      "tags": [
        "meme"
      ],
      "extensions": {
        "twitter": "https://twitter.com/EcoPoo_Official"
      }
    },
    {
      "chainId": 101,
      "address": "5p2zjqCd1WJzAVgcEnjhb9zWDU7b9XVhFhx4usiyN7jB",
      "symbol": "CATO",
      "name": "CATO",
      "decimals": 9,
      "logoURI": "https://raw.githubusercontent.com/solana-labs/token-list/main/assets/mainnet/5p2zjqCd1WJzAVgcEnjhb9zWDU7b9XVhFhx4usiyN7jB/logo.png",
      "tags": [
        "Meme-Token"
      ],
      "extensions": {
        "website": "https://official.catodex.com",
        "twitter": "https://twitter.com/SolanaCATO",
        "telegram": "https://t.me/SolanaCATO",
        "serumV3Usdc": "9fe1MWiKqUdwift3dEpxuRHWftG72rysCRHbxDy6i9xB",
        "coingeckoId": "cato"
      }
    },
    {
      "chainId": 101,
      "address": "J81fW7aza8wVUG1jjzhExsNMs3MrzwT5WrofgFqMjnSA",
      "symbol": "TOM",
      "name": "Tombili",
      "decimals": 9,
      "logoURI": "https://raw.githubusercontent.com/solana-labs/token-list/main/assets/mainnet/J81fW7aza8wVUG1jjzhExsNMs3MrzwT5WrofgFqMjnSA/logo.png",
      "tags": [],
      "extensions": {
        "website": "https://cryptomindex.com",
        "twitter": "https://twitter.com/cryptomindex"
      }
    },
    {
      "chainId": 101,
      "address": "GunpHq4fn9gSSyGbPMYXTzs9nBS8RY88CX1so4V8kCiF",
      "symbol": "FABLE",
      "name": "Fable",
      "decimals": 0,
      "logoURI": "https://raw.githubusercontent.com/solana-labs/token-list/main/assets/mainnet/GunpHq4fn9gSSyGbPMYXTzs9nBS8RY88CX1so4V8kCiF/logo.png",
      "tags": [],
      "extensions": {
        "website": "https://fable.finance",
        "twitter": "https://twitter.com/fable_finance"
      }
    },
    {
      "chainId": 101,
      "address": "6L5DzH3p1t1PrCrVkudasuUnWbK7Jq9tYwcwWQiV6yd7",
      "symbol": "LZD",
      "name": "Lizard",
      "decimals": 6,
      "logoURI": "https://raw.githubusercontent.com/solana-labs/token-list/main/assets/mainnet/6L5DzH3p1t1PrCrVkudasuUnWbK7Jq9tYwcwWQiV6yd7/logo.png",
      "tags": [],
      "extensions": {
        "website": "https://www.lzdsol.io",
        "twitter": "https://twitter.com/lzd_sol"
      }
    },
    {
      "chainId": 101,
      "address": "EZqcdU8RLu9EChZgrY2BNVg8eovfdGyTiY2bd69EsPgQ",
      "symbol": "FELON",
      "name": "FuckElon",
      "decimals": 9,
      "logoURI": "https://raw.githubusercontent.com/solana-labs/token-list/main/assets/mainnet/EZqcdU8RLu9EChZgrY2BNVg8eovfdGyTiY2bd69EsPgQ/logo.png",
      "tags": [],
      "extensions": {
        "website": "https://fuckelonmusk.godaddysites.com/",
        "twitter": "https://twitter.com/FuckElonMusk8",
        "tgann": "https://t.me/fuckelonmusktoday",
        "tggroup": "https://t.me/joinchat/cgUOCIRSTJ9hZmY1"
      }
    },
    {
      "chainId": 101,
      "address": "HBHMiauecxer5FCzPeXgE2A8ZCf7fQgxxwo4vfkFtC7s",
      "symbol": "SLNDN",
      "name": "Solanadon",
      "decimals": 9,
      "logoURI": "https://raw.githubusercontent.com/solana-labs/token-list/main/assets/mainnet/HBHMiauecxer5FCzPeXgE2A8ZCf7fQgxxwo4vfkFtC7s/logo.png",
      "tags": [],
      "extensions": {
        "website": "https://solanadon.com/",
        "twitter": "https://twitter.com/SolanadonCoin",
        "tgann": "https://t.me/solanadonann"
      }
    },
    {
      "chainId": 101,
      "address": "GReBHpMgCadZRij4B111c94cqU9TktvJ45rWZRQ5b1A5",
      "symbol": "PINGU",
      "name": "Penguincoin",
      "decimals": 9,
      "logoURI": "https://raw.githubusercontent.com/solana-labs/token-list/main/assets/mainnet/GReBHpMgCadZRij4B111c94cqU9TktvJ45rWZRQ5b1A5/logo.png",
      "tags": [],
      "extensions": {
        "twitter": "https://twitter.com/penguincoin1"
      }
    },
    {
      "chainId": 101,
      "address": "5WUab7TCvth43Au5vk6wKjchTzWFeyPEUSJE1MPJtTZE",
      "symbol": "KEKN1",
      "name": "KEKW In Solana Tripping",
      "decimals": 0,
      "logoURI": "https://raw.githubusercontent.com/solana-labs/token-list/main/assets/mainnet/5WUab7TCvth43Au5vk6wKjchTzWFeyPEUSJE1MPJtTZE/logo.png",
      "tags": [
        "nft"
      ],
      "extensions": {
        "website": "https://www.kekw.io/",
        "twitter": "https://twitter.com/kekwcoin"
      }
    },
    {
      "chainId": 101,
      "address": "9KEe6o1jRTqFDFBo2AezsskcxBNwuq1rVeVat1Td8zbV",
      "symbol": "MPAD",
      "name": "MercuryPAD Token",
      "decimals": 9,
      "logoURI": "https://raw.githubusercontent.com/solana-labs/token-list/main/assets/mainnet/9KEe6o1jRTqFDFBo2AezsskcxBNwuq1rVeVat1Td8zbV/logo.png",
      "tags": [
        "MPAD",
        "LaunchPAD"
      ],
      "extensions": {
        "website": "https://mercurypad.com/",
        "twitter": "https://twitter.com/MercuryPad"
      }
    },
    {
      "chainId": 101,
      "address": "4KAFf8ZpNCn1SWLZFo5tbeZsKpVemsobbVZdERWxRvd2",
      "symbol": "SGT",
      "name": "Sangga Token",
      "decimals": 8,
      "logoURI": "https://raw.githubusercontent.com/solana-labs/token-list/main/assets/mainnet/4KAFf8ZpNCn1SWLZFo5tbeZsKpVemsobbVZdERWxRvd2/logo.png",
      "tags": [],
      "extensions": {
        "website": "https://sanggatalk.io"
      }
    },
    {
      "chainId": 101,
      "address": "Ae1aeYK9WrB2kP29jJU4aUUK7Y1vzsGNZFKoe4BG2h6P",
      "symbol": "OLDNINJA",
      "name": "OLDNINJA",
      "decimals": 0,
      "logoURI": "https://raw.githubusercontent.com/solana-labs/token-list/main/assets/mainnet/Ae1aeYK9WrB2kP29jJU4aUUK7Y1vzsGNZFKoe4BG2h6P/logo.png",
      "tags": [],
      "extensions": {
        "website": "https://www.ninjaprotocol.io/oldninja/"
      }
    },
    {
      "chainId": 101,
      "address": "FgX1WD9WzMU3yLwXaFSarPfkgzjLb2DZCqmkx9ExpuvJ",
      "symbol": "NINJA",
      "name": "NINJA",
      "decimals": 6,
      "logoURI": "https://raw.githubusercontent.com/solana-labs/token-list/main/assets/mainnet/FgX1WD9WzMU3yLwXaFSarPfkgzjLb2DZCqmkx9ExpuvJ/logo.png",
      "tags": [],
      "extensions": {
        "website": "https://www.ninjaprotocol.io/",
        "serumV3Usdc": "J4oPt5Q3FYxrznkXLkbosAWrJ4rZLqJpGqz7vZUL4eMM"
      }
    },
    {
      "chainId": 101,
      "address": "E6UBhrtvP4gYHAEgoBi8kDU6DrPPmQxTAJvASo4ptNev",
      "symbol": "SOLDOG",
      "name": "SOLDOG",
      "decimals": 0,
      "logoURI": "https://raw.githubusercontent.com/solana-labs/token-list/main/assets/mainnet/E6UBhrtvP4gYHAEgoBi8kDU6DrPPmQxTAJvASo4ptNev/logo.png",
      "tags": [],
      "extensions": {
        "website": "https://solanadog.io",
        "twitter": "https://twitter.com/solanadog"
      }
    },
    {
      "chainId": 102,
      "address": "rz251Qbsa27sL8Y1H7h4qu71j6Q7ukNmskg5ZDhPCg3",
      "symbol": "HIRO",
      "name": "Hiro LaunchDAO",
      "decimals": 6,
      "logoURI": "https://raw.githubusercontent.com/solana-labs/token-list/main/assets/mainnet/rz251Qbsa27sL8Y1H7h4qu71j6Q7ukNmskg5ZDhPCg3/logo.png",
      "tags": [],
      "extensions": {
        "website": "https://hiro-finance.github.io/",
        "twitter": "https://twitter.com/HiroLaunchdao"
      }
    },
    {
      "chainId": 101,
      "address": "9nusLQeFKiocswDt6NQsiErm1M43H2b8x6v5onhivqKv",
      "symbol": "LLAMA",
      "name": "SOLLAMA",
      "decimals": 1,
      "logoURI": "https://raw.githubusercontent.com/solana-labs/token-list/main/assets/mainnet/9nusLQeFKiocswDt6NQsiErm1M43H2b8x6v5onhivqKv/logo.png",
      "tags": [],
      "extensions": {
        "website": "https://sollama.finance",
        "twitter": "https://twitter.com/SollamaFinance"
      }
    },
    {
      "chainId": 101,
      "address": "BLwTnYKqf7u4qjgZrrsKeNs2EzWkMLqVCu6j8iHyrNA3",
      "symbol": "BOP",
      "name": "Boring Protocol",
      "decimals": 8,
      "logoURI": "https://raw.githubusercontent.com/boringprotocol/brand-assets/main/boplogo.png",
      "tags": [
        "security-token",
        "utility-token"
      ],
      "extensions": {
        "website": "https://boringprotocol.io",
        "twitter": "https://twitter.com/BoringProtocol",
        "serumV3Usdc": "7MmPwD1K56DthW14P1PnWZ4zPCbPWemGs3YggcT1KzsM",
        "coingeckoId": "boring-protocol"
      }
    },
    {
      "chainId": 101,
      "address": "ER8Xa8YxJLC3CFJgdAxJs46Rdhb7B3MjgbPZsVg1aAFV",
      "symbol": "MOLAMON",
      "name": "MOLAMON",
      "decimals": 0,
      "logoURI": "https://raw.githubusercontent.com/solana-labs/token-list/main/assets/mainnet/ER8Xa8YxJLC3CFJgdAxJs46Rdhb7B3MjgbPZsVg1aAFV/logo.png",
      "tags": [],
      "extensions": {
        "website": "https://moonlana.com/",
        "twitter": "https://twitter.com/xMoonLana",
        "medium": "https://moonlana.medium.com/",
        "imageUrl": "https://gateway.pinata.cloud/ipfs/QmbdEesuzVUMzqaumrZNaWnwnz4WwDvqDyfrFneVDjqr2e/molamonbg.gif",
        "description": "The first $MOLA NFT on Solana Blockchain."
      }
    },
    {
      "chainId": 101,
      "address": "4ezHExHThrwnnoqKcMNbUwcVYXzdkDerHFGfegnTqA2E",
      "symbol": "STUD",
      "name": "SolanaToolsUtilityDapp",
      "decimals": 9,
      "logoURI": "https://raw.githubusercontent.com/solana-labs/token-list/main/assets/mainnet/4ezHExHThrwnnoqKcMNbUwcVYXzdkDerHFGfegnTqA2E/logo.png",
      "tags": [],
      "extensions": {
        "website": "https://www.solanatools.io/"
      }
    },
    {
      "chainId": 101,
      "address": "AZtNYaEAHDBeK5AvdzquZWjc4y8cj5sKWH1keUJGMuPV",
      "symbol": "RESP",
      "name": "RESPECT",
      "decimals": 8,
      "logoURI": "https://raw.githubusercontent.com/solana-labs/token-list/main/assets/mainnet/AZtNYaEAHDBeK5AvdzquZWjc4y8cj5sKWH1keUJGMuPV/logo.png",
      "tags": [],
      "extensions": {
        "website": "https://respect.cash"
      }
    },
    {
      "chainId": 101,
      "address": "5j6BmiZTfHssaWPT23EQYQci3w57VTw7QypKArQZbSZ9",
      "symbol": "CHAD",
      "name": "ChadTrader Token",
      "decimals": 9,
      "logoURI": "https://raw.githubusercontent.com/solana-labs/token-list/main/assets/mainnet/5j6BmiZTfHssaWPT23EQYQci3w57VTw7QypKArQZbSZ9/logo.png",
      "tags": [
        "utility-token"
      ],
      "extensions": {
        "website": "https://chadtrader.io/",
        "twitter": "https://twitter.com/chadtraderio"
      }
    },
    {
      "chainId": 101,
      "address": "GsNzxJfFn6zQdJGeYsupJWzUAm57Ba7335mfhWvFiE9Z",
      "symbol": "DXL",
      "name": "Dexlab",
      "decimals": 6,
      "logoURI": "https://raw.githubusercontent.com/solana-labs/token-list/main/assets/mainnet/GsNzxJfFn6zQdJGeYsupJWzUAm57Ba7335mfhWvFiE9Z/logo.png",
      "tags": [],
      "extensions": {
        "website": "https://www.dexlab.space/",
        "serumV3Usdc": "DYfigimKWc5VhavR4moPBibx9sMcWYVSjVdWvPztBPTa",
        "twitter": "https://twitter.com/dexlab_official",
        "coingeckoId": "dexlab"
      }
    },
    {
      "chainId": 101,
      "address": "APvgd1J98PGW77H1fDa7W7Y4fcbFwWfs71RNyJKuYs1Y",
      "symbol": "FUZ",
      "name": "Fuzzy.One",
      "decimals": 8,
      "logoURI": "https://raw.githubusercontent.com/solana-labs/token-list/main/assets/mainnet/APvgd1J98PGW77H1fDa7W7Y4fcbFwWfs71RNyJKuYs1Y/logo.png",
      "tags": [
        "Fuzzy.One",
        "FUZ",
        "Supply chain token"
      ],
      "extensions": {
        "website": "https://www.fuzzy.one/"
      }
    },
    {
      "chainId": 101,
      "address": "6TCbtxs6eYfMKVF9ppTNvbUemW2YnpFig6z1jSqgM16e",
      "symbol": "STRANGE",
      "name": "STRANGE",
      "decimals": 6,
      "logoURI": "https://raw.githubusercontent.com/solana-labs/token-list/main/assets/mainnet/6TCbtxs6eYfMKVF9ppTNvbUemW2YnpFig6z1jSqgM16e/logo.png",
      "tags": [
        "utility-token"
      ],
      "extensions": {
        "website": "https://safepluto.tech"
      }
    },
    {
      "chainId": 101,
      "address": "BYNHheaKFX2WRGQTpMZNsM6vAyJXvkeMoMcixKfVKxY9",
      "symbol": "PLUTES",
      "name": "Plutonium",
      "decimals": 6,
      "logoURI": "https://raw.githubusercontent.com/solana-labs/token-list/main/assets/mainnet/BYNHheaKFX2WRGQTpMZNsM6vAyJXvkeMoMcixKfVKxY9/logo.png",
      "tags": [
        "utility-token"
      ],
      "extensions": {
        "website": "https://safepluto.tech"
      }
    },
    {
      "chainId": 101,
      "address": "8upjSpvjcdpuzhfR1zriwg5NXkwDruejqNE9WNbPRtyA",
      "symbol": "GRAPE",
      "name": "Grape",
      "decimals": 6,
      "logoURI": "https://lh3.googleusercontent.com/y7Wsemw9UVBc9dtjtRfVilnS1cgpDt356PPAjne5NvMXIwWz9_x7WKMPH99teyv8vXDmpZinsJdgiFQ16_OAda1dNcsUxlpw9DyMkUk=s0",
      "tags": [],
      "extensions": {
        "website": "https://grapes.network"
      }
    },
    {
      "chainId": 101,
      "address": "7xzovRepzLvXbbpVZLYKzEBhCNgStEv1xpDqf1rMFFKX",
      "symbol": "KERMIT",
      "name": "Kermit",
      "decimals": 8,
      "logoURI": "https://raw.githubusercontent.com/solana-labs/token-list/main/assets/mainnet/7xzovRepzLvXbbpVZLYKzEBhCNgStEv1xpDqf1rMFFKX/logo.png",
      "tags": [
        "utility-token"
      ],
      "extensions": {
        "website": "https://www.kermitfinance.com",
        "twitter": "https://twitter.com/KermitFinance"
      }
    },
    {
      "chainId": 101,
      "address": "3VhB8EAL8dZ457SiksLPpMUR1pyACpbNh5rTjQUEVCcH",
      "symbol": "TUTL",
      "name": "TurtleTraders",
      "decimals": 9,
      "logoURI": "https://raw.githubusercontent.com/solana-labs/token-list/main/assets/mainnet/3VhB8EAL8dZ457SiksLPpMUR1pyACpbNh5rTjQUEVCcH/logo.png",
      "tags": [
        "social-token",
        "Turtles"
      ],
      "extensions": {
        "twitter": "https://twitter.com/Turtle_Traders"
      }
    },
    {
      "chainId": 101,
      "address": "8tbAqS4dFNEeC6YGWpNnusc3JcxoFLMiiLPyHctgGYFe",
      "symbol": "PIPANA",
      "name": "Pipana",
      "decimals": 9,
      "logoURI": "https://raw.githubusercontent.com/solana-labs/token-list/main/assets/mainnet/8tbAqS4dFNEeC6YGWpNnusc3JcxoFLMiiLPyHctgGYFe/logo.png",
      "tags": [],
      "extensions": {
        "website": "https://pip.monster",
        "twitter": "https://twitter.com/itspipana"
      }
    },
    {
      "chainId": 101,
      "address": "8s9FCz99Wcr3dHpiauFRi6bLXzshXfcGTfgQE7UEopVx",
      "symbol": "CKC",
      "name": "ChikinCoin",
      "decimals": 6,
      "logoURI": "https://raw.githubusercontent.com/solana-labs/token-list/main/assets/mainnet/8s9FCz99Wcr3dHpiauFRi6bLXzshXfcGTfgQE7UEopVx/logo.svg",
      "tags": [],
      "extensions": {
        "website": "https://chikin.run",
        "twitter": "https://twitter.com/ChikinDev"
      }
    },
    {
      "chainId": 101,
      "address": "ATxXyewb1cXThrQFmwHUy4dtPTErfsuqkg7JcUXgLgqo",
      "symbol": "SPW",
      "name": "SpiderSwap",
      "decimals": 9,
      "logoURI": "https://raw.githubusercontent.com/solana-labs/token-list/main/assets/mainnet/ATxXyewb1cXThrQFmwHUy4dtPTErfsuqkg7JcUXgLgqo/logo.png",
      "tags": [],
      "extensions": {
        "website": "https://www.spiderswap.org",
        "twitter": "https://twitter.com/Spider_swap"
      }
    },
    {
      "chainId": 101,
      "address": "BrwgXmUtNd32dTKdP5teie68EmBnjGq8Wp3MukHehUBY",
      "symbol": "GSTONKS",
      "name": "Gamestonks",
      "decimals": 9,
      "logoURI": "https://raw.githubusercontent.com/solana-labs/token-list/main/assets/mainnet/BrwgXmUtNd32dTKdP5teie68EmBnjGq8Wp3MukHehUBY/logo.png",
      "tags": [],
      "extensions": {
        "website": "https://www.game-stonks.com/"
      }
    },
    {
      "chainId": 101,
      "address": "HAgX1HSfok8DohiNCS54FnC2UJkDSrRVnT38W3iWFwc8",
      "symbol": "MEOW",
      "name": "SOL-CATS",
      "decimals": 9,
      "logoURI": "https://raw.githubusercontent.com/solana-labs/token-list/main/assets/mainnet/HAgX1HSfok8DohiNCS54FnC2UJkDSrRVnT38W3iWFwc8/logo.png",
      "tags": [],
      "extensions": {
        "website": "https://www.solcats.xyz",
        "twitter": "https://twitter.com/solcat777"
      }
    },
    {
      "chainId": 101,
      "address": "Gro98oTmXxCVX8HKr3q2tMnP5ztoC77q6KehFDnAB983",
      "symbol": "SOLMO",
      "name": "SolMoon",
      "decimals": 4,
      "logoURI": "https://raw.githubusercontent.com/solana-labs/token-list/main/assets/mainnet/Gro98oTmXxCVX8HKr3q2tMnP5ztoC77q6KehFDnAB983/logo.png",
      "tags": [],
      "extensions": {
        "website": "https://www.solmoonfinance.com",
        "twitter": "https://twitter.com/solmoonfinance"
      }
    },
    {
      "chainId": 101,
      "address": "2wBXHm4oxmed7ZoDkPL4DU8BuRfMYkubVu8T4N38vXdb",
      "symbol": "MSC",
      "name": "MasterCoin",
      "decimals": 9,
      "logoURI": "https://raw.githubusercontent.com/solana-labs/token-list/main/assets/mainnet/2wBXHm4oxmed7ZoDkPL4DU8BuRfMYkubVu8T4N38vXdb/logo.png",
      "tags": [],
      "extensions": {
        "website": "https://mastercoin.site",
        "twitter": "https://twitter.com/MasterCoin_",
        "discord": "https://t.co/CXZN9Ncd6Q?amp=1",
        "medium": "https://medium.com/@mastercoin-eu"
      }
    },
    {
      "chainId": 101,
      "address": "8b9mQo6ZU2rwZQgSFqGNQvXzrUSHDTRpKSKi9XXdGmqN",
      "symbol": "CHANGPENGUIN",
      "name": "CHANGPENGUIN",
      "decimals": 9,
      "logoURI": "https://raw.githubusercontent.com/solana-labs/token-list/main/assets/mainnet/8b9mQo6ZU2rwZQgSFqGNQvXzrUSHDTRpKSKi9XXdGmqN/logo.png",
      "tags": [],
      "extensions": {
        "website": "https://artbomb.xyz"
      }
    },
    {
      "chainId": 101,
      "address": "3KnVxWhoYdc9UwDr5WMVkZp2LpF7gnojg7We7MUd6ixQ",
      "symbol": "WOLFE",
      "name": "Wolfecoin",
      "decimals": 9,
      "logoURI": "https://raw.githubusercontent.com/solana-labs/token-list/main/assets/mainnet/3KnVxWhoYdc9UwDr5WMVkZp2LpF7gnojg7We7MUd6ixQ/logo.png",
      "tags": [],
      "extensions": {
        "website": "https://www.wolfecoin.online/"
      }
    },
    {
      "chainId": 101,
      "address": "BxHJqGtC629c55swCqWXFGA2rRF1igbbTmh22H8ePUWG",
      "symbol": "PGNT",
      "name": "PigeonSol Token",
      "decimals": 4,
      "logoURI": "https://raw.githubusercontent.com/solana-labs/token-list/main/assets/mainnet/BxHJqGtC629c55swCqWXFGA2rRF1igbbTmh22H8ePUWG/logo.png",
      "tags": [],
      "extensions": {
        "website": "https://pigeonsol.xyz",
        "twitter": "https://twitter.com/PigeonSol"
      }
    },
    {
      "chainId": 101,
      "address": "51tMb3zBKDiQhNwGqpgwbavaGH54mk8fXFzxTc1xnasg",
      "symbol": "APEX",
      "name": "APEX",
      "decimals": 9,
      "logoURI": "https://raw.githubusercontent.com/solana-labs/token-list/main/assets/mainnet/51tMb3zBKDiQhNwGqpgwbavaGH54mk8fXFzxTc1xnasg/logo.png",
      "tags": [],
      "extensions": {
        "coingeckoId": "apexit-finance",
        "website": "https://apexit.finance/",
        "twitter": "https://twitter.com/apeXit_finance",
        "discord": "https://discord.gg/aASQy2dWsN",
        "tggroup": "https://t.me/apexit_finance"
      }
    },
    {
      "chainId": 101,
      "address": "4NPzwMK2gfgQ6rTv8x4EE1ZvKW6MYyYTSrAZCx7zxyaX",
      "symbol": "KLB",
      "name": "Black Label",
      "decimals": 0,
      "logoURI": "https://raw.githubusercontent.com/solana-labs/token-list/main/assets/mainnet/4NPzwMK2gfgQ6rTv8x4EE1ZvKW6MYyYTSrAZCx7zxyaX/logo.svg",
      "tags": [],
      "extensions": {
        "website": "https://klbtoken.com",
        "twitter": "https://twitter.com/klbtoken",
        "serumV3Usdc": "AVC5hkVjWqRzD9RXXwjcNiVAAR2rUvDGwhqoCd2TQNY8"
      }
    },
    {
      "chainId": 101,
      "address": "5v6tZ1SiAi7G8Qg4rBF1ZdAn4cn6aeQtefewMr1NLy61",
      "symbol": "SOLD",
      "name": "Solanax",
      "decimals": 9,
      "logoURI": "https://raw.githubusercontent.com/solana-labs/token-list/main/assets/mainnet/5v6tZ1SiAi7G8Qg4rBF1ZdAn4cn6aeQtefewMr1NLy61/logo.png",
      "tags": [],
      "extensions": {
        "website": "https://solanax.org",
        "twitter": "https://twitter.com/Solanaxorg",
        "telegram": "https://t.me/solanaxcommunity"
      }
    },
    {
      "chainId": 101,
      "address": "3RSafdgu7P2smSGHJvSGQ6kZVkcErZXfZTtynJYboyAu",
      "symbol": "SINE",
      "name": "SINE",
      "decimals": 9,
      "logoURI": "https://raw.githubusercontent.com/solana-labs/token-list/main/assets/mainnet/3RSafdgu7P2smSGHJvSGQ6kZVkcErZXfZTtynJYboyAu/logo.svg",
      "tags": [
        "security-token",
        "utility-token"
      ],
      "extensions": {
        "website": "https://solainetwork.com/",
        "twitter": "https://twitter.com/SolAiNetwork"
      }
    },
    {
      "chainId": 101,
      "address": "orcaEKTdK7LKz57vaAYr9QeNsVEPfiu6QeMU1kektZE",
      "symbol": "ORCA",
      "name": "Orca",
      "decimals": 6,
      "logoURI": "https://raw.githubusercontent.com/solana-labs/token-list/main/assets/mainnet/orcaEKTdK7LKz57vaAYr9QeNsVEPfiu6QeMU1kektZE/logo.png",
      "tags": [],
      "extensions": {
        "website": "https://orca.so/",
        "twitter": "https://twitter.com/orca_so",
        "telegram": "https://t.me/orca_so",
        "medium": "https://orca-so.medium.com",
        "discord": "https://discord.com/invite/nSwGWn5KSG",
        "coingeckoId": "orca",
        "serumV3Usdc": "8N1KkhaCYDpj3awD58d85n973EwkpeYnRp84y1kdZpMX"
      }
    },
    {
      "chainId": 101,
      "address": "guppyrZyEX9iTPSu92pi8T71Zka7xd6PrsTJrXRW6u1",
      "symbol": "GUPPY",
      "name": "Orca Guppy Collectible",
      "decimals": 0,
      "logoURI": "https://raw.githubusercontent.com/solana-labs/token-list/main/assets/mainnet/guppyrZyEX9iTPSu92pi8T71Zka7xd6PrsTJrXRW6u1/logo.png",
      "tags": [
        "nft"
      ],
      "extensions": {
        "website": "https://www.orca.so",
        "twitter": "https://twitter.com/orca_so"
      }
    },
    {
      "chainId": 101,
      "address": "whaLeHav12EhGK19u6kKbLRwC9E1EATGnm6MWbBCcUW",
      "symbol": "WHALE",
      "name": "Orca Whale Collectible",
      "decimals": 0,
      "logoURI": "https://raw.githubusercontent.com/solana-labs/token-list/main/assets/mainnet/whaLeHav12EhGK19u6kKbLRwC9E1EATGnm6MWbBCcUW/logo.png",
      "tags": [
        "nft"
      ],
      "extensions": {
        "website": "https://www.orca.so",
        "twitter": "https://twitter.com/orca_so"
      }
    },
    {
      "chainId": 101,
      "address": "kLwhLkZRt6CadPHRBsgfhRCKXX426WMBnhoGozTduvk",
      "symbol": "KILLER-WHALE",
      "name": "Orca Killer Whale Collectible",
      "decimals": 0,
      "logoURI": "https://raw.githubusercontent.com/solana-labs/token-list/main/assets/mainnet/kLwhLkZRt6CadPHRBsgfhRCKXX426WMBnhoGozTduvk/logo.png",
      "tags": [
        "nft"
      ],
      "extensions": {
        "website": "https://www.orca.so",
        "twitter": "https://twitter.com/orca_so"
      }
    },
    {
      "chainId": 101,
      "address": "star2pH7rVWscs743JGdCAL8Lc9nyJeqx7YQXkGUnWf",
      "symbol": "STARFISH",
      "name": "Orca Starfish Collectible",
      "decimals": 6,
      "logoURI": "https://raw.githubusercontent.com/solana-labs/token-list/main/assets/mainnet/star2pH7rVWscs743JGdCAL8Lc9nyJeqx7YQXkGUnWf/logo.png",
      "tags": [
        "nft"
      ],
      "extensions": {
        "website": "https://www.orca.so",
        "twitter": "https://twitter.com/orca_so"
      }
    },
    {
      "chainId": 101,
      "address": "cLownTTaiiQMoyMmFjfmSGowi8HyNhCtTLFcrNKnqX6",
      "symbol": "CLOWNFISH",
      "name": "Orca Clownfish Collectible",
      "decimals": 0,
      "logoURI": "https://raw.githubusercontent.com/solana-labs/token-list/main/assets/mainnet/cLownTTaiiQMoyMmFjfmSGowi8HyNhCtTLFcrNKnqX6/logo.png",
      "tags": [
        "nft"
      ],
      "extensions": {
        "website": "https://www.orca.so",
        "twitter": "https://twitter.com/orca_so"
      }
    },
    {
      "chainId": 101,
      "address": "porpKs9ZZERXKkg55f1GRXCiXZK89Uz6VKS8Bv9qWqM",
      "symbol": "PORPOISE",
      "name": "Orca Porpoise Collectible",
      "decimals": 6,
      "logoURI": "https://raw.githubusercontent.com/solana-labs/token-list/main/assets/mainnet/porpKs9ZZERXKkg55f1GRXCiXZK89Uz6VKS8Bv9qWqM/logo.svg",
      "tags": [
        "nft"
      ],
      "extensions": {
        "website": "https://www.orca.so",
        "twitter": "https://twitter.com/orca_so"
      }
    },
    {
      "chainId": 101,
      "address": "ECFcUGwHHMaZynAQpqRHkYeTBnS5GnPWZywM8aggcs3A",
      "symbol": "SOL/USDC",
      "name": "Orca SOL/USDC LP Token",
      "decimals": 9,
      "logoURI": "https://raw.githubusercontent.com/solana-labs/token-list/main/assets/mainnet/ECFcUGwHHMaZynAQpqRHkYeTBnS5GnPWZywM8aggcs3A/logo.png",
      "tags": [
        "lp-token"
      ],
      "extensions": {
        "website": "https://www.orca.so",
        "twitter": "https://twitter.com/orca_so"
      }
    },
    {
      "chainId": 101,
      "address": "3H5XKkE9uVvxsdrFeN4BLLGCmohiQN6aZJVVcJiXQ4WC",
      "symbol": "USDC/USDT",
      "name": "Orca USDC/USDT LP Token",
      "decimals": 9,
      "logoURI": "https://raw.githubusercontent.com/solana-labs/token-list/main/assets/mainnet/3H5XKkE9uVvxsdrFeN4BLLGCmohiQN6aZJVVcJiXQ4WC/logo.png",
      "tags": [
        "lp-token"
      ],
      "extensions": {
        "website": "https://www.orca.so",
        "twitter": "https://twitter.com/orca_so"
      }
    },
    {
      "chainId": 101,
      "address": "8qNqTaKKbdZuzQPWWXy5wNVkJh54ex8zvvnEnTFkrKMP",
      "symbol": "USDC/USDT-SRM",
      "name": "Orca USDC/USDT-SRM LP Token",
      "decimals": 9,
      "logoURI": "https://raw.githubusercontent.com/solana-labs/token-list/main/assets/mainnet/8qNqTaKKbdZuzQPWWXy5wNVkJh54ex8zvvnEnTFkrKMP/logo.png",
      "tags": [
        "lp-token"
      ],
      "extensions": {
        "website": "https://www.orca.so",
        "twitter": "https://twitter.com/orca_so"
      }
    },
    {
      "chainId": 101,
      "address": "7TYb32qkwYosUQfUspU45cou7Bb3nefJocVMFX2mEGTT",
      "symbol": "ETH/USDC",
      "name": "Orca ETH/USDC LP Token",
      "decimals": 9,
      "logoURI": "https://raw.githubusercontent.com/solana-labs/token-list/main/assets/mainnet/7TYb32qkwYosUQfUspU45cou7Bb3nefJocVMFX2mEGTT/logo.png",
      "tags": [
        "lp-token"
      ],
      "extensions": {
        "website": "https://www.orca.so",
        "twitter": "https://twitter.com/orca_so"
      }
    },
    {
      "chainId": 101,
      "address": "EhBAmhkgEsMa8McFB5bpqZaRpZvGBBJ4jN59T5xToPdG",
      "symbol": "ETH/USDT-SRM",
      "name": "Orca ETH/USDT-SRM LP Token",
      "decimals": 9,
      "logoURI": "https://raw.githubusercontent.com/solana-labs/token-list/main/assets/mainnet/EhBAmhkgEsMa8McFB5bpqZaRpZvGBBJ4jN59T5xToPdG/logo.png",
      "tags": [
        "lp-token"
      ],
      "extensions": {
        "website": "https://www.orca.so",
        "twitter": "https://twitter.com/orca_so"
      }
    },
    {
      "chainId": 101,
      "address": "8pFwdcuXM7pvHdEGHLZbUR8nNsjj133iUXWG6CgdRHk2",
      "symbol": "BTC/ETH",
      "name": "Orca BTC/ETH LP Token",
      "decimals": 9,
      "logoURI": "https://raw.githubusercontent.com/solana-labs/token-list/main/assets/mainnet/8pFwdcuXM7pvHdEGHLZbUR8nNsjj133iUXWG6CgdRHk2/logo.png",
      "tags": [
        "lp-token"
      ],
      "extensions": {
        "website": "https://www.orca.so",
        "twitter": "https://twitter.com/orca_so"
      }
    },
    {
      "chainId": 101,
      "address": "7bb88DAnQY7LSoWEuqezCcbk4vutQbuRqgJMqpX8h6dL",
      "symbol": "ETH/SOL",
      "name": "Orca ETH/SOL LP Token",
      "decimals": 9,
      "logoURI": "https://raw.githubusercontent.com/solana-labs/token-list/main/assets/mainnet/7bb88DAnQY7LSoWEuqezCcbk4vutQbuRqgJMqpX8h6dL/logo.png",
      "tags": [
        "lp-token"
      ],
      "extensions": {
        "website": "https://www.orca.so",
        "twitter": "https://twitter.com/orca_so"
      }
    },
    {
      "chainId": 101,
      "address": "GWEmABT4rD3sGhyghv9rKbfdiaFe5uMHeJqr6hhu3XvA",
      "symbol": "RAY/SOL",
      "name": "Orca RAY/SOL LP Token",
      "decimals": 9,
      "logoURI": "https://raw.githubusercontent.com/solana-labs/token-list/main/assets/mainnet/GWEmABT4rD3sGhyghv9rKbfdiaFe5uMHeJqr6hhu3XvA/logo.png",
      "tags": [
        "lp-token"
      ],
      "extensions": {
        "website": "https://www.orca.so",
        "twitter": "https://twitter.com/orca_so"
      }
    },
    {
      "chainId": 101,
      "address": "BmZNYGt7aApGTUUxAQUYsW64cMbb6P7uniokCWaptj4D",
      "symbol": "SOL/USDT",
      "name": "Orca SOL/USDT LP Token",
      "decimals": 9,
      "logoURI": "https://raw.githubusercontent.com/solana-labs/token-list/main/assets/mainnet/BmZNYGt7aApGTUUxAQUYsW64cMbb6P7uniokCWaptj4D/logo.png",
      "tags": [
        "lp-token"
      ],
      "extensions": {
        "website": "https://www.orca.so",
        "twitter": "https://twitter.com/orca_so"
      }
    },
    {
      "chainId": 101,
      "address": "E4cthfUFaDd4x5t1vbeBNBHm7isqhM8kapthPzPJz1M2",
      "symbol": "SOL/USDT-SRM",
      "name": "Orca SOL/USDT-SRM LP Token",
      "decimals": 9,
      "logoURI": "https://raw.githubusercontent.com/solana-labs/token-list/main/assets/mainnet/E4cthfUFaDd4x5t1vbeBNBHm7isqhM8kapthPzPJz1M2/logo.png",
      "tags": [
        "lp-token"
      ],
      "extensions": {
        "website": "https://www.orca.so",
        "twitter": "https://twitter.com/orca_so"
      }
    },
    {
      "chainId": 101,
      "address": "6ojPekCSQimAjDjaMApLvh3jF6wnZeNEVRVVoGNzEXvV",
      "symbol": "SOL/SRM",
      "name": "Orca SOL/SRM LP Token",
      "decimals": 9,
      "logoURI": "https://raw.githubusercontent.com/solana-labs/token-list/main/assets/mainnet/6ojPekCSQimAjDjaMApLvh3jF6wnZeNEVRVVoGNzEXvV/logo.png",
      "tags": [
        "lp-token"
      ],
      "extensions": {
        "website": "https://www.orca.so",
        "twitter": "https://twitter.com/orca_so"
      }
    },
    {
      "chainId": 101,
      "address": "YJRknE9oPhUMtq1VvhjVzG5WnRsjQtLsWg3nbaAwCQ5",
      "symbol": "FTT/SOL",
      "name": "Orca FTT/SOL LP Token",
      "decimals": 9,
      "logoURI": "https://raw.githubusercontent.com/solana-labs/token-list/main/assets/mainnet/YJRknE9oPhUMtq1VvhjVzG5WnRsjQtLsWg3nbaAwCQ5/logo.png",
      "tags": [
        "lp-token"
      ],
      "extensions": {
        "website": "https://www.orca.so",
        "twitter": "https://twitter.com/orca_so"
      }
    },
    {
      "chainId": 101,
      "address": "C9PKvetJPrrPD53PR2aR8NYtVZzucCRkHYzcFXbZXEqu",
      "symbol": "KIN/SOL",
      "name": "Orca KIN/SOL LP Token",
      "decimals": 9,
      "logoURI": "https://raw.githubusercontent.com/solana-labs/token-list/main/assets/mainnet/C9PKvetJPrrPD53PR2aR8NYtVZzucCRkHYzcFXbZXEqu/logo.png",
      "tags": [
        "lp-token"
      ],
      "extensions": {
        "website": "https://www.orca.so",
        "twitter": "https://twitter.com/orca_so"
      }
    },
    {
      "chainId": 101,
      "address": "6SfhBAmuaGf9p3WAxeHJYCWMABnYUMrdzNdK5Stvvj4k",
      "symbol": "ROPE/SOL",
      "name": "Orca ROPE/SOL LP Token",
      "decimals": 9,
      "logoURI": "https://raw.githubusercontent.com/solana-labs/token-list/main/assets/mainnet/6SfhBAmuaGf9p3WAxeHJYCWMABnYUMrdzNdK5Stvvj4k/logo.png",
      "tags": [
        "lp-token"
      ],
      "extensions": {
        "website": "https://www.orca.so",
        "twitter": "https://twitter.com/orca_so"
      }
    },
    {
      "chainId": 101,
      "address": "9r1n79TmerAgQJboUT8QvrChX3buZBfuSrBTtYM1cW4h",
      "symbol": "SOL/STEP",
      "name": "Orca SOL/STEP LP Token",
      "decimals": 9,
      "logoURI": "https://raw.githubusercontent.com/solana-labs/token-list/main/assets/mainnet/9r1n79TmerAgQJboUT8QvrChX3buZBfuSrBTtYM1cW4h/logo.png",
      "tags": [
        "lp-token"
      ],
      "extensions": {
        "website": "https://www.orca.so",
        "twitter": "https://twitter.com/orca_so"
      }
    },
    {
      "chainId": 101,
      "address": "ELLELFtgvWBgLkdY9EFx4Vb3SLNj4DJEhzZLWy1wCh4Y",
      "symbol": "OXY/SOL",
      "name": "Orca OXY/SOL LP Token",
      "decimals": 9,
      "logoURI": "https://raw.githubusercontent.com/solana-labs/token-list/main/assets/mainnet/ELLELFtgvWBgLkdY9EFx4Vb3SLNj4DJEhzZLWy1wCh4Y/logo.png",
      "tags": [
        "lp-token"
      ],
      "extensions": {
        "website": "https://www.orca.so",
        "twitter": "https://twitter.com/orca_so"
      }
    },
    {
      "chainId": 101,
      "address": "BXM9ph4AuhCUzf94HQu5FnfeVThKj5oyrnb1krY1zax5",
      "symbol": "MER/SOL",
      "name": "Orca MER/SOL LP Token",
      "decimals": 9,
      "logoURI": "https://raw.githubusercontent.com/solana-labs/token-list/main/assets/mainnet/BXM9ph4AuhCUzf94HQu5FnfeVThKj5oyrnb1krY1zax5/logo.png",
      "tags": [
        "lp-token"
      ],
      "extensions": {
        "website": "https://www.orca.so",
        "twitter": "https://twitter.com/orca_so"
      }
    },
    {
      "chainId": 101,
      "address": "FJ9Q9ojA7vdf5rFbcTc6dd7D3nLpwSxdtFSE8cwfuvqt",
      "symbol": "FIDA/SOL",
      "name": "Orca FIDA/SOL LP Token",
      "decimals": 9,
      "logoURI": "https://raw.githubusercontent.com/solana-labs/token-list/main/assets/mainnet/FJ9Q9ojA7vdf5rFbcTc6dd7D3nLpwSxdtFSE8cwfuvqt/logo.png",
      "tags": [
        "lp-token"
      ],
      "extensions": {
        "website": "https://www.orca.so",
        "twitter": "https://twitter.com/orca_so"
      }
    },
    {
      "chainId": 101,
      "address": "EHkfnhKLLTUqo1xMZLxhM9EusEgpN6RXPpZsGpUsewaa",
      "symbol": "MAPS/SOL",
      "name": "Orca MAPS/SOL LP Token",
      "decimals": 9,
      "logoURI": "https://raw.githubusercontent.com/solana-labs/token-list/main/assets/mainnet/EHkfnhKLLTUqo1xMZLxhM9EusEgpN6RXPpZsGpUsewaa/logo.png",
      "tags": [
        "lp-token"
      ],
      "extensions": {
        "website": "https://www.orca.so",
        "twitter": "https://twitter.com/orca_so"
      }
    },
    {
      "chainId": 101,
      "address": "9rguDaKqTrVjaDXafq6E7rKGn7NPHomkdb8RKpjKCDm2",
      "symbol": "SAMO/SOL",
      "name": "Orca SAMO/SOL LP Token",
      "decimals": 9,
      "logoURI": "https://raw.githubusercontent.com/solana-labs/token-list/main/assets/mainnet/9rguDaKqTrVjaDXafq6E7rKGn7NPHomkdb8RKpjKCDm2/logo.png",
      "tags": [
        "lp-token"
      ],
      "extensions": {
        "website": "https://www.orca.so",
        "twitter": "https://twitter.com/orca_so"
      }
    },
    {
      "chainId": 101,
      "address": "2697FyJ4vD9zwAVPr33fdVPDv54pyZZiBv9S2AoKMyQf",
      "symbol": "COPE/SOL",
      "name": "Orca COPE/SOL LP Token",
      "decimals": 9,
      "logoURI": "https://raw.githubusercontent.com/solana-labs/token-list/main/assets/mainnet/2697FyJ4vD9zwAVPr33fdVPDv54pyZZiBv9S2AoKMyQf/logo.png",
      "tags": [
        "lp-token"
      ],
      "extensions": {
        "website": "https://www.orca.so",
        "twitter": "https://twitter.com/orca_so"
      }
    },
    {
      "chainId": 101,
      "address": "HEhMLvpSdPviukafKwVN8BnBUTamirptsQ6Wxo5Cyv8s",
      "symbol": "FTR",
      "name": "Future",
      "decimals": 9,
      "logoURI": "https://raw.githubusercontent.com/solana-labs/token-list/main/assets/mainnet/HEhMLvpSdPviukafKwVN8BnBUTamirptsQ6Wxo5Cyv8s/logo.png",
      "tags": [],
      "extensions": {
        "website": "https://future-ftr.io",
        "twitter": "https://twitter.com/ftr_finance"
      }
    },
    {
      "chainId": 101,
      "address": "6oJ8Mp1VnKxN5MvGf9LfpeaRvTv8N1xFbvtdEbLLWUDT",
      "symbol": "ESC",
      "name": "ESCoin",
      "decimals": 9,
      "logoURI": "https://raw.githubusercontent.com/solana-labs/token-list/main/assets/mainnet/6oJ8Mp1VnKxN5MvGf9LfpeaRvTv8N1xFbvtdEbLLWUDT/logo.png",
      "tags": [],
      "extensions": {
        "website": "https://escoin.company/",
        "twitter": "https://twitter.com/coin_esc"
      }
    },
    {
      "chainId": 101,
      "address": "Da1jboBKU3rqXUqPL3L3BxJ8e67ogVgVKcqy4rWsS7LC",
      "symbol": "UBE",
      "name": "UBE Token",
      "decimals": 9,
      "logoURI": "https://raw.githubusercontent.com/solana-labs/token-list/main/assets/mainnet/Da1jboBKU3rqXUqPL3L3BxJ8e67ogVgVKcqy4rWsS7LC/logo.png",
      "tags": [],
      "extensions": {
        "website": "https://www.ubetoken.com",
        "twitter": "https://twitter.com/ube_token"
      }
    },
    {
      "chainId": 101,
      "address": "CDJWUqTcYTVAKXAVXoQZFes5JUFc7owSeq7eMQcDSbo5",
      "symbol": "renBTC",
      "name": "renBTC",
      "decimals": 8,
      "logoURI": "https://raw.githubusercontent.com/solana-labs/token-list/main/assets/mainnet/CDJWUqTcYTVAKXAVXoQZFes5JUFc7owSeq7eMQcDSbo5/logo.png",
      "tags": [],
      "extensions": {
        "coingeckoId": "renbtc",
        "website": "https://renproject.io/",
        "serumV3Usdc": "74Ciu5yRzhe8TFTHvQuEVbFZJrbnCMRoohBK33NNiPtv"
      }
    },
    {
      "chainId": 101,
      "address": "G1a6jxYz3m8DVyMqYnuV7s86wD4fvuXYneWSpLJkmsXj",
      "symbol": "renBCH",
      "name": "renBCH",
      "decimals": 8,
      "logoURI": "https://raw.githubusercontent.com/solana-labs/token-list/main/assets/mainnet/G1a6jxYz3m8DVyMqYnuV7s86wD4fvuXYneWSpLJkmsXj/logo.png",
      "tags": [],
      "extensions": {
        "coingeckoId": "renbch",
        "website": "https://renproject.io/",
        "serumV3Usdc": "FS8EtiNZCH72pAK83YxqXaGAgk3KKFYphiTcYA2yRPis"
      }
    },
    {
      "chainId": 101,
      "address": "FKJvvVJ242tX7zFtzTmzqoA631LqHh4CdgcN8dcfFSju",
      "symbol": "renDGB",
      "name": "renDGB",
      "decimals": 8,
      "logoURI": "https://raw.githubusercontent.com/solana-labs/token-list/main/assets/mainnet/FKJvvVJ242tX7zFtzTmzqoA631LqHh4CdgcN8dcfFSju/logo.png",
      "tags": [],
      "extensions": {
        "website": "https://renproject.io/"
      }
    },
    {
      "chainId": 101,
      "address": "ArUkYE2XDKzqy77PRRGjo4wREWwqk6RXTfM9NeqzPvjU",
      "symbol": "renDOGE",
      "name": "renDOGE",
      "decimals": 8,
      "logoURI": "https://raw.githubusercontent.com/solana-labs/token-list/main/assets/mainnet/ArUkYE2XDKzqy77PRRGjo4wREWwqk6RXTfM9NeqzPvjU/logo.png",
      "tags": [],
      "extensions": {
        "coingeckoId": "rendoge",
        "website": "https://renproject.io/",
        "serumV3Usdc": "5FpKCWYXgHWZ9CdDMHjwxAfqxJLdw2PRXuAmtECkzADk"
      }
    },
    {
      "chainId": 101,
      "address": "8wv2KAykQstNAj2oW6AHANGBiFKVFhvMiyyzzjhkmGvE",
      "symbol": "renLUNA",
      "name": "renLUNA",
      "decimals": 6,
      "logoURI": "https://raw.githubusercontent.com/solana-labs/token-list/main/assets/mainnet/8wv2KAykQstNAj2oW6AHANGBiFKVFhvMiyyzzjhkmGvE/logo.png",
      "tags": [],
      "extensions": {
        "website": "https://renproject.io/",
        "serumV3Usdc": "CxDhLbbM9uAA2AXfSPar5qmyfmC69NLj3vgJXYAsSVBT"
      }
    },
    {
      "chainId": 101,
      "address": "E99CQ2gFMmbiyK2bwiaFNWUUmwz4r8k2CVEFxwuvQ7ue",
      "symbol": "renZEC",
      "name": "renZEC",
      "decimals": 8,
      "logoURI": "https://raw.githubusercontent.com/solana-labs/token-list/main/assets/mainnet/E99CQ2gFMmbiyK2bwiaFNWUUmwz4r8k2CVEFxwuvQ7ue/logo.png",
      "tags": [],
      "extensions": {
        "coingeckoId": "renzec",
        "website": "https://renproject.io/",
        "serumV3Usdc": "2ahbUT5UryyRVxPnELtTmDLLneN26UjBQFgfMVvbWDTb"
      }
    },
    {
      "chainId": 101,
      "address": "GkXP719hnhLtizWHcQyGVYajuJqVsJJ6fyeUob9BPCFC",
      "symbol": "KROWZ",
      "name": "Mike Krow's Official Best Friend Super Kawaii Kasu Token",
      "decimals": 9,
      "logoURI": "https://raw.githubusercontent.com/solana-labs/token-list/main/assets/mainnet/GkXP719hnhLtizWHcQyGVYajuJqVsJJ6fyeUob9BPCFC/logo.png",
      "tags": [
        "social-token",
        "krowz"
      ],
      "extensions": {
        "website": "https://mikekrow.com/",
        "twitter": "https://twitter.com/space_asylum"
      }
    },
    {
      "chainId": 101,
      "address": "6kwTqmdQkJd8qRr9RjSnUX9XJ24RmJRSrU1rsragP97Y",
      "symbol": "SAIL",
      "name": "SAIL",
      "decimals": 6,
      "logoURI": "https://raw.githubusercontent.com/solana-labs/token-list/main/assets/mainnet/6kwTqmdQkJd8qRr9RjSnUX9XJ24RmJRSrU1rsragP97Y/logo.png",
      "tags": [
        "utility-token"
      ],
      "extensions": {
        "website": "https://www.solanasail.com",
        "coingeckoId": "sail",
        "twitter": "https://twitter.com/SolanaSail"
      }
    },
    {
      "chainId": 101,
      "address": "E5ndSkaB17Dm7CsD22dvcjfrYSDLCxFcMd6z8ddCk5wp",
      "symbol": "RIN",
      "name": "Aldrin",
      "decimals": 9,
      "logoURI": "https://raw.githubusercontent.com/solana-labs/token-list/main/assets/mainnet/E5ndSkaB17Dm7CsD22dvcjfrYSDLCxFcMd6z8ddCk5wp/logo.png",
      "tags": [],
      "extensions": {
        "website": "https://rin.aldrin.com/",
        "twitter": "https://twitter.com/Aldrin_Exchange",
        "serumV3Usdc": "7gZNLDbWE73ueAoHuAeFoSu7JqmorwCLpNTBXHtYSFTa",
        "coingeckoId": "aldrin"
      }
    },
    {
      "chainId": 101,
      "address": "7LmGzEgnQZTxxeCThgxsv3xe4JQmiy9hxEGBPCF66KgH",
      "symbol": "SNEK",
      "name": "Snek Coin",
      "decimals": 0,
      "logoURI": "https://raw.githubusercontent.com/solana-labs/token-list/main/assets/mainnet/7LmGzEgnQZTxxeCThgxsv3xe4JQmiy9hxEGBPCF66KgH/logo.png",
      "tags": [],
      "extensions": {
        "twitter": "https://twitter.com/snekcoin"
      }
    },
    {
      "chainId": 101,
      "address": "AhRozpV8CDLJ5z9k8CJWF4P12MVvxdnnU2y2qUhUuNS5",
      "symbol": "ARK",
      "name": "Sol.Ark",
      "decimals": 8,
      "logoURI": "https://raw.githubusercontent.com/solana-labs/token-list/main/assets/mainnet/AhRozpV8CDLJ5z9k8CJWF4P12MVvxdnnU2y2qUhUuNS5/logo.png",
      "tags": [
        "meme"
      ],
      "extensions": {
        "website": "https://www.solark.xyz/",
        "twitter": "https://twitter.com/SOLARK67275852"
      }
    },
    {
      "chainId": 101,
      "address": "ss26ybWnrhSYbGBjDT9bEwRiyAVUgiKCbgAfFkksj4R",
      "symbol": "SS2",
      "name": "POH",
      "decimals": 0,
      "logoURI": "https://raw.githubusercontent.com/solana-labs/token-list/main/assets/mainnet/ss26ybWnrhSYbGBjDT9bEwRiyAVUgiKCbgAfFkksj4R/logo.png",
      "tags": [
        "nft"
      ],
      "extensions": {
        "website": "https://www.sol-talk.com/sol-survivor",
        "twitter": "https://twitter.com/sol__survivor",
        "imageUrl": "https://www.arweave.net/fDxzEtzfu9IjFDh0ID-rOGaGw__F6-OD2ADoa23sayo?ext=gif",
        "animationUrl": "https://vww4cphi4lv3ldd4dtidi4njkbilvngmvuaofo3rv2oa3ozepeea.arweave.net/ra3BPOji67WMfBzQNHGpUFC6tMytAOK7ca6cDbskeQg?ext=glb",
        "description": "Sensing a disturbance in the timeline, the tournament organizers send Poh back in time to the beginning of the tournament. He is tasked with finding the origin of the disturbance and restoring the original timeline. Special:'Out of Order'"
      }
    },
    {
      "chainId": 101,
      "address": "6dGR9kAt499jzsojDHCvDArKxpTarNbhdSkiS7jeMAib",
      "symbol": "AKI",
      "name": "AKIHIGE Token",
      "decimals": 9,
      "logoURI": "https://raw.githubusercontent.com/solana-labs/token-list/main/assets/mainnet/6dGR9kAt499jzsojDHCvDArKxpTarNbhdSkiS7jeMAib/logo.png",
      "tags": [
        "aki"
      ]
    },
    {
      "chainId": 101,
      "address": "SCYfrGCw8aDiqdgcpdGjV6jp4UVVQLuphxTDLNWu36f",
      "symbol": "SCY",
      "name": "Synchrony",
      "decimals": 9,
      "logoURI": "https://raw.githubusercontent.com/solana-labs/token-list/main/assets/mainnet/SCYfrGCw8aDiqdgcpdGjV6jp4UVVQLuphxTDLNWu36f/logo.png",
      "tags": [],
      "extensions": {
        "website": "https://synchrony.fi",
        "twitter": "https://twitter.com/SynchronyFi"
      }
    },
    {
      "chainId": 101,
      "address": "BKMWPkPS8jXw59ezYwK2ueNTZRF4m8MYHDjh9HwUmkQ7",
      "symbol": "SDC",
      "name": "SandDollarClassic",
      "decimals": 9,
      "logoURI": "https://raw.githubusercontent.com/solana-labs/token-list/main/assets/mainnet/BKMWPkPS8jXw59ezYwK2ueNTZRF4m8MYHDjh9HwUmkQ7/logo.png",
      "tags": [
        "utility-token"
      ],
      "extensions": {
        "website": "https://sanddollar.bs",
        "twitter": "https://twitter.com/SandDollar_BS"
      }
    },
    {
      "chainId": 101,
      "address": "Bx4ykEMurwPQBAFNvthGj73fMBVTvHa8e9cbAyaK4ZSh",
      "symbol": "TOX",
      "name": "trollbox",
      "decimals": 9,
      "logoURI": "https://raw.githubusercontent.com/solana-labs/token-list/main/assets/mainnet/Bx4ykEMurwPQBAFNvthGj73fMBVTvHa8e9cbAyaK4ZSh/logo.png",
      "tags": [
        "utility-token"
      ],
      "extensions": {
        "website": "https://trollbox.io",
        "twitter": "https://twitter.com/trollboxio"
      }
    },
    {
      "chainId": 101,
      "address": "E7WqtfRHcY8YW8z65u9WmD7CfMmvtrm2qPVicSzDxLaT",
      "symbol": "PPUG",
      "name": "PizzaPugCoin",
      "decimals": 9,
      "logoURI": "https://raw.githubusercontent.com/solana-labs/token-list/main/assets/mainnet/E7WqtfRHcY8YW8z65u9WmD7CfMmvtrm2qPVicSzDxLaT/logo.png",
      "tags": [],
      "extensions": {
        "website": "https://www.pizzapugcoin.com",
        "twitter": "https://twitter.com/pizzapugcoin"
      }
    },
    {
      "chainId": 101,
      "address": "FZgL5motNWEDEa24xgfSdBDfXkB9Ru9KxfEsey9S58bb",
      "symbol": "VCC",
      "name": "VentureCapital",
      "decimals": 6,
      "logoURI": "https://raw.githubusercontent.com/solana-labs/token-list/main/assets/mainnet/FZgL5motNWEDEa24xgfSdBDfXkB9Ru9KxfEsey9S58bb/logo.svg",
      "tags": [
        "venture capital",
        "liquidator",
        "IDO",
        "incubator"
      ],
      "extensions": {
        "website": "https://www.vcc.finance/",
        "twitter": "https://twitter.com/vcc_finance"
      }
    },
    {
      "chainId": 101,
      "address": "4TGxgCSJQx2GQk9oHZ8dC5m3JNXTYZHjXumKAW3vLnNx",
      "symbol": "OXS",
      "name": "Oxbull Sol",
      "decimals": 9,
      "logoURI": "https://raw.githubusercontent.com/solana-labs/token-list/main/assets/mainnet/4TGxgCSJQx2GQk9oHZ8dC5m3JNXTYZHjXumKAW3vLnNx/logo.png",
      "tags": [
        "utility-token"
      ],
      "extensions": {
        "website": "https://www.oxbull.tech/#/home",
        "twitter": "https://twitter.com/OxBull5",
        "medium": "https://medium.com/@oxbull",
        "tgann": "https://t.me/Oxbull_tech",
        "coingeckoId": "oxbull-tech",
        "github": "https://github.com/OxBull"
      }
    },
    {
      "chainId": 101,
      "address": "EdAhkbj5nF9sRM7XN7ewuW8C9XEUMs8P7cnoQ57SYE96",
      "symbol": "FAB",
      "name": "FABRIC",
      "decimals": 9,
      "logoURI": "https://raw.githubusercontent.com/solana-labs/token-list/main/assets/mainnet/EdAhkbj5nF9sRM7XN7ewuW8C9XEUMs8P7cnoQ57SYE96/logo.png",
      "tags": [],
      "extensions": {
        "website": "https://fsynth.io/",
        "twitter": "https://twitter.com/official_fabric",
        "coingeckoId": "fabric"
      }
    },
    {
      "chainId": 101,
      "address": "GEYrotdkRitGUK5UMv3aMttEhVAZLhRJMcG82zKYsaWB",
      "symbol": "POTATO",
      "name": "POTATO",
      "decimals": 3,
      "logoURI": "https://raw.githubusercontent.com/solana-labs/token-list/main/assets/mainnet/GEYrotdkRitGUK5UMv3aMttEhVAZLhRJMcG82zKYsaWB/logo.png",
      "tags": [],
      "extensions": {
        "website": "https://potatocoinspl.com/",
        "serumV3Usdc": "6dn7tgTHe5rZEAscMWWY3xmPGVEKVkM9s7YRV11z399z"
      }
    },
    {
      "chainId": 101,
      "address": "FmJ1fo7wK5FF6rDvQxow5Gj7A2ctLmR5orCKLZ45Q3Cq",
      "symbol": "DGEN",
      "name": "Degen Banana",
      "decimals": 6,
      "logoURI": "https://raw.githubusercontent.com/solana-labs/token-list/main/assets/mainnet/FmJ1fo7wK5FF6rDvQxow5Gj7A2ctLmR5orCKLZ45Q3Cq/logo.png",
      "tags": [],
      "extensions": {
        "website": "https://degen.finance/",
        "twitter": "https://twitter.com/degenbanana"
      }
    },
    {
      "chainId": 101,
      "address": "FciGvHj9FjgSGgCBF1b9HY814FM9D28NijDd5SJrKvPo",
      "symbol": "TGT",
      "name": "Twirl Governance Token",
      "decimals": 6,
      "logoURI": "https://raw.githubusercontent.com/solana-labs/token-list/main/assets/mainnet/FciGvHj9FjgSGgCBF1b9HY814FM9D28NijDd5SJrKvPo/logo.png",
      "tags": [],
      "extensions": {
        "website": "https://twirlfinance.com/",
        "twitter": "https://twitter.com/twirlfinance"
      }
    },
    {
      "chainId": 101,
      "address": "A9EEvcRcT7Q9XAa6NfqrqJChoc4XGDhd2mtc4xfniQkS",
      "symbol": "BILBY",
      "name": "Bilby Finance",
      "decimals": 9,
      "logoURI": "https://raw.githubusercontent.com/solana-labs/token-list/main/assets/mainnet/A9EEvcRcT7Q9XAa6NfqrqJChoc4XGDhd2mtc4xfniQkS/logo.png",
      "tags": [
        "utility-token"
      ],
      "extensions": {
        "website": "https://bilby.finance/"
      }
    },
    {
      "chainId": 101,
      "address": "8NGgmXzBzhsXz46pTC3ioSBxeE3w2EXpc741N3EQ8E6r",
      "symbol": "JOKE",
      "name": "JOKESMEMES",
      "decimals": 9,
      "logoURI": "https://raw.githubusercontent.com/solana-labs/token-list/main/assets/mainnet/8NGgmXzBzhsXz46pTC3ioSBxeE3w2EXpc741N3EQ8E6r/logo.png",
      "tags": [],
      "extensions": {
        "website": "https://jokesmemes.finance",
        "twitter": "https://twitter.com/Jokesmemes11"
      }
    },
    {
      "chainId": 101,
      "address": "Fp4gjLpTsPqBN6xDGpDHwtnuEofjyiZKxxZxzvJnjxV6",
      "symbol": "NAXAR",
      "name": "Naxar",
      "decimals": 4,
      "logoURI": "https://raw.githubusercontent.com/solana-labs/token-list/main/assets/mainnet/Fp4gjLpTsPqBN6xDGpDHwtnuEofjyiZKxxZxzvJnjxV6/logo.png",
      "tags": [],
      "extensions": {
        "website": "https://naxar.ru",
        "instagram": "https://instagram.com/naxar__",
        "telegram": "https://t.me/naxar_official"
      }
    },
    {
      "chainId": 101,
      "address": "5jqTNKonR9ZZvbmX9JHwcPSEg6deTyNKR7PxQ9ZPdd2w",
      "symbol": "JBUS",
      "name": "Jebus",
      "decimals": 0,
      "logoURI": "https://raw.githubusercontent.com/solana-labs/token-list/main/assets/mainnet/5jqTNKonR9ZZvbmX9JHwcPSEg6deTyNKR7PxQ9ZPdd2w/logo.png",
      "tags": [],
      "extensions": {
        "website": "https://jebus.live"
      }
    },
    {
      "chainId": 101,
      "address": "29UWGmi1MxJRi3izeritN8VvhZbUiX37KUVnGv46mzev",
      "symbol": "KLBx",
      "name": "Black Label X",
      "decimals": 4,
      "logoURI": "https://raw.githubusercontent.com/solana-labs/token-list/main/assets/mainnet/29UWGmi1MxJRi3izeritN8VvhZbUiX37KUVnGv46mzev/logo.svg",
      "tags": [],
      "extensions": {
        "website": "https://klbtoken.com/x"
      }
    },
    {
      "chainId": 101,
      "address": "GACHAfpmbpk4FLfZcGkT2NUmaEqMygssAknhqnn8DVHP",
      "symbol": "GACHA",
      "name": "Gachapon",
      "decimals": 9,
      "logoURI": "https://raw.githubusercontent.com/solana-labs/token-list/main/assets/mainnet/GACHAfpmbpk4FLfZcGkT2NUmaEqMygssAknhqnn8DVHP/logo.png",
      "tags": [],
      "extensions": {
        "twitter": "https://twitter.com/GACHAPON7777"
      }
    },
    {
      "chainId": 101,
      "address": "9zoqdwEBKWEi9G5Ze8BSkdmppxGgVv1Kw4LuigDiNr9m",
      "symbol": "STR",
      "name": "Solster",
      "decimals": 9,
      "logoURI": "https://raw.githubusercontent.com/solana-labs/token-list/main/assets/mainnet/9zoqdwEBKWEi9G5Ze8BSkdmppxGgVv1Kw4LuigDiNr9m/logo.png",
      "tags": [],
      "extensions": {
        "website": "https://solster.finance",
        "twitter": "https://twitter.com/solster_finance"
      }
    },
    {
      "chainId": 101,
      "address": "A2T2jDe2bxyEHkKtS8AtrTRmJ9VZRwyY8Kr7oQ8xNyfb",
      "symbol": "HAMS",
      "name": "Space Hamster",
      "decimals": 9,
      "logoURI": "https://raw.githubusercontent.com/solana-labs/token-list/main/assets/mainnet/A2T2jDe2bxyEHkKtS8AtrTRmJ9VZRwyY8Kr7oQ8xNyfb/logo.png",
      "tags": [],
      "extensions": {
        "website": "https://www.solhamster.space/",
        "twitter": "https://twitter.com/sol_hamster",
        "telegram": "https://t.me/SolHamster",
        "dex-website": "https://dex-solhamster.space/"
      }
    },
    {
      "chainId": 101,
      "address": "EGN2774kzKyUnJs2Gv5poK6ymiMVkdyCQD2gGnJ84sDk",
      "symbol": "NEFT",
      "name": "Neftea Labs Coin",
      "decimals": 9,
      "logoURI": "https://raw.githubusercontent.com/solana-labs/token-list/main/assets/mainnet/EGN2774kzKyUnJs2Gv5poK6ymiMVkdyCQD2gGnJ84sDk/logo.png",
      "tags": [
        "Neftea",
        "NFT",
        "utility-token"
      ],
      "extensions": {
        "website": "https://www.neftealabs.com/"
      }
    },
    {
      "chainId": 101,
      "address": "DK64rmGSZupv1dLYn57e3pUVgs9jL9EKLXDVZZPsMDz8",
      "symbol": "ABOMB",
      "name": "ArtBomb",
      "decimals": 5,
      "logoURI": "https://raw.githubusercontent.com/solana-labs/token-list/main/assets/mainnet/DK64rmGSZupv1dLYn57e3pUVgs9jL9EKLXDVZZPsMDz8/logo.png",
      "tags": [
        "utility-token",
        "artbomb"
      ],
      "extensions": {
        "website": "https://artbomb.xyz"
      }
    },
    {
      "chainId": 101,
      "address": "AnyCsr1VCBZcwVAxbKPuHhKDP5DQQSnRxGAo4ycgRMi2",
      "symbol": "DAL",
      "name": "Dalmatiancoin",
      "decimals": 9,
      "logoURI": "https://raw.githubusercontent.com/solana-labs/token-list/main/assets/mainnet/AnyCsr1VCBZcwVAxbKPuHhKDP5DQQSnRxGAo4ycgRMi2/logo.png",
      "tags": [],
      "extensions": {
        "website": "https://dalmatiancoin.org/",
        "twitter": "https://twitter.com/coindalmatian"
      }
    },
    {
      "chainId": 101,
      "address": "HiL1j5VMR9XtRnCA4mxaVoXr6PMHpbh8wUgfPsAP4CNF",
      "symbol": "SolNHD",
      "name": "SolNHD",
      "decimals": 9,
      "logoURI": "https://raw.githubusercontent.com/solana-labs/token-list/main/assets/mainnet/HiL1j5VMR9XtRnCA4mxaVoXr6PMHpbh8wUgfPsAP4CNF/logo.png",
      "tags": [],
      "extensions": {
        "website": "https://www.solnhd.com",
        "twitter": "https://twitter.com/zororoaz01"
      }
    },
    {
      "chainId": 101,
      "address": "qXu8Tj65H5XR8KHuaKKoyLCWj592KbTG3YWJwsuFrPS",
      "symbol": "STVA",
      "name": "SOLtiva",
      "decimals": 3,
      "logoURI": "https://raw.githubusercontent.com/solana-labs/token-list/main/assets/mainnet/qXu8Tj65H5XR8KHuaKKoyLCWj592KbTG3YWJwsuFrPS/logo.svg",
      "tags": [],
      "extensions": {
        "website": "https://soltiva.co",
        "serumV3Usdc": "8srnqriKDYXQNSiNh3F5qhkEt8USwWcJyeR65TxavoAf"
      }
    },
    {
      "chainId": 101,
      "address": "D3gHoiYT4RY5VSndne1fEnpM3kCNAyBhkp5xjNUqqPj9",
      "symbol": "PROEXIS",
      "name": "ProExis Prova de Existência Blockchain",
      "decimals": 9,
      "logoURI": "https://raw.githubusercontent.com/solana-labs/token-list/main/assets/mainnet/D3gHoiYT4RY5VSndne1fEnpM3kCNAyBhkp5xjNUqqPj9/logo.png",
      "tags": [
        "proof of-existence",
        "utility-token",
        "prova de existencia",
        "proexis"
      ],
      "extensions": {
        "website": "https://provadeexistencia.com.br",
        "twitter": "https://twitter.com/provaexistencia",
        "facebook": "https://facebook.com/provadeexistencia",
        "instagram": "https://instagram.com/provadeexistencia",
        "github": "https://github.com/provadeexistencia",
        "tgann": "https://t.me/provadeexistencia",
        "tggroup": "https://t.me/provadeexistenciagrupo"
      }
    },
    {
      "chainId": 101,
      "address": "5DWFxYBxjETuqFX3P2Z1uq8UbcCT1F4sABGiBZMnWKvR",
      "symbol": "PLDO",
      "name": "PLEIDO",
      "decimals": 6,
      "logoURI": "https://raw.githubusercontent.com/solana-labs/token-list/main/assets/mainnet/5DWFxYBxjETuqFX3P2Z1uq8UbcCT1F4sABGiBZMnWKvR/logo.svg",
      "tags": [
        "pleido",
        "game-coin"
      ],
      "extensions": {
        "website": "https://pleido.com/"
      }
    },
    {
      "chainId": 101,
      "address": "6uB5eEC8SzMbUdsPpe3eiNvHyvxdqUWnDEtpFQxkhNTP",
      "symbol": "MOLANIUM",
      "name": "MOLANIUM",
      "decimals": 0,
      "logoURI": "https://raw.githubusercontent.com/solana-labs/token-list/main/assets/mainnet/6uB5eEC8SzMbUdsPpe3eiNvHyvxdqUWnDEtpFQxkhNTP/logo.png",
      "tags": [],
      "extensions": {
        "website": "https://moonlana.com/",
        "imageUrl": "https://i.imgur.com/hOMe38E.png",
        "twitter": "https://twitter.com/xMoonLana",
        "medium": "https://moonlana.medium.com/"
      }
    },
    {
      "chainId": 101,
      "address": "5KV2W2XPdSo97wQWcuAVi6G4PaCoieg4Lhhi61PAMaMJ",
      "symbol": "GÜ",
      "name": "GÜ",
      "decimals": 9,
      "logoURI": "https://raw.githubusercontent.com/solana-labs/token-list/main/assets/mainnet/5KV2W2XPdSo97wQWcuAVi6G4PaCoieg4Lhhi61PAMaMJ/logo.png",
      "tags": [
        "utility-token"
      ],
      "extensions": {
        "website": "https://kugle.org",
        "twitter": "https://twitter.com/Kugle_",
        "coingeckoId": "gu"
      }
    },
    {
      "chainId": 101,
      "address": "72fFy4SNGcHoEC1TTFTUkxNHriJqg3hBPsa2jSr2cZgb",
      "symbol": "BZX",
      "name": "BlizeX",
      "decimals": 6,
      "logoURI": "https://raw.githubusercontent.com/solana-labs/token-list/main/assets/mainnet/72fFy4SNGcHoEC1TTFTUkxNHriJqg3hBPsa2jSr2cZgb/logo.png",
      "tags": [],
      "extensions": {
        "website": "https://www.blizex.co",
        "twitter": "https://twitter.com/blizex_en"
      }
    },
    {
      "chainId": 101,
      "address": "5fEo6ZbvpV6zdyzowtAwgMcWHZe1yJy9NxQM6gC19QW5",
      "symbol": "GREEN",
      "name": "Green DEX",
      "decimals": 9,
      "logoURI": "https://raw.githubusercontent.com/solana-labs/token-list/main/assets/mainnet/5fEo6ZbvpV6zdyzowtAwgMcWHZe1yJy9NxQM6gC19QW5/logo.svg",
      "tags": [
        "Green DEX"
      ],
      "extensions": {
        "website": "https://greendex.network/",
        "twitter": "https://twitter.com/GreendexN"
      }
    },
    {
      "chainId": 101,
      "address": "Bx1fDtvTN6NvE4kjdPHQXtmGSg582bZx9fGy4DQNMmAT",
      "symbol": "SOLC",
      "name": "Solcubator",
      "decimals": 9,
      "logoURI": "https://raw.githubusercontent.com/solana-labs/token-list/main/assets/mainnet/Bx1fDtvTN6NvE4kjdPHQXtmGSg582bZx9fGy4DQNMmAT/logo.png",
      "tags": [],
      "extensions": {
        "website": "http://solcubator.io",
        "twitter": "https://twitter.com/Solcubator"
      }
    },
    {
      "chainId": 101,
      "address": "ABxCiDz4jjKt1t7Syu5Tb37o8Wew9ADpwngZh6kpLbLX",
      "symbol": "XSOL",
      "name": "XSOL Token",
      "decimals": 8,
      "logoURI": "https://raw.githubusercontent.com/solana-labs/token-list/main/assets/mainnet/ABxCiDz4jjKt1t7Syu5Tb37o8Wew9ADpwngZh6kpLbLX/logo.png",
      "tags": [
        "utility-token"
      ],
      "extensions": {
        "website": "https://0xsol.network",
        "twitter": "https://twitter.com/0xSol_Network"
      }
    },
    {
      "chainId": 101,
      "address": "DrcPRJPBiakQcWqon3gZms7sviAqdQS5zS5wvaG5v6wu",
      "symbol": "BLD",
      "name": "BladesToken",
      "decimals": 4,
      "logoURI": "https://raw.githubusercontent.com/solana-labs/token-list/main/assets/mainnet/DrcPRJPBiakQcWqon3gZms7sviAqdQS5zS5wvaG5v6wu/logo.png",
      "tags": [],
      "extensions": {
        "website": "https://blades.finance/",
        "twitter": "https://twitter.com/bladesfinance"
      }
    },
    {
      "chainId": 101,
      "address": "6D7E4mstMboABmfoaPrtVDgewjUCbGdvcYVaHa9SDiTg",
      "symbol": "QWK",
      "name": "QwikPay.io Token",
      "decimals": 9,
      "logoURI": "https://raw.githubusercontent.com/solana-labs/token-list/main/assets/mainnet/6D7E4mstMboABmfoaPrtVDgewjUCbGdvcYVaHa9SDiTg/logo.png",
      "tags": [],
      "extensions": {
        "website": "https://www.qwikpay.io",
        "twitter": "https://twitter.com/QwikpayIO"
      }
    },
    {
      "chainId": 101,
      "address": "BTyJg5zMbaN2KMfn7LsKhpUsV675aCUSUMrgB1YGxBBP",
      "symbol": "GOOSEBERRY",
      "name": "Gooseberry",
      "decimals": 9,
      "logoURI": "https://raw.githubusercontent.com/solana-labs/token-list/main/assets/mainnet/BTyJg5zMbaN2KMfn7LsKhpUsV675aCUSUMrgB1YGxBBP/logo.png",
      "tags": [],
      "extensions": {
        "website": "https://gooseberry.changr.ca",
        "twitter": "https://twitter.com/gooseberrycoin"
      }
    },
    {
      "chainId": 101,
      "address": "5GG1LbgY4EEvPR51YQPNr65QKcZemrHWPooTqC5gRPBA",
      "symbol": "DXB",
      "name": "DefiXBet Token",
      "decimals": 9,
      "logoURI": "https://raw.githubusercontent.com/solana-labs/token-list/main/assets/mainnet/5GG1LbgY4EEvPR51YQPNr65QKcZemrHWPooTqC5gRPBA/logo.png",
      "tags": [],
      "extensions": {
        "website": "https://DefiXBet.com/",
        "twitter": "https://twitter.com/DefiXBet",
        "medium": "https://defixbet.medium.com/",
        "tgann": "https://t.me/DefiXBet"
      }
    },
    {
      "chainId": 101,
      "address": "7a4cXVvVT7kF6hS5q5LDqtzWfHfys4a9PoK6pf87RKwf",
      "symbol": "LUNY",
      "name": "Luna Yield",
      "decimals": 9,
      "logoURI": "https://raw.githubusercontent.com/solana-labs/token-list/main/assets/mainnet/7a4cXVvVT7kF6hS5q5LDqtzWfHfys4a9PoK6pf87RKwf/logo.png",
      "tags": [],
      "extensions": {
        "website": "https://www.lunayield.com",
        "twitter": "https://twitter.com/Luna_Yield"
      }
    },
    {
      "chainId": 101,
      "address": "AP58G14hoy4GGgZS4L8TzZgqXnk3hBvciFKW2Cb1RQ2J",
      "symbol": "YARDv1",
      "name": "SolYard Finance Beta",
      "decimals": 9,
      "logoURI": "https://raw.githubusercontent.com/solana-labs/token-list/main/assets/mainnet/AP58G14hoy4GGgZS4L8TzZgqXnk3hBvciFKW2Cb1RQ2J/logo.png",
      "tags": [],
      "extensions": {
        "website": "https://solyard.finance/"
      }
    },
    {
      "chainId": 101,
      "address": "6Y7LbYB3tfGBG6CSkyssoxdtHb77AEMTRVXe8JUJRwZ7",
      "symbol": "DINO",
      "name": "DINO",
      "decimals": 6,
      "logoURI": "https://raw.githubusercontent.com/solana-labs/token-list/main/assets/mainnet/6Y7LbYB3tfGBG6CSkyssoxdtHb77AEMTRVXe8JUJRwZ7/logo.png",
      "tags": [],
      "extensions": {
        "website": "https://www.solanadino.com",
        "twitter": "https://twitter.com/solanadino"
      }
    },
    {
      "chainId": 101,
      "address": "4wjPQJ6PrkC4dHhYghwJzGBVP78DkBzA2U3kHoFNBuhj",
      "symbol": "LIQ",
      "name": "LIQ Protocol",
      "decimals": 6,
      "logoURI": "https://raw.githubusercontent.com/solana-labs/token-list/main/assets/mainnet/4wjPQJ6PrkC4dHhYghwJzGBVP78DkBzA2U3kHoFNBuhj/logo.png",
      "tags": [],
      "extensions": {
        "website": "https://liqsolana.com/",
        "coingeckoId": "liq-protocol",
        "twitter": "https://twitter.com/liqsolana",
        "discord": "https://discord.gg/MkfjambeU7",
        "serumV3Usdc": "FLKUQGh9VAG4otn4njLPUf5gaUPx5aAZ2Q6xWiD3hH5u"
      }
    },
    {
      "chainId": 101,
      "address": "DubwWZNWiNGMMeeQHPnMATNj77YZPZSAz2WVR5WjLJqz",
      "symbol": "CRP",
      "name": "CropperFinance",
      "decimals": 9,
      "logoURI": "https://raw.githubusercontent.com/solana-labs/token-list/main/assets/mainnet/DubwWZNWiNGMMeeQHPnMATNj77YZPZSAz2WVR5WjLJqz/logo.png",
      "tags": [],
      "extensions": {
        "website": "https://cropper.finance/",
        "twitter": "https://twitter.com/cropperfinance"
      }
    },
    {
      "chainId": 101,
      "address": "B3Ggjjj3QargPkFTAJiR6BaD8CWKFUaWRXGcDQ1nyeeD",
      "symbol": "PARTI",
      "name": "PARTI",
      "decimals": 9,
      "logoURI": "https://raw.githubusercontent.com/solana-labs/token-list/main/assets/mainnet/B3Ggjjj3QargPkFTAJiR6BaD8CWKFUaWRXGcDQ1nyeeD/logo.png",
      "tags": [],
      "extensions": {
        "website": "https://parti.finance",
        "twitter": "https://twitter.com/ParticleFinance",
        "medium": "https://particlefinance.medium.com"
      }
    },
    {
      "chainId": 101,
      "address": "5igDhdTnXif5E5djBpRt4wUKo5gtf7VicHi8r5ada4Hj",
      "symbol": "NIA",
      "name": "NIALABS",
      "decimals": 0,
      "logoURI": "https://raw.githubusercontent.com/solana-labs/token-list/main/assets/mainnet/5igDhdTnXif5E5djBpRt4wUKo5gtf7VicHi8r5ada4Hj/logo.png",
      "tags": [],
      "extensions": {
        "website": "https://www.nialabs.com/"
      }
    },
    {
      "chainId": 101,
      "address": "GQnN5M1M6oTjsziAwcRYd1P7pRBBQKURj5QeAjN1npnE",
      "symbol": "CORV",
      "name": "Project Corvus",
      "decimals": 9,
      "logoURI": "https://raw.githubusercontent.com/solana-labs/token-list/main/assets/mainnet/GQnN5M1M6oTjsziAwcRYd1P7pRBBQKURj5QeAjN1npnE/logo.png",
      "tags": [],
      "extensions": {
        "website": "https://dixon.company/"
      }
    },
    {
      "chainId": 101,
      "address": "3FRQnT5djQMATCg6TNXBhi2bBkbTyGdywsLmLa8BbEKz",
      "symbol": "HLTH",
      "name": "HLTH",
      "decimals": 4,
      "logoURI": "https://raw.githubusercontent.com/solana-labs/token-list/main/assets/mainnet/3FRQnT5djQMATCg6TNXBhi2bBkbTyGdywsLmLa8BbEKz/logo.png",
      "extensions": {
        "website": "https://hlth.network/",
        "twitter": "https://twitter.com/hlthnetwork",
        "telegram": "https://t.me/HLTHnetwork"
      }
    },
    {
      "chainId": 101,
      "address": "Ea5SjE2Y6yvCeW5dYTn7PYMuW5ikXkvbGdcmSnXeaLjS",
      "symbol": "PAI",
      "name": "PAI (Parrot)",
      "decimals": 6,
      "logoURI": "https://raw.githubusercontent.com/solana-labs/token-list/main/assets/mainnet/Ea5SjE2Y6yvCeW5dYTn7PYMuW5ikXkvbGdcmSnXeaLjS/logo.svg",
      "tags": [
        "stablecoin"
      ],
      "extensions": {
        "website": "https://partyparrot.finance",
        "twitter": "https://twitter.com/gopartyparrot",
        "telegram": "https://t.me/gopartyparrot"
      }
    },
    {
      "chainId": 101,
      "address": "SLRSSpSLUTP7okbCUBYStWCo1vUgyt775faPqz8HUMr",
      "symbol": "SLRS",
      "name": "Solrise Finance",
      "decimals": 6,
      "logoURI": "https://raw.githubusercontent.com/solana-labs/token-list/main/assets/mainnet/SLRSSpSLUTP7okbCUBYStWCo1vUgyt775faPqz8HUMr/logo.png",
      "tags": [],
      "extensions": {
        "website": "https://solrise.finance",
        "twitter": "https://twitter.com/SolriseFinance",
        "telegram": "https://t.me/solrisefinance",
        "medium": "https://blog.solrise.finance",
        "discord": "https://discord.gg/xNbGgMUJfU",
        "serumV3Usdc": "2Gx3UfV831BAh8uQv1FKSPKS9yajfeeD8GJ4ZNb2o2YP",
        "coingeckoId": "solrise-finance"
      }
    },
    {
      "chainId": 101,
      "address": "Hejznrp39zCfcmq4WpihfAeyhzhqeFtj4PURHFqMaHSS",
      "symbol": "SE",
      "name": "Snake Eyes",
      "decimals": 9,
      "logoURI": "https://raw.githubusercontent.com/solana-labs/token-list/main/assets/mainnet/Hejznrp39zCfcmq4WpihfAeyhzhqeFtj4PURHFqMaHSS/logo.png",
      "tags": [],
      "extensions": {
        "discord": "https://discord.gg/g94SubKn"
      }
    },
    {
      "chainId": 101,
      "address": "Fx14roJm9m27zngJQwmt81npHvPc5pmF772nxDhNnsh5",
      "symbol": "LIQ-USDC",
      "name": "Raydium LP Token (LIQ-USDC)",
      "decimals": 6,
      "logoURI": "https://raw.githubusercontent.com/solana-labs/token-list/main/assets/mainnet/AKJHspCwDhABucCxNLXUSfEzb7Ny62RqFtC9uNjJi4fq/logo.png",
      "tags": [
        "lp-token"
      ],
      "extensions": {
        "website": "https://raydium.io/"
      }
    },
    {
      "chainId": 101,
      "address": "D7U3BPHr5JBbFmPTaVNpmEKGBPFdQS3udijyte1QtuLk",
      "symbol": "STAR",
      "name": "SolStar",
      "decimals": 9,
      "logoURI": "https://raw.githubusercontent.com/solana-labs/token-list/main/assets/mainnet/D7U3BPHr5JBbFmPTaVNpmEKGBPFdQS3udijyte1QtuLk/logo.png",
      "tags": [
        "community",
        "web3",
        "utility-token"
      ],
      "extensions": {
        "website": "https://solstar.finance",
        "twitter": "https://twitter.com/SolStarFinance",
        "discord": "https://discord.gg/j6B3q5Xk5N",
        "medium": "https://solstar.medium.com",
        "telegram": "https://t.me/SolStarFinance"
      }
    },
    {
      "chainId": 101,
      "address": "GtQ48z7NNjs7sVyp3M7iuiDcTRjeWPd1fkdiWQNy1UR6",
      "symbol": "LIQ-SOL",
      "name": "Raydium LP Token (LIQ-SOL)",
      "decimals": 6,
      "logoURI": "https://raw.githubusercontent.com/solana-labs/token-list/main/assets/mainnet/AKJHspCwDhABucCxNLXUSfEzb7Ny62RqFtC9uNjJi4fq/logo.png",
      "tags": [
        "lp-token"
      ],
      "extensions": {
        "website": "https://raydium.io/"
      }
    },
    {
      "chainId": 101,
      "address": "DHojuFwy5Pb8HTUhyRGQ285s5KYgk8tGAjAcmjkEAGbY",
      "symbol": "RFK",
      "name": "Refrak",
      "decimals": 2,
      "logoURI": "https://raw.githubusercontent.com/solana-labs/token-list/main/assets/mainnet/DHojuFwy5Pb8HTUhyRGQ285s5KYgk8tGAjAcmjkEAGbY/logo.png",
      "tags": [],
      "extensions": {
        "website": "https://refrak.io/",
        "discord": "https://discord.gg/ZAWbnebFVK"
      }
    },
    {
      "chainId": 101,
      "address": "JAhTGv1g19KzE2n58Jzhxpu5SSNioanAzj3wL7epiNUL",
      "symbol": "RFKP",
      "name": "Refrak Platinum",
      "decimals": 8,
      "logoURI": "https://raw.githubusercontent.com/solana-labs/token-list/main/assets/mainnet/JAhTGv1g19KzE2n58Jzhxpu5SSNioanAzj3wL7epiNUL/logo.png",
      "tags": [],
      "extensions": {
        "website": "https://refrak.io/",
        "discord": "https://discord.gg/ZAWbnebFVK"
      }
    },
    {
      "chainId": 101,
      "address": "7Jimij6hkEjjgmf3HamW44d2Cf5kj2gHnfCDDPGxWut",
      "symbol": "GQO",
      "name": "GIGQO",
      "decimals": 9,
      "logoURI": "https://gigqo.com/images/new-gqo-logo.png",
      "tags": [],
      "extensions": {
        "website": "https://gigqo.com/",
        "twitter": "https://twitter.com/gigqoapp"
      }
    },
    {
      "chainId": 101,
      "address": "E5rk3nmgLUuKUiS94gg4bpWwWwyjCMtddsAXkTFLtHEy",
      "symbol": "WOO",
      "name": "Wootrade Network",
      "decimals": 6,
      "logoURI": "https://raw.githubusercontent.com/solana-labs/token-list/main/assets/mainnet/E5rk3nmgLUuKUiS94gg4bpWwWwyjCMtddsAXkTFLtHEy/logo.png",
      "tags": [],
      "extensions": {
        "website": "https://woo.network",
        "twitter": "https://twitter.com/wootraderS"
      }
    },
    {
      "chainId": 101,
      "address": "9s6dXtMgV5E6v3rHqBF2LejHcA2GWoZb7xNUkgXgsBqt",
      "symbol": "USDC-USDT-PAI",
      "name": "Mercurial LP Token (USDC-USDT-PAI)",
      "decimals": 6,
      "logoURI": "https://raw.githubusercontent.com/solana-labs/token-list/main/assets/mainnet/9s6dXtMgV5E6v3rHqBF2LejHcA2GWoZb7xNUkgXgsBqt/logo.png",
      "tags": [
        "lp-token"
      ],
      "extensions": {
        "website": "https://www.mercurial.finance/"
      }
    },
    {
      "chainId": 101,
      "address": "8kRacWW5qZ34anyH8s9gu2gC4FpXtncqBDPpd2a6DnZE",
      "symbol": "MECA",
      "name": "Coinmeca",
      "decimals": 9,
      "logoURI": "https://raw.githubusercontent.com/solana-labs/token-list/main/assets/mainnet/8kRacWW5qZ34anyH8s9gu2gC4FpXtncqBDPpd2a6DnZE/logo.svg",
      "tags": [
        "utility-token"
      ],
      "extensions": {
        "website": "https://coinmeca.net/",
        "medium": "https://coinmeca.medium.com/",
        "twitter": "https://twitter.com/coinmeca",
        "telegram": "https://t.me/coinmeca",
        "discord": "https://discord.gg/coinmeca",
        "reddit": "https://reddit.com/r/coinmeca"
      }
    },
    {
      "chainId": 101,
      "address": "6h6uy8yAfaAb5sPE2bvXQEB93LnUMEdcCRU2kfiErTct",
      "symbol": "ZMR",
      "name": "ZMIRROR",
      "decimals": 9,
      "logoURI": "https://raw.githubusercontent.com/solana-labs/token-list/main/assets/mainnet/6h6uy8yAfaAb5sPE2bvXQEB93LnUMEdcCRU2kfiErTct/logo.JPG",
      "tags": []
    },
    {
      "chainId": 101,
      "address": "sodaNXUbtjMvHe9c5Uw7o7VAcVpXPHAvtaRaiPVJQuE",
      "symbol": "SODA",
      "name": "cheesesoda token",
      "decimals": 0,
      "logoURI": "https://raw.githubusercontent.com/solana-labs/token-list/main/assets/mainnet/sodaNXUbtjMvHe9c5Uw7o7VAcVpXPHAvtaRaiPVJQuE/logo.svg",
      "tags": [],
      "extensions": {
        "website": "https://token.cheesesoda.com",
        "twitter": "https://twitter.com/cheesesodadex",
        "serumV3Usdc": "6KFs2wUzME8Z3AeWL4HfKkXbtik5zVvebdg5qCxqt4hB"
      }
    },
    {
      "chainId": 101,
      "address": "sodaoT6Wh1nxHaarw4kDh7AkK4oZnERK1QgDUtHPR3H",
      "symbol": "SODAO",
      "name": "cheesesodaDAO",
      "decimals": 4,
      "logoURI": "https://raw.githubusercontent.com/solana-labs/token-list/main/assets/mainnet/sodaoT6Wh1nxHaarw4kDh7AkK4oZnERK1QgDUtHPR3H/logo.svg",
      "tags": [],
      "extensions": {
        "website": "https://dao.cheesesoda.com",
        "twitter": "https://twitter.com/cheesesodadex"
      }
    },
    {
      "chainId": 101,
      "address": "49YUsDrThJosHSagCn1F59Uc9NRxbr9thVrZikUnQDXy",
      "symbol": "LIQ-RAY",
      "name": "Raydium LP Token (LIQ-RAY)",
      "decimals": 6,
      "logoURI": "https://raw.githubusercontent.com/solana-labs/token-list/main/assets/mainnet/AKJHspCwDhABucCxNLXUSfEzb7Ny62RqFtC9uNjJi4fq/logo.png",
      "tags": [
        "lp-token"
      ],
      "extensions": {
        "website": "https://raydium.io/"
      }
    },
    {
      "chainId": 101,
      "address": "FGmeGqUqKzVX2ajkXaFSQxNcBRWnJg1vi5fugRJrDJ3k",
      "symbol": "FCS",
      "name": "FCS",
      "decimals": 9,
      "logoURI": "https://raw.githubusercontent.com/solana-labs/token-list/main/assets/mainnet/FGmeGqUqKzVX2ajkXaFSQxNcBRWnJg1vi5fugRJrDJ3k/logo.png",
      "tags": [],
      "extensions": {
        "website": "https://www.fcs.com/"
      }
    },
    {
      "chainId": 101,
      "address": "CjpDCj8zLSM37669qng5znYP25JuoDPCvLSLLd7pxAsr",
      "symbol": "Nordic Energy Token",
      "name": "NET",
      "decimals": 9,
      "logoURI": "https://raw.githubusercontent.com/solana-labs/token-list/main/assets/mainnet/CjpDCj8zLSM37669qng5znYP25JuoDPCvLSLLd7pxAsr/logo.png",
      "tags": [],
      "extensions": {
        "website": "https://nordicenergy.io/",
        "twitter": "https://twitter.com/nordicenergy1",
        "telegram": "https://t.me/nordicenergy"
      }
    },
    {
      "chainId": 101,
      "address": "9eaAUFp7S38DKXxbjwzEG8oq1H1AipPkUuieUkVJ9krt",
      "symbol": "KDC",
      "name": "KDC (KURZ Digital Currency)",
      "decimals": 2,
      "logoURI": "https://kurzdigital.com/images/KDC_logo.png",
      "tags": [
        "stablecoin",
        "kdc"
      ],
      "extensions": {
        "website": "https://www.kurzdigital.com"
      }
    },
    {
      "chainId": 101,
      "address": "A1C9Shy732BThWvHAN936f33N7Wm1HbFvxb2zDSoBx8F",
      "symbol": "PKR2",
      "name": "Pokerrrr 2",
      "decimals": 9,
      "logoURI": "https://raw.githubusercontent.com/C-e-r-b-e-r-u-s/token-list/main/assets/mainnet/A1C9Shy732BThWvHAN936f33N7Wm1HbFvxb2zDSoBx8F/pkr2-logo.png",
      "tags": [
        "Game-Token",
        "Club Code: 03m91"
      ],
      "extensions": {
        "website": "https://www.pokerrrrapp.com/"
      }
    },
    {
      "chainId": 101,
      "address": "35KgRun5UMT2Kjtjw4cNG1tXHcgBxuxji6Yp6ciz7yX7",
      "symbol": "VPE",
      "name": "VPOWER",
      "decimals": 9,
      "logoURI": "https://raw.githubusercontent.com/solana-labs/token-list/main/assets/mainnet/35KgRun5UMT2Kjtjw4cNG1tXHcgBxuxji6Yp6ciz7yX7/logo.png",
      "extensions": {
        "website": "https://vpowerswap.com/",
        "twitter": "https://twitter.com/vpowerswap",
        "telegram": "https://t.me/vpowerswap_channel"
      }
    },
    {
      "chainId": 101,
      "address": "GSaiLQxREzaxUcE3v28HxBacoUQPZNtXx1eQsCFsX9Bg",
      "symbol": "XgSAIL",
      "name": "gSAIL DEPRECATED",
      "decimals": 9,
      "logoURI": "https://raw.githubusercontent.com/solana-labs/token-list/main/assets/mainnet/GSaiLQxREzaxUcE3v28HxBacoUQPZNtXx1eQsCFsX9Bg/logo.png",
      "tags": [
        "utility-token"
      ],
      "extensions": {
        "website": "https://www.solanasail.com",
        "twitter": "https://twitter.com/SolanaSail"
      }
    },
    {
      "chainId": 101,
      "address": "ELyNEh5HC33sQLhGiQ5dimmwqiJCiqVJp3eQxpX3pKhQ",
      "symbol": "JCS",
      "name": "Jogys Crypto School Token",
      "decimals": 9,
      "logoURI": "https://raw.githubusercontent.com/solana-labs/token-list/main/assets/mainnet/ELyNEh5HC33sQLhGiQ5dimmwqiJCiqVJp3eQxpX3pKhQ/logo.png",
      "tags": [],
      "extensions": {
        "website": "https://instagram.com/jogyscryptoschool?utm_medium=copy_link",
        "instagram": "https://instagram.com/jogyscryptoschool?utm_medium=copy_link",
        "telegram": "https://t.me/JCS_JogysCryptoSchool"
      }
    },
    {
      "chainId": 101,
      "address": "3bRTivrVsitbmCTGtqwp7hxXPsybkjn4XLNtPsHqa3zR",
      "symbol": "LIKE",
      "name": "Only1 (LIKE)",
      "decimals": 9,
      "logoURI": "https://only1.io/like-token.svg",
      "tags": [
        "utility-token"
      ],
      "extensions": {
        "website": "https://only1.io/",
        "medium": "https://only1nft.medium.com/",
        "twitter": "https://twitter.com/only1nft",
        "telegram": "https://t.me/only1nft",
        "discord": "https://discord.gg/SrsKwTFA",
        "coingeckoId": "only1"
      }
    },
    {
      "chainId": 101,
      "address": "CXLBjMMcwkc17GfJtBos6rQCo1ypeH6eDbB82Kby4MRm",
      "symbol": "wUST",
      "name": "Wrapped UST (Wormhole)",
      "decimals": 9,
      "logoURI": "https://raw.githubusercontent.com/solana-labs/token-list/main/assets/mainnet/CXLBjMMcwkc17GfJtBos6rQCo1ypeH6eDbB82Kby4MRm/logo.png",
      "tags": [
        "wrapped",
        "wormhole"
      ],
      "extensions": {
        "website": "https://terra.money",
        "address": "0xa47c8bf37f92aBed4A126BDA807A7b7498661acD",
        "bridgeContract": "https://etherscan.io/address/0xf92cD566Ea4864356C5491c177A430C222d7e678",
        "assetContract": "https://etherscan.io/address/0xa47c8bf37f92aBed4A126BDA807A7b7498661acD",
        "coingeckoId": "terrausd"
      }
    },
    {
      "chainId": 101,
      "address": "A7SXXA9wveT2quqqzh5m6Zf3ueCb9kBezQdpnYxHwzLt",
      "symbol": "ZINTI",
      "name": "Zia Inti",
      "decimals": 9,
      "logoURI": "https://raw.githubusercontent.com/solana-labs/token-list/main/assets/mainnet/A7SXXA9wveT2quqqzh5m6Zf3ueCb9kBezQdpnYxHwzLt/logo.png",
      "tags": [],
      "extensions": {
        "website": "https://www.ziainti.com/"
      }
    },
    {
      "chainId": 101,
      "address": "3Ztt53vwGhQGoEp3n1RjSu4CFnGRfqzwo6L8KN8gmXfd",
      "symbol": "METAS",
      "name": "METASEER",
      "decimals": 9,
      "logoURI": "https://metaseer.io/img/home-one/logo256.png",
      "tags": [
        "utility-token"
      ],
      "extensions": {
        "website": "https://metaseer.io/",
        "twitter": "https://twitter.com/MSEERofficial"
      }
    },
    {
      "chainId": 101,
      "address": "EssczqGURZtsSuzEoH471KCRNDWfS4aQpEJVXWL3DvdK",
      "symbol": "VIVA",
      "name": "Viva coin",
      "decimals": 9,
      "logoURI": "https://raw.githubusercontent.com/solana-labs/token-list/main/assets/mainnet/EssczqGURZtsSuzEoH471KCRNDWfS4aQpEJVXWL3DvdK/logo.png",
      "tags": [
        "utility-token"
      ],
      "extensions": {
        "website": "https://www.inkresearch.com",
        "twitter": "https://twitter.com/inkresearch"
      }
    },
    {
      "chainId": 101,
      "address": "EWS2ATMt5fQk89NWLJYNRmGaNoji8MhFZkUB4DiWCCcz",
      "symbol": "SOLBERRY",
      "name": "SOLBERRY",
      "decimals": 6,
      "logoURI": "https://raw.githubusercontent.com/solana-labs/token-list/main/assets/mainnet/EWS2ATMt5fQk89NWLJYNRmGaNoji8MhFZkUB4DiWCCcz/logo.png",
      "tags": [],
      "extensions": {
        "website": "https://www.solberry.tech",
        "twitter": "https://twitter.com/berrysol"
      }
    },
    {
      "chainId": 101,
      "address": "FJJT7yUJM9X9SHpkVr4wLgyfJ3vtVLoReUqTsCPWzof2",
      "symbol": "KEKW-USDC",
      "name": "Raydium LP Token (KEKW-USDC)",
      "decimals": 9,
      "logoURI": "https://www.kekw.io/images/kekwusdc.png",
      "tags": [
        "lp-token"
      ],
      "extensions": {
        "website": "https://kekw.io/",
        "twitter": "https://twitter.com/kekwcoin",
        "medium": "https://kekwcoin.medium.com/",
        "discord": "https://discord.gg/kekw"
      }
    },
    {
      "chainId": 101,
      "address": "5Z6jnA9fDUDVjQyaTbYWwCTE47wMAuyvAQjg5angY12C",
      "symbol": "DNDZ",
      "name": "Dinarius Token",
      "decimals": 9,
      "logoURI": "https://raw.githubusercontent.com/Boukezzoula/Dinarius/master/dinariuslogo.png",
      "tags": [
        "stablecoin"
      ],
      "extensions": {
        "website": "http://dinarius.net"
      }
    },
    {
      "chainId": 101,
      "address": "EqbY2zaTsJesaVviL5unHKjDsjoQZJhQAQz3iWQxAu1X",
      "symbol": "RnV",
      "name": "RADONTOKEN",
      "decimals": 9,
      "logoURI": "https://raw.githubusercontent.com/solana-labs/token-list/main/assets/mainnet/EqbY2zaTsJesaVviL5unHKjDsjoQZJhQAQz3iWQxAu1X/logo.png",
      "tags": [],
      "extensions": {
        "website": "https://www.radonvalue.com/"
      }
    },
    {
      "chainId": 101,
      "address": "5pXLmRJyfrTDYMCp1xyiqRDcbb7vYjYiMYzhBza2ht62",
      "symbol": "CRYN",
      "name": "Crayon",
      "decimals": 6,
      "logoURI": "https://raw.githubusercontent.com/solana-labs/token-list/main/assets/mainnet/5pXLmRJyfrTDYMCp1xyiqRDcbb7vYjYiMYzhBza2ht62/crayon.png",
      "tags": [],
      "extensions": {
        "website": "https://solanacrayon.com",
        "twitter": "https://twitter.com/SolanaCrayon",
        "serumV3Usdc": "CjBssusBjX4b2UBvMZhiZCQshW1afpQPA1Mv29Chn6vj",
        "description": "Crayon is a meme token, Dex, and Dapps on Solana."
      }
    },
    {
      "chainId": 101,
      "address": "z9WZXekbCtwoxyfAwEJn1euXybvqLzPVv3NDzJzkq7C",
      "symbol": "CRC",
      "name": "Care Coin Token",
      "decimals": 9,
      "logoURI": "https://raw.githubusercontent.com/solana-labs/token-list/main/assets/mainnet/z9WZXekbCtwoxyfAwEJn1euXybvqLzPVv3NDzJzkq7C/logo.png",
      "tags": [],
      "extensions": {
        "twitter": " https://twitter.com/carecointoken_",
        "website": "https://www.carecoin.site"
      }
    },
    {
      "chainId": 101,
      "address": "9aPjLUGR9e6w6xU2NEQNtP3jg3mq2mJjSUZoQS4RKz35",
      "symbol": "SOUL",
      "name": "Soulana",
      "decimals": 9,
      "logoURI": "https://raw.githubusercontent.com/solana-labs/token-list/main/assets/mainnet/9aPjLUGR9e6w6xU2NEQNtP3jg3mq2mJjSUZoQS4RKz35/logo.png",
      "tags": [],
      "extensions": {
        "twitter": "https://twitter.com/Soulanadefi"
      }
    },
    {
      "chainId": 101,
      "address": "26W4xxHbWJfrswaMNh14ag2s4PZTQuu2ypHGj6YEVXkT",
      "symbol": "DCASH",
      "name": "Diabolo Token",
      "decimals": 9,
      "logoURI": "https://raw.githubusercontent.com/solana-labs/token-list/main/assets/mainnet/26W4xxHbWJfrswaMNh14ag2s4PZTQuu2ypHGj6YEVXkT/dcash-logo.png",
      "tags": [],
      "extensions": {
        "website": "https://diabolo.io"
      }
    },
    {
      "chainId": 101,
      "address": "8CWgMvZe7ntNLbky4T3JhSgtCYzeorgRiUY8xfXZztXx",
      "symbol": "IOTC",
      "name": "IoTcoin",
      "decimals": 9,
      "logoURI": "https://raw.githubusercontent.com/solana-labs/token-list/main/assets/mainnet/8CWgMvZe7ntNLbky4T3JhSgtCYzeorgRiUY8xfXZztXx/logo.jpg",
      "tags": [],
      "extensions": {
        "website": "https://www.iotworlds.com",
        "twitter": "https://twitter.com/iotworlds",
        "facebook": "https://facebook.com/iotworlds",
        "instagram": "https://instagram.com/iotworlds",
        "linkedin": "https://www.linkedin.com/company/iotworlds"
      }
    },
    {
      "chainId": 101,
      "address": "FqJE1neoCJrRwxfC9mRL6FduuZ1gCX2FUbya5hi8EQgA",
      "symbol": "VLDC",
      "name": "Viloid Coin",
      "decimals": 9,
      "logoURI": "https://raw.githubusercontent.com/solana-labs/token-list/main/assets/mainnet/FqJE1neoCJrRwxfC9mRL6FduuZ1gCX2FUbya5hi8EQgA/logo.png",
      "tags": [
        "social-token"
      ],
      "extensions": {
        "website": "https://viloidcoin.com",
        "github": "https://github.com/viloidcoin"
      }
    },
    {
      "chainId": 101,
      "address": "C98A4nkJXhpVZNAZdHUA95RpTF3T4whtQubL3YobiUX9",
      "symbol": "C98",
      "name": "Coin98",
      "decimals": 6,
      "logoURI": "https://coin98.s3.ap-southeast-1.amazonaws.com/Coin/c98-512.svg",
      "tags": [
        "social-token"
      ],
      "extensions": {
        "website": "https://coin98.com",
        "twitter": "https://twitter.com/coin98_finance",
        "telegram": "https://t.me/coin98_finance"
      }
    },
    {
      "chainId": 101,
      "address": "Saber2gLauYim4Mvftnrasomsv6NvAuncvMEZwcLpD1",
      "symbol": "SBR",
      "name": "Saber Protocol Token",
      "decimals": 6,
      "logoURI": "https://raw.githubusercontent.com/solana-labs/token-list/main/assets/mainnet/Saber2gLauYim4Mvftnrasomsv6NvAuncvMEZwcLpD1/logo.svg",
      "tags": [],
      "extensions": {
        "website": "https://saber.so",
        "twitter": "https://twitter.com/saber_hq",
        "github": "https://github.com/saber-hq",
        "medium": "https://blog.saber.so",
        "discord": "https://chat.saber.so",
        "serumV3Usdc": "HXBi8YBwbh4TXF6PjVw81m8Z3Cc4WBofvauj5SBFdgUs",
        "coingeckoId": "saber"
      }
    },
    {
      "chainId": 101,
      "address": "2juwHtqBUEaV26WM5sVvjFsjvCXfwP3ZPndmr5ywVwgZ",
      "symbol": "ADAM",
      "name": "adamho",
      "decimals": 7,
      "logoURI": "https://raw.githubusercontent.com/solana-labs/token-list/main/assets/mainnet/2juwHtqBUEaV26WM5sVvjFsjvCXfwP3ZPndmr5ywVwgZ/adamho_250x250.jpg",
      "tags": [
        "social-token"
      ],
      "extensions": {
        "twitter": "https://twitter.com/takwah"
      }
    },
    {
      "chainId": 101,
      "address": "FMJotGUW16AzexRD3vXJQ94AL71cwrhtFaCTGtK1QHXm",
      "symbol": "LRA",
      "name": "Lumos Rewards",
      "decimals": 9,
      "logoURI": "https://raw.githubusercontent.com/solana-labs/token-list/main/assets/mainnet/FMJotGUW16AzexRD3vXJQ94AL71cwrhtFaCTGtK1QHXm/logo.png",
      "tags": [
        "social-token"
      ],
      "extensions": {
        "website": "https://lumos.exchange"
      }
    },
    {
      "chainId": 101,
      "address": "AWTE7toEwKdSRd7zh3q45SjKhmYVFp3zk4quWHsM92bj",
      "symbol": "ZAU",
      "name": "Zaucoin",
      "decimals": 9,
      "logoURI": "https://raw.githubusercontent.com/solana-labs/token-list/main/assets/mainnet/AWTE7toEwKdSRd7zh3q45SjKhmYVFp3zk4quWHsM92bj/logo.png",
      "tags": [
        "utility-token"
      ],
      "extensions": {
        "website": "zaucoin.crypto"
      }
    },
    {
      "chainId": 101,
      "address": "ABFPEo4pUy1is4Atf33zZoYpG2nkB66W3fsTwAeCUSkA",
      "symbol": "SAM",
      "name": "Swiss and Makeup",
      "decimals": 9,
      "logoURI": "https://raw.githubusercontent.com/solana-labs/token-list/main/assets/mainnet/ABFPEo4pUy1is4Atf33zZoYpG2nkB66W3fsTwAeCUSkA/logo.png",
      "tags": [
        "fan-token"
      ],
      "extensions": {
        "instagram": "https://www.instagram.com/swissandmakeup/"
      }
    },
    {
      "chainId": 101,
      "address": "5ToouaoWhGCiaicANcewnaNKJssdZTxPATDhqJXARiJG",
      "symbol": "NUR",
      "name": "Nur Coin",
      "decimals": 9,
      "logoURI": "https://raw.githubusercontent.com/solana-labs/token-list/main/assets/mainnet/5ToouaoWhGCiaicANcewnaNKJssdZTxPATDhqJXARiJG/logo.png",
      "tags": [
        "kazakhstan",
        "qazaqstan",
        "kz"
      ]
    },
    {
      "chainId": 101,
      "address": "9ysRLs872GMvmAjjFZEFccnJBF3tYEVT1x7dFE1WPqTY",
      "symbol": "VRNT",
      "name": "Variant",
      "decimals": 9,
      "logoURI": "https://raw.githubusercontent.com/solana-labs/token-list/main/assets/mainnet/9ysRLs872GMvmAjjFZEFccnJBF3tYEVT1x7dFE1WPqTY/logo.png",
      "tags": [
        "utility-token"
      ],
      "extensions": {
        "website": "https://www.variantresearch.io"
      }
    },
    {
      "chainId": 101,
      "address": "8pBc4v9GAwCBNWPB5XKA93APexMGAS4qMr37vNke9Ref",
      "symbol": "wHBTC",
      "name": "HBTC (Wormhole)",
      "decimals": 9,
      "logoURI": "https://raw.githubusercontent.com/solana-labs/token-list/main/assets/mainnet/8pBc4v9GAwCBNWPB5XKA93APexMGAS4qMr37vNke9Ref/logo.png",
      "tags": [
        "wrapped",
        "wormhole"
      ],
      "extensions": {
        "address": "0x0316EB71485b0Ab14103307bf65a021042c6d380",
        "bridgeContract": "https://etherscan.io/address/0xf92cD566Ea4864356C5491c177A430C222d7e678",
        "assetContract": "https://etherscan.io/address/0x0316EB71485b0Ab14103307bf65a021042c6d380",
        "coingeckoId": "huobi-btc"
      }
    },
    {
      "chainId": 101,
      "address": "CjEm7iRHr5cwWTjtF7Xk58hnRiH4rz9NXboeeWjueFCc",
      "symbol": "DSPWN",
      "name": "Despawn",
      "decimals": 8,
      "logoURI": "https://raw.githubusercontent.com/solana-labs/token-list/main/assets/mainnet/CjEm7iRHr5cwWTjtF7Xk58hnRiH4rz9NXboeeWjueFCc/logo.png",
      "tags": [
        "utility-token"
      ],
      "extensions": {
        "website": "https://despawn.io/dspwn"
      }
    },
    {
      "chainId": 101,
      "address": "Dg7d2va8PEKhPH1gfDoDUw21eRVbZPGRXrKEVafgEVgw",
      "symbol": "PVK",
      "name": "PlatinumO2",
      "decimals": 8,
      "logoURI": "https://raw.githubusercontent.com/solana-labs/token-list/main/assets/mainnet/Dg7d2va8PEKhPH1gfDoDUw21eRVbZPGRXrKEVafgEVgw/logo.png",
      "tags": [
        "utility-token"
      ],
      "extensions": {
        "website": "https://plantinumo2.com/"
      }
    },
    {
      "chainId": 101,
      "address": "az4Nt1UtDp7Vo8nabW7SokKejpHUAju79JUaYDnXgkF",
      "symbol": "PNDR",
      "name": "PANDER",
      "decimals": 8,
      "logoURI": "https://raw.githubusercontent.com/solana-labs/token-list/main/assets/mainnet/az4Nt1UtDp7Vo8nabW7SokKejpHUAju79JUaYDnXgkF/logo.png",
      "tags": [
        "utility-token"
      ],
      "extensions": {
        "website": "https://pander.network"
      }
    },
    {
      "chainId": 101,
      "address": "BybpSTBoZHsmKnfxYG47GDhVPKrnEKX31CScShbrzUhX",
      "symbol": "wHUSD",
      "name": "HUSD Stablecoin (Wormhole)",
      "decimals": 8,
      "logoURI": "https://raw.githubusercontent.com/solana-labs/token-list/main/assets/mainnet/BybpSTBoZHsmKnfxYG47GDhVPKrnEKX31CScShbrzUhX/logo.png",
      "tags": [
        "wrapped",
        "wormhole"
      ],
      "extensions": {
        "website": "https://www.stcoins.com/",
        "address": "0xdf574c24545e5ffecb9a659c229253d4111d87e1",
        "bridgeContract": "https://etherscan.io/address/0xf92cD566Ea4864356C5491c177A430C222d7e678",
        "assetContract": "https://etherscan.io/address/0xdf574c24545e5ffecb9a659c229253d4111d87e1",
        "coingeckoId": "husd"
      }
    },
    {
      "chainId": 101,
      "address": "6VNKqgz9hk7zRShTFdg5AnkfKwZUcojzwAkzxSH3bnUm",
      "symbol": "wHAPI",
      "name": "Wrapped HAPI",
      "decimals": 9,
      "logoURI": "https://raw.githubusercontent.com/solana-labs/token-list/main/assets/mainnet/6VNKqgz9hk7zRShTFdg5AnkfKwZUcojzwAkzxSH3bnUm/logo.png",
      "tags": [
        "wrapped",
        "utility-token"
      ],
      "extensions": {
        "website": "https://hapi.one",
        "twitter": "https://twitter.com/i_am_hapi_one",
        "medium": "https://medium.com/i-am-hapi",
        "telegram": "http://t.me/hapiHF",
        "github": "https://github.com/HAPIprotocol/HAPI/"
      }
    },
    {
      "chainId": 101,
      "address": "Lrxqnh6ZHKbGy3dcrCED43nsoLkM1LTzU2jRfWe8qUC",
      "symbol": "LARIX",
      "name": "Larix",
      "decimals": 6,
      "logoURI": "https://raw.githubusercontent.com/solana-labs/token-list/main/assets/mainnet/Lrxqnh6ZHKbGy3dcrCED43nsoLkM1LTzU2jRfWe8qUC/logo.jpg",
      "tags": [],
      "extensions": {
        "website": "projectlarix.com",
        "twitter": "https://twitter.com/ProjectLarix",
        "discord": "http://discord.gg/hfnRFV9Ngt",
        "medium": "http://projectlarix.medium.com",
        "telegram": "http://t.me/projectlarix",
        "github": "https://github.com/ProjectLarix/Larix-Lending-Project-Rep"
      }
    },
    {
      "chainId": 101,
      "address": "BYvGwtPx6Nw4YUVVwqx7qh657EcdxBSfE8JcaPmWWa6E",
      "symbol": "TOSTI",
      "name": "Tosti Coin",
      "decimals": 9,
      "logoURI": "https://raw.githubusercontent.com/solana-labs/token-list/main/assets/mainnet/BYvGwtPx6Nw4YUVVwqx7qh657EcdxBSfE8JcaPmWWa6E/logo.png",
      "tags": [
        "utility-token"
      ],
      "extensions": {
        "website": "https://tosti.app"
      }
    },
    {
      "chainId": 101,
      "address": "EKEjv7VJTsKsfyZMNgPfoKkdk7pYNSgb3tg2h3zUe4PT",
      "symbol": "SIMP",
      "name": "Simp.",
      "decimals": 9,
      "logoURI": "https://raw.githubusercontent.com/solana-labs/token-list/main/assets/mainnet/EKEjv7VJTsKsfyZMNgPfoKkdk7pYNSgb3tg2h3zUe4PT/logo.png",
      "tags": [
        "utility-token"
      ],
      "extensions": {
        "website": "https://functional-spirit-e72.notion.site/Simp-090cf60910024a228d8b163dcaf23a84",
        "discord": "https://discord.gg/5293AzqtHU"
      }
    },
    {
      "chainId": 101,
      "address": "5ZsPxmhdh9jeDMCrWu6LvNvcvNtpbpwhQvrKkeMYZE7R",
      "symbol": "BECO",
      "name": "Beco Club",
      "decimals": 6,
      "logoURI": "https://raw.githubusercontent.com/solana-labs/token-list/main/assets/mainnet/5ZsPxmhdh9jeDMCrWu6LvNvcvNtpbpwhQvrKkeMYZE7R/logo.png",
      "tags": [
        "utility-token"
      ],
      "extensions": {
        "website": "https://beco.club/"
      }
    },
    {
      "chainId": 101,
      "address": "32uwQKZibFm5C9EjY6raGC1ZjAAQQWy1LvJxeriJEzEt",
      "symbol": "DGX",
      "name": "DGX",
      "decimals": 9,
      "logoURI": "https://i.ibb.co/YBw0zVc/LOGO-new.png",
      "tags": [],
      "extensions": {
        "website": "https://solanadgx.com/",
        "twitter": "https://twitter.com/dgxsolana"
      }
    },
    {
      "chainId": 101,
      "address": "57h4LEnBooHrKbacYWGCFghmrTzYPVn8PwZkzTzRLvHa",
      "symbol": "USDC-USDT-UST",
      "name": "Mercurial LP Token (USDC-USDT-UST)",
      "decimals": 9,
      "logoURI": "https://raw.githubusercontent.com/solana-labs/token-list/main/assets/mainnet/57h4LEnBooHrKbacYWGCFghmrTzYPVn8PwZkzTzRLvHa/logo.svg",
      "tags": [
        "lp-token"
      ],
      "extensions": {
        "website": "https://www.mercurial.finance/"
      }
    },
    {
      "chainId": 101,
      "address": "9VgfFUFkGGrRePvpKLPkp9DR3crRepf6CJsYU3UmudtY",
      "symbol": "WEEB",
      "name": "Weeb Finance Token",
      "decimals": 9,
      "logoURI": "https://raw.githubusercontent.com/solana-labs/token-list/main/assets/mainnet/9VgfFUFkGGrRePvpKLPkp9DR3crRepf6CJsYU3UmudtY/logo.png",
      "tags": [
        "utility-token",
        "anime"
      ],
      "extensions": {
        "website": "https://weeb.finance/",
        "twitter": "https://twitter.com/WeebFinance",
        "discord": "https://discord.gg/fzZbyXAzaG",
        "medium": "https://medium.com/@WeebFinance",
        "telegram": "http://t.me/weeb_finance"
      }
    },
    {
      "chainId": 101,
      "address": "8EDaoeBqpcVACwvkYXh1vAcU29HiBiNhqoF4pRsuUsZS",
      "symbol": "sSOL",
      "name": "SunnySideUp staked SOL (sSOL)",
      "decimals": 9,
      "logoURI": "https://raw.githubusercontent.com/solana-labs/token-list/main/assets/mainnet/8EDaoeBqpcVACwvkYXh1vAcU29HiBiNhqoF4pRsuUsZS/logo.png",
      "tags": [],
      "extensions": {
        "website": "https://www.sunnysideup.finance",
        "twitter": "https://twitter.com/SunnySideUp_io",
        "medium": "https://medium.com/@officialsunnysideup72",
        "github": "https://github.com/sunnysideup72"
      }
    },
    {
      "chainId": 101,
      "address": "mSoLzYCxHdYgdzU16g5QSh3i5K3z3KZK7ytfqcJm7So",
      "symbol": "mSOL",
      "name": "Marinade staked SOL (mSOL)",
      "decimals": 9,
      "logoURI": "https://raw.githubusercontent.com/solana-labs/token-list/main/assets/mainnet/mSoLzYCxHdYgdzU16g5QSh3i5K3z3KZK7ytfqcJm7So/logo.png",
      "tags": [],
      "extensions": {
        "website": "https://marinade.finance",
        "twitter": "https://twitter.com/MarinadeFinance",
        "discord": "https://discord.gg/mGqZA5pjRN",
        "medium": "https://medium.com/marinade-finance",
        "github": "https://github.com/marinade-finance"
      }
    },
    {
      "chainId": 101,
      "address": "LPmSozJJ8Jh69ut2WP3XmVohTjL4ipR18yiCzxrUmVj",
      "symbol": "mSOL-SOL-LP",
      "name": "Marinade LP token",
      "decimals": 9,
      "logoURI": "https://raw.githubusercontent.com/solana-labs/token-list/main/assets/mainnet/LPmSozJJ8Jh69ut2WP3XmVohTjL4ipR18yiCzxrUmVj/logo.png",
      "tags": [
        "lp-token"
      ],
      "extensions": {
        "website": "https://marinade.finance",
        "twitter": "https://twitter.com/MarinadeFinance",
        "discord": "https://discord.gg/mGqZA5pjRN",
        "medium": "https://medium.com/marinade-finance",
        "github": "https://github.com/marinade-finance"
      }
    },
    {
      "chainId": 101,
      "address": "3k8BDobgihmk72jVmXYLE168bxxQUhqqyESW4dQVktqC",
      "symbol": "STEP-USDC",
      "name": "Raydium LP Token V4 (STEP-USDC)",
      "decimals": 9,
      "logoURI": "https://raw.githubusercontent.com/solana-labs/token-list/main/assets/mainnet/3k8BDobgihmk72jVmXYLE168bxxQUhqqyESW4dQVktqC/logo.png",
      "tags": [
        "lp-token"
      ],
      "extensions": {
        "website": "https://raydium.io/"
      }
    },
    {
      "chainId": 101,
      "address": "3UMYcByZNQVHHyyqVfXMKr8XWP64omYBFVvf7bD6wBiA",
      "symbol": "BET",
      "name": "SOLBET",
      "decimals": 2,
      "logoURI": "https://raw.githubusercontent.com/solana-labs/token-list/main/assets/mainnet/3UMYcByZNQVHHyyqVfXMKr8XWP64omYBFVvf7bD6wBiA/logo.svg",
      "tags": [
        "utility-token"
      ],
      "extensions": {
        "website": "https://solbet.org/",
        "telegram": "https://t.me/solbet_official",
        "discord": "https://solbet.org/discord",
        "twitter": "https://twitter.com/solbet_official/",
        "serumV3Usdc": "GsWX1FgWP35jchi5R9uiNys2g6GftruEiHVpPS2b7Vq8",
        "description": "SOLBET seeks to facilitate P2P speculation and provide trustless on-chain escrow services for speculative ventures utilizing on-chain data, oracle services, and private data node operators to verify outcomes for all parties involved."
      }
    },
    {
      "chainId": 101,
      "address": "A5zanvgtioZGiJMdEyaKN4XQmJsp1p7uVxaq2696REvQ",
      "symbol": "MEDIA-USDC",
      "name": "Raydium LP Token V4 (MEDIA-USDC)",
      "decimals": 6,
      "logoURI": "https://raw.githubusercontent.com/solana-labs/token-list/main/assets/mainnet/A5zanvgtioZGiJMdEyaKN4XQmJsp1p7uVxaq2696REvQ/logo.png",
      "tags": [
        "lp-token"
      ],
      "extensions": {
        "website": "https://raydium.io/"
      }
    },
    {
      "chainId": 101,
      "address": "Cq4HyW5xia37tKejPF2XfZeXQoPYW6KfbPvxvw5eRoUE",
      "symbol": "ROPE-USDC",
      "name": "Raydium LP Token V4 (ROPE-USDC)",
      "decimals": 9,
      "logoURI": "https://raw.githubusercontent.com/solana-labs/token-list/main/assets/mainnet/Cq4HyW5xia37tKejPF2XfZeXQoPYW6KfbPvxvw5eRoUE/logo.png",
      "tags": [
        "lp-token"
      ],
      "extensions": {
        "website": "https://raydium.io/"
      }
    },
    {
      "chainId": 101,
      "address": "3H9NxvaZoxMZZDZcbBDdWMKbrfNj7PCF5sbRwDr7SdDW",
      "symbol": "MER-USDC",
      "name": "Raydium LP Token V4 (MER-USDC)",
      "decimals": 6,
      "logoURI": "https://raw.githubusercontent.com/solana-labs/token-list/main/assets/mainnet/3H9NxvaZoxMZZDZcbBDdWMKbrfNj7PCF5sbRwDr7SdDW/logo.png",
      "tags": [
        "lp-token"
      ],
      "extensions": {
        "website": "https://raydium.io/"
      }
    },
    {
      "chainId": 101,
      "address": "Cz1kUvHw98imKkrqqu95GQB9h1frY8RikxPojMwWKGXf",
      "symbol": "COPE-USDC",
      "name": "Raydium LP Token V4 (COPE-USDC)",
      "decimals": 6,
      "logoURI": "https://raw.githubusercontent.com/solana-labs/token-list/main/assets/mainnet/Cz1kUvHw98imKkrqqu95GQB9h1frY8RikxPojMwWKGXf/logo.png",
      "tags": [
        "lp-token"
      ],
      "extensions": {
        "website": "https://raydium.io/"
      }
    },
    {
      "chainId": 101,
      "address": "iUDasAP2nXm5wvTukAHEKSdSXn8vQkRtaiShs9ceGB7",
      "symbol": "ALEPH-USDC",
      "name": "Raydium LP Token V4 (ALEPH-USDC)",
      "decimals": 6,
      "logoURI": "https://raw.githubusercontent.com/solana-labs/token-list/main/assets/mainnet/iUDasAP2nXm5wvTukAHEKSdSXn8vQkRtaiShs9ceGB7/logo.png",
      "tags": [
        "lp-token"
      ],
      "extensions": {
        "website": "https://raydium.io/"
      }
    },
    {
      "chainId": 101,
      "address": "7cu42ao8Jgrd5A3y3bNQsCxq5poyGZNmTydkGfJYQfzh",
      "symbol": "WOO-USDC",
      "name": "Raydium LP Token V4 (WOO-USDC)",
      "decimals": 6,
      "logoURI": "https://raw.githubusercontent.com/solana-labs/token-list/main/assets/mainnet/7cu42ao8Jgrd5A3y3bNQsCxq5poyGZNmTydkGfJYQfzh/logo.png",
      "tags": [
        "lp-token"
      ],
      "extensions": {
        "website": "https://raydium.io/"
      }
    },
    {
      "chainId": 101,
      "address": "G8qcfeFqxwbCqpxv5LpLWxUCd1PyMB5nWb5e5YyxLMKg",
      "symbol": "SNY-USDC",
      "name": "Raydium LP Token V4 (SNY-USDC)",
      "decimals": 6,
      "logoURI": "https://raw.githubusercontent.com/solana-labs/token-list/main/assets/mainnet/G8qcfeFqxwbCqpxv5LpLWxUCd1PyMB5nWb5e5YyxLMKg/logo.png",
      "tags": [
        "lp-token"
      ],
      "extensions": {
        "website": "https://raydium.io/"
      }
    },
    {
      "chainId": 101,
      "address": "9nQPYJvysyfnXhQ6nkK5V7sZG26hmDgusfdNQijRk5LD",
      "symbol": "BOP-RAY",
      "name": "Raydium LP Token V4 (BOP-RAY)",
      "decimals": 8,
      "logoURI": "https://raw.githubusercontent.com/solana-labs/token-list/main/assets/mainnet/9nQPYJvysyfnXhQ6nkK5V7sZG26hmDgusfdNQijRk5LD/logo.png",
      "tags": [
        "lp-token"
      ],
      "extensions": {
        "website": "https://raydium.io/"
      }
    },
    {
      "chainId": 101,
      "address": "2Xxbm1hdv5wPeen5ponDSMT3VqhGMTQ7mH9stNXm9shU",
      "symbol": "SLRS-USDC",
      "name": "Raydium LP Token V4 (SLRS-USDC)",
      "decimals": 6,
      "logoURI": "https://raw.githubusercontent.com/solana-labs/token-list/main/assets/mainnet/2Xxbm1hdv5wPeen5ponDSMT3VqhGMTQ7mH9stNXm9shU/logo.png",
      "tags": [
        "lp-token"
      ],
      "extensions": {
        "website": "https://raydium.io/"
      }
    },
    {
      "chainId": 101,
      "address": "HwzkXyX8B45LsaHXwY8su92NoRBS5GQC32HzjQRDqPnr",
      "symbol": "SAMO-RAY",
      "name": "Raydium LP Token V4 (SAMO-RAY)",
      "decimals": 9,
      "logoURI": "https://raw.githubusercontent.com/solana-labs/token-list/main/assets/mainnet/HwzkXyX8B45LsaHXwY8su92NoRBS5GQC32HzjQRDqPnr/logo.png",
      "tags": [
        "lp-token"
      ],
      "extensions": {
        "website": "https://raydium.io/"
      }
    },
    {
      "chainId": 101,
      "address": "CTEpsih91ZLo5gunvryLpJ3pzMjmt5jbS6AnSQrzYw7V",
      "symbol": "renBTC-USDC",
      "name": "Raydium LP Token V4 (renBTC-USDC)",
      "decimals": 8,
      "logoURI": "https://raw.githubusercontent.com/solana-labs/token-list/main/assets/mainnet/CTEpsih91ZLo5gunvryLpJ3pzMjmt5jbS6AnSQrzYw7V/logo.png",
      "tags": [
        "lp-token"
      ],
      "extensions": {
        "website": "https://raydium.io/"
      }
    },
    {
      "chainId": 101,
      "address": "Hb8KnZNKvRxu7pgMRWJgoMSMcepfvNiBFFDDrdf9o3wA",
      "symbol": "renDOGE-USDC",
      "name": "Raydium LP Token V4 (renDOGE-USDC)",
      "decimals": 8,
      "logoURI": "https://raw.githubusercontent.com/solana-labs/token-list/main/assets/mainnet/Hb8KnZNKvRxu7pgMRWJgoMSMcepfvNiBFFDDrdf9o3wA/logo.png",
      "tags": [
        "lp-token"
      ],
      "extensions": {
        "website": "https://raydium.io/"
      }
    },
    {
      "chainId": 101,
      "address": "FbC6K13MzHvN42bXrtGaWsvZY9fxrackRSZcBGfjPc7m",
      "symbol": "RAY-USDC",
      "name": "Raydium LP Token V4 (RAY-USDC)",
      "decimals": 6,
      "logoURI": "https://raw.githubusercontent.com/solana-labs/token-list/main/assets/mainnet/FbC6K13MzHvN42bXrtGaWsvZY9fxrackRSZcBGfjPc7m/logo.png",
      "tags": [
        "lp-token"
      ],
      "extensions": {
        "website": "https://raydium.io/"
      }
    },
    {
      "chainId": 101,
      "address": "7P5Thr9Egi2rvMmEuQkLn8x8e8Qro7u2U7yLD2tU2Hbe",
      "symbol": "RAY-SRM",
      "name": "Raydium LP Token V4 (RAY-SRM)",
      "decimals": 6,
      "logoURI": "https://raw.githubusercontent.com/solana-labs/token-list/main/assets/mainnet/7P5Thr9Egi2rvMmEuQkLn8x8e8Qro7u2U7yLD2tU2Hbe/logo.png",
      "tags": [
        "lp-token"
      ],
      "extensions": {
        "website": "https://raydium.io/"
      }
    },
    {
      "chainId": 101,
      "address": "mjQH33MqZv5aKAbKHi8dG3g3qXeRQqq1GFcXceZkNSr",
      "symbol": "RAY-ETH",
      "name": "Raydium LP Token V4 (RAY-ETH)",
      "decimals": 6,
      "logoURI": "https://raw.githubusercontent.com/solana-labs/token-list/main/assets/mainnet/mjQH33MqZv5aKAbKHi8dG3g3qXeRQqq1GFcXceZkNSr/logo.png",
      "tags": [
        "lp-token"
      ],
      "extensions": {
        "website": "https://raydium.io/"
      }
    },
    {
      "chainId": 101,
      "address": "89ZKE4aoyfLBe2RuV6jM3JGNhaV18Nxh8eNtjRcndBip",
      "symbol": "RAY-SOL",
      "name": "Raydium LP Token V4 (RAY-SOL)",
      "decimals": 6,
      "logoURI": "https://raw.githubusercontent.com/solana-labs/token-list/main/assets/mainnet/89ZKE4aoyfLBe2RuV6jM3JGNhaV18Nxh8eNtjRcndBip/logo.png",
      "tags": [
        "lp-token"
      ],
      "extensions": {
        "website": "https://raydium.io/"
      }
    },
    {
      "chainId": 101,
      "address": "4HFaSvfgskipvrzT1exoVKsUZ174JyExEsA8bDfsAdY5",
      "symbol": "DXL-USDC",
      "name": "Raydium LP Token V4 (DXL-USDC)",
      "decimals": 6,
      "logoURI": "https://raw.githubusercontent.com/solana-labs/token-list/main/assets/mainnet/4HFaSvfgskipvrzT1exoVKsUZ174JyExEsA8bDfsAdY5/logo.png",
      "tags": [
        "lp-token"
      ],
      "extensions": {
        "website": "https://raydium.io/"
      }
    },
    {
      "chainId": 101,
      "address": "4dydh8EGNEdTz6grqnGBxpduRg55eLnwNZXoNZJetadu",
      "symbol": "MIM",
      "name": "MIM",
      "decimals": 8,
      "logoURI": "https://raw.githubusercontent.com/solana-labs/token-list/main/assets/mainnet/4dydh8EGNEdTz6grqnGBxpduRg55eLnwNZXoNZJetadu/logo.png",
      "tags": [],
      "extensions": {
        "website": "https://mim-swarm.com",
        "twitter": "https://twitter.com/mimswarm",
        "discord": "https://discord.gg/8mHbKWczpB",
        "telegram": "https://t.me/mimswarm",
        "github": "https://github.com/kyonym/MIM"
      }
    },
    {
      "chainId": 101,
      "address": "9SC3YkrWSWeroDUQnAuQ8fkziko2N6QydZPfVbDFjK8Z",
      "symbol": "PHC",
      "name": "Phosphine Coin",
      "decimals": 0,
      "logoURI": "https://raw.githubusercontent.com/solana-labs/token-list/main/assets/mainnet/9SC3YkrWSWeroDUQnAuQ8fkziko2N6QydZPfVbDFjK8Z/logo.png",
      "tags": [
        "phosphine"
      ],
      "extensions": {
        "website": "https://phosphinecoin.org/"
      }
    },
    {
      "chainId": 101,
      "address": "cjZmbt8sJgaoyWYUttomAu5LJYU44ZrcKTbzTSEPDVw",
      "symbol": "LIKE-USDC",
      "name": "Raydium LP Token V4 (LIKE-USDC)",
      "decimals": 9,
      "logoURI": "https://raw.githubusercontent.com/solana-labs/token-list/main/assets/mainnet/cjZmbt8sJgaoyWYUttomAu5LJYU44ZrcKTbzTSEPDVw/logo.png",
      "tags": [
        "lp-token"
      ],
      "extensions": {
        "website": "https://raydium.io/"
      }
    },
    {
      "chainId": 101,
      "address": "57vGdcMZLnbNr4TZ4hgrpGJZGR9vTPhu8L9bNKDrqxKT",
      "symbol": "LIQ-USDC",
      "name": "Orca LIQ/USDC LP Token",
      "decimals": 6,
      "logoURI": "https://raw.githubusercontent.com/solana-labs/token-list/main/assets/mainnet/7TYb32qkwYosUQfUspU45cou7Bb3nefJocVMFX2mEGTT/logo.png",
      "tags": [
        "lp-token"
      ],
      "extensions": {
        "website": "https://orca.so/",
        "twitter": "https://twitter.com/orca_so"
      }
    },
    {
      "chainId": 101,
      "address": "PoRTjZMPXb9T7dyU7tpLEZRQj7e6ssfAE62j2oQuc6y",
      "symbol": "PORT",
      "name": "Port Finance Token",
      "decimals": 6,
      "logoURI": "https://raw.githubusercontent.com/solana-labs/token-list/main/assets/mainnet/PoRTjZMPXb9T7dyU7tpLEZRQj7e6ssfAE62j2oQuc6y/PORT.png",
      "tags": [],
      "extensions": {
        "website": "https://port.finance/",
        "twitter": "https://twitter.com/port_finance",
        "github": "https://github.com/port-finance/",
        "medium": "https://medium.com/port-finance",
        "discord": "https://discord.gg/nAMXAYhTb2",
        "telegram": "https://t.me/port_finance",
        "serumV3Usdc": "8x8jf7ikJwgP9UthadtiGFgfFuyyyYPHL3obJAuxFWko",
        "coingeckoId": "port-finance"
      }
    },
    {
      "chainId": 101,
      "address": "C3vBJEuNvrUqJYQ5ki8TSrCndphJQ7wwiXEwvuy1AJkW",
      "symbol": "BONGO",
      "name": "Bongocoin",
      "decimals": 9,
      "logoURI": "https://raw.githubusercontent.com/solana-labs/token-list/assets/mainnet/C3vBJEuNvrUqJYQ5ki8TSrCndphJQ7wwiXEwvuy1AJkW/logo.png",
      "tags": [],
      "extensions": {
        "website": "https://www.bongocoin.org"
      }
    },
    {
      "chainId": 101,
      "address": "6CssfnBjF4Vo56EithaLHLWDF95fLrt48QHsUfZwNnhv",
      "symbol": "JPYC",
      "name": "JPY Coin(Wormhole)",
      "decimals": 6,
      "logoURI": "https://raw.githubusercontent.com/solana-labs/token-list/main/assets/mainnet/5trVBqv1LvHxiSPMsHtEZuf8iN82wbpDcR5Zaw7sWC3s/logo.png",
      "tags": [
        "stablecoin",
        "ethereum",
        "wrapped",
        "wormhole"
      ],
      "extensions": {
        "website": "https://jpyc.jp/",
        "twitter": "https://twitter.com/jpy_coin",
        "coingeckoId": "jpyc",
        "assetContract": "https://etherscan.io/address/0x2370f9d504c7a6e775bf6e14b3f12846b594cd53"
      }
    },
    {
      "chainId": 101,
      "address": "D1EjNd9c7MgepvQCS31x5TpdXpvtDwDNCLwLGEYg6hYo",
      "symbol": "AUTOS",
      "name": "Autostorm",
      "decimals": 8,
      "logoURI": "https://raw.githubusercontent.com/autostorm-org/img/cb78b86a54f6f4f637e4e6cbe961e002966b4844/avatar.png",
      "tags": [
        "cars",
        "auto",
        "marketplace"
      ],
      "extensions": {
        "website": "https://www.autostorm.io/",
        "discord": "https://discord.gg/yWjkHgnPD3"
      }
    },
    {
      "chainId": 101,
      "address": "BL6X5awy2TstWE6gJGZMLXwW1Wi3VsdCDWEzzK2cuzrw",
      "symbol": "ARIES",
      "name": "SOLARIES Financial Token",
      "decimals": 9,
      "logoURI": "https://github.com/ariesfinancial/Aries-Financial/raw/f2946ff1e295fef66e3cfa5e590daef7bb8559c2/logo-120-120%403x.png",
      "tags": [],
      "extensions": {
        "website": "https://solaries.network/",
        "telegram": "https://t.me/aries_financial_official",
        "discord": "https://discord.gg/cRFc6kEu",
        "twitter": "https://twitter.com/_AriesFinancial",
        "github": "https://github.com/ariesfinancial",
        "medium": "https://aries-financial.medium.com/"
      }
    },
    {
      "chainId": 101,
      "address": "GJQpf6Zjvokd3YK5EprXqZUah9jxkn8aG4pTeWL7Gkju",
      "symbol": "OKI",
      "name": "HDOKI",
      "decimals": 8,
      "logoURI": "https://raw.githubusercontent.com/solana-labs/token-list/main/assets/mainnet/GJQpf6Zjvokd3YK5EprXqZUah9jxkn8aG4pTeWL7Gkju/logo.png",
      "tags": [],
      "extensions": {
        "website": "https://hdoki.com/",
      }
    },
    {
      "chainId": 101,
      "address": "MangoCzJ36AjZyKwVj3VnYU4GTonjfVEnJmvvWaxLac",
      "symbol": "MNGO",
      "name": "Mango",
      "decimals": 6,
      "logoURI": "https://raw.githubusercontent.com/solana-labs/token-list/main/assets/mainnet/MangoCzJ36AjZyKwVj3VnYU4GTonjfVEnJmvvWaxLac/token.png",
      "tags": [],
      "extensions": {
        "website": "https://mango.markets/",
        "serumV3Usdc": "3d4rzwpy9iGdCZvgxcu7B1YocYffVLsQXPXkBZKt2zLc",
        "coingeckoId": "mango-markets",
        "twitter": "https://twitter.com/mangomarkets",
        "discord": "https://discord.gg/67jySBhxrg"
      }
    },
    {
      "chainId": 101,
<<<<<<< HEAD
      "address": "9X4EK8E59VAVi6ChnNvvd39m6Yg9RtkBbAPq1mDVJT57",
      "symbol": "SLIM-SOL",
      "name": "Raydium LP Token V4 (SLIM-SOL)",
      "decimals": 6,
      "logoURI": "https://raw.githubusercontent.com/solana-labs/token-list/main/assets/mainnet/xxxxa1sKNGwFtw2kFn8XauW9xq8hBZ5kVtcSesTT9fW/logo.png",
      "tags": [
        "lp-token"
      ],
      "extensions": {
        "website": "https://raydium.io/"
      }
    },
    {
      "chainId": 101,
      "address": "8BNNxGUinfDgwXodroVfGQde1RnwsA2DW34gc89YcBH9",
      "symbol": "RDZ",
      "name": "RADIOZONE26",
      "decimals": 9,
      "logoURI": "https://cdn.jsdelivr.net/gh/Radiozone26/RDZtoken/RDZlogo.png",
      "tags": [
        "social-token"
      ],
      "extensions": {
        "website": "https://radiozone26.com/",
        "twitter": "https://twitter.com/radio_zone26",
        "facebook": "https://www.facebook.com/Rzone26"
=======
      "address": "F34jmbEEAEHCKqCLUXEEKyMWZLTAfFuF6mKQejySSZSN",
      "symbol": "MOGO",
      "name": "Mogotrovio",
      "decimals": 1,
      "logoURI": "https://raw.githubusercontent.com/solana-labs/token-list/main/assets/mainnet/F34jmbEEAEHCKqCLUXEEKyMWZLTAfFuF6mKQejySSZSN/symbol.png",
      "tags": [],
      "extensions": {
        "website": "https://mogotrov.io/",
        "discord": "https://discord.gg/zwgxUqypy9"
>>>>>>> d32f4d23
      }
    },
    {
      "chainId": 101,
      "address": "EwJN2GqUGXXzYmoAciwuABtorHczTA5LqbukKXV1viH7",
      "symbol": "UPS",
      "name": "UPS token (UPFI Network)",
      "decimals": 6,
      "logoURI": "https://raw.githubusercontent.com/solana-labs/token-list/main/assets/mainnet/EwJN2GqUGXXzYmoAciwuABtorHczTA5LqbukKXV1viH7/logo.png",
      "tags": [],
      "extensions": {
        "website": "https://upfi.network/",
        "twitter": "https://twitter.com/upfi_network",
        "medium": "https://upfinetwork.medium.com",
        "discord": "https://discord.gg/nHMDdyAggx",
        "telegram": "https://t.me/upfinetworkchannel",
        "facebook": "https://www.facebook.com/UPFInetwork",
        "serumV3Usdc": "DByPstQRx18RU2A8DH6S9mT7bpT6xuLgD2TTFiZJTKZP"
      }
    },
    {
      "chainId": 101,
      "address": "Gsai2KN28MTGcSZ1gKYFswUpFpS7EM9mvdR9c8f6iVXJ",
      "symbol": "gSAIL",
      "name": "SolanaSail Governance Token V2",
      "decimals": 9,
      "logoURI": "https://raw.githubusercontent.com/solanasail/token-list/main/assets/mainnet/Gsai2KN28MTGcSZ1gKYFswUpFpS7EM9mvdR9c8f6iVXJ/logo.png",
      "tags": [
        "utility-token"
      ],
      "extensions": {
        "website": "https://www.solanasail.com",
        "coingeckoId": "solanasail-governance-token",
        "twitter": "https://twitter.com/SolanaSail"
      }
    },
    {
      "chainId": 101,
      "address": "6veSH51HZGQKP9icyDis69v21eWUmJLfKNgPADzngEWJ",
      "symbol": "ZKL",
      "name": "zkrollup cross chain link",
      "decimals": 9,
      "logoURI": "http://www.kikenn.com/logo/zklink.png",
      "tags": [],
      "extensions": {
        "website": "https://zk.link"
      }
    },
    {
      "chainId": 101,
      "address": "3N4MaMn4fPm7puzE6oPEwAUody9h5pLUTxc6hZGFdpgM",
      "symbol": "ULA",
      "name": "Solana Mobile App UlaPay Token",
      "decimals": 9,
      "logoURI": "http://www.kikenn.com/logo/ulapay.png",
      "tags": [],
      "extensions": {
        "website": "http://kikenn.com/"
      }
    },
    {
      "chainId": 101,
      "address": "SUNNYWgPQmFxe9wTZzNK7iPnJ3vYDrkgnxJRJm1s3ag",
      "symbol": "SUNNY",
      "name": "Sunny Governance Token",
      "decimals": 6,
      "logoURI": "https://raw.githubusercontent.com/solana-labs/token-list/main/assets/mainnet/SUNNYWgPQmFxe9wTZzNK7iPnJ3vYDrkgnxJRJm1s3ag/logo.svg",
      "tags": [],
      "extensions": {
        "website": "https://sunny.ag/",
        "twitter": "https://twitter.com/SunnyAggregator",
        "github": "https://github.com/SunnyAggregator",
        "medium": "https://medium.com/sunny-aggregator",
        "discord": "https://chat.sunny.ag",
        "serumV3Usdc": "Aubv1QBFh4bwB2wbP1DaPW21YyQBLfgjg8L4PHTaPzRc",
        "coingeckoId": "sunny-aggregator"
      }
    },
    {
      "chainId": 101,
      "address": "BRLsMczKuaR5w9vSubF4j8HwEGGprVAyyVgS4EX7DKEg",
      "symbol": "CYS",
      "name": "Cyclos",
      "decimals": 6,
      "logoURI": "https://raw.githubusercontent.com/solana-labs/token-list/main/assets/mainnet/BRLsMczKuaR5w9vSubF4j8HwEGGprVAyyVgS4EX7DKEg/logo.svg",
      "tags": [
        "utility-token"
      ],
      "extensions": {
        "website": "https://cyclos.io/",
        "telegram": "https://t.me/cyclosofficialchat",
        "discord": "https://discord.gg/vpbTxzHWYg",
        "twitter": "https://twitter.com/cyclosfi",
        "email": "contact@cyclos.io",
        "github": "https://github.com/cyclos-io",
        "coinmarketcap": "https://coinmarketcap.com/currencies/cyclos/",
        "solanium": "https://www.solanium.io/project/cyclos/",
        "medium": "https://medium.com/@cyclosfinance",
        "serumV3Usdc": "6V6y6QFi17QZC9qNRpVp7SaPiHpCTp2skbRQkUyZZXPW",
        "coingeckoId": "cyclos"
      }
    },
    {
      "chainId": 101,
      "address": "FxjbQMfvQYMtZZK7WGEJwWfsDcdMuuaee8uPxDFFShWh",
      "symbol": "UPFI",
      "name": "UPFI stablecoin (UPFI Network)",
      "decimals": 6,
      "logoURI": "https://raw.githubusercontent.com/solana-labs/token-list/main/assets/mainnet/FxjbQMfvQYMtZZK7WGEJwWfsDcdMuuaee8uPxDFFShWh/logo.png",
      "tags": [
        "stablecoin"
      ],
      "extensions": {
        "website": "https://upfi.network/",
        "twitter": "https://twitter.com/upfi_network",
        "medium": "https://upfinetwork.medium.com",
        "discord": "https://discord.gg/nHMDdyAggx",
        "telegram": "https://t.me/upfinetworkchannel",
        "facebook": "https://www.facebook.com/UPFInetwork",
        "serumV3Usdc": "SyQ4KyF5Y1MPPkkf9LGNA6JpkVmis53HrpPvJ1ZUFwK"
      }
    },
    {
      "chainId": 101,
      "address": "7dHbWXmci3dT8UFYWYZweBLXgycu7Y3iL6trKn1Y7ARj",
      "symbol": "stSOL",
      "name": "Lido Staked SOL",
      "decimals": 9,
      "logoURI": "https://raw.githubusercontent.com/solana-labs/token-list/main/assets/mainnet/7dHbWXmci3dT8UFYWYZweBLXgycu7Y3iL6trKn1Y7ARj/logo.png",
      "tags": [],
      "extensions": {
        "website": "https://solana.lido.fi/",
        "twitter": "https://twitter.com/LidoFinance/"
      }
    },
    {
      "chainId": 101,
      "address": "2Kc38rfQ49DFaKHQaWbijkE7fcymUMLY5guUiUsDmFfn",
      "symbol": "KURO",
      "name": "Kurobi",
      "decimals": 6,
      "logoURI": "https://raw.githubusercontent.com/solana-labs/token-list/main/assets/mainnet/2Kc38rfQ49DFaKHQaWbijkE7fcymUMLY5guUiUsDmFfn/logo.png",
      "tags": [
        "utility-token"
      ],
      "extensions": {
        "website": "https://kurobi.io/",
        "medium": "https://kurobi.medium.com/",
        "github": "https://github.com/KurobiHq/",
        "telegram": "https://t.me/kurobi_io",
        "twitter": "https://twitter.com/kurobi_io"
      }
    },
    {
      "chainId": 101,
      "address": "Bqd2ujCTEzpKzfjb1FHL7FKrdM6n1rZSnRecJK57EoKz",
      "symbol": "HOTTO",
      "name": "HottoShotto",
      "decimals": 9,
      "logoURI": "https://raw.githubusercontent.com/solana-labs/token-list/main/assets/mainnet/Bqd2ujCTEzpKzfjb1FHL7FKrdM6n1rZSnRecJK57EoKz/logo.png",
      "tags": [
        "utility-token"
      ],
      "extensions": {
        "website": "https://hottoshotto.com"
      }
    },
    {
      "chainId": 101,
      "address": "FossiLkXJZ1rePN8jWBqHDZZ3F7ET8p1dRGhYKHbQcZR",
      "symbol": "Fossil",
      "name": "Scallop Fossil Decorations",
      "decimals": 0,
      "logoURI": "https://raw.githubusercontent.com/solana-labs/token-list/main/assets/mainnet/FossiLkXJZ1rePN8jWBqHDZZ3F7ET8p1dRGhYKHbQcZR/logo.svg",
      "tags": [
        "nft"
      ],
      "extensions": {
        "website": "https://www.scallop.io/",
        "twitter": "https://twitter.com/Scallop_io",
        "discord": "https://discord.gg/Scallop",
        "telegram": "https://t.me/scallop_io",
        "medium": "https://scallopio.medium.com/",
        "facebook": "https://www.facebook.com/Scallop.io",
        "instagram": "https://www.instagram.com/scallop.io"
      }
    },
    {
      "chainId": 101,
      "address": "FM8yfVgaEHrpSzNZeZ1o4v5iLZuT9soNuqaWD72bJyqs",
      "symbol": "HOTTO-USDC",
      "name": "Raydium LP Token V4 (HOTTO-USDC)",
      "decimals": 9,
      "logoURI": "https://raw.githubusercontent.com/solana-labs/token-list/main/assets/mainnet/FM8yfVgaEHrpSzNZeZ1o4v5iLZuT9soNuqaWD72bJyqs/logo.png",
      "tags": [
        "lp-token"
      ],
      "extensions": {
        "website": "https://raydium.io/"
      }
    },
    {
      "chainId": 101,
      "address": "SeawdHf3NHG6gxCrezQxr5oJAHTLJd6JsQxxd144yaz",
      "symbol": "Seagrass",
      "name": "Scallop Seagrass Decorations",
      "decimals": 0,
      "logoURI": "https://raw.githubusercontent.com/solana-labs/token-list/main/assets/mainnet/SeawdHf3NHG6gxCrezQxr5oJAHTLJd6JsQxxd144yaz/logo.svg",
      "tags": [
        "nft"
      ],
      "extensions": {
        "website": "https://www.scallop.io/",
        "twitter": "https://twitter.com/Scallop_io",
        "discord": "https://discord.gg/Scallop",
        "telegram": "https://t.me/scallop_io",
        "medium": "https://scallopio.medium.com/",
        "facebook": "https://www.facebook.com/Scallop.io",
        "instagram": "https://www.instagram.com/scallop.io"
      }
    },
    {
      "chainId": 101,
      "address": "78CeyRBJSu4MFmaDi8Q8QZ3szB6Xwp93sVaMLYSy5SMZ",
      "symbol": "HOTTO-SOL",
      "name": "Raydium LP Token V4 (HOTTO-SOL)",
      "decimals": 9,
      "logoURI": "https://raw.githubusercontent.com/solana-labs/token-list/main/assets/mainnet/78CeyRBJSu4MFmaDi8Q8QZ3szB6Xwp93sVaMLYSy5SMZ/logo.png",
      "tags": [
        "lp-token"
      ],
      "extensions": {
        "website": "https://raydium.io/"
      }
    },
    {
      "chainId": 101,
      "address": "ScaLopYHz9eKtDdKs4yLswwq2RSUtNMZVdPynMcYcc9",
      "symbol": "SCA",
      "name": "Scallop",
      "decimals": 6,
      "logoURI": "https://raw.githubusercontent.com/solana-labs/token-list/main/assets/mainnet/ScaLopYHz9eKtDdKs4yLswwq2RSUtNMZVdPynMcYcc9/logo.svg",
      "tags": [],
      "extensions": {
        "website": "https://www.scallop.io/",
        "twitter": "https://twitter.com/Scallop_io",
        "discord": "https://discord.gg/Scallop",
        "telegram": "https://t.me/scallop_io",
        "medium": "https://scallopio.medium.com/",
        "facebook": "https://www.facebook.com/Scallop.io",
        "instagram": "https://www.instagram.com/scallop.io"
      }
    },
    {
      "chainId": 101,
      "address": "FnKE9n6aGjQoNWRBZXy4RW6LZVao7qwBonUbiD7edUmZ",
      "symbol": "SYP",
      "name": "Sypool",
      "decimals": 10,
      "logoURI": "https://raw.githubusercontent.com/solana-labs/token-list/main/assets/mainnet/FnKE9n6aGjQoNWRBZXy4RW6LZVao7qwBonUbiD7edUmZ/logo.png",
      "tags": [],
      "extensions": {
        "website": "https://www.sypool.io/"
      }
    },
    {
      "chainId": 101,
      "address": "FGpMT3xLwk67hWsT7Lgp7WjovS3rejx9KBmCG1bBtB9U",
      "symbol": "ALTREC",
      "name": "ALTREC Coin",
      "decimals": 8,
      "logoURI": "https://raw.githubusercontent.com/SmonkeyMonkey/token-list/main/assets/mainnet/FGpMT3xLwk67hWsT7Lgp7WjovS3rejx9KBmCG1bBtB9U/logo.png",
      "tags": [
        "utility-token"
      ]
    },
    {
      "chainId": 101,
      "address": "2YxGppCJJY2KGoAwFdFASE6tnD4cENM7nThwUgdpXwjE",
      "symbol": "COD-sc1",
      "name": "Sceptre Token v1 (Sceptre-TOKEN)",
      "decimals": 0,
      "logoURI": "https://raw.githubusercontent.com/solana-labs/token-list/main/assets/mainnet/2YxGppCJJY2KGoAwFdFASE6tnD4cENM7nThwUgdpXwjE/logo.png",
      "tags": [
        "social-token"
      ],
      "extensions": {
        "website": "https://kokeshi.finance/"
      }
    },
    {
      "chainId": 101,
      "address": "HbrmyoumgcK6sDFBi6EZQDi4i4ZgoN16eRB2JseKc7Hi",
      "symbol": "CRY",
      "name": "Crystal",
      "decimals": 9,
      "logoURI": "https://raw.githubusercontent.com/solana-labs/token-list/main/assets/mainnet/HbrmyoumgcK6sDFBi6EZQDi4i4ZgoN16eRB2JseKc7Hi/logo.png",
      "tags": [
        "crystal-token"
      ],
      "extensions": {
        "twitter": "https://twitter.com/Crystal80955369"
      }
    },
    {
      "chainId": 101,
      "address": "HRBrRXGCrPro6TtryKQkLXuZqg3LdBMN9ZWx2v66pT4L",
      "symbol": "WNAV",
      "name": "Wrapped Navcoin",
      "decimals": 8,
      "logoURI": "https://raw.githubusercontent.com/solana-labs/token-list/main/assets/mainnet/HRBrRXGCrPro6TtryKQkLXuZqg3LdBMN9ZWx2v66pT4L/logo.png",
      "tags": [
        "ethereum"
      ],
      "extensions": {
        "website": "https://navcoin.org"
      }
    },
    {
      "chainId": 101,
      "address": "2TxM6S3ZozrBHZGHEPh9CtM74a9SVXbr7NQ7UxkRvQij",
      "symbol": "DINOEGG",
      "name": "DINOEGG",
      "decimals": 6,
      "logoURI": "https://raw.githubusercontent.com/solana-labs/token-list/main/assets/mainnet/2TxM6S3ZozrBHZGHEPh9CtM74a9SVXbr7NQ7UxkRvQij/logo.png",
      "tags": [],
      "extensions": {
        "website": "https://www.solanadino.com",
        "twitter": "https://twitter.com/solanadino"
      }
    },
    {
      "chainId": 101,
      "address": "Fh4e5vX2euTBzyGK2FXN1P3A4VUoH73oPVuemfRWXK2Y",
      "symbol": "FOX",
      "name": "ShapeShift FOX Token (Wormhole)",
      "decimals": 9,
      "logoURI": "https://raw.githubusercontent.com/solana-labs/token-list/main/assets/mainnet/Fh4e5vX2euTBzyGK2FXN1P3A4VUoH73oPVuemfRWXK2Y/logo.png",
      "tags": [
        "wrapped",
        "wormhole"
      ],
      "extensions": {
        "address": "0xc770eefad204b5180df6a14ee197d99d808ee52d",
        "bridgeContract": "https://etherscan.io/address/0xf92cD566Ea4864356C5491c177A430C222d7e678",
        "assetContract": "https://etherscan.io/address/0xc770eefad204b5180df6a14ee197d99d808ee52d",
        "coingeckoId": "shapeshift-fox-token",
        "website": "https://shapeshift.com/",
        "github": "https://github.com/shapeshift",
        "twitter": "https://twitter.com/ShapeShift_io"
      }
    },
    {
      "chainId": 101,
      "address": "FY6XDSCubMhpkU9FAsUjB7jmN8YHYZGezHTWo9RHBSyX",
      "symbol": "ASH",
      "name": "Ashera",
      "decimals": 4,
      "logoURI": "https://raw.githubusercontent.com/solana-labs/token-list/main/assets/mainnet/FY6XDSCubMhpkU9FAsUjB7jmN8YHYZGezHTWo9RHBSyX/logo.png",
      "tags": [],
      "extensions": {
        "website": "https://asherasol.com/",
        "twitter": "https://twitter.com/SolAshera",
        "discord": "https://discord.gg/b3qYsNyBkz",
        "medium": "https://solashera.medium.com/",
        "telegram": "https://twitter.com/SolAshera",
        "github": "https://github.com/asherasol"
      }
    },
    {
      "chainId": 101,
      "address": "333iHoRM2Awhf9uVZtSyTfU8AekdGrgQePZsKMFPgKmS",
      "symbol": "ISOLA",
      "name": "Intersola",
      "decimals": 6,
      "logoURI": "https://raw.githubusercontent.com/solana-labs/token-list/main/assets/mainnet/333iHoRM2Awhf9uVZtSyTfU8AekdGrgQePZsKMFPgKmS/logo.png",
      "tags": [
        "utility-token"
      ],
      "extensions": {
        "website": "https://intersola.io/",
        "medium": "https://intersola.medium.com/",
        "telegram": "https://t.me/intersola/",
        "twitter": "https://twitter.com/intersola_io",
        "github": "https://github.com/Intersolaio/",
        "serumV3Usdt": "42QVcMqoXmHT94zaBXm9KeU7pqDfBuAPHYN9ADW8weCF"
      }
    },
    {
      "chainId": 101,
      "address": "EYDEQW4xQzLqHcFwHTgGvpdjsa5EFn74KzuqLX5emjD2",
      "symbol": "BST",
      "name": "Balisari",
      "decimals": 9,
      "logoURI": "https://raw.githubusercontent.com/solana-labs/token-list/main/assets/mainnet/EYDEQW4xQzLqHcFwHTgGvpdjsa5EFn74KzuqLX5emjD2.png",
      "tags": [
        "social-token"
      ],
      "extensions": {
        "website": "https://www.balisaritrans.site/"
      }
    },
    {
      "chainId": 101,
      "address": "8FXW4GSS9SNDVP5UhaWNsaZbxvRJXNrwvwvToXRnvuWL",
      "symbol": "KNB",
      "name": "KNB",
      "decimals": 9,
      "logoURI": "https://raw.githubusercontent.com/solana-labs/token-list/main/assets/mainnet/8FXW4GSS9SNDVP5UhaWNsaZbxvRJXNrwvwvToXRnvuWL/logo.png",
      "tags": [
        "knb-token"
      ],
      "extensions": {
        "website": "https://solatoken.net/"
      }
    },
    {
      "chainId": 101,
      "address": "Dypr2gWcVuqt3z6Uh31YD8Wm2V2ZCqWVBYEWhZNF9odk",
      "symbol": "SOLJAV",
      "name": "SOLJAV",
      "decimals": 6,
      "logoURI": "https://raw.githubusercontent.com/solana-labs/token-list/main/assets/mainnet/Dypr2gWcVuqt3z6Uh31YD8Wm2V2ZCqWVBYEWhZNF9odk.png",
      "tags": [
        "social-token"
      ]
    },
    {
      "chainId": 101,
      "address": "J3ts1ZEyQeUAbUyYHjZR6sE93YQTrfBzho8UKWnEa1j",
      "symbol": "ABION",
      "name": "aBion",
      "decimals": 5,
      "logoURI": "https://raw.githubusercontent.com/solana-labs/token-list/main/assets/mainnet/J3ts1ZEyQeUAbUyYHjZR6sE93YQTrfBzho8UKWnEa1j/logo.png",
      "tags": [],
      "extensions": {
        "website": "https://aphid.io/abion/"
      }
    },
    {
      "chainId": 101,
      "address": "CnGUfvi9FxiRPuaBXpYmaXEwBjj5X6kwNJB2Cba5TiQp",
      "symbol": "SOLUP",
      "name": "SOLUP",
      "decimals": 9,
      "logoURI": "https://raw.githubusercontent.com/solana-labs/token-list/main/assets/mainnet/CnGUfvi9FxiRPuaBXpYmaXEwBjj5X6kwNJB2Cba5TiQp/logo.png",
      "tags": [
        "SOLUP-TOKEN",
        "Sol-UP"
      ],
      "extensions": {
        "website": "https://solup.xyz",
        "assetContract": "https://solscan.io/token/CnGUfvi9FxiRPuaBXpYmaXEwBjj5X6kwNJB2Cba5TiQp",
        "telegram": "https://t.me/solanavietnam"
      }
    },
    {
      "chainId": 101,
      "address": "95KN8q3qubEVjPf9trgyur2nHx8T5RCmztRbLuQ5E5i",
      "symbol": "SMRT",
      "name": "Solminter",
      "decimals": 0,
      "logoURI": "https://raw.githubusercontent.com/solana-labs/token-list/main/assets/mainnet/95KN8q3qubEVjPf9trgyur2nHx8T5RCmztRbLuQ5E5i/logo.png",
      "tags": [
        "utility-token"
      ],
      "extensions": {
        "website": "https://solminter.com",
        "twitter": "https://twitter.com/solminter",
        "github": "https://github.com/solminter",
        "medium": "https://solminter.medium.com",
        "coingeckoId": "solminter"
      }
    },
    {
      "chainId": 101,
      "address": "2ZrwW5Ng1fbZKghWxnjyfTjYXLdSwJpU5EQrXus4ogsE",
      "symbol": "TIX",
      "name": "Tix Token",
      "decimals": 6,
      "logoURI": "https://raw.githubusercontent.com/solana-labs/token-list/main/assets/mainnet/2ZrwW5Ng1fbZKghWxnjyfTjYXLdSwJpU5EQrXus4ogsE/logo.png",
      "tags": [],
      "extensions": {
        "website": "https://tixtoken.io/",
        "twitter": "https://twitter.com/TixToken"
      }
    },
    {
      "chainId": 101,
      "address": "3xiDaQKLGrnWEVGpxFT5Y2DCBF1KoKdUnm9DmWdFnk45",
      "symbol": "PLGFT",
      "name": "Plongeurs de Fontaine Token",
      "decimals": 8,
      "logoURI": "https://raw.githubusercontent.com/solana-labs/token-list/main/assets/mainnet/3xiDaQKLGrnWEVGpxFT5Y2DCBF1KoKdUnm9DmWdFnk45/logo.png",
      "tags": [
        "esport"
      ]
    },
    {
      "chainId": 101,
      "address": "CKtm7ZMYdKmFSCGukzKjhsp4JFTFGk9uEMGF7XYEFKgK",
      "symbol": "ALP",
      "name": "CoinAlpha",
      "decimals": 9,
      "logoURI": "https://raw.githubusercontent.com/solana-labs/token-list/main/assets/mainnet/CKtm7ZMYdKmFSCGukzKjhsp4JFTFGk9uEMGF7XYEFKgK/logo.png",
      "tags": [
        "utility-token"
      ],
      "extensions": {
        "website": "https://coinalpha.app/"
      }
    },
    {
      "chainId": 101,
      "address": "Ce3PSQfkxT5ua4r2JqCoWYrMwKWC5hEzwsrT9Hb7mAz9",
      "symbol": "DATE",
      "name": "SolDate(DATE) Token",
      "decimals": 9,
      "logoURI": "https://raw.githubusercontent.com/solana-labs/token-list/main/assets/mainnet/Ce3PSQfkxT5ua4r2JqCoWYrMwKWC5hEzwsrT9Hb7mAz9/DATE.svg",
      "tags": [
        "social-token",
        "dating-token",
        "metaverse"
      ],
      "extensions": {
        "website": "https://soldate.org/",
        "twitter": "https://twitter.com/SolDate_org",
        "medium": "https://soldate.medium.com",
        "discord": "https://discord.gg/soldate",
        "telegram": "https://t.me/soldate_org"
      }
    },
    {
      "chainId": 101,
      "address": "SWANaZUGxF82KyVsbxeeNsMaVECtimze5VyCdywkvkH",
      "symbol": "SWAN",
      "name": "Swanlana",
      "decimals": 9,
      "logoURI": "https://raw.githubusercontent.com/SwanLana/logo/main/SWANLANA_PNG.png",
      "tags": [],
      "extensions": {
        "website": "https://www.swanlana.com"
      }
    },
    {
      "chainId": 101,
      "address": "G7uYedVqFy97mzjygebnmmaMUVxWHFhNZotY6Zzsprvf",
      "symbol": "CSTR",
      "name": "CoreStarter",
      "decimals": 9,
      "logoURI": "https://raw.githubusercontent.com/CoreStarter/token-logo/main/corestarter_logo.png",
      "tags": [],
      "extensions": {
        "website": "https://corestarter.com/",
        "twitter": "https://twitter.com/CoreStarter",
        "github": "https://github.com/CoreStarter/",
        "medium": "https://corestarter.medium.com",
        "telegram": "https://t.me/corestarter_chat",
        "linkedin": "https://www.linkedin.com/company/core-starter"
      }
    },
    {
      "chainId": 101,
      "address": "DNhZkUaxHXYvpxZ7LNnHtss8sQgdAfd1ZYS1fB7LKWUZ",
      "symbol": "apUSDT",
      "name": "Wrapped USDT (Allbridge from Polygon)",
      "decimals": 6,
      "logoURI": "https://raw.githubusercontent.com/solana-labs/token-list/main/assets/mainnet/BQcdHdAQW1hczDbBi9hiegXAR7A98Q9jx3X3iBBBDiq4/logo.png",
      "tags": [
        "stablecoin"
      ],
      "extensions": {
        "coingeckoId": "tether"
      }
    },
    {
      "chainId": 101,
      "address": "eqKJTf1Do4MDPyKisMYqVaUFpkEFAs3riGF3ceDH2Ca",
      "symbol": "apUSDC",
      "name": "Wrapped USDC (Allbridge from Polygon)",
      "decimals": 6,
      "logoURI": "https://raw.githubusercontent.com/solana-labs/token-list/main/assets/mainnet/BXXkv6z8ykpG1yuvUDPgh732wzVHB69RnB9YgSYh3itW/logo.png",
      "tags": [
        "stablecoin"
      ],
      "extensions": {
        "coingeckoId": "usd-coin"
      }
    },
    {
      "chainId": 101,
      "address": "De2bU64vsXKU9jq4bCjeDxNRGPn8nr3euaTK8jBYmD3J",
      "symbol": "renFIL",
      "name": "renFIL",
      "decimals": 9,
      "logoURI": "https://raw.githubusercontent.com/solana-labs/token-list/main/assets/mainnet/De2bU64vsXKU9jq4bCjeDxNRGPn8nr3euaTK8jBYmD3J/logo.png",
      "tags": [],
      "extensions": {
        "coingeckoId": "renfil",
        "website": "https://renproject.io/"
      }
    },
    {
      "chainId": 101,
      "address": "6STzg1taqgJsFY6Z4xAmQVSErZ6e6EsbsvkQ6YJ3sXmj",
      "symbol": "SONC",
      "name": "Sonic",
      "decimals": 6,
      "logoURI": "https://raw.githubusercontent.com/solana-labs/token-list/main/assets/mainnet/6STzg1taqgJsFY6Z4xAmQVSErZ6e6EsbsvkQ6YJ3sXmj/logo.png",
      "tags": [],
      "extensions": {
        "website": "https://www.sparkborsa.com/",
        "twitter": "https://twitter.com/JaySpark0x"
      }
    },
    {
      "chainId": 101,
      "address": "7j7H7sgsnNDeCngAPjpaCN4aaaru4HS7NAFYSEUyzJ3k",
      "symbol": "SOLR",
      "name": "SolRazr",
      "decimals": 6,
      "logoURI": "https://raw.githubusercontent.com/solana-labs/token-list/main/assets/mainnet/7j7H7sgsnNDeCngAPjpaCN4aaaru4HS7NAFYSEUyzJ3k/SOLR.png",
      "tags": [],
      "extensions": {
        "website": "https://solrazr.com/",
        "twitter": "https://twitter.com/Solrazr_App",
        "github": "https://github.com/solrazr-app/",
        "medium": "https://medium.com/@SolRazr_App",
        "discord": "https://discord.gg/HXa3qAYe",
        "telegram": "https://t.me/solrazr_app"
      }
    },
    {
      "chainId": 101,
      "address": "5xgRqfw4DqzjrriXEWduzo8iW8Uj1KzDsPt1pSLVQVJh",
      "symbol": "RNFTz",
      "name": "RNFTz",
      "decimals": 9,
      "logoURI": "https://raw.githubusercontent.com/solana-labs/token-list/main/assets/mainnet/5xgRqfw4DqzjrriXEWduzo8iW8Uj1KzDsPt1pSLVQVJh/logo.png",
      "tags": [
        "nft"
      ],
      "extensions": {
        "website": "https://rnftz.com",
        "twitter": "https://twitter.com/RnftzS"
      }
    },
    {
      "chainId": 101,
      "address": "8kFRCmQTKzvtVTVEVizjP8x3WamJpuQdZaPSGeqRJJnW",
      "symbol": "SKEM-USDC",
      "name": "Raydium LP Token (SKEM-USDC)",
      "decimals": 6,
      "logoURI": "https://raw.githubusercontent.com/solana-labs/token-list/main/assets/mainnet/8kFRCmQTKzvtVTVEVizjP8x3WamJpuQdZaPSGeqRJJnW/logo.svg",
      "tags": [
        "lp-token"
      ],
      "extensions": {
        "website": "https://raydium.io"
      }
    },
    {
      "chainId": 101,
      "address": "HKLBSZbkfeB8LoaLLrK7CDepPHLWQEoj1jbunT1T2wYg",
      "symbol": "SODA-USDC",
      "name": "Raydium LP Token (SODA-USDC)",
      "decimals": 6,
      "logoURI": "https://raw.githubusercontent.com/solana-labs/token-list/main/assets/mainnet/HKLBSZbkfeB8LoaLLrK7CDepPHLWQEoj1jbunT1T2wYg/logo.svg",
      "tags": [
        "lp-token"
      ],
      "extensions": {
        "website": "https://raydium.io"
      }
    },
    {
      "chainId": 101,
      "address": "BK2YNwsExxnjSUgdAzdvLV2FrthcNGGWTxDBvfBULCjG",
      "symbol": "AUSS-USDC",
      "name": "Raydium LP Token (AUSS-USDC)",
      "decimals": 6,
      "logoURI": "https://raw.githubusercontent.com/solana-labs/token-list/main/assets/mainnet/BK2YNwsExxnjSUgdAzdvLV2FrthcNGGWTxDBvfBULCjG/logo.svg",
      "tags": [
        "lp-token"
      ],
      "extensions": {
        "website": "https://raydium.io"
      }
    },
    {
      "chainId": 101,
      "address": "BTszujAA5kJJT7YCWVsAXwk4eJeuycithuTeAksQC1RC",
      "symbol": "KLB-USDC",
      "name": "Raydium LP Token (KLB-USDC)",
      "decimals": 6,
      "logoURI": "https://raw.githubusercontent.com/solana-labs/token-list/main/assets/mainnet/BTszujAA5kJJT7YCWVsAXwk4eJeuycithuTeAksQC1RC/logo.svg",
      "tags": [
        "lp-token"
      ],
      "extensions": {
        "website": "https://raydium.io"
      }
    },
    {
      "chainId": 101,
      "address": "DqRNwrvGUffB1j9tEYHcpw1DLMoc2QfwZ25nkBHkvRmr",
      "symbol": "SUPL",
      "name": "Suplar",
      "decimals": 9,
      "logoURI": "https://raw.githubusercontent.com/solana-labs/token-list/main/assets/mainnet/DqRNwrvGUffB1j9tEYHcpw1DLMoc2QfwZ25nkBHkvRmr/token.png",
      "tags": [],
      "extensions": {
        "website": "https://suplar.com",
        "telegram": "https://t.me/suplar",
        "twitter": "https://twitter.com/suplarcom"
      }
    },
    {
      "chainId": 101,
      "address": "4KVuGB1iNhYqR99Hykv1ZLdHvx41zpBqqPFtHucYpQja",
      "symbol": "XEN",
      "name": "Xenren",
      "decimals": 9,
      "logoURI": "https://raw.githubusercontent.com/solana-labs/token-list/main/assets/mainnet/4KVuGB1iNhYqR99Hykv1ZLdHvx41zpBqqPFtHucYpQja/logo.png",
      "tags": [],
      "extensions": {
        "website": "https://xenren.co"
      }
    },
    {
      "chainId": 101,
      "address": "7b9rgZhiZHieCoPwxWd7ihbjtQ7Ljjy4McxvcA2TTgcK",
      "symbol": "PERA",
      "name": "Prithera token",
      "decimals": 9,
      "logoURI": "https://raw.githubusercontent.com/solana-labs/token-list/main/assets/mainnet/7b9rgZhiZHieCoPwxWd7ihbjtQ7Ljjy4McxvcA2TTgcK/logo.png",
      "tags": [],
      "extensions": {}
    },
    {
      "chainId": 101,
      "address": "8SvvzDMu5jqcBhfdYZM1zDjDG5YGYrsNmGsPzTm4bFYU",
      "symbol": "QIA",
      "name": "Qia Coin",
      "decimals": 9,
      "logoURI": "https://raw.githubusercontent.com/solana-labs/token-list/main/assets/mainnet/8SvvzDMu5jqcBhfdYZM1zDjDG5YGYrsNmGsPzTm4bFYU/logo.png",
      "tags": [],
      "extensions": {
        "address": "3yN3xNcXxbhkZYC6MXak1f7Ff29BZdGyc4GUQ1jbyt27",
        "symbol": "NOVA",
        "name": "Nova frolic Sol Token",
        "decimals": 9,
        "logoURI": "https://cdn.jsdelivr.net/gh/sahityakumarsuman/frolic-token/nova_token.png",
        "tags": [
          "lp-token"
        ],
        "extensions": {
          "website": "https://www.frolic.live/"
        }
      }
    },
    {
      "chainId": 101,
      "address": "3BUWWi7hb5dpnNdvi7s3hpLuDtzqEga6c2UT6c1tqKKP",
      "symbol": "COD",
      "name": "CODEMY",
      "decimals": 8,
      "logoURI": "http://codemyedu.com/resources/img/logo.png",
      "tags": [
        "CODEMY",
        "COD"
      ],
      "extensions": {
        "website": "http://codemyedu.com"
      }
    },
    {
      "chainId": 101,
      "address": "HGy1LwAfsmC61hvAtadW7FaPTzMG8iJQEJBVqJTjgd7u",
      "symbol": "NTE",
      "name": "Nocte",
      "decimals": 6,
      "logoURI": "https://raw.githubusercontent.com/solana-labs/token-list/main/assets/mainnet/HGy1LwAfsmC61hvAtadW7FaPTzMG8iJQEJBVqJTjgd7u/logo.png",
      "tags": [],
      "extensions": {
        "website": "https://nocte.app/"
      }
    },
    {
      "chainId": 101,
      "address": "H6nF5DxF9ERkNrfs2QgMbDvVAH7YmzHM2Q1ysL7Qpgt",
      "symbol": "FE",
      "name": "FUTURE ECOSYSTEM",
      "decimals": 8,
      "logoURI": "https://raw.githubusercontent.com/h1rdr3v2/logo/main/felogo.jpeg",
      "tags": [
        "utility-token"
      ],
      "extensions": {}
    },
    {
      "chainId": 101,
      "address": "AdARF36hBezSbqn7JAkGJtgGppMYdjtBjjXwRwBEp7JT",
      "symbol": "CAEN",
      "name": "Camel Aggregate Ecological Network",
      "decimals": 9,
      "logoURI": "https://raw.githubusercontent.com/solanasail/token-list/main/assets/mainnet/AdARF36hBezSbqn7JAkGJtgGppMYdjtBjjXwRwBEp7JT/logo.png",
      "tags": [
        "utility-token"
      ],
      "extensions": {
        "website": "https://caen.io"
      }
    },
    {
      "chainId": 101,
      "address": "25Vu6457o2gdZRGVVt5K8NbAvaP3esYaQNHbNDitVtw1",
      "symbol": "XVC",
      "name": "Xverse Token",
      "decimals": 9,
      "logoURI": "https://raw.githubusercontent.com/solana-labs/token-list/main/assets/mainnet/25Vu6457o2gdZRGVVt5K8NbAvaP3esYaQNHbNDitVtw1/logo.png",
      "tags": [],
      "extensions": {
        "website": "https://xverse.ai/"
      }
    },
    {
      "chainId": 101,
      "address": "5CZn24oQp8rZgdJvw3Ud8Mi5yTKBccMi1efogxxqBuK8",
      "symbol": "CUTIE",
      "name": "Cutie Patootie",
      "decimals": 9,
      "logoURI": "https://raw.githubusercontent.com/solana-labs/token-list/main/assets/mainnet/5CZn24oQp8rZgdJvw3Ud8Mi5yTKBccMi1efogxxqBuK8/logo.png",
      "tags": [
        "MEME"
      ],
      "extensions": {
        "website": "https://www.cutiepatootie.tech/",
        "twitter": "https://twitter.com/CutiePatotieSLN/",
        "discord": "https://discord.gg/2d3FvQUR",
        "github": "https://github.com/Cutie-Patootie-Token",
        "telegram": "https://t.me/joinchat/XFk1Boii0GxiNDc0"
      }
    },
    {
      "chainId": 101,
      "address": "Hp5CJjw9YxJeo8mAgkyUomzKGPUxEwyo6gGt6hj56aTw",
      "symbol": "SDM",
      "name": "Seldom",
      "decimals": 6,
      "logoURI": "https://raw.githubusercontent.com/solana-labs/token-list/main/assets/mainnet/Hp5CJjw9YxJeo8mAgkyUomzKGPUxEwyo6gGt6hj56aTw/logo.png",
      "tags": [
        ""
      ]
    },
    {
      "chainId": 101,
      "address": "CLLoeCMyKGH9yd6EVBUWFAbAfwq5VBFq4zidxZWKRaho",
      "symbol": "AUTM",
      "name": "Autumn",
      "decimals": 6,
      "logoURI": "https://raw.githubusercontent.com/solana-labs/token-list/main/assets/mainnet/CLLoeCMyKGH9yd6EVBUWFAbAfwq5VBFq4zidxZWKRaho/logo.png",
      "tags": [
        "social-token"
      ]
    },
    {
      "chainId": 101,
      "address": "GZreQfnp3B1bmBZfxzJgShWbJgt6nyp13iyeHBB6Xh1n",
      "symbol": "LETTA",
      "name": "Soletta",
      "decimals": 9,
      "logoURI": "https://raw.githubusercontent.com/solana-labs/token-list/main/assets/mainnet/7dHbWXmci3dT8UFYWYZweBLXgycu7Y3iL6trKn1Y7ARj/logo.png",
      "tags": []
    },
    {
      "chainId": 101,
      "address": "5U9QqCPhqXAJcEv9uyzFJd5zhN93vuPk1aNNkXnUfPnt",
      "symbol": "SPWN",
      "name": "Bitspawn Token",
      "decimals": 9,
      "logoURI": "https://raw.githubusercontent.com/solana-labs/token-list/main/assets/mainnet/5U9QqCPhqXAJcEv9uyzFJd5zhN93vuPk1aNNkXnUfPnt/logo.png",
      "tags": [
        "utility-token"
      ],
      "extensions": {
        "website": "https://bitspawn.io",
        "twitter": "https://twitter.com/bitspawngg",
        "telegram": "https://t.me/bitspawnprotocol",
        "discord": "https://discord.gg/EAtfCq9",
        "medium": "https://bitspawnprotocol.medium.com",
        "coingeckoId": "bitspawn"
      }
    },
    {
      "chainId": 101,
      "address": "51LAPRbcEvheteGQjSgAFV6rrEvjL4P2igvzPH8bu88",
      "symbol": "SNS",
      "name": "SynesisOne",
      "decimals": 3,
      "logoURI": "https://raw.githubusercontent.com/Synesis-One/spl-token/main/icon.png",
      "tags": [
        "utility-token"
      ],
      "extensions": {
        "website": "https://www.synesis.one/",
        "twitter": "https://twitter.com/synesis_one"
      }
    },
    {
      "chainId": 101,
      "address": "6Wcs5FH471q1gqJHyRygm7DpNiHP1oYCKHX5zPEBD8ZZ",
      "symbol": "MILS",
      "name": "MillionSols",
      "decimals": 9,
      "logoURI": "https://arweave.net/uDmRPKqd7O9rXkv9y6cdc2sdCbVab5cgA62PWQYUYwI",
      "tags": [],
      "extensions": {
        "website": "https://millionsols.com",
        "twitter": "https://twitter.com/MillionSols"
      }
    },
    {
      "chainId": 101,
      "address": "GthwuoDnGTRgnvaZWixuqU5X3Nt18s9AzqNbGPxTonfK",
      "symbol": "JMKA",
      "name": "Jacob Makarsky Social Token",
      "decimals": 0,
      "logoURI": "https://raw.githubusercontent.com/solana-labs/token-list/main/assets/mainnet/GthwuoDnGTRgnvaZWixuqU5X3Nt18s9AzqNbGPxTonfK/logo.png",
      "tags": [
        "social-token",
        "jamaka"
      ],
      "extensions": {
        "website": "https://www.makarsky.dev/"
      }
    },
    {
      "chainId": 101,
      "address": "EaD8CViuq8RXPqAhZsxZudTj6fFMy6ktgHD42J34P6PD",
      "symbol": "KISM",
      "name": "KISAMA",
      "decimals": 9,
      "logoURI": "https://raw.githubusercontent.com/Kisamacrypto/SPL-Logo/main/kisama-crypto-coin-520x520_edit.png",
      "tags": [
        "social-token",
        "kisama",
        "Trading"
      ],
      "extensions": {
        "website": "http://kisamacrypto.com",
        "discord": "https://discord.gg/6xNDyc9"
      }
    },
    {
      "chainId": 101,
      "address": "6w5GEARUppTyeQee2grCUYjXi933Yswz5ZjYKt5nicY2",
      "symbol": "SOTY",
      "name": "Sol Infinity",
      "decimals": 9,
      "logoURI": "https://cdn.jsdelivr.net/gh/kpvy2002/solinfinity/SOLINFINITY%20LOGO.png",
      "tags": [
        "utility-token"
      ],
      "extensions": {
        "twitter": "https://twitter.com/Solanainfinity",
        "discord": "http://discord.gg/z9st3dHRPf",
        "telegram": "http://t.me/Solinfinity_official",
      }
    },
    {
      "chainId": 101,
      "address": "5y1YcGVPFy8bEiCJi79kegF9igahmvDe5UrqswFvnpMJ",
      "symbol": "DSOL",
      "name": "DecentSol",
      "decimals": 4,
      "logoURI": "https://gateway.pinata.cloud/ipfs/QmfV1LNrqefadJQ7PzMvrTnio9GzsFLcbwRXAgVQad3ykt/logo.png",
      "tags": [
        "utility-token"
      ],
      "extensions": {
        "website": "https://home.decentsol/",
        "twitter": "https://twitter.com/decentsol",
        "medium": "https://decentsol.medium.com",
        "discord": "https://discord.gg/mkH52yU9xQ"
      }
    },
    {
      "chainId": 101,
      "address": "6foyeENL9GhqZEqPeaRK9YtP8HnFfej1JBwdn5rcsPDi",
      "symbol": "iM",
      "name": "iMentusCoin",
      "decimals": 0,
      "logoURI": "https://imentus.com/wp-content/uploads/2020/10/black_imentus_logo.png",
      "tags": [
        "dev-token"
      ],
      "extensions": {
        "website": "https://www.imentus.com"
      }
    }
  ],
  "version": {
    "major": 0,
    "minor": 3,
    "patch": 2
  }
}<|MERGE_RESOLUTION|>--- conflicted
+++ resolved
@@ -12212,7 +12212,6 @@
     },
     {
       "chainId": 101,
-<<<<<<< HEAD
       "address": "9X4EK8E59VAVi6ChnNvvd39m6Yg9RtkBbAPq1mDVJT57",
       "symbol": "SLIM-SOL",
       "name": "Raydium LP Token V4 (SLIM-SOL)",
@@ -12239,7 +12238,10 @@
         "website": "https://radiozone26.com/",
         "twitter": "https://twitter.com/radio_zone26",
         "facebook": "https://www.facebook.com/Rzone26"
-=======
+      }
+    },
+    {
+      "chainId": 101,
       "address": "F34jmbEEAEHCKqCLUXEEKyMWZLTAfFuF6mKQejySSZSN",
       "symbol": "MOGO",
       "name": "Mogotrovio",
@@ -12249,7 +12251,6 @@
       "extensions": {
         "website": "https://mogotrov.io/",
         "discord": "https://discord.gg/zwgxUqypy9"
->>>>>>> d32f4d23
       }
     },
     {
