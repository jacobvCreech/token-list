{
  "name": "Solana Token List",
  "logoURI": "https://cdn.jsdelivr.net/gh/trustwallet/assets@master/blockchains/solana/info/logo.png",
  "keywords": [
    "solana",
    "spl"
  ],
  "tags": {
    "stablecoin": {
      "name": "stablecoin",
      "description": "Tokens that are fixed to an external asset, e.g. the US dollar"
    },
    "ethereum": {
      "name": "ethereum",
      "description": "Asset bridged from ethereum"
    },
    "lp-token": {
      "name": "lp-token",
      "description": "Asset representing liquidity provider token"
    },
    "wrapped-sollet": {
      "name": "wrapped-sollet",
      "description": "Asset wrapped using sollet bridge"
    },
    "wrapped": {
      "name": "wrapped",
      "description": "Asset wrapped using wormhole bridge"
    },
    "leveraged": {
      "name": "leveraged",
      "description": "Leveraged asset"
    },
    "bull": {
      "name": "bull",
      "description": "Leveraged Bull asset"
    },
    "bear": {
      "name": "bear",
      "description": "Leveraged Bear asset"
    },
    "nft": {
      "name": "nft",
      "description": "Non-fungible token"
    },
    "security-token": {
      "name": "security-token",
      "description": "Tokens that are used to gain access to an electronically restricted resource"
    },
    "utility-token": {
      "name": "utility-token",
      "description": "Tokens that are designed to be spent within a certain blockchain ecosystem e.g. most of the SPL-Tokens"
    },
    "tokenized-stock": {
      "name": "tokenized-stock",
      "description": "Tokenized stocks are tokenized derivatives that represent traditional securities, particularly shares in publicly firms traded on regulated exchanges"
    }
  },
  "timestamp": "2021-03-03T19:57:21+0000",
  "tokens": [
    {
      "chainId": 101,
      "address": "FYfQ9uaRaYvRiaEGUmct45F9WKam3BYXArTrotnTNFXF",
      "symbol": "SOLA",
      "name": "Sola Token",
      "decimals": 9,
      "logoURI": "https://raw.githubusercontent.com/solana-labs/token-list/main/assets/mainnet/FYfQ9uaRaYvRiaEGUmct45F9WKam3BYXArTrotnTNFXF/logo.png",
      "tags": [
        "Solana tokenized",
        "Solana Community token"
      ],
      "extensions": {
        "website": "https://solatoken.net/",
        "telegram": "https://t.me/solatokennet",
        "twitter": "https://twitter.com/EcoSolana"
      }
    },
    {
      "chainId": 101,
      "address": "So11111111111111111111111111111111111111112",
      "symbol": "SOL",
      "name": "Wrapped SOL",
      "decimals": 9,
      "logoURI": "https://raw.githubusercontent.com/solana-labs/token-list/main/assets/mainnet/So11111111111111111111111111111111111111112/logo.png",
      "tags": [],
      "extensions": {
        "website": "https://solana.com/",
        "serumV3Usdc": "9wFFyRfZBsuAha4YcuxcXLKwMxJR43S7fPfQLusDBzvT",
        "serumV3Usdt": "HWHvQhFmJB3NUcu1aihKmrKegfVxBEHzwVX6yZCKEsi1",
        "coingeckoId": "solana"
      }
    },
    {
      "chainId": 101,
      "address": "EPjFWdd5AufqSSqeM2qN1xzybapC8G4wEGGkZwyTDt1v",
      "symbol": "USDC",
      "name": "USD Coin",
      "decimals": 6,
      "logoURI": "https://raw.githubusercontent.com/solana-labs/token-list/main/assets/mainnet/EPjFWdd5AufqSSqeM2qN1xzybapC8G4wEGGkZwyTDt1v/logo.png",
      "tags": [
        "stablecoin"
      ],
      "extensions": {
        "website": "https://www.centre.io/",
        "coingeckoId": "usd-coin",
        "serumV3Usdt": "77quYg4MGneUdjgXCunt9GgM1usmrxKY31twEy3WHwcS"
      }
    },
    {
      "chainId": 101,
      "address": "2inRoG4DuMRRzZxAt913CCdNZCu2eGsDD9kZTrsj2DAZ",
      "symbol": "TSLA",
      "name": "Tesla Inc.",
      "decimals": 8,
      "logoURI": "https://raw.githubusercontent.com/solana-labs/token-list/main/assets/mainnet/2inRoG4DuMRRzZxAt913CCdNZCu2eGsDD9kZTrsj2DAZ/logo.svg",
      "tags": [
        "tokenized-stock"
      ],
      "extensions": {
        "website": "https://www.digitalassets.ag/UnderlyingDetails?TSLA"
      }
    },
    {
      "chainId": 101,
      "address": "8bpRdBGPt354VfABL5xugP3pmYZ2tQjzRcqjg2kmwfbF",
      "symbol": "AAPL",
      "name": "Apple Inc.",
      "decimals": 8,
      "logoURI": "https://raw.githubusercontent.com/solana-labs/token-list/main/assets/mainnet/8bpRdBGPt354VfABL5xugP3pmYZ2tQjzRcqjg2kmwfbF/logo.svg",
      "tags": [
        "tokenized-stock"
      ],
      "extensions": {
        "website": "https://www.digitalassets.ag/UnderlyingDetails?AAPL"
      }
    },
    {
      "chainId": 101,
      "address": "3vhcrQfEn8ashuBfE82F3MtEDFcBCEFfFw1ZgM3xj1s8",
      "symbol": "MSFT",
      "name": "Microsoft Corporation",
      "decimals": 8,
      "logoURI": "https://raw.githubusercontent.com/solana-labs/token-list/main/assets/mainnet/3vhcrQfEn8ashuBfE82F3MtEDFcBCEFfFw1ZgM3xj1s8/logo.svg",
      "tags": [
        "tokenized-stock"
      ],
      "extensions": {
        "website": "https://www.digitalassets.ag/UnderlyingDetails?MSFT"
      }
    },
    {
      "chainId": 101,
      "address": "ASwYCbLedk85mRdPnkzrUXbbYbwe26m71af9rzrhC2Qz",
      "symbol": "MSTR",
      "name": "MicroStrategy Incorporated.",
      "decimals": 8,
      "logoURI": "https://raw.githubusercontent.com/solana-labs/token-list/main/assets/mainnet/ASwYCbLedk85mRdPnkzrUXbbYbwe26m71af9rzrhC2Qz/logo.svg",
      "tags": [
        "tokenized-stock"
      ],
      "extensions": {
        "website": "https://www.digitalassets.ag/UnderlyingDetails?MSTR"
      }
    },
    {
      "chainId": 101,
      "address": "J25jdsEgTnAwB4nVq3dEQhwekbXCnVTGzFpVMPScXRgK",
      "symbol": "COIN",
      "name": "Coinbase Global Inc.",
      "decimals": 8,
      "logoURI": "https://raw.githubusercontent.com/solana-labs/token-list/main/assets/mainnet/J25jdsEgTnAwB4nVq3dEQhwekbXCnVTGzFpVMPScXRgK/logo.svg",
      "tags": [
        "tokenized-stock"
      ],
      "extensions": {
        "website": "https://www.digitalassets.ag/UnderlyingDetails?COIN"
      }
    },
    {
      "chainId": 101,
      "address": "G2Cg4XoXdEJT5sfrSy9N6YCC3uuVV3AoTQSvMeSqT8ZV",
      "symbol": "ABC",
      "name": "AmerisourceBergen Corp",
      "decimals": 8,
      "logoURI": "https://raw.githubusercontent.com/solana-labs/token-list/main/assets/mainnet/G2Cg4XoXdEJT5sfrSy9N6YCC3uuVV3AoTQSvMeSqT8ZV/logo.svg",
      "tags": [
        "tokenized-stock"
      ],
      "extensions": {
        "website": "https://www.digitalassets.ag/UnderlyingDetails?ABC"
      }
    },
    {
      "chainId": 101,
      "address": "FqqVanFZosh4M4zqxzWUmEnky6nVANjghiSLaGqUAYGi",
      "symbol": "ABNB",
      "name": "Airbnb",
      "decimals": 8,
      "logoURI": "https://raw.githubusercontent.com/solana-labs/token-list/main/assets/mainnet/FqqVanFZosh4M4zqxzWUmEnky6nVANjghiSLaGqUAYGi/logo.svg",
      "tags": [
        "tokenized-stock"
      ],
      "extensions": {
        "website": "https://www.digitalassets.ag/UnderlyingDetails?ABNB"
      }
    },
    {
      "chainId": 101,
      "address": "FgcUo7Ymua8r5xxsn9puizkLGN5w4i3nnBmasXvkcWfJ",
      "symbol": "ACB",
      "name": "Aurora Cannabis Inc",
      "decimals": 8,
      "logoURI": "https://raw.githubusercontent.com/solana-labs/token-list/main/assets/mainnet/FgcUo7Ymua8r5xxsn9puizkLGN5w4i3nnBmasXvkcWfJ/logo.svg",
      "tags": [
        "tokenized-stock"
      ],
      "extensions": {
        "website": "https://www.digitalassets.ag/UnderlyingDetails?ACB"
      }
    },
    {
      "chainId": 101,
      "address": "FenmUGWjsW5AohtHRbgLoPUZyWSK36Cd5a31XJWjnRur",
      "symbol": "AMC",
      "name": "AMC Entertainment Holdings",
      "decimals": 8,
      "logoURI": "https://raw.githubusercontent.com/solana-labs/token-list/main/assets/mainnet/FenmUGWjsW5AohtHRbgLoPUZyWSK36Cd5a31XJWjnRur/logo.svg",
      "tags": [
        "tokenized-stock"
      ],
      "extensions": {
        "website": "https://www.digitalassets.ag/UnderlyingDetails?AMC"
      }
    },
    {
      "chainId": 101,
      "address": "7grgNP3tAJh7DRELmotHzC5Efth4e4SoBvgmFYTX9jPB",
      "symbol": "AMD",
      "name": "Advanced Micro Devices",
      "decimals": 8,
      "logoURI": "https://raw.githubusercontent.com/solana-labs/token-list/main/assets/mainnet/7grgNP3tAJh7DRELmotHzC5Efth4e4SoBvgmFYTX9jPB/logo.svg",
      "tags": [
        "tokenized-stock"
      ],
      "extensions": {
        "website": "https://www.digitalassets.ag/UnderlyingDetails?AMD"
      }
    },
    {
      "chainId": 101,
      "address": "3bjpzTTK49eP8m1bYxw6HYAFGtzyWjvEyGYcFS4gbRAx",
      "symbol": "AMZN",
      "name": "Amazon",
      "decimals": 8,
      "logoURI": "https://raw.githubusercontent.com/solana-labs/token-list/main/assets/mainnet/3bjpzTTK49eP8m1bYxw6HYAFGtzyWjvEyGYcFS4gbRAx/logo.svg",
      "tags": [
        "tokenized-stock"
      ],
      "extensions": {
        "website": "https://www.digitalassets.ag/UnderlyingDetails?AMZN"
      }
    },
    {
      "chainId": 101,
      "address": "4cr7NH1BD2PMV38JQp58UaHUxzqhxeSiF7b6q1GCS7Ae",
      "symbol": "APHA",
      "name": "Aphria Inc",
      "decimals": 8,
      "logoURI": "https://raw.githubusercontent.com/solana-labs/token-list/main/assets/mainnet/4cr7NH1BD2PMV38JQp58UaHUxzqhxeSiF7b6q1GCS7Ae/logo.svg",
      "tags": [
        "tokenized-stock"
      ],
      "extensions": {
        "website": "https://www.digitalassets.ag/UnderlyingDetails?APHA"
      }
    },
    {
      "chainId": 101,
      "address": "GPoBx2hycDs3t4Q8DeBme9RHb9nQpzH3a36iUoojHe16",
      "symbol": "ARKK",
      "name": "ARK Innovation ETF",
      "decimals": 8,
      "logoURI": "https://raw.githubusercontent.com/solana-labs/token-list/main/assets/mainnet/GPoBx2hycDs3t4Q8DeBme9RHb9nQpzH3a36iUoojHe16/logo.png",
      "tags": [
        "tokenized-stock"
      ],
      "extensions": {
        "website": "https://www.digitalassets.ag/UnderlyingDetails?ARKK"
      }
    },
    {
      "chainId": 101,
      "address": "GgDDCnzZGQRUDy8jWqSqDDcPwAVg2YsKZfLPaTYBWdWt",
      "symbol": "BABA",
      "name": "Alibaba",
      "decimals": 8,
      "logoURI": "https://raw.githubusercontent.com/solana-labs/token-list/main/assets/mainnet/GgDDCnzZGQRUDy8jWqSqDDcPwAVg2YsKZfLPaTYBWdWt/logo.svg",
      "tags": [
        "tokenized-stock"
      ],
      "extensions": {
        "website": "https://www.digitalassets.ag/UnderlyingDetails?BABA"
      }
    },
    {
      "chainId": 101,
      "address": "6jSgnmu8yg7kaZRWp5MtQqNrWTUDk7KWXhZhJPmsQ65y",
      "symbol": "BB",
      "name": "BlackBerry",
      "decimals": 8,
      "logoURI": "https://raw.githubusercontent.com/solana-labs/token-list/main/assets/mainnet/6jSgnmu8yg7kaZRWp5MtQqNrWTUDk7KWXhZhJPmsQ65y/logo.svg",
      "tags": [
        "tokenized-stock"
      ],
      "extensions": {
        "website": "https://www.digitalassets.ag/UnderlyingDetails?BB"
      }
    },
    {
      "chainId": 101,
      "address": "9Vovr1bqDbMQ8DyaizdC7n1YVvSia8r3PQ1RcPFqpQAs",
      "symbol": "BILI",
      "name": "Bilibili Inc",
      "decimals": 8,
      "logoURI": "https://raw.githubusercontent.com/solana-labs/token-list/main/assets/mainnet/9Vovr1bqDbMQ8DyaizdC7n1YVvSia8r3PQ1RcPFqpQAs/logo.svg",
      "tags": [
        "tokenized-stock"
      ],
      "extensions": {
        "website": "https://www.digitalassets.ag/UnderlyingDetails?BILI"
      }
    },
    {
      "chainId": 101,
      "address": "j35qY1SbQ3k7b2WAR5cNETDKzDESxGnYbArsLNRUzg2",
      "symbol": "BITW",
      "name": "Bitwise 10 Crypto Index Fund",
      "decimals": 8,
      "logoURI": "https://raw.githubusercontent.com/solana-labs/token-list/main/assets/mainnet/j35qY1SbQ3k7b2WAR5cNETDKzDESxGnYbArsLNRUzg2/logo.png",
      "tags": [
        "tokenized-stock"
      ],
      "extensions": {
        "website": "https://www.digitalassets.ag/UnderlyingDetails?BITW"
      }
    },
    {
      "chainId": 101,
      "address": "AykRYHVEERRoKGzfg2AMTqEFGmCGk9LNnGv2k5FgjKVB",
      "symbol": "BNTX",
      "name": "BioNTech",
      "decimals": 8,
      "logoURI": "https://raw.githubusercontent.com/solana-labs/token-list/main/assets/mainnet/AykRYHVEERRoKGzfg2AMTqEFGmCGk9LNnGv2k5FgjKVB/logo.png",
      "tags": [
        "tokenized-stock"
      ],
      "extensions": {
        "website": "https://www.digitalassets.ag/UnderlyingDetails?BNTX"
      }
    },
    {
      "chainId": 101,
      "address": "Dj76V3vdFGGE8444NWFACR5qmtJrrSop5RCBAGbC88nr",
      "symbol": "BRKA",
      "name": "Berkshire Hathaway Inc",
      "decimals": 8,
      "logoURI": "https://raw.githubusercontent.com/solana-labs/token-list/main/assets/mainnet/Dj76V3vdFGGE8444NWFACR5qmtJrrSop5RCBAGbC88nr/logo.png",
      "tags": [
        "tokenized-stock"
      ],
      "extensions": {
        "website": "https://www.digitalassets.ag/UnderlyingDetails?BRKA"
      }
    },
    {
      "chainId": 101,
      "address": "8TUg3Kpa4pNfaMvgyFdvwyiPBSnyTx7kK5EDfb42N6VK",
      "symbol": "BYND",
      "name": "Beyond Meat Inc",
      "decimals": 8,
      "logoURI": "https://raw.githubusercontent.com/solana-labs/token-list/main/assets/mainnet/8TUg3Kpa4pNfaMvgyFdvwyiPBSnyTx7kK5EDfb42N6VK/logo.svg",
      "tags": [
        "tokenized-stock"
      ],
      "extensions": {
        "website": "https://www.digitalassets.ag/UnderlyingDetails?BYND"
      }
    },
    {
      "chainId": 101,
      "address": "8FyEsMuDWAMMusMqVEstt2sDkMvcUKsTy1gF6oMfWZcG",
      "symbol": "CGC",
      "name": "Canopy Growth Corp",
      "decimals": 8,
      "logoURI": "https://raw.githubusercontent.com/solana-labs/token-list/main/assets/mainnet/8FyEsMuDWAMMusMqVEstt2sDkMvcUKsTy1gF6oMfWZcG/logo.svg",
      "tags": [
        "tokenized-stock"
      ],
      "extensions": {
        "website": "https://www.digitalassets.ag/UnderlyingDetails?CGC"
      }
    },
    {
      "chainId": 101,
      "address": "DUFVbhWf7FsUo3ouMnFbDjv4YYaRE1Sz9jvAmDsNTt1m",
      "symbol": "CRON",
      "name": "Chronos Group Inc",
      "decimals": 8,
      "logoURI": "https://raw.githubusercontent.com/solana-labs/token-list/main/assets/mainnet/DUFVbhWf7FsUo3ouMnFbDjv4YYaRE1Sz9jvAmDsNTt1m/logo.svg",
      "tags": [
        "tokenized-stock"
      ],
      "extensions": {
        "website": "https://www.digitalassets.ag/UnderlyingDetails?CRON"
      }
    },
    {
      "chainId": 101,
      "address": "J9GVpBChXZ8EK7JuPsLSDV17BF9KLJweBQet3L6ZWvTC",
      "symbol": "EEM",
      "name": "iShares MSCI Emerging Markets ETF",
      "decimals": 8,
      "logoURI": "https://raw.githubusercontent.com/solana-labs/token-list/main/assets/mainnet/J9GVpBChXZ8EK7JuPsLSDV17BF9KLJweBQet3L6ZWvTC/logo.svg",
      "tags": [
        "tokenized-stock"
      ],
      "extensions": {
        "website": "https://www.digitalassets.ag/UnderlyingDetails?EEM"
      }
    },
    {
      "chainId": 101,
      "address": "6Xj2NzAW437UUomaxFiVyJQPGvvup6YLeXFQpp4kqNaD",
      "symbol": "EFA",
      "name": "iShares MSCI EAFE ETF",
      "decimals": 8,
      "logoURI": "https://raw.githubusercontent.com/solana-labs/token-list/main/assets/mainnet/6Xj2NzAW437UUomaxFiVyJQPGvvup6YLeXFQpp4kqNaD/logo.svg",
      "tags": [
        "tokenized-stock"
      ],
      "extensions": {
        "website": "https://www.digitalassets.ag/UnderlyingDetails?EFA"
      }
    },
    {
      "chainId": 101,
      "address": "5YMFoVuoQzdivpm6W97UGKkHxq6aEhipuNkA8imPDoa1",
      "symbol": "ETHE",
      "name": "Grayscale Ethereum Trust",
      "decimals": 8,
      "logoURI": "https://raw.githubusercontent.com/solana-labs/token-list/main/assets/mainnet/5YMFoVuoQzdivpm6W97UGKkHxq6aEhipuNkA8imPDoa1/logo.png",
      "tags": [
        "tokenized-stock"
      ],
      "extensions": {
        "website": "https://www.digitalassets.ag/UnderlyingDetails?ETHE"
      }
    },
    {
      "chainId": 101,
      "address": "C9vMZBz1UCmYSCmMcZFw6N9AsYhXDAWnuhxd8ygCA1Ah",
      "symbol": "EWA",
      "name": "iShares MSCI Australia ETF",
      "decimals": 8,
      "logoURI": "https://raw.githubusercontent.com/solana-labs/token-list/main/assets/mainnet/C9vMZBz1UCmYSCmMcZFw6N9AsYhXDAWnuhxd8ygCA1Ah/logo.svg",
      "tags": [
        "tokenized-stock"
      ],
      "extensions": {
        "website": "https://www.digitalassets.ag/UnderlyingDetails?EWA"
      }
    },
    {
      "chainId": 101,
      "address": "AcXn3WXPARC7r5JwrkPHSUmBGWyWx1vRydNHXXvgc8V6",
      "symbol": "EWJ",
      "name": "iShares MSCI Japan ETF",
      "decimals": 8,
      "logoURI": "https://raw.githubusercontent.com/solana-labs/token-list/main/assets/mainnet/AcXn3WXPARC7r5JwrkPHSUmBGWyWx1vRydNHXXvgc8V6/logo.svg",
      "tags": [
        "tokenized-stock"
      ],
      "extensions": {
        "website": "https://www.digitalassets.ag/UnderlyingDetails?EWJ"
      }
    },
    {
      "chainId": 101,
      "address": "8ihxfcxBZ7dZyfnpXJiGrgEZfrKWbZUk6LjfosLrQfR",
      "symbol": "EWY",
      "name": "iShares MSCI South Korea ETF",
      "decimals": 8,
      "logoURI": "https://raw.githubusercontent.com/solana-labs/token-list/main/assets/mainnet/8ihxfcxBZ7dZyfnpXJiGrgEZfrKWbZUk6LjfosLrQfR/logo.svg",
      "tags": [
        "tokenized-stock"
      ],
      "extensions": {
        "website": "https://www.digitalassets.ag/UnderlyingDetails?EWY"
      }
    },
    {
      "chainId": 101,
      "address": "N5ykto2MU7CNcLX7sgWFe3M2Vpy7wq8gDt2sVNDe6aH",
      "symbol": "EWZ",
      "name": "iShares MSCI Brazil ETF",
      "decimals": 8,
      "logoURI": "https://raw.githubusercontent.com/solana-labs/token-list/main/assets/mainnet/N5ykto2MU7CNcLX7sgWFe3M2Vpy7wq8gDt2sVNDe6aH/logo.svg",
      "tags": [
        "tokenized-stock"
      ],
      "extensions": {
        "website": "https://www.digitalassets.ag/UnderlyingDetails?EWZ"
      }
    },
    {
      "chainId": 101,
      "address": "3K9pfJzKiAm9upcyDWk5NBVdjxVtqXN8sVfQ4aR6qwb2",
      "symbol": "FB",
      "name": "Facebook",
      "decimals": 8,
      "logoURI": "https://raw.githubusercontent.com/solana-labs/token-list/main/assets/mainnet/3K9pfJzKiAm9upcyDWk5NBVdjxVtqXN8sVfQ4aR6qwb2/logo.svg",
      "tags": [
        "tokenized-stock"
      ],
      "extensions": {
        "website": "https://www.digitalassets.ag/UnderlyingDetails?FB"
      }
    },
    {
      "chainId": 101,
      "address": "Ege7FzfrrBSusVQrRUuTiFVCSc8u2R9fRWh4qLjdNYfz",
      "symbol": "FXI",
      "name": "iShares China Large-Cap ETF",
      "decimals": 8,
      "logoURI": "https://raw.githubusercontent.com/solana-labs/token-list/main/assets/mainnet/Ege7FzfrrBSusVQrRUuTiFVCSc8u2R9fRWh4qLjdNYfz/logo.svg",
      "tags": [
        "tokenized-stock"
      ],
      "extensions": {
        "website": "https://www.digitalassets.ag/UnderlyingDetails?FXI"
      }
    },
    {
      "chainId": 101,
      "address": "FiV4TtDtnjaf8m8vw2a7uc9hRoFvvu9Ft7GzxiMujn3t",
      "symbol": "GBTC",
      "name": "Grayscale Bitcoin Trust",
      "decimals": 8,
      "logoURI": "https://raw.githubusercontent.com/solana-labs/token-list/main/assets/mainnet/FiV4TtDtnjaf8m8vw2a7uc9hRoFvvu9Ft7GzxiMujn3t/logo.png",
      "tags": [
        "tokenized-stock"
      ],
      "extensions": {
        "website": "https://www.digitalassets.ag/UnderlyingDetails?GBTC"
      }
    },
    {
      "chainId": 101,
      "address": "7FYk6a91TiFWigBvCf8KbuEMyyfpqET5QHFkRtiD2XxF",
      "symbol": "GDX",
      "name": "VanEck Vectors Gold Miners Etf",
      "decimals": 8,
      "logoURI": "https://raw.githubusercontent.com/solana-labs/token-list/main/assets/mainnet/7FYk6a91TiFWigBvCf8KbuEMyyfpqET5QHFkRtiD2XxF/logo.svg",
      "tags": [
        "tokenized-stock"
      ],
      "extensions": {
        "website": "https://www.digitalassets.ag/UnderlyingDetails?GDX"
      }
    },
    {
      "chainId": 101,
      "address": "EGhhk4sHgY1SBYsgkfgyGNhAKBXqn6QyKNx7W13evx9D",
      "symbol": "GDXJ",
      "name": "VanEck Vectors Junior Gold Miners Etf",
      "decimals": 8,
      "logoURI": "https://raw.githubusercontent.com/solana-labs/token-list/main/assets/mainnet/EGhhk4sHgY1SBYsgkfgyGNhAKBXqn6QyKNx7W13evx9D/logo.svg",
      "tags": [
        "tokenized-stock"
      ],
      "extensions": {
        "website": "https://www.digitalassets.ag/UnderlyingDetails?GDXJ"
      }
    },
    {
      "chainId": 101,
      "address": "9HyU5EEyPvkxeuekNUwsHzmMCJoiw8FZBGWaNih2oux1",
      "symbol": "GLD",
      "name": "SPDR Gold Shares",
      "decimals": 8,
      "logoURI": "https://raw.githubusercontent.com/solana-labs/token-list/main/assets/mainnet/9HyU5EEyPvkxeuekNUwsHzmMCJoiw8FZBGWaNih2oux1/logo.png",
      "tags": [
        "tokenized-stock"
      ],
      "extensions": {
        "website": "https://www.digitalassets.ag/UnderlyingDetails?GLD"
      }
    },
    {
      "chainId": 101,
      "address": "EYLa7susWhzqDNKYe7qLhFHb3Y9kdNwThc6QSnc4TLWN",
      "symbol": "GLXY",
      "name": "Galaxy Digital Holdings",
      "decimals": 8,
      "logoURI": "https://raw.githubusercontent.com/solana-labs/token-list/main/assets/mainnet/EYLa7susWhzqDNKYe7qLhFHb3Y9kdNwThc6QSnc4TLWN/logo.png",
      "tags": [
        "tokenized-stock"
      ],
      "extensions": {
        "website": "https://www.digitalassets.ag/UnderlyingDetails?GLXY"
      }
    },
    {
      "chainId": 101,
      "address": "Ac2wmyujRxiGtb5msS7fKzGycaCF7K8NbVs5ortE6MFo",
      "symbol": "GME",
      "name": "GameStop",
      "decimals": 8,
      "logoURI": "https://raw.githubusercontent.com/solana-labs/token-list/main/assets/mainnet/Ac2wmyujRxiGtb5msS7fKzGycaCF7K8NbVs5ortE6MFo/logo.svg",
      "tags": [
        "tokenized-stock"
      ],
      "extensions": {
        "website": "https://www.digitalassets.ag/UnderlyingDetails?GME"
      }
    },
    {
      "chainId": 101,
      "address": "7uzWUPC6XsWkgFAuDjpZgPVH9p3WqeKTvTJqLM1RXX6w",
      "symbol": "GOOGL",
      "name": "Google",
      "decimals": 8,
      "logoURI": "https://raw.githubusercontent.com/solana-labs/token-list/main/assets/mainnet/7uzWUPC6XsWkgFAuDjpZgPVH9p3WqeKTvTJqLM1RXX6w/logo.svg",
      "tags": [
        "tokenized-stock"
      ],
      "extensions": {
        "website": "https://www.digitalassets.ag/UnderlyingDetails?GOOGL"
      }
    },
    {
      "chainId": 101,
      "address": "XJUMvw7KRLoLCYVD727jV9fjNUSDVcZaQUK6XpY6kGm",
      "symbol": "IF",
      "name": "Impossible Finance",
      "decimals": 9,
      "logoURI": "https://gateway.pinata.cloud/ipfs/QmcfMbNuvDV6ho3fueNPFTtgSruaUBmSdqP5D5ZduipN6S/logo.png",
      "tags": [
        "ethereum"
      ],
      "extensions": {
        "website": "https://impossible.finance",
        "coingeckoId": "impossible-finance"
      }
    },
    {
      "chainId": 101,
      "address": "6CuCUCYovcLxwaKuxWm8uTquVKGWaAydcFEU3NrtvxGZ",
      "symbol": "INTC",
      "name": "Intel Corp",
      "decimals": 8,
      "logoURI": "https://raw.githubusercontent.com/solana-labs/token-list/main/assets/mainnet/6CuCUCYovcLxwaKuxWm8uTquVKGWaAydcFEU3NrtvxGZ/logo.svg",
      "tags": [
        "tokenized-stock"
      ],
      "extensions": {
        "website": "https://www.digitalassets.ag/UnderlyingDetails?INTC"
      }
    },
    {
      "chainId": 101,
      "address": "6H26K637YNAjZycRosvBR3ENKFGMsbr4xmoV7ca83GWf",
      "symbol": "JUST",
      "name": "Just Group PLC",
      "decimals": 8,
      "logoURI": "https://raw.githubusercontent.com/solana-labs/token-list/main/assets/mainnet/6H26K637YNAjZycRosvBR3ENKFGMsbr4xmoV7ca83GWf/logo.png",
      "tags": [
        "tokenized-stock"
      ],
      "extensions": {
        "website": "https://www.digitalassets.ag/UnderlyingDetails?JUST"
      }
    },
    {
      "chainId": 101,
      "address": "FFRtWiE8FT7HMf673r9cmpabHVQfa2QEf4rSRwNo4JM3",
      "symbol": "MRNA",
      "name": "Moderna",
      "decimals": 8,
      "logoURI": "https://raw.githubusercontent.com/solana-labs/token-list/main/assets/mainnet/FFRtWiE8FT7HMf673r9cmpabHVQfa2QEf4rSRwNo4JM3/logo.svg",
      "tags": [
        "tokenized-stock"
      ],
      "extensions": {
        "website": "https://www.digitalassets.ag/UnderlyingDetails?MRNA"
      }
    },
    {
      "chainId": 101,
      "address": "Hfbh3GU8AdYCw4stirFy2RPGtwQbbzToG2DgFozAymUb",
      "symbol": "NFLX",
      "name": "Netflix",
      "decimals": 8,
      "logoURI": "https://raw.githubusercontent.com/solana-labs/token-list/main/assets/mainnet/Hfbh3GU8AdYCw4stirFy2RPGtwQbbzToG2DgFozAymUb/logo.svg",
      "tags": [
        "tokenized-stock"
      ],
      "extensions": {
        "website": "https://www.digitalassets.ag/UnderlyingDetails?NFLX"
      }
    },
    {
      "chainId": 101,
      "address": "56Zwe8Crm4pXvmByCxmGDjYrLPxkenTrckdRM7WG3zQv",
      "symbol": "NIO",
      "name": "Nio",
      "decimals": 8,
      "logoURI": "https://raw.githubusercontent.com/solana-labs/token-list/main/assets/mainnet/56Zwe8Crm4pXvmByCxmGDjYrLPxkenTrckdRM7WG3zQv/logo.svg",
      "tags": [
        "tokenized-stock"
      ],
      "extensions": {
        "website": "https://www.digitalassets.ag/UnderlyingDetails?NIO"
      }
    },
    {
      "chainId": 101,
      "address": "HP9WMRDV3KdUfJ7CNn5Wf8JzLczwxdnQYTHDAa9yCSnq",
      "symbol": "NOK",
      "name": "Nokia",
      "decimals": 8,
      "logoURI": "https://raw.githubusercontent.com/solana-labs/token-list/main/assets/mainnet/HP9WMRDV3KdUfJ7CNn5Wf8JzLczwxdnQYTHDAa9yCSnq/logo.svg",
      "tags": [
        "tokenized-stock"
      ],
      "extensions": {
        "website": "https://www.digitalassets.ag/UnderlyingDetails?NOK"
      }
    },
    {
      "chainId": 101,
      "address": "GpM58T33eTrGEdHmeFnSVksJjJT6JVdTvim59ipTgTNh",
      "symbol": "NVDA",
      "name": "NVIDIA",
      "decimals": 8,
      "logoURI": "https://raw.githubusercontent.com/solana-labs/token-list/main/assets/mainnet/GpM58T33eTrGEdHmeFnSVksJjJT6JVdTvim59ipTgTNh/logo.svg",
      "tags": [
        "tokenized-stock"
      ],
      "extensions": {
        "website": "https://www.digitalassets.ag/UnderlyingDetails?NVDA"
      }
    },
    {
      "chainId": 101,
      "address": "CRCop5kHBDLTYJyG7z3u6yiVQi4FQHbyHdtb18Qh2Ta9",
      "symbol": "PENN",
      "name": "Penn National Gaming",
      "decimals": 8,
      "logoURI": "https://raw.githubusercontent.com/solana-labs/token-list/main/assets/mainnet/CRCop5kHBDLTYJyG7z3u6yiVQi4FQHbyHdtb18Qh2Ta9/logo.svg",
      "tags": [
        "tokenized-stock"
      ],
      "extensions": {
        "website": "https://www.digitalassets.ag/UnderlyingDetails?PENN"
      }
    },
    {
      "chainId": 101,
      "address": "97v2oXMQ2MMAkgUnoQk3rNhrZCRThorYhvz1poAe9stk",
      "symbol": "PFE",
      "name": "Pfizer",
      "decimals": 8,
      "logoURI": "https://raw.githubusercontent.com/solana-labs/token-list/main/assets/mainnet/97v2oXMQ2MMAkgUnoQk3rNhrZCRThorYhvz1poAe9stk/logo.svg",
      "tags": [
        "tokenized-stock"
      ],
      "extensions": {
        "website": "https://www.digitalassets.ag/UnderlyingDetails?PFE"
      }
    },
    {
      "chainId": 101,
      "address": "AwutBmwmhehaMh18CxqFPPN311uCB1M2awp68A2bG41v",
      "symbol": "PYPL",
      "name": "PayPal",
      "decimals": 8,
      "logoURI": "https://raw.githubusercontent.com/solana-labs/token-list/main/assets/mainnet/AwutBmwmhehaMh18CxqFPPN311uCB1M2awp68A2bG41v/logo.svg",
      "tags": [
        "tokenized-stock"
      ],
      "extensions": {
        "website": "https://www.digitalassets.ag/UnderlyingDetails?PYPL"
      }
    },
    {
      "chainId": 101,
      "address": "8Sa7BjogSJnkHyhtRTKNDDTDtASnWMcAsD4ySVNSFu27",
      "symbol": "SLV",
      "name": "iShares Silver Trust",
      "decimals": 8,
      "logoURI": "https://raw.githubusercontent.com/solana-labs/token-list/main/assets/mainnet/8Sa7BjogSJnkHyhtRTKNDDTDtASnWMcAsD4ySVNSFu27/logo.svg",
      "tags": [
        "tokenized-stock"
      ],
      "extensions": {
        "website": "https://www.digitalassets.ag/UnderlyingDetails?SLV"
      }
    },
    {
      "chainId": 101,
      "address": "CS4tNS523VCLiTsGnYEAd6GqfrZNLtA14C98DC6gE47g",
      "symbol": "SPY",
      "name": "SPDR S&P 500 ETF",
      "decimals": 8,
      "logoURI": "https://raw.githubusercontent.com/solana-labs/token-list/main/assets/mainnet/CS4tNS523VCLiTsGnYEAd6GqfrZNLtA14C98DC6gE47g/logo.svg",
      "tags": [
        "tokenized-stock"
      ],
      "extensions": {
        "website": "https://www.digitalassets.ag/UnderlyingDetails?SPY"
      }
    },
    {
      "chainId": 101,
      "address": "BLyrWJuDyYnDaUMxqBMqkDYAeajnyode1ARh7TxtakEh",
      "symbol": "SQ",
      "name": "Square",
      "decimals": 8,
      "logoURI": "https://raw.githubusercontent.com/solana-labs/token-list/main/assets/mainnet/BLyrWJuDyYnDaUMxqBMqkDYAeajnyode1ARh7TxtakEh/logo.svg",
      "tags": [
        "tokenized-stock"
      ],
      "extensions": {
        "website": "https://www.digitalassets.ag/UnderlyingDetails?SQ"
      }
    },
    {
      "chainId": 101,
      "address": "HSDepE3xvbyRDx4M11LX7Hf9qgHSopfTXxAoeatCcwWF",
      "symbol": "SUN",
      "name": "Sunoco LP",
      "decimals": 8,
      "logoURI": "https://raw.githubusercontent.com/solana-labs/token-list/main/assets/mainnet/HSDepE3xvbyRDx4M11LX7Hf9qgHSopfTXxAoeatCcwWF/logo.svg",
      "tags": [
        "tokenized-stock"
      ],
      "extensions": {
        "website": "https://www.digitalassets.ag/UnderlyingDetails?SUN"
      }
    },
    {
      "chainId": 101,
      "address": "LZufgu7ekMcWBUypPMBYia2ipnFzpxpZgRBFLhYswgR",
      "symbol": "TLRY",
      "name": "Tilray Inc",
      "decimals": 8,
      "logoURI": "https://raw.githubusercontent.com/solana-labs/token-list/main/assets/mainnet/LZufgu7ekMcWBUypPMBYia2ipnFzpxpZgRBFLhYswgR/logo.svg",
      "tags": [
        "tokenized-stock"
      ],
      "extensions": {
        "website": "https://www.digitalassets.ag/UnderlyingDetails?TLRY"
      }
    },
    {
      "chainId": 101,
      "address": "2iCUKaCQpGvnaBimLprKWT8bNGF92e6LxWq4gjsteWfx",
      "symbol": "TSM",
      "name": "Taiwan Semiconductor Mfg",
      "decimals": 8,
      "logoURI": "https://raw.githubusercontent.com/solana-labs/token-list/main/assets/mainnet/2iCUKaCQpGvnaBimLprKWT8bNGF92e6LxWq4gjsteWfx/logo.svg",
      "tags": [
        "tokenized-stock"
      ],
      "extensions": {
        "website": "https://www.digitalassets.ag/UnderlyingDetails?TSM"
      }
    },
    {
      "chainId": 101,
      "address": "BZMg4HyyHVUJkwh2yuv6duu4iQUaXRxT6sK1dT7FcaZf",
      "symbol": "TUR",
      "name": "iShares MSCI Turkey ETF",
      "decimals": 8,
      "logoURI": "https://raw.githubusercontent.com/solana-labs/token-list/main/assets/mainnet/BZMg4HyyHVUJkwh2yuv6duu4iQUaXRxT6sK1dT7FcaZf/logo.svg",
      "tags": [
        "tokenized-stock"
      ],
      "extensions": {
        "website": "https://www.digitalassets.ag/UnderlyingDetails?TUR"
      }
    },
    {
      "chainId": 101,
      "address": "C2tNm8bMU5tz6KdXjHY5zewsN1Wv1TEbxK9XGTCgUZMJ",
      "symbol": "TWTR",
      "name": "Twitter",
      "decimals": 8,
      "logoURI": "https://raw.githubusercontent.com/solana-labs/token-list/main/assets/mainnet/C2tNm8bMU5tz6KdXjHY5zewsN1Wv1TEbxK9XGTCgUZMJ/logo.svg",
      "tags": [
        "tokenized-stock"
      ],
      "extensions": {
        "website": "https://www.digitalassets.ag/UnderlyingDetails?TWTR"
      }
    },
    {
      "chainId": 101,
      "address": "4kmVbBDCzYam3S4e9XqKQkLCEz16gu3dTTo65KbhShuv",
      "symbol": "UBER",
      "name": "Uber",
      "decimals": 8,
      "logoURI": "https://raw.githubusercontent.com/solana-labs/token-list/main/assets/mainnet/4kmVbBDCzYam3S4e9XqKQkLCEz16gu3dTTo65KbhShuv/logo.svg",
      "tags": [
        "tokenized-stock"
      ],
      "extensions": {
        "website": "https://www.digitalassets.ag/UnderlyingDetails?UBER"
      }
    },
    {
      "chainId": 101,
      "address": "J645gMdx9zSMM2VySLBrtv6Zv1HyEjPqQXVGRAPYqzvK",
      "symbol": "USO",
      "name": "United States Oil Fund",
      "decimals": 8,
      "logoURI": "https://raw.githubusercontent.com/solana-labs/token-list/main/assets/mainnet/J645gMdx9zSMM2VySLBrtv6Zv1HyEjPqQXVGRAPYqzvK/logo.svg",
      "tags": [
        "tokenized-stock"
      ],
      "extensions": {
        "website": "https://www.digitalassets.ag/UnderlyingDetails?USO"
      }
    },
    {
      "chainId": 101,
      "address": "3LjkoC9FYEqRKNpy7xz3nxfnGVAt1SNS98rYwF2adQWB",
      "symbol": "VXX",
      "name": "iPath B S&P 500 VIX S/T Futs ETN",
      "decimals": 8,
      "logoURI": "https://raw.githubusercontent.com/solana-labs/token-list/main/assets/mainnet/3LjkoC9FYEqRKNpy7xz3nxfnGVAt1SNS98rYwF2adQWB/logo.png",
      "tags": [
        "tokenized-stock"
      ],
      "extensions": {
        "website": "https://www.digitalassets.ag/UnderlyingDetails?VXX"
      }
    },
    {
      "chainId": 101,
      "address": "BcALTCjD4HJJxBDUXi3nHUgqsJmXAQdBbQrcmtLtqZaf",
      "symbol": "ZM",
      "name": "Zoom",
      "decimals": 8,
      "logoURI": "https://raw.githubusercontent.com/solana-labs/token-list/main/assets/mainnet/BcALTCjD4HJJxBDUXi3nHUgqsJmXAQdBbQrcmtLtqZaf/logo.svg",
      "tags": [
        "tokenized-stock"
      ],
      "extensions": {
        "website": "https://www.digitalassets.ag/UnderlyingDetails?ZM"
      }
    },
    {
      "chainId": 101,
      "address": "9n4nbM75f5Ui33ZbPYXn59EwSgE8CGsHtAeTH5YFeJ9E",
      "symbol": "BTC",
      "name": "Wrapped Bitcoin (Sollet)",
      "decimals": 6,
      "logoURI": "https://raw.githubusercontent.com/solana-labs/token-list/main/assets/mainnet/9n4nbM75f5Ui33ZbPYXn59EwSgE8CGsHtAeTH5YFeJ9E/logo.png",
      "tags": [
        "wrapped-sollet",
        "ethereum"
      ],
      "extensions": {
        "bridgeContract": "https://etherscan.io/address/0xeae57ce9cc1984f202e15e038b964bb8bdf7229a",
        "serumV3Usdc": "A8YFbxQYFVqKZaoYJLLUVcQiWP7G2MeEgW5wsAQgMvFw",
        "serumV3Usdt": "C1EuT9VokAKLiW7i2ASnZUvxDoKuKkCpDDeNxAptuNe4",
        "coingeckoId": "bitcoin"
      }
    },
    {
      "chainId": 101,
      "address": "2FPyTwcZLUg1MDrwsyoP4D6s1tM7hAkHYRjkNb5w6Pxk",
      "symbol": "ETH",
      "name": "Wrapped Ethereum (Sollet)",
      "decimals": 6,
      "logoURI": "https://raw.githubusercontent.com/solana-labs/token-list/main/assets/mainnet/2FPyTwcZLUg1MDrwsyoP4D6s1tM7hAkHYRjkNb5w6Pxk/logo.png",
      "tags": [
        "wrapped-sollet",
        "ethereum"
      ],
      "extensions": {
        "bridgeContract": "https://etherscan.io/address/0xeae57ce9cc1984f202e15e038b964bb8bdf7229a",
        "serumV3Usdc": "4tSvZvnbyzHXLMTiFonMyxZoHmFqau1XArcRCVHLZ5gX",
        "serumV3Usdt": "7dLVkUfBVfCGkFhSXDCq1ukM9usathSgS716t643iFGF",
        "coingeckoId": "ethereum"
      }
    },
    {
      "chainId": 101,
      "address": "3JSf5tPeuscJGtaCp5giEiDhv51gQ4v3zWg8DGgyLfAB",
      "symbol": "YFI",
      "name": "Wrapped YFI (Sollet)",
      "decimals": 6,
      "logoURI": "https://raw.githubusercontent.com/solana-labs/token-list/main/assets/mainnet/3JSf5tPeuscJGtaCp5giEiDhv51gQ4v3zWg8DGgyLfAB/logo.png",
      "tags": [
        "wrapped-sollet",
        "ethereum"
      ],
      "extensions": {
        "bridgeContract": "https://etherscan.io/address/0xeae57ce9cc1984f202e15e038b964bb8bdf7229a",
        "serumV3Usdc": "7qcCo8jqepnjjvB5swP4Afsr3keVBs6gNpBTNubd1Kr2",
        "serumV3Usdt": "3Xg9Q4VtZhD4bVYJbTfgGWFV5zjE3U7ztSHa938zizte",
        "coingeckoId": "yearn-finance"
      }
    },
    {
      "chainId": 101,
      "address": "CWE8jPTUYhdCTZYWPTe1o5DFqfdjzWKc9WKz6rSjQUdG",
      "symbol": "LINK",
      "name": "Wrapped Chainlink (Sollet)",
      "decimals": 6,
      "logoURI": "https://raw.githubusercontent.com/solana-labs/token-list/main/assets/mainnet/CWE8jPTUYhdCTZYWPTe1o5DFqfdjzWKc9WKz6rSjQUdG/logo.png",
      "tags": [
        "wrapped-sollet",
        "ethereum"
      ],
      "extensions": {
        "bridgeContract": "https://etherscan.io/address/0xeae57ce9cc1984f202e15e038b964bb8bdf7229a",
        "serumV3Usdc": "3hwH1txjJVS8qv588tWrjHfRxdqNjBykM1kMcit484up",
        "serumV3Usdt": "3yEZ9ZpXSQapmKjLAGKZEzUNA1rcupJtsDp5mPBWmGZR",
        "coingeckoId": "chainlink"
      }
    },
    {
      "chainId": 101,
      "address": "Ga2AXHpfAF6mv2ekZwcsJFqu7wB4NV331qNH7fW9Nst8",
      "symbol": "XRP",
      "name": "Wrapped XRP (Sollet)",
      "decimals": 6,
      "logoURI": "https://raw.githubusercontent.com/solana-labs/token-list/main/assets/mainnet/Ga2AXHpfAF6mv2ekZwcsJFqu7wB4NV331qNH7fW9Nst8/logo.png",
      "tags": [
        "wrapped-sollet",
        "ethereum"
      ],
      "extensions": {
        "bridgeContract": "https://etherscan.io/address/0xeae57ce9cc1984f202e15e038b964bb8bdf7229a",
        "coingeckoId": "ripple"
      }
    },
    {
      "chainId": 101,
      "address": "BQcdHdAQW1hczDbBi9hiegXAR7A98Q9jx3X3iBBBDiq4",
      "symbol": "wUSDT",
      "name": "Wrapped USDT (Sollet)",
      "decimals": 6,
      "logoURI": "https://raw.githubusercontent.com/solana-labs/token-list/main/assets/mainnet/BQcdHdAQW1hczDbBi9hiegXAR7A98Q9jx3X3iBBBDiq4/logo.png",
      "tags": [
        "stablecoin",
        "wrapped-sollet",
        "ethereum"
      ],
      "extensions": {
        "bridgeContract": "https://etherscan.io/address/0xeae57ce9cc1984f202e15e038b964bb8bdf7229a",
        "coingeckoId": "tether"
      }
    },
    {
      "chainId": 101,
      "address": "AR1Mtgh7zAtxuxGd2XPovXPVjcSdY3i4rQYisNadjfKy",
      "symbol": "SUSHI",
      "name": "Wrapped SUSHI (Sollet)",
      "decimals": 6,
      "logoURI": "https://raw.githubusercontent.com/solana-labs/token-list/main/assets/mainnet/AR1Mtgh7zAtxuxGd2XPovXPVjcSdY3i4rQYisNadjfKy/logo.png",
      "tags": [
        "wrapped-sollet",
        "ethereum"
      ],
      "extensions": {
        "website": "https://www.sushi.com",
        "bridgeContract": "https://etherscan.io/address/0xeae57ce9cc1984f202e15e038b964bb8bdf7229a",
        "serumV3Usdc": "A1Q9iJDVVS8Wsswr9ajeZugmj64bQVCYLZQLra2TMBMo",
        "serumV3Usdt": "6DgQRTpJTnAYBSShngAVZZDq7j9ogRN1GfSQ3cq9tubW",
        "coingeckoId": "sushi",
        "waterfallbot": "https://bit.ly/SUSHIwaterfall"
      }
    },
    {
      "chainId": 101,
      "address": "CsZ5LZkDS7h9TDKjrbL7VAwQZ9nsRu8vJLhRYfmGaN8K",
      "symbol": "ALEPH",
      "name": "Wrapped ALEPH (Sollet)",
      "decimals": 6,
      "logoURI": "https://raw.githubusercontent.com/solana-labs/token-list/main/assets/mainnet/CsZ5LZkDS7h9TDKjrbL7VAwQZ9nsRu8vJLhRYfmGaN8K/logo.png",
      "tags": [
        "wrapped-sollet",
        "ethereum"
      ],
      "extensions": {
        "bridgeContract": "https://etherscan.io/address/0xeae57ce9cc1984f202e15e038b964bb8bdf7229a",
        "serumV3Usdc": "GcoKtAmTy5QyuijXSmJKBtFdt99e6Buza18Js7j9AJ6e",
        "serumV3Usdt": "Gyp1UGRgbrb6z8t7fpssxEKQgEmcJ4pVnWW3ds2p6ZPY",
        "coingeckoId": "aleph"
      }
    },
    {
      "chainId": 101,
      "address": "SF3oTvfWzEP3DTwGSvUXRrGTvr75pdZNnBLAH9bzMuX",
      "symbol": "SXP",
      "name": "Wrapped SXP (Sollet)",
      "decimals": 6,
      "logoURI": "https://raw.githubusercontent.com/solana-labs/token-list/main/assets/mainnet/SF3oTvfWzEP3DTwGSvUXRrGTvr75pdZNnBLAH9bzMuX/logo.png",
      "tags": [
        "wrapped-sollet",
        "ethereum"
      ],
      "extensions": {
        "bridgeContract": "https://etherscan.io/address/0xeae57ce9cc1984f202e15e038b964bb8bdf7229a",
        "serumV3Usdc": "4LUro5jaPaTurXK737QAxgJywdhABnFAMQkXX4ZyqqaZ",
        "serumV3Usdt": "8afKwzHR3wJE7W7Y5hvQkngXh6iTepSZuutRMMy96MjR",
        "coingeckoId": "swipe"
      }
    },
    {
      "chainId": 101,
      "address": "BtZQfWqDGbk9Wf2rXEiWyQBdBY1etnUUn6zEphvVS7yN",
      "symbol": "HGET",
      "name": "Wrapped Hedget (Sollet)",
      "decimals": 6,
      "logoURI": "https://raw.githubusercontent.com/solana-labs/token-list/main/assets/mainnet/BtZQfWqDGbk9Wf2rXEiWyQBdBY1etnUUn6zEphvVS7yN/logo.svg",
      "tags": [
        "wrapped-sollet",
        "ethereum"
      ],
      "extensions": {
        "website": "https://www.hedget.com/",
        "bridgeContract": "https://etherscan.io/address/0xeae57ce9cc1984f202e15e038b964bb8bdf7229a",
        "serumV3Usdc": "88vztw7RTN6yJQchVvxrs6oXUDryvpv9iJaFa1EEmg87",
        "serumV3Usdt": "ErQXxiNfJgd4fqQ58PuEw5xY35TZG84tHT6FXf5s4UxY",
        "coingeckoId": "hedget"
      }
    },
    {
      "chainId": 101,
      "address": "5Fu5UUgbjpUvdBveb3a1JTNirL8rXtiYeSMWvKjtUNQv",
      "symbol": "CREAM",
      "name": "Wrapped Cream Finance (Sollet)",
      "decimals": 6,
      "logoURI": "https://raw.githubusercontent.com/solana-labs/token-list/main/assets/mainnet/5Fu5UUgbjpUvdBveb3a1JTNirL8rXtiYeSMWvKjtUNQv/logo.png",
      "tags": [
        "wrapped-sollet",
        "ethereum"
      ],
      "extensions": {
        "bridgeContract": "https://etherscan.io/address/0xeae57ce9cc1984f202e15e038b964bb8bdf7229a",
        "serumV3Usdc": "7nZP6feE94eAz9jmfakNJWPwEKaeezuKKC5D1vrnqyo2",
        "serumV3Usdt": "4ztJEvQyryoYagj2uieep3dyPwG2pyEwb2dKXTwmXe82",
        "coingeckoId": "cream-2"
      }
    },
    {
      "chainId": 101,
      "address": "873KLxCbz7s9Kc4ZzgYRtNmhfkQrhfyWGZJBmyCbC3ei",
      "symbol": "UBXT",
      "name": "Wrapped Upbots (Sollet)",
      "decimals": 6,
      "logoURI": "https://raw.githubusercontent.com/solana-labs/token-list/main/assets/mainnet/873KLxCbz7s9Kc4ZzgYRtNmhfkQrhfyWGZJBmyCbC3ei/logo.png",
      "tags": [
        "wrapped-sollet",
        "ethereum"
      ],
      "extensions": {
        "website": "https://upbots.com/",
        "explorer": "https://etherscan.io/address/0xeae57ce9cc1984f202e15e038b964bb8bdf7229a",
        "serumV3Usdc": "2wr3Ab29KNwGhtzr5HaPCyfU1qGJzTUAN4amCLZWaD1H",
        "serumV3Usdt": "F1T7b6pnR8Pge3qmfNUfW6ZipRDiGpMww6TKTrRU4NiL",
        "coingeckoId": "upbots"
      }
    },
    {
      "chainId": 101,
      "address": "HqB7uswoVg4suaQiDP3wjxob1G5WdZ144zhdStwMCq7e",
      "symbol": "HNT",
      "name": "Wrapped Helium (Sollet)",
      "decimals": 6,
      "logoURI": "https://raw.githubusercontent.com/solana-labs/token-list/main/assets/mainnet/HqB7uswoVg4suaQiDP3wjxob1G5WdZ144zhdStwMCq7e/logo.png",
      "tags": [
        "wrapped-sollet",
        "ethereum"
      ],
      "extensions": {
        "bridgeContract": "https://etherscan.io/address/0xeae57ce9cc1984f202e15e038b964bb8bdf7229a",
        "serumV3Usdc": "CnUV42ZykoKUnMDdyefv5kP6nDSJf7jFd7WXAecC6LYr",
        "serumV3Usdt": "8FpuMGLtMZ7Wt9ZvyTGuTVwTwwzLYfS5NZWcHxbP1Wuh",
        "coingeckoId": "helium"
      }
    },
    {
      "chainId": 101,
      "address": "9S4t2NEAiJVMvPdRYKVrfJpBafPBLtvbvyS3DecojQHw",
      "symbol": "FRONT",
      "name": "Wrapped FRONT (Sollet)",
      "decimals": 6,
      "logoURI": "https://raw.githubusercontent.com/solana-labs/token-list/main/assets/mainnet/9S4t2NEAiJVMvPdRYKVrfJpBafPBLtvbvyS3DecojQHw/logo.png",
      "tags": [
        "wrapped-sollet",
        "ethereum"
      ],
      "extensions": {
        "bridgeContract": "https://etherscan.io/address/0xeae57ce9cc1984f202e15e038b964bb8bdf7229a",
        "serumV3Usdc": "9Zx1CvxSVdroKMMWf2z8RwrnrLiQZ9VkQ7Ex3syQqdSH",
        "serumV3Usdt": "CGC4UgWwqA9PET6Tfx6o6dLv94EK2coVkPtxgNHuBtxj",
        "coingeckoId": "frontier-token"
      }
    },
    {
      "chainId": 101,
      "address": "6WNVCuxCGJzNjmMZoKyhZJwvJ5tYpsLyAtagzYASqBoF",
      "symbol": "AKRO",
      "name": "Wrapped AKRO (Sollet)",
      "decimals": 6,
      "logoURI": "https://raw.githubusercontent.com/solana-labs/token-list/main/assets/mainnet/6WNVCuxCGJzNjmMZoKyhZJwvJ5tYpsLyAtagzYASqBoF/logo.png",
      "tags": [
        "wrapped-sollet",
        "ethereum"
      ],
      "extensions": {
        "bridgeContract": "https://etherscan.io/address/0xeae57ce9cc1984f202e15e038b964bb8bdf7229a",
        "serumV3Usdc": "5CZXTTgVZKSzgSA3AFMN5a2f3hmwmmJ6hU8BHTEJ3PX8",
        "serumV3Usdt": "HLvRdctRB48F9yLnu9E24LUTRt89D48Z35yi1HcxayDf",
        "coingeckoId": "akropolis"
      }
    },
    {
      "chainId": 101,
      "address": "DJafV9qemGp7mLMEn5wrfqaFwxsbLgUsGVS16zKRk9kc",
      "symbol": "HXRO",
      "name": "Wrapped HXRO (Sollet)",
      "decimals": 6,
      "logoURI": "https://raw.githubusercontent.com/solana-labs/token-list/main/assets/mainnet/DJafV9qemGp7mLMEn5wrfqaFwxsbLgUsGVS16zKRk9kc/logo.png",
      "tags": [
        "wrapped-sollet",
        "ethereum"
      ],
      "extensions": {
        "bridgeContract": "https://etherscan.io/address/0xeae57ce9cc1984f202e15e038b964bb8bdf7229a",
        "serumV3Usdc": "6Pn1cSiRos3qhBf54uBP9ZQg8x3JTardm1dL3n4p29tA",
        "serumV3Usdt": "4absuMsgemvdjfkgdLQq1zKEjw3dHBoCWkzKoctndyqd",
        "coingeckoId": "hxro"
      }
    },
    {
      "chainId": 101,
      "address": "DEhAasscXF4kEGxFgJ3bq4PpVGp5wyUxMRvn6TzGVHaw",
      "symbol": "UNI",
      "name": "Wrapped UNI (Sollet)",
      "decimals": 6,
      "logoURI": "https://raw.githubusercontent.com/solana-labs/token-list/main/assets/mainnet/DEhAasscXF4kEGxFgJ3bq4PpVGp5wyUxMRvn6TzGVHaw/logo.png",
      "tags": [
        "wrapped-sollet",
        "ethereum"
      ],
      "extensions": {
        "bridgeContract": "https://etherscan.io/address/0xeae57ce9cc1984f202e15e038b964bb8bdf7229a",
        "serumV3Usdc": "6JYHjaQBx6AtKSSsizDMwozAEDEZ5KBsSUzH7kRjGJon",
        "serumV3Usdt": "2SSnWNrc83otLpfRo792P6P3PESZpdr8cu2r8zCE6bMD",
        "coingeckoId": "uniswap"
      }
    },
    {
      "chainId": 101,
      "address": "SRMuApVNdxXokk5GT7XD5cUUgXMBCoAz2LHeuAoKWRt",
      "symbol": "SRM",
      "name": "Serum",
      "decimals": 6,
      "logoURI": "https://raw.githubusercontent.com/solana-labs/token-list/main/assets/mainnet/SRMuApVNdxXokk5GT7XD5cUUgXMBCoAz2LHeuAoKWRt/logo.png",
      "tags": [],
      "extensions": {
        "website": "https://projectserum.com/",
        "serumV3Usdc": "ByRys5tuUWDgL73G8JBAEfkdFf8JWBzPBDHsBVQ5vbQA",
        "serumV3Usdt": "AtNnsY1AyRERWJ8xCskfz38YdvruWVJQUVXgScC1iPb",
        "coingeckoId": "serum",
        "waterfallbot": "https://bit.ly/SRMwaterfall"
      }
    },
    {
      "chainId": 101,
      "address": "AGFEad2et2ZJif9jaGpdMixQqvW5i81aBdvKe7PHNfz3",
      "symbol": "FTT",
      "name": "Wrapped FTT (Sollet)",
      "decimals": 6,
      "logoURI": "https://raw.githubusercontent.com/solana-labs/token-list/main/assets/mainnet/AGFEad2et2ZJif9jaGpdMixQqvW5i81aBdvKe7PHNfz3/logo.png",
      "tags": [
        "wrapped-sollet",
        "ethereum"
      ],
      "extensions": {
        "bridgeContract": "https://etherscan.io/address/0xeae57ce9cc1984f202e15e038b964bb8bdf7229a",
        "assetContract": "https://etherscan.io/address/0x50d1c9771902476076ecfc8b2a83ad6b9355a4c9",
        "serumV3Usdc": "2Pbh1CvRVku1TgewMfycemghf6sU9EyuFDcNXqvRmSxc",
        "serumV3Usdt": "Hr3wzG8mZXNHV7TuL6YqtgfVUesCqMxGYCEyP3otywZE",
        "coingeckoId": "ftx-token",
        "waterfallbot": "https://bit.ly/FTTwaterfall"
      }
    },
    {
      "chainId": 101,
      "address": "MSRMcoVyrFxnSgo5uXwone5SKcGhT1KEJMFEkMEWf9L",
      "symbol": "MSRM",
      "name": "MegaSerum",
      "decimals": 0,
      "logoURI": "https://raw.githubusercontent.com/solana-labs/token-list/main/assets/mainnet/MSRMcoVyrFxnSgo5uXwone5SKcGhT1KEJMFEkMEWf9L/logo.png",
      "tags": [],
      "extensions": {
        "website": "https://projectserum.com/",
        "serumV3Usdc": "4VKLSYdvrQ5ngQrt1d2VS8o4ewvb2MMUZLiejbnGPV33",
        "serumV3Usdt": "5nLJ22h1DUfeCfwbFxPYK8zbfbri7nA9bXoDcR8AcJjs",
        "coingeckoId": "megaserum"
      }
    },
    {
      "chainId": 101,
      "address": "BXXkv6z8ykpG1yuvUDPgh732wzVHB69RnB9YgSYh3itW",
      "symbol": "WUSDC",
      "name": "Wrapped USDC (Sollet)",
      "decimals": 6,
      "logoURI": "https://raw.githubusercontent.com/solana-labs/token-list/main/assets/mainnet/BXXkv6z8ykpG1yuvUDPgh732wzVHB69RnB9YgSYh3itW/logo.png",
      "tags": [
        "stablecoin",
        "wrapped-sollet",
        "ethereum"
      ],
      "extensions": {
        "coingeckoId": "usd-coin"
      }
    },
    {
      "chainId": 101,
      "address": "GXMvfY2jpQctDqZ9RoU3oWPhufKiCcFEfchvYumtX7jd",
      "symbol": "TOMO",
      "name": "Wrapped TOMO (Sollet)",
      "decimals": 6,
      "logoURI": "https://raw.githubusercontent.com/solana-labs/token-list/main/assets/mainnet/GXMvfY2jpQctDqZ9RoU3oWPhufKiCcFEfchvYumtX7jd/logo.png",
      "tags": [
        "wrapped-sollet",
        "ethereum"
      ],
      "extensions": {
        "bridgeContract": "https://etherscan.io/address/0xeae57ce9cc1984f202e15e038b964bb8bdf7229a",
        "serumV3Usdc": "8BdpjpSD5n3nk8DQLqPUyTZvVqFu6kcff5bzUX5dqDpy",
        "serumV3Usdt": "GnKPri4thaGipzTbp8hhSGSrHgG4F8MFiZVrbRn16iG2",
        "coingeckoId": "tomochain",
        "waterfallbot": "https://t.me/TOMOwaterfall"
      }
    },
    {
      "chainId": 101,
      "address": "EcqExpGNFBve2i1cMJUTR4bPXj4ZoqmDD2rTkeCcaTFX",
      "symbol": "KARMA",
      "name": "Wrapped KARMA (Sollet)",
      "decimals": 4,
      "logoURI": "https://raw.githubusercontent.com/solana-labs/token-list/main/assets/mainnet/EcqExpGNFBve2i1cMJUTR4bPXj4ZoqmDD2rTkeCcaTFX/logo.png",
      "tags": [
        "wrapped-sollet",
        "ethereum"
      ],
      "extensions": {
        "bridgeContract": "https://etherscan.io/address/0xeae57ce9cc1984f202e15e038b964bb8bdf7229a",
        "coingeckoId": "karma-dao"
      }
    },
    {
      "chainId": 101,
      "address": "EqWCKXfs3x47uVosDpTRgFniThL9Y8iCztJaapxbEaVX",
      "symbol": "LUA",
      "name": "Wrapped LUA (Sollet)",
      "decimals": 6,
      "logoURI": "https://raw.githubusercontent.com/solana-labs/token-list/main/assets/mainnet/EqWCKXfs3x47uVosDpTRgFniThL9Y8iCztJaapxbEaVX/logo.png",
      "tags": [
        "wrapped-sollet",
        "ethereum"
      ],
      "extensions": {
        "bridgeContract": "https://etherscan.io/address/0xeae57ce9cc1984f202e15e038b964bb8bdf7229a",
        "serumV3Usdc": "4xyWjQ74Eifq17vbue5Ut9xfFNfuVB116tZLEpiZuAn8",
        "serumV3Usdt": "35tV8UsHH8FnSAi3YFRrgCu4K9tb883wKnAXpnihot5r",
        "coingeckoId": "lua-token",
        "waterfallbot": "https://t.me/LUAwaterfall"
      }
    },
    {
      "chainId": 101,
      "address": "GeDS162t9yGJuLEHPWXXGrb1zwkzinCgRwnT8vHYjKza",
      "symbol": "MATH",
      "name": "Wrapped MATH (Sollet)",
      "decimals": 6,
      "logoURI": "https://raw.githubusercontent.com/solana-labs/token-list/main/assets/mainnet/GeDS162t9yGJuLEHPWXXGrb1zwkzinCgRwnT8vHYjKza/logo.png",
      "tags": [
        "wrapped-sollet",
        "ethereum"
      ],
      "extensions": {
        "bridgeContract": "https://etherscan.io/address/0xeae57ce9cc1984f202e15e038b964bb8bdf7229a",
        "serumV3Usdc": "J7cPYBrXVy8Qeki2crZkZavcojf2sMRyQU7nx438Mf8t",
        "serumV3Usdt": "2WghiBkDL2yRhHdvm8CpprrkmfguuQGJTCDfPSudKBAZ",
        "coingeckoId": "math"
      }
    },
    {
      "chainId": 101,
      "address": "GUohe4DJUA5FKPWo3joiPgsB7yzer7LpDmt1Vhzy3Zht",
      "symbol": "KEEP",
      "name": "Wrapped KEEP (Sollet)",
      "decimals": 6,
      "logoURI": "https://raw.githubusercontent.com/solana-labs/token-list/main/assets/mainnet/GUohe4DJUA5FKPWo3joiPgsB7yzer7LpDmt1Vhzy3Zht/logo.png",
      "tags": [
        "wrapped-sollet",
        "ethereum"
      ],
      "extensions": {
        "bridgeContract": "https://etherscan.io/address/0xeae57ce9cc1984f202e15e038b964bb8bdf7229a",
        "serumV3Usdc": "3rgacody9SvM88QR83GHaNdEEx4Fe2V2ed5GJp2oeKDr",
        "serumV3Usdt": "HEGnaVL5i48ubPBqWAhodnZo8VsSLzEM3Gfc451DnFj9",
        "coingeckoId": "keep-network"
      }
    },
    {
      "chainId": 101,
      "address": "9F9fNTT6qwjsu4X4yWYKZpsbw5qT7o6yR2i57JF2jagy",
      "symbol": "SWAG",
      "name": "Wrapped SWAG (Sollet)",
      "decimals": 6,
      "logoURI": "https://raw.githubusercontent.com/solana-labs/token-list/main/assets/mainnet/9F9fNTT6qwjsu4X4yWYKZpsbw5qT7o6yR2i57JF2jagy/logo.png",
      "tags": [
        "wrapped-sollet",
        "ethereum"
      ],
      "extensions": {
        "bridgeContract": "https://etherscan.io/address/0xeae57ce9cc1984f202e15e038b964bb8bdf7229a",
        "serumV3Usdt": "J2XSt77XWim5HwtUM8RUwQvmRXNZsbMKpp5GTKpHafvf",
        "coingeckoId": "swag-finance"
      }
    },
    {
      "chainId": 101,
      "address": "DgHK9mfhMtUwwv54GChRrU54T2Em5cuszq2uMuen1ZVE",
      "symbol": "CEL",
      "name": "Wrapped Celsius (Sollet)",
      "decimals": 4,
      "logoURI": "https://raw.githubusercontent.com/solana-labs/token-list/main/assets/mainnet/DgHK9mfhMtUwwv54GChRrU54T2Em5cuszq2uMuen1ZVE/logo.png",
      "tags": [
        "wrapped-sollet",
        "ethereum"
      ],
      "extensions": {
        "bridgeContract": "https://etherscan.io/address/0xeae57ce9cc1984f202e15e038b964bb8bdf7229a",
        "serumV3Usdt": "cgani53cMZgYfRMgSrNekJTMaLmccRfspsfTbXWRg7u",
        "coingeckoId": "celsius-degree-token"
      }
    },
    {
      "chainId": 101,
      "address": "7ncCLJpP3MNww17LW8bRvx8odQQnubNtfNZBL5BgAEHW",
      "symbol": "RSR",
      "name": "Wrapped Reserve Rights (Sollet)",
      "decimals": 6,
      "logoURI": "https://raw.githubusercontent.com/solana-labs/token-list/main/assets/mainnet/7ncCLJpP3MNww17LW8bRvx8odQQnubNtfNZBL5BgAEHW/logo.png",
      "tags": [
        "wrapped-sollet",
        "ethereum"
      ],
      "extensions": {
        "bridgeContract": "https://etherscan.io/address/0xeae57ce9cc1984f202e15e038b964bb8bdf7229a",
        "serumV3Usdt": "FcPet5fz9NLdbXwVM6kw2WTHzRAD7mT78UjwTpawd7hJ",
        "coingeckoId": "reserve-rights-token"
      }
    },
    {
      "chainId": 101,
      "address": "5wihEYGca7X4gSe97C5mVcqNsfxBzhdTwpv72HKs25US",
      "symbol": "1INCH",
      "name": "Wrapped 1INCH (Sollet)",
      "decimals": 6,
      "logoURI": "https://raw.githubusercontent.com/solana-labs/token-list/main/assets/mainnet/5wihEYGca7X4gSe97C5mVcqNsfxBzhdTwpv72HKs25US/logo.png",
      "tags": [
        "wrapped-sollet",
        "ethereum"
      ],
      "extensions": {
        "bridgeContract": "https://etherscan.io/address/0xeae57ce9cc1984f202e15e038b964bb8bdf7229a",
        "coingeckoId": "1inch"
      }
    },
    {
      "chainId": 101,
      "address": "38i2NQxjp5rt5B3KogqrxmBxgrAwaB3W1f1GmiKqh9MS",
      "symbol": "GRT",
      "name": "Wrapped GRT  (Sollet)",
      "decimals": 6,
      "logoURI": "https://raw.githubusercontent.com/solana-labs/token-list/main/assets/mainnet/38i2NQxjp5rt5B3KogqrxmBxgrAwaB3W1f1GmiKqh9MS/logo.png",
      "tags": [
        "wrapped-sollet",
        "ethereum"
      ],
      "extensions": {
        "bridgeContract": "https://etherscan.io/address/0xeae57ce9cc1984f202e15e038b964bb8bdf7229a",
        "coingeckoId": "the-graph"
      }
    },
    {
      "chainId": 101,
      "address": "Avz2fmevhhu87WYtWQCFj9UjKRjF9Z9QWwN2ih9yF95G",
      "symbol": "COMP",
      "name": "Wrapped Compound (Sollet)",
      "decimals": 6,
      "logoURI": "https://raw.githubusercontent.com/solana-labs/token-list/main/assets/mainnet/Avz2fmevhhu87WYtWQCFj9UjKRjF9Z9QWwN2ih9yF95G/logo.png",
      "tags": [
        "wrapped-sollet",
        "ethereum"
      ],
      "extensions": {
        "bridgeContract": "https://etherscan.io/address/0xeae57ce9cc1984f202e15e038b964bb8bdf7229a",
        "coingeckoId": "compound-coin"
      }
    },
    {
      "chainId": 101,
      "address": "9wRD14AhdZ3qV8et3eBQVsrb3UoBZDUbJGyFckpTg8sj",
      "symbol": "PAXG",
      "name": "Wrapped Paxos Gold (Sollet)",
      "decimals": 6,
      "logoURI": "https://raw.githubusercontent.com/solana-labs/token-list/main/assets/mainnet/9wRD14AhdZ3qV8et3eBQVsrb3UoBZDUbJGyFckpTg8sj/logo.png",
      "tags": [
        "wrapped-sollet",
        "ethereum"
      ],
      "extensions": {
        "bridgeContract": "https://etherscan.io/address/0xeae57ce9cc1984f202e15e038b964bb8bdf7229a",
        "coingeckoId": "pax-gold"
      }
    },
    {
      "chainId": 101,
      "address": "AByXcTZwJHMtrKrvVsh9eFNB1pJaLDjCUR2ayvxBAAM2",
      "symbol": "STRONG",
      "name": "Wrapped Strong (Sollet)",
      "decimals": 6,
      "logoURI": "https://raw.githubusercontent.com/solana-labs/token-list/main/assets/mainnet/AByXcTZwJHMtrKrvVsh9eFNB1pJaLDjCUR2ayvxBAAM2/logo.png",
      "tags": [
        "wrapped-sollet",
        "ethereum"
      ],
      "extensions": {
        "bridgeContract": "https://etherscan.io/address/0xeae57ce9cc1984f202e15e038b964bb8bdf7229a",
        "coingeckoId": "strong"
      }
    },
    {
      "chainId": 101,
      "address": "EchesyfXePKdLtoiZSL8pBe8Myagyy8ZRqsACNCFGnvp",
      "symbol": "FIDA",
      "name": "Bonfida",
      "decimals": 6,
      "logoURI": "https://raw.githubusercontent.com/solana-labs/token-list/main/assets/mainnet/EchesyfXePKdLtoiZSL8pBe8Myagyy8ZRqsACNCFGnvp/logo.svg",
      "tags": [],
      "extensions": {
        "website": "https://bonfida.com/",
        "serumV3Usdc": "E14BKBhDWD4EuTkWj1ooZezesGxMW8LPCps4W5PuzZJo",
        "serumV3Usdt": "EbV7pPpEvheLizuYX3gUCvWM8iySbSRAhu2mQ5Vz2Mxf",
        "coingeckoId": "bonfida",
        "waterfallbot": "https://bit.ly/FIDAwaterfall"
      }
    },
    {
      "chainId": 101,
      "address": "kinXdEcpDQeHPEuQnqmUgtYykqKGVFq6CeVX5iAHJq6",
      "symbol": "KIN",
      "name": "KIN",
      "decimals": 5,
      "logoURI": "https://raw.githubusercontent.com/solana-labs/token-list/main/assets/mainnet/kinXdEcpDQeHPEuQnqmUgtYykqKGVFq6CeVX5iAHJq6/logo.png",
      "tags": [],
      "extensions": {
        "serumV3Usdc": "Bn6NPyr6UzrFAwC4WmvPvDr2Vm8XSUnFykM2aQroedgn",
        "serumV3Usdt": "4nCFQr8sahhhL4XJ7kngGFBmpkmyf3xLzemuMhn6mWTm",
        "coingeckoId": "kin",
        "waterfallbot": "https://bit.ly/KINwaterfall"
      }
    },
    {
      "chainId": 101,
      "address": "MAPS41MDahZ9QdKXhVa4dWB9RuyfV4XqhyAZ8XcYepb",
      "symbol": "MAPS",
      "name": "MAPS",
      "decimals": 6,
      "logoURI": "https://raw.githubusercontent.com/solana-labs/token-list/main/assets/mainnet/MAPS41MDahZ9QdKXhVa4dWB9RuyfV4XqhyAZ8XcYepb/logo.svg",
      "tags": [],
      "extensions": {
        "website": "https://maps.me/",
        "serumV3Usdc": "3A8XQRWXC7BjLpgLDDBhQJLT5yPCzS16cGYRKHkKxvYo",
        "serumV3Usdt": "7cknqHAuGpfVXPtFoJpFvUjJ8wkmyEfbFusmwMfNy3FE",
        "coingeckoId": "maps"
      }
    },
    {
      "chainId": 101,
      "address": "z3dn17yLaGMKffVogeFHQ9zWVcXgqgf3PQnDsNs2g6M",
      "symbol": "OXY",
      "name": "Oxygen Protocol",
      "decimals": 6,
      "logoURI": "https://raw.githubusercontent.com/solana-labs/token-list/main/assets/mainnet/z3dn17yLaGMKffVogeFHQ9zWVcXgqgf3PQnDsNs2g6M/logo.svg",
      "tags": [],
      "extensions": {
        "website": "https://www.oxygen.org/",
        "serumV3Usdt": "GKLev6UHeX1KSDCyo2bzyG6wqhByEzDBkmYTxEdmYJgB",
        "serumV3Usdc": "GZ3WBFsqntmERPwumFEYgrX2B7J7G11MzNZAy7Hje27X",
        "coingeckoId": "oxygen",
        "waterfallbot": "https://bit.ly/OXYwaterfall"
      }
    },
    {
      "chainId": 101,
      "address": "FtgGSFADXBtroxq8VCausXRr2of47QBf5AS1NtZCu4GD",
      "symbol": "BRZ",
      "name": "BRZ",
      "decimals": 4,
      "logoURI": "https://raw.githubusercontent.com/solana-labs/token-list/main/assets/mainnet/FtgGSFADXBtroxq8VCausXRr2of47QBf5AS1NtZCu4GD/logo.png",
      "tags": [],
      "extensions": {
        "website": "https://brztoken.io/",
        "coingeckoId": "brz"
      }
    },
    {
      "chainId": 101,
      "address": "Es9vMFrzaCERmJfrF4H2FYD4KCoNkY11McCe8BenwNYB",
      "symbol": "USDT",
      "name": "USDT",
      "decimals": 6,
      "logoURI": "https://raw.githubusercontent.com/solana-labs/token-list/main/assets/mainnet/Es9vMFrzaCERmJfrF4H2FYD4KCoNkY11McCe8BenwNYB/logo.svg",
      "tags": [
        "stablecoin"
      ],
      "extensions": {
        "website": "https://tether.to/",
        "coingeckoId": "tether",
        "serumV3Usdc": "77quYg4MGneUdjgXCunt9GgM1usmrxKY31twEy3WHwcS"
      }
    },
    {
      "chainId": 101,
      "address": "2oDxYGgTBmST4rc3yn1YtcSEck7ReDZ8wHWLqZAuNWXH",
      "symbol": "xMARK",
      "name": "Standard",
      "decimals": 9,
      "logoURI": "https://raw.githubusercontent.com/solana-labs/token-list/main/assets/mainnet/2oDxYGgTBmST4rc3yn1YtcSEck7ReDZ8wHWLqZAuNWXH/logo.png",
      "tags": [
        "wrapped",
        "wormhole"
      ],
      "extensions": {
        "website": "https://benchmarkprotocol.finance/",
        "address": "0x36b679bd64ed73dbfd88909cdcb892cb66bd4cbb",
        "bridgeContract": "https://etherscan.io/address/0xf92cD566Ea4864356C5491c177A430C222d7e678",
        "assetContract": "https://etherscan.io/address/0x36b679bd64ed73dbfd88909cdcb892cb66bd4cbb",
        "coingeckoId": "xmark"
      }
    },
    {
      "chainId": 101,
      "address": "4k3Dyjzvzp8eMZWUXbBCjEvwSkkk59S5iCNLY3QrkX6R",
      "symbol": "RAY",
      "name": "Raydium",
      "decimals": 6,
      "logoURI": "https://raw.githubusercontent.com/solana-labs/token-list/main/assets/mainnet/4k3Dyjzvzp8eMZWUXbBCjEvwSkkk59S5iCNLY3QrkX6R/logo.png",
      "tags": [],
      "extensions": {
        "website": "https://raydium.io/",
        "serumV3Usdt": "teE55QrL4a4QSfydR9dnHF97jgCfptpuigbb53Lo95g",
        "serumV3Usdc": "2xiv8A5xrJ7RnGdxXB42uFEkYHJjszEhaJyKKt4WaLep",
        "coingeckoId": "raydium",
        "waterfallbot": "https://bit.ly/RAYwaterfall"
      }
    },
    {
      "chainId": 101,
      "address": "CzPDyvotTcxNqtPne32yUiEVQ6jk42HZi1Y3hUu7qf7f",
      "symbol": "RAY-WUSDT",
      "name": "Raydium Legacy LP Token V2 (RAY-WUSDT)",
      "decimals": 6,
      "logoURI": "https://raw.githubusercontent.com/solana-labs/token-list/main/assets/mainnet/CzPDyvotTcxNqtPne32yUiEVQ6jk42HZi1Y3hUu7qf7f/logo.png",
      "tags": [
        "lp-token"
      ],
      "extensions": {
        "website": "https://raydium.io/"
      }
    },
    {
      "chainId": 101,
      "address": "134Cct3CSdRCbYgq5SkwmHgfwjJ7EM5cG9PzqffWqECx",
      "symbol": "RAY-SOL",
      "name": "Raydium Legacy LP Token V2 (RAY-SOL)",
      "decimals": 6,
      "logoURI": "https://raw.githubusercontent.com/solana-labs/token-list/main/assets/mainnet/134Cct3CSdRCbYgq5SkwmHgfwjJ7EM5cG9PzqffWqECx/logo.png",
      "tags": [
        "lp-token"
      ],
      "extensions": {
        "website": "https://raydium.io/"
      }
    },
    {
      "chainId": 101,
      "address": "EVDmwajM5U73PD34bYPugwiA4Eqqbrej4mLXXv15Z5qR",
      "symbol": "LINK-WUSDT",
      "name": "Raydium Legacy LP Token V2 (LINK-WUSDT)",
      "decimals": 6,
      "logoURI": "https://raw.githubusercontent.com/solana-labs/token-list/main/assets/mainnet/EVDmwajM5U73PD34bYPugwiA4Eqqbrej4mLXXv15Z5qR/logo.png",
      "tags": [
        "lp-token"
      ],
      "extensions": {
        "website": "https://raydium.io/"
      }
    },
    {
      "chainId": 101,
      "address": "KY4XvwHy7JPzbWYAbk23jQvEb4qWJ8aCqYWREmk1Q7K",
      "symbol": "ETH-WUSDT",
      "name": "Raydium Legacy LP Token V2 (ETH-WUSDT)",
      "decimals": 6,
      "logoURI": "https://raw.githubusercontent.com/solana-labs/token-list/main/assets/mainnet/KY4XvwHy7JPzbWYAbk23jQvEb4qWJ8aCqYWREmk1Q7K/logo.png",
      "tags": [
        "lp-token"
      ],
      "extensions": {
        "website": "https://raydium.io/"
      }
    },
    {
      "chainId": 101,
      "address": "FgmBnsF5Qrnv8X9bomQfEtQTQjNNiBCWRKGpzPnE5BDg",
      "symbol": "RAY-USDC",
      "name": "Raydium Legacy LP Token V2 (RAY-USDC)",
      "decimals": 6,
      "logoURI": "https://raw.githubusercontent.com/solana-labs/token-list/main/assets/mainnet/FgmBnsF5Qrnv8X9bomQfEtQTQjNNiBCWRKGpzPnE5BDg/logo.png",
      "tags": [
        "lp-token"
      ],
      "extensions": {
        "website": "https://raydium.io/"
      }
    },
    {
      "chainId": 101,
      "address": "5QXBMXuCL7zfAk39jEVVEvcrz1AvBGgT9wAhLLHLyyUJ",
      "symbol": "RAY-SRM",
      "name": "Raydium Legacy LP Token V2 (RAY-SRM)",
      "decimals": 6,
      "logoURI": "https://raw.githubusercontent.com/solana-labs/token-list/main/assets/mainnet/5QXBMXuCL7zfAk39jEVVEvcrz1AvBGgT9wAhLLHLyyUJ/logo.png",
      "tags": [
        "lp-token"
      ],
      "extensions": {
        "website": "https://raydium.io/"
      }
    },
    {
      "chainId": 101,
      "address": "FdhKXYjCou2jQfgKWcNY7jb8F2DPLU1teTTTRfLBD2v1",
      "symbol": "RAY-WUSDT",
      "name": "Raydium Legacy LP Token V3 (RAY-WUSDT)",
      "decimals": 6,
      "logoURI": "https://raw.githubusercontent.com/solana-labs/token-list/main/assets/mainnet/FdhKXYjCou2jQfgKWcNY7jb8F2DPLU1teTTTRfLBD2v1/logo.png",
      "tags": [
        "lp-token"
      ],
      "extensions": {
        "website": "https://raydium.io/"
      }
    },
    {
      "chainId": 101,
      "address": "BZFGfXMrjG2sS7QT2eiCDEevPFnkYYF7kzJpWfYxPbcx",
      "symbol": "RAY-USDC",
      "name": "Raydium Legacy LP Token V3 (RAY-USDC)",
      "decimals": 6,
      "logoURI": "https://raw.githubusercontent.com/solana-labs/token-list/main/assets/mainnet/BZFGfXMrjG2sS7QT2eiCDEevPFnkYYF7kzJpWfYxPbcx/logo.png",
      "tags": [
        "lp-token"
      ],
      "extensions": {
        "website": "https://raydium.io/"
      }
    },
    {
      "chainId": 101,
      "address": "DSX5E21RE9FB9hM8Nh8xcXQfPK6SzRaJiywemHBSsfup",
      "symbol": "RAY-SRM",
      "name": "Raydium Legacy LP Token V3 (RAY-SRM)",
      "decimals": 6,
      "logoURI": "https://raw.githubusercontent.com/solana-labs/token-list/main/assets/mainnet/DSX5E21RE9FB9hM8Nh8xcXQfPK6SzRaJiywemHBSsfup/logo.png",
      "tags": [
        "lp-token"
      ],
      "extensions": {
        "website": "https://raydium.io/"
      }
    },
    {
      "chainId": 101,
      "address": "F5PPQHGcznZ2FxD9JaxJMXaf7XkaFFJ6zzTBcW8osQjw",
      "symbol": "RAY-SOL",
      "name": "Raydium Legacy LP Token V3 (RAY-SOL)",
      "decimals": 6,
      "logoURI": "https://raw.githubusercontent.com/solana-labs/token-list/main/assets/mainnet/F5PPQHGcznZ2FxD9JaxJMXaf7XkaFFJ6zzTBcW8osQjw/logo.png",
      "tags": [
        "lp-token"
      ],
      "extensions": {
        "website": "https://raydium.io/"
      }
    },
    {
      "chainId": 101,
      "address": "8Q6MKy5Yxb9vG1mWzppMtMb2nrhNuCRNUkJTeiE3fuwD",
      "symbol": "RAY-ETH",
      "name": "Raydium Legacy LP Token V3 (RAY-ETH)",
      "decimals": 6,
      "logoURI": "https://raw.githubusercontent.com/solana-labs/token-list/main/assets/mainnet/8Q6MKy5Yxb9vG1mWzppMtMb2nrhNuCRNUkJTeiE3fuwD/logo.png",
      "tags": [
        "lp-token"
      ],
      "extensions": {
        "website": "https://raydium.io/"
      }
    },
    {
      "chainId": 101,
      "address": "DsBuznXRTmzvEdb36Dx3aVLVo1XmH7r1PRZUFugLPTFv",
      "symbol": "FIDA-RAY",
      "name": "Raydium LP Token V4 (FIDA-RAY)",
      "decimals": 6,
      "logoURI": "https://raw.githubusercontent.com/solana-labs/token-list/main/assets/mainnet/DsBuznXRTmzvEdb36Dx3aVLVo1XmH7r1PRZUFugLPTFv/logo.png",
      "tags": [
        "lp-token"
      ],
      "extensions": {
        "website": "https://raydium.io/"
      }
    },
    {
      "chainId": 101,
      "address": "FwaX9W7iThTZH5MFeasxdLpxTVxRcM7ZHieTCnYog8Yb",
      "symbol": "OXY-RAY",
      "name": "Raydium LP Token V4 (OXY-RAY)",
      "decimals": 6,
      "logoURI": "https://raw.githubusercontent.com/solana-labs/token-list/main/assets/mainnet/FwaX9W7iThTZH5MFeasxdLpxTVxRcM7ZHieTCnYog8Yb/logo.png",
      "tags": [
        "lp-token"
      ],
      "extensions": {
        "website": "https://raydium.io/"
      }
    },
    {
      "chainId": 101,
      "address": "CcKK8srfVdTSsFGV3VLBb2YDbzF4T4NM2C3UEjC39RLP",
      "symbol": "MAPS-RAY",
      "name": "Raydium LP Token V4 (MAPS-RAY)",
      "decimals": 6,
      "logoURI": "https://raw.githubusercontent.com/solana-labs/token-list/main/assets/mainnet/CcKK8srfVdTSsFGV3VLBb2YDbzF4T4NM2C3UEjC39RLP/logo.png",
      "tags": [
        "lp-token"
      ],
      "extensions": {
        "website": "https://raydium.io/"
      }
    },
    {
      "chainId": 101,
      "address": "CHT8sft3h3gpLYbCcZ9o27mT5s3Z6VifBVbUiDvprHPW",
      "symbol": "KIN-RAY",
      "name": "Raydium LP Token V4 (KIN-RAY)",
      "decimals": 6,
      "logoURI": "https://raw.githubusercontent.com/solana-labs/token-list/main/assets/mainnet/CHT8sft3h3gpLYbCcZ9o27mT5s3Z6VifBVbUiDvprHPW/logo.png",
      "tags": [
        "lp-token"
      ],
      "extensions": {
        "website": "https://raydium.io/"
      }
    },
    {
      "chainId": 101,
      "address": "C3sT1R3nsw4AVdepvLTLKr5Gvszr7jufyBWUCvy4TUvT",
      "symbol": "RAY-USDT",
      "name": "Raydium LP Token V4 (RAY-USDT)",
      "decimals": 6,
      "logoURI": "https://raw.githubusercontent.com/solana-labs/token-list/main/assets/mainnet/C3sT1R3nsw4AVdepvLTLKr5Gvszr7jufyBWUCvy4TUvT/logo.png",
      "tags": [
        "lp-token"
      ],
      "extensions": {
        "website": "https://raydium.io/"
      }
    },
    {
      "chainId": 101,
      "address": "8HoQnePLqPj4M7PUDzfw8e3Ymdwgc7NLGnaTUapubyvu",
      "symbol": "SOL-USDC",
      "name": "Raydium LP Token V4 (SOL-USDC)",
      "decimals": 9,
      "logoURI": "https://raw.githubusercontent.com/solana-labs/token-list/main/assets/mainnet/8HoQnePLqPj4M7PUDzfw8e3Ymdwgc7NLGnaTUapubyvu/logo.png",
      "tags": [
        "lp-token"
      ],
      "extensions": {
        "website": "https://raydium.io/"
      }
    },
    {
      "chainId": 101,
      "address": "865j7iMmRRycSYUXzJ33ZcvLiX9JHvaLidasCyUyKaRE",
      "symbol": "YFI-USDC",
      "name": "Raydium LP Token V4 (YFI-USDC)",
      "decimals": 6,
      "logoURI": "https://raw.githubusercontent.com/solana-labs/token-list/main/assets/mainnet/865j7iMmRRycSYUXzJ33ZcvLiX9JHvaLidasCyUyKaRE/logo.png",
      "tags": [
        "lp-token"
      ],
      "extensions": {
        "website": "https://raydium.io/"
      }
    },
    {
      "chainId": 101,
      "address": "9XnZd82j34KxNLgQfz29jGbYdxsYznTWRpvZE3SRE7JG",
      "symbol": "SRM-USDC",
      "name": "Raydium LP Token V4 (SRM-USDC)",
      "decimals": 6,
      "logoURI": "https://raw.githubusercontent.com/solana-labs/token-list/main/assets/mainnet/9XnZd82j34KxNLgQfz29jGbYdxsYznTWRpvZE3SRE7JG/logo.png",
      "tags": [
        "lp-token"
      ],
      "extensions": {
        "website": "https://raydium.io/"
      }
    },
    {
      "chainId": 101,
      "address": "75dCoKfUHLUuZ4qEh46ovsxfgWhB4icc3SintzWRedT9",
      "symbol": "FTT-USDC",
      "name": "Raydium LP Token V4 (FTT-USDC)",
      "decimals": 6,
      "logoURI": "https://raw.githubusercontent.com/solana-labs/token-list/main/assets/mainnet/75dCoKfUHLUuZ4qEh46ovsxfgWhB4icc3SintzWRedT9/logo.png",
      "tags": [
        "lp-token"
      ],
      "extensions": {
        "website": "https://raydium.io/"
      }
    },
    {
      "chainId": 101,
      "address": "2hMdRdVWZqetQsaHG8kQjdZinEMBz75vsoWTCob1ijXu",
      "symbol": "BTC-USDC",
      "name": "Raydium LP Token V4 (BTC-USDC)",
      "decimals": 6,
      "logoURI": "https://raw.githubusercontent.com/solana-labs/token-list/main/assets/mainnet/2hMdRdVWZqetQsaHG8kQjdZinEMBz75vsoWTCob1ijXu/logo.png",
      "tags": [
        "lp-token"
      ],
      "extensions": {
        "website": "https://raydium.io/"
      }
    },
    {
      "chainId": 101,
      "address": "2QVjeR9d2PbSf8em8NE8zWd8RYHjFtucDUdDgdbDD2h2",
      "symbol": "SUSHI-USDC",
      "name": "Raydium LP Token V4 (SUSHI-USDC)",
      "decimals": 6,
      "logoURI": "https://raw.githubusercontent.com/solana-labs/token-list/main/assets/mainnet/2QVjeR9d2PbSf8em8NE8zWd8RYHjFtucDUdDgdbDD2h2/logo.png",
      "tags": [
        "lp-token"
      ],
      "extensions": {
        "website": "https://raydium.io/"
      }
    },
    {
      "chainId": 101,
      "address": "CHyUpQFeW456zcr5XEh4RZiibH8Dzocs6Wbgz9aWpXnQ",
      "symbol": "TOMO-USDC",
      "name": "Raydium LP Token V4 (TOMO-USDC)",
      "decimals": 6,
      "logoURI": "https://raw.githubusercontent.com/solana-labs/token-list/main/assets/mainnet/CHyUpQFeW456zcr5XEh4RZiibH8Dzocs6Wbgz9aWpXnQ/logo.png",
      "tags": [
        "lp-token"
      ],
      "extensions": {
        "website": "https://raydium.io/"
      }
    },
    {
      "chainId": 101,
      "address": "BqjoYjqKrXtfBKXeaWeAT5sYCy7wsAYf3XjgDWsHSBRs",
      "symbol": "LINK-USDC",
      "name": "Raydium LP Token V4 (LINK-USDC)",
      "decimals": 6,
      "logoURI": "https://raw.githubusercontent.com/solana-labs/token-list/main/assets/mainnet/BqjoYjqKrXtfBKXeaWeAT5sYCy7wsAYf3XjgDWsHSBRs/logo.png",
      "tags": [
        "lp-token"
      ],
      "extensions": {
        "website": "https://raydium.io/"
      }
    },
    {
      "chainId": 101,
      "address": "13PoKid6cZop4sj2GfoBeujnGfthUbTERdE5tpLCDLEY",
      "symbol": "ETH-USDC",
      "name": "Raydium LP Token V4 (ETH-USDC)",
      "decimals": 6,
      "logoURI": "https://raw.githubusercontent.com/solana-labs/token-list/main/assets/mainnet/13PoKid6cZop4sj2GfoBeujnGfthUbTERdE5tpLCDLEY/logo.png",
      "tags": [
        "lp-token"
      ],
      "extensions": {
        "website": "https://raydium.io/"
      }
    },
    {
      "chainId": 101,
      "address": "2Vyyeuyd15Gp8aH6uKE72c4hxc8TVSLibxDP9vzspQWG",
      "symbol": "COPE-USDC",
      "name": "Raydium LP Token V4 (COPE-USDC)",
      "decimals": 0,
      "logoURI": "https://raw.githubusercontent.com/solana-labs/token-list/main/assets/mainnet/2Vyyeuyd15Gp8aH6uKE72c4hxc8TVSLibxDP9vzspQWG/logo.png",
      "tags": [
        "lp-token"
      ],
      "extensions": {
        "website": "https://raydium.io/"
      }
    },
    {
      "chainId": 101,
      "address": "Epm4KfTj4DMrvqn6Bwg2Tr2N8vhQuNbuK8bESFp4k33K",
      "symbol": "SOL-USDT",
      "name": "Raydium LP Token V4 (SOL-USDT)",
      "decimals": 9,
      "logoURI": "https://raw.githubusercontent.com/solana-labs/token-list/main/assets/mainnet/Epm4KfTj4DMrvqn6Bwg2Tr2N8vhQuNbuK8bESFp4k33K/logo.png",
      "tags": [
        "lp-token"
      ],
      "extensions": {
        "website": "https://raydium.io/"
      }
    },
    {
      "chainId": 101,
      "address": "FA1i7fej1pAbQbnY8NbyYUsTrWcasTyipKreDgy1Mgku",
      "symbol": "YFI-USDT",
      "name": "Raydium LP Token V4 (YFI-USDT)",
      "decimals": 6,
      "logoURI": "https://raw.githubusercontent.com/solana-labs/token-list/main/assets/mainnet/FA1i7fej1pAbQbnY8NbyYUsTrWcasTyipKreDgy1Mgku/logo.png",
      "tags": [
        "lp-token"
      ],
      "extensions": {
        "website": "https://raydium.io/"
      }
    },
    {
      "chainId": 101,
      "address": "HYSAu42BFejBS77jZAZdNAWa3iVcbSRJSzp3wtqCbWwv",
      "symbol": "SRM-USDT",
      "name": "Raydium LP Token V4 (SRM-USDT)",
      "decimals": 6,
      "logoURI": "https://raw.githubusercontent.com/solana-labs/token-list/main/assets/mainnet/HYSAu42BFejBS77jZAZdNAWa3iVcbSRJSzp3wtqCbWwv/logo.png",
      "tags": [
        "lp-token"
      ],
      "extensions": {
        "website": "https://raydium.io/"
      }
    },
    {
      "chainId": 101,
      "address": "2cTCiUnect5Lap2sk19xLby7aajNDYseFhC9Pigou11z",
      "symbol": "FTT-USDT",
      "name": "Raydium LP Token V4 (FTT-USDT)",
      "decimals": 6,
      "logoURI": "https://raw.githubusercontent.com/solana-labs/token-list/main/assets/mainnet/2cTCiUnect5Lap2sk19xLby7aajNDYseFhC9Pigou11z/logo.png",
      "tags": [
        "lp-token"
      ],
      "extensions": {
        "website": "https://raydium.io/"
      }
    },
    {
      "chainId": 101,
      "address": "DgGuvR9GSHimopo3Gc7gfkbKamLKrdyzWkq5yqA6LqYS",
      "symbol": "BTC-USDT",
      "name": "Raydium LP Token V4 (BTC-USDT)",
      "decimals": 6,
      "logoURI": "https://raw.githubusercontent.com/solana-labs/token-list/main/assets/mainnet/DgGuvR9GSHimopo3Gc7gfkbKamLKrdyzWkq5yqA6LqYS/logo.png",
      "tags": [
        "lp-token"
      ],
      "extensions": {
        "website": "https://raydium.io/"
      }
    },
    {
      "chainId": 101,
      "address": "Ba26poEYDy6P2o95AJUsewXgZ8DM9BCsmnU9hmC9i4Ki",
      "symbol": "SUSHI-USDT",
      "name": "Raydium LP Token V4 (SUSHI-USDT)",
      "decimals": 6,
      "logoURI": "https://raw.githubusercontent.com/solana-labs/token-list/main/assets/mainnet/Ba26poEYDy6P2o95AJUsewXgZ8DM9BCsmnU9hmC9i4Ki/logo.png",
      "tags": [
        "lp-token"
      ],
      "extensions": {
        "website": "https://raydium.io/"
      }
    },
    {
      "chainId": 101,
      "address": "D3iGro1vn6PWJXo9QAPj3dfta6dKkHHnmiiym2EfsAmi",
      "symbol": "TOMO-USDT",
      "name": "Raydium LP Token V4 (TOMO-USDT)",
      "decimals": 6,
      "logoURI": "https://raw.githubusercontent.com/solana-labs/token-list/main/assets/mainnet/D3iGro1vn6PWJXo9QAPj3dfta6dKkHHnmiiym2EfsAmi/logo.png",
      "tags": [
        "lp-token"
      ],
      "extensions": {
        "website": "https://raydium.io/"
      }
    },
    {
      "chainId": 101,
      "address": "Dr12Sgt9gkY8WU5tRkgZf1TkVWJbvjYuPAhR3aDCwiiX",
      "symbol": "LINK-USDT",
      "name": "Raydium LP Token V4 (LINK-USDT)",
      "decimals": 6,
      "logoURI": "https://raw.githubusercontent.com/solana-labs/token-list/main/assets/mainnet/Dr12Sgt9gkY8WU5tRkgZf1TkVWJbvjYuPAhR3aDCwiiX/logo.png",
      "tags": [
        "lp-token"
      ],
      "extensions": {
        "website": "https://raydium.io/"
      }
    },
    {
      "chainId": 101,
      "address": "nPrB78ETY8661fUgohpuVusNCZnedYCgghzRJzxWnVb",
      "symbol": "ETH-USDT",
      "name": "Raydium LP Token V4 (ETH-USDT)",
      "decimals": 6,
      "logoURI": "https://raw.githubusercontent.com/solana-labs/token-list/main/assets/mainnet/nPrB78ETY8661fUgohpuVusNCZnedYCgghzRJzxWnVb/logo.png",
      "tags": [
        "lp-token"
      ],
      "extensions": {
        "website": "https://raydium.io/"
      }
    },
    {
      "chainId": 101,
      "address": "EGJht91R7dKpCj8wzALkjmNdUUUcQgodqWCYweyKcRcV",
      "symbol": "YFI-SRM",
      "name": "Raydium LP Token V4 (YFI-SRM)",
      "decimals": 6,
      "logoURI": "https://raw.githubusercontent.com/solana-labs/token-list/main/assets/mainnet/EGJht91R7dKpCj8wzALkjmNdUUUcQgodqWCYweyKcRcV/logo.png",
      "tags": [
        "lp-token"
      ],
      "extensions": {
        "website": "https://raydium.io/"
      }
    },
    {
      "chainId": 101,
      "address": "AsDuPg9MgPtt3jfoyctUCUgsvwqAN6RZPftqoeiPDefM",
      "symbol": "FTT-SRM",
      "name": "Raydium LP Token V4 (FTT-SRM)",
      "decimals": 6,
      "logoURI": "https://raw.githubusercontent.com/solana-labs/token-list/main/assets/mainnet/AsDuPg9MgPtt3jfoyctUCUgsvwqAN6RZPftqoeiPDefM/logo.png",
      "tags": [
        "lp-token"
      ],
      "extensions": {
        "website": "https://raydium.io/"
      }
    },
    {
      "chainId": 101,
      "address": "AGHQxXb3GSzeiLTcLtXMS2D5GGDZxsB2fZYZxSB5weqB",
      "symbol": "BTC-SRM",
      "name": "Raydium LP Token V4 (BTC-SRM)",
      "decimals": 6,
      "logoURI": "https://raw.githubusercontent.com/solana-labs/token-list/main/assets/mainnet/AGHQxXb3GSzeiLTcLtXMS2D5GGDZxsB2fZYZxSB5weqB/logo.png",
      "tags": [
        "lp-token"
      ],
      "extensions": {
        "website": "https://raydium.io/"
      }
    },
    {
      "chainId": 101,
      "address": "3HYhUnUdV67j1vn8fu7ExuVGy5dJozHEyWvqEstDbWwE",
      "symbol": "SUSHI-SRM",
      "name": "Raydium LP Token V4 (SUSHI-SRM)",
      "decimals": 6,
      "logoURI": "https://raw.githubusercontent.com/solana-labs/token-list/main/assets/mainnet/3HYhUnUdV67j1vn8fu7ExuVGy5dJozHEyWvqEstDbWwE/logo.png",
      "tags": [
        "lp-token"
      ],
      "extensions": {
        "website": "https://raydium.io/"
      }
    },
    {
      "chainId": 101,
      "address": "GgH9RnKrQpaMQeqmdbMvs5oo1A24hERQ9wuY2pSkeG7x",
      "symbol": "TOMO-SRM",
      "name": "Raydium LP Token V4 (TOMO-SRM)",
      "decimals": 6,
      "logoURI": "https://raw.githubusercontent.com/solana-labs/token-list/main/assets/mainnet/GgH9RnKrQpaMQeqmdbMvs5oo1A24hERQ9wuY2pSkeG7x/logo.png",
      "tags": [
        "lp-token"
      ],
      "extensions": {
        "website": "https://raydium.io/"
      }
    },
    {
      "chainId": 101,
      "address": "GXN6yJv12o18skTmJXaeFXZVY1iqR18CHsmCT8VVCmDD",
      "symbol": "LINK-SRM",
      "name": "Raydium LP Token V4 (LINK-SRM)",
      "decimals": 6,
      "logoURI": "https://raw.githubusercontent.com/solana-labs/token-list/main/assets/mainnet/GXN6yJv12o18skTmJXaeFXZVY1iqR18CHsmCT8VVCmDD/logo.png",
      "tags": [
        "lp-token"
      ],
      "extensions": {
        "website": "https://raydium.io/"
      }
    },
    {
      "chainId": 101,
      "address": "9VoY3VERETuc2FoadMSYYizF26mJinY514ZpEzkHMtwG",
      "symbol": "ETH-SRM",
      "name": "Raydium LP Token V4 (ETH-SRM)",
      "decimals": 6,
      "logoURI": "https://raw.githubusercontent.com/solana-labs/token-list/main/assets/mainnet/9VoY3VERETuc2FoadMSYYizF26mJinY514ZpEzkHMtwG/logo.png",
      "tags": [
        "lp-token"
      ],
      "extensions": {
        "website": "https://raydium.io/"
      }
    },
    {
      "chainId": 101,
      "address": "AKJHspCwDhABucCxNLXUSfEzb7Ny62RqFtC9uNjJi4fq",
      "symbol": "SRM-SOL",
      "name": "Raydium LP Token V4 (SRM-SOL)",
      "decimals": 6,
      "logoURI": "https://raw.githubusercontent.com/solana-labs/token-list/main/assets/mainnet/AKJHspCwDhABucCxNLXUSfEzb7Ny62RqFtC9uNjJi4fq/logo.png",
      "tags": [
        "lp-token"
      ],
      "extensions": {
        "website": "https://raydium.io/"
      }
    },
    {
      "chainId": 101,
      "address": "2doeZGLJyACtaG9DCUyqMLtswesfje1hjNA11hMdj6YU",
      "symbol": "TULIP-USDC",
      "name": "Raydium LP Token V4 (TULIP-USDC)",
      "decimals": 6,
      "logoURI": "https://raw.githubusercontent.com/solana-labs/token-list/main/assets/mainnet/2doeZGLJyACtaG9DCUyqMLtswesfje1hjNA11hMdj6YU/logo.svg",
      "tags": [
        "lp-token"
      ],
      "extensions": {
        "website": "https://raydium.io/"
      }
    },
    {
      "chainId": 101,
      "address": "AcstFzGGawvvdVhYV9bftr7fmBHbePUjhv53YK1W3dZo",
      "symbol": "LSD",
      "name": "LSD",
      "decimals": 9,
      "logoURI": "https://raw.githubusercontent.com/solana-labs/token-list/main/assets/mainnet/AcstFzGGawvvdVhYV9bftr7fmBHbePUjhv53YK1W3dZo/logo.svg",
      "tags": [
        "nft"
      ],
      "extensions": {
        "website": "https://solible.com/"
      }
    },
    {
      "chainId": 101,
      "address": "91fSFQsPzMLat9DHwLdQacW3i3EGnWds5tA5mt7yLiT9",
      "symbol": "Unlimited Energy",
      "name": "Unlimited Energy",
      "decimals": 9,
      "tags": [
        "nft"
      ],
      "extensions": {
        "website": "https://solible.com/"
      }
    },
    {
      "chainId": 101,
      "address": "29PEpZeuqWf9tS2gwCjpeXNdXLkaZSMR2s1ibkvGsfnP",
      "symbol": "Need for Speed",
      "name": "Need for Speed",
      "decimals": 9,
      "tags": [
        "nft"
      ],
      "extensions": {
        "website": "https://solible.com/"
      }
    },
    {
      "chainId": 101,
      "address": "HsY8PNar8VExU335ZRYzg89fX7qa4upYu6vPMPFyCDdK",
      "symbol": "ADOR OPENS",
      "name": "ADOR OPENS",
      "decimals": 0,
      "tags": [
        "nft"
      ],
      "extensions": {
        "website": "https://solible.com/"
      }
    },
    {
      "chainId": 101,
      "address": "EDP8TpLJ77M3KiDgFkZW4v4mhmKJHZi9gehYXenfFZuL",
      "symbol": "CMS - Rare",
      "name": "CMS - Rare",
      "decimals": 0,
      "tags": [
        "nft"
      ],
      "extensions": {
        "website": "https://solible.com/"
      }
    },
    {
      "chainId": 101,
      "address": "BrUKFwAABkExb1xzYU4NkRWzjBihVQdZ3PBz4m5S8if3",
      "symbol": "Tesla",
      "name": "Tesla",
      "decimals": 0,
      "tags": [
        "nft"
      ],
      "extensions": {
        "website": "https://solible.com/"
      }
    },
    {
      "chainId": 101,
      "address": "9CmQwpvVXRyixjiE3LrbSyyopPZohNDN1RZiTk8rnXsQ",
      "symbol": "DeceFi",
      "name": "DeceFi",
      "decimals": 0,
      "tags": [
        "nft"
      ],
      "extensions": {
        "website": "https://solible.com/"
      }
    },
    {
      "chainId": 101,
      "address": "F6ST1wWkx2PeH45sKmRxo1boyuzzWCfpnvyKL4BGeLxF",
      "symbol": "Power User",
      "name": "Power User",
      "decimals": 0,
      "tags": [
        "nft"
      ],
      "extensions": {
        "website": "https://solible.com/"
      }
    },
    {
      "chainId": 101,
      "address": "dZytJ7iPDcCu9mKe3srL7bpUeaR3zzkcVqbtqsmxtXZ",
      "symbol": "VIP Member",
      "name": "VIP Member",
      "decimals": 0,
      "tags": [
        "nft"
      ],
      "extensions": {
        "website": "https://solible.com/"
      }
    },
    {
      "chainId": 101,
      "address": "8T4vXgwZUWwsbCDiptHFHjdfexvLG9UP8oy1psJWEQdS",
      "symbol": "Uni Christmas",
      "name": "Uni Christmas",
      "decimals": 0,
      "tags": [
        "nft"
      ],
      "extensions": {
        "website": "https://solible.com/"
      }
    },
    {
      "chainId": 101,
      "address": "EjFGGJSyp9UDS8aqafET5LX49nsG326MeNezYzpiwgpQ",
      "symbol": "BNB",
      "name": "BNB",
      "decimals": 0,
      "tags": [
        "nft"
      ],
      "extensions": {
        "website": "https://solible.com/"
      }
    },
    {
      "chainId": 101,
      "address": "FkmkTr4en8CXkfo9jAwEMov6PVNLpYMzWr3Udqf9so8Z",
      "symbol": "Seldom",
      "name": "Seldom",
      "decimals": 9,
      "tags": [
        "nft"
      ],
      "extensions": {
        "website": "https://solible.com/"
      }
    },
    {
      "chainId": 101,
      "address": "2gn1PJdMAU92SU5inLSp4Xp16ZC5iLF6ScEi7UBvp8ZD",
      "symbol": "Satoshi Closeup",
      "name": "Satoshi Closeup",
      "decimals": 9,
      "tags": [
        "nft"
      ],
      "extensions": {
        "website": "https://solible.com/"
      }
    },
    {
      "chainId": 101,
      "address": "7mhZHtPL4GFkquQR4Y6h34Q8hNkQvGc1FaNtyE43NvUR",
      "symbol": "Satoshi GB",
      "name": "Satoshi GB",
      "decimals": 9,
      "tags": [
        "nft"
      ],
      "extensions": {
        "website": "https://solible.com/"
      }
    },
    {
      "chainId": 101,
      "address": "8RoKfLx5RCscbtVh8kYb81TF7ngFJ38RPomXtUREKsT2",
      "symbol": "Satoshi OG",
      "name": "Satoshi OG",
      "decimals": 9,
      "tags": [
        "nft"
      ],
      "extensions": {
        "website": "https://solible.com/"
      }
    },
    {
      "chainId": 101,
      "address": "9rw5hyDngBQ3yDsCRHqgzGHERpU2zaLh1BXBUjree48J",
      "symbol": "Satoshi BTC",
      "name": "Satoshi BTC",
      "decimals": 9,
      "tags": [
        "nft"
      ],
      "extensions": {
        "website": "https://solible.com/"
      }
    },
    {
      "chainId": 101,
      "address": "AiD7J6D5Hny5DJB1MrYBc2ePQqy2Yh4NoxWwYfR7PzxH",
      "symbol": "Satoshi GB",
      "name": "Satoshi GB",
      "decimals": 9,
      "tags": [
        "nft"
      ],
      "extensions": {
        "website": "https://solible.com/"
      }
    },
    {
      "chainId": 101,
      "address": "4qzEcYvT6TuJME2EMZ5vjaLvQja6R4hKjarA73WQUwt6",
      "name": "APESZN_HOODIE",
      "symbol": "APESZN_HOODIE",
      "decimals": 0,
      "tags": [
        "nft"
      ],
      "extensions": {
        "website": "https://solible.com/"
      }
    },
    {
      "chainId": 101,
      "address": "APhyVWtzjdTVYhyta9ngSiCDk2pLi8eEZKsHGSbsmwv6",
      "name": "APESZN_TEE_SHIRT",
      "symbol": "APESZN_TEE_SHIRT",
      "decimals": 0,
      "tags": [
        "nft"
      ],
      "extensions": {
        "website": "https://solible.com/"
      }
    },
    {
      "chainId": 101,
      "address": "bxiA13fpU1utDmYuUvxvyMT8odew5FEm96MRv7ij3eb",
      "symbol": "Satoshi",
      "name": "Satoshi",
      "decimals": 9,
      "tags": [
        "nft"
      ],
      "extensions": {
        "website": "https://solible.com/"
      }
    },
    {
      "chainId": 101,
      "address": "GoC24kpj6TkvjzspXrjSJC2CVb5zMWhLyRcHJh9yKjRF",
      "symbol": "Satoshi Closeup",
      "name": "Satoshi Closeup",
      "decimals": 9,
      "tags": [
        "nft"
      ],
      "extensions": {
        "website": "https://solible.com/"
      }
    },
    {
      "chainId": 101,
      "address": "oCUduD44ETuZ65bpWdPzPDSnAdreg1sJrugfwyFZVHV",
      "symbol": "Satoshi BTC",
      "name": "Satoshi BTC",
      "decimals": 9,
      "tags": [
        "nft"
      ],
      "extensions": {
        "website": "https://solible.com/"
      }
    },
    {
      "chainId": 101,
      "address": "9Vvre2DxBB9onibwYDHeMsY1cj6BDKtEDccBPWRN215E",
      "symbol": "Satoshi Nakamoto",
      "name": "Satoshi Nakamoto",
      "decimals": 9,
      "tags": [
        "nft"
      ],
      "extensions": {
        "website": "https://solible.com/"
      }
    },
    {
      "chainId": 101,
      "address": "7RpFk44cMTAUt9CcjEMWnZMypE9bYQsjBiSNLn5qBvhP",
      "symbol": "Charles Hoskinson",
      "name": "Charles Hoskinson",
      "decimals": 9,
      "tags": [
        "nft"
      ],
      "extensions": {
        "website": "https://solible.com/"
      }
    },
    {
      "chainId": 101,
      "address": "GyRkPAxpd9XrMHcBF6fYHVRSZQvQBwAGKAGQeBPSKzMq",
      "symbol": "SBF",
      "name": "SBF",
      "decimals": 0,
      "tags": [
        "nft"
      ],
      "extensions": {
        "website": "https://solible.com/"
      }
    },
    {
      "chainId": 101,
      "address": "AgdBQN2Sy2abiZ2KToWeUsQ9PHdCv95wt6kVWRf5zDkx",
      "symbol": "Bitcoin Tram",
      "name": "Bitcoin Tram",
      "decimals": 0,
      "tags": [
        "nft"
      ],
      "extensions": {
        "website": "https://solible.com/"
      }
    },
    {
      "chainId": 101,
      "address": "7TRzvCqXN8KSXggbSyeEG2Z9YBBhEFmbtmv6FLbd4mmd",
      "symbol": "SRM tee-shirt",
      "name": "SRM tee-shirt",
      "decimals": 0,
      "tags": [
        "nft"
      ],
      "extensions": {
        "website": "https://solible.com/"
      }
    },
    {
      "chainId": 101,
      "address": "gksYzxitEf2HyE7Bb81vvHXNH5f3wa43jvXf4TcUZwb",
      "symbol": "PERK",
      "name": "PERK",
      "decimals": 6,
      "logoURI": "https://raw.githubusercontent.com/solana-labs/token-list/main/assets/mainnet/gksYzxitEf2HyE7Bb81vvHXNH5f3wa43jvXf4TcUZwb/logo.png",
      "tags": [],
      "extensions": {
        "website": "https://perk.exchange/"
      }
    },
    {
      "chainId": 101,
      "address": "BDxWSxkMLW1nJ3VggamUKkEKrtCaVqzFxoDApM8HdBks",
      "symbol": "BTSG",
      "name": "BitSong",
      "decimals": 6,
      "logoURI": "https://raw.githubusercontent.com/solana-labs/token-list/main/assets/mainnet/BDxWSxkMLW1nJ3VggamUKkEKrtCaVqzFxoDApM8HdBks/logo.png",
      "tags": [],
      "extensions": {
        "website": "https://bitsong.io/",
        "coingeckoId": "bitsong"
      }
    },
    {
      "chainId": 101,
      "address": "5ddiFxh3J2tcZHfn8uhGRYqu16P3FUvBfh8WoZPUHKW5",
      "name": "EOSBEAR",
      "symbol": "EOSBEAR",
      "decimals": 6,
      "logoURI": "",
      "tags": [
        "leveraged",
        "bear"
      ],
      "extensions": {
        "coingeckoId": "3x-short-eos-token",
        "serumV3Usdc": "2BQrJP599QVKRyHhyJ6oRrTPNUmPBgXxiBo2duvYdacy"
      }
    },
    {
      "chainId": 101,
      "address": "qxxF6S62hmZF5bo46mS7C2qbBa87qRossAM78VzsDqi",
      "name": "EOSBULL",
      "symbol": "EOSBULL",
      "decimals": 6,
      "logoURI": "",
      "tags": [
        "leveraged",
        "bull"
      ],
      "extensions": {
        "coingeckoId": "3x-long-eos-token"
      }
    },
    {
      "chainId": 101,
      "address": "2CDLbxeuqkLTLY3em6FFQgfBQV5LRnEsJJgcFCvWKNcS",
      "name": "BNBBEAR",
      "symbol": "BNBBEAR",
      "decimals": 6,
      "logoURI": "",
      "tags": [
        "leveraged",
        "bear"
      ],
      "extensions": {
        "coingeckoId": "3x-short-bnb-token"
      }
    },
    {
      "chainId": 101,
      "address": "AfjHjdLibuXyvmz7PyTSc5KEcGBh43Kcu8Sr2tyDaJyt",
      "name": "BNBBULL",
      "symbol": "BNBBULL",
      "decimals": 6,
      "logoURI": "",
      "tags": [
        "leveraged",
        "bull"
      ],
      "extensions": {
        "coingeckoId": "3x-long-bnb-token"
      }
    },
    {
      "chainId": 101,
      "address": "8kA1WJKoLTxtACNPkvW6UNufsrpxUY57tXZ9KmG9123t",
      "name": "BSVBULL",
      "symbol": "BSVBULL",
      "decimals": 6,
      "logoURI": "",
      "tags": [
        "leveraged",
        "bull"
      ],
      "extensions": {
        "coingeckoId": "3x-long-bitcoin-sv-token"
      }
    },
    {
      "chainId": 101,
      "address": "2FGW8BVMu1EHsz2ZS9rZummDaq6o2DVrZZPw4KaAvDWh",
      "name": "BSVBEAR",
      "symbol": "BSVBEAR",
      "decimals": 6,
      "logoURI": "",
      "tags": [
        "leveraged",
        "bear"
      ],
      "extensions": {
        "coingeckoId": "3x-short-bitcoin-sv-token"
      }
    },
    {
      "chainId": 101,
      "address": "8L9XGTMzcqS9p61zsR35t7qipwAXMYkD6disWoDFZiFT",
      "name": "LTCBEAR",
      "symbol": "LTCBEAR",
      "decimals": 6,
      "logoURI": "",
      "tags": [
        "leveraged",
        "bear"
      ],
      "extensions": {
        "coingeckoId": "3x-short-litecoin-token"
      }
    },
    {
      "chainId": 101,
      "address": "863ZRjf1J8AaVuCqypAdm5ktVyGYDiBTvD1MNHKrwyjp",
      "name": "LTCBULL",
      "symbol": "LTCBULL",
      "decimals": 6,
      "logoURI": "",
      "tags": [
        "leveraged",
        "bull"
      ],
      "extensions": {
        "coingeckoId": "3x-long-litecoin-token"
      }
    },
    {
      "chainId": 101,
      "address": "GkSPaHdY2raetuYzsJYacHtrAtQUfWt64bpd1VzxJgSD",
      "name": "BULL",
      "symbol": "BULL",
      "decimals": 6,
      "logoURI": "",
      "tags": [
        "leveraged",
        "bull"
      ],
      "extensions": {
        "coingeckoId": "3x-long-bitcoin-token"
      }
    },
    {
      "chainId": 101,
      "address": "45vwTZSDFBiqCMRdtK4xiLCHEov8LJRW8GwnofG8HYyH",
      "name": "BEAR",
      "symbol": "BEAR",
      "decimals": 6,
      "logoURI": "",
      "tags": [
        "leveraged",
        "bear"
      ],
      "extensions": {
        "coingeckoId": "3x-short-bitcoin-token"
      }
    },
    {
      "chainId": 101,
      "address": "2VTAVf1YCwamD3ALMdYHRMV5vPUCXdnatJH5f1khbmx6",
      "name": "BCHBEAR",
      "symbol": "BCHBEAR",
      "decimals": 6,
      "logoURI": "",
      "tags": [
        "leveraged",
        "bear"
      ],
      "extensions": {
        "coingeckoId": "3x-short-bitcoin-cash-token"
      }
    },
    {
      "chainId": 101,
      "address": "22xoSp66BDt4x4Q5xqxjaSnirdEyharoBziSFChkLFLy",
      "name": "BCHBULL",
      "symbol": "BCHBULL",
      "decimals": 6,
      "logoURI": "",
      "tags": [
        "leveraged",
        "bull"
      ],
      "extensions": {
        "coingeckoId": "3x-long-bitcoin-cash-token"
      }
    },
    {
      "chainId": 101,
      "address": "CwChm6p9Q3yFrjzVeiLTTbsoJkooscof5SJYZc2CrNqG",
      "name": "ETHBULL",
      "symbol": "ETHBULL",
      "decimals": 6,
      "logoURI": "",
      "tags": [
        "leveraged",
        "bull"
      ],
      "extensions": {
        "coingeckoId": "3x-long-ethereum-token",
        "serumV3Usdt": "FuhKVt5YYCv7vXnADXtb7vqzYn82PJoap86q5wm8LX8Q"
      }
    },
    {
      "chainId": 101,
      "address": "Bvv9xLodFrvDFSno9Ud8SEh5zVtBDQQjnBty2SgMcJ2s",
      "name": "ETHBEAR",
      "symbol": "ETHBEAR",
      "decimals": 6,
      "logoURI": "",
      "tags": [
        "leveraged",
        "bear"
      ],
      "extensions": {
        "coingeckoId": "3x-short-ethereum-token"
      }
    },
    {
      "chainId": 101,
      "address": "HRhaNssoyv5tKFRcbPg69ULEbcD8DPv99GdXLcdkgc1A",
      "name": "ALTBULL",
      "symbol": "ALTBULL",
      "decimals": 6,
      "logoURI": "",
      "tags": [
        "leveraged",
        "bull"
      ],
      "extensions": {
        "coingeckoId": "3x-long-altcoin-index-token"
      }
    },
    {
      "chainId": 101,
      "address": "9Mu1KmjBKTUWgpDoeTJ5oD7XFQmEiZxzspEd3TZGkavx",
      "name": "ALTBEAR",
      "symbol": "ALTBEAR",
      "decimals": 6,
      "logoURI": "",
      "tags": [
        "leveraged",
        "bear"
      ],
      "extensions": {
        "coingeckoId": "3x-short-altcoin-index-token"
      }
    },
    {
      "chainId": 101,
      "address": "AYL1adismZ1U9pTuN33ahG4aYc5XTZQL4vKFx9ofsGWD",
      "name": "BULLSHIT",
      "symbol": "BULLSHIT",
      "decimals": 6,
      "logoURI": "",
      "tags": [
        "leveraged",
        "bull"
      ],
      "extensions": {
        "coingeckoId": "3x-long-shitcoin-index-token"
      }
    },
    {
      "chainId": 101,
      "address": "5jqymuoXXVcUuJKrf1MWiHSqHyg2osMaJGVy69NsJWyP",
      "name": "BEARSHIT",
      "symbol": "BEARSHIT",
      "decimals": 6,
      "logoURI": "",
      "tags": [
        "leveraged",
        "bear"
      ],
      "extensions": {
        "coingeckoId": "3x-short-shitcoin-index-token"
      }
    },
    {
      "chainId": 101,
      "address": "EL1aDTnLKjf4SaGpqtxJPyK94imSBr8fWDbcXjXQrsmj",
      "name": "MIDBULL",
      "symbol": "MIDBULL",
      "decimals": 6,
      "logoURI": "",
      "tags": [
        "leveraged",
        "bull"
      ],
      "extensions": {
        "coingeckoId": "3x-long-midcap-index-token",
        "serumV3Usdc": "8BBtLkoaEyavREriwGUudzAcihTH9SJLAPBbgb7QZe9y"
      }
    },
    {
      "chainId": 101,
      "address": "2EPvVjHusU3ozoucmdhhnqv3HQtBsQmjTnSa87K91HkC",
      "name": "MIDBEAR",
      "symbol": "MIDBEAR",
      "decimals": 6,
      "logoURI": "",
      "tags": [
        "leveraged",
        "bear"
      ],
      "extensions": {
        "coingeckoId": "3x-short-midcap-index-token"
      }
    },
    {
      "chainId": 101,
      "address": "8TCfJTyeqNBZqyDMY4VwDY7kdCCY7pcbJJ58CnKHkMu2",
      "name": "LINKBEAR",
      "symbol": "LINKBEAR",
      "decimals": 6,
      "logoURI": "",
      "tags": [
        "leveraged",
        "bear"
      ],
      "extensions": {
        "coingeckoId": "3x-short-chainlink-token"
      }
    },
    {
      "chainId": 101,
      "address": "EsUoZMbACNMppdqdmuLCFLet8VXxt2h47N9jHCKwyaPz",
      "name": "LINKBULL",
      "symbol": "LINKBULL",
      "decimals": 6,
      "logoURI": "",
      "tags": [
        "leveraged",
        "bull"
      ],
      "extensions": {
        "coingeckoId": "3x-long-chainlink-token"
      }
    },
    {
      "chainId": 101,
      "address": "262cQHT3soHwzuo2oVSy5kAfHcFZ1Jjn8C1GRLcQNKA3",
      "name": "XRPBULL",
      "symbol": "XRPBULL",
      "decimals": 6,
      "logoURI": "",
      "tags": [
        "leveraged",
        "bull"
      ],
      "extensions": {
        "coingeckoId": "3x-long-xrp-token"
      }
    },
    {
      "chainId": 101,
      "address": "8sxtSswmQ7Lcd2GjK6am37Z61wJZjA2SzE7Luf7yaKBB",
      "name": "XRPBEAR",
      "symbol": "XRPBEAR",
      "decimals": 6,
      "logoURI": "",
      "tags": [
        "leveraged",
        "bear"
      ],
      "extensions": {
        "coingeckoId": "3x-short-xrp-token"
      }
    },
    {
      "chainId": 101,
      "address": "91z91RukFM16hyEUCXuwMQwp2BW3vanNG5Jh5yj6auiJ",
      "name": "BVOL",
      "symbol": "BVOL",
      "decimals": 6,
      "logoURI": "",
      "tags": [],
      "extensions": {
        "coingeckoId": "1x-long-btc-implied-volatility-token"
      }
    },
    {
      "chainId": 101,
      "address": "5TY71D29Cyuk9UrsSxLXw2quJBpS7xDDFuFu2K9W7Wf9",
      "name": "IBlive",
      "symbol": "IBVOL",
      "decimals": 6,
      "logoURI": "",
      "tags": [],
      "extensions": {
        "coingeckoId": "1x-short-btc-implied-volatility"
      }
    },
    {
      "chainId": 101,
      "address": "dK83wTVypEpa1pqiBbHY3MNuUnT3ADUZM4wk9VZXZEc",
      "name": "Wrapped Aave",
      "symbol": "AAVE",
      "decimals": 6,
      "logoURI": "https://raw.githubusercontent.com/solana-labs/token-list/main/assets/mainnet/dK83wTVypEpa1pqiBbHY3MNuUnT3ADUZM4wk9VZXZEc/logo.png",
      "tags": [],
      "extensions": {
        "serumV3Usdt": "6bxuB5N3bt3qW8UnPNLgMMzDq5sEH8pFmYJYGgzvE11V",
        "coingeckoId": "aave"
      }
    },
    {
      "chainId": 101,
      "address": "A6aY2ceogBz1VaXBxm1j2eJuNZMRqrWUAnKecrMH85zj",
      "name": "LQID",
      "symbol": "LQID",
      "decimals": 6,
      "logoURI": "https://raw.githubusercontent.com/solana-labs/token-list/main/assets/mainnet/A6aY2ceogBz1VaXBxm1j2eJuNZMRqrWUAnKecrMH85zj/logo.svg",
      "tags": []
    },
    {
      "chainId": 101,
      "address": "7CnFGR9mZWyAtWxPcVuTewpyC3A3MDW4nLsu5NY6PDbd",
      "name": "SECO",
      "symbol": "SECO",
      "decimals": 6,
      "logoURI": "",
      "tags": [],
      "extensions": {
        "coingeckoId": "serum-ecosystem-token"
      }
    },
    {
      "chainId": 101,
      "address": "3GECTP7H4Tww3w8jEPJCJtXUtXxiZty31S9szs84CcwQ",
      "name": "HOLY",
      "symbol": "HOLY",
      "decimals": 6,
      "logoURI": "",
      "tags": [],
      "extensions": {
        "coingeckoId": "holy-trinity"
      }
    },
    {
      "chainId": 101,
      "address": "6ry4WBDvAwAnrYJVv6MCog4J8zx6S3cPgSqnTsDZ73AR",
      "name": "TRYB",
      "symbol": "TRYB",
      "decimals": 6,
      "logoURI": "",
      "tags": [],
      "extensions": {
        "serumV3Usdt": "AADohBGxvf7bvixs2HKC3dG2RuU3xpZDwaTzYFJThM8U",
        "coingeckoId": "bilira"
      }
    },
    {
      "chainId": 101,
      "address": "ASboaJPFtJeCS5eG4gL3Lg95xrTz2UZSLE9sdJtY93kE",
      "name": "DOGEBULL",
      "symbol": "DOGEBULL",
      "decimals": 6,
      "logoURI": "",
      "tags": [
        "leveraged",
        "bull"
      ],
      "extensions": {
        "coingeckoId": "3x-long-dogecoin-token"
      }
    },
    {
      "chainId": 101,
      "address": "Gnhy3boBT4MA8TTjGip5ND2uNsceh1Wgeaw1rYJo51ZY",
      "symbol": "MAPSPOOL",
      "name": "Bonfida Maps Pool",
      "decimals": 6,
      "logoURI": "https://raw.githubusercontent.com/solana-labs/token-list/main/assets/mainnet/Gnhy3boBT4MA8TTjGip5ND2uNsceh1Wgeaw1rYJo51ZY/logo.svg",
      "tags": [],
      "extensions": {
        "website": "https://bonfida.com/"
      }
    },
    {
      "chainId": 101,
      "address": "9iDWyYZ5VHBCxxmWZogoY3Z6FSbKsX4WFe37c728krdT",
      "symbol": "OXYPOOL",
      "name": "Bonfida Oxy Pool",
      "decimals": 6,
      "logoURI": "https://raw.githubusercontent.com/solana-labs/token-list/main/assets/mainnet/9iDWyYZ5VHBCxxmWZogoY3Z6FSbKsX4WFe37c728krdT/logo.svg",
      "tags": [],
      "extensions": {
        "website": "https://bonfida.com/"
      }
    },
    {
      "chainId": 101,
      "address": "D68NB5JkzvyNCZAvi6EGtEcGvSoRNPanU9heYTAUFFRa",
      "name": "PERP",
      "symbol": "PERP",
      "decimals": 6,
      "logoURI": "https://raw.githubusercontent.com/solana-labs/token-list/main/assets/mainnet/D68NB5JkzvyNCZAvi6EGtEcGvSoRNPanU9heYTAUFFRa/logo.png",
      "tags": [],
      "extensions": {
        "coingeckoId": "perpetual-protocol"
      }
    },
    {
      "chainId": 101,
      "address": "93a1L7xaEV7vZGzNXCcb9ztZedbpKgUiTHYxmFKJwKvc",
      "symbol": "RAYPOOL",
      "name": "Bonfida Ray Pool",
      "decimals": 6,
      "logoURI": "https://raw.githubusercontent.com/solana-labs/token-list/main/assets/mainnet/93a1L7xaEV7vZGzNXCcb9ztZedbpKgUiTHYxmFKJwKvc/logo.png",
      "tags": [],
      "extensions": {
        "website": "https://bonfida.com/"
      }
    },
    {
      "chainId": 101,
      "address": "FeGn77dhg1KXRRFeSwwMiykZnZPw5JXW6naf2aQgZDQf",
      "symbol": "wWETH",
      "name": "Wrapped Ether (Wormhole)",
      "decimals": 9,
      "logoURI": "https://raw.githubusercontent.com/solana-labs/token-list/main/assets/mainnet/FeGn77dhg1KXRRFeSwwMiykZnZPw5JXW6naf2aQgZDQf/logo.png",
      "tags": [
        "wrapped",
        "wormhole"
      ],
      "extensions": {
        "address": "0xC02aaA39b223FE8D0A0e5C4F27eAD9083C756Cc2",
        "bridgeContract": "https://etherscan.io/address/0xf92cD566Ea4864356C5491c177A430C222d7e678",
        "assetContract": "https://etherscan.io/address/0xC02aaA39b223FE8D0A0e5C4F27eAD9083C756Cc2",
        "coingeckoId": "weth"
      }
    },
    {
      "chainId": 101,
      "address": "GbBWwtYTMPis4VHb8MrBbdibPhn28TSrLB53KvUmb7Gi",
      "symbol": "wFTT",
      "name": "Wrapped FTT (Wormhole)",
      "decimals": 9,
      "logoURI": "https://raw.githubusercontent.com/solana-labs/token-list/main/assets/mainnet/GbBWwtYTMPis4VHb8MrBbdibPhn28TSrLB53KvUmb7Gi/logo.png",
      "tags": [
        "wrapped",
        "wormhole"
      ],
      "extensions": {
        "address": "0x50d1c9771902476076ecfc8b2a83ad6b9355a4c9",
        "bridgeContract": "https://etherscan.io/address/0xf92cD566Ea4864356C5491c177A430C222d7e678",
        "assetContract": "https://etherscan.io/address/0x50d1c9771902476076ecfc8b2a83ad6b9355a4c9",
        "coingeckoId": "ftx-token"
      }
    },
    {
      "chainId": 101,
      "address": "AbLwQCyU9S8ycJgu8wn6woRCHSYJmjMpJFcAHQ6vjq2P",
      "symbol": "wTUSD",
      "name": "TrueUSD (Wormhole)",
      "decimals": 9,
      "logoURI": "https://raw.githubusercontent.com/solana-labs/token-list/main/assets/mainnet/AbLwQCyU9S8ycJgu8wn6woRCHSYJmjMpJFcAHQ6vjq2P/logo.png",
      "tags": [
        "wrapped",
        "wormhole"
      ],
      "extensions": {
        "address": "0x0000000000085d4780B73119b644AE5ecd22b376",
        "bridgeContract": "https://etherscan.io/address/0xf92cD566Ea4864356C5491c177A430C222d7e678",
        "assetContract": "https://etherscan.io/address/0x0000000000085d4780B73119b644AE5ecd22b376",
        "coingeckoId": "true-usd"
      }
    },
    {
      "chainId": 101,
      "address": "3JfuyCg5891hCX1ZTbvt3pkiaww3XwgyqQH6E9eHtqKD",
      "symbol": "wLON",
      "name": "Tokenlon (Wormhole)",
      "decimals": 9,
      "logoURI": "https://raw.githubusercontent.com/solana-labs/token-list/main/assets/mainnet/3JfuyCg5891hCX1ZTbvt3pkiaww3XwgyqQH6E9eHtqKD/logo.png",
      "tags": [
        "wrapped",
        "wormhole"
      ],
      "extensions": {
        "address": "0x0000000000095413afC295d19EDeb1Ad7B71c952",
        "bridgeContract": "https://etherscan.io/address/0xf92cD566Ea4864356C5491c177A430C222d7e678",
        "assetContract": "https://etherscan.io/address/0x0000000000095413afC295d19EDeb1Ad7B71c952",
        "coingeckoId": "tokenlon"
      }
    },
    {
      "chainId": 101,
      "address": "6k7mrqiAqEWnABVN8FhfuNUrmrnaMh44nNWydNXctbpV",
      "symbol": "wALBT",
      "name": "AllianceBlock Token (Wormhole)",
      "decimals": 9,
      "logoURI": "https://raw.githubusercontent.com/solana-labs/token-list/main/assets/mainnet/6k7mrqiAqEWnABVN8FhfuNUrmrnaMh44nNWydNXctbpV/logo.png",
      "tags": [
        "wrapped",
        "wormhole"
      ],
      "extensions": {
        "address": "0x00a8b738E453fFd858a7edf03bcCfe20412f0Eb0",
        "bridgeContract": "https://etherscan.io/address/0xf92cD566Ea4864356C5491c177A430C222d7e678",
        "assetContract": "https://etherscan.io/address/0x00a8b738E453fFd858a7edf03bcCfe20412f0Eb0",
        "coingeckoId": "allianceblock"
      }
    },
    {
      "chainId": 101,
      "address": "4b166BQEQunjg8oNTDcLeWU3nidQnVTL1Vni8ANU7Mvt",
      "symbol": "wSKL",
      "name": "SKALE (Wormhole)",
      "decimals": 9,
      "logoURI": "https://raw.githubusercontent.com/solana-labs/token-list/main/assets/mainnet/4b166BQEQunjg8oNTDcLeWU3nidQnVTL1Vni8ANU7Mvt/logo.png",
      "tags": [
        "wrapped",
        "wormhole"
      ],
      "extensions": {
        "address": "0x00c83aeCC790e8a4453e5dD3B0B4b3680501a7A7",
        "bridgeContract": "https://etherscan.io/address/0xf92cD566Ea4864356C5491c177A430C222d7e678",
        "assetContract": "https://etherscan.io/address/0x00c83aeCC790e8a4453e5dD3B0B4b3680501a7A7",
        "coingeckoId": "skale"
      }
    },
    {
      "chainId": 101,
      "address": "CcHhpEx9VcWx7UBJC8DJaR5h3wNdexsQtB1nEfekjSHn",
      "symbol": "wUFT",
      "name": "UniLend Finance Token (Wormhole)",
      "decimals": 9,
      "logoURI": "https://raw.githubusercontent.com/solana-labs/token-list/main/assets/mainnet/CcHhpEx9VcWx7UBJC8DJaR5h3wNdexsQtB1nEfekjSHn/logo.png",
      "tags": [
        "wrapped",
        "wormhole"
      ],
      "extensions": {
        "address": "0x0202Be363B8a4820f3F4DE7FaF5224fF05943AB1",
        "bridgeContract": "https://etherscan.io/address/0xf92cD566Ea4864356C5491c177A430C222d7e678",
        "assetContract": "https://etherscan.io/address/0x0202Be363B8a4820f3F4DE7FaF5224fF05943AB1",
        "coingeckoId": "unlend-finance"
      }
    },
    {
      "chainId": 101,
      "address": "VPjCJkR1uZGT9k9q7PsLArS5sEQtWgij8eZC8tysCy7",
      "symbol": "wORN",
      "name": "Orion Protocol (Wormhole)",
      "decimals": 8,
      "logoURI": "https://raw.githubusercontent.com/solana-labs/token-list/main/assets/mainnet/VPjCJkR1uZGT9k9q7PsLArS5sEQtWgij8eZC8tysCy7/logo.png",
      "tags": [
        "wrapped",
        "wormhole"
      ],
      "extensions": {
        "address": "0x0258F474786DdFd37ABCE6df6BBb1Dd5dfC4434a",
        "bridgeContract": "https://etherscan.io/address/0xf92cD566Ea4864356C5491c177A430C222d7e678",
        "assetContract": "https://etherscan.io/address/0x0258F474786DdFd37ABCE6df6BBb1Dd5dfC4434a",
        "coingeckoId": "orion-protocol"
      }
    },
    {
      "chainId": 101,
      "address": "CxzHZtzrm6bAz6iFCAGgCYCd3iQb5guUD7oQXKxdgk5c",
      "symbol": "wSRK",
      "name": "SparkPoint (Wormhole)",
      "decimals": 9,
      "logoURI": "https://raw.githubusercontent.com/solana-labs/token-list/main/assets/mainnet/CxzHZtzrm6bAz6iFCAGgCYCd3iQb5guUD7oQXKxdgk5c/logo.png",
      "tags": [
        "wrapped",
        "wormhole"
      ],
      "extensions": {
        "address": "0x0488401c3F535193Fa8Df029d9fFe615A06E74E6",
        "bridgeContract": "https://etherscan.io/address/0xf92cD566Ea4864356C5491c177A430C222d7e678",
        "assetContract": "https://etherscan.io/address/0x0488401c3F535193Fa8Df029d9fFe615A06E74E6",
        "coingeckoId": "sparkpoint"
      }
    },
    {
      "chainId": 101,
      "address": "FqMZWvmii4NNzhLBKGzkvGj3e3XTxNVDNSKDJnt9fVQV",
      "symbol": "wUMA",
      "name": "UMA Voting Token v1 (Wormhole)",
      "decimals": 9,
      "logoURI": "https://raw.githubusercontent.com/solana-labs/token-list/main/assets/mainnet/FqMZWvmii4NNzhLBKGzkvGj3e3XTxNVDNSKDJnt9fVQV/logo.png",
      "tags": [
        "wrapped",
        "wormhole"
      ],
      "extensions": {
        "address": "0x04Fa0d235C4abf4BcF4787aF4CF447DE572eF828",
        "bridgeContract": "https://etherscan.io/address/0xf92cD566Ea4864356C5491c177A430C222d7e678",
        "assetContract": "https://etherscan.io/address/0x04Fa0d235C4abf4BcF4787aF4CF447DE572eF828",
        "coingeckoId": "uma"
      }
    },
    {
      "chainId": 101,
      "address": "6GGNzF99kCG1ozQbP7M7EYW9zPbQGPMwTCCi2Dqx3qhU",
      "symbol": "wSkey",
      "name": "SmartKey (Wormhole)",
      "decimals": 8,
      "logoURI": "https://raw.githubusercontent.com/solana-labs/token-list/main/assets/mainnet/6GGNzF99kCG1ozQbP7M7EYW9zPbQGPMwTCCi2Dqx3qhU/logo.png",
      "tags": [
        "wrapped",
        "wormhole"
      ],
      "extensions": {
        "address": "0x06A01a4d579479Dd5D884EBf61A31727A3d8D442",
        "bridgeContract": "https://etherscan.io/address/0xf92cD566Ea4864356C5491c177A430C222d7e678",
        "assetContract": "https://etherscan.io/address/0x06A01a4d579479Dd5D884EBf61A31727A3d8D442",
        "coingeckoId": "smartkey"
      }
    },
    {
      "chainId": 101,
      "address": "Gc9rR2dUHfuYCJ8rU1Ye9fr8JoZZt9ZrfmXitQRLsxRW",
      "symbol": "wMIR",
      "name": "Wrapped MIR Token (Wormhole)",
      "decimals": 9,
      "logoURI": "https://raw.githubusercontent.com/solana-labs/token-list/main/assets/mainnet/Gc9rR2dUHfuYCJ8rU1Ye9fr8JoZZt9ZrfmXitQRLsxRW/logo.png",
      "tags": [
        "wrapped",
        "wormhole"
      ],
      "extensions": {
        "address": "0x09a3EcAFa817268f77BE1283176B946C4ff2E608",
        "bridgeContract": "https://etherscan.io/address/0xf92cD566Ea4864356C5491c177A430C222d7e678",
        "assetContract": "https://etherscan.io/address/0x09a3EcAFa817268f77BE1283176B946C4ff2E608",
        "coingeckoId": "mirror-protocol"
      }
    },
    {
      "chainId": 101,
      "address": "B8xDqdrHpYLNHQKQ4ARDKurxhkhn2gfZa8WRosCEzXnF",
      "symbol": "wGRO",
      "name": "Growth (Wormhole)",
      "decimals": 9,
      "logoURI": "https://raw.githubusercontent.com/solana-labs/token-list/main/assets/mainnet/B8xDqdrHpYLNHQKQ4ARDKurxhkhn2gfZa8WRosCEzXnF/logo.png",
      "tags": [
        "wrapped",
        "wormhole"
      ],
      "extensions": {
        "address": "0x09e64c2B61a5f1690Ee6fbeD9baf5D6990F8dFd0",
        "bridgeContract": "https://etherscan.io/address/0xf92cD566Ea4864356C5491c177A430C222d7e678",
        "assetContract": "https://etherscan.io/address/0x09e64c2B61a5f1690Ee6fbeD9baf5D6990F8dFd0",
        "coingeckoId": "growth-defi"
      }
    },
    {
      "chainId": 101,
      "address": "GE1X8ef7fcsJ93THx4CvV7BQsdEyEAyk61s2L5YfSXiL",
      "symbol": "wSTAKE",
      "name": "xDai (Wormhole)",
      "decimals": 9,
      "logoURI": "https://raw.githubusercontent.com/solana-labs/token-list/main/assets/mainnet/GE1X8ef7fcsJ93THx4CvV7BQsdEyEAyk61s2L5YfSXiL/logo.png",
      "tags": [
        "wrapped",
        "wormhole"
      ],
      "extensions": {
        "address": "0x0Ae055097C6d159879521C384F1D2123D1f195e6",
        "bridgeContract": "https://etherscan.io/address/0xf92cD566Ea4864356C5491c177A430C222d7e678",
        "assetContract": "https://etherscan.io/address/0x0Ae055097C6d159879521C384F1D2123D1f195e6",
        "coingeckoId": "xdai-stake"
      }
    },
    {
      "chainId": 101,
      "address": "7TK6QeyTsnTT6KsnK2tHHfh62mbjNuFWoyUc8vo3CmmU",
      "symbol": "wYFI",
      "name": "yearn.finance (Wormhole)",
      "decimals": 9,
      "logoURI": "https://raw.githubusercontent.com/solana-labs/token-list/main/assets/mainnet/7TK6QeyTsnTT6KsnK2tHHfh62mbjNuFWoyUc8vo3CmmU/logo.png",
      "tags": [
        "wrapped",
        "wormhole"
      ],
      "extensions": {
        "address": "0x0bc529c00C6401aEF6D220BE8C6Ea1667F6Ad93e",
        "bridgeContract": "https://etherscan.io/address/0xf92cD566Ea4864356C5491c177A430C222d7e678",
        "assetContract": "https://etherscan.io/address/0x0bc529c00C6401aEF6D220BE8C6Ea1667F6Ad93e",
        "coingeckoId": "yearn-finance"
      }
    },
    {
      "chainId": 101,
      "address": "CTtKth9uW7froBA6xCd2MP7BXjGFESdT1SyxUmbHovSw",
      "symbol": "wBAT",
      "name": "Basic Attention Token (Wormhole)",
      "decimals": 9,
      "logoURI": "https://raw.githubusercontent.com/solana-labs/token-list/main/assets/mainnet/CTtKth9uW7froBA6xCd2MP7BXjGFESdT1SyxUmbHovSw/logo.png",
      "tags": [
        "wrapped",
        "wormhole"
      ],
      "extensions": {
        "address": "0x0D8775F648430679A709E98d2b0Cb6250d2887EF",
        "bridgeContract": "https://etherscan.io/address/0xf92cD566Ea4864356C5491c177A430C222d7e678",
        "assetContract": "https://etherscan.io/address/0x0D8775F648430679A709E98d2b0Cb6250d2887EF",
        "coingeckoId": "basic-attention-token"
      }
    },
    {
      "chainId": 101,
      "address": "DrL2D4qCRCeNkQz3AJikLjBc3cS6fqqcQ3W7T9vbshCu",
      "symbol": "wMANA",
      "name": "Decentraland MANA (Wormhole)",
      "decimals": 9,
      "logoURI": "https://raw.githubusercontent.com/solana-labs/token-list/main/assets/mainnet/DrL2D4qCRCeNkQz3AJikLjBc3cS6fqqcQ3W7T9vbshCu/logo.png",
      "tags": [
        "wrapped",
        "wormhole"
      ],
      "extensions": {
        "address": "0x0F5D2fB29fb7d3CFeE444a200298f468908cC942",
        "bridgeContract": "https://etherscan.io/address/0xf92cD566Ea4864356C5491c177A430C222d7e678",
        "assetContract": "https://etherscan.io/address/0x0F5D2fB29fb7d3CFeE444a200298f468908cC942",
        "coingeckoId": "decentraland"
      }
    },
    {
      "chainId": 101,
      "address": "3cJKTW69FQDDCud7AhKHXZg126b3t73a2qVcVBS1BWjL",
      "symbol": "wXIO",
      "name": "XIO Network (Wormhole)",
      "decimals": 9,
      "logoURI": "https://raw.githubusercontent.com/solana-labs/token-list/main/assets/mainnet/3cJKTW69FQDDCud7AhKHXZg126b3t73a2qVcVBS1BWjL/logo.png",
      "tags": [
        "wrapped",
        "wormhole"
      ],
      "extensions": {
        "address": "0x0f7F961648aE6Db43C75663aC7E5414Eb79b5704",
        "bridgeContract": "https://etherscan.io/address/0xf92cD566Ea4864356C5491c177A430C222d7e678",
        "assetContract": "https://etherscan.io/address/0x0f7F961648aE6Db43C75663aC7E5414Eb79b5704",
        "coingeckoId": "xio"
      }
    },
    {
      "chainId": 101,
      "address": "CQivbzuRQLvZbqefKc5gLzhSzZzAaySAdMmTG7pFn41w",
      "symbol": "wLAYER",
      "name": "Unilayer (Wormhole)",
      "decimals": 9,
      "logoURI": "https://raw.githubusercontent.com/solana-labs/token-list/main/assets/mainnet/CQivbzuRQLvZbqefKc5gLzhSzZzAaySAdMmTG7pFn41w/logo.png",
      "tags": [
        "wrapped",
        "wormhole"
      ],
      "extensions": {
        "address": "0x0fF6ffcFDa92c53F615a4A75D982f399C989366b",
        "bridgeContract": "https://etherscan.io/address/0xf92cD566Ea4864356C5491c177A430C222d7e678",
        "assetContract": "https://etherscan.io/address/0x0fF6ffcFDa92c53F615a4A75D982f399C989366b",
        "coingeckoId": "unilayer"
      }
    },
    {
      "chainId": 101,
      "address": "C1LpKYrkVvWF5imsQ7JqJSZHj9NXNmJ5tEHkGTtLVH2L",
      "symbol": "wUMX",
      "name": "https://unimex.network/ (Wormhole)",
      "decimals": 9,
      "logoURI": "https://raw.githubusercontent.com/solana-labs/token-list/main/assets/mainnet/C1LpKYrkVvWF5imsQ7JqJSZHj9NXNmJ5tEHkGTtLVH2L/logo.png",
      "tags": [
        "wrapped",
        "wormhole"
      ],
      "extensions": {
        "address": "0x10Be9a8dAe441d276a5027936c3aADEd2d82bC15",
        "bridgeContract": "https://etherscan.io/address/0xf92cD566Ea4864356C5491c177A430C222d7e678",
        "assetContract": "https://etherscan.io/address/0x10Be9a8dAe441d276a5027936c3aADEd2d82bC15",
        "coingeckoId": "unimex-network"
      }
    },
    {
      "chainId": 101,
      "address": "8F3kZd9XEpFgNZ4fZnEAC5CJZLewnkNE8QCjdvorGWuW",
      "symbol": "w1INCH",
      "name": "1INCH Token (Wormhole)",
      "decimals": 9,
      "logoURI": "https://raw.githubusercontent.com/solana-labs/token-list/main/assets/mainnet/8F3kZd9XEpFgNZ4fZnEAC5CJZLewnkNE8QCjdvorGWuW/logo.png",
      "tags": [
        "wrapped",
        "wormhole"
      ],
      "extensions": {
        "address": "0x111111111117dC0aa78b770fA6A738034120C302",
        "bridgeContract": "https://etherscan.io/address/0xf92cD566Ea4864356C5491c177A430C222d7e678",
        "assetContract": "https://etherscan.io/address/0x111111111117dC0aa78b770fA6A738034120C302",
        "coingeckoId": "1inch"
      }
    },
    {
      "chainId": 101,
      "address": "H3UMboX4tnjba1Xw1a2VhUtkdgnrbmPvmDm6jaouQDN9",
      "symbol": "wARMOR",
      "name": "Armor (Wormhole)",
      "decimals": 9,
      "logoURI": "https://raw.githubusercontent.com/solana-labs/token-list/main/assets/mainnet/H3UMboX4tnjba1Xw1a2VhUtkdgnrbmPvmDm6jaouQDN9/logo.png",
      "tags": [
        "wrapped",
        "wormhole"
      ],
      "extensions": {
        "address": "0x1337DEF16F9B486fAEd0293eb623Dc8395dFE46a",
        "bridgeContract": "https://etherscan.io/address/0xf92cD566Ea4864356C5491c177A430C222d7e678",
        "assetContract": "https://etherscan.io/address/0x1337DEF16F9B486fAEd0293eb623Dc8395dFE46a",
        "coingeckoId": "armor"
      }
    },
    {
      "chainId": 101,
      "address": "Cw26Yz3rAN42mM5WpKriuGvbXnvRYmFA9sbBWH49KyqL",
      "symbol": "warNXM",
      "name": "Armor NXM (Wormhole)",
      "decimals": 9,
      "logoURI": "https://raw.githubusercontent.com/solana-labs/token-list/main/assets/mainnet/Cw26Yz3rAN42mM5WpKriuGvbXnvRYmFA9sbBWH49KyqL/logo.png",
      "tags": [
        "wrapped",
        "wormhole"
      ],
      "extensions": {
        "address": "0x1337DEF18C680aF1f9f45cBcab6309562975b1dD",
        "bridgeContract": "https://etherscan.io/address/0xf92cD566Ea4864356C5491c177A430C222d7e678",
        "assetContract": "https://etherscan.io/address/0x1337DEF18C680aF1f9f45cBcab6309562975b1dD",
        "coingeckoId": "armor-nxm"
      }
    },
    {
      "chainId": 101,
      "address": "3GVAecXsFP8xLFuAMMpg5NU4g5JK6h2NZWsQJ45wiw6b",
      "symbol": "wDPI",
      "name": "DefiPulse Index (Wormhole)",
      "decimals": 9,
      "logoURI": "https://raw.githubusercontent.com/solana-labs/token-list/main/assets/mainnet/3GVAecXsFP8xLFuAMMpg5NU4g5JK6h2NZWsQJ45wiw6b/logo.png",
      "tags": [
        "wrapped",
        "wormhole"
      ],
      "extensions": {
        "address": "0x1494CA1F11D487c2bBe4543E90080AeBa4BA3C2b",
        "bridgeContract": "https://etherscan.io/address/0xf92cD566Ea4864356C5491c177A430C222d7e678",
        "assetContract": "https://etherscan.io/address/0x1494CA1F11D487c2bBe4543E90080AeBa4BA3C2b",
        "coingeckoId": "defipulse-index"
      }
    },
    {
      "chainId": 101,
      "address": "AC4BK5yoEKn5hw6WpH3iWu56pEwigQdR48CiiqJ3R1pd",
      "symbol": "wDHC",
      "name": "DeltaHub Community (Wormhole)",
      "decimals": 9,
      "logoURI": "https://raw.githubusercontent.com/solana-labs/token-list/main/assets/mainnet/AC4BK5yoEKn5hw6WpH3iWu56pEwigQdR48CiiqJ3R1pd/logo.png",
      "tags": [
        "wrapped",
        "wormhole"
      ],
      "extensions": {
        "address": "0x152687Bc4A7FCC89049cF119F9ac3e5aCF2eE7ef",
        "bridgeContract": "https://etherscan.io/address/0xf92cD566Ea4864356C5491c177A430C222d7e678",
        "assetContract": "https://etherscan.io/address/0x152687Bc4A7FCC89049cF119F9ac3e5aCF2eE7ef",
        "coingeckoId": "deltahub-community"
      }
    },
    {
      "chainId": 101,
      "address": "7bXgNP7SEwrqbnfLBPgKDRKSGjVe7cjbuioRP23upF5H",
      "symbol": "wKEX",
      "name": "KIRA Network (Wormhole)",
      "decimals": 6,
      "logoURI": "https://raw.githubusercontent.com/solana-labs/token-list/main/assets/mainnet/7bXgNP7SEwrqbnfLBPgKDRKSGjVe7cjbuioRP23upF5H/logo.png",
      "tags": [
        "wrapped",
        "wormhole"
      ],
      "extensions": {
        "address": "0x16980b3B4a3f9D89E33311B5aa8f80303E5ca4F8",
        "bridgeContract": "https://etherscan.io/address/0xf92cD566Ea4864356C5491c177A430C222d7e678",
        "assetContract": "https://etherscan.io/address/0x16980b3B4a3f9D89E33311B5aa8f80303E5ca4F8",
        "coingeckoId": "kira-network"
      }
    },
    {
      "chainId": 101,
      "address": "5uC8Gj96sK6UG44AYLpbX3DUjKtBUxBrhHcM8JDtyYum",
      "symbol": "wEWTB",
      "name": "Energy Web Token Bridged (Wormhole)",
      "decimals": 9,
      "logoURI": "https://raw.githubusercontent.com/solana-labs/token-list/main/assets/mainnet/5uC8Gj96sK6UG44AYLpbX3DUjKtBUxBrhHcM8JDtyYum/logo.png",
      "tags": [
        "wrapped",
        "wormhole"
      ],
      "extensions": {
        "address": "0x178c820f862B14f316509ec36b13123DA19A6054",
        "bridgeContract": "https://etherscan.io/address/0xf92cD566Ea4864356C5491c177A430C222d7e678",
        "assetContract": "https://etherscan.io/address/0x178c820f862B14f316509ec36b13123DA19A6054",
        "coingeckoId": "energy-web-token"
      }
    },
    {
      "chainId": 101,
      "address": "EzeRaHuh1Xu1nDUypv1VWXcGsNJ71ncCJ8HeWuyg8atJ",
      "symbol": "wCC10",
      "name": "Cryptocurrency Top 10 Tokens Index (Wormhole)",
      "decimals": 9,
      "logoURI": "https://raw.githubusercontent.com/solana-labs/token-list/main/assets/mainnet/EzeRaHuh1Xu1nDUypv1VWXcGsNJ71ncCJ8HeWuyg8atJ/logo.png",
      "tags": [
        "wrapped",
        "wormhole"
      ],
      "extensions": {
        "address": "0x17aC188e09A7890a1844E5E65471fE8b0CcFadF3",
        "bridgeContract": "https://etherscan.io/address/0xf92cD566Ea4864356C5491c177A430C222d7e678",
        "assetContract": "https://etherscan.io/address/0x17aC188e09A7890a1844E5E65471fE8b0CcFadF3",
        "coingeckoId": "cryptocurrency-top-10-tokens-index"
      }
    },
    {
      "chainId": 101,
      "address": "CYzPVv1zB9RH6hRWRKprFoepdD8Y7Q5HefCqrybvetja",
      "symbol": "wAUDIO",
      "name": "Audius (Wormhole)",
      "decimals": 9,
      "logoURI": "https://raw.githubusercontent.com/solana-labs/token-list/main/assets/mainnet/CYzPVv1zB9RH6hRWRKprFoepdD8Y7Q5HefCqrybvetja/logo.png",
      "tags": [
        "wrapped",
        "wormhole"
      ],
      "extensions": {
        "address": "0x18aAA7115705e8be94bfFEBDE57Af9BFc265B998",
        "bridgeContract": "https://etherscan.io/address/0xf92cD566Ea4864356C5491c177A430C222d7e678",
        "assetContract": "https://etherscan.io/address/0x18aAA7115705e8be94bfFEBDE57Af9BFc265B998",
        "coingeckoId": "audius"
      }
    },
    {
      "chainId": 101,
      "address": "9yPmJNUp1qFV6LafdYdegZ8sCgC4oy6Rgt9WsDJqv3EX",
      "symbol": "wREP",
      "name": "Reputation (Wormhole)",
      "decimals": 9,
      "logoURI": "https://raw.githubusercontent.com/solana-labs/token-list/main/assets/mainnet/9yPmJNUp1qFV6LafdYdegZ8sCgC4oy6Rgt9WsDJqv3EX/logo.png",
      "tags": [
        "wrapped",
        "wormhole"
      ],
      "extensions": {
        "address": "0x1985365e9f78359a9B6AD760e32412f4a445E862",
        "bridgeContract": "https://etherscan.io/address/0xf92cD566Ea4864356C5491c177A430C222d7e678",
        "assetContract": "https://etherscan.io/address/0x1985365e9f78359a9B6AD760e32412f4a445E862"
      }
    },
    {
      "chainId": 101,
      "address": "CZxP1KtsfvMXZTGKR1fNwNChv8hGAfQrgVoENabN8zKU",
      "symbol": "wVSP",
      "name": "VesperToken (Wormhole)",
      "decimals": 9,
      "logoURI": "https://raw.githubusercontent.com/solana-labs/token-list/main/assets/mainnet/CZxP1KtsfvMXZTGKR1fNwNChv8hGAfQrgVoENabN8zKU/logo.png",
      "tags": [
        "wrapped",
        "wormhole"
      ],
      "extensions": {
        "address": "0x1b40183EFB4Dd766f11bDa7A7c3AD8982e998421",
        "bridgeContract": "https://etherscan.io/address/0xf92cD566Ea4864356C5491c177A430C222d7e678",
        "assetContract": "https://etherscan.io/address/0x1b40183EFB4Dd766f11bDa7A7c3AD8982e998421",
        "coingeckoId": "vesper-finance"
      }
    },
    {
      "chainId": 101,
      "address": "8cGPyDGT1mgG1iWzNjPmCDKSK9veJhoBAguq7rp7CjTe",
      "symbol": "wKP3R",
      "name": "Keep3rV1 (Wormhole)",
      "decimals": 9,
      "logoURI": "https://raw.githubusercontent.com/solana-labs/token-list/main/assets/mainnet/8cGPyDGT1mgG1iWzNjPmCDKSK9veJhoBAguq7rp7CjTe/logo.png",
      "tags": [
        "wrapped",
        "wormhole"
      ],
      "extensions": {
        "address": "0x1cEB5cB57C4D4E2b2433641b95Dd330A33185A44",
        "bridgeContract": "https://etherscan.io/address/0xf92cD566Ea4864356C5491c177A430C222d7e678",
        "assetContract": "https://etherscan.io/address/0x1cEB5cB57C4D4E2b2433641b95Dd330A33185A44",
        "coingeckoId": "keep3rv1"
      }
    },
    {
      "chainId": 101,
      "address": "DGghbWvncPL41U8TmUtXcGMgLeQqkaA2yM7UfcabftR8",
      "symbol": "wLEAD",
      "name": "Lead Token (Wormhole)",
      "decimals": 9,
      "logoURI": "https://raw.githubusercontent.com/solana-labs/token-list/main/assets/mainnet/DGghbWvncPL41U8TmUtXcGMgLeQqkaA2yM7UfcabftR8/logo.png",
      "tags": [
        "wrapped",
        "wormhole"
      ],
      "extensions": {
        "address": "0x1dD80016e3d4ae146Ee2EBB484e8edD92dacC4ce",
        "bridgeContract": "https://etherscan.io/address/0xf92cD566Ea4864356C5491c177A430C222d7e678",
        "assetContract": "https://etherscan.io/address/0x1dD80016e3d4ae146Ee2EBB484e8edD92dacC4ce",
        "coingeckoId": "lead-token"
      }
    },
    {
      "chainId": 101,
      "address": "3MVa4e32PaKmPxYUQ6n8vFkWtCma68Ld7e7fTktWDueQ",
      "symbol": "wUNI",
      "name": "Uniswap (Wormhole)",
      "decimals": 9,
      "logoURI": "https://raw.githubusercontent.com/solana-labs/token-list/main/assets/mainnet/3MVa4e32PaKmPxYUQ6n8vFkWtCma68Ld7e7fTktWDueQ/logo.png",
      "tags": [
        "wrapped",
        "wormhole"
      ],
      "extensions": {
        "address": "0x1f9840a85d5aF5bf1D1762F925BDADdC4201F984",
        "bridgeContract": "https://etherscan.io/address/0xf92cD566Ea4864356C5491c177A430C222d7e678",
        "assetContract": "https://etherscan.io/address/0x1f9840a85d5aF5bf1D1762F925BDADdC4201F984",
        "coingeckoId": "uniswap"
      }
    },
    {
      "chainId": 101,
      "address": "qfnqNqs3nCAHjnyCgLRDbBtq4p2MtHZxw8YjSyYhPoL",
      "symbol": "wWBTC",
      "name": "Wrapped BTC (Wormhole)",
      "decimals": 8,
      "logoURI": "https://raw.githubusercontent.com/solana-labs/token-list/main/assets/mainnet/qfnqNqs3nCAHjnyCgLRDbBtq4p2MtHZxw8YjSyYhPoL/logo.png",
      "tags": [
        "wrapped",
        "wormhole"
      ],
      "extensions": {
        "address": "0x2260FAC5E5542a773Aa44fBCfeDf7C193bc2C599",
        "bridgeContract": "https://etherscan.io/address/0xf92cD566Ea4864356C5491c177A430C222d7e678",
        "assetContract": "https://etherscan.io/address/0x2260FAC5E5542a773Aa44fBCfeDf7C193bc2C599",
        "coingeckoId": "wrapped-bitcoin"
      }
    },
    {
      "chainId": 101,
      "address": "8My83RG8Xa1EhXdDKHWq8BWZN1zF3XUrWL3TXCLjVPFh",
      "symbol": "wUNN",
      "name": "UNION Protocol Governance Token (Wormhole)",
      "decimals": 9,
      "logoURI": "https://raw.githubusercontent.com/solana-labs/token-list/main/assets/mainnet/8My83RG8Xa1EhXdDKHWq8BWZN1zF3XUrWL3TXCLjVPFh/logo.png",
      "tags": [
        "wrapped",
        "wormhole"
      ],
      "extensions": {
        "address": "0x226f7b842E0F0120b7E194D05432b3fd14773a9D",
        "bridgeContract": "https://etherscan.io/address/0xf92cD566Ea4864356C5491c177A430C222d7e678",
        "assetContract": "https://etherscan.io/address/0x226f7b842E0F0120b7E194D05432b3fd14773a9D",
        "coingeckoId": "union-protocol-governance-token"
      }
    },
    {
      "chainId": 101,
      "address": "6jVuhLJ2mzyZ8DyUcrDj8Qr6Q9bqbJnq4fAnMeEduDM9",
      "symbol": "wSOCKS",
      "name": "Unisocks Edition 0 (Wormhole)",
      "decimals": 9,
      "logoURI": "https://raw.githubusercontent.com/solana-labs/token-list/main/assets/mainnet/6jVuhLJ2mzyZ8DyUcrDj8Qr6Q9bqbJnq4fAnMeEduDM9/logo.png",
      "tags": [
        "wrapped",
        "wormhole"
      ],
      "extensions": {
        "address": "0x23B608675a2B2fB1890d3ABBd85c5775c51691d5",
        "bridgeContract": "https://etherscan.io/address/0xf92cD566Ea4864356C5491c177A430C222d7e678",
        "assetContract": "https://etherscan.io/address/0x23B608675a2B2fB1890d3ABBd85c5775c51691d5",
        "coingeckoId": "unisocks"
      }
    },
    {
      "chainId": 101,
      "address": "Az8PAQ7s6s5ZFgBiKKEizHt3SzDxXKZayDCtRZoC3452",
      "symbol": "wDEXT",
      "name": "DEXTools (Wormhole)",
      "decimals": 9,
      "logoURI": "https://raw.githubusercontent.com/solana-labs/token-list/main/assets/mainnet/Az8PAQ7s6s5ZFgBiKKEizHt3SzDxXKZayDCtRZoC3452/logo.png",
      "tags": [
        "wrapped",
        "wormhole"
      ],
      "extensions": {
        "address": "0x26CE25148832C04f3d7F26F32478a9fe55197166",
        "bridgeContract": "https://etherscan.io/address/0xf92cD566Ea4864356C5491c177A430C222d7e678",
        "assetContract": "https://etherscan.io/address/0x26CE25148832C04f3d7F26F32478a9fe55197166",
        "coingeckoId": "idextools"
      }
    },
    {
      "chainId": 101,
      "address": "ELSnGFd5XnSdYFFSgYQp7n89FEbDqxN4npuRLW4PPPLv",
      "symbol": "wHEX",
      "name": "HEX (Wormhole)",
      "decimals": 8,
      "logoURI": "https://raw.githubusercontent.com/solana-labs/token-list/main/assets/mainnet/ELSnGFd5XnSdYFFSgYQp7n89FEbDqxN4npuRLW4PPPLv/logo.png",
      "tags": [
        "wrapped",
        "wormhole"
      ],
      "extensions": {
        "address": "0x2b591e99afE9f32eAA6214f7B7629768c40Eeb39",
        "bridgeContract": "https://etherscan.io/address/0xf92cD566Ea4864356C5491c177A430C222d7e678",
        "assetContract": "https://etherscan.io/address/0x2b591e99afE9f32eAA6214f7B7629768c40Eeb39",
        "coingeckoId": "hex"
      }
    },
    {
      "chainId": 101,
      "address": "9iwfHhE7BJKNo4Eb1wX3p4uyJjEN9RoGLt4BvMdzZoiN",
      "symbol": "wCREAM",
      "name": "Cream (Wormhole)",
      "decimals": 9,
      "logoURI": "https://raw.githubusercontent.com/solana-labs/token-list/main/assets/mainnet/9iwfHhE7BJKNo4Eb1wX3p4uyJjEN9RoGLt4BvMdzZoiN/logo.png",
      "tags": [
        "wrapped",
        "wormhole"
      ],
      "extensions": {
        "address": "0x2ba592F78dB6436527729929AAf6c908497cB200",
        "bridgeContract": "https://etherscan.io/address/0xf92cD566Ea4864356C5491c177A430C222d7e678",
        "assetContract": "https://etherscan.io/address/0x2ba592F78dB6436527729929AAf6c908497cB200",
        "coingeckoId": "cream-2"
      }
    },
    {
      "chainId": 101,
      "address": "DdiXkfDGhLiKyw889QC4nmcxSwMqarLBtrDofPJyx7bt",
      "symbol": "wYFIM",
      "name": "yfi.mobi (Wormhole)",
      "decimals": 9,
      "logoURI": "https://raw.githubusercontent.com/solana-labs/token-list/main/assets/mainnet/DdiXkfDGhLiKyw889QC4nmcxSwMqarLBtrDofPJyx7bt/logo.png",
      "tags": [
        "wrapped",
        "wormhole"
      ],
      "extensions": {
        "address": "0x2e2f3246b6c65CCc4239c9Ee556EC143a7E5DE2c",
        "bridgeContract": "https://etherscan.io/address/0xf92cD566Ea4864356C5491c177A430C222d7e678",
        "assetContract": "https://etherscan.io/address/0x2e2f3246b6c65CCc4239c9Ee556EC143a7E5DE2c",
        "coingeckoId": "yfimobi"
      }
    },
    {
      "chainId": 101,
      "address": "6wdcYNvUyHCerSiGbChkvGBF6Qzju1YP5qpXRQ4tqdZ3",
      "symbol": "wZEE",
      "name": "ZeroSwapToken (Wormhole)",
      "decimals": 9,
      "logoURI": "https://raw.githubusercontent.com/solana-labs/token-list/main/assets/mainnet/6wdcYNvUyHCerSiGbChkvGBF6Qzju1YP5qpXRQ4tqdZ3/logo.png",
      "tags": [
        "wrapped",
        "wormhole"
      ],
      "extensions": {
        "address": "0x2eDf094dB69d6Dcd487f1B3dB9febE2eeC0dd4c5",
        "bridgeContract": "https://etherscan.io/address/0xf92cD566Ea4864356C5491c177A430C222d7e678",
        "assetContract": "https://etherscan.io/address/0x2eDf094dB69d6Dcd487f1B3dB9febE2eeC0dd4c5",
        "coingeckoId": "zeroswap"
      }
    },
    {
      "chainId": 101,
      "address": "4xh8iC54UgaNpY4h34rxfZBSc9L2fBB8gWcYtDGHjxhN",
      "symbol": "wwANATHA",
      "name": "Wrapped ANATHA (Wormhole)",
      "decimals": 9,
      "logoURI": "https://raw.githubusercontent.com/solana-labs/token-list/main/assets/mainnet/4xh8iC54UgaNpY4h34rxfZBSc9L2fBB8gWcYtDGHjxhN/logo.png",
      "tags": [
        "wrapped",
        "wormhole"
      ],
      "extensions": {
        "address": "0x3383c5a8969Dc413bfdDc9656Eb80A1408E4bA20",
        "bridgeContract": "https://etherscan.io/address/0xf92cD566Ea4864356C5491c177A430C222d7e678",
        "assetContract": "https://etherscan.io/address/0x3383c5a8969Dc413bfdDc9656Eb80A1408E4bA20",
        "coingeckoId": "wrapped-anatha"
      }
    },
    {
      "chainId": 101,
      "address": "5Jq6S9HYqfG6TUMjjsKpnfis7utUAB69JiEGkkypdmgP",
      "symbol": "wRAMP",
      "name": "RAMP DEFI (Wormhole)",
      "decimals": 9,
      "logoURI": "https://raw.githubusercontent.com/solana-labs/token-list/main/assets/mainnet/5Jq6S9HYqfG6TUMjjsKpnfis7utUAB69JiEGkkypdmgP/logo.png",
      "tags": [
        "wrapped",
        "wormhole"
      ],
      "extensions": {
        "address": "0x33D0568941C0C64ff7e0FB4fbA0B11BD37deEd9f",
        "bridgeContract": "https://etherscan.io/address/0xf92cD566Ea4864356C5491c177A430C222d7e678",
        "assetContract": "https://etherscan.io/address/0x33D0568941C0C64ff7e0FB4fbA0B11BD37deEd9f",
        "coingeckoId": "ramp"
      }
    },
    {
      "chainId": 101,
      "address": "6uMUH5ztnj6AKYvL71EZgcyyRxjyBC5LVkscA5LrBc3c",
      "symbol": "wPRQ",
      "name": "Parsiq Token (Wormhole)",
      "decimals": 9,
      "logoURI": "https://raw.githubusercontent.com/solana-labs/token-list/main/assets/mainnet/6uMUH5ztnj6AKYvL71EZgcyyRxjyBC5LVkscA5LrBc3c/logo.png",
      "tags": [
        "wrapped",
        "wormhole"
      ],
      "extensions": {
        "address": "0x362bc847A3a9637d3af6624EeC853618a43ed7D2",
        "bridgeContract": "https://etherscan.io/address/0xf92cD566Ea4864356C5491c177A430C222d7e678",
        "assetContract": "https://etherscan.io/address/0x362bc847A3a9637d3af6624EeC853618a43ed7D2",
        "coingeckoId": "parsiq"
      }
    },
    {
      "chainId": 101,
      "address": "42gecM46tdSiYZN2CK1ek5raCxnzQf1xfhoKAf3F7Y5k",
      "symbol": "wSLP",
      "name": "Small Love Potion (Wormhole)",
      "decimals": 0,
      "logoURI": "https://raw.githubusercontent.com/solana-labs/token-list/main/assets/mainnet/42gecM46tdSiYZN2CK1ek5raCxnzQf1xfhoKAf3F7Y5k/logo.png",
      "tags": [
        "wrapped",
        "wormhole"
      ],
      "extensions": {
        "address": "0x37236CD05b34Cc79d3715AF2383E96dd7443dCF1",
        "bridgeContract": "https://etherscan.io/address/0xf92cD566Ea4864356C5491c177A430C222d7e678",
        "assetContract": "https://etherscan.io/address/0x37236CD05b34Cc79d3715AF2383E96dd7443dCF1",
        "coingeckoId": "smooth-love-potion"
      }
    },
    {
      "chainId": 101,
      "address": "F6M9DW1cWw7EtFK9m2ukvT9WEvtEbdZfTzZTtDeBcnAf",
      "symbol": "wSAND",
      "name": "SAND (Wormhole)",
      "decimals": 9,
      "logoURI": "https://raw.githubusercontent.com/solana-labs/token-list/main/assets/mainnet/F6M9DW1cWw7EtFK9m2ukvT9WEvtEbdZfTzZTtDeBcnAf/logo.png",
      "tags": [
        "wrapped",
        "wormhole"
      ],
      "extensions": {
        "address": "0x3845badAde8e6dFF049820680d1F14bD3903a5d0",
        "bridgeContract": "https://etherscan.io/address/0xf92cD566Ea4864356C5491c177A430C222d7e678",
        "assetContract": "https://etherscan.io/address/0x3845badAde8e6dFF049820680d1F14bD3903a5d0",
        "coingeckoId": "the-sandbox"
      }
    },
    {
      "chainId": 101,
      "address": "G27M8w6G4hwatMNFi46DPAUR1YkxSmRNFKus7SgYLoDy",
      "symbol": "wCVP",
      "name": "Concentrated Voting Power (Wormhole)",
      "decimals": 9,
      "logoURI": "https://raw.githubusercontent.com/solana-labs/token-list/main/assets/mainnet/G27M8w6G4hwatMNFi46DPAUR1YkxSmRNFKus7SgYLoDy/logo.png",
      "tags": [
        "wrapped",
        "wormhole"
      ],
      "extensions": {
        "address": "0x38e4adB44ef08F22F5B5b76A8f0c2d0dCbE7DcA1",
        "bridgeContract": "https://etherscan.io/address/0xf92cD566Ea4864356C5491c177A430C222d7e678",
        "assetContract": "https://etherscan.io/address/0x38e4adB44ef08F22F5B5b76A8f0c2d0dCbE7DcA1",
        "coingeckoId": "concentrated-voting-power"
      }
    },
    {
      "chainId": 101,
      "address": "FjucGZpcdVXaWJH21pbrGQaKNszsGsJqbAXu4sJywKJa",
      "symbol": "wREN",
      "name": "Republic Token (Wormhole)",
      "decimals": 9,
      "logoURI": "https://raw.githubusercontent.com/solana-labs/token-list/main/assets/mainnet/FjucGZpcdVXaWJH21pbrGQaKNszsGsJqbAXu4sJywKJa/logo.png",
      "tags": [
        "wrapped",
        "wormhole"
      ],
      "extensions": {
        "address": "0x408e41876cCCDC0F92210600ef50372656052a38",
        "bridgeContract": "https://etherscan.io/address/0xf92cD566Ea4864356C5491c177A430C222d7e678",
        "assetContract": "https://etherscan.io/address/0x408e41876cCCDC0F92210600ef50372656052a38",
        "coingeckoId": "republic-protocol"
      }
    },
    {
      "chainId": 101,
      "address": "5kvugu18snfGRu1PykMfRzYfUxJYs3smk1PWQcGo6Z8a",
      "symbol": "wXOR",
      "name": "Sora (Wormhole)",
      "decimals": 9,
      "logoURI": "https://raw.githubusercontent.com/solana-labs/token-list/main/assets/mainnet/5kvugu18snfGRu1PykMfRzYfUxJYs3smk1PWQcGo6Z8a/logo.png",
      "tags": [
        "wrapped",
        "wormhole"
      ],
      "extensions": {
        "address": "0x40FD72257597aA14C7231A7B1aaa29Fce868F677",
        "bridgeContract": "https://etherscan.io/address/0xf92cD566Ea4864356C5491c177A430C222d7e678",
        "assetContract": "https://etherscan.io/address/0x40FD72257597aA14C7231A7B1aaa29Fce868F677",
        "coingeckoId": "sora"
      }
    },
    {
      "chainId": 101,
      "address": "3EKQDmiXj8yLBFpZca4coxBpP8XJCzmjVgUdVydSmaaT",
      "symbol": "wFUN",
      "name": "FunFair (Wormhole)",
      "decimals": 8,
      "logoURI": "https://raw.githubusercontent.com/solana-labs/token-list/main/assets/mainnet/3EKQDmiXj8yLBFpZca4coxBpP8XJCzmjVgUdVydSmaaT/logo.png",
      "tags": [
        "wrapped",
        "wormhole"
      ],
      "extensions": {
        "address": "0x419D0d8BdD9aF5e606Ae2232ed285Aff190E711b",
        "bridgeContract": "https://etherscan.io/address/0xf92cD566Ea4864356C5491c177A430C222d7e678",
        "assetContract": "https://etherscan.io/address/0x419D0d8BdD9aF5e606Ae2232ed285Aff190E711b",
        "coingeckoId": "funfair"
      }
    },
    {
      "chainId": 101,
      "address": "6J9soByB65WUamsEG8KSPdphBV1oCoGvr5QpaUaY3r19",
      "symbol": "wPICKLE",
      "name": "PickleToken (Wormhole)",
      "decimals": 9,
      "logoURI": "https://raw.githubusercontent.com/solana-labs/token-list/main/assets/mainnet/6J9soByB65WUamsEG8KSPdphBV1oCoGvr5QpaUaY3r19/logo.png",
      "tags": [
        "wrapped",
        "wormhole"
      ],
      "extensions": {
        "address": "0x429881672B9AE42b8EbA0E26cD9C73711b891Ca5",
        "bridgeContract": "https://etherscan.io/address/0xf92cD566Ea4864356C5491c177A430C222d7e678",
        "assetContract": "https://etherscan.io/address/0x429881672B9AE42b8EbA0E26cD9C73711b891Ca5",
        "coingeckoId": "pickle-finance"
      }
    },
    {
      "chainId": 101,
      "address": "HEsqFznmAERPUmMWHtDWYAZRoFbNHZpuNuFrPio68Zp1",
      "symbol": "wPAXG",
      "name": "Paxos Gold (Wormhole)",
      "decimals": 9,
      "logoURI": "https://raw.githubusercontent.com/solana-labs/token-list/main/assets/mainnet/HEsqFznmAERPUmMWHtDWYAZRoFbNHZpuNuFrPio68Zp1/logo.png",
      "tags": [
        "wrapped",
        "wormhole"
      ],
      "extensions": {
        "address": "0x45804880De22913dAFE09f4980848ECE6EcbAf78",
        "bridgeContract": "https://etherscan.io/address/0xf92cD566Ea4864356C5491c177A430C222d7e678",
        "assetContract": "https://etherscan.io/address/0x45804880De22913dAFE09f4980848ECE6EcbAf78",
        "coingeckoId": "pax-gold"
      }
    },
    {
      "chainId": 101,
      "address": "BrtLvpVCwVDH5Jpqjtiuhh8wKYA5b3NZCnsSftr61viv",
      "symbol": "wQNT",
      "name": "Quant (Wormhole)",
      "decimals": 9,
      "logoURI": "https://raw.githubusercontent.com/solana-labs/token-list/main/assets/mainnet/BrtLvpVCwVDH5Jpqjtiuhh8wKYA5b3NZCnsSftr61viv/logo.png",
      "tags": [
        "wrapped",
        "wormhole"
      ],
      "extensions": {
        "address": "0x4a220E6096B25EADb88358cb44068A3248254675",
        "bridgeContract": "https://etherscan.io/address/0xf92cD566Ea4864356C5491c177A430C222d7e678",
        "assetContract": "https://etherscan.io/address/0x4a220E6096B25EADb88358cb44068A3248254675",
        "coingeckoId": "quant-network"
      }
    },
    {
      "chainId": 101,
      "address": "8DRgurhcQPJeCqQEpbeYGUmwAz2tETbyWUYLUU4Q7goM",
      "symbol": "wORAI",
      "name": "Oraichain Token (Wormhole)",
      "decimals": 9,
      "logoURI": "https://raw.githubusercontent.com/solana-labs/token-list/main/assets/mainnet/8DRgurhcQPJeCqQEpbeYGUmwAz2tETbyWUYLUU4Q7goM/logo.png",
      "tags": [
        "wrapped",
        "wormhole"
      ],
      "extensions": {
        "address": "0x4c11249814f11b9346808179Cf06e71ac328c1b5",
        "bridgeContract": "https://etherscan.io/address/0xf92cD566Ea4864356C5491c177A430C222d7e678",
        "assetContract": "https://etherscan.io/address/0x4c11249814f11b9346808179Cf06e71ac328c1b5",
        "coingeckoId": "oraichain-token"
      }
    },
    {
      "chainId": 101,
      "address": "4e5cqAsZ7wQqwLi7AApS9CgN8Yaho5TvkhvcLaGyiuzL",
      "symbol": "wTRU",
      "name": "TrustToken (Wormhole)",
      "decimals": 8,
      "logoURI": "https://raw.githubusercontent.com/solana-labs/token-list/main/assets/mainnet/4e5cqAsZ7wQqwLi7AApS9CgN8Yaho5TvkhvcLaGyiuzL/logo.png",
      "tags": [
        "wrapped",
        "wormhole"
      ],
      "extensions": {
        "address": "0x4C19596f5aAfF459fA38B0f7eD92F11AE6543784",
        "bridgeContract": "https://etherscan.io/address/0xf92cD566Ea4864356C5491c177A430C222d7e678",
        "assetContract": "https://etherscan.io/address/0x4C19596f5aAfF459fA38B0f7eD92F11AE6543784",
        "coingeckoId": "truefi"
      }
    },
    {
      "chainId": 101,
      "address": "HkhBUKSct2V93Z35apDmXthkRvH4yvMovLyv8s8idDgP",
      "symbol": "wMCB",
      "name": "MCDEX Token (Wormhole)",
      "decimals": 9,
      "logoURI": "https://raw.githubusercontent.com/solana-labs/token-list/main/assets/mainnet/HkhBUKSct2V93Z35apDmXthkRvH4yvMovLyv8s8idDgP/logo.png",
      "tags": [
        "wrapped",
        "wormhole"
      ],
      "extensions": {
        "address": "0x4e352cF164E64ADCBad318C3a1e222E9EBa4Ce42",
        "bridgeContract": "https://etherscan.io/address/0xf92cD566Ea4864356C5491c177A430C222d7e678",
        "assetContract": "https://etherscan.io/address/0x4e352cF164E64ADCBad318C3a1e222E9EBa4Ce42",
        "coingeckoId": "mcdex"
      }
    },
    {
      "chainId": 101,
      "address": "Eof7wbYsHZKaoyUGwM7Nfkoo6zQW4U7uWXqz2hoQzSkK",
      "symbol": "wNU",
      "name": "NuCypher (Wormhole)",
      "decimals": 9,
      "logoURI": "https://raw.githubusercontent.com/solana-labs/token-list/main/assets/mainnet/Eof7wbYsHZKaoyUGwM7Nfkoo6zQW4U7uWXqz2hoQzSkK/logo.png",
      "tags": [
        "wrapped",
        "wormhole"
      ],
      "extensions": {
        "address": "0x4fE83213D56308330EC302a8BD641f1d0113A4Cc",
        "bridgeContract": "https://etherscan.io/address/0xf92cD566Ea4864356C5491c177A430C222d7e678",
        "assetContract": "https://etherscan.io/address/0x4fE83213D56308330EC302a8BD641f1d0113A4Cc",
        "coingeckoId": "nucypher"
      }
    },
    {
      "chainId": 101,
      "address": "5CmA1HTVZt5NRtwiUrqWrcnT5JRW5zHe6uQXfP7SDUNz",
      "symbol": "wRAZOR",
      "name": "RAZOR (Wormhole)",
      "decimals": 9,
      "logoURI": "https://raw.githubusercontent.com/solana-labs/token-list/main/assets/mainnet/5CmA1HTVZt5NRtwiUrqWrcnT5JRW5zHe6uQXfP7SDUNz/logo.png",
      "tags": [
        "wrapped",
        "wormhole"
      ],
      "extensions": {
        "address": "0x50DE6856358Cc35f3A9a57eAAA34BD4cB707d2cd",
        "bridgeContract": "https://etherscan.io/address/0xf92cD566Ea4864356C5491c177A430C222d7e678",
        "assetContract": "https://etherscan.io/address/0x50DE6856358Cc35f3A9a57eAAA34BD4cB707d2cd",
        "coingeckoId": "razor-network"
      }
    },
    {
      "chainId": 101,
      "address": "6msNYXzSVtjinqapq2xcvBb5NRq4YTPAi7wc5Jx8M8TS",
      "symbol": "wLINK",
      "name": "ChainLink Token (Wormhole)",
      "decimals": 9,
      "logoURI": "https://raw.githubusercontent.com/solana-labs/token-list/main/assets/mainnet/6msNYXzSVtjinqapq2xcvBb5NRq4YTPAi7wc5Jx8M8TS/logo.png",
      "tags": [
        "wrapped",
        "wormhole"
      ],
      "extensions": {
        "address": "0x514910771AF9Ca656af840dff83E8264EcF986CA",
        "bridgeContract": "https://etherscan.io/address/0xf92cD566Ea4864356C5491c177A430C222d7e678",
        "assetContract": "https://etherscan.io/address/0x514910771AF9Ca656af840dff83E8264EcF986CA",
        "coingeckoId": "chainlink"
      }
    },
    {
      "chainId": 101,
      "address": "BX2gcRRS12iqFzKCpvTt4krBBYNymR9JBDZBxzfFLnbF",
      "symbol": "weRSDL",
      "name": "UnFederalReserveToken (Wormhole)",
      "decimals": 9,
      "logoURI": "https://raw.githubusercontent.com/solana-labs/token-list/main/assets/mainnet/BX2gcRRS12iqFzKCpvTt4krBBYNymR9JBDZBxzfFLnbF/logo.png",
      "tags": [
        "wrapped",
        "wormhole"
      ],
      "extensions": {
        "address": "0x5218E472cFCFE0b64A064F055B43b4cdC9EfD3A6",
        "bridgeContract": "https://etherscan.io/address/0xf92cD566Ea4864356C5491c177A430C222d7e678",
        "assetContract": "https://etherscan.io/address/0x5218E472cFCFE0b64A064F055B43b4cdC9EfD3A6",
        "coingeckoId": "unfederalreserve"
      }
    },
    {
      "chainId": 101,
      "address": "CCGLdsokcybeF8NrCcu1RSQK8isNBjBA58kVEMTHTKjx",
      "symbol": "wsUSD",
      "name": "Synth sUSD (Wormhole)",
      "decimals": 9,
      "logoURI": "https://raw.githubusercontent.com/solana-labs/token-list/main/assets/mainnet/CCGLdsokcybeF8NrCcu1RSQK8isNBjBA58kVEMTHTKjx/logo.png",
      "tags": [
        "wrapped",
        "wormhole"
      ],
      "extensions": {
        "address": "0x57Ab1ec28D129707052df4dF418D58a2D46d5f51",
        "bridgeContract": "https://etherscan.io/address/0xf92cD566Ea4864356C5491c177A430C222d7e678",
        "assetContract": "https://etherscan.io/address/0x57Ab1ec28D129707052df4dF418D58a2D46d5f51",
        "coingeckoId": "nusd"
      }
    },
    {
      "chainId": 101,
      "address": "FP9ogG7hTdfcTJwn4prF9AVEcfcjLq1GtkqYM4oRn7eY",
      "symbol": "wHEGIC",
      "name": "Hegic (Wormhole)",
      "decimals": 9,
      "logoURI": "https://raw.githubusercontent.com/solana-labs/token-list/main/assets/mainnet/FP9ogG7hTdfcTJwn4prF9AVEcfcjLq1GtkqYM4oRn7eY/logo.png",
      "tags": [
        "wrapped",
        "wormhole"
      ],
      "extensions": {
        "address": "0x584bC13c7D411c00c01A62e8019472dE68768430",
        "bridgeContract": "https://etherscan.io/address/0xf92cD566Ea4864356C5491c177A430C222d7e678",
        "assetContract": "https://etherscan.io/address/0x584bC13c7D411c00c01A62e8019472dE68768430",
        "coingeckoId": "hegic"
      }
    },
    {
      "chainId": 101,
      "address": "DboP5vvYUVjmKSHKJ1YFHwmv41KtUscnYgzjmPgHwQVn",
      "symbol": "wXFI",
      "name": "Xfinance (Wormhole)",
      "decimals": 9,
      "logoURI": "https://raw.githubusercontent.com/solana-labs/token-list/main/assets/mainnet/DboP5vvYUVjmKSHKJ1YFHwmv41KtUscnYgzjmPgHwQVn/logo.png",
      "tags": [
        "wrapped",
        "wormhole"
      ],
      "extensions": {
        "address": "0x5BEfBB272290dD5b8521D4a938f6c4757742c430",
        "bridgeContract": "https://etherscan.io/address/0xf92cD566Ea4864356C5491c177A430C222d7e678",
        "assetContract": "https://etherscan.io/address/0x5BEfBB272290dD5b8521D4a938f6c4757742c430",
        "coingeckoId": "xfinance"
      }
    },
    {
      "chainId": 101,
      "address": "6c4U9yxGzVjejSJJXrdX8wtt532Et6MrBUZc2oK5j6w5",
      "symbol": "wDEXTF",
      "name": "DEXTF Token (Wormhole)",
      "decimals": 9,
      "logoURI": "https://raw.githubusercontent.com/solana-labs/token-list/main/assets/mainnet/6c4U9yxGzVjejSJJXrdX8wtt532Et6MrBUZc2oK5j6w5/logo.png",
      "tags": [
        "wrapped",
        "wormhole"
      ],
      "extensions": {
        "address": "0x5F64Ab1544D28732F0A24F4713c2C8ec0dA089f0",
        "bridgeContract": "https://etherscan.io/address/0xf92cD566Ea4864356C5491c177A430C222d7e678",
        "assetContract": "https://etherscan.io/address/0x5F64Ab1544D28732F0A24F4713c2C8ec0dA089f0",
        "coingeckoId": "dextf"
      }
    },
    {
      "chainId": 101,
      "address": "JuXkRYNw54rujC7SPWcAM4ArLgA5x8nDQbS8xHAr6MA",
      "symbol": "wRLC",
      "name": "iExec RLC (Wormhole)",
      "decimals": 9,
      "logoURI": "https://raw.githubusercontent.com/solana-labs/token-list/main/assets/mainnet/JuXkRYNw54rujC7SPWcAM4ArLgA5x8nDQbS8xHAr6MA/logo.png",
      "tags": [
        "wrapped",
        "wormhole"
      ],
      "extensions": {
        "address": "0x607F4C5BB672230e8672085532f7e901544a7375",
        "bridgeContract": "https://etherscan.io/address/0xf92cD566Ea4864356C5491c177A430C222d7e678",
        "assetContract": "https://etherscan.io/address/0x607F4C5BB672230e8672085532f7e901544a7375",
        "coingeckoId": "iexec-rlc"
      }
    },
    {
      "chainId": 101,
      "address": "7NfgSkv6kZ6ZWP6SJPtMuaUYGVEngVK8UFnaFTPk3QsM",
      "symbol": "wCORE",
      "name": "cVault.finance (Wormhole)",
      "decimals": 9,
      "logoURI": "https://raw.githubusercontent.com/solana-labs/token-list/main/assets/mainnet/7NfgSkv6kZ6ZWP6SJPtMuaUYGVEngVK8UFnaFTPk3QsM/logo.png",
      "tags": [
        "wrapped",
        "wormhole"
      ],
      "extensions": {
        "address": "0x62359Ed7505Efc61FF1D56fEF82158CcaffA23D7",
        "bridgeContract": "https://etherscan.io/address/0xf92cD566Ea4864356C5491c177A430C222d7e678",
        "assetContract": "https://etherscan.io/address/0x62359Ed7505Efc61FF1D56fEF82158CcaffA23D7",
        "coingeckoId": "cvault-finance"
      }
    },
    {
      "chainId": 101,
      "address": "AqLKDJiGL4wXKPAfzNom3xEdQwgj2LTCE4k34gzvZsE6",
      "symbol": "wCFi",
      "name": "CyberFi Token (Wormhole)",
      "decimals": 9,
      "logoURI": "https://raw.githubusercontent.com/solana-labs/token-list/main/assets/mainnet/AqLKDJiGL4wXKPAfzNom3xEdQwgj2LTCE4k34gzvZsE6/logo.png",
      "tags": [
        "wrapped",
        "wormhole"
      ],
      "extensions": {
        "address": "0x63b4f3e3fa4e438698CE330e365E831F7cCD1eF4",
        "bridgeContract": "https://etherscan.io/address/0xf92cD566Ea4864356C5491c177A430C222d7e678",
        "assetContract": "https://etherscan.io/address/0x63b4f3e3fa4e438698CE330e365E831F7cCD1eF4",
        "coingeckoId": "cyberfi"
      }
    },
    {
      "chainId": 101,
      "address": "FLrjpCRrd4GffHu8MVYGvuLxYLuBGVaXsnCecw3Effci",
      "symbol": "wWISE",
      "name": "Wise Token (Wormhole)",
      "decimals": 9,
      "logoURI": "https://raw.githubusercontent.com/solana-labs/token-list/main/assets/mainnet/FLrjpCRrd4GffHu8MVYGvuLxYLuBGVaXsnCecw3Effci/logo.png",
      "tags": [
        "wrapped",
        "wormhole"
      ],
      "extensions": {
        "address": "0x66a0f676479Cee1d7373f3DC2e2952778BfF5bd6",
        "bridgeContract": "https://etherscan.io/address/0xf92cD566Ea4864356C5491c177A430C222d7e678",
        "assetContract": "https://etherscan.io/address/0x66a0f676479Cee1d7373f3DC2e2952778BfF5bd6",
        "coingeckoId": "wise-token11"
      }
    },
    {
      "chainId": 101,
      "address": "GaMPhVyp1xd9xJuPskDEzQzp8mKfEjAmhny8NX7y7YKc",
      "symbol": "wGNO",
      "name": "Gnosis Token (Wormhole)",
      "decimals": 9,
      "logoURI": "https://raw.githubusercontent.com/solana-labs/token-list/main/assets/mainnet/GaMPhVyp1xd9xJuPskDEzQzp8mKfEjAmhny8NX7y7YKc/logo.png",
      "tags": [
        "wrapped",
        "wormhole"
      ],
      "extensions": {
        "address": "0x6810e776880C02933D47DB1b9fc05908e5386b96",
        "bridgeContract": "https://etherscan.io/address/0xf92cD566Ea4864356C5491c177A430C222d7e678",
        "assetContract": "https://etherscan.io/address/0x6810e776880C02933D47DB1b9fc05908e5386b96",
        "coingeckoId": "gnosis"
      }
    },
    {
      "chainId": 101,
      "address": "CCAQZHBVWKDukT68PZ3LenDs7apibeSYeJ3jHE8NzBC5",
      "symbol": "wPOOLZ",
      "name": "$Poolz Finance (Wormhole)",
      "decimals": 9,
      "logoURI": "https://raw.githubusercontent.com/solana-labs/token-list/main/assets/mainnet/CCAQZHBVWKDukT68PZ3LenDs7apibeSYeJ3jHE8NzBC5/logo.png",
      "tags": [
        "wrapped",
        "wormhole"
      ],
      "extensions": {
        "address": "0x69A95185ee2a045CDC4bCd1b1Df10710395e4e23",
        "bridgeContract": "https://etherscan.io/address/0xf92cD566Ea4864356C5491c177A430C222d7e678",
        "assetContract": "https://etherscan.io/address/0x69A95185ee2a045CDC4bCd1b1Df10710395e4e23",
        "coingeckoId": "poolz-finance"
      }
    },
    {
      "chainId": 101,
      "address": "FYpdBuyAHSbdaAyD1sKkxyLWbAP8uUW9h6uvdhK74ij1",
      "symbol": "wDAI",
      "name": "Dai Stablecoin (Wormhole)",
      "decimals": 9,
      "logoURI": "https://raw.githubusercontent.com/solana-labs/token-list/main/assets/mainnet/FYpdBuyAHSbdaAyD1sKkxyLWbAP8uUW9h6uvdhK74ij1/logo.png",
      "tags": [
        "wrapped",
        "wormhole"
      ],
      "extensions": {
        "address": "0x6B175474E89094C44Da98b954EedeAC495271d0F",
        "bridgeContract": "https://etherscan.io/address/0xf92cD566Ea4864356C5491c177A430C222d7e678",
        "assetContract": "https://etherscan.io/address/0x6B175474E89094C44Da98b954EedeAC495271d0F",
        "coingeckoId": "dai"
      }
    },
    {
      "chainId": 101,
      "address": "HbMGwfGjGPchtaPwyrtJFy8APZN5w1hi63xnzmj1f23v",
      "symbol": "wSUSHI",
      "name": "SushiSwap (Wormhole)",
      "decimals": 9,
      "logoURI": "https://raw.githubusercontent.com/solana-labs/token-list/main/assets/mainnet/HbMGwfGjGPchtaPwyrtJFy8APZN5w1hi63xnzmj1f23v/logo.png",
      "tags": [
        "wrapped",
        "wormhole"
      ],
      "extensions": {
        "address": "0x6B3595068778DD592e39A122f4f5a5cF09C90fE2",
        "bridgeContract": "https://etherscan.io/address/0xf92cD566Ea4864356C5491c177A430C222d7e678",
        "assetContract": "https://etherscan.io/address/0x6B3595068778DD592e39A122f4f5a5cF09C90fE2",
        "coingeckoId": "sushi"
      }
    },
    {
      "chainId": 101,
      "address": "6Tmi8TZasqdxWB59uE5Zw9VLKecuCbsLSsPEqoMpmozA",
      "symbol": "wFYZ",
      "name": "Fyooz (Wormhole)",
      "decimals": 9,
      "logoURI": "https://raw.githubusercontent.com/solana-labs/token-list/main/assets/mainnet/6Tmi8TZasqdxWB59uE5Zw9VLKecuCbsLSsPEqoMpmozA/logo.png",
      "tags": [
        "wrapped",
        "wormhole"
      ],
      "extensions": {
        "address": "0x6BFf2fE249601ed0Db3a87424a2E923118BB0312",
        "bridgeContract": "https://etherscan.io/address/0xf92cD566Ea4864356C5491c177A430C222d7e678",
        "assetContract": "https://etherscan.io/address/0x6BFf2fE249601ed0Db3a87424a2E923118BB0312",
        "coingeckoId": "fyooz"
      }
    },
    {
      "chainId": 101,
      "address": "3sHinPxEPqhEGip2Wy45TFmgAA1Atg2mctMjY5RKJUjk",
      "symbol": "wQRX",
      "name": "QuiverX (Wormhole)",
      "decimals": 9,
      "logoURI": "https://raw.githubusercontent.com/solana-labs/token-list/main/assets/mainnet/3sHinPxEPqhEGip2Wy45TFmgAA1Atg2mctMjY5RKJUjk/logo.png",
      "tags": [
        "wrapped",
        "wormhole"
      ],
      "extensions": {
        "address": "0x6e0daDE58D2d89eBBe7aFc384e3E4f15b70b14D8",
        "bridgeContract": "https://etherscan.io/address/0xf92cD566Ea4864356C5491c177A430C222d7e678",
        "assetContract": "https://etherscan.io/address/0x6e0daDE58D2d89eBBe7aFc384e3E4f15b70b14D8",
        "coingeckoId": "quiverx"
      }
    },
    {
      "chainId": 101,
      "address": "4ighgEijHcCoLu9AsvwVz2TnGFqAgzQtQMr6ch88Jrfe",
      "symbol": "wTRADE",
      "name": "UniTrade (Wormhole)",
      "decimals": 9,
      "logoURI": "https://raw.githubusercontent.com/solana-labs/token-list/main/assets/mainnet/4ighgEijHcCoLu9AsvwVz2TnGFqAgzQtQMr6ch88Jrfe/logo.png",
      "tags": [
        "wrapped",
        "wormhole"
      ],
      "extensions": {
        "address": "0x6F87D756DAf0503d08Eb8993686c7Fc01Dc44fB1",
        "bridgeContract": "https://etherscan.io/address/0xf92cD566Ea4864356C5491c177A430C222d7e678",
        "assetContract": "https://etherscan.io/address/0x6F87D756DAf0503d08Eb8993686c7Fc01Dc44fB1",
        "coingeckoId": "unitrade"
      }
    },
    {
      "chainId": 101,
      "address": "FTPnEQ3NfRRZ9tvmpDW6JFrvweBE5sanxnXSpJL1dvbB",
      "symbol": "wBIRD",
      "name": "Bird.Money (Wormhole)",
      "decimals": 9,
      "logoURI": "https://raw.githubusercontent.com/solana-labs/token-list/main/assets/mainnet/FTPnEQ3NfRRZ9tvmpDW6JFrvweBE5sanxnXSpJL1dvbB/logo.png",
      "tags": [
        "wrapped",
        "wormhole"
      ],
      "extensions": {
        "address": "0x70401dFD142A16dC7031c56E862Fc88Cb9537Ce0",
        "bridgeContract": "https://etherscan.io/address/0xf92cD566Ea4864356C5491c177A430C222d7e678",
        "assetContract": "https://etherscan.io/address/0x70401dFD142A16dC7031c56E862Fc88Cb9537Ce0",
        "coingeckoId": "bird-money"
      }
    },
    {
      "chainId": 101,
      "address": "QVDE6rhcGPSB3ex5T7vWBzvoSRUXULjuSGpVuKwu5XH",
      "symbol": "wAXN",
      "name": "Axion (Wormhole)",
      "decimals": 9,
      "logoURI": "https://raw.githubusercontent.com/solana-labs/token-list/main/assets/mainnet/QVDE6rhcGPSB3ex5T7vWBzvoSRUXULjuSGpVuKwu5XH/logo.png",
      "tags": [
        "wrapped",
        "wormhole"
      ],
      "extensions": {
        "address": "0x71F85B2E46976bD21302B64329868fd15eb0D127",
        "bridgeContract": "https://etherscan.io/address/0xf92cD566Ea4864356C5491c177A430C222d7e678",
        "assetContract": "https://etherscan.io/address/0x71F85B2E46976bD21302B64329868fd15eb0D127",
        "coingeckoId": "axion"
      }
    },
    {
      "chainId": 101,
      "address": "J6AbGG62yo9UJ2T9r9GM7pnoRNui5DsZDnPbiNAPqbVd",
      "symbol": "wBMI",
      "name": "Bridge Mutual (Wormhole)",
      "decimals": 9,
      "logoURI": "https://raw.githubusercontent.com/solana-labs/token-list/main/assets/mainnet/J6AbGG62yo9UJ2T9r9GM7pnoRNui5DsZDnPbiNAPqbVd/logo.png",
      "tags": [
        "wrapped",
        "wormhole"
      ],
      "extensions": {
        "address": "0x725C263e32c72dDC3A19bEa12C5a0479a81eE688",
        "bridgeContract": "https://etherscan.io/address/0xf92cD566Ea4864356C5491c177A430C222d7e678",
        "assetContract": "https://etherscan.io/address/0x725C263e32c72dDC3A19bEa12C5a0479a81eE688",
        "coingeckoId": "bridge-mutual"
      }
    },
    {
      "chainId": 101,
      "address": "4wvHoaxxZxFeNrMTP8bLVRh1ziSBV7crN665WX4rRMqe",
      "symbol": "wDYT",
      "name": "DoYourTip (Wormhole)",
      "decimals": 9,
      "logoURI": "https://raw.githubusercontent.com/solana-labs/token-list/main/assets/mainnet/4wvHoaxxZxFeNrMTP8bLVRh1ziSBV7crN665WX4rRMqe/logo.png",
      "tags": [
        "wrapped",
        "wormhole"
      ],
      "extensions": {
        "address": "0x740623d2c797b7D8D1EcB98e9b4Afcf99Ec31E14",
        "bridgeContract": "https://etherscan.io/address/0xf92cD566Ea4864356C5491c177A430C222d7e678",
        "assetContract": "https://etherscan.io/address/0x740623d2c797b7D8D1EcB98e9b4Afcf99Ec31E14",
        "coingeckoId": "dynamite"
      }
    },
    {
      "chainId": 101,
      "address": "Fe5fWjCLDMJoi4sTmfR2VW4BT1LwsbR1n6QAjzJQvhhf",
      "symbol": "wBBR",
      "name": "BitberryToken (Wormhole)",
      "decimals": 9,
      "logoURI": "https://raw.githubusercontent.com/solana-labs/token-list/main/assets/mainnet/Fe5fWjCLDMJoi4sTmfR2VW4BT1LwsbR1n6QAjzJQvhhf/logo.png",
      "tags": [
        "wrapped",
        "wormhole"
      ],
      "extensions": {
        "address": "0x7671904eed7f10808B664fc30BB8693FD7237abF",
        "bridgeContract": "https://etherscan.io/address/0xf92cD566Ea4864356C5491c177A430C222d7e678",
        "assetContract": "https://etherscan.io/address/0x7671904eed7f10808B664fc30BB8693FD7237abF",
        "coingeckoId": "bitberry-token"
      }
    },
    {
      "chainId": 101,
      "address": "5J9yhFRnQZx3RiqHzfQpAffX5UQz3k8vQCZH2g9Z9sDg",
      "symbol": "wWAXE",
      "name": "WAX Economic Token (Wormhole)",
      "decimals": 8,
      "logoURI": "https://raw.githubusercontent.com/solana-labs/token-list/main/assets/mainnet/5J9yhFRnQZx3RiqHzfQpAffX5UQz3k8vQCZH2g9Z9sDg/logo.png",
      "tags": [
        "wrapped",
        "wormhole"
      ],
      "extensions": {
        "address": "0x7a2Bc711E19ba6aff6cE8246C546E8c4B4944DFD",
        "bridgeContract": "https://etherscan.io/address/0xf92cD566Ea4864356C5491c177A430C222d7e678",
        "assetContract": "https://etherscan.io/address/0x7a2Bc711E19ba6aff6cE8246C546E8c4B4944DFD",
        "coingeckoId": "waxe"
      }
    },
    {
      "chainId": 101,
      "address": "4DHywS5EjUTF5AYisPZiJbWcCV4gfpH98oKxpgyKRnnQ",
      "symbol": "wMATIC",
      "name": "Matic Token (Wormhole)",
      "decimals": 9,
      "logoURI": "https://raw.githubusercontent.com/solana-labs/token-list/main/assets/mainnet/4DHywS5EjUTF5AYisPZiJbWcCV4gfpH98oKxpgyKRnnQ/logo.png",
      "tags": [
        "wrapped",
        "wormhole"
      ],
      "extensions": {
        "address": "0x7D1AfA7B718fb893dB30A3aBc0Cfc608AaCfeBB0",
        "bridgeContract": "https://etherscan.io/address/0xf92cD566Ea4864356C5491c177A430C222d7e678",
        "assetContract": "https://etherscan.io/address/0x7D1AfA7B718fb893dB30A3aBc0Cfc608AaCfeBB0",
        "coingeckoId": "matic-network"
      }
    },
    {
      "chainId": 101,
      "address": "Au9E8ygQdTJQZXmNKPdtLEP8rGjC4qsGRhkJgjFNPAr8",
      "symbol": "wXRT",
      "name": "Robonomics (Wormhole)",
      "decimals": 9,
      "logoURI": "https://raw.githubusercontent.com/solana-labs/token-list/main/assets/mainnet/Au9E8ygQdTJQZXmNKPdtLEP8rGjC4qsGRhkJgjFNPAr8/logo.png",
      "tags": [
        "wrapped",
        "wormhole"
      ],
      "extensions": {
        "address": "0x7dE91B204C1C737bcEe6F000AAA6569Cf7061cb7",
        "bridgeContract": "https://etherscan.io/address/0xf92cD566Ea4864356C5491c177A430C222d7e678",
        "assetContract": "https://etherscan.io/address/0x7dE91B204C1C737bcEe6F000AAA6569Cf7061cb7",
        "coingeckoId": "robonomics-network"
      }
    },
    {
      "chainId": 101,
      "address": "5DQZ14hLDxveMH7NyGmTmUTRGgVAVXADp3cP2UHeH6hM",
      "symbol": "wAAVE",
      "name": "Aave Token (Wormhole)",
      "decimals": 9,
      "logoURI": "https://raw.githubusercontent.com/solana-labs/token-list/main/assets/mainnet/5DQZ14hLDxveMH7NyGmTmUTRGgVAVXADp3cP2UHeH6hM/logo.png",
      "tags": [
        "wrapped",
        "wormhole"
      ],
      "extensions": {
        "address": "0x7Fc66500c84A76Ad7e9c93437bFc5Ac33E2DDaE9",
        "bridgeContract": "https://etherscan.io/address/0xf92cD566Ea4864356C5491c177A430C222d7e678",
        "assetContract": "https://etherscan.io/address/0x7Fc66500c84A76Ad7e9c93437bFc5Ac33E2DDaE9",
        "coingeckoId": "aave"
      }
    },
    {
      "chainId": 101,
      "address": "Arc2ZVKNCdDU4vB8Ubud5QayDtjo2oJF9xVrUPQ6TWxF",
      "symbol": "wLEND",
      "name": "Lend (Wormhole)",
      "decimals": 9,
      "logoURI": "https://raw.githubusercontent.com/solana-labs/token-list/main/assets/mainnet/Arc2ZVKNCdDU4vB8Ubud5QayDtjo2oJF9xVrUPQ6TWxF/logo.png",
      "tags": [
        "wrapped",
        "wormhole"
      ],
      "extensions": {
        "address": "0x80fB784B7eD66730e8b1DBd9820aFD29931aab03",
        "bridgeContract": "https://etherscan.io/address/0xf92cD566Ea4864356C5491c177A430C222d7e678",
        "assetContract": "https://etherscan.io/address/0x80fB784B7eD66730e8b1DBd9820aFD29931aab03",
        "coingeckoId": "ethlend"
      }
    },
    {
      "chainId": 101,
      "address": "2ctKUDkGBnVykt31AhMPhHvAQWJvoNGbLh7aRidjtAqv",
      "symbol": "wPOLS",
      "name": "PolkastarterToken (Wormhole)",
      "decimals": 9,
      "logoURI": "https://raw.githubusercontent.com/solana-labs/token-list/main/assets/mainnet/2ctKUDkGBnVykt31AhMPhHvAQWJvoNGbLh7aRidjtAqv/logo.png",
      "tags": [
        "wrapped",
        "wormhole"
      ],
      "extensions": {
        "address": "0x83e6f1E41cdd28eAcEB20Cb649155049Fac3D5Aa",
        "bridgeContract": "https://etherscan.io/address/0xf92cD566Ea4864356C5491c177A430C222d7e678",
        "assetContract": "https://etherscan.io/address/0x83e6f1E41cdd28eAcEB20Cb649155049Fac3D5Aa",
        "coingeckoId": "polkastarter"
      }
    },
    {
      "chainId": 101,
      "address": "8FnkznYpHvKiaBkgatVoCrNiS5y5KW62JqgjnxVhDejC",
      "symbol": "wUBT",
      "name": "Unibright (Wormhole)",
      "decimals": 8,
      "logoURI": "https://raw.githubusercontent.com/solana-labs/token-list/main/assets/mainnet/8FnkznYpHvKiaBkgatVoCrNiS5y5KW62JqgjnxVhDejC/logo.png",
      "tags": [
        "wrapped",
        "wormhole"
      ],
      "extensions": {
        "address": "0x8400D94A5cb0fa0D041a3788e395285d61c9ee5e",
        "bridgeContract": "https://etherscan.io/address/0xf92cD566Ea4864356C5491c177A430C222d7e678",
        "assetContract": "https://etherscan.io/address/0x8400D94A5cb0fa0D041a3788e395285d61c9ee5e",
        "coingeckoId": "unibright"
      }
    },
    {
      "chainId": 101,
      "address": "4LLAYXVmT3U8Sew6k3tk66zk3btT91QRzQzxcNX8XhzV",
      "symbol": "wDIA",
      "name": "DIA (Wormhole)",
      "decimals": 9,
      "logoURI": "https://raw.githubusercontent.com/solana-labs/token-list/main/assets/mainnet/4LLAYXVmT3U8Sew6k3tk66zk3btT91QRzQzxcNX8XhzV/logo.png",
      "tags": [
        "wrapped",
        "wormhole"
      ],
      "extensions": {
        "address": "0x84cA8bc7997272c7CfB4D0Cd3D55cd942B3c9419",
        "bridgeContract": "https://etherscan.io/address/0xf92cD566Ea4864356C5491c177A430C222d7e678",
        "assetContract": "https://etherscan.io/address/0x84cA8bc7997272c7CfB4D0Cd3D55cd942B3c9419",
        "coingeckoId": "dia-data"
      }
    },
    {
      "chainId": 101,
      "address": "8L8pDf3jutdpdr4m3np68CL9ZroLActrqwxi6s9Ah5xU",
      "symbol": "wFRAX",
      "name": "Frax (Wormhole)",
      "decimals": 9,
      "logoURI": "https://raw.githubusercontent.com/solana-labs/token-list/main/assets/mainnet/8L8pDf3jutdpdr4m3np68CL9ZroLActrqwxi6s9Ah5xU/logo.png",
      "tags": [
        "wrapped",
        "wormhole"
      ],
      "extensions": {
        "address": "0x853d955aCEf822Db058eb8505911ED77F175b99e",
        "bridgeContract": "https://etherscan.io/address/0xf92cD566Ea4864356C5491c177A430C222d7e678",
        "assetContract": "https://etherscan.io/address/0x853d955aCEf822Db058eb8505911ED77F175b99e",
        "coingeckoId": "frax"
      }
    },
    {
      "chainId": 101,
      "address": "H3oVL2zJpHJaDoRfQmSrftv3fkGzvsiQgugCZmcRBykG",
      "symbol": "wKEEP",
      "name": "KEEP Token (Wormhole)",
      "decimals": 9,
      "logoURI": "https://raw.githubusercontent.com/solana-labs/token-list/main/assets/mainnet/H3oVL2zJpHJaDoRfQmSrftv3fkGzvsiQgugCZmcRBykG/logo.png",
      "tags": [
        "wrapped",
        "wormhole"
      ],
      "extensions": {
        "address": "0x85Eee30c52B0b379b046Fb0F85F4f3Dc3009aFEC",
        "bridgeContract": "https://etherscan.io/address/0xf92cD566Ea4864356C5491c177A430C222d7e678",
        "assetContract": "https://etherscan.io/address/0x85Eee30c52B0b379b046Fb0F85F4f3Dc3009aFEC",
        "coingeckoId": "keep-network"
      }
    },
    {
      "chainId": 101,
      "address": "64oqP1dFqqD8NEL4RPCpMyrHmpo31rj3nYxULVXvayfW",
      "symbol": "wRSR",
      "name": "Reserve Rights (Wormhole)",
      "decimals": 9,
      "logoURI": "https://raw.githubusercontent.com/solana-labs/token-list/main/assets/mainnet/64oqP1dFqqD8NEL4RPCpMyrHmpo31rj3nYxULVXvayfW/logo.png",
      "tags": [
        "wrapped",
        "wormhole"
      ],
      "extensions": {
        "address": "0x8762db106B2c2A0bccB3A80d1Ed41273552616E8",
        "bridgeContract": "https://etherscan.io/address/0xf92cD566Ea4864356C5491c177A430C222d7e678",
        "assetContract": "https://etherscan.io/address/0x8762db106B2c2A0bccB3A80d1Ed41273552616E8",
        "coingeckoId": "reserve-rights-token"
      }
    },
    {
      "chainId": 101,
      "address": "5SU7veiCRA16ZxnS24kCC1dwQYVwi3whvTdM48iNE1Rm",
      "symbol": "wMPH",
      "name": "88mph.app (Wormhole)",
      "decimals": 9,
      "logoURI": "https://raw.githubusercontent.com/solana-labs/token-list/main/assets/mainnet/5SU7veiCRA16ZxnS24kCC1dwQYVwi3whvTdM48iNE1Rm/logo.png",
      "tags": [
        "wrapped",
        "wormhole"
      ],
      "extensions": {
        "address": "0x8888801aF4d980682e47f1A9036e589479e835C5",
        "bridgeContract": "https://etherscan.io/address/0xf92cD566Ea4864356C5491c177A430C222d7e678",
        "assetContract": "https://etherscan.io/address/0x8888801aF4d980682e47f1A9036e589479e835C5",
        "coingeckoId": "88mph"
      }
    },
    {
      "chainId": 101,
      "address": "5fv26ojhPHWNaikXcMf2TBu4JENjLQ2PWgWYeitttVwv",
      "symbol": "wPAID",
      "name": "PAID Network (Wormhole)",
      "decimals": 9,
      "logoURI": "https://raw.githubusercontent.com/solana-labs/token-list/main/assets/mainnet/5fv26ojhPHWNaikXcMf2TBu4JENjLQ2PWgWYeitttVwv/logo.png",
      "tags": [
        "wrapped",
        "wormhole"
      ],
      "extensions": {
        "address": "0x8c8687fC965593DFb2F0b4EAeFD55E9D8df348df",
        "bridgeContract": "https://etherscan.io/address/0xf92cD566Ea4864356C5491c177A430C222d7e678",
        "assetContract": "https://etherscan.io/address/0x8c8687fC965593DFb2F0b4EAeFD55E9D8df348df",
        "coingeckoId": "paid-network"
      }
    },
    {
      "chainId": 101,
      "address": "ACr98v3kv9qaGnR3p2BfsoSK9Q2ZmP6zUkm3qxv5ZJDd",
      "symbol": "wSXP",
      "name": "Swipe (Wormhole)",
      "decimals": 9,
      "logoURI": "https://raw.githubusercontent.com/solana-labs/token-list/main/assets/mainnet/ACr98v3kv9qaGnR3p2BfsoSK9Q2ZmP6zUkm3qxv5ZJDd/logo.png",
      "tags": [
        "wrapped",
        "wormhole"
      ],
      "extensions": {
        "address": "0x8CE9137d39326AD0cD6491fb5CC0CbA0e089b6A9",
        "bridgeContract": "https://etherscan.io/address/0xf92cD566Ea4864356C5491c177A430C222d7e678",
        "assetContract": "https://etherscan.io/address/0x8CE9137d39326AD0cD6491fb5CC0CbA0e089b6A9",
        "coingeckoId": "swipe"
      }
    },
    {
      "chainId": 101,
      "address": "7gBuzBcJ7V48m8TiKJ1XWNDUerK2XfAbjxuRiKMb6S8Z",
      "symbol": "wREQ",
      "name": "Request Token (Wormhole)",
      "decimals": 9,
      "logoURI": "https://raw.githubusercontent.com/solana-labs/token-list/main/assets/mainnet/7gBuzBcJ7V48m8TiKJ1XWNDUerK2XfAbjxuRiKMb6S8Z/logo.png",
      "tags": [
        "wrapped",
        "wormhole"
      ],
      "extensions": {
        "address": "0x8f8221aFbB33998d8584A2B05749bA73c37a938a",
        "bridgeContract": "https://etherscan.io/address/0xf92cD566Ea4864356C5491c177A430C222d7e678",
        "assetContract": "https://etherscan.io/address/0x8f8221aFbB33998d8584A2B05749bA73c37a938a",
        "coingeckoId": "request-network"
      }
    },
    {
      "chainId": 101,
      "address": "CtDjsryLtwZCLj8TeniV7tWHbkaREfjKDWpvyQvsTyek",
      "symbol": "wWHALE",
      "name": "WHALE (Wormhole)",
      "decimals": 4,
      "logoURI": "https://raw.githubusercontent.com/solana-labs/token-list/main/assets/mainnet/CtDjsryLtwZCLj8TeniV7tWHbkaREfjKDWpvyQvsTyek/logo.png",
      "tags": [
        "wrapped",
        "wormhole"
      ],
      "extensions": {
        "address": "0x9355372396e3F6daF13359B7b607a3374cc638e0",
        "bridgeContract": "https://etherscan.io/address/0xf92cD566Ea4864356C5491c177A430C222d7e678",
        "assetContract": "https://etherscan.io/address/0x9355372396e3F6daF13359B7b607a3374cc638e0",
        "coingeckoId": "whale"
      }
    },
    {
      "chainId": 101,
      "address": "JDUgn6JUSwufqqthRdnZZKWv2vEdYvHxigF5Hk79yxRm",
      "symbol": "wPNK",
      "name": "Pinakion (Wormhole)",
      "decimals": 9,
      "logoURI": "https://raw.githubusercontent.com/solana-labs/token-list/main/assets/mainnet/JDUgn6JUSwufqqthRdnZZKWv2vEdYvHxigF5Hk79yxRm/logo.png",
      "tags": [
        "wrapped",
        "wormhole"
      ],
      "extensions": {
        "address": "0x93ED3FBe21207Ec2E8f2d3c3de6e058Cb73Bc04d",
        "bridgeContract": "https://etherscan.io/address/0xf92cD566Ea4864356C5491c177A430C222d7e678",
        "assetContract": "https://etherscan.io/address/0x93ED3FBe21207Ec2E8f2d3c3de6e058Cb73Bc04d",
        "coingeckoId": "kleros"
      }
    },
    {
      "chainId": 101,
      "address": "EJKqF4p7xVhXkcDNCrVQJE4osow76226bc6u3AtsGXaG",
      "symbol": "wAPY",
      "name": "APY Governance Token (Wormhole)",
      "decimals": 9,
      "logoURI": "https://raw.githubusercontent.com/solana-labs/token-list/main/assets/mainnet/EJKqF4p7xVhXkcDNCrVQJE4osow76226bc6u3AtsGXaG/logo.png",
      "tags": [
        "wrapped",
        "wormhole"
      ],
      "extensions": {
        "address": "0x95a4492F028aa1fd432Ea71146b433E7B4446611",
        "bridgeContract": "https://etherscan.io/address/0xf92cD566Ea4864356C5491c177A430C222d7e678",
        "assetContract": "https://etherscan.io/address/0x95a4492F028aa1fd432Ea71146b433E7B4446611",
        "coingeckoId": "apy-finance"
      }
    },
    {
      "chainId": 101,
      "address": "AF7Dv5Vzi1dT2fLnz4ysiRQ6FxGN1M6mrmHwgNpx7FVH",
      "symbol": "wOCEAN",
      "name": "Ocean Protocol (Wormhole)",
      "decimals": 9,
      "logoURI": "https://raw.githubusercontent.com/solana-labs/token-list/main/assets/mainnet/AF7Dv5Vzi1dT2fLnz4ysiRQ6FxGN1M6mrmHwgNpx7FVH/logo.png",
      "tags": [
        "wrapped",
        "wormhole"
      ],
      "extensions": {
        "address": "0x967da4048cD07aB37855c090aAF366e4ce1b9F48",
        "bridgeContract": "https://etherscan.io/address/0xf92cD566Ea4864356C5491c177A430C222d7e678",
        "assetContract": "https://etherscan.io/address/0x967da4048cD07aB37855c090aAF366e4ce1b9F48",
        "coingeckoId": "ocean-protocol"
      }
    },
    {
      "chainId": 101,
      "address": "AyNULvvLGW11fThvhncqNRjEgmDbMEHdDL4HqXD6SM8V",
      "symbol": "wSPI",
      "name": "Shopping.io (Wormhole)",
      "decimals": 9,
      "logoURI": "https://raw.githubusercontent.com/solana-labs/token-list/main/assets/mainnet/AyNULvvLGW11fThvhncqNRjEgmDbMEHdDL4HqXD6SM8V/logo.png",
      "tags": [
        "wrapped",
        "wormhole"
      ],
      "extensions": {
        "address": "0x9B02dD390a603Add5c07f9fd9175b7DABE8D63B7",
        "bridgeContract": "https://etherscan.io/address/0xf92cD566Ea4864356C5491c177A430C222d7e678",
        "assetContract": "https://etherscan.io/address/0x9B02dD390a603Add5c07f9fd9175b7DABE8D63B7",
        "coingeckoId": "shopping-io"
      }
    },
    {
      "chainId": 101,
      "address": "3UeKTABxz9XexDtyKq646rSQvx8GVpKNwfMoKKfxsTsF",
      "symbol": "wBBTC",
      "name": "Binance Wrapped BTC (Wormhole)",
      "decimals": 8,
      "logoURI": "https://raw.githubusercontent.com/solana-labs/token-list/main/assets/mainnet/3UeKTABxz9XexDtyKq646rSQvx8GVpKNwfMoKKfxsTsF/logo.png",
      "tags": [
        "wrapped",
        "wormhole"
      ],
      "extensions": {
        "address": "0x9BE89D2a4cd102D8Fecc6BF9dA793be995C22541",
        "bridgeContract": "https://etherscan.io/address/0xf92cD566Ea4864356C5491c177A430C222d7e678",
        "assetContract": "https://etherscan.io/address/0x9BE89D2a4cd102D8Fecc6BF9dA793be995C22541",
        "coingeckoId": "binance-wrapped-btc"
      }
    },
    {
      "chainId": 101,
      "address": "DsGbyCHbG4vSWBqAprR2eWuUAg8fXAgYkWL9psgvYZn5",
      "symbol": "wUNISTAKE",
      "name": "Unistake (Wormhole)",
      "decimals": 9,
      "logoURI": "https://raw.githubusercontent.com/solana-labs/token-list/main/assets/mainnet/DsGbyCHbG4vSWBqAprR2eWuUAg8fXAgYkWL9psgvYZn5/logo.png",
      "tags": [
        "wrapped",
        "wormhole"
      ],
      "extensions": {
        "address": "0x9Ed8e7C9604790F7Ec589F99b94361d8AAB64E5E",
        "bridgeContract": "https://etherscan.io/address/0xf92cD566Ea4864356C5491c177A430C222d7e678",
        "assetContract": "https://etherscan.io/address/0x9Ed8e7C9604790F7Ec589F99b94361d8AAB64E5E",
        "coingeckoId": "unistake"
      }
    },
    {
      "chainId": 101,
      "address": "GBvv3jn9u6pZqPd2GVnQ7BKJzLwQnEWe4ci9k359PN9Z",
      "symbol": "wMKR",
      "name": "MakerDAO (Wormhole)",
      "decimals": 9,
      "logoURI": "https://raw.githubusercontent.com/solana-labs/token-list/main/assets/mainnet/GBvv3jn9u6pZqPd2GVnQ7BKJzLwQnEWe4ci9k359PN9Z/logo.png",
      "tags": [
        "wrapped",
        "wormhole"
      ],
      "extensions": {
        "address": "0x9f8F72aA9304c8B593d555F12eF6589cC3A579A2",
        "bridgeContract": "https://etherscan.io/address/0xf92cD566Ea4864356C5491c177A430C222d7e678",
        "assetContract": "https://etherscan.io/address/0x9f8F72aA9304c8B593d555F12eF6589cC3A579A2",
        "coingeckoId": "maker"
      }
    },
    {
      "chainId": 101,
      "address": "53ETjuzUNHG8c7rZ2hxQLQfN5R6tEYtdYwNQsa68xFUk",
      "symbol": "wFARM",
      "name": "FARM Reward Token (Wormhole)",
      "decimals": 9,
      "logoURI": "https://raw.githubusercontent.com/solana-labs/token-list/main/assets/mainnet/53ETjuzUNHG8c7rZ2hxQLQfN5R6tEYtdYwNQsa68xFUk/logo.png",
      "tags": [
        "wrapped",
        "wormhole"
      ],
      "extensions": {
        "address": "0xa0246c9032bC3A600820415aE600c6388619A14D",
        "bridgeContract": "https://etherscan.io/address/0xf92cD566Ea4864356C5491c177A430C222d7e678",
        "assetContract": "https://etherscan.io/address/0xa0246c9032bC3A600820415aE600c6388619A14D",
        "coingeckoId": "harvest-finance"
      }
    },
    {
      "chainId": 101,
      "address": "FVsXUnbhifqJ4LiXQEbpUtXVdB8T5ADLKqSs5t1oc54F",
      "symbol": "wUSDC",
      "name": "USD Coin (Wormhole)",
      "decimals": 6,
      "logoURI": "https://raw.githubusercontent.com/solana-labs/token-list/main/assets/mainnet/FVsXUnbhifqJ4LiXQEbpUtXVdB8T5ADLKqSs5t1oc54F/logo.png",
      "tags": [
        "wrapped",
        "wormhole"
      ],
      "extensions": {
        "address": "0xA0b86991c6218b36c1d19D4a2e9Eb0cE3606eB48",
        "bridgeContract": "https://etherscan.io/address/0xf92cD566Ea4864356C5491c177A430C222d7e678",
        "assetContract": "https://etherscan.io/address/0xA0b86991c6218b36c1d19D4a2e9Eb0cE3606eB48",
        "coingeckoId": "usd-coin"
      }
    },
    {
      "chainId": 101,
      "address": "EjBpnWzWZeW1PKzfCszLdHgENZLZDoTNaEmz8BddpWJx",
      "symbol": "wANT",
      "name": "Aragon Network Token (Wormhole)",
      "decimals": 9,
      "logoURI": "https://raw.githubusercontent.com/solana-labs/token-list/main/assets/mainnet/EjBpnWzWZeW1PKzfCszLdHgENZLZDoTNaEmz8BddpWJx/logo.png",
      "tags": [
        "wrapped",
        "wormhole"
      ],
      "extensions": {
        "address": "0xa117000000f279D81A1D3cc75430fAA017FA5A2e",
        "bridgeContract": "https://etherscan.io/address/0xf92cD566Ea4864356C5491c177A430C222d7e678",
        "assetContract": "https://etherscan.io/address/0xa117000000f279D81A1D3cc75430fAA017FA5A2e",
        "coingeckoId": "aragon"
      }
    },
    {
      "chainId": 101,
      "address": "Rs4LHZ4WogZCAkCzfsKJib5LLnYL6xcVAfTcLQiSjg2",
      "symbol": "wNPXS",
      "name": "Pundi X Token (Wormhole)",
      "decimals": 9,
      "logoURI": "https://raw.githubusercontent.com/solana-labs/token-list/main/assets/mainnet/Rs4LHZ4WogZCAkCzfsKJib5LLnYL6xcVAfTcLQiSjg2/logo.png",
      "tags": [
        "wrapped",
        "wormhole"
      ],
      "extensions": {
        "address": "0xA15C7Ebe1f07CaF6bFF097D8a589fb8AC49Ae5B3",
        "bridgeContract": "https://etherscan.io/address/0xf92cD566Ea4864356C5491c177A430C222d7e678",
        "assetContract": "https://etherscan.io/address/0xA15C7Ebe1f07CaF6bFF097D8a589fb8AC49Ae5B3",
        "coingeckoId": "pundi-x"
      }
    },
    {
      "chainId": 101,
      "address": "65ribugkb42AANKYrEeuruhhfXffyE4jY22FUxFbpW7C",
      "symbol": "wRFOX",
      "name": "RFOX (Wormhole)",
      "decimals": 9,
      "logoURI": "https://raw.githubusercontent.com/solana-labs/token-list/main/assets/mainnet/65ribugkb42AANKYrEeuruhhfXffyE4jY22FUxFbpW7C/logo.png",
      "tags": [
        "wrapped",
        "wormhole"
      ],
      "extensions": {
        "address": "0xa1d6Df714F91DeBF4e0802A542E13067f31b8262",
        "bridgeContract": "https://etherscan.io/address/0xf92cD566Ea4864356C5491c177A430C222d7e678",
        "assetContract": "https://etherscan.io/address/0xa1d6Df714F91DeBF4e0802A542E13067f31b8262",
        "coingeckoId": "redfox-labs-2"
      }
    },
    {
      "chainId": 101,
      "address": "T2mo6dnFiutu26KMuCMSjCLBB4ofWvQ3qBJGEMc3JSe",
      "symbol": "wMTA",
      "name": "Meta (Wormhole)",
      "decimals": 9,
      "logoURI": "https://raw.githubusercontent.com/solana-labs/token-list/main/assets/mainnet/T2mo6dnFiutu26KMuCMSjCLBB4ofWvQ3qBJGEMc3JSe/logo.png",
      "tags": [
        "wrapped",
        "wormhole"
      ],
      "extensions": {
        "address": "0xa3BeD4E1c75D00fa6f4E5E6922DB7261B5E9AcD2",
        "bridgeContract": "https://etherscan.io/address/0xf92cD566Ea4864356C5491c177A430C222d7e678",
        "assetContract": "https://etherscan.io/address/0xa3BeD4E1c75D00fa6f4E5E6922DB7261B5E9AcD2",
        "coingeckoId": "meta"
      }
    },
    {
      "chainId": 101,
      "address": "HC8SaUm9rhvVZE5ZwBWiUhFAnCuG8byd5FxKYdpFm5MR",
      "symbol": "wRBC",
      "name": "Rubic (Wormhole)",
      "decimals": 9,
      "logoURI": "https://raw.githubusercontent.com/solana-labs/token-list/main/assets/mainnet/HC8SaUm9rhvVZE5ZwBWiUhFAnCuG8byd5FxKYdpFm5MR/logo.png",
      "tags": [
        "wrapped",
        "wormhole"
      ],
      "extensions": {
        "address": "0xA4EED63db85311E22dF4473f87CcfC3DaDCFA3E3",
        "bridgeContract": "https://etherscan.io/address/0xf92cD566Ea4864356C5491c177A430C222d7e678",
        "assetContract": "https://etherscan.io/address/0xA4EED63db85311E22dF4473f87CcfC3DaDCFA3E3",
        "coingeckoId": "rubic"
      }
    },
    {
      "chainId": 101,
      "address": "9DdtKWoK8cBfLSLhHXHFZzzhxp4rdwHbFEAis8n5AsfQ",
      "symbol": "wNOIA",
      "name": "NOIA Token (Wormhole)",
      "decimals": 9,
      "logoURI": "https://raw.githubusercontent.com/solana-labs/token-list/main/assets/mainnet/9DdtKWoK8cBfLSLhHXHFZzzhxp4rdwHbFEAis8n5AsfQ/logo.png",
      "tags": [
        "wrapped",
        "wormhole"
      ],
      "extensions": {
        "address": "0xa8c8CfB141A3bB59FEA1E2ea6B79b5ECBCD7b6ca",
        "bridgeContract": "https://etherscan.io/address/0xf92cD566Ea4864356C5491c177A430C222d7e678",
        "assetContract": "https://etherscan.io/address/0xa8c8CfB141A3bB59FEA1E2ea6B79b5ECBCD7b6ca",
        "coingeckoId": "noia-network"
      }
    },
    {
      "chainId": 101,
      "address": "DTQStP2z4DRqbNHRxtwThAujr9aPFPsv4y2kkXTVLVvb",
      "symbol": "wCEL",
      "name": "Celsius (Wormhole)",
      "decimals": 4,
      "logoURI": "https://raw.githubusercontent.com/solana-labs/token-list/main/assets/mainnet/DTQStP2z4DRqbNHRxtwThAujr9aPFPsv4y2kkXTVLVvb/logo.png",
      "tags": [
        "wrapped",
        "wormhole"
      ],
      "extensions": {
        "address": "0xaaAEBE6Fe48E54f431b0C390CfaF0b017d09D42d",
        "bridgeContract": "https://etherscan.io/address/0xf92cD566Ea4864356C5491c177A430C222d7e678",
        "assetContract": "https://etherscan.io/address/0xaaAEBE6Fe48E54f431b0C390CfaF0b017d09D42d",
        "coingeckoId": "celsius-degree-token"
      }
    },
    {
      "chainId": 101,
      "address": "59NPV18vAbTgwC9aeEGikrmX3EbZHMEMkZfvcsHBNFr9",
      "symbol": "wCWS",
      "name": "Crowns (Wormhole)",
      "decimals": 9,
      "logoURI": "https://raw.githubusercontent.com/solana-labs/token-list/main/assets/mainnet/59NPV18vAbTgwC9aeEGikrmX3EbZHMEMkZfvcsHBNFr9/logo.png",
      "tags": [
        "wrapped",
        "wormhole"
      ],
      "extensions": {
        "address": "0xaC0104Cca91D167873B8601d2e71EB3D4D8c33e0",
        "bridgeContract": "https://etherscan.io/address/0xf92cD566Ea4864356C5491c177A430C222d7e678",
        "assetContract": "https://etherscan.io/address/0xaC0104Cca91D167873B8601d2e71EB3D4D8c33e0",
        "coingeckoId": "crowns"
      }
    },
    {
      "chainId": 101,
      "address": "4811JP9i35zgAxSFZjGXQwew6xd1qSBE4xdMFik2J14Z",
      "symbol": "wROOM",
      "name": "OptionRoom Token (Wormhole)",
      "decimals": 9,
      "logoURI": "https://raw.githubusercontent.com/solana-labs/token-list/main/assets/mainnet/4811JP9i35zgAxSFZjGXQwew6xd1qSBE4xdMFik2J14Z/logo.png",
      "tags": [
        "wrapped",
        "wormhole"
      ],
      "extensions": {
        "address": "0xAd4f86a25bbc20FfB751f2FAC312A0B4d8F88c64",
        "bridgeContract": "https://etherscan.io/address/0xf92cD566Ea4864356C5491c177A430C222d7e678",
        "assetContract": "https://etherscan.io/address/0xAd4f86a25bbc20FfB751f2FAC312A0B4d8F88c64",
        "coingeckoId": "option-room"
      }
    },
    {
      "chainId": 101,
      "address": "2VAdvHWMpzMnDYYn64MgqLNpGQ19iCiusCet8JLMtxU5",
      "symbol": "wYOP",
      "name": "YOP (Wormhole)",
      "decimals": 8,
      "logoURI": "https://raw.githubusercontent.com/solana-labs/token-list/main/assets/mainnet/2VAdvHWMpzMnDYYn64MgqLNpGQ19iCiusCet8JLMtxU5/logo.png",
      "tags": [
        "wrapped",
        "wormhole"
      ],
      "extensions": {
        "address": "0xAE1eaAE3F627AAca434127644371b67B18444051",
        "bridgeContract": "https://etherscan.io/address/0xf92cD566Ea4864356C5491c177A430C222d7e678",
        "assetContract": "https://etherscan.io/address/0xAE1eaAE3F627AAca434127644371b67B18444051",
        "coingeckoId": "yield-optimization-platform"
      }
    },
    {
      "chainId": 101,
      "address": "AKiTcEWZarsnUbKkwQVRjJni5eqwiNeBQsJ3nrADacT4",
      "symbol": "wLGCY",
      "name": "LGCY Network (Wormhole)",
      "decimals": 9,
      "logoURI": "https://raw.githubusercontent.com/solana-labs/token-list/main/assets/mainnet/AKiTcEWZarsnUbKkwQVRjJni5eqwiNeBQsJ3nrADacT4/logo.png",
      "tags": [
        "wrapped",
        "wormhole"
      ],
      "extensions": {
        "address": "0xaE697F994Fc5eBC000F8e22EbFfeE04612f98A0d",
        "bridgeContract": "https://etherscan.io/address/0xf92cD566Ea4864356C5491c177A430C222d7e678",
        "assetContract": "https://etherscan.io/address/0xaE697F994Fc5eBC000F8e22EbFfeE04612f98A0d",
        "coingeckoId": "lgcy-network"
      }
    },
    {
      "chainId": 101,
      "address": "4kPHTMfSD1k3SytAMKEVRWH5ip6WD5U52tC5q6TuXUNU",
      "symbol": "wRFuel",
      "name": "Rio Fuel Token (Wormhole)",
      "decimals": 9,
      "logoURI": "https://raw.githubusercontent.com/solana-labs/token-list/main/assets/mainnet/4kPHTMfSD1k3SytAMKEVRWH5ip6WD5U52tC5q6TuXUNU/logo.png",
      "tags": [
        "wrapped",
        "wormhole"
      ],
      "extensions": {
        "address": "0xaf9f549774ecEDbD0966C52f250aCc548D3F36E5",
        "bridgeContract": "https://etherscan.io/address/0xf92cD566Ea4864356C5491c177A430C222d7e678",
        "assetContract": "https://etherscan.io/address/0xaf9f549774ecEDbD0966C52f250aCc548D3F36E5",
        "coingeckoId": "rio-defi"
      }
    },
    {
      "chainId": 101,
      "address": "E1w2uKRsVJeDf1Qqbk7DDKEDe7NCYwh8ySgqCaEZ4BTC",
      "symbol": "wMAHA",
      "name": "MahaDAO (Wormhole)",
      "decimals": 9,
      "logoURI": "https://raw.githubusercontent.com/solana-labs/token-list/main/assets/mainnet/E1w2uKRsVJeDf1Qqbk7DDKEDe7NCYwh8ySgqCaEZ4BTC/logo.png",
      "tags": [
        "wrapped",
        "wormhole"
      ],
      "extensions": {
        "address": "0xB4d930279552397bbA2ee473229f89Ec245bc365",
        "bridgeContract": "https://etherscan.io/address/0xf92cD566Ea4864356C5491c177A430C222d7e678",
        "assetContract": "https://etherscan.io/address/0xB4d930279552397bbA2ee473229f89Ec245bc365",
        "coingeckoId": "mahadao"
      }
    },
    {
      "chainId": 101,
      "address": "4psmnTirimNyPEPEZtkQkdEPJagTXS3a7wsu1XN9MYK3",
      "symbol": "wRPL",
      "name": "Rocket Pool (Wormhole)",
      "decimals": 9,
      "logoURI": "https://raw.githubusercontent.com/solana-labs/token-list/main/assets/mainnet/4psmnTirimNyPEPEZtkQkdEPJagTXS3a7wsu1XN9MYK3/logo.png",
      "tags": [
        "wrapped",
        "wormhole"
      ],
      "extensions": {
        "address": "0xB4EFd85c19999D84251304bDA99E90B92300Bd93",
        "bridgeContract": "https://etherscan.io/address/0xf92cD566Ea4864356C5491c177A430C222d7e678",
        "assetContract": "https://etherscan.io/address/0xB4EFd85c19999D84251304bDA99E90B92300Bd93",
        "coingeckoId": "rocket-pool"
      }
    },
    {
      "chainId": 101,
      "address": "FrhQauNRm7ecom9FRprNcyz58agDe5ujAbAtA9NG6jtU",
      "symbol": "wNEXO",
      "name": "Nexo (Wormhole)",
      "decimals": 9,
      "logoURI": "https://raw.githubusercontent.com/solana-labs/token-list/main/assets/mainnet/FrhQauNRm7ecom9FRprNcyz58agDe5ujAbAtA9NG6jtU/logo.png",
      "tags": [
        "wrapped",
        "wormhole"
      ],
      "extensions": {
        "address": "0xB62132e35a6c13ee1EE0f84dC5d40bad8d815206",
        "bridgeContract": "https://etherscan.io/address/0xf92cD566Ea4864356C5491c177A430C222d7e678",
        "assetContract": "https://etherscan.io/address/0xB62132e35a6c13ee1EE0f84dC5d40bad8d815206",
        "coingeckoId": "nexo"
      }
    },
    {
      "chainId": 101,
      "address": "6G7X1B2f9F7KWcHxS66mn3ax6VPE2UMZud44RX3BzfVo",
      "symbol": "BEHZAT",
      "name": "Behzat Token",
      "decimals": 9,
      "logoURI": "https://raw.githubusercontent.com/solana-labs/token-list/main/assets/mainnet/6G7X1B2f9F7KWcHxS66mn3ax6VPE2UMZud44RX3BzfVo/logo.png",
      "tags": [
        "Token"
      ],
      "extensions": {
        "twitter": "https://twitter.com/BehzatToken"
      }
    },
    {
      "chainId": 101,
      "address": "AoU75vwpnWEVvfarxRALjzRc8vS9UdDhRMkwoDimt9ss",
      "symbol": "wSFI",
      "name": "Spice (Wormhole)",
      "decimals": 9,
      "logoURI": "https://raw.githubusercontent.com/solana-labs/token-list/main/assets/mainnet/AoU75vwpnWEVvfarxRALjzRc8vS9UdDhRMkwoDimt9ss/logo.png",
      "tags": [
        "wrapped",
        "wormhole"
      ],
      "extensions": {
        "address": "0xb753428af26E81097e7fD17f40c88aaA3E04902c",
        "bridgeContract": "https://etherscan.io/address/0xf92cD566Ea4864356C5491c177A430C222d7e678",
        "assetContract": "https://etherscan.io/address/0xb753428af26E81097e7fD17f40c88aaA3E04902c",
        "coingeckoId": "saffron-finance"
      }
    },
    {
      "chainId": 101,
      "address": "CRZuALvCYjPLB65WFLHh9JkmPWK5C81TXpy2aEEaCjr3",
      "symbol": "wSTBZ",
      "name": "Stabilize Token (Wormhole)",
      "decimals": 9,
      "logoURI": "https://raw.githubusercontent.com/solana-labs/token-list/main/assets/mainnet/CRZuALvCYjPLB65WFLHh9JkmPWK5C81TXpy2aEEaCjr3/logo.png",
      "tags": [
        "wrapped",
        "wormhole"
      ],
      "extensions": {
        "address": "0xB987D48Ed8f2C468D52D6405624EADBa5e76d723",
        "bridgeContract": "https://etherscan.io/address/0xf92cD566Ea4864356C5491c177A430C222d7e678",
        "assetContract": "https://etherscan.io/address/0xB987D48Ed8f2C468D52D6405624EADBa5e76d723",
        "coingeckoId": "stabilize"
      }
    },
    {
      "chainId": 101,
      "address": "HPYXGSdAwyK5GwmuivL8gDdUVRChtgXq6SRat44k4Pat",
      "symbol": "wBAL",
      "name": "Balancer (Wormhole)",
      "decimals": 9,
      "logoURI": "https://raw.githubusercontent.com/solana-labs/token-list/main/assets/mainnet/HPYXGSdAwyK5GwmuivL8gDdUVRChtgXq6SRat44k4Pat/logo.png",
      "tags": [
        "wrapped",
        "wormhole"
      ],
      "extensions": {
        "address": "0xba100000625a3754423978a60c9317c58a424e3D",
        "bridgeContract": "https://etherscan.io/address/0xf92cD566Ea4864356C5491c177A430C222d7e678",
        "assetContract": "https://etherscan.io/address/0xba100000625a3754423978a60c9317c58a424e3D",
        "coingeckoId": "balancer"
      }
    },
    {
      "chainId": 101,
      "address": "AV7NgJV2BsgEukzUTrcUMz3LD37xLcLtygFig5WJ3kQN",
      "symbol": "wBAND",
      "name": "BandToken (Wormhole)",
      "decimals": 9,
      "logoURI": "https://raw.githubusercontent.com/solana-labs/token-list/main/assets/mainnet/AV7NgJV2BsgEukzUTrcUMz3LD37xLcLtygFig5WJ3kQN/logo.png",
      "tags": [
        "wrapped",
        "wormhole"
      ],
      "extensions": {
        "address": "0xBA11D00c5f74255f56a5E366F4F77f5A186d7f55",
        "bridgeContract": "https://etherscan.io/address/0xf92cD566Ea4864356C5491c177A430C222d7e678",
        "assetContract": "https://etherscan.io/address/0xBA11D00c5f74255f56a5E366F4F77f5A186d7f55",
        "coingeckoId": "band-protocol"
      }
    },
    {
      "chainId": 101,
      "address": "4obZok5FFUcQXQoV39hhcqk9xSmo4WnP9wnrNCk1g5BC",
      "symbol": "wSWFL",
      "name": "Swapfolio (Wormhole)",
      "decimals": 9,
      "logoURI": "https://raw.githubusercontent.com/solana-labs/token-list/main/assets/mainnet/4obZok5FFUcQXQoV39hhcqk9xSmo4WnP9wnrNCk1g5BC/logo.png",
      "tags": [
        "wrapped",
        "wormhole"
      ],
      "extensions": {
        "address": "0xBa21Ef4c9f433Ede00badEFcC2754B8E74bd538A",
        "bridgeContract": "https://etherscan.io/address/0xf92cD566Ea4864356C5491c177A430C222d7e678",
        "assetContract": "https://etherscan.io/address/0xBa21Ef4c9f433Ede00badEFcC2754B8E74bd538A",
        "coingeckoId": "swapfolio"
      }
    },
    {
      "chainId": 101,
      "address": "HCP8hGKS6fUGfTA1tQxBKzbXuQk7yktzz71pY8LXVJyR",
      "symbol": "wLRC",
      "name": "LoopringCoin V2 (Wormhole)",
      "decimals": 9,
      "logoURI": "https://raw.githubusercontent.com/solana-labs/token-list/main/assets/mainnet/HCP8hGKS6fUGfTA1tQxBKzbXuQk7yktzz71pY8LXVJyR/logo.png",
      "tags": [
        "wrapped",
        "wormhole"
      ],
      "extensions": {
        "address": "0xBBbbCA6A901c926F240b89EacB641d8Aec7AEafD",
        "bridgeContract": "https://etherscan.io/address/0xf92cD566Ea4864356C5491c177A430C222d7e678",
        "assetContract": "https://etherscan.io/address/0xBBbbCA6A901c926F240b89EacB641d8Aec7AEafD",
        "coingeckoId": "loopring"
      }
    },
    {
      "chainId": 101,
      "address": "9sNArcS6veh7DLEo7Y1ZSbBCYtkuPVE6S3HhVrcWR2Zw",
      "symbol": "wPERP",
      "name": "Perpetual (Wormhole)",
      "decimals": 9,
      "logoURI": "https://raw.githubusercontent.com/solana-labs/token-list/main/assets/mainnet/9sNArcS6veh7DLEo7Y1ZSbBCYtkuPVE6S3HhVrcWR2Zw/logo.png",
      "tags": [
        "wrapped",
        "wormhole"
      ],
      "extensions": {
        "address": "0xbC396689893D065F41bc2C6EcbeE5e0085233447",
        "bridgeContract": "https://etherscan.io/address/0xf92cD566Ea4864356C5491c177A430C222d7e678",
        "assetContract": "https://etherscan.io/address/0xbC396689893D065F41bc2C6EcbeE5e0085233447",
        "coingeckoId": "perpetual-protocol"
      }
    },
    {
      "chainId": 101,
      "address": "3XnhArdJydrpbr9Nbj8wNUaozPL9WAo9YDyNWakhTm9X",
      "symbol": "wCOMP",
      "name": "Compound (Wormhole)",
      "decimals": 9,
      "logoURI": "https://raw.githubusercontent.com/solana-labs/token-list/main/assets/mainnet/3XnhArdJydrpbr9Nbj8wNUaozPL9WAo9YDyNWakhTm9X/logo.png",
      "tags": [
        "wrapped",
        "wormhole"
      ],
      "extensions": {
        "address": "0xc00e94Cb662C3520282E6f5717214004A7f26888",
        "bridgeContract": "https://etherscan.io/address/0xf92cD566Ea4864356C5491c177A430C222d7e678",
        "assetContract": "https://etherscan.io/address/0xc00e94Cb662C3520282E6f5717214004A7f26888",
        "coingeckoId": "compound-governance-token"
      }
    },
    {
      "chainId": 101,
      "address": "CPLNm9UMKfiJKiySQathV99yeSgTVjPDZx4ucFrbp2MD",
      "symbol": "wSNX",
      "name": "Synthetix Network Token (Wormhole)",
      "decimals": 9,
      "logoURI": "https://raw.githubusercontent.com/solana-labs/token-list/main/assets/mainnet/CPLNm9UMKfiJKiySQathV99yeSgTVjPDZx4ucFrbp2MD/logo.png",
      "tags": [
        "wrapped",
        "wormhole"
      ],
      "extensions": {
        "address": "0xC011a73ee8576Fb46F5E1c5751cA3B9Fe0af2a6F",
        "bridgeContract": "https://etherscan.io/address/0xf92cD566Ea4864356C5491c177A430C222d7e678",
        "assetContract": "https://etherscan.io/address/0xC011a73ee8576Fb46F5E1c5751cA3B9Fe0af2a6F",
        "coingeckoId": "havven"
      }
    },
    {
      "chainId": 101,
      "address": "D6eVKSfLdioqo2zG8LbQYFU2gf66FrjKA7afCYNo1GHt",
      "symbol": "wDUCK",
      "name": "DLP Duck Token (Wormhole)",
      "decimals": 9,
      "logoURI": "https://raw.githubusercontent.com/solana-labs/token-list/main/assets/mainnet/D6eVKSfLdioqo2zG8LbQYFU2gf66FrjKA7afCYNo1GHt/logo.png",
      "tags": [
        "wrapped",
        "wormhole"
      ],
      "extensions": {
        "address": "0xC0bA369c8Db6eB3924965e5c4FD0b4C1B91e305F",
        "bridgeContract": "https://etherscan.io/address/0xf92cD566Ea4864356C5491c177A430C222d7e678",
        "assetContract": "https://etherscan.io/address/0xC0bA369c8Db6eB3924965e5c4FD0b4C1B91e305F",
        "coingeckoId": "dlp-duck-token"
      }
    },
    {
      "chainId": 101,
      "address": "9PwPi3DAf9Dy4Y6qJmUzF6fX9CjNwScBidsYqJmcApF8",
      "symbol": "wCHAIN",
      "name": "Chain Games (Wormhole)",
      "decimals": 9,
      "logoURI": "https://raw.githubusercontent.com/solana-labs/token-list/main/assets/mainnet/9PwPi3DAf9Dy4Y6qJmUzF6fX9CjNwScBidsYqJmcApF8/logo.png",
      "tags": [
        "wrapped",
        "wormhole"
      ],
      "extensions": {
        "address": "0xC4C2614E694cF534D407Ee49F8E44D125E4681c4",
        "bridgeContract": "https://etherscan.io/address/0xf92cD566Ea4864356C5491c177A430C222d7e678",
        "assetContract": "https://etherscan.io/address/0xC4C2614E694cF534D407Ee49F8E44D125E4681c4",
        "coingeckoId": "chain-games"
      }
    },
    {
      "chainId": 101,
      "address": "BmxZ1pghpcoyT7aykj7D1o4AxWirTqvD7zD2tNngjirT",
      "symbol": "wGRT",
      "name": "Graph Token (Wormhole)",
      "decimals": 9,
      "logoURI": "https://raw.githubusercontent.com/solana-labs/token-list/main/assets/mainnet/BmxZ1pghpcoyT7aykj7D1o4AxWirTqvD7zD2tNngjirT/logo.png",
      "tags": [
        "wrapped",
        "wormhole"
      ],
      "extensions": {
        "address": "0xc944E90C64B2c07662A292be6244BDf05Cda44a7",
        "bridgeContract": "https://etherscan.io/address/0xf92cD566Ea4864356C5491c177A430C222d7e678",
        "assetContract": "https://etherscan.io/address/0xc944E90C64B2c07662A292be6244BDf05Cda44a7",
        "coingeckoId": "the-graph"
      }
    },
    {
      "chainId": 101,
      "address": "FMr15arp651N6fR2WEL36pCMBnFecHcN6wDxne2Vf3SK",
      "symbol": "wROOT",
      "name": "RootKit (Wormhole)",
      "decimals": 9,
      "logoURI": "https://raw.githubusercontent.com/solana-labs/token-list/main/assets/mainnet/FMr15arp651N6fR2WEL36pCMBnFecHcN6wDxne2Vf3SK/logo.png",
      "tags": [
        "wrapped",
        "wormhole"
      ],
      "extensions": {
        "address": "0xCb5f72d37685C3D5aD0bB5F982443BC8FcdF570E",
        "bridgeContract": "https://etherscan.io/address/0xf92cD566Ea4864356C5491c177A430C222d7e678",
        "assetContract": "https://etherscan.io/address/0xCb5f72d37685C3D5aD0bB5F982443BC8FcdF570E",
        "coingeckoId": "rootkit"
      }
    },
    {
      "chainId": 101,
      "address": "E9X7rKAGfSh1gsHC6qh5MVLkDzRcT64KQbjzvHnc5zEq",
      "symbol": "wSWAP",
      "name": "TrustSwap Token (Wormhole)",
      "decimals": 9,
      "logoURI": "https://raw.githubusercontent.com/solana-labs/token-list/main/assets/mainnet/E9X7rKAGfSh1gsHC6qh5MVLkDzRcT64KQbjzvHnc5zEq/logo.png",
      "tags": [
        "wrapped",
        "wormhole"
      ],
      "extensions": {
        "address": "0xCC4304A31d09258b0029eA7FE63d032f52e44EFe",
        "bridgeContract": "https://etherscan.io/address/0xf92cD566Ea4864356C5491c177A430C222d7e678",
        "assetContract": "https://etherscan.io/address/0xCC4304A31d09258b0029eA7FE63d032f52e44EFe",
        "coingeckoId": "trustswap"
      }
    },
    {
      "chainId": 101,
      "address": "5NEENV1mNvu7MfNNtKuGSDC8zoNStq1tuLkDXFtv6rZd",
      "symbol": "wTVK",
      "name": "Terra Virtua Kolect (Wormhole)",
      "decimals": 9,
      "logoURI": "https://raw.githubusercontent.com/solana-labs/token-list/main/assets/mainnet/5NEENV1mNvu7MfNNtKuGSDC8zoNStq1tuLkDXFtv6rZd/logo.png",
      "tags": [
        "wrapped",
        "wormhole"
      ],
      "extensions": {
        "address": "0xd084B83C305daFD76AE3E1b4E1F1fe2eCcCb3988",
        "bridgeContract": "https://etherscan.io/address/0xf92cD566Ea4864356C5491c177A430C222d7e678",
        "assetContract": "https://etherscan.io/address/0xd084B83C305daFD76AE3E1b4E1F1fe2eCcCb3988",
        "coingeckoId": "terra-virtua-kolect"
      }
    },
    {
      "chainId": 101,
      "address": "5ZXLGj7onpitgtREJNYb51DwDPddvqV1YLC8jn2sgz48",
      "symbol": "wOMG",
      "name": "OMG Network (Wormhole)",
      "decimals": 9,
      "logoURI": "https://raw.githubusercontent.com/solana-labs/token-list/main/assets/mainnet/5ZXLGj7onpitgtREJNYb51DwDPddvqV1YLC8jn2sgz48/logo.png",
      "tags": [
        "wrapped",
        "wormhole"
      ],
      "extensions": {
        "address": "0xd26114cd6EE289AccF82350c8d8487fedB8A0C07",
        "bridgeContract": "https://etherscan.io/address/0xf92cD566Ea4864356C5491c177A430C222d7e678",
        "assetContract": "https://etherscan.io/address/0xd26114cd6EE289AccF82350c8d8487fedB8A0C07",
        "coingeckoId": "omisego"
      }
    },
    {
      "chainId": 101,
      "address": "2Xf2yAXJfg82sWwdLUo2x9mZXy6JCdszdMZkcF1Hf4KV",
      "symbol": "wLUNA",
      "name": "Wrapped LUNA Token (Wormhole)",
      "decimals": 9,
      "logoURI": "https://raw.githubusercontent.com/solana-labs/token-list/main/assets/mainnet/2Xf2yAXJfg82sWwdLUo2x9mZXy6JCdszdMZkcF1Hf4KV/logo.png",
      "tags": [
        "wrapped",
        "wormhole"
      ],
      "extensions": {
        "address": "0xd2877702675e6cEb975b4A1dFf9fb7BAF4C91ea9",
        "bridgeContract": "https://etherscan.io/address/0xf92cD566Ea4864356C5491c177A430C222d7e678",
        "assetContract": "https://etherscan.io/address/0xd2877702675e6cEb975b4A1dFf9fb7BAF4C91ea9",
        "coingeckoId": "wrapped-terra"
      }
    },
    {
      "chainId": 101,
      "address": "5Ro6JxJ4NjSTEppdX2iXUYgWkAEF1dcs9gqMX99E2vkL",
      "symbol": "wBONDLY",
      "name": "Bondly Token (Wormhole)",
      "decimals": 9,
      "logoURI": "https://raw.githubusercontent.com/solana-labs/token-list/main/assets/mainnet/5Ro6JxJ4NjSTEppdX2iXUYgWkAEF1dcs9gqMX99E2vkL/logo.png",
      "tags": [
        "wrapped",
        "wormhole"
      ],
      "extensions": {
        "address": "0xD2dDa223b2617cB616c1580db421e4cFAe6a8a85",
        "bridgeContract": "https://etherscan.io/address/0xf92cD566Ea4864356C5491c177A430C222d7e678",
        "assetContract": "https://etherscan.io/address/0xD2dDa223b2617cB616c1580db421e4cFAe6a8a85",
        "coingeckoId": "bondly"
      }
    },
    {
      "chainId": 101,
      "address": "5jFzUEqWLnvGvKWb1Pji9nWVYy5vLG2saoXCyVNWEdEi",
      "symbol": "wDETS",
      "name": "Dextrust (Wormhole)",
      "decimals": 9,
      "logoURI": "https://raw.githubusercontent.com/solana-labs/token-list/main/assets/mainnet/5jFzUEqWLnvGvKWb1Pji9nWVYy5vLG2saoXCyVNWEdEi/logo.png",
      "tags": [
        "wrapped",
        "wormhole"
      ],
      "extensions": {
        "address": "0xd379700999F4805Ce80aa32DB46A94dF64561108",
        "bridgeContract": "https://etherscan.io/address/0xf92cD566Ea4864356C5491c177A430C222d7e678",
        "assetContract": "https://etherscan.io/address/0xd379700999F4805Ce80aa32DB46A94dF64561108",
        "coingeckoId": "dextrust"
      }
    },
    {
      "chainId": 101,
      "address": "BV5tm1uCRWQCQKNgQVFnkseqAjxpmbJkRCXvzFWBdgMp",
      "symbol": "wAMPL",
      "name": "Ampleforth (Wormhole)",
      "decimals": 9,
      "logoURI": "https://raw.githubusercontent.com/solana-labs/token-list/main/assets/mainnet/BV5tm1uCRWQCQKNgQVFnkseqAjxpmbJkRCXvzFWBdgMp/logo.png",
      "tags": [
        "wrapped",
        "wormhole"
      ],
      "extensions": {
        "address": "0xD46bA6D942050d489DBd938a2C909A5d5039A161",
        "bridgeContract": "https://etherscan.io/address/0xf92cD566Ea4864356C5491c177A430C222d7e678",
        "assetContract": "https://etherscan.io/address/0xD46bA6D942050d489DBd938a2C909A5d5039A161",
        "coingeckoId": "ampleforth"
      }
    },
    {
      "chainId": 101,
      "address": "2PSvGigDY4MVUmv51bBiARBMcHBtXcUBnx5V9BwWbbi2",
      "symbol": "wPOLK",
      "name": "Polkamarkets (Wormhole)",
      "decimals": 9,
      "logoURI": "https://raw.githubusercontent.com/solana-labs/token-list/main/assets/mainnet/2PSvGigDY4MVUmv51bBiARBMcHBtXcUBnx5V9BwWbbi2/logo.png",
      "tags": [
        "wrapped",
        "wormhole"
      ],
      "extensions": {
        "address": "0xD478161C952357F05f0292B56012Cd8457F1cfbF",
        "bridgeContract": "https://etherscan.io/address/0xf92cD566Ea4864356C5491c177A430C222d7e678",
        "assetContract": "https://etherscan.io/address/0xD478161C952357F05f0292B56012Cd8457F1cfbF",
        "coingeckoId": "polkamarkets"
      }
    },
    {
      "chainId": 101,
      "address": "ApmXkxXCASdxRf3Ln6Ni7oAZ7E6CX1CcJAD8A5qBdhSm",
      "symbol": "wCRV",
      "name": "Curve DAO Token (Wormhole)",
      "decimals": 9,
      "logoURI": "https://raw.githubusercontent.com/solana-labs/token-list/main/assets/mainnet/ApmXkxXCASdxRf3Ln6Ni7oAZ7E6CX1CcJAD8A5qBdhSm/logo.png",
      "tags": [
        "wrapped",
        "wormhole"
      ],
      "extensions": {
        "address": "0xD533a949740bb3306d119CC777fa900bA034cd52",
        "bridgeContract": "https://etherscan.io/address/0xf92cD566Ea4864356C5491c177A430C222d7e678",
        "assetContract": "https://etherscan.io/address/0xD533a949740bb3306d119CC777fa900bA034cd52",
        "coingeckoId": "curve-dao-token"
      }
    },
    {
      "chainId": 101,
      "address": "DWECGzR56MruYJyo5g5QpoxZbFoydt3oWUkkDsVhxXzs",
      "symbol": "wMEME",
      "name": "MEME (Wormhole)",
      "decimals": 8,
      "logoURI": "https://raw.githubusercontent.com/solana-labs/token-list/main/assets/mainnet/DWECGzR56MruYJyo5g5QpoxZbFoydt3oWUkkDsVhxXzs/logo.png",
      "tags": [
        "wrapped",
        "wormhole"
      ],
      "extensions": {
        "address": "0xD5525D397898e5502075Ea5E830d8914f6F0affe",
        "bridgeContract": "https://etherscan.io/address/0xf92cD566Ea4864356C5491c177A430C222d7e678",
        "assetContract": "https://etherscan.io/address/0xD5525D397898e5502075Ea5E830d8914f6F0affe",
        "coingeckoId": "degenerator"
      }
    },
    {
      "chainId": 101,
      "address": "3Y2wTtM4kCX8uUSLrKJ8wpajCu1C9LaWWAd7b7Nb2BDw",
      "symbol": "wEXNT",
      "name": "ExNetwork Community Token (Wormhole)",
      "decimals": 9,
      "logoURI": "https://raw.githubusercontent.com/solana-labs/token-list/main/assets/mainnet/3Y2wTtM4kCX8uUSLrKJ8wpajCu1C9LaWWAd7b7Nb2BDw/logo.png",
      "tags": [
        "wrapped",
        "wormhole"
      ],
      "extensions": {
        "address": "0xD6c67B93a7b248dF608a653d82a100556144c5DA",
        "bridgeContract": "https://etherscan.io/address/0xf92cD566Ea4864356C5491c177A430C222d7e678",
        "assetContract": "https://etherscan.io/address/0xD6c67B93a7b248dF608a653d82a100556144c5DA",
        "coingeckoId": "exnetwork-token"
      }
    },
    {
      "chainId": 101,
      "address": "9w97GdWUYYaamGwdKMKZgGzPduZJkiFizq4rz5CPXRv2",
      "symbol": "wUSDT",
      "name": "Tether USD (Wormhole)",
      "decimals": 6,
      "logoURI": "https://raw.githubusercontent.com/solana-labs/token-list/main/assets/mainnet/9w97GdWUYYaamGwdKMKZgGzPduZJkiFizq4rz5CPXRv2/logo.png",
      "tags": [
        "wrapped",
        "wormhole"
      ],
      "extensions": {
        "address": "0xdAC17F958D2ee523a2206206994597C13D831ec7",
        "bridgeContract": "https://etherscan.io/address/0xf92cD566Ea4864356C5491c177A430C222d7e678",
        "assetContract": "https://etherscan.io/address/0xdAC17F958D2ee523a2206206994597C13D831ec7",
        "coingeckoId": "tether"
      }
    },
    {
      "chainId": 101,
      "address": "CqWSJtkMMY16q9QLnQxktM1byzVHGRr8b6LCPuZnEeiL",
      "symbol": "wYLD",
      "name": "Yield (Wormhole)",
      "decimals": 9,
      "logoURI": "https://raw.githubusercontent.com/solana-labs/token-list/main/assets/mainnet/CqWSJtkMMY16q9QLnQxktM1byzVHGRr8b6LCPuZnEeiL/logo.png",
      "tags": [
        "wrapped",
        "wormhole"
      ],
      "extensions": {
        "address": "0xDcB01cc464238396E213a6fDd933E36796eAfF9f",
        "bridgeContract": "https://etherscan.io/address/0xf92cD566Ea4864356C5491c177A430C222d7e678",
        "assetContract": "https://etherscan.io/address/0xDcB01cc464238396E213a6fDd933E36796eAfF9f",
        "coingeckoId": "yield"
      }
    },
    {
      "chainId": 101,
      "address": "26ZzQVGZruwcZPs2sqb8n9ojKt2cviUjHcMjstFtK6ow",
      "symbol": "wKNC",
      "name": "Kyber Network Crystal (Wormhole)",
      "decimals": 9,
      "logoURI": "https://raw.githubusercontent.com/solana-labs/token-list/main/assets/mainnet/26ZzQVGZruwcZPs2sqb8n9ojKt2cviUjHcMjstFtK6ow/logo.png",
      "tags": [
        "wrapped",
        "wormhole"
      ],
      "extensions": {
        "address": "0xdd974D5C2e2928deA5F71b9825b8b646686BD200",
        "bridgeContract": "https://etherscan.io/address/0xf92cD566Ea4864356C5491c177A430C222d7e678",
        "assetContract": "https://etherscan.io/address/0xdd974D5C2e2928deA5F71b9825b8b646686BD200",
        "coingeckoId": "kyber-network"
      }
    },
    {
      "chainId": 101,
      "address": "HHoHTtntq2kiBPENyVM1DTP7pNrkBXX2Jye29PSyz3qf",
      "symbol": "wCOTI",
      "name": "COTI Token (Wormhole)",
      "decimals": 9,
      "logoURI": "https://raw.githubusercontent.com/solana-labs/token-list/main/assets/mainnet/HHoHTtntq2kiBPENyVM1DTP7pNrkBXX2Jye29PSyz3qf/logo.png",
      "tags": [
        "wrapped",
        "wormhole"
      ],
      "extensions": {
        "address": "0xDDB3422497E61e13543BeA06989C0789117555c5",
        "bridgeContract": "https://etherscan.io/address/0xf92cD566Ea4864356C5491c177A430C222d7e678",
        "assetContract": "https://etherscan.io/address/0xDDB3422497E61e13543BeA06989C0789117555c5",
        "coingeckoId": "coti"
      }
    },
    {
      "chainId": 101,
      "address": "4sEpUsJ6uJZYi6A2da8EGjKPacRSqYJaPJffPnTqoWVv",
      "symbol": "wINJ",
      "name": "Injective Token (Wormhole)",
      "decimals": 9,
      "logoURI": "https://raw.githubusercontent.com/solana-labs/token-list/main/assets/mainnet/4sEpUsJ6uJZYi6A2da8EGjKPacRSqYJaPJffPnTqoWVv/logo.png",
      "tags": [
        "wrapped",
        "wormhole"
      ],
      "extensions": {
        "address": "0xe28b3B32B6c345A34Ff64674606124Dd5Aceca30",
        "bridgeContract": "https://etherscan.io/address/0xf92cD566Ea4864356C5491c177A430C222d7e678",
        "assetContract": "https://etherscan.io/address/0xe28b3B32B6c345A34Ff64674606124Dd5Aceca30",
        "coingeckoId": "injective-protocol"
      }
    },
    {
      "chainId": 101,
      "address": "G2jrxYSoCSzmohxERa2JzSJMuRM4kiNvRA3DnCv7Lzcz",
      "symbol": "wZRX",
      "name": "0x Protocol Token (Wormhole)",
      "decimals": 9,
      "logoURI": "https://raw.githubusercontent.com/solana-labs/token-list/main/assets/mainnet/G2jrxYSoCSzmohxERa2JzSJMuRM4kiNvRA3DnCv7Lzcz/logo.png",
      "tags": [
        "wrapped",
        "wormhole"
      ],
      "extensions": {
        "address": "0xE41d2489571d322189246DaFA5ebDe1F4699F498",
        "bridgeContract": "https://etherscan.io/address/0xf92cD566Ea4864356C5491c177A430C222d7e678",
        "assetContract": "https://etherscan.io/address/0xE41d2489571d322189246DaFA5ebDe1F4699F498",
        "coingeckoId": "0x"
      }
    },
    {
      "chainId": 101,
      "address": "3bkBFHyof411hGBdcsiM1KSDdErw63Xoj3eLB8yNknB4",
      "symbol": "wSUPER",
      "name": "SuperFarm (Wormhole)",
      "decimals": 9,
      "logoURI": "https://raw.githubusercontent.com/solana-labs/token-list/main/assets/mainnet/3bkBFHyof411hGBdcsiM1KSDdErw63Xoj3eLB8yNknB4/logo.png",
      "tags": [
        "wrapped",
        "wormhole"
      ],
      "extensions": {
        "address": "0xe53EC727dbDEB9E2d5456c3be40cFF031AB40A55",
        "bridgeContract": "https://etherscan.io/address/0xf92cD566Ea4864356C5491c177A430C222d7e678",
        "assetContract": "https://etherscan.io/address/0xe53EC727dbDEB9E2d5456c3be40cFF031AB40A55",
        "coingeckoId": "superfarm"
      }
    },
    {
      "chainId": 101,
      "address": "7kkkoa1MB93ELm3vjvyC8GJ65G7eEgLhfaHU58riJUCx",
      "symbol": "waEth",
      "name": "aEthereum (Wormhole)",
      "decimals": 9,
      "logoURI": "https://raw.githubusercontent.com/solana-labs/token-list/main/assets/mainnet/7kkkoa1MB93ELm3vjvyC8GJ65G7eEgLhfaHU58riJUCx/logo.png",
      "tags": [
        "wrapped",
        "wormhole"
      ],
      "extensions": {
        "address": "0xE95A203B1a91a908F9B9CE46459d101078c2c3cb",
        "bridgeContract": "https://etherscan.io/address/0xf92cD566Ea4864356C5491c177A430C222d7e678",
        "assetContract": "https://etherscan.io/address/0xE95A203B1a91a908F9B9CE46459d101078c2c3cb",
        "coingeckoId": "ankreth"
      }
    },
    {
      "chainId": 101,
      "address": "F48zUwoQMzgCTf5wihwz8GPN23gdcoVMiT227APqA6hC",
      "symbol": "wSURF",
      "name": "SURF.Finance (Wormhole)",
      "decimals": 9,
      "logoURI": "https://raw.githubusercontent.com/solana-labs/token-list/main/assets/mainnet/F48zUwoQMzgCTf5wihwz8GPN23gdcoVMiT227APqA6hC/logo.png",
      "tags": [
        "wrapped",
        "wormhole"
      ],
      "extensions": {
        "address": "0xEa319e87Cf06203DAe107Dd8E5672175e3Ee976c",
        "bridgeContract": "https://etherscan.io/address/0xf92cD566Ea4864356C5491c177A430C222d7e678",
        "assetContract": "https://etherscan.io/address/0xEa319e87Cf06203DAe107Dd8E5672175e3Ee976c",
        "coingeckoId": "surf-finance"
      }
    },
    {
      "chainId": 101,
      "address": "EK6iyvvqvQtsWYcySrZVHkXjCLX494r9PhnDWJaX1CPu",
      "symbol": "wrenBTC",
      "name": "renBTC (Wormhole)",
      "decimals": 8,
      "logoURI": "https://raw.githubusercontent.com/solana-labs/token-list/main/assets/mainnet/EK6iyvvqvQtsWYcySrZVHkXjCLX494r9PhnDWJaX1CPu/logo.png",
      "tags": [
        "wrapped",
        "wormhole"
      ],
      "extensions": {
        "address": "0xEB4C2781e4ebA804CE9a9803C67d0893436bB27D",
        "bridgeContract": "https://etherscan.io/address/0xf92cD566Ea4864356C5491c177A430C222d7e678",
        "assetContract": "https://etherscan.io/address/0xEB4C2781e4ebA804CE9a9803C67d0893436bB27D",
        "coingeckoId": "renbtc"
      }
    },
    {
      "chainId": 101,
      "address": "B2m4B527oLo5WFWLgy2MitP66azhEW2puaazUAuvNgqZ",
      "symbol": "wDMG",
      "name": "DMM: Governance (Wormhole)",
      "decimals": 9,
      "logoURI": "https://raw.githubusercontent.com/solana-labs/token-list/main/assets/mainnet/B2m4B527oLo5WFWLgy2MitP66azhEW2puaazUAuvNgqZ/logo.png",
      "tags": [
        "wrapped",
        "wormhole"
      ],
      "extensions": {
        "address": "0xEd91879919B71bB6905f23af0A68d231EcF87b14",
        "bridgeContract": "https://etherscan.io/address/0xf92cD566Ea4864356C5491c177A430C222d7e678",
        "assetContract": "https://etherscan.io/address/0xEd91879919B71bB6905f23af0A68d231EcF87b14",
        "coingeckoId": "dmm-governance"
      }
    },
    {
      "chainId": 101,
      "address": "H3iuZNRwaqPsnGUGU5YkDwTU3hQMkzC32hxDko8EtzZw",
      "symbol": "wHEZ",
      "name": "Hermez Network Token (Wormhole)",
      "decimals": 9,
      "logoURI": "https://raw.githubusercontent.com/solana-labs/token-list/main/assets/mainnet/H3iuZNRwaqPsnGUGU5YkDwTU3hQMkzC32hxDko8EtzZw/logo.png",
      "tags": [
        "wrapped",
        "wormhole"
      ],
      "extensions": {
        "address": "0xEEF9f339514298C6A857EfCfC1A762aF84438dEE",
        "bridgeContract": "https://etherscan.io/address/0xf92cD566Ea4864356C5491c177A430C222d7e678",
        "assetContract": "https://etherscan.io/address/0xEEF9f339514298C6A857EfCfC1A762aF84438dEE",
        "coingeckoId": "hermez-network-token"
      }
    },
    {
      "chainId": 101,
      "address": "DL7873Hud4eMdGScQFD7vrbC6fzWAMQ2LMuoZSn4zUry",
      "symbol": "wRLY",
      "name": "Rally (Wormhole)",
      "decimals": 9,
      "logoURI": "https://raw.githubusercontent.com/solana-labs/token-list/main/assets/mainnet/DL7873Hud4eMdGScQFD7vrbC6fzWAMQ2LMuoZSn4zUry/logo.png",
      "tags": [
        "wrapped",
        "wormhole"
      ],
      "extensions": {
        "address": "0xf1f955016EcbCd7321c7266BccFB96c68ea5E49b",
        "bridgeContract": "https://etherscan.io/address/0xf92cD566Ea4864356C5491c177A430C222d7e678",
        "assetContract": "https://etherscan.io/address/0xf1f955016EcbCd7321c7266BccFB96c68ea5E49b",
        "coingeckoId": "rally-2"
      }
    },
    {
      "chainId": 101,
      "address": "3N89w9KPUVYUK5MMGNY8yMXhrr89QQ1RQPJxVnQHgMdd",
      "symbol": "wYf-DAI",
      "name": "YfDAI.finance (Wormhole)",
      "decimals": 9,
      "logoURI": "https://raw.githubusercontent.com/solana-labs/token-list/main/assets/mainnet/3N89w9KPUVYUK5MMGNY8yMXhrr89QQ1RQPJxVnQHgMdd/logo.png",
      "tags": [
        "wrapped",
        "wormhole"
      ],
      "extensions": {
        "address": "0xf4CD3d3Fda8d7Fd6C5a500203e38640A70Bf9577",
        "bridgeContract": "https://etherscan.io/address/0xf92cD566Ea4864356C5491c177A430C222d7e678",
        "assetContract": "https://etherscan.io/address/0xf4CD3d3Fda8d7Fd6C5a500203e38640A70Bf9577",
        "coingeckoId": "yfdai-finance"
      }
    },
    {
      "chainId": 101,
      "address": "8ArKbnnDiq8eRR8hZ1eULMjd2iMAD8AqwyVJRAX7mHQo",
      "symbol": "wFCL",
      "name": "Fractal Protocol Token (Wormhole)",
      "decimals": 9,
      "logoURI": "https://raw.githubusercontent.com/solana-labs/token-list/main/assets/mainnet/8ArKbnnDiq8eRR8hZ1eULMjd2iMAD8AqwyVJRAX7mHQo/logo.png",
      "tags": [
        "wrapped",
        "wormhole"
      ],
      "extensions": {
        "address": "0xF4d861575ecC9493420A3f5a14F85B13f0b50EB3",
        "bridgeContract": "https://etherscan.io/address/0xf92cD566Ea4864356C5491c177A430C222d7e678",
        "assetContract": "https://etherscan.io/address/0xF4d861575ecC9493420A3f5a14F85B13f0b50EB3",
        "coingeckoId": "fractal"
      }
    },
    {
      "chainId": 101,
      "address": "ZWGxcTgJCNGQqZn6vFdknwj4AFFsYRZ4SDJuhRn3J1T",
      "symbol": "wAXS",
      "name": "Axie Infinity (Wormhole)",
      "decimals": 9,
      "logoURI": "https://raw.githubusercontent.com/solana-labs/token-list/main/assets/mainnet/ZWGxcTgJCNGQqZn6vFdknwj4AFFsYRZ4SDJuhRn3J1T/logo.png",
      "tags": [
        "wrapped",
        "wormhole"
      ],
      "extensions": {
        "address": "0xF5D669627376EBd411E34b98F19C868c8ABA5ADA",
        "bridgeContract": "https://etherscan.io/address/0xf92cD566Ea4864356C5491c177A430C222d7e678",
        "assetContract": "https://etherscan.io/address/0xF5D669627376EBd411E34b98F19C868c8ABA5ADA",
        "coingeckoId": "axie-infinity"
      }
    },
    {
      "chainId": 101,
      "address": "PEjUEMHFRtfajio8YHKZdUruW1vTzGmz6F7NngjYuou",
      "symbol": "wENJ",
      "name": "Enjin Coin (Wormhole)",
      "decimals": 9,
      "logoURI": "https://raw.githubusercontent.com/solana-labs/token-list/main/assets/mainnet/PEjUEMHFRtfajio8YHKZdUruW1vTzGmz6F7NngjYuou/logo.png",
      "tags": [
        "wrapped",
        "wormhole"
      ],
      "extensions": {
        "address": "0xF629cBd94d3791C9250152BD8dfBDF380E2a3B9c",
        "bridgeContract": "https://etherscan.io/address/0xf92cD566Ea4864356C5491c177A430C222d7e678",
        "assetContract": "https://etherscan.io/address/0xF629cBd94d3791C9250152BD8dfBDF380E2a3B9c",
        "coingeckoId": "enjincoin"
      }
    },
    {
      "chainId": 101,
      "address": "2cW5deMKeR97C7csq1aMMWUa5RNWkpQFz8tumxk4ZV8w",
      "symbol": "wYLD",
      "name": "Yield (Wormhole)",
      "decimals": 9,
      "logoURI": "https://raw.githubusercontent.com/solana-labs/token-list/main/assets/mainnet/2cW5deMKeR97C7csq1aMMWUa5RNWkpQFz8tumxk4ZV8w/logo.png",
      "tags": [
        "wrapped",
        "wormhole"
      ],
      "extensions": {
        "address": "0xF94b5C5651c888d928439aB6514B93944eEE6F48",
        "bridgeContract": "https://etherscan.io/address/0xf92cD566Ea4864356C5491c177A430C222d7e678",
        "assetContract": "https://etherscan.io/address/0xF94b5C5651c888d928439aB6514B93944eEE6F48",
        "coingeckoId": "yield-app"
      }
    },
    {
      "chainId": 101,
      "address": "FR5qPX4gbKHPyKMK7Cey6dHZ7wtqmqRogYPJo6bpd5Uw",
      "symbol": "wDDIM",
      "name": "DuckDaoDime (Wormhole)",
      "decimals": 9,
      "logoURI": "https://raw.githubusercontent.com/solana-labs/token-list/main/assets/mainnet/FR5qPX4gbKHPyKMK7Cey6dHZ7wtqmqRogYPJo6bpd5Uw/logo.png",
      "tags": [
        "wrapped",
        "wormhole"
      ],
      "extensions": {
        "address": "0xFbEEa1C75E4c4465CB2FCCc9c6d6afe984558E20",
        "bridgeContract": "https://etherscan.io/address/0xf92cD566Ea4864356C5491c177A430C222d7e678",
        "assetContract": "https://etherscan.io/address/0xFbEEa1C75E4c4465CB2FCCc9c6d6afe984558E20",
        "coingeckoId": "duckdaodime"
      }
    },
    {
      "chainId": 101,
      "address": "8HCWFQA2GsA6Nm2L5jidM3mus7NeeQ8wp1ri3XFF9WWH",
      "symbol": "wRARI",
      "name": "Rarible (Wormhole)",
      "decimals": 9,
      "logoURI": "https://raw.githubusercontent.com/solana-labs/token-list/main/assets/mainnet/8HCWFQA2GsA6Nm2L5jidM3mus7NeeQ8wp1ri3XFF9WWH/logo.png",
      "tags": [
        "wrapped",
        "wormhole"
      ],
      "extensions": {
        "address": "0xFca59Cd816aB1eaD66534D82bc21E7515cE441CF",
        "bridgeContract": "https://etherscan.io/address/0xf92cD566Ea4864356C5491c177A430C222d7e678",
        "assetContract": "https://etherscan.io/address/0xFca59Cd816aB1eaD66534D82bc21E7515cE441CF",
        "coingeckoId": "rarible"
      }
    },
    {
      "chainId": 101,
      "address": "Egrv6hURf5o68xJ1AGYeRv8RNj2nXJVuSoA5wwiSALcN",
      "symbol": "wAMP",
      "name": "Amp (Wormhole)",
      "decimals": 9,
      "logoURI": "https://raw.githubusercontent.com/solana-labs/token-list/main/assets/mainnet/Egrv6hURf5o68xJ1AGYeRv8RNj2nXJVuSoA5wwiSALcN/logo.png",
      "tags": [
        "wrapped",
        "wormhole"
      ],
      "extensions": {
        "address": "0xfF20817765cB7f73d4bde2e66e067E58D11095C2",
        "bridgeContract": "https://etherscan.io/address/0xf92cD566Ea4864356C5491c177A430C222d7e678",
        "assetContract": "https://etherscan.io/address/0xfF20817765cB7f73d4bde2e66e067E58D11095C2",
        "coingeckoId": "amp-token"
      }
    },
    {
      "chainId": 101,
      "address": "GXMaB6jm5cdoQgb65YpkEu61eDYtod3PuVwYYXdZZJ9r",
      "symbol": "wFSW",
      "name": "FalconSwap Token (Wormhole)",
      "decimals": 9,
      "logoURI": "https://raw.githubusercontent.com/solana-labs/token-list/main/assets/mainnet/GXMaB6jm5cdoQgb65YpkEu61eDYtod3PuVwYYXdZZJ9r/logo.png",
      "tags": [
        "wrapped",
        "wormhole"
      ],
      "extensions": {
        "address": "0xfffffffFf15AbF397dA76f1dcc1A1604F45126DB",
        "bridgeContract": "https://etherscan.io/address/0xf92cD566Ea4864356C5491c177A430C222d7e678",
        "assetContract": "https://etherscan.io/address/0xfffffffFf15AbF397dA76f1dcc1A1604F45126DB",
        "coingeckoId": "fsw-token"
      }
    },
    {
      "chainId": 101,
      "address": "AJ1W9A9N9dEMdVyoDiam2rV44gnBm2csrPDP7xqcapgX",
      "symbol": "wBUSD",
      "name": "Binance USD (Wormhole)",
      "decimals": 9,
      "logoURI": "https://raw.githubusercontent.com/solana-labs/token-list/main/assets/mainnet/AJ1W9A9N9dEMdVyoDiam2rV44gnBm2csrPDP7xqcapgX/logo.png",
      "tags": [
        "wrapped",
        "wormhole"
      ],
      "extensions": {
        "address": "0x4Fabb145d64652a948d72533023f6E7A623C7C53",
        "bridgeContract": "https://etherscan.io/address/0xf92cD566Ea4864356C5491c177A430C222d7e678",
        "assetContract": "https://etherscan.io/address/0x4Fabb145d64652a948d72533023f6E7A623C7C53",
        "coingeckoId": "binance-usd"
      }
    },
    {
      "chainId": 101,
      "address": "2VmKuXMwdzouMndWcK7BK2951tBEtYVmGsdU4dXbjyaY",
      "symbol": "waDAI",
      "name": "Aave Interest bearing DAI (Wormhole)",
      "decimals": 9,
      "logoURI": "https://raw.githubusercontent.com/solana-labs/token-list/main/assets/mainnet/2VmKuXMwdzouMndWcK7BK2951tBEtYVmGsdU4dXbjyaY/logo.svg",
      "tags": [
        "wrapped",
        "wormhole"
      ],
      "extensions": {
        "address": "0xfC1E690f61EFd961294b3e1Ce3313fBD8aa4f85d",
        "bridgeContract": "https://etherscan.io/address/0xf92cD566Ea4864356C5491c177A430C222d7e678",
        "assetContract": "https://etherscan.io/address/0xfC1E690f61EFd961294b3e1Ce3313fBD8aa4f85d",
        "coingeckoId": "aave-dai-v1"
      }
    },
    {
      "chainId": 101,
      "address": "AXvWVviBmySSdghmuomYHqYB3AZn7NmAWrHYHKKPJxoL",
      "symbol": "waTUSD",
      "name": "Aave Interest bearing TUSD (Wormhole)",
      "decimals": 9,
      "logoURI": "https://raw.githubusercontent.com/solana-labs/token-list/main/assets/mainnet/AXvWVviBmySSdghmuomYHqYB3AZn7NmAWrHYHKKPJxoL/logo.svg",
      "tags": [
        "wrapped",
        "wormhole"
      ],
      "extensions": {
        "address": "0x4DA9b813057D04BAef4e5800E36083717b4a0341",
        "bridgeContract": "https://etherscan.io/address/0xf92cD566Ea4864356C5491c177A430C222d7e678",
        "assetContract": "https://etherscan.io/address/0x4DA9b813057D04BAef4e5800E36083717b4a0341",
        "coingeckoId": "aave-tusd-v1"
      }
    },
    {
      "chainId": 101,
      "address": "AkaisFPmasQYZUJsZLD9wPEo2KA7aCRqyRawX18ZRzGr",
      "symbol": "waUSDC",
      "name": "Aave Interest bearing USDC (Wormhole)",
      "decimals": 6,
      "logoURI": "https://raw.githubusercontent.com/solana-labs/token-list/main/assets/mainnet/AkaisFPmasQYZUJsZLD9wPEo2KA7aCRqyRawX18ZRzGr/logo.svg",
      "tags": [
        "wrapped",
        "wormhole"
      ],
      "extensions": {
        "address": "0x9bA00D6856a4eDF4665BcA2C2309936572473B7E",
        "bridgeContract": "https://etherscan.io/address/0xf92cD566Ea4864356C5491c177A430C222d7e678",
        "assetContract": "https://etherscan.io/address/0x9bA00D6856a4eDF4665BcA2C2309936572473B7E",
        "coingeckoId": "aave-usdc-v1"
      }
    },
    {
      "chainId": 101,
      "address": "FZfQtWMoTQ51Z4jxvHfmFcqj4862u9GzmugBnZUuWqR5",
      "symbol": "waUSDT",
      "name": "Aave Interest bearing USDT (Wormhole)",
      "decimals": 6,
      "logoURI": "https://raw.githubusercontent.com/solana-labs/token-list/main/assets/mainnet/FZfQtWMoTQ51Z4jxvHfmFcqj4862u9GzmugBnZUuWqR5/logo.svg",
      "tags": [
        "wrapped",
        "wormhole"
      ],
      "extensions": {
        "address": "0x71fc860F7D3A592A4a98740e39dB31d25db65ae8",
        "bridgeContract": "https://etherscan.io/address/0xf92cD566Ea4864356C5491c177A430C222d7e678",
        "assetContract": "https://etherscan.io/address/0x71fc860F7D3A592A4a98740e39dB31d25db65ae8",
        "coingeckoId": "aave-usdt-v1"
      }
    },
    {
      "chainId": 101,
      "address": "BMrbF8DZ9U5KGdJ4F2MJbH5d6KPi5FQVp7EqmLrhDe1f",
      "symbol": "waSUSD",
      "name": "Aave Interest bearing SUSD (Wormhole)",
      "decimals": 9,
      "logoURI": "https://raw.githubusercontent.com/solana-labs/token-list/main/assets/mainnet/BMrbF8DZ9U5KGdJ4F2MJbH5d6KPi5FQVp7EqmLrhDe1f/logo.svg",
      "tags": [
        "wrapped",
        "wormhole"
      ],
      "extensions": {
        "address": "0x625aE63000f46200499120B906716420bd059240",
        "bridgeContract": "https://etherscan.io/address/0xf92cD566Ea4864356C5491c177A430C222d7e678",
        "assetContract": "https://etherscan.io/address/0x625aE63000f46200499120B906716420bd059240",
        "coingeckoId": "aave-susd-v1"
      }
    },
    {
      "chainId": 101,
      "address": "Fzx4N1xJPDZENAhrAaH79k2izT9CFbfnDEcpcWjiusdY",
      "symbol": "waLEND",
      "name": "Aave Interest bearing LEND (Wormhole)",
      "decimals": 9,
      "logoURI": "https://raw.githubusercontent.com/solana-labs/token-list/main/assets/mainnet/Fzx4N1xJPDZENAhrAaH79k2izT9CFbfnDEcpcWjiusdY/logo.svg",
      "tags": [
        "wrapped",
        "wormhole"
      ],
      "extensions": {
        "address": "0x7D2D3688Df45Ce7C552E19c27e007673da9204B8",
        "bridgeContract": "https://etherscan.io/address/0xf92cD566Ea4864356C5491c177A430C222d7e678",
        "assetContract": "https://etherscan.io/address/0x7D2D3688Df45Ce7C552E19c27e007673da9204B8"
      }
    },
    {
      "chainId": 101,
      "address": "GCdDiVgZnkWCAnGktUsjhoho2CHab9JfrRy3Q5W51zvC",
      "symbol": "waBAT",
      "name": "Aave Interest bearing BAT (Wormhole)",
      "decimals": 9,
      "logoURI": "https://raw.githubusercontent.com/solana-labs/token-list/main/assets/mainnet/GCdDiVgZnkWCAnGktUsjhoho2CHab9JfrRy3Q5W51zvC/logo.svg",
      "tags": [
        "wrapped",
        "wormhole"
      ],
      "extensions": {
        "address": "0xE1BA0FB44CCb0D11b80F92f4f8Ed94CA3fF51D00",
        "bridgeContract": "https://etherscan.io/address/0xf92cD566Ea4864356C5491c177A430C222d7e678",
        "assetContract": "https://etherscan.io/address/0xE1BA0FB44CCb0D11b80F92f4f8Ed94CA3fF51D00",
        "coingeckoId": "aave-bat-v1"
      }
    },
    {
      "chainId": 101,
      "address": "FBrfFh7fb7xKfyBMJA32KufMjEkgSgY4AuzLXFKdJFRj",
      "symbol": "waETH",
      "name": "Aave Interest bearing ETH (Wormhole)",
      "decimals": 9,
      "logoURI": "https://raw.githubusercontent.com/solana-labs/token-list/main/assets/mainnet/FBrfFh7fb7xKfyBMJA32KufMjEkgSgY4AuzLXFKdJFRj/logo.svg",
      "tags": [
        "wrapped",
        "wormhole"
      ],
      "extensions": {
        "address": "0x3a3A65aAb0dd2A17E3F1947bA16138cd37d08c04",
        "bridgeContract": "https://etherscan.io/address/0xf92cD566Ea4864356C5491c177A430C222d7e678",
        "assetContract": "https://etherscan.io/address/0x3a3A65aAb0dd2A17E3F1947bA16138cd37d08c04",
        "coingeckoId": "aave-eth-v1"
      }
    },
    {
      "chainId": 101,
      "address": "Adp88WrQDgExPTu26DdBnbN2ffWMkXLxwqzjTdfRQiJi",
      "symbol": "waLINK",
      "name": "Aave Interest bearing LINK (Wormhole)",
      "decimals": 9,
      "logoURI": "https://raw.githubusercontent.com/solana-labs/token-list/main/assets/mainnet/Adp88WrQDgExPTu26DdBnbN2ffWMkXLxwqzjTdfRQiJi/logo.svg",
      "tags": [
        "wrapped",
        "wormhole"
      ],
      "extensions": {
        "address": "0xA64BD6C70Cb9051F6A9ba1F163Fdc07E0DfB5F84",
        "bridgeContract": "https://etherscan.io/address/0xf92cD566Ea4864356C5491c177A430C222d7e678",
        "assetContract": "https://etherscan.io/address/0xA64BD6C70Cb9051F6A9ba1F163Fdc07E0DfB5F84",
        "coingeckoId": "aave-link-v1"
      }
    },
    {
      "chainId": 101,
      "address": "3p67dqghWn6reQcVCqNBkufrpU1gtA1ZRAYja6GMXySG",
      "symbol": "waKNC",
      "name": "Aave Interest bearing KNC (Wormhole)",
      "decimals": 9,
      "logoURI": "https://raw.githubusercontent.com/solana-labs/token-list/main/assets/mainnet/3p67dqghWn6reQcVCqNBkufrpU1gtA1ZRAYja6GMXySG/logo.svg",
      "tags": [
        "wrapped",
        "wormhole"
      ],
      "extensions": {
        "address": "0x9D91BE44C06d373a8a226E1f3b146956083803eB",
        "bridgeContract": "https://etherscan.io/address/0xf92cD566Ea4864356C5491c177A430C222d7e678",
        "assetContract": "https://etherscan.io/address/0x9D91BE44C06d373a8a226E1f3b146956083803eB",
        "coingeckoId": "aave-knc-v1"
      }
    },
    {
      "chainId": 101,
      "address": "A4qYX1xuewaBL9SeZnwA3We6MhG8TYcTceHAJpk7Etdt",
      "symbol": "waREP",
      "name": "Aave Interest bearing REP (Wormhole)",
      "decimals": 9,
      "logoURI": "https://raw.githubusercontent.com/solana-labs/token-list/main/assets/mainnet/A4qYX1xuewaBL9SeZnwA3We6MhG8TYcTceHAJpk7Etdt/logo.svg",
      "tags": [
        "wrapped",
        "wormhole"
      ],
      "extensions": {
        "address": "0x71010A9D003445aC60C4e6A7017c1E89A477B438",
        "bridgeContract": "https://etherscan.io/address/0xf92cD566Ea4864356C5491c177A430C222d7e678",
        "assetContract": "https://etherscan.io/address/0x71010A9D003445aC60C4e6A7017c1E89A477B438"
      }
    },
    {
      "chainId": 101,
      "address": "3iTtcKUVa5ouzwNZFc3SasuAKkY2ZuMxLERRcWfxQVN3",
      "symbol": "waMKR",
      "name": "Aave Interest bearing MKR (Wormhole)",
      "decimals": 9,
      "logoURI": "https://raw.githubusercontent.com/solana-labs/token-list/main/assets/mainnet/3iTtcKUVa5ouzwNZFc3SasuAKkY2ZuMxLERRcWfxQVN3/logo.svg",
      "tags": [
        "wrapped",
        "wormhole"
      ],
      "extensions": {
        "address": "0x7deB5e830be29F91E298ba5FF1356BB7f8146998",
        "bridgeContract": "https://etherscan.io/address/0xf92cD566Ea4864356C5491c177A430C222d7e678",
        "assetContract": "https://etherscan.io/address/0x7deB5e830be29F91E298ba5FF1356BB7f8146998",
        "coingeckoId": "aave-mkr-v1"
      }
    },
    {
      "chainId": 101,
      "address": "EMS6TrCU8uBMumZukRSShGS1yzHGqYd3S8hW2sYULX3T",
      "symbol": "waMANA",
      "name": "Aave Interest bearing MANA (Wormhole)",
      "decimals": 9,
      "logoURI": "https://raw.githubusercontent.com/solana-labs/token-list/main/assets/mainnet/EMS6TrCU8uBMumZukRSShGS1yzHGqYd3S8hW2sYULX3T/logo.svg",
      "tags": [
        "wrapped",
        "wormhole"
      ],
      "extensions": {
        "address": "0x6FCE4A401B6B80ACe52baAefE4421Bd188e76F6f",
        "bridgeContract": "https://etherscan.io/address/0xf92cD566Ea4864356C5491c177A430C222d7e678",
        "assetContract": "https://etherscan.io/address/0x6FCE4A401B6B80ACe52baAefE4421Bd188e76F6f",
        "coingeckoId": "aave-mana-v1"
      }
    },
    {
      "chainId": 101,
      "address": "qhqzfH7AjeukUgqyPXncWHFXTBebFNu5QQUrzhJaLB4",
      "symbol": "waZRX",
      "name": "Aave Interest bearing ZRX (Wormhole)",
      "decimals": 9,
      "logoURI": "https://raw.githubusercontent.com/solana-labs/token-list/main/assets/mainnet/qhqzfH7AjeukUgqyPXncWHFXTBebFNu5QQUrzhJaLB4/logo.svg",
      "tags": [
        "wrapped",
        "wormhole"
      ],
      "extensions": {
        "address": "0x6Fb0855c404E09c47C3fBCA25f08d4E41f9F062f",
        "bridgeContract": "https://etherscan.io/address/0xf92cD566Ea4864356C5491c177A430C222d7e678",
        "assetContract": "https://etherscan.io/address/0x6Fb0855c404E09c47C3fBCA25f08d4E41f9F062f",
        "coingeckoId": "aave-zrx-v1"
      }
    },
    {
      "chainId": 101,
      "address": "FeU2J26AfMqh2mh7Cf4Lw1HRueAvAkZYxGr8njFNMeQ2",
      "symbol": "waSNX",
      "name": "Aave Interest bearing SNX (Wormhole)",
      "decimals": 9,
      "logoURI": "https://raw.githubusercontent.com/solana-labs/token-list/main/assets/mainnet/FeU2J26AfMqh2mh7Cf4Lw1HRueAvAkZYxGr8njFNMeQ2/logo.png",
      "tags": [
        "wrapped",
        "wormhole"
      ],
      "extensions": {
        "address": "0x328C4c80BC7aCa0834Db37e6600A6c49E12Da4DE",
        "bridgeContract": "https://etherscan.io/address/0xf92cD566Ea4864356C5491c177A430C222d7e678",
        "assetContract": "https://etherscan.io/address/0x328C4c80BC7aCa0834Db37e6600A6c49E12Da4DE",
        "coingeckoId": "aave-snx-v1"
      }
    },
    {
      "chainId": 101,
      "address": "GveRVvWTUH1s26YxyjUnXh1J5mMdu5crC2K2uQy26KXi",
      "symbol": "waWBTC",
      "name": "Aave Interest bearing WBTC (Wormhole)",
      "decimals": 8,
      "logoURI": "https://raw.githubusercontent.com/solana-labs/token-list/main/assets/mainnet/GveRVvWTUH1s26YxyjUnXh1J5mMdu5crC2K2uQy26KXi/logo.svg",
      "tags": [
        "wrapped",
        "wormhole"
      ],
      "extensions": {
        "address": "0xFC4B8ED459e00e5400be803A9BB3954234FD50e3",
        "bridgeContract": "https://etherscan.io/address/0xf92cD566Ea4864356C5491c177A430C222d7e678",
        "assetContract": "https://etherscan.io/address/0xFC4B8ED459e00e5400be803A9BB3954234FD50e3",
        "coingeckoId": "aave-wbtc-v1"
      }
    },
    {
      "chainId": 101,
      "address": "F2WgoHLwV4pfxN4WrUs2q6KkmFCsNorGYQ82oaPNUFLP",
      "symbol": "waBUSD",
      "name": "Aave Interest bearing Binance USD (Wormhole)",
      "decimals": 9,
      "logoURI": "https://raw.githubusercontent.com/solana-labs/token-list/main/assets/mainnet/F2WgoHLwV4pfxN4WrUs2q6KkmFCsNorGYQ82oaPNUFLP/logo.svg",
      "tags": [
        "wrapped",
        "wormhole"
      ],
      "extensions": {
        "address": "0x6Ee0f7BB50a54AB5253dA0667B0Dc2ee526C30a8",
        "bridgeContract": "https://etherscan.io/address/0xf92cD566Ea4864356C5491c177A430C222d7e678",
        "assetContract": "https://etherscan.io/address/0x6Ee0f7BB50a54AB5253dA0667B0Dc2ee526C30a8",
        "coingeckoId": "aave-busd-v1"
      }
    },
    {
      "chainId": 101,
      "address": "3rNUQJgvfZ5eFsZvCkvdYcbd9ZzS6YmtwQsoUTFKmVd4",
      "symbol": "waENJ",
      "name": "Aave Interest bearing ENJ (Wormhole)",
      "decimals": 9,
      "logoURI": "https://raw.githubusercontent.com/solana-labs/token-list/main/assets/mainnet/3rNUQJgvfZ5eFsZvCkvdYcbd9ZzS6YmtwQsoUTFKmVd4/logo.svg",
      "tags": [
        "wrapped",
        "wormhole"
      ],
      "extensions": {
        "address": "0x712DB54daA836B53Ef1EcBb9c6ba3b9Efb073F40",
        "bridgeContract": "https://etherscan.io/address/0xf92cD566Ea4864356C5491c177A430C222d7e678",
        "assetContract": "https://etherscan.io/address/0x712DB54daA836B53Ef1EcBb9c6ba3b9Efb073F40",
        "coingeckoId": "aave-enj-v1"
      }
    },
    {
      "chainId": 101,
      "address": "BHh8nyDwdUG4uyyQYNqGXGLHPyb83R6Y2fqJrNVKtTsT",
      "symbol": "waREN",
      "name": "Aave Interest bearing REN (Wormhole)",
      "decimals": 9,
      "logoURI": "https://raw.githubusercontent.com/solana-labs/token-list/main/assets/mainnet/BHh8nyDwdUG4uyyQYNqGXGLHPyb83R6Y2fqJrNVKtTsT/logo.png",
      "tags": [
        "wrapped",
        "wormhole"
      ],
      "extensions": {
        "address": "0x69948cC03f478B95283F7dbf1CE764d0fc7EC54C",
        "bridgeContract": "https://etherscan.io/address/0xf92cD566Ea4864356C5491c177A430C222d7e678",
        "assetContract": "https://etherscan.io/address/0x69948cC03f478B95283F7dbf1CE764d0fc7EC54C",
        "coingeckoId": "aave-ren-v1"
      }
    },
    {
      "chainId": 101,
      "address": "EE58FVYG1UoY6Givy3K3GSRde9sHMj6X1BnocHBtd3sz",
      "symbol": "waYFI",
      "name": "Aave Interest bearing YFI (Wormhole)",
      "decimals": 9,
      "logoURI": "https://raw.githubusercontent.com/solana-labs/token-list/main/assets/mainnet/EE58FVYG1UoY6Givy3K3GSRde9sHMj6X1BnocHBtd3sz/logo.png",
      "tags": [
        "wrapped",
        "wormhole"
      ],
      "extensions": {
        "address": "0x12e51E77DAAA58aA0E9247db7510Ea4B46F9bEAd",
        "bridgeContract": "https://etherscan.io/address/0xf92cD566Ea4864356C5491c177A430C222d7e678",
        "assetContract": "https://etherscan.io/address/0x12e51E77DAAA58aA0E9247db7510Ea4B46F9bEAd",
        "coingeckoId": "ayfi"
      }
    },
    {
      "chainId": 101,
      "address": "8aYsiHR6oVTAcFUzdXDhaPkgRbn4QYRCkdk3ATmAmY4p",
      "symbol": "waAAVE",
      "name": "Aave Interest bearing Aave Token (Wormhole)",
      "decimals": 9,
      "logoURI": "https://raw.githubusercontent.com/solana-labs/token-list/main/assets/mainnet/8aYsiHR6oVTAcFUzdXDhaPkgRbn4QYRCkdk3ATmAmY4p/logo.svg",
      "tags": [
        "wrapped",
        "wormhole"
      ],
      "extensions": {
        "address": "0xba3D9687Cf50fE253cd2e1cFeEdE1d6787344Ed5",
        "bridgeContract": "https://etherscan.io/address/0xf92cD566Ea4864356C5491c177A430C222d7e678",
        "assetContract": "https://etherscan.io/address/0xba3D9687Cf50fE253cd2e1cFeEdE1d6787344Ed5"
      }
    },
    {
      "chainId": 101,
      "address": "8kwCLkWbv4qTJPcbSV65tWdQmjURjBGRSv6VtC1JTiL8",
      "symbol": "waUNI",
      "name": "Aave Interest bearing Uniswap (Wormhole)",
      "decimals": 9,
      "logoURI": "https://raw.githubusercontent.com/solana-labs/token-list/main/assets/mainnet/8kwCLkWbv4qTJPcbSV65tWdQmjURjBGRSv6VtC1JTiL8/logo.png",
      "tags": [
        "wrapped",
        "wormhole"
      ],
      "extensions": {
        "address": "0xB124541127A0A657f056D9Dd06188c4F1b0e5aab",
        "bridgeContract": "https://etherscan.io/address/0xf92cD566Ea4864356C5491c177A430C222d7e678",
        "assetContract": "https://etherscan.io/address/0xB124541127A0A657f056D9Dd06188c4F1b0e5aab"
      }
    },
    {
      "chainId": 101,
      "address": "9NDu1wdjZ7GiY7foAXhia9h1wQU45oTUzyMZKJ31V7JA",
      "symbol": "wstkAAVE",
      "name": "Staked Aave (Wormhole)",
      "decimals": 9,
      "logoURI": "https://raw.githubusercontent.com/solana-labs/token-list/main/assets/mainnet/9NDu1wdjZ7GiY7foAXhia9h1wQU45oTUzyMZKJ31V7JA/logo.png",
      "tags": [
        "wrapped",
        "wormhole"
      ],
      "extensions": {
        "address": "0x4da27a545c0c5B758a6BA100e3a049001de870f5",
        "bridgeContract": "https://etherscan.io/address/0xf92cD566Ea4864356C5491c177A430C222d7e678",
        "assetContract": "https://etherscan.io/address/0x4da27a545c0c5B758a6BA100e3a049001de870f5"
      }
    },
    {
      "chainId": 101,
      "address": "GNQ1Goajm3Za8uC1Eptt2yfsrbnkZh2eMJoqxg54sj3o",
      "symbol": "wUniDAIETH",
      "name": "Uniswap DAI LP (Wormhole)",
      "decimals": 9,
      "logoURI": "https://raw.githubusercontent.com/solana-labs/token-list/main/assets/mainnet/GNQ1Goajm3Za8uC1Eptt2yfsrbnkZh2eMJoqxg54sj3o/logo.png",
      "tags": [
        "wrapped",
        "wormhole"
      ],
      "extensions": {
        "address": "0x2a1530C4C41db0B0b2bB646CB5Eb1A67b7158667",
        "bridgeContract": "https://etherscan.io/address/0xf92cD566Ea4864356C5491c177A430C222d7e678",
        "assetContract": "https://etherscan.io/address/0x2a1530C4C41db0B0b2bB646CB5Eb1A67b7158667"
      }
    },
    {
      "chainId": 101,
      "address": "7NFin546WNvWkhtfftfY77z8C1TrxLbUcKmw5TpHGGtC",
      "symbol": "wUniUSDCETH",
      "name": "Uniswap USDC LP (Wormhole)",
      "decimals": 9,
      "logoURI": "https://raw.githubusercontent.com/solana-labs/token-list/main/assets/mainnet/7NFin546WNvWkhtfftfY77z8C1TrxLbUcKmw5TpHGGtC/logo.png",
      "tags": [
        "wrapped",
        "wormhole"
      ],
      "extensions": {
        "address": "0x97deC872013f6B5fB443861090ad931542878126",
        "bridgeContract": "https://etherscan.io/address/0xf92cD566Ea4864356C5491c177A430C222d7e678",
        "assetContract": "https://etherscan.io/address/0x97deC872013f6B5fB443861090ad931542878126"
      }
    },
    {
      "chainId": 101,
      "address": "7gersKTtU65ERNBNTZKjYgKf7HypR7PDMprcuhQJChaq",
      "symbol": "wUnisETHETH",
      "name": "Uniswap sETH LP (Wormhole)",
      "decimals": 9,
      "logoURI": "https://raw.githubusercontent.com/solana-labs/token-list/main/assets/mainnet/7gersKTtU65ERNBNTZKjYgKf7HypR7PDMprcuhQJChaq/logo.png",
      "tags": [
        "wrapped",
        "wormhole"
      ],
      "extensions": {
        "address": "0xe9Cf7887b93150D4F2Da7dFc6D502B216438F244",
        "bridgeContract": "https://etherscan.io/address/0xf92cD566Ea4864356C5491c177A430C222d7e678",
        "assetContract": "https://etherscan.io/address/0xe9Cf7887b93150D4F2Da7dFc6D502B216438F244"
      }
    },
    {
      "chainId": 101,
      "address": "4aqNtSCr77eiEZJ9u9BhPErjEMju6FFdLeBKkE1pdxuK",
      "symbol": "wUniLENDETH",
      "name": "Uniswap LEND LP (Wormhole)",
      "decimals": 9,
      "logoURI": "https://raw.githubusercontent.com/solana-labs/token-list/main/assets/mainnet/4aqNtSCr77eiEZJ9u9BhPErjEMju6FFdLeBKkE1pdxuK/logo.png",
      "tags": [
        "wrapped",
        "wormhole"
      ],
      "extensions": {
        "address": "0xcaA7e4656f6A2B59f5f99c745F91AB26D1210DCe",
        "bridgeContract": "https://etherscan.io/address/0xf92cD566Ea4864356C5491c177A430C222d7e678",
        "assetContract": "https://etherscan.io/address/0xcaA7e4656f6A2B59f5f99c745F91AB26D1210DCe"
      }
    },
    {
      "chainId": 101,
      "address": "FDdoYCHwFghBSbnN6suvFR3VFw6kAzfhfGpkAQAGPLC3",
      "symbol": "wUniMKRETH",
      "name": "Uniswap MKR LP (Wormhole)",
      "decimals": 9,
      "logoURI": "https://raw.githubusercontent.com/solana-labs/token-list/main/assets/mainnet/FDdoYCHwFghBSbnN6suvFR3VFw6kAzfhfGpkAQAGPLC3/logo.png",
      "tags": [
        "wrapped",
        "wormhole"
      ],
      "extensions": {
        "address": "0x2C4Bd064b998838076fa341A83d007FC2FA50957",
        "bridgeContract": "https://etherscan.io/address/0xf92cD566Ea4864356C5491c177A430C222d7e678",
        "assetContract": "https://etherscan.io/address/0x2C4Bd064b998838076fa341A83d007FC2FA50957"
      }
    },
    {
      "chainId": 101,
      "address": "FSSTfbb1vh1TRe8Ja64hC65QTc7pPUhwHh5uTAWj5haH",
      "symbol": "wUniLINKETH",
      "name": "Uniswap LINK LP (Wormhole)",
      "decimals": 9,
      "logoURI": "https://raw.githubusercontent.com/solana-labs/token-list/main/assets/mainnet/FSSTfbb1vh1TRe8Ja64hC65QTc7pPUhwHh5uTAWj5haH/logo.png",
      "tags": [
        "wrapped",
        "wormhole"
      ],
      "extensions": {
        "address": "0xF173214C720f58E03e194085B1DB28B50aCDeeaD",
        "bridgeContract": "https://etherscan.io/address/0xf92cD566Ea4864356C5491c177A430C222d7e678",
        "assetContract": "https://etherscan.io/address/0xF173214C720f58E03e194085B1DB28B50aCDeeaD"
      }
    },
    {
      "chainId": 101,
      "address": "Aci9xBGywrgBxQoFnL6LCoCYuX5k6AqaYhimgSZ1Fhrk",
      "symbol": "waUniETH",
      "name": "Aave Interest bearing UniETH (Wormhole)",
      "decimals": 9,
      "logoURI": "https://raw.githubusercontent.com/solana-labs/token-list/main/assets/mainnet/Aci9xBGywrgBxQoFnL6LCoCYuX5k6AqaYhimgSZ1Fhrk/logo.png",
      "tags": [
        "wrapped",
        "wormhole"
      ],
      "extensions": {
        "address": "0x6179078872605396Ee62960917128F9477a5DdbB",
        "bridgeContract": "https://etherscan.io/address/0xf92cD566Ea4864356C5491c177A430C222d7e678",
        "assetContract": "https://etherscan.io/address/0x6179078872605396Ee62960917128F9477a5DdbB"
      }
    },
    {
      "chainId": 101,
      "address": "GqHK99sW4ym6zy6Kdoh8f7sb2c3qhtB3WRqeyPbAYfmy",
      "symbol": "waUniDAI",
      "name": "Aave Interest bearing UniDAI (Wormhole)",
      "decimals": 9,
      "logoURI": "https://raw.githubusercontent.com/solana-labs/token-list/main/assets/mainnet/GqHK99sW4ym6zy6Kdoh8f7sb2c3qhtB3WRqeyPbAYfmy/logo.png",
      "tags": [
        "wrapped",
        "wormhole"
      ],
      "extensions": {
        "address": "0x048930eec73c91B44b0844aEACdEBADC2F2b6efb",
        "bridgeContract": "https://etherscan.io/address/0xf92cD566Ea4864356C5491c177A430C222d7e678",
        "assetContract": "https://etherscan.io/address/0x048930eec73c91B44b0844aEACdEBADC2F2b6efb"
      }
    },
    {
      "chainId": 101,
      "address": "4e4TpGVJMYiz5UBrAXuNmiVJ9yvc7ppJeAn8sXmbnmDi",
      "symbol": "waUniUSDC",
      "name": "Aave Interest bearing UniUSDC (Wormhole)",
      "decimals": 6,
      "logoURI": "https://raw.githubusercontent.com/solana-labs/token-list/main/assets/mainnet/4e4TpGVJMYiz5UBrAXuNmiVJ9yvc7ppJeAn8sXmbnmDi/logo.png",
      "tags": [
        "wrapped",
        "wormhole"
      ],
      "extensions": {
        "address": "0xe02b2Ad63eFF3Ac1D5827cBd7AB9DD3DaC4f4AD0",
        "bridgeContract": "https://etherscan.io/address/0xf92cD566Ea4864356C5491c177A430C222d7e678",
        "assetContract": "https://etherscan.io/address/0xe02b2Ad63eFF3Ac1D5827cBd7AB9DD3DaC4f4AD0"
      }
    },
    {
      "chainId": 101,
      "address": "49LoAnQQdo9171zfcWRUoQLYSScrxXobbuwt14xjvfVm",
      "symbol": "waUniUSDT",
      "name": "Aave Interest bearing UniUSDT (Wormhole)",
      "decimals": 6,
      "logoURI": "https://raw.githubusercontent.com/solana-labs/token-list/main/assets/mainnet/49LoAnQQdo9171zfcWRUoQLYSScrxXobbuwt14xjvfVm/logo.png",
      "tags": [
        "wrapped",
        "wormhole"
      ],
      "extensions": {
        "address": "0xb977ee318010A5252774171494a1bCB98E7fab65",
        "bridgeContract": "https://etherscan.io/address/0xf92cD566Ea4864356C5491c177A430C222d7e678",
        "assetContract": "https://etherscan.io/address/0xb977ee318010A5252774171494a1bCB98E7fab65"
      }
    },
    {
      "chainId": 101,
      "address": "CvG3gtKYJtKRzEUgMeb42xnd8HDjESgLtyJqQ2kuLncp",
      "symbol": "waUniDAIETH",
      "name": "Aave Interest bearing UniDAIETH (Wormhole)",
      "decimals": 9,
      "logoURI": "https://raw.githubusercontent.com/solana-labs/token-list/main/assets/mainnet/CvG3gtKYJtKRzEUgMeb42xnd8HDjESgLtyJqQ2kuLncp/logo.svg",
      "tags": [
        "wrapped",
        "wormhole"
      ],
      "extensions": {
        "address": "0xBbBb7F2aC04484F7F04A2C2C16f20479791BbB44",
        "bridgeContract": "https://etherscan.io/address/0xf92cD566Ea4864356C5491c177A430C222d7e678",
        "assetContract": "https://etherscan.io/address/0xBbBb7F2aC04484F7F04A2C2C16f20479791BbB44"
      }
    },
    {
      "chainId": 101,
      "address": "GSv5ECZaMfaceZK4WKKzA4tKVDkqtfBASECcmYFWcy4G",
      "symbol": "waUniUSDCETH",
      "name": "Aave Interest bearing UniUSDCETH (Wormhole)",
      "decimals": 9,
      "logoURI": "https://raw.githubusercontent.com/solana-labs/token-list/main/assets/mainnet/GSv5ECZaMfaceZK4WKKzA4tKVDkqtfBASECcmYFWcy4G/logo.svg",
      "tags": [
        "wrapped",
        "wormhole"
      ],
      "extensions": {
        "address": "0x1D0e53A0e524E3CC92C1f0f33Ae268FfF8D7E7a5",
        "bridgeContract": "https://etherscan.io/address/0xf92cD566Ea4864356C5491c177A430C222d7e678",
        "assetContract": "https://etherscan.io/address/0x1D0e53A0e524E3CC92C1f0f33Ae268FfF8D7E7a5"
      }
    },
    {
      "chainId": 101,
      "address": "7LUdsedi7qpTJGnFpZo6mWqVtKKpccr9XrQGxJ2xUDPT",
      "symbol": "waUniSETHETH",
      "name": "Aave Interest bearing UniSETHETH (Wormhole)",
      "decimals": 9,
      "logoURI": "https://raw.githubusercontent.com/solana-labs/token-list/main/assets/mainnet/7LUdsedi7qpTJGnFpZo6mWqVtKKpccr9XrQGxJ2xUDPT/logo.svg",
      "tags": [
        "wrapped",
        "wormhole"
      ],
      "extensions": {
        "address": "0x84BBcaB430717ff832c3904fa6515f97fc63C76F",
        "bridgeContract": "https://etherscan.io/address/0xf92cD566Ea4864356C5491c177A430C222d7e678",
        "assetContract": "https://etherscan.io/address/0x84BBcaB430717ff832c3904fa6515f97fc63C76F"
      }
    },
    {
      "chainId": 101,
      "address": "Hc1zHQxg1k2JVwvuv3kqbCyZDEJYfDdNftBMab4EMUx9",
      "symbol": "waUniLENDETH",
      "name": "Aave Interest bearing UniLENDETH (Wormhole)",
      "decimals": 9,
      "logoURI": "https://raw.githubusercontent.com/solana-labs/token-list/main/assets/mainnet/Hc1zHQxg1k2JVwvuv3kqbCyZDEJYfDdNftBMab4EMUx9/logo.svg",
      "tags": [
        "wrapped",
        "wormhole"
      ],
      "extensions": {
        "address": "0xc88ebbf7C523f38Ef3eB8A151273C0F0dA421e63",
        "bridgeContract": "https://etherscan.io/address/0xf92cD566Ea4864356C5491c177A430C222d7e678",
        "assetContract": "https://etherscan.io/address/0xc88ebbf7C523f38Ef3eB8A151273C0F0dA421e63"
      }
    },
    {
      "chainId": 101,
      "address": "9PejEmx6NKDHgf6jpgAWwZsibURKifBakjzDQdtCtAXT",
      "symbol": "waUniMKRETH",
      "name": "Aave Interest bearing UniMKRETH (Wormhole)",
      "decimals": 9,
      "logoURI": "https://raw.githubusercontent.com/solana-labs/token-list/main/assets/mainnet/9PejEmx6NKDHgf6jpgAWwZsibURKifBakjzDQdtCtAXT/logo.svg",
      "tags": [
        "wrapped",
        "wormhole"
      ],
      "extensions": {
        "address": "0x8c69f7A4C9B38F1b48005D216c398Efb2F1Ce3e4",
        "bridgeContract": "https://etherscan.io/address/0xf92cD566Ea4864356C5491c177A430C222d7e678",
        "assetContract": "https://etherscan.io/address/0x8c69f7A4C9B38F1b48005D216c398Efb2F1Ce3e4"
      }
    },
    {
      "chainId": 101,
      "address": "KcHygDp4o7ENsHjevYM4T3u6R7KHa5VyvkJ7kpmJcYo",
      "symbol": "waUniLINKETH",
      "name": "Aave Interest bearing UniLINKETH (Wormhole)",
      "decimals": 9,
      "logoURI": "https://raw.githubusercontent.com/solana-labs/token-list/main/assets/mainnet/KcHygDp4o7ENsHjevYM4T3u6R7KHa5VyvkJ7kpmJcYo/logo.svg",
      "tags": [
        "wrapped",
        "wormhole"
      ],
      "extensions": {
        "address": "0x9548DB8b1cA9b6c757485e7861918b640390169c",
        "bridgeContract": "https://etherscan.io/address/0xf92cD566Ea4864356C5491c177A430C222d7e678",
        "assetContract": "https://etherscan.io/address/0x9548DB8b1cA9b6c757485e7861918b640390169c"
      }
    },
    {
      "chainId": 101,
      "address": "GNPAF84ZEtKYyfuY2fg8tZVwse7LpTSeyYPSyEKFqa2Y",
      "symbol": "waUSDT",
      "name": "Aave interest bearing USDT (Wormhole)",
      "decimals": 6,
      "logoURI": "https://raw.githubusercontent.com/solana-labs/token-list/main/assets/mainnet/GNPAF84ZEtKYyfuY2fg8tZVwse7LpTSeyYPSyEKFqa2Y/logo.svg",
      "tags": [
        "wrapped",
        "wormhole"
      ],
      "extensions": {
        "address": "0x3Ed3B47Dd13EC9a98b44e6204A523E766B225811",
        "bridgeContract": "https://etherscan.io/address/0xf92cD566Ea4864356C5491c177A430C222d7e678",
        "assetContract": "https://etherscan.io/address/0x3Ed3B47Dd13EC9a98b44e6204A523E766B225811",
        "coingeckoId": "aave-usdt"
      }
    },
    {
      "chainId": 101,
      "address": "3QTknQ3i27rDKm5hvBaScFLQ34xX9N7J7XfEFwy27qbZ",
      "symbol": "waWBTC",
      "name": "Aave interest bearing WBTC (Wormhole)",
      "decimals": 8,
      "logoURI": "https://raw.githubusercontent.com/solana-labs/token-list/main/assets/mainnet/3QTknQ3i27rDKm5hvBaScFLQ34xX9N7J7XfEFwy27qbZ/logo.svg",
      "tags": [
        "wrapped",
        "wormhole"
      ],
      "extensions": {
        "address": "0x9ff58f4fFB29fA2266Ab25e75e2A8b3503311656",
        "bridgeContract": "https://etherscan.io/address/0xf92cD566Ea4864356C5491c177A430C222d7e678",
        "assetContract": "https://etherscan.io/address/0x9ff58f4fFB29fA2266Ab25e75e2A8b3503311656",
        "coingeckoId": "aave-wbtc"
      }
    },
    {
      "chainId": 101,
      "address": "EbpkofeWyiQouGyxQAgXxEyGtjgq13NSucX3CNvucNpb",
      "symbol": "waWETH",
      "name": "Aave interest bearing WETH (Wormhole)",
      "decimals": 9,
      "logoURI": "https://raw.githubusercontent.com/solana-labs/token-list/main/assets/mainnet/EbpkofeWyiQouGyxQAgXxEyGtjgq13NSucX3CNvucNpb/logo.png",
      "tags": [
        "wrapped",
        "wormhole"
      ],
      "extensions": {
        "address": "0x030bA81f1c18d280636F32af80b9AAd02Cf0854e",
        "bridgeContract": "https://etherscan.io/address/0xf92cD566Ea4864356C5491c177A430C222d7e678",
        "assetContract": "https://etherscan.io/address/0x030bA81f1c18d280636F32af80b9AAd02Cf0854e"
      }
    },
    {
      "chainId": 101,
      "address": "67uaa3Z7SX7GC6dqSTjpJLnySLXZpCAK9MHMi3232Bfb",
      "symbol": "waYFI",
      "name": "Aave interest bearing YFI (Wormhole)",
      "decimals": 9,
      "logoURI": "https://raw.githubusercontent.com/solana-labs/token-list/main/assets/mainnet/67uaa3Z7SX7GC6dqSTjpJLnySLXZpCAK9MHMi3232Bfb/logo.svg",
      "tags": [
        "wrapped",
        "wormhole"
      ],
      "extensions": {
        "address": "0x5165d24277cD063F5ac44Efd447B27025e888f37",
        "bridgeContract": "https://etherscan.io/address/0xf92cD566Ea4864356C5491c177A430C222d7e678",
        "assetContract": "https://etherscan.io/address/0x5165d24277cD063F5ac44Efd447B27025e888f37"
      }
    },
    {
      "chainId": 101,
      "address": "9xS6et5uvQ64QsmaGMfzfXrwTsfYPjwEWuiPnBGFgfw",
      "symbol": "waZRX",
      "name": "Aave interest bearing ZRX (Wormhole)",
      "decimals": 9,
      "logoURI": "https://raw.githubusercontent.com/solana-labs/token-list/main/assets/mainnet/9xS6et5uvQ64QsmaGMfzfXrwTsfYPjwEWuiPnBGFgfw/logo.svg",
      "tags": [
        "wrapped",
        "wormhole"
      ],
      "extensions": {
        "address": "0xDf7FF54aAcAcbFf42dfe29DD6144A69b629f8C9e",
        "bridgeContract": "https://etherscan.io/address/0xf92cD566Ea4864356C5491c177A430C222d7e678",
        "assetContract": "https://etherscan.io/address/0xDf7FF54aAcAcbFf42dfe29DD6144A69b629f8C9e",
        "coingeckoId": "aave-zrx"
      }
    },
    {
      "chainId": 101,
      "address": "2TZ8s2FwtWqJrWpdFsSf2uM2Fvjw474n6HhTdTEWoLor",
      "symbol": "waUNI",
      "name": "Aave interest bearing UNI (Wormhole)",
      "decimals": 9,
      "logoURI": "https://raw.githubusercontent.com/solana-labs/token-list/main/assets/mainnet/2TZ8s2FwtWqJrWpdFsSf2uM2Fvjw474n6HhTdTEWoLor/logo.svg",
      "tags": [
        "wrapped",
        "wormhole"
      ],
      "extensions": {
        "address": "0xB9D7CB55f463405CDfBe4E90a6D2Df01C2B92BF1",
        "bridgeContract": "https://etherscan.io/address/0xf92cD566Ea4864356C5491c177A430C222d7e678",
        "assetContract": "https://etherscan.io/address/0xB9D7CB55f463405CDfBe4E90a6D2Df01C2B92BF1"
      }
    },
    {
      "chainId": 101,
      "address": "G1o2fHZXyPCeAEcY4o6as7SmVaUu65DRhcq1S4Cfap9T",
      "symbol": "waAAVE",
      "name": "Aave interest bearing AAVE (Wormhole)",
      "decimals": 9,
      "logoURI": "https://raw.githubusercontent.com/solana-labs/token-list/main/assets/mainnet/G1o2fHZXyPCeAEcY4o6as7SmVaUu65DRhcq1S4Cfap9T/logo.svg",
      "tags": [
        "wrapped",
        "wormhole"
      ],
      "extensions": {
        "address": "0xFFC97d72E13E01096502Cb8Eb52dEe56f74DAD7B",
        "bridgeContract": "https://etherscan.io/address/0xf92cD566Ea4864356C5491c177A430C222d7e678",
        "assetContract": "https://etherscan.io/address/0xFFC97d72E13E01096502Cb8Eb52dEe56f74DAD7B"
      }
    },
    {
      "chainId": 101,
      "address": "8PeWkyvCDHpSgT5oiGFgZQtXSRBij7ZFLJTHAGBntRDH",
      "symbol": "waBAT",
      "name": "Aave interest bearing BAT (Wormhole)",
      "decimals": 9,
      "logoURI": "https://raw.githubusercontent.com/solana-labs/token-list/main/assets/mainnet/8PeWkyvCDHpSgT5oiGFgZQtXSRBij7ZFLJTHAGBntRDH/logo.svg",
      "tags": [
        "wrapped",
        "wormhole"
      ],
      "extensions": {
        "address": "0x05Ec93c0365baAeAbF7AefFb0972ea7ECdD39CF1",
        "bridgeContract": "https://etherscan.io/address/0xf92cD566Ea4864356C5491c177A430C222d7e678",
        "assetContract": "https://etherscan.io/address/0x05Ec93c0365baAeAbF7AefFb0972ea7ECdD39CF1",
        "coingeckoId": "aave-bat"
      }
    },
    {
      "chainId": 101,
      "address": "67opsuaXQ3JRSJ1mmF7aPLSq6JaZcwAmXwcMzUN5PSMv",
      "symbol": "waBUSD",
      "name": "Aave interest bearing BUSD (Wormhole)",
      "decimals": 9,
      "logoURI": "https://raw.githubusercontent.com/solana-labs/token-list/main/assets/mainnet/67opsuaXQ3JRSJ1mmF7aPLSq6JaZcwAmXwcMzUN5PSMv/logo.svg",
      "tags": [
        "wrapped",
        "wormhole"
      ],
      "extensions": {
        "address": "0xA361718326c15715591c299427c62086F69923D9",
        "bridgeContract": "https://etherscan.io/address/0xf92cD566Ea4864356C5491c177A430C222d7e678",
        "assetContract": "https://etherscan.io/address/0xA361718326c15715591c299427c62086F69923D9",
        "coingeckoId": "aave-busd"
      }
    },
    {
      "chainId": 101,
      "address": "4JrrHRS56i9GZkSmGaCY3ZsxMo3JEqQviU64ki7ZJPak",
      "symbol": "waDAI",
      "name": "Aave interest bearing DAI (Wormhole)",
      "decimals": 9,
      "logoURI": "https://raw.githubusercontent.com/solana-labs/token-list/main/assets/mainnet/4JrrHRS56i9GZkSmGaCY3ZsxMo3JEqQviU64ki7ZJPak/logo.svg",
      "tags": [
        "wrapped",
        "wormhole"
      ],
      "extensions": {
        "address": "0x028171bCA77440897B824Ca71D1c56caC55b68A3",
        "bridgeContract": "https://etherscan.io/address/0xf92cD566Ea4864356C5491c177A430C222d7e678",
        "assetContract": "https://etherscan.io/address/0x028171bCA77440897B824Ca71D1c56caC55b68A3",
        "coingeckoId": "aave-dai"
      }
    },
    {
      "chainId": 101,
      "address": "3LmfKjsSU9hdxfZfcr873DMNR5nnrk8EvdueXg1dTSin",
      "symbol": "waENJ",
      "name": "Aave interest bearing ENJ (Wormhole)",
      "decimals": 9,
      "logoURI": "https://raw.githubusercontent.com/solana-labs/token-list/main/assets/mainnet/3LmfKjsSU9hdxfZfcr873DMNR5nnrk8EvdueXg1dTSin/logo.svg",
      "tags": [
        "wrapped",
        "wormhole"
      ],
      "extensions": {
        "address": "0xaC6Df26a590F08dcC95D5a4705ae8abbc88509Ef",
        "bridgeContract": "https://etherscan.io/address/0xf92cD566Ea4864356C5491c177A430C222d7e678",
        "assetContract": "https://etherscan.io/address/0xaC6Df26a590F08dcC95D5a4705ae8abbc88509Ef",
        "coingeckoId": "aave-enj"
      }
    },
    {
      "chainId": 101,
      "address": "7VD2Gosm34hB7kughTqu1N3sW92hq3XwKLTi1N1tdKrj",
      "symbol": "waKNC",
      "name": "Aave interest bearing KNC (Wormhole)",
      "decimals": 9,
      "logoURI": "https://raw.githubusercontent.com/solana-labs/token-list/main/assets/mainnet/7VD2Gosm34hB7kughTqu1N3sW92hq3XwKLTi1N1tdKrj/logo.svg",
      "tags": [
        "wrapped",
        "wormhole"
      ],
      "extensions": {
        "address": "0x39C6b3e42d6A679d7D776778Fe880BC9487C2EDA",
        "bridgeContract": "https://etherscan.io/address/0xf92cD566Ea4864356C5491c177A430C222d7e678",
        "assetContract": "https://etherscan.io/address/0x39C6b3e42d6A679d7D776778Fe880BC9487C2EDA",
        "coingeckoId": "aave-knc"
      }
    },
    {
      "chainId": 101,
      "address": "4erbVWFvdvS5P8ews7kUjqfpCQbA8vurnWyvRLsnZJgv",
      "symbol": "waLINK",
      "name": "Aave interest bearing LINK (Wormhole)",
      "decimals": 9,
      "logoURI": "https://raw.githubusercontent.com/solana-labs/token-list/main/assets/mainnet/4erbVWFvdvS5P8ews7kUjqfpCQbA8vurnWyvRLsnZJgv/logo.svg",
      "tags": [
        "wrapped",
        "wormhole"
      ],
      "extensions": {
        "address": "0xa06bC25B5805d5F8d82847D191Cb4Af5A3e873E0",
        "bridgeContract": "https://etherscan.io/address/0xf92cD566Ea4864356C5491c177A430C222d7e678",
        "assetContract": "https://etherscan.io/address/0xa06bC25B5805d5F8d82847D191Cb4Af5A3e873E0",
        "coingeckoId": "aave-link"
      }
    },
    {
      "chainId": 101,
      "address": "AXJWqG4SpAEwkMjKYkarKwv6Qfz5rLU3cwt5KtrDAAYe",
      "symbol": "waMANA",
      "name": "Aave interest bearing MANA (Wormhole)",
      "decimals": 9,
      "logoURI": "https://raw.githubusercontent.com/solana-labs/token-list/main/assets/mainnet/AXJWqG4SpAEwkMjKYkarKwv6Qfz5rLU3cwt5KtrDAAYe/logo.svg",
      "tags": [
        "wrapped",
        "wormhole"
      ],
      "extensions": {
        "address": "0xa685a61171bb30d4072B338c80Cb7b2c865c873E",
        "bridgeContract": "https://etherscan.io/address/0xf92cD566Ea4864356C5491c177A430C222d7e678",
        "assetContract": "https://etherscan.io/address/0xa685a61171bb30d4072B338c80Cb7b2c865c873E",
        "coingeckoId": "aave-mana"
      }
    },
    {
      "chainId": 101,
      "address": "4kJmfagJzQFuwto5RX6f1xScWYbEVBzEpdjmiqTCnzjJ",
      "symbol": "waMKR",
      "name": "Aave interest bearing MKR (Wormhole)",
      "decimals": 9,
      "logoURI": "https://raw.githubusercontent.com/solana-labs/token-list/main/assets/mainnet/4kJmfagJzQFuwto5RX6f1xScWYbEVBzEpdjmiqTCnzjJ/logo.svg",
      "tags": [
        "wrapped",
        "wormhole"
      ],
      "extensions": {
        "address": "0xc713e5E149D5D0715DcD1c156a020976e7E56B88",
        "bridgeContract": "https://etherscan.io/address/0xf92cD566Ea4864356C5491c177A430C222d7e678",
        "assetContract": "https://etherscan.io/address/0xc713e5E149D5D0715DcD1c156a020976e7E56B88",
        "coingeckoId": "aave-mkr"
      }
    },
    {
      "chainId": 101,
      "address": "DN8jPo8YZTXhLMyDMKcnwFuKqY8wfn2UrpX8ct4rc8Bc",
      "symbol": "waREN",
      "name": "Aave interest bearing REN (Wormhole)",
      "decimals": 9,
      "logoURI": "https://raw.githubusercontent.com/solana-labs/token-list/main/assets/mainnet/DN8jPo8YZTXhLMyDMKcnwFuKqY8wfn2UrpX8ct4rc8Bc/logo.svg",
      "tags": [
        "wrapped",
        "wormhole"
      ],
      "extensions": {
        "address": "0xCC12AbE4ff81c9378D670De1b57F8e0Dd228D77a",
        "bridgeContract": "https://etherscan.io/address/0xf92cD566Ea4864356C5491c177A430C222d7e678",
        "assetContract": "https://etherscan.io/address/0xCC12AbE4ff81c9378D670De1b57F8e0Dd228D77a",
        "coingeckoId": "aave-ren"
      }
    },
    {
      "chainId": 101,
      "address": "HWbJZXJ7s1D1zi5P7yVgRUmZPXvYSFv6vsYU765Ti422",
      "symbol": "waSNX",
      "name": "Aave interest bearing SNX (Wormhole)",
      "decimals": 9,
      "logoURI": "https://raw.githubusercontent.com/solana-labs/token-list/main/assets/mainnet/HWbJZXJ7s1D1zi5P7yVgRUmZPXvYSFv6vsYU765Ti422/logo.svg",
      "tags": [
        "wrapped",
        "wormhole"
      ],
      "extensions": {
        "address": "0x35f6B052C598d933D69A4EEC4D04c73A191fE6c2",
        "bridgeContract": "https://etherscan.io/address/0xf92cD566Ea4864356C5491c177A430C222d7e678",
        "assetContract": "https://etherscan.io/address/0x35f6B052C598d933D69A4EEC4D04c73A191fE6c2",
        "coingeckoId": "aave-snx"
      }
    },
    {
      "chainId": 101,
      "address": "2LForywWWpHzmR5NjSEyF1kcw9ffyLuJX7V7hne2fHfY",
      "symbol": "waSUSD",
      "name": "Aave interest bearing SUSD (Wormhole)",
      "decimals": 9,
      "logoURI": "https://raw.githubusercontent.com/solana-labs/token-list/main/assets/mainnet/2LForywWWpHzmR5NjSEyF1kcw9ffyLuJX7V7hne2fHfY/logo.svg",
      "tags": [
        "wrapped",
        "wormhole"
      ],
      "extensions": {
        "address": "0x6C5024Cd4F8A59110119C56f8933403A539555EB",
        "bridgeContract": "https://etherscan.io/address/0xf92cD566Ea4864356C5491c177A430C222d7e678",
        "assetContract": "https://etherscan.io/address/0x6C5024Cd4F8A59110119C56f8933403A539555EB",
        "coingeckoId": "aave-susd"
      }
    },
    {
      "chainId": 101,
      "address": "Badj3S29a2u1auxmijwg5vGjhPLb1K6WLPoigtWjKPXp",
      "symbol": "waTUSD",
      "name": "Aave interest bearing TUSD (Wormhole)",
      "decimals": 9,
      "logoURI": "https://raw.githubusercontent.com/solana-labs/token-list/main/assets/mainnet/Badj3S29a2u1auxmijwg5vGjhPLb1K6WLPoigtWjKPXp/logo.svg",
      "tags": [
        "wrapped",
        "wormhole"
      ],
      "extensions": {
        "address": "0x101cc05f4A51C0319f570d5E146a8C625198e636",
        "bridgeContract": "https://etherscan.io/address/0xf92cD566Ea4864356C5491c177A430C222d7e678",
        "assetContract": "https://etherscan.io/address/0x101cc05f4A51C0319f570d5E146a8C625198e636",
        "coingeckoId": "aave-tusd"
      }
    },
    {
      "chainId": 101,
      "address": "BZCPpva12M9SqJgcpf8jtP9Si6rMANFoUR3i7nchha7M",
      "symbol": "waUSDC",
      "name": "Aave interest bearing USDC (Wormhole)",
      "decimals": 6,
      "logoURI": "https://raw.githubusercontent.com/solana-labs/token-list/main/assets/mainnet/BZCPpva12M9SqJgcpf8jtP9Si6rMANFoUR3i7nchha7M/logo.svg",
      "tags": [
        "wrapped",
        "wormhole"
      ],
      "extensions": {
        "address": "0xBcca60bB61934080951369a648Fb03DF4F96263C",
        "bridgeContract": "https://etherscan.io/address/0xf92cD566Ea4864356C5491c177A430C222d7e678",
        "assetContract": "https://etherscan.io/address/0xBcca60bB61934080951369a648Fb03DF4F96263C",
        "coingeckoId": "aave-usdc"
      }
    },
    {
      "chainId": 101,
      "address": "D3ajQoyBGJz3JCXCPsxHZJbLQKGt9UgxLavgurieGNcD",
      "symbol": "wSDT",
      "name": "Stake DAO Token (Wormhole)",
      "decimals": 9,
      "logoURI": "https://raw.githubusercontent.com/solana-labs/token-list/main/assets/mainnet/D3ajQoyBGJz3JCXCPsxHZJbLQKGt9UgxLavgurieGNcD/logo.png",
      "tags": [
        "wrapped",
        "wormhole"
      ],
      "extensions": {
        "address": "0x73968b9a57c6e53d41345fd57a6e6ae27d6cdb2f",
        "bridgeContract": "https://etherscan.io/address/0xf92cD566Ea4864356C5491c177A430C222d7e678",
        "assetContract": "https://etherscan.io/address/0x73968b9a57c6e53d41345fd57a6e6ae27d6cdb2f",
        "coingeckoId": "stake-dao"
      }
    },
    {
      "chainId": 101,
      "address": "4pk3pf9nJDN1im1kNwWJN1ThjE8pCYCTexXYGyFjqKVf",
      "symbol": "oDOP",
      "name": "Dominican Pesos",
      "decimals": 9,
      "logoURI": "https://raw.githubusercontent.com/solana-labs/token-list/main/assets/mainnet/4pk3pf9nJDN1im1kNwWJN1ThjE8pCYCTexXYGyFjqKVf/logo.png",
      "tags": [
        "stablecoin"
      ],
      "extensions": {
        "website": "https://Odop.io/"
      }
    },
    {
      "chainId": 101,
      "address": "5kjfp2qfRbqCXTQeUYgHNnTLf13eHoKjC5hHynW9DvQE",
      "symbol": "AAPE",
      "name": "AAPE",
      "decimals": 9,
      "logoURI": "https://raw.githubusercontent.com/solana-labs/token-list/main/assets/mainnet/5kjfp2qfRbqCXTQeUYgHNnTLf13eHoKjC5hHynW9DvQE/logo.png",
      "tags": [],
      "extensions": {
        "website": "https://aape.io/"
      }
    },
    {
      "chainId": 101,
      "address": "3K6rftdAaQYMPunrtNRHgnK2UAtjm2JwyT2oCiTDouYE",
      "symbol": "XCOPE",
      "name": "XCOPE",
      "decimals": 0,
      "logoURI": "https://raw.githubusercontent.com/solana-labs/token-list/main/assets/mainnet/3K6rftdAaQYMPunrtNRHgnK2UAtjm2JwyT2oCiTDouYE/logo.png",
      "tags": [
        "trading",
        "index",
        "Algos"
      ],
      "extensions": {
        "website": "https://www.unlimitedcope.com/",
        "serumV3Usdc": "7MpMwArporUHEGW7quUpkPZp5L5cHPs9eKUfKCdaPHq2",
        "coingeckoId": "cope"
      }
    },
    {
      "chainId": 101,
      "address": "8HGyAAB1yoM1ttS7pXjHMa3dukTFGQggnFFH3hJZgzQh",
      "symbol": "COPE",
      "name": "COPE",
      "decimals": 6,
      "logoURI": "https://raw.githubusercontent.com/solana-labs/token-list/main/assets/mainnet/8HGyAAB1yoM1ttS7pXjHMa3dukTFGQggnFFH3hJZgzQh/logo.png",
      "tags": [
        "trading",
        "index",
        "Algos"
      ],
      "extensions": {
        "website": "https://www.unlimitedcope.com/",
        "serumV3Usdc": "6fc7v3PmjZG9Lk2XTot6BywGyYLkBQuzuFKd4FpCsPxk",
        "coingeckoId": "cope"
      }
    },
    {
      "chainId": 101,
      "address": "2prC8tcVsXwVJAinhxd2zeMeWMWaVyzPoQeLKyDZRFKd",
      "symbol": "MCAPS",
      "name": "Mango Market Caps",
      "decimals": 0,
      "logoURI": "https://raw.githubusercontent.com/solana-labs/token-list/main/assets/mainnet/2prC8tcVsXwVJAinhxd2zeMeWMWaVyzPoQeLKyDZRFKd/logo.png",
      "tags": [
        "mango"
      ],
      "extensions": {
        "website": "https://initialcapoffering.com/",
        "coingeckoId": "mango-market-caps"
      }
    },
    {
      "chainId": 101,
      "address": "2reKm5Y9rmAWfaw5jraYz1BXwGLHMofGMs3iNoBLt4VC",
      "symbol": "DOCE",
      "name": "Doce Finance",
      "decimals": 6,
      "logoURI": "https://raw.githubusercontent.com/solana-labs/token-list/main/assets/mainnet/2reKm5Y9rmAWfaw5jraYz1BXwGLHMofGMs3iNoBLt4VC/logo.png",
      "tags": [],
      "extensions": {
        "website": "https://swap.doce.finance/"
      }
    },
    {
      "chainId": 101,
      "address": "E1PvPRPQvZNivZbXRL61AEGr71npZQ5JGxh4aWX7q9QA",
      "symbol": "INO",
      "name": "iNo Token",
      "decimals": 9,
      "logoURI": "https://raw.githubusercontent.com/solana-labs/token-list/main/assets/mainnet/E1PvPRPQvZNivZbXRL61AEGr71npZQ5JGxh4aWX7q9QA/logo.png",
      "tags": [],
      "extensions": {
        "website": "https://ino.llegrand.fr/"
      }
    },
    {
      "chainId": 101,
      "address": "8PMHT4swUMtBzgHnh5U564N5sjPSiUz2cjEQzFnnP1Fo",
      "symbol": "ROPE",
      "name": "Rope Token",
      "decimals": 9,
      "logoURI": "https://raw.githubusercontent.com/solana-labs/token-list/main/assets/mainnet/8PMHT4swUMtBzgHnh5U564N5sjPSiUz2cjEQzFnnP1Fo/logo.svg",
      "tags": [],
      "extensions": {
        "website": "https://ropesolana.com/",
        "coingeckoId": "rope-token",
        "serumV3Usdc": "4Sg1g8U2ZuGnGYxAhc6MmX9MX7yZbrrraPkCQ9MdCPtF",
        "waterfallbot": "https://bit.ly/ROPEwaterfall"
      }
    },
    {
      "chainId": 101,
      "address": "2XkWD6spByDUoR3VDEjPXz4kxFV8e1skwaRSBArRLG3a",
      "symbol": "DROIDF",
      "name": "DROID FINANCE",
      "decimals": 8,
      "logoURI": "https://raw.githubusercontent.com/solana-labs/token-list/main/assets/mainnet/2XkWD6spByDUoR3VDEjPXz4kxFV8e1skwaRSBArRLG3a/logo.png",
      "tags": [],
      "extensions": {
        "website": "https://www.droid.finance/"
      }
    },
    {
      "chainId": 101,
      "address": "5dhkWqrq37F92jBmEyhQP1vbMkbVRz59V7288HH2wBC7",
      "symbol": "SLOCK",
      "name": "SOLLock",
      "decimals": 9,
      "logoURI": "https://raw.githubusercontent.com/solana-labs/token-list/main/assets/mainnet/5dhkWqrq37F92jBmEyhQP1vbMkbVRz59V7288HH2wBC7/logo.png",
      "tags": [
        "utility-token"
      ],
      "extensions": {
        "website": "https://sollock.org/",
        "twitter": "https://twitter.com/@SOLLockOfficial",
        "github": "https://github.com/SOLLock",
        "tgann": "https://t.me/SOLLockAnn",
        "tggroup": "https://t.me/SOLLock"
      }
    },
    {
      "chainId": 101,
      "address": "ETAtLmCmsoiEEKfNrHKJ2kYy3MoABhU6NQvpSfij5tDs",
      "symbol": "MEDIA",
      "name": "Media Network",
      "decimals": 6,
      "logoURI": "https://raw.githubusercontent.com/solana-labs/token-list/main/assets/mainnet/ETAtLmCmsoiEEKfNrHKJ2kYy3MoABhU6NQvpSfij5tDs/logo.png",
      "tags": [
        "utility-token"
      ],
      "extensions": {
        "website": "https://media.network/",
        "coingeckoId": "media-network",
        "serumV3Usdc": "FfiqqvJcVL7oCCu8WQUMHLUC2dnHQPAPjTdSzsERFWjb",
        "waterfallbot": "https://bit.ly/MEDIAwaterfall"
      }
    },
    {
      "chainId": 101,
      "address": "StepAscQoEioFxxWGnh2sLBDFp9d8rvKz2Yp39iDpyT",
      "symbol": "STEP",
      "name": "Step",
      "decimals": 9,
      "logoURI": "https://raw.githubusercontent.com/solana-labs/token-list/main/assets/mainnet/StepAscQoEioFxxWGnh2sLBDFp9d8rvKz2Yp39iDpyT/logo.png",
      "tags": [
        "utility-token"
      ],
      "extensions": {
        "website": "https://step.finance/",
        "twitter": "https://twitter.com/StepFinance_",
        "coingeckoId": "step-finance",
        "serumV3Usdc": "97qCB4cAVSTthvJu3eNoEx6AY6DLuRDtCoPm5Tdyg77S",
        "waterfallbot": "https://bit.ly/STEPwaterfall"
      }
    },
    {
      "chainId": 101,
      "address": "7Geyz6iiRe8buvunsU6TXndxnpLt9mg6iPxqhn6cr3c6",
      "symbol": "ANFT",
      "name": "AffinityLabs",
      "decimals": 9,
      "logoURI": "https://raw.githubusercontent.com/solana-labs/token-list/main/assets/mainnet/7Geyz6iiRe8buvunsU6TXndxnpLt9mg6iPxqhn6cr3c6/logo.png",
      "tags": [
        "nft"
      ],
      "extensions": {
        "website": "https://affinitylabs.tech/"
      }
    },
    {
      "chainId": 102,
      "address": "So11111111111111111111111111111111111111112",
      "symbol": "wSOL",
      "name": "Wrapped SOL",
      "decimals": 9,
      "logoURI": "https://raw.githubusercontent.com/solana-labs/token-list/main/assets/mainnet/So11111111111111111111111111111111111111112/logo.png",
      "tags": [],
      "extensions": {
        "website": "https://www.solana.com/",
        "coingeckoId": "solana"
      }
    },
    {
      "chainId": 102,
      "address": "CpMah17kQEL2wqyMKt3mZBdTnZbkbfx4nqmQMFDP5vwp",
      "symbol": "USDC",
      "name": "USD Coin",
      "decimals": 6,
      "logoURI": "https://raw.githubusercontent.com/solana-labs/token-list/main/assets/mainnet/CpMah17kQEL2wqyMKt3mZBdTnZbkbfx4nqmQMFDP5vwp/logo.png",
      "tags": [
        "stablecoin"
      ],
      "extensions": {
        "website": "https://www.centre.io/",
        "coingeckoId": "usd-coin"
      }
    },
    {
      "chainId": 102,
      "address": "Gmk71cM7j2RMorRsQrsyysM4HsByQx5PuDGtDdqGLWCS",
      "symbol": "spSOL",
      "name": "Stake pool SOL",
      "decimals": 9,
      "logoURI": "https://raw.githubusercontent.com/solana-labs/token-list/main/assets/mainnet/Gmk71cM7j2RMorRsQrsyysM4HsByQx5PuDGtDdqGLWCS/logo.png",
      "tags": [
        "stake-pool"
      ],
      "extensions": {
        "website": "https://www.solana.com/"
      }
    },
    {
      "chainId": 102,
      "address": "2jQc2jDHVCewoWsQJK7JPLetP7UjqXvaFdno8rtrD8Kg",
      "symbol": "sHOG",
      "name": "sHOG",
      "decimals": 6,
      "tags": [
        "stablecoin"
      ]
    },
    {
      "chainId": 103,
      "address": "So11111111111111111111111111111111111111112",
      "symbol": "SOL",
      "name": "Wrapped SOL",
      "decimals": 9,
      "logoURI": "https://raw.githubusercontent.com/solana-labs/token-list/main/assets/mainnet/So11111111111111111111111111111111111111112/logo.png",
      "tags": [],
      "extensions": {
        "coingeckoId": "solana"
      }
    },
    {
      "chainId": 103,
      "address": "7Cab8z1Lz1bTC9bQNeY7VQoZw5a2YbZoxmvFSvPgcTEL",
      "symbol": "LGGD",
      "name": "LGG Dev Fan Token",
      "decimals": 0,
      "logoURI": "https://raw.githubusercontent.com/solana-labs/token-list/main/assets/mainnet/7Cab8z1Lz1bTC9bQNeY7VQoZw5a2YbZoxmvFSvPgcTEL/logo.png",
      "tags": [
        "LGG"
      ],
      "extensions": {
        "website": "https://lgg-hacks.art"
      }
    },
    {
      "chainId": 103,
      "address": "DEhAasscXF4kEGxFgJ3bq4PpVGp5wyUxMRvn6TzGVHaw",
      "symbol": "XYZ",
      "name": "XYZ Test",
      "decimals": 6,
      "logoURI": "https://raw.githubusercontent.com/solana-labs/token-list/main/assets/mainnet/DEhAasscXF4kEGxFgJ3bq4PpVGp5wyUxMRvn6TzGVHaw/logo.png",
      "tags": []
    },
    {
      "chainId": 103,
      "address": "2rg5syU3DSwwWs778FQ6yczDKhS14NM3vP4hqnkJ2jsM",
      "symbol": "pSOL",
      "name": "SOL stake pool",
      "decimals": 9,
      "logoURI": "https://raw.githubusercontent.com/solana-labs/token-list/main/assets/mainnet/2rg5syU3DSwwWs778FQ6yczDKhS14NM3vP4hqnkJ2jsM/logo.png",
      "tags": [],
      "extensions": {
        "website": "https://solana.com/",
        "background": "https://solana.com/static/8c151e179d2d7e80255bdae6563209f2/6833b/validators.webp"
      }
    },
    {
      "chainId": 103,
      "address": "SRMuApVNdxXokk5GT7XD5cUUgXMBCoAz2LHeuAoKWRt",
      "symbol": "SRM",
      "name": "Serum",
      "decimals": 6,
      "logoURI": "https://raw.githubusercontent.com/solana-labs/token-list/main/assets/mainnet/SRMuApVNdxXokk5GT7XD5cUUgXMBCoAz2LHeuAoKWRt/logo.png",
      "tags": [],
      "extensions": {
        "website": "https://projectserum.com/",
        "coingeckoId": "serum"
      }
    },
    {
      "chainId": 103,
      "address": "StepAscQoEioFxxWGnh2sLBDFp9d8rvKz2Yp39iDpyT",
      "symbol": "STEP",
      "name": "Step",
      "decimals": 9,
      "logoURI": "https://raw.githubusercontent.com/solana-labs/token-list/main/assets/mainnet/StepAscQoEioFxxWGnh2sLBDFp9d8rvKz2Yp39iDpyT/logo.png",
      "tags": [
        "utility-token"
      ],
      "extensions": {
        "website": "https://step.finance/",
        "twitter": "https://twitter.com/StepFinance_",
        "coingeckoId": "step-finance",
        "waterfallbot": "https://bit.ly/STEPwaterfall"
      }
    },
    {
      "chainId": 103,
      "address": "7STJWT74tAZzhbNNPRH8WuGDy9GZg27968EwALWuezrH",
      "symbol": "wSUSHI",
      "name": "SushiSwap (Wormhole)",
      "decimals": 9,
      "logoURI": "https://raw.githubusercontent.com/solana-labs/token-list/main/assets/mainnet/7STJWT74tAZzhbNNPRH8WuGDy9GZg27968EwALWuezrH/logo.png",
      "tags": [
        "wrapped",
        "wormhole"
      ],
      "extensions": {
        "website": "https://sushi.com",
        "background": "https://sushi.com/static/media/Background-sm.fd449814.jpg/",
        "address": "0x6B3595068778DD592e39A122f4f5a5cF09C90fE2",
        "bridgeContract": "https://etherscan.io/address/0xf92cD566Ea4864356C5491c177A430C222d7e678",
        "assetContract": "https://etherscan.io/address/0x6B3595068778DD592e39A122f4f5a5cF09C90fE2",
        "coingeckoId": "sushi"
      }
    },
    {
      "chainId": 103,
      "address": "3aMbgP7aGsP1sVcFKc6j65zu7UiziP57SMFzf6ptiCSX",
      "symbol": "sHOG",
      "name": "Devnet StableHog",
      "decimals": 6,
      "logoURI": "https://raw.githubusercontent.com/solana-labs/token-list/main/assets/mainnet/3aMbgP7aGsP1sVcFKc6j65zu7UiziP57SMFzf6ptiCSX/logo.png",
      "tags": [
        "stablecoin"
      ]
    },
    {
      "chainId": 101,
      "address": "3cXftQWJJEeoysZrhAEjpfCHe9tSKyhYG63xpbue8m3s",
      "symbol": "Kreechures",
      "name": "Kreechures",
      "decimals": 0,
      "logoURI": "https://raw.githubusercontent.com/solana-labs/token-list/main/assets/mainnet/3cXftQWJJEeoysZrhAEjpfCHe9tSKyhYG63xpbue8m3s/logo.svg",
      "tags": [
        "nft"
      ],
      "extensions": {
        "website": "https://www.kreechures.com/",
        "attributes": [
          {
            "image": "https://gateway.pinata.cloud/ipfs/QmWcMyAYpaX3BHJoDq6Fyub71TjaHbRHqErT7MmbDvCXYJ/3cXftQWJJEeoysZrhAEjpfCHe9tSKyhYG63xpbue8m3s.jpg",
            "Generation": 0,
            "Species": 6,
            "Base Rest": 262
          }
        ]
      }
    },
    {
      "chainId": 101,
      "address": "4DrV8khCoPS3sWRj6t1bb2DzT9jD4mZp6nc7Jisuuv1b",
      "symbol": "SPD",
      "name": "Solpad",
      "decimals": 9,
      "logoURI": "https://raw.githubusercontent.com/solana-labs/token-list/main/assets/mainnet/4DrV8khCoPS3sWRj6t1bb2DzT9jD4mZp6nc7Jisuuv1b/logo.png",
      "tags": [],
      "extensions": {
        "website": "https://www.solpad.io/"
      }
    },
    {
      "chainId": 101,
      "address": "7p7AMM6QoA8wPRKeqF87Pt51CRWmWvXPH5TBNMyDWhbH",
      "symbol": "Kreechures",
      "name": "Kreechures",
      "decimals": 0,
      "logoURI": "https://raw.githubusercontent.com/solana-labs/token-list/main/assets/mainnet/7p7AMM6QoA8wPRKeqF87Pt51CRWmWvXPH5TBNMyDWhbH/logo.svg",
      "tags": [
        "nft"
      ],
      "extensions": {
        "website": "https://www.kreechures.com/",
        "attributes": [
          {
            "image": "https://gateway.pinata.cloud/ipfs/QmWcMyAYpaX3BHJoDq6Fyub71TjaHbRHqErT7MmbDvCXYJ/7p7AMM6QoA8wPRKeqF87Pt51CRWmWvXPH5TBNMyDWhbH.jpg",
            "Generation": 0,
            "Species": 4,
            "Base Rest": 335
          }
        ]
      }
    },
    {
      "chainId": 101,
      "address": "6ybxMQpMgQhtsTLhvHZqk8uqao7kvoexY6e8JmCTqAB1",
      "symbol": "QUEST",
      "name": "QUEST",
      "decimals": 4,
      "logoURI": "https://raw.githubusercontent.com/solana-labs/token-list/main/assets/mainnet/6ybxMQpMgQhtsTLhvHZqk8uqao7kvoexY6e8JmCTqAB1/logo.png",
      "tags": [],
      "extensions": {
        "website": "https://questcoin.org/"
      }
    },
    {
      "chainId": 101,
      "address": "97qAF7ZKEdPdQaUkhASGA59Jpa2Wi7QqVmnFdEuPqEDc",
      "symbol": "DIAMOND",
      "name": "LOVE",
      "decimals": 6,
      "logoURI": "https://raw.githubusercontent.com/solana-labs/token-list/main/assets/mainnet/97qAF7ZKEdPdQaUkhASGA59Jpa2Wi7QqVmnFdEuPqEDc/logo.png",
      "tags": [
        "Diamond Love"
      ],
      "extensions": {
        "website": "https://diamondlove.io/",
        "telegram": "https://t.me/DiamondLoveX"
      }
    },
    {
      "chainId": 101,
      "address": "xxxxa1sKNGwFtw2kFn8XauW9xq8hBZ5kVtcSesTT9fW",
      "symbol": "SLIM",
      "name": "Solanium",
      "decimals": 6,
      "logoURI": "https://raw.githubusercontent.com/solana-labs/token-list/main/assets/mainnet/xxxxa1sKNGwFtw2kFn8XauW9xq8hBZ5kVtcSesTT9fW/logo.png",
      "tags": [],
      "extensions": {
        "website": "https://solanium.io/",
        "waterfallbot": "https://bit.ly/SLIMwaterfall"
      }
    },
    {
      "chainId": 101,
      "address": "8GPUjUHFxfNhaSS8kUkix8txRRXszeUAsHTjUmHuygZT",
      "symbol": "NINJA NFT1",
      "name": "NINJA NFT1",
      "decimals": 0,
      "logoURI": "https://raw.githubusercontent.com/yuzu-ninjaprotocol/ninjaprotocol/main/NINJA%20NFT%201.png",
      "tags": [],
      "extensions": {
        "website": "http://ninjaprotocol.io"
      }
    },
    {
      "chainId": 101,
      "address": "HcJCPYck2UsTMgiPfjn6CS1wrC5iBXtuqPSjt8Qy8Sou",
      "symbol": "GANGS",
      "name": "Gangs of Solana",
      "decimals": 4,
      "logoURI": "https://raw.githubusercontent.com/solana-labs/token-list/main/assets/mainnet/HcJCPYck2UsTMgiPfjn6CS1wrC5iBXtuqPSjt8Qy8Sou/logo.svg",
      "tags": [],
      "extensions": {
        "website": "https://gangsofsolana.com/"
      }
    },
    {
      "chainId": 101,
      "address": "2rEiLkpQ3mh4DGxv1zcSdW5r5HK2nehif5sCaF5Ss9E1",
      "symbol": "RECO",
      "name": "Reboot ECO",
      "decimals": 0,
      "logoURI": "https://raw.githubusercontent.com/solana-labs/token-list/main/assets/mainnet/2rEiLkpQ3mh4DGxv1zcSdW5r5HK2nehif5sCaF5Ss9E1/logo.png",
      "tags": [],
      "extensions": {
        "website": "https://reboot.eco/"
      }
    },
    {
      "chainId": 101,
      "address": "BXhAKUxkGvFbAarA3K1SUYnqXRhEBC1bhUaCaxvzgyJ1",
      "symbol": "ISA",
      "name": "Interstellar",
      "decimals": 9,
      "logoURI": "https://raw.githubusercontent.com/solana-labs/token-list/main/assets/mainnet/BXhAKUxkGvFbAarA3K1SUYnqXRhEBC1bhUaCaxvzgyJ1/logo.png",
      "tags": [],
      "extensions": {
        "website": "https://interstellaralliance.gitbook.io/isa/"
      }
    },
    {
      "chainId": 101,
      "address": "7xKXtg2CW87d97TXJSDpbD5jBkheTqA83TZRuJosgAsU",
      "symbol": "SAMO",
      "name": "Samoyed Coin",
      "decimals": 9,
      "logoURI": "https://raw.githubusercontent.com/solana-labs/token-list/main/assets/mainnet/7xKXtg2CW87d97TXJSDpbD5jBkheTqA83TZRuJosgAsU/logo.png",
      "tags": [],
      "extensions": {
        "website": "https://samoyedcoin.com/",
        "coingeckoId": "samoyedcoin",
        "serumV3Usdc": "FR3SPJmgfRSKKQ2ysUZBu7vJLpzTixXnjzb84bY3Diif"
      }
    },
    {
      "chainId": 101,
      "address": "ATLASXmbPQxBUYbxPsV97usA3fPQYEqzQBUHgiFCUsXx",
      "symbol": "ATLAS",
      "name": "Star Atlas",
      "decimals": 8,
      "logoURI": "https://raw.githubusercontent.com/solana-labs/token-list/main/assets/mainnet/ATLASXmbPQxBUYbxPsV97usA3fPQYEqzQBUHgiFCUsXx/logo.png",
      "tags": [
        "utility-token"
      ],
      "extensions": {
        "website": "https://staratlas.com",
        "description": "Star Atlas Token",
        "coingeckoId": "star-atlas",
        "serumV3Usdc": "Di66GTLsV64JgCCYGVcY21RZ173BHkjJVgPyezNN7P1K"
      }
    },
    {
      "chainId": 101,
      "address": "poLisWXnNRwC6oBu1vHiuKQzFjGL4XDSu4g9qjz9qVk",
      "symbol": "POLIS",
      "name": "Star Atlas DAO",
      "decimals": 8,
      "logoURI": "https://raw.githubusercontent.com/solana-labs/token-list/main/assets/mainnet/poLisWXnNRwC6oBu1vHiuKQzFjGL4XDSu4g9qjz9qVk/logo.png",
      "tags": [
        "utility-token"
      ],
      "extensions": {
        "website": "https://staratlas.com",
        "description": "Star Atlas DAO Token",
        "coingeckoId": "star-atlas-dao",
        "serumV3Usdc": "HxFLKUAmAMLz1jtT3hbvCMELwH5H9tpM2QugP8sKyfhW"
      }
    },
    {
      "chainId": 101,
      "address": "HAWy8kV3bD4gaN6yy6iK2619x2dyzLUBj1PfJiihTisE",
      "symbol": "DOI",
      "name": "Discovery of Iris",
      "decimals": 0,
      "logoURI": "https://raw.githubusercontent.com/solana-labs/token-list/main/assets/mainnet/HAWy8kV3bD4gaN6yy6iK2619x2dyzLUBj1PfJiihTisE/logo.png",
      "tags": [
        "nft"
      ],
      "extensions": {
        "website": "https://www.staratlas.com",
        "imageUrl": "https://storage.googleapis.com/nft-assets/ReBirth/poster-1/discovery-of-iris.jpg",
        "description": "The rogue planet, Iris, dense with invaluable materials, draws in and collides with seven child planets in a remote region of space, creating what is henceforth referred to as 'The Cataclysm'. When combined, these eight elements create a form of free energy. The collision creates a massively valuable debris field.",
        "serumV3Usdc": "AYXTVttPfhYmn3jryX5XbRjwPK2m9445mbN2iLyRD6nq"
      }
    },
    {
      "chainId": 101,
      "address": "ATSPo9f9TJ3Atx8SuoTYdzSMh4ctQBzYzDiNukQDmoF7",
      "symbol": "HOSA",
      "name": "The Heart of Star Atlas",
      "decimals": 0,
      "logoURI": "https://raw.githubusercontent.com/solana-labs/token-list/main/assets/mainnet/ATSPo9f9TJ3Atx8SuoTYdzSMh4ctQBzYzDiNukQDmoF7/logo.png",
      "tags": [
        "nft"
      ],
      "extensions": {
        "website": "https://www.staratlas.com",
        "imageUrl": "https://storage.googleapis.com/nft-assets/ReBirth/poster-2/the-heart-of-star-atlas.jpg",
        "description": "At the core of Star Atlas lies a treasure trove of priceless data. After an unsuspecting deep space explorer discovers “The Cataclysm”, he scans its riches, creating what will once be known as the first intergalactic data block. He sells this invaluable information to all three rival factions, igniting a lethal spark that forever changes the course of history.",
        "serumV3Usdc": "5Erzgrw9pTjNWLeqHp2sChJq7smB7WXRQYw9wvkvA59t"
      }
    },
    {
      "chainId": 101,
      "address": "36s6AFRXzE9KVdUyoJQ5y6mwxXw21LawYqqwNiQUMD8s",
      "symbol": "TCW",
      "name": "The Convergence War",
      "decimals": 0,
      "logoURI": "https://raw.githubusercontent.com/solana-labs/token-list/main/assets/mainnet/36s6AFRXzE9KVdUyoJQ5y6mwxXw21LawYqqwNiQUMD8s/logo.png",
      "tags": [
        "nft"
      ],
      "extensions": {
        "website": "https://www.staratlas.com",
        "imageUrl": "https://storage.googleapis.com/nft-assets/ReBirth/poster-3/the-convergence-war.jpg",
        "description": "All three factions, thinking they were the sole owners of the cataclysmic data drop, converge to settle the area. A devastating war breaks out across the galaxy after their inability to settle the disputed territory.",
        "serumV3Usdc": "DXPv2ZyMD6Y2mDenqYkAhkvGSjNahkuMkm4zv6DqB7RF"
      }
    },
    {
      "chainId": 101,
      "address": "BgiTVxW9uLuHHoafTd2qjYB5xjCc5Y1EnUuYNfmTwhvp",
      "symbol": "LOST",
      "name": "Short Story of a Lost Astronaut",
      "decimals": 0,
      "logoURI": "https://raw.githubusercontent.com/solana-labs/token-list/main/assets/mainnet/BgiTVxW9uLuHHoafTd2qjYB5xjCc5Y1EnUuYNfmTwhvp/logo.png",
      "tags": [
        "nft"
      ],
      "extensions": {
        "website": "https://www.staratlas.com",
        "imageUrl": "https://storage.googleapis.com/nft-assets/ReBirth/poster-4/short-story-of-a-lost-astronaut.jpg",
        "description": "He thought it would be just another routine exploration mission. Get there, scan, save data blocks and return. But when a surprise radiation storm knocked out his spaceship and swept him up into its high-velocity current, the only thing that saved him from certain doom was his custom ion shield.",
        "serumV3Usdc": "73d9N7BbWVKBG6A2xwwwEHcxzPB26YzbMnRjue3DPzqs"
      }
    },
    {
      "chainId": 101,
      "address": "4G85c5aUsRTrRPqE5VjY7ebD9b2ktTF6NEVGiCddRBDX",
      "symbol": "LOVE",
      "name": "B ❤ P",
      "decimals": 0,
      "logoURI": "https://raw.githubusercontent.com/solana-labs/token-list/main/assets/mainnet/4G85c5aUsRTrRPqE5VjY7ebD9b2ktTF6NEVGiCddRBDX/logo.png",
      "tags": [
        "nft"
      ],
      "extensions": {
        "website": "https://www.staratlas.com",
        "imageUrl": "https://storage.googleapis.com/nft-assets/ReBirth/poster-5/love-story.jpg",
        "description": "Paizul, the charismatic and brilliant leader of the ONI consortium, vividly recalls the first time she saw her one true love. It was a warm summer day, full of raging ionic storms. Lightning was piercing the sky as Bekalu took off his helmet and locked eyes with her. “What are the chances of nearly colliding with someone flying through these wastelands on a day like this”, he smiled with his booming voice. “Perhaps it’s destiny,” she smiled back mysteriously. There was another strike of lightning, but this time the sky remained calm.",
        "serumV3Usdc": "AM9sNDh48N2qhYSgpA58m9dHvrMoQongtyYu2u2XoYTc"
      }
    },
    {
      "chainId": 101,
      "address": "7dr7jVyXf1KUnYq5FTpV2vCZjKRR4MV94jzerb8Fi16Q",
      "symbol": "MRDR",
      "name": "The Assassination of Paizul",
      "decimals": 0,
      "logoURI": "https://raw.githubusercontent.com/solana-labs/token-list/main/assets/mainnet/7dr7jVyXf1KUnYq5FTpV2vCZjKRR4MV94jzerb8Fi16Q/logo.png",
      "tags": [
        "nft"
      ],
      "extensions": {
        "website": "https://www.staratlas.com",
        "imageUrl": "https://storage.googleapis.com/nft-assets/ReBirth/poster-6/assassination-of-paizul.jpg",
        "description": "Suffering one of the cruelest fates in the universe, the Sogmian race of aliens was driven to the brink of extinction. With only 10,000 members left, they put all hope of salvation in the hands of their leader Paizul. After she was assassinated in a gruesome public way, so much fear was struck in the hearts of survivors that they set out to build their 'Last Stand'.",
        "serumV3Usdc": "BJiV2gCLwMvj2c1CbhnMjjy68RjqoMzYT8brDrpVyceA"
      }
    },
    {
      "chainId": 101,
      "address": "G1bE9ge8Yoq43hv7QLcumxTFhHqFMdcL4y2d6ZdzMG4b",
      "symbol": "PFP",
      "name": "Paizul Funeral Procession",
      "decimals": 0,
      "logoURI": "https://raw.githubusercontent.com/solana-labs/token-list/main/assets/mainnet/G1bE9ge8Yoq43hv7QLcumxTFhHqFMdcL4y2d6ZdzMG4b/logo.png",
      "tags": [
        "nft"
      ],
      "extensions": {
        "website": "https://www.staratlas.com",
        "imageUrl": "https://storage.googleapis.com/nft-assets/ReBirth/poster-7/paizul-funeral-procession.jpg",
        "description": "The sound of wailing echoes across the plains. The Sogmian procession solemnly marches in step past their ancestors’ gravestones, still haunted by the fate of their leader. The sun begins to set as they bring Paizul’s cryopod at the top of the Rock of Light. As a beam of light consumes the pod to upload it to eternal rest with the ancients, Bekalu falls to his knees with a wrathful howl. The crowd is rattled to the core, a foreboding of things to come.",
        "serumV3Usdc": "7JzaEAuVfjkrZyMwJgZF5aQkiEyVyCaTWA3N1fQK7Y6V"
      }
    },
    {
      "chainId": 101,
      "address": "6bD8mr8DyuVqN5dXd1jnqmCL66b5KUV14jYY1HSmnxTE",
      "symbol": "AVE",
      "name": "Ahr Visits Earth",
      "decimals": 0,
      "logoURI": "https://raw.githubusercontent.com/solana-labs/token-list/main/assets/mainnet/6bD8mr8DyuVqN5dXd1jnqmCL66b5KUV14jYY1HSmnxTE/logo.png",
      "tags": [
        "nft"
      ],
      "extensions": {
        "website": "https://www.staratlas.com",
        "imageUrl": "https://storage.googleapis.com/nft-assets/ReBirth/poster-8/ahr-visits-earth.jpg",
        "description": "Humankind is visited by Ahr, a mysterious being of pure light. But not all is as it seems… For through the power of illusion, we are tricked into forming a space-based religion, plundering the planet and launching ourselves towards the stars, permanently leaving the Earth.",
        "serumV3Usdc": "8yQzsbraXJFoPG5PdX73B8EVYFuPR9aC2axAqWearGKu"
      }
    },
    {
      "chainId": 101,
      "address": "9vi6PTKBFHR2hXgyjoTZx6h7WXNkFAA5dCsZRSi4higK",
      "symbol": "ASF",
      "name": "Armstrong Forever",
      "decimals": 0,
      "logoURI": "https://raw.githubusercontent.com/solana-labs/token-list/main/assets/mainnet/9vi6PTKBFHR2hXgyjoTZx6h7WXNkFAA5dCsZRSi4higK/logo.png",
      "tags": [
        "nft"
      ],
      "extensions": {
        "website": "https://www.staratlas.com",
        "imageUrl": "https://storage.googleapis.com/nft-assets/ReBirth/poster-15/armstrong-forever.jpg",
        "description": "When humans were racing to expand into outer space under Ahr’s influence, the devastation they inflicted upon the planet was so great that it weakened the Earth’s geomagnetic field. The reckless way the planet’s orbit was populated by machines and debris led to distortions in the gravity field. All this culminated in a disastrous slingshot effect for the many satellites orbiting the blue dot, altering their trajectories to loosen the direct gravity pull of the planet and scatter into deep space. Some of these satellites contained valuable data that was lost forever.  In 2621, the Council of Peace put a bounty on these ancient artifacts to integrate them into Star Atlas, leading to a hunt for them across the galaxy. One of the most sought-after satellites in history records bears the name of Neil Armstrong, the first human to set foot on the Moon.  Initially launched into medium Earth orbit as a cornerstone of the global positioning system (GPS), the satellite had untold additional capabilities that made it more and more valuable as it drifted off into the void.",
        "serumV3Usdc": "8yQzsbraXJFoPG5PdX73B8EVYFuPR9aC2axAqWearGKu"
      }
    },
    {
      "chainId": 101,
      "address": "Hfjgcs9ix17EwgXVVbKjo6NfMm2CXfr34cwty3xWARUm",
      "symbol": "TLS",
      "name": "The Last Stand",
      "decimals": 0,
      "logoURI": "https://raw.githubusercontent.com/solana-labs/token-list/main/assets/mainnet/Hfjgcs9ix17EwgXVVbKjo6NfMm2CXfr34cwty3xWARUm/logo.png",
      "tags": [
        "nft"
      ],
      "extensions": {
        "website": "https://www.staratlas.com",
        "serumV3Usdc": "AVHndcEDUjP9Liz5dfcvAPAMffADXG6KMPn8sWB1XhFQ"
      }
    },
    {
      "chainId": 101,
      "address": "8EXX5kG7qWTjgpNSGX7PnB6hJZ8xhXUcCafVJaBEJo32",
      "symbol": "SPT",
      "name": "The Signing of the Peace Treaty",
      "decimals": 0,
      "logoURI": "https://raw.githubusercontent.com/solana-labs/token-list/main/assets/mainnet/8EXX5kG7qWTjgpNSGX7PnB6hJZ8xhXUcCafVJaBEJo32/logo.png",
      "tags": [
        "nft"
      ],
      "extensions": {
        "website": "https://www.staratlas.com",
        "serumV3Usdc": "FZ9xhZbkt9bKKVpWmFxRhEJyzgxqU5w5xu3mXcF6Eppe"
      }
    },
    {
      "chainId": 101,
      "address": "CAjoJeGCCRae9oDwHYXzkeUDonp3dZLWV5GKHysLwjnx",
      "symbol": "PBA",
      "name": "The Peacebringers Archive",
      "decimals": 0,
      "logoURI": "https://raw.githubusercontent.com/solana-labs/token-list/main/assets/mainnet/CAjoJeGCCRae9oDwHYXzkeUDonp3dZLWV5GKHysLwjnx/logo.png",
      "tags": [
        "nft"
      ],
      "extensions": {
        "website": "https://www.staratlas.com",
        "serumV3Usdc": "4jN1R453Acv9egnr7Dry3x9Xe3jqh1tqz5RokniaeVhy"
      }
    },
    {
      "chainId": 101,
      "address": "FPnwwNiL1tXqd4ZbGjFYsCw5qsQw91VN79SNcU4Bc732",
      "symbol": "UWB",
      "name": "Ustur Wod.bod",
      "decimals": 0,
      "logoURI": "https://raw.githubusercontent.com/solana-labs/token-list/main/assets/mainnet/FPnwwNiL1tXqd4ZbGjFYsCw5qsQw91VN79SNcU4Bc732/logo.png",
      "tags": [
        "nft"
      ],
      "extensions": {
        "website": "https://www.staratlas.com",
        "serumV3Usdc": "J99HsFQEWKR3UiFQpKTnF11iaNiR1enf2LxHfgsbVc59"
      }
    },
    {
      "chainId": 101,
      "address": "DB76aiNQeLzHPwvFhzgwfpe6HGHCDTQ6snW6UD7AnHid",
      "symbol": "OMPH",
      "name": "Om Photoli",
      "decimals": 0,
      "logoURI": "https://raw.githubusercontent.com/solana-labs/token-list/main/assets/mainnet/DB76aiNQeLzHPwvFhzgwfpe6HGHCDTQ6snW6UD7AnHid/logo.png",
      "tags": [
        "nft"
      ],
      "extensions": {
        "website": "https://www.staratlas.com",
        "serumV3Usdc": "HdvXMScwAQQh9pEvLZjuaaeJcLTmixxYoMFefeqHFn2E"
      }
    },
    {
      "chainId": 101,
      "address": "BrzwWsG845VttbTsacZMLKhyc2jAZU12MaPkTYrJHoqm",
      "symbol": "SATM",
      "name": "Star Atlas - The Movie",
      "decimals": 0,
      "logoURI": "https://raw.githubusercontent.com/solana-labs/token-list/main/assets/mainnet/BrzwWsG845VttbTsacZMLKhyc2jAZU12MaPkTYrJHoqm/logo.png",
      "tags": [
        "nft"
      ],
      "extensions": {
        "website": "https://www.staratlas.com",
        "imageUrl": "https://storage.googleapis.com/nft-assets/ReBirth/poster-14/star-at-atlas-movie.jpg",
        "description": "“The first to arrive at the universe’s next frontier is the first to knock on the gates of prosperity.” — Ustur Armi.eldr",
        "serumV3Usdc": "KHw8L2eE6kpp8ziWPghBTtiAVCUvdSKMvGtT1e9AuJd"
      }
    },
    {
      "chainId": 101,
      "address": "8ymi88q5DtmdNTn2sPRNFkvMkszMHuLJ1e3RVdWjPa3s",
      "symbol": "SDOGE",
      "name": "SolDoge",
      "decimals": 0,
      "logoURI": "https://raw.githubusercontent.com/solana-labs/token-list/main/assets/mainnet/8ymi88q5DtmdNTn2sPRNFkvMkszMHuLJ1e3RVdWjPa3s/logo.png",
      "tags": [],
      "extensions": {
        "website": "https://www.soldoge.org",
        "serumV3Usdc": "9aruV2p8cRWxybx6wMsJwPFqeN7eQVPR74RrxdM3DNdu"
      }
    },
    {
      "chainId": 101,
      "address": "DQRNdQWz5NzbYgknGsZqSSXbdhQWvXSe8S56mrtNAs1b",
      "symbol": "ENTROPPP",
      "name": "ENTROPPP (Entropy for security)",
      "decimals": 6,
      "logoURI": "https://raw.githubusercontent.com/solana-labs/token-list/main/assets/mainnet/DQRNdQWz5NzbYgknGsZqSSXbdhQWvXSe8S56mrtNAs1b/logo.png",
      "tags": [
        "Cryptography",
        "Blockchain security",
        "Randomness and entropy"
      ],
      "extensions": {
        "website": "https://www.entroppp.com"
      }
    },
    {
      "chainId": 101,
      "address": "8RYSc3rrS4X4bvBCtSJnhcpPpMaAJkXnVKZPzANxQHgz",
      "symbol": "YARD",
      "name": "SolYard Finance",
      "decimals": 9,
      "logoURI": "https://raw.githubusercontent.com/solana-labs/token-list/main/assets/mainnet/8RYSc3rrS4X4bvBCtSJnhcpPpMaAJkXnVKZPzANxQHgz/logo.png",
      "tags": [],
      "extensions": {
        "website": "https://solyard.finance/"
      }
    },
    {
      "chainId": 101,
      "address": "nope9HWCJcXVFkG49CDk7oYFtgGsUzsRvHdcJeL2aCL",
      "symbol": "NOPE",
      "name": "NOPE FINANCE",
      "decimals": 9,
      "logoURI": "https://raw.githubusercontent.com/solana-labs/token-list/main/assets/mainnet/nope9HWCJcXVFkG49CDk7oYFtgGsUzsRvHdcJeL2aCL/logo.png",
      "tags": [],
      "extensions": {
        "website": "https://nopefinance.xyz/"
      }
    },
    {
      "chainId": 101,
      "address": "43VWkd99HjqkhFTZbWBpMpRhjG469nWa7x7uEsgSH7We",
      "symbol": "STNK",
      "name": "Stonks",
      "decimals": 9,
      "logoURI": "https://raw.githubusercontent.com/solana-labs/token-list/main/assets/mainnet/43VWkd99HjqkhFTZbWBpMpRhjG469nWa7x7uEsgSH7We/logo.png",
      "tags": [],
      "extensions": {
        "website": "https://stonkscoin.org/"
      }
    },
    {
      "chainId": 101,
      "address": "4368jNGeNq7Tt4Vzr98UWxL647PYu969VjzAsWGVaVH2",
      "symbol": "MEAL",
      "name": "HUNGRY",
      "decimals": 8,
      "logoURI": "https://raw.githubusercontent.com/solana-labs/token-list/main/assets/mainnet/4368jNGeNq7Tt4Vzr98UWxL647PYu969VjzAsWGVaVH2/logo.png",
      "tags": [],
      "extensions": {
        "website": "https://hungrycoin.io/"
      }
    },
    {
      "chainId": 101,
      "address": "8GQsW3f7mdwfjqJon2myADcBsSsRjpXmxHYDG8q1pvV6",
      "symbol": "HOLD",
      "name": "Holdana",
      "decimals": 9,
      "logoURI": "https://raw.githubusercontent.com/solana-labs/token-list/main/assets/mainnet/8GQsW3f7mdwfjqJon2myADcBsSsRjpXmxHYDG8q1pvV6/logo.png",
      "tags": [],
      "extensions": {
        "medium": "https://holdanatoken.medium.com/",
        "twitter": "https://twitter.com/HoldanaOfficial",
        "serumV3Usdc": "G2j5zKtfymPcWMq1YRoKrfUWy64SZ6ZxDVscHSyPQqmz"
      }
    },
    {
      "chainId": 101,
      "address": "64SqEfHtu4bZ6jr1mAxaWrLFdMngbKbru9AyaG2Dyk5T",
      "symbol": "wen-token",
      "name": "wen-token",
      "decimals": 0,
      "logoURI": "https://raw.githubusercontent.com/solana-labs/token-list/main/assets/mainnet/64SqEfHtu4bZ6jr1mAxaWrLFdMngbKbru9AyaG2Dyk5T/logo.png",
      "tags": [
        "nft"
      ],
      "extensions": {
        "website": "https://pythians.pyth.network"
      }
    },
    {
      "chainId": 101,
      "address": "9axWWN2FY8njSSQReepkiSE56U2yAvPFGuaXRQNdkZaS",
      "symbol": "wen-token-2",
      "name": "wen-token-2",
      "decimals": 0,
      "logoURI": "https://raw.githubusercontent.com/solana-labs/token-list/main/assets/mainnet/9axWWN2FY8njSSQReepkiSE56U2yAvPFGuaXRQNdkZaS/logo.png",
      "tags": [
        "nft"
      ],
      "extensions": {
        "website": "https://pythians.pyth.network"
      }
    },
    {
      "chainId": 101,
      "address": "4dmKkXNHdgYsXqBHCuMikNQWwVomZURhYvkkX5c4pQ7y",
      "symbol": "SNY",
      "name": "Synthetify",
      "decimals": 6,
      "logoURI": "https://raw.githubusercontent.com/solana-labs/token-list/main/assets/mainnet/4dmKkXNHdgYsXqBHCuMikNQWwVomZURhYvkkX5c4pQ7y/logo.png",
      "tags": [],
      "extensions": {
        "website": "https://synthetify.io/",
        "twitter": "https://twitter.com/synthetify",
        "coingeckoId": "syntheify-token"
      }
    },
    {
      "chainId": 101,
      "address": "4wTMJsh3q66PmAkmwEW47qVDevMZMVVWU3n1Yhqztwi6",
      "symbol": "ARCD",
      "name": "Arcade Token (Wormhole)",
      "decimals": 9,
      "logoURI": "https://raw.githubusercontent.com/solana-labs/token-list/main/assets/mainnet/4wTMJsh3q66PmAkmwEW47qVDevMZMVVWU3n1Yhqztwi6/logo.png",
      "tags": [
        "wrapped",
        "wormhole"
      ],
      "extensions": {
        "address": "0xb581E3a7dB80fBAA821AB39342E9Cbfd2ce33c23",
        "bridgeContract": "https://etherscan.io/address/0xf92cD566Ea4864356C5491c177A430C222d7e678",
        "assetContract": "https://etherscan.io/address/0xb581E3a7dB80fBAA821AB39342E9Cbfd2ce33c23",
        "website": "https://arcade.city",
        "twitter": "https://twitter.com/ArcadeCityHall"
      }
    },
    {
      "chainId": 101,
      "address": "Amt5wUJREJQC5pX7Z48YSK812xmu4j3sQVupNhtsEuY8",
      "symbol": "FROG",
      "name": "FROG",
      "decimals": 6,
      "logoURI": "https://raw.githubusercontent.com/solana-labs/token-list/main/assets/mainnet/Amt5wUJREJQC5pX7Z48YSK812xmu4j3sQVupNhtsEuY8/logo.png",
      "tags": [],
      "extensions": {
        "website": "https://www.froglana.com/",
        "serumV3Usdc": "2Si6XDdpv5zcvYna221eZZrsjsp5xeYoz9W1TVdMdbnt"
      }
    },
    {
      "chainId": 101,
      "address": "DEAdry5qhNoSkF3mbFrTa6udGbMwUoLnQhvchCu26Ak1",
      "symbol": "JUEL",
      "name": "Juel Token",
      "decimals": 9,
      "logoURI": "https://raw.githubusercontent.com/solana-labs/token-list/main/assets/mainnet/DEAdry5qhNoSkF3mbFrTa6udGbMwUoLnQhvchCu26Ak1/logo.png",
      "tags": [],
      "extensions": {
        "website": "http://juel.gg"
      }
    },
    {
      "chainId": 101,
      "address": "9Y8NT5HT9z2EsmCbYMgKXPRq3h3aa6tycEqfFiXjfZM7",
      "symbol": "CRT",
      "name": "CARROT",
      "decimals": 9,
      "logoURI": "https://raw.githubusercontent.com/solana-labs/token-list/main/assets/mainnet/9Y8NT5HT9z2EsmCbYMgKXPRq3h3aa6tycEqfFiXjfZM7/logo.png",
      "tags": [],
      "extensions": {
        "website": "https://farmerscarrot.com/",
        "serumV3Usdc": "Aa8mN8bXAobmcuHDpbbZh55SoadUry6WdsYz2886Ymqf"
      }
    },
    {
      "chainId": 101,
      "address": "AMdnw9H5DFtQwZowVFr4kUgSXJzLokKSinvgGiUoLSps",
      "symbol": "MOLA",
      "name": "MOONLANA",
      "decimals": 9,
      "logoURI": "https://raw.githubusercontent.com/solana-labs/token-list/main/assets/mainnet/AMdnw9H5DFtQwZowVFr4kUgSXJzLokKSinvgGiUoLSps/logo.png",
      "tags": [],
      "extensions": {
        "website": "https://moonlana.com/",
        "twitter": "https://twitter.com/xMoonLana",
        "medium": "https://moonlana.medium.com/",
        "coingeckoId": "moonlana"
      }
    },
    {
      "chainId": 101,
      "address": "3x7UeXDF4imKSKnizK9mYyx1M5bTNzpeALfPeB8S6XT9",
      "symbol": "SKEM",
      "name": "SKEM",
      "decimals": 9,
      "logoURI": "https://raw.githubusercontent.com/solana-labs/token-list/main/assets/mainnet/3x7UeXDF4imKSKnizK9mYyx1M5bTNzpeALfPeB8S6XT9/logo.svg",
      "tags": [],
      "extensions": {
        "website": "https://skem.finance/",
        "serumV3Usdc": "HkYJ3dX8CLSGyGZzfuqYiuoDjDmrDiu1vZhPtFJZa5Vt"
      }
    },
    {
      "chainId": 101,
      "address": "GHvFFSZ9BctWsEc5nujR1MTmmJWY7tgQz2AXE6WVFtGN",
      "symbol": "SOLAPE",
      "name": "SolAPE Token",
      "decimals": 9,
      "logoURI": "https://raw.githubusercontent.com/solana-labs/token-list/main/assets/mainnet/GHvFFSZ9BctWsEc5nujR1MTmmJWY7tgQz2AXE6WVFtGN/logo.png",
      "tags": [
        "utility-token"
      ],
      "extensions": {
        "coingeckoId": "solape-token",
        "website": "https://solape.io",
        "twitter": "https://twitter.com/SolApeFinance",
        "serumV3Usdc": "4zffJaPyeXZ2wr4whHgP39QyTfurqZ2BEd4M5W6SEuon"
      }
    },
    {
      "chainId": 101,
      "address": "9nEqaUcb16sQ3Tn1psbkWqyhPdLmfHWjKGymREjsAgTE",
      "symbol": "WOOF",
      "name": "WOOFENOMICS",
      "decimals": 6,
      "logoURI": "https://raw.githubusercontent.com/solana-labs/token-list/main/assets/mainnet/9nEqaUcb16sQ3Tn1psbkWqyhPdLmfHWjKGymREjsAgTE/logo.png",
      "tags": [],
      "extensions": {
        "website": "https://woofsolana.com",
        "serumV3Usdc": "CwK9brJ43MR4BJz2dwnDM7EXCNyHhGqCJDrAdsEts8n5"
      }
    },
    {
      "chainId": 101,
      "address": "MERt85fc5boKw3BW1eYdxonEuJNvXbiMbs6hvheau5K",
      "symbol": "MER",
      "name": "Mercurial",
      "decimals": 6,
      "logoURI": "https://raw.githubusercontent.com/solana-labs/token-list/main/assets/mainnet/MERt85fc5boKw3BW1eYdxonEuJNvXbiMbs6hvheau5K/logo.png",
      "tags": [],
      "extensions": {
        "coingeckoId": "mercurial",
        "website": "https://www.mercurial.finance/",
        "serumV3Usdc": "G4LcexdCzzJUKZfqyVDQFzpkjhB1JoCNL8Kooxi9nJz5",
        "waterfallbot": "https://bit.ly/MERwaterfall"
      }
    },
    {
      "chainId": 101,
      "address": "9MhNoxy1PbmEazjPo9kiZPCcG7BiFbhi3bWZXZgacfpp",
      "symbol": "ACMN",
      "name": "ACUMEN",
      "decimals": 9,
      "logoURI": "https://raw.githubusercontent.com/solana-labs/token-list/main/assets/mainnet/9MhNoxy1PbmEazjPo9kiZPCcG7BiFbhi3bWZXZgacfpp/logo.png",
      "tags": [],
      "extensions": {
        "website": "https://acumen.network/"
      }
    },
    {
      "chainId": 101,
      "address": "HRhCiCe8WLC4Jsy43Jkhq3poEWpjgXKD1U26XACReimt",
      "symbol": "zSOL",
      "name": "zSOL (ACUMEN)",
      "decimals": 9,
      "logoURI": "https://raw.githubusercontent.com/solana-labs/token-list/main/assets/mainnet/HRhCiCe8WLC4Jsy43Jkhq3poEWpjgXKD1U26XACReimt/logo.png",
      "tags": [],
      "extensions": {
        "website": "https://acumen.network/"
      }
    },
    {
      "chainId": 101,
      "address": "2LBYxD4Jzipk1bEREW6vQk163cj27mUSxmHzW2ujXFNy",
      "symbol": "zUSDC",
      "name": "zUSDC (ACUMEN)",
      "decimals": 6,
      "logoURI": "https://raw.githubusercontent.com/solana-labs/token-list/main/assets/mainnet/2LBYxD4Jzipk1bEREW6vQk163cj27mUSxmHzW2ujXFNy/logo.png",
      "tags": [],
      "extensions": {
        "website": "https://acumen.network/"
      }
    },
    {
      "chainId": 101,
      "address": "DFTZmEopSWrj6YcsmQAAxypN7cHM3mnruEisJPQFJbs7",
      "symbol": "zBTC",
      "name": "zBTC (ACUMEN)",
      "decimals": 6,
      "logoURI": "https://raw.githubusercontent.com/solana-labs/token-list/main/assets/mainnet/DFTZmEopSWrj6YcsmQAAxypN7cHM3mnruEisJPQFJbs7/logo.png",
      "tags": [],
      "extensions": {
        "website": "https://acumen.network/"
      }
    },
    {
      "chainId": 101,
      "address": "A8pnvbKWmTjjnUMzmY6pDJRHy3QdQNdqJdL1VFYXX4oW",
      "symbol": "zETH",
      "name": "zETH (ACUMEN)",
      "decimals": 6,
      "logoURI": "https://raw.githubusercontent.com/solana-labs/token-list/main/assets/mainnet/A8pnvbKWmTjjnUMzmY6pDJRHy3QdQNdqJdL1VFYXX4oW/logo.png",
      "tags": [],
      "extensions": {
        "website": "https://acumen.network/"
      }
    },
    {
      "chainId": 101,
      "address": "9hZt5mP139TvzDBZHtruXxAyjYHiovKXfxW6XNYiofae",
      "symbol": "zSRM",
      "name": "zSRM (ACUMEN)",
      "decimals": 6,
      "logoURI": "https://raw.githubusercontent.com/solana-labs/token-list/main/assets/mainnet/9hZt5mP139TvzDBZHtruXxAyjYHiovKXfxW6XNYiofae/logo.png",
      "tags": [],
      "extensions": {
        "website": "https://acumen.network/"
      }
    },
    {
      "chainId": 101,
      "address": "BR31LZKtry5tyjVtZ49PFZoZjtE5SeS4rjVMuL9Xiyer",
      "symbol": "zSTEP",
      "name": "zSTEP (ACUMEN)",
      "decimals": 9,
      "logoURI": "https://raw.githubusercontent.com/solana-labs/token-list/main/assets/mainnet/BR31LZKtry5tyjVtZ49PFZoZjtE5SeS4rjVMuL9Xiyer/logo.png",
      "tags": [],
      "extensions": {
        "website": "https://acumen.network/"
      }
    },
    {
      "chainId": 101,
      "address": "7wZsSyzD4Ba8ZkPhRh62KshQc8TQYiB5KtdNknywE3k4",
      "symbol": "zRAY",
      "name": "zRAY (ACUMEN)",
      "decimals": 6,
      "logoURI": "https://raw.githubusercontent.com/solana-labs/token-list/main/assets/mainnet/BR31LZKtry5tyjVtZ49PFZoZjtE5SeS4rjVMuL9Xiyer/logo.png",
      "tags": [],
      "extensions": {
        "website": "https://acumen.network/"
      }
    },
    {
      "chainId": 101,
      "address": "EfLvzNsqmkoSneiML5t7uHCPEVRaWCpG4N2WsS39nWCU",
      "symbol": "MUDLEY",
      "name": "MUDLEY",
      "decimals": 9,
      "logoURI": "https://raw.githubusercontent.com/solana-labs/token-list/main/assets/mainnet/EfLvzNsqmkoSneiML5t7uHCPEVRaWCpG4N2WsS39nWCU/logo.png",
      "tags": [],
      "extensions": {
        "website": "https://www.mudley.io/"
      }
    },
    {
      "chainId": 101,
      "address": "GpYMp8eP3HADY8x1jLVfFVBVYqxFNxT5mFhZAZt9Poco",
      "symbol": "CAPE",
      "name": "Crazy Ape Coin",
      "decimals": 9,
      "logoURI": "https://raw.githubusercontent.com/solana-labs/token-list/main/assets/mainnet/GpYMp8eP3HADY8x1jLVfFVBVYqxFNxT5mFhZAZt9Poco/logo.png",
      "tags": [],
      "extensions": {
        "website": "https://www.crazyapecoin.com/"
      }
    },
    {
      "chainId": 101,
      "address": "7ApYvMWwHJSgWz9BvMuNzqzUAqYbxByjzZu31t8FkYDy",
      "symbol": "SFairy",
      "name": "Fairy Finance",
      "decimals": 9,
      "logoURI": "https://raw.githubusercontent.com/debianos1/logo-token/main/fairyfinane%20.png",
      "tags": [],
      "extensions": {
        "twitter": "https://twitter.com/fairy_finance"
      }
    },
    {
      "chainId": 101,
      "address": "7Csho7qjseDjgX3hhBxfwP1W3LYARK3QH3PM2x55we14",
      "symbol": "LOTTO",
      "name": "Lotto",
      "decimals": 6,
      "logoURI": "https://raw.githubusercontent.com/solana-labs/token-list/main/assets/mainnet/7Csho7qjseDjgX3hhBxfwP1W3LYARK3QH3PM2x55we14/logo.png",
      "tags": [],
      "extensions": {
        "serumV3Usdc": "9MZKfgZzPgeidAukYpHtsLYm4eAdJFnR7nhPosWT8jiv",
        "coingeckoId": "lotto",
        "website": "lotto.finance",
        "address": "0xb0dfd28d3cf7a5897c694904ace292539242f858",
        "assetContract": "https://etherscan.io/address/0xb0dfd28d3cf7a5897c694904ace292539242f858",
        "tggroup": "https://t.me/lottofinance"
      }
    },
    {
      "chainId": 101,
      "address": "7uv3ZvZcQLd95bUp5WMioxG7tyAZVXFfr8JYkwhMYrnt",
      "symbol": "BOLE",
      "name": "Bole Token",
      "decimals": 4,
      "logoURI": "https://raw.githubusercontent.com/solana-labs/token-list/main/assets/mainnet/7uv3ZvZcQLd95bUp5WMioxG7tyAZVXFfr8JYkwhMYrnt/logo.png",
      "tags": [],
      "extensions": {
        "website": "https://tokenbole.com/",
        "serumV3Usdc": "9yGqsboBtvztDgGbGFEaBBT2G8dUMhxewXDQpy6T3eDm",
        "coingeckoId": "bole-token"
      }
    },
    {
      "chainId": 101,
      "address": "Bxp46xCB6CLjiqE99QaTcJAaY1hYF1o63DUUrXAS7QFu",
      "symbol": "mBRZ",
      "name": "SolMiner Bronze",
      "decimals": 9,
      "logoURI": "https://raw.githubusercontent.com/solana-labs/token-list/main/assets/mainnet/Bxp46xCB6CLjiqE99QaTcJAaY1hYF1o63DUUrXAS7QFu/logo.png",
      "tags": [],
      "extensions": {
        "website": "https://solminer.app",
        "medium": "https://solminer.medium.com/",
        "twitter": "https://twitter.com/SolMinerproject"
      }
    },
    {
      "chainId": 101,
      "address": "GZNrMEdrt6Vg428JzvJYRGGPpVxgjUPsg6WLqKBvmNLw",
      "symbol": "mPLAT",
      "name": "SolMiner Platinum",
      "decimals": 9,
      "logoURI": "https://raw.githubusercontent.com/solana-labs/token-list/main/assets/mainnet/GZNrMEdrt6Vg428JzvJYRGGPpVxgjUPsg6WLqKBvmNLw/logo.png",
      "tags": [],
      "extensions": {
        "website": "https://solminer.app",
        "medium": "https://solminer.medium.com/",
        "twitter": "https://twitter.com/SolMinerproject"
      }
    },
    {
      "chainId": 101,
      "address": "Er7a3ugS6kkAqj6sp3UmXEFAFrDdLMRQEkV9QH2fwRYA",
      "symbol": "mDIAM",
      "name": "SolMiner Diamond",
      "decimals": 9,
      "logoURI": "https://raw.githubusercontent.com/solana-labs/token-list/main/assets/mainnet/Er7a3ugS6kkAqj6sp3UmXEFAFrDdLMRQEkV9QH2fwRYA/logo.png",
      "tags": [],
      "extensions": {
        "website": "https://solminer.app",
        "medium": "https://solminer.medium.com/",
        "twitter": "https://twitter.com/SolMinerproject"
      }
    },
    {
      "chainId": 101,
      "address": "5JnZ667P3VcjDinkJFysWh2K2KtViy63FZ3oL5YghEhW",
      "symbol": "APYS",
      "name": "APYSwap",
      "decimals": 9,
      "logoURI": "https://raw.githubusercontent.com/solana-labs/token-list/main/assets/mainnet/5JnZ667P3VcjDinkJFysWh2K2KtViy63FZ3oL5YghEhW/logo.png",
      "tags": [
        "wrapped"
      ],
      "extensions": {
        "website": "https://apyswap.com",
        "coingeckoId": "apyswap"
      }
    },
    {
      "chainId": 101,
      "address": "ss1gxEUiufJyumsXfGbEwFe6maraPmc53fqbnjbum15",
      "symbol": "SS1",
      "name": "Naked Shorts",
      "decimals": 0,
      "logoURI": "https://raw.githubusercontent.com/solana-labs/token-list/main/assets/mainnet/ss1gxEUiufJyumsXfGbEwFe6maraPmc53fqbnjbum15/logo.png",
      "tags": [
        "nft"
      ],
      "extensions": {
        "website": "https://www.sol-talk.com/sol-survivor",
        "twitter": "https://twitter.com/sol__survivor",
        "imageUrl": "https://www.arweave.net/N-RGNyi1o1evhr7jTCXxHQlSndNPdnHWEzUTbTGMCl4",
        "animationUrl": "https://www.arweave.net/KBzRUmQNX6VKDH41N_uOETtJH21YtWXrOz270b8eqyo?ext=glb",
        "description": "After a gamma squeeze event he was left covered in theta. Due to the accident he lost his memories but gained the ability to refract light. He joins the tournament hoping to discover more about his past. His only clue is a damaged ID card with the word Malvin inscribed. Special: 'Now You See Me'"
      }
    },
    {
      "chainId": 101,
      "address": "GfJ3Vq2eSTYf1hJP6kKLE9RT6u7jF9gNszJhZwo5VPZp",
      "symbol": "SOLPAD",
      "name": "Solpad Finance",
      "decimals": 9,
      "logoURI": "https://raw.githubusercontent.com/solana-labs/token-list/main/assets/mainnet/GfJ3Vq2eSTYf1hJP6kKLE9RT6u7jF9gNszJhZwo5VPZp/logo.png",
      "tags": [
        "utility-token"
      ],
      "extensions": {
        "website": "https://www.solpad.finance/",
        "twitter": "https://twitter.com/FinanceSolpad",
        "github": "https://github.com/solpad-finance",
        "tgann": "https://t.me/solpadfinance",
        "tggroup": "https://t.me/solpadfinance_chat"
      }
    },
    {
      "chainId": 101,
      "address": "ERPueLaiBW48uBhqX1CvCYBv2ApHN6ZFuME1MeQGTdAi",
      "symbol": "MIT",
      "name": "Muskimum Impact Token",
      "decimals": 8,
      "logoURI": "https://raw.githubusercontent.com/solana-labs/token-list/main/assets/mainnet/ERPueLaiBW48uBhqX1CvCYBv2ApHN6ZFuME1MeQGTdAi/logo.png",
      "tags": [
        "mit",
        "musk"
      ],
      "extensions": {
        "website": "https://muskimum.win/",
        "twitter": "https://twitter.com/muskimum",
        "serumV3Usdc": "3mhrhTFrHtxe7uZhvzBhzneR3bD3hDyWcgEkR8EcvNZk"
      }
    },
    {
      "chainId": 101,
      "address": "BsDrXiQaFd147Fxq1fQYbJQ77P6tmPkRJQJzkKvspDKo",
      "symbol": "SOLA",
      "name": "SolaPAD Token (deprecated)",
      "decimals": 8,
      "logoURI": "https://raw.githubusercontent.com/solana-labs/token-list/main/assets/mainnet/BsDrXiQaFd147Fxq1fQYbJQ77P6tmPkRJQJzkKvspDKo/logo.png",
      "tags": [
        "SOLA",
        "LaunchPAD"
      ],
      "extensions": {
        "website": "https://www.solapad.org/",
        "twitter": "https://twitter.com/SolaPAD"
      }
    },
    {
      "chainId": 101,
      "address": "7fCzz6ZDHm4UWC9Se1RPLmiyeuQ6kStxpcAP696EuE1E",
      "symbol": "SHBL",
      "name": "Shoebill Coin",
      "decimals": 9,
      "logoURI": "https://raw.githubusercontent.com/solana-labs/token-list/main/assets/mainnet/7fCzz6ZDHm4UWC9Se1RPLmiyeuQ6kStxpcAP696EuE1E/logo.png",
      "tags": [],
      "extensions": {
        "website": "https://shoebillco.in/"
      }
    },
    {
      "chainId": 101,
      "address": "GnaFnTihwQFjrLeJNeVdBfEZATMdaUwZZ1RPxLwjbVwb",
      "symbol": "SHBL-USDC",
      "name": "Raydium Permissionless LP Token (SHBL-USDC)",
      "decimals": 9,
      "logoURI": "https://raw.githubusercontent.com/solana-labs/token-list/main/assets/mainnet/GnaFnTihwQFjrLeJNeVdBfEZATMdaUwZZ1RPxLwjbVwb/logo.png",
      "tags": [
        "lp-token"
      ],
      "extensions": {
        "website": "https://raydium.io/"
      }
    },
    {
      "chainId": 101,
      "address": "Djoz8btdR7p6xWHoVtPYF3zyN9LU5BBfMoDk4HczSDqc",
      "symbol": "AUSS",
      "name": "Ausshole",
      "decimals": 9,
      "logoURI": "https://raw.githubusercontent.com/solana-labs/token-list/main/assets/mainnet/Djoz8btdR7p6xWHoVtPYF3zyN9LU5BBfMoDk4HczSDqc/logo.svg",
      "tags": [],
      "extensions": {
        "website": "https://auss.finance/",
        "twitter": "https://twitter.com/ausstoken",
        "serumV3Usdc": "bNbYoc2KawipbXj76BiXbUdf2NcGKWkdp4S9uDvWXB1"
      }
    },
    {
      "chainId": 101,
      "address": "TuLipcqtGVXP9XR62wM8WWCm6a9vhLs7T1uoWBk6FDs",
      "symbol": "TULIP",
      "name": "Tulip",
      "decimals": 6,
      "logoURI": "https://raw.githubusercontent.com/solana-labs/token-list/main/assets/mainnet/TuLipcqtGVXP9XR62wM8WWCm6a9vhLs7T1uoWBk6FDs/logo.svg",
      "tags": [
        "tulip",
        "solfarm",
        "vaults"
      ],
      "extensions": {
        "website": "https://solfarm.io",
        "twitter": "https://twitter.com/Solfarmio",
        "coingeckoId": "solfarm",
        "serumV3Usdc": "8GufnKq7YnXKhnB3WNhgy5PzU9uvHbaaRrZWQK6ixPxW",
        "waterfallbot": "https://bit.ly/TULIPwaterfall"
      }
    },
    {
      "chainId": 101,
      "address": "5trVBqv1LvHxiSPMsHtEZuf8iN82wbpDcR5Zaw7sWC3s",
      "symbol": "JPYC",
      "name": "JPY Coin(Sollet)(Deprecated)",
      "decimals": 6,
      "logoURI": "https://raw.githubusercontent.com/solana-labs/token-list/main/assets/mainnet/5trVBqv1LvHxiSPMsHtEZuf8iN82wbpDcR5Zaw7sWC3s/logo.png",
      "tags": [
        "stablecoin",
        "ethereum",
        "wrapped-sollet"
      ],
      "extensions": {
        "website": "https://jpyc.jp/"
      }
    },
    {
      "chainId": 101,
      "address": "3QuAYThYKFXSmrTcSHsdd7sAxaFBobaCkLy2DBYJLMDs",
      "symbol": "TYNA",
      "name": "wTYNA",
      "decimals": 3,
      "logoURI": "https://raw.githubusercontent.com/solana-labs/token-list/main/assets/mainnet/3QuAYThYKFXSmrTcSHsdd7sAxaFBobaCkLy2DBYJLMDs/logo.png",
      "tags": [
        "ERC20",
        "ethereum"
      ],
      "extensions": {
        "address": "0x4ae54790c130B21E8CbaCAB011C6170e079e6eF5",
        "bridgeContract": "https://etherscan.io/address/0xeae57ce9cc1984f202e15e038b964bb8bdf7229a",
        "assetContract": "https://etherscan.io/address/0x4ae54790c130B21E8CbaCAB011C6170e079e6eF5",
        "website": "http://lendingbot.s3-website-us-east-1.amazonaws.com/whitepaper.html",
        "twitter": "https://twitter.com/btc_AP"
      }
    },
    {
      "chainId": 101,
      "address": "7zsKqN7Fg2s9VsqAq6XBoiShCVohpGshSUvoWBc6jKYh",
      "symbol": "ARDX",
      "name": "Wrapped ArdCoin (Sollet)",
      "decimals": 2,
      "logoURI": "https://raw.githubusercontent.com/solana-labs/token-list/main/assets/mainnet/7zsKqN7Fg2s9VsqAq6XBoiShCVohpGshSUvoWBc6jKYh/logo.png",
      "tags": [
        "wrapped-sollet",
        "ethereum"
      ],
      "extensions": {
        "website": "https://ardcoin.com",
        "coingeckoId": "ardcoin"
      }
    },
    {
      "chainId": 101,
      "address": "7zphtJVjKyECvQkdfxJNPx83MNpPT6ZJyujQL8jyvKcC",
      "symbol": "SSHIB",
      "name": "SolShib",
      "decimals": 9,
      "logoURI": "https://raw.githubusercontent.com/solana-labs/token-list/main/assets/mainnet/7zphtJVjKyECvQkdfxJNPx83MNpPT6ZJyujQL8jyvKcC/logo.png",
      "tags": [],
      "extensions": {
        "website": "https://solshib.com/"
      }
    },
    {
      "chainId": 101,
      "address": "HoSWnZ6MZzqFruS1uoU69bU7megzHUv6MFPQ5nqC6Pj2",
      "symbol": "SGI",
      "name": "SolGift",
      "decimals": 9,
      "logoURI": "https://raw.githubusercontent.com/solana-labs/token-list/main/assets/mainnet/HoSWnZ6MZzqFruS1uoU69bU7megzHUv6MFPQ5nqC6Pj2/logo.png",
      "tags": [],
      "extensions": {
        "website": "https://solshib.com/"
      }
    },
    {
      "chainId": 101,
      "address": "GpS9AavHtSUspaBnL1Tu26FWbUAdW8tm3MbacsNvwtGu",
      "symbol": "SOLT",
      "name": "Soltriever",
      "decimals": 9,
      "logoURI": "https://raw.githubusercontent.com/solana-labs/token-list/main/assets/mainnet/GpS9AavHtSUspaBnL1Tu26FWbUAdW8tm3MbacsNvwtGu/logo.png",
      "tags": [],
      "extensions": {
        "website": "http://soltriever.info/",
        "twitter": "https://twitter.com/_Soltriever"
      }
    },
    {
      "chainId": 101,
      "address": "2QK9vxydd7WoDwvVFT5JSU8cwE9xmbJSzeqbRESiPGMG",
      "symbol": "KEKW",
      "name": "kekwcoin",
      "decimals": 9,
      "logoURI": "https://raw.githubusercontent.com/solana-labs/token-list/main/assets/mainnet/2QK9vxydd7WoDwvVFT5JSU8cwE9xmbJSzeqbRESiPGMG/logo.png",
      "tags": [],
      "extensions": {
        "website": "https://kekw.io/",
        "twitter": "https://twitter.com/kekwcoin",
        "medium": "https://kekwcoin.medium.com/",
        "discord": "discord.gg/kekw",
        "description": "Kekwcoin is a creative community platform for content creators to monetize their artwork and get financial support from investors.",
        "serumV3Usdc": "N99ngemA29qSKqdDW7kRiZHS7h2wEFpdgRvgE3N2jy6"
      }
    },
    {
      "chainId": 101,
      "address": "qs9Scx8YwNXS6zHYPCnDnyHQcRHg3QwXxpyCXs5tdM8",
      "symbol": "POCO",
      "name": "POWER COIN",
      "decimals": 9,
      "logoURI": "https://raw.githubusercontent.com/solana-labs/token-list/main/assets/mainnet/qs9Scx8YwNXS6zHYPCnDnyHQcRHg3QwXxpyCXs5tdM8/logo.png",
      "tags": [
        "social-token",
        "poco"
      ]
    },
    {
      "chainId": 101,
      "address": "FxCvbCVAtNUEKSiKoF6xt2pWPfpXuYFWYbuQySaRnV5R",
      "symbol": "LOOP",
      "name": "LC Andy Social Token",
      "decimals": 9,
      "logoURI": "https://raw.githubusercontent.com/solana-labs/token-list/main/assets/mainnet/FxCvbCVAtNUEKSiKoF6xt2pWPfpXuYFWYbuQySaRnV5R/logo.png",
      "tags": [
        "social-token",
        "loop"
      ]
    },
    {
      "chainId": 101,
      "address": "3iXydLpqi38CeGDuLFF1WRbPrrkNbUsgVf98cNSg6NaA",
      "symbol": "Spro",
      "name": "Sproken Token",
      "decimals": 9,
      "logoURI": "https://cdn.jsdelivr.net/gh/kechricc/Sproken-Token-Logo/SprokenToken.png",
      "tags": [
        "Sprocket Token",
        "Mini Aussie",
        "Currency of the Sprokonomy"
      ],
      "extensions": {
        "website": "https://www.sprokentoken.com/"
      }
    },
    {
      "chainId": 101,
      "address": "H5gczCNbrtso6BqGKihF97RaWaxpUEZnFuFUKK4YX3s2",
      "symbol": "BDE",
      "name": "Big Defi Energy",
      "decimals": 9,
      "logoURI": "https://raw.githubusercontent.com/solana-labs/token-list/main/assets/mainnet/H5gczCNbrtso6BqGKihF97RaWaxpUEZnFuFUKK4YX3s2/logo.png",
      "tags": [],
      "extensions": {
        "website": "bigdefienergy.com",
        "twitter": "https://twitter.com/Bigdefi"
      }
    },
    {
      "chainId": 101,
      "address": "cREsCN7KAyXcBG2xZc8qrfNHMRgC3MhTb4n3jBnNysv",
      "symbol": "DWT",
      "name": "DARK WEB TOKEN",
      "decimals": 2,
      "logoURI": "https://raw.githubusercontent.com/solana-labs/token-list/main/assets/mainnet/cREsCN7KAyXcBG2xZc8qrfNHMRgC3MhTb4n3jBnNysv/logo.png",
      "tags": [
        "MEME"
      ],
      "extensions": {
        "serumV3Usdc": "526WW289h5wibg1Q55sK16CGoNip8H5d2AXVbaAGcUMb",
        "website": "https://www.darkwebtoken.live"
      }
    },
    {
      "chainId": 101,
      "address": "EdGAZ8JyFTFbmVedVTbaAEQRb6bxrvi3AW3kz8gABz2E",
      "symbol": "DOGA",
      "name": "Dogana",
      "decimals": 9,
      "logoURI": "https://raw.githubusercontent.com/solana-labs/token-list/main/assets/mainnet/EdGAZ8JyFTFbmVedVTbaAEQRb6bxrvi3AW3kz8gABz2E/logo.png",
      "tags": [],
      "extensions": {
        "twitter": "https://twitter.com/DoganaOfficial",
        "serumV3Usdc": "H1Ywt7nSZkLDb2o3vpA5yupnBc9jr1pXtdjMm4Jgk1ay"
      }
    },
    {
      "chainId": 101,
      "address": "3FoUAsGDbvTD6YZ4wVKJgTB76onJUKz7GPEBNiR5b8wc",
      "symbol": "CHEEMS",
      "name": "Cheems",
      "decimals": 4,
      "logoURI": "https://raw.githubusercontent.com/solana-labs/token-list/main/assets/mainnet/3FoUAsGDbvTD6YZ4wVKJgTB76onJUKz7GPEBNiR5b8wc/logo.png",
      "tags": [],
      "extensions": {
        "website": "https://cheems.co/",
        "twitter": "https://twitter.com/theCheemsToken",
        "tggroup": "https://t.me/CheemsOfficial"
      }
    },
    {
      "chainId": 101,
      "address": "AWW5UQfMBnPsTaaxCK7cSEmkj1kbX2zUrqvgKXStjBKx",
      "symbol": "SBFC",
      "name": "SBF Coin",
      "decimals": 6,
      "logoURI": "https://raw.githubusercontent.com/solana-labs/token-list/main/assets/mainnet/AWW5UQfMBnPsTaaxCK7cSEmkj1kbX2zUrqvgKXStjBKx/logo.png",
      "tags": [
        "utility-token",
        "SBF",
        "sbfcoin",
        "SBFC"
      ],
      "extensions": {
        "website": "https://www.sbfcoin.org/",
        "twitter": "https://twitter.com/sbfcoin"
      }
    },
    {
      "chainId": 101,
      "address": "FRbqQnbuLoMbUG4gtQMeULgCDHyY6YWF9NRUuLa98qmq",
      "symbol": "ECOP",
      "name": "EcoPoo",
      "decimals": 0,
      "logoURI": "https://raw.githubusercontent.com/solana-labs/token-list/main/assets/mainnet/FRbqQnbuLoMbUG4gtQMeULgCDHyY6YWF9NRUuLa98qmq/logo.png",
      "tags": [
        "meme"
      ],
      "extensions": {
        "twitter": "https://twitter.com/EcoPoo_Official"
      }
    },
    {
      "chainId": 101,
      "address": "5p2zjqCd1WJzAVgcEnjhb9zWDU7b9XVhFhx4usiyN7jB",
      "symbol": "CATO",
      "name": "CATO",
      "decimals": 9,
      "logoURI": "https://raw.githubusercontent.com/solana-labs/token-list/main/assets/mainnet/5p2zjqCd1WJzAVgcEnjhb9zWDU7b9XVhFhx4usiyN7jB/logo.png",
      "tags": [
        "Meme-Token"
      ],
      "extensions": {
        "website": "https://www.solanacato.com/",
        "twitter": "https://twitter.com/SolanaCATO",
        "telegram": "https://t.me/SolanaCATO",
        "serumV3Usdc": "9fe1MWiKqUdwift3dEpxuRHWftG72rysCRHbxDy6i9xB"
      }
    },
    {
      "chainId": 101,
      "address": "J81fW7aza8wVUG1jjzhExsNMs3MrzwT5WrofgFqMjnSA",
      "symbol": "TOM",
      "name": "Tombili",
      "decimals": 9,
      "logoURI": "https://raw.githubusercontent.com/solana-labs/token-list/main/assets/mainnet/J81fW7aza8wVUG1jjzhExsNMs3MrzwT5WrofgFqMjnSA/logo.png",
      "tags": [],
      "extensions": {
        "website": "https://cryptomindex.com",
        "twitter": "https://twitter.com/cryptomindex"
      }
    },
    {
      "chainId": 101,
      "address": "GunpHq4fn9gSSyGbPMYXTzs9nBS8RY88CX1so4V8kCiF",
      "symbol": "FABLE",
      "name": "Fable",
      "decimals": 0,
      "logoURI": "https://raw.githubusercontent.com/solana-labs/token-list/main/assets/mainnet/GunpHq4fn9gSSyGbPMYXTzs9nBS8RY88CX1so4V8kCiF/logo.png",
      "tags": [],
      "extensions": {
        "website": "https://fable.finance",
        "twitter": "https://twitter.com/fable_finance"
      }
    },
    {
      "chainId": 101,
      "address": "6L5DzH3p1t1PrCrVkudasuUnWbK7Jq9tYwcwWQiV6yd7",
      "symbol": "LZD",
      "name": "Lizard",
      "decimals": 6,
      "logoURI": "https://raw.githubusercontent.com/solana-labs/token-list/main/assets/mainnet/6L5DzH3p1t1PrCrVkudasuUnWbK7Jq9tYwcwWQiV6yd7/logo.png",
      "tags": [],
      "extensions": {
        "website": "https://www.lzdsol.io",
        "twitter": "https://twitter.com/lzd_sol"
      }
    },
    {
      "chainId": 101,
      "address": "EZqcdU8RLu9EChZgrY2BNVg8eovfdGyTiY2bd69EsPgQ",
      "symbol": "FELON",
      "name": "FuckElon",
      "decimals": 9,
      "logoURI": "https://raw.githubusercontent.com/solana-labs/token-list/main/assets/mainnet/EZqcdU8RLu9EChZgrY2BNVg8eovfdGyTiY2bd69EsPgQ/logo.png",
      "tags": [],
      "extensions": {
        "website": "https://fuckelonmusk.godaddysites.com/",
        "twitter": "https://twitter.com/FuckElonMusk8",
        "tgann": "https://t.me/fuckelonmusktoday",
        "tggroup": "https://t.me/joinchat/cgUOCIRSTJ9hZmY1"
      }
    },
    {
      "chainId": 101,
      "address": "HBHMiauecxer5FCzPeXgE2A8ZCf7fQgxxwo4vfkFtC7s",
      "symbol": "SLNDN",
      "name": "Solanadon",
      "decimals": 9,
      "logoURI": "https://raw.githubusercontent.com/solana-labs/token-list/main/assets/mainnet/HBHMiauecxer5FCzPeXgE2A8ZCf7fQgxxwo4vfkFtC7s/logo.png",
      "tags": [],
      "extensions": {
        "website": "https://solanadon.com/",
        "twitter": "https://twitter.com/SolanadonCoin",
        "tgann": "https://t.me/solanadonann"
      }
    },
    {
      "chainId": 101,
      "address": "GReBHpMgCadZRij4B111c94cqU9TktvJ45rWZRQ5b1A5",
      "symbol": "PINGU",
      "name": "Penguincoin",
      "decimals": 9,
      "logoURI": "https://raw.githubusercontent.com/solana-labs/token-list/main/assets/mainnet/GReBHpMgCadZRij4B111c94cqU9TktvJ45rWZRQ5b1A5/logo.png",
      "tags": [],
      "extensions": {
        "twitter": "https://twitter.com/penguincoin1"
      }
    },
    {
      "chainId": 101,
      "address": "5WUab7TCvth43Au5vk6wKjchTzWFeyPEUSJE1MPJtTZE",
      "symbol": "KEKN1",
      "name": "KEKW In Solana Tripping",
      "decimals": 0,
      "logoURI": "https://raw.githubusercontent.com/solana-labs/token-list/main/assets/mainnet/5WUab7TCvth43Au5vk6wKjchTzWFeyPEUSJE1MPJtTZE/logo.png",
      "tags": [
        "nft"
      ],
      "extensions": {
        "website": "https://www.kekw.io/",
        "twitter": "https://twitter.com/kekwcoin"
      }
    },
    {
      "chainId": 101,
      "address": "9KEe6o1jRTqFDFBo2AezsskcxBNwuq1rVeVat1Td8zbV",
      "symbol": "MPAD",
      "name": "MercuryPAD Token",
      "decimals": 9,
      "logoURI": "https://raw.githubusercontent.com/solana-labs/token-list/main/assets/mainnet/9KEe6o1jRTqFDFBo2AezsskcxBNwuq1rVeVat1Td8zbV/logo.png",
      "tags": [
        "MPAD",
        "LaunchPAD"
      ],
      "extensions": {
        "website": "https://mercurypad.com/",
        "twitter": "https://twitter.com/MercuryPad"
      }
    },
    {
      "chainId": 101,
      "address": "4KAFf8ZpNCn1SWLZFo5tbeZsKpVemsobbVZdERWxRvd2",
      "symbol": "SGT",
      "name": "Sangga Token",
      "decimals": 8,
      "logoURI": "https://raw.githubusercontent.com/solana-labs/token-list/main/assets/mainnet/4KAFf8ZpNCn1SWLZFo5tbeZsKpVemsobbVZdERWxRvd2/logo.png",
      "tags": [],
      "extensions": {
        "website": "https://sanggatalk.io"
      }
    },
    {
      "chainId": 101,
      "address": "Ae1aeYK9WrB2kP29jJU4aUUK7Y1vzsGNZFKoe4BG2h6P",
      "symbol": "OLDNINJA",
      "name": "OLDNINJA",
      "decimals": 0,
      "logoURI": "https://raw.githubusercontent.com/solana-labs/token-list/main/assets/mainnet/Ae1aeYK9WrB2kP29jJU4aUUK7Y1vzsGNZFKoe4BG2h6P/logo.png",
      "tags": [],
      "extensions": {
        "website": "https://www.ninjaprotocol.io/oldninja/"
      }
    },
    {
      "chainId": 101,
      "address": "FgX1WD9WzMU3yLwXaFSarPfkgzjLb2DZCqmkx9ExpuvJ",
      "symbol": "NINJA",
      "name": "NINJA",
      "decimals": 6,
      "logoURI": "https://raw.githubusercontent.com/solana-labs/token-list/main/assets/mainnet/FgX1WD9WzMU3yLwXaFSarPfkgzjLb2DZCqmkx9ExpuvJ/logo.png",
      "tags": [],
      "extensions": {
        "website": "https://www.ninjaprotocol.io/",
        "serumV3Usdc": "J4oPt5Q3FYxrznkXLkbosAWrJ4rZLqJpGqz7vZUL4eMM"
      }
    },
    {
      "chainId": 101,
      "address": "E6UBhrtvP4gYHAEgoBi8kDU6DrPPmQxTAJvASo4ptNev",
      "symbol": "SOLDOG",
      "name": "SOLDOG",
      "decimals": 0,
      "logoURI": "https://raw.githubusercontent.com/solana-labs/token-list/main/assets/mainnet/E6UBhrtvP4gYHAEgoBi8kDU6DrPPmQxTAJvASo4ptNev/logo.png",
      "tags": [],
      "extensions": {
        "website": "https://solanadog.io",
        "twitter": "https://twitter.com/solanadog"
      }
    },
    {
      "chainId": 102,
      "address": "rz251Qbsa27sL8Y1H7h4qu71j6Q7ukNmskg5ZDhPCg3",
      "symbol": "HIRO",
      "name": "Hiro LaunchDAO",
      "decimals": 6,
      "logoURI": "https://raw.githubusercontent.com/solana-labs/token-list/main/assets/mainnet/rz251Qbsa27sL8Y1H7h4qu71j6Q7ukNmskg5ZDhPCg3/logo.png",
      "tags": [],
      "extensions": {
        "website": "https://hiro-finance.github.io/",
        "twitter": "https://twitter.com/HiroLaunchdao"
      }
    },
    {
      "chainId": 101,
      "address": "9nusLQeFKiocswDt6NQsiErm1M43H2b8x6v5onhivqKv",
      "symbol": "LLAMA",
      "name": "SOLLAMA",
      "decimals": 1,
      "logoURI": "https://raw.githubusercontent.com/solana-labs/token-list/main/assets/mainnet/9nusLQeFKiocswDt6NQsiErm1M43H2b8x6v5onhivqKv/logo.png",
      "tags": [],
      "extensions": {
        "website": "https://sollama.finance",
        "twitter": "https://twitter.com/SollamaFinance"
      }
    },
    {
      "chainId": 101,
      "address": "BLwTnYKqf7u4qjgZrrsKeNs2EzWkMLqVCu6j8iHyrNA3",
      "symbol": "BOP",
      "name": "Boring Protocol",
      "decimals": 8,
      "logoURI": "https://raw.githubusercontent.com/solana-labs/token-list/main/assets/mainnet/BLwTnYKqf7u4qjgZrrsKeNs2EzWkMLqVCu6j8iHyrNA3/logo.png",
      "tags": [
        "security-token",
        "utility-token"
      ],
      "extensions": {
        "website": "https://boringprotocol.io",
        "twitter": "https://twitter.com/BoringProtocol",
        "serumV3Usdc": "7MmPwD1K56DthW14P1PnWZ4zPCbPWemGs3YggcT1KzsM"
      }
    },
    {
      "chainId": 101,
      "address": "ER8Xa8YxJLC3CFJgdAxJs46Rdhb7B3MjgbPZsVg1aAFV",
      "symbol": "MOLAMON",
      "name": "MOLAMON",
      "decimals": 0,
      "logoURI": "https://raw.githubusercontent.com/solana-labs/token-list/main/assets/mainnet/ER8Xa8YxJLC3CFJgdAxJs46Rdhb7B3MjgbPZsVg1aAFV/logo.png",
      "tags": [],
      "extensions": {
        "website": "https://moonlana.com/",
        "twitter": "https://twitter.com/xMoonLana",
        "medium": "https://moonlana.medium.com/",
        "imageUrl": "https://gateway.pinata.cloud/ipfs/QmbdEesuzVUMzqaumrZNaWnwnz4WwDvqDyfrFneVDjqr2e/molamonbg.gif",
        "description": "The first $MOLA NFT on Solana Blockchain."
      }
    },
    {
      "chainId": 101,
      "address": "4ezHExHThrwnnoqKcMNbUwcVYXzdkDerHFGfegnTqA2E",
      "symbol": "STUD",
      "name": "SolanaToolsUtilityDapp",
      "decimals": 9,
      "logoURI": "https://raw.githubusercontent.com/solana-labs/token-list/main/assets/mainnet/4ezHExHThrwnnoqKcMNbUwcVYXzdkDerHFGfegnTqA2E/logo.png",
      "tags": [],
      "extensions": {
        "website": "https://www.solanatools.io/"
      }
    },
    {
      "chainId": 101,
      "address": "AZtNYaEAHDBeK5AvdzquZWjc4y8cj5sKWH1keUJGMuPV",
      "symbol": "RESP",
      "name": "RESPECT",
      "decimals": 8,
      "logoURI": "https://raw.githubusercontent.com/solana-labs/token-list/main/assets/mainnet/AZtNYaEAHDBeK5AvdzquZWjc4y8cj5sKWH1keUJGMuPV/logo.png",
      "tags": [],
      "extensions": {
        "website": "https://respect.cash"
      }
    },
    {
      "chainId": 101,
      "address": "5j6BmiZTfHssaWPT23EQYQci3w57VTw7QypKArQZbSZ9",
      "symbol": "CHAD",
      "name": "ChadTrader Token",
      "decimals": 9,
      "logoURI": "https://raw.githubusercontent.com/solana-labs/token-list/main/assets/mainnet/5j6BmiZTfHssaWPT23EQYQci3w57VTw7QypKArQZbSZ9/logo.png",
      "tags": [
        "utility-token"
      ],
      "extensions": {
        "website": "https://chadtrader.io/",
        "twitter": "https://twitter.com/chadtraderio"
      }
    },
    {
      "chainId": 101,
      "address": "GsNzxJfFn6zQdJGeYsupJWzUAm57Ba7335mfhWvFiE9Z",
      "symbol": "DXL",
      "name": "Dexlab",
      "decimals": 6,
      "logoURI": "https://raw.githubusercontent.com/solana-labs/token-list/main/assets/mainnet/GsNzxJfFn6zQdJGeYsupJWzUAm57Ba7335mfhWvFiE9Z/logo.png",
      "tags": [],
      "extensions": {
        "website": "https://www.dexlab.space/",
        "serumV3Usdc": "DYfigimKWc5VhavR4moPBibx9sMcWYVSjVdWvPztBPTa",
        "twitter": "https://twitter.com/dexlab_official",
        "coingeckoId": "dexlab"
      }
    },
    {
      "chainId": 101,
      "address": "APvgd1J98PGW77H1fDa7W7Y4fcbFwWfs71RNyJKuYs1Y",
      "symbol": "FUZ",
      "name": "Fuzzy.One",
      "decimals": 8,
      "logoURI": "https://raw.githubusercontent.com/solana-labs/token-list/main/assets/mainnet/APvgd1J98PGW77H1fDa7W7Y4fcbFwWfs71RNyJKuYs1Y/logo.png",
      "tags": [
        "Fuzzy.One",
        "FUZ",
        "Supply chain token"
      ],
      "extensions": {
        "website": "https://www.fuzzy.one/"
      }
    },
    {
      "chainId": 101,
      "address": "6TCbtxs6eYfMKVF9ppTNvbUemW2YnpFig6z1jSqgM16e",
      "symbol": "STRANGE",
      "name": "STRANGE",
      "decimals": 6,
      "logoURI": "https://raw.githubusercontent.com/solana-labs/token-list/main/assets/mainnet/6TCbtxs6eYfMKVF9ppTNvbUemW2YnpFig6z1jSqgM16e/logo.png",
      "tags": [
        "utility-token"
      ],
      "extensions": {
        "website": "https://safepluto.tech"
      }
    },
    {
      "chainId": 101,
      "address": "BYNHheaKFX2WRGQTpMZNsM6vAyJXvkeMoMcixKfVKxY9",
      "symbol": "PLUTES",
      "name": "Plutonium",
      "decimals": 6,
      "logoURI": "https://raw.githubusercontent.com/solana-labs/token-list/main/assets/mainnet/BYNHheaKFX2WRGQTpMZNsM6vAyJXvkeMoMcixKfVKxY9/logo.png",
      "tags": [
        "utility-token"
      ],
      "extensions": {
        "website": "https://safepluto.tech"
      }
    },
    {
      "chainId": 101,
      "address": "8upjSpvjcdpuzhfR1zriwg5NXkwDruejqNE9WNbPRtyA",
      "symbol": "GRAPE",
      "name": "Grape",
      "decimals": 6,
      "logoURI": "https://raw.githubusercontent.com/solana-labs/token-list/main/assets/mainnet/8upjSpvjcdpuzhfR1zriwg5NXkwDruejqNE9WNbPRtyA/logo.svg",
      "tags": [],
      "extensions": {
        "website": "https://grapes.network"
      }
    },
    {
      "chainId": 101,
      "address": "7xzovRepzLvXbbpVZLYKzEBhCNgStEv1xpDqf1rMFFKX",
      "symbol": "KERMIT",
      "name": "Kermit",
      "decimals": 8,
      "logoURI": "https://raw.githubusercontent.com/solana-labs/token-list/main/assets/mainnet/7xzovRepzLvXbbpVZLYKzEBhCNgStEv1xpDqf1rMFFKX/logo.png",
      "tags": [
        "utility-token"
      ],
      "extensions": {
        "website": "https://www.kermitfinance.com",
        "twitter": "https://twitter.com/KermitFinance"
      }
    },
    {
      "chainId": 101,
      "address": "3VhB8EAL8dZ457SiksLPpMUR1pyACpbNh5rTjQUEVCcH",
      "symbol": "TUTL",
      "name": "TurtleTraders",
      "decimals": 9,
      "logoURI": "https://raw.githubusercontent.com/solana-labs/token-list/main/assets/mainnet/3VhB8EAL8dZ457SiksLPpMUR1pyACpbNh5rTjQUEVCcH/logo.png",
      "tags": [
        "social-token",
        "Turtles"
      ],
      "extensions": {
        "twitter": "https://twitter.com/Turtle_Traders"
      }
    },
    {
      "chainId": 101,
      "address": "8tbAqS4dFNEeC6YGWpNnusc3JcxoFLMiiLPyHctgGYFe",
      "symbol": "PIPANA",
      "name": "Pipana",
      "decimals": 9,
      "logoURI": "https://raw.githubusercontent.com/solana-labs/token-list/main/assets/mainnet/8tbAqS4dFNEeC6YGWpNnusc3JcxoFLMiiLPyHctgGYFe/logo.png",
      "tags": [],
      "extensions": {
        "website": "https://pip.monster",
        "twitter": "https://twitter.com/itspipana"
      }
    },
    {
      "chainId": 101,
      "address": "8s9FCz99Wcr3dHpiauFRi6bLXzshXfcGTfgQE7UEopVx",
      "symbol": "CKC",
      "name": "ChikinCoin",
      "decimals": 6,
      "logoURI": "https://raw.githubusercontent.com/solana-labs/token-list/main/assets/mainnet/8s9FCz99Wcr3dHpiauFRi6bLXzshXfcGTfgQE7UEopVx/logo.svg",
      "tags": [],
      "extensions": {
        "website": "https://www.chikin.run",
        "twitter": "https://twitter.com/ChikinDev"
      }
    },
    {
      "chainId": 101,
      "address": "ATxXyewb1cXThrQFmwHUy4dtPTErfsuqkg7JcUXgLgqo",
      "symbol": "SPW",
      "name": "SpiderSwap",
      "decimals": 9,
      "logoURI": "https://raw.githubusercontent.com/solana-labs/token-list/main/assets/mainnet/ATxXyewb1cXThrQFmwHUy4dtPTErfsuqkg7JcUXgLgqo/logo.png",
      "tags": [],
      "extensions": {
        "website": "https://www.spiderswap.org",
        "twitter": "https://twitter.com/Spider_swap"
      }
    },
    {
      "chainId": 101,
      "address": "BrwgXmUtNd32dTKdP5teie68EmBnjGq8Wp3MukHehUBY",
      "symbol": "GSTONKS",
      "name": "Gamestonks",
      "decimals": 9,
      "logoURI": "https://raw.githubusercontent.com/solana-labs/token-list/main/assets/mainnet/BrwgXmUtNd32dTKdP5teie68EmBnjGq8Wp3MukHehUBY/logo.png",
      "tags": [],
      "extensions": {
        "website": "https://www.game-stonks.com/"
      }
    },
    {
      "chainId": 101,
      "address": "HAgX1HSfok8DohiNCS54FnC2UJkDSrRVnT38W3iWFwc8",
      "symbol": "MEOW",
      "name": "SOL-CATS",
      "decimals": 9,
      "logoURI": "https://raw.githubusercontent.com/solana-labs/token-list/main/assets/mainnet/HAgX1HSfok8DohiNCS54FnC2UJkDSrRVnT38W3iWFwc8/logo.png",
      "tags": [],
      "extensions": {
        "website": "https://www.solcats.xyz",
        "twitter": "https://twitter.com/solcat777"
      }
    },
    {
      "chainId": 101,
      "address": "Gro98oTmXxCVX8HKr3q2tMnP5ztoC77q6KehFDnAB983",
      "symbol": "SOLMO",
      "name": "SolMoon",
      "decimals": 4,
      "logoURI": "https://raw.githubusercontent.com/solana-labs/token-list/main/assets/mainnet/Gro98oTmXxCVX8HKr3q2tMnP5ztoC77q6KehFDnAB983/logo.png",
      "tags": [],
      "extensions": {
        "website": "https://www.solmoonfinance.com",
        "twitter": "https://twitter.com/solmoonfinance"
      }
    },
    {
      "chainId": 101,
      "address": "2wBXHm4oxmed7ZoDkPL4DU8BuRfMYkubVu8T4N38vXdb",
      "symbol": "MSC",
      "name": "MasterCoin",
      "decimals": 9,
      "logoURI": "https://raw.githubusercontent.com/solana-labs/token-list/main/assets/mainnet/2wBXHm4oxmed7ZoDkPL4DU8BuRfMYkubVu8T4N38vXdb/logo.png",
      "tags": [],
      "extensions": {
        "website": "https://mastercoin.site",
        "twitter": "https://twitter.com/MasterCoin_",
        "discord": "https://t.co/CXZN9Ncd6Q?amp=1",
        "medium": "https://medium.com/@mastercoin-eu"
      }
    },
    {
      "chainId": 101,
      "address": "8b9mQo6ZU2rwZQgSFqGNQvXzrUSHDTRpKSKi9XXdGmqN",
      "symbol": "CHANGPENGUIN",
      "name": "CHANGPENGUIN",
      "decimals": 9,
      "logoURI": "https://raw.githubusercontent.com/solana-labs/token-list/main/assets/mainnet/8b9mQo6ZU2rwZQgSFqGNQvXzrUSHDTRpKSKi9XXdGmqN/logo.png",
      "tags": [],
      "extensions": {
        "website": "https://artbomb.xyz"
      }
    },
    {
      "chainId": 101,
      "address": "3KnVxWhoYdc9UwDr5WMVkZp2LpF7gnojg7We7MUd6ixQ",
      "symbol": "WOLFE",
      "name": "Wolfecoin",
      "decimals": 9,
      "logoURI": "https://raw.githubusercontent.com/solana-labs/token-list/main/assets/mainnet/3KnVxWhoYdc9UwDr5WMVkZp2LpF7gnojg7We7MUd6ixQ/logo.png",
      "tags": [],
      "extensions": {
        "website": "https://www.wolfecoin.online/"
      }
    },
    {
      "chainId": 101,
      "address": "BxHJqGtC629c55swCqWXFGA2rRF1igbbTmh22H8ePUWG",
      "symbol": "PGNT",
      "name": "PigeonSol Token",
      "decimals": 4,
      "logoURI": "https://raw.githubusercontent.com/solana-labs/token-list/main/assets/mainnet/BxHJqGtC629c55swCqWXFGA2rRF1igbbTmh22H8ePUWG/logo.png",
      "tags": [],
      "extensions": {
        "website": "https://pigeonsol.xyz",
        "twitter": "https://twitter.com/PigeonSol"
      }
    },
    {
      "chainId": 101,
      "address": "51tMb3zBKDiQhNwGqpgwbavaGH54mk8fXFzxTc1xnasg",
      "symbol": "APEX",
      "name": "APEX",
      "decimals": 9,
      "logoURI": "https://raw.githubusercontent.com/solana-labs/token-list/main/assets/mainnet/51tMb3zBKDiQhNwGqpgwbavaGH54mk8fXFzxTc1xnasg/logo.png",
      "tags": [],
      "extensions": {
        "coingeckoId": "apexit-finance",
        "website": "https://apexit.finance/",
        "twitter": "https://twitter.com/apeXit_finance",
        "discord": "https://discord.gg/aASQy2dWsN",
        "tggroup": "https://t.me/apexit_finance"
      }
    },
    {
      "chainId": 101,
      "address": "4NPzwMK2gfgQ6rTv8x4EE1ZvKW6MYyYTSrAZCx7zxyaX",
      "symbol": "KLB",
      "name": "Black Label",
      "decimals": 0,
      "logoURI": "https://raw.githubusercontent.com/solana-labs/token-list/main/assets/mainnet/4NPzwMK2gfgQ6rTv8x4EE1ZvKW6MYyYTSrAZCx7zxyaX/logo.svg",
      "tags": [],
      "extensions": {
        "website": "https://klbtoken.com",
        "twitter": "https://twitter.com/klbtoken",
        "serumV3Usdc": "AVC5hkVjWqRzD9RXXwjcNiVAAR2rUvDGwhqoCd2TQNY8"
      }
    },
    {
      "chainId": 101,
      "address": "5v6tZ1SiAi7G8Qg4rBF1ZdAn4cn6aeQtefewMr1NLy61",
      "symbol": "SOLD",
      "name": "Solanax",
      "decimals": 9,
      "logoURI": "https://raw.githubusercontent.com/solana-labs/token-list/main/assets/mainnet/5v6tZ1SiAi7G8Qg4rBF1ZdAn4cn6aeQtefewMr1NLy61/logo.png",
      "tags": [],
      "extensions": {
        "website": "https://solanax.org",
        "twitter": "https://twitter.com/Solanaxorg",
        "telegram": "https://t.me/solanaxcommunity"
      }
    },
    {
      "chainId": 101,
      "address": "3RSafdgu7P2smSGHJvSGQ6kZVkcErZXfZTtynJYboyAu",
      "symbol": "SINE",
      "name": "SINE",
      "decimals": 9,
      "logoURI": "https://raw.githubusercontent.com/solana-labs/token-list/main/assets/mainnet/3RSafdgu7P2smSGHJvSGQ6kZVkcErZXfZTtynJYboyAu/logo.svg",
      "tags": [
        "security-token",
        "utility-token"
      ],
      "extensions": {
        "website": "https://solainetwork.com/",
        "twitter": "https://twitter.com/SolAiNetwork"
      }
    },
    {
      "chainId": 101,
      "address": "orcaEKTdK7LKz57vaAYr9QeNsVEPfiu6QeMU1kektZE",
      "symbol": "ORCA",
      "name": "Orca",
      "decimals": 6,
      "logoURI": "https://raw.githubusercontent.com/solana-labs/token-list/main/assets/mainnet/orcaEKTdK7LKz57vaAYr9QeNsVEPfiu6QeMU1kektZE/logo.png",
      "tags": [],
      "extensions": {
        "website": "https://orca.so/",
        "twitter": "https://twitter.com/orca_so",
        "telegram": "https://t.me/orca_so",
        "medium": "https://orca-so.medium.com",
        "discord": "https://discord.com/invite/nSwGWn5KSG",
        "coingeckoId": "orca",
        "serumV3Usdc": "8N1KkhaCYDpj3awD58d85n973EwkpeYnRp84y1kdZpMX"
      }
    },
    {
      "chainId": 101,
      "address": "guppyrZyEX9iTPSu92pi8T71Zka7xd6PrsTJrXRW6u1",
      "symbol": "GUPPY",
      "name": "Orca Guppy Collectible",
      "decimals": 0,
      "logoURI": "https://raw.githubusercontent.com/solana-labs/token-list/main/assets/mainnet/guppyrZyEX9iTPSu92pi8T71Zka7xd6PrsTJrXRW6u1/logo.png",
      "tags": [
        "nft"
      ],
      "extensions": {
        "website": "https://www.orca.so",
        "twitter": "https://twitter.com/orca_so"
      }
    },
    {
      "chainId": 101,
      "address": "whaLeHav12EhGK19u6kKbLRwC9E1EATGnm6MWbBCcUW",
      "symbol": "WHALE",
      "name": "Orca Whale Collectible",
      "decimals": 0,
      "logoURI": "https://raw.githubusercontent.com/solana-labs/token-list/main/assets/mainnet/whaLeHav12EhGK19u6kKbLRwC9E1EATGnm6MWbBCcUW/logo.png",
      "tags": [
        "nft"
      ],
      "extensions": {
        "website": "https://www.orca.so",
        "twitter": "https://twitter.com/orca_so"
      }
    },
    {
      "chainId": 101,
      "address": "kLwhLkZRt6CadPHRBsgfhRCKXX426WMBnhoGozTduvk",
      "symbol": "KILLER-WHALE",
      "name": "Orca Killer Whale Collectible",
      "decimals": 0,
      "logoURI": "https://raw.githubusercontent.com/solana-labs/token-list/main/assets/mainnet/kLwhLkZRt6CadPHRBsgfhRCKXX426WMBnhoGozTduvk/logo.png",
      "tags": [
        "nft"
      ],
      "extensions": {
        "website": "https://www.orca.so",
        "twitter": "https://twitter.com/orca_so"
      }
    },
    {
      "chainId": 101,
      "address": "star2pH7rVWscs743JGdCAL8Lc9nyJeqx7YQXkGUnWf",
      "symbol": "STARFISH",
      "name": "Orca Starfish Collectible",
      "decimals": 6,
      "logoURI": "https://raw.githubusercontent.com/solana-labs/token-list/main/assets/mainnet/star2pH7rVWscs743JGdCAL8Lc9nyJeqx7YQXkGUnWf/logo.png",
      "tags": [
        "nft"
      ],
      "extensions": {
        "website": "https://www.orca.so",
        "twitter": "https://twitter.com/orca_so"
      }
    },
    {
      "chainId": 101,
      "address": "cLownTTaiiQMoyMmFjfmSGowi8HyNhCtTLFcrNKnqX6",
      "symbol": "CLOWNFISH",
      "name": "Orca Clownfish Collectible",
      "decimals": 0,
      "logoURI": "https://raw.githubusercontent.com/solana-labs/token-list/main/assets/mainnet/cLownTTaiiQMoyMmFjfmSGowi8HyNhCtTLFcrNKnqX6/logo.png",
      "tags": [
        "nft"
      ],
      "extensions": {
        "website": "https://www.orca.so",
        "twitter": "https://twitter.com/orca_so"
      }
    },
    {
      "chainId": 101,
      "address": "ECFcUGwHHMaZynAQpqRHkYeTBnS5GnPWZywM8aggcs3A",
      "symbol": "SOL/USDC",
      "name": "Orca SOL/USDC LP Token",
      "decimals": 9,
      "logoURI": "https://raw.githubusercontent.com/solana-labs/token-list/main/assets/mainnet/ECFcUGwHHMaZynAQpqRHkYeTBnS5GnPWZywM8aggcs3A/logo.png",
      "tags": [
        "lp-token"
      ],
      "extensions": {
        "website": "https://www.orca.so",
        "twitter": "https://twitter.com/orca_so"
      }
    },
    {
      "chainId": 101,
      "address": "3H5XKkE9uVvxsdrFeN4BLLGCmohiQN6aZJVVcJiXQ4WC",
      "symbol": "USDC/USDT",
      "name": "Orca USDC/USDT LP Token",
      "decimals": 9,
      "logoURI": "https://raw.githubusercontent.com/solana-labs/token-list/main/assets/mainnet/3H5XKkE9uVvxsdrFeN4BLLGCmohiQN6aZJVVcJiXQ4WC/logo.png",
      "tags": [
        "lp-token"
      ],
      "extensions": {
        "website": "https://www.orca.so",
        "twitter": "https://twitter.com/orca_so"
      }
    },
    {
      "chainId": 101,
      "address": "8qNqTaKKbdZuzQPWWXy5wNVkJh54ex8zvvnEnTFkrKMP",
      "symbol": "USDC/USDT-SRM",
      "name": "Orca USDC/USDT-SRM LP Token",
      "decimals": 9,
      "logoURI": "https://raw.githubusercontent.com/solana-labs/token-list/main/assets/mainnet/8qNqTaKKbdZuzQPWWXy5wNVkJh54ex8zvvnEnTFkrKMP/logo.png",
      "tags": [
        "lp-token"
      ],
      "extensions": {
        "website": "https://www.orca.so",
        "twitter": "https://twitter.com/orca_so"
      }
    },
    {
      "chainId": 101,
      "address": "7TYb32qkwYosUQfUspU45cou7Bb3nefJocVMFX2mEGTT",
      "symbol": "ETH/USDC",
      "name": "Orca ETH/USDC LP Token",
      "decimals": 9,
      "logoURI": "https://raw.githubusercontent.com/solana-labs/token-list/main/assets/mainnet/7TYb32qkwYosUQfUspU45cou7Bb3nefJocVMFX2mEGTT/logo.png",
      "tags": [
        "lp-token"
      ],
      "extensions": {
        "website": "https://www.orca.so",
        "twitter": "https://twitter.com/orca_so"
      }
    },
    {
      "chainId": 101,
      "address": "EhBAmhkgEsMa8McFB5bpqZaRpZvGBBJ4jN59T5xToPdG",
      "symbol": "ETH/USDT-SRM",
      "name": "Orca ETH/USDT-SRM LP Token",
      "decimals": 9,
      "logoURI": "https://raw.githubusercontent.com/solana-labs/token-list/main/assets/mainnet/EhBAmhkgEsMa8McFB5bpqZaRpZvGBBJ4jN59T5xToPdG/logo.png",
      "tags": [
        "lp-token"
      ],
      "extensions": {
        "website": "https://www.orca.so",
        "twitter": "https://twitter.com/orca_so"
      }
    },
    {
      "chainId": 101,
      "address": "8pFwdcuXM7pvHdEGHLZbUR8nNsjj133iUXWG6CgdRHk2",
      "symbol": "BTC/ETH",
      "name": "Orca BTC/ETH LP Token",
      "decimals": 9,
      "logoURI": "https://raw.githubusercontent.com/solana-labs/token-list/main/assets/mainnet/8pFwdcuXM7pvHdEGHLZbUR8nNsjj133iUXWG6CgdRHk2/logo.png",
      "tags": [
        "lp-token"
      ],
      "extensions": {
        "website": "https://www.orca.so",
        "twitter": "https://twitter.com/orca_so"
      }
    },
    {
      "chainId": 101,
      "address": "7bb88DAnQY7LSoWEuqezCcbk4vutQbuRqgJMqpX8h6dL",
      "symbol": "ETH/SOL",
      "name": "Orca ETH/SOL LP Token",
      "decimals": 9,
      "logoURI": "https://raw.githubusercontent.com/solana-labs/token-list/main/assets/mainnet/7bb88DAnQY7LSoWEuqezCcbk4vutQbuRqgJMqpX8h6dL/logo.png",
      "tags": [
        "lp-token"
      ],
      "extensions": {
        "website": "https://www.orca.so",
        "twitter": "https://twitter.com/orca_so"
      }
    },
    {
      "chainId": 101,
      "address": "GWEmABT4rD3sGhyghv9rKbfdiaFe5uMHeJqr6hhu3XvA",
      "symbol": "RAY/SOL",
      "name": "Orca RAY/SOL LP Token",
      "decimals": 9,
      "logoURI": "https://raw.githubusercontent.com/solana-labs/token-list/main/assets/mainnet/GWEmABT4rD3sGhyghv9rKbfdiaFe5uMHeJqr6hhu3XvA/logo.png",
      "tags": [
        "lp-token"
      ],
      "extensions": {
        "website": "https://www.orca.so",
        "twitter": "https://twitter.com/orca_so"
      }
    },
    {
      "chainId": 101,
      "address": "BmZNYGt7aApGTUUxAQUYsW64cMbb6P7uniokCWaptj4D",
      "symbol": "SOL/USDT",
      "name": "Orca SOL/USDT LP Token",
      "decimals": 9,
      "logoURI": "https://raw.githubusercontent.com/solana-labs/token-list/main/assets/mainnet/BmZNYGt7aApGTUUxAQUYsW64cMbb6P7uniokCWaptj4D/logo.png",
      "tags": [
        "lp-token"
      ],
      "extensions": {
        "website": "https://www.orca.so",
        "twitter": "https://twitter.com/orca_so"
      }
    },
    {
      "chainId": 101,
      "address": "E4cthfUFaDd4x5t1vbeBNBHm7isqhM8kapthPzPJz1M2",
      "symbol": "SOL/USDT-SRM",
      "name": "Orca SOL/USDT-SRM LP Token",
      "decimals": 9,
      "logoURI": "https://raw.githubusercontent.com/solana-labs/token-list/main/assets/mainnet/E4cthfUFaDd4x5t1vbeBNBHm7isqhM8kapthPzPJz1M2/logo.png",
      "tags": [
        "lp-token"
      ],
      "extensions": {
        "website": "https://www.orca.so",
        "twitter": "https://twitter.com/orca_so"
      }
    },
    {
      "chainId": 101,
      "address": "6ojPekCSQimAjDjaMApLvh3jF6wnZeNEVRVVoGNzEXvV",
      "symbol": "SOL/SRM",
      "name": "Orca SOL/SRM LP Token",
      "decimals": 9,
      "logoURI": "https://raw.githubusercontent.com/solana-labs/token-list/main/assets/mainnet/6ojPekCSQimAjDjaMApLvh3jF6wnZeNEVRVVoGNzEXvV/logo.png",
      "tags": [
        "lp-token"
      ],
      "extensions": {
        "website": "https://www.orca.so",
        "twitter": "https://twitter.com/orca_so"
      }
    },
    {
      "chainId": 101,
      "address": "YJRknE9oPhUMtq1VvhjVzG5WnRsjQtLsWg3nbaAwCQ5",
      "symbol": "FTT/SOL",
      "name": "Orca FTT/SOL LP Token",
      "decimals": 9,
      "logoURI": "https://raw.githubusercontent.com/solana-labs/token-list/main/assets/mainnet/YJRknE9oPhUMtq1VvhjVzG5WnRsjQtLsWg3nbaAwCQ5/logo.png",
      "tags": [
        "lp-token"
      ],
      "extensions": {
        "website": "https://www.orca.so",
        "twitter": "https://twitter.com/orca_so"
      }
    },
    {
      "chainId": 101,
      "address": "C9PKvetJPrrPD53PR2aR8NYtVZzucCRkHYzcFXbZXEqu",
      "symbol": "KIN/SOL",
      "name": "Orca KIN/SOL LP Token",
      "decimals": 9,
      "logoURI": "https://raw.githubusercontent.com/solana-labs/token-list/main/assets/mainnet/C9PKvetJPrrPD53PR2aR8NYtVZzucCRkHYzcFXbZXEqu/logo.png",
      "tags": [
        "lp-token"
      ],
      "extensions": {
        "website": "https://www.orca.so",
        "twitter": "https://twitter.com/orca_so"
      }
    },
    {
      "chainId": 101,
      "address": "6SfhBAmuaGf9p3WAxeHJYCWMABnYUMrdzNdK5Stvvj4k",
      "symbol": "ROPE/SOL",
      "name": "Orca ROPE/SOL LP Token",
      "decimals": 9,
      "logoURI": "https://raw.githubusercontent.com/solana-labs/token-list/main/assets/mainnet/6SfhBAmuaGf9p3WAxeHJYCWMABnYUMrdzNdK5Stvvj4k/logo.png",
      "tags": [
        "lp-token"
      ],
      "extensions": {
        "website": "https://www.orca.so",
        "twitter": "https://twitter.com/orca_so"
      }
    },
    {
      "chainId": 101,
      "address": "9r1n79TmerAgQJboUT8QvrChX3buZBfuSrBTtYM1cW4h",
      "symbol": "SOL/STEP",
      "name": "Orca SOL/STEP LP Token",
      "decimals": 9,
      "logoURI": "https://raw.githubusercontent.com/solana-labs/token-list/main/assets/mainnet/9r1n79TmerAgQJboUT8QvrChX3buZBfuSrBTtYM1cW4h/logo.png",
      "tags": [
        "lp-token"
      ],
      "extensions": {
        "website": "https://www.orca.so",
        "twitter": "https://twitter.com/orca_so"
      }
    },
    {
      "chainId": 101,
      "address": "ELLELFtgvWBgLkdY9EFx4Vb3SLNj4DJEhzZLWy1wCh4Y",
      "symbol": "OXY/SOL",
      "name": "Orca OXY/SOL LP Token",
      "decimals": 9,
      "logoURI": "https://raw.githubusercontent.com/solana-labs/token-list/main/assets/mainnet/ELLELFtgvWBgLkdY9EFx4Vb3SLNj4DJEhzZLWy1wCh4Y/logo.png",
      "tags": [
        "lp-token"
      ],
      "extensions": {
        "website": "https://www.orca.so",
        "twitter": "https://twitter.com/orca_so"
      }
    },
    {
      "chainId": 101,
      "address": "BXM9ph4AuhCUzf94HQu5FnfeVThKj5oyrnb1krY1zax5",
      "symbol": "MER/SOL",
      "name": "Orca MER/SOL LP Token",
      "decimals": 9,
      "logoURI": "https://raw.githubusercontent.com/solana-labs/token-list/main/assets/mainnet/BXM9ph4AuhCUzf94HQu5FnfeVThKj5oyrnb1krY1zax5/logo.png",
      "tags": [
        "lp-token"
      ],
      "extensions": {
        "website": "https://www.orca.so",
        "twitter": "https://twitter.com/orca_so"
      }
    },
    {
      "chainId": 101,
      "address": "FJ9Q9ojA7vdf5rFbcTc6dd7D3nLpwSxdtFSE8cwfuvqt",
      "symbol": "FIDA/SOL",
      "name": "Orca FIDA/SOL LP Token",
      "decimals": 9,
      "logoURI": "https://raw.githubusercontent.com/solana-labs/token-list/main/assets/mainnet/FJ9Q9ojA7vdf5rFbcTc6dd7D3nLpwSxdtFSE8cwfuvqt/logo.png",
      "tags": [
        "lp-token"
      ],
      "extensions": {
        "website": "https://www.orca.so",
        "twitter": "https://twitter.com/orca_so"
      }
    },
    {
      "chainId": 101,
      "address": "EHkfnhKLLTUqo1xMZLxhM9EusEgpN6RXPpZsGpUsewaa",
      "symbol": "MAPS/SOL",
      "name": "Orca MAPS/SOL LP Token",
      "decimals": 9,
      "logoURI": "https://raw.githubusercontent.com/solana-labs/token-list/main/assets/mainnet/EHkfnhKLLTUqo1xMZLxhM9EusEgpN6RXPpZsGpUsewaa/logo.png",
      "tags": [
        "lp-token"
      ],
      "extensions": {
        "website": "https://www.orca.so",
        "twitter": "https://twitter.com/orca_so"
      }
    },
    {
      "chainId": 101,
      "address": "9rguDaKqTrVjaDXafq6E7rKGn7NPHomkdb8RKpjKCDm2",
      "symbol": "SAMO/SOL",
      "name": "Orca SAMO/SOL LP Token",
      "decimals": 9,
      "logoURI": "https://raw.githubusercontent.com/solana-labs/token-list/main/assets/mainnet/9rguDaKqTrVjaDXafq6E7rKGn7NPHomkdb8RKpjKCDm2/logo.png",
      "tags": [
        "lp-token"
      ],
      "extensions": {
        "website": "https://www.orca.so",
        "twitter": "https://twitter.com/orca_so"
      }
    },
    {
      "chainId": 101,
      "address": "2697FyJ4vD9zwAVPr33fdVPDv54pyZZiBv9S2AoKMyQf",
      "symbol": "COPE/SOL",
      "name": "Orca COPE/SOL LP Token",
      "decimals": 9,
      "logoURI": "https://raw.githubusercontent.com/solana-labs/token-list/main/assets/mainnet/2697FyJ4vD9zwAVPr33fdVPDv54pyZZiBv9S2AoKMyQf/logo.png",
      "tags": [
        "lp-token"
      ],
      "extensions": {
        "website": "https://www.orca.so",
        "twitter": "https://twitter.com/orca_so"
      }
    },
    {
      "chainId": 101,
      "address": "HEhMLvpSdPviukafKwVN8BnBUTamirptsQ6Wxo5Cyv8s",
      "symbol": "FTR",
      "name": "Future",
      "decimals": 9,
      "logoURI": "https://raw.githubusercontent.com/solana-labs/token-list/main/assets/mainnet/HEhMLvpSdPviukafKwVN8BnBUTamirptsQ6Wxo5Cyv8s/logo.png",
      "tags": [],
      "extensions": {
        "website": "https://future-ftr.io",
        "twitter": "https://twitter.com/ftr_finance"
      }
    },
    {
      "chainId": 101,
      "address": "6oJ8Mp1VnKxN5MvGf9LfpeaRvTv8N1xFbvtdEbLLWUDT",
      "symbol": "ESC",
      "name": "ESCoin",
      "decimals": 9,
      "logoURI": "https://raw.githubusercontent.com/solana-labs/token-list/main/assets/mainnet/6oJ8Mp1VnKxN5MvGf9LfpeaRvTv8N1xFbvtdEbLLWUDT/logo.png",
      "tags": [],
      "extensions": {
        "website": "https://escoin.company/",
        "twitter": "https://twitter.com/coin_esc"
      }
    },
    {
      "chainId": 101,
      "address": "Da1jboBKU3rqXUqPL3L3BxJ8e67ogVgVKcqy4rWsS7LC",
      "symbol": "UBE",
      "name": "UBE Token",
      "decimals": 9,
      "logoURI": "https://raw.githubusercontent.com/solana-labs/token-list/main/assets/mainnet/Da1jboBKU3rqXUqPL3L3BxJ8e67ogVgVKcqy4rWsS7LC/logo.png",
      "tags": [],
      "extensions": {
        "website": "https://www.ubetoken.com",
        "twitter": "https://twitter.com/ube_token"
      }
    },
    {
      "chainId": 101,
      "address": "CDJWUqTcYTVAKXAVXoQZFes5JUFc7owSeq7eMQcDSbo5",
      "symbol": "renBTC",
      "name": "renBTC",
      "decimals": 8,
      "logoURI": "https://raw.githubusercontent.com/solana-labs/token-list/main/assets/mainnet/CDJWUqTcYTVAKXAVXoQZFes5JUFc7owSeq7eMQcDSbo5/logo.png",
      "tags": [],
      "extensions": {
        "coingeckoId": "renbtc",
        "website": "https://renproject.io/",
        "serumV3Usdc": "74Ciu5yRzhe8TFTHvQuEVbFZJrbnCMRoohBK33NNiPtv"
      }
    },
    {
      "chainId": 101,
      "address": "G1a6jxYz3m8DVyMqYnuV7s86wD4fvuXYneWSpLJkmsXj",
      "symbol": "renBCH",
      "name": "renBCH",
      "decimals": 8,
      "logoURI": "https://raw.githubusercontent.com/solana-labs/token-list/main/assets/mainnet/G1a6jxYz3m8DVyMqYnuV7s86wD4fvuXYneWSpLJkmsXj/logo.png",
      "tags": [],
      "extensions": {
        "coingeckoId": "renbch",
        "website": "https://renproject.io/",
        "serumV3Usdc": "FS8EtiNZCH72pAK83YxqXaGAgk3KKFYphiTcYA2yRPis"
      }
    },
    {
      "chainId": 101,
      "address": "FKJvvVJ242tX7zFtzTmzqoA631LqHh4CdgcN8dcfFSju",
      "symbol": "renDGB",
      "name": "renDGB",
      "decimals": 8,
      "logoURI": "https://raw.githubusercontent.com/solana-labs/token-list/main/assets/mainnet/FKJvvVJ242tX7zFtzTmzqoA631LqHh4CdgcN8dcfFSju/logo.png",
      "tags": [],
      "extensions": {
        "website": "https://renproject.io/"
      }
    },
    {
      "chainId": 101,
      "address": "ArUkYE2XDKzqy77PRRGjo4wREWwqk6RXTfM9NeqzPvjU",
      "symbol": "renDOGE",
      "name": "renDOGE",
      "decimals": 8,
      "logoURI": "https://raw.githubusercontent.com/solana-labs/token-list/main/assets/mainnet/ArUkYE2XDKzqy77PRRGjo4wREWwqk6RXTfM9NeqzPvjU/logo.png",
      "tags": [],
      "extensions": {
        "coingeckoId": "rendoge",
        "website": "https://renproject.io/",
        "serumV3Usdc": "5FpKCWYXgHWZ9CdDMHjwxAfqxJLdw2PRXuAmtECkzADk"
      }
    },
    {
      "chainId": 101,
      "address": "8wv2KAykQstNAj2oW6AHANGBiFKVFhvMiyyzzjhkmGvE",
      "symbol": "renLUNA",
      "name": "renLUNA",
      "decimals": 6,
      "logoURI": "https://raw.githubusercontent.com/solana-labs/token-list/main/assets/mainnet/8wv2KAykQstNAj2oW6AHANGBiFKVFhvMiyyzzjhkmGvE/logo.png",
      "tags": [],
      "extensions": {
        "website": "https://renproject.io/",
        "serumV3Usdc": "CxDhLbbM9uAA2AXfSPar5qmyfmC69NLj3vgJXYAsSVBT"
      }
    },
    {
      "chainId": 101,
      "address": "E99CQ2gFMmbiyK2bwiaFNWUUmwz4r8k2CVEFxwuvQ7ue",
      "symbol": "renZEC",
      "name": "renZEC",
      "decimals": 8,
      "logoURI": "https://raw.githubusercontent.com/solana-labs/token-list/main/assets/mainnet/E99CQ2gFMmbiyK2bwiaFNWUUmwz4r8k2CVEFxwuvQ7ue/logo.png",
      "tags": [],
      "extensions": {
        "coingeckoId": "renzec",
        "website": "https://renproject.io/",
        "serumV3Usdc": "2ahbUT5UryyRVxPnELtTmDLLneN26UjBQFgfMVvbWDTb"
      }
    },
    {
      "chainId": 101,
      "address": "GkXP719hnhLtizWHcQyGVYajuJqVsJJ6fyeUob9BPCFC",
      "symbol": "KROWZ",
      "name": "Mike Krow's Official Best Friend Super Kawaii Kasu Token",
      "decimals": 9,
      "logoURI": "https://raw.githubusercontent.com/solana-labs/token-list/main/assets/mainnet/GkXP719hnhLtizWHcQyGVYajuJqVsJJ6fyeUob9BPCFC/logo.png",
      "tags": [
        "social-token",
        "krowz"
      ],
      "extensions": {
        "website": "https://mikekrow.com/",
        "twitter": "https://twitter.com/space_asylum"
      }
    },
    {
      "chainId": 101,
      "address": "6kwTqmdQkJd8qRr9RjSnUX9XJ24RmJRSrU1rsragP97Y",
      "symbol": "SAIL",
      "name": "SAIL",
      "decimals": 6,
      "logoURI": "https://raw.githubusercontent.com/solana-labs/token-list/main/assets/mainnet/6kwTqmdQkJd8qRr9RjSnUX9XJ24RmJRSrU1rsragP97Y/logo.png",
      "tags": [
        "utility-token"
      ],
      "extensions": {
        "website": "https://www.solanasail.com",
        "coingeckoId": "sail",
        "twitter": "https://twitter.com/SolanaSail"
      }
    },
    {
      "chainId": 101,
      "address": "E5ndSkaB17Dm7CsD22dvcjfrYSDLCxFcMd6z8ddCk5wp",
      "symbol": "RIN",
      "name": "Aldrin",
      "decimals": 9,
      "logoURI": "https://raw.githubusercontent.com/solana-labs/token-list/main/assets/mainnet/E5ndSkaB17Dm7CsD22dvcjfrYSDLCxFcMd6z8ddCk5wp/logo.png",
      "tags": [],
      "extensions": {
        "website": "https://rin.aldrin.com/",
        "twitter": "https://twitter.com/Aldrin_Exchange",
        "serumV3Usdc": "7gZNLDbWE73ueAoHuAeFoSu7JqmorwCLpNTBXHtYSFTa",
        "coingeckoId": "aldrin"
      }
    },
    {
      "chainId": 101,
      "address": "7LmGzEgnQZTxxeCThgxsv3xe4JQmiy9hxEGBPCF66KgH",
      "symbol": "SNEK",
      "name": "Snek Coin",
      "decimals": 0,
      "logoURI": "https://raw.githubusercontent.com/solana-labs/token-list/main/assets/mainnet/7LmGzEgnQZTxxeCThgxsv3xe4JQmiy9hxEGBPCF66KgH/logo.png",
      "tags": [],
      "extensions": {
        "twitter": "https://twitter.com/snekcoin"
      }
    },
    {
      "chainId": 101,
      "address": "AhRozpV8CDLJ5z9k8CJWF4P12MVvxdnnU2y2qUhUuNS5",
      "symbol": "ARK",
      "name": "Sol.Ark",
      "decimals": 8,
      "logoURI": "https://raw.githubusercontent.com/solana-labs/token-list/main/assets/mainnet/AhRozpV8CDLJ5z9k8CJWF4P12MVvxdnnU2y2qUhUuNS5/logo.png",
      "tags": [
        "meme"
      ],
      "extensions": {
        "website": "https://www.solark.xyz/",
        "twitter": "https://twitter.com/SOLARK67275852"
      }
    },
    {
      "chainId": 101,
      "address": "ss26ybWnrhSYbGBjDT9bEwRiyAVUgiKCbgAfFkksj4R",
      "symbol": "SS2",
      "name": "POH",
      "decimals": 0,
      "logoURI": "https://raw.githubusercontent.com/solana-labs/token-list/main/assets/mainnet/ss26ybWnrhSYbGBjDT9bEwRiyAVUgiKCbgAfFkksj4R/logo.png",
      "tags": [
        "nft"
      ],
      "extensions": {
        "website": "https://www.sol-talk.com/sol-survivor",
        "twitter": "https://twitter.com/sol__survivor",
        "imageUrl": "https://www.arweave.net/fDxzEtzfu9IjFDh0ID-rOGaGw__F6-OD2ADoa23sayo?ext=gif",
        "animationUrl": "https://vww4cphi4lv3ldd4dtidi4njkbilvngmvuaofo3rv2oa3ozepeea.arweave.net/ra3BPOji67WMfBzQNHGpUFC6tMytAOK7ca6cDbskeQg?ext=glb",
        "description": "Sensing a disturbance in the timeline, the tournament organizers send Poh back in time to the beginning of the tournament. He is tasked with finding the origin of the disturbance and restoring the original timeline. Special:'Out of Order'"
      }
    },
    {
      "chainId": 101,
      "address": "6dGR9kAt499jzsojDHCvDArKxpTarNbhdSkiS7jeMAib",
      "symbol": "AKI",
      "name": "AKIHIGE Token",
      "decimals": 9,
      "logoURI": "https://raw.githubusercontent.com/solana-labs/token-list/main/assets/mainnet/6dGR9kAt499jzsojDHCvDArKxpTarNbhdSkiS7jeMAib/logo.png",
      "tags": [
        "aki"
      ]
    },
    {
      "chainId": 101,
      "address": "SCYfrGCw8aDiqdgcpdGjV6jp4UVVQLuphxTDLNWu36f",
      "symbol": "SCY",
      "name": "Synchrony",
      "decimals": 9,
      "logoURI": "https://raw.githubusercontent.com/solana-labs/token-list/main/assets/mainnet/SCYfrGCw8aDiqdgcpdGjV6jp4UVVQLuphxTDLNWu36f/logo.png",
      "tags": [],
      "extensions": {
        "website": "https://synchrony.fi",
        "twitter": "https://twitter.com/SynchronyFi"
      }
    },
    {
      "chainId": 101,
      "address": "BKMWPkPS8jXw59ezYwK2ueNTZRF4m8MYHDjh9HwUmkQ7",
      "symbol": "SDC",
      "name": "SandDollarClassic",
      "decimals": 9,
      "logoURI": "https://raw.githubusercontent.com/solana-labs/token-list/main/assets/mainnet/BKMWPkPS8jXw59ezYwK2ueNTZRF4m8MYHDjh9HwUmkQ7/logo.png",
      "tags": [
        "utility-token"
      ],
      "extensions": {
        "website": "https://sanddollar.bs",
        "twitter": "https://twitter.com/SandDollar_BS"
      }
    },
    {
      "chainId": 101,
      "address": "Bx4ykEMurwPQBAFNvthGj73fMBVTvHa8e9cbAyaK4ZSh",
      "symbol": "TOX",
      "name": "trollbox",
      "decimals": 9,
      "logoURI": "https://raw.githubusercontent.com/solana-labs/token-list/main/assets/mainnet/Bx4ykEMurwPQBAFNvthGj73fMBVTvHa8e9cbAyaK4ZSh/logo.png",
      "tags": [
        "utility-token"
      ],
      "extensions": {
        "website": "https://trollbox.io",
        "twitter": "https://twitter.com/trollboxio"
      }
    },
    {
      "chainId": 101,
      "address": "E7WqtfRHcY8YW8z65u9WmD7CfMmvtrm2qPVicSzDxLaT",
      "symbol": "PPUG",
      "name": "PizzaPugCoin",
      "decimals": 9,
      "logoURI": "https://raw.githubusercontent.com/solana-labs/token-list/main/assets/mainnet/E7WqtfRHcY8YW8z65u9WmD7CfMmvtrm2qPVicSzDxLaT/logo.png",
      "tags": [],
      "extensions": {
        "website": "https://www.pizzapugcoin.com",
        "twitter": "https://twitter.com/pizzapugcoin"
      }
    },
    {
      "chainId": 101,
      "address": "FZgL5motNWEDEa24xgfSdBDfXkB9Ru9KxfEsey9S58bb",
      "symbol": "VCC",
      "name": "VentureCapital",
      "decimals": 6,
      "logoURI": "https://raw.githubusercontent.com/solana-labs/token-list/main/assets/mainnet/FZgL5motNWEDEa24xgfSdBDfXkB9Ru9KxfEsey9S58bb/logo.svg",
      "tags": [
        "venture capital",
        "liquidator",
        "IDO",
        "incubator"
      ],
      "extensions": {
        "website": "https://www.vcc.finance/",
        "twitter": "https://twitter.com/vcc_finance"
      }
    },
    {
      "chainId": 101,
      "address": "4TGxgCSJQx2GQk9oHZ8dC5m3JNXTYZHjXumKAW3vLnNx",
      "symbol": "OXS",
      "name": "Oxbull Sol",
      "decimals": 9,
      "logoURI": "https://raw.githubusercontent.com/solana-labs/token-list/main/assets/mainnet/4TGxgCSJQx2GQk9oHZ8dC5m3JNXTYZHjXumKAW3vLnNx/logo.png",
      "tags": [
        "utility-token"
      ],
      "extensions": {
        "website": "https://www.oxbull.tech/#/home",
        "twitter": "https://twitter.com/OxBull5",
        "medium": "https://medium.com/@oxbull",
        "tgann": "https://t.me/Oxbull_tech",
        "coingeckoId": "oxbull-tech",
        "github": "https://github.com/OxBull"
      }
    },
    {
      "chainId": 101,
      "address": "EdAhkbj5nF9sRM7XN7ewuW8C9XEUMs8P7cnoQ57SYE96",
      "symbol": "FAB",
      "name": "FABRIC",
      "decimals": 9,
      "logoURI": "https://raw.githubusercontent.com/solana-labs/token-list/main/assets/mainnet/EdAhkbj5nF9sRM7XN7ewuW8C9XEUMs8P7cnoQ57SYE96/logo.png",
      "tags": [],
      "extensions": {
        "website": "https://fsynth.io/",
        "twitter": "https://twitter.com/official_fabric",
        "coingeckoId": "fabric"
      }
    },
    {
      "chainId": 101,
      "address": "GEYrotdkRitGUK5UMv3aMttEhVAZLhRJMcG82zKYsaWB",
      "symbol": "POTATO",
      "name": "POTATO",
      "decimals": 3,
      "logoURI": "https://raw.githubusercontent.com/solana-labs/token-list/main/assets/mainnet/GEYrotdkRitGUK5UMv3aMttEhVAZLhRJMcG82zKYsaWB/logo.png",
      "tags": [],
      "extensions": {
        "website": "https://potatocoinspl.com/",
        "serumV3Usdc": "6dn7tgTHe5rZEAscMWWY3xmPGVEKVkM9s7YRV11z399z"
      }
    },
    {
      "chainId": 101,
      "address": "FmJ1fo7wK5FF6rDvQxow5Gj7A2ctLmR5orCKLZ45Q3Cq",
      "symbol": "DGEN",
      "name": "Degen Banana",
      "decimals": 6,
      "logoURI": "https://raw.githubusercontent.com/solana-labs/token-list/main/assets/mainnet/FmJ1fo7wK5FF6rDvQxow5Gj7A2ctLmR5orCKLZ45Q3Cq/logo.png",
      "tags": [],
      "extensions": {
        "website": "https://degen.finance/",
        "twitter": "https://twitter.com/degenbanana"
      }
    },
    {
      "chainId": 101,
      "address": "FciGvHj9FjgSGgCBF1b9HY814FM9D28NijDd5SJrKvPo",
      "symbol": "TGT",
      "name": "Twirl Governance Token",
      "decimals": 6,
      "logoURI": "https://raw.githubusercontent.com/solana-labs/token-list/main/assets/mainnet/FciGvHj9FjgSGgCBF1b9HY814FM9D28NijDd5SJrKvPo/logo.png",
      "tags": [],
      "extensions": {
        "website": "https://twirlfinance.com/",
        "twitter": "https://twitter.com/twirlfinance"
      }
    },
    {
      "chainId": 101,
      "address": "A9EEvcRcT7Q9XAa6NfqrqJChoc4XGDhd2mtc4xfniQkS",
      "symbol": "BILBY",
      "name": "Bilby Finance",
      "decimals": 9,
      "logoURI": "https://raw.githubusercontent.com/solana-labs/token-list/main/assets/mainnet/A9EEvcRcT7Q9XAa6NfqrqJChoc4XGDhd2mtc4xfniQkS/logo.png",
      "tags": [
        "utility-token"
      ],
      "extensions": {
        "website": "https://bilby.finance/"
      }
    },
    {
      "chainId": 101,
      "address": "8NGgmXzBzhsXz46pTC3ioSBxeE3w2EXpc741N3EQ8E6r",
      "symbol": "JOKE",
      "name": "JOKESMEMES",
      "decimals": 9,
      "logoURI": "https://raw.githubusercontent.com/solana-labs/token-list/main/assets/mainnet/8NGgmXzBzhsXz46pTC3ioSBxeE3w2EXpc741N3EQ8E6r/logo.png",
      "tags": [],
      "extensions": {
        "website": "https://jokesmemes.finance",
        "twitter": "https://twitter.com/Jokesmemes11"
      }
    },
    {
      "chainId": 101,
      "address": "Fp4gjLpTsPqBN6xDGpDHwtnuEofjyiZKxxZxzvJnjxV6",
      "symbol": "NAXAR",
      "name": "Naxar",
      "decimals": 4,
      "logoURI": "https://raw.githubusercontent.com/solana-labs/token-list/main/assets/mainnet/Fp4gjLpTsPqBN6xDGpDHwtnuEofjyiZKxxZxzvJnjxV6/logo.png",
      "tags": [],
      "extensions": {
        "website": "https://naxar.ru",
        "instagram": "https://instagram.com/naxar__",
        "telegram": "https://t.me/naxar_official"
      }
    },
    {
      "chainId": 101,
      "address": "5jqTNKonR9ZZvbmX9JHwcPSEg6deTyNKR7PxQ9ZPdd2w",
      "symbol": "JBUS",
      "name": "Jebus",
      "decimals": 0,
      "logoURI": "https://raw.githubusercontent.com/solana-labs/token-list/main/assets/mainnet/5jqTNKonR9ZZvbmX9JHwcPSEg6deTyNKR7PxQ9ZPdd2w/logo.png",
      "tags": [],
      "extensions": {
        "website": "https://jebus.live"
      }
    },
    {
      "chainId": 101,
      "address": "29UWGmi1MxJRi3izeritN8VvhZbUiX37KUVnGv46mzev",
      "symbol": "KLBx",
      "name": "Black Label X",
      "decimals": 4,
      "logoURI": "https://raw.githubusercontent.com/solana-labs/token-list/main/assets/mainnet/29UWGmi1MxJRi3izeritN8VvhZbUiX37KUVnGv46mzev/logo.svg",
      "tags": [],
      "extensions": {
        "website": "https://klbtoken.com/x"
      }
    },
    {
      "chainId": 101,
      "address": "GACHAfpmbpk4FLfZcGkT2NUmaEqMygssAknhqnn8DVHP",
      "symbol": "GACHA",
      "name": "Gachapon",
      "decimals": 9,
      "logoURI": "https://raw.githubusercontent.com/solana-labs/token-list/main/assets/mainnet/GACHAfpmbpk4FLfZcGkT2NUmaEqMygssAknhqnn8DVHP/logo.png",
      "tags": [],
      "extensions": {
        "twitter": "https://twitter.com/GACHAPON7777"
      }
    },
    {
      "chainId": 101,
      "address": "9zoqdwEBKWEi9G5Ze8BSkdmppxGgVv1Kw4LuigDiNr9m",
      "symbol": "STR",
      "name": "Solster",
      "decimals": 9,
      "logoURI": "https://raw.githubusercontent.com/solana-labs/token-list/main/assets/mainnet/9zoqdwEBKWEi9G5Ze8BSkdmppxGgVv1Kw4LuigDiNr9m/logo.png",
      "tags": [],
      "extensions": {
        "website": "https://solster.finance",
        "twitter": "https://twitter.com/solster_finance"
      }
    },
    {
      "chainId": 101,
      "address": "A2T2jDe2bxyEHkKtS8AtrTRmJ9VZRwyY8Kr7oQ8xNyfb",
      "symbol": "HAMS",
      "name": "Space Hamster",
      "decimals": 9,
      "logoURI": "https://raw.githubusercontent.com/solana-labs/token-list/main/assets/mainnet/A2T2jDe2bxyEHkKtS8AtrTRmJ9VZRwyY8Kr7oQ8xNyfb/logo.png",
      "tags": [],
      "extensions": {
        "website": "https://www.solhamster.space/",
        "twitter": "https://twitter.com/sol_hamster",
        "telegram": "https://t.me/SolHamster",
        "dex-website": "https://dex-solhamster.space/"
      }
    },
    {
      "chainId": 101,
      "address": "EGN2774kzKyUnJs2Gv5poK6ymiMVkdyCQD2gGnJ84sDk",
      "symbol": "NEFT",
      "name": "Neftea Labs Coin",
      "decimals": 9,
      "logoURI": "https://raw.githubusercontent.com/solana-labs/token-list/main/assets/mainnet/EGN2774kzKyUnJs2Gv5poK6ymiMVkdyCQD2gGnJ84sDk/logo.png",
      "tags": [
        "Neftea",
        "NFT",
        "utility-token"
      ],
      "extensions": {
        "website": "https://www.neftealabs.com/"
      }
    },
    {
      "chainId": 101,
      "address": "DK64rmGSZupv1dLYn57e3pUVgs9jL9EKLXDVZZPsMDz8",
      "symbol": "ABOMB",
      "name": "ArtBomb",
      "decimals": 5,
      "logoURI": "https://raw.githubusercontent.com/solana-labs/token-list/main/assets/mainnet/DK64rmGSZupv1dLYn57e3pUVgs9jL9EKLXDVZZPsMDz8/logo.png",
      "tags": [
        "utility-token",
        "artbomb"
      ],
      "extensions": {
        "website": "https://artbomb.xyz"
      }
    },
    {
      "chainId": 101,
      "address": "AnyCsr1VCBZcwVAxbKPuHhKDP5DQQSnRxGAo4ycgRMi2",
      "symbol": "DAL",
      "name": "Dalmatiancoin",
      "decimals": 9,
      "logoURI": "https://raw.githubusercontent.com/solana-labs/token-list/main/assets/mainnet/AnyCsr1VCBZcwVAxbKPuHhKDP5DQQSnRxGAo4ycgRMi2/logo.png",
      "tags": [],
      "extensions": {
        "website": "https://dalmatiancoin.org/",
        "twitter": "https://twitter.com/coindalmatian"
      }
    },
    {
      "chainId": 101,
      "address": "HiL1j5VMR9XtRnCA4mxaVoXr6PMHpbh8wUgfPsAP4CNF",
      "symbol": "SolNHD",
      "name": "SolNHD",
      "decimals": 9,
      "logoURI": "https://raw.githubusercontent.com/solana-labs/token-list/main/assets/mainnet/HiL1j5VMR9XtRnCA4mxaVoXr6PMHpbh8wUgfPsAP4CNF/logo.png",
      "tags": [],
      "extensions": {
        "website": "https://www.solnhd.com",
        "twitter": "https://twitter.com/zororoaz01"
      }
    },
    {
      "chainId": 101,
      "address": "qXu8Tj65H5XR8KHuaKKoyLCWj592KbTG3YWJwsuFrPS",
      "symbol": "STVA",
      "name": "SOLtiva",
      "decimals": 3,
      "logoURI": "https://raw.githubusercontent.com/solana-labs/token-list/main/assets/mainnet/qXu8Tj65H5XR8KHuaKKoyLCWj592KbTG3YWJwsuFrPS/logo.svg",
      "tags": [],
      "extensions": {
        "website": "https://soltiva.co"
      }
    },
    {
      "chainId": 101,
      "address": "D3gHoiYT4RY5VSndne1fEnpM3kCNAyBhkp5xjNUqqPj9",
      "symbol": "PROEXIS",
      "name": "ProExis Prova de Existência Blockchain",
      "decimals": 9,
      "logoURI": "https://raw.githubusercontent.com/solana-labs/token-list/main/assets/mainnet/D3gHoiYT4RY5VSndne1fEnpM3kCNAyBhkp5xjNUqqPj9/logo.png",
      "tags": [
        "proof of-existence",
        "utility-token",
        "prova de existencia",
        "proexis"
      ],
      "extensions": {
        "website": "https://provadeexistencia.com.br",
        "twitter": "https://twitter.com/provaexistencia",
        "facebook": "https://facebook.com/provadeexistencia",
        "instagram": "https://instagram.com/provadeexistencia",
        "github": "https://github.com/provadeexistencia",
        "tgann": "https://t.me/provadeexistencia",
        "tggroup": "https://t.me/provadeexistenciagrupo"
      }
    },
    {
      "chainId": 101,
      "address": "5DWFxYBxjETuqFX3P2Z1uq8UbcCT1F4sABGiBZMnWKvR",
      "symbol": "PLDO",
      "name": "PLEIDO",
      "decimals": 6,
      "logoURI": "https://raw.githubusercontent.com/solana-labs/token-list/main/assets/mainnet/5DWFxYBxjETuqFX3P2Z1uq8UbcCT1F4sABGiBZMnWKvR/logo.svg",
      "tags": [
        "pleido",
        "game-coin"
      ],
      "extensions": {
        "website": "https://pleido.com/"
      }
    },
    {
      "chainId": 101,
      "address": "6uB5eEC8SzMbUdsPpe3eiNvHyvxdqUWnDEtpFQxkhNTP",
      "symbol": "MOLANIUM",
      "name": "MOLANIUM",
      "decimals": 0,
      "logoURI": "https://raw.githubusercontent.com/solana-labs/token-list/main/assets/mainnet/6uB5eEC8SzMbUdsPpe3eiNvHyvxdqUWnDEtpFQxkhNTP/logo.png",
      "tags": [],
      "extensions": {
        "website": "https://moonlana.com/",
        "imageUrl": "https://i.imgur.com/hOMe38E.png",
        "twitter": "https://twitter.com/xMoonLana",
        "medium": "https://moonlana.medium.com/"
      }
    },
    {
      "chainId": 101,
      "address": "5KV2W2XPdSo97wQWcuAVi6G4PaCoieg4Lhhi61PAMaMJ",
      "symbol": "GÜ",
      "name": "GÜ",
      "decimals": 9,
      "logoURI": "https://raw.githubusercontent.com/solana-labs/token-list/main/assets/mainnet/5KV2W2XPdSo97wQWcuAVi6G4PaCoieg4Lhhi61PAMaMJ/logo.png",
      "tags": [
        "utility-token"
      ],
      "extensions": {
        "website": "https://kugle.org",
        "twitter": "https://twitter.com/Kugle_",
        "coingeckoId": "gu"
      }
    },
    {
      "chainId": 101,
      "address": "72fFy4SNGcHoEC1TTFTUkxNHriJqg3hBPsa2jSr2cZgb",
      "symbol": "BZX",
      "name": "BlizeX",
      "decimals": 6,
      "logoURI": "https://raw.githubusercontent.com/solana-labs/token-list/main/assets/mainnet/72fFy4SNGcHoEC1TTFTUkxNHriJqg3hBPsa2jSr2cZgb/logo.png",
      "tags": [],
      "extensions": {
        "website": "https://www.blizex.co",
        "twitter": "https://twitter.com/blizex_en"
      }
    },
    {
      "chainId": 101,
      "address": "5fEo6ZbvpV6zdyzowtAwgMcWHZe1yJy9NxQM6gC19QW5",
      "symbol": "GREEN",
      "name": "Green DEX",
      "decimals": 9,
      "logoURI": "https://raw.githubusercontent.com/solana-labs/token-list/main/assets/mainnet/5fEo6ZbvpV6zdyzowtAwgMcWHZe1yJy9NxQM6gC19QW5/logo.svg",
      "tags": [
        "Green DEX"
      ],
      "extensions": {
        "website": "https://greendex.network/",
        "twitter": "https://twitter.com/GreendexN"
      }
    },
    {
      "chainId": 101,
      "address": "Bx1fDtvTN6NvE4kjdPHQXtmGSg582bZx9fGy4DQNMmAT",
      "symbol": "SOLC",
      "name": "Solcubator",
      "decimals": 9,
      "logoURI": "https://raw.githubusercontent.com/solana-labs/token-list/main/assets/mainnet/Bx1fDtvTN6NvE4kjdPHQXtmGSg582bZx9fGy4DQNMmAT/logo.png",
      "tags": [],
      "extensions": {
        "website": "http://solcubator.io",
        "twitter": "https://twitter.com/Solcubator"
      }
    },
    {
      "chainId": 101,
      "address": "ABxCiDz4jjKt1t7Syu5Tb37o8Wew9ADpwngZh6kpLbLX",
      "symbol": "XSOL",
      "name": "XSOL Token",
      "decimals": 8,
      "logoURI": "https://raw.githubusercontent.com/solana-labs/token-list/main/assets/mainnet/ABxCiDz4jjKt1t7Syu5Tb37o8Wew9ADpwngZh6kpLbLX/logo.png",
      "tags": [
        "utility-token"
      ],
      "extensions": {
        "website": "https://0xsol.network",
        "twitter": "https://twitter.com/0xSol_Network"
      }
    },
    {
      "chainId": 101,
      "address": "DrcPRJPBiakQcWqon3gZms7sviAqdQS5zS5wvaG5v6wu",
      "symbol": "BLD",
      "name": "BladesToken",
      "decimals": 4,
      "logoURI": "https://raw.githubusercontent.com/solana-labs/token-list/main/assets/mainnet/DrcPRJPBiakQcWqon3gZms7sviAqdQS5zS5wvaG5v6wu/logo.png",
      "tags": [],
      "extensions": {
        "website": "https://blades.finance/",
        "twitter": "https://twitter.com/bladesfinance"
      }
    },
    {
      "chainId": 101,
      "address": "6D7E4mstMboABmfoaPrtVDgewjUCbGdvcYVaHa9SDiTg",
      "symbol": "QWK",
      "name": "QwikPay.io Token",
      "decimals": 9,
      "logoURI": "https://raw.githubusercontent.com/solana-labs/token-list/main/assets/mainnet/6D7E4mstMboABmfoaPrtVDgewjUCbGdvcYVaHa9SDiTg/logo.png",
      "tags": [],
      "extensions": {
        "website": "https://www.qwikpay.io",
        "twitter": "https://twitter.com/QwikpayIO"
      }
    },
    {
      "chainId": 101,
      "address": "BTyJg5zMbaN2KMfn7LsKhpUsV675aCUSUMrgB1YGxBBP",
      "symbol": "GOOSEBERRY",
      "name": "Gooseberry",
      "decimals": 9,
      "logoURI": "https://raw.githubusercontent.com/solana-labs/token-list/main/assets/mainnet/BTyJg5zMbaN2KMfn7LsKhpUsV675aCUSUMrgB1YGxBBP/logo.png",
      "tags": [],
      "extensions": {
        "website": "https://gooseberry.changr.ca",
        "twitter": "https://twitter.com/gooseberrycoin"
      }
    },
    {
      "chainId": 101,
      "address": "5GG1LbgY4EEvPR51YQPNr65QKcZemrHWPooTqC5gRPBA",
      "symbol": "DXB",
      "name": "DefiXBet Token",
      "decimals": 9,
      "logoURI": "https://raw.githubusercontent.com/solana-labs/token-list/main/assets/mainnet/5GG1LbgY4EEvPR51YQPNr65QKcZemrHWPooTqC5gRPBA/logo.png",
      "tags": [],
      "extensions": {
        "website": "https://DefiXBet.com/",
        "twitter": "https://twitter.com/DefiXBet",
        "medium": "https://defixbet.medium.com/",
        "tgann": "https://t.me/DefiXBet"
      }
    },
    {
      "chainId": 101,
      "address": "7a4cXVvVT7kF6hS5q5LDqtzWfHfys4a9PoK6pf87RKwf",
      "symbol": "LUNY",
      "name": "Luna Yield",
      "decimals": 9,
      "logoURI": "https://raw.githubusercontent.com/solana-labs/token-list/main/assets/mainnet/7a4cXVvVT7kF6hS5q5LDqtzWfHfys4a9PoK6pf87RKwf/logo.png",
      "tags": [],
      "extensions": {
        "website": "https://www.lunayield.com",
        "twitter": "https://twitter.com/Luna_Yield"
      }
    },
    {
      "chainId": 101,
      "address": "AP58G14hoy4GGgZS4L8TzZgqXnk3hBvciFKW2Cb1RQ2J",
      "symbol": "YARDv1",
      "name": "SolYard Finance Beta",
      "decimals": 9,
      "logoURI": "https://raw.githubusercontent.com/solana-labs/token-list/main/assets/mainnet/AP58G14hoy4GGgZS4L8TzZgqXnk3hBvciFKW2Cb1RQ2J/logo.png",
      "tags": [],
      "extensions": {
        "website": "https://solyard.finance/"
      }
    },
    {
      "chainId": 101,
      "address": "6Y7LbYB3tfGBG6CSkyssoxdtHb77AEMTRVXe8JUJRwZ7",
      "symbol": "DINO",
      "name": "DINO",
      "decimals": 6,
      "logoURI": "https://raw.githubusercontent.com/solana-labs/token-list/main/assets/mainnet/6Y7LbYB3tfGBG6CSkyssoxdtHb77AEMTRVXe8JUJRwZ7/logo.png",
      "tags": [],
      "extensions": {
        "website": "https://www.solanadino.com",
        "twitter": "https://twitter.com/solanadino"
      }
    },
    {
      "chainId": 101,
      "address": "4wjPQJ6PrkC4dHhYghwJzGBVP78DkBzA2U3kHoFNBuhj",
      "symbol": "LIQ",
      "name": "LIQ Protocol",
      "decimals": 6,
      "logoURI": "https://raw.githubusercontent.com/solana-labs/token-list/main/assets/mainnet/4wjPQJ6PrkC4dHhYghwJzGBVP78DkBzA2U3kHoFNBuhj/logo.png",
      "tags": [],
      "extensions": {
        "website": "https://liqsolana.com/",
        "coingeckoId": "liq-protocol",
        "twitter": "https://twitter.com/liqsolana",
        "discord": "https://discord.gg/MkfjambeU7",
        "serumV3Usdc": "FLKUQGh9VAG4otn4njLPUf5gaUPx5aAZ2Q6xWiD3hH5u"
      }
    },
    {
      "chainId": 101,
      "address": "DubwWZNWiNGMMeeQHPnMATNj77YZPZSAz2WVR5WjLJqz",
      "symbol": "CRP",
      "name": "CropperFinance",
      "decimals": 9,
      "logoURI": "https://raw.githubusercontent.com/solana-labs/token-list/main/assets/mainnet/DubwWZNWiNGMMeeQHPnMATNj77YZPZSAz2WVR5WjLJqz/logo.png",
      "tags": [],
      "extensions": {
        "website": "https://cropper.finance/",
        "twitter": "https://twitter.com/cropperfinance"
      }
    },
    {
      "chainId": 101,
      "address": "B3Ggjjj3QargPkFTAJiR6BaD8CWKFUaWRXGcDQ1nyeeD",
      "symbol": "PARTI",
      "name": "PARTI",
      "decimals": 9,
      "logoURI": "https://raw.githubusercontent.com/solana-labs/token-list/main/assets/mainnet/B3Ggjjj3QargPkFTAJiR6BaD8CWKFUaWRXGcDQ1nyeeD/logo.png",
      "tags": [],
      "extensions": {
        "website": "https://parti.finance",
        "twitter": "https://twitter.com/ParticleFinance",
        "medium": "https://particlefinance.medium.com"
      }
    },
    {
      "chainId": 101,
      "address": "5igDhdTnXif5E5djBpRt4wUKo5gtf7VicHi8r5ada4Hj",
      "symbol": "NIA",
      "name": "NIALABS",
      "decimals": 0,
      "logoURI": "https://raw.githubusercontent.com/solana-labs/token-list/main/assets/mainnet/5igDhdTnXif5E5djBpRt4wUKo5gtf7VicHi8r5ada4Hj/logo.png",
      "tags": [],
      "extensions": {
        "website": "https://www.nialabs.com/"
      }
    },
    {
      "chainId": 101,
      "address": "GQnN5M1M6oTjsziAwcRYd1P7pRBBQKURj5QeAjN1npnE",
      "symbol": "CORV",
      "name": "Project Corvus",
      "decimals": 9,
      "logoURI": "https://raw.githubusercontent.com/solana-labs/token-list/main/assets/mainnet/GQnN5M1M6oTjsziAwcRYd1P7pRBBQKURj5QeAjN1npnE/logo.png",
      "tags": [],
      "extensions": {
        "website": "https://dixon.company/"
      }
    },
    {
      "chainId": 101,
      "address": "3FRQnT5djQMATCg6TNXBhi2bBkbTyGdywsLmLa8BbEKz",
      "symbol": "HLTH",
      "name": "HLTH",
      "decimals": 4,
      "logoURI": "https://raw.githubusercontent.com/solana-labs/token-list/main/assets/mainnet/3FRQnT5djQMATCg6TNXBhi2bBkbTyGdywsLmLa8BbEKz/logo.png",
      "extensions": {
        "website": "https://hlth.network/",
        "twitter": "https://twitter.com/hlthnetwork",
        "telegram": "https://t.me/HLTHnetwork"
      }
    },
    {
      "chainId": 101,
      "address": "Ea5SjE2Y6yvCeW5dYTn7PYMuW5ikXkvbGdcmSnXeaLjS",
      "symbol": "PAI",
      "name": "PAI (Parrot)",
      "decimals": 6,
      "logoURI": "https://raw.githubusercontent.com/solana-labs/token-list/main/assets/mainnet/Ea5SjE2Y6yvCeW5dYTn7PYMuW5ikXkvbGdcmSnXeaLjS/logo.svg",
      "tags": [
        "stablecoin"
      ],
      "extensions": {
        "website": "https://partyparrot.finance",
        "twitter": "https://twitter.com/gopartyparrot",
        "telegram": "https://t.me/gopartyparrot"
      }
    },
    {
      "chainId": 101,
      "address": "SLRSSpSLUTP7okbCUBYStWCo1vUgyt775faPqz8HUMr",
      "symbol": "SLRS",
      "name": "Solrise Finance",
      "decimals": 6,
      "logoURI": "https://raw.githubusercontent.com/solana-labs/token-list/main/assets/mainnet/SLRSSpSLUTP7okbCUBYStWCo1vUgyt775faPqz8HUMr/logo.png",
      "tags": [],
      "extensions": {
        "website": "https://solrise.finance",
        "twitter": "https://twitter.com/SolriseFinance",
        "telegram": "https://t.me/solrisefinance",
        "medium": "https://blog.solrise.finance",
        "discord": "https://discord.gg/xNbGgMUJfU",
        "serumV3Usdc": "2Gx3UfV831BAh8uQv1FKSPKS9yajfeeD8GJ4ZNb2o2YP",
        "coingeckoId": "solrise-finance"
      }
    },
    {
      "chainId": 101,
      "address": "Hejznrp39zCfcmq4WpihfAeyhzhqeFtj4PURHFqMaHSS",
      "symbol": "SE",
      "name": "Snake Eyes",
      "decimals": 9,
      "logoURI": "https://raw.githubusercontent.com/solana-labs/token-list/main/assets/mainnet/Hejznrp39zCfcmq4WpihfAeyhzhqeFtj4PURHFqMaHSS/logo.png",
      "tags": [],
      "extensions": {
        "discord": "https://discord.gg/g94SubKn"
      }
    },
    {
      "chainId": 101,
      "address": "Fx14roJm9m27zngJQwmt81npHvPc5pmF772nxDhNnsh5",
      "symbol": "LIQ-USDC",
      "name": "Raydium LP Token (LIQ-USDC)",
      "decimals": 6,
      "logoURI": "https://raw.githubusercontent.com/solana-labs/token-list/main/assets/mainnet/Fx14roJm9m27zngJQwmt81npHvPc5pmF772nxDhNnsh5/logo.png",
      "tags": [
        "lp-token"
      ],
      "extensions": {
        "website": "https://raydium.io/"
      }
    },
    {
      "chainId": 101,
      "address": "D7U3BPHr5JBbFmPTaVNpmEKGBPFdQS3udijyte1QtuLk",
      "symbol": "STAR",
      "name": "SolStar",
      "decimals": 9,
      "logoURI": "https://raw.githubusercontent.com/solana-labs/token-list/main/assets/mainnet/D7U3BPHr5JBbFmPTaVNpmEKGBPFdQS3udijyte1QtuLk/logo.png",
      "tags": [
        "community",
        "web3",
        "utility-token"
      ],
      "extensions": {
        "website": "https://solstar.finance",
        "twitter": "https://twitter.com/SolStarFinance",
        "discord": "https://discord.gg/j6B3q5Xk5N",
        "medium": "https://solstar.medium.com",
        "telegram": "https://t.me/SolStarFinance"
      }
    },
    {
      "chainId": 101,
      "address": "GtQ48z7NNjs7sVyp3M7iuiDcTRjeWPd1fkdiWQNy1UR6",
      "symbol": "LIQ-SOL",
      "name": "Raydium LP Token (LIQ-SOL)",
      "decimals": 6,
      "logoURI": "https://raw.githubusercontent.com/solana-labs/token-list/main/assets/mainnet/GtQ48z7NNjs7sVyp3M7iuiDcTRjeWPd1fkdiWQNy1UR6/logo.png",
      "tags": [
        "lp-token"
      ],
      "extensions": {
        "website": "https://raydium.io/"
      }
    },
    {
      "chainId": 101,
      "address": "DHojuFwy5Pb8HTUhyRGQ285s5KYgk8tGAjAcmjkEAGbY",
      "symbol": "RFK",
      "name": "Refrak",
      "decimals": 2,
      "logoURI": "https://raw.githubusercontent.com/solana-labs/token-list/main/assets/mainnet/DHojuFwy5Pb8HTUhyRGQ285s5KYgk8tGAjAcmjkEAGbY/logo.png",
      "tags": [],
      "extensions": {
        "website": "https://refrak.com/",
        "discord": "https://discord.gg/ZAWbnebFVK"
      }
    },
    {
      "chainId": 101,
      "address": "7Jimij6hkEjjgmf3HamW44d2Cf5kj2gHnfCDDPGxWut",
      "symbol": "GQO",
      "name": "GIGQO",
      "decimals": 9,
      "logoURI": "https://gigqo.com/images/new-gqo-logo.png",
      "tags": [],
      "extensions": {
        "website": "https://gigqo.com/",
        "twitter": "https://twitter.com/gigqoapp"
      }
    },
    {
      "chainId": 101,
      "address": "E5rk3nmgLUuKUiS94gg4bpWwWwyjCMtddsAXkTFLtHEy",
      "symbol": "WOO",
      "name": "Wootrade Network",
      "decimals": 6,
      "logoURI": "https://raw.githubusercontent.com/solana-labs/token-list/main/assets/mainnet/E5rk3nmgLUuKUiS94gg4bpWwWwyjCMtddsAXkTFLtHEy/logo.png",
      "tags": [],
      "extensions": {
        "website": "https://woo.network",
        "twitter": "https://twitter.com/wootraderS"
      }
    },
    {
      "chainId": 101,
      "address": "9s6dXtMgV5E6v3rHqBF2LejHcA2GWoZb7xNUkgXgsBqt",
      "symbol": "USDC-USDT-PAI",
      "name": "Mercurial LP Token (USDC-USDT-PAI)",
      "decimals": 6,
      "logoURI": "https://raw.githubusercontent.com/solana-labs/token-list/main/assets/mainnet/9s6dXtMgV5E6v3rHqBF2LejHcA2GWoZb7xNUkgXgsBqt/logo.png",
      "tags": [
        "lp-token"
      ],
      "extensions": {
        "website": "https://www.mercurial.finance/"
      }
    },
    {
      "chainId": 101,
      "address": "8kRacWW5qZ34anyH8s9gu2gC4FpXtncqBDPpd2a6DnZE",
      "symbol": "MECA",
      "name": "Coinmeca",
      "decimals": 9,
      "logoURI": "https://raw.githubusercontent.com/solana-labs/token-list/main/assets/mainnet/8kRacWW5qZ34anyH8s9gu2gC4FpXtncqBDPpd2a6DnZE/logo.svg",
      "tags": [
        "utility-token"
      ],
      "extensions": {
        "website": "https://coinmeca.net/",
        "medium": "https://coinmeca.medium.com/",
        "twitter": "https://twitter.com/coinmeca",
        "telegram": "https://t.me/coinmeca",
        "discord": "https://discord.gg/coinmeca",
        "reddit": "https://reddit.com/r/coinmeca"
      }
    },
    {
      "chainId": 101,
      "address": "6h6uy8yAfaAb5sPE2bvXQEB93LnUMEdcCRU2kfiErTct",
      "symbol": "ZMR",
      "name": "ZMIRROR",
      "decimals": 9,
      "logoURI": "https://raw.githubusercontent.com/solana-labs/token-list/main/assets/mainnet/6h6uy8yAfaAb5sPE2bvXQEB93LnUMEdcCRU2kfiErTct/logo.JPG",
      "tags": []
    },
    {
      "chainId": 101,
      "address": "sodaNXUbtjMvHe9c5Uw7o7VAcVpXPHAvtaRaiPVJQuE",
      "symbol": "SODA",
      "name": "cheesesoda token",
      "decimals": 0,
      "logoURI": "https://raw.githubusercontent.com/solana-labs/token-list/main/assets/mainnet/sodaNXUbtjMvHe9c5Uw7o7VAcVpXPHAvtaRaiPVJQuE/logo.svg",
      "tags": [],
      "extensions": {
        "website": "https://token.cheesesoda.com",
        "twitter": "https://twitter.com/cheesesodadex",
        "serumV3Usdc": "6KFs2wUzME8Z3AeWL4HfKkXbtik5zVvebdg5qCxqt4hB"
      }
    },
    {
      "chainId": 101,
      "address": "sodaoT6Wh1nxHaarw4kDh7AkK4oZnERK1QgDUtHPR3H",
      "symbol": "SODAO",
      "name": "cheesesodaDAO",
      "decimals": 4,
      "logoURI": "https://raw.githubusercontent.com/solana-labs/token-list/main/assets/mainnet/sodaoT6Wh1nxHaarw4kDh7AkK4oZnERK1QgDUtHPR3H/logo.svg",
      "tags": [],
      "extensions": {
        "website": "https://dao.cheesesoda.com",
        "twitter": "https://twitter.com/cheesesodadex"
      }
    },
    {
      "chainId": 101,
      "address": "49YUsDrThJosHSagCn1F59Uc9NRxbr9thVrZikUnQDXy",
      "symbol": "LIQ-RAY",
      "name": "Raydium LP Token (LIQ-RAY)",
      "decimals": 6,
      "logoURI": "https://raw.githubusercontent.com/solana-labs/token-list/main/assets/mainnet/49YUsDrThJosHSagCn1F59Uc9NRxbr9thVrZikUnQDXy/logo.png",
      "tags": [
        "lp-token"
      ],
      "extensions": {
        "website": "https://raydium.io/"
      }
    },
    {
      "chainId": 101,
      "address": "FGmeGqUqKzVX2ajkXaFSQxNcBRWnJg1vi5fugRJrDJ3k",
      "symbol": "FCS",
      "name": "FCS",
      "decimals": 9,
      "logoURI": "https://raw.githubusercontent.com/solana-labs/token-list/main/assets/mainnet/FGmeGqUqKzVX2ajkXaFSQxNcBRWnJg1vi5fugRJrDJ3k/logo.png",
      "tags": [],
      "extensions": {
        "website": "https://www.fcs.com/"
      }
    },
    {
      "chainId": 101,
      "address": "CjpDCj8zLSM37669qng5znYP25JuoDPCvLSLLd7pxAsr",
      "symbol": "Nordic Energy Token",
      "name": "NET",
      "decimals": 9,
      "logoURI": "https://raw.githubusercontent.com/solana-labs/token-list/main/assets/mainnet/CjpDCj8zLSM37669qng5znYP25JuoDPCvLSLLd7pxAsr/logo.png",
      "tags": [],
      "extensions": {
        "website": "https://nordicenergy.io/",
        "twitter": "https://twitter.com/nordicenergy1",
        "telegram": "https://t.me/nordicenergy"
      }
    },
    {
      "chainId": 101,
      "address": "9eaAUFp7S38DKXxbjwzEG8oq1H1AipPkUuieUkVJ9krt",
      "symbol": "KDC",
      "name": "KDC (KURZ Digital Currency)",
      "decimals": 2,
      "logoURI": "https://kurzdigital.com/images/KDC_logo.png",
      "tags": [
        "stablecoin",
        "kdc"
      ],
      "extensions": {
        "website": "https://www.kurzdigital.com"
      }
    },
    {
      "chainId": 101,
      "address": "A1C9Shy732BThWvHAN936f33N7Wm1HbFvxb2zDSoBx8F",
      "symbol": "PKR2",
      "name": "Pokerrrr 2",
      "decimals": 9,
      "logoURI": "https://raw.githubusercontent.com/C-e-r-b-e-r-u-s/token-list/main/assets/mainnet/A1C9Shy732BThWvHAN936f33N7Wm1HbFvxb2zDSoBx8F/pkr2-logo.png",
      "tags": [
        "Game-Token",
        "Club Code: 03m91"
      ],
      "extensions": {
        "website": "https://www.pokerrrrapp.com/"
      }
    },
    {
      "chainId": 101,
      "address": "35KgRun5UMT2Kjtjw4cNG1tXHcgBxuxji6Yp6ciz7yX7",
      "symbol": "VPE",
      "name": "VPOWER",
      "decimals": 9,
      "logoURI": "https://raw.githubusercontent.com/solana-labs/token-list/main/assets/mainnet/35KgRun5UMT2Kjtjw4cNG1tXHcgBxuxji6Yp6ciz7yX7/logo.png",
      "extensions": {
        "website": "https://vpowerswap.com/",
        "twitter": "https://twitter.com/vpowerswap",
        "telegram": "https://t.me/vpowerswap_channel"
      }
    },
    {
      "chainId": 101,
      "address": "GSaiLQxREzaxUcE3v28HxBacoUQPZNtXx1eQsCFsX9Bg",
      "symbol": "XgSAIL",
      "name": "gSAIL DEPRECATED",
      "decimals": 9,
      "logoURI": "https://raw.githubusercontent.com/solana-labs/token-list/main/assets/mainnet/GSaiLQxREzaxUcE3v28HxBacoUQPZNtXx1eQsCFsX9Bg/logo.png",
      "tags": [
        "utility-token"
      ],
      "extensions": {
        "website": "https://www.solanasail.com",
        "twitter": "https://twitter.com/SolanaSail"
      }
    },
    {
      "chainId": 101,
      "address": "ELyNEh5HC33sQLhGiQ5dimmwqiJCiqVJp3eQxpX3pKhQ",
      "symbol": "JCS",
      "name": "Jogys Crypto School Token",
      "decimals": 9,
      "logoURI": "https://raw.githubusercontent.com/solana-labs/token-list/main/assets/mainnet/ELyNEh5HC33sQLhGiQ5dimmwqiJCiqVJp3eQxpX3pKhQ/logo.png",
      "tags": [],
      "extensions": {
        "website": "https://instagram.com/jogyscryptoschool?utm_medium=copy_link",
        "instagram": "https://instagram.com/jogyscryptoschool?utm_medium=copy_link",
        "telegram": "https://t.me/JCS_JogysCryptoSchool"
      }
    },
    {
      "chainId": 101,
      "address": "3bRTivrVsitbmCTGtqwp7hxXPsybkjn4XLNtPsHqa3zR",
      "symbol": "LIKE",
      "name": "Only1 (LIKE)",
      "decimals": 9,
      "logoURI": "https://only1.io/like-token.svg",
      "tags": [
        "utility-token"
      ],
      "extensions": {
        "website": "https://only1.io/",
        "medium": "https://only1nft.medium.com/",
        "twitter": "https://twitter.com/only1nft",
        "telegram": "https://t.me/only1nft",
        "discord": "https://discord.gg/SrsKwTFA",
        "coingeckoId": "only1"
      }
    },
    {
      "chainId": 101,
      "address": "CXLBjMMcwkc17GfJtBos6rQCo1ypeH6eDbB82Kby4MRm",
      "symbol": "wUST",
      "name": "Wrapped UST (Wormhole)",
      "decimals": 9,
      "logoURI": "https://raw.githubusercontent.com/solana-labs/token-list/main/assets/mainnet/CXLBjMMcwkc17GfJtBos6rQCo1ypeH6eDbB82Kby4MRm/logo.png",
      "tags": [
        "wrapped",
        "wormhole"
      ],
      "extensions": {
        "website": "https://terra.money",
        "address": "0xa47c8bf37f92aBed4A126BDA807A7b7498661acD",
        "bridgeContract": "https://etherscan.io/address/0xf92cD566Ea4864356C5491c177A430C222d7e678",
        "assetContract": "https://etherscan.io/address/0xa47c8bf37f92aBed4A126BDA807A7b7498661acD",
        "coingeckoId": "terrausd"
      }
    },
    {
      "chainId": 101,
      "address": "A7SXXA9wveT2quqqzh5m6Zf3ueCb9kBezQdpnYxHwzLt",
      "symbol": "ZINTI",
      "name": "Zia Inti",
      "decimals": 9,
      "logoURI": "https://raw.githubusercontent.com/solana-labs/token-list/main/assets/mainnet/A7SXXA9wveT2quqqzh5m6Zf3ueCb9kBezQdpnYxHwzLt/logo.png",
      "tags": [],
      "extensions": {
        "website": "https://www.ziainti.com/"
      }
    },
    {
      "chainId": 101,
      "address": "3Ztt53vwGhQGoEp3n1RjSu4CFnGRfqzwo6L8KN8gmXfd",
      "symbol": "METAS",
      "name": "METASEER",
      "decimals": 9,
      "logoURI": "https://metaseer.io/img/home-one/logo256.png",
      "tags": [
        "utility-token"
      ],
      "extensions": {
        "website": "https://metaseer.io/",
        "twitter": "https://twitter.com/MSEERofficial"
      }
    },
    {
      "chainId": 101,
      "address": "EssczqGURZtsSuzEoH471KCRNDWfS4aQpEJVXWL3DvdK",
      "symbol": "VIVA",
      "name": "Viva coin",
      "decimals": 9,
      "logoURI": "https://raw.githubusercontent.com/solana-labs/token-list/main/assets/mainnet/EssczqGURZtsSuzEoH471KCRNDWfS4aQpEJVXWL3DvdK/logo.png",
      "tags": [
        "utility-token"
      ],
      "extensions": {
        "website": "https://www.inkresearch.com",
        "twitter": "https://twitter.com/inkresearch"
      }
    },
    {
      "chainId": 101,
      "address": "EWS2ATMt5fQk89NWLJYNRmGaNoji8MhFZkUB4DiWCCcz",
      "symbol": "SOLBERRY",
      "name": "SOLBERRY",
      "decimals": 6,
      "logoURI": "https://raw.githubusercontent.com/solana-labs/token-list/main/assets/mainnet/EWS2ATMt5fQk89NWLJYNRmGaNoji8MhFZkUB4DiWCCcz/logo.png",
      "tags": [],
      "extensions": {
        "website": "https://www.solberry.tech",
        "twitter": "https://twitter.com/berrysol"
      }
    },
    {
      "chainId": 101,
      "address": "FJJT7yUJM9X9SHpkVr4wLgyfJ3vtVLoReUqTsCPWzof2",
      "symbol": "KEKW-USDC",
      "name": "Raydium LP Token (KEKW-USDC)",
      "decimals": 9,
      "logoURI": "https://www.kekw.io/images/kekwusdc.png",
      "tags": [
        "lp-token"
      ],
      "extensions": {
        "website": "https://kekw.io/",
        "twitter": "https://twitter.com/kekwcoin",
        "medium": "https://kekwcoin.medium.com/",
        "discord": "https://discord.gg/kekw"
      }
    },
    {
      "chainId": 101,
      "address": "5Z6jnA9fDUDVjQyaTbYWwCTE47wMAuyvAQjg5angY12C",
      "symbol": "DNDZ",
      "name": "Dinarius Token",
      "decimals": 9,
      "logoURI": "https://raw.githubusercontent.com/Boukezzoula/Dinarius/master/dinariuslogo.png",
      "tags": [
        "stablecoin"
      ],
      "extensions": {
        "website": "http://dinarius.net"
      }
    },
    {
      "chainId": 101,
      "address": "EqbY2zaTsJesaVviL5unHKjDsjoQZJhQAQz3iWQxAu1X",
      "symbol": "RnV",
      "name": "RADONTOKEN",
      "decimals": 9,
      "logoURI": "https://raw.githubusercontent.com/solana-labs/token-list/main/assets/mainnet/EqbY2zaTsJesaVviL5unHKjDsjoQZJhQAQz3iWQxAu1X/logo.png",
      "tags": [],
      "extensions": {
        "website": "https://www.radonvalue.com/"
      }
    },
    {
      "chainId": 101,
      "address": "5pXLmRJyfrTDYMCp1xyiqRDcbb7vYjYiMYzhBza2ht62",
      "symbol": "CRYN",
      "name": "Crayon",
      "decimals": 6,
      "logoURI": "https://raw.githubusercontent.com/solana-labs/token-list/main/assets/mainnet/5pXLmRJyfrTDYMCp1xyiqRDcbb7vYjYiMYzhBza2ht62/crayon.png",
      "tags": [],
      "extensions": {
        "website": "https://solanacrayon.com",
        "twitter": "https://twitter.com/SolanaCrayon",
        "serumV3Usdc": "CjBssusBjX4b2UBvMZhiZCQshW1afpQPA1Mv29Chn6vj",
        "description": "Crayon is a meme token, Dex, and Dapps on Solana."
      }
    },
    {
      "chainId": 101,
      "address": "z9WZXekbCtwoxyfAwEJn1euXybvqLzPVv3NDzJzkq7C",
      "symbol": "CRC",
      "name": "Care Coin Token",
      "decimals": 9,
      "logoURI": "https://raw.githubusercontent.com/solana-labs/token-list/main/assets/mainnet/z9WZXekbCtwoxyfAwEJn1euXybvqLzPVv3NDzJzkq7C/logo.png",
      "tags": [],
      "extensions": {
        "twitter": " https://twitter.com/carecointoken_",
        "website": "https://www.carecoin.site"
      }
    },
    {
      "chainId": 101,
      "address": "9aPjLUGR9e6w6xU2NEQNtP3jg3mq2mJjSUZoQS4RKz35",
      "symbol": "SOUL",
      "name": "Soulana",
      "decimals": 9,
      "logoURI": "https://raw.githubusercontent.com/solana-labs/token-list/main/assets/mainnet/9aPjLUGR9e6w6xU2NEQNtP3jg3mq2mJjSUZoQS4RKz35/logo.png",
      "tags": [],
      "extensions": {
        "twitter": "https://twitter.com/Soulanadefi"
      }
    },
    {
      "chainId": 101,
      "address": "26W4xxHbWJfrswaMNh14ag2s4PZTQuu2ypHGj6YEVXkT",
      "symbol": "DCASH",
      "name": "Diabolo Token",
      "decimals": 9,
      "logoURI": "https://raw.githubusercontent.com/solana-labs/token-list/main/assets/mainnet/26W4xxHbWJfrswaMNh14ag2s4PZTQuu2ypHGj6YEVXkT/dcash-logo.png",
      "tags": [],
      "extensions": {
        "website": "https://diabolo.io"
      }
    },
    {
      "chainId": 101,
      "address": "8CWgMvZe7ntNLbky4T3JhSgtCYzeorgRiUY8xfXZztXx",
      "symbol": "IOTC",
      "name": "IoTcoin",
      "decimals": 9,
      "logoURI": "https://raw.githubusercontent.com/solana-labs/token-list/main/assets/mainnet/8CWgMvZe7ntNLbky4T3JhSgtCYzeorgRiUY8xfXZztXx/logo.jpg",
      "tags": [],
      "extensions": {
        "website": "https://www.iotworlds.com",
        "twitter": "https://twitter.com/iotworlds",
        "facebook": "https://facebook.com/iotworlds",
        "instagram": "https://instagram.com/iotworlds",
        "linkedin": "https://www.linkedin.com/company/iotworlds"
      }
    },
    {
      "chainId": 101,
      "address": "FqJE1neoCJrRwxfC9mRL6FduuZ1gCX2FUbya5hi8EQgA",
      "symbol": "VLDC",
      "name": "Viloid Coin",
      "decimals": 9,
      "logoURI": "https://raw.githubusercontent.com/solana-labs/token-list/main/assets/mainnet/FqJE1neoCJrRwxfC9mRL6FduuZ1gCX2FUbya5hi8EQgA/logo.png",
      "tags": [
        "social-token"
      ],
      "extensions": {
        "website": "https://viloidcoin.com",
        "github": "https://github.com/viloidcoin"
      }
    },
    {
      "chainId": 101,
      "address": "C98A4nkJXhpVZNAZdHUA95RpTF3T4whtQubL3YobiUX9",
      "symbol": "C98",
      "name": "Coin98",
      "decimals": 6,
      "logoURI": "https://coin98.s3.ap-southeast-1.amazonaws.com/Coin/c98-512.svg",
      "tags": [
        "social-token"
      ],
      "extensions": {
        "website": "https://coin98.com",
        "twitter": "https://twitter.com/coin98_finance",
        "telegram": "https://t.me/coin98_finance"
      }
    },
    {
      "chainId": 101,
      "address": "Saber2gLauYim4Mvftnrasomsv6NvAuncvMEZwcLpD1",
      "symbol": "SBR",
      "name": "Saber Protocol Token",
      "decimals": 6,
      "logoURI": "https://raw.githubusercontent.com/solana-labs/token-list/main/assets/mainnet/Saber2gLauYim4Mvftnrasomsv6NvAuncvMEZwcLpD1/logo.svg",
      "tags": [],
      "extensions": {
        "website": "https://saber.so",
        "twitter": "https://twitter.com/saber_hq",
        "github": "https://github.com/saber-hq",
        "medium": "https://blog.saber.so",
        "discord": "https://chat.saber.so",
        "serumV3Usdc": "HXBi8YBwbh4TXF6PjVw81m8Z3Cc4WBofvauj5SBFdgUs",
        "coingeckoId": "saber"
      }
    },
    {
      "chainId": 101,
      "address": "2juwHtqBUEaV26WM5sVvjFsjvCXfwP3ZPndmr5ywVwgZ",
      "symbol": "ADAM",
      "name": "adamho",
      "decimals": 7,
      "logoURI": "https://raw.githubusercontent.com/solana-labs/token-list/main/assets/mainnet/2juwHtqBUEaV26WM5sVvjFsjvCXfwP3ZPndmr5ywVwgZ/adamho_250x250.jpg",
      "tags": [
        "social-token"
      ],
      "extensions": {
        "twitter": "https://twitter.com/takwah"
      }
    },
    {
      "chainId": 101,
      "address": "FMJotGUW16AzexRD3vXJQ94AL71cwrhtFaCTGtK1QHXm",
      "symbol": "LRA",
      "name": "Lumos Rewards",
      "decimals": 9,
      "logoURI": "https://raw.githubusercontent.com/solana-labs/token-list/main/assets/mainnet/FMJotGUW16AzexRD3vXJQ94AL71cwrhtFaCTGtK1QHXm/logo.jpeg",
      "tags": [
        "social-token"
      ],
      "extensions": {
        "website": "https://lumos.exchange"
      }
    },
    {
      "chainId": 101,
      "address": "AWTE7toEwKdSRd7zh3q45SjKhmYVFp3zk4quWHsM92bj",
      "symbol": "ZAU",
      "name": "Zaucoin",
      "decimals": 9,
      "logoURI": "https://raw.githubusercontent.com/solana-labs/token-list/main/assets/mainnet/AWTE7toEwKdSRd7zh3q45SjKhmYVFp3zk4quWHsM92bj/logo.png",
      "tags": [
        "utility-token"
      ],
      "extensions": {
        "website": "zaucoin.crypto"
      }
    },
    {
      "chainId": 101,
      "address": "5ToouaoWhGCiaicANcewnaNKJssdZTxPATDhqJXARiJG",
      "symbol": "NUR",
      "name": "Nur Coin",
      "decimals": 9,
      "logoURI": "https://raw.githubusercontent.com/solana-labs/token-list/main/assets/mainnet/5ToouaoWhGCiaicANcewnaNKJssdZTxPATDhqJXARiJG/logo.png",
      "tags": [
        "kazakhstan",
        "qazaqstan",
        "kz"
      ]
    },
    {
      "chainId": 101,
      "address": "9ysRLs872GMvmAjjFZEFccnJBF3tYEVT1x7dFE1WPqTY",
      "symbol": "VRNT",
      "name": "Variant",
      "decimals": 9,
      "logoURI": "https://raw.githubusercontent.com/solana-labs/token-list/main/assets/mainnet/9ysRLs872GMvmAjjFZEFccnJBF3tYEVT1x7dFE1WPqTY/logo.png",
      "tags": [
        "utility-token"
      ],
      "extensions": {
        "website": "https://www.variantresearch.io"
      }
    },
    {
      "chainId": 101,
      "address": "8pBc4v9GAwCBNWPB5XKA93APexMGAS4qMr37vNke9Ref",
      "symbol": "wHBTC",
      "name": "HBTC (Wormhole)",
      "decimals": 9,
      "logoURI": "https://raw.githubusercontent.com/solana-labs/token-list/main/assets/mainnet/8pBc4v9GAwCBNWPB5XKA93APexMGAS4qMr37vNke9Ref/logo.png",
      "tags": [
        "wrapped",
        "wormhole"
      ],
      "extensions": {
        "address": "0x0316EB71485b0Ab14103307bf65a021042c6d380",
        "bridgeContract": "https://etherscan.io/address/0xf92cD566Ea4864356C5491c177A430C222d7e678",
        "assetContract": "https://etherscan.io/address/0x0316EB71485b0Ab14103307bf65a021042c6d380",
        "coingeckoId": "huobi-btc"
      }
    },
    {
      "chainId": 101,
      "address": "BybpSTBoZHsmKnfxYG47GDhVPKrnEKX31CScShbrzUhX",
      "symbol": "wHUSD",
      "name": "HUSD Stablecoin (Wormhole)",
      "decimals": 8,
      "logoURI": "https://raw.githubusercontent.com/solana-labs/token-list/main/assets/mainnet/BybpSTBoZHsmKnfxYG47GDhVPKrnEKX31CScShbrzUhX/logo.png",
      "tags": [
        "wrapped",
        "wormhole"
      ],
      "extensions": {
        "website": "https://www.stcoins.com/",
        "address": "0xdf574c24545e5ffecb9a659c229253d4111d87e1",
        "bridgeContract": "https://etherscan.io/address/0xf92cD566Ea4864356C5491c177A430C222d7e678",
        "assetContract": "https://etherscan.io/address/0xdf574c24545e5ffecb9a659c229253d4111d87e1",
        "coingeckoId": "husd"
      }
    },
    {
      "chainId": 101,
      "address": "6VNKqgz9hk7zRShTFdg5AnkfKwZUcojzwAkzxSH3bnUm",
      "symbol": "wHAPI",
      "name": "Wrapped HAPI",
      "decimals": 9,
      "logoURI": "https://raw.githubusercontent.com/solana-labs/token-list/main/assets/mainnet/6VNKqgz9hk7zRShTFdg5AnkfKwZUcojzwAkzxSH3bnUm/logo.png",
      "tags": [
        "wrapped",
        "utility-token"
      ],
      "extensions": {
        "website": "https://hapi.one",
        "twitter": "https://twitter.com/i_am_hapi_one",
        "medium": "https://medium.com/i-am-hapi",
        "telegram": "http://t.me/hapiHF",
        "github": "https://github.com/HAPIprotocol/HAPI/"
      }
    },
    {
      "chainId": 101,
      "address": "Lrxqnh6ZHKbGy3dcrCED43nsoLkM1LTzU2jRfWe8qUC",
      "symbol": "LARIX",
      "name": "Larix",
      "decimals": 6,
      "logoURI": "https://raw.githubusercontent.com/solana-labs/token-list/main/assets/mainnet/Lrxqnh6ZHKbGy3dcrCED43nsoLkM1LTzU2jRfWe8qUC/logo.jpg",
      "tags": [],
      "extensions": {
        "website": "projectlarix.com",
        "twitter": "https://twitter.com/ProjectLarix",
        "discord": "http://discord.gg/hfnRFV9Ngt",
        "medium": "http://projectlarix.medium.com",
        "telegram": "http://t.me/projectlarix",
        "github": "https://github.com/ProjectLarix/Larix-Lending-Project-Rep"
      }
    },
    {
      "chainId": 101,
      "address": "BYvGwtPx6Nw4YUVVwqx7qh657EcdxBSfE8JcaPmWWa6E",
      "symbol": "TOSTI",
      "name": "Tosti Coin",
      "decimals": 9,
      "logoURI": "https://raw.githubusercontent.com/solana-labs/token-list/main/assets/mainnet/BYvGwtPx6Nw4YUVVwqx7qh657EcdxBSfE8JcaPmWWa6E/logo.png",
      "tags": [
        "utility-token"
      ],
      "extensions": {
        "website": "https://tosti.app"
      }
    },
    {
      "chainId": 101,
      "address": "EKEjv7VJTsKsfyZMNgPfoKkdk7pYNSgb3tg2h3zUe4PT",
      "symbol": "SIMP",
      "name": "Simp.",
      "decimals": 9,
      "logoURI": "https://raw.githubusercontent.com/solana-labs/token-list/main/assets/mainnet/EKEjv7VJTsKsfyZMNgPfoKkdk7pYNSgb3tg2h3zUe4PT/logo.png",
      "tags": [
        "utility-token"
      ],
      "extensions": {
        "website": "https://functional-spirit-e72.notion.site/Simp-090cf60910024a228d8b163dcaf23a84",
        "discord": "https://discord.gg/5293AzqtHU"
      }
    },
    {
      "chainId": 101,
      "address": "57h4LEnBooHrKbacYWGCFghmrTzYPVn8PwZkzTzRLvHa",
      "symbol": "USDC-USDT-UST",
      "name": "Mercurial LP Token (USDC-USDT-UST)",
      "decimals": 9,
      "logoURI": "https://raw.githubusercontent.com/solana-labs/token-list/main/assets/mainnet/57h4LEnBooHrKbacYWGCFghmrTzYPVn8PwZkzTzRLvHa/logo.svg",
      "tags": [
        "lp-token"
      ],
      "extensions": {
        "website": "https://www.mercurial.finance/"
      }
    },
    {
      "address": "mSoLzYCxHdYgdzU16g5QSh3i5K3z3KZK7ytfqcJm7So",
      "symbol": "mSOL",
      "name": "Marinade staked SOL (mSOL)",
      "decimals": 9,
      "logoURI": "https://raw.githubusercontent.com/solana-labs/token-list/main/assets/mainnet/mSoLzYCxHdYgdzU16g5QSh3i5K3z3KZK7ytfqcJm7So/logo.png",
      "tags": [],
      "extensions": {
        "website": "https://marinade.finance",
        "twitter": "https://twitter.com/MarinadeFinance",
        "discord": "https://discord.gg/mGqZA5pjRN",
        "medium": "https://medium.com/marinade-finance",
        "github": "https://github.com/marinade-finance"
      }
    },
    {
      "chainId": 101,
      "address": "LPmSozJJ8Jh69ut2WP3XmVohTjL4ipR18yiCzxrUmVj",
      "symbol": "mSOL-SOL-LP",
      "name": "Marinade LP token",
      "decimals": 9,
      "logoURI": "https://raw.githubusercontent.com/solana-labs/token-list/main/assets/mainnet/LPmSozJJ8Jh69ut2WP3XmVohTjL4ipR18yiCzxrUmVj/logo.png",
      "tags": [
        "lp-token"
      ],
      "extensions": {
        "website": "https://marinade.finance",
        "twitter": "https://twitter.com/MarinadeFinance",
        "discord": "https://discord.gg/mGqZA5pjRN",
        "medium": "https://medium.com/marinade-finance",
        "github": "https://github.com/marinade-finance"
      }
    },
    {
      "chainId": 101,
      "address": "3k8BDobgihmk72jVmXYLE168bxxQUhqqyESW4dQVktqC",
      "symbol": "STEP-USDC",
      "name": "Raydium LP Token V4 (STEP-USDC)",
      "decimals": 9,
      "logoURI": "https://raw.githubusercontent.com/solana-labs/token-list/main/assets/mainnet/3k8BDobgihmk72jVmXYLE168bxxQUhqqyESW4dQVktqC/logo.png",
      "tags": [
        "lp-token"
      ],
      "extensions": {
        "website": "https://raydium.io/"
      }
    },
    {
      "chainId": 101,
      "address": "3UMYcByZNQVHHyyqVfXMKr8XWP64omYBFVvf7bD6wBiA",
      "symbol": "BET",
      "name": "SOLBET",
      "decimals": 2,
      "logoURI": "https://raw.githubusercontent.com/solana-labs/token-list/main/assets/mainnet/3UMYcByZNQVHHyyqVfXMKr8XWP64omYBFVvf7bD6wBiA/logo.svg",
      "tags": [
        "utility-token"
      ],
      "extensions": {
        "website": "https://solbet.org/",
        "telegram": "https://t.me/solbet_official",
        "discord": "https://solbet.org/discord",
        "twitter": "https://twitter.com/solbet_official/",
        "serumV3Usdc": "GsWX1FgWP35jchi5R9uiNys2g6GftruEiHVpPS2b7Vq8",
        "description": "SOLBET seeks to facilitate P2P speculation and provide trustless on-chain escrow services for speculative ventures utilizing on-chain data, oracle services, and private data node operators to verify outcomes for all parties involved."
      },
      { 
      "chainId": 101,
      "address": "A5zanvgtioZGiJMdEyaKN4XQmJsp1p7uVxaq2696REvQ",
      "symbol": "MEDIA-USDC",
      "name": "Raydium LP Token V4 (MEDIA-USDC)",
      "decimals": 6,
      "logoURI": "https://raw.githubusercontent.com/solana-labs/token-list/main/assets/mainnet/A5zanvgtioZGiJMdEyaKN4XQmJsp1p7uVxaq2696REvQ/logo.png",
      "tags": [
        "lp-token"
      ],
      "extensions": {
        "website": "https://raydium.io/"
      }
    },
    {
      "chainId": 101,
      "address": "Cq4HyW5xia37tKejPF2XfZeXQoPYW6KfbPvxvw5eRoUE",
      "symbol": "ROPE-USDC",
      "name": "Raydium LP Token V4 (ROPE-USDC)",
      "decimals": 9,
      "logoURI": "https://raw.githubusercontent.com/solana-labs/token-list/main/assets/mainnet/Cq4HyW5xia37tKejPF2XfZeXQoPYW6KfbPvxvw5eRoUE/logo.png",
      "tags": [
        "lp-token"
      ],
      "extensions": {
        "website": "https://raydium.io/"
      }
    },
    {
      "chainId": 101,
      "address": "3H9NxvaZoxMZZDZcbBDdWMKbrfNj7PCF5sbRwDr7SdDW",
      "symbol": "MER-USDC",
      "name": "Raydium LP Token V4 (MER-USDC)",
      "decimals": 6,
      "logoURI": "https://raw.githubusercontent.com/solana-labs/token-list/main/assets/mainnet/3H9NxvaZoxMZZDZcbBDdWMKbrfNj7PCF5sbRwDr7SdDW/logo.png",
      "tags": [
        "lp-token"
      ],
      "extensions": {
        "website": "https://raydium.io/"
      }
    },
    {
      "chainId": 101,
      "address": "Cz1kUvHw98imKkrqqu95GQB9h1frY8RikxPojMwWKGXf",
      "symbol": "COPE-USDC",
      "name": "Raydium LP Token V4 (COPE-USDC)",
      "decimals": 6,
      "logoURI": "https://raw.githubusercontent.com/solana-labs/token-list/main/assets/mainnet/Cz1kUvHw98imKkrqqu95GQB9h1frY8RikxPojMwWKGXf/logo.png",
      "tags": [
        "lp-token"
      ],
      "extensions": {
        "website": "https://raydium.io/"
      }
    },
    {
      "chainId": 101,
      "address": "iUDasAP2nXm5wvTukAHEKSdSXn8vQkRtaiShs9ceGB7",
      "symbol": "ALEPH-USDC",
      "name": "Raydium LP Token V4 (ALEPH-USDC)",
      "decimals": 6,
      "logoURI": "https://raw.githubusercontent.com/solana-labs/token-list/main/assets/mainnet/iUDasAP2nXm5wvTukAHEKSdSXn8vQkRtaiShs9ceGB7/logo.png",
      "tags": [
        "lp-token"
      ],
      "extensions": {
        "website": "https://raydium.io/"
      }
    },
    {
      "chainId": 101,
      "address": "7cu42ao8Jgrd5A3y3bNQsCxq5poyGZNmTydkGfJYQfzh",
      "symbol": "WOO-USDC",
      "name": "Raydium LP Token V4 (WOO-USDC)",
      "decimals": 6,
      "logoURI": "https://raw.githubusercontent.com/solana-labs/token-list/main/assets/mainnet/7cu42ao8Jgrd5A3y3bNQsCxq5poyGZNmTydkGfJYQfzh/logo.png",
      "tags": [
        "lp-token"
      ],
      "extensions": {
        "website": "https://raydium.io/"
      }
    },
    {
      "chainId": 101,
      "address": "G8qcfeFqxwbCqpxv5LpLWxUCd1PyMB5nWb5e5YyxLMKg",
      "symbol": "SNY-USDC",
      "name": "Raydium LP Token V4 (SNY-USDC)",
      "decimals": 6,
      "logoURI": "https://raw.githubusercontent.com/solana-labs/token-list/main/assets/mainnet/G8qcfeFqxwbCqpxv5LpLWxUCd1PyMB5nWb5e5YyxLMKg/logo.png",
      "tags": [
        "lp-token"
      ],
      "extensions": {
        "website": "https://raydium.io/"
      }
    },
    {
      "chainId": 101,
      "address": "9nQPYJvysyfnXhQ6nkK5V7sZG26hmDgusfdNQijRk5LD",
      "symbol": "BOP-RAY",
      "name": "Raydium LP Token V4 (BOP-RAY)",
      "decimals": 8,
      "logoURI": "https://raw.githubusercontent.com/solana-labs/token-list/main/assets/mainnet/9nQPYJvysyfnXhQ6nkK5V7sZG26hmDgusfdNQijRk5LD/logo.png",
      "tags": [
        "lp-token"
      ],
      "extensions": {
        "website": "https://raydium.io/"
      }
    },
    {
      "chainId": 101,
      "address": "2Xxbm1hdv5wPeen5ponDSMT3VqhGMTQ7mH9stNXm9shU",
      "symbol": "SLRS-USDC",
      "name": "Raydium LP Token V4 (SLRS-USDC)",
      "decimals": 6,
      "logoURI": "https://raw.githubusercontent.com/solana-labs/token-list/main/assets/mainnet/2Xxbm1hdv5wPeen5ponDSMT3VqhGMTQ7mH9stNXm9shU/logo.png",
      "tags": [
        "lp-token"
      ],
      "extensions": {
        "website": "https://raydium.io/"
      }
    },
    {
      "chainId": 101,
      "address": "HwzkXyX8B45LsaHXwY8su92NoRBS5GQC32HzjQRDqPnr",
      "symbol": "SAMO-RAY",
      "name": "Raydium LP Token V4 (SAMO-RAY)",
      "decimals": 9,
      "logoURI": "https://raw.githubusercontent.com/solana-labs/token-list/main/assets/mainnet/HwzkXyX8B45LsaHXwY8su92NoRBS5GQC32HzjQRDqPnr/logo.png",
      "tags": [
        "lp-token"
      ],
      "extensions": {
        "website": "https://raydium.io/"
      }
    },
    {
      "chainId": 101,
      "address": "CTEpsih91ZLo5gunvryLpJ3pzMjmt5jbS6AnSQrzYw7V",
      "symbol": "renBTC-USDC",
      "name": "Raydium LP Token V4 (renBTC-USDC)",
      "decimals": 8,
      "logoURI": "https://raw.githubusercontent.com/solana-labs/token-list/main/assets/mainnet/CTEpsih91ZLo5gunvryLpJ3pzMjmt5jbS6AnSQrzYw7V/logo.png",
      "tags": [
        "lp-token"
      ],
      "extensions": {
        "website": "https://raydium.io/"
      }
    },
    {
      "chainId": 101,
      "address": "Hb8KnZNKvRxu7pgMRWJgoMSMcepfvNiBFFDDrdf9o3wA",
      "symbol": "renDOGE-USDC",
      "name": "Raydium LP Token V4 (renDOGE-USDC)",
      "decimals": 8,
      "logoURI": "https://raw.githubusercontent.com/solana-labs/token-list/main/assets/mainnet/Hb8KnZNKvRxu7pgMRWJgoMSMcepfvNiBFFDDrdf9o3wA/logo.png",
      "tags": [
        "lp-token"
      ],
      "extensions": {
        "website": "https://raydium.io/"
      }
    },
    {
      "chainId": 101,
      "address": "FbC6K13MzHvN42bXrtGaWsvZY9fxrackRSZcBGfjPc7m",
      "symbol": "RAY-USDC",
      "name": "Raydium LP Token V4 (RAY-USDC)",
      "decimals": 6,
      "logoURI": "https://raw.githubusercontent.com/solana-labs/token-list/main/assets/mainnet/FbC6K13MzHvN42bXrtGaWsvZY9fxrackRSZcBGfjPc7m/logo.png",
      "tags": [
        "lp-token"
      ],
      "extensions": {
        "website": "https://raydium.io/"
      }
    },
    {
      "chainId": 101,
      "address": "7P5Thr9Egi2rvMmEuQkLn8x8e8Qro7u2U7yLD2tU2Hbe",
      "symbol": "RAY-SRM",
      "name": "Raydium LP Token V4 (RAY-SRM)",
      "decimals": 6,
      "logoURI": "https://raw.githubusercontent.com/solana-labs/token-list/main/assets/mainnet/7P5Thr9Egi2rvMmEuQkLn8x8e8Qro7u2U7yLD2tU2Hbe/logo.png",
      "tags": [
        "lp-token"
      ],
      "extensions": {
        "website": "https://raydium.io/"
      }
    },
    {
      "chainId": 101,
      "address": "mjQH33MqZv5aKAbKHi8dG3g3qXeRQqq1GFcXceZkNSr",
      "symbol": "RAY-ETH",
      "name": "Raydium LP Token V4 (RAY-ETH)",
      "decimals": 6,
      "logoURI": "https://raw.githubusercontent.com/solana-labs/token-list/main/assets/mainnet/mjQH33MqZv5aKAbKHi8dG3g3qXeRQqq1GFcXceZkNSr/logo.png",
      "tags": [
        "lp-token"
      ],
      "extensions": {
        "website": "https://raydium.io/"
      }
    },
    {
      "chainId": 101,
      "address": "89ZKE4aoyfLBe2RuV6jM3JGNhaV18Nxh8eNtjRcndBip",
      "symbol": "RAY-SOL",
      "name": "Raydium LP Token V4 (RAY-SOL)",
      "decimals": 6,
      "logoURI": "https://raw.githubusercontent.com/solana-labs/token-list/main/assets/mainnet/89ZKE4aoyfLBe2RuV6jM3JGNhaV18Nxh8eNtjRcndBip/logo.png",
      "tags": [
        "lp-token"
      ],
      "extensions": {
        "website": "https://raydium.io/"
      }
    },
    {
      "chainId": 101,
      "address": "4HFaSvfgskipvrzT1exoVKsUZ174JyExEsA8bDfsAdY5",
      "symbol": "DXL-USDC",
      "name": "Raydium LP Token V4 (DXL-USDC)",
      "decimals": 6,
      "logoURI": "https://raw.githubusercontent.com/solana-labs/token-list/main/assets/mainnet/4HFaSvfgskipvrzT1exoVKsUZ174JyExEsA8bDfsAdY5/logo.png",
      "tags": [
        "lp-token"
      ],
      "extensions": {
        "website": "https://raydium.io/"
      }
    },
    {
      "chainId": 101,
      "address": "cjZmbt8sJgaoyWYUttomAu5LJYU44ZrcKTbzTSEPDVw",
      "symbol": "LIKE-USDC",
      "name": "Raydium LP Token V4 (LIKE-USDC)",
      "decimals": 9,
      "logoURI": "https://raw.githubusercontent.com/solana-labs/token-list/main/assets/mainnet/cjZmbt8sJgaoyWYUttomAu5LJYU44ZrcKTbzTSEPDVw/logo.png",
      "tags": [
        "lp-token"
      ],
      "extensions": {
        "website": "https://raydium.io/"
      }
    },
    {
      "chainId": 101,
      "address": "57vGdcMZLnbNr4TZ4hgrpGJZGR9vTPhu8L9bNKDrqxKT",
      "symbol": "LIQ-USDC",
      "name": "Orca LP Token (LIQ-USDC)",
      "decimals": 6,
      "logoURI": "https://liqsolana.com/wp-content/uploads/2021/06/200x.png",
      "tags": [
        "lp-token"
      ],
      "extensions": {
        "website": "https://orca.so/"
      }
    },
    {
      "chainId": 101,
      "address": "PoRTjZMPXb9T7dyU7tpLEZRQj7e6ssfAE62j2oQuc6y",
      "symbol": "PORT",
      "name": "Port Finance Token",
      "decimals": 6,
      "logoURI": "https://raw.githubusercontent.com/solana-labs/token-list/main/assets/mainnet/PoRTjZMPXb9T7dyU7tpLEZRQj7e6ssfAE62j2oQuc6y/PORT.png",
      "tags": [],
      "extensions": {
        "website": "https://port.finance/",
        "twitter": "https://twitter.com/port_finance",
        "github": "https://github.com/port-finance/",
        "medium": "https://medium.com/port-finance",
        "discord": "https://discord.gg/nAMXAYhTb2",
        "telegram": "https://t.me/port_finance"
      }
    },
    {
      "chainId": 101,
<<<<<<< HEAD
      "address": "C3vBJEuNvrUqJYQ5ki8TSrCndphJQ7wwiXEwvuy1AJkW",
      "symbol": "BONGO",
      "name": "Bongocoin",
      "decimals": 9,
      "logoURI": "https://raw.githubusercontent.com/solana-labs/token-list/assets/mainnet/C3vBJEuNvrUqJYQ5ki8TSrCndphJQ7wwiXEwvuy1AJkW/logo.png",
      "tags": [],
      "extensions": {
        "website": "https://www.bongocoin.org"
=======
      "address": "6CssfnBjF4Vo56EithaLHLWDF95fLrt48QHsUfZwNnhv",
      "symbol": "JPYC",
      "name": "JPY Coin(Wormhole)",
      "decimals": 6,
      "logoURI": "https://raw.githubusercontent.com/solana-labs/token-list/main/assets/mainnet/5trVBqv1LvHxiSPMsHtEZuf8iN82wbpDcR5Zaw7sWC3s/logo.png",
      "tags": [
        "stablecoin",
        "ethereum",
        "wrapped",
        "wormhole"
      ],
      "extensions": {
        "website": "https://jpyc.jp/",
        "twitter": "https://twitter.com/jpy_coin",
        "coingeckoId": "jpyc",
        "assetContract": "https://etherscan.io/address/0x2370f9d504c7a6e775bf6e14b3f12846b594cd53"
>>>>>>> c264b0f1
      }
    },
    {
      "chainId": 101,
      "address": "MangoCzJ36AjZyKwVj3VnYU4GTonjfVEnJmvvWaxLac",
      "symbol": "MNGO",
      "name": "Mango",
      "decimals": 6,
      "logoURI": "https://raw.githubusercontent.com/solana-labs/token-list/main/assets/mainnet/MangoCzJ36AjZyKwVj3VnYU4GTonjfVEnJmvvWaxLac/token.png",
      "tags": [],
      "extensions": {
        "website": "https://mango.markets/",
        "serumV3Usdc": "3d4rzwpy9iGdCZvgxcu7B1YocYffVLsQXPXkBZKt2zLc",
        "coingeckoId": "mango-markets",
        "twitter": "https://twitter.com/mangomarkets",
        "discord": "https://discord.gg/67jySBhxrg"
      }
    },
    {
      "chainId": 101,
      "address": "EwJN2GqUGXXzYmoAciwuABtorHczTA5LqbukKXV1viH7",
      "symbol": "UPS",
      "name": "UPS token (UPFI Network)",
      "decimals": 6,
      "logoURI": "https://raw.githubusercontent.com/solana-labs/token-list/main/assets/mainnet/EwJN2GqUGXXzYmoAciwuABtorHczTA5LqbukKXV1viH7/logo.png",
      "tags": [],
      "extensions": {
        "website": "https://upfi.network/",
        "twitter": "https://twitter.com/upfi_network",
        "medium": "https://upfinetwork.medium.com",
        "discord": "https://discord.gg/nHMDdyAggx",
        "telegram": "https://t.me/upfinetworkchannel",
        "facebook": "https://www.facebook.com/UPFInetwork",
        "serumV3Usdc": "DByPstQRx18RU2A8DH6S9mT7bpT6xuLgD2TTFiZJTKZP"
      }
    },
    {
      "chainId": 101,
      "address": "Gsai2KN28MTGcSZ1gKYFswUpFpS7EM9mvdR9c8f6iVXJ",
      "symbol": "gSAIL",
      "name": "SolanaSail Governance Token V2",
      "decimals": 9,
      "logoURI": "https://raw.githubusercontent.com/solanasail/token-list/main/assets/mainnet/Gsai2KN28MTGcSZ1gKYFswUpFpS7EM9mvdR9c8f6iVXJ/logo.png",
      "tags": [
        "utility-token"
      ],
      "extensions": {
        "website": "https://www.solanasail.com",
        "coingeckoId": "solanasail-governance-token",
        "twitter": "https://twitter.com/SolanaSail"
      }
    },
    {
      "chainId": 101,
      "address": "SUNNYWgPQmFxe9wTZzNK7iPnJ3vYDrkgnxJRJm1s3ag",
      "symbol": "SUNNY",
      "name": "Sunny Governance Token",
      "decimals": 6,
      "logoURI": "https://raw.githubusercontent.com/solana-labs/token-list/main/assets/mainnet/SUNNYWgPQmFxe9wTZzNK7iPnJ3vYDrkgnxJRJm1s3ag/logo.svg",
      "tags": [],
      "extensions": {
        "website": "https://sunny.ag/",
        "twitter": "https://twitter.com/SunnyAggregator",
        "github": "https://github.com/SunnyAggregator",
        "medium": "https://medium.com/sunny-aggregator",
        "discord": "https://chat.sunny.ag",
        "serumV3Usdc": "Aubv1QBFh4bwB2wbP1DaPW21YyQBLfgjg8L4PHTaPzRc",
        "coingeckoId": "sunny-aggregator"
      }
    },
    {
      "chainId": 101,
      "address": "BRLsMczKuaR5w9vSubF4j8HwEGGprVAyyVgS4EX7DKEg",
      "symbol": "CYS",
      "name": "Cyclos",
      "decimals": 6,
      "logoURI": "https://raw.githubusercontent.com/solana-labs/token-list/main/assets/mainnet/BRLsMczKuaR5w9vSubF4j8HwEGGprVAyyVgS4EX7DKEg/logo.svg",
      "tags": [
        "utility-token"
      ],
      "extensions": {
        "website": "https://cyclos.io/",
        "telegram": "https://t.me/cyclosofficialchat",
        "discord": "https://discord.gg/vpbTxzHWYg",
        "twitter": "https://twitter.com/cyclosfi",
        "email": "contact@cyclos.io",
        "github": "https://github.com/cyclos-io",
        "coinmarketcap": "https://coinmarketcap.com/currencies/cyclos/",
        "solanium": "https://www.solanium.io/project/cyclos/",
        "medium": "https://medium.com/@cyclosfinance",
        "serumV3Usdc": "6V6y6QFi17QZC9qNRpVp7SaPiHpCTp2skbRQkUyZZXPW",
        "coingeckoId": "cyclos"
      }
    },
    {
      "chainId": 101,
      "address": "FxjbQMfvQYMtZZK7WGEJwWfsDcdMuuaee8uPxDFFShWh",
      "symbol": "UPFI",
      "name": "UPFI stablecoin (UPFI Network)",
      "decimals": 6,
      "logoURI": "https://raw.githubusercontent.com/solana-labs/token-list/main/assets/mainnet/FxjbQMfvQYMtZZK7WGEJwWfsDcdMuuaee8uPxDFFShWh/logo.png",
      "tags": [
        "stablecoin"
      ],
      "extensions": {
        "website": "https://upfi.network/",
        "twitter": "https://twitter.com/upfi_network",
        "medium": "https://upfinetwork.medium.com",
        "discord": "https://discord.gg/nHMDdyAggx",
        "telegram": "https://t.me/upfinetworkchannel",
        "facebook": "https://www.facebook.com/UPFInetwork",
        "serumV3Usdc": "SyQ4KyF5Y1MPPkkf9LGNA6JpkVmis53HrpPvJ1ZUFwK"
      }
    },
    {
      "chainId": 101,
      "address": "7dHbWXmci3dT8UFYWYZweBLXgycu7Y3iL6trKn1Y7ARj",
      "symbol": "stSOL",
      "name": "Lido Staked SOL",
      "decimals": 9,
      "logoURI": "https://raw.githubusercontent.com/solana-labs/token-list/main/assets/mainnet/7dHbWXmci3dT8UFYWYZweBLXgycu7Y3iL6trKn1Y7ARj/logo.png",
      "tags": [],
      "extensions": {
        "website": "https://solana.lido.fi/",
        "twitter": "https://twitter.com/LidoFinance/"
      }
    },
    {
      "chainId": 101,
      "address": "2Kc38rfQ49DFaKHQaWbijkE7fcymUMLY5guUiUsDmFfn",
      "symbol": "KURO",
      "name": "Kurobi",
      "decimals": 6,
      "logoURI": "https://raw.githubusercontent.com/solana-labs/token-list/main/assets/mainnet/2Kc38rfQ49DFaKHQaWbijkE7fcymUMLY5guUiUsDmFfn/logo.png",
      "tags": [
        "utility-token"
      ],
      "extensions": {
        "website": "https://kurobi.io/",
        "medium": "https://kurobi.medium.com/",
        "github": "https://github.com/KurobiHq/",
        "telegram": "https://t.me/kurobi_io",
        "twitter": "https://twitter.com/kurobi_io"
      }
    },
    {
      "chainId": 101,
      "address": "Bqd2ujCTEzpKzfjb1FHL7FKrdM6n1rZSnRecJK57EoKz",
      "symbol": "HOTTO",
      "name": "HottoShotto",
      "decimals": 9,
      "logoURI": "https://raw.githubusercontent.com/solana-labs/token-list/main/assets/mainnet/Bqd2ujCTEzpKzfjb1FHL7FKrdM6n1rZSnRecJK57EoKz/logo.png",
      "tags": [
        "utility-token"
      ],
      "extensions": {
        "website": "https://hottoshotto.com"
      }
    },
    {
      "chainId": 101,
      "address": "FossiLkXJZ1rePN8jWBqHDZZ3F7ET8p1dRGhYKHbQcZR",
      "symbol": "Fossil",
      "name": "Scallop Fossil Decorations",
      "decimals": 0,
      "logoURI": "https://raw.githubusercontent.com/solana-labs/token-list/main/assets/mainnet/FossiLkXJZ1rePN8jWBqHDZZ3F7ET8p1dRGhYKHbQcZR/logo.png",
      "tags": [
        "nft"
      ],
      "extensions": {
        "website": "https://www.scallop.io/",
        "twitter": "https://twitter.com/Scallop_io",
        "discord": "https://discord.gg/Scallop",
        "telegram": "https://t.me/scallop_io",
        "medium": "https://scallopio.medium.com/",
        "facebook": "https://www.facebook.com/Scallop.io",
        "instagram": "https://www.instagram.com/scallop.io"
      }
    },
    {
      "chainId": 101,
      "address": "FM8yfVgaEHrpSzNZeZ1o4v5iLZuT9soNuqaWD72bJyqs",
      "symbol": "HOTTO-USDC",
      "name": "Raydium LP Token V4 (HOTTO-USDC)",
      "decimals": 9,
      "logoURI": "https://raw.githubusercontent.com/solana-labs/token-list/main/assets/mainnet/FM8yfVgaEHrpSzNZeZ1o4v5iLZuT9soNuqaWD72bJyqs/logo.png",
      "tags": [
        "lp-token"
      ],
      "extensions": {
        "website": "https://raydium.io/"
      }
    },
    {
      "chainId": 101,
      "address": "SeawdHf3NHG6gxCrezQxr5oJAHTLJd6JsQxxd144yaz",
      "symbol": "Seagrass",
      "name": "Scallop Seagrass Decorations",
      "decimals": 0,
      "logoURI": "https://raw.githubusercontent.com/solana-labs/token-list/main/assets/mainnet/SeawdHf3NHG6gxCrezQxr5oJAHTLJd6JsQxxd144yaz/logo.png",
      "tags": [
        "nft"
      ],
      "extensions": {
        "website": "https://www.scallop.io/",
        "twitter": "https://twitter.com/Scallop_io",
        "discord": "https://discord.gg/Scallop",
        "telegram": "https://t.me/scallop_io",
        "medium": "https://scallopio.medium.com/",
        "facebook": "https://www.facebook.com/Scallop.io",
        "instagram": "https://www.instagram.com/scallop.io"
      }
    },
    {
      "chainId": 101,
      "address": "78CeyRBJSu4MFmaDi8Q8QZ3szB6Xwp93sVaMLYSy5SMZ",
      "symbol": "HOTTO-SOL",
      "name": "Raydium LP Token V4 (HOTTO-SOL)",
      "decimals": 9,
      "logoURI": "https://raw.githubusercontent.com/solana-labs/token-list/main/assets/mainnet/78CeyRBJSu4MFmaDi8Q8QZ3szB6Xwp93sVaMLYSy5SMZ/logo.png",
      "tags": [
        "lp-token"
      ],
      "extensions": {
        "website": "https://raydium.io/"
      }
    },
    {
      "chainId": 101,
      "address": "ScaLopYHz9eKtDdKs4yLswwq2RSUtNMZVdPynMcYcc9",
      "symbol": "SCA",
      "name": "Scallop",
      "decimals": 6,
      "logoURI": "https://raw.githubusercontent.com/solana-labs/token-list/main/assets/mainnet/ScaLopYHz9eKtDdKs4yLswwq2RSUtNMZVdPynMcYcc9/logo.png",
      "tags": [],
      "extensions": {
        "website": "https://www.scallop.io/",
        "twitter": "https://twitter.com/Scallop_io",
        "discord": "https://discord.gg/Scallop",
        "telegram": "https://t.me/scallop_io",
        "medium": "https://scallopio.medium.com/",
        "facebook": "https://www.facebook.com/Scallop.io",
        "instagram": "https://www.instagram.com/scallop.io"
      }
    },
    {
      "chainId": 101,
      "address": "FnKE9n6aGjQoNWRBZXy4RW6LZVao7qwBonUbiD7edUmZ",
      "symbol": "SYP",
      "name": "Sypool",
      "decimals": 10,
      "logoURI": "https://raw.githubusercontent.com/solana-labs/token-list/main/assets/mainnet/FnKE9n6aGjQoNWRBZXy4RW6LZVao7qwBonUbiD7edUmZ/logo.png",
      "tags": [],
      "extensions": {
        "website": "https://www.sypool.io/"
      }
    },
    {
      "chainId": 101,
      "address": "FGpMT3xLwk67hWsT7Lgp7WjovS3rejx9KBmCG1bBtB9U",
      "symbol": "ALTREC",
      "name": "ALTREC Coin",
      "decimals": 8,
      "logoURI": "https://raw.githubusercontent.com/SmonkeyMonkey/token-list/main/assets/mainnet/FGpMT3xLwk67hWsT7Lgp7WjovS3rejx9KBmCG1bBtB9U/logo.png",
      "tags": [
        "utility-token"
      ]
    },
    {
      "chainId": 101,
      "address": "2YxGppCJJY2KGoAwFdFASE6tnD4cENM7nThwUgdpXwjE",
      "symbol": "COD-sc1",
      "name": "Sceptre Token v1 (Sceptre-TOKEN)",
      "decimals": 0,
      "logoURI": "https://raw.githubusercontent.com/solana-labs/token-list/main/assets/mainnet/2YxGppCJJY2KGoAwFdFASE6tnD4cENM7nThwUgdpXwjE/logo.png",
      "tags": [
        "social-token"
      ],
      "extensions": {
        "website": "https://kokeshi.finance/"
      }
    },
    {
      "chainId": 101,
      "address": "HbrmyoumgcK6sDFBi6EZQDi4i4ZgoN16eRB2JseKc7Hi",
      "symbol": "CRY",
      "name": "Crystal",
      "decimals": 9,
      "logoURI": "https://raw.githubusercontent.com/solana-labs/token-list/main/assets/mainnet/HbrmyoumgcK6sDFBi6EZQDi4i4ZgoN16eRB2JseKc7Hi/logo.png",
      "tags": [
        "crystal-token"
      ],
      "extensions": {
        "twitter": "https://twitter.com/Crystal80955369"
      }
    },
    {
      "chainId": 101,
      "address": "HRBrRXGCrPro6TtryKQkLXuZqg3LdBMN9ZWx2v66pT4L",
      "symbol": "WNAV",
      "name": "Wrapped Navcoin",
      "decimals": 8,
      "logoURI": "https://raw.githubusercontent.com/solana-labs/token-list/main/assets/mainnet/HRBrRXGCrPro6TtryKQkLXuZqg3LdBMN9ZWx2v66pT4L/logo.png",
      "tags": [
        "ethereum"
      ],
      "extensions": {
        "website": "https://navcoin.org"
      }
    },
    {
      "chainId": 101,
      "address": "2TxM6S3ZozrBHZGHEPh9CtM74a9SVXbr7NQ7UxkRvQij",
      "symbol": "DINOEGG",
      "name": "DINOEGG",
      "decimals": 6,
      "logoURI": "https://raw.githubusercontent.com/solana-labs/token-list/main/assets/mainnet/2TxM6S3ZozrBHZGHEPh9CtM74a9SVXbr7NQ7UxkRvQij/logo.png",
      "tags": [],
      "extensions": {
        "website": "https://www.solanadino.com",
        "twitter": "https://twitter.com/solanadino"
      }
    },
    {
      "chainId": 101,
      "address": "Fh4e5vX2euTBzyGK2FXN1P3A4VUoH73oPVuemfRWXK2Y",
      "symbol": "FOX",
      "name": "ShapeShift FOX Token (Wormhole)",
      "decimals": 9,
      "logoURI": "https://raw.githubusercontent.com/solana-labs/token-list/main/assets/mainnet/Fh4e5vX2euTBzyGK2FXN1P3A4VUoH73oPVuemfRWXK2Y/logo.png",
      "tags": [
        "wrapped",
        "wormhole"
      ],
      "extensions": {
        "address": "0xc770eefad204b5180df6a14ee197d99d808ee52d",
        "bridgeContract": "https://etherscan.io/address/0xf92cD566Ea4864356C5491c177A430C222d7e678",
        "assetContract": "https://etherscan.io/address/0xc770eefad204b5180df6a14ee197d99d808ee52d",
        "coingeckoId": "shapeshift-fox-token",
        "website": "https://shapeshift.com/",
        "github": "https://github.com/shapeshift",
        "twitter": "https://twitter.com/ShapeShift_io"
      }
    }
  ],
  "version": {
    "major": 0,
    "minor": 3,
    "patch": 2
  }
}<|MERGE_RESOLUTION|>--- conflicted
+++ resolved
@@ -11542,8 +11542,9 @@
         "twitter": "https://twitter.com/solbet_official/",
         "serumV3Usdc": "GsWX1FgWP35jchi5R9uiNys2g6GftruEiHVpPS2b7Vq8",
         "description": "SOLBET seeks to facilitate P2P speculation and provide trustless on-chain escrow services for speculative ventures utilizing on-chain data, oracle services, and private data node operators to verify outcomes for all parties involved."
-      },
-      { 
+      }
+    },
+    {
       "chainId": 101,
       "address": "A5zanvgtioZGiJMdEyaKN4XQmJsp1p7uVxaq2696REvQ",
       "symbol": "MEDIA-USDC",
@@ -11828,7 +11829,6 @@
     },
     {
       "chainId": 101,
-<<<<<<< HEAD
       "address": "C3vBJEuNvrUqJYQ5ki8TSrCndphJQ7wwiXEwvuy1AJkW",
       "symbol": "BONGO",
       "name": "Bongocoin",
@@ -11837,7 +11837,10 @@
       "tags": [],
       "extensions": {
         "website": "https://www.bongocoin.org"
-=======
+      }
+    },
+    {
+      "chainId": 101,
       "address": "6CssfnBjF4Vo56EithaLHLWDF95fLrt48QHsUfZwNnhv",
       "symbol": "JPYC",
       "name": "JPY Coin(Wormhole)",
@@ -11854,7 +11857,6 @@
         "twitter": "https://twitter.com/jpy_coin",
         "coingeckoId": "jpyc",
         "assetContract": "https://etherscan.io/address/0x2370f9d504c7a6e775bf6e14b3f12846b594cd53"
->>>>>>> c264b0f1
       }
     },
     {
