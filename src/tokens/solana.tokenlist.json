{
  "name": "Solana Token List",
  "logoURI": "https://cdn.jsdelivr.net/gh/trustwallet/assets@master/blockchains/solana/info/logo.png",
  "keywords": [
    "solana",
    "spl"
  ],
  "tags": {
    "stablecoin": {
      "name": "stablecoin",
      "description": "Tokens that are fixed to an external asset, e.g. the US dollar"
    },
    "ethereum": {
      "name": "ethereum",
      "description": "Asset bridged from ethereum"
    },
    "lp-token": {
      "name": "lp-token",
      "description": "Asset representing liquidity provider token"
    },
    "wrapped-sollet": {
      "name": "wrapped-sollet",
      "description": "Asset wrapped using sollet bridge"
    },
    "wrapped": {
      "name": "wrapped",
      "description": "Asset wrapped using wormhole bridge"
    },
    "leveraged": {
      "name": "leveraged",
      "description": "Leveraged asset"
    },
    "bull": {
      "name": "bull",
      "description": "Leveraged Bull asset"
    },
    "bear": {
      "name": "bear",
      "description": "Leveraged Bear asset"
    },
    "nft": {
      "name": "nft",
      "description": "Non-fungible token"
    },
    "security-token": {
      "name": "security-token",
      "description": "Tokens that are used to gain access to an electronically restricted resource"
    },
    "utility-token": {
      "name": "utility-token",
      "description": "Tokens that are designed to be spent within a certain blockchain ecosystem e.g. most of the SPL-Tokens"
    },
    "tokenized-stock": {
      "name": "tokenized-stock",
      "description": "Tokenized stocks are tokenized derivatives that represent traditional securities, particularly shares in publicly firms traded on regulated exchanges"
    }
  },
  "timestamp": "2021-03-03T19:57:21+0000",
  "tokens": [
    {
      "chainId": 101,
      "address": "99pifp4v4qQNk3irTHpmAEEzgKfs3ahLE7iFKEqfyxPj",
      "symbol": "ZI",
      "name": "ZI (The Z Institute Token)",
      "decimals": 6,
      "logoURI": "https://raw.githubusercontent.com/solana-labs/token-list/main/assets/mainnet/99pifp4v4qQNk3irTHpmAEEzgKfs3ahLE7iFKEqfyxPj/logo.png",
      "tags": [
        "utility-token"
      ],
      "extensions": {
        "website": "https://zinstitute.net/",
        "twitter": "https://twitter.com/the_z_institute"
      }
    },
    {
      "chainId": 101,
      "address": "FYfQ9uaRaYvRiaEGUmct45F9WKam3BYXArTrotnTNFXF",
      "symbol": "SOLA",
      "name": "Sola Token",
      "decimals": 9,
      "logoURI": "https://raw.githubusercontent.com/solana-labs/token-list/main/assets/mainnet/FYfQ9uaRaYvRiaEGUmct45F9WKam3BYXArTrotnTNFXF/logo.png",
      "tags": [
        "Solana tokenized",
        "Solana Community token"
      ],
      "extensions": {
        "website": "https://solatoken.net/",
        "telegram": "https://t.me/solatokennet",
        "twitter": "https://twitter.com/EcoSolana"
      }
    },
    {
      "chainId": 101,
      "address": "So11111111111111111111111111111111111111112",
      "symbol": "SOL",
      "name": "Wrapped SOL",
      "decimals": 9,
      "logoURI": "https://raw.githubusercontent.com/solana-labs/token-list/main/assets/mainnet/So11111111111111111111111111111111111111112/logo.png",
      "tags": [],
      "extensions": {
        "website": "https://solana.com/",
        "serumV3Usdc": "9wFFyRfZBsuAha4YcuxcXLKwMxJR43S7fPfQLusDBzvT",
        "serumV3Usdt": "HWHvQhFmJB3NUcu1aihKmrKegfVxBEHzwVX6yZCKEsi1",
        "coingeckoId": "solana"
      }
    },
    {
      "chainId": 101,
      "address": "EPjFWdd5AufqSSqeM2qN1xzybapC8G4wEGGkZwyTDt1v",
      "symbol": "USDC",
      "name": "USD Coin",
      "decimals": 6,
      "logoURI": "https://raw.githubusercontent.com/solana-labs/token-list/main/assets/mainnet/EPjFWdd5AufqSSqeM2qN1xzybapC8G4wEGGkZwyTDt1v/logo.png",
      "tags": [
        "stablecoin"
      ],
      "extensions": {
        "website": "https://www.centre.io/",
        "coingeckoId": "usd-coin",
        "serumV3Usdt": "77quYg4MGneUdjgXCunt9GgM1usmrxKY31twEy3WHwcS"
      }
    },
    {
      "chainId": 101,
      "address": "2inRoG4DuMRRzZxAt913CCdNZCu2eGsDD9kZTrsj2DAZ",
      "symbol": "TSLA",
      "name": "Tesla Inc.",
      "decimals": 8,
      "logoURI": "https://raw.githubusercontent.com/solana-labs/token-list/main/assets/mainnet/2inRoG4DuMRRzZxAt913CCdNZCu2eGsDD9kZTrsj2DAZ/logo.svg",
      "tags": [
        "tokenized-stock"
      ],
      "extensions": {
        "website": "https://www.digitalassets.ag/UnderlyingDetails?TSLA"
      }
    },
    {
      "chainId": 101,
      "address": "8bpRdBGPt354VfABL5xugP3pmYZ2tQjzRcqjg2kmwfbF",
      "symbol": "AAPL",
      "name": "Apple Inc.",
      "decimals": 8,
      "logoURI": "https://raw.githubusercontent.com/solana-labs/token-list/main/assets/mainnet/8bpRdBGPt354VfABL5xugP3pmYZ2tQjzRcqjg2kmwfbF/logo.svg",
      "tags": [
        "tokenized-stock"
      ],
      "extensions": {
        "website": "https://www.digitalassets.ag/UnderlyingDetails?AAPL"
      }
    },
    {
      "chainId": 101,
      "address": "3vhcrQfEn8ashuBfE82F3MtEDFcBCEFfFw1ZgM3xj1s8",
      "symbol": "MSFT",
      "name": "Microsoft Corporation",
      "decimals": 8,
      "logoURI": "https://raw.githubusercontent.com/solana-labs/token-list/main/assets/mainnet/3vhcrQfEn8ashuBfE82F3MtEDFcBCEFfFw1ZgM3xj1s8/logo.svg",
      "tags": [
        "tokenized-stock"
      ],
      "extensions": {
        "website": "https://www.digitalassets.ag/UnderlyingDetails?MSFT"
      }
    },
    {
      "chainId": 101,
      "address": "ASwYCbLedk85mRdPnkzrUXbbYbwe26m71af9rzrhC2Qz",
      "symbol": "MSTR",
      "name": "MicroStrategy Incorporated.",
      "decimals": 8,
      "logoURI": "https://raw.githubusercontent.com/solana-labs/token-list/main/assets/mainnet/ASwYCbLedk85mRdPnkzrUXbbYbwe26m71af9rzrhC2Qz/logo.svg",
      "tags": [
        "tokenized-stock"
      ],
      "extensions": {
        "website": "https://www.digitalassets.ag/UnderlyingDetails?MSTR"
      }
    },
    {
      "chainId": 101,
      "address": "J25jdsEgTnAwB4nVq3dEQhwekbXCnVTGzFpVMPScXRgK",
      "symbol": "COIN",
      "name": "Coinbase Global Inc.",
      "decimals": 8,
      "logoURI": "https://raw.githubusercontent.com/solana-labs/token-list/main/assets/mainnet/J25jdsEgTnAwB4nVq3dEQhwekbXCnVTGzFpVMPScXRgK/logo.svg",
      "tags": [
        "tokenized-stock"
      ],
      "extensions": {
        "website": "https://www.digitalassets.ag/UnderlyingDetails?COIN"
      }
    },
    {
      "chainId": 101,
      "address": "G2Cg4XoXdEJT5sfrSy9N6YCC3uuVV3AoTQSvMeSqT8ZV",
      "symbol": "ABC",
      "name": "AmerisourceBergen Corp",
      "decimals": 8,
      "logoURI": "https://raw.githubusercontent.com/solana-labs/token-list/main/assets/mainnet/G2Cg4XoXdEJT5sfrSy9N6YCC3uuVV3AoTQSvMeSqT8ZV/logo.svg",
      "tags": [
        "tokenized-stock"
      ],
      "extensions": {
        "website": "https://www.digitalassets.ag/UnderlyingDetails?ABC"
      }
    },
    {
      "chainId": 101,
      "address": "FqqVanFZosh4M4zqxzWUmEnky6nVANjghiSLaGqUAYGi",
      "symbol": "ABNB",
      "name": "Airbnb",
      "decimals": 8,
      "logoURI": "https://raw.githubusercontent.com/solana-labs/token-list/main/assets/mainnet/FqqVanFZosh4M4zqxzWUmEnky6nVANjghiSLaGqUAYGi/logo.svg",
      "tags": [
        "tokenized-stock"
      ],
      "extensions": {
        "website": "https://www.digitalassets.ag/UnderlyingDetails?ABNB"
      }
    },
    {
      "chainId": 101,
      "address": "FgcUo7Ymua8r5xxsn9puizkLGN5w4i3nnBmasXvkcWfJ",
      "symbol": "ACB",
      "name": "Aurora Cannabis Inc",
      "decimals": 8,
      "logoURI": "https://raw.githubusercontent.com/solana-labs/token-list/main/assets/mainnet/FgcUo7Ymua8r5xxsn9puizkLGN5w4i3nnBmasXvkcWfJ/logo.svg",
      "tags": [
        "tokenized-stock"
      ],
      "extensions": {
        "website": "https://www.digitalassets.ag/UnderlyingDetails?ACB"
      }
    },
    {
      "chainId": 101,
      "address": "FenmUGWjsW5AohtHRbgLoPUZyWSK36Cd5a31XJWjnRur",
      "symbol": "AMC",
      "name": "AMC Entertainment Holdings",
      "decimals": 8,
      "logoURI": "https://raw.githubusercontent.com/solana-labs/token-list/main/assets/mainnet/FenmUGWjsW5AohtHRbgLoPUZyWSK36Cd5a31XJWjnRur/logo.svg",
      "tags": [
        "tokenized-stock"
      ],
      "extensions": {
        "website": "https://www.digitalassets.ag/UnderlyingDetails?AMC"
      }
    },
    {
      "chainId": 101,
      "address": "7grgNP3tAJh7DRELmotHzC5Efth4e4SoBvgmFYTX9jPB",
      "symbol": "AMD",
      "name": "Advanced Micro Devices",
      "decimals": 8,
      "logoURI": "https://raw.githubusercontent.com/solana-labs/token-list/main/assets/mainnet/7grgNP3tAJh7DRELmotHzC5Efth4e4SoBvgmFYTX9jPB/logo.svg",
      "tags": [
        "tokenized-stock"
      ],
      "extensions": {
        "website": "https://www.digitalassets.ag/UnderlyingDetails?AMD"
      }
    },
    {
      "chainId": 101,
      "address": "3bjpzTTK49eP8m1bYxw6HYAFGtzyWjvEyGYcFS4gbRAx",
      "symbol": "AMZN",
      "name": "Amazon",
      "decimals": 8,
      "logoURI": "https://raw.githubusercontent.com/solana-labs/token-list/main/assets/mainnet/3bjpzTTK49eP8m1bYxw6HYAFGtzyWjvEyGYcFS4gbRAx/logo.svg",
      "tags": [
        "tokenized-stock"
      ],
      "extensions": {
        "website": "https://www.digitalassets.ag/UnderlyingDetails?AMZN"
      }
    },
    {
      "chainId": 101,
      "address": "4cr7NH1BD2PMV38JQp58UaHUxzqhxeSiF7b6q1GCS7Ae",
      "symbol": "APHA",
      "name": "Aphria Inc",
      "decimals": 8,
      "logoURI": "https://raw.githubusercontent.com/solana-labs/token-list/main/assets/mainnet/4cr7NH1BD2PMV38JQp58UaHUxzqhxeSiF7b6q1GCS7Ae/logo.svg",
      "tags": [
        "tokenized-stock"
      ],
      "extensions": {
        "website": "https://www.digitalassets.ag/UnderlyingDetails?APHA"
      }
    },
    {
      "chainId": 101,
      "address": "GPoBx2hycDs3t4Q8DeBme9RHb9nQpzH3a36iUoojHe16",
      "symbol": "ARKK",
      "name": "ARK Innovation ETF",
      "decimals": 8,
      "logoURI": "https://raw.githubusercontent.com/solana-labs/token-list/main/assets/mainnet/GPoBx2hycDs3t4Q8DeBme9RHb9nQpzH3a36iUoojHe16/logo.png",
      "tags": [
        "tokenized-stock"
      ],
      "extensions": {
        "website": "https://www.digitalassets.ag/UnderlyingDetails?ARKK"
      }
    },
    {
      "chainId": 101,
      "address": "GgDDCnzZGQRUDy8jWqSqDDcPwAVg2YsKZfLPaTYBWdWt",
      "symbol": "BABA",
      "name": "Alibaba",
      "decimals": 8,
      "logoURI": "https://raw.githubusercontent.com/solana-labs/token-list/main/assets/mainnet/GgDDCnzZGQRUDy8jWqSqDDcPwAVg2YsKZfLPaTYBWdWt/logo.svg",
      "tags": [
        "tokenized-stock"
      ],
      "extensions": {
        "website": "https://www.digitalassets.ag/UnderlyingDetails?BABA"
      }
    },
    {
      "chainId": 101,
      "address": "6jSgnmu8yg7kaZRWp5MtQqNrWTUDk7KWXhZhJPmsQ65y",
      "symbol": "BB",
      "name": "BlackBerry",
      "decimals": 8,
      "logoURI": "https://raw.githubusercontent.com/solana-labs/token-list/main/assets/mainnet/6jSgnmu8yg7kaZRWp5MtQqNrWTUDk7KWXhZhJPmsQ65y/logo.svg",
      "tags": [
        "tokenized-stock"
      ],
      "extensions": {
        "website": "https://www.digitalassets.ag/UnderlyingDetails?BB"
      }
    },
    {
      "chainId": 101,
      "address": "9Vovr1bqDbMQ8DyaizdC7n1YVvSia8r3PQ1RcPFqpQAs",
      "symbol": "BILI",
      "name": "Bilibili Inc",
      "decimals": 8,
      "logoURI": "https://raw.githubusercontent.com/solana-labs/token-list/main/assets/mainnet/9Vovr1bqDbMQ8DyaizdC7n1YVvSia8r3PQ1RcPFqpQAs/logo.svg",
      "tags": [
        "tokenized-stock"
      ],
      "extensions": {
        "website": "https://www.digitalassets.ag/UnderlyingDetails?BILI"
      }
    },
    {
      "chainId": 101,
      "address": "j35qY1SbQ3k7b2WAR5cNETDKzDESxGnYbArsLNRUzg2",
      "symbol": "BITW",
      "name": "Bitwise 10 Crypto Index Fund",
      "decimals": 8,
      "logoURI": "https://raw.githubusercontent.com/solana-labs/token-list/main/assets/mainnet/j35qY1SbQ3k7b2WAR5cNETDKzDESxGnYbArsLNRUzg2/logo.png",
      "tags": [
        "tokenized-stock"
      ],
      "extensions": {
        "website": "https://www.digitalassets.ag/UnderlyingDetails?BITW"
      }
    },
    {
      "chainId": 101,
      "address": "AykRYHVEERRoKGzfg2AMTqEFGmCGk9LNnGv2k5FgjKVB",
      "symbol": "BNTX",
      "name": "BioNTech",
      "decimals": 8,
      "logoURI": "https://raw.githubusercontent.com/solana-labs/token-list/main/assets/mainnet/AykRYHVEERRoKGzfg2AMTqEFGmCGk9LNnGv2k5FgjKVB/logo.png",
      "tags": [
        "tokenized-stock"
      ],
      "extensions": {
        "website": "https://www.digitalassets.ag/UnderlyingDetails?BNTX"
      }
    },
    {
      "chainId": 101,
      "address": "Dj76V3vdFGGE8444NWFACR5qmtJrrSop5RCBAGbC88nr",
      "symbol": "BRKA",
      "name": "Berkshire Hathaway Inc",
      "decimals": 8,
      "logoURI": "https://raw.githubusercontent.com/solana-labs/token-list/main/assets/mainnet/Dj76V3vdFGGE8444NWFACR5qmtJrrSop5RCBAGbC88nr/logo.png",
      "tags": [
        "tokenized-stock"
      ],
      "extensions": {
        "website": "https://www.digitalassets.ag/UnderlyingDetails?BRKA"
      }
    },
    {
      "chainId": 101,
      "address": "8TUg3Kpa4pNfaMvgyFdvwyiPBSnyTx7kK5EDfb42N6VK",
      "symbol": "BYND",
      "name": "Beyond Meat Inc",
      "decimals": 8,
      "logoURI": "https://raw.githubusercontent.com/solana-labs/token-list/main/assets/mainnet/8TUg3Kpa4pNfaMvgyFdvwyiPBSnyTx7kK5EDfb42N6VK/logo.svg",
      "tags": [
        "tokenized-stock"
      ],
      "extensions": {
        "website": "https://www.digitalassets.ag/UnderlyingDetails?BYND"
      }
    },
    {
      "chainId": 101,
      "address": "8FyEsMuDWAMMusMqVEstt2sDkMvcUKsTy1gF6oMfWZcG",
      "symbol": "CGC",
      "name": "Canopy Growth Corp",
      "decimals": 8,
      "logoURI": "https://raw.githubusercontent.com/solana-labs/token-list/main/assets/mainnet/8FyEsMuDWAMMusMqVEstt2sDkMvcUKsTy1gF6oMfWZcG/logo.svg",
      "tags": [
        "tokenized-stock"
      ],
      "extensions": {
        "website": "https://www.digitalassets.ag/UnderlyingDetails?CGC"
      }
    },
    {
      "chainId": 101,
      "address": "DUFVbhWf7FsUo3ouMnFbDjv4YYaRE1Sz9jvAmDsNTt1m",
      "symbol": "CRON",
      "name": "Chronos Group Inc",
      "decimals": 8,
      "logoURI": "https://raw.githubusercontent.com/solana-labs/token-list/main/assets/mainnet/DUFVbhWf7FsUo3ouMnFbDjv4YYaRE1Sz9jvAmDsNTt1m/logo.svg",
      "tags": [
        "tokenized-stock"
      ],
      "extensions": {
        "website": "https://www.digitalassets.ag/UnderlyingDetails?CRON"
      }
    },
    {
      "chainId": 101,
      "address": "J9GVpBChXZ8EK7JuPsLSDV17BF9KLJweBQet3L6ZWvTC",
      "symbol": "EEM",
      "name": "iShares MSCI Emerging Markets ETF",
      "decimals": 8,
      "logoURI": "https://raw.githubusercontent.com/solana-labs/token-list/main/assets/mainnet/J9GVpBChXZ8EK7JuPsLSDV17BF9KLJweBQet3L6ZWvTC/logo.svg",
      "tags": [
        "tokenized-stock"
      ],
      "extensions": {
        "website": "https://www.digitalassets.ag/UnderlyingDetails?EEM"
      }
    },
    {
      "chainId": 101,
      "address": "6Xj2NzAW437UUomaxFiVyJQPGvvup6YLeXFQpp4kqNaD",
      "symbol": "EFA",
      "name": "iShares MSCI EAFE ETF",
      "decimals": 8,
      "logoURI": "https://raw.githubusercontent.com/solana-labs/token-list/main/assets/mainnet/6Xj2NzAW437UUomaxFiVyJQPGvvup6YLeXFQpp4kqNaD/logo.svg",
      "tags": [
        "tokenized-stock"
      ],
      "extensions": {
        "website": "https://www.digitalassets.ag/UnderlyingDetails?EFA"
      }
    },
    {
      "chainId": 101,
      "address": "5YMFoVuoQzdivpm6W97UGKkHxq6aEhipuNkA8imPDoa1",
      "symbol": "ETHE",
      "name": "Grayscale Ethereum Trust",
      "decimals": 8,
      "logoURI": "https://raw.githubusercontent.com/solana-labs/token-list/main/assets/mainnet/5YMFoVuoQzdivpm6W97UGKkHxq6aEhipuNkA8imPDoa1/logo.png",
      "tags": [
        "tokenized-stock"
      ],
      "extensions": {
        "website": "https://www.digitalassets.ag/UnderlyingDetails?ETHE"
      }
    },
    {
      "chainId": 101,
      "address": "C9vMZBz1UCmYSCmMcZFw6N9AsYhXDAWnuhxd8ygCA1Ah",
      "symbol": "EWA",
      "name": "iShares MSCI Australia ETF",
      "decimals": 8,
      "logoURI": "https://raw.githubusercontent.com/solana-labs/token-list/main/assets/mainnet/C9vMZBz1UCmYSCmMcZFw6N9AsYhXDAWnuhxd8ygCA1Ah/logo.svg",
      "tags": [
        "tokenized-stock"
      ],
      "extensions": {
        "website": "https://www.digitalassets.ag/UnderlyingDetails?EWA"
      }
    },
    {
      "chainId": 101,
      "address": "AcXn3WXPARC7r5JwrkPHSUmBGWyWx1vRydNHXXvgc8V6",
      "symbol": "EWJ",
      "name": "iShares MSCI Japan ETF",
      "decimals": 8,
      "logoURI": "https://raw.githubusercontent.com/solana-labs/token-list/main/assets/mainnet/AcXn3WXPARC7r5JwrkPHSUmBGWyWx1vRydNHXXvgc8V6/logo.svg",
      "tags": [
        "tokenized-stock"
      ],
      "extensions": {
        "website": "https://www.digitalassets.ag/UnderlyingDetails?EWJ"
      }
    },
    {
      "chainId": 101,
      "address": "8ihxfcxBZ7dZyfnpXJiGrgEZfrKWbZUk6LjfosLrQfR",
      "symbol": "EWY",
      "name": "iShares MSCI South Korea ETF",
      "decimals": 8,
      "logoURI": "https://raw.githubusercontent.com/solana-labs/token-list/main/assets/mainnet/8ihxfcxBZ7dZyfnpXJiGrgEZfrKWbZUk6LjfosLrQfR/logo.svg",
      "tags": [
        "tokenized-stock"
      ],
      "extensions": {
        "website": "https://www.digitalassets.ag/UnderlyingDetails?EWY"
      }
    },
    {
      "chainId": 101,
      "address": "N5ykto2MU7CNcLX7sgWFe3M2Vpy7wq8gDt2sVNDe6aH",
      "symbol": "EWZ",
      "name": "iShares MSCI Brazil ETF",
      "decimals": 8,
      "logoURI": "https://raw.githubusercontent.com/solana-labs/token-list/main/assets/mainnet/N5ykto2MU7CNcLX7sgWFe3M2Vpy7wq8gDt2sVNDe6aH/logo.svg",
      "tags": [
        "tokenized-stock"
      ],
      "extensions": {
        "website": "https://www.digitalassets.ag/UnderlyingDetails?EWZ"
      }
    },
    {
      "chainId": 101,
      "address": "3K9pfJzKiAm9upcyDWk5NBVdjxVtqXN8sVfQ4aR6qwb2",
      "symbol": "FB",
      "name": "Facebook",
      "decimals": 8,
      "logoURI": "https://raw.githubusercontent.com/solana-labs/token-list/main/assets/mainnet/3K9pfJzKiAm9upcyDWk5NBVdjxVtqXN8sVfQ4aR6qwb2/logo.svg",
      "tags": [
        "tokenized-stock"
      ],
      "extensions": {
        "website": "https://www.digitalassets.ag/UnderlyingDetails?FB"
      }
    },
    {
      "chainId": 101,
      "address": "Ege7FzfrrBSusVQrRUuTiFVCSc8u2R9fRWh4qLjdNYfz",
      "symbol": "FXI",
      "name": "iShares China Large-Cap ETF",
      "decimals": 8,
      "logoURI": "https://raw.githubusercontent.com/solana-labs/token-list/main/assets/mainnet/Ege7FzfrrBSusVQrRUuTiFVCSc8u2R9fRWh4qLjdNYfz/logo.svg",
      "tags": [
        "tokenized-stock"
      ],
      "extensions": {
        "website": "https://www.digitalassets.ag/UnderlyingDetails?FXI"
      }
    },
    {
      "chainId": 101,
      "address": "FiV4TtDtnjaf8m8vw2a7uc9hRoFvvu9Ft7GzxiMujn3t",
      "symbol": "GBTC",
      "name": "Grayscale Bitcoin Trust",
      "decimals": 8,
      "logoURI": "https://raw.githubusercontent.com/solana-labs/token-list/main/assets/mainnet/FiV4TtDtnjaf8m8vw2a7uc9hRoFvvu9Ft7GzxiMujn3t/logo.png",
      "tags": [
        "tokenized-stock"
      ],
      "extensions": {
        "website": "https://www.digitalassets.ag/UnderlyingDetails?GBTC"
      }
    },
    {
      "chainId": 101,
      "address": "7FYk6a91TiFWigBvCf8KbuEMyyfpqET5QHFkRtiD2XxF",
      "symbol": "GDX",
      "name": "VanEck Vectors Gold Miners Etf",
      "decimals": 8,
      "logoURI": "https://raw.githubusercontent.com/solana-labs/token-list/main/assets/mainnet/7FYk6a91TiFWigBvCf8KbuEMyyfpqET5QHFkRtiD2XxF/logo.svg",
      "tags": [
        "tokenized-stock"
      ],
      "extensions": {
        "website": "https://www.digitalassets.ag/UnderlyingDetails?GDX"
      }
    },
    {
      "chainId": 101,
      "address": "EGhhk4sHgY1SBYsgkfgyGNhAKBXqn6QyKNx7W13evx9D",
      "symbol": "GDXJ",
      "name": "VanEck Vectors Junior Gold Miners Etf",
      "decimals": 8,
      "logoURI": "https://raw.githubusercontent.com/solana-labs/token-list/main/assets/mainnet/EGhhk4sHgY1SBYsgkfgyGNhAKBXqn6QyKNx7W13evx9D/logo.svg",
      "tags": [
        "tokenized-stock"
      ],
      "extensions": {
        "website": "https://www.digitalassets.ag/UnderlyingDetails?GDXJ"
      }
    },
    {
      "chainId": 101,
      "address": "9HyU5EEyPvkxeuekNUwsHzmMCJoiw8FZBGWaNih2oux1",
      "symbol": "GLD",
      "name": "SPDR Gold Shares",
      "decimals": 8,
      "logoURI": "https://raw.githubusercontent.com/solana-labs/token-list/main/assets/mainnet/9HyU5EEyPvkxeuekNUwsHzmMCJoiw8FZBGWaNih2oux1/logo.png",
      "tags": [
        "tokenized-stock"
      ],
      "extensions": {
        "website": "https://www.digitalassets.ag/UnderlyingDetails?GLD"
      }
    },
    {
      "chainId": 101,
      "address": "EYLa7susWhzqDNKYe7qLhFHb3Y9kdNwThc6QSnc4TLWN",
      "symbol": "GLXY",
      "name": "Galaxy Digital Holdings",
      "decimals": 8,
      "logoURI": "https://raw.githubusercontent.com/solana-labs/token-list/main/assets/mainnet/EYLa7susWhzqDNKYe7qLhFHb3Y9kdNwThc6QSnc4TLWN/logo.png",
      "tags": [
        "tokenized-stock"
      ],
      "extensions": {
        "website": "https://www.digitalassets.ag/UnderlyingDetails?GLXY"
      }
    },
    {
      "chainId": 101,
      "address": "Ac2wmyujRxiGtb5msS7fKzGycaCF7K8NbVs5ortE6MFo",
      "symbol": "GME",
      "name": "GameStop",
      "decimals": 8,
      "logoURI": "https://raw.githubusercontent.com/solana-labs/token-list/main/assets/mainnet/Ac2wmyujRxiGtb5msS7fKzGycaCF7K8NbVs5ortE6MFo/logo.svg",
      "tags": [
        "tokenized-stock"
      ],
      "extensions": {
        "website": "https://www.digitalassets.ag/UnderlyingDetails?GME"
      }
    },
    {
      "chainId": 101,
      "address": "7uzWUPC6XsWkgFAuDjpZgPVH9p3WqeKTvTJqLM1RXX6w",
      "symbol": "GOOGL",
      "name": "Google",
      "decimals": 8,
      "logoURI": "https://raw.githubusercontent.com/solana-labs/token-list/main/assets/mainnet/7uzWUPC6XsWkgFAuDjpZgPVH9p3WqeKTvTJqLM1RXX6w/logo.svg",
      "tags": [
        "tokenized-stock"
      ],
      "extensions": {
        "website": "https://www.digitalassets.ag/UnderlyingDetails?GOOGL"
      }
    },
    {
      "chainId": 101,
      "address": "XJUMvw7KRLoLCYVD727jV9fjNUSDVcZaQUK6XpY6kGm",
      "symbol": "IF",
      "name": "Impossible Finance",
      "decimals": 9,
      "logoURI": "https://gateway.pinata.cloud/ipfs/QmcfMbNuvDV6ho3fueNPFTtgSruaUBmSdqP5D5ZduipN6S/logo.png",
      "tags": [
        "ethereum"
      ],
      "extensions": {
        "website": "https://impossible.finance",
        "coingeckoId": "impossible-finance"
      }
    },
    {
      "chainId": 101,
      "address": "6CuCUCYovcLxwaKuxWm8uTquVKGWaAydcFEU3NrtvxGZ",
      "symbol": "INTC",
      "name": "Intel Corp",
      "decimals": 8,
      "logoURI": "https://raw.githubusercontent.com/solana-labs/token-list/main/assets/mainnet/6CuCUCYovcLxwaKuxWm8uTquVKGWaAydcFEU3NrtvxGZ/logo.svg",
      "tags": [
        "tokenized-stock"
      ],
      "extensions": {
        "website": "https://www.digitalassets.ag/UnderlyingDetails?INTC"
      }
    },
    {
      "chainId": 101,
      "address": "6H26K637YNAjZycRosvBR3ENKFGMsbr4xmoV7ca83GWf",
      "symbol": "JUST",
      "name": "Just Group PLC",
      "decimals": 8,
      "logoURI": "https://raw.githubusercontent.com/solana-labs/token-list/main/assets/mainnet/6H26K637YNAjZycRosvBR3ENKFGMsbr4xmoV7ca83GWf/logo.png",
      "tags": [
        "tokenized-stock"
      ],
      "extensions": {
        "website": "https://www.digitalassets.ag/UnderlyingDetails?JUST"
      }
    },
    {
      "chainId": 101,
      "address": "FFRtWiE8FT7HMf673r9cmpabHVQfa2QEf4rSRwNo4JM3",
      "symbol": "MRNA",
      "name": "Moderna",
      "decimals": 8,
      "logoURI": "https://raw.githubusercontent.com/solana-labs/token-list/main/assets/mainnet/FFRtWiE8FT7HMf673r9cmpabHVQfa2QEf4rSRwNo4JM3/logo.svg",
      "tags": [
        "tokenized-stock"
      ],
      "extensions": {
        "website": "https://www.digitalassets.ag/UnderlyingDetails?MRNA"
      }
    },
    {
      "chainId": 101,
      "address": "Hfbh3GU8AdYCw4stirFy2RPGtwQbbzToG2DgFozAymUb",
      "symbol": "NFLX",
      "name": "Netflix",
      "decimals": 8,
      "logoURI": "https://raw.githubusercontent.com/solana-labs/token-list/main/assets/mainnet/Hfbh3GU8AdYCw4stirFy2RPGtwQbbzToG2DgFozAymUb/logo.svg",
      "tags": [
        "tokenized-stock"
      ],
      "extensions": {
        "website": "https://www.digitalassets.ag/UnderlyingDetails?NFLX"
      }
    },
    {
      "chainId": 101,
      "address": "56Zwe8Crm4pXvmByCxmGDjYrLPxkenTrckdRM7WG3zQv",
      "symbol": "NIO",
      "name": "Nio",
      "decimals": 8,
      "logoURI": "https://raw.githubusercontent.com/solana-labs/token-list/main/assets/mainnet/56Zwe8Crm4pXvmByCxmGDjYrLPxkenTrckdRM7WG3zQv/logo.svg",
      "tags": [
        "tokenized-stock"
      ],
      "extensions": {
        "website": "https://www.digitalassets.ag/UnderlyingDetails?NIO"
      }
    },
    {
      "chainId": 101,
      "address": "HP9WMRDV3KdUfJ7CNn5Wf8JzLczwxdnQYTHDAa9yCSnq",
      "symbol": "NOK",
      "name": "Nokia",
      "decimals": 8,
      "logoURI": "https://raw.githubusercontent.com/solana-labs/token-list/main/assets/mainnet/HP9WMRDV3KdUfJ7CNn5Wf8JzLczwxdnQYTHDAa9yCSnq/logo.svg",
      "tags": [
        "tokenized-stock"
      ],
      "extensions": {
        "website": "https://www.digitalassets.ag/UnderlyingDetails?NOK"
      }
    },
    {
      "chainId": 101,
      "address": "GpM58T33eTrGEdHmeFnSVksJjJT6JVdTvim59ipTgTNh",
      "symbol": "NVDA",
      "name": "NVIDIA",
      "decimals": 8,
      "logoURI": "https://raw.githubusercontent.com/solana-labs/token-list/main/assets/mainnet/GpM58T33eTrGEdHmeFnSVksJjJT6JVdTvim59ipTgTNh/logo.svg",
      "tags": [
        "tokenized-stock"
      ],
      "extensions": {
        "website": "https://www.digitalassets.ag/UnderlyingDetails?NVDA"
      }
    },
    {
      "chainId": 101,
      "address": "CRCop5kHBDLTYJyG7z3u6yiVQi4FQHbyHdtb18Qh2Ta9",
      "symbol": "PENN",
      "name": "Penn National Gaming",
      "decimals": 8,
      "logoURI": "https://raw.githubusercontent.com/solana-labs/token-list/main/assets/mainnet/CRCop5kHBDLTYJyG7z3u6yiVQi4FQHbyHdtb18Qh2Ta9/logo.svg",
      "tags": [
        "tokenized-stock"
      ],
      "extensions": {
        "website": "https://www.digitalassets.ag/UnderlyingDetails?PENN"
      }
    },
    {
      "chainId": 101,
      "address": "97v2oXMQ2MMAkgUnoQk3rNhrZCRThorYhvz1poAe9stk",
      "symbol": "PFE",
      "name": "Pfizer",
      "decimals": 8,
      "logoURI": "https://raw.githubusercontent.com/solana-labs/token-list/main/assets/mainnet/97v2oXMQ2MMAkgUnoQk3rNhrZCRThorYhvz1poAe9stk/logo.svg",
      "tags": [
        "tokenized-stock"
      ],
      "extensions": {
        "website": "https://www.digitalassets.ag/UnderlyingDetails?PFE"
      }
    },
    {
      "chainId": 101,
      "address": "AwutBmwmhehaMh18CxqFPPN311uCB1M2awp68A2bG41v",
      "symbol": "PYPL",
      "name": "PayPal",
      "decimals": 8,
      "logoURI": "https://raw.githubusercontent.com/solana-labs/token-list/main/assets/mainnet/AwutBmwmhehaMh18CxqFPPN311uCB1M2awp68A2bG41v/logo.svg",
      "tags": [
        "tokenized-stock"
      ],
      "extensions": {
        "website": "https://www.digitalassets.ag/UnderlyingDetails?PYPL"
      }
    },
    {
      "chainId": 101,
      "address": "8Sa7BjogSJnkHyhtRTKNDDTDtASnWMcAsD4ySVNSFu27",
      "symbol": "SLV",
      "name": "iShares Silver Trust",
      "decimals": 8,
      "logoURI": "https://raw.githubusercontent.com/solana-labs/token-list/main/assets/mainnet/8Sa7BjogSJnkHyhtRTKNDDTDtASnWMcAsD4ySVNSFu27/logo.svg",
      "tags": [
        "tokenized-stock"
      ],
      "extensions": {
        "website": "https://www.digitalassets.ag/UnderlyingDetails?SLV"
      }
    },
    {
      "chainId": 101,
      "address": "CS4tNS523VCLiTsGnYEAd6GqfrZNLtA14C98DC6gE47g",
      "symbol": "SPY",
      "name": "SPDR S&P 500 ETF",
      "decimals": 8,
      "logoURI": "https://raw.githubusercontent.com/solana-labs/token-list/main/assets/mainnet/CS4tNS523VCLiTsGnYEAd6GqfrZNLtA14C98DC6gE47g/logo.svg",
      "tags": [
        "tokenized-stock"
      ],
      "extensions": {
        "website": "https://www.digitalassets.ag/UnderlyingDetails?SPY"
      }
    },
    {
      "chainId": 101,
      "address": "BLyrWJuDyYnDaUMxqBMqkDYAeajnyode1ARh7TxtakEh",
      "symbol": "SQ",
      "name": "Square",
      "decimals": 8,
      "logoURI": "https://raw.githubusercontent.com/solana-labs/token-list/main/assets/mainnet/BLyrWJuDyYnDaUMxqBMqkDYAeajnyode1ARh7TxtakEh/logo.svg",
      "tags": [
        "tokenized-stock"
      ],
      "extensions": {
        "website": "https://www.digitalassets.ag/UnderlyingDetails?SQ"
      }
    },
    {
      "chainId": 101,
      "address": "HSDepE3xvbyRDx4M11LX7Hf9qgHSopfTXxAoeatCcwWF",
      "symbol": "SUN",
      "name": "Sunoco LP",
      "decimals": 8,
      "logoURI": "https://raw.githubusercontent.com/solana-labs/token-list/main/assets/mainnet/HSDepE3xvbyRDx4M11LX7Hf9qgHSopfTXxAoeatCcwWF/logo.svg",
      "tags": [
        "tokenized-stock"
      ],
      "extensions": {
        "website": "https://www.digitalassets.ag/UnderlyingDetails?SUN"
      }
    },
    {
      "chainId": 101,
      "address": "LZufgu7ekMcWBUypPMBYia2ipnFzpxpZgRBFLhYswgR",
      "symbol": "TLRY",
      "name": "Tilray Inc",
      "decimals": 8,
      "logoURI": "https://raw.githubusercontent.com/solana-labs/token-list/main/assets/mainnet/LZufgu7ekMcWBUypPMBYia2ipnFzpxpZgRBFLhYswgR/logo.svg",
      "tags": [
        "tokenized-stock"
      ],
      "extensions": {
        "website": "https://www.digitalassets.ag/UnderlyingDetails?TLRY"
      }
    },
    {
      "chainId": 101,
      "address": "2iCUKaCQpGvnaBimLprKWT8bNGF92e6LxWq4gjsteWfx",
      "symbol": "TSM",
      "name": "Taiwan Semiconductor Mfg",
      "decimals": 8,
      "logoURI": "https://raw.githubusercontent.com/solana-labs/token-list/main/assets/mainnet/2iCUKaCQpGvnaBimLprKWT8bNGF92e6LxWq4gjsteWfx/logo.svg",
      "tags": [
        "tokenized-stock"
      ],
      "extensions": {
        "website": "https://www.digitalassets.ag/UnderlyingDetails?TSM"
      }
    },
    {
      "chainId": 101,
      "address": "BZMg4HyyHVUJkwh2yuv6duu4iQUaXRxT6sK1dT7FcaZf",
      "symbol": "TUR",
      "name": "iShares MSCI Turkey ETF",
      "decimals": 8,
      "logoURI": "https://raw.githubusercontent.com/solana-labs/token-list/main/assets/mainnet/BZMg4HyyHVUJkwh2yuv6duu4iQUaXRxT6sK1dT7FcaZf/logo.svg",
      "tags": [
        "tokenized-stock"
      ],
      "extensions": {
        "website": "https://www.digitalassets.ag/UnderlyingDetails?TUR"
      }
    },
    {
      "chainId": 101,
      "address": "C2tNm8bMU5tz6KdXjHY5zewsN1Wv1TEbxK9XGTCgUZMJ",
      "symbol": "TWTR",
      "name": "Twitter",
      "decimals": 8,
      "logoURI": "https://raw.githubusercontent.com/solana-labs/token-list/main/assets/mainnet/C2tNm8bMU5tz6KdXjHY5zewsN1Wv1TEbxK9XGTCgUZMJ/logo.svg",
      "tags": [
        "tokenized-stock"
      ],
      "extensions": {
        "website": "https://www.digitalassets.ag/UnderlyingDetails?TWTR"
      }
    },
    {
      "chainId": 101,
      "address": "4kmVbBDCzYam3S4e9XqKQkLCEz16gu3dTTo65KbhShuv",
      "symbol": "UBER",
      "name": "Uber",
      "decimals": 8,
      "logoURI": "https://raw.githubusercontent.com/solana-labs/token-list/main/assets/mainnet/4kmVbBDCzYam3S4e9XqKQkLCEz16gu3dTTo65KbhShuv/logo.svg",
      "tags": [
        "tokenized-stock"
      ],
      "extensions": {
        "website": "https://www.digitalassets.ag/UnderlyingDetails?UBER"
      }
    },
    {
      "chainId": 101,
      "address": "J645gMdx9zSMM2VySLBrtv6Zv1HyEjPqQXVGRAPYqzvK",
      "symbol": "USO",
      "name": "United States Oil Fund",
      "decimals": 8,
      "logoURI": "https://raw.githubusercontent.com/solana-labs/token-list/main/assets/mainnet/J645gMdx9zSMM2VySLBrtv6Zv1HyEjPqQXVGRAPYqzvK/logo.svg",
      "tags": [
        "tokenized-stock"
      ],
      "extensions": {
        "website": "https://www.digitalassets.ag/UnderlyingDetails?USO"
      }
    },
    {
      "chainId": 101,
      "address": "3LjkoC9FYEqRKNpy7xz3nxfnGVAt1SNS98rYwF2adQWB",
      "symbol": "VXX",
      "name": "iPath B S&P 500 VIX S/T Futs ETN",
      "decimals": 8,
      "logoURI": "https://raw.githubusercontent.com/solana-labs/token-list/main/assets/mainnet/3LjkoC9FYEqRKNpy7xz3nxfnGVAt1SNS98rYwF2adQWB/logo.png",
      "tags": [
        "tokenized-stock"
      ],
      "extensions": {
        "website": "https://www.digitalassets.ag/UnderlyingDetails?VXX"
      }
    },
    {
      "chainId": 101,
      "address": "BcALTCjD4HJJxBDUXi3nHUgqsJmXAQdBbQrcmtLtqZaf",
      "symbol": "ZM",
      "name": "Zoom",
      "decimals": 8,
      "logoURI": "https://raw.githubusercontent.com/solana-labs/token-list/main/assets/mainnet/BcALTCjD4HJJxBDUXi3nHUgqsJmXAQdBbQrcmtLtqZaf/logo.svg",
      "tags": [
        "tokenized-stock"
      ],
      "extensions": {
        "website": "https://www.digitalassets.ag/UnderlyingDetails?ZM"
      }
    },
    {
      "chainId": 101,
      "address": "9n4nbM75f5Ui33ZbPYXn59EwSgE8CGsHtAeTH5YFeJ9E",
      "symbol": "BTC",
      "name": "Wrapped Bitcoin (Sollet)",
      "decimals": 6,
      "logoURI": "https://raw.githubusercontent.com/solana-labs/token-list/main/assets/mainnet/9n4nbM75f5Ui33ZbPYXn59EwSgE8CGsHtAeTH5YFeJ9E/logo.png",
      "tags": [
        "wrapped-sollet",
        "ethereum"
      ],
      "extensions": {
        "bridgeContract": "https://etherscan.io/address/0xeae57ce9cc1984f202e15e038b964bb8bdf7229a",
        "serumV3Usdc": "A8YFbxQYFVqKZaoYJLLUVcQiWP7G2MeEgW5wsAQgMvFw",
        "serumV3Usdt": "C1EuT9VokAKLiW7i2ASnZUvxDoKuKkCpDDeNxAptuNe4",
        "coingeckoId": "bitcoin"
      }
    },
    {
      "chainId": 101,
      "address": "2FPyTwcZLUg1MDrwsyoP4D6s1tM7hAkHYRjkNb5w6Pxk",
      "symbol": "ETH",
      "name": "Wrapped Ethereum (Sollet)",
      "decimals": 6,
      "logoURI": "https://raw.githubusercontent.com/solana-labs/token-list/main/assets/mainnet/2FPyTwcZLUg1MDrwsyoP4D6s1tM7hAkHYRjkNb5w6Pxk/logo.png",
      "tags": [
        "wrapped-sollet",
        "ethereum"
      ],
      "extensions": {
        "bridgeContract": "https://etherscan.io/address/0xeae57ce9cc1984f202e15e038b964bb8bdf7229a",
        "serumV3Usdc": "4tSvZvnbyzHXLMTiFonMyxZoHmFqau1XArcRCVHLZ5gX",
        "serumV3Usdt": "7dLVkUfBVfCGkFhSXDCq1ukM9usathSgS716t643iFGF",
        "coingeckoId": "ethereum"
      }
    },
    {
      "chainId": 101,
      "address": "3JSf5tPeuscJGtaCp5giEiDhv51gQ4v3zWg8DGgyLfAB",
      "symbol": "YFI",
      "name": "Wrapped YFI (Sollet)",
      "decimals": 6,
      "logoURI": "https://raw.githubusercontent.com/solana-labs/token-list/main/assets/mainnet/3JSf5tPeuscJGtaCp5giEiDhv51gQ4v3zWg8DGgyLfAB/logo.png",
      "tags": [
        "wrapped-sollet",
        "ethereum"
      ],
      "extensions": {
        "bridgeContract": "https://etherscan.io/address/0xeae57ce9cc1984f202e15e038b964bb8bdf7229a",
        "serumV3Usdc": "7qcCo8jqepnjjvB5swP4Afsr3keVBs6gNpBTNubd1Kr2",
        "serumV3Usdt": "3Xg9Q4VtZhD4bVYJbTfgGWFV5zjE3U7ztSHa938zizte",
        "coingeckoId": "yearn-finance"
      }
    },
    {
      "chainId": 101,
      "address": "CWE8jPTUYhdCTZYWPTe1o5DFqfdjzWKc9WKz6rSjQUdG",
      "symbol": "LINK",
      "name": "Wrapped Chainlink (Sollet)",
      "decimals": 6,
      "logoURI": "https://raw.githubusercontent.com/solana-labs/token-list/main/assets/mainnet/CWE8jPTUYhdCTZYWPTe1o5DFqfdjzWKc9WKz6rSjQUdG/logo.png",
      "tags": [
        "wrapped-sollet",
        "ethereum"
      ],
      "extensions": {
        "bridgeContract": "https://etherscan.io/address/0xeae57ce9cc1984f202e15e038b964bb8bdf7229a",
        "serumV3Usdc": "3hwH1txjJVS8qv588tWrjHfRxdqNjBykM1kMcit484up",
        "serumV3Usdt": "3yEZ9ZpXSQapmKjLAGKZEzUNA1rcupJtsDp5mPBWmGZR",
        "coingeckoId": "chainlink"
      }
    },
    {
      "chainId": 101,
      "address": "Ga2AXHpfAF6mv2ekZwcsJFqu7wB4NV331qNH7fW9Nst8",
      "symbol": "XRP",
      "name": "Wrapped XRP (Sollet)",
      "decimals": 6,
      "logoURI": "https://raw.githubusercontent.com/solana-labs/token-list/main/assets/mainnet/Ga2AXHpfAF6mv2ekZwcsJFqu7wB4NV331qNH7fW9Nst8/logo.png",
      "tags": [
        "wrapped-sollet",
        "ethereum"
      ],
      "extensions": {
        "bridgeContract": "https://etherscan.io/address/0xeae57ce9cc1984f202e15e038b964bb8bdf7229a",
        "coingeckoId": "ripple"
      }
    },
    {
      "chainId": 101,
      "address": "BQcdHdAQW1hczDbBi9hiegXAR7A98Q9jx3X3iBBBDiq4",
      "symbol": "wUSDT",
      "name": "Wrapped USDT (Sollet)",
      "decimals": 6,
      "logoURI": "https://raw.githubusercontent.com/solana-labs/token-list/main/assets/mainnet/BQcdHdAQW1hczDbBi9hiegXAR7A98Q9jx3X3iBBBDiq4/logo.png",
      "tags": [
        "stablecoin",
        "wrapped-sollet",
        "ethereum"
      ],
      "extensions": {
        "bridgeContract": "https://etherscan.io/address/0xeae57ce9cc1984f202e15e038b964bb8bdf7229a",
        "coingeckoId": "tether"
      }
    },
    {
      "chainId": 101,
      "address": "AR1Mtgh7zAtxuxGd2XPovXPVjcSdY3i4rQYisNadjfKy",
      "symbol": "SUSHI",
      "name": "Wrapped SUSHI (Sollet)",
      "decimals": 6,
      "logoURI": "https://raw.githubusercontent.com/solana-labs/token-list/main/assets/mainnet/AR1Mtgh7zAtxuxGd2XPovXPVjcSdY3i4rQYisNadjfKy/logo.png",
      "tags": [
        "wrapped-sollet",
        "ethereum"
      ],
      "extensions": {
        "website": "https://www.sushi.com",
        "bridgeContract": "https://etherscan.io/address/0xeae57ce9cc1984f202e15e038b964bb8bdf7229a",
        "serumV3Usdc": "A1Q9iJDVVS8Wsswr9ajeZugmj64bQVCYLZQLra2TMBMo",
        "serumV3Usdt": "6DgQRTpJTnAYBSShngAVZZDq7j9ogRN1GfSQ3cq9tubW",
        "coingeckoId": "sushi",
        "waterfallbot": "https://bit.ly/SUSHIwaterfall"
      }
    },
    {
      "chainId": 101,
      "address": "CsZ5LZkDS7h9TDKjrbL7VAwQZ9nsRu8vJLhRYfmGaN8K",
      "symbol": "ALEPH",
      "name": "Wrapped ALEPH (Sollet)",
      "decimals": 6,
      "logoURI": "https://raw.githubusercontent.com/solana-labs/token-list/main/assets/mainnet/CsZ5LZkDS7h9TDKjrbL7VAwQZ9nsRu8vJLhRYfmGaN8K/logo.png",
      "tags": [
        "wrapped-sollet",
        "ethereum"
      ],
      "extensions": {
        "bridgeContract": "https://etherscan.io/address/0xeae57ce9cc1984f202e15e038b964bb8bdf7229a",
        "serumV3Usdc": "GcoKtAmTy5QyuijXSmJKBtFdt99e6Buza18Js7j9AJ6e",
        "serumV3Usdt": "Gyp1UGRgbrb6z8t7fpssxEKQgEmcJ4pVnWW3ds2p6ZPY",
        "coingeckoId": "aleph"
      }
    },
    {
      "chainId": 101,
      "address": "SF3oTvfWzEP3DTwGSvUXRrGTvr75pdZNnBLAH9bzMuX",
      "symbol": "SXP",
      "name": "Wrapped SXP (Sollet)",
      "decimals": 6,
      "logoURI": "https://raw.githubusercontent.com/solana-labs/token-list/main/assets/mainnet/SF3oTvfWzEP3DTwGSvUXRrGTvr75pdZNnBLAH9bzMuX/logo.png",
      "tags": [
        "wrapped-sollet",
        "ethereum"
      ],
      "extensions": {
        "bridgeContract": "https://etherscan.io/address/0xeae57ce9cc1984f202e15e038b964bb8bdf7229a",
        "serumV3Usdc": "4LUro5jaPaTurXK737QAxgJywdhABnFAMQkXX4ZyqqaZ",
        "serumV3Usdt": "8afKwzHR3wJE7W7Y5hvQkngXh6iTepSZuutRMMy96MjR",
        "coingeckoId": "swipe"
      }
    },
    {
      "chainId": 101,
      "address": "BtZQfWqDGbk9Wf2rXEiWyQBdBY1etnUUn6zEphvVS7yN",
      "symbol": "HGET",
      "name": "Wrapped Hedget (Sollet)",
      "decimals": 6,
      "logoURI": "https://raw.githubusercontent.com/solana-labs/token-list/main/assets/mainnet/BtZQfWqDGbk9Wf2rXEiWyQBdBY1etnUUn6zEphvVS7yN/logo.svg",
      "tags": [
        "wrapped-sollet",
        "ethereum"
      ],
      "extensions": {
        "website": "https://www.hedget.com/",
        "bridgeContract": "https://etherscan.io/address/0xeae57ce9cc1984f202e15e038b964bb8bdf7229a",
        "serumV3Usdc": "88vztw7RTN6yJQchVvxrs6oXUDryvpv9iJaFa1EEmg87",
        "serumV3Usdt": "ErQXxiNfJgd4fqQ58PuEw5xY35TZG84tHT6FXf5s4UxY",
        "coingeckoId": "hedget"
      }
    },
    {
      "chainId": 101,
      "address": "5Fu5UUgbjpUvdBveb3a1JTNirL8rXtiYeSMWvKjtUNQv",
      "symbol": "CREAM",
      "name": "Wrapped Cream Finance (Sollet)",
      "decimals": 6,
      "logoURI": "https://raw.githubusercontent.com/solana-labs/token-list/main/assets/mainnet/5Fu5UUgbjpUvdBveb3a1JTNirL8rXtiYeSMWvKjtUNQv/logo.png",
      "tags": [
        "wrapped-sollet",
        "ethereum"
      ],
      "extensions": {
        "bridgeContract": "https://etherscan.io/address/0xeae57ce9cc1984f202e15e038b964bb8bdf7229a",
        "serumV3Usdc": "7nZP6feE94eAz9jmfakNJWPwEKaeezuKKC5D1vrnqyo2",
        "serumV3Usdt": "4ztJEvQyryoYagj2uieep3dyPwG2pyEwb2dKXTwmXe82",
        "coingeckoId": "cream-2"
      }
    },
    {
      "chainId": 101,
      "address": "873KLxCbz7s9Kc4ZzgYRtNmhfkQrhfyWGZJBmyCbC3ei",
      "symbol": "UBXT",
      "name": "Wrapped Upbots (Sollet)",
      "decimals": 6,
      "logoURI": "https://raw.githubusercontent.com/solana-labs/token-list/main/assets/mainnet/873KLxCbz7s9Kc4ZzgYRtNmhfkQrhfyWGZJBmyCbC3ei/logo.png",
      "tags": [
        "wrapped-sollet",
        "ethereum"
      ],
      "extensions": {
        "website": "https://upbots.com/",
        "explorer": "https://etherscan.io/address/0xeae57ce9cc1984f202e15e038b964bb8bdf7229a",
        "serumV3Usdc": "2wr3Ab29KNwGhtzr5HaPCyfU1qGJzTUAN4amCLZWaD1H",
        "serumV3Usdt": "F1T7b6pnR8Pge3qmfNUfW6ZipRDiGpMww6TKTrRU4NiL",
        "coingeckoId": "upbots"
      }
    },
    {
      "chainId": 101,
      "address": "HqB7uswoVg4suaQiDP3wjxob1G5WdZ144zhdStwMCq7e",
      "symbol": "HNT",
      "name": "Wrapped Helium (Sollet)",
      "decimals": 6,
      "logoURI": "https://raw.githubusercontent.com/solana-labs/token-list/main/assets/mainnet/HqB7uswoVg4suaQiDP3wjxob1G5WdZ144zhdStwMCq7e/logo.png",
      "tags": [
        "wrapped-sollet",
        "ethereum"
      ],
      "extensions": {
        "bridgeContract": "https://etherscan.io/address/0xeae57ce9cc1984f202e15e038b964bb8bdf7229a",
        "serumV3Usdc": "CnUV42ZykoKUnMDdyefv5kP6nDSJf7jFd7WXAecC6LYr",
        "serumV3Usdt": "8FpuMGLtMZ7Wt9ZvyTGuTVwTwwzLYfS5NZWcHxbP1Wuh",
        "coingeckoId": "helium"
      }
    },
    {
      "chainId": 101,
      "address": "9S4t2NEAiJVMvPdRYKVrfJpBafPBLtvbvyS3DecojQHw",
      "symbol": "FRONT",
      "name": "Wrapped FRONT (Sollet)",
      "decimals": 6,
      "logoURI": "https://raw.githubusercontent.com/solana-labs/token-list/main/assets/mainnet/9S4t2NEAiJVMvPdRYKVrfJpBafPBLtvbvyS3DecojQHw/logo.png",
      "tags": [
        "wrapped-sollet",
        "ethereum"
      ],
      "extensions": {
        "bridgeContract": "https://etherscan.io/address/0xeae57ce9cc1984f202e15e038b964bb8bdf7229a",
        "serumV3Usdc": "9Zx1CvxSVdroKMMWf2z8RwrnrLiQZ9VkQ7Ex3syQqdSH",
        "serumV3Usdt": "CGC4UgWwqA9PET6Tfx6o6dLv94EK2coVkPtxgNHuBtxj",
        "coingeckoId": "frontier-token"
      }
    },
    {
      "chainId": 101,
      "address": "6WNVCuxCGJzNjmMZoKyhZJwvJ5tYpsLyAtagzYASqBoF",
      "symbol": "AKRO",
      "name": "Wrapped AKRO (Sollet)",
      "decimals": 6,
      "logoURI": "https://raw.githubusercontent.com/solana-labs/token-list/main/assets/mainnet/6WNVCuxCGJzNjmMZoKyhZJwvJ5tYpsLyAtagzYASqBoF/logo.png",
      "tags": [
        "wrapped-sollet",
        "ethereum"
      ],
      "extensions": {
        "bridgeContract": "https://etherscan.io/address/0xeae57ce9cc1984f202e15e038b964bb8bdf7229a",
        "serumV3Usdc": "5CZXTTgVZKSzgSA3AFMN5a2f3hmwmmJ6hU8BHTEJ3PX8",
        "serumV3Usdt": "HLvRdctRB48F9yLnu9E24LUTRt89D48Z35yi1HcxayDf",
        "coingeckoId": "akropolis"
      }
    },
    {
      "chainId": 101,
      "address": "DJafV9qemGp7mLMEn5wrfqaFwxsbLgUsGVS16zKRk9kc",
      "symbol": "HXRO",
      "name": "Wrapped HXRO (Sollet)",
      "decimals": 6,
      "logoURI": "https://raw.githubusercontent.com/solana-labs/token-list/main/assets/mainnet/DJafV9qemGp7mLMEn5wrfqaFwxsbLgUsGVS16zKRk9kc/logo.png",
      "tags": [
        "wrapped-sollet",
        "ethereum"
      ],
      "extensions": {
        "bridgeContract": "https://etherscan.io/address/0xeae57ce9cc1984f202e15e038b964bb8bdf7229a",
        "serumV3Usdc": "6Pn1cSiRos3qhBf54uBP9ZQg8x3JTardm1dL3n4p29tA",
        "serumV3Usdt": "4absuMsgemvdjfkgdLQq1zKEjw3dHBoCWkzKoctndyqd",
        "coingeckoId": "hxro"
      }
    },
    {
      "chainId": 101,
      "address": "DEhAasscXF4kEGxFgJ3bq4PpVGp5wyUxMRvn6TzGVHaw",
      "symbol": "UNI",
      "name": "Wrapped UNI (Sollet)",
      "decimals": 6,
      "logoURI": "https://raw.githubusercontent.com/solana-labs/token-list/main/assets/mainnet/DEhAasscXF4kEGxFgJ3bq4PpVGp5wyUxMRvn6TzGVHaw/logo.png",
      "tags": [
        "wrapped-sollet",
        "ethereum"
      ],
      "extensions": {
        "bridgeContract": "https://etherscan.io/address/0xeae57ce9cc1984f202e15e038b964bb8bdf7229a",
        "serumV3Usdc": "6JYHjaQBx6AtKSSsizDMwozAEDEZ5KBsSUzH7kRjGJon",
        "serumV3Usdt": "2SSnWNrc83otLpfRo792P6P3PESZpdr8cu2r8zCE6bMD",
        "coingeckoId": "uniswap"
      }
    },
    {
      "chainId": 101,
      "address": "SRMuApVNdxXokk5GT7XD5cUUgXMBCoAz2LHeuAoKWRt",
      "symbol": "SRM",
      "name": "Serum",
      "decimals": 6,
      "logoURI": "https://raw.githubusercontent.com/solana-labs/token-list/main/assets/mainnet/SRMuApVNdxXokk5GT7XD5cUUgXMBCoAz2LHeuAoKWRt/logo.png",
      "tags": [],
      "extensions": {
        "website": "https://projectserum.com/",
        "serumV3Usdc": "ByRys5tuUWDgL73G8JBAEfkdFf8JWBzPBDHsBVQ5vbQA",
        "serumV3Usdt": "AtNnsY1AyRERWJ8xCskfz38YdvruWVJQUVXgScC1iPb",
        "coingeckoId": "serum",
        "waterfallbot": "https://bit.ly/SRMwaterfall"
      }
    },
    {
      "chainId": 101,
      "address": "AGFEad2et2ZJif9jaGpdMixQqvW5i81aBdvKe7PHNfz3",
      "symbol": "FTT",
      "name": "Wrapped FTT (Sollet)",
      "decimals": 6,
      "logoURI": "https://raw.githubusercontent.com/solana-labs/token-list/main/assets/mainnet/AGFEad2et2ZJif9jaGpdMixQqvW5i81aBdvKe7PHNfz3/logo.png",
      "tags": [
        "wrapped-sollet",
        "ethereum"
      ],
      "extensions": {
        "bridgeContract": "https://etherscan.io/address/0xeae57ce9cc1984f202e15e038b964bb8bdf7229a",
        "assetContract": "https://etherscan.io/address/0x50d1c9771902476076ecfc8b2a83ad6b9355a4c9",
        "serumV3Usdc": "2Pbh1CvRVku1TgewMfycemghf6sU9EyuFDcNXqvRmSxc",
        "serumV3Usdt": "Hr3wzG8mZXNHV7TuL6YqtgfVUesCqMxGYCEyP3otywZE",
        "coingeckoId": "ftx-token",
        "waterfallbot": "https://bit.ly/FTTwaterfall"
      }
    },
    {
      "chainId": 101,
      "address": "MSRMcoVyrFxnSgo5uXwone5SKcGhT1KEJMFEkMEWf9L",
      "symbol": "MSRM",
      "name": "MegaSerum",
      "decimals": 0,
      "logoURI": "https://raw.githubusercontent.com/solana-labs/token-list/main/assets/mainnet/MSRMcoVyrFxnSgo5uXwone5SKcGhT1KEJMFEkMEWf9L/logo.png",
      "tags": [],
      "extensions": {
        "website": "https://projectserum.com/",
        "serumV3Usdc": "4VKLSYdvrQ5ngQrt1d2VS8o4ewvb2MMUZLiejbnGPV33",
        "serumV3Usdt": "5nLJ22h1DUfeCfwbFxPYK8zbfbri7nA9bXoDcR8AcJjs",
        "coingeckoId": "megaserum"
      }
    },
    {
      "chainId": 101,
      "address": "BXXkv6z8ykpG1yuvUDPgh732wzVHB69RnB9YgSYh3itW",
      "symbol": "WUSDC",
      "name": "Wrapped USDC (Sollet)",
      "decimals": 6,
      "logoURI": "https://raw.githubusercontent.com/solana-labs/token-list/main/assets/mainnet/BXXkv6z8ykpG1yuvUDPgh732wzVHB69RnB9YgSYh3itW/logo.png",
      "tags": [
        "stablecoin",
        "wrapped-sollet",
        "ethereum"
      ],
      "extensions": {
        "coingeckoId": "usd-coin"
      }
    },
    {
      "chainId": 101,
      "address": "GXMvfY2jpQctDqZ9RoU3oWPhufKiCcFEfchvYumtX7jd",
      "symbol": "TOMO",
      "name": "Wrapped TOMO (Sollet)",
      "decimals": 6,
      "logoURI": "https://raw.githubusercontent.com/solana-labs/token-list/main/assets/mainnet/GXMvfY2jpQctDqZ9RoU3oWPhufKiCcFEfchvYumtX7jd/logo.png",
      "tags": [
        "wrapped-sollet",
        "ethereum"
      ],
      "extensions": {
        "bridgeContract": "https://etherscan.io/address/0xeae57ce9cc1984f202e15e038b964bb8bdf7229a",
        "serumV3Usdc": "8BdpjpSD5n3nk8DQLqPUyTZvVqFu6kcff5bzUX5dqDpy",
        "serumV3Usdt": "GnKPri4thaGipzTbp8hhSGSrHgG4F8MFiZVrbRn16iG2",
        "coingeckoId": "tomochain",
        "waterfallbot": "https://t.me/TOMOwaterfall"
      }
    },
    {
      "chainId": 101,
      "address": "EcqExpGNFBve2i1cMJUTR4bPXj4ZoqmDD2rTkeCcaTFX",
      "symbol": "KARMA",
      "name": "Wrapped KARMA (Sollet)",
      "decimals": 4,
      "logoURI": "https://raw.githubusercontent.com/solana-labs/token-list/main/assets/mainnet/EcqExpGNFBve2i1cMJUTR4bPXj4ZoqmDD2rTkeCcaTFX/logo.png",
      "tags": [
        "wrapped-sollet",
        "ethereum"
      ],
      "extensions": {
        "bridgeContract": "https://etherscan.io/address/0xeae57ce9cc1984f202e15e038b964bb8bdf7229a",
        "coingeckoId": "karma-dao"
      }
    },
    {
      "chainId": 101,
      "address": "EqWCKXfs3x47uVosDpTRgFniThL9Y8iCztJaapxbEaVX",
      "symbol": "LUA",
      "name": "Wrapped LUA (Sollet)",
      "decimals": 6,
      "logoURI": "https://raw.githubusercontent.com/solana-labs/token-list/main/assets/mainnet/EqWCKXfs3x47uVosDpTRgFniThL9Y8iCztJaapxbEaVX/logo.png",
      "tags": [
        "wrapped-sollet",
        "ethereum"
      ],
      "extensions": {
        "bridgeContract": "https://etherscan.io/address/0xeae57ce9cc1984f202e15e038b964bb8bdf7229a",
        "serumV3Usdc": "4xyWjQ74Eifq17vbue5Ut9xfFNfuVB116tZLEpiZuAn8",
        "serumV3Usdt": "35tV8UsHH8FnSAi3YFRrgCu4K9tb883wKnAXpnihot5r",
        "coingeckoId": "lua-token",
        "waterfallbot": "https://t.me/LUAwaterfall"
      }
    },
    {
      "chainId": 101,
      "address": "GeDS162t9yGJuLEHPWXXGrb1zwkzinCgRwnT8vHYjKza",
      "symbol": "MATH",
      "name": "Wrapped MATH (Sollet)",
      "decimals": 6,
      "logoURI": "https://raw.githubusercontent.com/solana-labs/token-list/main/assets/mainnet/GeDS162t9yGJuLEHPWXXGrb1zwkzinCgRwnT8vHYjKza/logo.png",
      "tags": [
        "wrapped-sollet",
        "ethereum"
      ],
      "extensions": {
        "bridgeContract": "https://etherscan.io/address/0xeae57ce9cc1984f202e15e038b964bb8bdf7229a",
        "serumV3Usdc": "J7cPYBrXVy8Qeki2crZkZavcojf2sMRyQU7nx438Mf8t",
        "serumV3Usdt": "2WghiBkDL2yRhHdvm8CpprrkmfguuQGJTCDfPSudKBAZ",
        "coingeckoId": "math"
      }
    },
    {
      "chainId": 101,
      "address": "GUohe4DJUA5FKPWo3joiPgsB7yzer7LpDmt1Vhzy3Zht",
      "symbol": "KEEP",
      "name": "Wrapped KEEP (Sollet)",
      "decimals": 6,
      "logoURI": "https://raw.githubusercontent.com/solana-labs/token-list/main/assets/mainnet/GUohe4DJUA5FKPWo3joiPgsB7yzer7LpDmt1Vhzy3Zht/logo.png",
      "tags": [
        "wrapped-sollet",
        "ethereum"
      ],
      "extensions": {
        "bridgeContract": "https://etherscan.io/address/0xeae57ce9cc1984f202e15e038b964bb8bdf7229a",
        "serumV3Usdc": "3rgacody9SvM88QR83GHaNdEEx4Fe2V2ed5GJp2oeKDr",
        "serumV3Usdt": "HEGnaVL5i48ubPBqWAhodnZo8VsSLzEM3Gfc451DnFj9",
        "coingeckoId": "keep-network"
      }
    },
    {
      "chainId": 101,
      "address": "9F9fNTT6qwjsu4X4yWYKZpsbw5qT7o6yR2i57JF2jagy",
      "symbol": "SWAG",
      "name": "Wrapped SWAG (Sollet)",
      "decimals": 6,
      "logoURI": "https://raw.githubusercontent.com/solana-labs/token-list/main/assets/mainnet/9F9fNTT6qwjsu4X4yWYKZpsbw5qT7o6yR2i57JF2jagy/logo.png",
      "tags": [
        "wrapped-sollet",
        "ethereum"
      ],
      "extensions": {
        "bridgeContract": "https://etherscan.io/address/0xeae57ce9cc1984f202e15e038b964bb8bdf7229a",
        "serumV3Usdt": "J2XSt77XWim5HwtUM8RUwQvmRXNZsbMKpp5GTKpHafvf",
        "coingeckoId": "swag-finance"
      }
    },
    {
      "chainId": 101,
      "address": "DgHK9mfhMtUwwv54GChRrU54T2Em5cuszq2uMuen1ZVE",
      "symbol": "CEL",
      "name": "Wrapped Celsius (Sollet)",
      "decimals": 4,
      "logoURI": "https://raw.githubusercontent.com/solana-labs/token-list/main/assets/mainnet/DgHK9mfhMtUwwv54GChRrU54T2Em5cuszq2uMuen1ZVE/logo.png",
      "tags": [
        "wrapped-sollet",
        "ethereum"
      ],
      "extensions": {
        "bridgeContract": "https://etherscan.io/address/0xeae57ce9cc1984f202e15e038b964bb8bdf7229a",
        "serumV3Usdt": "cgani53cMZgYfRMgSrNekJTMaLmccRfspsfTbXWRg7u",
        "coingeckoId": "celsius-degree-token"
      }
    },
    {
      "chainId": 101,
      "address": "7ncCLJpP3MNww17LW8bRvx8odQQnubNtfNZBL5BgAEHW",
      "symbol": "RSR",
      "name": "Wrapped Reserve Rights (Sollet)",
      "decimals": 6,
      "logoURI": "https://raw.githubusercontent.com/solana-labs/token-list/main/assets/mainnet/7ncCLJpP3MNww17LW8bRvx8odQQnubNtfNZBL5BgAEHW/logo.png",
      "tags": [
        "wrapped-sollet",
        "ethereum"
      ],
      "extensions": {
        "bridgeContract": "https://etherscan.io/address/0xeae57ce9cc1984f202e15e038b964bb8bdf7229a",
        "serumV3Usdt": "FcPet5fz9NLdbXwVM6kw2WTHzRAD7mT78UjwTpawd7hJ",
        "coingeckoId": "reserve-rights-token"
      }
    },
    {
      "chainId": 101,
      "address": "5wihEYGca7X4gSe97C5mVcqNsfxBzhdTwpv72HKs25US",
      "symbol": "1INCH",
      "name": "Wrapped 1INCH (Sollet)",
      "decimals": 6,
      "logoURI": "https://raw.githubusercontent.com/solana-labs/token-list/main/assets/mainnet/5wihEYGca7X4gSe97C5mVcqNsfxBzhdTwpv72HKs25US/logo.png",
      "tags": [
        "wrapped-sollet",
        "ethereum"
      ],
      "extensions": {
        "bridgeContract": "https://etherscan.io/address/0xeae57ce9cc1984f202e15e038b964bb8bdf7229a",
        "coingeckoId": "1inch"
      }
    },
    {
      "chainId": 101,
      "address": "38i2NQxjp5rt5B3KogqrxmBxgrAwaB3W1f1GmiKqh9MS",
      "symbol": "GRT",
      "name": "Wrapped GRT  (Sollet)",
      "decimals": 6,
      "logoURI": "https://raw.githubusercontent.com/solana-labs/token-list/main/assets/mainnet/38i2NQxjp5rt5B3KogqrxmBxgrAwaB3W1f1GmiKqh9MS/logo.png",
      "tags": [
        "wrapped-sollet",
        "ethereum"
      ],
      "extensions": {
        "bridgeContract": "https://etherscan.io/address/0xeae57ce9cc1984f202e15e038b964bb8bdf7229a",
        "coingeckoId": "the-graph"
      }
    },
    {
      "chainId": 101,
      "address": "Avz2fmevhhu87WYtWQCFj9UjKRjF9Z9QWwN2ih9yF95G",
      "symbol": "COMP",
      "name": "Wrapped Compound (Sollet)",
      "decimals": 6,
      "logoURI": "https://raw.githubusercontent.com/solana-labs/token-list/main/assets/mainnet/Avz2fmevhhu87WYtWQCFj9UjKRjF9Z9QWwN2ih9yF95G/logo.png",
      "tags": [
        "wrapped-sollet",
        "ethereum"
      ],
      "extensions": {
        "bridgeContract": "https://etherscan.io/address/0xeae57ce9cc1984f202e15e038b964bb8bdf7229a",
        "coingeckoId": "compound-coin"
      }
    },
    {
      "chainId": 101,
      "address": "9wRD14AhdZ3qV8et3eBQVsrb3UoBZDUbJGyFckpTg8sj",
      "symbol": "PAXG",
      "name": "Wrapped Paxos Gold (Sollet)",
      "decimals": 6,
      "logoURI": "https://raw.githubusercontent.com/solana-labs/token-list/main/assets/mainnet/9wRD14AhdZ3qV8et3eBQVsrb3UoBZDUbJGyFckpTg8sj/logo.png",
      "tags": [
        "wrapped-sollet",
        "ethereum"
      ],
      "extensions": {
        "bridgeContract": "https://etherscan.io/address/0xeae57ce9cc1984f202e15e038b964bb8bdf7229a",
        "coingeckoId": "pax-gold"
      }
    },
    {
      "chainId": 101,
      "address": "AByXcTZwJHMtrKrvVsh9eFNB1pJaLDjCUR2ayvxBAAM2",
      "symbol": "STRONG",
      "name": "Wrapped Strong (Sollet)",
      "decimals": 6,
      "logoURI": "https://raw.githubusercontent.com/solana-labs/token-list/main/assets/mainnet/AByXcTZwJHMtrKrvVsh9eFNB1pJaLDjCUR2ayvxBAAM2/logo.png",
      "tags": [
        "wrapped-sollet",
        "ethereum"
      ],
      "extensions": {
        "bridgeContract": "https://etherscan.io/address/0xeae57ce9cc1984f202e15e038b964bb8bdf7229a",
        "coingeckoId": "strong"
      }
    },
    {
      "chainId": 101,
      "address": "EchesyfXePKdLtoiZSL8pBe8Myagyy8ZRqsACNCFGnvp",
      "symbol": "FIDA",
      "name": "Bonfida",
      "decimals": 6,
      "logoURI": "https://raw.githubusercontent.com/solana-labs/token-list/main/assets/mainnet/EchesyfXePKdLtoiZSL8pBe8Myagyy8ZRqsACNCFGnvp/logo.svg",
      "tags": [],
      "extensions": {
        "website": "https://bonfida.com/",
        "serumV3Usdc": "E14BKBhDWD4EuTkWj1ooZezesGxMW8LPCps4W5PuzZJo",
        "serumV3Usdt": "EbV7pPpEvheLizuYX3gUCvWM8iySbSRAhu2mQ5Vz2Mxf",
        "coingeckoId": "bonfida",
        "waterfallbot": "https://bit.ly/FIDAwaterfall"
      }
    },
    {
      "chainId": 101,
      "address": "kinXdEcpDQeHPEuQnqmUgtYykqKGVFq6CeVX5iAHJq6",
      "symbol": "KIN",
      "name": "KIN",
      "decimals": 5,
      "logoURI": "https://raw.githubusercontent.com/solana-labs/token-list/main/assets/mainnet/kinXdEcpDQeHPEuQnqmUgtYykqKGVFq6CeVX5iAHJq6/logo.png",
      "tags": [],
      "extensions": {
        "serumV3Usdc": "Bn6NPyr6UzrFAwC4WmvPvDr2Vm8XSUnFykM2aQroedgn",
        "serumV3Usdt": "4nCFQr8sahhhL4XJ7kngGFBmpkmyf3xLzemuMhn6mWTm",
        "coingeckoId": "kin",
        "waterfallbot": "https://bit.ly/KINwaterfall"
      }
    },
    {
      "chainId": 101,
      "address": "MAPS41MDahZ9QdKXhVa4dWB9RuyfV4XqhyAZ8XcYepb",
      "symbol": "MAPS",
      "name": "MAPS",
      "decimals": 6,
      "logoURI": "https://raw.githubusercontent.com/solana-labs/token-list/main/assets/mainnet/MAPS41MDahZ9QdKXhVa4dWB9RuyfV4XqhyAZ8XcYepb/logo.svg",
      "tags": [],
      "extensions": {
        "website": "https://maps.me/",
        "serumV3Usdc": "3A8XQRWXC7BjLpgLDDBhQJLT5yPCzS16cGYRKHkKxvYo",
        "serumV3Usdt": "7cknqHAuGpfVXPtFoJpFvUjJ8wkmyEfbFusmwMfNy3FE",
        "coingeckoId": "maps"
      }
    },
    {
      "chainId": 101,
      "address": "z3dn17yLaGMKffVogeFHQ9zWVcXgqgf3PQnDsNs2g6M",
      "symbol": "OXY",
      "name": "Oxygen Protocol",
      "decimals": 6,
      "logoURI": "https://raw.githubusercontent.com/solana-labs/token-list/main/assets/mainnet/z3dn17yLaGMKffVogeFHQ9zWVcXgqgf3PQnDsNs2g6M/logo.svg",
      "tags": [],
      "extensions": {
        "website": "https://www.oxygen.org/",
        "serumV3Usdt": "GKLev6UHeX1KSDCyo2bzyG6wqhByEzDBkmYTxEdmYJgB",
        "serumV3Usdc": "GZ3WBFsqntmERPwumFEYgrX2B7J7G11MzNZAy7Hje27X",
        "coingeckoId": "oxygen",
        "waterfallbot": "https://bit.ly/OXYwaterfall"
      }
    },
    {
      "chainId": 101,
      "address": "FtgGSFADXBtroxq8VCausXRr2of47QBf5AS1NtZCu4GD",
      "symbol": "BRZ",
      "name": "BRZ",
      "decimals": 4,
      "logoURI": "https://raw.githubusercontent.com/solana-labs/token-list/main/assets/mainnet/FtgGSFADXBtroxq8VCausXRr2of47QBf5AS1NtZCu4GD/logo.png",
      "tags": [],
      "extensions": {
        "website": "https://brztoken.io/",
        "coingeckoId": "brz"
      }
    },
    {
      "chainId": 101,
      "address": "Es9vMFrzaCERmJfrF4H2FYD4KCoNkY11McCe8BenwNYB",
      "symbol": "USDT",
      "name": "USDT",
      "decimals": 6,
      "logoURI": "https://raw.githubusercontent.com/solana-labs/token-list/main/assets/mainnet/Es9vMFrzaCERmJfrF4H2FYD4KCoNkY11McCe8BenwNYB/logo.svg",
      "tags": [
        "stablecoin"
      ],
      "extensions": {
        "website": "https://tether.to/",
        "coingeckoId": "tether",
        "serumV3Usdc": "77quYg4MGneUdjgXCunt9GgM1usmrxKY31twEy3WHwcS"
      }
    },
    {
      "chainId": 101,
      "address": "2oDxYGgTBmST4rc3yn1YtcSEck7ReDZ8wHWLqZAuNWXH",
      "symbol": "xMARK",
      "name": "Standard",
      "decimals": 9,
      "logoURI": "https://raw.githubusercontent.com/solana-labs/token-list/main/assets/mainnet/2oDxYGgTBmST4rc3yn1YtcSEck7ReDZ8wHWLqZAuNWXH/logo.png",
      "tags": [
        "wrapped",
        "wormhole"
      ],
      "extensions": {
        "website": "https://benchmarkprotocol.finance/",
        "address": "0x36b679bd64ed73dbfd88909cdcb892cb66bd4cbb",
        "bridgeContract": "https://etherscan.io/address/0xf92cD566Ea4864356C5491c177A430C222d7e678",
        "assetContract": "https://etherscan.io/address/0x36b679bd64ed73dbfd88909cdcb892cb66bd4cbb",
        "coingeckoId": "xmark"
      }
    },
    {
      "chainId": 101,
      "address": "4k3Dyjzvzp8eMZWUXbBCjEvwSkkk59S5iCNLY3QrkX6R",
      "symbol": "RAY",
      "name": "Raydium",
      "decimals": 6,
      "logoURI": "https://raw.githubusercontent.com/solana-labs/token-list/main/assets/mainnet/4k3Dyjzvzp8eMZWUXbBCjEvwSkkk59S5iCNLY3QrkX6R/logo.png",
      "tags": [],
      "extensions": {
        "website": "https://raydium.io/",
        "serumV3Usdt": "teE55QrL4a4QSfydR9dnHF97jgCfptpuigbb53Lo95g",
        "serumV3Usdc": "2xiv8A5xrJ7RnGdxXB42uFEkYHJjszEhaJyKKt4WaLep",
        "coingeckoId": "raydium",
        "waterfallbot": "https://bit.ly/RAYwaterfall"
      }
    },
    {
      "chainId": 101,
      "address": "CzPDyvotTcxNqtPne32yUiEVQ6jk42HZi1Y3hUu7qf7f",
      "symbol": "RAY-WUSDT",
      "name": "Raydium Legacy LP Token V2 (RAY-WUSDT)",
      "decimals": 6,
      "logoURI": "https://raw.githubusercontent.com/solana-labs/token-list/main/assets/mainnet/CzPDyvotTcxNqtPne32yUiEVQ6jk42HZi1Y3hUu7qf7f/logo.png",
      "tags": [
        "lp-token"
      ],
      "extensions": {
        "website": "https://raydium.io/"
      }
    },
    {
      "chainId": 101,
      "address": "134Cct3CSdRCbYgq5SkwmHgfwjJ7EM5cG9PzqffWqECx",
      "symbol": "RAY-SOL",
      "name": "Raydium Legacy LP Token V2 (RAY-SOL)",
      "decimals": 6,
      "logoURI": "https://raw.githubusercontent.com/solana-labs/token-list/main/assets/mainnet/134Cct3CSdRCbYgq5SkwmHgfwjJ7EM5cG9PzqffWqECx/logo.png",
      "tags": [
        "lp-token"
      ],
      "extensions": {
        "website": "https://raydium.io/"
      }
    },
    {
      "chainId": 101,
      "address": "EVDmwajM5U73PD34bYPugwiA4Eqqbrej4mLXXv15Z5qR",
      "symbol": "LINK-WUSDT",
      "name": "Raydium Legacy LP Token V2 (LINK-WUSDT)",
      "decimals": 6,
      "logoURI": "https://raw.githubusercontent.com/solana-labs/token-list/main/assets/mainnet/EVDmwajM5U73PD34bYPugwiA4Eqqbrej4mLXXv15Z5qR/logo.png",
      "tags": [
        "lp-token"
      ],
      "extensions": {
        "website": "https://raydium.io/"
      }
    },
    {
      "chainId": 101,
      "address": "KY4XvwHy7JPzbWYAbk23jQvEb4qWJ8aCqYWREmk1Q7K",
      "symbol": "ETH-WUSDT",
      "name": "Raydium Legacy LP Token V2 (ETH-WUSDT)",
      "decimals": 6,
      "logoURI": "https://raw.githubusercontent.com/solana-labs/token-list/main/assets/mainnet/KY4XvwHy7JPzbWYAbk23jQvEb4qWJ8aCqYWREmk1Q7K/logo.png",
      "tags": [
        "lp-token"
      ],
      "extensions": {
        "website": "https://raydium.io/"
      }
    },
    {
      "chainId": 101,
      "address": "FgmBnsF5Qrnv8X9bomQfEtQTQjNNiBCWRKGpzPnE5BDg",
      "symbol": "RAY-USDC",
      "name": "Raydium Legacy LP Token V2 (RAY-USDC)",
      "decimals": 6,
      "logoURI": "https://raw.githubusercontent.com/solana-labs/token-list/main/assets/mainnet/FgmBnsF5Qrnv8X9bomQfEtQTQjNNiBCWRKGpzPnE5BDg/logo.png",
      "tags": [
        "lp-token"
      ],
      "extensions": {
        "website": "https://raydium.io/"
      }
    },
    {
      "chainId": 101,
      "address": "5QXBMXuCL7zfAk39jEVVEvcrz1AvBGgT9wAhLLHLyyUJ",
      "symbol": "RAY-SRM",
      "name": "Raydium Legacy LP Token V2 (RAY-SRM)",
      "decimals": 6,
      "logoURI": "https://raw.githubusercontent.com/solana-labs/token-list/main/assets/mainnet/5QXBMXuCL7zfAk39jEVVEvcrz1AvBGgT9wAhLLHLyyUJ/logo.png",
      "tags": [
        "lp-token"
      ],
      "extensions": {
        "website": "https://raydium.io/"
      }
    },
    {
      "chainId": 101,
      "address": "FdhKXYjCou2jQfgKWcNY7jb8F2DPLU1teTTTRfLBD2v1",
      "symbol": "RAY-WUSDT",
      "name": "Raydium Legacy LP Token V3 (RAY-WUSDT)",
      "decimals": 6,
      "logoURI": "https://raw.githubusercontent.com/solana-labs/token-list/main/assets/mainnet/FdhKXYjCou2jQfgKWcNY7jb8F2DPLU1teTTTRfLBD2v1/logo.png",
      "tags": [
        "lp-token"
      ],
      "extensions": {
        "website": "https://raydium.io/"
      }
    },
    {
      "chainId": 101,
      "address": "BZFGfXMrjG2sS7QT2eiCDEevPFnkYYF7kzJpWfYxPbcx",
      "symbol": "RAY-USDC",
      "name": "Raydium Legacy LP Token V3 (RAY-USDC)",
      "decimals": 6,
      "logoURI": "https://raw.githubusercontent.com/solana-labs/token-list/main/assets/mainnet/BZFGfXMrjG2sS7QT2eiCDEevPFnkYYF7kzJpWfYxPbcx/logo.png",
      "tags": [
        "lp-token"
      ],
      "extensions": {
        "website": "https://raydium.io/"
      }
    },
    {
      "chainId": 101,
      "address": "DSX5E21RE9FB9hM8Nh8xcXQfPK6SzRaJiywemHBSsfup",
      "symbol": "RAY-SRM",
      "name": "Raydium Legacy LP Token V3 (RAY-SRM)",
      "decimals": 6,
      "logoURI": "https://raw.githubusercontent.com/solana-labs/token-list/main/assets/mainnet/DSX5E21RE9FB9hM8Nh8xcXQfPK6SzRaJiywemHBSsfup/logo.png",
      "tags": [
        "lp-token"
      ],
      "extensions": {
        "website": "https://raydium.io/"
      }
    },
    {
      "chainId": 101,
      "address": "F5PPQHGcznZ2FxD9JaxJMXaf7XkaFFJ6zzTBcW8osQjw",
      "symbol": "RAY-SOL",
      "name": "Raydium Legacy LP Token V3 (RAY-SOL)",
      "decimals": 6,
      "logoURI": "https://raw.githubusercontent.com/solana-labs/token-list/main/assets/mainnet/F5PPQHGcznZ2FxD9JaxJMXaf7XkaFFJ6zzTBcW8osQjw/logo.png",
      "tags": [
        "lp-token"
      ],
      "extensions": {
        "website": "https://raydium.io/"
      }
    },
    {
      "chainId": 101,
      "address": "8Q6MKy5Yxb9vG1mWzppMtMb2nrhNuCRNUkJTeiE3fuwD",
      "symbol": "RAY-ETH",
      "name": "Raydium Legacy LP Token V3 (RAY-ETH)",
      "decimals": 6,
      "logoURI": "https://raw.githubusercontent.com/solana-labs/token-list/main/assets/mainnet/8Q6MKy5Yxb9vG1mWzppMtMb2nrhNuCRNUkJTeiE3fuwD/logo.png",
      "tags": [
        "lp-token"
      ],
      "extensions": {
        "website": "https://raydium.io/"
      }
    },
    {
      "chainId": 101,
      "address": "DsBuznXRTmzvEdb36Dx3aVLVo1XmH7r1PRZUFugLPTFv",
      "symbol": "FIDA-RAY",
      "name": "Raydium LP Token V4 (FIDA-RAY)",
      "decimals": 6,
      "logoURI": "https://raw.githubusercontent.com/solana-labs/token-list/main/assets/mainnet/DsBuznXRTmzvEdb36Dx3aVLVo1XmH7r1PRZUFugLPTFv/logo.png",
      "tags": [
        "lp-token"
      ],
      "extensions": {
        "website": "https://raydium.io/"
      }
    },
    {
      "chainId": 101,
      "address": "FwaX9W7iThTZH5MFeasxdLpxTVxRcM7ZHieTCnYog8Yb",
      "symbol": "OXY-RAY",
      "name": "Raydium LP Token V4 (OXY-RAY)",
      "decimals": 6,
      "logoURI": "https://raw.githubusercontent.com/solana-labs/token-list/main/assets/mainnet/FwaX9W7iThTZH5MFeasxdLpxTVxRcM7ZHieTCnYog8Yb/logo.png",
      "tags": [
        "lp-token"
      ],
      "extensions": {
        "website": "https://raydium.io/"
      }
    },
    {
      "chainId": 101,
      "address": "CcKK8srfVdTSsFGV3VLBb2YDbzF4T4NM2C3UEjC39RLP",
      "symbol": "MAPS-RAY",
      "name": "Raydium LP Token V4 (MAPS-RAY)",
      "decimals": 6,
      "logoURI": "https://raw.githubusercontent.com/solana-labs/token-list/main/assets/mainnet/CcKK8srfVdTSsFGV3VLBb2YDbzF4T4NM2C3UEjC39RLP/logo.png",
      "tags": [
        "lp-token"
      ],
      "extensions": {
        "website": "https://raydium.io/"
      }
    },
    {
      "chainId": 101,
      "address": "CHT8sft3h3gpLYbCcZ9o27mT5s3Z6VifBVbUiDvprHPW",
      "symbol": "KIN-RAY",
      "name": "Raydium LP Token V4 (KIN-RAY)",
      "decimals": 6,
      "logoURI": "https://raw.githubusercontent.com/solana-labs/token-list/main/assets/mainnet/CHT8sft3h3gpLYbCcZ9o27mT5s3Z6VifBVbUiDvprHPW/logo.png",
      "tags": [
        "lp-token"
      ],
      "extensions": {
        "website": "https://raydium.io/"
      }
    },
    {
      "chainId": 101,
      "address": "C3sT1R3nsw4AVdepvLTLKr5Gvszr7jufyBWUCvy4TUvT",
      "symbol": "RAY-USDT",
      "name": "Raydium LP Token V4 (RAY-USDT)",
      "decimals": 6,
      "logoURI": "https://raw.githubusercontent.com/solana-labs/token-list/main/assets/mainnet/C3sT1R3nsw4AVdepvLTLKr5Gvszr7jufyBWUCvy4TUvT/logo.png",
      "tags": [
        "lp-token"
      ],
      "extensions": {
        "website": "https://raydium.io/"
      }
    },
    {
      "chainId": 101,
      "address": "8HoQnePLqPj4M7PUDzfw8e3Ymdwgc7NLGnaTUapubyvu",
      "symbol": "SOL-USDC",
      "name": "Raydium LP Token V4 (SOL-USDC)",
      "decimals": 9,
      "logoURI": "https://raw.githubusercontent.com/solana-labs/token-list/main/assets/mainnet/8HoQnePLqPj4M7PUDzfw8e3Ymdwgc7NLGnaTUapubyvu/logo.png",
      "tags": [
        "lp-token"
      ],
      "extensions": {
        "website": "https://raydium.io/"
      }
    },
    {
      "chainId": 101,
      "address": "865j7iMmRRycSYUXzJ33ZcvLiX9JHvaLidasCyUyKaRE",
      "symbol": "YFI-USDC",
      "name": "Raydium LP Token V4 (YFI-USDC)",
      "decimals": 6,
      "logoURI": "https://raw.githubusercontent.com/solana-labs/token-list/main/assets/mainnet/865j7iMmRRycSYUXzJ33ZcvLiX9JHvaLidasCyUyKaRE/logo.png",
      "tags": [
        "lp-token"
      ],
      "extensions": {
        "website": "https://raydium.io/"
      }
    },
    {
      "chainId": 101,
      "address": "9XnZd82j34KxNLgQfz29jGbYdxsYznTWRpvZE3SRE7JG",
      "symbol": "SRM-USDC",
      "name": "Raydium LP Token V4 (SRM-USDC)",
      "decimals": 6,
      "logoURI": "https://raw.githubusercontent.com/solana-labs/token-list/main/assets/mainnet/9XnZd82j34KxNLgQfz29jGbYdxsYznTWRpvZE3SRE7JG/logo.png",
      "tags": [
        "lp-token"
      ],
      "extensions": {
        "website": "https://raydium.io/"
      }
    },
    {
      "chainId": 101,
      "address": "75dCoKfUHLUuZ4qEh46ovsxfgWhB4icc3SintzWRedT9",
      "symbol": "FTT-USDC",
      "name": "Raydium LP Token V4 (FTT-USDC)",
      "decimals": 6,
      "logoURI": "https://raw.githubusercontent.com/solana-labs/token-list/main/assets/mainnet/75dCoKfUHLUuZ4qEh46ovsxfgWhB4icc3SintzWRedT9/logo.png",
      "tags": [
        "lp-token"
      ],
      "extensions": {
        "website": "https://raydium.io/"
      }
    },
    {
      "chainId": 101,
      "address": "2hMdRdVWZqetQsaHG8kQjdZinEMBz75vsoWTCob1ijXu",
      "symbol": "BTC-USDC",
      "name": "Raydium LP Token V4 (BTC-USDC)",
      "decimals": 6,
      "logoURI": "https://raw.githubusercontent.com/solana-labs/token-list/main/assets/mainnet/2hMdRdVWZqetQsaHG8kQjdZinEMBz75vsoWTCob1ijXu/logo.png",
      "tags": [
        "lp-token"
      ],
      "extensions": {
        "website": "https://raydium.io/"
      }
    },
    {
      "chainId": 101,
      "address": "2QVjeR9d2PbSf8em8NE8zWd8RYHjFtucDUdDgdbDD2h2",
      "symbol": "SUSHI-USDC",
      "name": "Raydium LP Token V4 (SUSHI-USDC)",
      "decimals": 6,
      "logoURI": "https://raw.githubusercontent.com/solana-labs/token-list/main/assets/mainnet/2QVjeR9d2PbSf8em8NE8zWd8RYHjFtucDUdDgdbDD2h2/logo.png",
      "tags": [
        "lp-token"
      ],
      "extensions": {
        "website": "https://raydium.io/"
      }
    },
    {
      "chainId": 101,
      "address": "CHyUpQFeW456zcr5XEh4RZiibH8Dzocs6Wbgz9aWpXnQ",
      "symbol": "TOMO-USDC",
      "name": "Raydium LP Token V4 (TOMO-USDC)",
      "decimals": 6,
      "logoURI": "https://raw.githubusercontent.com/solana-labs/token-list/main/assets/mainnet/CHyUpQFeW456zcr5XEh4RZiibH8Dzocs6Wbgz9aWpXnQ/logo.png",
      "tags": [
        "lp-token"
      ],
      "extensions": {
        "website": "https://raydium.io/"
      }
    },
    {
      "chainId": 101,
      "address": "BqjoYjqKrXtfBKXeaWeAT5sYCy7wsAYf3XjgDWsHSBRs",
      "symbol": "LINK-USDC",
      "name": "Raydium LP Token V4 (LINK-USDC)",
      "decimals": 6,
      "logoURI": "https://raw.githubusercontent.com/solana-labs/token-list/main/assets/mainnet/BqjoYjqKrXtfBKXeaWeAT5sYCy7wsAYf3XjgDWsHSBRs/logo.png",
      "tags": [
        "lp-token"
      ],
      "extensions": {
        "website": "https://raydium.io/"
      }
    },
    {
      "chainId": 101,
      "address": "13PoKid6cZop4sj2GfoBeujnGfthUbTERdE5tpLCDLEY",
      "symbol": "ETH-USDC",
      "name": "Raydium LP Token V4 (ETH-USDC)",
      "decimals": 6,
      "logoURI": "https://raw.githubusercontent.com/solana-labs/token-list/main/assets/mainnet/13PoKid6cZop4sj2GfoBeujnGfthUbTERdE5tpLCDLEY/logo.png",
      "tags": [
        "lp-token"
      ],
      "extensions": {
        "website": "https://raydium.io/"
      }
    },
    {
      "chainId": 101,
      "address": "2Vyyeuyd15Gp8aH6uKE72c4hxc8TVSLibxDP9vzspQWG",
      "symbol": "COPE-USDC",
      "name": "Raydium LP Token V4 (COPE-USDC)",
      "decimals": 0,
      "logoURI": "https://raw.githubusercontent.com/solana-labs/token-list/main/assets/mainnet/2Vyyeuyd15Gp8aH6uKE72c4hxc8TVSLibxDP9vzspQWG/logo.png",
      "tags": [
        "lp-token"
      ],
      "extensions": {
        "website": "https://raydium.io/"
      }
    },
    {
      "chainId": 101,
      "address": "Epm4KfTj4DMrvqn6Bwg2Tr2N8vhQuNbuK8bESFp4k33K",
      "symbol": "SOL-USDT",
      "name": "Raydium LP Token V4 (SOL-USDT)",
      "decimals": 9,
      "logoURI": "https://raw.githubusercontent.com/solana-labs/token-list/main/assets/mainnet/Epm4KfTj4DMrvqn6Bwg2Tr2N8vhQuNbuK8bESFp4k33K/logo.png",
      "tags": [
        "lp-token"
      ],
      "extensions": {
        "website": "https://raydium.io/"
      }
    },
    {
      "chainId": 101,
      "address": "FA1i7fej1pAbQbnY8NbyYUsTrWcasTyipKreDgy1Mgku",
      "symbol": "YFI-USDT",
      "name": "Raydium LP Token V4 (YFI-USDT)",
      "decimals": 6,
      "logoURI": "https://raw.githubusercontent.com/solana-labs/token-list/main/assets/mainnet/FA1i7fej1pAbQbnY8NbyYUsTrWcasTyipKreDgy1Mgku/logo.png",
      "tags": [
        "lp-token"
      ],
      "extensions": {
        "website": "https://raydium.io/"
      }
    },
    {
      "chainId": 101,
      "address": "HYSAu42BFejBS77jZAZdNAWa3iVcbSRJSzp3wtqCbWwv",
      "symbol": "SRM-USDT",
      "name": "Raydium LP Token V4 (SRM-USDT)",
      "decimals": 6,
      "logoURI": "https://raw.githubusercontent.com/solana-labs/token-list/main/assets/mainnet/HYSAu42BFejBS77jZAZdNAWa3iVcbSRJSzp3wtqCbWwv/logo.png",
      "tags": [
        "lp-token"
      ],
      "extensions": {
        "website": "https://raydium.io/"
      }
    },
    {
      "chainId": 101,
      "address": "2cTCiUnect5Lap2sk19xLby7aajNDYseFhC9Pigou11z",
      "symbol": "FTT-USDT",
      "name": "Raydium LP Token V4 (FTT-USDT)",
      "decimals": 6,
      "logoURI": "https://raw.githubusercontent.com/solana-labs/token-list/main/assets/mainnet/2cTCiUnect5Lap2sk19xLby7aajNDYseFhC9Pigou11z/logo.png",
      "tags": [
        "lp-token"
      ],
      "extensions": {
        "website": "https://raydium.io/"
      }
    },
    {
      "chainId": 101,
      "address": "DgGuvR9GSHimopo3Gc7gfkbKamLKrdyzWkq5yqA6LqYS",
      "symbol": "BTC-USDT",
      "name": "Raydium LP Token V4 (BTC-USDT)",
      "decimals": 6,
      "logoURI": "https://raw.githubusercontent.com/solana-labs/token-list/main/assets/mainnet/DgGuvR9GSHimopo3Gc7gfkbKamLKrdyzWkq5yqA6LqYS/logo.png",
      "tags": [
        "lp-token"
      ],
      "extensions": {
        "website": "https://raydium.io/"
      }
    },
    {
      "chainId": 101,
      "address": "Ba26poEYDy6P2o95AJUsewXgZ8DM9BCsmnU9hmC9i4Ki",
      "symbol": "SUSHI-USDT",
      "name": "Raydium LP Token V4 (SUSHI-USDT)",
      "decimals": 6,
      "logoURI": "https://raw.githubusercontent.com/solana-labs/token-list/main/assets/mainnet/Ba26poEYDy6P2o95AJUsewXgZ8DM9BCsmnU9hmC9i4Ki/logo.png",
      "tags": [
        "lp-token"
      ],
      "extensions": {
        "website": "https://raydium.io/"
      }
    },
    {
      "chainId": 101,
      "address": "D3iGro1vn6PWJXo9QAPj3dfta6dKkHHnmiiym2EfsAmi",
      "symbol": "TOMO-USDT",
      "name": "Raydium LP Token V4 (TOMO-USDT)",
      "decimals": 6,
      "logoURI": "https://raw.githubusercontent.com/solana-labs/token-list/main/assets/mainnet/D3iGro1vn6PWJXo9QAPj3dfta6dKkHHnmiiym2EfsAmi/logo.png",
      "tags": [
        "lp-token"
      ],
      "extensions": {
        "website": "https://raydium.io/"
      }
    },
    {
      "chainId": 101,
      "address": "Dr12Sgt9gkY8WU5tRkgZf1TkVWJbvjYuPAhR3aDCwiiX",
      "symbol": "LINK-USDT",
      "name": "Raydium LP Token V4 (LINK-USDT)",
      "decimals": 6,
      "logoURI": "https://raw.githubusercontent.com/solana-labs/token-list/main/assets/mainnet/Dr12Sgt9gkY8WU5tRkgZf1TkVWJbvjYuPAhR3aDCwiiX/logo.png",
      "tags": [
        "lp-token"
      ],
      "extensions": {
        "website": "https://raydium.io/"
      }
    },
    {
      "chainId": 101,
      "address": "nPrB78ETY8661fUgohpuVusNCZnedYCgghzRJzxWnVb",
      "symbol": "ETH-USDT",
      "name": "Raydium LP Token V4 (ETH-USDT)",
      "decimals": 6,
      "logoURI": "https://raw.githubusercontent.com/solana-labs/token-list/main/assets/mainnet/nPrB78ETY8661fUgohpuVusNCZnedYCgghzRJzxWnVb/logo.png",
      "tags": [
        "lp-token"
      ],
      "extensions": {
        "website": "https://raydium.io/"
      }
    },
    {
      "chainId": 101,
      "address": "EGJht91R7dKpCj8wzALkjmNdUUUcQgodqWCYweyKcRcV",
      "symbol": "YFI-SRM",
      "name": "Raydium LP Token V4 (YFI-SRM)",
      "decimals": 6,
      "logoURI": "https://raw.githubusercontent.com/solana-labs/token-list/main/assets/mainnet/EGJht91R7dKpCj8wzALkjmNdUUUcQgodqWCYweyKcRcV/logo.png",
      "tags": [
        "lp-token"
      ],
      "extensions": {
        "website": "https://raydium.io/"
      }
    },
    {
      "chainId": 101,
      "address": "AsDuPg9MgPtt3jfoyctUCUgsvwqAN6RZPftqoeiPDefM",
      "symbol": "FTT-SRM",
      "name": "Raydium LP Token V4 (FTT-SRM)",
      "decimals": 6,
      "logoURI": "https://raw.githubusercontent.com/solana-labs/token-list/main/assets/mainnet/AsDuPg9MgPtt3jfoyctUCUgsvwqAN6RZPftqoeiPDefM/logo.png",
      "tags": [
        "lp-token"
      ],
      "extensions": {
        "website": "https://raydium.io/"
      }
    },
    {
      "chainId": 101,
      "address": "AGHQxXb3GSzeiLTcLtXMS2D5GGDZxsB2fZYZxSB5weqB",
      "symbol": "BTC-SRM",
      "name": "Raydium LP Token V4 (BTC-SRM)",
      "decimals": 6,
      "logoURI": "https://raw.githubusercontent.com/solana-labs/token-list/main/assets/mainnet/AGHQxXb3GSzeiLTcLtXMS2D5GGDZxsB2fZYZxSB5weqB/logo.png",
      "tags": [
        "lp-token"
      ],
      "extensions": {
        "website": "https://raydium.io/"
      }
    },
    {
      "chainId": 101,
      "address": "3HYhUnUdV67j1vn8fu7ExuVGy5dJozHEyWvqEstDbWwE",
      "symbol": "SUSHI-SRM",
      "name": "Raydium LP Token V4 (SUSHI-SRM)",
      "decimals": 6,
      "logoURI": "https://raw.githubusercontent.com/solana-labs/token-list/main/assets/mainnet/3HYhUnUdV67j1vn8fu7ExuVGy5dJozHEyWvqEstDbWwE/logo.png",
      "tags": [
        "lp-token"
      ],
      "extensions": {
        "website": "https://raydium.io/"
      }
    },
    {
      "chainId": 101,
      "address": "GgH9RnKrQpaMQeqmdbMvs5oo1A24hERQ9wuY2pSkeG7x",
      "symbol": "TOMO-SRM",
      "name": "Raydium LP Token V4 (TOMO-SRM)",
      "decimals": 6,
      "logoURI": "https://raw.githubusercontent.com/solana-labs/token-list/main/assets/mainnet/GgH9RnKrQpaMQeqmdbMvs5oo1A24hERQ9wuY2pSkeG7x/logo.png",
      "tags": [
        "lp-token"
      ],
      "extensions": {
        "website": "https://raydium.io/"
      }
    },
    {
      "chainId": 101,
      "address": "GXN6yJv12o18skTmJXaeFXZVY1iqR18CHsmCT8VVCmDD",
      "symbol": "LINK-SRM",
      "name": "Raydium LP Token V4 (LINK-SRM)",
      "decimals": 6,
      "logoURI": "https://raw.githubusercontent.com/solana-labs/token-list/main/assets/mainnet/GXN6yJv12o18skTmJXaeFXZVY1iqR18CHsmCT8VVCmDD/logo.png",
      "tags": [
        "lp-token"
      ],
      "extensions": {
        "website": "https://raydium.io/"
      }
    },
    {
      "chainId": 101,
      "address": "9VoY3VERETuc2FoadMSYYizF26mJinY514ZpEzkHMtwG",
      "symbol": "ETH-SRM",
      "name": "Raydium LP Token V4 (ETH-SRM)",
      "decimals": 6,
      "logoURI": "https://raw.githubusercontent.com/solana-labs/token-list/main/assets/mainnet/9VoY3VERETuc2FoadMSYYizF26mJinY514ZpEzkHMtwG/logo.png",
      "tags": [
        "lp-token"
      ],
      "extensions": {
        "website": "https://raydium.io/"
      }
    },
    {
      "chainId": 101,
      "address": "AKJHspCwDhABucCxNLXUSfEzb7Ny62RqFtC9uNjJi4fq",
      "symbol": "SRM-SOL",
      "name": "Raydium LP Token V4 (SRM-SOL)",
      "decimals": 6,
      "logoURI": "https://raw.githubusercontent.com/solana-labs/token-list/main/assets/mainnet/AKJHspCwDhABucCxNLXUSfEzb7Ny62RqFtC9uNjJi4fq/logo.png",
      "tags": [
        "lp-token"
      ],
      "extensions": {
        "website": "https://raydium.io/"
      }
    },
    {
      "chainId": 101,
      "address": "2doeZGLJyACtaG9DCUyqMLtswesfje1hjNA11hMdj6YU",
      "symbol": "TULIP-USDC",
      "name": "Raydium LP Token V4 (TULIP-USDC)",
      "decimals": 6,
      "logoURI": "https://raw.githubusercontent.com/solana-labs/token-list/main/assets/mainnet/2doeZGLJyACtaG9DCUyqMLtswesfje1hjNA11hMdj6YU/logo.svg",
      "tags": [
        "lp-token"
      ],
      "extensions": {
        "website": "https://raydium.io/"
      }
    },
    {
      "chainId": 101,
      "address": "AcstFzGGawvvdVhYV9bftr7fmBHbePUjhv53YK1W3dZo",
      "symbol": "LSD",
      "name": "LSD",
      "decimals": 9,
      "logoURI": "https://raw.githubusercontent.com/solana-labs/token-list/main/assets/mainnet/AcstFzGGawvvdVhYV9bftr7fmBHbePUjhv53YK1W3dZo/logo.svg",
      "tags": [
        "nft"
      ],
      "extensions": {
        "website": "https://solible.com/"
      }
    },
    {
      "chainId": 101,
      "address": "91fSFQsPzMLat9DHwLdQacW3i3EGnWds5tA5mt7yLiT9",
      "symbol": "Unlimited Energy",
      "name": "Unlimited Energy",
      "decimals": 9,
      "tags": [
        "nft"
      ],
      "extensions": {
        "website": "https://solible.com/"
      }
    },
    {
      "chainId": 101,
      "address": "29PEpZeuqWf9tS2gwCjpeXNdXLkaZSMR2s1ibkvGsfnP",
      "symbol": "Need for Speed",
      "name": "Need for Speed",
      "decimals": 9,
      "tags": [
        "nft"
      ],
      "extensions": {
        "website": "https://solible.com/"
      }
    },
    {
      "chainId": 101,
      "address": "HsY8PNar8VExU335ZRYzg89fX7qa4upYu6vPMPFyCDdK",
      "symbol": "ADOR OPENS",
      "name": "ADOR OPENS",
      "decimals": 0,
      "tags": [
        "nft"
      ],
      "extensions": {
        "website": "https://solible.com/"
      }
    },
    {
      "chainId": 101,
      "address": "EDP8TpLJ77M3KiDgFkZW4v4mhmKJHZi9gehYXenfFZuL",
      "symbol": "CMS - Rare",
      "name": "CMS - Rare",
      "decimals": 0,
      "tags": [
        "nft"
      ],
      "extensions": {
        "website": "https://solible.com/"
      }
    },
    {
      "chainId": 101,
      "address": "BrUKFwAABkExb1xzYU4NkRWzjBihVQdZ3PBz4m5S8if3",
      "symbol": "Tesla",
      "name": "Tesla",
      "decimals": 0,
      "tags": [
        "nft"
      ],
      "extensions": {
        "website": "https://solible.com/"
      }
    },
    {
      "chainId": 101,
      "address": "9CmQwpvVXRyixjiE3LrbSyyopPZohNDN1RZiTk8rnXsQ",
      "symbol": "DeceFi",
      "name": "DeceFi",
      "decimals": 0,
      "tags": [
        "nft"
      ],
      "extensions": {
        "website": "https://solible.com/"
      }
    },
    {
      "chainId": 101,
      "address": "F6ST1wWkx2PeH45sKmRxo1boyuzzWCfpnvyKL4BGeLxF",
      "symbol": "Power User",
      "name": "Power User",
      "decimals": 0,
      "tags": [
        "nft"
      ],
      "extensions": {
        "website": "https://solible.com/"
      }
    },
    {
      "chainId": 101,
      "address": "dZytJ7iPDcCu9mKe3srL7bpUeaR3zzkcVqbtqsmxtXZ",
      "symbol": "VIP Member",
      "name": "VIP Member",
      "decimals": 0,
      "tags": [
        "nft"
      ],
      "extensions": {
        "website": "https://solible.com/"
      }
    },
    {
      "chainId": 101,
      "address": "8T4vXgwZUWwsbCDiptHFHjdfexvLG9UP8oy1psJWEQdS",
      "symbol": "Uni Christmas",
      "name": "Uni Christmas",
      "decimals": 0,
      "tags": [
        "nft"
      ],
      "extensions": {
        "website": "https://solible.com/"
      }
    },
    {
      "chainId": 101,
      "address": "EjFGGJSyp9UDS8aqafET5LX49nsG326MeNezYzpiwgpQ",
      "symbol": "BNB",
      "name": "BNB",
      "decimals": 0,
      "tags": [
        "nft"
      ],
      "extensions": {
        "website": "https://solible.com/"
      }
    },
    {
      "chainId": 101,
      "address": "FkmkTr4en8CXkfo9jAwEMov6PVNLpYMzWr3Udqf9so8Z",
      "symbol": "Seldom",
      "name": "Seldom",
      "decimals": 9,
      "tags": [
        "nft"
      ],
      "extensions": {
        "website": "https://solible.com/"
      }
    },
    {
      "chainId": 101,
      "address": "2gn1PJdMAU92SU5inLSp4Xp16ZC5iLF6ScEi7UBvp8ZD",
      "symbol": "Satoshi Closeup",
      "name": "Satoshi Closeup",
      "decimals": 9,
      "tags": [
        "nft"
      ],
      "extensions": {
        "website": "https://solible.com/"
      }
    },
    {
      "chainId": 101,
      "address": "7mhZHtPL4GFkquQR4Y6h34Q8hNkQvGc1FaNtyE43NvUR",
      "symbol": "Satoshi GB",
      "name": "Satoshi GB",
      "decimals": 9,
      "tags": [
        "nft"
      ],
      "extensions": {
        "website": "https://solible.com/"
      }
    },
    {
      "chainId": 101,
      "address": "8RoKfLx5RCscbtVh8kYb81TF7ngFJ38RPomXtUREKsT2",
      "symbol": "Satoshi OG",
      "name": "Satoshi OG",
      "decimals": 9,
      "tags": [
        "nft"
      ],
      "extensions": {
        "website": "https://solible.com/"
      }
    },
    {
      "chainId": 101,
      "address": "9rw5hyDngBQ3yDsCRHqgzGHERpU2zaLh1BXBUjree48J",
      "symbol": "Satoshi BTC",
      "name": "Satoshi BTC",
      "decimals": 9,
      "tags": [
        "nft"
      ],
      "extensions": {
        "website": "https://solible.com/"
      }
    },
    {
      "chainId": 101,
      "address": "AiD7J6D5Hny5DJB1MrYBc2ePQqy2Yh4NoxWwYfR7PzxH",
      "symbol": "Satoshi GB",
      "name": "Satoshi GB",
      "decimals": 9,
      "tags": [
        "nft"
      ],
      "extensions": {
        "website": "https://solible.com/"
      }
    },
    {
      "chainId": 101,
      "address": "4qzEcYvT6TuJME2EMZ5vjaLvQja6R4hKjarA73WQUwt6",
      "name": "APESZN_HOODIE",
      "symbol": "APESZN_HOODIE",
      "decimals": 0,
      "tags": [
        "nft"
      ],
      "extensions": {
        "website": "https://solible.com/"
      }
    },
    {
      "chainId": 101,
      "address": "APhyVWtzjdTVYhyta9ngSiCDk2pLi8eEZKsHGSbsmwv6",
      "name": "APESZN_TEE_SHIRT",
      "symbol": "APESZN_TEE_SHIRT",
      "decimals": 0,
      "tags": [
        "nft"
      ],
      "extensions": {
        "website": "https://solible.com/"
      }
    },
    {
      "chainId": 101,
      "address": "bxiA13fpU1utDmYuUvxvyMT8odew5FEm96MRv7ij3eb",
      "symbol": "Satoshi",
      "name": "Satoshi",
      "decimals": 9,
      "tags": [
        "nft"
      ],
      "extensions": {
        "website": "https://solible.com/"
      }
    },
    {
      "chainId": 101,
      "address": "GoC24kpj6TkvjzspXrjSJC2CVb5zMWhLyRcHJh9yKjRF",
      "symbol": "Satoshi Closeup",
      "name": "Satoshi Closeup",
      "decimals": 9,
      "tags": [
        "nft"
      ],
      "extensions": {
        "website": "https://solible.com/"
      }
    },
    {
      "chainId": 101,
      "address": "oCUduD44ETuZ65bpWdPzPDSnAdreg1sJrugfwyFZVHV",
      "symbol": "Satoshi BTC",
      "name": "Satoshi BTC",
      "decimals": 9,
      "tags": [
        "nft"
      ],
      "extensions": {
        "website": "https://solible.com/"
      }
    },
    {
      "chainId": 101,
      "address": "9Vvre2DxBB9onibwYDHeMsY1cj6BDKtEDccBPWRN215E",
      "symbol": "Satoshi Nakamoto",
      "name": "Satoshi Nakamoto",
      "decimals": 9,
      "tags": [
        "nft"
      ],
      "extensions": {
        "website": "https://solible.com/"
      }
    },
    {
      "chainId": 101,
      "address": "7RpFk44cMTAUt9CcjEMWnZMypE9bYQsjBiSNLn5qBvhP",
      "symbol": "Charles Hoskinson",
      "name": "Charles Hoskinson",
      "decimals": 9,
      "tags": [
        "nft"
      ],
      "extensions": {
        "website": "https://solible.com/"
      }
    },
    {
      "chainId": 101,
      "address": "GyRkPAxpd9XrMHcBF6fYHVRSZQvQBwAGKAGQeBPSKzMq",
      "symbol": "SBF",
      "name": "SBF",
      "decimals": 0,
      "tags": [
        "nft"
      ],
      "extensions": {
        "website": "https://solible.com/"
      }
    },
    {
      "chainId": 101,
      "address": "AgdBQN2Sy2abiZ2KToWeUsQ9PHdCv95wt6kVWRf5zDkx",
      "symbol": "Bitcoin Tram",
      "name": "Bitcoin Tram",
      "decimals": 0,
      "tags": [
        "nft"
      ],
      "extensions": {
        "website": "https://solible.com/"
      }
    },
    {
      "chainId": 101,
      "address": "7TRzvCqXN8KSXggbSyeEG2Z9YBBhEFmbtmv6FLbd4mmd",
      "symbol": "SRM tee-shirt",
      "name": "SRM tee-shirt",
      "decimals": 0,
      "tags": [
        "nft"
      ],
      "extensions": {
        "website": "https://solible.com/"
      }
    },
    {
      "chainId": 101,
      "address": "gksYzxitEf2HyE7Bb81vvHXNH5f3wa43jvXf4TcUZwb",
      "symbol": "PERK",
      "name": "PERK",
      "decimals": 6,
      "logoURI": "https://raw.githubusercontent.com/solana-labs/token-list/main/assets/mainnet/gksYzxitEf2HyE7Bb81vvHXNH5f3wa43jvXf4TcUZwb/logo.png",
      "tags": [],
      "extensions": {
        "website": "https://perk.exchange/"
      }
    },
    {
      "chainId": 101,
      "address": "BDxWSxkMLW1nJ3VggamUKkEKrtCaVqzFxoDApM8HdBks",
      "symbol": "BTSG",
      "name": "BitSong",
      "decimals": 6,
      "logoURI": "https://raw.githubusercontent.com/solana-labs/token-list/main/assets/mainnet/BDxWSxkMLW1nJ3VggamUKkEKrtCaVqzFxoDApM8HdBks/logo.png",
      "tags": [],
      "extensions": {
        "website": "https://bitsong.io/",
        "coingeckoId": "bitsong"
      }
    },
    {
      "chainId": 101,
      "address": "5ddiFxh3J2tcZHfn8uhGRYqu16P3FUvBfh8WoZPUHKW5",
      "name": "EOSBEAR",
      "symbol": "EOSBEAR",
      "decimals": 6,
      "logoURI": "",
      "tags": [
        "leveraged",
        "bear"
      ],
      "extensions": {
        "coingeckoId": "3x-short-eos-token",
        "serumV3Usdc": "2BQrJP599QVKRyHhyJ6oRrTPNUmPBgXxiBo2duvYdacy"
      }
    },
    {
      "chainId": 101,
      "address": "qxxF6S62hmZF5bo46mS7C2qbBa87qRossAM78VzsDqi",
      "name": "EOSBULL",
      "symbol": "EOSBULL",
      "decimals": 6,
      "logoURI": "",
      "tags": [
        "leveraged",
        "bull"
      ],
      "extensions": {
        "coingeckoId": "3x-long-eos-token"
      }
    },
    {
      "chainId": 101,
      "address": "2CDLbxeuqkLTLY3em6FFQgfBQV5LRnEsJJgcFCvWKNcS",
      "name": "BNBBEAR",
      "symbol": "BNBBEAR",
      "decimals": 6,
      "logoURI": "",
      "tags": [
        "leveraged",
        "bear"
      ],
      "extensions": {
        "coingeckoId": "3x-short-bnb-token"
      }
    },
    {
      "chainId": 101,
      "address": "AfjHjdLibuXyvmz7PyTSc5KEcGBh43Kcu8Sr2tyDaJyt",
      "name": "BNBBULL",
      "symbol": "BNBBULL",
      "decimals": 6,
      "logoURI": "",
      "tags": [
        "leveraged",
        "bull"
      ],
      "extensions": {
        "coingeckoId": "3x-long-bnb-token"
      }
    },
    {
      "chainId": 101,
      "address": "8kA1WJKoLTxtACNPkvW6UNufsrpxUY57tXZ9KmG9123t",
      "name": "BSVBULL",
      "symbol": "BSVBULL",
      "decimals": 6,
      "logoURI": "",
      "tags": [
        "leveraged",
        "bull"
      ],
      "extensions": {
        "coingeckoId": "3x-long-bitcoin-sv-token"
      }
    },
    {
      "chainId": 101,
      "address": "2FGW8BVMu1EHsz2ZS9rZummDaq6o2DVrZZPw4KaAvDWh",
      "name": "BSVBEAR",
      "symbol": "BSVBEAR",
      "decimals": 6,
      "logoURI": "",
      "tags": [
        "leveraged",
        "bear"
      ],
      "extensions": {
        "coingeckoId": "3x-short-bitcoin-sv-token"
      }
    },
    {
      "chainId": 101,
      "address": "8L9XGTMzcqS9p61zsR35t7qipwAXMYkD6disWoDFZiFT",
      "name": "LTCBEAR",
      "symbol": "LTCBEAR",
      "decimals": 6,
      "logoURI": "",
      "tags": [
        "leveraged",
        "bear"
      ],
      "extensions": {
        "coingeckoId": "3x-short-litecoin-token"
      }
    },
    {
      "chainId": 101,
      "address": "863ZRjf1J8AaVuCqypAdm5ktVyGYDiBTvD1MNHKrwyjp",
      "name": "LTCBULL",
      "symbol": "LTCBULL",
      "decimals": 6,
      "logoURI": "",
      "tags": [
        "leveraged",
        "bull"
      ],
      "extensions": {
        "coingeckoId": "3x-long-litecoin-token"
      }
    },
    {
      "chainId": 101,
      "address": "GkSPaHdY2raetuYzsJYacHtrAtQUfWt64bpd1VzxJgSD",
      "name": "BULL",
      "symbol": "BULL",
      "decimals": 6,
      "logoURI": "",
      "tags": [
        "leveraged",
        "bull"
      ],
      "extensions": {
        "coingeckoId": "3x-long-bitcoin-token"
      }
    },
    {
      "chainId": 101,
      "address": "45vwTZSDFBiqCMRdtK4xiLCHEov8LJRW8GwnofG8HYyH",
      "name": "BEAR",
      "symbol": "BEAR",
      "decimals": 6,
      "logoURI": "",
      "tags": [
        "leveraged",
        "bear"
      ],
      "extensions": {
        "coingeckoId": "3x-short-bitcoin-token"
      }
    },
    {
      "chainId": 101,
      "address": "2VTAVf1YCwamD3ALMdYHRMV5vPUCXdnatJH5f1khbmx6",
      "name": "BCHBEAR",
      "symbol": "BCHBEAR",
      "decimals": 6,
      "logoURI": "",
      "tags": [
        "leveraged",
        "bear"
      ],
      "extensions": {
        "coingeckoId": "3x-short-bitcoin-cash-token"
      }
    },
    {
      "chainId": 101,
      "address": "22xoSp66BDt4x4Q5xqxjaSnirdEyharoBziSFChkLFLy",
      "name": "BCHBULL",
      "symbol": "BCHBULL",
      "decimals": 6,
      "logoURI": "",
      "tags": [
        "leveraged",
        "bull"
      ],
      "extensions": {
        "coingeckoId": "3x-long-bitcoin-cash-token"
      }
    },
    {
      "chainId": 101,
      "address": "CwChm6p9Q3yFrjzVeiLTTbsoJkooscof5SJYZc2CrNqG",
      "name": "ETHBULL",
      "symbol": "ETHBULL",
      "decimals": 6,
      "logoURI": "",
      "tags": [
        "leveraged",
        "bull"
      ],
      "extensions": {
        "coingeckoId": "3x-long-ethereum-token",
        "serumV3Usdt": "FuhKVt5YYCv7vXnADXtb7vqzYn82PJoap86q5wm8LX8Q"
      }
    },
    {
      "chainId": 101,
      "address": "Bvv9xLodFrvDFSno9Ud8SEh5zVtBDQQjnBty2SgMcJ2s",
      "name": "ETHBEAR",
      "symbol": "ETHBEAR",
      "decimals": 6,
      "logoURI": "",
      "tags": [
        "leveraged",
        "bear"
      ],
      "extensions": {
        "coingeckoId": "3x-short-ethereum-token"
      }
    },
    {
      "chainId": 101,
      "address": "HRhaNssoyv5tKFRcbPg69ULEbcD8DPv99GdXLcdkgc1A",
      "name": "ALTBULL",
      "symbol": "ALTBULL",
      "decimals": 6,
      "logoURI": "",
      "tags": [
        "leveraged",
        "bull"
      ],
      "extensions": {
        "coingeckoId": "3x-long-altcoin-index-token"
      }
    },
    {
      "chainId": 101,
      "address": "9Mu1KmjBKTUWgpDoeTJ5oD7XFQmEiZxzspEd3TZGkavx",
      "name": "ALTBEAR",
      "symbol": "ALTBEAR",
      "decimals": 6,
      "logoURI": "",
      "tags": [
        "leveraged",
        "bear"
      ],
      "extensions": {
        "coingeckoId": "3x-short-altcoin-index-token"
      }
    },
    {
      "chainId": 101,
      "address": "AYL1adismZ1U9pTuN33ahG4aYc5XTZQL4vKFx9ofsGWD",
      "name": "BULLSHIT",
      "symbol": "BULLSHIT",
      "decimals": 6,
      "logoURI": "",
      "tags": [
        "leveraged",
        "bull"
      ],
      "extensions": {
        "coingeckoId": "3x-long-shitcoin-index-token"
      }
    },
    {
      "chainId": 101,
      "address": "5jqymuoXXVcUuJKrf1MWiHSqHyg2osMaJGVy69NsJWyP",
      "name": "BEARSHIT",
      "symbol": "BEARSHIT",
      "decimals": 6,
      "logoURI": "",
      "tags": [
        "leveraged",
        "bear"
      ],
      "extensions": {
        "coingeckoId": "3x-short-shitcoin-index-token"
      }
    },
    {
      "chainId": 101,
      "address": "EL1aDTnLKjf4SaGpqtxJPyK94imSBr8fWDbcXjXQrsmj",
      "name": "MIDBULL",
      "symbol": "MIDBULL",
      "decimals": 6,
      "logoURI": "",
      "tags": [
        "leveraged",
        "bull"
      ],
      "extensions": {
        "coingeckoId": "3x-long-midcap-index-token",
        "serumV3Usdc": "8BBtLkoaEyavREriwGUudzAcihTH9SJLAPBbgb7QZe9y"
      }
    },
    {
      "chainId": 101,
      "address": "2EPvVjHusU3ozoucmdhhnqv3HQtBsQmjTnSa87K91HkC",
      "name": "MIDBEAR",
      "symbol": "MIDBEAR",
      "decimals": 6,
      "logoURI": "",
      "tags": [
        "leveraged",
        "bear"
      ],
      "extensions": {
        "coingeckoId": "3x-short-midcap-index-token"
      }
    },
    {
      "chainId": 101,
      "address": "8TCfJTyeqNBZqyDMY4VwDY7kdCCY7pcbJJ58CnKHkMu2",
      "name": "LINKBEAR",
      "symbol": "LINKBEAR",
      "decimals": 6,
      "logoURI": "",
      "tags": [
        "leveraged",
        "bear"
      ],
      "extensions": {
        "coingeckoId": "3x-short-chainlink-token"
      }
    },
    {
      "chainId": 101,
      "address": "EsUoZMbACNMppdqdmuLCFLet8VXxt2h47N9jHCKwyaPz",
      "name": "LINKBULL",
      "symbol": "LINKBULL",
      "decimals": 6,
      "logoURI": "",
      "tags": [
        "leveraged",
        "bull"
      ],
      "extensions": {
        "coingeckoId": "3x-long-chainlink-token"
      }
    },
    {
      "chainId": 101,
      "address": "262cQHT3soHwzuo2oVSy5kAfHcFZ1Jjn8C1GRLcQNKA3",
      "name": "XRPBULL",
      "symbol": "XRPBULL",
      "decimals": 6,
      "logoURI": "",
      "tags": [
        "leveraged",
        "bull"
      ],
      "extensions": {
        "coingeckoId": "3x-long-xrp-token"
      }
    },
    {
      "chainId": 101,
      "address": "5AX3ZyDN1rpamEzHpLfsJ5t6TyNECKSwPRfnzVHVuRFj",
      "symbol": "YUMZ",
      "name": "Food tasting Social Token",
      "decimals": 8,
      "logoURI": "https://cdn.jsdelivr.net/gh/yu-ming-chen/yumzToken/logo.JPG",
      "tags": [
        "social-token",
        "yumz"
      ]
    },
    {
      "chainId": 101,
      "address": "8sxtSswmQ7Lcd2GjK6am37Z61wJZjA2SzE7Luf7yaKBB",
      "name": "XRPBEAR",
      "symbol": "XRPBEAR",
      "decimals": 6,
      "logoURI": "",
      "tags": [
        "leveraged",
        "bear"
      ],
      "extensions": {
        "coingeckoId": "3x-short-xrp-token"
      }
    },
    {
      "chainId": 101,
      "address": "91z91RukFM16hyEUCXuwMQwp2BW3vanNG5Jh5yj6auiJ",
      "name": "BVOL",
      "symbol": "BVOL",
      "decimals": 6,
      "logoURI": "",
      "tags": [],
      "extensions": {
        "coingeckoId": "1x-long-btc-implied-volatility-token"
      }
    },
    {
      "chainId": 101,
      "address": "5TY71D29Cyuk9UrsSxLXw2quJBpS7xDDFuFu2K9W7Wf9",
      "name": "IBlive",
      "symbol": "IBVOL",
      "decimals": 6,
      "logoURI": "",
      "tags": [],
      "extensions": {
        "coingeckoId": "1x-short-btc-implied-volatility"
      }
    },
    {
      "chainId": 101,
      "address": "dK83wTVypEpa1pqiBbHY3MNuUnT3ADUZM4wk9VZXZEc",
      "name": "Wrapped Aave",
      "symbol": "AAVE",
      "decimals": 6,
      "logoURI": "https://raw.githubusercontent.com/solana-labs/token-list/main/assets/mainnet/dK83wTVypEpa1pqiBbHY3MNuUnT3ADUZM4wk9VZXZEc/logo.png",
      "tags": [],
      "extensions": {
        "serumV3Usdt": "6bxuB5N3bt3qW8UnPNLgMMzDq5sEH8pFmYJYGgzvE11V",
        "coingeckoId": "aave"
      }
    },
    {
      "chainId": 101,
      "address": "A6aY2ceogBz1VaXBxm1j2eJuNZMRqrWUAnKecrMH85zj",
      "name": "LQID",
      "symbol": "LQID",
      "decimals": 6,
      "logoURI": "https://raw.githubusercontent.com/solana-labs/token-list/main/assets/mainnet/A6aY2ceogBz1VaXBxm1j2eJuNZMRqrWUAnKecrMH85zj/logo.svg",
      "tags": []
    },
    {
      "chainId": 101,
      "address": "7CnFGR9mZWyAtWxPcVuTewpyC3A3MDW4nLsu5NY6PDbd",
      "name": "SECO",
      "symbol": "SECO",
      "decimals": 6,
      "logoURI": "",
      "tags": [],
      "extensions": {
        "coingeckoId": "serum-ecosystem-token"
      }
    },
    {
      "chainId": 101,
      "address": "3GECTP7H4Tww3w8jEPJCJtXUtXxiZty31S9szs84CcwQ",
      "name": "HOLY",
      "symbol": "HOLY",
      "decimals": 6,
      "logoURI": "",
      "tags": [],
      "extensions": {
        "coingeckoId": "holy-trinity"
      }
    },
    {
      "chainId": 101,
      "address": "6ry4WBDvAwAnrYJVv6MCog4J8zx6S3cPgSqnTsDZ73AR",
      "name": "TRYB",
      "symbol": "TRYB",
      "decimals": 6,
      "logoURI": "",
      "tags": [],
      "extensions": {
        "serumV3Usdt": "AADohBGxvf7bvixs2HKC3dG2RuU3xpZDwaTzYFJThM8U",
        "coingeckoId": "bilira"
      }
    },
    {
      "chainId": 101,
      "address": "ASboaJPFtJeCS5eG4gL3Lg95xrTz2UZSLE9sdJtY93kE",
      "name": "DOGEBULL",
      "symbol": "DOGEBULL",
      "decimals": 6,
      "logoURI": "",
      "tags": [
        "leveraged",
        "bull"
      ],
      "extensions": {
        "coingeckoId": "3x-long-dogecoin-token"
      }
    },
    {
      "chainId": 101,
      "address": "Gnhy3boBT4MA8TTjGip5ND2uNsceh1Wgeaw1rYJo51ZY",
      "symbol": "MAPSPOOL",
      "name": "Bonfida Maps Pool",
      "decimals": 6,
      "logoURI": "https://raw.githubusercontent.com/solana-labs/token-list/main/assets/mainnet/Gnhy3boBT4MA8TTjGip5ND2uNsceh1Wgeaw1rYJo51ZY/logo.svg",
      "tags": [],
      "extensions": {
        "website": "https://bonfida.com/"
      }
    },
    {
      "chainId": 101,
      "address": "9iDWyYZ5VHBCxxmWZogoY3Z6FSbKsX4WFe37c728krdT",
      "symbol": "OXYPOOL",
      "name": "Bonfida Oxy Pool",
      "decimals": 6,
      "logoURI": "https://raw.githubusercontent.com/solana-labs/token-list/main/assets/mainnet/9iDWyYZ5VHBCxxmWZogoY3Z6FSbKsX4WFe37c728krdT/logo.svg",
      "tags": [],
      "extensions": {
        "website": "https://bonfida.com/"
      }
    },
    {
      "chainId": 101,
      "address": "D68NB5JkzvyNCZAvi6EGtEcGvSoRNPanU9heYTAUFFRa",
      "name": "PERP",
      "symbol": "PERP",
      "decimals": 6,
      "logoURI": "https://raw.githubusercontent.com/solana-labs/token-list/main/assets/mainnet/D68NB5JkzvyNCZAvi6EGtEcGvSoRNPanU9heYTAUFFRa/logo.png",
      "tags": [],
      "extensions": {
        "coingeckoId": "perpetual-protocol"
      }
    },
    {
      "chainId": 101,
      "address": "93a1L7xaEV7vZGzNXCcb9ztZedbpKgUiTHYxmFKJwKvc",
      "symbol": "RAYPOOL",
      "name": "Bonfida Ray Pool",
      "decimals": 6,
      "logoURI": "https://raw.githubusercontent.com/solana-labs/token-list/main/assets/mainnet/93a1L7xaEV7vZGzNXCcb9ztZedbpKgUiTHYxmFKJwKvc/logo.png",
      "tags": [],
      "extensions": {
        "website": "https://bonfida.com/"
      }
    },
    {
      "chainId": 101,
      "address": "FeGn77dhg1KXRRFeSwwMiykZnZPw5JXW6naf2aQgZDQf",
      "symbol": "wWETH",
      "name": "Wrapped Ether (Wormhole)",
      "decimals": 9,
      "logoURI": "https://raw.githubusercontent.com/solana-labs/token-list/main/assets/mainnet/FeGn77dhg1KXRRFeSwwMiykZnZPw5JXW6naf2aQgZDQf/logo.png",
      "tags": [
        "wrapped",
        "wormhole"
      ],
      "extensions": {
        "address": "0xC02aaA39b223FE8D0A0e5C4F27eAD9083C756Cc2",
        "bridgeContract": "https://etherscan.io/address/0xf92cD566Ea4864356C5491c177A430C222d7e678",
        "assetContract": "https://etherscan.io/address/0xC02aaA39b223FE8D0A0e5C4F27eAD9083C756Cc2",
        "coingeckoId": "weth"
      }
    },
    {
      "chainId": 101,
      "address": "GbBWwtYTMPis4VHb8MrBbdibPhn28TSrLB53KvUmb7Gi",
      "symbol": "wFTT",
      "name": "Wrapped FTT (Wormhole)",
      "decimals": 9,
      "logoURI": "https://raw.githubusercontent.com/solana-labs/token-list/main/assets/mainnet/GbBWwtYTMPis4VHb8MrBbdibPhn28TSrLB53KvUmb7Gi/logo.png",
      "tags": [
        "wrapped",
        "wormhole"
      ],
      "extensions": {
        "address": "0x50d1c9771902476076ecfc8b2a83ad6b9355a4c9",
        "bridgeContract": "https://etherscan.io/address/0xf92cD566Ea4864356C5491c177A430C222d7e678",
        "assetContract": "https://etherscan.io/address/0x50d1c9771902476076ecfc8b2a83ad6b9355a4c9",
        "coingeckoId": "ftx-token"
      }
    },
    {
      "chainId": 101,
      "address": "AbLwQCyU9S8ycJgu8wn6woRCHSYJmjMpJFcAHQ6vjq2P",
      "symbol": "wTUSD",
      "name": "TrueUSD (Wormhole)",
      "decimals": 9,
      "logoURI": "https://raw.githubusercontent.com/solana-labs/token-list/main/assets/mainnet/AbLwQCyU9S8ycJgu8wn6woRCHSYJmjMpJFcAHQ6vjq2P/logo.png",
      "tags": [
        "wrapped",
        "wormhole"
      ],
      "extensions": {
        "address": "0x0000000000085d4780B73119b644AE5ecd22b376",
        "bridgeContract": "https://etherscan.io/address/0xf92cD566Ea4864356C5491c177A430C222d7e678",
        "assetContract": "https://etherscan.io/address/0x0000000000085d4780B73119b644AE5ecd22b376",
        "coingeckoId": "true-usd"
      }
    },
    {
      "chainId": 101,
      "address": "3JfuyCg5891hCX1ZTbvt3pkiaww3XwgyqQH6E9eHtqKD",
      "symbol": "wLON",
      "name": "Tokenlon (Wormhole)",
      "decimals": 9,
      "logoURI": "https://raw.githubusercontent.com/solana-labs/token-list/main/assets/mainnet/3JfuyCg5891hCX1ZTbvt3pkiaww3XwgyqQH6E9eHtqKD/logo.png",
      "tags": [
        "wrapped",
        "wormhole"
      ],
      "extensions": {
        "address": "0x0000000000095413afC295d19EDeb1Ad7B71c952",
        "bridgeContract": "https://etherscan.io/address/0xf92cD566Ea4864356C5491c177A430C222d7e678",
        "assetContract": "https://etherscan.io/address/0x0000000000095413afC295d19EDeb1Ad7B71c952",
        "coingeckoId": "tokenlon"
      }
    },
    {
      "chainId": 101,
      "address": "6k7mrqiAqEWnABVN8FhfuNUrmrnaMh44nNWydNXctbpV",
      "symbol": "wALBT",
      "name": "AllianceBlock Token (Wormhole)",
      "decimals": 9,
      "logoURI": "https://raw.githubusercontent.com/solana-labs/token-list/main/assets/mainnet/6k7mrqiAqEWnABVN8FhfuNUrmrnaMh44nNWydNXctbpV/logo.png",
      "tags": [
        "wrapped",
        "wormhole"
      ],
      "extensions": {
        "address": "0x00a8b738E453fFd858a7edf03bcCfe20412f0Eb0",
        "bridgeContract": "https://etherscan.io/address/0xf92cD566Ea4864356C5491c177A430C222d7e678",
        "assetContract": "https://etherscan.io/address/0x00a8b738E453fFd858a7edf03bcCfe20412f0Eb0",
        "coingeckoId": "allianceblock"
      }
    },
    {
      "chainId": 101,
      "address": "4b166BQEQunjg8oNTDcLeWU3nidQnVTL1Vni8ANU7Mvt",
      "symbol": "wSKL",
      "name": "SKALE (Wormhole)",
      "decimals": 9,
      "logoURI": "https://raw.githubusercontent.com/solana-labs/token-list/main/assets/mainnet/4b166BQEQunjg8oNTDcLeWU3nidQnVTL1Vni8ANU7Mvt/logo.png",
      "tags": [
        "wrapped",
        "wormhole"
      ],
      "extensions": {
        "address": "0x00c83aeCC790e8a4453e5dD3B0B4b3680501a7A7",
        "bridgeContract": "https://etherscan.io/address/0xf92cD566Ea4864356C5491c177A430C222d7e678",
        "assetContract": "https://etherscan.io/address/0x00c83aeCC790e8a4453e5dD3B0B4b3680501a7A7",
        "coingeckoId": "skale"
      }
    },
    {
      "chainId": 101,
      "address": "CcHhpEx9VcWx7UBJC8DJaR5h3wNdexsQtB1nEfekjSHn",
      "symbol": "wUFT",
      "name": "UniLend Finance Token (Wormhole)",
      "decimals": 9,
      "logoURI": "https://raw.githubusercontent.com/solana-labs/token-list/main/assets/mainnet/CcHhpEx9VcWx7UBJC8DJaR5h3wNdexsQtB1nEfekjSHn/logo.png",
      "tags": [
        "wrapped",
        "wormhole"
      ],
      "extensions": {
        "address": "0x0202Be363B8a4820f3F4DE7FaF5224fF05943AB1",
        "bridgeContract": "https://etherscan.io/address/0xf92cD566Ea4864356C5491c177A430C222d7e678",
        "assetContract": "https://etherscan.io/address/0x0202Be363B8a4820f3F4DE7FaF5224fF05943AB1",
        "coingeckoId": "unlend-finance"
      }
    },
    {
      "chainId": 101,
      "address": "VPjCJkR1uZGT9k9q7PsLArS5sEQtWgij8eZC8tysCy7",
      "symbol": "wORN",
      "name": "Orion Protocol (Wormhole)",
      "decimals": 8,
      "logoURI": "https://raw.githubusercontent.com/solana-labs/token-list/main/assets/mainnet/VPjCJkR1uZGT9k9q7PsLArS5sEQtWgij8eZC8tysCy7/logo.png",
      "tags": [
        "wrapped",
        "wormhole"
      ],
      "extensions": {
        "address": "0x0258F474786DdFd37ABCE6df6BBb1Dd5dfC4434a",
        "bridgeContract": "https://etherscan.io/address/0xf92cD566Ea4864356C5491c177A430C222d7e678",
        "assetContract": "https://etherscan.io/address/0x0258F474786DdFd37ABCE6df6BBb1Dd5dfC4434a",
        "coingeckoId": "orion-protocol"
      }
    },
    {
      "chainId": 101,
      "address": "CxzHZtzrm6bAz6iFCAGgCYCd3iQb5guUD7oQXKxdgk5c",
      "symbol": "wSRK",
      "name": "SparkPoint (Wormhole)",
      "decimals": 9,
      "logoURI": "https://raw.githubusercontent.com/solana-labs/token-list/main/assets/mainnet/CxzHZtzrm6bAz6iFCAGgCYCd3iQb5guUD7oQXKxdgk5c/logo.png",
      "tags": [
        "wrapped",
        "wormhole"
      ],
      "extensions": {
        "address": "0x0488401c3F535193Fa8Df029d9fFe615A06E74E6",
        "bridgeContract": "https://etherscan.io/address/0xf92cD566Ea4864356C5491c177A430C222d7e678",
        "assetContract": "https://etherscan.io/address/0x0488401c3F535193Fa8Df029d9fFe615A06E74E6",
        "coingeckoId": "sparkpoint"
      }
    },
    {
      "chainId": 101,
      "address": "FqMZWvmii4NNzhLBKGzkvGj3e3XTxNVDNSKDJnt9fVQV",
      "symbol": "wUMA",
      "name": "UMA Voting Token v1 (Wormhole)",
      "decimals": 9,
      "logoURI": "https://raw.githubusercontent.com/solana-labs/token-list/main/assets/mainnet/FqMZWvmii4NNzhLBKGzkvGj3e3XTxNVDNSKDJnt9fVQV/logo.png",
      "tags": [
        "wrapped",
        "wormhole"
      ],
      "extensions": {
        "address": "0x04Fa0d235C4abf4BcF4787aF4CF447DE572eF828",
        "bridgeContract": "https://etherscan.io/address/0xf92cD566Ea4864356C5491c177A430C222d7e678",
        "assetContract": "https://etherscan.io/address/0x04Fa0d235C4abf4BcF4787aF4CF447DE572eF828",
        "coingeckoId": "uma"
      }
    },
    {
      "chainId": 101,
      "address": "6GGNzF99kCG1ozQbP7M7EYW9zPbQGPMwTCCi2Dqx3qhU",
      "symbol": "wSkey",
      "name": "SmartKey (Wormhole)",
      "decimals": 8,
      "logoURI": "https://raw.githubusercontent.com/solana-labs/token-list/main/assets/mainnet/6GGNzF99kCG1ozQbP7M7EYW9zPbQGPMwTCCi2Dqx3qhU/logo.png",
      "tags": [
        "wrapped",
        "wormhole"
      ],
      "extensions": {
        "address": "0x06A01a4d579479Dd5D884EBf61A31727A3d8D442",
        "bridgeContract": "https://etherscan.io/address/0xf92cD566Ea4864356C5491c177A430C222d7e678",
        "assetContract": "https://etherscan.io/address/0x06A01a4d579479Dd5D884EBf61A31727A3d8D442",
        "coingeckoId": "smartkey"
      }
    },
    {
      "chainId": 101,
      "address": "Gc9rR2dUHfuYCJ8rU1Ye9fr8JoZZt9ZrfmXitQRLsxRW",
      "symbol": "wMIR",
      "name": "Wrapped MIR Token (Wormhole)",
      "decimals": 9,
      "logoURI": "https://raw.githubusercontent.com/solana-labs/token-list/main/assets/mainnet/Gc9rR2dUHfuYCJ8rU1Ye9fr8JoZZt9ZrfmXitQRLsxRW/logo.png",
      "tags": [
        "wrapped",
        "wormhole"
      ],
      "extensions": {
        "address": "0x09a3EcAFa817268f77BE1283176B946C4ff2E608",
        "bridgeContract": "https://etherscan.io/address/0xf92cD566Ea4864356C5491c177A430C222d7e678",
        "assetContract": "https://etherscan.io/address/0x09a3EcAFa817268f77BE1283176B946C4ff2E608",
        "coingeckoId": "mirror-protocol"
      }
    },
    {
      "chainId": 101,
      "address": "B8xDqdrHpYLNHQKQ4ARDKurxhkhn2gfZa8WRosCEzXnF",
      "symbol": "wGRO",
      "name": "Growth (Wormhole)",
      "decimals": 9,
      "logoURI": "https://raw.githubusercontent.com/solana-labs/token-list/main/assets/mainnet/B8xDqdrHpYLNHQKQ4ARDKurxhkhn2gfZa8WRosCEzXnF/logo.png",
      "tags": [
        "wrapped",
        "wormhole"
      ],
      "extensions": {
        "address": "0x09e64c2B61a5f1690Ee6fbeD9baf5D6990F8dFd0",
        "bridgeContract": "https://etherscan.io/address/0xf92cD566Ea4864356C5491c177A430C222d7e678",
        "assetContract": "https://etherscan.io/address/0x09e64c2B61a5f1690Ee6fbeD9baf5D6990F8dFd0",
        "coingeckoId": "growth-defi"
      }
    },
    {
      "chainId": 101,
      "address": "GE1X8ef7fcsJ93THx4CvV7BQsdEyEAyk61s2L5YfSXiL",
      "symbol": "wSTAKE",
      "name": "xDai (Wormhole)",
      "decimals": 9,
      "logoURI": "https://raw.githubusercontent.com/solana-labs/token-list/main/assets/mainnet/GE1X8ef7fcsJ93THx4CvV7BQsdEyEAyk61s2L5YfSXiL/logo.png",
      "tags": [
        "wrapped",
        "wormhole"
      ],
      "extensions": {
        "address": "0x0Ae055097C6d159879521C384F1D2123D1f195e6",
        "bridgeContract": "https://etherscan.io/address/0xf92cD566Ea4864356C5491c177A430C222d7e678",
        "assetContract": "https://etherscan.io/address/0x0Ae055097C6d159879521C384F1D2123D1f195e6",
        "coingeckoId": "xdai-stake"
      }
    },
    {
      "chainId": 101,
      "address": "7TK6QeyTsnTT6KsnK2tHHfh62mbjNuFWoyUc8vo3CmmU",
      "symbol": "wYFI",
      "name": "yearn.finance (Wormhole)",
      "decimals": 9,
      "logoURI": "https://raw.githubusercontent.com/solana-labs/token-list/main/assets/mainnet/7TK6QeyTsnTT6KsnK2tHHfh62mbjNuFWoyUc8vo3CmmU/logo.png",
      "tags": [
        "wrapped",
        "wormhole"
      ],
      "extensions": {
        "address": "0x0bc529c00C6401aEF6D220BE8C6Ea1667F6Ad93e",
        "bridgeContract": "https://etherscan.io/address/0xf92cD566Ea4864356C5491c177A430C222d7e678",
        "assetContract": "https://etherscan.io/address/0x0bc529c00C6401aEF6D220BE8C6Ea1667F6Ad93e",
        "coingeckoId": "yearn-finance"
      }
    },
    {
      "chainId": 101,
      "address": "CTtKth9uW7froBA6xCd2MP7BXjGFESdT1SyxUmbHovSw",
      "symbol": "wBAT",
      "name": "Basic Attention Token (Wormhole)",
      "decimals": 9,
      "logoURI": "https://raw.githubusercontent.com/solana-labs/token-list/main/assets/mainnet/CTtKth9uW7froBA6xCd2MP7BXjGFESdT1SyxUmbHovSw/logo.png",
      "tags": [
        "wrapped",
        "wormhole"
      ],
      "extensions": {
        "address": "0x0D8775F648430679A709E98d2b0Cb6250d2887EF",
        "bridgeContract": "https://etherscan.io/address/0xf92cD566Ea4864356C5491c177A430C222d7e678",
        "assetContract": "https://etherscan.io/address/0x0D8775F648430679A709E98d2b0Cb6250d2887EF",
        "coingeckoId": "basic-attention-token"
      }
    },
    {
      "chainId": 101,
      "address": "DrL2D4qCRCeNkQz3AJikLjBc3cS6fqqcQ3W7T9vbshCu",
      "symbol": "wMANA",
      "name": "Decentraland MANA (Wormhole)",
      "decimals": 9,
      "logoURI": "https://raw.githubusercontent.com/solana-labs/token-list/main/assets/mainnet/DrL2D4qCRCeNkQz3AJikLjBc3cS6fqqcQ3W7T9vbshCu/logo.png",
      "tags": [
        "wrapped",
        "wormhole"
      ],
      "extensions": {
        "address": "0x0F5D2fB29fb7d3CFeE444a200298f468908cC942",
        "bridgeContract": "https://etherscan.io/address/0xf92cD566Ea4864356C5491c177A430C222d7e678",
        "assetContract": "https://etherscan.io/address/0x0F5D2fB29fb7d3CFeE444a200298f468908cC942",
        "coingeckoId": "decentraland"
      }
    },
    {
      "chainId": 101,
      "address": "3cJKTW69FQDDCud7AhKHXZg126b3t73a2qVcVBS1BWjL",
      "symbol": "wXIO",
      "name": "XIO Network (Wormhole)",
      "decimals": 9,
      "logoURI": "https://raw.githubusercontent.com/solana-labs/token-list/main/assets/mainnet/3cJKTW69FQDDCud7AhKHXZg126b3t73a2qVcVBS1BWjL/logo.png",
      "tags": [
        "wrapped",
        "wormhole"
      ],
      "extensions": {
        "address": "0x0f7F961648aE6Db43C75663aC7E5414Eb79b5704",
        "bridgeContract": "https://etherscan.io/address/0xf92cD566Ea4864356C5491c177A430C222d7e678",
        "assetContract": "https://etherscan.io/address/0x0f7F961648aE6Db43C75663aC7E5414Eb79b5704",
        "coingeckoId": "xio"
      }
    },
    {
      "chainId": 101,
      "address": "CQivbzuRQLvZbqefKc5gLzhSzZzAaySAdMmTG7pFn41w",
      "symbol": "wLAYER",
      "name": "Unilayer (Wormhole)",
      "decimals": 9,
      "logoURI": "https://raw.githubusercontent.com/solana-labs/token-list/main/assets/mainnet/CQivbzuRQLvZbqefKc5gLzhSzZzAaySAdMmTG7pFn41w/logo.png",
      "tags": [
        "wrapped",
        "wormhole"
      ],
      "extensions": {
        "address": "0x0fF6ffcFDa92c53F615a4A75D982f399C989366b",
        "bridgeContract": "https://etherscan.io/address/0xf92cD566Ea4864356C5491c177A430C222d7e678",
        "assetContract": "https://etherscan.io/address/0x0fF6ffcFDa92c53F615a4A75D982f399C989366b",
        "coingeckoId": "unilayer"
      }
    },
    {
      "chainId": 101,
      "address": "C1LpKYrkVvWF5imsQ7JqJSZHj9NXNmJ5tEHkGTtLVH2L",
      "symbol": "wUMX",
      "name": "https://unimex.network/ (Wormhole)",
      "decimals": 9,
      "logoURI": "https://raw.githubusercontent.com/solana-labs/token-list/main/assets/mainnet/C1LpKYrkVvWF5imsQ7JqJSZHj9NXNmJ5tEHkGTtLVH2L/logo.png",
      "tags": [
        "wrapped",
        "wormhole"
      ],
      "extensions": {
        "address": "0x10Be9a8dAe441d276a5027936c3aADEd2d82bC15",
        "bridgeContract": "https://etherscan.io/address/0xf92cD566Ea4864356C5491c177A430C222d7e678",
        "assetContract": "https://etherscan.io/address/0x10Be9a8dAe441d276a5027936c3aADEd2d82bC15",
        "coingeckoId": "unimex-network"
      }
    },
    {
      "chainId": 101,
      "address": "8F3kZd9XEpFgNZ4fZnEAC5CJZLewnkNE8QCjdvorGWuW",
      "symbol": "w1INCH",
      "name": "1INCH Token (Wormhole)",
      "decimals": 9,
      "logoURI": "https://raw.githubusercontent.com/solana-labs/token-list/main/assets/mainnet/8F3kZd9XEpFgNZ4fZnEAC5CJZLewnkNE8QCjdvorGWuW/logo.png",
      "tags": [
        "wrapped",
        "wormhole"
      ],
      "extensions": {
        "address": "0x111111111117dC0aa78b770fA6A738034120C302",
        "bridgeContract": "https://etherscan.io/address/0xf92cD566Ea4864356C5491c177A430C222d7e678",
        "assetContract": "https://etherscan.io/address/0x111111111117dC0aa78b770fA6A738034120C302",
        "coingeckoId": "1inch"
      }
    },
    {
      "chainId": 101,
      "address": "H3UMboX4tnjba1Xw1a2VhUtkdgnrbmPvmDm6jaouQDN9",
      "symbol": "wARMOR",
      "name": "Armor (Wormhole)",
      "decimals": 9,
      "logoURI": "https://raw.githubusercontent.com/solana-labs/token-list/main/assets/mainnet/H3UMboX4tnjba1Xw1a2VhUtkdgnrbmPvmDm6jaouQDN9/logo.png",
      "tags": [
        "wrapped",
        "wormhole"
      ],
      "extensions": {
        "address": "0x1337DEF16F9B486fAEd0293eb623Dc8395dFE46a",
        "bridgeContract": "https://etherscan.io/address/0xf92cD566Ea4864356C5491c177A430C222d7e678",
        "assetContract": "https://etherscan.io/address/0x1337DEF16F9B486fAEd0293eb623Dc8395dFE46a",
        "coingeckoId": "armor"
      }
    },
    {
      "chainId": 101,
      "address": "Cw26Yz3rAN42mM5WpKriuGvbXnvRYmFA9sbBWH49KyqL",
      "symbol": "warNXM",
      "name": "Armor NXM (Wormhole)",
      "decimals": 9,
      "logoURI": "https://raw.githubusercontent.com/solana-labs/token-list/main/assets/mainnet/Cw26Yz3rAN42mM5WpKriuGvbXnvRYmFA9sbBWH49KyqL/logo.png",
      "tags": [
        "wrapped",
        "wormhole"
      ],
      "extensions": {
        "address": "0x1337DEF18C680aF1f9f45cBcab6309562975b1dD",
        "bridgeContract": "https://etherscan.io/address/0xf92cD566Ea4864356C5491c177A430C222d7e678",
        "assetContract": "https://etherscan.io/address/0x1337DEF18C680aF1f9f45cBcab6309562975b1dD",
        "coingeckoId": "armor-nxm"
      }
    },
    {
      "chainId": 101,
      "address": "3GVAecXsFP8xLFuAMMpg5NU4g5JK6h2NZWsQJ45wiw6b",
      "symbol": "wDPI",
      "name": "DefiPulse Index (Wormhole)",
      "decimals": 9,
      "logoURI": "https://raw.githubusercontent.com/solana-labs/token-list/main/assets/mainnet/3GVAecXsFP8xLFuAMMpg5NU4g5JK6h2NZWsQJ45wiw6b/logo.png",
      "tags": [
        "wrapped",
        "wormhole"
      ],
      "extensions": {
        "address": "0x1494CA1F11D487c2bBe4543E90080AeBa4BA3C2b",
        "bridgeContract": "https://etherscan.io/address/0xf92cD566Ea4864356C5491c177A430C222d7e678",
        "assetContract": "https://etherscan.io/address/0x1494CA1F11D487c2bBe4543E90080AeBa4BA3C2b",
        "coingeckoId": "defipulse-index"
      }
    },
    {
      "chainId": 101,
      "address": "AC4BK5yoEKn5hw6WpH3iWu56pEwigQdR48CiiqJ3R1pd",
      "symbol": "wDHC",
      "name": "DeltaHub Community (Wormhole)",
      "decimals": 9,
      "logoURI": "https://raw.githubusercontent.com/solana-labs/token-list/main/assets/mainnet/AC4BK5yoEKn5hw6WpH3iWu56pEwigQdR48CiiqJ3R1pd/logo.png",
      "tags": [
        "wrapped",
        "wormhole"
      ],
      "extensions": {
        "address": "0x152687Bc4A7FCC89049cF119F9ac3e5aCF2eE7ef",
        "bridgeContract": "https://etherscan.io/address/0xf92cD566Ea4864356C5491c177A430C222d7e678",
        "assetContract": "https://etherscan.io/address/0x152687Bc4A7FCC89049cF119F9ac3e5aCF2eE7ef",
        "coingeckoId": "deltahub-community"
      }
    },
    {
      "chainId": 101,
      "address": "7bXgNP7SEwrqbnfLBPgKDRKSGjVe7cjbuioRP23upF5H",
      "symbol": "wKEX",
      "name": "KIRA Network (Wormhole)",
      "decimals": 6,
      "logoURI": "https://raw.githubusercontent.com/solana-labs/token-list/main/assets/mainnet/7bXgNP7SEwrqbnfLBPgKDRKSGjVe7cjbuioRP23upF5H/logo.png",
      "tags": [
        "wrapped",
        "wormhole"
      ],
      "extensions": {
        "address": "0x16980b3B4a3f9D89E33311B5aa8f80303E5ca4F8",
        "bridgeContract": "https://etherscan.io/address/0xf92cD566Ea4864356C5491c177A430C222d7e678",
        "assetContract": "https://etherscan.io/address/0x16980b3B4a3f9D89E33311B5aa8f80303E5ca4F8",
        "coingeckoId": "kira-network"
      }
    },
    {
      "chainId": 101,
      "address": "5uC8Gj96sK6UG44AYLpbX3DUjKtBUxBrhHcM8JDtyYum",
      "symbol": "wEWTB",
      "name": "Energy Web Token Bridged (Wormhole)",
      "decimals": 9,
      "logoURI": "https://raw.githubusercontent.com/solana-labs/token-list/main/assets/mainnet/5uC8Gj96sK6UG44AYLpbX3DUjKtBUxBrhHcM8JDtyYum/logo.png",
      "tags": [
        "wrapped",
        "wormhole"
      ],
      "extensions": {
        "address": "0x178c820f862B14f316509ec36b13123DA19A6054",
        "bridgeContract": "https://etherscan.io/address/0xf92cD566Ea4864356C5491c177A430C222d7e678",
        "assetContract": "https://etherscan.io/address/0x178c820f862B14f316509ec36b13123DA19A6054",
        "coingeckoId": "energy-web-token"
      }
    },
    {
      "chainId": 101,
      "address": "EzeRaHuh1Xu1nDUypv1VWXcGsNJ71ncCJ8HeWuyg8atJ",
      "symbol": "wCC10",
      "name": "Cryptocurrency Top 10 Tokens Index (Wormhole)",
      "decimals": 9,
      "logoURI": "https://raw.githubusercontent.com/solana-labs/token-list/main/assets/mainnet/EzeRaHuh1Xu1nDUypv1VWXcGsNJ71ncCJ8HeWuyg8atJ/logo.png",
      "tags": [
        "wrapped",
        "wormhole"
      ],
      "extensions": {
        "address": "0x17aC188e09A7890a1844E5E65471fE8b0CcFadF3",
        "bridgeContract": "https://etherscan.io/address/0xf92cD566Ea4864356C5491c177A430C222d7e678",
        "assetContract": "https://etherscan.io/address/0x17aC188e09A7890a1844E5E65471fE8b0CcFadF3",
        "coingeckoId": "cryptocurrency-top-10-tokens-index"
      }
    },
    {
      "chainId": 101,
      "address": "CYzPVv1zB9RH6hRWRKprFoepdD8Y7Q5HefCqrybvetja",
      "symbol": "wAUDIO",
      "name": "Audius (Wormhole)",
      "decimals": 9,
      "logoURI": "https://raw.githubusercontent.com/solana-labs/token-list/main/assets/mainnet/CYzPVv1zB9RH6hRWRKprFoepdD8Y7Q5HefCqrybvetja/logo.png",
      "tags": [
        "wrapped",
        "wormhole"
      ],
      "extensions": {
        "address": "0x18aAA7115705e8be94bfFEBDE57Af9BFc265B998",
        "bridgeContract": "https://etherscan.io/address/0xf92cD566Ea4864356C5491c177A430C222d7e678",
        "assetContract": "https://etherscan.io/address/0x18aAA7115705e8be94bfFEBDE57Af9BFc265B998",
        "coingeckoId": "audius"
      }
    },
    {
      "chainId": 101,
      "address": "9yPmJNUp1qFV6LafdYdegZ8sCgC4oy6Rgt9WsDJqv3EX",
      "symbol": "wREP",
      "name": "Reputation (Wormhole)",
      "decimals": 9,
      "logoURI": "https://raw.githubusercontent.com/solana-labs/token-list/main/assets/mainnet/9yPmJNUp1qFV6LafdYdegZ8sCgC4oy6Rgt9WsDJqv3EX/logo.png",
      "tags": [
        "wrapped",
        "wormhole"
      ],
      "extensions": {
        "address": "0x1985365e9f78359a9B6AD760e32412f4a445E862",
        "bridgeContract": "https://etherscan.io/address/0xf92cD566Ea4864356C5491c177A430C222d7e678",
        "assetContract": "https://etherscan.io/address/0x1985365e9f78359a9B6AD760e32412f4a445E862"
      }
    },
    {
      "chainId": 101,
      "address": "CZxP1KtsfvMXZTGKR1fNwNChv8hGAfQrgVoENabN8zKU",
      "symbol": "wVSP",
      "name": "VesperToken (Wormhole)",
      "decimals": 9,
      "logoURI": "https://raw.githubusercontent.com/solana-labs/token-list/main/assets/mainnet/CZxP1KtsfvMXZTGKR1fNwNChv8hGAfQrgVoENabN8zKU/logo.png",
      "tags": [
        "wrapped",
        "wormhole"
      ],
      "extensions": {
        "address": "0x1b40183EFB4Dd766f11bDa7A7c3AD8982e998421",
        "bridgeContract": "https://etherscan.io/address/0xf92cD566Ea4864356C5491c177A430C222d7e678",
        "assetContract": "https://etherscan.io/address/0x1b40183EFB4Dd766f11bDa7A7c3AD8982e998421",
        "coingeckoId": "vesper-finance"
      }
    },
    {
      "chainId": 101,
      "address": "8cGPyDGT1mgG1iWzNjPmCDKSK9veJhoBAguq7rp7CjTe",
      "symbol": "wKP3R",
      "name": "Keep3rV1 (Wormhole)",
      "decimals": 9,
      "logoURI": "https://raw.githubusercontent.com/solana-labs/token-list/main/assets/mainnet/8cGPyDGT1mgG1iWzNjPmCDKSK9veJhoBAguq7rp7CjTe/logo.png",
      "tags": [
        "wrapped",
        "wormhole"
      ],
      "extensions": {
        "address": "0x1cEB5cB57C4D4E2b2433641b95Dd330A33185A44",
        "bridgeContract": "https://etherscan.io/address/0xf92cD566Ea4864356C5491c177A430C222d7e678",
        "assetContract": "https://etherscan.io/address/0x1cEB5cB57C4D4E2b2433641b95Dd330A33185A44",
        "coingeckoId": "keep3rv1"
      }
    },
    {
      "chainId": 101,
      "address": "DGghbWvncPL41U8TmUtXcGMgLeQqkaA2yM7UfcabftR8",
      "symbol": "wLEAD",
      "name": "Lead Token (Wormhole)",
      "decimals": 9,
      "logoURI": "https://raw.githubusercontent.com/solana-labs/token-list/main/assets/mainnet/DGghbWvncPL41U8TmUtXcGMgLeQqkaA2yM7UfcabftR8/logo.png",
      "tags": [
        "wrapped",
        "wormhole"
      ],
      "extensions": {
        "address": "0x1dD80016e3d4ae146Ee2EBB484e8edD92dacC4ce",
        "bridgeContract": "https://etherscan.io/address/0xf92cD566Ea4864356C5491c177A430C222d7e678",
        "assetContract": "https://etherscan.io/address/0x1dD80016e3d4ae146Ee2EBB484e8edD92dacC4ce",
        "coingeckoId": "lead-token"
      }
    },
    {
      "chainId": 101,
      "address": "3MVa4e32PaKmPxYUQ6n8vFkWtCma68Ld7e7fTktWDueQ",
      "symbol": "wUNI",
      "name": "Uniswap (Wormhole)",
      "decimals": 9,
      "logoURI": "https://raw.githubusercontent.com/solana-labs/token-list/main/assets/mainnet/3MVa4e32PaKmPxYUQ6n8vFkWtCma68Ld7e7fTktWDueQ/logo.png",
      "tags": [
        "wrapped",
        "wormhole"
      ],
      "extensions": {
        "address": "0x1f9840a85d5aF5bf1D1762F925BDADdC4201F984",
        "bridgeContract": "https://etherscan.io/address/0xf92cD566Ea4864356C5491c177A430C222d7e678",
        "assetContract": "https://etherscan.io/address/0x1f9840a85d5aF5bf1D1762F925BDADdC4201F984",
        "coingeckoId": "uniswap"
      }
    },
    {
      "chainId": 101,
      "address": "qfnqNqs3nCAHjnyCgLRDbBtq4p2MtHZxw8YjSyYhPoL",
      "symbol": "wWBTC",
      "name": "Wrapped BTC (Wormhole)",
      "decimals": 8,
      "logoURI": "https://raw.githubusercontent.com/solana-labs/token-list/main/assets/mainnet/qfnqNqs3nCAHjnyCgLRDbBtq4p2MtHZxw8YjSyYhPoL/logo.png",
      "tags": [
        "wrapped",
        "wormhole"
      ],
      "extensions": {
        "address": "0x2260FAC5E5542a773Aa44fBCfeDf7C193bc2C599",
        "bridgeContract": "https://etherscan.io/address/0xf92cD566Ea4864356C5491c177A430C222d7e678",
        "assetContract": "https://etherscan.io/address/0x2260FAC5E5542a773Aa44fBCfeDf7C193bc2C599",
        "coingeckoId": "wrapped-bitcoin"
      }
    },
    {
      "chainId": 101,
      "address": "8My83RG8Xa1EhXdDKHWq8BWZN1zF3XUrWL3TXCLjVPFh",
      "symbol": "wUNN",
      "name": "UNION Protocol Governance Token (Wormhole)",
      "decimals": 9,
      "logoURI": "https://raw.githubusercontent.com/solana-labs/token-list/main/assets/mainnet/8My83RG8Xa1EhXdDKHWq8BWZN1zF3XUrWL3TXCLjVPFh/logo.png",
      "tags": [
        "wrapped",
        "wormhole"
      ],
      "extensions": {
        "address": "0x226f7b842E0F0120b7E194D05432b3fd14773a9D",
        "bridgeContract": "https://etherscan.io/address/0xf92cD566Ea4864356C5491c177A430C222d7e678",
        "assetContract": "https://etherscan.io/address/0x226f7b842E0F0120b7E194D05432b3fd14773a9D",
        "coingeckoId": "union-protocol-governance-token"
      }
    },
    {
      "chainId": 101,
      "address": "6jVuhLJ2mzyZ8DyUcrDj8Qr6Q9bqbJnq4fAnMeEduDM9",
      "symbol": "wSOCKS",
      "name": "Unisocks Edition 0 (Wormhole)",
      "decimals": 9,
      "logoURI": "https://raw.githubusercontent.com/solana-labs/token-list/main/assets/mainnet/6jVuhLJ2mzyZ8DyUcrDj8Qr6Q9bqbJnq4fAnMeEduDM9/logo.png",
      "tags": [
        "wrapped",
        "wormhole"
      ],
      "extensions": {
        "address": "0x23B608675a2B2fB1890d3ABBd85c5775c51691d5",
        "bridgeContract": "https://etherscan.io/address/0xf92cD566Ea4864356C5491c177A430C222d7e678",
        "assetContract": "https://etherscan.io/address/0x23B608675a2B2fB1890d3ABBd85c5775c51691d5",
        "coingeckoId": "unisocks"
      }
    },
    {
      "chainId": 101,
      "address": "Az8PAQ7s6s5ZFgBiKKEizHt3SzDxXKZayDCtRZoC3452",
      "symbol": "wDEXT",
      "name": "DEXTools (Wormhole)",
      "decimals": 9,
      "logoURI": "https://raw.githubusercontent.com/solana-labs/token-list/main/assets/mainnet/Az8PAQ7s6s5ZFgBiKKEizHt3SzDxXKZayDCtRZoC3452/logo.png",
      "tags": [
        "wrapped",
        "wormhole"
      ],
      "extensions": {
        "address": "0x26CE25148832C04f3d7F26F32478a9fe55197166",
        "bridgeContract": "https://etherscan.io/address/0xf92cD566Ea4864356C5491c177A430C222d7e678",
        "assetContract": "https://etherscan.io/address/0x26CE25148832C04f3d7F26F32478a9fe55197166",
        "coingeckoId": "idextools"
      }
    },
    {
      "chainId": 101,
      "address": "ELSnGFd5XnSdYFFSgYQp7n89FEbDqxN4npuRLW4PPPLv",
      "symbol": "wHEX",
      "name": "HEX (Wormhole)",
      "decimals": 8,
      "logoURI": "https://raw.githubusercontent.com/solana-labs/token-list/main/assets/mainnet/ELSnGFd5XnSdYFFSgYQp7n89FEbDqxN4npuRLW4PPPLv/logo.png",
      "tags": [
        "wrapped",
        "wormhole"
      ],
      "extensions": {
        "address": "0x2b591e99afE9f32eAA6214f7B7629768c40Eeb39",
        "bridgeContract": "https://etherscan.io/address/0xf92cD566Ea4864356C5491c177A430C222d7e678",
        "assetContract": "https://etherscan.io/address/0x2b591e99afE9f32eAA6214f7B7629768c40Eeb39",
        "coingeckoId": "hex"
      }
    },
    {
      "chainId": 101,
      "address": "9iwfHhE7BJKNo4Eb1wX3p4uyJjEN9RoGLt4BvMdzZoiN",
      "symbol": "wCREAM",
      "name": "Cream (Wormhole)",
      "decimals": 9,
      "logoURI": "https://raw.githubusercontent.com/solana-labs/token-list/main/assets/mainnet/9iwfHhE7BJKNo4Eb1wX3p4uyJjEN9RoGLt4BvMdzZoiN/logo.png",
      "tags": [
        "wrapped",
        "wormhole"
      ],
      "extensions": {
        "address": "0x2ba592F78dB6436527729929AAf6c908497cB200",
        "bridgeContract": "https://etherscan.io/address/0xf92cD566Ea4864356C5491c177A430C222d7e678",
        "assetContract": "https://etherscan.io/address/0x2ba592F78dB6436527729929AAf6c908497cB200",
        "coingeckoId": "cream-2"
      }
    },
    {
      "chainId": 101,
      "address": "DdiXkfDGhLiKyw889QC4nmcxSwMqarLBtrDofPJyx7bt",
      "symbol": "wYFIM",
      "name": "yfi.mobi (Wormhole)",
      "decimals": 9,
      "logoURI": "https://raw.githubusercontent.com/solana-labs/token-list/main/assets/mainnet/DdiXkfDGhLiKyw889QC4nmcxSwMqarLBtrDofPJyx7bt/logo.png",
      "tags": [
        "wrapped",
        "wormhole"
      ],
      "extensions": {
        "address": "0x2e2f3246b6c65CCc4239c9Ee556EC143a7E5DE2c",
        "bridgeContract": "https://etherscan.io/address/0xf92cD566Ea4864356C5491c177A430C222d7e678",
        "assetContract": "https://etherscan.io/address/0x2e2f3246b6c65CCc4239c9Ee556EC143a7E5DE2c",
        "coingeckoId": "yfimobi"
      }
    },
    {
      "chainId": 101,
      "address": "6wdcYNvUyHCerSiGbChkvGBF6Qzju1YP5qpXRQ4tqdZ3",
      "symbol": "wZEE",
      "name": "ZeroSwapToken (Wormhole)",
      "decimals": 9,
      "logoURI": "https://raw.githubusercontent.com/solana-labs/token-list/main/assets/mainnet/6wdcYNvUyHCerSiGbChkvGBF6Qzju1YP5qpXRQ4tqdZ3/logo.png",
      "tags": [
        "wrapped",
        "wormhole"
      ],
      "extensions": {
        "address": "0x2eDf094dB69d6Dcd487f1B3dB9febE2eeC0dd4c5",
        "bridgeContract": "https://etherscan.io/address/0xf92cD566Ea4864356C5491c177A430C222d7e678",
        "assetContract": "https://etherscan.io/address/0x2eDf094dB69d6Dcd487f1B3dB9febE2eeC0dd4c5",
        "coingeckoId": "zeroswap"
      }
    },
    {
      "chainId": 101,
      "address": "4xh8iC54UgaNpY4h34rxfZBSc9L2fBB8gWcYtDGHjxhN",
      "symbol": "wwANATHA",
      "name": "Wrapped ANATHA (Wormhole)",
      "decimals": 9,
      "logoURI": "https://raw.githubusercontent.com/solana-labs/token-list/main/assets/mainnet/4xh8iC54UgaNpY4h34rxfZBSc9L2fBB8gWcYtDGHjxhN/logo.png",
      "tags": [
        "wrapped",
        "wormhole"
      ],
      "extensions": {
        "address": "0x3383c5a8969Dc413bfdDc9656Eb80A1408E4bA20",
        "bridgeContract": "https://etherscan.io/address/0xf92cD566Ea4864356C5491c177A430C222d7e678",
        "assetContract": "https://etherscan.io/address/0x3383c5a8969Dc413bfdDc9656Eb80A1408E4bA20",
        "coingeckoId": "wrapped-anatha"
      }
    },
    {
      "chainId": 101,
      "address": "5Jq6S9HYqfG6TUMjjsKpnfis7utUAB69JiEGkkypdmgP",
      "symbol": "wRAMP",
      "name": "RAMP DEFI (Wormhole)",
      "decimals": 9,
      "logoURI": "https://raw.githubusercontent.com/solana-labs/token-list/main/assets/mainnet/5Jq6S9HYqfG6TUMjjsKpnfis7utUAB69JiEGkkypdmgP/logo.png",
      "tags": [
        "wrapped",
        "wormhole"
      ],
      "extensions": {
        "address": "0x33D0568941C0C64ff7e0FB4fbA0B11BD37deEd9f",
        "bridgeContract": "https://etherscan.io/address/0xf92cD566Ea4864356C5491c177A430C222d7e678",
        "assetContract": "https://etherscan.io/address/0x33D0568941C0C64ff7e0FB4fbA0B11BD37deEd9f",
        "coingeckoId": "ramp"
      }
    },
    {
      "chainId": 101,
      "address": "6uMUH5ztnj6AKYvL71EZgcyyRxjyBC5LVkscA5LrBc3c",
      "symbol": "wPRQ",
      "name": "Parsiq Token (Wormhole)",
      "decimals": 9,
      "logoURI": "https://raw.githubusercontent.com/solana-labs/token-list/main/assets/mainnet/6uMUH5ztnj6AKYvL71EZgcyyRxjyBC5LVkscA5LrBc3c/logo.png",
      "tags": [
        "wrapped",
        "wormhole"
      ],
      "extensions": {
        "address": "0x362bc847A3a9637d3af6624EeC853618a43ed7D2",
        "bridgeContract": "https://etherscan.io/address/0xf92cD566Ea4864356C5491c177A430C222d7e678",
        "assetContract": "https://etherscan.io/address/0x362bc847A3a9637d3af6624EeC853618a43ed7D2",
        "coingeckoId": "parsiq"
      }
    },
    {
      "chainId": 101,
      "address": "42gecM46tdSiYZN2CK1ek5raCxnzQf1xfhoKAf3F7Y5k",
      "symbol": "wSLP",
      "name": "Small Love Potion (Wormhole)",
      "decimals": 0,
      "logoURI": "https://raw.githubusercontent.com/solana-labs/token-list/main/assets/mainnet/42gecM46tdSiYZN2CK1ek5raCxnzQf1xfhoKAf3F7Y5k/logo.png",
      "tags": [
        "wrapped",
        "wormhole"
      ],
      "extensions": {
        "address": "0x37236CD05b34Cc79d3715AF2383E96dd7443dCF1",
        "bridgeContract": "https://etherscan.io/address/0xf92cD566Ea4864356C5491c177A430C222d7e678",
        "assetContract": "https://etherscan.io/address/0x37236CD05b34Cc79d3715AF2383E96dd7443dCF1",
        "coingeckoId": "smooth-love-potion"
      }
    },
    {
      "chainId": 101,
      "address": "F6M9DW1cWw7EtFK9m2ukvT9WEvtEbdZfTzZTtDeBcnAf",
      "symbol": "wSAND",
      "name": "SAND (Wormhole)",
      "decimals": 9,
      "logoURI": "https://raw.githubusercontent.com/solana-labs/token-list/main/assets/mainnet/F6M9DW1cWw7EtFK9m2ukvT9WEvtEbdZfTzZTtDeBcnAf/logo.png",
      "tags": [
        "wrapped",
        "wormhole"
      ],
      "extensions": {
        "address": "0x3845badAde8e6dFF049820680d1F14bD3903a5d0",
        "bridgeContract": "https://etherscan.io/address/0xf92cD566Ea4864356C5491c177A430C222d7e678",
        "assetContract": "https://etherscan.io/address/0x3845badAde8e6dFF049820680d1F14bD3903a5d0",
        "coingeckoId": "the-sandbox"
      }
    },
    {
      "chainId": 101,
      "address": "G27M8w6G4hwatMNFi46DPAUR1YkxSmRNFKus7SgYLoDy",
      "symbol": "wCVP",
      "name": "Concentrated Voting Power (Wormhole)",
      "decimals": 9,
      "logoURI": "https://raw.githubusercontent.com/solana-labs/token-list/main/assets/mainnet/G27M8w6G4hwatMNFi46DPAUR1YkxSmRNFKus7SgYLoDy/logo.png",
      "tags": [
        "wrapped",
        "wormhole"
      ],
      "extensions": {
        "address": "0x38e4adB44ef08F22F5B5b76A8f0c2d0dCbE7DcA1",
        "bridgeContract": "https://etherscan.io/address/0xf92cD566Ea4864356C5491c177A430C222d7e678",
        "assetContract": "https://etherscan.io/address/0x38e4adB44ef08F22F5B5b76A8f0c2d0dCbE7DcA1",
        "coingeckoId": "concentrated-voting-power"
      }
    },
    {
      "chainId": 101,
      "address": "FjucGZpcdVXaWJH21pbrGQaKNszsGsJqbAXu4sJywKJa",
      "symbol": "wREN",
      "name": "Republic Token (Wormhole)",
      "decimals": 9,
      "logoURI": "https://raw.githubusercontent.com/solana-labs/token-list/main/assets/mainnet/FjucGZpcdVXaWJH21pbrGQaKNszsGsJqbAXu4sJywKJa/logo.png",
      "tags": [
        "wrapped",
        "wormhole"
      ],
      "extensions": {
        "address": "0x408e41876cCCDC0F92210600ef50372656052a38",
        "bridgeContract": "https://etherscan.io/address/0xf92cD566Ea4864356C5491c177A430C222d7e678",
        "assetContract": "https://etherscan.io/address/0x408e41876cCCDC0F92210600ef50372656052a38",
        "coingeckoId": "republic-protocol"
      }
    },
    {
      "chainId": 101,
      "address": "5kvugu18snfGRu1PykMfRzYfUxJYs3smk1PWQcGo6Z8a",
      "symbol": "wXOR",
      "name": "Sora (Wormhole)",
      "decimals": 9,
      "logoURI": "https://raw.githubusercontent.com/solana-labs/token-list/main/assets/mainnet/5kvugu18snfGRu1PykMfRzYfUxJYs3smk1PWQcGo6Z8a/logo.png",
      "tags": [
        "wrapped",
        "wormhole"
      ],
      "extensions": {
        "address": "0x40FD72257597aA14C7231A7B1aaa29Fce868F677",
        "bridgeContract": "https://etherscan.io/address/0xf92cD566Ea4864356C5491c177A430C222d7e678",
        "assetContract": "https://etherscan.io/address/0x40FD72257597aA14C7231A7B1aaa29Fce868F677",
        "coingeckoId": "sora"
      }
    },
    {
      "chainId": 101,
      "address": "3EKQDmiXj8yLBFpZca4coxBpP8XJCzmjVgUdVydSmaaT",
      "symbol": "wFUN",
      "name": "FunFair (Wormhole)",
      "decimals": 8,
      "logoURI": "https://raw.githubusercontent.com/solana-labs/token-list/main/assets/mainnet/3EKQDmiXj8yLBFpZca4coxBpP8XJCzmjVgUdVydSmaaT/logo.png",
      "tags": [
        "wrapped",
        "wormhole"
      ],
      "extensions": {
        "address": "0x419D0d8BdD9aF5e606Ae2232ed285Aff190E711b",
        "bridgeContract": "https://etherscan.io/address/0xf92cD566Ea4864356C5491c177A430C222d7e678",
        "assetContract": "https://etherscan.io/address/0x419D0d8BdD9aF5e606Ae2232ed285Aff190E711b",
        "coingeckoId": "funfair"
      }
    },
    {
      "chainId": 101,
      "address": "6J9soByB65WUamsEG8KSPdphBV1oCoGvr5QpaUaY3r19",
      "symbol": "wPICKLE",
      "name": "PickleToken (Wormhole)",
      "decimals": 9,
      "logoURI": "https://raw.githubusercontent.com/solana-labs/token-list/main/assets/mainnet/6J9soByB65WUamsEG8KSPdphBV1oCoGvr5QpaUaY3r19/logo.png",
      "tags": [
        "wrapped",
        "wormhole"
      ],
      "extensions": {
        "address": "0x429881672B9AE42b8EbA0E26cD9C73711b891Ca5",
        "bridgeContract": "https://etherscan.io/address/0xf92cD566Ea4864356C5491c177A430C222d7e678",
        "assetContract": "https://etherscan.io/address/0x429881672B9AE42b8EbA0E26cD9C73711b891Ca5",
        "coingeckoId": "pickle-finance"
      }
    },
    {
      "chainId": 101,
      "address": "HEsqFznmAERPUmMWHtDWYAZRoFbNHZpuNuFrPio68Zp1",
      "symbol": "wPAXG",
      "name": "Paxos Gold (Wormhole)",
      "decimals": 9,
      "logoURI": "https://raw.githubusercontent.com/solana-labs/token-list/main/assets/mainnet/HEsqFznmAERPUmMWHtDWYAZRoFbNHZpuNuFrPio68Zp1/logo.png",
      "tags": [
        "wrapped",
        "wormhole"
      ],
      "extensions": {
        "address": "0x45804880De22913dAFE09f4980848ECE6EcbAf78",
        "bridgeContract": "https://etherscan.io/address/0xf92cD566Ea4864356C5491c177A430C222d7e678",
        "assetContract": "https://etherscan.io/address/0x45804880De22913dAFE09f4980848ECE6EcbAf78",
        "coingeckoId": "pax-gold"
      }
    },
    {
      "chainId": 101,
      "address": "BrtLvpVCwVDH5Jpqjtiuhh8wKYA5b3NZCnsSftr61viv",
      "symbol": "wQNT",
      "name": "Quant (Wormhole)",
      "decimals": 9,
      "logoURI": "https://raw.githubusercontent.com/solana-labs/token-list/main/assets/mainnet/BrtLvpVCwVDH5Jpqjtiuhh8wKYA5b3NZCnsSftr61viv/logo.png",
      "tags": [
        "wrapped",
        "wormhole"
      ],
      "extensions": {
        "address": "0x4a220E6096B25EADb88358cb44068A3248254675",
        "bridgeContract": "https://etherscan.io/address/0xf92cD566Ea4864356C5491c177A430C222d7e678",
        "assetContract": "https://etherscan.io/address/0x4a220E6096B25EADb88358cb44068A3248254675",
        "coingeckoId": "quant-network"
      }
    },
    {
      "chainId": 101,
      "address": "8DRgurhcQPJeCqQEpbeYGUmwAz2tETbyWUYLUU4Q7goM",
      "symbol": "wORAI",
      "name": "Oraichain Token (Wormhole)",
      "decimals": 9,
      "logoURI": "https://raw.githubusercontent.com/solana-labs/token-list/main/assets/mainnet/8DRgurhcQPJeCqQEpbeYGUmwAz2tETbyWUYLUU4Q7goM/logo.png",
      "tags": [
        "wrapped",
        "wormhole"
      ],
      "extensions": {
        "address": "0x4c11249814f11b9346808179Cf06e71ac328c1b5",
        "bridgeContract": "https://etherscan.io/address/0xf92cD566Ea4864356C5491c177A430C222d7e678",
        "assetContract": "https://etherscan.io/address/0x4c11249814f11b9346808179Cf06e71ac328c1b5",
        "coingeckoId": "oraichain-token"
      }
    },
    {
      "chainId": 101,
      "address": "4e5cqAsZ7wQqwLi7AApS9CgN8Yaho5TvkhvcLaGyiuzL",
      "symbol": "wTRU",
      "name": "TrustToken (Wormhole)",
      "decimals": 8,
      "logoURI": "https://raw.githubusercontent.com/solana-labs/token-list/main/assets/mainnet/4e5cqAsZ7wQqwLi7AApS9CgN8Yaho5TvkhvcLaGyiuzL/logo.png",
      "tags": [
        "wrapped",
        "wormhole"
      ],
      "extensions": {
        "address": "0x4C19596f5aAfF459fA38B0f7eD92F11AE6543784",
        "bridgeContract": "https://etherscan.io/address/0xf92cD566Ea4864356C5491c177A430C222d7e678",
        "assetContract": "https://etherscan.io/address/0x4C19596f5aAfF459fA38B0f7eD92F11AE6543784",
        "coingeckoId": "truefi"
      }
    },
    {
      "chainId": 101,
      "address": "HkhBUKSct2V93Z35apDmXthkRvH4yvMovLyv8s8idDgP",
      "symbol": "wMCB",
      "name": "MCDEX Token (Wormhole)",
      "decimals": 9,
      "logoURI": "https://raw.githubusercontent.com/solana-labs/token-list/main/assets/mainnet/HkhBUKSct2V93Z35apDmXthkRvH4yvMovLyv8s8idDgP/logo.png",
      "tags": [
        "wrapped",
        "wormhole"
      ],
      "extensions": {
        "address": "0x4e352cF164E64ADCBad318C3a1e222E9EBa4Ce42",
        "bridgeContract": "https://etherscan.io/address/0xf92cD566Ea4864356C5491c177A430C222d7e678",
        "assetContract": "https://etherscan.io/address/0x4e352cF164E64ADCBad318C3a1e222E9EBa4Ce42",
        "coingeckoId": "mcdex"
      }
    },
    {
      "chainId": 101,
      "address": "Eof7wbYsHZKaoyUGwM7Nfkoo6zQW4U7uWXqz2hoQzSkK",
      "symbol": "wNU",
      "name": "NuCypher (Wormhole)",
      "decimals": 9,
      "logoURI": "https://raw.githubusercontent.com/solana-labs/token-list/main/assets/mainnet/Eof7wbYsHZKaoyUGwM7Nfkoo6zQW4U7uWXqz2hoQzSkK/logo.png",
      "tags": [
        "wrapped",
        "wormhole"
      ],
      "extensions": {
        "address": "0x4fE83213D56308330EC302a8BD641f1d0113A4Cc",
        "bridgeContract": "https://etherscan.io/address/0xf92cD566Ea4864356C5491c177A430C222d7e678",
        "assetContract": "https://etherscan.io/address/0x4fE83213D56308330EC302a8BD641f1d0113A4Cc",
        "coingeckoId": "nucypher"
      }
    },
    {
      "chainId": 101,
      "address": "5CmA1HTVZt5NRtwiUrqWrcnT5JRW5zHe6uQXfP7SDUNz",
      "symbol": "wRAZOR",
      "name": "RAZOR (Wormhole)",
      "decimals": 9,
      "logoURI": "https://raw.githubusercontent.com/solana-labs/token-list/main/assets/mainnet/5CmA1HTVZt5NRtwiUrqWrcnT5JRW5zHe6uQXfP7SDUNz/logo.png",
      "tags": [
        "wrapped",
        "wormhole"
      ],
      "extensions": {
        "address": "0x50DE6856358Cc35f3A9a57eAAA34BD4cB707d2cd",
        "bridgeContract": "https://etherscan.io/address/0xf92cD566Ea4864356C5491c177A430C222d7e678",
        "assetContract": "https://etherscan.io/address/0x50DE6856358Cc35f3A9a57eAAA34BD4cB707d2cd",
        "coingeckoId": "razor-network"
      }
    },
    {
      "chainId": 101,
      "address": "6msNYXzSVtjinqapq2xcvBb5NRq4YTPAi7wc5Jx8M8TS",
      "symbol": "wLINK",
      "name": "ChainLink Token (Wormhole)",
      "decimals": 9,
      "logoURI": "https://raw.githubusercontent.com/solana-labs/token-list/main/assets/mainnet/6msNYXzSVtjinqapq2xcvBb5NRq4YTPAi7wc5Jx8M8TS/logo.png",
      "tags": [
        "wrapped",
        "wormhole"
      ],
      "extensions": {
        "address": "0x514910771AF9Ca656af840dff83E8264EcF986CA",
        "bridgeContract": "https://etherscan.io/address/0xf92cD566Ea4864356C5491c177A430C222d7e678",
        "assetContract": "https://etherscan.io/address/0x514910771AF9Ca656af840dff83E8264EcF986CA",
        "coingeckoId": "chainlink"
      }
    },
    {
      "chainId": 101,
      "address": "BX2gcRRS12iqFzKCpvTt4krBBYNymR9JBDZBxzfFLnbF",
      "symbol": "weRSDL",
      "name": "UnFederalReserveToken (Wormhole)",
      "decimals": 9,
      "logoURI": "https://raw.githubusercontent.com/solana-labs/token-list/main/assets/mainnet/BX2gcRRS12iqFzKCpvTt4krBBYNymR9JBDZBxzfFLnbF/logo.png",
      "tags": [
        "wrapped",
        "wormhole"
      ],
      "extensions": {
        "address": "0x5218E472cFCFE0b64A064F055B43b4cdC9EfD3A6",
        "bridgeContract": "https://etherscan.io/address/0xf92cD566Ea4864356C5491c177A430C222d7e678",
        "assetContract": "https://etherscan.io/address/0x5218E472cFCFE0b64A064F055B43b4cdC9EfD3A6",
        "coingeckoId": "unfederalreserve"
      }
    },
    {
      "chainId": 101,
      "address": "CCGLdsokcybeF8NrCcu1RSQK8isNBjBA58kVEMTHTKjx",
      "symbol": "wsUSD",
      "name": "Synth sUSD (Wormhole)",
      "decimals": 9,
      "logoURI": "https://raw.githubusercontent.com/solana-labs/token-list/main/assets/mainnet/CCGLdsokcybeF8NrCcu1RSQK8isNBjBA58kVEMTHTKjx/logo.png",
      "tags": [
        "wrapped",
        "wormhole"
      ],
      "extensions": {
        "address": "0x57Ab1ec28D129707052df4dF418D58a2D46d5f51",
        "bridgeContract": "https://etherscan.io/address/0xf92cD566Ea4864356C5491c177A430C222d7e678",
        "assetContract": "https://etherscan.io/address/0x57Ab1ec28D129707052df4dF418D58a2D46d5f51",
        "coingeckoId": "nusd"
      }
    },
    {
      "chainId": 101,
      "address": "FP9ogG7hTdfcTJwn4prF9AVEcfcjLq1GtkqYM4oRn7eY",
      "symbol": "wHEGIC",
      "name": "Hegic (Wormhole)",
      "decimals": 9,
      "logoURI": "https://raw.githubusercontent.com/solana-labs/token-list/main/assets/mainnet/FP9ogG7hTdfcTJwn4prF9AVEcfcjLq1GtkqYM4oRn7eY/logo.png",
      "tags": [
        "wrapped",
        "wormhole"
      ],
      "extensions": {
        "address": "0x584bC13c7D411c00c01A62e8019472dE68768430",
        "bridgeContract": "https://etherscan.io/address/0xf92cD566Ea4864356C5491c177A430C222d7e678",
        "assetContract": "https://etherscan.io/address/0x584bC13c7D411c00c01A62e8019472dE68768430",
        "coingeckoId": "hegic"
      }
    },
    {
      "chainId": 101,
      "address": "DboP5vvYUVjmKSHKJ1YFHwmv41KtUscnYgzjmPgHwQVn",
      "symbol": "wXFI",
      "name": "Xfinance (Wormhole)",
      "decimals": 9,
      "logoURI": "https://raw.githubusercontent.com/solana-labs/token-list/main/assets/mainnet/DboP5vvYUVjmKSHKJ1YFHwmv41KtUscnYgzjmPgHwQVn/logo.png",
      "tags": [
        "wrapped",
        "wormhole"
      ],
      "extensions": {
        "address": "0x5BEfBB272290dD5b8521D4a938f6c4757742c430",
        "bridgeContract": "https://etherscan.io/address/0xf92cD566Ea4864356C5491c177A430C222d7e678",
        "assetContract": "https://etherscan.io/address/0x5BEfBB272290dD5b8521D4a938f6c4757742c430",
        "coingeckoId": "xfinance"
      }
    },
    {
      "chainId": 101,
      "address": "6c4U9yxGzVjejSJJXrdX8wtt532Et6MrBUZc2oK5j6w5",
      "symbol": "wDEXTF",
      "name": "DEXTF Token (Wormhole)",
      "decimals": 9,
      "logoURI": "https://raw.githubusercontent.com/solana-labs/token-list/main/assets/mainnet/6c4U9yxGzVjejSJJXrdX8wtt532Et6MrBUZc2oK5j6w5/logo.png",
      "tags": [
        "wrapped",
        "wormhole"
      ],
      "extensions": {
        "address": "0x5F64Ab1544D28732F0A24F4713c2C8ec0dA089f0",
        "bridgeContract": "https://etherscan.io/address/0xf92cD566Ea4864356C5491c177A430C222d7e678",
        "assetContract": "https://etherscan.io/address/0x5F64Ab1544D28732F0A24F4713c2C8ec0dA089f0",
        "coingeckoId": "dextf"
      }
    },
    {
      "chainId": 101,
      "address": "JuXkRYNw54rujC7SPWcAM4ArLgA5x8nDQbS8xHAr6MA",
      "symbol": "wRLC",
      "name": "iExec RLC (Wormhole)",
      "decimals": 9,
      "logoURI": "https://raw.githubusercontent.com/solana-labs/token-list/main/assets/mainnet/JuXkRYNw54rujC7SPWcAM4ArLgA5x8nDQbS8xHAr6MA/logo.png",
      "tags": [
        "wrapped",
        "wormhole"
      ],
      "extensions": {
        "address": "0x607F4C5BB672230e8672085532f7e901544a7375",
        "bridgeContract": "https://etherscan.io/address/0xf92cD566Ea4864356C5491c177A430C222d7e678",
        "assetContract": "https://etherscan.io/address/0x607F4C5BB672230e8672085532f7e901544a7375",
        "coingeckoId": "iexec-rlc"
      }
    },
    {
      "chainId": 101,
      "address": "7NfgSkv6kZ6ZWP6SJPtMuaUYGVEngVK8UFnaFTPk3QsM",
      "symbol": "wCORE",
      "name": "cVault.finance (Wormhole)",
      "decimals": 9,
      "logoURI": "https://raw.githubusercontent.com/solana-labs/token-list/main/assets/mainnet/7NfgSkv6kZ6ZWP6SJPtMuaUYGVEngVK8UFnaFTPk3QsM/logo.png",
      "tags": [
        "wrapped",
        "wormhole"
      ],
      "extensions": {
        "address": "0x62359Ed7505Efc61FF1D56fEF82158CcaffA23D7",
        "bridgeContract": "https://etherscan.io/address/0xf92cD566Ea4864356C5491c177A430C222d7e678",
        "assetContract": "https://etherscan.io/address/0x62359Ed7505Efc61FF1D56fEF82158CcaffA23D7",
        "coingeckoId": "cvault-finance"
      }
    },
    {
      "chainId": 101,
      "address": "AqLKDJiGL4wXKPAfzNom3xEdQwgj2LTCE4k34gzvZsE6",
      "symbol": "wCFi",
      "name": "CyberFi Token (Wormhole)",
      "decimals": 9,
      "logoURI": "https://raw.githubusercontent.com/solana-labs/token-list/main/assets/mainnet/AqLKDJiGL4wXKPAfzNom3xEdQwgj2LTCE4k34gzvZsE6/logo.png",
      "tags": [
        "wrapped",
        "wormhole"
      ],
      "extensions": {
        "address": "0x63b4f3e3fa4e438698CE330e365E831F7cCD1eF4",
        "bridgeContract": "https://etherscan.io/address/0xf92cD566Ea4864356C5491c177A430C222d7e678",
        "assetContract": "https://etherscan.io/address/0x63b4f3e3fa4e438698CE330e365E831F7cCD1eF4",
        "coingeckoId": "cyberfi"
      }
    },
    {
      "chainId": 101,
      "address": "FLrjpCRrd4GffHu8MVYGvuLxYLuBGVaXsnCecw3Effci",
      "symbol": "wWISE",
      "name": "Wise Token (Wormhole)",
      "decimals": 9,
      "logoURI": "https://raw.githubusercontent.com/solana-labs/token-list/main/assets/mainnet/FLrjpCRrd4GffHu8MVYGvuLxYLuBGVaXsnCecw3Effci/logo.png",
      "tags": [
        "wrapped",
        "wormhole"
      ],
      "extensions": {
        "address": "0x66a0f676479Cee1d7373f3DC2e2952778BfF5bd6",
        "bridgeContract": "https://etherscan.io/address/0xf92cD566Ea4864356C5491c177A430C222d7e678",
        "assetContract": "https://etherscan.io/address/0x66a0f676479Cee1d7373f3DC2e2952778BfF5bd6",
        "coingeckoId": "wise-token11"
      }
    },
    {
      "chainId": 101,
      "address": "GaMPhVyp1xd9xJuPskDEzQzp8mKfEjAmhny8NX7y7YKc",
      "symbol": "wGNO",
      "name": "Gnosis Token (Wormhole)",
      "decimals": 9,
      "logoURI": "https://raw.githubusercontent.com/solana-labs/token-list/main/assets/mainnet/GaMPhVyp1xd9xJuPskDEzQzp8mKfEjAmhny8NX7y7YKc/logo.png",
      "tags": [
        "wrapped",
        "wormhole"
      ],
      "extensions": {
        "address": "0x6810e776880C02933D47DB1b9fc05908e5386b96",
        "bridgeContract": "https://etherscan.io/address/0xf92cD566Ea4864356C5491c177A430C222d7e678",
        "assetContract": "https://etherscan.io/address/0x6810e776880C02933D47DB1b9fc05908e5386b96",
        "coingeckoId": "gnosis"
      }
    },
    {
      "chainId": 101,
      "address": "CCAQZHBVWKDukT68PZ3LenDs7apibeSYeJ3jHE8NzBC5",
      "symbol": "wPOOLZ",
      "name": "$Poolz Finance (Wormhole)",
      "decimals": 9,
      "logoURI": "https://raw.githubusercontent.com/solana-labs/token-list/main/assets/mainnet/CCAQZHBVWKDukT68PZ3LenDs7apibeSYeJ3jHE8NzBC5/logo.png",
      "tags": [
        "wrapped",
        "wormhole"
      ],
      "extensions": {
        "address": "0x69A95185ee2a045CDC4bCd1b1Df10710395e4e23",
        "bridgeContract": "https://etherscan.io/address/0xf92cD566Ea4864356C5491c177A430C222d7e678",
        "assetContract": "https://etherscan.io/address/0x69A95185ee2a045CDC4bCd1b1Df10710395e4e23",
        "coingeckoId": "poolz-finance"
      }
    },
    {
      "chainId": 101,
      "address": "FYpdBuyAHSbdaAyD1sKkxyLWbAP8uUW9h6uvdhK74ij1",
      "symbol": "wDAI",
      "name": "Dai Stablecoin (Wormhole)",
      "decimals": 9,
      "logoURI": "https://raw.githubusercontent.com/solana-labs/token-list/main/assets/mainnet/FYpdBuyAHSbdaAyD1sKkxyLWbAP8uUW9h6uvdhK74ij1/logo.png",
      "tags": [
        "wrapped",
        "wormhole"
      ],
      "extensions": {
        "address": "0x6B175474E89094C44Da98b954EedeAC495271d0F",
        "bridgeContract": "https://etherscan.io/address/0xf92cD566Ea4864356C5491c177A430C222d7e678",
        "assetContract": "https://etherscan.io/address/0x6B175474E89094C44Da98b954EedeAC495271d0F",
        "coingeckoId": "dai"
      }
    },
    {
      "chainId": 101,
      "address": "HbMGwfGjGPchtaPwyrtJFy8APZN5w1hi63xnzmj1f23v",
      "symbol": "wSUSHI",
      "name": "SushiSwap (Wormhole)",
      "decimals": 9,
      "logoURI": "https://raw.githubusercontent.com/solana-labs/token-list/main/assets/mainnet/HbMGwfGjGPchtaPwyrtJFy8APZN5w1hi63xnzmj1f23v/logo.png",
      "tags": [
        "wrapped",
        "wormhole"
      ],
      "extensions": {
        "address": "0x6B3595068778DD592e39A122f4f5a5cF09C90fE2",
        "bridgeContract": "https://etherscan.io/address/0xf92cD566Ea4864356C5491c177A430C222d7e678",
        "assetContract": "https://etherscan.io/address/0x6B3595068778DD592e39A122f4f5a5cF09C90fE2",
        "coingeckoId": "sushi"
      }
    },
    {
      "chainId": 101,
      "address": "6Tmi8TZasqdxWB59uE5Zw9VLKecuCbsLSsPEqoMpmozA",
      "symbol": "wFYZ",
      "name": "Fyooz (Wormhole)",
      "decimals": 9,
      "logoURI": "https://raw.githubusercontent.com/solana-labs/token-list/main/assets/mainnet/6Tmi8TZasqdxWB59uE5Zw9VLKecuCbsLSsPEqoMpmozA/logo.png",
      "tags": [
        "wrapped",
        "wormhole"
      ],
      "extensions": {
        "address": "0x6BFf2fE249601ed0Db3a87424a2E923118BB0312",
        "bridgeContract": "https://etherscan.io/address/0xf92cD566Ea4864356C5491c177A430C222d7e678",
        "assetContract": "https://etherscan.io/address/0x6BFf2fE249601ed0Db3a87424a2E923118BB0312",
        "coingeckoId": "fyooz"
      }
    },
    {
      "chainId": 101,
      "address": "3sHinPxEPqhEGip2Wy45TFmgAA1Atg2mctMjY5RKJUjk",
      "symbol": "wQRX",
      "name": "QuiverX (Wormhole)",
      "decimals": 9,
      "logoURI": "https://raw.githubusercontent.com/solana-labs/token-list/main/assets/mainnet/3sHinPxEPqhEGip2Wy45TFmgAA1Atg2mctMjY5RKJUjk/logo.png",
      "tags": [
        "wrapped",
        "wormhole"
      ],
      "extensions": {
        "address": "0x6e0daDE58D2d89eBBe7aFc384e3E4f15b70b14D8",
        "bridgeContract": "https://etherscan.io/address/0xf92cD566Ea4864356C5491c177A430C222d7e678",
        "assetContract": "https://etherscan.io/address/0x6e0daDE58D2d89eBBe7aFc384e3E4f15b70b14D8",
        "coingeckoId": "quiverx"
      }
    },
    {
      "chainId": 101,
      "address": "4ighgEijHcCoLu9AsvwVz2TnGFqAgzQtQMr6ch88Jrfe",
      "symbol": "wTRADE",
      "name": "UniTrade (Wormhole)",
      "decimals": 9,
      "logoURI": "https://raw.githubusercontent.com/solana-labs/token-list/main/assets/mainnet/4ighgEijHcCoLu9AsvwVz2TnGFqAgzQtQMr6ch88Jrfe/logo.png",
      "tags": [
        "wrapped",
        "wormhole"
      ],
      "extensions": {
        "address": "0x6F87D756DAf0503d08Eb8993686c7Fc01Dc44fB1",
        "bridgeContract": "https://etherscan.io/address/0xf92cD566Ea4864356C5491c177A430C222d7e678",
        "assetContract": "https://etherscan.io/address/0x6F87D756DAf0503d08Eb8993686c7Fc01Dc44fB1",
        "coingeckoId": "unitrade"
      }
    },
    {
      "chainId": 101,
      "address": "FTPnEQ3NfRRZ9tvmpDW6JFrvweBE5sanxnXSpJL1dvbB",
      "symbol": "wBIRD",
      "name": "Bird.Money (Wormhole)",
      "decimals": 9,
      "logoURI": "https://raw.githubusercontent.com/solana-labs/token-list/main/assets/mainnet/FTPnEQ3NfRRZ9tvmpDW6JFrvweBE5sanxnXSpJL1dvbB/logo.png",
      "tags": [
        "wrapped",
        "wormhole"
      ],
      "extensions": {
        "address": "0x70401dFD142A16dC7031c56E862Fc88Cb9537Ce0",
        "bridgeContract": "https://etherscan.io/address/0xf92cD566Ea4864356C5491c177A430C222d7e678",
        "assetContract": "https://etherscan.io/address/0x70401dFD142A16dC7031c56E862Fc88Cb9537Ce0",
        "coingeckoId": "bird-money"
      }
    },
    {
      "chainId": 101,
      "address": "QVDE6rhcGPSB3ex5T7vWBzvoSRUXULjuSGpVuKwu5XH",
      "symbol": "wAXN",
      "name": "Axion (Wormhole)",
      "decimals": 9,
      "logoURI": "https://raw.githubusercontent.com/solana-labs/token-list/main/assets/mainnet/QVDE6rhcGPSB3ex5T7vWBzvoSRUXULjuSGpVuKwu5XH/logo.png",
      "tags": [
        "wrapped",
        "wormhole"
      ],
      "extensions": {
        "address": "0x71F85B2E46976bD21302B64329868fd15eb0D127",
        "bridgeContract": "https://etherscan.io/address/0xf92cD566Ea4864356C5491c177A430C222d7e678",
        "assetContract": "https://etherscan.io/address/0x71F85B2E46976bD21302B64329868fd15eb0D127",
        "coingeckoId": "axion"
      }
    },
    {
      "chainId": 101,
      "address": "J6AbGG62yo9UJ2T9r9GM7pnoRNui5DsZDnPbiNAPqbVd",
      "symbol": "wBMI",
      "name": "Bridge Mutual (Wormhole)",
      "decimals": 9,
      "logoURI": "https://raw.githubusercontent.com/solana-labs/token-list/main/assets/mainnet/J6AbGG62yo9UJ2T9r9GM7pnoRNui5DsZDnPbiNAPqbVd/logo.png",
      "tags": [
        "wrapped",
        "wormhole"
      ],
      "extensions": {
        "address": "0x725C263e32c72dDC3A19bEa12C5a0479a81eE688",
        "bridgeContract": "https://etherscan.io/address/0xf92cD566Ea4864356C5491c177A430C222d7e678",
        "assetContract": "https://etherscan.io/address/0x725C263e32c72dDC3A19bEa12C5a0479a81eE688",
        "coingeckoId": "bridge-mutual"
      }
    },
    {
      "chainId": 101,
      "address": "4wvHoaxxZxFeNrMTP8bLVRh1ziSBV7crN665WX4rRMqe",
      "symbol": "wDYT",
      "name": "DoYourTip (Wormhole)",
      "decimals": 9,
      "logoURI": "https://raw.githubusercontent.com/solana-labs/token-list/main/assets/mainnet/4wvHoaxxZxFeNrMTP8bLVRh1ziSBV7crN665WX4rRMqe/logo.png",
      "tags": [
        "wrapped",
        "wormhole"
      ],
      "extensions": {
        "address": "0x740623d2c797b7D8D1EcB98e9b4Afcf99Ec31E14",
        "bridgeContract": "https://etherscan.io/address/0xf92cD566Ea4864356C5491c177A430C222d7e678",
        "assetContract": "https://etherscan.io/address/0x740623d2c797b7D8D1EcB98e9b4Afcf99Ec31E14",
        "coingeckoId": "dynamite"
      }
    },
    {
      "chainId": 101,
      "address": "Fe5fWjCLDMJoi4sTmfR2VW4BT1LwsbR1n6QAjzJQvhhf",
      "symbol": "wBBR",
      "name": "BitberryToken (Wormhole)",
      "decimals": 9,
      "logoURI": "https://raw.githubusercontent.com/solana-labs/token-list/main/assets/mainnet/Fe5fWjCLDMJoi4sTmfR2VW4BT1LwsbR1n6QAjzJQvhhf/logo.png",
      "tags": [
        "wrapped",
        "wormhole"
      ],
      "extensions": {
        "address": "0x7671904eed7f10808B664fc30BB8693FD7237abF",
        "bridgeContract": "https://etherscan.io/address/0xf92cD566Ea4864356C5491c177A430C222d7e678",
        "assetContract": "https://etherscan.io/address/0x7671904eed7f10808B664fc30BB8693FD7237abF",
        "coingeckoId": "bitberry-token"
      }
    },
    {
      "chainId": 101,
      "address": "5J9yhFRnQZx3RiqHzfQpAffX5UQz3k8vQCZH2g9Z9sDg",
      "symbol": "wWAXE",
      "name": "WAX Economic Token (Wormhole)",
      "decimals": 8,
      "logoURI": "https://raw.githubusercontent.com/solana-labs/token-list/main/assets/mainnet/5J9yhFRnQZx3RiqHzfQpAffX5UQz3k8vQCZH2g9Z9sDg/logo.png",
      "tags": [
        "wrapped",
        "wormhole"
      ],
      "extensions": {
        "address": "0x7a2Bc711E19ba6aff6cE8246C546E8c4B4944DFD",
        "bridgeContract": "https://etherscan.io/address/0xf92cD566Ea4864356C5491c177A430C222d7e678",
        "assetContract": "https://etherscan.io/address/0x7a2Bc711E19ba6aff6cE8246C546E8c4B4944DFD",
        "coingeckoId": "waxe"
      }
    },
    {
      "chainId": 101,
      "address": "4DHywS5EjUTF5AYisPZiJbWcCV4gfpH98oKxpgyKRnnQ",
      "symbol": "wMATIC",
      "name": "Matic Token (Wormhole)",
      "decimals": 9,
      "logoURI": "https://raw.githubusercontent.com/solana-labs/token-list/main/assets/mainnet/4DHywS5EjUTF5AYisPZiJbWcCV4gfpH98oKxpgyKRnnQ/logo.png",
      "tags": [
        "wrapped",
        "wormhole"
      ],
      "extensions": {
        "address": "0x7D1AfA7B718fb893dB30A3aBc0Cfc608AaCfeBB0",
        "bridgeContract": "https://etherscan.io/address/0xf92cD566Ea4864356C5491c177A430C222d7e678",
        "assetContract": "https://etherscan.io/address/0x7D1AfA7B718fb893dB30A3aBc0Cfc608AaCfeBB0",
        "coingeckoId": "matic-network"
      }
    },
    {
      "chainId": 101,
      "address": "Au9E8ygQdTJQZXmNKPdtLEP8rGjC4qsGRhkJgjFNPAr8",
      "symbol": "wXRT",
      "name": "Robonomics (Wormhole)",
      "decimals": 9,
      "logoURI": "https://raw.githubusercontent.com/solana-labs/token-list/main/assets/mainnet/Au9E8ygQdTJQZXmNKPdtLEP8rGjC4qsGRhkJgjFNPAr8/logo.png",
      "tags": [
        "wrapped",
        "wormhole"
      ],
      "extensions": {
        "address": "0x7dE91B204C1C737bcEe6F000AAA6569Cf7061cb7",
        "bridgeContract": "https://etherscan.io/address/0xf92cD566Ea4864356C5491c177A430C222d7e678",
        "assetContract": "https://etherscan.io/address/0x7dE91B204C1C737bcEe6F000AAA6569Cf7061cb7",
        "coingeckoId": "robonomics-network"
      }
    },
    {
      "chainId": 101,
      "address": "5DQZ14hLDxveMH7NyGmTmUTRGgVAVXADp3cP2UHeH6hM",
      "symbol": "wAAVE",
      "name": "Aave Token (Wormhole)",
      "decimals": 9,
      "logoURI": "https://raw.githubusercontent.com/solana-labs/token-list/main/assets/mainnet/5DQZ14hLDxveMH7NyGmTmUTRGgVAVXADp3cP2UHeH6hM/logo.png",
      "tags": [
        "wrapped",
        "wormhole"
      ],
      "extensions": {
        "address": "0x7Fc66500c84A76Ad7e9c93437bFc5Ac33E2DDaE9",
        "bridgeContract": "https://etherscan.io/address/0xf92cD566Ea4864356C5491c177A430C222d7e678",
        "assetContract": "https://etherscan.io/address/0x7Fc66500c84A76Ad7e9c93437bFc5Ac33E2DDaE9",
        "coingeckoId": "aave"
      }
    },
    {
      "chainId": 101,
      "address": "Arc2ZVKNCdDU4vB8Ubud5QayDtjo2oJF9xVrUPQ6TWxF",
      "symbol": "wLEND",
      "name": "Lend (Wormhole)",
      "decimals": 9,
      "logoURI": "https://raw.githubusercontent.com/solana-labs/token-list/main/assets/mainnet/Arc2ZVKNCdDU4vB8Ubud5QayDtjo2oJF9xVrUPQ6TWxF/logo.png",
      "tags": [
        "wrapped",
        "wormhole"
      ],
      "extensions": {
        "address": "0x80fB784B7eD66730e8b1DBd9820aFD29931aab03",
        "bridgeContract": "https://etherscan.io/address/0xf92cD566Ea4864356C5491c177A430C222d7e678",
        "assetContract": "https://etherscan.io/address/0x80fB784B7eD66730e8b1DBd9820aFD29931aab03",
        "coingeckoId": "ethlend"
      }
    },
    {
      "chainId": 101,
      "address": "2ctKUDkGBnVykt31AhMPhHvAQWJvoNGbLh7aRidjtAqv",
      "symbol": "wPOLS",
      "name": "PolkastarterToken (Wormhole)",
      "decimals": 9,
      "logoURI": "https://raw.githubusercontent.com/solana-labs/token-list/main/assets/mainnet/2ctKUDkGBnVykt31AhMPhHvAQWJvoNGbLh7aRidjtAqv/logo.png",
      "tags": [
        "wrapped",
        "wormhole"
      ],
      "extensions": {
        "address": "0x83e6f1E41cdd28eAcEB20Cb649155049Fac3D5Aa",
        "bridgeContract": "https://etherscan.io/address/0xf92cD566Ea4864356C5491c177A430C222d7e678",
        "assetContract": "https://etherscan.io/address/0x83e6f1E41cdd28eAcEB20Cb649155049Fac3D5Aa",
        "coingeckoId": "polkastarter"
      }
    },
    {
      "chainId": 101,
      "address": "8FnkznYpHvKiaBkgatVoCrNiS5y5KW62JqgjnxVhDejC",
      "symbol": "wUBT",
      "name": "Unibright (Wormhole)",
      "decimals": 8,
      "logoURI": "https://raw.githubusercontent.com/solana-labs/token-list/main/assets/mainnet/8FnkznYpHvKiaBkgatVoCrNiS5y5KW62JqgjnxVhDejC/logo.png",
      "tags": [
        "wrapped",
        "wormhole"
      ],
      "extensions": {
        "address": "0x8400D94A5cb0fa0D041a3788e395285d61c9ee5e",
        "bridgeContract": "https://etherscan.io/address/0xf92cD566Ea4864356C5491c177A430C222d7e678",
        "assetContract": "https://etherscan.io/address/0x8400D94A5cb0fa0D041a3788e395285d61c9ee5e",
        "coingeckoId": "unibright"
      }
    },
    {
      "chainId": 101,
      "address": "4LLAYXVmT3U8Sew6k3tk66zk3btT91QRzQzxcNX8XhzV",
      "symbol": "wDIA",
      "name": "DIA (Wormhole)",
      "decimals": 9,
      "logoURI": "https://raw.githubusercontent.com/solana-labs/token-list/main/assets/mainnet/4LLAYXVmT3U8Sew6k3tk66zk3btT91QRzQzxcNX8XhzV/logo.png",
      "tags": [
        "wrapped",
        "wormhole"
      ],
      "extensions": {
        "address": "0x84cA8bc7997272c7CfB4D0Cd3D55cd942B3c9419",
        "bridgeContract": "https://etherscan.io/address/0xf92cD566Ea4864356C5491c177A430C222d7e678",
        "assetContract": "https://etherscan.io/address/0x84cA8bc7997272c7CfB4D0Cd3D55cd942B3c9419",
        "coingeckoId": "dia-data"
      }
    },
    {
      "chainId": 101,
      "address": "8L8pDf3jutdpdr4m3np68CL9ZroLActrqwxi6s9Ah5xU",
      "symbol": "wFRAX",
      "name": "Frax (Wormhole)",
      "decimals": 9,
      "logoURI": "https://raw.githubusercontent.com/solana-labs/token-list/main/assets/mainnet/8L8pDf3jutdpdr4m3np68CL9ZroLActrqwxi6s9Ah5xU/logo.png",
      "tags": [
        "wrapped",
        "wormhole"
      ],
      "extensions": {
        "address": "0x853d955aCEf822Db058eb8505911ED77F175b99e",
        "bridgeContract": "https://etherscan.io/address/0xf92cD566Ea4864356C5491c177A430C222d7e678",
        "assetContract": "https://etherscan.io/address/0x853d955aCEf822Db058eb8505911ED77F175b99e",
        "coingeckoId": "frax"
      }
    },
    {
      "chainId": 101,
      "address": "H3oVL2zJpHJaDoRfQmSrftv3fkGzvsiQgugCZmcRBykG",
      "symbol": "wKEEP",
      "name": "KEEP Token (Wormhole)",
      "decimals": 9,
      "logoURI": "https://raw.githubusercontent.com/solana-labs/token-list/main/assets/mainnet/H3oVL2zJpHJaDoRfQmSrftv3fkGzvsiQgugCZmcRBykG/logo.png",
      "tags": [
        "wrapped",
        "wormhole"
      ],
      "extensions": {
        "address": "0x85Eee30c52B0b379b046Fb0F85F4f3Dc3009aFEC",
        "bridgeContract": "https://etherscan.io/address/0xf92cD566Ea4864356C5491c177A430C222d7e678",
        "assetContract": "https://etherscan.io/address/0x85Eee30c52B0b379b046Fb0F85F4f3Dc3009aFEC",
        "coingeckoId": "keep-network"
      }
    },
    {
      "chainId": 101,
      "address": "64oqP1dFqqD8NEL4RPCpMyrHmpo31rj3nYxULVXvayfW",
      "symbol": "wRSR",
      "name": "Reserve Rights (Wormhole)",
      "decimals": 9,
      "logoURI": "https://raw.githubusercontent.com/solana-labs/token-list/main/assets/mainnet/64oqP1dFqqD8NEL4RPCpMyrHmpo31rj3nYxULVXvayfW/logo.png",
      "tags": [
        "wrapped",
        "wormhole"
      ],
      "extensions": {
        "address": "0x8762db106B2c2A0bccB3A80d1Ed41273552616E8",
        "bridgeContract": "https://etherscan.io/address/0xf92cD566Ea4864356C5491c177A430C222d7e678",
        "assetContract": "https://etherscan.io/address/0x8762db106B2c2A0bccB3A80d1Ed41273552616E8",
        "coingeckoId": "reserve-rights-token"
      }
    },
    {
      "chainId": 101,
      "address": "5SU7veiCRA16ZxnS24kCC1dwQYVwi3whvTdM48iNE1Rm",
      "symbol": "wMPH",
      "name": "88mph.app (Wormhole)",
      "decimals": 9,
      "logoURI": "https://raw.githubusercontent.com/solana-labs/token-list/main/assets/mainnet/5SU7veiCRA16ZxnS24kCC1dwQYVwi3whvTdM48iNE1Rm/logo.png",
      "tags": [
        "wrapped",
        "wormhole"
      ],
      "extensions": {
        "address": "0x8888801aF4d980682e47f1A9036e589479e835C5",
        "bridgeContract": "https://etherscan.io/address/0xf92cD566Ea4864356C5491c177A430C222d7e678",
        "assetContract": "https://etherscan.io/address/0x8888801aF4d980682e47f1A9036e589479e835C5",
        "coingeckoId": "88mph"
      }
    },
    {
      "chainId": 101,
      "address": "5fv26ojhPHWNaikXcMf2TBu4JENjLQ2PWgWYeitttVwv",
      "symbol": "wPAID",
      "name": "PAID Network (Wormhole)",
      "decimals": 9,
      "logoURI": "https://raw.githubusercontent.com/solana-labs/token-list/main/assets/mainnet/5fv26ojhPHWNaikXcMf2TBu4JENjLQ2PWgWYeitttVwv/logo.png",
      "tags": [
        "wrapped",
        "wormhole"
      ],
      "extensions": {
        "address": "0x8c8687fC965593DFb2F0b4EAeFD55E9D8df348df",
        "bridgeContract": "https://etherscan.io/address/0xf92cD566Ea4864356C5491c177A430C222d7e678",
        "assetContract": "https://etherscan.io/address/0x8c8687fC965593DFb2F0b4EAeFD55E9D8df348df",
        "coingeckoId": "paid-network"
      }
    },
    {
      "chainId": 101,
      "address": "ACr98v3kv9qaGnR3p2BfsoSK9Q2ZmP6zUkm3qxv5ZJDd",
      "symbol": "wSXP",
      "name": "Swipe (Wormhole)",
      "decimals": 9,
      "logoURI": "https://raw.githubusercontent.com/solana-labs/token-list/main/assets/mainnet/ACr98v3kv9qaGnR3p2BfsoSK9Q2ZmP6zUkm3qxv5ZJDd/logo.png",
      "tags": [
        "wrapped",
        "wormhole"
      ],
      "extensions": {
        "address": "0x8CE9137d39326AD0cD6491fb5CC0CbA0e089b6A9",
        "bridgeContract": "https://etherscan.io/address/0xf92cD566Ea4864356C5491c177A430C222d7e678",
        "assetContract": "https://etherscan.io/address/0x8CE9137d39326AD0cD6491fb5CC0CbA0e089b6A9",
        "coingeckoId": "swipe"
      }
    },
    {
      "chainId": 101,
      "address": "7gBuzBcJ7V48m8TiKJ1XWNDUerK2XfAbjxuRiKMb6S8Z",
      "symbol": "wREQ",
      "name": "Request Token (Wormhole)",
      "decimals": 9,
      "logoURI": "https://raw.githubusercontent.com/solana-labs/token-list/main/assets/mainnet/7gBuzBcJ7V48m8TiKJ1XWNDUerK2XfAbjxuRiKMb6S8Z/logo.png",
      "tags": [
        "wrapped",
        "wormhole"
      ],
      "extensions": {
        "address": "0x8f8221aFbB33998d8584A2B05749bA73c37a938a",
        "bridgeContract": "https://etherscan.io/address/0xf92cD566Ea4864356C5491c177A430C222d7e678",
        "assetContract": "https://etherscan.io/address/0x8f8221aFbB33998d8584A2B05749bA73c37a938a",
        "coingeckoId": "request-network"
      }
    },
    {
      "chainId": 101,
      "address": "CtDjsryLtwZCLj8TeniV7tWHbkaREfjKDWpvyQvsTyek",
      "symbol": "wWHALE",
      "name": "WHALE (Wormhole)",
      "decimals": 4,
      "logoURI": "https://raw.githubusercontent.com/solana-labs/token-list/main/assets/mainnet/CtDjsryLtwZCLj8TeniV7tWHbkaREfjKDWpvyQvsTyek/logo.png",
      "tags": [
        "wrapped",
        "wormhole"
      ],
      "extensions": {
        "address": "0x9355372396e3F6daF13359B7b607a3374cc638e0",
        "bridgeContract": "https://etherscan.io/address/0xf92cD566Ea4864356C5491c177A430C222d7e678",
        "assetContract": "https://etherscan.io/address/0x9355372396e3F6daF13359B7b607a3374cc638e0",
        "coingeckoId": "whale"
      }
    },
    {
      "chainId": 101,
      "address": "JDUgn6JUSwufqqthRdnZZKWv2vEdYvHxigF5Hk79yxRm",
      "symbol": "wPNK",
      "name": "Pinakion (Wormhole)",
      "decimals": 9,
      "logoURI": "https://raw.githubusercontent.com/solana-labs/token-list/main/assets/mainnet/JDUgn6JUSwufqqthRdnZZKWv2vEdYvHxigF5Hk79yxRm/logo.png",
      "tags": [
        "wrapped",
        "wormhole"
      ],
      "extensions": {
        "address": "0x93ED3FBe21207Ec2E8f2d3c3de6e058Cb73Bc04d",
        "bridgeContract": "https://etherscan.io/address/0xf92cD566Ea4864356C5491c177A430C222d7e678",
        "assetContract": "https://etherscan.io/address/0x93ED3FBe21207Ec2E8f2d3c3de6e058Cb73Bc04d",
        "coingeckoId": "kleros"
      }
    },
    {
      "chainId": 101,
      "address": "Gw7M5dqZJ6B6a8dYkDry6z9t9FuUA2xPUokjV2cortoq",
      "symbol": "KRW",
      "name": "Krown",
      "decimals": 18,
      "logoURI": "https://raw.githubusercontent.com/solana-labs/token-list/main/assets/mainnet/Gw7M5dqZJ6B6a8dYkDry6z9t9FuUA2xPUokjV2cortoq/logo.png",
      "tags": [
        "wrapped"
      ],
      "extensions": {
        "address": "0x1446f3cedf4d86a9399e49f7937766e6de2a3aab",
        "bridgeContract": "https://bscscan.com/address/0x0ac4a2f14927c7e038a3962b647dc7527d8a7229",
        "assetContract": "https://www.bscscan.com/address/0x1446f3cedf4d86a9399e49f7937766e6de2a3aab",
        "coingeckoId": "krown",
        "website": "https://kingdefi.io",
        "twitter": "https://twitter.com/kingdefi2"
      }
    },
    {
      "chainId": 101,
      "address": "EJKqF4p7xVhXkcDNCrVQJE4osow76226bc6u3AtsGXaG",
      "symbol": "wAPY",
      "name": "APY Governance Token (Wormhole)",
      "decimals": 9,
      "logoURI": "https://raw.githubusercontent.com/solana-labs/token-list/main/assets/mainnet/EJKqF4p7xVhXkcDNCrVQJE4osow76226bc6u3AtsGXaG/logo.png",
      "tags": [
        "wrapped",
        "wormhole"
      ],
      "extensions": {
        "address": "0x95a4492F028aa1fd432Ea71146b433E7B4446611",
        "bridgeContract": "https://etherscan.io/address/0xf92cD566Ea4864356C5491c177A430C222d7e678",
        "assetContract": "https://etherscan.io/address/0x95a4492F028aa1fd432Ea71146b433E7B4446611",
        "coingeckoId": "apy-finance"
      }
    },
    {
      "chainId": 101,
      "address": "AF7Dv5Vzi1dT2fLnz4ysiRQ6FxGN1M6mrmHwgNpx7FVH",
      "symbol": "wOCEAN",
      "name": "Ocean Protocol (Wormhole)",
      "decimals": 9,
      "logoURI": "https://raw.githubusercontent.com/solana-labs/token-list/main/assets/mainnet/AF7Dv5Vzi1dT2fLnz4ysiRQ6FxGN1M6mrmHwgNpx7FVH/logo.png",
      "tags": [
        "wrapped",
        "wormhole"
      ],
      "extensions": {
        "address": "0x967da4048cD07aB37855c090aAF366e4ce1b9F48",
        "bridgeContract": "https://etherscan.io/address/0xf92cD566Ea4864356C5491c177A430C222d7e678",
        "assetContract": "https://etherscan.io/address/0x967da4048cD07aB37855c090aAF366e4ce1b9F48",
        "coingeckoId": "ocean-protocol"
      }
    },
    {
      "chainId": 101,
      "address": "AyNULvvLGW11fThvhncqNRjEgmDbMEHdDL4HqXD6SM8V",
      "symbol": "wSPI",
      "name": "Shopping.io (Wormhole)",
      "decimals": 9,
      "logoURI": "https://raw.githubusercontent.com/solana-labs/token-list/main/assets/mainnet/AyNULvvLGW11fThvhncqNRjEgmDbMEHdDL4HqXD6SM8V/logo.png",
      "tags": [
        "wrapped",
        "wormhole"
      ],
      "extensions": {
        "address": "0x9B02dD390a603Add5c07f9fd9175b7DABE8D63B7",
        "bridgeContract": "https://etherscan.io/address/0xf92cD566Ea4864356C5491c177A430C222d7e678",
        "assetContract": "https://etherscan.io/address/0x9B02dD390a603Add5c07f9fd9175b7DABE8D63B7",
        "coingeckoId": "shopping-io"
      }
    },
    {
      "chainId": 101,
      "address": "3UeKTABxz9XexDtyKq646rSQvx8GVpKNwfMoKKfxsTsF",
      "symbol": "wBBTC",
      "name": "Binance Wrapped BTC (Wormhole)",
      "decimals": 8,
      "logoURI": "https://raw.githubusercontent.com/solana-labs/token-list/main/assets/mainnet/3UeKTABxz9XexDtyKq646rSQvx8GVpKNwfMoKKfxsTsF/logo.png",
      "tags": [
        "wrapped",
        "wormhole"
      ],
      "extensions": {
        "address": "0x9BE89D2a4cd102D8Fecc6BF9dA793be995C22541",
        "bridgeContract": "https://etherscan.io/address/0xf92cD566Ea4864356C5491c177A430C222d7e678",
        "assetContract": "https://etherscan.io/address/0x9BE89D2a4cd102D8Fecc6BF9dA793be995C22541",
        "coingeckoId": "binance-wrapped-btc"
      }
    },
    {
      "chainId": 101,
      "address": "DsGbyCHbG4vSWBqAprR2eWuUAg8fXAgYkWL9psgvYZn5",
      "symbol": "wUNISTAKE",
      "name": "Unistake (Wormhole)",
      "decimals": 9,
      "logoURI": "https://raw.githubusercontent.com/solana-labs/token-list/main/assets/mainnet/DsGbyCHbG4vSWBqAprR2eWuUAg8fXAgYkWL9psgvYZn5/logo.png",
      "tags": [
        "wrapped",
        "wormhole"
      ],
      "extensions": {
        "address": "0x9Ed8e7C9604790F7Ec589F99b94361d8AAB64E5E",
        "bridgeContract": "https://etherscan.io/address/0xf92cD566Ea4864356C5491c177A430C222d7e678",
        "assetContract": "https://etherscan.io/address/0x9Ed8e7C9604790F7Ec589F99b94361d8AAB64E5E",
        "coingeckoId": "unistake"
      }
    },
    {
      "chainId": 101,
      "address": "GBvv3jn9u6pZqPd2GVnQ7BKJzLwQnEWe4ci9k359PN9Z",
      "symbol": "wMKR",
      "name": "MakerDAO (Wormhole)",
      "decimals": 9,
      "logoURI": "https://raw.githubusercontent.com/solana-labs/token-list/main/assets/mainnet/GBvv3jn9u6pZqPd2GVnQ7BKJzLwQnEWe4ci9k359PN9Z/logo.png",
      "tags": [
        "wrapped",
        "wormhole"
      ],
      "extensions": {
        "address": "0x9f8F72aA9304c8B593d555F12eF6589cC3A579A2",
        "bridgeContract": "https://etherscan.io/address/0xf92cD566Ea4864356C5491c177A430C222d7e678",
        "assetContract": "https://etherscan.io/address/0x9f8F72aA9304c8B593d555F12eF6589cC3A579A2",
        "coingeckoId": "maker"
      }
    },
    {
      "chainId": 101,
      "address": "53ETjuzUNHG8c7rZ2hxQLQfN5R6tEYtdYwNQsa68xFUk",
      "symbol": "wFARM",
      "name": "FARM Reward Token (Wormhole)",
      "decimals": 9,
      "logoURI": "https://raw.githubusercontent.com/solana-labs/token-list/main/assets/mainnet/53ETjuzUNHG8c7rZ2hxQLQfN5R6tEYtdYwNQsa68xFUk/logo.png",
      "tags": [
        "wrapped",
        "wormhole"
      ],
      "extensions": {
        "address": "0xa0246c9032bC3A600820415aE600c6388619A14D",
        "bridgeContract": "https://etherscan.io/address/0xf92cD566Ea4864356C5491c177A430C222d7e678",
        "assetContract": "https://etherscan.io/address/0xa0246c9032bC3A600820415aE600c6388619A14D",
        "coingeckoId": "harvest-finance"
      }
    },
    {
      "chainId": 101,
      "address": "FVsXUnbhifqJ4LiXQEbpUtXVdB8T5ADLKqSs5t1oc54F",
      "symbol": "wUSDC",
      "name": "USD Coin (Wormhole)",
      "decimals": 6,
      "logoURI": "https://raw.githubusercontent.com/solana-labs/token-list/main/assets/mainnet/FVsXUnbhifqJ4LiXQEbpUtXVdB8T5ADLKqSs5t1oc54F/logo.png",
      "tags": [
        "wrapped",
        "wormhole"
      ],
      "extensions": {
        "address": "0xA0b86991c6218b36c1d19D4a2e9Eb0cE3606eB48",
        "bridgeContract": "https://etherscan.io/address/0xf92cD566Ea4864356C5491c177A430C222d7e678",
        "assetContract": "https://etherscan.io/address/0xA0b86991c6218b36c1d19D4a2e9Eb0cE3606eB48",
        "coingeckoId": "usd-coin"
      }
    },
    {
      "chainId": 101,
      "address": "EjBpnWzWZeW1PKzfCszLdHgENZLZDoTNaEmz8BddpWJx",
      "symbol": "wANT",
      "name": "Aragon Network Token (Wormhole)",
      "decimals": 9,
      "logoURI": "https://raw.githubusercontent.com/solana-labs/token-list/main/assets/mainnet/EjBpnWzWZeW1PKzfCszLdHgENZLZDoTNaEmz8BddpWJx/logo.png",
      "tags": [
        "wrapped",
        "wormhole"
      ],
      "extensions": {
        "address": "0xa117000000f279D81A1D3cc75430fAA017FA5A2e",
        "bridgeContract": "https://etherscan.io/address/0xf92cD566Ea4864356C5491c177A430C222d7e678",
        "assetContract": "https://etherscan.io/address/0xa117000000f279D81A1D3cc75430fAA017FA5A2e",
        "coingeckoId": "aragon"
      }
    },
    {
      "chainId": 101,
      "address": "Rs4LHZ4WogZCAkCzfsKJib5LLnYL6xcVAfTcLQiSjg2",
      "symbol": "wNPXS",
      "name": "Pundi X Token (Wormhole)",
      "decimals": 9,
      "logoURI": "https://raw.githubusercontent.com/solana-labs/token-list/main/assets/mainnet/Rs4LHZ4WogZCAkCzfsKJib5LLnYL6xcVAfTcLQiSjg2/logo.png",
      "tags": [
        "wrapped",
        "wormhole"
      ],
      "extensions": {
        "address": "0xA15C7Ebe1f07CaF6bFF097D8a589fb8AC49Ae5B3",
        "bridgeContract": "https://etherscan.io/address/0xf92cD566Ea4864356C5491c177A430C222d7e678",
        "assetContract": "https://etherscan.io/address/0xA15C7Ebe1f07CaF6bFF097D8a589fb8AC49Ae5B3",
        "coingeckoId": "pundi-x"
      }
    },
    {
      "chainId": 101,
      "address": "65ribugkb42AANKYrEeuruhhfXffyE4jY22FUxFbpW7C",
      "symbol": "wRFOX",
      "name": "RFOX (Wormhole)",
      "decimals": 9,
      "logoURI": "https://raw.githubusercontent.com/solana-labs/token-list/main/assets/mainnet/65ribugkb42AANKYrEeuruhhfXffyE4jY22FUxFbpW7C/logo.png",
      "tags": [
        "wrapped",
        "wormhole"
      ],
      "extensions": {
        "address": "0xa1d6Df714F91DeBF4e0802A542E13067f31b8262",
        "bridgeContract": "https://etherscan.io/address/0xf92cD566Ea4864356C5491c177A430C222d7e678",
        "assetContract": "https://etherscan.io/address/0xa1d6Df714F91DeBF4e0802A542E13067f31b8262",
        "coingeckoId": "redfox-labs-2"
      }
    },
    {
      "chainId": 101,
      "address": "T2mo6dnFiutu26KMuCMSjCLBB4ofWvQ3qBJGEMc3JSe",
      "symbol": "wMTA",
      "name": "Meta (Wormhole)",
      "decimals": 9,
      "logoURI": "https://raw.githubusercontent.com/solana-labs/token-list/main/assets/mainnet/T2mo6dnFiutu26KMuCMSjCLBB4ofWvQ3qBJGEMc3JSe/logo.png",
      "tags": [
        "wrapped",
        "wormhole"
      ],
      "extensions": {
        "address": "0xa3BeD4E1c75D00fa6f4E5E6922DB7261B5E9AcD2",
        "bridgeContract": "https://etherscan.io/address/0xf92cD566Ea4864356C5491c177A430C222d7e678",
        "assetContract": "https://etherscan.io/address/0xa3BeD4E1c75D00fa6f4E5E6922DB7261B5E9AcD2",
        "coingeckoId": "meta"
      }
    },
    {
      "chainId": 101,
      "address": "HC8SaUm9rhvVZE5ZwBWiUhFAnCuG8byd5FxKYdpFm5MR",
      "symbol": "wRBC",
      "name": "Rubic (Wormhole)",
      "decimals": 9,
      "logoURI": "https://raw.githubusercontent.com/solana-labs/token-list/main/assets/mainnet/HC8SaUm9rhvVZE5ZwBWiUhFAnCuG8byd5FxKYdpFm5MR/logo.png",
      "tags": [
        "wrapped",
        "wormhole"
      ],
      "extensions": {
        "address": "0xA4EED63db85311E22dF4473f87CcfC3DaDCFA3E3",
        "bridgeContract": "https://etherscan.io/address/0xf92cD566Ea4864356C5491c177A430C222d7e678",
        "assetContract": "https://etherscan.io/address/0xA4EED63db85311E22dF4473f87CcfC3DaDCFA3E3",
        "coingeckoId": "rubic"
      }
    },
    {
      "chainId": 101,
      "address": "9DdtKWoK8cBfLSLhHXHFZzzhxp4rdwHbFEAis8n5AsfQ",
      "symbol": "wNOIA",
      "name": "NOIA Token (Wormhole)",
      "decimals": 9,
      "logoURI": "https://raw.githubusercontent.com/solana-labs/token-list/main/assets/mainnet/9DdtKWoK8cBfLSLhHXHFZzzhxp4rdwHbFEAis8n5AsfQ/logo.png",
      "tags": [
        "wrapped",
        "wormhole"
      ],
      "extensions": {
        "address": "0xa8c8CfB141A3bB59FEA1E2ea6B79b5ECBCD7b6ca",
        "bridgeContract": "https://etherscan.io/address/0xf92cD566Ea4864356C5491c177A430C222d7e678",
        "assetContract": "https://etherscan.io/address/0xa8c8CfB141A3bB59FEA1E2ea6B79b5ECBCD7b6ca",
        "coingeckoId": "noia-network"
      }
    },
    {
      "chainId": 101,
      "address": "DTQStP2z4DRqbNHRxtwThAujr9aPFPsv4y2kkXTVLVvb",
      "symbol": "wCEL",
      "name": "Celsius (Wormhole)",
      "decimals": 4,
      "logoURI": "https://raw.githubusercontent.com/solana-labs/token-list/main/assets/mainnet/DTQStP2z4DRqbNHRxtwThAujr9aPFPsv4y2kkXTVLVvb/logo.png",
      "tags": [
        "wrapped",
        "wormhole"
      ],
      "extensions": {
        "address": "0xaaAEBE6Fe48E54f431b0C390CfaF0b017d09D42d",
        "bridgeContract": "https://etherscan.io/address/0xf92cD566Ea4864356C5491c177A430C222d7e678",
        "assetContract": "https://etherscan.io/address/0xaaAEBE6Fe48E54f431b0C390CfaF0b017d09D42d",
        "coingeckoId": "celsius-degree-token"
      }
    },
    {
      "chainId": 101,
      "address": "59NPV18vAbTgwC9aeEGikrmX3EbZHMEMkZfvcsHBNFr9",
      "symbol": "wCWS",
      "name": "Crowns (Wormhole)",
      "decimals": 9,
      "logoURI": "https://raw.githubusercontent.com/solana-labs/token-list/main/assets/mainnet/59NPV18vAbTgwC9aeEGikrmX3EbZHMEMkZfvcsHBNFr9/logo.png",
      "tags": [
        "wrapped",
        "wormhole"
      ],
      "extensions": {
        "address": "0xaC0104Cca91D167873B8601d2e71EB3D4D8c33e0",
        "bridgeContract": "https://etherscan.io/address/0xf92cD566Ea4864356C5491c177A430C222d7e678",
        "assetContract": "https://etherscan.io/address/0xaC0104Cca91D167873B8601d2e71EB3D4D8c33e0",
        "coingeckoId": "crowns"
      }
    },
    {
      "chainId": 101,
      "address": "4811JP9i35zgAxSFZjGXQwew6xd1qSBE4xdMFik2J14Z",
      "symbol": "wROOM",
      "name": "OptionRoom Token (Wormhole)",
      "decimals": 9,
      "logoURI": "https://raw.githubusercontent.com/solana-labs/token-list/main/assets/mainnet/4811JP9i35zgAxSFZjGXQwew6xd1qSBE4xdMFik2J14Z/logo.png",
      "tags": [
        "wrapped",
        "wormhole"
      ],
      "extensions": {
        "address": "0xAd4f86a25bbc20FfB751f2FAC312A0B4d8F88c64",
        "bridgeContract": "https://etherscan.io/address/0xf92cD566Ea4864356C5491c177A430C222d7e678",
        "assetContract": "https://etherscan.io/address/0xAd4f86a25bbc20FfB751f2FAC312A0B4d8F88c64",
        "coingeckoId": "option-room"
      }
    },
    {
      "chainId": 101,
      "address": "2VAdvHWMpzMnDYYn64MgqLNpGQ19iCiusCet8JLMtxU5",
      "symbol": "wYOP",
      "name": "YOP (Wormhole)",
      "decimals": 8,
      "logoURI": "https://raw.githubusercontent.com/solana-labs/token-list/main/assets/mainnet/2VAdvHWMpzMnDYYn64MgqLNpGQ19iCiusCet8JLMtxU5/logo.png",
      "tags": [
        "wrapped",
        "wormhole"
      ],
      "extensions": {
        "address": "0xAE1eaAE3F627AAca434127644371b67B18444051",
        "bridgeContract": "https://etherscan.io/address/0xf92cD566Ea4864356C5491c177A430C222d7e678",
        "assetContract": "https://etherscan.io/address/0xAE1eaAE3F627AAca434127644371b67B18444051",
        "coingeckoId": "yield-optimization-platform"
      }
    },
    {
      "chainId": 101,
      "address": "AKiTcEWZarsnUbKkwQVRjJni5eqwiNeBQsJ3nrADacT4",
      "symbol": "wLGCY",
      "name": "LGCY Network (Wormhole)",
      "decimals": 9,
      "logoURI": "https://raw.githubusercontent.com/solana-labs/token-list/main/assets/mainnet/AKiTcEWZarsnUbKkwQVRjJni5eqwiNeBQsJ3nrADacT4/logo.png",
      "tags": [
        "wrapped",
        "wormhole"
      ],
      "extensions": {
        "address": "0xaE697F994Fc5eBC000F8e22EbFfeE04612f98A0d",
        "bridgeContract": "https://etherscan.io/address/0xf92cD566Ea4864356C5491c177A430C222d7e678",
        "assetContract": "https://etherscan.io/address/0xaE697F994Fc5eBC000F8e22EbFfeE04612f98A0d",
        "coingeckoId": "lgcy-network"
      }
    },
    {
      "chainId": 101,
      "address": "4kPHTMfSD1k3SytAMKEVRWH5ip6WD5U52tC5q6TuXUNU",
      "symbol": "wRFuel",
      "name": "Rio Fuel Token (Wormhole)",
      "decimals": 9,
      "logoURI": "https://raw.githubusercontent.com/solana-labs/token-list/main/assets/mainnet/4kPHTMfSD1k3SytAMKEVRWH5ip6WD5U52tC5q6TuXUNU/logo.png",
      "tags": [
        "wrapped",
        "wormhole"
      ],
      "extensions": {
        "address": "0xaf9f549774ecEDbD0966C52f250aCc548D3F36E5",
        "bridgeContract": "https://etherscan.io/address/0xf92cD566Ea4864356C5491c177A430C222d7e678",
        "assetContract": "https://etherscan.io/address/0xaf9f549774ecEDbD0966C52f250aCc548D3F36E5",
        "coingeckoId": "rio-defi"
      }
    },
    {
      "chainId": 101,
      "address": "E1w2uKRsVJeDf1Qqbk7DDKEDe7NCYwh8ySgqCaEZ4BTC",
      "symbol": "wMAHA",
      "name": "MahaDAO (Wormhole)",
      "decimals": 9,
      "logoURI": "https://raw.githubusercontent.com/solana-labs/token-list/main/assets/mainnet/E1w2uKRsVJeDf1Qqbk7DDKEDe7NCYwh8ySgqCaEZ4BTC/logo.png",
      "tags": [
        "wrapped",
        "wormhole"
      ],
      "extensions": {
        "address": "0xB4d930279552397bbA2ee473229f89Ec245bc365",
        "bridgeContract": "https://etherscan.io/address/0xf92cD566Ea4864356C5491c177A430C222d7e678",
        "assetContract": "https://etherscan.io/address/0xB4d930279552397bbA2ee473229f89Ec245bc365",
        "coingeckoId": "mahadao"
      }
    },
    {
      "chainId": 101,
      "address": "4psmnTirimNyPEPEZtkQkdEPJagTXS3a7wsu1XN9MYK3",
      "symbol": "wRPL",
      "name": "Rocket Pool (Wormhole)",
      "decimals": 9,
      "logoURI": "https://raw.githubusercontent.com/solana-labs/token-list/main/assets/mainnet/4psmnTirimNyPEPEZtkQkdEPJagTXS3a7wsu1XN9MYK3/logo.png",
      "tags": [
        "wrapped",
        "wormhole"
      ],
      "extensions": {
        "address": "0xB4EFd85c19999D84251304bDA99E90B92300Bd93",
        "bridgeContract": "https://etherscan.io/address/0xf92cD566Ea4864356C5491c177A430C222d7e678",
        "assetContract": "https://etherscan.io/address/0xB4EFd85c19999D84251304bDA99E90B92300Bd93",
        "coingeckoId": "rocket-pool"
      }
    },
    {
      "chainId": 101,
      "address": "FrhQauNRm7ecom9FRprNcyz58agDe5ujAbAtA9NG6jtU",
      "symbol": "wNEXO",
      "name": "Nexo (Wormhole)",
      "decimals": 9,
      "logoURI": "https://raw.githubusercontent.com/solana-labs/token-list/main/assets/mainnet/FrhQauNRm7ecom9FRprNcyz58agDe5ujAbAtA9NG6jtU/logo.png",
      "tags": [
        "wrapped",
        "wormhole"
      ],
      "extensions": {
        "address": "0xB62132e35a6c13ee1EE0f84dC5d40bad8d815206",
        "bridgeContract": "https://etherscan.io/address/0xf92cD566Ea4864356C5491c177A430C222d7e678",
        "assetContract": "https://etherscan.io/address/0xB62132e35a6c13ee1EE0f84dC5d40bad8d815206",
        "coingeckoId": "nexo"
      }
    },
    {
      "chainId": 101,
      "address": "6G7X1B2f9F7KWcHxS66mn3ax6VPE2UMZud44RX3BzfVo",
      "symbol": "BEHZAT",
      "name": "Behzat Token",
      "decimals": 9,
      "logoURI": "https://raw.githubusercontent.com/solana-labs/token-list/main/assets/mainnet/6G7X1B2f9F7KWcHxS66mn3ax6VPE2UMZud44RX3BzfVo/logo.png",
      "tags": [
        "Token"
      ],
      "extensions": {
        "twitter": "https://twitter.com/Tunay32718753"
      }
    },
    {
      "chainId": 101,
      "address": "AoU75vwpnWEVvfarxRALjzRc8vS9UdDhRMkwoDimt9ss",
      "symbol": "wSFI",
      "name": "Spice (Wormhole)",
      "decimals": 9,
      "logoURI": "https://raw.githubusercontent.com/solana-labs/token-list/main/assets/mainnet/AoU75vwpnWEVvfarxRALjzRc8vS9UdDhRMkwoDimt9ss/logo.png",
      "tags": [
        "wrapped",
        "wormhole"
      ],
      "extensions": {
        "address": "0xb753428af26E81097e7fD17f40c88aaA3E04902c",
        "bridgeContract": "https://etherscan.io/address/0xf92cD566Ea4864356C5491c177A430C222d7e678",
        "assetContract": "https://etherscan.io/address/0xb753428af26E81097e7fD17f40c88aaA3E04902c",
        "coingeckoId": "saffron-finance"
      }
    },
    {
      "chainId": 101,
      "address": "CRZuALvCYjPLB65WFLHh9JkmPWK5C81TXpy2aEEaCjr3",
      "symbol": "wSTBZ",
      "name": "Stabilize Token (Wormhole)",
      "decimals": 9,
      "logoURI": "https://raw.githubusercontent.com/solana-labs/token-list/main/assets/mainnet/CRZuALvCYjPLB65WFLHh9JkmPWK5C81TXpy2aEEaCjr3/logo.png",
      "tags": [
        "wrapped",
        "wormhole"
      ],
      "extensions": {
        "address": "0xB987D48Ed8f2C468D52D6405624EADBa5e76d723",
        "bridgeContract": "https://etherscan.io/address/0xf92cD566Ea4864356C5491c177A430C222d7e678",
        "assetContract": "https://etherscan.io/address/0xB987D48Ed8f2C468D52D6405624EADBa5e76d723",
        "coingeckoId": "stabilize"
      }
    },
    {
      "chainId": 101,
      "address": "HPYXGSdAwyK5GwmuivL8gDdUVRChtgXq6SRat44k4Pat",
      "symbol": "wBAL",
      "name": "Balancer (Wormhole)",
      "decimals": 9,
      "logoURI": "https://raw.githubusercontent.com/solana-labs/token-list/main/assets/mainnet/HPYXGSdAwyK5GwmuivL8gDdUVRChtgXq6SRat44k4Pat/logo.png",
      "tags": [
        "wrapped",
        "wormhole"
      ],
      "extensions": {
        "address": "0xba100000625a3754423978a60c9317c58a424e3D",
        "bridgeContract": "https://etherscan.io/address/0xf92cD566Ea4864356C5491c177A430C222d7e678",
        "assetContract": "https://etherscan.io/address/0xba100000625a3754423978a60c9317c58a424e3D",
        "coingeckoId": "balancer"
      }
    },
    {
      "chainId": 101,
      "address": "AV7NgJV2BsgEukzUTrcUMz3LD37xLcLtygFig5WJ3kQN",
      "symbol": "wBAND",
      "name": "BandToken (Wormhole)",
      "decimals": 9,
      "logoURI": "https://raw.githubusercontent.com/solana-labs/token-list/main/assets/mainnet/AV7NgJV2BsgEukzUTrcUMz3LD37xLcLtygFig5WJ3kQN/logo.png",
      "tags": [
        "wrapped",
        "wormhole"
      ],
      "extensions": {
        "address": "0xBA11D00c5f74255f56a5E366F4F77f5A186d7f55",
        "bridgeContract": "https://etherscan.io/address/0xf92cD566Ea4864356C5491c177A430C222d7e678",
        "assetContract": "https://etherscan.io/address/0xBA11D00c5f74255f56a5E366F4F77f5A186d7f55",
        "coingeckoId": "band-protocol"
      }
    },
    {
      "chainId": 101,
      "address": "4obZok5FFUcQXQoV39hhcqk9xSmo4WnP9wnrNCk1g5BC",
      "symbol": "wSWFL",
      "name": "Swapfolio (Wormhole)",
      "decimals": 9,
      "logoURI": "https://raw.githubusercontent.com/solana-labs/token-list/main/assets/mainnet/4obZok5FFUcQXQoV39hhcqk9xSmo4WnP9wnrNCk1g5BC/logo.png",
      "tags": [
        "wrapped",
        "wormhole"
      ],
      "extensions": {
        "address": "0xBa21Ef4c9f433Ede00badEFcC2754B8E74bd538A",
        "bridgeContract": "https://etherscan.io/address/0xf92cD566Ea4864356C5491c177A430C222d7e678",
        "assetContract": "https://etherscan.io/address/0xBa21Ef4c9f433Ede00badEFcC2754B8E74bd538A",
        "coingeckoId": "swapfolio"
      }
    },
    {
      "chainId": 101,
      "address": "HCP8hGKS6fUGfTA1tQxBKzbXuQk7yktzz71pY8LXVJyR",
      "symbol": "wLRC",
      "name": "LoopringCoin V2 (Wormhole)",
      "decimals": 9,
      "logoURI": "https://raw.githubusercontent.com/solana-labs/token-list/main/assets/mainnet/HCP8hGKS6fUGfTA1tQxBKzbXuQk7yktzz71pY8LXVJyR/logo.png",
      "tags": [
        "wrapped",
        "wormhole"
      ],
      "extensions": {
        "address": "0xBBbbCA6A901c926F240b89EacB641d8Aec7AEafD",
        "bridgeContract": "https://etherscan.io/address/0xf92cD566Ea4864356C5491c177A430C222d7e678",
        "assetContract": "https://etherscan.io/address/0xBBbbCA6A901c926F240b89EacB641d8Aec7AEafD",
        "coingeckoId": "loopring"
      }
    },
    {
      "chainId": 101,
      "address": "9sNArcS6veh7DLEo7Y1ZSbBCYtkuPVE6S3HhVrcWR2Zw",
      "symbol": "wPERP",
      "name": "Perpetual (Wormhole)",
      "decimals": 9,
      "logoURI": "https://raw.githubusercontent.com/solana-labs/token-list/main/assets/mainnet/9sNArcS6veh7DLEo7Y1ZSbBCYtkuPVE6S3HhVrcWR2Zw/logo.png",
      "tags": [
        "wrapped",
        "wormhole"
      ],
      "extensions": {
        "address": "0xbC396689893D065F41bc2C6EcbeE5e0085233447",
        "bridgeContract": "https://etherscan.io/address/0xf92cD566Ea4864356C5491c177A430C222d7e678",
        "assetContract": "https://etherscan.io/address/0xbC396689893D065F41bc2C6EcbeE5e0085233447",
        "coingeckoId": "perpetual-protocol"
      }
    },
    {
      "chainId": 101,
      "address": "3XnhArdJydrpbr9Nbj8wNUaozPL9WAo9YDyNWakhTm9X",
      "symbol": "wCOMP",
      "name": "Compound (Wormhole)",
      "decimals": 9,
      "logoURI": "https://raw.githubusercontent.com/solana-labs/token-list/main/assets/mainnet/3XnhArdJydrpbr9Nbj8wNUaozPL9WAo9YDyNWakhTm9X/logo.png",
      "tags": [
        "wrapped",
        "wormhole"
      ],
      "extensions": {
        "address": "0xc00e94Cb662C3520282E6f5717214004A7f26888",
        "bridgeContract": "https://etherscan.io/address/0xf92cD566Ea4864356C5491c177A430C222d7e678",
        "assetContract": "https://etherscan.io/address/0xc00e94Cb662C3520282E6f5717214004A7f26888",
        "coingeckoId": "compound-governance-token"
      }
    },
    {
      "chainId": 101,
      "address": "CPLNm9UMKfiJKiySQathV99yeSgTVjPDZx4ucFrbp2MD",
      "symbol": "wSNX",
      "name": "Synthetix Network Token (Wormhole)",
      "decimals": 9,
      "logoURI": "https://raw.githubusercontent.com/solana-labs/token-list/main/assets/mainnet/CPLNm9UMKfiJKiySQathV99yeSgTVjPDZx4ucFrbp2MD/logo.png",
      "tags": [
        "wrapped",
        "wormhole"
      ],
      "extensions": {
        "address": "0xC011a73ee8576Fb46F5E1c5751cA3B9Fe0af2a6F",
        "bridgeContract": "https://etherscan.io/address/0xf92cD566Ea4864356C5491c177A430C222d7e678",
        "assetContract": "https://etherscan.io/address/0xC011a73ee8576Fb46F5E1c5751cA3B9Fe0af2a6F",
        "coingeckoId": "havven"
      }
    },
    {
      "chainId": 101,
      "address": "D6eVKSfLdioqo2zG8LbQYFU2gf66FrjKA7afCYNo1GHt",
      "symbol": "wDUCK",
      "name": "DLP Duck Token (Wormhole)",
      "decimals": 9,
      "logoURI": "https://raw.githubusercontent.com/solana-labs/token-list/main/assets/mainnet/D6eVKSfLdioqo2zG8LbQYFU2gf66FrjKA7afCYNo1GHt/logo.png",
      "tags": [
        "wrapped",
        "wormhole"
      ],
      "extensions": {
        "address": "0xC0bA369c8Db6eB3924965e5c4FD0b4C1B91e305F",
        "bridgeContract": "https://etherscan.io/address/0xf92cD566Ea4864356C5491c177A430C222d7e678",
        "assetContract": "https://etherscan.io/address/0xC0bA369c8Db6eB3924965e5c4FD0b4C1B91e305F",
        "coingeckoId": "dlp-duck-token"
      }
    },
    {
      "chainId": 101,
      "address": "9PwPi3DAf9Dy4Y6qJmUzF6fX9CjNwScBidsYqJmcApF8",
      "symbol": "wCHAIN",
      "name": "Chain Games (Wormhole)",
      "decimals": 9,
      "logoURI": "https://raw.githubusercontent.com/solana-labs/token-list/main/assets/mainnet/9PwPi3DAf9Dy4Y6qJmUzF6fX9CjNwScBidsYqJmcApF8/logo.png",
      "tags": [
        "wrapped",
        "wormhole"
      ],
      "extensions": {
        "address": "0xC4C2614E694cF534D407Ee49F8E44D125E4681c4",
        "bridgeContract": "https://etherscan.io/address/0xf92cD566Ea4864356C5491c177A430C222d7e678",
        "assetContract": "https://etherscan.io/address/0xC4C2614E694cF534D407Ee49F8E44D125E4681c4",
        "coingeckoId": "chain-games"
      }
    },
    {
      "chainId": 101,
      "address": "BmxZ1pghpcoyT7aykj7D1o4AxWirTqvD7zD2tNngjirT",
      "symbol": "wGRT",
      "name": "Graph Token (Wormhole)",
      "decimals": 9,
      "logoURI": "https://raw.githubusercontent.com/solana-labs/token-list/main/assets/mainnet/BmxZ1pghpcoyT7aykj7D1o4AxWirTqvD7zD2tNngjirT/logo.png",
      "tags": [
        "wrapped",
        "wormhole"
      ],
      "extensions": {
        "address": "0xc944E90C64B2c07662A292be6244BDf05Cda44a7",
        "bridgeContract": "https://etherscan.io/address/0xf92cD566Ea4864356C5491c177A430C222d7e678",
        "assetContract": "https://etherscan.io/address/0xc944E90C64B2c07662A292be6244BDf05Cda44a7",
        "coingeckoId": "the-graph"
      }
    },
    {
      "chainId": 101,
      "address": "FMr15arp651N6fR2WEL36pCMBnFecHcN6wDxne2Vf3SK",
      "symbol": "wROOT",
      "name": "RootKit (Wormhole)",
      "decimals": 9,
      "logoURI": "https://raw.githubusercontent.com/solana-labs/token-list/main/assets/mainnet/FMr15arp651N6fR2WEL36pCMBnFecHcN6wDxne2Vf3SK/logo.png",
      "tags": [
        "wrapped",
        "wormhole"
      ],
      "extensions": {
        "address": "0xCb5f72d37685C3D5aD0bB5F982443BC8FcdF570E",
        "bridgeContract": "https://etherscan.io/address/0xf92cD566Ea4864356C5491c177A430C222d7e678",
        "assetContract": "https://etherscan.io/address/0xCb5f72d37685C3D5aD0bB5F982443BC8FcdF570E",
        "coingeckoId": "rootkit"
      }
    },
    {
      "chainId": 101,
      "address": "E9X7rKAGfSh1gsHC6qh5MVLkDzRcT64KQbjzvHnc5zEq",
      "symbol": "wSWAP",
      "name": "TrustSwap Token (Wormhole)",
      "decimals": 9,
      "logoURI": "https://raw.githubusercontent.com/solana-labs/token-list/main/assets/mainnet/E9X7rKAGfSh1gsHC6qh5MVLkDzRcT64KQbjzvHnc5zEq/logo.png",
      "tags": [
        "wrapped",
        "wormhole"
      ],
      "extensions": {
        "address": "0xCC4304A31d09258b0029eA7FE63d032f52e44EFe",
        "bridgeContract": "https://etherscan.io/address/0xf92cD566Ea4864356C5491c177A430C222d7e678",
        "assetContract": "https://etherscan.io/address/0xCC4304A31d09258b0029eA7FE63d032f52e44EFe",
        "coingeckoId": "trustswap"
      }
    },
    {
      "chainId": 101,
      "address": "5NEENV1mNvu7MfNNtKuGSDC8zoNStq1tuLkDXFtv6rZd",
      "symbol": "wTVK",
      "name": "Terra Virtua Kolect (Wormhole)",
      "decimals": 9,
      "logoURI": "https://raw.githubusercontent.com/solana-labs/token-list/main/assets/mainnet/5NEENV1mNvu7MfNNtKuGSDC8zoNStq1tuLkDXFtv6rZd/logo.png",
      "tags": [
        "wrapped",
        "wormhole"
      ],
      "extensions": {
        "address": "0xd084B83C305daFD76AE3E1b4E1F1fe2eCcCb3988",
        "bridgeContract": "https://etherscan.io/address/0xf92cD566Ea4864356C5491c177A430C222d7e678",
        "assetContract": "https://etherscan.io/address/0xd084B83C305daFD76AE3E1b4E1F1fe2eCcCb3988",
        "coingeckoId": "terra-virtua-kolect"
      }
    },
    {
      "chainId": 101,
      "address": "5ZXLGj7onpitgtREJNYb51DwDPddvqV1YLC8jn2sgz48",
      "symbol": "wOMG",
      "name": "OMG Network (Wormhole)",
      "decimals": 9,
      "logoURI": "https://raw.githubusercontent.com/solana-labs/token-list/main/assets/mainnet/5ZXLGj7onpitgtREJNYb51DwDPddvqV1YLC8jn2sgz48/logo.png",
      "tags": [
        "wrapped",
        "wormhole"
      ],
      "extensions": {
        "address": "0xd26114cd6EE289AccF82350c8d8487fedB8A0C07",
        "bridgeContract": "https://etherscan.io/address/0xf92cD566Ea4864356C5491c177A430C222d7e678",
        "assetContract": "https://etherscan.io/address/0xd26114cd6EE289AccF82350c8d8487fedB8A0C07",
        "coingeckoId": "omisego"
      }
    },
    {
      "chainId": 101,
      "address": "2Xf2yAXJfg82sWwdLUo2x9mZXy6JCdszdMZkcF1Hf4KV",
      "symbol": "wLUNA",
      "name": "Wrapped LUNA Token (Wormhole)",
      "decimals": 9,
      "logoURI": "https://raw.githubusercontent.com/solana-labs/token-list/main/assets/mainnet/2Xf2yAXJfg82sWwdLUo2x9mZXy6JCdszdMZkcF1Hf4KV/logo.png",
      "tags": [
        "wrapped",
        "wormhole"
      ],
      "extensions": {
        "address": "0xd2877702675e6cEb975b4A1dFf9fb7BAF4C91ea9",
        "bridgeContract": "https://etherscan.io/address/0xf92cD566Ea4864356C5491c177A430C222d7e678",
        "assetContract": "https://etherscan.io/address/0xd2877702675e6cEb975b4A1dFf9fb7BAF4C91ea9",
        "coingeckoId": "wrapped-terra"
      }
    },
    {
      "chainId": 101,
      "address": "5Ro6JxJ4NjSTEppdX2iXUYgWkAEF1dcs9gqMX99E2vkL",
      "symbol": "wBONDLY",
      "name": "Bondly Token (Wormhole)",
      "decimals": 9,
      "logoURI": "https://raw.githubusercontent.com/solana-labs/token-list/main/assets/mainnet/5Ro6JxJ4NjSTEppdX2iXUYgWkAEF1dcs9gqMX99E2vkL/logo.png",
      "tags": [
        "wrapped",
        "wormhole"
      ],
      "extensions": {
        "address": "0xD2dDa223b2617cB616c1580db421e4cFAe6a8a85",
        "bridgeContract": "https://etherscan.io/address/0xf92cD566Ea4864356C5491c177A430C222d7e678",
        "assetContract": "https://etherscan.io/address/0xD2dDa223b2617cB616c1580db421e4cFAe6a8a85",
        "coingeckoId": "bondly"
      }
    },
    {
      "chainId": 101,
      "address": "5jFzUEqWLnvGvKWb1Pji9nWVYy5vLG2saoXCyVNWEdEi",
      "symbol": "wDETS",
      "name": "Dextrust (Wormhole)",
      "decimals": 9,
      "logoURI": "https://raw.githubusercontent.com/solana-labs/token-list/main/assets/mainnet/5jFzUEqWLnvGvKWb1Pji9nWVYy5vLG2saoXCyVNWEdEi/logo.png",
      "tags": [
        "wrapped",
        "wormhole"
      ],
      "extensions": {
        "address": "0xd379700999F4805Ce80aa32DB46A94dF64561108",
        "bridgeContract": "https://etherscan.io/address/0xf92cD566Ea4864356C5491c177A430C222d7e678",
        "assetContract": "https://etherscan.io/address/0xd379700999F4805Ce80aa32DB46A94dF64561108",
        "coingeckoId": "dextrust"
      }
    },
    {
      "chainId": 101,
      "address": "BV5tm1uCRWQCQKNgQVFnkseqAjxpmbJkRCXvzFWBdgMp",
      "symbol": "wAMPL",
      "name": "Ampleforth (Wormhole)",
      "decimals": 9,
      "logoURI": "https://raw.githubusercontent.com/solana-labs/token-list/main/assets/mainnet/BV5tm1uCRWQCQKNgQVFnkseqAjxpmbJkRCXvzFWBdgMp/logo.png",
      "tags": [
        "wrapped",
        "wormhole"
      ],
      "extensions": {
        "address": "0xD46bA6D942050d489DBd938a2C909A5d5039A161",
        "bridgeContract": "https://etherscan.io/address/0xf92cD566Ea4864356C5491c177A430C222d7e678",
        "assetContract": "https://etherscan.io/address/0xD46bA6D942050d489DBd938a2C909A5d5039A161",
        "coingeckoId": "ampleforth"
      }
    },
    {
      "chainId": 101,
      "address": "2PSvGigDY4MVUmv51bBiARBMcHBtXcUBnx5V9BwWbbi2",
      "symbol": "wPOLK",
      "name": "Polkamarkets (Wormhole)",
      "decimals": 9,
      "logoURI": "https://raw.githubusercontent.com/solana-labs/token-list/main/assets/mainnet/2PSvGigDY4MVUmv51bBiARBMcHBtXcUBnx5V9BwWbbi2/logo.png",
      "tags": [
        "wrapped",
        "wormhole"
      ],
      "extensions": {
        "address": "0xD478161C952357F05f0292B56012Cd8457F1cfbF",
        "bridgeContract": "https://etherscan.io/address/0xf92cD566Ea4864356C5491c177A430C222d7e678",
        "assetContract": "https://etherscan.io/address/0xD478161C952357F05f0292B56012Cd8457F1cfbF",
        "coingeckoId": "polkamarkets"
      }
    },
    {
      "chainId": 101,
      "address": "ApmXkxXCASdxRf3Ln6Ni7oAZ7E6CX1CcJAD8A5qBdhSm",
      "symbol": "wCRV",
      "name": "Curve DAO Token (Wormhole)",
      "decimals": 9,
      "logoURI": "https://raw.githubusercontent.com/solana-labs/token-list/main/assets/mainnet/ApmXkxXCASdxRf3Ln6Ni7oAZ7E6CX1CcJAD8A5qBdhSm/logo.png",
      "tags": [
        "wrapped",
        "wormhole"
      ],
      "extensions": {
        "address": "0xD533a949740bb3306d119CC777fa900bA034cd52",
        "bridgeContract": "https://etherscan.io/address/0xf92cD566Ea4864356C5491c177A430C222d7e678",
        "assetContract": "https://etherscan.io/address/0xD533a949740bb3306d119CC777fa900bA034cd52",
        "coingeckoId": "curve-dao-token"
      }
    },
    {
      "chainId": 101,
      "address": "DWECGzR56MruYJyo5g5QpoxZbFoydt3oWUkkDsVhxXzs",
      "symbol": "wMEME",
      "name": "MEME (Wormhole)",
      "decimals": 8,
      "logoURI": "https://raw.githubusercontent.com/solana-labs/token-list/main/assets/mainnet/DWECGzR56MruYJyo5g5QpoxZbFoydt3oWUkkDsVhxXzs/logo.png",
      "tags": [
        "wrapped",
        "wormhole"
      ],
      "extensions": {
        "address": "0xD5525D397898e5502075Ea5E830d8914f6F0affe",
        "bridgeContract": "https://etherscan.io/address/0xf92cD566Ea4864356C5491c177A430C222d7e678",
        "assetContract": "https://etherscan.io/address/0xD5525D397898e5502075Ea5E830d8914f6F0affe",
        "coingeckoId": "degenerator"
      }
    },
    {
      "chainId": 101,
      "address": "3Y2wTtM4kCX8uUSLrKJ8wpajCu1C9LaWWAd7b7Nb2BDw",
      "symbol": "wEXNT",
      "name": "ExNetwork Community Token (Wormhole)",
      "decimals": 9,
      "logoURI": "https://raw.githubusercontent.com/solana-labs/token-list/main/assets/mainnet/3Y2wTtM4kCX8uUSLrKJ8wpajCu1C9LaWWAd7b7Nb2BDw/logo.png",
      "tags": [
        "wrapped",
        "wormhole"
      ],
      "extensions": {
        "address": "0xD6c67B93a7b248dF608a653d82a100556144c5DA",
        "bridgeContract": "https://etherscan.io/address/0xf92cD566Ea4864356C5491c177A430C222d7e678",
        "assetContract": "https://etherscan.io/address/0xD6c67B93a7b248dF608a653d82a100556144c5DA",
        "coingeckoId": "exnetwork-token"
      }
    },
    {
      "chainId": 101,
      "address": "9w97GdWUYYaamGwdKMKZgGzPduZJkiFizq4rz5CPXRv2",
      "symbol": "wUSDT",
      "name": "Tether USD (Wormhole)",
      "decimals": 6,
      "logoURI": "https://raw.githubusercontent.com/solana-labs/token-list/main/assets/mainnet/9w97GdWUYYaamGwdKMKZgGzPduZJkiFizq4rz5CPXRv2/logo.png",
      "tags": [
        "wrapped",
        "wormhole"
      ],
      "extensions": {
        "address": "0xdAC17F958D2ee523a2206206994597C13D831ec7",
        "bridgeContract": "https://etherscan.io/address/0xf92cD566Ea4864356C5491c177A430C222d7e678",
        "assetContract": "https://etherscan.io/address/0xdAC17F958D2ee523a2206206994597C13D831ec7",
        "coingeckoId": "tether"
      }
    },
    {
      "chainId": 101,
      "address": "CqWSJtkMMY16q9QLnQxktM1byzVHGRr8b6LCPuZnEeiL",
      "symbol": "wYLD",
      "name": "Yield (Wormhole)",
      "decimals": 9,
      "logoURI": "https://raw.githubusercontent.com/solana-labs/token-list/main/assets/mainnet/CqWSJtkMMY16q9QLnQxktM1byzVHGRr8b6LCPuZnEeiL/logo.png",
      "tags": [
        "wrapped",
        "wormhole"
      ],
      "extensions": {
        "address": "0xDcB01cc464238396E213a6fDd933E36796eAfF9f",
        "bridgeContract": "https://etherscan.io/address/0xf92cD566Ea4864356C5491c177A430C222d7e678",
        "assetContract": "https://etherscan.io/address/0xDcB01cc464238396E213a6fDd933E36796eAfF9f",
        "coingeckoId": "yield"
      }
    },
    {
      "chainId": 101,
      "address": "26ZzQVGZruwcZPs2sqb8n9ojKt2cviUjHcMjstFtK6ow",
      "symbol": "wKNC",
      "name": "Kyber Network Crystal (Wormhole)",
      "decimals": 9,
      "logoURI": "https://raw.githubusercontent.com/solana-labs/token-list/main/assets/mainnet/26ZzQVGZruwcZPs2sqb8n9ojKt2cviUjHcMjstFtK6ow/logo.png",
      "tags": [
        "wrapped",
        "wormhole"
      ],
      "extensions": {
        "address": "0xdd974D5C2e2928deA5F71b9825b8b646686BD200",
        "bridgeContract": "https://etherscan.io/address/0xf92cD566Ea4864356C5491c177A430C222d7e678",
        "assetContract": "https://etherscan.io/address/0xdd974D5C2e2928deA5F71b9825b8b646686BD200",
        "coingeckoId": "kyber-network"
      }
    },
    {
      "chainId": 101,
      "address": "HHoHTtntq2kiBPENyVM1DTP7pNrkBXX2Jye29PSyz3qf",
      "symbol": "wCOTI",
      "name": "COTI Token (Wormhole)",
      "decimals": 9,
      "logoURI": "https://raw.githubusercontent.com/solana-labs/token-list/main/assets/mainnet/HHoHTtntq2kiBPENyVM1DTP7pNrkBXX2Jye29PSyz3qf/logo.png",
      "tags": [
        "wrapped",
        "wormhole"
      ],
      "extensions": {
        "address": "0xDDB3422497E61e13543BeA06989C0789117555c5",
        "bridgeContract": "https://etherscan.io/address/0xf92cD566Ea4864356C5491c177A430C222d7e678",
        "assetContract": "https://etherscan.io/address/0xDDB3422497E61e13543BeA06989C0789117555c5",
        "coingeckoId": "coti"
      }
    },
    {
      "chainId": 101,
      "address": "4sEpUsJ6uJZYi6A2da8EGjKPacRSqYJaPJffPnTqoWVv",
      "symbol": "wINJ",
      "name": "Injective Token (Wormhole)",
      "decimals": 9,
      "logoURI": "https://raw.githubusercontent.com/solana-labs/token-list/main/assets/mainnet/4sEpUsJ6uJZYi6A2da8EGjKPacRSqYJaPJffPnTqoWVv/logo.png",
      "tags": [
        "wrapped",
        "wormhole"
      ],
      "extensions": {
        "address": "0xe28b3B32B6c345A34Ff64674606124Dd5Aceca30",
        "bridgeContract": "https://etherscan.io/address/0xf92cD566Ea4864356C5491c177A430C222d7e678",
        "assetContract": "https://etherscan.io/address/0xe28b3B32B6c345A34Ff64674606124Dd5Aceca30",
        "coingeckoId": "injective-protocol"
      }
    },
    {
      "chainId": 101,
      "address": "G2jrxYSoCSzmohxERa2JzSJMuRM4kiNvRA3DnCv7Lzcz",
      "symbol": "wZRX",
      "name": "0x Protocol Token (Wormhole)",
      "decimals": 9,
      "logoURI": "https://raw.githubusercontent.com/solana-labs/token-list/main/assets/mainnet/G2jrxYSoCSzmohxERa2JzSJMuRM4kiNvRA3DnCv7Lzcz/logo.png",
      "tags": [
        "wrapped",
        "wormhole"
      ],
      "extensions": {
        "address": "0xE41d2489571d322189246DaFA5ebDe1F4699F498",
        "bridgeContract": "https://etherscan.io/address/0xf92cD566Ea4864356C5491c177A430C222d7e678",
        "assetContract": "https://etherscan.io/address/0xE41d2489571d322189246DaFA5ebDe1F4699F498",
        "coingeckoId": "0x"
      }
    },
    {
      "chainId": 101,
      "address": "3bkBFHyof411hGBdcsiM1KSDdErw63Xoj3eLB8yNknB4",
      "symbol": "wSUPER",
      "name": "SuperFarm (Wormhole)",
      "decimals": 9,
      "logoURI": "https://raw.githubusercontent.com/solana-labs/token-list/main/assets/mainnet/3bkBFHyof411hGBdcsiM1KSDdErw63Xoj3eLB8yNknB4/logo.png",
      "tags": [
        "wrapped",
        "wormhole"
      ],
      "extensions": {
        "address": "0xe53EC727dbDEB9E2d5456c3be40cFF031AB40A55",
        "bridgeContract": "https://etherscan.io/address/0xf92cD566Ea4864356C5491c177A430C222d7e678",
        "assetContract": "https://etherscan.io/address/0xe53EC727dbDEB9E2d5456c3be40cFF031AB40A55",
        "coingeckoId": "superfarm"
      }
    },
    {
      "chainId": 101,
      "address": "7kkkoa1MB93ELm3vjvyC8GJ65G7eEgLhfaHU58riJUCx",
      "symbol": "waEth",
      "name": "aEthereum (Wormhole)",
      "decimals": 9,
      "logoURI": "https://raw.githubusercontent.com/solana-labs/token-list/main/assets/mainnet/7kkkoa1MB93ELm3vjvyC8GJ65G7eEgLhfaHU58riJUCx/logo.png",
      "tags": [
        "wrapped",
        "wormhole"
      ],
      "extensions": {
        "address": "0xE95A203B1a91a908F9B9CE46459d101078c2c3cb",
        "bridgeContract": "https://etherscan.io/address/0xf92cD566Ea4864356C5491c177A430C222d7e678",
        "assetContract": "https://etherscan.io/address/0xE95A203B1a91a908F9B9CE46459d101078c2c3cb",
        "coingeckoId": "ankreth"
      }
    },
    {
      "chainId": 101,
      "address": "F48zUwoQMzgCTf5wihwz8GPN23gdcoVMiT227APqA6hC",
      "symbol": "wSURF",
      "name": "SURF.Finance (Wormhole)",
      "decimals": 9,
      "logoURI": "https://raw.githubusercontent.com/solana-labs/token-list/main/assets/mainnet/F48zUwoQMzgCTf5wihwz8GPN23gdcoVMiT227APqA6hC/logo.png",
      "tags": [
        "wrapped",
        "wormhole"
      ],
      "extensions": {
        "address": "0xEa319e87Cf06203DAe107Dd8E5672175e3Ee976c",
        "bridgeContract": "https://etherscan.io/address/0xf92cD566Ea4864356C5491c177A430C222d7e678",
        "assetContract": "https://etherscan.io/address/0xEa319e87Cf06203DAe107Dd8E5672175e3Ee976c",
        "coingeckoId": "surf-finance"
      }
    },
    {
      "chainId": 101,
      "address": "EK6iyvvqvQtsWYcySrZVHkXjCLX494r9PhnDWJaX1CPu",
      "symbol": "wrenBTC",
      "name": "renBTC (Wormhole)",
      "decimals": 8,
      "logoURI": "https://raw.githubusercontent.com/solana-labs/token-list/main/assets/mainnet/EK6iyvvqvQtsWYcySrZVHkXjCLX494r9PhnDWJaX1CPu/logo.png",
      "tags": [
        "wrapped",
        "wormhole"
      ],
      "extensions": {
        "address": "0xEB4C2781e4ebA804CE9a9803C67d0893436bB27D",
        "bridgeContract": "https://etherscan.io/address/0xf92cD566Ea4864356C5491c177A430C222d7e678",
        "assetContract": "https://etherscan.io/address/0xEB4C2781e4ebA804CE9a9803C67d0893436bB27D",
        "coingeckoId": "renbtc"
      }
    },
    {
      "chainId": 101,
      "address": "B2m4B527oLo5WFWLgy2MitP66azhEW2puaazUAuvNgqZ",
      "symbol": "wDMG",
      "name": "DMM: Governance (Wormhole)",
      "decimals": 9,
      "logoURI": "https://raw.githubusercontent.com/solana-labs/token-list/main/assets/mainnet/B2m4B527oLo5WFWLgy2MitP66azhEW2puaazUAuvNgqZ/logo.png",
      "tags": [
        "wrapped",
        "wormhole"
      ],
      "extensions": {
        "address": "0xEd91879919B71bB6905f23af0A68d231EcF87b14",
        "bridgeContract": "https://etherscan.io/address/0xf92cD566Ea4864356C5491c177A430C222d7e678",
        "assetContract": "https://etherscan.io/address/0xEd91879919B71bB6905f23af0A68d231EcF87b14",
        "coingeckoId": "dmm-governance"
      }
    },
    {
      "chainId": 101,
      "address": "H3iuZNRwaqPsnGUGU5YkDwTU3hQMkzC32hxDko8EtzZw",
      "symbol": "wHEZ",
      "name": "Hermez Network Token (Wormhole)",
      "decimals": 9,
      "logoURI": "https://raw.githubusercontent.com/solana-labs/token-list/main/assets/mainnet/H3iuZNRwaqPsnGUGU5YkDwTU3hQMkzC32hxDko8EtzZw/logo.png",
      "tags": [
        "wrapped",
        "wormhole"
      ],
      "extensions": {
        "address": "0xEEF9f339514298C6A857EfCfC1A762aF84438dEE",
        "bridgeContract": "https://etherscan.io/address/0xf92cD566Ea4864356C5491c177A430C222d7e678",
        "assetContract": "https://etherscan.io/address/0xEEF9f339514298C6A857EfCfC1A762aF84438dEE",
        "coingeckoId": "hermez-network-token"
      }
    },
    {
      "chainId": 101,
      "address": "DL7873Hud4eMdGScQFD7vrbC6fzWAMQ2LMuoZSn4zUry",
      "symbol": "wRLY",
      "name": "Rally (Wormhole)",
      "decimals": 9,
      "logoURI": "https://raw.githubusercontent.com/solana-labs/token-list/main/assets/mainnet/DL7873Hud4eMdGScQFD7vrbC6fzWAMQ2LMuoZSn4zUry/logo.png",
      "tags": [
        "wrapped",
        "wormhole"
      ],
      "extensions": {
        "address": "0xf1f955016EcbCd7321c7266BccFB96c68ea5E49b",
        "bridgeContract": "https://etherscan.io/address/0xf92cD566Ea4864356C5491c177A430C222d7e678",
        "assetContract": "https://etherscan.io/address/0xf1f955016EcbCd7321c7266BccFB96c68ea5E49b",
        "coingeckoId": "rally-2"
      }
    },
    {
      "chainId": 101,
      "address": "3N89w9KPUVYUK5MMGNY8yMXhrr89QQ1RQPJxVnQHgMdd",
      "symbol": "wYf-DAI",
      "name": "YfDAI.finance (Wormhole)",
      "decimals": 9,
      "logoURI": "https://raw.githubusercontent.com/solana-labs/token-list/main/assets/mainnet/3N89w9KPUVYUK5MMGNY8yMXhrr89QQ1RQPJxVnQHgMdd/logo.png",
      "tags": [
        "wrapped",
        "wormhole"
      ],
      "extensions": {
        "address": "0xf4CD3d3Fda8d7Fd6C5a500203e38640A70Bf9577",
        "bridgeContract": "https://etherscan.io/address/0xf92cD566Ea4864356C5491c177A430C222d7e678",
        "assetContract": "https://etherscan.io/address/0xf4CD3d3Fda8d7Fd6C5a500203e38640A70Bf9577",
        "coingeckoId": "yfdai-finance"
      }
    },
    {
      "chainId": 101,
      "address": "8ArKbnnDiq8eRR8hZ1eULMjd2iMAD8AqwyVJRAX7mHQo",
      "symbol": "wFCL",
      "name": "Fractal Protocol Token (Wormhole)",
      "decimals": 9,
      "logoURI": "https://raw.githubusercontent.com/solana-labs/token-list/main/assets/mainnet/8ArKbnnDiq8eRR8hZ1eULMjd2iMAD8AqwyVJRAX7mHQo/logo.png",
      "tags": [
        "wrapped",
        "wormhole"
      ],
      "extensions": {
        "address": "0xF4d861575ecC9493420A3f5a14F85B13f0b50EB3",
        "bridgeContract": "https://etherscan.io/address/0xf92cD566Ea4864356C5491c177A430C222d7e678",
        "assetContract": "https://etherscan.io/address/0xF4d861575ecC9493420A3f5a14F85B13f0b50EB3",
        "coingeckoId": "fractal"
      }
    },
    {
      "chainId": 101,
      "address": "ZWGxcTgJCNGQqZn6vFdknwj4AFFsYRZ4SDJuhRn3J1T",
      "symbol": "wAXS",
      "name": "Axie Infinity (Wormhole)",
      "decimals": 9,
      "logoURI": "https://raw.githubusercontent.com/solana-labs/token-list/main/assets/mainnet/ZWGxcTgJCNGQqZn6vFdknwj4AFFsYRZ4SDJuhRn3J1T/logo.png",
      "tags": [
        "wrapped",
        "wormhole"
      ],
      "extensions": {
        "address": "0xF5D669627376EBd411E34b98F19C868c8ABA5ADA",
        "bridgeContract": "https://etherscan.io/address/0xf92cD566Ea4864356C5491c177A430C222d7e678",
        "assetContract": "https://etherscan.io/address/0xF5D669627376EBd411E34b98F19C868c8ABA5ADA",
        "coingeckoId": "axie-infinity"
      }
    },
    {
      "chainId": 101,
      "address": "PEjUEMHFRtfajio8YHKZdUruW1vTzGmz6F7NngjYuou",
      "symbol": "wENJ",
      "name": "Enjin Coin (Wormhole)",
      "decimals": 9,
      "logoURI": "https://raw.githubusercontent.com/solana-labs/token-list/main/assets/mainnet/PEjUEMHFRtfajio8YHKZdUruW1vTzGmz6F7NngjYuou/logo.png",
      "tags": [
        "wrapped",
        "wormhole"
      ],
      "extensions": {
        "address": "0xF629cBd94d3791C9250152BD8dfBDF380E2a3B9c",
        "bridgeContract": "https://etherscan.io/address/0xf92cD566Ea4864356C5491c177A430C222d7e678",
        "assetContract": "https://etherscan.io/address/0xF629cBd94d3791C9250152BD8dfBDF380E2a3B9c",
        "coingeckoId": "enjincoin"
      }
    },
    {
      "chainId": 101,
      "address": "2cW5deMKeR97C7csq1aMMWUa5RNWkpQFz8tumxk4ZV8w",
      "symbol": "wYLD",
      "name": "Yield (Wormhole)",
      "decimals": 9,
      "logoURI": "https://raw.githubusercontent.com/solana-labs/token-list/main/assets/mainnet/2cW5deMKeR97C7csq1aMMWUa5RNWkpQFz8tumxk4ZV8w/logo.png",
      "tags": [
        "wrapped",
        "wormhole"
      ],
      "extensions": {
        "address": "0xF94b5C5651c888d928439aB6514B93944eEE6F48",
        "bridgeContract": "https://etherscan.io/address/0xf92cD566Ea4864356C5491c177A430C222d7e678",
        "assetContract": "https://etherscan.io/address/0xF94b5C5651c888d928439aB6514B93944eEE6F48",
        "coingeckoId": "yield-app"
      }
    },
    {
      "chainId": 101,
      "address": "FR5qPX4gbKHPyKMK7Cey6dHZ7wtqmqRogYPJo6bpd5Uw",
      "symbol": "wDDIM",
      "name": "DuckDaoDime (Wormhole)",
      "decimals": 9,
      "logoURI": "https://raw.githubusercontent.com/solana-labs/token-list/main/assets/mainnet/FR5qPX4gbKHPyKMK7Cey6dHZ7wtqmqRogYPJo6bpd5Uw/logo.png",
      "tags": [
        "wrapped",
        "wormhole"
      ],
      "extensions": {
        "address": "0xFbEEa1C75E4c4465CB2FCCc9c6d6afe984558E20",
        "bridgeContract": "https://etherscan.io/address/0xf92cD566Ea4864356C5491c177A430C222d7e678",
        "assetContract": "https://etherscan.io/address/0xFbEEa1C75E4c4465CB2FCCc9c6d6afe984558E20",
        "coingeckoId": "duckdaodime"
      }
    },
    {
      "chainId": 101,
      "address": "8HCWFQA2GsA6Nm2L5jidM3mus7NeeQ8wp1ri3XFF9WWH",
      "symbol": "wRARI",
      "name": "Rarible (Wormhole)",
      "decimals": 9,
      "logoURI": "https://raw.githubusercontent.com/solana-labs/token-list/main/assets/mainnet/8HCWFQA2GsA6Nm2L5jidM3mus7NeeQ8wp1ri3XFF9WWH/logo.png",
      "tags": [
        "wrapped",
        "wormhole"
      ],
      "extensions": {
        "address": "0xFca59Cd816aB1eaD66534D82bc21E7515cE441CF",
        "bridgeContract": "https://etherscan.io/address/0xf92cD566Ea4864356C5491c177A430C222d7e678",
        "assetContract": "https://etherscan.io/address/0xFca59Cd816aB1eaD66534D82bc21E7515cE441CF",
        "coingeckoId": "rarible"
      }
    },
    {
      "chainId": 101,
      "address": "Egrv6hURf5o68xJ1AGYeRv8RNj2nXJVuSoA5wwiSALcN",
      "symbol": "wAMP",
      "name": "Amp (Wormhole)",
      "decimals": 9,
      "logoURI": "https://raw.githubusercontent.com/solana-labs/token-list/main/assets/mainnet/Egrv6hURf5o68xJ1AGYeRv8RNj2nXJVuSoA5wwiSALcN/logo.png",
      "tags": [
        "wrapped",
        "wormhole"
      ],
      "extensions": {
        "address": "0xfF20817765cB7f73d4bde2e66e067E58D11095C2",
        "bridgeContract": "https://etherscan.io/address/0xf92cD566Ea4864356C5491c177A430C222d7e678",
        "assetContract": "https://etherscan.io/address/0xfF20817765cB7f73d4bde2e66e067E58D11095C2",
        "coingeckoId": "amp-token"
      }
    },
    {
      "chainId": 101,
      "address": "GXMaB6jm5cdoQgb65YpkEu61eDYtod3PuVwYYXdZZJ9r",
      "symbol": "wFSW",
      "name": "FalconSwap Token (Wormhole)",
      "decimals": 9,
      "logoURI": "https://raw.githubusercontent.com/solana-labs/token-list/main/assets/mainnet/GXMaB6jm5cdoQgb65YpkEu61eDYtod3PuVwYYXdZZJ9r/logo.png",
      "tags": [
        "wrapped",
        "wormhole"
      ],
      "extensions": {
        "address": "0xfffffffFf15AbF397dA76f1dcc1A1604F45126DB",
        "bridgeContract": "https://etherscan.io/address/0xf92cD566Ea4864356C5491c177A430C222d7e678",
        "assetContract": "https://etherscan.io/address/0xfffffffFf15AbF397dA76f1dcc1A1604F45126DB",
        "coingeckoId": "fsw-token"
      }
    },
    {
      "chainId": 101,
      "address": "AJ1W9A9N9dEMdVyoDiam2rV44gnBm2csrPDP7xqcapgX",
      "symbol": "wBUSD",
      "name": "Binance USD (Wormhole)",
      "decimals": 9,
      "logoURI": "https://raw.githubusercontent.com/solana-labs/token-list/main/assets/mainnet/AJ1W9A9N9dEMdVyoDiam2rV44gnBm2csrPDP7xqcapgX/logo.png",
      "tags": [
        "wrapped",
        "wormhole"
      ],
      "extensions": {
        "address": "0x4Fabb145d64652a948d72533023f6E7A623C7C53",
        "bridgeContract": "https://etherscan.io/address/0xf92cD566Ea4864356C5491c177A430C222d7e678",
        "assetContract": "https://etherscan.io/address/0x4Fabb145d64652a948d72533023f6E7A623C7C53",
        "coingeckoId": "binance-usd"
      }
    },
    {
      "chainId": 101,
      "address": "2VmKuXMwdzouMndWcK7BK2951tBEtYVmGsdU4dXbjyaY",
      "symbol": "waDAI",
      "name": "Aave Interest bearing DAI (Wormhole)",
      "decimals": 9,
      "logoURI": "https://raw.githubusercontent.com/solana-labs/token-list/main/assets/mainnet/2VmKuXMwdzouMndWcK7BK2951tBEtYVmGsdU4dXbjyaY/logo.svg",
      "tags": [
        "wrapped",
        "wormhole"
      ],
      "extensions": {
        "address": "0xfC1E690f61EFd961294b3e1Ce3313fBD8aa4f85d",
        "bridgeContract": "https://etherscan.io/address/0xf92cD566Ea4864356C5491c177A430C222d7e678",
        "assetContract": "https://etherscan.io/address/0xfC1E690f61EFd961294b3e1Ce3313fBD8aa4f85d",
        "coingeckoId": "aave-dai-v1"
      }
    },
    {
      "chainId": 101,
      "address": "AXvWVviBmySSdghmuomYHqYB3AZn7NmAWrHYHKKPJxoL",
      "symbol": "waTUSD",
      "name": "Aave Interest bearing TUSD (Wormhole)",
      "decimals": 9,
      "logoURI": "https://raw.githubusercontent.com/solana-labs/token-list/main/assets/mainnet/AXvWVviBmySSdghmuomYHqYB3AZn7NmAWrHYHKKPJxoL/logo.svg",
      "tags": [
        "wrapped",
        "wormhole"
      ],
      "extensions": {
        "address": "0x4DA9b813057D04BAef4e5800E36083717b4a0341",
        "bridgeContract": "https://etherscan.io/address/0xf92cD566Ea4864356C5491c177A430C222d7e678",
        "assetContract": "https://etherscan.io/address/0x4DA9b813057D04BAef4e5800E36083717b4a0341",
        "coingeckoId": "aave-tusd-v1"
      }
    },
    {
      "chainId": 101,
      "address": "AkaisFPmasQYZUJsZLD9wPEo2KA7aCRqyRawX18ZRzGr",
      "symbol": "waUSDC",
      "name": "Aave Interest bearing USDC (Wormhole)",
      "decimals": 6,
      "logoURI": "https://raw.githubusercontent.com/solana-labs/token-list/main/assets/mainnet/AkaisFPmasQYZUJsZLD9wPEo2KA7aCRqyRawX18ZRzGr/logo.svg",
      "tags": [
        "wrapped",
        "wormhole"
      ],
      "extensions": {
        "address": "0x9bA00D6856a4eDF4665BcA2C2309936572473B7E",
        "bridgeContract": "https://etherscan.io/address/0xf92cD566Ea4864356C5491c177A430C222d7e678",
        "assetContract": "https://etherscan.io/address/0x9bA00D6856a4eDF4665BcA2C2309936572473B7E",
        "coingeckoId": "aave-usdc-v1"
      }
    },
    {
      "chainId": 101,
      "address": "FZfQtWMoTQ51Z4jxvHfmFcqj4862u9GzmugBnZUuWqR5",
      "symbol": "waUSDT",
      "name": "Aave Interest bearing USDT (Wormhole)",
      "decimals": 6,
      "logoURI": "https://raw.githubusercontent.com/solana-labs/token-list/main/assets/mainnet/FZfQtWMoTQ51Z4jxvHfmFcqj4862u9GzmugBnZUuWqR5/logo.svg",
      "tags": [
        "wrapped",
        "wormhole"
      ],
      "extensions": {
        "address": "0x71fc860F7D3A592A4a98740e39dB31d25db65ae8",
        "bridgeContract": "https://etherscan.io/address/0xf92cD566Ea4864356C5491c177A430C222d7e678",
        "assetContract": "https://etherscan.io/address/0x71fc860F7D3A592A4a98740e39dB31d25db65ae8",
        "coingeckoId": "aave-usdt-v1"
      }
    },
    {
      "chainId": 101,
      "address": "BMrbF8DZ9U5KGdJ4F2MJbH5d6KPi5FQVp7EqmLrhDe1f",
      "symbol": "waSUSD",
      "name": "Aave Interest bearing SUSD (Wormhole)",
      "decimals": 9,
      "logoURI": "https://raw.githubusercontent.com/solana-labs/token-list/main/assets/mainnet/BMrbF8DZ9U5KGdJ4F2MJbH5d6KPi5FQVp7EqmLrhDe1f/logo.svg",
      "tags": [
        "wrapped",
        "wormhole"
      ],
      "extensions": {
        "address": "0x625aE63000f46200499120B906716420bd059240",
        "bridgeContract": "https://etherscan.io/address/0xf92cD566Ea4864356C5491c177A430C222d7e678",
        "assetContract": "https://etherscan.io/address/0x625aE63000f46200499120B906716420bd059240",
        "coingeckoId": "aave-susd-v1"
      }
    },
    {
      "chainId": 101,
      "address": "Fzx4N1xJPDZENAhrAaH79k2izT9CFbfnDEcpcWjiusdY",
      "symbol": "waLEND",
      "name": "Aave Interest bearing LEND (Wormhole)",
      "decimals": 9,
      "logoURI": "https://raw.githubusercontent.com/solana-labs/token-list/main/assets/mainnet/Fzx4N1xJPDZENAhrAaH79k2izT9CFbfnDEcpcWjiusdY/logo.svg",
      "tags": [
        "wrapped",
        "wormhole"
      ],
      "extensions": {
        "address": "0x7D2D3688Df45Ce7C552E19c27e007673da9204B8",
        "bridgeContract": "https://etherscan.io/address/0xf92cD566Ea4864356C5491c177A430C222d7e678",
        "assetContract": "https://etherscan.io/address/0x7D2D3688Df45Ce7C552E19c27e007673da9204B8"
      }
    },
    {
      "chainId": 101,
      "address": "GCdDiVgZnkWCAnGktUsjhoho2CHab9JfrRy3Q5W51zvC",
      "symbol": "waBAT",
      "name": "Aave Interest bearing BAT (Wormhole)",
      "decimals": 9,
      "logoURI": "https://raw.githubusercontent.com/solana-labs/token-list/main/assets/mainnet/GCdDiVgZnkWCAnGktUsjhoho2CHab9JfrRy3Q5W51zvC/logo.svg",
      "tags": [
        "wrapped",
        "wormhole"
      ],
      "extensions": {
        "address": "0xE1BA0FB44CCb0D11b80F92f4f8Ed94CA3fF51D00",
        "bridgeContract": "https://etherscan.io/address/0xf92cD566Ea4864356C5491c177A430C222d7e678",
        "assetContract": "https://etherscan.io/address/0xE1BA0FB44CCb0D11b80F92f4f8Ed94CA3fF51D00",
        "coingeckoId": "aave-bat-v1"
      }
    },
    {
      "chainId": 101,
      "address": "FBrfFh7fb7xKfyBMJA32KufMjEkgSgY4AuzLXFKdJFRj",
      "symbol": "waETH",
      "name": "Aave Interest bearing ETH (Wormhole)",
      "decimals": 9,
      "logoURI": "https://raw.githubusercontent.com/solana-labs/token-list/main/assets/mainnet/FBrfFh7fb7xKfyBMJA32KufMjEkgSgY4AuzLXFKdJFRj/logo.svg",
      "tags": [
        "wrapped",
        "wormhole"
      ],
      "extensions": {
        "address": "0x3a3A65aAb0dd2A17E3F1947bA16138cd37d08c04",
        "bridgeContract": "https://etherscan.io/address/0xf92cD566Ea4864356C5491c177A430C222d7e678",
        "assetContract": "https://etherscan.io/address/0x3a3A65aAb0dd2A17E3F1947bA16138cd37d08c04",
        "coingeckoId": "aave-eth-v1"
      }
    },
    {
      "chainId": 101,
      "address": "Adp88WrQDgExPTu26DdBnbN2ffWMkXLxwqzjTdfRQiJi",
      "symbol": "waLINK",
      "name": "Aave Interest bearing LINK (Wormhole)",
      "decimals": 9,
      "logoURI": "https://raw.githubusercontent.com/solana-labs/token-list/main/assets/mainnet/Adp88WrQDgExPTu26DdBnbN2ffWMkXLxwqzjTdfRQiJi/logo.svg",
      "tags": [
        "wrapped",
        "wormhole"
      ],
      "extensions": {
        "address": "0xA64BD6C70Cb9051F6A9ba1F163Fdc07E0DfB5F84",
        "bridgeContract": "https://etherscan.io/address/0xf92cD566Ea4864356C5491c177A430C222d7e678",
        "assetContract": "https://etherscan.io/address/0xA64BD6C70Cb9051F6A9ba1F163Fdc07E0DfB5F84",
        "coingeckoId": "aave-link-v1"
      }
    },
    {
      "chainId": 101,
      "address": "3p67dqghWn6reQcVCqNBkufrpU1gtA1ZRAYja6GMXySG",
      "symbol": "waKNC",
      "name": "Aave Interest bearing KNC (Wormhole)",
      "decimals": 9,
      "logoURI": "https://raw.githubusercontent.com/solana-labs/token-list/main/assets/mainnet/3p67dqghWn6reQcVCqNBkufrpU1gtA1ZRAYja6GMXySG/logo.svg",
      "tags": [
        "wrapped",
        "wormhole"
      ],
      "extensions": {
        "address": "0x9D91BE44C06d373a8a226E1f3b146956083803eB",
        "bridgeContract": "https://etherscan.io/address/0xf92cD566Ea4864356C5491c177A430C222d7e678",
        "assetContract": "https://etherscan.io/address/0x9D91BE44C06d373a8a226E1f3b146956083803eB",
        "coingeckoId": "aave-knc-v1"
      }
    },
    {
      "chainId": 101,
      "address": "A4qYX1xuewaBL9SeZnwA3We6MhG8TYcTceHAJpk7Etdt",
      "symbol": "waREP",
      "name": "Aave Interest bearing REP (Wormhole)",
      "decimals": 9,
      "logoURI": "https://raw.githubusercontent.com/solana-labs/token-list/main/assets/mainnet/A4qYX1xuewaBL9SeZnwA3We6MhG8TYcTceHAJpk7Etdt/logo.svg",
      "tags": [
        "wrapped",
        "wormhole"
      ],
      "extensions": {
        "address": "0x71010A9D003445aC60C4e6A7017c1E89A477B438",
        "bridgeContract": "https://etherscan.io/address/0xf92cD566Ea4864356C5491c177A430C222d7e678",
        "assetContract": "https://etherscan.io/address/0x71010A9D003445aC60C4e6A7017c1E89A477B438"
      }
    },
    {
      "chainId": 101,
      "address": "3iTtcKUVa5ouzwNZFc3SasuAKkY2ZuMxLERRcWfxQVN3",
      "symbol": "waMKR",
      "name": "Aave Interest bearing MKR (Wormhole)",
      "decimals": 9,
      "logoURI": "https://raw.githubusercontent.com/solana-labs/token-list/main/assets/mainnet/3iTtcKUVa5ouzwNZFc3SasuAKkY2ZuMxLERRcWfxQVN3/logo.svg",
      "tags": [
        "wrapped",
        "wormhole"
      ],
      "extensions": {
        "address": "0x7deB5e830be29F91E298ba5FF1356BB7f8146998",
        "bridgeContract": "https://etherscan.io/address/0xf92cD566Ea4864356C5491c177A430C222d7e678",
        "assetContract": "https://etherscan.io/address/0x7deB5e830be29F91E298ba5FF1356BB7f8146998",
        "coingeckoId": "aave-mkr-v1"
      }
    },
    {
      "chainId": 101,
      "address": "EMS6TrCU8uBMumZukRSShGS1yzHGqYd3S8hW2sYULX3T",
      "symbol": "waMANA",
      "name": "Aave Interest bearing MANA (Wormhole)",
      "decimals": 9,
      "logoURI": "https://raw.githubusercontent.com/solana-labs/token-list/main/assets/mainnet/EMS6TrCU8uBMumZukRSShGS1yzHGqYd3S8hW2sYULX3T/logo.svg",
      "tags": [
        "wrapped",
        "wormhole"
      ],
      "extensions": {
        "address": "0x6FCE4A401B6B80ACe52baAefE4421Bd188e76F6f",
        "bridgeContract": "https://etherscan.io/address/0xf92cD566Ea4864356C5491c177A430C222d7e678",
        "assetContract": "https://etherscan.io/address/0x6FCE4A401B6B80ACe52baAefE4421Bd188e76F6f",
        "coingeckoId": "aave-mana-v1"
      }
    },
    {
      "chainId": 101,
      "address": "qhqzfH7AjeukUgqyPXncWHFXTBebFNu5QQUrzhJaLB4",
      "symbol": "waZRX",
      "name": "Aave Interest bearing ZRX (Wormhole)",
      "decimals": 9,
      "logoURI": "https://raw.githubusercontent.com/solana-labs/token-list/main/assets/mainnet/qhqzfH7AjeukUgqyPXncWHFXTBebFNu5QQUrzhJaLB4/logo.svg",
      "tags": [
        "wrapped",
        "wormhole"
      ],
      "extensions": {
        "address": "0x6Fb0855c404E09c47C3fBCA25f08d4E41f9F062f",
        "bridgeContract": "https://etherscan.io/address/0xf92cD566Ea4864356C5491c177A430C222d7e678",
        "assetContract": "https://etherscan.io/address/0x6Fb0855c404E09c47C3fBCA25f08d4E41f9F062f",
        "coingeckoId": "aave-zrx-v1"
      }
    },
    {
      "chainId": 101,
      "address": "FeU2J26AfMqh2mh7Cf4Lw1HRueAvAkZYxGr8njFNMeQ2",
      "symbol": "waSNX",
      "name": "Aave Interest bearing SNX (Wormhole)",
      "decimals": 9,
      "logoURI": "https://raw.githubusercontent.com/solana-labs/token-list/main/assets/mainnet/FeU2J26AfMqh2mh7Cf4Lw1HRueAvAkZYxGr8njFNMeQ2/logo.png",
      "tags": [
        "wrapped",
        "wormhole"
      ],
      "extensions": {
        "address": "0x328C4c80BC7aCa0834Db37e6600A6c49E12Da4DE",
        "bridgeContract": "https://etherscan.io/address/0xf92cD566Ea4864356C5491c177A430C222d7e678",
        "assetContract": "https://etherscan.io/address/0x328C4c80BC7aCa0834Db37e6600A6c49E12Da4DE",
        "coingeckoId": "aave-snx-v1"
      }
    },
    {
      "chainId": 101,
      "address": "GveRVvWTUH1s26YxyjUnXh1J5mMdu5crC2K2uQy26KXi",
      "symbol": "waWBTC",
      "name": "Aave Interest bearing WBTC (Wormhole)",
      "decimals": 8,
      "logoURI": "https://raw.githubusercontent.com/solana-labs/token-list/main/assets/mainnet/GveRVvWTUH1s26YxyjUnXh1J5mMdu5crC2K2uQy26KXi/logo.svg",
      "tags": [
        "wrapped",
        "wormhole"
      ],
      "extensions": {
        "address": "0xFC4B8ED459e00e5400be803A9BB3954234FD50e3",
        "bridgeContract": "https://etherscan.io/address/0xf92cD566Ea4864356C5491c177A430C222d7e678",
        "assetContract": "https://etherscan.io/address/0xFC4B8ED459e00e5400be803A9BB3954234FD50e3",
        "coingeckoId": "aave-wbtc-v1"
      }
    },
    {
      "chainId": 101,
      "address": "F2WgoHLwV4pfxN4WrUs2q6KkmFCsNorGYQ82oaPNUFLP",
      "symbol": "waBUSD",
      "name": "Aave Interest bearing Binance USD (Wormhole)",
      "decimals": 9,
      "logoURI": "https://raw.githubusercontent.com/solana-labs/token-list/main/assets/mainnet/F2WgoHLwV4pfxN4WrUs2q6KkmFCsNorGYQ82oaPNUFLP/logo.svg",
      "tags": [
        "wrapped",
        "wormhole"
      ],
      "extensions": {
        "address": "0x6Ee0f7BB50a54AB5253dA0667B0Dc2ee526C30a8",
        "bridgeContract": "https://etherscan.io/address/0xf92cD566Ea4864356C5491c177A430C222d7e678",
        "assetContract": "https://etherscan.io/address/0x6Ee0f7BB50a54AB5253dA0667B0Dc2ee526C30a8",
        "coingeckoId": "aave-busd-v1"
      }
    },
    {
      "chainId": 101,
      "address": "3rNUQJgvfZ5eFsZvCkvdYcbd9ZzS6YmtwQsoUTFKmVd4",
      "symbol": "waENJ",
      "name": "Aave Interest bearing ENJ (Wormhole)",
      "decimals": 9,
      "logoURI": "https://raw.githubusercontent.com/solana-labs/token-list/main/assets/mainnet/3rNUQJgvfZ5eFsZvCkvdYcbd9ZzS6YmtwQsoUTFKmVd4/logo.svg",
      "tags": [
        "wrapped",
        "wormhole"
      ],
      "extensions": {
        "address": "0x712DB54daA836B53Ef1EcBb9c6ba3b9Efb073F40",
        "bridgeContract": "https://etherscan.io/address/0xf92cD566Ea4864356C5491c177A430C222d7e678",
        "assetContract": "https://etherscan.io/address/0x712DB54daA836B53Ef1EcBb9c6ba3b9Efb073F40",
        "coingeckoId": "aave-enj-v1"
      }
    },
    {
      "chainId": 101,
      "address": "BHh8nyDwdUG4uyyQYNqGXGLHPyb83R6Y2fqJrNVKtTsT",
      "symbol": "waREN",
      "name": "Aave Interest bearing REN (Wormhole)",
      "decimals": 9,
      "logoURI": "https://raw.githubusercontent.com/solana-labs/token-list/main/assets/mainnet/BHh8nyDwdUG4uyyQYNqGXGLHPyb83R6Y2fqJrNVKtTsT/logo.png",
      "tags": [
        "wrapped",
        "wormhole"
      ],
      "extensions": {
        "address": "0x69948cC03f478B95283F7dbf1CE764d0fc7EC54C",
        "bridgeContract": "https://etherscan.io/address/0xf92cD566Ea4864356C5491c177A430C222d7e678",
        "assetContract": "https://etherscan.io/address/0x69948cC03f478B95283F7dbf1CE764d0fc7EC54C",
        "coingeckoId": "aave-ren-v1"
      }
    },
    {
      "chainId": 101,
      "address": "EE58FVYG1UoY6Givy3K3GSRde9sHMj6X1BnocHBtd3sz",
      "symbol": "waYFI",
      "name": "Aave Interest bearing YFI (Wormhole)",
      "decimals": 9,
      "logoURI": "https://raw.githubusercontent.com/solana-labs/token-list/main/assets/mainnet/EE58FVYG1UoY6Givy3K3GSRde9sHMj6X1BnocHBtd3sz/logo.png",
      "tags": [
        "wrapped",
        "wormhole"
      ],
      "extensions": {
        "address": "0x12e51E77DAAA58aA0E9247db7510Ea4B46F9bEAd",
        "bridgeContract": "https://etherscan.io/address/0xf92cD566Ea4864356C5491c177A430C222d7e678",
        "assetContract": "https://etherscan.io/address/0x12e51E77DAAA58aA0E9247db7510Ea4B46F9bEAd",
        "coingeckoId": "ayfi"
      }
    },
    {
      "chainId": 101,
      "address": "8aYsiHR6oVTAcFUzdXDhaPkgRbn4QYRCkdk3ATmAmY4p",
      "symbol": "waAAVE",
      "name": "Aave Interest bearing Aave Token (Wormhole)",
      "decimals": 9,
      "logoURI": "https://raw.githubusercontent.com/solana-labs/token-list/main/assets/mainnet/8aYsiHR6oVTAcFUzdXDhaPkgRbn4QYRCkdk3ATmAmY4p/logo.svg",
      "tags": [
        "wrapped",
        "wormhole"
      ],
      "extensions": {
        "address": "0xba3D9687Cf50fE253cd2e1cFeEdE1d6787344Ed5",
        "bridgeContract": "https://etherscan.io/address/0xf92cD566Ea4864356C5491c177A430C222d7e678",
        "assetContract": "https://etherscan.io/address/0xba3D9687Cf50fE253cd2e1cFeEdE1d6787344Ed5"
      }
    },
    {
      "chainId": 101,
      "address": "8kwCLkWbv4qTJPcbSV65tWdQmjURjBGRSv6VtC1JTiL8",
      "symbol": "waUNI",
      "name": "Aave Interest bearing Uniswap (Wormhole)",
      "decimals": 9,
      "logoURI": "https://raw.githubusercontent.com/solana-labs/token-list/main/assets/mainnet/8kwCLkWbv4qTJPcbSV65tWdQmjURjBGRSv6VtC1JTiL8/logo.png",
      "tags": [
        "wrapped",
        "wormhole"
      ],
      "extensions": {
        "address": "0xB124541127A0A657f056D9Dd06188c4F1b0e5aab",
        "bridgeContract": "https://etherscan.io/address/0xf92cD566Ea4864356C5491c177A430C222d7e678",
        "assetContract": "https://etherscan.io/address/0xB124541127A0A657f056D9Dd06188c4F1b0e5aab"
      }
    },
    {
      "chainId": 101,
      "address": "9NDu1wdjZ7GiY7foAXhia9h1wQU45oTUzyMZKJ31V7JA",
      "symbol": "wstkAAVE",
      "name": "Staked Aave (Wormhole)",
      "decimals": 9,
      "logoURI": "https://raw.githubusercontent.com/solana-labs/token-list/main/assets/mainnet/9NDu1wdjZ7GiY7foAXhia9h1wQU45oTUzyMZKJ31V7JA/logo.png",
      "tags": [
        "wrapped",
        "wormhole"
      ],
      "extensions": {
        "address": "0x4da27a545c0c5B758a6BA100e3a049001de870f5",
        "bridgeContract": "https://etherscan.io/address/0xf92cD566Ea4864356C5491c177A430C222d7e678",
        "assetContract": "https://etherscan.io/address/0x4da27a545c0c5B758a6BA100e3a049001de870f5"
      }
    },
    {
      "chainId": 101,
      "address": "GNQ1Goajm3Za8uC1Eptt2yfsrbnkZh2eMJoqxg54sj3o",
      "symbol": "wUniDAIETH",
      "name": "Uniswap DAI LP (Wormhole)",
      "decimals": 9,
      "logoURI": "https://raw.githubusercontent.com/solana-labs/token-list/main/assets/mainnet/GNQ1Goajm3Za8uC1Eptt2yfsrbnkZh2eMJoqxg54sj3o/logo.png",
      "tags": [
        "wrapped",
        "wormhole"
      ],
      "extensions": {
        "address": "0x2a1530C4C41db0B0b2bB646CB5Eb1A67b7158667",
        "bridgeContract": "https://etherscan.io/address/0xf92cD566Ea4864356C5491c177A430C222d7e678",
        "assetContract": "https://etherscan.io/address/0x2a1530C4C41db0B0b2bB646CB5Eb1A67b7158667"
      }
    },
    {
      "chainId": 101,
      "address": "7NFin546WNvWkhtfftfY77z8C1TrxLbUcKmw5TpHGGtC",
      "symbol": "wUniUSDCETH",
      "name": "Uniswap USDC LP (Wormhole)",
      "decimals": 9,
      "logoURI": "https://raw.githubusercontent.com/solana-labs/token-list/main/assets/mainnet/7NFin546WNvWkhtfftfY77z8C1TrxLbUcKmw5TpHGGtC/logo.png",
      "tags": [
        "wrapped",
        "wormhole"
      ],
      "extensions": {
        "address": "0x97deC872013f6B5fB443861090ad931542878126",
        "bridgeContract": "https://etherscan.io/address/0xf92cD566Ea4864356C5491c177A430C222d7e678",
        "assetContract": "https://etherscan.io/address/0x97deC872013f6B5fB443861090ad931542878126"
      }
    },
    {
      "chainId": 101,
      "address": "7gersKTtU65ERNBNTZKjYgKf7HypR7PDMprcuhQJChaq",
      "symbol": "wUnisETHETH",
      "name": "Uniswap sETH LP (Wormhole)",
      "decimals": 9,
      "logoURI": "https://raw.githubusercontent.com/solana-labs/token-list/main/assets/mainnet/7gersKTtU65ERNBNTZKjYgKf7HypR7PDMprcuhQJChaq/logo.png",
      "tags": [
        "wrapped",
        "wormhole"
      ],
      "extensions": {
        "address": "0xe9Cf7887b93150D4F2Da7dFc6D502B216438F244",
        "bridgeContract": "https://etherscan.io/address/0xf92cD566Ea4864356C5491c177A430C222d7e678",
        "assetContract": "https://etherscan.io/address/0xe9Cf7887b93150D4F2Da7dFc6D502B216438F244"
      }
    },
    {
      "chainId": 101,
      "address": "4aqNtSCr77eiEZJ9u9BhPErjEMju6FFdLeBKkE1pdxuK",
      "symbol": "wUniLENDETH",
      "name": "Uniswap LEND LP (Wormhole)",
      "decimals": 9,
      "logoURI": "https://raw.githubusercontent.com/solana-labs/token-list/main/assets/mainnet/4aqNtSCr77eiEZJ9u9BhPErjEMju6FFdLeBKkE1pdxuK/logo.png",
      "tags": [
        "wrapped",
        "wormhole"
      ],
      "extensions": {
        "address": "0xcaA7e4656f6A2B59f5f99c745F91AB26D1210DCe",
        "bridgeContract": "https://etherscan.io/address/0xf92cD566Ea4864356C5491c177A430C222d7e678",
        "assetContract": "https://etherscan.io/address/0xcaA7e4656f6A2B59f5f99c745F91AB26D1210DCe"
      }
    },
    {
      "chainId": 101,
      "address": "FDdoYCHwFghBSbnN6suvFR3VFw6kAzfhfGpkAQAGPLC3",
      "symbol": "wUniMKRETH",
      "name": "Uniswap MKR LP (Wormhole)",
      "decimals": 9,
      "logoURI": "https://raw.githubusercontent.com/solana-labs/token-list/main/assets/mainnet/FDdoYCHwFghBSbnN6suvFR3VFw6kAzfhfGpkAQAGPLC3/logo.png",
      "tags": [
        "wrapped",
        "wormhole"
      ],
      "extensions": {
        "address": "0x2C4Bd064b998838076fa341A83d007FC2FA50957",
        "bridgeContract": "https://etherscan.io/address/0xf92cD566Ea4864356C5491c177A430C222d7e678",
        "assetContract": "https://etherscan.io/address/0x2C4Bd064b998838076fa341A83d007FC2FA50957"
      }
    },
    {
      "chainId": 101,
      "address": "FSSTfbb1vh1TRe8Ja64hC65QTc7pPUhwHh5uTAWj5haH",
      "symbol": "wUniLINKETH",
      "name": "Uniswap LINK LP (Wormhole)",
      "decimals": 9,
      "logoURI": "https://raw.githubusercontent.com/solana-labs/token-list/main/assets/mainnet/FSSTfbb1vh1TRe8Ja64hC65QTc7pPUhwHh5uTAWj5haH/logo.png",
      "tags": [
        "wrapped",
        "wormhole"
      ],
      "extensions": {
        "address": "0xF173214C720f58E03e194085B1DB28B50aCDeeaD",
        "bridgeContract": "https://etherscan.io/address/0xf92cD566Ea4864356C5491c177A430C222d7e678",
        "assetContract": "https://etherscan.io/address/0xF173214C720f58E03e194085B1DB28B50aCDeeaD"
      }
    },
    {
      "chainId": 101,
      "address": "Aci9xBGywrgBxQoFnL6LCoCYuX5k6AqaYhimgSZ1Fhrk",
      "symbol": "waUniETH",
      "name": "Aave Interest bearing UniETH (Wormhole)",
      "decimals": 9,
      "logoURI": "https://raw.githubusercontent.com/solana-labs/token-list/main/assets/mainnet/Aci9xBGywrgBxQoFnL6LCoCYuX5k6AqaYhimgSZ1Fhrk/logo.png",
      "tags": [
        "wrapped",
        "wormhole"
      ],
      "extensions": {
        "address": "0x6179078872605396Ee62960917128F9477a5DdbB",
        "bridgeContract": "https://etherscan.io/address/0xf92cD566Ea4864356C5491c177A430C222d7e678",
        "assetContract": "https://etherscan.io/address/0x6179078872605396Ee62960917128F9477a5DdbB"
      }
    },
    {
      "chainId": 101,
      "address": "GqHK99sW4ym6zy6Kdoh8f7sb2c3qhtB3WRqeyPbAYfmy",
      "symbol": "waUniDAI",
      "name": "Aave Interest bearing UniDAI (Wormhole)",
      "decimals": 9,
      "logoURI": "https://raw.githubusercontent.com/solana-labs/token-list/main/assets/mainnet/GqHK99sW4ym6zy6Kdoh8f7sb2c3qhtB3WRqeyPbAYfmy/logo.png",
      "tags": [
        "wrapped",
        "wormhole"
      ],
      "extensions": {
        "address": "0x048930eec73c91B44b0844aEACdEBADC2F2b6efb",
        "bridgeContract": "https://etherscan.io/address/0xf92cD566Ea4864356C5491c177A430C222d7e678",
        "assetContract": "https://etherscan.io/address/0x048930eec73c91B44b0844aEACdEBADC2F2b6efb"
      }
    },
    {
      "chainId": 101,
      "address": "4e4TpGVJMYiz5UBrAXuNmiVJ9yvc7ppJeAn8sXmbnmDi",
      "symbol": "waUniUSDC",
      "name": "Aave Interest bearing UniUSDC (Wormhole)",
      "decimals": 6,
      "logoURI": "https://raw.githubusercontent.com/solana-labs/token-list/main/assets/mainnet/4e4TpGVJMYiz5UBrAXuNmiVJ9yvc7ppJeAn8sXmbnmDi/logo.png",
      "tags": [
        "wrapped",
        "wormhole"
      ],
      "extensions": {
        "address": "0xe02b2Ad63eFF3Ac1D5827cBd7AB9DD3DaC4f4AD0",
        "bridgeContract": "https://etherscan.io/address/0xf92cD566Ea4864356C5491c177A430C222d7e678",
        "assetContract": "https://etherscan.io/address/0xe02b2Ad63eFF3Ac1D5827cBd7AB9DD3DaC4f4AD0"
      }
    },
    {
      "chainId": 101,
      "address": "49LoAnQQdo9171zfcWRUoQLYSScrxXobbuwt14xjvfVm",
      "symbol": "waUniUSDT",
      "name": "Aave Interest bearing UniUSDT (Wormhole)",
      "decimals": 6,
      "logoURI": "https://raw.githubusercontent.com/solana-labs/token-list/main/assets/mainnet/49LoAnQQdo9171zfcWRUoQLYSScrxXobbuwt14xjvfVm/logo.png",
      "tags": [
        "wrapped",
        "wormhole"
      ],
      "extensions": {
        "address": "0xb977ee318010A5252774171494a1bCB98E7fab65",
        "bridgeContract": "https://etherscan.io/address/0xf92cD566Ea4864356C5491c177A430C222d7e678",
        "assetContract": "https://etherscan.io/address/0xb977ee318010A5252774171494a1bCB98E7fab65"
      }
    },
    {
      "chainId": 101,
      "address": "CvG3gtKYJtKRzEUgMeb42xnd8HDjESgLtyJqQ2kuLncp",
      "symbol": "waUniDAIETH",
      "name": "Aave Interest bearing UniDAIETH (Wormhole)",
      "decimals": 9,
      "logoURI": "https://raw.githubusercontent.com/solana-labs/token-list/main/assets/mainnet/CvG3gtKYJtKRzEUgMeb42xnd8HDjESgLtyJqQ2kuLncp/logo.svg",
      "tags": [
        "wrapped",
        "wormhole"
      ],
      "extensions": {
        "address": "0xBbBb7F2aC04484F7F04A2C2C16f20479791BbB44",
        "bridgeContract": "https://etherscan.io/address/0xf92cD566Ea4864356C5491c177A430C222d7e678",
        "assetContract": "https://etherscan.io/address/0xBbBb7F2aC04484F7F04A2C2C16f20479791BbB44"
      }
    },
    {
      "chainId": 101,
      "address": "GSv5ECZaMfaceZK4WKKzA4tKVDkqtfBASECcmYFWcy4G",
      "symbol": "waUniUSDCETH",
      "name": "Aave Interest bearing UniUSDCETH (Wormhole)",
      "decimals": 9,
      "logoURI": "https://raw.githubusercontent.com/solana-labs/token-list/main/assets/mainnet/GSv5ECZaMfaceZK4WKKzA4tKVDkqtfBASECcmYFWcy4G/logo.svg",
      "tags": [
        "wrapped",
        "wormhole"
      ],
      "extensions": {
        "address": "0x1D0e53A0e524E3CC92C1f0f33Ae268FfF8D7E7a5",
        "bridgeContract": "https://etherscan.io/address/0xf92cD566Ea4864356C5491c177A430C222d7e678",
        "assetContract": "https://etherscan.io/address/0x1D0e53A0e524E3CC92C1f0f33Ae268FfF8D7E7a5"
      }
    },
    {
      "chainId": 101,
      "address": "7LUdsedi7qpTJGnFpZo6mWqVtKKpccr9XrQGxJ2xUDPT",
      "symbol": "waUniSETHETH",
      "name": "Aave Interest bearing UniSETHETH (Wormhole)",
      "decimals": 9,
      "logoURI": "https://raw.githubusercontent.com/solana-labs/token-list/main/assets/mainnet/7LUdsedi7qpTJGnFpZo6mWqVtKKpccr9XrQGxJ2xUDPT/logo.svg",
      "tags": [
        "wrapped",
        "wormhole"
      ],
      "extensions": {
        "address": "0x84BBcaB430717ff832c3904fa6515f97fc63C76F",
        "bridgeContract": "https://etherscan.io/address/0xf92cD566Ea4864356C5491c177A430C222d7e678",
        "assetContract": "https://etherscan.io/address/0x84BBcaB430717ff832c3904fa6515f97fc63C76F"
      }
    },
    {
      "chainId": 101,
      "address": "Hc1zHQxg1k2JVwvuv3kqbCyZDEJYfDdNftBMab4EMUx9",
      "symbol": "waUniLENDETH",
      "name": "Aave Interest bearing UniLENDETH (Wormhole)",
      "decimals": 9,
      "logoURI": "https://raw.githubusercontent.com/solana-labs/token-list/main/assets/mainnet/Hc1zHQxg1k2JVwvuv3kqbCyZDEJYfDdNftBMab4EMUx9/logo.svg",
      "tags": [
        "wrapped",
        "wormhole"
      ],
      "extensions": {
        "address": "0xc88ebbf7C523f38Ef3eB8A151273C0F0dA421e63",
        "bridgeContract": "https://etherscan.io/address/0xf92cD566Ea4864356C5491c177A430C222d7e678",
        "assetContract": "https://etherscan.io/address/0xc88ebbf7C523f38Ef3eB8A151273C0F0dA421e63"
      }
    },
    {
      "chainId": 101,
      "address": "9PejEmx6NKDHgf6jpgAWwZsibURKifBakjzDQdtCtAXT",
      "symbol": "waUniMKRETH",
      "name": "Aave Interest bearing UniMKRETH (Wormhole)",
      "decimals": 9,
      "logoURI": "https://raw.githubusercontent.com/solana-labs/token-list/main/assets/mainnet/9PejEmx6NKDHgf6jpgAWwZsibURKifBakjzDQdtCtAXT/logo.svg",
      "tags": [
        "wrapped",
        "wormhole"
      ],
      "extensions": {
        "address": "0x8c69f7A4C9B38F1b48005D216c398Efb2F1Ce3e4",
        "bridgeContract": "https://etherscan.io/address/0xf92cD566Ea4864356C5491c177A430C222d7e678",
        "assetContract": "https://etherscan.io/address/0x8c69f7A4C9B38F1b48005D216c398Efb2F1Ce3e4"
      }
    },
    {
      "chainId": 101,
      "address": "KcHygDp4o7ENsHjevYM4T3u6R7KHa5VyvkJ7kpmJcYo",
      "symbol": "waUniLINKETH",
      "name": "Aave Interest bearing UniLINKETH (Wormhole)",
      "decimals": 9,
      "logoURI": "https://raw.githubusercontent.com/solana-labs/token-list/main/assets/mainnet/KcHygDp4o7ENsHjevYM4T3u6R7KHa5VyvkJ7kpmJcYo/logo.svg",
      "tags": [
        "wrapped",
        "wormhole"
      ],
      "extensions": {
        "address": "0x9548DB8b1cA9b6c757485e7861918b640390169c",
        "bridgeContract": "https://etherscan.io/address/0xf92cD566Ea4864356C5491c177A430C222d7e678",
        "assetContract": "https://etherscan.io/address/0x9548DB8b1cA9b6c757485e7861918b640390169c"
      }
    },
    {
      "chainId": 101,
      "address": "GNPAF84ZEtKYyfuY2fg8tZVwse7LpTSeyYPSyEKFqa2Y",
      "symbol": "waUSDT",
      "name": "Aave interest bearing USDT (Wormhole)",
      "decimals": 6,
      "logoURI": "https://raw.githubusercontent.com/solana-labs/token-list/main/assets/mainnet/GNPAF84ZEtKYyfuY2fg8tZVwse7LpTSeyYPSyEKFqa2Y/logo.svg",
      "tags": [
        "wrapped",
        "wormhole"
      ],
      "extensions": {
        "address": "0x3Ed3B47Dd13EC9a98b44e6204A523E766B225811",
        "bridgeContract": "https://etherscan.io/address/0xf92cD566Ea4864356C5491c177A430C222d7e678",
        "assetContract": "https://etherscan.io/address/0x3Ed3B47Dd13EC9a98b44e6204A523E766B225811",
        "coingeckoId": "aave-usdt"
      }
    },
    {
      "chainId": 101,
      "address": "3QTknQ3i27rDKm5hvBaScFLQ34xX9N7J7XfEFwy27qbZ",
      "symbol": "waWBTC",
      "name": "Aave interest bearing WBTC (Wormhole)",
      "decimals": 8,
      "logoURI": "https://raw.githubusercontent.com/solana-labs/token-list/main/assets/mainnet/3QTknQ3i27rDKm5hvBaScFLQ34xX9N7J7XfEFwy27qbZ/logo.svg",
      "tags": [
        "wrapped",
        "wormhole"
      ],
      "extensions": {
        "address": "0x9ff58f4fFB29fA2266Ab25e75e2A8b3503311656",
        "bridgeContract": "https://etherscan.io/address/0xf92cD566Ea4864356C5491c177A430C222d7e678",
        "assetContract": "https://etherscan.io/address/0x9ff58f4fFB29fA2266Ab25e75e2A8b3503311656",
        "coingeckoId": "aave-wbtc"
      }
    },
    {
      "chainId": 101,
      "address": "EbpkofeWyiQouGyxQAgXxEyGtjgq13NSucX3CNvucNpb",
      "symbol": "waWETH",
      "name": "Aave interest bearing WETH (Wormhole)",
      "decimals": 9,
      "logoURI": "https://raw.githubusercontent.com/solana-labs/token-list/main/assets/mainnet/EbpkofeWyiQouGyxQAgXxEyGtjgq13NSucX3CNvucNpb/logo.png",
      "tags": [
        "wrapped",
        "wormhole"
      ],
      "extensions": {
        "address": "0x030bA81f1c18d280636F32af80b9AAd02Cf0854e",
        "bridgeContract": "https://etherscan.io/address/0xf92cD566Ea4864356C5491c177A430C222d7e678",
        "assetContract": "https://etherscan.io/address/0x030bA81f1c18d280636F32af80b9AAd02Cf0854e"
      }
    },
    {
      "chainId": 101,
      "address": "67uaa3Z7SX7GC6dqSTjpJLnySLXZpCAK9MHMi3232Bfb",
      "symbol": "waYFI",
      "name": "Aave interest bearing YFI (Wormhole)",
      "decimals": 9,
      "logoURI": "https://raw.githubusercontent.com/solana-labs/token-list/main/assets/mainnet/67uaa3Z7SX7GC6dqSTjpJLnySLXZpCAK9MHMi3232Bfb/logo.svg",
      "tags": [
        "wrapped",
        "wormhole"
      ],
      "extensions": {
        "address": "0x5165d24277cD063F5ac44Efd447B27025e888f37",
        "bridgeContract": "https://etherscan.io/address/0xf92cD566Ea4864356C5491c177A430C222d7e678",
        "assetContract": "https://etherscan.io/address/0x5165d24277cD063F5ac44Efd447B27025e888f37"
      }
    },
    {
      "chainId": 101,
      "address": "9xS6et5uvQ64QsmaGMfzfXrwTsfYPjwEWuiPnBGFgfw",
      "symbol": "waZRX",
      "name": "Aave interest bearing ZRX (Wormhole)",
      "decimals": 9,
      "logoURI": "https://raw.githubusercontent.com/solana-labs/token-list/main/assets/mainnet/9xS6et5uvQ64QsmaGMfzfXrwTsfYPjwEWuiPnBGFgfw/logo.svg",
      "tags": [
        "wrapped",
        "wormhole"
      ],
      "extensions": {
        "address": "0xDf7FF54aAcAcbFf42dfe29DD6144A69b629f8C9e",
        "bridgeContract": "https://etherscan.io/address/0xf92cD566Ea4864356C5491c177A430C222d7e678",
        "assetContract": "https://etherscan.io/address/0xDf7FF54aAcAcbFf42dfe29DD6144A69b629f8C9e",
        "coingeckoId": "aave-zrx"
      }
    },
    {
      "chainId": 101,
      "address": "2TZ8s2FwtWqJrWpdFsSf2uM2Fvjw474n6HhTdTEWoLor",
      "symbol": "waUNI",
      "name": "Aave interest bearing UNI (Wormhole)",
      "decimals": 9,
      "logoURI": "https://raw.githubusercontent.com/solana-labs/token-list/main/assets/mainnet/2TZ8s2FwtWqJrWpdFsSf2uM2Fvjw474n6HhTdTEWoLor/logo.svg",
      "tags": [
        "wrapped",
        "wormhole"
      ],
      "extensions": {
        "address": "0xB9D7CB55f463405CDfBe4E90a6D2Df01C2B92BF1",
        "bridgeContract": "https://etherscan.io/address/0xf92cD566Ea4864356C5491c177A430C222d7e678",
        "assetContract": "https://etherscan.io/address/0xB9D7CB55f463405CDfBe4E90a6D2Df01C2B92BF1"
      }
    },
    {
      "chainId": 101,
      "address": "G1o2fHZXyPCeAEcY4o6as7SmVaUu65DRhcq1S4Cfap9T",
      "symbol": "waAAVE",
      "name": "Aave interest bearing AAVE (Wormhole)",
      "decimals": 9,
      "logoURI": "https://raw.githubusercontent.com/solana-labs/token-list/main/assets/mainnet/G1o2fHZXyPCeAEcY4o6as7SmVaUu65DRhcq1S4Cfap9T/logo.svg",
      "tags": [
        "wrapped",
        "wormhole"
      ],
      "extensions": {
        "address": "0xFFC97d72E13E01096502Cb8Eb52dEe56f74DAD7B",
        "bridgeContract": "https://etherscan.io/address/0xf92cD566Ea4864356C5491c177A430C222d7e678",
        "assetContract": "https://etherscan.io/address/0xFFC97d72E13E01096502Cb8Eb52dEe56f74DAD7B"
      }
    },
    {
      "chainId": 101,
      "address": "8PeWkyvCDHpSgT5oiGFgZQtXSRBij7ZFLJTHAGBntRDH",
      "symbol": "waBAT",
      "name": "Aave interest bearing BAT (Wormhole)",
      "decimals": 9,
      "logoURI": "https://raw.githubusercontent.com/solana-labs/token-list/main/assets/mainnet/8PeWkyvCDHpSgT5oiGFgZQtXSRBij7ZFLJTHAGBntRDH/logo.svg",
      "tags": [
        "wrapped",
        "wormhole"
      ],
      "extensions": {
        "address": "0x05Ec93c0365baAeAbF7AefFb0972ea7ECdD39CF1",
        "bridgeContract": "https://etherscan.io/address/0xf92cD566Ea4864356C5491c177A430C222d7e678",
        "assetContract": "https://etherscan.io/address/0x05Ec93c0365baAeAbF7AefFb0972ea7ECdD39CF1",
        "coingeckoId": "aave-bat"
      }
    },
    {
      "chainId": 101,
      "address": "67opsuaXQ3JRSJ1mmF7aPLSq6JaZcwAmXwcMzUN5PSMv",
      "symbol": "waBUSD",
      "name": "Aave interest bearing BUSD (Wormhole)",
      "decimals": 9,
      "logoURI": "https://raw.githubusercontent.com/solana-labs/token-list/main/assets/mainnet/67opsuaXQ3JRSJ1mmF7aPLSq6JaZcwAmXwcMzUN5PSMv/logo.svg",
      "tags": [
        "wrapped",
        "wormhole"
      ],
      "extensions": {
        "address": "0xA361718326c15715591c299427c62086F69923D9",
        "bridgeContract": "https://etherscan.io/address/0xf92cD566Ea4864356C5491c177A430C222d7e678",
        "assetContract": "https://etherscan.io/address/0xA361718326c15715591c299427c62086F69923D9",
        "coingeckoId": "aave-busd"
      }
    },
    {
      "chainId": 101,
      "address": "4JrrHRS56i9GZkSmGaCY3ZsxMo3JEqQviU64ki7ZJPak",
      "symbol": "waDAI",
      "name": "Aave interest bearing DAI (Wormhole)",
      "decimals": 9,
      "logoURI": "https://raw.githubusercontent.com/solana-labs/token-list/main/assets/mainnet/4JrrHRS56i9GZkSmGaCY3ZsxMo3JEqQviU64ki7ZJPak/logo.svg",
      "tags": [
        "wrapped",
        "wormhole"
      ],
      "extensions": {
        "address": "0x028171bCA77440897B824Ca71D1c56caC55b68A3",
        "bridgeContract": "https://etherscan.io/address/0xf92cD566Ea4864356C5491c177A430C222d7e678",
        "assetContract": "https://etherscan.io/address/0x028171bCA77440897B824Ca71D1c56caC55b68A3",
        "coingeckoId": "aave-dai"
      }
    },
    {
      "chainId": 101,
      "address": "3LmfKjsSU9hdxfZfcr873DMNR5nnrk8EvdueXg1dTSin",
      "symbol": "waENJ",
      "name": "Aave interest bearing ENJ (Wormhole)",
      "decimals": 9,
      "logoURI": "https://raw.githubusercontent.com/solana-labs/token-list/main/assets/mainnet/3LmfKjsSU9hdxfZfcr873DMNR5nnrk8EvdueXg1dTSin/logo.svg",
      "tags": [
        "wrapped",
        "wormhole"
      ],
      "extensions": {
        "address": "0xaC6Df26a590F08dcC95D5a4705ae8abbc88509Ef",
        "bridgeContract": "https://etherscan.io/address/0xf92cD566Ea4864356C5491c177A430C222d7e678",
        "assetContract": "https://etherscan.io/address/0xaC6Df26a590F08dcC95D5a4705ae8abbc88509Ef",
        "coingeckoId": "aave-enj"
      }
    },
    {
      "chainId": 101,
      "address": "7VD2Gosm34hB7kughTqu1N3sW92hq3XwKLTi1N1tdKrj",
      "symbol": "waKNC",
      "name": "Aave interest bearing KNC (Wormhole)",
      "decimals": 9,
      "logoURI": "https://raw.githubusercontent.com/solana-labs/token-list/main/assets/mainnet/7VD2Gosm34hB7kughTqu1N3sW92hq3XwKLTi1N1tdKrj/logo.svg",
      "tags": [
        "wrapped",
        "wormhole"
      ],
      "extensions": {
        "address": "0x39C6b3e42d6A679d7D776778Fe880BC9487C2EDA",
        "bridgeContract": "https://etherscan.io/address/0xf92cD566Ea4864356C5491c177A430C222d7e678",
        "assetContract": "https://etherscan.io/address/0x39C6b3e42d6A679d7D776778Fe880BC9487C2EDA",
        "coingeckoId": "aave-knc"
      }
    },
    {
      "chainId": 101,
      "address": "4erbVWFvdvS5P8ews7kUjqfpCQbA8vurnWyvRLsnZJgv",
      "symbol": "waLINK",
      "name": "Aave interest bearing LINK (Wormhole)",
      "decimals": 9,
      "logoURI": "https://raw.githubusercontent.com/solana-labs/token-list/main/assets/mainnet/4erbVWFvdvS5P8ews7kUjqfpCQbA8vurnWyvRLsnZJgv/logo.svg",
      "tags": [
        "wrapped",
        "wormhole"
      ],
      "extensions": {
        "address": "0xa06bC25B5805d5F8d82847D191Cb4Af5A3e873E0",
        "bridgeContract": "https://etherscan.io/address/0xf92cD566Ea4864356C5491c177A430C222d7e678",
        "assetContract": "https://etherscan.io/address/0xa06bC25B5805d5F8d82847D191Cb4Af5A3e873E0",
        "coingeckoId": "aave-link"
      }
    },
    {
      "chainId": 101,
      "address": "AXJWqG4SpAEwkMjKYkarKwv6Qfz5rLU3cwt5KtrDAAYe",
      "symbol": "waMANA",
      "name": "Aave interest bearing MANA (Wormhole)",
      "decimals": 9,
      "logoURI": "https://raw.githubusercontent.com/solana-labs/token-list/main/assets/mainnet/AXJWqG4SpAEwkMjKYkarKwv6Qfz5rLU3cwt5KtrDAAYe/logo.svg",
      "tags": [
        "wrapped",
        "wormhole"
      ],
      "extensions": {
        "address": "0xa685a61171bb30d4072B338c80Cb7b2c865c873E",
        "bridgeContract": "https://etherscan.io/address/0xf92cD566Ea4864356C5491c177A430C222d7e678",
        "assetContract": "https://etherscan.io/address/0xa685a61171bb30d4072B338c80Cb7b2c865c873E",
        "coingeckoId": "aave-mana"
      }
    },
    {
      "chainId": 101,
      "address": "4kJmfagJzQFuwto5RX6f1xScWYbEVBzEpdjmiqTCnzjJ",
      "symbol": "waMKR",
      "name": "Aave interest bearing MKR (Wormhole)",
      "decimals": 9,
      "logoURI": "https://raw.githubusercontent.com/solana-labs/token-list/main/assets/mainnet/4kJmfagJzQFuwto5RX6f1xScWYbEVBzEpdjmiqTCnzjJ/logo.svg",
      "tags": [
        "wrapped",
        "wormhole"
      ],
      "extensions": {
        "address": "0xc713e5E149D5D0715DcD1c156a020976e7E56B88",
        "bridgeContract": "https://etherscan.io/address/0xf92cD566Ea4864356C5491c177A430C222d7e678",
        "assetContract": "https://etherscan.io/address/0xc713e5E149D5D0715DcD1c156a020976e7E56B88",
        "coingeckoId": "aave-mkr"
      }
    },
    {
      "chainId": 101,
      "address": "DN8jPo8YZTXhLMyDMKcnwFuKqY8wfn2UrpX8ct4rc8Bc",
      "symbol": "waREN",
      "name": "Aave interest bearing REN (Wormhole)",
      "decimals": 9,
      "logoURI": "https://raw.githubusercontent.com/solana-labs/token-list/main/assets/mainnet/DN8jPo8YZTXhLMyDMKcnwFuKqY8wfn2UrpX8ct4rc8Bc/logo.svg",
      "tags": [
        "wrapped",
        "wormhole"
      ],
      "extensions": {
        "address": "0xCC12AbE4ff81c9378D670De1b57F8e0Dd228D77a",
        "bridgeContract": "https://etherscan.io/address/0xf92cD566Ea4864356C5491c177A430C222d7e678",
        "assetContract": "https://etherscan.io/address/0xCC12AbE4ff81c9378D670De1b57F8e0Dd228D77a",
        "coingeckoId": "aave-ren"
      }
    },
    {
      "chainId": 101,
      "address": "HWbJZXJ7s1D1zi5P7yVgRUmZPXvYSFv6vsYU765Ti422",
      "symbol": "waSNX",
      "name": "Aave interest bearing SNX (Wormhole)",
      "decimals": 9,
      "logoURI": "https://raw.githubusercontent.com/solana-labs/token-list/main/assets/mainnet/HWbJZXJ7s1D1zi5P7yVgRUmZPXvYSFv6vsYU765Ti422/logo.svg",
      "tags": [
        "wrapped",
        "wormhole"
      ],
      "extensions": {
        "address": "0x35f6B052C598d933D69A4EEC4D04c73A191fE6c2",
        "bridgeContract": "https://etherscan.io/address/0xf92cD566Ea4864356C5491c177A430C222d7e678",
        "assetContract": "https://etherscan.io/address/0x35f6B052C598d933D69A4EEC4D04c73A191fE6c2",
        "coingeckoId": "aave-snx"
      }
    },
    {
      "chainId": 101,
      "address": "2LForywWWpHzmR5NjSEyF1kcw9ffyLuJX7V7hne2fHfY",
      "symbol": "waSUSD",
      "name": "Aave interest bearing SUSD (Wormhole)",
      "decimals": 9,
      "logoURI": "https://raw.githubusercontent.com/solana-labs/token-list/main/assets/mainnet/2LForywWWpHzmR5NjSEyF1kcw9ffyLuJX7V7hne2fHfY/logo.svg",
      "tags": [
        "wrapped",
        "wormhole"
      ],
      "extensions": {
        "address": "0x6C5024Cd4F8A59110119C56f8933403A539555EB",
        "bridgeContract": "https://etherscan.io/address/0xf92cD566Ea4864356C5491c177A430C222d7e678",
        "assetContract": "https://etherscan.io/address/0x6C5024Cd4F8A59110119C56f8933403A539555EB",
        "coingeckoId": "aave-susd"
      }
    },
    {
      "chainId": 101,
      "address": "Badj3S29a2u1auxmijwg5vGjhPLb1K6WLPoigtWjKPXp",
      "symbol": "waTUSD",
      "name": "Aave interest bearing TUSD (Wormhole)",
      "decimals": 9,
      "logoURI": "https://raw.githubusercontent.com/solana-labs/token-list/main/assets/mainnet/Badj3S29a2u1auxmijwg5vGjhPLb1K6WLPoigtWjKPXp/logo.svg",
      "tags": [
        "wrapped",
        "wormhole"
      ],
      "extensions": {
        "address": "0x101cc05f4A51C0319f570d5E146a8C625198e636",
        "bridgeContract": "https://etherscan.io/address/0xf92cD566Ea4864356C5491c177A430C222d7e678",
        "assetContract": "https://etherscan.io/address/0x101cc05f4A51C0319f570d5E146a8C625198e636",
        "coingeckoId": "aave-tusd"
      }
    },
    {
      "chainId": 101,
      "address": "BZCPpva12M9SqJgcpf8jtP9Si6rMANFoUR3i7nchha7M",
      "symbol": "waUSDC",
      "name": "Aave interest bearing USDC (Wormhole)",
      "decimals": 6,
      "logoURI": "https://raw.githubusercontent.com/solana-labs/token-list/main/assets/mainnet/BZCPpva12M9SqJgcpf8jtP9Si6rMANFoUR3i7nchha7M/logo.svg",
      "tags": [
        "wrapped",
        "wormhole"
      ],
      "extensions": {
        "address": "0xBcca60bB61934080951369a648Fb03DF4F96263C",
        "bridgeContract": "https://etherscan.io/address/0xf92cD566Ea4864356C5491c177A430C222d7e678",
        "assetContract": "https://etherscan.io/address/0xBcca60bB61934080951369a648Fb03DF4F96263C",
        "coingeckoId": "aave-usdc"
      }
    },
    {
      "chainId": 101,
      "address": "D3ajQoyBGJz3JCXCPsxHZJbLQKGt9UgxLavgurieGNcD",
      "symbol": "wSDT",
      "name": "Stake DAO Token (Wormhole)",
      "decimals": 9,
      "logoURI": "https://raw.githubusercontent.com/solana-labs/token-list/main/assets/mainnet/D3ajQoyBGJz3JCXCPsxHZJbLQKGt9UgxLavgurieGNcD/logo.png",
      "tags": [
        "wrapped",
        "wormhole"
      ],
      "extensions": {
        "address": "0x73968b9a57c6e53d41345fd57a6e6ae27d6cdb2f",
        "bridgeContract": "https://etherscan.io/address/0xf92cD566Ea4864356C5491c177A430C222d7e678",
        "assetContract": "https://etherscan.io/address/0x73968b9a57c6e53d41345fd57a6e6ae27d6cdb2f",
        "coingeckoId": "stake-dao"
      }
    },
    {
      "chainId": 101,
      "address": "4pk3pf9nJDN1im1kNwWJN1ThjE8pCYCTexXYGyFjqKVf",
      "symbol": "oDOP",
      "name": "Dominican Pesos",
      "decimals": 9,
      "logoURI": "https://raw.githubusercontent.com/solana-labs/token-list/main/assets/mainnet/4pk3pf9nJDN1im1kNwWJN1ThjE8pCYCTexXYGyFjqKVf/logo.png",
      "tags": [
        "stablecoin"
      ],
      "extensions": {
        "website": "https://Odop.io/"
      }
    },
    {
      "chainId": 101,
      "address": "5kjfp2qfRbqCXTQeUYgHNnTLf13eHoKjC5hHynW9DvQE",
      "symbol": "AAPE",
      "name": "AAPE",
      "decimals": 9,
      "logoURI": "https://raw.githubusercontent.com/solana-labs/token-list/main/assets/mainnet/5kjfp2qfRbqCXTQeUYgHNnTLf13eHoKjC5hHynW9DvQE/logo.png",
      "tags": [],
      "extensions": {
        "website": "https://aape.io/"
      }
    },
    {
      "chainId": 101,
      "address": "5LkvF71ZicV2HhbwYio6XMiFxNv3VUn62eBQ2nppG5D",
      "symbol": "CAPF",
      "name": "Capital Fusion",
      "decimals": 6,
      "logoURI": "https://raw.githubusercontent.com/capitalfusion/token-list/main/assets/mainnet/5LkvF71ZicV2HhbwYio6XMiFxNv3VUn62eBQ2nppG5D/logo.png",
      "tags": [],
      "extensions": {
        "website": "https://capitalfusion.io/"
      }
    },    
    {
      "chainId": 101,
      "address": "3K6rftdAaQYMPunrtNRHgnK2UAtjm2JwyT2oCiTDouYE",
      "symbol": "XCOPE",
      "name": "XCOPE",
      "decimals": 0,
      "logoURI": "https://raw.githubusercontent.com/solana-labs/token-list/main/assets/mainnet/3K6rftdAaQYMPunrtNRHgnK2UAtjm2JwyT2oCiTDouYE/logo.png",
      "tags": [
        "trading",
        "index",
        "Algos"
      ],
      "extensions": {
        "website": "https://www.unlimitedcope.com/",
        "serumV3Usdc": "7MpMwArporUHEGW7quUpkPZp5L5cHPs9eKUfKCdaPHq2",
        "coingeckoId": "cope"
      }
    },
    {
      "chainId": 101,
      "address": "8HGyAAB1yoM1ttS7pXjHMa3dukTFGQggnFFH3hJZgzQh",
      "symbol": "COPE",
      "name": "COPE",
      "decimals": 6,
      "logoURI": "https://raw.githubusercontent.com/solana-labs/token-list/main/assets/mainnet/8HGyAAB1yoM1ttS7pXjHMa3dukTFGQggnFFH3hJZgzQh/logo.png",
      "tags": [
        "trading",
        "index",
        "Algos"
      ],
      "extensions": {
        "website": "https://www.unlimitedcope.com/",
        "serumV3Usdc": "6fc7v3PmjZG9Lk2XTot6BywGyYLkBQuzuFKd4FpCsPxk",
        "coingeckoId": "cope"
      }
    },
    {
      "chainId": 101,
      "address": "2prC8tcVsXwVJAinhxd2zeMeWMWaVyzPoQeLKyDZRFKd",
      "symbol": "MCAPS",
      "name": "Mango Market Caps",
      "decimals": 0,
      "logoURI": "https://raw.githubusercontent.com/solana-labs/token-list/main/assets/mainnet/2prC8tcVsXwVJAinhxd2zeMeWMWaVyzPoQeLKyDZRFKd/logo.png",
      "tags": [
        "mango"
      ],
      "extensions": {
        "website": "https://initialcapoffering.com/",
        "coingeckoId": "mango-market-caps"
      }
    },
    {
      "chainId": 101,
      "address": "2reKm5Y9rmAWfaw5jraYz1BXwGLHMofGMs3iNoBLt4VC",
      "symbol": "DOCE",
      "name": "Doce Finance",
      "decimals": 6,
      "logoURI": "https://raw.githubusercontent.com/solana-labs/token-list/main/assets/mainnet/2reKm5Y9rmAWfaw5jraYz1BXwGLHMofGMs3iNoBLt4VC/logo.png",
      "tags": [],
      "extensions": {
        "website": "https://swap.doce.finance/"
      }
    },
    {
      "chainId": 101,
      "address": "E1PvPRPQvZNivZbXRL61AEGr71npZQ5JGxh4aWX7q9QA",
      "symbol": "INO",
      "name": "NoGoalToken",
      "decimals": 9,
      "logoURI": "https://raw.githubusercontent.com/solana-labs/token-list/main/assets/mainnet/E1PvPRPQvZNivZbXRL61AEGr71npZQ5JGxh4aWX7q9QA/logo.png",
      "tags": [],
      "extensions": {
        "website": "http://token.nogoal.click/",
        "discord": "https://discord.gg/mHS3qbBaZk",
        "serumV3Usdc": "HyERWE8TEQmDX157oLEpwaTc59ECzmvjUgZhZ2RNtNdn"
      }
    },
    {
      "chainId": 101,
      "address": "8PMHT4swUMtBzgHnh5U564N5sjPSiUz2cjEQzFnnP1Fo",
      "symbol": "ROPE",
      "name": "Rope Token",
      "decimals": 9,
      "logoURI": "https://raw.githubusercontent.com/solana-labs/token-list/main/assets/mainnet/8PMHT4swUMtBzgHnh5U564N5sjPSiUz2cjEQzFnnP1Fo/logo.svg",
      "tags": [],
      "extensions": {
        "website": "https://ropesolana.com/",
        "coingeckoId": "rope-token",
        "serumV3Usdc": "4Sg1g8U2ZuGnGYxAhc6MmX9MX7yZbrrraPkCQ9MdCPtF",
        "waterfallbot": "https://bit.ly/ROPEwaterfall"
      }
    },
    {
      "chainId": 101,
      "address": "2XkWD6spByDUoR3VDEjPXz4kxFV8e1skwaRSBArRLG3a",
      "symbol": "DROIDF",
      "name": "DROID FINANCE",
      "decimals": 8,
      "logoURI": "https://raw.githubusercontent.com/solana-labs/token-list/main/assets/mainnet/2XkWD6spByDUoR3VDEjPXz4kxFV8e1skwaRSBArRLG3a/logo.png",
      "tags": [],
      "extensions": {
        "website": "https://www.droid.finance/"
      }
    },
    {
      "chainId": 101,
      "address": "5dhkWqrq37F92jBmEyhQP1vbMkbVRz59V7288HH2wBC7",
      "symbol": "SLOCK",
      "name": "SOLLock",
      "decimals": 9,
      "logoURI": "https://raw.githubusercontent.com/solana-labs/token-list/main/assets/mainnet/5dhkWqrq37F92jBmEyhQP1vbMkbVRz59V7288HH2wBC7/logo.png",
      "tags": [
        "utility-token"
      ],
      "extensions": {
        "website": "https://sollock.org/",
        "twitter": "https://twitter.com/@SOLLockOfficial",
        "github": "https://github.com/SOLLock",
        "tgann": "https://t.me/SOLLockAnn",
        "tggroup": "https://t.me/SOLLock"
      }
    },
    {
      "chainId": 101,
      "address": "ETAtLmCmsoiEEKfNrHKJ2kYy3MoABhU6NQvpSfij5tDs",
      "symbol": "MEDIA",
      "name": "Media Network",
      "decimals": 6,
      "logoURI": "https://raw.githubusercontent.com/solana-labs/token-list/main/assets/mainnet/ETAtLmCmsoiEEKfNrHKJ2kYy3MoABhU6NQvpSfij5tDs/logo.png",
      "tags": [
        "utility-token"
      ],
      "extensions": {
        "website": "https://media.network/",
        "coingeckoId": "media-network",
        "serumV3Usdc": "FfiqqvJcVL7oCCu8WQUMHLUC2dnHQPAPjTdSzsERFWjb",
        "waterfallbot": "https://bit.ly/MEDIAwaterfall"
      }
    },
    {
      "chainId": 101,
      "address": "StepAscQoEioFxxWGnh2sLBDFp9d8rvKz2Yp39iDpyT",
      "symbol": "STEP",
      "name": "Step",
      "decimals": 9,
      "logoURI": "https://raw.githubusercontent.com/solana-labs/token-list/main/assets/mainnet/StepAscQoEioFxxWGnh2sLBDFp9d8rvKz2Yp39iDpyT/logo.png",
      "tags": [
        "utility-token"
      ],
      "extensions": {
        "website": "https://step.finance/",
        "twitter": "https://twitter.com/StepFinance_",
        "coingeckoId": "step-finance",
        "serumV3Usdc": "97qCB4cAVSTthvJu3eNoEx6AY6DLuRDtCoPm5Tdyg77S",
        "waterfallbot": "https://bit.ly/STEPwaterfall"
      }
    },
    {
      "chainId": 101,
      "address": "7Geyz6iiRe8buvunsU6TXndxnpLt9mg6iPxqhn6cr3c6",
      "symbol": "ANFT",
      "name": "AffinityLabs",
      "decimals": 9,
      "logoURI": "https://raw.githubusercontent.com/solana-labs/token-list/main/assets/mainnet/7Geyz6iiRe8buvunsU6TXndxnpLt9mg6iPxqhn6cr3c6/logo.png",
      "tags": [
        "nft"
      ],
      "extensions": {
        "website": "https://affinitylabs.tech/"
      }
    },
    {
      "chainId": 102,
      "address": "So11111111111111111111111111111111111111112",
      "symbol": "wSOL",
      "name": "Wrapped SOL",
      "decimals": 9,
      "logoURI": "https://raw.githubusercontent.com/solana-labs/token-list/main/assets/mainnet/So11111111111111111111111111111111111111112/logo.png",
      "tags": [],
      "extensions": {
        "website": "https://www.solana.com/",
        "coingeckoId": "solana"
      }
    },
    {
      "chainId": 102,
      "address": "CpMah17kQEL2wqyMKt3mZBdTnZbkbfx4nqmQMFDP5vwp",
      "symbol": "USDC",
      "name": "USD Coin",
      "decimals": 6,
      "logoURI": "https://raw.githubusercontent.com/solana-labs/token-list/main/assets/mainnet/CpMah17kQEL2wqyMKt3mZBdTnZbkbfx4nqmQMFDP5vwp/logo.png",
      "tags": [
        "stablecoin"
      ],
      "extensions": {
        "website": "https://www.centre.io/",
        "coingeckoId": "usd-coin"
      }
    },
    {
      "chainId": 102,
      "address": "Gmk71cM7j2RMorRsQrsyysM4HsByQx5PuDGtDdqGLWCS",
      "symbol": "spSOL",
      "name": "Stake pool SOL",
      "decimals": 9,
      "logoURI": "https://raw.githubusercontent.com/solana-labs/token-list/main/assets/mainnet/Gmk71cM7j2RMorRsQrsyysM4HsByQx5PuDGtDdqGLWCS/logo.png",
      "tags": [
        "stake-pool"
      ],
      "extensions": {
        "website": "https://www.solana.com/"
      }
    },
    {
      "chainId": 102,
      "address": "2jQc2jDHVCewoWsQJK7JPLetP7UjqXvaFdno8rtrD8Kg",
      "symbol": "sHOG",
      "name": "sHOG",
      "decimals": 6,
      "tags": [
        "stablecoin"
      ]
    },
    {
      "chainId": 103,
      "address": "So11111111111111111111111111111111111111112",
      "symbol": "SOL",
      "name": "Wrapped SOL",
      "decimals": 9,
      "logoURI": "https://raw.githubusercontent.com/solana-labs/token-list/main/assets/mainnet/So11111111111111111111111111111111111111112/logo.png",
      "tags": [],
      "extensions": {
        "coingeckoId": "solana"
      }
    },
    {
      "chainId": 103,
      "address": "7Cab8z1Lz1bTC9bQNeY7VQoZw5a2YbZoxmvFSvPgcTEL",
      "symbol": "LGGD",
      "name": "LGG Dev Fan Token",
      "decimals": 0,
      "logoURI": "https://raw.githubusercontent.com/solana-labs/token-list/main/assets/mainnet/7Cab8z1Lz1bTC9bQNeY7VQoZw5a2YbZoxmvFSvPgcTEL/logo.png",
      "tags": [
        "LGG"
      ],
      "extensions": {
        "website": "https://lgg-hacks.art"
      }
    },
    {
      "chainId": 103,
      "address": "DEhAasscXF4kEGxFgJ3bq4PpVGp5wyUxMRvn6TzGVHaw",
      "symbol": "XYZ",
      "name": "XYZ Test",
      "decimals": 6,
      "logoURI": "https://raw.githubusercontent.com/solana-labs/token-list/main/assets/mainnet/DEhAasscXF4kEGxFgJ3bq4PpVGp5wyUxMRvn6TzGVHaw/logo.png",
      "tags": []
    },
    {
      "chainId": 103,
      "address": "2rg5syU3DSwwWs778FQ6yczDKhS14NM3vP4hqnkJ2jsM",
      "symbol": "pSOL",
      "name": "SOL stake pool",
      "decimals": 9,
      "logoURI": "https://raw.githubusercontent.com/solana-labs/token-list/main/assets/mainnet/2rg5syU3DSwwWs778FQ6yczDKhS14NM3vP4hqnkJ2jsM/logo.png",
      "tags": [],
      "extensions": {
        "website": "https://solana.com/",
        "background": "https://solana.com/static/8c151e179d2d7e80255bdae6563209f2/6833b/validators.webp"
      }
    },
    {
      "chainId": 103,
      "address": "SRMuApVNdxXokk5GT7XD5cUUgXMBCoAz2LHeuAoKWRt",
      "symbol": "SRM",
      "name": "Serum",
      "decimals": 6,
      "logoURI": "https://raw.githubusercontent.com/solana-labs/token-list/main/assets/mainnet/SRMuApVNdxXokk5GT7XD5cUUgXMBCoAz2LHeuAoKWRt/logo.png",
      "tags": [],
      "extensions": {
        "website": "https://projectserum.com/",
        "coingeckoId": "serum"
      }
    },
    {
      "chainId": 103,
      "address": "StepAscQoEioFxxWGnh2sLBDFp9d8rvKz2Yp39iDpyT",
      "symbol": "STEP",
      "name": "Step",
      "decimals": 9,
      "logoURI": "https://raw.githubusercontent.com/solana-labs/token-list/main/assets/mainnet/StepAscQoEioFxxWGnh2sLBDFp9d8rvKz2Yp39iDpyT/logo.png",
      "tags": [
        "utility-token"
      ],
      "extensions": {
        "website": "https://step.finance/",
        "twitter": "https://twitter.com/StepFinance_",
        "coingeckoId": "step-finance",
        "waterfallbot": "https://bit.ly/STEPwaterfall"
      }
    },
    {
      "chainId": 103,
      "address": "7STJWT74tAZzhbNNPRH8WuGDy9GZg27968EwALWuezrH",
      "symbol": "wSUSHI",
      "name": "SushiSwap (Wormhole)",
      "decimals": 9,
      "logoURI": "https://raw.githubusercontent.com/solana-labs/token-list/main/assets/mainnet/7STJWT74tAZzhbNNPRH8WuGDy9GZg27968EwALWuezrH/logo.png",
      "tags": [
        "wrapped",
        "wormhole"
      ],
      "extensions": {
        "website": "https://sushi.com",
        "background": "https://sushi.com/static/media/Background-sm.fd449814.jpg/",
        "address": "0x6B3595068778DD592e39A122f4f5a5cF09C90fE2",
        "bridgeContract": "https://etherscan.io/address/0xf92cD566Ea4864356C5491c177A430C222d7e678",
        "assetContract": "https://etherscan.io/address/0x6B3595068778DD592e39A122f4f5a5cF09C90fE2",
        "coingeckoId": "sushi"
      }
    },
    {
      "chainId": 103,
      "address": "3aMbgP7aGsP1sVcFKc6j65zu7UiziP57SMFzf6ptiCSX",
      "symbol": "sHOG",
      "name": "Devnet StableHog",
      "decimals": 6,
      "logoURI": "https://raw.githubusercontent.com/solana-labs/token-list/main/assets/mainnet/3aMbgP7aGsP1sVcFKc6j65zu7UiziP57SMFzf6ptiCSX/logo.png",
      "tags": [
        "stablecoin"
      ]
    },
    {
      "chainId": 101,
      "address": "3cXftQWJJEeoysZrhAEjpfCHe9tSKyhYG63xpbue8m3s",
      "symbol": "Kreechures",
      "name": "Kreechures",
      "decimals": 0,
      "logoURI": "https://raw.githubusercontent.com/solana-labs/token-list/main/assets/mainnet/3cXftQWJJEeoysZrhAEjpfCHe9tSKyhYG63xpbue8m3s/logo.svg",
      "tags": [
        "nft"
      ],
      "extensions": {
        "website": "https://www.kreechures.com/",
        "attributes": [
          {
            "image": "https://gateway.pinata.cloud/ipfs/QmWcMyAYpaX3BHJoDq6Fyub71TjaHbRHqErT7MmbDvCXYJ/3cXftQWJJEeoysZrhAEjpfCHe9tSKyhYG63xpbue8m3s.jpg",
            "Generation": 0,
            "Species": 6,
            "Base Rest": 262
          }
        ]
      }
    },
    {
      "chainId": 101,
      "address": "4DrV8khCoPS3sWRj6t1bb2DzT9jD4mZp6nc7Jisuuv1b",
      "symbol": "SPD",
      "name": "Solpad",
      "decimals": 9,
      "logoURI": "https://raw.githubusercontent.com/solana-labs/token-list/main/assets/mainnet/4DrV8khCoPS3sWRj6t1bb2DzT9jD4mZp6nc7Jisuuv1b/logo.png",
      "tags": [],
      "extensions": {
        "website": "https://www.solpad.io/"
      }
    },
    {
      "chainId": 101,
      "address": "7p7AMM6QoA8wPRKeqF87Pt51CRWmWvXPH5TBNMyDWhbH",
      "symbol": "Kreechures",
      "name": "Kreechures",
      "decimals": 0,
      "logoURI": "https://raw.githubusercontent.com/solana-labs/token-list/main/assets/mainnet/7p7AMM6QoA8wPRKeqF87Pt51CRWmWvXPH5TBNMyDWhbH/logo.svg",
      "tags": [
        "nft"
      ],
      "extensions": {
        "website": "https://www.kreechures.com/",
        "attributes": [
          {
            "image": "https://gateway.pinata.cloud/ipfs/QmWcMyAYpaX3BHJoDq6Fyub71TjaHbRHqErT7MmbDvCXYJ/7p7AMM6QoA8wPRKeqF87Pt51CRWmWvXPH5TBNMyDWhbH.jpg",
            "Generation": 0,
            "Species": 4,
            "Base Rest": 335
          }
        ]
      }
    },
    {
      "chainId": 101,
      "address": "6ybxMQpMgQhtsTLhvHZqk8uqao7kvoexY6e8JmCTqAB1",
      "symbol": "QUEST",
      "name": "QUEST",
      "decimals": 4,
      "logoURI": "https://raw.githubusercontent.com/solana-labs/token-list/main/assets/mainnet/6ybxMQpMgQhtsTLhvHZqk8uqao7kvoexY6e8JmCTqAB1/logo.png",
      "tags": [],
      "extensions": {
        "website": "https://questcoin.org/"
      }
    },
    {
      "chainId": 101,
      "address": "97qAF7ZKEdPdQaUkhASGA59Jpa2Wi7QqVmnFdEuPqEDc",
      "symbol": "DIAMOND",
      "name": "LOVE",
      "decimals": 6,
      "logoURI": "https://raw.githubusercontent.com/solana-labs/token-list/main/assets/mainnet/97qAF7ZKEdPdQaUkhASGA59Jpa2Wi7QqVmnFdEuPqEDc/logo.png",
      "tags": [
        "Diamond Love"
      ],
      "extensions": {
        "website": "https://diamondlove.io/",
        "telegram": "https://t.me/DiamondLoveX"
      }
    },
    {
      "chainId": 101,
      "address": "xxxxa1sKNGwFtw2kFn8XauW9xq8hBZ5kVtcSesTT9fW",
      "symbol": "SLIM",
      "name": "Solanium",
      "decimals": 6,
      "logoURI": "https://raw.githubusercontent.com/solana-labs/token-list/main/assets/mainnet/xxxxa1sKNGwFtw2kFn8XauW9xq8hBZ5kVtcSesTT9fW/logo.png",
      "tags": [],
      "extensions": {
        "website": "https://www.solanium.io/",
        "coingeckoId": "solanium",
        "twitter": "https://twitter.com/solanium_io",
        "telegram": "https://t.me/solanium_io"
      }
    },
    {
      "chainId": 101,
      "address": "8GPUjUHFxfNhaSS8kUkix8txRRXszeUAsHTjUmHuygZT",
      "symbol": "NINJA NFT1",
      "name": "NINJA NFT1",
      "decimals": 0,
      "logoURI": "https://raw.githubusercontent.com/yuzu-ninjaprotocol/ninjaprotocol/main/NINJA%20NFT%201.png",
      "tags": [],
      "extensions": {
        "website": "http://ninjaprotocol.io"
      }
    },
    {
      "chainId": 101,
      "address": "HcJCPYck2UsTMgiPfjn6CS1wrC5iBXtuqPSjt8Qy8Sou",
      "symbol": "GANGS",
      "name": "Gangs of Solana",
      "decimals": 4,
      "logoURI": "https://raw.githubusercontent.com/solana-labs/token-list/main/assets/mainnet/HcJCPYck2UsTMgiPfjn6CS1wrC5iBXtuqPSjt8Qy8Sou/logo.svg",
      "tags": [],
      "extensions": {
        "website": "https://gangsofsolana.com/"
      }
    },
    {
      "chainId": 101,
      "address": "2rEiLkpQ3mh4DGxv1zcSdW5r5HK2nehif5sCaF5Ss9E1",
      "symbol": "RECO",
      "name": "Reboot ECO",
      "decimals": 0,
      "logoURI": "https://raw.githubusercontent.com/solana-labs/token-list/main/assets/mainnet/2rEiLkpQ3mh4DGxv1zcSdW5r5HK2nehif5sCaF5Ss9E1/logo.png",
      "tags": [],
      "extensions": {
        "website": "https://reboot.eco/"
      }
    },
    {
      "chainId": 101,
      "address": "BXhAKUxkGvFbAarA3K1SUYnqXRhEBC1bhUaCaxvzgyJ1",
      "symbol": "ISA",
      "name": "Interstellar",
      "decimals": 9,
      "logoURI": "https://raw.githubusercontent.com/solana-labs/token-list/main/assets/mainnet/BXhAKUxkGvFbAarA3K1SUYnqXRhEBC1bhUaCaxvzgyJ1/logo.png",
      "tags": [],
      "extensions": {
        "website": "https://interstellaralliance.gitbook.io/isa/"
      }
    },
    {
      "chainId": 101,
      "address": "7xKXtg2CW87d97TXJSDpbD5jBkheTqA83TZRuJosgAsU",
      "symbol": "SAMO",
      "name": "Samoyed Coin",
      "decimals": 9,
      "logoURI": "https://raw.githubusercontent.com/solana-labs/token-list/main/assets/mainnet/7xKXtg2CW87d97TXJSDpbD5jBkheTqA83TZRuJosgAsU/logo.png",
      "tags": [],
      "extensions": {
        "website": "https://samoyedcoin.com/",
        "coingeckoId": "samoyedcoin",
        "serumV3Usdc": "FR3SPJmgfRSKKQ2ysUZBu7vJLpzTixXnjzb84bY3Diif"
      }
    },
    {
      "chainId": 101,
      "address": "ATLASXmbPQxBUYbxPsV97usA3fPQYEqzQBUHgiFCUsXx",
      "symbol": "ATLAS",
      "name": "Star Atlas",
      "decimals": 8,
      "logoURI": "https://raw.githubusercontent.com/solana-labs/token-list/main/assets/mainnet/ATLASXmbPQxBUYbxPsV97usA3fPQYEqzQBUHgiFCUsXx/logo.png",
      "tags": [
        "utility-token"
      ],
      "extensions": {
        "website": "https://staratlas.com",
        "description": "Star Atlas Token",
        "coingeckoId": "star-atlas",
        "serumV3Usdc": "Di66GTLsV64JgCCYGVcY21RZ173BHkjJVgPyezNN7P1K"
      }
    },
    {
      "chainId": 101,
      "address": "poLisWXnNRwC6oBu1vHiuKQzFjGL4XDSu4g9qjz9qVk",
      "symbol": "POLIS",
      "name": "Star Atlas DAO",
      "decimals": 8,
      "logoURI": "https://raw.githubusercontent.com/solana-labs/token-list/main/assets/mainnet/poLisWXnNRwC6oBu1vHiuKQzFjGL4XDSu4g9qjz9qVk/logo.png",
      "tags": [
        "utility-token"
      ],
      "extensions": {
        "website": "https://staratlas.com",
        "description": "Star Atlas DAO Token",
        "coingeckoId": "star-atlas-dao",
        "serumV3Usdc": "HxFLKUAmAMLz1jtT3hbvCMELwH5H9tpM2QugP8sKyfhW"
      }
    },
    {
      "chainId": 101,
      "address": "HAWy8kV3bD4gaN6yy6iK2619x2dyzLUBj1PfJiihTisE",
      "symbol": "DOI",
      "name": "Discovery of Iris",
      "decimals": 0,
      "logoURI": "https://raw.githubusercontent.com/solana-labs/token-list/main/assets/mainnet/HAWy8kV3bD4gaN6yy6iK2619x2dyzLUBj1PfJiihTisE/logo.png",
      "tags": [
        "nft"
      ],
      "extensions": {
        "website": "https://www.staratlas.com",
        "imageUrl": "https://storage.googleapis.com/nft-assets/ReBirth/poster-1/discovery-of-iris.jpg",
        "description": "The rogue planet, Iris, dense with invaluable materials, draws in and collides with seven child planets in a remote region of space, creating what is henceforth referred to as 'The Cataclysm'. When combined, these eight elements create a form of free energy. The collision creates a massively valuable debris field.",
        "serumV3Usdc": "AYXTVttPfhYmn3jryX5XbRjwPK2m9445mbN2iLyRD6nq"
      }
    },
    {
      "chainId": 101,
      "address": "ATSPo9f9TJ3Atx8SuoTYdzSMh4ctQBzYzDiNukQDmoF7",
      "symbol": "HOSA",
      "name": "The Heart of Star Atlas",
      "decimals": 0,
      "logoURI": "https://raw.githubusercontent.com/solana-labs/token-list/main/assets/mainnet/ATSPo9f9TJ3Atx8SuoTYdzSMh4ctQBzYzDiNukQDmoF7/logo.png",
      "tags": [
        "nft"
      ],
      "extensions": {
        "website": "https://www.staratlas.com",
        "imageUrl": "https://storage.googleapis.com/nft-assets/ReBirth/poster-2/the-heart-of-star-atlas.jpg",
        "description": "At the core of Star Atlas lies a treasure trove of priceless data. After an unsuspecting deep space explorer discovers “The Cataclysm”, he scans its riches, creating what will once be known as the first intergalactic data block. He sells this invaluable information to all three rival factions, igniting a lethal spark that forever changes the course of history.",
        "serumV3Usdc": "5Erzgrw9pTjNWLeqHp2sChJq7smB7WXRQYw9wvkvA59t"
      }
    },
    {
      "chainId": 101,
      "address": "36s6AFRXzE9KVdUyoJQ5y6mwxXw21LawYqqwNiQUMD8s",
      "symbol": "TCW",
      "name": "The Convergence War",
      "decimals": 0,
      "logoURI": "https://raw.githubusercontent.com/solana-labs/token-list/main/assets/mainnet/36s6AFRXzE9KVdUyoJQ5y6mwxXw21LawYqqwNiQUMD8s/logo.png",
      "tags": [
        "nft"
      ],
      "extensions": {
        "website": "https://www.staratlas.com",
        "imageUrl": "https://storage.googleapis.com/nft-assets/ReBirth/poster-3/the-convergence-war.jpg",
        "description": "All three factions, thinking they were the sole owners of the cataclysmic data drop, converge to settle the area. A devastating war breaks out across the galaxy after their inability to settle the disputed territory.",
        "serumV3Usdc": "DXPv2ZyMD6Y2mDenqYkAhkvGSjNahkuMkm4zv6DqB7RF"
      }
    },
    {
      "chainId": 101,
      "address": "BgiTVxW9uLuHHoafTd2qjYB5xjCc5Y1EnUuYNfmTwhvp",
      "symbol": "LOST",
      "name": "Short Story of a Lost Astronaut",
      "decimals": 0,
      "logoURI": "https://raw.githubusercontent.com/solana-labs/token-list/main/assets/mainnet/BgiTVxW9uLuHHoafTd2qjYB5xjCc5Y1EnUuYNfmTwhvp/logo.png",
      "tags": [
        "nft"
      ],
      "extensions": {
        "website": "https://www.staratlas.com",
        "imageUrl": "https://storage.googleapis.com/nft-assets/ReBirth/poster-4/short-story-of-a-lost-astronaut.jpg",
        "description": "He thought it would be just another routine exploration mission. Get there, scan, save data blocks and return. But when a surprise radiation storm knocked out his spaceship and swept him up into its high-velocity current, the only thing that saved him from certain doom was his custom ion shield.",
        "serumV3Usdc": "73d9N7BbWVKBG6A2xwwwEHcxzPB26YzbMnRjue3DPzqs"
      }
    },
    {
      "chainId": 101,
      "address": "4G85c5aUsRTrRPqE5VjY7ebD9b2ktTF6NEVGiCddRBDX",
      "symbol": "LOVE",
      "name": "B ❤ P",
      "decimals": 0,
      "logoURI": "https://raw.githubusercontent.com/solana-labs/token-list/main/assets/mainnet/4G85c5aUsRTrRPqE5VjY7ebD9b2ktTF6NEVGiCddRBDX/logo.png",
      "tags": [
        "nft"
      ],
      "extensions": {
        "website": "https://www.staratlas.com",
        "imageUrl": "https://storage.googleapis.com/nft-assets/ReBirth/poster-5/love-story.jpg",
        "description": "Paizul, the charismatic and brilliant leader of the ONI consortium, vividly recalls the first time she saw her one true love. It was a warm summer day, full of raging ionic storms. Lightning was piercing the sky as Bekalu took off his helmet and locked eyes with her. “What are the chances of nearly colliding with someone flying through these wastelands on a day like this”, he smiled with his booming voice. “Perhaps it’s destiny,” she smiled back mysteriously. There was another strike of lightning, but this time the sky remained calm.",
        "serumV3Usdc": "AM9sNDh48N2qhYSgpA58m9dHvrMoQongtyYu2u2XoYTc"
      }
    },
    {
      "chainId": 101,
      "address": "7dr7jVyXf1KUnYq5FTpV2vCZjKRR4MV94jzerb8Fi16Q",
      "symbol": "MRDR",
      "name": "The Assassination of Paizul",
      "decimals": 0,
      "logoURI": "https://raw.githubusercontent.com/solana-labs/token-list/main/assets/mainnet/7dr7jVyXf1KUnYq5FTpV2vCZjKRR4MV94jzerb8Fi16Q/logo.png",
      "tags": [
        "nft"
      ],
      "extensions": {
        "website": "https://www.staratlas.com",
        "imageUrl": "https://storage.googleapis.com/nft-assets/ReBirth/poster-6/assassination-of-paizul.jpg",
        "description": "Suffering one of the cruelest fates in the universe, the Sogmian race of aliens was driven to the brink of extinction. With only 10,000 members left, they put all hope of salvation in the hands of their leader Paizul. After she was assassinated in a gruesome public way, so much fear was struck in the hearts of survivors that they set out to build their 'Last Stand'.",
        "serumV3Usdc": "BJiV2gCLwMvj2c1CbhnMjjy68RjqoMzYT8brDrpVyceA"
      }
    },
    {
      "chainId": 101,
      "address": "G1bE9ge8Yoq43hv7QLcumxTFhHqFMdcL4y2d6ZdzMG4b",
      "symbol": "PFP",
      "name": "Paizul Funeral Procession",
      "decimals": 0,
      "logoURI": "https://raw.githubusercontent.com/solana-labs/token-list/main/assets/mainnet/G1bE9ge8Yoq43hv7QLcumxTFhHqFMdcL4y2d6ZdzMG4b/logo.png",
      "tags": [
        "nft"
      ],
      "extensions": {
        "website": "https://www.staratlas.com",
        "imageUrl": "https://storage.googleapis.com/nft-assets/ReBirth/poster-7/paizul-funeral-procession.jpg",
        "description": "The sound of wailing echoes across the plains. The Sogmian procession solemnly marches in step past their ancestors’ gravestones, still haunted by the fate of their leader. The sun begins to set as they bring Paizul’s cryopod at the top of the Rock of Light. As a beam of light consumes the pod to upload it to eternal rest with the ancients, Bekalu falls to his knees with a wrathful howl. The crowd is rattled to the core, a foreboding of things to come.",
        "serumV3Usdc": "7JzaEAuVfjkrZyMwJgZF5aQkiEyVyCaTWA3N1fQK7Y6V"
      }
    },
    {
      "chainId": 101,
      "address": "6bD8mr8DyuVqN5dXd1jnqmCL66b5KUV14jYY1HSmnxTE",
      "symbol": "AVE",
      "name": "Ahr Visits Earth",
      "decimals": 0,
      "logoURI": "https://raw.githubusercontent.com/solana-labs/token-list/main/assets/mainnet/6bD8mr8DyuVqN5dXd1jnqmCL66b5KUV14jYY1HSmnxTE/logo.png",
      "tags": [
        "nft"
      ],
      "extensions": {
        "website": "https://www.staratlas.com",
        "imageUrl": "https://storage.googleapis.com/nft-assets/ReBirth/poster-8/ahr-visits-earth.jpg",
        "description": "Humankind is visited by Ahr, a mysterious being of pure light. But not all is as it seems… For through the power of illusion, we are tricked into forming a space-based religion, plundering the planet and launching ourselves towards the stars, permanently leaving the Earth.",
        "serumV3Usdc": "8yQzsbraXJFoPG5PdX73B8EVYFuPR9aC2axAqWearGKu"
      }
    },
    {
      "chainId": 101,
      "address": "9vi6PTKBFHR2hXgyjoTZx6h7WXNkFAA5dCsZRSi4higK",
      "symbol": "ASF",
      "name": "Armstrong Forever",
      "decimals": 0,
      "logoURI": "https://raw.githubusercontent.com/solana-labs/token-list/main/assets/mainnet/9vi6PTKBFHR2hXgyjoTZx6h7WXNkFAA5dCsZRSi4higK/logo.png",
      "tags": [
        "nft"
      ],
      "extensions": {
        "website": "https://www.staratlas.com",
        "imageUrl": "https://storage.googleapis.com/nft-assets/ReBirth/poster-15/armstrong-forever.jpg",
        "description": "When humans were racing to expand into outer space under Ahr’s influence, the devastation they inflicted upon the planet was so great that it weakened the Earth’s geomagnetic field. The reckless way the planet’s orbit was populated by machines and debris led to distortions in the gravity field. All this culminated in a disastrous slingshot effect for the many satellites orbiting the blue dot, altering their trajectories to loosen the direct gravity pull of the planet and scatter into deep space. Some of these satellites contained valuable data that was lost forever.  In 2621, the Council of Peace put a bounty on these ancient artifacts to integrate them into Star Atlas, leading to a hunt for them across the galaxy. One of the most sought-after satellites in history records bears the name of Neil Armstrong, the first human to set foot on the Moon.  Initially launched into medium Earth orbit as a cornerstone of the global positioning system (GPS), the satellite had untold additional capabilities that made it more and more valuable as it drifted off into the void.",
        "serumV3Usdc": "8yQzsbraXJFoPG5PdX73B8EVYFuPR9aC2axAqWearGKu"
      }
    },
    {
      "chainId": 101,
      "address": "Hfjgcs9ix17EwgXVVbKjo6NfMm2CXfr34cwty3xWARUm",
      "symbol": "TLS",
      "name": "The Last Stand",
      "decimals": 0,
      "logoURI": "https://raw.githubusercontent.com/solana-labs/token-list/main/assets/mainnet/Hfjgcs9ix17EwgXVVbKjo6NfMm2CXfr34cwty3xWARUm/logo.png",
      "tags": [
        "nft"
      ],
      "extensions": {
        "website": "https://www.staratlas.com",
        "serumV3Usdc": "AVHndcEDUjP9Liz5dfcvAPAMffADXG6KMPn8sWB1XhFQ"
      }
    },
    {
      "chainId": 101,
      "address": "8EXX5kG7qWTjgpNSGX7PnB6hJZ8xhXUcCafVJaBEJo32",
      "symbol": "SPT",
      "name": "The Signing of the Peace Treaty",
      "decimals": 0,
      "logoURI": "https://raw.githubusercontent.com/solana-labs/token-list/main/assets/mainnet/8EXX5kG7qWTjgpNSGX7PnB6hJZ8xhXUcCafVJaBEJo32/logo.png",
      "tags": [
        "nft"
      ],
      "extensions": {
        "website": "https://www.staratlas.com",
        "serumV3Usdc": "FZ9xhZbkt9bKKVpWmFxRhEJyzgxqU5w5xu3mXcF6Eppe"
      }
    },
    {
      "chainId": 101,
      "address": "62FWgS4XaMJrUrAYw7mHMRye4iY9hqgqnJLBiT8QyPJv",
      "symbol": "COFFEE",
      "name": "CoffeeMaker",
      "decimals": 18,
      "logoURI": "https://cdn.jsdelivr.net/gh/cofeeswap/logo/coffeev2.png",
      "tags": [
        "nft",
        "swap",
        "nft marketplace"
      ],
      "extensions": {
        "website": "https://coffeemaker.finance"
      }
    },
    {
      "chainId": 101,
      "address": "CAjoJeGCCRae9oDwHYXzkeUDonp3dZLWV5GKHysLwjnx",
      "symbol": "PBA",
      "name": "The Peacebringers Archive",
      "decimals": 0,
      "logoURI": "https://raw.githubusercontent.com/solana-labs/token-list/main/assets/mainnet/CAjoJeGCCRae9oDwHYXzkeUDonp3dZLWV5GKHysLwjnx/logo.png",
      "tags": [
        "nft"
      ],
      "extensions": {
        "website": "https://www.staratlas.com",
        "serumV3Usdc": "4jN1R453Acv9egnr7Dry3x9Xe3jqh1tqz5RokniaeVhy"
      }
    },
    {
      "chainId": 101,
      "address": "FPnwwNiL1tXqd4ZbGjFYsCw5qsQw91VN79SNcU4Bc732",
      "symbol": "UWB",
      "name": "Ustur Wod.bod",
      "decimals": 0,
      "logoURI": "https://raw.githubusercontent.com/solana-labs/token-list/main/assets/mainnet/FPnwwNiL1tXqd4ZbGjFYsCw5qsQw91VN79SNcU4Bc732/logo.png",
      "tags": [
        "nft"
      ],
      "extensions": {
        "website": "https://www.staratlas.com",
        "serumV3Usdc": "J99HsFQEWKR3UiFQpKTnF11iaNiR1enf2LxHfgsbVc59"
      }
    },
    {
      "chainId": 101,
      "address": "DB76aiNQeLzHPwvFhzgwfpe6HGHCDTQ6snW6UD7AnHid",
      "symbol": "OMPH",
      "name": "Om Photoli",
      "decimals": 0,
      "logoURI": "https://raw.githubusercontent.com/solana-labs/token-list/main/assets/mainnet/DB76aiNQeLzHPwvFhzgwfpe6HGHCDTQ6snW6UD7AnHid/logo.png",
      "tags": [
        "nft"
      ],
      "extensions": {
        "website": "https://www.staratlas.com",
        "serumV3Usdc": "HdvXMScwAQQh9pEvLZjuaaeJcLTmixxYoMFefeqHFn2E"
      }
    },
    {
      "chainId": 101,
      "address": "BrzwWsG845VttbTsacZMLKhyc2jAZU12MaPkTYrJHoqm",
      "symbol": "SATM",
      "name": "Star Atlas - The Movie",
      "decimals": 0,
      "logoURI": "https://raw.githubusercontent.com/solana-labs/token-list/main/assets/mainnet/BrzwWsG845VttbTsacZMLKhyc2jAZU12MaPkTYrJHoqm/logo.png",
      "tags": [
        "nft"
      ],
      "extensions": {
        "website": "https://www.staratlas.com",
        "imageUrl": "https://storage.googleapis.com/nft-assets/ReBirth/poster-14/star-at-atlas-movie.jpg",
        "description": "“The first to arrive at the universe’s next frontier is the first to knock on the gates of prosperity.” — Ustur Armi.eldr",
        "serumV3Usdc": "KHw8L2eE6kpp8ziWPghBTtiAVCUvdSKMvGtT1e9AuJd"
      }
    },
    {
      "chainId": 101,
      "address": "8ymi88q5DtmdNTn2sPRNFkvMkszMHuLJ1e3RVdWjPa3s",
      "symbol": "SDOGE",
      "name": "SolDoge",
      "decimals": 0,
      "logoURI": "https://raw.githubusercontent.com/solana-labs/token-list/main/assets/mainnet/8ymi88q5DtmdNTn2sPRNFkvMkszMHuLJ1e3RVdWjPa3s/logo.png",
      "tags": [],
      "extensions": {
        "website": "https://www.soldoge.org",
        "serumV3Usdc": "9aruV2p8cRWxybx6wMsJwPFqeN7eQVPR74RrxdM3DNdu"
      }
    },
    {
      "chainId": 101,
      "address": "DQRNdQWz5NzbYgknGsZqSSXbdhQWvXSe8S56mrtNAs1b",
      "symbol": "ENTROPPP",
      "name": "ENTROPPP (Entropy for security)",
      "decimals": 6,
      "logoURI": "https://raw.githubusercontent.com/solana-labs/token-list/main/assets/mainnet/DQRNdQWz5NzbYgknGsZqSSXbdhQWvXSe8S56mrtNAs1b/logo.png",
      "tags": [
        "Cryptography",
        "Blockchain security",
        "Randomness and entropy"
      ],
      "extensions": {
        "website": "https://www.entroppp.com"
      }
    },
    {
      "chainId": 101,
      "address": "8RYSc3rrS4X4bvBCtSJnhcpPpMaAJkXnVKZPzANxQHgz",
      "symbol": "YARD",
      "name": "SolYard Finance",
      "decimals": 9,
      "logoURI": "https://raw.githubusercontent.com/solana-labs/token-list/main/assets/mainnet/8RYSc3rrS4X4bvBCtSJnhcpPpMaAJkXnVKZPzANxQHgz/logo.png",
      "tags": [],
      "extensions": {
        "website": "https://solyard.finance/"
      }
    },
    {
      "chainId": 101,
      "address": "nope9HWCJcXVFkG49CDk7oYFtgGsUzsRvHdcJeL2aCL",
      "symbol": "NOPE",
      "name": "NOPE FINANCE",
      "decimals": 9,
      "logoURI": "https://raw.githubusercontent.com/solana-labs/token-list/main/assets/mainnet/nope9HWCJcXVFkG49CDk7oYFtgGsUzsRvHdcJeL2aCL/logo.png",
      "tags": [],
      "extensions": {
        "website": "https://nopefinance.xyz/"
      }
    },
    {
      "chainId": 101,
      "address": "43VWkd99HjqkhFTZbWBpMpRhjG469nWa7x7uEsgSH7We",
      "symbol": "STNK",
      "name": "Stonks",
      "decimals": 9,
      "logoURI": "https://raw.githubusercontent.com/solana-labs/token-list/main/assets/mainnet/43VWkd99HjqkhFTZbWBpMpRhjG469nWa7x7uEsgSH7We/logo.png",
      "tags": [],
      "extensions": {
        "website": "https://stonkscoin.org/"
      }
    },
    {
      "chainId": 101,
      "address": "4368jNGeNq7Tt4Vzr98UWxL647PYu969VjzAsWGVaVH2",
      "symbol": "MEAL",
      "name": "HUNGRY",
      "decimals": 8,
      "logoURI": "https://raw.githubusercontent.com/solana-labs/token-list/main/assets/mainnet/4368jNGeNq7Tt4Vzr98UWxL647PYu969VjzAsWGVaVH2/logo.png",
      "tags": [],
      "extensions": {
        "website": "https://hungrycoin.io/"
      }
    },
    {
      "chainId": 101,
      "address": "8GQsW3f7mdwfjqJon2myADcBsSsRjpXmxHYDG8q1pvV6",
      "symbol": "HOLD",
      "name": "Holdana",
      "decimals": 9,
      "logoURI": "https://raw.githubusercontent.com/solana-labs/token-list/main/assets/mainnet/8GQsW3f7mdwfjqJon2myADcBsSsRjpXmxHYDG8q1pvV6/logo.png",
      "tags": [],
      "extensions": {
        "medium": "https://holdanatoken.medium.com/",
        "twitter": "https://twitter.com/HoldanaOfficial",
        "serumV3Usdc": "G2j5zKtfymPcWMq1YRoKrfUWy64SZ6ZxDVscHSyPQqmz"
      }
    },
    {
      "chainId": 101,
      "address": "64SqEfHtu4bZ6jr1mAxaWrLFdMngbKbru9AyaG2Dyk5T",
      "symbol": "wen-token",
      "name": "wen-token",
      "decimals": 0,
      "logoURI": "https://raw.githubusercontent.com/solana-labs/token-list/main/assets/mainnet/64SqEfHtu4bZ6jr1mAxaWrLFdMngbKbru9AyaG2Dyk5T/logo.png",
      "tags": [
        "nft"
      ],
      "extensions": {
        "website": "https://pythians.pyth.network"
      }
    },
    {
      "chainId": 101,
      "address": "9axWWN2FY8njSSQReepkiSE56U2yAvPFGuaXRQNdkZaS",
      "symbol": "wen-token-2",
      "name": "wen-token-2",
      "decimals": 0,
      "logoURI": "https://raw.githubusercontent.com/solana-labs/token-list/main/assets/mainnet/9axWWN2FY8njSSQReepkiSE56U2yAvPFGuaXRQNdkZaS/logo.png",
      "tags": [
        "nft"
      ],
      "extensions": {
        "website": "https://pythians.pyth.network"
      }
    },
    {
      "chainId": 101,
      "address": "4dmKkXNHdgYsXqBHCuMikNQWwVomZURhYvkkX5c4pQ7y",
      "symbol": "SNY",
      "name": "Synthetify",
      "decimals": 6,
      "logoURI": "https://raw.githubusercontent.com/solana-labs/token-list/main/assets/mainnet/4dmKkXNHdgYsXqBHCuMikNQWwVomZURhYvkkX5c4pQ7y/logo.png",
      "tags": [],
      "extensions": {
        "website": "https://synthetify.io/",
        "twitter": "https://twitter.com/synthetify",
        "coingeckoId": "syntheify-token"
      }
    },
    {
      "chainId": 101,
      "address": "4wTMJsh3q66PmAkmwEW47qVDevMZMVVWU3n1Yhqztwi6",
      "symbol": "ARCD",
      "name": "Arcade Token (Wormhole)",
      "decimals": 9,
      "logoURI": "https://raw.githubusercontent.com/solana-labs/token-list/main/assets/mainnet/4wTMJsh3q66PmAkmwEW47qVDevMZMVVWU3n1Yhqztwi6/logo.png",
      "tags": [
        "wrapped",
        "wormhole"
      ],
      "extensions": {
        "address": "0xb581E3a7dB80fBAA821AB39342E9Cbfd2ce33c23",
        "bridgeContract": "https://etherscan.io/address/0xf92cD566Ea4864356C5491c177A430C222d7e678",
        "assetContract": "https://etherscan.io/address/0xb581E3a7dB80fBAA821AB39342E9Cbfd2ce33c23",
        "website": "https://arcade.city",
        "twitter": "https://twitter.com/ArcadeCityHall"
      }
    },
    {
      "chainId": 101,
      "address": "Amt5wUJREJQC5pX7Z48YSK812xmu4j3sQVupNhtsEuY8",
      "symbol": "FROG",
      "name": "FROG",
      "decimals": 6,
      "logoURI": "https://raw.githubusercontent.com/solana-labs/token-list/main/assets/mainnet/Amt5wUJREJQC5pX7Z48YSK812xmu4j3sQVupNhtsEuY8/logo.png",
      "tags": [],
      "extensions": {
        "website": "https://www.froglana.com/",
        "serumV3Usdc": "2Si6XDdpv5zcvYna221eZZrsjsp5xeYoz9W1TVdMdbnt"
      }
    },
    {
      "chainId": 101,
      "address": "DEAdry5qhNoSkF3mbFrTa6udGbMwUoLnQhvchCu26Ak1",
      "symbol": "JUEL",
      "name": "Juel Token",
      "decimals": 9,
      "logoURI": "https://raw.githubusercontent.com/solana-labs/token-list/main/assets/mainnet/DEAdry5qhNoSkF3mbFrTa6udGbMwUoLnQhvchCu26Ak1/logo.png",
      "tags": [],
      "extensions": {
        "website": "http://juel.gg"
      }
    },
    {
      "chainId": 101,
      "address": "9Y8NT5HT9z2EsmCbYMgKXPRq3h3aa6tycEqfFiXjfZM7",
      "symbol": "CRT",
      "name": "CARROT",
      "decimals": 9,
      "logoURI": "https://raw.githubusercontent.com/solana-labs/token-list/main/assets/mainnet/9Y8NT5HT9z2EsmCbYMgKXPRq3h3aa6tycEqfFiXjfZM7/logo.png",
      "tags": [],
      "extensions": {
        "website": "https://farmerscarrot.com/",
        "serumV3Usdc": "Aa8mN8bXAobmcuHDpbbZh55SoadUry6WdsYz2886Ymqf"
      }
    },
    {
      "chainId": 101,
      "address": "AMdnw9H5DFtQwZowVFr4kUgSXJzLokKSinvgGiUoLSps",
      "symbol": "MOLA",
      "name": "MOONLANA",
      "decimals": 9,
      "logoURI": "https://raw.githubusercontent.com/solana-labs/token-list/main/assets/mainnet/AMdnw9H5DFtQwZowVFr4kUgSXJzLokKSinvgGiUoLSps/logo.png",
      "tags": [],
      "extensions": {
        "website": "https://moonlana.com/",
        "twitter": "https://twitter.com/xMoonLana",
        "medium": "https://moonlana.medium.com/",
        "coingeckoId": "moonlana"
      }
    },
    {
      "chainId": 101,
      "address": "3x7UeXDF4imKSKnizK9mYyx1M5bTNzpeALfPeB8S6XT9",
      "symbol": "SKEM",
      "name": "SKEM",
      "decimals": 9,
      "logoURI": "https://raw.githubusercontent.com/solana-labs/token-list/main/assets/mainnet/3x7UeXDF4imKSKnizK9mYyx1M5bTNzpeALfPeB8S6XT9/logo.svg",
      "tags": [],
      "extensions": {
        "website": "https://skem.finance/",
        "serumV3Usdc": "HkYJ3dX8CLSGyGZzfuqYiuoDjDmrDiu1vZhPtFJZa5Vt"
      }
    },
    {
      "chainId": 101,
      "address": "GHvFFSZ9BctWsEc5nujR1MTmmJWY7tgQz2AXE6WVFtGN",
      "symbol": "SOLAPE",
      "name": "SolAPE Token",
      "decimals": 9,
      "logoURI": "https://raw.githubusercontent.com/solana-labs/token-list/main/assets/mainnet/GHvFFSZ9BctWsEc5nujR1MTmmJWY7tgQz2AXE6WVFtGN/logo.png",
      "tags": [
        "utility-token"
      ],
      "extensions": {
        "coingeckoId": "solape-token",
        "website": "https://solape.io",
        "twitter": "https://twitter.com/SolApeFinance",
        "serumV3Usdc": "4zffJaPyeXZ2wr4whHgP39QyTfurqZ2BEd4M5W6SEuon"
      }
    },
    {
      "chainId": 101,
      "address": "9nEqaUcb16sQ3Tn1psbkWqyhPdLmfHWjKGymREjsAgTE",
      "symbol": "WOOF",
      "name": "WOOFENOMICS",
      "decimals": 6,
      "logoURI": "https://raw.githubusercontent.com/solana-labs/token-list/main/assets/mainnet/9nEqaUcb16sQ3Tn1psbkWqyhPdLmfHWjKGymREjsAgTE/logo.png",
      "tags": [],
      "extensions": {
        "website": "https://woofsolana.com",
        "serumV3Usdc": "CwK9brJ43MR4BJz2dwnDM7EXCNyHhGqCJDrAdsEts8n5"
      }
    },
    {
      "chainId": 101,
      "address": "MERt85fc5boKw3BW1eYdxonEuJNvXbiMbs6hvheau5K",
      "symbol": "MER",
      "name": "Mercurial",
      "decimals": 6,
      "logoURI": "https://raw.githubusercontent.com/solana-labs/token-list/main/assets/mainnet/MERt85fc5boKw3BW1eYdxonEuJNvXbiMbs6hvheau5K/logo.png",
      "tags": [],
      "extensions": {
        "coingeckoId": "mercurial",
        "website": "https://www.mercurial.finance/",
        "serumV3Usdc": "G4LcexdCzzJUKZfqyVDQFzpkjhB1JoCNL8Kooxi9nJz5",
        "waterfallbot": "https://bit.ly/MERwaterfall"
      }
    },
    {
      "chainId": 101,
      "address": "9MhNoxy1PbmEazjPo9kiZPCcG7BiFbhi3bWZXZgacfpp",
      "symbol": "ACMN",
      "name": "ACUMEN",
      "decimals": 9,
      "logoURI": "https://raw.githubusercontent.com/solana-labs/token-list/main/assets/mainnet/9MhNoxy1PbmEazjPo9kiZPCcG7BiFbhi3bWZXZgacfpp/logo.png",
      "tags": [],
      "extensions": {
        "website": "https://acumen.network/"
      }
    },
    {
      "chainId": 101,
      "address": "HRhCiCe8WLC4Jsy43Jkhq3poEWpjgXKD1U26XACReimt",
      "symbol": "zSOL",
      "name": "zSOL (ACUMEN)",
      "decimals": 9,
      "logoURI": "https://raw.githubusercontent.com/solana-labs/token-list/main/assets/mainnet/HRhCiCe8WLC4Jsy43Jkhq3poEWpjgXKD1U26XACReimt/logo.png",
      "tags": [],
      "extensions": {
        "website": "https://acumen.network/"
      }
    },
    {
      "chainId": 101,
      "address": "2LBYxD4Jzipk1bEREW6vQk163cj27mUSxmHzW2ujXFNy",
      "symbol": "zUSDC",
      "name": "zUSDC (ACUMEN)",
      "decimals": 6,
      "logoURI": "https://raw.githubusercontent.com/solana-labs/token-list/main/assets/mainnet/2LBYxD4Jzipk1bEREW6vQk163cj27mUSxmHzW2ujXFNy/logo.png",
      "tags": [],
      "extensions": {
        "website": "https://acumen.network/"
      }
    },
    {
      "chainId": 101,
      "address": "DFTZmEopSWrj6YcsmQAAxypN7cHM3mnruEisJPQFJbs7",
      "symbol": "zBTC",
      "name": "zBTC (ACUMEN)",
      "decimals": 6,
      "logoURI": "https://raw.githubusercontent.com/solana-labs/token-list/main/assets/mainnet/DFTZmEopSWrj6YcsmQAAxypN7cHM3mnruEisJPQFJbs7/logo.png",
      "tags": [],
      "extensions": {
        "website": "https://acumen.network/"
      }
    },
    {
      "chainId": 101,
      "address": "A8pnvbKWmTjjnUMzmY6pDJRHy3QdQNdqJdL1VFYXX4oW",
      "symbol": "zETH",
      "name": "zETH (ACUMEN)",
      "decimals": 6,
      "logoURI": "https://raw.githubusercontent.com/solana-labs/token-list/main/assets/mainnet/A8pnvbKWmTjjnUMzmY6pDJRHy3QdQNdqJdL1VFYXX4oW/logo.png",
      "tags": [],
      "extensions": {
        "website": "https://acumen.network/"
      }
    },
    {
      "chainId": 101,
      "address": "9hZt5mP139TvzDBZHtruXxAyjYHiovKXfxW6XNYiofae",
      "symbol": "zSRM",
      "name": "zSRM (ACUMEN)",
      "decimals": 6,
      "logoURI": "https://raw.githubusercontent.com/solana-labs/token-list/main/assets/mainnet/9hZt5mP139TvzDBZHtruXxAyjYHiovKXfxW6XNYiofae/logo.png",
      "tags": [],
      "extensions": {
        "website": "https://acumen.network/"
      }
    },
    {
      "chainId": 101,
      "address": "BR31LZKtry5tyjVtZ49PFZoZjtE5SeS4rjVMuL9Xiyer",
      "symbol": "zSTEP",
      "name": "zSTEP (ACUMEN)",
      "decimals": 9,
      "logoURI": "https://raw.githubusercontent.com/solana-labs/token-list/main/assets/mainnet/BR31LZKtry5tyjVtZ49PFZoZjtE5SeS4rjVMuL9Xiyer/logo.png",
      "tags": [],
      "extensions": {
        "website": "https://acumen.network/"
      }
    },
    {
      "chainId": 101,
      "address": "7wZsSyzD4Ba8ZkPhRh62KshQc8TQYiB5KtdNknywE3k4",
      "symbol": "zRAY",
      "name": "zRAY (ACUMEN)",
      "decimals": 6,
      "logoURI": "https://raw.githubusercontent.com/solana-labs/token-list/main/assets/mainnet/BR31LZKtry5tyjVtZ49PFZoZjtE5SeS4rjVMuL9Xiyer/logo.png",
      "tags": [],
      "extensions": {
        "website": "https://acumen.network/"
      }
    },
    {
      "chainId": 101,
      "address": "EfLvzNsqmkoSneiML5t7uHCPEVRaWCpG4N2WsS39nWCU",
      "symbol": "MUDLEY",
      "name": "MUDLEY",
      "decimals": 9,
      "logoURI": "https://raw.githubusercontent.com/solana-labs/token-list/main/assets/mainnet/EfLvzNsqmkoSneiML5t7uHCPEVRaWCpG4N2WsS39nWCU/logo.png",
      "tags": [],
      "extensions": {
        "website": "https://www.mudley.io/"
      }
    },
    {
      "chainId": 101,
      "address": "GpYMp8eP3HADY8x1jLVfFVBVYqxFNxT5mFhZAZt9Poco",
      "symbol": "CAPE",
      "name": "Crazy Ape Coin",
      "decimals": 9,
      "logoURI": "https://raw.githubusercontent.com/solana-labs/token-list/main/assets/mainnet/GpYMp8eP3HADY8x1jLVfFVBVYqxFNxT5mFhZAZt9Poco/logo.png",
      "tags": [],
      "extensions": {
        "website": "https://www.crazyapecoin.com/"
      }
    },
    {
      "chainId": 101,
      "address": "7ApYvMWwHJSgWz9BvMuNzqzUAqYbxByjzZu31t8FkYDy",
      "symbol": "SFairy",
      "name": "Fairy Finance",
      "decimals": 9,
      "logoURI": "https://raw.githubusercontent.com/debianos1/logo-token/main/fairyfinane%20.png",
      "tags": [],
      "extensions": {
        "twitter": "https://twitter.com/fairy_finance"
      }
    },
    {
      "chainId": 101,
      "address": "7Csho7qjseDjgX3hhBxfwP1W3LYARK3QH3PM2x55we14",
      "symbol": "LOTTO",
      "name": "Lotto",
      "decimals": 6,
      "logoURI": "https://raw.githubusercontent.com/solana-labs/token-list/main/assets/mainnet/7Csho7qjseDjgX3hhBxfwP1W3LYARK3QH3PM2x55we14/logo.png",
      "tags": [],
      "extensions": {
        "serumV3Usdc": "9MZKfgZzPgeidAukYpHtsLYm4eAdJFnR7nhPosWT8jiv",
        "coingeckoId": "lotto",
        "website": "lotto.finance",
        "address": "0xb0dfd28d3cf7a5897c694904ace292539242f858",
        "assetContract": "https://etherscan.io/address/0xb0dfd28d3cf7a5897c694904ace292539242f858",
        "tggroup": "https://t.me/lottofinance"
      }
    },
    {
      "chainId": 101,
      "address": "7uv3ZvZcQLd95bUp5WMioxG7tyAZVXFfr8JYkwhMYrnt",
      "symbol": "BOLE",
      "name": "Bole Token",
      "decimals": 4,
      "logoURI": "https://raw.githubusercontent.com/solana-labs/token-list/main/assets/mainnet/7uv3ZvZcQLd95bUp5WMioxG7tyAZVXFfr8JYkwhMYrnt/logo.png",
      "tags": [],
      "extensions": {
        "website": "https://tokenbole.com/",
        "serumV3Usdc": "9yGqsboBtvztDgGbGFEaBBT2G8dUMhxewXDQpy6T3eDm",
        "coingeckoId": "bole-token"
      }
    },
    {
      "chainId": 101,
      "address": "7Qbjc2DZ6K2t6NtQhQnJfsi9V2Aa2KSmKyWZZEdfTXsT",
      "symbol": "XTAG",
      "name": "XTAG",
      "decimals": 9,
      "logoURI": "https://pbs.twimg.com/profile_images/1422971633048834054/PqdED5l7.png",
      "tags": [],
      "extensions": {
        "website": "https://www.xhashtag.io/",
        "medium": "https://medium.com/xhashtag",
        "twitter": "https://twitter.com/xhashtagio"
      }
    },
    {
      "chainId": 101,
      "address": "Bxp46xCB6CLjiqE99QaTcJAaY1hYF1o63DUUrXAS7QFu",
      "symbol": "mBRZ",
      "name": "SolMiner Bronze",
      "decimals": 9,
      "logoURI": "https://raw.githubusercontent.com/solana-labs/token-list/main/assets/mainnet/Bxp46xCB6CLjiqE99QaTcJAaY1hYF1o63DUUrXAS7QFu/logo.png",
      "tags": [],
      "extensions": {
        "website": "https://solminer.app",
        "medium": "https://solminer.medium.com/",
        "twitter": "https://twitter.com/SolMinerproject"
      }
    },
    {
      "chainId": 101,
      "address": "GZNrMEdrt6Vg428JzvJYRGGPpVxgjUPsg6WLqKBvmNLw",
      "symbol": "mPLAT",
      "name": "SolMiner Platinum",
      "decimals": 9,
      "logoURI": "https://raw.githubusercontent.com/solana-labs/token-list/main/assets/mainnet/GZNrMEdrt6Vg428JzvJYRGGPpVxgjUPsg6WLqKBvmNLw/logo.png",
      "tags": [],
      "extensions": {
        "website": "https://solminer.app",
        "medium": "https://solminer.medium.com/",
        "twitter": "https://twitter.com/SolMinerproject"
      }
    },
    {
      "chainId": 101,
      "address": "Er7a3ugS6kkAqj6sp3UmXEFAFrDdLMRQEkV9QH2fwRYA",
      "symbol": "mDIAM",
      "name": "SolMiner Diamond",
      "decimals": 9,
      "logoURI": "https://raw.githubusercontent.com/solana-labs/token-list/main/assets/mainnet/Er7a3ugS6kkAqj6sp3UmXEFAFrDdLMRQEkV9QH2fwRYA/logo.png",
      "tags": [],
      "extensions": {
        "website": "https://solminer.app",
        "medium": "https://solminer.medium.com/",
        "twitter": "https://twitter.com/SolMinerproject"
      }
    },
    {
      "chainId": 101,
      "address": "5JnZ667P3VcjDinkJFysWh2K2KtViy63FZ3oL5YghEhW",
      "symbol": "APYS",
      "name": "APYSwap",
      "decimals": 9,
      "logoURI": "https://raw.githubusercontent.com/solana-labs/token-list/main/assets/mainnet/5JnZ667P3VcjDinkJFysWh2K2KtViy63FZ3oL5YghEhW/logo.png",
      "tags": [
        "wrapped"
      ],
      "extensions": {
        "website": "https://apyswap.com",
        "coingeckoId": "apyswap"
      }
    },
    {
      "chainId": 101,
      "address": "ss1gxEUiufJyumsXfGbEwFe6maraPmc53fqbnjbum15",
      "symbol": "SS1",
      "name": "Naked Shorts",
      "decimals": 0,
      "logoURI": "https://raw.githubusercontent.com/solana-labs/token-list/main/assets/mainnet/ss1gxEUiufJyumsXfGbEwFe6maraPmc53fqbnjbum15/logo.png",
      "tags": [
        "nft"
      ],
      "extensions": {
        "website": "https://www.sol-talk.com/sol-survivor",
        "twitter": "https://twitter.com/sol__survivor",
        "imageUrl": "https://www.arweave.net/N-RGNyi1o1evhr7jTCXxHQlSndNPdnHWEzUTbTGMCl4",
        "animationUrl": "https://www.arweave.net/KBzRUmQNX6VKDH41N_uOETtJH21YtWXrOz270b8eqyo?ext=glb",
        "description": "After a gamma squeeze event he was left covered in theta. Due to the accident he lost his memories but gained the ability to refract light. He joins the tournament hoping to discover more about his past. His only clue is a damaged ID card with the word Malvin inscribed. Special: 'Now You See Me'"
      }
    },
    {
      "chainId": 101,
      "address": "GfJ3Vq2eSTYf1hJP6kKLE9RT6u7jF9gNszJhZwo5VPZp",
      "symbol": "SOLPAD",
      "name": "Solpad Finance",
      "decimals": 9,
      "logoURI": "https://raw.githubusercontent.com/solana-labs/token-list/main/assets/mainnet/GfJ3Vq2eSTYf1hJP6kKLE9RT6u7jF9gNszJhZwo5VPZp/logo.png",
      "tags": [
        "utility-token"
      ],
      "extensions": {
        "website": "https://www.solpad.finance/",
        "twitter": "https://twitter.com/FinanceSolpad",
        "github": "https://github.com/solpad-finance",
        "tgann": "https://t.me/solpadfinance",
        "tggroup": "https://t.me/solpadfinance_chat"
      }
    },
    {
      "chainId": 101,
      "address": "ERPueLaiBW48uBhqX1CvCYBv2ApHN6ZFuME1MeQGTdAi",
      "symbol": "MIT",
      "name": "Muskimum Impact Token",
      "decimals": 8,
      "logoURI": "https://raw.githubusercontent.com/solana-labs/token-list/main/assets/mainnet/ERPueLaiBW48uBhqX1CvCYBv2ApHN6ZFuME1MeQGTdAi/logo.png",
      "tags": [
        "mit",
        "musk"
      ],
      "extensions": {
        "website": "https://muskimum.win/",
        "twitter": "https://twitter.com/muskimum",
        "serumV3Usdc": "3mhrhTFrHtxe7uZhvzBhzneR3bD3hDyWcgEkR8EcvNZk"
      }
    },
    {
      "chainId": 101,
      "address": "BsDrXiQaFd147Fxq1fQYbJQ77P6tmPkRJQJzkKvspDKo",
      "symbol": "SOLA",
      "name": "SolaPAD Token (deprecated)",
      "decimals": 8,
      "logoURI": "https://raw.githubusercontent.com/solana-labs/token-list/main/assets/mainnet/BsDrXiQaFd147Fxq1fQYbJQ77P6tmPkRJQJzkKvspDKo/logo.png",
      "tags": [
        "SOLA",
        "LaunchPAD"
      ],
      "extensions": {
        "website": "https://www.solapad.org/",
        "twitter": "https://twitter.com/SolaPAD"
      }
    },
    {
      "chainId": 101,
      "address": "7fCzz6ZDHm4UWC9Se1RPLmiyeuQ6kStxpcAP696EuE1E",
      "symbol": "SHBL",
      "name": "Shoebill Coin",
      "decimals": 9,
      "logoURI": "https://raw.githubusercontent.com/solana-labs/token-list/main/assets/mainnet/7fCzz6ZDHm4UWC9Se1RPLmiyeuQ6kStxpcAP696EuE1E/logo.png",
      "tags": [],
      "extensions": {
        "website": "https://shoebillco.in/"
      }
    },
    {
      "chainId": 101,
      "address": "GnaFnTihwQFjrLeJNeVdBfEZATMdaUwZZ1RPxLwjbVwb",
      "symbol": "SHBL-USDC",
      "name": "Raydium Permissionless LP Token (SHBL-USDC)",
      "decimals": 9,
      "logoURI": "https://raw.githubusercontent.com/solana-labs/token-list/main/assets/mainnet/GnaFnTihwQFjrLeJNeVdBfEZATMdaUwZZ1RPxLwjbVwb/logo.png",
      "tags": [
        "lp-token"
      ],
      "extensions": {
        "website": "https://raydium.io/"
      }
    },
    {
      "chainId": 101,
      "address": "Djoz8btdR7p6xWHoVtPYF3zyN9LU5BBfMoDk4HczSDqc",
      "symbol": "AUSS",
      "name": "Ausshole",
      "decimals": 9,
      "logoURI": "https://raw.githubusercontent.com/solana-labs/token-list/main/assets/mainnet/Djoz8btdR7p6xWHoVtPYF3zyN9LU5BBfMoDk4HczSDqc/logo.svg",
      "tags": [],
      "extensions": {
        "website": "https://auss.finance/",
        "twitter": "https://twitter.com/ausstoken",
        "serumV3Usdc": "bNbYoc2KawipbXj76BiXbUdf2NcGKWkdp4S9uDvWXB1"
      }
    },
    {
      "chainId": 101,
      "address": "TuLipcqtGVXP9XR62wM8WWCm6a9vhLs7T1uoWBk6FDs",
      "symbol": "TULIP",
      "name": "Tulip",
      "decimals": 6,
      "logoURI": "https://raw.githubusercontent.com/solana-labs/token-list/main/assets/mainnet/TuLipcqtGVXP9XR62wM8WWCm6a9vhLs7T1uoWBk6FDs/logo.svg",
      "tags": [
        "tulip",
        "solfarm",
        "vaults"
      ],
      "extensions": {
        "website": "https://solfarm.io",
        "twitter": "https://twitter.com/Solfarmio",
        "coingeckoId": "solfarm",
        "serumV3Usdc": "8GufnKq7YnXKhnB3WNhgy5PzU9uvHbaaRrZWQK6ixPxW",
        "waterfallbot": "https://bit.ly/TULIPwaterfall"
      }
    },
    {
      "chainId": 101,
      "address": "5trVBqv1LvHxiSPMsHtEZuf8iN82wbpDcR5Zaw7sWC3s",
      "symbol": "JPYC",
      "name": "JPY Coin(Sollet)(Deprecated)",
      "decimals": 6,
      "logoURI": "https://raw.githubusercontent.com/solana-labs/token-list/main/assets/mainnet/5trVBqv1LvHxiSPMsHtEZuf8iN82wbpDcR5Zaw7sWC3s/logo.png",
      "tags": [
        "stablecoin",
        "ethereum",
        "wrapped-sollet"
      ],
      "extensions": {
        "website": "https://jpyc.jp/"
      }
    },
    {
      "chainId": 101,
      "address": "3QuAYThYKFXSmrTcSHsdd7sAxaFBobaCkLy2DBYJLMDs",
      "symbol": "TYNA",
      "name": "wTYNA",
      "decimals": 3,
      "logoURI": "https://raw.githubusercontent.com/solana-labs/token-list/main/assets/mainnet/3QuAYThYKFXSmrTcSHsdd7sAxaFBobaCkLy2DBYJLMDs/logo.png",
      "tags": [
        "ERC20",
        "ethereum"
      ],
      "extensions": {
        "address": "0x4ae54790c130B21E8CbaCAB011C6170e079e6eF5",
        "bridgeContract": "https://etherscan.io/address/0xeae57ce9cc1984f202e15e038b964bb8bdf7229a",
        "assetContract": "https://etherscan.io/address/0x4ae54790c130B21E8CbaCAB011C6170e079e6eF5",
        "website": "http://lendingbot.s3-website-us-east-1.amazonaws.com/whitepaper.html",
        "twitter": "https://twitter.com/btc_AP"
      }
    },
    {
      "chainId": 101,
      "address": "7zsKqN7Fg2s9VsqAq6XBoiShCVohpGshSUvoWBc6jKYh",
      "symbol": "ARDX",
      "name": "Wrapped ArdCoin (Sollet)",
      "decimals": 2,
      "logoURI": "https://raw.githubusercontent.com/solana-labs/token-list/main/assets/mainnet/7zsKqN7Fg2s9VsqAq6XBoiShCVohpGshSUvoWBc6jKYh/logo.png",
      "tags": [
        "wrapped-sollet",
        "ethereum"
      ],
      "extensions": {
        "website": "https://ardcoin.com",
        "coingeckoId": "ardcoin"
      }
    },
    {
      "chainId": 101,
      "address": "7zphtJVjKyECvQkdfxJNPx83MNpPT6ZJyujQL8jyvKcC",
      "symbol": "SSHIB",
      "name": "SolShib",
      "decimals": 9,
      "logoURI": "https://raw.githubusercontent.com/solana-labs/token-list/main/assets/mainnet/7zphtJVjKyECvQkdfxJNPx83MNpPT6ZJyujQL8jyvKcC/logo.png",
      "tags": [],
      "extensions": {
        "website": "https://solshib.com/"
      }
    },
    {
      "chainId": 101,
      "address": "HoSWnZ6MZzqFruS1uoU69bU7megzHUv6MFPQ5nqC6Pj2",
      "symbol": "SGI",
      "name": "SolGift",
      "decimals": 9,
      "logoURI": "https://raw.githubusercontent.com/solana-labs/token-list/main/assets/mainnet/HoSWnZ6MZzqFruS1uoU69bU7megzHUv6MFPQ5nqC6Pj2/logo.png",
      "tags": [],
      "extensions": {
        "website": "https://solshib.com/"
      }
    },
    {
      "chainId": 101,
      "address": "GpS9AavHtSUspaBnL1Tu26FWbUAdW8tm3MbacsNvwtGu",
      "symbol": "SOLT",
      "name": "Soltriever",
      "decimals": 9,
      "logoURI": "https://raw.githubusercontent.com/solana-labs/token-list/main/assets/mainnet/GpS9AavHtSUspaBnL1Tu26FWbUAdW8tm3MbacsNvwtGu/logo.png",
      "tags": [],
      "extensions": {
        "website": "http://soltriever.info/",
        "twitter": "https://twitter.com/_Soltriever"
      }
    },
    {
      "chainId": 101,
      "address": "2QK9vxydd7WoDwvVFT5JSU8cwE9xmbJSzeqbRESiPGMG",
      "symbol": "KEKW",
      "name": "kekwcoin",
      "decimals": 9,
      "logoURI": "https://raw.githubusercontent.com/solana-labs/token-list/main/assets/mainnet/2QK9vxydd7WoDwvVFT5JSU8cwE9xmbJSzeqbRESiPGMG/logo.png",
      "tags": [],
      "extensions": {
        "website": "https://kekw.io/",
        "twitter": "https://twitter.com/kekwcoin",
        "medium": "https://kekwcoin.medium.com/",
        "discord": "discord.gg/kekw",
        "description": "Kekwcoin is a creative community platform for content creators to monetize their artwork and get financial support from investors.",
        "serumV3Usdc": "N99ngemA29qSKqdDW7kRiZHS7h2wEFpdgRvgE3N2jy6"
      }
    },
    {
      "chainId": 101,
      "address": "qs9Scx8YwNXS6zHYPCnDnyHQcRHg3QwXxpyCXs5tdM8",
      "symbol": "POCO",
      "name": "POWER COIN",
      "decimals": 9,
      "logoURI": "https://raw.githubusercontent.com/solana-labs/token-list/main/assets/mainnet/qs9Scx8YwNXS6zHYPCnDnyHQcRHg3QwXxpyCXs5tdM8/logo.png",
      "tags": [
        "social-token",
        "poco"
      ]
    },
    {
      "chainId": 101,
      "address": "FxCvbCVAtNUEKSiKoF6xt2pWPfpXuYFWYbuQySaRnV5R",
      "symbol": "LOOP",
      "name": "LC Andy Social Token",
      "decimals": 9,
      "logoURI": "https://raw.githubusercontent.com/solana-labs/token-list/main/assets/mainnet/FxCvbCVAtNUEKSiKoF6xt2pWPfpXuYFWYbuQySaRnV5R/logo.png",
      "tags": [
        "social-token",
        "loop"
      ]
    },
    {
      "chainId": 101,
      "address": "3iXydLpqi38CeGDuLFF1WRbPrrkNbUsgVf98cNSg6NaA",
      "symbol": "Spro",
      "name": "Sproken Token",
      "decimals": 9,
      "logoURI": "https://cdn.jsdelivr.net/gh/kechricc/Sproken-Token-Logo/SprokenToken.png",
      "tags": [
        "Sprocket Token",
        "Mini Aussie",
        "Currency of the Sprokonomy"
      ],
      "extensions": {
        "website": "https://www.sprokentoken.com/"
      }
    },
    {
      "chainId": 101,
      "address": "H5gczCNbrtso6BqGKihF97RaWaxpUEZnFuFUKK4YX3s2",
      "symbol": "BDE",
      "name": "Big Defi Energy",
      "decimals": 9,
      "logoURI": "https://raw.githubusercontent.com/solana-labs/token-list/main/assets/mainnet/H5gczCNbrtso6BqGKihF97RaWaxpUEZnFuFUKK4YX3s2/logo.png",
      "tags": [],
      "extensions": {
        "website": "bigdefienergy.com",
        "twitter": "https://twitter.com/Bigdefi"
      }
    },
    {
      "chainId": 101,
      "address": "cREsCN7KAyXcBG2xZc8qrfNHMRgC3MhTb4n3jBnNysv",
      "symbol": "DWT",
      "name": "DARK WEB TOKEN",
      "decimals": 2,
      "logoURI": "https://raw.githubusercontent.com/solana-labs/token-list/main/assets/mainnet/cREsCN7KAyXcBG2xZc8qrfNHMRgC3MhTb4n3jBnNysv/logo.png",
      "tags": [
        "MEME"
      ],
      "extensions": {
        "serumV3Usdc": "526WW289h5wibg1Q55sK16CGoNip8H5d2AXVbaAGcUMb",
        "website": "https://www.darkwebtoken.live"
      }
    },
    {
      "chainId": 101,
      "address": "EdGAZ8JyFTFbmVedVTbaAEQRb6bxrvi3AW3kz8gABz2E",
      "symbol": "DOGA",
      "name": "Dogana",
      "decimals": 9,
      "logoURI": "https://raw.githubusercontent.com/solana-labs/token-list/main/assets/mainnet/EdGAZ8JyFTFbmVedVTbaAEQRb6bxrvi3AW3kz8gABz2E/logo.png",
      "tags": [],
      "extensions": {
        "twitter": "https://twitter.com/DoganaOfficial",
        "serumV3Usdc": "H1Ywt7nSZkLDb2o3vpA5yupnBc9jr1pXtdjMm4Jgk1ay"
      }
    },
    {
      "chainId": 101,
      "address": "3FoUAsGDbvTD6YZ4wVKJgTB76onJUKz7GPEBNiR5b8wc",
      "symbol": "CHEEMS",
      "name": "Cheems",
      "decimals": 4,
      "logoURI": "https://raw.githubusercontent.com/solana-labs/token-list/main/assets/mainnet/3FoUAsGDbvTD6YZ4wVKJgTB76onJUKz7GPEBNiR5b8wc/logo.png",
      "tags": [],
      "extensions": {
        "website": "https://cheems.co/",
        "twitter": "https://twitter.com/theCheemsToken",
        "tggroup": "https://t.me/CheemsOfficial"
      }
    },
    {
      "chainId": 101,
      "address": "AWW5UQfMBnPsTaaxCK7cSEmkj1kbX2zUrqvgKXStjBKx",
      "symbol": "SBFC",
      "name": "SBF Coin",
      "decimals": 6,
      "logoURI": "https://raw.githubusercontent.com/solana-labs/token-list/main/assets/mainnet/AWW5UQfMBnPsTaaxCK7cSEmkj1kbX2zUrqvgKXStjBKx/logo.png",
      "tags": [
        "utility-token",
        "SBF",
        "sbfcoin",
        "SBFC"
      ],
      "extensions": {
        "website": "https://www.sbfcoin.org/",
        "twitter": "https://twitter.com/sbfcoin"
      }
    },
    {
      "chainId": 101,
      "address": "FRbqQnbuLoMbUG4gtQMeULgCDHyY6YWF9NRUuLa98qmq",
      "symbol": "ECOP",
      "name": "EcoPoo",
      "decimals": 0,
      "logoURI": "https://raw.githubusercontent.com/solana-labs/token-list/main/assets/mainnet/FRbqQnbuLoMbUG4gtQMeULgCDHyY6YWF9NRUuLa98qmq/logo.png",
      "tags": [
        "meme"
      ],
      "extensions": {
        "twitter": "https://twitter.com/EcoPoo_Official"
      }
    },
    {
      "chainId": 101,
      "address": "5p2zjqCd1WJzAVgcEnjhb9zWDU7b9XVhFhx4usiyN7jB",
      "symbol": "CATO",
      "name": "CATO",
      "decimals": 9,
      "logoURI": "https://raw.githubusercontent.com/solana-labs/token-list/main/assets/mainnet/5p2zjqCd1WJzAVgcEnjhb9zWDU7b9XVhFhx4usiyN7jB/logo.png",
      "tags": [
        "Meme-Token"
      ],
      "extensions": {
        "website": "https://official.catodex.com",
        "twitter": "https://twitter.com/SolanaCATO",
        "telegram": "https://t.me/SolanaCATO",
        "serumV3Usdc": "9fe1MWiKqUdwift3dEpxuRHWftG72rysCRHbxDy6i9xB",
        "coingeckoId": "cato"
      }
    },
    {
      "chainId": 101,
      "address": "J81fW7aza8wVUG1jjzhExsNMs3MrzwT5WrofgFqMjnSA",
      "symbol": "TOM",
      "name": "Tombili",
      "decimals": 9,
      "logoURI": "https://raw.githubusercontent.com/solana-labs/token-list/main/assets/mainnet/J81fW7aza8wVUG1jjzhExsNMs3MrzwT5WrofgFqMjnSA/logo.png",
      "tags": [],
      "extensions": {
        "website": "https://cryptomindex.com",
        "twitter": "https://twitter.com/cryptomindex"
      }
    },
    {
      "chainId": 101,
      "address": "GunpHq4fn9gSSyGbPMYXTzs9nBS8RY88CX1so4V8kCiF",
      "symbol": "FABLE",
      "name": "Fable",
      "decimals": 0,
      "logoURI": "https://raw.githubusercontent.com/solana-labs/token-list/main/assets/mainnet/GunpHq4fn9gSSyGbPMYXTzs9nBS8RY88CX1so4V8kCiF/logo.png",
      "tags": [],
      "extensions": {
        "website": "https://fable.finance",
        "twitter": "https://twitter.com/fable_finance"
      }
    },
    {
      "chainId": 101,
      "address": "6L5DzH3p1t1PrCrVkudasuUnWbK7Jq9tYwcwWQiV6yd7",
      "symbol": "LZD",
      "name": "Lizard",
      "decimals": 6,
      "logoURI": "https://raw.githubusercontent.com/solana-labs/token-list/main/assets/mainnet/6L5DzH3p1t1PrCrVkudasuUnWbK7Jq9tYwcwWQiV6yd7/logo.png",
      "tags": [],
      "extensions": {
        "website": "https://www.lzdsol.io",
        "twitter": "https://twitter.com/lzd_sol"
      }
    },
    {
      "chainId": 101,
      "address": "EZqcdU8RLu9EChZgrY2BNVg8eovfdGyTiY2bd69EsPgQ",
      "symbol": "FELON",
      "name": "FuckElon",
      "decimals": 9,
      "logoURI": "https://raw.githubusercontent.com/solana-labs/token-list/main/assets/mainnet/EZqcdU8RLu9EChZgrY2BNVg8eovfdGyTiY2bd69EsPgQ/logo.png",
      "tags": [],
      "extensions": {
        "website": "https://fuckelonmusk.godaddysites.com/",
        "twitter": "https://twitter.com/FuckElonMusk8",
        "tgann": "https://t.me/fuckelonmusktoday",
        "tggroup": "https://t.me/joinchat/cgUOCIRSTJ9hZmY1"
      }
    },
    {
      "chainId": 101,
      "address": "HBHMiauecxer5FCzPeXgE2A8ZCf7fQgxxwo4vfkFtC7s",
      "symbol": "SLNDN",
      "name": "Solanadon",
      "decimals": 9,
      "logoURI": "https://raw.githubusercontent.com/solana-labs/token-list/main/assets/mainnet/HBHMiauecxer5FCzPeXgE2A8ZCf7fQgxxwo4vfkFtC7s/logo.png",
      "tags": [],
      "extensions": {
        "website": "https://solanadon.com/",
        "twitter": "https://twitter.com/SolanadonCoin",
        "tgann": "https://t.me/solanadonann"
      }
    },
    {
      "chainId": 101,
      "address": "GReBHpMgCadZRij4B111c94cqU9TktvJ45rWZRQ5b1A5",
      "symbol": "PINGU",
      "name": "Penguincoin",
      "decimals": 9,
      "logoURI": "https://raw.githubusercontent.com/solana-labs/token-list/main/assets/mainnet/GReBHpMgCadZRij4B111c94cqU9TktvJ45rWZRQ5b1A5/logo.png",
      "tags": [],
      "extensions": {
        "twitter": "https://twitter.com/penguincoin1"
      }
    },
    {
      "chainId": 101,
      "address": "5WUab7TCvth43Au5vk6wKjchTzWFeyPEUSJE1MPJtTZE",
      "symbol": "KEKN1",
      "name": "KEKW In Solana Tripping",
      "decimals": 0,
      "logoURI": "https://raw.githubusercontent.com/solana-labs/token-list/main/assets/mainnet/5WUab7TCvth43Au5vk6wKjchTzWFeyPEUSJE1MPJtTZE/logo.png",
      "tags": [
        "nft"
      ],
      "extensions": {
        "website": "https://www.kekw.io/",
        "twitter": "https://twitter.com/kekwcoin"
      }
    },
    {
      "chainId": 101,
      "address": "9KEe6o1jRTqFDFBo2AezsskcxBNwuq1rVeVat1Td8zbV",
      "symbol": "MPAD",
      "name": "MercuryPAD Token",
      "decimals": 9,
      "logoURI": "https://raw.githubusercontent.com/solana-labs/token-list/main/assets/mainnet/9KEe6o1jRTqFDFBo2AezsskcxBNwuq1rVeVat1Td8zbV/logo.png",
      "tags": [
        "MPAD",
        "LaunchPAD"
      ],
      "extensions": {
        "website": "https://mercurypad.com/",
        "twitter": "https://twitter.com/MercuryPad"
      }
    },
    {
      "chainId": 101,
      "address": "4KAFf8ZpNCn1SWLZFo5tbeZsKpVemsobbVZdERWxRvd2",
      "symbol": "SGT",
      "name": "Sangga Token",
      "decimals": 8,
      "logoURI": "https://raw.githubusercontent.com/solana-labs/token-list/main/assets/mainnet/4KAFf8ZpNCn1SWLZFo5tbeZsKpVemsobbVZdERWxRvd2/logo.png",
      "tags": [],
      "extensions": {
        "website": "https://sanggatalk.io"
      }
    },
    {
      "chainId": 101,
      "address": "Ae1aeYK9WrB2kP29jJU4aUUK7Y1vzsGNZFKoe4BG2h6P",
      "symbol": "OLDNINJA",
      "name": "OLDNINJA",
      "decimals": 0,
      "logoURI": "https://raw.githubusercontent.com/solana-labs/token-list/main/assets/mainnet/Ae1aeYK9WrB2kP29jJU4aUUK7Y1vzsGNZFKoe4BG2h6P/logo.png",
      "tags": [],
      "extensions": {
        "website": "https://www.ninjaprotocol.io/oldninja/"
      }
    },
    {
      "chainId": 101,
      "address": "FgX1WD9WzMU3yLwXaFSarPfkgzjLb2DZCqmkx9ExpuvJ",
      "symbol": "NINJA",
      "name": "NINJA",
      "decimals": 6,
      "logoURI": "https://raw.githubusercontent.com/solana-labs/token-list/main/assets/mainnet/FgX1WD9WzMU3yLwXaFSarPfkgzjLb2DZCqmkx9ExpuvJ/logo.png",
      "tags": [],
      "extensions": {
        "website": "https://www.ninjaprotocol.io/",
        "serumV3Usdc": "J4oPt5Q3FYxrznkXLkbosAWrJ4rZLqJpGqz7vZUL4eMM"
      }
    },
    {
      "chainId": 101,
      "address": "E6UBhrtvP4gYHAEgoBi8kDU6DrPPmQxTAJvASo4ptNev",
      "symbol": "SOLDOG",
      "name": "SOLDOG",
      "decimals": 0,
      "logoURI": "https://raw.githubusercontent.com/solana-labs/token-list/main/assets/mainnet/E6UBhrtvP4gYHAEgoBi8kDU6DrPPmQxTAJvASo4ptNev/logo.png",
      "tags": [],
      "extensions": {
        "website": "https://solanadog.io",
        "twitter": "https://twitter.com/solanadog"
      }
    },
    {
      "chainId": 102,
      "address": "rz251Qbsa27sL8Y1H7h4qu71j6Q7ukNmskg5ZDhPCg3",
      "symbol": "HIRO",
      "name": "Hiro LaunchDAO",
      "decimals": 6,
      "logoURI": "https://raw.githubusercontent.com/solana-labs/token-list/main/assets/mainnet/rz251Qbsa27sL8Y1H7h4qu71j6Q7ukNmskg5ZDhPCg3/logo.png",
      "tags": [],
      "extensions": {
        "website": "https://hiro-finance.github.io/",
        "twitter": "https://twitter.com/HiroLaunchdao"
      }
    },
    {
      "chainId": 101,
      "address": "9nusLQeFKiocswDt6NQsiErm1M43H2b8x6v5onhivqKv",
      "symbol": "LLAMA",
      "name": "SOLLAMA",
      "decimals": 1,
      "logoURI": "https://raw.githubusercontent.com/solana-labs/token-list/main/assets/mainnet/9nusLQeFKiocswDt6NQsiErm1M43H2b8x6v5onhivqKv/logo.png",
      "tags": [],
      "extensions": {
        "website": "https://sollama.finance",
        "twitter": "https://twitter.com/SollamaFinance"
      }
    },
    {
      "chainId": 101,
      "address": "BLwTnYKqf7u4qjgZrrsKeNs2EzWkMLqVCu6j8iHyrNA3",
      "symbol": "BOP",
      "name": "Boring Protocol",
      "decimals": 8,
      "logoURI": "https://raw.githubusercontent.com/boringprotocol/brand-assets/main/boplogo.png",
      "tags": [
        "security-token",
        "utility-token"
      ],
      "extensions": {
        "website": "https://boringprotocol.io",
        "twitter": "https://twitter.com/BoringProtocol",
        "serumV3Usdc": "7MmPwD1K56DthW14P1PnWZ4zPCbPWemGs3YggcT1KzsM",
        "coingeckoId": "boring-protocol"
      }
    },
    {
      "chainId": 101,
      "address": "ER8Xa8YxJLC3CFJgdAxJs46Rdhb7B3MjgbPZsVg1aAFV",
      "symbol": "MOLAMON",
      "name": "MOLAMON",
      "decimals": 0,
      "logoURI": "https://raw.githubusercontent.com/solana-labs/token-list/main/assets/mainnet/ER8Xa8YxJLC3CFJgdAxJs46Rdhb7B3MjgbPZsVg1aAFV/logo.png",
      "tags": [],
      "extensions": {
        "website": "https://moonlana.com/",
        "twitter": "https://twitter.com/xMoonLana",
        "medium": "https://moonlana.medium.com/",
        "imageUrl": "https://gateway.pinata.cloud/ipfs/QmbdEesuzVUMzqaumrZNaWnwnz4WwDvqDyfrFneVDjqr2e/molamonbg.gif",
        "description": "The first $MOLA NFT on Solana Blockchain."
      }
    },
    {
      "chainId": 101,
      "address": "4ezHExHThrwnnoqKcMNbUwcVYXzdkDerHFGfegnTqA2E",
      "symbol": "STUD",
      "name": "SolanaToolsUtilityDapp",
      "decimals": 9,
      "logoURI": "https://raw.githubusercontent.com/solana-labs/token-list/main/assets/mainnet/4ezHExHThrwnnoqKcMNbUwcVYXzdkDerHFGfegnTqA2E/logo.png",
      "tags": [],
      "extensions": {
        "website": "https://www.solanatools.io/"
      }
    },
    {
      "chainId": 101,
      "address": "AZtNYaEAHDBeK5AvdzquZWjc4y8cj5sKWH1keUJGMuPV",
      "symbol": "RESP",
      "name": "RESPECT",
      "decimals": 8,
      "logoURI": "https://raw.githubusercontent.com/solana-labs/token-list/main/assets/mainnet/AZtNYaEAHDBeK5AvdzquZWjc4y8cj5sKWH1keUJGMuPV/logo.png",
      "tags": [],
      "extensions": {
        "website": "https://respect.cash"
      }
    },
    {
      "chainId": 101,
      "address": "5j6BmiZTfHssaWPT23EQYQci3w57VTw7QypKArQZbSZ9",
      "symbol": "CHAD",
      "name": "ChadTrader Token",
      "decimals": 9,
      "logoURI": "https://raw.githubusercontent.com/solana-labs/token-list/main/assets/mainnet/5j6BmiZTfHssaWPT23EQYQci3w57VTw7QypKArQZbSZ9/logo.png",
      "tags": [
        "utility-token"
      ],
      "extensions": {
        "website": "https://chadtrader.io/",
        "twitter": "https://twitter.com/chadtraderio"
      }
    },
    {
      "chainId": 101,
      "address": "GsNzxJfFn6zQdJGeYsupJWzUAm57Ba7335mfhWvFiE9Z",
      "symbol": "DXL",
      "name": "Dexlab",
      "decimals": 6,
      "logoURI": "https://raw.githubusercontent.com/solana-labs/token-list/main/assets/mainnet/GsNzxJfFn6zQdJGeYsupJWzUAm57Ba7335mfhWvFiE9Z/logo.png",
      "tags": [],
      "extensions": {
        "website": "https://www.dexlab.space/",
        "serumV3Usdc": "DYfigimKWc5VhavR4moPBibx9sMcWYVSjVdWvPztBPTa",
        "twitter": "https://twitter.com/dexlab_official",
        "coingeckoId": "dexlab"
      }
    },
    {
      "chainId": 101,
      "address": "APvgd1J98PGW77H1fDa7W7Y4fcbFwWfs71RNyJKuYs1Y",
      "symbol": "FUZ",
      "name": "Fuzzy.One",
      "decimals": 8,
      "logoURI": "https://raw.githubusercontent.com/solana-labs/token-list/main/assets/mainnet/APvgd1J98PGW77H1fDa7W7Y4fcbFwWfs71RNyJKuYs1Y/logo.png",
      "tags": [
        "Fuzzy.One",
        "FUZ",
        "Supply chain token"
      ],
      "extensions": {
        "website": "https://www.fuzzy.one/"
      }
    },
    {
      "chainId": 101,
      "address": "6TCbtxs6eYfMKVF9ppTNvbUemW2YnpFig6z1jSqgM16e",
      "symbol": "STRANGE",
      "name": "STRANGE",
      "decimals": 6,
      "logoURI": "https://raw.githubusercontent.com/solana-labs/token-list/main/assets/mainnet/6TCbtxs6eYfMKVF9ppTNvbUemW2YnpFig6z1jSqgM16e/logo.png",
      "tags": [
        "utility-token"
      ],
      "extensions": {
        "website": "https://safepluto.tech"
      }
    },
    {
      "chainId": 101,
      "address": "BYNHheaKFX2WRGQTpMZNsM6vAyJXvkeMoMcixKfVKxY9",
      "symbol": "PLUTES",
      "name": "Plutonium",
      "decimals": 6,
      "logoURI": "https://raw.githubusercontent.com/solana-labs/token-list/main/assets/mainnet/BYNHheaKFX2WRGQTpMZNsM6vAyJXvkeMoMcixKfVKxY9/logo.png",
      "tags": [
        "utility-token"
      ],
      "extensions": {
        "website": "https://safepluto.tech"
      }
    },
    {
      "chainId": 101,
      "address": "8upjSpvjcdpuzhfR1zriwg5NXkwDruejqNE9WNbPRtyA",
      "symbol": "GRAPE",
      "name": "Grape",
      "decimals": 6,
      "logoURI": "https://lh3.googleusercontent.com/y7Wsemw9UVBc9dtjtRfVilnS1cgpDt356PPAjne5NvMXIwWz9_x7WKMPH99teyv8vXDmpZinsJdgiFQ16_OAda1dNcsUxlpw9DyMkUk=s0",
      "tags": [],
      "extensions": {
        "website": "https://grapes.network"
      }
    },
    {
      "chainId": 101,
      "address": "7xzovRepzLvXbbpVZLYKzEBhCNgStEv1xpDqf1rMFFKX",
      "symbol": "KERMIT",
      "name": "Kermit",
      "decimals": 8,
      "logoURI": "https://raw.githubusercontent.com/solana-labs/token-list/main/assets/mainnet/7xzovRepzLvXbbpVZLYKzEBhCNgStEv1xpDqf1rMFFKX/logo.png",
      "tags": [
        "utility-token"
      ],
      "extensions": {
        "website": "https://www.kermitfinance.com",
        "twitter": "https://twitter.com/KermitFinance"
      }
    },
    {
      "chainId": 101,
      "address": "3VhB8EAL8dZ457SiksLPpMUR1pyACpbNh5rTjQUEVCcH",
      "symbol": "TUTL",
      "name": "TurtleTraders",
      "decimals": 9,
      "logoURI": "https://raw.githubusercontent.com/solana-labs/token-list/main/assets/mainnet/3VhB8EAL8dZ457SiksLPpMUR1pyACpbNh5rTjQUEVCcH/logo.png",
      "tags": [
        "social-token",
        "Turtles"
      ],
      "extensions": {
        "twitter": "https://twitter.com/Turtle_Traders"
      }
    },
    {
      "chainId": 101,
      "address": "8tbAqS4dFNEeC6YGWpNnusc3JcxoFLMiiLPyHctgGYFe",
      "symbol": "PIPANA",
      "name": "Pipana",
      "decimals": 9,
      "logoURI": "https://raw.githubusercontent.com/solana-labs/token-list/main/assets/mainnet/8tbAqS4dFNEeC6YGWpNnusc3JcxoFLMiiLPyHctgGYFe/logo.png",
      "tags": [],
      "extensions": {
        "website": "https://pip.monster",
        "twitter": "https://twitter.com/itspipana"
      }
    },
    {
      "chainId": 101,
      "address": "8s9FCz99Wcr3dHpiauFRi6bLXzshXfcGTfgQE7UEopVx",
      "symbol": "CKC",
      "name": "ChikinCoin",
      "decimals": 6,
      "logoURI": "https://raw.githubusercontent.com/solana-labs/token-list/main/assets/mainnet/8s9FCz99Wcr3dHpiauFRi6bLXzshXfcGTfgQE7UEopVx/logo.svg",
      "tags": [],
      "extensions": {
        "website": "https://chikin.run",
        "twitter": "https://twitter.com/ChikinDev"
      }
    },
    {
      "chainId": 101,
      "address": "ATxXyewb1cXThrQFmwHUy4dtPTErfsuqkg7JcUXgLgqo",
      "symbol": "SPW",
      "name": "SpiderSwap",
      "decimals": 9,
      "logoURI": "https://raw.githubusercontent.com/solana-labs/token-list/main/assets/mainnet/ATxXyewb1cXThrQFmwHUy4dtPTErfsuqkg7JcUXgLgqo/logo.png",
      "tags": [],
      "extensions": {
        "website": "https://www.spiderswap.org",
        "twitter": "https://twitter.com/Spider_swap"
      }
    },
    {
      "chainId": 101,
      "address": "BrwgXmUtNd32dTKdP5teie68EmBnjGq8Wp3MukHehUBY",
      "symbol": "GSTONKS",
      "name": "Gamestonks",
      "decimals": 9,
      "logoURI": "https://raw.githubusercontent.com/solana-labs/token-list/main/assets/mainnet/BrwgXmUtNd32dTKdP5teie68EmBnjGq8Wp3MukHehUBY/logo.png",
      "tags": [],
      "extensions": {
        "website": "https://www.game-stonks.com/"
      }
    },
    {
      "chainId": 101,
      "address": "HAgX1HSfok8DohiNCS54FnC2UJkDSrRVnT38W3iWFwc8",
      "symbol": "MEOW",
      "name": "SOL-CATS",
      "decimals": 9,
      "logoURI": "https://raw.githubusercontent.com/solana-labs/token-list/main/assets/mainnet/HAgX1HSfok8DohiNCS54FnC2UJkDSrRVnT38W3iWFwc8/logo.png",
      "tags": [],
      "extensions": {
        "website": "https://www.solcats.xyz",
        "twitter": "https://twitter.com/solcat777"
      }
    },
    {
      "chainId": 101,
      "address": "Gro98oTmXxCVX8HKr3q2tMnP5ztoC77q6KehFDnAB983",
      "symbol": "SOLMO",
      "name": "SolMoon",
      "decimals": 4,
      "logoURI": "https://raw.githubusercontent.com/solana-labs/token-list/main/assets/mainnet/Gro98oTmXxCVX8HKr3q2tMnP5ztoC77q6KehFDnAB983/logo.png",
      "tags": [],
      "extensions": {
        "website": "https://www.solmoonfinance.com",
        "twitter": "https://twitter.com/solmoonfinance"
      }
    },
    {
      "chainId": 101,
      "address": "2wBXHm4oxmed7ZoDkPL4DU8BuRfMYkubVu8T4N38vXdb",
      "symbol": "MSC",
      "name": "MasterCoin",
      "decimals": 9,
      "logoURI": "https://raw.githubusercontent.com/solana-labs/token-list/main/assets/mainnet/2wBXHm4oxmed7ZoDkPL4DU8BuRfMYkubVu8T4N38vXdb/logo.png",
      "tags": [],
      "extensions": {
        "website": "https://mastercoin.site",
        "twitter": "https://twitter.com/MasterCoin_",
        "discord": "https://t.co/CXZN9Ncd6Q?amp=1",
        "medium": "https://medium.com/@mastercoin-eu"
      }
    },
    {
      "chainId": 101,
      "address": "8b9mQo6ZU2rwZQgSFqGNQvXzrUSHDTRpKSKi9XXdGmqN",
      "symbol": "CHANGPENGUIN",
      "name": "CHANGPENGUIN",
      "decimals": 9,
      "logoURI": "https://raw.githubusercontent.com/solana-labs/token-list/main/assets/mainnet/8b9mQo6ZU2rwZQgSFqGNQvXzrUSHDTRpKSKi9XXdGmqN/logo.png",
      "tags": [],
      "extensions": {
        "website": "https://artbomb.xyz"
      }
    },
    {
      "chainId": 101,
      "address": "3KnVxWhoYdc9UwDr5WMVkZp2LpF7gnojg7We7MUd6ixQ",
      "symbol": "WOLFE",
      "name": "Wolfecoin",
      "decimals": 9,
      "logoURI": "https://raw.githubusercontent.com/solana-labs/token-list/main/assets/mainnet/3KnVxWhoYdc9UwDr5WMVkZp2LpF7gnojg7We7MUd6ixQ/logo.png",
      "tags": [],
      "extensions": {
        "website": "https://www.wolfecoin.online/"
      }
    },
    {
      "chainId": 101,
      "address": "BxHJqGtC629c55swCqWXFGA2rRF1igbbTmh22H8ePUWG",
      "symbol": "PGNT",
      "name": "PigeonSol Token",
      "decimals": 4,
      "logoURI": "https://raw.githubusercontent.com/solana-labs/token-list/main/assets/mainnet/BxHJqGtC629c55swCqWXFGA2rRF1igbbTmh22H8ePUWG/logo.png",
      "tags": [],
      "extensions": {
        "website": "https://pigeonsol.xyz",
        "twitter": "https://twitter.com/PigeonSol"
      }
    },
    {
      "chainId": 101,
      "address": "51tMb3zBKDiQhNwGqpgwbavaGH54mk8fXFzxTc1xnasg",
      "symbol": "APEX",
      "name": "APEX",
      "decimals": 9,
      "logoURI": "https://raw.githubusercontent.com/solana-labs/token-list/main/assets/mainnet/51tMb3zBKDiQhNwGqpgwbavaGH54mk8fXFzxTc1xnasg/logo.png",
      "tags": [],
      "extensions": {
        "coingeckoId": "apexit-finance",
        "website": "https://apexit.finance/",
        "twitter": "https://twitter.com/apeXit_finance",
        "discord": "https://discord.gg/aASQy2dWsN",
        "tggroup": "https://t.me/apexit_finance"
      }
    },
    {
      "chainId": 101,
      "address": "4NPzwMK2gfgQ6rTv8x4EE1ZvKW6MYyYTSrAZCx7zxyaX",
      "symbol": "KLB",
      "name": "Black Label",
      "decimals": 0,
      "logoURI": "https://raw.githubusercontent.com/solana-labs/token-list/main/assets/mainnet/4NPzwMK2gfgQ6rTv8x4EE1ZvKW6MYyYTSrAZCx7zxyaX/logo.svg",
      "tags": [],
      "extensions": {
        "website": "https://klbtoken.com",
        "twitter": "https://twitter.com/klbtoken",
        "serumV3Usdc": "AVC5hkVjWqRzD9RXXwjcNiVAAR2rUvDGwhqoCd2TQNY8"
      }
    },
    {
      "chainId": 101,
      "address": "5v6tZ1SiAi7G8Qg4rBF1ZdAn4cn6aeQtefewMr1NLy61",
      "symbol": "SOLD",
      "name": "Solanax",
      "decimals": 9,
      "logoURI": "https://raw.githubusercontent.com/solana-labs/token-list/main/assets/mainnet/5v6tZ1SiAi7G8Qg4rBF1ZdAn4cn6aeQtefewMr1NLy61/logo.png",
      "tags": [],
      "extensions": {
        "website": "https://solanax.org",
        "twitter": "https://twitter.com/Solanaxorg",
        "telegram": "https://t.me/solanaxcommunity"
      }
    },
    {
      "chainId": 101,
      "address": "3RSafdgu7P2smSGHJvSGQ6kZVkcErZXfZTtynJYboyAu",
      "symbol": "SINE",
      "name": "SINE",
      "decimals": 9,
      "logoURI": "https://raw.githubusercontent.com/solana-labs/token-list/main/assets/mainnet/3RSafdgu7P2smSGHJvSGQ6kZVkcErZXfZTtynJYboyAu/logo.svg",
      "tags": [
        "security-token",
        "utility-token"
      ],
      "extensions": {
        "website": "https://solainetwork.com/",
        "twitter": "https://twitter.com/SolAiNetwork"
      }
    },
    {
      "chainId": 101,
      "address": "orcaEKTdK7LKz57vaAYr9QeNsVEPfiu6QeMU1kektZE",
      "symbol": "ORCA",
      "name": "Orca",
      "decimals": 6,
      "logoURI": "https://raw.githubusercontent.com/solana-labs/token-list/main/assets/mainnet/orcaEKTdK7LKz57vaAYr9QeNsVEPfiu6QeMU1kektZE/logo.png",
      "tags": [],
      "extensions": {
        "website": "https://orca.so/",
        "twitter": "https://twitter.com/orca_so",
        "telegram": "https://t.me/orca_so",
        "medium": "https://orca-so.medium.com",
        "discord": "https://discord.com/invite/nSwGWn5KSG",
        "coingeckoId": "orca",
        "serumV3Usdc": "8N1KkhaCYDpj3awD58d85n973EwkpeYnRp84y1kdZpMX"
      }
    },
    {
      "chainId": 101,
      "address": "guppyrZyEX9iTPSu92pi8T71Zka7xd6PrsTJrXRW6u1",
      "symbol": "GUPPY",
      "name": "Orca Guppy Collectible",
      "decimals": 0,
      "logoURI": "https://raw.githubusercontent.com/solana-labs/token-list/main/assets/mainnet/guppyrZyEX9iTPSu92pi8T71Zka7xd6PrsTJrXRW6u1/logo.png",
      "tags": [
        "nft"
      ],
      "extensions": {
        "website": "https://www.orca.so",
        "twitter": "https://twitter.com/orca_so"
      }
    },
    {
      "chainId": 101,
      "address": "whaLeHav12EhGK19u6kKbLRwC9E1EATGnm6MWbBCcUW",
      "symbol": "WHALE",
      "name": "Orca Whale Collectible",
      "decimals": 0,
      "logoURI": "https://raw.githubusercontent.com/solana-labs/token-list/main/assets/mainnet/whaLeHav12EhGK19u6kKbLRwC9E1EATGnm6MWbBCcUW/logo.png",
      "tags": [
        "nft"
      ],
      "extensions": {
        "website": "https://www.orca.so",
        "twitter": "https://twitter.com/orca_so"
      }
    },
    {
      "chainId": 101,
      "address": "kLwhLkZRt6CadPHRBsgfhRCKXX426WMBnhoGozTduvk",
      "symbol": "KILLER-WHALE",
      "name": "Orca Killer Whale Collectible",
      "decimals": 0,
      "logoURI": "https://raw.githubusercontent.com/solana-labs/token-list/main/assets/mainnet/kLwhLkZRt6CadPHRBsgfhRCKXX426WMBnhoGozTduvk/logo.png",
      "tags": [
        "nft"
      ],
      "extensions": {
        "website": "https://www.orca.so",
        "twitter": "https://twitter.com/orca_so"
      }
    },
    {
      "chainId": 101,
      "address": "star2pH7rVWscs743JGdCAL8Lc9nyJeqx7YQXkGUnWf",
      "symbol": "STARFISH",
      "name": "Orca Starfish Collectible",
      "decimals": 6,
      "logoURI": "https://raw.githubusercontent.com/solana-labs/token-list/main/assets/mainnet/star2pH7rVWscs743JGdCAL8Lc9nyJeqx7YQXkGUnWf/logo.png",
      "tags": [
        "nft"
      ],
      "extensions": {
        "website": "https://www.orca.so",
        "twitter": "https://twitter.com/orca_so"
      }
    },
    {
      "chainId": 101,
      "address": "cLownTTaiiQMoyMmFjfmSGowi8HyNhCtTLFcrNKnqX6",
      "symbol": "CLOWNFISH",
      "name": "Orca Clownfish Collectible",
      "decimals": 0,
      "logoURI": "https://raw.githubusercontent.com/solana-labs/token-list/main/assets/mainnet/cLownTTaiiQMoyMmFjfmSGowi8HyNhCtTLFcrNKnqX6/logo.png",
      "tags": [
        "nft"
      ],
      "extensions": {
        "website": "https://www.orca.so",
        "twitter": "https://twitter.com/orca_so"
      }
    },
    {
      "chainId": 101,
      "address": "porpKs9ZZERXKkg55f1GRXCiXZK89Uz6VKS8Bv9qWqM",
      "symbol": "PORPOISE",
      "name": "Orca Porpoise Collectible",
      "decimals": 6,
      "logoURI": "https://raw.githubusercontent.com/solana-labs/token-list/main/assets/mainnet/porpKs9ZZERXKkg55f1GRXCiXZK89Uz6VKS8Bv9qWqM/logo.svg",
      "tags": [
        "nft"
      ],
      "extensions": {
        "website": "https://www.orca.so",
        "twitter": "https://twitter.com/orca_so"
      }
    },
    {
      "chainId": 101,
      "address": "ECFcUGwHHMaZynAQpqRHkYeTBnS5GnPWZywM8aggcs3A",
      "symbol": "SOL/USDC",
      "name": "Orca SOL/USDC LP Token",
      "decimals": 9,
      "logoURI": "https://raw.githubusercontent.com/solana-labs/token-list/main/assets/mainnet/ECFcUGwHHMaZynAQpqRHkYeTBnS5GnPWZywM8aggcs3A/logo.png",
      "tags": [
        "lp-token"
      ],
      "extensions": {
        "website": "https://www.orca.so",
        "twitter": "https://twitter.com/orca_so"
      }
    },
    {
      "chainId": 101,
      "address": "3H5XKkE9uVvxsdrFeN4BLLGCmohiQN6aZJVVcJiXQ4WC",
      "symbol": "USDC/USDT",
      "name": "Orca USDC/USDT LP Token",
      "decimals": 9,
      "logoURI": "https://raw.githubusercontent.com/solana-labs/token-list/main/assets/mainnet/3H5XKkE9uVvxsdrFeN4BLLGCmohiQN6aZJVVcJiXQ4WC/logo.png",
      "tags": [
        "lp-token"
      ],
      "extensions": {
        "website": "https://www.orca.so",
        "twitter": "https://twitter.com/orca_so"
      }
    },
    {
      "chainId": 101,
      "address": "8qNqTaKKbdZuzQPWWXy5wNVkJh54ex8zvvnEnTFkrKMP",
      "symbol": "USDC/USDT-SRM",
      "name": "Orca USDC/USDT-SRM LP Token",
      "decimals": 9,
      "logoURI": "https://raw.githubusercontent.com/solana-labs/token-list/main/assets/mainnet/8qNqTaKKbdZuzQPWWXy5wNVkJh54ex8zvvnEnTFkrKMP/logo.png",
      "tags": [
        "lp-token"
      ],
      "extensions": {
        "website": "https://www.orca.so",
        "twitter": "https://twitter.com/orca_so"
      }
    },
    {
      "chainId": 101,
      "address": "7TYb32qkwYosUQfUspU45cou7Bb3nefJocVMFX2mEGTT",
      "symbol": "ETH/USDC",
      "name": "Orca ETH/USDC LP Token",
      "decimals": 9,
      "logoURI": "https://raw.githubusercontent.com/solana-labs/token-list/main/assets/mainnet/7TYb32qkwYosUQfUspU45cou7Bb3nefJocVMFX2mEGTT/logo.png",
      "tags": [
        "lp-token"
      ],
      "extensions": {
        "website": "https://www.orca.so",
        "twitter": "https://twitter.com/orca_so"
      }
    },
    {
      "chainId": 101,
      "address": "EhBAmhkgEsMa8McFB5bpqZaRpZvGBBJ4jN59T5xToPdG",
      "symbol": "ETH/USDT-SRM",
      "name": "Orca ETH/USDT-SRM LP Token",
      "decimals": 9,
      "logoURI": "https://raw.githubusercontent.com/solana-labs/token-list/main/assets/mainnet/EhBAmhkgEsMa8McFB5bpqZaRpZvGBBJ4jN59T5xToPdG/logo.png",
      "tags": [
        "lp-token"
      ],
      "extensions": {
        "website": "https://www.orca.so",
        "twitter": "https://twitter.com/orca_so"
      }
    },
    {
      "chainId": 101,
      "address": "8pFwdcuXM7pvHdEGHLZbUR8nNsjj133iUXWG6CgdRHk2",
      "symbol": "BTC/ETH",
      "name": "Orca BTC/ETH LP Token",
      "decimals": 9,
      "logoURI": "https://raw.githubusercontent.com/solana-labs/token-list/main/assets/mainnet/8pFwdcuXM7pvHdEGHLZbUR8nNsjj133iUXWG6CgdRHk2/logo.png",
      "tags": [
        "lp-token"
      ],
      "extensions": {
        "website": "https://www.orca.so",
        "twitter": "https://twitter.com/orca_so"
      }
    },
    {
      "chainId": 101,
      "address": "7bb88DAnQY7LSoWEuqezCcbk4vutQbuRqgJMqpX8h6dL",
      "symbol": "ETH/SOL",
      "name": "Orca ETH/SOL LP Token",
      "decimals": 9,
      "logoURI": "https://raw.githubusercontent.com/solana-labs/token-list/main/assets/mainnet/7bb88DAnQY7LSoWEuqezCcbk4vutQbuRqgJMqpX8h6dL/logo.png",
      "tags": [
        "lp-token"
      ],
      "extensions": {
        "website": "https://www.orca.so",
        "twitter": "https://twitter.com/orca_so"
      }
    },
    {
      "chainId": 101,
      "address": "GWEmABT4rD3sGhyghv9rKbfdiaFe5uMHeJqr6hhu3XvA",
      "symbol": "RAY/SOL",
      "name": "Orca RAY/SOL LP Token",
      "decimals": 9,
      "logoURI": "https://raw.githubusercontent.com/solana-labs/token-list/main/assets/mainnet/GWEmABT4rD3sGhyghv9rKbfdiaFe5uMHeJqr6hhu3XvA/logo.png",
      "tags": [
        "lp-token"
      ],
      "extensions": {
        "website": "https://www.orca.so",
        "twitter": "https://twitter.com/orca_so"
      }
    },
    {
      "chainId": 101,
      "address": "BmZNYGt7aApGTUUxAQUYsW64cMbb6P7uniokCWaptj4D",
      "symbol": "SOL/USDT",
      "name": "Orca SOL/USDT LP Token",
      "decimals": 9,
      "logoURI": "https://raw.githubusercontent.com/solana-labs/token-list/main/assets/mainnet/BmZNYGt7aApGTUUxAQUYsW64cMbb6P7uniokCWaptj4D/logo.png",
      "tags": [
        "lp-token"
      ],
      "extensions": {
        "website": "https://www.orca.so",
        "twitter": "https://twitter.com/orca_so"
      }
    },
    {
      "chainId": 101,
      "address": "E4cthfUFaDd4x5t1vbeBNBHm7isqhM8kapthPzPJz1M2",
      "symbol": "SOL/USDT-SRM",
      "name": "Orca SOL/USDT-SRM LP Token",
      "decimals": 9,
      "logoURI": "https://raw.githubusercontent.com/solana-labs/token-list/main/assets/mainnet/E4cthfUFaDd4x5t1vbeBNBHm7isqhM8kapthPzPJz1M2/logo.png",
      "tags": [
        "lp-token"
      ],
      "extensions": {
        "website": "https://www.orca.so",
        "twitter": "https://twitter.com/orca_so"
      }
    },
    {
      "chainId": 101,
      "address": "6ojPekCSQimAjDjaMApLvh3jF6wnZeNEVRVVoGNzEXvV",
      "symbol": "SOL/SRM",
      "name": "Orca SOL/SRM LP Token",
      "decimals": 9,
      "logoURI": "https://raw.githubusercontent.com/solana-labs/token-list/main/assets/mainnet/6ojPekCSQimAjDjaMApLvh3jF6wnZeNEVRVVoGNzEXvV/logo.png",
      "tags": [
        "lp-token"
      ],
      "extensions": {
        "website": "https://www.orca.so",
        "twitter": "https://twitter.com/orca_so"
      }
    },
    {
      "chainId": 101,
      "address": "YJRknE9oPhUMtq1VvhjVzG5WnRsjQtLsWg3nbaAwCQ5",
      "symbol": "FTT/SOL",
      "name": "Orca FTT/SOL LP Token",
      "decimals": 9,
      "logoURI": "https://raw.githubusercontent.com/solana-labs/token-list/main/assets/mainnet/YJRknE9oPhUMtq1VvhjVzG5WnRsjQtLsWg3nbaAwCQ5/logo.png",
      "tags": [
        "lp-token"
      ],
      "extensions": {
        "website": "https://www.orca.so",
        "twitter": "https://twitter.com/orca_so"
      }
    },
    {
      "chainId": 101,
      "address": "C9PKvetJPrrPD53PR2aR8NYtVZzucCRkHYzcFXbZXEqu",
      "symbol": "KIN/SOL",
      "name": "Orca KIN/SOL LP Token",
      "decimals": 9,
      "logoURI": "https://raw.githubusercontent.com/solana-labs/token-list/main/assets/mainnet/C9PKvetJPrrPD53PR2aR8NYtVZzucCRkHYzcFXbZXEqu/logo.png",
      "tags": [
        "lp-token"
      ],
      "extensions": {
        "website": "https://www.orca.so",
        "twitter": "https://twitter.com/orca_so"
      }
    },
    {
      "chainId": 101,
      "address": "6SfhBAmuaGf9p3WAxeHJYCWMABnYUMrdzNdK5Stvvj4k",
      "symbol": "ROPE/SOL",
      "name": "Orca ROPE/SOL LP Token",
      "decimals": 9,
      "logoURI": "https://raw.githubusercontent.com/solana-labs/token-list/main/assets/mainnet/6SfhBAmuaGf9p3WAxeHJYCWMABnYUMrdzNdK5Stvvj4k/logo.png",
      "tags": [
        "lp-token"
      ],
      "extensions": {
        "website": "https://www.orca.so",
        "twitter": "https://twitter.com/orca_so"
      }
    },
    {
      "chainId": 101,
      "address": "9r1n79TmerAgQJboUT8QvrChX3buZBfuSrBTtYM1cW4h",
      "symbol": "SOL/STEP",
      "name": "Orca SOL/STEP LP Token",
      "decimals": 9,
      "logoURI": "https://raw.githubusercontent.com/solana-labs/token-list/main/assets/mainnet/9r1n79TmerAgQJboUT8QvrChX3buZBfuSrBTtYM1cW4h/logo.png",
      "tags": [
        "lp-token"
      ],
      "extensions": {
        "website": "https://www.orca.so",
        "twitter": "https://twitter.com/orca_so"
      }
    },
    {
      "chainId": 101,
      "address": "ELLELFtgvWBgLkdY9EFx4Vb3SLNj4DJEhzZLWy1wCh4Y",
      "symbol": "OXY/SOL",
      "name": "Orca OXY/SOL LP Token",
      "decimals": 9,
      "logoURI": "https://raw.githubusercontent.com/solana-labs/token-list/main/assets/mainnet/ELLELFtgvWBgLkdY9EFx4Vb3SLNj4DJEhzZLWy1wCh4Y/logo.png",
      "tags": [
        "lp-token"
      ],
      "extensions": {
        "website": "https://www.orca.so",
        "twitter": "https://twitter.com/orca_so"
      }
    },
    {
      "chainId": 101,
      "address": "BXM9ph4AuhCUzf94HQu5FnfeVThKj5oyrnb1krY1zax5",
      "symbol": "MER/SOL",
      "name": "Orca MER/SOL LP Token",
      "decimals": 9,
      "logoURI": "https://raw.githubusercontent.com/solana-labs/token-list/main/assets/mainnet/BXM9ph4AuhCUzf94HQu5FnfeVThKj5oyrnb1krY1zax5/logo.png",
      "tags": [
        "lp-token"
      ],
      "extensions": {
        "website": "https://www.orca.so",
        "twitter": "https://twitter.com/orca_so"
      }
    },
    {
      "chainId": 101,
      "address": "FJ9Q9ojA7vdf5rFbcTc6dd7D3nLpwSxdtFSE8cwfuvqt",
      "symbol": "FIDA/SOL",
      "name": "Orca FIDA/SOL LP Token",
      "decimals": 9,
      "logoURI": "https://raw.githubusercontent.com/solana-labs/token-list/main/assets/mainnet/FJ9Q9ojA7vdf5rFbcTc6dd7D3nLpwSxdtFSE8cwfuvqt/logo.png",
      "tags": [
        "lp-token"
      ],
      "extensions": {
        "website": "https://www.orca.so",
        "twitter": "https://twitter.com/orca_so"
      }
    },
    {
      "chainId": 101,
      "address": "EHkfnhKLLTUqo1xMZLxhM9EusEgpN6RXPpZsGpUsewaa",
      "symbol": "MAPS/SOL",
      "name": "Orca MAPS/SOL LP Token",
      "decimals": 9,
      "logoURI": "https://raw.githubusercontent.com/solana-labs/token-list/main/assets/mainnet/EHkfnhKLLTUqo1xMZLxhM9EusEgpN6RXPpZsGpUsewaa/logo.png",
      "tags": [
        "lp-token"
      ],
      "extensions": {
        "website": "https://www.orca.so",
        "twitter": "https://twitter.com/orca_so"
      }
    },
    {
      "chainId": 101,
      "address": "9rguDaKqTrVjaDXafq6E7rKGn7NPHomkdb8RKpjKCDm2",
      "symbol": "SAMO/SOL",
      "name": "Orca SAMO/SOL LP Token",
      "decimals": 9,
      "logoURI": "https://raw.githubusercontent.com/solana-labs/token-list/main/assets/mainnet/9rguDaKqTrVjaDXafq6E7rKGn7NPHomkdb8RKpjKCDm2/logo.png",
      "tags": [
        "lp-token"
      ],
      "extensions": {
        "website": "https://www.orca.so",
        "twitter": "https://twitter.com/orca_so"
      }
    },
    {
      "chainId": 101,
      "address": "2697FyJ4vD9zwAVPr33fdVPDv54pyZZiBv9S2AoKMyQf",
      "symbol": "COPE/SOL",
      "name": "Orca COPE/SOL LP Token",
      "decimals": 9,
      "logoURI": "https://raw.githubusercontent.com/solana-labs/token-list/main/assets/mainnet/2697FyJ4vD9zwAVPr33fdVPDv54pyZZiBv9S2AoKMyQf/logo.png",
      "tags": [
        "lp-token"
      ],
      "extensions": {
        "website": "https://www.orca.so",
        "twitter": "https://twitter.com/orca_so"
      }
    },
    {
      "chainId": 101,
      "address": "HEhMLvpSdPviukafKwVN8BnBUTamirptsQ6Wxo5Cyv8s",
      "symbol": "FTR",
      "name": "Future",
      "decimals": 9,
      "logoURI": "https://raw.githubusercontent.com/solana-labs/token-list/main/assets/mainnet/HEhMLvpSdPviukafKwVN8BnBUTamirptsQ6Wxo5Cyv8s/logo.png",
      "tags": [],
      "extensions": {
        "website": "https://future-ftr.io",
        "twitter": "https://twitter.com/ftr_finance"
      }
    },
    {
      "chainId": 101,
      "address": "6oJ8Mp1VnKxN5MvGf9LfpeaRvTv8N1xFbvtdEbLLWUDT",
      "symbol": "ESC",
      "name": "ESCoin",
      "decimals": 9,
      "logoURI": "https://raw.githubusercontent.com/solana-labs/token-list/main/assets/mainnet/6oJ8Mp1VnKxN5MvGf9LfpeaRvTv8N1xFbvtdEbLLWUDT/logo.png",
      "tags": [],
      "extensions": {
        "website": "https://escoin.company/",
        "twitter": "https://twitter.com/coin_esc"
      }
    },
    {
      "chainId": 101,
      "address": "Da1jboBKU3rqXUqPL3L3BxJ8e67ogVgVKcqy4rWsS7LC",
      "symbol": "UBE",
      "name": "UBE Token",
      "decimals": 9,
      "logoURI": "https://raw.githubusercontent.com/solana-labs/token-list/main/assets/mainnet/Da1jboBKU3rqXUqPL3L3BxJ8e67ogVgVKcqy4rWsS7LC/logo.png",
      "tags": [],
      "extensions": {
        "website": "https://www.ubetoken.com",
        "twitter": "https://twitter.com/ube_token"
      }
    },
    {
      "chainId": 101,
      "address": "CDJWUqTcYTVAKXAVXoQZFes5JUFc7owSeq7eMQcDSbo5",
      "symbol": "renBTC",
      "name": "renBTC",
      "decimals": 8,
      "logoURI": "https://raw.githubusercontent.com/solana-labs/token-list/main/assets/mainnet/CDJWUqTcYTVAKXAVXoQZFes5JUFc7owSeq7eMQcDSbo5/logo.png",
      "tags": [],
      "extensions": {
        "coingeckoId": "renbtc",
        "website": "https://renproject.io/",
        "serumV3Usdc": "74Ciu5yRzhe8TFTHvQuEVbFZJrbnCMRoohBK33NNiPtv"
      }
    },
    {
      "chainId": 101,
      "address": "G1a6jxYz3m8DVyMqYnuV7s86wD4fvuXYneWSpLJkmsXj",
      "symbol": "renBCH",
      "name": "renBCH",
      "decimals": 8,
      "logoURI": "https://raw.githubusercontent.com/solana-labs/token-list/main/assets/mainnet/G1a6jxYz3m8DVyMqYnuV7s86wD4fvuXYneWSpLJkmsXj/logo.png",
      "tags": [],
      "extensions": {
        "coingeckoId": "renbch",
        "website": "https://renproject.io/",
        "serumV3Usdc": "FS8EtiNZCH72pAK83YxqXaGAgk3KKFYphiTcYA2yRPis"
      }
    },
    {
      "chainId": 101,
      "address": "FKJvvVJ242tX7zFtzTmzqoA631LqHh4CdgcN8dcfFSju",
      "symbol": "renDGB",
      "name": "renDGB",
      "decimals": 8,
      "logoURI": "https://raw.githubusercontent.com/solana-labs/token-list/main/assets/mainnet/FKJvvVJ242tX7zFtzTmzqoA631LqHh4CdgcN8dcfFSju/logo.png",
      "tags": [],
      "extensions": {
        "website": "https://renproject.io/"
      }
    },
    {
      "chainId": 101,
      "address": "ArUkYE2XDKzqy77PRRGjo4wREWwqk6RXTfM9NeqzPvjU",
      "symbol": "renDOGE",
      "name": "renDOGE",
      "decimals": 8,
      "logoURI": "https://raw.githubusercontent.com/solana-labs/token-list/main/assets/mainnet/ArUkYE2XDKzqy77PRRGjo4wREWwqk6RXTfM9NeqzPvjU/logo.png",
      "tags": [],
      "extensions": {
        "coingeckoId": "rendoge",
        "website": "https://renproject.io/",
        "serumV3Usdc": "5FpKCWYXgHWZ9CdDMHjwxAfqxJLdw2PRXuAmtECkzADk"
      }
    },
    {
      "chainId": 101,
      "address": "8wv2KAykQstNAj2oW6AHANGBiFKVFhvMiyyzzjhkmGvE",
      "symbol": "renLUNA",
      "name": "renLUNA",
      "decimals": 6,
      "logoURI": "https://raw.githubusercontent.com/solana-labs/token-list/main/assets/mainnet/8wv2KAykQstNAj2oW6AHANGBiFKVFhvMiyyzzjhkmGvE/logo.png",
      "tags": [],
      "extensions": {
        "website": "https://renproject.io/",
        "serumV3Usdc": "CxDhLbbM9uAA2AXfSPar5qmyfmC69NLj3vgJXYAsSVBT"
      }
    },
    {
      "chainId": 101,
      "address": "E99CQ2gFMmbiyK2bwiaFNWUUmwz4r8k2CVEFxwuvQ7ue",
      "symbol": "renZEC",
      "name": "renZEC",
      "decimals": 8,
      "logoURI": "https://raw.githubusercontent.com/solana-labs/token-list/main/assets/mainnet/E99CQ2gFMmbiyK2bwiaFNWUUmwz4r8k2CVEFxwuvQ7ue/logo.png",
      "tags": [],
      "extensions": {
        "coingeckoId": "renzec",
        "website": "https://renproject.io/",
        "serumV3Usdc": "2ahbUT5UryyRVxPnELtTmDLLneN26UjBQFgfMVvbWDTb"
      }
    },
    {
      "chainId": 101,
      "address": "GkXP719hnhLtizWHcQyGVYajuJqVsJJ6fyeUob9BPCFC",
      "symbol": "KROWZ",
      "name": "Mike Krow's Official Best Friend Super Kawaii Kasu Token",
      "decimals": 9,
      "logoURI": "https://raw.githubusercontent.com/solana-labs/token-list/main/assets/mainnet/GkXP719hnhLtizWHcQyGVYajuJqVsJJ6fyeUob9BPCFC/logo.png",
      "tags": [
        "social-token",
        "krowz"
      ],
      "extensions": {
        "website": "https://mikekrow.com/",
        "twitter": "https://twitter.com/space_asylum"
      }
    },
    {
      "chainId": 101,
      "address": "6kwTqmdQkJd8qRr9RjSnUX9XJ24RmJRSrU1rsragP97Y",
      "symbol": "SAIL",
      "name": "SAIL",
      "decimals": 6,
      "logoURI": "https://raw.githubusercontent.com/solana-labs/token-list/main/assets/mainnet/6kwTqmdQkJd8qRr9RjSnUX9XJ24RmJRSrU1rsragP97Y/logo.png",
      "tags": [
        "utility-token"
      ],
      "extensions": {
        "website": "https://www.solanasail.com",
        "coingeckoId": "sail",
        "twitter": "https://twitter.com/SolanaSail"
      }
    },
    {
      "chainId": 101,
      "address": "E5ndSkaB17Dm7CsD22dvcjfrYSDLCxFcMd6z8ddCk5wp",
      "symbol": "RIN",
      "name": "Aldrin",
      "decimals": 9,
      "logoURI": "https://raw.githubusercontent.com/solana-labs/token-list/main/assets/mainnet/E5ndSkaB17Dm7CsD22dvcjfrYSDLCxFcMd6z8ddCk5wp/logo.png",
      "tags": [],
      "extensions": {
        "website": "https://rin.aldrin.com/",
        "twitter": "https://twitter.com/Aldrin_Exchange",
        "serumV3Usdc": "7gZNLDbWE73ueAoHuAeFoSu7JqmorwCLpNTBXHtYSFTa",
        "coingeckoId": "aldrin"
      }
    },
    {
      "chainId": 101,
      "address": "7LmGzEgnQZTxxeCThgxsv3xe4JQmiy9hxEGBPCF66KgH",
      "symbol": "SNEK",
      "name": "Snek Coin",
      "decimals": 0,
      "logoURI": "https://raw.githubusercontent.com/solana-labs/token-list/main/assets/mainnet/7LmGzEgnQZTxxeCThgxsv3xe4JQmiy9hxEGBPCF66KgH/logo.png",
      "tags": [],
      "extensions": {
        "twitter": "https://twitter.com/snekcoin"
      }
    },
    {
      "chainId": 101,
      "address": "AhRozpV8CDLJ5z9k8CJWF4P12MVvxdnnU2y2qUhUuNS5",
      "symbol": "ARK",
      "name": "Sol.Ark",
      "decimals": 8,
      "logoURI": "https://raw.githubusercontent.com/solana-labs/token-list/main/assets/mainnet/AhRozpV8CDLJ5z9k8CJWF4P12MVvxdnnU2y2qUhUuNS5/logo.png",
      "tags": [
        "meme"
      ],
      "extensions": {
        "website": "https://www.solark.xyz/",
        "twitter": "https://twitter.com/SOLARK67275852"
      }
    },
    {
      "chainId": 101,
      "address": "ss26ybWnrhSYbGBjDT9bEwRiyAVUgiKCbgAfFkksj4R",
      "symbol": "SS2",
      "name": "POH",
      "decimals": 0,
      "logoURI": "https://raw.githubusercontent.com/solana-labs/token-list/main/assets/mainnet/ss26ybWnrhSYbGBjDT9bEwRiyAVUgiKCbgAfFkksj4R/logo.png",
      "tags": [
        "nft"
      ],
      "extensions": {
        "website": "https://www.sol-talk.com/sol-survivor",
        "twitter": "https://twitter.com/sol__survivor",
        "imageUrl": "https://www.arweave.net/fDxzEtzfu9IjFDh0ID-rOGaGw__F6-OD2ADoa23sayo?ext=gif",
        "animationUrl": "https://vww4cphi4lv3ldd4dtidi4njkbilvngmvuaofo3rv2oa3ozepeea.arweave.net/ra3BPOji67WMfBzQNHGpUFC6tMytAOK7ca6cDbskeQg?ext=glb",
        "description": "Sensing a disturbance in the timeline, the tournament organizers send Poh back in time to the beginning of the tournament. He is tasked with finding the origin of the disturbance and restoring the original timeline. Special:'Out of Order'"
      }
    },
    {
      "chainId": 101,
      "address": "6dGR9kAt499jzsojDHCvDArKxpTarNbhdSkiS7jeMAib",
      "symbol": "AKI",
      "name": "AKIHIGE Token",
      "decimals": 9,
      "logoURI": "https://raw.githubusercontent.com/solana-labs/token-list/main/assets/mainnet/6dGR9kAt499jzsojDHCvDArKxpTarNbhdSkiS7jeMAib/logo.png",
      "tags": [
        "aki"
      ]
    },
    {
      "chainId": 101,
      "address": "SCYfrGCw8aDiqdgcpdGjV6jp4UVVQLuphxTDLNWu36f",
      "symbol": "SCY",
      "name": "Synchrony",
      "decimals": 9,
      "logoURI": "https://raw.githubusercontent.com/solana-labs/token-list/main/assets/mainnet/SCYfrGCw8aDiqdgcpdGjV6jp4UVVQLuphxTDLNWu36f/logo.png",
      "tags": [],
      "extensions": {
        "website": "https://synchrony.fi",
        "twitter": "https://twitter.com/SynchronyFi"
      }
    },
    {
      "chainId": 101,
      "address": "BKMWPkPS8jXw59ezYwK2ueNTZRF4m8MYHDjh9HwUmkQ7",
      "symbol": "SDC",
      "name": "SandDollarClassic",
      "decimals": 9,
      "logoURI": "https://raw.githubusercontent.com/solana-labs/token-list/main/assets/mainnet/BKMWPkPS8jXw59ezYwK2ueNTZRF4m8MYHDjh9HwUmkQ7/logo.png",
      "tags": [
        "utility-token"
      ],
      "extensions": {
        "website": "https://sanddollar.bs",
        "twitter": "https://twitter.com/SandDollar_BS"
      }
    },
    {
      "chainId": 101,
      "address": "Bx4ykEMurwPQBAFNvthGj73fMBVTvHa8e9cbAyaK4ZSh",
      "symbol": "TOX",
      "name": "trollbox",
      "decimals": 9,
      "logoURI": "https://raw.githubusercontent.com/solana-labs/token-list/main/assets/mainnet/Bx4ykEMurwPQBAFNvthGj73fMBVTvHa8e9cbAyaK4ZSh/logo.png",
      "tags": [
        "utility-token"
      ],
      "extensions": {
        "website": "https://trollbox.io",
        "twitter": "https://twitter.com/trollboxio"
      }
    },
    {
      "chainId": 101,
      "address": "E7WqtfRHcY8YW8z65u9WmD7CfMmvtrm2qPVicSzDxLaT",
      "symbol": "PPUG",
      "name": "PizzaPugCoin",
      "decimals": 9,
      "logoURI": "https://raw.githubusercontent.com/solana-labs/token-list/main/assets/mainnet/E7WqtfRHcY8YW8z65u9WmD7CfMmvtrm2qPVicSzDxLaT/logo.png",
      "tags": [],
      "extensions": {
        "website": "https://www.pizzapugcoin.com",
        "twitter": "https://twitter.com/pizzapugcoin"
      }
    },
    {
      "chainId": 101,
      "address": "FZgL5motNWEDEa24xgfSdBDfXkB9Ru9KxfEsey9S58bb",
      "symbol": "VCC",
      "name": "VentureCapital",
      "decimals": 6,
      "logoURI": "https://raw.githubusercontent.com/solana-labs/token-list/main/assets/mainnet/FZgL5motNWEDEa24xgfSdBDfXkB9Ru9KxfEsey9S58bb/logo.svg",
      "tags": [
        "venture capital",
        "liquidator",
        "IDO",
        "incubator"
      ],
      "extensions": {
        "website": "https://www.vcc.finance/",
        "twitter": "https://twitter.com/vcc_finance"
      }
    },
    {
      "chainId": 101,
      "address": "4TGxgCSJQx2GQk9oHZ8dC5m3JNXTYZHjXumKAW3vLnNx",
      "symbol": "OXS",
      "name": "Oxbull Sol",
      "decimals": 9,
      "logoURI": "https://raw.githubusercontent.com/solana-labs/token-list/main/assets/mainnet/4TGxgCSJQx2GQk9oHZ8dC5m3JNXTYZHjXumKAW3vLnNx/logo.png",
      "tags": [
        "utility-token"
      ],
      "extensions": {
        "website": "https://www.oxbull.tech/#/home",
        "twitter": "https://twitter.com/OxBull5",
        "medium": "https://medium.com/@oxbull",
        "tgann": "https://t.me/Oxbull_tech",
        "coingeckoId": "oxbull-tech",
        "github": "https://github.com/OxBull"
      }
    },
    {
      "chainId": 101,
      "address": "EdAhkbj5nF9sRM7XN7ewuW8C9XEUMs8P7cnoQ57SYE96",
      "symbol": "FAB",
      "name": "FABRIC",
      "decimals": 9,
      "logoURI": "https://raw.githubusercontent.com/solana-labs/token-list/main/assets/mainnet/EdAhkbj5nF9sRM7XN7ewuW8C9XEUMs8P7cnoQ57SYE96/logo.png",
      "tags": [],
      "extensions": {
        "website": "https://fsynth.io/",
        "twitter": "https://twitter.com/official_fabric",
        "coingeckoId": "fabric"
      }
    },
    {
      "chainId": 101,
      "address": "GEYrotdkRitGUK5UMv3aMttEhVAZLhRJMcG82zKYsaWB",
      "symbol": "POTATO",
      "name": "POTATO",
      "decimals": 3,
      "logoURI": "https://raw.githubusercontent.com/solana-labs/token-list/main/assets/mainnet/GEYrotdkRitGUK5UMv3aMttEhVAZLhRJMcG82zKYsaWB/logo.png",
      "tags": [],
      "extensions": {
        "website": "https://potatocoinspl.com/",
        "serumV3Usdc": "6dn7tgTHe5rZEAscMWWY3xmPGVEKVkM9s7YRV11z399z"
      }
    },
    {
      "chainId": 101,
      "address": "FmJ1fo7wK5FF6rDvQxow5Gj7A2ctLmR5orCKLZ45Q3Cq",
      "symbol": "DGEN",
      "name": "Degen Banana",
      "decimals": 6,
      "logoURI": "https://raw.githubusercontent.com/solana-labs/token-list/main/assets/mainnet/FmJ1fo7wK5FF6rDvQxow5Gj7A2ctLmR5orCKLZ45Q3Cq/logo.png",
      "tags": [],
      "extensions": {
        "website": "https://degen.finance/",
        "twitter": "https://twitter.com/degenbanana"
      }
    },
    {
      "chainId": 101,
      "address": "FciGvHj9FjgSGgCBF1b9HY814FM9D28NijDd5SJrKvPo",
      "symbol": "TGT",
      "name": "Twirl Governance Token",
      "decimals": 6,
      "logoURI": "https://raw.githubusercontent.com/solana-labs/token-list/main/assets/mainnet/FciGvHj9FjgSGgCBF1b9HY814FM9D28NijDd5SJrKvPo/logo.png",
      "tags": [],
      "extensions": {
        "website": "https://twirlfinance.com/",
        "twitter": "https://twitter.com/twirlfinance"
      }
    },
    {
      "chainId": 101,
      "address": "A9EEvcRcT7Q9XAa6NfqrqJChoc4XGDhd2mtc4xfniQkS",
      "symbol": "BILBY",
      "name": "Bilby Finance",
      "decimals": 9,
      "logoURI": "https://raw.githubusercontent.com/solana-labs/token-list/main/assets/mainnet/A9EEvcRcT7Q9XAa6NfqrqJChoc4XGDhd2mtc4xfniQkS/logo.png",
      "tags": [
        "utility-token"
      ],
      "extensions": {
        "website": "https://bilby.finance/"
      }
    },
    {
      "chainId": 101,
      "address": "8NGgmXzBzhsXz46pTC3ioSBxeE3w2EXpc741N3EQ8E6r",
      "symbol": "JOKE",
      "name": "JOKESMEMES",
      "decimals": 9,
      "logoURI": "https://raw.githubusercontent.com/solana-labs/token-list/main/assets/mainnet/8NGgmXzBzhsXz46pTC3ioSBxeE3w2EXpc741N3EQ8E6r/logo.png",
      "tags": [],
      "extensions": {
        "website": "https://jokesmemes.finance",
        "twitter": "https://twitter.com/Jokesmemes11"
      }
    },
    {
      "chainId": 101,
      "address": "Fp4gjLpTsPqBN6xDGpDHwtnuEofjyiZKxxZxzvJnjxV6",
      "symbol": "NAXAR",
      "name": "Naxar",
      "decimals": 4,
      "logoURI": "https://raw.githubusercontent.com/solana-labs/token-list/main/assets/mainnet/Fp4gjLpTsPqBN6xDGpDHwtnuEofjyiZKxxZxzvJnjxV6/logo.png",
      "tags": [],
      "extensions": {
        "website": "https://naxar.ru",
        "instagram": "https://instagram.com/naxar__",
        "telegram": "https://t.me/naxar_official"
      }
    },
    {
      "chainId": 101,
      "address": "5jqTNKonR9ZZvbmX9JHwcPSEg6deTyNKR7PxQ9ZPdd2w",
      "symbol": "JBUS",
      "name": "Jebus",
      "decimals": 0,
      "logoURI": "https://raw.githubusercontent.com/solana-labs/token-list/main/assets/mainnet/5jqTNKonR9ZZvbmX9JHwcPSEg6deTyNKR7PxQ9ZPdd2w/logo.png",
      "tags": [],
      "extensions": {
        "website": "https://jebus.live"
      }
    },
    {
      "chainId": 101,
      "address": "29UWGmi1MxJRi3izeritN8VvhZbUiX37KUVnGv46mzev",
      "symbol": "KLBx",
      "name": "Black Label X",
      "decimals": 4,
      "logoURI": "https://raw.githubusercontent.com/solana-labs/token-list/main/assets/mainnet/29UWGmi1MxJRi3izeritN8VvhZbUiX37KUVnGv46mzev/logo.svg",
      "tags": [],
      "extensions": {
        "website": "https://klbtoken.com/x"
      }
    },
    {
      "chainId": 101,
      "address": "GACHAfpmbpk4FLfZcGkT2NUmaEqMygssAknhqnn8DVHP",
      "symbol": "GACHA",
      "name": "Gachapon",
      "decimals": 9,
      "logoURI": "https://raw.githubusercontent.com/solana-labs/token-list/main/assets/mainnet/GACHAfpmbpk4FLfZcGkT2NUmaEqMygssAknhqnn8DVHP/logo.png",
      "tags": [],
      "extensions": {
        "twitter": "https://twitter.com/GACHAPON7777"
      }
    },
    {
      "chainId": 101,
      "address": "9zoqdwEBKWEi9G5Ze8BSkdmppxGgVv1Kw4LuigDiNr9m",
      "symbol": "STR",
      "name": "Solster",
      "decimals": 9,
      "logoURI": "https://raw.githubusercontent.com/solana-labs/token-list/main/assets/mainnet/9zoqdwEBKWEi9G5Ze8BSkdmppxGgVv1Kw4LuigDiNr9m/logo.png",
      "tags": [],
      "extensions": {
        "website": "https://solster.finance",
        "twitter": "https://twitter.com/solster_finance"
      }
    },
    {
      "chainId": 101,
      "address": "A2T2jDe2bxyEHkKtS8AtrTRmJ9VZRwyY8Kr7oQ8xNyfb",
      "symbol": "HAMS",
      "name": "Space Hamster",
      "decimals": 9,
      "logoURI": "https://raw.githubusercontent.com/solana-labs/token-list/main/assets/mainnet/A2T2jDe2bxyEHkKtS8AtrTRmJ9VZRwyY8Kr7oQ8xNyfb/logo.png",
      "tags": [],
      "extensions": {
        "website": "https://www.solhamster.space/",
        "twitter": "https://twitter.com/sol_hamster",
        "telegram": "https://t.me/SolHamster",
        "dex-website": "https://dex-solhamster.space/"
      }
    },
    {
      "chainId": 101,
      "address": "EGN2774kzKyUnJs2Gv5poK6ymiMVkdyCQD2gGnJ84sDk",
      "symbol": "NEFT",
      "name": "Neftea Labs Coin",
      "decimals": 9,
      "logoURI": "https://raw.githubusercontent.com/solana-labs/token-list/main/assets/mainnet/EGN2774kzKyUnJs2Gv5poK6ymiMVkdyCQD2gGnJ84sDk/logo.png",
      "tags": [
        "Neftea",
        "NFT",
        "utility-token"
      ],
      "extensions": {
        "website": "https://www.neftealabs.com/"
      }
    },
    {
      "chainId": 101,
      "address": "DK64rmGSZupv1dLYn57e3pUVgs9jL9EKLXDVZZPsMDz8",
      "symbol": "ABOMB",
      "name": "ArtBomb",
      "decimals": 5,
      "logoURI": "https://raw.githubusercontent.com/solana-labs/token-list/main/assets/mainnet/DK64rmGSZupv1dLYn57e3pUVgs9jL9EKLXDVZZPsMDz8/logo.png",
      "tags": [
        "utility-token",
        "artbomb"
      ],
      "extensions": {
        "website": "https://artbomb.xyz"
      }
    },
    {
      "chainId": 101,
      "address": "AnyCsr1VCBZcwVAxbKPuHhKDP5DQQSnRxGAo4ycgRMi2",
      "symbol": "DAL",
      "name": "Dalmatiancoin",
      "decimals": 9,
      "logoURI": "https://raw.githubusercontent.com/solana-labs/token-list/main/assets/mainnet/AnyCsr1VCBZcwVAxbKPuHhKDP5DQQSnRxGAo4ycgRMi2/logo.png",
      "tags": [],
      "extensions": {
        "website": "https://dalmatiancoin.org/",
        "twitter": "https://twitter.com/coindalmatian"
      }
    },
    {
      "chainId": 101,
      "address": "HiL1j5VMR9XtRnCA4mxaVoXr6PMHpbh8wUgfPsAP4CNF",
      "symbol": "SolNHD",
      "name": "SolNHD",
      "decimals": 9,
      "logoURI": "https://raw.githubusercontent.com/solana-labs/token-list/main/assets/mainnet/HiL1j5VMR9XtRnCA4mxaVoXr6PMHpbh8wUgfPsAP4CNF/logo.png",
      "tags": [],
      "extensions": {
        "website": "https://www.solnhd.com",
        "twitter": "https://twitter.com/zororoaz01"
      }
    },
    {
      "chainId": 101,
      "address": "qXu8Tj65H5XR8KHuaKKoyLCWj592KbTG3YWJwsuFrPS",
      "symbol": "STVA",
      "name": "SOLtiva",
      "decimals": 3,
      "logoURI": "https://raw.githubusercontent.com/solana-labs/token-list/main/assets/mainnet/qXu8Tj65H5XR8KHuaKKoyLCWj592KbTG3YWJwsuFrPS/logo.svg",
      "tags": [],
      "extensions": {
        "website": "https://soltiva.co",
        "serumV3Usdc": "8srnqriKDYXQNSiNh3F5qhkEt8USwWcJyeR65TxavoAf"
      }
    },
    {
      "chainId": 101,
      "address": "D3gHoiYT4RY5VSndne1fEnpM3kCNAyBhkp5xjNUqqPj9",
      "symbol": "PROEXIS",
      "name": "ProExis Prova de Existência Blockchain",
      "decimals": 9,
      "logoURI": "https://raw.githubusercontent.com/solana-labs/token-list/main/assets/mainnet/D3gHoiYT4RY5VSndne1fEnpM3kCNAyBhkp5xjNUqqPj9/logo.png",
      "tags": [
        "proof of-existence",
        "utility-token",
        "prova de existencia",
        "proexis"
      ],
      "extensions": {
        "website": "https://provadeexistencia.com.br",
        "twitter": "https://twitter.com/provaexistencia",
        "facebook": "https://facebook.com/provadeexistencia",
        "instagram": "https://instagram.com/provadeexistencia",
        "github": "https://github.com/provadeexistencia",
        "tgann": "https://t.me/provadeexistencia",
        "tggroup": "https://t.me/provadeexistenciagrupo"
      }
    },
    {
      "chainId": 101,
      "address": "5DWFxYBxjETuqFX3P2Z1uq8UbcCT1F4sABGiBZMnWKvR",
      "symbol": "PLDO",
      "name": "PLEIDO",
      "decimals": 6,
      "logoURI": "https://raw.githubusercontent.com/solana-labs/token-list/main/assets/mainnet/5DWFxYBxjETuqFX3P2Z1uq8UbcCT1F4sABGiBZMnWKvR/logo.svg",
      "tags": [
        "pleido",
        "game-coin"
      ],
      "extensions": {
        "website": "https://pleido.com/"
      }
    },
    {
      "chainId": 101,
      "address": "6uB5eEC8SzMbUdsPpe3eiNvHyvxdqUWnDEtpFQxkhNTP",
      "symbol": "MOLANIUM",
      "name": "MOLANIUM",
      "decimals": 0,
      "logoURI": "https://raw.githubusercontent.com/solana-labs/token-list/main/assets/mainnet/6uB5eEC8SzMbUdsPpe3eiNvHyvxdqUWnDEtpFQxkhNTP/logo.png",
      "tags": [],
      "extensions": {
        "website": "https://moonlana.com/",
        "imageUrl": "https://i.imgur.com/hOMe38E.png",
        "twitter": "https://twitter.com/xMoonLana",
        "medium": "https://moonlana.medium.com/"
      }
    },
    {
      "chainId": 101,
      "address": "5KV2W2XPdSo97wQWcuAVi6G4PaCoieg4Lhhi61PAMaMJ",
      "symbol": "GÜ",
      "name": "GÜ",
      "decimals": 9,
      "logoURI": "https://raw.githubusercontent.com/solana-labs/token-list/main/assets/mainnet/5KV2W2XPdSo97wQWcuAVi6G4PaCoieg4Lhhi61PAMaMJ/logo.png",
      "tags": [
        "utility-token"
      ],
      "extensions": {
        "website": "https://kugle.org",
        "twitter": "https://twitter.com/Kugle_",
        "coingeckoId": "gu"
      }
    },
    {
      "chainId": 101,
      "address": "72fFy4SNGcHoEC1TTFTUkxNHriJqg3hBPsa2jSr2cZgb",
      "symbol": "BZX",
      "name": "BlizeX",
      "decimals": 6,
      "logoURI": "https://raw.githubusercontent.com/solana-labs/token-list/main/assets/mainnet/72fFy4SNGcHoEC1TTFTUkxNHriJqg3hBPsa2jSr2cZgb/logo.png",
      "tags": [],
      "extensions": {
        "website": "https://www.blizex.co",
        "twitter": "https://twitter.com/blizex_en"
      }
    },
    {
      "chainId": 101,
      "address": "5fEo6ZbvpV6zdyzowtAwgMcWHZe1yJy9NxQM6gC19QW5",
      "symbol": "GREEN",
      "name": "Green DEX",
      "decimals": 9,
      "logoURI": "https://raw.githubusercontent.com/solana-labs/token-list/main/assets/mainnet/5fEo6ZbvpV6zdyzowtAwgMcWHZe1yJy9NxQM6gC19QW5/logo.svg",
      "tags": [
        "Green DEX"
      ],
      "extensions": {
        "website": "https://greendex.network/",
        "twitter": "https://twitter.com/GreendexN"
      }
    },
    {
      "chainId": 101,
      "address": "Bx1fDtvTN6NvE4kjdPHQXtmGSg582bZx9fGy4DQNMmAT",
      "symbol": "SOLC",
      "name": "Solcubator",
      "decimals": 9,
      "logoURI": "https://raw.githubusercontent.com/solana-labs/token-list/main/assets/mainnet/Bx1fDtvTN6NvE4kjdPHQXtmGSg582bZx9fGy4DQNMmAT/logo.png",
      "tags": [],
      "extensions": {
        "website": "http://solcubator.io",
        "twitter": "https://twitter.com/Solcubator"
      }
    },
    {
      "chainId": 101,
      "address": "ABxCiDz4jjKt1t7Syu5Tb37o8Wew9ADpwngZh6kpLbLX",
      "symbol": "XSOL",
      "name": "XSOL Token",
      "decimals": 8,
      "logoURI": "https://raw.githubusercontent.com/solana-labs/token-list/main/assets/mainnet/ABxCiDz4jjKt1t7Syu5Tb37o8Wew9ADpwngZh6kpLbLX/logo.png",
      "tags": [
        "utility-token"
      ],
      "extensions": {
        "website": "https://0xsol.network",
        "twitter": "https://twitter.com/0xSol_Network"
      }
    },
    {
      "chainId": 101,
      "address": "DrcPRJPBiakQcWqon3gZms7sviAqdQS5zS5wvaG5v6wu",
      "symbol": "BLD",
      "name": "BladesToken",
      "decimals": 4,
      "logoURI": "https://raw.githubusercontent.com/solana-labs/token-list/main/assets/mainnet/DrcPRJPBiakQcWqon3gZms7sviAqdQS5zS5wvaG5v6wu/logo.png",
      "tags": [],
      "extensions": {
        "website": "https://blades.finance/",
        "twitter": "https://twitter.com/bladesfinance"
      }
    },
    {
      "chainId": 101,
      "address": "6D7E4mstMboABmfoaPrtVDgewjUCbGdvcYVaHa9SDiTg",
      "symbol": "QWK",
      "name": "QwikPay.io Token",
      "decimals": 9,
      "logoURI": "https://raw.githubusercontent.com/solana-labs/token-list/main/assets/mainnet/6D7E4mstMboABmfoaPrtVDgewjUCbGdvcYVaHa9SDiTg/logo.png",
      "tags": [],
      "extensions": {
        "website": "https://www.qwikpay.io",
        "twitter": "https://twitter.com/QwikpayIO"
      }
    },
    {
      "chainId": 101,
      "address": "BTyJg5zMbaN2KMfn7LsKhpUsV675aCUSUMrgB1YGxBBP",
      "symbol": "GOOSEBERRY",
      "name": "Gooseberry",
      "decimals": 9,
      "logoURI": "https://raw.githubusercontent.com/solana-labs/token-list/main/assets/mainnet/BTyJg5zMbaN2KMfn7LsKhpUsV675aCUSUMrgB1YGxBBP/logo.png",
      "tags": [],
      "extensions": {
        "website": "https://gooseberry.changr.ca",
        "twitter": "https://twitter.com/gooseberrycoin"
      }
    },
    {
      "chainId": 101,
      "address": "5GG1LbgY4EEvPR51YQPNr65QKcZemrHWPooTqC5gRPBA",
      "symbol": "DXB",
      "name": "DefiXBet Token",
      "decimals": 9,
      "logoURI": "https://raw.githubusercontent.com/solana-labs/token-list/main/assets/mainnet/5GG1LbgY4EEvPR51YQPNr65QKcZemrHWPooTqC5gRPBA/logo.png",
      "tags": [],
      "extensions": {
        "website": "https://DefiXBet.com/",
        "twitter": "https://twitter.com/DefiXBet",
        "medium": "https://defixbet.medium.com/",
        "tgann": "https://t.me/DefiXBet"
      }
    },
    {
      "chainId": 101,
      "address": "7a4cXVvVT7kF6hS5q5LDqtzWfHfys4a9PoK6pf87RKwf",
      "symbol": "LUNY",
      "name": "Luna Yield",
      "decimals": 9,
      "logoURI": "https://raw.githubusercontent.com/solana-labs/token-list/main/assets/mainnet/7a4cXVvVT7kF6hS5q5LDqtzWfHfys4a9PoK6pf87RKwf/logo.png",
      "tags": [],
      "extensions": {
        "website": "https://www.lunayield.com",
        "twitter": "https://twitter.com/Luna_Yield"
      }
    },
    {
      "chainId": 101,
      "address": "AP58G14hoy4GGgZS4L8TzZgqXnk3hBvciFKW2Cb1RQ2J",
      "symbol": "YARDv1",
      "name": "SolYard Finance Beta",
      "decimals": 9,
      "logoURI": "https://raw.githubusercontent.com/solana-labs/token-list/main/assets/mainnet/AP58G14hoy4GGgZS4L8TzZgqXnk3hBvciFKW2Cb1RQ2J/logo.png",
      "tags": [],
      "extensions": {
        "website": "https://solyard.finance/"
      }
    },
    {
      "chainId": 101,
      "address": "6Y7LbYB3tfGBG6CSkyssoxdtHb77AEMTRVXe8JUJRwZ7",
      "symbol": "DINO",
      "name": "DINO",
      "decimals": 6,
      "logoURI": "https://raw.githubusercontent.com/solana-labs/token-list/main/assets/mainnet/6Y7LbYB3tfGBG6CSkyssoxdtHb77AEMTRVXe8JUJRwZ7/logo.png",
      "tags": [],
      "extensions": {
        "website": "https://www.solanadino.com",
        "twitter": "https://twitter.com/solanadino"
      }
    },
    {
      "chainId": 101,
      "address": "4wjPQJ6PrkC4dHhYghwJzGBVP78DkBzA2U3kHoFNBuhj",
      "symbol": "LIQ",
      "name": "LIQ Protocol",
      "decimals": 6,
      "logoURI": "https://raw.githubusercontent.com/solana-labs/token-list/main/assets/mainnet/4wjPQJ6PrkC4dHhYghwJzGBVP78DkBzA2U3kHoFNBuhj/logo.png",
      "tags": [],
      "extensions": {
        "website": "https://liqsolana.com/",
        "coingeckoId": "liq-protocol",
        "twitter": "https://twitter.com/liqsolana",
        "discord": "https://discord.gg/MkfjambeU7",
        "serumV3Usdc": "FLKUQGh9VAG4otn4njLPUf5gaUPx5aAZ2Q6xWiD3hH5u"
      }
    },
    {
      "chainId": 101,
      "address": "DubwWZNWiNGMMeeQHPnMATNj77YZPZSAz2WVR5WjLJqz",
      "symbol": "CRP",
      "name": "CropperFinance",
      "decimals": 9,
      "logoURI": "https://raw.githubusercontent.com/solana-labs/token-list/main/assets/mainnet/DubwWZNWiNGMMeeQHPnMATNj77YZPZSAz2WVR5WjLJqz/logo.png",
      "tags": [],
      "extensions": {
        "website": "https://cropper.finance/",
        "twitter": "https://twitter.com/cropperfinance"
      }
    },
    {
      "chainId": 101,
      "address": "B3Ggjjj3QargPkFTAJiR6BaD8CWKFUaWRXGcDQ1nyeeD",
      "symbol": "PARTI",
      "name": "PARTI",
      "decimals": 9,
      "logoURI": "https://raw.githubusercontent.com/solana-labs/token-list/main/assets/mainnet/B3Ggjjj3QargPkFTAJiR6BaD8CWKFUaWRXGcDQ1nyeeD/logo.png",
      "tags": [],
      "extensions": {
        "website": "https://parti.finance",
        "twitter": "https://twitter.com/ParticleFinance",
        "medium": "https://particlefinance.medium.com"
      }
    },
    {
      "chainId": 101,
      "address": "5igDhdTnXif5E5djBpRt4wUKo5gtf7VicHi8r5ada4Hj",
      "symbol": "NIA",
      "name": "NIALABS",
      "decimals": 0,
      "logoURI": "https://raw.githubusercontent.com/solana-labs/token-list/main/assets/mainnet/5igDhdTnXif5E5djBpRt4wUKo5gtf7VicHi8r5ada4Hj/logo.png",
      "tags": [],
      "extensions": {
        "website": "https://www.nialabs.com/"
      }
    },
    {
      "chainId": 101,
      "address": "GQnN5M1M6oTjsziAwcRYd1P7pRBBQKURj5QeAjN1npnE",
      "symbol": "CORV",
      "name": "Project Corvus",
      "decimals": 9,
      "logoURI": "https://raw.githubusercontent.com/solana-labs/token-list/main/assets/mainnet/GQnN5M1M6oTjsziAwcRYd1P7pRBBQKURj5QeAjN1npnE/logo.png",
      "tags": [],
      "extensions": {
        "website": "https://dixon.company/"
      }
    },
    {
      "chainId": 101,
      "address": "3FRQnT5djQMATCg6TNXBhi2bBkbTyGdywsLmLa8BbEKz",
      "symbol": "HLTH",
      "name": "HLTH",
      "decimals": 4,
      "logoURI": "https://raw.githubusercontent.com/solana-labs/token-list/main/assets/mainnet/3FRQnT5djQMATCg6TNXBhi2bBkbTyGdywsLmLa8BbEKz/logo.png",
      "extensions": {
        "website": "https://hlth.network/",
        "twitter": "https://twitter.com/hlthnetwork",
        "telegram": "https://t.me/HLTHnetwork"
      }
    },
    {
      "chainId": 101,
      "address": "Ea5SjE2Y6yvCeW5dYTn7PYMuW5ikXkvbGdcmSnXeaLjS",
      "symbol": "PAI",
      "name": "PAI (Parrot)",
      "decimals": 6,
      "logoURI": "https://raw.githubusercontent.com/solana-labs/token-list/main/assets/mainnet/Ea5SjE2Y6yvCeW5dYTn7PYMuW5ikXkvbGdcmSnXeaLjS/logo.svg",
      "tags": [
        "stablecoin"
      ],
      "extensions": {
        "website": "https://partyparrot.finance",
        "twitter": "https://twitter.com/gopartyparrot",
        "telegram": "https://t.me/gopartyparrot"
      }
    },
    {
      "chainId": 101,
      "address": "SLRSSpSLUTP7okbCUBYStWCo1vUgyt775faPqz8HUMr",
      "symbol": "SLRS",
      "name": "Solrise Finance",
      "decimals": 6,
      "logoURI": "https://raw.githubusercontent.com/solana-labs/token-list/main/assets/mainnet/SLRSSpSLUTP7okbCUBYStWCo1vUgyt775faPqz8HUMr/logo.png",
      "tags": [],
      "extensions": {
        "website": "https://solrise.finance",
        "twitter": "https://twitter.com/SolriseFinance",
        "telegram": "https://t.me/solrisefinance",
        "medium": "https://blog.solrise.finance",
        "discord": "https://discord.gg/xNbGgMUJfU",
        "serumV3Usdc": "2Gx3UfV831BAh8uQv1FKSPKS9yajfeeD8GJ4ZNb2o2YP",
        "coingeckoId": "solrise-finance"
      }
    },
    {
      "chainId": 101,
      "address": "Hejznrp39zCfcmq4WpihfAeyhzhqeFtj4PURHFqMaHSS",
      "symbol": "SE",
      "name": "Snake Eyes",
      "decimals": 9,
      "logoURI": "https://raw.githubusercontent.com/solana-labs/token-list/main/assets/mainnet/Hejznrp39zCfcmq4WpihfAeyhzhqeFtj4PURHFqMaHSS/logo.png",
      "tags": [],
      "extensions": {
        "discord": "https://discord.gg/g94SubKn"
      }
    },
    {
      "chainId": 101,
      "address": "Fx14roJm9m27zngJQwmt81npHvPc5pmF772nxDhNnsh5",
      "symbol": "LIQ-USDC",
      "name": "Raydium LP Token (LIQ-USDC)",
      "decimals": 6,
      "logoURI": "https://raw.githubusercontent.com/solana-labs/token-list/main/assets/mainnet/Fx14roJm9m27zngJQwmt81npHvPc5pmF772nxDhNnsh5/logo.png",
      "tags": [
        "lp-token"
      ],
      "extensions": {
        "website": "https://raydium.io/"
      }
    },
    {
      "chainId": 101,
      "address": "D7U3BPHr5JBbFmPTaVNpmEKGBPFdQS3udijyte1QtuLk",
      "symbol": "STAR",
      "name": "SolStar",
      "decimals": 9,
      "logoURI": "https://raw.githubusercontent.com/solana-labs/token-list/main/assets/mainnet/D7U3BPHr5JBbFmPTaVNpmEKGBPFdQS3udijyte1QtuLk/logo.png",
      "tags": [
        "community",
        "web3",
        "utility-token"
      ],
      "extensions": {
        "website": "https://solstar.finance",
        "twitter": "https://twitter.com/SolStarFinance",
        "discord": "https://discord.gg/j6B3q5Xk5N",
        "medium": "https://solstar.medium.com",
        "telegram": "https://t.me/SolStarFinance"
      }
    },
    {
      "chainId": 101,
      "address": "GtQ48z7NNjs7sVyp3M7iuiDcTRjeWPd1fkdiWQNy1UR6",
      "symbol": "LIQ-SOL",
      "name": "Raydium LP Token (LIQ-SOL)",
      "decimals": 6,
      "logoURI": "https://raw.githubusercontent.com/solana-labs/token-list/main/assets/mainnet/GtQ48z7NNjs7sVyp3M7iuiDcTRjeWPd1fkdiWQNy1UR6/logo.png",
      "tags": [
        "lp-token"
      ],
      "extensions": {
        "website": "https://raydium.io/"
      }
    },
    {
      "chainId": 101,
      "address": "DHojuFwy5Pb8HTUhyRGQ285s5KYgk8tGAjAcmjkEAGbY",
      "symbol": "RFK",
      "name": "Refrak",
      "decimals": 2,
      "logoURI": "https://raw.githubusercontent.com/solana-labs/token-list/main/assets/mainnet/DHojuFwy5Pb8HTUhyRGQ285s5KYgk8tGAjAcmjkEAGbY/logo.png",
      "tags": [],
      "extensions": {
        "website": "https://refrak.io/",
        "discord": "https://discord.gg/ZAWbnebFVK"
      }
    },
    {
      "chainId": 101,
      "address": "JAhTGv1g19KzE2n58Jzhxpu5SSNioanAzj3wL7epiNUL",
      "symbol": "RFKP",
      "name": "Refrak Platinum",
      "decimals": 8,
      "logoURI": "https://raw.githubusercontent.com/solana-labs/token-list/main/assets/mainnet/JAhTGv1g19KzE2n58Jzhxpu5SSNioanAzj3wL7epiNUL/logo.png",
      "tags": [],
      "extensions": {
        "website": "https://refrak.io/",
        "discord": "https://discord.gg/ZAWbnebFVK"
      }
    },
    {
      "chainId": 101,
      "address": "7Jimij6hkEjjgmf3HamW44d2Cf5kj2gHnfCDDPGxWut",
      "symbol": "GQO",
      "name": "GIGQO",
      "decimals": 9,
      "logoURI": "https://gigqo.com/images/new-gqo-logo.png",
      "tags": [],
      "extensions": {
        "website": "https://gigqo.com/",
        "twitter": "https://twitter.com/gigqoapp"
      }
    },
    {
      "chainId": 101,
      "address": "E5rk3nmgLUuKUiS94gg4bpWwWwyjCMtddsAXkTFLtHEy",
      "symbol": "WOO",
      "name": "Wootrade Network",
      "decimals": 6,
      "logoURI": "https://raw.githubusercontent.com/solana-labs/token-list/main/assets/mainnet/E5rk3nmgLUuKUiS94gg4bpWwWwyjCMtddsAXkTFLtHEy/logo.png",
      "tags": [],
      "extensions": {
        "website": "https://woo.network",
        "twitter": "https://twitter.com/wootraderS"
      }
    },
    {
      "chainId": 101,
      "address": "9s6dXtMgV5E6v3rHqBF2LejHcA2GWoZb7xNUkgXgsBqt",
      "symbol": "USDC-USDT-PAI",
      "name": "Mercurial LP Token (USDC-USDT-PAI)",
      "decimals": 6,
      "logoURI": "https://raw.githubusercontent.com/solana-labs/token-list/main/assets/mainnet/9s6dXtMgV5E6v3rHqBF2LejHcA2GWoZb7xNUkgXgsBqt/logo.png",
      "tags": [
        "lp-token"
      ],
      "extensions": {
        "website": "https://www.mercurial.finance/"
      }
    },
    {
      "chainId": 101,
      "address": "8kRacWW5qZ34anyH8s9gu2gC4FpXtncqBDPpd2a6DnZE",
      "symbol": "MECA",
      "name": "Coinmeca",
      "decimals": 9,
      "logoURI": "https://raw.githubusercontent.com/solana-labs/token-list/main/assets/mainnet/8kRacWW5qZ34anyH8s9gu2gC4FpXtncqBDPpd2a6DnZE/logo.svg",
      "tags": [
        "utility-token"
      ],
      "extensions": {
        "website": "https://coinmeca.net/",
        "medium": "https://coinmeca.medium.com/",
        "twitter": "https://twitter.com/coinmeca",
        "telegram": "https://t.me/coinmeca",
        "discord": "https://discord.gg/coinmeca",
        "reddit": "https://reddit.com/r/coinmeca"
      }
    },
    {
      "chainId": 101,
      "address": "6h6uy8yAfaAb5sPE2bvXQEB93LnUMEdcCRU2kfiErTct",
      "symbol": "ZMR",
      "name": "ZMIRROR",
      "decimals": 9,
      "logoURI": "https://raw.githubusercontent.com/solana-labs/token-list/main/assets/mainnet/6h6uy8yAfaAb5sPE2bvXQEB93LnUMEdcCRU2kfiErTct/logo.JPG",
      "tags": []
    },
    {
      "chainId": 101,
      "address": "sodaNXUbtjMvHe9c5Uw7o7VAcVpXPHAvtaRaiPVJQuE",
      "symbol": "SODA",
      "name": "cheesesoda token",
      "decimals": 0,
      "logoURI": "https://raw.githubusercontent.com/solana-labs/token-list/main/assets/mainnet/sodaNXUbtjMvHe9c5Uw7o7VAcVpXPHAvtaRaiPVJQuE/logo.svg",
      "tags": [],
      "extensions": {
        "website": "https://token.cheesesoda.com",
        "twitter": "https://twitter.com/cheesesodadex",
        "serumV3Usdc": "6KFs2wUzME8Z3AeWL4HfKkXbtik5zVvebdg5qCxqt4hB"
      }
    },
    {
      "chainId": 101,
      "address": "sodaoT6Wh1nxHaarw4kDh7AkK4oZnERK1QgDUtHPR3H",
      "symbol": "SODAO",
      "name": "cheesesodaDAO",
      "decimals": 4,
      "logoURI": "https://raw.githubusercontent.com/solana-labs/token-list/main/assets/mainnet/sodaoT6Wh1nxHaarw4kDh7AkK4oZnERK1QgDUtHPR3H/logo.svg",
      "tags": [],
      "extensions": {
        "website": "https://dao.cheesesoda.com",
        "twitter": "https://twitter.com/cheesesodadex"
      }
    },
    {
      "chainId": 101,
      "address": "49YUsDrThJosHSagCn1F59Uc9NRxbr9thVrZikUnQDXy",
      "symbol": "LIQ-RAY",
      "name": "Raydium LP Token (LIQ-RAY)",
      "decimals": 6,
      "logoURI": "https://raw.githubusercontent.com/solana-labs/token-list/main/assets/mainnet/49YUsDrThJosHSagCn1F59Uc9NRxbr9thVrZikUnQDXy/logo.png",
      "tags": [
        "lp-token"
      ],
      "extensions": {
        "website": "https://raydium.io/"
      }
    },
    {
      "chainId": 101,
      "address": "FGmeGqUqKzVX2ajkXaFSQxNcBRWnJg1vi5fugRJrDJ3k",
      "symbol": "FCS",
      "name": "FCS",
      "decimals": 9,
      "logoURI": "https://raw.githubusercontent.com/solana-labs/token-list/main/assets/mainnet/FGmeGqUqKzVX2ajkXaFSQxNcBRWnJg1vi5fugRJrDJ3k/logo.png",
      "tags": [],
      "extensions": {
        "website": "https://www.fcs.com/"
      }
    },
    {
      "chainId": 101,
      "address": "CjpDCj8zLSM37669qng5znYP25JuoDPCvLSLLd7pxAsr",
      "symbol": "Nordic Energy Token",
      "name": "NET",
      "decimals": 9,
      "logoURI": "https://raw.githubusercontent.com/solana-labs/token-list/main/assets/mainnet/CjpDCj8zLSM37669qng5znYP25JuoDPCvLSLLd7pxAsr/logo.png",
      "tags": [],
      "extensions": {
        "website": "https://nordicenergy.io/",
        "twitter": "https://twitter.com/nordicenergy1",
        "telegram": "https://t.me/nordicenergy"
      }
    },
    {
      "chainId": 101,
      "address": "9eaAUFp7S38DKXxbjwzEG8oq1H1AipPkUuieUkVJ9krt",
      "symbol": "KDC",
      "name": "KDC (KURZ Digital Currency)",
      "decimals": 2,
      "logoURI": "https://kurzdigital.com/images/KDC_logo.png",
      "tags": [
        "stablecoin",
        "kdc"
      ],
      "extensions": {
        "website": "https://www.kurzdigital.com"
      }
    },
    {
      "chainId": 101,
      "address": "A1C9Shy732BThWvHAN936f33N7Wm1HbFvxb2zDSoBx8F",
      "symbol": "PKR2",
      "name": "Pokerrrr 2",
      "decimals": 9,
      "logoURI": "https://raw.githubusercontent.com/C-e-r-b-e-r-u-s/token-list/main/assets/mainnet/A1C9Shy732BThWvHAN936f33N7Wm1HbFvxb2zDSoBx8F/pkr2-logo.png",
      "tags": [
        "Game-Token",
        "Club Code: 03m91"
      ],
      "extensions": {
        "website": "https://www.pokerrrrapp.com/"
      }
    },
    {
      "chainId": 101,
      "address": "35KgRun5UMT2Kjtjw4cNG1tXHcgBxuxji6Yp6ciz7yX7",
      "symbol": "VPE",
      "name": "VPOWER",
      "decimals": 9,
      "logoURI": "https://raw.githubusercontent.com/solana-labs/token-list/main/assets/mainnet/35KgRun5UMT2Kjtjw4cNG1tXHcgBxuxji6Yp6ciz7yX7/logo.png",
      "extensions": {
        "website": "https://vpowerswap.com/",
        "twitter": "https://twitter.com/vpowerswap",
        "telegram": "https://t.me/vpowerswap_channel"
      }
    },
    {
      "chainId": 101,
      "address": "GSaiLQxREzaxUcE3v28HxBacoUQPZNtXx1eQsCFsX9Bg",
      "symbol": "XgSAIL",
      "name": "gSAIL DEPRECATED",
      "decimals": 9,
      "logoURI": "https://raw.githubusercontent.com/solana-labs/token-list/main/assets/mainnet/GSaiLQxREzaxUcE3v28HxBacoUQPZNtXx1eQsCFsX9Bg/logo.png",
      "tags": [
        "utility-token"
      ],
      "extensions": {
        "website": "https://www.solanasail.com",
        "twitter": "https://twitter.com/SolanaSail"
      }
    },
    {
      "chainId": 101,
      "address": "ELyNEh5HC33sQLhGiQ5dimmwqiJCiqVJp3eQxpX3pKhQ",
      "symbol": "JCS",
      "name": "Jogys Crypto School Token",
      "decimals": 9,
      "logoURI": "https://raw.githubusercontent.com/solana-labs/token-list/main/assets/mainnet/ELyNEh5HC33sQLhGiQ5dimmwqiJCiqVJp3eQxpX3pKhQ/logo.png",
      "tags": [],
      "extensions": {
        "website": "https://instagram.com/jogyscryptoschool?utm_medium=copy_link",
        "instagram": "https://instagram.com/jogyscryptoschool?utm_medium=copy_link",
        "telegram": "https://t.me/JCS_JogysCryptoSchool"
      }
    },
    {
      "chainId": 101,
      "address": "3bRTivrVsitbmCTGtqwp7hxXPsybkjn4XLNtPsHqa3zR",
      "symbol": "LIKE",
      "name": "Only1 (LIKE)",
      "decimals": 9,
      "logoURI": "https://only1.io/like-token.svg",
      "tags": [
        "utility-token"
      ],
      "extensions": {
        "website": "https://only1.io/",
        "medium": "https://only1nft.medium.com/",
        "twitter": "https://twitter.com/only1nft",
        "telegram": "https://t.me/only1nft",
        "discord": "https://discord.gg/SrsKwTFA",
        "coingeckoId": "only1"
      }
    },
    {
      "chainId": 101,
      "address": "CXLBjMMcwkc17GfJtBos6rQCo1ypeH6eDbB82Kby4MRm",
      "symbol": "wUST",
      "name": "Wrapped UST (Wormhole)",
      "decimals": 9,
      "logoURI": "https://raw.githubusercontent.com/solana-labs/token-list/main/assets/mainnet/CXLBjMMcwkc17GfJtBos6rQCo1ypeH6eDbB82Kby4MRm/logo.png",
      "tags": [
        "wrapped",
        "wormhole"
      ],
      "extensions": {
        "website": "https://terra.money",
        "address": "0xa47c8bf37f92aBed4A126BDA807A7b7498661acD",
        "bridgeContract": "https://etherscan.io/address/0xf92cD566Ea4864356C5491c177A430C222d7e678",
        "assetContract": "https://etherscan.io/address/0xa47c8bf37f92aBed4A126BDA807A7b7498661acD",
        "coingeckoId": "terrausd"
      }
    },
    {
      "chainId": 101,
      "address": "A7SXXA9wveT2quqqzh5m6Zf3ueCb9kBezQdpnYxHwzLt",
      "symbol": "ZINTI",
      "name": "Zia Inti",
      "decimals": 9,
      "logoURI": "https://raw.githubusercontent.com/solana-labs/token-list/main/assets/mainnet/A7SXXA9wveT2quqqzh5m6Zf3ueCb9kBezQdpnYxHwzLt/logo.png",
      "tags": [],
      "extensions": {
        "website": "https://www.ziainti.com/"
      }
    },
    {
      "chainId": 101,
      "address": "3Ztt53vwGhQGoEp3n1RjSu4CFnGRfqzwo6L8KN8gmXfd",
      "symbol": "METAS",
      "name": "METASEER",
      "decimals": 9,
      "logoURI": "https://metaseer.io/img/home-one/logo256.png",
      "tags": [
        "utility-token"
      ],
      "extensions": {
        "website": "https://metaseer.io/",
        "twitter": "https://twitter.com/MSEERofficial"
      }
    },
    {
      "chainId": 101,
      "address": "EssczqGURZtsSuzEoH471KCRNDWfS4aQpEJVXWL3DvdK",
      "symbol": "VIVA",
      "name": "Viva coin",
      "decimals": 9,
      "logoURI": "https://raw.githubusercontent.com/solana-labs/token-list/main/assets/mainnet/EssczqGURZtsSuzEoH471KCRNDWfS4aQpEJVXWL3DvdK/logo.png",
      "tags": [
        "utility-token"
      ],
      "extensions": {
        "website": "https://www.inkresearch.com",
        "twitter": "https://twitter.com/inkresearch"
      }
    },
    {
      "chainId": 101,
      "address": "EWS2ATMt5fQk89NWLJYNRmGaNoji8MhFZkUB4DiWCCcz",
      "symbol": "SOLBERRY",
      "name": "SOLBERRY",
      "decimals": 6,
      "logoURI": "https://raw.githubusercontent.com/solana-labs/token-list/main/assets/mainnet/EWS2ATMt5fQk89NWLJYNRmGaNoji8MhFZkUB4DiWCCcz/logo.png",
      "tags": [],
      "extensions": {
        "website": "https://www.solberry.tech",
        "twitter": "https://twitter.com/berrysol"
      }
    },
    {
      "chainId": 101,
      "address": "FJJT7yUJM9X9SHpkVr4wLgyfJ3vtVLoReUqTsCPWzof2",
      "symbol": "KEKW-USDC",
      "name": "Raydium LP Token (KEKW-USDC)",
      "decimals": 9,
      "logoURI": "https://www.kekw.io/images/kekwusdc.png",
      "tags": [
        "lp-token"
      ],
      "extensions": {
        "website": "https://kekw.io/",
        "twitter": "https://twitter.com/kekwcoin",
        "medium": "https://kekwcoin.medium.com/",
        "discord": "https://discord.gg/kekw"
      }
    },
    {
      "chainId": 101,
      "address": "5Z6jnA9fDUDVjQyaTbYWwCTE47wMAuyvAQjg5angY12C",
      "symbol": "DNDZ",
      "name": "Dinarius Token",
      "decimals": 9,
      "logoURI": "https://raw.githubusercontent.com/Boukezzoula/Dinarius/master/dinariuslogo.png",
      "tags": [
        "stablecoin"
      ],
      "extensions": {
        "website": "http://dinarius.net"
      }
    },
    {
      "chainId": 101,
      "address": "EqbY2zaTsJesaVviL5unHKjDsjoQZJhQAQz3iWQxAu1X",
      "symbol": "RnV",
      "name": "RADONTOKEN",
      "decimals": 9,
      "logoURI": "https://raw.githubusercontent.com/solana-labs/token-list/main/assets/mainnet/EqbY2zaTsJesaVviL5unHKjDsjoQZJhQAQz3iWQxAu1X/logo.png",
      "tags": [],
      "extensions": {
        "website": "https://www.radonvalue.com/"
      }
    },
    {
      "chainId": 101,
      "address": "5pXLmRJyfrTDYMCp1xyiqRDcbb7vYjYiMYzhBza2ht62",
      "symbol": "CRYN",
      "name": "Crayon",
      "decimals": 6,
      "logoURI": "https://raw.githubusercontent.com/solana-labs/token-list/main/assets/mainnet/5pXLmRJyfrTDYMCp1xyiqRDcbb7vYjYiMYzhBza2ht62/crayon.png",
      "tags": [],
      "extensions": {
        "website": "https://solanacrayon.com",
        "twitter": "https://twitter.com/SolanaCrayon",
        "serumV3Usdc": "CjBssusBjX4b2UBvMZhiZCQshW1afpQPA1Mv29Chn6vj",
        "description": "Crayon is a meme token, Dex, and Dapps on Solana."
      }
    },
    {
      "chainId": 101,
      "address": "z9WZXekbCtwoxyfAwEJn1euXybvqLzPVv3NDzJzkq7C",
      "symbol": "CRC",
      "name": "Care Coin Token",
      "decimals": 9,
      "logoURI": "https://raw.githubusercontent.com/solana-labs/token-list/main/assets/mainnet/z9WZXekbCtwoxyfAwEJn1euXybvqLzPVv3NDzJzkq7C/logo.png",
      "tags": [],
      "extensions": {
        "twitter": " https://twitter.com/carecointoken_",
        "website": "https://www.carecoin.site"
      }
    },
    {
      "chainId": 101,
      "address": "9aPjLUGR9e6w6xU2NEQNtP3jg3mq2mJjSUZoQS4RKz35",
      "symbol": "SOUL",
      "name": "Soulana",
      "decimals": 9,
      "logoURI": "https://raw.githubusercontent.com/solana-labs/token-list/main/assets/mainnet/9aPjLUGR9e6w6xU2NEQNtP3jg3mq2mJjSUZoQS4RKz35/logo.png",
      "tags": [],
      "extensions": {
        "twitter": "https://twitter.com/Soulanadefi"
      }
    },
    {
      "chainId": 101,
      "address": "26W4xxHbWJfrswaMNh14ag2s4PZTQuu2ypHGj6YEVXkT",
      "symbol": "DCASH",
      "name": "Diabolo Token",
      "decimals": 9,
      "logoURI": "https://raw.githubusercontent.com/solana-labs/token-list/main/assets/mainnet/26W4xxHbWJfrswaMNh14ag2s4PZTQuu2ypHGj6YEVXkT/dcash-logo.png",
      "tags": [],
      "extensions": {
        "website": "https://diabolo.io"
      }
    },
    {
      "chainId": 101,
      "address": "8CWgMvZe7ntNLbky4T3JhSgtCYzeorgRiUY8xfXZztXx",
      "symbol": "IOTC",
      "name": "IoTcoin",
      "decimals": 9,
      "logoURI": "https://raw.githubusercontent.com/solana-labs/token-list/main/assets/mainnet/8CWgMvZe7ntNLbky4T3JhSgtCYzeorgRiUY8xfXZztXx/logo.jpg",
      "tags": [],
      "extensions": {
        "website": "https://www.iotworlds.com",
        "twitter": "https://twitter.com/iotworlds",
        "facebook": "https://facebook.com/iotworlds",
        "instagram": "https://instagram.com/iotworlds",
        "linkedin": "https://www.linkedin.com/company/iotworlds"
      }
    },
    {
      "chainId": 101,
      "address": "FqJE1neoCJrRwxfC9mRL6FduuZ1gCX2FUbya5hi8EQgA",
      "symbol": "VLDC",
      "name": "Viloid Coin",
      "decimals": 9,
      "logoURI": "https://raw.githubusercontent.com/solana-labs/token-list/main/assets/mainnet/FqJE1neoCJrRwxfC9mRL6FduuZ1gCX2FUbya5hi8EQgA/logo.png",
      "tags": [
        "social-token"
      ],
      "extensions": {
        "website": "https://viloidcoin.com",
        "github": "https://github.com/viloidcoin"
      }
    },
    {
      "chainId": 101,
      "address": "C98A4nkJXhpVZNAZdHUA95RpTF3T4whtQubL3YobiUX9",
      "symbol": "C98",
      "name": "Coin98",
      "decimals": 6,
      "logoURI": "https://coin98.s3.ap-southeast-1.amazonaws.com/Coin/c98-512.svg",
      "tags": [
        "social-token"
      ],
      "extensions": {
        "website": "https://coin98.com",
        "twitter": "https://twitter.com/coin98_finance",
        "telegram": "https://t.me/coin98_finance"
      }
    },
    {
      "chainId": 101,
      "address": "Saber2gLauYim4Mvftnrasomsv6NvAuncvMEZwcLpD1",
      "symbol": "SBR",
      "name": "Saber Protocol Token",
      "decimals": 6,
      "logoURI": "https://raw.githubusercontent.com/solana-labs/token-list/main/assets/mainnet/Saber2gLauYim4Mvftnrasomsv6NvAuncvMEZwcLpD1/logo.svg",
      "tags": [],
      "extensions": {
        "website": "https://saber.so",
        "twitter": "https://twitter.com/saber_hq",
        "github": "https://github.com/saber-hq",
        "medium": "https://blog.saber.so",
        "discord": "https://chat.saber.so",
        "serumV3Usdc": "HXBi8YBwbh4TXF6PjVw81m8Z3Cc4WBofvauj5SBFdgUs",
        "coingeckoId": "saber"
      }
    },
    {
      "chainId": 101,
      "address": "2juwHtqBUEaV26WM5sVvjFsjvCXfwP3ZPndmr5ywVwgZ",
      "symbol": "ADAM",
      "name": "adamho",
      "decimals": 7,
      "logoURI": "https://raw.githubusercontent.com/solana-labs/token-list/main/assets/mainnet/2juwHtqBUEaV26WM5sVvjFsjvCXfwP3ZPndmr5ywVwgZ/adamho_250x250.jpg",
      "tags": [
        "social-token"
      ],
      "extensions": {
        "twitter": "https://twitter.com/takwah"
      }
    },
    {
      "chainId": 101,
      "address": "FMJotGUW16AzexRD3vXJQ94AL71cwrhtFaCTGtK1QHXm",
      "symbol": "LRA",
      "name": "Lumos Rewards",
      "decimals": 9,
      "logoURI": "https://raw.githubusercontent.com/solana-labs/token-list/main/assets/mainnet/FMJotGUW16AzexRD3vXJQ94AL71cwrhtFaCTGtK1QHXm/logo.png",
      "tags": [
        "social-token"
      ],
      "extensions": {
        "website": "https://lumos.exchange"
      }
    },
    {
      "chainId": 101,
      "address": "AWTE7toEwKdSRd7zh3q45SjKhmYVFp3zk4quWHsM92bj",
      "symbol": "ZAU",
      "name": "Zaucoin",
      "decimals": 9,
      "logoURI": "https://raw.githubusercontent.com/solana-labs/token-list/main/assets/mainnet/AWTE7toEwKdSRd7zh3q45SjKhmYVFp3zk4quWHsM92bj/logo.png",
      "tags": [
        "utility-token"
      ],
      "extensions": {
        "website": "zaucoin.crypto"
      }
    },
    {
      "chainId": 101,
      "address": "ABFPEo4pUy1is4Atf33zZoYpG2nkB66W3fsTwAeCUSkA",
      "symbol": "SAM",
      "name": "Swiss and Makeup",
      "decimals": 9,
      "logoURI": "https://raw.githubusercontent.com/solana-labs/token-list/main/assets/mainnet/ABFPEo4pUy1is4Atf33zZoYpG2nkB66W3fsTwAeCUSkA/logo.png",
      "tags": [
        "fan-token"
      ],
      "extensions": {
        "instagram": "https://www.instagram.com/swissandmakeup/"
      }
    },
    {
      "chainId": 101,
      "address": "5ToouaoWhGCiaicANcewnaNKJssdZTxPATDhqJXARiJG",
      "symbol": "NUR",
      "name": "Nur Coin",
      "decimals": 9,
      "logoURI": "https://raw.githubusercontent.com/solana-labs/token-list/main/assets/mainnet/5ToouaoWhGCiaicANcewnaNKJssdZTxPATDhqJXARiJG/logo.png",
      "tags": [
        "kazakhstan",
        "qazaqstan",
        "kz"
      ]
    },
    {
      "chainId": 101,
      "address": "9ysRLs872GMvmAjjFZEFccnJBF3tYEVT1x7dFE1WPqTY",
      "symbol": "VRNT",
      "name": "Variant",
      "decimals": 9,
      "logoURI": "https://raw.githubusercontent.com/solana-labs/token-list/main/assets/mainnet/9ysRLs872GMvmAjjFZEFccnJBF3tYEVT1x7dFE1WPqTY/logo.png",
      "tags": [
        "utility-token"
      ],
      "extensions": {
        "website": "https://www.variantresearch.io"
      }
    },
    {
      "chainId": 101,
      "address": "8pBc4v9GAwCBNWPB5XKA93APexMGAS4qMr37vNke9Ref",
      "symbol": "wHBTC",
      "name": "HBTC (Wormhole)",
      "decimals": 9,
      "logoURI": "https://raw.githubusercontent.com/solana-labs/token-list/main/assets/mainnet/8pBc4v9GAwCBNWPB5XKA93APexMGAS4qMr37vNke9Ref/logo.png",
      "tags": [
        "wrapped",
        "wormhole"
      ],
      "extensions": {
        "address": "0x0316EB71485b0Ab14103307bf65a021042c6d380",
        "bridgeContract": "https://etherscan.io/address/0xf92cD566Ea4864356C5491c177A430C222d7e678",
        "assetContract": "https://etherscan.io/address/0x0316EB71485b0Ab14103307bf65a021042c6d380",
        "coingeckoId": "huobi-btc"
      }
    },
    {
      "chainId": 101,
      "address": "CjEm7iRHr5cwWTjtF7Xk58hnRiH4rz9NXboeeWjueFCc",
      "symbol": "DSPWN",
      "name": "Despawn",
      "decimals": 8,
      "logoURI": "https://raw.githubusercontent.com/solana-labs/token-list/main/assets/mainnet/CjEm7iRHr5cwWTjtF7Xk58hnRiH4rz9NXboeeWjueFCc/logo.png",
      "tags": [
        "utility-token"
      ],
      "extensions": {
        "website": "https://despawn.io/dspwn"
      }
    },
    {
      "chainId": 101,
<<<<<<< HEAD
      "address": "Dg7d2va8PEKhPH1gfDoDUw21eRVbZPGRXrKEVafgEVgw",
      "symbol": "PVK",
      "name": "PlatinumO2",
      "decimals": 8,
      "logoURI": "https://raw.githubusercontent.com/solana-labs/token-list/main/assets/mainnet/Dg7d2va8PEKhPH1gfDoDUw21eRVbZPGRXrKEVafgEVgw/logo.png",
=======
      "address": "6w5GEARUppTyeQee2grCUYjXi933Yswz5ZjYKt5nicY2",
      "symbol": "SOTY",
      "name": "Sol Infinity",
      "decimals": 9,
      "logoURI": "https://cdn.jsdelivr.net/gh/kpvy2002/solinfinity/SOLINFINITY%20LOGO.png",
      "tags": ["utility-token"],
      "extensions": {
        "twitter": "https://twitter.com/Solanainfinity",
        "discord": "http://discord.gg/z9st3dHRPf",
        "telegram": "http://t.me/Solinfinity_official",
      }
     },
     {
       "chainId": 101,
       "address": "6VNKqgz9hk7zRShTFdg5AnkfKwZUcojzwAkzxSH3bnUm",
      "symbol": "wHAPI",
      "name": "Wrapped HAPI",
      "decimals": 9,
      "logoURI": "https://raw.githubusercontent.com/solana-labs/token-list/main/assets/mainnet/6VNKqgz9hk7zRShTFdg5AnkfKwZUcojzwAkzxSH3bnUm/logo.png",
>>>>>>> 78f80709
      "tags": [
        "utility-token"
      ],
      "extensions": {
        "website": "https://plantinumo2.com/"
      }
    },
    {
      "chainId": 101,
      "address": "az4Nt1UtDp7Vo8nabW7SokKejpHUAju79JUaYDnXgkF",
      "symbol": "PNDR",
      "name": "PANDER",
      "decimals": 8,
      "logoURI": "https://raw.githubusercontent.com/solana-labs/token-list/main/assets/mainnet/az4Nt1UtDp7Vo8nabW7SokKejpHUAju79JUaYDnXgkF/logo.png",
      "tags": [
        "utility-token"
      ],
      "extensions": {
        "website": "https://pander.network"
      }
    },
    {
      "chainId": 101,
      "address": "BybpSTBoZHsmKnfxYG47GDhVPKrnEKX31CScShbrzUhX",
      "symbol": "wHUSD",
      "name": "HUSD Stablecoin (Wormhole)",
      "decimals": 8,
      "logoURI": "https://raw.githubusercontent.com/solana-labs/token-list/main/assets/mainnet/BybpSTBoZHsmKnfxYG47GDhVPKrnEKX31CScShbrzUhX/logo.png",
      "tags": [
        "wrapped",
        "wormhole"
      ],
      "extensions": {
        "website": "https://www.stcoins.com/",
        "address": "0xdf574c24545e5ffecb9a659c229253d4111d87e1",
        "bridgeContract": "https://etherscan.io/address/0xf92cD566Ea4864356C5491c177A430C222d7e678",
        "assetContract": "https://etherscan.io/address/0xdf574c24545e5ffecb9a659c229253d4111d87e1",
        "coingeckoId": "husd"
      }
    },
    {
      "chainId": 101,
      "address": "6VNKqgz9hk7zRShTFdg5AnkfKwZUcojzwAkzxSH3bnUm",
      "symbol": "wHAPI",
      "name": "Wrapped HAPI",
      "decimals": 9,
      "logoURI": "https://raw.githubusercontent.com/solana-labs/token-list/main/assets/mainnet/6VNKqgz9hk7zRShTFdg5AnkfKwZUcojzwAkzxSH3bnUm/logo.png",
      "tags": [
        "wrapped",
        "utility-token"
      ],
      "extensions": {
        "website": "https://hapi.one",
        "twitter": "https://twitter.com/i_am_hapi_one",
        "medium": "https://medium.com/i-am-hapi",
        "telegram": "http://t.me/hapiHF",
        "github": "https://github.com/HAPIprotocol/HAPI/"

      }
    },
    {
      "chainId": 101,
      "address": "Lrxqnh6ZHKbGy3dcrCED43nsoLkM1LTzU2jRfWe8qUC",
      "symbol": "LARIX",
      "name": "Larix",
      "decimals": 6,
      "logoURI": "https://raw.githubusercontent.com/solana-labs/token-list/main/assets/mainnet/Lrxqnh6ZHKbGy3dcrCED43nsoLkM1LTzU2jRfWe8qUC/logo.jpg",
      "tags": [],
      "extensions": {
        "website": "projectlarix.com",
        "twitter": "https://twitter.com/ProjectLarix",
        "discord": "http://discord.gg/hfnRFV9Ngt",
        "medium": "http://projectlarix.medium.com",
        "telegram": "http://t.me/projectlarix",
        "github": "https://github.com/ProjectLarix/Larix-Lending-Project-Rep"
      }
    },
    {
      "chainId": 101,
      "address": "BYvGwtPx6Nw4YUVVwqx7qh657EcdxBSfE8JcaPmWWa6E",
      "symbol": "TOSTI",
      "name": "Tosti Coin",
      "decimals": 9,
      "logoURI": "https://raw.githubusercontent.com/solana-labs/token-list/main/assets/mainnet/BYvGwtPx6Nw4YUVVwqx7qh657EcdxBSfE8JcaPmWWa6E/logo.png",
      "tags": [
        "utility-token"
      ],
      "extensions": {
        "website": "https://tosti.app"
      }
    },
    {
      "chainId": 101,
      "address": "EKEjv7VJTsKsfyZMNgPfoKkdk7pYNSgb3tg2h3zUe4PT",
      "symbol": "SIMP",
      "name": "Simp.",
      "decimals": 9,
      "logoURI": "https://raw.githubusercontent.com/solana-labs/token-list/main/assets/mainnet/EKEjv7VJTsKsfyZMNgPfoKkdk7pYNSgb3tg2h3zUe4PT/logo.png",
      "tags": [
        "utility-token"
      ],
      "extensions": {
        "website": "https://functional-spirit-e72.notion.site/Simp-090cf60910024a228d8b163dcaf23a84",
        "discord": "https://discord.gg/5293AzqtHU"
      }
    },
    {
      "chainId": 101,
      "address": "5ZsPxmhdh9jeDMCrWu6LvNvcvNtpbpwhQvrKkeMYZE7R",
      "symbol": "BECO",
      "name": "Beco Club",
      "decimals": 6,
      "logoURI": "https://raw.githubusercontent.com/solana-labs/token-list/main/assets/mainnet/5ZsPxmhdh9jeDMCrWu6LvNvcvNtpbpwhQvrKkeMYZE7R/logo.png",
      "tags": [
        "utility-token"
      ],
      "extensions": {
        "website": "https://beco.club/"
      }
    },
    {
      "chainId": 101,
      "address": "32uwQKZibFm5C9EjY6raGC1ZjAAQQWy1LvJxeriJEzEt",
      "symbol": "DGX",
      "name": "DGX",
      "decimals": 9,
      "logoURI": "https://i.ibb.co/YBw0zVc/LOGO-new.png",
      "tags": [],
      "extensions": {
        "website": "https://solanadgx.com/",
        "twitter": "https://twitter.com/dgxsolana"
      }
    },
    {
      "chainId": 101,
      "address": "57h4LEnBooHrKbacYWGCFghmrTzYPVn8PwZkzTzRLvHa",
      "symbol": "USDC-USDT-UST",
      "name": "Mercurial LP Token (USDC-USDT-UST)",
      "decimals": 9,
      "logoURI": "https://raw.githubusercontent.com/solana-labs/token-list/main/assets/mainnet/57h4LEnBooHrKbacYWGCFghmrTzYPVn8PwZkzTzRLvHa/logo.svg",
      "tags": [
        "lp-token"
      ],
      "extensions": {
        "website": "https://www.mercurial.finance/"
      }
    },
    {
      "chainId": 101,
      "address": "9VgfFUFkGGrRePvpKLPkp9DR3crRepf6CJsYU3UmudtY",
      "symbol": "WEEB",
      "name": "Weeb Finance Token",
      "decimals": 9,
      "logoURI": "https://raw.githubusercontent.com/solana-labs/token-list/main/assets/mainnet/9VgfFUFkGGrRePvpKLPkp9DR3crRepf6CJsYU3UmudtY/logo.png",
      "tags": [
        "utility-token",
        "anime"
      ],
      "extensions": {
        "website": "https://weeb.finance/",
        "twitter": "https://twitter.com/WeebFinance",
        "discord": "https://discord.gg/fzZbyXAzaG",
        "medium": "https://medium.com/@WeebFinance",
        "telegram": "http://t.me/weeb_finance"
      }
    },
    {
      "chainId": 101,
      "address": "8EDaoeBqpcVACwvkYXh1vAcU29HiBiNhqoF4pRsuUsZS",
      "symbol": "sSOL",
      "name": "SunnySideUp staked SOL (sSOL)",
      "decimals": 9,
      "logoURI": "https://raw.githubusercontent.com/solana-labs/token-list/main/assets/mainnet/8EDaoeBqpcVACwvkYXh1vAcU29HiBiNhqoF4pRsuUsZS/logo.png",
      "tags": [],
      "extensions": {
        "website": "https://www.sunnysideup.finance",
        "twitter": "https://twitter.com/SunnySideUp_io",
        "medium": "https://medium.com/@officialsunnysideup72",
        "github": "https://github.com/sunnysideup72"
      }
    },
    {
      "chainId": 101,
      "address": "mSoLzYCxHdYgdzU16g5QSh3i5K3z3KZK7ytfqcJm7So",
      "symbol": "mSOL",
      "name": "Marinade staked SOL (mSOL)",
      "decimals": 9,
      "logoURI": "https://raw.githubusercontent.com/solana-labs/token-list/main/assets/mainnet/mSoLzYCxHdYgdzU16g5QSh3i5K3z3KZK7ytfqcJm7So/logo.png",
      "tags": [],
      "extensions": {
        "website": "https://marinade.finance",
        "twitter": "https://twitter.com/MarinadeFinance",
        "discord": "https://discord.gg/mGqZA5pjRN",
        "medium": "https://medium.com/marinade-finance",
        "github": "https://github.com/marinade-finance"
      }
    },
    {
      "chainId": 101,
      "address": "LPmSozJJ8Jh69ut2WP3XmVohTjL4ipR18yiCzxrUmVj",
      "symbol": "mSOL-SOL-LP",
      "name": "Marinade LP token",
      "decimals": 9,
      "logoURI": "https://raw.githubusercontent.com/solana-labs/token-list/main/assets/mainnet/LPmSozJJ8Jh69ut2WP3XmVohTjL4ipR18yiCzxrUmVj/logo.png",
      "tags": [
        "lp-token"
      ],
      "extensions": {
        "website": "https://marinade.finance",
        "twitter": "https://twitter.com/MarinadeFinance",
        "discord": "https://discord.gg/mGqZA5pjRN",
        "medium": "https://medium.com/marinade-finance",
        "github": "https://github.com/marinade-finance"
      }
    },
    {
      "chainId": 101,
      "address": "3k8BDobgihmk72jVmXYLE168bxxQUhqqyESW4dQVktqC",
      "symbol": "STEP-USDC",
      "name": "Raydium LP Token V4 (STEP-USDC)",
      "decimals": 9,
      "logoURI": "https://raw.githubusercontent.com/solana-labs/token-list/main/assets/mainnet/3k8BDobgihmk72jVmXYLE168bxxQUhqqyESW4dQVktqC/logo.png",
      "tags": [
        "lp-token"
      ],
      "extensions": {
        "website": "https://raydium.io/"
      }
    },
    {
      "chainId": 101,
      "address": "3UMYcByZNQVHHyyqVfXMKr8XWP64omYBFVvf7bD6wBiA",
      "symbol": "BET",
      "name": "SOLBET",
      "decimals": 2,
      "logoURI": "https://raw.githubusercontent.com/solana-labs/token-list/main/assets/mainnet/3UMYcByZNQVHHyyqVfXMKr8XWP64omYBFVvf7bD6wBiA/logo.svg",
      "tags": [
        "utility-token"
      ],
      "extensions": {
        "website": "https://solbet.org/",
        "telegram": "https://t.me/solbet_official",
        "discord": "https://solbet.org/discord",
        "twitter": "https://twitter.com/solbet_official/",
        "serumV3Usdc": "GsWX1FgWP35jchi5R9uiNys2g6GftruEiHVpPS2b7Vq8",
        "description": "SOLBET seeks to facilitate P2P speculation and provide trustless on-chain escrow services for speculative ventures utilizing on-chain data, oracle services, and private data node operators to verify outcomes for all parties involved."
      }
    },
    {
      "chainId": 101,
      "address": "A5zanvgtioZGiJMdEyaKN4XQmJsp1p7uVxaq2696REvQ",
      "symbol": "MEDIA-USDC",
      "name": "Raydium LP Token V4 (MEDIA-USDC)",
      "decimals": 6,
      "logoURI": "https://raw.githubusercontent.com/solana-labs/token-list/main/assets/mainnet/A5zanvgtioZGiJMdEyaKN4XQmJsp1p7uVxaq2696REvQ/logo.png",
      "tags": [
        "lp-token"
      ],
      "extensions": {
        "website": "https://raydium.io/"
      }
    },
    {
      "chainId": 101,
      "address": "Cq4HyW5xia37tKejPF2XfZeXQoPYW6KfbPvxvw5eRoUE",
      "symbol": "ROPE-USDC",
      "name": "Raydium LP Token V4 (ROPE-USDC)",
      "decimals": 9,
      "logoURI": "https://raw.githubusercontent.com/solana-labs/token-list/main/assets/mainnet/Cq4HyW5xia37tKejPF2XfZeXQoPYW6KfbPvxvw5eRoUE/logo.png",
      "tags": [
        "lp-token"
      ],
      "extensions": {
        "website": "https://raydium.io/"
      }
    },
    {
      "chainId": 101,
      "address": "3H9NxvaZoxMZZDZcbBDdWMKbrfNj7PCF5sbRwDr7SdDW",
      "symbol": "MER-USDC",
      "name": "Raydium LP Token V4 (MER-USDC)",
      "decimals": 6,
      "logoURI": "https://raw.githubusercontent.com/solana-labs/token-list/main/assets/mainnet/3H9NxvaZoxMZZDZcbBDdWMKbrfNj7PCF5sbRwDr7SdDW/logo.png",
      "tags": [
        "lp-token"
      ],
      "extensions": {
        "website": "https://raydium.io/"
      }
    },
    {
      "chainId": 101,
      "address": "Cz1kUvHw98imKkrqqu95GQB9h1frY8RikxPojMwWKGXf",
      "symbol": "COPE-USDC",
      "name": "Raydium LP Token V4 (COPE-USDC)",
      "decimals": 6,
      "logoURI": "https://raw.githubusercontent.com/solana-labs/token-list/main/assets/mainnet/Cz1kUvHw98imKkrqqu95GQB9h1frY8RikxPojMwWKGXf/logo.png",
      "tags": [
        "lp-token"
      ],
      "extensions": {
        "website": "https://raydium.io/"
      }
    },
    {
      "chainId": 101,
      "address": "iUDasAP2nXm5wvTukAHEKSdSXn8vQkRtaiShs9ceGB7",
      "symbol": "ALEPH-USDC",
      "name": "Raydium LP Token V4 (ALEPH-USDC)",
      "decimals": 6,
      "logoURI": "https://raw.githubusercontent.com/solana-labs/token-list/main/assets/mainnet/iUDasAP2nXm5wvTukAHEKSdSXn8vQkRtaiShs9ceGB7/logo.png",
      "tags": [
        "lp-token"
      ],
      "extensions": {
        "website": "https://raydium.io/"
      }
    },
    {
      "chainId": 101,
      "address": "7cu42ao8Jgrd5A3y3bNQsCxq5poyGZNmTydkGfJYQfzh",
      "symbol": "WOO-USDC",
      "name": "Raydium LP Token V4 (WOO-USDC)",
      "decimals": 6,
      "logoURI": "https://raw.githubusercontent.com/solana-labs/token-list/main/assets/mainnet/7cu42ao8Jgrd5A3y3bNQsCxq5poyGZNmTydkGfJYQfzh/logo.png",
      "tags": [
        "lp-token"
      ],
      "extensions": {
        "website": "https://raydium.io/"
      }
    },
    {
      "chainId": 101,
      "address": "G8qcfeFqxwbCqpxv5LpLWxUCd1PyMB5nWb5e5YyxLMKg",
      "symbol": "SNY-USDC",
      "name": "Raydium LP Token V4 (SNY-USDC)",
      "decimals": 6,
      "logoURI": "https://raw.githubusercontent.com/solana-labs/token-list/main/assets/mainnet/G8qcfeFqxwbCqpxv5LpLWxUCd1PyMB5nWb5e5YyxLMKg/logo.png",
      "tags": [
        "lp-token"
      ],
      "extensions": {
        "website": "https://raydium.io/"
      }
    },
    {
      "chainId": 101,
      "address": "9nQPYJvysyfnXhQ6nkK5V7sZG26hmDgusfdNQijRk5LD",
      "symbol": "BOP-RAY",
      "name": "Raydium LP Token V4 (BOP-RAY)",
      "decimals": 8,
      "logoURI": "https://raw.githubusercontent.com/solana-labs/token-list/main/assets/mainnet/9nQPYJvysyfnXhQ6nkK5V7sZG26hmDgusfdNQijRk5LD/logo.png",
      "tags": [
        "lp-token"
      ],
      "extensions": {
        "website": "https://raydium.io/"
      }
    },
    {
      "chainId": 101,
      "address": "2Xxbm1hdv5wPeen5ponDSMT3VqhGMTQ7mH9stNXm9shU",
      "symbol": "SLRS-USDC",
      "name": "Raydium LP Token V4 (SLRS-USDC)",
      "decimals": 6,
      "logoURI": "https://raw.githubusercontent.com/solana-labs/token-list/main/assets/mainnet/2Xxbm1hdv5wPeen5ponDSMT3VqhGMTQ7mH9stNXm9shU/logo.png",
      "tags": [
        "lp-token"
      ],
      "extensions": {
        "website": "https://raydium.io/"
      }
    },
    {
      "chainId": 101,
      "address": "HwzkXyX8B45LsaHXwY8su92NoRBS5GQC32HzjQRDqPnr",
      "symbol": "SAMO-RAY",
      "name": "Raydium LP Token V4 (SAMO-RAY)",
      "decimals": 9,
      "logoURI": "https://raw.githubusercontent.com/solana-labs/token-list/main/assets/mainnet/HwzkXyX8B45LsaHXwY8su92NoRBS5GQC32HzjQRDqPnr/logo.png",
      "tags": [
        "lp-token"
      ],
      "extensions": {
        "website": "https://raydium.io/"
      }
    },
    {
      "chainId": 101,
      "address": "CTEpsih91ZLo5gunvryLpJ3pzMjmt5jbS6AnSQrzYw7V",
      "symbol": "renBTC-USDC",
      "name": "Raydium LP Token V4 (renBTC-USDC)",
      "decimals": 8,
      "logoURI": "https://raw.githubusercontent.com/solana-labs/token-list/main/assets/mainnet/CTEpsih91ZLo5gunvryLpJ3pzMjmt5jbS6AnSQrzYw7V/logo.png",
      "tags": [
        "lp-token"
      ],
      "extensions": {
        "website": "https://raydium.io/"
      }
    },
    {
      "chainId": 101,
      "address": "Hb8KnZNKvRxu7pgMRWJgoMSMcepfvNiBFFDDrdf9o3wA",
      "symbol": "renDOGE-USDC",
      "name": "Raydium LP Token V4 (renDOGE-USDC)",
      "decimals": 8,
      "logoURI": "https://raw.githubusercontent.com/solana-labs/token-list/main/assets/mainnet/Hb8KnZNKvRxu7pgMRWJgoMSMcepfvNiBFFDDrdf9o3wA/logo.png",
      "tags": [
        "lp-token"
      ],
      "extensions": {
        "website": "https://raydium.io/"
      }
    },
    {
      "chainId": 101,
      "address": "FbC6K13MzHvN42bXrtGaWsvZY9fxrackRSZcBGfjPc7m",
      "symbol": "RAY-USDC",
      "name": "Raydium LP Token V4 (RAY-USDC)",
      "decimals": 6,
      "logoURI": "https://raw.githubusercontent.com/solana-labs/token-list/main/assets/mainnet/FbC6K13MzHvN42bXrtGaWsvZY9fxrackRSZcBGfjPc7m/logo.png",
      "tags": [
        "lp-token"
      ],
      "extensions": {
        "website": "https://raydium.io/"
      }
    },
    {
      "chainId": 101,
      "address": "7P5Thr9Egi2rvMmEuQkLn8x8e8Qro7u2U7yLD2tU2Hbe",
      "symbol": "RAY-SRM",
      "name": "Raydium LP Token V4 (RAY-SRM)",
      "decimals": 6,
      "logoURI": "https://raw.githubusercontent.com/solana-labs/token-list/main/assets/mainnet/7P5Thr9Egi2rvMmEuQkLn8x8e8Qro7u2U7yLD2tU2Hbe/logo.png",
      "tags": [
        "lp-token"
      ],
      "extensions": {
        "website": "https://raydium.io/"
      }
    },
    {
      "chainId": 101,
      "address": "mjQH33MqZv5aKAbKHi8dG3g3qXeRQqq1GFcXceZkNSr",
      "symbol": "RAY-ETH",
      "name": "Raydium LP Token V4 (RAY-ETH)",
      "decimals": 6,
      "logoURI": "https://raw.githubusercontent.com/solana-labs/token-list/main/assets/mainnet/mjQH33MqZv5aKAbKHi8dG3g3qXeRQqq1GFcXceZkNSr/logo.png",
      "tags": [
        "lp-token"
      ],
      "extensions": {
        "website": "https://raydium.io/"
      }
    },
    {
      "chainId": 101,
      "address": "89ZKE4aoyfLBe2RuV6jM3JGNhaV18Nxh8eNtjRcndBip",
      "symbol": "RAY-SOL",
      "name": "Raydium LP Token V4 (RAY-SOL)",
      "decimals": 6,
      "logoURI": "https://raw.githubusercontent.com/solana-labs/token-list/main/assets/mainnet/89ZKE4aoyfLBe2RuV6jM3JGNhaV18Nxh8eNtjRcndBip/logo.png",
      "tags": [
        "lp-token"
      ],
      "extensions": {
        "website": "https://raydium.io/"
      }
    },
    {
      "chainId": 101,
      "address": "4HFaSvfgskipvrzT1exoVKsUZ174JyExEsA8bDfsAdY5",
      "symbol": "DXL-USDC",
      "name": "Raydium LP Token V4 (DXL-USDC)",
      "decimals": 6,
      "logoURI": "https://raw.githubusercontent.com/solana-labs/token-list/main/assets/mainnet/4HFaSvfgskipvrzT1exoVKsUZ174JyExEsA8bDfsAdY5/logo.png",
      "tags": [
        "lp-token"
      ],
      "extensions": {
        "website": "https://raydium.io/"
      }
    },
    {
      "chainId": 101,
      "address": "4dydh8EGNEdTz6grqnGBxpduRg55eLnwNZXoNZJetadu",
      "symbol": "MIM",
      "name": "MIM",
      "decimals": 8,
      "logoURI": "https://raw.githubusercontent.com/solana-labs/token-list/main/assets/mainnet/4dydh8EGNEdTz6grqnGBxpduRg55eLnwNZXoNZJetadu/logo.png",
      "tags": [],
      "extensions": {
        "website": "https://mim-swarm.com",
        "twitter": "https://twitter.com/mimswarm",
        "discord": "https://discord.gg/8mHbKWczpB",
        "telegram": "https://t.me/mimswarm",
        "github": "https://github.com/kyonym/MIM"
      }
    },
    {
      "chainId": 101,
      "address": "9SC3YkrWSWeroDUQnAuQ8fkziko2N6QydZPfVbDFjK8Z",
      "symbol": "PHC",
      "name": "Phosphine Coin",
      "decimals": 0,
      "logoURI": "https://raw.githubusercontent.com/solana-labs/token-list/main/assets/mainnet/9SC3YkrWSWeroDUQnAuQ8fkziko2N6QydZPfVbDFjK8Z/logo.png",
      "tags": [
        "phosphine"
      ],
      "extensions": {
        "website": "https://phosphinecoin.org/"
      }
    },
    {
      "chainId": 101,
      "address": "cjZmbt8sJgaoyWYUttomAu5LJYU44ZrcKTbzTSEPDVw",
      "symbol": "LIKE-USDC",
      "name": "Raydium LP Token V4 (LIKE-USDC)",
      "decimals": 9,
      "logoURI": "https://raw.githubusercontent.com/solana-labs/token-list/main/assets/mainnet/cjZmbt8sJgaoyWYUttomAu5LJYU44ZrcKTbzTSEPDVw/logo.png",
      "tags": [
        "lp-token"
      ],
      "extensions": {
        "website": "https://raydium.io/"
      }
    },
    {
      "chainId": 101,
      "address": "57vGdcMZLnbNr4TZ4hgrpGJZGR9vTPhu8L9bNKDrqxKT",
      "symbol": "LIQ-USDC",
      "name": "Orca LP Token (LIQ-USDC)",
      "decimals": 6,
      "logoURI": "https://liqsolana.com/wp-content/uploads/2021/06/200x.png",
      "tags": [
        "lp-token"
      ],
      "extensions": {
        "website": "https://orca.so/"
      }
    },
    {
      "chainId": 101,
      "address": "PoRTjZMPXb9T7dyU7tpLEZRQj7e6ssfAE62j2oQuc6y",
      "symbol": "PORT",
      "name": "Port Finance Token",
      "decimals": 6,
      "logoURI": "https://raw.githubusercontent.com/solana-labs/token-list/main/assets/mainnet/PoRTjZMPXb9T7dyU7tpLEZRQj7e6ssfAE62j2oQuc6y/PORT.png",
      "tags": [],
      "extensions": {
        "website": "https://port.finance/",
        "twitter": "https://twitter.com/port_finance",
        "github": "https://github.com/port-finance/",
        "medium": "https://medium.com/port-finance",
        "discord": "https://discord.gg/nAMXAYhTb2",
        "telegram": "https://t.me/port_finance",
        "serumV3Usdc": "8x8jf7ikJwgP9UthadtiGFgfFuyyyYPHL3obJAuxFWko",
        "coingeckoId": "port-finance"
      }
    },
    {
      "chainId": 101,
      "address": "C3vBJEuNvrUqJYQ5ki8TSrCndphJQ7wwiXEwvuy1AJkW",
      "symbol": "BONGO",
      "name": "Bongocoin",
      "decimals": 9,
      "logoURI": "https://raw.githubusercontent.com/solana-labs/token-list/assets/mainnet/C3vBJEuNvrUqJYQ5ki8TSrCndphJQ7wwiXEwvuy1AJkW/logo.png",
      "tags": [],
      "extensions": {
        "website": "https://www.bongocoin.org"
      }
    },
    {
      "chainId": 101,
      "address": "6CssfnBjF4Vo56EithaLHLWDF95fLrt48QHsUfZwNnhv",
      "symbol": "JPYC",
      "name": "JPY Coin(Wormhole)",
      "decimals": 6,
      "logoURI": "https://raw.githubusercontent.com/solana-labs/token-list/main/assets/mainnet/5trVBqv1LvHxiSPMsHtEZuf8iN82wbpDcR5Zaw7sWC3s/logo.png",
      "tags": [
        "stablecoin",
        "ethereum",
        "wrapped",
        "wormhole"
      ],
      "extensions": {
        "website": "https://jpyc.jp/",
        "twitter": "https://twitter.com/jpy_coin",
        "coingeckoId": "jpyc",
        "assetContract": "https://etherscan.io/address/0x2370f9d504c7a6e775bf6e14b3f12846b594cd53"
      }
    },
    {
      "chainId": 101,
      "address": "D1EjNd9c7MgepvQCS31x5TpdXpvtDwDNCLwLGEYg6hYo",
      "symbol": "AUTOS",
      "name": "Autostorm",
      "decimals": 8,
      "logoURI": "https://raw.githubusercontent.com/autostorm-org/img/cb78b86a54f6f4f637e4e6cbe961e002966b4844/avatar.png",
      "tags": [
        "cars",
        "auto",
        "marketplace"
      ],
      "extensions": {
        "website": "https://www.autostorm.io/",
        "discord": "https://discord.gg/yWjkHgnPD3"
      }
    },
    {
      "chainId": 101,
      "address": "BL6X5awy2TstWE6gJGZMLXwW1Wi3VsdCDWEzzK2cuzrw",
      "symbol": "ARIES",
      "name": "SOLARIES Financial Token",
      "decimals": 9,
      "logoURI": "https://github.com/ariesfinancial/Aries-Financial/raw/f2946ff1e295fef66e3cfa5e590daef7bb8559c2/logo-120-120%403x.png",
      "tags": [],
      "extensions": {
        "website": "https://solaries.network/",
        "telegram": "https://t.me/aries_financial_official",
        "discord": "https://discord.gg/cRFc6kEu",
        "twitter": "https://twitter.com/_AriesFinancial",
        "github": "https://github.com/ariesfinancial",
        "medium": "https://aries-financial.medium.com/"
      }
    },
    {
      "chainId": 101,
      "address": "MangoCzJ36AjZyKwVj3VnYU4GTonjfVEnJmvvWaxLac",
      "symbol": "MNGO",
      "name": "Mango",
      "decimals": 6,
      "logoURI": "https://raw.githubusercontent.com/solana-labs/token-list/main/assets/mainnet/MangoCzJ36AjZyKwVj3VnYU4GTonjfVEnJmvvWaxLac/token.png",
      "tags": [],
      "extensions": {
        "website": "https://mango.markets/",
        "serumV3Usdc": "3d4rzwpy9iGdCZvgxcu7B1YocYffVLsQXPXkBZKt2zLc",
        "coingeckoId": "mango-markets",
        "twitter": "https://twitter.com/mangomarkets",
        "discord": "https://discord.gg/67jySBhxrg"
      }
    },
    {
      "chainId": 101,
      "address": "9X4EK8E59VAVi6ChnNvvd39m6Yg9RtkBbAPq1mDVJT57",
      "symbol": "SLIM-SOL",
      "name": "Raydium LP Token V4 (SLIM-SOL)",
      "decimals": 6,
      "logoURI": "https://raw.githubusercontent.com/solana-labs/token-list/main/assets/mainnet/xxxxa1sKNGwFtw2kFn8XauW9xq8hBZ5kVtcSesTT9fW/logo.png",
      "tags": [
        "lp-token"
      ],
      "extensions": {
        "website": "https://raydium.io/"
      }
    },
    {
      "chainId": 101,
      "address": "8BNNxGUinfDgwXodroVfGQde1RnwsA2DW34gc89YcBH9",
      "symbol": "RDZ",
      "name": "RADIOZONE26",
      "decimals": 9,
      "logoURI": "https://cdn.jsdelivr.net/gh/Radiozone26/RDZtoken/RDZlogo.png",
      "tags": [
        "social-token"
      ],
      "extensions": {
        "website": "https://radiozone26.com/",
        "twitter": "https://twitter.com/radio_zone26",
        "facebook": "https://www.facebook.com/Rzone26"
      }
    },
    {
      "chainId": 101,
      "address": "EwJN2GqUGXXzYmoAciwuABtorHczTA5LqbukKXV1viH7",
      "symbol": "UPS",
      "name": "UPS token (UPFI Network)",
      "decimals": 6,
      "logoURI": "https://raw.githubusercontent.com/solana-labs/token-list/main/assets/mainnet/EwJN2GqUGXXzYmoAciwuABtorHczTA5LqbukKXV1viH7/logo.png",
      "tags": [],
      "extensions": {
        "website": "https://upfi.network/",
        "twitter": "https://twitter.com/upfi_network",
        "medium": "https://upfinetwork.medium.com",
        "discord": "https://discord.gg/nHMDdyAggx",
        "telegram": "https://t.me/upfinetworkchannel",
        "facebook": "https://www.facebook.com/UPFInetwork",
        "serumV3Usdc": "DByPstQRx18RU2A8DH6S9mT7bpT6xuLgD2TTFiZJTKZP"
      }
    },
    {
      "chainId": 101,
      "address": "Gsai2KN28MTGcSZ1gKYFswUpFpS7EM9mvdR9c8f6iVXJ",
      "symbol": "gSAIL",
      "name": "SolanaSail Governance Token V2",
      "decimals": 9,
      "logoURI": "https://raw.githubusercontent.com/solanasail/token-list/main/assets/mainnet/Gsai2KN28MTGcSZ1gKYFswUpFpS7EM9mvdR9c8f6iVXJ/logo.png",
      "tags": [
        "utility-token"
      ],
      "extensions": {
        "website": "https://www.solanasail.com",
        "coingeckoId": "solanasail-governance-token",
        "twitter": "https://twitter.com/SolanaSail"
      }
    },
    {
      "chainId": 101,
      "address": "6veSH51HZGQKP9icyDis69v21eWUmJLfKNgPADzngEWJ",
      "symbol": "ZKL",
      "name": "zkrollup cross chain link",
      "decimals": 9,
      "logoURI": "http://www.kikenn.com/logo/zklink.png",
      "tags": [],
      "extensions": {
        "website": "https://zk.link"
      }
    },
    {
      "chainId": 101,
      "address": "3N4MaMn4fPm7puzE6oPEwAUody9h5pLUTxc6hZGFdpgM",
      "symbol": "ULA",
      "name": "Solana Mobile App UlaPay Token",
      "decimals": 9,
      "logoURI": "http://www.kikenn.com/logo/ulapay.png",
      "tags": [],
      "extensions": {
        "website": "http://kikenn.com/"
      }
    },
    {
      "chainId": 101,
      "address": "SUNNYWgPQmFxe9wTZzNK7iPnJ3vYDrkgnxJRJm1s3ag",
      "symbol": "SUNNY",
      "name": "Sunny Governance Token",
      "decimals": 6,
      "logoURI": "https://raw.githubusercontent.com/solana-labs/token-list/main/assets/mainnet/SUNNYWgPQmFxe9wTZzNK7iPnJ3vYDrkgnxJRJm1s3ag/logo.svg",
      "tags": [],
      "extensions": {
        "website": "https://sunny.ag/",
        "twitter": "https://twitter.com/SunnyAggregator",
        "github": "https://github.com/SunnyAggregator",
        "medium": "https://medium.com/sunny-aggregator",
        "discord": "https://chat.sunny.ag",
        "serumV3Usdc": "Aubv1QBFh4bwB2wbP1DaPW21YyQBLfgjg8L4PHTaPzRc",
        "coingeckoId": "sunny-aggregator"
      }
    },
    {
      "chainId": 101,
      "address": "BRLsMczKuaR5w9vSubF4j8HwEGGprVAyyVgS4EX7DKEg",
      "symbol": "CYS",
      "name": "Cyclos",
      "decimals": 6,
      "logoURI": "https://raw.githubusercontent.com/solana-labs/token-list/main/assets/mainnet/BRLsMczKuaR5w9vSubF4j8HwEGGprVAyyVgS4EX7DKEg/logo.svg",
      "tags": [
        "utility-token"
      ],
      "extensions": {
        "website": "https://cyclos.io/",
        "telegram": "https://t.me/cyclosofficialchat",
        "discord": "https://discord.gg/vpbTxzHWYg",
        "twitter": "https://twitter.com/cyclosfi",
        "email": "contact@cyclos.io",
        "github": "https://github.com/cyclos-io",
        "coinmarketcap": "https://coinmarketcap.com/currencies/cyclos/",
        "solanium": "https://www.solanium.io/project/cyclos/",
        "medium": "https://medium.com/@cyclosfinance",
        "serumV3Usdc": "6V6y6QFi17QZC9qNRpVp7SaPiHpCTp2skbRQkUyZZXPW",
        "coingeckoId": "cyclos"
      }
    },
    {
      "chainId": 101,
      "address": "FxjbQMfvQYMtZZK7WGEJwWfsDcdMuuaee8uPxDFFShWh",
      "symbol": "UPFI",
      "name": "UPFI stablecoin (UPFI Network)",
      "decimals": 6,
      "logoURI": "https://raw.githubusercontent.com/solana-labs/token-list/main/assets/mainnet/FxjbQMfvQYMtZZK7WGEJwWfsDcdMuuaee8uPxDFFShWh/logo.png",
      "tags": [
        "stablecoin"
      ],
      "extensions": {
        "website": "https://upfi.network/",
        "twitter": "https://twitter.com/upfi_network",
        "medium": "https://upfinetwork.medium.com",
        "discord": "https://discord.gg/nHMDdyAggx",
        "telegram": "https://t.me/upfinetworkchannel",
        "facebook": "https://www.facebook.com/UPFInetwork",
        "serumV3Usdc": "SyQ4KyF5Y1MPPkkf9LGNA6JpkVmis53HrpPvJ1ZUFwK"
      }
    },
    {
      "chainId": 101,
      "address": "7dHbWXmci3dT8UFYWYZweBLXgycu7Y3iL6trKn1Y7ARj",
      "symbol": "stSOL",
      "name": "Lido Staked SOL",
      "decimals": 9,
      "logoURI": "https://raw.githubusercontent.com/solana-labs/token-list/main/assets/mainnet/7dHbWXmci3dT8UFYWYZweBLXgycu7Y3iL6trKn1Y7ARj/logo.png",
      "tags": [],
      "extensions": {
        "website": "https://solana.lido.fi/",
        "twitter": "https://twitter.com/LidoFinance/"
      }
    },
    {
      "chainId": 101,
      "address": "2Kc38rfQ49DFaKHQaWbijkE7fcymUMLY5guUiUsDmFfn",
      "symbol": "KURO",
      "name": "Kurobi",
      "decimals": 6,
      "logoURI": "https://raw.githubusercontent.com/solana-labs/token-list/main/assets/mainnet/2Kc38rfQ49DFaKHQaWbijkE7fcymUMLY5guUiUsDmFfn/logo.png",
      "tags": [
        "utility-token"
      ],
      "extensions": {
        "website": "https://kurobi.io/",
        "medium": "https://kurobi.medium.com/",
        "github": "https://github.com/KurobiHq/",
        "telegram": "https://t.me/kurobi_io",
        "twitter": "https://twitter.com/kurobi_io"
      }
    },
    {
      "chainId": 101,
      "address": "Bqd2ujCTEzpKzfjb1FHL7FKrdM6n1rZSnRecJK57EoKz",
      "symbol": "HOTTO",
      "name": "HottoShotto",
      "decimals": 9,
      "logoURI": "https://raw.githubusercontent.com/solana-labs/token-list/main/assets/mainnet/Bqd2ujCTEzpKzfjb1FHL7FKrdM6n1rZSnRecJK57EoKz/logo.png",
      "tags": [
        "utility-token"
      ],
      "extensions": {
        "website": "https://hottoshotto.com"
      }
    },
    {
      "chainId": 101,
      "address": "FossiLkXJZ1rePN8jWBqHDZZ3F7ET8p1dRGhYKHbQcZR",
      "symbol": "Fossil",
      "name": "Scallop Fossil Decorations",
      "decimals": 0,
      "logoURI": "https://raw.githubusercontent.com/solana-labs/token-list/main/assets/mainnet/FossiLkXJZ1rePN8jWBqHDZZ3F7ET8p1dRGhYKHbQcZR/logo.svg",
      "tags": [
        "nft"
      ],
      "extensions": {
        "website": "https://www.scallop.io/",
        "twitter": "https://twitter.com/Scallop_io",
        "discord": "https://discord.gg/Scallop",
        "telegram": "https://t.me/scallop_io",
        "medium": "https://scallopio.medium.com/",
        "facebook": "https://www.facebook.com/Scallop.io",
        "instagram": "https://www.instagram.com/scallop.io"
      }
    },
    {
      "chainId": 101,
      "address": "FM8yfVgaEHrpSzNZeZ1o4v5iLZuT9soNuqaWD72bJyqs",
      "symbol": "HOTTO-USDC",
      "name": "Raydium LP Token V4 (HOTTO-USDC)",
      "decimals": 9,
      "logoURI": "https://raw.githubusercontent.com/solana-labs/token-list/main/assets/mainnet/FM8yfVgaEHrpSzNZeZ1o4v5iLZuT9soNuqaWD72bJyqs/logo.png",
      "tags": [
        "lp-token"
      ],
      "extensions": {
        "website": "https://raydium.io/"
      }
    },
    {
      "chainId": 101,
      "address": "SeawdHf3NHG6gxCrezQxr5oJAHTLJd6JsQxxd144yaz",
      "symbol": "Seagrass",
      "name": "Scallop Seagrass Decorations",
      "decimals": 0,
      "logoURI": "https://raw.githubusercontent.com/solana-labs/token-list/main/assets/mainnet/SeawdHf3NHG6gxCrezQxr5oJAHTLJd6JsQxxd144yaz/logo.svg",
      "tags": [
        "nft"
      ],
      "extensions": {
        "website": "https://www.scallop.io/",
        "twitter": "https://twitter.com/Scallop_io",
        "discord": "https://discord.gg/Scallop",
        "telegram": "https://t.me/scallop_io",
        "medium": "https://scallopio.medium.com/",
        "facebook": "https://www.facebook.com/Scallop.io",
        "instagram": "https://www.instagram.com/scallop.io"
      }
    },
    {
      "chainId": 101,
      "address": "78CeyRBJSu4MFmaDi8Q8QZ3szB6Xwp93sVaMLYSy5SMZ",
      "symbol": "HOTTO-SOL",
      "name": "Raydium LP Token V4 (HOTTO-SOL)",
      "decimals": 9,
      "logoURI": "https://raw.githubusercontent.com/solana-labs/token-list/main/assets/mainnet/78CeyRBJSu4MFmaDi8Q8QZ3szB6Xwp93sVaMLYSy5SMZ/logo.png",
      "tags": [
        "lp-token"
      ],
      "extensions": {
        "website": "https://raydium.io/"
      }
    },
    {
      "chainId": 101,
      "address": "ScaLopYHz9eKtDdKs4yLswwq2RSUtNMZVdPynMcYcc9",
      "symbol": "SCA",
      "name": "Scallop",
      "decimals": 6,
      "logoURI": "https://raw.githubusercontent.com/solana-labs/token-list/main/assets/mainnet/ScaLopYHz9eKtDdKs4yLswwq2RSUtNMZVdPynMcYcc9/logo.svg",
      "tags": [],
      "extensions": {
        "website": "https://www.scallop.io/",
        "twitter": "https://twitter.com/Scallop_io",
        "discord": "https://discord.gg/Scallop",
        "telegram": "https://t.me/scallop_io",
        "medium": "https://scallopio.medium.com/",
        "facebook": "https://www.facebook.com/Scallop.io",
        "instagram": "https://www.instagram.com/scallop.io"
      }
    },
    {
      "chainId": 101,
      "address": "FnKE9n6aGjQoNWRBZXy4RW6LZVao7qwBonUbiD7edUmZ",
      "symbol": "SYP",
      "name": "Sypool",
      "decimals": 10,
      "logoURI": "https://raw.githubusercontent.com/solana-labs/token-list/main/assets/mainnet/FnKE9n6aGjQoNWRBZXy4RW6LZVao7qwBonUbiD7edUmZ/logo.png",
      "tags": [],
      "extensions": {
        "website": "https://www.sypool.io/"
      }
    },
    {
      "chainId": 101,
      "address": "FGpMT3xLwk67hWsT7Lgp7WjovS3rejx9KBmCG1bBtB9U",
      "symbol": "ALTREC",
      "name": "ALTREC Coin",
      "decimals": 8,
      "logoURI": "https://raw.githubusercontent.com/SmonkeyMonkey/token-list/main/assets/mainnet/FGpMT3xLwk67hWsT7Lgp7WjovS3rejx9KBmCG1bBtB9U/logo.png",
      "tags": [
        "utility-token"
      ]
    },
    {
      "chainId": 101,
      "address": "2YxGppCJJY2KGoAwFdFASE6tnD4cENM7nThwUgdpXwjE",
      "symbol": "COD-sc1",
      "name": "Sceptre Token v1 (Sceptre-TOKEN)",
      "decimals": 0,
      "logoURI": "https://raw.githubusercontent.com/solana-labs/token-list/main/assets/mainnet/2YxGppCJJY2KGoAwFdFASE6tnD4cENM7nThwUgdpXwjE/logo.png",
      "tags": [
        "social-token"
      ],
      "extensions": {
        "website": "https://kokeshi.finance/"
      }
    },
    {
      "chainId": 101,
      "address": "HbrmyoumgcK6sDFBi6EZQDi4i4ZgoN16eRB2JseKc7Hi",
      "symbol": "CRY",
      "name": "Crystal",
      "decimals": 9,
      "logoURI": "https://raw.githubusercontent.com/solana-labs/token-list/main/assets/mainnet/HbrmyoumgcK6sDFBi6EZQDi4i4ZgoN16eRB2JseKc7Hi/logo.png",
      "tags": [
        "crystal-token"
      ],
      "extensions": {
        "twitter": "https://twitter.com/Crystal80955369"
      }
    },
    {
      "chainId": 101,
      "address": "HRBrRXGCrPro6TtryKQkLXuZqg3LdBMN9ZWx2v66pT4L",
      "symbol": "WNAV",
      "name": "Wrapped Navcoin",
      "decimals": 8,
      "logoURI": "https://raw.githubusercontent.com/solana-labs/token-list/main/assets/mainnet/HRBrRXGCrPro6TtryKQkLXuZqg3LdBMN9ZWx2v66pT4L/logo.png",
      "tags": [
        "ethereum"
      ],
      "extensions": {
        "website": "https://navcoin.org"
      }
    },
    {
      "chainId": 101,
      "address": "2TxM6S3ZozrBHZGHEPh9CtM74a9SVXbr7NQ7UxkRvQij",
      "symbol": "DINOEGG",
      "name": "DINOEGG",
      "decimals": 6,
      "logoURI": "https://raw.githubusercontent.com/solana-labs/token-list/main/assets/mainnet/2TxM6S3ZozrBHZGHEPh9CtM74a9SVXbr7NQ7UxkRvQij/logo.png",
      "tags": [],
      "extensions": {
        "website": "https://www.solanadino.com",
        "twitter": "https://twitter.com/solanadino"
      }
    },
    {
      "chainId": 101,
      "address": "Fh4e5vX2euTBzyGK2FXN1P3A4VUoH73oPVuemfRWXK2Y",
      "symbol": "FOX",
      "name": "ShapeShift FOX Token (Wormhole)",
      "decimals": 9,
      "logoURI": "https://raw.githubusercontent.com/solana-labs/token-list/main/assets/mainnet/Fh4e5vX2euTBzyGK2FXN1P3A4VUoH73oPVuemfRWXK2Y/logo.png",
      "tags": [
        "wrapped",
        "wormhole"
      ],
      "extensions": {
        "address": "0xc770eefad204b5180df6a14ee197d99d808ee52d",
        "bridgeContract": "https://etherscan.io/address/0xf92cD566Ea4864356C5491c177A430C222d7e678",
        "assetContract": "https://etherscan.io/address/0xc770eefad204b5180df6a14ee197d99d808ee52d",
        "coingeckoId": "shapeshift-fox-token",
        "website": "https://shapeshift.com/",
        "github": "https://github.com/shapeshift",
        "twitter": "https://twitter.com/ShapeShift_io"
      }
    },
    {
      "chainId": 101,
      "address": "FY6XDSCubMhpkU9FAsUjB7jmN8YHYZGezHTWo9RHBSyX",
      "symbol": "ASH",
      "name": "Ashera",
      "decimals": 4,
      "logoURI": "https://raw.githubusercontent.com/solana-labs/token-list/main/assets/mainnet/FY6XDSCubMhpkU9FAsUjB7jmN8YHYZGezHTWo9RHBSyX/logo.png",
      "tags": [],
      "extensions": {
        "website": "https://asherasol.com/",
        "twitter": "https://twitter.com/SolAshera",
        "discord": "https://discord.gg/b3qYsNyBkz",
        "medium": "https://solashera.medium.com/",
        "telegram": "https://twitter.com/SolAshera",
        "github": "https://github.com/asherasol"
      }
    },
    {
      "chainId": 101,
      "address": "333iHoRM2Awhf9uVZtSyTfU8AekdGrgQePZsKMFPgKmS",
      "symbol": "ISOLA",
      "name": "Intersola",
      "decimals": 6,
      "logoURI": "https://raw.githubusercontent.com/solana-labs/token-list/main/assets/mainnet/333iHoRM2Awhf9uVZtSyTfU8AekdGrgQePZsKMFPgKmS/logo.png",
      "tags": [
        "utility-token"
      ],
      "extensions": {
        "website": "https://intersola.io/",
        "medium": "https://intersola.medium.com/",
        "telegram": "https://t.me/intersola/",
        "twitter": "https://twitter.com/intersola_io",
        "github": "https://github.com/Intersolaio/",
        "serumV3Usdt": "42QVcMqoXmHT94zaBXm9KeU7pqDfBuAPHYN9ADW8weCF"
      }
    },
    {
      "chainId": 101,
      "address": "EYDEQW4xQzLqHcFwHTgGvpdjsa5EFn74KzuqLX5emjD2",
      "symbol": "BST",
      "name": "Balisari",
      "decimals": 9,
      "logoURI": "https://raw.githubusercontent.com/solana-labs/token-list/main/assets/mainnet/EYDEQW4xQzLqHcFwHTgGvpdjsa5EFn74KzuqLX5emjD2.png",
      "tags": [
        "social-token"
      ],
      "extensions": {
        "website": "https://www.balisaritrans.site/"
      }
    },
    {
      "chainId": 101,
      "address": "8FXW4GSS9SNDVP5UhaWNsaZbxvRJXNrwvwvToXRnvuWL",
      "symbol": "KNB",
      "name": "KNB",
      "decimals": 9,
      "logoURI": "https://raw.githubusercontent.com/solana-labs/token-list/main/assets/mainnet/8FXW4GSS9SNDVP5UhaWNsaZbxvRJXNrwvwvToXRnvuWL/logo.png",
      "tags": [
        "knb-token"
      ],
      "extensions": {
        "website": "https://solatoken.net/"
      }
    },
    {
      "chainId": 101,
      "address": "Dypr2gWcVuqt3z6Uh31YD8Wm2V2ZCqWVBYEWhZNF9odk",
      "symbol": "SOLJAV",
      "name": "SOLJAV",
      "decimals": 6,
      "logoURI": "https://raw.githubusercontent.com/solana-labs/token-list/main/assets/mainnet/Dypr2gWcVuqt3z6Uh31YD8Wm2V2ZCqWVBYEWhZNF9odk.png",
      "tags": [
        "social-token"
      ]
    },
    {
      "chainId": 101,
      "address": "J3ts1ZEyQeUAbUyYHjZR6sE93YQTrfBzho8UKWnEa1j",
      "symbol": "ABION",
      "name": "aBion",
      "decimals": 5,
      "logoURI": "https://raw.githubusercontent.com/solana-labs/token-list/main/assets/mainnet/J3ts1ZEyQeUAbUyYHjZR6sE93YQTrfBzho8UKWnEa1j/logo.png",
      "tags": [],
      "extensions": {
        "website": "https://aphid.io/abion/"
      }
    },
    {
      "chainId": 101,
      "address": "CnGUfvi9FxiRPuaBXpYmaXEwBjj5X6kwNJB2Cba5TiQp",
      "symbol": "SOLUP",
      "name": "SOLUP",
      "decimals": 9,
      "logoURI": "https://raw.githubusercontent.com/solana-labs/token-list/main/assets/mainnet/CnGUfvi9FxiRPuaBXpYmaXEwBjj5X6kwNJB2Cba5TiQp/logo.png",
      "tags": [
        "SOLUP-TOKEN",
        "Sol-UP"
      ],
      "extensions": {
        "website": "https://solup.xyz",
        "assetContract": "https://solscan.io/token/CnGUfvi9FxiRPuaBXpYmaXEwBjj5X6kwNJB2Cba5TiQp",
        "telegram": "https://t.me/solanavietnam"
      }
    },
    {
      "chainId": 101,
      "address": "95KN8q3qubEVjPf9trgyur2nHx8T5RCmztRbLuQ5E5i",
      "symbol": "SMRT",
      "name": "Solminter",
      "decimals": 0,
      "logoURI": "https://raw.githubusercontent.com/solana-labs/token-list/main/assets/mainnet/95KN8q3qubEVjPf9trgyur2nHx8T5RCmztRbLuQ5E5i/logo.png",
      "tags": [
        "utility-token"
      ],
      "extensions": {
        "website": "https://solminter.com",
        "twitter": "https://twitter.com/solminter",
        "github": "https://github.com/solminter",
        "medium": "https://solminter.medium.com",
        "coingeckoId": "solminter"
      }
    },
    {
      "chainId": 101,
      "address": "2ZrwW5Ng1fbZKghWxnjyfTjYXLdSwJpU5EQrXus4ogsE",
      "symbol": "TIX",
      "name": "Tix Token",
      "decimals": 6,
      "logoURI": "https://raw.githubusercontent.com/solana-labs/token-list/main/assets/mainnet/2ZrwW5Ng1fbZKghWxnjyfTjYXLdSwJpU5EQrXus4ogsE/logo.png",
      "tags": [],
      "extensions": {
        "website": "https://tixtoken.io/",
        "twitter": "https://twitter.com/TixToken"
      }
    },
    {
      "chainId": 101,
      "address": "3xiDaQKLGrnWEVGpxFT5Y2DCBF1KoKdUnm9DmWdFnk45",
      "symbol": "PLGFT",
      "name": "Plongeurs de Fontaine Token",
      "decimals": 8,
      "logoURI": "https://raw.githubusercontent.com/solana-labs/token-list/main/assets/mainnet/3xiDaQKLGrnWEVGpxFT5Y2DCBF1KoKdUnm9DmWdFnk45/logo.png",
      "tags": [
        "esport"
      ]
    },
    {
      "chainId": 101,
      "address": "CKtm7ZMYdKmFSCGukzKjhsp4JFTFGk9uEMGF7XYEFKgK",
      "symbol": "ALP",
      "name": "CoinAlpha",
      "decimals": 9,
      "logoURI": "https://raw.githubusercontent.com/solana-labs/token-list/main/assets/mainnet/CKtm7ZMYdKmFSCGukzKjhsp4JFTFGk9uEMGF7XYEFKgK/logo.png",
      "tags": [
        "utility-token"
      ],
      "extensions": {
        "website": "https://coinalpha.app/"
      }
    },
    {
      "chainId": 101,
      "address": "Ce3PSQfkxT5ua4r2JqCoWYrMwKWC5hEzwsrT9Hb7mAz9",
      "symbol": "DATE",
      "name": "SolDate(DATE) Token",
      "decimals": 9,
      "logoURI": "https://raw.githubusercontent.com/solana-labs/token-list/main/assets/mainnet/Ce3PSQfkxT5ua4r2JqCoWYrMwKWC5hEzwsrT9Hb7mAz9/DATE.svg",
      "tags": [
        "social-token",
        "dating-token",
        "metaverse"
      ],
      "extensions": {
        "website": "https://soldate.org/",
        "twitter": "https://twitter.com/SolDate_org",
        "medium": "https://soldate.medium.com",
        "discord": "https://discord.gg/soldate",
        "telegram": "https://t.me/soldate_org"
      }
    },
    {
      "chainId": 101,
      "address": "SWANaZUGxF82KyVsbxeeNsMaVECtimze5VyCdywkvkH",
      "symbol": "SWAN",
      "name": "Swanlana",
      "decimals": 9,
      "logoURI": "https://raw.githubusercontent.com/SwanLana/logo/main/SWANLANA_PNG.png",
      "tags": [],
      "extensions": {
        "website": "https://www.swanlana.com"
      }
    },
    {
      "chainId": 101,
      "address": "G7uYedVqFy97mzjygebnmmaMUVxWHFhNZotY6Zzsprvf",
      "symbol": "CSTR",
      "name": "CoreStarter",
      "decimals": 9,
      "logoURI": "https://raw.githubusercontent.com/CoreStarter/token-logo/main/corestarter_logo.png",
      "tags": [],
      "extensions": {
        "website": "https://corestarter.com/",
        "twitter": "https://twitter.com/CoreStarter",
        "github": "https://github.com/CoreStarter/",
        "medium": "https://corestarter.medium.com",
        "telegram": "https://t.me/corestarter_chat",
        "linkedin": "https://www.linkedin.com/company/core-starter"
      }
    },
    {
      "chainId": 101,
      "address": "DNhZkUaxHXYvpxZ7LNnHtss8sQgdAfd1ZYS1fB7LKWUZ",
      "symbol": "apUSDT",
      "name": "Wrapped USDT (Allbridge from Polygon)",
      "decimals": 6,
      "logoURI": "https://raw.githubusercontent.com/solana-labs/token-list/main/assets/mainnet/BQcdHdAQW1hczDbBi9hiegXAR7A98Q9jx3X3iBBBDiq4/logo.png",
      "tags": [
        "stablecoin"
      ],
      "extensions": {
        "coingeckoId": "tether"
      }
    },
    {
      "chainId": 101,
      "address": "eqKJTf1Do4MDPyKisMYqVaUFpkEFAs3riGF3ceDH2Ca",
      "symbol": "apUSDC",
      "name": "Wrapped USDC (Allbridge from Polygon)",
      "decimals": 6,
      "logoURI": "https://raw.githubusercontent.com/solana-labs/token-list/main/assets/mainnet/BXXkv6z8ykpG1yuvUDPgh732wzVHB69RnB9YgSYh3itW/logo.png",
      "tags": [
        "stablecoin"
      ],
      "extensions": {
        "coingeckoId": "usd-coin"
      }
    },
    {
      "chainId": 101,
      "address": "De2bU64vsXKU9jq4bCjeDxNRGPn8nr3euaTK8jBYmD3J",
      "symbol": "renFIL",
      "name": "renFIL",
      "decimals": 9,
      "logoURI": "https://raw.githubusercontent.com/solana-labs/token-list/main/assets/mainnet/De2bU64vsXKU9jq4bCjeDxNRGPn8nr3euaTK8jBYmD3J/logo.png",
      "tags": [],
      "extensions": {
        "coingeckoId": "renfil",
        "website": "https://renproject.io/"
      }
    },
    {
      "chainId": 101,
      "address": "6STzg1taqgJsFY6Z4xAmQVSErZ6e6EsbsvkQ6YJ3sXmj",
      "symbol": "SONC",
      "name": "Sonic",
      "decimals": 6,
      "logoURI": "https://raw.githubusercontent.com/solana-labs/token-list/main/assets/mainnet/6STzg1taqgJsFY6Z4xAmQVSErZ6e6EsbsvkQ6YJ3sXmj/logo.png",
      "tags": [],
      "extensions": {
        "website": "https://www.sparkborsa.com/",
        "twitter": "https://twitter.com/JaySpark0x"
      }
    },
    {
      "chainId": 101,
      "address": "7j7H7sgsnNDeCngAPjpaCN4aaaru4HS7NAFYSEUyzJ3k",
      "symbol": "SOLR",
      "name": "SolRazr",
      "decimals": 6,
      "logoURI": "https://raw.githubusercontent.com/solana-labs/token-list/main/assets/mainnet/7j7H7sgsnNDeCngAPjpaCN4aaaru4HS7NAFYSEUyzJ3k/SOLR.png",
      "tags": [],
      "extensions": {
        "website": "https://solrazr.com/",
        "twitter": "https://twitter.com/Solrazr_App",
        "github": "https://github.com/solrazr-app/",
        "medium": "https://medium.com/@SolRazr_App",
        "discord": "https://discord.gg/HXa3qAYe",
        "telegram": "https://t.me/solrazr_app"
      }
    },
    {
      "chainId": 101,
      "address": "5xgRqfw4DqzjrriXEWduzo8iW8Uj1KzDsPt1pSLVQVJh",
      "symbol": "RNFTz",
      "name": "RNFTz",
      "decimals": 9,
      "logoURI": "https://raw.githubusercontent.com/solana-labs/token-list/main/assets/mainnet/5xgRqfw4DqzjrriXEWduzo8iW8Uj1KzDsPt1pSLVQVJh/logo.png",
      "tags": [
        "nft"
      ],
      "extensions": {
        "website": "https://rnftz.com",
        "twitter": "https://twitter.com/RnftzS"
      }
    },
    {
      "chainId": 101,
      "address": "8kFRCmQTKzvtVTVEVizjP8x3WamJpuQdZaPSGeqRJJnW",
      "symbol": "SKEM-USDC",
      "name": "Raydium LP Token (SKEM-USDC)",
      "decimals": 6,
      "logoURI": "https://raw.githubusercontent.com/solana-labs/token-list/main/assets/mainnet/8kFRCmQTKzvtVTVEVizjP8x3WamJpuQdZaPSGeqRJJnW/logo.svg",
      "tags": [
        "lp-token"
      ],
      "extensions": {
        "website": "https://raydium.io"
      }
    },
    {
      "chainId": 101,
      "address": "HKLBSZbkfeB8LoaLLrK7CDepPHLWQEoj1jbunT1T2wYg",
      "symbol": "SODA-USDC",
      "name": "Raydium LP Token (SODA-USDC)",
      "decimals": 6,
      "logoURI": "https://raw.githubusercontent.com/solana-labs/token-list/main/assets/mainnet/HKLBSZbkfeB8LoaLLrK7CDepPHLWQEoj1jbunT1T2wYg/logo.svg",
      "tags": [
        "lp-token"
      ],
      "extensions": {
        "website": "https://raydium.io"
      }
    },
    {
      "chainId": 101,
      "address": "BK2YNwsExxnjSUgdAzdvLV2FrthcNGGWTxDBvfBULCjG",
      "symbol": "AUSS-USDC",
      "name": "Raydium LP Token (AUSS-USDC)",
      "decimals": 6,
      "logoURI": "https://raw.githubusercontent.com/solana-labs/token-list/main/assets/mainnet/BK2YNwsExxnjSUgdAzdvLV2FrthcNGGWTxDBvfBULCjG/logo.svg",
      "tags": [
        "lp-token"
      ],
      "extensions": {
        "website": "https://raydium.io"
      }
    },
    {
      "chainId": 101,
      "address": "BTszujAA5kJJT7YCWVsAXwk4eJeuycithuTeAksQC1RC",
      "symbol": "KLB-USDC",
      "name": "Raydium LP Token (KLB-USDC)",
      "decimals": 6,
      "logoURI": "https://raw.githubusercontent.com/solana-labs/token-list/main/assets/mainnet/BTszujAA5kJJT7YCWVsAXwk4eJeuycithuTeAksQC1RC/logo.svg",
      "tags": [
        "lp-token"
      ],
      "extensions": {
        "website": "https://raydium.io"
      }
    },
    {
      "chainId": 101,
      "address": "DqRNwrvGUffB1j9tEYHcpw1DLMoc2QfwZ25nkBHkvRmr",
      "symbol": "SUPL",
      "name": "Suplar",
      "decimals": 9,
      "logoURI": "https://raw.githubusercontent.com/solana-labs/token-list/main/assets/mainnet/DqRNwrvGUffB1j9tEYHcpw1DLMoc2QfwZ25nkBHkvRmr/token.png",
      "tags": [],
      "extensions": {
        "website": "https://suplar.com",
        "telegram": "https://t.me/suplar",
        "twitter": "https://twitter.com/suplarcom"
      }
    },
    {
      "chainId": 101,
      "address": "4KVuGB1iNhYqR99Hykv1ZLdHvx41zpBqqPFtHucYpQja",
      "symbol": "XEN",
      "name": "Xenren",
      "decimals": 9,
      "logoURI": "https://raw.githubusercontent.com/solana-labs/token-list/main/assets/mainnet/4KVuGB1iNhYqR99Hykv1ZLdHvx41zpBqqPFtHucYpQja/logo.png",
      "tags": [],
      "extensions": {
        "website": "https://xenren.co"
      }
    },
    {
      "chainId": 101,
      "address": "7b9rgZhiZHieCoPwxWd7ihbjtQ7Ljjy4McxvcA2TTgcK",
      "symbol": "PERA",
      "name": "Prithera token",
      "decimals": 9,
      "logoURI": "https://raw.githubusercontent.com/solana-labs/token-list/main/assets/mainnet/7b9rgZhiZHieCoPwxWd7ihbjtQ7Ljjy4McxvcA2TTgcK/logo.png",
      "tags": [],
      "extensions": {}
    },
    {
      "chainId": 101,
      "address": "8SvvzDMu5jqcBhfdYZM1zDjDG5YGYrsNmGsPzTm4bFYU",
      "symbol": "QIA",
      "name": "Qia Coin",
      "decimals": 9,
      "logoURI": "https://raw.githubusercontent.com/solana-labs/token-list/main/assets/mainnet/8SvvzDMu5jqcBhfdYZM1zDjDG5YGYrsNmGsPzTm4bFYU/logo.png",
      "tags": [],
      "extensions": {
        "address": "3yN3xNcXxbhkZYC6MXak1f7Ff29BZdGyc4GUQ1jbyt27",
        "symbol": "NOVA",
        "name": "Nova frolic Sol Token",
        "decimals": 9,
        "logoURI": "https://cdn.jsdelivr.net/gh/sahityakumarsuman/frolic-token/nova_token.png",
        "tags": [
          "lp-token"
        ],
        "extensions": {
          "website": "https://www.frolic.live/"
        }
      }
    },
    {
      "chainId": 101,
      "address": "3BUWWi7hb5dpnNdvi7s3hpLuDtzqEga6c2UT6c1tqKKP",
      "symbol": "COD",
      "name": "CODEMY",
      "decimals": 8,
      "logoURI": "http://codemyedu.com/resources/img/logo.png",
      "tags": [
        "CODEMY",
        "COD"
      ],
      "extensions": {
        "website": "http://codemyedu.com"
      }
    },
    {
      "chainId": 101,
      "address": "HGy1LwAfsmC61hvAtadW7FaPTzMG8iJQEJBVqJTjgd7u",
      "symbol": "NTE",
      "name": "Nocte",
      "decimals": 6,
      "logoURI": "https://raw.githubusercontent.com/solana-labs/token-list/main/assets/mainnet/HGy1LwAfsmC61hvAtadW7FaPTzMG8iJQEJBVqJTjgd7u/logo.png",
      "tags": [],
      "extensions": {
        "website": "https://nocte.app/"
      }
    },
    {
      "chainId": 101,
      "address": "H6nF5DxF9ERkNrfs2QgMbDvVAH7YmzHM2Q1ysL7Qpgt",
      "symbol": "FE",
      "name": "FUTURE ECOSYSTEM",
      "decimals": 8,
      "logoURI": "https://raw.githubusercontent.com/h1rdr3v2/logo/main/felogo.jpeg",
      "tags": [
        "utility-token"
      ],
      "extensions": {}
    },
    {
      "chainId": 101,
      "address": "AdARF36hBezSbqn7JAkGJtgGppMYdjtBjjXwRwBEp7JT",
      "symbol": "CAEN",
      "name": "Camel Aggregate Ecological Network",
      "decimals": 9,
      "logoURI": "https://raw.githubusercontent.com/solanasail/token-list/main/assets/mainnet/AdARF36hBezSbqn7JAkGJtgGppMYdjtBjjXwRwBEp7JT/logo.png",
      "tags": [
        "utility-token"
      ],
      "extensions": {
        "website": "https://caen.io"
      }
    },
    {
      "chainId": 101,
      "address": "25Vu6457o2gdZRGVVt5K8NbAvaP3esYaQNHbNDitVtw1",
      "symbol": "XVC",
      "name": "Xverse Token",
      "decimals": 9,
      "logoURI": "https://raw.githubusercontent.com/solana-labs/token-list/main/assets/mainnet/25Vu6457o2gdZRGVVt5K8NbAvaP3esYaQNHbNDitVtw1/logo.png",
      "tags": [],
      "extensions": {
        "website": "https://xverse.ai/"
      }
    },
    {
      "chainId": 101,
      "address": "5CZn24oQp8rZgdJvw3Ud8Mi5yTKBccMi1efogxxqBuK8",
      "symbol": "CUTIE",
      "name": "Cutie Patootie",
      "decimals": 9,
      "logoURI": "https://raw.githubusercontent.com/solana-labs/token-list/main/assets/mainnet/5CZn24oQp8rZgdJvw3Ud8Mi5yTKBccMi1efogxxqBuK8/logo.png",
      "tags": [
        "MEME"
      ],
      "extensions": {
        "website": "https://www.cutiepatootie.tech/",
        "twitter": "https://twitter.com/CutiePatotieSLN/",
        "discord": "https://discord.gg/2d3FvQUR",
        "github": "https://github.com/Cutie-Patootie-Token",
        "telegram": "https://t.me/joinchat/XFk1Boii0GxiNDc0"
      }
    },
    {
      "chainId": 101,
      "address": "Hp5CJjw9YxJeo8mAgkyUomzKGPUxEwyo6gGt6hj56aTw",
      "symbol": "SDM",
      "name": "Seldom",
      "decimals": 6,
      "logoURI": "https://raw.githubusercontent.com/solana-labs/token-list/main/assets/mainnet/Hp5CJjw9YxJeo8mAgkyUomzKGPUxEwyo6gGt6hj56aTw/logo.png",
      "tags": [
        ""
      ]
    },
    {
      "chainId": 101,
      "address": "CLLoeCMyKGH9yd6EVBUWFAbAfwq5VBFq4zidxZWKRaho",
      "symbol": "AUTM",
      "name": "Autumn",
      "decimals": 6,
      "logoURI": "https://raw.githubusercontent.com/solana-labs/token-list/main/assets/mainnet/CLLoeCMyKGH9yd6EVBUWFAbAfwq5VBFq4zidxZWKRaho/logo.png",
      "tags": [
        "social-token"
      ]
    },
    {
      "chainId": 101,
      "address": "GZreQfnp3B1bmBZfxzJgShWbJgt6nyp13iyeHBB6Xh1n",
      "symbol": "LETTA",
      "name": "Soletta",
      "decimals": 9,
      "logoURI": "https://raw.githubusercontent.com/solana-labs/token-list/main/assets/mainnet/7dHbWXmci3dT8UFYWYZweBLXgycu7Y3iL6trKn1Y7ARj/logo.png",
      "tags": []
    },
    {
      "chainId": 101,
      "address": "5U9QqCPhqXAJcEv9uyzFJd5zhN93vuPk1aNNkXnUfPnt",
      "symbol": "SPWN",
      "name": "Bitspawn Token",
      "decimals": 9,
      "logoURI": "https://raw.githubusercontent.com/solana-labs/token-list/main/assets/mainnet/5U9QqCPhqXAJcEv9uyzFJd5zhN93vuPk1aNNkXnUfPnt/logo.png",
      "tags": [
        "utility-token"
      ],
      "extensions": {
        "website": "https://bitspawn.io",
        "twitter": "https://twitter.com/bitspawngg",
        "telegram": "https://t.me/bitspawnprotocol",
        "discord": "https://discord.gg/EAtfCq9",
        "medium": "https://bitspawnprotocol.medium.com",
        "coingeckoId": "bitspawn"
      }
    },
    {
      "chainId": 101,
      "address": "51LAPRbcEvheteGQjSgAFV6rrEvjL4P2igvzPH8bu88",
      "symbol": "SNS",
      "name": "SynesisOne",
      "decimals": 3,
      "logoURI": "https://raw.githubusercontent.com/Synesis-One/spl-token/main/icon.png",
      "tags": [
        "utility-token"
      ],
      "extensions": {
        "website": "https://www.synesis.one/",
        "twitter": "https://twitter.com/synesis_one"
      }
    },
    {
      "chainId": 101,
      "address": "6Wcs5FH471q1gqJHyRygm7DpNiHP1oYCKHX5zPEBD8ZZ",
      "symbol": "MILS",
      "name": "MillionSols",
      "decimals": 9,
      "logoURI": "https://arweave.net/uDmRPKqd7O9rXkv9y6cdc2sdCbVab5cgA62PWQYUYwI",
      "tags": [],
      "extensions": {
        "website": "https://millionsols.com",
        "twitter": "https://twitter.com/MillionSols"
      }
    },
    {
      "chainId": 101,
      "address": "GthwuoDnGTRgnvaZWixuqU5X3Nt18s9AzqNbGPxTonfK",
      "symbol": "JMKA",
      "name": "Jacob Makarsky Social Token",
      "decimals": 0,
      "logoURI": "https://raw.githubusercontent.com/solana-labs/token-list/main/assets/mainnet/GthwuoDnGTRgnvaZWixuqU5X3Nt18s9AzqNbGPxTonfK/logo.png",
      "tags": [
        "social-token",
        "jamaka"
      ],
      "extensions": {
        "website": "https://www.makarsky.dev/"
      }
    },
    {
      "chainId": 101,
      "address": "EaD8CViuq8RXPqAhZsxZudTj6fFMy6ktgHD42J34P6PD",
      "symbol": "KISM",
      "name": "KISAMA",
      "decimals": 9,
      "logoURI": "https://raw.githubusercontent.com/Kisamacrypto/SPL-Logo/main/kisama-crypto-coin-520x520_edit.png",
      "tags": [
        "social-token",
        "kisama",
        "Trading"
      ],
      "extensions": {
        "website": "http://kisamacrypto.com",
        "discord": "https://discord.gg/6xNDyc9"
      }
    }
  ],
  "version": {
    "major": 0,
    "minor": 3,
    "patch": 2
  }
}<|MERGE_RESOLUTION|>--- conflicted
+++ resolved
@@ -7358,7 +7358,7 @@
       "extensions": {
         "website": "https://capitalfusion.io/"
       }
-    },    
+    },
     {
       "chainId": 101,
       "address": "3K6rftdAaQYMPunrtNRHgnK2UAtjm2JwyT2oCiTDouYE",
@@ -11533,33 +11533,11 @@
     },
     {
       "chainId": 101,
-<<<<<<< HEAD
       "address": "Dg7d2va8PEKhPH1gfDoDUw21eRVbZPGRXrKEVafgEVgw",
       "symbol": "PVK",
       "name": "PlatinumO2",
       "decimals": 8,
       "logoURI": "https://raw.githubusercontent.com/solana-labs/token-list/main/assets/mainnet/Dg7d2va8PEKhPH1gfDoDUw21eRVbZPGRXrKEVafgEVgw/logo.png",
-=======
-      "address": "6w5GEARUppTyeQee2grCUYjXi933Yswz5ZjYKt5nicY2",
-      "symbol": "SOTY",
-      "name": "Sol Infinity",
-      "decimals": 9,
-      "logoURI": "https://cdn.jsdelivr.net/gh/kpvy2002/solinfinity/SOLINFINITY%20LOGO.png",
-      "tags": ["utility-token"],
-      "extensions": {
-        "twitter": "https://twitter.com/Solanainfinity",
-        "discord": "http://discord.gg/z9st3dHRPf",
-        "telegram": "http://t.me/Solinfinity_official",
-      }
-     },
-     {
-       "chainId": 101,
-       "address": "6VNKqgz9hk7zRShTFdg5AnkfKwZUcojzwAkzxSH3bnUm",
-      "symbol": "wHAPI",
-      "name": "Wrapped HAPI",
-      "decimals": 9,
-      "logoURI": "https://raw.githubusercontent.com/solana-labs/token-list/main/assets/mainnet/6VNKqgz9hk7zRShTFdg5AnkfKwZUcojzwAkzxSH3bnUm/logo.png",
->>>>>>> 78f80709
       "tags": [
         "utility-token"
       ],
@@ -11617,7 +11595,6 @@
         "medium": "https://medium.com/i-am-hapi",
         "telegram": "http://t.me/hapiHF",
         "github": "https://github.com/HAPIprotocol/HAPI/"
-
       }
     },
     {
@@ -13186,6 +13163,22 @@
         "website": "http://kisamacrypto.com",
         "discord": "https://discord.gg/6xNDyc9"
       }
+    },
+    {
+      "chainId": 101,
+      "address": "6w5GEARUppTyeQee2grCUYjXi933Yswz5ZjYKt5nicY2",
+      "symbol": "SOTY",
+      "name": "Sol Infinity",
+      "decimals": 9,
+      "logoURI": "https://cdn.jsdelivr.net/gh/kpvy2002/solinfinity/SOLINFINITY%20LOGO.png",
+      "tags": [
+        "utility-token"
+      ],
+      "extensions": {
+        "twitter": "https://twitter.com/Solanainfinity",
+        "discord": "http://discord.gg/z9st3dHRPf",
+        "telegram": "http://t.me/Solinfinity_official",
+      }
     }
   ],
   "version": {
