{
  "name": "Solana Token List",
  "logoURI": "https://cdn.jsdelivr.net/gh/trustwallet/assets@master/blockchains/solana/info/logo.png",
  "keywords": [
    "solana",
    "spl"
  ],
  "tags": {
    "stablecoin": {
      "name": "stablecoin",
      "description": "Tokens that are fixed to an external asset, e.g. the US dollar"
    },
    "ethereum": {
      "name": "ethereum",
      "description": "Asset bridged from ethereum"
    },
    "lp-token": {
      "name": "lp-token",
      "description": "Asset representing liquidity provider token"
    },
    "wrapped-sollet": {
      "name": "wrapped-sollet",
      "description": "Asset wrapped using sollet bridge"
    },
    "wrapped": {
      "name": "wrapped",
      "description": "Asset wrapped using wormhole bridge"
    },
    "leveraged": {
      "name": "leveraged",
      "description": "Leveraged asset"
    },
    "bull": {
      "name": "bull",
      "description": "Leveraged Bull asset"
    },
    "bear": {
      "name": "bear",
      "description": "Leveraged Bear asset"
    },
    "nft": {
      "name": "nft",
      "description": "Non-fungible token"
    },
    "security-token": {
      "name": "security-token",
      "description": "Tokens that are used to gain access to an electronically restricted resource"
    },
    "utility-token": {
      "name": "utility-token",
      "description": "Tokens that are designed to be spent within a certain blockchain ecosystem e.g. most of the SPL-Tokens"
    }
  },
  "timestamp": "2021-03-03T19:57:21+0000",
  "tokens": [
    {
      "chainId": 101,
      "address": "So11111111111111111111111111111111111111112",
      "symbol": "SOL",
      "name": "Wrapped SOL",
      "decimals": 9,
      "logoURI": "https://cdn.jsdelivr.net/gh/trustwallet/assets@master/blockchains/solana/info/logo.png",
      "tags": [],
      "extensions": {
        "website": "https://solana.com/",
        "serumV3Usdc": "9wFFyRfZBsuAha4YcuxcXLKwMxJR43S7fPfQLusDBzvT",
        "serumV3Usdt": "HWHvQhFmJB3NUcu1aihKmrKegfVxBEHzwVX6yZCKEsi1",
        "coingeckoId": "solana"
      }
    },
    {
      "chainId": 101,
      "address": "EPjFWdd5AufqSSqeM2qN1xzybapC8G4wEGGkZwyTDt1v",
      "symbol": "USDC",
      "name": "USD Coin",
      "decimals": 6,
      "logoURI": "https://cdn.jsdelivr.net/gh/solana-labs/token-list@main/assets/mainnet/EPjFWdd5AufqSSqeM2qN1xzybapC8G4wEGGkZwyTDt1v/logo.png",
      "tags": [
        "stablecoin"
      ],
      "extensions": {
        "website": "https://www.centre.io/",
        "coingeckoId": "usd-coin",
        "serumV3Usdt": "77quYg4MGneUdjgXCunt9GgM1usmrxKY31twEy3WHwcS"
      }
    },
    {
      "chainId": 101,
      "address": "9n4nbM75f5Ui33ZbPYXn59EwSgE8CGsHtAeTH5YFeJ9E",
      "symbol": "BTC",
      "name": "Wrapped Bitcoin (Sollet)",
      "decimals": 6,
      "logoURI": "https://cdn.jsdelivr.net/gh/trustwallet/assets@master/blockchains/bitcoin/info/logo.png",
      "tags": [
        "wrapped-sollet",
        "ethereum"
      ],
      "extensions": {
        "bridgeContract": "https://etherscan.io/address/0xeae57ce9cc1984f202e15e038b964bb8bdf7229a",
        "serumV3Usdc": "A8YFbxQYFVqKZaoYJLLUVcQiWP7G2MeEgW5wsAQgMvFw",
        "serumV3Usdt": "C1EuT9VokAKLiW7i2ASnZUvxDoKuKkCpDDeNxAptuNe4",
        "coingeckoId": "bitcoin"
      }
    },
    {
      "chainId": 101,
      "address": "2FPyTwcZLUg1MDrwsyoP4D6s1tM7hAkHYRjkNb5w6Pxk",
      "symbol": "ETH",
      "name": "Wrapped Ethereum (Sollet)",
      "decimals": 6,
      "logoURI": "https://cdn.jsdelivr.net/gh/trustwallet/assets@master/blockchains/ethereum/assets/0xC02aaA39b223FE8D0A0e5C4F27eAD9083C756Cc2/logo.png",
      "tags": [
        "wrapped-sollet",
        "ethereum"
      ],
      "extensions": {
        "bridgeContract": "https://etherscan.io/address/0xeae57ce9cc1984f202e15e038b964bb8bdf7229a",
        "serumV3Usdc": "4tSvZvnbyzHXLMTiFonMyxZoHmFqau1XArcRCVHLZ5gX",
        "serumV3Usdt": "7dLVkUfBVfCGkFhSXDCq1ukM9usathSgS716t643iFGF",
        "coingeckoId": "ethereum"
      }
    },
    {
      "chainId": 101,
      "address": "3JSf5tPeuscJGtaCp5giEiDhv51gQ4v3zWg8DGgyLfAB",
      "symbol": "YFI",
      "name": "Wrapped YFI (Sollet)",
      "decimals": 6,
      "logoURI": "https://cdn.jsdelivr.net/gh/trustwallet/assets@master/blockchains/ethereum/assets/0x0bc529c00C6401aEF6D220BE8C6Ea1667F6Ad93e/logo.png",
      "tags": [
        "wrapped-sollet",
        "ethereum"
      ],
      "extensions": {
        "bridgeContract": "https://etherscan.io/address/0xeae57ce9cc1984f202e15e038b964bb8bdf7229a",
        "serumV3Usdc": "7qcCo8jqepnjjvB5swP4Afsr3keVBs6gNpBTNubd1Kr2",
        "serumV3Usdt": "3Xg9Q4VtZhD4bVYJbTfgGWFV5zjE3U7ztSHa938zizte",
        "coingeckoId": "yearn-finance"
      }
    },
    {
      "chainId": 101,
      "address": "CWE8jPTUYhdCTZYWPTe1o5DFqfdjzWKc9WKz6rSjQUdG",
      "symbol": "LINK",
      "name": "Wrapped Chainlink (Sollet)",
      "decimals": 6,
      "logoURI": "https://cdn.jsdelivr.net/gh/trustwallet/assets@master/blockchains/ethereum/assets/0x514910771AF9Ca656af840dff83E8264EcF986CA/logo.png",
      "tags": [
        "wrapped-sollet",
        "ethereum"
      ],
      "extensions": {
        "bridgeContract": "https://etherscan.io/address/0xeae57ce9cc1984f202e15e038b964bb8bdf7229a",
        "serumV3Usdc": "3hwH1txjJVS8qv588tWrjHfRxdqNjBykM1kMcit484up",
        "serumV3Usdt": "3yEZ9ZpXSQapmKjLAGKZEzUNA1rcupJtsDp5mPBWmGZR",
        "coingeckoId": "chainlink"
      }
    },
    {
      "chainId": 101,
      "address": "Ga2AXHpfAF6mv2ekZwcsJFqu7wB4NV331qNH7fW9Nst8",
      "symbol": "XRP",
      "name": "Wrapped XRP (Sollet)",
      "decimals": 6,
      "logoURI": "https://cdn.jsdelivr.net/gh/trustwallet/assets@master/blockchains/ripple/info/logo.png",
      "tags": [
        "wrapped-sollet",
        "ethereum"
      ],
      "extensions": {
        "bridgeContract": "https://etherscan.io/address/0xeae57ce9cc1984f202e15e038b964bb8bdf7229a",
        "coingeckoId": "ripple"
      }
    },
    {
      "chainId": 101,
      "address": "BQcdHdAQW1hczDbBi9hiegXAR7A98Q9jx3X3iBBBDiq4",
      "symbol": "wUSDT",
      "name": "Wrapped USDT (Sollet)",
      "decimals": 6,
      "logoURI": "https://cdn.jsdelivr.net/gh/solana-labs/explorer/public/tokens/usdt.svg",
      "tags": [
        "stablecoin",
        "wrapped-sollet",
        "ethereum"
      ],
      "extensions": {
        "bridgeContract": "https://etherscan.io/address/0xeae57ce9cc1984f202e15e038b964bb8bdf7229a",
        "coingeckoId": "tether"
      }
    },
    {
      "chainId": 101,
      "address": "AR1Mtgh7zAtxuxGd2XPovXPVjcSdY3i4rQYisNadjfKy",
      "symbol": "SUSHI",
      "name": "Wrapped SUSHI (Sollet)",
      "decimals": 6,
      "logoURI": "https://cdn.jsdelivr.net/gh/trustwallet/assets@master/blockchains/ethereum/assets/0x6B3595068778DD592e39A122f4f5a5cF09C90fE2/logo.png",
      "tags": [
        "wrapped-sollet",
        "ethereum"
      ],
      "extensions": {
        "website": "https://www.sushi.com",
        "bridgeContract": "https://etherscan.io/address/0xeae57ce9cc1984f202e15e038b964bb8bdf7229a",
        "serumV3Usdc": "A1Q9iJDVVS8Wsswr9ajeZugmj64bQVCYLZQLra2TMBMo",
        "serumV3Usdt": "6DgQRTpJTnAYBSShngAVZZDq7j9ogRN1GfSQ3cq9tubW",
        "coingeckoId": "sushi"
      }
    },
    {
      "chainId": 101,
      "address": "CsZ5LZkDS7h9TDKjrbL7VAwQZ9nsRu8vJLhRYfmGaN8K",
      "symbol": "ALEPH",
      "name": "Wrapped ALEPH (Sollet)",
      "decimals": 6,
      "logoURI": "https://cdn.jsdelivr.net/gh/trustwallet/assets@master/blockchains/nuls/assets/NULSd6HgyZkiqLnBzTaeSQfx1TNg2cqbzq51h/logo.png",
      "tags": [
        "wrapped-sollet",
        "ethereum"
      ],
      "extensions": {
        "bridgeContract": "https://etherscan.io/address/0xeae57ce9cc1984f202e15e038b964bb8bdf7229a",
        "serumV3Usdc": "GcoKtAmTy5QyuijXSmJKBtFdt99e6Buza18Js7j9AJ6e",
        "serumV3Usdt": "Gyp1UGRgbrb6z8t7fpssxEKQgEmcJ4pVnWW3ds2p6ZPY",
        "coingeckoId": "aleph"
      }
    },
    {
      "chainId": 101,
      "address": "SF3oTvfWzEP3DTwGSvUXRrGTvr75pdZNnBLAH9bzMuX",
      "symbol": "SXP",
      "name": "Wrapped SXP (Sollet)",
      "decimals": 6,
      "logoURI": "https://cdn.jsdelivr.net/gh/trustwallet/assets/blockchains/ethereum/assets/0x8CE9137d39326AD0cD6491fb5CC0CbA0e089b6A9/logo.png",
      "tags": [
        "wrapped-sollet",
        "ethereum"
      ],
      "extensions": {
        "bridgeContract": "https://etherscan.io/address/0xeae57ce9cc1984f202e15e038b964bb8bdf7229a",
        "serumV3Usdc": "4LUro5jaPaTurXK737QAxgJywdhABnFAMQkXX4ZyqqaZ",
        "serumV3Usdt": "8afKwzHR3wJE7W7Y5hvQkngXh6iTepSZuutRMMy96MjR",
        "coingeckoId": "swipe"
      }
    },
    {
      "chainId": 101,
      "address": "BtZQfWqDGbk9Wf2rXEiWyQBdBY1etnUUn6zEphvVS7yN",
      "symbol": "HGET",
      "name": "Wrapped Hedget (Sollet)",
      "decimals": 6,
      "logoURI": "https://www.hedget.com/images/favicon.svg",
      "tags": [
        "wrapped-sollet",
        "ethereum"
      ],
      "extensions": {
        "website": "https://www.hedget.com/",
        "bridgeContract": "https://etherscan.io/address/0xeae57ce9cc1984f202e15e038b964bb8bdf7229a",
        "serumV3Usdc": "88vztw7RTN6yJQchVvxrs6oXUDryvpv9iJaFa1EEmg87",
        "serumV3Usdt": "ErQXxiNfJgd4fqQ58PuEw5xY35TZG84tHT6FXf5s4UxY",
        "coingeckoId": "hedget"
      }
    },
    {
      "chainId": 101,
      "address": "5Fu5UUgbjpUvdBveb3a1JTNirL8rXtiYeSMWvKjtUNQv",
      "symbol": "CREAM",
      "name": "Wrapped Cream Finance (Sollet)",
      "decimals": 6,
      "logoURI": "https://cdn.jsdelivr.net/gh/trustwallet/assets@master/blockchains/smartchain/assets/0xd4CB328A82bDf5f03eB737f37Fa6B370aef3e888/logo.png",
      "tags": [
        "wrapped-sollet",
        "ethereum"
      ],
      "extensions": {
        "bridgeContract": "https://etherscan.io/address/0xeae57ce9cc1984f202e15e038b964bb8bdf7229a",
        "serumV3Usdc": "7nZP6feE94eAz9jmfakNJWPwEKaeezuKKC5D1vrnqyo2",
        "serumV3Usdt": "4ztJEvQyryoYagj2uieep3dyPwG2pyEwb2dKXTwmXe82",
        "coingeckoId": "cream-2"
      }
    },
    {
      "chainId": 101,
      "address": "873KLxCbz7s9Kc4ZzgYRtNmhfkQrhfyWGZJBmyCbC3ei",
      "symbol": "UBXT",
      "name": "Wrapped Upbots (Sollet)",
      "decimals": 6,
      "logoURI": "https://assets.coingecko.com/coins/images/12476/small/UBXT.png?1600132967",
      "tags": [
        "wrapped-sollet",
        "ethereum"
      ],
      "extensions": {
        "website": "https://upbots.com/",
        "explorer": "https://etherscan.io/address/0xeae57ce9cc1984f202e15e038b964bb8bdf7229a",
        "serumV3Usdc": "2wr3Ab29KNwGhtzr5HaPCyfU1qGJzTUAN4amCLZWaD1H",
        "serumV3Usdt": "F1T7b6pnR8Pge3qmfNUfW6ZipRDiGpMww6TKTrRU4NiL",
        "coingeckoId": "upbots"
      }
    },
    {
      "chainId": 101,
      "address": "HqB7uswoVg4suaQiDP3wjxob1G5WdZ144zhdStwMCq7e",
      "symbol": "HNT",
      "name": "Wrapped Helium (Sollet)",
      "decimals": 6,
      "logoURI": "https://assets.coingecko.com/coins/images/4284/small/Helium_HNT.png?1612620071",
      "tags": [
        "wrapped-sollet",
        "ethereum"
      ],
      "extensions": {
        "bridgeContract": "https://etherscan.io/address/0xeae57ce9cc1984f202e15e038b964bb8bdf7229a",
        "serumV3Usdc": "CnUV42ZykoKUnMDdyefv5kP6nDSJf7jFd7WXAecC6LYr",
        "serumV3Usdt": "8FpuMGLtMZ7Wt9ZvyTGuTVwTwwzLYfS5NZWcHxbP1Wuh",
        "coingeckoId": "helium"
      }
    },
    {
      "chainId": 101,
      "address": "9S4t2NEAiJVMvPdRYKVrfJpBafPBLtvbvyS3DecojQHw",
      "symbol": "FRONT",
      "name": "Wrapped FRONT (Sollet)",
      "decimals": 6,
      "logoURI": "https://cdn.jsdelivr.net/gh/trustwallet/assets@master/blockchains/ethereum/assets/0xf8C3527CC04340b208C854E985240c02F7B7793f/logo.png",
      "tags": [
        "wrapped-sollet",
        "ethereum"
      ],
      "extensions": {
        "bridgeContract": "https://etherscan.io/address/0xeae57ce9cc1984f202e15e038b964bb8bdf7229a",
        "serumV3Usdc": "9Zx1CvxSVdroKMMWf2z8RwrnrLiQZ9VkQ7Ex3syQqdSH",
        "serumV3Usdt": "CGC4UgWwqA9PET6Tfx6o6dLv94EK2coVkPtxgNHuBtxj",
        "coingeckoId": "frontier-token"
      }
    },
    {
      "chainId": 101,
      "address": "6WNVCuxCGJzNjmMZoKyhZJwvJ5tYpsLyAtagzYASqBoF",
      "symbol": "AKRO",
      "name": "Wrapped AKRO (Sollet)",
      "decimals": 6,
      "logoURI": "https://cdn.jsdelivr.net/gh/trustwallet/assets@master/blockchains/ethereum/assets/0xb2734a4Cec32C81FDE26B0024Ad3ceB8C9b34037/logo.png",
      "tags": [
        "wrapped-sollet",
        "ethereum"
      ],
      "extensions": {
        "bridgeContract": "https://etherscan.io/address/0xeae57ce9cc1984f202e15e038b964bb8bdf7229a",
        "serumV3Usdc": "5CZXTTgVZKSzgSA3AFMN5a2f3hmwmmJ6hU8BHTEJ3PX8",
        "serumV3Usdt": "HLvRdctRB48F9yLnu9E24LUTRt89D48Z35yi1HcxayDf",
        "coingeckoId": "akropolis"
      }
    },
    {
      "chainId": 101,
      "address": "DJafV9qemGp7mLMEn5wrfqaFwxsbLgUsGVS16zKRk9kc",
      "symbol": "HXRO",
      "name": "Wrapped HXRO (Sollet)",
      "decimals": 6,
      "logoURI": "https://assets.coingecko.com/coins/images/7805/large/hxro-squarelogo-1585089594129.png?1586221980",
      "tags": [
        "wrapped-sollet",
        "ethereum"
      ],
      "extensions": {
        "bridgeContract": "https://etherscan.io/address/0xeae57ce9cc1984f202e15e038b964bb8bdf7229a",
        "serumV3Usdc": "6Pn1cSiRos3qhBf54uBP9ZQg8x3JTardm1dL3n4p29tA",
        "serumV3Usdt": "4absuMsgemvdjfkgdLQq1zKEjw3dHBoCWkzKoctndyqd",
        "coingeckoId": "hxro"
      }
    },
    {
      "chainId": 101,
      "address": "DEhAasscXF4kEGxFgJ3bq4PpVGp5wyUxMRvn6TzGVHaw",
      "symbol": "UNI",
      "name": "Wrapped UNI (Sollet)",
      "decimals": 6,
      "logoURI": "https://cdn.jsdelivr.net/gh/trustwallet/assets@master/blockchains/ethereum/assets/0x1f9840a85d5aF5bf1D1762F925BDADdC4201F984/logo.png",
      "tags": [
        "wrapped-sollet",
        "ethereum"
      ],
      "extensions": {
        "bridgeContract": "https://etherscan.io/address/0xeae57ce9cc1984f202e15e038b964bb8bdf7229a",
        "serumV3Usdc": "6JYHjaQBx6AtKSSsizDMwozAEDEZ5KBsSUzH7kRjGJon",
        "serumV3Usdt": "2SSnWNrc83otLpfRo792P6P3PESZpdr8cu2r8zCE6bMD",
        "coingeckoId": "uniswap"
      }
    },
    {
      "chainId": 101,
      "address": "SRMuApVNdxXokk5GT7XD5cUUgXMBCoAz2LHeuAoKWRt",
      "symbol": "SRM",
      "name": "Serum",
      "decimals": 6,
      "logoURI": "https://cdn.jsdelivr.net/gh/trustwallet/assets@master/blockchains/ethereum/assets/0x476c5E26a75bd202a9683ffD34359C0CC15be0fF/logo.png",
      "tags": [],
      "extensions": {
        "website": "https://projectserum.com/",
        "serumV3Usdc": "ByRys5tuUWDgL73G8JBAEfkdFf8JWBzPBDHsBVQ5vbQA",
        "serumV3Usdt": "AtNnsY1AyRERWJ8xCskfz38YdvruWVJQUVXgScC1iPb",
        "coingeckoId": "serum"
      }
    },
    {
      "chainId": 101,
      "address": "AGFEad2et2ZJif9jaGpdMixQqvW5i81aBdvKe7PHNfz3",
      "symbol": "FTT",
      "name": "Wrapped FTT (Sollet)",
      "decimals": 6,
      "logoURI": "https://cdn.jsdelivr.net/gh/solana-labs/token-list@main/assets/mainnet/AGFEad2et2ZJif9jaGpdMixQqvW5i81aBdvKe7PHNfz3/logo.png",
      "tags": [
        "wrapped-sollet",
        "ethereum"
      ],
      "extensions": {
        "bridgeContract": "https://etherscan.io/address/0xeae57ce9cc1984f202e15e038b964bb8bdf7229a",
        "assetContract": "https://etherscan.io/address/0x50d1c9771902476076ecfc8b2a83ad6b9355a4c9",
        "serumV3Usdc": "2Pbh1CvRVku1TgewMfycemghf6sU9EyuFDcNXqvRmSxc",
        "serumV3Usdt": "Hr3wzG8mZXNHV7TuL6YqtgfVUesCqMxGYCEyP3otywZE",
        "coingeckoId": "ftx-token"
      }
    },
    {
      "chainId": 101,
      "address": "MSRMcoVyrFxnSgo5uXwone5SKcGhT1KEJMFEkMEWf9L",
      "symbol": "MSRM",
      "name": "MegaSerum",
      "decimals": 0,
      "logoURI": "https://cdn.jsdelivr.net/gh/trustwallet/assets@master/blockchains/ethereum/assets/0x476c5E26a75bd202a9683ffD34359C0CC15be0fF/logo.png",
      "tags": [],
      "extensions": {
        "website": "https://projectserum.com/",
        "serumV3Usdc": "4VKLSYdvrQ5ngQrt1d2VS8o4ewvb2MMUZLiejbnGPV33",
        "serumV3Usdt": "5nLJ22h1DUfeCfwbFxPYK8zbfbri7nA9bXoDcR8AcJjs",
        "coingeckoId": "megaserum"
      }
    },
    {
      "chainId": 101,
      "address": "BXXkv6z8ykpG1yuvUDPgh732wzVHB69RnB9YgSYh3itW",
      "symbol": "WUSDC",
      "name": "Wrapped USDC (Sollet)",
      "decimals": 6,
      "logoURI": "https://cdn.jsdelivr.net/gh/solana-labs/token-list@main/assets/mainnet/EPjFWdd5AufqSSqeM2qN1xzybapC8G4wEGGkZwyTDt1v/logo.png",
      "tags": [
        "stablecoin",
        "wrapped-sollet",
        "ethereum"
      ],
      "extensions": {
        "coingeckoId": "usd-coin"
      }
    },
    {
      "chainId": 101,
      "address": "GXMvfY2jpQctDqZ9RoU3oWPhufKiCcFEfchvYumtX7jd",
      "symbol": "TOMO",
      "name": "Wrapped TOMO (Sollet)",
      "decimals": 6,
      "logoURI": "https://cdn.jsdelivr.net/gh/trustwallet/assets@master/blockchains/tomochain/info/logo.png",
      "tags": [
        "wrapped-sollet",
        "ethereum"
      ],
      "extensions": {
        "bridgeContract": "https://etherscan.io/address/0xeae57ce9cc1984f202e15e038b964bb8bdf7229a",
        "serumV3Usdc": "8BdpjpSD5n3nk8DQLqPUyTZvVqFu6kcff5bzUX5dqDpy",
        "serumV3Usdt": "GnKPri4thaGipzTbp8hhSGSrHgG4F8MFiZVrbRn16iG2",
        "coingeckoId": "tomochain"
      }
    },
    {
      "chainId": 101,
      "address": "EcqExpGNFBve2i1cMJUTR4bPXj4ZoqmDD2rTkeCcaTFX",
      "symbol": "KARMA",
      "name": "Wrapped KARMA (Sollet)",
      "decimals": 4,
      "logoURI": "https://cdn.jsdelivr.net/gh/machi-x/assets@master/blockchains/ethereum/assets/0xdfe691f37b6264a90ff507eb359c45d55037951c/logo.png",
      "tags": [
        "wrapped-sollet",
        "ethereum"
      ],
      "extensions": {
        "bridgeContract": "https://etherscan.io/address/0xeae57ce9cc1984f202e15e038b964bb8bdf7229a",
        "coingeckoId": "karma-dao"
      }
    },
    {
      "chainId": 101,
      "address": "EqWCKXfs3x47uVosDpTRgFniThL9Y8iCztJaapxbEaVX",
      "symbol": "LUA",
      "name": "Wrapped LUA (Sollet)",
      "decimals": 6,
      "logoURI": "https://cdn.jsdelivr.net/gh/trustwallet/assets@master/blockchains/ethereum/assets/0xB1f66997A5760428D3a87D68b90BfE0aE64121cC/logo.png",
      "tags": [
        "wrapped-sollet",
        "ethereum"
      ],
      "extensions": {
        "bridgeContract": "https://etherscan.io/address/0xeae57ce9cc1984f202e15e038b964bb8bdf7229a",
        "serumV3Usdc": "4xyWjQ74Eifq17vbue5Ut9xfFNfuVB116tZLEpiZuAn8",
        "serumV3Usdt": "35tV8UsHH8FnSAi3YFRrgCu4K9tb883wKnAXpnihot5r",
        "coingeckoId": "lua-token"
      }
    },
    {
      "chainId": 101,
      "address": "GeDS162t9yGJuLEHPWXXGrb1zwkzinCgRwnT8vHYjKza",
      "symbol": "MATH",
      "name": "Wrapped MATH (Sollet)",
      "decimals": 6,
      "tags": [
        "wrapped-sollet",
        "ethereum"
      ],
      "extensions": {
        "bridgeContract": "https://etherscan.io/address/0xeae57ce9cc1984f202e15e038b964bb8bdf7229a",
        "serumV3Usdc": "J7cPYBrXVy8Qeki2crZkZavcojf2sMRyQU7nx438Mf8t",
        "serumV3Usdt": "2WghiBkDL2yRhHdvm8CpprrkmfguuQGJTCDfPSudKBAZ",
        "coingeckoId": "math"
      }
    },
    {
      "chainId": 101,
      "address": "GUohe4DJUA5FKPWo3joiPgsB7yzer7LpDmt1Vhzy3Zht",
      "symbol": "KEEP",
      "name": "Wrapped KEEP (Sollet)",
      "decimals": 6,
      "logoURI": "https://assets.coingecko.com/coins/images/3373/large/IuNzUb5b_400x400.jpg?1589526336",
      "tags": [
        "wrapped-sollet",
        "ethereum"
      ],
      "extensions": {
        "bridgeContract": "https://etherscan.io/address/0xeae57ce9cc1984f202e15e038b964bb8bdf7229a",
        "serumV3Usdc": "3rgacody9SvM88QR83GHaNdEEx4Fe2V2ed5GJp2oeKDr",
        "serumV3Usdt": "HEGnaVL5i48ubPBqWAhodnZo8VsSLzEM3Gfc451DnFj9",
        "coingeckoId": "keep-network"
      }
    },
    {
      "chainId": 101,
      "address": "9F9fNTT6qwjsu4X4yWYKZpsbw5qT7o6yR2i57JF2jagy",
      "symbol": "SWAG",
      "name": "Wrapped SWAG (Sollet)",
      "decimals": 6,
      "logoURI": "https://assets.coingecko.com/coins/images/12805/large/photo_2020-10-14_23.17.02.jpeg?1602688642",
      "tags": [
        "wrapped-sollet",
        "ethereum"
      ],
      "extensions": {
        "bridgeContract": "https://etherscan.io/address/0xeae57ce9cc1984f202e15e038b964bb8bdf7229a",
        "serumV3Usdt": "J2XSt77XWim5HwtUM8RUwQvmRXNZsbMKpp5GTKpHafvf",
        "coingeckoId": "swag-finance"
      }
    },
    {
      "chainId": 101,
      "address": "DgHK9mfhMtUwwv54GChRrU54T2Em5cuszq2uMuen1ZVE",
      "symbol": "CEL",
      "name": "Wrapped Celsius (Sollet)",
      "decimals": 6,
      "logoURI": "https://cdn.jsdelivr.net/gh/trustwallet/assets@master/blockchains/ethereum/assets/0xaaAEBE6Fe48E54f431b0C390CfaF0b017d09D42d/logo.png",
      "tags": [
        "wrapped-sollet",
        "ethereum"
      ],
      "extensions": {
        "bridgeContract": "https://etherscan.io/address/0xeae57ce9cc1984f202e15e038b964bb8bdf7229a",
        "serumV3Usdt": "cgani53cMZgYfRMgSrNekJTMaLmccRfspsfTbXWRg7u",
        "coingeckoId": "celsius-degree-token"
      }
    },
    {
      "chainId": 101,
      "address": "7ncCLJpP3MNww17LW8bRvx8odQQnubNtfNZBL5BgAEHW",
      "symbol": "RSR",
      "name": "Wrapped Reserve Rights (Sollet)",
      "decimals": 6,
      "logoURI": "https://cdn.jsdelivr.net/gh/trustwallet/assets@master/blockchains/ethereum/assets/0x8762db106B2c2A0bccB3A80d1Ed41273552616E8/logo.png",
      "tags": [
        "wrapped-sollet",
        "ethereum"
      ],
      "extensions": {
        "bridgeContract": "https://etherscan.io/address/0xeae57ce9cc1984f202e15e038b964bb8bdf7229a",
        "serumV3Usdt": "FcPet5fz9NLdbXwVM6kw2WTHzRAD7mT78UjwTpawd7hJ",
        "coingeckoId": "reserve-rights-token"
      }
    },
    {
      "chainId": 101,
      "address": "5wihEYGca7X4gSe97C5mVcqNsfxBzhdTwpv72HKs25US",
      "symbol": "1INCH",
      "name": "Wrapped 1INCH (Sollet)",
      "decimals": 6,
      "logoURI": "https://cdn.jsdelivr.net/gh/trustwallet/assets@master/blockchains/ethereum/assets/0x111111111117dC0aa78b770fA6A738034120C302/logo.png",
      "tags": [
        "wrapped-sollet",
        "ethereum"
      ],
      "extensions": {
        "bridgeContract": "https://etherscan.io/address/0xeae57ce9cc1984f202e15e038b964bb8bdf7229a",
        "coingeckoId": "1inch"
      }
    },
    {
      "chainId": 101,
      "address": "38i2NQxjp5rt5B3KogqrxmBxgrAwaB3W1f1GmiKqh9MS",
      "symbol": "GRT",
      "name": "Wrapped GRT  (Sollet)",
      "decimals": 6,
      "logoURI": "https://cdn.jsdelivr.net/gh/trustwallet/assets@master/blockchains/ethereum/assets/0xc944E90C64B2c07662A292be6244BDf05Cda44a7/logo.png",
      "tags": [
        "wrapped-sollet",
        "ethereum"
      ],
      "extensions": {
        "bridgeContract": "https://etherscan.io/address/0xeae57ce9cc1984f202e15e038b964bb8bdf7229a",
        "coingeckoId": "the-graph"
      }
    },
    {
      "chainId": 101,
      "address": "Avz2fmevhhu87WYtWQCFj9UjKRjF9Z9QWwN2ih9yF95G",
      "symbol": "COMP",
      "name": "Wrapped Compound (Sollet)",
      "decimals": 6,
      "logoURI": "https://cdn.jsdelivr.net/gh/trustwallet/assets@master/blockchains/ethereum/assets/0xc00e94Cb662C3520282E6f5717214004A7f26888/logo.png",
      "tags": [
        "wrapped-sollet",
        "ethereum"
      ],
      "extensions": {
        "bridgeContract": "https://etherscan.io/address/0xeae57ce9cc1984f202e15e038b964bb8bdf7229a",
        "coingeckoId": "compound-coin"
      }
    },
    {
      "chainId": 101,
      "address": "9wRD14AhdZ3qV8et3eBQVsrb3UoBZDUbJGyFckpTg8sj",
      "symbol": "PAXG",
      "name": "Wrapped Paxos Gold (Sollet)",
      "decimals": 6,
      "logoURI": "https://cdn.jsdelivr.net/gh/trustwallet/assets@master/blockchains/ethereum/assets/0x45804880De22913dAFE09f4980848ECE6EcbAf78/logo.png",
      "tags": [
        "wrapped-sollet",
        "ethereum"
      ],
      "extensions": {
        "bridgeContract": "https://etherscan.io/address/0xeae57ce9cc1984f202e15e038b964bb8bdf7229a",
        "coingeckoId": "pax-gold"
      }
    },
    {
      "chainId": 101,
      "address": "AByXcTZwJHMtrKrvVsh9eFNB1pJaLDjCUR2ayvxBAAM2",
      "symbol": "STRONG",
      "name": "Wrapped Strong (Sollet)",
      "decimals": 6,
      "logoURI": "https://cdn.jsdelivr.net/gh/trustwallet/assets@master/blockchains/ethereum/assets/0x990f341946A3fdB507aE7e52d17851B87168017c/logo.png",
      "tags": [
        "wrapped-sollet",
        "ethereum"
      ],
      "extensions": {
        "bridgeContract": "https://etherscan.io/address/0xeae57ce9cc1984f202e15e038b964bb8bdf7229a",
        "coingeckoId": "strong"
      }
    },
    {
      "chainId": 101,
      "address": "EchesyfXePKdLtoiZSL8pBe8Myagyy8ZRqsACNCFGnvp",
      "symbol": "FIDA",
      "name": "Bonfida",
      "decimals": 6,
      "logoURI": "https://cdn.jsdelivr.net/gh/dr497/awesome-serum-markets/icons/fida.svg",
      "tags": [],
      "extensions": {
        "website": "https://bonfida.com/",
        "serumV3Usdc": "E14BKBhDWD4EuTkWj1ooZezesGxMW8LPCps4W5PuzZJo",
        "serumV3Usdt": "EbV7pPpEvheLizuYX3gUCvWM8iySbSRAhu2mQ5Vz2Mxf",
        "coingeckoId": "bonfida"
      }
    },
    {
      "chainId": 101,
      "address": "kinXdEcpDQeHPEuQnqmUgtYykqKGVFq6CeVX5iAHJq6",
      "symbol": "KIN",
      "name": "KIN",
      "decimals": 5,
      "logoURI": "https://cdn.jsdelivr.net/gh/trustwallet/assets@master/blockchains/kin/info/logo.png",
      "tags": [],
      "extensions": {
        "serumV3Usdc": "Bn6NPyr6UzrFAwC4WmvPvDr2Vm8XSUnFykM2aQroedgn",
        "serumV3Usdt": "4nCFQr8sahhhL4XJ7kngGFBmpkmyf3xLzemuMhn6mWTm",
        "coingeckoId": "kin"
      }
    },
    {
      "chainId": 101,
      "address": "MAPS41MDahZ9QdKXhVa4dWB9RuyfV4XqhyAZ8XcYepb",
      "symbol": "MAPS",
      "name": "MAPS",
      "decimals": 6,
      "logoURI": "https://cdn.jsdelivr.net/gh/solana-labs/explorer/public/tokens/maps.svg",
      "tags": [],
      "extensions": {
        "website": "https://maps.me/",
        "serumV3Usdc": "3A8XQRWXC7BjLpgLDDBhQJLT5yPCzS16cGYRKHkKxvYo",
        "serumV3Usdt": "7cknqHAuGpfVXPtFoJpFvUjJ8wkmyEfbFusmwMfNy3FE",
        "coingeckoId": "maps"
      }
    },
    {
      "chainId": 101,
      "address": "z3dn17yLaGMKffVogeFHQ9zWVcXgqgf3PQnDsNs2g6M",
      "symbol": "OXY",
      "name": "Oxygen Protocol",
      "decimals": 6,
      "logoURI": "https://cdn.jsdelivr.net/gh/nathanielparke/awesome-serum-markets/icons/oxy.svg",
      "tags": [],
      "extensions": {
        "website": "https://www.oxygen.org/",
        "serumV3Usdt": "GKLev6UHeX1KSDCyo2bzyG6wqhByEzDBkmYTxEdmYJgB",
        "serumV3Usdc": "GZ3WBFsqntmERPwumFEYgrX2B7J7G11MzNZAy7Hje27X",
        "coingeckoId": "oxygen"
      }
    },
    {
      "chainId": 101,
      "address": "FtgGSFADXBtroxq8VCausXRr2of47QBf5AS1NtZCu4GD",
      "symbol": "BRZ",
      "name": "BRZ",
      "decimals": 4,
      "logoURI": "https://cdn.jsdelivr.net/gh/solana-labs/explorer/public/tokens/brz.png",
      "tags": [],
      "extensions": {
        "website": "https://brztoken.io/",
        "coingeckoId": "brz"
      }
    },
    {
      "chainId": 101,
      "address": "Es9vMFrzaCERmJfrF4H2FYD4KCoNkY11McCe8BenwNYB",
      "symbol": "USDT",
      "name": "USDT",
      "decimals": 6,
      "logoURI": "https://cdn.jsdelivr.net/gh/solana-labs/explorer/public/tokens/usdt.svg",
      "tags": [
        "stablecoin"
      ],
      "extensions": {
        "website": "https://tether.to/",
        "coingeckoId": "tether",
        "serumV3Usdc": "77quYg4MGneUdjgXCunt9GgM1usmrxKY31twEy3WHwcS"
      }
    },
    {
      "chainId": 101,
      "address": "2oDxYGgTBmST4rc3yn1YtcSEck7ReDZ8wHWLqZAuNWXH",
      "symbol": "xMARK",
      "name": "Standard",
      "decimals": 9,
      "logoURI": "https://cdn.jsdelivr.net/gh/solana-labs/token-list@main/assets/mainnet/2oDxYGgTBmST4rc3yn1YtcSEck7ReDZ8wHWLqZAuNWXH/logo.png",
      "tags": [
        "wrapped",
        "wormhole"
      ],
      "extensions": {
        "website": "https://benchmarkprotocol.finance/",
        "address": "0x36b679bd64ed73dbfd88909cdcb892cb66bd4cbb",
        "bridgeContract": "https://etherscan.io/address/0xf92cD566Ea4864356C5491c177A430C222d7e678",
        "assetContract": "https://etherscan.io/address/0x36b679bd64ed73dbfd88909cdcb892cb66bd4cbb",
        "coingeckoId": "xmark"
      }
    },
    {
      "chainId": 101,
      "address": "4k3Dyjzvzp8eMZWUXbBCjEvwSkkk59S5iCNLY3QrkX6R",
      "symbol": "RAY",
      "name": "Raydium",
      "decimals": 6,
      "logoURI": "https://cdn.jsdelivr.net/gh/solana-labs/token-list@main/assets/mainnet/RVKd61ztZW9GUwhRbbLoYVRE5Xf1B2tVscKqwZqXgEr/logo.png",
      "tags": [],
      "extensions": {
        "website": "https://raydium.io/",
        "serumV3Usdt": "teE55QrL4a4QSfydR9dnHF97jgCfptpuigbb53Lo95g",
        "serumV3Usdc": "2xiv8A5xrJ7RnGdxXB42uFEkYHJjszEhaJyKKt4WaLep",
        "coingeckoId": "raydium"
      }
    },
    {
      "chainId": 101,
      "address": "CzPDyvotTcxNqtPne32yUiEVQ6jk42HZi1Y3hUu7qf7f",
      "symbol": "RAY-WUSDT",
      "name": "Raydium Legacy LP Token V2 (RAY-WUSDT)",
      "decimals": 6,
      "logoURI": "https://cdn.jsdelivr.net/gh/solana-labs/token-list@main/assets/mainnet/RVKd61ztZW9GUwhRbbLoYVRE5Xf1B2tVscKqwZqXgEr/logo.png",
      "tags": [
        "lp-token"
      ],
      "extensions": {
        "website": "https://raydium.io/"
      }
    },
    {
      "chainId": 101,
      "address": "134Cct3CSdRCbYgq5SkwmHgfwjJ7EM5cG9PzqffWqECx",
      "symbol": "RAY-SOL",
      "name": "Raydium LP Token V2 (RAY-SOL)",
      "decimals": 6,
      "logoURI": "https://cdn.jsdelivr.net/gh/solana-labs/token-list@main/assets/mainnet/RVKd61ztZW9GUwhRbbLoYVRE5Xf1B2tVscKqwZqXgEr/logo.png",
      "tags": [
        "lp-token"
      ],
      "extensions": {
        "website": "https://raydium.io/"
      }
    },
    {
      "chainId": 101,
      "address": "EVDmwajM5U73PD34bYPugwiA4Eqqbrej4mLXXv15Z5qR",
      "symbol": "LINK-WUSDT",
      "name": "Raydium LP Token V2 (LINK-WUSDT)",
      "decimals": 6,
      "logoURI": "https://cdn.jsdelivr.net/gh/solana-labs/token-list@main/assets/mainnet/RVKd61ztZW9GUwhRbbLoYVRE5Xf1B2tVscKqwZqXgEr/logo.png",
      "tags": [
        "lp-token"
      ],
      "extensions": {
        "website": "https://raydium.io/"
      }
    },
    {
      "chainId": 101,
      "address": "KY4XvwHy7JPzbWYAbk23jQvEb4qWJ8aCqYWREmk1Q7K",
      "symbol": "ETH-WUSDT",
      "name": "Raydium LP Token V2 (ETH-WUSDT)",
      "decimals": 6,
      "logoURI": "https://cdn.jsdelivr.net/gh/solana-labs/token-list@main/assets/mainnet/RVKd61ztZW9GUwhRbbLoYVRE5Xf1B2tVscKqwZqXgEr/logo.png",
      "tags": [
        "lp-token"
      ],
      "extensions": {
        "website": "https://raydium.io/"
      }
    },
    {
      "chainId": 101,
      "address": "FgmBnsF5Qrnv8X9bomQfEtQTQjNNiBCWRKGpzPnE5BDg",
      "symbol": "RAY-USDC",
      "name": "Raydium Legacy LP Token V2 (RAY-USDC)",
      "decimals": 6,
      "logoURI": "https://cdn.jsdelivr.net/gh/solana-labs/token-list@main/assets/mainnet/RVKd61ztZW9GUwhRbbLoYVRE5Xf1B2tVscKqwZqXgEr/logo.png",
      "tags": [
        "lp-token"
      ],
      "extensions": {
        "website": "https://raydium.io/"
      }
    },
    {
      "chainId": 101,
      "address": "5QXBMXuCL7zfAk39jEVVEvcrz1AvBGgT9wAhLLHLyyUJ",
      "symbol": "RAY-SRM",
      "name": "Raydium Legacy LP Token V2 (RAY-SRM)",
      "decimals": 6,
      "logoURI": "https://cdn.jsdelivr.net/gh/solana-labs/token-list@main/assets/mainnet/RVKd61ztZW9GUwhRbbLoYVRE5Xf1B2tVscKqwZqXgEr/logo.png",
      "tags": [
        "lp-token"
      ],
      "extensions": {
        "website": "https://raydium.io/"
      }
    },
    {
      "chainId": 101,
      "address": "FdhKXYjCou2jQfgKWcNY7jb8F2DPLU1teTTTRfLBD2v1",
      "symbol": "RAY-WUSDT",
      "name": "Raydium Legacy LP Token V3 (RAY-WUSDT)",
      "decimals": 6,
      "logoURI": "https://cdn.jsdelivr.net/gh/solana-labs/token-list@main/assets/mainnet/RVKd61ztZW9GUwhRbbLoYVRE5Xf1B2tVscKqwZqXgEr/logo.png",
      "tags": [
        "lp-token"
      ],
      "extensions": {
        "website": "https://raydium.io/"
      }
    },
    {
      "chainId": 101,
      "address": "BZFGfXMrjG2sS7QT2eiCDEevPFnkYYF7kzJpWfYxPbcx",
      "symbol": "RAY-USDC",
      "name": "Raydium LP Token V3 (RAY-USDC)",
      "decimals": 6,
      "logoURI": "https://cdn.jsdelivr.net/gh/solana-labs/token-list@main/assets/mainnet/RVKd61ztZW9GUwhRbbLoYVRE5Xf1B2tVscKqwZqXgEr/logo.png",
      "tags": [
        "lp-token"
      ],
      "extensions": {
        "website": "https://raydium.io/"
      }
    },
    {
      "chainId": 101,
      "address": "DSX5E21RE9FB9hM8Nh8xcXQfPK6SzRaJiywemHBSsfup",
      "symbol": "RAY-SRM",
      "name": "Raydium LP Token V3 (RAY-SRM)",
      "decimals": 6,
      "logoURI": "https://cdn.jsdelivr.net/gh/solana-labs/token-list@main/assets/mainnet/RVKd61ztZW9GUwhRbbLoYVRE5Xf1B2tVscKqwZqXgEr/logo.png",
      "tags": [
        "lp-token"
      ],
      "extensions": {
        "website": "https://raydium.io/"
      }
    },
    {
      "chainId": 101,
      "address": "F5PPQHGcznZ2FxD9JaxJMXaf7XkaFFJ6zzTBcW8osQjw",
      "symbol": "RAY-SOL",
      "name": "Raydium LP Token V3 (RAY-SOL)",
      "decimals": 6,
      "logoURI": "https://cdn.jsdelivr.net/gh/solana-labs/token-list@main/assets/mainnet/RVKd61ztZW9GUwhRbbLoYVRE5Xf1B2tVscKqwZqXgEr/logo.png",
      "tags": [
        "lp-token"
      ],
      "extensions": {
        "website": "https://raydium.io/"
      }
    },
    {
      "chainId": 101,
      "address": "8Q6MKy5Yxb9vG1mWzppMtMb2nrhNuCRNUkJTeiE3fuwD",
      "symbol": "RAY-ETH",
      "name": "Raydium LP Token V3 (RAY-ETH)",
      "decimals": 6,
      "logoURI": "https://cdn.jsdelivr.net/gh/solana-labs/token-list@main/assets/mainnet/RVKd61ztZW9GUwhRbbLoYVRE5Xf1B2tVscKqwZqXgEr/logo.png",
      "tags": [
        "lp-token"
      ],
      "extensions": {
        "website": "https://raydium.io/"
      }
    },
    {
      "chainId": 101,
      "address": "DsBuznXRTmzvEdb36Dx3aVLVo1XmH7r1PRZUFugLPTFv",
      "symbol": "FIDA-RAY",
      "name": "Raydium Fusion LP Token V4 (FIDA-RAY)",
      "decimals": 6,
      "logoURI": "https://cdn.jsdelivr.net/gh/solana-labs/token-list@main/assets/mainnet/RVKd61ztZW9GUwhRbbLoYVRE5Xf1B2tVscKqwZqXgEr/logo.png",
      "tags": [
        "lp-token"
      ],
      "extensions": {
        "website": "https://raydium.io/"
      }
    },
    {
      "chainId": 101,
      "address": "FwaX9W7iThTZH5MFeasxdLpxTVxRcM7ZHieTCnYog8Yb",
      "symbol": "OXY-RAY",
      "name": "Raydium Fusion LP Token V4 (OXY-RAY)",
      "decimals": 6,
      "logoURI": "https://cdn.jsdelivr.net/gh/solana-labs/token-list@main/assets/mainnet/RVKd61ztZW9GUwhRbbLoYVRE5Xf1B2tVscKqwZqXgEr/logo.png",
      "tags": [
        "lp-token"
      ],
      "extensions": {
        "website": "https://raydium.io/"
      }
    },
    {
      "chainId": 101,
      "address": "CcKK8srfVdTSsFGV3VLBb2YDbzF4T4NM2C3UEjC39RLP",
      "symbol": "MAPS-RAY",
      "name": "Raydium Fusion LP Token V4 (MAPS-RAY)",
      "decimals": 6,
      "logoURI": "https://cdn.jsdelivr.net/gh/solana-labs/token-list@main/assets/mainnet/RVKd61ztZW9GUwhRbbLoYVRE5Xf1B2tVscKqwZqXgEr/logo.png",
      "tags": [
        "lp-token"
      ],
      "extensions": {
        "website": "https://raydium.io/"
      }
    },
    {
      "chainId": 101,
      "address": "CHT8sft3h3gpLYbCcZ9o27mT5s3Z6VifBVbUiDvprHPW",
      "symbol": "KIN-RAY",
      "name": "Raydium Legacy Fusion LP Token V4 (KIN-RAY)",
      "decimals": 6,
      "logoURI": "https://cdn.jsdelivr.net/gh/solana-labs/token-list@main/assets/mainnet/RVKd61ztZW9GUwhRbbLoYVRE5Xf1B2tVscKqwZqXgEr/logo.png",
      "tags": [
        "lp-token"
      ],
      "extensions": {
        "website": "https://raydium.io/"
      }
    },
    {
      "chainId": 101,
      "address": "C3sT1R3nsw4AVdepvLTLKr5Gvszr7jufyBWUCvy4TUvT",
      "symbol": "RAY-USDT",
      "name": "Raydium LP Token V4 (RAY-USDT)",
      "decimals": 6,
      "logoURI": "https://cdn.jsdelivr.net/gh/solana-labs/token-list@main/assets/mainnet/RVKd61ztZW9GUwhRbbLoYVRE5Xf1B2tVscKqwZqXgEr/logo.png",
      "tags": [
        "lp-token"
      ],
      "extensions": {
        "website": "https://raydium.io/"
      }
    },
    {
      "chainId": 101,
      "address": "8HoQnePLqPj4M7PUDzfw8e3Ymdwgc7NLGnaTUapubyvu",
      "symbol": "SOL-USDC",
      "name": "Raydium LP Token V4 (SOL-USDC)",
      "decimals": 9,
      "logoURI": "https://cdn.jsdelivr.net/gh/solana-labs/token-list@main/assets/mainnet/RVKd61ztZW9GUwhRbbLoYVRE5Xf1B2tVscKqwZqXgEr/logo.png",
      "tags": [
        "lp-token"
      ],
      "extensions": {
        "website": "https://raydium.io/"
      }
    },
    {
      "chainId": 101,
      "address": "865j7iMmRRycSYUXzJ33ZcvLiX9JHvaLidasCyUyKaRE",
      "symbol": "YFI-USDC",
      "name": "Raydium LP Token V4 (YFI-USDC)",
      "decimals": 6,
      "logoURI": "https://cdn.jsdelivr.net/gh/solana-labs/token-list@main/assets/mainnet/RVKd61ztZW9GUwhRbbLoYVRE5Xf1B2tVscKqwZqXgEr/logo.png",
      "tags": [
        "lp-token"
      ],
      "extensions": {
        "website": "https://raydium.io/"
      }
    },
    {
      "chainId": 101,
      "address": "9XnZd82j34KxNLgQfz29jGbYdxsYznTWRpvZE3SRE7JG",
      "symbol": "SRM-USDC",
      "name": "Raydium LP Token V4 (SRM-USDC)",
      "decimals": 6,
      "logoURI": "https://cdn.jsdelivr.net/gh/solana-labs/token-list@main/assets/mainnet/RVKd61ztZW9GUwhRbbLoYVRE5Xf1B2tVscKqwZqXgEr/logo.png",
      "tags": [
        "lp-token"
      ],
      "extensions": {
        "website": "https://raydium.io/"
      }
    },
    {
      "chainId": 101,
      "address": "75dCoKfUHLUuZ4qEh46ovsxfgWhB4icc3SintzWRedT9",
      "symbol": "FTT-USDC",
      "name": "Raydium LP Token V4 (FTT-USDC)",
      "decimals": 6,
      "logoURI": "https://cdn.jsdelivr.net/gh/solana-labs/token-list@main/assets/mainnet/RVKd61ztZW9GUwhRbbLoYVRE5Xf1B2tVscKqwZqXgEr/logo.png",
      "tags": [
        "lp-token"
      ],
      "extensions": {
        "website": "https://raydium.io/"
      }
    },
    {
      "chainId": 101,
      "address": "2hMdRdVWZqetQsaHG8kQjdZinEMBz75vsoWTCob1ijXu",
      "symbol": "BTC-USDC",
      "name": "Raydium LP Token V4 (BTC-USDC)",
      "decimals": 6,
      "logoURI": "https://cdn.jsdelivr.net/gh/solana-labs/token-list@main/assets/mainnet/RVKd61ztZW9GUwhRbbLoYVRE5Xf1B2tVscKqwZqXgEr/logo.png",
      "tags": [
        "lp-token"
      ],
      "extensions": {
        "website": "https://raydium.io/"
      }
    },
    {
      "chainId": 101,
      "address": "2QVjeR9d2PbSf8em8NE8zWd8RYHjFtucDUdDgdbDD2h2",
      "symbol": "SUSHI-USDC",
      "name": "Raydium LP Token V4 (SUSHI-USDC)",
      "decimals": 6,
      "logoURI": "https://cdn.jsdelivr.net/gh/solana-labs/token-list@main/assets/mainnet/RVKd61ztZW9GUwhRbbLoYVRE5Xf1B2tVscKqwZqXgEr/logo.png",
      "tags": [
        "lp-token"
      ],
      "extensions": {
        "website": "https://raydium.io/"
      }
    },
    {
      "chainId": 101,
      "address": "CHyUpQFeW456zcr5XEh4RZiibH8Dzocs6Wbgz9aWpXnQ",
      "symbol": "TOMO-USDC",
      "name": "Raydium LP Token V4 (TOMO-USDC)",
      "decimals": 6,
      "logoURI": "https://cdn.jsdelivr.net/gh/solana-labs/token-list@main/assets/mainnet/RVKd61ztZW9GUwhRbbLoYVRE5Xf1B2tVscKqwZqXgEr/logo.png",
      "tags": [
        "lp-token"
      ],
      "extensions": {
        "website": "https://raydium.io/"
      }
    },
    {
      "chainId": 101,
      "address": "BqjoYjqKrXtfBKXeaWeAT5sYCy7wsAYf3XjgDWsHSBRs",
      "symbol": "LINK-USDC",
      "name": "Raydium LP Token V4 (LINK-USDC)",
      "decimals": 6,
      "logoURI": "https://cdn.jsdelivr.net/gh/solana-labs/token-list@main/assets/mainnet/RVKd61ztZW9GUwhRbbLoYVRE5Xf1B2tVscKqwZqXgEr/logo.png",
      "tags": [
        "lp-token"
      ],
      "extensions": {
        "website": "https://raydium.io/"
      }
    },
    {
      "chainId": 101,
      "address": "13PoKid6cZop4sj2GfoBeujnGfthUbTERdE5tpLCDLEY",
      "symbol": "ETH-USDC",
      "name": "Raydium LP Token V4 (ETH-USDC)",
      "decimals": 6,
      "logoURI": "https://cdn.jsdelivr.net/gh/solana-labs/token-list@main/assets/mainnet/RVKd61ztZW9GUwhRbbLoYVRE5Xf1B2tVscKqwZqXgEr/logo.png",
      "tags": [
        "lp-token"
      ],
      "extensions": {
        "website": "https://raydium.io/"
      }
    },
    {
      "chainId": 101,
      "address": "2Vyyeuyd15Gp8aH6uKE72c4hxc8TVSLibxDP9vzspQWG",
      "symbol": "COPE-USDC",
      "name": "Raydium Fusion LP Token V4 (COPE-USDC)",
      "decimals": 0,
      "logoURI": "https://cdn.jsdelivr.net/gh/solana-labs/token-list@main/assets/mainnet/RVKd61ztZW9GUwhRbbLoYVRE5Xf1B2tVscKqwZqXgEr/logo.png",
      "tags": [
        "lp-token"
      ],
      "extensions": {
        "website": "https://raydium.io/"
      }
    },
    {
      "chainId": 101,
      "address": "Epm4KfTj4DMrvqn6Bwg2Tr2N8vhQuNbuK8bESFp4k33K",
      "symbol": "SOL-USDT",
      "name": "Raydium LP Token V4 (SOL-USDT)",
      "decimals": 9,
      "logoURI": "https://cdn.jsdelivr.net/gh/solana-labs/token-list@main/assets/mainnet/RVKd61ztZW9GUwhRbbLoYVRE5Xf1B2tVscKqwZqXgEr/logo.png",
      "tags": [
        "lp-token"
      ],
      "extensions": {
        "website": "https://raydium.io/"
      }
    },
    {
      "chainId": 101,
      "address": "FA1i7fej1pAbQbnY8NbyYUsTrWcasTyipKreDgy1Mgku",
      "symbol": "YFI-USDT",
      "name": "Raydium LP Token V4 (YFI-USDT)",
      "decimals": 6,
      "logoURI": "https://cdn.jsdelivr.net/gh/solana-labs/token-list@main/assets/mainnet/RVKd61ztZW9GUwhRbbLoYVRE5Xf1B2tVscKqwZqXgEr/logo.png",
      "tags": [
        "lp-token"
      ],
      "extensions": {
        "website": "https://raydium.io/"
      }
    },
    {
      "chainId": 101,
      "address": "HYSAu42BFejBS77jZAZdNAWa3iVcbSRJSzp3wtqCbWwv",
      "symbol": "SRM-USDT",
      "name": "Raydium LP Token V4 (SRM-USDT)",
      "decimals": 6,
      "logoURI": "https://cdn.jsdelivr.net/gh/solana-labs/token-list@main/assets/mainnet/RVKd61ztZW9GUwhRbbLoYVRE5Xf1B2tVscKqwZqXgEr/logo.png",
      "tags": [
        "lp-token"
      ],
      "extensions": {
        "website": "https://raydium.io/"
      }
    },
    {
      "chainId": 101,
      "address": "2cTCiUnect5Lap2sk19xLby7aajNDYseFhC9Pigou11z",
      "symbol": "FTT-USDT",
      "name": "Raydium LP Token V4 (FTT-USDT)",
      "decimals": 6,
      "logoURI": "https://cdn.jsdelivr.net/gh/solana-labs/token-list@main/assets/mainnet/RVKd61ztZW9GUwhRbbLoYVRE5Xf1B2tVscKqwZqXgEr/logo.png",
      "tags": [
        "lp-token"
      ],
      "extensions": {
        "website": "https://raydium.io/"
      }
    },
    {
      "chainId": 101,
      "address": "DgGuvR9GSHimopo3Gc7gfkbKamLKrdyzWkq5yqA6LqYS",
      "symbol": "BTC-USDT",
      "name": "Raydium LP Token V4 (BTC-USDT)",
      "decimals": 6,
      "logoURI": "https://cdn.jsdelivr.net/gh/solana-labs/token-list@main/assets/mainnet/RVKd61ztZW9GUwhRbbLoYVRE5Xf1B2tVscKqwZqXgEr/logo.png",
      "tags": [
        "lp-token"
      ],
      "extensions": {
        "website": "https://raydium.io/"
      }
    },
    {
      "chainId": 101,
      "address": "Ba26poEYDy6P2o95AJUsewXgZ8DM9BCsmnU9hmC9i4Ki",
      "symbol": "SUSHI-USDT",
      "name": "Raydium LP Token V4 (SUSHI-USDT)",
      "decimals": 6,
      "logoURI": "https://cdn.jsdelivr.net/gh/solana-labs/token-list@main/assets/mainnet/RVKd61ztZW9GUwhRbbLoYVRE5Xf1B2tVscKqwZqXgEr/logo.png",
      "tags": [
        "lp-token"
      ],
      "extensions": {
        "website": "https://raydium.io/"
      }
    },
    {
      "chainId": 101,
      "address": "D3iGro1vn6PWJXo9QAPj3dfta6dKkHHnmiiym2EfsAmi",
      "symbol": "TOMO-USDT",
      "name": "Raydium LP Token V4 (TOMO-USDT)",
      "decimals": 6,
      "logoURI": "https://cdn.jsdelivr.net/gh/solana-labs/token-list@main/assets/mainnet/RVKd61ztZW9GUwhRbbLoYVRE5Xf1B2tVscKqwZqXgEr/logo.png",
      "tags": [
        "lp-token"
      ],
      "extensions": {
        "website": "https://raydium.io/"
      }
    },
    {
      "chainId": 101,
      "address": "Dr12Sgt9gkY8WU5tRkgZf1TkVWJbvjYuPAhR3aDCwiiX",
      "symbol": "LINK-USDT",
      "name": "Raydium LP Token V4 (LINK-USDT)",
      "decimals": 6,
      "logoURI": "https://cdn.jsdelivr.net/gh/solana-labs/token-list@main/assets/mainnet/RVKd61ztZW9GUwhRbbLoYVRE5Xf1B2tVscKqwZqXgEr/logo.png",
      "tags": [
        "lp-token"
      ],
      "extensions": {
        "website": "https://raydium.io/"
      }
    },
    {
      "chainId": 101,
      "address": "nPrB78ETY8661fUgohpuVusNCZnedYCgghzRJzxWnVb",
      "symbol": "ETH-USDT",
      "name": "Raydium LP Token V4 (ETH-USDT)",
      "decimals": 6,
      "logoURI": "https://cdn.jsdelivr.net/gh/solana-labs/token-list@main/assets/mainnet/RVKd61ztZW9GUwhRbbLoYVRE5Xf1B2tVscKqwZqXgEr/logo.png",
      "tags": [
        "lp-token"
      ],
      "extensions": {
        "website": "https://raydium.io/"
      }
    },
    {
      "chainId": 101,
      "address": "EGJht91R7dKpCj8wzALkjmNdUUUcQgodqWCYweyKcRcV",
      "symbol": "YFI-SRM",
      "name": "Raydium LP Token V4 (YFI-SRM)",
      "decimals": 6,
      "logoURI": "https://cdn.jsdelivr.net/gh/solana-labs/token-list@main/assets/mainnet/RVKd61ztZW9GUwhRbbLoYVRE5Xf1B2tVscKqwZqXgEr/logo.png",
      "tags": [
        "lp-token"
      ],
      "extensions": {
        "website": "https://raydium.io/"
      }
    },
    {
      "chainId": 101,
      "address": "AsDuPg9MgPtt3jfoyctUCUgsvwqAN6RZPftqoeiPDefM",
      "symbol": "FTT-SRM",
      "name": "Raydium LP Token V4 (FTT-SRM)",
      "decimals": 6,
      "logoURI": "https://cdn.jsdelivr.net/gh/solana-labs/token-list@main/assets/mainnet/RVKd61ztZW9GUwhRbbLoYVRE5Xf1B2tVscKqwZqXgEr/logo.png",
      "tags": [
        "lp-token"
      ],
      "extensions": {
        "website": "https://raydium.io/"
      }
    },
    {
      "chainId": 101,
      "address": "AGHQxXb3GSzeiLTcLtXMS2D5GGDZxsB2fZYZxSB5weqB",
      "symbol": "BTC-SRM",
      "name": "Raydium LP Token V4 (BTC-SRM)",
      "decimals": 6,
      "logoURI": "https://cdn.jsdelivr.net/gh/solana-labs/token-list@main/assets/mainnet/RVKd61ztZW9GUwhRbbLoYVRE5Xf1B2tVscKqwZqXgEr/logo.png",
      "tags": [
        "lp-token"
      ],
      "extensions": {
        "website": "https://raydium.io/"
      }
    },
    {
      "chainId": 101,
      "address": "3HYhUnUdV67j1vn8fu7ExuVGy5dJozHEyWvqEstDbWwE",
      "symbol": "SUSHI-SRM",
      "name": "Raydium LP Token V4 (SUSHI-SRM)",
      "decimals": 6,
      "logoURI": "https://cdn.jsdelivr.net/gh/solana-labs/token-list@main/assets/mainnet/RVKd61ztZW9GUwhRbbLoYVRE5Xf1B2tVscKqwZqXgEr/logo.png",
      "tags": [
        "lp-token"
      ],
      "extensions": {
        "website": "https://raydium.io/"
      }
    },
    {
      "chainId": 101,
      "address": "GgH9RnKrQpaMQeqmdbMvs5oo1A24hERQ9wuY2pSkeG7x",
      "symbol": "TOMO-SRM",
      "name": "Raydium LP Token V4 (TOMO-SRM)",
      "decimals": 6,
      "logoURI": "https://cdn.jsdelivr.net/gh/solana-labs/token-list@main/assets/mainnet/RVKd61ztZW9GUwhRbbLoYVRE5Xf1B2tVscKqwZqXgEr/logo.png",
      "tags": [
        "lp-token"
      ],
      "extensions": {
        "website": "https://raydium.io/"
      }
    },
    {
      "chainId": 101,
      "address": "GXN6yJv12o18skTmJXaeFXZVY1iqR18CHsmCT8VVCmDD",
      "symbol": "LINK-SRM",
      "name": "Raydium LP Token V4 (LINK-SRM)",
      "decimals": 6,
      "logoURI": "https://cdn.jsdelivr.net/gh/solana-labs/token-list@main/assets/mainnet/RVKd61ztZW9GUwhRbbLoYVRE5Xf1B2tVscKqwZqXgEr/logo.png",
      "tags": [
        "lp-token"
      ],
      "extensions": {
        "website": "https://raydium.io/"
      }
    },
    {
      "chainId": 101,
      "address": "9VoY3VERETuc2FoadMSYYizF26mJinY514ZpEzkHMtwG",
      "symbol": "ETH-SRM",
      "name": "Raydium LP Token V4 (ETH-SRM)",
      "decimals": 6,
      "logoURI": "https://cdn.jsdelivr.net/gh/solana-labs/token-list@main/assets/mainnet/RVKd61ztZW9GUwhRbbLoYVRE5Xf1B2tVscKqwZqXgEr/logo.png",
      "tags": [
        "lp-token"
      ],
      "extensions": {
        "website": "https://raydium.io/"
      }
    },
    {
      "chainId": 101,
      "address": "AKJHspCwDhABucCxNLXUSfEzb7Ny62RqFtC9uNjJi4fq",
      "symbol": "SRM-SOL",
      "name": "Raydium LP Token V4 (SRM-SOL)",
      "decimals": 6,
      "logoURI": "https://cdn.jsdelivr.net/gh/solana-labs/token-list@main/assets/mainnet/RVKd61ztZW9GUwhRbbLoYVRE5Xf1B2tVscKqwZqXgEr/logo.png",
      "tags": [
        "lp-token"
      ],
      "extensions": {
        "website": "https://raydium.io/"
      }
    },
    {
      "chainId": 101,
      "address": "2doeZGLJyACtaG9DCUyqMLtswesfje1hjNA11hMdj6YU",
      "symbol": "TULIP-USDC",
      "name": "Raydium LP Token V4 (TULIP-USDC)",
      "decimals": 6,
      "logoURI": "https://solfarm.io/tulip-usdc.svg",
      "tags": [
        "lp-token"
      ],
      "extensions": {
        "website": "https://raydium.io/"
      }
    },
    {
      "chainId": 101,
      "address": "AcstFzGGawvvdVhYV9bftr7fmBHbePUjhv53YK1W3dZo",
      "symbol": "LSD",
      "name": "LSD",
      "decimals": 9,
      "tags": [
        "nft"
      ],
      "extensions": {
        "website": "https://solible.com/"
      }
    },
    {
      "chainId": 101,
      "address": "91fSFQsPzMLat9DHwLdQacW3i3EGnWds5tA5mt7yLiT9",
      "symbol": "Unlimited Energy",
      "name": "Unlimited Energy",
      "decimals": 9,
      "tags": [
        "nft"
      ],
      "extensions": {
        "website": "https://solible.com/"
      }
    },
    {
      "chainId": 101,
      "address": "29PEpZeuqWf9tS2gwCjpeXNdXLkaZSMR2s1ibkvGsfnP",
      "symbol": "Need for Speed",
      "name": "Need for Speed",
      "decimals": 9,
      "tags": [
        "nft"
      ],
      "extensions": {
        "website": "https://solible.com/"
      }
    },
    {
      "chainId": 101,
      "address": "HsY8PNar8VExU335ZRYzg89fX7qa4upYu6vPMPFyCDdK",
      "symbol": "ADOR OPENS",
      "name": "ADOR OPENS",
      "decimals": 0,
      "tags": [
        "nft"
      ],
      "extensions": {
        "website": "https://solible.com/"
      }
    },
    {
      "chainId": 101,
      "address": "EDP8TpLJ77M3KiDgFkZW4v4mhmKJHZi9gehYXenfFZuL",
      "symbol": "CMS - Rare",
      "name": "CMS - Rare",
      "decimals": 0,
      "tags": [
        "nft"
      ],
      "extensions": {
        "website": "https://solible.com/"
      }
    },
    {
      "chainId": 101,
      "address": "BrUKFwAABkExb1xzYU4NkRWzjBihVQdZ3PBz4m5S8if3",
      "symbol": "Tesla",
      "name": "Tesla",
      "decimals": 0,
      "tags": [
        "nft"
      ],
      "extensions": {
        "website": "https://solible.com/"
      }
    },
    {
      "chainId": 101,
      "address": "9CmQwpvVXRyixjiE3LrbSyyopPZohNDN1RZiTk8rnXsQ",
      "symbol": "DeceFi",
      "name": "DeceFi",
      "decimals": 0,
      "tags": [
        "nft"
      ],
      "extensions": {
        "website": "https://solible.com/"
      }
    },
    {
      "chainId": 101,
      "address": "F6ST1wWkx2PeH45sKmRxo1boyuzzWCfpnvyKL4BGeLxF",
      "symbol": "Power User",
      "name": "Power User",
      "decimals": 0,
      "tags": [
        "nft"
      ],
      "extensions": {
        "website": "https://solible.com/"
      }
    },
    {
      "chainId": 101,
      "address": "dZytJ7iPDcCu9mKe3srL7bpUeaR3zzkcVqbtqsmxtXZ",
      "symbol": "VIP Member",
      "name": "VIP Member",
      "decimals": 0,
      "tags": [
        "nft"
      ],
      "extensions": {
        "website": "https://solible.com/"
      }
    },
    {
      "chainId": 101,
      "address": "8T4vXgwZUWwsbCDiptHFHjdfexvLG9UP8oy1psJWEQdS",
      "symbol": "Uni Christmas",
      "name": "Uni Christmas",
      "decimals": 0,
      "tags": [
        "nft"
      ],
      "extensions": {
        "website": "https://solible.com/"
      }
    },
    {
      "chainId": 101,
      "address": "EjFGGJSyp9UDS8aqafET5LX49nsG326MeNezYzpiwgpQ",
      "symbol": "BNB",
      "name": "BNB",
      "decimals": 0,
      "tags": [
        "nft"
      ],
      "extensions": {
        "website": "https://solible.com/"
      }
    },
    {
      "chainId": 101,
      "address": "FkmkTr4en8CXkfo9jAwEMov6PVNLpYMzWr3Udqf9so8Z",
      "symbol": "Seldom",
      "name": "Seldom",
      "decimals": 9,
      "tags": [
        "nft"
      ],
      "extensions": {
        "website": "https://solible.com/"
      }
    },
    {
      "chainId": 101,
      "address": "2gn1PJdMAU92SU5inLSp4Xp16ZC5iLF6ScEi7UBvp8ZD",
      "symbol": "Satoshi Closeup",
      "name": "Satoshi Closeup",
      "decimals": 9,
      "tags": [
        "nft"
      ],
      "extensions": {
        "website": "https://solible.com/"
      }
    },
    {
      "chainId": 101,
      "address": "7mhZHtPL4GFkquQR4Y6h34Q8hNkQvGc1FaNtyE43NvUR",
      "symbol": "Satoshi GB",
      "name": "Satoshi GB",
      "decimals": 9,
      "tags": [
        "nft"
      ],
      "extensions": {
        "website": "https://solible.com/"
      }
    },
    {
      "chainId": 101,
      "address": "8RoKfLx5RCscbtVh8kYb81TF7ngFJ38RPomXtUREKsT2",
      "symbol": "Satoshi OG",
      "name": "Satoshi OG",
      "decimals": 9,
      "tags": [
        "nft"
      ],
      "extensions": {
        "website": "https://solible.com/"
      }
    },
    {
      "chainId": 101,
      "address": "9rw5hyDngBQ3yDsCRHqgzGHERpU2zaLh1BXBUjree48J",
      "symbol": "Satoshi BTC",
      "name": "Satoshi BTC",
      "decimals": 10,
      "tags": [
        "nft"
      ],
      "extensions": {
        "website": "https://solible.com/"
      }
    },
    {
      "chainId": 101,
      "address": "AiD7J6D5Hny5DJB1MrYBc2ePQqy2Yh4NoxWwYfR7PzxH",
      "symbol": "Satoshi GB",
      "name": "Satoshi GB",
      "decimals": 9,
      "tags": [
        "nft"
      ],
      "extensions": {
        "website": "https://solible.com/"
      }
    },
    {
      "chainId": 101,
      "address": "4qzEcYvT6TuJME2EMZ5vjaLvQja6R4hKjarA73WQUwt6",
      "name": "APESZN_HOODIE",
      "symbol": "APESZN_HOODIE",
      "decimals": 9,
      "tags": [
        "nft"
      ],
      "extensions": {
        "website": "https://solible.com/"
      }
    },
    {
      "chainId": 101,
      "address": "APhyVWtzjdTVYhyta9ngSiCDk2pLi8eEZKsHGSbsmwv6",
      "name": "APESZN_TEE_SHIRT",
      "symbol": "APESZN_TEE_SHIRT",
      "decimals": 9,
      "tags": [
        "nft"
      ],
      "extensions": {
        "website": "https://solible.com/"
      }
    },
    {
      "chainId": 101,
      "address": "bxiA13fpU1utDmYuUvxvyMT8odew5FEm96MRv7ij3eb",
      "symbol": "Satoshi",
      "name": "Satoshi",
      "decimals": 9,
      "tags": [
        "nft"
      ],
      "extensions": {
        "website": "https://solible.com/"
      }
    },
    {
      "chainId": 101,
      "address": "GoC24kpj6TkvjzspXrjSJC2CVb5zMWhLyRcHJh9yKjRF",
      "symbol": "Satoshi Closeup",
      "name": "Satoshi Closeup",
      "decimals": 9,
      "tags": [
        "nft"
      ],
      "extensions": {
        "website": "https://solible.com/"
      }
    },
    {
      "chainId": 101,
      "address": "oCUduD44ETuZ65bpWdPzPDSnAdreg1sJrugfwyFZVHV",
      "symbol": "Satoshi BTC",
      "name": "Satoshi BTC",
      "decimals": 9,
      "tags": [
        "nft"
      ],
      "extensions": {
        "website": "https://solible.com/"
      }
    },
    {
      "chainId": 101,
      "address": "9Vvre2DxBB9onibwYDHeMsY1cj6BDKtEDccBPWRN215E",
      "symbol": "Satoshi Nakamoto",
      "name": "Satoshi Nakamoto",
      "decimals": 9,
      "tags": [
        "nft"
      ],
      "extensions": {
        "website": "https://solible.com/"
      }
    },
    {
      "chainId": 101,
      "address": "7RpFk44cMTAUt9CcjEMWnZMypE9bYQsjBiSNLn5qBvhP",
      "symbol": "Charles Hoskinson",
      "name": "Charles Hoskinson",
      "decimals": 9,
      "tags": [
        "nft"
      ],
      "extensions": {
        "website": "https://solible.com/"
      }
    },
    {
      "chainId": 101,
      "address": "GyRkPAxpd9XrMHcBF6fYHVRSZQvQBwAGKAGQeBPSKzMq",
      "symbol": "SBF",
      "name": "SBF",
      "decimals": 0,
      "tags": [
        "nft"
      ],
      "extensions": {
        "website": "https://solible.com/"
      }
    },
    {
      "chainId": 101,
      "address": "AgdBQN2Sy2abiZ2KToWeUsQ9PHdCv95wt6kVWRf5zDkx",
      "symbol": "Bitcoin Tram",
      "name": "Bitcoin Tram",
      "decimals": 0,
      "tags": [
        "nft"
      ],
      "extensions": {
        "website": "https://solible.com/"
      }
    },
    {
      "chainId": 101,
      "address": "7TRzvCqXN8KSXggbSyeEG2Z9YBBhEFmbtmv6FLbd4mmd",
      "symbol": "SRM tee-shirt",
      "name": "SRM tee-shirt",
      "decimals": 0,
      "tags": [
        "nft"
      ],
      "extensions": {
        "website": "https://solible.com/"
      }
    },
    {
      "chainId": 101,
      "address": "gksYzxitEf2HyE7Bb81vvHXNH5f3wa43jvXf4TcUZwb",
      "symbol": "PERK",
      "name": "PERK",
      "decimals": 6,
      "logoURI": "https://cdn.jsdelivr.net/gh/perkexchange/assets/logos/SPL-token/logo.png",
      "tags": [],
      "extensions": {
        "website": "https://perk.exchange/"
      }
    },
    {
      "chainId": 101,
      "address": "BDxWSxkMLW1nJ3VggamUKkEKrtCaVqzFxoDApM8HdBks",
      "symbol": "BTSG",
      "name": "BitSong",
      "decimals": 6,
      "logoURI": "https://cdn.jsdelivr.net/gh/bitsongofficial/assets/logo_128x128.png",
      "tags": [],
      "extensions": {
        "website": "https://bitsong.io/",
        "coingeckoId": "bitsong"
      }
    },
    {
      "chainId": 101,
      "address": "5ddiFxh3J2tcZHfn8uhGRYqu16P3FUvBfh8WoZPUHKW5",
      "name": "EOSBEAR",
      "symbol": "EOSBEAR",
      "decimals": 6,
      "logoURI": "",
      "tags": [
        "leveraged",
        "bear"
      ],
      "extensions": {
        "coingeckoId": "3x-short-eos-token",
        "serumV3Usdc": "2BQrJP599QVKRyHhyJ6oRrTPNUmPBgXxiBo2duvYdacy"
      }
    },
    {
      "chainId": 101,
      "address": "qxxF6S62hmZF5bo46mS7C2qbBa87qRossAM78VzsDqi",
      "name": "EOSBULL",
      "symbol": "EOSBULL",
      "decimals": 6,
      "logoURI": "",
      "tags": [
        "leveraged",
        "bull"
      ],
      "extensions": {
        "coingeckoId": "3x-long-eos-token"
      }
    },
    {
      "chainId": 101,
      "address": "2CDLbxeuqkLTLY3em6FFQgfBQV5LRnEsJJgcFCvWKNcS",
      "name": "BNBBEAR",
      "symbol": "BNBBEAR",
      "decimals": 6,
      "logoURI": "",
      "tags": [
        "leveraged",
        "bear"
      ],
      "extensions": {
        "coingeckoId": "3x-short-bnb-token"
      }
    },
    {
      "chainId": 101,
      "address": "AfjHjdLibuXyvmz7PyTSc5KEcGBh43Kcu8Sr2tyDaJyt",
      "name": "BNBBULL",
      "symbol": "BNBBULL",
      "decimals": 6,
      "logoURI": "",
      "tags": [
        "leveraged",
        "bull"
      ],
      "extensions": {
        "coingeckoId": "3x-long-bnb-token"
      }
    },
    {
      "chainId": 101,
      "address": "8kA1WJKoLTxtACNPkvW6UNufsrpxUY57tXZ9KmG9123t",
      "name": "BSVBULL",
      "symbol": "BSVBULL",
      "decimals": 6,
      "logoURI": "",
      "tags": [
        "leveraged",
        "bull"
      ],
      "extensions": {
        "coingeckoId": "3x-long-bitcoin-sv-token"
      }
    },
    {
      "chainId": 101,
      "address": "2FGW8BVMu1EHsz2ZS9rZummDaq6o2DVrZZPw4KaAvDWh",
      "name": "BSVBEAR",
      "symbol": "BSVBEAR",
      "decimals": 6,
      "logoURI": "",
      "tags": [
        "leveraged",
        "bear"
      ],
      "extensions": {
        "coingeckoId": "3x-short-bitcoin-sv-token"
      }
    },
    {
      "chainId": 101,
      "address": "8L9XGTMzcqS9p61zsR35t7qipwAXMYkD6disWoDFZiFT",
      "name": "LTCBEAR",
      "symbol": "LTCBEAR",
      "decimals": 6,
      "logoURI": "",
      "tags": [
        "leveraged",
        "bear"
      ],
      "extensions": {
        "coingeckoId": "3x-short-litecoin-token"
      }
    },
    {
      "chainId": 101,
      "address": "863ZRjf1J8AaVuCqypAdm5ktVyGYDiBTvD1MNHKrwyjp",
      "name": "LTCBULL",
      "symbol": "LTCBULL",
      "decimals": 6,
      "logoURI": "",
      "tags": [
        "leveraged",
        "bull"
      ],
      "extensions": {
        "coingeckoId": "3x-long-litecoin-token"
      }
    },
    {
      "chainId": 101,
      "address": "GkSPaHdY2raetuYzsJYacHtrAtQUfWt64bpd1VzxJgSD",
      "name": "BULL",
      "symbol": "BULL",
      "decimals": 6,
      "logoURI": "",
      "tags": [
        "leveraged",
        "bull"
      ],
      "extensions": {
        "coingeckoId": "3x-long-bitcoin-token"
      }
    },
    {
      "chainId": 101,
      "address": "45vwTZSDFBiqCMRdtK4xiLCHEov8LJRW8GwnofG8HYyH",
      "name": "BEAR",
      "symbol": "BEAR",
      "decimals": 6,
      "logoURI": "",
      "tags": [
        "leveraged",
        "bear"
      ],
      "extensions": {
        "coingeckoId": "3x-short-bitcoin-token"
      }
    },
    {
      "chainId": 101,
      "address": "2VTAVf1YCwamD3ALMdYHRMV5vPUCXdnatJH5f1khbmx6",
      "name": "BCHBEAR",
      "symbol": "BCHBEAR",
      "decimals": 6,
      "logoURI": "",
      "tags": [
        "leveraged",
        "bear"
      ],
      "extensions": {
        "coingeckoId": "3x-short-bitcoin-cash-token"
      }
    },
    {
      "chainId": 101,
      "address": "22xoSp66BDt4x4Q5xqxjaSnirdEyharoBziSFChkLFLy",
      "name": "BCHBULL",
      "symbol": "BCHBULL",
      "decimals": 6,
      "logoURI": "",
      "tags": [
        "leveraged",
        "bull"
      ],
      "extensions": {
        "coingeckoId": "3x-long-bitcoin-cash-token"
      }
    },
    {
      "chainId": 101,
      "address": "CwChm6p9Q3yFrjzVeiLTTbsoJkooscof5SJYZc2CrNqG",
      "name": "ETHBULL",
      "symbol": "ETHBULL",
      "decimals": 6,
      "logoURI": "",
      "tags": [
        "leveraged",
        "bull"
      ],
      "extensions": {
        "coingeckoId": "3x-long-ethereum-token",
        "serumV3Usdt": "FuhKVt5YYCv7vXnADXtb7vqzYn82PJoap86q5wm8LX8Q"
      }
    },
    {
      "chainId": 101,
      "address": "Bvv9xLodFrvDFSno9Ud8SEh5zVtBDQQjnBty2SgMcJ2s",
      "name": "ETHBEAR",
      "symbol": "ETHBEAR",
      "decimals": 6,
      "logoURI": "",
      "tags": [
        "leveraged",
        "bear"
      ],
      "extensions": {
        "coingeckoId": "3x-short-ethereum-token"
      }
    },
    {
      "chainId": 101,
      "address": "HRhaNssoyv5tKFRcbPg69ULEbcD8DPv99GdXLcdkgc1A",
      "name": "ALTBULL",
      "symbol": "ALTBULL",
      "decimals": 6,
      "logoURI": "",
      "tags": [
        "leveraged",
        "bull"
      ],
      "extensions": {
        "coingeckoId": "3x-long-altcoin-index-token"
      }
    },
    {
      "chainId": 101,
      "address": "9Mu1KmjBKTUWgpDoeTJ5oD7XFQmEiZxzspEd3TZGkavx",
      "name": "ALTBEAR",
      "symbol": "ALTBEAR",
      "decimals": 6,
      "logoURI": "",
      "tags": [
        "leveraged",
        "bear"
      ],
      "extensions": {
        "coingeckoId": "3x-short-altcoin-index-token"
      }
    },
    {
      "chainId": 101,
      "address": "AYL1adismZ1U9pTuN33ahG4aYc5XTZQL4vKFx9ofsGWD",
      "name": "BULLSHIT",
      "symbol": "BULLSHIT",
      "decimals": 6,
      "logoURI": "",
      "tags": [
        "leveraged",
        "bull"
      ],
      "extensions": {
        "coingeckoId": "3x-long-shitcoin-index-token"
      }
    },
    {
      "chainId": 101,
      "address": "5jqymuoXXVcUuJKrf1MWiHSqHyg2osMaJGVy69NsJWyP",
      "name": "BEARSHIT",
      "symbol": "BEARSHIT",
      "decimals": 6,
      "logoURI": "",
      "tags": [
        "leveraged",
        "bear"
      ],
      "extensions": {
        "coingeckoId": "3x-short-shitcoin-index-token"
      }
    },
    {
      "chainId": 101,
      "address": "EL1aDTnLKjf4SaGpqtxJPyK94imSBr8fWDbcXjXQrsmj",
      "name": "MIDBULL",
      "symbol": "MIDBULL",
      "decimals": 6,
      "logoURI": "",
      "tags": [
        "leveraged",
        "bull"
      ],
      "extensions": {
        "coingeckoId": "3x-long-midcap-index-token",
        "serumV3Usdc": "8BBtLkoaEyavREriwGUudzAcihTH9SJLAPBbgb7QZe9y"
      }
    },
    {
      "chainId": 101,
      "address": "2EPvVjHusU3ozoucmdhhnqv3HQtBsQmjTnSa87K91HkC",
      "name": "MIDBEAR",
      "symbol": "MIDBEAR",
      "decimals": 6,
      "logoURI": "",
      "tags": [
        "leveraged",
        "bear"
      ],
      "extensions": {
        "coingeckoId": "3x-short-midcap-index-token"
      }
    },
    {
      "chainId": 101,
      "address": "8TCfJTyeqNBZqyDMY4VwDY7kdCCY7pcbJJ58CnKHkMu2",
      "name": "LINKBEAR",
      "symbol": "LINKBEAR",
      "decimals": 6,
      "logoURI": "",
      "tags": [
        "leveraged",
        "bear"
      ],
      "extensions": {
        "coingeckoId": "3x-short-chainlink-token"
      }
    },
    {
      "chainId": 101,
      "address": "EsUoZMbACNMppdqdmuLCFLet8VXxt2h47N9jHCKwyaPz",
      "name": "LINKBULL",
      "symbol": "LINKBULL",
      "decimals": 6,
      "logoURI": "",
      "tags": [
        "leveraged",
        "bull"
      ],
      "extensions": {
        "coingeckoId": "3x-long-chainlink-token"
      }
    },
    {
      "chainId": 101,
      "address": "262cQHT3soHwzuo2oVSy5kAfHcFZ1Jjn8C1GRLcQNKA3",
      "name": "XRPBULL",
      "symbol": "XRPBULL",
      "decimals": 6,
      "logoURI": "",
      "tags": [
        "leveraged",
        "bull"
      ],
      "extensions": {
        "coingeckoId": "3x-long-xrp-token"
      }
    },
    {
      "chainId": 101,
      "address": "8sxtSswmQ7Lcd2GjK6am37Z61wJZjA2SzE7Luf7yaKBB",
      "name": "XRPBEAR",
      "symbol": "XRPBEAR",
      "decimals": 6,
      "logoURI": "",
      "tags": [
        "leveraged",
        "bear"
      ],
      "extensions": {
        "coingeckoId": "3x-short-xrp-token"
      }
    },
    {
      "chainId": 101,
      "address": "91z91RukFM16hyEUCXuwMQwp2BW3vanNG5Jh5yj6auiJ",
      "name": "BVOL",
      "symbol": "BVOL",
      "decimals": 6,
      "logoURI": "",
      "tags": [],
      "extensions": {
        "coingeckoId": "1x-long-btc-implied-volatility-token"
      }
    },
    {
      "chainId": 101,
      "address": "5TY71D29Cyuk9UrsSxLXw2quJBpS7xDDFuFu2K9W7Wf9",
      "name": "IBlive",
      "symbol": "IBVOL",
      "decimals": 6,
      "logoURI": "",
      "tags": [],
      "extensions": {
        "coingeckoId": "1x-short-btc-implied-volatility"
      }
    },
    {
      "chainId": 101,
      "address": "dK83wTVypEpa1pqiBbHY3MNuUnT3ADUZM4wk9VZXZEc",
      "name": "Wrapped Aave",
      "symbol": "AAVE",
      "decimals": 6,
      "logoURI": "https://cdn.jsdelivr.net/gh/trustwallet/assets@master/blockchains/ethereum/assets/0x7Fc66500c84A76Ad7e9c93437bFc5Ac33E2DDaE9/logo.png",
      "tags": [],
      "extensions": {
        "serumV3Usdt": "6bxuB5N3bt3qW8UnPNLgMMzDq5sEH8pFmYJYGgzvE11V",
        "coingeckoId": "aave"
      }
    },
    {
      "chainId": 101,
      "address": "A6aY2ceogBz1VaXBxm1j2eJuNZMRqrWUAnKecrMH85zj",
      "name": "LQID",
      "symbol": "LQID",
      "decimals": 6,
      "logoURI": "https://cdn.jsdelivr.net/gh/dr497/awesome-serum-markets/icons/lqid.svg",
      "tags": []
    },
    {
      "chainId": 101,
      "address": "7CnFGR9mZWyAtWxPcVuTewpyC3A3MDW4nLsu5NY6PDbd",
      "name": "SECO",
      "symbol": "SECO",
      "decimals": 6,
      "logoURI": "",
      "tags": [],
      "extensions": {
        "coingeckoId": "serum-ecosystem-token"
      }
    },
    {
      "chainId": 101,
      "address": "3GECTP7H4Tww3w8jEPJCJtXUtXxiZty31S9szs84CcwQ",
      "name": "HOLY",
      "symbol": "HOLY",
      "decimals": 6,
      "logoURI": "",
      "tags": [],
      "extensions": {
        "coingeckoId": "holy-trinity"
      }
    },
    {
      "chainId": 101,
      "address": "6ry4WBDvAwAnrYJVv6MCog4J8zx6S3cPgSqnTsDZ73AR",
      "name": "TRYB",
      "symbol": "TRYB",
      "decimals": 6,
      "logoURI": "",
      "tags": [],
      "extensions": {
        "serumV3Usdt": "AADohBGxvf7bvixs2HKC3dG2RuU3xpZDwaTzYFJThM8U",
        "coingeckoId": "bilira"
      }
    },
    {
      "chainId": 101,
      "address": "ASboaJPFtJeCS5eG4gL3Lg95xrTz2UZSLE9sdJtY93kE",
      "name": "DOGEBULL",
      "symbol": "DOGEBULL",
      "decimals": 6,
      "logoURI": "",
      "tags": [
        "leveraged",
        "bull"
      ],
      "extensions": {
        "coingeckoId": "3x-long-dogecoin-token"
      }
    },
    {
      "chainId": 101,
      "address": "Gnhy3boBT4MA8TTjGip5ND2uNsceh1Wgeaw1rYJo51ZY",
      "symbol": "MAPSPOOL",
      "name": "Bonfida Maps Pool",
      "decimals": 6,
      "logoURI": "https://cdn.jsdelivr.net/gh/solana-labs/explorer/public/tokens/maps.svg",
      "tags": [],
      "extensions": {
        "website": "https://bonfida.com/"
      }
    },
    {
      "chainId": 101,
      "address": "9iDWyYZ5VHBCxxmWZogoY3Z6FSbKsX4WFe37c728krdT",
      "symbol": "OXYPOOL",
      "name": "Bonfida Oxy Pool",
      "decimals": 6,
      "logoURI": "https://cdn.jsdelivr.net/gh/nathanielparke/awesome-serum-markets/icons/oxy.svg",
      "tags": [],
      "extensions": {
        "website": "https://bonfida.com/"
      }
    },
    {
      "chainId": 101,
      "address": "D68NB5JkzvyNCZAvi6EGtEcGvSoRNPanU9heYTAUFFRa",
      "name": "PERP",
      "symbol": "PERP",
      "decimals": 6,
      "logoURI": "",
      "tags": [],
      "extensions": {
        "coingeckoId": "perpetual-protocol"
      }
    },
    {
      "chainId": 101,
      "address": "93a1L7xaEV7vZGzNXCcb9ztZedbpKgUiTHYxmFKJwKvc",
      "symbol": "RAYPOOL",
      "name": "Bonfida Ray Pool",
      "decimals": 6,
      "logoURI": "https://cdn.jsdelivr.net/gh/solana-labs/token-list@main/assets/mainnet/RVKd61ztZW9GUwhRbbLoYVRE5Xf1B2tVscKqwZqXgEr/logo.png",
      "tags": [],
      "extensions": {
        "website": "https://bonfida.com/"
      }
    },
    {
      "chainId": 101,
      "address": "FeGn77dhg1KXRRFeSwwMiykZnZPw5JXW6naf2aQgZDQf",
      "symbol": "wWETH",
      "name": "Wrapped Ether (Wormhole)",
      "decimals": 9,
      "logoURI": "https://cdn.jsdelivr.net/gh/trustwallet/assets@master/blockchains/ethereum/assets/0xC02aaA39b223FE8D0A0e5C4F27eAD9083C756Cc2/logo.png",
      "tags": [
        "wrapped",
        "wormhole"
      ],
      "extensions": {
        "address": "0xC02aaA39b223FE8D0A0e5C4F27eAD9083C756Cc2",
        "bridgeContract": "https://etherscan.io/address/0xf92cD566Ea4864356C5491c177A430C222d7e678",
        "assetContract": "https://etherscan.io/address/0xC02aaA39b223FE8D0A0e5C4F27eAD9083C756Cc2",
        "coingeckoId": "weth"
      }
    },
    {
      "chainId": 101,
      "address": "GbBWwtYTMPis4VHb8MrBbdibPhn28TSrLB53KvUmb7Gi",
      "symbol": "wFTT",
      "name": "Wrapped FTT (Wormhole)",
      "decimals": 9,
      "logoURI": "https://cdn.jsdelivr.net/gh/solana-labs/token-list@main/assets/mainnet/GbBWwtYTMPis4VHb8MrBbdibPhn28TSrLB53KvUmb7Gi/logo.webp",
      "tags": [
        "wrapped",
        "wormhole"
      ],
      "extensions": {
        "address": "0x50d1c9771902476076ecfc8b2a83ad6b9355a4c9",
        "bridgeContract": "https://etherscan.io/address/0xf92cD566Ea4864356C5491c177A430C222d7e678",
        "assetContract": "https://etherscan.io/address/0x50d1c9771902476076ecfc8b2a83ad6b9355a4c9",
        "coingeckoId": "ftx-token"
      }
    },
    {
      "chainId": 101,
      "address": "AbLwQCyU9S8ycJgu8wn6woRCHSYJmjMpJFcAHQ6vjq2P",
      "symbol": "wTUSD",
      "name": "TrueUSD (Wormhole)",
      "decimals": 9,
      "logoURI": "https://cdn.jsdelivr.net/gh/trustwallet/assets@master/blockchains/ethereum/assets/0x0000000000085d4780B73119b644AE5ecd22b376/logo.png",
      "tags": [
        "wrapped",
        "wormhole"
      ],
      "extensions": {
        "address": "0x0000000000085d4780B73119b644AE5ecd22b376",
        "bridgeContract": "https://etherscan.io/address/0xf92cD566Ea4864356C5491c177A430C222d7e678",
        "assetContract": "https://etherscan.io/address/0x0000000000085d4780B73119b644AE5ecd22b376",
        "coingeckoId": "true-usd"
      }
    },
    {
      "chainId": 101,
      "address": "3JfuyCg5891hCX1ZTbvt3pkiaww3XwgyqQH6E9eHtqKD",
      "symbol": "wLON",
      "name": "Tokenlon (Wormhole)",
      "decimals": 9,
      "logoURI": "https://cdn.jsdelivr.net/gh/trustwallet/assets@master/blockchains/ethereum/assets/0x0000000000095413afC295d19EDeb1Ad7B71c952/logo.png",
      "tags": [
        "wrapped",
        "wormhole"
      ],
      "extensions": {
        "address": "0x0000000000095413afC295d19EDeb1Ad7B71c952",
        "bridgeContract": "https://etherscan.io/address/0xf92cD566Ea4864356C5491c177A430C222d7e678",
        "assetContract": "https://etherscan.io/address/0x0000000000095413afC295d19EDeb1Ad7B71c952",
        "coingeckoId": "tokenlon"
      }
    },
    {
      "chainId": 101,
      "address": "6k7mrqiAqEWnABVN8FhfuNUrmrnaMh44nNWydNXctbpV",
      "symbol": "wALBT",
      "name": "AllianceBlock Token (Wormhole)",
      "decimals": 9,
      "logoURI": "https://cdn.jsdelivr.net/gh/trustwallet/assets@master/blockchains/ethereum/assets/0x00a8b738E453fFd858a7edf03bcCfe20412f0Eb0/logo.png",
      "tags": [
        "wrapped",
        "wormhole"
      ],
      "extensions": {
        "address": "0x00a8b738E453fFd858a7edf03bcCfe20412f0Eb0",
        "bridgeContract": "https://etherscan.io/address/0xf92cD566Ea4864356C5491c177A430C222d7e678",
        "assetContract": "https://etherscan.io/address/0x00a8b738E453fFd858a7edf03bcCfe20412f0Eb0",
        "coingeckoId": "allianceblock"
      }
    },
    {
      "chainId": 101,
      "address": "4b166BQEQunjg8oNTDcLeWU3nidQnVTL1Vni8ANU7Mvt",
      "symbol": "wSKL",
      "name": "SKALE (Wormhole)",
      "decimals": 9,
      "logoURI": "https://cdn.jsdelivr.net/gh/trustwallet/assets@master/blockchains/ethereum/assets/0x00c83aeCC790e8a4453e5dD3B0B4b3680501a7A7/logo.png",
      "tags": [
        "wrapped",
        "wormhole"
      ],
      "extensions": {
        "address": "0x00c83aeCC790e8a4453e5dD3B0B4b3680501a7A7",
        "bridgeContract": "https://etherscan.io/address/0xf92cD566Ea4864356C5491c177A430C222d7e678",
        "assetContract": "https://etherscan.io/address/0x00c83aeCC790e8a4453e5dD3B0B4b3680501a7A7",
        "coingeckoId": "skale"
      }
    },
    {
      "chainId": 101,
      "address": "CcHhpEx9VcWx7UBJC8DJaR5h3wNdexsQtB1nEfekjSHn",
      "symbol": "wUFT",
      "name": "UniLend Finance Token (Wormhole)",
      "decimals": 9,
      "logoURI": "https://cdn.jsdelivr.net/gh/trustwallet/assets@master/blockchains/ethereum/assets/0x0202Be363B8a4820f3F4DE7FaF5224fF05943AB1/logo.png",
      "tags": [
        "wrapped",
        "wormhole"
      ],
      "extensions": {
        "address": "0x0202Be363B8a4820f3F4DE7FaF5224fF05943AB1",
        "bridgeContract": "https://etherscan.io/address/0xf92cD566Ea4864356C5491c177A430C222d7e678",
        "assetContract": "https://etherscan.io/address/0x0202Be363B8a4820f3F4DE7FaF5224fF05943AB1",
        "coingeckoId": "unlend-finance"
      }
    },
    {
      "chainId": 101,
      "address": "VPjCJkR1uZGT9k9q7PsLArS5sEQtWgij8eZC8tysCy7",
      "symbol": "wORN",
      "name": "Orion Protocol (Wormhole)",
      "decimals": 8,
      "logoURI": "https://cdn.jsdelivr.net/gh/trustwallet/assets@master/blockchains/ethereum/assets/0x0258F474786DdFd37ABCE6df6BBb1Dd5dfC4434a/logo.png",
      "tags": [
        "wrapped",
        "wormhole"
      ],
      "extensions": {
        "address": "0x0258F474786DdFd37ABCE6df6BBb1Dd5dfC4434a",
        "bridgeContract": "https://etherscan.io/address/0xf92cD566Ea4864356C5491c177A430C222d7e678",
        "assetContract": "https://etherscan.io/address/0x0258F474786DdFd37ABCE6df6BBb1Dd5dfC4434a",
        "coingeckoId": "orion-protocol"
      }
    },
    {
      "chainId": 101,
      "address": "CxzHZtzrm6bAz6iFCAGgCYCd3iQb5guUD7oQXKxdgk5c",
      "symbol": "wSRK",
      "name": "SparkPoint (Wormhole)",
      "decimals": 9,
      "logoURI": "https://cdn.jsdelivr.net/gh/trustwallet/assets@master/blockchains/ethereum/assets/0x0488401c3F535193Fa8Df029d9fFe615A06E74E6/logo.png",
      "tags": [
        "wrapped",
        "wormhole"
      ],
      "extensions": {
        "address": "0x0488401c3F535193Fa8Df029d9fFe615A06E74E6",
        "bridgeContract": "https://etherscan.io/address/0xf92cD566Ea4864356C5491c177A430C222d7e678",
        "assetContract": "https://etherscan.io/address/0x0488401c3F535193Fa8Df029d9fFe615A06E74E6",
        "coingeckoId": "sparkpoint"
      }
    },
    {
      "chainId": 101,
      "address": "FqMZWvmii4NNzhLBKGzkvGj3e3XTxNVDNSKDJnt9fVQV",
      "symbol": "wUMA",
      "name": "UMA Voting Token v1 (Wormhole)",
      "decimals": 9,
      "logoURI": "https://cdn.jsdelivr.net/gh/trustwallet/assets@master/blockchains/ethereum/assets/0x04Fa0d235C4abf4BcF4787aF4CF447DE572eF828/logo.png",
      "tags": [
        "wrapped",
        "wormhole"
      ],
      "extensions": {
        "address": "0x04Fa0d235C4abf4BcF4787aF4CF447DE572eF828",
        "bridgeContract": "https://etherscan.io/address/0xf92cD566Ea4864356C5491c177A430C222d7e678",
        "assetContract": "https://etherscan.io/address/0x04Fa0d235C4abf4BcF4787aF4CF447DE572eF828",
        "coingeckoId": "uma"
      }
    },
    {
      "chainId": 101,
      "address": "6GGNzF99kCG1ozQbP7M7EYW9zPbQGPMwTCCi2Dqx3qhU",
      "symbol": "wSkey",
      "name": "SmartKey (Wormhole)",
      "decimals": 8,
      "logoURI": "https://cdn.jsdelivr.net/gh/trustwallet/assets@master/blockchains/ethereum/assets/0x06A01a4d579479Dd5D884EBf61A31727A3d8D442/logo.png",
      "tags": [
        "wrapped",
        "wormhole"
      ],
      "extensions": {
        "address": "0x06A01a4d579479Dd5D884EBf61A31727A3d8D442",
        "bridgeContract": "https://etherscan.io/address/0xf92cD566Ea4864356C5491c177A430C222d7e678",
        "assetContract": "https://etherscan.io/address/0x06A01a4d579479Dd5D884EBf61A31727A3d8D442",
        "coingeckoId": "smartkey"
      }
    },
    {
      "chainId": 101,
      "address": "Gc9rR2dUHfuYCJ8rU1Ye9fr8JoZZt9ZrfmXitQRLsxRW",
      "symbol": "wMIR",
      "name": "Wrapped MIR Token (Wormhole)",
      "decimals": 9,
      "logoURI": "https://cdn.jsdelivr.net/gh/trustwallet/assets@master/blockchains/ethereum/assets/0x09a3EcAFa817268f77BE1283176B946C4ff2E608/logo.png",
      "tags": [
        "wrapped",
        "wormhole"
      ],
      "extensions": {
        "address": "0x09a3EcAFa817268f77BE1283176B946C4ff2E608",
        "bridgeContract": "https://etherscan.io/address/0xf92cD566Ea4864356C5491c177A430C222d7e678",
        "assetContract": "https://etherscan.io/address/0x09a3EcAFa817268f77BE1283176B946C4ff2E608",
        "coingeckoId": "mirror-protocol"
      }
    },
    {
      "chainId": 101,
      "address": "B8xDqdrHpYLNHQKQ4ARDKurxhkhn2gfZa8WRosCEzXnF",
      "symbol": "wGRO",
      "name": "Growth (Wormhole)",
      "decimals": 9,
      "logoURI": "https://cdn.jsdelivr.net/gh/trustwallet/assets@master/blockchains/ethereum/assets/0x09e64c2B61a5f1690Ee6fbeD9baf5D6990F8dFd0/logo.png",
      "tags": [
        "wrapped",
        "wormhole"
      ],
      "extensions": {
        "address": "0x09e64c2B61a5f1690Ee6fbeD9baf5D6990F8dFd0",
        "bridgeContract": "https://etherscan.io/address/0xf92cD566Ea4864356C5491c177A430C222d7e678",
        "assetContract": "https://etherscan.io/address/0x09e64c2B61a5f1690Ee6fbeD9baf5D6990F8dFd0",
        "coingeckoId": "growth-defi"
      }
    },
    {
      "chainId": 101,
      "address": "GE1X8ef7fcsJ93THx4CvV7BQsdEyEAyk61s2L5YfSXiL",
      "symbol": "wSTAKE",
      "name": "xDai (Wormhole)",
      "decimals": 9,
      "logoURI": "https://cdn.jsdelivr.net/gh/trustwallet/assets@master/blockchains/ethereum/assets/0x0Ae055097C6d159879521C384F1D2123D1f195e6/logo.png",
      "tags": [
        "wrapped",
        "wormhole"
      ],
      "extensions": {
        "address": "0x0Ae055097C6d159879521C384F1D2123D1f195e6",
        "bridgeContract": "https://etherscan.io/address/0xf92cD566Ea4864356C5491c177A430C222d7e678",
        "assetContract": "https://etherscan.io/address/0x0Ae055097C6d159879521C384F1D2123D1f195e6",
        "coingeckoId": "xdai-stake"
      }
    },
    {
      "chainId": 101,
      "address": "7TK6QeyTsnTT6KsnK2tHHfh62mbjNuFWoyUc8vo3CmmU",
      "symbol": "wYFI",
      "name": "yearn.finance (Wormhole)",
      "decimals": 9,
      "logoURI": "https://cdn.jsdelivr.net/gh/trustwallet/assets@master/blockchains/ethereum/assets/0x0bc529c00C6401aEF6D220BE8C6Ea1667F6Ad93e/logo.png",
      "tags": [
        "wrapped",
        "wormhole"
      ],
      "extensions": {
        "address": "0x0bc529c00C6401aEF6D220BE8C6Ea1667F6Ad93e",
        "bridgeContract": "https://etherscan.io/address/0xf92cD566Ea4864356C5491c177A430C222d7e678",
        "assetContract": "https://etherscan.io/address/0x0bc529c00C6401aEF6D220BE8C6Ea1667F6Ad93e",
        "coingeckoId": "yearn-finance"
      }
    },
    {
      "chainId": 101,
      "address": "CTtKth9uW7froBA6xCd2MP7BXjGFESdT1SyxUmbHovSw",
      "symbol": "wBAT",
      "name": "Basic Attention Token (Wormhole)",
      "decimals": 9,
      "logoURI": "https://cdn.jsdelivr.net/gh/trustwallet/assets@master/blockchains/ethereum/assets/0x0D8775F648430679A709E98d2b0Cb6250d2887EF/logo.png",
      "tags": [
        "wrapped",
        "wormhole"
      ],
      "extensions": {
        "address": "0x0D8775F648430679A709E98d2b0Cb6250d2887EF",
        "bridgeContract": "https://etherscan.io/address/0xf92cD566Ea4864356C5491c177A430C222d7e678",
        "assetContract": "https://etherscan.io/address/0x0D8775F648430679A709E98d2b0Cb6250d2887EF",
        "coingeckoId": "basic-attention-token"
      }
    },
    {
      "chainId": 101,
      "address": "DrL2D4qCRCeNkQz3AJikLjBc3cS6fqqcQ3W7T9vbshCu",
      "symbol": "wMANA",
      "name": "Decentraland MANA (Wormhole)",
      "decimals": 9,
      "logoURI": "https://cdn.jsdelivr.net/gh/trustwallet/assets@master/blockchains/ethereum/assets/0x0F5D2fB29fb7d3CFeE444a200298f468908cC942/logo.png",
      "tags": [
        "wrapped",
        "wormhole"
      ],
      "extensions": {
        "address": "0x0F5D2fB29fb7d3CFeE444a200298f468908cC942",
        "bridgeContract": "https://etherscan.io/address/0xf92cD566Ea4864356C5491c177A430C222d7e678",
        "assetContract": "https://etherscan.io/address/0x0F5D2fB29fb7d3CFeE444a200298f468908cC942",
        "coingeckoId": "decentraland"
      }
    },
    {
      "chainId": 101,
      "address": "3cJKTW69FQDDCud7AhKHXZg126b3t73a2qVcVBS1BWjL",
      "symbol": "wXIO",
      "name": "XIO Network (Wormhole)",
      "decimals": 9,
      "logoURI": "https://cdn.jsdelivr.net/gh/trustwallet/assets@master/blockchains/ethereum/assets/0x0f7F961648aE6Db43C75663aC7E5414Eb79b5704/logo.png",
      "tags": [
        "wrapped",
        "wormhole"
      ],
      "extensions": {
        "address": "0x0f7F961648aE6Db43C75663aC7E5414Eb79b5704",
        "bridgeContract": "https://etherscan.io/address/0xf92cD566Ea4864356C5491c177A430C222d7e678",
        "assetContract": "https://etherscan.io/address/0x0f7F961648aE6Db43C75663aC7E5414Eb79b5704",
        "coingeckoId": "xio"
      }
    },
    {
      "chainId": 101,
      "address": "CQivbzuRQLvZbqefKc5gLzhSzZzAaySAdMmTG7pFn41w",
      "symbol": "wLAYER",
      "name": "Unilayer (Wormhole)",
      "decimals": 9,
      "logoURI": "https://cdn.jsdelivr.net/gh/trustwallet/assets@master/blockchains/ethereum/assets/0x0fF6ffcFDa92c53F615a4A75D982f399C989366b/logo.png",
      "tags": [
        "wrapped",
        "wormhole"
      ],
      "extensions": {
        "address": "0x0fF6ffcFDa92c53F615a4A75D982f399C989366b",
        "bridgeContract": "https://etherscan.io/address/0xf92cD566Ea4864356C5491c177A430C222d7e678",
        "assetContract": "https://etherscan.io/address/0x0fF6ffcFDa92c53F615a4A75D982f399C989366b",
        "coingeckoId": "unilayer"
      }
    },
    {
      "chainId": 101,
      "address": "C1LpKYrkVvWF5imsQ7JqJSZHj9NXNmJ5tEHkGTtLVH2L",
      "symbol": "wUMX",
      "name": "https://unimex.network/ (Wormhole)",
      "decimals": 9,
      "logoURI": "https://cdn.jsdelivr.net/gh/trustwallet/assets@master/blockchains/ethereum/assets/0x10Be9a8dAe441d276a5027936c3aADEd2d82bC15/logo.png",
      "tags": [
        "wrapped",
        "wormhole"
      ],
      "extensions": {
        "address": "0x10Be9a8dAe441d276a5027936c3aADEd2d82bC15",
        "bridgeContract": "https://etherscan.io/address/0xf92cD566Ea4864356C5491c177A430C222d7e678",
        "assetContract": "https://etherscan.io/address/0x10Be9a8dAe441d276a5027936c3aADEd2d82bC15",
        "coingeckoId": "unimex-network"
      }
    },
    {
      "chainId": 101,
      "address": "8F3kZd9XEpFgNZ4fZnEAC5CJZLewnkNE8QCjdvorGWuW",
      "symbol": "w1INCH",
      "name": "1INCH Token (Wormhole)",
      "decimals": 9,
      "logoURI": "https://cdn.jsdelivr.net/gh/trustwallet/assets@master/blockchains/ethereum/assets/0x111111111117dC0aa78b770fA6A738034120C302/logo.png",
      "tags": [
        "wrapped",
        "wormhole"
      ],
      "extensions": {
        "address": "0x111111111117dC0aa78b770fA6A738034120C302",
        "bridgeContract": "https://etherscan.io/address/0xf92cD566Ea4864356C5491c177A430C222d7e678",
        "assetContract": "https://etherscan.io/address/0x111111111117dC0aa78b770fA6A738034120C302",
        "coingeckoId": "1inch"
      }
    },
    {
      "chainId": 101,
      "address": "H3UMboX4tnjba1Xw1a2VhUtkdgnrbmPvmDm6jaouQDN9",
      "symbol": "wARMOR",
      "name": "Armor (Wormhole)",
      "decimals": 9,
      "logoURI": "https://cdn.jsdelivr.net/gh/trustwallet/assets@master/blockchains/ethereum/assets/0x1337DEF16F9B486fAEd0293eb623Dc8395dFE46a/logo.png",
      "tags": [
        "wrapped",
        "wormhole"
      ],
      "extensions": {
        "address": "0x1337DEF16F9B486fAEd0293eb623Dc8395dFE46a",
        "bridgeContract": "https://etherscan.io/address/0xf92cD566Ea4864356C5491c177A430C222d7e678",
        "assetContract": "https://etherscan.io/address/0x1337DEF16F9B486fAEd0293eb623Dc8395dFE46a",
        "coingeckoId": "armor"
      }
    },
    {
      "chainId": 101,
      "address": "Cw26Yz3rAN42mM5WpKriuGvbXnvRYmFA9sbBWH49KyqL",
      "symbol": "warNXM",
      "name": "Armor NXM (Wormhole)",
      "decimals": 9,
      "logoURI": "https://cdn.jsdelivr.net/gh/trustwallet/assets@master/blockchains/ethereum/assets/0x1337DEF18C680aF1f9f45cBcab6309562975b1dD/logo.png",
      "tags": [
        "wrapped",
        "wormhole"
      ],
      "extensions": {
        "address": "0x1337DEF18C680aF1f9f45cBcab6309562975b1dD",
        "bridgeContract": "https://etherscan.io/address/0xf92cD566Ea4864356C5491c177A430C222d7e678",
        "assetContract": "https://etherscan.io/address/0x1337DEF18C680aF1f9f45cBcab6309562975b1dD",
        "coingeckoId": "armor-nxm"
      }
    },
    {
      "chainId": 101,
      "address": "3GVAecXsFP8xLFuAMMpg5NU4g5JK6h2NZWsQJ45wiw6b",
      "symbol": "wDPI",
      "name": "DefiPulse Index (Wormhole)",
      "decimals": 9,
      "logoURI": "https://cdn.jsdelivr.net/gh/trustwallet/assets@master/blockchains/ethereum/assets/0x1494CA1F11D487c2bBe4543E90080AeBa4BA3C2b/logo.png",
      "tags": [
        "wrapped",
        "wormhole"
      ],
      "extensions": {
        "address": "0x1494CA1F11D487c2bBe4543E90080AeBa4BA3C2b",
        "bridgeContract": "https://etherscan.io/address/0xf92cD566Ea4864356C5491c177A430C222d7e678",
        "assetContract": "https://etherscan.io/address/0x1494CA1F11D487c2bBe4543E90080AeBa4BA3C2b",
        "coingeckoId": "defipulse-index"
      }
    },
    {
      "chainId": 101,
      "address": "AC4BK5yoEKn5hw6WpH3iWu56pEwigQdR48CiiqJ3R1pd",
      "symbol": "wDHC",
      "name": "DeltaHub Community (Wormhole)",
      "decimals": 9,
      "logoURI": "https://cdn.jsdelivr.net/gh/trustwallet/assets@master/blockchains/ethereum/assets/0x152687Bc4A7FCC89049cF119F9ac3e5aCF2eE7ef/logo.png",
      "tags": [
        "wrapped",
        "wormhole"
      ],
      "extensions": {
        "address": "0x152687Bc4A7FCC89049cF119F9ac3e5aCF2eE7ef",
        "bridgeContract": "https://etherscan.io/address/0xf92cD566Ea4864356C5491c177A430C222d7e678",
        "assetContract": "https://etherscan.io/address/0x152687Bc4A7FCC89049cF119F9ac3e5aCF2eE7ef",
        "coingeckoId": "deltahub-community"
      }
    },
    {
      "chainId": 101,
      "address": "7bXgNP7SEwrqbnfLBPgKDRKSGjVe7cjbuioRP23upF5H",
      "symbol": "wKEX",
      "name": "KIRA Network (Wormhole)",
      "decimals": 6,
      "logoURI": "https://cdn.jsdelivr.net/gh/trustwallet/assets@master/blockchains/ethereum/assets/0x16980b3B4a3f9D89E33311B5aa8f80303E5ca4F8/logo.png",
      "tags": [
        "wrapped",
        "wormhole"
      ],
      "extensions": {
        "address": "0x16980b3B4a3f9D89E33311B5aa8f80303E5ca4F8",
        "bridgeContract": "https://etherscan.io/address/0xf92cD566Ea4864356C5491c177A430C222d7e678",
        "assetContract": "https://etherscan.io/address/0x16980b3B4a3f9D89E33311B5aa8f80303E5ca4F8",
        "coingeckoId": "kira-network"
      }
    },
    {
      "chainId": 101,
      "address": "5uC8Gj96sK6UG44AYLpbX3DUjKtBUxBrhHcM8JDtyYum",
      "symbol": "wEWTB",
      "name": "Energy Web Token Bridged (Wormhole)",
      "decimals": 9,
      "logoURI": "https://cdn.jsdelivr.net/gh/trustwallet/assets@master/blockchains/ethereum/assets/0x178c820f862B14f316509ec36b13123DA19A6054/logo.png",
      "tags": [
        "wrapped",
        "wormhole"
      ],
      "extensions": {
        "address": "0x178c820f862B14f316509ec36b13123DA19A6054",
        "bridgeContract": "https://etherscan.io/address/0xf92cD566Ea4864356C5491c177A430C222d7e678",
        "assetContract": "https://etherscan.io/address/0x178c820f862B14f316509ec36b13123DA19A6054",
        "coingeckoId": "energy-web-token"
      }
    },
    {
      "chainId": 101,
      "address": "EzeRaHuh1Xu1nDUypv1VWXcGsNJ71ncCJ8HeWuyg8atJ",
      "symbol": "wCC10",
      "name": "Cryptocurrency Top 10 Tokens Index (Wormhole)",
      "decimals": 9,
      "logoURI": "https://cdn.jsdelivr.net/gh/trustwallet/assets@master/blockchains/ethereum/assets/0x17aC188e09A7890a1844E5E65471fE8b0CcFadF3/logo.png",
      "tags": [
        "wrapped",
        "wormhole"
      ],
      "extensions": {
        "address": "0x17aC188e09A7890a1844E5E65471fE8b0CcFadF3",
        "bridgeContract": "https://etherscan.io/address/0xf92cD566Ea4864356C5491c177A430C222d7e678",
        "assetContract": "https://etherscan.io/address/0x17aC188e09A7890a1844E5E65471fE8b0CcFadF3",
        "coingeckoId": "cryptocurrency-top-10-tokens-index"
      }
    },
    {
      "chainId": 101,
      "address": "CYzPVv1zB9RH6hRWRKprFoepdD8Y7Q5HefCqrybvetja",
      "symbol": "wAUDIO",
      "name": "Audius (Wormhole)",
      "decimals": 9,
      "logoURI": "https://cdn.jsdelivr.net/gh/trustwallet/assets@master/blockchains/ethereum/assets/0x18aAA7115705e8be94bfFEBDE57Af9BFc265B998/logo.png",
      "tags": [
        "wrapped",
        "wormhole"
      ],
      "extensions": {
        "address": "0x18aAA7115705e8be94bfFEBDE57Af9BFc265B998",
        "bridgeContract": "https://etherscan.io/address/0xf92cD566Ea4864356C5491c177A430C222d7e678",
        "assetContract": "https://etherscan.io/address/0x18aAA7115705e8be94bfFEBDE57Af9BFc265B998",
        "coingeckoId": "audius"
      }
    },
    {
      "chainId": 101,
      "address": "9yPmJNUp1qFV6LafdYdegZ8sCgC4oy6Rgt9WsDJqv3EX",
      "symbol": "wREP",
      "name": "Reputation (Wormhole)",
      "decimals": 9,
      "logoURI": "https://cdn.jsdelivr.net/gh/trustwallet/assets@master/blockchains/ethereum/assets/0x1985365e9f78359a9B6AD760e32412f4a445E862/logo.png",
      "tags": [
        "wrapped",
        "wormhole"
      ],
      "extensions": {
        "address": "0x1985365e9f78359a9B6AD760e32412f4a445E862",
        "bridgeContract": "https://etherscan.io/address/0xf92cD566Ea4864356C5491c177A430C222d7e678",
        "assetContract": "https://etherscan.io/address/0x1985365e9f78359a9B6AD760e32412f4a445E862"
      }
    },
    {
      "chainId": 101,
      "address": "CZxP1KtsfvMXZTGKR1fNwNChv8hGAfQrgVoENabN8zKU",
      "symbol": "wVSP",
      "name": "VesperToken (Wormhole)",
      "decimals": 9,
      "logoURI": "https://cdn.jsdelivr.net/gh/trustwallet/assets@master/blockchains/ethereum/assets/0x1b40183EFB4Dd766f11bDa7A7c3AD8982e998421/logo.png",
      "tags": [
        "wrapped",
        "wormhole"
      ],
      "extensions": {
        "address": "0x1b40183EFB4Dd766f11bDa7A7c3AD8982e998421",
        "bridgeContract": "https://etherscan.io/address/0xf92cD566Ea4864356C5491c177A430C222d7e678",
        "assetContract": "https://etherscan.io/address/0x1b40183EFB4Dd766f11bDa7A7c3AD8982e998421",
        "coingeckoId": "vesper-finance"
      }
    },
    {
      "chainId": 101,
      "address": "8cGPyDGT1mgG1iWzNjPmCDKSK9veJhoBAguq7rp7CjTe",
      "symbol": "wKP3R",
      "name": "Keep3rV1 (Wormhole)",
      "decimals": 9,
      "logoURI": "https://cdn.jsdelivr.net/gh/trustwallet/assets@master/blockchains/ethereum/assets/0x1cEB5cB57C4D4E2b2433641b95Dd330A33185A44/logo.png",
      "tags": [
        "wrapped",
        "wormhole"
      ],
      "extensions": {
        "address": "0x1cEB5cB57C4D4E2b2433641b95Dd330A33185A44",
        "bridgeContract": "https://etherscan.io/address/0xf92cD566Ea4864356C5491c177A430C222d7e678",
        "assetContract": "https://etherscan.io/address/0x1cEB5cB57C4D4E2b2433641b95Dd330A33185A44",
        "coingeckoId": "keep3rv1"
      }
    },
    {
      "chainId": 101,
      "address": "DGghbWvncPL41U8TmUtXcGMgLeQqkaA2yM7UfcabftR8",
      "symbol": "wLEAD",
      "name": "Lead Token (Wormhole)",
      "decimals": 9,
      "logoURI": "https://cdn.jsdelivr.net/gh/trustwallet/assets@master/blockchains/ethereum/assets/0x1dD80016e3d4ae146Ee2EBB484e8edD92dacC4ce/logo.png",
      "tags": [
        "wrapped",
        "wormhole"
      ],
      "extensions": {
        "address": "0x1dD80016e3d4ae146Ee2EBB484e8edD92dacC4ce",
        "bridgeContract": "https://etherscan.io/address/0xf92cD566Ea4864356C5491c177A430C222d7e678",
        "assetContract": "https://etherscan.io/address/0x1dD80016e3d4ae146Ee2EBB484e8edD92dacC4ce",
        "coingeckoId": "lead-token"
      }
    },
    {
      "chainId": 101,
      "address": "3MVa4e32PaKmPxYUQ6n8vFkWtCma68Ld7e7fTktWDueQ",
      "symbol": "wUNI",
      "name": "Uniswap (Wormhole)",
      "decimals": 9,
      "logoURI": "https://cdn.jsdelivr.net/gh/trustwallet/assets@master/blockchains/ethereum/assets/0x1f9840a85d5aF5bf1D1762F925BDADdC4201F984/logo.png",
      "tags": [
        "wrapped",
        "wormhole"
      ],
      "extensions": {
        "address": "0x1f9840a85d5aF5bf1D1762F925BDADdC4201F984",
        "bridgeContract": "https://etherscan.io/address/0xf92cD566Ea4864356C5491c177A430C222d7e678",
        "assetContract": "https://etherscan.io/address/0x1f9840a85d5aF5bf1D1762F925BDADdC4201F984",
        "coingeckoId": "uniswap"
      }
    },
    {
      "chainId": 101,
      "address": "qfnqNqs3nCAHjnyCgLRDbBtq4p2MtHZxw8YjSyYhPoL",
      "symbol": "wWBTC",
      "name": "Wrapped BTC (Wormhole)",
      "decimals": 8,
      "logoURI": "https://cdn.jsdelivr.net/gh/trustwallet/assets@master/blockchains/ethereum/assets/0x2260FAC5E5542a773Aa44fBCfeDf7C193bc2C599/logo.png",
      "tags": [
        "wrapped",
        "wormhole"
      ],
      "extensions": {
        "address": "0x2260FAC5E5542a773Aa44fBCfeDf7C193bc2C599",
        "bridgeContract": "https://etherscan.io/address/0xf92cD566Ea4864356C5491c177A430C222d7e678",
        "assetContract": "https://etherscan.io/address/0x2260FAC5E5542a773Aa44fBCfeDf7C193bc2C599",
        "coingeckoId": "wrapped-bitcoin"
      }
    },
    {
      "chainId": 101,
      "address": "8My83RG8Xa1EhXdDKHWq8BWZN1zF3XUrWL3TXCLjVPFh",
      "symbol": "wUNN",
      "name": "UNION Protocol Governance Token (Wormhole)",
      "decimals": 9,
      "logoURI": "https://cdn.jsdelivr.net/gh/trustwallet/assets@master/blockchains/ethereum/assets/0x226f7b842E0F0120b7E194D05432b3fd14773a9D/logo.png",
      "tags": [
        "wrapped",
        "wormhole"
      ],
      "extensions": {
        "address": "0x226f7b842E0F0120b7E194D05432b3fd14773a9D",
        "bridgeContract": "https://etherscan.io/address/0xf92cD566Ea4864356C5491c177A430C222d7e678",
        "assetContract": "https://etherscan.io/address/0x226f7b842E0F0120b7E194D05432b3fd14773a9D",
        "coingeckoId": "union-protocol-governance-token"
      }
    },
    {
      "chainId": 101,
      "address": "6jVuhLJ2mzyZ8DyUcrDj8Qr6Q9bqbJnq4fAnMeEduDM9",
      "symbol": "wSOCKS",
      "name": "Unisocks Edition 0 (Wormhole)",
      "decimals": 9,
      "logoURI": "https://cdn.jsdelivr.net/gh/trustwallet/assets@master/blockchains/ethereum/assets/0x23B608675a2B2fB1890d3ABBd85c5775c51691d5/logo.png",
      "tags": [
        "wrapped",
        "wormhole"
      ],
      "extensions": {
        "address": "0x23B608675a2B2fB1890d3ABBd85c5775c51691d5",
        "bridgeContract": "https://etherscan.io/address/0xf92cD566Ea4864356C5491c177A430C222d7e678",
        "assetContract": "https://etherscan.io/address/0x23B608675a2B2fB1890d3ABBd85c5775c51691d5",
        "coingeckoId": "unisocks"
      }
    },
    {
      "chainId": 101,
      "address": "Az8PAQ7s6s5ZFgBiKKEizHt3SzDxXKZayDCtRZoC3452",
      "symbol": "wDEXT",
      "name": "DEXTools (Wormhole)",
      "decimals": 9,
      "logoURI": "https://cdn.jsdelivr.net/gh/trustwallet/assets@master/blockchains/ethereum/assets/0x26CE25148832C04f3d7F26F32478a9fe55197166/logo.png",
      "tags": [
        "wrapped",
        "wormhole"
      ],
      "extensions": {
        "address": "0x26CE25148832C04f3d7F26F32478a9fe55197166",
        "bridgeContract": "https://etherscan.io/address/0xf92cD566Ea4864356C5491c177A430C222d7e678",
        "assetContract": "https://etherscan.io/address/0x26CE25148832C04f3d7F26F32478a9fe55197166",
        "coingeckoId": "idextools"
      }
    },
    {
      "chainId": 101,
      "address": "ELSnGFd5XnSdYFFSgYQp7n89FEbDqxN4npuRLW4PPPLv",
      "symbol": "wHEX",
      "name": "HEX (Wormhole)",
      "decimals": 8,
      "logoURI": "https://cdn.jsdelivr.net/gh/trustwallet/assets@master/blockchains/ethereum/assets/0x2b591e99afE9f32eAA6214f7B7629768c40Eeb39/logo.png",
      "tags": [
        "wrapped",
        "wormhole"
      ],
      "extensions": {
        "address": "0x2b591e99afE9f32eAA6214f7B7629768c40Eeb39",
        "bridgeContract": "https://etherscan.io/address/0xf92cD566Ea4864356C5491c177A430C222d7e678",
        "assetContract": "https://etherscan.io/address/0x2b591e99afE9f32eAA6214f7B7629768c40Eeb39",
        "coingeckoId": "hex"
      }
    },
    {
      "chainId": 101,
      "address": "9iwfHhE7BJKNo4Eb1wX3p4uyJjEN9RoGLt4BvMdzZoiN",
      "symbol": "wCREAM",
      "name": "Cream (Wormhole)",
      "decimals": 9,
      "logoURI": "https://cdn.jsdelivr.net/gh/trustwallet/assets@master/blockchains/ethereum/assets/0x2ba592F78dB6436527729929AAf6c908497cB200/logo.png",
      "tags": [
        "wrapped",
        "wormhole"
      ],
      "extensions": {
        "address": "0x2ba592F78dB6436527729929AAf6c908497cB200",
        "bridgeContract": "https://etherscan.io/address/0xf92cD566Ea4864356C5491c177A430C222d7e678",
        "assetContract": "https://etherscan.io/address/0x2ba592F78dB6436527729929AAf6c908497cB200",
        "coingeckoId": "cream-2"
      }
    },
    {
      "chainId": 101,
      "address": "DdiXkfDGhLiKyw889QC4nmcxSwMqarLBtrDofPJyx7bt",
      "symbol": "wYFIM",
      "name": "yfi.mobi (Wormhole)",
      "decimals": 9,
      "logoURI": "https://cdn.jsdelivr.net/gh/trustwallet/assets@master/blockchains/ethereum/assets/0x2e2f3246b6c65CCc4239c9Ee556EC143a7E5DE2c/logo.png",
      "tags": [
        "wrapped",
        "wormhole"
      ],
      "extensions": {
        "address": "0x2e2f3246b6c65CCc4239c9Ee556EC143a7E5DE2c",
        "bridgeContract": "https://etherscan.io/address/0xf92cD566Ea4864356C5491c177A430C222d7e678",
        "assetContract": "https://etherscan.io/address/0x2e2f3246b6c65CCc4239c9Ee556EC143a7E5DE2c",
        "coingeckoId": "yfimobi"
      }
    },
    {
      "chainId": 101,
      "address": "6wdcYNvUyHCerSiGbChkvGBF6Qzju1YP5qpXRQ4tqdZ3",
      "symbol": "wZEE",
      "name": "ZeroSwapToken (Wormhole)",
      "decimals": 9,
      "logoURI": "https://cdn.jsdelivr.net/gh/trustwallet/assets@master/blockchains/ethereum/assets/0x2eDf094dB69d6Dcd487f1B3dB9febE2eeC0dd4c5/logo.png",
      "tags": [
        "wrapped",
        "wormhole"
      ],
      "extensions": {
        "address": "0x2eDf094dB69d6Dcd487f1B3dB9febE2eeC0dd4c5",
        "bridgeContract": "https://etherscan.io/address/0xf92cD566Ea4864356C5491c177A430C222d7e678",
        "assetContract": "https://etherscan.io/address/0x2eDf094dB69d6Dcd487f1B3dB9febE2eeC0dd4c5",
        "coingeckoId": "zeroswap"
      }
    },
    {
      "chainId": 101,
      "address": "4xh8iC54UgaNpY4h34rxfZBSc9L2fBB8gWcYtDGHjxhN",
      "symbol": "wwANATHA",
      "name": "Wrapped ANATHA (Wormhole)",
      "decimals": 9,
      "logoURI": "https://cdn.jsdelivr.net/gh/trustwallet/assets@master/blockchains/ethereum/assets/0x3383c5a8969Dc413bfdDc9656Eb80A1408E4bA20/logo.png",
      "tags": [
        "wrapped",
        "wormhole"
      ],
      "extensions": {
        "address": "0x3383c5a8969Dc413bfdDc9656Eb80A1408E4bA20",
        "bridgeContract": "https://etherscan.io/address/0xf92cD566Ea4864356C5491c177A430C222d7e678",
        "assetContract": "https://etherscan.io/address/0x3383c5a8969Dc413bfdDc9656Eb80A1408E4bA20",
        "coingeckoId": "wrapped-anatha"
      }
    },
    {
      "chainId": 101,
      "address": "5Jq6S9HYqfG6TUMjjsKpnfis7utUAB69JiEGkkypdmgP",
      "symbol": "wRAMP",
      "name": "RAMP DEFI (Wormhole)",
      "decimals": 9,
      "logoURI": "https://cdn.jsdelivr.net/gh/trustwallet/assets@master/blockchains/ethereum/assets/0x33D0568941C0C64ff7e0FB4fbA0B11BD37deEd9f/logo.png",
      "tags": [
        "wrapped",
        "wormhole"
      ],
      "extensions": {
        "address": "0x33D0568941C0C64ff7e0FB4fbA0B11BD37deEd9f",
        "bridgeContract": "https://etherscan.io/address/0xf92cD566Ea4864356C5491c177A430C222d7e678",
        "assetContract": "https://etherscan.io/address/0x33D0568941C0C64ff7e0FB4fbA0B11BD37deEd9f",
        "coingeckoId": "ramp"
      }
    },
    {
      "chainId": 101,
      "address": "6uMUH5ztnj6AKYvL71EZgcyyRxjyBC5LVkscA5LrBc3c",
      "symbol": "wPRQ",
      "name": "Parsiq Token (Wormhole)",
      "decimals": 9,
      "logoURI": "https://cdn.jsdelivr.net/gh/trustwallet/assets@master/blockchains/ethereum/assets/0x362bc847A3a9637d3af6624EeC853618a43ed7D2/logo.png",
      "tags": [
        "wrapped",
        "wormhole"
      ],
      "extensions": {
        "address": "0x362bc847A3a9637d3af6624EeC853618a43ed7D2",
        "bridgeContract": "https://etherscan.io/address/0xf92cD566Ea4864356C5491c177A430C222d7e678",
        "assetContract": "https://etherscan.io/address/0x362bc847A3a9637d3af6624EeC853618a43ed7D2",
        "coingeckoId": "parsiq"
      }
    },
    {
      "chainId": 101,
      "address": "42gecM46tdSiYZN2CK1ek5raCxnzQf1xfhoKAf3F7Y5k",
      "symbol": "wSLP",
      "name": "Small Love Potion (Wormhole)",
      "decimals": 0,
      "logoURI": "https://cdn.jsdelivr.net/gh/trustwallet/assets@master/blockchains/ethereum/assets/0x37236CD05b34Cc79d3715AF2383E96dd7443dCF1/logo.png",
      "tags": [
        "wrapped",
        "wormhole"
      ],
      "extensions": {
        "address": "0x37236CD05b34Cc79d3715AF2383E96dd7443dCF1",
        "bridgeContract": "https://etherscan.io/address/0xf92cD566Ea4864356C5491c177A430C222d7e678",
        "assetContract": "https://etherscan.io/address/0x37236CD05b34Cc79d3715AF2383E96dd7443dCF1",
        "coingeckoId": "smooth-love-potion"
      }
    },
    {
      "chainId": 101,
      "address": "F6M9DW1cWw7EtFK9m2ukvT9WEvtEbdZfTzZTtDeBcnAf",
      "symbol": "wSAND",
      "name": "SAND (Wormhole)",
      "decimals": 9,
      "logoURI": "https://cdn.jsdelivr.net/gh/trustwallet/assets@master/blockchains/ethereum/assets/0x3845badAde8e6dFF049820680d1F14bD3903a5d0/logo.png",
      "tags": [
        "wrapped",
        "wormhole"
      ],
      "extensions": {
        "address": "0x3845badAde8e6dFF049820680d1F14bD3903a5d0",
        "bridgeContract": "https://etherscan.io/address/0xf92cD566Ea4864356C5491c177A430C222d7e678",
        "assetContract": "https://etherscan.io/address/0x3845badAde8e6dFF049820680d1F14bD3903a5d0",
        "coingeckoId": "the-sandbox"
      }
    },
    {
      "chainId": 101,
      "address": "G27M8w6G4hwatMNFi46DPAUR1YkxSmRNFKus7SgYLoDy",
      "symbol": "wCVP",
      "name": "Concentrated Voting Power (Wormhole)",
      "decimals": 9,
      "logoURI": "https://cdn.jsdelivr.net/gh/trustwallet/assets@master/blockchains/ethereum/assets/0x38e4adB44ef08F22F5B5b76A8f0c2d0dCbE7DcA1/logo.png",
      "tags": [
        "wrapped",
        "wormhole"
      ],
      "extensions": {
        "address": "0x38e4adB44ef08F22F5B5b76A8f0c2d0dCbE7DcA1",
        "bridgeContract": "https://etherscan.io/address/0xf92cD566Ea4864356C5491c177A430C222d7e678",
        "assetContract": "https://etherscan.io/address/0x38e4adB44ef08F22F5B5b76A8f0c2d0dCbE7DcA1",
        "coingeckoId": "concentrated-voting-power"
      }
    },
    {
      "chainId": 101,
      "address": "FjucGZpcdVXaWJH21pbrGQaKNszsGsJqbAXu4sJywKJa",
      "symbol": "wREN",
      "name": "Republic Token (Wormhole)",
      "decimals": 9,
      "logoURI": "https://cdn.jsdelivr.net/gh/trustwallet/assets@master/blockchains/ethereum/assets/0x408e41876cCCDC0F92210600ef50372656052a38/logo.png",
      "tags": [
        "wrapped",
        "wormhole"
      ],
      "extensions": {
        "address": "0x408e41876cCCDC0F92210600ef50372656052a38",
        "bridgeContract": "https://etherscan.io/address/0xf92cD566Ea4864356C5491c177A430C222d7e678",
        "assetContract": "https://etherscan.io/address/0x408e41876cCCDC0F92210600ef50372656052a38",
        "coingeckoId": "republic-protocol"
      }
    },
    {
      "chainId": 101,
      "address": "5kvugu18snfGRu1PykMfRzYfUxJYs3smk1PWQcGo6Z8a",
      "symbol": "wXOR",
      "name": "Sora (Wormhole)",
      "decimals": 9,
      "logoURI": "https://cdn.jsdelivr.net/gh/trustwallet/assets@master/blockchains/ethereum/assets/0x40FD72257597aA14C7231A7B1aaa29Fce868F677/logo.png",
      "tags": [
        "wrapped",
        "wormhole"
      ],
      "extensions": {
        "address": "0x40FD72257597aA14C7231A7B1aaa29Fce868F677",
        "bridgeContract": "https://etherscan.io/address/0xf92cD566Ea4864356C5491c177A430C222d7e678",
        "assetContract": "https://etherscan.io/address/0x40FD72257597aA14C7231A7B1aaa29Fce868F677",
        "coingeckoId": "sora"
      }
    },
    {
      "chainId": 101,
      "address": "3EKQDmiXj8yLBFpZca4coxBpP8XJCzmjVgUdVydSmaaT",
      "symbol": "wFUN",
      "name": "FunFair (Wormhole)",
      "decimals": 8,
      "logoURI": "https://cdn.jsdelivr.net/gh/trustwallet/assets@master/blockchains/ethereum/assets/0x419D0d8BdD9aF5e606Ae2232ed285Aff190E711b/logo.png",
      "tags": [
        "wrapped",
        "wormhole"
      ],
      "extensions": {
        "address": "0x419D0d8BdD9aF5e606Ae2232ed285Aff190E711b",
        "bridgeContract": "https://etherscan.io/address/0xf92cD566Ea4864356C5491c177A430C222d7e678",
        "assetContract": "https://etherscan.io/address/0x419D0d8BdD9aF5e606Ae2232ed285Aff190E711b",
        "coingeckoId": "funfair"
      }
    },
    {
      "chainId": 101,
      "address": "6J9soByB65WUamsEG8KSPdphBV1oCoGvr5QpaUaY3r19",
      "symbol": "wPICKLE",
      "name": "PickleToken (Wormhole)",
      "decimals": 9,
      "logoURI": "https://cdn.jsdelivr.net/gh/trustwallet/assets@master/blockchains/ethereum/assets/0x429881672B9AE42b8EbA0E26cD9C73711b891Ca5/logo.png",
      "tags": [
        "wrapped",
        "wormhole"
      ],
      "extensions": {
        "address": "0x429881672B9AE42b8EbA0E26cD9C73711b891Ca5",
        "bridgeContract": "https://etherscan.io/address/0xf92cD566Ea4864356C5491c177A430C222d7e678",
        "assetContract": "https://etherscan.io/address/0x429881672B9AE42b8EbA0E26cD9C73711b891Ca5",
        "coingeckoId": "pickle-finance"
      }
    },
    {
      "chainId": 101,
      "address": "HEsqFznmAERPUmMWHtDWYAZRoFbNHZpuNuFrPio68Zp1",
      "symbol": "wPAXG",
      "name": "Paxos Gold (Wormhole)",
      "decimals": 9,
      "logoURI": "https://cdn.jsdelivr.net/gh/trustwallet/assets@master/blockchains/ethereum/assets/0x45804880De22913dAFE09f4980848ECE6EcbAf78/logo.png",
      "tags": [
        "wrapped",
        "wormhole"
      ],
      "extensions": {
        "address": "0x45804880De22913dAFE09f4980848ECE6EcbAf78",
        "bridgeContract": "https://etherscan.io/address/0xf92cD566Ea4864356C5491c177A430C222d7e678",
        "assetContract": "https://etherscan.io/address/0x45804880De22913dAFE09f4980848ECE6EcbAf78",
        "coingeckoId": "pax-gold"
      }
    },
    {
      "chainId": 101,
      "address": "BrtLvpVCwVDH5Jpqjtiuhh8wKYA5b3NZCnsSftr61viv",
      "symbol": "wQNT",
      "name": "Quant (Wormhole)",
      "decimals": 9,
      "logoURI": "https://cdn.jsdelivr.net/gh/trustwallet/assets@master/blockchains/ethereum/assets/0x4a220E6096B25EADb88358cb44068A3248254675/logo.png",
      "tags": [
        "wrapped",
        "wormhole"
      ],
      "extensions": {
        "address": "0x4a220E6096B25EADb88358cb44068A3248254675",
        "bridgeContract": "https://etherscan.io/address/0xf92cD566Ea4864356C5491c177A430C222d7e678",
        "assetContract": "https://etherscan.io/address/0x4a220E6096B25EADb88358cb44068A3248254675",
        "coingeckoId": "quant-network"
      }
    },
    {
      "chainId": 101,
      "address": "8DRgurhcQPJeCqQEpbeYGUmwAz2tETbyWUYLUU4Q7goM",
      "symbol": "wORAI",
      "name": "Oraichain Token (Wormhole)",
      "decimals": 9,
      "logoURI": "https://cdn.jsdelivr.net/gh/trustwallet/assets@master/blockchains/ethereum/assets/0x4c11249814f11b9346808179Cf06e71ac328c1b5/logo.png",
      "tags": [
        "wrapped",
        "wormhole"
      ],
      "extensions": {
        "address": "0x4c11249814f11b9346808179Cf06e71ac328c1b5",
        "bridgeContract": "https://etherscan.io/address/0xf92cD566Ea4864356C5491c177A430C222d7e678",
        "assetContract": "https://etherscan.io/address/0x4c11249814f11b9346808179Cf06e71ac328c1b5",
        "coingeckoId": "oraichain-token"
      }
    },
    {
      "chainId": 101,
      "address": "4e5cqAsZ7wQqwLi7AApS9CgN8Yaho5TvkhvcLaGyiuzL",
      "symbol": "wTRU",
      "name": "TrustToken (Wormhole)",
      "decimals": 8,
      "logoURI": "https://cdn.jsdelivr.net/gh/trustwallet/assets@master/blockchains/ethereum/assets/0x4C19596f5aAfF459fA38B0f7eD92F11AE6543784/logo.png",
      "tags": [
        "wrapped",
        "wormhole"
      ],
      "extensions": {
        "address": "0x4C19596f5aAfF459fA38B0f7eD92F11AE6543784",
        "bridgeContract": "https://etherscan.io/address/0xf92cD566Ea4864356C5491c177A430C222d7e678",
        "assetContract": "https://etherscan.io/address/0x4C19596f5aAfF459fA38B0f7eD92F11AE6543784",
        "coingeckoId": "truefi"
      }
    },
    {
      "chainId": 101,
      "address": "HkhBUKSct2V93Z35apDmXthkRvH4yvMovLyv8s8idDgP",
      "symbol": "wMCB",
      "name": "MCDEX Token (Wormhole)",
      "decimals": 9,
      "logoURI": "https://cdn.jsdelivr.net/gh/trustwallet/assets@master/blockchains/ethereum/assets/0x4e352cF164E64ADCBad318C3a1e222E9EBa4Ce42/logo.png",
      "tags": [
        "wrapped",
        "wormhole"
      ],
      "extensions": {
        "address": "0x4e352cF164E64ADCBad318C3a1e222E9EBa4Ce42",
        "bridgeContract": "https://etherscan.io/address/0xf92cD566Ea4864356C5491c177A430C222d7e678",
        "assetContract": "https://etherscan.io/address/0x4e352cF164E64ADCBad318C3a1e222E9EBa4Ce42",
        "coingeckoId": "mcdex"
      }
    },
    {
      "chainId": 101,
      "address": "Eof7wbYsHZKaoyUGwM7Nfkoo6zQW4U7uWXqz2hoQzSkK",
      "symbol": "wNU",
      "name": "NuCypher (Wormhole)",
      "decimals": 9,
      "logoURI": "https://cdn.jsdelivr.net/gh/trustwallet/assets@master/blockchains/ethereum/assets/0x4fE83213D56308330EC302a8BD641f1d0113A4Cc/logo.png",
      "tags": [
        "wrapped",
        "wormhole"
      ],
      "extensions": {
        "address": "0x4fE83213D56308330EC302a8BD641f1d0113A4Cc",
        "bridgeContract": "https://etherscan.io/address/0xf92cD566Ea4864356C5491c177A430C222d7e678",
        "assetContract": "https://etherscan.io/address/0x4fE83213D56308330EC302a8BD641f1d0113A4Cc",
        "coingeckoId": "nucypher"
      }
    },
    {
      "chainId": 101,
      "address": "5CmA1HTVZt5NRtwiUrqWrcnT5JRW5zHe6uQXfP7SDUNz",
      "symbol": "wRAZOR",
      "name": "RAZOR (Wormhole)",
      "decimals": 9,
      "logoURI": "https://cdn.jsdelivr.net/gh/trustwallet/assets@master/blockchains/ethereum/assets/0x50DE6856358Cc35f3A9a57eAAA34BD4cB707d2cd/logo.png",
      "tags": [
        "wrapped",
        "wormhole"
      ],
      "extensions": {
        "address": "0x50DE6856358Cc35f3A9a57eAAA34BD4cB707d2cd",
        "bridgeContract": "https://etherscan.io/address/0xf92cD566Ea4864356C5491c177A430C222d7e678",
        "assetContract": "https://etherscan.io/address/0x50DE6856358Cc35f3A9a57eAAA34BD4cB707d2cd",
        "coingeckoId": "razor-network"
      }
    },
    {
      "chainId": 101,
      "address": "6msNYXzSVtjinqapq2xcvBb5NRq4YTPAi7wc5Jx8M8TS",
      "symbol": "wLINK",
      "name": "ChainLink Token (Wormhole)",
      "decimals": 9,
      "logoURI": "https://cdn.jsdelivr.net/gh/trustwallet/assets@master/blockchains/ethereum/assets/0x514910771AF9Ca656af840dff83E8264EcF986CA/logo.png",
      "tags": [
        "wrapped",
        "wormhole"
      ],
      "extensions": {
        "address": "0x514910771AF9Ca656af840dff83E8264EcF986CA",
        "bridgeContract": "https://etherscan.io/address/0xf92cD566Ea4864356C5491c177A430C222d7e678",
        "assetContract": "https://etherscan.io/address/0x514910771AF9Ca656af840dff83E8264EcF986CA",
        "coingeckoId": "chainlink"
      }
    },
    {
      "chainId": 101,
      "address": "BX2gcRRS12iqFzKCpvTt4krBBYNymR9JBDZBxzfFLnbF",
      "symbol": "weRSDL",
      "name": "UnFederalReserveToken (Wormhole)",
      "decimals": 9,
      "logoURI": "https://cdn.jsdelivr.net/gh/trustwallet/assets@master/blockchains/ethereum/assets/0x5218E472cFCFE0b64A064F055B43b4cdC9EfD3A6/logo.png",
      "tags": [
        "wrapped",
        "wormhole"
      ],
      "extensions": {
        "address": "0x5218E472cFCFE0b64A064F055B43b4cdC9EfD3A6",
        "bridgeContract": "https://etherscan.io/address/0xf92cD566Ea4864356C5491c177A430C222d7e678",
        "assetContract": "https://etherscan.io/address/0x5218E472cFCFE0b64A064F055B43b4cdC9EfD3A6",
        "coingeckoId": "unfederalreserve"
      }
    },
    {
      "chainId": 101,
      "address": "CCGLdsokcybeF8NrCcu1RSQK8isNBjBA58kVEMTHTKjx",
      "symbol": "wsUSD",
      "name": "Synth sUSD (Wormhole)",
      "decimals": 9,
      "logoURI": "https://cdn.jsdelivr.net/gh/trustwallet/assets@master/blockchains/ethereum/assets/0x57Ab1ec28D129707052df4dF418D58a2D46d5f51/logo.png",
      "tags": [
        "wrapped",
        "wormhole"
      ],
      "extensions": {
        "address": "0x57Ab1ec28D129707052df4dF418D58a2D46d5f51",
        "bridgeContract": "https://etherscan.io/address/0xf92cD566Ea4864356C5491c177A430C222d7e678",
        "assetContract": "https://etherscan.io/address/0x57Ab1ec28D129707052df4dF418D58a2D46d5f51",
        "coingeckoId": "nusd"
      }
    },
    {
      "chainId": 101,
      "address": "FP9ogG7hTdfcTJwn4prF9AVEcfcjLq1GtkqYM4oRn7eY",
      "symbol": "wHEGIC",
      "name": "Hegic (Wormhole)",
      "decimals": 9,
      "logoURI": "https://cdn.jsdelivr.net/gh/trustwallet/assets@master/blockchains/ethereum/assets/0x584bC13c7D411c00c01A62e8019472dE68768430/logo.png",
      "tags": [
        "wrapped",
        "wormhole"
      ],
      "extensions": {
        "address": "0x584bC13c7D411c00c01A62e8019472dE68768430",
        "bridgeContract": "https://etherscan.io/address/0xf92cD566Ea4864356C5491c177A430C222d7e678",
        "assetContract": "https://etherscan.io/address/0x584bC13c7D411c00c01A62e8019472dE68768430",
        "coingeckoId": "hegic"
      }
    },
    {
      "chainId": 101,
      "address": "DboP5vvYUVjmKSHKJ1YFHwmv41KtUscnYgzjmPgHwQVn",
      "symbol": "wXFI",
      "name": "Xfinance (Wormhole)",
      "decimals": 9,
      "logoURI": "https://cdn.jsdelivr.net/gh/trustwallet/assets@master/blockchains/ethereum/assets/0x5BEfBB272290dD5b8521D4a938f6c4757742c430/logo.png",
      "tags": [
        "wrapped",
        "wormhole"
      ],
      "extensions": {
        "address": "0x5BEfBB272290dD5b8521D4a938f6c4757742c430",
        "bridgeContract": "https://etherscan.io/address/0xf92cD566Ea4864356C5491c177A430C222d7e678",
        "assetContract": "https://etherscan.io/address/0x5BEfBB272290dD5b8521D4a938f6c4757742c430",
        "coingeckoId": "xfinance"
      }
    },
    {
      "chainId": 101,
      "address": "6c4U9yxGzVjejSJJXrdX8wtt532Et6MrBUZc2oK5j6w5",
      "symbol": "wDEXTF",
      "name": "DEXTF Token (Wormhole)",
      "decimals": 9,
      "logoURI": "https://cdn.jsdelivr.net/gh/trustwallet/assets@master/blockchains/ethereum/assets/0x5F64Ab1544D28732F0A24F4713c2C8ec0dA089f0/logo.png",
      "tags": [
        "wrapped",
        "wormhole"
      ],
      "extensions": {
        "address": "0x5F64Ab1544D28732F0A24F4713c2C8ec0dA089f0",
        "bridgeContract": "https://etherscan.io/address/0xf92cD566Ea4864356C5491c177A430C222d7e678",
        "assetContract": "https://etherscan.io/address/0x5F64Ab1544D28732F0A24F4713c2C8ec0dA089f0",
        "coingeckoId": "dextf"
      }
    },
    {
      "chainId": 101,
      "address": "JuXkRYNw54rujC7SPWcAM4ArLgA5x8nDQbS8xHAr6MA",
      "symbol": "wRLC",
      "name": "iExec RLC (Wormhole)",
      "decimals": 9,
      "logoURI": "https://cdn.jsdelivr.net/gh/trustwallet/assets@master/blockchains/ethereum/assets/0x607F4C5BB672230e8672085532f7e901544a7375/logo.png",
      "tags": [
        "wrapped",
        "wormhole"
      ],
      "extensions": {
        "address": "0x607F4C5BB672230e8672085532f7e901544a7375",
        "bridgeContract": "https://etherscan.io/address/0xf92cD566Ea4864356C5491c177A430C222d7e678",
        "assetContract": "https://etherscan.io/address/0x607F4C5BB672230e8672085532f7e901544a7375",
        "coingeckoId": "iexec-rlc"
      }
    },
    {
      "chainId": 101,
      "address": "7NfgSkv6kZ6ZWP6SJPtMuaUYGVEngVK8UFnaFTPk3QsM",
      "symbol": "wCORE",
      "name": "cVault.finance (Wormhole)",
      "decimals": 9,
      "logoURI": "https://cdn.jsdelivr.net/gh/trustwallet/assets@master/blockchains/ethereum/assets/0x62359Ed7505Efc61FF1D56fEF82158CcaffA23D7/logo.png",
      "tags": [
        "wrapped",
        "wormhole"
      ],
      "extensions": {
        "address": "0x62359Ed7505Efc61FF1D56fEF82158CcaffA23D7",
        "bridgeContract": "https://etherscan.io/address/0xf92cD566Ea4864356C5491c177A430C222d7e678",
        "assetContract": "https://etherscan.io/address/0x62359Ed7505Efc61FF1D56fEF82158CcaffA23D7",
        "coingeckoId": "cvault-finance"
      }
    },
    {
      "chainId": 101,
      "address": "AqLKDJiGL4wXKPAfzNom3xEdQwgj2LTCE4k34gzvZsE6",
      "symbol": "wCFi",
      "name": "CyberFi Token (Wormhole)",
      "decimals": 9,
      "logoURI": "https://cdn.jsdelivr.net/gh/trustwallet/assets@master/blockchains/ethereum/assets/0x63b4f3e3fa4e438698CE330e365E831F7cCD1eF4/logo.png",
      "tags": [
        "wrapped",
        "wormhole"
      ],
      "extensions": {
        "address": "0x63b4f3e3fa4e438698CE330e365E831F7cCD1eF4",
        "bridgeContract": "https://etherscan.io/address/0xf92cD566Ea4864356C5491c177A430C222d7e678",
        "assetContract": "https://etherscan.io/address/0x63b4f3e3fa4e438698CE330e365E831F7cCD1eF4",
        "coingeckoId": "cyberfi"
      }
    },
    {
      "chainId": 101,
      "address": "FLrjpCRrd4GffHu8MVYGvuLxYLuBGVaXsnCecw3Effci",
      "symbol": "wWISE",
      "name": "Wise Token (Wormhole)",
      "decimals": 9,
      "logoURI": "https://cdn.jsdelivr.net/gh/trustwallet/assets@master/blockchains/ethereum/assets/0x66a0f676479Cee1d7373f3DC2e2952778BfF5bd6/logo.png",
      "tags": [
        "wrapped",
        "wormhole"
      ],
      "extensions": {
        "address": "0x66a0f676479Cee1d7373f3DC2e2952778BfF5bd6",
        "bridgeContract": "https://etherscan.io/address/0xf92cD566Ea4864356C5491c177A430C222d7e678",
        "assetContract": "https://etherscan.io/address/0x66a0f676479Cee1d7373f3DC2e2952778BfF5bd6",
        "coingeckoId": "wise-token11"
      }
    },
    {
      "chainId": 101,
      "address": "GaMPhVyp1xd9xJuPskDEzQzp8mKfEjAmhny8NX7y7YKc",
      "symbol": "wGNO",
      "name": "Gnosis Token (Wormhole)",
      "decimals": 9,
      "logoURI": "https://cdn.jsdelivr.net/gh/trustwallet/assets@master/blockchains/ethereum/assets/0x6810e776880C02933D47DB1b9fc05908e5386b96/logo.png",
      "tags": [
        "wrapped",
        "wormhole"
      ],
      "extensions": {
        "address": "0x6810e776880C02933D47DB1b9fc05908e5386b96",
        "bridgeContract": "https://etherscan.io/address/0xf92cD566Ea4864356C5491c177A430C222d7e678",
        "assetContract": "https://etherscan.io/address/0x6810e776880C02933D47DB1b9fc05908e5386b96",
        "coingeckoId": "gnosis"
      }
    },
    {
      "chainId": 101,
      "address": "CCAQZHBVWKDukT68PZ3LenDs7apibeSYeJ3jHE8NzBC5",
      "symbol": "wPOOLZ",
      "name": "$Poolz Finance (Wormhole)",
      "decimals": 9,
      "logoURI": "https://cdn.jsdelivr.net/gh/trustwallet/assets@master/blockchains/ethereum/assets/0x69A95185ee2a045CDC4bCd1b1Df10710395e4e23/logo.png",
      "tags": [
        "wrapped",
        "wormhole"
      ],
      "extensions": {
        "address": "0x69A95185ee2a045CDC4bCd1b1Df10710395e4e23",
        "bridgeContract": "https://etherscan.io/address/0xf92cD566Ea4864356C5491c177A430C222d7e678",
        "assetContract": "https://etherscan.io/address/0x69A95185ee2a045CDC4bCd1b1Df10710395e4e23",
        "coingeckoId": "poolz-finance"
      }
    },
    {
      "chainId": 101,
      "address": "FYpdBuyAHSbdaAyD1sKkxyLWbAP8uUW9h6uvdhK74ij1",
      "symbol": "wDAI",
      "name": "Dai Stablecoin (Wormhole)",
      "decimals": 9,
      "logoURI": "https://cdn.jsdelivr.net/gh/trustwallet/assets@master/blockchains/ethereum/assets/0x6B175474E89094C44Da98b954EedeAC495271d0F/logo.png",
      "tags": [
        "wrapped",
        "wormhole"
      ],
      "extensions": {
        "address": "0x6B175474E89094C44Da98b954EedeAC495271d0F",
        "bridgeContract": "https://etherscan.io/address/0xf92cD566Ea4864356C5491c177A430C222d7e678",
        "assetContract": "https://etherscan.io/address/0x6B175474E89094C44Da98b954EedeAC495271d0F",
        "coingeckoId": "dai"
      }
    },
    {
      "chainId": 101,
      "address": "HbMGwfGjGPchtaPwyrtJFy8APZN5w1hi63xnzmj1f23v",
      "symbol": "wSUSHI",
      "name": "SushiSwap (Wormhole)",
      "decimals": 9,
      "logoURI": "https://cdn.jsdelivr.net/gh/trustwallet/assets@master/blockchains/ethereum/assets/0x6B3595068778DD592e39A122f4f5a5cF09C90fE2/logo.png",
      "tags": [
        "wrapped",
        "wormhole"
      ],
      "extensions": {
        "address": "0x6B3595068778DD592e39A122f4f5a5cF09C90fE2",
        "bridgeContract": "https://etherscan.io/address/0xf92cD566Ea4864356C5491c177A430C222d7e678",
        "assetContract": "https://etherscan.io/address/0x6B3595068778DD592e39A122f4f5a5cF09C90fE2",
        "coingeckoId": "sushi"
      }
    },
    {
      "chainId": 101,
      "address": "6Tmi8TZasqdxWB59uE5Zw9VLKecuCbsLSsPEqoMpmozA",
      "symbol": "wFYZ",
      "name": "Fyooz (Wormhole)",
      "decimals": 9,
      "logoURI": "https://cdn.jsdelivr.net/gh/trustwallet/assets@master/blockchains/ethereum/assets/0x6BFf2fE249601ed0Db3a87424a2E923118BB0312/logo.png",
      "tags": [
        "wrapped",
        "wormhole"
      ],
      "extensions": {
        "address": "0x6BFf2fE249601ed0Db3a87424a2E923118BB0312",
        "bridgeContract": "https://etherscan.io/address/0xf92cD566Ea4864356C5491c177A430C222d7e678",
        "assetContract": "https://etherscan.io/address/0x6BFf2fE249601ed0Db3a87424a2E923118BB0312",
        "coingeckoId": "fyooz"
      }
    },
    {
      "chainId": 101,
      "address": "3sHinPxEPqhEGip2Wy45TFmgAA1Atg2mctMjY5RKJUjk",
      "symbol": "wQRX",
      "name": "QuiverX (Wormhole)",
      "decimals": 9,
      "logoURI": "https://cdn.jsdelivr.net/gh/trustwallet/assets@master/blockchains/ethereum/assets/0x6e0daDE58D2d89eBBe7aFc384e3E4f15b70b14D8/logo.png",
      "tags": [
        "wrapped",
        "wormhole"
      ],
      "extensions": {
        "address": "0x6e0daDE58D2d89eBBe7aFc384e3E4f15b70b14D8",
        "bridgeContract": "https://etherscan.io/address/0xf92cD566Ea4864356C5491c177A430C222d7e678",
        "assetContract": "https://etherscan.io/address/0x6e0daDE58D2d89eBBe7aFc384e3E4f15b70b14D8",
        "coingeckoId": "quiverx"
      }
    },
    {
      "chainId": 101,
      "address": "4ighgEijHcCoLu9AsvwVz2TnGFqAgzQtQMr6ch88Jrfe",
      "symbol": "wTRADE",
      "name": "UniTrade (Wormhole)",
      "decimals": 9,
      "logoURI": "https://cdn.jsdelivr.net/gh/trustwallet/assets@master/blockchains/ethereum/assets/0x6F87D756DAf0503d08Eb8993686c7Fc01Dc44fB1/logo.png",
      "tags": [
        "wrapped",
        "wormhole"
      ],
      "extensions": {
        "address": "0x6F87D756DAf0503d08Eb8993686c7Fc01Dc44fB1",
        "bridgeContract": "https://etherscan.io/address/0xf92cD566Ea4864356C5491c177A430C222d7e678",
        "assetContract": "https://etherscan.io/address/0x6F87D756DAf0503d08Eb8993686c7Fc01Dc44fB1",
        "coingeckoId": "unitrade"
      }
    },
    {
      "chainId": 101,
      "address": "FTPnEQ3NfRRZ9tvmpDW6JFrvweBE5sanxnXSpJL1dvbB",
      "symbol": "wBIRD",
      "name": "Bird.Money (Wormhole)",
      "decimals": 9,
      "logoURI": "https://cdn.jsdelivr.net/gh/trustwallet/assets@master/blockchains/ethereum/assets/0x70401dFD142A16dC7031c56E862Fc88Cb9537Ce0/logo.png",
      "tags": [
        "wrapped",
        "wormhole"
      ],
      "extensions": {
        "address": "0x70401dFD142A16dC7031c56E862Fc88Cb9537Ce0",
        "bridgeContract": "https://etherscan.io/address/0xf92cD566Ea4864356C5491c177A430C222d7e678",
        "assetContract": "https://etherscan.io/address/0x70401dFD142A16dC7031c56E862Fc88Cb9537Ce0",
        "coingeckoId": "bird-money"
      }
    },
    {
      "chainId": 101,
      "address": "QVDE6rhcGPSB3ex5T7vWBzvoSRUXULjuSGpVuKwu5XH",
      "symbol": "wAXN",
      "name": "Axion (Wormhole)",
      "decimals": 9,
      "logoURI": "https://cdn.jsdelivr.net/gh/trustwallet/assets@master/blockchains/ethereum/assets/0x71F85B2E46976bD21302B64329868fd15eb0D127/logo.png",
      "tags": [
        "wrapped",
        "wormhole"
      ],
      "extensions": {
        "address": "0x71F85B2E46976bD21302B64329868fd15eb0D127",
        "bridgeContract": "https://etherscan.io/address/0xf92cD566Ea4864356C5491c177A430C222d7e678",
        "assetContract": "https://etherscan.io/address/0x71F85B2E46976bD21302B64329868fd15eb0D127",
        "coingeckoId": "axion"
      }
    },
    {
      "chainId": 101,
      "address": "J6AbGG62yo9UJ2T9r9GM7pnoRNui5DsZDnPbiNAPqbVd",
      "symbol": "wBMI",
      "name": "Bridge Mutual (Wormhole)",
      "decimals": 9,
      "logoURI": "https://cdn.jsdelivr.net/gh/trustwallet/assets@master/blockchains/ethereum/assets/0x725C263e32c72dDC3A19bEa12C5a0479a81eE688/logo.png",
      "tags": [
        "wrapped",
        "wormhole"
      ],
      "extensions": {
        "address": "0x725C263e32c72dDC3A19bEa12C5a0479a81eE688",
        "bridgeContract": "https://etherscan.io/address/0xf92cD566Ea4864356C5491c177A430C222d7e678",
        "assetContract": "https://etherscan.io/address/0x725C263e32c72dDC3A19bEa12C5a0479a81eE688",
        "coingeckoId": "bridge-mutual"
      }
    },
    {
      "chainId": 101,
      "address": "4wvHoaxxZxFeNrMTP8bLVRh1ziSBV7crN665WX4rRMqe",
      "symbol": "wDYT",
      "name": "DoYourTip (Wormhole)",
      "decimals": 9,
      "logoURI": "https://cdn.jsdelivr.net/gh/trustwallet/assets@master/blockchains/ethereum/assets/0x740623d2c797b7D8D1EcB98e9b4Afcf99Ec31E14/logo.png",
      "tags": [
        "wrapped",
        "wormhole"
      ],
      "extensions": {
        "address": "0x740623d2c797b7D8D1EcB98e9b4Afcf99Ec31E14",
        "bridgeContract": "https://etherscan.io/address/0xf92cD566Ea4864356C5491c177A430C222d7e678",
        "assetContract": "https://etherscan.io/address/0x740623d2c797b7D8D1EcB98e9b4Afcf99Ec31E14",
        "coingeckoId": "dynamite"
      }
    },
    {
      "chainId": 101,
      "address": "Fe5fWjCLDMJoi4sTmfR2VW4BT1LwsbR1n6QAjzJQvhhf",
      "symbol": "wBBR",
      "name": "BitberryToken (Wormhole)",
      "decimals": 9,
      "logoURI": "https://cdn.jsdelivr.net/gh/trustwallet/assets@master/blockchains/ethereum/assets/0x7671904eed7f10808B664fc30BB8693FD7237abF/logo.png",
      "tags": [
        "wrapped",
        "wormhole"
      ],
      "extensions": {
        "address": "0x7671904eed7f10808B664fc30BB8693FD7237abF",
        "bridgeContract": "https://etherscan.io/address/0xf92cD566Ea4864356C5491c177A430C222d7e678",
        "assetContract": "https://etherscan.io/address/0x7671904eed7f10808B664fc30BB8693FD7237abF",
        "coingeckoId": "bitberry-token"
      }
    },
    {
      "chainId": 101,
      "address": "5J9yhFRnQZx3RiqHzfQpAffX5UQz3k8vQCZH2g9Z9sDg",
      "symbol": "wWAXE",
      "name": "WAX Economic Token (Wormhole)",
      "decimals": 8,
      "logoURI": "https://cdn.jsdelivr.net/gh/trustwallet/assets@master/blockchains/ethereum/assets/0x7a2Bc711E19ba6aff6cE8246C546E8c4B4944DFD/logo.png",
      "tags": [
        "wrapped",
        "wormhole"
      ],
      "extensions": {
        "address": "0x7a2Bc711E19ba6aff6cE8246C546E8c4B4944DFD",
        "bridgeContract": "https://etherscan.io/address/0xf92cD566Ea4864356C5491c177A430C222d7e678",
        "assetContract": "https://etherscan.io/address/0x7a2Bc711E19ba6aff6cE8246C546E8c4B4944DFD",
        "coingeckoId": "waxe"
      }
    },
    {
      "chainId": 101,
      "address": "4DHywS5EjUTF5AYisPZiJbWcCV4gfpH98oKxpgyKRnnQ",
      "symbol": "wMATIC",
      "name": "Matic Token (Wormhole)",
      "decimals": 9,
      "logoURI": "https://cdn.jsdelivr.net/gh/trustwallet/assets@master/blockchains/ethereum/assets/0x7D1AfA7B718fb893dB30A3aBc0Cfc608AaCfeBB0/logo.png",
      "tags": [
        "wrapped",
        "wormhole"
      ],
      "extensions": {
        "address": "0x7D1AfA7B718fb893dB30A3aBc0Cfc608AaCfeBB0",
        "bridgeContract": "https://etherscan.io/address/0xf92cD566Ea4864356C5491c177A430C222d7e678",
        "assetContract": "https://etherscan.io/address/0x7D1AfA7B718fb893dB30A3aBc0Cfc608AaCfeBB0",
        "coingeckoId": "matic-network"
      }
    },
    {
      "chainId": 101,
      "address": "Au9E8ygQdTJQZXmNKPdtLEP8rGjC4qsGRhkJgjFNPAr8",
      "symbol": "wXRT",
      "name": "Robonomics (Wormhole)",
      "decimals": 9,
      "logoURI": "https://cdn.jsdelivr.net/gh/trustwallet/assets@master/blockchains/ethereum/assets/0x7dE91B204C1C737bcEe6F000AAA6569Cf7061cb7/logo.png",
      "tags": [
        "wrapped",
        "wormhole"
      ],
      "extensions": {
        "address": "0x7dE91B204C1C737bcEe6F000AAA6569Cf7061cb7",
        "bridgeContract": "https://etherscan.io/address/0xf92cD566Ea4864356C5491c177A430C222d7e678",
        "assetContract": "https://etherscan.io/address/0x7dE91B204C1C737bcEe6F000AAA6569Cf7061cb7",
        "coingeckoId": "robonomics-network"
      }
    },
    {
      "chainId": 101,
      "address": "5DQZ14hLDxveMH7NyGmTmUTRGgVAVXADp3cP2UHeH6hM",
      "symbol": "wAAVE",
      "name": "Aave Token (Wormhole)",
      "decimals": 9,
      "logoURI": "https://cdn.jsdelivr.net/gh/trustwallet/assets@master/blockchains/ethereum/assets/0x7Fc66500c84A76Ad7e9c93437bFc5Ac33E2DDaE9/logo.png",
      "tags": [
        "wrapped",
        "wormhole"
      ],
      "extensions": {
        "address": "0x7Fc66500c84A76Ad7e9c93437bFc5Ac33E2DDaE9",
        "bridgeContract": "https://etherscan.io/address/0xf92cD566Ea4864356C5491c177A430C222d7e678",
        "assetContract": "https://etherscan.io/address/0x7Fc66500c84A76Ad7e9c93437bFc5Ac33E2DDaE9",
        "coingeckoId": "aave"
      }
    },
    {
      "chainId": 101,
      "address": "Arc2ZVKNCdDU4vB8Ubud5QayDtjo2oJF9xVrUPQ6TWxF",
      "symbol": "wLEND",
      "name": "Lend (Wormhole)",
      "decimals": 9,
      "logoURI": "https://cdn.jsdelivr.net/gh/trustwallet/assets@master/blockchains/ethereum/assets/0x80fB784B7eD66730e8b1DBd9820aFD29931aab03/logo.png",
      "tags": [
        "wrapped",
        "wormhole"
      ],
      "extensions": {
        "address": "0x80fB784B7eD66730e8b1DBd9820aFD29931aab03",
        "bridgeContract": "https://etherscan.io/address/0xf92cD566Ea4864356C5491c177A430C222d7e678",
        "assetContract": "https://etherscan.io/address/0x80fB784B7eD66730e8b1DBd9820aFD29931aab03",
        "coingeckoId": "ethlend"
      }
    },
    {
      "chainId": 101,
      "address": "2ctKUDkGBnVykt31AhMPhHvAQWJvoNGbLh7aRidjtAqv",
      "symbol": "wPOLS",
      "name": "PolkastarterToken (Wormhole)",
      "decimals": 9,
      "logoURI": "https://cdn.jsdelivr.net/gh/trustwallet/assets@master/blockchains/ethereum/assets/0x83e6f1E41cdd28eAcEB20Cb649155049Fac3D5Aa/logo.png",
      "tags": [
        "wrapped",
        "wormhole"
      ],
      "extensions": {
        "address": "0x83e6f1E41cdd28eAcEB20Cb649155049Fac3D5Aa",
        "bridgeContract": "https://etherscan.io/address/0xf92cD566Ea4864356C5491c177A430C222d7e678",
        "assetContract": "https://etherscan.io/address/0x83e6f1E41cdd28eAcEB20Cb649155049Fac3D5Aa",
        "coingeckoId": "polkastarter"
      }
    },
    {
      "chainId": 101,
      "address": "8FnkznYpHvKiaBkgatVoCrNiS5y5KW62JqgjnxVhDejC",
      "symbol": "wUBT",
      "name": "Unibright (Wormhole)",
      "decimals": 8,
      "logoURI": "https://cdn.jsdelivr.net/gh/trustwallet/assets@master/blockchains/ethereum/assets/0x8400D94A5cb0fa0D041a3788e395285d61c9ee5e/logo.png",
      "tags": [
        "wrapped",
        "wormhole"
      ],
      "extensions": {
        "address": "0x8400D94A5cb0fa0D041a3788e395285d61c9ee5e",
        "bridgeContract": "https://etherscan.io/address/0xf92cD566Ea4864356C5491c177A430C222d7e678",
        "assetContract": "https://etherscan.io/address/0x8400D94A5cb0fa0D041a3788e395285d61c9ee5e",
        "coingeckoId": "unibright"
      }
    },
    {
      "chainId": 101,
      "address": "4LLAYXVmT3U8Sew6k3tk66zk3btT91QRzQzxcNX8XhzV",
      "symbol": "wDIA",
      "name": "DIA (Wormhole)",
      "decimals": 9,
      "logoURI": "https://cdn.jsdelivr.net/gh/trustwallet/assets@master/blockchains/ethereum/assets/0x84cA8bc7997272c7CfB4D0Cd3D55cd942B3c9419/logo.png",
      "tags": [
        "wrapped",
        "wormhole"
      ],
      "extensions": {
        "address": "0x84cA8bc7997272c7CfB4D0Cd3D55cd942B3c9419",
        "bridgeContract": "https://etherscan.io/address/0xf92cD566Ea4864356C5491c177A430C222d7e678",
        "assetContract": "https://etherscan.io/address/0x84cA8bc7997272c7CfB4D0Cd3D55cd942B3c9419",
        "coingeckoId": "dia-data"
      }
    },
    {
      "chainId": 101,
      "address": "8L8pDf3jutdpdr4m3np68CL9ZroLActrqwxi6s9Ah5xU",
      "symbol": "wFRAX",
      "name": "Frax (Wormhole)",
      "decimals": 9,
      "logoURI": "https://cdn.jsdelivr.net/gh/trustwallet/assets@master/blockchains/ethereum/assets/0x853d955aCEf822Db058eb8505911ED77F175b99e/logo.png",
      "tags": [
        "wrapped",
        "wormhole"
      ],
      "extensions": {
        "address": "0x853d955aCEf822Db058eb8505911ED77F175b99e",
        "bridgeContract": "https://etherscan.io/address/0xf92cD566Ea4864356C5491c177A430C222d7e678",
        "assetContract": "https://etherscan.io/address/0x853d955aCEf822Db058eb8505911ED77F175b99e",
        "coingeckoId": "frax"
      }
    },
    {
      "chainId": 101,
      "address": "H3oVL2zJpHJaDoRfQmSrftv3fkGzvsiQgugCZmcRBykG",
      "symbol": "wKEEP",
      "name": "KEEP Token (Wormhole)",
      "decimals": 9,
      "logoURI": "https://cdn.jsdelivr.net/gh/trustwallet/assets@master/blockchains/ethereum/assets/0x85Eee30c52B0b379b046Fb0F85F4f3Dc3009aFEC/logo.png",
      "tags": [
        "wrapped",
        "wormhole"
      ],
      "extensions": {
        "address": "0x85Eee30c52B0b379b046Fb0F85F4f3Dc3009aFEC",
        "bridgeContract": "https://etherscan.io/address/0xf92cD566Ea4864356C5491c177A430C222d7e678",
        "assetContract": "https://etherscan.io/address/0x85Eee30c52B0b379b046Fb0F85F4f3Dc3009aFEC",
        "coingeckoId": "keep-network"
      }
    },
    {
      "chainId": 101,
      "address": "64oqP1dFqqD8NEL4RPCpMyrHmpo31rj3nYxULVXvayfW",
      "symbol": "wRSR",
      "name": "Reserve Rights (Wormhole)",
      "decimals": 9,
      "logoURI": "https://cdn.jsdelivr.net/gh/trustwallet/assets@master/blockchains/ethereum/assets/0x8762db106B2c2A0bccB3A80d1Ed41273552616E8/logo.png",
      "tags": [
        "wrapped",
        "wormhole"
      ],
      "extensions": {
        "address": "0x8762db106B2c2A0bccB3A80d1Ed41273552616E8",
        "bridgeContract": "https://etherscan.io/address/0xf92cD566Ea4864356C5491c177A430C222d7e678",
        "assetContract": "https://etherscan.io/address/0x8762db106B2c2A0bccB3A80d1Ed41273552616E8",
        "coingeckoId": "reserve-rights-token"
      }
    },
    {
      "chainId": 101,
      "address": "5SU7veiCRA16ZxnS24kCC1dwQYVwi3whvTdM48iNE1Rm",
      "symbol": "wMPH",
      "name": "88mph.app (Wormhole)",
      "decimals": 9,
      "logoURI": "https://cdn.jsdelivr.net/gh/trustwallet/assets@master/blockchains/ethereum/assets/0x8888801aF4d980682e47f1A9036e589479e835C5/logo.png",
      "tags": [
        "wrapped",
        "wormhole"
      ],
      "extensions": {
        "address": "0x8888801aF4d980682e47f1A9036e589479e835C5",
        "bridgeContract": "https://etherscan.io/address/0xf92cD566Ea4864356C5491c177A430C222d7e678",
        "assetContract": "https://etherscan.io/address/0x8888801aF4d980682e47f1A9036e589479e835C5",
        "coingeckoId": "88mph"
      }
    },
    {
      "chainId": 101,
      "address": "5fv26ojhPHWNaikXcMf2TBu4JENjLQ2PWgWYeitttVwv",
      "symbol": "wPAID",
      "name": "PAID Network (Wormhole)",
      "decimals": 9,
      "logoURI": "https://cdn.jsdelivr.net/gh/trustwallet/assets@master/blockchains/ethereum/assets/0x8c8687fC965593DFb2F0b4EAeFD55E9D8df348df/logo.png",
      "tags": [
        "wrapped",
        "wormhole"
      ],
      "extensions": {
        "address": "0x8c8687fC965593DFb2F0b4EAeFD55E9D8df348df",
        "bridgeContract": "https://etherscan.io/address/0xf92cD566Ea4864356C5491c177A430C222d7e678",
        "assetContract": "https://etherscan.io/address/0x8c8687fC965593DFb2F0b4EAeFD55E9D8df348df",
        "coingeckoId": "paid-network"
      }
    },
    {
      "chainId": 101,
      "address": "ACr98v3kv9qaGnR3p2BfsoSK9Q2ZmP6zUkm3qxv5ZJDd",
      "symbol": "wSXP",
      "name": "Swipe (Wormhole)",
      "decimals": 9,
      "logoURI": "https://cdn.jsdelivr.net/gh/trustwallet/assets@master/blockchains/ethereum/assets/0x8CE9137d39326AD0cD6491fb5CC0CbA0e089b6A9/logo.png",
      "tags": [
        "wrapped",
        "wormhole"
      ],
      "extensions": {
        "address": "0x8CE9137d39326AD0cD6491fb5CC0CbA0e089b6A9",
        "bridgeContract": "https://etherscan.io/address/0xf92cD566Ea4864356C5491c177A430C222d7e678",
        "assetContract": "https://etherscan.io/address/0x8CE9137d39326AD0cD6491fb5CC0CbA0e089b6A9",
        "coingeckoId": "swipe"
      }
    },
    {
      "chainId": 101,
      "address": "7gBuzBcJ7V48m8TiKJ1XWNDUerK2XfAbjxuRiKMb6S8Z",
      "symbol": "wREQ",
      "name": "Request Token (Wormhole)",
      "decimals": 9,
      "logoURI": "https://cdn.jsdelivr.net/gh/trustwallet/assets@master/blockchains/ethereum/assets/0x8f8221aFbB33998d8584A2B05749bA73c37a938a/logo.png",
      "tags": [
        "wrapped",
        "wormhole"
      ],
      "extensions": {
        "address": "0x8f8221aFbB33998d8584A2B05749bA73c37a938a",
        "bridgeContract": "https://etherscan.io/address/0xf92cD566Ea4864356C5491c177A430C222d7e678",
        "assetContract": "https://etherscan.io/address/0x8f8221aFbB33998d8584A2B05749bA73c37a938a",
        "coingeckoId": "request-network"
      }
    },
    {
      "chainId": 101,
      "address": "CtDjsryLtwZCLj8TeniV7tWHbkaREfjKDWpvyQvsTyek",
      "symbol": "wWHALE",
      "name": "WHALE (Wormhole)",
      "decimals": 4,
      "logoURI": "https://cdn.jsdelivr.net/gh/trustwallet/assets@master/blockchains/ethereum/assets/0x9355372396e3F6daF13359B7b607a3374cc638e0/logo.png",
      "tags": [
        "wrapped",
        "wormhole"
      ],
      "extensions": {
        "address": "0x9355372396e3F6daF13359B7b607a3374cc638e0",
        "bridgeContract": "https://etherscan.io/address/0xf92cD566Ea4864356C5491c177A430C222d7e678",
        "assetContract": "https://etherscan.io/address/0x9355372396e3F6daF13359B7b607a3374cc638e0",
        "coingeckoId": "whale"
      }
    },
    {
      "chainId": 101,
      "address": "JDUgn6JUSwufqqthRdnZZKWv2vEdYvHxigF5Hk79yxRm",
      "symbol": "wPNK",
      "name": "Pinakion (Wormhole)",
      "decimals": 9,
      "logoURI": "https://cdn.jsdelivr.net/gh/trustwallet/assets@master/blockchains/ethereum/assets/0x93ED3FBe21207Ec2E8f2d3c3de6e058Cb73Bc04d/logo.png",
      "tags": [
        "wrapped",
        "wormhole"
      ],
      "extensions": {
        "address": "0x93ED3FBe21207Ec2E8f2d3c3de6e058Cb73Bc04d",
        "bridgeContract": "https://etherscan.io/address/0xf92cD566Ea4864356C5491c177A430C222d7e678",
        "assetContract": "https://etherscan.io/address/0x93ED3FBe21207Ec2E8f2d3c3de6e058Cb73Bc04d",
        "coingeckoId": "kleros"
      }
    },
    {
      "chainId": 101,
      "address": "EJKqF4p7xVhXkcDNCrVQJE4osow76226bc6u3AtsGXaG",
      "symbol": "wAPY",
      "name": "APY Governance Token (Wormhole)",
      "decimals": 9,
      "logoURI": "https://cdn.jsdelivr.net/gh/trustwallet/assets@master/blockchains/ethereum/assets/0x95a4492F028aa1fd432Ea71146b433E7B4446611/logo.png",
      "tags": [
        "wrapped",
        "wormhole"
      ],
      "extensions": {
        "address": "0x95a4492F028aa1fd432Ea71146b433E7B4446611",
        "bridgeContract": "https://etherscan.io/address/0xf92cD566Ea4864356C5491c177A430C222d7e678",
        "assetContract": "https://etherscan.io/address/0x95a4492F028aa1fd432Ea71146b433E7B4446611",
        "coingeckoId": "apy-finance"
      }
    },
    {
      "chainId": 101,
      "address": "AF7Dv5Vzi1dT2fLnz4ysiRQ6FxGN1M6mrmHwgNpx7FVH",
      "symbol": "wOCEAN",
      "name": "Ocean Protocol (Wormhole)",
      "decimals": 9,
      "logoURI": "https://cdn.jsdelivr.net/gh/trustwallet/assets@master/blockchains/ethereum/assets/0x967da4048cD07aB37855c090aAF366e4ce1b9F48/logo.png",
      "tags": [
        "wrapped",
        "wormhole"
      ],
      "extensions": {
        "address": "0x967da4048cD07aB37855c090aAF366e4ce1b9F48",
        "bridgeContract": "https://etherscan.io/address/0xf92cD566Ea4864356C5491c177A430C222d7e678",
        "assetContract": "https://etherscan.io/address/0x967da4048cD07aB37855c090aAF366e4ce1b9F48",
        "coingeckoId": "ocean-protocol"
      }
    },
    {
      "chainId": 101,
      "address": "AyNULvvLGW11fThvhncqNRjEgmDbMEHdDL4HqXD6SM8V",
      "symbol": "wSPI",
      "name": "Shopping.io (Wormhole)",
      "decimals": 9,
      "logoURI": "https://cdn.jsdelivr.net/gh/trustwallet/assets@master/blockchains/ethereum/assets/0x9B02dD390a603Add5c07f9fd9175b7DABE8D63B7/logo.png",
      "tags": [
        "wrapped",
        "wormhole"
      ],
      "extensions": {
        "address": "0x9B02dD390a603Add5c07f9fd9175b7DABE8D63B7",
        "bridgeContract": "https://etherscan.io/address/0xf92cD566Ea4864356C5491c177A430C222d7e678",
        "assetContract": "https://etherscan.io/address/0x9B02dD390a603Add5c07f9fd9175b7DABE8D63B7",
        "coingeckoId": "shopping-io"
      }
    },
    {
      "chainId": 101,
      "address": "3UeKTABxz9XexDtyKq646rSQvx8GVpKNwfMoKKfxsTsF",
      "symbol": "wBBTC",
      "name": "Binance Wrapped BTC (Wormhole)",
      "decimals": 8,
      "logoURI": "https://cdn.jsdelivr.net/gh/trustwallet/assets@master/blockchains/ethereum/assets/0x9BE89D2a4cd102D8Fecc6BF9dA793be995C22541/logo.png",
      "tags": [
        "wrapped",
        "wormhole"
      ],
      "extensions": {
        "address": "0x9BE89D2a4cd102D8Fecc6BF9dA793be995C22541",
        "bridgeContract": "https://etherscan.io/address/0xf92cD566Ea4864356C5491c177A430C222d7e678",
        "assetContract": "https://etherscan.io/address/0x9BE89D2a4cd102D8Fecc6BF9dA793be995C22541",
        "coingeckoId": "binance-wrapped-btc"
      }
    },
    {
      "chainId": 101,
      "address": "DsGbyCHbG4vSWBqAprR2eWuUAg8fXAgYkWL9psgvYZn5",
      "symbol": "wUNISTAKE",
      "name": "Unistake (Wormhole)",
      "decimals": 9,
      "logoURI": "https://cdn.jsdelivr.net/gh/trustwallet/assets@master/blockchains/ethereum/assets/0x9Ed8e7C9604790F7Ec589F99b94361d8AAB64E5E/logo.png",
      "tags": [
        "wrapped",
        "wormhole"
      ],
      "extensions": {
        "address": "0x9Ed8e7C9604790F7Ec589F99b94361d8AAB64E5E",
        "bridgeContract": "https://etherscan.io/address/0xf92cD566Ea4864356C5491c177A430C222d7e678",
        "assetContract": "https://etherscan.io/address/0x9Ed8e7C9604790F7Ec589F99b94361d8AAB64E5E",
        "coingeckoId": "unistake"
      }
    },
    {
      "chainId": 101,
      "address": "GBvv3jn9u6pZqPd2GVnQ7BKJzLwQnEWe4ci9k359PN9Z",
      "symbol": "wMKR",
      "name": "MakerDAO (Wormhole)",
      "decimals": 9,
      "logoURI": "https://cdn.jsdelivr.net/gh/trustwallet/assets@master/blockchains/ethereum/assets/0x9f8F72aA9304c8B593d555F12eF6589cC3A579A2/logo.png",
      "tags": [
        "wrapped",
        "wormhole"
      ],
      "extensions": {
        "address": "0x9f8F72aA9304c8B593d555F12eF6589cC3A579A2",
        "bridgeContract": "https://etherscan.io/address/0xf92cD566Ea4864356C5491c177A430C222d7e678",
        "assetContract": "https://etherscan.io/address/0x9f8F72aA9304c8B593d555F12eF6589cC3A579A2",
        "coingeckoId": "maker"
      }
    },
    {
      "chainId": 101,
      "address": "53ETjuzUNHG8c7rZ2hxQLQfN5R6tEYtdYwNQsa68xFUk",
      "symbol": "wFARM",
      "name": "FARM Reward Token (Wormhole)",
      "decimals": 9,
      "logoURI": "https://cdn.jsdelivr.net/gh/trustwallet/assets@master/blockchains/ethereum/assets/0xa0246c9032bC3A600820415aE600c6388619A14D/logo.png",
      "tags": [
        "wrapped",
        "wormhole"
      ],
      "extensions": {
        "address": "0xa0246c9032bC3A600820415aE600c6388619A14D",
        "bridgeContract": "https://etherscan.io/address/0xf92cD566Ea4864356C5491c177A430C222d7e678",
        "assetContract": "https://etherscan.io/address/0xa0246c9032bC3A600820415aE600c6388619A14D",
        "coingeckoId": "harvest-finance"
      }
    },
    {
      "chainId": 101,
      "address": "FVsXUnbhifqJ4LiXQEbpUtXVdB8T5ADLKqSs5t1oc54F",
      "symbol": "wUSDC",
      "name": "USD Coin (Wormhole)",
      "decimals": 6,
      "logoURI": "https://cdn.jsdelivr.net/gh/solana-labs/token-list@main/assets/mainnet/EPjFWdd5AufqSSqeM2qN1xzybapC8G4wEGGkZwyTDt1v/logo.png",
      "tags": [
        "wrapped",
        "wormhole"
      ],
      "extensions": {
        "address": "0xA0b86991c6218b36c1d19D4a2e9Eb0cE3606eB48",
        "bridgeContract": "https://etherscan.io/address/0xf92cD566Ea4864356C5491c177A430C222d7e678",
        "assetContract": "https://etherscan.io/address/0xA0b86991c6218b36c1d19D4a2e9Eb0cE3606eB48",
        "coingeckoId": "usd-coin"
      }
    },
    {
      "chainId": 101,
      "address": "EjBpnWzWZeW1PKzfCszLdHgENZLZDoTNaEmz8BddpWJx",
      "symbol": "wANT",
      "name": "Aragon Network Token (Wormhole)",
      "decimals": 9,
      "logoURI": "https://cdn.jsdelivr.net/gh/trustwallet/assets@master/blockchains/ethereum/assets/0xa117000000f279D81A1D3cc75430fAA017FA5A2e/logo.png",
      "tags": [
        "wrapped",
        "wormhole"
      ],
      "extensions": {
        "address": "0xa117000000f279D81A1D3cc75430fAA017FA5A2e",
        "bridgeContract": "https://etherscan.io/address/0xf92cD566Ea4864356C5491c177A430C222d7e678",
        "assetContract": "https://etherscan.io/address/0xa117000000f279D81A1D3cc75430fAA017FA5A2e",
        "coingeckoId": "aragon"
      }
    },
    {
      "chainId": 101,
      "address": "Rs4LHZ4WogZCAkCzfsKJib5LLnYL6xcVAfTcLQiSjg2",
      "symbol": "wNPXS",
      "name": "Pundi X Token (Wormhole)",
      "decimals": 9,
      "logoURI": "https://cdn.jsdelivr.net/gh/trustwallet/assets@master/blockchains/ethereum/assets/0xA15C7Ebe1f07CaF6bFF097D8a589fb8AC49Ae5B3/logo.png",
      "tags": [
        "wrapped",
        "wormhole"
      ],
      "extensions": {
        "address": "0xA15C7Ebe1f07CaF6bFF097D8a589fb8AC49Ae5B3",
        "bridgeContract": "https://etherscan.io/address/0xf92cD566Ea4864356C5491c177A430C222d7e678",
        "assetContract": "https://etherscan.io/address/0xA15C7Ebe1f07CaF6bFF097D8a589fb8AC49Ae5B3",
        "coingeckoId": "pundi-x"
      }
    },
    {
      "chainId": 101,
      "address": "65ribugkb42AANKYrEeuruhhfXffyE4jY22FUxFbpW7C",
      "symbol": "wRFOX",
      "name": "RFOX (Wormhole)",
      "decimals": 9,
      "logoURI": "https://cdn.jsdelivr.net/gh/trustwallet/assets@master/blockchains/ethereum/assets/0xa1d6Df714F91DeBF4e0802A542E13067f31b8262/logo.png",
      "tags": [
        "wrapped",
        "wormhole"
      ],
      "extensions": {
        "address": "0xa1d6Df714F91DeBF4e0802A542E13067f31b8262",
        "bridgeContract": "https://etherscan.io/address/0xf92cD566Ea4864356C5491c177A430C222d7e678",
        "assetContract": "https://etherscan.io/address/0xa1d6Df714F91DeBF4e0802A542E13067f31b8262",
        "coingeckoId": "redfox-labs-2"
      }
    },
    {
      "chainId": 101,
      "address": "T2mo6dnFiutu26KMuCMSjCLBB4ofWvQ3qBJGEMc3JSe",
      "symbol": "wMTA",
      "name": "Meta (Wormhole)",
      "decimals": 9,
      "logoURI": "https://cdn.jsdelivr.net/gh/trustwallet/assets@master/blockchains/ethereum/assets/0xa3BeD4E1c75D00fa6f4E5E6922DB7261B5E9AcD2/logo.png",
      "tags": [
        "wrapped",
        "wormhole"
      ],
      "extensions": {
        "address": "0xa3BeD4E1c75D00fa6f4E5E6922DB7261B5E9AcD2",
        "bridgeContract": "https://etherscan.io/address/0xf92cD566Ea4864356C5491c177A430C222d7e678",
        "assetContract": "https://etherscan.io/address/0xa3BeD4E1c75D00fa6f4E5E6922DB7261B5E9AcD2",
        "coingeckoId": "meta"
      }
    },
    {
      "chainId": 101,
      "address": "HC8SaUm9rhvVZE5ZwBWiUhFAnCuG8byd5FxKYdpFm5MR",
      "symbol": "wRBC",
      "name": "Rubic (Wormhole)",
      "decimals": 9,
      "logoURI": "https://cdn.jsdelivr.net/gh/trustwallet/assets@master/blockchains/ethereum/assets/0xA4EED63db85311E22dF4473f87CcfC3DaDCFA3E3/logo.png",
      "tags": [
        "wrapped",
        "wormhole"
      ],
      "extensions": {
        "address": "0xA4EED63db85311E22dF4473f87CcfC3DaDCFA3E3",
        "bridgeContract": "https://etherscan.io/address/0xf92cD566Ea4864356C5491c177A430C222d7e678",
        "assetContract": "https://etherscan.io/address/0xA4EED63db85311E22dF4473f87CcfC3DaDCFA3E3",
        "coingeckoId": "rubic"
      }
    },
    {
      "chainId": 101,
      "address": "9DdtKWoK8cBfLSLhHXHFZzzhxp4rdwHbFEAis8n5AsfQ",
      "symbol": "wNOIA",
      "name": "NOIA Token (Wormhole)",
      "decimals": 9,
      "logoURI": "https://cdn.jsdelivr.net/gh/trustwallet/assets@master/blockchains/ethereum/assets/0xa8c8CfB141A3bB59FEA1E2ea6B79b5ECBCD7b6ca/logo.png",
      "tags": [
        "wrapped",
        "wormhole"
      ],
      "extensions": {
        "address": "0xa8c8CfB141A3bB59FEA1E2ea6B79b5ECBCD7b6ca",
        "bridgeContract": "https://etherscan.io/address/0xf92cD566Ea4864356C5491c177A430C222d7e678",
        "assetContract": "https://etherscan.io/address/0xa8c8CfB141A3bB59FEA1E2ea6B79b5ECBCD7b6ca",
        "coingeckoId": "noia-network"
      }
    },
    {
      "chainId": 101,
      "address": "DTQStP2z4DRqbNHRxtwThAujr9aPFPsv4y2kkXTVLVvb",
      "symbol": "wCEL",
      "name": "Celsius (Wormhole)",
      "decimals": 4,
      "logoURI": "https://cdn.jsdelivr.net/gh/trustwallet/assets@master/blockchains/ethereum/assets/0xaaAEBE6Fe48E54f431b0C390CfaF0b017d09D42d/logo.png",
      "tags": [
        "wrapped",
        "wormhole"
      ],
      "extensions": {
        "address": "0xaaAEBE6Fe48E54f431b0C390CfaF0b017d09D42d",
        "bridgeContract": "https://etherscan.io/address/0xf92cD566Ea4864356C5491c177A430C222d7e678",
        "assetContract": "https://etherscan.io/address/0xaaAEBE6Fe48E54f431b0C390CfaF0b017d09D42d",
        "coingeckoId": "celsius-degree-token"
      }
    },
    {
      "chainId": 101,
      "address": "59NPV18vAbTgwC9aeEGikrmX3EbZHMEMkZfvcsHBNFr9",
      "symbol": "wCWS",
      "name": "Crowns (Wormhole)",
      "decimals": 9,
      "logoURI": "https://cdn.jsdelivr.net/gh/trustwallet/assets@master/blockchains/ethereum/assets/0xaC0104Cca91D167873B8601d2e71EB3D4D8c33e0/logo.png",
      "tags": [
        "wrapped",
        "wormhole"
      ],
      "extensions": {
        "address": "0xaC0104Cca91D167873B8601d2e71EB3D4D8c33e0",
        "bridgeContract": "https://etherscan.io/address/0xf92cD566Ea4864356C5491c177A430C222d7e678",
        "assetContract": "https://etherscan.io/address/0xaC0104Cca91D167873B8601d2e71EB3D4D8c33e0",
        "coingeckoId": "crowns"
      }
    },
    {
      "chainId": 101,
      "address": "4811JP9i35zgAxSFZjGXQwew6xd1qSBE4xdMFik2J14Z",
      "symbol": "wROOM",
      "name": "OptionRoom Token (Wormhole)",
      "decimals": 9,
      "logoURI": "https://cdn.jsdelivr.net/gh/trustwallet/assets@master/blockchains/ethereum/assets/0xAd4f86a25bbc20FfB751f2FAC312A0B4d8F88c64/logo.png",
      "tags": [
        "wrapped",
        "wormhole"
      ],
      "extensions": {
        "address": "0xAd4f86a25bbc20FfB751f2FAC312A0B4d8F88c64",
        "bridgeContract": "https://etherscan.io/address/0xf92cD566Ea4864356C5491c177A430C222d7e678",
        "assetContract": "https://etherscan.io/address/0xAd4f86a25bbc20FfB751f2FAC312A0B4d8F88c64",
        "coingeckoId": "option-room"
      }
    },
    {
      "chainId": 101,
      "address": "2VAdvHWMpzMnDYYn64MgqLNpGQ19iCiusCet8JLMtxU5",
      "symbol": "wYOP",
      "name": "YOP (Wormhole)",
      "decimals": 8,
      "logoURI": "https://cdn.jsdelivr.net/gh/trustwallet/assets@master/blockchains/ethereum/assets/0xAE1eaAE3F627AAca434127644371b67B18444051/logo.png",
      "tags": [
        "wrapped",
        "wormhole"
      ],
      "extensions": {
        "address": "0xAE1eaAE3F627AAca434127644371b67B18444051",
        "bridgeContract": "https://etherscan.io/address/0xf92cD566Ea4864356C5491c177A430C222d7e678",
        "assetContract": "https://etherscan.io/address/0xAE1eaAE3F627AAca434127644371b67B18444051",
        "coingeckoId": "yield-optimization-platform"
      }
    },
    {
      "chainId": 101,
      "address": "AKiTcEWZarsnUbKkwQVRjJni5eqwiNeBQsJ3nrADacT4",
      "symbol": "wLGCY",
      "name": "LGCY Network (Wormhole)",
      "decimals": 9,
      "logoURI": "https://cdn.jsdelivr.net/gh/trustwallet/assets@master/blockchains/ethereum/assets/0xaE697F994Fc5eBC000F8e22EbFfeE04612f98A0d/logo.png",
      "tags": [
        "wrapped",
        "wormhole"
      ],
      "extensions": {
        "address": "0xaE697F994Fc5eBC000F8e22EbFfeE04612f98A0d",
        "bridgeContract": "https://etherscan.io/address/0xf92cD566Ea4864356C5491c177A430C222d7e678",
        "assetContract": "https://etherscan.io/address/0xaE697F994Fc5eBC000F8e22EbFfeE04612f98A0d",
        "coingeckoId": "lgcy-network"
      }
    },
    {
      "chainId": 101,
      "address": "4kPHTMfSD1k3SytAMKEVRWH5ip6WD5U52tC5q6TuXUNU",
      "symbol": "wRFuel",
      "name": "Rio Fuel Token (Wormhole)",
      "decimals": 9,
      "logoURI": "https://cdn.jsdelivr.net/gh/trustwallet/assets@master/blockchains/ethereum/assets/0xaf9f549774ecEDbD0966C52f250aCc548D3F36E5/logo.png",
      "tags": [
        "wrapped",
        "wormhole"
      ],
      "extensions": {
        "address": "0xaf9f549774ecEDbD0966C52f250aCc548D3F36E5",
        "bridgeContract": "https://etherscan.io/address/0xf92cD566Ea4864356C5491c177A430C222d7e678",
        "assetContract": "https://etherscan.io/address/0xaf9f549774ecEDbD0966C52f250aCc548D3F36E5",
        "coingeckoId": "rio-defi"
      }
    },
    {
      "chainId": 101,
      "address": "E1w2uKRsVJeDf1Qqbk7DDKEDe7NCYwh8ySgqCaEZ4BTC",
      "symbol": "wMAHA",
      "name": "MahaDAO (Wormhole)",
      "decimals": 9,
      "logoURI": "https://cdn.jsdelivr.net/gh/trustwallet/assets@master/blockchains/ethereum/assets/0xB4d930279552397bbA2ee473229f89Ec245bc365/logo.png",
      "tags": [
        "wrapped",
        "wormhole"
      ],
      "extensions": {
        "address": "0xB4d930279552397bbA2ee473229f89Ec245bc365",
        "bridgeContract": "https://etherscan.io/address/0xf92cD566Ea4864356C5491c177A430C222d7e678",
        "assetContract": "https://etherscan.io/address/0xB4d930279552397bbA2ee473229f89Ec245bc365",
        "coingeckoId": "mahadao"
      }
    },
    {
      "chainId": 101,
      "address": "4psmnTirimNyPEPEZtkQkdEPJagTXS3a7wsu1XN9MYK3",
      "symbol": "wRPL",
      "name": "Rocket Pool (Wormhole)",
      "decimals": 9,
      "logoURI": "https://cdn.jsdelivr.net/gh/trustwallet/assets@master/blockchains/ethereum/assets/0xB4EFd85c19999D84251304bDA99E90B92300Bd93/logo.png",
      "tags": [
        "wrapped",
        "wormhole"
      ],
      "extensions": {
        "address": "0xB4EFd85c19999D84251304bDA99E90B92300Bd93",
        "bridgeContract": "https://etherscan.io/address/0xf92cD566Ea4864356C5491c177A430C222d7e678",
        "assetContract": "https://etherscan.io/address/0xB4EFd85c19999D84251304bDA99E90B92300Bd93",
        "coingeckoId": "rocket-pool"
      }
    },
    {
      "chainId": 101,
      "address": "FrhQauNRm7ecom9FRprNcyz58agDe5ujAbAtA9NG6jtU",
      "symbol": "wNEXO",
      "name": "Nexo (Wormhole)",
      "decimals": 9,
      "logoURI": "https://cdn.jsdelivr.net/gh/trustwallet/assets@master/blockchains/ethereum/assets/0xB62132e35a6c13ee1EE0f84dC5d40bad8d815206/logo.png",
      "tags": [
        "wrapped",
        "wormhole"
      ],
      "extensions": {
        "address": "0xB62132e35a6c13ee1EE0f84dC5d40bad8d815206",
        "bridgeContract": "https://etherscan.io/address/0xf92cD566Ea4864356C5491c177A430C222d7e678",
        "assetContract": "https://etherscan.io/address/0xB62132e35a6c13ee1EE0f84dC5d40bad8d815206",
        "coingeckoId": "nexo"
      }
    },
    {
      "chainId": 101,
      "address": "AoU75vwpnWEVvfarxRALjzRc8vS9UdDhRMkwoDimt9ss",
      "symbol": "wSFI",
      "name": "Spice (Wormhole)",
      "decimals": 9,
      "logoURI": "https://cdn.jsdelivr.net/gh/trustwallet/assets@master/blockchains/ethereum/assets/0xb753428af26E81097e7fD17f40c88aaA3E04902c/logo.png",
      "tags": [
        "wrapped",
        "wormhole"
      ],
      "extensions": {
        "address": "0xb753428af26E81097e7fD17f40c88aaA3E04902c",
        "bridgeContract": "https://etherscan.io/address/0xf92cD566Ea4864356C5491c177A430C222d7e678",
        "assetContract": "https://etherscan.io/address/0xb753428af26E81097e7fD17f40c88aaA3E04902c",
        "coingeckoId": "saffron-finance"
      }
    },
    {
      "chainId": 101,
      "address": "CRZuALvCYjPLB65WFLHh9JkmPWK5C81TXpy2aEEaCjr3",
      "symbol": "wSTBZ",
      "name": "Stabilize Token (Wormhole)",
      "decimals": 9,
      "logoURI": "https://cdn.jsdelivr.net/gh/trustwallet/assets@master/blockchains/ethereum/assets/0xB987D48Ed8f2C468D52D6405624EADBa5e76d723/logo.png",
      "tags": [
        "wrapped",
        "wormhole"
      ],
      "extensions": {
        "address": "0xB987D48Ed8f2C468D52D6405624EADBa5e76d723",
        "bridgeContract": "https://etherscan.io/address/0xf92cD566Ea4864356C5491c177A430C222d7e678",
        "assetContract": "https://etherscan.io/address/0xB987D48Ed8f2C468D52D6405624EADBa5e76d723",
        "coingeckoId": "stabilize"
      }
    },
    {
      "chainId": 101,
      "address": "HPYXGSdAwyK5GwmuivL8gDdUVRChtgXq6SRat44k4Pat",
      "symbol": "wBAL",
      "name": "Balancer (Wormhole)",
      "decimals": 9,
      "logoURI": "https://cdn.jsdelivr.net/gh/trustwallet/assets@master/blockchains/ethereum/assets/0xba100000625a3754423978a60c9317c58a424e3D/logo.png",
      "tags": [
        "wrapped",
        "wormhole"
      ],
      "extensions": {
        "address": "0xba100000625a3754423978a60c9317c58a424e3D",
        "bridgeContract": "https://etherscan.io/address/0xf92cD566Ea4864356C5491c177A430C222d7e678",
        "assetContract": "https://etherscan.io/address/0xba100000625a3754423978a60c9317c58a424e3D",
        "coingeckoId": "balancer"
      }
    },
    {
      "chainId": 101,
      "address": "AV7NgJV2BsgEukzUTrcUMz3LD37xLcLtygFig5WJ3kQN",
      "symbol": "wBAND",
      "name": "BandToken (Wormhole)",
      "decimals": 9,
      "logoURI": "https://cdn.jsdelivr.net/gh/trustwallet/assets@master/blockchains/ethereum/assets/0xBA11D00c5f74255f56a5E366F4F77f5A186d7f55/logo.png",
      "tags": [
        "wrapped",
        "wormhole"
      ],
      "extensions": {
        "address": "0xBA11D00c5f74255f56a5E366F4F77f5A186d7f55",
        "bridgeContract": "https://etherscan.io/address/0xf92cD566Ea4864356C5491c177A430C222d7e678",
        "assetContract": "https://etherscan.io/address/0xBA11D00c5f74255f56a5E366F4F77f5A186d7f55",
        "coingeckoId": "band-protocol"
      }
    },
    {
      "chainId": 101,
      "address": "4obZok5FFUcQXQoV39hhcqk9xSmo4WnP9wnrNCk1g5BC",
      "symbol": "wSWFL",
      "name": "Swapfolio (Wormhole)",
      "decimals": 9,
      "logoURI": "https://cdn.jsdelivr.net/gh/trustwallet/assets@master/blockchains/ethereum/assets/0xBa21Ef4c9f433Ede00badEFcC2754B8E74bd538A/logo.png",
      "tags": [
        "wrapped",
        "wormhole"
      ],
      "extensions": {
        "address": "0xBa21Ef4c9f433Ede00badEFcC2754B8E74bd538A",
        "bridgeContract": "https://etherscan.io/address/0xf92cD566Ea4864356C5491c177A430C222d7e678",
        "assetContract": "https://etherscan.io/address/0xBa21Ef4c9f433Ede00badEFcC2754B8E74bd538A",
        "coingeckoId": "swapfolio"
      }
    },
    {
      "chainId": 101,
      "address": "HCP8hGKS6fUGfTA1tQxBKzbXuQk7yktzz71pY8LXVJyR",
      "symbol": "wLRC",
      "name": "LoopringCoin V2 (Wormhole)",
      "decimals": 9,
      "logoURI": "https://cdn.jsdelivr.net/gh/trustwallet/assets@master/blockchains/ethereum/assets/0xBBbbCA6A901c926F240b89EacB641d8Aec7AEafD/logo.png",
      "tags": [
        "wrapped",
        "wormhole"
      ],
      "extensions": {
        "address": "0xBBbbCA6A901c926F240b89EacB641d8Aec7AEafD",
        "bridgeContract": "https://etherscan.io/address/0xf92cD566Ea4864356C5491c177A430C222d7e678",
        "assetContract": "https://etherscan.io/address/0xBBbbCA6A901c926F240b89EacB641d8Aec7AEafD",
        "coingeckoId": "loopring"
      }
    },
    {
      "chainId": 101,
      "address": "9sNArcS6veh7DLEo7Y1ZSbBCYtkuPVE6S3HhVrcWR2Zw",
      "symbol": "wPERP",
      "name": "Perpetual (Wormhole)",
      "decimals": 9,
      "logoURI": "https://cdn.jsdelivr.net/gh/trustwallet/assets@master/blockchains/ethereum/assets/0xbC396689893D065F41bc2C6EcbeE5e0085233447/logo.png",
      "tags": [
        "wrapped",
        "wormhole"
      ],
      "extensions": {
        "address": "0xbC396689893D065F41bc2C6EcbeE5e0085233447",
        "bridgeContract": "https://etherscan.io/address/0xf92cD566Ea4864356C5491c177A430C222d7e678",
        "assetContract": "https://etherscan.io/address/0xbC396689893D065F41bc2C6EcbeE5e0085233447",
        "coingeckoId": "perpetual-protocol"
      }
    },
    {
      "chainId": 101,
      "address": "3XnhArdJydrpbr9Nbj8wNUaozPL9WAo9YDyNWakhTm9X",
      "symbol": "wCOMP",
      "name": "Compound (Wormhole)",
      "decimals": 9,
      "logoURI": "https://cdn.jsdelivr.net/gh/trustwallet/assets@master/blockchains/ethereum/assets/0xc00e94Cb662C3520282E6f5717214004A7f26888/logo.png",
      "tags": [
        "wrapped",
        "wormhole"
      ],
      "extensions": {
        "address": "0xc00e94Cb662C3520282E6f5717214004A7f26888",
        "bridgeContract": "https://etherscan.io/address/0xf92cD566Ea4864356C5491c177A430C222d7e678",
        "assetContract": "https://etherscan.io/address/0xc00e94Cb662C3520282E6f5717214004A7f26888",
        "coingeckoId": "compound-governance-token"
      }
    },
    {
      "chainId": 101,
      "address": "CPLNm9UMKfiJKiySQathV99yeSgTVjPDZx4ucFrbp2MD",
      "symbol": "wSNX",
      "name": "Synthetix Network Token (Wormhole)",
      "decimals": 9,
      "logoURI": "https://cdn.jsdelivr.net/gh/trustwallet/assets@master/blockchains/ethereum/assets//logo.png",
      "tags": [
        "wrapped",
        "wormhole"
      ],
      "extensions": {
        "address": "0xC011a73ee8576Fb46F5E1c5751cA3B9Fe0af2a6F",
        "bridgeContract": "https://etherscan.io/address/0xf92cD566Ea4864356C5491c177A430C222d7e678",
        "assetContract": "https://etherscan.io/address/0xC011a73ee8576Fb46F5E1c5751cA3B9Fe0af2a6F",
        "coingeckoId": "havven"
      }
    },
    {
      "chainId": 101,
      "address": "D6eVKSfLdioqo2zG8LbQYFU2gf66FrjKA7afCYNo1GHt",
      "symbol": "wDUCK",
      "name": "DLP Duck Token (Wormhole)",
      "decimals": 9,
      "logoURI": "https://cdn.jsdelivr.net/gh/trustwallet/assets@master/blockchains/ethereum/assets/0xC0bA369c8Db6eB3924965e5c4FD0b4C1B91e305F/logo.png",
      "tags": [
        "wrapped",
        "wormhole"
      ],
      "extensions": {
        "address": "0xC0bA369c8Db6eB3924965e5c4FD0b4C1B91e305F",
        "bridgeContract": "https://etherscan.io/address/0xf92cD566Ea4864356C5491c177A430C222d7e678",
        "assetContract": "https://etherscan.io/address/0xC0bA369c8Db6eB3924965e5c4FD0b4C1B91e305F",
        "coingeckoId": "dlp-duck-token"
      }
    },
    {
      "chainId": 101,
      "address": "9PwPi3DAf9Dy4Y6qJmUzF6fX9CjNwScBidsYqJmcApF8",
      "symbol": "wCHAIN",
      "name": "Chain Games (Wormhole)",
      "decimals": 9,
      "logoURI": "https://cdn.jsdelivr.net/gh/trustwallet/assets@master/blockchains/ethereum/assets/0xC4C2614E694cF534D407Ee49F8E44D125E4681c4/logo.png",
      "tags": [
        "wrapped",
        "wormhole"
      ],
      "extensions": {
        "address": "0xC4C2614E694cF534D407Ee49F8E44D125E4681c4",
        "bridgeContract": "https://etherscan.io/address/0xf92cD566Ea4864356C5491c177A430C222d7e678",
        "assetContract": "https://etherscan.io/address/0xC4C2614E694cF534D407Ee49F8E44D125E4681c4",
        "coingeckoId": "chain-games"
      }
    },
    {
      "chainId": 101,
      "address": "BmxZ1pghpcoyT7aykj7D1o4AxWirTqvD7zD2tNngjirT",
      "symbol": "wGRT",
      "name": "Graph Token (Wormhole)",
      "decimals": 9,
      "logoURI": "https://cdn.jsdelivr.net/gh/trustwallet/assets@master/blockchains/ethereum/assets/0xc944E90C64B2c07662A292be6244BDf05Cda44a7/logo.png",
      "tags": [
        "wrapped",
        "wormhole"
      ],
      "extensions": {
        "address": "0xc944E90C64B2c07662A292be6244BDf05Cda44a7",
        "bridgeContract": "https://etherscan.io/address/0xf92cD566Ea4864356C5491c177A430C222d7e678",
        "assetContract": "https://etherscan.io/address/0xc944E90C64B2c07662A292be6244BDf05Cda44a7",
        "coingeckoId": "the-graph"
      }
    },
    {
      "chainId": 101,
      "address": "FMr15arp651N6fR2WEL36pCMBnFecHcN6wDxne2Vf3SK",
      "symbol": "wROOT",
      "name": "RootKit (Wormhole)",
      "decimals": 9,
      "logoURI": "https://cdn.jsdelivr.net/gh/trustwallet/assets@master/blockchains/ethereum/assets/0xCb5f72d37685C3D5aD0bB5F982443BC8FcdF570E/logo.png",
      "tags": [
        "wrapped",
        "wormhole"
      ],
      "extensions": {
        "address": "0xCb5f72d37685C3D5aD0bB5F982443BC8FcdF570E",
        "bridgeContract": "https://etherscan.io/address/0xf92cD566Ea4864356C5491c177A430C222d7e678",
        "assetContract": "https://etherscan.io/address/0xCb5f72d37685C3D5aD0bB5F982443BC8FcdF570E",
        "coingeckoId": "rootkit"
      }
    },
    {
      "chainId": 101,
      "address": "E9X7rKAGfSh1gsHC6qh5MVLkDzRcT64KQbjzvHnc5zEq",
      "symbol": "wSWAP",
      "name": "TrustSwap Token (Wormhole)",
      "decimals": 9,
      "logoURI": "https://cdn.jsdelivr.net/gh/trustwallet/assets@master/blockchains/ethereum/assets/0xCC4304A31d09258b0029eA7FE63d032f52e44EFe/logo.png",
      "tags": [
        "wrapped",
        "wormhole"
      ],
      "extensions": {
        "address": "0xCC4304A31d09258b0029eA7FE63d032f52e44EFe",
        "bridgeContract": "https://etherscan.io/address/0xf92cD566Ea4864356C5491c177A430C222d7e678",
        "assetContract": "https://etherscan.io/address/0xCC4304A31d09258b0029eA7FE63d032f52e44EFe",
        "coingeckoId": "trustswap"
      }
    },
    {
      "chainId": 101,
      "address": "5NEENV1mNvu7MfNNtKuGSDC8zoNStq1tuLkDXFtv6rZd",
      "symbol": "wTVK",
      "name": "Terra Virtua Kolect (Wormhole)",
      "decimals": 9,
      "logoURI": "https://cdn.jsdelivr.net/gh/trustwallet/assets@master/blockchains/ethereum/assets/0xd084B83C305daFD76AE3E1b4E1F1fe2eCcCb3988/logo.png",
      "tags": [
        "wrapped",
        "wormhole"
      ],
      "extensions": {
        "address": "0xd084B83C305daFD76AE3E1b4E1F1fe2eCcCb3988",
        "bridgeContract": "https://etherscan.io/address/0xf92cD566Ea4864356C5491c177A430C222d7e678",
        "assetContract": "https://etherscan.io/address/0xd084B83C305daFD76AE3E1b4E1F1fe2eCcCb3988",
        "coingeckoId": "terra-virtua-kolect"
      }
    },
    {
      "chainId": 101,
      "address": "5ZXLGj7onpitgtREJNYb51DwDPddvqV1YLC8jn2sgz48",
      "symbol": "wOMG",
      "name": "OMG Network (Wormhole)",
      "decimals": 9,
      "logoURI": "https://cdn.jsdelivr.net/gh/trustwallet/assets@master/blockchains/ethereum/assets//logo.png",
      "tags": [
        "wrapped",
        "wormhole"
      ],
      "extensions": {
        "address": "0xd26114cd6EE289AccF82350c8d8487fedB8A0C07",
        "bridgeContract": "https://etherscan.io/address/0xf92cD566Ea4864356C5491c177A430C222d7e678",
        "assetContract": "https://etherscan.io/address/0xd26114cd6EE289AccF82350c8d8487fedB8A0C07",
        "coingeckoId": "omisego"
      }
    },
    {
      "chainId": 101,
      "address": "2Xf2yAXJfg82sWwdLUo2x9mZXy6JCdszdMZkcF1Hf4KV",
      "symbol": "wLUNA",
      "name": "Wrapped LUNA Token (Wormhole)",
      "decimals": 9,
      "logoURI": "https://cdn.jsdelivr.net/gh/trustwallet/assets@master/blockchains/ethereum/assets/0xd2877702675e6cEb975b4A1dFf9fb7BAF4C91ea9/logo.png",
      "tags": [
        "wrapped",
        "wormhole"
      ],
      "extensions": {
        "address": "0xd2877702675e6cEb975b4A1dFf9fb7BAF4C91ea9",
        "bridgeContract": "https://etherscan.io/address/0xf92cD566Ea4864356C5491c177A430C222d7e678",
        "assetContract": "https://etherscan.io/address/0xd2877702675e6cEb975b4A1dFf9fb7BAF4C91ea9",
        "coingeckoId": "wrapped-terra"
      }
    },
    {
      "chainId": 101,
      "address": "5Ro6JxJ4NjSTEppdX2iXUYgWkAEF1dcs9gqMX99E2vkL",
      "symbol": "wBONDLY",
      "name": "Bondly Token (Wormhole)",
      "decimals": 9,
      "logoURI": "https://cdn.jsdelivr.net/gh/trustwallet/assets@master/blockchains/ethereum/assets/0xD2dDa223b2617cB616c1580db421e4cFAe6a8a85/logo.png",
      "tags": [
        "wrapped",
        "wormhole"
      ],
      "extensions": {
        "address": "0xD2dDa223b2617cB616c1580db421e4cFAe6a8a85",
        "bridgeContract": "https://etherscan.io/address/0xf92cD566Ea4864356C5491c177A430C222d7e678",
        "assetContract": "https://etherscan.io/address/0xD2dDa223b2617cB616c1580db421e4cFAe6a8a85",
        "coingeckoId": "bondly"
      }
    },
    {
      "chainId": 101,
      "address": "5jFzUEqWLnvGvKWb1Pji9nWVYy5vLG2saoXCyVNWEdEi",
      "symbol": "wDETS",
      "name": "Dextrust (Wormhole)",
      "decimals": 9,
      "logoURI": "https://cdn.jsdelivr.net/gh/trustwallet/assets@master/blockchains/ethereum/assets/0xd379700999F4805Ce80aa32DB46A94dF64561108/logo.png",
      "tags": [
        "wrapped",
        "wormhole"
      ],
      "extensions": {
        "address": "0xd379700999F4805Ce80aa32DB46A94dF64561108",
        "bridgeContract": "https://etherscan.io/address/0xf92cD566Ea4864356C5491c177A430C222d7e678",
        "assetContract": "https://etherscan.io/address/0xd379700999F4805Ce80aa32DB46A94dF64561108",
        "coingeckoId": "dextrust"
      }
    },
    {
      "chainId": 101,
      "address": "BV5tm1uCRWQCQKNgQVFnkseqAjxpmbJkRCXvzFWBdgMp",
      "symbol": "wAMPL",
      "name": "Ampleforth (Wormhole)",
      "decimals": 9,
      "logoURI": "https://cdn.jsdelivr.net/gh/trustwallet/assets@master/blockchains/ethereum/assets//logo.png",
      "tags": [
        "wrapped",
        "wormhole"
      ],
      "extensions": {
        "address": "0xD46bA6D942050d489DBd938a2C909A5d5039A161",
        "bridgeContract": "https://etherscan.io/address/0xf92cD566Ea4864356C5491c177A430C222d7e678",
        "assetContract": "https://etherscan.io/address/0xD46bA6D942050d489DBd938a2C909A5d5039A161",
        "coingeckoId": "ampleforth"
      }
    },
    {
      "chainId": 101,
      "address": "2PSvGigDY4MVUmv51bBiARBMcHBtXcUBnx5V9BwWbbi2",
      "symbol": "wPOLK",
      "name": "Polkamarkets (Wormhole)",
      "decimals": 9,
      "logoURI": "https://cdn.jsdelivr.net/gh/trustwallet/assets@master/blockchains/ethereum/assets/0xD478161C952357F05f0292B56012Cd8457F1cfbF/logo.png",
      "tags": [
        "wrapped",
        "wormhole"
      ],
      "extensions": {
        "address": "0xD478161C952357F05f0292B56012Cd8457F1cfbF",
        "bridgeContract": "https://etherscan.io/address/0xf92cD566Ea4864356C5491c177A430C222d7e678",
        "assetContract": "https://etherscan.io/address/0xD478161C952357F05f0292B56012Cd8457F1cfbF",
        "coingeckoId": "polkamarkets"
      }
    },
    {
      "chainId": 101,
      "address": "ApmXkxXCASdxRf3Ln6Ni7oAZ7E6CX1CcJAD8A5qBdhSm",
      "symbol": "wCRV",
      "name": "Curve DAO Token (Wormhole)",
      "decimals": 9,
      "logoURI": "https://cdn.jsdelivr.net/gh/trustwallet/assets@master/blockchains/ethereum/assets/0xD533a949740bb3306d119CC777fa900bA034cd52/logo.png",
      "tags": [
        "wrapped",
        "wormhole"
      ],
      "extensions": {
        "address": "0xD533a949740bb3306d119CC777fa900bA034cd52",
        "bridgeContract": "https://etherscan.io/address/0xf92cD566Ea4864356C5491c177A430C222d7e678",
        "assetContract": "https://etherscan.io/address/0xD533a949740bb3306d119CC777fa900bA034cd52",
        "coingeckoId": "curve-dao-token"
      }
    },
    {
      "chainId": 101,
      "address": "DWECGzR56MruYJyo5g5QpoxZbFoydt3oWUkkDsVhxXzs",
      "symbol": "wMEME",
      "name": "MEME (Wormhole)",
      "decimals": 8,
      "logoURI": "https://cdn.jsdelivr.net/gh/trustwallet/assets@master/blockchains/ethereum/assets/0xD5525D397898e5502075Ea5E830d8914f6F0affe/logo.png",
      "tags": [
        "wrapped",
        "wormhole"
      ],
      "extensions": {
        "address": "0xD5525D397898e5502075Ea5E830d8914f6F0affe",
        "bridgeContract": "https://etherscan.io/address/0xf92cD566Ea4864356C5491c177A430C222d7e678",
        "assetContract": "https://etherscan.io/address/0xD5525D397898e5502075Ea5E830d8914f6F0affe",
        "coingeckoId": "degenerator"
      }
    },
    {
      "chainId": 101,
      "address": "3Y2wTtM4kCX8uUSLrKJ8wpajCu1C9LaWWAd7b7Nb2BDw",
      "symbol": "wEXNT",
      "name": "ExNetwork Community Token (Wormhole)",
      "decimals": 9,
      "logoURI": "https://cdn.jsdelivr.net/gh/trustwallet/assets@master/blockchains/ethereum/assets/0xD6c67B93a7b248dF608a653d82a100556144c5DA/logo.png",
      "tags": [
        "wrapped",
        "wormhole"
      ],
      "extensions": {
        "address": "0xD6c67B93a7b248dF608a653d82a100556144c5DA",
        "bridgeContract": "https://etherscan.io/address/0xf92cD566Ea4864356C5491c177A430C222d7e678",
        "assetContract": "https://etherscan.io/address/0xD6c67B93a7b248dF608a653d82a100556144c5DA",
        "coingeckoId": "exnetwork-token"
      }
    },
    {
      "chainId": 101,
      "address": "9w97GdWUYYaamGwdKMKZgGzPduZJkiFizq4rz5CPXRv2",
      "symbol": "wUSDT",
      "name": "Tether USD (Wormhole)",
      "decimals": 6,
      "logoURI": "https://cdn.jsdelivr.net/gh/trustwallet/assets@master/blockchains/ethereum/assets/0xdAC17F958D2ee523a2206206994597C13D831ec7/logo.png",
      "tags": [
        "wrapped",
        "wormhole"
      ],
      "extensions": {
        "address": "0xdAC17F958D2ee523a2206206994597C13D831ec7",
        "bridgeContract": "https://etherscan.io/address/0xf92cD566Ea4864356C5491c177A430C222d7e678",
        "assetContract": "https://etherscan.io/address/0xdAC17F958D2ee523a2206206994597C13D831ec7",
        "coingeckoId": "tether"
      }
    },
    {
      "chainId": 101,
      "address": "CqWSJtkMMY16q9QLnQxktM1byzVHGRr8b6LCPuZnEeiL",
      "symbol": "wYLD",
      "name": "Yield (Wormhole)",
      "decimals": 9,
      "logoURI": "https://cdn.jsdelivr.net/gh/trustwallet/assets@master/blockchains/ethereum/assets/0xDcB01cc464238396E213a6fDd933E36796eAfF9f/logo.png",
      "tags": [
        "wrapped",
        "wormhole"
      ],
      "extensions": {
        "address": "0xDcB01cc464238396E213a6fDd933E36796eAfF9f",
        "bridgeContract": "https://etherscan.io/address/0xf92cD566Ea4864356C5491c177A430C222d7e678",
        "assetContract": "https://etherscan.io/address/0xDcB01cc464238396E213a6fDd933E36796eAfF9f",
        "coingeckoId": "yield"
      }
    },
    {
      "chainId": 101,
      "address": "26ZzQVGZruwcZPs2sqb8n9ojKt2cviUjHcMjstFtK6ow",
      "symbol": "wKNC",
      "name": "Kyber Network Crystal (Wormhole)",
      "decimals": 9,
      "logoURI": "https://cdn.jsdelivr.net/gh/trustwallet/assets@master/blockchains/ethereum/assets/0xdd974D5C2e2928deA5F71b9825b8b646686BD200/logo.png",
      "tags": [
        "wrapped",
        "wormhole"
      ],
      "extensions": {
        "address": "0xdd974D5C2e2928deA5F71b9825b8b646686BD200",
        "bridgeContract": "https://etherscan.io/address/0xf92cD566Ea4864356C5491c177A430C222d7e678",
        "assetContract": "https://etherscan.io/address/0xdd974D5C2e2928deA5F71b9825b8b646686BD200",
        "coingeckoId": "kyber-network"
      }
    },
    {
      "chainId": 101,
      "address": "HHoHTtntq2kiBPENyVM1DTP7pNrkBXX2Jye29PSyz3qf",
      "symbol": "wCOTI",
      "name": "COTI Token (Wormhole)",
      "decimals": 9,
      "logoURI": "https://cdn.jsdelivr.net/gh/trustwallet/assets@master/blockchains/ethereum/assets/0xDDB3422497E61e13543BeA06989C0789117555c5/logo.png",
      "tags": [
        "wrapped",
        "wormhole"
      ],
      "extensions": {
        "address": "0xDDB3422497E61e13543BeA06989C0789117555c5",
        "bridgeContract": "https://etherscan.io/address/0xf92cD566Ea4864356C5491c177A430C222d7e678",
        "assetContract": "https://etherscan.io/address/0xDDB3422497E61e13543BeA06989C0789117555c5",
        "coingeckoId": "coti"
      }
    },
    {
      "chainId": 101,
      "address": "4sEpUsJ6uJZYi6A2da8EGjKPacRSqYJaPJffPnTqoWVv",
      "symbol": "wINJ",
      "name": "Injective Token (Wormhole)",
      "decimals": 9,
      "logoURI": "https://cdn.jsdelivr.net/gh/trustwallet/assets@master/blockchains/ethereum/assets/0xe28b3B32B6c345A34Ff64674606124Dd5Aceca30/logo.png",
      "tags": [
        "wrapped",
        "wormhole"
      ],
      "extensions": {
        "address": "0xe28b3B32B6c345A34Ff64674606124Dd5Aceca30",
        "bridgeContract": "https://etherscan.io/address/0xf92cD566Ea4864356C5491c177A430C222d7e678",
        "assetContract": "https://etherscan.io/address/0xe28b3B32B6c345A34Ff64674606124Dd5Aceca30",
        "coingeckoId": "injective-protocol"
      }
    },
    {
      "chainId": 101,
      "address": "G2jrxYSoCSzmohxERa2JzSJMuRM4kiNvRA3DnCv7Lzcz",
      "symbol": "wZRX",
      "name": "0x Protocol Token (Wormhole)",
      "decimals": 9,
      "logoURI": "https://cdn.jsdelivr.net/gh/trustwallet/assets@master/blockchains/ethereum/assets/0xE41d2489571d322189246DaFA5ebDe1F4699F498/logo.png",
      "tags": [
        "wrapped",
        "wormhole"
      ],
      "extensions": {
        "address": "0xE41d2489571d322189246DaFA5ebDe1F4699F498",
        "bridgeContract": "https://etherscan.io/address/0xf92cD566Ea4864356C5491c177A430C222d7e678",
        "assetContract": "https://etherscan.io/address/0xE41d2489571d322189246DaFA5ebDe1F4699F498",
        "coingeckoId": "0x"
      }
    },
    {
      "chainId": 101,
      "address": "3bkBFHyof411hGBdcsiM1KSDdErw63Xoj3eLB8yNknB4",
      "symbol": "wSUPER",
      "name": "SuperFarm (Wormhole)",
      "decimals": 9,
      "logoURI": "https://cdn.jsdelivr.net/gh/trustwallet/assets@master/blockchains/ethereum/assets/0xe53EC727dbDEB9E2d5456c3be40cFF031AB40A55/logo.png",
      "tags": [
        "wrapped",
        "wormhole"
      ],
      "extensions": {
        "address": "0xe53EC727dbDEB9E2d5456c3be40cFF031AB40A55",
        "bridgeContract": "https://etherscan.io/address/0xf92cD566Ea4864356C5491c177A430C222d7e678",
        "assetContract": "https://etherscan.io/address/0xe53EC727dbDEB9E2d5456c3be40cFF031AB40A55",
        "coingeckoId": "superfarm"
      }
    },
    {
      "chainId": 101,
      "address": "7kkkoa1MB93ELm3vjvyC8GJ65G7eEgLhfaHU58riJUCx",
      "symbol": "waEth",
      "name": "aEthereum (Wormhole)",
      "decimals": 9,
      "logoURI": "https://cdn.jsdelivr.net/gh/trustwallet/assets@master/blockchains/ethereum/assets/0xE95A203B1a91a908F9B9CE46459d101078c2c3cb/logo.png",
      "tags": [
        "wrapped",
        "wormhole"
      ],
      "extensions": {
        "address": "0xE95A203B1a91a908F9B9CE46459d101078c2c3cb",
        "bridgeContract": "https://etherscan.io/address/0xf92cD566Ea4864356C5491c177A430C222d7e678",
        "assetContract": "https://etherscan.io/address/0xE95A203B1a91a908F9B9CE46459d101078c2c3cb",
        "coingeckoId": "ankreth"
      }
    },
    {
      "chainId": 101,
      "address": "F48zUwoQMzgCTf5wihwz8GPN23gdcoVMiT227APqA6hC",
      "symbol": "wSURF",
      "name": "SURF.Finance (Wormhole)",
      "decimals": 9,
      "logoURI": "https://cdn.jsdelivr.net/gh/trustwallet/assets@master/blockchains/ethereum/assets/0xEa319e87Cf06203DAe107Dd8E5672175e3Ee976c/logo.png",
      "tags": [
        "wrapped",
        "wormhole"
      ],
      "extensions": {
        "address": "0xEa319e87Cf06203DAe107Dd8E5672175e3Ee976c",
        "bridgeContract": "https://etherscan.io/address/0xf92cD566Ea4864356C5491c177A430C222d7e678",
        "assetContract": "https://etherscan.io/address/0xEa319e87Cf06203DAe107Dd8E5672175e3Ee976c",
        "coingeckoId": "surf-finance"
      }
    },
    {
      "chainId": 101,
      "address": "EK6iyvvqvQtsWYcySrZVHkXjCLX494r9PhnDWJaX1CPu",
      "symbol": "wrenBTC",
      "name": "renBTC (Wormhole)",
      "decimals": 8,
      "logoURI": "https://cdn.jsdelivr.net/gh/trustwallet/assets@master/blockchains/ethereum/assets/0xEB4C2781e4ebA804CE9a9803C67d0893436bB27D/logo.png",
      "tags": [
        "wrapped",
        "wormhole"
      ],
      "extensions": {
        "address": "0xEB4C2781e4ebA804CE9a9803C67d0893436bB27D",
        "bridgeContract": "https://etherscan.io/address/0xf92cD566Ea4864356C5491c177A430C222d7e678",
        "assetContract": "https://etherscan.io/address/0xEB4C2781e4ebA804CE9a9803C67d0893436bB27D",
        "coingeckoId": "renbtc"
      }
    },
    {
      "chainId": 101,
      "address": "B2m4B527oLo5WFWLgy2MitP66azhEW2puaazUAuvNgqZ",
      "symbol": "wDMG",
      "name": "DMM: Governance (Wormhole)",
      "decimals": 9,
      "logoURI": "https://cdn.jsdelivr.net/gh/trustwallet/assets@master/blockchains/ethereum/assets/0xEd91879919B71bB6905f23af0A68d231EcF87b14/logo.png",
      "tags": [
        "wrapped",
        "wormhole"
      ],
      "extensions": {
        "address": "0xEd91879919B71bB6905f23af0A68d231EcF87b14",
        "bridgeContract": "https://etherscan.io/address/0xf92cD566Ea4864356C5491c177A430C222d7e678",
        "assetContract": "https://etherscan.io/address/0xEd91879919B71bB6905f23af0A68d231EcF87b14",
        "coingeckoId": "dmm-governance"
      }
    },
    {
      "chainId": 101,
      "address": "H3iuZNRwaqPsnGUGU5YkDwTU3hQMkzC32hxDko8EtzZw",
      "symbol": "wHEZ",
      "name": "Hermez Network Token (Wormhole)",
      "decimals": 9,
      "logoURI": "https://cdn.jsdelivr.net/gh/trustwallet/assets@master/blockchains/ethereum/assets/0xEEF9f339514298C6A857EfCfC1A762aF84438dEE/logo.png",
      "tags": [
        "wrapped",
        "wormhole"
      ],
      "extensions": {
        "address": "0xEEF9f339514298C6A857EfCfC1A762aF84438dEE",
        "bridgeContract": "https://etherscan.io/address/0xf92cD566Ea4864356C5491c177A430C222d7e678",
        "assetContract": "https://etherscan.io/address/0xEEF9f339514298C6A857EfCfC1A762aF84438dEE",
        "coingeckoId": "hermez-network-token"
      }
    },
    {
      "chainId": 101,
      "address": "DL7873Hud4eMdGScQFD7vrbC6fzWAMQ2LMuoZSn4zUry",
      "symbol": "wRLY",
      "name": "Rally (Wormhole)",
      "decimals": 9,
      "logoURI": "https://cdn.jsdelivr.net/gh/trustwallet/assets@master/blockchains/ethereum/assets/0xf1f955016EcbCd7321c7266BccFB96c68ea5E49b/logo.png",
      "tags": [
        "wrapped",
        "wormhole"
      ],
      "extensions": {
        "address": "0xf1f955016EcbCd7321c7266BccFB96c68ea5E49b",
        "bridgeContract": "https://etherscan.io/address/0xf92cD566Ea4864356C5491c177A430C222d7e678",
        "assetContract": "https://etherscan.io/address/0xf1f955016EcbCd7321c7266BccFB96c68ea5E49b",
        "coingeckoId": "rally-2"
      }
    },
    {
      "chainId": 101,
      "address": "3N89w9KPUVYUK5MMGNY8yMXhrr89QQ1RQPJxVnQHgMdd",
      "symbol": "wYf-DAI",
      "name": "YfDAI.finance (Wormhole)",
      "decimals": 9,
      "logoURI": "https://cdn.jsdelivr.net/gh/trustwallet/assets@master/blockchains/ethereum/assets/0xf4CD3d3Fda8d7Fd6C5a500203e38640A70Bf9577/logo.png",
      "tags": [
        "wrapped",
        "wormhole"
      ],
      "extensions": {
        "address": "0xf4CD3d3Fda8d7Fd6C5a500203e38640A70Bf9577",
        "bridgeContract": "https://etherscan.io/address/0xf92cD566Ea4864356C5491c177A430C222d7e678",
        "assetContract": "https://etherscan.io/address/0xf4CD3d3Fda8d7Fd6C5a500203e38640A70Bf9577",
        "coingeckoId": "yfdai-finance"
      }
    },
    {
      "chainId": 101,
      "address": "8ArKbnnDiq8eRR8hZ1eULMjd2iMAD8AqwyVJRAX7mHQo",
      "symbol": "wFCL",
      "name": "Fractal Protocol Token (Wormhole)",
      "decimals": 9,
      "logoURI": "https://cdn.jsdelivr.net/gh/trustwallet/assets@master/blockchains/ethereum/assets/0xF4d861575ecC9493420A3f5a14F85B13f0b50EB3/logo.png",
      "tags": [
        "wrapped",
        "wormhole"
      ],
      "extensions": {
        "address": "0xF4d861575ecC9493420A3f5a14F85B13f0b50EB3",
        "bridgeContract": "https://etherscan.io/address/0xf92cD566Ea4864356C5491c177A430C222d7e678",
        "assetContract": "https://etherscan.io/address/0xF4d861575ecC9493420A3f5a14F85B13f0b50EB3",
        "coingeckoId": "fractal"
      }
    },
    {
      "chainId": 101,
      "address": "ZWGxcTgJCNGQqZn6vFdknwj4AFFsYRZ4SDJuhRn3J1T",
      "symbol": "wAXS",
      "name": "Axie Infinity (Wormhole)",
      "decimals": 9,
      "logoURI": "https://cdn.jsdelivr.net/gh/trustwallet/assets@master/blockchains/ethereum/assets/0xF5D669627376EBd411E34b98F19C868c8ABA5ADA/logo.png",
      "tags": [
        "wrapped",
        "wormhole"
      ],
      "extensions": {
        "address": "0xF5D669627376EBd411E34b98F19C868c8ABA5ADA",
        "bridgeContract": "https://etherscan.io/address/0xf92cD566Ea4864356C5491c177A430C222d7e678",
        "assetContract": "https://etherscan.io/address/0xF5D669627376EBd411E34b98F19C868c8ABA5ADA",
        "coingeckoId": "axie-infinity"
      }
    },
    {
      "chainId": 101,
      "address": "PEjUEMHFRtfajio8YHKZdUruW1vTzGmz6F7NngjYuou",
      "symbol": "wENJ",
      "name": "Enjin Coin (Wormhole)",
      "decimals": 9,
      "logoURI": "https://cdn.jsdelivr.net/gh/trustwallet/assets@master/blockchains/ethereum/assets/0xF629cBd94d3791C9250152BD8dfBDF380E2a3B9c/logo.png",
      "tags": [
        "wrapped",
        "wormhole"
      ],
      "extensions": {
        "address": "0xF629cBd94d3791C9250152BD8dfBDF380E2a3B9c",
        "bridgeContract": "https://etherscan.io/address/0xf92cD566Ea4864356C5491c177A430C222d7e678",
        "assetContract": "https://etherscan.io/address/0xF629cBd94d3791C9250152BD8dfBDF380E2a3B9c",
        "coingeckoId": "enjincoin"
      }
    },
    {
      "chainId": 101,
      "address": "2cW5deMKeR97C7csq1aMMWUa5RNWkpQFz8tumxk4ZV8w",
      "symbol": "wYLD",
      "name": "Yield (Wormhole)",
      "decimals": 9,
      "logoURI": "https://cdn.jsdelivr.net/gh/trustwallet/assets@master/blockchains/ethereum/assets/0xF94b5C5651c888d928439aB6514B93944eEE6F48/logo.png",
      "tags": [
        "wrapped",
        "wormhole"
      ],
      "extensions": {
        "address": "0xF94b5C5651c888d928439aB6514B93944eEE6F48",
        "bridgeContract": "https://etherscan.io/address/0xf92cD566Ea4864356C5491c177A430C222d7e678",
        "assetContract": "https://etherscan.io/address/0xF94b5C5651c888d928439aB6514B93944eEE6F48",
        "coingeckoId": "yield-app"
      }
    },
    {
      "chainId": 101,
      "address": "FR5qPX4gbKHPyKMK7Cey6dHZ7wtqmqRogYPJo6bpd5Uw",
      "symbol": "wDDIM",
      "name": "DuckDaoDime (Wormhole)",
      "decimals": 9,
      "logoURI": "https://cdn.jsdelivr.net/gh/trustwallet/assets@master/blockchains/ethereum/assets/0xFbEEa1C75E4c4465CB2FCCc9c6d6afe984558E20/logo.png",
      "tags": [
        "wrapped",
        "wormhole"
      ],
      "extensions": {
        "address": "0xFbEEa1C75E4c4465CB2FCCc9c6d6afe984558E20",
        "bridgeContract": "https://etherscan.io/address/0xf92cD566Ea4864356C5491c177A430C222d7e678",
        "assetContract": "https://etherscan.io/address/0xFbEEa1C75E4c4465CB2FCCc9c6d6afe984558E20",
        "coingeckoId": "duckdaodime"
      }
    },
    {
      "chainId": 101,
      "address": "8HCWFQA2GsA6Nm2L5jidM3mus7NeeQ8wp1ri3XFF9WWH",
      "symbol": "wRARI",
      "name": "Rarible (Wormhole)",
      "decimals": 9,
      "logoURI": "https://cdn.jsdelivr.net/gh/trustwallet/assets@master/blockchains/ethereum/assets/0xFca59Cd816aB1eaD66534D82bc21E7515cE441CF/logo.png",
      "tags": [
        "wrapped",
        "wormhole"
      ],
      "extensions": {
        "address": "0xFca59Cd816aB1eaD66534D82bc21E7515cE441CF",
        "bridgeContract": "https://etherscan.io/address/0xf92cD566Ea4864356C5491c177A430C222d7e678",
        "assetContract": "https://etherscan.io/address/0xFca59Cd816aB1eaD66534D82bc21E7515cE441CF",
        "coingeckoId": "rarible"
      }
    },
    {
      "chainId": 101,
      "address": "Egrv6hURf5o68xJ1AGYeRv8RNj2nXJVuSoA5wwiSALcN",
      "symbol": "wAMP",
      "name": "Amp (Wormhole)",
      "decimals": 9,
      "logoURI": "https://cdn.jsdelivr.net/gh/trustwallet/assets@master/blockchains/ethereum/assets/0xfF20817765cB7f73d4bde2e66e067E58D11095C2/logo.png",
      "tags": [
        "wrapped",
        "wormhole"
      ],
      "extensions": {
        "address": "0xfF20817765cB7f73d4bde2e66e067E58D11095C2",
        "bridgeContract": "https://etherscan.io/address/0xf92cD566Ea4864356C5491c177A430C222d7e678",
        "assetContract": "https://etherscan.io/address/0xfF20817765cB7f73d4bde2e66e067E58D11095C2",
        "coingeckoId": "amp-token"
      }
    },
    {
      "chainId": 101,
      "address": "GXMaB6jm5cdoQgb65YpkEu61eDYtod3PuVwYYXdZZJ9r",
      "symbol": "wFSW",
      "name": "FalconSwap Token (Wormhole)",
      "decimals": 9,
      "logoURI": "https://cdn.jsdelivr.net/gh/trustwallet/assets@master/blockchains/ethereum/assets/0xfffffffFf15AbF397dA76f1dcc1A1604F45126DB/logo.png",
      "tags": [
        "wrapped",
        "wormhole"
      ],
      "extensions": {
        "address": "0xfffffffFf15AbF397dA76f1dcc1A1604F45126DB",
        "bridgeContract": "https://etherscan.io/address/0xf92cD566Ea4864356C5491c177A430C222d7e678",
        "assetContract": "https://etherscan.io/address/0xfffffffFf15AbF397dA76f1dcc1A1604F45126DB",
        "coingeckoId": "fsw-token"
      }
    },
    {
      "chainId": 101,
      "address": "AJ1W9A9N9dEMdVyoDiam2rV44gnBm2csrPDP7xqcapgX",
      "symbol": "wBUSD",
      "name": "Binance USD (Wormhole)",
      "decimals": 9,
      "logoURI": " https://cdn.jsdelivr.net/gh/trustwallet/assets@master/blockchains/ethereum/assets/0x4Fabb145d64652a948d72533023f6E7A623C7C53/logo.png",
      "tags": [
        "wrapped",
        "wormhole"
      ],
      "extensions": {
        "address": "0x4Fabb145d64652a948d72533023f6E7A623C7C53",
        "bridgeContract": "https://etherscan.io/address/0xf92cD566Ea4864356C5491c177A430C222d7e678",
        "assetContract": "https://etherscan.io/address/0x4Fabb145d64652a948d72533023f6E7A623C7C53",
        "coingeckoId": "binance-usd"
      }
    },
    {
      "chainId": 101,
      "address": "2VmKuXMwdzouMndWcK7BK2951tBEtYVmGsdU4dXbjyaY",
      "symbol": "waDAI",
      "name": "Aave Interest bearing DAI (Wormhole)",
      "decimals": 9,
      "logoURI": "https://cloudflare-ipfs.com/ipfs/QmaznB5PRhMC696u8yZuzN6Uwrnp7Zmfa5CydVUMvLJc9i/aDAI.svg",
      "tags": [
        "wrapped",
        "wormhole"
      ],
      "extensions": {
        "address": "0xfC1E690f61EFd961294b3e1Ce3313fBD8aa4f85d",
        "bridgeContract": "https://etherscan.io/address/0xf92cD566Ea4864356C5491c177A430C222d7e678",
        "assetContract": "https://etherscan.io/address/0xfC1E690f61EFd961294b3e1Ce3313fBD8aa4f85d",
        "coingeckoId": "aave-dai-v1"
      }
    },
    {
      "chainId": 101,
      "address": "AXvWVviBmySSdghmuomYHqYB3AZn7NmAWrHYHKKPJxoL",
      "symbol": "waTUSD",
      "name": "Aave Interest bearing TUSD (Wormhole)",
      "decimals": 9,
      "logoURI": "https://cloudflare-ipfs.com/ipfs/QmaznB5PRhMC696u8yZuzN6Uwrnp7Zmfa5CydVUMvLJc9i/aTUSD.svg",
      "tags": [
        "wrapped",
        "wormhole"
      ],
      "extensions": {
        "address": "0x4DA9b813057D04BAef4e5800E36083717b4a0341",
        "bridgeContract": "https://etherscan.io/address/0xf92cD566Ea4864356C5491c177A430C222d7e678",
        "assetContract": "https://etherscan.io/address/0x4DA9b813057D04BAef4e5800E36083717b4a0341",
        "coingeckoId": "aave-tusd-v1"
      }
    },
    {
      "chainId": 101,
      "address": "AkaisFPmasQYZUJsZLD9wPEo2KA7aCRqyRawX18ZRzGr",
      "symbol": "waUSDC",
      "name": "Aave Interest bearing USDC (Wormhole)",
      "decimals": 6,
      "logoURI": "https://cloudflare-ipfs.com/ipfs/QmaznB5PRhMC696u8yZuzN6Uwrnp7Zmfa5CydVUMvLJc9i/aUSDC.svg",
      "tags": [
        "wrapped",
        "wormhole"
      ],
      "extensions": {
        "address": "0x9bA00D6856a4eDF4665BcA2C2309936572473B7E",
        "bridgeContract": "https://etherscan.io/address/0xf92cD566Ea4864356C5491c177A430C222d7e678",
        "assetContract": "https://etherscan.io/address/0x9bA00D6856a4eDF4665BcA2C2309936572473B7E",
        "coingeckoId": "aave-usdc-v1"
      }
    },
    {
      "chainId": 101,
      "address": "FZfQtWMoTQ51Z4jxvHfmFcqj4862u9GzmugBnZUuWqR5",
      "symbol": "waUSDT",
      "name": "Aave Interest bearing USDT (Wormhole)",
      "decimals": 6,
      "logoURI": "https://cloudflare-ipfs.com/ipfs/QmaznB5PRhMC696u8yZuzN6Uwrnp7Zmfa5CydVUMvLJc9i/aUSDT.svg",
      "tags": [
        "wrapped",
        "wormhole"
      ],
      "extensions": {
        "address": "0x71fc860F7D3A592A4a98740e39dB31d25db65ae8",
        "bridgeContract": "https://etherscan.io/address/0xf92cD566Ea4864356C5491c177A430C222d7e678",
        "assetContract": "https://etherscan.io/address/0x71fc860F7D3A592A4a98740e39dB31d25db65ae8",
        "coingeckoId": "aave-usdt-v1"
      }
    },
    {
      "chainId": 101,
      "address": "BMrbF8DZ9U5KGdJ4F2MJbH5d6KPi5FQVp7EqmLrhDe1f",
      "symbol": "waSUSD",
      "name": "Aave Interest bearing SUSD (Wormhole)",
      "decimals": 9,
      "logoURI": "https://cloudflare-ipfs.com/ipfs/QmaznB5PRhMC696u8yZuzN6Uwrnp7Zmfa5CydVUMvLJc9i/aSUSD.svg",
      "tags": [
        "wrapped",
        "wormhole"
      ],
      "extensions": {
        "address": "0x625aE63000f46200499120B906716420bd059240",
        "bridgeContract": "https://etherscan.io/address/0xf92cD566Ea4864356C5491c177A430C222d7e678",
        "assetContract": "https://etherscan.io/address/0x625aE63000f46200499120B906716420bd059240",
        "coingeckoId": "aave-susd-v1"
      }
    },
    {
      "chainId": 101,
      "address": "Fzx4N1xJPDZENAhrAaH79k2izT9CFbfnDEcpcWjiusdY",
      "symbol": "waLEND",
      "name": "Aave Interest bearing LEND (Wormhole)",
      "decimals": 9,
      "logoURI": "https://cloudflare-ipfs.com/ipfs/QmaznB5PRhMC696u8yZuzN6Uwrnp7Zmfa5CydVUMvLJc9i/aLEND.svg",
      "tags": [
        "wrapped",
        "wormhole"
      ],
      "extensions": {
        "address": "0x7D2D3688Df45Ce7C552E19c27e007673da9204B8",
        "bridgeContract": "https://etherscan.io/address/0xf92cD566Ea4864356C5491c177A430C222d7e678",
        "assetContract": "https://etherscan.io/address/0x7D2D3688Df45Ce7C552E19c27e007673da9204B8"
      }
    },
    {
      "chainId": 101,
      "address": "GCdDiVgZnkWCAnGktUsjhoho2CHab9JfrRy3Q5W51zvC",
      "symbol": "waBAT",
      "name": "Aave Interest bearing BAT (Wormhole)",
      "decimals": 9,
      "logoURI": "https://cloudflare-ipfs.com/ipfs/QmaznB5PRhMC696u8yZuzN6Uwrnp7Zmfa5CydVUMvLJc9i/aBAT.svg",
      "tags": [
        "wrapped",
        "wormhole"
      ],
      "extensions": {
        "address": "0xE1BA0FB44CCb0D11b80F92f4f8Ed94CA3fF51D00",
        "bridgeContract": "https://etherscan.io/address/0xf92cD566Ea4864356C5491c177A430C222d7e678",
        "assetContract": "https://etherscan.io/address/0xE1BA0FB44CCb0D11b80F92f4f8Ed94CA3fF51D00",
        "coingeckoId": "aave-bat-v1"
      }
    },
    {
      "chainId": 101,
      "address": "FBrfFh7fb7xKfyBMJA32KufMjEkgSgY4AuzLXFKdJFRj",
      "symbol": "waETH",
      "name": "Aave Interest bearing ETH (Wormhole)",
      "decimals": 9,
      "logoURI": "https://cloudflare-ipfs.com/ipfs/QmaznB5PRhMC696u8yZuzN6Uwrnp7Zmfa5CydVUMvLJc9i/aETH.svg",
      "tags": [
        "wrapped",
        "wormhole"
      ],
      "extensions": {
        "address": "0x3a3A65aAb0dd2A17E3F1947bA16138cd37d08c04",
        "bridgeContract": "https://etherscan.io/address/0xf92cD566Ea4864356C5491c177A430C222d7e678",
        "assetContract": "https://etherscan.io/address/0x3a3A65aAb0dd2A17E3F1947bA16138cd37d08c04",
        "coingeckoId": "aave-eth-v1"
      }
    },
    {
      "chainId": 101,
      "address": "Adp88WrQDgExPTu26DdBnbN2ffWMkXLxwqzjTdfRQiJi",
      "symbol": "waLINK",
      "name": "Aave Interest bearing LINK (Wormhole)",
      "decimals": 9,
      "logoURI": "https://cloudflare-ipfs.com/ipfs/QmaznB5PRhMC696u8yZuzN6Uwrnp7Zmfa5CydVUMvLJc9i/aLINK.svg",
      "tags": [
        "wrapped",
        "wormhole"
      ],
      "extensions": {
        "address": "0xA64BD6C70Cb9051F6A9ba1F163Fdc07E0DfB5F84",
        "bridgeContract": "https://etherscan.io/address/0xf92cD566Ea4864356C5491c177A430C222d7e678",
        "assetContract": "https://etherscan.io/address/0xA64BD6C70Cb9051F6A9ba1F163Fdc07E0DfB5F84",
        "coingeckoId": "aave-link-v1"
      }
    },
    {
      "chainId": 101,
      "address": "3p67dqghWn6reQcVCqNBkufrpU1gtA1ZRAYja6GMXySG",
      "symbol": "waKNC",
      "name": "Aave Interest bearing KNC (Wormhole)",
      "decimals": 9,
      "logoURI": "https://cloudflare-ipfs.com/ipfs/QmaznB5PRhMC696u8yZuzN6Uwrnp7Zmfa5CydVUMvLJc9i/aKNC.svg",
      "tags": [
        "wrapped",
        "wormhole"
      ],
      "extensions": {
        "address": "0x9D91BE44C06d373a8a226E1f3b146956083803eB",
        "bridgeContract": "https://etherscan.io/address/0xf92cD566Ea4864356C5491c177A430C222d7e678",
        "assetContract": "https://etherscan.io/address/0x9D91BE44C06d373a8a226E1f3b146956083803eB",
        "coingeckoId": "aave-knc-v1"
      }
    },
    {
      "chainId": 101,
      "address": "A4qYX1xuewaBL9SeZnwA3We6MhG8TYcTceHAJpk7Etdt",
      "symbol": "waREP",
      "name": "Aave Interest bearing REP (Wormhole)",
      "decimals": 9,
      "logoURI": "https://cloudflare-ipfs.com/ipfs/QmaznB5PRhMC696u8yZuzN6Uwrnp7Zmfa5CydVUMvLJc9i/aREP.svg",
      "tags": [
        "wrapped",
        "wormhole"
      ],
      "extensions": {
        "address": "0x71010A9D003445aC60C4e6A7017c1E89A477B438",
        "bridgeContract": "https://etherscan.io/address/0xf92cD566Ea4864356C5491c177A430C222d7e678",
        "assetContract": "https://etherscan.io/address/0x71010A9D003445aC60C4e6A7017c1E89A477B438"
      }
    },
    {
      "chainId": 101,
      "address": "3iTtcKUVa5ouzwNZFc3SasuAKkY2ZuMxLERRcWfxQVN3",
      "symbol": "waMKR",
      "name": "Aave Interest bearing MKR (Wormhole)",
      "decimals": 9,
      "logoURI": "https://cloudflare-ipfs.com/ipfs/QmaznB5PRhMC696u8yZuzN6Uwrnp7Zmfa5CydVUMvLJc9i/aMKR.svg",
      "tags": [
        "wrapped",
        "wormhole"
      ],
      "extensions": {
        "address": "0x7deB5e830be29F91E298ba5FF1356BB7f8146998",
        "bridgeContract": "https://etherscan.io/address/0xf92cD566Ea4864356C5491c177A430C222d7e678",
        "assetContract": "https://etherscan.io/address/0x7deB5e830be29F91E298ba5FF1356BB7f8146998",
        "coingeckoId": "aave-mkr-v1"
      }
    },
    {
      "chainId": 101,
      "address": "EMS6TrCU8uBMumZukRSShGS1yzHGqYd3S8hW2sYULX3T",
      "symbol": "waMANA",
      "name": "Aave Interest bearing MANA (Wormhole)",
      "decimals": 9,
      "logoURI": "https://cloudflare-ipfs.com/ipfs/QmaznB5PRhMC696u8yZuzN6Uwrnp7Zmfa5CydVUMvLJc9i/aMANA.svg",
      "tags": [
        "wrapped",
        "wormhole"
      ],
      "extensions": {
        "address": "0x6FCE4A401B6B80ACe52baAefE4421Bd188e76F6f",
        "bridgeContract": "https://etherscan.io/address/0xf92cD566Ea4864356C5491c177A430C222d7e678",
        "assetContract": "https://etherscan.io/address/0x6FCE4A401B6B80ACe52baAefE4421Bd188e76F6f",
        "coingeckoId": "aave-mana-v1"
      }
    },
    {
      "chainId": 101,
      "address": "qhqzfH7AjeukUgqyPXncWHFXTBebFNu5QQUrzhJaLB4",
      "symbol": "waZRX",
      "name": "Aave Interest bearing ZRX (Wormhole)",
      "decimals": 9,
      "logoURI": "https://cloudflare-ipfs.com/ipfs/QmaznB5PRhMC696u8yZuzN6Uwrnp7Zmfa5CydVUMvLJc9i/aZRX.svg",
      "tags": [
        "wrapped",
        "wormhole"
      ],
      "extensions": {
        "address": "0x6Fb0855c404E09c47C3fBCA25f08d4E41f9F062f",
        "bridgeContract": "https://etherscan.io/address/0xf92cD566Ea4864356C5491c177A430C222d7e678",
        "assetContract": "https://etherscan.io/address/0x6Fb0855c404E09c47C3fBCA25f08d4E41f9F062f",
        "coingeckoId": "aave-zrx-v1"
      }
    },
    {
      "chainId": 101,
      "address": "FeU2J26AfMqh2mh7Cf4Lw1HRueAvAkZYxGr8njFNMeQ2",
      "symbol": "waSNX",
      "name": "Aave Interest bearing SNX (Wormhole)",
      "decimals": 9,
      "logoURI": "https://cloudflare-ipfs.com/ipfs/QmXj52EGotmpyep84PBycmQnAgCF2sbqxdXFWP3GPZFbEz",
      "tags": [
        "wrapped",
        "wormhole"
      ],
      "extensions": {
        "address": "0x328C4c80BC7aCa0834Db37e6600A6c49E12Da4DE",
        "bridgeContract": "https://etherscan.io/address/0xf92cD566Ea4864356C5491c177A430C222d7e678",
        "assetContract": "https://etherscan.io/address/0x328C4c80BC7aCa0834Db37e6600A6c49E12Da4DE",
        "coingeckoId": "aave-snx-v1"
      }
    },
    {
      "chainId": 101,
      "address": "GveRVvWTUH1s26YxyjUnXh1J5mMdu5crC2K2uQy26KXi",
      "symbol": "waWBTC",
      "name": "Aave Interest bearing WBTC (Wormhole)",
      "decimals": 8,
      "logoURI": "https://cloudflare-ipfs.com/ipfs/QmaznB5PRhMC696u8yZuzN6Uwrnp7Zmfa5CydVUMvLJc9i/aWBTC.svg",
      "tags": [
        "wrapped",
        "wormhole"
      ],
      "extensions": {
        "address": "0xFC4B8ED459e00e5400be803A9BB3954234FD50e3",
        "bridgeContract": "https://etherscan.io/address/0xf92cD566Ea4864356C5491c177A430C222d7e678",
        "assetContract": "https://etherscan.io/address/0xFC4B8ED459e00e5400be803A9BB3954234FD50e3",
        "coingeckoId": "aave-wbtc-v1"
      }
    },
    {
      "chainId": 101,
      "address": "F2WgoHLwV4pfxN4WrUs2q6KkmFCsNorGYQ82oaPNUFLP",
      "symbol": "waBUSD",
      "name": "Aave Interest bearing Binance USD (Wormhole)",
      "decimals": 9,
      "logoURI": "https://cloudflare-ipfs.com/ipfs/QmaznB5PRhMC696u8yZuzN6Uwrnp7Zmfa5CydVUMvLJc9i/aBUSD.svg",
      "tags": [
        "wrapped",
        "wormhole"
      ],
      "extensions": {
        "address": "0x6Ee0f7BB50a54AB5253dA0667B0Dc2ee526C30a8",
        "bridgeContract": "https://etherscan.io/address/0xf92cD566Ea4864356C5491c177A430C222d7e678",
        "assetContract": "https://etherscan.io/address/0x6Ee0f7BB50a54AB5253dA0667B0Dc2ee526C30a8",
        "coingeckoId": "aave-busd-v1"
      }
    },
    {
      "chainId": 101,
      "address": "3rNUQJgvfZ5eFsZvCkvdYcbd9ZzS6YmtwQsoUTFKmVd4",
      "symbol": "waENJ",
      "name": "Aave Interest bearing ENJ (Wormhole)",
      "decimals": 9,
      "logoURI": "https://cloudflare-ipfs.com/ipfs/QmaznB5PRhMC696u8yZuzN6Uwrnp7Zmfa5CydVUMvLJc9i/aENJ.svg",
      "tags": [
        "wrapped",
        "wormhole"
      ],
      "extensions": {
        "address": "0x712DB54daA836B53Ef1EcBb9c6ba3b9Efb073F40",
        "bridgeContract": "https://etherscan.io/address/0xf92cD566Ea4864356C5491c177A430C222d7e678",
        "assetContract": "https://etherscan.io/address/0x712DB54daA836B53Ef1EcBb9c6ba3b9Efb073F40",
        "coingeckoId": "aave-enj-v1"
      }
    },
    {
      "chainId": 101,
      "address": "BHh8nyDwdUG4uyyQYNqGXGLHPyb83R6Y2fqJrNVKtTsT",
      "symbol": "waREN",
      "name": "Aave Interest bearing REN (Wormhole)",
      "decimals": 9,
      "logoURI": "https://cloudflare-ipfs.com/ipfs/QmUgE3UECZxZcCAiqd3V9otfFWLi5fxR8uHd94RxkT3iYb",
      "tags": [
        "wrapped",
        "wormhole"
      ],
      "extensions": {
        "address": "0x69948cC03f478B95283F7dbf1CE764d0fc7EC54C",
        "bridgeContract": "https://etherscan.io/address/0xf92cD566Ea4864356C5491c177A430C222d7e678",
        "assetContract": "https://etherscan.io/address/0x69948cC03f478B95283F7dbf1CE764d0fc7EC54C",
        "coingeckoId": "aave-ren-v1"
      }
    },
    {
      "chainId": 101,
      "address": "EE58FVYG1UoY6Givy3K3GSRde9sHMj6X1BnocHBtd3sz",
      "symbol": "waYFI",
      "name": "Aave Interest bearing YFI (Wormhole)",
      "decimals": 9,
      "logoURI": "https://cloudflare-ipfs.com/ipfs/QmauhqAKU8YLhDhT4M5ZcPMuqEfqkBrBaC31uWC9UXd1ik",
      "tags": [
        "wrapped",
        "wormhole"
      ],
      "extensions": {
        "address": "0x12e51E77DAAA58aA0E9247db7510Ea4B46F9bEAd",
        "bridgeContract": "https://etherscan.io/address/0xf92cD566Ea4864356C5491c177A430C222d7e678",
        "assetContract": "https://etherscan.io/address/0x12e51E77DAAA58aA0E9247db7510Ea4B46F9bEAd",
        "coingeckoId": "ayfi"
      }
    },
    {
      "chainId": 101,
      "address": "8aYsiHR6oVTAcFUzdXDhaPkgRbn4QYRCkdk3ATmAmY4p",
      "symbol": "waAAVE",
      "name": "Aave Interest bearing Aave Token (Wormhole)",
      "decimals": 9,
      "logoURI": "https://cloudflare-ipfs.com/ipfs/QmaznB5PRhMC696u8yZuzN6Uwrnp7Zmfa5CydVUMvLJc9i/aAAVE.svg",
      "tags": [
        "wrapped",
        "wormhole"
      ],
      "extensions": {
        "address": "0xba3D9687Cf50fE253cd2e1cFeEdE1d6787344Ed5",
        "bridgeContract": "https://etherscan.io/address/0xf92cD566Ea4864356C5491c177A430C222d7e678",
        "assetContract": "https://etherscan.io/address/0xba3D9687Cf50fE253cd2e1cFeEdE1d6787344Ed5"
      }
    },
    {
      "chainId": 101,
      "address": "8kwCLkWbv4qTJPcbSV65tWdQmjURjBGRSv6VtC1JTiL8",
      "symbol": "waUNI",
      "name": "Aave Interest bearing Uniswap (Wormhole)",
      "decimals": 9,
      "logoURI": "https://cloudflare-ipfs.com/ipfs/QmYdpeez387RdMw6zEEa5rMXuayi748Uc15eFuoa3QhGEJ",
      "tags": [
        "wrapped",
        "wormhole"
      ],
      "extensions": {
        "address": "0xB124541127A0A657f056D9Dd06188c4F1b0e5aab",
        "bridgeContract": "https://etherscan.io/address/0xf92cD566Ea4864356C5491c177A430C222d7e678",
        "assetContract": "https://etherscan.io/address/0xB124541127A0A657f056D9Dd06188c4F1b0e5aab"
      }
    },
    {
      "chainId": 101,
      "address": "9NDu1wdjZ7GiY7foAXhia9h1wQU45oTUzyMZKJ31V7JA",
      "symbol": "wstkAAVE",
      "name": "Staked Aave (Wormhole)",
      "decimals": 9,
      "logoURI": "https://cloudflare-ipfs.com/ipfs/Qmc2N4CsWDH3ZnnggcvbF8dN1JYsKTUyh3rdj5NBZH9KKL",
      "tags": [
        "wrapped",
        "wormhole"
      ],
      "extensions": {
        "address": "0x4da27a545c0c5B758a6BA100e3a049001de870f5",
        "bridgeContract": "https://etherscan.io/address/0xf92cD566Ea4864356C5491c177A430C222d7e678",
        "assetContract": "https://etherscan.io/address/0x4da27a545c0c5B758a6BA100e3a049001de870f5"
      }
    },
    {
      "chainId": 101,
      "address": "GNQ1Goajm3Za8uC1Eptt2yfsrbnkZh2eMJoqxg54sj3o",
      "symbol": "wUniDAIETH",
      "name": "Uniswap DAI LP (Wormhole)",
      "decimals": 9,
      "logoURI": "https://cloudflare-ipfs.com/ipfs/QmYNz8J1h5yefkaAw6tZwUYoJyBTWmBXgAY28ZWZ5rPsLR",
      "tags": [
        "wrapped",
        "wormhole"
      ],
      "extensions": {
        "address": "0x2a1530C4C41db0B0b2bB646CB5Eb1A67b7158667",
        "bridgeContract": "https://etherscan.io/address/0xf92cD566Ea4864356C5491c177A430C222d7e678",
        "assetContract": "https://etherscan.io/address/0x2a1530C4C41db0B0b2bB646CB5Eb1A67b7158667"
      }
    },
    {
      "chainId": 101,
      "address": "7NFin546WNvWkhtfftfY77z8C1TrxLbUcKmw5TpHGGtC",
      "symbol": "wUniUSDCETH",
      "name": "Uniswap USDC LP (Wormhole)",
      "decimals": 9,
      "logoURI": "https://cloudflare-ipfs.com/ipfs/Qme9QQcNzKvk3FEwEZvvKJWSvDUd41z5geWHNpuJb6di9y",
      "tags": [
        "wrapped",
        "wormhole"
      ],
      "extensions": {
        "address": "0x97deC872013f6B5fB443861090ad931542878126",
        "bridgeContract": "https://etherscan.io/address/0xf92cD566Ea4864356C5491c177A430C222d7e678",
        "assetContract": "https://etherscan.io/address/0x97deC872013f6B5fB443861090ad931542878126"
      }
    },
    {
      "chainId": 101,
      "address": "7gersKTtU65ERNBNTZKjYgKf7HypR7PDMprcuhQJChaq",
      "symbol": "wUnisETHETH",
      "name": "Uniswap sETH LP (Wormhole)",
      "decimals": 9,
      "logoURI": "https://cloudflare-ipfs.com/ipfs/QmZcwn4eZJpjihH8TApRczQQJdAzpR6Er7g1bvo6PGhxWi",
      "tags": [
        "wrapped",
        "wormhole"
      ],
      "extensions": {
        "address": "0xe9Cf7887b93150D4F2Da7dFc6D502B216438F244",
        "bridgeContract": "https://etherscan.io/address/0xf92cD566Ea4864356C5491c177A430C222d7e678",
        "assetContract": "https://etherscan.io/address/0xe9Cf7887b93150D4F2Da7dFc6D502B216438F244"
      }
    },
    {
      "chainId": 101,
      "address": "4aqNtSCr77eiEZJ9u9BhPErjEMju6FFdLeBKkE1pdxuK",
      "symbol": "wUniLENDETH",
      "name": "Uniswap LEND LP (Wormhole)",
      "decimals": 9,
      "logoURI": "https://cloudflare-ipfs.com/ipfs/Qmcbin86EXd14LhbqLknH9kM3N7oueBYt9qQmZdmMWqrgu",
      "tags": [
        "wrapped",
        "wormhole"
      ],
      "extensions": {
        "address": "0xcaA7e4656f6A2B59f5f99c745F91AB26D1210DCe",
        "bridgeContract": "https://etherscan.io/address/0xf92cD566Ea4864356C5491c177A430C222d7e678",
        "assetContract": "https://etherscan.io/address/0xcaA7e4656f6A2B59f5f99c745F91AB26D1210DCe"
      }
    },
    {
      "chainId": 101,
      "address": "FDdoYCHwFghBSbnN6suvFR3VFw6kAzfhfGpkAQAGPLC3",
      "symbol": "wUniMKRETH",
      "name": "Uniswap MKR LP (Wormhole)",
      "decimals": 9,
      "logoURI": "https://cloudflare-ipfs.com/ipfs/QmSS94EJyBeHeUmoDmGjQjeuUHQxTcMaD8Zvw8W8XdGDBv",
      "tags": [
        "wrapped",
        "wormhole"
      ],
      "extensions": {
        "address": "0x2C4Bd064b998838076fa341A83d007FC2FA50957",
        "bridgeContract": "https://etherscan.io/address/0xf92cD566Ea4864356C5491c177A430C222d7e678",
        "assetContract": "https://etherscan.io/address/0x2C4Bd064b998838076fa341A83d007FC2FA50957"
      }
    },
    {
      "chainId": 101,
      "address": "FSSTfbb1vh1TRe8Ja64hC65QTc7pPUhwHh5uTAWj5haH",
      "symbol": "wUniLINKETH",
      "name": "Uniswap LINK LP (Wormhole)",
      "decimals": 9,
      "logoURI": "https://cloudflare-ipfs.com/ipfs/QmQWb2cb9QZbTeMTtoWzUpJGNXcZiGXTygbRLKHNNwhk4Y",
      "tags": [
        "wrapped",
        "wormhole"
      ],
      "extensions": {
        "address": "0xF173214C720f58E03e194085B1DB28B50aCDeeaD",
        "bridgeContract": "https://etherscan.io/address/0xf92cD566Ea4864356C5491c177A430C222d7e678",
        "assetContract": "https://etherscan.io/address/0xF173214C720f58E03e194085B1DB28B50aCDeeaD"
      }
    },
    {
      "chainId": 101,
      "address": "Aci9xBGywrgBxQoFnL6LCoCYuX5k6AqaYhimgSZ1Fhrk",
      "symbol": "waUniETH",
      "name": "Aave Interest bearing UniETH (Wormhole)",
      "decimals": 9,
      "logoURI": " https://cdn.jsdelivr.net/gh/trustwallet/assets@master/blockchains/ethereum/assets/0x6179078872605396Ee62960917128F9477a5DdbB/logo.png",
      "tags": [
        "wrapped",
        "wormhole"
      ],
      "extensions": {
        "address": "0x6179078872605396Ee62960917128F9477a5DdbB",
        "bridgeContract": "https://etherscan.io/address/0xf92cD566Ea4864356C5491c177A430C222d7e678",
        "assetContract": "https://etherscan.io/address/0x6179078872605396Ee62960917128F9477a5DdbB"
      }
    },
    {
      "chainId": 101,
      "address": "GqHK99sW4ym6zy6Kdoh8f7sb2c3qhtB3WRqeyPbAYfmy",
      "symbol": "waUniDAI",
      "name": "Aave Interest bearing UniDAI (Wormhole)",
      "decimals": 9,
      "logoURI": " https://cdn.jsdelivr.net/gh/trustwallet/assets@master/blockchains/ethereum/assets/0x048930eec73c91B44b0844aEACdEBADC2F2b6efb/logo.png",
      "tags": [
        "wrapped",
        "wormhole"
      ],
      "extensions": {
        "address": "0x048930eec73c91B44b0844aEACdEBADC2F2b6efb",
        "bridgeContract": "https://etherscan.io/address/0xf92cD566Ea4864356C5491c177A430C222d7e678",
        "assetContract": "https://etherscan.io/address/0x048930eec73c91B44b0844aEACdEBADC2F2b6efb"
      }
    },
    {
      "chainId": 101,
      "address": "4e4TpGVJMYiz5UBrAXuNmiVJ9yvc7ppJeAn8sXmbnmDi",
      "symbol": "waUniUSDC",
      "name": "Aave Interest bearing UniUSDC (Wormhole)",
      "decimals": 6,
      "logoURI": " https://cdn.jsdelivr.net/gh/trustwallet/assets@master/blockchains/ethereum/assets/0xe02b2Ad63eFF3Ac1D5827cBd7AB9DD3DaC4f4AD0/logo.png",
      "tags": [
        "wrapped",
        "wormhole"
      ],
      "extensions": {
        "address": "0xe02b2Ad63eFF3Ac1D5827cBd7AB9DD3DaC4f4AD0",
        "bridgeContract": "https://etherscan.io/address/0xf92cD566Ea4864356C5491c177A430C222d7e678",
        "assetContract": "https://etherscan.io/address/0xe02b2Ad63eFF3Ac1D5827cBd7AB9DD3DaC4f4AD0"
      }
    },
    {
      "chainId": 101,
      "address": "49LoAnQQdo9171zfcWRUoQLYSScrxXobbuwt14xjvfVm",
      "symbol": "waUniUSDT",
      "name": "Aave Interest bearing UniUSDT (Wormhole)",
      "decimals": 6,
      "logoURI": " https://cdn.jsdelivr.net/gh/trustwallet/assets@master/blockchains/ethereum/assets/0xb977ee318010A5252774171494a1bCB98E7fab65/logo.png",
      "tags": [
        "wrapped",
        "wormhole"
      ],
      "extensions": {
        "address": "0xb977ee318010A5252774171494a1bCB98E7fab65",
        "bridgeContract": "https://etherscan.io/address/0xf92cD566Ea4864356C5491c177A430C222d7e678",
        "assetContract": "https://etherscan.io/address/0xb977ee318010A5252774171494a1bCB98E7fab65"
      }
    },
    {
      "chainId": 101,
      "address": "CvG3gtKYJtKRzEUgMeb42xnd8HDjESgLtyJqQ2kuLncp",
      "symbol": "waUniDAIETH",
      "name": "Aave Interest bearing UniDAIETH (Wormhole)",
      "decimals": 9,
      "logoURI": "https://cloudflare-ipfs.com/ipfs/QmaznB5PRhMC696u8yZuzN6Uwrnp7Zmfa5CydVUMvLJc9i/aUNI%20DAI%20ETH.svg",
      "tags": [
        "wrapped",
        "wormhole"
      ],
      "extensions": {
        "address": "0xBbBb7F2aC04484F7F04A2C2C16f20479791BbB44",
        "bridgeContract": "https://etherscan.io/address/0xf92cD566Ea4864356C5491c177A430C222d7e678",
        "assetContract": "https://etherscan.io/address/0xBbBb7F2aC04484F7F04A2C2C16f20479791BbB44"
      }
    },
    {
      "chainId": 101,
      "address": "GSv5ECZaMfaceZK4WKKzA4tKVDkqtfBASECcmYFWcy4G",
      "symbol": "waUniUSDCETH",
      "name": "Aave Interest bearing UniUSDCETH (Wormhole)",
      "decimals": 9,
      "logoURI": "https://cloudflare-ipfs.com/ipfs/QmaznB5PRhMC696u8yZuzN6Uwrnp7Zmfa5CydVUMvLJc9i/aUNI%20USDC%20ETH.svg",
      "tags": [
        "wrapped",
        "wormhole"
      ],
      "extensions": {
        "address": "0x1D0e53A0e524E3CC92C1f0f33Ae268FfF8D7E7a5",
        "bridgeContract": "https://etherscan.io/address/0xf92cD566Ea4864356C5491c177A430C222d7e678",
        "assetContract": "https://etherscan.io/address/0x1D0e53A0e524E3CC92C1f0f33Ae268FfF8D7E7a5"
      }
    },
    {
      "chainId": 101,
      "address": "7LUdsedi7qpTJGnFpZo6mWqVtKKpccr9XrQGxJ2xUDPT",
      "symbol": "waUniSETHETH",
      "name": "Aave Interest bearing UniSETHETH (Wormhole)",
      "decimals": 9,
      "logoURI": "https://cloudflare-ipfs.com/ipfs/QmaznB5PRhMC696u8yZuzN6Uwrnp7Zmfa5CydVUMvLJc9i/aUNI%20sETH%20ETH.svg",
      "tags": [
        "wrapped",
        "wormhole"
      ],
      "extensions": {
        "address": "0x84BBcaB430717ff832c3904fa6515f97fc63C76F",
        "bridgeContract": "https://etherscan.io/address/0xf92cD566Ea4864356C5491c177A430C222d7e678",
        "assetContract": "https://etherscan.io/address/0x84BBcaB430717ff832c3904fa6515f97fc63C76F"
      }
    },
    {
      "chainId": 101,
      "address": "Hc1zHQxg1k2JVwvuv3kqbCyZDEJYfDdNftBMab4EMUx9",
      "symbol": "waUniLENDETH",
      "name": "Aave Interest bearing UniLENDETH (Wormhole)",
      "decimals": 9,
      "logoURI": "https://cloudflare-ipfs.com/ipfs/QmaznB5PRhMC696u8yZuzN6Uwrnp7Zmfa5CydVUMvLJc9i/aUNI%20LEND%20ETH.svg",
      "tags": [
        "wrapped",
        "wormhole"
      ],
      "extensions": {
        "address": "0xc88ebbf7C523f38Ef3eB8A151273C0F0dA421e63",
        "bridgeContract": "https://etherscan.io/address/0xf92cD566Ea4864356C5491c177A430C222d7e678",
        "assetContract": "https://etherscan.io/address/0xc88ebbf7C523f38Ef3eB8A151273C0F0dA421e63"
      }
    },
    {
      "chainId": 101,
      "address": "9PejEmx6NKDHgf6jpgAWwZsibURKifBakjzDQdtCtAXT",
      "symbol": "waUniMKRETH",
      "name": "Aave Interest bearing UniMKRETH (Wormhole)",
      "decimals": 9,
      "logoURI": "https://cloudflare-ipfs.com/ipfs/QmaznB5PRhMC696u8yZuzN6Uwrnp7Zmfa5CydVUMvLJc9i/aUNI%20MKR%20ETH.svg",
      "tags": [
        "wrapped",
        "wormhole"
      ],
      "extensions": {
        "address": "0x8c69f7A4C9B38F1b48005D216c398Efb2F1Ce3e4",
        "bridgeContract": "https://etherscan.io/address/0xf92cD566Ea4864356C5491c177A430C222d7e678",
        "assetContract": "https://etherscan.io/address/0x8c69f7A4C9B38F1b48005D216c398Efb2F1Ce3e4"
      }
    },
    {
      "chainId": 101,
      "address": "KcHygDp4o7ENsHjevYM4T3u6R7KHa5VyvkJ7kpmJcYo",
      "symbol": "waUniLINKETH",
      "name": "Aave Interest bearing UniLINKETH (Wormhole)",
      "decimals": 9,
      "logoURI": "https://cloudflare-ipfs.com/ipfs/QmaznB5PRhMC696u8yZuzN6Uwrnp7Zmfa5CydVUMvLJc9i/aUNI%20LINK%20ETH.svg",
      "tags": [
        "wrapped",
        "wormhole"
      ],
      "extensions": {
        "address": "0x9548DB8b1cA9b6c757485e7861918b640390169c",
        "bridgeContract": "https://etherscan.io/address/0xf92cD566Ea4864356C5491c177A430C222d7e678",
        "assetContract": "https://etherscan.io/address/0x9548DB8b1cA9b6c757485e7861918b640390169c"
      }
    },
    {
      "chainId": 101,
      "address": "GNPAF84ZEtKYyfuY2fg8tZVwse7LpTSeyYPSyEKFqa2Y",
      "symbol": "waUSDT",
      "name": "Aave interest bearing USDT (Wormhole)",
      "decimals": 6,
      "logoURI": "https://cloudflare-ipfs.com/ipfs/QmaznB5PRhMC696u8yZuzN6Uwrnp7Zmfa5CydVUMvLJc9i/aUSDT.svg",
      "tags": [
        "wrapped",
        "wormhole"
      ],
      "extensions": {
        "address": "0x3Ed3B47Dd13EC9a98b44e6204A523E766B225811",
        "bridgeContract": "https://etherscan.io/address/0xf92cD566Ea4864356C5491c177A430C222d7e678",
        "assetContract": "https://etherscan.io/address/0x3Ed3B47Dd13EC9a98b44e6204A523E766B225811",
        "coingeckoId": "aave-usdt"
      }
    },
    {
      "chainId": 101,
      "address": "3QTknQ3i27rDKm5hvBaScFLQ34xX9N7J7XfEFwy27qbZ",
      "symbol": "waWBTC",
      "name": "Aave interest bearing WBTC (Wormhole)",
      "decimals": 8,
      "logoURI": "https://cloudflare-ipfs.com/ipfs/QmaznB5PRhMC696u8yZuzN6Uwrnp7Zmfa5CydVUMvLJc9i/aWBTC.svg",
      "tags": [
        "wrapped",
        "wormhole"
      ],
      "extensions": {
        "address": "0x9ff58f4fFB29fA2266Ab25e75e2A8b3503311656",
        "bridgeContract": "https://etherscan.io/address/0xf92cD566Ea4864356C5491c177A430C222d7e678",
        "assetContract": "https://etherscan.io/address/0x9ff58f4fFB29fA2266Ab25e75e2A8b3503311656",
        "coingeckoId": "aave-wbtc"
      }
    },
    {
      "chainId": 101,
      "address": "EbpkofeWyiQouGyxQAgXxEyGtjgq13NSucX3CNvucNpb",
      "symbol": "waWETH",
      "name": "Aave interest bearing WETH (Wormhole)",
      "decimals": 9,
      "logoURI": "https://cloudflare-ipfs.com/ipfs/QmUDc7LQN6zKHon9FChTqZc7WGFvGPZe698Bq5HbSYtfk9",
      "tags": [
        "wrapped",
        "wormhole"
      ],
      "extensions": {
        "address": "0x030bA81f1c18d280636F32af80b9AAd02Cf0854e",
        "bridgeContract": "https://etherscan.io/address/0xf92cD566Ea4864356C5491c177A430C222d7e678",
        "assetContract": "https://etherscan.io/address/0x030bA81f1c18d280636F32af80b9AAd02Cf0854e"
      }
    },
    {
      "chainId": 101,
      "address": "67uaa3Z7SX7GC6dqSTjpJLnySLXZpCAK9MHMi3232Bfb",
      "symbol": "waYFI",
      "name": "Aave interest bearing YFI (Wormhole)",
      "decimals": 9,
      "logoURI": "https://cloudflare-ipfs.com/ipfs/QmauhqAKU8YLhDhT4M5ZcPMuqEfqkBrBaC31uWC9UXd1ik",
      "tags": [
        "wrapped",
        "wormhole"
      ],
      "extensions": {
        "address": "0x5165d24277cD063F5ac44Efd447B27025e888f37",
        "bridgeContract": "https://etherscan.io/address/0xf92cD566Ea4864356C5491c177A430C222d7e678",
        "assetContract": "https://etherscan.io/address/0x5165d24277cD063F5ac44Efd447B27025e888f37"
      }
    },
    {
      "chainId": 101,
      "address": "9xS6et5uvQ64QsmaGMfzfXrwTsfYPjwEWuiPnBGFgfw",
      "symbol": "waZRX",
      "name": "Aave interest bearing ZRX (Wormhole)",
      "decimals": 9,
      "logoURI": "https://cloudflare-ipfs.com/ipfs/QmaznB5PRhMC696u8yZuzN6Uwrnp7Zmfa5CydVUMvLJc9i/aZRX.svg",
      "tags": [
        "wrapped",
        "wormhole"
      ],
      "extensions": {
        "address": "0xDf7FF54aAcAcbFf42dfe29DD6144A69b629f8C9e",
        "bridgeContract": "https://etherscan.io/address/0xf92cD566Ea4864356C5491c177A430C222d7e678",
        "assetContract": "https://etherscan.io/address/0xDf7FF54aAcAcbFf42dfe29DD6144A69b629f8C9e",
        "coingeckoId": "aave-zrx"
      }
    },
    {
      "chainId": 101,
      "address": "2TZ8s2FwtWqJrWpdFsSf2uM2Fvjw474n6HhTdTEWoLor",
      "symbol": "waUNI",
      "name": "Aave interest bearing UNI (Wormhole)",
      "decimals": 9,
      "logoURI": "https://cloudflare-ipfs.com/ipfs/QmYdpeez387RdMw6zEEa5rMXuayi748Uc15eFuoa3QhGEJ",
      "tags": [
        "wrapped",
        "wormhole"
      ],
      "extensions": {
        "address": "0xB9D7CB55f463405CDfBe4E90a6D2Df01C2B92BF1",
        "bridgeContract": "https://etherscan.io/address/0xf92cD566Ea4864356C5491c177A430C222d7e678",
        "assetContract": "https://etherscan.io/address/0xB9D7CB55f463405CDfBe4E90a6D2Df01C2B92BF1"
      }
    },
    {
      "chainId": 101,
      "address": "G1o2fHZXyPCeAEcY4o6as7SmVaUu65DRhcq1S4Cfap9T",
      "symbol": "waAAVE",
      "name": "Aave interest bearing AAVE (Wormhole)",
      "decimals": 9,
      "logoURI": "https://cloudflare-ipfs.com/ipfs/QmaznB5PRhMC696u8yZuzN6Uwrnp7Zmfa5CydVUMvLJc9i/aAAVE.svg",
      "tags": [
        "wrapped",
        "wormhole"
      ],
      "extensions": {
        "address": "0xFFC97d72E13E01096502Cb8Eb52dEe56f74DAD7B",
        "bridgeContract": "https://etherscan.io/address/0xf92cD566Ea4864356C5491c177A430C222d7e678",
        "assetContract": "https://etherscan.io/address/0xFFC97d72E13E01096502Cb8Eb52dEe56f74DAD7B"
      }
    },
    {
      "chainId": 101,
      "address": "8PeWkyvCDHpSgT5oiGFgZQtXSRBij7ZFLJTHAGBntRDH",
      "symbol": "waBAT",
      "name": "Aave interest bearing BAT (Wormhole)",
      "decimals": 9,
      "logoURI": "https://cloudflare-ipfs.com/ipfs/QmaznB5PRhMC696u8yZuzN6Uwrnp7Zmfa5CydVUMvLJc9i/aBAT.svg",
      "tags": [
        "wrapped",
        "wormhole"
      ],
      "extensions": {
        "address": "0x05Ec93c0365baAeAbF7AefFb0972ea7ECdD39CF1",
        "bridgeContract": "https://etherscan.io/address/0xf92cD566Ea4864356C5491c177A430C222d7e678",
        "assetContract": "https://etherscan.io/address/0x05Ec93c0365baAeAbF7AefFb0972ea7ECdD39CF1",
        "coingeckoId": "aave-bat"
      }
    },
    {
      "chainId": 101,
      "address": "67opsuaXQ3JRSJ1mmF7aPLSq6JaZcwAmXwcMzUN5PSMv",
      "symbol": "waBUSD",
      "name": "Aave interest bearing BUSD (Wormhole)",
      "decimals": 9,
      "logoURI": "https://cloudflare-ipfs.com/ipfs/QmaznB5PRhMC696u8yZuzN6Uwrnp7Zmfa5CydVUMvLJc9i/aBUSD.svg",
      "tags": [
        "wrapped",
        "wormhole"
      ],
      "extensions": {
        "address": "0xA361718326c15715591c299427c62086F69923D9",
        "bridgeContract": "https://etherscan.io/address/0xf92cD566Ea4864356C5491c177A430C222d7e678",
        "assetContract": "https://etherscan.io/address/0xA361718326c15715591c299427c62086F69923D9",
        "coingeckoId": "aave-busd"
      }
    },
    {
      "chainId": 101,
      "address": "4JrrHRS56i9GZkSmGaCY3ZsxMo3JEqQviU64ki7ZJPak",
      "symbol": "waDAI",
      "name": "Aave interest bearing DAI (Wormhole)",
      "decimals": 9,
      "logoURI": "https://cloudflare-ipfs.com/ipfs/QmaznB5PRhMC696u8yZuzN6Uwrnp7Zmfa5CydVUMvLJc9i/aDAI.svg",
      "tags": [
        "wrapped",
        "wormhole"
      ],
      "extensions": {
        "address": "0x028171bCA77440897B824Ca71D1c56caC55b68A3",
        "bridgeContract": "https://etherscan.io/address/0xf92cD566Ea4864356C5491c177A430C222d7e678",
        "assetContract": "https://etherscan.io/address/0x028171bCA77440897B824Ca71D1c56caC55b68A3",
        "coingeckoId": "aave-dai"
      }
    },
    {
      "chainId": 101,
      "address": "3LmfKjsSU9hdxfZfcr873DMNR5nnrk8EvdueXg1dTSin",
      "symbol": "waENJ",
      "name": "Aave interest bearing ENJ (Wormhole)",
      "decimals": 9,
      "logoURI": "https://cloudflare-ipfs.com/ipfs/QmaznB5PRhMC696u8yZuzN6Uwrnp7Zmfa5CydVUMvLJc9i/aENJ.svg",
      "tags": [
        "wrapped",
        "wormhole"
      ],
      "extensions": {
        "address": "0xaC6Df26a590F08dcC95D5a4705ae8abbc88509Ef",
        "bridgeContract": "https://etherscan.io/address/0xf92cD566Ea4864356C5491c177A430C222d7e678",
        "assetContract": "https://etherscan.io/address/0xaC6Df26a590F08dcC95D5a4705ae8abbc88509Ef",
        "coingeckoId": "aave-enj"
      }
    },
    {
      "chainId": 101,
      "address": "7VD2Gosm34hB7kughTqu1N3sW92hq3XwKLTi1N1tdKrj",
      "symbol": "waKNC",
      "name": "Aave interest bearing KNC (Wormhole)",
      "decimals": 9,
      "logoURI": "https://cloudflare-ipfs.com/ipfs/QmaznB5PRhMC696u8yZuzN6Uwrnp7Zmfa5CydVUMvLJc9i/aKNC.svg",
      "tags": [
        "wrapped",
        "wormhole"
      ],
      "extensions": {
        "address": "0x39C6b3e42d6A679d7D776778Fe880BC9487C2EDA",
        "bridgeContract": "https://etherscan.io/address/0xf92cD566Ea4864356C5491c177A430C222d7e678",
        "assetContract": "https://etherscan.io/address/0x39C6b3e42d6A679d7D776778Fe880BC9487C2EDA",
        "coingeckoId": "aave-knc"
      }
    },
    {
      "chainId": 101,
      "address": "4erbVWFvdvS5P8ews7kUjqfpCQbA8vurnWyvRLsnZJgv",
      "symbol": "waLINK",
      "name": "Aave interest bearing LINK (Wormhole)",
      "decimals": 9,
      "logoURI": "https://cloudflare-ipfs.com/ipfs/QmaznB5PRhMC696u8yZuzN6Uwrnp7Zmfa5CydVUMvLJc9i/aLINK.svg",
      "tags": [
        "wrapped",
        "wormhole"
      ],
      "extensions": {
        "address": "0xa06bC25B5805d5F8d82847D191Cb4Af5A3e873E0",
        "bridgeContract": "https://etherscan.io/address/0xf92cD566Ea4864356C5491c177A430C222d7e678",
        "assetContract": "https://etherscan.io/address/0xa06bC25B5805d5F8d82847D191Cb4Af5A3e873E0",
        "coingeckoId": "aave-link"
      }
    },
    {
      "chainId": 101,
      "address": "AXJWqG4SpAEwkMjKYkarKwv6Qfz5rLU3cwt5KtrDAAYe",
      "symbol": "waMANA",
      "name": "Aave interest bearing MANA (Wormhole)",
      "decimals": 9,
      "logoURI": "https://cloudflare-ipfs.com/ipfs/QmaznB5PRhMC696u8yZuzN6Uwrnp7Zmfa5CydVUMvLJc9i/aMANA.svg",
      "tags": [
        "wrapped",
        "wormhole"
      ],
      "extensions": {
        "address": "0xa685a61171bb30d4072B338c80Cb7b2c865c873E",
        "bridgeContract": "https://etherscan.io/address/0xf92cD566Ea4864356C5491c177A430C222d7e678",
        "assetContract": "https://etherscan.io/address/0xa685a61171bb30d4072B338c80Cb7b2c865c873E",
        "coingeckoId": "aave-mana"
      }
    },
    {
      "chainId": 101,
      "address": "4kJmfagJzQFuwto5RX6f1xScWYbEVBzEpdjmiqTCnzjJ",
      "symbol": "waMKR",
      "name": "Aave interest bearing MKR (Wormhole)",
      "decimals": 9,
      "logoURI": "https://cloudflare-ipfs.com/ipfs/QmaznB5PRhMC696u8yZuzN6Uwrnp7Zmfa5CydVUMvLJc9i/aMKR.svg",
      "tags": [
        "wrapped",
        "wormhole"
      ],
      "extensions": {
        "address": "0xc713e5E149D5D0715DcD1c156a020976e7E56B88",
        "bridgeContract": "https://etherscan.io/address/0xf92cD566Ea4864356C5491c177A430C222d7e678",
        "assetContract": "https://etherscan.io/address/0xc713e5E149D5D0715DcD1c156a020976e7E56B88",
        "coingeckoId": "aave-mkr"
      }
    },
    {
      "chainId": 101,
      "address": "DN8jPo8YZTXhLMyDMKcnwFuKqY8wfn2UrpX8ct4rc8Bc",
      "symbol": "waREN",
      "name": "Aave interest bearing REN (Wormhole)",
      "decimals": 9,
      "logoURI": "https://cloudflare-ipfs.com/ipfs/QmUgE3UECZxZcCAiqd3V9otfFWLi5fxR8uHd94RxkT3iYb",
      "tags": [
        "wrapped",
        "wormhole"
      ],
      "extensions": {
        "address": "0xCC12AbE4ff81c9378D670De1b57F8e0Dd228D77a",
        "bridgeContract": "https://etherscan.io/address/0xf92cD566Ea4864356C5491c177A430C222d7e678",
        "assetContract": "https://etherscan.io/address/0xCC12AbE4ff81c9378D670De1b57F8e0Dd228D77a",
        "coingeckoId": "aave-ren"
      }
    },
    {
      "chainId": 101,
      "address": "HWbJZXJ7s1D1zi5P7yVgRUmZPXvYSFv6vsYU765Ti422",
      "symbol": "waSNX",
      "name": "Aave interest bearing SNX (Wormhole)",
      "decimals": 9,
      "logoURI": "https://cloudflare-ipfs.com/ipfs/QmXj52EGotmpyep84PBycmQnAgCF2sbqxdXFWP3GPZFbEz",
      "tags": [
        "wrapped",
        "wormhole"
      ],
      "extensions": {
        "address": "0x35f6B052C598d933D69A4EEC4D04c73A191fE6c2",
        "bridgeContract": "https://etherscan.io/address/0xf92cD566Ea4864356C5491c177A430C222d7e678",
        "assetContract": "https://etherscan.io/address/0x35f6B052C598d933D69A4EEC4D04c73A191fE6c2",
        "coingeckoId": "aave-snx"
      }
    },
    {
      "chainId": 101,
      "address": "2LForywWWpHzmR5NjSEyF1kcw9ffyLuJX7V7hne2fHfY",
      "symbol": "waSUSD",
      "name": "Aave interest bearing SUSD (Wormhole)",
      "decimals": 9,
      "logoURI": "https://cloudflare-ipfs.com/ipfs/QmaznB5PRhMC696u8yZuzN6Uwrnp7Zmfa5CydVUMvLJc9i/aSUSD.svg",
      "tags": [
        "wrapped",
        "wormhole"
      ],
      "extensions": {
        "address": "0x6C5024Cd4F8A59110119C56f8933403A539555EB",
        "bridgeContract": "https://etherscan.io/address/0xf92cD566Ea4864356C5491c177A430C222d7e678",
        "assetContract": "https://etherscan.io/address/0x6C5024Cd4F8A59110119C56f8933403A539555EB",
        "coingeckoId": "aave-susd"
      }
    },
    {
      "chainId": 101,
      "address": "Badj3S29a2u1auxmijwg5vGjhPLb1K6WLPoigtWjKPXp",
      "symbol": "waTUSD",
      "name": "Aave interest bearing TUSD (Wormhole)",
      "decimals": 9,
      "logoURI": "https://cloudflare-ipfs.com/ipfs/QmaznB5PRhMC696u8yZuzN6Uwrnp7Zmfa5CydVUMvLJc9i/aTUSD.svg",
      "tags": [
        "wrapped",
        "wormhole"
      ],
      "extensions": {
        "address": "0x101cc05f4A51C0319f570d5E146a8C625198e636",
        "bridgeContract": "https://etherscan.io/address/0xf92cD566Ea4864356C5491c177A430C222d7e678",
        "assetContract": "https://etherscan.io/address/0x101cc05f4A51C0319f570d5E146a8C625198e636",
        "coingeckoId": "aave-tusd"
      }
    },
    {
      "chainId": 101,
      "address": "BZCPpva12M9SqJgcpf8jtP9Si6rMANFoUR3i7nchha7M",
      "symbol": "waUSDC",
      "name": "Aave interest bearing USDC (Wormhole)",
      "decimals": 9,
      "logoURI": "https://cloudflare-ipfs.com/ipfs/QmaznB5PRhMC696u8yZuzN6Uwrnp7Zmfa5CydVUMvLJc9i/aUSDC.svg",
      "tags": [
        "wrapped",
        "wormhole"
      ],
      "extensions": {
        "address": "0xBcca60bB61934080951369a648Fb03DF4F96263C",
        "bridgeContract": "https://etherscan.io/address/0xf92cD566Ea4864356C5491c177A430C222d7e678",
        "assetContract": "https://etherscan.io/address/0xBcca60bB61934080951369a648Fb03DF4F96263C",
        "coingeckoId": "aave-usdc"
      }
    },
    {
      "chainId": 101,
      "address": "D3ajQoyBGJz3JCXCPsxHZJbLQKGt9UgxLavgurieGNcD",
      "symbol": "wSDT",
      "name": "Stake DAO Token (Wormhole)",
      "decimals": 9,
      "logoURI": "https://cdn.jsdelivr.net/gh/solana-labs/token-list@main/assets/mainnet/D3ajQoyBGJz3JCXCPsxHZJbLQKGt9UgxLavgurieGNcD/logo.webp",
      "tags": [
        "wrapped",
        "wormhole"
      ],
      "extensions": {
        "address": "0x73968b9a57c6e53d41345fd57a6e6ae27d6cdb2f",
        "bridgeContract": "https://etherscan.io/address/0xf92cD566Ea4864356C5491c177A430C222d7e678",
        "assetContract": "https://etherscan.io/address/0x73968b9a57c6e53d41345fd57a6e6ae27d6cdb2f",
        "coingeckoId": "stake-dao"
      }
    },
    {
      "chainId": 101,
      "address": "4pk3pf9nJDN1im1kNwWJN1ThjE8pCYCTexXYGyFjqKVf",
      "symbol": "oDOP",
      "name": "Dominican Pesos",
      "decimals": 9,
      "logoURI": "https://user-images.githubusercontent.com/9972260/111077928-73bd2280-84c9-11eb-84d4-4032478e3861.png",
      "tags": [
        "stablecoin"
      ],
      "extensions": {
        "website": "https://Odop.io/"
      }
    },
    {
      "chainId": 101,
      "address": "5kjfp2qfRbqCXTQeUYgHNnTLf13eHoKjC5hHynW9DvQE",
      "symbol": "AAPE",
      "name": "AAPE",
      "decimals": 9,
      "logoURI": "https://cdn.jsdelivr.net/gh/solana-labs/token-list@main/assets/mainnet/5kjfp2qfRbqCXTQeUYgHNnTLf13eHoKjC5hHynW9DvQE/logo.jpg",
      "tags": [],
      "extensions": {
        "website": "https://aape.io/"
      }
    },
    {
      "chainId": 101,
      "address": "3K6rftdAaQYMPunrtNRHgnK2UAtjm2JwyT2oCiTDouYE",
      "symbol": "XCOPE",
      "name": "XCOPE",
      "decimals": 0,
      "logoURI": "https://cdn.jsdelivr.net/gh/solana-labs/token-list@main/assets/mainnet/3K6rftdAaQYMPunrtNRHgnK2UAtjm2JwyT2oCiTDouYE/logo.jpg",
      "tags": [
        "trading",
        "index",
        "Algos"
      ],
      "extensions": {
        "website": "https://www.unlimitedcope.com/",
        "serumV3Usdc": "7MpMwArporUHEGW7quUpkPZp5L5cHPs9eKUfKCdaPHq2",
        "coingeckoId": "cope"
      }
    },
    {
      "chainId": 101,
      "address": "8HGyAAB1yoM1ttS7pXjHMa3dukTFGQggnFFH3hJZgzQh",
      "symbol": "COPE",
      "name": "COPE",
      "decimals": 6,
      "logoURI": "https://cdn.jsdelivr.net/gh/solana-labs/token-list@main/assets/mainnet/3K6rftdAaQYMPunrtNRHgnK2UAtjm2JwyT2oCiTDouYE/logo.jpg",
      "tags": [
        "trading",
        "index",
        "Algos"
      ],
      "extensions": {
        "website": "https://www.unlimitedcope.com/",
        "serumV3Usdc": "6fc7v3PmjZG9Lk2XTot6BywGyYLkBQuzuFKd4FpCsPxk",
        "coingeckoId": "cope"
      }
    },
    {
      "chainId": 101,
      "address": "2prC8tcVsXwVJAinhxd2zeMeWMWaVyzPoQeLKyDZRFKd",
      "symbol": "MCAPS",
      "name": "Mango Market Caps",
      "decimals": 0,
      "logoURI": "https://cdn.jsdelivr.net/gh/solana-labs/token-list@main/assets/mainnet/2prC8tcVsXwVJAinhxd2zeMeWMWaVyzPoQeLKyDZRFKd/logo.png",
      "tags": [
        "mango"
      ],
      "extensions": {
        "website": "https://initialcapoffering.com/",
        "coingeckoId": "mango-market-caps"
      }
    },
    {
      "chainId": 101,
      "address": "2reKm5Y9rmAWfaw5jraYz1BXwGLHMofGMs3iNoBLt4VC",
      "symbol": "DOCE",
      "name": "Doce Finance",
      "decimals": 6,
      "logoURI": "https://pbs.twimg.com/profile_images/1362154816059944963/TZuFp5kN_400x400.png",
      "tags": [],
      "extensions": {
        "website": "https://swap.doce.finance/"
      }
    },
    {
      "chainId": 101,
      "address": "E1PvPRPQvZNivZbXRL61AEGr71npZQ5JGxh4aWX7q9QA",
      "symbol": "INO",
      "name": "iNo Token",
      "decimals": 9,
      "logoURI": "https://ino.llegrand.fr/assets/ino-128.png",
      "tags": [],
      "extensions": {
        "website": "https://ino.llegrand.fr/"
      }
    },
    {
      "chainId": 101,
      "address": "8PMHT4swUMtBzgHnh5U564N5sjPSiUz2cjEQzFnnP1Fo",
      "symbol": "ROPE",
      "name": "Rope Token",
      "decimals": 9,
      "logoURI": "https://ropesolana.com/content/files/rope_token.svg",
      "tags": [],
      "extensions": {
        "website": "https://ropesolana.com/",
        "coingeckoId": "rope-token",
        "serumV3Usdc": "4Sg1g8U2ZuGnGYxAhc6MmX9MX7yZbrrraPkCQ9MdCPtF"
      }
    },
    {
      "chainId": 101,
      "address": "5dhkWqrq37F92jBmEyhQP1vbMkbVRz59V7288HH2wBC7",
      "symbol": "SLOCK",
      "name": "SOLLock",
      "decimals": 9,
      "logoURI": "https://sollock.org/token/media/images/token/sollock_token_logo.png",
      "tags": [
        "utility-token"
      ],
      "extensions": {
        "website": "https://sollock.org/",
        "twitter": "https://twitter.com/@SOLLockOfficial",
        "github": "https://github.com/SOLLock",
        "tgann": "https://t.me/SOLLockAnn",
        "tggroup": "https://t.me/SOLLock"
      }
    },
    {
      "chainId": 101,
      "address": "ETAtLmCmsoiEEKfNrHKJ2kYy3MoABhU6NQvpSfij5tDs",
      "symbol": "MEDIA",
      "name": "Media Network",
      "decimals": 6,
      "logoURI": "https://cdn.jsdelivr.net/gh/solana-labs/token-list@main/assets/mainnet/ETAtLmCmsoiEEKfNrHKJ2kYy3MoABhU6NQvpSfij5tDs/logo.png",
      "tags": [
        "utility-token"
      ],
      "extensions": {
        "website": "https://media.network/",
        "coingeckoId": "media-network",
        "serumV3Usdc": "FfiqqvJcVL7oCCu8WQUMHLUC2dnHQPAPjTdSzsERFWjb"
      }
    },
    {
      "chainId": 101,
      "address": "StepAscQoEioFxxWGnh2sLBDFp9d8rvKz2Yp39iDpyT",
      "symbol": "STEP",
      "name": "Step",
      "decimals": 9,
      "logoURI": "https://cdn.jsdelivr.net/gh/solana-labs/token-list@main/assets/mainnet/StepAscQoEioFxxWGnh2sLBDFp9d8rvKz2Yp39iDpyT/logo.png",
      "tags": [
        "utility-token"
      ],
      "extensions": {
        "website": "https://step.finance/",
        "twitter": "https://twitter.com/StepFinance_",
        "coingeckoId": "step-finance",
        "serumV3Usdc": "97qCB4cAVSTthvJu3eNoEx6AY6DLuRDtCoPm5Tdyg77S"
      }
    },
    {
      "chainId": 101,
      "address": "7Geyz6iiRe8buvunsU6TXndxnpLt9mg6iPxqhn6cr3c6",
      "symbol": "ANFT",
      "name": "AffinityLabs",
      "decimals": 9,
      "logoURI": "https://affinitylabs.tech/media/images/token_logo.png",
      "tags": [
        "nft"
      ],
      "extensions": {
        "website": "https://affinitylabs.tech/"
      }
    },
    {
      "chainId": 102,
      "address": "So11111111111111111111111111111111111111112",
      "symbol": "wSOL",
      "name": "Wrapped SOL",
      "decimals": 9,
      "logoURI": "https://cdn.jsdelivr.net/gh/trustwallet/assets@master/blockchains/solana/info/logo.png",
      "tags": [],
      "extensions": {
        "website": "https://www.solana.com/",
        "coingeckoId": "solana"
      }
    },
    {
      "chainId": 102,
      "address": "CpMah17kQEL2wqyMKt3mZBdTnZbkbfx4nqmQMFDP5vwp",
      "symbol": "USDC",
      "name": "USD Coin",
      "decimals": 6,
      "logoURI": "https://cdn.jsdelivr.net/gh/solana-labs/token-list@main/assets/mainnet/EPjFWdd5AufqSSqeM2qN1xzybapC8G4wEGGkZwyTDt1v/logo.png",
      "tags": [
        "stablecoin"
      ],
      "extensions": {
        "website": "https://www.centre.io/",
        "coingeckoId": "usd-coin"
      }
    },
    {
      "chainId": 102,
      "address": "Gmk71cM7j2RMorRsQrsyysM4HsByQx5PuDGtDdqGLWCS",
      "symbol": "spSOL",
      "name": "Stake pool SOL",
      "decimals": 9,
      "logoURI": "https://cdn.jsdelivr.net/gh/trustwallet/assets@master/blockchains/solana/info/logo.png",
      "tags": [
        "stake-pool"
      ],
      "extensions": {
        "website": "https://www.solana.com/"
      }
    },
    {
      "chainId": 102,
      "address": "2jQc2jDHVCewoWsQJK7JPLetP7UjqXvaFdno8rtrD8Kg",
      "symbol": "sHOG",
      "name": "sHOG",
      "decimals": 6,
      "tags": [
        "stablecoin"
      ]
    },
    {
      "chainId": 103,
      "address": "So11111111111111111111111111111111111111112",
      "symbol": "SOL",
      "name": "Wrapped SOL",
      "decimals": 9,
      "logoURI": "https://cdn.jsdelivr.net/gh/trustwallet/assets@master/blockchains/solana/info/logo.png",
      "tags": [],
      "extensions": {
        "coingeckoId": "solana"
      }
    },
    {
      "chainId": 103,
      "address": "DEhAasscXF4kEGxFgJ3bq4PpVGp5wyUxMRvn6TzGVHaw",
      "symbol": "XYZ",
      "name": "XYZ Test",
      "decimals": 0,
      "logoURI": "https://cdn.jsdelivr.net/gh/solana-labs/token-list@main/assets/mainnet/EPjFWdd5AufqSSqeM2qN1xzybapC8G4wEGGkZwyTDt1v/logo.png",
      "tags": []
    },
    {
      "chainId": 103,
      "address": "2rg5syU3DSwwWs778FQ6yczDKhS14NM3vP4hqnkJ2jsM",
      "symbol": "pSOL",
      "name": "SOL stake pool",
      "decimals": 9,
      "logoURI": "https://cdn.jsdelivr.net/gh/trustwallet/assets@master/blockchains/solana/info/logo.png",
      "tags": [],
      "extensions": {
        "website": "https://solana.com/",
        "background": "https://solana.com/static/8c151e179d2d7e80255bdae6563209f2/6833b/validators.webp"
      }
    },
    {
      "chainId": 103,
      "address": "SRMuApVNdxXokk5GT7XD5cUUgXMBCoAz2LHeuAoKWRt",
      "symbol": "SRM",
      "name": "Serum",
      "decimals": 6,
      "logoURI": "https://cdn.jsdelivr.net/gh/trustwallet/assets@master/blockchains/ethereum/assets/0x476c5E26a75bd202a9683ffD34359C0CC15be0fF/logo.png",
      "tags": [],
      "extensions": {
        "website": "https://projectserum.com/",
        "coingeckoId": "serum"
      }
    },
    {
      "chainId": 103,
      "address": "7STJWT74tAZzhbNNPRH8WuGDy9GZg27968EwALWuezrH",
      "symbol": "wSUSHI",
      "name": "SushiSwap (Wormhole)",
      "decimals": 9,
      "logoURI": "https://cdn.jsdelivr.net/gh/trustwallet/assets@master/blockchains/ethereum/assets/0x6B3595068778DD592e39A122f4f5a5cF09C90fE2/logo.png",
      "tags": [
        "wrapped",
        "wormhole"
      ],
      "extensions": {
        "website": "https://sushi.com",
        "background": "https://sushi.com/static/media/Background-sm.fd449814.jpg/",
        "address": "0x6B3595068778DD592e39A122f4f5a5cF09C90fE2",
        "bridgeContract": "https://etherscan.io/address/0xf92cD566Ea4864356C5491c177A430C222d7e678",
        "assetContract": "https://etherscan.io/address/0x6B3595068778DD592e39A122f4f5a5cF09C90fE2",
        "coingeckoId": "sushi"
      }
    },
    {
      "chainId": 103,
      "address": "3aMbgP7aGsP1sVcFKc6j65zu7UiziP57SMFzf6ptiCSX",
      "symbol": "sHOG",
      "name": "Devnet StableHog",
      "decimals": 6,
      "logoURI": "https://i.ibb.co/7GddV42/Frame-1.png",
      "tags": [
        "stablecoin"
      ]
    },
    {
      "chainId": 101,
      "address": "3cXftQWJJEeoysZrhAEjpfCHe9tSKyhYG63xpbue8m3s",
      "symbol": "Kreechures",
      "name": "Kreechures",
      "decimals": 0,
      "logoURI": "https://gateway.pinata.cloud/ipfs/QmQ5YPBFUWeKNFbsBDL8WcXWmu1MwisXZVtwofdZQxmQE9/Kreechure%20logo.svg",
      "tags": [
        "nft"
      ],
      "extensions": {
        "website": "https://www.kreechures.com/",
        "attributes": [
          {
            "image": "https://gateway.pinata.cloud/ipfs/QmWcMyAYpaX3BHJoDq6Fyub71TjaHbRHqErT7MmbDvCXYJ/3cXftQWJJEeoysZrhAEjpfCHe9tSKyhYG63xpbue8m3s.jpg",
            "Generation": 0,
            "Species": 6,
            "Base Rest": 262
          }
        ]
      }
    },
    {
      "chainId": 101,
      "address": "4DrV8khCoPS3sWRj6t1bb2DzT9jD4mZp6nc7Jisuuv1b",
      "symbol": "SPD",
      "name": "Solpad",
      "decimals": 10,
      "logoURI": "https://cdn.jsdelivr.net/gh/solana-labs/token-list@main/assets/mainnet/4DrV8khCoPS3sWRj6t1bb2DzT9jD4mZp6nc7Jisuuv1b/logo.jpg",
      "tags": [],
      "extensions": {
        "website": "https://www.solpad.io/"
      }
    },
    {
      "chainId": 101,
      "address": "7p7AMM6QoA8wPRKeqF87Pt51CRWmWvXPH5TBNMyDWhbH",
      "symbol": "Kreechures",
      "name": "Kreechures",
      "decimals": 0,
      "logoURI": "https://gateway.pinata.cloud/ipfs/QmQ5YPBFUWeKNFbsBDL8WcXWmu1MwisXZVtwofdZQxmQE9/Kreechure%20logo.svg",
      "tags": [
        "nft"
      ],
      "extensions": {
        "website": "https://www.kreechures.com/",
        "attributes": [
          {
            "image": "https://gateway.pinata.cloud/ipfs/QmWcMyAYpaX3BHJoDq6Fyub71TjaHbRHqErT7MmbDvCXYJ/7p7AMM6QoA8wPRKeqF87Pt51CRWmWvXPH5TBNMyDWhbH.jpg",
            "Generation": 0,
            "Species": 4,
            "Base Rest": 335
          }
        ]
      }
    },
    {
      "chainId": 101,
      "address": "6ybxMQpMgQhtsTLhvHZqk8uqao7kvoexY6e8JmCTqAB1",
      "symbol": "QUEST",
      "name": "QUEST",
      "decimals": 4,
      "logoURI": "https://questcoin.org/logo500x500.png",
      "tags": [],
      "extensions": {
        "website": "https://questcoin.org/"
      }
    },
    {
      "chainId": 101,
      "address": "97qAF7ZKEdPdQaUkhASGA59Jpa2Wi7QqVmnFdEuPqEDc",
      "symbol": "DIAMOND",
      "name": "LOVE",
      "decimals": 6,
      "logoURI": "https://github.com/AdamBraham88/SPL-TOKEN/blob/main/Diamond-Love-icon.png",
      "tags": [
        "Diamond Love"
      ],
      "extensions": {
        "website": "https://diamondlove.io/"
      }
    },
    {
      "chainId": 101,
      "address": "xxxxa1sKNGwFtw2kFn8XauW9xq8hBZ5kVtcSesTT9fW",
      "symbol": "SLIM",
      "name": "Solanium",
      "decimals": 6,
      "logoURI": "https://cdn.jsdelivr.net/gh/solana-labs/token-list@main/assets/mainnet/xxxxa1sKNGwFtw2kFn8XauW9xq8hBZ5kVtcSesTT9fW/logo.png",
      "tags": [],
      "extensions": {
        "website": "https://solanium.io/"
      }
    },
    {
      "chainId": 101,
      "address": "8GPUjUHFxfNhaSS8kUkix8txRRXszeUAsHTjUmHuygZT",
      "symbol": "NINJA NFT1",
      "name": "NINJA NFT1",
      "decimals": 0,
      "logoURI": "https://raw.githubusercontent.com/yuzu-ninjaprotocol/ninjaprotocol/main/NINJA%20NFT%201.png",
      "tags": [],
      "extensions": {
        "website": "http://ninjaprotocol.io"
      }
    },
    {
      "chainId": 101,
      "address": "2rEiLkpQ3mh4DGxv1zcSdW5r5HK2nehif5sCaF5Ss9E1",
      "symbol": "RECO",
      "name": "Reboot ECO",
      "decimals": 0,
      "logoURI": "https://reboot.eco/reco_logo.png",
      "tags": [],
      "extensions": {
        "website": "https://reboot.eco/"
      }
    },
    {
      "chainId": 101,
      "address": "BXhAKUxkGvFbAarA3K1SUYnqXRhEBC1bhUaCaxvzgyJ1",
      "symbol": "ISA",
      "name": "Interstellar",
      "decimals": 3,
      "logoURI": "https://gateway.pinata.cloud/ipfs/QmV84AMkdgEQ4roxRdmh9xU9dtbyJjqFZWLDgNdr3mEdQz",
      "tags": [],
      "extensions": {
        "website": "https://interstellaralliance.gitbook.io/isa/"
      }
    },
    {
      "chainId": 101,
      "address": "7xKXtg2CW87d97TXJSDpbD5jBkheTqA83TZRuJosgAsU",
      "symbol": "SAMO",
      "name": "Samoyed Coin",
      "decimals": 9,
      "logoURI": "https://i.ibb.co/tLGpvNf/samo.png",
      "tags": [],
      "extensions": {
        "website": "https://samoyedcoin.com/",
        "coingeckoId": "samoyedcoin",
        "serumV3Usdc": "FR3SPJmgfRSKKQ2ysUZBu7vJLpzTixXnjzb84bY3Diif"
      }
    },
    {
      "chainId": 101,
      "address": "HAWy8kV3bD4gaN6yy6iK2619x2dyzLUBj1PfJiihTisE",
      "symbol": "DOI",
      "name": "Discovery of Iris",
      "decimals": 0,
      "logoURI": "https://storage.googleapis.com/star-atlas-assets/star-atlas-logo.png",
      "tags": [
        "nft"
      ],
      "extensions": {
        "website": "https://www.staratlas.com",
        "imageUrl": "https://storage.googleapis.com/nft-assets/ReBirth/poster-1/discovery-of-iris.jpg",
        "description": "The rogue planet, Iris, dense with invaluable materials, draws in and collides with seven child planets in a remote region of space, creating what is henceforth referred to as 'The Cataclysm'. When combined, these eight elements create a form of free energy. The collision creates a massively valuable debris field.",
        "serumV3Usdc": "AYXTVttPfhYmn3jryX5XbRjwPK2m9445mbN2iLyRD6nq"
      }
    },
    {
      "chainId": 101,
      "address": "ATSPo9f9TJ3Atx8SuoTYdzSMh4ctQBzYzDiNukQDmoF7",
      "symbol": "HOSA",
      "name": "The Heart of Star Atlas",
      "decimals": 0,
      "logoURI": "https://storage.googleapis.com/star-atlas-assets/star-atlas-logo.png",
      "tags": [
        "nft"
      ],
      "extensions": {
        "website": "https://www.staratlas.com",
        "imageUrl": "https://storage.googleapis.com/nft-assets/ReBirth/poster-2/the-heart-of-star-atlas.jpg",
        "description": "At the core of Star Atlas lies a treasure trove of priceless data. After an unsuspecting deep space explorer discovers “The Cataclysm”, he scans its riches, creating what will once be known as the first intergalactic data block. He sells this invaluable information to all three rival factions, igniting a lethal spark that forever changes the course of history.",
        "serumV3Usdc": "5Erzgrw9pTjNWLeqHp2sChJq7smB7WXRQYw9wvkvA59t"
      }
    },
    {
      "chainId": 101,
      "address": "36s6AFRXzE9KVdUyoJQ5y6mwxXw21LawYqqwNiQUMD8s",
      "symbol": "TCW",
      "name": "The Convergence War",
      "decimals": 0,
      "logoURI": "https://storage.googleapis.com/star-atlas-assets/star-atlas-logo.png",
      "tags": [
        "nft"
      ],
      "extensions": {
        "website": "https://www.staratlas.com",
        "imageUrl": "https://storage.googleapis.com/nft-assets/ReBirth/poster-3/the-convergence-war.jpg",
        "description": "All three factions, thinking they were the sole owners of the cataclysmic data drop, converge to settle the area. A devastating war breaks out across the galaxy after their inability to settle the disputed territory.",
        "serumV3Usdc": "DXPv2ZyMD6Y2mDenqYkAhkvGSjNahkuMkm4zv6DqB7RF"
      }
    },
    {
      "chainId": 101,
      "address": "BgiTVxW9uLuHHoafTd2qjYB5xjCc5Y1EnUuYNfmTwhvp",
      "symbol": "LOST",
      "name": "Short Story of a Lost Astronaut",
      "decimals": 0,
      "logoURI": "https://storage.googleapis.com/star-atlas-assets/star-atlas-logo.png",
      "tags": [
        "nft"
      ],
      "extensions": {
        "website": "https://www.staratlas.com",
        "imageUrl": "https://storage.googleapis.com/nft-assets/ReBirth/poster-4/short-story-of-a-lost-astronaut.jpg",
        "description": "He thought it would be just another routine exploration mission. Get there, scan, save data blocks and return. But when a surprise radiation storm knocked out his spaceship and swept him up into its high-velocity current, the only thing that saved him from certain doom was his custom ion shield.",
        "serumV3Usdc": "73d9N7BbWVKBG6A2xwwwEHcxzPB26YzbMnRjue3DPzqs"
      }
    },
    {
      "chainId": 101,
      "address": "4G85c5aUsRTrRPqE5VjY7ebD9b2ktTF6NEVGiCddRBDX",
      "symbol": "LOVE",
      "name": "B ❤ P",
      "decimals": 0,
      "logoURI": "https://storage.googleapis.com/star-atlas-assets/star-atlas-logo.png",
      "tags": [
        "nft"
      ],
      "extensions": {
        "website": "https://www.staratlas.com",
        "imageUrl": "https://storage.googleapis.com/nft-assets/ReBirth/poster-5/love-story.jpg",
        "description": "Paizul, the charismatic and brilliant leader of the ONI consortium, vividly recalls the first time she saw her one true love. It was a warm summer day, full of raging ionic storms. Lightning was piercing the sky as Bekalu took off his helmet and locked eyes with her. “What are the chances of nearly colliding with someone flying through these wastelands on a day like this”, he smiled with his booming voice. “Perhaps it’s destiny,” she smiled back mysteriously. There was another strike of lightning, but this time the sky remained calm.",
        "serumV3Usdc": "AM9sNDh48N2qhYSgpA58m9dHvrMoQongtyYu2u2XoYTc"
      }
    },
    {
      "chainId": 101,
      "address": "7dr7jVyXf1KUnYq5FTpV2vCZjKRR4MV94jzerb8Fi16Q",
      "symbol": "MRDR",
      "name": "The Assassination of Paizul",
      "decimals": 0,
      "logoURI": "https://storage.googleapis.com/star-atlas-assets/star-atlas-logo.png",
      "tags": [
        "nft"
      ],
      "extensions": {
        "website": "https://www.staratlas.com",
        "imageUrl": "https://storage.googleapis.com/nft-assets/ReBirth/poster-6/assassination-of-paizul.jpg",
        "description": "Suffering one of the cruelest fates in the universe, the Sogmian race of aliens was driven to the brink of extinction. With only 10,000 members left, they put all hope of salvation in the hands of their leader Paizul. After she was assassinated in a gruesome public way, so much fear was struck in the hearts of survivors that they set out to build their 'Last Stand'.",
        "serumV3Usdc": "BJiV2gCLwMvj2c1CbhnMjjy68RjqoMzYT8brDrpVyceA"
      }
    },
    {
      "chainId": 101,
      "address": "G1bE9ge8Yoq43hv7QLcumxTFhHqFMdcL4y2d6ZdzMG4b",
      "symbol": "PFP",
      "name": "Paizul Funeral Procession",
      "decimals": 0,
      "logoURI": "https://storage.googleapis.com/star-atlas-assets/star-atlas-logo.png",
      "tags": [
        "nft"
      ],
      "extensions": {
        "website": "https://www.staratlas.com",
        "serumV3Usdc": "7JzaEAuVfjkrZyMwJgZF5aQkiEyVyCaTWA3N1fQK7Y6V"
      }
    },
    {
      "chainId": 101,
      "address": "6bD8mr8DyuVqN5dXd1jnqmCL66b5KUV14jYY1HSmnxTE",
      "symbol": "AVE",
      "name": "Ahr Visits Earth",
      "decimals": 0,
      "logoURI": "https://storage.googleapis.com/star-atlas-assets/star-atlas-logo.png",
      "tags": [
        "nft"
      ],
      "extensions": {
        "website": "https://www.staratlas.com",
        "serumV3Usdc": "8yQzsbraXJFoPG5PdX73B8EVYFuPR9aC2axAqWearGKu"
      }
    },
    {
      "chainId": 101,
      "address": "Hfjgcs9ix17EwgXVVbKjo6NfMm2CXfr34cwty3xWARUm",
      "symbol": "TLS",
      "name": "The Last Stand",
      "decimals": 0,
      "logoURI": "https://storage.googleapis.com/star-atlas-assets/star-atlas-logo.png",
      "tags": [
        "nft"
      ],
      "extensions": {
        "website": "https://www.staratlas.com",
        "serumV3Usdc": "AVHndcEDUjP9Liz5dfcvAPAMffADXG6KMPn8sWB1XhFQ"
      }
    },
    {
      "chainId": 101,
      "address": "8EXX5kG7qWTjgpNSGX7PnB6hJZ8xhXUcCafVJaBEJo32",
      "symbol": "SPT",
      "name": "The Signing of the Peace Treaty",
      "decimals": 0,
      "logoURI": "https://storage.googleapis.com/star-atlas-assets/star-atlas-logo.png",
      "tags": [
        "nft"
      ],
      "extensions": {
        "website": "https://www.staratlas.com",
        "serumV3Usdc": "FZ9xhZbkt9bKKVpWmFxRhEJyzgxqU5w5xu3mXcF6Eppe"
      }
    },
    {
      "chainId": 101,
      "address": "CAjoJeGCCRae9oDwHYXzkeUDonp3dZLWV5GKHysLwjnx",
      "symbol": "PBA",
      "name": "The Peacebringers Archive",
      "decimals": 0,
      "logoURI": "https://storage.googleapis.com/star-atlas-assets/star-atlas-logo.png",
      "tags": [
        "nft"
      ],
      "extensions": {
        "website": "https://www.staratlas.com",
        "serumV3Usdc": "4jN1R453Acv9egnr7Dry3x9Xe3jqh1tqz5RokniaeVhy"
      }
    },
    {
      "chainId": 101,
      "address": "FPnwwNiL1tXqd4ZbGjFYsCw5qsQw91VN79SNcU4Bc732",
      "symbol": "UWB",
      "name": "Ustur Wod.bod",
      "decimals": 0,
      "logoURI": "https://storage.googleapis.com/star-atlas-assets/star-atlas-logo.png",
      "tags": [
        "nft"
      ],
      "extensions": {
        "website": "https://www.staratlas.com",
        "serumV3Usdc": "J99HsFQEWKR3UiFQpKTnF11iaNiR1enf2LxHfgsbVc59"
      }
    },
    {
      "chainId": 101,
      "address": "DB76aiNQeLzHPwvFhzgwfpe6HGHCDTQ6snW6UD7AnHid",
      "symbol": "OMPH",
      "name": "Om Photoli",
      "decimals": 0,
      "logoURI": "https://storage.googleapis.com/star-atlas-assets/star-atlas-logo.png",
      "tags": [
        "nft"
      ],
      "extensions": {
        "website": "https://www.staratlas.com",
        "serumV3Usdc": "HdvXMScwAQQh9pEvLZjuaaeJcLTmixxYoMFefeqHFn2E"
      }
    },
    {
      "chainId": 101,
      "address": "8ymi88q5DtmdNTn2sPRNFkvMkszMHuLJ1e3RVdWjPa3s",
      "symbol": "SDOGE",
      "name": "SolDoge",
      "decimals": 0,
      "logoURI": "https://pbs.twimg.com/profile_images/1386711926571364352/UfsqsIB3_400x400.jpg",
      "tags": [],
      "extensions": {
        "website": "https://www.soldoge.org",
        "serumV3Usdc": "9aruV2p8cRWxybx6wMsJwPFqeN7eQVPR74RrxdM3DNdu"
      }
    },
    {
      "chainId": 101,
      "address": "DQRNdQWz5NzbYgknGsZqSSXbdhQWvXSe8S56mrtNAs1b",
      "symbol": "ENTROPPP",
      "name": "ENTROPPP (Entropy for security)",
      "decimals": 6,
      "logoURI": "https://gateway.pinata.cloud/ipfs/QmcY3sv2n8bZqH3r6BKRP2N4zLNU6N8tojjviD65wma4u2/ENTROPPP%20JPG.jpg",
      "tags": [
        "Cryptography",
        "Blockchain security",
        "Randomness and entropy"
      ],
      "extensions": {
        "website": "https://www.entroppp.com"
      }
    },
    {
      "chainId": 101,
      "address": "8RYSc3rrS4X4bvBCtSJnhcpPpMaAJkXnVKZPzANxQHgz",
      "symbol": "FARM",
      "name": "SolaFarm",
      "decimals": 9,
      "logoURI": "https://sola.farm/logo.png",
      "tags": [],
      "extensions": {
        "website": "https://sola.farm/"
      }
    },
    {
      "chainId": 101,
      "address": "nope9HWCJcXVFkG49CDk7oYFtgGsUzsRvHdcJeL2aCL",
      "symbol": "NOPE",
      "name": "NOPE FINANCE",
      "decimals": 9,
      "logoURI": "https://raw.githubusercontent.com/nopefinance/nope-land/main/icon.png",
      "tags": [],
      "extensions": {
        "website": "https://nopefinance.xyz/"
      }
    },
    {
      "chainId": 101,
      "address": "43VWkd99HjqkhFTZbWBpMpRhjG469nWa7x7uEsgSH7We",
      "symbol": "STNK",
      "name": "Stonks",
      "decimals": 9,
      "logoURI": "https://raw.githubusercontent.com/StonksDev/Resource/main/StonksIcon250.png",
      "tags": [],
      "extensions": {
        "website": "https://stonkscoin.org/"
      }
    },
    {
      "chainId": 101,
      "address": "4368jNGeNq7Tt4Vzr98UWxL647PYu969VjzAsWGVaVH2",
      "symbol": "MEAL",
      "name": "HUNGRY",
      "decimals": 8,
      "logoURI": "https://hungrystatic.b-cdn.net/images/logo.png",
      "tags": [],
      "extensions": {
        "website": "https://hungrycoin.io/"
      }
    },
    {
      "chainId": 101,
      "address": "8GQsW3f7mdwfjqJon2myADcBsSsRjpXmxHYDG8q1pvV6",
      "symbol": "HOLD",
      "name": "Holdana",
      "decimals": 9,
      "logoURI": "https://i.ibb.co/7CWsB34/holdana-token.png",
      "tags": [],
      "extensions": {
        "medium": "https://holdanatoken.medium.com/",
        "twitter": "https://twitter.com/HoldanaOfficial",
        "serumV3Usdc": "G2j5zKtfymPcWMq1YRoKrfUWy64SZ6ZxDVscHSyPQqmz"
      }
    },
    {
      "chainId": 101,
      "address": "64SqEfHtu4bZ6jr1mAxaWrLFdMngbKbru9AyaG2Dyk5T",
      "symbol": "wen-token",
      "name": "wen-token",
      "decimals": 0,
      "logoURI": "https://gateway.pinata.cloud/ipfs/QmQ69cGaYFNJajafKRbGgwtcKHXGSqX2QdTy85H9synFos",
      "tags": [
        "nft"
      ],
      "extensions": {
        "website": "https://pythians.pyth.network"
      }
    },
    {
      "chainId": 101,
      "address": "4dmKkXNHdgYsXqBHCuMikNQWwVomZURhYvkkX5c4pQ7y",
      "symbol": "SNY",
      "name": "Synthetify",
      "decimals": 6,
      "logoURI": "https://resources.synthetify.io/sythetify.png",
      "tags": [],
      "extensions": {
        "website": "https://synthetify.io/",
        "twitter": "https://twitter.com/synthetify",
        "coingeckoId": "syntheify-token"
      }
    },
    {
      "chainId": 101,
      "address": "4wTMJsh3q66PmAkmwEW47qVDevMZMVVWU3n1Yhqztwi6",
      "symbol": "ARCD",
      "name": "Arcade Token (Wormhole)",
      "decimals": 9,
      "logoURI": "https://arcade.city/img/ARCD200.png",
      "tags": [
        "wrapped",
        "wormhole"
      ],
      "extensions": {
        "address": "0xb581E3a7dB80fBAA821AB39342E9Cbfd2ce33c23",
        "bridgeContract": "https://etherscan.io/address/0xf92cD566Ea4864356C5491c177A430C222d7e678",
        "assetContract": "https://etherscan.io/address/0xb581E3a7dB80fBAA821AB39342E9Cbfd2ce33c23",
        "website": "https://arcade.city",
        "twitter": "https://twitter.com/ArcadeCityHall"
      }
    },
    {
      "chainId": 101,
      "address": "Amt5wUJREJQC5pX7Z48YSK812xmu4j3sQVupNhtsEuY8",
      "symbol": "FROG",
      "name": "FROG",
      "decimals": 6,
      "logoURI": "https://raw.githubusercontent.com/FROG-SPL/branding/main/the_frauge_finifhes.jpeg",
      "tags": [],
      "extensions": {
        "website": "https://www.froglana.com/",
        "serumV3Usdc": "2Si6XDdpv5zcvYna221eZZrsjsp5xeYoz9W1TVdMdbnt"
      }
    },
    {
      "chainId": 101,
      "address": "9Y8NT5HT9z2EsmCbYMgKXPRq3h3aa6tycEqfFiXjfZM7",
      "symbol": "CRT",
      "name": "CARROT",
      "decimals": 9,
      "logoURI": "https://cdn.jsdelivr.net/gh/Farmers-Carrot/Carrot-logo/carrotcoin_128.png",
      "tags": [],
      "extensions": {
        "website": "https://farmerscarrot.com/",
        "serumV3Usdc": "Aa8mN8bXAobmcuHDpbbZh55SoadUry6WdsYz2886Ymqf"
      }
    },
    {
      "chainId": 101,
      "address": "AMdnw9H5DFtQwZowVFr4kUgSXJzLokKSinvgGiUoLSps",
      "symbol": "MOLA",
      "name": "MOONLANA",
      "decimals": 9,
      "logoURI": "https://i.ibb.co/NtrSyDc/moonlana.jpg",
      "tags": [],
      "extensions": {
        "website": "https://moonlana.com/",
        "twitter": "https://twitter.com/xMoonLana",
        "medium": "https://moonlana.medium.com/"
      }
    },
    {
      "chainId": 101,
      "address": "3x7UeXDF4imKSKnizK9mYyx1M5bTNzpeALfPeB8S6XT9",
      "symbol": "SKEM",
      "name": "SKEM",
      "decimals": 9,
      "logoURI": "https://raw.githubusercontent.com/cheesesoda/skem/main/skemtoken.svg",
      "tags": [],
      "extensions": {
        "website": "https://skem.finance/"
      }
    },
    {
      "chainId": 101,
      "address": "GHvFFSZ9BctWsEc5nujR1MTmmJWY7tgQz2AXE6WVFtGN",
      "symbol": "SOLAPE",
      "name": "SolAPE Finance",
      "decimals": 9,
      "logoURI": "https://i.ibb.co/5F0859r/solape.png",
      "tags": [],
      "extensions": {
        "website": "https://solape.io",
        "serumV3Usdc": "4zffJaPyeXZ2wr4whHgP39QyTfurqZ2BEd4M5W6SEuon"
      }
    },
    {
      "chainId": 101,
      "address": "9nEqaUcb16sQ3Tn1psbkWqyhPdLmfHWjKGymREjsAgTE",
      "symbol": "WOOF",
      "name": "WOOFENOMICS",
      "decimals": 6,
      "logoURI": "https://i.ibb.co/sHb9qZj/woof-orange-black.png",
      "tags": [],
      "extensions": {
        "website": "https://woofsolana.com",
        "serumV3Usdc": "CwK9brJ43MR4BJz2dwnDM7EXCNyHhGqCJDrAdsEts8n5"
      }
    },
    {
      "chainId": 101,
      "address": "MERt85fc5boKw3BW1eYdxonEuJNvXbiMbs6hvheau5K",
      "symbol": "MER",
      "name": "Mercurial",
      "decimals": 6,
      "logoURI": "https://www.mercurial.finance/mercurial-explorer-logo.svg",
      "tags": [],
      "extensions": {
        "coingeckoId": "mercurial",
        "website": "https://www.mercurial.finance/",
        "serumV3Usdc": "G4LcexdCzzJUKZfqyVDQFzpkjhB1JoCNL8Kooxi9nJz5"
      }
    },
    {
      "chainId": 101,
      "address": "9MhNoxy1PbmEazjPo9kiZPCcG7BiFbhi3bWZXZgacfpp",
      "symbol": "ACMN",
      "name": "ACUMEN",
      "decimals": 9,
      "logoURI": "https://pbs.twimg.com/profile_images/1384592811824238600/eIqc0048_400x400.jpg",
      "tags": [],
      "extensions": {
        "website": "https://acumen.network/"
      }
    },
    {
      "chainId": 101,
      "address": "EfLvzNsqmkoSneiML5t7uHCPEVRaWCpG4N2WsS39nWCU",
      "symbol": "MUDLEY",
      "name": "MUDLEY",
      "decimals": 9,
      "logoURI": "https://www.mudley.io/static/dappx/images/mudley_icon.png",
      "tags": [],
      "extensions": {
        "website": "https://www.mudley.io/"
      }
    },
    {
      "chainId": 101,
      "address": "7Csho7qjseDjgX3hhBxfwP1W3LYARK3QH3PM2x55we14",
      "symbol": "LOTTO",
      "name": "Lotto",
      "decimals": 9,
      "logoURI": "https://assets.coingecko.com/coins/images/13822/large/Lotto-Logo256x256.png?1612150421",
      "tags": [],
      "extensions": {
        "serumV3Usdc": "9MZKfgZzPgeidAukYpHtsLYm4eAdJFnR7nhPosWT8jiv",
        "coingeckoId": "lotto",
        "website": "lotto.finance",
        "address": "0xb0dfd28d3cf7a5897c694904ace292539242f858",
        "assetContract": "https://etherscan.io/address/0xb0dfd28d3cf7a5897c694904ace292539242f858",
        "tggroup": "https://t.me/lottofinance"
      }
    },
    {
      "chainId": 101,
      "address": "7uv3ZvZcQLd95bUp5WMioxG7tyAZVXFfr8JYkwhMYrnt",
      "symbol": "BOLE",
      "name": "Bole Token",
      "decimals": 4,
      "logoURI": "https://i.ibb.co/YPyhnkS/Bole.jpg",
      "tags": [],
      "extensions": {
        "website": "https://tokenbole.com/"
      }
    },
    {
      "chainId": 101,
      "address": "Bxp46xCB6CLjiqE99QaTcJAaY1hYF1o63DUUrXAS7QFu",
      "symbol": "mBRZ",
      "name": "SolMiner Bronze",
      "decimals": 9,
      "logoURI": "https://i.ibb.co/Wcxc7K7/solminer-bronze.png",
      "tags": [],
      "extensions": {
        "website": "https://solminer.app",
        "medium": "https://solminer.medium.com/",
        "twitter": "https://twitter.com/SolMinerproject"
      }
    },
    {
      "chainId": 101,
      "address": "GZNrMEdrt6Vg428JzvJYRGGPpVxgjUPsg6WLqKBvmNLw",
      "symbol": "mPLAT",
      "name": "SolMiner Platinum",
      "decimals": 9,
      "logoURI": "https://i.ibb.co/vYkMprc/solminer-platinum.png",
      "tags": [],
      "extensions": {
        "website": "https://solminer.app",
        "medium": "https://solminer.medium.com/",
        "twitter": "https://twitter.com/SolMinerproject"
      }
    },
    {
      "chainId": 101,
      "address": "Er7a3ugS6kkAqj6sp3UmXEFAFrDdLMRQEkV9QH2fwRYA",
      "symbol": "mDIAM",
      "name": "SolMiner Diamond",
      "decimals": 9,
      "logoURI": "https://i.ibb.co/rtvKFHn/solminer-diamond.png",
      "tags": [],
      "extensions": {
        "website": "https://solminer.app",
        "medium": "https://solminer.medium.com/",
        "twitter": "https://twitter.com/SolMinerproject"
      }
    },
    {
      "chainId": 101,
      "address": "5JnZ667P3VcjDinkJFysWh2K2KtViy63FZ3oL5YghEhW",
      "symbol": "APYS",
      "name": "APYSwap",
      "decimals": 9,
      "logoURI": "https://cloudflare-ipfs.com/ipfs/QmR5oKs4ygasusTtt2n2fCBLVufgpeXToJtb9vhXEmbaY1/token_dark.png",
      "tags": [
        "wrapped"
      ],
      "extensions": {
        "website": "https://apyswap.com",
        "coingeckoId": "apyswap"
      }
    },
    {
      "chainId": 101,
      "address": "ss1gxEUiufJyumsXfGbEwFe6maraPmc53fqbnjbum15",
      "symbol": "SS1",
      "name": "Naked Shorts",
      "decimals": 0,
      "logoURI": "https://www.sol-talk.com/logo192.png",
      "tags": [
        "nft"
      ],
      "extensions": {
        "website": "https://www.sol-talk.com/sol-survivor",
        "twitter": "https://twitter.com/sol__survivor"
      }
    },
    {
      "chainId": 101,
      "address": "GfJ3Vq2eSTYf1hJP6kKLE9RT6u7jF9gNszJhZwo5VPZp",
      "symbol": "SOLPAD",
      "name": "Solpad Finance",
      "decimals": 9,
      "logoURI": "https://www.solpad.finance/logo.png",
      "tags": [
        "utility-token"
      ],
      "extensions": {
        "website": "https://www.solpad.finance/",
        "twitter": "https://twitter.com/FinanceSolpad",
        "github": "https://github.com/solpad-finance",
        "tgann": "https://t.me/solpadfinance",
        "tggroup": "https://t.me/solpadfinance_chat"
      }
    },
    {
      "chainId": 101,
      "address": "ERPueLaiBW48uBhqX1CvCYBv2ApHN6ZFuME1MeQGTdAi",
      "symbol": "MIT",
      "name": "Muskimum Impact Token",
      "decimals": 8,
      "logoURI": "https://raw.githubusercontent.com/muskimum/muskimum.github.io/main/docs/logo_light.png",
      "tags": [
        "mit",
        "musk"
      ],
      "extensions": {
        "website": "https://muskimum.win/",
        "twitter": "https://twitter.com/muskimum",
        "serumV3Usdc": "3mhrhTFrHtxe7uZhvzBhzneR3bD3hDyWcgEkR8EcvNZk"
      }
    },
    {
      "chainId": 101,
      "address": "BsDrXiQaFd147Fxq1fQYbJQ77P6tmPkRJQJzkKvspDKo",
      "symbol": "SOLA",
      "name": "SolaPAD Token",
      "decimals": 8,
      "logoURI": "https://i.ibb.co/3p4SMBd/LOGO.png",
      "tags": [
        "SOLA",
        "LaunchPAD"
      ],
      "extensions": {
        "website": "https://www.solapad.org/",
        "twitter": "https://twitter.com/SolaPAD"
      }
    },
    {
      "chainId": 101,
      "address": "7fCzz6ZDHm4UWC9Se1RPLmiyeuQ6kStxpcAP696EuE1E",
      "symbol": "SHBL",
      "name": "Shoebill Coin",
      "decimals": 9,
      "logoURI": "https://cdn.jsdelivr.net/gh/leafwind/shoebill-coin/shoebill.png",
      "tags": [],
      "extensions": {
        "website": "https://shoebillco.in/"
      }
    },
    {
      "chainId": 101,
      "address": "GnaFnTihwQFjrLeJNeVdBfEZATMdaUwZZ1RPxLwjbVwb",
      "symbol": "SHBL-USDC",
      "name": "Raydium Permissionless LP Token (SHBL-USDC)",
      "decimals": 9,
      "logoURI": "https://cdn.jsdelivr.net/gh/solana-labs/token-list@main/assets/mainnet/RVKd61ztZW9GUwhRbbLoYVRE5Xf1B2tVscKqwZqXgEr/logo.png",
      "tags": [
        "lp-token"
      ],
      "extensions": {
        "website": "https://raydium.io/"
      }
    },
    {
      "chainId": 101,
      "address": "Djoz8btdR7p6xWHoVtPYF3zyN9LU5BBfMoDk4HczSDqc",
      "symbol": "AUSS",
      "name": "Ausshole",
      "decimals": 9,
      "logoURI": "https://raw.githubusercontent.com/cheesesoda/auss/main/auss.svg",
      "tags": [],
      "extensions": {
        "website": "https://auss.finance/",
        "twitter": "https://twitter.com/ausstoken"
      }
    },
    {
      "chainId": 101,
      "address": "TuLipcqtGVXP9XR62wM8WWCm6a9vhLs7T1uoWBk6FDs",
      "symbol": "TULIP",
      "name": "Tulip",
      "decimals": 6,
      "logoURI": "https://solfarm.io/solfarm-logo.svg",
      "tags": [
        "tulip",
        "solfarm",
        "vaults"
      ],
      "extensions": {
        "website": "https://solfarm.io",
        "twitter": "https://twitter.com/Solfarmio",
        "coingeckoId": "solfarm",
        "serumV3Usdc": "8GufnKq7YnXKhnB3WNhgy5PzU9uvHbaaRrZWQK6ixPxW"
      }
    },
    {
      "chainId": 101,
      "address": "5trVBqv1LvHxiSPMsHtEZuf8iN82wbpDcR5Zaw7sWC3s",
      "symbol": "JPYC",
      "name": "JPY Coin",
      "decimals": 6,
      "logoURI": "https://raw.githubusercontent.com/jpycoin/jpyc/main/src/image/jpyc.png",
      "tags": [
        "stablecoin",
        "ethereum"
      ],
      "extensions": {
        "website": "https://jpyc.jp/"
      }
    },
    {
      "chainId": 101,
      "address": "3QuAYThYKFXSmrTcSHsdd7sAxaFBobaCkLy2DBYJLMDs",
      "symbol": "TYNA",
      "name": "wTYNA",
      "decimals": 6,
      "logoURI": "https://raw.githubusercontent.com/M-Igashi/FTX-GAS-Tools/main/icon384.png",
      "tags": [
        "ERC20",
        "ethereum"
      ],
      "extensions": {
        "address": "0x4ae54790c130B21E8CbaCAB011C6170e079e6eF5",
        "bridgeContract": "https://etherscan.io/address/0xeae57ce9cc1984f202e15e038b964bb8bdf7229a",
        "assetContract": "https://etherscan.io/address/0x4ae54790c130B21E8CbaCAB011C6170e079e6eF5",
        "website": "http://lendingbot.s3-website-us-east-1.amazonaws.com/whitepaper.html",
        "twitter": "https://twitter.com/btc_AP"
      }
    },
    {
      "chainId": 101,
      "address": "7zsKqN7Fg2s9VsqAq6XBoiShCVohpGshSUvoWBc6jKYh",
      "symbol": "ARDX",
      "name": "Wrapped ArdCoin (Sollet)",
      "decimals": 2,
      "logoURI": "https://cdn.dex.mn/logo/ardx.png",
      "tags": [
        "wrapped-sollet",
        "ethereum"
      ],
      "extensions": {
        "website": "https://ardcoin.com",
        "coingeckoId": "ardcoin"
      }
    },
    {
      "chainId": 101,
      "address": "7zphtJVjKyECvQkdfxJNPx83MNpPT6ZJyujQL8jyvKcC",
      "symbol": "SSHIB",
      "name": "SolShib",
      "decimals": 9,
      "logoURI": "https://i.ibb.co/0G2sDtr/2021-05-14-09-51-50.jpg",
      "tags": [],
      "extensions": {
        "website": "https://solshib.com/"
      }
    },
    {
      "chainId": 101,
      "address": "HoSWnZ6MZzqFruS1uoU69bU7megzHUv6MFPQ5nqC6Pj2",
      "symbol": "SGI",
      "name": "SolGift",
      "decimals": 9,
      "logoURI": "https://i.ibb.co/t8XMnW8/ICON-2.png",
      "tags": [],
      "extensions": {
        "website": "https://solshib.com/"
      }
    },
    {
      "chainId": 101,
      "address": "GpS9AavHtSUspaBnL1Tu26FWbUAdW8tm3MbacsNvwtGu",
      "symbol": "SOLT",
      "name": "Soltriever",
      "decimals": 9,
      "logoURI": "https://user-images.githubusercontent.com/55430857/118305516-0b1f1000-b523-11eb-8d3b-b4e12e3b4c31.png",
      "tags": [],
      "extensions": {
        "website": "http://soltriever.info/",
        "twitter": "https://twitter.com/_Soltriever"
      }
    },
    {
      "chainId": 101,
      "address": "2QK9vxydd7WoDwvVFT5JSU8cwE9xmbJSzeqbRESiPGMG",
      "symbol": "KEKW",
      "name": "kekwcoin",
      "decimals": 9,
      "logoURI": "https://www.kekw.io/images/logo_final_round_smallFace.png",
      "tags": [],
      "extensions": {
        "website": "https://kekw.io/",
        "twitter": "https://twitter.com/kekwcoin"
      }
    },
    {
      "chainId": 101,
      "address": "FxCvbCVAtNUEKSiKoF6xt2pWPfpXuYFWYbuQySaRnV5R",
      "symbol": "LOOP",
      "name": "LC Andy Social Token",
      "decimals": 8,
      "logoURI": "https://cdn.jsdelivr.net/gh/aschmidhofer/looptoken/LOOPlogo.jpg",
      "tags": [
        "social-token",
        "loop"
      ]
    },
    {
      "chainId": 101,
      "address": "H5gczCNbrtso6BqGKihF97RaWaxpUEZnFuFUKK4YX3s2",
      "symbol": "BDE",
      "name": "Big Defi Energy",
      "decimals": 9,
      "logoURI": "https://raw.githubusercontent.com/bitcoinoverdose/bitcoinoverdose/main/bde.png",
      "tags": [],
      "extensions": {
        "website": "bigdefienergy.com",
        "twitter": "https://twitter.com/Bigdefi"
      }
    },
    {
      "chainId": 101,
      "address": "cREsCN7KAyXcBG2xZc8qrfNHMRgC3MhTb4n3jBnNysv",
      "symbol": "DWT",
      "name": "DARK WEB TOKEN",
      "decimals": 2,
      "logoURI": "https://cdn.jsdelivr.net/gh/DARK-WEB-TOKEN/DWT-LOGO/logo.png",
      "tags": [
        "MEME"
      ],
      "extensions": {
        "serumV3Usdc": "526WW289h5wibg1Q55sK16CGoNip8H5d2AXVbaAGcUMb",
        "website": "https://www.darkwebtoken.live"
      }
    },
    {
      "chainId": 101,
      "address": "EdGAZ8JyFTFbmVedVTbaAEQRb6bxrvi3AW3kz8gABz2E",
      "symbol": "DOGA",
      "name": "Dogana",
      "decimals": 9,
      "logoURI": "https://i.ibb.co/mRPw35y/doganatoken.png",
      "tags": [],
      "extensions": {
        "twitter": "https://twitter.com/DoganaOfficial",
        "serumV3Usdc": "H1Ywt7nSZkLDb2o3vpA5yupnBc9jr1pXtdjMm4Jgk1ay"
      }
    },
    {
      "chainId": 101,
      "address": "3FoUAsGDbvTD6YZ4wVKJgTB76onJUKz7GPEBNiR5b8wc",
      "symbol": "CHEEMS",
      "name": "Cheems",
      "decimals": 9,
      "logoURI": "https://cheems.co/wp-content/uploads/2021/05/acheems.png",
      "tags": [],
      "extensions": {
        "website": "https://cheems.co/",
        "twitter": "https://twitter.com/theCheemsToken",
        "tggroup": "https://t.me/CheemsOfficial"
      }
    },
    {
      "chainId": 101,
      "address": "AWW5UQfMBnPsTaaxCK7cSEmkj1kbX2zUrqvgKXStjBKx",
      "symbol": "SBFC",
      "name": "SBF Coin",
      "decimals": 6,
      "logoURI": "https://www.sbfcoin.org/images/sbfcoin.png",
      "tags": [
        "utility-token",
        "SBF",
        "sbfcoin",
        "SBFC"
      ],
      "extensions": {
        "website": "https://www.sbfcoin.org/",
        "twitter": "https://twitter.com/sbfcoin"
      }
    },
    {
      "chainId": 101,
      "address": "FRbqQnbuLoMbUG4gtQMeULgCDHyY6YWF9NRUuLa98qmq",
      "symbol": "ECOP",
      "name": "EcoPoo",
      "decimals": 0,
      "logoURI": "https://avatars.githubusercontent.com/u/84185080",
      "tags": [
        "meme"
      ],
      "extensions": {
        "twitter": "https://twitter.com/EcoPoo_Official"
      }
    },
    {
      "chainId": 101,
      "address": "5p2zjqCd1WJzAVgcEnjhb9zWDU7b9XVhFhx4usiyN7jB",
      "symbol": "CATO",
      "name": "CATO",
      "decimals": 9,
      "logoURI": "https://raw.githubusercontent.com/SOL-CAT/SOL-CAT/main/CAT512.jpg",
      "tags": [
        "Meme-Token"
      ],
      "extensions": {
        "website": "https://www.solanacato.com/",
        "twitter": "https://twitter.com/SolanaCATO",
        "telegram": "https://t.me/SolanaCATO",
        "serumV3Usdc": "9fe1MWiKqUdwift3dEpxuRHWftG72rysCRHbxDy6i9xB"
      }
    },
    {
      "chainId": 101,
      "address": "J81fW7aza8wVUG1jjzhExsNMs3MrzwT5WrofgFqMjnSA",
      "symbol": "TOM",
      "name": "Tombili",
      "decimals": 9,
      "logoURI": "https://cryptomindex.com/assets/images/coins/TOM.png",
      "tags": [],
      "extensions": {
        "website": "https://cryptomindex.com",
        "twitter": "https://twitter.com/cryptomindex"
      }
    },
    {
      "chainId": 101,
      "address": "GunpHq4fn9gSSyGbPMYXTzs9nBS8RY88CX1so4V8kCiF",
      "symbol": "FABLE",
      "name": "Fable",
      "decimals": 0,
      "logoURI": "https://raw.githubusercontent.com/fabledev/FableResources/master/fable-finance.png",
      "tags": [],
      "extensions": {
        "website": "https://fable.finance",
        "twitter": "https://twitter.com/fable_finance"
      }
    },
    {
      "chainId": 101,
      "address": "6L5DzH3p1t1PrCrVkudasuUnWbK7Jq9tYwcwWQiV6yd7",
      "symbol": "LZD",
      "name": "Lizard",
      "decimals": 6,
      "logoURI": "https://raw.githubusercontent.com/LZD-sol/lzdsol.io/main/sollizard.png",
      "tags": [],
      "extensions": {
        "website": "https://www.lzdsol.io",
        "twitter": "https://twitter.com/lzd_sol"
      }
    },
    {
      "chainId": 101,
      "address": "EZqcdU8RLu9EChZgrY2BNVg8eovfdGyTiY2bd69EsPgQ",
      "symbol": "FELON",
      "name": "FuckElon",
      "decimals": 0,
      "logoURI": "https://i.ibb.co/yW2zDZ4/E1-Oso-Gt-XEAMUX4l.jpg",
      "tags": [],
      "extensions": {
        "website": "https://fuckelonmusk.godaddysites.com/",
        "twitter": "https://twitter.com/FuckElonMusk8",
        "tgann": "https://t.me/fuckelonmusktoday",
        "tggroup": "https://t.me/joinchat/cgUOCIRSTJ9hZmY1"
      }
    },
    {
      "chainId": 101,
      "address": "HBHMiauecxer5FCzPeXgE2A8ZCf7fQgxxwo4vfkFtC7s",
      "symbol": "SLNDN",
      "name": "Solanadon",
      "decimals": 9,
      "logoURI": "https://avatars.githubusercontent.com/u/84234249?s=400&u=13b4d7cf678ad50ed52d1facff89b032758fd603&v=4",
      "tags": [],
      "extensions": {
        "website": "https://solanadon.com/",
        "twitter": "https://twitter.com/SolanadonCoin",
        "tgann": "https://t.me/solanadonann"
      }
    },
    {
      "chainId": 101,
      "address": "5WUab7TCvth43Au5vk6wKjchTzWFeyPEUSJE1MPJtTZE",
      "symbol": "KEKN1",
      "name": "KEKW In Solana Tripping",
      "decimals": 0,
      "logoURI": "https://www.kekw.io/images/KEKN1_logo.png",
      "tags": [
        "nft"
      ],
      "extensions": {
        "website": "https://www.kekw.io/",
        "twitter": "https://twitter.com/kekwcoin"
      }
    },
    {
      "chainId": 101,
      "address": "9KEe6o1jRTqFDFBo2AezsskcxBNwuq1rVeVat1Td8zbV",
      "symbol": "MPAD",
      "name": "MercuryPAD Token",
      "decimals": 9,
      "logoURI": "https://i.ibb.co/TvcPsr1/mercury-Pad-Token.png",
      "tags": [
        "MPAD",
        "LaunchPAD"
      ],
      "extensions": {
        "website": "https://mercurypad.com/",
        "twitter": "https://twitter.com/MercuryPad"
      }
    },
    {
      "chainId": 101,
      "address": "4KAFf8ZpNCn1SWLZFo5tbeZsKpVemsobbVZdERWxRvd2",
      "symbol": "SGT",
      "name": "Sangga Token",
      "decimals": 8,
      "logoURI": "https://sgt-info.s3.ap-northeast-2.amazonaws.com/logo/SGT_Logo.png",
      "tags": [],
      "extensions": {
        "website": "https://sanggatalk.io"
      }
    },
    {
      "chainId": 101,
      "address": "Ae1aeYK9WrB2kP29jJU4aUUK7Y1vzsGNZFKoe4BG2h6P",
      "symbol": "NINJA",
      "name": "NINJA",
      "decimals": 0,
      "logoURI": "https://raw.githubusercontent.com/yuzu-ninjaprotocol/ninjaprotocol/main/NINJA%20Token.svg",
      "tags": [],
      "extensions": {
        "website": "http://ninjaprotocol.io"
      }
    },
    {
      "chainId": 101,
      "address": "E6UBhrtvP4gYHAEgoBi8kDU6DrPPmQxTAJvASo4ptNev",
      "symbol": "SOLDOG",
      "name": "SOLDOG",
      "decimals": 0,
      "logoURI": "https://gateway.pinata.cloud/ipfs/QmefHmCHysNDR5aKZ5dKkC4zqhKcgsewMr1c53eSEbMhfZ/soldog.png",
      "tags": [],
      "extensions": {
        "website": "https://solanadog.io",
        "twitter": "https://twitter.com/solanadog"
      }
    },
    {
      "chainId": 101,
      "address": "9nusLQeFKiocswDt6NQsiErm1M43H2b8x6v5onhivqKv",
      "symbol": "LLAMA",
      "name": "SOLLAMA",
      "decimals": 1,
      "logoURI": "https://raw.githubusercontent.com/soirt/sollama-brand/main/avatar.jpg",
      "tags": [],
      "extensions": {
        "website": "https://sollama.finance",
        "twitter": "https://twitter.com/SollamaFinance"
      }
    },
    {
      "chainId": 101,
      "address": "BLwTnYKqf7u4qjgZrrsKeNs2EzWkMLqVCu6j8iHyrNA3",
      "symbol": "BOP",
      "name": "Boring Protocol",
      "decimals": 8,
      "logoURI": "https://cloudflare-ipfs.com/ipfs/bafybeihqdesti5rkqfijdstsgxtngb5rsi7uwf4ygz3hkvbbaxfrqshfym",
      "tags": [
        "security-token",
        "utility-token"
      ],
      "extensions": {
        "website": "https://boringprotocol.io",
        "twitter": "https://twitter.com/BoringProtocol",
        "serumV3Usdc": "7MmPwD1K56DthW14P1PnWZ4zPCbPWemGs3YggcT1KzsM"
      }
    },
    {
      "chainId": 101,
      "address": "ER8Xa8YxJLC3CFJgdAxJs46Rdhb7B3MjgbPZsVg1aAFV",
      "symbol": "MOLAMON",
      "name": "MOLAMON",
      "decimals": 0,
      "logoURI": "https://i.ibb.co/cNhCc33/molamon.jpg",
      "tags": [],
      "extensions": {
        "website": "https://moonlana.com/",
        "twitter": "https://twitter.com/xMoonLana",
        "medium": "https://moonlana.medium.com/"
      }
    },
    {
      "chainId": 101,
      "address": "4ezHExHThrwnnoqKcMNbUwcVYXzdkDerHFGfegnTqA2E",
      "symbol": "STUD",
      "name": "SolanaToolsUtilityDapp",
      "decimals": 9,
      "logoURI": "https://pbs.twimg.com/profile_images/1395766787782873092/XvDoI56t_400x400.jpg",
      "tags": [],
      "extensions": {
        "website": "https://www.solanatools.io/"
      }
    },
    {
      "chainId": 101,
      "address": "AZtNYaEAHDBeK5AvdzquZWjc4y8cj5sKWH1keUJGMuPV",
      "symbol": "RESP",
      "name": "RESPECT",
      "decimals": 8,
      "logoURI": "https://static.tildacdn.com/tild3463-3338-4764-b938-363064666431/logo.jpg",
      "tags": [],
      "extensions": {
        "website": "https://respect.cash"
      }
    },
    {
      "chainId": 101,
      "address": "5j6BmiZTfHssaWPT23EQYQci3w57VTw7QypKArQZbSZ9",
      "symbol": "CHAD",
      "name": "ChadTrader Token",
      "decimals": 9,
      "logoURI": "https://gateway.pinata.cloud/ipfs/QmVZYKtcQ6dGuZ3DeWJ9NHjnWCj2bPTJdpKyXnoaP4eHYx",
      "tags": [
        "utility-token"
      ],
      "extensions": {
        "website": "https://chadtrader.io/",
        "twitter": "https://twitter.com/chadtraderio"
      }
    },
    {
      "chainId": 101,
      "address": "GsNzxJfFn6zQdJGeYsupJWzUAm57Ba7335mfhWvFiE9Z",
      "symbol": "DXL",
      "name": "Dexlab",
      "decimals": 6,
      "logoURI": "https://cdn.jsdelivr.net/gh/dexlab-project/assets@master/tokens/solana/dxl/symbol.png",
      "tags": [],
      "extensions": {
        "website": "https://www.dexlab.space/"
      }
    },
    {
      "chainId": 101,
      "address": "APvgd1J98PGW77H1fDa7W7Y4fcbFwWfs71RNyJKuYs1Y",
      "symbol": "FUZ",
      "name": "Fuzzy.One",
      "decimals": 8,
      "logoURI": "https://www.fuzzy.one/static/bf32ac292bb7a4511520dee28b1ce433/50ead/fuz300.webp",
      "tags": [
        "Fuzzy.One",
        "FUZ",
        "Supply chain token"
      ],
      "extensions": {
        "website": "https://www.fuzzy.one/"
      }
    },
    {
      "chainId": 101,
      "address": "6TCbtxs6eYfMKVF9ppTNvbUemW2YnpFig6z1jSqgM16e",
      "symbol": "STRANGE",
      "name": "STRANGE",
      "decimals": 0,
      "logoURI": "https://safepluto.tech/images/strange.png",
      "tags": [
        "utility-token"
      ],
      "extensions": {
        "website": "https://safepluto.tech"
      }
    },
    {
      "chainId": 101,
      "address": "8upjSpvjcdpuzhfR1zriwg5NXkwDruejqNE9WNbPRtyA",
      "symbol": "GRAPE",
      "name": "Grape",
      "decimals": 6,
      "logoURI": "https://www.unlimitedgrapes.com/assets/img/Grape_logo.svg",
      "tags": [],
      "extensions": {
        "website": "https://www.unlimitedgrapes.com/"
      }
    },
    {
      "chainId": 101,
      "address": "7xzovRepzLvXbbpVZLYKzEBhCNgStEv1xpDqf1rMFFKX",
      "symbol": "KERMIT",
      "name": "Kermit",
      "decimals": 8,
      "logoURI": "https://i.imgur.com/4jthhoa.jpg",
      "tags": [
        "utility-token"
      ],
      "extensions": {
        "website": "https://www.kermitfinance.com",
        "twitter": "https://twitter.com/KermitFinance"
      }
    },
    {
      "chainId": 101,
      "address": "8tbAqS4dFNEeC6YGWpNnusc3JcxoFLMiiLPyHctgGYFe",
      "symbol": "PIPANA",
      "name": "Pipana",
      "decimals": 10,
      "logoURI": "https://pip.monster/img/pipana.jpg",
      "tags": [],
      "extensions": {
        "website": "https://pip.monster",
        "twitter": "https://twitter.com/itspipana"
      }
    },
    {
      "chainId": 101,
      "address": "8s9FCz99Wcr3dHpiauFRi6bLXzshXfcGTfgQE7UEopVx",
      "symbol": "CKC",
      "name": "ChikinCoin",
      "decimals": 6,
      "logoURI": "https://raw.githubusercontent.com/ChikinDeveloper/ChikinCoin/master/assets/logo_circle.svg",
      "tags": [],
      "extensions": {
        "website": "https://www.chikin.run",
        "twitter": "https://twitter.com/ChikinDev"
      }
    },
    {
      "chainId": 101,
<<<<<<< HEAD
      "address": "2wBXHm4oxmed7ZoDkPL4DU8BuRfMYkubVu8T4N38vXdb",
      "symbol": "MSC",
      "name": "MasterCoin",
      "decimals": 9,
      "logoURI": "https://i.ibb.co/vXLmH7R/2mastercoinlogo-Twitter.png",
      "tags": [],
      "extensions": {
        "website": "https://mastercoin.site",
        "twitter": "https://twitter.com/MasterCoin_",
        "discord": "https://t.co/CXZN9Ncd6Q?amp=1",
        "medium": "https://medium.com/@mastercoin-eu"
      }
    },
    {
      "chainId": 101,
      "address": "8b9mQo6ZU2rwZQgSFqGNQvXzrUSHDTRpKSKi9XXdGmqN",
      "symbol": "CHANGPENGUIN",
      "name": "CHANGPENGUIN",
      "decimals": 6,
      "logoURI": "https://img1.wsimg.com/isteam/ip/0806e069-1a1b-438a-aa86-7765c335fac8/penguin%20logo%2011.png",
      "tags": [],
      "extensions": {
        "website": "https://changpenguin.finance/",
        "twitter": "https://twitter.com/changpenguinFi"
      }
    },
    {
      "chainId": 101,
      "address": "51tMb3zBKDiQhNwGqpgwbavaGH54mk8fXFzxTc1xnasg",
      "symbol": "APEX",
      "name": "APEX",
      "decimals": 9,
      "logoURI": "https://apexit.finance/images/apex.png",
      "tags": [],
      "extensions": {
        "website": "https://apexit.finance/",
        "twitter": "https://twitter.com/apeXit_finance",
        "discord": "https://discord.gg/aASQy2dWsN",
        "tggroup": "https://t.me/apexit_finance"
      }
    },
    {
      "chainId": 101,
      "address": "4NPzwMK2gfgQ6rTv8x4EE1ZvKW6MYyYTSrAZCx7zxyaX",
      "symbol": "KLB",
      "name": "Black Label",
      "decimals": 0,
      "logoURI": "https://raw.githubusercontent.com/klbtoken/klbtoken/main/klbtoken.svg",
      "tags": [],
      "extensions": {
        "website": "https://www.klbtoken.com",
        "twitter": "https://twitter.com/klbtoken"
      }
    },
    {
      "chainId": 101,
      "address": "3RSafdgu7P2smSGHJvSGQ6kZVkcErZXfZTtynJYboyAu",
      "symbol": "SINE",
      "name": "SINE",
      "decimals": 4,
      "logoURI": "https://raw.githubusercontent.com/sinetoken/public/main/icon/circle_icon/circle_icon.svg",
      "tags": [
        "security-token",
        "utility-token"
      ],
      "extensions": {
        "website": "https://solainetwork.com/",
        "twitter": "https://twitter.com/SolAiNetwork"
      }
    },
    {
      "chainId": 101,
      "address": "guppyrZyEX9iTPSu92pi8T71Zka7xd6PrsTJrXRW6u1",
      "symbol": "GUPPY",
      "name": "Orca Guppy Collectible",
      "decimals": 0,
      "logoURI": "https://cdn.jsdelivr.net/gh/solana-labs/token-list@main/assets/mainnet/DjVE6JNiYqPL2QXyCUUh8rNjHrbz9hXHNYt99MQ59qw1/guppy.png",
      "tags": [
        "nft"
      ],
      "extensions": {
        "website": "https://www.orca.so",
        "twitter": "https://twitter.com/orca_so"
      }
    },
    {
      "chainId": 101,
      "address": "whaLeHav12EhGK19u6kKbLRwC9E1EATGnm6MWbBCcUW",
      "symbol": "WHALE",
      "name": "Orca Whale Collectible",
      "decimals": 0,
      "logoURI": "https://cdn.jsdelivr.net/gh/solana-labs/token-list@main/assets/mainnet/DjVE6JNiYqPL2QXyCUUh8rNjHrbz9hXHNYt99MQ59qw1/whale.png",
      "tags": [
        "nft"
      ],
      "extensions": {
        "website": "https://www.orca.so",
        "twitter": "https://twitter.com/orca_so"
      }
    },
    {
      "chainId": 101,
      "address": "kLwhLkZRt6CadPHRBsgfhRCKXX426WMBnhoGozTduvk",
      "symbol": "KILLER-WHALE",
      "name": "Orca Killer Whale Collectible",
      "decimals": 0,
      "logoURI": "https://cdn.jsdelivr.net/gh/solana-labs/token-list@main/assets/mainnet/DjVE6JNiYqPL2QXyCUUh8rNjHrbz9hXHNYt99MQ59qw1/killer_whale.png",
      "tags": [
        "nft"
      ],
      "extensions": {
        "website": "https://www.orca.so",
        "twitter": "https://twitter.com/orca_so"
      }
    },
    {
      "chainId": 101,
      "address": "star2pH7rVWscs743JGdCAL8Lc9nyJeqx7YQXkGUnWf",
      "symbol": "STARFISH",
      "name": "Orca Starfish Collectible",
      "decimals": 6,
      "logoURI": "https://cdn.jsdelivr.net/gh/solana-labs/token-list@main/assets/mainnet/DjVE6JNiYqPL2QXyCUUh8rNjHrbz9hXHNYt99MQ59qw1/starfish.png",
      "tags": [
        "nft"
      ],
      "extensions": {
        "website": "https://www.orca.so",
        "twitter": "https://twitter.com/orca_so"
      }
    },
    {
      "chainId": 101,
      "address": "cLownTTaiiQMoyMmFjfmSGowi8HyNhCtTLFcrNKnqX6",
      "symbol": "CLOWNFISH",
      "name": "Orca Clownfish Collectible",
      "decimals": 0,
      "logoURI": "https://cdn.jsdelivr.net/gh/solana-labs/token-list@main/assets/mainnet/DjVE6JNiYqPL2QXyCUUh8rNjHrbz9hXHNYt99MQ59qw1/clownfish.png",
=======
      "address": "ss26ybWnrhSYbGBjDT9bEwRiyAVUgiKCbgAfFkksj4R",
      "symbol": "SS2",
      "name": "POH",
      "decimals": 0,
      "logoURI": "https://www.sol-talk.com/logo192.png",
>>>>>>> 339e3a66
      "tags": [
        "nft"
      ],
      "extensions": {
<<<<<<< HEAD
        "website": "https://www.orca.so",
        "twitter": "https://twitter.com/orca_so"
      }
    },
    {
      "chainId": 101,
      "address": "ECFcUGwHHMaZynAQpqRHkYeTBnS5GnPWZywM8aggcs3A",
      "symbol": "SOL/USDC",
      "name": "Orca SOL/USDC LP Token",
      "decimals": 9,
      "logoURI": "https://cdn.jsdelivr.net/gh/solana-labs/token-list@main/assets/mainnet/DjVE6JNiYqPL2QXyCUUh8rNjHrbz9hXHNYt99MQ59qw1/logo.png",
      "tags": [
        "lp-token"
      ],
      "extensions": {
        "website": "https://www.orca.so",
        "twitter": "https://twitter.com/orca_so"
      }
    },
    {
      "chainId": 101,
      "address": "3H5XKkE9uVvxsdrFeN4BLLGCmohiQN6aZJVVcJiXQ4WC",
      "symbol": "USDC/USDT",
      "name": "Orca USDC/USDT LP Token",
      "decimals": 9,
      "logoURI": "https://cdn.jsdelivr.net/gh/solana-labs/token-list@main/assets/mainnet/DjVE6JNiYqPL2QXyCUUh8rNjHrbz9hXHNYt99MQ59qw1/logo.png",
      "tags": [
        "lp-token"
      ],
      "extensions": {
        "website": "https://www.orca.so",
        "twitter": "https://twitter.com/orca_so"
      }
    },
    {
      "chainId": 101,
      "address": "8qNqTaKKbdZuzQPWWXy5wNVkJh54ex8zvvnEnTFkrKMP",
      "symbol": "USDC/USDT-SRM",
      "name": "Orca USDC/USDT-SRM LP Token",
      "decimals": 9,
      "logoURI": "https://cdn.jsdelivr.net/gh/solana-labs/token-list@main/assets/mainnet/DjVE6JNiYqPL2QXyCUUh8rNjHrbz9hXHNYt99MQ59qw1/logo.png",
      "tags": [
        "lp-token"
      ],
      "extensions": {
        "website": "https://www.orca.so",
        "twitter": "https://twitter.com/orca_so"
      }
    },
    {
      "chainId": 101,
      "address": "7TYb32qkwYosUQfUspU45cou7Bb3nefJocVMFX2mEGTT",
      "symbol": "ETH/USDC",
      "name": "Orca ETH/USDC LP Token",
      "decimals": 9,
      "logoURI": "https://cdn.jsdelivr.net/gh/solana-labs/token-list@main/assets/mainnet/DjVE6JNiYqPL2QXyCUUh8rNjHrbz9hXHNYt99MQ59qw1/logo.png",
      "tags": [
        "lp-token"
      ],
      "extensions": {
        "website": "https://www.orca.so",
        "twitter": "https://twitter.com/orca_so"
      }
    },
    {
      "chainId": 101,
      "address": "EhBAmhkgEsMa8McFB5bpqZaRpZvGBBJ4jN59T5xToPdG",
      "symbol": "ETH/USDT-SRM",
      "name": "Orca ETH/USDT-SRM LP Token",
      "decimals": 9,
      "logoURI": "https://cdn.jsdelivr.net/gh/solana-labs/token-list@main/assets/mainnet/DjVE6JNiYqPL2QXyCUUh8rNjHrbz9hXHNYt99MQ59qw1/logo.png",
      "tags": [
        "lp-token"
      ],
      "extensions": {
        "website": "https://www.orca.so",
        "twitter": "https://twitter.com/orca_so"
      }
    },
    {
      "chainId": 101,
      "address": "8pFwdcuXM7pvHdEGHLZbUR8nNsjj133iUXWG6CgdRHk2",
      "symbol": "BTC/ETH",
      "name": "Orca BTC/ETH LP Token",
      "decimals": 9,
      "logoURI": "https://cdn.jsdelivr.net/gh/solana-labs/token-list@main/assets/mainnet/DjVE6JNiYqPL2QXyCUUh8rNjHrbz9hXHNYt99MQ59qw1/logo.png",
      "tags": [
        "lp-token"
      ],
      "extensions": {
        "website": "https://www.orca.so",
        "twitter": "https://twitter.com/orca_so"
      }
    },
    {
      "chainId": 101,
      "address": "7bb88DAnQY7LSoWEuqezCcbk4vutQbuRqgJMqpX8h6dL",
      "symbol": "ETH/SOL",
      "name": "Orca ETH/SOL LP Token",
      "decimals": 9,
      "logoURI": "https://cdn.jsdelivr.net/gh/solana-labs/token-list@main/assets/mainnet/DjVE6JNiYqPL2QXyCUUh8rNjHrbz9hXHNYt99MQ59qw1/logo.png",
      "tags": [
        "lp-token"
      ],
      "extensions": {
        "website": "https://www.orca.so",
        "twitter": "https://twitter.com/orca_so"
      }
    },
    {
      "chainId": 101,
      "address": "GWEmABT4rD3sGhyghv9rKbfdiaFe5uMHeJqr6hhu3XvA",
      "symbol": "RAY/SOL",
      "name": "Orca RAY/SOL LP Token",
      "decimals": 9,
      "logoURI": "https://cdn.jsdelivr.net/gh/solana-labs/token-list@main/assets/mainnet/DjVE6JNiYqPL2QXyCUUh8rNjHrbz9hXHNYt99MQ59qw1/logo.png",
      "tags": [
        "lp-token"
      ],
      "extensions": {
        "website": "https://www.orca.so",
        "twitter": "https://twitter.com/orca_so"
      }
    },
    {
      "chainId": 101,
      "address": "BmZNYGt7aApGTUUxAQUYsW64cMbb6P7uniokCWaptj4D",
      "symbol": "SOL/USDT",
      "name": "Orca SOL/USDT LP Token",
      "decimals": 9,
      "logoURI": "https://cdn.jsdelivr.net/gh/solana-labs/token-list@main/assets/mainnet/DjVE6JNiYqPL2QXyCUUh8rNjHrbz9hXHNYt99MQ59qw1/logo.png",
      "tags": [
        "lp-token"
      ],
      "extensions": {
        "website": "https://www.orca.so",
        "twitter": "https://twitter.com/orca_so"
      }
    },
    {
      "chainId": 101,
      "address": "E4cthfUFaDd4x5t1vbeBNBHm7isqhM8kapthPzPJz1M2",
      "symbol": "SOL/USDT-SRM",
      "name": "Orca SOL/USDT-SRM LP Token",
      "decimals": 9,
      "logoURI": "https://cdn.jsdelivr.net/gh/solana-labs/token-list@main/assets/mainnet/DjVE6JNiYqPL2QXyCUUh8rNjHrbz9hXHNYt99MQ59qw1/logo.png",
      "tags": [
        "lp-token"
      ],
      "extensions": {
        "website": "https://www.orca.so",
        "twitter": "https://twitter.com/orca_so"
      }
    },
    {
      "chainId": 101,
      "address": "6ojPekCSQimAjDjaMApLvh3jF6wnZeNEVRVVoGNzEXvV",
      "symbol": "SOL/SRM",
      "name": "Orca SOL/SRM LP Token",
      "decimals": 9,
      "logoURI": "https://cdn.jsdelivr.net/gh/solana-labs/token-list@main/assets/mainnet/DjVE6JNiYqPL2QXyCUUh8rNjHrbz9hXHNYt99MQ59qw1/logo.png",
      "tags": [
        "lp-token"
      ],
      "extensions": {
        "website": "https://www.orca.so",
        "twitter": "https://twitter.com/orca_so"
      }
    },
    {
      "chainId": 101,
      "address": "YJRknE9oPhUMtq1VvhjVzG5WnRsjQtLsWg3nbaAwCQ5",
      "symbol": "FTT/SOL",
      "name": "Orca FTT/SOL LP Token",
      "decimals": 9,
      "logoURI": "https://cdn.jsdelivr.net/gh/solana-labs/token-list@main/assets/mainnet/DjVE6JNiYqPL2QXyCUUh8rNjHrbz9hXHNYt99MQ59qw1/logo.png",
      "tags": [
        "lp-token"
      ],
      "extensions": {
        "website": "https://www.orca.so",
        "twitter": "https://twitter.com/orca_so"
      }
    },
    {
      "chainId": 101,
      "address": "C9PKvetJPrrPD53PR2aR8NYtVZzucCRkHYzcFXbZXEqu",
      "symbol": "KIN/SOL",
      "name": "Orca KIN/SOL LP Token",
      "decimals": 9,
      "logoURI": "https://cdn.jsdelivr.net/gh/solana-labs/token-list@main/assets/mainnet/DjVE6JNiYqPL2QXyCUUh8rNjHrbz9hXHNYt99MQ59qw1/logo.png",
      "tags": [
        "lp-token"
      ],
      "extensions": {
        "website": "https://www.orca.so",
        "twitter": "https://twitter.com/orca_so"
      }
    },
    {
      "chainId": 101,
      "address": "6SfhBAmuaGf9p3WAxeHJYCWMABnYUMrdzNdK5Stvvj4k",
      "symbol": "ROPE/SOL",
      "name": "Orca ROPE/SOL LP Token",
      "decimals": 9,
      "logoURI": "https://cdn.jsdelivr.net/gh/solana-labs/token-list@main/assets/mainnet/DjVE6JNiYqPL2QXyCUUh8rNjHrbz9hXHNYt99MQ59qw1/logo.png",
      "tags": [
        "lp-token"
      ],
      "extensions": {
        "website": "https://www.orca.so",
        "twitter": "https://twitter.com/orca_so"
      }
    },
    {
      "chainId": 101,
      "address": "9r1n79TmerAgQJboUT8QvrChX3buZBfuSrBTtYM1cW4h",
      "symbol": "SOL/STEP",
      "name": "Orca SOL/STEP LP Token",
      "decimals": 9,
      "logoURI": "https://cdn.jsdelivr.net/gh/solana-labs/token-list@main/assets/mainnet/DjVE6JNiYqPL2QXyCUUh8rNjHrbz9hXHNYt99MQ59qw1/logo.png",
      "tags": [
        "lp-token"
      ],
      "extensions": {
        "website": "https://www.orca.so",
        "twitter": "https://twitter.com/orca_so"
      }
    },
    {
      "chainId": 101,
      "address": "ELLELFtgvWBgLkdY9EFx4Vb3SLNj4DJEhzZLWy1wCh4Y",
      "symbol": "OXY/SOL",
      "name": "Orca OXY/SOL LP Token",
      "decimals": 9,
      "logoURI": "https://cdn.jsdelivr.net/gh/solana-labs/token-list@main/assets/mainnet/DjVE6JNiYqPL2QXyCUUh8rNjHrbz9hXHNYt99MQ59qw1/logo.png",
      "tags": [
        "lp-token"
      ],
      "extensions": {
        "website": "https://www.orca.so",
        "twitter": "https://twitter.com/orca_so"
      }
    },
    {
      "chainId": 101,
      "address": "BXM9ph4AuhCUzf94HQu5FnfeVThKj5oyrnb1krY1zax5",
      "symbol": "MER/SOL",
      "name": "Orca MER/SOL LP Token",
      "decimals": 9,
      "logoURI": "https://cdn.jsdelivr.net/gh/solana-labs/token-list@main/assets/mainnet/DjVE6JNiYqPL2QXyCUUh8rNjHrbz9hXHNYt99MQ59qw1/logo.png",
      "tags": [
        "lp-token"
      ],
      "extensions": {
        "website": "https://www.orca.so",
        "twitter": "https://twitter.com/orca_so"
      }
    },
    {
      "chainId": 101,
      "address": "FJ9Q9ojA7vdf5rFbcTc6dd7D3nLpwSxdtFSE8cwfuvqt",
      "symbol": "FIDA/SOL",
      "name": "Orca FIDA/SOL LP Token",
      "decimals": 9,
      "logoURI": "https://cdn.jsdelivr.net/gh/solana-labs/token-list@main/assets/mainnet/DjVE6JNiYqPL2QXyCUUh8rNjHrbz9hXHNYt99MQ59qw1/logo.png",
      "tags": [
        "lp-token"
      ],
      "extensions": {
        "website": "https://www.orca.so",
        "twitter": "https://twitter.com/orca_so"
      }
    },
    {
      "chainId": 101,
      "address": "EHkfnhKLLTUqo1xMZLxhM9EusEgpN6RXPpZsGpUsewaa",
      "symbol": "MAPS/SOL",
      "name": "Orca MAPS/SOL LP Token",
      "decimals": 9,
      "logoURI": "https://cdn.jsdelivr.net/gh/solana-labs/token-list@main/assets/mainnet/DjVE6JNiYqPL2QXyCUUh8rNjHrbz9hXHNYt99MQ59qw1/logo.png",
      "tags": [
        "lp-token"
      ],
      "extensions": {
        "website": "https://www.orca.so",
        "twitter": "https://twitter.com/orca_so"
      }
    },
    {
      "chainId": 101,
      "address": "9rguDaKqTrVjaDXafq6E7rKGn7NPHomkdb8RKpjKCDm2",
      "symbol": "SAMO/SOL",
      "name": "Orca SAMO/SOL LP Token",
      "decimals": 9,
      "logoURI": "https://cdn.jsdelivr.net/gh/solana-labs/token-list@main/assets/mainnet/DjVE6JNiYqPL2QXyCUUh8rNjHrbz9hXHNYt99MQ59qw1/logo.png",
      "tags": [
        "lp-token"
      ],
      "extensions": {
        "website": "https://www.orca.so",
        "twitter": "https://twitter.com/orca_so"
      }
    },
    {
      "chainId": 101,
      "address": "2697FyJ4vD9zwAVPr33fdVPDv54pyZZiBv9S2AoKMyQf",
      "symbol": "COPE/SOL",
      "name": "Orca COPE/SOL LP Token",
      "decimals": 9,
      "logoURI": "https://cdn.jsdelivr.net/gh/solana-labs/token-list@main/assets/mainnet/DjVE6JNiYqPL2QXyCUUh8rNjHrbz9hXHNYt99MQ59qw1/logo.png",
      "tags": [
        "lp-token"
      ],
      "extensions": {
        "website": "https://www.orca.so",
        "twitter": "https://twitter.com/orca_so"
      }
    },
    {
      "chainId": 101,
      "address": "HEhMLvpSdPviukafKwVN8BnBUTamirptsQ6Wxo5Cyv8s",
      "symbol": "FTR",
      "name": "Future",
      "decimals": 9,
      "logoURI": "http://future-ftr.io/images/logo.png",
      "tags": [],
      "extensions": {
        "website": "https://future-ftr.io",
        "twitter": "https://twitter.com/ftr_finance"
      }
    },
    {
      "chainId": 101,
      "address": "Da1jboBKU3rqXUqPL3L3BxJ8e67ogVgVKcqy4rWsS7LC",
      "symbol": "UBE",
      "name": "UBE Token",
      "decimals": 10,
      "logoURI": "https://cdn.jsdelivr.net/gh/donfrancisco/ubetoken/UBE.png",
      "tags": [],
      "extensions": {
        "website": "https://www.ubetoken.com",
        "twitter": "https://twitter.com/ube_token"
      }
    },
    {
      "chainId": 101,
      "address": "6kwTqmdQkJd8qRr9RjSnUX9XJ24RmJRSrU1rsragP97Y",
      "symbol": "SAIL",
      "name": "SAIL",
      "decimals": 6,
      "logoURI": "https://cloudflare-ipfs.com/ipfs/QmPcQfofQNfiv36EAsGQrgAhiPbqGf17i1Cz648JhXFW9m/logo_solana_sail_v2.png",
      "tags": [
        "utility-token"
      ],
      "extensions": {
        "website": "https://www.solanasail.com",
        "twitter": "https://twitter.com/solsailsummer"
      }
    },
    {
      "chainId": 101,
      "address": "E5ndSkaB17Dm7CsD22dvcjfrYSDLCxFcMd6z8ddCk5wp",
      "symbol": "CCAI",
      "name": "Cryptocurrencies.Ai",
      "decimals": 9,
      "logoURI": "https://cryptocurrencies.ai/logo.png",
      "tags": [],
      "extensions": {
        "website": "https://ccai.cryptocurrencies.ai",
        "twitter": "https://twitter.com/CCAI_Official",
        "serumV3Usdc": "7gZNLDbWE73ueAoHuAeFoSu7JqmorwCLpNTBXHtYSFTa"
      }
    },
    {
      "chainId": 101,
      "address": "7LmGzEgnQZTxxeCThgxsv3xe4JQmiy9hxEGBPCF66KgH",
      "symbol": "SNEK",
      "name": "Snek Coin",
      "decimals": 0,
      "logoURI": "https://raw.githubusercontent.com/snekcoin/SnekCoin/main/The%20Snek%20Coin.png",
      "tags": [],
      "extensions": {
        "twitter": "https://twitter.com/snekcoin"
      }
    },
    {
      "chainId": 101,
      "address": "AhRozpV8CDLJ5z9k8CJWF4P12MVvxdnnU2y2qUhUuNS5",
      "symbol": "ARK",
      "name": "Sol.Ark",
      "decimals": 8,
      "logoURI": "https://i.ibb.co/JyJ9kf0/Logo-1.png",
      "tags": [
        "meme"
      ],
      "extensions": {
        "website": "https://www.solark.xyz/",
        "twitter": "https://twitter.com/SOLARK67275852"
      }
    },
    {
      "chainId": 101,
      "address": "ATxXyewb1cXThrQFmwHUy4dtPTErfsuqkg7JcUXgLgqo",
      "symbol": "SPW",
      "name": "SpiderSwap",
      "decimals": 8,
      "logoURI": "https://uploads-ssl.webflow.com/609eaacb79ed7ff3aac62fc7/60a5550c33ac676ec5f605ca_Untitled%20Design%20(5).png",
      "tags": [],
      "extensions": {
        "website": "https://www.spiderswap.org",
        "twitter": "https://twitter.com/Spider_swap"
      }
    }
=======
        "website": "https://www.sol-talk.com/sol-survivor",
        "twitter": "https://twitter.com/sol__survivor"
      }
    } 
>>>>>>> 339e3a66
  ],
  "version": {
    "major": 0,
    "minor": 2,
    "patch": 2
  }
}<|MERGE_RESOLUTION|>--- conflicted
+++ resolved
@@ -8031,7 +8031,6 @@
     },
     {
       "chainId": 101,
-<<<<<<< HEAD
       "address": "2wBXHm4oxmed7ZoDkPL4DU8BuRfMYkubVu8T4N38vXdb",
       "symbol": "MSC",
       "name": "MasterCoin",
@@ -8169,438 +8168,439 @@
       "name": "Orca Clownfish Collectible",
       "decimals": 0,
       "logoURI": "https://cdn.jsdelivr.net/gh/solana-labs/token-list@main/assets/mainnet/DjVE6JNiYqPL2QXyCUUh8rNjHrbz9hXHNYt99MQ59qw1/clownfish.png",
-=======
+      "tags": [
+        "nft"
+      ],
+      "extensions": {
+        "website": "https://www.orca.so",
+        "twitter": "https://twitter.com/orca_so"
+      }
+    },
+    {
+      "chainId": 101,
+      "address": "ECFcUGwHHMaZynAQpqRHkYeTBnS5GnPWZywM8aggcs3A",
+      "symbol": "SOL/USDC",
+      "name": "Orca SOL/USDC LP Token",
+      "decimals": 9,
+      "logoURI": "https://cdn.jsdelivr.net/gh/solana-labs/token-list@main/assets/mainnet/DjVE6JNiYqPL2QXyCUUh8rNjHrbz9hXHNYt99MQ59qw1/logo.png",
+      "tags": [
+        "lp-token"
+      ],
+      "extensions": {
+        "website": "https://www.orca.so",
+        "twitter": "https://twitter.com/orca_so"
+      }
+    },
+    {
+      "chainId": 101,
+      "address": "3H5XKkE9uVvxsdrFeN4BLLGCmohiQN6aZJVVcJiXQ4WC",
+      "symbol": "USDC/USDT",
+      "name": "Orca USDC/USDT LP Token",
+      "decimals": 9,
+      "logoURI": "https://cdn.jsdelivr.net/gh/solana-labs/token-list@main/assets/mainnet/DjVE6JNiYqPL2QXyCUUh8rNjHrbz9hXHNYt99MQ59qw1/logo.png",
+      "tags": [
+        "lp-token"
+      ],
+      "extensions": {
+        "website": "https://www.orca.so",
+        "twitter": "https://twitter.com/orca_so"
+      }
+    },
+    {
+      "chainId": 101,
+      "address": "8qNqTaKKbdZuzQPWWXy5wNVkJh54ex8zvvnEnTFkrKMP",
+      "symbol": "USDC/USDT-SRM",
+      "name": "Orca USDC/USDT-SRM LP Token",
+      "decimals": 9,
+      "logoURI": "https://cdn.jsdelivr.net/gh/solana-labs/token-list@main/assets/mainnet/DjVE6JNiYqPL2QXyCUUh8rNjHrbz9hXHNYt99MQ59qw1/logo.png",
+      "tags": [
+        "lp-token"
+      ],
+      "extensions": {
+        "website": "https://www.orca.so",
+        "twitter": "https://twitter.com/orca_so"
+      }
+    },
+    {
+      "chainId": 101,
+      "address": "7TYb32qkwYosUQfUspU45cou7Bb3nefJocVMFX2mEGTT",
+      "symbol": "ETH/USDC",
+      "name": "Orca ETH/USDC LP Token",
+      "decimals": 9,
+      "logoURI": "https://cdn.jsdelivr.net/gh/solana-labs/token-list@main/assets/mainnet/DjVE6JNiYqPL2QXyCUUh8rNjHrbz9hXHNYt99MQ59qw1/logo.png",
+      "tags": [
+        "lp-token"
+      ],
+      "extensions": {
+        "website": "https://www.orca.so",
+        "twitter": "https://twitter.com/orca_so"
+      }
+    },
+    {
+      "chainId": 101,
+      "address": "EhBAmhkgEsMa8McFB5bpqZaRpZvGBBJ4jN59T5xToPdG",
+      "symbol": "ETH/USDT-SRM",
+      "name": "Orca ETH/USDT-SRM LP Token",
+      "decimals": 9,
+      "logoURI": "https://cdn.jsdelivr.net/gh/solana-labs/token-list@main/assets/mainnet/DjVE6JNiYqPL2QXyCUUh8rNjHrbz9hXHNYt99MQ59qw1/logo.png",
+      "tags": [
+        "lp-token"
+      ],
+      "extensions": {
+        "website": "https://www.orca.so",
+        "twitter": "https://twitter.com/orca_so"
+      }
+    },
+    {
+      "chainId": 101,
+      "address": "8pFwdcuXM7pvHdEGHLZbUR8nNsjj133iUXWG6CgdRHk2",
+      "symbol": "BTC/ETH",
+      "name": "Orca BTC/ETH LP Token",
+      "decimals": 9,
+      "logoURI": "https://cdn.jsdelivr.net/gh/solana-labs/token-list@main/assets/mainnet/DjVE6JNiYqPL2QXyCUUh8rNjHrbz9hXHNYt99MQ59qw1/logo.png",
+      "tags": [
+        "lp-token"
+      ],
+      "extensions": {
+        "website": "https://www.orca.so",
+        "twitter": "https://twitter.com/orca_so"
+      }
+    },
+    {
+      "chainId": 101,
+      "address": "7bb88DAnQY7LSoWEuqezCcbk4vutQbuRqgJMqpX8h6dL",
+      "symbol": "ETH/SOL",
+      "name": "Orca ETH/SOL LP Token",
+      "decimals": 9,
+      "logoURI": "https://cdn.jsdelivr.net/gh/solana-labs/token-list@main/assets/mainnet/DjVE6JNiYqPL2QXyCUUh8rNjHrbz9hXHNYt99MQ59qw1/logo.png",
+      "tags": [
+        "lp-token"
+      ],
+      "extensions": {
+        "website": "https://www.orca.so",
+        "twitter": "https://twitter.com/orca_so"
+      }
+    },
+    {
+      "chainId": 101,
+      "address": "GWEmABT4rD3sGhyghv9rKbfdiaFe5uMHeJqr6hhu3XvA",
+      "symbol": "RAY/SOL",
+      "name": "Orca RAY/SOL LP Token",
+      "decimals": 9,
+      "logoURI": "https://cdn.jsdelivr.net/gh/solana-labs/token-list@main/assets/mainnet/DjVE6JNiYqPL2QXyCUUh8rNjHrbz9hXHNYt99MQ59qw1/logo.png",
+      "tags": [
+        "lp-token"
+      ],
+      "extensions": {
+        "website": "https://www.orca.so",
+        "twitter": "https://twitter.com/orca_so"
+      }
+    },
+    {
+      "chainId": 101,
+      "address": "BmZNYGt7aApGTUUxAQUYsW64cMbb6P7uniokCWaptj4D",
+      "symbol": "SOL/USDT",
+      "name": "Orca SOL/USDT LP Token",
+      "decimals": 9,
+      "logoURI": "https://cdn.jsdelivr.net/gh/solana-labs/token-list@main/assets/mainnet/DjVE6JNiYqPL2QXyCUUh8rNjHrbz9hXHNYt99MQ59qw1/logo.png",
+      "tags": [
+        "lp-token"
+      ],
+      "extensions": {
+        "website": "https://www.orca.so",
+        "twitter": "https://twitter.com/orca_so"
+      }
+    },
+    {
+      "chainId": 101,
+      "address": "E4cthfUFaDd4x5t1vbeBNBHm7isqhM8kapthPzPJz1M2",
+      "symbol": "SOL/USDT-SRM",
+      "name": "Orca SOL/USDT-SRM LP Token",
+      "decimals": 9,
+      "logoURI": "https://cdn.jsdelivr.net/gh/solana-labs/token-list@main/assets/mainnet/DjVE6JNiYqPL2QXyCUUh8rNjHrbz9hXHNYt99MQ59qw1/logo.png",
+      "tags": [
+        "lp-token"
+      ],
+      "extensions": {
+        "website": "https://www.orca.so",
+        "twitter": "https://twitter.com/orca_so"
+      }
+    },
+    {
+      "chainId": 101,
+      "address": "6ojPekCSQimAjDjaMApLvh3jF6wnZeNEVRVVoGNzEXvV",
+      "symbol": "SOL/SRM",
+      "name": "Orca SOL/SRM LP Token",
+      "decimals": 9,
+      "logoURI": "https://cdn.jsdelivr.net/gh/solana-labs/token-list@main/assets/mainnet/DjVE6JNiYqPL2QXyCUUh8rNjHrbz9hXHNYt99MQ59qw1/logo.png",
+      "tags": [
+        "lp-token"
+      ],
+      "extensions": {
+        "website": "https://www.orca.so",
+        "twitter": "https://twitter.com/orca_so"
+      }
+    },
+    {
+      "chainId": 101,
+      "address": "YJRknE9oPhUMtq1VvhjVzG5WnRsjQtLsWg3nbaAwCQ5",
+      "symbol": "FTT/SOL",
+      "name": "Orca FTT/SOL LP Token",
+      "decimals": 9,
+      "logoURI": "https://cdn.jsdelivr.net/gh/solana-labs/token-list@main/assets/mainnet/DjVE6JNiYqPL2QXyCUUh8rNjHrbz9hXHNYt99MQ59qw1/logo.png",
+      "tags": [
+        "lp-token"
+      ],
+      "extensions": {
+        "website": "https://www.orca.so",
+        "twitter": "https://twitter.com/orca_so"
+      }
+    },
+    {
+      "chainId": 101,
+      "address": "C9PKvetJPrrPD53PR2aR8NYtVZzucCRkHYzcFXbZXEqu",
+      "symbol": "KIN/SOL",
+      "name": "Orca KIN/SOL LP Token",
+      "decimals": 9,
+      "logoURI": "https://cdn.jsdelivr.net/gh/solana-labs/token-list@main/assets/mainnet/DjVE6JNiYqPL2QXyCUUh8rNjHrbz9hXHNYt99MQ59qw1/logo.png",
+      "tags": [
+        "lp-token"
+      ],
+      "extensions": {
+        "website": "https://www.orca.so",
+        "twitter": "https://twitter.com/orca_so"
+      }
+    },
+    {
+      "chainId": 101,
+      "address": "6SfhBAmuaGf9p3WAxeHJYCWMABnYUMrdzNdK5Stvvj4k",
+      "symbol": "ROPE/SOL",
+      "name": "Orca ROPE/SOL LP Token",
+      "decimals": 9,
+      "logoURI": "https://cdn.jsdelivr.net/gh/solana-labs/token-list@main/assets/mainnet/DjVE6JNiYqPL2QXyCUUh8rNjHrbz9hXHNYt99MQ59qw1/logo.png",
+      "tags": [
+        "lp-token"
+      ],
+      "extensions": {
+        "website": "https://www.orca.so",
+        "twitter": "https://twitter.com/orca_so"
+      }
+    },
+    {
+      "chainId": 101,
+      "address": "9r1n79TmerAgQJboUT8QvrChX3buZBfuSrBTtYM1cW4h",
+      "symbol": "SOL/STEP",
+      "name": "Orca SOL/STEP LP Token",
+      "decimals": 9,
+      "logoURI": "https://cdn.jsdelivr.net/gh/solana-labs/token-list@main/assets/mainnet/DjVE6JNiYqPL2QXyCUUh8rNjHrbz9hXHNYt99MQ59qw1/logo.png",
+      "tags": [
+        "lp-token"
+      ],
+      "extensions": {
+        "website": "https://www.orca.so",
+        "twitter": "https://twitter.com/orca_so"
+      }
+    },
+    {
+      "chainId": 101,
+      "address": "ELLELFtgvWBgLkdY9EFx4Vb3SLNj4DJEhzZLWy1wCh4Y",
+      "symbol": "OXY/SOL",
+      "name": "Orca OXY/SOL LP Token",
+      "decimals": 9,
+      "logoURI": "https://cdn.jsdelivr.net/gh/solana-labs/token-list@main/assets/mainnet/DjVE6JNiYqPL2QXyCUUh8rNjHrbz9hXHNYt99MQ59qw1/logo.png",
+      "tags": [
+        "lp-token"
+      ],
+      "extensions": {
+        "website": "https://www.orca.so",
+        "twitter": "https://twitter.com/orca_so"
+      }
+    },
+    {
+      "chainId": 101,
+      "address": "BXM9ph4AuhCUzf94HQu5FnfeVThKj5oyrnb1krY1zax5",
+      "symbol": "MER/SOL",
+      "name": "Orca MER/SOL LP Token",
+      "decimals": 9,
+      "logoURI": "https://cdn.jsdelivr.net/gh/solana-labs/token-list@main/assets/mainnet/DjVE6JNiYqPL2QXyCUUh8rNjHrbz9hXHNYt99MQ59qw1/logo.png",
+      "tags": [
+        "lp-token"
+      ],
+      "extensions": {
+        "website": "https://www.orca.so",
+        "twitter": "https://twitter.com/orca_so"
+      }
+    },
+    {
+      "chainId": 101,
+      "address": "FJ9Q9ojA7vdf5rFbcTc6dd7D3nLpwSxdtFSE8cwfuvqt",
+      "symbol": "FIDA/SOL",
+      "name": "Orca FIDA/SOL LP Token",
+      "decimals": 9,
+      "logoURI": "https://cdn.jsdelivr.net/gh/solana-labs/token-list@main/assets/mainnet/DjVE6JNiYqPL2QXyCUUh8rNjHrbz9hXHNYt99MQ59qw1/logo.png",
+      "tags": [
+        "lp-token"
+      ],
+      "extensions": {
+        "website": "https://www.orca.so",
+        "twitter": "https://twitter.com/orca_so"
+      }
+    },
+    {
+      "chainId": 101,
+      "address": "EHkfnhKLLTUqo1xMZLxhM9EusEgpN6RXPpZsGpUsewaa",
+      "symbol": "MAPS/SOL",
+      "name": "Orca MAPS/SOL LP Token",
+      "decimals": 9,
+      "logoURI": "https://cdn.jsdelivr.net/gh/solana-labs/token-list@main/assets/mainnet/DjVE6JNiYqPL2QXyCUUh8rNjHrbz9hXHNYt99MQ59qw1/logo.png",
+      "tags": [
+        "lp-token"
+      ],
+      "extensions": {
+        "website": "https://www.orca.so",
+        "twitter": "https://twitter.com/orca_so"
+      }
+    },
+    {
+      "chainId": 101,
+      "address": "9rguDaKqTrVjaDXafq6E7rKGn7NPHomkdb8RKpjKCDm2",
+      "symbol": "SAMO/SOL",
+      "name": "Orca SAMO/SOL LP Token",
+      "decimals": 9,
+      "logoURI": "https://cdn.jsdelivr.net/gh/solana-labs/token-list@main/assets/mainnet/DjVE6JNiYqPL2QXyCUUh8rNjHrbz9hXHNYt99MQ59qw1/logo.png",
+      "tags": [
+        "lp-token"
+      ],
+      "extensions": {
+        "website": "https://www.orca.so",
+        "twitter": "https://twitter.com/orca_so"
+      }
+    },
+    {
+      "chainId": 101,
+      "address": "2697FyJ4vD9zwAVPr33fdVPDv54pyZZiBv9S2AoKMyQf",
+      "symbol": "COPE/SOL",
+      "name": "Orca COPE/SOL LP Token",
+      "decimals": 9,
+      "logoURI": "https://cdn.jsdelivr.net/gh/solana-labs/token-list@main/assets/mainnet/DjVE6JNiYqPL2QXyCUUh8rNjHrbz9hXHNYt99MQ59qw1/logo.png",
+      "tags": [
+        "lp-token"
+      ],
+      "extensions": {
+        "website": "https://www.orca.so",
+        "twitter": "https://twitter.com/orca_so"
+      }
+    },
+    {
+      "chainId": 101,
+      "address": "HEhMLvpSdPviukafKwVN8BnBUTamirptsQ6Wxo5Cyv8s",
+      "symbol": "FTR",
+      "name": "Future",
+      "decimals": 9,
+      "logoURI": "http://future-ftr.io/images/logo.png",
+      "tags": [],
+      "extensions": {
+        "website": "https://future-ftr.io",
+        "twitter": "https://twitter.com/ftr_finance"
+      }
+    },
+    {
+      "chainId": 101,
+      "address": "Da1jboBKU3rqXUqPL3L3BxJ8e67ogVgVKcqy4rWsS7LC",
+      "symbol": "UBE",
+      "name": "UBE Token",
+      "decimals": 10,
+      "logoURI": "https://cdn.jsdelivr.net/gh/donfrancisco/ubetoken/UBE.png",
+      "tags": [],
+      "extensions": {
+        "website": "https://www.ubetoken.com",
+        "twitter": "https://twitter.com/ube_token"
+      }
+    },
+    {
+      "chainId": 101,
+      "address": "6kwTqmdQkJd8qRr9RjSnUX9XJ24RmJRSrU1rsragP97Y",
+      "symbol": "SAIL",
+      "name": "SAIL",
+      "decimals": 6,
+      "logoURI": "https://cloudflare-ipfs.com/ipfs/QmPcQfofQNfiv36EAsGQrgAhiPbqGf17i1Cz648JhXFW9m/logo_solana_sail_v2.png",
+      "tags": [
+        "utility-token"
+      ],
+      "extensions": {
+        "website": "https://www.solanasail.com",
+        "twitter": "https://twitter.com/solsailsummer"
+      }
+    },
+    {
+      "chainId": 101,
+      "address": "E5ndSkaB17Dm7CsD22dvcjfrYSDLCxFcMd6z8ddCk5wp",
+      "symbol": "CCAI",
+      "name": "Cryptocurrencies.Ai",
+      "decimals": 9,
+      "logoURI": "https://cryptocurrencies.ai/logo.png",
+      "tags": [],
+      "extensions": {
+        "website": "https://ccai.cryptocurrencies.ai",
+        "twitter": "https://twitter.com/CCAI_Official",
+        "serumV3Usdc": "7gZNLDbWE73ueAoHuAeFoSu7JqmorwCLpNTBXHtYSFTa"
+      }
+    },
+    {
+      "chainId": 101,
+      "address": "7LmGzEgnQZTxxeCThgxsv3xe4JQmiy9hxEGBPCF66KgH",
+      "symbol": "SNEK",
+      "name": "Snek Coin",
+      "decimals": 0,
+      "logoURI": "https://raw.githubusercontent.com/snekcoin/SnekCoin/main/The%20Snek%20Coin.png",
+      "tags": [],
+      "extensions": {
+        "twitter": "https://twitter.com/snekcoin"
+      }
+    },
+    {
+      "chainId": 101,
+      "address": "AhRozpV8CDLJ5z9k8CJWF4P12MVvxdnnU2y2qUhUuNS5",
+      "symbol": "ARK",
+      "name": "Sol.Ark",
+      "decimals": 8,
+      "logoURI": "https://i.ibb.co/JyJ9kf0/Logo-1.png",
+      "tags": [
+        "meme"
+      ],
+      "extensions": {
+        "website": "https://www.solark.xyz/",
+        "twitter": "https://twitter.com/SOLARK67275852"
+      }
+    },
+    {
+      "chainId": 101,
+      "address": "ATxXyewb1cXThrQFmwHUy4dtPTErfsuqkg7JcUXgLgqo",
+      "symbol": "SPW",
+      "name": "SpiderSwap",
+      "decimals": 8,
+      "logoURI": "https://uploads-ssl.webflow.com/609eaacb79ed7ff3aac62fc7/60a5550c33ac676ec5f605ca_Untitled%20Design%20(5).png",
+      "tags": [],
+      "extensions": {
+        "website": "https://www.spiderswap.org",
+        "twitter": "https://twitter.com/Spider_swap"
+      }
+    },
+    {
+      "chainId": 101,
       "address": "ss26ybWnrhSYbGBjDT9bEwRiyAVUgiKCbgAfFkksj4R",
       "symbol": "SS2",
       "name": "POH",
       "decimals": 0,
       "logoURI": "https://www.sol-talk.com/logo192.png",
->>>>>>> 339e3a66
       "tags": [
         "nft"
       ],
       "extensions": {
-<<<<<<< HEAD
-        "website": "https://www.orca.so",
-        "twitter": "https://twitter.com/orca_so"
-      }
-    },
-    {
-      "chainId": 101,
-      "address": "ECFcUGwHHMaZynAQpqRHkYeTBnS5GnPWZywM8aggcs3A",
-      "symbol": "SOL/USDC",
-      "name": "Orca SOL/USDC LP Token",
-      "decimals": 9,
-      "logoURI": "https://cdn.jsdelivr.net/gh/solana-labs/token-list@main/assets/mainnet/DjVE6JNiYqPL2QXyCUUh8rNjHrbz9hXHNYt99MQ59qw1/logo.png",
-      "tags": [
-        "lp-token"
-      ],
-      "extensions": {
-        "website": "https://www.orca.so",
-        "twitter": "https://twitter.com/orca_so"
-      }
-    },
-    {
-      "chainId": 101,
-      "address": "3H5XKkE9uVvxsdrFeN4BLLGCmohiQN6aZJVVcJiXQ4WC",
-      "symbol": "USDC/USDT",
-      "name": "Orca USDC/USDT LP Token",
-      "decimals": 9,
-      "logoURI": "https://cdn.jsdelivr.net/gh/solana-labs/token-list@main/assets/mainnet/DjVE6JNiYqPL2QXyCUUh8rNjHrbz9hXHNYt99MQ59qw1/logo.png",
-      "tags": [
-        "lp-token"
-      ],
-      "extensions": {
-        "website": "https://www.orca.so",
-        "twitter": "https://twitter.com/orca_so"
-      }
-    },
-    {
-      "chainId": 101,
-      "address": "8qNqTaKKbdZuzQPWWXy5wNVkJh54ex8zvvnEnTFkrKMP",
-      "symbol": "USDC/USDT-SRM",
-      "name": "Orca USDC/USDT-SRM LP Token",
-      "decimals": 9,
-      "logoURI": "https://cdn.jsdelivr.net/gh/solana-labs/token-list@main/assets/mainnet/DjVE6JNiYqPL2QXyCUUh8rNjHrbz9hXHNYt99MQ59qw1/logo.png",
-      "tags": [
-        "lp-token"
-      ],
-      "extensions": {
-        "website": "https://www.orca.so",
-        "twitter": "https://twitter.com/orca_so"
-      }
-    },
-    {
-      "chainId": 101,
-      "address": "7TYb32qkwYosUQfUspU45cou7Bb3nefJocVMFX2mEGTT",
-      "symbol": "ETH/USDC",
-      "name": "Orca ETH/USDC LP Token",
-      "decimals": 9,
-      "logoURI": "https://cdn.jsdelivr.net/gh/solana-labs/token-list@main/assets/mainnet/DjVE6JNiYqPL2QXyCUUh8rNjHrbz9hXHNYt99MQ59qw1/logo.png",
-      "tags": [
-        "lp-token"
-      ],
-      "extensions": {
-        "website": "https://www.orca.so",
-        "twitter": "https://twitter.com/orca_so"
-      }
-    },
-    {
-      "chainId": 101,
-      "address": "EhBAmhkgEsMa8McFB5bpqZaRpZvGBBJ4jN59T5xToPdG",
-      "symbol": "ETH/USDT-SRM",
-      "name": "Orca ETH/USDT-SRM LP Token",
-      "decimals": 9,
-      "logoURI": "https://cdn.jsdelivr.net/gh/solana-labs/token-list@main/assets/mainnet/DjVE6JNiYqPL2QXyCUUh8rNjHrbz9hXHNYt99MQ59qw1/logo.png",
-      "tags": [
-        "lp-token"
-      ],
-      "extensions": {
-        "website": "https://www.orca.so",
-        "twitter": "https://twitter.com/orca_so"
-      }
-    },
-    {
-      "chainId": 101,
-      "address": "8pFwdcuXM7pvHdEGHLZbUR8nNsjj133iUXWG6CgdRHk2",
-      "symbol": "BTC/ETH",
-      "name": "Orca BTC/ETH LP Token",
-      "decimals": 9,
-      "logoURI": "https://cdn.jsdelivr.net/gh/solana-labs/token-list@main/assets/mainnet/DjVE6JNiYqPL2QXyCUUh8rNjHrbz9hXHNYt99MQ59qw1/logo.png",
-      "tags": [
-        "lp-token"
-      ],
-      "extensions": {
-        "website": "https://www.orca.so",
-        "twitter": "https://twitter.com/orca_so"
-      }
-    },
-    {
-      "chainId": 101,
-      "address": "7bb88DAnQY7LSoWEuqezCcbk4vutQbuRqgJMqpX8h6dL",
-      "symbol": "ETH/SOL",
-      "name": "Orca ETH/SOL LP Token",
-      "decimals": 9,
-      "logoURI": "https://cdn.jsdelivr.net/gh/solana-labs/token-list@main/assets/mainnet/DjVE6JNiYqPL2QXyCUUh8rNjHrbz9hXHNYt99MQ59qw1/logo.png",
-      "tags": [
-        "lp-token"
-      ],
-      "extensions": {
-        "website": "https://www.orca.so",
-        "twitter": "https://twitter.com/orca_so"
-      }
-    },
-    {
-      "chainId": 101,
-      "address": "GWEmABT4rD3sGhyghv9rKbfdiaFe5uMHeJqr6hhu3XvA",
-      "symbol": "RAY/SOL",
-      "name": "Orca RAY/SOL LP Token",
-      "decimals": 9,
-      "logoURI": "https://cdn.jsdelivr.net/gh/solana-labs/token-list@main/assets/mainnet/DjVE6JNiYqPL2QXyCUUh8rNjHrbz9hXHNYt99MQ59qw1/logo.png",
-      "tags": [
-        "lp-token"
-      ],
-      "extensions": {
-        "website": "https://www.orca.so",
-        "twitter": "https://twitter.com/orca_so"
-      }
-    },
-    {
-      "chainId": 101,
-      "address": "BmZNYGt7aApGTUUxAQUYsW64cMbb6P7uniokCWaptj4D",
-      "symbol": "SOL/USDT",
-      "name": "Orca SOL/USDT LP Token",
-      "decimals": 9,
-      "logoURI": "https://cdn.jsdelivr.net/gh/solana-labs/token-list@main/assets/mainnet/DjVE6JNiYqPL2QXyCUUh8rNjHrbz9hXHNYt99MQ59qw1/logo.png",
-      "tags": [
-        "lp-token"
-      ],
-      "extensions": {
-        "website": "https://www.orca.so",
-        "twitter": "https://twitter.com/orca_so"
-      }
-    },
-    {
-      "chainId": 101,
-      "address": "E4cthfUFaDd4x5t1vbeBNBHm7isqhM8kapthPzPJz1M2",
-      "symbol": "SOL/USDT-SRM",
-      "name": "Orca SOL/USDT-SRM LP Token",
-      "decimals": 9,
-      "logoURI": "https://cdn.jsdelivr.net/gh/solana-labs/token-list@main/assets/mainnet/DjVE6JNiYqPL2QXyCUUh8rNjHrbz9hXHNYt99MQ59qw1/logo.png",
-      "tags": [
-        "lp-token"
-      ],
-      "extensions": {
-        "website": "https://www.orca.so",
-        "twitter": "https://twitter.com/orca_so"
-      }
-    },
-    {
-      "chainId": 101,
-      "address": "6ojPekCSQimAjDjaMApLvh3jF6wnZeNEVRVVoGNzEXvV",
-      "symbol": "SOL/SRM",
-      "name": "Orca SOL/SRM LP Token",
-      "decimals": 9,
-      "logoURI": "https://cdn.jsdelivr.net/gh/solana-labs/token-list@main/assets/mainnet/DjVE6JNiYqPL2QXyCUUh8rNjHrbz9hXHNYt99MQ59qw1/logo.png",
-      "tags": [
-        "lp-token"
-      ],
-      "extensions": {
-        "website": "https://www.orca.so",
-        "twitter": "https://twitter.com/orca_so"
-      }
-    },
-    {
-      "chainId": 101,
-      "address": "YJRknE9oPhUMtq1VvhjVzG5WnRsjQtLsWg3nbaAwCQ5",
-      "symbol": "FTT/SOL",
-      "name": "Orca FTT/SOL LP Token",
-      "decimals": 9,
-      "logoURI": "https://cdn.jsdelivr.net/gh/solana-labs/token-list@main/assets/mainnet/DjVE6JNiYqPL2QXyCUUh8rNjHrbz9hXHNYt99MQ59qw1/logo.png",
-      "tags": [
-        "lp-token"
-      ],
-      "extensions": {
-        "website": "https://www.orca.so",
-        "twitter": "https://twitter.com/orca_so"
-      }
-    },
-    {
-      "chainId": 101,
-      "address": "C9PKvetJPrrPD53PR2aR8NYtVZzucCRkHYzcFXbZXEqu",
-      "symbol": "KIN/SOL",
-      "name": "Orca KIN/SOL LP Token",
-      "decimals": 9,
-      "logoURI": "https://cdn.jsdelivr.net/gh/solana-labs/token-list@main/assets/mainnet/DjVE6JNiYqPL2QXyCUUh8rNjHrbz9hXHNYt99MQ59qw1/logo.png",
-      "tags": [
-        "lp-token"
-      ],
-      "extensions": {
-        "website": "https://www.orca.so",
-        "twitter": "https://twitter.com/orca_so"
-      }
-    },
-    {
-      "chainId": 101,
-      "address": "6SfhBAmuaGf9p3WAxeHJYCWMABnYUMrdzNdK5Stvvj4k",
-      "symbol": "ROPE/SOL",
-      "name": "Orca ROPE/SOL LP Token",
-      "decimals": 9,
-      "logoURI": "https://cdn.jsdelivr.net/gh/solana-labs/token-list@main/assets/mainnet/DjVE6JNiYqPL2QXyCUUh8rNjHrbz9hXHNYt99MQ59qw1/logo.png",
-      "tags": [
-        "lp-token"
-      ],
-      "extensions": {
-        "website": "https://www.orca.so",
-        "twitter": "https://twitter.com/orca_so"
-      }
-    },
-    {
-      "chainId": 101,
-      "address": "9r1n79TmerAgQJboUT8QvrChX3buZBfuSrBTtYM1cW4h",
-      "symbol": "SOL/STEP",
-      "name": "Orca SOL/STEP LP Token",
-      "decimals": 9,
-      "logoURI": "https://cdn.jsdelivr.net/gh/solana-labs/token-list@main/assets/mainnet/DjVE6JNiYqPL2QXyCUUh8rNjHrbz9hXHNYt99MQ59qw1/logo.png",
-      "tags": [
-        "lp-token"
-      ],
-      "extensions": {
-        "website": "https://www.orca.so",
-        "twitter": "https://twitter.com/orca_so"
-      }
-    },
-    {
-      "chainId": 101,
-      "address": "ELLELFtgvWBgLkdY9EFx4Vb3SLNj4DJEhzZLWy1wCh4Y",
-      "symbol": "OXY/SOL",
-      "name": "Orca OXY/SOL LP Token",
-      "decimals": 9,
-      "logoURI": "https://cdn.jsdelivr.net/gh/solana-labs/token-list@main/assets/mainnet/DjVE6JNiYqPL2QXyCUUh8rNjHrbz9hXHNYt99MQ59qw1/logo.png",
-      "tags": [
-        "lp-token"
-      ],
-      "extensions": {
-        "website": "https://www.orca.so",
-        "twitter": "https://twitter.com/orca_so"
-      }
-    },
-    {
-      "chainId": 101,
-      "address": "BXM9ph4AuhCUzf94HQu5FnfeVThKj5oyrnb1krY1zax5",
-      "symbol": "MER/SOL",
-      "name": "Orca MER/SOL LP Token",
-      "decimals": 9,
-      "logoURI": "https://cdn.jsdelivr.net/gh/solana-labs/token-list@main/assets/mainnet/DjVE6JNiYqPL2QXyCUUh8rNjHrbz9hXHNYt99MQ59qw1/logo.png",
-      "tags": [
-        "lp-token"
-      ],
-      "extensions": {
-        "website": "https://www.orca.so",
-        "twitter": "https://twitter.com/orca_so"
-      }
-    },
-    {
-      "chainId": 101,
-      "address": "FJ9Q9ojA7vdf5rFbcTc6dd7D3nLpwSxdtFSE8cwfuvqt",
-      "symbol": "FIDA/SOL",
-      "name": "Orca FIDA/SOL LP Token",
-      "decimals": 9,
-      "logoURI": "https://cdn.jsdelivr.net/gh/solana-labs/token-list@main/assets/mainnet/DjVE6JNiYqPL2QXyCUUh8rNjHrbz9hXHNYt99MQ59qw1/logo.png",
-      "tags": [
-        "lp-token"
-      ],
-      "extensions": {
-        "website": "https://www.orca.so",
-        "twitter": "https://twitter.com/orca_so"
-      }
-    },
-    {
-      "chainId": 101,
-      "address": "EHkfnhKLLTUqo1xMZLxhM9EusEgpN6RXPpZsGpUsewaa",
-      "symbol": "MAPS/SOL",
-      "name": "Orca MAPS/SOL LP Token",
-      "decimals": 9,
-      "logoURI": "https://cdn.jsdelivr.net/gh/solana-labs/token-list@main/assets/mainnet/DjVE6JNiYqPL2QXyCUUh8rNjHrbz9hXHNYt99MQ59qw1/logo.png",
-      "tags": [
-        "lp-token"
-      ],
-      "extensions": {
-        "website": "https://www.orca.so",
-        "twitter": "https://twitter.com/orca_so"
-      }
-    },
-    {
-      "chainId": 101,
-      "address": "9rguDaKqTrVjaDXafq6E7rKGn7NPHomkdb8RKpjKCDm2",
-      "symbol": "SAMO/SOL",
-      "name": "Orca SAMO/SOL LP Token",
-      "decimals": 9,
-      "logoURI": "https://cdn.jsdelivr.net/gh/solana-labs/token-list@main/assets/mainnet/DjVE6JNiYqPL2QXyCUUh8rNjHrbz9hXHNYt99MQ59qw1/logo.png",
-      "tags": [
-        "lp-token"
-      ],
-      "extensions": {
-        "website": "https://www.orca.so",
-        "twitter": "https://twitter.com/orca_so"
-      }
-    },
-    {
-      "chainId": 101,
-      "address": "2697FyJ4vD9zwAVPr33fdVPDv54pyZZiBv9S2AoKMyQf",
-      "symbol": "COPE/SOL",
-      "name": "Orca COPE/SOL LP Token",
-      "decimals": 9,
-      "logoURI": "https://cdn.jsdelivr.net/gh/solana-labs/token-list@main/assets/mainnet/DjVE6JNiYqPL2QXyCUUh8rNjHrbz9hXHNYt99MQ59qw1/logo.png",
-      "tags": [
-        "lp-token"
-      ],
-      "extensions": {
-        "website": "https://www.orca.so",
-        "twitter": "https://twitter.com/orca_so"
-      }
-    },
-    {
-      "chainId": 101,
-      "address": "HEhMLvpSdPviukafKwVN8BnBUTamirptsQ6Wxo5Cyv8s",
-      "symbol": "FTR",
-      "name": "Future",
-      "decimals": 9,
-      "logoURI": "http://future-ftr.io/images/logo.png",
-      "tags": [],
-      "extensions": {
-        "website": "https://future-ftr.io",
-        "twitter": "https://twitter.com/ftr_finance"
-      }
-    },
-    {
-      "chainId": 101,
-      "address": "Da1jboBKU3rqXUqPL3L3BxJ8e67ogVgVKcqy4rWsS7LC",
-      "symbol": "UBE",
-      "name": "UBE Token",
-      "decimals": 10,
-      "logoURI": "https://cdn.jsdelivr.net/gh/donfrancisco/ubetoken/UBE.png",
-      "tags": [],
-      "extensions": {
-        "website": "https://www.ubetoken.com",
-        "twitter": "https://twitter.com/ube_token"
-      }
-    },
-    {
-      "chainId": 101,
-      "address": "6kwTqmdQkJd8qRr9RjSnUX9XJ24RmJRSrU1rsragP97Y",
-      "symbol": "SAIL",
-      "name": "SAIL",
-      "decimals": 6,
-      "logoURI": "https://cloudflare-ipfs.com/ipfs/QmPcQfofQNfiv36EAsGQrgAhiPbqGf17i1Cz648JhXFW9m/logo_solana_sail_v2.png",
-      "tags": [
-        "utility-token"
-      ],
-      "extensions": {
-        "website": "https://www.solanasail.com",
-        "twitter": "https://twitter.com/solsailsummer"
-      }
-    },
-    {
-      "chainId": 101,
-      "address": "E5ndSkaB17Dm7CsD22dvcjfrYSDLCxFcMd6z8ddCk5wp",
-      "symbol": "CCAI",
-      "name": "Cryptocurrencies.Ai",
-      "decimals": 9,
-      "logoURI": "https://cryptocurrencies.ai/logo.png",
-      "tags": [],
-      "extensions": {
-        "website": "https://ccai.cryptocurrencies.ai",
-        "twitter": "https://twitter.com/CCAI_Official",
-        "serumV3Usdc": "7gZNLDbWE73ueAoHuAeFoSu7JqmorwCLpNTBXHtYSFTa"
-      }
-    },
-    {
-      "chainId": 101,
-      "address": "7LmGzEgnQZTxxeCThgxsv3xe4JQmiy9hxEGBPCF66KgH",
-      "symbol": "SNEK",
-      "name": "Snek Coin",
-      "decimals": 0,
-      "logoURI": "https://raw.githubusercontent.com/snekcoin/SnekCoin/main/The%20Snek%20Coin.png",
-      "tags": [],
-      "extensions": {
-        "twitter": "https://twitter.com/snekcoin"
-      }
-    },
-    {
-      "chainId": 101,
-      "address": "AhRozpV8CDLJ5z9k8CJWF4P12MVvxdnnU2y2qUhUuNS5",
-      "symbol": "ARK",
-      "name": "Sol.Ark",
-      "decimals": 8,
-      "logoURI": "https://i.ibb.co/JyJ9kf0/Logo-1.png",
-      "tags": [
-        "meme"
-      ],
-      "extensions": {
-        "website": "https://www.solark.xyz/",
-        "twitter": "https://twitter.com/SOLARK67275852"
-      }
-    },
-    {
-      "chainId": 101,
-      "address": "ATxXyewb1cXThrQFmwHUy4dtPTErfsuqkg7JcUXgLgqo",
-      "symbol": "SPW",
-      "name": "SpiderSwap",
-      "decimals": 8,
-      "logoURI": "https://uploads-ssl.webflow.com/609eaacb79ed7ff3aac62fc7/60a5550c33ac676ec5f605ca_Untitled%20Design%20(5).png",
-      "tags": [],
-      "extensions": {
-        "website": "https://www.spiderswap.org",
-        "twitter": "https://twitter.com/Spider_swap"
-      }
-    }
-=======
         "website": "https://www.sol-talk.com/sol-survivor",
         "twitter": "https://twitter.com/sol__survivor"
       }
-    } 
->>>>>>> 339e3a66
+    }
   ],
   "version": {
     "major": 0,
