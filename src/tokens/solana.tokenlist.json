{
  "name": "Solana Token List",
  "logoURI": "https://cdn.jsdelivr.net/gh/trustwallet/assets@master/blockchains/solana/info/logo.png",
  "keywords": [
    "solana",
    "spl"
  ],
  "tags": {
    "stablecoin": {
      "name": "stablecoin",
      "description": "Tokens that are fixed to an external asset, e.g. the US dollar"
    },
    "ethereum": {
      "name": "ethereum",
      "description": "Asset bridged from ethereum"
    },
    "lp-token": {
      "name": "lp-token",
      "description": "Asset representing liquidity provider token"
    },
    "wrapped-sollet": {
      "name": "wrapped-sollet",
      "description": "Asset wrapped using sollet bridge"
    },
    "wrapped": {
      "name": "wrapped",
      "description": "Asset wrapped using wormhole bridge"
    },
    "leveraged": {
      "name": "leveraged",
      "description": "Leveraged asset"
    },
    "bull": {
      "name": "bull",
      "description": "Leveraged Bull asset"
    },
    "bear": {
      "name": "bear",
      "description": "Leveraged Bear asset"
    },
    "nft": {
      "name": "nft",
      "description": "Non-fungible token"
    },
    "security-token": {
      "name": "security-token",
      "description": "Tokens that are used to gain access to an electronically restricted resource"
    },
    "utility-token": {
      "name": "utility-token",
      "description": "Tokens that are designed to be spent within a certain blockchain ecosystem e.g. most of the SPL-Tokens"
    }
  },
  "timestamp": "2021-03-03T19:57:21+0000",
  "tokens": [
    {
      "chainId": 101,
      "address": "So11111111111111111111111111111111111111112",
      "symbol": "SOL",
      "name": "Wrapped SOL",
      "decimals": 9,
      "logoURI": "https://cdn.jsdelivr.net/gh/trustwallet/assets@master/blockchains/solana/info/logo.png",
      "tags": [],
      "extensions": {
        "website": "https://solana.com/",
        "serumV3Usdc": "9wFFyRfZBsuAha4YcuxcXLKwMxJR43S7fPfQLusDBzvT",
        "serumV3Usdt": "HWHvQhFmJB3NUcu1aihKmrKegfVxBEHzwVX6yZCKEsi1",
        "coingeckoId": "solana"
      }
    },
    {
      "chainId": 101,
      "address": "EPjFWdd5AufqSSqeM2qN1xzybapC8G4wEGGkZwyTDt1v",
      "symbol": "USDC",
      "name": "USD Coin",
      "decimals": 6,
      "logoURI": "https://cdn.jsdelivr.net/gh/solana-labs/token-list@main/assets/mainnet/EPjFWdd5AufqSSqeM2qN1xzybapC8G4wEGGkZwyTDt1v/logo.png",
      "tags": [
        "stablecoin"
      ],
      "extensions": {
        "website": "https://www.centre.io/",
        "coingeckoId": "usd-coin",
        "serumV3Usdt": "77quYg4MGneUdjgXCunt9GgM1usmrxKY31twEy3WHwcS"
      }
    },
    {
      "chainId": 101,
      "address": "9n4nbM75f5Ui33ZbPYXn59EwSgE8CGsHtAeTH5YFeJ9E",
      "symbol": "BTC",
      "name": "Wrapped Bitcoin (Sollet)",
      "decimals": 6,
      "logoURI": "https://cdn.jsdelivr.net/gh/trustwallet/assets@master/blockchains/bitcoin/info/logo.png",
      "tags": [
        "wrapped-sollet",
        "ethereum"
      ],
      "extensions": {
        "bridgeContract": "https://etherscan.io/address/0xeae57ce9cc1984f202e15e038b964bb8bdf7229a",
        "serumV3Usdc": "A8YFbxQYFVqKZaoYJLLUVcQiWP7G2MeEgW5wsAQgMvFw",
        "serumV3Usdt": "C1EuT9VokAKLiW7i2ASnZUvxDoKuKkCpDDeNxAptuNe4",
        "coingeckoId": "bitcoin"
      }
    },
    {
      "chainId": 101,
      "address": "2FPyTwcZLUg1MDrwsyoP4D6s1tM7hAkHYRjkNb5w6Pxk",
      "symbol": "ETH",
      "name": "Wrapped Ethereum (Sollet)",
      "decimals": 6,
      "logoURI": "https://cdn.jsdelivr.net/gh/trustwallet/assets@master/blockchains/ethereum/assets/0xC02aaA39b223FE8D0A0e5C4F27eAD9083C756Cc2/logo.png",
      "tags": [
        "wrapped-sollet",
        "ethereum"
      ],
      "extensions": {
        "bridgeContract": "https://etherscan.io/address/0xeae57ce9cc1984f202e15e038b964bb8bdf7229a",
        "serumV3Usdc": "4tSvZvnbyzHXLMTiFonMyxZoHmFqau1XArcRCVHLZ5gX",
        "serumV3Usdt": "7dLVkUfBVfCGkFhSXDCq1ukM9usathSgS716t643iFGF",
        "coingeckoId": "ethereum"
      }
    },
    {
      "chainId": 101,
      "address": "3JSf5tPeuscJGtaCp5giEiDhv51gQ4v3zWg8DGgyLfAB",
      "symbol": "YFI",
      "name": "Wrapped YFI (Sollet)",
      "decimals": 6,
      "logoURI": "https://cdn.jsdelivr.net/gh/trustwallet/assets@master/blockchains/ethereum/assets/0x0bc529c00C6401aEF6D220BE8C6Ea1667F6Ad93e/logo.png",
      "tags": [
        "wrapped-sollet",
        "ethereum"
      ],
      "extensions": {
        "bridgeContract": "https://etherscan.io/address/0xeae57ce9cc1984f202e15e038b964bb8bdf7229a",
        "serumV3Usdc": "7qcCo8jqepnjjvB5swP4Afsr3keVBs6gNpBTNubd1Kr2",
        "serumV3Usdt": "3Xg9Q4VtZhD4bVYJbTfgGWFV5zjE3U7ztSHa938zizte",
        "coingeckoId": "yearn-finance"
      }
    },
    {
      "chainId": 101,
      "address": "CWE8jPTUYhdCTZYWPTe1o5DFqfdjzWKc9WKz6rSjQUdG",
      "symbol": "LINK",
      "name": "Wrapped Chainlink (Sollet)",
      "decimals": 6,
      "logoURI": "https://cdn.jsdelivr.net/gh/trustwallet/assets@master/blockchains/ethereum/assets/0x514910771AF9Ca656af840dff83E8264EcF986CA/logo.png",
      "tags": [
        "wrapped-sollet",
        "ethereum"
      ],
      "extensions": {
        "bridgeContract": "https://etherscan.io/address/0xeae57ce9cc1984f202e15e038b964bb8bdf7229a",
        "serumV3Usdc": "3hwH1txjJVS8qv588tWrjHfRxdqNjBykM1kMcit484up",
        "serumV3Usdt": "3yEZ9ZpXSQapmKjLAGKZEzUNA1rcupJtsDp5mPBWmGZR",
        "coingeckoId": "chainlink"
      }
    },
    {
      "chainId": 101,
      "address": "Ga2AXHpfAF6mv2ekZwcsJFqu7wB4NV331qNH7fW9Nst8",
      "symbol": "XRP",
      "name": "Wrapped XRP (Sollet)",
      "decimals": 6,
      "logoURI": "https://cdn.jsdelivr.net/gh/trustwallet/assets@master/blockchains/ripple/info/logo.png",
      "tags": [
        "wrapped-sollet",
        "ethereum"
      ],
      "extensions": {
        "bridgeContract": "https://etherscan.io/address/0xeae57ce9cc1984f202e15e038b964bb8bdf7229a",
        "coingeckoId": "ripple"
      }
    },
    {
      "chainId": 101,
      "address": "BQcdHdAQW1hczDbBi9hiegXAR7A98Q9jx3X3iBBBDiq4",
      "symbol": "wUSDT",
      "name": "Wrapped USDT (Sollet)",
      "decimals": 6,
      "logoURI": "https://cdn.jsdelivr.net/gh/solana-labs/explorer/public/tokens/usdt.svg",
      "tags": [
        "stablecoin",
        "wrapped-sollet",
        "ethereum"
      ],
      "extensions": {
        "bridgeContract": "https://etherscan.io/address/0xeae57ce9cc1984f202e15e038b964bb8bdf7229a",
        "coingeckoId": "tether"
      }
    },
    {
      "chainId": 101,
      "address": "AR1Mtgh7zAtxuxGd2XPovXPVjcSdY3i4rQYisNadjfKy",
      "symbol": "SUSHI",
      "name": "Wrapped SUSHI (Sollet)",
      "decimals": 6,
      "logoURI": "https://cdn.jsdelivr.net/gh/trustwallet/assets@master/blockchains/ethereum/assets/0x6B3595068778DD592e39A122f4f5a5cF09C90fE2/logo.png",
      "tags": [
        "wrapped-sollet",
        "ethereum"
      ],
      "extensions": {
        "website": "https://www.sushi.com",
        "bridgeContract": "https://etherscan.io/address/0xeae57ce9cc1984f202e15e038b964bb8bdf7229a",
        "serumV3Usdc": "A1Q9iJDVVS8Wsswr9ajeZugmj64bQVCYLZQLra2TMBMo",
        "serumV3Usdt": "6DgQRTpJTnAYBSShngAVZZDq7j9ogRN1GfSQ3cq9tubW",
        "coingeckoId": "sushi"
      }
    },
    {
      "chainId": 101,
      "address": "CsZ5LZkDS7h9TDKjrbL7VAwQZ9nsRu8vJLhRYfmGaN8K",
      "symbol": "ALEPH",
      "name": "Wrapped ALEPH (Sollet)",
      "decimals": 6,
      "logoURI": "https://cdn.jsdelivr.net/gh/trustwallet/assets@master/blockchains/nuls/assets/NULSd6HgyZkiqLnBzTaeSQfx1TNg2cqbzq51h/logo.png",
      "tags": [
        "wrapped-sollet",
        "ethereum"
      ],
      "extensions": {
        "bridgeContract": "https://etherscan.io/address/0xeae57ce9cc1984f202e15e038b964bb8bdf7229a",
        "serumV3Usdc": "GcoKtAmTy5QyuijXSmJKBtFdt99e6Buza18Js7j9AJ6e",
        "serumV3Usdt": "Gyp1UGRgbrb6z8t7fpssxEKQgEmcJ4pVnWW3ds2p6ZPY",
        "coingeckoId": "aleph"
      }
    },
    {
      "chainId": 101,
      "address": "SF3oTvfWzEP3DTwGSvUXRrGTvr75pdZNnBLAH9bzMuX",
      "symbol": "SXP",
      "name": "Wrapped SXP (Sollet)",
      "decimals": 6,
      "logoURI": "https://cdn.jsdelivr.net/gh/trustwallet/assets/blockchains/ethereum/assets/0x8CE9137d39326AD0cD6491fb5CC0CbA0e089b6A9/logo.png",
      "tags": [
        "wrapped-sollet",
        "ethereum"
      ],
      "extensions": {
        "bridgeContract": "https://etherscan.io/address/0xeae57ce9cc1984f202e15e038b964bb8bdf7229a",
        "serumV3Usdc": "4LUro5jaPaTurXK737QAxgJywdhABnFAMQkXX4ZyqqaZ",
        "serumV3Usdt": "8afKwzHR3wJE7W7Y5hvQkngXh6iTepSZuutRMMy96MjR",
        "coingeckoId": "swipe"
      }
    },
    {
      "chainId": 101,
      "address": "BtZQfWqDGbk9Wf2rXEiWyQBdBY1etnUUn6zEphvVS7yN",
      "symbol": "HGET",
      "name": "Wrapped Hedget (Sollet)",
      "decimals": 6,
      "logoURI": "https://www.hedget.com/images/favicon.svg",
      "tags": [
        "wrapped-sollet",
        "ethereum"
      ],
      "extensions": {
        "website": "https://www.hedget.com/",
        "bridgeContract": "https://etherscan.io/address/0xeae57ce9cc1984f202e15e038b964bb8bdf7229a",
        "serumV3Usdc": "88vztw7RTN6yJQchVvxrs6oXUDryvpv9iJaFa1EEmg87",
        "serumV3Usdt": "ErQXxiNfJgd4fqQ58PuEw5xY35TZG84tHT6FXf5s4UxY",
        "coingeckoId": "hedget"
      }
    },
    {
      "chainId": 101,
      "address": "5Fu5UUgbjpUvdBveb3a1JTNirL8rXtiYeSMWvKjtUNQv",
      "symbol": "CREAM",
      "name": "Wrapped Cream Finance (Sollet)",
      "decimals": 6,
      "logoURI": "https://cdn.jsdelivr.net/gh/trustwallet/assets@master/blockchains/smartchain/assets/0xd4CB328A82bDf5f03eB737f37Fa6B370aef3e888/logo.png",
      "tags": [
        "wrapped-sollet",
        "ethereum"
      ],
      "extensions": {
        "bridgeContract": "https://etherscan.io/address/0xeae57ce9cc1984f202e15e038b964bb8bdf7229a",
        "serumV3Usdc": "7nZP6feE94eAz9jmfakNJWPwEKaeezuKKC5D1vrnqyo2",
        "serumV3Usdt": "4ztJEvQyryoYagj2uieep3dyPwG2pyEwb2dKXTwmXe82",
        "coingeckoId": "cream-2"
      }
    },
    {
      "chainId": 101,
      "address": "873KLxCbz7s9Kc4ZzgYRtNmhfkQrhfyWGZJBmyCbC3ei",
      "symbol": "UBXT",
      "name": "Wrapped Upbots (Sollet)",
      "decimals": 6,
      "logoURI": "https://assets.coingecko.com/coins/images/12476/small/UBXT.png?1600132967",
      "tags": [
        "wrapped-sollet",
        "ethereum"
      ],
      "extensions": {
        "website": "https://upbots.com/",
        "explorer": "https://etherscan.io/address/0xeae57ce9cc1984f202e15e038b964bb8bdf7229a",
        "serumV3Usdc": "2wr3Ab29KNwGhtzr5HaPCyfU1qGJzTUAN4amCLZWaD1H",
        "serumV3Usdt": "F1T7b6pnR8Pge3qmfNUfW6ZipRDiGpMww6TKTrRU4NiL",
        "coingeckoId": "upbots"
      }
    },
    {
      "chainId": 101,
      "address": "HqB7uswoVg4suaQiDP3wjxob1G5WdZ144zhdStwMCq7e",
      "symbol": "HNT",
      "name": "Wrapped Helium (Sollet)",
      "decimals": 6,
      "logoURI": "https://assets.coingecko.com/coins/images/4284/small/Helium_HNT.png?1612620071",
      "tags": [
        "wrapped-sollet",
        "ethereum"
      ],
      "extensions": {
        "bridgeContract": "https://etherscan.io/address/0xeae57ce9cc1984f202e15e038b964bb8bdf7229a",
        "serumV3Usdc": "CnUV42ZykoKUnMDdyefv5kP6nDSJf7jFd7WXAecC6LYr",
        "serumV3Usdt": "8FpuMGLtMZ7Wt9ZvyTGuTVwTwwzLYfS5NZWcHxbP1Wuh",
        "coingeckoId": "helium"
      }
    },
    {
      "chainId": 101,
      "address": "9S4t2NEAiJVMvPdRYKVrfJpBafPBLtvbvyS3DecojQHw",
      "symbol": "FRONT",
      "name": "Wrapped FRONT (Sollet)",
      "decimals": 6,
      "logoURI": "https://cdn.jsdelivr.net/gh/trustwallet/assets@master/blockchains/ethereum/assets/0xf8C3527CC04340b208C854E985240c02F7B7793f/logo.png",
      "tags": [
        "wrapped-sollet",
        "ethereum"
      ],
      "extensions": {
        "bridgeContract": "https://etherscan.io/address/0xeae57ce9cc1984f202e15e038b964bb8bdf7229a",
        "serumV3Usdc": "9Zx1CvxSVdroKMMWf2z8RwrnrLiQZ9VkQ7Ex3syQqdSH",
        "serumV3Usdt": "CGC4UgWwqA9PET6Tfx6o6dLv94EK2coVkPtxgNHuBtxj",
        "coingeckoId": "frontier-token"
      }
    },
    {
      "chainId": 101,
      "address": "6WNVCuxCGJzNjmMZoKyhZJwvJ5tYpsLyAtagzYASqBoF",
      "symbol": "AKRO",
      "name": "Wrapped AKRO (Sollet)",
      "decimals": 6,
      "logoURI": "https://cdn.jsdelivr.net/gh/trustwallet/assets@master/blockchains/ethereum/assets/0xb2734a4Cec32C81FDE26B0024Ad3ceB8C9b34037/logo.png",
      "tags": [
        "wrapped-sollet",
        "ethereum"
      ],
      "extensions": {
        "bridgeContract": "https://etherscan.io/address/0xeae57ce9cc1984f202e15e038b964bb8bdf7229a",
        "serumV3Usdc": "5CZXTTgVZKSzgSA3AFMN5a2f3hmwmmJ6hU8BHTEJ3PX8",
        "serumV3Usdt": "HLvRdctRB48F9yLnu9E24LUTRt89D48Z35yi1HcxayDf",
        "coingeckoId": "akropolis"
      }
    },
    {
      "chainId": 101,
      "address": "DJafV9qemGp7mLMEn5wrfqaFwxsbLgUsGVS16zKRk9kc",
      "symbol": "HXRO",
      "name": "Wrapped HXRO (Sollet)",
      "decimals": 6,
      "logoURI": "https://assets.coingecko.com/coins/images/7805/large/hxro-squarelogo-1585089594129.png?1586221980",
      "tags": [
        "wrapped-sollet",
        "ethereum"
      ],
      "extensions": {
        "bridgeContract": "https://etherscan.io/address/0xeae57ce9cc1984f202e15e038b964bb8bdf7229a",
        "serumV3Usdc": "6Pn1cSiRos3qhBf54uBP9ZQg8x3JTardm1dL3n4p29tA",
        "serumV3Usdt": "4absuMsgemvdjfkgdLQq1zKEjw3dHBoCWkzKoctndyqd",
        "coingeckoId": "hxro"
      }
    },
    {
      "chainId": 101,
      "address": "DEhAasscXF4kEGxFgJ3bq4PpVGp5wyUxMRvn6TzGVHaw",
      "symbol": "UNI",
      "name": "Wrapped UNI (Sollet)",
      "decimals": 6,
      "logoURI": "https://cdn.jsdelivr.net/gh/trustwallet/assets@master/blockchains/ethereum/assets/0x1f9840a85d5aF5bf1D1762F925BDADdC4201F984/logo.png",
      "tags": [
        "wrapped-sollet",
        "ethereum"
      ],
      "extensions": {
        "bridgeContract": "https://etherscan.io/address/0xeae57ce9cc1984f202e15e038b964bb8bdf7229a",
        "serumV3Usdc": "6JYHjaQBx6AtKSSsizDMwozAEDEZ5KBsSUzH7kRjGJon",
        "serumV3Usdt": "2SSnWNrc83otLpfRo792P6P3PESZpdr8cu2r8zCE6bMD",
        "coingeckoId": "uniswap"
      }
    },
    {
      "chainId": 101,
      "address": "SRMuApVNdxXokk5GT7XD5cUUgXMBCoAz2LHeuAoKWRt",
      "symbol": "SRM",
      "name": "Serum",
      "decimals": 6,
      "logoURI": "https://cdn.jsdelivr.net/gh/trustwallet/assets@master/blockchains/ethereum/assets/0x476c5E26a75bd202a9683ffD34359C0CC15be0fF/logo.png",
      "tags": [],
      "extensions": {
        "website": "https://projectserum.com/",
        "serumV3Usdc": "ByRys5tuUWDgL73G8JBAEfkdFf8JWBzPBDHsBVQ5vbQA",
        "serumV3Usdt": "AtNnsY1AyRERWJ8xCskfz38YdvruWVJQUVXgScC1iPb",
        "coingeckoId": "serum"
      }
    },
    {
      "chainId": 101,
      "address": "AGFEad2et2ZJif9jaGpdMixQqvW5i81aBdvKe7PHNfz3",
      "symbol": "FTT",
      "name": "Wrapped FTT (Sollet)",
      "decimals": 6,
      "logoURI": "https://cdn.jsdelivr.net/gh/solana-labs/token-list@main/assets/mainnet/AGFEad2et2ZJif9jaGpdMixQqvW5i81aBdvKe7PHNfz3/logo.png",
      "tags": [
        "wrapped-sollet",
        "ethereum"
      ],
      "extensions": {
        "bridgeContract": "https://etherscan.io/address/0xeae57ce9cc1984f202e15e038b964bb8bdf7229a",
        "assetContract": "https://etherscan.io/address/0x50d1c9771902476076ecfc8b2a83ad6b9355a4c9",
        "serumV3Usdc": "2Pbh1CvRVku1TgewMfycemghf6sU9EyuFDcNXqvRmSxc",
        "serumV3Usdt": "Hr3wzG8mZXNHV7TuL6YqtgfVUesCqMxGYCEyP3otywZE",
        "coingeckoId": "ftx-token"
      }
    },
    {
      "chainId": 101,
      "address": "MSRMcoVyrFxnSgo5uXwone5SKcGhT1KEJMFEkMEWf9L",
      "symbol": "MSRM",
      "name": "MegaSerum",
      "decimals": 0,
      "logoURI": "https://cdn.jsdelivr.net/gh/trustwallet/assets@master/blockchains/ethereum/assets/0x476c5E26a75bd202a9683ffD34359C0CC15be0fF/logo.png",
      "tags": [],
      "extensions": {
        "website": "https://projectserum.com/",
        "serumV3Usdc": "4VKLSYdvrQ5ngQrt1d2VS8o4ewvb2MMUZLiejbnGPV33",
        "serumV3Usdt": "5nLJ22h1DUfeCfwbFxPYK8zbfbri7nA9bXoDcR8AcJjs",
        "coingeckoId": "megaserum"
      }
    },
    {
      "chainId": 101,
      "address": "BXXkv6z8ykpG1yuvUDPgh732wzVHB69RnB9YgSYh3itW",
      "symbol": "WUSDC",
      "name": "Wrapped USDC (Sollet)",
      "decimals": 6,
      "logoURI": "https://cdn.jsdelivr.net/gh/solana-labs/token-list@main/assets/mainnet/EPjFWdd5AufqSSqeM2qN1xzybapC8G4wEGGkZwyTDt1v/logo.png",
      "tags": [
        "stablecoin",
        "wrapped-sollet",
        "ethereum"
      ],
      "extensions": {
        "coingeckoId": "usd-coin"
      }
    },
    {
      "chainId": 101,
      "address": "GXMvfY2jpQctDqZ9RoU3oWPhufKiCcFEfchvYumtX7jd",
      "symbol": "TOMO",
      "name": "Wrapped TOMO (Sollet)",
      "decimals": 6,
      "logoURI": "https://cdn.jsdelivr.net/gh/trustwallet/assets@master/blockchains/tomochain/info/logo.png",
      "tags": [
        "wrapped-sollet",
        "ethereum"
      ],
      "extensions": {
        "bridgeContract": "https://etherscan.io/address/0xeae57ce9cc1984f202e15e038b964bb8bdf7229a",
        "serumV3Usdc": "8BdpjpSD5n3nk8DQLqPUyTZvVqFu6kcff5bzUX5dqDpy",
        "serumV3Usdt": "GnKPri4thaGipzTbp8hhSGSrHgG4F8MFiZVrbRn16iG2",
        "coingeckoId": "tomochain"
      }
    },
    {
      "chainId": 101,
      "address": "EcqExpGNFBve2i1cMJUTR4bPXj4ZoqmDD2rTkeCcaTFX",
      "symbol": "KARMA",
      "name": "Wrapped KARMA (Sollet)",
      "decimals": 4,
      "logoURI": "https://cdn.jsdelivr.net/gh/machi-x/assets@master/blockchains/ethereum/assets/0xdfe691f37b6264a90ff507eb359c45d55037951c/logo.png",
      "tags": [
        "wrapped-sollet",
        "ethereum"
      ],
      "extensions": {
        "bridgeContract": "https://etherscan.io/address/0xeae57ce9cc1984f202e15e038b964bb8bdf7229a",
        "coingeckoId": "karma-dao"
      }
    },
    {
      "chainId": 101,
      "address": "EqWCKXfs3x47uVosDpTRgFniThL9Y8iCztJaapxbEaVX",
      "symbol": "LUA",
      "name": "Wrapped LUA (Sollet)",
      "decimals": 6,
      "logoURI": "https://cdn.jsdelivr.net/gh/trustwallet/assets@master/blockchains/ethereum/assets/0xB1f66997A5760428D3a87D68b90BfE0aE64121cC/logo.png",
      "tags": [
        "wrapped-sollet",
        "ethereum"
      ],
      "extensions": {
        "bridgeContract": "https://etherscan.io/address/0xeae57ce9cc1984f202e15e038b964bb8bdf7229a",
        "serumV3Usdc": "4xyWjQ74Eifq17vbue5Ut9xfFNfuVB116tZLEpiZuAn8",
        "serumV3Usdt": "35tV8UsHH8FnSAi3YFRrgCu4K9tb883wKnAXpnihot5r",
        "coingeckoId": "lua-token"
      }
    },
    {
      "chainId": 101,
      "address": "GeDS162t9yGJuLEHPWXXGrb1zwkzinCgRwnT8vHYjKza",
      "symbol": "MATH",
      "name": "Wrapped MATH (Sollet)",
      "decimals": 6,
      "tags": [
        "wrapped-sollet",
        "ethereum"
      ],
      "extensions": {
        "bridgeContract": "https://etherscan.io/address/0xeae57ce9cc1984f202e15e038b964bb8bdf7229a",
        "serumV3Usdc": "J7cPYBrXVy8Qeki2crZkZavcojf2sMRyQU7nx438Mf8t",
        "serumV3Usdt": "2WghiBkDL2yRhHdvm8CpprrkmfguuQGJTCDfPSudKBAZ",
        "coingeckoId": "math"
      }
    },
    {
      "chainId": 101,
      "address": "GUohe4DJUA5FKPWo3joiPgsB7yzer7LpDmt1Vhzy3Zht",
      "symbol": "KEEP",
      "name": "Wrapped KEEP (Sollet)",
      "decimals": 6,
      "logoURI": "https://assets.coingecko.com/coins/images/3373/large/IuNzUb5b_400x400.jpg?1589526336",
      "tags": [
        "wrapped-sollet",
        "ethereum"
      ],
      "extensions": {
        "bridgeContract": "https://etherscan.io/address/0xeae57ce9cc1984f202e15e038b964bb8bdf7229a",
        "serumV3Usdc": "3rgacody9SvM88QR83GHaNdEEx4Fe2V2ed5GJp2oeKDr",
        "serumV3Usdt": "HEGnaVL5i48ubPBqWAhodnZo8VsSLzEM3Gfc451DnFj9",
        "coingeckoId": "keep-network"
      }
    },
    {
      "chainId": 101,
      "address": "9F9fNTT6qwjsu4X4yWYKZpsbw5qT7o6yR2i57JF2jagy",
      "symbol": "SWAG",
      "name": "Wrapped SWAG (Sollet)",
      "decimals": 6,
      "logoURI": "https://assets.coingecko.com/coins/images/12805/large/photo_2020-10-14_23.17.02.jpeg?1602688642",
      "tags": [
        "wrapped-sollet",
        "ethereum"
      ],
      "extensions": {
        "bridgeContract": "https://etherscan.io/address/0xeae57ce9cc1984f202e15e038b964bb8bdf7229a",
        "serumV3Usdt": "J2XSt77XWim5HwtUM8RUwQvmRXNZsbMKpp5GTKpHafvf",
        "coingeckoId": "swag-finance"
      }
    },
    {
      "chainId": 101,
      "address": "DgHK9mfhMtUwwv54GChRrU54T2Em5cuszq2uMuen1ZVE",
      "symbol": "CEL",
      "name": "Wrapped Celsius (Sollet)",
      "decimals": 6,
      "logoURI": "https://cdn.jsdelivr.net/gh/trustwallet/assets@master/blockchains/ethereum/assets/0xaaAEBE6Fe48E54f431b0C390CfaF0b017d09D42d/logo.png",
      "tags": [
        "wrapped-sollet",
        "ethereum"
      ],
      "extensions": {
        "bridgeContract": "https://etherscan.io/address/0xeae57ce9cc1984f202e15e038b964bb8bdf7229a",
        "serumV3Usdt": "cgani53cMZgYfRMgSrNekJTMaLmccRfspsfTbXWRg7u",
        "coingeckoId": "celsius-degree-token"
      }
    },
    {
      "chainId": 101,
      "address": "7ncCLJpP3MNww17LW8bRvx8odQQnubNtfNZBL5BgAEHW",
      "symbol": "RSR",
      "name": "Wrapped Reserve Rights (Sollet)",
      "decimals": 6,
      "logoURI": "https://cdn.jsdelivr.net/gh/trustwallet/assets@master/blockchains/ethereum/assets/0x8762db106B2c2A0bccB3A80d1Ed41273552616E8/logo.png",
      "tags": [
        "wrapped-sollet",
        "ethereum"
      ],
      "extensions": {
        "bridgeContract": "https://etherscan.io/address/0xeae57ce9cc1984f202e15e038b964bb8bdf7229a",
        "serumV3Usdt": "FcPet5fz9NLdbXwVM6kw2WTHzRAD7mT78UjwTpawd7hJ",
        "coingeckoId": "reserve-rights-token"
      }
    },
    {
      "chainId": 101,
      "address": "5wihEYGca7X4gSe97C5mVcqNsfxBzhdTwpv72HKs25US",
      "symbol": "1INCH",
      "name": "Wrapped 1INCH (Sollet)",
      "decimals": 6,
      "logoURI": "https://cdn.jsdelivr.net/gh/trustwallet/assets@master/blockchains/ethereum/assets/0x111111111117dC0aa78b770fA6A738034120C302/logo.png",
      "tags": [
        "wrapped-sollet",
        "ethereum"
      ],
      "extensions": {
        "bridgeContract": "https://etherscan.io/address/0xeae57ce9cc1984f202e15e038b964bb8bdf7229a",
        "coingeckoId": "1inch"
      }
    },
    {
      "chainId": 101,
      "address": "38i2NQxjp5rt5B3KogqrxmBxgrAwaB3W1f1GmiKqh9MS",
      "symbol": "GRT",
      "name": "Wrapped GRT  (Sollet)",
      "decimals": 6,
      "logoURI": "https://cdn.jsdelivr.net/gh/trustwallet/assets@master/blockchains/ethereum/assets/0xc944E90C64B2c07662A292be6244BDf05Cda44a7/logo.png",
      "tags": [
        "wrapped-sollet",
        "ethereum"
      ],
      "extensions": {
        "bridgeContract": "https://etherscan.io/address/0xeae57ce9cc1984f202e15e038b964bb8bdf7229a",
        "coingeckoId": "the-graph"
      }
    },
    {
      "chainId": 101,
      "address": "Avz2fmevhhu87WYtWQCFj9UjKRjF9Z9QWwN2ih9yF95G",
      "symbol": "COMP",
      "name": "Wrapped Compound (Sollet)",
      "decimals": 6,
      "logoURI": "https://cdn.jsdelivr.net/gh/trustwallet/assets@master/blockchains/ethereum/assets/0xc00e94Cb662C3520282E6f5717214004A7f26888/logo.png",
      "tags": [
        "wrapped-sollet",
        "ethereum"
      ],
      "extensions": {
        "bridgeContract": "https://etherscan.io/address/0xeae57ce9cc1984f202e15e038b964bb8bdf7229a",
        "coingeckoId": "compound-coin"
      }
    },
    {
      "chainId": 101,
      "address": "9wRD14AhdZ3qV8et3eBQVsrb3UoBZDUbJGyFckpTg8sj",
      "symbol": "PAXG",
      "name": "Wrapped Paxos Gold (Sollet)",
      "decimals": 6,
      "logoURI": "https://cdn.jsdelivr.net/gh/trustwallet/assets@master/blockchains/ethereum/assets/0x45804880De22913dAFE09f4980848ECE6EcbAf78/logo.png",
      "tags": [
        "wrapped-sollet",
        "ethereum"
      ],
      "extensions": {
        "bridgeContract": "https://etherscan.io/address/0xeae57ce9cc1984f202e15e038b964bb8bdf7229a",
        "coingeckoId": "pax-gold"
      }
    },
    {
      "chainId": 101,
      "address": "AByXcTZwJHMtrKrvVsh9eFNB1pJaLDjCUR2ayvxBAAM2",
      "symbol": "STRONG",
      "name": "Wrapped Strong (Sollet)",
      "decimals": 6,
      "logoURI": "https://cdn.jsdelivr.net/gh/trustwallet/assets@master/blockchains/ethereum/assets/0x990f341946A3fdB507aE7e52d17851B87168017c/logo.png",
      "tags": [
        "wrapped-sollet",
        "ethereum"
      ],
      "extensions": {
        "bridgeContract": "https://etherscan.io/address/0xeae57ce9cc1984f202e15e038b964bb8bdf7229a",
        "coingeckoId": "strong"
      }
    },
    {
      "chainId": 101,
      "address": "EchesyfXePKdLtoiZSL8pBe8Myagyy8ZRqsACNCFGnvp",
      "symbol": "FIDA",
      "name": "Bonfida",
      "decimals": 6,
      "logoURI": "https://cdn.jsdelivr.net/gh/dr497/awesome-serum-markets/icons/fida.svg",
      "tags": [],
      "extensions": {
        "website": "https://bonfida.com/",
        "serumV3Usdc": "E14BKBhDWD4EuTkWj1ooZezesGxMW8LPCps4W5PuzZJo",
        "serumV3Usdt": "EbV7pPpEvheLizuYX3gUCvWM8iySbSRAhu2mQ5Vz2Mxf",
        "coingeckoId": "bonfida"
      }
    },
    {
      "chainId": 101,
      "address": "kinXdEcpDQeHPEuQnqmUgtYykqKGVFq6CeVX5iAHJq6",
      "symbol": "KIN",
      "name": "KIN",
      "decimals": 5,
      "logoURI": "https://cdn.jsdelivr.net/gh/trustwallet/assets@master/blockchains/kin/info/logo.png",
      "tags": [],
      "extensions": {
        "serumV3Usdc": "Bn6NPyr6UzrFAwC4WmvPvDr2Vm8XSUnFykM2aQroedgn",
        "serumV3Usdt": "4nCFQr8sahhhL4XJ7kngGFBmpkmyf3xLzemuMhn6mWTm",
        "coingeckoId": "kin"
      }
    },
    {
      "chainId": 101,
      "address": "MAPS41MDahZ9QdKXhVa4dWB9RuyfV4XqhyAZ8XcYepb",
      "symbol": "MAPS",
      "name": "MAPS",
      "decimals": 6,
      "logoURI": "https://cdn.jsdelivr.net/gh/solana-labs/explorer/public/tokens/maps.svg",
      "tags": [],
      "extensions": {
        "website": "https://maps.me/",
        "serumV3Usdc": "3A8XQRWXC7BjLpgLDDBhQJLT5yPCzS16cGYRKHkKxvYo",
        "serumV3Usdt": "7cknqHAuGpfVXPtFoJpFvUjJ8wkmyEfbFusmwMfNy3FE",
        "coingeckoId": "maps"
      }
    },
    {
      "chainId": 101,
      "address": "z3dn17yLaGMKffVogeFHQ9zWVcXgqgf3PQnDsNs2g6M",
      "symbol": "OXY",
      "name": "Oxygen Protocol",
      "decimals": 6,
      "logoURI": "https://cdn.jsdelivr.net/gh/nathanielparke/awesome-serum-markets/icons/oxy.svg",
      "tags": [],
      "extensions": {
        "website": "https://www.oxygen.org/",
        "serumV3Usdt": "GKLev6UHeX1KSDCyo2bzyG6wqhByEzDBkmYTxEdmYJgB",
        "serumV3Usdc": "GZ3WBFsqntmERPwumFEYgrX2B7J7G11MzNZAy7Hje27X",
        "coingeckoId": "oxygen"
      }
    },
    {
      "chainId": 101,
      "address": "FtgGSFADXBtroxq8VCausXRr2of47QBf5AS1NtZCu4GD",
      "symbol": "BRZ",
      "name": "BRZ",
      "decimals": 4,
      "logoURI": "https://cdn.jsdelivr.net/gh/solana-labs/explorer/public/tokens/brz.png",
      "tags": [],
      "extensions": {
        "website": "https://brztoken.io/",
        "coingeckoId": "brz"
      }
    },
    {
      "chainId": 101,
      "address": "Es9vMFrzaCERmJfrF4H2FYD4KCoNkY11McCe8BenwNYB",
      "symbol": "USDT",
      "name": "USDT",
      "decimals": 6,
      "logoURI": "https://cdn.jsdelivr.net/gh/solana-labs/explorer/public/tokens/usdt.svg",
      "tags": [
        "stablecoin"
      ],
      "extensions": {
        "website": "https://tether.to/",
        "coingeckoId": "tether",
        "serumV3Usdc": "77quYg4MGneUdjgXCunt9GgM1usmrxKY31twEy3WHwcS"
      }
    },
    {
      "chainId": 101,
      "address": "2oDxYGgTBmST4rc3yn1YtcSEck7ReDZ8wHWLqZAuNWXH",
      "symbol": "xMARK",
      "name": "Standard",
      "decimals": 9,
      "logoURI": "https://cdn.jsdelivr.net/gh/solana-labs/token-list@main/assets/mainnet/2oDxYGgTBmST4rc3yn1YtcSEck7ReDZ8wHWLqZAuNWXH/logo.png",
      "tags": [
        "wrapped",
        "wormhole"
      ],
      "extensions": {
        "website": "https://benchmarkprotocol.finance/",
        "address": "0x36b679bd64ed73dbfd88909cdcb892cb66bd4cbb",
        "bridgeContract": "https://etherscan.io/address/0xf92cD566Ea4864356C5491c177A430C222d7e678",
        "assetContract": "https://etherscan.io/address/0x36b679bd64ed73dbfd88909cdcb892cb66bd4cbb",
        "coingeckoId": "xmark"
      }
    },
    {
      "chainId": 101,
      "address": "4k3Dyjzvzp8eMZWUXbBCjEvwSkkk59S5iCNLY3QrkX6R",
      "symbol": "RAY",
      "name": "Raydium",
      "decimals": 6,
      "logoURI": "https://cdn.jsdelivr.net/gh/solana-labs/token-list@main/assets/mainnet/RVKd61ztZW9GUwhRbbLoYVRE5Xf1B2tVscKqwZqXgEr/logo.png",
      "tags": [],
      "extensions": {
        "website": "https://raydium.io/",
        "serumV3Usdt": "teE55QrL4a4QSfydR9dnHF97jgCfptpuigbb53Lo95g",
        "serumV3Usdc": "2xiv8A5xrJ7RnGdxXB42uFEkYHJjszEhaJyKKt4WaLep",
        "coingeckoId": "raydium"
      }
    },
    {
      "chainId": 101,
      "address": "CzPDyvotTcxNqtPne32yUiEVQ6jk42HZi1Y3hUu7qf7f",
      "symbol": "RAY-WUSDT",
      "name": "Raydium Legacy LP Token V2 (RAY-WUSDT)",
      "decimals": 6,
      "logoURI": "https://cdn.jsdelivr.net/gh/solana-labs/token-list@main/assets/mainnet/RVKd61ztZW9GUwhRbbLoYVRE5Xf1B2tVscKqwZqXgEr/logo.png",
      "tags": [
        "lp-token"
      ],
      "extensions": {
        "website": "https://raydium.io/"
      }
    },
    {
      "chainId": 101,
      "address": "134Cct3CSdRCbYgq5SkwmHgfwjJ7EM5cG9PzqffWqECx",
      "symbol": "RAY-SOL",
      "name": "Raydium LP Token V2 (RAY-SOL)",
      "decimals": 6,
      "logoURI": "https://cdn.jsdelivr.net/gh/solana-labs/token-list@main/assets/mainnet/RVKd61ztZW9GUwhRbbLoYVRE5Xf1B2tVscKqwZqXgEr/logo.png",
      "tags": [
        "lp-token"
      ],
      "extensions": {
        "website": "https://raydium.io/"
      }
    },
    {
      "chainId": 101,
      "address": "EVDmwajM5U73PD34bYPugwiA4Eqqbrej4mLXXv15Z5qR",
      "symbol": "LINK-WUSDT",
      "name": "Raydium LP Token V2 (LINK-WUSDT)",
      "decimals": 6,
      "logoURI": "https://cdn.jsdelivr.net/gh/solana-labs/token-list@main/assets/mainnet/RVKd61ztZW9GUwhRbbLoYVRE5Xf1B2tVscKqwZqXgEr/logo.png",
      "tags": [
        "lp-token"
      ],
      "extensions": {
        "website": "https://raydium.io/"
      }
    },
    {
      "chainId": 101,
      "address": "KY4XvwHy7JPzbWYAbk23jQvEb4qWJ8aCqYWREmk1Q7K",
      "symbol": "ETH-WUSDT",
      "name": "Raydium LP Token V2 (ETH-WUSDT)",
      "decimals": 6,
      "logoURI": "https://cdn.jsdelivr.net/gh/solana-labs/token-list@main/assets/mainnet/RVKd61ztZW9GUwhRbbLoYVRE5Xf1B2tVscKqwZqXgEr/logo.png",
      "tags": [
        "lp-token"
      ],
      "extensions": {
        "website": "https://raydium.io/"
      }
    },
    {
      "chainId": 101,
      "address": "FgmBnsF5Qrnv8X9bomQfEtQTQjNNiBCWRKGpzPnE5BDg",
      "symbol": "RAY-USDC",
      "name": "Raydium Legacy LP Token V2 (RAY-USDC)",
      "decimals": 6,
      "logoURI": "https://cdn.jsdelivr.net/gh/solana-labs/token-list@main/assets/mainnet/RVKd61ztZW9GUwhRbbLoYVRE5Xf1B2tVscKqwZqXgEr/logo.png",
      "tags": [
        "lp-token"
      ],
      "extensions": {
        "website": "https://raydium.io/"
      }
    },
    {
      "chainId": 101,
      "address": "5QXBMXuCL7zfAk39jEVVEvcrz1AvBGgT9wAhLLHLyyUJ",
      "symbol": "RAY-SRM",
      "name": "Raydium Legacy LP Token V2 (RAY-SRM)",
      "decimals": 6,
      "logoURI": "https://cdn.jsdelivr.net/gh/solana-labs/token-list@main/assets/mainnet/RVKd61ztZW9GUwhRbbLoYVRE5Xf1B2tVscKqwZqXgEr/logo.png",
      "tags": [
        "lp-token"
      ],
      "extensions": {
        "website": "https://raydium.io/"
      }
    },
    {
      "chainId": 101,
      "address": "FdhKXYjCou2jQfgKWcNY7jb8F2DPLU1teTTTRfLBD2v1",
      "symbol": "RAY-WUSDT",
      "name": "Raydium Legacy LP Token V3 (RAY-WUSDT)",
      "decimals": 6,
      "logoURI": "https://cdn.jsdelivr.net/gh/solana-labs/token-list@main/assets/mainnet/RVKd61ztZW9GUwhRbbLoYVRE5Xf1B2tVscKqwZqXgEr/logo.png",
      "tags": [
        "lp-token"
      ],
      "extensions": {
        "website": "https://raydium.io/"
      }
    },
    {
      "chainId": 101,
      "address": "BZFGfXMrjG2sS7QT2eiCDEevPFnkYYF7kzJpWfYxPbcx",
      "symbol": "RAY-USDC",
      "name": "Raydium LP Token V3 (RAY-USDC)",
      "decimals": 6,
      "logoURI": "https://cdn.jsdelivr.net/gh/solana-labs/token-list@main/assets/mainnet/RVKd61ztZW9GUwhRbbLoYVRE5Xf1B2tVscKqwZqXgEr/logo.png",
      "tags": [
        "lp-token"
      ],
      "extensions": {
        "website": "https://raydium.io/"
      }
    },
    {
      "chainId": 101,
      "address": "DSX5E21RE9FB9hM8Nh8xcXQfPK6SzRaJiywemHBSsfup",
      "symbol": "RAY-SRM",
      "name": "Raydium LP Token V3 (RAY-SRM)",
      "decimals": 6,
      "logoURI": "https://cdn.jsdelivr.net/gh/solana-labs/token-list@main/assets/mainnet/RVKd61ztZW9GUwhRbbLoYVRE5Xf1B2tVscKqwZqXgEr/logo.png",
      "tags": [
        "lp-token"
      ],
      "extensions": {
        "website": "https://raydium.io/"
      }
    },
    {
      "chainId": 101,
      "address": "F5PPQHGcznZ2FxD9JaxJMXaf7XkaFFJ6zzTBcW8osQjw",
      "symbol": "RAY-SOL",
      "name": "Raydium LP Token V3 (RAY-SOL)",
      "decimals": 6,
      "logoURI": "https://cdn.jsdelivr.net/gh/solana-labs/token-list@main/assets/mainnet/RVKd61ztZW9GUwhRbbLoYVRE5Xf1B2tVscKqwZqXgEr/logo.png",
      "tags": [
        "lp-token"
      ],
      "extensions": {
        "website": "https://raydium.io/"
      }
    },
    {
      "chainId": 101,
      "address": "8Q6MKy5Yxb9vG1mWzppMtMb2nrhNuCRNUkJTeiE3fuwD",
      "symbol": "RAY-ETH",
      "name": "Raydium LP Token V3 (RAY-ETH)",
      "decimals": 6,
      "logoURI": "https://cdn.jsdelivr.net/gh/solana-labs/token-list@main/assets/mainnet/RVKd61ztZW9GUwhRbbLoYVRE5Xf1B2tVscKqwZqXgEr/logo.png",
      "tags": [
        "lp-token"
      ],
      "extensions": {
        "website": "https://raydium.io/"
      }
    },
    {
      "chainId": 101,
      "address": "DsBuznXRTmzvEdb36Dx3aVLVo1XmH7r1PRZUFugLPTFv",
      "symbol": "FIDA-RAY",
      "name": "Raydium Fusion LP Token V4 (FIDA-RAY)",
      "decimals": 6,
      "logoURI": "https://cdn.jsdelivr.net/gh/solana-labs/token-list@main/assets/mainnet/RVKd61ztZW9GUwhRbbLoYVRE5Xf1B2tVscKqwZqXgEr/logo.png",
      "tags": [
        "lp-token"
      ],
      "extensions": {
        "website": "https://raydium.io/"
      }
    },
    {
      "chainId": 101,
      "address": "FwaX9W7iThTZH5MFeasxdLpxTVxRcM7ZHieTCnYog8Yb",
      "symbol": "OXY-RAY",
      "name": "Raydium Fusion LP Token V4 (OXY-RAY)",
      "decimals": 6,
      "logoURI": "https://cdn.jsdelivr.net/gh/solana-labs/token-list@main/assets/mainnet/RVKd61ztZW9GUwhRbbLoYVRE5Xf1B2tVscKqwZqXgEr/logo.png",
      "tags": [
        "lp-token"
      ],
      "extensions": {
        "website": "https://raydium.io/"
      }
    },
    {
      "chainId": 101,
      "address": "CcKK8srfVdTSsFGV3VLBb2YDbzF4T4NM2C3UEjC39RLP",
      "symbol": "MAPS-RAY",
      "name": "Raydium Fusion LP Token V4 (MAPS-RAY)",
      "decimals": 6,
      "logoURI": "https://cdn.jsdelivr.net/gh/solana-labs/token-list@main/assets/mainnet/RVKd61ztZW9GUwhRbbLoYVRE5Xf1B2tVscKqwZqXgEr/logo.png",
      "tags": [
        "lp-token"
      ],
      "extensions": {
        "website": "https://raydium.io/"
      }
    },
    {
      "chainId": 101,
      "address": "CHT8sft3h3gpLYbCcZ9o27mT5s3Z6VifBVbUiDvprHPW",
      "symbol": "KIN-RAY",
      "name": "Raydium Legacy Fusion LP Token V4 (KIN-RAY)",
      "decimals": 6,
      "logoURI": "https://cdn.jsdelivr.net/gh/solana-labs/token-list@main/assets/mainnet/RVKd61ztZW9GUwhRbbLoYVRE5Xf1B2tVscKqwZqXgEr/logo.png",
      "tags": [
        "lp-token"
      ],
      "extensions": {
        "website": "https://raydium.io/"
      }
    },
    {
      "chainId": 101,
      "address": "C3sT1R3nsw4AVdepvLTLKr5Gvszr7jufyBWUCvy4TUvT",
      "symbol": "RAY-USDT",
      "name": "Raydium LP Token V4 (RAY-USDT)",
      "decimals": 6,
      "logoURI": "https://cdn.jsdelivr.net/gh/solana-labs/token-list@main/assets/mainnet/RVKd61ztZW9GUwhRbbLoYVRE5Xf1B2tVscKqwZqXgEr/logo.png",
      "tags": [
        "lp-token"
      ],
      "extensions": {
        "website": "https://raydium.io/"
      }
    },
    {
      "chainId": 101,
      "address": "8HoQnePLqPj4M7PUDzfw8e3Ymdwgc7NLGnaTUapubyvu",
      "symbol": "SOL-USDC",
      "name": "Raydium LP Token V4 (SOL-USDC)",
      "decimals": 9,
      "logoURI": "https://cdn.jsdelivr.net/gh/solana-labs/token-list@main/assets/mainnet/RVKd61ztZW9GUwhRbbLoYVRE5Xf1B2tVscKqwZqXgEr/logo.png",
      "tags": [
        "lp-token"
      ],
      "extensions": {
        "website": "https://raydium.io/"
      }
    },
    {
      "chainId": 101,
      "address": "865j7iMmRRycSYUXzJ33ZcvLiX9JHvaLidasCyUyKaRE",
      "symbol": "YFI-USDC",
      "name": "Raydium LP Token V4 (YFI-USDC)",
      "decimals": 6,
      "logoURI": "https://cdn.jsdelivr.net/gh/solana-labs/token-list@main/assets/mainnet/RVKd61ztZW9GUwhRbbLoYVRE5Xf1B2tVscKqwZqXgEr/logo.png",
      "tags": [
        "lp-token"
      ],
      "extensions": {
        "website": "https://raydium.io/"
      }
    },
    {
      "chainId": 101,
      "address": "9XnZd82j34KxNLgQfz29jGbYdxsYznTWRpvZE3SRE7JG",
      "symbol": "SRM-USDC",
      "name": "Raydium LP Token V4 (SRM-USDC)",
      "decimals": 6,
      "logoURI": "https://cdn.jsdelivr.net/gh/solana-labs/token-list@main/assets/mainnet/RVKd61ztZW9GUwhRbbLoYVRE5Xf1B2tVscKqwZqXgEr/logo.png",
      "tags": [
        "lp-token"
      ],
      "extensions": {
        "website": "https://raydium.io/"
      }
    },
    {
      "chainId": 101,
      "address": "75dCoKfUHLUuZ4qEh46ovsxfgWhB4icc3SintzWRedT9",
      "symbol": "FTT-USDC",
      "name": "Raydium LP Token V4 (FTT-USDC)",
      "decimals": 6,
      "logoURI": "https://cdn.jsdelivr.net/gh/solana-labs/token-list@main/assets/mainnet/RVKd61ztZW9GUwhRbbLoYVRE5Xf1B2tVscKqwZqXgEr/logo.png",
      "tags": [
        "lp-token"
      ],
      "extensions": {
        "website": "https://raydium.io/"
      }
    },
    {
      "chainId": 101,
      "address": "2hMdRdVWZqetQsaHG8kQjdZinEMBz75vsoWTCob1ijXu",
      "symbol": "BTC-USDC",
      "name": "Raydium LP Token V4 (BTC-USDC)",
      "decimals": 6,
      "logoURI": "https://cdn.jsdelivr.net/gh/solana-labs/token-list@main/assets/mainnet/RVKd61ztZW9GUwhRbbLoYVRE5Xf1B2tVscKqwZqXgEr/logo.png",
      "tags": [
        "lp-token"
      ],
      "extensions": {
        "website": "https://raydium.io/"
      }
    },
    {
      "chainId": 101,
      "address": "2QVjeR9d2PbSf8em8NE8zWd8RYHjFtucDUdDgdbDD2h2",
      "symbol": "SUSHI-USDC",
      "name": "Raydium LP Token V4 (SUSHI-USDC)",
      "decimals": 6,
      "logoURI": "https://cdn.jsdelivr.net/gh/solana-labs/token-list@main/assets/mainnet/RVKd61ztZW9GUwhRbbLoYVRE5Xf1B2tVscKqwZqXgEr/logo.png",
      "tags": [
        "lp-token"
      ],
      "extensions": {
        "website": "https://raydium.io/"
      }
    },
    {
      "chainId": 101,
      "address": "CHyUpQFeW456zcr5XEh4RZiibH8Dzocs6Wbgz9aWpXnQ",
      "symbol": "TOMO-USDC",
      "name": "Raydium LP Token V4 (TOMO-USDC)",
      "decimals": 6,
      "logoURI": "https://cdn.jsdelivr.net/gh/solana-labs/token-list@main/assets/mainnet/RVKd61ztZW9GUwhRbbLoYVRE5Xf1B2tVscKqwZqXgEr/logo.png",
      "tags": [
        "lp-token"
      ],
      "extensions": {
        "website": "https://raydium.io/"
      }
    },
    {
      "chainId": 101,
      "address": "BqjoYjqKrXtfBKXeaWeAT5sYCy7wsAYf3XjgDWsHSBRs",
      "symbol": "LINK-USDC",
      "name": "Raydium LP Token V4 (LINK-USDC)",
      "decimals": 6,
      "logoURI": "https://cdn.jsdelivr.net/gh/solana-labs/token-list@main/assets/mainnet/RVKd61ztZW9GUwhRbbLoYVRE5Xf1B2tVscKqwZqXgEr/logo.png",
      "tags": [
        "lp-token"
      ],
      "extensions": {
        "website": "https://raydium.io/"
      }
    },
    {
      "chainId": 101,
      "address": "13PoKid6cZop4sj2GfoBeujnGfthUbTERdE5tpLCDLEY",
      "symbol": "ETH-USDC",
      "name": "Raydium LP Token V4 (ETH-USDC)",
      "decimals": 6,
      "logoURI": "https://cdn.jsdelivr.net/gh/solana-labs/token-list@main/assets/mainnet/RVKd61ztZW9GUwhRbbLoYVRE5Xf1B2tVscKqwZqXgEr/logo.png",
      "tags": [
        "lp-token"
      ],
      "extensions": {
        "website": "https://raydium.io/"
      }
    },
    {
      "chainId": 101,
      "address": "2Vyyeuyd15Gp8aH6uKE72c4hxc8TVSLibxDP9vzspQWG",
      "symbol": "COPE-USDC",
      "name": "Raydium Fusion LP Token V4 (COPE-USDC)",
      "decimals": 0,
      "logoURI": "https://cdn.jsdelivr.net/gh/solana-labs/token-list@main/assets/mainnet/RVKd61ztZW9GUwhRbbLoYVRE5Xf1B2tVscKqwZqXgEr/logo.png",
      "tags": [
        "lp-token"
      ],
      "extensions": {
        "website": "https://raydium.io/"
      }
    },
    {
      "chainId": 101,
      "address": "Epm4KfTj4DMrvqn6Bwg2Tr2N8vhQuNbuK8bESFp4k33K",
      "symbol": "SOL-USDT",
      "name": "Raydium LP Token V4 (SOL-USDT)",
      "decimals": 9,
      "logoURI": "https://cdn.jsdelivr.net/gh/solana-labs/token-list@main/assets/mainnet/RVKd61ztZW9GUwhRbbLoYVRE5Xf1B2tVscKqwZqXgEr/logo.png",
      "tags": [
        "lp-token"
      ],
      "extensions": {
        "website": "https://raydium.io/"
      }
    },
    {
      "chainId": 101,
      "address": "FA1i7fej1pAbQbnY8NbyYUsTrWcasTyipKreDgy1Mgku",
      "symbol": "YFI-USDT",
      "name": "Raydium LP Token V4 (YFI-USDT)",
      "decimals": 6,
      "logoURI": "https://cdn.jsdelivr.net/gh/solana-labs/token-list@main/assets/mainnet/RVKd61ztZW9GUwhRbbLoYVRE5Xf1B2tVscKqwZqXgEr/logo.png",
      "tags": [
        "lp-token"
      ],
      "extensions": {
        "website": "https://raydium.io/"
      }
    },
    {
      "chainId": 101,
      "address": "HYSAu42BFejBS77jZAZdNAWa3iVcbSRJSzp3wtqCbWwv",
      "symbol": "SRM-USDT",
      "name": "Raydium LP Token V4 (SRM-USDT)",
      "decimals": 6,
      "logoURI": "https://cdn.jsdelivr.net/gh/solana-labs/token-list@main/assets/mainnet/RVKd61ztZW9GUwhRbbLoYVRE5Xf1B2tVscKqwZqXgEr/logo.png",
      "tags": [
        "lp-token"
      ],
      "extensions": {
        "website": "https://raydium.io/"
      }
    },
    {
      "chainId": 101,
      "address": "2cTCiUnect5Lap2sk19xLby7aajNDYseFhC9Pigou11z",
      "symbol": "FTT-USDT",
      "name": "Raydium LP Token V4 (FTT-USDT)",
      "decimals": 6,
      "logoURI": "https://cdn.jsdelivr.net/gh/solana-labs/token-list@main/assets/mainnet/RVKd61ztZW9GUwhRbbLoYVRE5Xf1B2tVscKqwZqXgEr/logo.png",
      "tags": [
        "lp-token"
      ],
      "extensions": {
        "website": "https://raydium.io/"
      }
    },
    {
      "chainId": 101,
      "address": "DgGuvR9GSHimopo3Gc7gfkbKamLKrdyzWkq5yqA6LqYS",
      "symbol": "BTC-USDT",
      "name": "Raydium LP Token V4 (BTC-USDT)",
      "decimals": 6,
      "logoURI": "https://cdn.jsdelivr.net/gh/solana-labs/token-list@main/assets/mainnet/RVKd61ztZW9GUwhRbbLoYVRE5Xf1B2tVscKqwZqXgEr/logo.png",
      "tags": [
        "lp-token"
      ],
      "extensions": {
        "website": "https://raydium.io/"
      }
    },
    {
      "chainId": 101,
      "address": "Ba26poEYDy6P2o95AJUsewXgZ8DM9BCsmnU9hmC9i4Ki",
      "symbol": "SUSHI-USDT",
      "name": "Raydium LP Token V4 (SUSHI-USDT)",
      "decimals": 6,
      "logoURI": "https://cdn.jsdelivr.net/gh/solana-labs/token-list@main/assets/mainnet/RVKd61ztZW9GUwhRbbLoYVRE5Xf1B2tVscKqwZqXgEr/logo.png",
      "tags": [
        "lp-token"
      ],
      "extensions": {
        "website": "https://raydium.io/"
      }
    },
    {
      "chainId": 101,
      "address": "D3iGro1vn6PWJXo9QAPj3dfta6dKkHHnmiiym2EfsAmi",
      "symbol": "TOMO-USDT",
      "name": "Raydium LP Token V4 (TOMO-USDT)",
      "decimals": 6,
      "logoURI": "https://cdn.jsdelivr.net/gh/solana-labs/token-list@main/assets/mainnet/RVKd61ztZW9GUwhRbbLoYVRE5Xf1B2tVscKqwZqXgEr/logo.png",
      "tags": [
        "lp-token"
      ],
      "extensions": {
        "website": "https://raydium.io/"
      }
    },
    {
      "chainId": 101,
      "address": "Dr12Sgt9gkY8WU5tRkgZf1TkVWJbvjYuPAhR3aDCwiiX",
      "symbol": "LINK-USDT",
      "name": "Raydium LP Token V4 (LINK-USDT)",
      "decimals": 6,
      "logoURI": "https://cdn.jsdelivr.net/gh/solana-labs/token-list@main/assets/mainnet/RVKd61ztZW9GUwhRbbLoYVRE5Xf1B2tVscKqwZqXgEr/logo.png",
      "tags": [
        "lp-token"
      ],
      "extensions": {
        "website": "https://raydium.io/"
      }
    },
    {
      "chainId": 101,
      "address": "nPrB78ETY8661fUgohpuVusNCZnedYCgghzRJzxWnVb",
      "symbol": "ETH-USDT",
      "name": "Raydium LP Token V4 (ETH-USDT)",
      "decimals": 6,
      "logoURI": "https://cdn.jsdelivr.net/gh/solana-labs/token-list@main/assets/mainnet/RVKd61ztZW9GUwhRbbLoYVRE5Xf1B2tVscKqwZqXgEr/logo.png",
      "tags": [
        "lp-token"
      ],
      "extensions": {
        "website": "https://raydium.io/"
      }
    },
    {
      "chainId": 101,
      "address": "EGJht91R7dKpCj8wzALkjmNdUUUcQgodqWCYweyKcRcV",
      "symbol": "YFI-SRM",
      "name": "Raydium LP Token V4 (YFI-SRM)",
      "decimals": 6,
      "logoURI": "https://cdn.jsdelivr.net/gh/solana-labs/token-list@main/assets/mainnet/RVKd61ztZW9GUwhRbbLoYVRE5Xf1B2tVscKqwZqXgEr/logo.png",
      "tags": [
        "lp-token"
      ],
      "extensions": {
        "website": "https://raydium.io/"
      }
    },
    {
      "chainId": 101,
      "address": "AsDuPg9MgPtt3jfoyctUCUgsvwqAN6RZPftqoeiPDefM",
      "symbol": "FTT-SRM",
      "name": "Raydium LP Token V4 (FTT-SRM)",
      "decimals": 6,
      "logoURI": "https://cdn.jsdelivr.net/gh/solana-labs/token-list@main/assets/mainnet/RVKd61ztZW9GUwhRbbLoYVRE5Xf1B2tVscKqwZqXgEr/logo.png",
      "tags": [
        "lp-token"
      ],
      "extensions": {
        "website": "https://raydium.io/"
      }
    },
    {
      "chainId": 101,
      "address": "AGHQxXb3GSzeiLTcLtXMS2D5GGDZxsB2fZYZxSB5weqB",
      "symbol": "BTC-SRM",
      "name": "Raydium LP Token V4 (BTC-SRM)",
      "decimals": 6,
      "logoURI": "https://cdn.jsdelivr.net/gh/solana-labs/token-list@main/assets/mainnet/RVKd61ztZW9GUwhRbbLoYVRE5Xf1B2tVscKqwZqXgEr/logo.png",
      "tags": [
        "lp-token"
      ],
      "extensions": {
        "website": "https://raydium.io/"
      }
    },
    {
      "chainId": 101,
      "address": "3HYhUnUdV67j1vn8fu7ExuVGy5dJozHEyWvqEstDbWwE",
      "symbol": "SUSHI-SRM",
      "name": "Raydium LP Token V4 (SUSHI-SRM)",
      "decimals": 6,
      "logoURI": "https://cdn.jsdelivr.net/gh/solana-labs/token-list@main/assets/mainnet/RVKd61ztZW9GUwhRbbLoYVRE5Xf1B2tVscKqwZqXgEr/logo.png",
      "tags": [
        "lp-token"
      ],
      "extensions": {
        "website": "https://raydium.io/"
      }
    },
    {
      "chainId": 101,
      "address": "GgH9RnKrQpaMQeqmdbMvs5oo1A24hERQ9wuY2pSkeG7x",
      "symbol": "TOMO-SRM",
      "name": "Raydium LP Token V4 (TOMO-SRM)",
      "decimals": 6,
      "logoURI": "https://cdn.jsdelivr.net/gh/solana-labs/token-list@main/assets/mainnet/RVKd61ztZW9GUwhRbbLoYVRE5Xf1B2tVscKqwZqXgEr/logo.png",
      "tags": [
        "lp-token"
      ],
      "extensions": {
        "website": "https://raydium.io/"
      }
    },
    {
      "chainId": 101,
      "address": "GXN6yJv12o18skTmJXaeFXZVY1iqR18CHsmCT8VVCmDD",
      "symbol": "LINK-SRM",
      "name": "Raydium LP Token V4 (LINK-SRM)",
      "decimals": 6,
      "logoURI": "https://cdn.jsdelivr.net/gh/solana-labs/token-list@main/assets/mainnet/RVKd61ztZW9GUwhRbbLoYVRE5Xf1B2tVscKqwZqXgEr/logo.png",
      "tags": [
        "lp-token"
      ],
      "extensions": {
        "website": "https://raydium.io/"
      }
    },
    {
      "chainId": 101,
      "address": "9VoY3VERETuc2FoadMSYYizF26mJinY514ZpEzkHMtwG",
      "symbol": "ETH-SRM",
      "name": "Raydium LP Token V4 (ETH-SRM)",
      "decimals": 6,
      "logoURI": "https://cdn.jsdelivr.net/gh/solana-labs/token-list@main/assets/mainnet/RVKd61ztZW9GUwhRbbLoYVRE5Xf1B2tVscKqwZqXgEr/logo.png",
      "tags": [
        "lp-token"
      ],
      "extensions": {
        "website": "https://raydium.io/"
      }
    },
    {
      "chainId": 101,
      "address": "AKJHspCwDhABucCxNLXUSfEzb7Ny62RqFtC9uNjJi4fq",
      "symbol": "SRM-SOL",
      "name": "Raydium LP Token V4 (SRM-SOL)",
      "decimals": 6,
      "logoURI": "https://cdn.jsdelivr.net/gh/solana-labs/token-list@main/assets/mainnet/RVKd61ztZW9GUwhRbbLoYVRE5Xf1B2tVscKqwZqXgEr/logo.png",
      "tags": [
        "lp-token"
      ],
      "extensions": {
        "website": "https://raydium.io/"
      }
    },
    {
      "chainId": 101,
      "address": "2doeZGLJyACtaG9DCUyqMLtswesfje1hjNA11hMdj6YU",
      "symbol": "TULIP-USDC",
      "name": "Raydium LP Token V4 (TULIP-USDC)",
      "decimals": 6,
      "logoURI": "https://solfarm.io/tulip-usdc.svg",
      "tags": [
        "lp-token"
      ],
      "extensions": {
        "website": "https://raydium.io/"
      }
    },
    {
      "chainId": 101,
      "address": "AcstFzGGawvvdVhYV9bftr7fmBHbePUjhv53YK1W3dZo",
      "symbol": "LSD",
      "name": "LSD",
      "decimals": 9,
      "tags": [
        "nft"
      ],
      "extensions": {
        "website": "https://solible.com/"
      }
    },
    {
      "chainId": 101,
      "address": "91fSFQsPzMLat9DHwLdQacW3i3EGnWds5tA5mt7yLiT9",
      "symbol": "Unlimited Energy",
      "name": "Unlimited Energy",
      "decimals": 9,
      "tags": [
        "nft"
      ],
      "extensions": {
        "website": "https://solible.com/"
      }
    },
    {
      "chainId": 101,
      "address": "29PEpZeuqWf9tS2gwCjpeXNdXLkaZSMR2s1ibkvGsfnP",
      "symbol": "Need for Speed",
      "name": "Need for Speed",
      "decimals": 9,
      "tags": [
        "nft"
      ],
      "extensions": {
        "website": "https://solible.com/"
      }
    },
    {
      "chainId": 101,
      "address": "HsY8PNar8VExU335ZRYzg89fX7qa4upYu6vPMPFyCDdK",
      "symbol": "ADOR OPENS",
      "name": "ADOR OPENS",
      "decimals": 0,
      "tags": [
        "nft"
      ],
      "extensions": {
        "website": "https://solible.com/"
      }
    },
    {
      "chainId": 101,
      "address": "EDP8TpLJ77M3KiDgFkZW4v4mhmKJHZi9gehYXenfFZuL",
      "symbol": "CMS - Rare",
      "name": "CMS - Rare",
      "decimals": 0,
      "tags": [
        "nft"
      ],
      "extensions": {
        "website": "https://solible.com/"
      }
    },
    {
      "chainId": 101,
      "address": "BrUKFwAABkExb1xzYU4NkRWzjBihVQdZ3PBz4m5S8if3",
      "symbol": "Tesla",
      "name": "Tesla",
      "decimals": 0,
      "tags": [
        "nft"
      ],
      "extensions": {
        "website": "https://solible.com/"
      }
    },
    {
      "chainId": 101,
      "address": "9CmQwpvVXRyixjiE3LrbSyyopPZohNDN1RZiTk8rnXsQ",
      "symbol": "DeceFi",
      "name": "DeceFi",
      "decimals": 0,
      "tags": [
        "nft"
      ],
      "extensions": {
        "website": "https://solible.com/"
      }
    },
    {
      "chainId": 101,
      "address": "F6ST1wWkx2PeH45sKmRxo1boyuzzWCfpnvyKL4BGeLxF",
      "symbol": "Power User",
      "name": "Power User",
      "decimals": 0,
      "tags": [
        "nft"
      ],
      "extensions": {
        "website": "https://solible.com/"
      }
    },
    {
      "chainId": 101,
      "address": "dZytJ7iPDcCu9mKe3srL7bpUeaR3zzkcVqbtqsmxtXZ",
      "symbol": "VIP Member",
      "name": "VIP Member",
      "decimals": 0,
      "tags": [
        "nft"
      ],
      "extensions": {
        "website": "https://solible.com/"
      }
    },
    {
      "chainId": 101,
      "address": "8T4vXgwZUWwsbCDiptHFHjdfexvLG9UP8oy1psJWEQdS",
      "symbol": "Uni Christmas",
      "name": "Uni Christmas",
      "decimals": 0,
      "tags": [
        "nft"
      ],
      "extensions": {
        "website": "https://solible.com/"
      }
    },
    {
      "chainId": 101,
      "address": "EjFGGJSyp9UDS8aqafET5LX49nsG326MeNezYzpiwgpQ",
      "symbol": "BNB",
      "name": "BNB",
      "decimals": 0,
      "tags": [
        "nft"
      ],
      "extensions": {
        "website": "https://solible.com/"
      }
    },
    {
      "chainId": 101,
      "address": "FkmkTr4en8CXkfo9jAwEMov6PVNLpYMzWr3Udqf9so8Z",
      "symbol": "Seldom",
      "name": "Seldom",
      "decimals": 9,
      "tags": [
        "nft"
      ],
      "extensions": {
        "website": "https://solible.com/"
      }
    },
    {
      "chainId": 101,
      "address": "2gn1PJdMAU92SU5inLSp4Xp16ZC5iLF6ScEi7UBvp8ZD",
      "symbol": "Satoshi Closeup",
      "name": "Satoshi Closeup",
      "decimals": 9,
      "tags": [
        "nft"
      ],
      "extensions": {
        "website": "https://solible.com/"
      }
    },
    {
      "chainId": 101,
      "address": "7mhZHtPL4GFkquQR4Y6h34Q8hNkQvGc1FaNtyE43NvUR",
      "symbol": "Satoshi GB",
      "name": "Satoshi GB",
      "decimals": 9,
      "tags": [
        "nft"
      ],
      "extensions": {
        "website": "https://solible.com/"
      }
    },
    {
      "chainId": 101,
      "address": "8RoKfLx5RCscbtVh8kYb81TF7ngFJ38RPomXtUREKsT2",
      "symbol": "Satoshi OG",
      "name": "Satoshi OG",
      "decimals": 9,
      "tags": [
        "nft"
      ],
      "extensions": {
        "website": "https://solible.com/"
      }
    },
    {
      "chainId": 101,
      "address": "9rw5hyDngBQ3yDsCRHqgzGHERpU2zaLh1BXBUjree48J",
      "symbol": "Satoshi BTC",
      "name": "Satoshi BTC",
      "decimals": 10,
      "tags": [
        "nft"
      ],
      "extensions": {
        "website": "https://solible.com/"
      }
    },
    {
      "chainId": 101,
      "address": "AiD7J6D5Hny5DJB1MrYBc2ePQqy2Yh4NoxWwYfR7PzxH",
      "symbol": "Satoshi GB",
      "name": "Satoshi GB",
      "decimals": 9,
      "tags": [
        "nft"
      ],
      "extensions": {
        "website": "https://solible.com/"
      }
    },
    {
      "chainId": 101,
      "address": "4qzEcYvT6TuJME2EMZ5vjaLvQja6R4hKjarA73WQUwt6",
      "name": "APESZN_HOODIE",
      "symbol": "APESZN_HOODIE",
      "decimals": 9,
      "tags": [
        "nft"
      ],
      "extensions": {
        "website": "https://solible.com/"
      }
    },
    {
      "chainId": 101,
      "address": "APhyVWtzjdTVYhyta9ngSiCDk2pLi8eEZKsHGSbsmwv6",
      "name": "APESZN_TEE_SHIRT",
      "symbol": "APESZN_TEE_SHIRT",
      "decimals": 9,
      "tags": [
        "nft"
      ],
      "extensions": {
        "website": "https://solible.com/"
      }
    },
    {
      "chainId": 101,
      "address": "bxiA13fpU1utDmYuUvxvyMT8odew5FEm96MRv7ij3eb",
      "symbol": "Satoshi",
      "name": "Satoshi",
      "decimals": 9,
      "tags": [
        "nft"
      ],
      "extensions": {
        "website": "https://solible.com/"
      }
    },
    {
      "chainId": 101,
      "address": "GoC24kpj6TkvjzspXrjSJC2CVb5zMWhLyRcHJh9yKjRF",
      "symbol": "Satoshi Closeup",
      "name": "Satoshi Closeup",
      "decimals": 9,
      "tags": [
        "nft"
      ],
      "extensions": {
        "website": "https://solible.com/"
      }
    },
    {
      "chainId": 101,
      "address": "oCUduD44ETuZ65bpWdPzPDSnAdreg1sJrugfwyFZVHV",
      "symbol": "Satoshi BTC",
      "name": "Satoshi BTC",
      "decimals": 9,
      "tags": [
        "nft"
      ],
      "extensions": {
        "website": "https://solible.com/"
      }
    },
    {
      "chainId": 101,
      "address": "9Vvre2DxBB9onibwYDHeMsY1cj6BDKtEDccBPWRN215E",
      "symbol": "Satoshi Nakamoto",
      "name": "Satoshi Nakamoto",
      "decimals": 9,
      "tags": [
        "nft"
      ],
      "extensions": {
        "website": "https://solible.com/"
      }
    },
    {
      "chainId": 101,
      "address": "7RpFk44cMTAUt9CcjEMWnZMypE9bYQsjBiSNLn5qBvhP",
      "symbol": "Charles Hoskinson",
      "name": "Charles Hoskinson",
      "decimals": 9,
      "tags": [
        "nft"
      ],
      "extensions": {
        "website": "https://solible.com/"
      }
    },
    {
      "chainId": 101,
      "address": "GyRkPAxpd9XrMHcBF6fYHVRSZQvQBwAGKAGQeBPSKzMq",
      "symbol": "SBF",
      "name": "SBF",
      "decimals": 0,
      "tags": [
        "nft"
      ],
      "extensions": {
        "website": "https://solible.com/"
      }
    },
    {
      "chainId": 101,
      "address": "AgdBQN2Sy2abiZ2KToWeUsQ9PHdCv95wt6kVWRf5zDkx",
      "symbol": "Bitcoin Tram",
      "name": "Bitcoin Tram",
      "decimals": 0,
      "tags": [
        "nft"
      ],
      "extensions": {
        "website": "https://solible.com/"
      }
    },
    {
      "chainId": 101,
      "address": "7TRzvCqXN8KSXggbSyeEG2Z9YBBhEFmbtmv6FLbd4mmd",
      "symbol": "SRM tee-shirt",
      "name": "SRM tee-shirt",
      "decimals": 0,
      "tags": [
        "nft"
      ],
      "extensions": {
        "website": "https://solible.com/"
      }
    },
    {
      "chainId": 101,
      "address": "gksYzxitEf2HyE7Bb81vvHXNH5f3wa43jvXf4TcUZwb",
      "symbol": "PERK",
      "name": "PERK",
      "decimals": 6,
      "logoURI": "https://cdn.jsdelivr.net/gh/perkexchange/assets/logos/SPL-token/logo.png",
      "tags": [],
      "extensions": {
        "website": "https://perk.exchange/"
      }
    },
    {
      "chainId": 101,
      "address": "BDxWSxkMLW1nJ3VggamUKkEKrtCaVqzFxoDApM8HdBks",
      "symbol": "BTSG",
      "name": "BitSong",
      "decimals": 6,
      "logoURI": "https://cdn.jsdelivr.net/gh/bitsongofficial/assets/logo_128x128.png",
      "tags": [],
      "extensions": {
        "website": "https://bitsong.io/",
        "coingeckoId": "bitsong"
      }
    },
    {
      "chainId": 101,
      "address": "5ddiFxh3J2tcZHfn8uhGRYqu16P3FUvBfh8WoZPUHKW5",
      "name": "EOSBEAR",
      "symbol": "EOSBEAR",
      "decimals": 6,
      "logoURI": "",
      "tags": [
        "leveraged",
        "bear"
      ],
      "extensions": {
        "coingeckoId": "3x-short-eos-token",
        "serumV3Usdc": "2BQrJP599QVKRyHhyJ6oRrTPNUmPBgXxiBo2duvYdacy"
      }
    },
    {
      "chainId": 101,
      "address": "qxxF6S62hmZF5bo46mS7C2qbBa87qRossAM78VzsDqi",
      "name": "EOSBULL",
      "symbol": "EOSBULL",
      "decimals": 6,
      "logoURI": "",
      "tags": [
        "leveraged",
        "bull"
      ],
      "extensions": {
        "coingeckoId": "3x-long-eos-token"
      }
    },
    {
      "chainId": 101,
      "address": "2CDLbxeuqkLTLY3em6FFQgfBQV5LRnEsJJgcFCvWKNcS",
      "name": "BNBBEAR",
      "symbol": "BNBBEAR",
      "decimals": 6,
      "logoURI": "",
      "tags": [
        "leveraged",
        "bear"
      ],
      "extensions": {
        "coingeckoId": "3x-short-bnb-token"
      }
    },
    {
      "chainId": 101,
      "address": "AfjHjdLibuXyvmz7PyTSc5KEcGBh43Kcu8Sr2tyDaJyt",
      "name": "BNBBULL",
      "symbol": "BNBBULL",
      "decimals": 6,
      "logoURI": "",
      "tags": [
        "leveraged",
        "bull"
      ],
      "extensions": {
        "coingeckoId": "3x-long-bnb-token"
      }
    },
    {
      "chainId": 101,
      "address": "8kA1WJKoLTxtACNPkvW6UNufsrpxUY57tXZ9KmG9123t",
      "name": "BSVBULL",
      "symbol": "BSVBULL",
      "decimals": 6,
      "logoURI": "",
      "tags": [
        "leveraged",
        "bull"
      ],
      "extensions": {
        "coingeckoId": "3x-long-bitcoin-sv-token"
      }
    },
    {
      "chainId": 101,
      "address": "2FGW8BVMu1EHsz2ZS9rZummDaq6o2DVrZZPw4KaAvDWh",
      "name": "BSVBEAR",
      "symbol": "BSVBEAR",
      "decimals": 6,
      "logoURI": "",
      "tags": [
        "leveraged",
        "bear"
      ],
      "extensions": {
        "coingeckoId": "3x-short-bitcoin-sv-token"
      }
    },
    {
      "chainId": 101,
      "address": "8L9XGTMzcqS9p61zsR35t7qipwAXMYkD6disWoDFZiFT",
      "name": "LTCBEAR",
      "symbol": "LTCBEAR",
      "decimals": 6,
      "logoURI": "",
      "tags": [
        "leveraged",
        "bear"
      ],
      "extensions": {
        "coingeckoId": "3x-short-litecoin-token"
      }
    },
    {
      "chainId": 101,
      "address": "863ZRjf1J8AaVuCqypAdm5ktVyGYDiBTvD1MNHKrwyjp",
      "name": "LTCBULL",
      "symbol": "LTCBULL",
      "decimals": 6,
      "logoURI": "",
      "tags": [
        "leveraged",
        "bull"
      ],
      "extensions": {
        "coingeckoId": "3x-long-litecoin-token"
      }
    },
    {
      "chainId": 101,
      "address": "GkSPaHdY2raetuYzsJYacHtrAtQUfWt64bpd1VzxJgSD",
      "name": "BULL",
      "symbol": "BULL",
      "decimals": 6,
      "logoURI": "",
      "tags": [
        "leveraged",
        "bull"
      ],
      "extensions": {
        "coingeckoId": "3x-long-bitcoin-token"
      }
    },
    {
      "chainId": 101,
      "address": "45vwTZSDFBiqCMRdtK4xiLCHEov8LJRW8GwnofG8HYyH",
      "name": "BEAR",
      "symbol": "BEAR",
      "decimals": 6,
      "logoURI": "",
      "tags": [
        "leveraged",
        "bear"
      ],
      "extensions": {
        "coingeckoId": "3x-short-bitcoin-token"
      }
    },
    {
      "chainId": 101,
      "address": "2VTAVf1YCwamD3ALMdYHRMV5vPUCXdnatJH5f1khbmx6",
      "name": "BCHBEAR",
      "symbol": "BCHBEAR",
      "decimals": 6,
      "logoURI": "",
      "tags": [
        "leveraged",
        "bear"
      ],
      "extensions": {
        "coingeckoId": "3x-short-bitcoin-cash-token"
      }
    },
    {
      "chainId": 101,
      "address": "22xoSp66BDt4x4Q5xqxjaSnirdEyharoBziSFChkLFLy",
      "name": "BCHBULL",
      "symbol": "BCHBULL",
      "decimals": 6,
      "logoURI": "",
      "tags": [
        "leveraged",
        "bull"
      ],
      "extensions": {
        "coingeckoId": "3x-long-bitcoin-cash-token"
      }
    },
    {
      "chainId": 101,
      "address": "CwChm6p9Q3yFrjzVeiLTTbsoJkooscof5SJYZc2CrNqG",
      "name": "ETHBULL",
      "symbol": "ETHBULL",
      "decimals": 6,
      "logoURI": "",
      "tags": [
        "leveraged",
        "bull"
      ],
      "extensions": {
        "coingeckoId": "3x-long-ethereum-token",
        "serumV3Usdt": "FuhKVt5YYCv7vXnADXtb7vqzYn82PJoap86q5wm8LX8Q"
      }
    },
    {
      "chainId": 101,
      "address": "Bvv9xLodFrvDFSno9Ud8SEh5zVtBDQQjnBty2SgMcJ2s",
      "name": "ETHBEAR",
      "symbol": "ETHBEAR",
      "decimals": 6,
      "logoURI": "",
      "tags": [
        "leveraged",
        "bear"
      ],
      "extensions": {
        "coingeckoId": "3x-short-ethereum-token"
      }
    },
    {
      "chainId": 101,
      "address": "HRhaNssoyv5tKFRcbPg69ULEbcD8DPv99GdXLcdkgc1A",
      "name": "ALTBULL",
      "symbol": "ALTBULL",
      "decimals": 6,
      "logoURI": "",
      "tags": [
        "leveraged",
        "bull"
      ],
      "extensions": {
        "coingeckoId": "3x-long-altcoin-index-token"
      }
    },
    {
      "chainId": 101,
      "address": "9Mu1KmjBKTUWgpDoeTJ5oD7XFQmEiZxzspEd3TZGkavx",
      "name": "ALTBEAR",
      "symbol": "ALTBEAR",
      "decimals": 6,
      "logoURI": "",
      "tags": [
        "leveraged",
        "bear"
      ],
      "extensions": {
        "coingeckoId": "3x-short-altcoin-index-token"
      }
    },
    {
      "chainId": 101,
      "address": "AYL1adismZ1U9pTuN33ahG4aYc5XTZQL4vKFx9ofsGWD",
      "name": "BULLSHIT",
      "symbol": "BULLSHIT",
      "decimals": 6,
      "logoURI": "",
      "tags": [
        "leveraged",
        "bull"
      ],
      "extensions": {
        "coingeckoId": "3x-long-shitcoin-index-token"
      }
    },
    {
      "chainId": 101,
      "address": "5jqymuoXXVcUuJKrf1MWiHSqHyg2osMaJGVy69NsJWyP",
      "name": "BEARSHIT",
      "symbol": "BEARSHIT",
      "decimals": 6,
      "logoURI": "",
      "tags": [
        "leveraged",
        "bear"
      ],
      "extensions": {
        "coingeckoId": "3x-short-shitcoin-index-token"
      }
    },
    {
      "chainId": 101,
      "address": "EL1aDTnLKjf4SaGpqtxJPyK94imSBr8fWDbcXjXQrsmj",
      "name": "MIDBULL",
      "symbol": "MIDBULL",
      "decimals": 6,
      "logoURI": "",
      "tags": [
        "leveraged",
        "bull"
      ],
      "extensions": {
        "coingeckoId": "3x-long-midcap-index-token",
        "serumV3Usdc": "8BBtLkoaEyavREriwGUudzAcihTH9SJLAPBbgb7QZe9y"
      }
    },
    {
      "chainId": 101,
      "address": "2EPvVjHusU3ozoucmdhhnqv3HQtBsQmjTnSa87K91HkC",
      "name": "MIDBEAR",
      "symbol": "MIDBEAR",
      "decimals": 6,
      "logoURI": "",
      "tags": [
        "leveraged",
        "bear"
      ],
      "extensions": {
        "coingeckoId": "3x-short-midcap-index-token"
      }
    },
    {
      "chainId": 101,
      "address": "8TCfJTyeqNBZqyDMY4VwDY7kdCCY7pcbJJ58CnKHkMu2",
      "name": "LINKBEAR",
      "symbol": "LINKBEAR",
      "decimals": 6,
      "logoURI": "",
      "tags": [
        "leveraged",
        "bear"
      ],
      "extensions": {
        "coingeckoId": "3x-short-chainlink-token"
      }
    },
    {
      "chainId": 101,
      "address": "EsUoZMbACNMppdqdmuLCFLet8VXxt2h47N9jHCKwyaPz",
      "name": "LINKBULL",
      "symbol": "LINKBULL",
      "decimals": 6,
      "logoURI": "",
      "tags": [
        "leveraged",
        "bull"
      ],
      "extensions": {
        "coingeckoId": "3x-long-chainlink-token"
      }
    },
    {
      "chainId": 101,
      "address": "262cQHT3soHwzuo2oVSy5kAfHcFZ1Jjn8C1GRLcQNKA3",
      "name": "XRPBULL",
      "symbol": "XRPBULL",
      "decimals": 6,
      "logoURI": "",
      "tags": [
        "leveraged",
        "bull"
      ],
      "extensions": {
        "coingeckoId": "3x-long-xrp-token"
      }
    },
    {
      "chainId": 101,
      "address": "8sxtSswmQ7Lcd2GjK6am37Z61wJZjA2SzE7Luf7yaKBB",
      "name": "XRPBEAR",
      "symbol": "XRPBEAR",
      "decimals": 6,
      "logoURI": "",
      "tags": [
        "leveraged",
        "bear"
      ],
      "extensions": {
        "coingeckoId": "3x-short-xrp-token"
      }
    },
    {
      "chainId": 101,
      "address": "91z91RukFM16hyEUCXuwMQwp2BW3vanNG5Jh5yj6auiJ",
      "name": "BVOL",
      "symbol": "BVOL",
      "decimals": 6,
      "logoURI": "",
      "tags": [],
      "extensions": {
        "coingeckoId": "1x-long-btc-implied-volatility-token"
      }
    },
    {
      "chainId": 101,
      "address": "5TY71D29Cyuk9UrsSxLXw2quJBpS7xDDFuFu2K9W7Wf9",
      "name": "IBlive",
      "symbol": "IBVOL",
      "decimals": 6,
      "logoURI": "",
      "tags": [],
      "extensions": {
        "coingeckoId": "1x-short-btc-implied-volatility"
      }
    },
    {
      "chainId": 101,
      "address": "dK83wTVypEpa1pqiBbHY3MNuUnT3ADUZM4wk9VZXZEc",
      "name": "Wrapped Aave",
      "symbol": "AAVE",
      "decimals": 6,
      "logoURI": "https://cdn.jsdelivr.net/gh/trustwallet/assets@master/blockchains/ethereum/assets/0x7Fc66500c84A76Ad7e9c93437bFc5Ac33E2DDaE9/logo.png",
      "tags": [],
      "extensions": {
        "serumV3Usdt": "6bxuB5N3bt3qW8UnPNLgMMzDq5sEH8pFmYJYGgzvE11V",
        "coingeckoId": "aave"
      }
    },
    {
      "chainId": 101,
      "address": "A6aY2ceogBz1VaXBxm1j2eJuNZMRqrWUAnKecrMH85zj",
      "name": "LQID",
      "symbol": "LQID",
      "decimals": 6,
      "logoURI": "https://cdn.jsdelivr.net/gh/dr497/awesome-serum-markets/icons/lqid.svg",
      "tags": []
    },
    {
      "chainId": 101,
      "address": "7CnFGR9mZWyAtWxPcVuTewpyC3A3MDW4nLsu5NY6PDbd",
      "name": "SECO",
      "symbol": "SECO",
      "decimals": 6,
      "logoURI": "",
      "tags": [],
      "extensions": {
        "coingeckoId": "serum-ecosystem-token"
      }
    },
    {
      "chainId": 101,
      "address": "3GECTP7H4Tww3w8jEPJCJtXUtXxiZty31S9szs84CcwQ",
      "name": "HOLY",
      "symbol": "HOLY",
      "decimals": 6,
      "logoURI": "",
      "tags": [],
      "extensions": {
        "coingeckoId": "holy-trinity"
      }
    },
    {
      "chainId": 101,
      "address": "6ry4WBDvAwAnrYJVv6MCog4J8zx6S3cPgSqnTsDZ73AR",
      "name": "TRYB",
      "symbol": "TRYB",
      "decimals": 6,
      "logoURI": "",
      "tags": [],
      "extensions": {
        "serumV3Usdt": "AADohBGxvf7bvixs2HKC3dG2RuU3xpZDwaTzYFJThM8U",
        "coingeckoId": "bilira"
      }
    },
    {
      "chainId": 101,
      "address": "ASboaJPFtJeCS5eG4gL3Lg95xrTz2UZSLE9sdJtY93kE",
      "name": "DOGEBULL",
      "symbol": "DOGEBULL",
      "decimals": 6,
      "logoURI": "",
      "tags": [
        "leveraged",
        "bull"
      ],
      "extensions": {
        "coingeckoId": "3x-long-dogecoin-token"
      }
    },
    {
      "chainId": 101,
      "address": "Gnhy3boBT4MA8TTjGip5ND2uNsceh1Wgeaw1rYJo51ZY",
      "symbol": "MAPSPOOL",
      "name": "Bonfida Maps Pool",
      "decimals": 6,
      "logoURI": "https://cdn.jsdelivr.net/gh/solana-labs/explorer/public/tokens/maps.svg",
      "tags": [],
      "extensions": {
        "website": "https://bonfida.com/"
      }
    },
    {
      "chainId": 101,
      "address": "9iDWyYZ5VHBCxxmWZogoY3Z6FSbKsX4WFe37c728krdT",
      "symbol": "OXYPOOL",
      "name": "Bonfida Oxy Pool",
      "decimals": 6,
      "logoURI": "https://cdn.jsdelivr.net/gh/nathanielparke/awesome-serum-markets/icons/oxy.svg",
      "tags": [],
      "extensions": {
        "website": "https://bonfida.com/"
      }
    },
    {
      "chainId": 101,
      "address": "D68NB5JkzvyNCZAvi6EGtEcGvSoRNPanU9heYTAUFFRa",
      "name": "PERP",
      "symbol": "PERP",
      "decimals": 6,
      "logoURI": "",
      "tags": [],
      "extensions": {
        "coingeckoId": "perpetual-protocol"
      }
    },
    {
      "chainId": 101,
      "address": "93a1L7xaEV7vZGzNXCcb9ztZedbpKgUiTHYxmFKJwKvc",
      "symbol": "RAYPOOL",
      "name": "Bonfida Ray Pool",
      "decimals": 6,
      "logoURI": "https://cdn.jsdelivr.net/gh/solana-labs/token-list@main/assets/mainnet/RVKd61ztZW9GUwhRbbLoYVRE5Xf1B2tVscKqwZqXgEr/logo.png",
      "tags": [],
      "extensions": {
        "website": "https://bonfida.com/"
      }
    },
    {
      "chainId": 101,
      "address": "FeGn77dhg1KXRRFeSwwMiykZnZPw5JXW6naf2aQgZDQf",
      "symbol": "wWETH",
      "name": "Wrapped Ether (Wormhole)",
      "decimals": 9,
      "logoURI": "https://cdn.jsdelivr.net/gh/trustwallet/assets@master/blockchains/ethereum/assets/0xC02aaA39b223FE8D0A0e5C4F27eAD9083C756Cc2/logo.png",
      "tags": [
        "wrapped",
        "wormhole"
      ],
      "extensions": {
        "address": "0xC02aaA39b223FE8D0A0e5C4F27eAD9083C756Cc2",
        "bridgeContract": "https://etherscan.io/address/0xf92cD566Ea4864356C5491c177A430C222d7e678",
        "assetContract": "https://etherscan.io/address/0xC02aaA39b223FE8D0A0e5C4F27eAD9083C756Cc2",
        "coingeckoId": "weth"
      }
    },
    {
      "chainId": 101,
      "address": "GbBWwtYTMPis4VHb8MrBbdibPhn28TSrLB53KvUmb7Gi",
      "symbol": "wFTT",
      "name": "Wrapped FTT (Wormhole)",
      "decimals": 9,
      "logoURI": "https://cdn.jsdelivr.net/gh/solana-labs/token-list@main/assets/mainnet/GbBWwtYTMPis4VHb8MrBbdibPhn28TSrLB53KvUmb7Gi/logo.webp",
      "tags": [
        "wrapped",
        "wormhole"
      ],
      "extensions": {
        "address": "0x50d1c9771902476076ecfc8b2a83ad6b9355a4c9",
        "bridgeContract": "https://etherscan.io/address/0xf92cD566Ea4864356C5491c177A430C222d7e678",
        "assetContract": "https://etherscan.io/address/0x50d1c9771902476076ecfc8b2a83ad6b9355a4c9",
        "coingeckoId": "ftx-token"
      }
    },
    {
      "chainId": 101,
      "address": "AbLwQCyU9S8ycJgu8wn6woRCHSYJmjMpJFcAHQ6vjq2P",
      "symbol": "wTUSD",
      "name": "TrueUSD (Wormhole)",
      "decimals": 9,
      "logoURI": "https://cdn.jsdelivr.net/gh/trustwallet/assets@master/blockchains/ethereum/assets/0x0000000000085d4780B73119b644AE5ecd22b376/logo.png",
      "tags": [
        "wrapped",
        "wormhole"
      ],
      "extensions": {
        "address": "0x0000000000085d4780B73119b644AE5ecd22b376",
        "bridgeContract": "https://etherscan.io/address/0xf92cD566Ea4864356C5491c177A430C222d7e678",
        "assetContract": "https://etherscan.io/address/0x0000000000085d4780B73119b644AE5ecd22b376",
        "coingeckoId": "true-usd"
      }
    },
    {
      "chainId": 101,
      "address": "3JfuyCg5891hCX1ZTbvt3pkiaww3XwgyqQH6E9eHtqKD",
      "symbol": "wLON",
      "name": "Tokenlon (Wormhole)",
      "decimals": 9,
      "logoURI": "https://cdn.jsdelivr.net/gh/trustwallet/assets@master/blockchains/ethereum/assets/0x0000000000095413afC295d19EDeb1Ad7B71c952/logo.png",
      "tags": [
        "wrapped",
        "wormhole"
      ],
      "extensions": {
        "address": "0x0000000000095413afC295d19EDeb1Ad7B71c952",
        "bridgeContract": "https://etherscan.io/address/0xf92cD566Ea4864356C5491c177A430C222d7e678",
        "assetContract": "https://etherscan.io/address/0x0000000000095413afC295d19EDeb1Ad7B71c952",
        "coingeckoId": "tokenlon"
      }
    },
    {
      "chainId": 101,
      "address": "6k7mrqiAqEWnABVN8FhfuNUrmrnaMh44nNWydNXctbpV",
      "symbol": "wALBT",
      "name": "AllianceBlock Token (Wormhole)",
      "decimals": 9,
      "logoURI": "https://cdn.jsdelivr.net/gh/trustwallet/assets@master/blockchains/ethereum/assets/0x00a8b738E453fFd858a7edf03bcCfe20412f0Eb0/logo.png",
      "tags": [
        "wrapped",
        "wormhole"
      ],
      "extensions": {
        "address": "0x00a8b738E453fFd858a7edf03bcCfe20412f0Eb0",
        "bridgeContract": "https://etherscan.io/address/0xf92cD566Ea4864356C5491c177A430C222d7e678",
        "assetContract": "https://etherscan.io/address/0x00a8b738E453fFd858a7edf03bcCfe20412f0Eb0",
        "coingeckoId": "allianceblock"
      }
    },
    {
      "chainId": 101,
      "address": "4b166BQEQunjg8oNTDcLeWU3nidQnVTL1Vni8ANU7Mvt",
      "symbol": "wSKL",
      "name": "SKALE (Wormhole)",
      "decimals": 9,
      "logoURI": "https://cdn.jsdelivr.net/gh/trustwallet/assets@master/blockchains/ethereum/assets/0x00c83aeCC790e8a4453e5dD3B0B4b3680501a7A7/logo.png",
      "tags": [
        "wrapped",
        "wormhole"
      ],
      "extensions": {
        "address": "0x00c83aeCC790e8a4453e5dD3B0B4b3680501a7A7",
        "bridgeContract": "https://etherscan.io/address/0xf92cD566Ea4864356C5491c177A430C222d7e678",
        "assetContract": "https://etherscan.io/address/0x00c83aeCC790e8a4453e5dD3B0B4b3680501a7A7",
        "coingeckoId": "skale"
      }
    },
    {
      "chainId": 101,
      "address": "CcHhpEx9VcWx7UBJC8DJaR5h3wNdexsQtB1nEfekjSHn",
      "symbol": "wUFT",
      "name": "UniLend Finance Token (Wormhole)",
      "decimals": 9,
      "logoURI": "https://cdn.jsdelivr.net/gh/trustwallet/assets@master/blockchains/ethereum/assets/0x0202Be363B8a4820f3F4DE7FaF5224fF05943AB1/logo.png",
      "tags": [
        "wrapped",
        "wormhole"
      ],
      "extensions": {
        "address": "0x0202Be363B8a4820f3F4DE7FaF5224fF05943AB1",
        "bridgeContract": "https://etherscan.io/address/0xf92cD566Ea4864356C5491c177A430C222d7e678",
        "assetContract": "https://etherscan.io/address/0x0202Be363B8a4820f3F4DE7FaF5224fF05943AB1",
        "coingeckoId": "unlend-finance"
      }
    },
    {
      "chainId": 101,
      "address": "VPjCJkR1uZGT9k9q7PsLArS5sEQtWgij8eZC8tysCy7",
      "symbol": "wORN",
      "name": "Orion Protocol (Wormhole)",
      "decimals": 8,
      "logoURI": "https://cdn.jsdelivr.net/gh/trustwallet/assets@master/blockchains/ethereum/assets/0x0258F474786DdFd37ABCE6df6BBb1Dd5dfC4434a/logo.png",
      "tags": [
        "wrapped",
        "wormhole"
      ],
      "extensions": {
        "address": "0x0258F474786DdFd37ABCE6df6BBb1Dd5dfC4434a",
        "bridgeContract": "https://etherscan.io/address/0xf92cD566Ea4864356C5491c177A430C222d7e678",
        "assetContract": "https://etherscan.io/address/0x0258F474786DdFd37ABCE6df6BBb1Dd5dfC4434a",
        "coingeckoId": "orion-protocol"
      }
    },
    {
      "chainId": 101,
      "address": "CxzHZtzrm6bAz6iFCAGgCYCd3iQb5guUD7oQXKxdgk5c",
      "symbol": "wSRK",
      "name": "SparkPoint (Wormhole)",
      "decimals": 9,
      "logoURI": "https://cdn.jsdelivr.net/gh/trustwallet/assets@master/blockchains/ethereum/assets/0x0488401c3F535193Fa8Df029d9fFe615A06E74E6/logo.png",
      "tags": [
        "wrapped",
        "wormhole"
      ],
      "extensions": {
        "address": "0x0488401c3F535193Fa8Df029d9fFe615A06E74E6",
        "bridgeContract": "https://etherscan.io/address/0xf92cD566Ea4864356C5491c177A430C222d7e678",
        "assetContract": "https://etherscan.io/address/0x0488401c3F535193Fa8Df029d9fFe615A06E74E6",
        "coingeckoId": "sparkpoint"
      }
    },
    {
      "chainId": 101,
      "address": "FqMZWvmii4NNzhLBKGzkvGj3e3XTxNVDNSKDJnt9fVQV",
      "symbol": "wUMA",
      "name": "UMA Voting Token v1 (Wormhole)",
      "decimals": 9,
      "logoURI": "https://cdn.jsdelivr.net/gh/trustwallet/assets@master/blockchains/ethereum/assets/0x04Fa0d235C4abf4BcF4787aF4CF447DE572eF828/logo.png",
      "tags": [
        "wrapped",
        "wormhole"
      ],
      "extensions": {
        "address": "0x04Fa0d235C4abf4BcF4787aF4CF447DE572eF828",
        "bridgeContract": "https://etherscan.io/address/0xf92cD566Ea4864356C5491c177A430C222d7e678",
        "assetContract": "https://etherscan.io/address/0x04Fa0d235C4abf4BcF4787aF4CF447DE572eF828",
        "coingeckoId": "uma"
      }
    },
    {
      "chainId": 101,
      "address": "6GGNzF99kCG1ozQbP7M7EYW9zPbQGPMwTCCi2Dqx3qhU",
      "symbol": "wSkey",
      "name": "SmartKey (Wormhole)",
      "decimals": 8,
      "logoURI": "https://cdn.jsdelivr.net/gh/trustwallet/assets@master/blockchains/ethereum/assets/0x06A01a4d579479Dd5D884EBf61A31727A3d8D442/logo.png",
      "tags": [
        "wrapped",
        "wormhole"
      ],
      "extensions": {
        "address": "0x06A01a4d579479Dd5D884EBf61A31727A3d8D442",
        "bridgeContract": "https://etherscan.io/address/0xf92cD566Ea4864356C5491c177A430C222d7e678",
        "assetContract": "https://etherscan.io/address/0x06A01a4d579479Dd5D884EBf61A31727A3d8D442",
        "coingeckoId": "smartkey"
      }
    },
    {
      "chainId": 101,
      "address": "Gc9rR2dUHfuYCJ8rU1Ye9fr8JoZZt9ZrfmXitQRLsxRW",
      "symbol": "wMIR",
      "name": "Wrapped MIR Token (Wormhole)",
      "decimals": 9,
      "logoURI": "https://cdn.jsdelivr.net/gh/trustwallet/assets@master/blockchains/ethereum/assets/0x09a3EcAFa817268f77BE1283176B946C4ff2E608/logo.png",
      "tags": [
        "wrapped",
        "wormhole"
      ],
      "extensions": {
        "address": "0x09a3EcAFa817268f77BE1283176B946C4ff2E608",
        "bridgeContract": "https://etherscan.io/address/0xf92cD566Ea4864356C5491c177A430C222d7e678",
        "assetContract": "https://etherscan.io/address/0x09a3EcAFa817268f77BE1283176B946C4ff2E608",
        "coingeckoId": "mirror-protocol"
      }
    },
    {
      "chainId": 101,
      "address": "B8xDqdrHpYLNHQKQ4ARDKurxhkhn2gfZa8WRosCEzXnF",
      "symbol": "wGRO",
      "name": "Growth (Wormhole)",
      "decimals": 9,
      "logoURI": "https://cdn.jsdelivr.net/gh/trustwallet/assets@master/blockchains/ethereum/assets/0x09e64c2B61a5f1690Ee6fbeD9baf5D6990F8dFd0/logo.png",
      "tags": [
        "wrapped",
        "wormhole"
      ],
      "extensions": {
        "address": "0x09e64c2B61a5f1690Ee6fbeD9baf5D6990F8dFd0",
        "bridgeContract": "https://etherscan.io/address/0xf92cD566Ea4864356C5491c177A430C222d7e678",
        "assetContract": "https://etherscan.io/address/0x09e64c2B61a5f1690Ee6fbeD9baf5D6990F8dFd0",
        "coingeckoId": "growth-defi"
      }
    },
    {
      "chainId": 101,
      "address": "GE1X8ef7fcsJ93THx4CvV7BQsdEyEAyk61s2L5YfSXiL",
      "symbol": "wSTAKE",
      "name": "xDai (Wormhole)",
      "decimals": 9,
      "logoURI": "https://cdn.jsdelivr.net/gh/trustwallet/assets@master/blockchains/ethereum/assets/0x0Ae055097C6d159879521C384F1D2123D1f195e6/logo.png",
      "tags": [
        "wrapped",
        "wormhole"
      ],
      "extensions": {
        "address": "0x0Ae055097C6d159879521C384F1D2123D1f195e6",
        "bridgeContract": "https://etherscan.io/address/0xf92cD566Ea4864356C5491c177A430C222d7e678",
        "assetContract": "https://etherscan.io/address/0x0Ae055097C6d159879521C384F1D2123D1f195e6",
        "coingeckoId": "xdai-stake"
      }
    },
    {
      "chainId": 101,
      "address": "7TK6QeyTsnTT6KsnK2tHHfh62mbjNuFWoyUc8vo3CmmU",
      "symbol": "wYFI",
      "name": "yearn.finance (Wormhole)",
      "decimals": 9,
      "logoURI": "https://cdn.jsdelivr.net/gh/trustwallet/assets@master/blockchains/ethereum/assets/0x0bc529c00C6401aEF6D220BE8C6Ea1667F6Ad93e/logo.png",
      "tags": [
        "wrapped",
        "wormhole"
      ],
      "extensions": {
        "address": "0x0bc529c00C6401aEF6D220BE8C6Ea1667F6Ad93e",
        "bridgeContract": "https://etherscan.io/address/0xf92cD566Ea4864356C5491c177A430C222d7e678",
        "assetContract": "https://etherscan.io/address/0x0bc529c00C6401aEF6D220BE8C6Ea1667F6Ad93e",
        "coingeckoId": "yearn-finance"
      }
    },
    {
      "chainId": 101,
      "address": "CTtKth9uW7froBA6xCd2MP7BXjGFESdT1SyxUmbHovSw",
      "symbol": "wBAT",
      "name": "Basic Attention Token (Wormhole)",
      "decimals": 9,
      "logoURI": "https://cdn.jsdelivr.net/gh/trustwallet/assets@master/blockchains/ethereum/assets/0x0D8775F648430679A709E98d2b0Cb6250d2887EF/logo.png",
      "tags": [
        "wrapped",
        "wormhole"
      ],
      "extensions": {
        "address": "0x0D8775F648430679A709E98d2b0Cb6250d2887EF",
        "bridgeContract": "https://etherscan.io/address/0xf92cD566Ea4864356C5491c177A430C222d7e678",
        "assetContract": "https://etherscan.io/address/0x0D8775F648430679A709E98d2b0Cb6250d2887EF",
        "coingeckoId": "basic-attention-token"
      }
    },
    {
      "chainId": 101,
      "address": "DrL2D4qCRCeNkQz3AJikLjBc3cS6fqqcQ3W7T9vbshCu",
      "symbol": "wMANA",
      "name": "Decentraland MANA (Wormhole)",
      "decimals": 9,
      "logoURI": "https://cdn.jsdelivr.net/gh/trustwallet/assets@master/blockchains/ethereum/assets/0x0F5D2fB29fb7d3CFeE444a200298f468908cC942/logo.png",
      "tags": [
        "wrapped",
        "wormhole"
      ],
      "extensions": {
        "address": "0x0F5D2fB29fb7d3CFeE444a200298f468908cC942",
        "bridgeContract": "https://etherscan.io/address/0xf92cD566Ea4864356C5491c177A430C222d7e678",
        "assetContract": "https://etherscan.io/address/0x0F5D2fB29fb7d3CFeE444a200298f468908cC942",
        "coingeckoId": "decentraland"
      }
    },
    {
      "chainId": 101,
      "address": "3cJKTW69FQDDCud7AhKHXZg126b3t73a2qVcVBS1BWjL",
      "symbol": "wXIO",
      "name": "XIO Network (Wormhole)",
      "decimals": 9,
      "logoURI": "https://cdn.jsdelivr.net/gh/trustwallet/assets@master/blockchains/ethereum/assets/0x0f7F961648aE6Db43C75663aC7E5414Eb79b5704/logo.png",
      "tags": [
        "wrapped",
        "wormhole"
      ],
      "extensions": {
        "address": "0x0f7F961648aE6Db43C75663aC7E5414Eb79b5704",
        "bridgeContract": "https://etherscan.io/address/0xf92cD566Ea4864356C5491c177A430C222d7e678",
        "assetContract": "https://etherscan.io/address/0x0f7F961648aE6Db43C75663aC7E5414Eb79b5704",
        "coingeckoId": "xio"
      }
    },
    {
      "chainId": 101,
      "address": "CQivbzuRQLvZbqefKc5gLzhSzZzAaySAdMmTG7pFn41w",
      "symbol": "wLAYER",
      "name": "Unilayer (Wormhole)",
      "decimals": 9,
      "logoURI": "https://cdn.jsdelivr.net/gh/trustwallet/assets@master/blockchains/ethereum/assets/0x0fF6ffcFDa92c53F615a4A75D982f399C989366b/logo.png",
      "tags": [
        "wrapped",
        "wormhole"
      ],
      "extensions": {
        "address": "0x0fF6ffcFDa92c53F615a4A75D982f399C989366b",
        "bridgeContract": "https://etherscan.io/address/0xf92cD566Ea4864356C5491c177A430C222d7e678",
        "assetContract": "https://etherscan.io/address/0x0fF6ffcFDa92c53F615a4A75D982f399C989366b",
        "coingeckoId": "unilayer"
      }
    },
    {
      "chainId": 101,
      "address": "C1LpKYrkVvWF5imsQ7JqJSZHj9NXNmJ5tEHkGTtLVH2L",
      "symbol": "wUMX",
      "name": "https://unimex.network/ (Wormhole)",
      "decimals": 9,
      "logoURI": "https://cdn.jsdelivr.net/gh/trustwallet/assets@master/blockchains/ethereum/assets/0x10Be9a8dAe441d276a5027936c3aADEd2d82bC15/logo.png",
      "tags": [
        "wrapped",
        "wormhole"
      ],
      "extensions": {
        "address": "0x10Be9a8dAe441d276a5027936c3aADEd2d82bC15",
        "bridgeContract": "https://etherscan.io/address/0xf92cD566Ea4864356C5491c177A430C222d7e678",
        "assetContract": "https://etherscan.io/address/0x10Be9a8dAe441d276a5027936c3aADEd2d82bC15",
        "coingeckoId": "unimex-network"
      }
    },
    {
      "chainId": 101,
      "address": "8F3kZd9XEpFgNZ4fZnEAC5CJZLewnkNE8QCjdvorGWuW",
      "symbol": "w1INCH",
      "name": "1INCH Token (Wormhole)",
      "decimals": 9,
      "logoURI": "https://cdn.jsdelivr.net/gh/trustwallet/assets@master/blockchains/ethereum/assets/0x111111111117dC0aa78b770fA6A738034120C302/logo.png",
      "tags": [
        "wrapped",
        "wormhole"
      ],
      "extensions": {
        "address": "0x111111111117dC0aa78b770fA6A738034120C302",
        "bridgeContract": "https://etherscan.io/address/0xf92cD566Ea4864356C5491c177A430C222d7e678",
        "assetContract": "https://etherscan.io/address/0x111111111117dC0aa78b770fA6A738034120C302",
        "coingeckoId": "1inch"
      }
    },
    {
      "chainId": 101,
      "address": "H3UMboX4tnjba1Xw1a2VhUtkdgnrbmPvmDm6jaouQDN9",
      "symbol": "wARMOR",
      "name": "Armor (Wormhole)",
      "decimals": 9,
      "logoURI": "https://cdn.jsdelivr.net/gh/trustwallet/assets@master/blockchains/ethereum/assets/0x1337DEF16F9B486fAEd0293eb623Dc8395dFE46a/logo.png",
      "tags": [
        "wrapped",
        "wormhole"
      ],
      "extensions": {
        "address": "0x1337DEF16F9B486fAEd0293eb623Dc8395dFE46a",
        "bridgeContract": "https://etherscan.io/address/0xf92cD566Ea4864356C5491c177A430C222d7e678",
        "assetContract": "https://etherscan.io/address/0x1337DEF16F9B486fAEd0293eb623Dc8395dFE46a",
        "coingeckoId": "armor"
      }
    },
    {
      "chainId": 101,
      "address": "Cw26Yz3rAN42mM5WpKriuGvbXnvRYmFA9sbBWH49KyqL",
      "symbol": "warNXM",
      "name": "Armor NXM (Wormhole)",
      "decimals": 9,
      "logoURI": "https://cdn.jsdelivr.net/gh/trustwallet/assets@master/blockchains/ethereum/assets/0x1337DEF18C680aF1f9f45cBcab6309562975b1dD/logo.png",
      "tags": [
        "wrapped",
        "wormhole"
      ],
      "extensions": {
        "address": "0x1337DEF18C680aF1f9f45cBcab6309562975b1dD",
        "bridgeContract": "https://etherscan.io/address/0xf92cD566Ea4864356C5491c177A430C222d7e678",
        "assetContract": "https://etherscan.io/address/0x1337DEF18C680aF1f9f45cBcab6309562975b1dD",
        "coingeckoId": "armor-nxm"
      }
    },
    {
      "chainId": 101,
      "address": "3GVAecXsFP8xLFuAMMpg5NU4g5JK6h2NZWsQJ45wiw6b",
      "symbol": "wDPI",
      "name": "DefiPulse Index (Wormhole)",
      "decimals": 9,
      "logoURI": "https://cdn.jsdelivr.net/gh/trustwallet/assets@master/blockchains/ethereum/assets/0x1494CA1F11D487c2bBe4543E90080AeBa4BA3C2b/logo.png",
      "tags": [
        "wrapped",
        "wormhole"
      ],
      "extensions": {
        "address": "0x1494CA1F11D487c2bBe4543E90080AeBa4BA3C2b",
        "bridgeContract": "https://etherscan.io/address/0xf92cD566Ea4864356C5491c177A430C222d7e678",
        "assetContract": "https://etherscan.io/address/0x1494CA1F11D487c2bBe4543E90080AeBa4BA3C2b",
        "coingeckoId": "defipulse-index"
      }
    },
    {
      "chainId": 101,
      "address": "AC4BK5yoEKn5hw6WpH3iWu56pEwigQdR48CiiqJ3R1pd",
      "symbol": "wDHC",
      "name": "DeltaHub Community (Wormhole)",
      "decimals": 9,
      "logoURI": "https://cdn.jsdelivr.net/gh/trustwallet/assets@master/blockchains/ethereum/assets/0x152687Bc4A7FCC89049cF119F9ac3e5aCF2eE7ef/logo.png",
      "tags": [
        "wrapped",
        "wormhole"
      ],
      "extensions": {
        "address": "0x152687Bc4A7FCC89049cF119F9ac3e5aCF2eE7ef",
        "bridgeContract": "https://etherscan.io/address/0xf92cD566Ea4864356C5491c177A430C222d7e678",
        "assetContract": "https://etherscan.io/address/0x152687Bc4A7FCC89049cF119F9ac3e5aCF2eE7ef",
        "coingeckoId": "deltahub-community"
      }
    },
    {
      "chainId": 101,
      "address": "7bXgNP7SEwrqbnfLBPgKDRKSGjVe7cjbuioRP23upF5H",
      "symbol": "wKEX",
      "name": "KIRA Network (Wormhole)",
      "decimals": 6,
      "logoURI": "https://cdn.jsdelivr.net/gh/trustwallet/assets@master/blockchains/ethereum/assets/0x16980b3B4a3f9D89E33311B5aa8f80303E5ca4F8/logo.png",
      "tags": [
        "wrapped",
        "wormhole"
      ],
      "extensions": {
        "address": "0x16980b3B4a3f9D89E33311B5aa8f80303E5ca4F8",
        "bridgeContract": "https://etherscan.io/address/0xf92cD566Ea4864356C5491c177A430C222d7e678",
        "assetContract": "https://etherscan.io/address/0x16980b3B4a3f9D89E33311B5aa8f80303E5ca4F8",
        "coingeckoId": "kira-network"
      }
    },
    {
      "chainId": 101,
      "address": "5uC8Gj96sK6UG44AYLpbX3DUjKtBUxBrhHcM8JDtyYum",
      "symbol": "wEWTB",
      "name": "Energy Web Token Bridged (Wormhole)",
      "decimals": 9,
      "logoURI": "https://cdn.jsdelivr.net/gh/trustwallet/assets@master/blockchains/ethereum/assets/0x178c820f862B14f316509ec36b13123DA19A6054/logo.png",
      "tags": [
        "wrapped",
        "wormhole"
      ],
      "extensions": {
        "address": "0x178c820f862B14f316509ec36b13123DA19A6054",
        "bridgeContract": "https://etherscan.io/address/0xf92cD566Ea4864356C5491c177A430C222d7e678",
        "assetContract": "https://etherscan.io/address/0x178c820f862B14f316509ec36b13123DA19A6054",
        "coingeckoId": "energy-web-token"
      }
    },
    {
      "chainId": 101,
      "address": "EzeRaHuh1Xu1nDUypv1VWXcGsNJ71ncCJ8HeWuyg8atJ",
      "symbol": "wCC10",
      "name": "Cryptocurrency Top 10 Tokens Index (Wormhole)",
      "decimals": 9,
      "logoURI": "https://cdn.jsdelivr.net/gh/trustwallet/assets@master/blockchains/ethereum/assets/0x17aC188e09A7890a1844E5E65471fE8b0CcFadF3/logo.png",
      "tags": [
        "wrapped",
        "wormhole"
      ],
      "extensions": {
        "address": "0x17aC188e09A7890a1844E5E65471fE8b0CcFadF3",
        "bridgeContract": "https://etherscan.io/address/0xf92cD566Ea4864356C5491c177A430C222d7e678",
        "assetContract": "https://etherscan.io/address/0x17aC188e09A7890a1844E5E65471fE8b0CcFadF3",
        "coingeckoId": "cryptocurrency-top-10-tokens-index"
      }
    },
    {
      "chainId": 101,
      "address": "CYzPVv1zB9RH6hRWRKprFoepdD8Y7Q5HefCqrybvetja",
      "symbol": "wAUDIO",
      "name": "Audius (Wormhole)",
      "decimals": 9,
      "logoURI": "https://cdn.jsdelivr.net/gh/trustwallet/assets@master/blockchains/ethereum/assets/0x18aAA7115705e8be94bfFEBDE57Af9BFc265B998/logo.png",
      "tags": [
        "wrapped",
        "wormhole"
      ],
      "extensions": {
        "address": "0x18aAA7115705e8be94bfFEBDE57Af9BFc265B998",
        "bridgeContract": "https://etherscan.io/address/0xf92cD566Ea4864356C5491c177A430C222d7e678",
        "assetContract": "https://etherscan.io/address/0x18aAA7115705e8be94bfFEBDE57Af9BFc265B998",
        "coingeckoId": "audius"
      }
    },
    {
      "chainId": 101,
      "address": "9yPmJNUp1qFV6LafdYdegZ8sCgC4oy6Rgt9WsDJqv3EX",
      "symbol": "wREP",
      "name": "Reputation (Wormhole)",
      "decimals": 9,
      "logoURI": "https://cdn.jsdelivr.net/gh/trustwallet/assets@master/blockchains/ethereum/assets/0x1985365e9f78359a9B6AD760e32412f4a445E862/logo.png",
      "tags": [
        "wrapped",
        "wormhole"
      ],
      "extensions": {
        "address": "0x1985365e9f78359a9B6AD760e32412f4a445E862",
        "bridgeContract": "https://etherscan.io/address/0xf92cD566Ea4864356C5491c177A430C222d7e678",
        "assetContract": "https://etherscan.io/address/0x1985365e9f78359a9B6AD760e32412f4a445E862"
      }
    },
    {
      "chainId": 101,
      "address": "CZxP1KtsfvMXZTGKR1fNwNChv8hGAfQrgVoENabN8zKU",
      "symbol": "wVSP",
      "name": "VesperToken (Wormhole)",
      "decimals": 9,
      "logoURI": "https://cdn.jsdelivr.net/gh/trustwallet/assets@master/blockchains/ethereum/assets/0x1b40183EFB4Dd766f11bDa7A7c3AD8982e998421/logo.png",
      "tags": [
        "wrapped",
        "wormhole"
      ],
      "extensions": {
        "address": "0x1b40183EFB4Dd766f11bDa7A7c3AD8982e998421",
        "bridgeContract": "https://etherscan.io/address/0xf92cD566Ea4864356C5491c177A430C222d7e678",
        "assetContract": "https://etherscan.io/address/0x1b40183EFB4Dd766f11bDa7A7c3AD8982e998421",
        "coingeckoId": "vesper-finance"
      }
    },
    {
      "chainId": 101,
      "address": "8cGPyDGT1mgG1iWzNjPmCDKSK9veJhoBAguq7rp7CjTe",
      "symbol": "wKP3R",
      "name": "Keep3rV1 (Wormhole)",
      "decimals": 9,
      "logoURI": "https://cdn.jsdelivr.net/gh/trustwallet/assets@master/blockchains/ethereum/assets/0x1cEB5cB57C4D4E2b2433641b95Dd330A33185A44/logo.png",
      "tags": [
        "wrapped",
        "wormhole"
      ],
      "extensions": {
        "address": "0x1cEB5cB57C4D4E2b2433641b95Dd330A33185A44",
        "bridgeContract": "https://etherscan.io/address/0xf92cD566Ea4864356C5491c177A430C222d7e678",
        "assetContract": "https://etherscan.io/address/0x1cEB5cB57C4D4E2b2433641b95Dd330A33185A44",
        "coingeckoId": "keep3rv1"
      }
    },
    {
      "chainId": 101,
      "address": "DGghbWvncPL41U8TmUtXcGMgLeQqkaA2yM7UfcabftR8",
      "symbol": "wLEAD",
      "name": "Lead Token (Wormhole)",
      "decimals": 9,
      "logoURI": "https://cdn.jsdelivr.net/gh/trustwallet/assets@master/blockchains/ethereum/assets/0x1dD80016e3d4ae146Ee2EBB484e8edD92dacC4ce/logo.png",
      "tags": [
        "wrapped",
        "wormhole"
      ],
      "extensions": {
        "address": "0x1dD80016e3d4ae146Ee2EBB484e8edD92dacC4ce",
        "bridgeContract": "https://etherscan.io/address/0xf92cD566Ea4864356C5491c177A430C222d7e678",
        "assetContract": "https://etherscan.io/address/0x1dD80016e3d4ae146Ee2EBB484e8edD92dacC4ce",
        "coingeckoId": "lead-token"
      }
    },
    {
      "chainId": 101,
      "address": "3MVa4e32PaKmPxYUQ6n8vFkWtCma68Ld7e7fTktWDueQ",
      "symbol": "wUNI",
      "name": "Uniswap (Wormhole)",
      "decimals": 9,
      "logoURI": "https://cdn.jsdelivr.net/gh/trustwallet/assets@master/blockchains/ethereum/assets/0x1f9840a85d5aF5bf1D1762F925BDADdC4201F984/logo.png",
      "tags": [
        "wrapped",
        "wormhole"
      ],
      "extensions": {
        "address": "0x1f9840a85d5aF5bf1D1762F925BDADdC4201F984",
        "bridgeContract": "https://etherscan.io/address/0xf92cD566Ea4864356C5491c177A430C222d7e678",
        "assetContract": "https://etherscan.io/address/0x1f9840a85d5aF5bf1D1762F925BDADdC4201F984",
        "coingeckoId": "uniswap"
      }
    },
    {
      "chainId": 101,
      "address": "qfnqNqs3nCAHjnyCgLRDbBtq4p2MtHZxw8YjSyYhPoL",
      "symbol": "wWBTC",
      "name": "Wrapped BTC (Wormhole)",
      "decimals": 8,
      "logoURI": "https://cdn.jsdelivr.net/gh/trustwallet/assets@master/blockchains/ethereum/assets/0x2260FAC5E5542a773Aa44fBCfeDf7C193bc2C599/logo.png",
      "tags": [
        "wrapped",
        "wormhole"
      ],
      "extensions": {
        "address": "0x2260FAC5E5542a773Aa44fBCfeDf7C193bc2C599",
        "bridgeContract": "https://etherscan.io/address/0xf92cD566Ea4864356C5491c177A430C222d7e678",
        "assetContract": "https://etherscan.io/address/0x2260FAC5E5542a773Aa44fBCfeDf7C193bc2C599",
        "coingeckoId": "wrapped-bitcoin"
      }
    },
    {
      "chainId": 101,
      "address": "8My83RG8Xa1EhXdDKHWq8BWZN1zF3XUrWL3TXCLjVPFh",
      "symbol": "wUNN",
      "name": "UNION Protocol Governance Token (Wormhole)",
      "decimals": 9,
      "logoURI": "https://cdn.jsdelivr.net/gh/trustwallet/assets@master/blockchains/ethereum/assets/0x226f7b842E0F0120b7E194D05432b3fd14773a9D/logo.png",
      "tags": [
        "wrapped",
        "wormhole"
      ],
      "extensions": {
        "address": "0x226f7b842E0F0120b7E194D05432b3fd14773a9D",
        "bridgeContract": "https://etherscan.io/address/0xf92cD566Ea4864356C5491c177A430C222d7e678",
        "assetContract": "https://etherscan.io/address/0x226f7b842E0F0120b7E194D05432b3fd14773a9D",
        "coingeckoId": "union-protocol-governance-token"
      }
    },
    {
      "chainId": 101,
      "address": "6jVuhLJ2mzyZ8DyUcrDj8Qr6Q9bqbJnq4fAnMeEduDM9",
      "symbol": "wSOCKS",
      "name": "Unisocks Edition 0 (Wormhole)",
      "decimals": 9,
      "logoURI": "https://cdn.jsdelivr.net/gh/trustwallet/assets@master/blockchains/ethereum/assets/0x23B608675a2B2fB1890d3ABBd85c5775c51691d5/logo.png",
      "tags": [
        "wrapped",
        "wormhole"
      ],
      "extensions": {
        "address": "0x23B608675a2B2fB1890d3ABBd85c5775c51691d5",
        "bridgeContract": "https://etherscan.io/address/0xf92cD566Ea4864356C5491c177A430C222d7e678",
        "assetContract": "https://etherscan.io/address/0x23B608675a2B2fB1890d3ABBd85c5775c51691d5",
        "coingeckoId": "unisocks"
      }
    },
    {
      "chainId": 101,
      "address": "Az8PAQ7s6s5ZFgBiKKEizHt3SzDxXKZayDCtRZoC3452",
      "symbol": "wDEXT",
      "name": "DEXTools (Wormhole)",
      "decimals": 9,
      "logoURI": "https://cdn.jsdelivr.net/gh/trustwallet/assets@master/blockchains/ethereum/assets/0x26CE25148832C04f3d7F26F32478a9fe55197166/logo.png",
      "tags": [
        "wrapped",
        "wormhole"
      ],
      "extensions": {
        "address": "0x26CE25148832C04f3d7F26F32478a9fe55197166",
        "bridgeContract": "https://etherscan.io/address/0xf92cD566Ea4864356C5491c177A430C222d7e678",
        "assetContract": "https://etherscan.io/address/0x26CE25148832C04f3d7F26F32478a9fe55197166",
        "coingeckoId": "idextools"
      }
    },
    {
      "chainId": 101,
      "address": "ELSnGFd5XnSdYFFSgYQp7n89FEbDqxN4npuRLW4PPPLv",
      "symbol": "wHEX",
      "name": "HEX (Wormhole)",
      "decimals": 8,
      "logoURI": "https://cdn.jsdelivr.net/gh/trustwallet/assets@master/blockchains/ethereum/assets/0x2b591e99afE9f32eAA6214f7B7629768c40Eeb39/logo.png",
      "tags": [
        "wrapped",
        "wormhole"
      ],
      "extensions": {
        "address": "0x2b591e99afE9f32eAA6214f7B7629768c40Eeb39",
        "bridgeContract": "https://etherscan.io/address/0xf92cD566Ea4864356C5491c177A430C222d7e678",
        "assetContract": "https://etherscan.io/address/0x2b591e99afE9f32eAA6214f7B7629768c40Eeb39",
        "coingeckoId": "hex"
      }
    },
    {
      "chainId": 101,
      "address": "9iwfHhE7BJKNo4Eb1wX3p4uyJjEN9RoGLt4BvMdzZoiN",
      "symbol": "wCREAM",
      "name": "Cream (Wormhole)",
      "decimals": 9,
      "logoURI": "https://cdn.jsdelivr.net/gh/trustwallet/assets@master/blockchains/ethereum/assets/0x2ba592F78dB6436527729929AAf6c908497cB200/logo.png",
      "tags": [
        "wrapped",
        "wormhole"
      ],
      "extensions": {
        "address": "0x2ba592F78dB6436527729929AAf6c908497cB200",
        "bridgeContract": "https://etherscan.io/address/0xf92cD566Ea4864356C5491c177A430C222d7e678",
        "assetContract": "https://etherscan.io/address/0x2ba592F78dB6436527729929AAf6c908497cB200",
        "coingeckoId": "cream-2"
      }
    },
    {
      "chainId": 101,
      "address": "DdiXkfDGhLiKyw889QC4nmcxSwMqarLBtrDofPJyx7bt",
      "symbol": "wYFIM",
      "name": "yfi.mobi (Wormhole)",
      "decimals": 9,
      "logoURI": "https://cdn.jsdelivr.net/gh/trustwallet/assets@master/blockchains/ethereum/assets/0x2e2f3246b6c65CCc4239c9Ee556EC143a7E5DE2c/logo.png",
      "tags": [
        "wrapped",
        "wormhole"
      ],
      "extensions": {
        "address": "0x2e2f3246b6c65CCc4239c9Ee556EC143a7E5DE2c",
        "bridgeContract": "https://etherscan.io/address/0xf92cD566Ea4864356C5491c177A430C222d7e678",
        "assetContract": "https://etherscan.io/address/0x2e2f3246b6c65CCc4239c9Ee556EC143a7E5DE2c",
        "coingeckoId": "yfimobi"
      }
    },
    {
      "chainId": 101,
      "address": "6wdcYNvUyHCerSiGbChkvGBF6Qzju1YP5qpXRQ4tqdZ3",
      "symbol": "wZEE",
      "name": "ZeroSwapToken (Wormhole)",
      "decimals": 9,
      "logoURI": "https://cdn.jsdelivr.net/gh/trustwallet/assets@master/blockchains/ethereum/assets/0x2eDf094dB69d6Dcd487f1B3dB9febE2eeC0dd4c5/logo.png",
      "tags": [
        "wrapped",
        "wormhole"
      ],
      "extensions": {
        "address": "0x2eDf094dB69d6Dcd487f1B3dB9febE2eeC0dd4c5",
        "bridgeContract": "https://etherscan.io/address/0xf92cD566Ea4864356C5491c177A430C222d7e678",
        "assetContract": "https://etherscan.io/address/0x2eDf094dB69d6Dcd487f1B3dB9febE2eeC0dd4c5",
        "coingeckoId": "zeroswap"
      }
    },
    {
      "chainId": 101,
      "address": "4xh8iC54UgaNpY4h34rxfZBSc9L2fBB8gWcYtDGHjxhN",
      "symbol": "wwANATHA",
      "name": "Wrapped ANATHA (Wormhole)",
      "decimals": 9,
      "logoURI": "https://cdn.jsdelivr.net/gh/trustwallet/assets@master/blockchains/ethereum/assets/0x3383c5a8969Dc413bfdDc9656Eb80A1408E4bA20/logo.png",
      "tags": [
        "wrapped",
        "wormhole"
      ],
      "extensions": {
        "address": "0x3383c5a8969Dc413bfdDc9656Eb80A1408E4bA20",
        "bridgeContract": "https://etherscan.io/address/0xf92cD566Ea4864356C5491c177A430C222d7e678",
        "assetContract": "https://etherscan.io/address/0x3383c5a8969Dc413bfdDc9656Eb80A1408E4bA20",
        "coingeckoId": "wrapped-anatha"
      }
    },
    {
      "chainId": 101,
      "address": "5Jq6S9HYqfG6TUMjjsKpnfis7utUAB69JiEGkkypdmgP",
      "symbol": "wRAMP",
      "name": "RAMP DEFI (Wormhole)",
      "decimals": 9,
      "logoURI": "https://cdn.jsdelivr.net/gh/trustwallet/assets@master/blockchains/ethereum/assets/0x33D0568941C0C64ff7e0FB4fbA0B11BD37deEd9f/logo.png",
      "tags": [
        "wrapped",
        "wormhole"
      ],
      "extensions": {
        "address": "0x33D0568941C0C64ff7e0FB4fbA0B11BD37deEd9f",
        "bridgeContract": "https://etherscan.io/address/0xf92cD566Ea4864356C5491c177A430C222d7e678",
        "assetContract": "https://etherscan.io/address/0x33D0568941C0C64ff7e0FB4fbA0B11BD37deEd9f",
        "coingeckoId": "ramp"
      }
    },
    {
      "chainId": 101,
      "address": "6uMUH5ztnj6AKYvL71EZgcyyRxjyBC5LVkscA5LrBc3c",
      "symbol": "wPRQ",
      "name": "Parsiq Token (Wormhole)",
      "decimals": 9,
      "logoURI": "https://cdn.jsdelivr.net/gh/trustwallet/assets@master/blockchains/ethereum/assets/0x362bc847A3a9637d3af6624EeC853618a43ed7D2/logo.png",
      "tags": [
        "wrapped",
        "wormhole"
      ],
      "extensions": {
        "address": "0x362bc847A3a9637d3af6624EeC853618a43ed7D2",
        "bridgeContract": "https://etherscan.io/address/0xf92cD566Ea4864356C5491c177A430C222d7e678",
        "assetContract": "https://etherscan.io/address/0x362bc847A3a9637d3af6624EeC853618a43ed7D2",
        "coingeckoId": "parsiq"
      }
    },
    {
      "chainId": 101,
      "address": "42gecM46tdSiYZN2CK1ek5raCxnzQf1xfhoKAf3F7Y5k",
      "symbol": "wSLP",
      "name": "Small Love Potion (Wormhole)",
      "decimals": 0,
      "logoURI": "https://cdn.jsdelivr.net/gh/trustwallet/assets@master/blockchains/ethereum/assets/0x37236CD05b34Cc79d3715AF2383E96dd7443dCF1/logo.png",
      "tags": [
        "wrapped",
        "wormhole"
      ],
      "extensions": {
        "address": "0x37236CD05b34Cc79d3715AF2383E96dd7443dCF1",
        "bridgeContract": "https://etherscan.io/address/0xf92cD566Ea4864356C5491c177A430C222d7e678",
        "assetContract": "https://etherscan.io/address/0x37236CD05b34Cc79d3715AF2383E96dd7443dCF1",
        "coingeckoId": "smooth-love-potion"
      }
    },
    {
      "chainId": 101,
      "address": "F6M9DW1cWw7EtFK9m2ukvT9WEvtEbdZfTzZTtDeBcnAf",
      "symbol": "wSAND",
      "name": "SAND (Wormhole)",
      "decimals": 9,
      "logoURI": "https://cdn.jsdelivr.net/gh/trustwallet/assets@master/blockchains/ethereum/assets/0x3845badAde8e6dFF049820680d1F14bD3903a5d0/logo.png",
      "tags": [
        "wrapped",
        "wormhole"
      ],
      "extensions": {
        "address": "0x3845badAde8e6dFF049820680d1F14bD3903a5d0",
        "bridgeContract": "https://etherscan.io/address/0xf92cD566Ea4864356C5491c177A430C222d7e678",
        "assetContract": "https://etherscan.io/address/0x3845badAde8e6dFF049820680d1F14bD3903a5d0",
        "coingeckoId": "the-sandbox"
      }
    },
    {
      "chainId": 101,
      "address": "G27M8w6G4hwatMNFi46DPAUR1YkxSmRNFKus7SgYLoDy",
      "symbol": "wCVP",
      "name": "Concentrated Voting Power (Wormhole)",
      "decimals": 9,
      "logoURI": "https://cdn.jsdelivr.net/gh/trustwallet/assets@master/blockchains/ethereum/assets/0x38e4adB44ef08F22F5B5b76A8f0c2d0dCbE7DcA1/logo.png",
      "tags": [
        "wrapped",
        "wormhole"
      ],
      "extensions": {
        "address": "0x38e4adB44ef08F22F5B5b76A8f0c2d0dCbE7DcA1",
        "bridgeContract": "https://etherscan.io/address/0xf92cD566Ea4864356C5491c177A430C222d7e678",
        "assetContract": "https://etherscan.io/address/0x38e4adB44ef08F22F5B5b76A8f0c2d0dCbE7DcA1",
        "coingeckoId": "concentrated-voting-power"
      }
    },
    {
      "chainId": 101,
      "address": "FjucGZpcdVXaWJH21pbrGQaKNszsGsJqbAXu4sJywKJa",
      "symbol": "wREN",
      "name": "Republic Token (Wormhole)",
      "decimals": 9,
      "logoURI": "https://cdn.jsdelivr.net/gh/trustwallet/assets@master/blockchains/ethereum/assets/0x408e41876cCCDC0F92210600ef50372656052a38/logo.png",
      "tags": [
        "wrapped",
        "wormhole"
      ],
      "extensions": {
        "address": "0x408e41876cCCDC0F92210600ef50372656052a38",
        "bridgeContract": "https://etherscan.io/address/0xf92cD566Ea4864356C5491c177A430C222d7e678",
        "assetContract": "https://etherscan.io/address/0x408e41876cCCDC0F92210600ef50372656052a38",
        "coingeckoId": "republic-protocol"
      }
    },
    {
      "chainId": 101,
      "address": "5kvugu18snfGRu1PykMfRzYfUxJYs3smk1PWQcGo6Z8a",
      "symbol": "wXOR",
      "name": "Sora (Wormhole)",
      "decimals": 9,
      "logoURI": "https://cdn.jsdelivr.net/gh/trustwallet/assets@master/blockchains/ethereum/assets/0x40FD72257597aA14C7231A7B1aaa29Fce868F677/logo.png",
      "tags": [
        "wrapped",
        "wormhole"
      ],
      "extensions": {
        "address": "0x40FD72257597aA14C7231A7B1aaa29Fce868F677",
        "bridgeContract": "https://etherscan.io/address/0xf92cD566Ea4864356C5491c177A430C222d7e678",
        "assetContract": "https://etherscan.io/address/0x40FD72257597aA14C7231A7B1aaa29Fce868F677",
        "coingeckoId": "sora"
      }
    },
    {
      "chainId": 101,
      "address": "3EKQDmiXj8yLBFpZca4coxBpP8XJCzmjVgUdVydSmaaT",
      "symbol": "wFUN",
      "name": "FunFair (Wormhole)",
      "decimals": 8,
      "logoURI": "https://cdn.jsdelivr.net/gh/trustwallet/assets@master/blockchains/ethereum/assets/0x419D0d8BdD9aF5e606Ae2232ed285Aff190E711b/logo.png",
      "tags": [
        "wrapped",
        "wormhole"
      ],
      "extensions": {
        "address": "0x419D0d8BdD9aF5e606Ae2232ed285Aff190E711b",
        "bridgeContract": "https://etherscan.io/address/0xf92cD566Ea4864356C5491c177A430C222d7e678",
        "assetContract": "https://etherscan.io/address/0x419D0d8BdD9aF5e606Ae2232ed285Aff190E711b",
        "coingeckoId": "funfair"
      }
    },
    {
      "chainId": 101,
      "address": "6J9soByB65WUamsEG8KSPdphBV1oCoGvr5QpaUaY3r19",
      "symbol": "wPICKLE",
      "name": "PickleToken (Wormhole)",
      "decimals": 9,
      "logoURI": "https://cdn.jsdelivr.net/gh/trustwallet/assets@master/blockchains/ethereum/assets/0x429881672B9AE42b8EbA0E26cD9C73711b891Ca5/logo.png",
      "tags": [
        "wrapped",
        "wormhole"
      ],
      "extensions": {
        "address": "0x429881672B9AE42b8EbA0E26cD9C73711b891Ca5",
        "bridgeContract": "https://etherscan.io/address/0xf92cD566Ea4864356C5491c177A430C222d7e678",
        "assetContract": "https://etherscan.io/address/0x429881672B9AE42b8EbA0E26cD9C73711b891Ca5",
        "coingeckoId": "pickle-finance"
      }
    },
    {
      "chainId": 101,
      "address": "HEsqFznmAERPUmMWHtDWYAZRoFbNHZpuNuFrPio68Zp1",
      "symbol": "wPAXG",
      "name": "Paxos Gold (Wormhole)",
      "decimals": 9,
      "logoURI": "https://cdn.jsdelivr.net/gh/trustwallet/assets@master/blockchains/ethereum/assets/0x45804880De22913dAFE09f4980848ECE6EcbAf78/logo.png",
      "tags": [
        "wrapped",
        "wormhole"
      ],
      "extensions": {
        "address": "0x45804880De22913dAFE09f4980848ECE6EcbAf78",
        "bridgeContract": "https://etherscan.io/address/0xf92cD566Ea4864356C5491c177A430C222d7e678",
        "assetContract": "https://etherscan.io/address/0x45804880De22913dAFE09f4980848ECE6EcbAf78",
        "coingeckoId": "pax-gold"
      }
    },
    {
      "chainId": 101,
      "address": "BrtLvpVCwVDH5Jpqjtiuhh8wKYA5b3NZCnsSftr61viv",
      "symbol": "wQNT",
      "name": "Quant (Wormhole)",
      "decimals": 9,
      "logoURI": "https://cdn.jsdelivr.net/gh/trustwallet/assets@master/blockchains/ethereum/assets/0x4a220E6096B25EADb88358cb44068A3248254675/logo.png",
      "tags": [
        "wrapped",
        "wormhole"
      ],
      "extensions": {
        "address": "0x4a220E6096B25EADb88358cb44068A3248254675",
        "bridgeContract": "https://etherscan.io/address/0xf92cD566Ea4864356C5491c177A430C222d7e678",
        "assetContract": "https://etherscan.io/address/0x4a220E6096B25EADb88358cb44068A3248254675",
        "coingeckoId": "quant-network"
      }
    },
    {
      "chainId": 101,
      "address": "8DRgurhcQPJeCqQEpbeYGUmwAz2tETbyWUYLUU4Q7goM",
      "symbol": "wORAI",
      "name": "Oraichain Token (Wormhole)",
      "decimals": 9,
      "logoURI": "https://cdn.jsdelivr.net/gh/trustwallet/assets@master/blockchains/ethereum/assets/0x4c11249814f11b9346808179Cf06e71ac328c1b5/logo.png",
      "tags": [
        "wrapped",
        "wormhole"
      ],
      "extensions": {
        "address": "0x4c11249814f11b9346808179Cf06e71ac328c1b5",
        "bridgeContract": "https://etherscan.io/address/0xf92cD566Ea4864356C5491c177A430C222d7e678",
        "assetContract": "https://etherscan.io/address/0x4c11249814f11b9346808179Cf06e71ac328c1b5",
        "coingeckoId": "oraichain-token"
      }
    },
    {
      "chainId": 101,
      "address": "4e5cqAsZ7wQqwLi7AApS9CgN8Yaho5TvkhvcLaGyiuzL",
      "symbol": "wTRU",
      "name": "TrustToken (Wormhole)",
      "decimals": 8,
      "logoURI": "https://cdn.jsdelivr.net/gh/trustwallet/assets@master/blockchains/ethereum/assets/0x4C19596f5aAfF459fA38B0f7eD92F11AE6543784/logo.png",
      "tags": [
        "wrapped",
        "wormhole"
      ],
      "extensions": {
        "address": "0x4C19596f5aAfF459fA38B0f7eD92F11AE6543784",
        "bridgeContract": "https://etherscan.io/address/0xf92cD566Ea4864356C5491c177A430C222d7e678",
        "assetContract": "https://etherscan.io/address/0x4C19596f5aAfF459fA38B0f7eD92F11AE6543784",
        "coingeckoId": "truefi"
      }
    },
    {
      "chainId": 101,
      "address": "HkhBUKSct2V93Z35apDmXthkRvH4yvMovLyv8s8idDgP",
      "symbol": "wMCB",
      "name": "MCDEX Token (Wormhole)",
      "decimals": 9,
      "logoURI": "https://cdn.jsdelivr.net/gh/trustwallet/assets@master/blockchains/ethereum/assets/0x4e352cF164E64ADCBad318C3a1e222E9EBa4Ce42/logo.png",
      "tags": [
        "wrapped",
        "wormhole"
      ],
      "extensions": {
        "address": "0x4e352cF164E64ADCBad318C3a1e222E9EBa4Ce42",
        "bridgeContract": "https://etherscan.io/address/0xf92cD566Ea4864356C5491c177A430C222d7e678",
        "assetContract": "https://etherscan.io/address/0x4e352cF164E64ADCBad318C3a1e222E9EBa4Ce42",
        "coingeckoId": "mcdex"
      }
    },
    {
      "chainId": 101,
      "address": "Eof7wbYsHZKaoyUGwM7Nfkoo6zQW4U7uWXqz2hoQzSkK",
      "symbol": "wNU",
      "name": "NuCypher (Wormhole)",
      "decimals": 9,
      "logoURI": "https://cdn.jsdelivr.net/gh/trustwallet/assets@master/blockchains/ethereum/assets/0x4fE83213D56308330EC302a8BD641f1d0113A4Cc/logo.png",
      "tags": [
        "wrapped",
        "wormhole"
      ],
      "extensions": {
        "address": "0x4fE83213D56308330EC302a8BD641f1d0113A4Cc",
        "bridgeContract": "https://etherscan.io/address/0xf92cD566Ea4864356C5491c177A430C222d7e678",
        "assetContract": "https://etherscan.io/address/0x4fE83213D56308330EC302a8BD641f1d0113A4Cc",
        "coingeckoId": "nucypher"
      }
    },
    {
      "chainId": 101,
      "address": "5CmA1HTVZt5NRtwiUrqWrcnT5JRW5zHe6uQXfP7SDUNz",
      "symbol": "wRAZOR",
      "name": "RAZOR (Wormhole)",
      "decimals": 9,
      "logoURI": "https://cdn.jsdelivr.net/gh/trustwallet/assets@master/blockchains/ethereum/assets/0x50DE6856358Cc35f3A9a57eAAA34BD4cB707d2cd/logo.png",
      "tags": [
        "wrapped",
        "wormhole"
      ],
      "extensions": {
        "address": "0x50DE6856358Cc35f3A9a57eAAA34BD4cB707d2cd",
        "bridgeContract": "https://etherscan.io/address/0xf92cD566Ea4864356C5491c177A430C222d7e678",
        "assetContract": "https://etherscan.io/address/0x50DE6856358Cc35f3A9a57eAAA34BD4cB707d2cd",
        "coingeckoId": "razor-network"
      }
    },
    {
      "chainId": 101,
      "address": "6msNYXzSVtjinqapq2xcvBb5NRq4YTPAi7wc5Jx8M8TS",
      "symbol": "wLINK",
      "name": "ChainLink Token (Wormhole)",
      "decimals": 9,
      "logoURI": "https://cdn.jsdelivr.net/gh/trustwallet/assets@master/blockchains/ethereum/assets/0x514910771AF9Ca656af840dff83E8264EcF986CA/logo.png",
      "tags": [
        "wrapped",
        "wormhole"
      ],
      "extensions": {
        "address": "0x514910771AF9Ca656af840dff83E8264EcF986CA",
        "bridgeContract": "https://etherscan.io/address/0xf92cD566Ea4864356C5491c177A430C222d7e678",
        "assetContract": "https://etherscan.io/address/0x514910771AF9Ca656af840dff83E8264EcF986CA",
        "coingeckoId": "chainlink"
      }
    },
    {
      "chainId": 101,
      "address": "BX2gcRRS12iqFzKCpvTt4krBBYNymR9JBDZBxzfFLnbF",
      "symbol": "weRSDL",
      "name": "UnFederalReserveToken (Wormhole)",
      "decimals": 9,
      "logoURI": "https://cdn.jsdelivr.net/gh/trustwallet/assets@master/blockchains/ethereum/assets/0x5218E472cFCFE0b64A064F055B43b4cdC9EfD3A6/logo.png",
      "tags": [
        "wrapped",
        "wormhole"
      ],
      "extensions": {
        "address": "0x5218E472cFCFE0b64A064F055B43b4cdC9EfD3A6",
        "bridgeContract": "https://etherscan.io/address/0xf92cD566Ea4864356C5491c177A430C222d7e678",
        "assetContract": "https://etherscan.io/address/0x5218E472cFCFE0b64A064F055B43b4cdC9EfD3A6",
        "coingeckoId": "unfederalreserve"
      }
    },
    {
      "chainId": 101,
      "address": "CCGLdsokcybeF8NrCcu1RSQK8isNBjBA58kVEMTHTKjx",
      "symbol": "wsUSD",
      "name": "Synth sUSD (Wormhole)",
      "decimals": 9,
      "logoURI": "https://cdn.jsdelivr.net/gh/trustwallet/assets@master/blockchains/ethereum/assets/0x57Ab1ec28D129707052df4dF418D58a2D46d5f51/logo.png",
      "tags": [
        "wrapped",
        "wormhole"
      ],
      "extensions": {
        "address": "0x57Ab1ec28D129707052df4dF418D58a2D46d5f51",
        "bridgeContract": "https://etherscan.io/address/0xf92cD566Ea4864356C5491c177A430C222d7e678",
        "assetContract": "https://etherscan.io/address/0x57Ab1ec28D129707052df4dF418D58a2D46d5f51",
        "coingeckoId": "nusd"
      }
    },
    {
      "chainId": 101,
      "address": "FP9ogG7hTdfcTJwn4prF9AVEcfcjLq1GtkqYM4oRn7eY",
      "symbol": "wHEGIC",
      "name": "Hegic (Wormhole)",
      "decimals": 9,
      "logoURI": "https://cdn.jsdelivr.net/gh/trustwallet/assets@master/blockchains/ethereum/assets/0x584bC13c7D411c00c01A62e8019472dE68768430/logo.png",
      "tags": [
        "wrapped",
        "wormhole"
      ],
      "extensions": {
        "address": "0x584bC13c7D411c00c01A62e8019472dE68768430",
        "bridgeContract": "https://etherscan.io/address/0xf92cD566Ea4864356C5491c177A430C222d7e678",
        "assetContract": "https://etherscan.io/address/0x584bC13c7D411c00c01A62e8019472dE68768430",
        "coingeckoId": "hegic"
      }
    },
    {
      "chainId": 101,
      "address": "DboP5vvYUVjmKSHKJ1YFHwmv41KtUscnYgzjmPgHwQVn",
      "symbol": "wXFI",
      "name": "Xfinance (Wormhole)",
      "decimals": 9,
      "logoURI": "https://cdn.jsdelivr.net/gh/trustwallet/assets@master/blockchains/ethereum/assets/0x5BEfBB272290dD5b8521D4a938f6c4757742c430/logo.png",
      "tags": [
        "wrapped",
        "wormhole"
      ],
      "extensions": {
        "address": "0x5BEfBB272290dD5b8521D4a938f6c4757742c430",
        "bridgeContract": "https://etherscan.io/address/0xf92cD566Ea4864356C5491c177A430C222d7e678",
        "assetContract": "https://etherscan.io/address/0x5BEfBB272290dD5b8521D4a938f6c4757742c430",
        "coingeckoId": "xfinance"
      }
    },
    {
      "chainId": 101,
      "address": "6c4U9yxGzVjejSJJXrdX8wtt532Et6MrBUZc2oK5j6w5",
      "symbol": "wDEXTF",
      "name": "DEXTF Token (Wormhole)",
      "decimals": 9,
      "logoURI": "https://cdn.jsdelivr.net/gh/trustwallet/assets@master/blockchains/ethereum/assets/0x5F64Ab1544D28732F0A24F4713c2C8ec0dA089f0/logo.png",
      "tags": [
        "wrapped",
        "wormhole"
      ],
      "extensions": {
        "address": "0x5F64Ab1544D28732F0A24F4713c2C8ec0dA089f0",
        "bridgeContract": "https://etherscan.io/address/0xf92cD566Ea4864356C5491c177A430C222d7e678",
        "assetContract": "https://etherscan.io/address/0x5F64Ab1544D28732F0A24F4713c2C8ec0dA089f0",
        "coingeckoId": "dextf"
      }
    },
    {
      "chainId": 101,
      "address": "JuXkRYNw54rujC7SPWcAM4ArLgA5x8nDQbS8xHAr6MA",
      "symbol": "wRLC",
      "name": "iExec RLC (Wormhole)",
      "decimals": 9,
      "logoURI": "https://cdn.jsdelivr.net/gh/trustwallet/assets@master/blockchains/ethereum/assets/0x607F4C5BB672230e8672085532f7e901544a7375/logo.png",
      "tags": [
        "wrapped",
        "wormhole"
      ],
      "extensions": {
        "address": "0x607F4C5BB672230e8672085532f7e901544a7375",
        "bridgeContract": "https://etherscan.io/address/0xf92cD566Ea4864356C5491c177A430C222d7e678",
        "assetContract": "https://etherscan.io/address/0x607F4C5BB672230e8672085532f7e901544a7375",
        "coingeckoId": "iexec-rlc"
      }
    },
    {
      "chainId": 101,
      "address": "7NfgSkv6kZ6ZWP6SJPtMuaUYGVEngVK8UFnaFTPk3QsM",
      "symbol": "wCORE",
      "name": "cVault.finance (Wormhole)",
      "decimals": 9,
      "logoURI": "https://cdn.jsdelivr.net/gh/trustwallet/assets@master/blockchains/ethereum/assets/0x62359Ed7505Efc61FF1D56fEF82158CcaffA23D7/logo.png",
      "tags": [
        "wrapped",
        "wormhole"
      ],
      "extensions": {
        "address": "0x62359Ed7505Efc61FF1D56fEF82158CcaffA23D7",
        "bridgeContract": "https://etherscan.io/address/0xf92cD566Ea4864356C5491c177A430C222d7e678",
        "assetContract": "https://etherscan.io/address/0x62359Ed7505Efc61FF1D56fEF82158CcaffA23D7",
        "coingeckoId": "cvault-finance"
      }
    },
    {
      "chainId": 101,
      "address": "AqLKDJiGL4wXKPAfzNom3xEdQwgj2LTCE4k34gzvZsE6",
      "symbol": "wCFi",
      "name": "CyberFi Token (Wormhole)",
      "decimals": 9,
      "logoURI": "https://cdn.jsdelivr.net/gh/trustwallet/assets@master/blockchains/ethereum/assets/0x63b4f3e3fa4e438698CE330e365E831F7cCD1eF4/logo.png",
      "tags": [
        "wrapped",
        "wormhole"
      ],
      "extensions": {
        "address": "0x63b4f3e3fa4e438698CE330e365E831F7cCD1eF4",
        "bridgeContract": "https://etherscan.io/address/0xf92cD566Ea4864356C5491c177A430C222d7e678",
        "assetContract": "https://etherscan.io/address/0x63b4f3e3fa4e438698CE330e365E831F7cCD1eF4",
        "coingeckoId": "cyberfi"
      }
    },
    {
      "chainId": 101,
      "address": "FLrjpCRrd4GffHu8MVYGvuLxYLuBGVaXsnCecw3Effci",
      "symbol": "wWISE",
      "name": "Wise Token (Wormhole)",
      "decimals": 9,
      "logoURI": "https://cdn.jsdelivr.net/gh/trustwallet/assets@master/blockchains/ethereum/assets/0x66a0f676479Cee1d7373f3DC2e2952778BfF5bd6/logo.png",
      "tags": [
        "wrapped",
        "wormhole"
      ],
      "extensions": {
        "address": "0x66a0f676479Cee1d7373f3DC2e2952778BfF5bd6",
        "bridgeContract": "https://etherscan.io/address/0xf92cD566Ea4864356C5491c177A430C222d7e678",
        "assetContract": "https://etherscan.io/address/0x66a0f676479Cee1d7373f3DC2e2952778BfF5bd6",
        "coingeckoId": "wise-token11"
      }
    },
    {
      "chainId": 101,
      "address": "GaMPhVyp1xd9xJuPskDEzQzp8mKfEjAmhny8NX7y7YKc",
      "symbol": "wGNO",
      "name": "Gnosis Token (Wormhole)",
      "decimals": 9,
      "logoURI": "https://cdn.jsdelivr.net/gh/trustwallet/assets@master/blockchains/ethereum/assets/0x6810e776880C02933D47DB1b9fc05908e5386b96/logo.png",
      "tags": [
        "wrapped",
        "wormhole"
      ],
      "extensions": {
        "address": "0x6810e776880C02933D47DB1b9fc05908e5386b96",
        "bridgeContract": "https://etherscan.io/address/0xf92cD566Ea4864356C5491c177A430C222d7e678",
        "assetContract": "https://etherscan.io/address/0x6810e776880C02933D47DB1b9fc05908e5386b96",
        "coingeckoId": "gnosis"
      }
    },
    {
      "chainId": 101,
      "address": "CCAQZHBVWKDukT68PZ3LenDs7apibeSYeJ3jHE8NzBC5",
      "symbol": "wPOOLZ",
      "name": "$Poolz Finance (Wormhole)",
      "decimals": 9,
      "logoURI": "https://cdn.jsdelivr.net/gh/trustwallet/assets@master/blockchains/ethereum/assets/0x69A95185ee2a045CDC4bCd1b1Df10710395e4e23/logo.png",
      "tags": [
        "wrapped",
        "wormhole"
      ],
      "extensions": {
        "address": "0x69A95185ee2a045CDC4bCd1b1Df10710395e4e23",
        "bridgeContract": "https://etherscan.io/address/0xf92cD566Ea4864356C5491c177A430C222d7e678",
        "assetContract": "https://etherscan.io/address/0x69A95185ee2a045CDC4bCd1b1Df10710395e4e23",
        "coingeckoId": "poolz-finance"
      }
    },
    {
      "chainId": 101,
      "address": "FYpdBuyAHSbdaAyD1sKkxyLWbAP8uUW9h6uvdhK74ij1",
      "symbol": "wDAI",
      "name": "Dai Stablecoin (Wormhole)",
      "decimals": 9,
      "logoURI": "https://cdn.jsdelivr.net/gh/trustwallet/assets@master/blockchains/ethereum/assets/0x6B175474E89094C44Da98b954EedeAC495271d0F/logo.png",
      "tags": [
        "wrapped",
        "wormhole"
      ],
      "extensions": {
        "address": "0x6B175474E89094C44Da98b954EedeAC495271d0F",
        "bridgeContract": "https://etherscan.io/address/0xf92cD566Ea4864356C5491c177A430C222d7e678",
        "assetContract": "https://etherscan.io/address/0x6B175474E89094C44Da98b954EedeAC495271d0F",
        "coingeckoId": "dai"
      }
    },
    {
      "chainId": 101,
      "address": "HbMGwfGjGPchtaPwyrtJFy8APZN5w1hi63xnzmj1f23v",
      "symbol": "wSUSHI",
      "name": "SushiSwap (Wormhole)",
      "decimals": 9,
      "logoURI": "https://cdn.jsdelivr.net/gh/trustwallet/assets@master/blockchains/ethereum/assets/0x6B3595068778DD592e39A122f4f5a5cF09C90fE2/logo.png",
      "tags": [
        "wrapped",
        "wormhole"
      ],
      "extensions": {
        "address": "0x6B3595068778DD592e39A122f4f5a5cF09C90fE2",
        "bridgeContract": "https://etherscan.io/address/0xf92cD566Ea4864356C5491c177A430C222d7e678",
        "assetContract": "https://etherscan.io/address/0x6B3595068778DD592e39A122f4f5a5cF09C90fE2",
        "coingeckoId": "sushi"
      }
    },
    {
      "chainId": 101,
      "address": "6Tmi8TZasqdxWB59uE5Zw9VLKecuCbsLSsPEqoMpmozA",
      "symbol": "wFYZ",
      "name": "Fyooz (Wormhole)",
      "decimals": 9,
      "logoURI": "https://cdn.jsdelivr.net/gh/trustwallet/assets@master/blockchains/ethereum/assets/0x6BFf2fE249601ed0Db3a87424a2E923118BB0312/logo.png",
      "tags": [
        "wrapped",
        "wormhole"
      ],
      "extensions": {
        "address": "0x6BFf2fE249601ed0Db3a87424a2E923118BB0312",
        "bridgeContract": "https://etherscan.io/address/0xf92cD566Ea4864356C5491c177A430C222d7e678",
        "assetContract": "https://etherscan.io/address/0x6BFf2fE249601ed0Db3a87424a2E923118BB0312",
        "coingeckoId": "fyooz"
      }
    },
    {
      "chainId": 101,
      "address": "3sHinPxEPqhEGip2Wy45TFmgAA1Atg2mctMjY5RKJUjk",
      "symbol": "wQRX",
      "name": "QuiverX (Wormhole)",
      "decimals": 9,
      "logoURI": "https://cdn.jsdelivr.net/gh/trustwallet/assets@master/blockchains/ethereum/assets/0x6e0daDE58D2d89eBBe7aFc384e3E4f15b70b14D8/logo.png",
      "tags": [
        "wrapped",
        "wormhole"
      ],
      "extensions": {
        "address": "0x6e0daDE58D2d89eBBe7aFc384e3E4f15b70b14D8",
        "bridgeContract": "https://etherscan.io/address/0xf92cD566Ea4864356C5491c177A430C222d7e678",
        "assetContract": "https://etherscan.io/address/0x6e0daDE58D2d89eBBe7aFc384e3E4f15b70b14D8",
        "coingeckoId": "quiverx"
      }
    },
    {
      "chainId": 101,
      "address": "4ighgEijHcCoLu9AsvwVz2TnGFqAgzQtQMr6ch88Jrfe",
      "symbol": "wTRADE",
      "name": "UniTrade (Wormhole)",
      "decimals": 9,
      "logoURI": "https://cdn.jsdelivr.net/gh/trustwallet/assets@master/blockchains/ethereum/assets/0x6F87D756DAf0503d08Eb8993686c7Fc01Dc44fB1/logo.png",
      "tags": [
        "wrapped",
        "wormhole"
      ],
      "extensions": {
        "address": "0x6F87D756DAf0503d08Eb8993686c7Fc01Dc44fB1",
        "bridgeContract": "https://etherscan.io/address/0xf92cD566Ea4864356C5491c177A430C222d7e678",
        "assetContract": "https://etherscan.io/address/0x6F87D756DAf0503d08Eb8993686c7Fc01Dc44fB1",
        "coingeckoId": "unitrade"
      }
    },
    {
      "chainId": 101,
      "address": "FTPnEQ3NfRRZ9tvmpDW6JFrvweBE5sanxnXSpJL1dvbB",
      "symbol": "wBIRD",
      "name": "Bird.Money (Wormhole)",
      "decimals": 9,
      "logoURI": "https://cdn.jsdelivr.net/gh/trustwallet/assets@master/blockchains/ethereum/assets/0x70401dFD142A16dC7031c56E862Fc88Cb9537Ce0/logo.png",
      "tags": [
        "wrapped",
        "wormhole"
      ],
      "extensions": {
        "address": "0x70401dFD142A16dC7031c56E862Fc88Cb9537Ce0",
        "bridgeContract": "https://etherscan.io/address/0xf92cD566Ea4864356C5491c177A430C222d7e678",
        "assetContract": "https://etherscan.io/address/0x70401dFD142A16dC7031c56E862Fc88Cb9537Ce0",
        "coingeckoId": "bird-money"
      }
    },
    {
      "chainId": 101,
      "address": "QVDE6rhcGPSB3ex5T7vWBzvoSRUXULjuSGpVuKwu5XH",
      "symbol": "wAXN",
      "name": "Axion (Wormhole)",
      "decimals": 9,
      "logoURI": "https://cdn.jsdelivr.net/gh/trustwallet/assets@master/blockchains/ethereum/assets/0x71F85B2E46976bD21302B64329868fd15eb0D127/logo.png",
      "tags": [
        "wrapped",
        "wormhole"
      ],
      "extensions": {
        "address": "0x71F85B2E46976bD21302B64329868fd15eb0D127",
        "bridgeContract": "https://etherscan.io/address/0xf92cD566Ea4864356C5491c177A430C222d7e678",
        "assetContract": "https://etherscan.io/address/0x71F85B2E46976bD21302B64329868fd15eb0D127",
        "coingeckoId": "axion"
      }
    },
    {
      "chainId": 101,
      "address": "J6AbGG62yo9UJ2T9r9GM7pnoRNui5DsZDnPbiNAPqbVd",
      "symbol": "wBMI",
      "name": "Bridge Mutual (Wormhole)",
      "decimals": 9,
      "logoURI": "https://cdn.jsdelivr.net/gh/trustwallet/assets@master/blockchains/ethereum/assets/0x725C263e32c72dDC3A19bEa12C5a0479a81eE688/logo.png",
      "tags": [
        "wrapped",
        "wormhole"
      ],
      "extensions": {
        "address": "0x725C263e32c72dDC3A19bEa12C5a0479a81eE688",
        "bridgeContract": "https://etherscan.io/address/0xf92cD566Ea4864356C5491c177A430C222d7e678",
        "assetContract": "https://etherscan.io/address/0x725C263e32c72dDC3A19bEa12C5a0479a81eE688",
        "coingeckoId": "bridge-mutual"
      }
    },
    {
      "chainId": 101,
      "address": "4wvHoaxxZxFeNrMTP8bLVRh1ziSBV7crN665WX4rRMqe",
      "symbol": "wDYT",
      "name": "DoYourTip (Wormhole)",
      "decimals": 9,
      "logoURI": "https://cdn.jsdelivr.net/gh/trustwallet/assets@master/blockchains/ethereum/assets/0x740623d2c797b7D8D1EcB98e9b4Afcf99Ec31E14/logo.png",
      "tags": [
        "wrapped",
        "wormhole"
      ],
      "extensions": {
        "address": "0x740623d2c797b7D8D1EcB98e9b4Afcf99Ec31E14",
        "bridgeContract": "https://etherscan.io/address/0xf92cD566Ea4864356C5491c177A430C222d7e678",
        "assetContract": "https://etherscan.io/address/0x740623d2c797b7D8D1EcB98e9b4Afcf99Ec31E14",
        "coingeckoId": "dynamite"
      }
    },
    {
      "chainId": 101,
      "address": "Fe5fWjCLDMJoi4sTmfR2VW4BT1LwsbR1n6QAjzJQvhhf",
      "symbol": "wBBR",
      "name": "BitberryToken (Wormhole)",
      "decimals": 9,
      "logoURI": "https://cdn.jsdelivr.net/gh/trustwallet/assets@master/blockchains/ethereum/assets/0x7671904eed7f10808B664fc30BB8693FD7237abF/logo.png",
      "tags": [
        "wrapped",
        "wormhole"
      ],
      "extensions": {
        "address": "0x7671904eed7f10808B664fc30BB8693FD7237abF",
        "bridgeContract": "https://etherscan.io/address/0xf92cD566Ea4864356C5491c177A430C222d7e678",
        "assetContract": "https://etherscan.io/address/0x7671904eed7f10808B664fc30BB8693FD7237abF",
        "coingeckoId": "bitberry-token"
      }
    },
    {
      "chainId": 101,
      "address": "5J9yhFRnQZx3RiqHzfQpAffX5UQz3k8vQCZH2g9Z9sDg",
      "symbol": "wWAXE",
      "name": "WAX Economic Token (Wormhole)",
      "decimals": 8,
      "logoURI": "https://cdn.jsdelivr.net/gh/trustwallet/assets@master/blockchains/ethereum/assets/0x7a2Bc711E19ba6aff6cE8246C546E8c4B4944DFD/logo.png",
      "tags": [
        "wrapped",
        "wormhole"
      ],
      "extensions": {
        "address": "0x7a2Bc711E19ba6aff6cE8246C546E8c4B4944DFD",
        "bridgeContract": "https://etherscan.io/address/0xf92cD566Ea4864356C5491c177A430C222d7e678",
        "assetContract": "https://etherscan.io/address/0x7a2Bc711E19ba6aff6cE8246C546E8c4B4944DFD",
        "coingeckoId": "waxe"
      }
    },
    {
      "chainId": 101,
      "address": "4DHywS5EjUTF5AYisPZiJbWcCV4gfpH98oKxpgyKRnnQ",
      "symbol": "wMATIC",
      "name": "Matic Token (Wormhole)",
      "decimals": 9,
      "logoURI": "https://cdn.jsdelivr.net/gh/trustwallet/assets@master/blockchains/ethereum/assets/0x7D1AfA7B718fb893dB30A3aBc0Cfc608AaCfeBB0/logo.png",
      "tags": [
        "wrapped",
        "wormhole"
      ],
      "extensions": {
        "address": "0x7D1AfA7B718fb893dB30A3aBc0Cfc608AaCfeBB0",
        "bridgeContract": "https://etherscan.io/address/0xf92cD566Ea4864356C5491c177A430C222d7e678",
        "assetContract": "https://etherscan.io/address/0x7D1AfA7B718fb893dB30A3aBc0Cfc608AaCfeBB0",
        "coingeckoId": "matic-network"
      }
    },
    {
      "chainId": 101,
      "address": "Au9E8ygQdTJQZXmNKPdtLEP8rGjC4qsGRhkJgjFNPAr8",
      "symbol": "wXRT",
      "name": "Robonomics (Wormhole)",
      "decimals": 9,
      "logoURI": "https://cdn.jsdelivr.net/gh/trustwallet/assets@master/blockchains/ethereum/assets/0x7dE91B204C1C737bcEe6F000AAA6569Cf7061cb7/logo.png",
      "tags": [
        "wrapped",
        "wormhole"
      ],
      "extensions": {
        "address": "0x7dE91B204C1C737bcEe6F000AAA6569Cf7061cb7",
        "bridgeContract": "https://etherscan.io/address/0xf92cD566Ea4864356C5491c177A430C222d7e678",
        "assetContract": "https://etherscan.io/address/0x7dE91B204C1C737bcEe6F000AAA6569Cf7061cb7",
        "coingeckoId": "robonomics-network"
      }
    },
    {
      "chainId": 101,
      "address": "5DQZ14hLDxveMH7NyGmTmUTRGgVAVXADp3cP2UHeH6hM",
      "symbol": "wAAVE",
      "name": "Aave Token (Wormhole)",
      "decimals": 9,
      "logoURI": "https://cdn.jsdelivr.net/gh/trustwallet/assets@master/blockchains/ethereum/assets/0x7Fc66500c84A76Ad7e9c93437bFc5Ac33E2DDaE9/logo.png",
      "tags": [
        "wrapped",
        "wormhole"
      ],
      "extensions": {
        "address": "0x7Fc66500c84A76Ad7e9c93437bFc5Ac33E2DDaE9",
        "bridgeContract": "https://etherscan.io/address/0xf92cD566Ea4864356C5491c177A430C222d7e678",
        "assetContract": "https://etherscan.io/address/0x7Fc66500c84A76Ad7e9c93437bFc5Ac33E2DDaE9",
        "coingeckoId": "aave"
      }
    },
    {
      "chainId": 101,
      "address": "Arc2ZVKNCdDU4vB8Ubud5QayDtjo2oJF9xVrUPQ6TWxF",
      "symbol": "wLEND",
      "name": "Lend (Wormhole)",
      "decimals": 9,
      "logoURI": "https://cdn.jsdelivr.net/gh/trustwallet/assets@master/blockchains/ethereum/assets/0x80fB784B7eD66730e8b1DBd9820aFD29931aab03/logo.png",
      "tags": [
        "wrapped",
        "wormhole"
      ],
      "extensions": {
        "address": "0x80fB784B7eD66730e8b1DBd9820aFD29931aab03",
        "bridgeContract": "https://etherscan.io/address/0xf92cD566Ea4864356C5491c177A430C222d7e678",
        "assetContract": "https://etherscan.io/address/0x80fB784B7eD66730e8b1DBd9820aFD29931aab03",
        "coingeckoId": "ethlend"
      }
    },
    {
      "chainId": 101,
      "address": "2ctKUDkGBnVykt31AhMPhHvAQWJvoNGbLh7aRidjtAqv",
      "symbol": "wPOLS",
      "name": "PolkastarterToken (Wormhole)",
      "decimals": 9,
      "logoURI": "https://cdn.jsdelivr.net/gh/trustwallet/assets@master/blockchains/ethereum/assets/0x83e6f1E41cdd28eAcEB20Cb649155049Fac3D5Aa/logo.png",
      "tags": [
        "wrapped",
        "wormhole"
      ],
      "extensions": {
        "address": "0x83e6f1E41cdd28eAcEB20Cb649155049Fac3D5Aa",
        "bridgeContract": "https://etherscan.io/address/0xf92cD566Ea4864356C5491c177A430C222d7e678",
        "assetContract": "https://etherscan.io/address/0x83e6f1E41cdd28eAcEB20Cb649155049Fac3D5Aa",
        "coingeckoId": "polkastarter"
      }
    },
    {
      "chainId": 101,
      "address": "8FnkznYpHvKiaBkgatVoCrNiS5y5KW62JqgjnxVhDejC",
      "symbol": "wUBT",
      "name": "Unibright (Wormhole)",
      "decimals": 8,
      "logoURI": "https://cdn.jsdelivr.net/gh/trustwallet/assets@master/blockchains/ethereum/assets/0x8400D94A5cb0fa0D041a3788e395285d61c9ee5e/logo.png",
      "tags": [
        "wrapped",
        "wormhole"
      ],
      "extensions": {
        "address": "0x8400D94A5cb0fa0D041a3788e395285d61c9ee5e",
        "bridgeContract": "https://etherscan.io/address/0xf92cD566Ea4864356C5491c177A430C222d7e678",
        "assetContract": "https://etherscan.io/address/0x8400D94A5cb0fa0D041a3788e395285d61c9ee5e",
        "coingeckoId": "unibright"
      }
    },
    {
      "chainId": 101,
      "address": "4LLAYXVmT3U8Sew6k3tk66zk3btT91QRzQzxcNX8XhzV",
      "symbol": "wDIA",
      "name": "DIA (Wormhole)",
      "decimals": 9,
      "logoURI": "https://cdn.jsdelivr.net/gh/trustwallet/assets@master/blockchains/ethereum/assets/0x84cA8bc7997272c7CfB4D0Cd3D55cd942B3c9419/logo.png",
      "tags": [
        "wrapped",
        "wormhole"
      ],
      "extensions": {
        "address": "0x84cA8bc7997272c7CfB4D0Cd3D55cd942B3c9419",
        "bridgeContract": "https://etherscan.io/address/0xf92cD566Ea4864356C5491c177A430C222d7e678",
        "assetContract": "https://etherscan.io/address/0x84cA8bc7997272c7CfB4D0Cd3D55cd942B3c9419",
        "coingeckoId": "dia-data"
      }
    },
    {
      "chainId": 101,
      "address": "8L8pDf3jutdpdr4m3np68CL9ZroLActrqwxi6s9Ah5xU",
      "symbol": "wFRAX",
      "name": "Frax (Wormhole)",
      "decimals": 9,
      "logoURI": "https://cdn.jsdelivr.net/gh/trustwallet/assets@master/blockchains/ethereum/assets/0x853d955aCEf822Db058eb8505911ED77F175b99e/logo.png",
      "tags": [
        "wrapped",
        "wormhole"
      ],
      "extensions": {
        "address": "0x853d955aCEf822Db058eb8505911ED77F175b99e",
        "bridgeContract": "https://etherscan.io/address/0xf92cD566Ea4864356C5491c177A430C222d7e678",
        "assetContract": "https://etherscan.io/address/0x853d955aCEf822Db058eb8505911ED77F175b99e",
        "coingeckoId": "frax"
      }
    },
    {
      "chainId": 101,
      "address": "H3oVL2zJpHJaDoRfQmSrftv3fkGzvsiQgugCZmcRBykG",
      "symbol": "wKEEP",
      "name": "KEEP Token (Wormhole)",
      "decimals": 9,
      "logoURI": "https://cdn.jsdelivr.net/gh/trustwallet/assets@master/blockchains/ethereum/assets/0x85Eee30c52B0b379b046Fb0F85F4f3Dc3009aFEC/logo.png",
      "tags": [
        "wrapped",
        "wormhole"
      ],
      "extensions": {
        "address": "0x85Eee30c52B0b379b046Fb0F85F4f3Dc3009aFEC",
        "bridgeContract": "https://etherscan.io/address/0xf92cD566Ea4864356C5491c177A430C222d7e678",
        "assetContract": "https://etherscan.io/address/0x85Eee30c52B0b379b046Fb0F85F4f3Dc3009aFEC",
        "coingeckoId": "keep-network"
      }
    },
    {
      "chainId": 101,
      "address": "64oqP1dFqqD8NEL4RPCpMyrHmpo31rj3nYxULVXvayfW",
      "symbol": "wRSR",
      "name": "Reserve Rights (Wormhole)",
      "decimals": 9,
      "logoURI": "https://cdn.jsdelivr.net/gh/trustwallet/assets@master/blockchains/ethereum/assets/0x8762db106B2c2A0bccB3A80d1Ed41273552616E8/logo.png",
      "tags": [
        "wrapped",
        "wormhole"
      ],
      "extensions": {
        "address": "0x8762db106B2c2A0bccB3A80d1Ed41273552616E8",
        "bridgeContract": "https://etherscan.io/address/0xf92cD566Ea4864356C5491c177A430C222d7e678",
        "assetContract": "https://etherscan.io/address/0x8762db106B2c2A0bccB3A80d1Ed41273552616E8",
        "coingeckoId": "reserve-rights-token"
      }
    },
    {
      "chainId": 101,
      "address": "5SU7veiCRA16ZxnS24kCC1dwQYVwi3whvTdM48iNE1Rm",
      "symbol": "wMPH",
      "name": "88mph.app (Wormhole)",
      "decimals": 9,
      "logoURI": "https://cdn.jsdelivr.net/gh/trustwallet/assets@master/blockchains/ethereum/assets/0x8888801aF4d980682e47f1A9036e589479e835C5/logo.png",
      "tags": [
        "wrapped",
        "wormhole"
      ],
      "extensions": {
        "address": "0x8888801aF4d980682e47f1A9036e589479e835C5",
        "bridgeContract": "https://etherscan.io/address/0xf92cD566Ea4864356C5491c177A430C222d7e678",
        "assetContract": "https://etherscan.io/address/0x8888801aF4d980682e47f1A9036e589479e835C5",
        "coingeckoId": "88mph"
      }
    },
    {
      "chainId": 101,
      "address": "5fv26ojhPHWNaikXcMf2TBu4JENjLQ2PWgWYeitttVwv",
      "symbol": "wPAID",
      "name": "PAID Network (Wormhole)",
      "decimals": 9,
      "logoURI": "https://cdn.jsdelivr.net/gh/trustwallet/assets@master/blockchains/ethereum/assets/0x8c8687fC965593DFb2F0b4EAeFD55E9D8df348df/logo.png",
      "tags": [
        "wrapped",
        "wormhole"
      ],
      "extensions": {
        "address": "0x8c8687fC965593DFb2F0b4EAeFD55E9D8df348df",
        "bridgeContract": "https://etherscan.io/address/0xf92cD566Ea4864356C5491c177A430C222d7e678",
        "assetContract": "https://etherscan.io/address/0x8c8687fC965593DFb2F0b4EAeFD55E9D8df348df",
        "coingeckoId": "paid-network"
      }
    },
    {
      "chainId": 101,
      "address": "ACr98v3kv9qaGnR3p2BfsoSK9Q2ZmP6zUkm3qxv5ZJDd",
      "symbol": "wSXP",
      "name": "Swipe (Wormhole)",
      "decimals": 9,
      "logoURI": "https://cdn.jsdelivr.net/gh/trustwallet/assets@master/blockchains/ethereum/assets/0x8CE9137d39326AD0cD6491fb5CC0CbA0e089b6A9/logo.png",
      "tags": [
        "wrapped",
        "wormhole"
      ],
      "extensions": {
        "address": "0x8CE9137d39326AD0cD6491fb5CC0CbA0e089b6A9",
        "bridgeContract": "https://etherscan.io/address/0xf92cD566Ea4864356C5491c177A430C222d7e678",
        "assetContract": "https://etherscan.io/address/0x8CE9137d39326AD0cD6491fb5CC0CbA0e089b6A9",
        "coingeckoId": "swipe"
      }
    },
    {
      "chainId": 101,
      "address": "7gBuzBcJ7V48m8TiKJ1XWNDUerK2XfAbjxuRiKMb6S8Z",
      "symbol": "wREQ",
      "name": "Request Token (Wormhole)",
      "decimals": 9,
      "logoURI": "https://cdn.jsdelivr.net/gh/trustwallet/assets@master/blockchains/ethereum/assets/0x8f8221aFbB33998d8584A2B05749bA73c37a938a/logo.png",
      "tags": [
        "wrapped",
        "wormhole"
      ],
      "extensions": {
        "address": "0x8f8221aFbB33998d8584A2B05749bA73c37a938a",
        "bridgeContract": "https://etherscan.io/address/0xf92cD566Ea4864356C5491c177A430C222d7e678",
        "assetContract": "https://etherscan.io/address/0x8f8221aFbB33998d8584A2B05749bA73c37a938a",
        "coingeckoId": "request-network"
      }
    },
    {
      "chainId": 101,
      "address": "CtDjsryLtwZCLj8TeniV7tWHbkaREfjKDWpvyQvsTyek",
      "symbol": "wWHALE",
      "name": "WHALE (Wormhole)",
      "decimals": 4,
      "logoURI": "https://cdn.jsdelivr.net/gh/trustwallet/assets@master/blockchains/ethereum/assets/0x9355372396e3F6daF13359B7b607a3374cc638e0/logo.png",
      "tags": [
        "wrapped",
        "wormhole"
      ],
      "extensions": {
        "address": "0x9355372396e3F6daF13359B7b607a3374cc638e0",
        "bridgeContract": "https://etherscan.io/address/0xf92cD566Ea4864356C5491c177A430C222d7e678",
        "assetContract": "https://etherscan.io/address/0x9355372396e3F6daF13359B7b607a3374cc638e0",
        "coingeckoId": "whale"
      }
    },
    {
      "chainId": 101,
      "address": "JDUgn6JUSwufqqthRdnZZKWv2vEdYvHxigF5Hk79yxRm",
      "symbol": "wPNK",
      "name": "Pinakion (Wormhole)",
      "decimals": 9,
      "logoURI": "https://cdn.jsdelivr.net/gh/trustwallet/assets@master/blockchains/ethereum/assets/0x93ED3FBe21207Ec2E8f2d3c3de6e058Cb73Bc04d/logo.png",
      "tags": [
        "wrapped",
        "wormhole"
      ],
      "extensions": {
        "address": "0x93ED3FBe21207Ec2E8f2d3c3de6e058Cb73Bc04d",
        "bridgeContract": "https://etherscan.io/address/0xf92cD566Ea4864356C5491c177A430C222d7e678",
        "assetContract": "https://etherscan.io/address/0x93ED3FBe21207Ec2E8f2d3c3de6e058Cb73Bc04d",
        "coingeckoId": "kleros"
      }
    },
    {
      "chainId": 101,
      "address": "EJKqF4p7xVhXkcDNCrVQJE4osow76226bc6u3AtsGXaG",
      "symbol": "wAPY",
      "name": "APY Governance Token (Wormhole)",
      "decimals": 9,
      "logoURI": "https://cdn.jsdelivr.net/gh/trustwallet/assets@master/blockchains/ethereum/assets/0x95a4492F028aa1fd432Ea71146b433E7B4446611/logo.png",
      "tags": [
        "wrapped",
        "wormhole"
      ],
      "extensions": {
        "address": "0x95a4492F028aa1fd432Ea71146b433E7B4446611",
        "bridgeContract": "https://etherscan.io/address/0xf92cD566Ea4864356C5491c177A430C222d7e678",
        "assetContract": "https://etherscan.io/address/0x95a4492F028aa1fd432Ea71146b433E7B4446611",
        "coingeckoId": "apy-finance"
      }
    },
    {
      "chainId": 101,
      "address": "AF7Dv5Vzi1dT2fLnz4ysiRQ6FxGN1M6mrmHwgNpx7FVH",
      "symbol": "wOCEAN",
      "name": "Ocean Protocol (Wormhole)",
      "decimals": 9,
      "logoURI": "https://cdn.jsdelivr.net/gh/trustwallet/assets@master/blockchains/ethereum/assets/0x967da4048cD07aB37855c090aAF366e4ce1b9F48/logo.png",
      "tags": [
        "wrapped",
        "wormhole"
      ],
      "extensions": {
        "address": "0x967da4048cD07aB37855c090aAF366e4ce1b9F48",
        "bridgeContract": "https://etherscan.io/address/0xf92cD566Ea4864356C5491c177A430C222d7e678",
        "assetContract": "https://etherscan.io/address/0x967da4048cD07aB37855c090aAF366e4ce1b9F48",
        "coingeckoId": "ocean-protocol"
      }
    },
    {
      "chainId": 101,
      "address": "AyNULvvLGW11fThvhncqNRjEgmDbMEHdDL4HqXD6SM8V",
      "symbol": "wSPI",
      "name": "Shopping.io (Wormhole)",
      "decimals": 9,
      "logoURI": "https://cdn.jsdelivr.net/gh/trustwallet/assets@master/blockchains/ethereum/assets/0x9B02dD390a603Add5c07f9fd9175b7DABE8D63B7/logo.png",
      "tags": [
        "wrapped",
        "wormhole"
      ],
      "extensions": {
        "address": "0x9B02dD390a603Add5c07f9fd9175b7DABE8D63B7",
        "bridgeContract": "https://etherscan.io/address/0xf92cD566Ea4864356C5491c177A430C222d7e678",
        "assetContract": "https://etherscan.io/address/0x9B02dD390a603Add5c07f9fd9175b7DABE8D63B7",
        "coingeckoId": "shopping-io"
      }
    },
    {
      "chainId": 101,
      "address": "3UeKTABxz9XexDtyKq646rSQvx8GVpKNwfMoKKfxsTsF",
      "symbol": "wBBTC",
      "name": "Binance Wrapped BTC (Wormhole)",
      "decimals": 8,
      "logoURI": "https://cdn.jsdelivr.net/gh/trustwallet/assets@master/blockchains/ethereum/assets/0x9BE89D2a4cd102D8Fecc6BF9dA793be995C22541/logo.png",
      "tags": [
        "wrapped",
        "wormhole"
      ],
      "extensions": {
        "address": "0x9BE89D2a4cd102D8Fecc6BF9dA793be995C22541",
        "bridgeContract": "https://etherscan.io/address/0xf92cD566Ea4864356C5491c177A430C222d7e678",
        "assetContract": "https://etherscan.io/address/0x9BE89D2a4cd102D8Fecc6BF9dA793be995C22541",
        "coingeckoId": "binance-wrapped-btc"
      }
    },
    {
      "chainId": 101,
      "address": "DsGbyCHbG4vSWBqAprR2eWuUAg8fXAgYkWL9psgvYZn5",
      "symbol": "wUNISTAKE",
      "name": "Unistake (Wormhole)",
      "decimals": 9,
      "logoURI": "https://cdn.jsdelivr.net/gh/trustwallet/assets@master/blockchains/ethereum/assets/0x9Ed8e7C9604790F7Ec589F99b94361d8AAB64E5E/logo.png",
      "tags": [
        "wrapped",
        "wormhole"
      ],
      "extensions": {
        "address": "0x9Ed8e7C9604790F7Ec589F99b94361d8AAB64E5E",
        "bridgeContract": "https://etherscan.io/address/0xf92cD566Ea4864356C5491c177A430C222d7e678",
        "assetContract": "https://etherscan.io/address/0x9Ed8e7C9604790F7Ec589F99b94361d8AAB64E5E",
        "coingeckoId": "unistake"
      }
    },
    {
      "chainId": 101,
      "address": "GBvv3jn9u6pZqPd2GVnQ7BKJzLwQnEWe4ci9k359PN9Z",
      "symbol": "wMKR",
      "name": "MakerDAO (Wormhole)",
      "decimals": 9,
      "logoURI": "https://cdn.jsdelivr.net/gh/trustwallet/assets@master/blockchains/ethereum/assets/0x9f8F72aA9304c8B593d555F12eF6589cC3A579A2/logo.png",
      "tags": [
        "wrapped",
        "wormhole"
      ],
      "extensions": {
        "address": "0x9f8F72aA9304c8B593d555F12eF6589cC3A579A2",
        "bridgeContract": "https://etherscan.io/address/0xf92cD566Ea4864356C5491c177A430C222d7e678",
        "assetContract": "https://etherscan.io/address/0x9f8F72aA9304c8B593d555F12eF6589cC3A579A2",
        "coingeckoId": "maker"
      }
    },
    {
      "chainId": 101,
      "address": "53ETjuzUNHG8c7rZ2hxQLQfN5R6tEYtdYwNQsa68xFUk",
      "symbol": "wFARM",
      "name": "FARM Reward Token (Wormhole)",
      "decimals": 9,
      "logoURI": "https://cdn.jsdelivr.net/gh/trustwallet/assets@master/blockchains/ethereum/assets/0xa0246c9032bC3A600820415aE600c6388619A14D/logo.png",
      "tags": [
        "wrapped",
        "wormhole"
      ],
      "extensions": {
        "address": "0xa0246c9032bC3A600820415aE600c6388619A14D",
        "bridgeContract": "https://etherscan.io/address/0xf92cD566Ea4864356C5491c177A430C222d7e678",
        "assetContract": "https://etherscan.io/address/0xa0246c9032bC3A600820415aE600c6388619A14D",
        "coingeckoId": "harvest-finance"
      }
    },
    {
      "chainId": 101,
      "address": "FVsXUnbhifqJ4LiXQEbpUtXVdB8T5ADLKqSs5t1oc54F",
      "symbol": "wUSDC",
      "name": "USD Coin (Wormhole)",
      "decimals": 6,
      "logoURI": "https://cdn.jsdelivr.net/gh/solana-labs/token-list@main/assets/mainnet/EPjFWdd5AufqSSqeM2qN1xzybapC8G4wEGGkZwyTDt1v/logo.png",
      "tags": [
        "wrapped",
        "wormhole"
      ],
      "extensions": {
        "address": "0xA0b86991c6218b36c1d19D4a2e9Eb0cE3606eB48",
        "bridgeContract": "https://etherscan.io/address/0xf92cD566Ea4864356C5491c177A430C222d7e678",
        "assetContract": "https://etherscan.io/address/0xA0b86991c6218b36c1d19D4a2e9Eb0cE3606eB48",
        "coingeckoId": "usd-coin"
      }
    },
    {
      "chainId": 101,
      "address": "EjBpnWzWZeW1PKzfCszLdHgENZLZDoTNaEmz8BddpWJx",
      "symbol": "wANT",
      "name": "Aragon Network Token (Wormhole)",
      "decimals": 9,
      "logoURI": "https://cdn.jsdelivr.net/gh/trustwallet/assets@master/blockchains/ethereum/assets/0xa117000000f279D81A1D3cc75430fAA017FA5A2e/logo.png",
      "tags": [
        "wrapped",
        "wormhole"
      ],
      "extensions": {
        "address": "0xa117000000f279D81A1D3cc75430fAA017FA5A2e",
        "bridgeContract": "https://etherscan.io/address/0xf92cD566Ea4864356C5491c177A430C222d7e678",
        "assetContract": "https://etherscan.io/address/0xa117000000f279D81A1D3cc75430fAA017FA5A2e",
        "coingeckoId": "aragon"
      }
    },
    {
      "chainId": 101,
      "address": "Rs4LHZ4WogZCAkCzfsKJib5LLnYL6xcVAfTcLQiSjg2",
      "symbol": "wNPXS",
      "name": "Pundi X Token (Wormhole)",
      "decimals": 9,
      "logoURI": "https://cdn.jsdelivr.net/gh/trustwallet/assets@master/blockchains/ethereum/assets/0xA15C7Ebe1f07CaF6bFF097D8a589fb8AC49Ae5B3/logo.png",
      "tags": [
        "wrapped",
        "wormhole"
      ],
      "extensions": {
        "address": "0xA15C7Ebe1f07CaF6bFF097D8a589fb8AC49Ae5B3",
        "bridgeContract": "https://etherscan.io/address/0xf92cD566Ea4864356C5491c177A430C222d7e678",
        "assetContract": "https://etherscan.io/address/0xA15C7Ebe1f07CaF6bFF097D8a589fb8AC49Ae5B3",
        "coingeckoId": "pundi-x"
      }
    },
    {
      "chainId": 101,
      "address": "65ribugkb42AANKYrEeuruhhfXffyE4jY22FUxFbpW7C",
      "symbol": "wRFOX",
      "name": "RFOX (Wormhole)",
      "decimals": 9,
      "logoURI": "https://cdn.jsdelivr.net/gh/trustwallet/assets@master/blockchains/ethereum/assets/0xa1d6Df714F91DeBF4e0802A542E13067f31b8262/logo.png",
      "tags": [
        "wrapped",
        "wormhole"
      ],
      "extensions": {
        "address": "0xa1d6Df714F91DeBF4e0802A542E13067f31b8262",
        "bridgeContract": "https://etherscan.io/address/0xf92cD566Ea4864356C5491c177A430C222d7e678",
        "assetContract": "https://etherscan.io/address/0xa1d6Df714F91DeBF4e0802A542E13067f31b8262",
        "coingeckoId": "redfox-labs-2"
      }
    },
    {
      "chainId": 101,
      "address": "T2mo6dnFiutu26KMuCMSjCLBB4ofWvQ3qBJGEMc3JSe",
      "symbol": "wMTA",
      "name": "Meta (Wormhole)",
      "decimals": 9,
      "logoURI": "https://cdn.jsdelivr.net/gh/trustwallet/assets@master/blockchains/ethereum/assets/0xa3BeD4E1c75D00fa6f4E5E6922DB7261B5E9AcD2/logo.png",
      "tags": [
        "wrapped",
        "wormhole"
      ],
      "extensions": {
        "address": "0xa3BeD4E1c75D00fa6f4E5E6922DB7261B5E9AcD2",
        "bridgeContract": "https://etherscan.io/address/0xf92cD566Ea4864356C5491c177A430C222d7e678",
        "assetContract": "https://etherscan.io/address/0xa3BeD4E1c75D00fa6f4E5E6922DB7261B5E9AcD2",
        "coingeckoId": "meta"
      }
    },
    {
      "chainId": 101,
      "address": "HC8SaUm9rhvVZE5ZwBWiUhFAnCuG8byd5FxKYdpFm5MR",
      "symbol": "wRBC",
      "name": "Rubic (Wormhole)",
      "decimals": 9,
      "logoURI": "https://cdn.jsdelivr.net/gh/trustwallet/assets@master/blockchains/ethereum/assets/0xA4EED63db85311E22dF4473f87CcfC3DaDCFA3E3/logo.png",
      "tags": [
        "wrapped",
        "wormhole"
      ],
      "extensions": {
        "address": "0xA4EED63db85311E22dF4473f87CcfC3DaDCFA3E3",
        "bridgeContract": "https://etherscan.io/address/0xf92cD566Ea4864356C5491c177A430C222d7e678",
        "assetContract": "https://etherscan.io/address/0xA4EED63db85311E22dF4473f87CcfC3DaDCFA3E3",
        "coingeckoId": "rubic"
      }
    },
    {
      "chainId": 101,
      "address": "9DdtKWoK8cBfLSLhHXHFZzzhxp4rdwHbFEAis8n5AsfQ",
      "symbol": "wNOIA",
      "name": "NOIA Token (Wormhole)",
      "decimals": 9,
      "logoURI": "https://cdn.jsdelivr.net/gh/trustwallet/assets@master/blockchains/ethereum/assets/0xa8c8CfB141A3bB59FEA1E2ea6B79b5ECBCD7b6ca/logo.png",
      "tags": [
        "wrapped",
        "wormhole"
      ],
      "extensions": {
        "address": "0xa8c8CfB141A3bB59FEA1E2ea6B79b5ECBCD7b6ca",
        "bridgeContract": "https://etherscan.io/address/0xf92cD566Ea4864356C5491c177A430C222d7e678",
        "assetContract": "https://etherscan.io/address/0xa8c8CfB141A3bB59FEA1E2ea6B79b5ECBCD7b6ca",
        "coingeckoId": "noia-network"
      }
    },
    {
      "chainId": 101,
      "address": "DTQStP2z4DRqbNHRxtwThAujr9aPFPsv4y2kkXTVLVvb",
      "symbol": "wCEL",
      "name": "Celsius (Wormhole)",
      "decimals": 4,
      "logoURI": "https://cdn.jsdelivr.net/gh/trustwallet/assets@master/blockchains/ethereum/assets/0xaaAEBE6Fe48E54f431b0C390CfaF0b017d09D42d/logo.png",
      "tags": [
        "wrapped",
        "wormhole"
      ],
      "extensions": {
        "address": "0xaaAEBE6Fe48E54f431b0C390CfaF0b017d09D42d",
        "bridgeContract": "https://etherscan.io/address/0xf92cD566Ea4864356C5491c177A430C222d7e678",
        "assetContract": "https://etherscan.io/address/0xaaAEBE6Fe48E54f431b0C390CfaF0b017d09D42d",
        "coingeckoId": "celsius-degree-token"
      }
    },
    {
      "chainId": 101,
      "address": "59NPV18vAbTgwC9aeEGikrmX3EbZHMEMkZfvcsHBNFr9",
      "symbol": "wCWS",
      "name": "Crowns (Wormhole)",
      "decimals": 9,
      "logoURI": "https://cdn.jsdelivr.net/gh/trustwallet/assets@master/blockchains/ethereum/assets/0xaC0104Cca91D167873B8601d2e71EB3D4D8c33e0/logo.png",
      "tags": [
        "wrapped",
        "wormhole"
      ],
      "extensions": {
        "address": "0xaC0104Cca91D167873B8601d2e71EB3D4D8c33e0",
        "bridgeContract": "https://etherscan.io/address/0xf92cD566Ea4864356C5491c177A430C222d7e678",
        "assetContract": "https://etherscan.io/address/0xaC0104Cca91D167873B8601d2e71EB3D4D8c33e0",
        "coingeckoId": "crowns"
      }
    },
    {
      "chainId": 101,
      "address": "4811JP9i35zgAxSFZjGXQwew6xd1qSBE4xdMFik2J14Z",
      "symbol": "wROOM",
      "name": "OptionRoom Token (Wormhole)",
      "decimals": 9,
      "logoURI": "https://cdn.jsdelivr.net/gh/trustwallet/assets@master/blockchains/ethereum/assets/0xAd4f86a25bbc20FfB751f2FAC312A0B4d8F88c64/logo.png",
      "tags": [
        "wrapped",
        "wormhole"
      ],
      "extensions": {
        "address": "0xAd4f86a25bbc20FfB751f2FAC312A0B4d8F88c64",
        "bridgeContract": "https://etherscan.io/address/0xf92cD566Ea4864356C5491c177A430C222d7e678",
        "assetContract": "https://etherscan.io/address/0xAd4f86a25bbc20FfB751f2FAC312A0B4d8F88c64",
        "coingeckoId": "option-room"
      }
    },
    {
      "chainId": 101,
      "address": "2VAdvHWMpzMnDYYn64MgqLNpGQ19iCiusCet8JLMtxU5",
      "symbol": "wYOP",
      "name": "YOP (Wormhole)",
      "decimals": 8,
      "logoURI": "https://cdn.jsdelivr.net/gh/trustwallet/assets@master/blockchains/ethereum/assets/0xAE1eaAE3F627AAca434127644371b67B18444051/logo.png",
      "tags": [
        "wrapped",
        "wormhole"
      ],
      "extensions": {
        "address": "0xAE1eaAE3F627AAca434127644371b67B18444051",
        "bridgeContract": "https://etherscan.io/address/0xf92cD566Ea4864356C5491c177A430C222d7e678",
        "assetContract": "https://etherscan.io/address/0xAE1eaAE3F627AAca434127644371b67B18444051",
        "coingeckoId": "yield-optimization-platform"
      }
    },
    {
      "chainId": 101,
      "address": "AKiTcEWZarsnUbKkwQVRjJni5eqwiNeBQsJ3nrADacT4",
      "symbol": "wLGCY",
      "name": "LGCY Network (Wormhole)",
      "decimals": 9,
      "logoURI": "https://cdn.jsdelivr.net/gh/trustwallet/assets@master/blockchains/ethereum/assets/0xaE697F994Fc5eBC000F8e22EbFfeE04612f98A0d/logo.png",
      "tags": [
        "wrapped",
        "wormhole"
      ],
      "extensions": {
        "address": "0xaE697F994Fc5eBC000F8e22EbFfeE04612f98A0d",
        "bridgeContract": "https://etherscan.io/address/0xf92cD566Ea4864356C5491c177A430C222d7e678",
        "assetContract": "https://etherscan.io/address/0xaE697F994Fc5eBC000F8e22EbFfeE04612f98A0d",
        "coingeckoId": "lgcy-network"
      }
    },
    {
      "chainId": 101,
      "address": "4kPHTMfSD1k3SytAMKEVRWH5ip6WD5U52tC5q6TuXUNU",
      "symbol": "wRFuel",
      "name": "Rio Fuel Token (Wormhole)",
      "decimals": 9,
      "logoURI": "https://cdn.jsdelivr.net/gh/trustwallet/assets@master/blockchains/ethereum/assets/0xaf9f549774ecEDbD0966C52f250aCc548D3F36E5/logo.png",
      "tags": [
        "wrapped",
        "wormhole"
      ],
      "extensions": {
        "address": "0xaf9f549774ecEDbD0966C52f250aCc548D3F36E5",
        "bridgeContract": "https://etherscan.io/address/0xf92cD566Ea4864356C5491c177A430C222d7e678",
        "assetContract": "https://etherscan.io/address/0xaf9f549774ecEDbD0966C52f250aCc548D3F36E5",
        "coingeckoId": "rio-defi"
      }
    },
    {
      "chainId": 101,
      "address": "E1w2uKRsVJeDf1Qqbk7DDKEDe7NCYwh8ySgqCaEZ4BTC",
      "symbol": "wMAHA",
      "name": "MahaDAO (Wormhole)",
      "decimals": 9,
      "logoURI": "https://cdn.jsdelivr.net/gh/trustwallet/assets@master/blockchains/ethereum/assets/0xB4d930279552397bbA2ee473229f89Ec245bc365/logo.png",
      "tags": [
        "wrapped",
        "wormhole"
      ],
      "extensions": {
        "address": "0xB4d930279552397bbA2ee473229f89Ec245bc365",
        "bridgeContract": "https://etherscan.io/address/0xf92cD566Ea4864356C5491c177A430C222d7e678",
        "assetContract": "https://etherscan.io/address/0xB4d930279552397bbA2ee473229f89Ec245bc365",
        "coingeckoId": "mahadao"
      }
    },
    {
      "chainId": 101,
      "address": "4psmnTirimNyPEPEZtkQkdEPJagTXS3a7wsu1XN9MYK3",
      "symbol": "wRPL",
      "name": "Rocket Pool (Wormhole)",
      "decimals": 9,
      "logoURI": "https://cdn.jsdelivr.net/gh/trustwallet/assets@master/blockchains/ethereum/assets/0xB4EFd85c19999D84251304bDA99E90B92300Bd93/logo.png",
      "tags": [
        "wrapped",
        "wormhole"
      ],
      "extensions": {
        "address": "0xB4EFd85c19999D84251304bDA99E90B92300Bd93",
        "bridgeContract": "https://etherscan.io/address/0xf92cD566Ea4864356C5491c177A430C222d7e678",
        "assetContract": "https://etherscan.io/address/0xB4EFd85c19999D84251304bDA99E90B92300Bd93",
        "coingeckoId": "rocket-pool"
      }
    },
    {
      "chainId": 101,
      "address": "FrhQauNRm7ecom9FRprNcyz58agDe5ujAbAtA9NG6jtU",
      "symbol": "wNEXO",
      "name": "Nexo (Wormhole)",
      "decimals": 9,
      "logoURI": "https://cdn.jsdelivr.net/gh/trustwallet/assets@master/blockchains/ethereum/assets/0xB62132e35a6c13ee1EE0f84dC5d40bad8d815206/logo.png",
      "tags": [
        "wrapped",
        "wormhole"
      ],
      "extensions": {
        "address": "0xB62132e35a6c13ee1EE0f84dC5d40bad8d815206",
        "bridgeContract": "https://etherscan.io/address/0xf92cD566Ea4864356C5491c177A430C222d7e678",
        "assetContract": "https://etherscan.io/address/0xB62132e35a6c13ee1EE0f84dC5d40bad8d815206",
        "coingeckoId": "nexo"
      }
    },
    {
      "chainId": 101,
      "address": "AoU75vwpnWEVvfarxRALjzRc8vS9UdDhRMkwoDimt9ss",
      "symbol": "wSFI",
      "name": "Spice (Wormhole)",
      "decimals": 9,
      "logoURI": "https://cdn.jsdelivr.net/gh/trustwallet/assets@master/blockchains/ethereum/assets/0xb753428af26E81097e7fD17f40c88aaA3E04902c/logo.png",
      "tags": [
        "wrapped",
        "wormhole"
      ],
      "extensions": {
        "address": "0xb753428af26E81097e7fD17f40c88aaA3E04902c",
        "bridgeContract": "https://etherscan.io/address/0xf92cD566Ea4864356C5491c177A430C222d7e678",
        "assetContract": "https://etherscan.io/address/0xb753428af26E81097e7fD17f40c88aaA3E04902c",
        "coingeckoId": "saffron-finance"
      }
    },
    {
      "chainId": 101,
      "address": "CRZuALvCYjPLB65WFLHh9JkmPWK5C81TXpy2aEEaCjr3",
      "symbol": "wSTBZ",
      "name": "Stabilize Token (Wormhole)",
      "decimals": 9,
      "logoURI": "https://cdn.jsdelivr.net/gh/trustwallet/assets@master/blockchains/ethereum/assets/0xB987D48Ed8f2C468D52D6405624EADBa5e76d723/logo.png",
      "tags": [
        "wrapped",
        "wormhole"
      ],
      "extensions": {
        "address": "0xB987D48Ed8f2C468D52D6405624EADBa5e76d723",
        "bridgeContract": "https://etherscan.io/address/0xf92cD566Ea4864356C5491c177A430C222d7e678",
        "assetContract": "https://etherscan.io/address/0xB987D48Ed8f2C468D52D6405624EADBa5e76d723",
        "coingeckoId": "stabilize"
      }
    },
    {
      "chainId": 101,
      "address": "HPYXGSdAwyK5GwmuivL8gDdUVRChtgXq6SRat44k4Pat",
      "symbol": "wBAL",
      "name": "Balancer (Wormhole)",
      "decimals": 9,
      "logoURI": "https://cdn.jsdelivr.net/gh/trustwallet/assets@master/blockchains/ethereum/assets/0xba100000625a3754423978a60c9317c58a424e3D/logo.png",
      "tags": [
        "wrapped",
        "wormhole"
      ],
      "extensions": {
        "address": "0xba100000625a3754423978a60c9317c58a424e3D",
        "bridgeContract": "https://etherscan.io/address/0xf92cD566Ea4864356C5491c177A430C222d7e678",
        "assetContract": "https://etherscan.io/address/0xba100000625a3754423978a60c9317c58a424e3D",
        "coingeckoId": "balancer"
      }
    },
    {
      "chainId": 101,
      "address": "AV7NgJV2BsgEukzUTrcUMz3LD37xLcLtygFig5WJ3kQN",
      "symbol": "wBAND",
      "name": "BandToken (Wormhole)",
      "decimals": 9,
      "logoURI": "https://cdn.jsdelivr.net/gh/trustwallet/assets@master/blockchains/ethereum/assets/0xBA11D00c5f74255f56a5E366F4F77f5A186d7f55/logo.png",
      "tags": [
        "wrapped",
        "wormhole"
      ],
      "extensions": {
        "address": "0xBA11D00c5f74255f56a5E366F4F77f5A186d7f55",
        "bridgeContract": "https://etherscan.io/address/0xf92cD566Ea4864356C5491c177A430C222d7e678",
        "assetContract": "https://etherscan.io/address/0xBA11D00c5f74255f56a5E366F4F77f5A186d7f55",
        "coingeckoId": "band-protocol"
      }
    },
    {
      "chainId": 101,
      "address": "4obZok5FFUcQXQoV39hhcqk9xSmo4WnP9wnrNCk1g5BC",
      "symbol": "wSWFL",
      "name": "Swapfolio (Wormhole)",
      "decimals": 9,
      "logoURI": "https://cdn.jsdelivr.net/gh/trustwallet/assets@master/blockchains/ethereum/assets/0xBa21Ef4c9f433Ede00badEFcC2754B8E74bd538A/logo.png",
      "tags": [
        "wrapped",
        "wormhole"
      ],
      "extensions": {
        "address": "0xBa21Ef4c9f433Ede00badEFcC2754B8E74bd538A",
        "bridgeContract": "https://etherscan.io/address/0xf92cD566Ea4864356C5491c177A430C222d7e678",
        "assetContract": "https://etherscan.io/address/0xBa21Ef4c9f433Ede00badEFcC2754B8E74bd538A",
        "coingeckoId": "swapfolio"
      }
    },
    {
      "chainId": 101,
      "address": "HCP8hGKS6fUGfTA1tQxBKzbXuQk7yktzz71pY8LXVJyR",
      "symbol": "wLRC",
      "name": "LoopringCoin V2 (Wormhole)",
      "decimals": 9,
      "logoURI": "https://cdn.jsdelivr.net/gh/trustwallet/assets@master/blockchains/ethereum/assets/0xBBbbCA6A901c926F240b89EacB641d8Aec7AEafD/logo.png",
      "tags": [
        "wrapped",
        "wormhole"
      ],
      "extensions": {
        "address": "0xBBbbCA6A901c926F240b89EacB641d8Aec7AEafD",
        "bridgeContract": "https://etherscan.io/address/0xf92cD566Ea4864356C5491c177A430C222d7e678",
        "assetContract": "https://etherscan.io/address/0xBBbbCA6A901c926F240b89EacB641d8Aec7AEafD",
        "coingeckoId": "loopring"
      }
    },
    {
      "chainId": 101,
      "address": "9sNArcS6veh7DLEo7Y1ZSbBCYtkuPVE6S3HhVrcWR2Zw",
      "symbol": "wPERP",
      "name": "Perpetual (Wormhole)",
      "decimals": 9,
      "logoURI": "https://cdn.jsdelivr.net/gh/trustwallet/assets@master/blockchains/ethereum/assets/0xbC396689893D065F41bc2C6EcbeE5e0085233447/logo.png",
      "tags": [
        "wrapped",
        "wormhole"
      ],
      "extensions": {
        "address": "0xbC396689893D065F41bc2C6EcbeE5e0085233447",
        "bridgeContract": "https://etherscan.io/address/0xf92cD566Ea4864356C5491c177A430C222d7e678",
        "assetContract": "https://etherscan.io/address/0xbC396689893D065F41bc2C6EcbeE5e0085233447",
        "coingeckoId": "perpetual-protocol"
      }
    },
    {
      "chainId": 101,
      "address": "3XnhArdJydrpbr9Nbj8wNUaozPL9WAo9YDyNWakhTm9X",
      "symbol": "wCOMP",
      "name": "Compound (Wormhole)",
      "decimals": 9,
      "logoURI": "https://cdn.jsdelivr.net/gh/trustwallet/assets@master/blockchains/ethereum/assets/0xc00e94Cb662C3520282E6f5717214004A7f26888/logo.png",
      "tags": [
        "wrapped",
        "wormhole"
      ],
      "extensions": {
        "address": "0xc00e94Cb662C3520282E6f5717214004A7f26888",
        "bridgeContract": "https://etherscan.io/address/0xf92cD566Ea4864356C5491c177A430C222d7e678",
        "assetContract": "https://etherscan.io/address/0xc00e94Cb662C3520282E6f5717214004A7f26888",
        "coingeckoId": "compound-governance-token"
      }
    },
    {
      "chainId": 101,
      "address": "CPLNm9UMKfiJKiySQathV99yeSgTVjPDZx4ucFrbp2MD",
      "symbol": "wSNX",
      "name": "Synthetix Network Token (Wormhole)",
      "decimals": 9,
      "logoURI": "https://cdn.jsdelivr.net/gh/trustwallet/assets@master/blockchains/ethereum/assets//logo.png",
      "tags": [
        "wrapped",
        "wormhole"
      ],
      "extensions": {
        "address": "0xC011a73ee8576Fb46F5E1c5751cA3B9Fe0af2a6F",
        "bridgeContract": "https://etherscan.io/address/0xf92cD566Ea4864356C5491c177A430C222d7e678",
        "assetContract": "https://etherscan.io/address/0xC011a73ee8576Fb46F5E1c5751cA3B9Fe0af2a6F",
        "coingeckoId": "havven"
      }
    },
    {
      "chainId": 101,
      "address": "D6eVKSfLdioqo2zG8LbQYFU2gf66FrjKA7afCYNo1GHt",
      "symbol": "wDUCK",
      "name": "DLP Duck Token (Wormhole)",
      "decimals": 9,
      "logoURI": "https://cdn.jsdelivr.net/gh/trustwallet/assets@master/blockchains/ethereum/assets/0xC0bA369c8Db6eB3924965e5c4FD0b4C1B91e305F/logo.png",
      "tags": [
        "wrapped",
        "wormhole"
      ],
      "extensions": {
        "address": "0xC0bA369c8Db6eB3924965e5c4FD0b4C1B91e305F",
        "bridgeContract": "https://etherscan.io/address/0xf92cD566Ea4864356C5491c177A430C222d7e678",
        "assetContract": "https://etherscan.io/address/0xC0bA369c8Db6eB3924965e5c4FD0b4C1B91e305F",
        "coingeckoId": "dlp-duck-token"
      }
    },
    {
      "chainId": 101,
      "address": "9PwPi3DAf9Dy4Y6qJmUzF6fX9CjNwScBidsYqJmcApF8",
      "symbol": "wCHAIN",
      "name": "Chain Games (Wormhole)",
      "decimals": 9,
      "logoURI": "https://cdn.jsdelivr.net/gh/trustwallet/assets@master/blockchains/ethereum/assets/0xC4C2614E694cF534D407Ee49F8E44D125E4681c4/logo.png",
      "tags": [
        "wrapped",
        "wormhole"
      ],
      "extensions": {
        "address": "0xC4C2614E694cF534D407Ee49F8E44D125E4681c4",
        "bridgeContract": "https://etherscan.io/address/0xf92cD566Ea4864356C5491c177A430C222d7e678",
        "assetContract": "https://etherscan.io/address/0xC4C2614E694cF534D407Ee49F8E44D125E4681c4",
        "coingeckoId": "chain-games"
      }
    },
    {
      "chainId": 101,
      "address": "BmxZ1pghpcoyT7aykj7D1o4AxWirTqvD7zD2tNngjirT",
      "symbol": "wGRT",
      "name": "Graph Token (Wormhole)",
      "decimals": 9,
      "logoURI": "https://cdn.jsdelivr.net/gh/trustwallet/assets@master/blockchains/ethereum/assets/0xc944E90C64B2c07662A292be6244BDf05Cda44a7/logo.png",
      "tags": [
        "wrapped",
        "wormhole"
      ],
      "extensions": {
        "address": "0xc944E90C64B2c07662A292be6244BDf05Cda44a7",
        "bridgeContract": "https://etherscan.io/address/0xf92cD566Ea4864356C5491c177A430C222d7e678",
        "assetContract": "https://etherscan.io/address/0xc944E90C64B2c07662A292be6244BDf05Cda44a7",
        "coingeckoId": "the-graph"
      }
    },
    {
      "chainId": 101,
      "address": "FMr15arp651N6fR2WEL36pCMBnFecHcN6wDxne2Vf3SK",
      "symbol": "wROOT",
      "name": "RootKit (Wormhole)",
      "decimals": 9,
      "logoURI": "https://cdn.jsdelivr.net/gh/trustwallet/assets@master/blockchains/ethereum/assets/0xCb5f72d37685C3D5aD0bB5F982443BC8FcdF570E/logo.png",
      "tags": [
        "wrapped",
        "wormhole"
      ],
      "extensions": {
        "address": "0xCb5f72d37685C3D5aD0bB5F982443BC8FcdF570E",
        "bridgeContract": "https://etherscan.io/address/0xf92cD566Ea4864356C5491c177A430C222d7e678",
        "assetContract": "https://etherscan.io/address/0xCb5f72d37685C3D5aD0bB5F982443BC8FcdF570E",
        "coingeckoId": "rootkit"
      }
    },
    {
      "chainId": 101,
      "address": "E9X7rKAGfSh1gsHC6qh5MVLkDzRcT64KQbjzvHnc5zEq",
      "symbol": "wSWAP",
      "name": "TrustSwap Token (Wormhole)",
      "decimals": 9,
      "logoURI": "https://cdn.jsdelivr.net/gh/trustwallet/assets@master/blockchains/ethereum/assets/0xCC4304A31d09258b0029eA7FE63d032f52e44EFe/logo.png",
      "tags": [
        "wrapped",
        "wormhole"
      ],
      "extensions": {
        "address": "0xCC4304A31d09258b0029eA7FE63d032f52e44EFe",
        "bridgeContract": "https://etherscan.io/address/0xf92cD566Ea4864356C5491c177A430C222d7e678",
        "assetContract": "https://etherscan.io/address/0xCC4304A31d09258b0029eA7FE63d032f52e44EFe",
        "coingeckoId": "trustswap"
      }
    },
    {
      "chainId": 101,
      "address": "5NEENV1mNvu7MfNNtKuGSDC8zoNStq1tuLkDXFtv6rZd",
      "symbol": "wTVK",
      "name": "Terra Virtua Kolect (Wormhole)",
      "decimals": 9,
      "logoURI": "https://cdn.jsdelivr.net/gh/trustwallet/assets@master/blockchains/ethereum/assets/0xd084B83C305daFD76AE3E1b4E1F1fe2eCcCb3988/logo.png",
      "tags": [
        "wrapped",
        "wormhole"
      ],
      "extensions": {
        "address": "0xd084B83C305daFD76AE3E1b4E1F1fe2eCcCb3988",
        "bridgeContract": "https://etherscan.io/address/0xf92cD566Ea4864356C5491c177A430C222d7e678",
        "assetContract": "https://etherscan.io/address/0xd084B83C305daFD76AE3E1b4E1F1fe2eCcCb3988",
        "coingeckoId": "terra-virtua-kolect"
      }
    },
    {
      "chainId": 101,
      "address": "5ZXLGj7onpitgtREJNYb51DwDPddvqV1YLC8jn2sgz48",
      "symbol": "wOMG",
      "name": "OMG Network (Wormhole)",
      "decimals": 9,
      "logoURI": "https://cdn.jsdelivr.net/gh/trustwallet/assets@master/blockchains/ethereum/assets//logo.png",
      "tags": [
        "wrapped",
        "wormhole"
      ],
      "extensions": {
        "address": "0xd26114cd6EE289AccF82350c8d8487fedB8A0C07",
        "bridgeContract": "https://etherscan.io/address/0xf92cD566Ea4864356C5491c177A430C222d7e678",
        "assetContract": "https://etherscan.io/address/0xd26114cd6EE289AccF82350c8d8487fedB8A0C07",
        "coingeckoId": "omisego"
      }
    },
    {
      "chainId": 101,
      "address": "2Xf2yAXJfg82sWwdLUo2x9mZXy6JCdszdMZkcF1Hf4KV",
      "symbol": "wLUNA",
      "name": "Wrapped LUNA Token (Wormhole)",
      "decimals": 9,
      "logoURI": "https://cdn.jsdelivr.net/gh/trustwallet/assets@master/blockchains/ethereum/assets/0xd2877702675e6cEb975b4A1dFf9fb7BAF4C91ea9/logo.png",
      "tags": [
        "wrapped",
        "wormhole"
      ],
      "extensions": {
        "address": "0xd2877702675e6cEb975b4A1dFf9fb7BAF4C91ea9",
        "bridgeContract": "https://etherscan.io/address/0xf92cD566Ea4864356C5491c177A430C222d7e678",
        "assetContract": "https://etherscan.io/address/0xd2877702675e6cEb975b4A1dFf9fb7BAF4C91ea9",
        "coingeckoId": "wrapped-terra"
      }
    },
    {
      "chainId": 101,
      "address": "5Ro6JxJ4NjSTEppdX2iXUYgWkAEF1dcs9gqMX99E2vkL",
      "symbol": "wBONDLY",
      "name": "Bondly Token (Wormhole)",
      "decimals": 9,
      "logoURI": "https://cdn.jsdelivr.net/gh/trustwallet/assets@master/blockchains/ethereum/assets/0xD2dDa223b2617cB616c1580db421e4cFAe6a8a85/logo.png",
      "tags": [
        "wrapped",
        "wormhole"
      ],
      "extensions": {
        "address": "0xD2dDa223b2617cB616c1580db421e4cFAe6a8a85",
        "bridgeContract": "https://etherscan.io/address/0xf92cD566Ea4864356C5491c177A430C222d7e678",
        "assetContract": "https://etherscan.io/address/0xD2dDa223b2617cB616c1580db421e4cFAe6a8a85",
        "coingeckoId": "bondly"
      }
    },
    {
      "chainId": 101,
      "address": "5jFzUEqWLnvGvKWb1Pji9nWVYy5vLG2saoXCyVNWEdEi",
      "symbol": "wDETS",
      "name": "Dextrust (Wormhole)",
      "decimals": 9,
      "logoURI": "https://cdn.jsdelivr.net/gh/trustwallet/assets@master/blockchains/ethereum/assets/0xd379700999F4805Ce80aa32DB46A94dF64561108/logo.png",
      "tags": [
        "wrapped",
        "wormhole"
      ],
      "extensions": {
        "address": "0xd379700999F4805Ce80aa32DB46A94dF64561108",
        "bridgeContract": "https://etherscan.io/address/0xf92cD566Ea4864356C5491c177A430C222d7e678",
        "assetContract": "https://etherscan.io/address/0xd379700999F4805Ce80aa32DB46A94dF64561108",
        "coingeckoId": "dextrust"
      }
    },
    {
      "chainId": 101,
      "address": "BV5tm1uCRWQCQKNgQVFnkseqAjxpmbJkRCXvzFWBdgMp",
      "symbol": "wAMPL",
      "name": "Ampleforth (Wormhole)",
      "decimals": 9,
      "logoURI": "https://cdn.jsdelivr.net/gh/trustwallet/assets@master/blockchains/ethereum/assets//logo.png",
      "tags": [
        "wrapped",
        "wormhole"
      ],
      "extensions": {
        "address": "0xD46bA6D942050d489DBd938a2C909A5d5039A161",
        "bridgeContract": "https://etherscan.io/address/0xf92cD566Ea4864356C5491c177A430C222d7e678",
        "assetContract": "https://etherscan.io/address/0xD46bA6D942050d489DBd938a2C909A5d5039A161",
        "coingeckoId": "ampleforth"
      }
    },
    {
      "chainId": 101,
      "address": "2PSvGigDY4MVUmv51bBiARBMcHBtXcUBnx5V9BwWbbi2",
      "symbol": "wPOLK",
      "name": "Polkamarkets (Wormhole)",
      "decimals": 9,
      "logoURI": "https://cdn.jsdelivr.net/gh/trustwallet/assets@master/blockchains/ethereum/assets/0xD478161C952357F05f0292B56012Cd8457F1cfbF/logo.png",
      "tags": [
        "wrapped",
        "wormhole"
      ],
      "extensions": {
        "address": "0xD478161C952357F05f0292B56012Cd8457F1cfbF",
        "bridgeContract": "https://etherscan.io/address/0xf92cD566Ea4864356C5491c177A430C222d7e678",
        "assetContract": "https://etherscan.io/address/0xD478161C952357F05f0292B56012Cd8457F1cfbF",
        "coingeckoId": "polkamarkets"
      }
    },
    {
      "chainId": 101,
      "address": "ApmXkxXCASdxRf3Ln6Ni7oAZ7E6CX1CcJAD8A5qBdhSm",
      "symbol": "wCRV",
      "name": "Curve DAO Token (Wormhole)",
      "decimals": 9,
      "logoURI": "https://cdn.jsdelivr.net/gh/trustwallet/assets@master/blockchains/ethereum/assets/0xD533a949740bb3306d119CC777fa900bA034cd52/logo.png",
      "tags": [
        "wrapped",
        "wormhole"
      ],
      "extensions": {
        "address": "0xD533a949740bb3306d119CC777fa900bA034cd52",
        "bridgeContract": "https://etherscan.io/address/0xf92cD566Ea4864356C5491c177A430C222d7e678",
        "assetContract": "https://etherscan.io/address/0xD533a949740bb3306d119CC777fa900bA034cd52",
        "coingeckoId": "curve-dao-token"
      }
    },
    {
      "chainId": 101,
      "address": "DWECGzR56MruYJyo5g5QpoxZbFoydt3oWUkkDsVhxXzs",
      "symbol": "wMEME",
      "name": "MEME (Wormhole)",
      "decimals": 8,
      "logoURI": "https://cdn.jsdelivr.net/gh/trustwallet/assets@master/blockchains/ethereum/assets/0xD5525D397898e5502075Ea5E830d8914f6F0affe/logo.png",
      "tags": [
        "wrapped",
        "wormhole"
      ],
      "extensions": {
        "address": "0xD5525D397898e5502075Ea5E830d8914f6F0affe",
        "bridgeContract": "https://etherscan.io/address/0xf92cD566Ea4864356C5491c177A430C222d7e678",
        "assetContract": "https://etherscan.io/address/0xD5525D397898e5502075Ea5E830d8914f6F0affe",
        "coingeckoId": "degenerator"
      }
    },
    {
      "chainId": 101,
      "address": "3Y2wTtM4kCX8uUSLrKJ8wpajCu1C9LaWWAd7b7Nb2BDw",
      "symbol": "wEXNT",
      "name": "ExNetwork Community Token (Wormhole)",
      "decimals": 9,
      "logoURI": "https://cdn.jsdelivr.net/gh/trustwallet/assets@master/blockchains/ethereum/assets/0xD6c67B93a7b248dF608a653d82a100556144c5DA/logo.png",
      "tags": [
        "wrapped",
        "wormhole"
      ],
      "extensions": {
        "address": "0xD6c67B93a7b248dF608a653d82a100556144c5DA",
        "bridgeContract": "https://etherscan.io/address/0xf92cD566Ea4864356C5491c177A430C222d7e678",
        "assetContract": "https://etherscan.io/address/0xD6c67B93a7b248dF608a653d82a100556144c5DA",
        "coingeckoId": "exnetwork-token"
      }
    },
    {
      "chainId": 101,
      "address": "9w97GdWUYYaamGwdKMKZgGzPduZJkiFizq4rz5CPXRv2",
      "symbol": "wUSDT",
      "name": "Tether USD (Wormhole)",
      "decimals": 6,
      "logoURI": "https://cdn.jsdelivr.net/gh/trustwallet/assets@master/blockchains/ethereum/assets/0xdAC17F958D2ee523a2206206994597C13D831ec7/logo.png",
      "tags": [
        "wrapped",
        "wormhole"
      ],
      "extensions": {
        "address": "0xdAC17F958D2ee523a2206206994597C13D831ec7",
        "bridgeContract": "https://etherscan.io/address/0xf92cD566Ea4864356C5491c177A430C222d7e678",
        "assetContract": "https://etherscan.io/address/0xdAC17F958D2ee523a2206206994597C13D831ec7",
        "coingeckoId": "tether"
      }
    },
    {
      "chainId": 101,
      "address": "CqWSJtkMMY16q9QLnQxktM1byzVHGRr8b6LCPuZnEeiL",
      "symbol": "wYLD",
      "name": "Yield (Wormhole)",
      "decimals": 9,
      "logoURI": "https://cdn.jsdelivr.net/gh/trustwallet/assets@master/blockchains/ethereum/assets/0xDcB01cc464238396E213a6fDd933E36796eAfF9f/logo.png",
      "tags": [
        "wrapped",
        "wormhole"
      ],
      "extensions": {
        "address": "0xDcB01cc464238396E213a6fDd933E36796eAfF9f",
        "bridgeContract": "https://etherscan.io/address/0xf92cD566Ea4864356C5491c177A430C222d7e678",
        "assetContract": "https://etherscan.io/address/0xDcB01cc464238396E213a6fDd933E36796eAfF9f",
        "coingeckoId": "yield"
      }
    },
    {
      "chainId": 101,
      "address": "26ZzQVGZruwcZPs2sqb8n9ojKt2cviUjHcMjstFtK6ow",
      "symbol": "wKNC",
      "name": "Kyber Network Crystal (Wormhole)",
      "decimals": 9,
      "logoURI": "https://cdn.jsdelivr.net/gh/trustwallet/assets@master/blockchains/ethereum/assets/0xdd974D5C2e2928deA5F71b9825b8b646686BD200/logo.png",
      "tags": [
        "wrapped",
        "wormhole"
      ],
      "extensions": {
        "address": "0xdd974D5C2e2928deA5F71b9825b8b646686BD200",
        "bridgeContract": "https://etherscan.io/address/0xf92cD566Ea4864356C5491c177A430C222d7e678",
        "assetContract": "https://etherscan.io/address/0xdd974D5C2e2928deA5F71b9825b8b646686BD200",
        "coingeckoId": "kyber-network"
      }
    },
    {
      "chainId": 101,
      "address": "HHoHTtntq2kiBPENyVM1DTP7pNrkBXX2Jye29PSyz3qf",
      "symbol": "wCOTI",
      "name": "COTI Token (Wormhole)",
      "decimals": 9,
      "logoURI": "https://cdn.jsdelivr.net/gh/trustwallet/assets@master/blockchains/ethereum/assets/0xDDB3422497E61e13543BeA06989C0789117555c5/logo.png",
      "tags": [
        "wrapped",
        "wormhole"
      ],
      "extensions": {
        "address": "0xDDB3422497E61e13543BeA06989C0789117555c5",
        "bridgeContract": "https://etherscan.io/address/0xf92cD566Ea4864356C5491c177A430C222d7e678",
        "assetContract": "https://etherscan.io/address/0xDDB3422497E61e13543BeA06989C0789117555c5",
        "coingeckoId": "coti"
      }
    },
    {
      "chainId": 101,
      "address": "4sEpUsJ6uJZYi6A2da8EGjKPacRSqYJaPJffPnTqoWVv",
      "symbol": "wINJ",
      "name": "Injective Token (Wormhole)",
      "decimals": 9,
      "logoURI": "https://cdn.jsdelivr.net/gh/trustwallet/assets@master/blockchains/ethereum/assets/0xe28b3B32B6c345A34Ff64674606124Dd5Aceca30/logo.png",
      "tags": [
        "wrapped",
        "wormhole"
      ],
      "extensions": {
        "address": "0xe28b3B32B6c345A34Ff64674606124Dd5Aceca30",
        "bridgeContract": "https://etherscan.io/address/0xf92cD566Ea4864356C5491c177A430C222d7e678",
        "assetContract": "https://etherscan.io/address/0xe28b3B32B6c345A34Ff64674606124Dd5Aceca30",
        "coingeckoId": "injective-protocol"
      }
    },
    {
      "chainId": 101,
      "address": "G2jrxYSoCSzmohxERa2JzSJMuRM4kiNvRA3DnCv7Lzcz",
      "symbol": "wZRX",
      "name": "0x Protocol Token (Wormhole)",
      "decimals": 9,
      "logoURI": "https://cdn.jsdelivr.net/gh/trustwallet/assets@master/blockchains/ethereum/assets/0xE41d2489571d322189246DaFA5ebDe1F4699F498/logo.png",
      "tags": [
        "wrapped",
        "wormhole"
      ],
      "extensions": {
        "address": "0xE41d2489571d322189246DaFA5ebDe1F4699F498",
        "bridgeContract": "https://etherscan.io/address/0xf92cD566Ea4864356C5491c177A430C222d7e678",
        "assetContract": "https://etherscan.io/address/0xE41d2489571d322189246DaFA5ebDe1F4699F498",
        "coingeckoId": "0x"
      }
    },
    {
      "chainId": 101,
      "address": "3bkBFHyof411hGBdcsiM1KSDdErw63Xoj3eLB8yNknB4",
      "symbol": "wSUPER",
      "name": "SuperFarm (Wormhole)",
      "decimals": 9,
      "logoURI": "https://cdn.jsdelivr.net/gh/trustwallet/assets@master/blockchains/ethereum/assets/0xe53EC727dbDEB9E2d5456c3be40cFF031AB40A55/logo.png",
      "tags": [
        "wrapped",
        "wormhole"
      ],
      "extensions": {
        "address": "0xe53EC727dbDEB9E2d5456c3be40cFF031AB40A55",
        "bridgeContract": "https://etherscan.io/address/0xf92cD566Ea4864356C5491c177A430C222d7e678",
        "assetContract": "https://etherscan.io/address/0xe53EC727dbDEB9E2d5456c3be40cFF031AB40A55",
        "coingeckoId": "superfarm"
      }
    },
    {
      "chainId": 101,
      "address": "7kkkoa1MB93ELm3vjvyC8GJ65G7eEgLhfaHU58riJUCx",
      "symbol": "waEth",
      "name": "aEthereum (Wormhole)",
      "decimals": 9,
      "logoURI": "https://cdn.jsdelivr.net/gh/trustwallet/assets@master/blockchains/ethereum/assets/0xE95A203B1a91a908F9B9CE46459d101078c2c3cb/logo.png",
      "tags": [
        "wrapped",
        "wormhole"
      ],
      "extensions": {
        "address": "0xE95A203B1a91a908F9B9CE46459d101078c2c3cb",
        "bridgeContract": "https://etherscan.io/address/0xf92cD566Ea4864356C5491c177A430C222d7e678",
        "assetContract": "https://etherscan.io/address/0xE95A203B1a91a908F9B9CE46459d101078c2c3cb",
        "coingeckoId": "ankreth"
      }
    },
    {
      "chainId": 101,
      "address": "F48zUwoQMzgCTf5wihwz8GPN23gdcoVMiT227APqA6hC",
      "symbol": "wSURF",
      "name": "SURF.Finance (Wormhole)",
      "decimals": 9,
      "logoURI": "https://cdn.jsdelivr.net/gh/trustwallet/assets@master/blockchains/ethereum/assets/0xEa319e87Cf06203DAe107Dd8E5672175e3Ee976c/logo.png",
      "tags": [
        "wrapped",
        "wormhole"
      ],
      "extensions": {
        "address": "0xEa319e87Cf06203DAe107Dd8E5672175e3Ee976c",
        "bridgeContract": "https://etherscan.io/address/0xf92cD566Ea4864356C5491c177A430C222d7e678",
        "assetContract": "https://etherscan.io/address/0xEa319e87Cf06203DAe107Dd8E5672175e3Ee976c",
        "coingeckoId": "surf-finance"
      }
    },
    {
      "chainId": 101,
      "address": "EK6iyvvqvQtsWYcySrZVHkXjCLX494r9PhnDWJaX1CPu",
      "symbol": "wrenBTC",
      "name": "renBTC (Wormhole)",
      "decimals": 8,
      "logoURI": "https://cdn.jsdelivr.net/gh/trustwallet/assets@master/blockchains/ethereum/assets/0xEB4C2781e4ebA804CE9a9803C67d0893436bB27D/logo.png",
      "tags": [
        "wrapped",
        "wormhole"
      ],
      "extensions": {
        "address": "0xEB4C2781e4ebA804CE9a9803C67d0893436bB27D",
        "bridgeContract": "https://etherscan.io/address/0xf92cD566Ea4864356C5491c177A430C222d7e678",
        "assetContract": "https://etherscan.io/address/0xEB4C2781e4ebA804CE9a9803C67d0893436bB27D",
        "coingeckoId": "renbtc"
      }
    },
    {
      "chainId": 101,
      "address": "B2m4B527oLo5WFWLgy2MitP66azhEW2puaazUAuvNgqZ",
      "symbol": "wDMG",
      "name": "DMM: Governance (Wormhole)",
      "decimals": 9,
      "logoURI": "https://cdn.jsdelivr.net/gh/trustwallet/assets@master/blockchains/ethereum/assets/0xEd91879919B71bB6905f23af0A68d231EcF87b14/logo.png",
      "tags": [
        "wrapped",
        "wormhole"
      ],
      "extensions": {
        "address": "0xEd91879919B71bB6905f23af0A68d231EcF87b14",
        "bridgeContract": "https://etherscan.io/address/0xf92cD566Ea4864356C5491c177A430C222d7e678",
        "assetContract": "https://etherscan.io/address/0xEd91879919B71bB6905f23af0A68d231EcF87b14",
        "coingeckoId": "dmm-governance"
      }
    },
    {
      "chainId": 101,
      "address": "H3iuZNRwaqPsnGUGU5YkDwTU3hQMkzC32hxDko8EtzZw",
      "symbol": "wHEZ",
      "name": "Hermez Network Token (Wormhole)",
      "decimals": 9,
      "logoURI": "https://cdn.jsdelivr.net/gh/trustwallet/assets@master/blockchains/ethereum/assets/0xEEF9f339514298C6A857EfCfC1A762aF84438dEE/logo.png",
      "tags": [
        "wrapped",
        "wormhole"
      ],
      "extensions": {
        "address": "0xEEF9f339514298C6A857EfCfC1A762aF84438dEE",
        "bridgeContract": "https://etherscan.io/address/0xf92cD566Ea4864356C5491c177A430C222d7e678",
        "assetContract": "https://etherscan.io/address/0xEEF9f339514298C6A857EfCfC1A762aF84438dEE",
        "coingeckoId": "hermez-network-token"
      }
    },
    {
      "chainId": 101,
      "address": "DL7873Hud4eMdGScQFD7vrbC6fzWAMQ2LMuoZSn4zUry",
      "symbol": "wRLY",
      "name": "Rally (Wormhole)",
      "decimals": 9,
      "logoURI": "https://cdn.jsdelivr.net/gh/trustwallet/assets@master/blockchains/ethereum/assets/0xf1f955016EcbCd7321c7266BccFB96c68ea5E49b/logo.png",
      "tags": [
        "wrapped",
        "wormhole"
      ],
      "extensions": {
        "address": "0xf1f955016EcbCd7321c7266BccFB96c68ea5E49b",
        "bridgeContract": "https://etherscan.io/address/0xf92cD566Ea4864356C5491c177A430C222d7e678",
        "assetContract": "https://etherscan.io/address/0xf1f955016EcbCd7321c7266BccFB96c68ea5E49b",
        "coingeckoId": "rally-2"
      }
    },
    {
      "chainId": 101,
      "address": "3N89w9KPUVYUK5MMGNY8yMXhrr89QQ1RQPJxVnQHgMdd",
      "symbol": "wYf-DAI",
      "name": "YfDAI.finance (Wormhole)",
      "decimals": 9,
      "logoURI": "https://cdn.jsdelivr.net/gh/trustwallet/assets@master/blockchains/ethereum/assets/0xf4CD3d3Fda8d7Fd6C5a500203e38640A70Bf9577/logo.png",
      "tags": [
        "wrapped",
        "wormhole"
      ],
      "extensions": {
        "address": "0xf4CD3d3Fda8d7Fd6C5a500203e38640A70Bf9577",
        "bridgeContract": "https://etherscan.io/address/0xf92cD566Ea4864356C5491c177A430C222d7e678",
        "assetContract": "https://etherscan.io/address/0xf4CD3d3Fda8d7Fd6C5a500203e38640A70Bf9577",
        "coingeckoId": "yfdai-finance"
      }
    },
    {
      "chainId": 101,
      "address": "8ArKbnnDiq8eRR8hZ1eULMjd2iMAD8AqwyVJRAX7mHQo",
      "symbol": "wFCL",
      "name": "Fractal Protocol Token (Wormhole)",
      "decimals": 9,
      "logoURI": "https://cdn.jsdelivr.net/gh/trustwallet/assets@master/blockchains/ethereum/assets/0xF4d861575ecC9493420A3f5a14F85B13f0b50EB3/logo.png",
      "tags": [
        "wrapped",
        "wormhole"
      ],
      "extensions": {
        "address": "0xF4d861575ecC9493420A3f5a14F85B13f0b50EB3",
        "bridgeContract": "https://etherscan.io/address/0xf92cD566Ea4864356C5491c177A430C222d7e678",
        "assetContract": "https://etherscan.io/address/0xF4d861575ecC9493420A3f5a14F85B13f0b50EB3",
        "coingeckoId": "fractal"
      }
    },
    {
      "chainId": 101,
      "address": "ZWGxcTgJCNGQqZn6vFdknwj4AFFsYRZ4SDJuhRn3J1T",
      "symbol": "wAXS",
      "name": "Axie Infinity (Wormhole)",
      "decimals": 9,
      "logoURI": "https://cdn.jsdelivr.net/gh/trustwallet/assets@master/blockchains/ethereum/assets/0xF5D669627376EBd411E34b98F19C868c8ABA5ADA/logo.png",
      "tags": [
        "wrapped",
        "wormhole"
      ],
      "extensions": {
        "address": "0xF5D669627376EBd411E34b98F19C868c8ABA5ADA",
        "bridgeContract": "https://etherscan.io/address/0xf92cD566Ea4864356C5491c177A430C222d7e678",
        "assetContract": "https://etherscan.io/address/0xF5D669627376EBd411E34b98F19C868c8ABA5ADA",
        "coingeckoId": "axie-infinity"
      }
    },
    {
      "chainId": 101,
      "address": "PEjUEMHFRtfajio8YHKZdUruW1vTzGmz6F7NngjYuou",
      "symbol": "wENJ",
      "name": "Enjin Coin (Wormhole)",
      "decimals": 9,
      "logoURI": "https://cdn.jsdelivr.net/gh/trustwallet/assets@master/blockchains/ethereum/assets/0xF629cBd94d3791C9250152BD8dfBDF380E2a3B9c/logo.png",
      "tags": [
        "wrapped",
        "wormhole"
      ],
      "extensions": {
        "address": "0xF629cBd94d3791C9250152BD8dfBDF380E2a3B9c",
        "bridgeContract": "https://etherscan.io/address/0xf92cD566Ea4864356C5491c177A430C222d7e678",
        "assetContract": "https://etherscan.io/address/0xF629cBd94d3791C9250152BD8dfBDF380E2a3B9c",
        "coingeckoId": "enjincoin"
      }
    },
    {
      "chainId": 101,
      "address": "2cW5deMKeR97C7csq1aMMWUa5RNWkpQFz8tumxk4ZV8w",
      "symbol": "wYLD",
      "name": "Yield (Wormhole)",
      "decimals": 9,
      "logoURI": "https://cdn.jsdelivr.net/gh/trustwallet/assets@master/blockchains/ethereum/assets/0xF94b5C5651c888d928439aB6514B93944eEE6F48/logo.png",
      "tags": [
        "wrapped",
        "wormhole"
      ],
      "extensions": {
        "address": "0xF94b5C5651c888d928439aB6514B93944eEE6F48",
        "bridgeContract": "https://etherscan.io/address/0xf92cD566Ea4864356C5491c177A430C222d7e678",
        "assetContract": "https://etherscan.io/address/0xF94b5C5651c888d928439aB6514B93944eEE6F48",
        "coingeckoId": "yield-app"
      }
    },
    {
      "chainId": 101,
      "address": "FR5qPX4gbKHPyKMK7Cey6dHZ7wtqmqRogYPJo6bpd5Uw",
      "symbol": "wDDIM",
      "name": "DuckDaoDime (Wormhole)",
      "decimals": 9,
      "logoURI": "https://cdn.jsdelivr.net/gh/trustwallet/assets@master/blockchains/ethereum/assets/0xFbEEa1C75E4c4465CB2FCCc9c6d6afe984558E20/logo.png",
      "tags": [
        "wrapped",
        "wormhole"
      ],
      "extensions": {
        "address": "0xFbEEa1C75E4c4465CB2FCCc9c6d6afe984558E20",
        "bridgeContract": "https://etherscan.io/address/0xf92cD566Ea4864356C5491c177A430C222d7e678",
        "assetContract": "https://etherscan.io/address/0xFbEEa1C75E4c4465CB2FCCc9c6d6afe984558E20",
        "coingeckoId": "duckdaodime"
      }
    },
    {
      "chainId": 101,
      "address": "8HCWFQA2GsA6Nm2L5jidM3mus7NeeQ8wp1ri3XFF9WWH",
      "symbol": "wRARI",
      "name": "Rarible (Wormhole)",
      "decimals": 9,
      "logoURI": "https://cdn.jsdelivr.net/gh/trustwallet/assets@master/blockchains/ethereum/assets/0xFca59Cd816aB1eaD66534D82bc21E7515cE441CF/logo.png",
      "tags": [
        "wrapped",
        "wormhole"
      ],
      "extensions": {
        "address": "0xFca59Cd816aB1eaD66534D82bc21E7515cE441CF",
        "bridgeContract": "https://etherscan.io/address/0xf92cD566Ea4864356C5491c177A430C222d7e678",
        "assetContract": "https://etherscan.io/address/0xFca59Cd816aB1eaD66534D82bc21E7515cE441CF",
        "coingeckoId": "rarible"
      }
    },
    {
      "chainId": 101,
      "address": "Egrv6hURf5o68xJ1AGYeRv8RNj2nXJVuSoA5wwiSALcN",
      "symbol": "wAMP",
      "name": "Amp (Wormhole)",
      "decimals": 9,
      "logoURI": "https://cdn.jsdelivr.net/gh/trustwallet/assets@master/blockchains/ethereum/assets/0xfF20817765cB7f73d4bde2e66e067E58D11095C2/logo.png",
      "tags": [
        "wrapped",
        "wormhole"
      ],
      "extensions": {
        "address": "0xfF20817765cB7f73d4bde2e66e067E58D11095C2",
        "bridgeContract": "https://etherscan.io/address/0xf92cD566Ea4864356C5491c177A430C222d7e678",
        "assetContract": "https://etherscan.io/address/0xfF20817765cB7f73d4bde2e66e067E58D11095C2",
        "coingeckoId": "amp-token"
      }
    },
    {
      "chainId": 101,
      "address": "GXMaB6jm5cdoQgb65YpkEu61eDYtod3PuVwYYXdZZJ9r",
      "symbol": "wFSW",
      "name": "FalconSwap Token (Wormhole)",
      "decimals": 9,
      "logoURI": "https://cdn.jsdelivr.net/gh/trustwallet/assets@master/blockchains/ethereum/assets/0xfffffffFf15AbF397dA76f1dcc1A1604F45126DB/logo.png",
      "tags": [
        "wrapped",
        "wormhole"
      ],
      "extensions": {
        "address": "0xfffffffFf15AbF397dA76f1dcc1A1604F45126DB",
        "bridgeContract": "https://etherscan.io/address/0xf92cD566Ea4864356C5491c177A430C222d7e678",
        "assetContract": "https://etherscan.io/address/0xfffffffFf15AbF397dA76f1dcc1A1604F45126DB",
        "coingeckoId": "fsw-token"
      }
    },
    {
      "chainId": 101,
      "address": "AJ1W9A9N9dEMdVyoDiam2rV44gnBm2csrPDP7xqcapgX",
      "symbol": "wBUSD",
      "name": "Binance USD (Wormhole)",
      "decimals": 9,
      "logoURI": " https://cdn.jsdelivr.net/gh/trustwallet/assets@master/blockchains/ethereum/assets/0x4Fabb145d64652a948d72533023f6E7A623C7C53/logo.png",
      "tags": [
        "wrapped",
        "wormhole"
      ],
      "extensions": {
        "address": "0x4Fabb145d64652a948d72533023f6E7A623C7C53",
        "bridgeContract": "https://etherscan.io/address/0xf92cD566Ea4864356C5491c177A430C222d7e678",
        "assetContract": "https://etherscan.io/address/0x4Fabb145d64652a948d72533023f6E7A623C7C53",
        "coingeckoId": "binance-usd"
      }
    },
    {
      "chainId": 101,
      "address": "2VmKuXMwdzouMndWcK7BK2951tBEtYVmGsdU4dXbjyaY",
      "symbol": "waDAI",
      "name": "Aave Interest bearing DAI (Wormhole)",
      "decimals": 9,
      "logoURI": "https://cloudflare-ipfs.com/ipfs/QmaznB5PRhMC696u8yZuzN6Uwrnp7Zmfa5CydVUMvLJc9i/aDAI.svg",
      "tags": [
        "wrapped",
        "wormhole"
      ],
      "extensions": {
        "address": "0xfC1E690f61EFd961294b3e1Ce3313fBD8aa4f85d",
        "bridgeContract": "https://etherscan.io/address/0xf92cD566Ea4864356C5491c177A430C222d7e678",
        "assetContract": "https://etherscan.io/address/0xfC1E690f61EFd961294b3e1Ce3313fBD8aa4f85d",
        "coingeckoId": "aave-dai-v1"
      }
    },
    {
      "chainId": 101,
      "address": "AXvWVviBmySSdghmuomYHqYB3AZn7NmAWrHYHKKPJxoL",
      "symbol": "waTUSD",
      "name": "Aave Interest bearing TUSD (Wormhole)",
      "decimals": 9,
      "logoURI": "https://cloudflare-ipfs.com/ipfs/QmaznB5PRhMC696u8yZuzN6Uwrnp7Zmfa5CydVUMvLJc9i/aTUSD.svg",
      "tags": [
        "wrapped",
        "wormhole"
      ],
      "extensions": {
        "address": "0x4DA9b813057D04BAef4e5800E36083717b4a0341",
        "bridgeContract": "https://etherscan.io/address/0xf92cD566Ea4864356C5491c177A430C222d7e678",
        "assetContract": "https://etherscan.io/address/0x4DA9b813057D04BAef4e5800E36083717b4a0341",
        "coingeckoId": "aave-tusd-v1"
      }
    },
    {
      "chainId": 101,
      "address": "AkaisFPmasQYZUJsZLD9wPEo2KA7aCRqyRawX18ZRzGr",
      "symbol": "waUSDC",
      "name": "Aave Interest bearing USDC (Wormhole)",
      "decimals": 6,
      "logoURI": "https://cloudflare-ipfs.com/ipfs/QmaznB5PRhMC696u8yZuzN6Uwrnp7Zmfa5CydVUMvLJc9i/aUSDC.svg",
      "tags": [
        "wrapped",
        "wormhole"
      ],
      "extensions": {
        "address": "0x9bA00D6856a4eDF4665BcA2C2309936572473B7E",
        "bridgeContract": "https://etherscan.io/address/0xf92cD566Ea4864356C5491c177A430C222d7e678",
        "assetContract": "https://etherscan.io/address/0x9bA00D6856a4eDF4665BcA2C2309936572473B7E",
        "coingeckoId": "aave-usdc-v1"
      }
    },
    {
      "chainId": 101,
      "address": "FZfQtWMoTQ51Z4jxvHfmFcqj4862u9GzmugBnZUuWqR5",
      "symbol": "waUSDT",
      "name": "Aave Interest bearing USDT (Wormhole)",
      "decimals": 6,
      "logoURI": "https://cloudflare-ipfs.com/ipfs/QmaznB5PRhMC696u8yZuzN6Uwrnp7Zmfa5CydVUMvLJc9i/aUSDT.svg",
      "tags": [
        "wrapped",
        "wormhole"
      ],
      "extensions": {
        "address": "0x71fc860F7D3A592A4a98740e39dB31d25db65ae8",
        "bridgeContract": "https://etherscan.io/address/0xf92cD566Ea4864356C5491c177A430C222d7e678",
        "assetContract": "https://etherscan.io/address/0x71fc860F7D3A592A4a98740e39dB31d25db65ae8",
        "coingeckoId": "aave-usdt-v1"
      }
    },
    {
      "chainId": 101,
      "address": "BMrbF8DZ9U5KGdJ4F2MJbH5d6KPi5FQVp7EqmLrhDe1f",
      "symbol": "waSUSD",
      "name": "Aave Interest bearing SUSD (Wormhole)",
      "decimals": 9,
      "logoURI": "https://cloudflare-ipfs.com/ipfs/QmaznB5PRhMC696u8yZuzN6Uwrnp7Zmfa5CydVUMvLJc9i/aSUSD.svg",
      "tags": [
        "wrapped",
        "wormhole"
      ],
      "extensions": {
        "address": "0x625aE63000f46200499120B906716420bd059240",
        "bridgeContract": "https://etherscan.io/address/0xf92cD566Ea4864356C5491c177A430C222d7e678",
        "assetContract": "https://etherscan.io/address/0x625aE63000f46200499120B906716420bd059240",
        "coingeckoId": "aave-susd-v1"
      }
    },
    {
      "chainId": 101,
      "address": "Fzx4N1xJPDZENAhrAaH79k2izT9CFbfnDEcpcWjiusdY",
      "symbol": "waLEND",
      "name": "Aave Interest bearing LEND (Wormhole)",
      "decimals": 9,
      "logoURI": "https://cloudflare-ipfs.com/ipfs/QmaznB5PRhMC696u8yZuzN6Uwrnp7Zmfa5CydVUMvLJc9i/aLEND.svg",
      "tags": [
        "wrapped",
        "wormhole"
      ],
      "extensions": {
        "address": "0x7D2D3688Df45Ce7C552E19c27e007673da9204B8",
        "bridgeContract": "https://etherscan.io/address/0xf92cD566Ea4864356C5491c177A430C222d7e678",
        "assetContract": "https://etherscan.io/address/0x7D2D3688Df45Ce7C552E19c27e007673da9204B8"
      }
    },
    {
      "chainId": 101,
      "address": "GCdDiVgZnkWCAnGktUsjhoho2CHab9JfrRy3Q5W51zvC",
      "symbol": "waBAT",
      "name": "Aave Interest bearing BAT (Wormhole)",
      "decimals": 9,
      "logoURI": "https://cloudflare-ipfs.com/ipfs/QmaznB5PRhMC696u8yZuzN6Uwrnp7Zmfa5CydVUMvLJc9i/aBAT.svg",
      "tags": [
        "wrapped",
        "wormhole"
      ],
      "extensions": {
        "address": "0xE1BA0FB44CCb0D11b80F92f4f8Ed94CA3fF51D00",
        "bridgeContract": "https://etherscan.io/address/0xf92cD566Ea4864356C5491c177A430C222d7e678",
        "assetContract": "https://etherscan.io/address/0xE1BA0FB44CCb0D11b80F92f4f8Ed94CA3fF51D00",
        "coingeckoId": "aave-bat-v1"
      }
    },
    {
      "chainId": 101,
      "address": "FBrfFh7fb7xKfyBMJA32KufMjEkgSgY4AuzLXFKdJFRj",
      "symbol": "waETH",
      "name": "Aave Interest bearing ETH (Wormhole)",
      "decimals": 9,
      "logoURI": "https://cloudflare-ipfs.com/ipfs/QmaznB5PRhMC696u8yZuzN6Uwrnp7Zmfa5CydVUMvLJc9i/aETH.svg",
      "tags": [
        "wrapped",
        "wormhole"
      ],
      "extensions": {
        "address": "0x3a3A65aAb0dd2A17E3F1947bA16138cd37d08c04",
        "bridgeContract": "https://etherscan.io/address/0xf92cD566Ea4864356C5491c177A430C222d7e678",
        "assetContract": "https://etherscan.io/address/0x3a3A65aAb0dd2A17E3F1947bA16138cd37d08c04",
        "coingeckoId": "aave-eth-v1"
      }
    },
    {
      "chainId": 101,
      "address": "Adp88WrQDgExPTu26DdBnbN2ffWMkXLxwqzjTdfRQiJi",
      "symbol": "waLINK",
      "name": "Aave Interest bearing LINK (Wormhole)",
      "decimals": 9,
      "logoURI": "https://cloudflare-ipfs.com/ipfs/QmaznB5PRhMC696u8yZuzN6Uwrnp7Zmfa5CydVUMvLJc9i/aLINK.svg",
      "tags": [
        "wrapped",
        "wormhole"
      ],
      "extensions": {
        "address": "0xA64BD6C70Cb9051F6A9ba1F163Fdc07E0DfB5F84",
        "bridgeContract": "https://etherscan.io/address/0xf92cD566Ea4864356C5491c177A430C222d7e678",
        "assetContract": "https://etherscan.io/address/0xA64BD6C70Cb9051F6A9ba1F163Fdc07E0DfB5F84",
        "coingeckoId": "aave-link-v1"
      }
    },
    {
      "chainId": 101,
      "address": "3p67dqghWn6reQcVCqNBkufrpU1gtA1ZRAYja6GMXySG",
      "symbol": "waKNC",
      "name": "Aave Interest bearing KNC (Wormhole)",
      "decimals": 9,
      "logoURI": "https://cloudflare-ipfs.com/ipfs/QmaznB5PRhMC696u8yZuzN6Uwrnp7Zmfa5CydVUMvLJc9i/aKNC.svg",
      "tags": [
        "wrapped",
        "wormhole"
      ],
      "extensions": {
        "address": "0x9D91BE44C06d373a8a226E1f3b146956083803eB",
        "bridgeContract": "https://etherscan.io/address/0xf92cD566Ea4864356C5491c177A430C222d7e678",
        "assetContract": "https://etherscan.io/address/0x9D91BE44C06d373a8a226E1f3b146956083803eB",
        "coingeckoId": "aave-knc-v1"
      }
    },
    {
      "chainId": 101,
      "address": "A4qYX1xuewaBL9SeZnwA3We6MhG8TYcTceHAJpk7Etdt",
      "symbol": "waREP",
      "name": "Aave Interest bearing REP (Wormhole)",
      "decimals": 9,
      "logoURI": "https://cloudflare-ipfs.com/ipfs/QmaznB5PRhMC696u8yZuzN6Uwrnp7Zmfa5CydVUMvLJc9i/aREP.svg",
      "tags": [
        "wrapped",
        "wormhole"
      ],
      "extensions": {
        "address": "0x71010A9D003445aC60C4e6A7017c1E89A477B438",
        "bridgeContract": "https://etherscan.io/address/0xf92cD566Ea4864356C5491c177A430C222d7e678",
        "assetContract": "https://etherscan.io/address/0x71010A9D003445aC60C4e6A7017c1E89A477B438"
      }
    },
    {
      "chainId": 101,
      "address": "3iTtcKUVa5ouzwNZFc3SasuAKkY2ZuMxLERRcWfxQVN3",
      "symbol": "waMKR",
      "name": "Aave Interest bearing MKR (Wormhole)",
      "decimals": 9,
      "logoURI": "https://cloudflare-ipfs.com/ipfs/QmaznB5PRhMC696u8yZuzN6Uwrnp7Zmfa5CydVUMvLJc9i/aMKR.svg",
      "tags": [
        "wrapped",
        "wormhole"
      ],
      "extensions": {
        "address": "0x7deB5e830be29F91E298ba5FF1356BB7f8146998",
        "bridgeContract": "https://etherscan.io/address/0xf92cD566Ea4864356C5491c177A430C222d7e678",
        "assetContract": "https://etherscan.io/address/0x7deB5e830be29F91E298ba5FF1356BB7f8146998",
        "coingeckoId": "aave-mkr-v1"
      }
    },
    {
      "chainId": 101,
      "address": "EMS6TrCU8uBMumZukRSShGS1yzHGqYd3S8hW2sYULX3T",
      "symbol": "waMANA",
      "name": "Aave Interest bearing MANA (Wormhole)",
      "decimals": 9,
      "logoURI": "https://cloudflare-ipfs.com/ipfs/QmaznB5PRhMC696u8yZuzN6Uwrnp7Zmfa5CydVUMvLJc9i/aMANA.svg",
      "tags": [
        "wrapped",
        "wormhole"
      ],
      "extensions": {
        "address": "0x6FCE4A401B6B80ACe52baAefE4421Bd188e76F6f",
        "bridgeContract": "https://etherscan.io/address/0xf92cD566Ea4864356C5491c177A430C222d7e678",
        "assetContract": "https://etherscan.io/address/0x6FCE4A401B6B80ACe52baAefE4421Bd188e76F6f",
        "coingeckoId": "aave-mana-v1"
      }
    },
    {
      "chainId": 101,
      "address": "qhqzfH7AjeukUgqyPXncWHFXTBebFNu5QQUrzhJaLB4",
      "symbol": "waZRX",
      "name": "Aave Interest bearing ZRX (Wormhole)",
      "decimals": 9,
      "logoURI": "https://cloudflare-ipfs.com/ipfs/QmaznB5PRhMC696u8yZuzN6Uwrnp7Zmfa5CydVUMvLJc9i/aZRX.svg",
      "tags": [
        "wrapped",
        "wormhole"
      ],
      "extensions": {
        "address": "0x6Fb0855c404E09c47C3fBCA25f08d4E41f9F062f",
        "bridgeContract": "https://etherscan.io/address/0xf92cD566Ea4864356C5491c177A430C222d7e678",
        "assetContract": "https://etherscan.io/address/0x6Fb0855c404E09c47C3fBCA25f08d4E41f9F062f",
        "coingeckoId": "aave-zrx-v1"
      }
    },
    {
      "chainId": 101,
      "address": "FeU2J26AfMqh2mh7Cf4Lw1HRueAvAkZYxGr8njFNMeQ2",
      "symbol": "waSNX",
      "name": "Aave Interest bearing SNX (Wormhole)",
      "decimals": 9,
      "logoURI": "https://cloudflare-ipfs.com/ipfs/QmXj52EGotmpyep84PBycmQnAgCF2sbqxdXFWP3GPZFbEz",
      "tags": [
        "wrapped",
        "wormhole"
      ],
      "extensions": {
        "address": "0x328C4c80BC7aCa0834Db37e6600A6c49E12Da4DE",
        "bridgeContract": "https://etherscan.io/address/0xf92cD566Ea4864356C5491c177A430C222d7e678",
        "assetContract": "https://etherscan.io/address/0x328C4c80BC7aCa0834Db37e6600A6c49E12Da4DE",
        "coingeckoId": "aave-snx-v1"
      }
    },
    {
      "chainId": 101,
      "address": "GveRVvWTUH1s26YxyjUnXh1J5mMdu5crC2K2uQy26KXi",
      "symbol": "waWBTC",
      "name": "Aave Interest bearing WBTC (Wormhole)",
      "decimals": 8,
      "logoURI": "https://cloudflare-ipfs.com/ipfs/QmaznB5PRhMC696u8yZuzN6Uwrnp7Zmfa5CydVUMvLJc9i/aWBTC.svg",
      "tags": [
        "wrapped",
        "wormhole"
      ],
      "extensions": {
        "address": "0xFC4B8ED459e00e5400be803A9BB3954234FD50e3",
        "bridgeContract": "https://etherscan.io/address/0xf92cD566Ea4864356C5491c177A430C222d7e678",
        "assetContract": "https://etherscan.io/address/0xFC4B8ED459e00e5400be803A9BB3954234FD50e3",
        "coingeckoId": "aave-wbtc-v1"
      }
    },
    {
      "chainId": 101,
      "address": "F2WgoHLwV4pfxN4WrUs2q6KkmFCsNorGYQ82oaPNUFLP",
      "symbol": "waBUSD",
      "name": "Aave Interest bearing Binance USD (Wormhole)",
      "decimals": 9,
      "logoURI": "https://cloudflare-ipfs.com/ipfs/QmaznB5PRhMC696u8yZuzN6Uwrnp7Zmfa5CydVUMvLJc9i/aBUSD.svg",
      "tags": [
        "wrapped",
        "wormhole"
      ],
      "extensions": {
        "address": "0x6Ee0f7BB50a54AB5253dA0667B0Dc2ee526C30a8",
        "bridgeContract": "https://etherscan.io/address/0xf92cD566Ea4864356C5491c177A430C222d7e678",
        "assetContract": "https://etherscan.io/address/0x6Ee0f7BB50a54AB5253dA0667B0Dc2ee526C30a8",
        "coingeckoId": "aave-busd-v1"
      }
    },
    {
      "chainId": 101,
      "address": "3rNUQJgvfZ5eFsZvCkvdYcbd9ZzS6YmtwQsoUTFKmVd4",
      "symbol": "waENJ",
      "name": "Aave Interest bearing ENJ (Wormhole)",
      "decimals": 9,
      "logoURI": "https://cloudflare-ipfs.com/ipfs/QmaznB5PRhMC696u8yZuzN6Uwrnp7Zmfa5CydVUMvLJc9i/aENJ.svg",
      "tags": [
        "wrapped",
        "wormhole"
      ],
      "extensions": {
        "address": "0x712DB54daA836B53Ef1EcBb9c6ba3b9Efb073F40",
        "bridgeContract": "https://etherscan.io/address/0xf92cD566Ea4864356C5491c177A430C222d7e678",
        "assetContract": "https://etherscan.io/address/0x712DB54daA836B53Ef1EcBb9c6ba3b9Efb073F40",
        "coingeckoId": "aave-enj-v1"
      }
    },
    {
      "chainId": 101,
      "address": "BHh8nyDwdUG4uyyQYNqGXGLHPyb83R6Y2fqJrNVKtTsT",
      "symbol": "waREN",
      "name": "Aave Interest bearing REN (Wormhole)",
      "decimals": 9,
      "logoURI": "https://cloudflare-ipfs.com/ipfs/QmUgE3UECZxZcCAiqd3V9otfFWLi5fxR8uHd94RxkT3iYb",
      "tags": [
        "wrapped",
        "wormhole"
      ],
      "extensions": {
        "address": "0x69948cC03f478B95283F7dbf1CE764d0fc7EC54C",
        "bridgeContract": "https://etherscan.io/address/0xf92cD566Ea4864356C5491c177A430C222d7e678",
        "assetContract": "https://etherscan.io/address/0x69948cC03f478B95283F7dbf1CE764d0fc7EC54C",
        "coingeckoId": "aave-ren-v1"
      }
    },
    {
      "chainId": 101,
      "address": "EE58FVYG1UoY6Givy3K3GSRde9sHMj6X1BnocHBtd3sz",
      "symbol": "waYFI",
      "name": "Aave Interest bearing YFI (Wormhole)",
      "decimals": 9,
      "logoURI": "https://cloudflare-ipfs.com/ipfs/QmauhqAKU8YLhDhT4M5ZcPMuqEfqkBrBaC31uWC9UXd1ik",
      "tags": [
        "wrapped",
        "wormhole"
      ],
      "extensions": {
        "address": "0x12e51E77DAAA58aA0E9247db7510Ea4B46F9bEAd",
        "bridgeContract": "https://etherscan.io/address/0xf92cD566Ea4864356C5491c177A430C222d7e678",
        "assetContract": "https://etherscan.io/address/0x12e51E77DAAA58aA0E9247db7510Ea4B46F9bEAd",
        "coingeckoId": "ayfi"
      }
    },
    {
      "chainId": 101,
      "address": "8aYsiHR6oVTAcFUzdXDhaPkgRbn4QYRCkdk3ATmAmY4p",
      "symbol": "waAAVE",
      "name": "Aave Interest bearing Aave Token (Wormhole)",
      "decimals": 9,
      "logoURI": "https://cloudflare-ipfs.com/ipfs/QmaznB5PRhMC696u8yZuzN6Uwrnp7Zmfa5CydVUMvLJc9i/aAAVE.svg",
      "tags": [
        "wrapped",
        "wormhole"
      ],
      "extensions": {
        "address": "0xba3D9687Cf50fE253cd2e1cFeEdE1d6787344Ed5",
        "bridgeContract": "https://etherscan.io/address/0xf92cD566Ea4864356C5491c177A430C222d7e678",
        "assetContract": "https://etherscan.io/address/0xba3D9687Cf50fE253cd2e1cFeEdE1d6787344Ed5"
      }
    },
    {
      "chainId": 101,
      "address": "8kwCLkWbv4qTJPcbSV65tWdQmjURjBGRSv6VtC1JTiL8",
      "symbol": "waUNI",
      "name": "Aave Interest bearing Uniswap (Wormhole)",
      "decimals": 9,
      "logoURI": "https://cloudflare-ipfs.com/ipfs/QmYdpeez387RdMw6zEEa5rMXuayi748Uc15eFuoa3QhGEJ",
      "tags": [
        "wrapped",
        "wormhole"
      ],
      "extensions": {
        "address": "0xB124541127A0A657f056D9Dd06188c4F1b0e5aab",
        "bridgeContract": "https://etherscan.io/address/0xf92cD566Ea4864356C5491c177A430C222d7e678",
        "assetContract": "https://etherscan.io/address/0xB124541127A0A657f056D9Dd06188c4F1b0e5aab"
      }
    },
    {
      "chainId": 101,
      "address": "9NDu1wdjZ7GiY7foAXhia9h1wQU45oTUzyMZKJ31V7JA",
      "symbol": "wstkAAVE",
      "name": "Staked Aave (Wormhole)",
      "decimals": 9,
      "logoURI": "https://cloudflare-ipfs.com/ipfs/Qmc2N4CsWDH3ZnnggcvbF8dN1JYsKTUyh3rdj5NBZH9KKL",
      "tags": [
        "wrapped",
        "wormhole"
      ],
      "extensions": {
        "address": "0x4da27a545c0c5B758a6BA100e3a049001de870f5",
        "bridgeContract": "https://etherscan.io/address/0xf92cD566Ea4864356C5491c177A430C222d7e678",
        "assetContract": "https://etherscan.io/address/0x4da27a545c0c5B758a6BA100e3a049001de870f5"
      }
    },
    {
      "chainId": 101,
      "address": "GNQ1Goajm3Za8uC1Eptt2yfsrbnkZh2eMJoqxg54sj3o",
      "symbol": "wUniDAIETH",
      "name": "Uniswap DAI LP (Wormhole)",
      "decimals": 9,
      "logoURI": "https://cloudflare-ipfs.com/ipfs/QmYNz8J1h5yefkaAw6tZwUYoJyBTWmBXgAY28ZWZ5rPsLR",
      "tags": [
        "wrapped",
        "wormhole"
      ],
      "extensions": {
        "address": "0x2a1530C4C41db0B0b2bB646CB5Eb1A67b7158667",
        "bridgeContract": "https://etherscan.io/address/0xf92cD566Ea4864356C5491c177A430C222d7e678",
        "assetContract": "https://etherscan.io/address/0x2a1530C4C41db0B0b2bB646CB5Eb1A67b7158667"
      }
    },
    {
      "chainId": 101,
      "address": "7NFin546WNvWkhtfftfY77z8C1TrxLbUcKmw5TpHGGtC",
      "symbol": "wUniUSDCETH",
      "name": "Uniswap USDC LP (Wormhole)",
      "decimals": 9,
      "logoURI": "https://cloudflare-ipfs.com/ipfs/Qme9QQcNzKvk3FEwEZvvKJWSvDUd41z5geWHNpuJb6di9y",
      "tags": [
        "wrapped",
        "wormhole"
      ],
      "extensions": {
        "address": "0x97deC872013f6B5fB443861090ad931542878126",
        "bridgeContract": "https://etherscan.io/address/0xf92cD566Ea4864356C5491c177A430C222d7e678",
        "assetContract": "https://etherscan.io/address/0x97deC872013f6B5fB443861090ad931542878126"
      }
    },
    {
      "chainId": 101,
      "address": "7gersKTtU65ERNBNTZKjYgKf7HypR7PDMprcuhQJChaq",
      "symbol": "wUnisETHETH",
      "name": "Uniswap sETH LP (Wormhole)",
      "decimals": 9,
      "logoURI": "https://cloudflare-ipfs.com/ipfs/QmZcwn4eZJpjihH8TApRczQQJdAzpR6Er7g1bvo6PGhxWi",
      "tags": [
        "wrapped",
        "wormhole"
      ],
      "extensions": {
        "address": "0xe9Cf7887b93150D4F2Da7dFc6D502B216438F244",
        "bridgeContract": "https://etherscan.io/address/0xf92cD566Ea4864356C5491c177A430C222d7e678",
        "assetContract": "https://etherscan.io/address/0xe9Cf7887b93150D4F2Da7dFc6D502B216438F244"
      }
    },
    {
      "chainId": 101,
      "address": "4aqNtSCr77eiEZJ9u9BhPErjEMju6FFdLeBKkE1pdxuK",
      "symbol": "wUniLENDETH",
      "name": "Uniswap LEND LP (Wormhole)",
      "decimals": 9,
      "logoURI": "https://cloudflare-ipfs.com/ipfs/Qmcbin86EXd14LhbqLknH9kM3N7oueBYt9qQmZdmMWqrgu",
      "tags": [
        "wrapped",
        "wormhole"
      ],
      "extensions": {
        "address": "0xcaA7e4656f6A2B59f5f99c745F91AB26D1210DCe",
        "bridgeContract": "https://etherscan.io/address/0xf92cD566Ea4864356C5491c177A430C222d7e678",
        "assetContract": "https://etherscan.io/address/0xcaA7e4656f6A2B59f5f99c745F91AB26D1210DCe"
      }
    },
    {
      "chainId": 101,
      "address": "FDdoYCHwFghBSbnN6suvFR3VFw6kAzfhfGpkAQAGPLC3",
      "symbol": "wUniMKRETH",
      "name": "Uniswap MKR LP (Wormhole)",
      "decimals": 9,
      "logoURI": "https://cloudflare-ipfs.com/ipfs/QmSS94EJyBeHeUmoDmGjQjeuUHQxTcMaD8Zvw8W8XdGDBv",
      "tags": [
        "wrapped",
        "wormhole"
      ],
      "extensions": {
        "address": "0x2C4Bd064b998838076fa341A83d007FC2FA50957",
        "bridgeContract": "https://etherscan.io/address/0xf92cD566Ea4864356C5491c177A430C222d7e678",
        "assetContract": "https://etherscan.io/address/0x2C4Bd064b998838076fa341A83d007FC2FA50957"
      }
    },
    {
      "chainId": 101,
      "address": "FSSTfbb1vh1TRe8Ja64hC65QTc7pPUhwHh5uTAWj5haH",
      "symbol": "wUniLINKETH",
      "name": "Uniswap LINK LP (Wormhole)",
      "decimals": 9,
      "logoURI": "https://cloudflare-ipfs.com/ipfs/QmQWb2cb9QZbTeMTtoWzUpJGNXcZiGXTygbRLKHNNwhk4Y",
      "tags": [
        "wrapped",
        "wormhole"
      ],
      "extensions": {
        "address": "0xF173214C720f58E03e194085B1DB28B50aCDeeaD",
        "bridgeContract": "https://etherscan.io/address/0xf92cD566Ea4864356C5491c177A430C222d7e678",
        "assetContract": "https://etherscan.io/address/0xF173214C720f58E03e194085B1DB28B50aCDeeaD"
      }
    },
    {
      "chainId": 101,
      "address": "Aci9xBGywrgBxQoFnL6LCoCYuX5k6AqaYhimgSZ1Fhrk",
      "symbol": "waUniETH",
      "name": "Aave Interest bearing UniETH (Wormhole)",
      "decimals": 9,
      "logoURI": " https://cdn.jsdelivr.net/gh/trustwallet/assets@master/blockchains/ethereum/assets/0x6179078872605396Ee62960917128F9477a5DdbB/logo.png",
      "tags": [
        "wrapped",
        "wormhole"
      ],
      "extensions": {
        "address": "0x6179078872605396Ee62960917128F9477a5DdbB",
        "bridgeContract": "https://etherscan.io/address/0xf92cD566Ea4864356C5491c177A430C222d7e678",
        "assetContract": "https://etherscan.io/address/0x6179078872605396Ee62960917128F9477a5DdbB"
      }
    },
    {
      "chainId": 101,
      "address": "GqHK99sW4ym6zy6Kdoh8f7sb2c3qhtB3WRqeyPbAYfmy",
      "symbol": "waUniDAI",
      "name": "Aave Interest bearing UniDAI (Wormhole)",
      "decimals": 9,
      "logoURI": " https://cdn.jsdelivr.net/gh/trustwallet/assets@master/blockchains/ethereum/assets/0x048930eec73c91B44b0844aEACdEBADC2F2b6efb/logo.png",
      "tags": [
        "wrapped",
        "wormhole"
      ],
      "extensions": {
        "address": "0x048930eec73c91B44b0844aEACdEBADC2F2b6efb",
        "bridgeContract": "https://etherscan.io/address/0xf92cD566Ea4864356C5491c177A430C222d7e678",
        "assetContract": "https://etherscan.io/address/0x048930eec73c91B44b0844aEACdEBADC2F2b6efb"
      }
    },
    {
      "chainId": 101,
      "address": "4e4TpGVJMYiz5UBrAXuNmiVJ9yvc7ppJeAn8sXmbnmDi",
      "symbol": "waUniUSDC",
      "name": "Aave Interest bearing UniUSDC (Wormhole)",
      "decimals": 6,
      "logoURI": " https://cdn.jsdelivr.net/gh/trustwallet/assets@master/blockchains/ethereum/assets/0xe02b2Ad63eFF3Ac1D5827cBd7AB9DD3DaC4f4AD0/logo.png",
      "tags": [
        "wrapped",
        "wormhole"
      ],
      "extensions": {
        "address": "0xe02b2Ad63eFF3Ac1D5827cBd7AB9DD3DaC4f4AD0",
        "bridgeContract": "https://etherscan.io/address/0xf92cD566Ea4864356C5491c177A430C222d7e678",
        "assetContract": "https://etherscan.io/address/0xe02b2Ad63eFF3Ac1D5827cBd7AB9DD3DaC4f4AD0"
      }
    },
    {
      "chainId": 101,
      "address": "49LoAnQQdo9171zfcWRUoQLYSScrxXobbuwt14xjvfVm",
      "symbol": "waUniUSDT",
      "name": "Aave Interest bearing UniUSDT (Wormhole)",
      "decimals": 6,
      "logoURI": " https://cdn.jsdelivr.net/gh/trustwallet/assets@master/blockchains/ethereum/assets/0xb977ee318010A5252774171494a1bCB98E7fab65/logo.png",
      "tags": [
        "wrapped",
        "wormhole"
      ],
      "extensions": {
        "address": "0xb977ee318010A5252774171494a1bCB98E7fab65",
        "bridgeContract": "https://etherscan.io/address/0xf92cD566Ea4864356C5491c177A430C222d7e678",
        "assetContract": "https://etherscan.io/address/0xb977ee318010A5252774171494a1bCB98E7fab65"
      }
    },
    {
      "chainId": 101,
      "address": "CvG3gtKYJtKRzEUgMeb42xnd8HDjESgLtyJqQ2kuLncp",
      "symbol": "waUniDAIETH",
      "name": "Aave Interest bearing UniDAIETH (Wormhole)",
      "decimals": 9,
      "logoURI": "https://cloudflare-ipfs.com/ipfs/QmaznB5PRhMC696u8yZuzN6Uwrnp7Zmfa5CydVUMvLJc9i/aUNI%20DAI%20ETH.svg",
      "tags": [
        "wrapped",
        "wormhole"
      ],
      "extensions": {
        "address": "0xBbBb7F2aC04484F7F04A2C2C16f20479791BbB44",
        "bridgeContract": "https://etherscan.io/address/0xf92cD566Ea4864356C5491c177A430C222d7e678",
        "assetContract": "https://etherscan.io/address/0xBbBb7F2aC04484F7F04A2C2C16f20479791BbB44"
      }
    },
    {
      "chainId": 101,
      "address": "GSv5ECZaMfaceZK4WKKzA4tKVDkqtfBASECcmYFWcy4G",
      "symbol": "waUniUSDCETH",
      "name": "Aave Interest bearing UniUSDCETH (Wormhole)",
      "decimals": 9,
      "logoURI": "https://cloudflare-ipfs.com/ipfs/QmaznB5PRhMC696u8yZuzN6Uwrnp7Zmfa5CydVUMvLJc9i/aUNI%20USDC%20ETH.svg",
      "tags": [
        "wrapped",
        "wormhole"
      ],
      "extensions": {
        "address": "0x1D0e53A0e524E3CC92C1f0f33Ae268FfF8D7E7a5",
        "bridgeContract": "https://etherscan.io/address/0xf92cD566Ea4864356C5491c177A430C222d7e678",
        "assetContract": "https://etherscan.io/address/0x1D0e53A0e524E3CC92C1f0f33Ae268FfF8D7E7a5"
      }
    },
    {
      "chainId": 101,
      "address": "7LUdsedi7qpTJGnFpZo6mWqVtKKpccr9XrQGxJ2xUDPT",
      "symbol": "waUniSETHETH",
      "name": "Aave Interest bearing UniSETHETH (Wormhole)",
      "decimals": 9,
      "logoURI": "https://cloudflare-ipfs.com/ipfs/QmaznB5PRhMC696u8yZuzN6Uwrnp7Zmfa5CydVUMvLJc9i/aUNI%20sETH%20ETH.svg",
      "tags": [
        "wrapped",
        "wormhole"
      ],
      "extensions": {
        "address": "0x84BBcaB430717ff832c3904fa6515f97fc63C76F",
        "bridgeContract": "https://etherscan.io/address/0xf92cD566Ea4864356C5491c177A430C222d7e678",
        "assetContract": "https://etherscan.io/address/0x84BBcaB430717ff832c3904fa6515f97fc63C76F"
      }
    },
    {
      "chainId": 101,
      "address": "Hc1zHQxg1k2JVwvuv3kqbCyZDEJYfDdNftBMab4EMUx9",
      "symbol": "waUniLENDETH",
      "name": "Aave Interest bearing UniLENDETH (Wormhole)",
      "decimals": 9,
      "logoURI": "https://cloudflare-ipfs.com/ipfs/QmaznB5PRhMC696u8yZuzN6Uwrnp7Zmfa5CydVUMvLJc9i/aUNI%20LEND%20ETH.svg",
      "tags": [
        "wrapped",
        "wormhole"
      ],
      "extensions": {
        "address": "0xc88ebbf7C523f38Ef3eB8A151273C0F0dA421e63",
        "bridgeContract": "https://etherscan.io/address/0xf92cD566Ea4864356C5491c177A430C222d7e678",
        "assetContract": "https://etherscan.io/address/0xc88ebbf7C523f38Ef3eB8A151273C0F0dA421e63"
      }
    },
    {
      "chainId": 101,
      "address": "9PejEmx6NKDHgf6jpgAWwZsibURKifBakjzDQdtCtAXT",
      "symbol": "waUniMKRETH",
      "name": "Aave Interest bearing UniMKRETH (Wormhole)",
      "decimals": 9,
      "logoURI": "https://cloudflare-ipfs.com/ipfs/QmaznB5PRhMC696u8yZuzN6Uwrnp7Zmfa5CydVUMvLJc9i/aUNI%20MKR%20ETH.svg",
      "tags": [
        "wrapped",
        "wormhole"
      ],
      "extensions": {
        "address": "0x8c69f7A4C9B38F1b48005D216c398Efb2F1Ce3e4",
        "bridgeContract": "https://etherscan.io/address/0xf92cD566Ea4864356C5491c177A430C222d7e678",
        "assetContract": "https://etherscan.io/address/0x8c69f7A4C9B38F1b48005D216c398Efb2F1Ce3e4"
      }
    },
    {
      "chainId": 101,
      "address": "KcHygDp4o7ENsHjevYM4T3u6R7KHa5VyvkJ7kpmJcYo",
      "symbol": "waUniLINKETH",
      "name": "Aave Interest bearing UniLINKETH (Wormhole)",
      "decimals": 9,
      "logoURI": "https://cloudflare-ipfs.com/ipfs/QmaznB5PRhMC696u8yZuzN6Uwrnp7Zmfa5CydVUMvLJc9i/aUNI%20LINK%20ETH.svg",
      "tags": [
        "wrapped",
        "wormhole"
      ],
      "extensions": {
        "address": "0x9548DB8b1cA9b6c757485e7861918b640390169c",
        "bridgeContract": "https://etherscan.io/address/0xf92cD566Ea4864356C5491c177A430C222d7e678",
        "assetContract": "https://etherscan.io/address/0x9548DB8b1cA9b6c757485e7861918b640390169c"
      }
    },
    {
      "chainId": 101,
      "address": "GNPAF84ZEtKYyfuY2fg8tZVwse7LpTSeyYPSyEKFqa2Y",
      "symbol": "waUSDT",
      "name": "Aave interest bearing USDT (Wormhole)",
      "decimals": 6,
      "logoURI": "https://cloudflare-ipfs.com/ipfs/QmaznB5PRhMC696u8yZuzN6Uwrnp7Zmfa5CydVUMvLJc9i/aUSDT.svg",
      "tags": [
        "wrapped",
        "wormhole"
      ],
      "extensions": {
        "address": "0x3Ed3B47Dd13EC9a98b44e6204A523E766B225811",
        "bridgeContract": "https://etherscan.io/address/0xf92cD566Ea4864356C5491c177A430C222d7e678",
        "assetContract": "https://etherscan.io/address/0x3Ed3B47Dd13EC9a98b44e6204A523E766B225811",
        "coingeckoId": "aave-usdt"
      }
    },
    {
      "chainId": 101,
      "address": "3QTknQ3i27rDKm5hvBaScFLQ34xX9N7J7XfEFwy27qbZ",
      "symbol": "waWBTC",
      "name": "Aave interest bearing WBTC (Wormhole)",
      "decimals": 8,
      "logoURI": "https://cloudflare-ipfs.com/ipfs/QmaznB5PRhMC696u8yZuzN6Uwrnp7Zmfa5CydVUMvLJc9i/aWBTC.svg",
      "tags": [
        "wrapped",
        "wormhole"
      ],
      "extensions": {
        "address": "0x9ff58f4fFB29fA2266Ab25e75e2A8b3503311656",
        "bridgeContract": "https://etherscan.io/address/0xf92cD566Ea4864356C5491c177A430C222d7e678",
        "assetContract": "https://etherscan.io/address/0x9ff58f4fFB29fA2266Ab25e75e2A8b3503311656",
        "coingeckoId": "aave-wbtc"
      }
    },
    {
      "chainId": 101,
      "address": "EbpkofeWyiQouGyxQAgXxEyGtjgq13NSucX3CNvucNpb",
      "symbol": "waWETH",
      "name": "Aave interest bearing WETH (Wormhole)",
      "decimals": 9,
      "logoURI": "https://cloudflare-ipfs.com/ipfs/QmUDc7LQN6zKHon9FChTqZc7WGFvGPZe698Bq5HbSYtfk9",
      "tags": [
        "wrapped",
        "wormhole"
      ],
      "extensions": {
        "address": "0x030bA81f1c18d280636F32af80b9AAd02Cf0854e",
        "bridgeContract": "https://etherscan.io/address/0xf92cD566Ea4864356C5491c177A430C222d7e678",
        "assetContract": "https://etherscan.io/address/0x030bA81f1c18d280636F32af80b9AAd02Cf0854e"
      }
    },
    {
      "chainId": 101,
      "address": "67uaa3Z7SX7GC6dqSTjpJLnySLXZpCAK9MHMi3232Bfb",
      "symbol": "waYFI",
      "name": "Aave interest bearing YFI (Wormhole)",
      "decimals": 9,
      "logoURI": "https://cloudflare-ipfs.com/ipfs/QmauhqAKU8YLhDhT4M5ZcPMuqEfqkBrBaC31uWC9UXd1ik",
      "tags": [
        "wrapped",
        "wormhole"
      ],
      "extensions": {
        "address": "0x5165d24277cD063F5ac44Efd447B27025e888f37",
        "bridgeContract": "https://etherscan.io/address/0xf92cD566Ea4864356C5491c177A430C222d7e678",
        "assetContract": "https://etherscan.io/address/0x5165d24277cD063F5ac44Efd447B27025e888f37"
      }
    },
    {
      "chainId": 101,
      "address": "9xS6et5uvQ64QsmaGMfzfXrwTsfYPjwEWuiPnBGFgfw",
      "symbol": "waZRX",
      "name": "Aave interest bearing ZRX (Wormhole)",
      "decimals": 9,
      "logoURI": "https://cloudflare-ipfs.com/ipfs/QmaznB5PRhMC696u8yZuzN6Uwrnp7Zmfa5CydVUMvLJc9i/aZRX.svg",
      "tags": [
        "wrapped",
        "wormhole"
      ],
      "extensions": {
        "address": "0xDf7FF54aAcAcbFf42dfe29DD6144A69b629f8C9e",
        "bridgeContract": "https://etherscan.io/address/0xf92cD566Ea4864356C5491c177A430C222d7e678",
        "assetContract": "https://etherscan.io/address/0xDf7FF54aAcAcbFf42dfe29DD6144A69b629f8C9e",
        "coingeckoId": "aave-zrx"
      }
    },
    {
      "chainId": 101,
      "address": "2TZ8s2FwtWqJrWpdFsSf2uM2Fvjw474n6HhTdTEWoLor",
      "symbol": "waUNI",
      "name": "Aave interest bearing UNI (Wormhole)",
      "decimals": 9,
      "logoURI": "https://cloudflare-ipfs.com/ipfs/QmYdpeez387RdMw6zEEa5rMXuayi748Uc15eFuoa3QhGEJ",
      "tags": [
        "wrapped",
        "wormhole"
      ],
      "extensions": {
        "address": "0xB9D7CB55f463405CDfBe4E90a6D2Df01C2B92BF1",
        "bridgeContract": "https://etherscan.io/address/0xf92cD566Ea4864356C5491c177A430C222d7e678",
        "assetContract": "https://etherscan.io/address/0xB9D7CB55f463405CDfBe4E90a6D2Df01C2B92BF1"
      }
    },
    {
      "chainId": 101,
      "address": "G1o2fHZXyPCeAEcY4o6as7SmVaUu65DRhcq1S4Cfap9T",
      "symbol": "waAAVE",
      "name": "Aave interest bearing AAVE (Wormhole)",
      "decimals": 9,
      "logoURI": "https://cloudflare-ipfs.com/ipfs/QmaznB5PRhMC696u8yZuzN6Uwrnp7Zmfa5CydVUMvLJc9i/aAAVE.svg",
      "tags": [
        "wrapped",
        "wormhole"
      ],
      "extensions": {
        "address": "0xFFC97d72E13E01096502Cb8Eb52dEe56f74DAD7B",
        "bridgeContract": "https://etherscan.io/address/0xf92cD566Ea4864356C5491c177A430C222d7e678",
        "assetContract": "https://etherscan.io/address/0xFFC97d72E13E01096502Cb8Eb52dEe56f74DAD7B"
      }
    },
    {
      "chainId": 101,
      "address": "8PeWkyvCDHpSgT5oiGFgZQtXSRBij7ZFLJTHAGBntRDH",
      "symbol": "waBAT",
      "name": "Aave interest bearing BAT (Wormhole)",
      "decimals": 9,
      "logoURI": "https://cloudflare-ipfs.com/ipfs/QmaznB5PRhMC696u8yZuzN6Uwrnp7Zmfa5CydVUMvLJc9i/aBAT.svg",
      "tags": [
        "wrapped",
        "wormhole"
      ],
      "extensions": {
        "address": "0x05Ec93c0365baAeAbF7AefFb0972ea7ECdD39CF1",
        "bridgeContract": "https://etherscan.io/address/0xf92cD566Ea4864356C5491c177A430C222d7e678",
        "assetContract": "https://etherscan.io/address/0x05Ec93c0365baAeAbF7AefFb0972ea7ECdD39CF1",
        "coingeckoId": "aave-bat"
      }
    },
    {
      "chainId": 101,
      "address": "67opsuaXQ3JRSJ1mmF7aPLSq6JaZcwAmXwcMzUN5PSMv",
      "symbol": "waBUSD",
      "name": "Aave interest bearing BUSD (Wormhole)",
      "decimals": 9,
      "logoURI": "https://cloudflare-ipfs.com/ipfs/QmaznB5PRhMC696u8yZuzN6Uwrnp7Zmfa5CydVUMvLJc9i/aBUSD.svg",
      "tags": [
        "wrapped",
        "wormhole"
      ],
      "extensions": {
        "address": "0xA361718326c15715591c299427c62086F69923D9",
        "bridgeContract": "https://etherscan.io/address/0xf92cD566Ea4864356C5491c177A430C222d7e678",
        "assetContract": "https://etherscan.io/address/0xA361718326c15715591c299427c62086F69923D9",
        "coingeckoId": "aave-busd"
      }
    },
    {
      "chainId": 101,
      "address": "4JrrHRS56i9GZkSmGaCY3ZsxMo3JEqQviU64ki7ZJPak",
      "symbol": "waDAI",
      "name": "Aave interest bearing DAI (Wormhole)",
      "decimals": 9,
      "logoURI": "https://cloudflare-ipfs.com/ipfs/QmaznB5PRhMC696u8yZuzN6Uwrnp7Zmfa5CydVUMvLJc9i/aDAI.svg",
      "tags": [
        "wrapped",
        "wormhole"
      ],
      "extensions": {
        "address": "0x028171bCA77440897B824Ca71D1c56caC55b68A3",
        "bridgeContract": "https://etherscan.io/address/0xf92cD566Ea4864356C5491c177A430C222d7e678",
        "assetContract": "https://etherscan.io/address/0x028171bCA77440897B824Ca71D1c56caC55b68A3",
        "coingeckoId": "aave-dai"
      }
    },
    {
      "chainId": 101,
      "address": "3LmfKjsSU9hdxfZfcr873DMNR5nnrk8EvdueXg1dTSin",
      "symbol": "waENJ",
      "name": "Aave interest bearing ENJ (Wormhole)",
      "decimals": 9,
      "logoURI": "https://cloudflare-ipfs.com/ipfs/QmaznB5PRhMC696u8yZuzN6Uwrnp7Zmfa5CydVUMvLJc9i/aENJ.svg",
      "tags": [
        "wrapped",
        "wormhole"
      ],
      "extensions": {
        "address": "0xaC6Df26a590F08dcC95D5a4705ae8abbc88509Ef",
        "bridgeContract": "https://etherscan.io/address/0xf92cD566Ea4864356C5491c177A430C222d7e678",
        "assetContract": "https://etherscan.io/address/0xaC6Df26a590F08dcC95D5a4705ae8abbc88509Ef",
        "coingeckoId": "aave-enj"
      }
    },
    {
      "chainId": 101,
      "address": "7VD2Gosm34hB7kughTqu1N3sW92hq3XwKLTi1N1tdKrj",
      "symbol": "waKNC",
      "name": "Aave interest bearing KNC (Wormhole)",
      "decimals": 9,
      "logoURI": "https://cloudflare-ipfs.com/ipfs/QmaznB5PRhMC696u8yZuzN6Uwrnp7Zmfa5CydVUMvLJc9i/aKNC.svg",
      "tags": [
        "wrapped",
        "wormhole"
      ],
      "extensions": {
        "address": "0x39C6b3e42d6A679d7D776778Fe880BC9487C2EDA",
        "bridgeContract": "https://etherscan.io/address/0xf92cD566Ea4864356C5491c177A430C222d7e678",
        "assetContract": "https://etherscan.io/address/0x39C6b3e42d6A679d7D776778Fe880BC9487C2EDA",
        "coingeckoId": "aave-knc"
      }
    },
    {
      "chainId": 101,
      "address": "4erbVWFvdvS5P8ews7kUjqfpCQbA8vurnWyvRLsnZJgv",
      "symbol": "waLINK",
      "name": "Aave interest bearing LINK (Wormhole)",
      "decimals": 9,
      "logoURI": "https://cloudflare-ipfs.com/ipfs/QmaznB5PRhMC696u8yZuzN6Uwrnp7Zmfa5CydVUMvLJc9i/aLINK.svg",
      "tags": [
        "wrapped",
        "wormhole"
      ],
      "extensions": {
        "address": "0xa06bC25B5805d5F8d82847D191Cb4Af5A3e873E0",
        "bridgeContract": "https://etherscan.io/address/0xf92cD566Ea4864356C5491c177A430C222d7e678",
        "assetContract": "https://etherscan.io/address/0xa06bC25B5805d5F8d82847D191Cb4Af5A3e873E0",
        "coingeckoId": "aave-link"
      }
    },
    {
      "chainId": 101,
      "address": "AXJWqG4SpAEwkMjKYkarKwv6Qfz5rLU3cwt5KtrDAAYe",
      "symbol": "waMANA",
      "name": "Aave interest bearing MANA (Wormhole)",
      "decimals": 9,
      "logoURI": "https://cloudflare-ipfs.com/ipfs/QmaznB5PRhMC696u8yZuzN6Uwrnp7Zmfa5CydVUMvLJc9i/aMANA.svg",
      "tags": [
        "wrapped",
        "wormhole"
      ],
      "extensions": {
        "address": "0xa685a61171bb30d4072B338c80Cb7b2c865c873E",
        "bridgeContract": "https://etherscan.io/address/0xf92cD566Ea4864356C5491c177A430C222d7e678",
        "assetContract": "https://etherscan.io/address/0xa685a61171bb30d4072B338c80Cb7b2c865c873E",
        "coingeckoId": "aave-mana"
      }
    },
    {
      "chainId": 101,
      "address": "4kJmfagJzQFuwto5RX6f1xScWYbEVBzEpdjmiqTCnzjJ",
      "symbol": "waMKR",
      "name": "Aave interest bearing MKR (Wormhole)",
      "decimals": 9,
      "logoURI": "https://cloudflare-ipfs.com/ipfs/QmaznB5PRhMC696u8yZuzN6Uwrnp7Zmfa5CydVUMvLJc9i/aMKR.svg",
      "tags": [
        "wrapped",
        "wormhole"
      ],
      "extensions": {
        "address": "0xc713e5E149D5D0715DcD1c156a020976e7E56B88",
        "bridgeContract": "https://etherscan.io/address/0xf92cD566Ea4864356C5491c177A430C222d7e678",
        "assetContract": "https://etherscan.io/address/0xc713e5E149D5D0715DcD1c156a020976e7E56B88",
        "coingeckoId": "aave-mkr"
      }
    },
    {
      "chainId": 101,
      "address": "DN8jPo8YZTXhLMyDMKcnwFuKqY8wfn2UrpX8ct4rc8Bc",
      "symbol": "waREN",
      "name": "Aave interest bearing REN (Wormhole)",
      "decimals": 9,
      "logoURI": "https://cloudflare-ipfs.com/ipfs/QmUgE3UECZxZcCAiqd3V9otfFWLi5fxR8uHd94RxkT3iYb",
      "tags": [
        "wrapped",
        "wormhole"
      ],
      "extensions": {
        "address": "0xCC12AbE4ff81c9378D670De1b57F8e0Dd228D77a",
        "bridgeContract": "https://etherscan.io/address/0xf92cD566Ea4864356C5491c177A430C222d7e678",
        "assetContract": "https://etherscan.io/address/0xCC12AbE4ff81c9378D670De1b57F8e0Dd228D77a",
        "coingeckoId": "aave-ren"
      }
    },
    {
      "chainId": 101,
      "address": "HWbJZXJ7s1D1zi5P7yVgRUmZPXvYSFv6vsYU765Ti422",
      "symbol": "waSNX",
      "name": "Aave interest bearing SNX (Wormhole)",
      "decimals": 9,
      "logoURI": "https://cloudflare-ipfs.com/ipfs/QmXj52EGotmpyep84PBycmQnAgCF2sbqxdXFWP3GPZFbEz",
      "tags": [
        "wrapped",
        "wormhole"
      ],
      "extensions": {
        "address": "0x35f6B052C598d933D69A4EEC4D04c73A191fE6c2",
        "bridgeContract": "https://etherscan.io/address/0xf92cD566Ea4864356C5491c177A430C222d7e678",
        "assetContract": "https://etherscan.io/address/0x35f6B052C598d933D69A4EEC4D04c73A191fE6c2",
        "coingeckoId": "aave-snx"
      }
    },
    {
      "chainId": 101,
      "address": "2LForywWWpHzmR5NjSEyF1kcw9ffyLuJX7V7hne2fHfY",
      "symbol": "waSUSD",
      "name": "Aave interest bearing SUSD (Wormhole)",
      "decimals": 9,
      "logoURI": "https://cloudflare-ipfs.com/ipfs/QmaznB5PRhMC696u8yZuzN6Uwrnp7Zmfa5CydVUMvLJc9i/aSUSD.svg",
      "tags": [
        "wrapped",
        "wormhole"
      ],
      "extensions": {
        "address": "0x6C5024Cd4F8A59110119C56f8933403A539555EB",
        "bridgeContract": "https://etherscan.io/address/0xf92cD566Ea4864356C5491c177A430C222d7e678",
        "assetContract": "https://etherscan.io/address/0x6C5024Cd4F8A59110119C56f8933403A539555EB",
        "coingeckoId": "aave-susd"
      }
    },
    {
      "chainId": 101,
      "address": "Badj3S29a2u1auxmijwg5vGjhPLb1K6WLPoigtWjKPXp",
      "symbol": "waTUSD",
      "name": "Aave interest bearing TUSD (Wormhole)",
      "decimals": 9,
      "logoURI": "https://cloudflare-ipfs.com/ipfs/QmaznB5PRhMC696u8yZuzN6Uwrnp7Zmfa5CydVUMvLJc9i/aTUSD.svg",
      "tags": [
        "wrapped",
        "wormhole"
      ],
      "extensions": {
        "address": "0x101cc05f4A51C0319f570d5E146a8C625198e636",
        "bridgeContract": "https://etherscan.io/address/0xf92cD566Ea4864356C5491c177A430C222d7e678",
        "assetContract": "https://etherscan.io/address/0x101cc05f4A51C0319f570d5E146a8C625198e636",
        "coingeckoId": "aave-tusd"
      }
    },
    {
      "chainId": 101,
      "address": "BZCPpva12M9SqJgcpf8jtP9Si6rMANFoUR3i7nchha7M",
      "symbol": "waUSDC",
      "name": "Aave interest bearing USDC (Wormhole)",
      "decimals": 9,
      "logoURI": "https://cloudflare-ipfs.com/ipfs/QmaznB5PRhMC696u8yZuzN6Uwrnp7Zmfa5CydVUMvLJc9i/aUSDC.svg",
      "tags": [
        "wrapped",
        "wormhole"
      ],
      "extensions": {
        "address": "0xBcca60bB61934080951369a648Fb03DF4F96263C",
        "bridgeContract": "https://etherscan.io/address/0xf92cD566Ea4864356C5491c177A430C222d7e678",
        "assetContract": "https://etherscan.io/address/0xBcca60bB61934080951369a648Fb03DF4F96263C",
        "coingeckoId": "aave-usdc"
      }
    },
    {
      "chainId": 101,
      "address": "D3ajQoyBGJz3JCXCPsxHZJbLQKGt9UgxLavgurieGNcD",
      "symbol": "wSDT",
      "name": "Stake DAO Token (Wormhole)",
      "decimals": 9,
      "logoURI": "https://cdn.jsdelivr.net/gh/solana-labs/token-list@main/assets/mainnet/D3ajQoyBGJz3JCXCPsxHZJbLQKGt9UgxLavgurieGNcD/logo.webp",
      "tags": [
        "wrapped",
        "wormhole"
      ],
      "extensions": {
        "address": "0x73968b9a57c6e53d41345fd57a6e6ae27d6cdb2f",
        "bridgeContract": "https://etherscan.io/address/0xf92cD566Ea4864356C5491c177A430C222d7e678",
        "assetContract": "https://etherscan.io/address/0x73968b9a57c6e53d41345fd57a6e6ae27d6cdb2f",
        "coingeckoId": "stake-dao"
      }
    },
    {
      "chainId": 101,
      "address": "4pk3pf9nJDN1im1kNwWJN1ThjE8pCYCTexXYGyFjqKVf",
      "symbol": "oDOP",
      "name": "Dominican Pesos",
      "decimals": 9,
      "logoURI": "https://user-images.githubusercontent.com/9972260/111077928-73bd2280-84c9-11eb-84d4-4032478e3861.png",
      "tags": [
        "stablecoin"
      ],
      "extensions": {
        "website": "https://Odop.io/"
      }
    },
    {
      "chainId": 101,
      "address": "5kjfp2qfRbqCXTQeUYgHNnTLf13eHoKjC5hHynW9DvQE",
      "symbol": "AAPE",
      "name": "AAPE",
      "decimals": 9,
      "logoURI": "https://cdn.jsdelivr.net/gh/solana-labs/token-list@main/assets/mainnet/5kjfp2qfRbqCXTQeUYgHNnTLf13eHoKjC5hHynW9DvQE/logo.jpg",
      "tags": [],
      "extensions": {
        "website": "https://aape.io/"
      }
    },
    {
      "chainId": 101,
      "address": "3K6rftdAaQYMPunrtNRHgnK2UAtjm2JwyT2oCiTDouYE",
      "symbol": "XCOPE",
      "name": "XCOPE",
      "decimals": 0,
      "logoURI": "https://cdn.jsdelivr.net/gh/solana-labs/token-list@main/assets/mainnet/3K6rftdAaQYMPunrtNRHgnK2UAtjm2JwyT2oCiTDouYE/logo.jpg",
      "tags": [
        "trading",
        "index",
        "Algos"
      ],
      "extensions": {
        "website": "https://www.unlimitedcope.com/",
        "serumV3Usdc": "7MpMwArporUHEGW7quUpkPZp5L5cHPs9eKUfKCdaPHq2",
        "coingeckoId": "cope"
      }
    },
    {
      "chainId": 101,
      "address": "8HGyAAB1yoM1ttS7pXjHMa3dukTFGQggnFFH3hJZgzQh",
      "symbol": "COPE",
      "name": "COPE",
      "decimals": 6,
      "logoURI": "https://cdn.jsdelivr.net/gh/solana-labs/token-list@main/assets/mainnet/3K6rftdAaQYMPunrtNRHgnK2UAtjm2JwyT2oCiTDouYE/logo.jpg",
      "tags": [
        "trading",
        "index",
        "Algos"
      ],
      "extensions": {
        "website": "https://www.unlimitedcope.com/",
        "serumV3Usdc": "6fc7v3PmjZG9Lk2XTot6BywGyYLkBQuzuFKd4FpCsPxk",
        "coingeckoId": "cope"
      }
    },
    {
      "chainId": 101,
      "address": "2prC8tcVsXwVJAinhxd2zeMeWMWaVyzPoQeLKyDZRFKd",
      "symbol": "MCAPS",
      "name": "Mango Market Caps",
      "decimals": 0,
      "logoURI": "https://cdn.jsdelivr.net/gh/solana-labs/token-list@main/assets/mainnet/2prC8tcVsXwVJAinhxd2zeMeWMWaVyzPoQeLKyDZRFKd/logo.png",
      "tags": [
        "mango"
      ],
      "extensions": {
        "website": "https://initialcapoffering.com/",
        "coingeckoId": "mango-market-caps"
      }
    },
    {
      "chainId": 101,
      "address": "2reKm5Y9rmAWfaw5jraYz1BXwGLHMofGMs3iNoBLt4VC",
      "symbol": "DOCE",
      "name": "Doce Finance",
      "decimals": 6,
      "logoURI": "https://pbs.twimg.com/profile_images/1362154816059944963/TZuFp5kN_400x400.png",
      "tags": [],
      "extensions": {
        "website": "https://swap.doce.finance/"
      }
    },
    {
      "chainId": 101,
      "address": "E1PvPRPQvZNivZbXRL61AEGr71npZQ5JGxh4aWX7q9QA",
      "symbol": "INO",
      "name": "iNo Token",
      "decimals": 9,
      "logoURI": "https://ino.llegrand.fr/assets/ino-128.png",
      "tags": [],
      "extensions": {
        "website": "https://ino.llegrand.fr/"
      }
    },
    {
      "chainId": 101,
      "address": "8PMHT4swUMtBzgHnh5U564N5sjPSiUz2cjEQzFnnP1Fo",
      "symbol": "ROPE",
      "name": "Rope Token",
      "decimals": 9,
      "logoURI": "https://ropesolana.com/content/files/rope_token.svg",
      "tags": [],
      "extensions": {
        "website": "https://ropesolana.com/",
        "coingeckoId": "rope-token",
        "serumV3Usdc": "4Sg1g8U2ZuGnGYxAhc6MmX9MX7yZbrrraPkCQ9MdCPtF"
      }
    },
    {
      "chainId": 101,
      "address": "5dhkWqrq37F92jBmEyhQP1vbMkbVRz59V7288HH2wBC7",
      "symbol": "SLOCK",
      "name": "SOLLock",
      "decimals": 9,
      "logoURI": "https://sollock.org/token/media/images/token/sollock_token_logo.png",
      "tags": [
        "utility-token"
      ],
      "extensions": {
        "website": "https://sollock.org/",
        "twitter": "https://twitter.com/@SOLLockOfficial",
        "github": "https://github.com/SOLLock",
        "tgann": "https://t.me/SOLLockAnn",
        "tggroup": "https://t.me/SOLLock"
      }
    },
    {
      "chainId": 101,
      "address": "ETAtLmCmsoiEEKfNrHKJ2kYy3MoABhU6NQvpSfij5tDs",
      "symbol": "MEDIA",
      "name": "Media Network",
      "decimals": 6,
      "logoURI": "https://cdn.jsdelivr.net/gh/solana-labs/token-list@main/assets/mainnet/ETAtLmCmsoiEEKfNrHKJ2kYy3MoABhU6NQvpSfij5tDs/logo.png",
      "tags": [
        "utility-token"
      ],
      "extensions": {
        "website": "https://media.network/",
        "coingeckoId": "media-network",
        "serumV3Usdc": "FfiqqvJcVL7oCCu8WQUMHLUC2dnHQPAPjTdSzsERFWjb"
      }
    },
    {
      "chainId": 101,
      "address": "StepAscQoEioFxxWGnh2sLBDFp9d8rvKz2Yp39iDpyT",
      "symbol": "STEP",
      "name": "Step",
      "decimals": 9,
      "logoURI": "https://cdn.jsdelivr.net/gh/solana-labs/token-list@main/assets/mainnet/StepAscQoEioFxxWGnh2sLBDFp9d8rvKz2Yp39iDpyT/logo.png",
      "tags": [
        "utility-token"
      ],
      "extensions": {
        "website": "https://step.finance/",
        "twitter": "https://twitter.com/StepFinance_",
        "coingeckoId": "step-finance",
        "serumV3Usdc": "97qCB4cAVSTthvJu3eNoEx6AY6DLuRDtCoPm5Tdyg77S"
      }
    },
    {
      "chainId": 101,
      "address": "7Geyz6iiRe8buvunsU6TXndxnpLt9mg6iPxqhn6cr3c6",
      "symbol": "ANFT",
      "name": "AffinityLabs",
      "decimals": 9,
      "logoURI": "https://affinitylabs.tech/media/images/token_logo.png",
      "tags": [
        "nft"
      ],
      "extensions": {
        "website": "https://affinitylabs.tech/"
      }
    },
    {
      "chainId": 102,
      "address": "So11111111111111111111111111111111111111112",
      "symbol": "wSOL",
      "name": "Wrapped SOL",
      "decimals": 9,
      "logoURI": "https://cdn.jsdelivr.net/gh/trustwallet/assets@master/blockchains/solana/info/logo.png",
      "tags": [],
      "extensions": {
        "website": "https://www.solana.com/",
        "coingeckoId": "solana"
      }
    },
    {
      "chainId": 102,
      "address": "CpMah17kQEL2wqyMKt3mZBdTnZbkbfx4nqmQMFDP5vwp",
      "symbol": "USDC",
      "name": "USD Coin",
      "decimals": 6,
      "logoURI": "https://cdn.jsdelivr.net/gh/solana-labs/token-list@main/assets/mainnet/EPjFWdd5AufqSSqeM2qN1xzybapC8G4wEGGkZwyTDt1v/logo.png",
      "tags": [
        "stablecoin"
      ],
      "extensions": {
        "website": "https://www.centre.io/",
        "coingeckoId": "usd-coin"
      }
    },
    {
      "chainId": 102,
      "address": "Gmk71cM7j2RMorRsQrsyysM4HsByQx5PuDGtDdqGLWCS",
      "symbol": "spSOL",
      "name": "Stake pool SOL",
      "decimals": 9,
      "logoURI": "https://cdn.jsdelivr.net/gh/trustwallet/assets@master/blockchains/solana/info/logo.png",
      "tags": [
        "stake-pool"
      ],
      "extensions": {
        "website": "https://www.solana.com/"
      }
    },
    {
      "chainId": 102,
      "address": "2jQc2jDHVCewoWsQJK7JPLetP7UjqXvaFdno8rtrD8Kg",
      "symbol": "sHOG",
      "name": "sHOG",
      "decimals": 6,
      "tags": [
        "stablecoin"
      ]
    },
    {
      "chainId": 103,
      "address": "So11111111111111111111111111111111111111112",
      "symbol": "SOL",
      "name": "Wrapped SOL",
      "decimals": 9,
      "logoURI": "https://cdn.jsdelivr.net/gh/trustwallet/assets@master/blockchains/solana/info/logo.png",
      "tags": [],
      "extensions": {
        "coingeckoId": "solana"
      }
    },
    {
      "chainId": 103,
      "address": "DEhAasscXF4kEGxFgJ3bq4PpVGp5wyUxMRvn6TzGVHaw",
      "symbol": "XYZ",
      "name": "XYZ Test",
      "decimals": 0,
      "logoURI": "https://cdn.jsdelivr.net/gh/solana-labs/token-list@main/assets/mainnet/EPjFWdd5AufqSSqeM2qN1xzybapC8G4wEGGkZwyTDt1v/logo.png",
      "tags": []
    },
    {
      "chainId": 103,
      "address": "2rg5syU3DSwwWs778FQ6yczDKhS14NM3vP4hqnkJ2jsM",
      "symbol": "pSOL",
      "name": "SOL stake pool",
      "decimals": 9,
      "logoURI": "https://cdn.jsdelivr.net/gh/trustwallet/assets@master/blockchains/solana/info/logo.png",
      "tags": [],
      "extensions": {
        "website": "https://solana.com/",
        "background": "https://solana.com/static/8c151e179d2d7e80255bdae6563209f2/6833b/validators.webp"
      }
    },
    {
      "chainId": 103,
      "address": "SRMuApVNdxXokk5GT7XD5cUUgXMBCoAz2LHeuAoKWRt",
      "symbol": "SRM",
      "name": "Serum",
      "decimals": 6,
      "logoURI": "https://cdn.jsdelivr.net/gh/trustwallet/assets@master/blockchains/ethereum/assets/0x476c5E26a75bd202a9683ffD34359C0CC15be0fF/logo.png",
      "tags": [],
      "extensions": {
        "website": "https://projectserum.com/",
        "coingeckoId": "serum"
      }
    },
    {
      "chainId": 103,
      "address": "7STJWT74tAZzhbNNPRH8WuGDy9GZg27968EwALWuezrH",
      "symbol": "wSUSHI",
      "name": "SushiSwap (Wormhole)",
      "decimals": 9,
      "logoURI": "https://cdn.jsdelivr.net/gh/trustwallet/assets@master/blockchains/ethereum/assets/0x6B3595068778DD592e39A122f4f5a5cF09C90fE2/logo.png",
      "tags": [
        "wrapped",
        "wormhole"
      ],
      "extensions": {
        "website": "https://sushi.com",
        "background": "https://sushi.com/static/media/Background-sm.fd449814.jpg/",
        "address": "0x6B3595068778DD592e39A122f4f5a5cF09C90fE2",
        "bridgeContract": "https://etherscan.io/address/0xf92cD566Ea4864356C5491c177A430C222d7e678",
        "assetContract": "https://etherscan.io/address/0x6B3595068778DD592e39A122f4f5a5cF09C90fE2",
        "coingeckoId": "sushi"
      }
    },
    {
      "chainId": 103,
      "address": "3aMbgP7aGsP1sVcFKc6j65zu7UiziP57SMFzf6ptiCSX",
      "symbol": "sHOG",
      "name": "Devnet StableHog",
      "decimals": 6,
      "logoURI": "https://i.ibb.co/7GddV42/Frame-1.png",
      "tags": [
        "stablecoin"
      ]
    },
    {
      "chainId": 101,
      "address": "3cXftQWJJEeoysZrhAEjpfCHe9tSKyhYG63xpbue8m3s",
      "symbol": "Kreechures",
      "name": "Kreechures",
      "decimals": 0,
      "logoURI": "https://gateway.pinata.cloud/ipfs/QmQ5YPBFUWeKNFbsBDL8WcXWmu1MwisXZVtwofdZQxmQE9/Kreechure%20logo.svg",
      "tags": [
        "nft"
      ],
      "extensions": {
        "website": "https://www.kreechures.com/",
        "attributes": [
          {
            "image": "https://gateway.pinata.cloud/ipfs/QmWcMyAYpaX3BHJoDq6Fyub71TjaHbRHqErT7MmbDvCXYJ/3cXftQWJJEeoysZrhAEjpfCHe9tSKyhYG63xpbue8m3s.jpg",
            "Generation": 0,
            "Species": 6,
            "Base Rest": 262
          }
        ]
      }
    },
    {
      "chainId": 101,
      "address": "4DrV8khCoPS3sWRj6t1bb2DzT9jD4mZp6nc7Jisuuv1b",
      "symbol": "SPD",
      "name": "Solpad",
      "decimals": 10,
      "logoURI": "https://cdn.jsdelivr.net/gh/solana-labs/token-list@main/assets/mainnet/4DrV8khCoPS3sWRj6t1bb2DzT9jD4mZp6nc7Jisuuv1b/logo.jpg",
      "tags": [],
      "extensions": {
        "website": "https://www.solpad.io/"
      }
    },
    {
      "chainId": 101,
      "address": "7p7AMM6QoA8wPRKeqF87Pt51CRWmWvXPH5TBNMyDWhbH",
      "symbol": "Kreechures",
      "name": "Kreechures",
      "decimals": 0,
      "logoURI": "https://gateway.pinata.cloud/ipfs/QmQ5YPBFUWeKNFbsBDL8WcXWmu1MwisXZVtwofdZQxmQE9/Kreechure%20logo.svg",
      "tags": [
        "nft"
      ],
      "extensions": {
        "website": "https://www.kreechures.com/",
        "attributes": [
          {
            "image": "https://gateway.pinata.cloud/ipfs/QmWcMyAYpaX3BHJoDq6Fyub71TjaHbRHqErT7MmbDvCXYJ/7p7AMM6QoA8wPRKeqF87Pt51CRWmWvXPH5TBNMyDWhbH.jpg",
            "Generation": 0,
            "Species": 4,
            "Base Rest": 335
          }
        ]
      }
    },
    {
      "chainId": 101,
      "address": "6ybxMQpMgQhtsTLhvHZqk8uqao7kvoexY6e8JmCTqAB1",
      "symbol": "QUEST",
      "name": "QUEST",
      "decimals": 4,
      "logoURI": "https://questcoin.org/logo500x500.png",
      "tags": [],
      "extensions": {
        "website": "https://questcoin.org/"
      }
    },
    {
      "chainId": 101,
      "address": "97qAF7ZKEdPdQaUkhASGA59Jpa2Wi7QqVmnFdEuPqEDc",
      "symbol": "DIAMOND",
      "name": "LOVE",
      "decimals": 6,
      "logoURI": "https://github.com/AdamBraham88/SPL-TOKEN/blob/main/Diamond-Love-icon.png",
      "tags": [
        "Diamond Love"
      ],
      "extensions": {
        "website": "https://diamondlove.io/"
      }
    },
    {
      "chainId": 101,
      "address": "xxxxa1sKNGwFtw2kFn8XauW9xq8hBZ5kVtcSesTT9fW",
      "symbol": "SLIM",
      "name": "Solanium",
      "decimals": 6,
      "logoURI": "https://cdn.jsdelivr.net/gh/solana-labs/token-list@main/assets/mainnet/xxxxa1sKNGwFtw2kFn8XauW9xq8hBZ5kVtcSesTT9fW/logo.png",
      "tags": [],
      "extensions": {
        "website": "https://solanium.io/"
      }
    },
    {
      "chainId": 101,
      "address": "8GPUjUHFxfNhaSS8kUkix8txRRXszeUAsHTjUmHuygZT",
      "symbol": "NINJA NFT1",
      "name": "NINJA NFT1",
      "decimals": 0,
      "logoURI": "https://raw.githubusercontent.com/yuzu-ninjaprotocol/ninjaprotocol/main/NINJA%20NFT%201.png",
      "tags": [],
      "extensions": {
        "website": "http://ninjaprotocol.io"
      }
    },
    {
      "chainId": 101,
      "address": "2rEiLkpQ3mh4DGxv1zcSdW5r5HK2nehif5sCaF5Ss9E1",
      "symbol": "RECO",
      "name": "Reboot ECO",
      "decimals": 0,
      "logoURI": "https://reboot.eco/reco_logo.png",
      "tags": [],
      "extensions": {
        "website": "https://reboot.eco/"
      }
    },
    {
      "chainId": 101,
      "address": "BXhAKUxkGvFbAarA3K1SUYnqXRhEBC1bhUaCaxvzgyJ1",
      "symbol": "ISA",
      "name": "Interstellar",
      "decimals": 3,
      "logoURI": "https://gateway.pinata.cloud/ipfs/QmV84AMkdgEQ4roxRdmh9xU9dtbyJjqFZWLDgNdr3mEdQz",
      "tags": [],
      "extensions": {
        "website": "https://interstellaralliance.gitbook.io/isa/"
      }
    },
    {
      "chainId": 101,
      "address": "7xKXtg2CW87d97TXJSDpbD5jBkheTqA83TZRuJosgAsU",
      "symbol": "SAMO",
      "name": "Samoyed Coin",
      "decimals": 9,
      "logoURI": "https://i.ibb.co/tLGpvNf/samo.png",
      "tags": [],
      "extensions": {
        "website": "https://samoyedcoin.com/",
        "coingeckoId": "samoyedcoin",
        "serumV3Usdc": "FR3SPJmgfRSKKQ2ysUZBu7vJLpzTixXnjzb84bY3Diif"
      }
    },
    {
      "chainId": 101,
      "address": "HAWy8kV3bD4gaN6yy6iK2619x2dyzLUBj1PfJiihTisE",
      "symbol": "DOI",
      "name": "Discovery of Iris",
      "decimals": 0,
      "logoURI": "https://storage.googleapis.com/star-atlas-assets/star-atlas-logo.png",
      "tags": [
        "nft"
      ],
      "extensions": {
        "website": "https://www.staratlas.com",
        "imageUrl": "https://storage.googleapis.com/nft-assets/ReBirth/poster-1/discovery-of-iris.jpg",
        "description": "The rogue planet, Iris, dense with invaluable materials, draws in and collides with seven child planets in a remote region of space, creating what is henceforth referred to as 'The Cataclysm'. When combined, these eight elements create a form of free energy. The collision creates a massively valuable debris field.",
        "serumV3Usdc": "AYXTVttPfhYmn3jryX5XbRjwPK2m9445mbN2iLyRD6nq"
      }
    },
    {
      "chainId": 101,
      "address": "ATSPo9f9TJ3Atx8SuoTYdzSMh4ctQBzYzDiNukQDmoF7",
      "symbol": "HOSA",
      "name": "The Heart of Star Atlas",
      "decimals": 0,
      "logoURI": "https://storage.googleapis.com/star-atlas-assets/star-atlas-logo.png",
      "tags": [
        "nft"
      ],
      "extensions": {
        "website": "https://www.staratlas.com",
        "imageUrl": "https://storage.googleapis.com/nft-assets/ReBirth/poster-2/the-heart-of-star-atlas.jpg",
        "description": "At the core of Star Atlas lies a treasure trove of priceless data. After an unsuspecting deep space explorer discovers “The Cataclysm”, he scans its riches, creating what will once be known as the first intergalactic data block. He sells this invaluable information to all three rival factions, igniting a lethal spark that forever changes the course of history.",
        "serumV3Usdc": "5Erzgrw9pTjNWLeqHp2sChJq7smB7WXRQYw9wvkvA59t"
      }
    },
    {
      "chainId": 101,
      "address": "36s6AFRXzE9KVdUyoJQ5y6mwxXw21LawYqqwNiQUMD8s",
      "symbol": "TCW",
      "name": "The Convergence War",
      "decimals": 0,
      "logoURI": "https://storage.googleapis.com/star-atlas-assets/star-atlas-logo.png",
      "tags": [
        "nft"
      ],
      "extensions": {
        "website": "https://www.staratlas.com",
        "imageUrl": "https://storage.googleapis.com/nft-assets/ReBirth/poster-3/the-convergence-war.jpg",
        "description": "All three factions, thinking they were the sole owners of the cataclysmic data drop, converge to settle the area. A devastating war breaks out across the galaxy after their inability to settle the disputed territory.",
        "serumV3Usdc": "DXPv2ZyMD6Y2mDenqYkAhkvGSjNahkuMkm4zv6DqB7RF"
      }
    },
    {
      "chainId": 101,
      "address": "BgiTVxW9uLuHHoafTd2qjYB5xjCc5Y1EnUuYNfmTwhvp",
      "symbol": "LOST",
      "name": "Short Story of a Lost Astronaut",
      "decimals": 0,
      "logoURI": "https://storage.googleapis.com/star-atlas-assets/star-atlas-logo.png",
      "tags": [
        "nft"
      ],
      "extensions": {
        "website": "https://www.staratlas.com",
        "imageUrl": "https://storage.googleapis.com/nft-assets/ReBirth/poster-4/short-story-of-a-lost-astronaut.jpg",
        "description": "He thought it would be just another routine exploration mission. Get there, scan, save data blocks and return. But when a surprise radiation storm knocked out his spaceship and swept him up into its high-velocity current, the only thing that saved him from certain doom was his custom ion shield.",
        "serumV3Usdc": "73d9N7BbWVKBG6A2xwwwEHcxzPB26YzbMnRjue3DPzqs"
      }
    },
    {
      "chainId": 101,
      "address": "4G85c5aUsRTrRPqE5VjY7ebD9b2ktTF6NEVGiCddRBDX",
      "symbol": "LOVE",
      "name": "B ❤ P",
      "decimals": 0,
      "logoURI": "https://storage.googleapis.com/star-atlas-assets/star-atlas-logo.png",
      "tags": [
        "nft"
      ],
      "extensions": {
        "website": "https://www.staratlas.com",
        "imageUrl": "https://storage.googleapis.com/nft-assets/ReBirth/poster-5/love-story.jpg",
        "description": "Paizul, the charismatic and brilliant leader of the ONI consortium, vividly recalls the first time she saw her one true love. It was a warm summer day, full of raging ionic storms. Lightning was piercing the sky as Bekalu took off his helmet and locked eyes with her. “What are the chances of nearly colliding with someone flying through these wastelands on a day like this”, he smiled with his booming voice. “Perhaps it’s destiny,” she smiled back mysteriously. There was another strike of lightning, but this time the sky remained calm.",
        "serumV3Usdc": "AM9sNDh48N2qhYSgpA58m9dHvrMoQongtyYu2u2XoYTc"
      }
    },
    {
      "chainId": 101,
      "address": "7dr7jVyXf1KUnYq5FTpV2vCZjKRR4MV94jzerb8Fi16Q",
      "symbol": "MRDR",
      "name": "The Assassination of Paizul",
      "decimals": 0,
      "logoURI": "https://storage.googleapis.com/star-atlas-assets/star-atlas-logo.png",
      "tags": [
        "nft"
      ],
      "extensions": {
        "website": "https://www.staratlas.com",
        "imageUrl": "https://storage.googleapis.com/nft-assets/ReBirth/poster-6/assassination-of-paizul.jpg",
        "description": "Suffering one of the cruelest fates in the universe, the Sogmian race of aliens was driven to the brink of extinction. With only 10,000 members left, they put all hope of salvation in the hands of their leader Paizul. After she was assassinated in a gruesome public way, so much fear was struck in the hearts of survivors that they set out to build their 'Last Stand'.",
        "serumV3Usdc": "BJiV2gCLwMvj2c1CbhnMjjy68RjqoMzYT8brDrpVyceA"
      }
    },
    {
      "chainId": 101,
      "address": "G1bE9ge8Yoq43hv7QLcumxTFhHqFMdcL4y2d6ZdzMG4b",
      "symbol": "PFP",
      "name": "Paizul Funeral Procession",
      "decimals": 0,
      "logoURI": "https://storage.googleapis.com/star-atlas-assets/star-atlas-logo.png",
      "tags": [
        "nft"
      ],
      "extensions": {
        "website": "https://www.staratlas.com",
        "serumV3Usdc": "7JzaEAuVfjkrZyMwJgZF5aQkiEyVyCaTWA3N1fQK7Y6V"
      }
    },
    {
      "chainId": 101,
      "address": "6bD8mr8DyuVqN5dXd1jnqmCL66b5KUV14jYY1HSmnxTE",
      "symbol": "AVE",
      "name": "Ahr Visits Earth",
      "decimals": 0,
      "logoURI": "https://storage.googleapis.com/star-atlas-assets/star-atlas-logo.png",
      "tags": [
        "nft"
      ],
      "extensions": {
        "website": "https://www.staratlas.com",
        "serumV3Usdc": "8yQzsbraXJFoPG5PdX73B8EVYFuPR9aC2axAqWearGKu"
      }
    },
    {
      "chainId": 101,
      "address": "Hfjgcs9ix17EwgXVVbKjo6NfMm2CXfr34cwty3xWARUm",
      "symbol": "TLS",
      "name": "The Last Stand",
      "decimals": 0,
      "logoURI": "https://storage.googleapis.com/star-atlas-assets/star-atlas-logo.png",
      "tags": [
        "nft"
      ],
      "extensions": {
        "website": "https://www.staratlas.com",
        "serumV3Usdc": "AVHndcEDUjP9Liz5dfcvAPAMffADXG6KMPn8sWB1XhFQ"
      }
    },
    {
      "chainId": 101,
      "address": "8EXX5kG7qWTjgpNSGX7PnB6hJZ8xhXUcCafVJaBEJo32",
      "symbol": "SPT",
      "name": "The Signing of the Peace Treaty",
      "decimals": 0,
      "logoURI": "https://storage.googleapis.com/star-atlas-assets/star-atlas-logo.png",
      "tags": [
        "nft"
      ],
      "extensions": {
        "website": "https://www.staratlas.com",
        "serumV3Usdc": "FZ9xhZbkt9bKKVpWmFxRhEJyzgxqU5w5xu3mXcF6Eppe"
      }
    },
    {
      "chainId": 101,
      "address": "CAjoJeGCCRae9oDwHYXzkeUDonp3dZLWV5GKHysLwjnx",
      "symbol": "PBA",
      "name": "The Peacebringers Archive",
      "decimals": 0,
      "logoURI": "https://storage.googleapis.com/star-atlas-assets/star-atlas-logo.png",
      "tags": [
        "nft"
      ],
      "extensions": {
        "website": "https://www.staratlas.com",
        "serumV3Usdc": "4jN1R453Acv9egnr7Dry3x9Xe3jqh1tqz5RokniaeVhy"
      }
    },
    {
      "chainId": 101,
      "address": "FPnwwNiL1tXqd4ZbGjFYsCw5qsQw91VN79SNcU4Bc732",
      "symbol": "UWB",
      "name": "Ustur Wod.bod",
      "decimals": 0,
      "logoURI": "https://storage.googleapis.com/star-atlas-assets/star-atlas-logo.png",
      "tags": [
        "nft"
      ],
      "extensions": {
        "website": "https://www.staratlas.com",
        "serumV3Usdc": "J99HsFQEWKR3UiFQpKTnF11iaNiR1enf2LxHfgsbVc59"
      }
    },
    {
      "chainId": 101,
      "address": "DB76aiNQeLzHPwvFhzgwfpe6HGHCDTQ6snW6UD7AnHid",
      "symbol": "OMPH",
      "name": "Om Photoli",
      "decimals": 0,
      "logoURI": "https://storage.googleapis.com/star-atlas-assets/star-atlas-logo.png",
      "tags": [
        "nft"
      ],
      "extensions": {
        "website": "https://www.staratlas.com",
        "serumV3Usdc": "HdvXMScwAQQh9pEvLZjuaaeJcLTmixxYoMFefeqHFn2E"
      }
    },
    {
      "chainId": 101,
      "address": "8ymi88q5DtmdNTn2sPRNFkvMkszMHuLJ1e3RVdWjPa3s",
      "symbol": "SDOGE",
      "name": "SolDoge",
      "decimals": 0,
      "logoURI": "https://pbs.twimg.com/profile_images/1386711926571364352/UfsqsIB3_400x400.jpg",
      "tags": [],
      "extensions": {
        "website": "https://www.soldoge.org",
        "serumV3Usdc": "9aruV2p8cRWxybx6wMsJwPFqeN7eQVPR74RrxdM3DNdu"
      }
    },
    {
      "chainId": 101,
      "address": "DQRNdQWz5NzbYgknGsZqSSXbdhQWvXSe8S56mrtNAs1b",
      "symbol": "ENTROPPP",
      "name": "ENTROPPP (Entropy for security)",
      "decimals": 6,
      "logoURI": "https://gateway.pinata.cloud/ipfs/QmcY3sv2n8bZqH3r6BKRP2N4zLNU6N8tojjviD65wma4u2/ENTROPPP%20JPG.jpg",
      "tags": [
        "Cryptography",
        "Blockchain security",
        "Randomness and entropy"
      ],
      "extensions": {
        "website": "https://www.entroppp.com"
      }
    },
    {
      "chainId": 101,
      "address": "8RYSc3rrS4X4bvBCtSJnhcpPpMaAJkXnVKZPzANxQHgz",
      "symbol": "FARM",
      "name": "SolaFarm",
      "decimals": 9,
      "logoURI": "https://sola.farm/logo.png",
      "tags": [],
      "extensions": {
        "website": "https://sola.farm/"
      }
    },
    {
      "chainId": 101,
      "address": "nope9HWCJcXVFkG49CDk7oYFtgGsUzsRvHdcJeL2aCL",
      "symbol": "NOPE",
      "name": "NOPE FINANCE",
      "decimals": 9,
      "logoURI": "https://raw.githubusercontent.com/nopefinance/nope-land/main/icon.png",
      "tags": [],
      "extensions": {
        "website": "https://nopefinance.xyz/"
      }
    },
    {
      "chainId": 101,
      "address": "43VWkd99HjqkhFTZbWBpMpRhjG469nWa7x7uEsgSH7We",
      "symbol": "STNK",
      "name": "Stonks",
      "decimals": 9,
      "logoURI": "https://raw.githubusercontent.com/StonksDev/Resource/main/StonksIcon250.png",
      "tags": [],
      "extensions": {
        "website": "https://stonkscoin.org/"
      }
    },
    {
      "chainId": 101,
      "address": "4368jNGeNq7Tt4Vzr98UWxL647PYu969VjzAsWGVaVH2",
      "symbol": "MEAL",
      "name": "HUNGRY",
      "decimals": 8,
      "logoURI": "https://hungrystatic.b-cdn.net/images/logo.png",
      "tags": [],
      "extensions": {
        "website": "https://hungrycoin.io/"
      }
    },
    {
      "chainId": 101,
      "address": "8GQsW3f7mdwfjqJon2myADcBsSsRjpXmxHYDG8q1pvV6",
      "symbol": "HOLD",
      "name": "Holdana",
      "decimals": 9,
      "logoURI": "https://i.ibb.co/7CWsB34/holdana-token.png",
      "tags": [],
      "extensions": {
        "medium": "https://holdanatoken.medium.com/",
        "twitter": "https://twitter.com/HoldanaOfficial",
        "serumV3Usdc": "G2j5zKtfymPcWMq1YRoKrfUWy64SZ6ZxDVscHSyPQqmz"
      }
    },
    {
      "chainId": 101,
      "address": "64SqEfHtu4bZ6jr1mAxaWrLFdMngbKbru9AyaG2Dyk5T",
      "symbol": "wen-token",
      "name": "wen-token",
      "decimals": 0,
      "logoURI": "https://gateway.pinata.cloud/ipfs/QmQ69cGaYFNJajafKRbGgwtcKHXGSqX2QdTy85H9synFos",
      "tags": [
        "nft"
      ],
      "extensions": {
        "website": "https://pythians.pyth.network"
      }
    },
    {
      "chainId": 101,
      "address": "4dmKkXNHdgYsXqBHCuMikNQWwVomZURhYvkkX5c4pQ7y",
      "symbol": "SNY",
      "name": "Synthetify",
      "decimals": 6,
      "logoURI": "https://resources.synthetify.io/sythetify.png",
      "tags": [],
      "extensions": {
        "website": "https://synthetify.io/",
        "twitter": "https://twitter.com/synthetify",
        "coingeckoId": "syntheify-token"
      }
    },
    {
      "chainId": 101,
      "address": "4wTMJsh3q66PmAkmwEW47qVDevMZMVVWU3n1Yhqztwi6",
      "symbol": "ARCD",
      "name": "Arcade Token (Wormhole)",
      "decimals": 9,
      "logoURI": "https://arcade.city/img/ARCD200.png",
      "tags": [
        "wrapped",
        "wormhole"
      ],
      "extensions": {
        "address": "0xb581E3a7dB80fBAA821AB39342E9Cbfd2ce33c23",
        "bridgeContract": "https://etherscan.io/address/0xf92cD566Ea4864356C5491c177A430C222d7e678",
        "assetContract": "https://etherscan.io/address/0xb581E3a7dB80fBAA821AB39342E9Cbfd2ce33c23",
        "website": "https://arcade.city",
        "twitter": "https://twitter.com/ArcadeCityHall"
      }
    },
    {
      "chainId": 101,
      "address": "Amt5wUJREJQC5pX7Z48YSK812xmu4j3sQVupNhtsEuY8",
      "symbol": "FROG",
      "name": "FROG",
      "decimals": 6,
      "logoURI": "https://raw.githubusercontent.com/FROG-SPL/branding/main/the_frauge_finifhes.jpeg",
      "tags": [],
      "extensions": {
        "website": "https://www.froglana.com/",
        "serumV3Usdc": "2Si6XDdpv5zcvYna221eZZrsjsp5xeYoz9W1TVdMdbnt"
      }
    },
    {
      "chainId": 101,
      "address": "9Y8NT5HT9z2EsmCbYMgKXPRq3h3aa6tycEqfFiXjfZM7",
      "symbol": "CRT",
      "name": "CARROT",
      "decimals": 9,
      "logoURI": "https://cdn.jsdelivr.net/gh/Farmers-Carrot/Carrot-logo/carrotcoin_128.png",
      "tags": [],
      "extensions": {
        "website": "https://farmerscarrot.com/",
        "serumV3Usdc": "Aa8mN8bXAobmcuHDpbbZh55SoadUry6WdsYz2886Ymqf"
      }
    },
    {
      "chainId": 101,
      "address": "AMdnw9H5DFtQwZowVFr4kUgSXJzLokKSinvgGiUoLSps",
      "symbol": "MOLA",
      "name": "MOONLANA",
      "decimals": 9,
      "logoURI": "https://i.ibb.co/NtrSyDc/moonlana.jpg",
      "tags": [],
      "extensions": {
        "website": "https://moonlana.com/",
        "twitter": "https://twitter.com/xMoonLana",
        "medium": "https://moonlana.medium.com/"
      }
    },
    {
      "chainId": 101,
      "address": "3x7UeXDF4imKSKnizK9mYyx1M5bTNzpeALfPeB8S6XT9",
      "symbol": "SKEM",
      "name": "SKEM",
      "decimals": 9,
      "logoURI": "https://raw.githubusercontent.com/cheesesoda/skem/main/skemtoken.svg",
      "tags": [],
      "extensions": {
        "website": "https://skem.finance/"
      }
    },
    {
      "chainId": 101,
      "address": "GHvFFSZ9BctWsEc5nujR1MTmmJWY7tgQz2AXE6WVFtGN",
      "symbol": "SOLAPE",
      "name": "SolAPE Finance",
      "decimals": 9,
      "logoURI": "https://i.ibb.co/5F0859r/solape.png",
      "tags": [],
      "extensions": {
        "website": "https://solape.io",
        "serumV3Usdc": "4zffJaPyeXZ2wr4whHgP39QyTfurqZ2BEd4M5W6SEuon"
      }
    },
    {
      "chainId": 101,
      "address": "9nEqaUcb16sQ3Tn1psbkWqyhPdLmfHWjKGymREjsAgTE",
      "symbol": "WOOF",
      "name": "WOOFENOMICS",
      "decimals": 6,
      "logoURI": "https://i.ibb.co/sHb9qZj/woof-orange-black.png",
      "tags": [],
      "extensions": {
        "website": "https://woofsolana.com",
        "serumV3Usdc": "CwK9brJ43MR4BJz2dwnDM7EXCNyHhGqCJDrAdsEts8n5"
      }
    },
    {
      "chainId": 101,
      "address": "MERt85fc5boKw3BW1eYdxonEuJNvXbiMbs6hvheau5K",
      "symbol": "MER",
      "name": "Mercurial",
      "decimals": 6,
      "logoURI": "https://www.mercurial.finance/mercurial-explorer-logo.svg",
      "tags": [],
      "extensions": {
        "coingeckoId": "mercurial",
        "website": "https://www.mercurial.finance/",
        "serumV3Usdc": "G4LcexdCzzJUKZfqyVDQFzpkjhB1JoCNL8Kooxi9nJz5"
      }
    },
    {
      "chainId": 101,
      "address": "9MhNoxy1PbmEazjPo9kiZPCcG7BiFbhi3bWZXZgacfpp",
      "symbol": "ACMN",
      "name": "ACUMEN",
      "decimals": 9,
      "logoURI": "https://pbs.twimg.com/profile_images/1384592811824238600/eIqc0048_400x400.jpg",
      "tags": [],
      "extensions": {
        "website": "https://acumen.network/"
      }
    },
    {
      "chainId": 101,
      "address": "EfLvzNsqmkoSneiML5t7uHCPEVRaWCpG4N2WsS39nWCU",
      "symbol": "MUDLEY",
      "name": "MUDLEY",
      "decimals": 9,
      "logoURI": "https://www.mudley.io/static/dappx/images/mudley_icon.png",
      "tags": [],
      "extensions": {
        "website": "https://www.mudley.io/"
      }
    },
    {
      "chainId": 101,
      "address": "7Csho7qjseDjgX3hhBxfwP1W3LYARK3QH3PM2x55we14",
      "symbol": "LOTTO",
      "name": "Lotto",
      "decimals": 9,
      "logoURI": "https://assets.coingecko.com/coins/images/13822/large/Lotto-Logo256x256.png?1612150421",
      "tags": [],
      "extensions": {
        "serumV3Usdc": "9MZKfgZzPgeidAukYpHtsLYm4eAdJFnR7nhPosWT8jiv",
        "coingeckoId": "lotto",
        "website": "lotto.finance",
        "address": "0xb0dfd28d3cf7a5897c694904ace292539242f858",
        "assetContract": "https://etherscan.io/address/0xb0dfd28d3cf7a5897c694904ace292539242f858",
        "tggroup": "https://t.me/lottofinance"
      }
    },
    {
      "chainId": 101,
      "address": "7uv3ZvZcQLd95bUp5WMioxG7tyAZVXFfr8JYkwhMYrnt",
      "symbol": "BOLE",
      "name": "Bole Token",
      "decimals": 4,
      "logoURI": "https://i.ibb.co/YPyhnkS/Bole.jpg",
      "tags": [],
      "extensions": {
        "website": "https://tokenbole.com/"
      }
    },
    {
      "chainId": 101,
      "address": "Bxp46xCB6CLjiqE99QaTcJAaY1hYF1o63DUUrXAS7QFu",
      "symbol": "mBRZ",
      "name": "SolMiner Bronze",
      "decimals": 9,
      "logoURI": "https://i.ibb.co/Wcxc7K7/solminer-bronze.png",
      "tags": [],
      "extensions": {
        "website": "https://solminer.app",
        "medium": "https://solminer.medium.com/",
        "twitter": "https://twitter.com/SolMinerproject"
      }
    },
    {
      "chainId": 101,
      "address": "GZNrMEdrt6Vg428JzvJYRGGPpVxgjUPsg6WLqKBvmNLw",
      "symbol": "mPLAT",
      "name": "SolMiner Platinum",
      "decimals": 9,
      "logoURI": "https://i.ibb.co/vYkMprc/solminer-platinum.png",
      "tags": [],
      "extensions": {
        "website": "https://solminer.app",
        "medium": "https://solminer.medium.com/",
        "twitter": "https://twitter.com/SolMinerproject"
      }
    },
    {
      "chainId": 101,
      "address": "Er7a3ugS6kkAqj6sp3UmXEFAFrDdLMRQEkV9QH2fwRYA",
      "symbol": "mDIAM",
      "name": "SolMiner Diamond",
      "decimals": 9,
      "logoURI": "https://i.ibb.co/rtvKFHn/solminer-diamond.png",
      "tags": [],
      "extensions": {
        "website": "https://solminer.app",
        "medium": "https://solminer.medium.com/",
        "twitter": "https://twitter.com/SolMinerproject"
      }
    },
    {
      "chainId": 101,
      "address": "5JnZ667P3VcjDinkJFysWh2K2KtViy63FZ3oL5YghEhW",
      "symbol": "APYS",
      "name": "APYSwap",
      "decimals": 9,
      "logoURI": "https://cloudflare-ipfs.com/ipfs/QmR5oKs4ygasusTtt2n2fCBLVufgpeXToJtb9vhXEmbaY1/token_dark.png",
      "tags": [
        "wrapped"
      ],
      "extensions": {
        "website": "https://apyswap.com",
        "coingeckoId": "apyswap"
      }
    },
    {
      "chainId": 101,
      "address": "ss1gxEUiufJyumsXfGbEwFe6maraPmc53fqbnjbum15",
      "symbol": "SS1",
      "name": "Naked Shorts",
      "decimals": 0,
      "logoURI": "https://www.sol-talk.com/logo192.png",
      "tags": [
        "nft"
      ],
      "extensions": {
        "website": "https://www.sol-talk.com/sol-survivor",
        "twitter": "https://twitter.com/sol__survivor"
      }
    },
    {
      "chainId": 101,
      "address": "GfJ3Vq2eSTYf1hJP6kKLE9RT6u7jF9gNszJhZwo5VPZp",
      "symbol": "SOLPAD",
      "name": "Solpad Finance",
      "decimals": 9,
      "logoURI": "https://www.solpad.finance/logo.png",
      "tags": [
        "utility-token"
      ],
      "extensions": {
        "website": "https://www.solpad.finance/",
        "twitter": "https://twitter.com/FinanceSolpad",
        "github": "https://github.com/solpad-finance",
        "tgann": "https://t.me/solpadfinance",
        "tggroup": "https://t.me/solpadfinance_chat"
      }
    },
    {
      "chainId": 101,
      "address": "ERPueLaiBW48uBhqX1CvCYBv2ApHN6ZFuME1MeQGTdAi",
      "symbol": "MIT",
      "name": "Muskimum Impact Token",
      "decimals": 8,
      "logoURI": "https://raw.githubusercontent.com/muskimum/muskimum.github.io/main/docs/logo_light.png",
      "tags": [
        "mit",
        "musk"
      ],
      "extensions": {
        "website": "https://muskimum.win/",
        "twitter": "https://twitter.com/muskimum",
        "serumV3Usdc": "3mhrhTFrHtxe7uZhvzBhzneR3bD3hDyWcgEkR8EcvNZk"
      }
    },
    {
      "chainId": 101,
      "address": "BsDrXiQaFd147Fxq1fQYbJQ77P6tmPkRJQJzkKvspDKo",
      "symbol": "SOLA",
      "name": "SolaPAD Token",
      "decimals": 8,
      "logoURI": "https://i.ibb.co/3p4SMBd/LOGO.png",
      "tags": [
        "SOLA",
        "LaunchPAD"
      ],
      "extensions": {
        "website": "https://www.solapad.org/",
        "twitter": "https://twitter.com/SolaPAD"
      }
    },
    {
      "chainId": 101,
      "address": "7fCzz6ZDHm4UWC9Se1RPLmiyeuQ6kStxpcAP696EuE1E",
      "symbol": "SHBL",
      "name": "Shoebill Coin",
      "decimals": 9,
      "logoURI": "https://cdn.jsdelivr.net/gh/leafwind/shoebill-coin/shoebill.png",
      "tags": [],
      "extensions": {
        "website": "https://shoebillco.in/"
      }
    },
    {
      "chainId": 101,
      "address": "GnaFnTihwQFjrLeJNeVdBfEZATMdaUwZZ1RPxLwjbVwb",
      "symbol": "SHBL-USDC",
      "name": "Raydium Permissionless LP Token (SHBL-USDC)",
      "decimals": 9,
      "logoURI": "https://cdn.jsdelivr.net/gh/solana-labs/token-list@main/assets/mainnet/RVKd61ztZW9GUwhRbbLoYVRE5Xf1B2tVscKqwZqXgEr/logo.png",
      "tags": [
        "lp-token"
      ],
      "extensions": {
        "website": "https://raydium.io/"
      }
    },
    {
      "chainId": 101,
      "address": "Djoz8btdR7p6xWHoVtPYF3zyN9LU5BBfMoDk4HczSDqc",
      "symbol": "AUSS",
      "name": "Ausshole",
      "decimals": 9,
      "logoURI": "https://raw.githubusercontent.com/cheesesoda/auss/main/auss.svg",
      "tags": [],
      "extensions": {
        "website": "https://auss.finance/",
        "twitter": "https://twitter.com/ausstoken"
      }
    },
    {
      "chainId": 101,
      "address": "TuLipcqtGVXP9XR62wM8WWCm6a9vhLs7T1uoWBk6FDs",
      "symbol": "TULIP",
      "name": "Tulip",
      "decimals": 6,
      "logoURI": "https://solfarm.io/solfarm-logo.svg",
      "tags": [
        "tulip",
        "solfarm",
        "vaults"
      ],
      "extensions": {
        "website": "https://solfarm.io",
        "twitter": "https://twitter.com/Solfarmio",
        "coingeckoId": "solfarm",
        "serumV3Usdc": "8GufnKq7YnXKhnB3WNhgy5PzU9uvHbaaRrZWQK6ixPxW"
      }
    },
    {
      "chainId": 101,
      "address": "5trVBqv1LvHxiSPMsHtEZuf8iN82wbpDcR5Zaw7sWC3s",
      "symbol": "JPYC",
      "name": "JPY Coin",
      "decimals": 6,
      "logoURI": "https://raw.githubusercontent.com/jpycoin/jpyc/main/src/image/jpyc.png",
      "tags": [
        "stablecoin",
        "ethereum"
      ],
      "extensions": {
        "website": "https://jpyc.jp/"
      }
    },
    {
      "chainId": 101,
      "address": "3QuAYThYKFXSmrTcSHsdd7sAxaFBobaCkLy2DBYJLMDs",
      "symbol": "TYNA",
      "name": "wTYNA",
      "decimals": 6,
      "logoURI": "https://raw.githubusercontent.com/M-Igashi/FTX-GAS-Tools/main/icon384.png",
      "tags": [
        "ERC20",
        "ethereum"
      ],
      "extensions": {
        "address": "0x4ae54790c130B21E8CbaCAB011C6170e079e6eF5",
        "bridgeContract": "https://etherscan.io/address/0xeae57ce9cc1984f202e15e038b964bb8bdf7229a",
        "assetContract": "https://etherscan.io/address/0x4ae54790c130B21E8CbaCAB011C6170e079e6eF5",
        "website": "http://lendingbot.s3-website-us-east-1.amazonaws.com/whitepaper.html",
        "twitter": "https://twitter.com/btc_AP"
      }
    },
    {
      "chainId": 101,
      "address": "7zsKqN7Fg2s9VsqAq6XBoiShCVohpGshSUvoWBc6jKYh",
      "symbol": "ARDX",
      "name": "Wrapped ArdCoin (Sollet)",
      "decimals": 2,
      "logoURI": "https://cdn.dex.mn/logo/ardx.png",
      "tags": [
        "wrapped-sollet",
        "ethereum"
      ],
      "extensions": {
        "website": "https://ardcoin.com",
        "coingeckoId": "ardcoin"
      }
    },
    {
      "chainId": 101,
      "address": "7zphtJVjKyECvQkdfxJNPx83MNpPT6ZJyujQL8jyvKcC",
      "symbol": "SSHIB",
      "name": "SolShib",
      "decimals": 9,
      "logoURI": "https://i.ibb.co/0G2sDtr/2021-05-14-09-51-50.jpg",
      "tags": [],
      "extensions": {
        "website": "https://solshib.com/"
      }
    },
    {
      "chainId": 101,
      "address": "HoSWnZ6MZzqFruS1uoU69bU7megzHUv6MFPQ5nqC6Pj2",
      "symbol": "SGI",
      "name": "SolGift",
      "decimals": 9,
      "logoURI": "https://i.ibb.co/t8XMnW8/ICON-2.png",
      "tags": [],
      "extensions": {
        "website": "https://solshib.com/"
      }
    },
    {
      "chainId": 101,
      "address": "GpS9AavHtSUspaBnL1Tu26FWbUAdW8tm3MbacsNvwtGu",
      "symbol": "SOLT",
      "name": "Soltriever",
      "decimals": 9,
      "logoURI": "https://user-images.githubusercontent.com/55430857/118305516-0b1f1000-b523-11eb-8d3b-b4e12e3b4c31.png",
      "tags": [],
      "extensions": {
        "website": "http://soltriever.info/",
        "twitter": "https://twitter.com/_Soltriever"
      }
    },
    {
      "chainId": 101,
      "address": "2QK9vxydd7WoDwvVFT5JSU8cwE9xmbJSzeqbRESiPGMG",
      "symbol": "KEKW",
      "name": "kekwcoin",
      "decimals": 9,
      "logoURI": "https://www.kekw.io/images/logo_final_round_smallFace.png",
      "tags": [],
      "extensions": {
        "website": "https://kekw.io/",
        "twitter": "https://twitter.com/kekwcoin"
      }
    },
    {
      "chainId": 101,
      "address": "FxCvbCVAtNUEKSiKoF6xt2pWPfpXuYFWYbuQySaRnV5R",
      "symbol": "LOOP",
      "name": "LC Andy Social Token",
      "decimals": 8,
      "logoURI": "https://cdn.jsdelivr.net/gh/aschmidhofer/looptoken/LOOPlogo.jpg",
      "tags": [
        "social-token",
        "loop"
      ]
    },
    {
      "chainId": 101,
      "address": "H5gczCNbrtso6BqGKihF97RaWaxpUEZnFuFUKK4YX3s2",
      "symbol": "BDE",
      "name": "Big Defi Energy",
      "decimals": 9,
      "logoURI": "https://raw.githubusercontent.com/bitcoinoverdose/bitcoinoverdose/main/bde.png",
      "tags": [],
      "extensions": {
        "website": "bigdefienergy.com",
        "twitter": "https://twitter.com/Bigdefi"
      }
    },
    {
      "chainId": 101,
      "address": "cREsCN7KAyXcBG2xZc8qrfNHMRgC3MhTb4n3jBnNysv",
      "symbol": "DWT",
      "name": "DARK WEB TOKEN",
      "decimals": 2,
      "logoURI": "https://cdn.jsdelivr.net/gh/DARK-WEB-TOKEN/DWT-LOGO/logo.png",
      "tags": [
        "MEME"
      ],
      "extensions": {
        "serumV3Usdc": "526WW289h5wibg1Q55sK16CGoNip8H5d2AXVbaAGcUMb",
        "website": "https://www.darkwebtoken.live"
      }
    },
    {
      "chainId": 101,
      "address": "EdGAZ8JyFTFbmVedVTbaAEQRb6bxrvi3AW3kz8gABz2E",
      "symbol": "DOGA",
      "name": "Dogana",
      "decimals": 9,
      "logoURI": "https://i.ibb.co/mRPw35y/doganatoken.png",
      "tags": [],
      "extensions": {
        "twitter": "https://twitter.com/DoganaOfficial",
        "serumV3Usdc": "H1Ywt7nSZkLDb2o3vpA5yupnBc9jr1pXtdjMm4Jgk1ay"
      }
    },
    {
      "chainId": 101,
      "address": "3FoUAsGDbvTD6YZ4wVKJgTB76onJUKz7GPEBNiR5b8wc",
      "symbol": "CHEEMS",
      "name": "Cheems",
      "decimals": 9,
      "logoURI": "https://cheems.co/wp-content/uploads/2021/05/acheems.png",
      "tags": [],
      "extensions": {
        "website": "https://cheems.co/",
        "twitter": "https://twitter.com/theCheemsToken",
        "tggroup": "https://t.me/CheemsOfficial"
      }
    },
    {
      "chainId": 101,
      "address": "AWW5UQfMBnPsTaaxCK7cSEmkj1kbX2zUrqvgKXStjBKx",
      "symbol": "SBFC",
      "name": "SBF Coin",
      "decimals": 6,
      "logoURI": "https://www.sbfcoin.org/images/sbfcoin.png",
      "tags": [
        "utility-token",
        "SBF",
        "sbfcoin",
        "SBFC"
      ],
      "extensions": {
        "website": "https://www.sbfcoin.org/",
        "twitter": "https://twitter.com/sbfcoin"
      }
    },
    {
      "chainId": 101,
      "address": "FRbqQnbuLoMbUG4gtQMeULgCDHyY6YWF9NRUuLa98qmq",
      "symbol": "ECOP",
      "name": "EcoPoo",
      "decimals": 0,
      "logoURI": "https://avatars.githubusercontent.com/u/84185080",
      "tags": [
        "meme"
      ],
      "extensions": {
        "twitter": "https://twitter.com/EcoPoo_Official"
      }
    },
    {
      "chainId": 101,
      "address": "5p2zjqCd1WJzAVgcEnjhb9zWDU7b9XVhFhx4usiyN7jB",
      "symbol": "CATO",
      "name": "CATO",
      "decimals": 9,
      "logoURI": "https://raw.githubusercontent.com/SOL-CAT/SOL-CAT/main/CAT512.jpg",
      "tags": [
        "Meme-Token"
      ],
      "extensions": {
        "website": "https://www.solanacato.com/",
        "twitter": "https://twitter.com/SolanaCATO",
        "telegram": "https://t.me/SolanaCATO",
        "serumV3Usdc": "9fe1MWiKqUdwift3dEpxuRHWftG72rysCRHbxDy6i9xB"
      }
    },
    {
      "chainId": 101,
      "address": "J81fW7aza8wVUG1jjzhExsNMs3MrzwT5WrofgFqMjnSA",
      "symbol": "TOM",
      "name": "Tombili",
      "decimals": 9,
      "logoURI": "https://cryptomindex.com/assets/images/coins/TOM.png",
      "tags": [],
      "extensions": {
        "website": "https://cryptomindex.com",
        "twitter": "https://twitter.com/cryptomindex"
      }
    },
    {
      "chainId": 101,
      "address": "GunpHq4fn9gSSyGbPMYXTzs9nBS8RY88CX1so4V8kCiF",
      "symbol": "FABLE",
      "name": "Fable",
      "decimals": 0,
      "logoURI": "https://raw.githubusercontent.com/fabledev/FableResources/master/fable-finance.png",
      "tags": [],
      "extensions": {
        "website": "https://fable.finance",
        "twitter": "https://twitter.com/fable_finance"
      }
    },
    {
      "chainId": 101,
      "address": "6L5DzH3p1t1PrCrVkudasuUnWbK7Jq9tYwcwWQiV6yd7",
      "symbol": "LZD",
      "name": "Lizard",
      "decimals": 6,
      "logoURI": "https://raw.githubusercontent.com/LZD-sol/lzdsol.io/main/sollizard.png",
      "tags": [],
      "extensions": {
        "website": "https://www.lzdsol.io",
        "twitter": "https://twitter.com/lzd_sol"
      }
    },
    {
      "chainId": 101,
      "address": "EZqcdU8RLu9EChZgrY2BNVg8eovfdGyTiY2bd69EsPgQ",
      "symbol": "FELON",
      "name": "FuckElon",
      "decimals": 0,
      "logoURI": "https://i.ibb.co/yW2zDZ4/E1-Oso-Gt-XEAMUX4l.jpg",
      "tags": [],
      "extensions": {
        "website": "https://fuckelonmusk.godaddysites.com/",
        "twitter": "https://twitter.com/FuckElonMusk8",
        "tgann": "https://t.me/fuckelonmusktoday",
        "tggroup": "https://t.me/joinchat/cgUOCIRSTJ9hZmY1"
      }
    },
    {
      "chainId": 101,
      "address": "HBHMiauecxer5FCzPeXgE2A8ZCf7fQgxxwo4vfkFtC7s",
      "symbol": "SLNDN",
      "name": "Solanadon",
      "decimals": 9,
      "logoURI": "https://avatars.githubusercontent.com/u/84234249?s=400&u=13b4d7cf678ad50ed52d1facff89b032758fd603&v=4",
      "tags": [],
      "extensions": {
        "website": "https://solanadon.com/",
        "twitter": "https://twitter.com/SolanadonCoin",
        "tgann": "https://t.me/solanadonann"
      }
    },
    {
      "chainId": 101,
      "address": "5WUab7TCvth43Au5vk6wKjchTzWFeyPEUSJE1MPJtTZE",
      "symbol": "KEKN1",
      "name": "KEKW In Solana Tripping",
      "decimals": 0,
      "logoURI": "https://www.kekw.io/images/KEKN1_logo.png",
      "tags": [
        "nft"
      ],
      "extensions": {
        "website": "https://www.kekw.io/",
        "twitter": "https://twitter.com/kekwcoin"
      }
    },
    {
      "chainId": 101,
      "address": "9KEe6o1jRTqFDFBo2AezsskcxBNwuq1rVeVat1Td8zbV",
      "symbol": "MPAD",
      "name": "MercuryPAD Token",
      "decimals": 9,
      "logoURI": "https://i.ibb.co/TvcPsr1/mercury-Pad-Token.png",
      "tags": [
        "MPAD",
        "LaunchPAD"
      ],
      "extensions": {
        "website": "https://mercurypad.com/",
        "twitter": "https://twitter.com/MercuryPad"
      }
    },
    {
      "chainId": 101,
      "address": "4KAFf8ZpNCn1SWLZFo5tbeZsKpVemsobbVZdERWxRvd2",
      "symbol": "SGT",
      "name": "Sangga Token",
      "decimals": 8,
      "logoURI": "https://sgt-info.s3.ap-northeast-2.amazonaws.com/logo/SGT_Logo.png",
      "tags": [],
      "extensions": {
        "website": "https://sanggatalk.io"
      }
    },
    {
      "chainId": 101,
      "address": "Ae1aeYK9WrB2kP29jJU4aUUK7Y1vzsGNZFKoe4BG2h6P",
      "symbol": "NINJA",
      "name": "NINJA",
      "decimals": 0,
      "logoURI": "https://raw.githubusercontent.com/yuzu-ninjaprotocol/ninjaprotocol/main/NINJA%20Token.svg",
      "tags": [],
      "extensions": {
        "website": "http://ninjaprotocol.io"
      }
    },
    {
      "chainId": 101,
      "address": "E6UBhrtvP4gYHAEgoBi8kDU6DrPPmQxTAJvASo4ptNev",
      "symbol": "SOLDOG",
      "name": "SOLDOG",
      "decimals": 0,
      "logoURI": "https://gateway.pinata.cloud/ipfs/QmefHmCHysNDR5aKZ5dKkC4zqhKcgsewMr1c53eSEbMhfZ/soldog.png",
      "tags": [],
      "extensions": {
        "website": "https://solanadog.io",
        "twitter": "https://twitter.com/solanadog"
      }
    },
    {
      "chainId": 101,
      "address": "9nusLQeFKiocswDt6NQsiErm1M43H2b8x6v5onhivqKv",
      "symbol": "LLAMA",
      "name": "SOLLAMA",
      "decimals": 1,
      "logoURI": "https://raw.githubusercontent.com/soirt/sollama-brand/main/avatar.jpg",
      "tags": [],
      "extensions": {
        "website": "https://sollama.finance",
        "twitter": "https://twitter.com/SollamaFinance"
      }
    },
    {
      "chainId": 101,
      "address": "BLwTnYKqf7u4qjgZrrsKeNs2EzWkMLqVCu6j8iHyrNA3",
      "symbol": "BOP",
      "name": "Boring Protocol",
      "decimals": 8,
      "logoURI": "https://cloudflare-ipfs.com/ipfs/bafybeihqdesti5rkqfijdstsgxtngb5rsi7uwf4ygz3hkvbbaxfrqshfym",
      "tags": [
        "security-token",
        "utility-token"
      ],
      "extensions": {
        "website": "https://boringprotocol.io",
        "twitter": "https://twitter.com/BoringProtocol",
        "serumV3Usdc": "7MmPwD1K56DthW14P1PnWZ4zPCbPWemGs3YggcT1KzsM"
      }
    },
    {
      "chainId": 101,
      "address": "ER8Xa8YxJLC3CFJgdAxJs46Rdhb7B3MjgbPZsVg1aAFV",
      "symbol": "MOLAMON",
      "name": "MOLAMON",
      "decimals": 0,
      "logoURI": "https://i.ibb.co/cNhCc33/molamon.jpg",
      "tags": [],
      "extensions": {
        "website": "https://moonlana.com/",
        "twitter": "https://twitter.com/xMoonLana",
        "medium": "https://moonlana.medium.com/"
      }
    },
    {
      "chainId": 101,
      "address": "4ezHExHThrwnnoqKcMNbUwcVYXzdkDerHFGfegnTqA2E",
      "symbol": "STUD",
      "name": "SolanaToolsUtilityDapp",
      "decimals": 9,
      "logoURI": "https://pbs.twimg.com/profile_images/1395766787782873092/XvDoI56t_400x400.jpg",
      "tags": [],
      "extensions": {
        "website": "https://www.solanatools.io/"
      }
    },
    {
      "chainId": 101,
      "address": "AZtNYaEAHDBeK5AvdzquZWjc4y8cj5sKWH1keUJGMuPV",
      "symbol": "RESP",
      "name": "RESPECT",
      "decimals": 8,
      "logoURI": "https://static.tildacdn.com/tild3463-3338-4764-b938-363064666431/logo.jpg",
      "tags": [],
      "extensions": {
        "website": "https://respect.cash"
      }
    },
    {
      "chainId": 101,
      "address": "5j6BmiZTfHssaWPT23EQYQci3w57VTw7QypKArQZbSZ9",
      "symbol": "CHAD",
      "name": "ChadTrader Token",
      "decimals": 9,
      "logoURI": "https://gateway.pinata.cloud/ipfs/QmVZYKtcQ6dGuZ3DeWJ9NHjnWCj2bPTJdpKyXnoaP4eHYx",
      "tags": [
        "utility-token"
      ],
      "extensions": {
        "website": "https://chadtrader.io/",
        "twitter": "https://twitter.com/chadtraderio"
      }
    },
    {
      "chainId": 101,
      "address": "GsNzxJfFn6zQdJGeYsupJWzUAm57Ba7335mfhWvFiE9Z",
      "symbol": "DXL",
      "name": "Dexlab",
      "decimals": 6,
      "logoURI": "https://cdn.jsdelivr.net/gh/dexlab-project/assets@master/tokens/solana/dxl/symbol.png",
      "tags": [],
      "extensions": {
        "website": "https://www.dexlab.space/"
      }
    },
    {
      "chainId": 101,
      "address": "APvgd1J98PGW77H1fDa7W7Y4fcbFwWfs71RNyJKuYs1Y",
      "symbol": "FUZ",
      "name": "Fuzzy.One",
      "decimals": 8,
      "logoURI": "https://www.fuzzy.one/static/bf32ac292bb7a4511520dee28b1ce433/50ead/fuz300.webp",
      "tags": [
        "Fuzzy.One",
        "FUZ",
        "Supply chain token"
      ],
      "extensions": {
        "website": "https://www.fuzzy.one/"
      }
    },
    {
      "chainId": 101,
      "address": "6TCbtxs6eYfMKVF9ppTNvbUemW2YnpFig6z1jSqgM16e",
      "symbol": "STRANGE",
      "name": "STRANGE",
      "decimals": 0,
      "logoURI": "https://safepluto.tech/images/strange.png",
      "tags": [
        "utility-token"
      ],
      "extensions": {
        "website": "https://safepluto.tech"
      }
    },
    {
      "chainId": 101,
      "address": "8upjSpvjcdpuzhfR1zriwg5NXkwDruejqNE9WNbPRtyA",
      "symbol": "GRAPE",
      "name": "Grape",
      "decimals": 6,
      "logoURI": "https://www.unlimitedgrapes.com/assets/img/Grape_logo.svg",
      "tags": [],
      "extensions": {
        "website": "https://www.unlimitedgrapes.com/"
      }
    },
    {
      "chainId": 101,
      "address": "7xzovRepzLvXbbpVZLYKzEBhCNgStEv1xpDqf1rMFFKX",
      "symbol": "KERMIT",
      "name": "Kermit",
      "decimals": 8,
      "logoURI": "https://i.imgur.com/4jthhoa.jpg",
      "tags": [
        "utility-token"
      ],
      "extensions": {
        "website": "https://www.kermitfinance.com",
        "twitter": "https://twitter.com/KermitFinance"
      }
    },
    {
      "chainId": 101,
      "address": "8tbAqS4dFNEeC6YGWpNnusc3JcxoFLMiiLPyHctgGYFe",
      "symbol": "PIPANA",
      "name": "Pipana",
      "decimals": 10,
      "logoURI": "https://pip.monster/img/pipana.jpg",
      "tags": [],
      "extensions": {
        "website": "https://pip.monster",
        "twitter": "https://twitter.com/itspipana"
      }
    },
    {
      "chainId": 101,
      "address": "8s9FCz99Wcr3dHpiauFRi6bLXzshXfcGTfgQE7UEopVx",
      "symbol": "CKC",
      "name": "ChikinCoin",
      "decimals": 6,
      "logoURI": "https://raw.githubusercontent.com/ChikinDeveloper/ChikinCoin/master/assets/logo_circle.svg",
      "tags": [],
      "extensions": {
        "website": "https://www.chikin.run",
        "twitter": "https://twitter.com/ChikinDev"
      }
    },
    {
      "chainId": 101,
      "address": "8b9mQo6ZU2rwZQgSFqGNQvXzrUSHDTRpKSKi9XXdGmqN",
      "symbol": "CHANGPENGUIN",
      "name": "CHANGPENGUIN",
      "decimals": 6,
      "logoURI": "https://img1.wsimg.com/isteam/ip/0806e069-1a1b-438a-aa86-7765c335fac8/penguin%20logo%2011.png",
      "tags": [],
      "extensions": {
        "website": "https://changpenguin.finance/",
        "twitter": "https://twitter.com/changpenguinFi"
      }
    },
    {
      "chainId": 101,
      "address": "51tMb3zBKDiQhNwGqpgwbavaGH54mk8fXFzxTc1xnasg",
      "symbol": "APEX",
      "name": "APEX",
      "decimals": 9,
      "logoURI": "https://apexit.finance/images/apex.png",
      "tags": [],
      "extensions": {
        "website": "https://apexit.finance/",
        "twitter": "https://twitter.com/apeXit_finance",
        "discord": "https://discord.gg/aASQy2dWsN",
        "tggroup": "https://t.me/apexit_finance"
      }
    },
    {
      "chainId": 101,
      "address": "4NPzwMK2gfgQ6rTv8x4EE1ZvKW6MYyYTSrAZCx7zxyaX",
      "symbol": "KLB",
      "name": "Black Label",
      "decimals": 0,
      "logoURI": "https://raw.githubusercontent.com/klbtoken/klbtoken/main/klbtoken.svg",
      "tags": [],
      "extensions": {
        "website": "https://www.klbtoken.com",
        "twitter": "https://twitter.com/klbtoken"
      }
    },
    {
      "chainId": 101,
      "address": "5v6tZ1SiAi7G8Qg4rBF1ZdAn4cn6aeQtefewMr1NLy61",
      "symbol": "SOLD",
      "name": "Solanax",
      "decimals": 9,
      "logoURI": "https://solanax.org/images/icon.png",
      "tags": [],
      "extensions": {
        "website": "https://solanax.org",
        "twitter": "https://twitter.com/Solanaxorg",
        "telegram": "https://t.me/solanaxcommunity"
      }
    },
    {
      "chainId": 101,
      "address": "3RSafdgu7P2smSGHJvSGQ6kZVkcErZXfZTtynJYboyAu",
      "symbol": "SINE",
      "name": "SINE",
      "decimals": 4,
      "logoURI": "https://raw.githubusercontent.com/sinetoken/public/main/icon/circle_icon/circle_icon.svg",
      "tags": [
        "security-token",
        "utility-token"
      ],
      "extensions": {
        "website": "https://solainetwork.com/",
        "twitter": "https://twitter.com/SolAiNetwork"
      }
    },
    {
      "chainId": 101,
      "address": "guppyrZyEX9iTPSu92pi8T71Zka7xd6PrsTJrXRW6u1",
      "symbol": "GUPPY",
      "name": "Orca Guppy Collectible",
      "decimals": 0,
      "logoURI": "https://cdn.jsdelivr.net/gh/solana-labs/token-list@main/assets/mainnet/DjVE6JNiYqPL2QXyCUUh8rNjHrbz9hXHNYt99MQ59qw1/guppy.png",
      "tags": [
        "nft"
      ],
      "extensions": {
        "website": "https://www.orca.so",
        "twitter": "https://twitter.com/orca_so"
      }
    },
    {
      "chainId": 101,
      "address": "whaLeHav12EhGK19u6kKbLRwC9E1EATGnm6MWbBCcUW",
      "symbol": "WHALE",
      "name": "Orca Whale Collectible",
      "decimals": 0,
      "logoURI": "https://cdn.jsdelivr.net/gh/solana-labs/token-list@main/assets/mainnet/DjVE6JNiYqPL2QXyCUUh8rNjHrbz9hXHNYt99MQ59qw1/whale.png",
      "tags": [
        "nft"
      ],
      "extensions": {
        "website": "https://www.orca.so",
        "twitter": "https://twitter.com/orca_so"
      }
    },
    {
      "chainId": 101,
      "address": "kLwhLkZRt6CadPHRBsgfhRCKXX426WMBnhoGozTduvk",
      "symbol": "KILLER-WHALE",
      "name": "Orca Killer Whale Collectible",
      "decimals": 0,
      "logoURI": "https://cdn.jsdelivr.net/gh/solana-labs/token-list@main/assets/mainnet/DjVE6JNiYqPL2QXyCUUh8rNjHrbz9hXHNYt99MQ59qw1/killer_whale.png",
      "tags": [
        "nft"
      ],
      "extensions": {
        "website": "https://www.orca.so",
        "twitter": "https://twitter.com/orca_so"
      }
    },
    {
      "chainId": 101,
      "address": "star2pH7rVWscs743JGdCAL8Lc9nyJeqx7YQXkGUnWf",
      "symbol": "STARFISH",
      "name": "Orca Starfish Collectible",
      "decimals": 6,
      "logoURI": "https://cdn.jsdelivr.net/gh/solana-labs/token-list@main/assets/mainnet/DjVE6JNiYqPL2QXyCUUh8rNjHrbz9hXHNYt99MQ59qw1/starfish.png",
      "tags": [
        "nft"
      ],
      "extensions": {
        "website": "https://www.orca.so",
        "twitter": "https://twitter.com/orca_so"
      }
    },
    {
      "chainId": 101,
      "address": "cLownTTaiiQMoyMmFjfmSGowi8HyNhCtTLFcrNKnqX6",
      "symbol": "CLOWNFISH",
      "name": "Orca Clownfish Collectible",
      "decimals": 0,
      "logoURI": "https://cdn.jsdelivr.net/gh/solana-labs/token-list@main/assets/mainnet/DjVE6JNiYqPL2QXyCUUh8rNjHrbz9hXHNYt99MQ59qw1/clownfish.png",
      "tags": [
        "nft"
      ],
      "extensions": {
        "website": "https://www.orca.so",
        "twitter": "https://twitter.com/orca_so"
      }
    },
    {
      "chainId": 101,
      "address": "ECFcUGwHHMaZynAQpqRHkYeTBnS5GnPWZywM8aggcs3A",
      "symbol": "SOL/USDC",
      "name": "Orca SOL/USDC LP Token",
      "decimals": 9,
      "logoURI": "https://cdn.jsdelivr.net/gh/solana-labs/token-list@main/assets/mainnet/DjVE6JNiYqPL2QXyCUUh8rNjHrbz9hXHNYt99MQ59qw1/logo.png",
      "tags": [
        "lp-token"
      ],
      "extensions": {
        "website": "https://www.orca.so",
        "twitter": "https://twitter.com/orca_so"
      }
    },
    {
      "chainId": 101,
      "address": "3H5XKkE9uVvxsdrFeN4BLLGCmohiQN6aZJVVcJiXQ4WC",
      "symbol": "USDC/USDT",
      "name": "Orca USDC/USDT LP Token",
      "decimals": 9,
      "logoURI": "https://cdn.jsdelivr.net/gh/solana-labs/token-list@main/assets/mainnet/DjVE6JNiYqPL2QXyCUUh8rNjHrbz9hXHNYt99MQ59qw1/logo.png",
      "tags": [
        "lp-token"
      ],
      "extensions": {
        "website": "https://www.orca.so",
        "twitter": "https://twitter.com/orca_so"
      }
    },
    {
      "chainId": 101,
      "address": "8qNqTaKKbdZuzQPWWXy5wNVkJh54ex8zvvnEnTFkrKMP",
      "symbol": "USDC/USDT-SRM",
      "name": "Orca USDC/USDT-SRM LP Token",
      "decimals": 9,
      "logoURI": "https://cdn.jsdelivr.net/gh/solana-labs/token-list@main/assets/mainnet/DjVE6JNiYqPL2QXyCUUh8rNjHrbz9hXHNYt99MQ59qw1/logo.png",
      "tags": [
        "lp-token"
      ],
      "extensions": {
        "website": "https://www.orca.so",
        "twitter": "https://twitter.com/orca_so"
      }
    },
    {
      "chainId": 101,
      "address": "7TYb32qkwYosUQfUspU45cou7Bb3nefJocVMFX2mEGTT",
      "symbol": "ETH/USDC",
      "name": "Orca ETH/USDC LP Token",
      "decimals": 9,
      "logoURI": "https://cdn.jsdelivr.net/gh/solana-labs/token-list@main/assets/mainnet/DjVE6JNiYqPL2QXyCUUh8rNjHrbz9hXHNYt99MQ59qw1/logo.png",
      "tags": [
        "lp-token"
      ],
      "extensions": {
        "website": "https://www.orca.so",
        "twitter": "https://twitter.com/orca_so"
      }
    },
    {
      "chainId": 101,
      "address": "EhBAmhkgEsMa8McFB5bpqZaRpZvGBBJ4jN59T5xToPdG",
      "symbol": "ETH/USDT-SRM",
      "name": "Orca ETH/USDT-SRM LP Token",
      "decimals": 9,
      "logoURI": "https://cdn.jsdelivr.net/gh/solana-labs/token-list@main/assets/mainnet/DjVE6JNiYqPL2QXyCUUh8rNjHrbz9hXHNYt99MQ59qw1/logo.png",
      "tags": [
        "lp-token"
      ],
      "extensions": {
        "website": "https://www.orca.so",
        "twitter": "https://twitter.com/orca_so"
      }
    },
    {
      "chainId": 101,
      "address": "8pFwdcuXM7pvHdEGHLZbUR8nNsjj133iUXWG6CgdRHk2",
      "symbol": "BTC/ETH",
      "name": "Orca BTC/ETH LP Token",
      "decimals": 9,
      "logoURI": "https://cdn.jsdelivr.net/gh/solana-labs/token-list@main/assets/mainnet/DjVE6JNiYqPL2QXyCUUh8rNjHrbz9hXHNYt99MQ59qw1/logo.png",
      "tags": [
        "lp-token"
      ],
      "extensions": {
        "website": "https://www.orca.so",
        "twitter": "https://twitter.com/orca_so"
      }
    },
    {
      "chainId": 101,
      "address": "7bb88DAnQY7LSoWEuqezCcbk4vutQbuRqgJMqpX8h6dL",
      "symbol": "ETH/SOL",
      "name": "Orca ETH/SOL LP Token",
      "decimals": 9,
      "logoURI": "https://cdn.jsdelivr.net/gh/solana-labs/token-list@main/assets/mainnet/DjVE6JNiYqPL2QXyCUUh8rNjHrbz9hXHNYt99MQ59qw1/logo.png",
      "tags": [
        "lp-token"
      ],
      "extensions": {
        "website": "https://www.orca.so",
        "twitter": "https://twitter.com/orca_so"
      }
    },
    {
      "chainId": 101,
      "address": "GWEmABT4rD3sGhyghv9rKbfdiaFe5uMHeJqr6hhu3XvA",
      "symbol": "RAY/SOL",
      "name": "Orca RAY/SOL LP Token",
      "decimals": 9,
      "logoURI": "https://cdn.jsdelivr.net/gh/solana-labs/token-list@main/assets/mainnet/DjVE6JNiYqPL2QXyCUUh8rNjHrbz9hXHNYt99MQ59qw1/logo.png",
      "tags": [
        "lp-token"
      ],
      "extensions": {
        "website": "https://www.orca.so",
        "twitter": "https://twitter.com/orca_so"
      }
    },
    {
      "chainId": 101,
      "address": "BmZNYGt7aApGTUUxAQUYsW64cMbb6P7uniokCWaptj4D",
      "symbol": "SOL/USDT",
      "name": "Orca SOL/USDT LP Token",
      "decimals": 9,
      "logoURI": "https://cdn.jsdelivr.net/gh/solana-labs/token-list@main/assets/mainnet/DjVE6JNiYqPL2QXyCUUh8rNjHrbz9hXHNYt99MQ59qw1/logo.png",
      "tags": [
        "lp-token"
      ],
      "extensions": {
        "website": "https://www.orca.so",
        "twitter": "https://twitter.com/orca_so"
      }
    },
    {
      "chainId": 101,
      "address": "E4cthfUFaDd4x5t1vbeBNBHm7isqhM8kapthPzPJz1M2",
      "symbol": "SOL/USDT-SRM",
      "name": "Orca SOL/USDT-SRM LP Token",
      "decimals": 9,
      "logoURI": "https://cdn.jsdelivr.net/gh/solana-labs/token-list@main/assets/mainnet/DjVE6JNiYqPL2QXyCUUh8rNjHrbz9hXHNYt99MQ59qw1/logo.png",
      "tags": [
        "lp-token"
      ],
      "extensions": {
        "website": "https://www.orca.so",
        "twitter": "https://twitter.com/orca_so"
      }
    },
    {
      "chainId": 101,
      "address": "6ojPekCSQimAjDjaMApLvh3jF6wnZeNEVRVVoGNzEXvV",
      "symbol": "SOL/SRM",
      "name": "Orca SOL/SRM LP Token",
      "decimals": 9,
      "logoURI": "https://cdn.jsdelivr.net/gh/solana-labs/token-list@main/assets/mainnet/DjVE6JNiYqPL2QXyCUUh8rNjHrbz9hXHNYt99MQ59qw1/logo.png",
      "tags": [
        "lp-token"
      ],
      "extensions": {
        "website": "https://www.orca.so",
        "twitter": "https://twitter.com/orca_so"
      }
    },
    {
      "chainId": 101,
      "address": "YJRknE9oPhUMtq1VvhjVzG5WnRsjQtLsWg3nbaAwCQ5",
      "symbol": "FTT/SOL",
      "name": "Orca FTT/SOL LP Token",
      "decimals": 9,
      "logoURI": "https://cdn.jsdelivr.net/gh/solana-labs/token-list@main/assets/mainnet/DjVE6JNiYqPL2QXyCUUh8rNjHrbz9hXHNYt99MQ59qw1/logo.png",
      "tags": [
        "lp-token"
      ],
      "extensions": {
        "website": "https://www.orca.so",
        "twitter": "https://twitter.com/orca_so"
      }
    },
    {
      "chainId": 101,
      "address": "C9PKvetJPrrPD53PR2aR8NYtVZzucCRkHYzcFXbZXEqu",
      "symbol": "KIN/SOL",
      "name": "Orca KIN/SOL LP Token",
      "decimals": 9,
      "logoURI": "https://cdn.jsdelivr.net/gh/solana-labs/token-list@main/assets/mainnet/DjVE6JNiYqPL2QXyCUUh8rNjHrbz9hXHNYt99MQ59qw1/logo.png",
      "tags": [
        "lp-token"
      ],
      "extensions": {
        "website": "https://www.orca.so",
        "twitter": "https://twitter.com/orca_so"
      }
    },
    {
      "chainId": 101,
      "address": "6SfhBAmuaGf9p3WAxeHJYCWMABnYUMrdzNdK5Stvvj4k",
      "symbol": "ROPE/SOL",
      "name": "Orca ROPE/SOL LP Token",
      "decimals": 9,
      "logoURI": "https://cdn.jsdelivr.net/gh/solana-labs/token-list@main/assets/mainnet/DjVE6JNiYqPL2QXyCUUh8rNjHrbz9hXHNYt99MQ59qw1/logo.png",
      "tags": [
        "lp-token"
      ],
      "extensions": {
        "website": "https://www.orca.so",
        "twitter": "https://twitter.com/orca_so"
      }
    },
    {
      "chainId": 101,
      "address": "9r1n79TmerAgQJboUT8QvrChX3buZBfuSrBTtYM1cW4h",
      "symbol": "SOL/STEP",
      "name": "Orca SOL/STEP LP Token",
      "decimals": 9,
      "logoURI": "https://cdn.jsdelivr.net/gh/solana-labs/token-list@main/assets/mainnet/DjVE6JNiYqPL2QXyCUUh8rNjHrbz9hXHNYt99MQ59qw1/logo.png",
      "tags": [
        "lp-token"
      ],
      "extensions": {
        "website": "https://www.orca.so",
        "twitter": "https://twitter.com/orca_so"
      }
    },
    {
      "chainId": 101,
      "address": "ELLELFtgvWBgLkdY9EFx4Vb3SLNj4DJEhzZLWy1wCh4Y",
      "symbol": "OXY/SOL",
      "name": "Orca OXY/SOL LP Token",
      "decimals": 9,
      "logoURI": "https://cdn.jsdelivr.net/gh/solana-labs/token-list@main/assets/mainnet/DjVE6JNiYqPL2QXyCUUh8rNjHrbz9hXHNYt99MQ59qw1/logo.png",
      "tags": [
        "lp-token"
      ],
      "extensions": {
        "website": "https://www.orca.so",
        "twitter": "https://twitter.com/orca_so"
      }
    },
    {
      "chainId": 101,
      "address": "BXM9ph4AuhCUzf94HQu5FnfeVThKj5oyrnb1krY1zax5",
      "symbol": "MER/SOL",
      "name": "Orca MER/SOL LP Token",
      "decimals": 9,
      "logoURI": "https://cdn.jsdelivr.net/gh/solana-labs/token-list@main/assets/mainnet/DjVE6JNiYqPL2QXyCUUh8rNjHrbz9hXHNYt99MQ59qw1/logo.png",
      "tags": [
        "lp-token"
      ],
      "extensions": {
        "website": "https://www.orca.so",
        "twitter": "https://twitter.com/orca_so"
      }
    },
    {
      "chainId": 101,
      "address": "FJ9Q9ojA7vdf5rFbcTc6dd7D3nLpwSxdtFSE8cwfuvqt",
      "symbol": "FIDA/SOL",
      "name": "Orca FIDA/SOL LP Token",
      "decimals": 9,
      "logoURI": "https://cdn.jsdelivr.net/gh/solana-labs/token-list@main/assets/mainnet/DjVE6JNiYqPL2QXyCUUh8rNjHrbz9hXHNYt99MQ59qw1/logo.png",
      "tags": [
        "lp-token"
      ],
      "extensions": {
        "website": "https://www.orca.so",
        "twitter": "https://twitter.com/orca_so"
      }
    },
    {
      "chainId": 101,
      "address": "EHkfnhKLLTUqo1xMZLxhM9EusEgpN6RXPpZsGpUsewaa",
      "symbol": "MAPS/SOL",
      "name": "Orca MAPS/SOL LP Token",
      "decimals": 9,
      "logoURI": "https://cdn.jsdelivr.net/gh/solana-labs/token-list@main/assets/mainnet/DjVE6JNiYqPL2QXyCUUh8rNjHrbz9hXHNYt99MQ59qw1/logo.png",
      "tags": [
        "lp-token"
      ],
      "extensions": {
        "website": "https://www.orca.so",
        "twitter": "https://twitter.com/orca_so"
      }
    },
    {
      "chainId": 101,
      "address": "9rguDaKqTrVjaDXafq6E7rKGn7NPHomkdb8RKpjKCDm2",
      "symbol": "SAMO/SOL",
      "name": "Orca SAMO/SOL LP Token",
      "decimals": 9,
      "logoURI": "https://cdn.jsdelivr.net/gh/solana-labs/token-list@main/assets/mainnet/DjVE6JNiYqPL2QXyCUUh8rNjHrbz9hXHNYt99MQ59qw1/logo.png",
      "tags": [
        "lp-token"
      ],
      "extensions": {
        "website": "https://www.orca.so",
        "twitter": "https://twitter.com/orca_so"
      }
    },
    {
      "chainId": 101,
      "address": "2697FyJ4vD9zwAVPr33fdVPDv54pyZZiBv9S2AoKMyQf",
      "symbol": "COPE/SOL",
      "name": "Orca COPE/SOL LP Token",
      "decimals": 9,
      "logoURI": "https://cdn.jsdelivr.net/gh/solana-labs/token-list@main/assets/mainnet/DjVE6JNiYqPL2QXyCUUh8rNjHrbz9hXHNYt99MQ59qw1/logo.png",
      "tags": [
        "lp-token"
      ],
      "extensions": {
        "website": "https://www.orca.so",
        "twitter": "https://twitter.com/orca_so"
      }
    },
    {
      "chainId": 101,
      "address": "HEhMLvpSdPviukafKwVN8BnBUTamirptsQ6Wxo5Cyv8s",
      "symbol": "FTR",
      "name": "Future",
      "decimals": 9,
      "logoURI": "http://future-ftr.io/images/logo.png",
      "tags": [],
      "extensions": {
        "website": "https://future-ftr.io",
        "twitter": "https://twitter.com/ftr_finance"
      }
    },
        {
      "chainId": 101,
      "address": "6oJ8Mp1VnKxN5MvGf9LfpeaRvTv8N1xFbvtdEbLLWUDT",
      "symbol": "ESC",
      "name": "ESCoin",
      "decimals": 9,
      "logoURI": "https://escoin.company/img/escoin_icon.png",
      "tags": [],
      "extensions": {
        "website": "https://escoin.company/",
        "twitter": "https://twitter.com/coin_esc"
      }
    },
    {
      "chainId": 101,
      "address": "Da1jboBKU3rqXUqPL3L3BxJ8e67ogVgVKcqy4rWsS7LC",
      "symbol": "UBE",
      "name": "UBE Token",
      "decimals": 10,
      "logoURI": "https://cdn.jsdelivr.net/gh/donfrancisco/ubetoken/UBE.png",
      "tags": [],
      "extensions": {
        "website": "https://www.ubetoken.com",
        "twitter": "https://twitter.com/ube_token"
      }
    },
    {
      "chainId": 101,
      "address": "6kwTqmdQkJd8qRr9RjSnUX9XJ24RmJRSrU1rsragP97Y",
      "symbol": "SAIL",
      "name": "SAIL",
      "decimals": 6,
      "logoURI": "https://cloudflare-ipfs.com/ipfs/QmPcQfofQNfiv36EAsGQrgAhiPbqGf17i1Cz648JhXFW9m/logo_solana_sail_v2.png",
      "tags": [
        "utility-token"
      ],
      "extensions": {
        "website": "https://www.solanasail.com",
        "twitter": "https://twitter.com/solsailsummer"
      }
    },
    {
      "chainId": 101,
      "address": "E5ndSkaB17Dm7CsD22dvcjfrYSDLCxFcMd6z8ddCk5wp",
      "symbol": "CCAI",
      "name": "Cryptocurrencies.Ai",
      "decimals": 9,
      "logoURI": "https://cryptocurrencies.ai/logo.png",
      "tags": [],
      "extensions": {
        "website": "https://ccai.cryptocurrencies.ai",
        "twitter": "https://twitter.com/CCAI_Official",
        "serumV3Usdc": "7gZNLDbWE73ueAoHuAeFoSu7JqmorwCLpNTBXHtYSFTa"
      }
    },
    {
      "chainId": 101,
      "address": "CDJWUqTcYTVAKXAVXoQZFes5JUFc7owSeq7eMQcDSbo5",
      "symbol": "renBTC",
      "name": "renBTC",
      "decimals": 8,
      "logoURI": "https://www.dropbox.com/s/5xjuqm9hqosof7g/renBTC.png?dl=1",
      "tags": [],
      "extensions": {
        "coingeckoId": "renbtc",
        "website": "https://renproject.io/"
      }
    },
    {
      "chainId": 101,
      "address": "G1a6jxYz3m8DVyMqYnuV7s86wD4fvuXYneWSpLJkmsXj",
      "symbol": "renBCH",
      "name": "renBCH",
      "decimals": 8,
      "logoURI": "https://www.dropbox.com/s/1037etkko9il55n/renBCH-01.png?dl=1",
      "tags": [],
      "extensions": {
        "coingeckoId": "renbch",
        "website": "https://renproject.io/"
      }
    },
    {
      "chainId": 101,
      "address": "FKJvvVJ242tX7zFtzTmzqoA631LqHh4CdgcN8dcfFSju",
      "symbol": "renDGB",
      "name": "renDGB",
      "decimals": 8,
      "logoURI": "https://www.dropbox.com/s/ganf2eac9ujnsbp/renDGB.png?dl=1",
      "tags": [],
      "extensions": {
        "website": "https://renproject.io/"
      }
    },
    {
      "chainId": 101,
      "address": "ArUkYE2XDKzqy77PRRGjo4wREWwqk6RXTfM9NeqzPvjU",
      "symbol": "renDOGE",
      "name": "renDOGE",
      "decimals": 8,
      "logoURI": "https://www.dropbox.com/s/0c2myp08jrr6mq7/renDOGE.png?dl=1",
      "tags": [],
      "extensions": {
        "coingeckoId": "rendoge",
        "website": "https://renproject.io/"
      }
    },
    {
      "chainId": 101,
      "address": "8wv2KAykQstNAj2oW6AHANGBiFKVFhvMiyyzzjhkmGvE",
      "symbol": "renLUNA",
      "name": "renLUNA",
      "decimals": 6,
      "logoURI": "https://www.dropbox.com/s/enlononu571dtn4/renLUNA.png?dl=1",
      "tags": [],
      "extensions": {
        "website": "https://renproject.io/"
      }
    },
    {
      "chainId": 101,
      "address": "E99CQ2gFMmbiyK2bwiaFNWUUmwz4r8k2CVEFxwuvQ7ue",
      "symbol": "renZEC",
      "name": "renZEC",
      "decimals": 8,
      "logoURI": "https://www.dropbox.com/s/co3ube4dp3ls68n/renZEC.png?dl=1",
      "tags": [],
      "extensions": {
        "coingeckoId": "renzec",
        "website": "https://renproject.io/"
      }
    },
    {
      "chainId": 101,
      "address": "E5rk3nmgLUuKUiS94gg4bpWwWwyjCMtddsAXkTFLtHEy",
      "symbol": "WOO",
      "name": "Wootrade Network",
      "decimals": 18,
      "logoURI": "https://oss.woo.network/static/W_256.png",
      "tags": [],
      "extensions": {
        "website": "https://woo.network",
        "twitter": "https://twitter.com/wootraderS"
      }
    },
    {
      "chainId": 101,
<<<<<<< HEAD
      "address": "A2T2jDe2bxyEHkKtS8AtrTRmJ9VZRwyY8Kr7oQ8xNyfb",
      "symbol": "HAMS",
      "name": "Space Hamster",
      "decimals": 9,
      "logoURI": "https://i.ibb.co/XxvTLQV/JG3-DYn-K-400x400.jpg",
      "tags": [],
      "extensions": {
        "website": "https://www.solhamster.space/",
        "twitter": "https://twitter.com/sol_hamster",
        "telegram": "https://t.me/SolHamster"
=======
      "address": "5jqTNKonR9ZZvbmX9JHwcPSEg6deTyNKR7PxQ9ZPdd2w",
      "symbol": "JBUS",
      "name": "Jebus",
      "decimals": 0,
      "logoURI": "https://jebus.live/wp-content/uploads/2021/05/Jebus-White-300x292.png",
      "tags": [],
      "extensions": {
        "website": "https://jebus.live"
>>>>>>> 7ab60d1e
      }
    }
  ],
  "version": {
    "major": 0,
    "minor": 2,
    "patch": 2
  }
}<|MERGE_RESOLUTION|>--- conflicted
+++ resolved
@@ -8649,18 +8649,6 @@
     },
     {
       "chainId": 101,
-<<<<<<< HEAD
-      "address": "A2T2jDe2bxyEHkKtS8AtrTRmJ9VZRwyY8Kr7oQ8xNyfb",
-      "symbol": "HAMS",
-      "name": "Space Hamster",
-      "decimals": 9,
-      "logoURI": "https://i.ibb.co/XxvTLQV/JG3-DYn-K-400x400.jpg",
-      "tags": [],
-      "extensions": {
-        "website": "https://www.solhamster.space/",
-        "twitter": "https://twitter.com/sol_hamster",
-        "telegram": "https://t.me/SolHamster"
-=======
       "address": "5jqTNKonR9ZZvbmX9JHwcPSEg6deTyNKR7PxQ9ZPdd2w",
       "symbol": "JBUS",
       "name": "Jebus",
@@ -8669,7 +8657,21 @@
       "tags": [],
       "extensions": {
         "website": "https://jebus.live"
->>>>>>> 7ab60d1e
+      }
+    },
+    {  
+      "chainId": 101,
+      "address": "A2T2jDe2bxyEHkKtS8AtrTRmJ9VZRwyY8Kr7oQ8xNyfb",
+      "symbol": "HAMS",
+      "name": "Space Hamster",
+      "decimals": 9,
+      "logoURI": "https://i.ibb.co/WBxdrzY/HAMS.png",
+      "tags": [],
+      "extensions": {
+        "website": "https://www.solhamster.space/",
+        "twitter": "https://twitter.com/sol_hamster",
+        "telegram": "https://t.me/SolHamster",
+        "dex-website": "https://dex-solhamster.space/"
       }
     }
   ],
