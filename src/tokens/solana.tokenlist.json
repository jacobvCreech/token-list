{
  "name": "Solana Token List",
  "logoURI": "https://cdn.jsdelivr.net/gh/trustwallet/assets@master/blockchains/solana/info/logo.png",
  "keywords": [
    "solana",
    "spl"
  ],
  "tags": {
    "stablecoin": {
      "name": "stablecoin",
      "description": "Tokens that are fixed to an external asset, e.g. the US dollar"
    },
    "ethereum": {
      "name": "ethereum",
      "description": "Asset bridged from ethereum"
    },
    "lp-token": {
      "name": "lp-token",
      "description": "Asset representing liquidity provider token"
    },
    "wrapped-sollet": {
      "name": "wrapped-sollet",
      "description": "Asset wrapped using sollet bridge"
    },
    "wrapped": {
      "name": "wrapped",
      "description": "Asset wrapped using wormhole bridge"
    },
    "leveraged": {
      "name": "leveraged",
      "description": "Leveraged asset"
    },
    "bull": {
      "name": "bull",
      "description": "Leveraged Bull asset"
    },
    "bear": {
      "name": "bear",
      "description": "Leveraged Bear asset"
    },
    "nft": {
      "name": "nft",
      "description": "Non-fungible token"
    },
    "security-token": {
      "name": "security-token",
      "description": "Tokens that are used to gain access to an electronically restricted resource"
    },
    "utility-token": {
      "name": "utility-token",
      "description": "Tokens that are designed to be spent within a certain blockchain ecosystem e.g. most of the SPL-Tokens"
    },
    "tokenized-stock": {
      "name": "tokenized-stock",
      "description": "Tokenized stocks are tokenized derivatives that represent traditional securities, particularly shares in publicly firms traded on regulated exchanges"
    }
  },
  "timestamp": "2021-03-03T19:57:21+0000",
  "tokens": [
    {
      "chainId": 101,
      "address": "FYfQ9uaRaYvRiaEGUmct45F9WKam3BYXArTrotnTNFXF",
      "symbol": "SOLA",
      "name": "Sola Token",
      "decimals": 9,
      "logoURI": "https://raw.githubusercontent.com/solana-labs/token-list/main/assets/mainnet/FYfQ9uaRaYvRiaEGUmct45F9WKam3BYXArTrotnTNFXF/logo.png",
      "tags": [
        "Solana tokenized",
        "Solana Community token"
      ],
      "extensions": {
        "website": "https://solatoken.net/",
        "telegram": "https://t.me/solatokennet",
        "twitter": "https://twitter.com/EcoSolana"
      }
    },
    {
      "chainId": 101,
      "address": "So11111111111111111111111111111111111111112",
      "symbol": "SOL",
      "name": "Wrapped SOL",
      "decimals": 9,
      "logoURI": "https://raw.githubusercontent.com/solana-labs/token-list/main/assets/mainnet/So11111111111111111111111111111111111111112/logo.png",
      "tags": [],
      "extensions": {
        "website": "https://solana.com/",
        "serumV3Usdc": "9wFFyRfZBsuAha4YcuxcXLKwMxJR43S7fPfQLusDBzvT",
        "serumV3Usdt": "HWHvQhFmJB3NUcu1aihKmrKegfVxBEHzwVX6yZCKEsi1",
        "coingeckoId": "solana"
      }
    },
    {
      "chainId": 101,
      "address": "EPjFWdd5AufqSSqeM2qN1xzybapC8G4wEGGkZwyTDt1v",
      "symbol": "USDC",
      "name": "USD Coin",
      "decimals": 6,
      "logoURI": "https://raw.githubusercontent.com/solana-labs/token-list/main/assets/mainnet/EPjFWdd5AufqSSqeM2qN1xzybapC8G4wEGGkZwyTDt1v/logo.png",
      "tags": [
        "stablecoin"
      ],
      "extensions": {
        "website": "https://www.centre.io/",
        "coingeckoId": "usd-coin",
        "serumV3Usdt": "77quYg4MGneUdjgXCunt9GgM1usmrxKY31twEy3WHwcS"
      }
    },
    {
      "chainId": 101,
      "address": "2inRoG4DuMRRzZxAt913CCdNZCu2eGsDD9kZTrsj2DAZ",
      "symbol": "TSLA",
      "name": "Tesla Inc.",
      "decimals": 8,
      "logoURI": "https://raw.githubusercontent.com/solana-labs/token-list/main/assets/mainnet/2inRoG4DuMRRzZxAt913CCdNZCu2eGsDD9kZTrsj2DAZ/logo.svg",
      "tags": [
        "tokenized-stock"
      ],
      "extensions": {
        "website": "https://www.digitalassets.ag/UnderlyingDetails?TSLA"
      }
    },
    {
      "chainId": 101,
      "address": "8bpRdBGPt354VfABL5xugP3pmYZ2tQjzRcqjg2kmwfbF",
      "symbol": "AAPL",
      "name": "Apple Inc.",
      "decimals": 8,
      "logoURI": "https://raw.githubusercontent.com/solana-labs/token-list/main/assets/mainnet/8bpRdBGPt354VfABL5xugP3pmYZ2tQjzRcqjg2kmwfbF/logo.svg",
      "tags": [
        "tokenized-stock"
      ],
      "extensions": {
        "website": "https://www.digitalassets.ag/UnderlyingDetails?AAPL"
      }
    },
    {
      "chainId": 101,
      "address": "3vhcrQfEn8ashuBfE82F3MtEDFcBCEFfFw1ZgM3xj1s8",
      "symbol": "MSFT",
      "name": "Microsoft Corporation",
      "decimals": 8,
      "logoURI": "https://raw.githubusercontent.com/solana-labs/token-list/main/assets/mainnet/3vhcrQfEn8ashuBfE82F3MtEDFcBCEFfFw1ZgM3xj1s8/logo.svg",
      "tags": [
        "tokenized-stock"
      ],
      "extensions": {
        "website": "https://www.digitalassets.ag/UnderlyingDetails?MSFT"
      }
    },
    {
      "chainId": 101,
      "address": "ASwYCbLedk85mRdPnkzrUXbbYbwe26m71af9rzrhC2Qz",
      "symbol": "MSTR",
      "name": "MicroStrategy Incorporated.",
      "decimals": 8,
      "logoURI": "https://raw.githubusercontent.com/solana-labs/token-list/main/assets/mainnet/ASwYCbLedk85mRdPnkzrUXbbYbwe26m71af9rzrhC2Qz/logo.svg",
      "tags": [
        "tokenized-stock"
      ],
      "extensions": {
        "website": "https://www.digitalassets.ag/UnderlyingDetails?MSTR"
      }
    },
    {
      "chainId": 101,
      "address": "J25jdsEgTnAwB4nVq3dEQhwekbXCnVTGzFpVMPScXRgK",
      "symbol": "COIN",
      "name": "Coinbase Global Inc.",
      "decimals": 8,
      "logoURI": "https://raw.githubusercontent.com/solana-labs/token-list/main/assets/mainnet/J25jdsEgTnAwB4nVq3dEQhwekbXCnVTGzFpVMPScXRgK/logo.svg",
      "tags": [
        "tokenized-stock"
      ],
      "extensions": {
        "website": "https://www.digitalassets.ag/UnderlyingDetails?COIN"
      }
    },
    {
      "chainId": 101,
      "address": "G2Cg4XoXdEJT5sfrSy9N6YCC3uuVV3AoTQSvMeSqT8ZV",
      "symbol": "ABC",
      "name": "AmerisourceBergen Corp",
      "decimals": 8,
      "logoURI": "https://raw.githubusercontent.com/solana-labs/token-list/main/assets/mainnet/G2Cg4XoXdEJT5sfrSy9N6YCC3uuVV3AoTQSvMeSqT8ZV/logo.svg",
      "tags": [
        "tokenized-stock"
      ],
      "extensions": {
        "website": "https://www.digitalassets.ag/UnderlyingDetails?ABC"
      }
    },
    {
      "chainId": 101,
      "address": "FqqVanFZosh4M4zqxzWUmEnky6nVANjghiSLaGqUAYGi",
      "symbol": "ABNB",
      "name": "Airbnb",
      "decimals": 8,
      "logoURI": "https://raw.githubusercontent.com/solana-labs/token-list/main/assets/mainnet/FqqVanFZosh4M4zqxzWUmEnky6nVANjghiSLaGqUAYGi/logo.svg",
      "tags": [
        "tokenized-stock"
      ],
      "extensions": {
        "website": "https://www.digitalassets.ag/UnderlyingDetails?ABNB"
      }
    },
    {
      "chainId": 101,
      "address": "FgcUo7Ymua8r5xxsn9puizkLGN5w4i3nnBmasXvkcWfJ",
      "symbol": "ACB",
      "name": "Aurora Cannabis Inc",
      "decimals": 8,
      "logoURI": "https://raw.githubusercontent.com/solana-labs/token-list/main/assets/mainnet/FgcUo7Ymua8r5xxsn9puizkLGN5w4i3nnBmasXvkcWfJ/logo.svg",
      "tags": [
        "tokenized-stock"
      ],
      "extensions": {
        "website": "https://www.digitalassets.ag/UnderlyingDetails?ACB"
      }
    },
    {
      "chainId": 101,
      "address": "FenmUGWjsW5AohtHRbgLoPUZyWSK36Cd5a31XJWjnRur",
      "symbol": "AMC",
      "name": "AMC Entertainment Holdings",
      "decimals": 8,
      "logoURI": "https://raw.githubusercontent.com/solana-labs/token-list/main/assets/mainnet/FenmUGWjsW5AohtHRbgLoPUZyWSK36Cd5a31XJWjnRur/logo.svg",
      "tags": [
        "tokenized-stock"
      ],
      "extensions": {
        "website": "https://www.digitalassets.ag/UnderlyingDetails?AMC"
      }
    },
    {
      "chainId": 101,
      "address": "7grgNP3tAJh7DRELmotHzC5Efth4e4SoBvgmFYTX9jPB",
      "symbol": "AMD",
      "name": "Advanced Micro Devices",
      "decimals": 8,
      "logoURI": "https://raw.githubusercontent.com/solana-labs/token-list/main/assets/mainnet/7grgNP3tAJh7DRELmotHzC5Efth4e4SoBvgmFYTX9jPB/logo.svg",
      "tags": [
        "tokenized-stock"
      ],
      "extensions": {
        "website": "https://www.digitalassets.ag/UnderlyingDetails?AMD"
      }
    },
    {
      "chainId": 101,
      "address": "3bjpzTTK49eP8m1bYxw6HYAFGtzyWjvEyGYcFS4gbRAx",
      "symbol": "AMZN",
      "name": "Amazon",
      "decimals": 8,
      "logoURI": "https://raw.githubusercontent.com/solana-labs/token-list/main/assets/mainnet/3bjpzTTK49eP8m1bYxw6HYAFGtzyWjvEyGYcFS4gbRAx/logo.svg",
      "tags": [
        "tokenized-stock"
      ],
      "extensions": {
        "website": "https://www.digitalassets.ag/UnderlyingDetails?AMZN"
      }
    },
    {
      "chainId": 101,
      "address": "4cr7NH1BD2PMV38JQp58UaHUxzqhxeSiF7b6q1GCS7Ae",
      "symbol": "APHA",
      "name": "Aphria Inc",
      "decimals": 8,
      "logoURI": "https://raw.githubusercontent.com/solana-labs/token-list/main/assets/mainnet/4cr7NH1BD2PMV38JQp58UaHUxzqhxeSiF7b6q1GCS7Ae/logo.svg",
      "tags": [
        "tokenized-stock"
      ],
      "extensions": {
        "website": "https://www.digitalassets.ag/UnderlyingDetails?APHA"
      }
    },
    {
      "chainId": 101,
      "address": "GPoBx2hycDs3t4Q8DeBme9RHb9nQpzH3a36iUoojHe16",
      "symbol": "ARKK",
      "name": "ARK Innovation ETF",
      "decimals": 8,
      "logoURI": "https://raw.githubusercontent.com/solana-labs/token-list/main/assets/mainnet/GPoBx2hycDs3t4Q8DeBme9RHb9nQpzH3a36iUoojHe16/logo.png",
      "tags": [
        "tokenized-stock"
      ],
      "extensions": {
        "website": "https://www.digitalassets.ag/UnderlyingDetails?ARKK"
      }
    },
    {
      "chainId": 101,
      "address": "GgDDCnzZGQRUDy8jWqSqDDcPwAVg2YsKZfLPaTYBWdWt",
      "symbol": "BABA",
      "name": "Alibaba",
      "decimals": 8,
      "logoURI": "https://raw.githubusercontent.com/solana-labs/token-list/main/assets/mainnet/GgDDCnzZGQRUDy8jWqSqDDcPwAVg2YsKZfLPaTYBWdWt/logo.svg",
      "tags": [
        "tokenized-stock"
      ],
      "extensions": {
        "website": "https://www.digitalassets.ag/UnderlyingDetails?BABA"
      }
    },
    {
      "chainId": 101,
      "address": "6jSgnmu8yg7kaZRWp5MtQqNrWTUDk7KWXhZhJPmsQ65y",
      "symbol": "BB",
      "name": "BlackBerry",
      "decimals": 8,
      "logoURI": "https://raw.githubusercontent.com/solana-labs/token-list/main/assets/mainnet/6jSgnmu8yg7kaZRWp5MtQqNrWTUDk7KWXhZhJPmsQ65y/logo.svg",
      "tags": [
        "tokenized-stock"
      ],
      "extensions": {
        "website": "https://www.digitalassets.ag/UnderlyingDetails?BB"
      }
    },
    {
      "chainId": 101,
      "address": "9Vovr1bqDbMQ8DyaizdC7n1YVvSia8r3PQ1RcPFqpQAs",
      "symbol": "BILI",
      "name": "Bilibili Inc",
      "decimals": 8,
      "logoURI": "https://raw.githubusercontent.com/solana-labs/token-list/main/assets/mainnet/9Vovr1bqDbMQ8DyaizdC7n1YVvSia8r3PQ1RcPFqpQAs/logo.svg",
      "tags": [
        "tokenized-stock"
      ],
      "extensions": {
        "website": "https://www.digitalassets.ag/UnderlyingDetails?BILI"
      }
    },
    {
      "chainId": 101,
      "address": "j35qY1SbQ3k7b2WAR5cNETDKzDESxGnYbArsLNRUzg2",
      "symbol": "BITW",
      "name": "Bitwise 10 Crypto Index Fund",
      "decimals": 8,
      "logoURI": "https://raw.githubusercontent.com/solana-labs/token-list/main/assets/mainnet/j35qY1SbQ3k7b2WAR5cNETDKzDESxGnYbArsLNRUzg2/logo.png",
      "tags": [
        "tokenized-stock"
      ],
      "extensions": {
        "website": "https://www.digitalassets.ag/UnderlyingDetails?BITW"
      }
    },
    {
      "chainId": 101,
      "address": "AykRYHVEERRoKGzfg2AMTqEFGmCGk9LNnGv2k5FgjKVB",
      "symbol": "BNTX",
      "name": "BioNTech",
      "decimals": 8,
      "logoURI": "https://raw.githubusercontent.com/solana-labs/token-list/main/assets/mainnet/AykRYHVEERRoKGzfg2AMTqEFGmCGk9LNnGv2k5FgjKVB/logo.png",
      "tags": [
        "tokenized-stock"
      ],
      "extensions": {
        "website": "https://www.digitalassets.ag/UnderlyingDetails?BNTX"
      }
    },
    {
      "chainId": 101,
      "address": "Dj76V3vdFGGE8444NWFACR5qmtJrrSop5RCBAGbC88nr",
      "symbol": "BRKA",
      "name": "Berkshire Hathaway Inc",
      "decimals": 8,
      "logoURI": "https://raw.githubusercontent.com/solana-labs/token-list/main/assets/mainnet/Dj76V3vdFGGE8444NWFACR5qmtJrrSop5RCBAGbC88nr/logo.png",
      "tags": [
        "tokenized-stock"
      ],
      "extensions": {
        "website": "https://www.digitalassets.ag/UnderlyingDetails?BRKA"
      }
    },
    {
      "chainId": 101,
      "address": "8TUg3Kpa4pNfaMvgyFdvwyiPBSnyTx7kK5EDfb42N6VK",
      "symbol": "BYND",
      "name": "Beyond Meat Inc",
      "decimals": 8,
      "logoURI": "https://raw.githubusercontent.com/solana-labs/token-list/main/assets/mainnet/8TUg3Kpa4pNfaMvgyFdvwyiPBSnyTx7kK5EDfb42N6VK/logo.svg",
      "tags": [
        "tokenized-stock"
      ],
      "extensions": {
        "website": "https://www.digitalassets.ag/UnderlyingDetails?BYND"
      }
    },
    {
      "chainId": 101,
      "address": "8FyEsMuDWAMMusMqVEstt2sDkMvcUKsTy1gF6oMfWZcG",
      "symbol": "CGC",
      "name": "Canopy Growth Corp",
      "decimals": 8,
      "logoURI": "https://raw.githubusercontent.com/solana-labs/token-list/main/assets/mainnet/8FyEsMuDWAMMusMqVEstt2sDkMvcUKsTy1gF6oMfWZcG/logo.svg",
      "tags": [
        "tokenized-stock"
      ],
      "extensions": {
        "website": "https://www.digitalassets.ag/UnderlyingDetails?CGC"
      }
    },
    {
      "chainId": 101,
      "address": "DUFVbhWf7FsUo3ouMnFbDjv4YYaRE1Sz9jvAmDsNTt1m",
      "symbol": "CRON",
      "name": "Chronos Group Inc",
      "decimals": 8,
      "logoURI": "https://raw.githubusercontent.com/solana-labs/token-list/main/assets/mainnet/DUFVbhWf7FsUo3ouMnFbDjv4YYaRE1Sz9jvAmDsNTt1m/logo.svg",
      "tags": [
        "tokenized-stock"
      ],
      "extensions": {
        "website": "https://www.digitalassets.ag/UnderlyingDetails?CRON"
      }
    },
    {
      "chainId": 101,
      "address": "J9GVpBChXZ8EK7JuPsLSDV17BF9KLJweBQet3L6ZWvTC",
      "symbol": "EEM",
      "name": "iShares MSCI Emerging Markets ETF",
      "decimals": 8,
      "logoURI": "https://raw.githubusercontent.com/solana-labs/token-list/main/assets/mainnet/J9GVpBChXZ8EK7JuPsLSDV17BF9KLJweBQet3L6ZWvTC/logo.svg",
      "tags": [
        "tokenized-stock"
      ],
      "extensions": {
        "website": "https://www.digitalassets.ag/UnderlyingDetails?EEM"
      }
    },
    {
      "chainId": 101,
      "address": "6Xj2NzAW437UUomaxFiVyJQPGvvup6YLeXFQpp4kqNaD",
      "symbol": "EFA",
      "name": "iShares MSCI EAFE ETF",
      "decimals": 8,
      "logoURI": "https://raw.githubusercontent.com/solana-labs/token-list/main/assets/mainnet/6Xj2NzAW437UUomaxFiVyJQPGvvup6YLeXFQpp4kqNaD/logo.svg",
      "tags": [
        "tokenized-stock"
      ],
      "extensions": {
        "website": "https://www.digitalassets.ag/UnderlyingDetails?EFA"
      }
    },
    {
      "chainId": 101,
      "address": "5YMFoVuoQzdivpm6W97UGKkHxq6aEhipuNkA8imPDoa1",
      "symbol": "ETHE",
      "name": "Grayscale Ethereum Trust",
      "decimals": 8,
      "logoURI": "https://raw.githubusercontent.com/solana-labs/token-list/main/assets/mainnet/5YMFoVuoQzdivpm6W97UGKkHxq6aEhipuNkA8imPDoa1/logo.png",
      "tags": [
        "tokenized-stock"
      ],
      "extensions": {
        "website": "https://www.digitalassets.ag/UnderlyingDetails?ETHE"
      }
    },
    {
      "chainId": 101,
      "address": "C9vMZBz1UCmYSCmMcZFw6N9AsYhXDAWnuhxd8ygCA1Ah",
      "symbol": "EWA",
      "name": "iShares MSCI Australia ETF",
      "decimals": 8,
      "logoURI": "https://raw.githubusercontent.com/solana-labs/token-list/main/assets/mainnet/C9vMZBz1UCmYSCmMcZFw6N9AsYhXDAWnuhxd8ygCA1Ah/logo.svg",
      "tags": [
        "tokenized-stock"
      ],
      "extensions": {
        "website": "https://www.digitalassets.ag/UnderlyingDetails?EWA"
      }
    },
    {
      "chainId": 101,
      "address": "AcXn3WXPARC7r5JwrkPHSUmBGWyWx1vRydNHXXvgc8V6",
      "symbol": "EWJ",
      "name": "iShares MSCI Japan ETF",
      "decimals": 8,
      "logoURI": "https://raw.githubusercontent.com/solana-labs/token-list/main/assets/mainnet/AcXn3WXPARC7r5JwrkPHSUmBGWyWx1vRydNHXXvgc8V6/logo.svg",
      "tags": [
        "tokenized-stock"
      ],
      "extensions": {
        "website": "https://www.digitalassets.ag/UnderlyingDetails?EWJ"
      }
    },
    {
      "chainId": 101,
      "address": "8ihxfcxBZ7dZyfnpXJiGrgEZfrKWbZUk6LjfosLrQfR",
      "symbol": "EWY",
      "name": "iShares MSCI South Korea ETF",
      "decimals": 8,
      "logoURI": "https://raw.githubusercontent.com/solana-labs/token-list/main/assets/mainnet/8ihxfcxBZ7dZyfnpXJiGrgEZfrKWbZUk6LjfosLrQfR/logo.svg",
      "tags": [
        "tokenized-stock"
      ],
      "extensions": {
        "website": "https://www.digitalassets.ag/UnderlyingDetails?EWY"
      }
    },
    {
      "chainId": 101,
      "address": "N5ykto2MU7CNcLX7sgWFe3M2Vpy7wq8gDt2sVNDe6aH",
      "symbol": "EWZ",
      "name": "iShares MSCI Brazil ETF",
      "decimals": 8,
      "logoURI": "https://raw.githubusercontent.com/solana-labs/token-list/main/assets/mainnet/N5ykto2MU7CNcLX7sgWFe3M2Vpy7wq8gDt2sVNDe6aH/logo.svg",
      "tags": [
        "tokenized-stock"
      ],
      "extensions": {
        "website": "https://www.digitalassets.ag/UnderlyingDetails?EWZ"
      }
    },
    {
      "chainId": 101,
      "address": "3K9pfJzKiAm9upcyDWk5NBVdjxVtqXN8sVfQ4aR6qwb2",
      "symbol": "FB",
      "name": "Facebook",
      "decimals": 8,
      "logoURI": "https://raw.githubusercontent.com/solana-labs/token-list/main/assets/mainnet/3K9pfJzKiAm9upcyDWk5NBVdjxVtqXN8sVfQ4aR6qwb2/logo.svg",
      "tags": [
        "tokenized-stock"
      ],
      "extensions": {
        "website": "https://www.digitalassets.ag/UnderlyingDetails?FB"
      }
    },
    {
      "chainId": 101,
      "address": "Ege7FzfrrBSusVQrRUuTiFVCSc8u2R9fRWh4qLjdNYfz",
      "symbol": "FXI",
      "name": "iShares China Large-Cap ETF",
      "decimals": 8,
      "logoURI": "https://raw.githubusercontent.com/solana-labs/token-list/main/assets/mainnet/Ege7FzfrrBSusVQrRUuTiFVCSc8u2R9fRWh4qLjdNYfz/logo.svg",
      "tags": [
        "tokenized-stock"
      ],
      "extensions": {
        "website": "https://www.digitalassets.ag/UnderlyingDetails?FXI"
      }
    },
    {
      "chainId": 101,
      "address": "FiV4TtDtnjaf8m8vw2a7uc9hRoFvvu9Ft7GzxiMujn3t",
      "symbol": "GBTC",
      "name": "Grayscale Bitcoin Trust",
      "decimals": 8,
      "logoURI": "https://raw.githubusercontent.com/solana-labs/token-list/main/assets/mainnet/FiV4TtDtnjaf8m8vw2a7uc9hRoFvvu9Ft7GzxiMujn3t/logo.png",
      "tags": [
        "tokenized-stock"
      ],
      "extensions": {
        "website": "https://www.digitalassets.ag/UnderlyingDetails?GBTC"
      }
    },
    {
      "chainId": 101,
      "address": "7FYk6a91TiFWigBvCf8KbuEMyyfpqET5QHFkRtiD2XxF",
      "symbol": "GDX",
      "name": "VanEck Vectors Gold Miners Etf",
      "decimals": 8,
      "logoURI": "https://raw.githubusercontent.com/solana-labs/token-list/main/assets/mainnet/7FYk6a91TiFWigBvCf8KbuEMyyfpqET5QHFkRtiD2XxF/logo.svg",
      "tags": [
        "tokenized-stock"
      ],
      "extensions": {
        "website": "https://www.digitalassets.ag/UnderlyingDetails?GDX"
      }
    },
    {
      "chainId": 101,
      "address": "EGhhk4sHgY1SBYsgkfgyGNhAKBXqn6QyKNx7W13evx9D",
      "symbol": "GDXJ",
      "name": "VanEck Vectors Junior Gold Miners Etf",
      "decimals": 8,
      "logoURI": "https://raw.githubusercontent.com/solana-labs/token-list/main/assets/mainnet/EGhhk4sHgY1SBYsgkfgyGNhAKBXqn6QyKNx7W13evx9D/logo.svg",
      "tags": [
        "tokenized-stock"
      ],
      "extensions": {
        "website": "https://www.digitalassets.ag/UnderlyingDetails?GDXJ"
      }
    },
    {
      "chainId": 101,
      "address": "9HyU5EEyPvkxeuekNUwsHzmMCJoiw8FZBGWaNih2oux1",
      "symbol": "GLD",
      "name": "SPDR Gold Shares",
      "decimals": 8,
      "logoURI": "https://raw.githubusercontent.com/solana-labs/token-list/main/assets/mainnet/9HyU5EEyPvkxeuekNUwsHzmMCJoiw8FZBGWaNih2oux1/logo.png",
      "tags": [
        "tokenized-stock"
      ],
      "extensions": {
        "website": "https://www.digitalassets.ag/UnderlyingDetails?GLD"
      }
    },
    {
      "chainId": 101,
      "address": "EYLa7susWhzqDNKYe7qLhFHb3Y9kdNwThc6QSnc4TLWN",
      "symbol": "GLXY",
      "name": "Galaxy Digital Holdings",
      "decimals": 8,
      "logoURI": "https://raw.githubusercontent.com/solana-labs/token-list/main/assets/mainnet/EYLa7susWhzqDNKYe7qLhFHb3Y9kdNwThc6QSnc4TLWN/logo.png",
      "tags": [
        "tokenized-stock"
      ],
      "extensions": {
        "website": "https://www.digitalassets.ag/UnderlyingDetails?GLXY"
      }
    },
    {
      "chainId": 101,
      "address": "Ac2wmyujRxiGtb5msS7fKzGycaCF7K8NbVs5ortE6MFo",
      "symbol": "GME",
      "name": "GameStop",
      "decimals": 8,
      "logoURI": "https://raw.githubusercontent.com/solana-labs/token-list/main/assets/mainnet/Ac2wmyujRxiGtb5msS7fKzGycaCF7K8NbVs5ortE6MFo/logo.svg",
      "tags": [
        "tokenized-stock"
      ],
      "extensions": {
        "website": "https://www.digitalassets.ag/UnderlyingDetails?GME"
      }
    },
    {
      "chainId": 101,
      "address": "7uzWUPC6XsWkgFAuDjpZgPVH9p3WqeKTvTJqLM1RXX6w",
      "symbol": "GOOGL",
      "name": "Google",
      "decimals": 8,
      "logoURI": "https://raw.githubusercontent.com/solana-labs/token-list/main/assets/mainnet/7uzWUPC6XsWkgFAuDjpZgPVH9p3WqeKTvTJqLM1RXX6w/logo.svg",
      "tags": [
        "tokenized-stock"
      ],
      "extensions": {
        "website": "https://www.digitalassets.ag/UnderlyingDetails?GOOGL"
      }
    },
    {
      "chainId": 101,
      "address": "XJUMvw7KRLoLCYVD727jV9fjNUSDVcZaQUK6XpY6kGm",
      "symbol": "IF",
      "name": "Impossible Finance",
      "decimals": 9,
      "logoURI": "https://gateway.pinata.cloud/ipfs/QmcfMbNuvDV6ho3fueNPFTtgSruaUBmSdqP5D5ZduipN6S/logo.png",
      "tags": [
        "ethereum"
      ],
      "extensions": {
        "website": "https://impossible.finance",
        "coingeckoId": "impossible-finance"
      }
    },
    {
      "chainId": 101,
      "address": "6CuCUCYovcLxwaKuxWm8uTquVKGWaAydcFEU3NrtvxGZ",
      "symbol": "INTC",
      "name": "Intel Corp",
      "decimals": 8,
      "logoURI": "https://raw.githubusercontent.com/solana-labs/token-list/main/assets/mainnet/6CuCUCYovcLxwaKuxWm8uTquVKGWaAydcFEU3NrtvxGZ/logo.svg",
      "tags": [
        "tokenized-stock"
      ],
      "extensions": {
        "website": "https://www.digitalassets.ag/UnderlyingDetails?INTC"
      }
    },
    {
      "chainId": 101,
      "address": "6H26K637YNAjZycRosvBR3ENKFGMsbr4xmoV7ca83GWf",
      "symbol": "JUST",
      "name": "Just Group PLC",
      "decimals": 8,
      "logoURI": "https://raw.githubusercontent.com/solana-labs/token-list/main/assets/mainnet/6H26K637YNAjZycRosvBR3ENKFGMsbr4xmoV7ca83GWf/logo.png",
      "tags": [
        "tokenized-stock"
      ],
      "extensions": {
        "website": "https://www.digitalassets.ag/UnderlyingDetails?JUST"
      }
    },
    {
      "chainId": 101,
      "address": "FFRtWiE8FT7HMf673r9cmpabHVQfa2QEf4rSRwNo4JM3",
      "symbol": "MRNA",
      "name": "Moderna",
      "decimals": 8,
      "logoURI": "https://raw.githubusercontent.com/solana-labs/token-list/main/assets/mainnet/FFRtWiE8FT7HMf673r9cmpabHVQfa2QEf4rSRwNo4JM3/logo.svg",
      "tags": [
        "tokenized-stock"
      ],
      "extensions": {
        "website": "https://www.digitalassets.ag/UnderlyingDetails?MRNA"
      }
    },
    {
      "chainId": 101,
      "address": "Hfbh3GU8AdYCw4stirFy2RPGtwQbbzToG2DgFozAymUb",
      "symbol": "NFLX",
      "name": "Netflix",
      "decimals": 8,
      "logoURI": "https://raw.githubusercontent.com/solana-labs/token-list/main/assets/mainnet/Hfbh3GU8AdYCw4stirFy2RPGtwQbbzToG2DgFozAymUb/logo.svg",
      "tags": [
        "tokenized-stock"
      ],
      "extensions": {
        "website": "https://www.digitalassets.ag/UnderlyingDetails?NFLX"
      }
    },
    {
      "chainId": 101,
      "address": "56Zwe8Crm4pXvmByCxmGDjYrLPxkenTrckdRM7WG3zQv",
      "symbol": "NIO",
      "name": "Nio",
      "decimals": 8,
      "logoURI": "https://raw.githubusercontent.com/solana-labs/token-list/main/assets/mainnet/56Zwe8Crm4pXvmByCxmGDjYrLPxkenTrckdRM7WG3zQv/logo.svg",
      "tags": [
        "tokenized-stock"
      ],
      "extensions": {
        "website": "https://www.digitalassets.ag/UnderlyingDetails?NIO"
      }
    },
    {
      "chainId": 101,
      "address": "HP9WMRDV3KdUfJ7CNn5Wf8JzLczwxdnQYTHDAa9yCSnq",
      "symbol": "NOK",
      "name": "Nokia",
      "decimals": 8,
      "logoURI": "https://raw.githubusercontent.com/solana-labs/token-list/main/assets/mainnet/HP9WMRDV3KdUfJ7CNn5Wf8JzLczwxdnQYTHDAa9yCSnq/logo.svg",
      "tags": [
        "tokenized-stock"
      ],
      "extensions": {
        "website": "https://www.digitalassets.ag/UnderlyingDetails?NOK"
      }
    },
    {
      "chainId": 101,
      "address": "GpM58T33eTrGEdHmeFnSVksJjJT6JVdTvim59ipTgTNh",
      "symbol": "NVDA",
      "name": "NVIDIA",
      "decimals": 8,
      "logoURI": "https://raw.githubusercontent.com/solana-labs/token-list/main/assets/mainnet/GpM58T33eTrGEdHmeFnSVksJjJT6JVdTvim59ipTgTNh/logo.svg",
      "tags": [
        "tokenized-stock"
      ],
      "extensions": {
        "website": "https://www.digitalassets.ag/UnderlyingDetails?NVDA"
      }
    },
    {
      "chainId": 101,
      "address": "CRCop5kHBDLTYJyG7z3u6yiVQi4FQHbyHdtb18Qh2Ta9",
      "symbol": "PENN",
      "name": "Penn National Gaming",
      "decimals": 8,
      "logoURI": "https://raw.githubusercontent.com/solana-labs/token-list/main/assets/mainnet/CRCop5kHBDLTYJyG7z3u6yiVQi4FQHbyHdtb18Qh2Ta9/logo.svg",
      "tags": [
        "tokenized-stock"
      ],
      "extensions": {
        "website": "https://www.digitalassets.ag/UnderlyingDetails?PENN"
      }
    },
    {
      "chainId": 101,
      "address": "97v2oXMQ2MMAkgUnoQk3rNhrZCRThorYhvz1poAe9stk",
      "symbol": "PFE",
      "name": "Pfizer",
      "decimals": 8,
      "logoURI": "https://raw.githubusercontent.com/solana-labs/token-list/main/assets/mainnet/97v2oXMQ2MMAkgUnoQk3rNhrZCRThorYhvz1poAe9stk/logo.svg",
      "tags": [
        "tokenized-stock"
      ],
      "extensions": {
        "website": "https://www.digitalassets.ag/UnderlyingDetails?PFE"
      }
    },
    {
      "chainId": 101,
      "address": "AwutBmwmhehaMh18CxqFPPN311uCB1M2awp68A2bG41v",
      "symbol": "PYPL",
      "name": "PayPal",
      "decimals": 8,
      "logoURI": "https://raw.githubusercontent.com/solana-labs/token-list/main/assets/mainnet/AwutBmwmhehaMh18CxqFPPN311uCB1M2awp68A2bG41v/logo.svg",
      "tags": [
        "tokenized-stock"
      ],
      "extensions": {
        "website": "https://www.digitalassets.ag/UnderlyingDetails?PYPL"
      }
    },
    {
      "chainId": 101,
      "address": "8Sa7BjogSJnkHyhtRTKNDDTDtASnWMcAsD4ySVNSFu27",
      "symbol": "SLV",
      "name": "iShares Silver Trust",
      "decimals": 8,
      "logoURI": "https://raw.githubusercontent.com/solana-labs/token-list/main/assets/mainnet/8Sa7BjogSJnkHyhtRTKNDDTDtASnWMcAsD4ySVNSFu27/logo.svg",
      "tags": [
        "tokenized-stock"
      ],
      "extensions": {
        "website": "https://www.digitalassets.ag/UnderlyingDetails?SLV"
      }
    },
    {
      "chainId": 101,
      "address": "CS4tNS523VCLiTsGnYEAd6GqfrZNLtA14C98DC6gE47g",
      "symbol": "SPY",
      "name": "SPDR S&P 500 ETF",
      "decimals": 8,
      "logoURI": "https://raw.githubusercontent.com/solana-labs/token-list/main/assets/mainnet/CS4tNS523VCLiTsGnYEAd6GqfrZNLtA14C98DC6gE47g/logo.svg",
      "tags": [
        "tokenized-stock"
      ],
      "extensions": {
        "website": "https://www.digitalassets.ag/UnderlyingDetails?SPY"
      }
    },
    {
      "chainId": 101,
      "address": "BLyrWJuDyYnDaUMxqBMqkDYAeajnyode1ARh7TxtakEh",
      "symbol": "SQ",
      "name": "Square",
      "decimals": 8,
      "logoURI": "https://raw.githubusercontent.com/solana-labs/token-list/main/assets/mainnet/BLyrWJuDyYnDaUMxqBMqkDYAeajnyode1ARh7TxtakEh/logo.svg",
      "tags": [
        "tokenized-stock"
      ],
      "extensions": {
        "website": "https://www.digitalassets.ag/UnderlyingDetails?SQ"
      }
    },
    {
      "chainId": 101,
      "address": "HSDepE3xvbyRDx4M11LX7Hf9qgHSopfTXxAoeatCcwWF",
      "symbol": "SUN",
      "name": "Sunoco LP",
      "decimals": 8,
      "logoURI": "https://raw.githubusercontent.com/solana-labs/token-list/main/assets/mainnet/HSDepE3xvbyRDx4M11LX7Hf9qgHSopfTXxAoeatCcwWF/logo.svg",
      "tags": [
        "tokenized-stock"
      ],
      "extensions": {
        "website": "https://www.digitalassets.ag/UnderlyingDetails?SUN"
      }
    },
    {
      "chainId": 101,
      "address": "LZufgu7ekMcWBUypPMBYia2ipnFzpxpZgRBFLhYswgR",
      "symbol": "TLRY",
      "name": "Tilray Inc",
      "decimals": 8,
      "logoURI": "https://raw.githubusercontent.com/solana-labs/token-list/main/assets/mainnet/LZufgu7ekMcWBUypPMBYia2ipnFzpxpZgRBFLhYswgR/logo.svg",
      "tags": [
        "tokenized-stock"
      ],
      "extensions": {
        "website": "https://www.digitalassets.ag/UnderlyingDetails?TLRY"
      }
    },
    {
      "chainId": 101,
      "address": "2iCUKaCQpGvnaBimLprKWT8bNGF92e6LxWq4gjsteWfx",
      "symbol": "TSM",
      "name": "Taiwan Semiconductor Mfg",
      "decimals": 8,
      "logoURI": "https://raw.githubusercontent.com/solana-labs/token-list/main/assets/mainnet/2iCUKaCQpGvnaBimLprKWT8bNGF92e6LxWq4gjsteWfx/logo.svg",
      "tags": [
        "tokenized-stock"
      ],
      "extensions": {
        "website": "https://www.digitalassets.ag/UnderlyingDetails?TSM"
      }
    },
    {
      "chainId": 101,
      "address": "BZMg4HyyHVUJkwh2yuv6duu4iQUaXRxT6sK1dT7FcaZf",
      "symbol": "TUR",
      "name": "iShares MSCI Turkey ETF",
      "decimals": 8,
      "logoURI": "https://raw.githubusercontent.com/solana-labs/token-list/main/assets/mainnet/BZMg4HyyHVUJkwh2yuv6duu4iQUaXRxT6sK1dT7FcaZf/logo.svg",
      "tags": [
        "tokenized-stock"
      ],
      "extensions": {
        "website": "https://www.digitalassets.ag/UnderlyingDetails?TUR"
      }
    },
    {
      "chainId": 101,
      "address": "C2tNm8bMU5tz6KdXjHY5zewsN1Wv1TEbxK9XGTCgUZMJ",
      "symbol": "TWTR",
      "name": "Twitter",
      "decimals": 8,
      "logoURI": "https://raw.githubusercontent.com/solana-labs/token-list/main/assets/mainnet/C2tNm8bMU5tz6KdXjHY5zewsN1Wv1TEbxK9XGTCgUZMJ/logo.svg",
      "tags": [
        "tokenized-stock"
      ],
      "extensions": {
        "website": "https://www.digitalassets.ag/UnderlyingDetails?TWTR"
      }
    },
    {
      "chainId": 101,
      "address": "4kmVbBDCzYam3S4e9XqKQkLCEz16gu3dTTo65KbhShuv",
      "symbol": "UBER",
      "name": "Uber",
      "decimals": 8,
      "logoURI": "https://raw.githubusercontent.com/solana-labs/token-list/main/assets/mainnet/4kmVbBDCzYam3S4e9XqKQkLCEz16gu3dTTo65KbhShuv/logo.svg",
      "tags": [
        "tokenized-stock"
      ],
      "extensions": {
        "website": "https://www.digitalassets.ag/UnderlyingDetails?UBER"
      }
    },
    {
      "chainId": 101,
      "address": "J645gMdx9zSMM2VySLBrtv6Zv1HyEjPqQXVGRAPYqzvK",
      "symbol": "USO",
      "name": "United States Oil Fund",
      "decimals": 8,
      "logoURI": "https://raw.githubusercontent.com/solana-labs/token-list/main/assets/mainnet/J645gMdx9zSMM2VySLBrtv6Zv1HyEjPqQXVGRAPYqzvK/logo.svg",
      "tags": [
        "tokenized-stock"
      ],
      "extensions": {
        "website": "https://www.digitalassets.ag/UnderlyingDetails?USO"
      }
    },
    {
      "chainId": 101,
      "address": "3LjkoC9FYEqRKNpy7xz3nxfnGVAt1SNS98rYwF2adQWB",
      "symbol": "VXX",
      "name": "iPath B S&P 500 VIX S/T Futs ETN",
      "decimals": 8,
      "logoURI": "https://raw.githubusercontent.com/solana-labs/token-list/main/assets/mainnet/3LjkoC9FYEqRKNpy7xz3nxfnGVAt1SNS98rYwF2adQWB/logo.png",
      "tags": [
        "tokenized-stock"
      ],
      "extensions": {
        "website": "https://www.digitalassets.ag/UnderlyingDetails?VXX"
      }
    },
    {
      "chainId": 101,
      "address": "BcALTCjD4HJJxBDUXi3nHUgqsJmXAQdBbQrcmtLtqZaf",
      "symbol": "ZM",
      "name": "Zoom",
      "decimals": 8,
      "logoURI": "https://raw.githubusercontent.com/solana-labs/token-list/main/assets/mainnet/BcALTCjD4HJJxBDUXi3nHUgqsJmXAQdBbQrcmtLtqZaf/logo.svg",
      "tags": [
        "tokenized-stock"
      ],
      "extensions": {
        "website": "https://www.digitalassets.ag/UnderlyingDetails?ZM"
      }
    },
    {
      "chainId": 101,
      "address": "9n4nbM75f5Ui33ZbPYXn59EwSgE8CGsHtAeTH5YFeJ9E",
      "symbol": "BTC",
      "name": "Wrapped Bitcoin (Sollet)",
      "decimals": 6,
      "logoURI": "https://raw.githubusercontent.com/solana-labs/token-list/main/assets/mainnet/9n4nbM75f5Ui33ZbPYXn59EwSgE8CGsHtAeTH5YFeJ9E/logo.png",
      "tags": [
        "wrapped-sollet",
        "ethereum"
      ],
      "extensions": {
        "bridgeContract": "https://etherscan.io/address/0xeae57ce9cc1984f202e15e038b964bb8bdf7229a",
        "serumV3Usdc": "A8YFbxQYFVqKZaoYJLLUVcQiWP7G2MeEgW5wsAQgMvFw",
        "serumV3Usdt": "C1EuT9VokAKLiW7i2ASnZUvxDoKuKkCpDDeNxAptuNe4",
        "coingeckoId": "bitcoin"
      }
    },
    {
      "chainId": 101,
      "address": "2FPyTwcZLUg1MDrwsyoP4D6s1tM7hAkHYRjkNb5w6Pxk",
      "symbol": "ETH",
      "name": "Wrapped Ethereum (Sollet)",
      "decimals": 6,
      "logoURI": "https://raw.githubusercontent.com/solana-labs/token-list/main/assets/mainnet/2FPyTwcZLUg1MDrwsyoP4D6s1tM7hAkHYRjkNb5w6Pxk/logo.png",
      "tags": [
        "wrapped-sollet",
        "ethereum"
      ],
      "extensions": {
        "bridgeContract": "https://etherscan.io/address/0xeae57ce9cc1984f202e15e038b964bb8bdf7229a",
        "serumV3Usdc": "4tSvZvnbyzHXLMTiFonMyxZoHmFqau1XArcRCVHLZ5gX",
        "serumV3Usdt": "7dLVkUfBVfCGkFhSXDCq1ukM9usathSgS716t643iFGF",
        "coingeckoId": "ethereum"
      }
    },
    {
      "chainId": 101,
      "address": "3JSf5tPeuscJGtaCp5giEiDhv51gQ4v3zWg8DGgyLfAB",
      "symbol": "YFI",
      "name": "Wrapped YFI (Sollet)",
      "decimals": 6,
      "logoURI": "https://raw.githubusercontent.com/solana-labs/token-list/main/assets/mainnet/3JSf5tPeuscJGtaCp5giEiDhv51gQ4v3zWg8DGgyLfAB/logo.png",
      "tags": [
        "wrapped-sollet",
        "ethereum"
      ],
      "extensions": {
        "bridgeContract": "https://etherscan.io/address/0xeae57ce9cc1984f202e15e038b964bb8bdf7229a",
        "serumV3Usdc": "7qcCo8jqepnjjvB5swP4Afsr3keVBs6gNpBTNubd1Kr2",
        "serumV3Usdt": "3Xg9Q4VtZhD4bVYJbTfgGWFV5zjE3U7ztSHa938zizte",
        "coingeckoId": "yearn-finance"
      }
    },
    {
      "chainId": 101,
      "address": "CWE8jPTUYhdCTZYWPTe1o5DFqfdjzWKc9WKz6rSjQUdG",
      "symbol": "LINK",
      "name": "Wrapped Chainlink (Sollet)",
      "decimals": 6,
      "logoURI": "https://raw.githubusercontent.com/solana-labs/token-list/main/assets/mainnet/CWE8jPTUYhdCTZYWPTe1o5DFqfdjzWKc9WKz6rSjQUdG/logo.png",
      "tags": [
        "wrapped-sollet",
        "ethereum"
      ],
      "extensions": {
        "bridgeContract": "https://etherscan.io/address/0xeae57ce9cc1984f202e15e038b964bb8bdf7229a",
        "serumV3Usdc": "3hwH1txjJVS8qv588tWrjHfRxdqNjBykM1kMcit484up",
        "serumV3Usdt": "3yEZ9ZpXSQapmKjLAGKZEzUNA1rcupJtsDp5mPBWmGZR",
        "coingeckoId": "chainlink"
      }
    },
    {
      "chainId": 101,
      "address": "Ga2AXHpfAF6mv2ekZwcsJFqu7wB4NV331qNH7fW9Nst8",
      "symbol": "XRP",
      "name": "Wrapped XRP (Sollet)",
      "decimals": 6,
      "logoURI": "https://raw.githubusercontent.com/solana-labs/token-list/main/assets/mainnet/Ga2AXHpfAF6mv2ekZwcsJFqu7wB4NV331qNH7fW9Nst8/logo.png",
      "tags": [
        "wrapped-sollet",
        "ethereum"
      ],
      "extensions": {
        "bridgeContract": "https://etherscan.io/address/0xeae57ce9cc1984f202e15e038b964bb8bdf7229a",
        "coingeckoId": "ripple"
      }
    },
    {
      "chainId": 101,
      "address": "BQcdHdAQW1hczDbBi9hiegXAR7A98Q9jx3X3iBBBDiq4",
      "symbol": "wUSDT",
      "name": "Wrapped USDT (Sollet)",
      "decimals": 6,
      "logoURI": "https://raw.githubusercontent.com/solana-labs/token-list/main/assets/mainnet/BQcdHdAQW1hczDbBi9hiegXAR7A98Q9jx3X3iBBBDiq4/logo.png",
      "tags": [
        "stablecoin",
        "wrapped-sollet",
        "ethereum"
      ],
      "extensions": {
        "bridgeContract": "https://etherscan.io/address/0xeae57ce9cc1984f202e15e038b964bb8bdf7229a",
        "coingeckoId": "tether"
      }
    },
    {
      "chainId": 101,
      "address": "AR1Mtgh7zAtxuxGd2XPovXPVjcSdY3i4rQYisNadjfKy",
      "symbol": "SUSHI",
      "name": "Wrapped SUSHI (Sollet)",
      "decimals": 6,
      "logoURI": "https://raw.githubusercontent.com/solana-labs/token-list/main/assets/mainnet/AR1Mtgh7zAtxuxGd2XPovXPVjcSdY3i4rQYisNadjfKy/logo.png",
      "tags": [
        "wrapped-sollet",
        "ethereum"
      ],
      "extensions": {
        "website": "https://www.sushi.com",
        "bridgeContract": "https://etherscan.io/address/0xeae57ce9cc1984f202e15e038b964bb8bdf7229a",
        "serumV3Usdc": "A1Q9iJDVVS8Wsswr9ajeZugmj64bQVCYLZQLra2TMBMo",
        "serumV3Usdt": "6DgQRTpJTnAYBSShngAVZZDq7j9ogRN1GfSQ3cq9tubW",
        "coingeckoId": "sushi",
        "waterfallbot": "https://bit.ly/SUSHIwaterfall"
      }
    },
    {
      "chainId": 101,
      "address": "CsZ5LZkDS7h9TDKjrbL7VAwQZ9nsRu8vJLhRYfmGaN8K",
      "symbol": "ALEPH",
      "name": "Wrapped ALEPH (Sollet)",
      "decimals": 6,
      "logoURI": "https://raw.githubusercontent.com/solana-labs/token-list/main/assets/mainnet/CsZ5LZkDS7h9TDKjrbL7VAwQZ9nsRu8vJLhRYfmGaN8K/logo.png",
      "tags": [
        "wrapped-sollet",
        "ethereum"
      ],
      "extensions": {
        "bridgeContract": "https://etherscan.io/address/0xeae57ce9cc1984f202e15e038b964bb8bdf7229a",
        "serumV3Usdc": "GcoKtAmTy5QyuijXSmJKBtFdt99e6Buza18Js7j9AJ6e",
        "serumV3Usdt": "Gyp1UGRgbrb6z8t7fpssxEKQgEmcJ4pVnWW3ds2p6ZPY",
        "coingeckoId": "aleph"
      }
    },
    {
      "chainId": 101,
      "address": "SF3oTvfWzEP3DTwGSvUXRrGTvr75pdZNnBLAH9bzMuX",
      "symbol": "SXP",
      "name": "Wrapped SXP (Sollet)",
      "decimals": 6,
      "logoURI": "https://raw.githubusercontent.com/solana-labs/token-list/main/assets/mainnet/SF3oTvfWzEP3DTwGSvUXRrGTvr75pdZNnBLAH9bzMuX/logo.png",
      "tags": [
        "wrapped-sollet",
        "ethereum"
      ],
      "extensions": {
        "bridgeContract": "https://etherscan.io/address/0xeae57ce9cc1984f202e15e038b964bb8bdf7229a",
        "serumV3Usdc": "4LUro5jaPaTurXK737QAxgJywdhABnFAMQkXX4ZyqqaZ",
        "serumV3Usdt": "8afKwzHR3wJE7W7Y5hvQkngXh6iTepSZuutRMMy96MjR",
        "coingeckoId": "swipe"
      }
    },
    {
      "chainId": 101,
      "address": "BtZQfWqDGbk9Wf2rXEiWyQBdBY1etnUUn6zEphvVS7yN",
      "symbol": "HGET",
      "name": "Wrapped Hedget (Sollet)",
      "decimals": 6,
      "logoURI": "https://raw.githubusercontent.com/solana-labs/token-list/main/assets/mainnet/BtZQfWqDGbk9Wf2rXEiWyQBdBY1etnUUn6zEphvVS7yN/logo.svg",
      "tags": [
        "wrapped-sollet",
        "ethereum"
      ],
      "extensions": {
        "website": "https://www.hedget.com/",
        "bridgeContract": "https://etherscan.io/address/0xeae57ce9cc1984f202e15e038b964bb8bdf7229a",
        "serumV3Usdc": "88vztw7RTN6yJQchVvxrs6oXUDryvpv9iJaFa1EEmg87",
        "serumV3Usdt": "ErQXxiNfJgd4fqQ58PuEw5xY35TZG84tHT6FXf5s4UxY",
        "coingeckoId": "hedget"
      }
    },
    {
      "chainId": 101,
      "address": "5Fu5UUgbjpUvdBveb3a1JTNirL8rXtiYeSMWvKjtUNQv",
      "symbol": "CREAM",
      "name": "Wrapped Cream Finance (Sollet)",
      "decimals": 6,
      "logoURI": "https://raw.githubusercontent.com/solana-labs/token-list/main/assets/mainnet/5Fu5UUgbjpUvdBveb3a1JTNirL8rXtiYeSMWvKjtUNQv/logo.png",
      "tags": [
        "wrapped-sollet",
        "ethereum"
      ],
      "extensions": {
        "bridgeContract": "https://etherscan.io/address/0xeae57ce9cc1984f202e15e038b964bb8bdf7229a",
        "serumV3Usdc": "7nZP6feE94eAz9jmfakNJWPwEKaeezuKKC5D1vrnqyo2",
        "serumV3Usdt": "4ztJEvQyryoYagj2uieep3dyPwG2pyEwb2dKXTwmXe82",
        "coingeckoId": "cream-2"
      }
    },
    {
      "chainId": 101,
      "address": "873KLxCbz7s9Kc4ZzgYRtNmhfkQrhfyWGZJBmyCbC3ei",
      "symbol": "UBXT",
      "name": "Wrapped Upbots (Sollet)",
      "decimals": 6,
      "logoURI": "https://raw.githubusercontent.com/solana-labs/token-list/main/assets/mainnet/873KLxCbz7s9Kc4ZzgYRtNmhfkQrhfyWGZJBmyCbC3ei/logo.png",
      "tags": [
        "wrapped-sollet",
        "ethereum"
      ],
      "extensions": {
        "website": "https://upbots.com/",
        "explorer": "https://etherscan.io/address/0xeae57ce9cc1984f202e15e038b964bb8bdf7229a",
        "serumV3Usdc": "2wr3Ab29KNwGhtzr5HaPCyfU1qGJzTUAN4amCLZWaD1H",
        "serumV3Usdt": "F1T7b6pnR8Pge3qmfNUfW6ZipRDiGpMww6TKTrRU4NiL",
        "coingeckoId": "upbots"
      }
    },
    {
      "chainId": 101,
      "address": "HqB7uswoVg4suaQiDP3wjxob1G5WdZ144zhdStwMCq7e",
      "symbol": "HNT",
      "name": "Wrapped Helium (Sollet)",
      "decimals": 6,
      "logoURI": "https://raw.githubusercontent.com/solana-labs/token-list/main/assets/mainnet/HqB7uswoVg4suaQiDP3wjxob1G5WdZ144zhdStwMCq7e/logo.png",
      "tags": [
        "wrapped-sollet",
        "ethereum"
      ],
      "extensions": {
        "bridgeContract": "https://etherscan.io/address/0xeae57ce9cc1984f202e15e038b964bb8bdf7229a",
        "serumV3Usdc": "CnUV42ZykoKUnMDdyefv5kP6nDSJf7jFd7WXAecC6LYr",
        "serumV3Usdt": "8FpuMGLtMZ7Wt9ZvyTGuTVwTwwzLYfS5NZWcHxbP1Wuh",
        "coingeckoId": "helium"
      }
    },
    {
      "chainId": 101,
      "address": "9S4t2NEAiJVMvPdRYKVrfJpBafPBLtvbvyS3DecojQHw",
      "symbol": "FRONT",
      "name": "Wrapped FRONT (Sollet)",
      "decimals": 6,
      "logoURI": "https://raw.githubusercontent.com/solana-labs/token-list/main/assets/mainnet/9S4t2NEAiJVMvPdRYKVrfJpBafPBLtvbvyS3DecojQHw/logo.png",
      "tags": [
        "wrapped-sollet",
        "ethereum"
      ],
      "extensions": {
        "bridgeContract": "https://etherscan.io/address/0xeae57ce9cc1984f202e15e038b964bb8bdf7229a",
        "serumV3Usdc": "9Zx1CvxSVdroKMMWf2z8RwrnrLiQZ9VkQ7Ex3syQqdSH",
        "serumV3Usdt": "CGC4UgWwqA9PET6Tfx6o6dLv94EK2coVkPtxgNHuBtxj",
        "coingeckoId": "frontier-token"
      }
    },
    {
      "chainId": 101,
      "address": "6WNVCuxCGJzNjmMZoKyhZJwvJ5tYpsLyAtagzYASqBoF",
      "symbol": "AKRO",
      "name": "Wrapped AKRO (Sollet)",
      "decimals": 6,
      "logoURI": "https://raw.githubusercontent.com/solana-labs/token-list/main/assets/mainnet/6WNVCuxCGJzNjmMZoKyhZJwvJ5tYpsLyAtagzYASqBoF/logo.png",
      "tags": [
        "wrapped-sollet",
        "ethereum"
      ],
      "extensions": {
        "bridgeContract": "https://etherscan.io/address/0xeae57ce9cc1984f202e15e038b964bb8bdf7229a",
        "serumV3Usdc": "5CZXTTgVZKSzgSA3AFMN5a2f3hmwmmJ6hU8BHTEJ3PX8",
        "serumV3Usdt": "HLvRdctRB48F9yLnu9E24LUTRt89D48Z35yi1HcxayDf",
        "coingeckoId": "akropolis"
      }
    },
    {
      "chainId": 101,
      "address": "DJafV9qemGp7mLMEn5wrfqaFwxsbLgUsGVS16zKRk9kc",
      "symbol": "HXRO",
      "name": "Wrapped HXRO (Sollet)",
      "decimals": 6,
      "logoURI": "https://raw.githubusercontent.com/solana-labs/token-list/main/assets/mainnet/DJafV9qemGp7mLMEn5wrfqaFwxsbLgUsGVS16zKRk9kc/logo.png",
      "tags": [
        "wrapped-sollet",
        "ethereum"
      ],
      "extensions": {
        "bridgeContract": "https://etherscan.io/address/0xeae57ce9cc1984f202e15e038b964bb8bdf7229a",
        "serumV3Usdc": "6Pn1cSiRos3qhBf54uBP9ZQg8x3JTardm1dL3n4p29tA",
        "serumV3Usdt": "4absuMsgemvdjfkgdLQq1zKEjw3dHBoCWkzKoctndyqd",
        "coingeckoId": "hxro"
      }
    },
    {
      "chainId": 101,
      "address": "DEhAasscXF4kEGxFgJ3bq4PpVGp5wyUxMRvn6TzGVHaw",
      "symbol": "UNI",
      "name": "Wrapped UNI (Sollet)",
      "decimals": 6,
      "logoURI": "https://raw.githubusercontent.com/solana-labs/token-list/main/assets/mainnet/DEhAasscXF4kEGxFgJ3bq4PpVGp5wyUxMRvn6TzGVHaw/logo.png",
      "tags": [
        "wrapped-sollet",
        "ethereum"
      ],
      "extensions": {
        "bridgeContract": "https://etherscan.io/address/0xeae57ce9cc1984f202e15e038b964bb8bdf7229a",
        "serumV3Usdc": "6JYHjaQBx6AtKSSsizDMwozAEDEZ5KBsSUzH7kRjGJon",
        "serumV3Usdt": "2SSnWNrc83otLpfRo792P6P3PESZpdr8cu2r8zCE6bMD",
        "coingeckoId": "uniswap"
      }
    },
    {
      "chainId": 101,
      "address": "SRMuApVNdxXokk5GT7XD5cUUgXMBCoAz2LHeuAoKWRt",
      "symbol": "SRM",
      "name": "Serum",
      "decimals": 6,
      "logoURI": "https://raw.githubusercontent.com/solana-labs/token-list/main/assets/mainnet/SRMuApVNdxXokk5GT7XD5cUUgXMBCoAz2LHeuAoKWRt/logo.png",
      "tags": [],
      "extensions": {
        "website": "https://projectserum.com/",
        "serumV3Usdc": "ByRys5tuUWDgL73G8JBAEfkdFf8JWBzPBDHsBVQ5vbQA",
        "serumV3Usdt": "AtNnsY1AyRERWJ8xCskfz38YdvruWVJQUVXgScC1iPb",
        "coingeckoId": "serum",
        "waterfallbot": "https://bit.ly/SRMwaterfall"
      }
    },
    {
      "chainId": 101,
      "address": "AGFEad2et2ZJif9jaGpdMixQqvW5i81aBdvKe7PHNfz3",
      "symbol": "FTT",
      "name": "Wrapped FTT (Sollet)",
      "decimals": 6,
      "logoURI": "https://raw.githubusercontent.com/solana-labs/token-list/main/assets/mainnet/AGFEad2et2ZJif9jaGpdMixQqvW5i81aBdvKe7PHNfz3/logo.png",
      "tags": [
        "wrapped-sollet",
        "ethereum"
      ],
      "extensions": {
        "bridgeContract": "https://etherscan.io/address/0xeae57ce9cc1984f202e15e038b964bb8bdf7229a",
        "assetContract": "https://etherscan.io/address/0x50d1c9771902476076ecfc8b2a83ad6b9355a4c9",
        "serumV3Usdc": "2Pbh1CvRVku1TgewMfycemghf6sU9EyuFDcNXqvRmSxc",
        "serumV3Usdt": "Hr3wzG8mZXNHV7TuL6YqtgfVUesCqMxGYCEyP3otywZE",
        "coingeckoId": "ftx-token",
        "waterfallbot": "https://bit.ly/FTTwaterfall"
      }
    },
    {
      "chainId": 101,
      "address": "MSRMcoVyrFxnSgo5uXwone5SKcGhT1KEJMFEkMEWf9L",
      "symbol": "MSRM",
      "name": "MegaSerum",
      "decimals": 0,
      "logoURI": "https://raw.githubusercontent.com/solana-labs/token-list/main/assets/mainnet/MSRMcoVyrFxnSgo5uXwone5SKcGhT1KEJMFEkMEWf9L/logo.png",
      "tags": [],
      "extensions": {
        "website": "https://projectserum.com/",
        "serumV3Usdc": "4VKLSYdvrQ5ngQrt1d2VS8o4ewvb2MMUZLiejbnGPV33",
        "serumV3Usdt": "5nLJ22h1DUfeCfwbFxPYK8zbfbri7nA9bXoDcR8AcJjs",
        "coingeckoId": "megaserum"
      }
    },
    {
      "chainId": 101,
      "address": "BXXkv6z8ykpG1yuvUDPgh732wzVHB69RnB9YgSYh3itW",
      "symbol": "WUSDC",
      "name": "Wrapped USDC (Sollet)",
      "decimals": 6,
      "logoURI": "https://raw.githubusercontent.com/solana-labs/token-list/main/assets/mainnet/BXXkv6z8ykpG1yuvUDPgh732wzVHB69RnB9YgSYh3itW/logo.png",
      "tags": [
        "stablecoin",
        "wrapped-sollet",
        "ethereum"
      ],
      "extensions": {
        "coingeckoId": "usd-coin"
      }
    },
    {
      "chainId": 101,
      "address": "GXMvfY2jpQctDqZ9RoU3oWPhufKiCcFEfchvYumtX7jd",
      "symbol": "TOMO",
      "name": "Wrapped TOMO (Sollet)",
      "decimals": 6,
      "logoURI": "https://raw.githubusercontent.com/solana-labs/token-list/main/assets/mainnet/GXMvfY2jpQctDqZ9RoU3oWPhufKiCcFEfchvYumtX7jd/logo.png",
      "tags": [
        "wrapped-sollet",
        "ethereum"
      ],
      "extensions": {
        "bridgeContract": "https://etherscan.io/address/0xeae57ce9cc1984f202e15e038b964bb8bdf7229a",
        "serumV3Usdc": "8BdpjpSD5n3nk8DQLqPUyTZvVqFu6kcff5bzUX5dqDpy",
        "serumV3Usdt": "GnKPri4thaGipzTbp8hhSGSrHgG4F8MFiZVrbRn16iG2",
        "coingeckoId": "tomochain",
        "waterfallbot": "https://t.me/TOMOwaterfall"
      }
    },
    {
      "chainId": 101,
      "address": "EcqExpGNFBve2i1cMJUTR4bPXj4ZoqmDD2rTkeCcaTFX",
      "symbol": "KARMA",
      "name": "Wrapped KARMA (Sollet)",
      "decimals": 4,
      "logoURI": "https://raw.githubusercontent.com/solana-labs/token-list/main/assets/mainnet/EcqExpGNFBve2i1cMJUTR4bPXj4ZoqmDD2rTkeCcaTFX/logo.png",
      "tags": [
        "wrapped-sollet",
        "ethereum"
      ],
      "extensions": {
        "bridgeContract": "https://etherscan.io/address/0xeae57ce9cc1984f202e15e038b964bb8bdf7229a",
        "coingeckoId": "karma-dao"
      }
    },
    {
      "chainId": 101,
      "address": "EqWCKXfs3x47uVosDpTRgFniThL9Y8iCztJaapxbEaVX",
      "symbol": "LUA",
      "name": "Wrapped LUA (Sollet)",
      "decimals": 6,
      "logoURI": "https://raw.githubusercontent.com/solana-labs/token-list/main/assets/mainnet/EqWCKXfs3x47uVosDpTRgFniThL9Y8iCztJaapxbEaVX/logo.png",
      "tags": [
        "wrapped-sollet",
        "ethereum"
      ],
      "extensions": {
        "bridgeContract": "https://etherscan.io/address/0xeae57ce9cc1984f202e15e038b964bb8bdf7229a",
        "serumV3Usdc": "4xyWjQ74Eifq17vbue5Ut9xfFNfuVB116tZLEpiZuAn8",
        "serumV3Usdt": "35tV8UsHH8FnSAi3YFRrgCu4K9tb883wKnAXpnihot5r",
        "coingeckoId": "lua-token",
        "waterfallbot": "https://t.me/LUAwaterfall"
      }
    },
    {
      "chainId": 101,
      "address": "GeDS162t9yGJuLEHPWXXGrb1zwkzinCgRwnT8vHYjKza",
      "symbol": "MATH",
      "name": "Wrapped MATH (Sollet)",
      "decimals": 6,
      "logoURI": "https://raw.githubusercontent.com/solana-labs/token-list/main/assets/mainnet/GeDS162t9yGJuLEHPWXXGrb1zwkzinCgRwnT8vHYjKza/logo.png",
      "tags": [
        "wrapped-sollet",
        "ethereum"
      ],
      "extensions": {
        "bridgeContract": "https://etherscan.io/address/0xeae57ce9cc1984f202e15e038b964bb8bdf7229a",
        "serumV3Usdc": "J7cPYBrXVy8Qeki2crZkZavcojf2sMRyQU7nx438Mf8t",
        "serumV3Usdt": "2WghiBkDL2yRhHdvm8CpprrkmfguuQGJTCDfPSudKBAZ",
        "coingeckoId": "math"
      }
    },
    {
      "chainId": 101,
      "address": "GUohe4DJUA5FKPWo3joiPgsB7yzer7LpDmt1Vhzy3Zht",
      "symbol": "KEEP",
      "name": "Wrapped KEEP (Sollet)",
      "decimals": 6,
      "logoURI": "https://raw.githubusercontent.com/solana-labs/token-list/main/assets/mainnet/GUohe4DJUA5FKPWo3joiPgsB7yzer7LpDmt1Vhzy3Zht/logo.png",
      "tags": [
        "wrapped-sollet",
        "ethereum"
      ],
      "extensions": {
        "bridgeContract": "https://etherscan.io/address/0xeae57ce9cc1984f202e15e038b964bb8bdf7229a",
        "serumV3Usdc": "3rgacody9SvM88QR83GHaNdEEx4Fe2V2ed5GJp2oeKDr",
        "serumV3Usdt": "HEGnaVL5i48ubPBqWAhodnZo8VsSLzEM3Gfc451DnFj9",
        "coingeckoId": "keep-network"
      }
    },
    {
      "chainId": 101,
      "address": "9F9fNTT6qwjsu4X4yWYKZpsbw5qT7o6yR2i57JF2jagy",
      "symbol": "SWAG",
      "name": "Wrapped SWAG (Sollet)",
      "decimals": 6,
      "logoURI": "https://raw.githubusercontent.com/solana-labs/token-list/main/assets/mainnet/9F9fNTT6qwjsu4X4yWYKZpsbw5qT7o6yR2i57JF2jagy/logo.png",
      "tags": [
        "wrapped-sollet",
        "ethereum"
      ],
      "extensions": {
        "bridgeContract": "https://etherscan.io/address/0xeae57ce9cc1984f202e15e038b964bb8bdf7229a",
        "serumV3Usdt": "J2XSt77XWim5HwtUM8RUwQvmRXNZsbMKpp5GTKpHafvf",
        "coingeckoId": "swag-finance"
      }
    },
    {
      "chainId": 101,
      "address": "DgHK9mfhMtUwwv54GChRrU54T2Em5cuszq2uMuen1ZVE",
      "symbol": "CEL",
      "name": "Wrapped Celsius (Sollet)",
      "decimals": 4,
      "logoURI": "https://raw.githubusercontent.com/solana-labs/token-list/main/assets/mainnet/DgHK9mfhMtUwwv54GChRrU54T2Em5cuszq2uMuen1ZVE/logo.png",
      "tags": [
        "wrapped-sollet",
        "ethereum"
      ],
      "extensions": {
        "bridgeContract": "https://etherscan.io/address/0xeae57ce9cc1984f202e15e038b964bb8bdf7229a",
        "serumV3Usdt": "cgani53cMZgYfRMgSrNekJTMaLmccRfspsfTbXWRg7u",
        "coingeckoId": "celsius-degree-token"
      }
    },
    {
      "chainId": 101,
      "address": "7ncCLJpP3MNww17LW8bRvx8odQQnubNtfNZBL5BgAEHW",
      "symbol": "RSR",
      "name": "Wrapped Reserve Rights (Sollet)",
      "decimals": 6,
      "logoURI": "https://raw.githubusercontent.com/solana-labs/token-list/main/assets/mainnet/7ncCLJpP3MNww17LW8bRvx8odQQnubNtfNZBL5BgAEHW/logo.png",
      "tags": [
        "wrapped-sollet",
        "ethereum"
      ],
      "extensions": {
        "bridgeContract": "https://etherscan.io/address/0xeae57ce9cc1984f202e15e038b964bb8bdf7229a",
        "serumV3Usdt": "FcPet5fz9NLdbXwVM6kw2WTHzRAD7mT78UjwTpawd7hJ",
        "coingeckoId": "reserve-rights-token"
      }
    },
    {
      "chainId": 101,
      "address": "5wihEYGca7X4gSe97C5mVcqNsfxBzhdTwpv72HKs25US",
      "symbol": "1INCH",
      "name": "Wrapped 1INCH (Sollet)",
      "decimals": 6,
      "logoURI": "https://raw.githubusercontent.com/solana-labs/token-list/main/assets/mainnet/5wihEYGca7X4gSe97C5mVcqNsfxBzhdTwpv72HKs25US/logo.png",
      "tags": [
        "wrapped-sollet",
        "ethereum"
      ],
      "extensions": {
        "bridgeContract": "https://etherscan.io/address/0xeae57ce9cc1984f202e15e038b964bb8bdf7229a",
        "coingeckoId": "1inch"
      }
    },
    {
      "chainId": 101,
      "address": "38i2NQxjp5rt5B3KogqrxmBxgrAwaB3W1f1GmiKqh9MS",
      "symbol": "GRT",
      "name": "Wrapped GRT  (Sollet)",
      "decimals": 6,
      "logoURI": "https://raw.githubusercontent.com/solana-labs/token-list/main/assets/mainnet/38i2NQxjp5rt5B3KogqrxmBxgrAwaB3W1f1GmiKqh9MS/logo.png",
      "tags": [
        "wrapped-sollet",
        "ethereum"
      ],
      "extensions": {
        "bridgeContract": "https://etherscan.io/address/0xeae57ce9cc1984f202e15e038b964bb8bdf7229a",
        "coingeckoId": "the-graph"
      }
    },
    {
      "chainId": 101,
      "address": "Avz2fmevhhu87WYtWQCFj9UjKRjF9Z9QWwN2ih9yF95G",
      "symbol": "COMP",
      "name": "Wrapped Compound (Sollet)",
      "decimals": 6,
      "logoURI": "https://raw.githubusercontent.com/solana-labs/token-list/main/assets/mainnet/Avz2fmevhhu87WYtWQCFj9UjKRjF9Z9QWwN2ih9yF95G/logo.png",
      "tags": [
        "wrapped-sollet",
        "ethereum"
      ],
      "extensions": {
        "bridgeContract": "https://etherscan.io/address/0xeae57ce9cc1984f202e15e038b964bb8bdf7229a",
        "coingeckoId": "compound-coin"
      }
    },
    {
      "chainId": 101,
      "address": "9wRD14AhdZ3qV8et3eBQVsrb3UoBZDUbJGyFckpTg8sj",
      "symbol": "PAXG",
      "name": "Wrapped Paxos Gold (Sollet)",
      "decimals": 6,
      "logoURI": "https://raw.githubusercontent.com/solana-labs/token-list/main/assets/mainnet/9wRD14AhdZ3qV8et3eBQVsrb3UoBZDUbJGyFckpTg8sj/logo.png",
      "tags": [
        "wrapped-sollet",
        "ethereum"
      ],
      "extensions": {
        "bridgeContract": "https://etherscan.io/address/0xeae57ce9cc1984f202e15e038b964bb8bdf7229a",
        "coingeckoId": "pax-gold"
      }
    },
    {
      "chainId": 101,
      "address": "AByXcTZwJHMtrKrvVsh9eFNB1pJaLDjCUR2ayvxBAAM2",
      "symbol": "STRONG",
      "name": "Wrapped Strong (Sollet)",
      "decimals": 6,
      "logoURI": "https://raw.githubusercontent.com/solana-labs/token-list/main/assets/mainnet/AByXcTZwJHMtrKrvVsh9eFNB1pJaLDjCUR2ayvxBAAM2/logo.png",
      "tags": [
        "wrapped-sollet",
        "ethereum"
      ],
      "extensions": {
        "bridgeContract": "https://etherscan.io/address/0xeae57ce9cc1984f202e15e038b964bb8bdf7229a",
        "coingeckoId": "strong"
      }
    },
    {
      "chainId": 101,
      "address": "EchesyfXePKdLtoiZSL8pBe8Myagyy8ZRqsACNCFGnvp",
      "symbol": "FIDA",
      "name": "Bonfida",
      "decimals": 6,
      "logoURI": "https://raw.githubusercontent.com/solana-labs/token-list/main/assets/mainnet/EchesyfXePKdLtoiZSL8pBe8Myagyy8ZRqsACNCFGnvp/logo.svg",
      "tags": [],
      "extensions": {
        "website": "https://bonfida.com/",
        "serumV3Usdc": "E14BKBhDWD4EuTkWj1ooZezesGxMW8LPCps4W5PuzZJo",
        "serumV3Usdt": "EbV7pPpEvheLizuYX3gUCvWM8iySbSRAhu2mQ5Vz2Mxf",
        "coingeckoId": "bonfida",
        "waterfallbot": "https://bit.ly/FIDAwaterfall"
      }
    },
    {
      "chainId": 101,
      "address": "kinXdEcpDQeHPEuQnqmUgtYykqKGVFq6CeVX5iAHJq6",
      "symbol": "KIN",
      "name": "KIN",
      "decimals": 5,
      "logoURI": "https://raw.githubusercontent.com/solana-labs/token-list/main/assets/mainnet/kinXdEcpDQeHPEuQnqmUgtYykqKGVFq6CeVX5iAHJq6/logo.png",
      "tags": [],
      "extensions": {
        "serumV3Usdc": "Bn6NPyr6UzrFAwC4WmvPvDr2Vm8XSUnFykM2aQroedgn",
        "serumV3Usdt": "4nCFQr8sahhhL4XJ7kngGFBmpkmyf3xLzemuMhn6mWTm",
        "coingeckoId": "kin",
        "waterfallbot": "https://bit.ly/KINwaterfall"
      }
    },
    {
      "chainId": 101,
      "address": "MAPS41MDahZ9QdKXhVa4dWB9RuyfV4XqhyAZ8XcYepb",
      "symbol": "MAPS",
      "name": "MAPS",
      "decimals": 6,
      "logoURI": "https://raw.githubusercontent.com/solana-labs/token-list/main/assets/mainnet/MAPS41MDahZ9QdKXhVa4dWB9RuyfV4XqhyAZ8XcYepb/logo.svg",
      "tags": [],
      "extensions": {
        "website": "https://maps.me/",
        "serumV3Usdc": "3A8XQRWXC7BjLpgLDDBhQJLT5yPCzS16cGYRKHkKxvYo",
        "serumV3Usdt": "7cknqHAuGpfVXPtFoJpFvUjJ8wkmyEfbFusmwMfNy3FE",
        "coingeckoId": "maps"
      }
    },
    {
      "chainId": 101,
      "address": "z3dn17yLaGMKffVogeFHQ9zWVcXgqgf3PQnDsNs2g6M",
      "symbol": "OXY",
      "name": "Oxygen Protocol",
      "decimals": 6,
      "logoURI": "https://raw.githubusercontent.com/solana-labs/token-list/main/assets/mainnet/z3dn17yLaGMKffVogeFHQ9zWVcXgqgf3PQnDsNs2g6M/logo.svg",
      "tags": [],
      "extensions": {
        "website": "https://www.oxygen.org/",
        "serumV3Usdt": "GKLev6UHeX1KSDCyo2bzyG6wqhByEzDBkmYTxEdmYJgB",
        "serumV3Usdc": "GZ3WBFsqntmERPwumFEYgrX2B7J7G11MzNZAy7Hje27X",
        "coingeckoId": "oxygen",
        "waterfallbot": "https://bit.ly/OXYwaterfall"
      }
    },
    {
      "chainId": 101,
      "address": "FtgGSFADXBtroxq8VCausXRr2of47QBf5AS1NtZCu4GD",
      "symbol": "BRZ",
      "name": "BRZ",
      "decimals": 4,
      "logoURI": "https://raw.githubusercontent.com/solana-labs/token-list/main/assets/mainnet/FtgGSFADXBtroxq8VCausXRr2of47QBf5AS1NtZCu4GD/logo.png",
      "tags": [],
      "extensions": {
        "website": "https://brztoken.io/",
        "coingeckoId": "brz"
      }
    },
    {
      "chainId": 101,
      "address": "Es9vMFrzaCERmJfrF4H2FYD4KCoNkY11McCe8BenwNYB",
      "symbol": "USDT",
      "name": "USDT",
      "decimals": 6,
      "logoURI": "https://raw.githubusercontent.com/solana-labs/token-list/main/assets/mainnet/Es9vMFrzaCERmJfrF4H2FYD4KCoNkY11McCe8BenwNYB/logo.svg",
      "tags": [
        "stablecoin"
      ],
      "extensions": {
        "website": "https://tether.to/",
        "coingeckoId": "tether",
        "serumV3Usdc": "77quYg4MGneUdjgXCunt9GgM1usmrxKY31twEy3WHwcS"
      }
    },
    {
      "chainId": 101,
      "address": "2oDxYGgTBmST4rc3yn1YtcSEck7ReDZ8wHWLqZAuNWXH",
      "symbol": "xMARK",
      "name": "Standard",
      "decimals": 9,
      "logoURI": "https://raw.githubusercontent.com/solana-labs/token-list/main/assets/mainnet/2oDxYGgTBmST4rc3yn1YtcSEck7ReDZ8wHWLqZAuNWXH/logo.png",
      "tags": [
        "wrapped",
        "wormhole"
      ],
      "extensions": {
        "website": "https://benchmarkprotocol.finance/",
        "address": "0x36b679bd64ed73dbfd88909cdcb892cb66bd4cbb",
        "bridgeContract": "https://etherscan.io/address/0xf92cD566Ea4864356C5491c177A430C222d7e678",
        "assetContract": "https://etherscan.io/address/0x36b679bd64ed73dbfd88909cdcb892cb66bd4cbb",
        "coingeckoId": "xmark"
      }
    },
    {
      "chainId": 101,
      "address": "4k3Dyjzvzp8eMZWUXbBCjEvwSkkk59S5iCNLY3QrkX6R",
      "symbol": "RAY",
      "name": "Raydium",
      "decimals": 6,
      "logoURI": "https://raw.githubusercontent.com/solana-labs/token-list/main/assets/mainnet/4k3Dyjzvzp8eMZWUXbBCjEvwSkkk59S5iCNLY3QrkX6R/logo.png",
      "tags": [],
      "extensions": {
        "website": "https://raydium.io/",
        "serumV3Usdt": "teE55QrL4a4QSfydR9dnHF97jgCfptpuigbb53Lo95g",
        "serumV3Usdc": "2xiv8A5xrJ7RnGdxXB42uFEkYHJjszEhaJyKKt4WaLep",
        "coingeckoId": "raydium",
        "waterfallbot": "https://bit.ly/RAYwaterfall"
      }
    },
    {
      "chainId": 101,
      "address": "CzPDyvotTcxNqtPne32yUiEVQ6jk42HZi1Y3hUu7qf7f",
      "symbol": "RAY-WUSDT",
      "name": "Raydium Legacy LP Token V2 (RAY-WUSDT)",
      "decimals": 6,
      "logoURI": "https://raw.githubusercontent.com/solana-labs/token-list/main/assets/mainnet/CzPDyvotTcxNqtPne32yUiEVQ6jk42HZi1Y3hUu7qf7f/logo.png",
      "tags": [
        "lp-token"
      ],
      "extensions": {
        "website": "https://raydium.io/"
      }
    },
    {
      "chainId": 101,
      "address": "134Cct3CSdRCbYgq5SkwmHgfwjJ7EM5cG9PzqffWqECx",
      "symbol": "RAY-SOL",
      "name": "Raydium Legacy LP Token V2 (RAY-SOL)",
      "decimals": 6,
      "logoURI": "https://raw.githubusercontent.com/solana-labs/token-list/main/assets/mainnet/134Cct3CSdRCbYgq5SkwmHgfwjJ7EM5cG9PzqffWqECx/logo.png",
      "tags": [
        "lp-token"
      ],
      "extensions": {
        "website": "https://raydium.io/"
      }
    },
    {
      "chainId": 101,
      "address": "EVDmwajM5U73PD34bYPugwiA4Eqqbrej4mLXXv15Z5qR",
      "symbol": "LINK-WUSDT",
      "name": "Raydium Legacy LP Token V2 (LINK-WUSDT)",
      "decimals": 6,
      "logoURI": "https://raw.githubusercontent.com/solana-labs/token-list/main/assets/mainnet/EVDmwajM5U73PD34bYPugwiA4Eqqbrej4mLXXv15Z5qR/logo.png",
      "tags": [
        "lp-token"
      ],
      "extensions": {
        "website": "https://raydium.io/"
      }
    },
    {
      "chainId": 101,
      "address": "KY4XvwHy7JPzbWYAbk23jQvEb4qWJ8aCqYWREmk1Q7K",
      "symbol": "ETH-WUSDT",
      "name": "Raydium Legacy LP Token V2 (ETH-WUSDT)",
      "decimals": 6,
      "logoURI": "https://raw.githubusercontent.com/solana-labs/token-list/main/assets/mainnet/KY4XvwHy7JPzbWYAbk23jQvEb4qWJ8aCqYWREmk1Q7K/logo.png",
      "tags": [
        "lp-token"
      ],
      "extensions": {
        "website": "https://raydium.io/"
      }
    },
    {
      "chainId": 101,
      "address": "FgmBnsF5Qrnv8X9bomQfEtQTQjNNiBCWRKGpzPnE5BDg",
      "symbol": "RAY-USDC",
      "name": "Raydium Legacy LP Token V2 (RAY-USDC)",
      "decimals": 6,
      "logoURI": "https://raw.githubusercontent.com/solana-labs/token-list/main/assets/mainnet/FgmBnsF5Qrnv8X9bomQfEtQTQjNNiBCWRKGpzPnE5BDg/logo.png",
      "tags": [
        "lp-token"
      ],
      "extensions": {
        "website": "https://raydium.io/"
      }
    },
    {
      "chainId": 101,
      "address": "5QXBMXuCL7zfAk39jEVVEvcrz1AvBGgT9wAhLLHLyyUJ",
      "symbol": "RAY-SRM",
      "name": "Raydium Legacy LP Token V2 (RAY-SRM)",
      "decimals": 6,
      "logoURI": "https://raw.githubusercontent.com/solana-labs/token-list/main/assets/mainnet/5QXBMXuCL7zfAk39jEVVEvcrz1AvBGgT9wAhLLHLyyUJ/logo.png",
      "tags": [
        "lp-token"
      ],
      "extensions": {
        "website": "https://raydium.io/"
      }
    },
    {
      "chainId": 101,
      "address": "FdhKXYjCou2jQfgKWcNY7jb8F2DPLU1teTTTRfLBD2v1",
      "symbol": "RAY-WUSDT",
      "name": "Raydium Legacy LP Token V3 (RAY-WUSDT)",
      "decimals": 6,
      "logoURI": "https://raw.githubusercontent.com/solana-labs/token-list/main/assets/mainnet/FdhKXYjCou2jQfgKWcNY7jb8F2DPLU1teTTTRfLBD2v1/logo.png",
      "tags": [
        "lp-token"
      ],
      "extensions": {
        "website": "https://raydium.io/"
      }
    },
    {
      "chainId": 101,
      "address": "BZFGfXMrjG2sS7QT2eiCDEevPFnkYYF7kzJpWfYxPbcx",
      "symbol": "RAY-USDC",
      "name": "Raydium Legacy LP Token V3 (RAY-USDC)",
      "decimals": 6,
      "logoURI": "https://raw.githubusercontent.com/solana-labs/token-list/main/assets/mainnet/BZFGfXMrjG2sS7QT2eiCDEevPFnkYYF7kzJpWfYxPbcx/logo.png",
      "tags": [
        "lp-token"
      ],
      "extensions": {
        "website": "https://raydium.io/"
      }
    },
    {
      "chainId": 101,
      "address": "DSX5E21RE9FB9hM8Nh8xcXQfPK6SzRaJiywemHBSsfup",
      "symbol": "RAY-SRM",
      "name": "Raydium Legacy LP Token V3 (RAY-SRM)",
      "decimals": 6,
      "logoURI": "https://raw.githubusercontent.com/solana-labs/token-list/main/assets/mainnet/DSX5E21RE9FB9hM8Nh8xcXQfPK6SzRaJiywemHBSsfup/logo.png",
      "tags": [
        "lp-token"
      ],
      "extensions": {
        "website": "https://raydium.io/"
      }
    },
    {
      "chainId": 101,
      "address": "F5PPQHGcznZ2FxD9JaxJMXaf7XkaFFJ6zzTBcW8osQjw",
      "symbol": "RAY-SOL",
      "name": "Raydium Legacy LP Token V3 (RAY-SOL)",
      "decimals": 6,
      "logoURI": "https://raw.githubusercontent.com/solana-labs/token-list/main/assets/mainnet/F5PPQHGcznZ2FxD9JaxJMXaf7XkaFFJ6zzTBcW8osQjw/logo.png",
      "tags": [
        "lp-token"
      ],
      "extensions": {
        "website": "https://raydium.io/"
      }
    },
    {
      "chainId": 101,
      "address": "8Q6MKy5Yxb9vG1mWzppMtMb2nrhNuCRNUkJTeiE3fuwD",
      "symbol": "RAY-ETH",
      "name": "Raydium Legacy LP Token V3 (RAY-ETH)",
      "decimals": 6,
      "logoURI": "https://raw.githubusercontent.com/solana-labs/token-list/main/assets/mainnet/8Q6MKy5Yxb9vG1mWzppMtMb2nrhNuCRNUkJTeiE3fuwD/logo.png",
      "tags": [
        "lp-token"
      ],
      "extensions": {
        "website": "https://raydium.io/"
      }
    },
    {
      "chainId": 101,
      "address": "DsBuznXRTmzvEdb36Dx3aVLVo1XmH7r1PRZUFugLPTFv",
      "symbol": "FIDA-RAY",
      "name": "Raydium LP Token V4 (FIDA-RAY)",
      "decimals": 6,
      "logoURI": "https://raw.githubusercontent.com/solana-labs/token-list/main/assets/mainnet/DsBuznXRTmzvEdb36Dx3aVLVo1XmH7r1PRZUFugLPTFv/logo.png",
      "tags": [
        "lp-token"
      ],
      "extensions": {
        "website": "https://raydium.io/"
      }
    },
    {
      "chainId": 101,
      "address": "FwaX9W7iThTZH5MFeasxdLpxTVxRcM7ZHieTCnYog8Yb",
      "symbol": "OXY-RAY",
      "name": "Raydium LP Token V4 (OXY-RAY)",
      "decimals": 6,
      "logoURI": "https://raw.githubusercontent.com/solana-labs/token-list/main/assets/mainnet/FwaX9W7iThTZH5MFeasxdLpxTVxRcM7ZHieTCnYog8Yb/logo.png",
      "tags": [
        "lp-token"
      ],
      "extensions": {
        "website": "https://raydium.io/"
      }
    },
    {
      "chainId": 101,
      "address": "CcKK8srfVdTSsFGV3VLBb2YDbzF4T4NM2C3UEjC39RLP",
      "symbol": "MAPS-RAY",
      "name": "Raydium LP Token V4 (MAPS-RAY)",
      "decimals": 6,
      "logoURI": "https://raw.githubusercontent.com/solana-labs/token-list/main/assets/mainnet/CcKK8srfVdTSsFGV3VLBb2YDbzF4T4NM2C3UEjC39RLP/logo.png",
      "tags": [
        "lp-token"
      ],
      "extensions": {
        "website": "https://raydium.io/"
      }
    },
    {
      "chainId": 101,
      "address": "CHT8sft3h3gpLYbCcZ9o27mT5s3Z6VifBVbUiDvprHPW",
      "symbol": "KIN-RAY",
      "name": "Raydium LP Token V4 (KIN-RAY)",
      "decimals": 6,
      "logoURI": "https://raw.githubusercontent.com/solana-labs/token-list/main/assets/mainnet/CHT8sft3h3gpLYbCcZ9o27mT5s3Z6VifBVbUiDvprHPW/logo.png",
      "tags": [
        "lp-token"
      ],
      "extensions": {
        "website": "https://raydium.io/"
      }
    },
    {
      "chainId": 101,
      "address": "C3sT1R3nsw4AVdepvLTLKr5Gvszr7jufyBWUCvy4TUvT",
      "symbol": "RAY-USDT",
      "name": "Raydium LP Token V4 (RAY-USDT)",
      "decimals": 6,
      "logoURI": "https://raw.githubusercontent.com/solana-labs/token-list/main/assets/mainnet/C3sT1R3nsw4AVdepvLTLKr5Gvszr7jufyBWUCvy4TUvT/logo.png",
      "tags": [
        "lp-token"
      ],
      "extensions": {
        "website": "https://raydium.io/"
      }
    },
    {
      "chainId": 101,
      "address": "8HoQnePLqPj4M7PUDzfw8e3Ymdwgc7NLGnaTUapubyvu",
      "symbol": "SOL-USDC",
      "name": "Raydium LP Token V4 (SOL-USDC)",
      "decimals": 9,
      "logoURI": "https://raw.githubusercontent.com/solana-labs/token-list/main/assets/mainnet/8HoQnePLqPj4M7PUDzfw8e3Ymdwgc7NLGnaTUapubyvu/logo.png",
      "tags": [
        "lp-token"
      ],
      "extensions": {
        "website": "https://raydium.io/"
      }
    },
    {
      "chainId": 101,
      "address": "865j7iMmRRycSYUXzJ33ZcvLiX9JHvaLidasCyUyKaRE",
      "symbol": "YFI-USDC",
      "name": "Raydium LP Token V4 (YFI-USDC)",
      "decimals": 6,
      "logoURI": "https://raw.githubusercontent.com/solana-labs/token-list/main/assets/mainnet/865j7iMmRRycSYUXzJ33ZcvLiX9JHvaLidasCyUyKaRE/logo.png",
      "tags": [
        "lp-token"
      ],
      "extensions": {
        "website": "https://raydium.io/"
      }
    },
    {
      "chainId": 101,
      "address": "9XnZd82j34KxNLgQfz29jGbYdxsYznTWRpvZE3SRE7JG",
      "symbol": "SRM-USDC",
      "name": "Raydium LP Token V4 (SRM-USDC)",
      "decimals": 6,
      "logoURI": "https://raw.githubusercontent.com/solana-labs/token-list/main/assets/mainnet/9XnZd82j34KxNLgQfz29jGbYdxsYznTWRpvZE3SRE7JG/logo.png",
      "tags": [
        "lp-token"
      ],
      "extensions": {
        "website": "https://raydium.io/"
      }
    },
    {
      "chainId": 101,
      "address": "75dCoKfUHLUuZ4qEh46ovsxfgWhB4icc3SintzWRedT9",
      "symbol": "FTT-USDC",
      "name": "Raydium LP Token V4 (FTT-USDC)",
      "decimals": 6,
      "logoURI": "https://raw.githubusercontent.com/solana-labs/token-list/main/assets/mainnet/75dCoKfUHLUuZ4qEh46ovsxfgWhB4icc3SintzWRedT9/logo.png",
      "tags": [
        "lp-token"
      ],
      "extensions": {
        "website": "https://raydium.io/"
      }
    },
    {
      "chainId": 101,
      "address": "2hMdRdVWZqetQsaHG8kQjdZinEMBz75vsoWTCob1ijXu",
      "symbol": "BTC-USDC",
      "name": "Raydium LP Token V4 (BTC-USDC)",
      "decimals": 6,
      "logoURI": "https://raw.githubusercontent.com/solana-labs/token-list/main/assets/mainnet/2hMdRdVWZqetQsaHG8kQjdZinEMBz75vsoWTCob1ijXu/logo.png",
      "tags": [
        "lp-token"
      ],
      "extensions": {
        "website": "https://raydium.io/"
      }
    },
    {
      "chainId": 101,
      "address": "2QVjeR9d2PbSf8em8NE8zWd8RYHjFtucDUdDgdbDD2h2",
      "symbol": "SUSHI-USDC",
      "name": "Raydium LP Token V4 (SUSHI-USDC)",
      "decimals": 6,
      "logoURI": "https://raw.githubusercontent.com/solana-labs/token-list/main/assets/mainnet/2QVjeR9d2PbSf8em8NE8zWd8RYHjFtucDUdDgdbDD2h2/logo.png",
      "tags": [
        "lp-token"
      ],
      "extensions": {
        "website": "https://raydium.io/"
      }
    },
    {
      "chainId": 101,
      "address": "CHyUpQFeW456zcr5XEh4RZiibH8Dzocs6Wbgz9aWpXnQ",
      "symbol": "TOMO-USDC",
      "name": "Raydium LP Token V4 (TOMO-USDC)",
      "decimals": 6,
      "logoURI": "https://raw.githubusercontent.com/solana-labs/token-list/main/assets/mainnet/CHyUpQFeW456zcr5XEh4RZiibH8Dzocs6Wbgz9aWpXnQ/logo.png",
      "tags": [
        "lp-token"
      ],
      "extensions": {
        "website": "https://raydium.io/"
      }
    },
    {
      "chainId": 101,
      "address": "BqjoYjqKrXtfBKXeaWeAT5sYCy7wsAYf3XjgDWsHSBRs",
      "symbol": "LINK-USDC",
      "name": "Raydium LP Token V4 (LINK-USDC)",
      "decimals": 6,
      "logoURI": "https://raw.githubusercontent.com/solana-labs/token-list/main/assets/mainnet/BqjoYjqKrXtfBKXeaWeAT5sYCy7wsAYf3XjgDWsHSBRs/logo.png",
      "tags": [
        "lp-token"
      ],
      "extensions": {
        "website": "https://raydium.io/"
      }
    },
    {
      "chainId": 101,
      "address": "13PoKid6cZop4sj2GfoBeujnGfthUbTERdE5tpLCDLEY",
      "symbol": "ETH-USDC",
      "name": "Raydium LP Token V4 (ETH-USDC)",
      "decimals": 6,
      "logoURI": "https://raw.githubusercontent.com/solana-labs/token-list/main/assets/mainnet/13PoKid6cZop4sj2GfoBeujnGfthUbTERdE5tpLCDLEY/logo.png",
      "tags": [
        "lp-token"
      ],
      "extensions": {
        "website": "https://raydium.io/"
      }
    },
    {
      "chainId": 101,
      "address": "2Vyyeuyd15Gp8aH6uKE72c4hxc8TVSLibxDP9vzspQWG",
      "symbol": "COPE-USDC",
      "name": "Raydium LP Token V4 (COPE-USDC)",
      "decimals": 0,
      "logoURI": "https://raw.githubusercontent.com/solana-labs/token-list/main/assets/mainnet/2Vyyeuyd15Gp8aH6uKE72c4hxc8TVSLibxDP9vzspQWG/logo.png",
      "tags": [
        "lp-token"
      ],
      "extensions": {
        "website": "https://raydium.io/"
      }
    },
    {
      "chainId": 101,
      "address": "Epm4KfTj4DMrvqn6Bwg2Tr2N8vhQuNbuK8bESFp4k33K",
      "symbol": "SOL-USDT",
      "name": "Raydium LP Token V4 (SOL-USDT)",
      "decimals": 9,
      "logoURI": "https://raw.githubusercontent.com/solana-labs/token-list/main/assets/mainnet/Epm4KfTj4DMrvqn6Bwg2Tr2N8vhQuNbuK8bESFp4k33K/logo.png",
      "tags": [
        "lp-token"
      ],
      "extensions": {
        "website": "https://raydium.io/"
      }
    },
    {
      "chainId": 101,
      "address": "FA1i7fej1pAbQbnY8NbyYUsTrWcasTyipKreDgy1Mgku",
      "symbol": "YFI-USDT",
      "name": "Raydium LP Token V4 (YFI-USDT)",
      "decimals": 6,
      "logoURI": "https://raw.githubusercontent.com/solana-labs/token-list/main/assets/mainnet/FA1i7fej1pAbQbnY8NbyYUsTrWcasTyipKreDgy1Mgku/logo.png",
      "tags": [
        "lp-token"
      ],
      "extensions": {
        "website": "https://raydium.io/"
      }
    },
    {
      "chainId": 101,
      "address": "HYSAu42BFejBS77jZAZdNAWa3iVcbSRJSzp3wtqCbWwv",
      "symbol": "SRM-USDT",
      "name": "Raydium LP Token V4 (SRM-USDT)",
      "decimals": 6,
      "logoURI": "https://raw.githubusercontent.com/solana-labs/token-list/main/assets/mainnet/HYSAu42BFejBS77jZAZdNAWa3iVcbSRJSzp3wtqCbWwv/logo.png",
      "tags": [
        "lp-token"
      ],
      "extensions": {
        "website": "https://raydium.io/"
      }
    },
    {
      "chainId": 101,
      "address": "2cTCiUnect5Lap2sk19xLby7aajNDYseFhC9Pigou11z",
      "symbol": "FTT-USDT",
      "name": "Raydium LP Token V4 (FTT-USDT)",
      "decimals": 6,
      "logoURI": "https://raw.githubusercontent.com/solana-labs/token-list/main/assets/mainnet/2cTCiUnect5Lap2sk19xLby7aajNDYseFhC9Pigou11z/logo.png",
      "tags": [
        "lp-token"
      ],
      "extensions": {
        "website": "https://raydium.io/"
      }
    },
    {
      "chainId": 101,
      "address": "DgGuvR9GSHimopo3Gc7gfkbKamLKrdyzWkq5yqA6LqYS",
      "symbol": "BTC-USDT",
      "name": "Raydium LP Token V4 (BTC-USDT)",
      "decimals": 6,
      "logoURI": "https://raw.githubusercontent.com/solana-labs/token-list/main/assets/mainnet/DgGuvR9GSHimopo3Gc7gfkbKamLKrdyzWkq5yqA6LqYS/logo.png",
      "tags": [
        "lp-token"
      ],
      "extensions": {
        "website": "https://raydium.io/"
      }
    },
    {
      "chainId": 101,
      "address": "Ba26poEYDy6P2o95AJUsewXgZ8DM9BCsmnU9hmC9i4Ki",
      "symbol": "SUSHI-USDT",
      "name": "Raydium LP Token V4 (SUSHI-USDT)",
      "decimals": 6,
      "logoURI": "https://raw.githubusercontent.com/solana-labs/token-list/main/assets/mainnet/Ba26poEYDy6P2o95AJUsewXgZ8DM9BCsmnU9hmC9i4Ki/logo.png",
      "tags": [
        "lp-token"
      ],
      "extensions": {
        "website": "https://raydium.io/"
      }
    },
    {
      "chainId": 101,
      "address": "D3iGro1vn6PWJXo9QAPj3dfta6dKkHHnmiiym2EfsAmi",
      "symbol": "TOMO-USDT",
      "name": "Raydium LP Token V4 (TOMO-USDT)",
      "decimals": 6,
      "logoURI": "https://raw.githubusercontent.com/solana-labs/token-list/main/assets/mainnet/D3iGro1vn6PWJXo9QAPj3dfta6dKkHHnmiiym2EfsAmi/logo.png",
      "tags": [
        "lp-token"
      ],
      "extensions": {
        "website": "https://raydium.io/"
      }
    },
    {
      "chainId": 101,
      "address": "Dr12Sgt9gkY8WU5tRkgZf1TkVWJbvjYuPAhR3aDCwiiX",
      "symbol": "LINK-USDT",
      "name": "Raydium LP Token V4 (LINK-USDT)",
      "decimals": 6,
      "logoURI": "https://raw.githubusercontent.com/solana-labs/token-list/main/assets/mainnet/Dr12Sgt9gkY8WU5tRkgZf1TkVWJbvjYuPAhR3aDCwiiX/logo.png",
      "tags": [
        "lp-token"
      ],
      "extensions": {
        "website": "https://raydium.io/"
      }
    },
    {
      "chainId": 101,
      "address": "nPrB78ETY8661fUgohpuVusNCZnedYCgghzRJzxWnVb",
      "symbol": "ETH-USDT",
      "name": "Raydium LP Token V4 (ETH-USDT)",
      "decimals": 6,
      "logoURI": "https://raw.githubusercontent.com/solana-labs/token-list/main/assets/mainnet/nPrB78ETY8661fUgohpuVusNCZnedYCgghzRJzxWnVb/logo.png",
      "tags": [
        "lp-token"
      ],
      "extensions": {
        "website": "https://raydium.io/"
      }
    },
    {
      "chainId": 101,
      "address": "EGJht91R7dKpCj8wzALkjmNdUUUcQgodqWCYweyKcRcV",
      "symbol": "YFI-SRM",
      "name": "Raydium LP Token V4 (YFI-SRM)",
      "decimals": 6,
      "logoURI": "https://raw.githubusercontent.com/solana-labs/token-list/main/assets/mainnet/EGJht91R7dKpCj8wzALkjmNdUUUcQgodqWCYweyKcRcV/logo.png",
      "tags": [
        "lp-token"
      ],
      "extensions": {
        "website": "https://raydium.io/"
      }
    },
    {
      "chainId": 101,
      "address": "AsDuPg9MgPtt3jfoyctUCUgsvwqAN6RZPftqoeiPDefM",
      "symbol": "FTT-SRM",
      "name": "Raydium LP Token V4 (FTT-SRM)",
      "decimals": 6,
      "logoURI": "https://raw.githubusercontent.com/solana-labs/token-list/main/assets/mainnet/AsDuPg9MgPtt3jfoyctUCUgsvwqAN6RZPftqoeiPDefM/logo.png",
      "tags": [
        "lp-token"
      ],
      "extensions": {
        "website": "https://raydium.io/"
      }
    },
    {
      "chainId": 101,
      "address": "AGHQxXb3GSzeiLTcLtXMS2D5GGDZxsB2fZYZxSB5weqB",
      "symbol": "BTC-SRM",
      "name": "Raydium LP Token V4 (BTC-SRM)",
      "decimals": 6,
      "logoURI": "https://raw.githubusercontent.com/solana-labs/token-list/main/assets/mainnet/AGHQxXb3GSzeiLTcLtXMS2D5GGDZxsB2fZYZxSB5weqB/logo.png",
      "tags": [
        "lp-token"
      ],
      "extensions": {
        "website": "https://raydium.io/"
      }
    },
    {
      "chainId": 101,
      "address": "3HYhUnUdV67j1vn8fu7ExuVGy5dJozHEyWvqEstDbWwE",
      "symbol": "SUSHI-SRM",
      "name": "Raydium LP Token V4 (SUSHI-SRM)",
      "decimals": 6,
      "logoURI": "https://raw.githubusercontent.com/solana-labs/token-list/main/assets/mainnet/3HYhUnUdV67j1vn8fu7ExuVGy5dJozHEyWvqEstDbWwE/logo.png",
      "tags": [
        "lp-token"
      ],
      "extensions": {
        "website": "https://raydium.io/"
      }
    },
    {
      "chainId": 101,
      "address": "GgH9RnKrQpaMQeqmdbMvs5oo1A24hERQ9wuY2pSkeG7x",
      "symbol": "TOMO-SRM",
      "name": "Raydium LP Token V4 (TOMO-SRM)",
      "decimals": 6,
      "logoURI": "https://raw.githubusercontent.com/solana-labs/token-list/main/assets/mainnet/GgH9RnKrQpaMQeqmdbMvs5oo1A24hERQ9wuY2pSkeG7x/logo.png",
      "tags": [
        "lp-token"
      ],
      "extensions": {
        "website": "https://raydium.io/"
      }
    },
    {
      "chainId": 101,
      "address": "GXN6yJv12o18skTmJXaeFXZVY1iqR18CHsmCT8VVCmDD",
      "symbol": "LINK-SRM",
      "name": "Raydium LP Token V4 (LINK-SRM)",
      "decimals": 6,
      "logoURI": "https://raw.githubusercontent.com/solana-labs/token-list/main/assets/mainnet/GXN6yJv12o18skTmJXaeFXZVY1iqR18CHsmCT8VVCmDD/logo.png",
      "tags": [
        "lp-token"
      ],
      "extensions": {
        "website": "https://raydium.io/"
      }
    },
    {
      "chainId": 101,
      "address": "9VoY3VERETuc2FoadMSYYizF26mJinY514ZpEzkHMtwG",
      "symbol": "ETH-SRM",
      "name": "Raydium LP Token V4 (ETH-SRM)",
      "decimals": 6,
      "logoURI": "https://raw.githubusercontent.com/solana-labs/token-list/main/assets/mainnet/9VoY3VERETuc2FoadMSYYizF26mJinY514ZpEzkHMtwG/logo.png",
      "tags": [
        "lp-token"
      ],
      "extensions": {
        "website": "https://raydium.io/"
      }
    },
    {
      "chainId": 101,
      "address": "AKJHspCwDhABucCxNLXUSfEzb7Ny62RqFtC9uNjJi4fq",
      "symbol": "SRM-SOL",
      "name": "Raydium LP Token V4 (SRM-SOL)",
      "decimals": 6,
      "logoURI": "https://raw.githubusercontent.com/solana-labs/token-list/main/assets/mainnet/AKJHspCwDhABucCxNLXUSfEzb7Ny62RqFtC9uNjJi4fq/logo.png",
      "tags": [
        "lp-token"
      ],
      "extensions": {
        "website": "https://raydium.io/"
      }
    },
    {
      "chainId": 101,
      "address": "2doeZGLJyACtaG9DCUyqMLtswesfje1hjNA11hMdj6YU",
      "symbol": "TULIP-USDC",
      "name": "Raydium LP Token V4 (TULIP-USDC)",
      "decimals": 6,
      "logoURI": "https://raw.githubusercontent.com/solana-labs/token-list/main/assets/mainnet/2doeZGLJyACtaG9DCUyqMLtswesfje1hjNA11hMdj6YU/logo.svg",
      "tags": [
        "lp-token"
      ],
      "extensions": {
        "website": "https://raydium.io/"
      }
    },
    {
      "chainId": 101,
      "address": "AcstFzGGawvvdVhYV9bftr7fmBHbePUjhv53YK1W3dZo",
      "symbol": "LSD",
      "name": "LSD",
      "decimals": 9,
      "logoURI": "https://raw.githubusercontent.com/solana-labs/token-list/main/assets/mainnet/AcstFzGGawvvdVhYV9bftr7fmBHbePUjhv53YK1W3dZo/logo.svg",
      "tags": [
        "nft"
      ],
      "extensions": {
        "website": "https://solible.com/"
      }
    },
    {
      "chainId": 101,
      "address": "91fSFQsPzMLat9DHwLdQacW3i3EGnWds5tA5mt7yLiT9",
      "symbol": "Unlimited Energy",
      "name": "Unlimited Energy",
      "decimals": 9,
      "tags": [
        "nft"
      ],
      "extensions": {
        "website": "https://solible.com/"
      }
    },
    {
      "chainId": 101,
      "address": "29PEpZeuqWf9tS2gwCjpeXNdXLkaZSMR2s1ibkvGsfnP",
      "symbol": "Need for Speed",
      "name": "Need for Speed",
      "decimals": 9,
      "tags": [
        "nft"
      ],
      "extensions": {
        "website": "https://solible.com/"
      }
    },
    {
      "chainId": 101,
      "address": "HsY8PNar8VExU335ZRYzg89fX7qa4upYu6vPMPFyCDdK",
      "symbol": "ADOR OPENS",
      "name": "ADOR OPENS",
      "decimals": 0,
      "tags": [
        "nft"
      ],
      "extensions": {
        "website": "https://solible.com/"
      }
    },
    {
      "chainId": 101,
      "address": "EDP8TpLJ77M3KiDgFkZW4v4mhmKJHZi9gehYXenfFZuL",
      "symbol": "CMS - Rare",
      "name": "CMS - Rare",
      "decimals": 0,
      "tags": [
        "nft"
      ],
      "extensions": {
        "website": "https://solible.com/"
      }
    },
    {
      "chainId": 101,
      "address": "BrUKFwAABkExb1xzYU4NkRWzjBihVQdZ3PBz4m5S8if3",
      "symbol": "Tesla",
      "name": "Tesla",
      "decimals": 0,
      "tags": [
        "nft"
      ],
      "extensions": {
        "website": "https://solible.com/"
      }
    },
    {
      "chainId": 101,
      "address": "9CmQwpvVXRyixjiE3LrbSyyopPZohNDN1RZiTk8rnXsQ",
      "symbol": "DeceFi",
      "name": "DeceFi",
      "decimals": 0,
      "tags": [
        "nft"
      ],
      "extensions": {
        "website": "https://solible.com/"
      }
    },
    {
      "chainId": 101,
      "address": "F6ST1wWkx2PeH45sKmRxo1boyuzzWCfpnvyKL4BGeLxF",
      "symbol": "Power User",
      "name": "Power User",
      "decimals": 0,
      "tags": [
        "nft"
      ],
      "extensions": {
        "website": "https://solible.com/"
      }
    },
    {
      "chainId": 101,
      "address": "dZytJ7iPDcCu9mKe3srL7bpUeaR3zzkcVqbtqsmxtXZ",
      "symbol": "VIP Member",
      "name": "VIP Member",
      "decimals": 0,
      "tags": [
        "nft"
      ],
      "extensions": {
        "website": "https://solible.com/"
      }
    },
    {
      "chainId": 101,
      "address": "8T4vXgwZUWwsbCDiptHFHjdfexvLG9UP8oy1psJWEQdS",
      "symbol": "Uni Christmas",
      "name": "Uni Christmas",
      "decimals": 0,
      "tags": [
        "nft"
      ],
      "extensions": {
        "website": "https://solible.com/"
      }
    },
    {
      "chainId": 101,
      "address": "EjFGGJSyp9UDS8aqafET5LX49nsG326MeNezYzpiwgpQ",
      "symbol": "BNB",
      "name": "BNB",
      "decimals": 0,
      "tags": [
        "nft"
      ],
      "extensions": {
        "website": "https://solible.com/"
      }
    },
    {
      "chainId": 101,
      "address": "FkmkTr4en8CXkfo9jAwEMov6PVNLpYMzWr3Udqf9so8Z",
      "symbol": "Seldom",
      "name": "Seldom",
      "decimals": 9,
      "tags": [
        "nft"
      ],
      "extensions": {
        "website": "https://solible.com/"
      }
    },
    {
      "chainId": 101,
      "address": "2gn1PJdMAU92SU5inLSp4Xp16ZC5iLF6ScEi7UBvp8ZD",
      "symbol": "Satoshi Closeup",
      "name": "Satoshi Closeup",
      "decimals": 9,
      "tags": [
        "nft"
      ],
      "extensions": {
        "website": "https://solible.com/"
      }
    },
    {
      "chainId": 101,
      "address": "7mhZHtPL4GFkquQR4Y6h34Q8hNkQvGc1FaNtyE43NvUR",
      "symbol": "Satoshi GB",
      "name": "Satoshi GB",
      "decimals": 9,
      "tags": [
        "nft"
      ],
      "extensions": {
        "website": "https://solible.com/"
      }
    },
    {
      "chainId": 101,
      "address": "8RoKfLx5RCscbtVh8kYb81TF7ngFJ38RPomXtUREKsT2",
      "symbol": "Satoshi OG",
      "name": "Satoshi OG",
      "decimals": 9,
      "tags": [
        "nft"
      ],
      "extensions": {
        "website": "https://solible.com/"
      }
    },
    {
      "chainId": 101,
      "address": "9rw5hyDngBQ3yDsCRHqgzGHERpU2zaLh1BXBUjree48J",
      "symbol": "Satoshi BTC",
      "name": "Satoshi BTC",
      "decimals": 9,
      "tags": [
        "nft"
      ],
      "extensions": {
        "website": "https://solible.com/"
      }
    },
    {
      "chainId": 101,
      "address": "AiD7J6D5Hny5DJB1MrYBc2ePQqy2Yh4NoxWwYfR7PzxH",
      "symbol": "Satoshi GB",
      "name": "Satoshi GB",
      "decimals": 9,
      "tags": [
        "nft"
      ],
      "extensions": {
        "website": "https://solible.com/"
      }
    },
    {
      "chainId": 101,
      "address": "4qzEcYvT6TuJME2EMZ5vjaLvQja6R4hKjarA73WQUwt6",
      "name": "APESZN_HOODIE",
      "symbol": "APESZN_HOODIE",
      "decimals": 0,
      "tags": [
        "nft"
      ],
      "extensions": {
        "website": "https://solible.com/"
      }
    },
    {
      "chainId": 101,
      "address": "APhyVWtzjdTVYhyta9ngSiCDk2pLi8eEZKsHGSbsmwv6",
      "name": "APESZN_TEE_SHIRT",
      "symbol": "APESZN_TEE_SHIRT",
      "decimals": 0,
      "tags": [
        "nft"
      ],
      "extensions": {
        "website": "https://solible.com/"
      }
    },
    {
      "chainId": 101,
      "address": "bxiA13fpU1utDmYuUvxvyMT8odew5FEm96MRv7ij3eb",
      "symbol": "Satoshi",
      "name": "Satoshi",
      "decimals": 9,
      "tags": [
        "nft"
      ],
      "extensions": {
        "website": "https://solible.com/"
      }
    },
    {
      "chainId": 101,
      "address": "GoC24kpj6TkvjzspXrjSJC2CVb5zMWhLyRcHJh9yKjRF",
      "symbol": "Satoshi Closeup",
      "name": "Satoshi Closeup",
      "decimals": 9,
      "tags": [
        "nft"
      ],
      "extensions": {
        "website": "https://solible.com/"
      }
    },
    {
      "chainId": 101,
      "address": "oCUduD44ETuZ65bpWdPzPDSnAdreg1sJrugfwyFZVHV",
      "symbol": "Satoshi BTC",
      "name": "Satoshi BTC",
      "decimals": 9,
      "tags": [
        "nft"
      ],
      "extensions": {
        "website": "https://solible.com/"
      }
    },
    {
      "chainId": 101,
      "address": "9Vvre2DxBB9onibwYDHeMsY1cj6BDKtEDccBPWRN215E",
      "symbol": "Satoshi Nakamoto",
      "name": "Satoshi Nakamoto",
      "decimals": 9,
      "tags": [
        "nft"
      ],
      "extensions": {
        "website": "https://solible.com/"
      }
    },
    {
      "chainId": 101,
      "address": "7RpFk44cMTAUt9CcjEMWnZMypE9bYQsjBiSNLn5qBvhP",
      "symbol": "Charles Hoskinson",
      "name": "Charles Hoskinson",
      "decimals": 9,
      "tags": [
        "nft"
      ],
      "extensions": {
        "website": "https://solible.com/"
      }
    },
    {
      "chainId": 101,
      "address": "GyRkPAxpd9XrMHcBF6fYHVRSZQvQBwAGKAGQeBPSKzMq",
      "symbol": "SBF",
      "name": "SBF",
      "decimals": 0,
      "tags": [
        "nft"
      ],
      "extensions": {
        "website": "https://solible.com/"
      }
    },
    {
      "chainId": 101,
      "address": "AgdBQN2Sy2abiZ2KToWeUsQ9PHdCv95wt6kVWRf5zDkx",
      "symbol": "Bitcoin Tram",
      "name": "Bitcoin Tram",
      "decimals": 0,
      "tags": [
        "nft"
      ],
      "extensions": {
        "website": "https://solible.com/"
      }
    },
    {
      "chainId": 101,
      "address": "7TRzvCqXN8KSXggbSyeEG2Z9YBBhEFmbtmv6FLbd4mmd",
      "symbol": "SRM tee-shirt",
      "name": "SRM tee-shirt",
      "decimals": 0,
      "tags": [
        "nft"
      ],
      "extensions": {
        "website": "https://solible.com/"
      }
    },
    {
      "chainId": 101,
      "address": "gksYzxitEf2HyE7Bb81vvHXNH5f3wa43jvXf4TcUZwb",
      "symbol": "PERK",
      "name": "PERK",
      "decimals": 6,
      "logoURI": "https://raw.githubusercontent.com/solana-labs/token-list/main/assets/mainnet/gksYzxitEf2HyE7Bb81vvHXNH5f3wa43jvXf4TcUZwb/logo.png",
      "tags": [],
      "extensions": {
        "website": "https://perk.exchange/"
      }
    },
    {
      "chainId": 101,
      "address": "BDxWSxkMLW1nJ3VggamUKkEKrtCaVqzFxoDApM8HdBks",
      "symbol": "BTSG",
      "name": "BitSong",
      "decimals": 6,
      "logoURI": "https://raw.githubusercontent.com/solana-labs/token-list/main/assets/mainnet/BDxWSxkMLW1nJ3VggamUKkEKrtCaVqzFxoDApM8HdBks/logo.png",
      "tags": [],
      "extensions": {
        "website": "https://bitsong.io/",
        "coingeckoId": "bitsong"
      }
    },
    {
      "chainId": 101,
      "address": "5ddiFxh3J2tcZHfn8uhGRYqu16P3FUvBfh8WoZPUHKW5",
      "name": "EOSBEAR",
      "symbol": "EOSBEAR",
      "decimals": 6,
      "logoURI": "",
      "tags": [
        "leveraged",
        "bear"
      ],
      "extensions": {
        "coingeckoId": "3x-short-eos-token",
        "serumV3Usdc": "2BQrJP599QVKRyHhyJ6oRrTPNUmPBgXxiBo2duvYdacy"
      }
    },
    {
      "chainId": 101,
      "address": "qxxF6S62hmZF5bo46mS7C2qbBa87qRossAM78VzsDqi",
      "name": "EOSBULL",
      "symbol": "EOSBULL",
      "decimals": 6,
      "logoURI": "",
      "tags": [
        "leveraged",
        "bull"
      ],
      "extensions": {
        "coingeckoId": "3x-long-eos-token"
      }
    },
    {
      "chainId": 101,
      "address": "2CDLbxeuqkLTLY3em6FFQgfBQV5LRnEsJJgcFCvWKNcS",
      "name": "BNBBEAR",
      "symbol": "BNBBEAR",
      "decimals": 6,
      "logoURI": "",
      "tags": [
        "leveraged",
        "bear"
      ],
      "extensions": {
        "coingeckoId": "3x-short-bnb-token"
      }
    },
    {
      "chainId": 101,
      "address": "AfjHjdLibuXyvmz7PyTSc5KEcGBh43Kcu8Sr2tyDaJyt",
      "name": "BNBBULL",
      "symbol": "BNBBULL",
      "decimals": 6,
      "logoURI": "",
      "tags": [
        "leveraged",
        "bull"
      ],
      "extensions": {
        "coingeckoId": "3x-long-bnb-token"
      }
    },
    {
      "chainId": 101,
      "address": "8kA1WJKoLTxtACNPkvW6UNufsrpxUY57tXZ9KmG9123t",
      "name": "BSVBULL",
      "symbol": "BSVBULL",
      "decimals": 6,
      "logoURI": "",
      "tags": [
        "leveraged",
        "bull"
      ],
      "extensions": {
        "coingeckoId": "3x-long-bitcoin-sv-token"
      }
    },
    {
      "chainId": 101,
      "address": "2FGW8BVMu1EHsz2ZS9rZummDaq6o2DVrZZPw4KaAvDWh",
      "name": "BSVBEAR",
      "symbol": "BSVBEAR",
      "decimals": 6,
      "logoURI": "",
      "tags": [
        "leveraged",
        "bear"
      ],
      "extensions": {
        "coingeckoId": "3x-short-bitcoin-sv-token"
      }
    },
    {
      "chainId": 101,
      "address": "8L9XGTMzcqS9p61zsR35t7qipwAXMYkD6disWoDFZiFT",
      "name": "LTCBEAR",
      "symbol": "LTCBEAR",
      "decimals": 6,
      "logoURI": "",
      "tags": [
        "leveraged",
        "bear"
      ],
      "extensions": {
        "coingeckoId": "3x-short-litecoin-token"
      }
    },
    {
      "chainId": 101,
      "address": "863ZRjf1J8AaVuCqypAdm5ktVyGYDiBTvD1MNHKrwyjp",
      "name": "LTCBULL",
      "symbol": "LTCBULL",
      "decimals": 6,
      "logoURI": "",
      "tags": [
        "leveraged",
        "bull"
      ],
      "extensions": {
        "coingeckoId": "3x-long-litecoin-token"
      }
    },
    {
      "chainId": 101,
      "address": "GkSPaHdY2raetuYzsJYacHtrAtQUfWt64bpd1VzxJgSD",
      "name": "BULL",
      "symbol": "BULL",
      "decimals": 6,
      "logoURI": "",
      "tags": [
        "leveraged",
        "bull"
      ],
      "extensions": {
        "coingeckoId": "3x-long-bitcoin-token"
      }
    },
    {
      "chainId": 101,
      "address": "45vwTZSDFBiqCMRdtK4xiLCHEov8LJRW8GwnofG8HYyH",
      "name": "BEAR",
      "symbol": "BEAR",
      "decimals": 6,
      "logoURI": "",
      "tags": [
        "leveraged",
        "bear"
      ],
      "extensions": {
        "coingeckoId": "3x-short-bitcoin-token"
      }
    },
    {
      "chainId": 101,
      "address": "2VTAVf1YCwamD3ALMdYHRMV5vPUCXdnatJH5f1khbmx6",
      "name": "BCHBEAR",
      "symbol": "BCHBEAR",
      "decimals": 6,
      "logoURI": "",
      "tags": [
        "leveraged",
        "bear"
      ],
      "extensions": {
        "coingeckoId": "3x-short-bitcoin-cash-token"
      }
    },
    {
      "chainId": 101,
      "address": "22xoSp66BDt4x4Q5xqxjaSnirdEyharoBziSFChkLFLy",
      "name": "BCHBULL",
      "symbol": "BCHBULL",
      "decimals": 6,
      "logoURI": "",
      "tags": [
        "leveraged",
        "bull"
      ],
      "extensions": {
        "coingeckoId": "3x-long-bitcoin-cash-token"
      }
    },
    {
      "chainId": 101,
      "address": "CwChm6p9Q3yFrjzVeiLTTbsoJkooscof5SJYZc2CrNqG",
      "name": "ETHBULL",
      "symbol": "ETHBULL",
      "decimals": 6,
      "logoURI": "",
      "tags": [
        "leveraged",
        "bull"
      ],
      "extensions": {
        "coingeckoId": "3x-long-ethereum-token",
        "serumV3Usdt": "FuhKVt5YYCv7vXnADXtb7vqzYn82PJoap86q5wm8LX8Q"
      }
    },
    {
      "chainId": 101,
      "address": "Bvv9xLodFrvDFSno9Ud8SEh5zVtBDQQjnBty2SgMcJ2s",
      "name": "ETHBEAR",
      "symbol": "ETHBEAR",
      "decimals": 6,
      "logoURI": "",
      "tags": [
        "leveraged",
        "bear"
      ],
      "extensions": {
        "coingeckoId": "3x-short-ethereum-token"
      }
    },
    {
      "chainId": 101,
      "address": "HRhaNssoyv5tKFRcbPg69ULEbcD8DPv99GdXLcdkgc1A",
      "name": "ALTBULL",
      "symbol": "ALTBULL",
      "decimals": 6,
      "logoURI": "",
      "tags": [
        "leveraged",
        "bull"
      ],
      "extensions": {
        "coingeckoId": "3x-long-altcoin-index-token"
      }
    },
    {
      "chainId": 101,
      "address": "9Mu1KmjBKTUWgpDoeTJ5oD7XFQmEiZxzspEd3TZGkavx",
      "name": "ALTBEAR",
      "symbol": "ALTBEAR",
      "decimals": 6,
      "logoURI": "",
      "tags": [
        "leveraged",
        "bear"
      ],
      "extensions": {
        "coingeckoId": "3x-short-altcoin-index-token"
      }
    },
    {
      "chainId": 101,
      "address": "AYL1adismZ1U9pTuN33ahG4aYc5XTZQL4vKFx9ofsGWD",
      "name": "BULLSHIT",
      "symbol": "BULLSHIT",
      "decimals": 6,
      "logoURI": "",
      "tags": [
        "leveraged",
        "bull"
      ],
      "extensions": {
        "coingeckoId": "3x-long-shitcoin-index-token"
      }
    },
    {
      "chainId": 101,
      "address": "5jqymuoXXVcUuJKrf1MWiHSqHyg2osMaJGVy69NsJWyP",
      "name": "BEARSHIT",
      "symbol": "BEARSHIT",
      "decimals": 6,
      "logoURI": "",
      "tags": [
        "leveraged",
        "bear"
      ],
      "extensions": {
        "coingeckoId": "3x-short-shitcoin-index-token"
      }
    },
    {
      "chainId": 101,
      "address": "EL1aDTnLKjf4SaGpqtxJPyK94imSBr8fWDbcXjXQrsmj",
      "name": "MIDBULL",
      "symbol": "MIDBULL",
      "decimals": 6,
      "logoURI": "",
      "tags": [
        "leveraged",
        "bull"
      ],
      "extensions": {
        "coingeckoId": "3x-long-midcap-index-token",
        "serumV3Usdc": "8BBtLkoaEyavREriwGUudzAcihTH9SJLAPBbgb7QZe9y"
      }
    },
    {
      "chainId": 101,
      "address": "2EPvVjHusU3ozoucmdhhnqv3HQtBsQmjTnSa87K91HkC",
      "name": "MIDBEAR",
      "symbol": "MIDBEAR",
      "decimals": 6,
      "logoURI": "",
      "tags": [
        "leveraged",
        "bear"
      ],
      "extensions": {
        "coingeckoId": "3x-short-midcap-index-token"
      }
    },
    {
      "chainId": 101,
      "address": "8TCfJTyeqNBZqyDMY4VwDY7kdCCY7pcbJJ58CnKHkMu2",
      "name": "LINKBEAR",
      "symbol": "LINKBEAR",
      "decimals": 6,
      "logoURI": "",
      "tags": [
        "leveraged",
        "bear"
      ],
      "extensions": {
        "coingeckoId": "3x-short-chainlink-token"
      }
    },
    {
      "chainId": 101,
      "address": "EsUoZMbACNMppdqdmuLCFLet8VXxt2h47N9jHCKwyaPz",
      "name": "LINKBULL",
      "symbol": "LINKBULL",
      "decimals": 6,
      "logoURI": "",
      "tags": [
        "leveraged",
        "bull"
      ],
      "extensions": {
        "coingeckoId": "3x-long-chainlink-token"
      }
    },
    {
      "chainId": 101,
      "address": "262cQHT3soHwzuo2oVSy5kAfHcFZ1Jjn8C1GRLcQNKA3",
      "name": "XRPBULL",
      "symbol": "XRPBULL",
      "decimals": 6,
      "logoURI": "",
      "tags": [
        "leveraged",
        "bull"
      ],
      "extensions": {
        "coingeckoId": "3x-long-xrp-token"
      }
    },
    {
      "chainId": 101,
      "address": "8sxtSswmQ7Lcd2GjK6am37Z61wJZjA2SzE7Luf7yaKBB",
      "name": "XRPBEAR",
      "symbol": "XRPBEAR",
      "decimals": 6,
      "logoURI": "",
      "tags": [
        "leveraged",
        "bear"
      ],
      "extensions": {
        "coingeckoId": "3x-short-xrp-token"
      }
    },
    {
      "chainId": 101,
      "address": "91z91RukFM16hyEUCXuwMQwp2BW3vanNG5Jh5yj6auiJ",
      "name": "BVOL",
      "symbol": "BVOL",
      "decimals": 6,
      "logoURI": "",
      "tags": [],
      "extensions": {
        "coingeckoId": "1x-long-btc-implied-volatility-token"
      }
    },
    {
      "chainId": 101,
      "address": "5TY71D29Cyuk9UrsSxLXw2quJBpS7xDDFuFu2K9W7Wf9",
      "name": "IBlive",
      "symbol": "IBVOL",
      "decimals": 6,
      "logoURI": "",
      "tags": [],
      "extensions": {
        "coingeckoId": "1x-short-btc-implied-volatility"
      }
    },
    {
      "chainId": 101,
      "address": "dK83wTVypEpa1pqiBbHY3MNuUnT3ADUZM4wk9VZXZEc",
      "name": "Wrapped Aave",
      "symbol": "AAVE",
      "decimals": 6,
      "logoURI": "https://raw.githubusercontent.com/solana-labs/token-list/main/assets/mainnet/dK83wTVypEpa1pqiBbHY3MNuUnT3ADUZM4wk9VZXZEc/logo.png",
      "tags": [],
      "extensions": {
        "serumV3Usdt": "6bxuB5N3bt3qW8UnPNLgMMzDq5sEH8pFmYJYGgzvE11V",
        "coingeckoId": "aave"
      }
    },
    {
      "chainId": 101,
      "address": "A6aY2ceogBz1VaXBxm1j2eJuNZMRqrWUAnKecrMH85zj",
      "name": "LQID",
      "symbol": "LQID",
      "decimals": 6,
      "logoURI": "https://raw.githubusercontent.com/solana-labs/token-list/main/assets/mainnet/A6aY2ceogBz1VaXBxm1j2eJuNZMRqrWUAnKecrMH85zj/logo.svg",
      "tags": []
    },
    {
      "chainId": 101,
      "address": "7CnFGR9mZWyAtWxPcVuTewpyC3A3MDW4nLsu5NY6PDbd",
      "name": "SECO",
      "symbol": "SECO",
      "decimals": 6,
      "logoURI": "",
      "tags": [],
      "extensions": {
        "coingeckoId": "serum-ecosystem-token"
      }
    },
    {
      "chainId": 101,
      "address": "3GECTP7H4Tww3w8jEPJCJtXUtXxiZty31S9szs84CcwQ",
      "name": "HOLY",
      "symbol": "HOLY",
      "decimals": 6,
      "logoURI": "",
      "tags": [],
      "extensions": {
        "coingeckoId": "holy-trinity"
      }
    },
    {
      "chainId": 101,
      "address": "6ry4WBDvAwAnrYJVv6MCog4J8zx6S3cPgSqnTsDZ73AR",
      "name": "TRYB",
      "symbol": "TRYB",
      "decimals": 6,
      "logoURI": "",
      "tags": [],
      "extensions": {
        "serumV3Usdt": "AADohBGxvf7bvixs2HKC3dG2RuU3xpZDwaTzYFJThM8U",
        "coingeckoId": "bilira"
      }
    },
    {
      "chainId": 101,
      "address": "ASboaJPFtJeCS5eG4gL3Lg95xrTz2UZSLE9sdJtY93kE",
      "name": "DOGEBULL",
      "symbol": "DOGEBULL",
      "decimals": 6,
      "logoURI": "",
      "tags": [
        "leveraged",
        "bull"
      ],
      "extensions": {
        "coingeckoId": "3x-long-dogecoin-token"
      }
    },
    {
      "chainId": 101,
      "address": "Gnhy3boBT4MA8TTjGip5ND2uNsceh1Wgeaw1rYJo51ZY",
      "symbol": "MAPSPOOL",
      "name": "Bonfida Maps Pool",
      "decimals": 6,
      "logoURI": "https://raw.githubusercontent.com/solana-labs/token-list/main/assets/mainnet/Gnhy3boBT4MA8TTjGip5ND2uNsceh1Wgeaw1rYJo51ZY/logo.svg",
      "tags": [],
      "extensions": {
        "website": "https://bonfida.com/"
      }
    },
    {
      "chainId": 101,
      "address": "9iDWyYZ5VHBCxxmWZogoY3Z6FSbKsX4WFe37c728krdT",
      "symbol": "OXYPOOL",
      "name": "Bonfida Oxy Pool",
      "decimals": 6,
      "logoURI": "https://raw.githubusercontent.com/solana-labs/token-list/main/assets/mainnet/9iDWyYZ5VHBCxxmWZogoY3Z6FSbKsX4WFe37c728krdT/logo.svg",
      "tags": [],
      "extensions": {
        "website": "https://bonfida.com/"
      }
    },
    {
      "chainId": 101,
      "address": "D68NB5JkzvyNCZAvi6EGtEcGvSoRNPanU9heYTAUFFRa",
      "name": "PERP",
      "symbol": "PERP",
      "decimals": 6,
      "logoURI": "https://raw.githubusercontent.com/solana-labs/token-list/main/assets/mainnet/D68NB5JkzvyNCZAvi6EGtEcGvSoRNPanU9heYTAUFFRa/logo.png",
      "tags": [],
      "extensions": {
        "coingeckoId": "perpetual-protocol"
      }
    },
    {
      "chainId": 101,
      "address": "93a1L7xaEV7vZGzNXCcb9ztZedbpKgUiTHYxmFKJwKvc",
      "symbol": "RAYPOOL",
      "name": "Bonfida Ray Pool",
      "decimals": 6,
      "logoURI": "https://raw.githubusercontent.com/solana-labs/token-list/main/assets/mainnet/93a1L7xaEV7vZGzNXCcb9ztZedbpKgUiTHYxmFKJwKvc/logo.png",
      "tags": [],
      "extensions": {
        "website": "https://bonfida.com/"
      }
    },
    {
      "chainId": 101,
      "address": "FeGn77dhg1KXRRFeSwwMiykZnZPw5JXW6naf2aQgZDQf",
      "symbol": "wWETH",
      "name": "Wrapped Ether (Wormhole)",
      "decimals": 9,
      "logoURI": "https://raw.githubusercontent.com/solana-labs/token-list/main/assets/mainnet/FeGn77dhg1KXRRFeSwwMiykZnZPw5JXW6naf2aQgZDQf/logo.png",
      "tags": [
        "wrapped",
        "wormhole"
      ],
      "extensions": {
        "address": "0xC02aaA39b223FE8D0A0e5C4F27eAD9083C756Cc2",
        "bridgeContract": "https://etherscan.io/address/0xf92cD566Ea4864356C5491c177A430C222d7e678",
        "assetContract": "https://etherscan.io/address/0xC02aaA39b223FE8D0A0e5C4F27eAD9083C756Cc2",
        "coingeckoId": "weth"
      }
    },
    {
      "chainId": 101,
      "address": "GbBWwtYTMPis4VHb8MrBbdibPhn28TSrLB53KvUmb7Gi",
      "symbol": "wFTT",
      "name": "Wrapped FTT (Wormhole)",
      "decimals": 9,
      "logoURI": "https://raw.githubusercontent.com/solana-labs/token-list/main/assets/mainnet/GbBWwtYTMPis4VHb8MrBbdibPhn28TSrLB53KvUmb7Gi/logo.png",
      "tags": [
        "wrapped",
        "wormhole"
      ],
      "extensions": {
        "address": "0x50d1c9771902476076ecfc8b2a83ad6b9355a4c9",
        "bridgeContract": "https://etherscan.io/address/0xf92cD566Ea4864356C5491c177A430C222d7e678",
        "assetContract": "https://etherscan.io/address/0x50d1c9771902476076ecfc8b2a83ad6b9355a4c9",
        "coingeckoId": "ftx-token"
      }
    },
    {
      "chainId": 101,
      "address": "AbLwQCyU9S8ycJgu8wn6woRCHSYJmjMpJFcAHQ6vjq2P",
      "symbol": "wTUSD",
      "name": "TrueUSD (Wormhole)",
      "decimals": 9,
      "logoURI": "https://raw.githubusercontent.com/solana-labs/token-list/main/assets/mainnet/AbLwQCyU9S8ycJgu8wn6woRCHSYJmjMpJFcAHQ6vjq2P/logo.png",
      "tags": [
        "wrapped",
        "wormhole"
      ],
      "extensions": {
        "address": "0x0000000000085d4780B73119b644AE5ecd22b376",
        "bridgeContract": "https://etherscan.io/address/0xf92cD566Ea4864356C5491c177A430C222d7e678",
        "assetContract": "https://etherscan.io/address/0x0000000000085d4780B73119b644AE5ecd22b376",
        "coingeckoId": "true-usd"
      }
    },
    {
      "chainId": 101,
      "address": "3JfuyCg5891hCX1ZTbvt3pkiaww3XwgyqQH6E9eHtqKD",
      "symbol": "wLON",
      "name": "Tokenlon (Wormhole)",
      "decimals": 9,
      "logoURI": "https://raw.githubusercontent.com/solana-labs/token-list/main/assets/mainnet/3JfuyCg5891hCX1ZTbvt3pkiaww3XwgyqQH6E9eHtqKD/logo.png",
      "tags": [
        "wrapped",
        "wormhole"
      ],
      "extensions": {
        "address": "0x0000000000095413afC295d19EDeb1Ad7B71c952",
        "bridgeContract": "https://etherscan.io/address/0xf92cD566Ea4864356C5491c177A430C222d7e678",
        "assetContract": "https://etherscan.io/address/0x0000000000095413afC295d19EDeb1Ad7B71c952",
        "coingeckoId": "tokenlon"
      }
    },
    {
      "chainId": 101,
      "address": "6k7mrqiAqEWnABVN8FhfuNUrmrnaMh44nNWydNXctbpV",
      "symbol": "wALBT",
      "name": "AllianceBlock Token (Wormhole)",
      "decimals": 9,
      "logoURI": "https://raw.githubusercontent.com/solana-labs/token-list/main/assets/mainnet/6k7mrqiAqEWnABVN8FhfuNUrmrnaMh44nNWydNXctbpV/logo.png",
      "tags": [
        "wrapped",
        "wormhole"
      ],
      "extensions": {
        "address": "0x00a8b738E453fFd858a7edf03bcCfe20412f0Eb0",
        "bridgeContract": "https://etherscan.io/address/0xf92cD566Ea4864356C5491c177A430C222d7e678",
        "assetContract": "https://etherscan.io/address/0x00a8b738E453fFd858a7edf03bcCfe20412f0Eb0",
        "coingeckoId": "allianceblock"
      }
    },
    {
      "chainId": 101,
      "address": "4b166BQEQunjg8oNTDcLeWU3nidQnVTL1Vni8ANU7Mvt",
      "symbol": "wSKL",
      "name": "SKALE (Wormhole)",
      "decimals": 9,
      "logoURI": "https://raw.githubusercontent.com/solana-labs/token-list/main/assets/mainnet/4b166BQEQunjg8oNTDcLeWU3nidQnVTL1Vni8ANU7Mvt/logo.png",
      "tags": [
        "wrapped",
        "wormhole"
      ],
      "extensions": {
        "address": "0x00c83aeCC790e8a4453e5dD3B0B4b3680501a7A7",
        "bridgeContract": "https://etherscan.io/address/0xf92cD566Ea4864356C5491c177A430C222d7e678",
        "assetContract": "https://etherscan.io/address/0x00c83aeCC790e8a4453e5dD3B0B4b3680501a7A7",
        "coingeckoId": "skale"
      }
    },
    {
      "chainId": 101,
      "address": "CcHhpEx9VcWx7UBJC8DJaR5h3wNdexsQtB1nEfekjSHn",
      "symbol": "wUFT",
      "name": "UniLend Finance Token (Wormhole)",
      "decimals": 9,
      "logoURI": "https://raw.githubusercontent.com/solana-labs/token-list/main/assets/mainnet/CcHhpEx9VcWx7UBJC8DJaR5h3wNdexsQtB1nEfekjSHn/logo.png",
      "tags": [
        "wrapped",
        "wormhole"
      ],
      "extensions": {
        "address": "0x0202Be363B8a4820f3F4DE7FaF5224fF05943AB1",
        "bridgeContract": "https://etherscan.io/address/0xf92cD566Ea4864356C5491c177A430C222d7e678",
        "assetContract": "https://etherscan.io/address/0x0202Be363B8a4820f3F4DE7FaF5224fF05943AB1",
        "coingeckoId": "unlend-finance"
      }
    },
    {
      "chainId": 101,
      "address": "VPjCJkR1uZGT9k9q7PsLArS5sEQtWgij8eZC8tysCy7",
      "symbol": "wORN",
      "name": "Orion Protocol (Wormhole)",
      "decimals": 8,
      "logoURI": "https://raw.githubusercontent.com/solana-labs/token-list/main/assets/mainnet/VPjCJkR1uZGT9k9q7PsLArS5sEQtWgij8eZC8tysCy7/logo.png",
      "tags": [
        "wrapped",
        "wormhole"
      ],
      "extensions": {
        "address": "0x0258F474786DdFd37ABCE6df6BBb1Dd5dfC4434a",
        "bridgeContract": "https://etherscan.io/address/0xf92cD566Ea4864356C5491c177A430C222d7e678",
        "assetContract": "https://etherscan.io/address/0x0258F474786DdFd37ABCE6df6BBb1Dd5dfC4434a",
        "coingeckoId": "orion-protocol"
      }
    },
    {
      "chainId": 101,
      "address": "CxzHZtzrm6bAz6iFCAGgCYCd3iQb5guUD7oQXKxdgk5c",
      "symbol": "wSRK",
      "name": "SparkPoint (Wormhole)",
      "decimals": 9,
      "logoURI": "https://raw.githubusercontent.com/solana-labs/token-list/main/assets/mainnet/CxzHZtzrm6bAz6iFCAGgCYCd3iQb5guUD7oQXKxdgk5c/logo.png",
      "tags": [
        "wrapped",
        "wormhole"
      ],
      "extensions": {
        "address": "0x0488401c3F535193Fa8Df029d9fFe615A06E74E6",
        "bridgeContract": "https://etherscan.io/address/0xf92cD566Ea4864356C5491c177A430C222d7e678",
        "assetContract": "https://etherscan.io/address/0x0488401c3F535193Fa8Df029d9fFe615A06E74E6",
        "coingeckoId": "sparkpoint"
      }
    },
    {
      "chainId": 101,
      "address": "FqMZWvmii4NNzhLBKGzkvGj3e3XTxNVDNSKDJnt9fVQV",
      "symbol": "wUMA",
      "name": "UMA Voting Token v1 (Wormhole)",
      "decimals": 9,
      "logoURI": "https://raw.githubusercontent.com/solana-labs/token-list/main/assets/mainnet/FqMZWvmii4NNzhLBKGzkvGj3e3XTxNVDNSKDJnt9fVQV/logo.png",
      "tags": [
        "wrapped",
        "wormhole"
      ],
      "extensions": {
        "address": "0x04Fa0d235C4abf4BcF4787aF4CF447DE572eF828",
        "bridgeContract": "https://etherscan.io/address/0xf92cD566Ea4864356C5491c177A430C222d7e678",
        "assetContract": "https://etherscan.io/address/0x04Fa0d235C4abf4BcF4787aF4CF447DE572eF828",
        "coingeckoId": "uma"
      }
    },
    {
      "chainId": 101,
      "address": "6GGNzF99kCG1ozQbP7M7EYW9zPbQGPMwTCCi2Dqx3qhU",
      "symbol": "wSkey",
      "name": "SmartKey (Wormhole)",
      "decimals": 8,
      "logoURI": "https://raw.githubusercontent.com/solana-labs/token-list/main/assets/mainnet/6GGNzF99kCG1ozQbP7M7EYW9zPbQGPMwTCCi2Dqx3qhU/logo.png",
      "tags": [
        "wrapped",
        "wormhole"
      ],
      "extensions": {
        "address": "0x06A01a4d579479Dd5D884EBf61A31727A3d8D442",
        "bridgeContract": "https://etherscan.io/address/0xf92cD566Ea4864356C5491c177A430C222d7e678",
        "assetContract": "https://etherscan.io/address/0x06A01a4d579479Dd5D884EBf61A31727A3d8D442",
        "coingeckoId": "smartkey"
      }
    },
    {
      "chainId": 101,
      "address": "Gc9rR2dUHfuYCJ8rU1Ye9fr8JoZZt9ZrfmXitQRLsxRW",
      "symbol": "wMIR",
      "name": "Wrapped MIR Token (Wormhole)",
      "decimals": 9,
      "logoURI": "https://raw.githubusercontent.com/solana-labs/token-list/main/assets/mainnet/Gc9rR2dUHfuYCJ8rU1Ye9fr8JoZZt9ZrfmXitQRLsxRW/logo.png",
      "tags": [
        "wrapped",
        "wormhole"
      ],
      "extensions": {
        "address": "0x09a3EcAFa817268f77BE1283176B946C4ff2E608",
        "bridgeContract": "https://etherscan.io/address/0xf92cD566Ea4864356C5491c177A430C222d7e678",
        "assetContract": "https://etherscan.io/address/0x09a3EcAFa817268f77BE1283176B946C4ff2E608",
        "coingeckoId": "mirror-protocol"
      }
    },
    {
      "chainId": 101,
      "address": "B8xDqdrHpYLNHQKQ4ARDKurxhkhn2gfZa8WRosCEzXnF",
      "symbol": "wGRO",
      "name": "Growth (Wormhole)",
      "decimals": 9,
      "logoURI": "https://raw.githubusercontent.com/solana-labs/token-list/main/assets/mainnet/B8xDqdrHpYLNHQKQ4ARDKurxhkhn2gfZa8WRosCEzXnF/logo.png",
      "tags": [
        "wrapped",
        "wormhole"
      ],
      "extensions": {
        "address": "0x09e64c2B61a5f1690Ee6fbeD9baf5D6990F8dFd0",
        "bridgeContract": "https://etherscan.io/address/0xf92cD566Ea4864356C5491c177A430C222d7e678",
        "assetContract": "https://etherscan.io/address/0x09e64c2B61a5f1690Ee6fbeD9baf5D6990F8dFd0",
        "coingeckoId": "growth-defi"
      }
    },
    {
      "chainId": 101,
      "address": "GE1X8ef7fcsJ93THx4CvV7BQsdEyEAyk61s2L5YfSXiL",
      "symbol": "wSTAKE",
      "name": "xDai (Wormhole)",
      "decimals": 9,
      "logoURI": "https://raw.githubusercontent.com/solana-labs/token-list/main/assets/mainnet/GE1X8ef7fcsJ93THx4CvV7BQsdEyEAyk61s2L5YfSXiL/logo.png",
      "tags": [
        "wrapped",
        "wormhole"
      ],
      "extensions": {
        "address": "0x0Ae055097C6d159879521C384F1D2123D1f195e6",
        "bridgeContract": "https://etherscan.io/address/0xf92cD566Ea4864356C5491c177A430C222d7e678",
        "assetContract": "https://etherscan.io/address/0x0Ae055097C6d159879521C384F1D2123D1f195e6",
        "coingeckoId": "xdai-stake"
      }
    },
    {
      "chainId": 101,
      "address": "7TK6QeyTsnTT6KsnK2tHHfh62mbjNuFWoyUc8vo3CmmU",
      "symbol": "wYFI",
      "name": "yearn.finance (Wormhole)",
      "decimals": 9,
      "logoURI": "https://raw.githubusercontent.com/solana-labs/token-list/main/assets/mainnet/7TK6QeyTsnTT6KsnK2tHHfh62mbjNuFWoyUc8vo3CmmU/logo.png",
      "tags": [
        "wrapped",
        "wormhole"
      ],
      "extensions": {
        "address": "0x0bc529c00C6401aEF6D220BE8C6Ea1667F6Ad93e",
        "bridgeContract": "https://etherscan.io/address/0xf92cD566Ea4864356C5491c177A430C222d7e678",
        "assetContract": "https://etherscan.io/address/0x0bc529c00C6401aEF6D220BE8C6Ea1667F6Ad93e",
        "coingeckoId": "yearn-finance"
      }
    },
    {
      "chainId": 101,
      "address": "CTtKth9uW7froBA6xCd2MP7BXjGFESdT1SyxUmbHovSw",
      "symbol": "wBAT",
      "name": "Basic Attention Token (Wormhole)",
      "decimals": 9,
      "logoURI": "https://raw.githubusercontent.com/solana-labs/token-list/main/assets/mainnet/CTtKth9uW7froBA6xCd2MP7BXjGFESdT1SyxUmbHovSw/logo.png",
      "tags": [
        "wrapped",
        "wormhole"
      ],
      "extensions": {
        "address": "0x0D8775F648430679A709E98d2b0Cb6250d2887EF",
        "bridgeContract": "https://etherscan.io/address/0xf92cD566Ea4864356C5491c177A430C222d7e678",
        "assetContract": "https://etherscan.io/address/0x0D8775F648430679A709E98d2b0Cb6250d2887EF",
        "coingeckoId": "basic-attention-token"
      }
    },
    {
      "chainId": 101,
      "address": "DrL2D4qCRCeNkQz3AJikLjBc3cS6fqqcQ3W7T9vbshCu",
      "symbol": "wMANA",
      "name": "Decentraland MANA (Wormhole)",
      "decimals": 9,
      "logoURI": "https://raw.githubusercontent.com/solana-labs/token-list/main/assets/mainnet/DrL2D4qCRCeNkQz3AJikLjBc3cS6fqqcQ3W7T9vbshCu/logo.png",
      "tags": [
        "wrapped",
        "wormhole"
      ],
      "extensions": {
        "address": "0x0F5D2fB29fb7d3CFeE444a200298f468908cC942",
        "bridgeContract": "https://etherscan.io/address/0xf92cD566Ea4864356C5491c177A430C222d7e678",
        "assetContract": "https://etherscan.io/address/0x0F5D2fB29fb7d3CFeE444a200298f468908cC942",
        "coingeckoId": "decentraland"
      }
    },
    {
      "chainId": 101,
      "address": "3cJKTW69FQDDCud7AhKHXZg126b3t73a2qVcVBS1BWjL",
      "symbol": "wXIO",
      "name": "XIO Network (Wormhole)",
      "decimals": 9,
      "logoURI": "https://raw.githubusercontent.com/solana-labs/token-list/main/assets/mainnet/3cJKTW69FQDDCud7AhKHXZg126b3t73a2qVcVBS1BWjL/logo.png",
      "tags": [
        "wrapped",
        "wormhole"
      ],
      "extensions": {
        "address": "0x0f7F961648aE6Db43C75663aC7E5414Eb79b5704",
        "bridgeContract": "https://etherscan.io/address/0xf92cD566Ea4864356C5491c177A430C222d7e678",
        "assetContract": "https://etherscan.io/address/0x0f7F961648aE6Db43C75663aC7E5414Eb79b5704",
        "coingeckoId": "xio"
      }
    },
    {
      "chainId": 101,
      "address": "CQivbzuRQLvZbqefKc5gLzhSzZzAaySAdMmTG7pFn41w",
      "symbol": "wLAYER",
      "name": "Unilayer (Wormhole)",
      "decimals": 9,
      "logoURI": "https://raw.githubusercontent.com/solana-labs/token-list/main/assets/mainnet/CQivbzuRQLvZbqefKc5gLzhSzZzAaySAdMmTG7pFn41w/logo.png",
      "tags": [
        "wrapped",
        "wormhole"
      ],
      "extensions": {
        "address": "0x0fF6ffcFDa92c53F615a4A75D982f399C989366b",
        "bridgeContract": "https://etherscan.io/address/0xf92cD566Ea4864356C5491c177A430C222d7e678",
        "assetContract": "https://etherscan.io/address/0x0fF6ffcFDa92c53F615a4A75D982f399C989366b",
        "coingeckoId": "unilayer"
      }
    },
    {
      "chainId": 101,
      "address": "C1LpKYrkVvWF5imsQ7JqJSZHj9NXNmJ5tEHkGTtLVH2L",
      "symbol": "wUMX",
      "name": "https://unimex.network/ (Wormhole)",
      "decimals": 9,
      "logoURI": "https://raw.githubusercontent.com/solana-labs/token-list/main/assets/mainnet/C1LpKYrkVvWF5imsQ7JqJSZHj9NXNmJ5tEHkGTtLVH2L/logo.png",
      "tags": [
        "wrapped",
        "wormhole"
      ],
      "extensions": {
        "address": "0x10Be9a8dAe441d276a5027936c3aADEd2d82bC15",
        "bridgeContract": "https://etherscan.io/address/0xf92cD566Ea4864356C5491c177A430C222d7e678",
        "assetContract": "https://etherscan.io/address/0x10Be9a8dAe441d276a5027936c3aADEd2d82bC15",
        "coingeckoId": "unimex-network"
      }
    },
    {
      "chainId": 101,
      "address": "8F3kZd9XEpFgNZ4fZnEAC5CJZLewnkNE8QCjdvorGWuW",
      "symbol": "w1INCH",
      "name": "1INCH Token (Wormhole)",
      "decimals": 9,
      "logoURI": "https://raw.githubusercontent.com/solana-labs/token-list/main/assets/mainnet/8F3kZd9XEpFgNZ4fZnEAC5CJZLewnkNE8QCjdvorGWuW/logo.png",
      "tags": [
        "wrapped",
        "wormhole"
      ],
      "extensions": {
        "address": "0x111111111117dC0aa78b770fA6A738034120C302",
        "bridgeContract": "https://etherscan.io/address/0xf92cD566Ea4864356C5491c177A430C222d7e678",
        "assetContract": "https://etherscan.io/address/0x111111111117dC0aa78b770fA6A738034120C302",
        "coingeckoId": "1inch"
      }
    },
    {
      "chainId": 101,
      "address": "H3UMboX4tnjba1Xw1a2VhUtkdgnrbmPvmDm6jaouQDN9",
      "symbol": "wARMOR",
      "name": "Armor (Wormhole)",
      "decimals": 9,
      "logoURI": "https://raw.githubusercontent.com/solana-labs/token-list/main/assets/mainnet/H3UMboX4tnjba1Xw1a2VhUtkdgnrbmPvmDm6jaouQDN9/logo.png",
      "tags": [
        "wrapped",
        "wormhole"
      ],
      "extensions": {
        "address": "0x1337DEF16F9B486fAEd0293eb623Dc8395dFE46a",
        "bridgeContract": "https://etherscan.io/address/0xf92cD566Ea4864356C5491c177A430C222d7e678",
        "assetContract": "https://etherscan.io/address/0x1337DEF16F9B486fAEd0293eb623Dc8395dFE46a",
        "coingeckoId": "armor"
      }
    },
    {
      "chainId": 101,
      "address": "Cw26Yz3rAN42mM5WpKriuGvbXnvRYmFA9sbBWH49KyqL",
      "symbol": "warNXM",
      "name": "Armor NXM (Wormhole)",
      "decimals": 9,
      "logoURI": "https://raw.githubusercontent.com/solana-labs/token-list/main/assets/mainnet/Cw26Yz3rAN42mM5WpKriuGvbXnvRYmFA9sbBWH49KyqL/logo.png",
      "tags": [
        "wrapped",
        "wormhole"
      ],
      "extensions": {
        "address": "0x1337DEF18C680aF1f9f45cBcab6309562975b1dD",
        "bridgeContract": "https://etherscan.io/address/0xf92cD566Ea4864356C5491c177A430C222d7e678",
        "assetContract": "https://etherscan.io/address/0x1337DEF18C680aF1f9f45cBcab6309562975b1dD",
        "coingeckoId": "armor-nxm"
      }
    },
    {
      "chainId": 101,
      "address": "3GVAecXsFP8xLFuAMMpg5NU4g5JK6h2NZWsQJ45wiw6b",
      "symbol": "wDPI",
      "name": "DefiPulse Index (Wormhole)",
      "decimals": 9,
      "logoURI": "https://raw.githubusercontent.com/solana-labs/token-list/main/assets/mainnet/3GVAecXsFP8xLFuAMMpg5NU4g5JK6h2NZWsQJ45wiw6b/logo.png",
      "tags": [
        "wrapped",
        "wormhole"
      ],
      "extensions": {
        "address": "0x1494CA1F11D487c2bBe4543E90080AeBa4BA3C2b",
        "bridgeContract": "https://etherscan.io/address/0xf92cD566Ea4864356C5491c177A430C222d7e678",
        "assetContract": "https://etherscan.io/address/0x1494CA1F11D487c2bBe4543E90080AeBa4BA3C2b",
        "coingeckoId": "defipulse-index"
      }
    },
    {
      "chainId": 101,
      "address": "AC4BK5yoEKn5hw6WpH3iWu56pEwigQdR48CiiqJ3R1pd",
      "symbol": "wDHC",
      "name": "DeltaHub Community (Wormhole)",
      "decimals": 9,
      "logoURI": "https://raw.githubusercontent.com/solana-labs/token-list/main/assets/mainnet/AC4BK5yoEKn5hw6WpH3iWu56pEwigQdR48CiiqJ3R1pd/logo.png",
      "tags": [
        "wrapped",
        "wormhole"
      ],
      "extensions": {
        "address": "0x152687Bc4A7FCC89049cF119F9ac3e5aCF2eE7ef",
        "bridgeContract": "https://etherscan.io/address/0xf92cD566Ea4864356C5491c177A430C222d7e678",
        "assetContract": "https://etherscan.io/address/0x152687Bc4A7FCC89049cF119F9ac3e5aCF2eE7ef",
        "coingeckoId": "deltahub-community"
      }
    },
    {
      "chainId": 101,
      "address": "7bXgNP7SEwrqbnfLBPgKDRKSGjVe7cjbuioRP23upF5H",
      "symbol": "wKEX",
      "name": "KIRA Network (Wormhole)",
      "decimals": 6,
      "logoURI": "https://raw.githubusercontent.com/solana-labs/token-list/main/assets/mainnet/7bXgNP7SEwrqbnfLBPgKDRKSGjVe7cjbuioRP23upF5H/logo.png",
      "tags": [
        "wrapped",
        "wormhole"
      ],
      "extensions": {
        "address": "0x16980b3B4a3f9D89E33311B5aa8f80303E5ca4F8",
        "bridgeContract": "https://etherscan.io/address/0xf92cD566Ea4864356C5491c177A430C222d7e678",
        "assetContract": "https://etherscan.io/address/0x16980b3B4a3f9D89E33311B5aa8f80303E5ca4F8",
        "coingeckoId": "kira-network"
      }
    },
    {
      "chainId": 101,
      "address": "5uC8Gj96sK6UG44AYLpbX3DUjKtBUxBrhHcM8JDtyYum",
      "symbol": "wEWTB",
      "name": "Energy Web Token Bridged (Wormhole)",
      "decimals": 9,
      "logoURI": "https://raw.githubusercontent.com/solana-labs/token-list/main/assets/mainnet/5uC8Gj96sK6UG44AYLpbX3DUjKtBUxBrhHcM8JDtyYum/logo.png",
      "tags": [
        "wrapped",
        "wormhole"
      ],
      "extensions": {
        "address": "0x178c820f862B14f316509ec36b13123DA19A6054",
        "bridgeContract": "https://etherscan.io/address/0xf92cD566Ea4864356C5491c177A430C222d7e678",
        "assetContract": "https://etherscan.io/address/0x178c820f862B14f316509ec36b13123DA19A6054",
        "coingeckoId": "energy-web-token"
      }
    },
    {
      "chainId": 101,
      "address": "EzeRaHuh1Xu1nDUypv1VWXcGsNJ71ncCJ8HeWuyg8atJ",
      "symbol": "wCC10",
      "name": "Cryptocurrency Top 10 Tokens Index (Wormhole)",
      "decimals": 9,
      "logoURI": "https://raw.githubusercontent.com/solana-labs/token-list/main/assets/mainnet/EzeRaHuh1Xu1nDUypv1VWXcGsNJ71ncCJ8HeWuyg8atJ/logo.png",
      "tags": [
        "wrapped",
        "wormhole"
      ],
      "extensions": {
        "address": "0x17aC188e09A7890a1844E5E65471fE8b0CcFadF3",
        "bridgeContract": "https://etherscan.io/address/0xf92cD566Ea4864356C5491c177A430C222d7e678",
        "assetContract": "https://etherscan.io/address/0x17aC188e09A7890a1844E5E65471fE8b0CcFadF3",
        "coingeckoId": "cryptocurrency-top-10-tokens-index"
      }
    },
    {
      "chainId": 101,
      "address": "CYzPVv1zB9RH6hRWRKprFoepdD8Y7Q5HefCqrybvetja",
      "symbol": "wAUDIO",
      "name": "Audius (Wormhole)",
      "decimals": 9,
      "logoURI": "https://raw.githubusercontent.com/solana-labs/token-list/main/assets/mainnet/CYzPVv1zB9RH6hRWRKprFoepdD8Y7Q5HefCqrybvetja/logo.png",
      "tags": [
        "wrapped",
        "wormhole"
      ],
      "extensions": {
        "address": "0x18aAA7115705e8be94bfFEBDE57Af9BFc265B998",
        "bridgeContract": "https://etherscan.io/address/0xf92cD566Ea4864356C5491c177A430C222d7e678",
        "assetContract": "https://etherscan.io/address/0x18aAA7115705e8be94bfFEBDE57Af9BFc265B998",
        "coingeckoId": "audius"
      }
    },
    {
      "chainId": 101,
      "address": "9yPmJNUp1qFV6LafdYdegZ8sCgC4oy6Rgt9WsDJqv3EX",
      "symbol": "wREP",
      "name": "Reputation (Wormhole)",
      "decimals": 9,
      "logoURI": "https://raw.githubusercontent.com/solana-labs/token-list/main/assets/mainnet/9yPmJNUp1qFV6LafdYdegZ8sCgC4oy6Rgt9WsDJqv3EX/logo.png",
      "tags": [
        "wrapped",
        "wormhole"
      ],
      "extensions": {
        "address": "0x1985365e9f78359a9B6AD760e32412f4a445E862",
        "bridgeContract": "https://etherscan.io/address/0xf92cD566Ea4864356C5491c177A430C222d7e678",
        "assetContract": "https://etherscan.io/address/0x1985365e9f78359a9B6AD760e32412f4a445E862"
      }
    },
    {
      "chainId": 101,
      "address": "CZxP1KtsfvMXZTGKR1fNwNChv8hGAfQrgVoENabN8zKU",
      "symbol": "wVSP",
      "name": "VesperToken (Wormhole)",
      "decimals": 9,
      "logoURI": "https://raw.githubusercontent.com/solana-labs/token-list/main/assets/mainnet/CZxP1KtsfvMXZTGKR1fNwNChv8hGAfQrgVoENabN8zKU/logo.png",
      "tags": [
        "wrapped",
        "wormhole"
      ],
      "extensions": {
        "address": "0x1b40183EFB4Dd766f11bDa7A7c3AD8982e998421",
        "bridgeContract": "https://etherscan.io/address/0xf92cD566Ea4864356C5491c177A430C222d7e678",
        "assetContract": "https://etherscan.io/address/0x1b40183EFB4Dd766f11bDa7A7c3AD8982e998421",
        "coingeckoId": "vesper-finance"
      }
    },
    {
      "chainId": 101,
      "address": "8cGPyDGT1mgG1iWzNjPmCDKSK9veJhoBAguq7rp7CjTe",
      "symbol": "wKP3R",
      "name": "Keep3rV1 (Wormhole)",
      "decimals": 9,
      "logoURI": "https://raw.githubusercontent.com/solana-labs/token-list/main/assets/mainnet/8cGPyDGT1mgG1iWzNjPmCDKSK9veJhoBAguq7rp7CjTe/logo.png",
      "tags": [
        "wrapped",
        "wormhole"
      ],
      "extensions": {
        "address": "0x1cEB5cB57C4D4E2b2433641b95Dd330A33185A44",
        "bridgeContract": "https://etherscan.io/address/0xf92cD566Ea4864356C5491c177A430C222d7e678",
        "assetContract": "https://etherscan.io/address/0x1cEB5cB57C4D4E2b2433641b95Dd330A33185A44",
        "coingeckoId": "keep3rv1"
      }
    },
    {
      "chainId": 101,
      "address": "DGghbWvncPL41U8TmUtXcGMgLeQqkaA2yM7UfcabftR8",
      "symbol": "wLEAD",
      "name": "Lead Token (Wormhole)",
      "decimals": 9,
      "logoURI": "https://raw.githubusercontent.com/solana-labs/token-list/main/assets/mainnet/DGghbWvncPL41U8TmUtXcGMgLeQqkaA2yM7UfcabftR8/logo.png",
      "tags": [
        "wrapped",
        "wormhole"
      ],
      "extensions": {
        "address": "0x1dD80016e3d4ae146Ee2EBB484e8edD92dacC4ce",
        "bridgeContract": "https://etherscan.io/address/0xf92cD566Ea4864356C5491c177A430C222d7e678",
        "assetContract": "https://etherscan.io/address/0x1dD80016e3d4ae146Ee2EBB484e8edD92dacC4ce",
        "coingeckoId": "lead-token"
      }
    },
    {
      "chainId": 101,
      "address": "3MVa4e32PaKmPxYUQ6n8vFkWtCma68Ld7e7fTktWDueQ",
      "symbol": "wUNI",
      "name": "Uniswap (Wormhole)",
      "decimals": 9,
      "logoURI": "https://raw.githubusercontent.com/solana-labs/token-list/main/assets/mainnet/3MVa4e32PaKmPxYUQ6n8vFkWtCma68Ld7e7fTktWDueQ/logo.png",
      "tags": [
        "wrapped",
        "wormhole"
      ],
      "extensions": {
        "address": "0x1f9840a85d5aF5bf1D1762F925BDADdC4201F984",
        "bridgeContract": "https://etherscan.io/address/0xf92cD566Ea4864356C5491c177A430C222d7e678",
        "assetContract": "https://etherscan.io/address/0x1f9840a85d5aF5bf1D1762F925BDADdC4201F984",
        "coingeckoId": "uniswap"
      }
    },
    {
      "chainId": 101,
      "address": "qfnqNqs3nCAHjnyCgLRDbBtq4p2MtHZxw8YjSyYhPoL",
      "symbol": "wWBTC",
      "name": "Wrapped BTC (Wormhole)",
      "decimals": 8,
      "logoURI": "https://raw.githubusercontent.com/solana-labs/token-list/main/assets/mainnet/qfnqNqs3nCAHjnyCgLRDbBtq4p2MtHZxw8YjSyYhPoL/logo.png",
      "tags": [
        "wrapped",
        "wormhole"
      ],
      "extensions": {
        "address": "0x2260FAC5E5542a773Aa44fBCfeDf7C193bc2C599",
        "bridgeContract": "https://etherscan.io/address/0xf92cD566Ea4864356C5491c177A430C222d7e678",
        "assetContract": "https://etherscan.io/address/0x2260FAC5E5542a773Aa44fBCfeDf7C193bc2C599",
        "coingeckoId": "wrapped-bitcoin"
      }
    },
    {
      "chainId": 101,
      "address": "8My83RG8Xa1EhXdDKHWq8BWZN1zF3XUrWL3TXCLjVPFh",
      "symbol": "wUNN",
      "name": "UNION Protocol Governance Token (Wormhole)",
      "decimals": 9,
      "logoURI": "https://raw.githubusercontent.com/solana-labs/token-list/main/assets/mainnet/8My83RG8Xa1EhXdDKHWq8BWZN1zF3XUrWL3TXCLjVPFh/logo.png",
      "tags": [
        "wrapped",
        "wormhole"
      ],
      "extensions": {
        "address": "0x226f7b842E0F0120b7E194D05432b3fd14773a9D",
        "bridgeContract": "https://etherscan.io/address/0xf92cD566Ea4864356C5491c177A430C222d7e678",
        "assetContract": "https://etherscan.io/address/0x226f7b842E0F0120b7E194D05432b3fd14773a9D",
        "coingeckoId": "union-protocol-governance-token"
      }
    },
    {
      "chainId": 101,
      "address": "6jVuhLJ2mzyZ8DyUcrDj8Qr6Q9bqbJnq4fAnMeEduDM9",
      "symbol": "wSOCKS",
      "name": "Unisocks Edition 0 (Wormhole)",
      "decimals": 9,
      "logoURI": "https://raw.githubusercontent.com/solana-labs/token-list/main/assets/mainnet/6jVuhLJ2mzyZ8DyUcrDj8Qr6Q9bqbJnq4fAnMeEduDM9/logo.png",
      "tags": [
        "wrapped",
        "wormhole"
      ],
      "extensions": {
        "address": "0x23B608675a2B2fB1890d3ABBd85c5775c51691d5",
        "bridgeContract": "https://etherscan.io/address/0xf92cD566Ea4864356C5491c177A430C222d7e678",
        "assetContract": "https://etherscan.io/address/0x23B608675a2B2fB1890d3ABBd85c5775c51691d5",
        "coingeckoId": "unisocks"
      }
    },
    {
      "chainId": 101,
      "address": "Az8PAQ7s6s5ZFgBiKKEizHt3SzDxXKZayDCtRZoC3452",
      "symbol": "wDEXT",
      "name": "DEXTools (Wormhole)",
      "decimals": 9,
      "logoURI": "https://raw.githubusercontent.com/solana-labs/token-list/main/assets/mainnet/Az8PAQ7s6s5ZFgBiKKEizHt3SzDxXKZayDCtRZoC3452/logo.png",
      "tags": [
        "wrapped",
        "wormhole"
      ],
      "extensions": {
        "address": "0x26CE25148832C04f3d7F26F32478a9fe55197166",
        "bridgeContract": "https://etherscan.io/address/0xf92cD566Ea4864356C5491c177A430C222d7e678",
        "assetContract": "https://etherscan.io/address/0x26CE25148832C04f3d7F26F32478a9fe55197166",
        "coingeckoId": "idextools"
      }
    },
    {
      "chainId": 101,
      "address": "ELSnGFd5XnSdYFFSgYQp7n89FEbDqxN4npuRLW4PPPLv",
      "symbol": "wHEX",
      "name": "HEX (Wormhole)",
      "decimals": 8,
      "logoURI": "https://raw.githubusercontent.com/solana-labs/token-list/main/assets/mainnet/ELSnGFd5XnSdYFFSgYQp7n89FEbDqxN4npuRLW4PPPLv/logo.png",
      "tags": [
        "wrapped",
        "wormhole"
      ],
      "extensions": {
        "address": "0x2b591e99afE9f32eAA6214f7B7629768c40Eeb39",
        "bridgeContract": "https://etherscan.io/address/0xf92cD566Ea4864356C5491c177A430C222d7e678",
        "assetContract": "https://etherscan.io/address/0x2b591e99afE9f32eAA6214f7B7629768c40Eeb39",
        "coingeckoId": "hex"
      }
    },
    {
      "chainId": 101,
      "address": "9iwfHhE7BJKNo4Eb1wX3p4uyJjEN9RoGLt4BvMdzZoiN",
      "symbol": "wCREAM",
      "name": "Cream (Wormhole)",
      "decimals": 9,
      "logoURI": "https://raw.githubusercontent.com/solana-labs/token-list/main/assets/mainnet/9iwfHhE7BJKNo4Eb1wX3p4uyJjEN9RoGLt4BvMdzZoiN/logo.png",
      "tags": [
        "wrapped",
        "wormhole"
      ],
      "extensions": {
        "address": "0x2ba592F78dB6436527729929AAf6c908497cB200",
        "bridgeContract": "https://etherscan.io/address/0xf92cD566Ea4864356C5491c177A430C222d7e678",
        "assetContract": "https://etherscan.io/address/0x2ba592F78dB6436527729929AAf6c908497cB200",
        "coingeckoId": "cream-2"
      }
    },
    {
      "chainId": 101,
      "address": "DdiXkfDGhLiKyw889QC4nmcxSwMqarLBtrDofPJyx7bt",
      "symbol": "wYFIM",
      "name": "yfi.mobi (Wormhole)",
      "decimals": 9,
      "logoURI": "https://raw.githubusercontent.com/solana-labs/token-list/main/assets/mainnet/DdiXkfDGhLiKyw889QC4nmcxSwMqarLBtrDofPJyx7bt/logo.png",
      "tags": [
        "wrapped",
        "wormhole"
      ],
      "extensions": {
        "address": "0x2e2f3246b6c65CCc4239c9Ee556EC143a7E5DE2c",
        "bridgeContract": "https://etherscan.io/address/0xf92cD566Ea4864356C5491c177A430C222d7e678",
        "assetContract": "https://etherscan.io/address/0x2e2f3246b6c65CCc4239c9Ee556EC143a7E5DE2c",
        "coingeckoId": "yfimobi"
      }
    },
    {
      "chainId": 101,
      "address": "6wdcYNvUyHCerSiGbChkvGBF6Qzju1YP5qpXRQ4tqdZ3",
      "symbol": "wZEE",
      "name": "ZeroSwapToken (Wormhole)",
      "decimals": 9,
      "logoURI": "https://raw.githubusercontent.com/solana-labs/token-list/main/assets/mainnet/6wdcYNvUyHCerSiGbChkvGBF6Qzju1YP5qpXRQ4tqdZ3/logo.png",
      "tags": [
        "wrapped",
        "wormhole"
      ],
      "extensions": {
        "address": "0x2eDf094dB69d6Dcd487f1B3dB9febE2eeC0dd4c5",
        "bridgeContract": "https://etherscan.io/address/0xf92cD566Ea4864356C5491c177A430C222d7e678",
        "assetContract": "https://etherscan.io/address/0x2eDf094dB69d6Dcd487f1B3dB9febE2eeC0dd4c5",
        "coingeckoId": "zeroswap"
      }
    },
    {
      "chainId": 101,
      "address": "4xh8iC54UgaNpY4h34rxfZBSc9L2fBB8gWcYtDGHjxhN",
      "symbol": "wwANATHA",
      "name": "Wrapped ANATHA (Wormhole)",
      "decimals": 9,
      "logoURI": "https://raw.githubusercontent.com/solana-labs/token-list/main/assets/mainnet/4xh8iC54UgaNpY4h34rxfZBSc9L2fBB8gWcYtDGHjxhN/logo.png",
      "tags": [
        "wrapped",
        "wormhole"
      ],
      "extensions": {
        "address": "0x3383c5a8969Dc413bfdDc9656Eb80A1408E4bA20",
        "bridgeContract": "https://etherscan.io/address/0xf92cD566Ea4864356C5491c177A430C222d7e678",
        "assetContract": "https://etherscan.io/address/0x3383c5a8969Dc413bfdDc9656Eb80A1408E4bA20",
        "coingeckoId": "wrapped-anatha"
      }
    },
    {
      "chainId": 101,
      "address": "5Jq6S9HYqfG6TUMjjsKpnfis7utUAB69JiEGkkypdmgP",
      "symbol": "wRAMP",
      "name": "RAMP DEFI (Wormhole)",
      "decimals": 9,
      "logoURI": "https://raw.githubusercontent.com/solana-labs/token-list/main/assets/mainnet/5Jq6S9HYqfG6TUMjjsKpnfis7utUAB69JiEGkkypdmgP/logo.png",
      "tags": [
        "wrapped",
        "wormhole"
      ],
      "extensions": {
        "address": "0x33D0568941C0C64ff7e0FB4fbA0B11BD37deEd9f",
        "bridgeContract": "https://etherscan.io/address/0xf92cD566Ea4864356C5491c177A430C222d7e678",
        "assetContract": "https://etherscan.io/address/0x33D0568941C0C64ff7e0FB4fbA0B11BD37deEd9f",
        "coingeckoId": "ramp"
      }
    },
    {
      "chainId": 101,
      "address": "6uMUH5ztnj6AKYvL71EZgcyyRxjyBC5LVkscA5LrBc3c",
      "symbol": "wPRQ",
      "name": "Parsiq Token (Wormhole)",
      "decimals": 9,
      "logoURI": "https://raw.githubusercontent.com/solana-labs/token-list/main/assets/mainnet/6uMUH5ztnj6AKYvL71EZgcyyRxjyBC5LVkscA5LrBc3c/logo.png",
      "tags": [
        "wrapped",
        "wormhole"
      ],
      "extensions": {
        "address": "0x362bc847A3a9637d3af6624EeC853618a43ed7D2",
        "bridgeContract": "https://etherscan.io/address/0xf92cD566Ea4864356C5491c177A430C222d7e678",
        "assetContract": "https://etherscan.io/address/0x362bc847A3a9637d3af6624EeC853618a43ed7D2",
        "coingeckoId": "parsiq"
      }
    },
    {
      "chainId": 101,
      "address": "42gecM46tdSiYZN2CK1ek5raCxnzQf1xfhoKAf3F7Y5k",
      "symbol": "wSLP",
      "name": "Small Love Potion (Wormhole)",
      "decimals": 0,
      "logoURI": "https://raw.githubusercontent.com/solana-labs/token-list/main/assets/mainnet/42gecM46tdSiYZN2CK1ek5raCxnzQf1xfhoKAf3F7Y5k/logo.png",
      "tags": [
        "wrapped",
        "wormhole"
      ],
      "extensions": {
        "address": "0x37236CD05b34Cc79d3715AF2383E96dd7443dCF1",
        "bridgeContract": "https://etherscan.io/address/0xf92cD566Ea4864356C5491c177A430C222d7e678",
        "assetContract": "https://etherscan.io/address/0x37236CD05b34Cc79d3715AF2383E96dd7443dCF1",
        "coingeckoId": "smooth-love-potion"
      }
    },
    {
      "chainId": 101,
      "address": "F6M9DW1cWw7EtFK9m2ukvT9WEvtEbdZfTzZTtDeBcnAf",
      "symbol": "wSAND",
      "name": "SAND (Wormhole)",
      "decimals": 9,
      "logoURI": "https://raw.githubusercontent.com/solana-labs/token-list/main/assets/mainnet/F6M9DW1cWw7EtFK9m2ukvT9WEvtEbdZfTzZTtDeBcnAf/logo.png",
      "tags": [
        "wrapped",
        "wormhole"
      ],
      "extensions": {
        "address": "0x3845badAde8e6dFF049820680d1F14bD3903a5d0",
        "bridgeContract": "https://etherscan.io/address/0xf92cD566Ea4864356C5491c177A430C222d7e678",
        "assetContract": "https://etherscan.io/address/0x3845badAde8e6dFF049820680d1F14bD3903a5d0",
        "coingeckoId": "the-sandbox"
      }
    },
    {
      "chainId": 101,
      "address": "G27M8w6G4hwatMNFi46DPAUR1YkxSmRNFKus7SgYLoDy",
      "symbol": "wCVP",
      "name": "Concentrated Voting Power (Wormhole)",
      "decimals": 9,
      "logoURI": "https://raw.githubusercontent.com/solana-labs/token-list/main/assets/mainnet/G27M8w6G4hwatMNFi46DPAUR1YkxSmRNFKus7SgYLoDy/logo.png",
      "tags": [
        "wrapped",
        "wormhole"
      ],
      "extensions": {
        "address": "0x38e4adB44ef08F22F5B5b76A8f0c2d0dCbE7DcA1",
        "bridgeContract": "https://etherscan.io/address/0xf92cD566Ea4864356C5491c177A430C222d7e678",
        "assetContract": "https://etherscan.io/address/0x38e4adB44ef08F22F5B5b76A8f0c2d0dCbE7DcA1",
        "coingeckoId": "concentrated-voting-power"
      }
    },
    {
      "chainId": 101,
      "address": "FjucGZpcdVXaWJH21pbrGQaKNszsGsJqbAXu4sJywKJa",
      "symbol": "wREN",
      "name": "Republic Token (Wormhole)",
      "decimals": 9,
      "logoURI": "https://raw.githubusercontent.com/solana-labs/token-list/main/assets/mainnet/FjucGZpcdVXaWJH21pbrGQaKNszsGsJqbAXu4sJywKJa/logo.png",
      "tags": [
        "wrapped",
        "wormhole"
      ],
      "extensions": {
        "address": "0x408e41876cCCDC0F92210600ef50372656052a38",
        "bridgeContract": "https://etherscan.io/address/0xf92cD566Ea4864356C5491c177A430C222d7e678",
        "assetContract": "https://etherscan.io/address/0x408e41876cCCDC0F92210600ef50372656052a38",
        "coingeckoId": "republic-protocol"
      }
    },
    {
      "chainId": 101,
      "address": "5kvugu18snfGRu1PykMfRzYfUxJYs3smk1PWQcGo6Z8a",
      "symbol": "wXOR",
      "name": "Sora (Wormhole)",
      "decimals": 9,
      "logoURI": "https://raw.githubusercontent.com/solana-labs/token-list/main/assets/mainnet/5kvugu18snfGRu1PykMfRzYfUxJYs3smk1PWQcGo6Z8a/logo.png",
      "tags": [
        "wrapped",
        "wormhole"
      ],
      "extensions": {
        "address": "0x40FD72257597aA14C7231A7B1aaa29Fce868F677",
        "bridgeContract": "https://etherscan.io/address/0xf92cD566Ea4864356C5491c177A430C222d7e678",
        "assetContract": "https://etherscan.io/address/0x40FD72257597aA14C7231A7B1aaa29Fce868F677",
        "coingeckoId": "sora"
      }
    },
    {
      "chainId": 101,
      "address": "3EKQDmiXj8yLBFpZca4coxBpP8XJCzmjVgUdVydSmaaT",
      "symbol": "wFUN",
      "name": "FunFair (Wormhole)",
      "decimals": 8,
      "logoURI": "https://raw.githubusercontent.com/solana-labs/token-list/main/assets/mainnet/3EKQDmiXj8yLBFpZca4coxBpP8XJCzmjVgUdVydSmaaT/logo.png",
      "tags": [
        "wrapped",
        "wormhole"
      ],
      "extensions": {
        "address": "0x419D0d8BdD9aF5e606Ae2232ed285Aff190E711b",
        "bridgeContract": "https://etherscan.io/address/0xf92cD566Ea4864356C5491c177A430C222d7e678",
        "assetContract": "https://etherscan.io/address/0x419D0d8BdD9aF5e606Ae2232ed285Aff190E711b",
        "coingeckoId": "funfair"
      }
    },
    {
      "chainId": 101,
      "address": "6J9soByB65WUamsEG8KSPdphBV1oCoGvr5QpaUaY3r19",
      "symbol": "wPICKLE",
      "name": "PickleToken (Wormhole)",
      "decimals": 9,
      "logoURI": "https://raw.githubusercontent.com/solana-labs/token-list/main/assets/mainnet/6J9soByB65WUamsEG8KSPdphBV1oCoGvr5QpaUaY3r19/logo.png",
      "tags": [
        "wrapped",
        "wormhole"
      ],
      "extensions": {
        "address": "0x429881672B9AE42b8EbA0E26cD9C73711b891Ca5",
        "bridgeContract": "https://etherscan.io/address/0xf92cD566Ea4864356C5491c177A430C222d7e678",
        "assetContract": "https://etherscan.io/address/0x429881672B9AE42b8EbA0E26cD9C73711b891Ca5",
        "coingeckoId": "pickle-finance"
      }
    },
    {
      "chainId": 101,
      "address": "HEsqFznmAERPUmMWHtDWYAZRoFbNHZpuNuFrPio68Zp1",
      "symbol": "wPAXG",
      "name": "Paxos Gold (Wormhole)",
      "decimals": 9,
      "logoURI": "https://raw.githubusercontent.com/solana-labs/token-list/main/assets/mainnet/HEsqFznmAERPUmMWHtDWYAZRoFbNHZpuNuFrPio68Zp1/logo.png",
      "tags": [
        "wrapped",
        "wormhole"
      ],
      "extensions": {
        "address": "0x45804880De22913dAFE09f4980848ECE6EcbAf78",
        "bridgeContract": "https://etherscan.io/address/0xf92cD566Ea4864356C5491c177A430C222d7e678",
        "assetContract": "https://etherscan.io/address/0x45804880De22913dAFE09f4980848ECE6EcbAf78",
        "coingeckoId": "pax-gold"
      }
    },
    {
      "chainId": 101,
      "address": "BrtLvpVCwVDH5Jpqjtiuhh8wKYA5b3NZCnsSftr61viv",
      "symbol": "wQNT",
      "name": "Quant (Wormhole)",
      "decimals": 9,
      "logoURI": "https://raw.githubusercontent.com/solana-labs/token-list/main/assets/mainnet/BrtLvpVCwVDH5Jpqjtiuhh8wKYA5b3NZCnsSftr61viv/logo.png",
      "tags": [
        "wrapped",
        "wormhole"
      ],
      "extensions": {
        "address": "0x4a220E6096B25EADb88358cb44068A3248254675",
        "bridgeContract": "https://etherscan.io/address/0xf92cD566Ea4864356C5491c177A430C222d7e678",
        "assetContract": "https://etherscan.io/address/0x4a220E6096B25EADb88358cb44068A3248254675",
        "coingeckoId": "quant-network"
      }
    },
    {
      "chainId": 101,
      "address": "8DRgurhcQPJeCqQEpbeYGUmwAz2tETbyWUYLUU4Q7goM",
      "symbol": "wORAI",
      "name": "Oraichain Token (Wormhole)",
      "decimals": 9,
      "logoURI": "https://raw.githubusercontent.com/solana-labs/token-list/main/assets/mainnet/8DRgurhcQPJeCqQEpbeYGUmwAz2tETbyWUYLUU4Q7goM/logo.png",
      "tags": [
        "wrapped",
        "wormhole"
      ],
      "extensions": {
        "address": "0x4c11249814f11b9346808179Cf06e71ac328c1b5",
        "bridgeContract": "https://etherscan.io/address/0xf92cD566Ea4864356C5491c177A430C222d7e678",
        "assetContract": "https://etherscan.io/address/0x4c11249814f11b9346808179Cf06e71ac328c1b5",
        "coingeckoId": "oraichain-token"
      }
    },
    {
      "chainId": 101,
      "address": "4e5cqAsZ7wQqwLi7AApS9CgN8Yaho5TvkhvcLaGyiuzL",
      "symbol": "wTRU",
      "name": "TrustToken (Wormhole)",
      "decimals": 8,
      "logoURI": "https://raw.githubusercontent.com/solana-labs/token-list/main/assets/mainnet/4e5cqAsZ7wQqwLi7AApS9CgN8Yaho5TvkhvcLaGyiuzL/logo.png",
      "tags": [
        "wrapped",
        "wormhole"
      ],
      "extensions": {
        "address": "0x4C19596f5aAfF459fA38B0f7eD92F11AE6543784",
        "bridgeContract": "https://etherscan.io/address/0xf92cD566Ea4864356C5491c177A430C222d7e678",
        "assetContract": "https://etherscan.io/address/0x4C19596f5aAfF459fA38B0f7eD92F11AE6543784",
        "coingeckoId": "truefi"
      }
    },
    {
      "chainId": 101,
      "address": "HkhBUKSct2V93Z35apDmXthkRvH4yvMovLyv8s8idDgP",
      "symbol": "wMCB",
      "name": "MCDEX Token (Wormhole)",
      "decimals": 9,
      "logoURI": "https://raw.githubusercontent.com/solana-labs/token-list/main/assets/mainnet/HkhBUKSct2V93Z35apDmXthkRvH4yvMovLyv8s8idDgP/logo.png",
      "tags": [
        "wrapped",
        "wormhole"
      ],
      "extensions": {
        "address": "0x4e352cF164E64ADCBad318C3a1e222E9EBa4Ce42",
        "bridgeContract": "https://etherscan.io/address/0xf92cD566Ea4864356C5491c177A430C222d7e678",
        "assetContract": "https://etherscan.io/address/0x4e352cF164E64ADCBad318C3a1e222E9EBa4Ce42",
        "coingeckoId": "mcdex"
      }
    },
    {
      "chainId": 101,
      "address": "Eof7wbYsHZKaoyUGwM7Nfkoo6zQW4U7uWXqz2hoQzSkK",
      "symbol": "wNU",
      "name": "NuCypher (Wormhole)",
      "decimals": 9,
      "logoURI": "https://raw.githubusercontent.com/solana-labs/token-list/main/assets/mainnet/Eof7wbYsHZKaoyUGwM7Nfkoo6zQW4U7uWXqz2hoQzSkK/logo.png",
      "tags": [
        "wrapped",
        "wormhole"
      ],
      "extensions": {
        "address": "0x4fE83213D56308330EC302a8BD641f1d0113A4Cc",
        "bridgeContract": "https://etherscan.io/address/0xf92cD566Ea4864356C5491c177A430C222d7e678",
        "assetContract": "https://etherscan.io/address/0x4fE83213D56308330EC302a8BD641f1d0113A4Cc",
        "coingeckoId": "nucypher"
      }
    },
    {
      "chainId": 101,
      "address": "5CmA1HTVZt5NRtwiUrqWrcnT5JRW5zHe6uQXfP7SDUNz",
      "symbol": "wRAZOR",
      "name": "RAZOR (Wormhole)",
      "decimals": 9,
      "logoURI": "https://raw.githubusercontent.com/solana-labs/token-list/main/assets/mainnet/5CmA1HTVZt5NRtwiUrqWrcnT5JRW5zHe6uQXfP7SDUNz/logo.png",
      "tags": [
        "wrapped",
        "wormhole"
      ],
      "extensions": {
        "address": "0x50DE6856358Cc35f3A9a57eAAA34BD4cB707d2cd",
        "bridgeContract": "https://etherscan.io/address/0xf92cD566Ea4864356C5491c177A430C222d7e678",
        "assetContract": "https://etherscan.io/address/0x50DE6856358Cc35f3A9a57eAAA34BD4cB707d2cd",
        "coingeckoId": "razor-network"
      }
    },
    {
      "chainId": 101,
      "address": "6msNYXzSVtjinqapq2xcvBb5NRq4YTPAi7wc5Jx8M8TS",
      "symbol": "wLINK",
      "name": "ChainLink Token (Wormhole)",
      "decimals": 9,
      "logoURI": "https://raw.githubusercontent.com/solana-labs/token-list/main/assets/mainnet/6msNYXzSVtjinqapq2xcvBb5NRq4YTPAi7wc5Jx8M8TS/logo.png",
      "tags": [
        "wrapped",
        "wormhole"
      ],
      "extensions": {
        "address": "0x514910771AF9Ca656af840dff83E8264EcF986CA",
        "bridgeContract": "https://etherscan.io/address/0xf92cD566Ea4864356C5491c177A430C222d7e678",
        "assetContract": "https://etherscan.io/address/0x514910771AF9Ca656af840dff83E8264EcF986CA",
        "coingeckoId": "chainlink"
      }
    },
    {
      "chainId": 101,
      "address": "BX2gcRRS12iqFzKCpvTt4krBBYNymR9JBDZBxzfFLnbF",
      "symbol": "weRSDL",
      "name": "UnFederalReserveToken (Wormhole)",
      "decimals": 9,
      "logoURI": "https://raw.githubusercontent.com/solana-labs/token-list/main/assets/mainnet/BX2gcRRS12iqFzKCpvTt4krBBYNymR9JBDZBxzfFLnbF/logo.png",
      "tags": [
        "wrapped",
        "wormhole"
      ],
      "extensions": {
        "address": "0x5218E472cFCFE0b64A064F055B43b4cdC9EfD3A6",
        "bridgeContract": "https://etherscan.io/address/0xf92cD566Ea4864356C5491c177A430C222d7e678",
        "assetContract": "https://etherscan.io/address/0x5218E472cFCFE0b64A064F055B43b4cdC9EfD3A6",
        "coingeckoId": "unfederalreserve"
      }
    },
    {
      "chainId": 101,
      "address": "CCGLdsokcybeF8NrCcu1RSQK8isNBjBA58kVEMTHTKjx",
      "symbol": "wsUSD",
      "name": "Synth sUSD (Wormhole)",
      "decimals": 9,
      "logoURI": "https://raw.githubusercontent.com/solana-labs/token-list/main/assets/mainnet/CCGLdsokcybeF8NrCcu1RSQK8isNBjBA58kVEMTHTKjx/logo.png",
      "tags": [
        "wrapped",
        "wormhole"
      ],
      "extensions": {
        "address": "0x57Ab1ec28D129707052df4dF418D58a2D46d5f51",
        "bridgeContract": "https://etherscan.io/address/0xf92cD566Ea4864356C5491c177A430C222d7e678",
        "assetContract": "https://etherscan.io/address/0x57Ab1ec28D129707052df4dF418D58a2D46d5f51",
        "coingeckoId": "nusd"
      }
    },
    {
      "chainId": 101,
      "address": "FP9ogG7hTdfcTJwn4prF9AVEcfcjLq1GtkqYM4oRn7eY",
      "symbol": "wHEGIC",
      "name": "Hegic (Wormhole)",
      "decimals": 9,
      "logoURI": "https://raw.githubusercontent.com/solana-labs/token-list/main/assets/mainnet/FP9ogG7hTdfcTJwn4prF9AVEcfcjLq1GtkqYM4oRn7eY/logo.png",
      "tags": [
        "wrapped",
        "wormhole"
      ],
      "extensions": {
        "address": "0x584bC13c7D411c00c01A62e8019472dE68768430",
        "bridgeContract": "https://etherscan.io/address/0xf92cD566Ea4864356C5491c177A430C222d7e678",
        "assetContract": "https://etherscan.io/address/0x584bC13c7D411c00c01A62e8019472dE68768430",
        "coingeckoId": "hegic"
      }
    },
    {
      "chainId": 101,
      "address": "DboP5vvYUVjmKSHKJ1YFHwmv41KtUscnYgzjmPgHwQVn",
      "symbol": "wXFI",
      "name": "Xfinance (Wormhole)",
      "decimals": 9,
      "logoURI": "https://raw.githubusercontent.com/solana-labs/token-list/main/assets/mainnet/DboP5vvYUVjmKSHKJ1YFHwmv41KtUscnYgzjmPgHwQVn/logo.png",
      "tags": [
        "wrapped",
        "wormhole"
      ],
      "extensions": {
        "address": "0x5BEfBB272290dD5b8521D4a938f6c4757742c430",
        "bridgeContract": "https://etherscan.io/address/0xf92cD566Ea4864356C5491c177A430C222d7e678",
        "assetContract": "https://etherscan.io/address/0x5BEfBB272290dD5b8521D4a938f6c4757742c430",
        "coingeckoId": "xfinance"
      }
    },
    {
      "chainId": 101,
      "address": "6c4U9yxGzVjejSJJXrdX8wtt532Et6MrBUZc2oK5j6w5",
      "symbol": "wDEXTF",
      "name": "DEXTF Token (Wormhole)",
      "decimals": 9,
      "logoURI": "https://raw.githubusercontent.com/solana-labs/token-list/main/assets/mainnet/6c4U9yxGzVjejSJJXrdX8wtt532Et6MrBUZc2oK5j6w5/logo.png",
      "tags": [
        "wrapped",
        "wormhole"
      ],
      "extensions": {
        "address": "0x5F64Ab1544D28732F0A24F4713c2C8ec0dA089f0",
        "bridgeContract": "https://etherscan.io/address/0xf92cD566Ea4864356C5491c177A430C222d7e678",
        "assetContract": "https://etherscan.io/address/0x5F64Ab1544D28732F0A24F4713c2C8ec0dA089f0",
        "coingeckoId": "dextf"
      }
    },
    {
      "chainId": 101,
      "address": "JuXkRYNw54rujC7SPWcAM4ArLgA5x8nDQbS8xHAr6MA",
      "symbol": "wRLC",
      "name": "iExec RLC (Wormhole)",
      "decimals": 9,
      "logoURI": "https://raw.githubusercontent.com/solana-labs/token-list/main/assets/mainnet/JuXkRYNw54rujC7SPWcAM4ArLgA5x8nDQbS8xHAr6MA/logo.png",
      "tags": [
        "wrapped",
        "wormhole"
      ],
      "extensions": {
        "address": "0x607F4C5BB672230e8672085532f7e901544a7375",
        "bridgeContract": "https://etherscan.io/address/0xf92cD566Ea4864356C5491c177A430C222d7e678",
        "assetContract": "https://etherscan.io/address/0x607F4C5BB672230e8672085532f7e901544a7375",
        "coingeckoId": "iexec-rlc"
      }
    },
    {
      "chainId": 101,
      "address": "7NfgSkv6kZ6ZWP6SJPtMuaUYGVEngVK8UFnaFTPk3QsM",
      "symbol": "wCORE",
      "name": "cVault.finance (Wormhole)",
      "decimals": 9,
      "logoURI": "https://raw.githubusercontent.com/solana-labs/token-list/main/assets/mainnet/7NfgSkv6kZ6ZWP6SJPtMuaUYGVEngVK8UFnaFTPk3QsM/logo.png",
      "tags": [
        "wrapped",
        "wormhole"
      ],
      "extensions": {
        "address": "0x62359Ed7505Efc61FF1D56fEF82158CcaffA23D7",
        "bridgeContract": "https://etherscan.io/address/0xf92cD566Ea4864356C5491c177A430C222d7e678",
        "assetContract": "https://etherscan.io/address/0x62359Ed7505Efc61FF1D56fEF82158CcaffA23D7",
        "coingeckoId": "cvault-finance"
      }
    },
    {
      "chainId": 101,
      "address": "AqLKDJiGL4wXKPAfzNom3xEdQwgj2LTCE4k34gzvZsE6",
      "symbol": "wCFi",
      "name": "CyberFi Token (Wormhole)",
      "decimals": 9,
      "logoURI": "https://raw.githubusercontent.com/solana-labs/token-list/main/assets/mainnet/AqLKDJiGL4wXKPAfzNom3xEdQwgj2LTCE4k34gzvZsE6/logo.png",
      "tags": [
        "wrapped",
        "wormhole"
      ],
      "extensions": {
        "address": "0x63b4f3e3fa4e438698CE330e365E831F7cCD1eF4",
        "bridgeContract": "https://etherscan.io/address/0xf92cD566Ea4864356C5491c177A430C222d7e678",
        "assetContract": "https://etherscan.io/address/0x63b4f3e3fa4e438698CE330e365E831F7cCD1eF4",
        "coingeckoId": "cyberfi"
      }
    },
    {
      "chainId": 101,
      "address": "FLrjpCRrd4GffHu8MVYGvuLxYLuBGVaXsnCecw3Effci",
      "symbol": "wWISE",
      "name": "Wise Token (Wormhole)",
      "decimals": 9,
      "logoURI": "https://raw.githubusercontent.com/solana-labs/token-list/main/assets/mainnet/FLrjpCRrd4GffHu8MVYGvuLxYLuBGVaXsnCecw3Effci/logo.png",
      "tags": [
        "wrapped",
        "wormhole"
      ],
      "extensions": {
        "address": "0x66a0f676479Cee1d7373f3DC2e2952778BfF5bd6",
        "bridgeContract": "https://etherscan.io/address/0xf92cD566Ea4864356C5491c177A430C222d7e678",
        "assetContract": "https://etherscan.io/address/0x66a0f676479Cee1d7373f3DC2e2952778BfF5bd6",
        "coingeckoId": "wise-token11"
      }
    },
    {
      "chainId": 101,
      "address": "GaMPhVyp1xd9xJuPskDEzQzp8mKfEjAmhny8NX7y7YKc",
      "symbol": "wGNO",
      "name": "Gnosis Token (Wormhole)",
      "decimals": 9,
      "logoURI": "https://raw.githubusercontent.com/solana-labs/token-list/main/assets/mainnet/GaMPhVyp1xd9xJuPskDEzQzp8mKfEjAmhny8NX7y7YKc/logo.png",
      "tags": [
        "wrapped",
        "wormhole"
      ],
      "extensions": {
        "address": "0x6810e776880C02933D47DB1b9fc05908e5386b96",
        "bridgeContract": "https://etherscan.io/address/0xf92cD566Ea4864356C5491c177A430C222d7e678",
        "assetContract": "https://etherscan.io/address/0x6810e776880C02933D47DB1b9fc05908e5386b96",
        "coingeckoId": "gnosis"
      }
    },
    {
      "chainId": 101,
      "address": "CCAQZHBVWKDukT68PZ3LenDs7apibeSYeJ3jHE8NzBC5",
      "symbol": "wPOOLZ",
      "name": "$Poolz Finance (Wormhole)",
      "decimals": 9,
      "logoURI": "https://raw.githubusercontent.com/solana-labs/token-list/main/assets/mainnet/CCAQZHBVWKDukT68PZ3LenDs7apibeSYeJ3jHE8NzBC5/logo.png",
      "tags": [
        "wrapped",
        "wormhole"
      ],
      "extensions": {
        "address": "0x69A95185ee2a045CDC4bCd1b1Df10710395e4e23",
        "bridgeContract": "https://etherscan.io/address/0xf92cD566Ea4864356C5491c177A430C222d7e678",
        "assetContract": "https://etherscan.io/address/0x69A95185ee2a045CDC4bCd1b1Df10710395e4e23",
        "coingeckoId": "poolz-finance"
      }
    },
    {
      "chainId": 101,
      "address": "FYpdBuyAHSbdaAyD1sKkxyLWbAP8uUW9h6uvdhK74ij1",
      "symbol": "wDAI",
      "name": "Dai Stablecoin (Wormhole)",
      "decimals": 9,
      "logoURI": "https://raw.githubusercontent.com/solana-labs/token-list/main/assets/mainnet/FYpdBuyAHSbdaAyD1sKkxyLWbAP8uUW9h6uvdhK74ij1/logo.png",
      "tags": [
        "wrapped",
        "wormhole"
      ],
      "extensions": {
        "address": "0x6B175474E89094C44Da98b954EedeAC495271d0F",
        "bridgeContract": "https://etherscan.io/address/0xf92cD566Ea4864356C5491c177A430C222d7e678",
        "assetContract": "https://etherscan.io/address/0x6B175474E89094C44Da98b954EedeAC495271d0F",
        "coingeckoId": "dai"
      }
    },
    {
      "chainId": 101,
      "address": "HbMGwfGjGPchtaPwyrtJFy8APZN5w1hi63xnzmj1f23v",
      "symbol": "wSUSHI",
      "name": "SushiSwap (Wormhole)",
      "decimals": 9,
      "logoURI": "https://raw.githubusercontent.com/solana-labs/token-list/main/assets/mainnet/HbMGwfGjGPchtaPwyrtJFy8APZN5w1hi63xnzmj1f23v/logo.png",
      "tags": [
        "wrapped",
        "wormhole"
      ],
      "extensions": {
        "address": "0x6B3595068778DD592e39A122f4f5a5cF09C90fE2",
        "bridgeContract": "https://etherscan.io/address/0xf92cD566Ea4864356C5491c177A430C222d7e678",
        "assetContract": "https://etherscan.io/address/0x6B3595068778DD592e39A122f4f5a5cF09C90fE2",
        "coingeckoId": "sushi"
      }
    },
    {
      "chainId": 101,
      "address": "6Tmi8TZasqdxWB59uE5Zw9VLKecuCbsLSsPEqoMpmozA",
      "symbol": "wFYZ",
      "name": "Fyooz (Wormhole)",
      "decimals": 9,
      "logoURI": "https://raw.githubusercontent.com/solana-labs/token-list/main/assets/mainnet/6Tmi8TZasqdxWB59uE5Zw9VLKecuCbsLSsPEqoMpmozA/logo.png",
      "tags": [
        "wrapped",
        "wormhole"
      ],
      "extensions": {
        "address": "0x6BFf2fE249601ed0Db3a87424a2E923118BB0312",
        "bridgeContract": "https://etherscan.io/address/0xf92cD566Ea4864356C5491c177A430C222d7e678",
        "assetContract": "https://etherscan.io/address/0x6BFf2fE249601ed0Db3a87424a2E923118BB0312",
        "coingeckoId": "fyooz"
      }
    },
    {
      "chainId": 101,
      "address": "3sHinPxEPqhEGip2Wy45TFmgAA1Atg2mctMjY5RKJUjk",
      "symbol": "wQRX",
      "name": "QuiverX (Wormhole)",
      "decimals": 9,
      "logoURI": "https://raw.githubusercontent.com/solana-labs/token-list/main/assets/mainnet/3sHinPxEPqhEGip2Wy45TFmgAA1Atg2mctMjY5RKJUjk/logo.png",
      "tags": [
        "wrapped",
        "wormhole"
      ],
      "extensions": {
        "address": "0x6e0daDE58D2d89eBBe7aFc384e3E4f15b70b14D8",
        "bridgeContract": "https://etherscan.io/address/0xf92cD566Ea4864356C5491c177A430C222d7e678",
        "assetContract": "https://etherscan.io/address/0x6e0daDE58D2d89eBBe7aFc384e3E4f15b70b14D8",
        "coingeckoId": "quiverx"
      }
    },
    {
      "chainId": 101,
      "address": "4ighgEijHcCoLu9AsvwVz2TnGFqAgzQtQMr6ch88Jrfe",
      "symbol": "wTRADE",
      "name": "UniTrade (Wormhole)",
      "decimals": 9,
      "logoURI": "https://raw.githubusercontent.com/solana-labs/token-list/main/assets/mainnet/4ighgEijHcCoLu9AsvwVz2TnGFqAgzQtQMr6ch88Jrfe/logo.png",
      "tags": [
        "wrapped",
        "wormhole"
      ],
      "extensions": {
        "address": "0x6F87D756DAf0503d08Eb8993686c7Fc01Dc44fB1",
        "bridgeContract": "https://etherscan.io/address/0xf92cD566Ea4864356C5491c177A430C222d7e678",
        "assetContract": "https://etherscan.io/address/0x6F87D756DAf0503d08Eb8993686c7Fc01Dc44fB1",
        "coingeckoId": "unitrade"
      }
    },
    {
      "chainId": 101,
      "address": "FTPnEQ3NfRRZ9tvmpDW6JFrvweBE5sanxnXSpJL1dvbB",
      "symbol": "wBIRD",
      "name": "Bird.Money (Wormhole)",
      "decimals": 9,
      "logoURI": "https://raw.githubusercontent.com/solana-labs/token-list/main/assets/mainnet/FTPnEQ3NfRRZ9tvmpDW6JFrvweBE5sanxnXSpJL1dvbB/logo.png",
      "tags": [
        "wrapped",
        "wormhole"
      ],
      "extensions": {
        "address": "0x70401dFD142A16dC7031c56E862Fc88Cb9537Ce0",
        "bridgeContract": "https://etherscan.io/address/0xf92cD566Ea4864356C5491c177A430C222d7e678",
        "assetContract": "https://etherscan.io/address/0x70401dFD142A16dC7031c56E862Fc88Cb9537Ce0",
        "coingeckoId": "bird-money"
      }
    },
    {
      "chainId": 101,
      "address": "QVDE6rhcGPSB3ex5T7vWBzvoSRUXULjuSGpVuKwu5XH",
      "symbol": "wAXN",
      "name": "Axion (Wormhole)",
      "decimals": 9,
      "logoURI": "https://raw.githubusercontent.com/solana-labs/token-list/main/assets/mainnet/QVDE6rhcGPSB3ex5T7vWBzvoSRUXULjuSGpVuKwu5XH/logo.png",
      "tags": [
        "wrapped",
        "wormhole"
      ],
      "extensions": {
        "address": "0x71F85B2E46976bD21302B64329868fd15eb0D127",
        "bridgeContract": "https://etherscan.io/address/0xf92cD566Ea4864356C5491c177A430C222d7e678",
        "assetContract": "https://etherscan.io/address/0x71F85B2E46976bD21302B64329868fd15eb0D127",
        "coingeckoId": "axion"
      }
    },
    {
      "chainId": 101,
      "address": "J6AbGG62yo9UJ2T9r9GM7pnoRNui5DsZDnPbiNAPqbVd",
      "symbol": "wBMI",
      "name": "Bridge Mutual (Wormhole)",
      "decimals": 9,
      "logoURI": "https://raw.githubusercontent.com/solana-labs/token-list/main/assets/mainnet/J6AbGG62yo9UJ2T9r9GM7pnoRNui5DsZDnPbiNAPqbVd/logo.png",
      "tags": [
        "wrapped",
        "wormhole"
      ],
      "extensions": {
        "address": "0x725C263e32c72dDC3A19bEa12C5a0479a81eE688",
        "bridgeContract": "https://etherscan.io/address/0xf92cD566Ea4864356C5491c177A430C222d7e678",
        "assetContract": "https://etherscan.io/address/0x725C263e32c72dDC3A19bEa12C5a0479a81eE688",
        "coingeckoId": "bridge-mutual"
      }
    },
    {
      "chainId": 101,
      "address": "4wvHoaxxZxFeNrMTP8bLVRh1ziSBV7crN665WX4rRMqe",
      "symbol": "wDYT",
      "name": "DoYourTip (Wormhole)",
      "decimals": 9,
      "logoURI": "https://raw.githubusercontent.com/solana-labs/token-list/main/assets/mainnet/4wvHoaxxZxFeNrMTP8bLVRh1ziSBV7crN665WX4rRMqe/logo.png",
      "tags": [
        "wrapped",
        "wormhole"
      ],
      "extensions": {
        "address": "0x740623d2c797b7D8D1EcB98e9b4Afcf99Ec31E14",
        "bridgeContract": "https://etherscan.io/address/0xf92cD566Ea4864356C5491c177A430C222d7e678",
        "assetContract": "https://etherscan.io/address/0x740623d2c797b7D8D1EcB98e9b4Afcf99Ec31E14",
        "coingeckoId": "dynamite"
      }
    },
    {
      "chainId": 101,
      "address": "Fe5fWjCLDMJoi4sTmfR2VW4BT1LwsbR1n6QAjzJQvhhf",
      "symbol": "wBBR",
      "name": "BitberryToken (Wormhole)",
      "decimals": 9,
      "logoURI": "https://raw.githubusercontent.com/solana-labs/token-list/main/assets/mainnet/Fe5fWjCLDMJoi4sTmfR2VW4BT1LwsbR1n6QAjzJQvhhf/logo.png",
      "tags": [
        "wrapped",
        "wormhole"
      ],
      "extensions": {
        "address": "0x7671904eed7f10808B664fc30BB8693FD7237abF",
        "bridgeContract": "https://etherscan.io/address/0xf92cD566Ea4864356C5491c177A430C222d7e678",
        "assetContract": "https://etherscan.io/address/0x7671904eed7f10808B664fc30BB8693FD7237abF",
        "coingeckoId": "bitberry-token"
      }
    },
    {
      "chainId": 101,
      "address": "5J9yhFRnQZx3RiqHzfQpAffX5UQz3k8vQCZH2g9Z9sDg",
      "symbol": "wWAXE",
      "name": "WAX Economic Token (Wormhole)",
      "decimals": 8,
      "logoURI": "https://raw.githubusercontent.com/solana-labs/token-list/main/assets/mainnet/5J9yhFRnQZx3RiqHzfQpAffX5UQz3k8vQCZH2g9Z9sDg/logo.png",
      "tags": [
        "wrapped",
        "wormhole"
      ],
      "extensions": {
        "address": "0x7a2Bc711E19ba6aff6cE8246C546E8c4B4944DFD",
        "bridgeContract": "https://etherscan.io/address/0xf92cD566Ea4864356C5491c177A430C222d7e678",
        "assetContract": "https://etherscan.io/address/0x7a2Bc711E19ba6aff6cE8246C546E8c4B4944DFD",
        "coingeckoId": "waxe"
      }
    },
    {
      "chainId": 101,
      "address": "4DHywS5EjUTF5AYisPZiJbWcCV4gfpH98oKxpgyKRnnQ",
      "symbol": "wMATIC",
      "name": "Matic Token (Wormhole)",
      "decimals": 9,
      "logoURI": "https://raw.githubusercontent.com/solana-labs/token-list/main/assets/mainnet/4DHywS5EjUTF5AYisPZiJbWcCV4gfpH98oKxpgyKRnnQ/logo.png",
      "tags": [
        "wrapped",
        "wormhole"
      ],
      "extensions": {
        "address": "0x7D1AfA7B718fb893dB30A3aBc0Cfc608AaCfeBB0",
        "bridgeContract": "https://etherscan.io/address/0xf92cD566Ea4864356C5491c177A430C222d7e678",
        "assetContract": "https://etherscan.io/address/0x7D1AfA7B718fb893dB30A3aBc0Cfc608AaCfeBB0",
        "coingeckoId": "matic-network"
      }
    },
    {
      "chainId": 101,
      "address": "Au9E8ygQdTJQZXmNKPdtLEP8rGjC4qsGRhkJgjFNPAr8",
      "symbol": "wXRT",
      "name": "Robonomics (Wormhole)",
      "decimals": 9,
      "logoURI": "https://raw.githubusercontent.com/solana-labs/token-list/main/assets/mainnet/Au9E8ygQdTJQZXmNKPdtLEP8rGjC4qsGRhkJgjFNPAr8/logo.png",
      "tags": [
        "wrapped",
        "wormhole"
      ],
      "extensions": {
        "address": "0x7dE91B204C1C737bcEe6F000AAA6569Cf7061cb7",
        "bridgeContract": "https://etherscan.io/address/0xf92cD566Ea4864356C5491c177A430C222d7e678",
        "assetContract": "https://etherscan.io/address/0x7dE91B204C1C737bcEe6F000AAA6569Cf7061cb7",
        "coingeckoId": "robonomics-network"
      }
    },
    {
      "chainId": 101,
      "address": "5DQZ14hLDxveMH7NyGmTmUTRGgVAVXADp3cP2UHeH6hM",
      "symbol": "wAAVE",
      "name": "Aave Token (Wormhole)",
      "decimals": 9,
      "logoURI": "https://raw.githubusercontent.com/solana-labs/token-list/main/assets/mainnet/5DQZ14hLDxveMH7NyGmTmUTRGgVAVXADp3cP2UHeH6hM/logo.png",
      "tags": [
        "wrapped",
        "wormhole"
      ],
      "extensions": {
        "address": "0x7Fc66500c84A76Ad7e9c93437bFc5Ac33E2DDaE9",
        "bridgeContract": "https://etherscan.io/address/0xf92cD566Ea4864356C5491c177A430C222d7e678",
        "assetContract": "https://etherscan.io/address/0x7Fc66500c84A76Ad7e9c93437bFc5Ac33E2DDaE9",
        "coingeckoId": "aave"
      }
    },
    {
      "chainId": 101,
      "address": "Arc2ZVKNCdDU4vB8Ubud5QayDtjo2oJF9xVrUPQ6TWxF",
      "symbol": "wLEND",
      "name": "Lend (Wormhole)",
      "decimals": 9,
      "logoURI": "https://raw.githubusercontent.com/solana-labs/token-list/main/assets/mainnet/Arc2ZVKNCdDU4vB8Ubud5QayDtjo2oJF9xVrUPQ6TWxF/logo.png",
      "tags": [
        "wrapped",
        "wormhole"
      ],
      "extensions": {
        "address": "0x80fB784B7eD66730e8b1DBd9820aFD29931aab03",
        "bridgeContract": "https://etherscan.io/address/0xf92cD566Ea4864356C5491c177A430C222d7e678",
        "assetContract": "https://etherscan.io/address/0x80fB784B7eD66730e8b1DBd9820aFD29931aab03",
        "coingeckoId": "ethlend"
      }
    },
    {
      "chainId": 101,
      "address": "2ctKUDkGBnVykt31AhMPhHvAQWJvoNGbLh7aRidjtAqv",
      "symbol": "wPOLS",
      "name": "PolkastarterToken (Wormhole)",
      "decimals": 9,
      "logoURI": "https://raw.githubusercontent.com/solana-labs/token-list/main/assets/mainnet/2ctKUDkGBnVykt31AhMPhHvAQWJvoNGbLh7aRidjtAqv/logo.png",
      "tags": [
        "wrapped",
        "wormhole"
      ],
      "extensions": {
        "address": "0x83e6f1E41cdd28eAcEB20Cb649155049Fac3D5Aa",
        "bridgeContract": "https://etherscan.io/address/0xf92cD566Ea4864356C5491c177A430C222d7e678",
        "assetContract": "https://etherscan.io/address/0x83e6f1E41cdd28eAcEB20Cb649155049Fac3D5Aa",
        "coingeckoId": "polkastarter"
      }
    },
    {
      "chainId": 101,
      "address": "8FnkznYpHvKiaBkgatVoCrNiS5y5KW62JqgjnxVhDejC",
      "symbol": "wUBT",
      "name": "Unibright (Wormhole)",
      "decimals": 8,
      "logoURI": "https://raw.githubusercontent.com/solana-labs/token-list/main/assets/mainnet/8FnkznYpHvKiaBkgatVoCrNiS5y5KW62JqgjnxVhDejC/logo.png",
      "tags": [
        "wrapped",
        "wormhole"
      ],
      "extensions": {
        "address": "0x8400D94A5cb0fa0D041a3788e395285d61c9ee5e",
        "bridgeContract": "https://etherscan.io/address/0xf92cD566Ea4864356C5491c177A430C222d7e678",
        "assetContract": "https://etherscan.io/address/0x8400D94A5cb0fa0D041a3788e395285d61c9ee5e",
        "coingeckoId": "unibright"
      }
    },
    {
      "chainId": 101,
      "address": "4LLAYXVmT3U8Sew6k3tk66zk3btT91QRzQzxcNX8XhzV",
      "symbol": "wDIA",
      "name": "DIA (Wormhole)",
      "decimals": 9,
      "logoURI": "https://raw.githubusercontent.com/solana-labs/token-list/main/assets/mainnet/4LLAYXVmT3U8Sew6k3tk66zk3btT91QRzQzxcNX8XhzV/logo.png",
      "tags": [
        "wrapped",
        "wormhole"
      ],
      "extensions": {
        "address": "0x84cA8bc7997272c7CfB4D0Cd3D55cd942B3c9419",
        "bridgeContract": "https://etherscan.io/address/0xf92cD566Ea4864356C5491c177A430C222d7e678",
        "assetContract": "https://etherscan.io/address/0x84cA8bc7997272c7CfB4D0Cd3D55cd942B3c9419",
        "coingeckoId": "dia-data"
      }
    },
    {
      "chainId": 101,
      "address": "8L8pDf3jutdpdr4m3np68CL9ZroLActrqwxi6s9Ah5xU",
      "symbol": "wFRAX",
      "name": "Frax (Wormhole)",
      "decimals": 9,
      "logoURI": "https://raw.githubusercontent.com/solana-labs/token-list/main/assets/mainnet/8L8pDf3jutdpdr4m3np68CL9ZroLActrqwxi6s9Ah5xU/logo.png",
      "tags": [
        "wrapped",
        "wormhole"
      ],
      "extensions": {
        "address": "0x853d955aCEf822Db058eb8505911ED77F175b99e",
        "bridgeContract": "https://etherscan.io/address/0xf92cD566Ea4864356C5491c177A430C222d7e678",
        "assetContract": "https://etherscan.io/address/0x853d955aCEf822Db058eb8505911ED77F175b99e",
        "coingeckoId": "frax"
      }
    },
    {
      "chainId": 101,
      "address": "H3oVL2zJpHJaDoRfQmSrftv3fkGzvsiQgugCZmcRBykG",
      "symbol": "wKEEP",
      "name": "KEEP Token (Wormhole)",
      "decimals": 9,
      "logoURI": "https://raw.githubusercontent.com/solana-labs/token-list/main/assets/mainnet/H3oVL2zJpHJaDoRfQmSrftv3fkGzvsiQgugCZmcRBykG/logo.png",
      "tags": [
        "wrapped",
        "wormhole"
      ],
      "extensions": {
        "address": "0x85Eee30c52B0b379b046Fb0F85F4f3Dc3009aFEC",
        "bridgeContract": "https://etherscan.io/address/0xf92cD566Ea4864356C5491c177A430C222d7e678",
        "assetContract": "https://etherscan.io/address/0x85Eee30c52B0b379b046Fb0F85F4f3Dc3009aFEC",
        "coingeckoId": "keep-network"
      }
    },
    {
      "chainId": 101,
      "address": "64oqP1dFqqD8NEL4RPCpMyrHmpo31rj3nYxULVXvayfW",
      "symbol": "wRSR",
      "name": "Reserve Rights (Wormhole)",
      "decimals": 9,
      "logoURI": "https://raw.githubusercontent.com/solana-labs/token-list/main/assets/mainnet/64oqP1dFqqD8NEL4RPCpMyrHmpo31rj3nYxULVXvayfW/logo.png",
      "tags": [
        "wrapped",
        "wormhole"
      ],
      "extensions": {
        "address": "0x8762db106B2c2A0bccB3A80d1Ed41273552616E8",
        "bridgeContract": "https://etherscan.io/address/0xf92cD566Ea4864356C5491c177A430C222d7e678",
        "assetContract": "https://etherscan.io/address/0x8762db106B2c2A0bccB3A80d1Ed41273552616E8",
        "coingeckoId": "reserve-rights-token"
      }
    },
    {
      "chainId": 101,
      "address": "5SU7veiCRA16ZxnS24kCC1dwQYVwi3whvTdM48iNE1Rm",
      "symbol": "wMPH",
      "name": "88mph.app (Wormhole)",
      "decimals": 9,
      "logoURI": "https://raw.githubusercontent.com/solana-labs/token-list/main/assets/mainnet/5SU7veiCRA16ZxnS24kCC1dwQYVwi3whvTdM48iNE1Rm/logo.png",
      "tags": [
        "wrapped",
        "wormhole"
      ],
      "extensions": {
        "address": "0x8888801aF4d980682e47f1A9036e589479e835C5",
        "bridgeContract": "https://etherscan.io/address/0xf92cD566Ea4864356C5491c177A430C222d7e678",
        "assetContract": "https://etherscan.io/address/0x8888801aF4d980682e47f1A9036e589479e835C5",
        "coingeckoId": "88mph"
      }
    },
    {
      "chainId": 101,
      "address": "5fv26ojhPHWNaikXcMf2TBu4JENjLQ2PWgWYeitttVwv",
      "symbol": "wPAID",
      "name": "PAID Network (Wormhole)",
      "decimals": 9,
      "logoURI": "https://raw.githubusercontent.com/solana-labs/token-list/main/assets/mainnet/5fv26ojhPHWNaikXcMf2TBu4JENjLQ2PWgWYeitttVwv/logo.png",
      "tags": [
        "wrapped",
        "wormhole"
      ],
      "extensions": {
        "address": "0x8c8687fC965593DFb2F0b4EAeFD55E9D8df348df",
        "bridgeContract": "https://etherscan.io/address/0xf92cD566Ea4864356C5491c177A430C222d7e678",
        "assetContract": "https://etherscan.io/address/0x8c8687fC965593DFb2F0b4EAeFD55E9D8df348df",
        "coingeckoId": "paid-network"
      }
    },
    {
      "chainId": 101,
      "address": "ACr98v3kv9qaGnR3p2BfsoSK9Q2ZmP6zUkm3qxv5ZJDd",
      "symbol": "wSXP",
      "name": "Swipe (Wormhole)",
      "decimals": 9,
      "logoURI": "https://raw.githubusercontent.com/solana-labs/token-list/main/assets/mainnet/ACr98v3kv9qaGnR3p2BfsoSK9Q2ZmP6zUkm3qxv5ZJDd/logo.png",
      "tags": [
        "wrapped",
        "wormhole"
      ],
      "extensions": {
        "address": "0x8CE9137d39326AD0cD6491fb5CC0CbA0e089b6A9",
        "bridgeContract": "https://etherscan.io/address/0xf92cD566Ea4864356C5491c177A430C222d7e678",
        "assetContract": "https://etherscan.io/address/0x8CE9137d39326AD0cD6491fb5CC0CbA0e089b6A9",
        "coingeckoId": "swipe"
      }
    },
    {
      "chainId": 101,
      "address": "7gBuzBcJ7V48m8TiKJ1XWNDUerK2XfAbjxuRiKMb6S8Z",
      "symbol": "wREQ",
      "name": "Request Token (Wormhole)",
      "decimals": 9,
      "logoURI": "https://raw.githubusercontent.com/solana-labs/token-list/main/assets/mainnet/7gBuzBcJ7V48m8TiKJ1XWNDUerK2XfAbjxuRiKMb6S8Z/logo.png",
      "tags": [
        "wrapped",
        "wormhole"
      ],
      "extensions": {
        "address": "0x8f8221aFbB33998d8584A2B05749bA73c37a938a",
        "bridgeContract": "https://etherscan.io/address/0xf92cD566Ea4864356C5491c177A430C222d7e678",
        "assetContract": "https://etherscan.io/address/0x8f8221aFbB33998d8584A2B05749bA73c37a938a",
        "coingeckoId": "request-network"
      }
    },
    {
      "chainId": 101,
      "address": "CtDjsryLtwZCLj8TeniV7tWHbkaREfjKDWpvyQvsTyek",
      "symbol": "wWHALE",
      "name": "WHALE (Wormhole)",
      "decimals": 4,
      "logoURI": "https://raw.githubusercontent.com/solana-labs/token-list/main/assets/mainnet/CtDjsryLtwZCLj8TeniV7tWHbkaREfjKDWpvyQvsTyek/logo.png",
      "tags": [
        "wrapped",
        "wormhole"
      ],
      "extensions": {
        "address": "0x9355372396e3F6daF13359B7b607a3374cc638e0",
        "bridgeContract": "https://etherscan.io/address/0xf92cD566Ea4864356C5491c177A430C222d7e678",
        "assetContract": "https://etherscan.io/address/0x9355372396e3F6daF13359B7b607a3374cc638e0",
        "coingeckoId": "whale"
      }
    },
    {
      "chainId": 101,
      "address": "JDUgn6JUSwufqqthRdnZZKWv2vEdYvHxigF5Hk79yxRm",
      "symbol": "wPNK",
      "name": "Pinakion (Wormhole)",
      "decimals": 9,
      "logoURI": "https://raw.githubusercontent.com/solana-labs/token-list/main/assets/mainnet/JDUgn6JUSwufqqthRdnZZKWv2vEdYvHxigF5Hk79yxRm/logo.png",
      "tags": [
        "wrapped",
        "wormhole"
      ],
      "extensions": {
        "address": "0x93ED3FBe21207Ec2E8f2d3c3de6e058Cb73Bc04d",
        "bridgeContract": "https://etherscan.io/address/0xf92cD566Ea4864356C5491c177A430C222d7e678",
        "assetContract": "https://etherscan.io/address/0x93ED3FBe21207Ec2E8f2d3c3de6e058Cb73Bc04d",
        "coingeckoId": "kleros"
      }
    },
    {
      "chainId": 101,
      "address": "EJKqF4p7xVhXkcDNCrVQJE4osow76226bc6u3AtsGXaG",
      "symbol": "wAPY",
      "name": "APY Governance Token (Wormhole)",
      "decimals": 9,
      "logoURI": "https://raw.githubusercontent.com/solana-labs/token-list/main/assets/mainnet/EJKqF4p7xVhXkcDNCrVQJE4osow76226bc6u3AtsGXaG/logo.png",
      "tags": [
        "wrapped",
        "wormhole"
      ],
      "extensions": {
        "address": "0x95a4492F028aa1fd432Ea71146b433E7B4446611",
        "bridgeContract": "https://etherscan.io/address/0xf92cD566Ea4864356C5491c177A430C222d7e678",
        "assetContract": "https://etherscan.io/address/0x95a4492F028aa1fd432Ea71146b433E7B4446611",
        "coingeckoId": "apy-finance"
      }
    },
    {
      "chainId": 101,
      "address": "AF7Dv5Vzi1dT2fLnz4ysiRQ6FxGN1M6mrmHwgNpx7FVH",
      "symbol": "wOCEAN",
      "name": "Ocean Protocol (Wormhole)",
      "decimals": 9,
      "logoURI": "https://raw.githubusercontent.com/solana-labs/token-list/main/assets/mainnet/AF7Dv5Vzi1dT2fLnz4ysiRQ6FxGN1M6mrmHwgNpx7FVH/logo.png",
      "tags": [
        "wrapped",
        "wormhole"
      ],
      "extensions": {
        "address": "0x967da4048cD07aB37855c090aAF366e4ce1b9F48",
        "bridgeContract": "https://etherscan.io/address/0xf92cD566Ea4864356C5491c177A430C222d7e678",
        "assetContract": "https://etherscan.io/address/0x967da4048cD07aB37855c090aAF366e4ce1b9F48",
        "coingeckoId": "ocean-protocol"
      }
    },
    {
      "chainId": 101,
      "address": "AyNULvvLGW11fThvhncqNRjEgmDbMEHdDL4HqXD6SM8V",
      "symbol": "wSPI",
      "name": "Shopping.io (Wormhole)",
      "decimals": 9,
      "logoURI": "https://raw.githubusercontent.com/solana-labs/token-list/main/assets/mainnet/AyNULvvLGW11fThvhncqNRjEgmDbMEHdDL4HqXD6SM8V/logo.png",
      "tags": [
        "wrapped",
        "wormhole"
      ],
      "extensions": {
        "address": "0x9B02dD390a603Add5c07f9fd9175b7DABE8D63B7",
        "bridgeContract": "https://etherscan.io/address/0xf92cD566Ea4864356C5491c177A430C222d7e678",
        "assetContract": "https://etherscan.io/address/0x9B02dD390a603Add5c07f9fd9175b7DABE8D63B7",
        "coingeckoId": "shopping-io"
      }
    },
    {
      "chainId": 101,
      "address": "3UeKTABxz9XexDtyKq646rSQvx8GVpKNwfMoKKfxsTsF",
      "symbol": "wBBTC",
      "name": "Binance Wrapped BTC (Wormhole)",
      "decimals": 8,
      "logoURI": "https://raw.githubusercontent.com/solana-labs/token-list/main/assets/mainnet/3UeKTABxz9XexDtyKq646rSQvx8GVpKNwfMoKKfxsTsF/logo.png",
      "tags": [
        "wrapped",
        "wormhole"
      ],
      "extensions": {
        "address": "0x9BE89D2a4cd102D8Fecc6BF9dA793be995C22541",
        "bridgeContract": "https://etherscan.io/address/0xf92cD566Ea4864356C5491c177A430C222d7e678",
        "assetContract": "https://etherscan.io/address/0x9BE89D2a4cd102D8Fecc6BF9dA793be995C22541",
        "coingeckoId": "binance-wrapped-btc"
      }
    },
    {
      "chainId": 101,
      "address": "DsGbyCHbG4vSWBqAprR2eWuUAg8fXAgYkWL9psgvYZn5",
      "symbol": "wUNISTAKE",
      "name": "Unistake (Wormhole)",
      "decimals": 9,
      "logoURI": "https://raw.githubusercontent.com/solana-labs/token-list/main/assets/mainnet/DsGbyCHbG4vSWBqAprR2eWuUAg8fXAgYkWL9psgvYZn5/logo.png",
      "tags": [
        "wrapped",
        "wormhole"
      ],
      "extensions": {
        "address": "0x9Ed8e7C9604790F7Ec589F99b94361d8AAB64E5E",
        "bridgeContract": "https://etherscan.io/address/0xf92cD566Ea4864356C5491c177A430C222d7e678",
        "assetContract": "https://etherscan.io/address/0x9Ed8e7C9604790F7Ec589F99b94361d8AAB64E5E",
        "coingeckoId": "unistake"
      }
    },
    {
      "chainId": 101,
      "address": "GBvv3jn9u6pZqPd2GVnQ7BKJzLwQnEWe4ci9k359PN9Z",
      "symbol": "wMKR",
      "name": "MakerDAO (Wormhole)",
      "decimals": 9,
      "logoURI": "https://raw.githubusercontent.com/solana-labs/token-list/main/assets/mainnet/GBvv3jn9u6pZqPd2GVnQ7BKJzLwQnEWe4ci9k359PN9Z/logo.png",
      "tags": [
        "wrapped",
        "wormhole"
      ],
      "extensions": {
        "address": "0x9f8F72aA9304c8B593d555F12eF6589cC3A579A2",
        "bridgeContract": "https://etherscan.io/address/0xf92cD566Ea4864356C5491c177A430C222d7e678",
        "assetContract": "https://etherscan.io/address/0x9f8F72aA9304c8B593d555F12eF6589cC3A579A2",
        "coingeckoId": "maker"
      }
    },
    {
      "chainId": 101,
      "address": "53ETjuzUNHG8c7rZ2hxQLQfN5R6tEYtdYwNQsa68xFUk",
      "symbol": "wFARM",
      "name": "FARM Reward Token (Wormhole)",
      "decimals": 9,
      "logoURI": "https://raw.githubusercontent.com/solana-labs/token-list/main/assets/mainnet/53ETjuzUNHG8c7rZ2hxQLQfN5R6tEYtdYwNQsa68xFUk/logo.png",
      "tags": [
        "wrapped",
        "wormhole"
      ],
      "extensions": {
        "address": "0xa0246c9032bC3A600820415aE600c6388619A14D",
        "bridgeContract": "https://etherscan.io/address/0xf92cD566Ea4864356C5491c177A430C222d7e678",
        "assetContract": "https://etherscan.io/address/0xa0246c9032bC3A600820415aE600c6388619A14D",
        "coingeckoId": "harvest-finance"
      }
    },
    {
      "chainId": 101,
      "address": "FVsXUnbhifqJ4LiXQEbpUtXVdB8T5ADLKqSs5t1oc54F",
      "symbol": "wUSDC",
      "name": "USD Coin (Wormhole)",
      "decimals": 6,
      "logoURI": "https://raw.githubusercontent.com/solana-labs/token-list/main/assets/mainnet/FVsXUnbhifqJ4LiXQEbpUtXVdB8T5ADLKqSs5t1oc54F/logo.png",
      "tags": [
        "wrapped",
        "wormhole"
      ],
      "extensions": {
        "address": "0xA0b86991c6218b36c1d19D4a2e9Eb0cE3606eB48",
        "bridgeContract": "https://etherscan.io/address/0xf92cD566Ea4864356C5491c177A430C222d7e678",
        "assetContract": "https://etherscan.io/address/0xA0b86991c6218b36c1d19D4a2e9Eb0cE3606eB48",
        "coingeckoId": "usd-coin"
      }
    },
    {
      "chainId": 101,
      "address": "EjBpnWzWZeW1PKzfCszLdHgENZLZDoTNaEmz8BddpWJx",
      "symbol": "wANT",
      "name": "Aragon Network Token (Wormhole)",
      "decimals": 9,
      "logoURI": "https://raw.githubusercontent.com/solana-labs/token-list/main/assets/mainnet/EjBpnWzWZeW1PKzfCszLdHgENZLZDoTNaEmz8BddpWJx/logo.png",
      "tags": [
        "wrapped",
        "wormhole"
      ],
      "extensions": {
        "address": "0xa117000000f279D81A1D3cc75430fAA017FA5A2e",
        "bridgeContract": "https://etherscan.io/address/0xf92cD566Ea4864356C5491c177A430C222d7e678",
        "assetContract": "https://etherscan.io/address/0xa117000000f279D81A1D3cc75430fAA017FA5A2e",
        "coingeckoId": "aragon"
      }
    },
    {
      "chainId": 101,
      "address": "Rs4LHZ4WogZCAkCzfsKJib5LLnYL6xcVAfTcLQiSjg2",
      "symbol": "wNPXS",
      "name": "Pundi X Token (Wormhole)",
      "decimals": 9,
      "logoURI": "https://raw.githubusercontent.com/solana-labs/token-list/main/assets/mainnet/Rs4LHZ4WogZCAkCzfsKJib5LLnYL6xcVAfTcLQiSjg2/logo.png",
      "tags": [
        "wrapped",
        "wormhole"
      ],
      "extensions": {
        "address": "0xA15C7Ebe1f07CaF6bFF097D8a589fb8AC49Ae5B3",
        "bridgeContract": "https://etherscan.io/address/0xf92cD566Ea4864356C5491c177A430C222d7e678",
        "assetContract": "https://etherscan.io/address/0xA15C7Ebe1f07CaF6bFF097D8a589fb8AC49Ae5B3",
        "coingeckoId": "pundi-x"
      }
    },
    {
      "chainId": 101,
      "address": "65ribugkb42AANKYrEeuruhhfXffyE4jY22FUxFbpW7C",
      "symbol": "wRFOX",
      "name": "RFOX (Wormhole)",
      "decimals": 9,
      "logoURI": "https://raw.githubusercontent.com/solana-labs/token-list/main/assets/mainnet/65ribugkb42AANKYrEeuruhhfXffyE4jY22FUxFbpW7C/logo.png",
      "tags": [
        "wrapped",
        "wormhole"
      ],
      "extensions": {
        "address": "0xa1d6Df714F91DeBF4e0802A542E13067f31b8262",
        "bridgeContract": "https://etherscan.io/address/0xf92cD566Ea4864356C5491c177A430C222d7e678",
        "assetContract": "https://etherscan.io/address/0xa1d6Df714F91DeBF4e0802A542E13067f31b8262",
        "coingeckoId": "redfox-labs-2"
      }
    },
    {
      "chainId": 101,
      "address": "T2mo6dnFiutu26KMuCMSjCLBB4ofWvQ3qBJGEMc3JSe",
      "symbol": "wMTA",
      "name": "Meta (Wormhole)",
      "decimals": 9,
      "logoURI": "https://raw.githubusercontent.com/solana-labs/token-list/main/assets/mainnet/T2mo6dnFiutu26KMuCMSjCLBB4ofWvQ3qBJGEMc3JSe/logo.png",
      "tags": [
        "wrapped",
        "wormhole"
      ],
      "extensions": {
        "address": "0xa3BeD4E1c75D00fa6f4E5E6922DB7261B5E9AcD2",
        "bridgeContract": "https://etherscan.io/address/0xf92cD566Ea4864356C5491c177A430C222d7e678",
        "assetContract": "https://etherscan.io/address/0xa3BeD4E1c75D00fa6f4E5E6922DB7261B5E9AcD2",
        "coingeckoId": "meta"
      }
    },
    {
      "chainId": 101,
      "address": "HC8SaUm9rhvVZE5ZwBWiUhFAnCuG8byd5FxKYdpFm5MR",
      "symbol": "wRBC",
      "name": "Rubic (Wormhole)",
      "decimals": 9,
      "logoURI": "https://raw.githubusercontent.com/solana-labs/token-list/main/assets/mainnet/HC8SaUm9rhvVZE5ZwBWiUhFAnCuG8byd5FxKYdpFm5MR/logo.png",
      "tags": [
        "wrapped",
        "wormhole"
      ],
      "extensions": {
        "address": "0xA4EED63db85311E22dF4473f87CcfC3DaDCFA3E3",
        "bridgeContract": "https://etherscan.io/address/0xf92cD566Ea4864356C5491c177A430C222d7e678",
        "assetContract": "https://etherscan.io/address/0xA4EED63db85311E22dF4473f87CcfC3DaDCFA3E3",
        "coingeckoId": "rubic"
      }
    },
    {
      "chainId": 101,
      "address": "9DdtKWoK8cBfLSLhHXHFZzzhxp4rdwHbFEAis8n5AsfQ",
      "symbol": "wNOIA",
      "name": "NOIA Token (Wormhole)",
      "decimals": 9,
      "logoURI": "https://raw.githubusercontent.com/solana-labs/token-list/main/assets/mainnet/9DdtKWoK8cBfLSLhHXHFZzzhxp4rdwHbFEAis8n5AsfQ/logo.png",
      "tags": [
        "wrapped",
        "wormhole"
      ],
      "extensions": {
        "address": "0xa8c8CfB141A3bB59FEA1E2ea6B79b5ECBCD7b6ca",
        "bridgeContract": "https://etherscan.io/address/0xf92cD566Ea4864356C5491c177A430C222d7e678",
        "assetContract": "https://etherscan.io/address/0xa8c8CfB141A3bB59FEA1E2ea6B79b5ECBCD7b6ca",
        "coingeckoId": "noia-network"
      }
    },
    {
      "chainId": 101,
      "address": "DTQStP2z4DRqbNHRxtwThAujr9aPFPsv4y2kkXTVLVvb",
      "symbol": "wCEL",
      "name": "Celsius (Wormhole)",
      "decimals": 4,
      "logoURI": "https://raw.githubusercontent.com/solana-labs/token-list/main/assets/mainnet/DTQStP2z4DRqbNHRxtwThAujr9aPFPsv4y2kkXTVLVvb/logo.png",
      "tags": [
        "wrapped",
        "wormhole"
      ],
      "extensions": {
        "address": "0xaaAEBE6Fe48E54f431b0C390CfaF0b017d09D42d",
        "bridgeContract": "https://etherscan.io/address/0xf92cD566Ea4864356C5491c177A430C222d7e678",
        "assetContract": "https://etherscan.io/address/0xaaAEBE6Fe48E54f431b0C390CfaF0b017d09D42d",
        "coingeckoId": "celsius-degree-token"
      }
    },
    {
      "chainId": 101,
      "address": "59NPV18vAbTgwC9aeEGikrmX3EbZHMEMkZfvcsHBNFr9",
      "symbol": "wCWS",
      "name": "Crowns (Wormhole)",
      "decimals": 9,
      "logoURI": "https://raw.githubusercontent.com/solana-labs/token-list/main/assets/mainnet/59NPV18vAbTgwC9aeEGikrmX3EbZHMEMkZfvcsHBNFr9/logo.png",
      "tags": [
        "wrapped",
        "wormhole"
      ],
      "extensions": {
        "address": "0xaC0104Cca91D167873B8601d2e71EB3D4D8c33e0",
        "bridgeContract": "https://etherscan.io/address/0xf92cD566Ea4864356C5491c177A430C222d7e678",
        "assetContract": "https://etherscan.io/address/0xaC0104Cca91D167873B8601d2e71EB3D4D8c33e0",
        "coingeckoId": "crowns"
      }
    },
    {
      "chainId": 101,
      "address": "4811JP9i35zgAxSFZjGXQwew6xd1qSBE4xdMFik2J14Z",
      "symbol": "wROOM",
      "name": "OptionRoom Token (Wormhole)",
      "decimals": 9,
      "logoURI": "https://raw.githubusercontent.com/solana-labs/token-list/main/assets/mainnet/4811JP9i35zgAxSFZjGXQwew6xd1qSBE4xdMFik2J14Z/logo.png",
      "tags": [
        "wrapped",
        "wormhole"
      ],
      "extensions": {
        "address": "0xAd4f86a25bbc20FfB751f2FAC312A0B4d8F88c64",
        "bridgeContract": "https://etherscan.io/address/0xf92cD566Ea4864356C5491c177A430C222d7e678",
        "assetContract": "https://etherscan.io/address/0xAd4f86a25bbc20FfB751f2FAC312A0B4d8F88c64",
        "coingeckoId": "option-room"
      }
    },
    {
      "chainId": 101,
      "address": "2VAdvHWMpzMnDYYn64MgqLNpGQ19iCiusCet8JLMtxU5",
      "symbol": "wYOP",
      "name": "YOP (Wormhole)",
      "decimals": 8,
      "logoURI": "https://raw.githubusercontent.com/solana-labs/token-list/main/assets/mainnet/2VAdvHWMpzMnDYYn64MgqLNpGQ19iCiusCet8JLMtxU5/logo.png",
      "tags": [
        "wrapped",
        "wormhole"
      ],
      "extensions": {
        "address": "0xAE1eaAE3F627AAca434127644371b67B18444051",
        "bridgeContract": "https://etherscan.io/address/0xf92cD566Ea4864356C5491c177A430C222d7e678",
        "assetContract": "https://etherscan.io/address/0xAE1eaAE3F627AAca434127644371b67B18444051",
        "coingeckoId": "yield-optimization-platform"
      }
    },
    {
      "chainId": 101,
      "address": "AKiTcEWZarsnUbKkwQVRjJni5eqwiNeBQsJ3nrADacT4",
      "symbol": "wLGCY",
      "name": "LGCY Network (Wormhole)",
      "decimals": 9,
      "logoURI": "https://raw.githubusercontent.com/solana-labs/token-list/main/assets/mainnet/AKiTcEWZarsnUbKkwQVRjJni5eqwiNeBQsJ3nrADacT4/logo.png",
      "tags": [
        "wrapped",
        "wormhole"
      ],
      "extensions": {
        "address": "0xaE697F994Fc5eBC000F8e22EbFfeE04612f98A0d",
        "bridgeContract": "https://etherscan.io/address/0xf92cD566Ea4864356C5491c177A430C222d7e678",
        "assetContract": "https://etherscan.io/address/0xaE697F994Fc5eBC000F8e22EbFfeE04612f98A0d",
        "coingeckoId": "lgcy-network"
      }
    },
    {
      "chainId": 101,
      "address": "4kPHTMfSD1k3SytAMKEVRWH5ip6WD5U52tC5q6TuXUNU",
      "symbol": "wRFuel",
      "name": "Rio Fuel Token (Wormhole)",
      "decimals": 9,
      "logoURI": "https://raw.githubusercontent.com/solana-labs/token-list/main/assets/mainnet/4kPHTMfSD1k3SytAMKEVRWH5ip6WD5U52tC5q6TuXUNU/logo.png",
      "tags": [
        "wrapped",
        "wormhole"
      ],
      "extensions": {
        "address": "0xaf9f549774ecEDbD0966C52f250aCc548D3F36E5",
        "bridgeContract": "https://etherscan.io/address/0xf92cD566Ea4864356C5491c177A430C222d7e678",
        "assetContract": "https://etherscan.io/address/0xaf9f549774ecEDbD0966C52f250aCc548D3F36E5",
        "coingeckoId": "rio-defi"
      }
    },
    {
      "chainId": 101,
      "address": "E1w2uKRsVJeDf1Qqbk7DDKEDe7NCYwh8ySgqCaEZ4BTC",
      "symbol": "wMAHA",
      "name": "MahaDAO (Wormhole)",
      "decimals": 9,
      "logoURI": "https://raw.githubusercontent.com/solana-labs/token-list/main/assets/mainnet/E1w2uKRsVJeDf1Qqbk7DDKEDe7NCYwh8ySgqCaEZ4BTC/logo.png",
      "tags": [
        "wrapped",
        "wormhole"
      ],
      "extensions": {
        "address": "0xB4d930279552397bbA2ee473229f89Ec245bc365",
        "bridgeContract": "https://etherscan.io/address/0xf92cD566Ea4864356C5491c177A430C222d7e678",
        "assetContract": "https://etherscan.io/address/0xB4d930279552397bbA2ee473229f89Ec245bc365",
        "coingeckoId": "mahadao"
      }
    },
    {
      "chainId": 101,
      "address": "4psmnTirimNyPEPEZtkQkdEPJagTXS3a7wsu1XN9MYK3",
      "symbol": "wRPL",
      "name": "Rocket Pool (Wormhole)",
      "decimals": 9,
      "logoURI": "https://raw.githubusercontent.com/solana-labs/token-list/main/assets/mainnet/4psmnTirimNyPEPEZtkQkdEPJagTXS3a7wsu1XN9MYK3/logo.png",
      "tags": [
        "wrapped",
        "wormhole"
      ],
      "extensions": {
        "address": "0xB4EFd85c19999D84251304bDA99E90B92300Bd93",
        "bridgeContract": "https://etherscan.io/address/0xf92cD566Ea4864356C5491c177A430C222d7e678",
        "assetContract": "https://etherscan.io/address/0xB4EFd85c19999D84251304bDA99E90B92300Bd93",
        "coingeckoId": "rocket-pool"
      }
    },
    {
      "chainId": 101,
      "address": "FrhQauNRm7ecom9FRprNcyz58agDe5ujAbAtA9NG6jtU",
      "symbol": "wNEXO",
      "name": "Nexo (Wormhole)",
      "decimals": 9,
      "logoURI": "https://raw.githubusercontent.com/solana-labs/token-list/main/assets/mainnet/FrhQauNRm7ecom9FRprNcyz58agDe5ujAbAtA9NG6jtU/logo.png",
      "tags": [
        "wrapped",
        "wormhole"
      ],
      "extensions": {
        "address": "0xB62132e35a6c13ee1EE0f84dC5d40bad8d815206",
        "bridgeContract": "https://etherscan.io/address/0xf92cD566Ea4864356C5491c177A430C222d7e678",
        "assetContract": "https://etherscan.io/address/0xB62132e35a6c13ee1EE0f84dC5d40bad8d815206",
        "coingeckoId": "nexo"
      }
    },
    {
      "chainId": 101,
      "address": "6G7X1B2f9F7KWcHxS66mn3ax6VPE2UMZud44RX3BzfVo",
      "symbol": "BEHZAT",
      "name": "Behzat Token",
      "decimals": 9,
      "logoURI": "https://raw.githubusercontent.com/solana-labs/token-list/main/assets/mainnet/6G7X1B2f9F7KWcHxS66mn3ax6VPE2UMZud44RX3BzfVo/logo.png",
      "tags": [
        "Token"
      ],
      "extensions": {
        "twitter": "https://twitter.com/BehzatToken"
      }
    },
    {
      "chainId": 101,
      "address": "AoU75vwpnWEVvfarxRALjzRc8vS9UdDhRMkwoDimt9ss",
      "symbol": "wSFI",
      "name": "Spice (Wormhole)",
      "decimals": 9,
      "logoURI": "https://raw.githubusercontent.com/solana-labs/token-list/main/assets/mainnet/AoU75vwpnWEVvfarxRALjzRc8vS9UdDhRMkwoDimt9ss/logo.png",
      "tags": [
        "wrapped",
        "wormhole"
      ],
      "extensions": {
        "address": "0xb753428af26E81097e7fD17f40c88aaA3E04902c",
        "bridgeContract": "https://etherscan.io/address/0xf92cD566Ea4864356C5491c177A430C222d7e678",
        "assetContract": "https://etherscan.io/address/0xb753428af26E81097e7fD17f40c88aaA3E04902c",
        "coingeckoId": "saffron-finance"
      }
    },
    {
      "chainId": 101,
      "address": "CRZuALvCYjPLB65WFLHh9JkmPWK5C81TXpy2aEEaCjr3",
      "symbol": "wSTBZ",
      "name": "Stabilize Token (Wormhole)",
      "decimals": 9,
      "logoURI": "https://raw.githubusercontent.com/solana-labs/token-list/main/assets/mainnet/CRZuALvCYjPLB65WFLHh9JkmPWK5C81TXpy2aEEaCjr3/logo.png",
      "tags": [
        "wrapped",
        "wormhole"
      ],
      "extensions": {
        "address": "0xB987D48Ed8f2C468D52D6405624EADBa5e76d723",
        "bridgeContract": "https://etherscan.io/address/0xf92cD566Ea4864356C5491c177A430C222d7e678",
        "assetContract": "https://etherscan.io/address/0xB987D48Ed8f2C468D52D6405624EADBa5e76d723",
        "coingeckoId": "stabilize"
      }
    },
    {
      "chainId": 101,
      "address": "HPYXGSdAwyK5GwmuivL8gDdUVRChtgXq6SRat44k4Pat",
      "symbol": "wBAL",
      "name": "Balancer (Wormhole)",
      "decimals": 9,
      "logoURI": "https://raw.githubusercontent.com/solana-labs/token-list/main/assets/mainnet/HPYXGSdAwyK5GwmuivL8gDdUVRChtgXq6SRat44k4Pat/logo.png",
      "tags": [
        "wrapped",
        "wormhole"
      ],
      "extensions": {
        "address": "0xba100000625a3754423978a60c9317c58a424e3D",
        "bridgeContract": "https://etherscan.io/address/0xf92cD566Ea4864356C5491c177A430C222d7e678",
        "assetContract": "https://etherscan.io/address/0xba100000625a3754423978a60c9317c58a424e3D",
        "coingeckoId": "balancer"
      }
    },
    {
      "chainId": 101,
      "address": "AV7NgJV2BsgEukzUTrcUMz3LD37xLcLtygFig5WJ3kQN",
      "symbol": "wBAND",
      "name": "BandToken (Wormhole)",
      "decimals": 9,
      "logoURI": "https://raw.githubusercontent.com/solana-labs/token-list/main/assets/mainnet/AV7NgJV2BsgEukzUTrcUMz3LD37xLcLtygFig5WJ3kQN/logo.png",
      "tags": [
        "wrapped",
        "wormhole"
      ],
      "extensions": {
        "address": "0xBA11D00c5f74255f56a5E366F4F77f5A186d7f55",
        "bridgeContract": "https://etherscan.io/address/0xf92cD566Ea4864356C5491c177A430C222d7e678",
        "assetContract": "https://etherscan.io/address/0xBA11D00c5f74255f56a5E366F4F77f5A186d7f55",
        "coingeckoId": "band-protocol"
      }
    },
    {
      "chainId": 101,
      "address": "4obZok5FFUcQXQoV39hhcqk9xSmo4WnP9wnrNCk1g5BC",
      "symbol": "wSWFL",
      "name": "Swapfolio (Wormhole)",
      "decimals": 9,
      "logoURI": "https://raw.githubusercontent.com/solana-labs/token-list/main/assets/mainnet/4obZok5FFUcQXQoV39hhcqk9xSmo4WnP9wnrNCk1g5BC/logo.png",
      "tags": [
        "wrapped",
        "wormhole"
      ],
      "extensions": {
        "address": "0xBa21Ef4c9f433Ede00badEFcC2754B8E74bd538A",
        "bridgeContract": "https://etherscan.io/address/0xf92cD566Ea4864356C5491c177A430C222d7e678",
        "assetContract": "https://etherscan.io/address/0xBa21Ef4c9f433Ede00badEFcC2754B8E74bd538A",
        "coingeckoId": "swapfolio"
      }
    },
    {
      "chainId": 101,
      "address": "HCP8hGKS6fUGfTA1tQxBKzbXuQk7yktzz71pY8LXVJyR",
      "symbol": "wLRC",
      "name": "LoopringCoin V2 (Wormhole)",
      "decimals": 9,
      "logoURI": "https://raw.githubusercontent.com/solana-labs/token-list/main/assets/mainnet/HCP8hGKS6fUGfTA1tQxBKzbXuQk7yktzz71pY8LXVJyR/logo.png",
      "tags": [
        "wrapped",
        "wormhole"
      ],
      "extensions": {
        "address": "0xBBbbCA6A901c926F240b89EacB641d8Aec7AEafD",
        "bridgeContract": "https://etherscan.io/address/0xf92cD566Ea4864356C5491c177A430C222d7e678",
        "assetContract": "https://etherscan.io/address/0xBBbbCA6A901c926F240b89EacB641d8Aec7AEafD",
        "coingeckoId": "loopring"
      }
    },
    {
      "chainId": 101,
      "address": "9sNArcS6veh7DLEo7Y1ZSbBCYtkuPVE6S3HhVrcWR2Zw",
      "symbol": "wPERP",
      "name": "Perpetual (Wormhole)",
      "decimals": 9,
      "logoURI": "https://raw.githubusercontent.com/solana-labs/token-list/main/assets/mainnet/9sNArcS6veh7DLEo7Y1ZSbBCYtkuPVE6S3HhVrcWR2Zw/logo.png",
      "tags": [
        "wrapped",
        "wormhole"
      ],
      "extensions": {
        "address": "0xbC396689893D065F41bc2C6EcbeE5e0085233447",
        "bridgeContract": "https://etherscan.io/address/0xf92cD566Ea4864356C5491c177A430C222d7e678",
        "assetContract": "https://etherscan.io/address/0xbC396689893D065F41bc2C6EcbeE5e0085233447",
        "coingeckoId": "perpetual-protocol"
      }
    },
    {
      "chainId": 101,
      "address": "3XnhArdJydrpbr9Nbj8wNUaozPL9WAo9YDyNWakhTm9X",
      "symbol": "wCOMP",
      "name": "Compound (Wormhole)",
      "decimals": 9,
      "logoURI": "https://raw.githubusercontent.com/solana-labs/token-list/main/assets/mainnet/3XnhArdJydrpbr9Nbj8wNUaozPL9WAo9YDyNWakhTm9X/logo.png",
      "tags": [
        "wrapped",
        "wormhole"
      ],
      "extensions": {
        "address": "0xc00e94Cb662C3520282E6f5717214004A7f26888",
        "bridgeContract": "https://etherscan.io/address/0xf92cD566Ea4864356C5491c177A430C222d7e678",
        "assetContract": "https://etherscan.io/address/0xc00e94Cb662C3520282E6f5717214004A7f26888",
        "coingeckoId": "compound-governance-token"
      }
    },
    {
      "chainId": 101,
      "address": "CPLNm9UMKfiJKiySQathV99yeSgTVjPDZx4ucFrbp2MD",
      "symbol": "wSNX",
      "name": "Synthetix Network Token (Wormhole)",
      "decimals": 9,
      "logoURI": "https://raw.githubusercontent.com/solana-labs/token-list/main/assets/mainnet/CPLNm9UMKfiJKiySQathV99yeSgTVjPDZx4ucFrbp2MD/logo.png",
      "tags": [
        "wrapped",
        "wormhole"
      ],
      "extensions": {
        "address": "0xC011a73ee8576Fb46F5E1c5751cA3B9Fe0af2a6F",
        "bridgeContract": "https://etherscan.io/address/0xf92cD566Ea4864356C5491c177A430C222d7e678",
        "assetContract": "https://etherscan.io/address/0xC011a73ee8576Fb46F5E1c5751cA3B9Fe0af2a6F",
        "coingeckoId": "havven"
      }
    },
    {
      "chainId": 101,
      "address": "D6eVKSfLdioqo2zG8LbQYFU2gf66FrjKA7afCYNo1GHt",
      "symbol": "wDUCK",
      "name": "DLP Duck Token (Wormhole)",
      "decimals": 9,
      "logoURI": "https://raw.githubusercontent.com/solana-labs/token-list/main/assets/mainnet/D6eVKSfLdioqo2zG8LbQYFU2gf66FrjKA7afCYNo1GHt/logo.png",
      "tags": [
        "wrapped",
        "wormhole"
      ],
      "extensions": {
        "address": "0xC0bA369c8Db6eB3924965e5c4FD0b4C1B91e305F",
        "bridgeContract": "https://etherscan.io/address/0xf92cD566Ea4864356C5491c177A430C222d7e678",
        "assetContract": "https://etherscan.io/address/0xC0bA369c8Db6eB3924965e5c4FD0b4C1B91e305F",
        "coingeckoId": "dlp-duck-token"
      }
    },
    {
      "chainId": 101,
      "address": "9PwPi3DAf9Dy4Y6qJmUzF6fX9CjNwScBidsYqJmcApF8",
      "symbol": "wCHAIN",
      "name": "Chain Games (Wormhole)",
      "decimals": 9,
      "logoURI": "https://raw.githubusercontent.com/solana-labs/token-list/main/assets/mainnet/9PwPi3DAf9Dy4Y6qJmUzF6fX9CjNwScBidsYqJmcApF8/logo.png",
      "tags": [
        "wrapped",
        "wormhole"
      ],
      "extensions": {
        "address": "0xC4C2614E694cF534D407Ee49F8E44D125E4681c4",
        "bridgeContract": "https://etherscan.io/address/0xf92cD566Ea4864356C5491c177A430C222d7e678",
        "assetContract": "https://etherscan.io/address/0xC4C2614E694cF534D407Ee49F8E44D125E4681c4",
        "coingeckoId": "chain-games"
      }
    },
    {
      "chainId": 101,
      "address": "BmxZ1pghpcoyT7aykj7D1o4AxWirTqvD7zD2tNngjirT",
      "symbol": "wGRT",
      "name": "Graph Token (Wormhole)",
      "decimals": 9,
      "logoURI": "https://raw.githubusercontent.com/solana-labs/token-list/main/assets/mainnet/BmxZ1pghpcoyT7aykj7D1o4AxWirTqvD7zD2tNngjirT/logo.png",
      "tags": [
        "wrapped",
        "wormhole"
      ],
      "extensions": {
        "address": "0xc944E90C64B2c07662A292be6244BDf05Cda44a7",
        "bridgeContract": "https://etherscan.io/address/0xf92cD566Ea4864356C5491c177A430C222d7e678",
        "assetContract": "https://etherscan.io/address/0xc944E90C64B2c07662A292be6244BDf05Cda44a7",
        "coingeckoId": "the-graph"
      }
    },
    {
      "chainId": 101,
      "address": "FMr15arp651N6fR2WEL36pCMBnFecHcN6wDxne2Vf3SK",
      "symbol": "wROOT",
      "name": "RootKit (Wormhole)",
      "decimals": 9,
      "logoURI": "https://raw.githubusercontent.com/solana-labs/token-list/main/assets/mainnet/FMr15arp651N6fR2WEL36pCMBnFecHcN6wDxne2Vf3SK/logo.png",
      "tags": [
        "wrapped",
        "wormhole"
      ],
      "extensions": {
        "address": "0xCb5f72d37685C3D5aD0bB5F982443BC8FcdF570E",
        "bridgeContract": "https://etherscan.io/address/0xf92cD566Ea4864356C5491c177A430C222d7e678",
        "assetContract": "https://etherscan.io/address/0xCb5f72d37685C3D5aD0bB5F982443BC8FcdF570E",
        "coingeckoId": "rootkit"
      }
    },
    {
      "chainId": 101,
      "address": "E9X7rKAGfSh1gsHC6qh5MVLkDzRcT64KQbjzvHnc5zEq",
      "symbol": "wSWAP",
      "name": "TrustSwap Token (Wormhole)",
      "decimals": 9,
      "logoURI": "https://raw.githubusercontent.com/solana-labs/token-list/main/assets/mainnet/E9X7rKAGfSh1gsHC6qh5MVLkDzRcT64KQbjzvHnc5zEq/logo.png",
      "tags": [
        "wrapped",
        "wormhole"
      ],
      "extensions": {
        "address": "0xCC4304A31d09258b0029eA7FE63d032f52e44EFe",
        "bridgeContract": "https://etherscan.io/address/0xf92cD566Ea4864356C5491c177A430C222d7e678",
        "assetContract": "https://etherscan.io/address/0xCC4304A31d09258b0029eA7FE63d032f52e44EFe",
        "coingeckoId": "trustswap"
      }
    },
    {
      "chainId": 101,
      "address": "5NEENV1mNvu7MfNNtKuGSDC8zoNStq1tuLkDXFtv6rZd",
      "symbol": "wTVK",
      "name": "Terra Virtua Kolect (Wormhole)",
      "decimals": 9,
      "logoURI": "https://raw.githubusercontent.com/solana-labs/token-list/main/assets/mainnet/5NEENV1mNvu7MfNNtKuGSDC8zoNStq1tuLkDXFtv6rZd/logo.png",
      "tags": [
        "wrapped",
        "wormhole"
      ],
      "extensions": {
        "address": "0xd084B83C305daFD76AE3E1b4E1F1fe2eCcCb3988",
        "bridgeContract": "https://etherscan.io/address/0xf92cD566Ea4864356C5491c177A430C222d7e678",
        "assetContract": "https://etherscan.io/address/0xd084B83C305daFD76AE3E1b4E1F1fe2eCcCb3988",
        "coingeckoId": "terra-virtua-kolect"
      }
    },
    {
      "chainId": 101,
      "address": "5ZXLGj7onpitgtREJNYb51DwDPddvqV1YLC8jn2sgz48",
      "symbol": "wOMG",
      "name": "OMG Network (Wormhole)",
      "decimals": 9,
      "logoURI": "https://raw.githubusercontent.com/solana-labs/token-list/main/assets/mainnet/5ZXLGj7onpitgtREJNYb51DwDPddvqV1YLC8jn2sgz48/logo.png",
      "tags": [
        "wrapped",
        "wormhole"
      ],
      "extensions": {
        "address": "0xd26114cd6EE289AccF82350c8d8487fedB8A0C07",
        "bridgeContract": "https://etherscan.io/address/0xf92cD566Ea4864356C5491c177A430C222d7e678",
        "assetContract": "https://etherscan.io/address/0xd26114cd6EE289AccF82350c8d8487fedB8A0C07",
        "coingeckoId": "omisego"
      }
    },
    {
      "chainId": 101,
      "address": "2Xf2yAXJfg82sWwdLUo2x9mZXy6JCdszdMZkcF1Hf4KV",
      "symbol": "wLUNA",
      "name": "Wrapped LUNA Token (Wormhole)",
      "decimals": 9,
      "logoURI": "https://raw.githubusercontent.com/solana-labs/token-list/main/assets/mainnet/2Xf2yAXJfg82sWwdLUo2x9mZXy6JCdszdMZkcF1Hf4KV/logo.png",
      "tags": [
        "wrapped",
        "wormhole"
      ],
      "extensions": {
        "address": "0xd2877702675e6cEb975b4A1dFf9fb7BAF4C91ea9",
        "bridgeContract": "https://etherscan.io/address/0xf92cD566Ea4864356C5491c177A430C222d7e678",
        "assetContract": "https://etherscan.io/address/0xd2877702675e6cEb975b4A1dFf9fb7BAF4C91ea9",
        "coingeckoId": "wrapped-terra"
      }
    },
    {
      "chainId": 101,
      "address": "5Ro6JxJ4NjSTEppdX2iXUYgWkAEF1dcs9gqMX99E2vkL",
      "symbol": "wBONDLY",
      "name": "Bondly Token (Wormhole)",
      "decimals": 9,
      "logoURI": "https://raw.githubusercontent.com/solana-labs/token-list/main/assets/mainnet/5Ro6JxJ4NjSTEppdX2iXUYgWkAEF1dcs9gqMX99E2vkL/logo.png",
      "tags": [
        "wrapped",
        "wormhole"
      ],
      "extensions": {
        "address": "0xD2dDa223b2617cB616c1580db421e4cFAe6a8a85",
        "bridgeContract": "https://etherscan.io/address/0xf92cD566Ea4864356C5491c177A430C222d7e678",
        "assetContract": "https://etherscan.io/address/0xD2dDa223b2617cB616c1580db421e4cFAe6a8a85",
        "coingeckoId": "bondly"
      }
    },
    {
      "chainId": 101,
      "address": "5jFzUEqWLnvGvKWb1Pji9nWVYy5vLG2saoXCyVNWEdEi",
      "symbol": "wDETS",
      "name": "Dextrust (Wormhole)",
      "decimals": 9,
      "logoURI": "https://raw.githubusercontent.com/solana-labs/token-list/main/assets/mainnet/5jFzUEqWLnvGvKWb1Pji9nWVYy5vLG2saoXCyVNWEdEi/logo.png",
      "tags": [
        "wrapped",
        "wormhole"
      ],
      "extensions": {
        "address": "0xd379700999F4805Ce80aa32DB46A94dF64561108",
        "bridgeContract": "https://etherscan.io/address/0xf92cD566Ea4864356C5491c177A430C222d7e678",
        "assetContract": "https://etherscan.io/address/0xd379700999F4805Ce80aa32DB46A94dF64561108",
        "coingeckoId": "dextrust"
      }
    },
    {
      "chainId": 101,
      "address": "BV5tm1uCRWQCQKNgQVFnkseqAjxpmbJkRCXvzFWBdgMp",
      "symbol": "wAMPL",
      "name": "Ampleforth (Wormhole)",
      "decimals": 9,
      "logoURI": "https://raw.githubusercontent.com/solana-labs/token-list/main/assets/mainnet/BV5tm1uCRWQCQKNgQVFnkseqAjxpmbJkRCXvzFWBdgMp/logo.png",
      "tags": [
        "wrapped",
        "wormhole"
      ],
      "extensions": {
        "address": "0xD46bA6D942050d489DBd938a2C909A5d5039A161",
        "bridgeContract": "https://etherscan.io/address/0xf92cD566Ea4864356C5491c177A430C222d7e678",
        "assetContract": "https://etherscan.io/address/0xD46bA6D942050d489DBd938a2C909A5d5039A161",
        "coingeckoId": "ampleforth"
      }
    },
    {
      "chainId": 101,
      "address": "2PSvGigDY4MVUmv51bBiARBMcHBtXcUBnx5V9BwWbbi2",
      "symbol": "wPOLK",
      "name": "Polkamarkets (Wormhole)",
      "decimals": 9,
      "logoURI": "https://raw.githubusercontent.com/solana-labs/token-list/main/assets/mainnet/2PSvGigDY4MVUmv51bBiARBMcHBtXcUBnx5V9BwWbbi2/logo.png",
      "tags": [
        "wrapped",
        "wormhole"
      ],
      "extensions": {
        "address": "0xD478161C952357F05f0292B56012Cd8457F1cfbF",
        "bridgeContract": "https://etherscan.io/address/0xf92cD566Ea4864356C5491c177A430C222d7e678",
        "assetContract": "https://etherscan.io/address/0xD478161C952357F05f0292B56012Cd8457F1cfbF",
        "coingeckoId": "polkamarkets"
      }
    },
    {
      "chainId": 101,
      "address": "ApmXkxXCASdxRf3Ln6Ni7oAZ7E6CX1CcJAD8A5qBdhSm",
      "symbol": "wCRV",
      "name": "Curve DAO Token (Wormhole)",
      "decimals": 9,
      "logoURI": "https://raw.githubusercontent.com/solana-labs/token-list/main/assets/mainnet/ApmXkxXCASdxRf3Ln6Ni7oAZ7E6CX1CcJAD8A5qBdhSm/logo.png",
      "tags": [
        "wrapped",
        "wormhole"
      ],
      "extensions": {
        "address": "0xD533a949740bb3306d119CC777fa900bA034cd52",
        "bridgeContract": "https://etherscan.io/address/0xf92cD566Ea4864356C5491c177A430C222d7e678",
        "assetContract": "https://etherscan.io/address/0xD533a949740bb3306d119CC777fa900bA034cd52",
        "coingeckoId": "curve-dao-token"
      }
    },
    {
      "chainId": 101,
      "address": "DWECGzR56MruYJyo5g5QpoxZbFoydt3oWUkkDsVhxXzs",
      "symbol": "wMEME",
      "name": "MEME (Wormhole)",
      "decimals": 8,
      "logoURI": "https://raw.githubusercontent.com/solana-labs/token-list/main/assets/mainnet/DWECGzR56MruYJyo5g5QpoxZbFoydt3oWUkkDsVhxXzs/logo.png",
      "tags": [
        "wrapped",
        "wormhole"
      ],
      "extensions": {
        "address": "0xD5525D397898e5502075Ea5E830d8914f6F0affe",
        "bridgeContract": "https://etherscan.io/address/0xf92cD566Ea4864356C5491c177A430C222d7e678",
        "assetContract": "https://etherscan.io/address/0xD5525D397898e5502075Ea5E830d8914f6F0affe",
        "coingeckoId": "degenerator"
      }
    },
    {
      "chainId": 101,
      "address": "3Y2wTtM4kCX8uUSLrKJ8wpajCu1C9LaWWAd7b7Nb2BDw",
      "symbol": "wEXNT",
      "name": "ExNetwork Community Token (Wormhole)",
      "decimals": 9,
      "logoURI": "https://raw.githubusercontent.com/solana-labs/token-list/main/assets/mainnet/3Y2wTtM4kCX8uUSLrKJ8wpajCu1C9LaWWAd7b7Nb2BDw/logo.png",
      "tags": [
        "wrapped",
        "wormhole"
      ],
      "extensions": {
        "address": "0xD6c67B93a7b248dF608a653d82a100556144c5DA",
        "bridgeContract": "https://etherscan.io/address/0xf92cD566Ea4864356C5491c177A430C222d7e678",
        "assetContract": "https://etherscan.io/address/0xD6c67B93a7b248dF608a653d82a100556144c5DA",
        "coingeckoId": "exnetwork-token"
      }
    },
    {
      "chainId": 101,
      "address": "9w97GdWUYYaamGwdKMKZgGzPduZJkiFizq4rz5CPXRv2",
      "symbol": "wUSDT",
      "name": "Tether USD (Wormhole)",
      "decimals": 6,
      "logoURI": "https://raw.githubusercontent.com/solana-labs/token-list/main/assets/mainnet/9w97GdWUYYaamGwdKMKZgGzPduZJkiFizq4rz5CPXRv2/logo.png",
      "tags": [
        "wrapped",
        "wormhole"
      ],
      "extensions": {
        "address": "0xdAC17F958D2ee523a2206206994597C13D831ec7",
        "bridgeContract": "https://etherscan.io/address/0xf92cD566Ea4864356C5491c177A430C222d7e678",
        "assetContract": "https://etherscan.io/address/0xdAC17F958D2ee523a2206206994597C13D831ec7",
        "coingeckoId": "tether"
      }
    },
    {
      "chainId": 101,
      "address": "CqWSJtkMMY16q9QLnQxktM1byzVHGRr8b6LCPuZnEeiL",
      "symbol": "wYLD",
      "name": "Yield (Wormhole)",
      "decimals": 9,
      "logoURI": "https://raw.githubusercontent.com/solana-labs/token-list/main/assets/mainnet/CqWSJtkMMY16q9QLnQxktM1byzVHGRr8b6LCPuZnEeiL/logo.png",
      "tags": [
        "wrapped",
        "wormhole"
      ],
      "extensions": {
        "address": "0xDcB01cc464238396E213a6fDd933E36796eAfF9f",
        "bridgeContract": "https://etherscan.io/address/0xf92cD566Ea4864356C5491c177A430C222d7e678",
        "assetContract": "https://etherscan.io/address/0xDcB01cc464238396E213a6fDd933E36796eAfF9f",
        "coingeckoId": "yield"
      }
    },
    {
      "chainId": 101,
      "address": "26ZzQVGZruwcZPs2sqb8n9ojKt2cviUjHcMjstFtK6ow",
      "symbol": "wKNC",
      "name": "Kyber Network Crystal (Wormhole)",
      "decimals": 9,
      "logoURI": "https://raw.githubusercontent.com/solana-labs/token-list/main/assets/mainnet/26ZzQVGZruwcZPs2sqb8n9ojKt2cviUjHcMjstFtK6ow/logo.png",
      "tags": [
        "wrapped",
        "wormhole"
      ],
      "extensions": {
        "address": "0xdd974D5C2e2928deA5F71b9825b8b646686BD200",
        "bridgeContract": "https://etherscan.io/address/0xf92cD566Ea4864356C5491c177A430C222d7e678",
        "assetContract": "https://etherscan.io/address/0xdd974D5C2e2928deA5F71b9825b8b646686BD200",
        "coingeckoId": "kyber-network"
      }
    },
    {
      "chainId": 101,
      "address": "HHoHTtntq2kiBPENyVM1DTP7pNrkBXX2Jye29PSyz3qf",
      "symbol": "wCOTI",
      "name": "COTI Token (Wormhole)",
      "decimals": 9,
      "logoURI": "https://raw.githubusercontent.com/solana-labs/token-list/main/assets/mainnet/HHoHTtntq2kiBPENyVM1DTP7pNrkBXX2Jye29PSyz3qf/logo.png",
      "tags": [
        "wrapped",
        "wormhole"
      ],
      "extensions": {
        "address": "0xDDB3422497E61e13543BeA06989C0789117555c5",
        "bridgeContract": "https://etherscan.io/address/0xf92cD566Ea4864356C5491c177A430C222d7e678",
        "assetContract": "https://etherscan.io/address/0xDDB3422497E61e13543BeA06989C0789117555c5",
        "coingeckoId": "coti"
      }
    },
    {
      "chainId": 101,
      "address": "4sEpUsJ6uJZYi6A2da8EGjKPacRSqYJaPJffPnTqoWVv",
      "symbol": "wINJ",
      "name": "Injective Token (Wormhole)",
      "decimals": 9,
      "logoURI": "https://raw.githubusercontent.com/solana-labs/token-list/main/assets/mainnet/4sEpUsJ6uJZYi6A2da8EGjKPacRSqYJaPJffPnTqoWVv/logo.png",
      "tags": [
        "wrapped",
        "wormhole"
      ],
      "extensions": {
        "address": "0xe28b3B32B6c345A34Ff64674606124Dd5Aceca30",
        "bridgeContract": "https://etherscan.io/address/0xf92cD566Ea4864356C5491c177A430C222d7e678",
        "assetContract": "https://etherscan.io/address/0xe28b3B32B6c345A34Ff64674606124Dd5Aceca30",
        "coingeckoId": "injective-protocol"
      }
    },
    {
      "chainId": 101,
      "address": "G2jrxYSoCSzmohxERa2JzSJMuRM4kiNvRA3DnCv7Lzcz",
      "symbol": "wZRX",
      "name": "0x Protocol Token (Wormhole)",
      "decimals": 9,
      "logoURI": "https://raw.githubusercontent.com/solana-labs/token-list/main/assets/mainnet/G2jrxYSoCSzmohxERa2JzSJMuRM4kiNvRA3DnCv7Lzcz/logo.png",
      "tags": [
        "wrapped",
        "wormhole"
      ],
      "extensions": {
        "address": "0xE41d2489571d322189246DaFA5ebDe1F4699F498",
        "bridgeContract": "https://etherscan.io/address/0xf92cD566Ea4864356C5491c177A430C222d7e678",
        "assetContract": "https://etherscan.io/address/0xE41d2489571d322189246DaFA5ebDe1F4699F498",
        "coingeckoId": "0x"
      }
    },
    {
      "chainId": 101,
      "address": "3bkBFHyof411hGBdcsiM1KSDdErw63Xoj3eLB8yNknB4",
      "symbol": "wSUPER",
      "name": "SuperFarm (Wormhole)",
      "decimals": 9,
      "logoURI": "https://raw.githubusercontent.com/solana-labs/token-list/main/assets/mainnet/3bkBFHyof411hGBdcsiM1KSDdErw63Xoj3eLB8yNknB4/logo.png",
      "tags": [
        "wrapped",
        "wormhole"
      ],
      "extensions": {
        "address": "0xe53EC727dbDEB9E2d5456c3be40cFF031AB40A55",
        "bridgeContract": "https://etherscan.io/address/0xf92cD566Ea4864356C5491c177A430C222d7e678",
        "assetContract": "https://etherscan.io/address/0xe53EC727dbDEB9E2d5456c3be40cFF031AB40A55",
        "coingeckoId": "superfarm"
      }
    },
    {
      "chainId": 101,
      "address": "7kkkoa1MB93ELm3vjvyC8GJ65G7eEgLhfaHU58riJUCx",
      "symbol": "waEth",
      "name": "aEthereum (Wormhole)",
      "decimals": 9,
      "logoURI": "https://raw.githubusercontent.com/solana-labs/token-list/main/assets/mainnet/7kkkoa1MB93ELm3vjvyC8GJ65G7eEgLhfaHU58riJUCx/logo.png",
      "tags": [
        "wrapped",
        "wormhole"
      ],
      "extensions": {
        "address": "0xE95A203B1a91a908F9B9CE46459d101078c2c3cb",
        "bridgeContract": "https://etherscan.io/address/0xf92cD566Ea4864356C5491c177A430C222d7e678",
        "assetContract": "https://etherscan.io/address/0xE95A203B1a91a908F9B9CE46459d101078c2c3cb",
        "coingeckoId": "ankreth"
      }
    },
    {
      "chainId": 101,
      "address": "F48zUwoQMzgCTf5wihwz8GPN23gdcoVMiT227APqA6hC",
      "symbol": "wSURF",
      "name": "SURF.Finance (Wormhole)",
      "decimals": 9,
      "logoURI": "https://raw.githubusercontent.com/solana-labs/token-list/main/assets/mainnet/F48zUwoQMzgCTf5wihwz8GPN23gdcoVMiT227APqA6hC/logo.png",
      "tags": [
        "wrapped",
        "wormhole"
      ],
      "extensions": {
        "address": "0xEa319e87Cf06203DAe107Dd8E5672175e3Ee976c",
        "bridgeContract": "https://etherscan.io/address/0xf92cD566Ea4864356C5491c177A430C222d7e678",
        "assetContract": "https://etherscan.io/address/0xEa319e87Cf06203DAe107Dd8E5672175e3Ee976c",
        "coingeckoId": "surf-finance"
      }
    },
    {
      "chainId": 101,
      "address": "EK6iyvvqvQtsWYcySrZVHkXjCLX494r9PhnDWJaX1CPu",
      "symbol": "wrenBTC",
      "name": "renBTC (Wormhole)",
      "decimals": 8,
      "logoURI": "https://raw.githubusercontent.com/solana-labs/token-list/main/assets/mainnet/EK6iyvvqvQtsWYcySrZVHkXjCLX494r9PhnDWJaX1CPu/logo.png",
      "tags": [
        "wrapped",
        "wormhole"
      ],
      "extensions": {
        "address": "0xEB4C2781e4ebA804CE9a9803C67d0893436bB27D",
        "bridgeContract": "https://etherscan.io/address/0xf92cD566Ea4864356C5491c177A430C222d7e678",
        "assetContract": "https://etherscan.io/address/0xEB4C2781e4ebA804CE9a9803C67d0893436bB27D",
        "coingeckoId": "renbtc"
      }
    },
    {
      "chainId": 101,
      "address": "B2m4B527oLo5WFWLgy2MitP66azhEW2puaazUAuvNgqZ",
      "symbol": "wDMG",
      "name": "DMM: Governance (Wormhole)",
      "decimals": 9,
      "logoURI": "https://raw.githubusercontent.com/solana-labs/token-list/main/assets/mainnet/B2m4B527oLo5WFWLgy2MitP66azhEW2puaazUAuvNgqZ/logo.png",
      "tags": [
        "wrapped",
        "wormhole"
      ],
      "extensions": {
        "address": "0xEd91879919B71bB6905f23af0A68d231EcF87b14",
        "bridgeContract": "https://etherscan.io/address/0xf92cD566Ea4864356C5491c177A430C222d7e678",
        "assetContract": "https://etherscan.io/address/0xEd91879919B71bB6905f23af0A68d231EcF87b14",
        "coingeckoId": "dmm-governance"
      }
    },
    {
      "chainId": 101,
      "address": "H3iuZNRwaqPsnGUGU5YkDwTU3hQMkzC32hxDko8EtzZw",
      "symbol": "wHEZ",
      "name": "Hermez Network Token (Wormhole)",
      "decimals": 9,
      "logoURI": "https://raw.githubusercontent.com/solana-labs/token-list/main/assets/mainnet/H3iuZNRwaqPsnGUGU5YkDwTU3hQMkzC32hxDko8EtzZw/logo.png",
      "tags": [
        "wrapped",
        "wormhole"
      ],
      "extensions": {
        "address": "0xEEF9f339514298C6A857EfCfC1A762aF84438dEE",
        "bridgeContract": "https://etherscan.io/address/0xf92cD566Ea4864356C5491c177A430C222d7e678",
        "assetContract": "https://etherscan.io/address/0xEEF9f339514298C6A857EfCfC1A762aF84438dEE",
        "coingeckoId": "hermez-network-token"
      }
    },
    {
      "chainId": 101,
      "address": "DL7873Hud4eMdGScQFD7vrbC6fzWAMQ2LMuoZSn4zUry",
      "symbol": "wRLY",
      "name": "Rally (Wormhole)",
      "decimals": 9,
      "logoURI": "https://raw.githubusercontent.com/solana-labs/token-list/main/assets/mainnet/DL7873Hud4eMdGScQFD7vrbC6fzWAMQ2LMuoZSn4zUry/logo.png",
      "tags": [
        "wrapped",
        "wormhole"
      ],
      "extensions": {
        "address": "0xf1f955016EcbCd7321c7266BccFB96c68ea5E49b",
        "bridgeContract": "https://etherscan.io/address/0xf92cD566Ea4864356C5491c177A430C222d7e678",
        "assetContract": "https://etherscan.io/address/0xf1f955016EcbCd7321c7266BccFB96c68ea5E49b",
        "coingeckoId": "rally-2"
      }
    },
    {
      "chainId": 101,
      "address": "3N89w9KPUVYUK5MMGNY8yMXhrr89QQ1RQPJxVnQHgMdd",
      "symbol": "wYf-DAI",
      "name": "YfDAI.finance (Wormhole)",
      "decimals": 9,
      "logoURI": "https://raw.githubusercontent.com/solana-labs/token-list/main/assets/mainnet/3N89w9KPUVYUK5MMGNY8yMXhrr89QQ1RQPJxVnQHgMdd/logo.png",
      "tags": [
        "wrapped",
        "wormhole"
      ],
      "extensions": {
        "address": "0xf4CD3d3Fda8d7Fd6C5a500203e38640A70Bf9577",
        "bridgeContract": "https://etherscan.io/address/0xf92cD566Ea4864356C5491c177A430C222d7e678",
        "assetContract": "https://etherscan.io/address/0xf4CD3d3Fda8d7Fd6C5a500203e38640A70Bf9577",
        "coingeckoId": "yfdai-finance"
      }
    },
    {
      "chainId": 101,
      "address": "8ArKbnnDiq8eRR8hZ1eULMjd2iMAD8AqwyVJRAX7mHQo",
      "symbol": "wFCL",
      "name": "Fractal Protocol Token (Wormhole)",
      "decimals": 9,
      "logoURI": "https://raw.githubusercontent.com/solana-labs/token-list/main/assets/mainnet/8ArKbnnDiq8eRR8hZ1eULMjd2iMAD8AqwyVJRAX7mHQo/logo.png",
      "tags": [
        "wrapped",
        "wormhole"
      ],
      "extensions": {
        "address": "0xF4d861575ecC9493420A3f5a14F85B13f0b50EB3",
        "bridgeContract": "https://etherscan.io/address/0xf92cD566Ea4864356C5491c177A430C222d7e678",
        "assetContract": "https://etherscan.io/address/0xF4d861575ecC9493420A3f5a14F85B13f0b50EB3",
        "coingeckoId": "fractal"
      }
    },
    {
      "chainId": 101,
      "address": "ZWGxcTgJCNGQqZn6vFdknwj4AFFsYRZ4SDJuhRn3J1T",
      "symbol": "wAXS",
      "name": "Axie Infinity (Wormhole)",
      "decimals": 9,
      "logoURI": "https://raw.githubusercontent.com/solana-labs/token-list/main/assets/mainnet/ZWGxcTgJCNGQqZn6vFdknwj4AFFsYRZ4SDJuhRn3J1T/logo.png",
      "tags": [
        "wrapped",
        "wormhole"
      ],
      "extensions": {
        "address": "0xF5D669627376EBd411E34b98F19C868c8ABA5ADA",
        "bridgeContract": "https://etherscan.io/address/0xf92cD566Ea4864356C5491c177A430C222d7e678",
        "assetContract": "https://etherscan.io/address/0xF5D669627376EBd411E34b98F19C868c8ABA5ADA",
        "coingeckoId": "axie-infinity"
      }
    },
    {
      "chainId": 101,
      "address": "PEjUEMHFRtfajio8YHKZdUruW1vTzGmz6F7NngjYuou",
      "symbol": "wENJ",
      "name": "Enjin Coin (Wormhole)",
      "decimals": 9,
      "logoURI": "https://raw.githubusercontent.com/solana-labs/token-list/main/assets/mainnet/PEjUEMHFRtfajio8YHKZdUruW1vTzGmz6F7NngjYuou/logo.png",
      "tags": [
        "wrapped",
        "wormhole"
      ],
      "extensions": {
        "address": "0xF629cBd94d3791C9250152BD8dfBDF380E2a3B9c",
        "bridgeContract": "https://etherscan.io/address/0xf92cD566Ea4864356C5491c177A430C222d7e678",
        "assetContract": "https://etherscan.io/address/0xF629cBd94d3791C9250152BD8dfBDF380E2a3B9c",
        "coingeckoId": "enjincoin"
      }
    },
    {
      "chainId": 101,
      "address": "2cW5deMKeR97C7csq1aMMWUa5RNWkpQFz8tumxk4ZV8w",
      "symbol": "wYLD",
      "name": "Yield (Wormhole)",
      "decimals": 9,
      "logoURI": "https://raw.githubusercontent.com/solana-labs/token-list/main/assets/mainnet/2cW5deMKeR97C7csq1aMMWUa5RNWkpQFz8tumxk4ZV8w/logo.png",
      "tags": [
        "wrapped",
        "wormhole"
      ],
      "extensions": {
        "address": "0xF94b5C5651c888d928439aB6514B93944eEE6F48",
        "bridgeContract": "https://etherscan.io/address/0xf92cD566Ea4864356C5491c177A430C222d7e678",
        "assetContract": "https://etherscan.io/address/0xF94b5C5651c888d928439aB6514B93944eEE6F48",
        "coingeckoId": "yield-app"
      }
    },
    {
      "chainId": 101,
      "address": "FR5qPX4gbKHPyKMK7Cey6dHZ7wtqmqRogYPJo6bpd5Uw",
      "symbol": "wDDIM",
      "name": "DuckDaoDime (Wormhole)",
      "decimals": 9,
      "logoURI": "https://raw.githubusercontent.com/solana-labs/token-list/main/assets/mainnet/FR5qPX4gbKHPyKMK7Cey6dHZ7wtqmqRogYPJo6bpd5Uw/logo.png",
      "tags": [
        "wrapped",
        "wormhole"
      ],
      "extensions": {
        "address": "0xFbEEa1C75E4c4465CB2FCCc9c6d6afe984558E20",
        "bridgeContract": "https://etherscan.io/address/0xf92cD566Ea4864356C5491c177A430C222d7e678",
        "assetContract": "https://etherscan.io/address/0xFbEEa1C75E4c4465CB2FCCc9c6d6afe984558E20",
        "coingeckoId": "duckdaodime"
      }
    },
    {
      "chainId": 101,
      "address": "8HCWFQA2GsA6Nm2L5jidM3mus7NeeQ8wp1ri3XFF9WWH",
      "symbol": "wRARI",
      "name": "Rarible (Wormhole)",
      "decimals": 9,
      "logoURI": "https://raw.githubusercontent.com/solana-labs/token-list/main/assets/mainnet/8HCWFQA2GsA6Nm2L5jidM3mus7NeeQ8wp1ri3XFF9WWH/logo.png",
      "tags": [
        "wrapped",
        "wormhole"
      ],
      "extensions": {
        "address": "0xFca59Cd816aB1eaD66534D82bc21E7515cE441CF",
        "bridgeContract": "https://etherscan.io/address/0xf92cD566Ea4864356C5491c177A430C222d7e678",
        "assetContract": "https://etherscan.io/address/0xFca59Cd816aB1eaD66534D82bc21E7515cE441CF",
        "coingeckoId": "rarible"
      }
    },
    {
      "chainId": 101,
      "address": "Egrv6hURf5o68xJ1AGYeRv8RNj2nXJVuSoA5wwiSALcN",
      "symbol": "wAMP",
      "name": "Amp (Wormhole)",
      "decimals": 9,
      "logoURI": "https://raw.githubusercontent.com/solana-labs/token-list/main/assets/mainnet/Egrv6hURf5o68xJ1AGYeRv8RNj2nXJVuSoA5wwiSALcN/logo.png",
      "tags": [
        "wrapped",
        "wormhole"
      ],
      "extensions": {
        "address": "0xfF20817765cB7f73d4bde2e66e067E58D11095C2",
        "bridgeContract": "https://etherscan.io/address/0xf92cD566Ea4864356C5491c177A430C222d7e678",
        "assetContract": "https://etherscan.io/address/0xfF20817765cB7f73d4bde2e66e067E58D11095C2",
        "coingeckoId": "amp-token"
      }
    },
    {
      "chainId": 101,
      "address": "GXMaB6jm5cdoQgb65YpkEu61eDYtod3PuVwYYXdZZJ9r",
      "symbol": "wFSW",
      "name": "FalconSwap Token (Wormhole)",
      "decimals": 9,
      "logoURI": "https://raw.githubusercontent.com/solana-labs/token-list/main/assets/mainnet/GXMaB6jm5cdoQgb65YpkEu61eDYtod3PuVwYYXdZZJ9r/logo.png",
      "tags": [
        "wrapped",
        "wormhole"
      ],
      "extensions": {
        "address": "0xfffffffFf15AbF397dA76f1dcc1A1604F45126DB",
        "bridgeContract": "https://etherscan.io/address/0xf92cD566Ea4864356C5491c177A430C222d7e678",
        "assetContract": "https://etherscan.io/address/0xfffffffFf15AbF397dA76f1dcc1A1604F45126DB",
        "coingeckoId": "fsw-token"
      }
    },
    {
      "chainId": 101,
      "address": "AJ1W9A9N9dEMdVyoDiam2rV44gnBm2csrPDP7xqcapgX",
      "symbol": "wBUSD",
      "name": "Binance USD (Wormhole)",
      "decimals": 9,
      "logoURI": "https://raw.githubusercontent.com/solana-labs/token-list/main/assets/mainnet/AJ1W9A9N9dEMdVyoDiam2rV44gnBm2csrPDP7xqcapgX/logo.png",
      "tags": [
        "wrapped",
        "wormhole"
      ],
      "extensions": {
        "address": "0x4Fabb145d64652a948d72533023f6E7A623C7C53",
        "bridgeContract": "https://etherscan.io/address/0xf92cD566Ea4864356C5491c177A430C222d7e678",
        "assetContract": "https://etherscan.io/address/0x4Fabb145d64652a948d72533023f6E7A623C7C53",
        "coingeckoId": "binance-usd"
      }
    },
    {
      "chainId": 101,
      "address": "2VmKuXMwdzouMndWcK7BK2951tBEtYVmGsdU4dXbjyaY",
      "symbol": "waDAI",
      "name": "Aave Interest bearing DAI (Wormhole)",
      "decimals": 9,
      "logoURI": "https://raw.githubusercontent.com/solana-labs/token-list/main/assets/mainnet/2VmKuXMwdzouMndWcK7BK2951tBEtYVmGsdU4dXbjyaY/logo.svg",
      "tags": [
        "wrapped",
        "wormhole"
      ],
      "extensions": {
        "address": "0xfC1E690f61EFd961294b3e1Ce3313fBD8aa4f85d",
        "bridgeContract": "https://etherscan.io/address/0xf92cD566Ea4864356C5491c177A430C222d7e678",
        "assetContract": "https://etherscan.io/address/0xfC1E690f61EFd961294b3e1Ce3313fBD8aa4f85d",
        "coingeckoId": "aave-dai-v1"
      }
    },
    {
      "chainId": 101,
      "address": "AXvWVviBmySSdghmuomYHqYB3AZn7NmAWrHYHKKPJxoL",
      "symbol": "waTUSD",
      "name": "Aave Interest bearing TUSD (Wormhole)",
      "decimals": 9,
      "logoURI": "https://raw.githubusercontent.com/solana-labs/token-list/main/assets/mainnet/AXvWVviBmySSdghmuomYHqYB3AZn7NmAWrHYHKKPJxoL/logo.svg",
      "tags": [
        "wrapped",
        "wormhole"
      ],
      "extensions": {
        "address": "0x4DA9b813057D04BAef4e5800E36083717b4a0341",
        "bridgeContract": "https://etherscan.io/address/0xf92cD566Ea4864356C5491c177A430C222d7e678",
        "assetContract": "https://etherscan.io/address/0x4DA9b813057D04BAef4e5800E36083717b4a0341",
        "coingeckoId": "aave-tusd-v1"
      }
    },
    {
      "chainId": 101,
      "address": "AkaisFPmasQYZUJsZLD9wPEo2KA7aCRqyRawX18ZRzGr",
      "symbol": "waUSDC",
      "name": "Aave Interest bearing USDC (Wormhole)",
      "decimals": 6,
      "logoURI": "https://raw.githubusercontent.com/solana-labs/token-list/main/assets/mainnet/AkaisFPmasQYZUJsZLD9wPEo2KA7aCRqyRawX18ZRzGr/logo.svg",
      "tags": [
        "wrapped",
        "wormhole"
      ],
      "extensions": {
        "address": "0x9bA00D6856a4eDF4665BcA2C2309936572473B7E",
        "bridgeContract": "https://etherscan.io/address/0xf92cD566Ea4864356C5491c177A430C222d7e678",
        "assetContract": "https://etherscan.io/address/0x9bA00D6856a4eDF4665BcA2C2309936572473B7E",
        "coingeckoId": "aave-usdc-v1"
      }
    },
    {
      "chainId": 101,
      "address": "FZfQtWMoTQ51Z4jxvHfmFcqj4862u9GzmugBnZUuWqR5",
      "symbol": "waUSDT",
      "name": "Aave Interest bearing USDT (Wormhole)",
      "decimals": 6,
      "logoURI": "https://raw.githubusercontent.com/solana-labs/token-list/main/assets/mainnet/FZfQtWMoTQ51Z4jxvHfmFcqj4862u9GzmugBnZUuWqR5/logo.svg",
      "tags": [
        "wrapped",
        "wormhole"
      ],
      "extensions": {
        "address": "0x71fc860F7D3A592A4a98740e39dB31d25db65ae8",
        "bridgeContract": "https://etherscan.io/address/0xf92cD566Ea4864356C5491c177A430C222d7e678",
        "assetContract": "https://etherscan.io/address/0x71fc860F7D3A592A4a98740e39dB31d25db65ae8",
        "coingeckoId": "aave-usdt-v1"
      }
    },
    {
      "chainId": 101,
      "address": "BMrbF8DZ9U5KGdJ4F2MJbH5d6KPi5FQVp7EqmLrhDe1f",
      "symbol": "waSUSD",
      "name": "Aave Interest bearing SUSD (Wormhole)",
      "decimals": 9,
      "logoURI": "https://raw.githubusercontent.com/solana-labs/token-list/main/assets/mainnet/BMrbF8DZ9U5KGdJ4F2MJbH5d6KPi5FQVp7EqmLrhDe1f/logo.svg",
      "tags": [
        "wrapped",
        "wormhole"
      ],
      "extensions": {
        "address": "0x625aE63000f46200499120B906716420bd059240",
        "bridgeContract": "https://etherscan.io/address/0xf92cD566Ea4864356C5491c177A430C222d7e678",
        "assetContract": "https://etherscan.io/address/0x625aE63000f46200499120B906716420bd059240",
        "coingeckoId": "aave-susd-v1"
      }
    },
    {
      "chainId": 101,
      "address": "Fzx4N1xJPDZENAhrAaH79k2izT9CFbfnDEcpcWjiusdY",
      "symbol": "waLEND",
      "name": "Aave Interest bearing LEND (Wormhole)",
      "decimals": 9,
      "logoURI": "https://raw.githubusercontent.com/solana-labs/token-list/main/assets/mainnet/Fzx4N1xJPDZENAhrAaH79k2izT9CFbfnDEcpcWjiusdY/logo.svg",
      "tags": [
        "wrapped",
        "wormhole"
      ],
      "extensions": {
        "address": "0x7D2D3688Df45Ce7C552E19c27e007673da9204B8",
        "bridgeContract": "https://etherscan.io/address/0xf92cD566Ea4864356C5491c177A430C222d7e678",
        "assetContract": "https://etherscan.io/address/0x7D2D3688Df45Ce7C552E19c27e007673da9204B8"
      }
    },
    {
      "chainId": 101,
      "address": "GCdDiVgZnkWCAnGktUsjhoho2CHab9JfrRy3Q5W51zvC",
      "symbol": "waBAT",
      "name": "Aave Interest bearing BAT (Wormhole)",
      "decimals": 9,
      "logoURI": "https://raw.githubusercontent.com/solana-labs/token-list/main/assets/mainnet/GCdDiVgZnkWCAnGktUsjhoho2CHab9JfrRy3Q5W51zvC/logo.svg",
      "tags": [
        "wrapped",
        "wormhole"
      ],
      "extensions": {
        "address": "0xE1BA0FB44CCb0D11b80F92f4f8Ed94CA3fF51D00",
        "bridgeContract": "https://etherscan.io/address/0xf92cD566Ea4864356C5491c177A430C222d7e678",
        "assetContract": "https://etherscan.io/address/0xE1BA0FB44CCb0D11b80F92f4f8Ed94CA3fF51D00",
        "coingeckoId": "aave-bat-v1"
      }
    },
    {
      "chainId": 101,
      "address": "FBrfFh7fb7xKfyBMJA32KufMjEkgSgY4AuzLXFKdJFRj",
      "symbol": "waETH",
      "name": "Aave Interest bearing ETH (Wormhole)",
      "decimals": 9,
      "logoURI": "https://raw.githubusercontent.com/solana-labs/token-list/main/assets/mainnet/FBrfFh7fb7xKfyBMJA32KufMjEkgSgY4AuzLXFKdJFRj/logo.svg",
      "tags": [
        "wrapped",
        "wormhole"
      ],
      "extensions": {
        "address": "0x3a3A65aAb0dd2A17E3F1947bA16138cd37d08c04",
        "bridgeContract": "https://etherscan.io/address/0xf92cD566Ea4864356C5491c177A430C222d7e678",
        "assetContract": "https://etherscan.io/address/0x3a3A65aAb0dd2A17E3F1947bA16138cd37d08c04",
        "coingeckoId": "aave-eth-v1"
      }
    },
    {
      "chainId": 101,
      "address": "Adp88WrQDgExPTu26DdBnbN2ffWMkXLxwqzjTdfRQiJi",
      "symbol": "waLINK",
      "name": "Aave Interest bearing LINK (Wormhole)",
      "decimals": 9,
      "logoURI": "https://raw.githubusercontent.com/solana-labs/token-list/main/assets/mainnet/Adp88WrQDgExPTu26DdBnbN2ffWMkXLxwqzjTdfRQiJi/logo.svg",
      "tags": [
        "wrapped",
        "wormhole"
      ],
      "extensions": {
        "address": "0xA64BD6C70Cb9051F6A9ba1F163Fdc07E0DfB5F84",
        "bridgeContract": "https://etherscan.io/address/0xf92cD566Ea4864356C5491c177A430C222d7e678",
        "assetContract": "https://etherscan.io/address/0xA64BD6C70Cb9051F6A9ba1F163Fdc07E0DfB5F84",
        "coingeckoId": "aave-link-v1"
      }
    },
    {
      "chainId": 101,
      "address": "3p67dqghWn6reQcVCqNBkufrpU1gtA1ZRAYja6GMXySG",
      "symbol": "waKNC",
      "name": "Aave Interest bearing KNC (Wormhole)",
      "decimals": 9,
      "logoURI": "https://raw.githubusercontent.com/solana-labs/token-list/main/assets/mainnet/3p67dqghWn6reQcVCqNBkufrpU1gtA1ZRAYja6GMXySG/logo.svg",
      "tags": [
        "wrapped",
        "wormhole"
      ],
      "extensions": {
        "address": "0x9D91BE44C06d373a8a226E1f3b146956083803eB",
        "bridgeContract": "https://etherscan.io/address/0xf92cD566Ea4864356C5491c177A430C222d7e678",
        "assetContract": "https://etherscan.io/address/0x9D91BE44C06d373a8a226E1f3b146956083803eB",
        "coingeckoId": "aave-knc-v1"
      }
    },
    {
      "chainId": 101,
      "address": "A4qYX1xuewaBL9SeZnwA3We6MhG8TYcTceHAJpk7Etdt",
      "symbol": "waREP",
      "name": "Aave Interest bearing REP (Wormhole)",
      "decimals": 9,
      "logoURI": "https://raw.githubusercontent.com/solana-labs/token-list/main/assets/mainnet/A4qYX1xuewaBL9SeZnwA3We6MhG8TYcTceHAJpk7Etdt/logo.svg",
      "tags": [
        "wrapped",
        "wormhole"
      ],
      "extensions": {
        "address": "0x71010A9D003445aC60C4e6A7017c1E89A477B438",
        "bridgeContract": "https://etherscan.io/address/0xf92cD566Ea4864356C5491c177A430C222d7e678",
        "assetContract": "https://etherscan.io/address/0x71010A9D003445aC60C4e6A7017c1E89A477B438"
      }
    },
    {
      "chainId": 101,
      "address": "3iTtcKUVa5ouzwNZFc3SasuAKkY2ZuMxLERRcWfxQVN3",
      "symbol": "waMKR",
      "name": "Aave Interest bearing MKR (Wormhole)",
      "decimals": 9,
      "logoURI": "https://raw.githubusercontent.com/solana-labs/token-list/main/assets/mainnet/3iTtcKUVa5ouzwNZFc3SasuAKkY2ZuMxLERRcWfxQVN3/logo.svg",
      "tags": [
        "wrapped",
        "wormhole"
      ],
      "extensions": {
        "address": "0x7deB5e830be29F91E298ba5FF1356BB7f8146998",
        "bridgeContract": "https://etherscan.io/address/0xf92cD566Ea4864356C5491c177A430C222d7e678",
        "assetContract": "https://etherscan.io/address/0x7deB5e830be29F91E298ba5FF1356BB7f8146998",
        "coingeckoId": "aave-mkr-v1"
      }
    },
    {
      "chainId": 101,
      "address": "EMS6TrCU8uBMumZukRSShGS1yzHGqYd3S8hW2sYULX3T",
      "symbol": "waMANA",
      "name": "Aave Interest bearing MANA (Wormhole)",
      "decimals": 9,
      "logoURI": "https://raw.githubusercontent.com/solana-labs/token-list/main/assets/mainnet/EMS6TrCU8uBMumZukRSShGS1yzHGqYd3S8hW2sYULX3T/logo.svg",
      "tags": [
        "wrapped",
        "wormhole"
      ],
      "extensions": {
        "address": "0x6FCE4A401B6B80ACe52baAefE4421Bd188e76F6f",
        "bridgeContract": "https://etherscan.io/address/0xf92cD566Ea4864356C5491c177A430C222d7e678",
        "assetContract": "https://etherscan.io/address/0x6FCE4A401B6B80ACe52baAefE4421Bd188e76F6f",
        "coingeckoId": "aave-mana-v1"
      }
    },
    {
      "chainId": 101,
      "address": "qhqzfH7AjeukUgqyPXncWHFXTBebFNu5QQUrzhJaLB4",
      "symbol": "waZRX",
      "name": "Aave Interest bearing ZRX (Wormhole)",
      "decimals": 9,
      "logoURI": "https://raw.githubusercontent.com/solana-labs/token-list/main/assets/mainnet/qhqzfH7AjeukUgqyPXncWHFXTBebFNu5QQUrzhJaLB4/logo.svg",
      "tags": [
        "wrapped",
        "wormhole"
      ],
      "extensions": {
        "address": "0x6Fb0855c404E09c47C3fBCA25f08d4E41f9F062f",
        "bridgeContract": "https://etherscan.io/address/0xf92cD566Ea4864356C5491c177A430C222d7e678",
        "assetContract": "https://etherscan.io/address/0x6Fb0855c404E09c47C3fBCA25f08d4E41f9F062f",
        "coingeckoId": "aave-zrx-v1"
      }
    },
    {
      "chainId": 101,
      "address": "FeU2J26AfMqh2mh7Cf4Lw1HRueAvAkZYxGr8njFNMeQ2",
      "symbol": "waSNX",
      "name": "Aave Interest bearing SNX (Wormhole)",
      "decimals": 9,
      "logoURI": "https://raw.githubusercontent.com/solana-labs/token-list/main/assets/mainnet/FeU2J26AfMqh2mh7Cf4Lw1HRueAvAkZYxGr8njFNMeQ2/logo.png",
      "tags": [
        "wrapped",
        "wormhole"
      ],
      "extensions": {
        "address": "0x328C4c80BC7aCa0834Db37e6600A6c49E12Da4DE",
        "bridgeContract": "https://etherscan.io/address/0xf92cD566Ea4864356C5491c177A430C222d7e678",
        "assetContract": "https://etherscan.io/address/0x328C4c80BC7aCa0834Db37e6600A6c49E12Da4DE",
        "coingeckoId": "aave-snx-v1"
      }
    },
    {
      "chainId": 101,
      "address": "GveRVvWTUH1s26YxyjUnXh1J5mMdu5crC2K2uQy26KXi",
      "symbol": "waWBTC",
      "name": "Aave Interest bearing WBTC (Wormhole)",
      "decimals": 8,
      "logoURI": "https://raw.githubusercontent.com/solana-labs/token-list/main/assets/mainnet/GveRVvWTUH1s26YxyjUnXh1J5mMdu5crC2K2uQy26KXi/logo.svg",
      "tags": [
        "wrapped",
        "wormhole"
      ],
      "extensions": {
        "address": "0xFC4B8ED459e00e5400be803A9BB3954234FD50e3",
        "bridgeContract": "https://etherscan.io/address/0xf92cD566Ea4864356C5491c177A430C222d7e678",
        "assetContract": "https://etherscan.io/address/0xFC4B8ED459e00e5400be803A9BB3954234FD50e3",
        "coingeckoId": "aave-wbtc-v1"
      }
    },
    {
      "chainId": 101,
      "address": "F2WgoHLwV4pfxN4WrUs2q6KkmFCsNorGYQ82oaPNUFLP",
      "symbol": "waBUSD",
      "name": "Aave Interest bearing Binance USD (Wormhole)",
      "decimals": 9,
      "logoURI": "https://raw.githubusercontent.com/solana-labs/token-list/main/assets/mainnet/F2WgoHLwV4pfxN4WrUs2q6KkmFCsNorGYQ82oaPNUFLP/logo.svg",
      "tags": [
        "wrapped",
        "wormhole"
      ],
      "extensions": {
        "address": "0x6Ee0f7BB50a54AB5253dA0667B0Dc2ee526C30a8",
        "bridgeContract": "https://etherscan.io/address/0xf92cD566Ea4864356C5491c177A430C222d7e678",
        "assetContract": "https://etherscan.io/address/0x6Ee0f7BB50a54AB5253dA0667B0Dc2ee526C30a8",
        "coingeckoId": "aave-busd-v1"
      }
    },
    {
      "chainId": 101,
      "address": "3rNUQJgvfZ5eFsZvCkvdYcbd9ZzS6YmtwQsoUTFKmVd4",
      "symbol": "waENJ",
      "name": "Aave Interest bearing ENJ (Wormhole)",
      "decimals": 9,
      "logoURI": "https://raw.githubusercontent.com/solana-labs/token-list/main/assets/mainnet/3rNUQJgvfZ5eFsZvCkvdYcbd9ZzS6YmtwQsoUTFKmVd4/logo.svg",
      "tags": [
        "wrapped",
        "wormhole"
      ],
      "extensions": {
        "address": "0x712DB54daA836B53Ef1EcBb9c6ba3b9Efb073F40",
        "bridgeContract": "https://etherscan.io/address/0xf92cD566Ea4864356C5491c177A430C222d7e678",
        "assetContract": "https://etherscan.io/address/0x712DB54daA836B53Ef1EcBb9c6ba3b9Efb073F40",
        "coingeckoId": "aave-enj-v1"
      }
    },
    {
      "chainId": 101,
      "address": "BHh8nyDwdUG4uyyQYNqGXGLHPyb83R6Y2fqJrNVKtTsT",
      "symbol": "waREN",
      "name": "Aave Interest bearing REN (Wormhole)",
      "decimals": 9,
      "logoURI": "https://raw.githubusercontent.com/solana-labs/token-list/main/assets/mainnet/BHh8nyDwdUG4uyyQYNqGXGLHPyb83R6Y2fqJrNVKtTsT/logo.png",
      "tags": [
        "wrapped",
        "wormhole"
      ],
      "extensions": {
        "address": "0x69948cC03f478B95283F7dbf1CE764d0fc7EC54C",
        "bridgeContract": "https://etherscan.io/address/0xf92cD566Ea4864356C5491c177A430C222d7e678",
        "assetContract": "https://etherscan.io/address/0x69948cC03f478B95283F7dbf1CE764d0fc7EC54C",
        "coingeckoId": "aave-ren-v1"
      }
    },
    {
      "chainId": 101,
      "address": "EE58FVYG1UoY6Givy3K3GSRde9sHMj6X1BnocHBtd3sz",
      "symbol": "waYFI",
      "name": "Aave Interest bearing YFI (Wormhole)",
      "decimals": 9,
      "logoURI": "https://raw.githubusercontent.com/solana-labs/token-list/main/assets/mainnet/EE58FVYG1UoY6Givy3K3GSRde9sHMj6X1BnocHBtd3sz/logo.png",
      "tags": [
        "wrapped",
        "wormhole"
      ],
      "extensions": {
        "address": "0x12e51E77DAAA58aA0E9247db7510Ea4B46F9bEAd",
        "bridgeContract": "https://etherscan.io/address/0xf92cD566Ea4864356C5491c177A430C222d7e678",
        "assetContract": "https://etherscan.io/address/0x12e51E77DAAA58aA0E9247db7510Ea4B46F9bEAd",
        "coingeckoId": "ayfi"
      }
    },
    {
      "chainId": 101,
      "address": "8aYsiHR6oVTAcFUzdXDhaPkgRbn4QYRCkdk3ATmAmY4p",
      "symbol": "waAAVE",
      "name": "Aave Interest bearing Aave Token (Wormhole)",
      "decimals": 9,
      "logoURI": "https://raw.githubusercontent.com/solana-labs/token-list/main/assets/mainnet/8aYsiHR6oVTAcFUzdXDhaPkgRbn4QYRCkdk3ATmAmY4p/logo.svg",
      "tags": [
        "wrapped",
        "wormhole"
      ],
      "extensions": {
        "address": "0xba3D9687Cf50fE253cd2e1cFeEdE1d6787344Ed5",
        "bridgeContract": "https://etherscan.io/address/0xf92cD566Ea4864356C5491c177A430C222d7e678",
        "assetContract": "https://etherscan.io/address/0xba3D9687Cf50fE253cd2e1cFeEdE1d6787344Ed5"
      }
    },
    {
      "chainId": 101,
      "address": "8kwCLkWbv4qTJPcbSV65tWdQmjURjBGRSv6VtC1JTiL8",
      "symbol": "waUNI",
      "name": "Aave Interest bearing Uniswap (Wormhole)",
      "decimals": 9,
      "logoURI": "https://raw.githubusercontent.com/solana-labs/token-list/main/assets/mainnet/8kwCLkWbv4qTJPcbSV65tWdQmjURjBGRSv6VtC1JTiL8/logo.png",
      "tags": [
        "wrapped",
        "wormhole"
      ],
      "extensions": {
        "address": "0xB124541127A0A657f056D9Dd06188c4F1b0e5aab",
        "bridgeContract": "https://etherscan.io/address/0xf92cD566Ea4864356C5491c177A430C222d7e678",
        "assetContract": "https://etherscan.io/address/0xB124541127A0A657f056D9Dd06188c4F1b0e5aab"
      }
    },
    {
      "chainId": 101,
      "address": "9NDu1wdjZ7GiY7foAXhia9h1wQU45oTUzyMZKJ31V7JA",
      "symbol": "wstkAAVE",
      "name": "Staked Aave (Wormhole)",
      "decimals": 9,
      "logoURI": "https://raw.githubusercontent.com/solana-labs/token-list/main/assets/mainnet/9NDu1wdjZ7GiY7foAXhia9h1wQU45oTUzyMZKJ31V7JA/logo.png",
      "tags": [
        "wrapped",
        "wormhole"
      ],
      "extensions": {
        "address": "0x4da27a545c0c5B758a6BA100e3a049001de870f5",
        "bridgeContract": "https://etherscan.io/address/0xf92cD566Ea4864356C5491c177A430C222d7e678",
        "assetContract": "https://etherscan.io/address/0x4da27a545c0c5B758a6BA100e3a049001de870f5"
      }
    },
    {
      "chainId": 101,
      "address": "GNQ1Goajm3Za8uC1Eptt2yfsrbnkZh2eMJoqxg54sj3o",
      "symbol": "wUniDAIETH",
      "name": "Uniswap DAI LP (Wormhole)",
      "decimals": 9,
      "logoURI": "https://raw.githubusercontent.com/solana-labs/token-list/main/assets/mainnet/GNQ1Goajm3Za8uC1Eptt2yfsrbnkZh2eMJoqxg54sj3o/logo.png",
      "tags": [
        "wrapped",
        "wormhole"
      ],
      "extensions": {
        "address": "0x2a1530C4C41db0B0b2bB646CB5Eb1A67b7158667",
        "bridgeContract": "https://etherscan.io/address/0xf92cD566Ea4864356C5491c177A430C222d7e678",
        "assetContract": "https://etherscan.io/address/0x2a1530C4C41db0B0b2bB646CB5Eb1A67b7158667"
      }
    },
    {
      "chainId": 101,
      "address": "7NFin546WNvWkhtfftfY77z8C1TrxLbUcKmw5TpHGGtC",
      "symbol": "wUniUSDCETH",
      "name": "Uniswap USDC LP (Wormhole)",
      "decimals": 9,
      "logoURI": "https://raw.githubusercontent.com/solana-labs/token-list/main/assets/mainnet/7NFin546WNvWkhtfftfY77z8C1TrxLbUcKmw5TpHGGtC/logo.png",
      "tags": [
        "wrapped",
        "wormhole"
      ],
      "extensions": {
        "address": "0x97deC872013f6B5fB443861090ad931542878126",
        "bridgeContract": "https://etherscan.io/address/0xf92cD566Ea4864356C5491c177A430C222d7e678",
        "assetContract": "https://etherscan.io/address/0x97deC872013f6B5fB443861090ad931542878126"
      }
    },
    {
      "chainId": 101,
      "address": "7gersKTtU65ERNBNTZKjYgKf7HypR7PDMprcuhQJChaq",
      "symbol": "wUnisETHETH",
      "name": "Uniswap sETH LP (Wormhole)",
      "decimals": 9,
      "logoURI": "https://raw.githubusercontent.com/solana-labs/token-list/main/assets/mainnet/7gersKTtU65ERNBNTZKjYgKf7HypR7PDMprcuhQJChaq/logo.png",
      "tags": [
        "wrapped",
        "wormhole"
      ],
      "extensions": {
        "address": "0xe9Cf7887b93150D4F2Da7dFc6D502B216438F244",
        "bridgeContract": "https://etherscan.io/address/0xf92cD566Ea4864356C5491c177A430C222d7e678",
        "assetContract": "https://etherscan.io/address/0xe9Cf7887b93150D4F2Da7dFc6D502B216438F244"
      }
    },
    {
      "chainId": 101,
      "address": "4aqNtSCr77eiEZJ9u9BhPErjEMju6FFdLeBKkE1pdxuK",
      "symbol": "wUniLENDETH",
      "name": "Uniswap LEND LP (Wormhole)",
      "decimals": 9,
      "logoURI": "https://raw.githubusercontent.com/solana-labs/token-list/main/assets/mainnet/4aqNtSCr77eiEZJ9u9BhPErjEMju6FFdLeBKkE1pdxuK/logo.png",
      "tags": [
        "wrapped",
        "wormhole"
      ],
      "extensions": {
        "address": "0xcaA7e4656f6A2B59f5f99c745F91AB26D1210DCe",
        "bridgeContract": "https://etherscan.io/address/0xf92cD566Ea4864356C5491c177A430C222d7e678",
        "assetContract": "https://etherscan.io/address/0xcaA7e4656f6A2B59f5f99c745F91AB26D1210DCe"
      }
    },
    {
      "chainId": 101,
      "address": "FDdoYCHwFghBSbnN6suvFR3VFw6kAzfhfGpkAQAGPLC3",
      "symbol": "wUniMKRETH",
      "name": "Uniswap MKR LP (Wormhole)",
      "decimals": 9,
      "logoURI": "https://raw.githubusercontent.com/solana-labs/token-list/main/assets/mainnet/FDdoYCHwFghBSbnN6suvFR3VFw6kAzfhfGpkAQAGPLC3/logo.png",
      "tags": [
        "wrapped",
        "wormhole"
      ],
      "extensions": {
        "address": "0x2C4Bd064b998838076fa341A83d007FC2FA50957",
        "bridgeContract": "https://etherscan.io/address/0xf92cD566Ea4864356C5491c177A430C222d7e678",
        "assetContract": "https://etherscan.io/address/0x2C4Bd064b998838076fa341A83d007FC2FA50957"
      }
    },
    {
      "chainId": 101,
      "address": "FSSTfbb1vh1TRe8Ja64hC65QTc7pPUhwHh5uTAWj5haH",
      "symbol": "wUniLINKETH",
      "name": "Uniswap LINK LP (Wormhole)",
      "decimals": 9,
      "logoURI": "https://raw.githubusercontent.com/solana-labs/token-list/main/assets/mainnet/FSSTfbb1vh1TRe8Ja64hC65QTc7pPUhwHh5uTAWj5haH/logo.png",
      "tags": [
        "wrapped",
        "wormhole"
      ],
      "extensions": {
        "address": "0xF173214C720f58E03e194085B1DB28B50aCDeeaD",
        "bridgeContract": "https://etherscan.io/address/0xf92cD566Ea4864356C5491c177A430C222d7e678",
        "assetContract": "https://etherscan.io/address/0xF173214C720f58E03e194085B1DB28B50aCDeeaD"
      }
    },
    {
      "chainId": 101,
      "address": "Aci9xBGywrgBxQoFnL6LCoCYuX5k6AqaYhimgSZ1Fhrk",
      "symbol": "waUniETH",
      "name": "Aave Interest bearing UniETH (Wormhole)",
      "decimals": 9,
      "logoURI": "https://raw.githubusercontent.com/solana-labs/token-list/main/assets/mainnet/Aci9xBGywrgBxQoFnL6LCoCYuX5k6AqaYhimgSZ1Fhrk/logo.png",
      "tags": [
        "wrapped",
        "wormhole"
      ],
      "extensions": {
        "address": "0x6179078872605396Ee62960917128F9477a5DdbB",
        "bridgeContract": "https://etherscan.io/address/0xf92cD566Ea4864356C5491c177A430C222d7e678",
        "assetContract": "https://etherscan.io/address/0x6179078872605396Ee62960917128F9477a5DdbB"
      }
    },
    {
      "chainId": 101,
      "address": "GqHK99sW4ym6zy6Kdoh8f7sb2c3qhtB3WRqeyPbAYfmy",
      "symbol": "waUniDAI",
      "name": "Aave Interest bearing UniDAI (Wormhole)",
      "decimals": 9,
      "logoURI": "https://raw.githubusercontent.com/solana-labs/token-list/main/assets/mainnet/GqHK99sW4ym6zy6Kdoh8f7sb2c3qhtB3WRqeyPbAYfmy/logo.png",
      "tags": [
        "wrapped",
        "wormhole"
      ],
      "extensions": {
        "address": "0x048930eec73c91B44b0844aEACdEBADC2F2b6efb",
        "bridgeContract": "https://etherscan.io/address/0xf92cD566Ea4864356C5491c177A430C222d7e678",
        "assetContract": "https://etherscan.io/address/0x048930eec73c91B44b0844aEACdEBADC2F2b6efb"
      }
    },
    {
      "chainId": 101,
      "address": "4e4TpGVJMYiz5UBrAXuNmiVJ9yvc7ppJeAn8sXmbnmDi",
      "symbol": "waUniUSDC",
      "name": "Aave Interest bearing UniUSDC (Wormhole)",
      "decimals": 6,
      "logoURI": "https://raw.githubusercontent.com/solana-labs/token-list/main/assets/mainnet/4e4TpGVJMYiz5UBrAXuNmiVJ9yvc7ppJeAn8sXmbnmDi/logo.png",
      "tags": [
        "wrapped",
        "wormhole"
      ],
      "extensions": {
        "address": "0xe02b2Ad63eFF3Ac1D5827cBd7AB9DD3DaC4f4AD0",
        "bridgeContract": "https://etherscan.io/address/0xf92cD566Ea4864356C5491c177A430C222d7e678",
        "assetContract": "https://etherscan.io/address/0xe02b2Ad63eFF3Ac1D5827cBd7AB9DD3DaC4f4AD0"
      }
    },
    {
      "chainId": 101,
      "address": "49LoAnQQdo9171zfcWRUoQLYSScrxXobbuwt14xjvfVm",
      "symbol": "waUniUSDT",
      "name": "Aave Interest bearing UniUSDT (Wormhole)",
      "decimals": 6,
      "logoURI": "https://raw.githubusercontent.com/solana-labs/token-list/main/assets/mainnet/49LoAnQQdo9171zfcWRUoQLYSScrxXobbuwt14xjvfVm/logo.png",
      "tags": [
        "wrapped",
        "wormhole"
      ],
      "extensions": {
        "address": "0xb977ee318010A5252774171494a1bCB98E7fab65",
        "bridgeContract": "https://etherscan.io/address/0xf92cD566Ea4864356C5491c177A430C222d7e678",
        "assetContract": "https://etherscan.io/address/0xb977ee318010A5252774171494a1bCB98E7fab65"
      }
    },
    {
      "chainId": 101,
      "address": "CvG3gtKYJtKRzEUgMeb42xnd8HDjESgLtyJqQ2kuLncp",
      "symbol": "waUniDAIETH",
      "name": "Aave Interest bearing UniDAIETH (Wormhole)",
      "decimals": 9,
      "logoURI": "https://raw.githubusercontent.com/solana-labs/token-list/main/assets/mainnet/CvG3gtKYJtKRzEUgMeb42xnd8HDjESgLtyJqQ2kuLncp/logo.svg",
      "tags": [
        "wrapped",
        "wormhole"
      ],
      "extensions": {
        "address": "0xBbBb7F2aC04484F7F04A2C2C16f20479791BbB44",
        "bridgeContract": "https://etherscan.io/address/0xf92cD566Ea4864356C5491c177A430C222d7e678",
        "assetContract": "https://etherscan.io/address/0xBbBb7F2aC04484F7F04A2C2C16f20479791BbB44"
      }
    },
    {
      "chainId": 101,
      "address": "GSv5ECZaMfaceZK4WKKzA4tKVDkqtfBASECcmYFWcy4G",
      "symbol": "waUniUSDCETH",
      "name": "Aave Interest bearing UniUSDCETH (Wormhole)",
      "decimals": 9,
      "logoURI": "https://raw.githubusercontent.com/solana-labs/token-list/main/assets/mainnet/GSv5ECZaMfaceZK4WKKzA4tKVDkqtfBASECcmYFWcy4G/logo.svg",
      "tags": [
        "wrapped",
        "wormhole"
      ],
      "extensions": {
        "address": "0x1D0e53A0e524E3CC92C1f0f33Ae268FfF8D7E7a5",
        "bridgeContract": "https://etherscan.io/address/0xf92cD566Ea4864356C5491c177A430C222d7e678",
        "assetContract": "https://etherscan.io/address/0x1D0e53A0e524E3CC92C1f0f33Ae268FfF8D7E7a5"
      }
    },
    {
      "chainId": 101,
      "address": "7LUdsedi7qpTJGnFpZo6mWqVtKKpccr9XrQGxJ2xUDPT",
      "symbol": "waUniSETHETH",
      "name": "Aave Interest bearing UniSETHETH (Wormhole)",
      "decimals": 9,
      "logoURI": "https://raw.githubusercontent.com/solana-labs/token-list/main/assets/mainnet/7LUdsedi7qpTJGnFpZo6mWqVtKKpccr9XrQGxJ2xUDPT/logo.svg",
      "tags": [
        "wrapped",
        "wormhole"
      ],
      "extensions": {
        "address": "0x84BBcaB430717ff832c3904fa6515f97fc63C76F",
        "bridgeContract": "https://etherscan.io/address/0xf92cD566Ea4864356C5491c177A430C222d7e678",
        "assetContract": "https://etherscan.io/address/0x84BBcaB430717ff832c3904fa6515f97fc63C76F"
      }
    },
    {
      "chainId": 101,
      "address": "Hc1zHQxg1k2JVwvuv3kqbCyZDEJYfDdNftBMab4EMUx9",
      "symbol": "waUniLENDETH",
      "name": "Aave Interest bearing UniLENDETH (Wormhole)",
      "decimals": 9,
      "logoURI": "https://raw.githubusercontent.com/solana-labs/token-list/main/assets/mainnet/Hc1zHQxg1k2JVwvuv3kqbCyZDEJYfDdNftBMab4EMUx9/logo.svg",
      "tags": [
        "wrapped",
        "wormhole"
      ],
      "extensions": {
        "address": "0xc88ebbf7C523f38Ef3eB8A151273C0F0dA421e63",
        "bridgeContract": "https://etherscan.io/address/0xf92cD566Ea4864356C5491c177A430C222d7e678",
        "assetContract": "https://etherscan.io/address/0xc88ebbf7C523f38Ef3eB8A151273C0F0dA421e63"
      }
    },
    {
      "chainId": 101,
      "address": "9PejEmx6NKDHgf6jpgAWwZsibURKifBakjzDQdtCtAXT",
      "symbol": "waUniMKRETH",
      "name": "Aave Interest bearing UniMKRETH (Wormhole)",
      "decimals": 9,
      "logoURI": "https://raw.githubusercontent.com/solana-labs/token-list/main/assets/mainnet/9PejEmx6NKDHgf6jpgAWwZsibURKifBakjzDQdtCtAXT/logo.svg",
      "tags": [
        "wrapped",
        "wormhole"
      ],
      "extensions": {
        "address": "0x8c69f7A4C9B38F1b48005D216c398Efb2F1Ce3e4",
        "bridgeContract": "https://etherscan.io/address/0xf92cD566Ea4864356C5491c177A430C222d7e678",
        "assetContract": "https://etherscan.io/address/0x8c69f7A4C9B38F1b48005D216c398Efb2F1Ce3e4"
      }
    },
    {
      "chainId": 101,
      "address": "KcHygDp4o7ENsHjevYM4T3u6R7KHa5VyvkJ7kpmJcYo",
      "symbol": "waUniLINKETH",
      "name": "Aave Interest bearing UniLINKETH (Wormhole)",
      "decimals": 9,
      "logoURI": "https://raw.githubusercontent.com/solana-labs/token-list/main/assets/mainnet/KcHygDp4o7ENsHjevYM4T3u6R7KHa5VyvkJ7kpmJcYo/logo.svg",
      "tags": [
        "wrapped",
        "wormhole"
      ],
      "extensions": {
        "address": "0x9548DB8b1cA9b6c757485e7861918b640390169c",
        "bridgeContract": "https://etherscan.io/address/0xf92cD566Ea4864356C5491c177A430C222d7e678",
        "assetContract": "https://etherscan.io/address/0x9548DB8b1cA9b6c757485e7861918b640390169c"
      }
    },
    {
      "chainId": 101,
      "address": "GNPAF84ZEtKYyfuY2fg8tZVwse7LpTSeyYPSyEKFqa2Y",
      "symbol": "waUSDT",
      "name": "Aave interest bearing USDT (Wormhole)",
      "decimals": 6,
      "logoURI": "https://raw.githubusercontent.com/solana-labs/token-list/main/assets/mainnet/GNPAF84ZEtKYyfuY2fg8tZVwse7LpTSeyYPSyEKFqa2Y/logo.svg",
      "tags": [
        "wrapped",
        "wormhole"
      ],
      "extensions": {
        "address": "0x3Ed3B47Dd13EC9a98b44e6204A523E766B225811",
        "bridgeContract": "https://etherscan.io/address/0xf92cD566Ea4864356C5491c177A430C222d7e678",
        "assetContract": "https://etherscan.io/address/0x3Ed3B47Dd13EC9a98b44e6204A523E766B225811",
        "coingeckoId": "aave-usdt"
      }
    },
    {
      "chainId": 101,
      "address": "3QTknQ3i27rDKm5hvBaScFLQ34xX9N7J7XfEFwy27qbZ",
      "symbol": "waWBTC",
      "name": "Aave interest bearing WBTC (Wormhole)",
      "decimals": 8,
      "logoURI": "https://raw.githubusercontent.com/solana-labs/token-list/main/assets/mainnet/3QTknQ3i27rDKm5hvBaScFLQ34xX9N7J7XfEFwy27qbZ/logo.svg",
      "tags": [
        "wrapped",
        "wormhole"
      ],
      "extensions": {
        "address": "0x9ff58f4fFB29fA2266Ab25e75e2A8b3503311656",
        "bridgeContract": "https://etherscan.io/address/0xf92cD566Ea4864356C5491c177A430C222d7e678",
        "assetContract": "https://etherscan.io/address/0x9ff58f4fFB29fA2266Ab25e75e2A8b3503311656",
        "coingeckoId": "aave-wbtc"
      }
    },
    {
      "chainId": 101,
      "address": "EbpkofeWyiQouGyxQAgXxEyGtjgq13NSucX3CNvucNpb",
      "symbol": "waWETH",
      "name": "Aave interest bearing WETH (Wormhole)",
      "decimals": 9,
      "logoURI": "https://raw.githubusercontent.com/solana-labs/token-list/main/assets/mainnet/EbpkofeWyiQouGyxQAgXxEyGtjgq13NSucX3CNvucNpb/logo.png",
      "tags": [
        "wrapped",
        "wormhole"
      ],
      "extensions": {
        "address": "0x030bA81f1c18d280636F32af80b9AAd02Cf0854e",
        "bridgeContract": "https://etherscan.io/address/0xf92cD566Ea4864356C5491c177A430C222d7e678",
        "assetContract": "https://etherscan.io/address/0x030bA81f1c18d280636F32af80b9AAd02Cf0854e"
      }
    },
    {
      "chainId": 101,
      "address": "67uaa3Z7SX7GC6dqSTjpJLnySLXZpCAK9MHMi3232Bfb",
      "symbol": "waYFI",
      "name": "Aave interest bearing YFI (Wormhole)",
      "decimals": 9,
      "logoURI": "https://raw.githubusercontent.com/solana-labs/token-list/main/assets/mainnet/67uaa3Z7SX7GC6dqSTjpJLnySLXZpCAK9MHMi3232Bfb/logo.svg",
      "tags": [
        "wrapped",
        "wormhole"
      ],
      "extensions": {
        "address": "0x5165d24277cD063F5ac44Efd447B27025e888f37",
        "bridgeContract": "https://etherscan.io/address/0xf92cD566Ea4864356C5491c177A430C222d7e678",
        "assetContract": "https://etherscan.io/address/0x5165d24277cD063F5ac44Efd447B27025e888f37"
      }
    },
    {
      "chainId": 101,
      "address": "9xS6et5uvQ64QsmaGMfzfXrwTsfYPjwEWuiPnBGFgfw",
      "symbol": "waZRX",
      "name": "Aave interest bearing ZRX (Wormhole)",
      "decimals": 9,
      "logoURI": "https://raw.githubusercontent.com/solana-labs/token-list/main/assets/mainnet/9xS6et5uvQ64QsmaGMfzfXrwTsfYPjwEWuiPnBGFgfw/logo.svg",
      "tags": [
        "wrapped",
        "wormhole"
      ],
      "extensions": {
        "address": "0xDf7FF54aAcAcbFf42dfe29DD6144A69b629f8C9e",
        "bridgeContract": "https://etherscan.io/address/0xf92cD566Ea4864356C5491c177A430C222d7e678",
        "assetContract": "https://etherscan.io/address/0xDf7FF54aAcAcbFf42dfe29DD6144A69b629f8C9e",
        "coingeckoId": "aave-zrx"
      }
    },
    {
      "chainId": 101,
      "address": "2TZ8s2FwtWqJrWpdFsSf2uM2Fvjw474n6HhTdTEWoLor",
      "symbol": "waUNI",
      "name": "Aave interest bearing UNI (Wormhole)",
      "decimals": 9,
      "logoURI": "https://raw.githubusercontent.com/solana-labs/token-list/main/assets/mainnet/2TZ8s2FwtWqJrWpdFsSf2uM2Fvjw474n6HhTdTEWoLor/logo.svg",
      "tags": [
        "wrapped",
        "wormhole"
      ],
      "extensions": {
        "address": "0xB9D7CB55f463405CDfBe4E90a6D2Df01C2B92BF1",
        "bridgeContract": "https://etherscan.io/address/0xf92cD566Ea4864356C5491c177A430C222d7e678",
        "assetContract": "https://etherscan.io/address/0xB9D7CB55f463405CDfBe4E90a6D2Df01C2B92BF1"
      }
    },
    {
      "chainId": 101,
      "address": "G1o2fHZXyPCeAEcY4o6as7SmVaUu65DRhcq1S4Cfap9T",
      "symbol": "waAAVE",
      "name": "Aave interest bearing AAVE (Wormhole)",
      "decimals": 9,
      "logoURI": "https://raw.githubusercontent.com/solana-labs/token-list/main/assets/mainnet/G1o2fHZXyPCeAEcY4o6as7SmVaUu65DRhcq1S4Cfap9T/logo.svg",
      "tags": [
        "wrapped",
        "wormhole"
      ],
      "extensions": {
        "address": "0xFFC97d72E13E01096502Cb8Eb52dEe56f74DAD7B",
        "bridgeContract": "https://etherscan.io/address/0xf92cD566Ea4864356C5491c177A430C222d7e678",
        "assetContract": "https://etherscan.io/address/0xFFC97d72E13E01096502Cb8Eb52dEe56f74DAD7B"
      }
    },
    {
      "chainId": 101,
      "address": "8PeWkyvCDHpSgT5oiGFgZQtXSRBij7ZFLJTHAGBntRDH",
      "symbol": "waBAT",
      "name": "Aave interest bearing BAT (Wormhole)",
      "decimals": 9,
      "logoURI": "https://raw.githubusercontent.com/solana-labs/token-list/main/assets/mainnet/8PeWkyvCDHpSgT5oiGFgZQtXSRBij7ZFLJTHAGBntRDH/logo.svg",
      "tags": [
        "wrapped",
        "wormhole"
      ],
      "extensions": {
        "address": "0x05Ec93c0365baAeAbF7AefFb0972ea7ECdD39CF1",
        "bridgeContract": "https://etherscan.io/address/0xf92cD566Ea4864356C5491c177A430C222d7e678",
        "assetContract": "https://etherscan.io/address/0x05Ec93c0365baAeAbF7AefFb0972ea7ECdD39CF1",
        "coingeckoId": "aave-bat"
      }
    },
    {
      "chainId": 101,
      "address": "67opsuaXQ3JRSJ1mmF7aPLSq6JaZcwAmXwcMzUN5PSMv",
      "symbol": "waBUSD",
      "name": "Aave interest bearing BUSD (Wormhole)",
      "decimals": 9,
      "logoURI": "https://raw.githubusercontent.com/solana-labs/token-list/main/assets/mainnet/67opsuaXQ3JRSJ1mmF7aPLSq6JaZcwAmXwcMzUN5PSMv/logo.svg",
      "tags": [
        "wrapped",
        "wormhole"
      ],
      "extensions": {
        "address": "0xA361718326c15715591c299427c62086F69923D9",
        "bridgeContract": "https://etherscan.io/address/0xf92cD566Ea4864356C5491c177A430C222d7e678",
        "assetContract": "https://etherscan.io/address/0xA361718326c15715591c299427c62086F69923D9",
        "coingeckoId": "aave-busd"
      }
    },
    {
      "chainId": 101,
      "address": "4JrrHRS56i9GZkSmGaCY3ZsxMo3JEqQviU64ki7ZJPak",
      "symbol": "waDAI",
      "name": "Aave interest bearing DAI (Wormhole)",
      "decimals": 9,
      "logoURI": "https://raw.githubusercontent.com/solana-labs/token-list/main/assets/mainnet/4JrrHRS56i9GZkSmGaCY3ZsxMo3JEqQviU64ki7ZJPak/logo.svg",
      "tags": [
        "wrapped",
        "wormhole"
      ],
      "extensions": {
        "address": "0x028171bCA77440897B824Ca71D1c56caC55b68A3",
        "bridgeContract": "https://etherscan.io/address/0xf92cD566Ea4864356C5491c177A430C222d7e678",
        "assetContract": "https://etherscan.io/address/0x028171bCA77440897B824Ca71D1c56caC55b68A3",
        "coingeckoId": "aave-dai"
      }
    },
    {
      "chainId": 101,
      "address": "3LmfKjsSU9hdxfZfcr873DMNR5nnrk8EvdueXg1dTSin",
      "symbol": "waENJ",
      "name": "Aave interest bearing ENJ (Wormhole)",
      "decimals": 9,
      "logoURI": "https://raw.githubusercontent.com/solana-labs/token-list/main/assets/mainnet/3LmfKjsSU9hdxfZfcr873DMNR5nnrk8EvdueXg1dTSin/logo.svg",
      "tags": [
        "wrapped",
        "wormhole"
      ],
      "extensions": {
        "address": "0xaC6Df26a590F08dcC95D5a4705ae8abbc88509Ef",
        "bridgeContract": "https://etherscan.io/address/0xf92cD566Ea4864356C5491c177A430C222d7e678",
        "assetContract": "https://etherscan.io/address/0xaC6Df26a590F08dcC95D5a4705ae8abbc88509Ef",
        "coingeckoId": "aave-enj"
      }
    },
    {
      "chainId": 101,
      "address": "7VD2Gosm34hB7kughTqu1N3sW92hq3XwKLTi1N1tdKrj",
      "symbol": "waKNC",
      "name": "Aave interest bearing KNC (Wormhole)",
      "decimals": 9,
      "logoURI": "https://raw.githubusercontent.com/solana-labs/token-list/main/assets/mainnet/7VD2Gosm34hB7kughTqu1N3sW92hq3XwKLTi1N1tdKrj/logo.svg",
      "tags": [
        "wrapped",
        "wormhole"
      ],
      "extensions": {
        "address": "0x39C6b3e42d6A679d7D776778Fe880BC9487C2EDA",
        "bridgeContract": "https://etherscan.io/address/0xf92cD566Ea4864356C5491c177A430C222d7e678",
        "assetContract": "https://etherscan.io/address/0x39C6b3e42d6A679d7D776778Fe880BC9487C2EDA",
        "coingeckoId": "aave-knc"
      }
    },
    {
      "chainId": 101,
      "address": "4erbVWFvdvS5P8ews7kUjqfpCQbA8vurnWyvRLsnZJgv",
      "symbol": "waLINK",
      "name": "Aave interest bearing LINK (Wormhole)",
      "decimals": 9,
      "logoURI": "https://raw.githubusercontent.com/solana-labs/token-list/main/assets/mainnet/4erbVWFvdvS5P8ews7kUjqfpCQbA8vurnWyvRLsnZJgv/logo.svg",
      "tags": [
        "wrapped",
        "wormhole"
      ],
      "extensions": {
        "address": "0xa06bC25B5805d5F8d82847D191Cb4Af5A3e873E0",
        "bridgeContract": "https://etherscan.io/address/0xf92cD566Ea4864356C5491c177A430C222d7e678",
        "assetContract": "https://etherscan.io/address/0xa06bC25B5805d5F8d82847D191Cb4Af5A3e873E0",
        "coingeckoId": "aave-link"
      }
    },
    {
      "chainId": 101,
      "address": "AXJWqG4SpAEwkMjKYkarKwv6Qfz5rLU3cwt5KtrDAAYe",
      "symbol": "waMANA",
      "name": "Aave interest bearing MANA (Wormhole)",
      "decimals": 9,
      "logoURI": "https://raw.githubusercontent.com/solana-labs/token-list/main/assets/mainnet/AXJWqG4SpAEwkMjKYkarKwv6Qfz5rLU3cwt5KtrDAAYe/logo.svg",
      "tags": [
        "wrapped",
        "wormhole"
      ],
      "extensions": {
        "address": "0xa685a61171bb30d4072B338c80Cb7b2c865c873E",
        "bridgeContract": "https://etherscan.io/address/0xf92cD566Ea4864356C5491c177A430C222d7e678",
        "assetContract": "https://etherscan.io/address/0xa685a61171bb30d4072B338c80Cb7b2c865c873E",
        "coingeckoId": "aave-mana"
      }
    },
    {
      "chainId": 101,
      "address": "4kJmfagJzQFuwto5RX6f1xScWYbEVBzEpdjmiqTCnzjJ",
      "symbol": "waMKR",
      "name": "Aave interest bearing MKR (Wormhole)",
      "decimals": 9,
      "logoURI": "https://raw.githubusercontent.com/solana-labs/token-list/main/assets/mainnet/4kJmfagJzQFuwto5RX6f1xScWYbEVBzEpdjmiqTCnzjJ/logo.svg",
      "tags": [
        "wrapped",
        "wormhole"
      ],
      "extensions": {
        "address": "0xc713e5E149D5D0715DcD1c156a020976e7E56B88",
        "bridgeContract": "https://etherscan.io/address/0xf92cD566Ea4864356C5491c177A430C222d7e678",
        "assetContract": "https://etherscan.io/address/0xc713e5E149D5D0715DcD1c156a020976e7E56B88",
        "coingeckoId": "aave-mkr"
      }
    },
    {
      "chainId": 101,
      "address": "DN8jPo8YZTXhLMyDMKcnwFuKqY8wfn2UrpX8ct4rc8Bc",
      "symbol": "waREN",
      "name": "Aave interest bearing REN (Wormhole)",
      "decimals": 9,
      "logoURI": "https://raw.githubusercontent.com/solana-labs/token-list/main/assets/mainnet/DN8jPo8YZTXhLMyDMKcnwFuKqY8wfn2UrpX8ct4rc8Bc/logo.svg",
      "tags": [
        "wrapped",
        "wormhole"
      ],
      "extensions": {
        "address": "0xCC12AbE4ff81c9378D670De1b57F8e0Dd228D77a",
        "bridgeContract": "https://etherscan.io/address/0xf92cD566Ea4864356C5491c177A430C222d7e678",
        "assetContract": "https://etherscan.io/address/0xCC12AbE4ff81c9378D670De1b57F8e0Dd228D77a",
        "coingeckoId": "aave-ren"
      }
    },
    {
      "chainId": 101,
      "address": "HWbJZXJ7s1D1zi5P7yVgRUmZPXvYSFv6vsYU765Ti422",
      "symbol": "waSNX",
      "name": "Aave interest bearing SNX (Wormhole)",
      "decimals": 9,
      "logoURI": "https://raw.githubusercontent.com/solana-labs/token-list/main/assets/mainnet/HWbJZXJ7s1D1zi5P7yVgRUmZPXvYSFv6vsYU765Ti422/logo.svg",
      "tags": [
        "wrapped",
        "wormhole"
      ],
      "extensions": {
        "address": "0x35f6B052C598d933D69A4EEC4D04c73A191fE6c2",
        "bridgeContract": "https://etherscan.io/address/0xf92cD566Ea4864356C5491c177A430C222d7e678",
        "assetContract": "https://etherscan.io/address/0x35f6B052C598d933D69A4EEC4D04c73A191fE6c2",
        "coingeckoId": "aave-snx"
      }
    },
    {
      "chainId": 101,
      "address": "2LForywWWpHzmR5NjSEyF1kcw9ffyLuJX7V7hne2fHfY",
      "symbol": "waSUSD",
      "name": "Aave interest bearing SUSD (Wormhole)",
      "decimals": 9,
      "logoURI": "https://raw.githubusercontent.com/solana-labs/token-list/main/assets/mainnet/2LForywWWpHzmR5NjSEyF1kcw9ffyLuJX7V7hne2fHfY/logo.svg",
      "tags": [
        "wrapped",
        "wormhole"
      ],
      "extensions": {
        "address": "0x6C5024Cd4F8A59110119C56f8933403A539555EB",
        "bridgeContract": "https://etherscan.io/address/0xf92cD566Ea4864356C5491c177A430C222d7e678",
        "assetContract": "https://etherscan.io/address/0x6C5024Cd4F8A59110119C56f8933403A539555EB",
        "coingeckoId": "aave-susd"
      }
    },
    {
      "chainId": 101,
      "address": "Badj3S29a2u1auxmijwg5vGjhPLb1K6WLPoigtWjKPXp",
      "symbol": "waTUSD",
      "name": "Aave interest bearing TUSD (Wormhole)",
      "decimals": 9,
      "logoURI": "https://raw.githubusercontent.com/solana-labs/token-list/main/assets/mainnet/Badj3S29a2u1auxmijwg5vGjhPLb1K6WLPoigtWjKPXp/logo.svg",
      "tags": [
        "wrapped",
        "wormhole"
      ],
      "extensions": {
        "address": "0x101cc05f4A51C0319f570d5E146a8C625198e636",
        "bridgeContract": "https://etherscan.io/address/0xf92cD566Ea4864356C5491c177A430C222d7e678",
        "assetContract": "https://etherscan.io/address/0x101cc05f4A51C0319f570d5E146a8C625198e636",
        "coingeckoId": "aave-tusd"
      }
    },
    {
      "chainId": 101,
      "address": "BZCPpva12M9SqJgcpf8jtP9Si6rMANFoUR3i7nchha7M",
      "symbol": "waUSDC",
      "name": "Aave interest bearing USDC (Wormhole)",
      "decimals": 6,
      "logoURI": "https://raw.githubusercontent.com/solana-labs/token-list/main/assets/mainnet/BZCPpva12M9SqJgcpf8jtP9Si6rMANFoUR3i7nchha7M/logo.svg",
      "tags": [
        "wrapped",
        "wormhole"
      ],
      "extensions": {
        "address": "0xBcca60bB61934080951369a648Fb03DF4F96263C",
        "bridgeContract": "https://etherscan.io/address/0xf92cD566Ea4864356C5491c177A430C222d7e678",
        "assetContract": "https://etherscan.io/address/0xBcca60bB61934080951369a648Fb03DF4F96263C",
        "coingeckoId": "aave-usdc"
      }
    },
    {
      "chainId": 101,
      "address": "D3ajQoyBGJz3JCXCPsxHZJbLQKGt9UgxLavgurieGNcD",
      "symbol": "wSDT",
      "name": "Stake DAO Token (Wormhole)",
      "decimals": 9,
      "logoURI": "https://raw.githubusercontent.com/solana-labs/token-list/main/assets/mainnet/D3ajQoyBGJz3JCXCPsxHZJbLQKGt9UgxLavgurieGNcD/logo.png",
      "tags": [
        "wrapped",
        "wormhole"
      ],
      "extensions": {
        "address": "0x73968b9a57c6e53d41345fd57a6e6ae27d6cdb2f",
        "bridgeContract": "https://etherscan.io/address/0xf92cD566Ea4864356C5491c177A430C222d7e678",
        "assetContract": "https://etherscan.io/address/0x73968b9a57c6e53d41345fd57a6e6ae27d6cdb2f",
        "coingeckoId": "stake-dao"
      }
    },
    {
      "chainId": 101,
      "address": "4pk3pf9nJDN1im1kNwWJN1ThjE8pCYCTexXYGyFjqKVf",
      "symbol": "oDOP",
      "name": "Dominican Pesos",
      "decimals": 9,
      "logoURI": "https://raw.githubusercontent.com/solana-labs/token-list/main/assets/mainnet/4pk3pf9nJDN1im1kNwWJN1ThjE8pCYCTexXYGyFjqKVf/logo.png",
      "tags": [
        "stablecoin"
      ],
      "extensions": {
        "website": "https://Odop.io/"
      }
    },
    {
      "chainId": 101,
      "address": "5kjfp2qfRbqCXTQeUYgHNnTLf13eHoKjC5hHynW9DvQE",
      "symbol": "AAPE",
      "name": "AAPE",
      "decimals": 9,
      "logoURI": "https://raw.githubusercontent.com/solana-labs/token-list/main/assets/mainnet/5kjfp2qfRbqCXTQeUYgHNnTLf13eHoKjC5hHynW9DvQE/logo.png",
      "tags": [],
      "extensions": {
        "website": "https://aape.io/"
      }
    },
    {
      "chainId": 101,
      "address": "3K6rftdAaQYMPunrtNRHgnK2UAtjm2JwyT2oCiTDouYE",
      "symbol": "XCOPE",
      "name": "XCOPE",
      "decimals": 0,
      "logoURI": "https://raw.githubusercontent.com/solana-labs/token-list/main/assets/mainnet/3K6rftdAaQYMPunrtNRHgnK2UAtjm2JwyT2oCiTDouYE/logo.png",
      "tags": [
        "trading",
        "index",
        "Algos"
      ],
      "extensions": {
        "website": "https://www.unlimitedcope.com/",
        "serumV3Usdc": "7MpMwArporUHEGW7quUpkPZp5L5cHPs9eKUfKCdaPHq2",
        "coingeckoId": "cope"
      }
    },
    {
      "chainId": 101,
      "address": "8HGyAAB1yoM1ttS7pXjHMa3dukTFGQggnFFH3hJZgzQh",
      "symbol": "COPE",
      "name": "COPE",
      "decimals": 6,
      "logoURI": "https://raw.githubusercontent.com/solana-labs/token-list/main/assets/mainnet/8HGyAAB1yoM1ttS7pXjHMa3dukTFGQggnFFH3hJZgzQh/logo.png",
      "tags": [
        "trading",
        "index",
        "Algos"
      ],
      "extensions": {
        "website": "https://www.unlimitedcope.com/",
        "serumV3Usdc": "6fc7v3PmjZG9Lk2XTot6BywGyYLkBQuzuFKd4FpCsPxk",
        "coingeckoId": "cope"
      }
    },
    {
      "chainId": 101,
      "address": "2prC8tcVsXwVJAinhxd2zeMeWMWaVyzPoQeLKyDZRFKd",
      "symbol": "MCAPS",
      "name": "Mango Market Caps",
      "decimals": 0,
      "logoURI": "https://raw.githubusercontent.com/solana-labs/token-list/main/assets/mainnet/2prC8tcVsXwVJAinhxd2zeMeWMWaVyzPoQeLKyDZRFKd/logo.png",
      "tags": [
        "mango"
      ],
      "extensions": {
        "website": "https://initialcapoffering.com/",
        "coingeckoId": "mango-market-caps"
      }
    },
    {
      "chainId": 101,
      "address": "2reKm5Y9rmAWfaw5jraYz1BXwGLHMofGMs3iNoBLt4VC",
      "symbol": "DOCE",
      "name": "Doce Finance",
      "decimals": 6,
      "logoURI": "https://raw.githubusercontent.com/solana-labs/token-list/main/assets/mainnet/2reKm5Y9rmAWfaw5jraYz1BXwGLHMofGMs3iNoBLt4VC/logo.png",
      "tags": [],
      "extensions": {
        "website": "https://swap.doce.finance/"
      }
    },
    {
      "chainId": 101,
      "address": "E1PvPRPQvZNivZbXRL61AEGr71npZQ5JGxh4aWX7q9QA",
      "symbol": "INO",
      "name": "iNo Token",
      "decimals": 9,
      "logoURI": "https://raw.githubusercontent.com/solana-labs/token-list/main/assets/mainnet/E1PvPRPQvZNivZbXRL61AEGr71npZQ5JGxh4aWX7q9QA/logo.png",
      "tags": [],
      "extensions": {
        "website": "https://ino.llegrand.fr/"
      }
    },
    {
      "chainId": 101,
      "address": "8PMHT4swUMtBzgHnh5U564N5sjPSiUz2cjEQzFnnP1Fo",
      "symbol": "ROPE",
      "name": "Rope Token",
      "decimals": 9,
      "logoURI": "https://raw.githubusercontent.com/solana-labs/token-list/main/assets/mainnet/8PMHT4swUMtBzgHnh5U564N5sjPSiUz2cjEQzFnnP1Fo/logo.svg",
      "tags": [],
      "extensions": {
        "website": "https://ropesolana.com/",
        "coingeckoId": "rope-token",
        "serumV3Usdc": "4Sg1g8U2ZuGnGYxAhc6MmX9MX7yZbrrraPkCQ9MdCPtF",
        "waterfallbot": "https://bit.ly/ROPEwaterfall"
      }
    },
    {
      "chainId": 101,
      "address": "5dhkWqrq37F92jBmEyhQP1vbMkbVRz59V7288HH2wBC7",
      "symbol": "SLOCK",
      "name": "SOLLock",
      "decimals": 9,
      "logoURI": "https://raw.githubusercontent.com/solana-labs/token-list/main/assets/mainnet/5dhkWqrq37F92jBmEyhQP1vbMkbVRz59V7288HH2wBC7/logo.png",
      "tags": [
        "utility-token"
      ],
      "extensions": {
        "website": "https://sollock.org/",
        "twitter": "https://twitter.com/@SOLLockOfficial",
        "github": "https://github.com/SOLLock",
        "tgann": "https://t.me/SOLLockAnn",
        "tggroup": "https://t.me/SOLLock"
      }
    },
    {
      "chainId": 101,
      "address": "ETAtLmCmsoiEEKfNrHKJ2kYy3MoABhU6NQvpSfij5tDs",
      "symbol": "MEDIA",
      "name": "Media Network",
      "decimals": 6,
      "logoURI": "https://raw.githubusercontent.com/solana-labs/token-list/main/assets/mainnet/ETAtLmCmsoiEEKfNrHKJ2kYy3MoABhU6NQvpSfij5tDs/logo.png",
      "tags": [
        "utility-token"
      ],
      "extensions": {
        "website": "https://media.network/",
        "coingeckoId": "media-network",
        "serumV3Usdc": "FfiqqvJcVL7oCCu8WQUMHLUC2dnHQPAPjTdSzsERFWjb",
        "waterfallbot": "https://bit.ly/MEDIAwaterfall"
      }
    },
    {
      "chainId": 101,
      "address": "StepAscQoEioFxxWGnh2sLBDFp9d8rvKz2Yp39iDpyT",
      "symbol": "STEP",
      "name": "Step",
      "decimals": 9,
      "logoURI": "https://raw.githubusercontent.com/solana-labs/token-list/main/assets/mainnet/StepAscQoEioFxxWGnh2sLBDFp9d8rvKz2Yp39iDpyT/logo.png",
      "tags": [
        "utility-token"
      ],
      "extensions": {
        "website": "https://step.finance/",
        "twitter": "https://twitter.com/StepFinance_",
        "coingeckoId": "step-finance",
        "serumV3Usdc": "97qCB4cAVSTthvJu3eNoEx6AY6DLuRDtCoPm5Tdyg77S",
        "waterfallbot": "https://bit.ly/STEPwaterfall"
      }
    },
    {
      "chainId": 101,
      "address": "7Geyz6iiRe8buvunsU6TXndxnpLt9mg6iPxqhn6cr3c6",
      "symbol": "ANFT",
      "name": "AffinityLabs",
      "decimals": 9,
      "logoURI": "https://raw.githubusercontent.com/solana-labs/token-list/main/assets/mainnet/7Geyz6iiRe8buvunsU6TXndxnpLt9mg6iPxqhn6cr3c6/logo.png",
      "tags": [
        "nft"
      ],
      "extensions": {
        "website": "https://affinitylabs.tech/"
      }
    },
    {
      "chainId": 102,
      "address": "So11111111111111111111111111111111111111112",
      "symbol": "wSOL",
      "name": "Wrapped SOL",
      "decimals": 9,
      "logoURI": "https://raw.githubusercontent.com/solana-labs/token-list/main/assets/mainnet/So11111111111111111111111111111111111111112/logo.png",
      "tags": [],
      "extensions": {
        "website": "https://www.solana.com/",
        "coingeckoId": "solana"
      }
    },
    {
      "chainId": 102,
      "address": "CpMah17kQEL2wqyMKt3mZBdTnZbkbfx4nqmQMFDP5vwp",
      "symbol": "USDC",
      "name": "USD Coin",
      "decimals": 6,
      "logoURI": "https://raw.githubusercontent.com/solana-labs/token-list/main/assets/mainnet/CpMah17kQEL2wqyMKt3mZBdTnZbkbfx4nqmQMFDP5vwp/logo.png",
      "tags": [
        "stablecoin"
      ],
      "extensions": {
        "website": "https://www.centre.io/",
        "coingeckoId": "usd-coin"
      }
    },
    {
      "chainId": 102,
      "address": "Gmk71cM7j2RMorRsQrsyysM4HsByQx5PuDGtDdqGLWCS",
      "symbol": "spSOL",
      "name": "Stake pool SOL",
      "decimals": 9,
      "logoURI": "https://raw.githubusercontent.com/solana-labs/token-list/main/assets/mainnet/Gmk71cM7j2RMorRsQrsyysM4HsByQx5PuDGtDdqGLWCS/logo.png",
      "tags": [
        "stake-pool"
      ],
      "extensions": {
        "website": "https://www.solana.com/"
      }
    },
    {
      "chainId": 102,
      "address": "2jQc2jDHVCewoWsQJK7JPLetP7UjqXvaFdno8rtrD8Kg",
      "symbol": "sHOG",
      "name": "sHOG",
      "decimals": 6,
      "tags": [
        "stablecoin"
      ]
    },
    {
      "chainId": 103,
      "address": "So11111111111111111111111111111111111111112",
      "symbol": "SOL",
      "name": "Wrapped SOL",
      "decimals": 9,
      "logoURI": "https://raw.githubusercontent.com/solana-labs/token-list/main/assets/mainnet/So11111111111111111111111111111111111111112/logo.png",
      "tags": [],
      "extensions": {
        "coingeckoId": "solana"
      }
    },
    {
      "chainId": 103,
      "address": "7Cab8z1Lz1bTC9bQNeY7VQoZw5a2YbZoxmvFSvPgcTEL",
      "symbol": "LGGD",
      "name": "LGG Dev Fan Token",
      "decimals": 0,
      "logoURI": "https://raw.githubusercontent.com/solana-labs/token-list/main/assets/mainnet/7Cab8z1Lz1bTC9bQNeY7VQoZw5a2YbZoxmvFSvPgcTEL/logo.png",
      "tags": [
        "LGG"
      ],
      "extensions": {
        "website": "https://lgg-hacks.art"
      }
    },
    {
      "chainId": 103,
      "address": "DEhAasscXF4kEGxFgJ3bq4PpVGp5wyUxMRvn6TzGVHaw",
      "symbol": "XYZ",
      "name": "XYZ Test",
      "decimals": 6,
      "logoURI": "https://raw.githubusercontent.com/solana-labs/token-list/main/assets/mainnet/DEhAasscXF4kEGxFgJ3bq4PpVGp5wyUxMRvn6TzGVHaw/logo.png",
      "tags": []
    },
    {
      "chainId": 103,
      "address": "2rg5syU3DSwwWs778FQ6yczDKhS14NM3vP4hqnkJ2jsM",
      "symbol": "pSOL",
      "name": "SOL stake pool",
      "decimals": 9,
      "logoURI": "https://raw.githubusercontent.com/solana-labs/token-list/main/assets/mainnet/2rg5syU3DSwwWs778FQ6yczDKhS14NM3vP4hqnkJ2jsM/logo.png",
      "tags": [],
      "extensions": {
        "website": "https://solana.com/",
        "background": "https://solana.com/static/8c151e179d2d7e80255bdae6563209f2/6833b/validators.webp"
      }
    },
    {
      "chainId": 103,
      "address": "SRMuApVNdxXokk5GT7XD5cUUgXMBCoAz2LHeuAoKWRt",
      "symbol": "SRM",
      "name": "Serum",
      "decimals": 6,
      "logoURI": "https://raw.githubusercontent.com/solana-labs/token-list/main/assets/mainnet/SRMuApVNdxXokk5GT7XD5cUUgXMBCoAz2LHeuAoKWRt/logo.png",
      "tags": [],
      "extensions": {
        "website": "https://projectserum.com/",
        "coingeckoId": "serum"
      }
    },
    {
      "chainId": 103,
      "address": "StepAscQoEioFxxWGnh2sLBDFp9d8rvKz2Yp39iDpyT",
      "symbol": "STEP",
      "name": "Step",
      "decimals": 9,
      "logoURI": "https://raw.githubusercontent.com/solana-labs/token-list/main/assets/mainnet/StepAscQoEioFxxWGnh2sLBDFp9d8rvKz2Yp39iDpyT/logo.png",
      "tags": [
        "utility-token"
      ],
      "extensions": {
        "website": "https://step.finance/",
        "twitter": "https://twitter.com/StepFinance_",
        "coingeckoId": "step-finance",
        "waterfallbot": "https://bit.ly/STEPwaterfall"
      }
    },
    {
      "chainId": 103,
      "address": "7STJWT74tAZzhbNNPRH8WuGDy9GZg27968EwALWuezrH",
      "symbol": "wSUSHI",
      "name": "SushiSwap (Wormhole)",
      "decimals": 9,
      "logoURI": "https://raw.githubusercontent.com/solana-labs/token-list/main/assets/mainnet/7STJWT74tAZzhbNNPRH8WuGDy9GZg27968EwALWuezrH/logo.png",
      "tags": [
        "wrapped",
        "wormhole"
      ],
      "extensions": {
        "website": "https://sushi.com",
        "background": "https://sushi.com/static/media/Background-sm.fd449814.jpg/",
        "address": "0x6B3595068778DD592e39A122f4f5a5cF09C90fE2",
        "bridgeContract": "https://etherscan.io/address/0xf92cD566Ea4864356C5491c177A430C222d7e678",
        "assetContract": "https://etherscan.io/address/0x6B3595068778DD592e39A122f4f5a5cF09C90fE2",
        "coingeckoId": "sushi"
      }
    },
    {
      "chainId": 103,
      "address": "3aMbgP7aGsP1sVcFKc6j65zu7UiziP57SMFzf6ptiCSX",
      "symbol": "sHOG",
      "name": "Devnet StableHog",
      "decimals": 6,
      "logoURI": "https://raw.githubusercontent.com/solana-labs/token-list/main/assets/mainnet/3aMbgP7aGsP1sVcFKc6j65zu7UiziP57SMFzf6ptiCSX/logo.png",
      "tags": [
        "stablecoin"
      ]
    },
    {
      "chainId": 101,
      "address": "3cXftQWJJEeoysZrhAEjpfCHe9tSKyhYG63xpbue8m3s",
      "symbol": "Kreechures",
      "name": "Kreechures",
      "decimals": 0,
      "logoURI": "https://raw.githubusercontent.com/solana-labs/token-list/main/assets/mainnet/3cXftQWJJEeoysZrhAEjpfCHe9tSKyhYG63xpbue8m3s/logo.svg",
      "tags": [
        "nft"
      ],
      "extensions": {
        "website": "https://www.kreechures.com/",
        "attributes": [
          {
            "image": "https://gateway.pinata.cloud/ipfs/QmWcMyAYpaX3BHJoDq6Fyub71TjaHbRHqErT7MmbDvCXYJ/3cXftQWJJEeoysZrhAEjpfCHe9tSKyhYG63xpbue8m3s.jpg",
            "Generation": 0,
            "Species": 6,
            "Base Rest": 262
          }
        ]
      }
    },
    {
      "chainId": 101,
      "address": "4DrV8khCoPS3sWRj6t1bb2DzT9jD4mZp6nc7Jisuuv1b",
      "symbol": "SPD",
      "name": "Solpad",
      "decimals": 9,
      "logoURI": "https://raw.githubusercontent.com/solana-labs/token-list/main/assets/mainnet/4DrV8khCoPS3sWRj6t1bb2DzT9jD4mZp6nc7Jisuuv1b/logo.png",
      "tags": [],
      "extensions": {
        "website": "https://www.solpad.io/"
      }
    },
    {
      "chainId": 101,
      "address": "7p7AMM6QoA8wPRKeqF87Pt51CRWmWvXPH5TBNMyDWhbH",
      "symbol": "Kreechures",
      "name": "Kreechures",
      "decimals": 0,
      "logoURI": "https://raw.githubusercontent.com/solana-labs/token-list/main/assets/mainnet/7p7AMM6QoA8wPRKeqF87Pt51CRWmWvXPH5TBNMyDWhbH/logo.svg",
      "tags": [
        "nft"
      ],
      "extensions": {
        "website": "https://www.kreechures.com/",
        "attributes": [
          {
            "image": "https://gateway.pinata.cloud/ipfs/QmWcMyAYpaX3BHJoDq6Fyub71TjaHbRHqErT7MmbDvCXYJ/7p7AMM6QoA8wPRKeqF87Pt51CRWmWvXPH5TBNMyDWhbH.jpg",
            "Generation": 0,
            "Species": 4,
            "Base Rest": 335
          }
        ]
      }
    },
    {
      "chainId": 101,
      "address": "6ybxMQpMgQhtsTLhvHZqk8uqao7kvoexY6e8JmCTqAB1",
      "symbol": "QUEST",
      "name": "QUEST",
      "decimals": 4,
      "logoURI": "https://raw.githubusercontent.com/solana-labs/token-list/main/assets/mainnet/6ybxMQpMgQhtsTLhvHZqk8uqao7kvoexY6e8JmCTqAB1/logo.png",
      "tags": [],
      "extensions": {
        "website": "https://questcoin.org/"
      }
    },
    {
      "chainId": 101,
      "address": "97qAF7ZKEdPdQaUkhASGA59Jpa2Wi7QqVmnFdEuPqEDc",
      "symbol": "DIAMOND",
      "name": "LOVE",
      "decimals": 6,
      "logoURI": "https://raw.githubusercontent.com/solana-labs/token-list/main/assets/mainnet/97qAF7ZKEdPdQaUkhASGA59Jpa2Wi7QqVmnFdEuPqEDc/logo.png",
      "tags": [
        "Diamond Love"
      ],
      "extensions": {
        "website": "https://diamondlove.io/",
        "telegram": "https://t.me/DiamondLoveX"
      }
    },
    {
      "chainId": 101,
      "address": "xxxxa1sKNGwFtw2kFn8XauW9xq8hBZ5kVtcSesTT9fW",
      "symbol": "SLIM",
      "name": "Solanium",
      "decimals": 6,
      "logoURI": "https://raw.githubusercontent.com/solana-labs/token-list/main/assets/mainnet/xxxxa1sKNGwFtw2kFn8XauW9xq8hBZ5kVtcSesTT9fW/logo.png",
      "tags": [],
      "extensions": {
        "website": "https://solanium.io/",
        "waterfallbot": "https://bit.ly/SLIMwaterfall"
      }
    },
    {
      "chainId": 101,
      "address": "8GPUjUHFxfNhaSS8kUkix8txRRXszeUAsHTjUmHuygZT",
      "symbol": "NINJA NFT1",
      "name": "NINJA NFT1",
      "decimals": 0,
      "logoURI": "https://raw.githubusercontent.com/yuzu-ninjaprotocol/ninjaprotocol/main/NINJA%20NFT%201.png",
      "tags": [],
      "extensions": {
        "website": "http://ninjaprotocol.io"
      }
    },
    {
      "chainId": 101,
      "address": "HcJCPYck2UsTMgiPfjn6CS1wrC5iBXtuqPSjt8Qy8Sou",
      "symbol": "GANGS",
      "name": "Gangs of Solana",
      "decimals": 4,
      "logoURI": "https://raw.githubusercontent.com/solana-labs/token-list/main/assets/mainnet/HcJCPYck2UsTMgiPfjn6CS1wrC5iBXtuqPSjt8Qy8Sou/logo.svg",
      "tags": [],
      "extensions": {
        "website": "https://gangsofsolana.com/"
      }
    },
    {
      "chainId": 101,
      "address": "2rEiLkpQ3mh4DGxv1zcSdW5r5HK2nehif5sCaF5Ss9E1",
      "symbol": "RECO",
      "name": "Reboot ECO",
      "decimals": 0,
      "logoURI": "https://raw.githubusercontent.com/solana-labs/token-list/main/assets/mainnet/2rEiLkpQ3mh4DGxv1zcSdW5r5HK2nehif5sCaF5Ss9E1/logo.png",
      "tags": [],
      "extensions": {
        "website": "https://reboot.eco/"
      }
    },
    {
      "chainId": 101,
      "address": "BXhAKUxkGvFbAarA3K1SUYnqXRhEBC1bhUaCaxvzgyJ1",
      "symbol": "ISA",
      "name": "Interstellar",
      "decimals": 9,
      "logoURI": "https://raw.githubusercontent.com/solana-labs/token-list/main/assets/mainnet/BXhAKUxkGvFbAarA3K1SUYnqXRhEBC1bhUaCaxvzgyJ1/logo.png",
      "tags": [],
      "extensions": {
        "website": "https://interstellaralliance.gitbook.io/isa/"
      }
    },
    {
      "chainId": 101,
      "address": "7xKXtg2CW87d97TXJSDpbD5jBkheTqA83TZRuJosgAsU",
      "symbol": "SAMO",
      "name": "Samoyed Coin",
      "decimals": 9,
      "logoURI": "https://raw.githubusercontent.com/solana-labs/token-list/main/assets/mainnet/7xKXtg2CW87d97TXJSDpbD5jBkheTqA83TZRuJosgAsU/logo.png",
      "tags": [],
      "extensions": {
        "website": "https://samoyedcoin.com/",
        "coingeckoId": "samoyedcoin",
        "serumV3Usdc": "FR3SPJmgfRSKKQ2ysUZBu7vJLpzTixXnjzb84bY3Diif"
      }
    },
    {
      "chainId": 101,
      "address": "ATLASXmbPQxBUYbxPsV97usA3fPQYEqzQBUHgiFCUsXx",
      "symbol": "ATLAS",
      "name": "Star Atlas",
      "decimals": 8,
      "logoURI": "https://raw.githubusercontent.com/solana-labs/token-list/main/assets/mainnet/ATLASXmbPQxBUYbxPsV97usA3fPQYEqzQBUHgiFCUsXx/logo.png",
      "tags": [
        "utility-token"
      ],
      "extensions": {
        "website": "https://staratlas.com",
        "description": "Star Atlas Token",
        "coingeckoId": "star-atlas",
        "serumV3Usdc": "Di66GTLsV64JgCCYGVcY21RZ173BHkjJVgPyezNN7P1K"
      }
    },
    {
      "chainId": 101,
      "address": "poLisWXnNRwC6oBu1vHiuKQzFjGL4XDSu4g9qjz9qVk",
      "symbol": "POLIS",
      "name": "Star Atlas DAO",
      "decimals": 8,
      "logoURI": "https://raw.githubusercontent.com/solana-labs/token-list/main/assets/mainnet/poLisWXnNRwC6oBu1vHiuKQzFjGL4XDSu4g9qjz9qVk/logo.png",
      "tags": [
        "utility-token"
      ],
      "extensions": {
        "website": "https://staratlas.com",
        "description": "Star Atlas DAO Token",
        "coingeckoId": "star-atlas-dao",
        "serumV3Usdc": "HxFLKUAmAMLz1jtT3hbvCMELwH5H9tpM2QugP8sKyfhW"
      }
    },
    {
      "chainId": 101,
      "address": "HAWy8kV3bD4gaN6yy6iK2619x2dyzLUBj1PfJiihTisE",
      "symbol": "DOI",
      "name": "Discovery of Iris",
      "decimals": 0,
      "logoURI": "https://raw.githubusercontent.com/solana-labs/token-list/main/assets/mainnet/HAWy8kV3bD4gaN6yy6iK2619x2dyzLUBj1PfJiihTisE/logo.png",
      "tags": [
        "nft"
      ],
      "extensions": {
        "website": "https://www.staratlas.com",
        "imageUrl": "https://storage.googleapis.com/nft-assets/ReBirth/poster-1/discovery-of-iris.jpg",
        "description": "The rogue planet, Iris, dense with invaluable materials, draws in and collides with seven child planets in a remote region of space, creating what is henceforth referred to as 'The Cataclysm'. When combined, these eight elements create a form of free energy. The collision creates a massively valuable debris field.",
        "serumV3Usdc": "AYXTVttPfhYmn3jryX5XbRjwPK2m9445mbN2iLyRD6nq"
      }
    },
    {
      "chainId": 101,
      "address": "ATSPo9f9TJ3Atx8SuoTYdzSMh4ctQBzYzDiNukQDmoF7",
      "symbol": "HOSA",
      "name": "The Heart of Star Atlas",
      "decimals": 0,
      "logoURI": "https://raw.githubusercontent.com/solana-labs/token-list/main/assets/mainnet/ATSPo9f9TJ3Atx8SuoTYdzSMh4ctQBzYzDiNukQDmoF7/logo.png",
      "tags": [
        "nft"
      ],
      "extensions": {
        "website": "https://www.staratlas.com",
        "imageUrl": "https://storage.googleapis.com/nft-assets/ReBirth/poster-2/the-heart-of-star-atlas.jpg",
        "description": "At the core of Star Atlas lies a treasure trove of priceless data. After an unsuspecting deep space explorer discovers “The Cataclysm”, he scans its riches, creating what will once be known as the first intergalactic data block. He sells this invaluable information to all three rival factions, igniting a lethal spark that forever changes the course of history.",
        "serumV3Usdc": "5Erzgrw9pTjNWLeqHp2sChJq7smB7WXRQYw9wvkvA59t"
      }
    },
    {
      "chainId": 101,
      "address": "36s6AFRXzE9KVdUyoJQ5y6mwxXw21LawYqqwNiQUMD8s",
      "symbol": "TCW",
      "name": "The Convergence War",
      "decimals": 0,
      "logoURI": "https://raw.githubusercontent.com/solana-labs/token-list/main/assets/mainnet/36s6AFRXzE9KVdUyoJQ5y6mwxXw21LawYqqwNiQUMD8s/logo.png",
      "tags": [
        "nft"
      ],
      "extensions": {
        "website": "https://www.staratlas.com",
        "imageUrl": "https://storage.googleapis.com/nft-assets/ReBirth/poster-3/the-convergence-war.jpg",
        "description": "All three factions, thinking they were the sole owners of the cataclysmic data drop, converge to settle the area. A devastating war breaks out across the galaxy after their inability to settle the disputed territory.",
        "serumV3Usdc": "DXPv2ZyMD6Y2mDenqYkAhkvGSjNahkuMkm4zv6DqB7RF"
      }
    },
    {
      "chainId": 101,
      "address": "BgiTVxW9uLuHHoafTd2qjYB5xjCc5Y1EnUuYNfmTwhvp",
      "symbol": "LOST",
      "name": "Short Story of a Lost Astronaut",
      "decimals": 0,
      "logoURI": "https://raw.githubusercontent.com/solana-labs/token-list/main/assets/mainnet/BgiTVxW9uLuHHoafTd2qjYB5xjCc5Y1EnUuYNfmTwhvp/logo.png",
      "tags": [
        "nft"
      ],
      "extensions": {
        "website": "https://www.staratlas.com",
        "imageUrl": "https://storage.googleapis.com/nft-assets/ReBirth/poster-4/short-story-of-a-lost-astronaut.jpg",
        "description": "He thought it would be just another routine exploration mission. Get there, scan, save data blocks and return. But when a surprise radiation storm knocked out his spaceship and swept him up into its high-velocity current, the only thing that saved him from certain doom was his custom ion shield.",
        "serumV3Usdc": "73d9N7BbWVKBG6A2xwwwEHcxzPB26YzbMnRjue3DPzqs"
      }
    },
    {
      "chainId": 101,
      "address": "4G85c5aUsRTrRPqE5VjY7ebD9b2ktTF6NEVGiCddRBDX",
      "symbol": "LOVE",
      "name": "B ❤ P",
      "decimals": 0,
      "logoURI": "https://raw.githubusercontent.com/solana-labs/token-list/main/assets/mainnet/4G85c5aUsRTrRPqE5VjY7ebD9b2ktTF6NEVGiCddRBDX/logo.png",
      "tags": [
        "nft"
      ],
      "extensions": {
        "website": "https://www.staratlas.com",
        "imageUrl": "https://storage.googleapis.com/nft-assets/ReBirth/poster-5/love-story.jpg",
        "description": "Paizul, the charismatic and brilliant leader of the ONI consortium, vividly recalls the first time she saw her one true love. It was a warm summer day, full of raging ionic storms. Lightning was piercing the sky as Bekalu took off his helmet and locked eyes with her. “What are the chances of nearly colliding with someone flying through these wastelands on a day like this”, he smiled with his booming voice. “Perhaps it’s destiny,” she smiled back mysteriously. There was another strike of lightning, but this time the sky remained calm.",
        "serumV3Usdc": "AM9sNDh48N2qhYSgpA58m9dHvrMoQongtyYu2u2XoYTc"
      }
    },
    {
      "chainId": 101,
      "address": "7dr7jVyXf1KUnYq5FTpV2vCZjKRR4MV94jzerb8Fi16Q",
      "symbol": "MRDR",
      "name": "The Assassination of Paizul",
      "decimals": 0,
      "logoURI": "https://raw.githubusercontent.com/solana-labs/token-list/main/assets/mainnet/7dr7jVyXf1KUnYq5FTpV2vCZjKRR4MV94jzerb8Fi16Q/logo.png",
      "tags": [
        "nft"
      ],
      "extensions": {
        "website": "https://www.staratlas.com",
        "imageUrl": "https://storage.googleapis.com/nft-assets/ReBirth/poster-6/assassination-of-paizul.jpg",
        "description": "Suffering one of the cruelest fates in the universe, the Sogmian race of aliens was driven to the brink of extinction. With only 10,000 members left, they put all hope of salvation in the hands of their leader Paizul. After she was assassinated in a gruesome public way, so much fear was struck in the hearts of survivors that they set out to build their 'Last Stand'.",
        "serumV3Usdc": "BJiV2gCLwMvj2c1CbhnMjjy68RjqoMzYT8brDrpVyceA"
      }
    },
    {
      "chainId": 101,
      "address": "G1bE9ge8Yoq43hv7QLcumxTFhHqFMdcL4y2d6ZdzMG4b",
      "symbol": "PFP",
      "name": "Paizul Funeral Procession",
      "decimals": 0,
      "logoURI": "https://raw.githubusercontent.com/solana-labs/token-list/main/assets/mainnet/G1bE9ge8Yoq43hv7QLcumxTFhHqFMdcL4y2d6ZdzMG4b/logo.png",
      "tags": [
        "nft"
      ],
      "extensions": {
        "website": "https://www.staratlas.com",
        "imageUrl": "https://storage.googleapis.com/nft-assets/ReBirth/poster-7/paizul-funeral-procession.jpg",
        "description": "The sound of wailing echoes across the plains. The Sogmian procession solemnly marches in step past their ancestors’ gravestones, still haunted by the fate of their leader. The sun begins to set as they bring Paizul’s cryopod at the top of the Rock of Light. As a beam of light consumes the pod to upload it to eternal rest with the ancients, Bekalu falls to his knees with a wrathful howl. The crowd is rattled to the core, a foreboding of things to come.",
        "serumV3Usdc": "7JzaEAuVfjkrZyMwJgZF5aQkiEyVyCaTWA3N1fQK7Y6V"
      }
    },
    {
      "chainId": 101,
      "address": "6bD8mr8DyuVqN5dXd1jnqmCL66b5KUV14jYY1HSmnxTE",
      "symbol": "AVE",
      "name": "Ahr Visits Earth",
      "decimals": 0,
      "logoURI": "https://raw.githubusercontent.com/solana-labs/token-list/main/assets/mainnet/6bD8mr8DyuVqN5dXd1jnqmCL66b5KUV14jYY1HSmnxTE/logo.png",
      "tags": [
        "nft"
      ],
      "extensions": {
        "website": "https://www.staratlas.com",
        "imageUrl": "https://storage.googleapis.com/nft-assets/ReBirth/poster-8/ahr-visits-earth.jpg",
        "description": "Humankind is visited by Ahr, a mysterious being of pure light. But not all is as it seems… For through the power of illusion, we are tricked into forming a space-based religion, plundering the planet and launching ourselves towards the stars, permanently leaving the Earth.",
        "serumV3Usdc": "8yQzsbraXJFoPG5PdX73B8EVYFuPR9aC2axAqWearGKu"
      }
    },
    {
      "chainId": 101,
      "address": "9vi6PTKBFHR2hXgyjoTZx6h7WXNkFAA5dCsZRSi4higK",
      "symbol": "ASF",
      "name": "Armstrong Forever",
      "decimals": 0,
      "logoURI": "https://raw.githubusercontent.com/solana-labs/token-list/main/assets/mainnet/9vi6PTKBFHR2hXgyjoTZx6h7WXNkFAA5dCsZRSi4higK/logo.png",
      "tags": [
        "nft"
      ],
      "extensions": {
        "website": "https://www.staratlas.com",
        "imageUrl": "https://storage.googleapis.com/nft-assets/ReBirth/poster-15/armstrong-forever.jpg",
        "description": "When humans were racing to expand into outer space under Ahr’s influence, the devastation they inflicted upon the planet was so great that it weakened the Earth’s geomagnetic field. The reckless way the planet’s orbit was populated by machines and debris led to distortions in the gravity field. All this culminated in a disastrous slingshot effect for the many satellites orbiting the blue dot, altering their trajectories to loosen the direct gravity pull of the planet and scatter into deep space. Some of these satellites contained valuable data that was lost forever.  In 2621, the Council of Peace put a bounty on these ancient artifacts to integrate them into Star Atlas, leading to a hunt for them across the galaxy. One of the most sought-after satellites in history records bears the name of Neil Armstrong, the first human to set foot on the Moon.  Initially launched into medium Earth orbit as a cornerstone of the global positioning system (GPS), the satellite had untold additional capabilities that made it more and more valuable as it drifted off into the void.",
        "serumV3Usdc": "8yQzsbraXJFoPG5PdX73B8EVYFuPR9aC2axAqWearGKu"
      }
    },
    {
      "chainId": 101,
      "address": "Hfjgcs9ix17EwgXVVbKjo6NfMm2CXfr34cwty3xWARUm",
      "symbol": "TLS",
      "name": "The Last Stand",
      "decimals": 0,
      "logoURI": "https://raw.githubusercontent.com/solana-labs/token-list/main/assets/mainnet/Hfjgcs9ix17EwgXVVbKjo6NfMm2CXfr34cwty3xWARUm/logo.png",
      "tags": [
        "nft"
      ],
      "extensions": {
        "website": "https://www.staratlas.com",
        "serumV3Usdc": "AVHndcEDUjP9Liz5dfcvAPAMffADXG6KMPn8sWB1XhFQ"
      }
    },
    {
      "chainId": 101,
      "address": "8EXX5kG7qWTjgpNSGX7PnB6hJZ8xhXUcCafVJaBEJo32",
      "symbol": "SPT",
      "name": "The Signing of the Peace Treaty",
      "decimals": 0,
      "logoURI": "https://raw.githubusercontent.com/solana-labs/token-list/main/assets/mainnet/8EXX5kG7qWTjgpNSGX7PnB6hJZ8xhXUcCafVJaBEJo32/logo.png",
      "tags": [
        "nft"
      ],
      "extensions": {
        "website": "https://www.staratlas.com",
        "serumV3Usdc": "FZ9xhZbkt9bKKVpWmFxRhEJyzgxqU5w5xu3mXcF6Eppe"
      }
    },
    {
      "chainId": 101,
      "address": "CAjoJeGCCRae9oDwHYXzkeUDonp3dZLWV5GKHysLwjnx",
      "symbol": "PBA",
      "name": "The Peacebringers Archive",
      "decimals": 0,
      "logoURI": "https://raw.githubusercontent.com/solana-labs/token-list/main/assets/mainnet/CAjoJeGCCRae9oDwHYXzkeUDonp3dZLWV5GKHysLwjnx/logo.png",
      "tags": [
        "nft"
      ],
      "extensions": {
        "website": "https://www.staratlas.com",
        "serumV3Usdc": "4jN1R453Acv9egnr7Dry3x9Xe3jqh1tqz5RokniaeVhy"
      }
    },
    {
      "chainId": 101,
      "address": "FPnwwNiL1tXqd4ZbGjFYsCw5qsQw91VN79SNcU4Bc732",
      "symbol": "UWB",
      "name": "Ustur Wod.bod",
      "decimals": 0,
      "logoURI": "https://raw.githubusercontent.com/solana-labs/token-list/main/assets/mainnet/FPnwwNiL1tXqd4ZbGjFYsCw5qsQw91VN79SNcU4Bc732/logo.png",
      "tags": [
        "nft"
      ],
      "extensions": {
        "website": "https://www.staratlas.com",
        "serumV3Usdc": "J99HsFQEWKR3UiFQpKTnF11iaNiR1enf2LxHfgsbVc59"
      }
    },
    {
      "chainId": 101,
      "address": "DB76aiNQeLzHPwvFhzgwfpe6HGHCDTQ6snW6UD7AnHid",
      "symbol": "OMPH",
      "name": "Om Photoli",
      "decimals": 0,
      "logoURI": "https://raw.githubusercontent.com/solana-labs/token-list/main/assets/mainnet/DB76aiNQeLzHPwvFhzgwfpe6HGHCDTQ6snW6UD7AnHid/logo.png",
      "tags": [
        "nft"
      ],
      "extensions": {
        "website": "https://www.staratlas.com",
        "serumV3Usdc": "HdvXMScwAQQh9pEvLZjuaaeJcLTmixxYoMFefeqHFn2E"
      }
    },
    {
      "chainId": 101,
      "address": "BrzwWsG845VttbTsacZMLKhyc2jAZU12MaPkTYrJHoqm",
      "symbol": "SATM",
      "name": "Star Atlas - The Movie",
      "decimals": 0,
      "logoURI": "https://raw.githubusercontent.com/solana-labs/token-list/main/assets/mainnet/BrzwWsG845VttbTsacZMLKhyc2jAZU12MaPkTYrJHoqm/logo.png",
      "tags": [
        "nft"
      ],
      "extensions": {
        "website": "https://www.staratlas.com",
        "imageUrl": "https://storage.googleapis.com/nft-assets/ReBirth/poster-14/star-at-atlas-movie.jpg",
        "description": "“The first to arrive at the universe’s next frontier is the first to knock on the gates of prosperity.” — Ustur Armi.eldr",
        "serumV3Usdc": "KHw8L2eE6kpp8ziWPghBTtiAVCUvdSKMvGtT1e9AuJd"
      }
    },
    {
      "chainId": 101,
      "address": "8ymi88q5DtmdNTn2sPRNFkvMkszMHuLJ1e3RVdWjPa3s",
      "symbol": "SDOGE",
      "name": "SolDoge",
      "decimals": 0,
      "logoURI": "https://raw.githubusercontent.com/solana-labs/token-list/main/assets/mainnet/8ymi88q5DtmdNTn2sPRNFkvMkszMHuLJ1e3RVdWjPa3s/logo.png",
      "tags": [],
      "extensions": {
        "website": "https://www.soldoge.org",
        "serumV3Usdc": "9aruV2p8cRWxybx6wMsJwPFqeN7eQVPR74RrxdM3DNdu"
      }
    },
    {
      "chainId": 101,
      "address": "DQRNdQWz5NzbYgknGsZqSSXbdhQWvXSe8S56mrtNAs1b",
      "symbol": "ENTROPPP",
      "name": "ENTROPPP (Entropy for security)",
      "decimals": 6,
      "logoURI": "https://raw.githubusercontent.com/solana-labs/token-list/main/assets/mainnet/DQRNdQWz5NzbYgknGsZqSSXbdhQWvXSe8S56mrtNAs1b/logo.png",
      "tags": [
        "Cryptography",
        "Blockchain security",
        "Randomness and entropy"
      ],
      "extensions": {
        "website": "https://www.entroppp.com"
      }
    },
    {
      "chainId": 101,
      "address": "8RYSc3rrS4X4bvBCtSJnhcpPpMaAJkXnVKZPzANxQHgz",
      "symbol": "YARD",
      "name": "SolYard Finance",
      "decimals": 9,
      "logoURI": "https://raw.githubusercontent.com/solana-labs/token-list/main/assets/mainnet/8RYSc3rrS4X4bvBCtSJnhcpPpMaAJkXnVKZPzANxQHgz/logo.png",
      "tags": [],
      "extensions": {
        "website": "https://solyard.finance/"
      }
    },
    {
      "chainId": 101,
      "address": "nope9HWCJcXVFkG49CDk7oYFtgGsUzsRvHdcJeL2aCL",
      "symbol": "NOPE",
      "name": "NOPE FINANCE",
      "decimals": 9,
      "logoURI": "https://raw.githubusercontent.com/solana-labs/token-list/main/assets/mainnet/nope9HWCJcXVFkG49CDk7oYFtgGsUzsRvHdcJeL2aCL/logo.png",
      "tags": [],
      "extensions": {
        "website": "https://nopefinance.xyz/"
      }
    },
    {
      "chainId": 101,
      "address": "43VWkd99HjqkhFTZbWBpMpRhjG469nWa7x7uEsgSH7We",
      "symbol": "STNK",
      "name": "Stonks",
      "decimals": 9,
      "logoURI": "https://raw.githubusercontent.com/solana-labs/token-list/main/assets/mainnet/43VWkd99HjqkhFTZbWBpMpRhjG469nWa7x7uEsgSH7We/logo.png",
      "tags": [],
      "extensions": {
        "website": "https://stonkscoin.org/"
      }
    },
    {
      "chainId": 101,
      "address": "4368jNGeNq7Tt4Vzr98UWxL647PYu969VjzAsWGVaVH2",
      "symbol": "MEAL",
      "name": "HUNGRY",
      "decimals": 8,
      "logoURI": "https://raw.githubusercontent.com/solana-labs/token-list/main/assets/mainnet/4368jNGeNq7Tt4Vzr98UWxL647PYu969VjzAsWGVaVH2/logo.png",
      "tags": [],
      "extensions": {
        "website": "https://hungrycoin.io/"
      }
    },
    {
      "chainId": 101,
      "address": "8GQsW3f7mdwfjqJon2myADcBsSsRjpXmxHYDG8q1pvV6",
      "symbol": "HOLD",
      "name": "Holdana",
      "decimals": 9,
      "logoURI": "https://raw.githubusercontent.com/solana-labs/token-list/main/assets/mainnet/8GQsW3f7mdwfjqJon2myADcBsSsRjpXmxHYDG8q1pvV6/logo.png",
      "tags": [],
      "extensions": {
        "medium": "https://holdanatoken.medium.com/",
        "twitter": "https://twitter.com/HoldanaOfficial",
        "serumV3Usdc": "G2j5zKtfymPcWMq1YRoKrfUWy64SZ6ZxDVscHSyPQqmz"
      }
    },
    {
      "chainId": 101,
      "address": "64SqEfHtu4bZ6jr1mAxaWrLFdMngbKbru9AyaG2Dyk5T",
      "symbol": "wen-token",
      "name": "wen-token",
      "decimals": 0,
      "logoURI": "https://raw.githubusercontent.com/solana-labs/token-list/main/assets/mainnet/64SqEfHtu4bZ6jr1mAxaWrLFdMngbKbru9AyaG2Dyk5T/logo.png",
      "tags": [
        "nft"
      ],
      "extensions": {
        "website": "https://pythians.pyth.network"
      }
    },
    {
      "chainId": 101,
      "address": "9axWWN2FY8njSSQReepkiSE56U2yAvPFGuaXRQNdkZaS",
      "symbol": "wen-token-2",
      "name": "wen-token-2",
      "decimals": 0,
      "logoURI": "https://raw.githubusercontent.com/solana-labs/token-list/main/assets/mainnet/9axWWN2FY8njSSQReepkiSE56U2yAvPFGuaXRQNdkZaS/logo.png",
      "tags": [
        "nft"
      ],
      "extensions": {
        "website": "https://pythians.pyth.network"
      }
    },
    {
      "chainId": 101,
      "address": "4dmKkXNHdgYsXqBHCuMikNQWwVomZURhYvkkX5c4pQ7y",
      "symbol": "SNY",
      "name": "Synthetify",
      "decimals": 6,
      "logoURI": "https://raw.githubusercontent.com/solana-labs/token-list/main/assets/mainnet/4dmKkXNHdgYsXqBHCuMikNQWwVomZURhYvkkX5c4pQ7y/logo.png",
      "tags": [],
      "extensions": {
        "website": "https://synthetify.io/",
        "twitter": "https://twitter.com/synthetify",
        "coingeckoId": "syntheify-token"
      }
    },
    {
      "chainId": 101,
      "address": "4wTMJsh3q66PmAkmwEW47qVDevMZMVVWU3n1Yhqztwi6",
      "symbol": "ARCD",
      "name": "Arcade Token (Wormhole)",
      "decimals": 9,
      "logoURI": "https://raw.githubusercontent.com/solana-labs/token-list/main/assets/mainnet/4wTMJsh3q66PmAkmwEW47qVDevMZMVVWU3n1Yhqztwi6/logo.png",
      "tags": [
        "wrapped",
        "wormhole"
      ],
      "extensions": {
        "address": "0xb581E3a7dB80fBAA821AB39342E9Cbfd2ce33c23",
        "bridgeContract": "https://etherscan.io/address/0xf92cD566Ea4864356C5491c177A430C222d7e678",
        "assetContract": "https://etherscan.io/address/0xb581E3a7dB80fBAA821AB39342E9Cbfd2ce33c23",
        "website": "https://arcade.city",
        "twitter": "https://twitter.com/ArcadeCityHall"
      }
    },
    {
      "chainId": 101,
      "address": "Amt5wUJREJQC5pX7Z48YSK812xmu4j3sQVupNhtsEuY8",
      "symbol": "FROG",
      "name": "FROG",
      "decimals": 6,
      "logoURI": "https://raw.githubusercontent.com/solana-labs/token-list/main/assets/mainnet/Amt5wUJREJQC5pX7Z48YSK812xmu4j3sQVupNhtsEuY8/logo.png",
      "tags": [],
      "extensions": {
        "website": "https://www.froglana.com/",
        "serumV3Usdc": "2Si6XDdpv5zcvYna221eZZrsjsp5xeYoz9W1TVdMdbnt"
      }
    },
    {
      "chainId": 101,
      "address": "DEAdry5qhNoSkF3mbFrTa6udGbMwUoLnQhvchCu26Ak1",
      "symbol": "JUEL",
      "name": "Juel Token",
      "decimals": 9,
      "logoURI": "https://raw.githubusercontent.com/solana-labs/token-list/main/assets/mainnet/DEAdry5qhNoSkF3mbFrTa6udGbMwUoLnQhvchCu26Ak1/logo.png",
      "tags": [],
      "extensions": {
        "website": "http://juel.gg"
      }
    },
    {
      "chainId": 101,
      "address": "9Y8NT5HT9z2EsmCbYMgKXPRq3h3aa6tycEqfFiXjfZM7",
      "symbol": "CRT",
      "name": "CARROT",
      "decimals": 9,
      "logoURI": "https://raw.githubusercontent.com/solana-labs/token-list/main/assets/mainnet/9Y8NT5HT9z2EsmCbYMgKXPRq3h3aa6tycEqfFiXjfZM7/logo.png",
      "tags": [],
      "extensions": {
        "website": "https://farmerscarrot.com/",
        "serumV3Usdc": "Aa8mN8bXAobmcuHDpbbZh55SoadUry6WdsYz2886Ymqf"
      }
    },
    {
      "chainId": 101,
      "address": "AMdnw9H5DFtQwZowVFr4kUgSXJzLokKSinvgGiUoLSps",
      "symbol": "MOLA",
      "name": "MOONLANA",
      "decimals": 9,
      "logoURI": "https://raw.githubusercontent.com/solana-labs/token-list/main/assets/mainnet/AMdnw9H5DFtQwZowVFr4kUgSXJzLokKSinvgGiUoLSps/logo.png",
      "tags": [],
      "extensions": {
        "website": "https://moonlana.com/",
        "twitter": "https://twitter.com/xMoonLana",
        "medium": "https://moonlana.medium.com/",
        "coingeckoId": "moonlana"
      }
    },
    {
      "chainId": 101,
      "address": "3x7UeXDF4imKSKnizK9mYyx1M5bTNzpeALfPeB8S6XT9",
      "symbol": "SKEM",
      "name": "SKEM",
      "decimals": 9,
      "logoURI": "https://raw.githubusercontent.com/solana-labs/token-list/main/assets/mainnet/3x7UeXDF4imKSKnizK9mYyx1M5bTNzpeALfPeB8S6XT9/logo.svg",
      "tags": [],
      "extensions": {
        "website": "https://skem.finance/",
        "serumV3Usdc": "HkYJ3dX8CLSGyGZzfuqYiuoDjDmrDiu1vZhPtFJZa5Vt"
      }
    },
    {
      "chainId": 101,
      "address": "GHvFFSZ9BctWsEc5nujR1MTmmJWY7tgQz2AXE6WVFtGN",
      "symbol": "SOLAPE",
      "name": "SolAPE Token",
      "decimals": 9,
      "logoURI": "https://raw.githubusercontent.com/solana-labs/token-list/main/assets/mainnet/GHvFFSZ9BctWsEc5nujR1MTmmJWY7tgQz2AXE6WVFtGN/logo.png",
      "tags": [
        "utility-token"
      ],
      "extensions": {
        "coingeckoId": "solape-token",
        "website": "https://solape.io",
        "twitter": "https://twitter.com/SolApeFinance",
        "serumV3Usdc": "4zffJaPyeXZ2wr4whHgP39QyTfurqZ2BEd4M5W6SEuon"
      }
    },
    {
      "chainId": 101,
      "address": "9nEqaUcb16sQ3Tn1psbkWqyhPdLmfHWjKGymREjsAgTE",
      "symbol": "WOOF",
      "name": "WOOFENOMICS",
      "decimals": 6,
      "logoURI": "https://raw.githubusercontent.com/solana-labs/token-list/main/assets/mainnet/9nEqaUcb16sQ3Tn1psbkWqyhPdLmfHWjKGymREjsAgTE/logo.png",
      "tags": [],
      "extensions": {
        "website": "https://woofsolana.com",
        "serumV3Usdc": "CwK9brJ43MR4BJz2dwnDM7EXCNyHhGqCJDrAdsEts8n5"
      }
    },
    {
      "chainId": 101,
      "address": "MERt85fc5boKw3BW1eYdxonEuJNvXbiMbs6hvheau5K",
      "symbol": "MER",
      "name": "Mercurial",
      "decimals": 6,
      "logoURI": "https://raw.githubusercontent.com/solana-labs/token-list/main/assets/mainnet/MERt85fc5boKw3BW1eYdxonEuJNvXbiMbs6hvheau5K/logo.png",
      "tags": [],
      "extensions": {
        "coingeckoId": "mercurial",
        "website": "https://www.mercurial.finance/",
        "serumV3Usdc": "G4LcexdCzzJUKZfqyVDQFzpkjhB1JoCNL8Kooxi9nJz5",
        "waterfallbot": "https://bit.ly/MERwaterfall"
      }
    },
    {
      "chainId": 101,
      "address": "9MhNoxy1PbmEazjPo9kiZPCcG7BiFbhi3bWZXZgacfpp",
      "symbol": "ACMN",
      "name": "ACUMEN",
      "decimals": 9,
      "logoURI": "https://raw.githubusercontent.com/solana-labs/token-list/main/assets/mainnet/9MhNoxy1PbmEazjPo9kiZPCcG7BiFbhi3bWZXZgacfpp/logo.png",
      "tags": [],
      "extensions": {
        "website": "https://acumen.network/"
      }
    },
    {
      "chainId": 101,
      "address": "HRhCiCe8WLC4Jsy43Jkhq3poEWpjgXKD1U26XACReimt",
      "symbol": "zSOL",
      "name": "zSOL (ACUMEN)",
      "decimals": 9,
      "logoURI": "https://raw.githubusercontent.com/solana-labs/token-list/main/assets/mainnet/HRhCiCe8WLC4Jsy43Jkhq3poEWpjgXKD1U26XACReimt/logo.png",
      "tags": [],
      "extensions": {
        "website": "https://acumen.network/"
      }
    },
    {
      "chainId": 101,
      "address": "2LBYxD4Jzipk1bEREW6vQk163cj27mUSxmHzW2ujXFNy",
      "symbol": "zUSDC",
      "name": "zUSDC (ACUMEN)",
      "decimals": 6,
      "logoURI": "https://raw.githubusercontent.com/solana-labs/token-list/main/assets/mainnet/2LBYxD4Jzipk1bEREW6vQk163cj27mUSxmHzW2ujXFNy/logo.png",
      "tags": [],
      "extensions": {
        "website": "https://acumen.network/"
      }
    },
    {
      "chainId": 101,
      "address": "DFTZmEopSWrj6YcsmQAAxypN7cHM3mnruEisJPQFJbs7",
      "symbol": "zBTC",
      "name": "zBTC (ACUMEN)",
      "decimals": 6,
      "logoURI": "https://raw.githubusercontent.com/solana-labs/token-list/main/assets/mainnet/DFTZmEopSWrj6YcsmQAAxypN7cHM3mnruEisJPQFJbs7/logo.png",
      "tags": [],
      "extensions": {
        "website": "https://acumen.network/"
      }
    },
    {
      "chainId": 101,
      "address": "A8pnvbKWmTjjnUMzmY6pDJRHy3QdQNdqJdL1VFYXX4oW",
      "symbol": "zETH",
      "name": "zETH (ACUMEN)",
      "decimals": 6,
      "logoURI": "https://raw.githubusercontent.com/solana-labs/token-list/main/assets/mainnet/A8pnvbKWmTjjnUMzmY6pDJRHy3QdQNdqJdL1VFYXX4oW/logo.png",
      "tags": [],
      "extensions": {
        "website": "https://acumen.network/"
      }
    },
    {
      "chainId": 101,
      "address": "9hZt5mP139TvzDBZHtruXxAyjYHiovKXfxW6XNYiofae",
      "symbol": "zSRM",
      "name": "zSRM (ACUMEN)",
      "decimals": 6,
      "logoURI": "https://raw.githubusercontent.com/solana-labs/token-list/main/assets/mainnet/9hZt5mP139TvzDBZHtruXxAyjYHiovKXfxW6XNYiofae/logo.png",
      "tags": [],
      "extensions": {
        "website": "https://acumen.network/"
      }
    },
    {
      "chainId": 101,
      "address": "BR31LZKtry5tyjVtZ49PFZoZjtE5SeS4rjVMuL9Xiyer",
      "symbol": "zSTEP",
      "name": "zSTEP (ACUMEN)",
      "decimals": 9,
      "logoURI": "https://raw.githubusercontent.com/solana-labs/token-list/main/assets/mainnet/BR31LZKtry5tyjVtZ49PFZoZjtE5SeS4rjVMuL9Xiyer/logo.png",
      "tags": [],
      "extensions": {
        "website": "https://acumen.network/"
      }
    },
    {
      "chainId": 101,
      "address": "7wZsSyzD4Ba8ZkPhRh62KshQc8TQYiB5KtdNknywE3k4",
      "symbol": "zRAY",
      "name": "zRAY (ACUMEN)",
      "decimals": 6,
      "logoURI": "https://raw.githubusercontent.com/solana-labs/token-list/main/assets/mainnet/BR31LZKtry5tyjVtZ49PFZoZjtE5SeS4rjVMuL9Xiyer/logo.png",
      "tags": [],
      "extensions": {
        "website": "https://acumen.network/"
      }
    },
    {
      "chainId": 101,
      "address": "EfLvzNsqmkoSneiML5t7uHCPEVRaWCpG4N2WsS39nWCU",
      "symbol": "MUDLEY",
      "name": "MUDLEY",
      "decimals": 9,
      "logoURI": "https://raw.githubusercontent.com/solana-labs/token-list/main/assets/mainnet/EfLvzNsqmkoSneiML5t7uHCPEVRaWCpG4N2WsS39nWCU/logo.png",
      "tags": [],
      "extensions": {
        "website": "https://www.mudley.io/"
      }
    },
    {
      "chainId": 101,
      "address": "GpYMp8eP3HADY8x1jLVfFVBVYqxFNxT5mFhZAZt9Poco",
      "symbol": "CAPE",
      "name": "Crazy Ape Coin",
      "decimals": 9,
      "logoURI": "https://raw.githubusercontent.com/solana-labs/token-list/main/assets/mainnet/GpYMp8eP3HADY8x1jLVfFVBVYqxFNxT5mFhZAZt9Poco/logo.png",
      "tags": [],
      "extensions": {
        "website": "https://www.crazyapecoin.com/"
      }
    },
    {
      "chainId": 101,
      "address": "7ApYvMWwHJSgWz9BvMuNzqzUAqYbxByjzZu31t8FkYDy",
      "symbol": "SFairy",
      "name": "Fairy Finance",
      "decimals": 9,
      "logoURI": "https://raw.githubusercontent.com/debianos1/logo-token/main/fairyfinane%20.png",
      "tags": [],
      "extensions": {
        "twitter": "https://twitter.com/fairy_finance"
      }
    },
    {
      "chainId": 101,
      "address": "7Csho7qjseDjgX3hhBxfwP1W3LYARK3QH3PM2x55we14",
      "symbol": "LOTTO",
      "name": "Lotto",
      "decimals": 6,
      "logoURI": "https://raw.githubusercontent.com/solana-labs/token-list/main/assets/mainnet/7Csho7qjseDjgX3hhBxfwP1W3LYARK3QH3PM2x55we14/logo.png",
      "tags": [],
      "extensions": {
        "serumV3Usdc": "9MZKfgZzPgeidAukYpHtsLYm4eAdJFnR7nhPosWT8jiv",
        "coingeckoId": "lotto",
        "website": "lotto.finance",
        "address": "0xb0dfd28d3cf7a5897c694904ace292539242f858",
        "assetContract": "https://etherscan.io/address/0xb0dfd28d3cf7a5897c694904ace292539242f858",
        "tggroup": "https://t.me/lottofinance"
      }
    },
    {
      "chainId": 101,
      "address": "7uv3ZvZcQLd95bUp5WMioxG7tyAZVXFfr8JYkwhMYrnt",
      "symbol": "BOLE",
      "name": "Bole Token",
      "decimals": 4,
      "logoURI": "https://raw.githubusercontent.com/solana-labs/token-list/main/assets/mainnet/7uv3ZvZcQLd95bUp5WMioxG7tyAZVXFfr8JYkwhMYrnt/logo.png",
      "tags": [],
      "extensions": {
        "website": "https://tokenbole.com/",
        "serumV3Usdc": "9yGqsboBtvztDgGbGFEaBBT2G8dUMhxewXDQpy6T3eDm",
        "coingeckoId": "bole-token"
      }
    },
    {
      "chainId": 101,
      "address": "Bxp46xCB6CLjiqE99QaTcJAaY1hYF1o63DUUrXAS7QFu",
      "symbol": "mBRZ",
      "name": "SolMiner Bronze",
      "decimals": 9,
      "logoURI": "https://raw.githubusercontent.com/solana-labs/token-list/main/assets/mainnet/Bxp46xCB6CLjiqE99QaTcJAaY1hYF1o63DUUrXAS7QFu/logo.png",
      "tags": [],
      "extensions": {
        "website": "https://solminer.app",
        "medium": "https://solminer.medium.com/",
        "twitter": "https://twitter.com/SolMinerproject"
      }
    },
    {
      "chainId": 101,
      "address": "GZNrMEdrt6Vg428JzvJYRGGPpVxgjUPsg6WLqKBvmNLw",
      "symbol": "mPLAT",
      "name": "SolMiner Platinum",
      "decimals": 9,
      "logoURI": "https://raw.githubusercontent.com/solana-labs/token-list/main/assets/mainnet/GZNrMEdrt6Vg428JzvJYRGGPpVxgjUPsg6WLqKBvmNLw/logo.png",
      "tags": [],
      "extensions": {
        "website": "https://solminer.app",
        "medium": "https://solminer.medium.com/",
        "twitter": "https://twitter.com/SolMinerproject"
      }
    },
    {
      "chainId": 101,
      "address": "Er7a3ugS6kkAqj6sp3UmXEFAFrDdLMRQEkV9QH2fwRYA",
      "symbol": "mDIAM",
      "name": "SolMiner Diamond",
      "decimals": 9,
      "logoURI": "https://raw.githubusercontent.com/solana-labs/token-list/main/assets/mainnet/Er7a3ugS6kkAqj6sp3UmXEFAFrDdLMRQEkV9QH2fwRYA/logo.png",
      "tags": [],
      "extensions": {
        "website": "https://solminer.app",
        "medium": "https://solminer.medium.com/",
        "twitter": "https://twitter.com/SolMinerproject"
      }
    },
    {
      "chainId": 101,
      "address": "5JnZ667P3VcjDinkJFysWh2K2KtViy63FZ3oL5YghEhW",
      "symbol": "APYS",
      "name": "APYSwap",
      "decimals": 9,
      "logoURI": "https://raw.githubusercontent.com/solana-labs/token-list/main/assets/mainnet/5JnZ667P3VcjDinkJFysWh2K2KtViy63FZ3oL5YghEhW/logo.png",
      "tags": [
        "wrapped"
      ],
      "extensions": {
        "website": "https://apyswap.com",
        "coingeckoId": "apyswap"
      }
    },
    {
      "chainId": 101,
      "address": "ss1gxEUiufJyumsXfGbEwFe6maraPmc53fqbnjbum15",
      "symbol": "SS1",
      "name": "Naked Shorts",
      "decimals": 0,
      "logoURI": "https://raw.githubusercontent.com/solana-labs/token-list/main/assets/mainnet/ss1gxEUiufJyumsXfGbEwFe6maraPmc53fqbnjbum15/logo.png",
      "tags": [
        "nft"
      ],
      "extensions": {
        "website": "https://www.sol-talk.com/sol-survivor",
        "twitter": "https://twitter.com/sol__survivor",
        "imageUrl": "https://www.arweave.net/N-RGNyi1o1evhr7jTCXxHQlSndNPdnHWEzUTbTGMCl4",
        "animationUrl": "https://www.arweave.net/KBzRUmQNX6VKDH41N_uOETtJH21YtWXrOz270b8eqyo?ext=glb",
        "description": "After a gamma squeeze event he was left covered in theta. Due to the accident he lost his memories but gained the ability to refract light. He joins the tournament hoping to discover more about his past. His only clue is a damaged ID card with the word Malvin inscribed. Special: 'Now You See Me'"
      }
    },
    {
      "chainId": 101,
      "address": "GfJ3Vq2eSTYf1hJP6kKLE9RT6u7jF9gNszJhZwo5VPZp",
      "symbol": "SOLPAD",
      "name": "Solpad Finance",
      "decimals": 9,
      "logoURI": "https://raw.githubusercontent.com/solana-labs/token-list/main/assets/mainnet/GfJ3Vq2eSTYf1hJP6kKLE9RT6u7jF9gNszJhZwo5VPZp/logo.png",
      "tags": [
        "utility-token"
      ],
      "extensions": {
        "website": "https://www.solpad.finance/",
        "twitter": "https://twitter.com/FinanceSolpad",
        "github": "https://github.com/solpad-finance",
        "tgann": "https://t.me/solpadfinance",
        "tggroup": "https://t.me/solpadfinance_chat"
      }
    },
    {
      "chainId": 101,
      "address": "ERPueLaiBW48uBhqX1CvCYBv2ApHN6ZFuME1MeQGTdAi",
      "symbol": "MIT",
      "name": "Muskimum Impact Token",
      "decimals": 8,
      "logoURI": "https://raw.githubusercontent.com/solana-labs/token-list/main/assets/mainnet/ERPueLaiBW48uBhqX1CvCYBv2ApHN6ZFuME1MeQGTdAi/logo.png",
      "tags": [
        "mit",
        "musk"
      ],
      "extensions": {
        "website": "https://muskimum.win/",
        "twitter": "https://twitter.com/muskimum",
        "serumV3Usdc": "3mhrhTFrHtxe7uZhvzBhzneR3bD3hDyWcgEkR8EcvNZk"
      }
    },
    {
      "chainId": 101,
      "address": "BsDrXiQaFd147Fxq1fQYbJQ77P6tmPkRJQJzkKvspDKo",
      "symbol": "SOLA",
      "name": "SolaPAD Token (deprecated)",
      "decimals": 8,
      "logoURI": "https://raw.githubusercontent.com/solana-labs/token-list/main/assets/mainnet/BsDrXiQaFd147Fxq1fQYbJQ77P6tmPkRJQJzkKvspDKo/logo.png",
      "tags": [
        "SOLA",
        "LaunchPAD"
      ],
      "extensions": {
        "website": "https://www.solapad.org/",
        "twitter": "https://twitter.com/SolaPAD"
      }
    },
    {
      "chainId": 101,
      "address": "7fCzz6ZDHm4UWC9Se1RPLmiyeuQ6kStxpcAP696EuE1E",
      "symbol": "SHBL",
      "name": "Shoebill Coin",
      "decimals": 9,
      "logoURI": "https://raw.githubusercontent.com/solana-labs/token-list/main/assets/mainnet/7fCzz6ZDHm4UWC9Se1RPLmiyeuQ6kStxpcAP696EuE1E/logo.png",
      "tags": [],
      "extensions": {
        "website": "https://shoebillco.in/"
      }
    },
    {
      "chainId": 101,
      "address": "GnaFnTihwQFjrLeJNeVdBfEZATMdaUwZZ1RPxLwjbVwb",
      "symbol": "SHBL-USDC",
      "name": "Raydium Permissionless LP Token (SHBL-USDC)",
      "decimals": 9,
      "logoURI": "https://raw.githubusercontent.com/solana-labs/token-list/main/assets/mainnet/GnaFnTihwQFjrLeJNeVdBfEZATMdaUwZZ1RPxLwjbVwb/logo.png",
      "tags": [
        "lp-token"
      ],
      "extensions": {
        "website": "https://raydium.io/"
      }
    },
    {
      "chainId": 101,
      "address": "Djoz8btdR7p6xWHoVtPYF3zyN9LU5BBfMoDk4HczSDqc",
      "symbol": "AUSS",
      "name": "Ausshole",
      "decimals": 9,
      "logoURI": "https://raw.githubusercontent.com/solana-labs/token-list/main/assets/mainnet/Djoz8btdR7p6xWHoVtPYF3zyN9LU5BBfMoDk4HczSDqc/logo.svg",
      "tags": [],
      "extensions": {
        "website": "https://auss.finance/",
        "twitter": "https://twitter.com/ausstoken",
        "serumV3Usdc": "bNbYoc2KawipbXj76BiXbUdf2NcGKWkdp4S9uDvWXB1"
      }
    },
    {
      "chainId": 101,
      "address": "TuLipcqtGVXP9XR62wM8WWCm6a9vhLs7T1uoWBk6FDs",
      "symbol": "TULIP",
      "name": "Tulip",
      "decimals": 6,
      "logoURI": "https://raw.githubusercontent.com/solana-labs/token-list/main/assets/mainnet/TuLipcqtGVXP9XR62wM8WWCm6a9vhLs7T1uoWBk6FDs/logo.svg",
      "tags": [
        "tulip",
        "solfarm",
        "vaults"
      ],
      "extensions": {
        "website": "https://solfarm.io",
        "twitter": "https://twitter.com/Solfarmio",
        "coingeckoId": "solfarm",
        "serumV3Usdc": "8GufnKq7YnXKhnB3WNhgy5PzU9uvHbaaRrZWQK6ixPxW",
        "waterfallbot": "https://bit.ly/TULIPwaterfall"
      }
    },
    {
      "chainId": 101,
      "address": "5trVBqv1LvHxiSPMsHtEZuf8iN82wbpDcR5Zaw7sWC3s",
      "symbol": "JPYC",
      "name": "JPY Coin",
      "decimals": 6,
      "logoURI": "https://raw.githubusercontent.com/solana-labs/token-list/main/assets/mainnet/5trVBqv1LvHxiSPMsHtEZuf8iN82wbpDcR5Zaw7sWC3s/logo.png",
      "tags": [
        "stablecoin",
        "ethereum"
      ],
      "extensions": {
        "website": "https://jpyc.jp/"
      }
    },
    {
      "chainId": 101,
      "address": "3QuAYThYKFXSmrTcSHsdd7sAxaFBobaCkLy2DBYJLMDs",
      "symbol": "TYNA",
      "name": "wTYNA",
      "decimals": 3,
      "logoURI": "https://raw.githubusercontent.com/solana-labs/token-list/main/assets/mainnet/3QuAYThYKFXSmrTcSHsdd7sAxaFBobaCkLy2DBYJLMDs/logo.png",
      "tags": [
        "ERC20",
        "ethereum"
      ],
      "extensions": {
        "address": "0x4ae54790c130B21E8CbaCAB011C6170e079e6eF5",
        "bridgeContract": "https://etherscan.io/address/0xeae57ce9cc1984f202e15e038b964bb8bdf7229a",
        "assetContract": "https://etherscan.io/address/0x4ae54790c130B21E8CbaCAB011C6170e079e6eF5",
        "website": "http://lendingbot.s3-website-us-east-1.amazonaws.com/whitepaper.html",
        "twitter": "https://twitter.com/btc_AP"
      }
    },
    {
      "chainId": 101,
      "address": "7zsKqN7Fg2s9VsqAq6XBoiShCVohpGshSUvoWBc6jKYh",
      "symbol": "ARDX",
      "name": "Wrapped ArdCoin (Sollet)",
      "decimals": 2,
      "logoURI": "https://raw.githubusercontent.com/solana-labs/token-list/main/assets/mainnet/7zsKqN7Fg2s9VsqAq6XBoiShCVohpGshSUvoWBc6jKYh/logo.png",
      "tags": [
        "wrapped-sollet",
        "ethereum"
      ],
      "extensions": {
        "website": "https://ardcoin.com",
        "coingeckoId": "ardcoin"
      }
    },
    {
      "chainId": 101,
      "address": "7zphtJVjKyECvQkdfxJNPx83MNpPT6ZJyujQL8jyvKcC",
      "symbol": "SSHIB",
      "name": "SolShib",
      "decimals": 9,
      "logoURI": "https://raw.githubusercontent.com/solana-labs/token-list/main/assets/mainnet/7zphtJVjKyECvQkdfxJNPx83MNpPT6ZJyujQL8jyvKcC/logo.png",
      "tags": [],
      "extensions": {
        "website": "https://solshib.com/"
      }
    },
    {
      "chainId": 101,
      "address": "HoSWnZ6MZzqFruS1uoU69bU7megzHUv6MFPQ5nqC6Pj2",
      "symbol": "SGI",
      "name": "SolGift",
      "decimals": 9,
      "logoURI": "https://raw.githubusercontent.com/solana-labs/token-list/main/assets/mainnet/HoSWnZ6MZzqFruS1uoU69bU7megzHUv6MFPQ5nqC6Pj2/logo.png",
      "tags": [],
      "extensions": {
        "website": "https://solshib.com/"
      }
    },
    {
      "chainId": 101,
      "address": "GpS9AavHtSUspaBnL1Tu26FWbUAdW8tm3MbacsNvwtGu",
      "symbol": "SOLT",
      "name": "Soltriever",
      "decimals": 9,
      "logoURI": "https://raw.githubusercontent.com/solana-labs/token-list/main/assets/mainnet/GpS9AavHtSUspaBnL1Tu26FWbUAdW8tm3MbacsNvwtGu/logo.png",
      "tags": [],
      "extensions": {
        "website": "http://soltriever.info/",
        "twitter": "https://twitter.com/_Soltriever"
      }
    },
    {
      "chainId": 101,
      "address": "2QK9vxydd7WoDwvVFT5JSU8cwE9xmbJSzeqbRESiPGMG",
      "symbol": "KEKW",
      "name": "kekwcoin",
      "decimals": 9,
      "logoURI": "https://raw.githubusercontent.com/solana-labs/token-list/main/assets/mainnet/2QK9vxydd7WoDwvVFT5JSU8cwE9xmbJSzeqbRESiPGMG/logo.png",
      "tags": [],
      "extensions": {
        "website": "https://kekw.io/",
        "twitter": "https://twitter.com/kekwcoin",
        "medium": "https://kekwcoin.medium.com/",
        "discord": "discord.gg/kekw",
        "description": "Kekwcoin is a creative community platform for content creators to monetize their artwork and get financial support from investors.",
        "serumV3Usdc": "N99ngemA29qSKqdDW7kRiZHS7h2wEFpdgRvgE3N2jy6"
      }
    },
    {
      "chainId": 101,
      "address": "qs9Scx8YwNXS6zHYPCnDnyHQcRHg3QwXxpyCXs5tdM8",
      "symbol": "POCO",
      "name": "POWER COIN",
      "decimals": 9,
      "logoURI": "https://raw.githubusercontent.com/solana-labs/token-list/main/assets/mainnet/qs9Scx8YwNXS6zHYPCnDnyHQcRHg3QwXxpyCXs5tdM8/logo.png",
      "tags": [
        "social-token",
        "poco"
      ]
    },
    {
      "chainId": 101,
      "address": "FxCvbCVAtNUEKSiKoF6xt2pWPfpXuYFWYbuQySaRnV5R",
      "symbol": "LOOP",
      "name": "LC Andy Social Token",
      "decimals": 9,
      "logoURI": "https://raw.githubusercontent.com/solana-labs/token-list/main/assets/mainnet/FxCvbCVAtNUEKSiKoF6xt2pWPfpXuYFWYbuQySaRnV5R/logo.png",
      "tags": [
        "social-token",
        "loop"
      ]
    },
    {
      "chainId": 101,
      "address": "3iXydLpqi38CeGDuLFF1WRbPrrkNbUsgVf98cNSg6NaA",
      "symbol": "Spro",
      "name": "Sproken Token",
      "decimals": 9,
      "logoURI": "https://cdn.jsdelivr.net/gh/kechricc/Sproken-Token-Logo/SprokenToken.png",
      "tags": [
        "Sprocket Token",
        "Mini Aussie",
        "Currency of the Sprokonomy"
      ],
      "extensions": {
        "website": "https://www.sprokentoken.com/"
      }
    },
    {
      "chainId": 101,
      "address": "H5gczCNbrtso6BqGKihF97RaWaxpUEZnFuFUKK4YX3s2",
      "symbol": "BDE",
      "name": "Big Defi Energy",
      "decimals": 9,
      "logoURI": "https://raw.githubusercontent.com/solana-labs/token-list/main/assets/mainnet/H5gczCNbrtso6BqGKihF97RaWaxpUEZnFuFUKK4YX3s2/logo.png",
      "tags": [],
      "extensions": {
        "website": "bigdefienergy.com",
        "twitter": "https://twitter.com/Bigdefi"
      }
    },
    {
      "chainId": 101,
      "address": "cREsCN7KAyXcBG2xZc8qrfNHMRgC3MhTb4n3jBnNysv",
      "symbol": "DWT",
      "name": "DARK WEB TOKEN",
      "decimals": 2,
      "logoURI": "https://raw.githubusercontent.com/solana-labs/token-list/main/assets/mainnet/cREsCN7KAyXcBG2xZc8qrfNHMRgC3MhTb4n3jBnNysv/logo.png",
      "tags": [
        "MEME"
      ],
      "extensions": {
        "serumV3Usdc": "526WW289h5wibg1Q55sK16CGoNip8H5d2AXVbaAGcUMb",
        "website": "https://www.darkwebtoken.live"
      }
    },
    {
      "chainId": 101,
      "address": "EdGAZ8JyFTFbmVedVTbaAEQRb6bxrvi3AW3kz8gABz2E",
      "symbol": "DOGA",
      "name": "Dogana",
      "decimals": 9,
      "logoURI": "https://raw.githubusercontent.com/solana-labs/token-list/main/assets/mainnet/EdGAZ8JyFTFbmVedVTbaAEQRb6bxrvi3AW3kz8gABz2E/logo.png",
      "tags": [],
      "extensions": {
        "twitter": "https://twitter.com/DoganaOfficial",
        "serumV3Usdc": "H1Ywt7nSZkLDb2o3vpA5yupnBc9jr1pXtdjMm4Jgk1ay"
      }
    },
    {
      "chainId": 101,
      "address": "3FoUAsGDbvTD6YZ4wVKJgTB76onJUKz7GPEBNiR5b8wc",
      "symbol": "CHEEMS",
      "name": "Cheems",
      "decimals": 4,
      "logoURI": "https://raw.githubusercontent.com/solana-labs/token-list/main/assets/mainnet/3FoUAsGDbvTD6YZ4wVKJgTB76onJUKz7GPEBNiR5b8wc/logo.png",
      "tags": [],
      "extensions": {
        "website": "https://cheems.co/",
        "twitter": "https://twitter.com/theCheemsToken",
        "tggroup": "https://t.me/CheemsOfficial"
      }
    },
    {
      "chainId": 101,
      "address": "AWW5UQfMBnPsTaaxCK7cSEmkj1kbX2zUrqvgKXStjBKx",
      "symbol": "SBFC",
      "name": "SBF Coin",
      "decimals": 6,
      "logoURI": "https://raw.githubusercontent.com/solana-labs/token-list/main/assets/mainnet/AWW5UQfMBnPsTaaxCK7cSEmkj1kbX2zUrqvgKXStjBKx/logo.png",
      "tags": [
        "utility-token",
        "SBF",
        "sbfcoin",
        "SBFC"
      ],
      "extensions": {
        "website": "https://www.sbfcoin.org/",
        "twitter": "https://twitter.com/sbfcoin"
      }
    },
    {
      "chainId": 101,
      "address": "FRbqQnbuLoMbUG4gtQMeULgCDHyY6YWF9NRUuLa98qmq",
      "symbol": "ECOP",
      "name": "EcoPoo",
      "decimals": 0,
      "logoURI": "https://raw.githubusercontent.com/solana-labs/token-list/main/assets/mainnet/FRbqQnbuLoMbUG4gtQMeULgCDHyY6YWF9NRUuLa98qmq/logo.png",
      "tags": [
        "meme"
      ],
      "extensions": {
        "twitter": "https://twitter.com/EcoPoo_Official"
      }
    },
    {
      "chainId": 101,
      "address": "5p2zjqCd1WJzAVgcEnjhb9zWDU7b9XVhFhx4usiyN7jB",
      "symbol": "CATO",
      "name": "CATO",
      "decimals": 9,
      "logoURI": "https://raw.githubusercontent.com/solana-labs/token-list/main/assets/mainnet/5p2zjqCd1WJzAVgcEnjhb9zWDU7b9XVhFhx4usiyN7jB/logo.png",
      "tags": [
        "Meme-Token"
      ],
      "extensions": {
        "website": "https://www.solanacato.com/",
        "twitter": "https://twitter.com/SolanaCATO",
        "telegram": "https://t.me/SolanaCATO",
        "serumV3Usdc": "9fe1MWiKqUdwift3dEpxuRHWftG72rysCRHbxDy6i9xB"
      }
    },
    {
      "chainId": 101,
      "address": "J81fW7aza8wVUG1jjzhExsNMs3MrzwT5WrofgFqMjnSA",
      "symbol": "TOM",
      "name": "Tombili",
      "decimals": 9,
      "logoURI": "https://raw.githubusercontent.com/solana-labs/token-list/main/assets/mainnet/J81fW7aza8wVUG1jjzhExsNMs3MrzwT5WrofgFqMjnSA/logo.png",
      "tags": [],
      "extensions": {
        "website": "https://cryptomindex.com",
        "twitter": "https://twitter.com/cryptomindex"
      }
    },
    {
      "chainId": 101,
      "address": "GunpHq4fn9gSSyGbPMYXTzs9nBS8RY88CX1so4V8kCiF",
      "symbol": "FABLE",
      "name": "Fable",
      "decimals": 0,
      "logoURI": "https://raw.githubusercontent.com/solana-labs/token-list/main/assets/mainnet/GunpHq4fn9gSSyGbPMYXTzs9nBS8RY88CX1so4V8kCiF/logo.png",
      "tags": [],
      "extensions": {
        "website": "https://fable.finance",
        "twitter": "https://twitter.com/fable_finance"
      }
    },
    {
      "chainId": 101,
      "address": "6L5DzH3p1t1PrCrVkudasuUnWbK7Jq9tYwcwWQiV6yd7",
      "symbol": "LZD",
      "name": "Lizard",
      "decimals": 6,
      "logoURI": "https://raw.githubusercontent.com/solana-labs/token-list/main/assets/mainnet/6L5DzH3p1t1PrCrVkudasuUnWbK7Jq9tYwcwWQiV6yd7/logo.png",
      "tags": [],
      "extensions": {
        "website": "https://www.lzdsol.io",
        "twitter": "https://twitter.com/lzd_sol"
      }
    },
    {
      "chainId": 101,
      "address": "EZqcdU8RLu9EChZgrY2BNVg8eovfdGyTiY2bd69EsPgQ",
      "symbol": "FELON",
      "name": "FuckElon",
      "decimals": 9,
      "logoURI": "https://raw.githubusercontent.com/solana-labs/token-list/main/assets/mainnet/EZqcdU8RLu9EChZgrY2BNVg8eovfdGyTiY2bd69EsPgQ/logo.png",
      "tags": [],
      "extensions": {
        "website": "https://fuckelonmusk.godaddysites.com/",
        "twitter": "https://twitter.com/FuckElonMusk8",
        "tgann": "https://t.me/fuckelonmusktoday",
        "tggroup": "https://t.me/joinchat/cgUOCIRSTJ9hZmY1"
      }
    },
    {
      "chainId": 101,
      "address": "HBHMiauecxer5FCzPeXgE2A8ZCf7fQgxxwo4vfkFtC7s",
      "symbol": "SLNDN",
      "name": "Solanadon",
      "decimals": 9,
      "logoURI": "https://raw.githubusercontent.com/solana-labs/token-list/main/assets/mainnet/HBHMiauecxer5FCzPeXgE2A8ZCf7fQgxxwo4vfkFtC7s/logo.png",
      "tags": [],
      "extensions": {
        "website": "https://solanadon.com/",
        "twitter": "https://twitter.com/SolanadonCoin",
        "tgann": "https://t.me/solanadonann"
      }
    },
    {
      "chainId": 101,
      "address": "GReBHpMgCadZRij4B111c94cqU9TktvJ45rWZRQ5b1A5",
      "symbol": "PINGU",
      "name": "Penguincoin",
      "decimals": 9,
      "logoURI": "https://raw.githubusercontent.com/solana-labs/token-list/main/assets/mainnet/GReBHpMgCadZRij4B111c94cqU9TktvJ45rWZRQ5b1A5/logo.png",
      "tags": [],
      "extensions": {
        "twitter": "https://twitter.com/penguincoin1"
      }
    },
    {
      "chainId": 101,
      "address": "5WUab7TCvth43Au5vk6wKjchTzWFeyPEUSJE1MPJtTZE",
      "symbol": "KEKN1",
      "name": "KEKW In Solana Tripping",
      "decimals": 0,
      "logoURI": "https://raw.githubusercontent.com/solana-labs/token-list/main/assets/mainnet/5WUab7TCvth43Au5vk6wKjchTzWFeyPEUSJE1MPJtTZE/logo.png",
      "tags": [
        "nft"
      ],
      "extensions": {
        "website": "https://www.kekw.io/",
        "twitter": "https://twitter.com/kekwcoin"
      }
    },
    {
      "chainId": 101,
      "address": "9KEe6o1jRTqFDFBo2AezsskcxBNwuq1rVeVat1Td8zbV",
      "symbol": "MPAD",
      "name": "MercuryPAD Token",
      "decimals": 9,
      "logoURI": "https://raw.githubusercontent.com/solana-labs/token-list/main/assets/mainnet/9KEe6o1jRTqFDFBo2AezsskcxBNwuq1rVeVat1Td8zbV/logo.png",
      "tags": [
        "MPAD",
        "LaunchPAD"
      ],
      "extensions": {
        "website": "https://mercurypad.com/",
        "twitter": "https://twitter.com/MercuryPad"
      }
    },
    {
      "chainId": 101,
      "address": "4KAFf8ZpNCn1SWLZFo5tbeZsKpVemsobbVZdERWxRvd2",
      "symbol": "SGT",
      "name": "Sangga Token",
      "decimals": 8,
      "logoURI": "https://raw.githubusercontent.com/solana-labs/token-list/main/assets/mainnet/4KAFf8ZpNCn1SWLZFo5tbeZsKpVemsobbVZdERWxRvd2/logo.png",
      "tags": [],
      "extensions": {
        "website": "https://sanggatalk.io"
      }
    },
    {
      "chainId": 101,
      "address": "Ae1aeYK9WrB2kP29jJU4aUUK7Y1vzsGNZFKoe4BG2h6P",
      "symbol": "OLDNINJA",
      "name": "OLDNINJA",
      "decimals": 0,
      "logoURI": "https://raw.githubusercontent.com/solana-labs/token-list/main/assets/mainnet/Ae1aeYK9WrB2kP29jJU4aUUK7Y1vzsGNZFKoe4BG2h6P/logo.png",
      "tags": [],
      "extensions": {
        "website": "https://www.ninjaprotocol.io/oldninja/"
      }
    },
    {
      "chainId": 101,
      "address": "FgX1WD9WzMU3yLwXaFSarPfkgzjLb2DZCqmkx9ExpuvJ",
      "symbol": "NINJA",
      "name": "NINJA",
      "decimals": 6,
      "logoURI": "https://raw.githubusercontent.com/solana-labs/token-list/main/assets/mainnet/FgX1WD9WzMU3yLwXaFSarPfkgzjLb2DZCqmkx9ExpuvJ/logo.png",
      "tags": [],
      "extensions": {
        "website": "https://www.ninjaprotocol.io/",
        "serumV3Usdc": "J4oPt5Q3FYxrznkXLkbosAWrJ4rZLqJpGqz7vZUL4eMM"
      }
    },
    {
      "chainId": 101,
      "address": "E6UBhrtvP4gYHAEgoBi8kDU6DrPPmQxTAJvASo4ptNev",
      "symbol": "SOLDOG",
      "name": "SOLDOG",
      "decimals": 0,
      "logoURI": "https://raw.githubusercontent.com/solana-labs/token-list/main/assets/mainnet/E6UBhrtvP4gYHAEgoBi8kDU6DrPPmQxTAJvASo4ptNev/logo.png",
      "tags": [],
      "extensions": {
        "website": "https://solanadog.io",
        "twitter": "https://twitter.com/solanadog"
      }
    },
    {
      "chainId": 102,
      "address": "rz251Qbsa27sL8Y1H7h4qu71j6Q7ukNmskg5ZDhPCg3",
      "symbol": "HIRO",
      "name": "Hiro LaunchDAO",
      "decimals": 6,
      "logoURI": "https://raw.githubusercontent.com/solana-labs/token-list/main/assets/mainnet/rz251Qbsa27sL8Y1H7h4qu71j6Q7ukNmskg5ZDhPCg3/logo.png",
      "tags": [],
      "extensions": {
        "website": "https://hiro-finance.github.io/",
        "twitter": "https://twitter.com/HiroLaunchdao"
      }
    },
    {
      "chainId": 101,
      "address": "9nusLQeFKiocswDt6NQsiErm1M43H2b8x6v5onhivqKv",
      "symbol": "LLAMA",
      "name": "SOLLAMA",
      "decimals": 1,
      "logoURI": "https://raw.githubusercontent.com/solana-labs/token-list/main/assets/mainnet/9nusLQeFKiocswDt6NQsiErm1M43H2b8x6v5onhivqKv/logo.png",
      "tags": [],
      "extensions": {
        "website": "https://sollama.finance",
        "twitter": "https://twitter.com/SollamaFinance"
      }
    },
    {
      "chainId": 101,
      "address": "BLwTnYKqf7u4qjgZrrsKeNs2EzWkMLqVCu6j8iHyrNA3",
      "symbol": "BOP",
      "name": "Boring Protocol",
      "decimals": 8,
      "logoURI": "https://raw.githubusercontent.com/solana-labs/token-list/main/assets/mainnet/BLwTnYKqf7u4qjgZrrsKeNs2EzWkMLqVCu6j8iHyrNA3/logo.png",
      "tags": [
        "security-token",
        "utility-token"
      ],
      "extensions": {
        "website": "https://boringprotocol.io",
        "twitter": "https://twitter.com/BoringProtocol",
        "serumV3Usdc": "7MmPwD1K56DthW14P1PnWZ4zPCbPWemGs3YggcT1KzsM"
      }
    },
    {
      "chainId": 101,
      "address": "ER8Xa8YxJLC3CFJgdAxJs46Rdhb7B3MjgbPZsVg1aAFV",
      "symbol": "MOLAMON",
      "name": "MOLAMON",
      "decimals": 0,
      "logoURI": "https://raw.githubusercontent.com/solana-labs/token-list/main/assets/mainnet/ER8Xa8YxJLC3CFJgdAxJs46Rdhb7B3MjgbPZsVg1aAFV/logo.png",
      "tags": [],
      "extensions": {
        "website": "https://moonlana.com/",
        "twitter": "https://twitter.com/xMoonLana",
        "medium": "https://moonlana.medium.com/",
        "imageUrl": "https://gateway.pinata.cloud/ipfs/QmbdEesuzVUMzqaumrZNaWnwnz4WwDvqDyfrFneVDjqr2e/molamonbg.gif",
        "description": "The first $MOLA NFT on Solana Blockchain."
      }
    },
    {
      "chainId": 101,
      "address": "4ezHExHThrwnnoqKcMNbUwcVYXzdkDerHFGfegnTqA2E",
      "symbol": "STUD",
      "name": "SolanaToolsUtilityDapp",
      "decimals": 9,
      "logoURI": "https://raw.githubusercontent.com/solana-labs/token-list/main/assets/mainnet/4ezHExHThrwnnoqKcMNbUwcVYXzdkDerHFGfegnTqA2E/logo.png",
      "tags": [],
      "extensions": {
        "website": "https://www.solanatools.io/"
      }
    },
    {
      "chainId": 101,
      "address": "AZtNYaEAHDBeK5AvdzquZWjc4y8cj5sKWH1keUJGMuPV",
      "symbol": "RESP",
      "name": "RESPECT",
      "decimals": 8,
      "logoURI": "https://raw.githubusercontent.com/solana-labs/token-list/main/assets/mainnet/AZtNYaEAHDBeK5AvdzquZWjc4y8cj5sKWH1keUJGMuPV/logo.png",
      "tags": [],
      "extensions": {
        "website": "https://respect.cash"
      }
    },
    {
      "chainId": 101,
      "address": "5j6BmiZTfHssaWPT23EQYQci3w57VTw7QypKArQZbSZ9",
      "symbol": "CHAD",
      "name": "ChadTrader Token",
      "decimals": 9,
      "logoURI": "https://raw.githubusercontent.com/solana-labs/token-list/main/assets/mainnet/5j6BmiZTfHssaWPT23EQYQci3w57VTw7QypKArQZbSZ9/logo.png",
      "tags": [
        "utility-token"
      ],
      "extensions": {
        "website": "https://chadtrader.io/",
        "twitter": "https://twitter.com/chadtraderio"
      }
    },
    {
      "chainId": 101,
      "address": "GsNzxJfFn6zQdJGeYsupJWzUAm57Ba7335mfhWvFiE9Z",
      "symbol": "DXL",
      "name": "Dexlab",
      "decimals": 6,
      "logoURI": "https://raw.githubusercontent.com/solana-labs/token-list/main/assets/mainnet/GsNzxJfFn6zQdJGeYsupJWzUAm57Ba7335mfhWvFiE9Z/logo.png",
      "tags": [],
      "extensions": {
        "website": "https://www.dexlab.space/",
        "serumV3Usdc": "DYfigimKWc5VhavR4moPBibx9sMcWYVSjVdWvPztBPTa",
        "twitter": "https://twitter.com/dexlab_official",
        "coingeckoId": "dexlab"
      }
    },
    {
      "chainId": 101,
      "address": "APvgd1J98PGW77H1fDa7W7Y4fcbFwWfs71RNyJKuYs1Y",
      "symbol": "FUZ",
      "name": "Fuzzy.One",
      "decimals": 8,
      "logoURI": "https://raw.githubusercontent.com/solana-labs/token-list/main/assets/mainnet/APvgd1J98PGW77H1fDa7W7Y4fcbFwWfs71RNyJKuYs1Y/logo.png",
      "tags": [
        "Fuzzy.One",
        "FUZ",
        "Supply chain token"
      ],
      "extensions": {
        "website": "https://www.fuzzy.one/"
      }
    },
    {
      "chainId": 101,
      "address": "6TCbtxs6eYfMKVF9ppTNvbUemW2YnpFig6z1jSqgM16e",
      "symbol": "STRANGE",
      "name": "STRANGE",
      "decimals": 6,
      "logoURI": "https://raw.githubusercontent.com/solana-labs/token-list/main/assets/mainnet/6TCbtxs6eYfMKVF9ppTNvbUemW2YnpFig6z1jSqgM16e/logo.png",
      "tags": [
        "utility-token"
      ],
      "extensions": {
        "website": "https://safepluto.tech"
      }
    },
    {
      "chainId": 101,
      "address": "BYNHheaKFX2WRGQTpMZNsM6vAyJXvkeMoMcixKfVKxY9",
      "symbol": "PLUTES",
      "name": "Plutonium",
      "decimals": 6,
      "logoURI": "https://raw.githubusercontent.com/solana-labs/token-list/main/assets/mainnet/BYNHheaKFX2WRGQTpMZNsM6vAyJXvkeMoMcixKfVKxY9/logo.png",
      "tags": [
        "utility-token"
      ],
      "extensions": {
        "website": "https://safepluto.tech"
      }
    },
    {
      "chainId": 101,
      "address": "8upjSpvjcdpuzhfR1zriwg5NXkwDruejqNE9WNbPRtyA",
      "symbol": "GRAPE",
      "name": "Grape",
      "decimals": 6,
      "logoURI": "https://raw.githubusercontent.com/solana-labs/token-list/main/assets/mainnet/8upjSpvjcdpuzhfR1zriwg5NXkwDruejqNE9WNbPRtyA/logo.svg",
      "tags": [],
      "extensions": {
        "website": "https://grapes.network"
      }
    },
    {
      "chainId": 101,
      "address": "7xzovRepzLvXbbpVZLYKzEBhCNgStEv1xpDqf1rMFFKX",
      "symbol": "KERMIT",
      "name": "Kermit",
      "decimals": 8,
      "logoURI": "https://raw.githubusercontent.com/solana-labs/token-list/main/assets/mainnet/7xzovRepzLvXbbpVZLYKzEBhCNgStEv1xpDqf1rMFFKX/logo.png",
      "tags": [
        "utility-token"
      ],
      "extensions": {
        "website": "https://www.kermitfinance.com",
        "twitter": "https://twitter.com/KermitFinance"
      }
    },
    {
      "chainId": 101,
      "address": "3VhB8EAL8dZ457SiksLPpMUR1pyACpbNh5rTjQUEVCcH",
      "symbol": "TUTL",
      "name": "TurtleTraders",
      "decimals": 9,
      "logoURI": "https://raw.githubusercontent.com/solana-labs/token-list/main/assets/mainnet/3VhB8EAL8dZ457SiksLPpMUR1pyACpbNh5rTjQUEVCcH/logo.png",
      "tags": [
        "social-token",
        "Turtles"
      ],
      "extensions": {
        "twitter": "https://twitter.com/Turtle_Traders"
      }
    },
    {
      "chainId": 101,
      "address": "8tbAqS4dFNEeC6YGWpNnusc3JcxoFLMiiLPyHctgGYFe",
      "symbol": "PIPANA",
      "name": "Pipana",
      "decimals": 9,
      "logoURI": "https://raw.githubusercontent.com/solana-labs/token-list/main/assets/mainnet/8tbAqS4dFNEeC6YGWpNnusc3JcxoFLMiiLPyHctgGYFe/logo.png",
      "tags": [],
      "extensions": {
        "website": "https://pip.monster",
        "twitter": "https://twitter.com/itspipana"
      }
    },
    {
      "chainId": 101,
      "address": "8s9FCz99Wcr3dHpiauFRi6bLXzshXfcGTfgQE7UEopVx",
      "symbol": "CKC",
      "name": "ChikinCoin",
      "decimals": 6,
      "logoURI": "https://raw.githubusercontent.com/solana-labs/token-list/main/assets/mainnet/8s9FCz99Wcr3dHpiauFRi6bLXzshXfcGTfgQE7UEopVx/logo.svg",
      "tags": [],
      "extensions": {
        "website": "https://www.chikin.run",
        "twitter": "https://twitter.com/ChikinDev"
      }
    },
    {
      "chainId": 101,
      "address": "ATxXyewb1cXThrQFmwHUy4dtPTErfsuqkg7JcUXgLgqo",
      "symbol": "SPW",
      "name": "SpiderSwap",
      "decimals": 9,
      "logoURI": "https://raw.githubusercontent.com/solana-labs/token-list/main/assets/mainnet/ATxXyewb1cXThrQFmwHUy4dtPTErfsuqkg7JcUXgLgqo/logo.png",
      "tags": [],
      "extensions": {
        "website": "https://www.spiderswap.org",
        "twitter": "https://twitter.com/Spider_swap"
      }
    },
    {
      "chainId": 101,
      "address": "BrwgXmUtNd32dTKdP5teie68EmBnjGq8Wp3MukHehUBY",
      "symbol": "GSTONKS",
      "name": "Gamestonks",
      "decimals": 9,
      "logoURI": "https://raw.githubusercontent.com/solana-labs/token-list/main/assets/mainnet/BrwgXmUtNd32dTKdP5teie68EmBnjGq8Wp3MukHehUBY/logo.png",
      "tags": [],
      "extensions": {
        "website": "https://www.game-stonks.com/"
      }
    },
    {
      "chainId": 101,
      "address": "HAgX1HSfok8DohiNCS54FnC2UJkDSrRVnT38W3iWFwc8",
      "symbol": "MEOW",
      "name": "SOL-CATS",
      "decimals": 9,
      "logoURI": "https://raw.githubusercontent.com/solana-labs/token-list/main/assets/mainnet/HAgX1HSfok8DohiNCS54FnC2UJkDSrRVnT38W3iWFwc8/logo.png",
      "tags": [],
      "extensions": {
        "website": "https://www.solcats.xyz",
        "twitter": "https://twitter.com/solcat777"
      }
    },
    {
      "chainId": 101,
      "address": "Gro98oTmXxCVX8HKr3q2tMnP5ztoC77q6KehFDnAB983",
      "symbol": "SOLMO",
      "name": "SolMoon",
      "decimals": 4,
      "logoURI": "https://raw.githubusercontent.com/solana-labs/token-list/main/assets/mainnet/Gro98oTmXxCVX8HKr3q2tMnP5ztoC77q6KehFDnAB983/logo.png",
      "tags": [],
      "extensions": {
        "website": "https://www.solmoonfinance.com",
        "twitter": "https://twitter.com/solmoonfinance"
      }
    },
    {
      "chainId": 101,
      "address": "2wBXHm4oxmed7ZoDkPL4DU8BuRfMYkubVu8T4N38vXdb",
      "symbol": "MSC",
      "name": "MasterCoin",
      "decimals": 9,
      "logoURI": "https://raw.githubusercontent.com/solana-labs/token-list/main/assets/mainnet/2wBXHm4oxmed7ZoDkPL4DU8BuRfMYkubVu8T4N38vXdb/logo.png",
      "tags": [],
      "extensions": {
        "website": "https://mastercoin.site",
        "twitter": "https://twitter.com/MasterCoin_",
        "discord": "https://t.co/CXZN9Ncd6Q?amp=1",
        "medium": "https://medium.com/@mastercoin-eu"
      }
    },
    {
      "chainId": 101,
      "address": "8b9mQo6ZU2rwZQgSFqGNQvXzrUSHDTRpKSKi9XXdGmqN",
      "symbol": "CHANGPENGUIN",
      "name": "CHANGPENGUIN",
      "decimals": 9,
      "logoURI": "https://raw.githubusercontent.com/solana-labs/token-list/main/assets/mainnet/8b9mQo6ZU2rwZQgSFqGNQvXzrUSHDTRpKSKi9XXdGmqN/logo.png",
      "tags": [],
      "extensions": {
        "website": "https://artbomb.xyz"
      }
    },
    {
      "chainId": 101,
      "address": "3KnVxWhoYdc9UwDr5WMVkZp2LpF7gnojg7We7MUd6ixQ",
      "symbol": "WOLFE",
      "name": "Wolfecoin",
      "decimals": 9,
      "logoURI": "https://raw.githubusercontent.com/solana-labs/token-list/main/assets/mainnet/3KnVxWhoYdc9UwDr5WMVkZp2LpF7gnojg7We7MUd6ixQ/logo.png",
      "tags": [],
      "extensions": {
        "website": "https://www.wolfecoin.online/"
      }
    },
    {
      "chainId": 101,
      "address": "BxHJqGtC629c55swCqWXFGA2rRF1igbbTmh22H8ePUWG",
      "symbol": "PGNT",
      "name": "PigeonSol Token",
      "decimals": 4,
      "logoURI": "https://raw.githubusercontent.com/solana-labs/token-list/main/assets/mainnet/BxHJqGtC629c55swCqWXFGA2rRF1igbbTmh22H8ePUWG/logo.png",
      "tags": [],
      "extensions": {
        "website": "https://pigeonsol.xyz",
        "twitter": "https://twitter.com/PigeonSol"
      }
    },
    {
      "chainId": 101,
      "address": "51tMb3zBKDiQhNwGqpgwbavaGH54mk8fXFzxTc1xnasg",
      "symbol": "APEX",
      "name": "APEX",
      "decimals": 9,
      "logoURI": "https://raw.githubusercontent.com/solana-labs/token-list/main/assets/mainnet/51tMb3zBKDiQhNwGqpgwbavaGH54mk8fXFzxTc1xnasg/logo.png",
      "tags": [],
      "extensions": {
        "coingeckoId": "apexit-finance",
        "website": "https://apexit.finance/",
        "twitter": "https://twitter.com/apeXit_finance",
        "discord": "https://discord.gg/aASQy2dWsN",
        "tggroup": "https://t.me/apexit_finance"
      }
    },
    {
      "chainId": 101,
      "address": "4NPzwMK2gfgQ6rTv8x4EE1ZvKW6MYyYTSrAZCx7zxyaX",
      "symbol": "KLB",
      "name": "Black Label",
      "decimals": 0,
      "logoURI": "https://raw.githubusercontent.com/solana-labs/token-list/main/assets/mainnet/4NPzwMK2gfgQ6rTv8x4EE1ZvKW6MYyYTSrAZCx7zxyaX/logo.svg",
      "tags": [],
      "extensions": {
        "website": "https://klbtoken.com",
        "twitter": "https://twitter.com/klbtoken",
        "serumV3Usdc": "AVC5hkVjWqRzD9RXXwjcNiVAAR2rUvDGwhqoCd2TQNY8"
      }
    },
    {
      "chainId": 101,
      "address": "5v6tZ1SiAi7G8Qg4rBF1ZdAn4cn6aeQtefewMr1NLy61",
      "symbol": "SOLD",
      "name": "Solanax",
      "decimals": 9,
      "logoURI": "https://raw.githubusercontent.com/solana-labs/token-list/main/assets/mainnet/5v6tZ1SiAi7G8Qg4rBF1ZdAn4cn6aeQtefewMr1NLy61/logo.png",
      "tags": [],
      "extensions": {
        "website": "https://solanax.org",
        "twitter": "https://twitter.com/Solanaxorg",
        "telegram": "https://t.me/solanaxcommunity"
      }
    },
    {
      "chainId": 101,
      "address": "3RSafdgu7P2smSGHJvSGQ6kZVkcErZXfZTtynJYboyAu",
      "symbol": "SINE",
      "name": "SINE",
      "decimals": 9,
      "logoURI": "https://raw.githubusercontent.com/solana-labs/token-list/main/assets/mainnet/3RSafdgu7P2smSGHJvSGQ6kZVkcErZXfZTtynJYboyAu/logo.svg",
      "tags": [
        "security-token",
        "utility-token"
      ],
      "extensions": {
        "website": "https://solainetwork.com/",
        "twitter": "https://twitter.com/SolAiNetwork"
      }
    },
    {
      "chainId": 101,
      "address": "orcaEKTdK7LKz57vaAYr9QeNsVEPfiu6QeMU1kektZE",
      "symbol": "ORCA",
      "name": "Orca",
      "decimals": 6,
      "logoURI": "https://raw.githubusercontent.com/solana-labs/token-list/main/assets/mainnet/orcaEKTdK7LKz57vaAYr9QeNsVEPfiu6QeMU1kektZE/logo.png",
      "tags": [],
      "extensions": {
        "website": "https://orca.so/",
        "twitter": "https://twitter.com/orca_so",
        "telegram": "https://t.me/orca_so",
        "medium": "https://orca-so.medium.com",
        "discord": "https://discord.com/invite/nSwGWn5KSG",
        "coingeckoId": "orca",
        "serumV3Usdc": "8N1KkhaCYDpj3awD58d85n973EwkpeYnRp84y1kdZpMX"
      }
    },
    {
      "chainId": 101,
      "address": "guppyrZyEX9iTPSu92pi8T71Zka7xd6PrsTJrXRW6u1",
      "symbol": "GUPPY",
      "name": "Orca Guppy Collectible",
      "decimals": 0,
      "logoURI": "https://raw.githubusercontent.com/solana-labs/token-list/main/assets/mainnet/guppyrZyEX9iTPSu92pi8T71Zka7xd6PrsTJrXRW6u1/logo.png",
      "tags": [
        "nft"
      ],
      "extensions": {
        "website": "https://www.orca.so",
        "twitter": "https://twitter.com/orca_so"
      }
    },
    {
      "chainId": 101,
      "address": "whaLeHav12EhGK19u6kKbLRwC9E1EATGnm6MWbBCcUW",
      "symbol": "WHALE",
      "name": "Orca Whale Collectible",
      "decimals": 0,
      "logoURI": "https://raw.githubusercontent.com/solana-labs/token-list/main/assets/mainnet/whaLeHav12EhGK19u6kKbLRwC9E1EATGnm6MWbBCcUW/logo.png",
      "tags": [
        "nft"
      ],
      "extensions": {
        "website": "https://www.orca.so",
        "twitter": "https://twitter.com/orca_so"
      }
    },
    {
      "chainId": 101,
      "address": "kLwhLkZRt6CadPHRBsgfhRCKXX426WMBnhoGozTduvk",
      "symbol": "KILLER-WHALE",
      "name": "Orca Killer Whale Collectible",
      "decimals": 0,
      "logoURI": "https://raw.githubusercontent.com/solana-labs/token-list/main/assets/mainnet/kLwhLkZRt6CadPHRBsgfhRCKXX426WMBnhoGozTduvk/logo.png",
      "tags": [
        "nft"
      ],
      "extensions": {
        "website": "https://www.orca.so",
        "twitter": "https://twitter.com/orca_so"
      }
    },
    {
      "chainId": 101,
      "address": "star2pH7rVWscs743JGdCAL8Lc9nyJeqx7YQXkGUnWf",
      "symbol": "STARFISH",
      "name": "Orca Starfish Collectible",
      "decimals": 6,
      "logoURI": "https://raw.githubusercontent.com/solana-labs/token-list/main/assets/mainnet/star2pH7rVWscs743JGdCAL8Lc9nyJeqx7YQXkGUnWf/logo.png",
      "tags": [
        "nft"
      ],
      "extensions": {
        "website": "https://www.orca.so",
        "twitter": "https://twitter.com/orca_so"
      }
    },
    {
      "chainId": 101,
      "address": "cLownTTaiiQMoyMmFjfmSGowi8HyNhCtTLFcrNKnqX6",
      "symbol": "CLOWNFISH",
      "name": "Orca Clownfish Collectible",
      "decimals": 0,
      "logoURI": "https://raw.githubusercontent.com/solana-labs/token-list/main/assets/mainnet/cLownTTaiiQMoyMmFjfmSGowi8HyNhCtTLFcrNKnqX6/logo.png",
      "tags": [
        "nft"
      ],
      "extensions": {
        "website": "https://www.orca.so",
        "twitter": "https://twitter.com/orca_so"
      }
    },
    {
      "chainId": 101,
      "address": "ECFcUGwHHMaZynAQpqRHkYeTBnS5GnPWZywM8aggcs3A",
      "symbol": "SOL/USDC",
      "name": "Orca SOL/USDC LP Token",
      "decimals": 9,
      "logoURI": "https://raw.githubusercontent.com/solana-labs/token-list/main/assets/mainnet/ECFcUGwHHMaZynAQpqRHkYeTBnS5GnPWZywM8aggcs3A/logo.png",
      "tags": [
        "lp-token"
      ],
      "extensions": {
        "website": "https://www.orca.so",
        "twitter": "https://twitter.com/orca_so"
      }
    },
    {
      "chainId": 101,
      "address": "3H5XKkE9uVvxsdrFeN4BLLGCmohiQN6aZJVVcJiXQ4WC",
      "symbol": "USDC/USDT",
      "name": "Orca USDC/USDT LP Token",
      "decimals": 9,
      "logoURI": "https://raw.githubusercontent.com/solana-labs/token-list/main/assets/mainnet/3H5XKkE9uVvxsdrFeN4BLLGCmohiQN6aZJVVcJiXQ4WC/logo.png",
      "tags": [
        "lp-token"
      ],
      "extensions": {
        "website": "https://www.orca.so",
        "twitter": "https://twitter.com/orca_so"
      }
    },
    {
      "chainId": 101,
      "address": "8qNqTaKKbdZuzQPWWXy5wNVkJh54ex8zvvnEnTFkrKMP",
      "symbol": "USDC/USDT-SRM",
      "name": "Orca USDC/USDT-SRM LP Token",
      "decimals": 9,
      "logoURI": "https://raw.githubusercontent.com/solana-labs/token-list/main/assets/mainnet/8qNqTaKKbdZuzQPWWXy5wNVkJh54ex8zvvnEnTFkrKMP/logo.png",
      "tags": [
        "lp-token"
      ],
      "extensions": {
        "website": "https://www.orca.so",
        "twitter": "https://twitter.com/orca_so"
      }
    },
    {
      "chainId": 101,
      "address": "7TYb32qkwYosUQfUspU45cou7Bb3nefJocVMFX2mEGTT",
      "symbol": "ETH/USDC",
      "name": "Orca ETH/USDC LP Token",
      "decimals": 9,
      "logoURI": "https://raw.githubusercontent.com/solana-labs/token-list/main/assets/mainnet/7TYb32qkwYosUQfUspU45cou7Bb3nefJocVMFX2mEGTT/logo.png",
      "tags": [
        "lp-token"
      ],
      "extensions": {
        "website": "https://www.orca.so",
        "twitter": "https://twitter.com/orca_so"
      }
    },
    {
      "chainId": 101,
      "address": "EhBAmhkgEsMa8McFB5bpqZaRpZvGBBJ4jN59T5xToPdG",
      "symbol": "ETH/USDT-SRM",
      "name": "Orca ETH/USDT-SRM LP Token",
      "decimals": 9,
      "logoURI": "https://raw.githubusercontent.com/solana-labs/token-list/main/assets/mainnet/EhBAmhkgEsMa8McFB5bpqZaRpZvGBBJ4jN59T5xToPdG/logo.png",
      "tags": [
        "lp-token"
      ],
      "extensions": {
        "website": "https://www.orca.so",
        "twitter": "https://twitter.com/orca_so"
      }
    },
    {
      "chainId": 101,
      "address": "8pFwdcuXM7pvHdEGHLZbUR8nNsjj133iUXWG6CgdRHk2",
      "symbol": "BTC/ETH",
      "name": "Orca BTC/ETH LP Token",
      "decimals": 9,
      "logoURI": "https://raw.githubusercontent.com/solana-labs/token-list/main/assets/mainnet/8pFwdcuXM7pvHdEGHLZbUR8nNsjj133iUXWG6CgdRHk2/logo.png",
      "tags": [
        "lp-token"
      ],
      "extensions": {
        "website": "https://www.orca.so",
        "twitter": "https://twitter.com/orca_so"
      }
    },
    {
      "chainId": 101,
      "address": "7bb88DAnQY7LSoWEuqezCcbk4vutQbuRqgJMqpX8h6dL",
      "symbol": "ETH/SOL",
      "name": "Orca ETH/SOL LP Token",
      "decimals": 9,
      "logoURI": "https://raw.githubusercontent.com/solana-labs/token-list/main/assets/mainnet/7bb88DAnQY7LSoWEuqezCcbk4vutQbuRqgJMqpX8h6dL/logo.png",
      "tags": [
        "lp-token"
      ],
      "extensions": {
        "website": "https://www.orca.so",
        "twitter": "https://twitter.com/orca_so"
      }
    },
    {
      "chainId": 101,
      "address": "GWEmABT4rD3sGhyghv9rKbfdiaFe5uMHeJqr6hhu3XvA",
      "symbol": "RAY/SOL",
      "name": "Orca RAY/SOL LP Token",
      "decimals": 9,
      "logoURI": "https://raw.githubusercontent.com/solana-labs/token-list/main/assets/mainnet/GWEmABT4rD3sGhyghv9rKbfdiaFe5uMHeJqr6hhu3XvA/logo.png",
      "tags": [
        "lp-token"
      ],
      "extensions": {
        "website": "https://www.orca.so",
        "twitter": "https://twitter.com/orca_so"
      }
    },
    {
      "chainId": 101,
      "address": "BmZNYGt7aApGTUUxAQUYsW64cMbb6P7uniokCWaptj4D",
      "symbol": "SOL/USDT",
      "name": "Orca SOL/USDT LP Token",
      "decimals": 9,
      "logoURI": "https://raw.githubusercontent.com/solana-labs/token-list/main/assets/mainnet/BmZNYGt7aApGTUUxAQUYsW64cMbb6P7uniokCWaptj4D/logo.png",
      "tags": [
        "lp-token"
      ],
      "extensions": {
        "website": "https://www.orca.so",
        "twitter": "https://twitter.com/orca_so"
      }
    },
    {
      "chainId": 101,
      "address": "E4cthfUFaDd4x5t1vbeBNBHm7isqhM8kapthPzPJz1M2",
      "symbol": "SOL/USDT-SRM",
      "name": "Orca SOL/USDT-SRM LP Token",
      "decimals": 9,
      "logoURI": "https://raw.githubusercontent.com/solana-labs/token-list/main/assets/mainnet/E4cthfUFaDd4x5t1vbeBNBHm7isqhM8kapthPzPJz1M2/logo.png",
      "tags": [
        "lp-token"
      ],
      "extensions": {
        "website": "https://www.orca.so",
        "twitter": "https://twitter.com/orca_so"
      }
    },
    {
      "chainId": 101,
      "address": "6ojPekCSQimAjDjaMApLvh3jF6wnZeNEVRVVoGNzEXvV",
      "symbol": "SOL/SRM",
      "name": "Orca SOL/SRM LP Token",
      "decimals": 9,
      "logoURI": "https://raw.githubusercontent.com/solana-labs/token-list/main/assets/mainnet/6ojPekCSQimAjDjaMApLvh3jF6wnZeNEVRVVoGNzEXvV/logo.png",
      "tags": [
        "lp-token"
      ],
      "extensions": {
        "website": "https://www.orca.so",
        "twitter": "https://twitter.com/orca_so"
      }
    },
    {
      "chainId": 101,
      "address": "YJRknE9oPhUMtq1VvhjVzG5WnRsjQtLsWg3nbaAwCQ5",
      "symbol": "FTT/SOL",
      "name": "Orca FTT/SOL LP Token",
      "decimals": 9,
      "logoURI": "https://raw.githubusercontent.com/solana-labs/token-list/main/assets/mainnet/YJRknE9oPhUMtq1VvhjVzG5WnRsjQtLsWg3nbaAwCQ5/logo.png",
      "tags": [
        "lp-token"
      ],
      "extensions": {
        "website": "https://www.orca.so",
        "twitter": "https://twitter.com/orca_so"
      }
    },
    {
      "chainId": 101,
      "address": "C9PKvetJPrrPD53PR2aR8NYtVZzucCRkHYzcFXbZXEqu",
      "symbol": "KIN/SOL",
      "name": "Orca KIN/SOL LP Token",
      "decimals": 9,
      "logoURI": "https://raw.githubusercontent.com/solana-labs/token-list/main/assets/mainnet/C9PKvetJPrrPD53PR2aR8NYtVZzucCRkHYzcFXbZXEqu/logo.png",
      "tags": [
        "lp-token"
      ],
      "extensions": {
        "website": "https://www.orca.so",
        "twitter": "https://twitter.com/orca_so"
      }
    },
    {
      "chainId": 101,
      "address": "6SfhBAmuaGf9p3WAxeHJYCWMABnYUMrdzNdK5Stvvj4k",
      "symbol": "ROPE/SOL",
      "name": "Orca ROPE/SOL LP Token",
      "decimals": 9,
      "logoURI": "https://raw.githubusercontent.com/solana-labs/token-list/main/assets/mainnet/6SfhBAmuaGf9p3WAxeHJYCWMABnYUMrdzNdK5Stvvj4k/logo.png",
      "tags": [
        "lp-token"
      ],
      "extensions": {
        "website": "https://www.orca.so",
        "twitter": "https://twitter.com/orca_so"
      }
    },
    {
      "chainId": 101,
      "address": "9r1n79TmerAgQJboUT8QvrChX3buZBfuSrBTtYM1cW4h",
      "symbol": "SOL/STEP",
      "name": "Orca SOL/STEP LP Token",
      "decimals": 9,
      "logoURI": "https://raw.githubusercontent.com/solana-labs/token-list/main/assets/mainnet/9r1n79TmerAgQJboUT8QvrChX3buZBfuSrBTtYM1cW4h/logo.png",
      "tags": [
        "lp-token"
      ],
      "extensions": {
        "website": "https://www.orca.so",
        "twitter": "https://twitter.com/orca_so"
      }
    },
    {
      "chainId": 101,
      "address": "ELLELFtgvWBgLkdY9EFx4Vb3SLNj4DJEhzZLWy1wCh4Y",
      "symbol": "OXY/SOL",
      "name": "Orca OXY/SOL LP Token",
      "decimals": 9,
      "logoURI": "https://raw.githubusercontent.com/solana-labs/token-list/main/assets/mainnet/ELLELFtgvWBgLkdY9EFx4Vb3SLNj4DJEhzZLWy1wCh4Y/logo.png",
      "tags": [
        "lp-token"
      ],
      "extensions": {
        "website": "https://www.orca.so",
        "twitter": "https://twitter.com/orca_so"
      }
    },
    {
      "chainId": 101,
      "address": "BXM9ph4AuhCUzf94HQu5FnfeVThKj5oyrnb1krY1zax5",
      "symbol": "MER/SOL",
      "name": "Orca MER/SOL LP Token",
      "decimals": 9,
      "logoURI": "https://raw.githubusercontent.com/solana-labs/token-list/main/assets/mainnet/BXM9ph4AuhCUzf94HQu5FnfeVThKj5oyrnb1krY1zax5/logo.png",
      "tags": [
        "lp-token"
      ],
      "extensions": {
        "website": "https://www.orca.so",
        "twitter": "https://twitter.com/orca_so"
      }
    },
    {
      "chainId": 101,
      "address": "FJ9Q9ojA7vdf5rFbcTc6dd7D3nLpwSxdtFSE8cwfuvqt",
      "symbol": "FIDA/SOL",
      "name": "Orca FIDA/SOL LP Token",
      "decimals": 9,
      "logoURI": "https://raw.githubusercontent.com/solana-labs/token-list/main/assets/mainnet/FJ9Q9ojA7vdf5rFbcTc6dd7D3nLpwSxdtFSE8cwfuvqt/logo.png",
      "tags": [
        "lp-token"
      ],
      "extensions": {
        "website": "https://www.orca.so",
        "twitter": "https://twitter.com/orca_so"
      }
    },
    {
      "chainId": 101,
      "address": "EHkfnhKLLTUqo1xMZLxhM9EusEgpN6RXPpZsGpUsewaa",
      "symbol": "MAPS/SOL",
      "name": "Orca MAPS/SOL LP Token",
      "decimals": 9,
      "logoURI": "https://raw.githubusercontent.com/solana-labs/token-list/main/assets/mainnet/EHkfnhKLLTUqo1xMZLxhM9EusEgpN6RXPpZsGpUsewaa/logo.png",
      "tags": [
        "lp-token"
      ],
      "extensions": {
        "website": "https://www.orca.so",
        "twitter": "https://twitter.com/orca_so"
      }
    },
    {
      "chainId": 101,
      "address": "9rguDaKqTrVjaDXafq6E7rKGn7NPHomkdb8RKpjKCDm2",
      "symbol": "SAMO/SOL",
      "name": "Orca SAMO/SOL LP Token",
      "decimals": 9,
      "logoURI": "https://raw.githubusercontent.com/solana-labs/token-list/main/assets/mainnet/9rguDaKqTrVjaDXafq6E7rKGn7NPHomkdb8RKpjKCDm2/logo.png",
      "tags": [
        "lp-token"
      ],
      "extensions": {
        "website": "https://www.orca.so",
        "twitter": "https://twitter.com/orca_so"
      }
    },
    {
      "chainId": 101,
      "address": "2697FyJ4vD9zwAVPr33fdVPDv54pyZZiBv9S2AoKMyQf",
      "symbol": "COPE/SOL",
      "name": "Orca COPE/SOL LP Token",
      "decimals": 9,
      "logoURI": "https://raw.githubusercontent.com/solana-labs/token-list/main/assets/mainnet/2697FyJ4vD9zwAVPr33fdVPDv54pyZZiBv9S2AoKMyQf/logo.png",
      "tags": [
        "lp-token"
      ],
      "extensions": {
        "website": "https://www.orca.so",
        "twitter": "https://twitter.com/orca_so"
      }
    },
    {
      "chainId": 101,
      "address": "HEhMLvpSdPviukafKwVN8BnBUTamirptsQ6Wxo5Cyv8s",
      "symbol": "FTR",
      "name": "Future",
      "decimals": 9,
      "logoURI": "https://raw.githubusercontent.com/solana-labs/token-list/main/assets/mainnet/HEhMLvpSdPviukafKwVN8BnBUTamirptsQ6Wxo5Cyv8s/logo.png",
      "tags": [],
      "extensions": {
        "website": "https://future-ftr.io",
        "twitter": "https://twitter.com/ftr_finance"
      }
    },
    {
      "chainId": 101,
      "address": "6oJ8Mp1VnKxN5MvGf9LfpeaRvTv8N1xFbvtdEbLLWUDT",
      "symbol": "ESC",
      "name": "ESCoin",
      "decimals": 9,
      "logoURI": "https://raw.githubusercontent.com/solana-labs/token-list/main/assets/mainnet/6oJ8Mp1VnKxN5MvGf9LfpeaRvTv8N1xFbvtdEbLLWUDT/logo.png",
      "tags": [],
      "extensions": {
        "website": "https://escoin.company/",
        "twitter": "https://twitter.com/coin_esc"
      }
    },
    {
      "chainId": 101,
      "address": "Da1jboBKU3rqXUqPL3L3BxJ8e67ogVgVKcqy4rWsS7LC",
      "symbol": "UBE",
      "name": "UBE Token",
      "decimals": 9,
      "logoURI": "https://raw.githubusercontent.com/solana-labs/token-list/main/assets/mainnet/Da1jboBKU3rqXUqPL3L3BxJ8e67ogVgVKcqy4rWsS7LC/logo.png",
      "tags": [],
      "extensions": {
        "website": "https://www.ubetoken.com",
        "twitter": "https://twitter.com/ube_token"
      }
    },
    {
      "chainId": 101,
      "address": "CDJWUqTcYTVAKXAVXoQZFes5JUFc7owSeq7eMQcDSbo5",
      "symbol": "renBTC",
      "name": "renBTC",
      "decimals": 8,
      "logoURI": "https://raw.githubusercontent.com/solana-labs/token-list/main/assets/mainnet/CDJWUqTcYTVAKXAVXoQZFes5JUFc7owSeq7eMQcDSbo5/logo.png",
      "tags": [],
      "extensions": {
        "coingeckoId": "renbtc",
        "website": "https://renproject.io/",
        "serumV3Usdc": "74Ciu5yRzhe8TFTHvQuEVbFZJrbnCMRoohBK33NNiPtv"
      }
    },
    {
      "chainId": 101,
      "address": "G1a6jxYz3m8DVyMqYnuV7s86wD4fvuXYneWSpLJkmsXj",
      "symbol": "renBCH",
      "name": "renBCH",
      "decimals": 8,
      "logoURI": "https://raw.githubusercontent.com/solana-labs/token-list/main/assets/mainnet/G1a6jxYz3m8DVyMqYnuV7s86wD4fvuXYneWSpLJkmsXj/logo.png",
      "tags": [],
      "extensions": {
        "coingeckoId": "renbch",
        "website": "https://renproject.io/",
        "serumV3Usdc": "FS8EtiNZCH72pAK83YxqXaGAgk3KKFYphiTcYA2yRPis"
      }
    },
    {
      "chainId": 101,
      "address": "FKJvvVJ242tX7zFtzTmzqoA631LqHh4CdgcN8dcfFSju",
      "symbol": "renDGB",
      "name": "renDGB",
      "decimals": 8,
      "logoURI": "https://raw.githubusercontent.com/solana-labs/token-list/main/assets/mainnet/FKJvvVJ242tX7zFtzTmzqoA631LqHh4CdgcN8dcfFSju/logo.png",
      "tags": [],
      "extensions": {
        "website": "https://renproject.io/"
      }
    },
    {
      "chainId": 101,
      "address": "ArUkYE2XDKzqy77PRRGjo4wREWwqk6RXTfM9NeqzPvjU",
      "symbol": "renDOGE",
      "name": "renDOGE",
      "decimals": 8,
      "logoURI": "https://raw.githubusercontent.com/solana-labs/token-list/main/assets/mainnet/ArUkYE2XDKzqy77PRRGjo4wREWwqk6RXTfM9NeqzPvjU/logo.png",
      "tags": [],
      "extensions": {
        "coingeckoId": "rendoge",
        "website": "https://renproject.io/",
        "serumV3Usdc": "5FpKCWYXgHWZ9CdDMHjwxAfqxJLdw2PRXuAmtECkzADk"
      }
    },
    {
      "chainId": 101,
      "address": "8wv2KAykQstNAj2oW6AHANGBiFKVFhvMiyyzzjhkmGvE",
      "symbol": "renLUNA",
      "name": "renLUNA",
      "decimals": 6,
      "logoURI": "https://raw.githubusercontent.com/solana-labs/token-list/main/assets/mainnet/8wv2KAykQstNAj2oW6AHANGBiFKVFhvMiyyzzjhkmGvE/logo.png",
      "tags": [],
      "extensions": {
        "website": "https://renproject.io/",
        "serumV3Usdc": "CxDhLbbM9uAA2AXfSPar5qmyfmC69NLj3vgJXYAsSVBT"
      }
    },
    {
      "chainId": 101,
      "address": "E99CQ2gFMmbiyK2bwiaFNWUUmwz4r8k2CVEFxwuvQ7ue",
      "symbol": "renZEC",
      "name": "renZEC",
      "decimals": 8,
      "logoURI": "https://raw.githubusercontent.com/solana-labs/token-list/main/assets/mainnet/E99CQ2gFMmbiyK2bwiaFNWUUmwz4r8k2CVEFxwuvQ7ue/logo.png",
      "tags": [],
      "extensions": {
        "coingeckoId": "renzec",
        "website": "https://renproject.io/",
        "serumV3Usdc": "2ahbUT5UryyRVxPnELtTmDLLneN26UjBQFgfMVvbWDTb"
      }
    },
    {
      "chainId": 101,
      "address": "GkXP719hnhLtizWHcQyGVYajuJqVsJJ6fyeUob9BPCFC",
      "symbol": "KROWZ",
      "name": "Mike Krow's Official Best Friend Super Kawaii Kasu Token",
      "decimals": 9,
      "logoURI": "https://raw.githubusercontent.com/solana-labs/token-list/main/assets/mainnet/GkXP719hnhLtizWHcQyGVYajuJqVsJJ6fyeUob9BPCFC/logo.png",
      "tags": [
        "social-token",
        "krowz"
      ],
      "extensions": {
        "website": "https://mikekrow.com/",
        "twitter": "https://twitter.com/space_asylum"
      }
    },
    {
      "chainId": 101,
      "address": "6kwTqmdQkJd8qRr9RjSnUX9XJ24RmJRSrU1rsragP97Y",
      "symbol": "SAIL",
      "name": "SAIL",
      "decimals": 6,
      "logoURI": "https://raw.githubusercontent.com/solana-labs/token-list/main/assets/mainnet/6kwTqmdQkJd8qRr9RjSnUX9XJ24RmJRSrU1rsragP97Y/logo.png",
      "tags": [
        "utility-token"
      ],
      "extensions": {
        "website": "https://www.solanasail.com",
        "coingeckoId": "sail",
        "twitter": "https://twitter.com/SolanaSail"
      }
    },
    {
      "chainId": 101,
      "address": "E5ndSkaB17Dm7CsD22dvcjfrYSDLCxFcMd6z8ddCk5wp",
      "symbol": "CCAI",
      "name": "Cryptocurrencies.Ai",
      "decimals": 9,
      "logoURI": "https://raw.githubusercontent.com/solana-labs/token-list/main/assets/mainnet/E5ndSkaB17Dm7CsD22dvcjfrYSDLCxFcMd6z8ddCk5wp/logo.png",
      "tags": [],
      "extensions": {
        "website": "https://ccai.cryptocurrencies.ai",
        "twitter": "https://twitter.com/CCAI_Official",
        "serumV3Usdc": "7gZNLDbWE73ueAoHuAeFoSu7JqmorwCLpNTBXHtYSFTa"
      }
    },
    {
      "chainId": 101,
      "address": "7LmGzEgnQZTxxeCThgxsv3xe4JQmiy9hxEGBPCF66KgH",
      "symbol": "SNEK",
      "name": "Snek Coin",
      "decimals": 0,
      "logoURI": "https://raw.githubusercontent.com/solana-labs/token-list/main/assets/mainnet/7LmGzEgnQZTxxeCThgxsv3xe4JQmiy9hxEGBPCF66KgH/logo.png",
      "tags": [],
      "extensions": {
        "twitter": "https://twitter.com/snekcoin"
      }
    },
    {
      "chainId": 101,
      "address": "AhRozpV8CDLJ5z9k8CJWF4P12MVvxdnnU2y2qUhUuNS5",
      "symbol": "ARK",
      "name": "Sol.Ark",
      "decimals": 8,
      "logoURI": "https://raw.githubusercontent.com/solana-labs/token-list/main/assets/mainnet/AhRozpV8CDLJ5z9k8CJWF4P12MVvxdnnU2y2qUhUuNS5/logo.png",
      "tags": [
        "meme"
      ],
      "extensions": {
        "website": "https://www.solark.xyz/",
        "twitter": "https://twitter.com/SOLARK67275852"
      }
    },
    {
      "chainId": 101,
      "address": "ss26ybWnrhSYbGBjDT9bEwRiyAVUgiKCbgAfFkksj4R",
      "symbol": "SS2",
      "name": "POH",
      "decimals": 0,
      "logoURI": "https://raw.githubusercontent.com/solana-labs/token-list/main/assets/mainnet/ss26ybWnrhSYbGBjDT9bEwRiyAVUgiKCbgAfFkksj4R/logo.png",
      "tags": [
        "nft"
      ],
      "extensions": {
        "website": "https://www.sol-talk.com/sol-survivor",
        "twitter": "https://twitter.com/sol__survivor",
        "imageUrl": "https://www.arweave.net/fDxzEtzfu9IjFDh0ID-rOGaGw__F6-OD2ADoa23sayo?ext=gif",
        "animationUrl": "https://vww4cphi4lv3ldd4dtidi4njkbilvngmvuaofo3rv2oa3ozepeea.arweave.net/ra3BPOji67WMfBzQNHGpUFC6tMytAOK7ca6cDbskeQg?ext=glb",
        "description": "Sensing a disturbance in the timeline, the tournament organizers send Poh back in time to the beginning of the tournament. He is tasked with finding the origin of the disturbance and restoring the original timeline. Special:'Out of Order'"
      }
    },
    {
      "chainId": 101,
      "address": "6dGR9kAt499jzsojDHCvDArKxpTarNbhdSkiS7jeMAib",
      "symbol": "AKI",
      "name": "AKIHIGE Token",
      "decimals": 9,
      "logoURI": "https://raw.githubusercontent.com/solana-labs/token-list/main/assets/mainnet/6dGR9kAt499jzsojDHCvDArKxpTarNbhdSkiS7jeMAib/logo.png",
      "tags": [
        "aki"
      ]
    },
    {
      "chainId": 101,
      "address": "SCYfrGCw8aDiqdgcpdGjV6jp4UVVQLuphxTDLNWu36f",
      "symbol": "SCY",
      "name": "Synchrony",
      "decimals": 9,
      "logoURI": "https://raw.githubusercontent.com/solana-labs/token-list/main/assets/mainnet/SCYfrGCw8aDiqdgcpdGjV6jp4UVVQLuphxTDLNWu36f/logo.png",
      "tags": [],
      "extensions": {
        "website": "https://synchrony.fi",
        "twitter": "https://twitter.com/SynchronyFi"
      }
    },
    {
      "chainId": 101,
      "address": "BKMWPkPS8jXw59ezYwK2ueNTZRF4m8MYHDjh9HwUmkQ7",
      "symbol": "SDC",
      "name": "SandDollarClassic",
      "decimals": 9,
      "logoURI": "https://raw.githubusercontent.com/solana-labs/token-list/main/assets/mainnet/BKMWPkPS8jXw59ezYwK2ueNTZRF4m8MYHDjh9HwUmkQ7/logo.png",
      "tags": [
        "utility-token"
      ],
      "extensions": {
        "website": "https://sanddollar.bs",
        "twitter": "https://twitter.com/SandDollar_BS"
      }
    },
    {
      "chainId": 101,
      "address": "Bx4ykEMurwPQBAFNvthGj73fMBVTvHa8e9cbAyaK4ZSh",
      "symbol": "TOX",
      "name": "trollbox",
      "decimals": 9,
      "logoURI": "https://raw.githubusercontent.com/solana-labs/token-list/main/assets/mainnet/Bx4ykEMurwPQBAFNvthGj73fMBVTvHa8e9cbAyaK4ZSh/logo.png",
      "tags": [
        "utility-token"
      ],
      "extensions": {
        "website": "https://trollbox.io",
        "twitter": "https://twitter.com/trollboxio"
      }
    },
    {
      "chainId": 101,
      "address": "E7WqtfRHcY8YW8z65u9WmD7CfMmvtrm2qPVicSzDxLaT",
      "symbol": "PPUG",
      "name": "PizzaPugCoin",
      "decimals": 9,
      "logoURI": "https://raw.githubusercontent.com/solana-labs/token-list/main/assets/mainnet/E7WqtfRHcY8YW8z65u9WmD7CfMmvtrm2qPVicSzDxLaT/logo.png",
      "tags": [],
      "extensions": {
        "website": "https://www.pizzapugcoin.com",
        "twitter": "https://twitter.com/pizzapugcoin"
      }
    },
    {
      "chainId": 101,
      "address": "FZgL5motNWEDEa24xgfSdBDfXkB9Ru9KxfEsey9S58bb",
      "symbol": "VCC",
      "name": "VentureCapital",
      "decimals": 6,
      "logoURI": "https://raw.githubusercontent.com/solana-labs/token-list/main/assets/mainnet/FZgL5motNWEDEa24xgfSdBDfXkB9Ru9KxfEsey9S58bb/logo.svg",
      "tags": [
        "venture capital",
        "liquidator",
        "IDO",
        "incubator"
      ],
      "extensions": {
        "website": "https://www.vcc.finance/",
        "twitter": "https://twitter.com/vcc_finance"
      }
    },
    {
      "chainId": 101,
      "address": "4TGxgCSJQx2GQk9oHZ8dC5m3JNXTYZHjXumKAW3vLnNx",
      "symbol": "OXS",
      "name": "Oxbull Sol",
      "decimals": 9,
      "logoURI": "https://raw.githubusercontent.com/solana-labs/token-list/main/assets/mainnet/4TGxgCSJQx2GQk9oHZ8dC5m3JNXTYZHjXumKAW3vLnNx/logo.png",
      "tags": [
        "utility-token"
      ],
      "extensions": {
        "website": "https://www.oxbull.tech/#/home",
        "twitter": "https://twitter.com/OxBull5",
        "medium": "https://medium.com/@oxbull",
        "tgann": "https://t.me/Oxbull_tech",
        "coingeckoId": "oxbull-tech",
        "github": "https://github.com/OxBull"
      }
    },
    {
      "chainId": 101,
      "address": "EdAhkbj5nF9sRM7XN7ewuW8C9XEUMs8P7cnoQ57SYE96",
      "symbol": "FAB",
      "name": "FABRIC",
      "decimals": 9,
      "logoURI": "https://raw.githubusercontent.com/solana-labs/token-list/main/assets/mainnet/EdAhkbj5nF9sRM7XN7ewuW8C9XEUMs8P7cnoQ57SYE96/logo.png",
      "tags": [],
      "extensions": {
        "website": "https://fsynth.io/",
        "twitter": "https://twitter.com/official_fabric",
        "coingeckoId": "fabric"
      }
    },
    {
      "chainId": 101,
      "address": "GEYrotdkRitGUK5UMv3aMttEhVAZLhRJMcG82zKYsaWB",
      "symbol": "POTATO",
      "name": "POTATO",
      "decimals": 3,
      "logoURI": "https://raw.githubusercontent.com/solana-labs/token-list/main/assets/mainnet/GEYrotdkRitGUK5UMv3aMttEhVAZLhRJMcG82zKYsaWB/logo.png",
      "tags": [],
      "extensions": {
        "website": "https://potatocoinspl.com/",
        "serumV3Usdc": "6dn7tgTHe5rZEAscMWWY3xmPGVEKVkM9s7YRV11z399z"
      }
    },
    {
      "chainId": 101,
      "address": "FmJ1fo7wK5FF6rDvQxow5Gj7A2ctLmR5orCKLZ45Q3Cq",
      "symbol": "DGEN",
      "name": "Degen Banana",
      "decimals": 6,
      "logoURI": "https://raw.githubusercontent.com/solana-labs/token-list/main/assets/mainnet/FmJ1fo7wK5FF6rDvQxow5Gj7A2ctLmR5orCKLZ45Q3Cq/logo.png",
      "tags": [],
      "extensions": {
        "website": "https://degen.finance/",
        "twitter": "https://twitter.com/degenbanana"
      }
    },
    {
      "chainId": 101,
      "address": "FciGvHj9FjgSGgCBF1b9HY814FM9D28NijDd5SJrKvPo",
      "symbol": "TGT",
      "name": "Twirl Governance Token",
      "decimals": 6,
      "logoURI": "https://raw.githubusercontent.com/solana-labs/token-list/main/assets/mainnet/FciGvHj9FjgSGgCBF1b9HY814FM9D28NijDd5SJrKvPo/logo.png",
      "tags": [],
      "extensions": {
        "website": "https://twirlfinance.com/",
        "twitter": "https://twitter.com/twirlfinance"
      }
    },
    {
      "chainId": 101,
      "address": "A9EEvcRcT7Q9XAa6NfqrqJChoc4XGDhd2mtc4xfniQkS",
      "symbol": "BILBY",
      "name": "Bilby Finance",
      "decimals": 9,
      "logoURI": "https://raw.githubusercontent.com/solana-labs/token-list/main/assets/mainnet/A9EEvcRcT7Q9XAa6NfqrqJChoc4XGDhd2mtc4xfniQkS/logo.png",
      "tags": [
        "utility-token"
      ],
      "extensions": {
        "website": "https://bilby.finance/"
      }
    },
    {
      "chainId": 101,
      "address": "8NGgmXzBzhsXz46pTC3ioSBxeE3w2EXpc741N3EQ8E6r",
      "symbol": "JOKE",
      "name": "JOKESMEMES",
      "decimals": 9,
      "logoURI": "https://raw.githubusercontent.com/solana-labs/token-list/main/assets/mainnet/8NGgmXzBzhsXz46pTC3ioSBxeE3w2EXpc741N3EQ8E6r/logo.png",
      "tags": [],
      "extensions": {
        "website": "https://jokesmemes.finance",
        "twitter": "https://twitter.com/Jokesmemes11"
      }
    },
    {
      "chainId": 101,
      "address": "Fp4gjLpTsPqBN6xDGpDHwtnuEofjyiZKxxZxzvJnjxV6",
      "symbol": "NAXAR",
      "name": "Naxar",
      "decimals": 4,
      "logoURI": "https://raw.githubusercontent.com/solana-labs/token-list/main/assets/mainnet/Fp4gjLpTsPqBN6xDGpDHwtnuEofjyiZKxxZxzvJnjxV6/logo.png",
      "tags": [],
      "extensions": {
        "website": "https://naxar.ru",
        "instagram": "https://instagram.com/naxar__",
        "telegram": "https://t.me/naxar_official"
      }
    },
    {
      "chainId": 101,
      "address": "5jqTNKonR9ZZvbmX9JHwcPSEg6deTyNKR7PxQ9ZPdd2w",
      "symbol": "JBUS",
      "name": "Jebus",
      "decimals": 0,
      "logoURI": "https://raw.githubusercontent.com/solana-labs/token-list/main/assets/mainnet/5jqTNKonR9ZZvbmX9JHwcPSEg6deTyNKR7PxQ9ZPdd2w/logo.png",
      "tags": [],
      "extensions": {
        "website": "https://jebus.live"
      }
    },
    {
      "chainId": 101,
      "address": "29UWGmi1MxJRi3izeritN8VvhZbUiX37KUVnGv46mzev",
      "symbol": "KLBx",
      "name": "Black Label X",
      "decimals": 4,
      "logoURI": "https://raw.githubusercontent.com/solana-labs/token-list/main/assets/mainnet/29UWGmi1MxJRi3izeritN8VvhZbUiX37KUVnGv46mzev/logo.svg",
      "tags": [],
      "extensions": {
        "website": "https://klbtoken.com/x"
      }
    },
    {
      "chainId": 101,
      "address": "GACHAfpmbpk4FLfZcGkT2NUmaEqMygssAknhqnn8DVHP",
      "symbol": "GACHA",
      "name": "Gachapon",
      "decimals": 9,
      "logoURI": "https://raw.githubusercontent.com/solana-labs/token-list/main/assets/mainnet/GACHAfpmbpk4FLfZcGkT2NUmaEqMygssAknhqnn8DVHP/logo.png",
      "tags": [],
      "extensions": {
        "twitter": "https://twitter.com/GACHAPON7777"
      }
    },
    {
      "chainId": 101,
      "address": "9zoqdwEBKWEi9G5Ze8BSkdmppxGgVv1Kw4LuigDiNr9m",
      "symbol": "STR",
      "name": "Solster",
      "decimals": 9,
      "logoURI": "https://raw.githubusercontent.com/solana-labs/token-list/main/assets/mainnet/9zoqdwEBKWEi9G5Ze8BSkdmppxGgVv1Kw4LuigDiNr9m/logo.png",
      "tags": [],
      "extensions": {
        "website": "https://solster.finance",
        "twitter": "https://twitter.com/solster_finance"
      }
    },
    {
      "chainId": 101,
      "address": "A2T2jDe2bxyEHkKtS8AtrTRmJ9VZRwyY8Kr7oQ8xNyfb",
      "symbol": "HAMS",
      "name": "Space Hamster",
      "decimals": 9,
      "logoURI": "https://raw.githubusercontent.com/solana-labs/token-list/main/assets/mainnet/A2T2jDe2bxyEHkKtS8AtrTRmJ9VZRwyY8Kr7oQ8xNyfb/logo.png",
      "tags": [],
      "extensions": {
        "website": "https://www.solhamster.space/",
        "twitter": "https://twitter.com/sol_hamster",
        "telegram": "https://t.me/SolHamster",
        "dex-website": "https://dex-solhamster.space/"
      }
    },
    {
      "chainId": 101,
      "address": "EGN2774kzKyUnJs2Gv5poK6ymiMVkdyCQD2gGnJ84sDk",
      "symbol": "NEFT",
      "name": "Neftea Labs Coin",
      "decimals": 9,
      "logoURI": "https://raw.githubusercontent.com/solana-labs/token-list/main/assets/mainnet/EGN2774kzKyUnJs2Gv5poK6ymiMVkdyCQD2gGnJ84sDk/logo.png",
      "tags": [
        "Neftea",
        "NFT",
        "utility-token"
      ],
      "extensions": {
        "website": "https://www.neftealabs.com/"
      }
    },
    {
      "chainId": 101,
      "address": "DK64rmGSZupv1dLYn57e3pUVgs9jL9EKLXDVZZPsMDz8",
      "symbol": "ABOMB",
      "name": "ArtBomb",
      "decimals": 5,
      "logoURI": "https://raw.githubusercontent.com/solana-labs/token-list/main/assets/mainnet/DK64rmGSZupv1dLYn57e3pUVgs9jL9EKLXDVZZPsMDz8/logo.png",
      "tags": [
        "utility-token",
        "artbomb"
      ],
      "extensions": {
        "website": "https://artbomb.xyz"
      }
    },
    {
      "chainId": 101,
      "address": "AnyCsr1VCBZcwVAxbKPuHhKDP5DQQSnRxGAo4ycgRMi2",
      "symbol": "DAL",
      "name": "Dalmatiancoin",
      "decimals": 9,
      "logoURI": "https://raw.githubusercontent.com/solana-labs/token-list/main/assets/mainnet/AnyCsr1VCBZcwVAxbKPuHhKDP5DQQSnRxGAo4ycgRMi2/logo.png",
      "tags": [],
      "extensions": {
        "website": "https://dalmatiancoin.org/",
        "twitter": "https://twitter.com/coindalmatian"
      }
    },
    {
      "chainId": 101,
      "address": "HiL1j5VMR9XtRnCA4mxaVoXr6PMHpbh8wUgfPsAP4CNF",
      "symbol": "SolNHD",
      "name": "SolNHD",
      "decimals": 9,
      "logoURI": "https://raw.githubusercontent.com/solana-labs/token-list/main/assets/mainnet/HiL1j5VMR9XtRnCA4mxaVoXr6PMHpbh8wUgfPsAP4CNF/logo.png",
      "tags": [],
      "extensions": {
        "website": "https://www.solnhd.com",
        "twitter": "https://twitter.com/zororoaz01"
      }
    },
    {
      "chainId": 101,
      "address": "qXu8Tj65H5XR8KHuaKKoyLCWj592KbTG3YWJwsuFrPS",
      "symbol": "STVA",
      "name": "SOLtiva",
      "decimals": 3,
      "logoURI": "https://raw.githubusercontent.com/solana-labs/token-list/main/assets/mainnet/qXu8Tj65H5XR8KHuaKKoyLCWj592KbTG3YWJwsuFrPS/logo.svg",
      "tags": [],
      "extensions": {
        "website": "https://soltiva.co"
      }
    },
    {
      "chainId": 101,
      "address": "D3gHoiYT4RY5VSndne1fEnpM3kCNAyBhkp5xjNUqqPj9",
      "symbol": "PROEXIS",
      "name": "ProExis Prova de Existência Blockchain",
      "decimals": 9,
      "logoURI": "https://raw.githubusercontent.com/solana-labs/token-list/main/assets/mainnet/D3gHoiYT4RY5VSndne1fEnpM3kCNAyBhkp5xjNUqqPj9/logo.png",
      "tags": [
        "proof of-existence",
        "utility-token",
        "prova de existencia",
        "proexis"
      ],
      "extensions": {
        "website": "https://provadeexistencia.com.br",
        "twitter": "https://twitter.com/provaexistencia",
        "facebook": "https://facebook.com/provadeexistencia",
        "instagram": "https://instagram.com/provadeexistencia",
        "github": "https://github.com/provadeexistencia",
        "tgann": "https://t.me/provadeexistencia",
        "tggroup": "https://t.me/provadeexistenciagrupo"
      }
    },
    {
      "chainId": 101,
      "address": "5DWFxYBxjETuqFX3P2Z1uq8UbcCT1F4sABGiBZMnWKvR",
      "symbol": "PLDO",
      "name": "PLEIDO",
      "decimals": 6,
      "logoURI": "https://raw.githubusercontent.com/solana-labs/token-list/main/assets/mainnet/5DWFxYBxjETuqFX3P2Z1uq8UbcCT1F4sABGiBZMnWKvR/logo.svg",
      "tags": [
        "pleido",
        "game-coin"
      ],
      "extensions": {
        "website": "https://pleido.com/"
      }
    },
    {
      "chainId": 101,
      "address": "6uB5eEC8SzMbUdsPpe3eiNvHyvxdqUWnDEtpFQxkhNTP",
      "symbol": "MOLANIUM",
      "name": "MOLANIUM",
      "decimals": 0,
      "logoURI": "https://raw.githubusercontent.com/solana-labs/token-list/main/assets/mainnet/6uB5eEC8SzMbUdsPpe3eiNvHyvxdqUWnDEtpFQxkhNTP/logo.png",
      "tags": [],
      "extensions": {
        "website": "https://moonlana.com/",
        "imageUrl": "https://i.imgur.com/hOMe38E.png",
        "twitter": "https://twitter.com/xMoonLana",
        "medium": "https://moonlana.medium.com/"
      }
    },
    {
      "chainId": 101,
      "address": "5KV2W2XPdSo97wQWcuAVi6G4PaCoieg4Lhhi61PAMaMJ",
      "symbol": "GÜ",
      "name": "GÜ",
      "decimals": 9,
      "logoURI": "https://raw.githubusercontent.com/solana-labs/token-list/main/assets/mainnet/5KV2W2XPdSo97wQWcuAVi6G4PaCoieg4Lhhi61PAMaMJ/logo.png",
      "tags": [
        "utility-token"
      ],
      "extensions": {
        "website": "https://kugle.org",
        "twitter": "https://twitter.com/Kugle_",
        "coingeckoId": "gu"
      }
    },
    {
      "chainId": 101,
      "address": "72fFy4SNGcHoEC1TTFTUkxNHriJqg3hBPsa2jSr2cZgb",
      "symbol": "BZX",
      "name": "BlizeX",
      "decimals": 6,
      "logoURI": "https://raw.githubusercontent.com/solana-labs/token-list/main/assets/mainnet/72fFy4SNGcHoEC1TTFTUkxNHriJqg3hBPsa2jSr2cZgb/logo.png",
      "tags": [],
      "extensions": {
        "website": "https://www.blizex.co",
        "twitter": "https://twitter.com/blizex_en"
      }
    },
    {
      "chainId": 101,
      "address": "5fEo6ZbvpV6zdyzowtAwgMcWHZe1yJy9NxQM6gC19QW5",
      "symbol": "GREEN",
      "name": "Green DEX",
      "decimals": 9,
      "logoURI": "https://raw.githubusercontent.com/solana-labs/token-list/main/assets/mainnet/5fEo6ZbvpV6zdyzowtAwgMcWHZe1yJy9NxQM6gC19QW5/logo.svg",
      "tags": [
        "Green DEX"
      ],
      "extensions": {
        "website": "https://greendex.network/",
        "twitter": "https://twitter.com/GreendexN"
      }
    },
    {
      "chainId": 101,
      "address": "Bx1fDtvTN6NvE4kjdPHQXtmGSg582bZx9fGy4DQNMmAT",
      "symbol": "SOLC",
      "name": "Solcubator",
      "decimals": 9,
      "logoURI": "https://raw.githubusercontent.com/solana-labs/token-list/main/assets/mainnet/Bx1fDtvTN6NvE4kjdPHQXtmGSg582bZx9fGy4DQNMmAT/logo.png",
      "tags": [],
      "extensions": {
        "website": "http://solcubator.io",
        "twitter": "https://twitter.com/Solcubator"
      }
    },
    {
      "chainId": 101,
      "address": "ABxCiDz4jjKt1t7Syu5Tb37o8Wew9ADpwngZh6kpLbLX",
      "symbol": "XSOL",
      "name": "XSOL Token",
      "decimals": 8,
      "logoURI": "https://raw.githubusercontent.com/solana-labs/token-list/main/assets/mainnet/ABxCiDz4jjKt1t7Syu5Tb37o8Wew9ADpwngZh6kpLbLX/logo.png",
      "tags": [
        "utility-token"
      ],
      "extensions": {
        "website": "https://0xsol.network",
        "twitter": "https://twitter.com/0xSol_Network"
      }
    },
    {
      "chainId": 101,
      "address": "DrcPRJPBiakQcWqon3gZms7sviAqdQS5zS5wvaG5v6wu",
      "symbol": "BLD",
      "name": "BladesToken",
      "decimals": 4,
      "logoURI": "https://raw.githubusercontent.com/solana-labs/token-list/main/assets/mainnet/DrcPRJPBiakQcWqon3gZms7sviAqdQS5zS5wvaG5v6wu/logo.png",
      "tags": [],
      "extensions": {
        "website": "https://blades.finance/",
        "twitter": "https://twitter.com/bladesfinance"
      }
    },
    {
      "chainId": 101,
      "address": "6D7E4mstMboABmfoaPrtVDgewjUCbGdvcYVaHa9SDiTg",
      "symbol": "QWK",
      "name": "QwikPay.io Token",
      "decimals": 9,
      "logoURI": "https://raw.githubusercontent.com/solana-labs/token-list/main/assets/mainnet/6D7E4mstMboABmfoaPrtVDgewjUCbGdvcYVaHa9SDiTg/logo.png",
      "tags": [],
      "extensions": {
        "website": "https://www.qwikpay.io",
        "twitter": "https://twitter.com/QwikpayIO"
      }
    },
    {
      "chainId": 101,
      "address": "BTyJg5zMbaN2KMfn7LsKhpUsV675aCUSUMrgB1YGxBBP",
      "symbol": "GOOSEBERRY",
      "name": "Gooseberry",
      "decimals": 9,
      "logoURI": "https://raw.githubusercontent.com/solana-labs/token-list/main/assets/mainnet/BTyJg5zMbaN2KMfn7LsKhpUsV675aCUSUMrgB1YGxBBP/logo.png",
      "tags": [],
      "extensions": {
        "website": "https://gooseberry.changr.ca",
        "twitter": "https://twitter.com/gooseberrycoin"
      }
    },
    {
      "chainId": 101,
      "address": "5GG1LbgY4EEvPR51YQPNr65QKcZemrHWPooTqC5gRPBA",
      "symbol": "DXB",
      "name": "DefiXBet Token",
      "decimals": 9,
      "logoURI": "https://raw.githubusercontent.com/solana-labs/token-list/main/assets/mainnet/5GG1LbgY4EEvPR51YQPNr65QKcZemrHWPooTqC5gRPBA/logo.png",
      "tags": [],
      "extensions": {
        "website": "https://DefiXBet.com/",
        "twitter": "https://twitter.com/DefiXBet",
        "medium": "https://defixbet.medium.com/",
        "tgann": "https://t.me/DefiXBet"
      }
    },
    {
      "chainId": 101,
      "address": "7a4cXVvVT7kF6hS5q5LDqtzWfHfys4a9PoK6pf87RKwf",
      "symbol": "LUNY",
      "name": "Luna Yield",
      "decimals": 9,
      "logoURI": "https://raw.githubusercontent.com/solana-labs/token-list/main/assets/mainnet/7a4cXVvVT7kF6hS5q5LDqtzWfHfys4a9PoK6pf87RKwf/logo.png",
      "tags": [],
      "extensions": {
        "website": "https://www.lunayield.com",
        "twitter": "https://twitter.com/Luna_Yield"
      }
    },
    {
      "chainId": 101,
      "address": "AP58G14hoy4GGgZS4L8TzZgqXnk3hBvciFKW2Cb1RQ2J",
      "symbol": "YARDv1",
      "name": "SolYard Finance Beta",
      "decimals": 9,
      "logoURI": "https://raw.githubusercontent.com/solana-labs/token-list/main/assets/mainnet/AP58G14hoy4GGgZS4L8TzZgqXnk3hBvciFKW2Cb1RQ2J/logo.png",
      "tags": [],
      "extensions": {
        "website": "https://solyard.finance/"
      }
    },
    {
      "chainId": 101,
      "address": "6Y7LbYB3tfGBG6CSkyssoxdtHb77AEMTRVXe8JUJRwZ7",
      "symbol": "DINO",
      "name": "DINO",
      "decimals": 6,
      "logoURI": "https://raw.githubusercontent.com/solana-labs/token-list/main/assets/mainnet/6Y7LbYB3tfGBG6CSkyssoxdtHb77AEMTRVXe8JUJRwZ7/logo.png",
      "tags": [],
      "extensions": {
        "website": "https://www.solanadino.com",
        "twitter": "https://twitter.com/solanadino"
      }
    },
    {
      "chainId": 101,
      "address": "4wjPQJ6PrkC4dHhYghwJzGBVP78DkBzA2U3kHoFNBuhj",
      "symbol": "LIQ",
      "name": "LIQ Protocol",
      "decimals": 6,
      "logoURI": "https://raw.githubusercontent.com/solana-labs/token-list/main/assets/mainnet/4wjPQJ6PrkC4dHhYghwJzGBVP78DkBzA2U3kHoFNBuhj/logo.png",
      "tags": [],
      "extensions": {
        "website": "https://liqsolana.com/",
        "coingeckoId": "liq-protocol",
        "twitter": "https://twitter.com/liqsolana",
        "discord": "https://discord.gg/MkfjambeU7",
        "serumV3Usdc": "FLKUQGh9VAG4otn4njLPUf5gaUPx5aAZ2Q6xWiD3hH5u"
      }
    },
    {
      "chainId": 101,
      "address": "DubwWZNWiNGMMeeQHPnMATNj77YZPZSAz2WVR5WjLJqz",
      "symbol": "CRP",
      "name": "CropperFinance",
      "decimals": 9,
      "logoURI": "https://raw.githubusercontent.com/solana-labs/token-list/main/assets/mainnet/DubwWZNWiNGMMeeQHPnMATNj77YZPZSAz2WVR5WjLJqz/logo.png",
      "tags": [],
      "extensions": {
        "website": "https://cropper.finance/",
        "twitter": "https://twitter.com/cropperfinance"
      }
    },
    {
      "chainId": 101,
      "address": "B3Ggjjj3QargPkFTAJiR6BaD8CWKFUaWRXGcDQ1nyeeD",
      "symbol": "PARTI",
      "name": "PARTI",
      "decimals": 9,
      "logoURI": "https://raw.githubusercontent.com/solana-labs/token-list/main/assets/mainnet/B3Ggjjj3QargPkFTAJiR6BaD8CWKFUaWRXGcDQ1nyeeD/logo.png",
      "tags": [],
      "extensions": {
        "website": "https://parti.finance",
        "twitter": "https://twitter.com/ParticleFinance",
        "medium": "https://particlefinance.medium.com"
      }
    },
    {
      "chainId": 101,
      "address": "5igDhdTnXif5E5djBpRt4wUKo5gtf7VicHi8r5ada4Hj",
      "symbol": "NIA",
      "name": "NIALABS",
      "decimals": 0,
      "logoURI": "https://raw.githubusercontent.com/solana-labs/token-list/main/assets/mainnet/5igDhdTnXif5E5djBpRt4wUKo5gtf7VicHi8r5ada4Hj/logo.png",
      "tags": [],
      "extensions": {
        "website": "https://www.nialabs.com/"
      }
    },
    {
      "chainId": 101,
      "address": "GQnN5M1M6oTjsziAwcRYd1P7pRBBQKURj5QeAjN1npnE",
      "symbol": "CORV",
      "name": "Project Corvus",
      "decimals": 9,
      "logoURI": "https://raw.githubusercontent.com/solana-labs/token-list/main/assets/mainnet/GQnN5M1M6oTjsziAwcRYd1P7pRBBQKURj5QeAjN1npnE/logo.png",
      "tags": [],
      "extensions": {
        "website": "https://dixon.company/"
      }
    },
    {
      "chainId": 101,
      "address": "3FRQnT5djQMATCg6TNXBhi2bBkbTyGdywsLmLa8BbEKz",
      "symbol": "HLTH",
      "name": "HLTH",
      "decimals": 4,
      "logoURI": "https://raw.githubusercontent.com/solana-labs/token-list/main/assets/mainnet/3FRQnT5djQMATCg6TNXBhi2bBkbTyGdywsLmLa8BbEKz/logo.png",
      "extensions": {
        "website": "https://hlth.network/",
        "twitter": "https://twitter.com/hlthnetwork",
        "telegram": "https://t.me/HLTHnetwork"
      }
    },
    {
      "chainId": 101,
      "address": "Ea5SjE2Y6yvCeW5dYTn7PYMuW5ikXkvbGdcmSnXeaLjS",
      "symbol": "PAI",
      "name": "PAI (Parrot)",
      "decimals": 6,
      "logoURI": "https://raw.githubusercontent.com/solana-labs/token-list/main/assets/mainnet/Ea5SjE2Y6yvCeW5dYTn7PYMuW5ikXkvbGdcmSnXeaLjS/logo.svg",
      "tags": [
        "stablecoin"
      ],
      "extensions": {
        "website": "https://partyparrot.finance",
        "twitter": "https://twitter.com/gopartyparrot",
        "telegram": "https://t.me/gopartyparrot"
      }
    },
    {
      "chainId": 101,
      "address": "SLRSSpSLUTP7okbCUBYStWCo1vUgyt775faPqz8HUMr",
      "symbol": "SLRS",
      "name": "Solrise Finance",
      "decimals": 6,
      "logoURI": "https://raw.githubusercontent.com/solana-labs/token-list/main/assets/mainnet/SLRSSpSLUTP7okbCUBYStWCo1vUgyt775faPqz8HUMr/logo.png",
      "tags": [],
      "extensions": {
        "website": "https://solrise.finance",
        "twitter": "https://twitter.com/SolriseFinance",
        "telegram": "https://t.me/solrisefinance",
        "medium": "https://blog.solrise.finance",
        "discord": "https://discord.gg/xNbGgMUJfU",
        "serumV3Usdc": "2Gx3UfV831BAh8uQv1FKSPKS9yajfeeD8GJ4ZNb2o2YP",
        "coingeckoId": "solrise-finance"
      }
    },
    {
      "chainId": 101,
      "address": "Hejznrp39zCfcmq4WpihfAeyhzhqeFtj4PURHFqMaHSS",
      "symbol": "SE",
      "name": "Snake Eyes",
      "decimals": 9,
      "logoURI": "https://raw.githubusercontent.com/solana-labs/token-list/main/assets/mainnet/Hejznrp39zCfcmq4WpihfAeyhzhqeFtj4PURHFqMaHSS/logo.png",
      "tags": [],
      "extensions": {
        "discord": "https://discord.gg/g94SubKn"
      }
    },
    {
      "chainId": 101,
      "address": "Fx14roJm9m27zngJQwmt81npHvPc5pmF772nxDhNnsh5",
      "symbol": "LIQ-USDC",
      "name": "Raydium LP Token (LIQ-USDC)",
      "decimals": 6,
      "logoURI": "https://raw.githubusercontent.com/solana-labs/token-list/main/assets/mainnet/Fx14roJm9m27zngJQwmt81npHvPc5pmF772nxDhNnsh5/logo.png",
      "tags": [
        "lp-token"
      ],
      "extensions": {
        "website": "https://raydium.io/"
      }
    },
    {
      "chainId": 101,
      "address": "D7U3BPHr5JBbFmPTaVNpmEKGBPFdQS3udijyte1QtuLk",
      "symbol": "STAR",
      "name": "SolStar",
      "decimals": 9,
      "logoURI": "https://raw.githubusercontent.com/solana-labs/token-list/main/assets/mainnet/D7U3BPHr5JBbFmPTaVNpmEKGBPFdQS3udijyte1QtuLk/logo.png",
      "tags": [
        "community",
        "web3",
        "utility-token"
      ],
      "extensions": {
        "website": "https://solstar.finance",
        "twitter": "https://twitter.com/SolStarFinance",
        "discord": "https://discord.gg/j6B3q5Xk5N",
        "medium": "https://solstar.medium.com",
        "telegram": "https://t.me/SolStarFinance"
      }
    },
    {
      "chainId": 101,
      "address": "GtQ48z7NNjs7sVyp3M7iuiDcTRjeWPd1fkdiWQNy1UR6",
      "symbol": "LIQ-SOL",
      "name": "Raydium LP Token (LIQ-SOL)",
      "decimals": 6,
      "logoURI": "https://raw.githubusercontent.com/solana-labs/token-list/main/assets/mainnet/GtQ48z7NNjs7sVyp3M7iuiDcTRjeWPd1fkdiWQNy1UR6/logo.png",
      "tags": [
        "lp-token"
      ],
      "extensions": {
        "website": "https://raydium.io/"
      }
    },
    {
      "chainId": 101,
      "address": "DHojuFwy5Pb8HTUhyRGQ285s5KYgk8tGAjAcmjkEAGbY",
      "symbol": "RFK",
      "name": "Refrak",
      "decimals": 2,
      "logoURI": "https://raw.githubusercontent.com/solana-labs/token-list/main/assets/mainnet/DHojuFwy5Pb8HTUhyRGQ285s5KYgk8tGAjAcmjkEAGbY/logo.png",
      "tags": [],
      "extensions": {
        "website": "https://refrak.com/",
        "discord": "https://discord.gg/ZAWbnebFVK"
      }
    },
    {
      "chainId": 101,
      "address": "7Jimij6hkEjjgmf3HamW44d2Cf5kj2gHnfCDDPGxWut",
      "symbol": "GQO",
      "name": "GIGQO",
      "decimals": 9,
      "logoURI": "https://gigqo.com/images/new-gqo-logo.png",
      "tags": [],
      "extensions": {
        "website": "https://gigqo.com/",
        "twitter": "https://twitter.com/gigqoapp"
      }
    },
    {
      "chainId": 101,
      "address": "E5rk3nmgLUuKUiS94gg4bpWwWwyjCMtddsAXkTFLtHEy",
      "symbol": "WOO",
      "name": "Wootrade Network",
      "decimals": 6,
      "logoURI": "https://raw.githubusercontent.com/solana-labs/token-list/main/assets/mainnet/E5rk3nmgLUuKUiS94gg4bpWwWwyjCMtddsAXkTFLtHEy/logo.png",
      "tags": [],
      "extensions": {
        "website": "https://woo.network",
        "twitter": "https://twitter.com/wootraderS"
      }
    },
    {
      "chainId": 101,
      "address": "9s6dXtMgV5E6v3rHqBF2LejHcA2GWoZb7xNUkgXgsBqt",
      "symbol": "USDC-USDT-PAI",
      "name": "Mercurial LP Token (USDC-USDT-PAI)",
      "decimals": 6,
      "logoURI": "https://raw.githubusercontent.com/solana-labs/token-list/main/assets/mainnet/9s6dXtMgV5E6v3rHqBF2LejHcA2GWoZb7xNUkgXgsBqt/logo.png",
      "tags": [
        "lp-token"
      ],
      "extensions": {
        "website": "https://www.mercurial.finance/"
      }
    },
    {
      "chainId": 101,
      "address": "8kRacWW5qZ34anyH8s9gu2gC4FpXtncqBDPpd2a6DnZE",
      "symbol": "MECA",
      "name": "Coinmeca",
      "decimals": 9,
      "logoURI": "https://raw.githubusercontent.com/solana-labs/token-list/main/assets/mainnet/8kRacWW5qZ34anyH8s9gu2gC4FpXtncqBDPpd2a6DnZE/logo.svg",
      "tags": [
        "utility-token"
      ],
      "extensions": {
        "website": "https://coinmeca.net/",
        "medium": "https://coinmeca.medium.com/",
        "twitter": "https://twitter.com/coinmeca",
        "telegram": "https://t.me/coinmeca",
        "discord": "https://discord.gg/coinmeca",
        "reddit": "https://reddit.com/r/coinmeca"
      }
    },
    {
      "chainId": 101,
      "address": "6h6uy8yAfaAb5sPE2bvXQEB93LnUMEdcCRU2kfiErTct",
      "symbol": "ZMR",
      "name": "ZMIRROR",
      "decimals": 9,
      "logoURI": "https://raw.githubusercontent.com/solana-labs/token-list/main/assets/mainnet/6h6uy8yAfaAb5sPE2bvXQEB93LnUMEdcCRU2kfiErTct/logo.JPG",
      "tags": []
    },
    {
      "chainId": 101,
      "address": "sodaNXUbtjMvHe9c5Uw7o7VAcVpXPHAvtaRaiPVJQuE",
      "symbol": "SODA",
      "name": "cheesesoda token",
      "decimals": 0,
      "logoURI": "https://raw.githubusercontent.com/solana-labs/token-list/main/assets/mainnet/sodaNXUbtjMvHe9c5Uw7o7VAcVpXPHAvtaRaiPVJQuE/logo.svg",
      "tags": [],
      "extensions": {
        "website": "https://token.cheesesoda.com",
        "twitter": "https://twitter.com/cheesesodadex",
        "serumV3Usdc": "6KFs2wUzME8Z3AeWL4HfKkXbtik5zVvebdg5qCxqt4hB"
      }
    },
    {
      "chainId": 101,
      "address": "sodaoT6Wh1nxHaarw4kDh7AkK4oZnERK1QgDUtHPR3H",
      "symbol": "SODAO",
      "name": "cheesesodaDAO",
      "decimals": 4,
      "logoURI": "https://raw.githubusercontent.com/solana-labs/token-list/main/assets/mainnet/sodaoT6Wh1nxHaarw4kDh7AkK4oZnERK1QgDUtHPR3H/logo.svg",
      "tags": [],
      "extensions": {
        "website": "https://dao.cheesesoda.com",
        "twitter": "https://twitter.com/cheesesodadex"
      }
    },
    {
      "chainId": 101,
      "address": "49YUsDrThJosHSagCn1F59Uc9NRxbr9thVrZikUnQDXy",
      "symbol": "LIQ-RAY",
      "name": "Raydium LP Token (LIQ-RAY)",
      "decimals": 6,
      "logoURI": "https://raw.githubusercontent.com/solana-labs/token-list/main/assets/mainnet/49YUsDrThJosHSagCn1F59Uc9NRxbr9thVrZikUnQDXy/logo.png",
      "tags": [
        "lp-token"
      ],
      "extensions": {
        "website": "https://raydium.io/"
      }
    },
    {
      "chainId": 101,
      "address": "FGmeGqUqKzVX2ajkXaFSQxNcBRWnJg1vi5fugRJrDJ3k",
      "symbol": "FCS",
      "name": "FCS",
      "decimals": 9,
      "logoURI": "https://raw.githubusercontent.com/solana-labs/token-list/main/assets/mainnet/FGmeGqUqKzVX2ajkXaFSQxNcBRWnJg1vi5fugRJrDJ3k/logo.png",
      "tags": [],
      "extensions": {
        "website": "https://www.fcs.com/"
      }
    },
    {
      "chainId": 101,
      "address": "CjpDCj8zLSM37669qng5znYP25JuoDPCvLSLLd7pxAsr",
      "symbol": "Nordic Energy Token",
      "name": "NET",
      "decimals": 9,
      "logoURI": "https://raw.githubusercontent.com/solana-labs/token-list/main/assets/mainnet/CjpDCj8zLSM37669qng5znYP25JuoDPCvLSLLd7pxAsr/logo.png",
      "tags": [],
      "extensions": {
        "website": "https://nordicenergy.io/",
        "twitter": "https://twitter.com/nordicenergy1",
        "telegram": "https://t.me/nordicenergy"
      }
    },
    {
      "chainId": 101,
      "address": "9eaAUFp7S38DKXxbjwzEG8oq1H1AipPkUuieUkVJ9krt",
      "symbol": "KDC",
      "name": "KDC (KURZ Digital Currency)",
      "decimals": 2,
      "logoURI": "https://kurzdigital.com/images/KDC_logo.png",
      "tags": [
        "stablecoin",
        "kdc"
      ],
      "extensions": {
        "website": "https://www.kurzdigital.com"
      }
    },
    {
      "chainId": 101,
      "address": "A1C9Shy732BThWvHAN936f33N7Wm1HbFvxb2zDSoBx8F",
      "symbol": "PKR2",
      "name": "Pokerrrr 2",
      "decimals": 9,
      "logoURI": "https://raw.githubusercontent.com/C-e-r-b-e-r-u-s/token-list/main/assets/mainnet/A1C9Shy732BThWvHAN936f33N7Wm1HbFvxb2zDSoBx8F/pkr2-logo.png",
      "tags": [
        "Game-Token",
        "Club Code: 03m91"
      ],
      "extensions": {
        "website": "https://www.pokerrrrapp.com/"
      }
    },
    {
      "chainId": 101,
      "address": "35KgRun5UMT2Kjtjw4cNG1tXHcgBxuxji6Yp6ciz7yX7",
      "symbol": "VPE",
      "name": "VPOWER",
      "decimals": 9,
      "logoURI": "https://raw.githubusercontent.com/solana-labs/token-list/main/assets/mainnet/35KgRun5UMT2Kjtjw4cNG1tXHcgBxuxji6Yp6ciz7yX7/logo.png",
      "extensions": {
        "website": "https://vpowerswap.com/",
        "twitter": "https://twitter.com/vpowerswap",
        "telegram": "https://t.me/vpowerswap_channel"
      }
    },
    {
      "chainId": 101,
      "address": "GSaiLQxREzaxUcE3v28HxBacoUQPZNtXx1eQsCFsX9Bg",
      "symbol": "XgSAIL",
      "name": "gSAIL DEPRECATED",
      "decimals": 9,
      "logoURI": "https://raw.githubusercontent.com/solana-labs/token-list/main/assets/mainnet/GSaiLQxREzaxUcE3v28HxBacoUQPZNtXx1eQsCFsX9Bg/logo.png",
      "tags": [
        "utility-token"
      ],
      "extensions": {
        "website": "https://www.solanasail.com",
        "twitter": "https://twitter.com/SolanaSail"
      }
    },
    {
      "chainId": 101,
      "address": "ELyNEh5HC33sQLhGiQ5dimmwqiJCiqVJp3eQxpX3pKhQ",
      "symbol": "JCS",
      "name": "Jogys Crypto School Token",
      "decimals": 9,
      "logoURI": "https://raw.githubusercontent.com/solana-labs/token-list/main/assets/mainnet/ELyNEh5HC33sQLhGiQ5dimmwqiJCiqVJp3eQxpX3pKhQ/logo.png",
      "tags": [],
      "extensions": {
        "website": "https://instagram.com/jogyscryptoschool?utm_medium=copy_link",
        "instagram": "https://instagram.com/jogyscryptoschool?utm_medium=copy_link",
        "telegram": "https://t.me/JCS_JogysCryptoSchool"
      }
    },
    {
      "chainId": 101,
      "address": "3bRTivrVsitbmCTGtqwp7hxXPsybkjn4XLNtPsHqa3zR",
      "symbol": "LIKE",
      "name": "Only1 (LIKE)",
      "decimals": 9,
      "logoURI": "https://only1.io/like-token.svg",
      "tags": [
        "utility-token"
      ],
      "extensions": {
        "website": "https://only1.io/",
        "medium": "https://only1nft.medium.com/",
        "twitter": "https://twitter.com/only1nft",
        "telegram": "https://t.me/only1nft",
        "discord": "https://discord.gg/SrsKwTFA",
        "coingeckoId": "only1"
      }
    },
    {
      "chainId": 101,
      "address": "CXLBjMMcwkc17GfJtBos6rQCo1ypeH6eDbB82Kby4MRm",
      "symbol": "wUST",
      "name": "Wrapped UST (Wormhole)",
      "decimals": 9,
      "logoURI": "https://raw.githubusercontent.com/solana-labs/token-list/main/assets/mainnet/CXLBjMMcwkc17GfJtBos6rQCo1ypeH6eDbB82Kby4MRm/logo.png",
      "tags": [
        "wrapped",
        "wormhole"
      ],
      "extensions": {
        "website": "https://terra.money",
        "address": "0xa47c8bf37f92aBed4A126BDA807A7b7498661acD",
        "bridgeContract": "https://etherscan.io/address/0xf92cD566Ea4864356C5491c177A430C222d7e678",
        "assetContract": "https://etherscan.io/address/0xa47c8bf37f92aBed4A126BDA807A7b7498661acD",
        "coingeckoId": "terrausd"
      }
    },
    {
      "chainId": 101,
      "address": "A7SXXA9wveT2quqqzh5m6Zf3ueCb9kBezQdpnYxHwzLt",
      "symbol": "ZINTI",
      "name": "Zia Inti",
      "decimals": 9,
      "logoURI": "https://raw.githubusercontent.com/solana-labs/token-list/main/assets/mainnet/A7SXXA9wveT2quqqzh5m6Zf3ueCb9kBezQdpnYxHwzLt/logo.png",
      "tags": [],
      "extensions": {
        "website": "https://www.ziainti.com/"
      }
    },
    {
      "chainId": 101,
      "address": "3Ztt53vwGhQGoEp3n1RjSu4CFnGRfqzwo6L8KN8gmXfd",
      "symbol": "METAS",
      "name": "METASEER",
      "decimals": 9,
      "logoURI": "https://metaseer.io/img/home-one/logo256.png",
      "tags": [
        "utility-token"
      ],
      "extensions": {
        "website": "https://metaseer.io/",
        "twitter": "https://twitter.com/MSEERofficial"
      }
    },
    {
      "chainId": 101,
      "address": "EssczqGURZtsSuzEoH471KCRNDWfS4aQpEJVXWL3DvdK",
      "symbol": "VIVA",
      "name": "Viva coin",
      "decimals": 9,
      "logoURI": "https://raw.githubusercontent.com/solana-labs/token-list/main/assets/mainnet/EssczqGURZtsSuzEoH471KCRNDWfS4aQpEJVXWL3DvdK/logo.png",
      "tags": [
        "utility-token"
      ],
      "extensions": {
        "website": "https://www.inkresearch.com",
        "twitter": "https://twitter.com/inkresearch"
      }
    },
    {
      "chainId": 101,
      "address": "EWS2ATMt5fQk89NWLJYNRmGaNoji8MhFZkUB4DiWCCcz",
      "symbol": "SOLBERRY",
      "name": "SOLBERRY",
      "decimals": 6,
      "logoURI": "https://raw.githubusercontent.com/solana-labs/token-list/main/assets/mainnet/EWS2ATMt5fQk89NWLJYNRmGaNoji8MhFZkUB4DiWCCcz/logo.png",
      "tags": [],
      "extensions": {
        "website": "https://www.solberry.tech",
        "twitter": "https://twitter.com/berrysol"
      }
    },
    {
      "chainId": 101,
      "address": "FJJT7yUJM9X9SHpkVr4wLgyfJ3vtVLoReUqTsCPWzof2",
      "symbol": "KEKW-USDC",
      "name": "Raydium LP Token (KEKW-USDC)",
      "decimals": 9,
      "logoURI": "https://www.kekw.io/images/kekwusdc.png",
      "tags": [
        "lp-token"
      ],
      "extensions": {
        "website": "https://kekw.io/",
        "twitter": "https://twitter.com/kekwcoin",
        "medium": "https://kekwcoin.medium.com/",
        "discord": "https://discord.gg/kekw"
      }
    },
    {
      "chainId": 101,
      "address": "5Z6jnA9fDUDVjQyaTbYWwCTE47wMAuyvAQjg5angY12C",
      "symbol": "DNDZ",
      "name": "Dinarius Token",
      "decimals": 9,
      "logoURI": "https://raw.githubusercontent.com/Boukezzoula/Dinarius/master/dinariuslogo.png",
      "tags": [
        "stablecoin"
      ],
      "extensions": {
        "website": "http://dinarius.net"
      }
    },
    {
      "chainId": 101,
      "address": "EqbY2zaTsJesaVviL5unHKjDsjoQZJhQAQz3iWQxAu1X",
      "symbol": "RnV",
      "name": "RADONTOKEN",
      "decimals": 9,
      "logoURI": "https://raw.githubusercontent.com/solana-labs/token-list/main/assets/mainnet/EqbY2zaTsJesaVviL5unHKjDsjoQZJhQAQz3iWQxAu1X/logo.png",
      "tags": [],
      "extensions": {
        "website": "https://www.radonvalue.com/"
      }
    },
    {
      "chainId": 101,
      "address": "5pXLmRJyfrTDYMCp1xyiqRDcbb7vYjYiMYzhBza2ht62",
      "symbol": "CRYN",
      "name": "Crayon",
      "decimals": 6,
      "logoURI": "https://raw.githubusercontent.com/solana-labs/token-list/main/assets/mainnet/5pXLmRJyfrTDYMCp1xyiqRDcbb7vYjYiMYzhBza2ht62/crayon.png",
      "tags": [],
      "extensions": {
        "website": "https://solanacrayon.com",
        "twitter": "https://twitter.com/SolanaCrayon",
        "serumV3Usdc": "CjBssusBjX4b2UBvMZhiZCQshW1afpQPA1Mv29Chn6vj",
        "description": "Crayon is a meme token, Dex, and Dapps on Solana."
      }
    },
    {
      "chainId": 101,
      "address": "z9WZXekbCtwoxyfAwEJn1euXybvqLzPVv3NDzJzkq7C",
      "symbol": "CRC",
      "name": "Care Coin Token",
      "decimals": 9,
      "logoURI": "https://raw.githubusercontent.com/solana-labs/token-list/main/assets/mainnet/z9WZXekbCtwoxyfAwEJn1euXybvqLzPVv3NDzJzkq7C/logo.png",
      "tags": [],
      "extensions": {
        "twitter": " https://twitter.com/carecointoken_",
        "website": "https://www.carecoin.site"
      }
    },
    {
      "chainId": 101,
      "address": "9aPjLUGR9e6w6xU2NEQNtP3jg3mq2mJjSUZoQS4RKz35",
      "symbol": "SOUL",
      "name": "Soulana",
      "decimals": 9,
      "logoURI": "https://raw.githubusercontent.com/solana-labs/token-list/main/assets/mainnet/9aPjLUGR9e6w6xU2NEQNtP3jg3mq2mJjSUZoQS4RKz35/logo.png",
      "tags": [],
      "extensions": {
        "twitter": "https://twitter.com/Soulanadefi"
      }
    },
    {
      "chainId": 101,
      "address": "26W4xxHbWJfrswaMNh14ag2s4PZTQuu2ypHGj6YEVXkT",
      "symbol": "DCASH",
      "name": "Diabolo Token",
      "decimals": 9,
      "logoURI": "https://raw.githubusercontent.com/solana-labs/token-list/main/assets/mainnet/26W4xxHbWJfrswaMNh14ag2s4PZTQuu2ypHGj6YEVXkT/dcash-logo.png",
      "tags": [],
      "extensions": {
        "website": "https://diabolo.io"
      }
    },
    {
      "chainId": 101,
      "address": "8CWgMvZe7ntNLbky4T3JhSgtCYzeorgRiUY8xfXZztXx",
      "symbol": "IOTC",
      "name": "IoTcoin",
      "decimals": 9,
      "logoURI": "https://raw.githubusercontent.com/solana-labs/token-list/main/assets/mainnet/8CWgMvZe7ntNLbky4T3JhSgtCYzeorgRiUY8xfXZztXx/logo.jpg",
      "tags": [],
      "extensions": {
        "website": "https://www.iotworlds.com",
        "twitter": "https://twitter.com/iotworlds",
        "facebook": "https://facebook.com/iotworlds",
        "instagram": "https://instagram.com/iotworlds",
        "linkedin": "https://www.linkedin.com/company/iotworlds"
      }
    },
    {
      "chainId": 101,
      "address": "FqJE1neoCJrRwxfC9mRL6FduuZ1gCX2FUbya5hi8EQgA",
      "symbol": "VLDC",
      "name": "Viloid Coin",
      "decimals": 9,
      "logoURI": "https://raw.githubusercontent.com/solana-labs/token-list/main/assets/mainnet/FqJE1neoCJrRwxfC9mRL6FduuZ1gCX2FUbya5hi8EQgA/logo.png",
      "tags": [
        "social-token"
      ],
      "extensions": {
        "website": "https://viloidcoin.com",
        "github": "https://github.com/viloidcoin"
      }
    },
    {
      "chainId": 101,
      "address": "C98A4nkJXhpVZNAZdHUA95RpTF3T4whtQubL3YobiUX9",
      "symbol": "C98",
      "name": "Coin98",
      "decimals": 6,
      "logoURI": "https://coin98.s3.ap-southeast-1.amazonaws.com/Coin/c98-512.svg",
      "tags": [
        "social-token"
      ],
      "extensions": {
        "website": "https://coin98.com",
        "twitter": "https://twitter.com/coin98_finance",
        "telegram": "https://t.me/coin98_finance"
      }
    },
    {
      "chainId": 101,
      "address": "Saber2gLauYim4Mvftnrasomsv6NvAuncvMEZwcLpD1",
      "symbol": "SBR",
      "name": "Saber Protocol Token",
      "decimals": 6,
      "logoURI": "https://raw.githubusercontent.com/solana-labs/token-list/main/assets/mainnet/Saber2gLauYim4Mvftnrasomsv6NvAuncvMEZwcLpD1/logo.svg",
      "tags": [],
      "extensions": {
        "website": "https://saber.so",
        "twitter": "https://twitter.com/saber_hq",
        "github": "https://github.com/saber-hq",
        "medium": "https://blog.saber.so",
        "discord": "https://chat.saber.so",
        "serumV3Usdc": "HXBi8YBwbh4TXF6PjVw81m8Z3Cc4WBofvauj5SBFdgUs",
        "coingeckoId": "saber"
      }
    },
    {
      "chainId": 101,
      "address": "FMJotGUW16AzexRD3vXJQ94AL71cwrhtFaCTGtK1QHXm",
      "symbol": "LRA",
      "name": "Lumos Rewards",
      "decimals": 9,
      "logoURI": "https://raw.githubusercontent.com/solana-labs/token-list/main/assets/mainnet/FMJotGUW16AzexRD3vXJQ94AL71cwrhtFaCTGtK1QHXm/logo.jpeg",
      "tags": [
        "social-token"
      ],
      "extensions": {
        "website": "https://lumos.exchange"
      }
    },
    {
      "chainId": 101,
      "address": "AWTE7toEwKdSRd7zh3q45SjKhmYVFp3zk4quWHsM92bj",
      "symbol": "ZAU",
      "name": "Zaucoin",
      "decimals": 9,
      "logoURI": "https://raw.githubusercontent.com/solana-labs/token-list/main/assets/mainnet/AWTE7toEwKdSRd7zh3q45SjKhmYVFp3zk4quWHsM92bj/logo.png",
      "tags": [
        "utility-token"
      ],
      "extensions": {
        "website": "zaucoin.crypto"
      }
    },
    {
      "chainId": 101,
      "address": "5ToouaoWhGCiaicANcewnaNKJssdZTxPATDhqJXARiJG",
      "symbol": "NUR",
      "name": "Nur Coin",
      "decimals": 9,
      "logoURI": "https://raw.githubusercontent.com/solana-labs/token-list/main/assets/mainnet/5ToouaoWhGCiaicANcewnaNKJssdZTxPATDhqJXARiJG/logo.png",
      "tags": [
        "kazakhstan",
        "qazaqstan",
        "kz"
      ]
    },
    {
      "chainId": 101,
      "address": "9ysRLs872GMvmAjjFZEFccnJBF3tYEVT1x7dFE1WPqTY",
      "symbol": "VRNT",
      "name": "Variant",
      "decimals": 9,
      "logoURI": "https://raw.githubusercontent.com/solana-labs/token-list/main/assets/mainnet/9ysRLs872GMvmAjjFZEFccnJBF3tYEVT1x7dFE1WPqTY/logo.png",
      "tags": [
        "utility-token"
      ],
      "extensions": {
        "website": "https://www.variantresearch.io"
      }
    },
    {
      "chainId": 101,
      "address": "8pBc4v9GAwCBNWPB5XKA93APexMGAS4qMr37vNke9Ref",
      "symbol": "wHBTC",
      "name": "HBTC (Wormhole)",
      "decimals": 9,
      "logoURI": "https://raw.githubusercontent.com/solana-labs/token-list/main/assets/mainnet/8pBc4v9GAwCBNWPB5XKA93APexMGAS4qMr37vNke9Ref/logo.png",
      "tags": [
        "wrapped",
        "wormhole"
      ],
      "extensions": {
        "address": "0x0316EB71485b0Ab14103307bf65a021042c6d380",
        "bridgeContract": "https://etherscan.io/address/0xf92cD566Ea4864356C5491c177A430C222d7e678",
        "assetContract": "https://etherscan.io/address/0x0316EB71485b0Ab14103307bf65a021042c6d380",
        "coingeckoId": "huobi-btc"
      }
    },
    {
      "chainId": 101,
      "address": "BybpSTBoZHsmKnfxYG47GDhVPKrnEKX31CScShbrzUhX",
      "symbol": "wHUSD",
      "name": "HUSD Stablecoin (Wormhole)",
      "decimals": 8,
      "logoURI": "https://raw.githubusercontent.com/solana-labs/token-list/main/assets/mainnet/BybpSTBoZHsmKnfxYG47GDhVPKrnEKX31CScShbrzUhX/logo.png",
      "tags": [
        "wrapped",
        "wormhole"
      ],
      "extensions": {
        "website": "https://www.stcoins.com/",
        "address": "0xdf574c24545e5ffecb9a659c229253d4111d87e1",
        "bridgeContract": "https://etherscan.io/address/0xf92cD566Ea4864356C5491c177A430C222d7e678",
        "assetContract": "https://etherscan.io/address/0xdf574c24545e5ffecb9a659c229253d4111d87e1",
        "coingeckoId": "husd"
      }
    },
    {
      "chainId": 101,
      "address": "6VNKqgz9hk7zRShTFdg5AnkfKwZUcojzwAkzxSH3bnUm",
      "symbol": "wHAPI",
      "name": "Wrapped HAPI",
      "decimals": 9,
      "logoURI": "https://raw.githubusercontent.com/solana-labs/token-list/main/assets/mainnet/6VNKqgz9hk7zRShTFdg5AnkfKwZUcojzwAkzxSH3bnUm/logo.png",
      "tags": [
        "wrapped",
        "utility-token"
      ],
      "extensions": {
        "website": "https://hapi.one",
        "twitter": "https://twitter.com/i_am_hapi_one",
        "medium": "https://medium.com/i-am-hapi",
        "telegram": "http://t.me/hapiHF",
        "github": "https://github.com/HAPIprotocol/HAPI/"
      }
    },
    {
      "chainId": 101,
      "address": "Lrxqnh6ZHKbGy3dcrCED43nsoLkM1LTzU2jRfWe8qUC",
      "symbol": "LARIX",
      "name": "Larix",
      "decimals": 6,
      "logoURI": "https://raw.githubusercontent.com/solana-labs/token-list/main/assets/mainnet/Lrxqnh6ZHKbGy3dcrCED43nsoLkM1LTzU2jRfWe8qUC/logo.jpg",
      "tags": [],
      "extensions": {
        "website": "projectlarix.com",
        "twitter": "https://twitter.com/ProjectLarix",
        "discord": "http://discord.gg/hfnRFV9Ngt",
        "medium": "http://projectlarix.medium.com",
        "telegram": "http://t.me/projectlarix",
        "github": "https://github.com/ProjectLarix/Larix-Lending-Project-Rep"
      }
    },
    {
      "chainId": 101,
      "address": "BYvGwtPx6Nw4YUVVwqx7qh657EcdxBSfE8JcaPmWWa6E",
      "symbol": "TOSTI",
      "name": "Tosti Coin",
      "decimals": 9,
      "logoURI": "https://raw.githubusercontent.com/solana-labs/token-list/main/assets/mainnet/BYvGwtPx6Nw4YUVVwqx7qh657EcdxBSfE8JcaPmWWa6E/logo.png",
      "tags": [
        "utility-token"
      ],
      "extensions": {
        "website": "https://tosti.app"
      }
    },
    {
      "chainId": 101,
      "address": "EKEjv7VJTsKsfyZMNgPfoKkdk7pYNSgb3tg2h3zUe4PT",
      "symbol": "SIMP",
      "name": "Simp.",
      "decimals": 9,
      "logoURI": "https://raw.githubusercontent.com/solana-labs/token-list/main/assets/mainnet/EKEjv7VJTsKsfyZMNgPfoKkdk7pYNSgb3tg2h3zUe4PT/logo.png",
      "tags": [
        "utility-token"
      ],
      "extensions": {
        "website": "https://functional-spirit-e72.notion.site/Simp-090cf60910024a228d8b163dcaf23a84",
        "discord": "https://discord.gg/5293AzqtHU"
      }
    },
    {
      "chainId": 101,
      "address": "57h4LEnBooHrKbacYWGCFghmrTzYPVn8PwZkzTzRLvHa",
      "symbol": "USDC-USDT-UST",
      "name": "Mercurial LP Token (USDC-USDT-UST)",
      "decimals": 9,
      "logoURI": "https://raw.githubusercontent.com/solana-labs/token-list/main/assets/mainnet/57h4LEnBooHrKbacYWGCFghmrTzYPVn8PwZkzTzRLvHa/logo.svg",
      "tags": [
        "lp-token"
      ],
      "extensions": {
        "website": "https://www.mercurial.finance/"
      }
    },
    {
      "chainId": 101,
      "address": "mSoLzYCxHdYgdzU16g5QSh3i5K3z3KZK7ytfqcJm7So",
      "symbol": "mSOL",
      "name": "Marinade staked SOL (mSOL)",
      "decimals": 9,
      "logoURI": "https://raw.githubusercontent.com/solana-labs/token-list/main/assets/mainnet/mSoLzYCxHdYgdzU16g5QSh3i5K3z3KZK7ytfqcJm7So/logo.png",
      "tags": [],
      "extensions": {
        "website": "https://marinade.finance",
        "twitter": "https://twitter.com/MarinadeFinance",
        "discord": "https://discord.gg/mGqZA5pjRN",
        "medium": "https://medium.com/marinade-finance",
        "github": "https://github.com/marinade-finance"
      }
    },
    {
      "chainId": 101,
      "address": "LPmSozJJ8Jh69ut2WP3XmVohTjL4ipR18yiCzxrUmVj",
      "symbol": "mSOL-SOL-LP",
      "name": "Marinade LP token",
      "decimals": 9,
      "logoURI": "https://raw.githubusercontent.com/solana-labs/token-list/main/assets/mainnet/LPmSozJJ8Jh69ut2WP3XmVohTjL4ipR18yiCzxrUmVj/logo.png",
      "tags": [
        "lp-token"
      ],
      "extensions": {
        "website": "https://marinade.finance",
        "twitter": "https://twitter.com/MarinadeFinance",
        "discord": "https://discord.gg/mGqZA5pjRN",
        "medium": "https://medium.com/marinade-finance",
        "github": "https://github.com/marinade-finance"
      }
    },
    {
      "chainId": 101,
      "address": "3k8BDobgihmk72jVmXYLE168bxxQUhqqyESW4dQVktqC",
      "symbol": "STEP-USDC",
      "name": "Raydium LP Token V4 (STEP-USDC)",
      "decimals": 9,
      "logoURI": "https://raw.githubusercontent.com/solana-labs/token-list/main/assets/mainnet/3k8BDobgihmk72jVmXYLE168bxxQUhqqyESW4dQVktqC/logo.png",
      "tags": [
        "lp-token"
      ],
      "extensions": {
        "website": "https://raydium.io/"
      }
    },
    {
      "chainId": 101,
      "address": "A5zanvgtioZGiJMdEyaKN4XQmJsp1p7uVxaq2696REvQ",
      "symbol": "MEDIA-USDC",
      "name": "Raydium LP Token V4 (MEDIA-USDC)",
      "decimals": 6,
      "logoURI": "https://raw.githubusercontent.com/solana-labs/token-list/main/assets/mainnet/A5zanvgtioZGiJMdEyaKN4XQmJsp1p7uVxaq2696REvQ/logo.png",
      "tags": [
        "lp-token"
      ],
      "extensions": {
        "website": "https://raydium.io/"
      }
    },
    {
      "chainId": 101,
      "address": "Cq4HyW5xia37tKejPF2XfZeXQoPYW6KfbPvxvw5eRoUE",
      "symbol": "ROPE-USDC",
      "name": "Raydium LP Token V4 (ROPE-USDC)",
      "decimals": 9,
      "logoURI": "https://raw.githubusercontent.com/solana-labs/token-list/main/assets/mainnet/Cq4HyW5xia37tKejPF2XfZeXQoPYW6KfbPvxvw5eRoUE/logo.png",
      "tags": [
        "lp-token"
      ],
      "extensions": {
        "website": "https://raydium.io/"
      }
    },
    {
      "chainId": 101,
      "address": "3H9NxvaZoxMZZDZcbBDdWMKbrfNj7PCF5sbRwDr7SdDW",
      "symbol": "MER-USDC",
      "name": "Raydium LP Token V4 (MER-USDC)",
      "decimals": 6,
      "logoURI": "https://raw.githubusercontent.com/solana-labs/token-list/main/assets/mainnet/3H9NxvaZoxMZZDZcbBDdWMKbrfNj7PCF5sbRwDr7SdDW/logo.png",
      "tags": [
        "lp-token"
      ],
      "extensions": {
        "website": "https://raydium.io/"
      }
    },
    {
      "chainId": 101,
      "address": "Cz1kUvHw98imKkrqqu95GQB9h1frY8RikxPojMwWKGXf",
      "symbol": "COPE-USDC",
      "name": "Raydium LP Token V4 (COPE-USDC)",
      "decimals": 6,
      "logoURI": "https://raw.githubusercontent.com/solana-labs/token-list/main/assets/mainnet/Cz1kUvHw98imKkrqqu95GQB9h1frY8RikxPojMwWKGXf/logo.png",
      "tags": [
        "lp-token"
      ],
      "extensions": {
        "website": "https://raydium.io/"
      }
    },
    {
      "chainId": 101,
      "address": "iUDasAP2nXm5wvTukAHEKSdSXn8vQkRtaiShs9ceGB7",
      "symbol": "ALEPH-USDC",
      "name": "Raydium LP Token V4 (ALEPH-USDC)",
      "decimals": 6,
      "logoURI": "https://raw.githubusercontent.com/solana-labs/token-list/main/assets/mainnet/iUDasAP2nXm5wvTukAHEKSdSXn8vQkRtaiShs9ceGB7/logo.png",
      "tags": [
        "lp-token"
      ],
      "extensions": {
        "website": "https://raydium.io/"
      }
    },
    {
      "chainId": 101,
      "address": "7cu42ao8Jgrd5A3y3bNQsCxq5poyGZNmTydkGfJYQfzh",
      "symbol": "WOO-USDC",
      "name": "Raydium LP Token V4 (WOO-USDC)",
      "decimals": 6,
      "logoURI": "https://raw.githubusercontent.com/solana-labs/token-list/main/assets/mainnet/7cu42ao8Jgrd5A3y3bNQsCxq5poyGZNmTydkGfJYQfzh/logo.png",
      "tags": [
        "lp-token"
      ],
      "extensions": {
        "website": "https://raydium.io/"
      }
    },
    {
      "chainId": 101,
      "address": "G8qcfeFqxwbCqpxv5LpLWxUCd1PyMB5nWb5e5YyxLMKg",
      "symbol": "SNY-USDC",
      "name": "Raydium LP Token V4 (SNY-USDC)",
      "decimals": 6,
      "logoURI": "https://raw.githubusercontent.com/solana-labs/token-list/main/assets/mainnet/G8qcfeFqxwbCqpxv5LpLWxUCd1PyMB5nWb5e5YyxLMKg/logo.png",
      "tags": [
        "lp-token"
      ],
      "extensions": {
        "website": "https://raydium.io/"
      }
    },
    {
      "chainId": 101,
      "address": "9nQPYJvysyfnXhQ6nkK5V7sZG26hmDgusfdNQijRk5LD",
      "symbol": "BOP-RAY",
      "name": "Raydium LP Token V4 (BOP-RAY)",
      "decimals": 8,
      "logoURI": "https://raw.githubusercontent.com/solana-labs/token-list/main/assets/mainnet/9nQPYJvysyfnXhQ6nkK5V7sZG26hmDgusfdNQijRk5LD/logo.png",
      "tags": [
        "lp-token"
      ],
      "extensions": {
        "website": "https://raydium.io/"
      }
    },
    {
      "chainId": 101,
      "address": "2Xxbm1hdv5wPeen5ponDSMT3VqhGMTQ7mH9stNXm9shU",
      "symbol": "SLRS-USDC",
      "name": "Raydium LP Token V4 (SLRS-USDC)",
      "decimals": 6,
      "logoURI": "https://raw.githubusercontent.com/solana-labs/token-list/main/assets/mainnet/2Xxbm1hdv5wPeen5ponDSMT3VqhGMTQ7mH9stNXm9shU/logo.png",
      "tags": [
        "lp-token"
      ],
      "extensions": {
        "website": "https://raydium.io/"
      }
    },
    {
      "chainId": 101,
      "address": "HwzkXyX8B45LsaHXwY8su92NoRBS5GQC32HzjQRDqPnr",
      "symbol": "SAMO-RAY",
      "name": "Raydium LP Token V4 (SAMO-RAY)",
      "decimals": 9,
      "logoURI": "https://raw.githubusercontent.com/solana-labs/token-list/main/assets/mainnet/HwzkXyX8B45LsaHXwY8su92NoRBS5GQC32HzjQRDqPnr/logo.png",
      "tags": [
        "lp-token"
      ],
      "extensions": {
        "website": "https://raydium.io/"
      }
    },
    {
      "chainId": 101,
      "address": "CTEpsih91ZLo5gunvryLpJ3pzMjmt5jbS6AnSQrzYw7V",
      "symbol": "renBTC-USDC",
      "name": "Raydium LP Token V4 (renBTC-USDC)",
      "decimals": 8,
      "logoURI": "https://raw.githubusercontent.com/solana-labs/token-list/main/assets/mainnet/CTEpsih91ZLo5gunvryLpJ3pzMjmt5jbS6AnSQrzYw7V/logo.png",
      "tags": [
        "lp-token"
      ],
      "extensions": {
        "website": "https://raydium.io/"
      }
    },
    {
      "chainId": 101,
      "address": "Hb8KnZNKvRxu7pgMRWJgoMSMcepfvNiBFFDDrdf9o3wA",
      "symbol": "renDOGE-USDC",
      "name": "Raydium LP Token V4 (renDOGE-USDC)",
      "decimals": 8,
      "logoURI": "https://raw.githubusercontent.com/solana-labs/token-list/main/assets/mainnet/Hb8KnZNKvRxu7pgMRWJgoMSMcepfvNiBFFDDrdf9o3wA/logo.png",
      "tags": [
        "lp-token"
      ],
      "extensions": {
        "website": "https://raydium.io/"
      }
    },
    {
      "chainId": 101,
      "address": "FbC6K13MzHvN42bXrtGaWsvZY9fxrackRSZcBGfjPc7m",
      "symbol": "RAY-USDC",
      "name": "Raydium LP Token V4 (RAY-USDC)",
      "decimals": 6,
      "logoURI": "https://raw.githubusercontent.com/solana-labs/token-list/main/assets/mainnet/FbC6K13MzHvN42bXrtGaWsvZY9fxrackRSZcBGfjPc7m/logo.png",
      "tags": [
        "lp-token"
      ],
      "extensions": {
        "website": "https://raydium.io/"
      }
    },
    {
      "chainId": 101,
      "address": "7P5Thr9Egi2rvMmEuQkLn8x8e8Qro7u2U7yLD2tU2Hbe",
      "symbol": "RAY-SRM",
      "name": "Raydium LP Token V4 (RAY-SRM)",
      "decimals": 6,
      "logoURI": "https://raw.githubusercontent.com/solana-labs/token-list/main/assets/mainnet/7P5Thr9Egi2rvMmEuQkLn8x8e8Qro7u2U7yLD2tU2Hbe/logo.png",
      "tags": [
        "lp-token"
      ],
      "extensions": {
        "website": "https://raydium.io/"
      }
    },
    {
      "chainId": 101,
      "address": "mjQH33MqZv5aKAbKHi8dG3g3qXeRQqq1GFcXceZkNSr",
      "symbol": "RAY-ETH",
      "name": "Raydium LP Token V4 (RAY-ETH)",
      "decimals": 6,
      "logoURI": "https://raw.githubusercontent.com/solana-labs/token-list/main/assets/mainnet/mjQH33MqZv5aKAbKHi8dG3g3qXeRQqq1GFcXceZkNSr/logo.png",
      "tags": [
        "lp-token"
      ],
      "extensions": {
        "website": "https://raydium.io/"
      }
    },
    {
      "chainId": 101,
      "address": "89ZKE4aoyfLBe2RuV6jM3JGNhaV18Nxh8eNtjRcndBip",
      "symbol": "RAY-SOL",
      "name": "Raydium LP Token V4 (RAY-SOL)",
      "decimals": 6,
      "logoURI": "https://raw.githubusercontent.com/solana-labs/token-list/main/assets/mainnet/89ZKE4aoyfLBe2RuV6jM3JGNhaV18Nxh8eNtjRcndBip/logo.png",
      "tags": [
        "lp-token"
      ],
      "extensions": {
        "website": "https://raydium.io/"
      }
    },
    {
      "chainId": 101,
      "address": "4HFaSvfgskipvrzT1exoVKsUZ174JyExEsA8bDfsAdY5",
      "symbol": "DXL-USDC",
      "name": "Raydium LP Token V4 (DXL-USDC)",
      "decimals": 6,
      "logoURI": "https://raw.githubusercontent.com/solana-labs/token-list/main/assets/mainnet/4HFaSvfgskipvrzT1exoVKsUZ174JyExEsA8bDfsAdY5/logo.png",
      "tags": [
        "lp-token"
      ],
      "extensions": {
        "website": "https://raydium.io/"
      }
    },
    {
      "chainId": 101,
      "address": "cjZmbt8sJgaoyWYUttomAu5LJYU44ZrcKTbzTSEPDVw",
      "symbol": "LIKE-USDC",
      "name": "Raydium LP Token V4 (LIKE-USDC)",
      "decimals": 9,
      "logoURI": "https://raw.githubusercontent.com/solana-labs/token-list/main/assets/mainnet/cjZmbt8sJgaoyWYUttomAu5LJYU44ZrcKTbzTSEPDVw/logo.png",
      "tags": [
        "lp-token"
      ],
      "extensions": {
        "website": "https://raydium.io/"
      }
    },
    {
      "chainId": 101,
      "address": "57vGdcMZLnbNr4TZ4hgrpGJZGR9vTPhu8L9bNKDrqxKT",
      "symbol": "LIQ-USDC",
      "name": "Orca LP Token (LIQ-USDC)",
      "decimals": 6,
      "logoURI": "https://liqsolana.com/wp-content/uploads/2021/06/200x.png",
      "tags": [
        "lp-token"
      ],
      "extensions": {
        "website": "https://orca.so/"
      }
    },
    {
      "chainId": 101,
      "address": "PoRTjZMPXb9T7dyU7tpLEZRQj7e6ssfAE62j2oQuc6y",
      "symbol": "PORT",
      "name": "Port Finance Token",
      "decimals": 6,
      "logoURI": "https://raw.githubusercontent.com/solana-labs/token-list/main/assets/mainnet/PoRTjZMPXb9T7dyU7tpLEZRQj7e6ssfAE62j2oQuc6y/PORT.png",
      "tags": [],
      "extensions": {
        "website": "https://port.finance/",
        "twitter": "https://twitter.com/port_finance",
        "github": "https://github.com/port-finance/",
        "medium": "https://medium.com/port-finance",
        "discord": "https://discord.gg/nAMXAYhTb2",
        "telegram": "https://t.me/port_finance"
      }
    },
    {
      "chainId": 101,
      "address": "C3vBJEuNvrUqJYQ5ki8TSrCndphJQ7wwiXEwvuy1AJkW",
      "symbol": "BONGO",
      "name": "Bongocoin",
      "decimals": 9,
      "logoURI": "https://raw.githubusercontent.com/solana-labs/token-list/assets/mainnet/C3vBJEuNvrUqJYQ5ki8TSrCndphJQ7wwiXEwvuy1AJkW/logo.png",
      "tags": [],
      "extensions": {
        "website": "https://www.bongocoin.org"
      }
    },
    {
      "chainId": 101,
      "address": "MangoCzJ36AjZyKwVj3VnYU4GTonjfVEnJmvvWaxLac",
      "symbol": "MNGO",
      "name": "Mango",
      "decimals": 6,
      "logoURI": "https://raw.githubusercontent.com/solana-labs/token-list/main/assets/mainnet/MangoCzJ36AjZyKwVj3VnYU4GTonjfVEnJmvvWaxLac/token.png",
      "tags": [],
      "extensions": {
        "website": "https://mango.markets/",
        "serumV3Usdc": "3d4rzwpy9iGdCZvgxcu7B1YocYffVLsQXPXkBZKt2zLc",
        "coingeckoId": "mango-markets",
        "twitter": "https://twitter.com/mangomarkets",
        "discord": "https://discord.gg/67jySBhxrg"
      }
    },
    {
      "chainId": 101,
      "address": "EwJN2GqUGXXzYmoAciwuABtorHczTA5LqbukKXV1viH7",
      "symbol": "UPS",
      "name": "UPS token (UPFI Network)",
      "decimals": 6,
      "logoURI": "https://raw.githubusercontent.com/solana-labs/token-list/main/assets/mainnet/EwJN2GqUGXXzYmoAciwuABtorHczTA5LqbukKXV1viH7/logo.png",
      "tags": [],
      "extensions": {
        "website": "https://upfi.network/",
        "twitter": "https://twitter.com/upfi_network",
        "medium": "https://upfinetwork.medium.com",
        "discord": "https://discord.gg/nHMDdyAggx",
        "telegram": "https://t.me/upfinetworkchannel",
        "facebook": "https://www.facebook.com/UPFInetwork",
        "serumV3Usdc": "DByPstQRx18RU2A8DH6S9mT7bpT6xuLgD2TTFiZJTKZP"
      }
    },
    {
      "chainId": 101,
      "address": "Gsai2KN28MTGcSZ1gKYFswUpFpS7EM9mvdR9c8f6iVXJ",
      "symbol": "gSAIL",
      "name": "SolanaSail Governance Token V2",
      "decimals": 9,
      "logoURI": "https://raw.githubusercontent.com/solanasail/token-list/main/assets/mainnet/Gsai2KN28MTGcSZ1gKYFswUpFpS7EM9mvdR9c8f6iVXJ/logo.png",
      "tags": [
        "utility-token"
      ],
      "extensions": {
        "website": "https://www.solanasail.com",
        "coingeckoId": "solanasail-governance-token",
        "twitter": "https://twitter.com/SolanaSail"
      }
    },
	  {
      "chainId": 101,
      "address": "FxjbQMfvQYMtZZK7WGEJwWfsDcdMuuaee8uPxDFFShWh",
      "symbol": "UPFI",
      "name": "UPFI stablecoin (UPFI Network)",
      "decimals": 6,
      "logoURI": "https://raw.githubusercontent.com/solana-labs/token-list/main/assets/mainnet/FxjbQMfvQYMtZZK7WGEJwWfsDcdMuuaee8uPxDFFShWh/logo.png",
      "tags": [
        "stablecoin"
      ],
      "extensions": {
        "website": "https://upfi.network/",
        "twitter": "https://twitter.com/upfi_network",
        "medium": "https://upfinetwork.medium.com",
        "discord": "https://discord.gg/nHMDdyAggx",
        "telegram": "https://t.me/upfinetworkchannel",
        "facebook": "https://www.facebook.com/UPFInetwork",
        "serumV3Usdc": "SyQ4KyF5Y1MPPkkf9LGNA6JpkVmis53HrpPvJ1ZUFwK"
      }
    },
    {
      "chainId": 101,
<<<<<<< HEAD
      "address": "8kFRCmQTKzvtVTVEVizjP8x3WamJpuQdZaPSGeqRJJnW",
      "symbol": "SKEM-USDC",
      "name": "Raydium LP Token (SKEM-USDC)",
      "decimals": 6,
      "logoURI": "https://raw.githubusercontent.com/solana-labs/token-list/main/assets/mainnet/8kFRCmQTKzvtVTVEVizjP8x3WamJpuQdZaPSGeqRJJnW/logo.svg",
      "tags": [
        "lp-token"
      ],
      "extensions": {
        "website": "https://raydium.io"
      }
    },
	  {
      "chainId": 101,
      "address": "HKLBSZbkfeB8LoaLLrK7CDepPHLWQEoj1jbunT1T2wYg",
      "symbol": "SODA-USDC",
      "name": "Raydium LP Token (SODA-USDC)",
      "decimals": 6,
      "logoURI": "https://raw.githubusercontent.com/solana-labs/token-list/main/assets/mainnet/HKLBSZbkfeB8LoaLLrK7CDepPHLWQEoj1jbunT1T2wYg/logo.svg",
      "tags": [
        "lp-token"
      ],
      "extensions": {
        "website": "https://raydium.io"
      }
    },
	  {
      "chainId": 101,
      "address": "BK2YNwsExxnjSUgdAzdvLV2FrthcNGGWTxDBvfBULCjG",
      "symbol": "AUSS-USDC",
      "name": "Raydium LP Token (AUSS-USDC)",
      "decimals": 6,
      "logoURI": "https://raw.githubusercontent.com/solana-labs/token-list/main/assets/mainnet/BK2YNwsExxnjSUgdAzdvLV2FrthcNGGWTxDBvfBULCjG/logo.svg",
      "tags": [
        "lp-token"
      ],
      "extensions": {
        "website": "https://raydium.io"
      }
    },
	  {
      "chainId": 101,
      "address": "BTszujAA5kJJT7YCWVsAXwk4eJeuycithuTeAksQC1RC",
      "symbol": "KLB-USDC",
      "name": "Raydium LP Token (KLB-USDC)",
      "decimals": 6,
      "logoURI": "https://raw.githubusercontent.com/solana-labs/token-list/main/assets/mainnet/BTszujAA5kJJT7YCWVsAXwk4eJeuycithuTeAksQC1RC/logo.svg",
      "tags": [
        "lp-token"
      ],
      "extensions": {
        "website": "https://raydium.io"
=======
      "address": "7dHbWXmci3dT8UFYWYZweBLXgycu7Y3iL6trKn1Y7ARj",
      "symbol": "stSOL",
      "name": "Lido Staked SOL",
      "decimals": 9,
      "logoURI": "https://raw.githubusercontent.com/solana-labs/token-list/main/assets/mainnet/7dHbWXmci3dT8UFYWYZweBLXgycu7Y3iL6trKn1Y7ARj/logo.png",
      "tags": [],
      "extensions": {
        "website": "https://solana.lido.fi/",
        "twitter": "https://twitter.com/LidoFinance/"
>>>>>>> f5288486
      }
    }
  ],
  "version": {
    "major": 0,
    "minor": 2,
    "patch": 2
  }
}<|MERGE_RESOLUTION|>--- conflicted
+++ resolved
@@ -11865,7 +11865,19 @@
     },
     {
       "chainId": 101,
-<<<<<<< HEAD
+      "address": "7dHbWXmci3dT8UFYWYZweBLXgycu7Y3iL6trKn1Y7ARj",
+      "symbol": "stSOL",
+      "name": "Lido Staked SOL",
+      "decimals": 9,
+      "logoURI": "https://raw.githubusercontent.com/solana-labs/token-list/main/assets/mainnet/7dHbWXmci3dT8UFYWYZweBLXgycu7Y3iL6trKn1Y7ARj/logo.png",
+      "tags": [],
+      "extensions": {
+        "website": "https://solana.lido.fi/",
+        "twitter": "https://twitter.com/LidoFinance/"
+      }
+    },
+    {
+      "chainId": 101,
       "address": "8kFRCmQTKzvtVTVEVizjP8x3WamJpuQdZaPSGeqRJJnW",
       "symbol": "SKEM-USDC",
       "name": "Raydium LP Token (SKEM-USDC)",
@@ -11918,17 +11930,6 @@
       ],
       "extensions": {
         "website": "https://raydium.io"
-=======
-      "address": "7dHbWXmci3dT8UFYWYZweBLXgycu7Y3iL6trKn1Y7ARj",
-      "symbol": "stSOL",
-      "name": "Lido Staked SOL",
-      "decimals": 9,
-      "logoURI": "https://raw.githubusercontent.com/solana-labs/token-list/main/assets/mainnet/7dHbWXmci3dT8UFYWYZweBLXgycu7Y3iL6trKn1Y7ARj/logo.png",
-      "tags": [],
-      "extensions": {
-        "website": "https://solana.lido.fi/",
-        "twitter": "https://twitter.com/LidoFinance/"
->>>>>>> f5288486
       }
     }
   ],
