--- conflicted
+++ resolved
@@ -9465,6 +9465,20 @@
     },
     {
       "chainId": 101,
+      "address": "8p758d6ZMkLUYQ949XZa6s1Mo31mhPpLcaaAPUBMeAmx",
+      "symbol": "BOO",
+      "name": "Gene Crucean",
+      "decimals": 9,
+      "logoURI": "https://raw.githubusercontent.com/solana-labs/token-list/main/assets/mainnet/8p758d6ZMkLUYQ949XZa6s1Mo31mhPpLcaaAPUBMeAmx/logo.png",
+      "tags": [
+        "utility-token"
+      ],
+      "extensions": {
+        "website": "https://www.genecrucean.com/"
+      }
+    },
+    {
+      "chainId": 101,
       "address": "Gro98oTmXxCVX8HKr3q2tMnP5ztoC77q6KehFDnAB983",
       "symbol": "SOLMO",
       "name": "SolMoon",
@@ -12195,7 +12209,7 @@
       "logoURI": "https://raw.githubusercontent.com/solana-labs/token-list/main/assets/mainnet/GJQpf6Zjvokd3YK5EprXqZUah9jxkn8aG4pTeWL7Gkju/logo.png",
       "tags": [],
       "extensions": {
-        "website": "https://hdoki.com/",
+        "website": "https://hdoki.com/"
       }
     },
     {
@@ -12493,13 +12507,6 @@
     },
     {
       "chainId": 101,
-<<<<<<< HEAD
-      "address": "8p758d6ZMkLUYQ949XZa6s1Mo31mhPpLcaaAPUBMeAmx",
-      "symbol": "BOO",
-      "name": "Gene Crucean",
-      "decimals": 9,
-      "logoURI": "https://raw.githubusercontent.com/solana-labs/token-list/main/assets/mainnet/8p758d6ZMkLUYQ949XZa6s1Mo31mhPpLcaaAPUBMeAmx/logo.png",
-=======
       "address": "ScaLopYHz9eKtDdKs4yLswwq2RSUtNMZVdPynMcYcc9",
       "symbol": "SCA",
       "name": "Scallop",
@@ -13224,17 +13231,13 @@
       "name": "Sol Infinity",
       "decimals": 9,
       "logoURI": "https://cdn.jsdelivr.net/gh/kpvy2002/solinfinity/SOLINFINITY%20LOGO.png",
->>>>>>> 5320079f
       "tags": [
         "utility-token"
       ],
       "extensions": {
-<<<<<<< HEAD
-        "website": "https://www.genecrucean.com/"
-=======
         "twitter": "https://twitter.com/Solanainfinity",
         "discord": "http://discord.gg/z9st3dHRPf",
-        "telegram": "http://t.me/Solinfinity_official",
+        "telegram": "http://t.me/Solinfinity_official"
       }
     },
     {
@@ -13283,7 +13286,6 @@
         "medium": "https://medium.com/@soceanfinance/",
         "twitter": "https://twitter.com/soceanfinance/",
         "website": "https://socean.fi/"
->>>>>>> 5320079f
       }
     }
   ],
