--- conflicted
+++ resolved
@@ -8784,7 +8784,6 @@
     },
     {
       "chainId": 101,
-<<<<<<< HEAD
       "address": "7LmGzEgnQZTxxeCThgxsv3xe4JQmiy9hxEGBPCF66KgH",
       "symbol": "SNEK",
       "name": "Snek Coin",
@@ -9381,7 +9380,10 @@
       "extensions": {
         "website": "https://liqsolana.com/",
         "twitter": "https://twitter.com/liqsolana"
-=======
+      }
+    },
+    {
+      "chainId": 101,
       "address": "DubwWZNWiNGMMeeQHPnMATNj77YZPZSAz2WVR5WjLJqz",
       "symbol": "CRP",
       "name": "CropperFinance",
@@ -9390,8 +9392,7 @@
       "tags": [],
       "extensions": {
         "website": "https://cropper.finance/",
-        "twitter": "https://twitter.com/cropperfinance" 
->>>>>>> ee3c48a8
+        "twitter": "https://twitter.com/cropperfinance"
       }
     }
   ],
