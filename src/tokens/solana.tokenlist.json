{
  "name": "Solana Token List",
  "logoURI": "https://cdn.jsdelivr.net/gh/trustwallet/assets@master/blockchains/solana/info/logo.png",
  "keywords": [
    "solana",
    "spl"
  ],
  "tags": {
    "stablecoin": {
      "name": "stablecoin",
      "description": "Tokens that are fixed to an external asset, e.g. the US dollar"
    },
    "ethereum": {
      "name": "ethereum",
      "description": "Asset bridged from ethereum"
    },
    "lp-token": {
      "name": "lp-token",
      "description": "Asset representing liquidity provider token"
    },
    "wrapped-sollet": {
      "name": "wrapped-sollet",
      "description": "Asset wrapped using sollet bridge"
    },
    "wrapped": {
      "name": "wrapped",
      "description": "Asset wrapped using wormhole bridge"
    },
    "leveraged": {
      "name": "leveraged",
      "description": "Leveraged asset"
    },
    "bull": {
      "name": "bull",
      "description": "Leveraged Bull asset"
    },
    "bear": {
      "name": "bear",
      "description": "Leveraged Bear asset"
    },
    "nft": {
      "name": "nft",
      "description": "Non-fungible token"
    },
    "security-token": {
      "name": "security-token",
      "description": "Tokens that are used to gain access to an electronically restricted resource"
    },
    "utility-token": {
      "name": "utility-token",
      "description": "Tokens that are designed to be spent within a certain blockchain ecosystem e.g. most of the SPL-Tokens"
    },
    "tokenized-stock": {
      "name": "tokenized-stock",
      "description": "Tokenized stocks are tokenized derivatives that represent traditional securities, particularly shares in publicly firms traded on regulated exchanges"
    }
  },
  "timestamp": "2021-03-03T19:57:21+0000",
  "tokens": [
    {
      "chainId": 101,
      "address": "FYfQ9uaRaYvRiaEGUmct45F9WKam3BYXArTrotnTNFXF",
      "symbol": "SOLA",
      "name": "Sola Token",
      "decimals": 9,
      "logoURI": "https://raw.githubusercontent.com/solana-labs/token-list/main/assets/mainnet/FYfQ9uaRaYvRiaEGUmct45F9WKam3BYXArTrotnTNFXF/logo.png",
      "tags": [
        "Solana tokenized",
        "Solana Community token"
      ],
      "extensions": {
        "website": "https://solatoken.net/",
        "telegram": "https://t.me/solatokennet",
        "twitter": "https://twitter.com/EcoSolana"
      }
    },
    {
      "chainId": 101,
      "address": "So11111111111111111111111111111111111111112",
      "symbol": "SOL",
      "name": "Wrapped SOL",
      "decimals": 9,
      "logoURI": "https://raw.githubusercontent.com/solana-labs/token-list/main/assets/mainnet/So11111111111111111111111111111111111111112/logo.png",
      "tags": [],
      "extensions": {
        "website": "https://solana.com/",
        "serumV3Usdc": "9wFFyRfZBsuAha4YcuxcXLKwMxJR43S7fPfQLusDBzvT",
        "serumV3Usdt": "HWHvQhFmJB3NUcu1aihKmrKegfVxBEHzwVX6yZCKEsi1",
        "coingeckoId": "solana"
      }
    },
    {
      "chainId": 101,
      "address": "EPjFWdd5AufqSSqeM2qN1xzybapC8G4wEGGkZwyTDt1v",
      "symbol": "USDC",
      "name": "USD Coin",
      "decimals": 6,
      "logoURI": "https://raw.githubusercontent.com/solana-labs/token-list/main/assets/mainnet/EPjFWdd5AufqSSqeM2qN1xzybapC8G4wEGGkZwyTDt1v/logo.png",
      "tags": [
        "stablecoin"
      ],
      "extensions": {
        "website": "https://www.centre.io/",
        "coingeckoId": "usd-coin",
        "serumV3Usdt": "77quYg4MGneUdjgXCunt9GgM1usmrxKY31twEy3WHwcS"
      }
    },
    {
      "chainId": 101,
      "address": "2inRoG4DuMRRzZxAt913CCdNZCu2eGsDD9kZTrsj2DAZ",
      "symbol": "TSLA",
      "name": "Tesla Inc.",
      "decimals": 8,
      "logoURI": "https://raw.githubusercontent.com/solana-labs/token-list/main/assets/mainnet/2inRoG4DuMRRzZxAt913CCdNZCu2eGsDD9kZTrsj2DAZ/logo.svg",
      "tags": [
        "tokenized-stock"
      ],
      "extensions": {
        "website": "https://www.digitalassets.ag/UnderlyingDetails?TSLA"
      }
    },
    {
      "chainId": 101,
      "address": "8bpRdBGPt354VfABL5xugP3pmYZ2tQjzRcqjg2kmwfbF",
      "symbol": "AAPL",
      "name": "Apple Inc.",
      "decimals": 8,
      "logoURI": "https://raw.githubusercontent.com/solana-labs/token-list/main/assets/mainnet/8bpRdBGPt354VfABL5xugP3pmYZ2tQjzRcqjg2kmwfbF/logo.svg",
      "tags": [
        "tokenized-stock"
      ],
      "extensions": {
        "website": "https://www.digitalassets.ag/UnderlyingDetails?AAPL"
      }
    },
    {
      "chainId": 101,
      "address": "3vhcrQfEn8ashuBfE82F3MtEDFcBCEFfFw1ZgM3xj1s8",
      "symbol": "MSFT",
      "name": "Microsoft Corporation",
      "decimals": 8,
      "logoURI": "https://raw.githubusercontent.com/solana-labs/token-list/main/assets/mainnet/3vhcrQfEn8ashuBfE82F3MtEDFcBCEFfFw1ZgM3xj1s8/logo.svg",
      "tags": [
        "tokenized-stock"
      ],
      "extensions": {
        "website": "https://www.digitalassets.ag/UnderlyingDetails?MSFT"
      }
    },
    {
      "chainId": 101,
      "address": "ASwYCbLedk85mRdPnkzrUXbbYbwe26m71af9rzrhC2Qz",
      "symbol": "MSTR",
      "name": "MicroStrategy Incorporated.",
      "decimals": 8,
      "logoURI": "https://raw.githubusercontent.com/solana-labs/token-list/main/assets/mainnet/ASwYCbLedk85mRdPnkzrUXbbYbwe26m71af9rzrhC2Qz/logo.svg",
      "tags": [
        "tokenized-stock"
      ],
      "extensions": {
        "website": "https://www.digitalassets.ag/UnderlyingDetails?MSTR"
      }
    },
    {
      "chainId": 101,
      "address": "J25jdsEgTnAwB4nVq3dEQhwekbXCnVTGzFpVMPScXRgK",
      "symbol": "COIN",
      "name": "Coinbase Global Inc.",
      "decimals": 8,
      "logoURI": "https://raw.githubusercontent.com/solana-labs/token-list/main/assets/mainnet/J25jdsEgTnAwB4nVq3dEQhwekbXCnVTGzFpVMPScXRgK/logo.svg",
      "tags": [
        "tokenized-stock"
      ],
      "extensions": {
        "website": "https://www.digitalassets.ag/UnderlyingDetails?COIN"
      }
    },
    {
      "chainId": 101,
      "address": "G2Cg4XoXdEJT5sfrSy9N6YCC3uuVV3AoTQSvMeSqT8ZV",
      "symbol": "ABC",
      "name": "AmerisourceBergen Corp",
      "decimals": 8,
      "logoURI": "https://raw.githubusercontent.com/solana-labs/token-list/main/assets/mainnet/G2Cg4XoXdEJT5sfrSy9N6YCC3uuVV3AoTQSvMeSqT8ZV/logo.svg",
      "tags": [
        "tokenized-stock"
      ],
      "extensions": {
        "website": "https://www.digitalassets.ag/UnderlyingDetails?ABC"
      }
    },
    {
      "chainId": 101,
      "address": "FqqVanFZosh4M4zqxzWUmEnky6nVANjghiSLaGqUAYGi",
      "symbol": "ABNB",
      "name": "Airbnb",
      "decimals": 8,
      "logoURI": "https://raw.githubusercontent.com/solana-labs/token-list/main/assets/mainnet/FqqVanFZosh4M4zqxzWUmEnky6nVANjghiSLaGqUAYGi/logo.svg",
      "tags": [
        "tokenized-stock"
      ],
      "extensions": {
        "website": "https://www.digitalassets.ag/UnderlyingDetails?ABNB"
      }
    },
    {
      "chainId": 101,
      "address": "FgcUo7Ymua8r5xxsn9puizkLGN5w4i3nnBmasXvkcWfJ",
      "symbol": "ACB",
      "name": "Aurora Cannabis Inc",
      "decimals": 8,
      "logoURI": "https://raw.githubusercontent.com/solana-labs/token-list/main/assets/mainnet/FgcUo7Ymua8r5xxsn9puizkLGN5w4i3nnBmasXvkcWfJ/logo.svg",
      "tags": [
        "tokenized-stock"
      ],
      "extensions": {
        "website": "https://www.digitalassets.ag/UnderlyingDetails?ACB"
      }
    },
    {
      "chainId": 101,
      "address": "FenmUGWjsW5AohtHRbgLoPUZyWSK36Cd5a31XJWjnRur",
      "symbol": "AMC",
      "name": "AMC Entertainment Holdings",
      "decimals": 8,
      "logoURI": "https://raw.githubusercontent.com/solana-labs/token-list/main/assets/mainnet/FenmUGWjsW5AohtHRbgLoPUZyWSK36Cd5a31XJWjnRur/logo.svg",
      "tags": [
        "tokenized-stock"
      ],
      "extensions": {
        "website": "https://www.digitalassets.ag/UnderlyingDetails?AMC"
      }
    },
    {
      "chainId": 101,
      "address": "7grgNP3tAJh7DRELmotHzC5Efth4e4SoBvgmFYTX9jPB",
      "symbol": "AMD",
      "name": "Advanced Micro Devices",
      "decimals": 8,
      "logoURI": "https://raw.githubusercontent.com/solana-labs/token-list/main/assets/mainnet/7grgNP3tAJh7DRELmotHzC5Efth4e4SoBvgmFYTX9jPB/logo.svg",
      "tags": [
        "tokenized-stock"
      ],
      "extensions": {
        "website": "https://www.digitalassets.ag/UnderlyingDetails?AMD"
      }
    },
    {
      "chainId": 101,
      "address": "3bjpzTTK49eP8m1bYxw6HYAFGtzyWjvEyGYcFS4gbRAx",
      "symbol": "AMZN",
      "name": "Amazon",
      "decimals": 8,
      "logoURI": "https://raw.githubusercontent.com/solana-labs/token-list/main/assets/mainnet/3bjpzTTK49eP8m1bYxw6HYAFGtzyWjvEyGYcFS4gbRAx/logo.svg",
      "tags": [
        "tokenized-stock"
      ],
      "extensions": {
        "website": "https://www.digitalassets.ag/UnderlyingDetails?AMZN"
      }
    },
    {
      "chainId": 101,
      "address": "4cr7NH1BD2PMV38JQp58UaHUxzqhxeSiF7b6q1GCS7Ae",
      "symbol": "APHA",
      "name": "Aphria Inc",
      "decimals": 8,
      "logoURI": "https://raw.githubusercontent.com/solana-labs/token-list/main/assets/mainnet/4cr7NH1BD2PMV38JQp58UaHUxzqhxeSiF7b6q1GCS7Ae/logo.svg",
      "tags": [
        "tokenized-stock"
      ],
      "extensions": {
        "website": "https://www.digitalassets.ag/UnderlyingDetails?APHA"
      }
    },
    {
      "chainId": 101,
      "address": "GPoBx2hycDs3t4Q8DeBme9RHb9nQpzH3a36iUoojHe16",
      "symbol": "ARKK",
      "name": "ARK Innovation ETF",
      "decimals": 8,
      "logoURI": "https://raw.githubusercontent.com/solana-labs/token-list/main/assets/mainnet/GPoBx2hycDs3t4Q8DeBme9RHb9nQpzH3a36iUoojHe16/logo.png",
      "tags": [
        "tokenized-stock"
      ],
      "extensions": {
        "website": "https://www.digitalassets.ag/UnderlyingDetails?ARKK"
      }
    },
    {
      "chainId": 101,
      "address": "GgDDCnzZGQRUDy8jWqSqDDcPwAVg2YsKZfLPaTYBWdWt",
      "symbol": "BABA",
      "name": "Alibaba",
      "decimals": 8,
      "logoURI": "https://raw.githubusercontent.com/solana-labs/token-list/main/assets/mainnet/GgDDCnzZGQRUDy8jWqSqDDcPwAVg2YsKZfLPaTYBWdWt/logo.svg",
      "tags": [
        "tokenized-stock"
      ],
      "extensions": {
        "website": "https://www.digitalassets.ag/UnderlyingDetails?BABA"
      }
    },
    {
      "chainId": 101,
      "address": "6jSgnmu8yg7kaZRWp5MtQqNrWTUDk7KWXhZhJPmsQ65y",
      "symbol": "BB",
      "name": "BlackBerry",
      "decimals": 8,
      "logoURI": "https://raw.githubusercontent.com/solana-labs/token-list/main/assets/mainnet/6jSgnmu8yg7kaZRWp5MtQqNrWTUDk7KWXhZhJPmsQ65y/logo.svg",
      "tags": [
        "tokenized-stock"
      ],
      "extensions": {
        "website": "https://www.digitalassets.ag/UnderlyingDetails?BB"
      }
    },
    {
      "chainId": 101,
      "address": "9Vovr1bqDbMQ8DyaizdC7n1YVvSia8r3PQ1RcPFqpQAs",
      "symbol": "BILI",
      "name": "Bilibili Inc",
      "decimals": 8,
      "logoURI": "https://raw.githubusercontent.com/solana-labs/token-list/main/assets/mainnet/9Vovr1bqDbMQ8DyaizdC7n1YVvSia8r3PQ1RcPFqpQAs/logo.svg",
      "tags": [
        "tokenized-stock"
      ],
      "extensions": {
        "website": "https://www.digitalassets.ag/UnderlyingDetails?BILI"
      }
    },
    {
      "chainId": 101,
      "address": "j35qY1SbQ3k7b2WAR5cNETDKzDESxGnYbArsLNRUzg2",
      "symbol": "BITW",
      "name": "Bitwise 10 Crypto Index Fund",
      "decimals": 8,
      "logoURI": "https://raw.githubusercontent.com/solana-labs/token-list/main/assets/mainnet/j35qY1SbQ3k7b2WAR5cNETDKzDESxGnYbArsLNRUzg2/logo.png",
      "tags": [
        "tokenized-stock"
      ],
      "extensions": {
        "website": "https://www.digitalassets.ag/UnderlyingDetails?BITW"
      }
    },
    {
      "chainId": 101,
      "address": "AykRYHVEERRoKGzfg2AMTqEFGmCGk9LNnGv2k5FgjKVB",
      "symbol": "BNTX",
      "name": "BioNTech",
      "decimals": 8,
      "logoURI": "https://raw.githubusercontent.com/solana-labs/token-list/main/assets/mainnet/AykRYHVEERRoKGzfg2AMTqEFGmCGk9LNnGv2k5FgjKVB/logo.png",
      "tags": [
        "tokenized-stock"
      ],
      "extensions": {
        "website": "https://www.digitalassets.ag/UnderlyingDetails?BNTX"
      }
    },
    {
      "chainId": 101,
      "address": "Dj76V3vdFGGE8444NWFACR5qmtJrrSop5RCBAGbC88nr",
      "symbol": "BRKA",
      "name": "Berkshire Hathaway Inc",
      "decimals": 8,
      "logoURI": "https://raw.githubusercontent.com/solana-labs/token-list/main/assets/mainnet/Dj76V3vdFGGE8444NWFACR5qmtJrrSop5RCBAGbC88nr/logo.png",
      "tags": [
        "tokenized-stock"
      ],
      "extensions": {
        "website": "https://www.digitalassets.ag/UnderlyingDetails?BRKA"
      }
    },
    {
      "chainId": 101,
      "address": "8TUg3Kpa4pNfaMvgyFdvwyiPBSnyTx7kK5EDfb42N6VK",
      "symbol": "BYND",
      "name": "Beyond Meat Inc",
      "decimals": 8,
      "logoURI": "https://raw.githubusercontent.com/solana-labs/token-list/main/assets/mainnet/8TUg3Kpa4pNfaMvgyFdvwyiPBSnyTx7kK5EDfb42N6VK/logo.svg",
      "tags": [
        "tokenized-stock"
      ],
      "extensions": {
        "website": "https://www.digitalassets.ag/UnderlyingDetails?BYND"
      }
    },
    {
      "chainId": 101,
      "address": "8FyEsMuDWAMMusMqVEstt2sDkMvcUKsTy1gF6oMfWZcG",
      "symbol": "CGC",
      "name": "Canopy Growth Corp",
      "decimals": 8,
      "logoURI": "https://raw.githubusercontent.com/solana-labs/token-list/main/assets/mainnet/8FyEsMuDWAMMusMqVEstt2sDkMvcUKsTy1gF6oMfWZcG/logo.svg",
      "tags": [
        "tokenized-stock"
      ],
      "extensions": {
        "website": "https://www.digitalassets.ag/UnderlyingDetails?CGC"
      }
    },
    {
      "chainId": 101,
      "address": "DUFVbhWf7FsUo3ouMnFbDjv4YYaRE1Sz9jvAmDsNTt1m",
      "symbol": "CRON",
      "name": "Chronos Group Inc",
      "decimals": 8,
      "logoURI": "https://raw.githubusercontent.com/solana-labs/token-list/main/assets/mainnet/DUFVbhWf7FsUo3ouMnFbDjv4YYaRE1Sz9jvAmDsNTt1m/logo.svg",
      "tags": [
        "tokenized-stock"
      ],
      "extensions": {
        "website": "https://www.digitalassets.ag/UnderlyingDetails?CRON"
      }
    },
    {
      "chainId": 101,
      "address": "J9GVpBChXZ8EK7JuPsLSDV17BF9KLJweBQet3L6ZWvTC",
      "symbol": "EEM",
      "name": "iShares MSCI Emerging Markets ETF",
      "decimals": 8,
      "logoURI": "https://raw.githubusercontent.com/solana-labs/token-list/main/assets/mainnet/J9GVpBChXZ8EK7JuPsLSDV17BF9KLJweBQet3L6ZWvTC/logo.svg",
      "tags": [
        "tokenized-stock"
      ],
      "extensions": {
        "website": "https://www.digitalassets.ag/UnderlyingDetails?EEM"
      }
    },
    {
      "chainId": 101,
      "address": "6Xj2NzAW437UUomaxFiVyJQPGvvup6YLeXFQpp4kqNaD",
      "symbol": "EFA",
      "name": "iShares MSCI EAFE ETF",
      "decimals": 8,
      "logoURI": "https://raw.githubusercontent.com/solana-labs/token-list/main/assets/mainnet/6Xj2NzAW437UUomaxFiVyJQPGvvup6YLeXFQpp4kqNaD/logo.svg",
      "tags": [
        "tokenized-stock"
      ],
      "extensions": {
        "website": "https://www.digitalassets.ag/UnderlyingDetails?EFA"
      }
    },
    {
      "chainId": 101,
      "address": "5YMFoVuoQzdivpm6W97UGKkHxq6aEhipuNkA8imPDoa1",
      "symbol": "ETHE",
      "name": "Grayscale Ethereum Trust",
      "decimals": 8,
      "logoURI": "https://raw.githubusercontent.com/solana-labs/token-list/main/assets/mainnet/5YMFoVuoQzdivpm6W97UGKkHxq6aEhipuNkA8imPDoa1/logo.png",
      "tags": [
        "tokenized-stock"
      ],
      "extensions": {
        "website": "https://www.digitalassets.ag/UnderlyingDetails?ETHE"
      }
    },
    {
      "chainId": 101,
      "address": "C9vMZBz1UCmYSCmMcZFw6N9AsYhXDAWnuhxd8ygCA1Ah",
      "symbol": "EWA",
      "name": "iShares MSCI Australia ETF",
      "decimals": 8,
      "logoURI": "https://raw.githubusercontent.com/solana-labs/token-list/main/assets/mainnet/C9vMZBz1UCmYSCmMcZFw6N9AsYhXDAWnuhxd8ygCA1Ah/logo.svg",
      "tags": [
        "tokenized-stock"
      ],
      "extensions": {
        "website": "https://www.digitalassets.ag/UnderlyingDetails?EWA"
      }
    },
    {
      "chainId": 101,
      "address": "AcXn3WXPARC7r5JwrkPHSUmBGWyWx1vRydNHXXvgc8V6",
      "symbol": "EWJ",
      "name": "iShares MSCI Japan ETF",
      "decimals": 8,
      "logoURI": "https://raw.githubusercontent.com/solana-labs/token-list/main/assets/mainnet/AcXn3WXPARC7r5JwrkPHSUmBGWyWx1vRydNHXXvgc8V6/logo.svg",
      "tags": [
        "tokenized-stock"
      ],
      "extensions": {
        "website": "https://www.digitalassets.ag/UnderlyingDetails?EWJ"
      }
    },
    {
      "chainId": 101,
      "address": "8ihxfcxBZ7dZyfnpXJiGrgEZfrKWbZUk6LjfosLrQfR",
      "symbol": "EWY",
      "name": "iShares MSCI South Korea ETF",
      "decimals": 8,
      "logoURI": "https://raw.githubusercontent.com/solana-labs/token-list/main/assets/mainnet/8ihxfcxBZ7dZyfnpXJiGrgEZfrKWbZUk6LjfosLrQfR/logo.svg",
      "tags": [
        "tokenized-stock"
      ],
      "extensions": {
        "website": "https://www.digitalassets.ag/UnderlyingDetails?EWY"
      }
    },
    {
      "chainId": 101,
      "address": "N5ykto2MU7CNcLX7sgWFe3M2Vpy7wq8gDt2sVNDe6aH",
      "symbol": "EWZ",
      "name": "iShares MSCI Brazil ETF",
      "decimals": 8,
      "logoURI": "https://raw.githubusercontent.com/solana-labs/token-list/main/assets/mainnet/N5ykto2MU7CNcLX7sgWFe3M2Vpy7wq8gDt2sVNDe6aH/logo.svg",
      "tags": [
        "tokenized-stock"
      ],
      "extensions": {
        "website": "https://www.digitalassets.ag/UnderlyingDetails?EWZ"
      }
    },
    {
      "chainId": 101,
      "address": "3K9pfJzKiAm9upcyDWk5NBVdjxVtqXN8sVfQ4aR6qwb2",
      "symbol": "FB",
      "name": "Facebook",
      "decimals": 8,
      "logoURI": "https://raw.githubusercontent.com/solana-labs/token-list/main/assets/mainnet/3K9pfJzKiAm9upcyDWk5NBVdjxVtqXN8sVfQ4aR6qwb2/logo.svg",
      "tags": [
        "tokenized-stock"
      ],
      "extensions": {
        "website": "https://www.digitalassets.ag/UnderlyingDetails?FB"
      }
    },
    {
      "chainId": 101,
      "address": "Ege7FzfrrBSusVQrRUuTiFVCSc8u2R9fRWh4qLjdNYfz",
      "symbol": "FXI",
      "name": "iShares China Large-Cap ETF",
      "decimals": 8,
      "logoURI": "https://raw.githubusercontent.com/solana-labs/token-list/main/assets/mainnet/Ege7FzfrrBSusVQrRUuTiFVCSc8u2R9fRWh4qLjdNYfz/logo.svg",
      "tags": [
        "tokenized-stock"
      ],
      "extensions": {
        "website": "https://www.digitalassets.ag/UnderlyingDetails?FXI"
      }
    },
    {
      "chainId": 101,
      "address": "FiV4TtDtnjaf8m8vw2a7uc9hRoFvvu9Ft7GzxiMujn3t",
      "symbol": "GBTC",
      "name": "Grayscale Bitcoin Trust",
      "decimals": 8,
      "logoURI": "https://raw.githubusercontent.com/solana-labs/token-list/main/assets/mainnet/FiV4TtDtnjaf8m8vw2a7uc9hRoFvvu9Ft7GzxiMujn3t/logo.png",
      "tags": [
        "tokenized-stock"
      ],
      "extensions": {
        "website": "https://www.digitalassets.ag/UnderlyingDetails?GBTC"
      }
    },
    {
      "chainId": 101,
      "address": "7FYk6a91TiFWigBvCf8KbuEMyyfpqET5QHFkRtiD2XxF",
      "symbol": "GDX",
      "name": "VanEck Vectors Gold Miners Etf",
      "decimals": 8,
      "logoURI": "https://raw.githubusercontent.com/solana-labs/token-list/main/assets/mainnet/7FYk6a91TiFWigBvCf8KbuEMyyfpqET5QHFkRtiD2XxF/logo.svg",
      "tags": [
        "tokenized-stock"
      ],
      "extensions": {
        "website": "https://www.digitalassets.ag/UnderlyingDetails?GDX"
      }
    },
    {
      "chainId": 101,
      "address": "EGhhk4sHgY1SBYsgkfgyGNhAKBXqn6QyKNx7W13evx9D",
      "symbol": "GDXJ",
      "name": "VanEck Vectors Junior Gold Miners Etf",
      "decimals": 8,
      "logoURI": "https://raw.githubusercontent.com/solana-labs/token-list/main/assets/mainnet/EGhhk4sHgY1SBYsgkfgyGNhAKBXqn6QyKNx7W13evx9D/logo.svg",
      "tags": [
        "tokenized-stock"
      ],
      "extensions": {
        "website": "https://www.digitalassets.ag/UnderlyingDetails?GDXJ"
      }
    },
    {
      "chainId": 101,
      "address": "9HyU5EEyPvkxeuekNUwsHzmMCJoiw8FZBGWaNih2oux1",
      "symbol": "GLD",
      "name": "SPDR Gold Shares",
      "decimals": 8,
      "logoURI": "https://raw.githubusercontent.com/solana-labs/token-list/main/assets/mainnet/9HyU5EEyPvkxeuekNUwsHzmMCJoiw8FZBGWaNih2oux1/logo.png",
      "tags": [
        "tokenized-stock"
      ],
      "extensions": {
        "website": "https://www.digitalassets.ag/UnderlyingDetails?GLD"
      }
    },
    {
      "chainId": 101,
      "address": "EYLa7susWhzqDNKYe7qLhFHb3Y9kdNwThc6QSnc4TLWN",
      "symbol": "GLXY",
      "name": "Galaxy Digital Holdings",
      "decimals": 8,
      "logoURI": "https://raw.githubusercontent.com/solana-labs/token-list/main/assets/mainnet/EYLa7susWhzqDNKYe7qLhFHb3Y9kdNwThc6QSnc4TLWN/logo.png",
      "tags": [
        "tokenized-stock"
      ],
      "extensions": {
        "website": "https://www.digitalassets.ag/UnderlyingDetails?GLXY"
      }
    },
    {
      "chainId": 101,
      "address": "Ac2wmyujRxiGtb5msS7fKzGycaCF7K8NbVs5ortE6MFo",
      "symbol": "GME",
      "name": "GameStop",
      "decimals": 8,
      "logoURI": "https://raw.githubusercontent.com/solana-labs/token-list/main/assets/mainnet/Ac2wmyujRxiGtb5msS7fKzGycaCF7K8NbVs5ortE6MFo/logo.svg",
      "tags": [
        "tokenized-stock"
      ],
      "extensions": {
        "website": "https://www.digitalassets.ag/UnderlyingDetails?GME"
      }
    },
    {
      "chainId": 101,
      "address": "7uzWUPC6XsWkgFAuDjpZgPVH9p3WqeKTvTJqLM1RXX6w",
      "symbol": "GOOGL",
      "name": "Google",
      "decimals": 8,
      "logoURI": "https://raw.githubusercontent.com/solana-labs/token-list/main/assets/mainnet/7uzWUPC6XsWkgFAuDjpZgPVH9p3WqeKTvTJqLM1RXX6w/logo.svg",
      "tags": [
        "tokenized-stock"
      ],
      "extensions": {
        "website": "https://www.digitalassets.ag/UnderlyingDetails?GOOGL"
      }
    },
    {
      "chainId": 101,
      "address": "XJUMvw7KRLoLCYVD727jV9fjNUSDVcZaQUK6XpY6kGm",
      "symbol": "IF",
      "name": "Impossible Finance",
      "decimals": 9,
      "logoURI": "https://gateway.pinata.cloud/ipfs/QmcfMbNuvDV6ho3fueNPFTtgSruaUBmSdqP5D5ZduipN6S/logo.png",
      "tags": [
        "ethereum"
      ],
      "extensions": {
        "website": "https://impossible.finance",
        "coingeckoId": "impossible-finance"
      }
    },
    {
      "chainId": 101,
      "address": "6CuCUCYovcLxwaKuxWm8uTquVKGWaAydcFEU3NrtvxGZ",
      "symbol": "INTC",
      "name": "Intel Corp",
      "decimals": 8,
      "logoURI": "https://raw.githubusercontent.com/solana-labs/token-list/main/assets/mainnet/6CuCUCYovcLxwaKuxWm8uTquVKGWaAydcFEU3NrtvxGZ/logo.svg",
      "tags": [
        "tokenized-stock"
      ],
      "extensions": {
        "website": "https://www.digitalassets.ag/UnderlyingDetails?INTC"
      }
    },
    {
      "chainId": 101,
      "address": "6H26K637YNAjZycRosvBR3ENKFGMsbr4xmoV7ca83GWf",
      "symbol": "JUST",
      "name": "Just Group PLC",
      "decimals": 8,
      "logoURI": "https://raw.githubusercontent.com/solana-labs/token-list/main/assets/mainnet/6H26K637YNAjZycRosvBR3ENKFGMsbr4xmoV7ca83GWf/logo.png",
      "tags": [
        "tokenized-stock"
      ],
      "extensions": {
        "website": "https://www.digitalassets.ag/UnderlyingDetails?JUST"
      }
    },
    {
      "chainId": 101,
      "address": "FFRtWiE8FT7HMf673r9cmpabHVQfa2QEf4rSRwNo4JM3",
      "symbol": "MRNA",
      "name": "Moderna",
      "decimals": 8,
      "logoURI": "https://raw.githubusercontent.com/solana-labs/token-list/main/assets/mainnet/FFRtWiE8FT7HMf673r9cmpabHVQfa2QEf4rSRwNo4JM3/logo.svg",
      "tags": [
        "tokenized-stock"
      ],
      "extensions": {
        "website": "https://www.digitalassets.ag/UnderlyingDetails?MRNA"
      }
    },
    {
      "chainId": 101,
      "address": "Hfbh3GU8AdYCw4stirFy2RPGtwQbbzToG2DgFozAymUb",
      "symbol": "NFLX",
      "name": "Netflix",
      "decimals": 8,
      "logoURI": "https://raw.githubusercontent.com/solana-labs/token-list/main/assets/mainnet/Hfbh3GU8AdYCw4stirFy2RPGtwQbbzToG2DgFozAymUb/logo.svg",
      "tags": [
        "tokenized-stock"
      ],
      "extensions": {
        "website": "https://www.digitalassets.ag/UnderlyingDetails?NFLX"
      }
    },
    {
      "chainId": 101,
      "address": "56Zwe8Crm4pXvmByCxmGDjYrLPxkenTrckdRM7WG3zQv",
      "symbol": "NIO",
      "name": "Nio",
      "decimals": 8,
      "logoURI": "https://raw.githubusercontent.com/solana-labs/token-list/main/assets/mainnet/56Zwe8Crm4pXvmByCxmGDjYrLPxkenTrckdRM7WG3zQv/logo.svg",
      "tags": [
        "tokenized-stock"
      ],
      "extensions": {
        "website": "https://www.digitalassets.ag/UnderlyingDetails?NIO"
      }
    },
    {
      "chainId": 101,
      "address": "HP9WMRDV3KdUfJ7CNn5Wf8JzLczwxdnQYTHDAa9yCSnq",
      "symbol": "NOK",
      "name": "Nokia",
      "decimals": 8,
      "logoURI": "https://raw.githubusercontent.com/solana-labs/token-list/main/assets/mainnet/HP9WMRDV3KdUfJ7CNn5Wf8JzLczwxdnQYTHDAa9yCSnq/logo.svg",
      "tags": [
        "tokenized-stock"
      ],
      "extensions": {
        "website": "https://www.digitalassets.ag/UnderlyingDetails?NOK"
      }
    },
    {
      "chainId": 101,
      "address": "GpM58T33eTrGEdHmeFnSVksJjJT6JVdTvim59ipTgTNh",
      "symbol": "NVDA",
      "name": "NVIDIA",
      "decimals": 8,
      "logoURI": "https://raw.githubusercontent.com/solana-labs/token-list/main/assets/mainnet/GpM58T33eTrGEdHmeFnSVksJjJT6JVdTvim59ipTgTNh/logo.svg",
      "tags": [
        "tokenized-stock"
      ],
      "extensions": {
        "website": "https://www.digitalassets.ag/UnderlyingDetails?NVDA"
      }
    },
    {
      "chainId": 101,
      "address": "CRCop5kHBDLTYJyG7z3u6yiVQi4FQHbyHdtb18Qh2Ta9",
      "symbol": "PENN",
      "name": "Penn National Gaming",
      "decimals": 8,
      "logoURI": "https://raw.githubusercontent.com/solana-labs/token-list/main/assets/mainnet/CRCop5kHBDLTYJyG7z3u6yiVQi4FQHbyHdtb18Qh2Ta9/logo.svg",
      "tags": [
        "tokenized-stock"
      ],
      "extensions": {
        "website": "https://www.digitalassets.ag/UnderlyingDetails?PENN"
      }
    },
    {
      "chainId": 101,
      "address": "97v2oXMQ2MMAkgUnoQk3rNhrZCRThorYhvz1poAe9stk",
      "symbol": "PFE",
      "name": "Pfizer",
      "decimals": 8,
      "logoURI": "https://raw.githubusercontent.com/solana-labs/token-list/main/assets/mainnet/97v2oXMQ2MMAkgUnoQk3rNhrZCRThorYhvz1poAe9stk/logo.svg",
      "tags": [
        "tokenized-stock"
      ],
      "extensions": {
        "website": "https://www.digitalassets.ag/UnderlyingDetails?PFE"
      }
    },
    {
      "chainId": 101,
      "address": "AwutBmwmhehaMh18CxqFPPN311uCB1M2awp68A2bG41v",
      "symbol": "PYPL",
      "name": "PayPal",
      "decimals": 8,
      "logoURI": "https://raw.githubusercontent.com/solana-labs/token-list/main/assets/mainnet/AwutBmwmhehaMh18CxqFPPN311uCB1M2awp68A2bG41v/logo.svg",
      "tags": [
        "tokenized-stock"
      ],
      "extensions": {
        "website": "https://www.digitalassets.ag/UnderlyingDetails?PYPL"
      }
    },
    {
      "chainId": 101,
      "address": "8Sa7BjogSJnkHyhtRTKNDDTDtASnWMcAsD4ySVNSFu27",
      "symbol": "SLV",
      "name": "iShares Silver Trust",
      "decimals": 8,
      "logoURI": "https://raw.githubusercontent.com/solana-labs/token-list/main/assets/mainnet/8Sa7BjogSJnkHyhtRTKNDDTDtASnWMcAsD4ySVNSFu27/logo.svg",
      "tags": [
        "tokenized-stock"
      ],
      "extensions": {
        "website": "https://www.digitalassets.ag/UnderlyingDetails?SLV"
      }
    },
    {
      "chainId": 101,
      "address": "CS4tNS523VCLiTsGnYEAd6GqfrZNLtA14C98DC6gE47g",
      "symbol": "SPY",
      "name": "SPDR S&P 500 ETF",
      "decimals": 8,
      "logoURI": "https://raw.githubusercontent.com/solana-labs/token-list/main/assets/mainnet/CS4tNS523VCLiTsGnYEAd6GqfrZNLtA14C98DC6gE47g/logo.svg",
      "tags": [
        "tokenized-stock"
      ],
      "extensions": {
        "website": "https://www.digitalassets.ag/UnderlyingDetails?SPY"
      }
    },
    {
      "chainId": 101,
      "address": "BLyrWJuDyYnDaUMxqBMqkDYAeajnyode1ARh7TxtakEh",
      "symbol": "SQ",
      "name": "Square",
      "decimals": 8,
      "logoURI": "https://raw.githubusercontent.com/solana-labs/token-list/main/assets/mainnet/BLyrWJuDyYnDaUMxqBMqkDYAeajnyode1ARh7TxtakEh/logo.svg",
      "tags": [
        "tokenized-stock"
      ],
      "extensions": {
        "website": "https://www.digitalassets.ag/UnderlyingDetails?SQ"
      }
    },
    {
      "chainId": 101,
      "address": "HSDepE3xvbyRDx4M11LX7Hf9qgHSopfTXxAoeatCcwWF",
      "symbol": "SUN",
      "name": "Sunoco LP",
      "decimals": 8,
      "logoURI": "https://raw.githubusercontent.com/solana-labs/token-list/main/assets/mainnet/HSDepE3xvbyRDx4M11LX7Hf9qgHSopfTXxAoeatCcwWF/logo.svg",
      "tags": [
        "tokenized-stock"
      ],
      "extensions": {
        "website": "https://www.digitalassets.ag/UnderlyingDetails?SUN"
      }
    },
    {
      "chainId": 101,
      "address": "LZufgu7ekMcWBUypPMBYia2ipnFzpxpZgRBFLhYswgR",
      "symbol": "TLRY",
      "name": "Tilray Inc",
      "decimals": 8,
      "logoURI": "https://raw.githubusercontent.com/solana-labs/token-list/main/assets/mainnet/LZufgu7ekMcWBUypPMBYia2ipnFzpxpZgRBFLhYswgR/logo.svg",
      "tags": [
        "tokenized-stock"
      ],
      "extensions": {
        "website": "https://www.digitalassets.ag/UnderlyingDetails?TLRY"
      }
    },
    {
      "chainId": 101,
      "address": "2iCUKaCQpGvnaBimLprKWT8bNGF92e6LxWq4gjsteWfx",
      "symbol": "TSM",
      "name": "Taiwan Semiconductor Mfg",
      "decimals": 8,
      "logoURI": "https://raw.githubusercontent.com/solana-labs/token-list/main/assets/mainnet/2iCUKaCQpGvnaBimLprKWT8bNGF92e6LxWq4gjsteWfx/logo.svg",
      "tags": [
        "tokenized-stock"
      ],
      "extensions": {
        "website": "https://www.digitalassets.ag/UnderlyingDetails?TSM"
      }
    },
    {
      "chainId": 101,
      "address": "BZMg4HyyHVUJkwh2yuv6duu4iQUaXRxT6sK1dT7FcaZf",
      "symbol": "TUR",
      "name": "iShares MSCI Turkey ETF",
      "decimals": 8,
      "logoURI": "https://raw.githubusercontent.com/solana-labs/token-list/main/assets/mainnet/BZMg4HyyHVUJkwh2yuv6duu4iQUaXRxT6sK1dT7FcaZf/logo.svg",
      "tags": [
        "tokenized-stock"
      ],
      "extensions": {
        "website": "https://www.digitalassets.ag/UnderlyingDetails?TUR"
      }
    },
    {
      "chainId": 101,
      "address": "C2tNm8bMU5tz6KdXjHY5zewsN1Wv1TEbxK9XGTCgUZMJ",
      "symbol": "TWTR",
      "name": "Twitter",
      "decimals": 8,
      "logoURI": "https://raw.githubusercontent.com/solana-labs/token-list/main/assets/mainnet/C2tNm8bMU5tz6KdXjHY5zewsN1Wv1TEbxK9XGTCgUZMJ/logo.svg",
      "tags": [
        "tokenized-stock"
      ],
      "extensions": {
        "website": "https://www.digitalassets.ag/UnderlyingDetails?TWTR"
      }
    },
    {
      "chainId": 101,
      "address": "4kmVbBDCzYam3S4e9XqKQkLCEz16gu3dTTo65KbhShuv",
      "symbol": "UBER",
      "name": "Uber",
      "decimals": 8,
      "logoURI": "https://raw.githubusercontent.com/solana-labs/token-list/main/assets/mainnet/4kmVbBDCzYam3S4e9XqKQkLCEz16gu3dTTo65KbhShuv/logo.svg",
      "tags": [
        "tokenized-stock"
      ],
      "extensions": {
        "website": "https://www.digitalassets.ag/UnderlyingDetails?UBER"
      }
    },
    {
      "chainId": 101,
      "address": "J645gMdx9zSMM2VySLBrtv6Zv1HyEjPqQXVGRAPYqzvK",
      "symbol": "USO",
      "name": "United States Oil Fund",
      "decimals": 8,
      "logoURI": "https://raw.githubusercontent.com/solana-labs/token-list/main/assets/mainnet/J645gMdx9zSMM2VySLBrtv6Zv1HyEjPqQXVGRAPYqzvK/logo.svg",
      "tags": [
        "tokenized-stock"
      ],
      "extensions": {
        "website": "https://www.digitalassets.ag/UnderlyingDetails?USO"
      }
    },
    {
      "chainId": 101,
      "address": "3LjkoC9FYEqRKNpy7xz3nxfnGVAt1SNS98rYwF2adQWB",
      "symbol": "VXX",
      "name": "iPath B S&P 500 VIX S/T Futs ETN",
      "decimals": 8,
      "logoURI": "https://raw.githubusercontent.com/solana-labs/token-list/main/assets/mainnet/3LjkoC9FYEqRKNpy7xz3nxfnGVAt1SNS98rYwF2adQWB/logo.png",
      "tags": [
        "tokenized-stock"
      ],
      "extensions": {
        "website": "https://www.digitalassets.ag/UnderlyingDetails?VXX"
      }
    },
    {
      "chainId": 101,
      "address": "BcALTCjD4HJJxBDUXi3nHUgqsJmXAQdBbQrcmtLtqZaf",
      "symbol": "ZM",
      "name": "Zoom",
      "decimals": 8,
      "logoURI": "https://raw.githubusercontent.com/solana-labs/token-list/main/assets/mainnet/BcALTCjD4HJJxBDUXi3nHUgqsJmXAQdBbQrcmtLtqZaf/logo.svg",
      "tags": [
        "tokenized-stock"
      ],
      "extensions": {
        "website": "https://www.digitalassets.ag/UnderlyingDetails?ZM"
      }
    },
    {
      "chainId": 101,
      "address": "9n4nbM75f5Ui33ZbPYXn59EwSgE8CGsHtAeTH5YFeJ9E",
      "symbol": "BTC",
      "name": "Wrapped Bitcoin (Sollet)",
      "decimals": 6,
      "logoURI": "https://raw.githubusercontent.com/solana-labs/token-list/main/assets/mainnet/9n4nbM75f5Ui33ZbPYXn59EwSgE8CGsHtAeTH5YFeJ9E/logo.png",
      "tags": [
        "wrapped-sollet",
        "ethereum"
      ],
      "extensions": {
        "bridgeContract": "https://etherscan.io/address/0xeae57ce9cc1984f202e15e038b964bb8bdf7229a",
        "serumV3Usdc": "A8YFbxQYFVqKZaoYJLLUVcQiWP7G2MeEgW5wsAQgMvFw",
        "serumV3Usdt": "C1EuT9VokAKLiW7i2ASnZUvxDoKuKkCpDDeNxAptuNe4",
        "coingeckoId": "bitcoin"
      }
    },
    {
      "chainId": 101,
      "address": "2FPyTwcZLUg1MDrwsyoP4D6s1tM7hAkHYRjkNb5w6Pxk",
      "symbol": "ETH",
      "name": "Wrapped Ethereum (Sollet)",
      "decimals": 6,
      "logoURI": "https://raw.githubusercontent.com/solana-labs/token-list/main/assets/mainnet/2FPyTwcZLUg1MDrwsyoP4D6s1tM7hAkHYRjkNb5w6Pxk/logo.png",
      "tags": [
        "wrapped-sollet",
        "ethereum"
      ],
      "extensions": {
        "bridgeContract": "https://etherscan.io/address/0xeae57ce9cc1984f202e15e038b964bb8bdf7229a",
        "serumV3Usdc": "4tSvZvnbyzHXLMTiFonMyxZoHmFqau1XArcRCVHLZ5gX",
        "serumV3Usdt": "7dLVkUfBVfCGkFhSXDCq1ukM9usathSgS716t643iFGF",
        "coingeckoId": "ethereum"
      }
    },
    {
      "chainId": 101,
      "address": "3JSf5tPeuscJGtaCp5giEiDhv51gQ4v3zWg8DGgyLfAB",
      "symbol": "YFI",
      "name": "Wrapped YFI (Sollet)",
      "decimals": 6,
      "logoURI": "https://raw.githubusercontent.com/solana-labs/token-list/main/assets/mainnet/3JSf5tPeuscJGtaCp5giEiDhv51gQ4v3zWg8DGgyLfAB/logo.png",
      "tags": [
        "wrapped-sollet",
        "ethereum"
      ],
      "extensions": {
        "bridgeContract": "https://etherscan.io/address/0xeae57ce9cc1984f202e15e038b964bb8bdf7229a",
        "serumV3Usdc": "7qcCo8jqepnjjvB5swP4Afsr3keVBs6gNpBTNubd1Kr2",
        "serumV3Usdt": "3Xg9Q4VtZhD4bVYJbTfgGWFV5zjE3U7ztSHa938zizte",
        "coingeckoId": "yearn-finance"
      }
    },
    {
      "chainId": 101,
      "address": "CWE8jPTUYhdCTZYWPTe1o5DFqfdjzWKc9WKz6rSjQUdG",
      "symbol": "LINK",
      "name": "Wrapped Chainlink (Sollet)",
      "decimals": 6,
      "logoURI": "https://raw.githubusercontent.com/solana-labs/token-list/main/assets/mainnet/CWE8jPTUYhdCTZYWPTe1o5DFqfdjzWKc9WKz6rSjQUdG/logo.png",
      "tags": [
        "wrapped-sollet",
        "ethereum"
      ],
      "extensions": {
        "bridgeContract": "https://etherscan.io/address/0xeae57ce9cc1984f202e15e038b964bb8bdf7229a",
        "serumV3Usdc": "3hwH1txjJVS8qv588tWrjHfRxdqNjBykM1kMcit484up",
        "serumV3Usdt": "3yEZ9ZpXSQapmKjLAGKZEzUNA1rcupJtsDp5mPBWmGZR",
        "coingeckoId": "chainlink"
      }
    },
    {
      "chainId": 101,
      "address": "Ga2AXHpfAF6mv2ekZwcsJFqu7wB4NV331qNH7fW9Nst8",
      "symbol": "XRP",
      "name": "Wrapped XRP (Sollet)",
      "decimals": 6,
      "logoURI": "https://raw.githubusercontent.com/solana-labs/token-list/main/assets/mainnet/Ga2AXHpfAF6mv2ekZwcsJFqu7wB4NV331qNH7fW9Nst8/logo.png",
      "tags": [
        "wrapped-sollet",
        "ethereum"
      ],
      "extensions": {
        "bridgeContract": "https://etherscan.io/address/0xeae57ce9cc1984f202e15e038b964bb8bdf7229a",
        "coingeckoId": "ripple"
      }
    },
    {
      "chainId": 101,
      "address": "BQcdHdAQW1hczDbBi9hiegXAR7A98Q9jx3X3iBBBDiq4",
      "symbol": "wUSDT",
      "name": "Wrapped USDT (Sollet)",
      "decimals": 6,
      "logoURI": "https://raw.githubusercontent.com/solana-labs/token-list/main/assets/mainnet/BQcdHdAQW1hczDbBi9hiegXAR7A98Q9jx3X3iBBBDiq4/logo.png",
      "tags": [
        "stablecoin",
        "wrapped-sollet",
        "ethereum"
      ],
      "extensions": {
        "bridgeContract": "https://etherscan.io/address/0xeae57ce9cc1984f202e15e038b964bb8bdf7229a",
        "coingeckoId": "tether"
      }
    },
    {
      "chainId": 101,
      "address": "AR1Mtgh7zAtxuxGd2XPovXPVjcSdY3i4rQYisNadjfKy",
      "symbol": "SUSHI",
      "name": "Wrapped SUSHI (Sollet)",
      "decimals": 6,
      "logoURI": "https://raw.githubusercontent.com/solana-labs/token-list/main/assets/mainnet/AR1Mtgh7zAtxuxGd2XPovXPVjcSdY3i4rQYisNadjfKy/logo.png",
      "tags": [
        "wrapped-sollet",
        "ethereum"
      ],
      "extensions": {
        "website": "https://www.sushi.com",
        "bridgeContract": "https://etherscan.io/address/0xeae57ce9cc1984f202e15e038b964bb8bdf7229a",
        "serumV3Usdc": "A1Q9iJDVVS8Wsswr9ajeZugmj64bQVCYLZQLra2TMBMo",
        "serumV3Usdt": "6DgQRTpJTnAYBSShngAVZZDq7j9ogRN1GfSQ3cq9tubW",
        "coingeckoId": "sushi",
        "waterfallbot": "https://bit.ly/SUSHIwaterfall"
      }
    },
    {
      "chainId": 101,
      "address": "CsZ5LZkDS7h9TDKjrbL7VAwQZ9nsRu8vJLhRYfmGaN8K",
      "symbol": "ALEPH",
      "name": "Wrapped ALEPH (Sollet)",
      "decimals": 6,
      "logoURI": "https://raw.githubusercontent.com/solana-labs/token-list/main/assets/mainnet/CsZ5LZkDS7h9TDKjrbL7VAwQZ9nsRu8vJLhRYfmGaN8K/logo.png",
      "tags": [
        "wrapped-sollet",
        "ethereum"
      ],
      "extensions": {
        "bridgeContract": "https://etherscan.io/address/0xeae57ce9cc1984f202e15e038b964bb8bdf7229a",
        "serumV3Usdc": "GcoKtAmTy5QyuijXSmJKBtFdt99e6Buza18Js7j9AJ6e",
        "serumV3Usdt": "Gyp1UGRgbrb6z8t7fpssxEKQgEmcJ4pVnWW3ds2p6ZPY",
        "coingeckoId": "aleph"
      }
    },
    {
      "chainId": 101,
      "address": "SF3oTvfWzEP3DTwGSvUXRrGTvr75pdZNnBLAH9bzMuX",
      "symbol": "SXP",
      "name": "Wrapped SXP (Sollet)",
      "decimals": 6,
      "logoURI": "https://raw.githubusercontent.com/solana-labs/token-list/main/assets/mainnet/SF3oTvfWzEP3DTwGSvUXRrGTvr75pdZNnBLAH9bzMuX/logo.png",
      "tags": [
        "wrapped-sollet",
        "ethereum"
      ],
      "extensions": {
        "bridgeContract": "https://etherscan.io/address/0xeae57ce9cc1984f202e15e038b964bb8bdf7229a",
        "serumV3Usdc": "4LUro5jaPaTurXK737QAxgJywdhABnFAMQkXX4ZyqqaZ",
        "serumV3Usdt": "8afKwzHR3wJE7W7Y5hvQkngXh6iTepSZuutRMMy96MjR",
        "coingeckoId": "swipe"
      }
    },
    {
      "chainId": 101,
      "address": "BtZQfWqDGbk9Wf2rXEiWyQBdBY1etnUUn6zEphvVS7yN",
      "symbol": "HGET",
      "name": "Wrapped Hedget (Sollet)",
      "decimals": 6,
      "logoURI": "https://raw.githubusercontent.com/solana-labs/token-list/main/assets/mainnet/BtZQfWqDGbk9Wf2rXEiWyQBdBY1etnUUn6zEphvVS7yN/logo.svg",
      "tags": [
        "wrapped-sollet",
        "ethereum"
      ],
      "extensions": {
        "website": "https://www.hedget.com/",
        "bridgeContract": "https://etherscan.io/address/0xeae57ce9cc1984f202e15e038b964bb8bdf7229a",
        "serumV3Usdc": "88vztw7RTN6yJQchVvxrs6oXUDryvpv9iJaFa1EEmg87",
        "serumV3Usdt": "ErQXxiNfJgd4fqQ58PuEw5xY35TZG84tHT6FXf5s4UxY",
        "coingeckoId": "hedget"
      }
    },
    {
      "chainId": 101,
      "address": "5Fu5UUgbjpUvdBveb3a1JTNirL8rXtiYeSMWvKjtUNQv",
      "symbol": "CREAM",
      "name": "Wrapped Cream Finance (Sollet)",
      "decimals": 6,
      "logoURI": "https://raw.githubusercontent.com/solana-labs/token-list/main/assets/mainnet/5Fu5UUgbjpUvdBveb3a1JTNirL8rXtiYeSMWvKjtUNQv/logo.png",
      "tags": [
        "wrapped-sollet",
        "ethereum"
      ],
      "extensions": {
        "bridgeContract": "https://etherscan.io/address/0xeae57ce9cc1984f202e15e038b964bb8bdf7229a",
        "serumV3Usdc": "7nZP6feE94eAz9jmfakNJWPwEKaeezuKKC5D1vrnqyo2",
        "serumV3Usdt": "4ztJEvQyryoYagj2uieep3dyPwG2pyEwb2dKXTwmXe82",
        "coingeckoId": "cream-2"
      }
    },
    {
      "chainId": 101,
      "address": "873KLxCbz7s9Kc4ZzgYRtNmhfkQrhfyWGZJBmyCbC3ei",
      "symbol": "UBXT",
      "name": "Wrapped Upbots (Sollet)",
      "decimals": 6,
      "logoURI": "https://raw.githubusercontent.com/solana-labs/token-list/main/assets/mainnet/873KLxCbz7s9Kc4ZzgYRtNmhfkQrhfyWGZJBmyCbC3ei/logo.png",
      "tags": [
        "wrapped-sollet",
        "ethereum"
      ],
      "extensions": {
        "website": "https://upbots.com/",
        "explorer": "https://etherscan.io/address/0xeae57ce9cc1984f202e15e038b964bb8bdf7229a",
        "serumV3Usdc": "2wr3Ab29KNwGhtzr5HaPCyfU1qGJzTUAN4amCLZWaD1H",
        "serumV3Usdt": "F1T7b6pnR8Pge3qmfNUfW6ZipRDiGpMww6TKTrRU4NiL",
        "coingeckoId": "upbots"
      }
    },
    {
      "chainId": 101,
      "address": "HqB7uswoVg4suaQiDP3wjxob1G5WdZ144zhdStwMCq7e",
      "symbol": "HNT",
      "name": "Wrapped Helium (Sollet)",
      "decimals": 6,
      "logoURI": "https://raw.githubusercontent.com/solana-labs/token-list/main/assets/mainnet/HqB7uswoVg4suaQiDP3wjxob1G5WdZ144zhdStwMCq7e/logo.png",
      "tags": [
        "wrapped-sollet",
        "ethereum"
      ],
      "extensions": {
        "bridgeContract": "https://etherscan.io/address/0xeae57ce9cc1984f202e15e038b964bb8bdf7229a",
        "serumV3Usdc": "CnUV42ZykoKUnMDdyefv5kP6nDSJf7jFd7WXAecC6LYr",
        "serumV3Usdt": "8FpuMGLtMZ7Wt9ZvyTGuTVwTwwzLYfS5NZWcHxbP1Wuh",
        "coingeckoId": "helium"
      }
    },
    {
      "chainId": 101,
      "address": "9S4t2NEAiJVMvPdRYKVrfJpBafPBLtvbvyS3DecojQHw",
      "symbol": "FRONT",
      "name": "Wrapped FRONT (Sollet)",
      "decimals": 6,
      "logoURI": "https://raw.githubusercontent.com/solana-labs/token-list/main/assets/mainnet/9S4t2NEAiJVMvPdRYKVrfJpBafPBLtvbvyS3DecojQHw/logo.png",
      "tags": [
        "wrapped-sollet",
        "ethereum"
      ],
      "extensions": {
        "bridgeContract": "https://etherscan.io/address/0xeae57ce9cc1984f202e15e038b964bb8bdf7229a",
        "serumV3Usdc": "9Zx1CvxSVdroKMMWf2z8RwrnrLiQZ9VkQ7Ex3syQqdSH",
        "serumV3Usdt": "CGC4UgWwqA9PET6Tfx6o6dLv94EK2coVkPtxgNHuBtxj",
        "coingeckoId": "frontier-token"
      }
    },
    {
      "chainId": 101,
      "address": "6WNVCuxCGJzNjmMZoKyhZJwvJ5tYpsLyAtagzYASqBoF",
      "symbol": "AKRO",
      "name": "Wrapped AKRO (Sollet)",
      "decimals": 6,
      "logoURI": "https://raw.githubusercontent.com/solana-labs/token-list/main/assets/mainnet/6WNVCuxCGJzNjmMZoKyhZJwvJ5tYpsLyAtagzYASqBoF/logo.png",
      "tags": [
        "wrapped-sollet",
        "ethereum"
      ],
      "extensions": {
        "bridgeContract": "https://etherscan.io/address/0xeae57ce9cc1984f202e15e038b964bb8bdf7229a",
        "serumV3Usdc": "5CZXTTgVZKSzgSA3AFMN5a2f3hmwmmJ6hU8BHTEJ3PX8",
        "serumV3Usdt": "HLvRdctRB48F9yLnu9E24LUTRt89D48Z35yi1HcxayDf",
        "coingeckoId": "akropolis"
      }
    },
    {
      "chainId": 101,
      "address": "DJafV9qemGp7mLMEn5wrfqaFwxsbLgUsGVS16zKRk9kc",
      "symbol": "HXRO",
      "name": "Wrapped HXRO (Sollet)",
      "decimals": 6,
      "logoURI": "https://raw.githubusercontent.com/solana-labs/token-list/main/assets/mainnet/DJafV9qemGp7mLMEn5wrfqaFwxsbLgUsGVS16zKRk9kc/logo.png",
      "tags": [
        "wrapped-sollet",
        "ethereum"
      ],
      "extensions": {
        "bridgeContract": "https://etherscan.io/address/0xeae57ce9cc1984f202e15e038b964bb8bdf7229a",
        "serumV3Usdc": "6Pn1cSiRos3qhBf54uBP9ZQg8x3JTardm1dL3n4p29tA",
        "serumV3Usdt": "4absuMsgemvdjfkgdLQq1zKEjw3dHBoCWkzKoctndyqd",
        "coingeckoId": "hxro"
      }
    },
    {
      "chainId": 101,
      "address": "DEhAasscXF4kEGxFgJ3bq4PpVGp5wyUxMRvn6TzGVHaw",
      "symbol": "UNI",
      "name": "Wrapped UNI (Sollet)",
      "decimals": 6,
      "logoURI": "https://raw.githubusercontent.com/solana-labs/token-list/main/assets/mainnet/DEhAasscXF4kEGxFgJ3bq4PpVGp5wyUxMRvn6TzGVHaw/logo.png",
      "tags": [
        "wrapped-sollet",
        "ethereum"
      ],
      "extensions": {
        "bridgeContract": "https://etherscan.io/address/0xeae57ce9cc1984f202e15e038b964bb8bdf7229a",
        "serumV3Usdc": "6JYHjaQBx6AtKSSsizDMwozAEDEZ5KBsSUzH7kRjGJon",
        "serumV3Usdt": "2SSnWNrc83otLpfRo792P6P3PESZpdr8cu2r8zCE6bMD",
        "coingeckoId": "uniswap"
      }
    },
    {
      "chainId": 101,
      "address": "SRMuApVNdxXokk5GT7XD5cUUgXMBCoAz2LHeuAoKWRt",
      "symbol": "SRM",
      "name": "Serum",
      "decimals": 6,
      "logoURI": "https://raw.githubusercontent.com/solana-labs/token-list/main/assets/mainnet/SRMuApVNdxXokk5GT7XD5cUUgXMBCoAz2LHeuAoKWRt/logo.png",
      "tags": [],
      "extensions": {
        "website": "https://projectserum.com/",
        "serumV3Usdc": "ByRys5tuUWDgL73G8JBAEfkdFf8JWBzPBDHsBVQ5vbQA",
        "serumV3Usdt": "AtNnsY1AyRERWJ8xCskfz38YdvruWVJQUVXgScC1iPb",
        "coingeckoId": "serum",
        "waterfallbot": "https://bit.ly/SRMwaterfall"
      }
    },
    {
      "chainId": 101,
      "address": "AGFEad2et2ZJif9jaGpdMixQqvW5i81aBdvKe7PHNfz3",
      "symbol": "FTT",
      "name": "Wrapped FTT (Sollet)",
      "decimals": 6,
      "logoURI": "https://raw.githubusercontent.com/solana-labs/token-list/main/assets/mainnet/AGFEad2et2ZJif9jaGpdMixQqvW5i81aBdvKe7PHNfz3/logo.png",
      "tags": [
        "wrapped-sollet",
        "ethereum"
      ],
      "extensions": {
        "bridgeContract": "https://etherscan.io/address/0xeae57ce9cc1984f202e15e038b964bb8bdf7229a",
        "assetContract": "https://etherscan.io/address/0x50d1c9771902476076ecfc8b2a83ad6b9355a4c9",
        "serumV3Usdc": "2Pbh1CvRVku1TgewMfycemghf6sU9EyuFDcNXqvRmSxc",
        "serumV3Usdt": "Hr3wzG8mZXNHV7TuL6YqtgfVUesCqMxGYCEyP3otywZE",
        "coingeckoId": "ftx-token",
        "waterfallbot": "https://bit.ly/FTTwaterfall"
      }
    },
    {
      "chainId": 101,
      "address": "MSRMcoVyrFxnSgo5uXwone5SKcGhT1KEJMFEkMEWf9L",
      "symbol": "MSRM",
      "name": "MegaSerum",
      "decimals": 0,
      "logoURI": "https://raw.githubusercontent.com/solana-labs/token-list/main/assets/mainnet/MSRMcoVyrFxnSgo5uXwone5SKcGhT1KEJMFEkMEWf9L/logo.png",
      "tags": [],
      "extensions": {
        "website": "https://projectserum.com/",
        "serumV3Usdc": "4VKLSYdvrQ5ngQrt1d2VS8o4ewvb2MMUZLiejbnGPV33",
        "serumV3Usdt": "5nLJ22h1DUfeCfwbFxPYK8zbfbri7nA9bXoDcR8AcJjs",
        "coingeckoId": "megaserum"
      }
    },
    {
      "chainId": 101,
      "address": "BXXkv6z8ykpG1yuvUDPgh732wzVHB69RnB9YgSYh3itW",
      "symbol": "WUSDC",
      "name": "Wrapped USDC (Sollet)",
      "decimals": 6,
      "logoURI": "https://raw.githubusercontent.com/solana-labs/token-list/main/assets/mainnet/BXXkv6z8ykpG1yuvUDPgh732wzVHB69RnB9YgSYh3itW/logo.png",
      "tags": [
        "stablecoin",
        "wrapped-sollet",
        "ethereum"
      ],
      "extensions": {
        "coingeckoId": "usd-coin"
      }
    },
    {
      "chainId": 101,
      "address": "GXMvfY2jpQctDqZ9RoU3oWPhufKiCcFEfchvYumtX7jd",
      "symbol": "TOMO",
      "name": "Wrapped TOMO (Sollet)",
      "decimals": 6,
      "logoURI": "https://raw.githubusercontent.com/solana-labs/token-list/main/assets/mainnet/GXMvfY2jpQctDqZ9RoU3oWPhufKiCcFEfchvYumtX7jd/logo.png",
      "tags": [
        "wrapped-sollet",
        "ethereum"
      ],
      "extensions": {
        "bridgeContract": "https://etherscan.io/address/0xeae57ce9cc1984f202e15e038b964bb8bdf7229a",
        "serumV3Usdc": "8BdpjpSD5n3nk8DQLqPUyTZvVqFu6kcff5bzUX5dqDpy",
        "serumV3Usdt": "GnKPri4thaGipzTbp8hhSGSrHgG4F8MFiZVrbRn16iG2",
        "coingeckoId": "tomochain",
        "waterfallbot": "https://t.me/TOMOwaterfall"
      }
    },
    {
      "chainId": 101,
      "address": "EcqExpGNFBve2i1cMJUTR4bPXj4ZoqmDD2rTkeCcaTFX",
      "symbol": "KARMA",
      "name": "Wrapped KARMA (Sollet)",
      "decimals": 4,
      "logoURI": "https://raw.githubusercontent.com/solana-labs/token-list/main/assets/mainnet/EcqExpGNFBve2i1cMJUTR4bPXj4ZoqmDD2rTkeCcaTFX/logo.png",
      "tags": [
        "wrapped-sollet",
        "ethereum"
      ],
      "extensions": {
        "bridgeContract": "https://etherscan.io/address/0xeae57ce9cc1984f202e15e038b964bb8bdf7229a",
        "coingeckoId": "karma-dao"
      }
    },
    {
      "chainId": 101,
      "address": "EqWCKXfs3x47uVosDpTRgFniThL9Y8iCztJaapxbEaVX",
      "symbol": "LUA",
      "name": "Wrapped LUA (Sollet)",
      "decimals": 6,
      "logoURI": "https://raw.githubusercontent.com/solana-labs/token-list/main/assets/mainnet/EqWCKXfs3x47uVosDpTRgFniThL9Y8iCztJaapxbEaVX/logo.png",
      "tags": [
        "wrapped-sollet",
        "ethereum"
      ],
      "extensions": {
        "bridgeContract": "https://etherscan.io/address/0xeae57ce9cc1984f202e15e038b964bb8bdf7229a",
        "serumV3Usdc": "4xyWjQ74Eifq17vbue5Ut9xfFNfuVB116tZLEpiZuAn8",
        "serumV3Usdt": "35tV8UsHH8FnSAi3YFRrgCu4K9tb883wKnAXpnihot5r",
        "coingeckoId": "lua-token",
        "waterfallbot": "https://t.me/LUAwaterfall"
      }
    },
    {
      "chainId": 101,
      "address": "GeDS162t9yGJuLEHPWXXGrb1zwkzinCgRwnT8vHYjKza",
      "symbol": "MATH",
      "name": "Wrapped MATH (Sollet)",
      "decimals": 6,
      "logoURI": "https://raw.githubusercontent.com/solana-labs/token-list/main/assets/mainnet/GeDS162t9yGJuLEHPWXXGrb1zwkzinCgRwnT8vHYjKza/logo.png",
      "tags": [
        "wrapped-sollet",
        "ethereum"
      ],
      "extensions": {
        "bridgeContract": "https://etherscan.io/address/0xeae57ce9cc1984f202e15e038b964bb8bdf7229a",
        "serumV3Usdc": "J7cPYBrXVy8Qeki2crZkZavcojf2sMRyQU7nx438Mf8t",
        "serumV3Usdt": "2WghiBkDL2yRhHdvm8CpprrkmfguuQGJTCDfPSudKBAZ",
        "coingeckoId": "math"
      }
    },
    {
      "chainId": 101,
      "address": "GUohe4DJUA5FKPWo3joiPgsB7yzer7LpDmt1Vhzy3Zht",
      "symbol": "KEEP",
      "name": "Wrapped KEEP (Sollet)",
      "decimals": 6,
      "logoURI": "https://raw.githubusercontent.com/solana-labs/token-list/main/assets/mainnet/GUohe4DJUA5FKPWo3joiPgsB7yzer7LpDmt1Vhzy3Zht/logo.png",
      "tags": [
        "wrapped-sollet",
        "ethereum"
      ],
      "extensions": {
        "bridgeContract": "https://etherscan.io/address/0xeae57ce9cc1984f202e15e038b964bb8bdf7229a",
        "serumV3Usdc": "3rgacody9SvM88QR83GHaNdEEx4Fe2V2ed5GJp2oeKDr",
        "serumV3Usdt": "HEGnaVL5i48ubPBqWAhodnZo8VsSLzEM3Gfc451DnFj9",
        "coingeckoId": "keep-network"
      }
    },
    {
      "chainId": 101,
      "address": "9F9fNTT6qwjsu4X4yWYKZpsbw5qT7o6yR2i57JF2jagy",
      "symbol": "SWAG",
      "name": "Wrapped SWAG (Sollet)",
      "decimals": 6,
      "logoURI": "https://raw.githubusercontent.com/solana-labs/token-list/main/assets/mainnet/9F9fNTT6qwjsu4X4yWYKZpsbw5qT7o6yR2i57JF2jagy/logo.png",
      "tags": [
        "wrapped-sollet",
        "ethereum"
      ],
      "extensions": {
        "bridgeContract": "https://etherscan.io/address/0xeae57ce9cc1984f202e15e038b964bb8bdf7229a",
        "serumV3Usdt": "J2XSt77XWim5HwtUM8RUwQvmRXNZsbMKpp5GTKpHafvf",
        "coingeckoId": "swag-finance"
      }
    },
    {
      "chainId": 101,
      "address": "DgHK9mfhMtUwwv54GChRrU54T2Em5cuszq2uMuen1ZVE",
      "symbol": "CEL",
      "name": "Wrapped Celsius (Sollet)",
      "decimals": 4,
      "logoURI": "https://raw.githubusercontent.com/solana-labs/token-list/main/assets/mainnet/DgHK9mfhMtUwwv54GChRrU54T2Em5cuszq2uMuen1ZVE/logo.png",
      "tags": [
        "wrapped-sollet",
        "ethereum"
      ],
      "extensions": {
        "bridgeContract": "https://etherscan.io/address/0xeae57ce9cc1984f202e15e038b964bb8bdf7229a",
        "serumV3Usdt": "cgani53cMZgYfRMgSrNekJTMaLmccRfspsfTbXWRg7u",
        "coingeckoId": "celsius-degree-token"
      }
    },
    {
      "chainId": 101,
      "address": "7ncCLJpP3MNww17LW8bRvx8odQQnubNtfNZBL5BgAEHW",
      "symbol": "RSR",
      "name": "Wrapped Reserve Rights (Sollet)",
      "decimals": 6,
      "logoURI": "https://raw.githubusercontent.com/solana-labs/token-list/main/assets/mainnet/7ncCLJpP3MNww17LW8bRvx8odQQnubNtfNZBL5BgAEHW/logo.png",
      "tags": [
        "wrapped-sollet",
        "ethereum"
      ],
      "extensions": {
        "bridgeContract": "https://etherscan.io/address/0xeae57ce9cc1984f202e15e038b964bb8bdf7229a",
        "serumV3Usdt": "FcPet5fz9NLdbXwVM6kw2WTHzRAD7mT78UjwTpawd7hJ",
        "coingeckoId": "reserve-rights-token"
      }
    },
    {
      "chainId": 101,
      "address": "5wihEYGca7X4gSe97C5mVcqNsfxBzhdTwpv72HKs25US",
      "symbol": "1INCH",
      "name": "Wrapped 1INCH (Sollet)",
      "decimals": 6,
      "logoURI": "https://raw.githubusercontent.com/solana-labs/token-list/main/assets/mainnet/5wihEYGca7X4gSe97C5mVcqNsfxBzhdTwpv72HKs25US/logo.png",
      "tags": [
        "wrapped-sollet",
        "ethereum"
      ],
      "extensions": {
        "bridgeContract": "https://etherscan.io/address/0xeae57ce9cc1984f202e15e038b964bb8bdf7229a",
        "coingeckoId": "1inch"
      }
    },
    {
      "chainId": 101,
      "address": "38i2NQxjp5rt5B3KogqrxmBxgrAwaB3W1f1GmiKqh9MS",
      "symbol": "GRT",
      "name": "Wrapped GRT  (Sollet)",
      "decimals": 6,
      "logoURI": "https://raw.githubusercontent.com/solana-labs/token-list/main/assets/mainnet/38i2NQxjp5rt5B3KogqrxmBxgrAwaB3W1f1GmiKqh9MS/logo.png",
      "tags": [
        "wrapped-sollet",
        "ethereum"
      ],
      "extensions": {
        "bridgeContract": "https://etherscan.io/address/0xeae57ce9cc1984f202e15e038b964bb8bdf7229a",
        "coingeckoId": "the-graph"
      }
    },
    {
      "chainId": 101,
      "address": "Avz2fmevhhu87WYtWQCFj9UjKRjF9Z9QWwN2ih9yF95G",
      "symbol": "COMP",
      "name": "Wrapped Compound (Sollet)",
      "decimals": 6,
      "logoURI": "https://raw.githubusercontent.com/solana-labs/token-list/main/assets/mainnet/Avz2fmevhhu87WYtWQCFj9UjKRjF9Z9QWwN2ih9yF95G/logo.png",
      "tags": [
        "wrapped-sollet",
        "ethereum"
      ],
      "extensions": {
        "bridgeContract": "https://etherscan.io/address/0xeae57ce9cc1984f202e15e038b964bb8bdf7229a",
        "coingeckoId": "compound-coin"
      }
    },
    {
      "chainId": 101,
      "address": "9wRD14AhdZ3qV8et3eBQVsrb3UoBZDUbJGyFckpTg8sj",
      "symbol": "PAXG",
      "name": "Wrapped Paxos Gold (Sollet)",
      "decimals": 6,
      "logoURI": "https://raw.githubusercontent.com/solana-labs/token-list/main/assets/mainnet/9wRD14AhdZ3qV8et3eBQVsrb3UoBZDUbJGyFckpTg8sj/logo.png",
      "tags": [
        "wrapped-sollet",
        "ethereum"
      ],
      "extensions": {
        "bridgeContract": "https://etherscan.io/address/0xeae57ce9cc1984f202e15e038b964bb8bdf7229a",
        "coingeckoId": "pax-gold"
      }
    },
    {
      "chainId": 101,
      "address": "AByXcTZwJHMtrKrvVsh9eFNB1pJaLDjCUR2ayvxBAAM2",
      "symbol": "STRONG",
      "name": "Wrapped Strong (Sollet)",
      "decimals": 6,
      "logoURI": "https://raw.githubusercontent.com/solana-labs/token-list/main/assets/mainnet/AByXcTZwJHMtrKrvVsh9eFNB1pJaLDjCUR2ayvxBAAM2/logo.png",
      "tags": [
        "wrapped-sollet",
        "ethereum"
      ],
      "extensions": {
        "bridgeContract": "https://etherscan.io/address/0xeae57ce9cc1984f202e15e038b964bb8bdf7229a",
        "coingeckoId": "strong"
      }
    },
    {
      "chainId": 101,
      "address": "EchesyfXePKdLtoiZSL8pBe8Myagyy8ZRqsACNCFGnvp",
      "symbol": "FIDA",
      "name": "Bonfida",
      "decimals": 6,
      "logoURI": "https://raw.githubusercontent.com/solana-labs/token-list/main/assets/mainnet/EchesyfXePKdLtoiZSL8pBe8Myagyy8ZRqsACNCFGnvp/logo.svg",
      "tags": [],
      "extensions": {
        "website": "https://bonfida.com/",
        "serumV3Usdc": "E14BKBhDWD4EuTkWj1ooZezesGxMW8LPCps4W5PuzZJo",
        "serumV3Usdt": "EbV7pPpEvheLizuYX3gUCvWM8iySbSRAhu2mQ5Vz2Mxf",
        "coingeckoId": "bonfida",
        "waterfallbot": "https://bit.ly/FIDAwaterfall"
      }
    },
    {
      "chainId": 101,
      "address": "kinXdEcpDQeHPEuQnqmUgtYykqKGVFq6CeVX5iAHJq6",
      "symbol": "KIN",
      "name": "KIN",
      "decimals": 5,
      "logoURI": "https://raw.githubusercontent.com/solana-labs/token-list/main/assets/mainnet/kinXdEcpDQeHPEuQnqmUgtYykqKGVFq6CeVX5iAHJq6/logo.png",
      "tags": [],
      "extensions": {
        "serumV3Usdc": "Bn6NPyr6UzrFAwC4WmvPvDr2Vm8XSUnFykM2aQroedgn",
        "serumV3Usdt": "4nCFQr8sahhhL4XJ7kngGFBmpkmyf3xLzemuMhn6mWTm",
        "coingeckoId": "kin",
        "waterfallbot": "https://bit.ly/KINwaterfall"
      }
    },
    {
      "chainId": 101,
      "address": "MAPS41MDahZ9QdKXhVa4dWB9RuyfV4XqhyAZ8XcYepb",
      "symbol": "MAPS",
      "name": "MAPS",
      "decimals": 6,
      "logoURI": "https://raw.githubusercontent.com/solana-labs/token-list/main/assets/mainnet/MAPS41MDahZ9QdKXhVa4dWB9RuyfV4XqhyAZ8XcYepb/logo.svg",
      "tags": [],
      "extensions": {
        "website": "https://maps.me/",
        "serumV3Usdc": "3A8XQRWXC7BjLpgLDDBhQJLT5yPCzS16cGYRKHkKxvYo",
        "serumV3Usdt": "7cknqHAuGpfVXPtFoJpFvUjJ8wkmyEfbFusmwMfNy3FE",
        "coingeckoId": "maps"
      }
    },
    {
      "chainId": 101,
      "address": "z3dn17yLaGMKffVogeFHQ9zWVcXgqgf3PQnDsNs2g6M",
      "symbol": "OXY",
      "name": "Oxygen Protocol",
      "decimals": 6,
      "logoURI": "https://raw.githubusercontent.com/solana-labs/token-list/main/assets/mainnet/z3dn17yLaGMKffVogeFHQ9zWVcXgqgf3PQnDsNs2g6M/logo.svg",
      "tags": [],
      "extensions": {
        "website": "https://www.oxygen.org/",
        "serumV3Usdt": "GKLev6UHeX1KSDCyo2bzyG6wqhByEzDBkmYTxEdmYJgB",
        "serumV3Usdc": "GZ3WBFsqntmERPwumFEYgrX2B7J7G11MzNZAy7Hje27X",
        "coingeckoId": "oxygen",
        "waterfallbot": "https://bit.ly/OXYwaterfall"
      }
    },
    {
      "chainId": 101,
      "address": "FtgGSFADXBtroxq8VCausXRr2of47QBf5AS1NtZCu4GD",
      "symbol": "BRZ",
      "name": "BRZ",
      "decimals": 4,
      "logoURI": "https://raw.githubusercontent.com/solana-labs/token-list/main/assets/mainnet/FtgGSFADXBtroxq8VCausXRr2of47QBf5AS1NtZCu4GD/logo.png",
      "tags": [],
      "extensions": {
        "website": "https://brztoken.io/",
        "coingeckoId": "brz"
      }
    },
    {
      "chainId": 101,
      "address": "Es9vMFrzaCERmJfrF4H2FYD4KCoNkY11McCe8BenwNYB",
      "symbol": "USDT",
      "name": "USDT",
      "decimals": 6,
      "logoURI": "https://raw.githubusercontent.com/solana-labs/token-list/main/assets/mainnet/Es9vMFrzaCERmJfrF4H2FYD4KCoNkY11McCe8BenwNYB/logo.svg",
      "tags": [
        "stablecoin"
      ],
      "extensions": {
        "website": "https://tether.to/",
        "coingeckoId": "tether",
        "serumV3Usdc": "77quYg4MGneUdjgXCunt9GgM1usmrxKY31twEy3WHwcS"
      }
    },
    {
      "chainId": 101,
      "address": "2oDxYGgTBmST4rc3yn1YtcSEck7ReDZ8wHWLqZAuNWXH",
      "symbol": "xMARK",
      "name": "Standard",
      "decimals": 9,
      "logoURI": "https://raw.githubusercontent.com/solana-labs/token-list/main/assets/mainnet/2oDxYGgTBmST4rc3yn1YtcSEck7ReDZ8wHWLqZAuNWXH/logo.png",
      "tags": [
        "wrapped",
        "wormhole"
      ],
      "extensions": {
        "website": "https://benchmarkprotocol.finance/",
        "address": "0x36b679bd64ed73dbfd88909cdcb892cb66bd4cbb",
        "bridgeContract": "https://etherscan.io/address/0xf92cD566Ea4864356C5491c177A430C222d7e678",
        "assetContract": "https://etherscan.io/address/0x36b679bd64ed73dbfd88909cdcb892cb66bd4cbb",
        "coingeckoId": "xmark"
      }
    },
    {
      "chainId": 101,
      "address": "4k3Dyjzvzp8eMZWUXbBCjEvwSkkk59S5iCNLY3QrkX6R",
      "symbol": "RAY",
      "name": "Raydium",
      "decimals": 6,
      "logoURI": "https://raw.githubusercontent.com/solana-labs/token-list/main/assets/mainnet/4k3Dyjzvzp8eMZWUXbBCjEvwSkkk59S5iCNLY3QrkX6R/logo.png",
      "tags": [],
      "extensions": {
        "website": "https://raydium.io/",
        "serumV3Usdt": "teE55QrL4a4QSfydR9dnHF97jgCfptpuigbb53Lo95g",
        "serumV3Usdc": "2xiv8A5xrJ7RnGdxXB42uFEkYHJjszEhaJyKKt4WaLep",
        "coingeckoId": "raydium",
        "waterfallbot": "https://bit.ly/RAYwaterfall"
      }
    },
    {
      "chainId": 101,
      "address": "CzPDyvotTcxNqtPne32yUiEVQ6jk42HZi1Y3hUu7qf7f",
      "symbol": "RAY-WUSDT",
      "name": "Raydium Legacy LP Token V2 (RAY-WUSDT)",
      "decimals": 6,
      "logoURI": "https://raw.githubusercontent.com/solana-labs/token-list/main/assets/mainnet/CzPDyvotTcxNqtPne32yUiEVQ6jk42HZi1Y3hUu7qf7f/logo.png",
      "tags": [
        "lp-token"
      ],
      "extensions": {
        "website": "https://raydium.io/"
      }
    },
    {
      "chainId": 101,
      "address": "134Cct3CSdRCbYgq5SkwmHgfwjJ7EM5cG9PzqffWqECx",
      "symbol": "RAY-SOL",
      "name": "Raydium Legacy LP Token V2 (RAY-SOL)",
      "decimals": 6,
      "logoURI": "https://raw.githubusercontent.com/solana-labs/token-list/main/assets/mainnet/134Cct3CSdRCbYgq5SkwmHgfwjJ7EM5cG9PzqffWqECx/logo.png",
      "tags": [
        "lp-token"
      ],
      "extensions": {
        "website": "https://raydium.io/"
      }
    },
    {
      "chainId": 101,
      "address": "EVDmwajM5U73PD34bYPugwiA4Eqqbrej4mLXXv15Z5qR",
      "symbol": "LINK-WUSDT",
      "name": "Raydium Legacy LP Token V2 (LINK-WUSDT)",
      "decimals": 6,
      "logoURI": "https://raw.githubusercontent.com/solana-labs/token-list/main/assets/mainnet/EVDmwajM5U73PD34bYPugwiA4Eqqbrej4mLXXv15Z5qR/logo.png",
      "tags": [
        "lp-token"
      ],
      "extensions": {
        "website": "https://raydium.io/"
      }
    },
    {
      "chainId": 101,
      "address": "KY4XvwHy7JPzbWYAbk23jQvEb4qWJ8aCqYWREmk1Q7K",
      "symbol": "ETH-WUSDT",
      "name": "Raydium Legacy LP Token V2 (ETH-WUSDT)",
      "decimals": 6,
      "logoURI": "https://raw.githubusercontent.com/solana-labs/token-list/main/assets/mainnet/KY4XvwHy7JPzbWYAbk23jQvEb4qWJ8aCqYWREmk1Q7K/logo.png",
      "tags": [
        "lp-token"
      ],
      "extensions": {
        "website": "https://raydium.io/"
      }
    },
    {
      "chainId": 101,
      "address": "FgmBnsF5Qrnv8X9bomQfEtQTQjNNiBCWRKGpzPnE5BDg",
      "symbol": "RAY-USDC",
      "name": "Raydium Legacy LP Token V2 (RAY-USDC)",
      "decimals": 6,
      "logoURI": "https://raw.githubusercontent.com/solana-labs/token-list/main/assets/mainnet/FgmBnsF5Qrnv8X9bomQfEtQTQjNNiBCWRKGpzPnE5BDg/logo.png",
      "tags": [
        "lp-token"
      ],
      "extensions": {
        "website": "https://raydium.io/"
      }
    },
    {
      "chainId": 101,
      "address": "5QXBMXuCL7zfAk39jEVVEvcrz1AvBGgT9wAhLLHLyyUJ",
      "symbol": "RAY-SRM",
      "name": "Raydium Legacy LP Token V2 (RAY-SRM)",
      "decimals": 6,
      "logoURI": "https://raw.githubusercontent.com/solana-labs/token-list/main/assets/mainnet/5QXBMXuCL7zfAk39jEVVEvcrz1AvBGgT9wAhLLHLyyUJ/logo.png",
      "tags": [
        "lp-token"
      ],
      "extensions": {
        "website": "https://raydium.io/"
      }
    },
    {
      "chainId": 101,
      "address": "FdhKXYjCou2jQfgKWcNY7jb8F2DPLU1teTTTRfLBD2v1",
      "symbol": "RAY-WUSDT",
      "name": "Raydium Legacy LP Token V3 (RAY-WUSDT)",
      "decimals": 6,
      "logoURI": "https://raw.githubusercontent.com/solana-labs/token-list/main/assets/mainnet/FdhKXYjCou2jQfgKWcNY7jb8F2DPLU1teTTTRfLBD2v1/logo.png",
      "tags": [
        "lp-token"
      ],
      "extensions": {
        "website": "https://raydium.io/"
      }
    },
    {
      "chainId": 101,
      "address": "BZFGfXMrjG2sS7QT2eiCDEevPFnkYYF7kzJpWfYxPbcx",
      "symbol": "RAY-USDC",
      "name": "Raydium Legacy LP Token V3 (RAY-USDC)",
      "decimals": 6,
      "logoURI": "https://raw.githubusercontent.com/solana-labs/token-list/main/assets/mainnet/BZFGfXMrjG2sS7QT2eiCDEevPFnkYYF7kzJpWfYxPbcx/logo.png",
      "tags": [
        "lp-token"
      ],
      "extensions": {
        "website": "https://raydium.io/"
      }
    },
    {
      "chainId": 101,
      "address": "DSX5E21RE9FB9hM8Nh8xcXQfPK6SzRaJiywemHBSsfup",
      "symbol": "RAY-SRM",
      "name": "Raydium Legacy LP Token V3 (RAY-SRM)",
      "decimals": 6,
      "logoURI": "https://raw.githubusercontent.com/solana-labs/token-list/main/assets/mainnet/DSX5E21RE9FB9hM8Nh8xcXQfPK6SzRaJiywemHBSsfup/logo.png",
      "tags": [
        "lp-token"
      ],
      "extensions": {
        "website": "https://raydium.io/"
      }
    },
    {
      "chainId": 101,
      "address": "F5PPQHGcznZ2FxD9JaxJMXaf7XkaFFJ6zzTBcW8osQjw",
      "symbol": "RAY-SOL",
      "name": "Raydium Legacy LP Token V3 (RAY-SOL)",
      "decimals": 6,
      "logoURI": "https://raw.githubusercontent.com/solana-labs/token-list/main/assets/mainnet/F5PPQHGcznZ2FxD9JaxJMXaf7XkaFFJ6zzTBcW8osQjw/logo.png",
      "tags": [
        "lp-token"
      ],
      "extensions": {
        "website": "https://raydium.io/"
      }
    },
    {
      "chainId": 101,
      "address": "8Q6MKy5Yxb9vG1mWzppMtMb2nrhNuCRNUkJTeiE3fuwD",
      "symbol": "RAY-ETH",
      "name": "Raydium Legacy LP Token V3 (RAY-ETH)",
      "decimals": 6,
      "logoURI": "https://raw.githubusercontent.com/solana-labs/token-list/main/assets/mainnet/8Q6MKy5Yxb9vG1mWzppMtMb2nrhNuCRNUkJTeiE3fuwD/logo.png",
      "tags": [
        "lp-token"
      ],
      "extensions": {
        "website": "https://raydium.io/"
      }
    },
    {
      "chainId": 101,
      "address": "DsBuznXRTmzvEdb36Dx3aVLVo1XmH7r1PRZUFugLPTFv",
      "symbol": "FIDA-RAY",
      "name": "Raydium LP Token V4 (FIDA-RAY)",
      "decimals": 6,
      "logoURI": "https://raw.githubusercontent.com/solana-labs/token-list/main/assets/mainnet/DsBuznXRTmzvEdb36Dx3aVLVo1XmH7r1PRZUFugLPTFv/logo.png",
      "tags": [
        "lp-token"
      ],
      "extensions": {
        "website": "https://raydium.io/"
      }
    },
    {
      "chainId": 101,
      "address": "FwaX9W7iThTZH5MFeasxdLpxTVxRcM7ZHieTCnYog8Yb",
      "symbol": "OXY-RAY",
      "name": "Raydium LP Token V4 (OXY-RAY)",
      "decimals": 6,
      "logoURI": "https://raw.githubusercontent.com/solana-labs/token-list/main/assets/mainnet/FwaX9W7iThTZH5MFeasxdLpxTVxRcM7ZHieTCnYog8Yb/logo.png",
      "tags": [
        "lp-token"
      ],
      "extensions": {
        "website": "https://raydium.io/"
      }
    },
    {
      "chainId": 101,
      "address": "CcKK8srfVdTSsFGV3VLBb2YDbzF4T4NM2C3UEjC39RLP",
      "symbol": "MAPS-RAY",
      "name": "Raydium LP Token V4 (MAPS-RAY)",
      "decimals": 6,
      "logoURI": "https://raw.githubusercontent.com/solana-labs/token-list/main/assets/mainnet/CcKK8srfVdTSsFGV3VLBb2YDbzF4T4NM2C3UEjC39RLP/logo.png",
      "tags": [
        "lp-token"
      ],
      "extensions": {
        "website": "https://raydium.io/"
      }
    },
    {
      "chainId": 101,
      "address": "CHT8sft3h3gpLYbCcZ9o27mT5s3Z6VifBVbUiDvprHPW",
      "symbol": "KIN-RAY",
      "name": "Raydium LP Token V4 (KIN-RAY)",
      "decimals": 6,
      "logoURI": "https://raw.githubusercontent.com/solana-labs/token-list/main/assets/mainnet/CHT8sft3h3gpLYbCcZ9o27mT5s3Z6VifBVbUiDvprHPW/logo.png",
      "tags": [
        "lp-token"
      ],
      "extensions": {
        "website": "https://raydium.io/"
      }
    },
    {
      "chainId": 101,
      "address": "C3sT1R3nsw4AVdepvLTLKr5Gvszr7jufyBWUCvy4TUvT",
      "symbol": "RAY-USDT",
      "name": "Raydium LP Token V4 (RAY-USDT)",
      "decimals": 6,
      "logoURI": "https://raw.githubusercontent.com/solana-labs/token-list/main/assets/mainnet/C3sT1R3nsw4AVdepvLTLKr5Gvszr7jufyBWUCvy4TUvT/logo.png",
      "tags": [
        "lp-token"
      ],
      "extensions": {
        "website": "https://raydium.io/"
      }
    },
    {
      "chainId": 101,
      "address": "8HoQnePLqPj4M7PUDzfw8e3Ymdwgc7NLGnaTUapubyvu",
      "symbol": "SOL-USDC",
      "name": "Raydium LP Token V4 (SOL-USDC)",
      "decimals": 9,
      "logoURI": "https://raw.githubusercontent.com/solana-labs/token-list/main/assets/mainnet/8HoQnePLqPj4M7PUDzfw8e3Ymdwgc7NLGnaTUapubyvu/logo.png",
      "tags": [
        "lp-token"
      ],
      "extensions": {
        "website": "https://raydium.io/"
      }
    },
    {
      "chainId": 101,
      "address": "865j7iMmRRycSYUXzJ33ZcvLiX9JHvaLidasCyUyKaRE",
      "symbol": "YFI-USDC",
      "name": "Raydium LP Token V4 (YFI-USDC)",
      "decimals": 6,
      "logoURI": "https://raw.githubusercontent.com/solana-labs/token-list/main/assets/mainnet/865j7iMmRRycSYUXzJ33ZcvLiX9JHvaLidasCyUyKaRE/logo.png",
      "tags": [
        "lp-token"
      ],
      "extensions": {
        "website": "https://raydium.io/"
      }
    },
    {
      "chainId": 101,
      "address": "9XnZd82j34KxNLgQfz29jGbYdxsYznTWRpvZE3SRE7JG",
      "symbol": "SRM-USDC",
      "name": "Raydium LP Token V4 (SRM-USDC)",
      "decimals": 6,
      "logoURI": "https://raw.githubusercontent.com/solana-labs/token-list/main/assets/mainnet/9XnZd82j34KxNLgQfz29jGbYdxsYznTWRpvZE3SRE7JG/logo.png",
      "tags": [
        "lp-token"
      ],
      "extensions": {
        "website": "https://raydium.io/"
      }
    },
    {
      "chainId": 101,
      "address": "75dCoKfUHLUuZ4qEh46ovsxfgWhB4icc3SintzWRedT9",
      "symbol": "FTT-USDC",
      "name": "Raydium LP Token V4 (FTT-USDC)",
      "decimals": 6,
      "logoURI": "https://raw.githubusercontent.com/solana-labs/token-list/main/assets/mainnet/75dCoKfUHLUuZ4qEh46ovsxfgWhB4icc3SintzWRedT9/logo.png",
      "tags": [
        "lp-token"
      ],
      "extensions": {
        "website": "https://raydium.io/"
      }
    },
    {
      "chainId": 101,
      "address": "2hMdRdVWZqetQsaHG8kQjdZinEMBz75vsoWTCob1ijXu",
      "symbol": "BTC-USDC",
      "name": "Raydium LP Token V4 (BTC-USDC)",
      "decimals": 6,
      "logoURI": "https://raw.githubusercontent.com/solana-labs/token-list/main/assets/mainnet/2hMdRdVWZqetQsaHG8kQjdZinEMBz75vsoWTCob1ijXu/logo.png",
      "tags": [
        "lp-token"
      ],
      "extensions": {
        "website": "https://raydium.io/"
      }
    },
    {
      "chainId": 101,
      "address": "2QVjeR9d2PbSf8em8NE8zWd8RYHjFtucDUdDgdbDD2h2",
      "symbol": "SUSHI-USDC",
      "name": "Raydium LP Token V4 (SUSHI-USDC)",
      "decimals": 6,
      "logoURI": "https://raw.githubusercontent.com/solana-labs/token-list/main/assets/mainnet/2QVjeR9d2PbSf8em8NE8zWd8RYHjFtucDUdDgdbDD2h2/logo.png",
      "tags": [
        "lp-token"
      ],
      "extensions": {
        "website": "https://raydium.io/"
      }
    },
    {
      "chainId": 101,
      "address": "CHyUpQFeW456zcr5XEh4RZiibH8Dzocs6Wbgz9aWpXnQ",
      "symbol": "TOMO-USDC",
      "name": "Raydium LP Token V4 (TOMO-USDC)",
      "decimals": 6,
      "logoURI": "https://raw.githubusercontent.com/solana-labs/token-list/main/assets/mainnet/CHyUpQFeW456zcr5XEh4RZiibH8Dzocs6Wbgz9aWpXnQ/logo.png",
      "tags": [
        "lp-token"
      ],
      "extensions": {
        "website": "https://raydium.io/"
      }
    },
    {
      "chainId": 101,
      "address": "BqjoYjqKrXtfBKXeaWeAT5sYCy7wsAYf3XjgDWsHSBRs",
      "symbol": "LINK-USDC",
      "name": "Raydium LP Token V4 (LINK-USDC)",
      "decimals": 6,
      "logoURI": "https://raw.githubusercontent.com/solana-labs/token-list/main/assets/mainnet/BqjoYjqKrXtfBKXeaWeAT5sYCy7wsAYf3XjgDWsHSBRs/logo.png",
      "tags": [
        "lp-token"
      ],
      "extensions": {
        "website": "https://raydium.io/"
      }
    },
    {
      "chainId": 101,
      "address": "13PoKid6cZop4sj2GfoBeujnGfthUbTERdE5tpLCDLEY",
      "symbol": "ETH-USDC",
      "name": "Raydium LP Token V4 (ETH-USDC)",
      "decimals": 6,
      "logoURI": "https://raw.githubusercontent.com/solana-labs/token-list/main/assets/mainnet/13PoKid6cZop4sj2GfoBeujnGfthUbTERdE5tpLCDLEY/logo.png",
      "tags": [
        "lp-token"
      ],
      "extensions": {
        "website": "https://raydium.io/"
      }
    },
    {
      "chainId": 101,
      "address": "2Vyyeuyd15Gp8aH6uKE72c4hxc8TVSLibxDP9vzspQWG",
      "symbol": "COPE-USDC",
      "name": "Raydium LP Token V4 (COPE-USDC)",
      "decimals": 0,
      "logoURI": "https://raw.githubusercontent.com/solana-labs/token-list/main/assets/mainnet/2Vyyeuyd15Gp8aH6uKE72c4hxc8TVSLibxDP9vzspQWG/logo.png",
      "tags": [
        "lp-token"
      ],
      "extensions": {
        "website": "https://raydium.io/"
      }
    },
    {
      "chainId": 101,
      "address": "Epm4KfTj4DMrvqn6Bwg2Tr2N8vhQuNbuK8bESFp4k33K",
      "symbol": "SOL-USDT",
      "name": "Raydium LP Token V4 (SOL-USDT)",
      "decimals": 9,
      "logoURI": "https://raw.githubusercontent.com/solana-labs/token-list/main/assets/mainnet/Epm4KfTj4DMrvqn6Bwg2Tr2N8vhQuNbuK8bESFp4k33K/logo.png",
      "tags": [
        "lp-token"
      ],
      "extensions": {
        "website": "https://raydium.io/"
      }
    },
    {
      "chainId": 101,
      "address": "FA1i7fej1pAbQbnY8NbyYUsTrWcasTyipKreDgy1Mgku",
      "symbol": "YFI-USDT",
      "name": "Raydium LP Token V4 (YFI-USDT)",
      "decimals": 6,
      "logoURI": "https://raw.githubusercontent.com/solana-labs/token-list/main/assets/mainnet/FA1i7fej1pAbQbnY8NbyYUsTrWcasTyipKreDgy1Mgku/logo.png",
      "tags": [
        "lp-token"
      ],
      "extensions": {
        "website": "https://raydium.io/"
      }
    },
    {
      "chainId": 101,
      "address": "HYSAu42BFejBS77jZAZdNAWa3iVcbSRJSzp3wtqCbWwv",
      "symbol": "SRM-USDT",
      "name": "Raydium LP Token V4 (SRM-USDT)",
      "decimals": 6,
      "logoURI": "https://raw.githubusercontent.com/solana-labs/token-list/main/assets/mainnet/HYSAu42BFejBS77jZAZdNAWa3iVcbSRJSzp3wtqCbWwv/logo.png",
      "tags": [
        "lp-token"
      ],
      "extensions": {
        "website": "https://raydium.io/"
      }
    },
    {
      "chainId": 101,
      "address": "2cTCiUnect5Lap2sk19xLby7aajNDYseFhC9Pigou11z",
      "symbol": "FTT-USDT",
      "name": "Raydium LP Token V4 (FTT-USDT)",
      "decimals": 6,
      "logoURI": "https://raw.githubusercontent.com/solana-labs/token-list/main/assets/mainnet/2cTCiUnect5Lap2sk19xLby7aajNDYseFhC9Pigou11z/logo.png",
      "tags": [
        "lp-token"
      ],
      "extensions": {
        "website": "https://raydium.io/"
      }
    },
    {
      "chainId": 101,
      "address": "DgGuvR9GSHimopo3Gc7gfkbKamLKrdyzWkq5yqA6LqYS",
      "symbol": "BTC-USDT",
      "name": "Raydium LP Token V4 (BTC-USDT)",
      "decimals": 6,
      "logoURI": "https://raw.githubusercontent.com/solana-labs/token-list/main/assets/mainnet/DgGuvR9GSHimopo3Gc7gfkbKamLKrdyzWkq5yqA6LqYS/logo.png",
      "tags": [
        "lp-token"
      ],
      "extensions": {
        "website": "https://raydium.io/"
      }
    },
    {
      "chainId": 101,
      "address": "Ba26poEYDy6P2o95AJUsewXgZ8DM9BCsmnU9hmC9i4Ki",
      "symbol": "SUSHI-USDT",
      "name": "Raydium LP Token V4 (SUSHI-USDT)",
      "decimals": 6,
      "logoURI": "https://raw.githubusercontent.com/solana-labs/token-list/main/assets/mainnet/Ba26poEYDy6P2o95AJUsewXgZ8DM9BCsmnU9hmC9i4Ki/logo.png",
      "tags": [
        "lp-token"
      ],
      "extensions": {
        "website": "https://raydium.io/"
      }
    },
    {
      "chainId": 101,
      "address": "D3iGro1vn6PWJXo9QAPj3dfta6dKkHHnmiiym2EfsAmi",
      "symbol": "TOMO-USDT",
      "name": "Raydium LP Token V4 (TOMO-USDT)",
      "decimals": 6,
      "logoURI": "https://raw.githubusercontent.com/solana-labs/token-list/main/assets/mainnet/D3iGro1vn6PWJXo9QAPj3dfta6dKkHHnmiiym2EfsAmi/logo.png",
      "tags": [
        "lp-token"
      ],
      "extensions": {
        "website": "https://raydium.io/"
      }
    },
    {
      "chainId": 101,
      "address": "Dr12Sgt9gkY8WU5tRkgZf1TkVWJbvjYuPAhR3aDCwiiX",
      "symbol": "LINK-USDT",
      "name": "Raydium LP Token V4 (LINK-USDT)",
      "decimals": 6,
      "logoURI": "https://raw.githubusercontent.com/solana-labs/token-list/main/assets/mainnet/Dr12Sgt9gkY8WU5tRkgZf1TkVWJbvjYuPAhR3aDCwiiX/logo.png",
      "tags": [
        "lp-token"
      ],
      "extensions": {
        "website": "https://raydium.io/"
      }
    },
    {
      "chainId": 101,
      "address": "nPrB78ETY8661fUgohpuVusNCZnedYCgghzRJzxWnVb",
      "symbol": "ETH-USDT",
      "name": "Raydium LP Token V4 (ETH-USDT)",
      "decimals": 6,
      "logoURI": "https://raw.githubusercontent.com/solana-labs/token-list/main/assets/mainnet/nPrB78ETY8661fUgohpuVusNCZnedYCgghzRJzxWnVb/logo.png",
      "tags": [
        "lp-token"
      ],
      "extensions": {
        "website": "https://raydium.io/"
      }
    },
    {
      "chainId": 101,
      "address": "EGJht91R7dKpCj8wzALkjmNdUUUcQgodqWCYweyKcRcV",
      "symbol": "YFI-SRM",
      "name": "Raydium LP Token V4 (YFI-SRM)",
      "decimals": 6,
      "logoURI": "https://raw.githubusercontent.com/solana-labs/token-list/main/assets/mainnet/EGJht91R7dKpCj8wzALkjmNdUUUcQgodqWCYweyKcRcV/logo.png",
      "tags": [
        "lp-token"
      ],
      "extensions": {
        "website": "https://raydium.io/"
      }
    },
    {
      "chainId": 101,
      "address": "AsDuPg9MgPtt3jfoyctUCUgsvwqAN6RZPftqoeiPDefM",
      "symbol": "FTT-SRM",
      "name": "Raydium LP Token V4 (FTT-SRM)",
      "decimals": 6,
      "logoURI": "https://raw.githubusercontent.com/solana-labs/token-list/main/assets/mainnet/AsDuPg9MgPtt3jfoyctUCUgsvwqAN6RZPftqoeiPDefM/logo.png",
      "tags": [
        "lp-token"
      ],
      "extensions": {
        "website": "https://raydium.io/"
      }
    },
    {
      "chainId": 101,
      "address": "AGHQxXb3GSzeiLTcLtXMS2D5GGDZxsB2fZYZxSB5weqB",
      "symbol": "BTC-SRM",
      "name": "Raydium LP Token V4 (BTC-SRM)",
      "decimals": 6,
      "logoURI": "https://raw.githubusercontent.com/solana-labs/token-list/main/assets/mainnet/AGHQxXb3GSzeiLTcLtXMS2D5GGDZxsB2fZYZxSB5weqB/logo.png",
      "tags": [
        "lp-token"
      ],
      "extensions": {
        "website": "https://raydium.io/"
      }
    },
    {
      "chainId": 101,
      "address": "3HYhUnUdV67j1vn8fu7ExuVGy5dJozHEyWvqEstDbWwE",
      "symbol": "SUSHI-SRM",
      "name": "Raydium LP Token V4 (SUSHI-SRM)",
      "decimals": 6,
      "logoURI": "https://raw.githubusercontent.com/solana-labs/token-list/main/assets/mainnet/3HYhUnUdV67j1vn8fu7ExuVGy5dJozHEyWvqEstDbWwE/logo.png",
      "tags": [
        "lp-token"
      ],
      "extensions": {
        "website": "https://raydium.io/"
      }
    },
    {
      "chainId": 101,
      "address": "GgH9RnKrQpaMQeqmdbMvs5oo1A24hERQ9wuY2pSkeG7x",
      "symbol": "TOMO-SRM",
      "name": "Raydium LP Token V4 (TOMO-SRM)",
      "decimals": 6,
      "logoURI": "https://raw.githubusercontent.com/solana-labs/token-list/main/assets/mainnet/GgH9RnKrQpaMQeqmdbMvs5oo1A24hERQ9wuY2pSkeG7x/logo.png",
      "tags": [
        "lp-token"
      ],
      "extensions": {
        "website": "https://raydium.io/"
      }
    },
    {
      "chainId": 101,
      "address": "GXN6yJv12o18skTmJXaeFXZVY1iqR18CHsmCT8VVCmDD",
      "symbol": "LINK-SRM",
      "name": "Raydium LP Token V4 (LINK-SRM)",
      "decimals": 6,
      "logoURI": "https://raw.githubusercontent.com/solana-labs/token-list/main/assets/mainnet/GXN6yJv12o18skTmJXaeFXZVY1iqR18CHsmCT8VVCmDD/logo.png",
      "tags": [
        "lp-token"
      ],
      "extensions": {
        "website": "https://raydium.io/"
      }
    },
    {
      "chainId": 101,
      "address": "9VoY3VERETuc2FoadMSYYizF26mJinY514ZpEzkHMtwG",
      "symbol": "ETH-SRM",
      "name": "Raydium LP Token V4 (ETH-SRM)",
      "decimals": 6,
      "logoURI": "https://raw.githubusercontent.com/solana-labs/token-list/main/assets/mainnet/9VoY3VERETuc2FoadMSYYizF26mJinY514ZpEzkHMtwG/logo.png",
      "tags": [
        "lp-token"
      ],
      "extensions": {
        "website": "https://raydium.io/"
      }
    },
    {
      "chainId": 101,
      "address": "AKJHspCwDhABucCxNLXUSfEzb7Ny62RqFtC9uNjJi4fq",
      "symbol": "SRM-SOL",
      "name": "Raydium LP Token V4 (SRM-SOL)",
      "decimals": 6,
      "logoURI": "https://raw.githubusercontent.com/solana-labs/token-list/main/assets/mainnet/AKJHspCwDhABucCxNLXUSfEzb7Ny62RqFtC9uNjJi4fq/logo.png",
      "tags": [
        "lp-token"
      ],
      "extensions": {
        "website": "https://raydium.io/"
      }
    },
    {
      "chainId": 101,
      "address": "2doeZGLJyACtaG9DCUyqMLtswesfje1hjNA11hMdj6YU",
      "symbol": "TULIP-USDC",
      "name": "Raydium LP Token V4 (TULIP-USDC)",
      "decimals": 6,
      "logoURI": "https://raw.githubusercontent.com/solana-labs/token-list/main/assets/mainnet/2doeZGLJyACtaG9DCUyqMLtswesfje1hjNA11hMdj6YU/logo.svg",
      "tags": [
        "lp-token"
      ],
      "extensions": {
        "website": "https://raydium.io/"
      }
    },
    {
      "chainId": 101,
      "address": "AcstFzGGawvvdVhYV9bftr7fmBHbePUjhv53YK1W3dZo",
      "symbol": "LSD",
      "name": "LSD",
      "decimals": 9,
      "logoURI": "https://raw.githubusercontent.com/solana-labs/token-list/main/assets/mainnet/AcstFzGGawvvdVhYV9bftr7fmBHbePUjhv53YK1W3dZo/logo.svg",
      "tags": [
        "nft"
      ],
      "extensions": {
        "website": "https://solible.com/"
      }
    },
    {
      "chainId": 101,
      "address": "91fSFQsPzMLat9DHwLdQacW3i3EGnWds5tA5mt7yLiT9",
      "symbol": "Unlimited Energy",
      "name": "Unlimited Energy",
      "decimals": 9,
      "tags": [
        "nft"
      ],
      "extensions": {
        "website": "https://solible.com/"
      }
    },
    {
      "chainId": 101,
      "address": "29PEpZeuqWf9tS2gwCjpeXNdXLkaZSMR2s1ibkvGsfnP",
      "symbol": "Need for Speed",
      "name": "Need for Speed",
      "decimals": 9,
      "tags": [
        "nft"
      ],
      "extensions": {
        "website": "https://solible.com/"
      }
    },
    {
      "chainId": 101,
      "address": "HsY8PNar8VExU335ZRYzg89fX7qa4upYu6vPMPFyCDdK",
      "symbol": "ADOR OPENS",
      "name": "ADOR OPENS",
      "decimals": 0,
      "tags": [
        "nft"
      ],
      "extensions": {
        "website": "https://solible.com/"
      }
    },
    {
      "chainId": 101,
      "address": "EDP8TpLJ77M3KiDgFkZW4v4mhmKJHZi9gehYXenfFZuL",
      "symbol": "CMS - Rare",
      "name": "CMS - Rare",
      "decimals": 0,
      "tags": [
        "nft"
      ],
      "extensions": {
        "website": "https://solible.com/"
      }
    },
    {
      "chainId": 101,
      "address": "BrUKFwAABkExb1xzYU4NkRWzjBihVQdZ3PBz4m5S8if3",
      "symbol": "Tesla",
      "name": "Tesla",
      "decimals": 0,
      "tags": [
        "nft"
      ],
      "extensions": {
        "website": "https://solible.com/"
      }
    },
    {
      "chainId": 101,
      "address": "9CmQwpvVXRyixjiE3LrbSyyopPZohNDN1RZiTk8rnXsQ",
      "symbol": "DeceFi",
      "name": "DeceFi",
      "decimals": 0,
      "tags": [
        "nft"
      ],
      "extensions": {
        "website": "https://solible.com/"
      }
    },
    {
      "chainId": 101,
      "address": "F6ST1wWkx2PeH45sKmRxo1boyuzzWCfpnvyKL4BGeLxF",
      "symbol": "Power User",
      "name": "Power User",
      "decimals": 0,
      "tags": [
        "nft"
      ],
      "extensions": {
        "website": "https://solible.com/"
      }
    },
    {
      "chainId": 101,
      "address": "dZytJ7iPDcCu9mKe3srL7bpUeaR3zzkcVqbtqsmxtXZ",
      "symbol": "VIP Member",
      "name": "VIP Member",
      "decimals": 0,
      "tags": [
        "nft"
      ],
      "extensions": {
        "website": "https://solible.com/"
      }
    },
    {
      "chainId": 101,
      "address": "8T4vXgwZUWwsbCDiptHFHjdfexvLG9UP8oy1psJWEQdS",
      "symbol": "Uni Christmas",
      "name": "Uni Christmas",
      "decimals": 0,
      "tags": [
        "nft"
      ],
      "extensions": {
        "website": "https://solible.com/"
      }
    },
    {
      "chainId": 101,
      "address": "EjFGGJSyp9UDS8aqafET5LX49nsG326MeNezYzpiwgpQ",
      "symbol": "BNB",
      "name": "BNB",
      "decimals": 0,
      "tags": [
        "nft"
      ],
      "extensions": {
        "website": "https://solible.com/"
      }
    },
    {
      "chainId": 101,
      "address": "FkmkTr4en8CXkfo9jAwEMov6PVNLpYMzWr3Udqf9so8Z",
      "symbol": "Seldom",
      "name": "Seldom",
      "decimals": 9,
      "tags": [
        "nft"
      ],
      "extensions": {
        "website": "https://solible.com/"
      }
    },
    {
      "chainId": 101,
      "address": "2gn1PJdMAU92SU5inLSp4Xp16ZC5iLF6ScEi7UBvp8ZD",
      "symbol": "Satoshi Closeup",
      "name": "Satoshi Closeup",
      "decimals": 9,
      "tags": [
        "nft"
      ],
      "extensions": {
        "website": "https://solible.com/"
      }
    },
    {
      "chainId": 101,
      "address": "7mhZHtPL4GFkquQR4Y6h34Q8hNkQvGc1FaNtyE43NvUR",
      "symbol": "Satoshi GB",
      "name": "Satoshi GB",
      "decimals": 9,
      "tags": [
        "nft"
      ],
      "extensions": {
        "website": "https://solible.com/"
      }
    },
    {
      "chainId": 101,
      "address": "8RoKfLx5RCscbtVh8kYb81TF7ngFJ38RPomXtUREKsT2",
      "symbol": "Satoshi OG",
      "name": "Satoshi OG",
      "decimals": 9,
      "tags": [
        "nft"
      ],
      "extensions": {
        "website": "https://solible.com/"
      }
    },
    {
      "chainId": 101,
      "address": "9rw5hyDngBQ3yDsCRHqgzGHERpU2zaLh1BXBUjree48J",
      "symbol": "Satoshi BTC",
      "name": "Satoshi BTC",
      "decimals": 9,
      "tags": [
        "nft"
      ],
      "extensions": {
        "website": "https://solible.com/"
      }
    },
    {
      "chainId": 101,
      "address": "AiD7J6D5Hny5DJB1MrYBc2ePQqy2Yh4NoxWwYfR7PzxH",
      "symbol": "Satoshi GB",
      "name": "Satoshi GB",
      "decimals": 9,
      "tags": [
        "nft"
      ],
      "extensions": {
        "website": "https://solible.com/"
      }
    },
    {
      "chainId": 101,
      "address": "4qzEcYvT6TuJME2EMZ5vjaLvQja6R4hKjarA73WQUwt6",
      "name": "APESZN_HOODIE",
      "symbol": "APESZN_HOODIE",
      "decimals": 0,
      "tags": [
        "nft"
      ],
      "extensions": {
        "website": "https://solible.com/"
      }
    },
    {
      "chainId": 101,
      "address": "APhyVWtzjdTVYhyta9ngSiCDk2pLi8eEZKsHGSbsmwv6",
      "name": "APESZN_TEE_SHIRT",
      "symbol": "APESZN_TEE_SHIRT",
      "decimals": 0,
      "tags": [
        "nft"
      ],
      "extensions": {
        "website": "https://solible.com/"
      }
    },
    {
      "chainId": 101,
      "address": "bxiA13fpU1utDmYuUvxvyMT8odew5FEm96MRv7ij3eb",
      "symbol": "Satoshi",
      "name": "Satoshi",
      "decimals": 9,
      "tags": [
        "nft"
      ],
      "extensions": {
        "website": "https://solible.com/"
      }
    },
    {
      "chainId": 101,
      "address": "GoC24kpj6TkvjzspXrjSJC2CVb5zMWhLyRcHJh9yKjRF",
      "symbol": "Satoshi Closeup",
      "name": "Satoshi Closeup",
      "decimals": 9,
      "tags": [
        "nft"
      ],
      "extensions": {
        "website": "https://solible.com/"
      }
    },
    {
      "chainId": 101,
      "address": "oCUduD44ETuZ65bpWdPzPDSnAdreg1sJrugfwyFZVHV",
      "symbol": "Satoshi BTC",
      "name": "Satoshi BTC",
      "decimals": 9,
      "tags": [
        "nft"
      ],
      "extensions": {
        "website": "https://solible.com/"
      }
    },
    {
      "chainId": 101,
      "address": "9Vvre2DxBB9onibwYDHeMsY1cj6BDKtEDccBPWRN215E",
      "symbol": "Satoshi Nakamoto",
      "name": "Satoshi Nakamoto",
      "decimals": 9,
      "tags": [
        "nft"
      ],
      "extensions": {
        "website": "https://solible.com/"
      }
    },
    {
      "chainId": 101,
      "address": "7RpFk44cMTAUt9CcjEMWnZMypE9bYQsjBiSNLn5qBvhP",
      "symbol": "Charles Hoskinson",
      "name": "Charles Hoskinson",
      "decimals": 9,
      "tags": [
        "nft"
      ],
      "extensions": {
        "website": "https://solible.com/"
      }
    },
    {
      "chainId": 101,
      "address": "GyRkPAxpd9XrMHcBF6fYHVRSZQvQBwAGKAGQeBPSKzMq",
      "symbol": "SBF",
      "name": "SBF",
      "decimals": 0,
      "tags": [
        "nft"
      ],
      "extensions": {
        "website": "https://solible.com/"
      }
    },
    {
      "chainId": 101,
      "address": "AgdBQN2Sy2abiZ2KToWeUsQ9PHdCv95wt6kVWRf5zDkx",
      "symbol": "Bitcoin Tram",
      "name": "Bitcoin Tram",
      "decimals": 0,
      "tags": [
        "nft"
      ],
      "extensions": {
        "website": "https://solible.com/"
      }
    },
    {
      "chainId": 101,
      "address": "7TRzvCqXN8KSXggbSyeEG2Z9YBBhEFmbtmv6FLbd4mmd",
      "symbol": "SRM tee-shirt",
      "name": "SRM tee-shirt",
      "decimals": 0,
      "tags": [
        "nft"
      ],
      "extensions": {
        "website": "https://solible.com/"
      }
    },
    {
      "chainId": 101,
      "address": "gksYzxitEf2HyE7Bb81vvHXNH5f3wa43jvXf4TcUZwb",
      "symbol": "PERK",
      "name": "PERK",
      "decimals": 6,
      "logoURI": "https://raw.githubusercontent.com/solana-labs/token-list/main/assets/mainnet/gksYzxitEf2HyE7Bb81vvHXNH5f3wa43jvXf4TcUZwb/logo.png",
      "tags": [],
      "extensions": {
        "website": "https://perk.exchange/"
      }
    },
    {
      "chainId": 101,
      "address": "BDxWSxkMLW1nJ3VggamUKkEKrtCaVqzFxoDApM8HdBks",
      "symbol": "BTSG",
      "name": "BitSong",
      "decimals": 6,
      "logoURI": "https://raw.githubusercontent.com/solana-labs/token-list/main/assets/mainnet/BDxWSxkMLW1nJ3VggamUKkEKrtCaVqzFxoDApM8HdBks/logo.png",
      "tags": [],
      "extensions": {
        "website": "https://bitsong.io/",
        "coingeckoId": "bitsong"
      }
    },
    {
      "chainId": 101,
      "address": "5ddiFxh3J2tcZHfn8uhGRYqu16P3FUvBfh8WoZPUHKW5",
      "name": "EOSBEAR",
      "symbol": "EOSBEAR",
      "decimals": 6,
      "logoURI": "",
      "tags": [
        "leveraged",
        "bear"
      ],
      "extensions": {
        "coingeckoId": "3x-short-eos-token",
        "serumV3Usdc": "2BQrJP599QVKRyHhyJ6oRrTPNUmPBgXxiBo2duvYdacy"
      }
    },
    {
      "chainId": 101,
      "address": "qxxF6S62hmZF5bo46mS7C2qbBa87qRossAM78VzsDqi",
      "name": "EOSBULL",
      "symbol": "EOSBULL",
      "decimals": 6,
      "logoURI": "",
      "tags": [
        "leveraged",
        "bull"
      ],
      "extensions": {
        "coingeckoId": "3x-long-eos-token"
      }
    },
    {
      "chainId": 101,
      "address": "2CDLbxeuqkLTLY3em6FFQgfBQV5LRnEsJJgcFCvWKNcS",
      "name": "BNBBEAR",
      "symbol": "BNBBEAR",
      "decimals": 6,
      "logoURI": "",
      "tags": [
        "leveraged",
        "bear"
      ],
      "extensions": {
        "coingeckoId": "3x-short-bnb-token"
      }
    },
    {
      "chainId": 101,
      "address": "AfjHjdLibuXyvmz7PyTSc5KEcGBh43Kcu8Sr2tyDaJyt",
      "name": "BNBBULL",
      "symbol": "BNBBULL",
      "decimals": 6,
      "logoURI": "",
      "tags": [
        "leveraged",
        "bull"
      ],
      "extensions": {
        "coingeckoId": "3x-long-bnb-token"
      }
    },
    {
      "chainId": 101,
      "address": "8kA1WJKoLTxtACNPkvW6UNufsrpxUY57tXZ9KmG9123t",
      "name": "BSVBULL",
      "symbol": "BSVBULL",
      "decimals": 6,
      "logoURI": "",
      "tags": [
        "leveraged",
        "bull"
      ],
      "extensions": {
        "coingeckoId": "3x-long-bitcoin-sv-token"
      }
    },
    {
      "chainId": 101,
      "address": "2FGW8BVMu1EHsz2ZS9rZummDaq6o2DVrZZPw4KaAvDWh",
      "name": "BSVBEAR",
      "symbol": "BSVBEAR",
      "decimals": 6,
      "logoURI": "",
      "tags": [
        "leveraged",
        "bear"
      ],
      "extensions": {
        "coingeckoId": "3x-short-bitcoin-sv-token"
      }
    },
    {
      "chainId": 101,
      "address": "8L9XGTMzcqS9p61zsR35t7qipwAXMYkD6disWoDFZiFT",
      "name": "LTCBEAR",
      "symbol": "LTCBEAR",
      "decimals": 6,
      "logoURI": "",
      "tags": [
        "leveraged",
        "bear"
      ],
      "extensions": {
        "coingeckoId": "3x-short-litecoin-token"
      }
    },
    {
      "chainId": 101,
      "address": "863ZRjf1J8AaVuCqypAdm5ktVyGYDiBTvD1MNHKrwyjp",
      "name": "LTCBULL",
      "symbol": "LTCBULL",
      "decimals": 6,
      "logoURI": "",
      "tags": [
        "leveraged",
        "bull"
      ],
      "extensions": {
        "coingeckoId": "3x-long-litecoin-token"
      }
    },
    {
      "chainId": 101,
      "address": "GkSPaHdY2raetuYzsJYacHtrAtQUfWt64bpd1VzxJgSD",
      "name": "BULL",
      "symbol": "BULL",
      "decimals": 6,
      "logoURI": "",
      "tags": [
        "leveraged",
        "bull"
      ],
      "extensions": {
        "coingeckoId": "3x-long-bitcoin-token"
      }
    },
    {
      "chainId": 101,
      "address": "45vwTZSDFBiqCMRdtK4xiLCHEov8LJRW8GwnofG8HYyH",
      "name": "BEAR",
      "symbol": "BEAR",
      "decimals": 6,
      "logoURI": "",
      "tags": [
        "leveraged",
        "bear"
      ],
      "extensions": {
        "coingeckoId": "3x-short-bitcoin-token"
      }
    },
    {
      "chainId": 101,
      "address": "2VTAVf1YCwamD3ALMdYHRMV5vPUCXdnatJH5f1khbmx6",
      "name": "BCHBEAR",
      "symbol": "BCHBEAR",
      "decimals": 6,
      "logoURI": "",
      "tags": [
        "leveraged",
        "bear"
      ],
      "extensions": {
        "coingeckoId": "3x-short-bitcoin-cash-token"
      }
    },
    {
      "chainId": 101,
      "address": "22xoSp66BDt4x4Q5xqxjaSnirdEyharoBziSFChkLFLy",
      "name": "BCHBULL",
      "symbol": "BCHBULL",
      "decimals": 6,
      "logoURI": "",
      "tags": [
        "leveraged",
        "bull"
      ],
      "extensions": {
        "coingeckoId": "3x-long-bitcoin-cash-token"
      }
    },
    {
      "chainId": 101,
      "address": "CwChm6p9Q3yFrjzVeiLTTbsoJkooscof5SJYZc2CrNqG",
      "name": "ETHBULL",
      "symbol": "ETHBULL",
      "decimals": 6,
      "logoURI": "",
      "tags": [
        "leveraged",
        "bull"
      ],
      "extensions": {
        "coingeckoId": "3x-long-ethereum-token",
        "serumV3Usdt": "FuhKVt5YYCv7vXnADXtb7vqzYn82PJoap86q5wm8LX8Q"
      }
    },
    {
      "chainId": 101,
      "address": "Bvv9xLodFrvDFSno9Ud8SEh5zVtBDQQjnBty2SgMcJ2s",
      "name": "ETHBEAR",
      "symbol": "ETHBEAR",
      "decimals": 6,
      "logoURI": "",
      "tags": [
        "leveraged",
        "bear"
      ],
      "extensions": {
        "coingeckoId": "3x-short-ethereum-token"
      }
    },
    {
      "chainId": 101,
      "address": "HRhaNssoyv5tKFRcbPg69ULEbcD8DPv99GdXLcdkgc1A",
      "name": "ALTBULL",
      "symbol": "ALTBULL",
      "decimals": 6,
      "logoURI": "",
      "tags": [
        "leveraged",
        "bull"
      ],
      "extensions": {
        "coingeckoId": "3x-long-altcoin-index-token"
      }
    },
    {
      "chainId": 101,
      "address": "9Mu1KmjBKTUWgpDoeTJ5oD7XFQmEiZxzspEd3TZGkavx",
      "name": "ALTBEAR",
      "symbol": "ALTBEAR",
      "decimals": 6,
      "logoURI": "",
      "tags": [
        "leveraged",
        "bear"
      ],
      "extensions": {
        "coingeckoId": "3x-short-altcoin-index-token"
      }
    },
    {
      "chainId": 101,
      "address": "AYL1adismZ1U9pTuN33ahG4aYc5XTZQL4vKFx9ofsGWD",
      "name": "BULLSHIT",
      "symbol": "BULLSHIT",
      "decimals": 6,
      "logoURI": "",
      "tags": [
        "leveraged",
        "bull"
      ],
      "extensions": {
        "coingeckoId": "3x-long-shitcoin-index-token"
      }
    },
    {
      "chainId": 101,
      "address": "5jqymuoXXVcUuJKrf1MWiHSqHyg2osMaJGVy69NsJWyP",
      "name": "BEARSHIT",
      "symbol": "BEARSHIT",
      "decimals": 6,
      "logoURI": "",
      "tags": [
        "leveraged",
        "bear"
      ],
      "extensions": {
        "coingeckoId": "3x-short-shitcoin-index-token"
      }
    },
    {
      "chainId": 101,
      "address": "EL1aDTnLKjf4SaGpqtxJPyK94imSBr8fWDbcXjXQrsmj",
      "name": "MIDBULL",
      "symbol": "MIDBULL",
      "decimals": 6,
      "logoURI": "",
      "tags": [
        "leveraged",
        "bull"
      ],
      "extensions": {
        "coingeckoId": "3x-long-midcap-index-token",
        "serumV3Usdc": "8BBtLkoaEyavREriwGUudzAcihTH9SJLAPBbgb7QZe9y"
      }
    },
    {
      "chainId": 101,
      "address": "2EPvVjHusU3ozoucmdhhnqv3HQtBsQmjTnSa87K91HkC",
      "name": "MIDBEAR",
      "symbol": "MIDBEAR",
      "decimals": 6,
      "logoURI": "",
      "tags": [
        "leveraged",
        "bear"
      ],
      "extensions": {
        "coingeckoId": "3x-short-midcap-index-token"
      }
    },
    {
      "chainId": 101,
      "address": "8TCfJTyeqNBZqyDMY4VwDY7kdCCY7pcbJJ58CnKHkMu2",
      "name": "LINKBEAR",
      "symbol": "LINKBEAR",
      "decimals": 6,
      "logoURI": "",
      "tags": [
        "leveraged",
        "bear"
      ],
      "extensions": {
        "coingeckoId": "3x-short-chainlink-token"
      }
    },
    {
      "chainId": 101,
      "address": "EsUoZMbACNMppdqdmuLCFLet8VXxt2h47N9jHCKwyaPz",
      "name": "LINKBULL",
      "symbol": "LINKBULL",
      "decimals": 6,
      "logoURI": "",
      "tags": [
        "leveraged",
        "bull"
      ],
      "extensions": {
        "coingeckoId": "3x-long-chainlink-token"
      }
    },
    {
      "chainId": 101,
      "address": "262cQHT3soHwzuo2oVSy5kAfHcFZ1Jjn8C1GRLcQNKA3",
      "name": "XRPBULL",
      "symbol": "XRPBULL",
      "decimals": 6,
      "logoURI": "",
      "tags": [
        "leveraged",
        "bull"
      ],
      "extensions": {
        "coingeckoId": "3x-long-xrp-token"
      }
    },
    {
      "chainId": 101,
      "address": "8sxtSswmQ7Lcd2GjK6am37Z61wJZjA2SzE7Luf7yaKBB",
      "name": "XRPBEAR",
      "symbol": "XRPBEAR",
      "decimals": 6,
      "logoURI": "",
      "tags": [
        "leveraged",
        "bear"
      ],
      "extensions": {
        "coingeckoId": "3x-short-xrp-token"
      }
    },
    {
      "chainId": 101,
      "address": "91z91RukFM16hyEUCXuwMQwp2BW3vanNG5Jh5yj6auiJ",
      "name": "BVOL",
      "symbol": "BVOL",
      "decimals": 6,
      "logoURI": "",
      "tags": [],
      "extensions": {
        "coingeckoId": "1x-long-btc-implied-volatility-token"
      }
    },
    {
      "chainId": 101,
      "address": "5TY71D29Cyuk9UrsSxLXw2quJBpS7xDDFuFu2K9W7Wf9",
      "name": "IBlive",
      "symbol": "IBVOL",
      "decimals": 6,
      "logoURI": "",
      "tags": [],
      "extensions": {
        "coingeckoId": "1x-short-btc-implied-volatility"
      }
    },
    {
      "chainId": 101,
      "address": "dK83wTVypEpa1pqiBbHY3MNuUnT3ADUZM4wk9VZXZEc",
      "name": "Wrapped Aave",
      "symbol": "AAVE",
      "decimals": 6,
      "logoURI": "https://raw.githubusercontent.com/solana-labs/token-list/main/assets/mainnet/dK83wTVypEpa1pqiBbHY3MNuUnT3ADUZM4wk9VZXZEc/logo.png",
      "tags": [],
      "extensions": {
        "serumV3Usdt": "6bxuB5N3bt3qW8UnPNLgMMzDq5sEH8pFmYJYGgzvE11V",
        "coingeckoId": "aave"
      }
    },
    {
      "chainId": 101,
      "address": "A6aY2ceogBz1VaXBxm1j2eJuNZMRqrWUAnKecrMH85zj",
      "name": "LQID",
      "symbol": "LQID",
      "decimals": 6,
      "logoURI": "https://raw.githubusercontent.com/solana-labs/token-list/main/assets/mainnet/A6aY2ceogBz1VaXBxm1j2eJuNZMRqrWUAnKecrMH85zj/logo.svg",
      "tags": []
    },
    {
      "chainId": 101,
      "address": "7CnFGR9mZWyAtWxPcVuTewpyC3A3MDW4nLsu5NY6PDbd",
      "name": "SECO",
      "symbol": "SECO",
      "decimals": 6,
      "logoURI": "",
      "tags": [],
      "extensions": {
        "coingeckoId": "serum-ecosystem-token"
      }
    },
    {
      "chainId": 101,
      "address": "3GECTP7H4Tww3w8jEPJCJtXUtXxiZty31S9szs84CcwQ",
      "name": "HOLY",
      "symbol": "HOLY",
      "decimals": 6,
      "logoURI": "",
      "tags": [],
      "extensions": {
        "coingeckoId": "holy-trinity"
      }
    },
    {
      "chainId": 101,
      "address": "6ry4WBDvAwAnrYJVv6MCog4J8zx6S3cPgSqnTsDZ73AR",
      "name": "TRYB",
      "symbol": "TRYB",
      "decimals": 6,
      "logoURI": "",
      "tags": [],
      "extensions": {
        "serumV3Usdt": "AADohBGxvf7bvixs2HKC3dG2RuU3xpZDwaTzYFJThM8U",
        "coingeckoId": "bilira"
      }
    },
    {
      "chainId": 101,
      "address": "ASboaJPFtJeCS5eG4gL3Lg95xrTz2UZSLE9sdJtY93kE",
      "name": "DOGEBULL",
      "symbol": "DOGEBULL",
      "decimals": 6,
      "logoURI": "",
      "tags": [
        "leveraged",
        "bull"
      ],
      "extensions": {
        "coingeckoId": "3x-long-dogecoin-token"
      }
    },
    {
      "chainId": 101,
      "address": "Gnhy3boBT4MA8TTjGip5ND2uNsceh1Wgeaw1rYJo51ZY",
      "symbol": "MAPSPOOL",
      "name": "Bonfida Maps Pool",
      "decimals": 6,
      "logoURI": "https://raw.githubusercontent.com/solana-labs/token-list/main/assets/mainnet/Gnhy3boBT4MA8TTjGip5ND2uNsceh1Wgeaw1rYJo51ZY/logo.svg",
      "tags": [],
      "extensions": {
        "website": "https://bonfida.com/"
      }
    },
    {
      "chainId": 101,
      "address": "9iDWyYZ5VHBCxxmWZogoY3Z6FSbKsX4WFe37c728krdT",
      "symbol": "OXYPOOL",
      "name": "Bonfida Oxy Pool",
      "decimals": 6,
      "logoURI": "https://raw.githubusercontent.com/solana-labs/token-list/main/assets/mainnet/9iDWyYZ5VHBCxxmWZogoY3Z6FSbKsX4WFe37c728krdT/logo.svg",
      "tags": [],
      "extensions": {
        "website": "https://bonfida.com/"
      }
    },
    {
      "chainId": 101,
      "address": "D68NB5JkzvyNCZAvi6EGtEcGvSoRNPanU9heYTAUFFRa",
      "name": "PERP",
      "symbol": "PERP",
      "decimals": 6,
      "logoURI": "https://raw.githubusercontent.com/solana-labs/token-list/main/assets/mainnet/D68NB5JkzvyNCZAvi6EGtEcGvSoRNPanU9heYTAUFFRa/logo.png",
      "tags": [],
      "extensions": {
        "coingeckoId": "perpetual-protocol"
      }
    },
    {
      "chainId": 101,
      "address": "93a1L7xaEV7vZGzNXCcb9ztZedbpKgUiTHYxmFKJwKvc",
      "symbol": "RAYPOOL",
      "name": "Bonfida Ray Pool",
      "decimals": 6,
      "logoURI": "https://raw.githubusercontent.com/solana-labs/token-list/main/assets/mainnet/93a1L7xaEV7vZGzNXCcb9ztZedbpKgUiTHYxmFKJwKvc/logo.png",
      "tags": [],
      "extensions": {
        "website": "https://bonfida.com/"
      }
    },
    {
      "chainId": 101,
      "address": "FeGn77dhg1KXRRFeSwwMiykZnZPw5JXW6naf2aQgZDQf",
      "symbol": "wWETH",
      "name": "Wrapped Ether (Wormhole)",
      "decimals": 9,
      "logoURI": "https://raw.githubusercontent.com/solana-labs/token-list/main/assets/mainnet/FeGn77dhg1KXRRFeSwwMiykZnZPw5JXW6naf2aQgZDQf/logo.png",
      "tags": [
        "wrapped",
        "wormhole"
      ],
      "extensions": {
        "address": "0xC02aaA39b223FE8D0A0e5C4F27eAD9083C756Cc2",
        "bridgeContract": "https://etherscan.io/address/0xf92cD566Ea4864356C5491c177A430C222d7e678",
        "assetContract": "https://etherscan.io/address/0xC02aaA39b223FE8D0A0e5C4F27eAD9083C756Cc2",
        "coingeckoId": "weth"
      }
    },
    {
      "chainId": 101,
      "address": "GbBWwtYTMPis4VHb8MrBbdibPhn28TSrLB53KvUmb7Gi",
      "symbol": "wFTT",
      "name": "Wrapped FTT (Wormhole)",
      "decimals": 9,
      "logoURI": "https://raw.githubusercontent.com/solana-labs/token-list/main/assets/mainnet/GbBWwtYTMPis4VHb8MrBbdibPhn28TSrLB53KvUmb7Gi/logo.png",
      "tags": [
        "wrapped",
        "wormhole"
      ],
      "extensions": {
        "address": "0x50d1c9771902476076ecfc8b2a83ad6b9355a4c9",
        "bridgeContract": "https://etherscan.io/address/0xf92cD566Ea4864356C5491c177A430C222d7e678",
        "assetContract": "https://etherscan.io/address/0x50d1c9771902476076ecfc8b2a83ad6b9355a4c9",
        "coingeckoId": "ftx-token"
      }
    },
    {
      "chainId": 101,
      "address": "AbLwQCyU9S8ycJgu8wn6woRCHSYJmjMpJFcAHQ6vjq2P",
      "symbol": "wTUSD",
      "name": "TrueUSD (Wormhole)",
      "decimals": 9,
      "logoURI": "https://raw.githubusercontent.com/solana-labs/token-list/main/assets/mainnet/AbLwQCyU9S8ycJgu8wn6woRCHSYJmjMpJFcAHQ6vjq2P/logo.png",
      "tags": [
        "wrapped",
        "wormhole"
      ],
      "extensions": {
        "address": "0x0000000000085d4780B73119b644AE5ecd22b376",
        "bridgeContract": "https://etherscan.io/address/0xf92cD566Ea4864356C5491c177A430C222d7e678",
        "assetContract": "https://etherscan.io/address/0x0000000000085d4780B73119b644AE5ecd22b376",
        "coingeckoId": "true-usd"
      }
    },
    {
      "chainId": 101,
      "address": "3JfuyCg5891hCX1ZTbvt3pkiaww3XwgyqQH6E9eHtqKD",
      "symbol": "wLON",
      "name": "Tokenlon (Wormhole)",
      "decimals": 9,
      "logoURI": "https://raw.githubusercontent.com/solana-labs/token-list/main/assets/mainnet/3JfuyCg5891hCX1ZTbvt3pkiaww3XwgyqQH6E9eHtqKD/logo.png",
      "tags": [
        "wrapped",
        "wormhole"
      ],
      "extensions": {
        "address": "0x0000000000095413afC295d19EDeb1Ad7B71c952",
        "bridgeContract": "https://etherscan.io/address/0xf92cD566Ea4864356C5491c177A430C222d7e678",
        "assetContract": "https://etherscan.io/address/0x0000000000095413afC295d19EDeb1Ad7B71c952",
        "coingeckoId": "tokenlon"
      }
    },
    {
      "chainId": 101,
      "address": "6k7mrqiAqEWnABVN8FhfuNUrmrnaMh44nNWydNXctbpV",
      "symbol": "wALBT",
      "name": "AllianceBlock Token (Wormhole)",
      "decimals": 9,
      "logoURI": "https://raw.githubusercontent.com/solana-labs/token-list/main/assets/mainnet/6k7mrqiAqEWnABVN8FhfuNUrmrnaMh44nNWydNXctbpV/logo.png",
      "tags": [
        "wrapped",
        "wormhole"
      ],
      "extensions": {
        "address": "0x00a8b738E453fFd858a7edf03bcCfe20412f0Eb0",
        "bridgeContract": "https://etherscan.io/address/0xf92cD566Ea4864356C5491c177A430C222d7e678",
        "assetContract": "https://etherscan.io/address/0x00a8b738E453fFd858a7edf03bcCfe20412f0Eb0",
        "coingeckoId": "allianceblock"
      }
    },
    {
      "chainId": 101,
      "address": "4b166BQEQunjg8oNTDcLeWU3nidQnVTL1Vni8ANU7Mvt",
      "symbol": "wSKL",
      "name": "SKALE (Wormhole)",
      "decimals": 9,
      "logoURI": "https://raw.githubusercontent.com/solana-labs/token-list/main/assets/mainnet/4b166BQEQunjg8oNTDcLeWU3nidQnVTL1Vni8ANU7Mvt/logo.png",
      "tags": [
        "wrapped",
        "wormhole"
      ],
      "extensions": {
        "address": "0x00c83aeCC790e8a4453e5dD3B0B4b3680501a7A7",
        "bridgeContract": "https://etherscan.io/address/0xf92cD566Ea4864356C5491c177A430C222d7e678",
        "assetContract": "https://etherscan.io/address/0x00c83aeCC790e8a4453e5dD3B0B4b3680501a7A7",
        "coingeckoId": "skale"
      }
    },
    {
      "chainId": 101,
      "address": "CcHhpEx9VcWx7UBJC8DJaR5h3wNdexsQtB1nEfekjSHn",
      "symbol": "wUFT",
      "name": "UniLend Finance Token (Wormhole)",
      "decimals": 9,
      "logoURI": "https://raw.githubusercontent.com/solana-labs/token-list/main/assets/mainnet/CcHhpEx9VcWx7UBJC8DJaR5h3wNdexsQtB1nEfekjSHn/logo.png",
      "tags": [
        "wrapped",
        "wormhole"
      ],
      "extensions": {
        "address": "0x0202Be363B8a4820f3F4DE7FaF5224fF05943AB1",
        "bridgeContract": "https://etherscan.io/address/0xf92cD566Ea4864356C5491c177A430C222d7e678",
        "assetContract": "https://etherscan.io/address/0x0202Be363B8a4820f3F4DE7FaF5224fF05943AB1",
        "coingeckoId": "unlend-finance"
      }
    },
    {
      "chainId": 101,
      "address": "VPjCJkR1uZGT9k9q7PsLArS5sEQtWgij8eZC8tysCy7",
      "symbol": "wORN",
      "name": "Orion Protocol (Wormhole)",
      "decimals": 8,
      "logoURI": "https://raw.githubusercontent.com/solana-labs/token-list/main/assets/mainnet/VPjCJkR1uZGT9k9q7PsLArS5sEQtWgij8eZC8tysCy7/logo.png",
      "tags": [
        "wrapped",
        "wormhole"
      ],
      "extensions": {
        "address": "0x0258F474786DdFd37ABCE6df6BBb1Dd5dfC4434a",
        "bridgeContract": "https://etherscan.io/address/0xf92cD566Ea4864356C5491c177A430C222d7e678",
        "assetContract": "https://etherscan.io/address/0x0258F474786DdFd37ABCE6df6BBb1Dd5dfC4434a",
        "coingeckoId": "orion-protocol"
      }
    },
    {
      "chainId": 101,
      "address": "CxzHZtzrm6bAz6iFCAGgCYCd3iQb5guUD7oQXKxdgk5c",
      "symbol": "wSRK",
      "name": "SparkPoint (Wormhole)",
      "decimals": 9,
      "logoURI": "https://raw.githubusercontent.com/solana-labs/token-list/main/assets/mainnet/CxzHZtzrm6bAz6iFCAGgCYCd3iQb5guUD7oQXKxdgk5c/logo.png",
      "tags": [
        "wrapped",
        "wormhole"
      ],
      "extensions": {
        "address": "0x0488401c3F535193Fa8Df029d9fFe615A06E74E6",
        "bridgeContract": "https://etherscan.io/address/0xf92cD566Ea4864356C5491c177A430C222d7e678",
        "assetContract": "https://etherscan.io/address/0x0488401c3F535193Fa8Df029d9fFe615A06E74E6",
        "coingeckoId": "sparkpoint"
      }
    },
    {
      "chainId": 101,
      "address": "FqMZWvmii4NNzhLBKGzkvGj3e3XTxNVDNSKDJnt9fVQV",
      "symbol": "wUMA",
      "name": "UMA Voting Token v1 (Wormhole)",
      "decimals": 9,
      "logoURI": "https://raw.githubusercontent.com/solana-labs/token-list/main/assets/mainnet/FqMZWvmii4NNzhLBKGzkvGj3e3XTxNVDNSKDJnt9fVQV/logo.png",
      "tags": [
        "wrapped",
        "wormhole"
      ],
      "extensions": {
        "address": "0x04Fa0d235C4abf4BcF4787aF4CF447DE572eF828",
        "bridgeContract": "https://etherscan.io/address/0xf92cD566Ea4864356C5491c177A430C222d7e678",
        "assetContract": "https://etherscan.io/address/0x04Fa0d235C4abf4BcF4787aF4CF447DE572eF828",
        "coingeckoId": "uma"
      }
    },
    {
      "chainId": 101,
      "address": "6GGNzF99kCG1ozQbP7M7EYW9zPbQGPMwTCCi2Dqx3qhU",
      "symbol": "wSkey",
      "name": "SmartKey (Wormhole)",
      "decimals": 8,
      "logoURI": "https://raw.githubusercontent.com/solana-labs/token-list/main/assets/mainnet/6GGNzF99kCG1ozQbP7M7EYW9zPbQGPMwTCCi2Dqx3qhU/logo.png",
      "tags": [
        "wrapped",
        "wormhole"
      ],
      "extensions": {
        "address": "0x06A01a4d579479Dd5D884EBf61A31727A3d8D442",
        "bridgeContract": "https://etherscan.io/address/0xf92cD566Ea4864356C5491c177A430C222d7e678",
        "assetContract": "https://etherscan.io/address/0x06A01a4d579479Dd5D884EBf61A31727A3d8D442",
        "coingeckoId": "smartkey"
      }
    },
    {
      "chainId": 101,
      "address": "Gc9rR2dUHfuYCJ8rU1Ye9fr8JoZZt9ZrfmXitQRLsxRW",
      "symbol": "wMIR",
      "name": "Wrapped MIR Token (Wormhole)",
      "decimals": 9,
      "logoURI": "https://raw.githubusercontent.com/solana-labs/token-list/main/assets/mainnet/Gc9rR2dUHfuYCJ8rU1Ye9fr8JoZZt9ZrfmXitQRLsxRW/logo.png",
      "tags": [
        "wrapped",
        "wormhole"
      ],
      "extensions": {
        "address": "0x09a3EcAFa817268f77BE1283176B946C4ff2E608",
        "bridgeContract": "https://etherscan.io/address/0xf92cD566Ea4864356C5491c177A430C222d7e678",
        "assetContract": "https://etherscan.io/address/0x09a3EcAFa817268f77BE1283176B946C4ff2E608",
        "coingeckoId": "mirror-protocol"
      }
    },
    {
      "chainId": 101,
      "address": "B8xDqdrHpYLNHQKQ4ARDKurxhkhn2gfZa8WRosCEzXnF",
      "symbol": "wGRO",
      "name": "Growth (Wormhole)",
      "decimals": 9,
      "logoURI": "https://raw.githubusercontent.com/solana-labs/token-list/main/assets/mainnet/B8xDqdrHpYLNHQKQ4ARDKurxhkhn2gfZa8WRosCEzXnF/logo.png",
      "tags": [
        "wrapped",
        "wormhole"
      ],
      "extensions": {
        "address": "0x09e64c2B61a5f1690Ee6fbeD9baf5D6990F8dFd0",
        "bridgeContract": "https://etherscan.io/address/0xf92cD566Ea4864356C5491c177A430C222d7e678",
        "assetContract": "https://etherscan.io/address/0x09e64c2B61a5f1690Ee6fbeD9baf5D6990F8dFd0",
        "coingeckoId": "growth-defi"
      }
    },
    {
      "chainId": 101,
      "address": "GE1X8ef7fcsJ93THx4CvV7BQsdEyEAyk61s2L5YfSXiL",
      "symbol": "wSTAKE",
      "name": "xDai (Wormhole)",
      "decimals": 9,
      "logoURI": "https://raw.githubusercontent.com/solana-labs/token-list/main/assets/mainnet/GE1X8ef7fcsJ93THx4CvV7BQsdEyEAyk61s2L5YfSXiL/logo.png",
      "tags": [
        "wrapped",
        "wormhole"
      ],
      "extensions": {
        "address": "0x0Ae055097C6d159879521C384F1D2123D1f195e6",
        "bridgeContract": "https://etherscan.io/address/0xf92cD566Ea4864356C5491c177A430C222d7e678",
        "assetContract": "https://etherscan.io/address/0x0Ae055097C6d159879521C384F1D2123D1f195e6",
        "coingeckoId": "xdai-stake"
      }
    },
    {
      "chainId": 101,
      "address": "7TK6QeyTsnTT6KsnK2tHHfh62mbjNuFWoyUc8vo3CmmU",
      "symbol": "wYFI",
      "name": "yearn.finance (Wormhole)",
      "decimals": 9,
      "logoURI": "https://raw.githubusercontent.com/solana-labs/token-list/main/assets/mainnet/7TK6QeyTsnTT6KsnK2tHHfh62mbjNuFWoyUc8vo3CmmU/logo.png",
      "tags": [
        "wrapped",
        "wormhole"
      ],
      "extensions": {
        "address": "0x0bc529c00C6401aEF6D220BE8C6Ea1667F6Ad93e",
        "bridgeContract": "https://etherscan.io/address/0xf92cD566Ea4864356C5491c177A430C222d7e678",
        "assetContract": "https://etherscan.io/address/0x0bc529c00C6401aEF6D220BE8C6Ea1667F6Ad93e",
        "coingeckoId": "yearn-finance"
      }
    },
    {
      "chainId": 101,
      "address": "CTtKth9uW7froBA6xCd2MP7BXjGFESdT1SyxUmbHovSw",
      "symbol": "wBAT",
      "name": "Basic Attention Token (Wormhole)",
      "decimals": 9,
      "logoURI": "https://raw.githubusercontent.com/solana-labs/token-list/main/assets/mainnet/CTtKth9uW7froBA6xCd2MP7BXjGFESdT1SyxUmbHovSw/logo.png",
      "tags": [
        "wrapped",
        "wormhole"
      ],
      "extensions": {
        "address": "0x0D8775F648430679A709E98d2b0Cb6250d2887EF",
        "bridgeContract": "https://etherscan.io/address/0xf92cD566Ea4864356C5491c177A430C222d7e678",
        "assetContract": "https://etherscan.io/address/0x0D8775F648430679A709E98d2b0Cb6250d2887EF",
        "coingeckoId": "basic-attention-token"
      }
    },
    {
      "chainId": 101,
      "address": "DrL2D4qCRCeNkQz3AJikLjBc3cS6fqqcQ3W7T9vbshCu",
      "symbol": "wMANA",
      "name": "Decentraland MANA (Wormhole)",
      "decimals": 9,
      "logoURI": "https://raw.githubusercontent.com/solana-labs/token-list/main/assets/mainnet/DrL2D4qCRCeNkQz3AJikLjBc3cS6fqqcQ3W7T9vbshCu/logo.png",
      "tags": [
        "wrapped",
        "wormhole"
      ],
      "extensions": {
        "address": "0x0F5D2fB29fb7d3CFeE444a200298f468908cC942",
        "bridgeContract": "https://etherscan.io/address/0xf92cD566Ea4864356C5491c177A430C222d7e678",
        "assetContract": "https://etherscan.io/address/0x0F5D2fB29fb7d3CFeE444a200298f468908cC942",
        "coingeckoId": "decentraland"
      }
    },
    {
      "chainId": 101,
      "address": "3cJKTW69FQDDCud7AhKHXZg126b3t73a2qVcVBS1BWjL",
      "symbol": "wXIO",
      "name": "XIO Network (Wormhole)",
      "decimals": 9,
      "logoURI": "https://raw.githubusercontent.com/solana-labs/token-list/main/assets/mainnet/3cJKTW69FQDDCud7AhKHXZg126b3t73a2qVcVBS1BWjL/logo.png",
      "tags": [
        "wrapped",
        "wormhole"
      ],
      "extensions": {
        "address": "0x0f7F961648aE6Db43C75663aC7E5414Eb79b5704",
        "bridgeContract": "https://etherscan.io/address/0xf92cD566Ea4864356C5491c177A430C222d7e678",
        "assetContract": "https://etherscan.io/address/0x0f7F961648aE6Db43C75663aC7E5414Eb79b5704",
        "coingeckoId": "xio"
      }
    },
    {
      "chainId": 101,
      "address": "CQivbzuRQLvZbqefKc5gLzhSzZzAaySAdMmTG7pFn41w",
      "symbol": "wLAYER",
      "name": "Unilayer (Wormhole)",
      "decimals": 9,
      "logoURI": "https://raw.githubusercontent.com/solana-labs/token-list/main/assets/mainnet/CQivbzuRQLvZbqefKc5gLzhSzZzAaySAdMmTG7pFn41w/logo.png",
      "tags": [
        "wrapped",
        "wormhole"
      ],
      "extensions": {
        "address": "0x0fF6ffcFDa92c53F615a4A75D982f399C989366b",
        "bridgeContract": "https://etherscan.io/address/0xf92cD566Ea4864356C5491c177A430C222d7e678",
        "assetContract": "https://etherscan.io/address/0x0fF6ffcFDa92c53F615a4A75D982f399C989366b",
        "coingeckoId": "unilayer"
      }
    },
    {
      "chainId": 101,
      "address": "C1LpKYrkVvWF5imsQ7JqJSZHj9NXNmJ5tEHkGTtLVH2L",
      "symbol": "wUMX",
      "name": "https://unimex.network/ (Wormhole)",
      "decimals": 9,
      "logoURI": "https://raw.githubusercontent.com/solana-labs/token-list/main/assets/mainnet/C1LpKYrkVvWF5imsQ7JqJSZHj9NXNmJ5tEHkGTtLVH2L/logo.png",
      "tags": [
        "wrapped",
        "wormhole"
      ],
      "extensions": {
        "address": "0x10Be9a8dAe441d276a5027936c3aADEd2d82bC15",
        "bridgeContract": "https://etherscan.io/address/0xf92cD566Ea4864356C5491c177A430C222d7e678",
        "assetContract": "https://etherscan.io/address/0x10Be9a8dAe441d276a5027936c3aADEd2d82bC15",
        "coingeckoId": "unimex-network"
      }
    },
    {
      "chainId": 101,
      "address": "8F3kZd9XEpFgNZ4fZnEAC5CJZLewnkNE8QCjdvorGWuW",
      "symbol": "w1INCH",
      "name": "1INCH Token (Wormhole)",
      "decimals": 9,
      "logoURI": "https://raw.githubusercontent.com/solana-labs/token-list/main/assets/mainnet/8F3kZd9XEpFgNZ4fZnEAC5CJZLewnkNE8QCjdvorGWuW/logo.png",
      "tags": [
        "wrapped",
        "wormhole"
      ],
      "extensions": {
        "address": "0x111111111117dC0aa78b770fA6A738034120C302",
        "bridgeContract": "https://etherscan.io/address/0xf92cD566Ea4864356C5491c177A430C222d7e678",
        "assetContract": "https://etherscan.io/address/0x111111111117dC0aa78b770fA6A738034120C302",
        "coingeckoId": "1inch"
      }
    },
    {
      "chainId": 101,
      "address": "H3UMboX4tnjba1Xw1a2VhUtkdgnrbmPvmDm6jaouQDN9",
      "symbol": "wARMOR",
      "name": "Armor (Wormhole)",
      "decimals": 9,
      "logoURI": "https://raw.githubusercontent.com/solana-labs/token-list/main/assets/mainnet/H3UMboX4tnjba1Xw1a2VhUtkdgnrbmPvmDm6jaouQDN9/logo.png",
      "tags": [
        "wrapped",
        "wormhole"
      ],
      "extensions": {
        "address": "0x1337DEF16F9B486fAEd0293eb623Dc8395dFE46a",
        "bridgeContract": "https://etherscan.io/address/0xf92cD566Ea4864356C5491c177A430C222d7e678",
        "assetContract": "https://etherscan.io/address/0x1337DEF16F9B486fAEd0293eb623Dc8395dFE46a",
        "coingeckoId": "armor"
      }
    },
    {
      "chainId": 101,
      "address": "Cw26Yz3rAN42mM5WpKriuGvbXnvRYmFA9sbBWH49KyqL",
      "symbol": "warNXM",
      "name": "Armor NXM (Wormhole)",
      "decimals": 9,
      "logoURI": "https://raw.githubusercontent.com/solana-labs/token-list/main/assets/mainnet/Cw26Yz3rAN42mM5WpKriuGvbXnvRYmFA9sbBWH49KyqL/logo.png",
      "tags": [
        "wrapped",
        "wormhole"
      ],
      "extensions": {
        "address": "0x1337DEF18C680aF1f9f45cBcab6309562975b1dD",
        "bridgeContract": "https://etherscan.io/address/0xf92cD566Ea4864356C5491c177A430C222d7e678",
        "assetContract": "https://etherscan.io/address/0x1337DEF18C680aF1f9f45cBcab6309562975b1dD",
        "coingeckoId": "armor-nxm"
      }
    },
    {
      "chainId": 101,
      "address": "3GVAecXsFP8xLFuAMMpg5NU4g5JK6h2NZWsQJ45wiw6b",
      "symbol": "wDPI",
      "name": "DefiPulse Index (Wormhole)",
      "decimals": 9,
      "logoURI": "https://raw.githubusercontent.com/solana-labs/token-list/main/assets/mainnet/3GVAecXsFP8xLFuAMMpg5NU4g5JK6h2NZWsQJ45wiw6b/logo.png",
      "tags": [
        "wrapped",
        "wormhole"
      ],
      "extensions": {
        "address": "0x1494CA1F11D487c2bBe4543E90080AeBa4BA3C2b",
        "bridgeContract": "https://etherscan.io/address/0xf92cD566Ea4864356C5491c177A430C222d7e678",
        "assetContract": "https://etherscan.io/address/0x1494CA1F11D487c2bBe4543E90080AeBa4BA3C2b",
        "coingeckoId": "defipulse-index"
      }
    },
    {
      "chainId": 101,
      "address": "AC4BK5yoEKn5hw6WpH3iWu56pEwigQdR48CiiqJ3R1pd",
      "symbol": "wDHC",
      "name": "DeltaHub Community (Wormhole)",
      "decimals": 9,
      "logoURI": "https://raw.githubusercontent.com/solana-labs/token-list/main/assets/mainnet/AC4BK5yoEKn5hw6WpH3iWu56pEwigQdR48CiiqJ3R1pd/logo.png",
      "tags": [
        "wrapped",
        "wormhole"
      ],
      "extensions": {
        "address": "0x152687Bc4A7FCC89049cF119F9ac3e5aCF2eE7ef",
        "bridgeContract": "https://etherscan.io/address/0xf92cD566Ea4864356C5491c177A430C222d7e678",
        "assetContract": "https://etherscan.io/address/0x152687Bc4A7FCC89049cF119F9ac3e5aCF2eE7ef",
        "coingeckoId": "deltahub-community"
      }
    },
    {
      "chainId": 101,
      "address": "7bXgNP7SEwrqbnfLBPgKDRKSGjVe7cjbuioRP23upF5H",
      "symbol": "wKEX",
      "name": "KIRA Network (Wormhole)",
      "decimals": 6,
      "logoURI": "https://raw.githubusercontent.com/solana-labs/token-list/main/assets/mainnet/7bXgNP7SEwrqbnfLBPgKDRKSGjVe7cjbuioRP23upF5H/logo.png",
      "tags": [
        "wrapped",
        "wormhole"
      ],
      "extensions": {
        "address": "0x16980b3B4a3f9D89E33311B5aa8f80303E5ca4F8",
        "bridgeContract": "https://etherscan.io/address/0xf92cD566Ea4864356C5491c177A430C222d7e678",
        "assetContract": "https://etherscan.io/address/0x16980b3B4a3f9D89E33311B5aa8f80303E5ca4F8",
        "coingeckoId": "kira-network"
      }
    },
    {
      "chainId": 101,
      "address": "5uC8Gj96sK6UG44AYLpbX3DUjKtBUxBrhHcM8JDtyYum",
      "symbol": "wEWTB",
      "name": "Energy Web Token Bridged (Wormhole)",
      "decimals": 9,
      "logoURI": "https://raw.githubusercontent.com/solana-labs/token-list/main/assets/mainnet/5uC8Gj96sK6UG44AYLpbX3DUjKtBUxBrhHcM8JDtyYum/logo.png",
      "tags": [
        "wrapped",
        "wormhole"
      ],
      "extensions": {
        "address": "0x178c820f862B14f316509ec36b13123DA19A6054",
        "bridgeContract": "https://etherscan.io/address/0xf92cD566Ea4864356C5491c177A430C222d7e678",
        "assetContract": "https://etherscan.io/address/0x178c820f862B14f316509ec36b13123DA19A6054",
        "coingeckoId": "energy-web-token"
      }
    },
    {
      "chainId": 101,
      "address": "EzeRaHuh1Xu1nDUypv1VWXcGsNJ71ncCJ8HeWuyg8atJ",
      "symbol": "wCC10",
      "name": "Cryptocurrency Top 10 Tokens Index (Wormhole)",
      "decimals": 9,
      "logoURI": "https://raw.githubusercontent.com/solana-labs/token-list/main/assets/mainnet/EzeRaHuh1Xu1nDUypv1VWXcGsNJ71ncCJ8HeWuyg8atJ/logo.png",
      "tags": [
        "wrapped",
        "wormhole"
      ],
      "extensions": {
        "address": "0x17aC188e09A7890a1844E5E65471fE8b0CcFadF3",
        "bridgeContract": "https://etherscan.io/address/0xf92cD566Ea4864356C5491c177A430C222d7e678",
        "assetContract": "https://etherscan.io/address/0x17aC188e09A7890a1844E5E65471fE8b0CcFadF3",
        "coingeckoId": "cryptocurrency-top-10-tokens-index"
      }
    },
    {
      "chainId": 101,
      "address": "CYzPVv1zB9RH6hRWRKprFoepdD8Y7Q5HefCqrybvetja",
      "symbol": "wAUDIO",
      "name": "Audius (Wormhole)",
      "decimals": 9,
      "logoURI": "https://raw.githubusercontent.com/solana-labs/token-list/main/assets/mainnet/CYzPVv1zB9RH6hRWRKprFoepdD8Y7Q5HefCqrybvetja/logo.png",
      "tags": [
        "wrapped",
        "wormhole"
      ],
      "extensions": {
        "address": "0x18aAA7115705e8be94bfFEBDE57Af9BFc265B998",
        "bridgeContract": "https://etherscan.io/address/0xf92cD566Ea4864356C5491c177A430C222d7e678",
        "assetContract": "https://etherscan.io/address/0x18aAA7115705e8be94bfFEBDE57Af9BFc265B998",
        "coingeckoId": "audius"
      }
    },
    {
      "chainId": 101,
      "address": "9yPmJNUp1qFV6LafdYdegZ8sCgC4oy6Rgt9WsDJqv3EX",
      "symbol": "wREP",
      "name": "Reputation (Wormhole)",
      "decimals": 9,
      "logoURI": "https://raw.githubusercontent.com/solana-labs/token-list/main/assets/mainnet/9yPmJNUp1qFV6LafdYdegZ8sCgC4oy6Rgt9WsDJqv3EX/logo.png",
      "tags": [
        "wrapped",
        "wormhole"
      ],
      "extensions": {
        "address": "0x1985365e9f78359a9B6AD760e32412f4a445E862",
        "bridgeContract": "https://etherscan.io/address/0xf92cD566Ea4864356C5491c177A430C222d7e678",
        "assetContract": "https://etherscan.io/address/0x1985365e9f78359a9B6AD760e32412f4a445E862"
      }
    },
    {
      "chainId": 101,
      "address": "CZxP1KtsfvMXZTGKR1fNwNChv8hGAfQrgVoENabN8zKU",
      "symbol": "wVSP",
      "name": "VesperToken (Wormhole)",
      "decimals": 9,
      "logoURI": "https://raw.githubusercontent.com/solana-labs/token-list/main/assets/mainnet/CZxP1KtsfvMXZTGKR1fNwNChv8hGAfQrgVoENabN8zKU/logo.png",
      "tags": [
        "wrapped",
        "wormhole"
      ],
      "extensions": {
        "address": "0x1b40183EFB4Dd766f11bDa7A7c3AD8982e998421",
        "bridgeContract": "https://etherscan.io/address/0xf92cD566Ea4864356C5491c177A430C222d7e678",
        "assetContract": "https://etherscan.io/address/0x1b40183EFB4Dd766f11bDa7A7c3AD8982e998421",
        "coingeckoId": "vesper-finance"
      }
    },
    {
      "chainId": 101,
      "address": "8cGPyDGT1mgG1iWzNjPmCDKSK9veJhoBAguq7rp7CjTe",
      "symbol": "wKP3R",
      "name": "Keep3rV1 (Wormhole)",
      "decimals": 9,
      "logoURI": "https://raw.githubusercontent.com/solana-labs/token-list/main/assets/mainnet/8cGPyDGT1mgG1iWzNjPmCDKSK9veJhoBAguq7rp7CjTe/logo.png",
      "tags": [
        "wrapped",
        "wormhole"
      ],
      "extensions": {
        "address": "0x1cEB5cB57C4D4E2b2433641b95Dd330A33185A44",
        "bridgeContract": "https://etherscan.io/address/0xf92cD566Ea4864356C5491c177A430C222d7e678",
        "assetContract": "https://etherscan.io/address/0x1cEB5cB57C4D4E2b2433641b95Dd330A33185A44",
        "coingeckoId": "keep3rv1"
      }
    },
    {
      "chainId": 101,
      "address": "DGghbWvncPL41U8TmUtXcGMgLeQqkaA2yM7UfcabftR8",
      "symbol": "wLEAD",
      "name": "Lead Token (Wormhole)",
      "decimals": 9,
      "logoURI": "https://raw.githubusercontent.com/solana-labs/token-list/main/assets/mainnet/DGghbWvncPL41U8TmUtXcGMgLeQqkaA2yM7UfcabftR8/logo.png",
      "tags": [
        "wrapped",
        "wormhole"
      ],
      "extensions": {
        "address": "0x1dD80016e3d4ae146Ee2EBB484e8edD92dacC4ce",
        "bridgeContract": "https://etherscan.io/address/0xf92cD566Ea4864356C5491c177A430C222d7e678",
        "assetContract": "https://etherscan.io/address/0x1dD80016e3d4ae146Ee2EBB484e8edD92dacC4ce",
        "coingeckoId": "lead-token"
      }
    },
    {
      "chainId": 101,
      "address": "3MVa4e32PaKmPxYUQ6n8vFkWtCma68Ld7e7fTktWDueQ",
      "symbol": "wUNI",
      "name": "Uniswap (Wormhole)",
      "decimals": 9,
      "logoURI": "https://raw.githubusercontent.com/solana-labs/token-list/main/assets/mainnet/3MVa4e32PaKmPxYUQ6n8vFkWtCma68Ld7e7fTktWDueQ/logo.png",
      "tags": [
        "wrapped",
        "wormhole"
      ],
      "extensions": {
        "address": "0x1f9840a85d5aF5bf1D1762F925BDADdC4201F984",
        "bridgeContract": "https://etherscan.io/address/0xf92cD566Ea4864356C5491c177A430C222d7e678",
        "assetContract": "https://etherscan.io/address/0x1f9840a85d5aF5bf1D1762F925BDADdC4201F984",
        "coingeckoId": "uniswap"
      }
    },
    {
      "chainId": 101,
      "address": "qfnqNqs3nCAHjnyCgLRDbBtq4p2MtHZxw8YjSyYhPoL",
      "symbol": "wWBTC",
      "name": "Wrapped BTC (Wormhole)",
      "decimals": 8,
      "logoURI": "https://raw.githubusercontent.com/solana-labs/token-list/main/assets/mainnet/qfnqNqs3nCAHjnyCgLRDbBtq4p2MtHZxw8YjSyYhPoL/logo.png",
      "tags": [
        "wrapped",
        "wormhole"
      ],
      "extensions": {
        "address": "0x2260FAC5E5542a773Aa44fBCfeDf7C193bc2C599",
        "bridgeContract": "https://etherscan.io/address/0xf92cD566Ea4864356C5491c177A430C222d7e678",
        "assetContract": "https://etherscan.io/address/0x2260FAC5E5542a773Aa44fBCfeDf7C193bc2C599",
        "coingeckoId": "wrapped-bitcoin"
      }
    },
    {
      "chainId": 101,
      "address": "8My83RG8Xa1EhXdDKHWq8BWZN1zF3XUrWL3TXCLjVPFh",
      "symbol": "wUNN",
      "name": "UNION Protocol Governance Token (Wormhole)",
      "decimals": 9,
      "logoURI": "https://raw.githubusercontent.com/solana-labs/token-list/main/assets/mainnet/8My83RG8Xa1EhXdDKHWq8BWZN1zF3XUrWL3TXCLjVPFh/logo.png",
      "tags": [
        "wrapped",
        "wormhole"
      ],
      "extensions": {
        "address": "0x226f7b842E0F0120b7E194D05432b3fd14773a9D",
        "bridgeContract": "https://etherscan.io/address/0xf92cD566Ea4864356C5491c177A430C222d7e678",
        "assetContract": "https://etherscan.io/address/0x226f7b842E0F0120b7E194D05432b3fd14773a9D",
        "coingeckoId": "union-protocol-governance-token"
      }
    },
    {
      "chainId": 101,
      "address": "6jVuhLJ2mzyZ8DyUcrDj8Qr6Q9bqbJnq4fAnMeEduDM9",
      "symbol": "wSOCKS",
      "name": "Unisocks Edition 0 (Wormhole)",
      "decimals": 9,
      "logoURI": "https://raw.githubusercontent.com/solana-labs/token-list/main/assets/mainnet/6jVuhLJ2mzyZ8DyUcrDj8Qr6Q9bqbJnq4fAnMeEduDM9/logo.png",
      "tags": [
        "wrapped",
        "wormhole"
      ],
      "extensions": {
        "address": "0x23B608675a2B2fB1890d3ABBd85c5775c51691d5",
        "bridgeContract": "https://etherscan.io/address/0xf92cD566Ea4864356C5491c177A430C222d7e678",
        "assetContract": "https://etherscan.io/address/0x23B608675a2B2fB1890d3ABBd85c5775c51691d5",
        "coingeckoId": "unisocks"
      }
    },
    {
      "chainId": 101,
      "address": "Az8PAQ7s6s5ZFgBiKKEizHt3SzDxXKZayDCtRZoC3452",
      "symbol": "wDEXT",
      "name": "DEXTools (Wormhole)",
      "decimals": 9,
      "logoURI": "https://raw.githubusercontent.com/solana-labs/token-list/main/assets/mainnet/Az8PAQ7s6s5ZFgBiKKEizHt3SzDxXKZayDCtRZoC3452/logo.png",
      "tags": [
        "wrapped",
        "wormhole"
      ],
      "extensions": {
        "address": "0x26CE25148832C04f3d7F26F32478a9fe55197166",
        "bridgeContract": "https://etherscan.io/address/0xf92cD566Ea4864356C5491c177A430C222d7e678",
        "assetContract": "https://etherscan.io/address/0x26CE25148832C04f3d7F26F32478a9fe55197166",
        "coingeckoId": "idextools"
      }
    },
    {
      "chainId": 101,
      "address": "ELSnGFd5XnSdYFFSgYQp7n89FEbDqxN4npuRLW4PPPLv",
      "symbol": "wHEX",
      "name": "HEX (Wormhole)",
      "decimals": 8,
      "logoURI": "https://raw.githubusercontent.com/solana-labs/token-list/main/assets/mainnet/ELSnGFd5XnSdYFFSgYQp7n89FEbDqxN4npuRLW4PPPLv/logo.png",
      "tags": [
        "wrapped",
        "wormhole"
      ],
      "extensions": {
        "address": "0x2b591e99afE9f32eAA6214f7B7629768c40Eeb39",
        "bridgeContract": "https://etherscan.io/address/0xf92cD566Ea4864356C5491c177A430C222d7e678",
        "assetContract": "https://etherscan.io/address/0x2b591e99afE9f32eAA6214f7B7629768c40Eeb39",
        "coingeckoId": "hex"
      }
    },
    {
      "chainId": 101,
      "address": "9iwfHhE7BJKNo4Eb1wX3p4uyJjEN9RoGLt4BvMdzZoiN",
      "symbol": "wCREAM",
      "name": "Cream (Wormhole)",
      "decimals": 9,
      "logoURI": "https://raw.githubusercontent.com/solana-labs/token-list/main/assets/mainnet/9iwfHhE7BJKNo4Eb1wX3p4uyJjEN9RoGLt4BvMdzZoiN/logo.png",
      "tags": [
        "wrapped",
        "wormhole"
      ],
      "extensions": {
        "address": "0x2ba592F78dB6436527729929AAf6c908497cB200",
        "bridgeContract": "https://etherscan.io/address/0xf92cD566Ea4864356C5491c177A430C222d7e678",
        "assetContract": "https://etherscan.io/address/0x2ba592F78dB6436527729929AAf6c908497cB200",
        "coingeckoId": "cream-2"
      }
    },
    {
      "chainId": 101,
      "address": "DdiXkfDGhLiKyw889QC4nmcxSwMqarLBtrDofPJyx7bt",
      "symbol": "wYFIM",
      "name": "yfi.mobi (Wormhole)",
      "decimals": 9,
      "logoURI": "https://raw.githubusercontent.com/solana-labs/token-list/main/assets/mainnet/DdiXkfDGhLiKyw889QC4nmcxSwMqarLBtrDofPJyx7bt/logo.png",
      "tags": [
        "wrapped",
        "wormhole"
      ],
      "extensions": {
        "address": "0x2e2f3246b6c65CCc4239c9Ee556EC143a7E5DE2c",
        "bridgeContract": "https://etherscan.io/address/0xf92cD566Ea4864356C5491c177A430C222d7e678",
        "assetContract": "https://etherscan.io/address/0x2e2f3246b6c65CCc4239c9Ee556EC143a7E5DE2c",
        "coingeckoId": "yfimobi"
      }
    },
    {
      "chainId": 101,
      "address": "6wdcYNvUyHCerSiGbChkvGBF6Qzju1YP5qpXRQ4tqdZ3",
      "symbol": "wZEE",
      "name": "ZeroSwapToken (Wormhole)",
      "decimals": 9,
      "logoURI": "https://raw.githubusercontent.com/solana-labs/token-list/main/assets/mainnet/6wdcYNvUyHCerSiGbChkvGBF6Qzju1YP5qpXRQ4tqdZ3/logo.png",
      "tags": [
        "wrapped",
        "wormhole"
      ],
      "extensions": {
        "address": "0x2eDf094dB69d6Dcd487f1B3dB9febE2eeC0dd4c5",
        "bridgeContract": "https://etherscan.io/address/0xf92cD566Ea4864356C5491c177A430C222d7e678",
        "assetContract": "https://etherscan.io/address/0x2eDf094dB69d6Dcd487f1B3dB9febE2eeC0dd4c5",
        "coingeckoId": "zeroswap"
      }
    },
    {
      "chainId": 101,
      "address": "4xh8iC54UgaNpY4h34rxfZBSc9L2fBB8gWcYtDGHjxhN",
      "symbol": "wwANATHA",
      "name": "Wrapped ANATHA (Wormhole)",
      "decimals": 9,
      "logoURI": "https://raw.githubusercontent.com/solana-labs/token-list/main/assets/mainnet/4xh8iC54UgaNpY4h34rxfZBSc9L2fBB8gWcYtDGHjxhN/logo.png",
      "tags": [
        "wrapped",
        "wormhole"
      ],
      "extensions": {
        "address": "0x3383c5a8969Dc413bfdDc9656Eb80A1408E4bA20",
        "bridgeContract": "https://etherscan.io/address/0xf92cD566Ea4864356C5491c177A430C222d7e678",
        "assetContract": "https://etherscan.io/address/0x3383c5a8969Dc413bfdDc9656Eb80A1408E4bA20",
        "coingeckoId": "wrapped-anatha"
      }
    },
    {
      "chainId": 101,
      "address": "5Jq6S9HYqfG6TUMjjsKpnfis7utUAB69JiEGkkypdmgP",
      "symbol": "wRAMP",
      "name": "RAMP DEFI (Wormhole)",
      "decimals": 9,
      "logoURI": "https://raw.githubusercontent.com/solana-labs/token-list/main/assets/mainnet/5Jq6S9HYqfG6TUMjjsKpnfis7utUAB69JiEGkkypdmgP/logo.png",
      "tags": [
        "wrapped",
        "wormhole"
      ],
      "extensions": {
        "address": "0x33D0568941C0C64ff7e0FB4fbA0B11BD37deEd9f",
        "bridgeContract": "https://etherscan.io/address/0xf92cD566Ea4864356C5491c177A430C222d7e678",
        "assetContract": "https://etherscan.io/address/0x33D0568941C0C64ff7e0FB4fbA0B11BD37deEd9f",
        "coingeckoId": "ramp"
      }
    },
    {
      "chainId": 101,
      "address": "6uMUH5ztnj6AKYvL71EZgcyyRxjyBC5LVkscA5LrBc3c",
      "symbol": "wPRQ",
      "name": "Parsiq Token (Wormhole)",
      "decimals": 9,
      "logoURI": "https://raw.githubusercontent.com/solana-labs/token-list/main/assets/mainnet/6uMUH5ztnj6AKYvL71EZgcyyRxjyBC5LVkscA5LrBc3c/logo.png",
      "tags": [
        "wrapped",
        "wormhole"
      ],
      "extensions": {
        "address": "0x362bc847A3a9637d3af6624EeC853618a43ed7D2",
        "bridgeContract": "https://etherscan.io/address/0xf92cD566Ea4864356C5491c177A430C222d7e678",
        "assetContract": "https://etherscan.io/address/0x362bc847A3a9637d3af6624EeC853618a43ed7D2",
        "coingeckoId": "parsiq"
      }
    },
    {
      "chainId": 101,
      "address": "42gecM46tdSiYZN2CK1ek5raCxnzQf1xfhoKAf3F7Y5k",
      "symbol": "wSLP",
      "name": "Small Love Potion (Wormhole)",
      "decimals": 0,
      "logoURI": "https://raw.githubusercontent.com/solana-labs/token-list/main/assets/mainnet/42gecM46tdSiYZN2CK1ek5raCxnzQf1xfhoKAf3F7Y5k/logo.png",
      "tags": [
        "wrapped",
        "wormhole"
      ],
      "extensions": {
        "address": "0x37236CD05b34Cc79d3715AF2383E96dd7443dCF1",
        "bridgeContract": "https://etherscan.io/address/0xf92cD566Ea4864356C5491c177A430C222d7e678",
        "assetContract": "https://etherscan.io/address/0x37236CD05b34Cc79d3715AF2383E96dd7443dCF1",
        "coingeckoId": "smooth-love-potion"
      }
    },
    {
      "chainId": 101,
      "address": "F6M9DW1cWw7EtFK9m2ukvT9WEvtEbdZfTzZTtDeBcnAf",
      "symbol": "wSAND",
      "name": "SAND (Wormhole)",
      "decimals": 9,
      "logoURI": "https://raw.githubusercontent.com/solana-labs/token-list/main/assets/mainnet/F6M9DW1cWw7EtFK9m2ukvT9WEvtEbdZfTzZTtDeBcnAf/logo.png",
      "tags": [
        "wrapped",
        "wormhole"
      ],
      "extensions": {
        "address": "0x3845badAde8e6dFF049820680d1F14bD3903a5d0",
        "bridgeContract": "https://etherscan.io/address/0xf92cD566Ea4864356C5491c177A430C222d7e678",
        "assetContract": "https://etherscan.io/address/0x3845badAde8e6dFF049820680d1F14bD3903a5d0",
        "coingeckoId": "the-sandbox"
      }
    },
    {
      "chainId": 101,
      "address": "G27M8w6G4hwatMNFi46DPAUR1YkxSmRNFKus7SgYLoDy",
      "symbol": "wCVP",
      "name": "Concentrated Voting Power (Wormhole)",
      "decimals": 9,
      "logoURI": "https://raw.githubusercontent.com/solana-labs/token-list/main/assets/mainnet/G27M8w6G4hwatMNFi46DPAUR1YkxSmRNFKus7SgYLoDy/logo.png",
      "tags": [
        "wrapped",
        "wormhole"
      ],
      "extensions": {
        "address": "0x38e4adB44ef08F22F5B5b76A8f0c2d0dCbE7DcA1",
        "bridgeContract": "https://etherscan.io/address/0xf92cD566Ea4864356C5491c177A430C222d7e678",
        "assetContract": "https://etherscan.io/address/0x38e4adB44ef08F22F5B5b76A8f0c2d0dCbE7DcA1",
        "coingeckoId": "concentrated-voting-power"
      }
    },
    {
      "chainId": 101,
      "address": "FjucGZpcdVXaWJH21pbrGQaKNszsGsJqbAXu4sJywKJa",
      "symbol": "wREN",
      "name": "Republic Token (Wormhole)",
      "decimals": 9,
      "logoURI": "https://raw.githubusercontent.com/solana-labs/token-list/main/assets/mainnet/FjucGZpcdVXaWJH21pbrGQaKNszsGsJqbAXu4sJywKJa/logo.png",
      "tags": [
        "wrapped",
        "wormhole"
      ],
      "extensions": {
        "address": "0x408e41876cCCDC0F92210600ef50372656052a38",
        "bridgeContract": "https://etherscan.io/address/0xf92cD566Ea4864356C5491c177A430C222d7e678",
        "assetContract": "https://etherscan.io/address/0x408e41876cCCDC0F92210600ef50372656052a38",
        "coingeckoId": "republic-protocol"
      }
    },
    {
      "chainId": 101,
      "address": "5kvugu18snfGRu1PykMfRzYfUxJYs3smk1PWQcGo6Z8a",
      "symbol": "wXOR",
      "name": "Sora (Wormhole)",
      "decimals": 9,
      "logoURI": "https://raw.githubusercontent.com/solana-labs/token-list/main/assets/mainnet/5kvugu18snfGRu1PykMfRzYfUxJYs3smk1PWQcGo6Z8a/logo.png",
      "tags": [
        "wrapped",
        "wormhole"
      ],
      "extensions": {
        "address": "0x40FD72257597aA14C7231A7B1aaa29Fce868F677",
        "bridgeContract": "https://etherscan.io/address/0xf92cD566Ea4864356C5491c177A430C222d7e678",
        "assetContract": "https://etherscan.io/address/0x40FD72257597aA14C7231A7B1aaa29Fce868F677",
        "coingeckoId": "sora"
      }
    },
    {
      "chainId": 101,
      "address": "3EKQDmiXj8yLBFpZca4coxBpP8XJCzmjVgUdVydSmaaT",
      "symbol": "wFUN",
      "name": "FunFair (Wormhole)",
      "decimals": 8,
      "logoURI": "https://raw.githubusercontent.com/solana-labs/token-list/main/assets/mainnet/3EKQDmiXj8yLBFpZca4coxBpP8XJCzmjVgUdVydSmaaT/logo.png",
      "tags": [
        "wrapped",
        "wormhole"
      ],
      "extensions": {
        "address": "0x419D0d8BdD9aF5e606Ae2232ed285Aff190E711b",
        "bridgeContract": "https://etherscan.io/address/0xf92cD566Ea4864356C5491c177A430C222d7e678",
        "assetContract": "https://etherscan.io/address/0x419D0d8BdD9aF5e606Ae2232ed285Aff190E711b",
        "coingeckoId": "funfair"
      }
    },
    {
      "chainId": 101,
      "address": "6J9soByB65WUamsEG8KSPdphBV1oCoGvr5QpaUaY3r19",
      "symbol": "wPICKLE",
      "name": "PickleToken (Wormhole)",
      "decimals": 9,
      "logoURI": "https://raw.githubusercontent.com/solana-labs/token-list/main/assets/mainnet/6J9soByB65WUamsEG8KSPdphBV1oCoGvr5QpaUaY3r19/logo.png",
      "tags": [
        "wrapped",
        "wormhole"
      ],
      "extensions": {
        "address": "0x429881672B9AE42b8EbA0E26cD9C73711b891Ca5",
        "bridgeContract": "https://etherscan.io/address/0xf92cD566Ea4864356C5491c177A430C222d7e678",
        "assetContract": "https://etherscan.io/address/0x429881672B9AE42b8EbA0E26cD9C73711b891Ca5",
        "coingeckoId": "pickle-finance"
      }
    },
    {
      "chainId": 101,
      "address": "HEsqFznmAERPUmMWHtDWYAZRoFbNHZpuNuFrPio68Zp1",
      "symbol": "wPAXG",
      "name": "Paxos Gold (Wormhole)",
      "decimals": 9,
      "logoURI": "https://raw.githubusercontent.com/solana-labs/token-list/main/assets/mainnet/HEsqFznmAERPUmMWHtDWYAZRoFbNHZpuNuFrPio68Zp1/logo.png",
      "tags": [
        "wrapped",
        "wormhole"
      ],
      "extensions": {
        "address": "0x45804880De22913dAFE09f4980848ECE6EcbAf78",
        "bridgeContract": "https://etherscan.io/address/0xf92cD566Ea4864356C5491c177A430C222d7e678",
        "assetContract": "https://etherscan.io/address/0x45804880De22913dAFE09f4980848ECE6EcbAf78",
        "coingeckoId": "pax-gold"
      }
    },
    {
      "chainId": 101,
      "address": "BrtLvpVCwVDH5Jpqjtiuhh8wKYA5b3NZCnsSftr61viv",
      "symbol": "wQNT",
      "name": "Quant (Wormhole)",
      "decimals": 9,
      "logoURI": "https://raw.githubusercontent.com/solana-labs/token-list/main/assets/mainnet/BrtLvpVCwVDH5Jpqjtiuhh8wKYA5b3NZCnsSftr61viv/logo.png",
      "tags": [
        "wrapped",
        "wormhole"
      ],
      "extensions": {
        "address": "0x4a220E6096B25EADb88358cb44068A3248254675",
        "bridgeContract": "https://etherscan.io/address/0xf92cD566Ea4864356C5491c177A430C222d7e678",
        "assetContract": "https://etherscan.io/address/0x4a220E6096B25EADb88358cb44068A3248254675",
        "coingeckoId": "quant-network"
      }
    },
    {
      "chainId": 101,
      "address": "8DRgurhcQPJeCqQEpbeYGUmwAz2tETbyWUYLUU4Q7goM",
      "symbol": "wORAI",
      "name": "Oraichain Token (Wormhole)",
      "decimals": 9,
      "logoURI": "https://raw.githubusercontent.com/solana-labs/token-list/main/assets/mainnet/8DRgurhcQPJeCqQEpbeYGUmwAz2tETbyWUYLUU4Q7goM/logo.png",
      "tags": [
        "wrapped",
        "wormhole"
      ],
      "extensions": {
        "address": "0x4c11249814f11b9346808179Cf06e71ac328c1b5",
        "bridgeContract": "https://etherscan.io/address/0xf92cD566Ea4864356C5491c177A430C222d7e678",
        "assetContract": "https://etherscan.io/address/0x4c11249814f11b9346808179Cf06e71ac328c1b5",
        "coingeckoId": "oraichain-token"
      }
    },
    {
      "chainId": 101,
      "address": "4e5cqAsZ7wQqwLi7AApS9CgN8Yaho5TvkhvcLaGyiuzL",
      "symbol": "wTRU",
      "name": "TrustToken (Wormhole)",
      "decimals": 8,
      "logoURI": "https://raw.githubusercontent.com/solana-labs/token-list/main/assets/mainnet/4e5cqAsZ7wQqwLi7AApS9CgN8Yaho5TvkhvcLaGyiuzL/logo.png",
      "tags": [
        "wrapped",
        "wormhole"
      ],
      "extensions": {
        "address": "0x4C19596f5aAfF459fA38B0f7eD92F11AE6543784",
        "bridgeContract": "https://etherscan.io/address/0xf92cD566Ea4864356C5491c177A430C222d7e678",
        "assetContract": "https://etherscan.io/address/0x4C19596f5aAfF459fA38B0f7eD92F11AE6543784",
        "coingeckoId": "truefi"
      }
    },
    {
      "chainId": 101,
      "address": "HkhBUKSct2V93Z35apDmXthkRvH4yvMovLyv8s8idDgP",
      "symbol": "wMCB",
      "name": "MCDEX Token (Wormhole)",
      "decimals": 9,
      "logoURI": "https://raw.githubusercontent.com/solana-labs/token-list/main/assets/mainnet/HkhBUKSct2V93Z35apDmXthkRvH4yvMovLyv8s8idDgP/logo.png",
      "tags": [
        "wrapped",
        "wormhole"
      ],
      "extensions": {
        "address": "0x4e352cF164E64ADCBad318C3a1e222E9EBa4Ce42",
        "bridgeContract": "https://etherscan.io/address/0xf92cD566Ea4864356C5491c177A430C222d7e678",
        "assetContract": "https://etherscan.io/address/0x4e352cF164E64ADCBad318C3a1e222E9EBa4Ce42",
        "coingeckoId": "mcdex"
      }
    },
    {
      "chainId": 101,
      "address": "Eof7wbYsHZKaoyUGwM7Nfkoo6zQW4U7uWXqz2hoQzSkK",
      "symbol": "wNU",
      "name": "NuCypher (Wormhole)",
      "decimals": 9,
      "logoURI": "https://raw.githubusercontent.com/solana-labs/token-list/main/assets/mainnet/Eof7wbYsHZKaoyUGwM7Nfkoo6zQW4U7uWXqz2hoQzSkK/logo.png",
      "tags": [
        "wrapped",
        "wormhole"
      ],
      "extensions": {
        "address": "0x4fE83213D56308330EC302a8BD641f1d0113A4Cc",
        "bridgeContract": "https://etherscan.io/address/0xf92cD566Ea4864356C5491c177A430C222d7e678",
        "assetContract": "https://etherscan.io/address/0x4fE83213D56308330EC302a8BD641f1d0113A4Cc",
        "coingeckoId": "nucypher"
      }
    },
    {
      "chainId": 101,
      "address": "5CmA1HTVZt5NRtwiUrqWrcnT5JRW5zHe6uQXfP7SDUNz",
      "symbol": "wRAZOR",
      "name": "RAZOR (Wormhole)",
      "decimals": 9,
      "logoURI": "https://raw.githubusercontent.com/solana-labs/token-list/main/assets/mainnet/5CmA1HTVZt5NRtwiUrqWrcnT5JRW5zHe6uQXfP7SDUNz/logo.png",
      "tags": [
        "wrapped",
        "wormhole"
      ],
      "extensions": {
        "address": "0x50DE6856358Cc35f3A9a57eAAA34BD4cB707d2cd",
        "bridgeContract": "https://etherscan.io/address/0xf92cD566Ea4864356C5491c177A430C222d7e678",
        "assetContract": "https://etherscan.io/address/0x50DE6856358Cc35f3A9a57eAAA34BD4cB707d2cd",
        "coingeckoId": "razor-network"
      }
    },
    {
      "chainId": 101,
      "address": "6msNYXzSVtjinqapq2xcvBb5NRq4YTPAi7wc5Jx8M8TS",
      "symbol": "wLINK",
      "name": "ChainLink Token (Wormhole)",
      "decimals": 9,
      "logoURI": "https://raw.githubusercontent.com/solana-labs/token-list/main/assets/mainnet/6msNYXzSVtjinqapq2xcvBb5NRq4YTPAi7wc5Jx8M8TS/logo.png",
      "tags": [
        "wrapped",
        "wormhole"
      ],
      "extensions": {
        "address": "0x514910771AF9Ca656af840dff83E8264EcF986CA",
        "bridgeContract": "https://etherscan.io/address/0xf92cD566Ea4864356C5491c177A430C222d7e678",
        "assetContract": "https://etherscan.io/address/0x514910771AF9Ca656af840dff83E8264EcF986CA",
        "coingeckoId": "chainlink"
      }
    },
    {
      "chainId": 101,
      "address": "BX2gcRRS12iqFzKCpvTt4krBBYNymR9JBDZBxzfFLnbF",
      "symbol": "weRSDL",
      "name": "UnFederalReserveToken (Wormhole)",
      "decimals": 9,
      "logoURI": "https://raw.githubusercontent.com/solana-labs/token-list/main/assets/mainnet/BX2gcRRS12iqFzKCpvTt4krBBYNymR9JBDZBxzfFLnbF/logo.png",
      "tags": [
        "wrapped",
        "wormhole"
      ],
      "extensions": {
        "address": "0x5218E472cFCFE0b64A064F055B43b4cdC9EfD3A6",
        "bridgeContract": "https://etherscan.io/address/0xf92cD566Ea4864356C5491c177A430C222d7e678",
        "assetContract": "https://etherscan.io/address/0x5218E472cFCFE0b64A064F055B43b4cdC9EfD3A6",
        "coingeckoId": "unfederalreserve"
      }
    },
    {
      "chainId": 101,
      "address": "CCGLdsokcybeF8NrCcu1RSQK8isNBjBA58kVEMTHTKjx",
      "symbol": "wsUSD",
      "name": "Synth sUSD (Wormhole)",
      "decimals": 9,
      "logoURI": "https://raw.githubusercontent.com/solana-labs/token-list/main/assets/mainnet/CCGLdsokcybeF8NrCcu1RSQK8isNBjBA58kVEMTHTKjx/logo.png",
      "tags": [
        "wrapped",
        "wormhole"
      ],
      "extensions": {
        "address": "0x57Ab1ec28D129707052df4dF418D58a2D46d5f51",
        "bridgeContract": "https://etherscan.io/address/0xf92cD566Ea4864356C5491c177A430C222d7e678",
        "assetContract": "https://etherscan.io/address/0x57Ab1ec28D129707052df4dF418D58a2D46d5f51",
        "coingeckoId": "nusd"
      }
    },
    {
      "chainId": 101,
      "address": "FP9ogG7hTdfcTJwn4prF9AVEcfcjLq1GtkqYM4oRn7eY",
      "symbol": "wHEGIC",
      "name": "Hegic (Wormhole)",
      "decimals": 9,
      "logoURI": "https://raw.githubusercontent.com/solana-labs/token-list/main/assets/mainnet/FP9ogG7hTdfcTJwn4prF9AVEcfcjLq1GtkqYM4oRn7eY/logo.png",
      "tags": [
        "wrapped",
        "wormhole"
      ],
      "extensions": {
        "address": "0x584bC13c7D411c00c01A62e8019472dE68768430",
        "bridgeContract": "https://etherscan.io/address/0xf92cD566Ea4864356C5491c177A430C222d7e678",
        "assetContract": "https://etherscan.io/address/0x584bC13c7D411c00c01A62e8019472dE68768430",
        "coingeckoId": "hegic"
      }
    },
    {
      "chainId": 101,
      "address": "DboP5vvYUVjmKSHKJ1YFHwmv41KtUscnYgzjmPgHwQVn",
      "symbol": "wXFI",
      "name": "Xfinance (Wormhole)",
      "decimals": 9,
      "logoURI": "https://raw.githubusercontent.com/solana-labs/token-list/main/assets/mainnet/DboP5vvYUVjmKSHKJ1YFHwmv41KtUscnYgzjmPgHwQVn/logo.png",
      "tags": [
        "wrapped",
        "wormhole"
      ],
      "extensions": {
        "address": "0x5BEfBB272290dD5b8521D4a938f6c4757742c430",
        "bridgeContract": "https://etherscan.io/address/0xf92cD566Ea4864356C5491c177A430C222d7e678",
        "assetContract": "https://etherscan.io/address/0x5BEfBB272290dD5b8521D4a938f6c4757742c430",
        "coingeckoId": "xfinance"
      }
    },
    {
      "chainId": 101,
      "address": "6c4U9yxGzVjejSJJXrdX8wtt532Et6MrBUZc2oK5j6w5",
      "symbol": "wDEXTF",
      "name": "DEXTF Token (Wormhole)",
      "decimals": 9,
      "logoURI": "https://raw.githubusercontent.com/solana-labs/token-list/main/assets/mainnet/6c4U9yxGzVjejSJJXrdX8wtt532Et6MrBUZc2oK5j6w5/logo.png",
      "tags": [
        "wrapped",
        "wormhole"
      ],
      "extensions": {
        "address": "0x5F64Ab1544D28732F0A24F4713c2C8ec0dA089f0",
        "bridgeContract": "https://etherscan.io/address/0xf92cD566Ea4864356C5491c177A430C222d7e678",
        "assetContract": "https://etherscan.io/address/0x5F64Ab1544D28732F0A24F4713c2C8ec0dA089f0",
        "coingeckoId": "dextf"
      }
    },
    {
      "chainId": 101,
      "address": "JuXkRYNw54rujC7SPWcAM4ArLgA5x8nDQbS8xHAr6MA",
      "symbol": "wRLC",
      "name": "iExec RLC (Wormhole)",
      "decimals": 9,
      "logoURI": "https://raw.githubusercontent.com/solana-labs/token-list/main/assets/mainnet/JuXkRYNw54rujC7SPWcAM4ArLgA5x8nDQbS8xHAr6MA/logo.png",
      "tags": [
        "wrapped",
        "wormhole"
      ],
      "extensions": {
        "address": "0x607F4C5BB672230e8672085532f7e901544a7375",
        "bridgeContract": "https://etherscan.io/address/0xf92cD566Ea4864356C5491c177A430C222d7e678",
        "assetContract": "https://etherscan.io/address/0x607F4C5BB672230e8672085532f7e901544a7375",
        "coingeckoId": "iexec-rlc"
      }
    },
    {
      "chainId": 101,
      "address": "7NfgSkv6kZ6ZWP6SJPtMuaUYGVEngVK8UFnaFTPk3QsM",
      "symbol": "wCORE",
      "name": "cVault.finance (Wormhole)",
      "decimals": 9,
      "logoURI": "https://raw.githubusercontent.com/solana-labs/token-list/main/assets/mainnet/7NfgSkv6kZ6ZWP6SJPtMuaUYGVEngVK8UFnaFTPk3QsM/logo.png",
      "tags": [
        "wrapped",
        "wormhole"
      ],
      "extensions": {
        "address": "0x62359Ed7505Efc61FF1D56fEF82158CcaffA23D7",
        "bridgeContract": "https://etherscan.io/address/0xf92cD566Ea4864356C5491c177A430C222d7e678",
        "assetContract": "https://etherscan.io/address/0x62359Ed7505Efc61FF1D56fEF82158CcaffA23D7",
        "coingeckoId": "cvault-finance"
      }
    },
    {
      "chainId": 101,
      "address": "AqLKDJiGL4wXKPAfzNom3xEdQwgj2LTCE4k34gzvZsE6",
      "symbol": "wCFi",
      "name": "CyberFi Token (Wormhole)",
      "decimals": 9,
      "logoURI": "https://raw.githubusercontent.com/solana-labs/token-list/main/assets/mainnet/AqLKDJiGL4wXKPAfzNom3xEdQwgj2LTCE4k34gzvZsE6/logo.png",
      "tags": [
        "wrapped",
        "wormhole"
      ],
      "extensions": {
        "address": "0x63b4f3e3fa4e438698CE330e365E831F7cCD1eF4",
        "bridgeContract": "https://etherscan.io/address/0xf92cD566Ea4864356C5491c177A430C222d7e678",
        "assetContract": "https://etherscan.io/address/0x63b4f3e3fa4e438698CE330e365E831F7cCD1eF4",
        "coingeckoId": "cyberfi"
      }
    },
    {
      "chainId": 101,
      "address": "FLrjpCRrd4GffHu8MVYGvuLxYLuBGVaXsnCecw3Effci",
      "symbol": "wWISE",
      "name": "Wise Token (Wormhole)",
      "decimals": 9,
      "logoURI": "https://raw.githubusercontent.com/solana-labs/token-list/main/assets/mainnet/FLrjpCRrd4GffHu8MVYGvuLxYLuBGVaXsnCecw3Effci/logo.png",
      "tags": [
        "wrapped",
        "wormhole"
      ],
      "extensions": {
        "address": "0x66a0f676479Cee1d7373f3DC2e2952778BfF5bd6",
        "bridgeContract": "https://etherscan.io/address/0xf92cD566Ea4864356C5491c177A430C222d7e678",
        "assetContract": "https://etherscan.io/address/0x66a0f676479Cee1d7373f3DC2e2952778BfF5bd6",
        "coingeckoId": "wise-token11"
      }
    },
    {
      "chainId": 101,
      "address": "GaMPhVyp1xd9xJuPskDEzQzp8mKfEjAmhny8NX7y7YKc",
      "symbol": "wGNO",
      "name": "Gnosis Token (Wormhole)",
      "decimals": 9,
      "logoURI": "https://raw.githubusercontent.com/solana-labs/token-list/main/assets/mainnet/GaMPhVyp1xd9xJuPskDEzQzp8mKfEjAmhny8NX7y7YKc/logo.png",
      "tags": [
        "wrapped",
        "wormhole"
      ],
      "extensions": {
        "address": "0x6810e776880C02933D47DB1b9fc05908e5386b96",
        "bridgeContract": "https://etherscan.io/address/0xf92cD566Ea4864356C5491c177A430C222d7e678",
        "assetContract": "https://etherscan.io/address/0x6810e776880C02933D47DB1b9fc05908e5386b96",
        "coingeckoId": "gnosis"
      }
    },
    {
      "chainId": 101,
      "address": "CCAQZHBVWKDukT68PZ3LenDs7apibeSYeJ3jHE8NzBC5",
      "symbol": "wPOOLZ",
      "name": "$Poolz Finance (Wormhole)",
      "decimals": 9,
      "logoURI": "https://raw.githubusercontent.com/solana-labs/token-list/main/assets/mainnet/CCAQZHBVWKDukT68PZ3LenDs7apibeSYeJ3jHE8NzBC5/logo.png",
      "tags": [
        "wrapped",
        "wormhole"
      ],
      "extensions": {
        "address": "0x69A95185ee2a045CDC4bCd1b1Df10710395e4e23",
        "bridgeContract": "https://etherscan.io/address/0xf92cD566Ea4864356C5491c177A430C222d7e678",
        "assetContract": "https://etherscan.io/address/0x69A95185ee2a045CDC4bCd1b1Df10710395e4e23",
        "coingeckoId": "poolz-finance"
      }
    },
    {
      "chainId": 101,
      "address": "FYpdBuyAHSbdaAyD1sKkxyLWbAP8uUW9h6uvdhK74ij1",
      "symbol": "wDAI",
      "name": "Dai Stablecoin (Wormhole)",
      "decimals": 9,
      "logoURI": "https://raw.githubusercontent.com/solana-labs/token-list/main/assets/mainnet/FYpdBuyAHSbdaAyD1sKkxyLWbAP8uUW9h6uvdhK74ij1/logo.png",
      "tags": [
        "wrapped",
        "wormhole"
      ],
      "extensions": {
        "address": "0x6B175474E89094C44Da98b954EedeAC495271d0F",
        "bridgeContract": "https://etherscan.io/address/0xf92cD566Ea4864356C5491c177A430C222d7e678",
        "assetContract": "https://etherscan.io/address/0x6B175474E89094C44Da98b954EedeAC495271d0F",
        "coingeckoId": "dai"
      }
    },
    {
      "chainId": 101,
      "address": "HbMGwfGjGPchtaPwyrtJFy8APZN5w1hi63xnzmj1f23v",
      "symbol": "wSUSHI",
      "name": "SushiSwap (Wormhole)",
      "decimals": 9,
      "logoURI": "https://raw.githubusercontent.com/solana-labs/token-list/main/assets/mainnet/HbMGwfGjGPchtaPwyrtJFy8APZN5w1hi63xnzmj1f23v/logo.png",
      "tags": [
        "wrapped",
        "wormhole"
      ],
      "extensions": {
        "address": "0x6B3595068778DD592e39A122f4f5a5cF09C90fE2",
        "bridgeContract": "https://etherscan.io/address/0xf92cD566Ea4864356C5491c177A430C222d7e678",
        "assetContract": "https://etherscan.io/address/0x6B3595068778DD592e39A122f4f5a5cF09C90fE2",
        "coingeckoId": "sushi"
      }
    },
    {
      "chainId": 101,
      "address": "6Tmi8TZasqdxWB59uE5Zw9VLKecuCbsLSsPEqoMpmozA",
      "symbol": "wFYZ",
      "name": "Fyooz (Wormhole)",
      "decimals": 9,
      "logoURI": "https://raw.githubusercontent.com/solana-labs/token-list/main/assets/mainnet/6Tmi8TZasqdxWB59uE5Zw9VLKecuCbsLSsPEqoMpmozA/logo.png",
      "tags": [
        "wrapped",
        "wormhole"
      ],
      "extensions": {
        "address": "0x6BFf2fE249601ed0Db3a87424a2E923118BB0312",
        "bridgeContract": "https://etherscan.io/address/0xf92cD566Ea4864356C5491c177A430C222d7e678",
        "assetContract": "https://etherscan.io/address/0x6BFf2fE249601ed0Db3a87424a2E923118BB0312",
        "coingeckoId": "fyooz"
      }
    },
    {
      "chainId": 101,
      "address": "3sHinPxEPqhEGip2Wy45TFmgAA1Atg2mctMjY5RKJUjk",
      "symbol": "wQRX",
      "name": "QuiverX (Wormhole)",
      "decimals": 9,
      "logoURI": "https://raw.githubusercontent.com/solana-labs/token-list/main/assets/mainnet/3sHinPxEPqhEGip2Wy45TFmgAA1Atg2mctMjY5RKJUjk/logo.png",
      "tags": [
        "wrapped",
        "wormhole"
      ],
      "extensions": {
        "address": "0x6e0daDE58D2d89eBBe7aFc384e3E4f15b70b14D8",
        "bridgeContract": "https://etherscan.io/address/0xf92cD566Ea4864356C5491c177A430C222d7e678",
        "assetContract": "https://etherscan.io/address/0x6e0daDE58D2d89eBBe7aFc384e3E4f15b70b14D8",
        "coingeckoId": "quiverx"
      }
    },
    {
      "chainId": 101,
      "address": "4ighgEijHcCoLu9AsvwVz2TnGFqAgzQtQMr6ch88Jrfe",
      "symbol": "wTRADE",
      "name": "UniTrade (Wormhole)",
      "decimals": 9,
      "logoURI": "https://raw.githubusercontent.com/solana-labs/token-list/main/assets/mainnet/4ighgEijHcCoLu9AsvwVz2TnGFqAgzQtQMr6ch88Jrfe/logo.png",
      "tags": [
        "wrapped",
        "wormhole"
      ],
      "extensions": {
        "address": "0x6F87D756DAf0503d08Eb8993686c7Fc01Dc44fB1",
        "bridgeContract": "https://etherscan.io/address/0xf92cD566Ea4864356C5491c177A430C222d7e678",
        "assetContract": "https://etherscan.io/address/0x6F87D756DAf0503d08Eb8993686c7Fc01Dc44fB1",
        "coingeckoId": "unitrade"
      }
    },
    {
      "chainId": 101,
      "address": "FTPnEQ3NfRRZ9tvmpDW6JFrvweBE5sanxnXSpJL1dvbB",
      "symbol": "wBIRD",
      "name": "Bird.Money (Wormhole)",
      "decimals": 9,
      "logoURI": "https://raw.githubusercontent.com/solana-labs/token-list/main/assets/mainnet/FTPnEQ3NfRRZ9tvmpDW6JFrvweBE5sanxnXSpJL1dvbB/logo.png",
      "tags": [
        "wrapped",
        "wormhole"
      ],
      "extensions": {
        "address": "0x70401dFD142A16dC7031c56E862Fc88Cb9537Ce0",
        "bridgeContract": "https://etherscan.io/address/0xf92cD566Ea4864356C5491c177A430C222d7e678",
        "assetContract": "https://etherscan.io/address/0x70401dFD142A16dC7031c56E862Fc88Cb9537Ce0",
        "coingeckoId": "bird-money"
      }
    },
    {
      "chainId": 101,
      "address": "QVDE6rhcGPSB3ex5T7vWBzvoSRUXULjuSGpVuKwu5XH",
      "symbol": "wAXN",
      "name": "Axion (Wormhole)",
      "decimals": 9,
      "logoURI": "https://raw.githubusercontent.com/solana-labs/token-list/main/assets/mainnet/QVDE6rhcGPSB3ex5T7vWBzvoSRUXULjuSGpVuKwu5XH/logo.png",
      "tags": [
        "wrapped",
        "wormhole"
      ],
      "extensions": {
        "address": "0x71F85B2E46976bD21302B64329868fd15eb0D127",
        "bridgeContract": "https://etherscan.io/address/0xf92cD566Ea4864356C5491c177A430C222d7e678",
        "assetContract": "https://etherscan.io/address/0x71F85B2E46976bD21302B64329868fd15eb0D127",
        "coingeckoId": "axion"
      }
    },
    {
      "chainId": 101,
      "address": "J6AbGG62yo9UJ2T9r9GM7pnoRNui5DsZDnPbiNAPqbVd",
      "symbol": "wBMI",
      "name": "Bridge Mutual (Wormhole)",
      "decimals": 9,
      "logoURI": "https://raw.githubusercontent.com/solana-labs/token-list/main/assets/mainnet/J6AbGG62yo9UJ2T9r9GM7pnoRNui5DsZDnPbiNAPqbVd/logo.png",
      "tags": [
        "wrapped",
        "wormhole"
      ],
      "extensions": {
        "address": "0x725C263e32c72dDC3A19bEa12C5a0479a81eE688",
        "bridgeContract": "https://etherscan.io/address/0xf92cD566Ea4864356C5491c177A430C222d7e678",
        "assetContract": "https://etherscan.io/address/0x725C263e32c72dDC3A19bEa12C5a0479a81eE688",
        "coingeckoId": "bridge-mutual"
      }
    },
    {
      "chainId": 101,
      "address": "4wvHoaxxZxFeNrMTP8bLVRh1ziSBV7crN665WX4rRMqe",
      "symbol": "wDYT",
      "name": "DoYourTip (Wormhole)",
      "decimals": 9,
      "logoURI": "https://raw.githubusercontent.com/solana-labs/token-list/main/assets/mainnet/4wvHoaxxZxFeNrMTP8bLVRh1ziSBV7crN665WX4rRMqe/logo.png",
      "tags": [
        "wrapped",
        "wormhole"
      ],
      "extensions": {
        "address": "0x740623d2c797b7D8D1EcB98e9b4Afcf99Ec31E14",
        "bridgeContract": "https://etherscan.io/address/0xf92cD566Ea4864356C5491c177A430C222d7e678",
        "assetContract": "https://etherscan.io/address/0x740623d2c797b7D8D1EcB98e9b4Afcf99Ec31E14",
        "coingeckoId": "dynamite"
      }
    },
    {
      "chainId": 101,
      "address": "Fe5fWjCLDMJoi4sTmfR2VW4BT1LwsbR1n6QAjzJQvhhf",
      "symbol": "wBBR",
      "name": "BitberryToken (Wormhole)",
      "decimals": 9,
      "logoURI": "https://raw.githubusercontent.com/solana-labs/token-list/main/assets/mainnet/Fe5fWjCLDMJoi4sTmfR2VW4BT1LwsbR1n6QAjzJQvhhf/logo.png",
      "tags": [
        "wrapped",
        "wormhole"
      ],
      "extensions": {
        "address": "0x7671904eed7f10808B664fc30BB8693FD7237abF",
        "bridgeContract": "https://etherscan.io/address/0xf92cD566Ea4864356C5491c177A430C222d7e678",
        "assetContract": "https://etherscan.io/address/0x7671904eed7f10808B664fc30BB8693FD7237abF",
        "coingeckoId": "bitberry-token"
      }
    },
    {
      "chainId": 101,
      "address": "5J9yhFRnQZx3RiqHzfQpAffX5UQz3k8vQCZH2g9Z9sDg",
      "symbol": "wWAXE",
      "name": "WAX Economic Token (Wormhole)",
      "decimals": 8,
      "logoURI": "https://raw.githubusercontent.com/solana-labs/token-list/main/assets/mainnet/5J9yhFRnQZx3RiqHzfQpAffX5UQz3k8vQCZH2g9Z9sDg/logo.png",
      "tags": [
        "wrapped",
        "wormhole"
      ],
      "extensions": {
        "address": "0x7a2Bc711E19ba6aff6cE8246C546E8c4B4944DFD",
        "bridgeContract": "https://etherscan.io/address/0xf92cD566Ea4864356C5491c177A430C222d7e678",
        "assetContract": "https://etherscan.io/address/0x7a2Bc711E19ba6aff6cE8246C546E8c4B4944DFD",
        "coingeckoId": "waxe"
      }
    },
    {
      "chainId": 101,
      "address": "4DHywS5EjUTF5AYisPZiJbWcCV4gfpH98oKxpgyKRnnQ",
      "symbol": "wMATIC",
      "name": "Matic Token (Wormhole)",
      "decimals": 9,
      "logoURI": "https://raw.githubusercontent.com/solana-labs/token-list/main/assets/mainnet/4DHywS5EjUTF5AYisPZiJbWcCV4gfpH98oKxpgyKRnnQ/logo.png",
      "tags": [
        "wrapped",
        "wormhole"
      ],
      "extensions": {
        "address": "0x7D1AfA7B718fb893dB30A3aBc0Cfc608AaCfeBB0",
        "bridgeContract": "https://etherscan.io/address/0xf92cD566Ea4864356C5491c177A430C222d7e678",
        "assetContract": "https://etherscan.io/address/0x7D1AfA7B718fb893dB30A3aBc0Cfc608AaCfeBB0",
        "coingeckoId": "matic-network"
      }
    },
    {
      "chainId": 101,
      "address": "Au9E8ygQdTJQZXmNKPdtLEP8rGjC4qsGRhkJgjFNPAr8",
      "symbol": "wXRT",
      "name": "Robonomics (Wormhole)",
      "decimals": 9,
      "logoURI": "https://raw.githubusercontent.com/solana-labs/token-list/main/assets/mainnet/Au9E8ygQdTJQZXmNKPdtLEP8rGjC4qsGRhkJgjFNPAr8/logo.png",
      "tags": [
        "wrapped",
        "wormhole"
      ],
      "extensions": {
        "address": "0x7dE91B204C1C737bcEe6F000AAA6569Cf7061cb7",
        "bridgeContract": "https://etherscan.io/address/0xf92cD566Ea4864356C5491c177A430C222d7e678",
        "assetContract": "https://etherscan.io/address/0x7dE91B204C1C737bcEe6F000AAA6569Cf7061cb7",
        "coingeckoId": "robonomics-network"
      }
    },
    {
      "chainId": 101,
      "address": "5DQZ14hLDxveMH7NyGmTmUTRGgVAVXADp3cP2UHeH6hM",
      "symbol": "wAAVE",
      "name": "Aave Token (Wormhole)",
      "decimals": 9,
      "logoURI": "https://raw.githubusercontent.com/solana-labs/token-list/main/assets/mainnet/5DQZ14hLDxveMH7NyGmTmUTRGgVAVXADp3cP2UHeH6hM/logo.png",
      "tags": [
        "wrapped",
        "wormhole"
      ],
      "extensions": {
        "address": "0x7Fc66500c84A76Ad7e9c93437bFc5Ac33E2DDaE9",
        "bridgeContract": "https://etherscan.io/address/0xf92cD566Ea4864356C5491c177A430C222d7e678",
        "assetContract": "https://etherscan.io/address/0x7Fc66500c84A76Ad7e9c93437bFc5Ac33E2DDaE9",
        "coingeckoId": "aave"
      }
    },
    {
      "chainId": 101,
      "address": "Arc2ZVKNCdDU4vB8Ubud5QayDtjo2oJF9xVrUPQ6TWxF",
      "symbol": "wLEND",
      "name": "Lend (Wormhole)",
      "decimals": 9,
      "logoURI": "https://raw.githubusercontent.com/solana-labs/token-list/main/assets/mainnet/Arc2ZVKNCdDU4vB8Ubud5QayDtjo2oJF9xVrUPQ6TWxF/logo.png",
      "tags": [
        "wrapped",
        "wormhole"
      ],
      "extensions": {
        "address": "0x80fB784B7eD66730e8b1DBd9820aFD29931aab03",
        "bridgeContract": "https://etherscan.io/address/0xf92cD566Ea4864356C5491c177A430C222d7e678",
        "assetContract": "https://etherscan.io/address/0x80fB784B7eD66730e8b1DBd9820aFD29931aab03",
        "coingeckoId": "ethlend"
      }
    },
    {
      "chainId": 101,
      "address": "2ctKUDkGBnVykt31AhMPhHvAQWJvoNGbLh7aRidjtAqv",
      "symbol": "wPOLS",
      "name": "PolkastarterToken (Wormhole)",
      "decimals": 9,
      "logoURI": "https://raw.githubusercontent.com/solana-labs/token-list/main/assets/mainnet/2ctKUDkGBnVykt31AhMPhHvAQWJvoNGbLh7aRidjtAqv/logo.png",
      "tags": [
        "wrapped",
        "wormhole"
      ],
      "extensions": {
        "address": "0x83e6f1E41cdd28eAcEB20Cb649155049Fac3D5Aa",
        "bridgeContract": "https://etherscan.io/address/0xf92cD566Ea4864356C5491c177A430C222d7e678",
        "assetContract": "https://etherscan.io/address/0x83e6f1E41cdd28eAcEB20Cb649155049Fac3D5Aa",
        "coingeckoId": "polkastarter"
      }
    },
    {
      "chainId": 101,
      "address": "8FnkznYpHvKiaBkgatVoCrNiS5y5KW62JqgjnxVhDejC",
      "symbol": "wUBT",
      "name": "Unibright (Wormhole)",
      "decimals": 8,
      "logoURI": "https://raw.githubusercontent.com/solana-labs/token-list/main/assets/mainnet/8FnkznYpHvKiaBkgatVoCrNiS5y5KW62JqgjnxVhDejC/logo.png",
      "tags": [
        "wrapped",
        "wormhole"
      ],
      "extensions": {
        "address": "0x8400D94A5cb0fa0D041a3788e395285d61c9ee5e",
        "bridgeContract": "https://etherscan.io/address/0xf92cD566Ea4864356C5491c177A430C222d7e678",
        "assetContract": "https://etherscan.io/address/0x8400D94A5cb0fa0D041a3788e395285d61c9ee5e",
        "coingeckoId": "unibright"
      }
    },
    {
      "chainId": 101,
      "address": "4LLAYXVmT3U8Sew6k3tk66zk3btT91QRzQzxcNX8XhzV",
      "symbol": "wDIA",
      "name": "DIA (Wormhole)",
      "decimals": 9,
      "logoURI": "https://raw.githubusercontent.com/solana-labs/token-list/main/assets/mainnet/4LLAYXVmT3U8Sew6k3tk66zk3btT91QRzQzxcNX8XhzV/logo.png",
      "tags": [
        "wrapped",
        "wormhole"
      ],
      "extensions": {
        "address": "0x84cA8bc7997272c7CfB4D0Cd3D55cd942B3c9419",
        "bridgeContract": "https://etherscan.io/address/0xf92cD566Ea4864356C5491c177A430C222d7e678",
        "assetContract": "https://etherscan.io/address/0x84cA8bc7997272c7CfB4D0Cd3D55cd942B3c9419",
        "coingeckoId": "dia-data"
      }
    },
    {
      "chainId": 101,
      "address": "8L8pDf3jutdpdr4m3np68CL9ZroLActrqwxi6s9Ah5xU",
      "symbol": "wFRAX",
      "name": "Frax (Wormhole)",
      "decimals": 9,
      "logoURI": "https://raw.githubusercontent.com/solana-labs/token-list/main/assets/mainnet/8L8pDf3jutdpdr4m3np68CL9ZroLActrqwxi6s9Ah5xU/logo.png",
      "tags": [
        "wrapped",
        "wormhole"
      ],
      "extensions": {
        "address": "0x853d955aCEf822Db058eb8505911ED77F175b99e",
        "bridgeContract": "https://etherscan.io/address/0xf92cD566Ea4864356C5491c177A430C222d7e678",
        "assetContract": "https://etherscan.io/address/0x853d955aCEf822Db058eb8505911ED77F175b99e",
        "coingeckoId": "frax"
      }
    },
    {
      "chainId": 101,
      "address": "H3oVL2zJpHJaDoRfQmSrftv3fkGzvsiQgugCZmcRBykG",
      "symbol": "wKEEP",
      "name": "KEEP Token (Wormhole)",
      "decimals": 9,
      "logoURI": "https://raw.githubusercontent.com/solana-labs/token-list/main/assets/mainnet/H3oVL2zJpHJaDoRfQmSrftv3fkGzvsiQgugCZmcRBykG/logo.png",
      "tags": [
        "wrapped",
        "wormhole"
      ],
      "extensions": {
        "address": "0x85Eee30c52B0b379b046Fb0F85F4f3Dc3009aFEC",
        "bridgeContract": "https://etherscan.io/address/0xf92cD566Ea4864356C5491c177A430C222d7e678",
        "assetContract": "https://etherscan.io/address/0x85Eee30c52B0b379b046Fb0F85F4f3Dc3009aFEC",
        "coingeckoId": "keep-network"
      }
    },
    {
      "chainId": 101,
      "address": "64oqP1dFqqD8NEL4RPCpMyrHmpo31rj3nYxULVXvayfW",
      "symbol": "wRSR",
      "name": "Reserve Rights (Wormhole)",
      "decimals": 9,
      "logoURI": "https://raw.githubusercontent.com/solana-labs/token-list/main/assets/mainnet/64oqP1dFqqD8NEL4RPCpMyrHmpo31rj3nYxULVXvayfW/logo.png",
      "tags": [
        "wrapped",
        "wormhole"
      ],
      "extensions": {
        "address": "0x8762db106B2c2A0bccB3A80d1Ed41273552616E8",
        "bridgeContract": "https://etherscan.io/address/0xf92cD566Ea4864356C5491c177A430C222d7e678",
        "assetContract": "https://etherscan.io/address/0x8762db106B2c2A0bccB3A80d1Ed41273552616E8",
        "coingeckoId": "reserve-rights-token"
      }
    },
    {
      "chainId": 101,
      "address": "5SU7veiCRA16ZxnS24kCC1dwQYVwi3whvTdM48iNE1Rm",
      "symbol": "wMPH",
      "name": "88mph.app (Wormhole)",
      "decimals": 9,
      "logoURI": "https://raw.githubusercontent.com/solana-labs/token-list/main/assets/mainnet/5SU7veiCRA16ZxnS24kCC1dwQYVwi3whvTdM48iNE1Rm/logo.png",
      "tags": [
        "wrapped",
        "wormhole"
      ],
      "extensions": {
        "address": "0x8888801aF4d980682e47f1A9036e589479e835C5",
        "bridgeContract": "https://etherscan.io/address/0xf92cD566Ea4864356C5491c177A430C222d7e678",
        "assetContract": "https://etherscan.io/address/0x8888801aF4d980682e47f1A9036e589479e835C5",
        "coingeckoId": "88mph"
      }
    },
    {
      "chainId": 101,
      "address": "5fv26ojhPHWNaikXcMf2TBu4JENjLQ2PWgWYeitttVwv",
      "symbol": "wPAID",
      "name": "PAID Network (Wormhole)",
      "decimals": 9,
      "logoURI": "https://raw.githubusercontent.com/solana-labs/token-list/main/assets/mainnet/5fv26ojhPHWNaikXcMf2TBu4JENjLQ2PWgWYeitttVwv/logo.png",
      "tags": [
        "wrapped",
        "wormhole"
      ],
      "extensions": {
        "address": "0x8c8687fC965593DFb2F0b4EAeFD55E9D8df348df",
        "bridgeContract": "https://etherscan.io/address/0xf92cD566Ea4864356C5491c177A430C222d7e678",
        "assetContract": "https://etherscan.io/address/0x8c8687fC965593DFb2F0b4EAeFD55E9D8df348df",
        "coingeckoId": "paid-network"
      }
    },
    {
      "chainId": 101,
      "address": "ACr98v3kv9qaGnR3p2BfsoSK9Q2ZmP6zUkm3qxv5ZJDd",
      "symbol": "wSXP",
      "name": "Swipe (Wormhole)",
      "decimals": 9,
      "logoURI": "https://raw.githubusercontent.com/solana-labs/token-list/main/assets/mainnet/ACr98v3kv9qaGnR3p2BfsoSK9Q2ZmP6zUkm3qxv5ZJDd/logo.png",
      "tags": [
        "wrapped",
        "wormhole"
      ],
      "extensions": {
        "address": "0x8CE9137d39326AD0cD6491fb5CC0CbA0e089b6A9",
        "bridgeContract": "https://etherscan.io/address/0xf92cD566Ea4864356C5491c177A430C222d7e678",
        "assetContract": "https://etherscan.io/address/0x8CE9137d39326AD0cD6491fb5CC0CbA0e089b6A9",
        "coingeckoId": "swipe"
      }
    },
    {
      "chainId": 101,
      "address": "7gBuzBcJ7V48m8TiKJ1XWNDUerK2XfAbjxuRiKMb6S8Z",
      "symbol": "wREQ",
      "name": "Request Token (Wormhole)",
      "decimals": 9,
      "logoURI": "https://raw.githubusercontent.com/solana-labs/token-list/main/assets/mainnet/7gBuzBcJ7V48m8TiKJ1XWNDUerK2XfAbjxuRiKMb6S8Z/logo.png",
      "tags": [
        "wrapped",
        "wormhole"
      ],
      "extensions": {
        "address": "0x8f8221aFbB33998d8584A2B05749bA73c37a938a",
        "bridgeContract": "https://etherscan.io/address/0xf92cD566Ea4864356C5491c177A430C222d7e678",
        "assetContract": "https://etherscan.io/address/0x8f8221aFbB33998d8584A2B05749bA73c37a938a",
        "coingeckoId": "request-network"
      }
    },
    {
      "chainId": 101,
      "address": "CtDjsryLtwZCLj8TeniV7tWHbkaREfjKDWpvyQvsTyek",
      "symbol": "wWHALE",
      "name": "WHALE (Wormhole)",
      "decimals": 4,
      "logoURI": "https://raw.githubusercontent.com/solana-labs/token-list/main/assets/mainnet/CtDjsryLtwZCLj8TeniV7tWHbkaREfjKDWpvyQvsTyek/logo.png",
      "tags": [
        "wrapped",
        "wormhole"
      ],
      "extensions": {
        "address": "0x9355372396e3F6daF13359B7b607a3374cc638e0",
        "bridgeContract": "https://etherscan.io/address/0xf92cD566Ea4864356C5491c177A430C222d7e678",
        "assetContract": "https://etherscan.io/address/0x9355372396e3F6daF13359B7b607a3374cc638e0",
        "coingeckoId": "whale"
      }
    },
    {
      "chainId": 101,
      "address": "JDUgn6JUSwufqqthRdnZZKWv2vEdYvHxigF5Hk79yxRm",
      "symbol": "wPNK",
      "name": "Pinakion (Wormhole)",
      "decimals": 9,
      "logoURI": "https://raw.githubusercontent.com/solana-labs/token-list/main/assets/mainnet/JDUgn6JUSwufqqthRdnZZKWv2vEdYvHxigF5Hk79yxRm/logo.png",
      "tags": [
        "wrapped",
        "wormhole"
      ],
      "extensions": {
        "address": "0x93ED3FBe21207Ec2E8f2d3c3de6e058Cb73Bc04d",
        "bridgeContract": "https://etherscan.io/address/0xf92cD566Ea4864356C5491c177A430C222d7e678",
        "assetContract": "https://etherscan.io/address/0x93ED3FBe21207Ec2E8f2d3c3de6e058Cb73Bc04d",
        "coingeckoId": "kleros"
      }
    },
    {
      "chainId": 101,
      "address": "EJKqF4p7xVhXkcDNCrVQJE4osow76226bc6u3AtsGXaG",
      "symbol": "wAPY",
      "name": "APY Governance Token (Wormhole)",
      "decimals": 9,
      "logoURI": "https://raw.githubusercontent.com/solana-labs/token-list/main/assets/mainnet/EJKqF4p7xVhXkcDNCrVQJE4osow76226bc6u3AtsGXaG/logo.png",
      "tags": [
        "wrapped",
        "wormhole"
      ],
      "extensions": {
        "address": "0x95a4492F028aa1fd432Ea71146b433E7B4446611",
        "bridgeContract": "https://etherscan.io/address/0xf92cD566Ea4864356C5491c177A430C222d7e678",
        "assetContract": "https://etherscan.io/address/0x95a4492F028aa1fd432Ea71146b433E7B4446611",
        "coingeckoId": "apy-finance"
      }
    },
    {
      "chainId": 101,
      "address": "AF7Dv5Vzi1dT2fLnz4ysiRQ6FxGN1M6mrmHwgNpx7FVH",
      "symbol": "wOCEAN",
      "name": "Ocean Protocol (Wormhole)",
      "decimals": 9,
      "logoURI": "https://raw.githubusercontent.com/solana-labs/token-list/main/assets/mainnet/AF7Dv5Vzi1dT2fLnz4ysiRQ6FxGN1M6mrmHwgNpx7FVH/logo.png",
      "tags": [
        "wrapped",
        "wormhole"
      ],
      "extensions": {
        "address": "0x967da4048cD07aB37855c090aAF366e4ce1b9F48",
        "bridgeContract": "https://etherscan.io/address/0xf92cD566Ea4864356C5491c177A430C222d7e678",
        "assetContract": "https://etherscan.io/address/0x967da4048cD07aB37855c090aAF366e4ce1b9F48",
        "coingeckoId": "ocean-protocol"
      }
    },
    {
      "chainId": 101,
      "address": "AyNULvvLGW11fThvhncqNRjEgmDbMEHdDL4HqXD6SM8V",
      "symbol": "wSPI",
      "name": "Shopping.io (Wormhole)",
      "decimals": 9,
      "logoURI": "https://raw.githubusercontent.com/solana-labs/token-list/main/assets/mainnet/AyNULvvLGW11fThvhncqNRjEgmDbMEHdDL4HqXD6SM8V/logo.png",
      "tags": [
        "wrapped",
        "wormhole"
      ],
      "extensions": {
        "address": "0x9B02dD390a603Add5c07f9fd9175b7DABE8D63B7",
        "bridgeContract": "https://etherscan.io/address/0xf92cD566Ea4864356C5491c177A430C222d7e678",
        "assetContract": "https://etherscan.io/address/0x9B02dD390a603Add5c07f9fd9175b7DABE8D63B7",
        "coingeckoId": "shopping-io"
      }
    },
    {
      "chainId": 101,
      "address": "3UeKTABxz9XexDtyKq646rSQvx8GVpKNwfMoKKfxsTsF",
      "symbol": "wBBTC",
      "name": "Binance Wrapped BTC (Wormhole)",
      "decimals": 8,
      "logoURI": "https://raw.githubusercontent.com/solana-labs/token-list/main/assets/mainnet/3UeKTABxz9XexDtyKq646rSQvx8GVpKNwfMoKKfxsTsF/logo.png",
      "tags": [
        "wrapped",
        "wormhole"
      ],
      "extensions": {
        "address": "0x9BE89D2a4cd102D8Fecc6BF9dA793be995C22541",
        "bridgeContract": "https://etherscan.io/address/0xf92cD566Ea4864356C5491c177A430C222d7e678",
        "assetContract": "https://etherscan.io/address/0x9BE89D2a4cd102D8Fecc6BF9dA793be995C22541",
        "coingeckoId": "binance-wrapped-btc"
      }
    },
    {
      "chainId": 101,
      "address": "DsGbyCHbG4vSWBqAprR2eWuUAg8fXAgYkWL9psgvYZn5",
      "symbol": "wUNISTAKE",
      "name": "Unistake (Wormhole)",
      "decimals": 9,
      "logoURI": "https://raw.githubusercontent.com/solana-labs/token-list/main/assets/mainnet/DsGbyCHbG4vSWBqAprR2eWuUAg8fXAgYkWL9psgvYZn5/logo.png",
      "tags": [
        "wrapped",
        "wormhole"
      ],
      "extensions": {
        "address": "0x9Ed8e7C9604790F7Ec589F99b94361d8AAB64E5E",
        "bridgeContract": "https://etherscan.io/address/0xf92cD566Ea4864356C5491c177A430C222d7e678",
        "assetContract": "https://etherscan.io/address/0x9Ed8e7C9604790F7Ec589F99b94361d8AAB64E5E",
        "coingeckoId": "unistake"
      }
    },
    {
      "chainId": 101,
      "address": "GBvv3jn9u6pZqPd2GVnQ7BKJzLwQnEWe4ci9k359PN9Z",
      "symbol": "wMKR",
      "name": "MakerDAO (Wormhole)",
      "decimals": 9,
      "logoURI": "https://raw.githubusercontent.com/solana-labs/token-list/main/assets/mainnet/GBvv3jn9u6pZqPd2GVnQ7BKJzLwQnEWe4ci9k359PN9Z/logo.png",
      "tags": [
        "wrapped",
        "wormhole"
      ],
      "extensions": {
        "address": "0x9f8F72aA9304c8B593d555F12eF6589cC3A579A2",
        "bridgeContract": "https://etherscan.io/address/0xf92cD566Ea4864356C5491c177A430C222d7e678",
        "assetContract": "https://etherscan.io/address/0x9f8F72aA9304c8B593d555F12eF6589cC3A579A2",
        "coingeckoId": "maker"
      }
    },
    {
      "chainId": 101,
      "address": "53ETjuzUNHG8c7rZ2hxQLQfN5R6tEYtdYwNQsa68xFUk",
      "symbol": "wFARM",
      "name": "FARM Reward Token (Wormhole)",
      "decimals": 9,
      "logoURI": "https://raw.githubusercontent.com/solana-labs/token-list/main/assets/mainnet/53ETjuzUNHG8c7rZ2hxQLQfN5R6tEYtdYwNQsa68xFUk/logo.png",
      "tags": [
        "wrapped",
        "wormhole"
      ],
      "extensions": {
        "address": "0xa0246c9032bC3A600820415aE600c6388619A14D",
        "bridgeContract": "https://etherscan.io/address/0xf92cD566Ea4864356C5491c177A430C222d7e678",
        "assetContract": "https://etherscan.io/address/0xa0246c9032bC3A600820415aE600c6388619A14D",
        "coingeckoId": "harvest-finance"
      }
    },
    {
      "chainId": 101,
      "address": "FVsXUnbhifqJ4LiXQEbpUtXVdB8T5ADLKqSs5t1oc54F",
      "symbol": "wUSDC",
      "name": "USD Coin (Wormhole)",
      "decimals": 6,
      "logoURI": "https://raw.githubusercontent.com/solana-labs/token-list/main/assets/mainnet/FVsXUnbhifqJ4LiXQEbpUtXVdB8T5ADLKqSs5t1oc54F/logo.png",
      "tags": [
        "wrapped",
        "wormhole"
      ],
      "extensions": {
        "address": "0xA0b86991c6218b36c1d19D4a2e9Eb0cE3606eB48",
        "bridgeContract": "https://etherscan.io/address/0xf92cD566Ea4864356C5491c177A430C222d7e678",
        "assetContract": "https://etherscan.io/address/0xA0b86991c6218b36c1d19D4a2e9Eb0cE3606eB48",
        "coingeckoId": "usd-coin"
      }
    },
    {
      "chainId": 101,
      "address": "EjBpnWzWZeW1PKzfCszLdHgENZLZDoTNaEmz8BddpWJx",
      "symbol": "wANT",
      "name": "Aragon Network Token (Wormhole)",
      "decimals": 9,
      "logoURI": "https://raw.githubusercontent.com/solana-labs/token-list/main/assets/mainnet/EjBpnWzWZeW1PKzfCszLdHgENZLZDoTNaEmz8BddpWJx/logo.png",
      "tags": [
        "wrapped",
        "wormhole"
      ],
      "extensions": {
        "address": "0xa117000000f279D81A1D3cc75430fAA017FA5A2e",
        "bridgeContract": "https://etherscan.io/address/0xf92cD566Ea4864356C5491c177A430C222d7e678",
        "assetContract": "https://etherscan.io/address/0xa117000000f279D81A1D3cc75430fAA017FA5A2e",
        "coingeckoId": "aragon"
      }
    },
    {
      "chainId": 101,
      "address": "Rs4LHZ4WogZCAkCzfsKJib5LLnYL6xcVAfTcLQiSjg2",
      "symbol": "wNPXS",
      "name": "Pundi X Token (Wormhole)",
      "decimals": 9,
      "logoURI": "https://raw.githubusercontent.com/solana-labs/token-list/main/assets/mainnet/Rs4LHZ4WogZCAkCzfsKJib5LLnYL6xcVAfTcLQiSjg2/logo.png",
      "tags": [
        "wrapped",
        "wormhole"
      ],
      "extensions": {
        "address": "0xA15C7Ebe1f07CaF6bFF097D8a589fb8AC49Ae5B3",
        "bridgeContract": "https://etherscan.io/address/0xf92cD566Ea4864356C5491c177A430C222d7e678",
        "assetContract": "https://etherscan.io/address/0xA15C7Ebe1f07CaF6bFF097D8a589fb8AC49Ae5B3",
        "coingeckoId": "pundi-x"
      }
    },
    {
      "chainId": 101,
      "address": "65ribugkb42AANKYrEeuruhhfXffyE4jY22FUxFbpW7C",
      "symbol": "wRFOX",
      "name": "RFOX (Wormhole)",
      "decimals": 9,
      "logoURI": "https://raw.githubusercontent.com/solana-labs/token-list/main/assets/mainnet/65ribugkb42AANKYrEeuruhhfXffyE4jY22FUxFbpW7C/logo.png",
      "tags": [
        "wrapped",
        "wormhole"
      ],
      "extensions": {
        "address": "0xa1d6Df714F91DeBF4e0802A542E13067f31b8262",
        "bridgeContract": "https://etherscan.io/address/0xf92cD566Ea4864356C5491c177A430C222d7e678",
        "assetContract": "https://etherscan.io/address/0xa1d6Df714F91DeBF4e0802A542E13067f31b8262",
        "coingeckoId": "redfox-labs-2"
      }
    },
    {
      "chainId": 101,
      "address": "T2mo6dnFiutu26KMuCMSjCLBB4ofWvQ3qBJGEMc3JSe",
      "symbol": "wMTA",
      "name": "Meta (Wormhole)",
      "decimals": 9,
      "logoURI": "https://raw.githubusercontent.com/solana-labs/token-list/main/assets/mainnet/T2mo6dnFiutu26KMuCMSjCLBB4ofWvQ3qBJGEMc3JSe/logo.png",
      "tags": [
        "wrapped",
        "wormhole"
      ],
      "extensions": {
        "address": "0xa3BeD4E1c75D00fa6f4E5E6922DB7261B5E9AcD2",
        "bridgeContract": "https://etherscan.io/address/0xf92cD566Ea4864356C5491c177A430C222d7e678",
        "assetContract": "https://etherscan.io/address/0xa3BeD4E1c75D00fa6f4E5E6922DB7261B5E9AcD2",
        "coingeckoId": "meta"
      }
    },
    {
      "chainId": 101,
      "address": "HC8SaUm9rhvVZE5ZwBWiUhFAnCuG8byd5FxKYdpFm5MR",
      "symbol": "wRBC",
      "name": "Rubic (Wormhole)",
      "decimals": 9,
      "logoURI": "https://raw.githubusercontent.com/solana-labs/token-list/main/assets/mainnet/HC8SaUm9rhvVZE5ZwBWiUhFAnCuG8byd5FxKYdpFm5MR/logo.png",
      "tags": [
        "wrapped",
        "wormhole"
      ],
      "extensions": {
        "address": "0xA4EED63db85311E22dF4473f87CcfC3DaDCFA3E3",
        "bridgeContract": "https://etherscan.io/address/0xf92cD566Ea4864356C5491c177A430C222d7e678",
        "assetContract": "https://etherscan.io/address/0xA4EED63db85311E22dF4473f87CcfC3DaDCFA3E3",
        "coingeckoId": "rubic"
      }
    },
    {
      "chainId": 101,
      "address": "9DdtKWoK8cBfLSLhHXHFZzzhxp4rdwHbFEAis8n5AsfQ",
      "symbol": "wNOIA",
      "name": "NOIA Token (Wormhole)",
      "decimals": 9,
      "logoURI": "https://raw.githubusercontent.com/solana-labs/token-list/main/assets/mainnet/9DdtKWoK8cBfLSLhHXHFZzzhxp4rdwHbFEAis8n5AsfQ/logo.png",
      "tags": [
        "wrapped",
        "wormhole"
      ],
      "extensions": {
        "address": "0xa8c8CfB141A3bB59FEA1E2ea6B79b5ECBCD7b6ca",
        "bridgeContract": "https://etherscan.io/address/0xf92cD566Ea4864356C5491c177A430C222d7e678",
        "assetContract": "https://etherscan.io/address/0xa8c8CfB141A3bB59FEA1E2ea6B79b5ECBCD7b6ca",
        "coingeckoId": "noia-network"
      }
    },
    {
      "chainId": 101,
      "address": "DTQStP2z4DRqbNHRxtwThAujr9aPFPsv4y2kkXTVLVvb",
      "symbol": "wCEL",
      "name": "Celsius (Wormhole)",
      "decimals": 4,
      "logoURI": "https://raw.githubusercontent.com/solana-labs/token-list/main/assets/mainnet/DTQStP2z4DRqbNHRxtwThAujr9aPFPsv4y2kkXTVLVvb/logo.png",
      "tags": [
        "wrapped",
        "wormhole"
      ],
      "extensions": {
        "address": "0xaaAEBE6Fe48E54f431b0C390CfaF0b017d09D42d",
        "bridgeContract": "https://etherscan.io/address/0xf92cD566Ea4864356C5491c177A430C222d7e678",
        "assetContract": "https://etherscan.io/address/0xaaAEBE6Fe48E54f431b0C390CfaF0b017d09D42d",
        "coingeckoId": "celsius-degree-token"
      }
    },
    {
      "chainId": 101,
      "address": "59NPV18vAbTgwC9aeEGikrmX3EbZHMEMkZfvcsHBNFr9",
      "symbol": "wCWS",
      "name": "Crowns (Wormhole)",
      "decimals": 9,
      "logoURI": "https://raw.githubusercontent.com/solana-labs/token-list/main/assets/mainnet/59NPV18vAbTgwC9aeEGikrmX3EbZHMEMkZfvcsHBNFr9/logo.png",
      "tags": [
        "wrapped",
        "wormhole"
      ],
      "extensions": {
        "address": "0xaC0104Cca91D167873B8601d2e71EB3D4D8c33e0",
        "bridgeContract": "https://etherscan.io/address/0xf92cD566Ea4864356C5491c177A430C222d7e678",
        "assetContract": "https://etherscan.io/address/0xaC0104Cca91D167873B8601d2e71EB3D4D8c33e0",
        "coingeckoId": "crowns"
      }
    },
    {
      "chainId": 101,
      "address": "4811JP9i35zgAxSFZjGXQwew6xd1qSBE4xdMFik2J14Z",
      "symbol": "wROOM",
      "name": "OptionRoom Token (Wormhole)",
      "decimals": 9,
      "logoURI": "https://raw.githubusercontent.com/solana-labs/token-list/main/assets/mainnet/4811JP9i35zgAxSFZjGXQwew6xd1qSBE4xdMFik2J14Z/logo.png",
      "tags": [
        "wrapped",
        "wormhole"
      ],
      "extensions": {
        "address": "0xAd4f86a25bbc20FfB751f2FAC312A0B4d8F88c64",
        "bridgeContract": "https://etherscan.io/address/0xf92cD566Ea4864356C5491c177A430C222d7e678",
        "assetContract": "https://etherscan.io/address/0xAd4f86a25bbc20FfB751f2FAC312A0B4d8F88c64",
        "coingeckoId": "option-room"
      }
    },
    {
      "chainId": 101,
      "address": "2VAdvHWMpzMnDYYn64MgqLNpGQ19iCiusCet8JLMtxU5",
      "symbol": "wYOP",
      "name": "YOP (Wormhole)",
      "decimals": 8,
      "logoURI": "https://raw.githubusercontent.com/solana-labs/token-list/main/assets/mainnet/2VAdvHWMpzMnDYYn64MgqLNpGQ19iCiusCet8JLMtxU5/logo.png",
      "tags": [
        "wrapped",
        "wormhole"
      ],
      "extensions": {
        "address": "0xAE1eaAE3F627AAca434127644371b67B18444051",
        "bridgeContract": "https://etherscan.io/address/0xf92cD566Ea4864356C5491c177A430C222d7e678",
        "assetContract": "https://etherscan.io/address/0xAE1eaAE3F627AAca434127644371b67B18444051",
        "coingeckoId": "yield-optimization-platform"
      }
    },
    {
      "chainId": 101,
      "address": "AKiTcEWZarsnUbKkwQVRjJni5eqwiNeBQsJ3nrADacT4",
      "symbol": "wLGCY",
      "name": "LGCY Network (Wormhole)",
      "decimals": 9,
      "logoURI": "https://raw.githubusercontent.com/solana-labs/token-list/main/assets/mainnet/AKiTcEWZarsnUbKkwQVRjJni5eqwiNeBQsJ3nrADacT4/logo.png",
      "tags": [
        "wrapped",
        "wormhole"
      ],
      "extensions": {
        "address": "0xaE697F994Fc5eBC000F8e22EbFfeE04612f98A0d",
        "bridgeContract": "https://etherscan.io/address/0xf92cD566Ea4864356C5491c177A430C222d7e678",
        "assetContract": "https://etherscan.io/address/0xaE697F994Fc5eBC000F8e22EbFfeE04612f98A0d",
        "coingeckoId": "lgcy-network"
      }
    },
    {
      "chainId": 101,
      "address": "4kPHTMfSD1k3SytAMKEVRWH5ip6WD5U52tC5q6TuXUNU",
      "symbol": "wRFuel",
      "name": "Rio Fuel Token (Wormhole)",
      "decimals": 9,
      "logoURI": "https://raw.githubusercontent.com/solana-labs/token-list/main/assets/mainnet/4kPHTMfSD1k3SytAMKEVRWH5ip6WD5U52tC5q6TuXUNU/logo.png",
      "tags": [
        "wrapped",
        "wormhole"
      ],
      "extensions": {
        "address": "0xaf9f549774ecEDbD0966C52f250aCc548D3F36E5",
        "bridgeContract": "https://etherscan.io/address/0xf92cD566Ea4864356C5491c177A430C222d7e678",
        "assetContract": "https://etherscan.io/address/0xaf9f549774ecEDbD0966C52f250aCc548D3F36E5",
        "coingeckoId": "rio-defi"
      }
    },
    {
      "chainId": 101,
      "address": "E1w2uKRsVJeDf1Qqbk7DDKEDe7NCYwh8ySgqCaEZ4BTC",
      "symbol": "wMAHA",
      "name": "MahaDAO (Wormhole)",
      "decimals": 9,
      "logoURI": "https://raw.githubusercontent.com/solana-labs/token-list/main/assets/mainnet/E1w2uKRsVJeDf1Qqbk7DDKEDe7NCYwh8ySgqCaEZ4BTC/logo.png",
      "tags": [
        "wrapped",
        "wormhole"
      ],
      "extensions": {
        "address": "0xB4d930279552397bbA2ee473229f89Ec245bc365",
        "bridgeContract": "https://etherscan.io/address/0xf92cD566Ea4864356C5491c177A430C222d7e678",
        "assetContract": "https://etherscan.io/address/0xB4d930279552397bbA2ee473229f89Ec245bc365",
        "coingeckoId": "mahadao"
      }
    },
    {
      "chainId": 101,
      "address": "4psmnTirimNyPEPEZtkQkdEPJagTXS3a7wsu1XN9MYK3",
      "symbol": "wRPL",
      "name": "Rocket Pool (Wormhole)",
      "decimals": 9,
      "logoURI": "https://raw.githubusercontent.com/solana-labs/token-list/main/assets/mainnet/4psmnTirimNyPEPEZtkQkdEPJagTXS3a7wsu1XN9MYK3/logo.png",
      "tags": [
        "wrapped",
        "wormhole"
      ],
      "extensions": {
        "address": "0xB4EFd85c19999D84251304bDA99E90B92300Bd93",
        "bridgeContract": "https://etherscan.io/address/0xf92cD566Ea4864356C5491c177A430C222d7e678",
        "assetContract": "https://etherscan.io/address/0xB4EFd85c19999D84251304bDA99E90B92300Bd93",
        "coingeckoId": "rocket-pool"
      }
    },
    {
      "chainId": 101,
      "address": "FrhQauNRm7ecom9FRprNcyz58agDe5ujAbAtA9NG6jtU",
      "symbol": "wNEXO",
      "name": "Nexo (Wormhole)",
      "decimals": 9,
      "logoURI": "https://raw.githubusercontent.com/solana-labs/token-list/main/assets/mainnet/FrhQauNRm7ecom9FRprNcyz58agDe5ujAbAtA9NG6jtU/logo.png",
      "tags": [
        "wrapped",
        "wormhole"
      ],
      "extensions": {
        "address": "0xB62132e35a6c13ee1EE0f84dC5d40bad8d815206",
        "bridgeContract": "https://etherscan.io/address/0xf92cD566Ea4864356C5491c177A430C222d7e678",
        "assetContract": "https://etherscan.io/address/0xB62132e35a6c13ee1EE0f84dC5d40bad8d815206",
        "coingeckoId": "nexo"
      }
    },
    {
      "chainId": 101,
      "address": "6G7X1B2f9F7KWcHxS66mn3ax6VPE2UMZud44RX3BzfVo",
      "symbol": "BEHZAT",
      "name": "Behzat Token",
      "decimals": 9,
      "logoURI": "https://raw.githubusercontent.com/solana-labs/token-list/main/assets/mainnet/6G7X1B2f9F7KWcHxS66mn3ax6VPE2UMZud44RX3BzfVo/logo.png",
      "tags": [
        "Token"
      ],
      "extensions": {
        "twitter": "https://twitter.com/BehzatToken"
      }
    },
    {
      "chainId": 101,
      "address": "AoU75vwpnWEVvfarxRALjzRc8vS9UdDhRMkwoDimt9ss",
      "symbol": "wSFI",
      "name": "Spice (Wormhole)",
      "decimals": 9,
      "logoURI": "https://raw.githubusercontent.com/solana-labs/token-list/main/assets/mainnet/AoU75vwpnWEVvfarxRALjzRc8vS9UdDhRMkwoDimt9ss/logo.png",
      "tags": [
        "wrapped",
        "wormhole"
      ],
      "extensions": {
        "address": "0xb753428af26E81097e7fD17f40c88aaA3E04902c",
        "bridgeContract": "https://etherscan.io/address/0xf92cD566Ea4864356C5491c177A430C222d7e678",
        "assetContract": "https://etherscan.io/address/0xb753428af26E81097e7fD17f40c88aaA3E04902c",
        "coingeckoId": "saffron-finance"
      }
    },
    {
      "chainId": 101,
      "address": "CRZuALvCYjPLB65WFLHh9JkmPWK5C81TXpy2aEEaCjr3",
      "symbol": "wSTBZ",
      "name": "Stabilize Token (Wormhole)",
      "decimals": 9,
      "logoURI": "https://raw.githubusercontent.com/solana-labs/token-list/main/assets/mainnet/CRZuALvCYjPLB65WFLHh9JkmPWK5C81TXpy2aEEaCjr3/logo.png",
      "tags": [
        "wrapped",
        "wormhole"
      ],
      "extensions": {
        "address": "0xB987D48Ed8f2C468D52D6405624EADBa5e76d723",
        "bridgeContract": "https://etherscan.io/address/0xf92cD566Ea4864356C5491c177A430C222d7e678",
        "assetContract": "https://etherscan.io/address/0xB987D48Ed8f2C468D52D6405624EADBa5e76d723",
        "coingeckoId": "stabilize"
      }
    },
    {
      "chainId": 101,
      "address": "HPYXGSdAwyK5GwmuivL8gDdUVRChtgXq6SRat44k4Pat",
      "symbol": "wBAL",
      "name": "Balancer (Wormhole)",
      "decimals": 9,
      "logoURI": "https://raw.githubusercontent.com/solana-labs/token-list/main/assets/mainnet/HPYXGSdAwyK5GwmuivL8gDdUVRChtgXq6SRat44k4Pat/logo.png",
      "tags": [
        "wrapped",
        "wormhole"
      ],
      "extensions": {
        "address": "0xba100000625a3754423978a60c9317c58a424e3D",
        "bridgeContract": "https://etherscan.io/address/0xf92cD566Ea4864356C5491c177A430C222d7e678",
        "assetContract": "https://etherscan.io/address/0xba100000625a3754423978a60c9317c58a424e3D",
        "coingeckoId": "balancer"
      }
    },
    {
      "chainId": 101,
      "address": "AV7NgJV2BsgEukzUTrcUMz3LD37xLcLtygFig5WJ3kQN",
      "symbol": "wBAND",
      "name": "BandToken (Wormhole)",
      "decimals": 9,
      "logoURI": "https://raw.githubusercontent.com/solana-labs/token-list/main/assets/mainnet/AV7NgJV2BsgEukzUTrcUMz3LD37xLcLtygFig5WJ3kQN/logo.png",
      "tags": [
        "wrapped",
        "wormhole"
      ],
      "extensions": {
        "address": "0xBA11D00c5f74255f56a5E366F4F77f5A186d7f55",
        "bridgeContract": "https://etherscan.io/address/0xf92cD566Ea4864356C5491c177A430C222d7e678",
        "assetContract": "https://etherscan.io/address/0xBA11D00c5f74255f56a5E366F4F77f5A186d7f55",
        "coingeckoId": "band-protocol"
      }
    },
    {
      "chainId": 101,
      "address": "4obZok5FFUcQXQoV39hhcqk9xSmo4WnP9wnrNCk1g5BC",
      "symbol": "wSWFL",
      "name": "Swapfolio (Wormhole)",
      "decimals": 9,
      "logoURI": "https://raw.githubusercontent.com/solana-labs/token-list/main/assets/mainnet/4obZok5FFUcQXQoV39hhcqk9xSmo4WnP9wnrNCk1g5BC/logo.png",
      "tags": [
        "wrapped",
        "wormhole"
      ],
      "extensions": {
        "address": "0xBa21Ef4c9f433Ede00badEFcC2754B8E74bd538A",
        "bridgeContract": "https://etherscan.io/address/0xf92cD566Ea4864356C5491c177A430C222d7e678",
        "assetContract": "https://etherscan.io/address/0xBa21Ef4c9f433Ede00badEFcC2754B8E74bd538A",
        "coingeckoId": "swapfolio"
      }
    },
    {
      "chainId": 101,
      "address": "HCP8hGKS6fUGfTA1tQxBKzbXuQk7yktzz71pY8LXVJyR",
      "symbol": "wLRC",
      "name": "LoopringCoin V2 (Wormhole)",
      "decimals": 9,
      "logoURI": "https://raw.githubusercontent.com/solana-labs/token-list/main/assets/mainnet/HCP8hGKS6fUGfTA1tQxBKzbXuQk7yktzz71pY8LXVJyR/logo.png",
      "tags": [
        "wrapped",
        "wormhole"
      ],
      "extensions": {
        "address": "0xBBbbCA6A901c926F240b89EacB641d8Aec7AEafD",
        "bridgeContract": "https://etherscan.io/address/0xf92cD566Ea4864356C5491c177A430C222d7e678",
        "assetContract": "https://etherscan.io/address/0xBBbbCA6A901c926F240b89EacB641d8Aec7AEafD",
        "coingeckoId": "loopring"
      }
    },
    {
      "chainId": 101,
      "address": "9sNArcS6veh7DLEo7Y1ZSbBCYtkuPVE6S3HhVrcWR2Zw",
      "symbol": "wPERP",
      "name": "Perpetual (Wormhole)",
      "decimals": 9,
      "logoURI": "https://raw.githubusercontent.com/solana-labs/token-list/main/assets/mainnet/9sNArcS6veh7DLEo7Y1ZSbBCYtkuPVE6S3HhVrcWR2Zw/logo.png",
      "tags": [
        "wrapped",
        "wormhole"
      ],
      "extensions": {
        "address": "0xbC396689893D065F41bc2C6EcbeE5e0085233447",
        "bridgeContract": "https://etherscan.io/address/0xf92cD566Ea4864356C5491c177A430C222d7e678",
        "assetContract": "https://etherscan.io/address/0xbC396689893D065F41bc2C6EcbeE5e0085233447",
        "coingeckoId": "perpetual-protocol"
      }
    },
    {
      "chainId": 101,
      "address": "3XnhArdJydrpbr9Nbj8wNUaozPL9WAo9YDyNWakhTm9X",
      "symbol": "wCOMP",
      "name": "Compound (Wormhole)",
      "decimals": 9,
      "logoURI": "https://raw.githubusercontent.com/solana-labs/token-list/main/assets/mainnet/3XnhArdJydrpbr9Nbj8wNUaozPL9WAo9YDyNWakhTm9X/logo.png",
      "tags": [
        "wrapped",
        "wormhole"
      ],
      "extensions": {
        "address": "0xc00e94Cb662C3520282E6f5717214004A7f26888",
        "bridgeContract": "https://etherscan.io/address/0xf92cD566Ea4864356C5491c177A430C222d7e678",
        "assetContract": "https://etherscan.io/address/0xc00e94Cb662C3520282E6f5717214004A7f26888",
        "coingeckoId": "compound-governance-token"
      }
    },
    {
      "chainId": 101,
      "address": "CPLNm9UMKfiJKiySQathV99yeSgTVjPDZx4ucFrbp2MD",
      "symbol": "wSNX",
      "name": "Synthetix Network Token (Wormhole)",
      "decimals": 9,
      "logoURI": "https://raw.githubusercontent.com/solana-labs/token-list/main/assets/mainnet/CPLNm9UMKfiJKiySQathV99yeSgTVjPDZx4ucFrbp2MD/logo.png",
      "tags": [
        "wrapped",
        "wormhole"
      ],
      "extensions": {
        "address": "0xC011a73ee8576Fb46F5E1c5751cA3B9Fe0af2a6F",
        "bridgeContract": "https://etherscan.io/address/0xf92cD566Ea4864356C5491c177A430C222d7e678",
        "assetContract": "https://etherscan.io/address/0xC011a73ee8576Fb46F5E1c5751cA3B9Fe0af2a6F",
        "coingeckoId": "havven"
      }
    },
    {
      "chainId": 101,
      "address": "D6eVKSfLdioqo2zG8LbQYFU2gf66FrjKA7afCYNo1GHt",
      "symbol": "wDUCK",
      "name": "DLP Duck Token (Wormhole)",
      "decimals": 9,
      "logoURI": "https://raw.githubusercontent.com/solana-labs/token-list/main/assets/mainnet/D6eVKSfLdioqo2zG8LbQYFU2gf66FrjKA7afCYNo1GHt/logo.png",
      "tags": [
        "wrapped",
        "wormhole"
      ],
      "extensions": {
        "address": "0xC0bA369c8Db6eB3924965e5c4FD0b4C1B91e305F",
        "bridgeContract": "https://etherscan.io/address/0xf92cD566Ea4864356C5491c177A430C222d7e678",
        "assetContract": "https://etherscan.io/address/0xC0bA369c8Db6eB3924965e5c4FD0b4C1B91e305F",
        "coingeckoId": "dlp-duck-token"
      }
    },
    {
      "chainId": 101,
      "address": "9PwPi3DAf9Dy4Y6qJmUzF6fX9CjNwScBidsYqJmcApF8",
      "symbol": "wCHAIN",
      "name": "Chain Games (Wormhole)",
      "decimals": 9,
      "logoURI": "https://raw.githubusercontent.com/solana-labs/token-list/main/assets/mainnet/9PwPi3DAf9Dy4Y6qJmUzF6fX9CjNwScBidsYqJmcApF8/logo.png",
      "tags": [
        "wrapped",
        "wormhole"
      ],
      "extensions": {
        "address": "0xC4C2614E694cF534D407Ee49F8E44D125E4681c4",
        "bridgeContract": "https://etherscan.io/address/0xf92cD566Ea4864356C5491c177A430C222d7e678",
        "assetContract": "https://etherscan.io/address/0xC4C2614E694cF534D407Ee49F8E44D125E4681c4",
        "coingeckoId": "chain-games"
      }
    },
    {
      "chainId": 101,
      "address": "BmxZ1pghpcoyT7aykj7D1o4AxWirTqvD7zD2tNngjirT",
      "symbol": "wGRT",
      "name": "Graph Token (Wormhole)",
      "decimals": 9,
      "logoURI": "https://raw.githubusercontent.com/solana-labs/token-list/main/assets/mainnet/BmxZ1pghpcoyT7aykj7D1o4AxWirTqvD7zD2tNngjirT/logo.png",
      "tags": [
        "wrapped",
        "wormhole"
      ],
      "extensions": {
        "address": "0xc944E90C64B2c07662A292be6244BDf05Cda44a7",
        "bridgeContract": "https://etherscan.io/address/0xf92cD566Ea4864356C5491c177A430C222d7e678",
        "assetContract": "https://etherscan.io/address/0xc944E90C64B2c07662A292be6244BDf05Cda44a7",
        "coingeckoId": "the-graph"
      }
    },
    {
      "chainId": 101,
      "address": "FMr15arp651N6fR2WEL36pCMBnFecHcN6wDxne2Vf3SK",
      "symbol": "wROOT",
      "name": "RootKit (Wormhole)",
      "decimals": 9,
      "logoURI": "https://raw.githubusercontent.com/solana-labs/token-list/main/assets/mainnet/FMr15arp651N6fR2WEL36pCMBnFecHcN6wDxne2Vf3SK/logo.png",
      "tags": [
        "wrapped",
        "wormhole"
      ],
      "extensions": {
        "address": "0xCb5f72d37685C3D5aD0bB5F982443BC8FcdF570E",
        "bridgeContract": "https://etherscan.io/address/0xf92cD566Ea4864356C5491c177A430C222d7e678",
        "assetContract": "https://etherscan.io/address/0xCb5f72d37685C3D5aD0bB5F982443BC8FcdF570E",
        "coingeckoId": "rootkit"
      }
    },
    {
      "chainId": 101,
      "address": "E9X7rKAGfSh1gsHC6qh5MVLkDzRcT64KQbjzvHnc5zEq",
      "symbol": "wSWAP",
      "name": "TrustSwap Token (Wormhole)",
      "decimals": 9,
      "logoURI": "https://raw.githubusercontent.com/solana-labs/token-list/main/assets/mainnet/E9X7rKAGfSh1gsHC6qh5MVLkDzRcT64KQbjzvHnc5zEq/logo.png",
      "tags": [
        "wrapped",
        "wormhole"
      ],
      "extensions": {
        "address": "0xCC4304A31d09258b0029eA7FE63d032f52e44EFe",
        "bridgeContract": "https://etherscan.io/address/0xf92cD566Ea4864356C5491c177A430C222d7e678",
        "assetContract": "https://etherscan.io/address/0xCC4304A31d09258b0029eA7FE63d032f52e44EFe",
        "coingeckoId": "trustswap"
      }
    },
    {
      "chainId": 101,
      "address": "5NEENV1mNvu7MfNNtKuGSDC8zoNStq1tuLkDXFtv6rZd",
      "symbol": "wTVK",
      "name": "Terra Virtua Kolect (Wormhole)",
      "decimals": 9,
      "logoURI": "https://raw.githubusercontent.com/solana-labs/token-list/main/assets/mainnet/5NEENV1mNvu7MfNNtKuGSDC8zoNStq1tuLkDXFtv6rZd/logo.png",
      "tags": [
        "wrapped",
        "wormhole"
      ],
      "extensions": {
        "address": "0xd084B83C305daFD76AE3E1b4E1F1fe2eCcCb3988",
        "bridgeContract": "https://etherscan.io/address/0xf92cD566Ea4864356C5491c177A430C222d7e678",
        "assetContract": "https://etherscan.io/address/0xd084B83C305daFD76AE3E1b4E1F1fe2eCcCb3988",
        "coingeckoId": "terra-virtua-kolect"
      }
    },
    {
      "chainId": 101,
      "address": "5ZXLGj7onpitgtREJNYb51DwDPddvqV1YLC8jn2sgz48",
      "symbol": "wOMG",
      "name": "OMG Network (Wormhole)",
      "decimals": 9,
      "logoURI": "https://raw.githubusercontent.com/solana-labs/token-list/main/assets/mainnet/5ZXLGj7onpitgtREJNYb51DwDPddvqV1YLC8jn2sgz48/logo.png",
      "tags": [
        "wrapped",
        "wormhole"
      ],
      "extensions": {
        "address": "0xd26114cd6EE289AccF82350c8d8487fedB8A0C07",
        "bridgeContract": "https://etherscan.io/address/0xf92cD566Ea4864356C5491c177A430C222d7e678",
        "assetContract": "https://etherscan.io/address/0xd26114cd6EE289AccF82350c8d8487fedB8A0C07",
        "coingeckoId": "omisego"
      }
    },
    {
      "chainId": 101,
      "address": "2Xf2yAXJfg82sWwdLUo2x9mZXy6JCdszdMZkcF1Hf4KV",
      "symbol": "wLUNA",
      "name": "Wrapped LUNA Token (Wormhole)",
      "decimals": 9,
      "logoURI": "https://raw.githubusercontent.com/solana-labs/token-list/main/assets/mainnet/2Xf2yAXJfg82sWwdLUo2x9mZXy6JCdszdMZkcF1Hf4KV/logo.png",
      "tags": [
        "wrapped",
        "wormhole"
      ],
      "extensions": {
        "address": "0xd2877702675e6cEb975b4A1dFf9fb7BAF4C91ea9",
        "bridgeContract": "https://etherscan.io/address/0xf92cD566Ea4864356C5491c177A430C222d7e678",
        "assetContract": "https://etherscan.io/address/0xd2877702675e6cEb975b4A1dFf9fb7BAF4C91ea9",
        "coingeckoId": "wrapped-terra"
      }
    },
    {
      "chainId": 101,
      "address": "5Ro6JxJ4NjSTEppdX2iXUYgWkAEF1dcs9gqMX99E2vkL",
      "symbol": "wBONDLY",
      "name": "Bondly Token (Wormhole)",
      "decimals": 9,
      "logoURI": "https://raw.githubusercontent.com/solana-labs/token-list/main/assets/mainnet/5Ro6JxJ4NjSTEppdX2iXUYgWkAEF1dcs9gqMX99E2vkL/logo.png",
      "tags": [
        "wrapped",
        "wormhole"
      ],
      "extensions": {
        "address": "0xD2dDa223b2617cB616c1580db421e4cFAe6a8a85",
        "bridgeContract": "https://etherscan.io/address/0xf92cD566Ea4864356C5491c177A430C222d7e678",
        "assetContract": "https://etherscan.io/address/0xD2dDa223b2617cB616c1580db421e4cFAe6a8a85",
        "coingeckoId": "bondly"
      }
    },
    {
      "chainId": 101,
      "address": "5jFzUEqWLnvGvKWb1Pji9nWVYy5vLG2saoXCyVNWEdEi",
      "symbol": "wDETS",
      "name": "Dextrust (Wormhole)",
      "decimals": 9,
      "logoURI": "https://raw.githubusercontent.com/solana-labs/token-list/main/assets/mainnet/5jFzUEqWLnvGvKWb1Pji9nWVYy5vLG2saoXCyVNWEdEi/logo.png",
      "tags": [
        "wrapped",
        "wormhole"
      ],
      "extensions": {
        "address": "0xd379700999F4805Ce80aa32DB46A94dF64561108",
        "bridgeContract": "https://etherscan.io/address/0xf92cD566Ea4864356C5491c177A430C222d7e678",
        "assetContract": "https://etherscan.io/address/0xd379700999F4805Ce80aa32DB46A94dF64561108",
        "coingeckoId": "dextrust"
      }
    },
    {
      "chainId": 101,
      "address": "BV5tm1uCRWQCQKNgQVFnkseqAjxpmbJkRCXvzFWBdgMp",
      "symbol": "wAMPL",
      "name": "Ampleforth (Wormhole)",
      "decimals": 9,
      "logoURI": "https://raw.githubusercontent.com/solana-labs/token-list/main/assets/mainnet/BV5tm1uCRWQCQKNgQVFnkseqAjxpmbJkRCXvzFWBdgMp/logo.png",
      "tags": [
        "wrapped",
        "wormhole"
      ],
      "extensions": {
        "address": "0xD46bA6D942050d489DBd938a2C909A5d5039A161",
        "bridgeContract": "https://etherscan.io/address/0xf92cD566Ea4864356C5491c177A430C222d7e678",
        "assetContract": "https://etherscan.io/address/0xD46bA6D942050d489DBd938a2C909A5d5039A161",
        "coingeckoId": "ampleforth"
      }
    },
    {
      "chainId": 101,
      "address": "2PSvGigDY4MVUmv51bBiARBMcHBtXcUBnx5V9BwWbbi2",
      "symbol": "wPOLK",
      "name": "Polkamarkets (Wormhole)",
      "decimals": 9,
      "logoURI": "https://raw.githubusercontent.com/solana-labs/token-list/main/assets/mainnet/2PSvGigDY4MVUmv51bBiARBMcHBtXcUBnx5V9BwWbbi2/logo.png",
      "tags": [
        "wrapped",
        "wormhole"
      ],
      "extensions": {
        "address": "0xD478161C952357F05f0292B56012Cd8457F1cfbF",
        "bridgeContract": "https://etherscan.io/address/0xf92cD566Ea4864356C5491c177A430C222d7e678",
        "assetContract": "https://etherscan.io/address/0xD478161C952357F05f0292B56012Cd8457F1cfbF",
        "coingeckoId": "polkamarkets"
      }
    },
    {
      "chainId": 101,
      "address": "ApmXkxXCASdxRf3Ln6Ni7oAZ7E6CX1CcJAD8A5qBdhSm",
      "symbol": "wCRV",
      "name": "Curve DAO Token (Wormhole)",
      "decimals": 9,
      "logoURI": "https://raw.githubusercontent.com/solana-labs/token-list/main/assets/mainnet/ApmXkxXCASdxRf3Ln6Ni7oAZ7E6CX1CcJAD8A5qBdhSm/logo.png",
      "tags": [
        "wrapped",
        "wormhole"
      ],
      "extensions": {
        "address": "0xD533a949740bb3306d119CC777fa900bA034cd52",
        "bridgeContract": "https://etherscan.io/address/0xf92cD566Ea4864356C5491c177A430C222d7e678",
        "assetContract": "https://etherscan.io/address/0xD533a949740bb3306d119CC777fa900bA034cd52",
        "coingeckoId": "curve-dao-token"
      }
    },
    {
      "chainId": 101,
      "address": "DWECGzR56MruYJyo5g5QpoxZbFoydt3oWUkkDsVhxXzs",
      "symbol": "wMEME",
      "name": "MEME (Wormhole)",
      "decimals": 8,
      "logoURI": "https://raw.githubusercontent.com/solana-labs/token-list/main/assets/mainnet/DWECGzR56MruYJyo5g5QpoxZbFoydt3oWUkkDsVhxXzs/logo.png",
      "tags": [
        "wrapped",
        "wormhole"
      ],
      "extensions": {
        "address": "0xD5525D397898e5502075Ea5E830d8914f6F0affe",
        "bridgeContract": "https://etherscan.io/address/0xf92cD566Ea4864356C5491c177A430C222d7e678",
        "assetContract": "https://etherscan.io/address/0xD5525D397898e5502075Ea5E830d8914f6F0affe",
        "coingeckoId": "degenerator"
      }
    },
    {
      "chainId": 101,
      "address": "3Y2wTtM4kCX8uUSLrKJ8wpajCu1C9LaWWAd7b7Nb2BDw",
      "symbol": "wEXNT",
      "name": "ExNetwork Community Token (Wormhole)",
      "decimals": 9,
      "logoURI": "https://raw.githubusercontent.com/solana-labs/token-list/main/assets/mainnet/3Y2wTtM4kCX8uUSLrKJ8wpajCu1C9LaWWAd7b7Nb2BDw/logo.png",
      "tags": [
        "wrapped",
        "wormhole"
      ],
      "extensions": {
        "address": "0xD6c67B93a7b248dF608a653d82a100556144c5DA",
        "bridgeContract": "https://etherscan.io/address/0xf92cD566Ea4864356C5491c177A430C222d7e678",
        "assetContract": "https://etherscan.io/address/0xD6c67B93a7b248dF608a653d82a100556144c5DA",
        "coingeckoId": "exnetwork-token"
      }
    },
    {
      "chainId": 101,
      "address": "9w97GdWUYYaamGwdKMKZgGzPduZJkiFizq4rz5CPXRv2",
      "symbol": "wUSDT",
      "name": "Tether USD (Wormhole)",
      "decimals": 6,
      "logoURI": "https://raw.githubusercontent.com/solana-labs/token-list/main/assets/mainnet/9w97GdWUYYaamGwdKMKZgGzPduZJkiFizq4rz5CPXRv2/logo.png",
      "tags": [
        "wrapped",
        "wormhole"
      ],
      "extensions": {
        "address": "0xdAC17F958D2ee523a2206206994597C13D831ec7",
        "bridgeContract": "https://etherscan.io/address/0xf92cD566Ea4864356C5491c177A430C222d7e678",
        "assetContract": "https://etherscan.io/address/0xdAC17F958D2ee523a2206206994597C13D831ec7",
        "coingeckoId": "tether"
      }
    },
    {
      "chainId": 101,
      "address": "CqWSJtkMMY16q9QLnQxktM1byzVHGRr8b6LCPuZnEeiL",
      "symbol": "wYLD",
      "name": "Yield (Wormhole)",
      "decimals": 9,
      "logoURI": "https://raw.githubusercontent.com/solana-labs/token-list/main/assets/mainnet/CqWSJtkMMY16q9QLnQxktM1byzVHGRr8b6LCPuZnEeiL/logo.png",
      "tags": [
        "wrapped",
        "wormhole"
      ],
      "extensions": {
        "address": "0xDcB01cc464238396E213a6fDd933E36796eAfF9f",
        "bridgeContract": "https://etherscan.io/address/0xf92cD566Ea4864356C5491c177A430C222d7e678",
        "assetContract": "https://etherscan.io/address/0xDcB01cc464238396E213a6fDd933E36796eAfF9f",
        "coingeckoId": "yield"
      }
    },
    {
      "chainId": 101,
      "address": "26ZzQVGZruwcZPs2sqb8n9ojKt2cviUjHcMjstFtK6ow",
      "symbol": "wKNC",
      "name": "Kyber Network Crystal (Wormhole)",
      "decimals": 9,
      "logoURI": "https://raw.githubusercontent.com/solana-labs/token-list/main/assets/mainnet/26ZzQVGZruwcZPs2sqb8n9ojKt2cviUjHcMjstFtK6ow/logo.png",
      "tags": [
        "wrapped",
        "wormhole"
      ],
      "extensions": {
        "address": "0xdd974D5C2e2928deA5F71b9825b8b646686BD200",
        "bridgeContract": "https://etherscan.io/address/0xf92cD566Ea4864356C5491c177A430C222d7e678",
        "assetContract": "https://etherscan.io/address/0xdd974D5C2e2928deA5F71b9825b8b646686BD200",
        "coingeckoId": "kyber-network"
      }
    },
    {
      "chainId": 101,
      "address": "HHoHTtntq2kiBPENyVM1DTP7pNrkBXX2Jye29PSyz3qf",
      "symbol": "wCOTI",
      "name": "COTI Token (Wormhole)",
      "decimals": 9,
      "logoURI": "https://raw.githubusercontent.com/solana-labs/token-list/main/assets/mainnet/HHoHTtntq2kiBPENyVM1DTP7pNrkBXX2Jye29PSyz3qf/logo.png",
      "tags": [
        "wrapped",
        "wormhole"
      ],
      "extensions": {
        "address": "0xDDB3422497E61e13543BeA06989C0789117555c5",
        "bridgeContract": "https://etherscan.io/address/0xf92cD566Ea4864356C5491c177A430C222d7e678",
        "assetContract": "https://etherscan.io/address/0xDDB3422497E61e13543BeA06989C0789117555c5",
        "coingeckoId": "coti"
      }
    },
    {
      "chainId": 101,
      "address": "4sEpUsJ6uJZYi6A2da8EGjKPacRSqYJaPJffPnTqoWVv",
      "symbol": "wINJ",
      "name": "Injective Token (Wormhole)",
      "decimals": 9,
      "logoURI": "https://raw.githubusercontent.com/solana-labs/token-list/main/assets/mainnet/4sEpUsJ6uJZYi6A2da8EGjKPacRSqYJaPJffPnTqoWVv/logo.png",
      "tags": [
        "wrapped",
        "wormhole"
      ],
      "extensions": {
        "address": "0xe28b3B32B6c345A34Ff64674606124Dd5Aceca30",
        "bridgeContract": "https://etherscan.io/address/0xf92cD566Ea4864356C5491c177A430C222d7e678",
        "assetContract": "https://etherscan.io/address/0xe28b3B32B6c345A34Ff64674606124Dd5Aceca30",
        "coingeckoId": "injective-protocol"
      }
    },
    {
      "chainId": 101,
      "address": "G2jrxYSoCSzmohxERa2JzSJMuRM4kiNvRA3DnCv7Lzcz",
      "symbol": "wZRX",
      "name": "0x Protocol Token (Wormhole)",
      "decimals": 9,
      "logoURI": "https://raw.githubusercontent.com/solana-labs/token-list/main/assets/mainnet/G2jrxYSoCSzmohxERa2JzSJMuRM4kiNvRA3DnCv7Lzcz/logo.png",
      "tags": [
        "wrapped",
        "wormhole"
      ],
      "extensions": {
        "address": "0xE41d2489571d322189246DaFA5ebDe1F4699F498",
        "bridgeContract": "https://etherscan.io/address/0xf92cD566Ea4864356C5491c177A430C222d7e678",
        "assetContract": "https://etherscan.io/address/0xE41d2489571d322189246DaFA5ebDe1F4699F498",
        "coingeckoId": "0x"
      }
    },
    {
      "chainId": 101,
      "address": "3bkBFHyof411hGBdcsiM1KSDdErw63Xoj3eLB8yNknB4",
      "symbol": "wSUPER",
      "name": "SuperFarm (Wormhole)",
      "decimals": 9,
      "logoURI": "https://raw.githubusercontent.com/solana-labs/token-list/main/assets/mainnet/3bkBFHyof411hGBdcsiM1KSDdErw63Xoj3eLB8yNknB4/logo.png",
      "tags": [
        "wrapped",
        "wormhole"
      ],
      "extensions": {
        "address": "0xe53EC727dbDEB9E2d5456c3be40cFF031AB40A55",
        "bridgeContract": "https://etherscan.io/address/0xf92cD566Ea4864356C5491c177A430C222d7e678",
        "assetContract": "https://etherscan.io/address/0xe53EC727dbDEB9E2d5456c3be40cFF031AB40A55",
        "coingeckoId": "superfarm"
      }
    },
    {
      "chainId": 101,
      "address": "7kkkoa1MB93ELm3vjvyC8GJ65G7eEgLhfaHU58riJUCx",
      "symbol": "waEth",
      "name": "aEthereum (Wormhole)",
      "decimals": 9,
      "logoURI": "https://raw.githubusercontent.com/solana-labs/token-list/main/assets/mainnet/7kkkoa1MB93ELm3vjvyC8GJ65G7eEgLhfaHU58riJUCx/logo.png",
      "tags": [
        "wrapped",
        "wormhole"
      ],
      "extensions": {
        "address": "0xE95A203B1a91a908F9B9CE46459d101078c2c3cb",
        "bridgeContract": "https://etherscan.io/address/0xf92cD566Ea4864356C5491c177A430C222d7e678",
        "assetContract": "https://etherscan.io/address/0xE95A203B1a91a908F9B9CE46459d101078c2c3cb",
        "coingeckoId": "ankreth"
      }
    },
    {
      "chainId": 101,
      "address": "F48zUwoQMzgCTf5wihwz8GPN23gdcoVMiT227APqA6hC",
      "symbol": "wSURF",
      "name": "SURF.Finance (Wormhole)",
      "decimals": 9,
      "logoURI": "https://raw.githubusercontent.com/solana-labs/token-list/main/assets/mainnet/F48zUwoQMzgCTf5wihwz8GPN23gdcoVMiT227APqA6hC/logo.png",
      "tags": [
        "wrapped",
        "wormhole"
      ],
      "extensions": {
        "address": "0xEa319e87Cf06203DAe107Dd8E5672175e3Ee976c",
        "bridgeContract": "https://etherscan.io/address/0xf92cD566Ea4864356C5491c177A430C222d7e678",
        "assetContract": "https://etherscan.io/address/0xEa319e87Cf06203DAe107Dd8E5672175e3Ee976c",
        "coingeckoId": "surf-finance"
      }
    },
    {
      "chainId": 101,
      "address": "EK6iyvvqvQtsWYcySrZVHkXjCLX494r9PhnDWJaX1CPu",
      "symbol": "wrenBTC",
      "name": "renBTC (Wormhole)",
      "decimals": 8,
      "logoURI": "https://raw.githubusercontent.com/solana-labs/token-list/main/assets/mainnet/EK6iyvvqvQtsWYcySrZVHkXjCLX494r9PhnDWJaX1CPu/logo.png",
      "tags": [
        "wrapped",
        "wormhole"
      ],
      "extensions": {
        "address": "0xEB4C2781e4ebA804CE9a9803C67d0893436bB27D",
        "bridgeContract": "https://etherscan.io/address/0xf92cD566Ea4864356C5491c177A430C222d7e678",
        "assetContract": "https://etherscan.io/address/0xEB4C2781e4ebA804CE9a9803C67d0893436bB27D",
        "coingeckoId": "renbtc"
      }
    },
    {
      "chainId": 101,
      "address": "B2m4B527oLo5WFWLgy2MitP66azhEW2puaazUAuvNgqZ",
      "symbol": "wDMG",
      "name": "DMM: Governance (Wormhole)",
      "decimals": 9,
      "logoURI": "https://raw.githubusercontent.com/solana-labs/token-list/main/assets/mainnet/B2m4B527oLo5WFWLgy2MitP66azhEW2puaazUAuvNgqZ/logo.png",
      "tags": [
        "wrapped",
        "wormhole"
      ],
      "extensions": {
        "address": "0xEd91879919B71bB6905f23af0A68d231EcF87b14",
        "bridgeContract": "https://etherscan.io/address/0xf92cD566Ea4864356C5491c177A430C222d7e678",
        "assetContract": "https://etherscan.io/address/0xEd91879919B71bB6905f23af0A68d231EcF87b14",
        "coingeckoId": "dmm-governance"
      }
    },
    {
      "chainId": 101,
      "address": "H3iuZNRwaqPsnGUGU5YkDwTU3hQMkzC32hxDko8EtzZw",
      "symbol": "wHEZ",
      "name": "Hermez Network Token (Wormhole)",
      "decimals": 9,
      "logoURI": "https://raw.githubusercontent.com/solana-labs/token-list/main/assets/mainnet/H3iuZNRwaqPsnGUGU5YkDwTU3hQMkzC32hxDko8EtzZw/logo.png",
      "tags": [
        "wrapped",
        "wormhole"
      ],
      "extensions": {
        "address": "0xEEF9f339514298C6A857EfCfC1A762aF84438dEE",
        "bridgeContract": "https://etherscan.io/address/0xf92cD566Ea4864356C5491c177A430C222d7e678",
        "assetContract": "https://etherscan.io/address/0xEEF9f339514298C6A857EfCfC1A762aF84438dEE",
        "coingeckoId": "hermez-network-token"
      }
    },
    {
      "chainId": 101,
      "address": "DL7873Hud4eMdGScQFD7vrbC6fzWAMQ2LMuoZSn4zUry",
      "symbol": "wRLY",
      "name": "Rally (Wormhole)",
      "decimals": 9,
      "logoURI": "https://raw.githubusercontent.com/solana-labs/token-list/main/assets/mainnet/DL7873Hud4eMdGScQFD7vrbC6fzWAMQ2LMuoZSn4zUry/logo.png",
      "tags": [
        "wrapped",
        "wormhole"
      ],
      "extensions": {
        "address": "0xf1f955016EcbCd7321c7266BccFB96c68ea5E49b",
        "bridgeContract": "https://etherscan.io/address/0xf92cD566Ea4864356C5491c177A430C222d7e678",
        "assetContract": "https://etherscan.io/address/0xf1f955016EcbCd7321c7266BccFB96c68ea5E49b",
        "coingeckoId": "rally-2"
      }
    },
    {
      "chainId": 101,
      "address": "3N89w9KPUVYUK5MMGNY8yMXhrr89QQ1RQPJxVnQHgMdd",
      "symbol": "wYf-DAI",
      "name": "YfDAI.finance (Wormhole)",
      "decimals": 9,
      "logoURI": "https://raw.githubusercontent.com/solana-labs/token-list/main/assets/mainnet/3N89w9KPUVYUK5MMGNY8yMXhrr89QQ1RQPJxVnQHgMdd/logo.png",
      "tags": [
        "wrapped",
        "wormhole"
      ],
      "extensions": {
        "address": "0xf4CD3d3Fda8d7Fd6C5a500203e38640A70Bf9577",
        "bridgeContract": "https://etherscan.io/address/0xf92cD566Ea4864356C5491c177A430C222d7e678",
        "assetContract": "https://etherscan.io/address/0xf4CD3d3Fda8d7Fd6C5a500203e38640A70Bf9577",
        "coingeckoId": "yfdai-finance"
      }
    },
    {
      "chainId": 101,
      "address": "8ArKbnnDiq8eRR8hZ1eULMjd2iMAD8AqwyVJRAX7mHQo",
      "symbol": "wFCL",
      "name": "Fractal Protocol Token (Wormhole)",
      "decimals": 9,
      "logoURI": "https://raw.githubusercontent.com/solana-labs/token-list/main/assets/mainnet/8ArKbnnDiq8eRR8hZ1eULMjd2iMAD8AqwyVJRAX7mHQo/logo.png",
      "tags": [
        "wrapped",
        "wormhole"
      ],
      "extensions": {
        "address": "0xF4d861575ecC9493420A3f5a14F85B13f0b50EB3",
        "bridgeContract": "https://etherscan.io/address/0xf92cD566Ea4864356C5491c177A430C222d7e678",
        "assetContract": "https://etherscan.io/address/0xF4d861575ecC9493420A3f5a14F85B13f0b50EB3",
        "coingeckoId": "fractal"
      }
    },
    {
      "chainId": 101,
      "address": "ZWGxcTgJCNGQqZn6vFdknwj4AFFsYRZ4SDJuhRn3J1T",
      "symbol": "wAXS",
      "name": "Axie Infinity (Wormhole)",
      "decimals": 9,
      "logoURI": "https://raw.githubusercontent.com/solana-labs/token-list/main/assets/mainnet/ZWGxcTgJCNGQqZn6vFdknwj4AFFsYRZ4SDJuhRn3J1T/logo.png",
      "tags": [
        "wrapped",
        "wormhole"
      ],
      "extensions": {
        "address": "0xF5D669627376EBd411E34b98F19C868c8ABA5ADA",
        "bridgeContract": "https://etherscan.io/address/0xf92cD566Ea4864356C5491c177A430C222d7e678",
        "assetContract": "https://etherscan.io/address/0xF5D669627376EBd411E34b98F19C868c8ABA5ADA",
        "coingeckoId": "axie-infinity"
      }
    },
    {
      "chainId": 101,
      "address": "PEjUEMHFRtfajio8YHKZdUruW1vTzGmz6F7NngjYuou",
      "symbol": "wENJ",
      "name": "Enjin Coin (Wormhole)",
      "decimals": 9,
      "logoURI": "https://raw.githubusercontent.com/solana-labs/token-list/main/assets/mainnet/PEjUEMHFRtfajio8YHKZdUruW1vTzGmz6F7NngjYuou/logo.png",
      "tags": [
        "wrapped",
        "wormhole"
      ],
      "extensions": {
        "address": "0xF629cBd94d3791C9250152BD8dfBDF380E2a3B9c",
        "bridgeContract": "https://etherscan.io/address/0xf92cD566Ea4864356C5491c177A430C222d7e678",
        "assetContract": "https://etherscan.io/address/0xF629cBd94d3791C9250152BD8dfBDF380E2a3B9c",
        "coingeckoId": "enjincoin"
      }
    },
    {
      "chainId": 101,
      "address": "2cW5deMKeR97C7csq1aMMWUa5RNWkpQFz8tumxk4ZV8w",
      "symbol": "wYLD",
      "name": "Yield (Wormhole)",
      "decimals": 9,
      "logoURI": "https://raw.githubusercontent.com/solana-labs/token-list/main/assets/mainnet/2cW5deMKeR97C7csq1aMMWUa5RNWkpQFz8tumxk4ZV8w/logo.png",
      "tags": [
        "wrapped",
        "wormhole"
      ],
      "extensions": {
        "address": "0xF94b5C5651c888d928439aB6514B93944eEE6F48",
        "bridgeContract": "https://etherscan.io/address/0xf92cD566Ea4864356C5491c177A430C222d7e678",
        "assetContract": "https://etherscan.io/address/0xF94b5C5651c888d928439aB6514B93944eEE6F48",
        "coingeckoId": "yield-app"
      }
    },
    {
      "chainId": 101,
      "address": "FR5qPX4gbKHPyKMK7Cey6dHZ7wtqmqRogYPJo6bpd5Uw",
      "symbol": "wDDIM",
      "name": "DuckDaoDime (Wormhole)",
      "decimals": 9,
      "logoURI": "https://raw.githubusercontent.com/solana-labs/token-list/main/assets/mainnet/FR5qPX4gbKHPyKMK7Cey6dHZ7wtqmqRogYPJo6bpd5Uw/logo.png",
      "tags": [
        "wrapped",
        "wormhole"
      ],
      "extensions": {
        "address": "0xFbEEa1C75E4c4465CB2FCCc9c6d6afe984558E20",
        "bridgeContract": "https://etherscan.io/address/0xf92cD566Ea4864356C5491c177A430C222d7e678",
        "assetContract": "https://etherscan.io/address/0xFbEEa1C75E4c4465CB2FCCc9c6d6afe984558E20",
        "coingeckoId": "duckdaodime"
      }
    },
    {
      "chainId": 101,
      "address": "8HCWFQA2GsA6Nm2L5jidM3mus7NeeQ8wp1ri3XFF9WWH",
      "symbol": "wRARI",
      "name": "Rarible (Wormhole)",
      "decimals": 9,
      "logoURI": "https://raw.githubusercontent.com/solana-labs/token-list/main/assets/mainnet/8HCWFQA2GsA6Nm2L5jidM3mus7NeeQ8wp1ri3XFF9WWH/logo.png",
      "tags": [
        "wrapped",
        "wormhole"
      ],
      "extensions": {
        "address": "0xFca59Cd816aB1eaD66534D82bc21E7515cE441CF",
        "bridgeContract": "https://etherscan.io/address/0xf92cD566Ea4864356C5491c177A430C222d7e678",
        "assetContract": "https://etherscan.io/address/0xFca59Cd816aB1eaD66534D82bc21E7515cE441CF",
        "coingeckoId": "rarible"
      }
    },
    {
      "chainId": 101,
      "address": "Egrv6hURf5o68xJ1AGYeRv8RNj2nXJVuSoA5wwiSALcN",
      "symbol": "wAMP",
      "name": "Amp (Wormhole)",
      "decimals": 9,
      "logoURI": "https://raw.githubusercontent.com/solana-labs/token-list/main/assets/mainnet/Egrv6hURf5o68xJ1AGYeRv8RNj2nXJVuSoA5wwiSALcN/logo.png",
      "tags": [
        "wrapped",
        "wormhole"
      ],
      "extensions": {
        "address": "0xfF20817765cB7f73d4bde2e66e067E58D11095C2",
        "bridgeContract": "https://etherscan.io/address/0xf92cD566Ea4864356C5491c177A430C222d7e678",
        "assetContract": "https://etherscan.io/address/0xfF20817765cB7f73d4bde2e66e067E58D11095C2",
        "coingeckoId": "amp-token"
      }
    },
    {
      "chainId": 101,
      "address": "GXMaB6jm5cdoQgb65YpkEu61eDYtod3PuVwYYXdZZJ9r",
      "symbol": "wFSW",
      "name": "FalconSwap Token (Wormhole)",
      "decimals": 9,
      "logoURI": "https://raw.githubusercontent.com/solana-labs/token-list/main/assets/mainnet/GXMaB6jm5cdoQgb65YpkEu61eDYtod3PuVwYYXdZZJ9r/logo.png",
      "tags": [
        "wrapped",
        "wormhole"
      ],
      "extensions": {
        "address": "0xfffffffFf15AbF397dA76f1dcc1A1604F45126DB",
        "bridgeContract": "https://etherscan.io/address/0xf92cD566Ea4864356C5491c177A430C222d7e678",
        "assetContract": "https://etherscan.io/address/0xfffffffFf15AbF397dA76f1dcc1A1604F45126DB",
        "coingeckoId": "fsw-token"
      }
    },
    {
      "chainId": 101,
      "address": "AJ1W9A9N9dEMdVyoDiam2rV44gnBm2csrPDP7xqcapgX",
      "symbol": "wBUSD",
      "name": "Binance USD (Wormhole)",
      "decimals": 9,
      "logoURI": "https://raw.githubusercontent.com/solana-labs/token-list/main/assets/mainnet/AJ1W9A9N9dEMdVyoDiam2rV44gnBm2csrPDP7xqcapgX/logo.png",
      "tags": [
        "wrapped",
        "wormhole"
      ],
      "extensions": {
        "address": "0x4Fabb145d64652a948d72533023f6E7A623C7C53",
        "bridgeContract": "https://etherscan.io/address/0xf92cD566Ea4864356C5491c177A430C222d7e678",
        "assetContract": "https://etherscan.io/address/0x4Fabb145d64652a948d72533023f6E7A623C7C53",
        "coingeckoId": "binance-usd"
      }
    },
    {
      "chainId": 101,
      "address": "2VmKuXMwdzouMndWcK7BK2951tBEtYVmGsdU4dXbjyaY",
      "symbol": "waDAI",
      "name": "Aave Interest bearing DAI (Wormhole)",
      "decimals": 9,
      "logoURI": "https://raw.githubusercontent.com/solana-labs/token-list/main/assets/mainnet/2VmKuXMwdzouMndWcK7BK2951tBEtYVmGsdU4dXbjyaY/logo.svg",
      "tags": [
        "wrapped",
        "wormhole"
      ],
      "extensions": {
        "address": "0xfC1E690f61EFd961294b3e1Ce3313fBD8aa4f85d",
        "bridgeContract": "https://etherscan.io/address/0xf92cD566Ea4864356C5491c177A430C222d7e678",
        "assetContract": "https://etherscan.io/address/0xfC1E690f61EFd961294b3e1Ce3313fBD8aa4f85d",
        "coingeckoId": "aave-dai-v1"
      }
    },
    {
      "chainId": 101,
      "address": "AXvWVviBmySSdghmuomYHqYB3AZn7NmAWrHYHKKPJxoL",
      "symbol": "waTUSD",
      "name": "Aave Interest bearing TUSD (Wormhole)",
      "decimals": 9,
      "logoURI": "https://raw.githubusercontent.com/solana-labs/token-list/main/assets/mainnet/AXvWVviBmySSdghmuomYHqYB3AZn7NmAWrHYHKKPJxoL/logo.svg",
      "tags": [
        "wrapped",
        "wormhole"
      ],
      "extensions": {
        "address": "0x4DA9b813057D04BAef4e5800E36083717b4a0341",
        "bridgeContract": "https://etherscan.io/address/0xf92cD566Ea4864356C5491c177A430C222d7e678",
        "assetContract": "https://etherscan.io/address/0x4DA9b813057D04BAef4e5800E36083717b4a0341",
        "coingeckoId": "aave-tusd-v1"
      }
    },
    {
      "chainId": 101,
      "address": "AkaisFPmasQYZUJsZLD9wPEo2KA7aCRqyRawX18ZRzGr",
      "symbol": "waUSDC",
      "name": "Aave Interest bearing USDC (Wormhole)",
      "decimals": 6,
      "logoURI": "https://raw.githubusercontent.com/solana-labs/token-list/main/assets/mainnet/AkaisFPmasQYZUJsZLD9wPEo2KA7aCRqyRawX18ZRzGr/logo.svg",
      "tags": [
        "wrapped",
        "wormhole"
      ],
      "extensions": {
        "address": "0x9bA00D6856a4eDF4665BcA2C2309936572473B7E",
        "bridgeContract": "https://etherscan.io/address/0xf92cD566Ea4864356C5491c177A430C222d7e678",
        "assetContract": "https://etherscan.io/address/0x9bA00D6856a4eDF4665BcA2C2309936572473B7E",
        "coingeckoId": "aave-usdc-v1"
      }
    },
    {
      "chainId": 101,
      "address": "FZfQtWMoTQ51Z4jxvHfmFcqj4862u9GzmugBnZUuWqR5",
      "symbol": "waUSDT",
      "name": "Aave Interest bearing USDT (Wormhole)",
      "decimals": 6,
      "logoURI": "https://raw.githubusercontent.com/solana-labs/token-list/main/assets/mainnet/FZfQtWMoTQ51Z4jxvHfmFcqj4862u9GzmugBnZUuWqR5/logo.svg",
      "tags": [
        "wrapped",
        "wormhole"
      ],
      "extensions": {
        "address": "0x71fc860F7D3A592A4a98740e39dB31d25db65ae8",
        "bridgeContract": "https://etherscan.io/address/0xf92cD566Ea4864356C5491c177A430C222d7e678",
        "assetContract": "https://etherscan.io/address/0x71fc860F7D3A592A4a98740e39dB31d25db65ae8",
        "coingeckoId": "aave-usdt-v1"
      }
    },
    {
      "chainId": 101,
      "address": "BMrbF8DZ9U5KGdJ4F2MJbH5d6KPi5FQVp7EqmLrhDe1f",
      "symbol": "waSUSD",
      "name": "Aave Interest bearing SUSD (Wormhole)",
      "decimals": 9,
      "logoURI": "https://raw.githubusercontent.com/solana-labs/token-list/main/assets/mainnet/BMrbF8DZ9U5KGdJ4F2MJbH5d6KPi5FQVp7EqmLrhDe1f/logo.svg",
      "tags": [
        "wrapped",
        "wormhole"
      ],
      "extensions": {
        "address": "0x625aE63000f46200499120B906716420bd059240",
        "bridgeContract": "https://etherscan.io/address/0xf92cD566Ea4864356C5491c177A430C222d7e678",
        "assetContract": "https://etherscan.io/address/0x625aE63000f46200499120B906716420bd059240",
        "coingeckoId": "aave-susd-v1"
      }
    },
    {
      "chainId": 101,
      "address": "Fzx4N1xJPDZENAhrAaH79k2izT9CFbfnDEcpcWjiusdY",
      "symbol": "waLEND",
      "name": "Aave Interest bearing LEND (Wormhole)",
      "decimals": 9,
      "logoURI": "https://raw.githubusercontent.com/solana-labs/token-list/main/assets/mainnet/Fzx4N1xJPDZENAhrAaH79k2izT9CFbfnDEcpcWjiusdY/logo.svg",
      "tags": [
        "wrapped",
        "wormhole"
      ],
      "extensions": {
        "address": "0x7D2D3688Df45Ce7C552E19c27e007673da9204B8",
        "bridgeContract": "https://etherscan.io/address/0xf92cD566Ea4864356C5491c177A430C222d7e678",
        "assetContract": "https://etherscan.io/address/0x7D2D3688Df45Ce7C552E19c27e007673da9204B8"
      }
    },
    {
      "chainId": 101,
      "address": "GCdDiVgZnkWCAnGktUsjhoho2CHab9JfrRy3Q5W51zvC",
      "symbol": "waBAT",
      "name": "Aave Interest bearing BAT (Wormhole)",
      "decimals": 9,
      "logoURI": "https://raw.githubusercontent.com/solana-labs/token-list/main/assets/mainnet/GCdDiVgZnkWCAnGktUsjhoho2CHab9JfrRy3Q5W51zvC/logo.svg",
      "tags": [
        "wrapped",
        "wormhole"
      ],
      "extensions": {
        "address": "0xE1BA0FB44CCb0D11b80F92f4f8Ed94CA3fF51D00",
        "bridgeContract": "https://etherscan.io/address/0xf92cD566Ea4864356C5491c177A430C222d7e678",
        "assetContract": "https://etherscan.io/address/0xE1BA0FB44CCb0D11b80F92f4f8Ed94CA3fF51D00",
        "coingeckoId": "aave-bat-v1"
      }
    },
    {
      "chainId": 101,
      "address": "FBrfFh7fb7xKfyBMJA32KufMjEkgSgY4AuzLXFKdJFRj",
      "symbol": "waETH",
      "name": "Aave Interest bearing ETH (Wormhole)",
      "decimals": 9,
      "logoURI": "https://raw.githubusercontent.com/solana-labs/token-list/main/assets/mainnet/FBrfFh7fb7xKfyBMJA32KufMjEkgSgY4AuzLXFKdJFRj/logo.svg",
      "tags": [
        "wrapped",
        "wormhole"
      ],
      "extensions": {
        "address": "0x3a3A65aAb0dd2A17E3F1947bA16138cd37d08c04",
        "bridgeContract": "https://etherscan.io/address/0xf92cD566Ea4864356C5491c177A430C222d7e678",
        "assetContract": "https://etherscan.io/address/0x3a3A65aAb0dd2A17E3F1947bA16138cd37d08c04",
        "coingeckoId": "aave-eth-v1"
      }
    },
    {
      "chainId": 101,
      "address": "Adp88WrQDgExPTu26DdBnbN2ffWMkXLxwqzjTdfRQiJi",
      "symbol": "waLINK",
      "name": "Aave Interest bearing LINK (Wormhole)",
      "decimals": 9,
      "logoURI": "https://raw.githubusercontent.com/solana-labs/token-list/main/assets/mainnet/Adp88WrQDgExPTu26DdBnbN2ffWMkXLxwqzjTdfRQiJi/logo.svg",
      "tags": [
        "wrapped",
        "wormhole"
      ],
      "extensions": {
        "address": "0xA64BD6C70Cb9051F6A9ba1F163Fdc07E0DfB5F84",
        "bridgeContract": "https://etherscan.io/address/0xf92cD566Ea4864356C5491c177A430C222d7e678",
        "assetContract": "https://etherscan.io/address/0xA64BD6C70Cb9051F6A9ba1F163Fdc07E0DfB5F84",
        "coingeckoId": "aave-link-v1"
      }
    },
    {
      "chainId": 101,
      "address": "3p67dqghWn6reQcVCqNBkufrpU1gtA1ZRAYja6GMXySG",
      "symbol": "waKNC",
      "name": "Aave Interest bearing KNC (Wormhole)",
      "decimals": 9,
      "logoURI": "https://raw.githubusercontent.com/solana-labs/token-list/main/assets/mainnet/3p67dqghWn6reQcVCqNBkufrpU1gtA1ZRAYja6GMXySG/logo.svg",
      "tags": [
        "wrapped",
        "wormhole"
      ],
      "extensions": {
        "address": "0x9D91BE44C06d373a8a226E1f3b146956083803eB",
        "bridgeContract": "https://etherscan.io/address/0xf92cD566Ea4864356C5491c177A430C222d7e678",
        "assetContract": "https://etherscan.io/address/0x9D91BE44C06d373a8a226E1f3b146956083803eB",
        "coingeckoId": "aave-knc-v1"
      }
    },
    {
      "chainId": 101,
      "address": "A4qYX1xuewaBL9SeZnwA3We6MhG8TYcTceHAJpk7Etdt",
      "symbol": "waREP",
      "name": "Aave Interest bearing REP (Wormhole)",
      "decimals": 9,
      "logoURI": "https://raw.githubusercontent.com/solana-labs/token-list/main/assets/mainnet/A4qYX1xuewaBL9SeZnwA3We6MhG8TYcTceHAJpk7Etdt/logo.svg",
      "tags": [
        "wrapped",
        "wormhole"
      ],
      "extensions": {
        "address": "0x71010A9D003445aC60C4e6A7017c1E89A477B438",
        "bridgeContract": "https://etherscan.io/address/0xf92cD566Ea4864356C5491c177A430C222d7e678",
        "assetContract": "https://etherscan.io/address/0x71010A9D003445aC60C4e6A7017c1E89A477B438"
      }
    },
    {
      "chainId": 101,
      "address": "3iTtcKUVa5ouzwNZFc3SasuAKkY2ZuMxLERRcWfxQVN3",
      "symbol": "waMKR",
      "name": "Aave Interest bearing MKR (Wormhole)",
      "decimals": 9,
      "logoURI": "https://raw.githubusercontent.com/solana-labs/token-list/main/assets/mainnet/3iTtcKUVa5ouzwNZFc3SasuAKkY2ZuMxLERRcWfxQVN3/logo.svg",
      "tags": [
        "wrapped",
        "wormhole"
      ],
      "extensions": {
        "address": "0x7deB5e830be29F91E298ba5FF1356BB7f8146998",
        "bridgeContract": "https://etherscan.io/address/0xf92cD566Ea4864356C5491c177A430C222d7e678",
        "assetContract": "https://etherscan.io/address/0x7deB5e830be29F91E298ba5FF1356BB7f8146998",
        "coingeckoId": "aave-mkr-v1"
      }
    },
    {
      "chainId": 101,
      "address": "EMS6TrCU8uBMumZukRSShGS1yzHGqYd3S8hW2sYULX3T",
      "symbol": "waMANA",
      "name": "Aave Interest bearing MANA (Wormhole)",
      "decimals": 9,
      "logoURI": "https://raw.githubusercontent.com/solana-labs/token-list/main/assets/mainnet/EMS6TrCU8uBMumZukRSShGS1yzHGqYd3S8hW2sYULX3T/logo.svg",
      "tags": [
        "wrapped",
        "wormhole"
      ],
      "extensions": {
        "address": "0x6FCE4A401B6B80ACe52baAefE4421Bd188e76F6f",
        "bridgeContract": "https://etherscan.io/address/0xf92cD566Ea4864356C5491c177A430C222d7e678",
        "assetContract": "https://etherscan.io/address/0x6FCE4A401B6B80ACe52baAefE4421Bd188e76F6f",
        "coingeckoId": "aave-mana-v1"
      }
    },
    {
      "chainId": 101,
      "address": "qhqzfH7AjeukUgqyPXncWHFXTBebFNu5QQUrzhJaLB4",
      "symbol": "waZRX",
      "name": "Aave Interest bearing ZRX (Wormhole)",
      "decimals": 9,
      "logoURI": "https://raw.githubusercontent.com/solana-labs/token-list/main/assets/mainnet/qhqzfH7AjeukUgqyPXncWHFXTBebFNu5QQUrzhJaLB4/logo.svg",
      "tags": [
        "wrapped",
        "wormhole"
      ],
      "extensions": {
        "address": "0x6Fb0855c404E09c47C3fBCA25f08d4E41f9F062f",
        "bridgeContract": "https://etherscan.io/address/0xf92cD566Ea4864356C5491c177A430C222d7e678",
        "assetContract": "https://etherscan.io/address/0x6Fb0855c404E09c47C3fBCA25f08d4E41f9F062f",
        "coingeckoId": "aave-zrx-v1"
      }
    },
    {
      "chainId": 101,
      "address": "FeU2J26AfMqh2mh7Cf4Lw1HRueAvAkZYxGr8njFNMeQ2",
      "symbol": "waSNX",
      "name": "Aave Interest bearing SNX (Wormhole)",
      "decimals": 9,
      "logoURI": "https://raw.githubusercontent.com/solana-labs/token-list/main/assets/mainnet/FeU2J26AfMqh2mh7Cf4Lw1HRueAvAkZYxGr8njFNMeQ2/logo.png",
      "tags": [
        "wrapped",
        "wormhole"
      ],
      "extensions": {
        "address": "0x328C4c80BC7aCa0834Db37e6600A6c49E12Da4DE",
        "bridgeContract": "https://etherscan.io/address/0xf92cD566Ea4864356C5491c177A430C222d7e678",
        "assetContract": "https://etherscan.io/address/0x328C4c80BC7aCa0834Db37e6600A6c49E12Da4DE",
        "coingeckoId": "aave-snx-v1"
      }
    },
    {
      "chainId": 101,
      "address": "GveRVvWTUH1s26YxyjUnXh1J5mMdu5crC2K2uQy26KXi",
      "symbol": "waWBTC",
      "name": "Aave Interest bearing WBTC (Wormhole)",
      "decimals": 8,
      "logoURI": "https://raw.githubusercontent.com/solana-labs/token-list/main/assets/mainnet/GveRVvWTUH1s26YxyjUnXh1J5mMdu5crC2K2uQy26KXi/logo.svg",
      "tags": [
        "wrapped",
        "wormhole"
      ],
      "extensions": {
        "address": "0xFC4B8ED459e00e5400be803A9BB3954234FD50e3",
        "bridgeContract": "https://etherscan.io/address/0xf92cD566Ea4864356C5491c177A430C222d7e678",
        "assetContract": "https://etherscan.io/address/0xFC4B8ED459e00e5400be803A9BB3954234FD50e3",
        "coingeckoId": "aave-wbtc-v1"
      }
    },
    {
      "chainId": 101,
      "address": "F2WgoHLwV4pfxN4WrUs2q6KkmFCsNorGYQ82oaPNUFLP",
      "symbol": "waBUSD",
      "name": "Aave Interest bearing Binance USD (Wormhole)",
      "decimals": 9,
      "logoURI": "https://raw.githubusercontent.com/solana-labs/token-list/main/assets/mainnet/F2WgoHLwV4pfxN4WrUs2q6KkmFCsNorGYQ82oaPNUFLP/logo.svg",
      "tags": [
        "wrapped",
        "wormhole"
      ],
      "extensions": {
        "address": "0x6Ee0f7BB50a54AB5253dA0667B0Dc2ee526C30a8",
        "bridgeContract": "https://etherscan.io/address/0xf92cD566Ea4864356C5491c177A430C222d7e678",
        "assetContract": "https://etherscan.io/address/0x6Ee0f7BB50a54AB5253dA0667B0Dc2ee526C30a8",
        "coingeckoId": "aave-busd-v1"
      }
    },
    {
      "chainId": 101,
      "address": "3rNUQJgvfZ5eFsZvCkvdYcbd9ZzS6YmtwQsoUTFKmVd4",
      "symbol": "waENJ",
      "name": "Aave Interest bearing ENJ (Wormhole)",
      "decimals": 9,
      "logoURI": "https://raw.githubusercontent.com/solana-labs/token-list/main/assets/mainnet/3rNUQJgvfZ5eFsZvCkvdYcbd9ZzS6YmtwQsoUTFKmVd4/logo.svg",
      "tags": [
        "wrapped",
        "wormhole"
      ],
      "extensions": {
        "address": "0x712DB54daA836B53Ef1EcBb9c6ba3b9Efb073F40",
        "bridgeContract": "https://etherscan.io/address/0xf92cD566Ea4864356C5491c177A430C222d7e678",
        "assetContract": "https://etherscan.io/address/0x712DB54daA836B53Ef1EcBb9c6ba3b9Efb073F40",
        "coingeckoId": "aave-enj-v1"
      }
    },
    {
      "chainId": 101,
      "address": "BHh8nyDwdUG4uyyQYNqGXGLHPyb83R6Y2fqJrNVKtTsT",
      "symbol": "waREN",
      "name": "Aave Interest bearing REN (Wormhole)",
      "decimals": 9,
      "logoURI": "https://raw.githubusercontent.com/solana-labs/token-list/main/assets/mainnet/BHh8nyDwdUG4uyyQYNqGXGLHPyb83R6Y2fqJrNVKtTsT/logo.png",
      "tags": [
        "wrapped",
        "wormhole"
      ],
      "extensions": {
        "address": "0x69948cC03f478B95283F7dbf1CE764d0fc7EC54C",
        "bridgeContract": "https://etherscan.io/address/0xf92cD566Ea4864356C5491c177A430C222d7e678",
        "assetContract": "https://etherscan.io/address/0x69948cC03f478B95283F7dbf1CE764d0fc7EC54C",
        "coingeckoId": "aave-ren-v1"
      }
    },
    {
      "chainId": 101,
      "address": "EE58FVYG1UoY6Givy3K3GSRde9sHMj6X1BnocHBtd3sz",
      "symbol": "waYFI",
      "name": "Aave Interest bearing YFI (Wormhole)",
      "decimals": 9,
      "logoURI": "https://raw.githubusercontent.com/solana-labs/token-list/main/assets/mainnet/EE58FVYG1UoY6Givy3K3GSRde9sHMj6X1BnocHBtd3sz/logo.png",
      "tags": [
        "wrapped",
        "wormhole"
      ],
      "extensions": {
        "address": "0x12e51E77DAAA58aA0E9247db7510Ea4B46F9bEAd",
        "bridgeContract": "https://etherscan.io/address/0xf92cD566Ea4864356C5491c177A430C222d7e678",
        "assetContract": "https://etherscan.io/address/0x12e51E77DAAA58aA0E9247db7510Ea4B46F9bEAd",
        "coingeckoId": "ayfi"
      }
    },
    {
      "chainId": 101,
      "address": "8aYsiHR6oVTAcFUzdXDhaPkgRbn4QYRCkdk3ATmAmY4p",
      "symbol": "waAAVE",
      "name": "Aave Interest bearing Aave Token (Wormhole)",
      "decimals": 9,
      "logoURI": "https://raw.githubusercontent.com/solana-labs/token-list/main/assets/mainnet/8aYsiHR6oVTAcFUzdXDhaPkgRbn4QYRCkdk3ATmAmY4p/logo.svg",
      "tags": [
        "wrapped",
        "wormhole"
      ],
      "extensions": {
        "address": "0xba3D9687Cf50fE253cd2e1cFeEdE1d6787344Ed5",
        "bridgeContract": "https://etherscan.io/address/0xf92cD566Ea4864356C5491c177A430C222d7e678",
        "assetContract": "https://etherscan.io/address/0xba3D9687Cf50fE253cd2e1cFeEdE1d6787344Ed5"
      }
    },
    {
      "chainId": 101,
      "address": "8kwCLkWbv4qTJPcbSV65tWdQmjURjBGRSv6VtC1JTiL8",
      "symbol": "waUNI",
      "name": "Aave Interest bearing Uniswap (Wormhole)",
      "decimals": 9,
      "logoURI": "https://raw.githubusercontent.com/solana-labs/token-list/main/assets/mainnet/8kwCLkWbv4qTJPcbSV65tWdQmjURjBGRSv6VtC1JTiL8/logo.png",
      "tags": [
        "wrapped",
        "wormhole"
      ],
      "extensions": {
        "address": "0xB124541127A0A657f056D9Dd06188c4F1b0e5aab",
        "bridgeContract": "https://etherscan.io/address/0xf92cD566Ea4864356C5491c177A430C222d7e678",
        "assetContract": "https://etherscan.io/address/0xB124541127A0A657f056D9Dd06188c4F1b0e5aab"
      }
    },
    {
      "chainId": 101,
      "address": "9NDu1wdjZ7GiY7foAXhia9h1wQU45oTUzyMZKJ31V7JA",
      "symbol": "wstkAAVE",
      "name": "Staked Aave (Wormhole)",
      "decimals": 9,
      "logoURI": "https://raw.githubusercontent.com/solana-labs/token-list/main/assets/mainnet/9NDu1wdjZ7GiY7foAXhia9h1wQU45oTUzyMZKJ31V7JA/logo.png",
      "tags": [
        "wrapped",
        "wormhole"
      ],
      "extensions": {
        "address": "0x4da27a545c0c5B758a6BA100e3a049001de870f5",
        "bridgeContract": "https://etherscan.io/address/0xf92cD566Ea4864356C5491c177A430C222d7e678",
        "assetContract": "https://etherscan.io/address/0x4da27a545c0c5B758a6BA100e3a049001de870f5"
      }
    },
    {
      "chainId": 101,
      "address": "GNQ1Goajm3Za8uC1Eptt2yfsrbnkZh2eMJoqxg54sj3o",
      "symbol": "wUniDAIETH",
      "name": "Uniswap DAI LP (Wormhole)",
      "decimals": 9,
      "logoURI": "https://raw.githubusercontent.com/solana-labs/token-list/main/assets/mainnet/GNQ1Goajm3Za8uC1Eptt2yfsrbnkZh2eMJoqxg54sj3o/logo.png",
      "tags": [
        "wrapped",
        "wormhole"
      ],
      "extensions": {
        "address": "0x2a1530C4C41db0B0b2bB646CB5Eb1A67b7158667",
        "bridgeContract": "https://etherscan.io/address/0xf92cD566Ea4864356C5491c177A430C222d7e678",
        "assetContract": "https://etherscan.io/address/0x2a1530C4C41db0B0b2bB646CB5Eb1A67b7158667"
      }
    },
    {
      "chainId": 101,
      "address": "7NFin546WNvWkhtfftfY77z8C1TrxLbUcKmw5TpHGGtC",
      "symbol": "wUniUSDCETH",
      "name": "Uniswap USDC LP (Wormhole)",
      "decimals": 9,
      "logoURI": "https://raw.githubusercontent.com/solana-labs/token-list/main/assets/mainnet/7NFin546WNvWkhtfftfY77z8C1TrxLbUcKmw5TpHGGtC/logo.png",
      "tags": [
        "wrapped",
        "wormhole"
      ],
      "extensions": {
        "address": "0x97deC872013f6B5fB443861090ad931542878126",
        "bridgeContract": "https://etherscan.io/address/0xf92cD566Ea4864356C5491c177A430C222d7e678",
        "assetContract": "https://etherscan.io/address/0x97deC872013f6B5fB443861090ad931542878126"
      }
    },
    {
      "chainId": 101,
      "address": "7gersKTtU65ERNBNTZKjYgKf7HypR7PDMprcuhQJChaq",
      "symbol": "wUnisETHETH",
      "name": "Uniswap sETH LP (Wormhole)",
      "decimals": 9,
      "logoURI": "https://raw.githubusercontent.com/solana-labs/token-list/main/assets/mainnet/7gersKTtU65ERNBNTZKjYgKf7HypR7PDMprcuhQJChaq/logo.png",
      "tags": [
        "wrapped",
        "wormhole"
      ],
      "extensions": {
        "address": "0xe9Cf7887b93150D4F2Da7dFc6D502B216438F244",
        "bridgeContract": "https://etherscan.io/address/0xf92cD566Ea4864356C5491c177A430C222d7e678",
        "assetContract": "https://etherscan.io/address/0xe9Cf7887b93150D4F2Da7dFc6D502B216438F244"
      }
    },
    {
      "chainId": 101,
      "address": "4aqNtSCr77eiEZJ9u9BhPErjEMju6FFdLeBKkE1pdxuK",
      "symbol": "wUniLENDETH",
      "name": "Uniswap LEND LP (Wormhole)",
      "decimals": 9,
      "logoURI": "https://raw.githubusercontent.com/solana-labs/token-list/main/assets/mainnet/4aqNtSCr77eiEZJ9u9BhPErjEMju6FFdLeBKkE1pdxuK/logo.png",
      "tags": [
        "wrapped",
        "wormhole"
      ],
      "extensions": {
        "address": "0xcaA7e4656f6A2B59f5f99c745F91AB26D1210DCe",
        "bridgeContract": "https://etherscan.io/address/0xf92cD566Ea4864356C5491c177A430C222d7e678",
        "assetContract": "https://etherscan.io/address/0xcaA7e4656f6A2B59f5f99c745F91AB26D1210DCe"
      }
    },
    {
      "chainId": 101,
      "address": "FDdoYCHwFghBSbnN6suvFR3VFw6kAzfhfGpkAQAGPLC3",
      "symbol": "wUniMKRETH",
      "name": "Uniswap MKR LP (Wormhole)",
      "decimals": 9,
      "logoURI": "https://raw.githubusercontent.com/solana-labs/token-list/main/assets/mainnet/FDdoYCHwFghBSbnN6suvFR3VFw6kAzfhfGpkAQAGPLC3/logo.png",
      "tags": [
        "wrapped",
        "wormhole"
      ],
      "extensions": {
        "address": "0x2C4Bd064b998838076fa341A83d007FC2FA50957",
        "bridgeContract": "https://etherscan.io/address/0xf92cD566Ea4864356C5491c177A430C222d7e678",
        "assetContract": "https://etherscan.io/address/0x2C4Bd064b998838076fa341A83d007FC2FA50957"
      }
    },
    {
      "chainId": 101,
      "address": "FSSTfbb1vh1TRe8Ja64hC65QTc7pPUhwHh5uTAWj5haH",
      "symbol": "wUniLINKETH",
      "name": "Uniswap LINK LP (Wormhole)",
      "decimals": 9,
      "logoURI": "https://raw.githubusercontent.com/solana-labs/token-list/main/assets/mainnet/FSSTfbb1vh1TRe8Ja64hC65QTc7pPUhwHh5uTAWj5haH/logo.png",
      "tags": [
        "wrapped",
        "wormhole"
      ],
      "extensions": {
        "address": "0xF173214C720f58E03e194085B1DB28B50aCDeeaD",
        "bridgeContract": "https://etherscan.io/address/0xf92cD566Ea4864356C5491c177A430C222d7e678",
        "assetContract": "https://etherscan.io/address/0xF173214C720f58E03e194085B1DB28B50aCDeeaD"
      }
    },
    {
      "chainId": 101,
      "address": "Aci9xBGywrgBxQoFnL6LCoCYuX5k6AqaYhimgSZ1Fhrk",
      "symbol": "waUniETH",
      "name": "Aave Interest bearing UniETH (Wormhole)",
      "decimals": 9,
      "logoURI": "https://raw.githubusercontent.com/solana-labs/token-list/main/assets/mainnet/Aci9xBGywrgBxQoFnL6LCoCYuX5k6AqaYhimgSZ1Fhrk/logo.png",
      "tags": [
        "wrapped",
        "wormhole"
      ],
      "extensions": {
        "address": "0x6179078872605396Ee62960917128F9477a5DdbB",
        "bridgeContract": "https://etherscan.io/address/0xf92cD566Ea4864356C5491c177A430C222d7e678",
        "assetContract": "https://etherscan.io/address/0x6179078872605396Ee62960917128F9477a5DdbB"
      }
    },
    {
      "chainId": 101,
      "address": "GqHK99sW4ym6zy6Kdoh8f7sb2c3qhtB3WRqeyPbAYfmy",
      "symbol": "waUniDAI",
      "name": "Aave Interest bearing UniDAI (Wormhole)",
      "decimals": 9,
      "logoURI": "https://raw.githubusercontent.com/solana-labs/token-list/main/assets/mainnet/GqHK99sW4ym6zy6Kdoh8f7sb2c3qhtB3WRqeyPbAYfmy/logo.png",
      "tags": [
        "wrapped",
        "wormhole"
      ],
      "extensions": {
        "address": "0x048930eec73c91B44b0844aEACdEBADC2F2b6efb",
        "bridgeContract": "https://etherscan.io/address/0xf92cD566Ea4864356C5491c177A430C222d7e678",
        "assetContract": "https://etherscan.io/address/0x048930eec73c91B44b0844aEACdEBADC2F2b6efb"
      }
    },
    {
      "chainId": 101,
      "address": "4e4TpGVJMYiz5UBrAXuNmiVJ9yvc7ppJeAn8sXmbnmDi",
      "symbol": "waUniUSDC",
      "name": "Aave Interest bearing UniUSDC (Wormhole)",
      "decimals": 6,
      "logoURI": "https://raw.githubusercontent.com/solana-labs/token-list/main/assets/mainnet/4e4TpGVJMYiz5UBrAXuNmiVJ9yvc7ppJeAn8sXmbnmDi/logo.png",
      "tags": [
        "wrapped",
        "wormhole"
      ],
      "extensions": {
        "address": "0xe02b2Ad63eFF3Ac1D5827cBd7AB9DD3DaC4f4AD0",
        "bridgeContract": "https://etherscan.io/address/0xf92cD566Ea4864356C5491c177A430C222d7e678",
        "assetContract": "https://etherscan.io/address/0xe02b2Ad63eFF3Ac1D5827cBd7AB9DD3DaC4f4AD0"
      }
    },
    {
      "chainId": 101,
      "address": "49LoAnQQdo9171zfcWRUoQLYSScrxXobbuwt14xjvfVm",
      "symbol": "waUniUSDT",
      "name": "Aave Interest bearing UniUSDT (Wormhole)",
      "decimals": 6,
      "logoURI": "https://raw.githubusercontent.com/solana-labs/token-list/main/assets/mainnet/49LoAnQQdo9171zfcWRUoQLYSScrxXobbuwt14xjvfVm/logo.png",
      "tags": [
        "wrapped",
        "wormhole"
      ],
      "extensions": {
        "address": "0xb977ee318010A5252774171494a1bCB98E7fab65",
        "bridgeContract": "https://etherscan.io/address/0xf92cD566Ea4864356C5491c177A430C222d7e678",
        "assetContract": "https://etherscan.io/address/0xb977ee318010A5252774171494a1bCB98E7fab65"
      }
    },
    {
      "chainId": 101,
      "address": "CvG3gtKYJtKRzEUgMeb42xnd8HDjESgLtyJqQ2kuLncp",
      "symbol": "waUniDAIETH",
      "name": "Aave Interest bearing UniDAIETH (Wormhole)",
      "decimals": 9,
      "logoURI": "https://raw.githubusercontent.com/solana-labs/token-list/main/assets/mainnet/CvG3gtKYJtKRzEUgMeb42xnd8HDjESgLtyJqQ2kuLncp/logo.svg",
      "tags": [
        "wrapped",
        "wormhole"
      ],
      "extensions": {
        "address": "0xBbBb7F2aC04484F7F04A2C2C16f20479791BbB44",
        "bridgeContract": "https://etherscan.io/address/0xf92cD566Ea4864356C5491c177A430C222d7e678",
        "assetContract": "https://etherscan.io/address/0xBbBb7F2aC04484F7F04A2C2C16f20479791BbB44"
      }
    },
    {
      "chainId": 101,
      "address": "GSv5ECZaMfaceZK4WKKzA4tKVDkqtfBASECcmYFWcy4G",
      "symbol": "waUniUSDCETH",
      "name": "Aave Interest bearing UniUSDCETH (Wormhole)",
      "decimals": 9,
      "logoURI": "https://raw.githubusercontent.com/solana-labs/token-list/main/assets/mainnet/GSv5ECZaMfaceZK4WKKzA4tKVDkqtfBASECcmYFWcy4G/logo.svg",
      "tags": [
        "wrapped",
        "wormhole"
      ],
      "extensions": {
        "address": "0x1D0e53A0e524E3CC92C1f0f33Ae268FfF8D7E7a5",
        "bridgeContract": "https://etherscan.io/address/0xf92cD566Ea4864356C5491c177A430C222d7e678",
        "assetContract": "https://etherscan.io/address/0x1D0e53A0e524E3CC92C1f0f33Ae268FfF8D7E7a5"
      }
    },
    {
      "chainId": 101,
      "address": "7LUdsedi7qpTJGnFpZo6mWqVtKKpccr9XrQGxJ2xUDPT",
      "symbol": "waUniSETHETH",
      "name": "Aave Interest bearing UniSETHETH (Wormhole)",
      "decimals": 9,
      "logoURI": "https://raw.githubusercontent.com/solana-labs/token-list/main/assets/mainnet/7LUdsedi7qpTJGnFpZo6mWqVtKKpccr9XrQGxJ2xUDPT/logo.svg",
      "tags": [
        "wrapped",
        "wormhole"
      ],
      "extensions": {
        "address": "0x84BBcaB430717ff832c3904fa6515f97fc63C76F",
        "bridgeContract": "https://etherscan.io/address/0xf92cD566Ea4864356C5491c177A430C222d7e678",
        "assetContract": "https://etherscan.io/address/0x84BBcaB430717ff832c3904fa6515f97fc63C76F"
      }
    },
    {
      "chainId": 101,
      "address": "Hc1zHQxg1k2JVwvuv3kqbCyZDEJYfDdNftBMab4EMUx9",
      "symbol": "waUniLENDETH",
      "name": "Aave Interest bearing UniLENDETH (Wormhole)",
      "decimals": 9,
      "logoURI": "https://raw.githubusercontent.com/solana-labs/token-list/main/assets/mainnet/Hc1zHQxg1k2JVwvuv3kqbCyZDEJYfDdNftBMab4EMUx9/logo.svg",
      "tags": [
        "wrapped",
        "wormhole"
      ],
      "extensions": {
        "address": "0xc88ebbf7C523f38Ef3eB8A151273C0F0dA421e63",
        "bridgeContract": "https://etherscan.io/address/0xf92cD566Ea4864356C5491c177A430C222d7e678",
        "assetContract": "https://etherscan.io/address/0xc88ebbf7C523f38Ef3eB8A151273C0F0dA421e63"
      }
    },
    {
      "chainId": 101,
      "address": "9PejEmx6NKDHgf6jpgAWwZsibURKifBakjzDQdtCtAXT",
      "symbol": "waUniMKRETH",
      "name": "Aave Interest bearing UniMKRETH (Wormhole)",
      "decimals": 9,
      "logoURI": "https://raw.githubusercontent.com/solana-labs/token-list/main/assets/mainnet/9PejEmx6NKDHgf6jpgAWwZsibURKifBakjzDQdtCtAXT/logo.svg",
      "tags": [
        "wrapped",
        "wormhole"
      ],
      "extensions": {
        "address": "0x8c69f7A4C9B38F1b48005D216c398Efb2F1Ce3e4",
        "bridgeContract": "https://etherscan.io/address/0xf92cD566Ea4864356C5491c177A430C222d7e678",
        "assetContract": "https://etherscan.io/address/0x8c69f7A4C9B38F1b48005D216c398Efb2F1Ce3e4"
      }
    },
    {
      "chainId": 101,
      "address": "KcHygDp4o7ENsHjevYM4T3u6R7KHa5VyvkJ7kpmJcYo",
      "symbol": "waUniLINKETH",
      "name": "Aave Interest bearing UniLINKETH (Wormhole)",
      "decimals": 9,
      "logoURI": "https://raw.githubusercontent.com/solana-labs/token-list/main/assets/mainnet/KcHygDp4o7ENsHjevYM4T3u6R7KHa5VyvkJ7kpmJcYo/logo.svg",
      "tags": [
        "wrapped",
        "wormhole"
      ],
      "extensions": {
        "address": "0x9548DB8b1cA9b6c757485e7861918b640390169c",
        "bridgeContract": "https://etherscan.io/address/0xf92cD566Ea4864356C5491c177A430C222d7e678",
        "assetContract": "https://etherscan.io/address/0x9548DB8b1cA9b6c757485e7861918b640390169c"
      }
    },
    {
      "chainId": 101,
      "address": "GNPAF84ZEtKYyfuY2fg8tZVwse7LpTSeyYPSyEKFqa2Y",
      "symbol": "waUSDT",
      "name": "Aave interest bearing USDT (Wormhole)",
      "decimals": 6,
      "logoURI": "https://raw.githubusercontent.com/solana-labs/token-list/main/assets/mainnet/GNPAF84ZEtKYyfuY2fg8tZVwse7LpTSeyYPSyEKFqa2Y/logo.svg",
      "tags": [
        "wrapped",
        "wormhole"
      ],
      "extensions": {
        "address": "0x3Ed3B47Dd13EC9a98b44e6204A523E766B225811",
        "bridgeContract": "https://etherscan.io/address/0xf92cD566Ea4864356C5491c177A430C222d7e678",
        "assetContract": "https://etherscan.io/address/0x3Ed3B47Dd13EC9a98b44e6204A523E766B225811",
        "coingeckoId": "aave-usdt"
      }
    },
    {
      "chainId": 101,
      "address": "3QTknQ3i27rDKm5hvBaScFLQ34xX9N7J7XfEFwy27qbZ",
      "symbol": "waWBTC",
      "name": "Aave interest bearing WBTC (Wormhole)",
      "decimals": 8,
      "logoURI": "https://raw.githubusercontent.com/solana-labs/token-list/main/assets/mainnet/3QTknQ3i27rDKm5hvBaScFLQ34xX9N7J7XfEFwy27qbZ/logo.svg",
      "tags": [
        "wrapped",
        "wormhole"
      ],
      "extensions": {
        "address": "0x9ff58f4fFB29fA2266Ab25e75e2A8b3503311656",
        "bridgeContract": "https://etherscan.io/address/0xf92cD566Ea4864356C5491c177A430C222d7e678",
        "assetContract": "https://etherscan.io/address/0x9ff58f4fFB29fA2266Ab25e75e2A8b3503311656",
        "coingeckoId": "aave-wbtc"
      }
    },
    {
      "chainId": 101,
      "address": "EbpkofeWyiQouGyxQAgXxEyGtjgq13NSucX3CNvucNpb",
      "symbol": "waWETH",
      "name": "Aave interest bearing WETH (Wormhole)",
      "decimals": 9,
      "logoURI": "https://raw.githubusercontent.com/solana-labs/token-list/main/assets/mainnet/EbpkofeWyiQouGyxQAgXxEyGtjgq13NSucX3CNvucNpb/logo.png",
      "tags": [
        "wrapped",
        "wormhole"
      ],
      "extensions": {
        "address": "0x030bA81f1c18d280636F32af80b9AAd02Cf0854e",
        "bridgeContract": "https://etherscan.io/address/0xf92cD566Ea4864356C5491c177A430C222d7e678",
        "assetContract": "https://etherscan.io/address/0x030bA81f1c18d280636F32af80b9AAd02Cf0854e"
      }
    },
    {
      "chainId": 101,
      "address": "67uaa3Z7SX7GC6dqSTjpJLnySLXZpCAK9MHMi3232Bfb",
      "symbol": "waYFI",
      "name": "Aave interest bearing YFI (Wormhole)",
      "decimals": 9,
      "logoURI": "https://raw.githubusercontent.com/solana-labs/token-list/main/assets/mainnet/67uaa3Z7SX7GC6dqSTjpJLnySLXZpCAK9MHMi3232Bfb/logo.svg",
      "tags": [
        "wrapped",
        "wormhole"
      ],
      "extensions": {
        "address": "0x5165d24277cD063F5ac44Efd447B27025e888f37",
        "bridgeContract": "https://etherscan.io/address/0xf92cD566Ea4864356C5491c177A430C222d7e678",
        "assetContract": "https://etherscan.io/address/0x5165d24277cD063F5ac44Efd447B27025e888f37"
      }
    },
    {
      "chainId": 101,
      "address": "9xS6et5uvQ64QsmaGMfzfXrwTsfYPjwEWuiPnBGFgfw",
      "symbol": "waZRX",
      "name": "Aave interest bearing ZRX (Wormhole)",
      "decimals": 9,
      "logoURI": "https://raw.githubusercontent.com/solana-labs/token-list/main/assets/mainnet/9xS6et5uvQ64QsmaGMfzfXrwTsfYPjwEWuiPnBGFgfw/logo.svg",
      "tags": [
        "wrapped",
        "wormhole"
      ],
      "extensions": {
        "address": "0xDf7FF54aAcAcbFf42dfe29DD6144A69b629f8C9e",
        "bridgeContract": "https://etherscan.io/address/0xf92cD566Ea4864356C5491c177A430C222d7e678",
        "assetContract": "https://etherscan.io/address/0xDf7FF54aAcAcbFf42dfe29DD6144A69b629f8C9e",
        "coingeckoId": "aave-zrx"
      }
    },
    {
      "chainId": 101,
      "address": "2TZ8s2FwtWqJrWpdFsSf2uM2Fvjw474n6HhTdTEWoLor",
      "symbol": "waUNI",
      "name": "Aave interest bearing UNI (Wormhole)",
      "decimals": 9,
      "logoURI": "https://raw.githubusercontent.com/solana-labs/token-list/main/assets/mainnet/2TZ8s2FwtWqJrWpdFsSf2uM2Fvjw474n6HhTdTEWoLor/logo.svg",
      "tags": [
        "wrapped",
        "wormhole"
      ],
      "extensions": {
        "address": "0xB9D7CB55f463405CDfBe4E90a6D2Df01C2B92BF1",
        "bridgeContract": "https://etherscan.io/address/0xf92cD566Ea4864356C5491c177A430C222d7e678",
        "assetContract": "https://etherscan.io/address/0xB9D7CB55f463405CDfBe4E90a6D2Df01C2B92BF1"
      }
    },
    {
      "chainId": 101,
      "address": "G1o2fHZXyPCeAEcY4o6as7SmVaUu65DRhcq1S4Cfap9T",
      "symbol": "waAAVE",
      "name": "Aave interest bearing AAVE (Wormhole)",
      "decimals": 9,
      "logoURI": "https://raw.githubusercontent.com/solana-labs/token-list/main/assets/mainnet/G1o2fHZXyPCeAEcY4o6as7SmVaUu65DRhcq1S4Cfap9T/logo.svg",
      "tags": [
        "wrapped",
        "wormhole"
      ],
      "extensions": {
        "address": "0xFFC97d72E13E01096502Cb8Eb52dEe56f74DAD7B",
        "bridgeContract": "https://etherscan.io/address/0xf92cD566Ea4864356C5491c177A430C222d7e678",
        "assetContract": "https://etherscan.io/address/0xFFC97d72E13E01096502Cb8Eb52dEe56f74DAD7B"
      }
    },
    {
      "chainId": 101,
      "address": "8PeWkyvCDHpSgT5oiGFgZQtXSRBij7ZFLJTHAGBntRDH",
      "symbol": "waBAT",
      "name": "Aave interest bearing BAT (Wormhole)",
      "decimals": 9,
      "logoURI": "https://raw.githubusercontent.com/solana-labs/token-list/main/assets/mainnet/8PeWkyvCDHpSgT5oiGFgZQtXSRBij7ZFLJTHAGBntRDH/logo.svg",
      "tags": [
        "wrapped",
        "wormhole"
      ],
      "extensions": {
        "address": "0x05Ec93c0365baAeAbF7AefFb0972ea7ECdD39CF1",
        "bridgeContract": "https://etherscan.io/address/0xf92cD566Ea4864356C5491c177A430C222d7e678",
        "assetContract": "https://etherscan.io/address/0x05Ec93c0365baAeAbF7AefFb0972ea7ECdD39CF1",
        "coingeckoId": "aave-bat"
      }
    },
    {
      "chainId": 101,
      "address": "67opsuaXQ3JRSJ1mmF7aPLSq6JaZcwAmXwcMzUN5PSMv",
      "symbol": "waBUSD",
      "name": "Aave interest bearing BUSD (Wormhole)",
      "decimals": 9,
      "logoURI": "https://raw.githubusercontent.com/solana-labs/token-list/main/assets/mainnet/67opsuaXQ3JRSJ1mmF7aPLSq6JaZcwAmXwcMzUN5PSMv/logo.svg",
      "tags": [
        "wrapped",
        "wormhole"
      ],
      "extensions": {
        "address": "0xA361718326c15715591c299427c62086F69923D9",
        "bridgeContract": "https://etherscan.io/address/0xf92cD566Ea4864356C5491c177A430C222d7e678",
        "assetContract": "https://etherscan.io/address/0xA361718326c15715591c299427c62086F69923D9",
        "coingeckoId": "aave-busd"
      }
    },
    {
      "chainId": 101,
      "address": "4JrrHRS56i9GZkSmGaCY3ZsxMo3JEqQviU64ki7ZJPak",
      "symbol": "waDAI",
      "name": "Aave interest bearing DAI (Wormhole)",
      "decimals": 9,
      "logoURI": "https://raw.githubusercontent.com/solana-labs/token-list/main/assets/mainnet/4JrrHRS56i9GZkSmGaCY3ZsxMo3JEqQviU64ki7ZJPak/logo.svg",
      "tags": [
        "wrapped",
        "wormhole"
      ],
      "extensions": {
        "address": "0x028171bCA77440897B824Ca71D1c56caC55b68A3",
        "bridgeContract": "https://etherscan.io/address/0xf92cD566Ea4864356C5491c177A430C222d7e678",
        "assetContract": "https://etherscan.io/address/0x028171bCA77440897B824Ca71D1c56caC55b68A3",
        "coingeckoId": "aave-dai"
      }
    },
    {
      "chainId": 101,
      "address": "3LmfKjsSU9hdxfZfcr873DMNR5nnrk8EvdueXg1dTSin",
      "symbol": "waENJ",
      "name": "Aave interest bearing ENJ (Wormhole)",
      "decimals": 9,
      "logoURI": "https://raw.githubusercontent.com/solana-labs/token-list/main/assets/mainnet/3LmfKjsSU9hdxfZfcr873DMNR5nnrk8EvdueXg1dTSin/logo.svg",
      "tags": [
        "wrapped",
        "wormhole"
      ],
      "extensions": {
        "address": "0xaC6Df26a590F08dcC95D5a4705ae8abbc88509Ef",
        "bridgeContract": "https://etherscan.io/address/0xf92cD566Ea4864356C5491c177A430C222d7e678",
        "assetContract": "https://etherscan.io/address/0xaC6Df26a590F08dcC95D5a4705ae8abbc88509Ef",
        "coingeckoId": "aave-enj"
      }
    },
    {
      "chainId": 101,
      "address": "7VD2Gosm34hB7kughTqu1N3sW92hq3XwKLTi1N1tdKrj",
      "symbol": "waKNC",
      "name": "Aave interest bearing KNC (Wormhole)",
      "decimals": 9,
      "logoURI": "https://raw.githubusercontent.com/solana-labs/token-list/main/assets/mainnet/7VD2Gosm34hB7kughTqu1N3sW92hq3XwKLTi1N1tdKrj/logo.svg",
      "tags": [
        "wrapped",
        "wormhole"
      ],
      "extensions": {
        "address": "0x39C6b3e42d6A679d7D776778Fe880BC9487C2EDA",
        "bridgeContract": "https://etherscan.io/address/0xf92cD566Ea4864356C5491c177A430C222d7e678",
        "assetContract": "https://etherscan.io/address/0x39C6b3e42d6A679d7D776778Fe880BC9487C2EDA",
        "coingeckoId": "aave-knc"
      }
    },
    {
      "chainId": 101,
      "address": "4erbVWFvdvS5P8ews7kUjqfpCQbA8vurnWyvRLsnZJgv",
      "symbol": "waLINK",
      "name": "Aave interest bearing LINK (Wormhole)",
      "decimals": 9,
      "logoURI": "https://raw.githubusercontent.com/solana-labs/token-list/main/assets/mainnet/4erbVWFvdvS5P8ews7kUjqfpCQbA8vurnWyvRLsnZJgv/logo.svg",
      "tags": [
        "wrapped",
        "wormhole"
      ],
      "extensions": {
        "address": "0xa06bC25B5805d5F8d82847D191Cb4Af5A3e873E0",
        "bridgeContract": "https://etherscan.io/address/0xf92cD566Ea4864356C5491c177A430C222d7e678",
        "assetContract": "https://etherscan.io/address/0xa06bC25B5805d5F8d82847D191Cb4Af5A3e873E0",
        "coingeckoId": "aave-link"
      }
    },
    {
      "chainId": 101,
      "address": "AXJWqG4SpAEwkMjKYkarKwv6Qfz5rLU3cwt5KtrDAAYe",
      "symbol": "waMANA",
      "name": "Aave interest bearing MANA (Wormhole)",
      "decimals": 9,
      "logoURI": "https://raw.githubusercontent.com/solana-labs/token-list/main/assets/mainnet/AXJWqG4SpAEwkMjKYkarKwv6Qfz5rLU3cwt5KtrDAAYe/logo.svg",
      "tags": [
        "wrapped",
        "wormhole"
      ],
      "extensions": {
        "address": "0xa685a61171bb30d4072B338c80Cb7b2c865c873E",
        "bridgeContract": "https://etherscan.io/address/0xf92cD566Ea4864356C5491c177A430C222d7e678",
        "assetContract": "https://etherscan.io/address/0xa685a61171bb30d4072B338c80Cb7b2c865c873E",
        "coingeckoId": "aave-mana"
      }
    },
    {
      "chainId": 101,
      "address": "4kJmfagJzQFuwto5RX6f1xScWYbEVBzEpdjmiqTCnzjJ",
      "symbol": "waMKR",
      "name": "Aave interest bearing MKR (Wormhole)",
      "decimals": 9,
      "logoURI": "https://raw.githubusercontent.com/solana-labs/token-list/main/assets/mainnet/4kJmfagJzQFuwto5RX6f1xScWYbEVBzEpdjmiqTCnzjJ/logo.svg",
      "tags": [
        "wrapped",
        "wormhole"
      ],
      "extensions": {
        "address": "0xc713e5E149D5D0715DcD1c156a020976e7E56B88",
        "bridgeContract": "https://etherscan.io/address/0xf92cD566Ea4864356C5491c177A430C222d7e678",
        "assetContract": "https://etherscan.io/address/0xc713e5E149D5D0715DcD1c156a020976e7E56B88",
        "coingeckoId": "aave-mkr"
      }
    },
    {
      "chainId": 101,
      "address": "DN8jPo8YZTXhLMyDMKcnwFuKqY8wfn2UrpX8ct4rc8Bc",
      "symbol": "waREN",
      "name": "Aave interest bearing REN (Wormhole)",
      "decimals": 9,
      "logoURI": "https://raw.githubusercontent.com/solana-labs/token-list/main/assets/mainnet/DN8jPo8YZTXhLMyDMKcnwFuKqY8wfn2UrpX8ct4rc8Bc/logo.svg",
      "tags": [
        "wrapped",
        "wormhole"
      ],
      "extensions": {
        "address": "0xCC12AbE4ff81c9378D670De1b57F8e0Dd228D77a",
        "bridgeContract": "https://etherscan.io/address/0xf92cD566Ea4864356C5491c177A430C222d7e678",
        "assetContract": "https://etherscan.io/address/0xCC12AbE4ff81c9378D670De1b57F8e0Dd228D77a",
        "coingeckoId": "aave-ren"
      }
    },
    {
      "chainId": 101,
      "address": "HWbJZXJ7s1D1zi5P7yVgRUmZPXvYSFv6vsYU765Ti422",
      "symbol": "waSNX",
      "name": "Aave interest bearing SNX (Wormhole)",
      "decimals": 9,
      "logoURI": "https://raw.githubusercontent.com/solana-labs/token-list/main/assets/mainnet/HWbJZXJ7s1D1zi5P7yVgRUmZPXvYSFv6vsYU765Ti422/logo.svg",
      "tags": [
        "wrapped",
        "wormhole"
      ],
      "extensions": {
        "address": "0x35f6B052C598d933D69A4EEC4D04c73A191fE6c2",
        "bridgeContract": "https://etherscan.io/address/0xf92cD566Ea4864356C5491c177A430C222d7e678",
        "assetContract": "https://etherscan.io/address/0x35f6B052C598d933D69A4EEC4D04c73A191fE6c2",
        "coingeckoId": "aave-snx"
      }
    },
    {
      "chainId": 101,
      "address": "2LForywWWpHzmR5NjSEyF1kcw9ffyLuJX7V7hne2fHfY",
      "symbol": "waSUSD",
      "name": "Aave interest bearing SUSD (Wormhole)",
      "decimals": 9,
      "logoURI": "https://raw.githubusercontent.com/solana-labs/token-list/main/assets/mainnet/2LForywWWpHzmR5NjSEyF1kcw9ffyLuJX7V7hne2fHfY/logo.svg",
      "tags": [
        "wrapped",
        "wormhole"
      ],
      "extensions": {
        "address": "0x6C5024Cd4F8A59110119C56f8933403A539555EB",
        "bridgeContract": "https://etherscan.io/address/0xf92cD566Ea4864356C5491c177A430C222d7e678",
        "assetContract": "https://etherscan.io/address/0x6C5024Cd4F8A59110119C56f8933403A539555EB",
        "coingeckoId": "aave-susd"
      }
    },
    {
      "chainId": 101,
      "address": "Badj3S29a2u1auxmijwg5vGjhPLb1K6WLPoigtWjKPXp",
      "symbol": "waTUSD",
      "name": "Aave interest bearing TUSD (Wormhole)",
      "decimals": 9,
      "logoURI": "https://raw.githubusercontent.com/solana-labs/token-list/main/assets/mainnet/Badj3S29a2u1auxmijwg5vGjhPLb1K6WLPoigtWjKPXp/logo.svg",
      "tags": [
        "wrapped",
        "wormhole"
      ],
      "extensions": {
        "address": "0x101cc05f4A51C0319f570d5E146a8C625198e636",
        "bridgeContract": "https://etherscan.io/address/0xf92cD566Ea4864356C5491c177A430C222d7e678",
        "assetContract": "https://etherscan.io/address/0x101cc05f4A51C0319f570d5E146a8C625198e636",
        "coingeckoId": "aave-tusd"
      }
    },
    {
      "chainId": 101,
      "address": "BZCPpva12M9SqJgcpf8jtP9Si6rMANFoUR3i7nchha7M",
      "symbol": "waUSDC",
      "name": "Aave interest bearing USDC (Wormhole)",
      "decimals": 6,
      "logoURI": "https://raw.githubusercontent.com/solana-labs/token-list/main/assets/mainnet/BZCPpva12M9SqJgcpf8jtP9Si6rMANFoUR3i7nchha7M/logo.svg",
      "tags": [
        "wrapped",
        "wormhole"
      ],
      "extensions": {
        "address": "0xBcca60bB61934080951369a648Fb03DF4F96263C",
        "bridgeContract": "https://etherscan.io/address/0xf92cD566Ea4864356C5491c177A430C222d7e678",
        "assetContract": "https://etherscan.io/address/0xBcca60bB61934080951369a648Fb03DF4F96263C",
        "coingeckoId": "aave-usdc"
      }
    },
    {
      "chainId": 101,
      "address": "D3ajQoyBGJz3JCXCPsxHZJbLQKGt9UgxLavgurieGNcD",
      "symbol": "wSDT",
      "name": "Stake DAO Token (Wormhole)",
      "decimals": 9,
      "logoURI": "https://raw.githubusercontent.com/solana-labs/token-list/main/assets/mainnet/D3ajQoyBGJz3JCXCPsxHZJbLQKGt9UgxLavgurieGNcD/logo.png",
      "tags": [
        "wrapped",
        "wormhole"
      ],
      "extensions": {
        "address": "0x73968b9a57c6e53d41345fd57a6e6ae27d6cdb2f",
        "bridgeContract": "https://etherscan.io/address/0xf92cD566Ea4864356C5491c177A430C222d7e678",
        "assetContract": "https://etherscan.io/address/0x73968b9a57c6e53d41345fd57a6e6ae27d6cdb2f",
        "coingeckoId": "stake-dao"
      }
    },
    {
      "chainId": 101,
      "address": "4pk3pf9nJDN1im1kNwWJN1ThjE8pCYCTexXYGyFjqKVf",
      "symbol": "oDOP",
      "name": "Dominican Pesos",
      "decimals": 9,
      "logoURI": "https://raw.githubusercontent.com/solana-labs/token-list/main/assets/mainnet/4pk3pf9nJDN1im1kNwWJN1ThjE8pCYCTexXYGyFjqKVf/logo.png",
      "tags": [
        "stablecoin"
      ],
      "extensions": {
        "website": "https://Odop.io/"
      }
    },
    {
      "chainId": 101,
      "address": "5kjfp2qfRbqCXTQeUYgHNnTLf13eHoKjC5hHynW9DvQE",
      "symbol": "AAPE",
      "name": "AAPE",
      "decimals": 9,
      "logoURI": "https://raw.githubusercontent.com/solana-labs/token-list/main/assets/mainnet/5kjfp2qfRbqCXTQeUYgHNnTLf13eHoKjC5hHynW9DvQE/logo.png",
      "tags": [],
      "extensions": {
        "website": "https://aape.io/"
      }
    },
    {
      "chainId": 101,
      "address": "3K6rftdAaQYMPunrtNRHgnK2UAtjm2JwyT2oCiTDouYE",
      "symbol": "XCOPE",
      "name": "XCOPE",
      "decimals": 0,
      "logoURI": "https://raw.githubusercontent.com/solana-labs/token-list/main/assets/mainnet/3K6rftdAaQYMPunrtNRHgnK2UAtjm2JwyT2oCiTDouYE/logo.png",
      "tags": [
        "trading",
        "index",
        "Algos"
      ],
      "extensions": {
        "website": "https://www.unlimitedcope.com/",
        "serumV3Usdc": "7MpMwArporUHEGW7quUpkPZp5L5cHPs9eKUfKCdaPHq2",
        "coingeckoId": "cope"
      }
    },
    {
      "chainId": 101,
      "address": "8HGyAAB1yoM1ttS7pXjHMa3dukTFGQggnFFH3hJZgzQh",
      "symbol": "COPE",
      "name": "COPE",
      "decimals": 6,
      "logoURI": "https://raw.githubusercontent.com/solana-labs/token-list/main/assets/mainnet/8HGyAAB1yoM1ttS7pXjHMa3dukTFGQggnFFH3hJZgzQh/logo.png",
      "tags": [
        "trading",
        "index",
        "Algos"
      ],
      "extensions": {
        "website": "https://www.unlimitedcope.com/",
        "serumV3Usdc": "6fc7v3PmjZG9Lk2XTot6BywGyYLkBQuzuFKd4FpCsPxk",
        "coingeckoId": "cope"
      }
    },
    {
      "chainId": 101,
      "address": "2prC8tcVsXwVJAinhxd2zeMeWMWaVyzPoQeLKyDZRFKd",
      "symbol": "MCAPS",
      "name": "Mango Market Caps",
      "decimals": 0,
      "logoURI": "https://raw.githubusercontent.com/solana-labs/token-list/main/assets/mainnet/2prC8tcVsXwVJAinhxd2zeMeWMWaVyzPoQeLKyDZRFKd/logo.png",
      "tags": [
        "mango"
      ],
      "extensions": {
        "website": "https://initialcapoffering.com/",
        "coingeckoId": "mango-market-caps"
      }
    },
    {
      "chainId": 101,
      "address": "2reKm5Y9rmAWfaw5jraYz1BXwGLHMofGMs3iNoBLt4VC",
      "symbol": "DOCE",
      "name": "Doce Finance",
      "decimals": 6,
      "logoURI": "https://raw.githubusercontent.com/solana-labs/token-list/main/assets/mainnet/2reKm5Y9rmAWfaw5jraYz1BXwGLHMofGMs3iNoBLt4VC/logo.png",
      "tags": [],
      "extensions": {
        "website": "https://swap.doce.finance/"
      }
    },
    {
      "chainId": 101,
      "address": "E1PvPRPQvZNivZbXRL61AEGr71npZQ5JGxh4aWX7q9QA",
      "symbol": "INO",
      "name": "iNo Token",
      "decimals": 9,
      "logoURI": "https://raw.githubusercontent.com/solana-labs/token-list/main/assets/mainnet/E1PvPRPQvZNivZbXRL61AEGr71npZQ5JGxh4aWX7q9QA/logo.png",
      "tags": [],
      "extensions": {
        "website": "https://ino.llegrand.fr/"
      }
    },
    {
      "chainId": 101,
      "address": "8PMHT4swUMtBzgHnh5U564N5sjPSiUz2cjEQzFnnP1Fo",
      "symbol": "ROPE",
      "name": "Rope Token",
      "decimals": 9,
      "logoURI": "https://raw.githubusercontent.com/solana-labs/token-list/main/assets/mainnet/8PMHT4swUMtBzgHnh5U564N5sjPSiUz2cjEQzFnnP1Fo/logo.svg",
      "tags": [],
      "extensions": {
        "website": "https://ropesolana.com/",
        "coingeckoId": "rope-token",
        "serumV3Usdc": "4Sg1g8U2ZuGnGYxAhc6MmX9MX7yZbrrraPkCQ9MdCPtF",
        "waterfallbot": "https://bit.ly/ROPEwaterfall"
      }
    },
    {
      "chainId": 101,
      "address": "5dhkWqrq37F92jBmEyhQP1vbMkbVRz59V7288HH2wBC7",
      "symbol": "SLOCK",
      "name": "SOLLock",
      "decimals": 9,
      "logoURI": "https://raw.githubusercontent.com/solana-labs/token-list/main/assets/mainnet/5dhkWqrq37F92jBmEyhQP1vbMkbVRz59V7288HH2wBC7/logo.png",
      "tags": [
        "utility-token"
      ],
      "extensions": {
        "website": "https://sollock.org/",
        "twitter": "https://twitter.com/@SOLLockOfficial",
        "github": "https://github.com/SOLLock",
        "tgann": "https://t.me/SOLLockAnn",
        "tggroup": "https://t.me/SOLLock"
      }
    },
    {
      "chainId": 101,
      "address": "ETAtLmCmsoiEEKfNrHKJ2kYy3MoABhU6NQvpSfij5tDs",
      "symbol": "MEDIA",
      "name": "Media Network",
      "decimals": 6,
      "logoURI": "https://raw.githubusercontent.com/solana-labs/token-list/main/assets/mainnet/ETAtLmCmsoiEEKfNrHKJ2kYy3MoABhU6NQvpSfij5tDs/logo.png",
      "tags": [
        "utility-token"
      ],
      "extensions": {
        "website": "https://media.network/",
        "coingeckoId": "media-network",
        "serumV3Usdc": "FfiqqvJcVL7oCCu8WQUMHLUC2dnHQPAPjTdSzsERFWjb",
        "waterfallbot": "https://bit.ly/MEDIAwaterfall"
      }
    },
    {
      "chainId": 101,
      "address": "StepAscQoEioFxxWGnh2sLBDFp9d8rvKz2Yp39iDpyT",
      "symbol": "STEP",
      "name": "Step",
      "decimals": 9,
      "logoURI": "https://raw.githubusercontent.com/solana-labs/token-list/main/assets/mainnet/StepAscQoEioFxxWGnh2sLBDFp9d8rvKz2Yp39iDpyT/logo.png",
      "tags": [
        "utility-token"
      ],
      "extensions": {
        "website": "https://step.finance/",
        "twitter": "https://twitter.com/StepFinance_",
        "coingeckoId": "step-finance",
        "serumV3Usdc": "97qCB4cAVSTthvJu3eNoEx6AY6DLuRDtCoPm5Tdyg77S",
        "waterfallbot": "https://bit.ly/STEPwaterfall"
      }
    },
    {
      "chainId": 101,
      "address": "7Geyz6iiRe8buvunsU6TXndxnpLt9mg6iPxqhn6cr3c6",
      "symbol": "ANFT",
      "name": "AffinityLabs",
      "decimals": 9,
      "logoURI": "https://raw.githubusercontent.com/solana-labs/token-list/main/assets/mainnet/7Geyz6iiRe8buvunsU6TXndxnpLt9mg6iPxqhn6cr3c6/logo.png",
      "tags": [
        "nft"
      ],
      "extensions": {
        "website": "https://affinitylabs.tech/"
      }
    },
    {
      "chainId": 102,
      "address": "So11111111111111111111111111111111111111112",
      "symbol": "wSOL",
      "name": "Wrapped SOL",
      "decimals": 9,
      "logoURI": "https://raw.githubusercontent.com/solana-labs/token-list/main/assets/mainnet/So11111111111111111111111111111111111111112/logo.png",
      "tags": [],
      "extensions": {
        "website": "https://www.solana.com/",
        "coingeckoId": "solana"
      }
    },
    {
      "chainId": 102,
      "address": "CpMah17kQEL2wqyMKt3mZBdTnZbkbfx4nqmQMFDP5vwp",
      "symbol": "USDC",
      "name": "USD Coin",
      "decimals": 6,
      "logoURI": "https://raw.githubusercontent.com/solana-labs/token-list/main/assets/mainnet/CpMah17kQEL2wqyMKt3mZBdTnZbkbfx4nqmQMFDP5vwp/logo.png",
      "tags": [
        "stablecoin"
      ],
      "extensions": {
        "website": "https://www.centre.io/",
        "coingeckoId": "usd-coin"
      }
    },
    {
      "chainId": 102,
      "address": "Gmk71cM7j2RMorRsQrsyysM4HsByQx5PuDGtDdqGLWCS",
      "symbol": "spSOL",
      "name": "Stake pool SOL",
      "decimals": 9,
      "logoURI": "https://raw.githubusercontent.com/solana-labs/token-list/main/assets/mainnet/Gmk71cM7j2RMorRsQrsyysM4HsByQx5PuDGtDdqGLWCS/logo.png",
      "tags": [
        "stake-pool"
      ],
      "extensions": {
        "website": "https://www.solana.com/"
      }
    },
    {
      "chainId": 102,
      "address": "2jQc2jDHVCewoWsQJK7JPLetP7UjqXvaFdno8rtrD8Kg",
      "symbol": "sHOG",
      "name": "sHOG",
      "decimals": 6,
      "tags": [
        "stablecoin"
      ]
    },
    {
      "chainId": 103,
      "address": "So11111111111111111111111111111111111111112",
      "symbol": "SOL",
      "name": "Wrapped SOL",
      "decimals": 9,
      "logoURI": "https://raw.githubusercontent.com/solana-labs/token-list/main/assets/mainnet/So11111111111111111111111111111111111111112/logo.png",
      "tags": [],
      "extensions": {
        "coingeckoId": "solana"
      }
    },
    {
      "chainId": 103,
      "address": "7Cab8z1Lz1bTC9bQNeY7VQoZw5a2YbZoxmvFSvPgcTEL",
      "symbol": "LGGD",
      "name": "LGG Dev Fan Token",
      "decimals": 0,
      "logoURI": "https://raw.githubusercontent.com/solana-labs/token-list/main/assets/mainnet/7Cab8z1Lz1bTC9bQNeY7VQoZw5a2YbZoxmvFSvPgcTEL/logo.png",
      "tags": [
        "LGG"
      ],
      "extensions": {
        "website": "https://lgg-hacks.art"
      }
    },
    {
      "chainId": 103,
      "address": "DEhAasscXF4kEGxFgJ3bq4PpVGp5wyUxMRvn6TzGVHaw",
      "symbol": "XYZ",
      "name": "XYZ Test",
      "decimals": 6,
      "logoURI": "https://raw.githubusercontent.com/solana-labs/token-list/main/assets/mainnet/DEhAasscXF4kEGxFgJ3bq4PpVGp5wyUxMRvn6TzGVHaw/logo.png",
      "tags": []
    },
    {
      "chainId": 103,
      "address": "2rg5syU3DSwwWs778FQ6yczDKhS14NM3vP4hqnkJ2jsM",
      "symbol": "pSOL",
      "name": "SOL stake pool",
      "decimals": 9,
      "logoURI": "https://raw.githubusercontent.com/solana-labs/token-list/main/assets/mainnet/2rg5syU3DSwwWs778FQ6yczDKhS14NM3vP4hqnkJ2jsM/logo.png",
      "tags": [],
      "extensions": {
        "website": "https://solana.com/",
        "background": "https://solana.com/static/8c151e179d2d7e80255bdae6563209f2/6833b/validators.webp"
      }
    },
    {
      "chainId": 103,
      "address": "SRMuApVNdxXokk5GT7XD5cUUgXMBCoAz2LHeuAoKWRt",
      "symbol": "SRM",
      "name": "Serum",
      "decimals": 6,
      "logoURI": "https://raw.githubusercontent.com/solana-labs/token-list/main/assets/mainnet/SRMuApVNdxXokk5GT7XD5cUUgXMBCoAz2LHeuAoKWRt/logo.png",
      "tags": [],
      "extensions": {
        "website": "https://projectserum.com/",
        "coingeckoId": "serum"
      }
    },
    {
      "chainId": 103,
      "address": "StepAscQoEioFxxWGnh2sLBDFp9d8rvKz2Yp39iDpyT",
      "symbol": "STEP",
      "name": "Step",
      "decimals": 9,
      "logoURI": "https://raw.githubusercontent.com/solana-labs/token-list/main/assets/mainnet/StepAscQoEioFxxWGnh2sLBDFp9d8rvKz2Yp39iDpyT/logo.png",
      "tags": [
        "utility-token"
      ],
      "extensions": {
        "website": "https://step.finance/",
        "twitter": "https://twitter.com/StepFinance_",
        "coingeckoId": "step-finance",
        "waterfallbot": "https://bit.ly/STEPwaterfall"
      }
    },
    {
      "chainId": 103,
      "address": "7STJWT74tAZzhbNNPRH8WuGDy9GZg27968EwALWuezrH",
      "symbol": "wSUSHI",
      "name": "SushiSwap (Wormhole)",
      "decimals": 9,
      "logoURI": "https://raw.githubusercontent.com/solana-labs/token-list/main/assets/mainnet/7STJWT74tAZzhbNNPRH8WuGDy9GZg27968EwALWuezrH/logo.png",
      "tags": [
        "wrapped",
        "wormhole"
      ],
      "extensions": {
        "website": "https://sushi.com",
        "background": "https://sushi.com/static/media/Background-sm.fd449814.jpg/",
        "address": "0x6B3595068778DD592e39A122f4f5a5cF09C90fE2",
        "bridgeContract": "https://etherscan.io/address/0xf92cD566Ea4864356C5491c177A430C222d7e678",
        "assetContract": "https://etherscan.io/address/0x6B3595068778DD592e39A122f4f5a5cF09C90fE2",
        "coingeckoId": "sushi"
      }
    },
    {
      "chainId": 103,
      "address": "3aMbgP7aGsP1sVcFKc6j65zu7UiziP57SMFzf6ptiCSX",
      "symbol": "sHOG",
      "name": "Devnet StableHog",
      "decimals": 6,
      "logoURI": "https://raw.githubusercontent.com/solana-labs/token-list/main/assets/mainnet/3aMbgP7aGsP1sVcFKc6j65zu7UiziP57SMFzf6ptiCSX/logo.png",
      "tags": [
        "stablecoin"
      ]
    },
    {
      "chainId": 101,
      "address": "3cXftQWJJEeoysZrhAEjpfCHe9tSKyhYG63xpbue8m3s",
      "symbol": "Kreechures",
      "name": "Kreechures",
      "decimals": 0,
      "logoURI": "https://raw.githubusercontent.com/solana-labs/token-list/main/assets/mainnet/3cXftQWJJEeoysZrhAEjpfCHe9tSKyhYG63xpbue8m3s/logo.svg",
      "tags": [
        "nft"
      ],
      "extensions": {
        "website": "https://www.kreechures.com/",
        "attributes": [
          {
            "image": "https://gateway.pinata.cloud/ipfs/QmWcMyAYpaX3BHJoDq6Fyub71TjaHbRHqErT7MmbDvCXYJ/3cXftQWJJEeoysZrhAEjpfCHe9tSKyhYG63xpbue8m3s.jpg",
            "Generation": 0,
            "Species": 6,
            "Base Rest": 262
          }
        ]
      }
    },
    {
      "chainId": 101,
      "address": "4DrV8khCoPS3sWRj6t1bb2DzT9jD4mZp6nc7Jisuuv1b",
      "symbol": "SPD",
      "name": "Solpad",
      "decimals": 9,
      "logoURI": "https://raw.githubusercontent.com/solana-labs/token-list/main/assets/mainnet/4DrV8khCoPS3sWRj6t1bb2DzT9jD4mZp6nc7Jisuuv1b/logo.png",
      "tags": [],
      "extensions": {
        "website": "https://www.solpad.io/"
      }
    },
    {
      "chainId": 101,
      "address": "7p7AMM6QoA8wPRKeqF87Pt51CRWmWvXPH5TBNMyDWhbH",
      "symbol": "Kreechures",
      "name": "Kreechures",
      "decimals": 0,
      "logoURI": "https://raw.githubusercontent.com/solana-labs/token-list/main/assets/mainnet/7p7AMM6QoA8wPRKeqF87Pt51CRWmWvXPH5TBNMyDWhbH/logo.svg",
      "tags": [
        "nft"
      ],
      "extensions": {
        "website": "https://www.kreechures.com/",
        "attributes": [
          {
            "image": "https://gateway.pinata.cloud/ipfs/QmWcMyAYpaX3BHJoDq6Fyub71TjaHbRHqErT7MmbDvCXYJ/7p7AMM6QoA8wPRKeqF87Pt51CRWmWvXPH5TBNMyDWhbH.jpg",
            "Generation": 0,
            "Species": 4,
            "Base Rest": 335
          }
        ]
      }
    },
    {
      "chainId": 101,
      "address": "6ybxMQpMgQhtsTLhvHZqk8uqao7kvoexY6e8JmCTqAB1",
      "symbol": "QUEST",
      "name": "QUEST",
      "decimals": 4,
      "logoURI": "https://raw.githubusercontent.com/solana-labs/token-list/main/assets/mainnet/6ybxMQpMgQhtsTLhvHZqk8uqao7kvoexY6e8JmCTqAB1/logo.png",
      "tags": [],
      "extensions": {
        "website": "https://questcoin.org/"
      }
    },
    {
      "chainId": 101,
      "address": "97qAF7ZKEdPdQaUkhASGA59Jpa2Wi7QqVmnFdEuPqEDc",
      "symbol": "DIAMOND",
      "name": "LOVE",
      "decimals": 6,
      "logoURI": "https://raw.githubusercontent.com/solana-labs/token-list/main/assets/mainnet/97qAF7ZKEdPdQaUkhASGA59Jpa2Wi7QqVmnFdEuPqEDc/logo.png",
      "tags": [
        "Diamond Love"
      ],
      "extensions": {
        "website": "https://diamondlove.io/",
        "telegram": "https://t.me/DiamondLoveX"
      }
    },
    {
      "chainId": 101,
      "address": "xxxxa1sKNGwFtw2kFn8XauW9xq8hBZ5kVtcSesTT9fW",
      "symbol": "SLIM",
      "name": "Solanium",
      "decimals": 6,
      "logoURI": "https://raw.githubusercontent.com/solana-labs/token-list/main/assets/mainnet/xxxxa1sKNGwFtw2kFn8XauW9xq8hBZ5kVtcSesTT9fW/logo.png",
      "tags": [],
      "extensions": {
        "website": "https://solanium.io/",
        "waterfallbot": "https://bit.ly/SLIMwaterfall"
      }
    },
    {
      "chainId": 101,
      "address": "8GPUjUHFxfNhaSS8kUkix8txRRXszeUAsHTjUmHuygZT",
      "symbol": "NINJA NFT1",
      "name": "NINJA NFT1",
      "decimals": 0,
      "logoURI": "https://raw.githubusercontent.com/yuzu-ninjaprotocol/ninjaprotocol/main/NINJA%20NFT%201.png",
      "tags": [],
      "extensions": {
        "website": "http://ninjaprotocol.io"
      }
    },
    {
      "chainId": 101,
      "address": "HcJCPYck2UsTMgiPfjn6CS1wrC5iBXtuqPSjt8Qy8Sou",
      "symbol": "GANGS",
      "name": "Gangs of Solana",
      "decimals": 4,
      "logoURI": "https://raw.githubusercontent.com/solana-labs/token-list/main/assets/mainnet/HcJCPYck2UsTMgiPfjn6CS1wrC5iBXtuqPSjt8Qy8Sou/logo.svg",
      "tags": [],
      "extensions": {
        "website": "https://gangsofsolana.com/"
      }
    },
    {
      "chainId": 101,
      "address": "2rEiLkpQ3mh4DGxv1zcSdW5r5HK2nehif5sCaF5Ss9E1",
      "symbol": "RECO",
      "name": "Reboot ECO",
      "decimals": 0,
      "logoURI": "https://raw.githubusercontent.com/solana-labs/token-list/main/assets/mainnet/2rEiLkpQ3mh4DGxv1zcSdW5r5HK2nehif5sCaF5Ss9E1/logo.png",
      "tags": [],
      "extensions": {
        "website": "https://reboot.eco/"
      }
    },
    {
      "chainId": 101,
      "address": "BXhAKUxkGvFbAarA3K1SUYnqXRhEBC1bhUaCaxvzgyJ1",
      "symbol": "ISA",
      "name": "Interstellar",
      "decimals": 9,
      "logoURI": "https://raw.githubusercontent.com/solana-labs/token-list/main/assets/mainnet/BXhAKUxkGvFbAarA3K1SUYnqXRhEBC1bhUaCaxvzgyJ1/logo.png",
      "tags": [],
      "extensions": {
        "website": "https://interstellaralliance.gitbook.io/isa/"
      }
    },
    {
      "chainId": 101,
      "address": "7xKXtg2CW87d97TXJSDpbD5jBkheTqA83TZRuJosgAsU",
      "symbol": "SAMO",
      "name": "Samoyed Coin",
      "decimals": 9,
      "logoURI": "https://raw.githubusercontent.com/solana-labs/token-list/main/assets/mainnet/7xKXtg2CW87d97TXJSDpbD5jBkheTqA83TZRuJosgAsU/logo.png",
      "tags": [],
      "extensions": {
        "website": "https://samoyedcoin.com/",
        "coingeckoId": "samoyedcoin",
        "serumV3Usdc": "FR3SPJmgfRSKKQ2ysUZBu7vJLpzTixXnjzb84bY3Diif"
      }
    },
    {
      "chainId": 101,
      "address": "ATLASXmbPQxBUYbxPsV97usA3fPQYEqzQBUHgiFCUsXx",
      "symbol": "ATLAS",
      "name": "Star Atlas",
      "decimals": 8,
      "logoURI": "https://raw.githubusercontent.com/solana-labs/token-list/main/assets/mainnet/ATLASXmbPQxBUYbxPsV97usA3fPQYEqzQBUHgiFCUsXx/logo.png",
      "tags": [
        "utility-token"
      ],
      "extensions": {
        "website": "https://staratlas.com",
        "description": "Star Atlas Token",
        "coingeckoId": "star-atlas",
        "serumV3Usdc": "Di66GTLsV64JgCCYGVcY21RZ173BHkjJVgPyezNN7P1K"
      }
    },
    {
      "chainId": 101,
      "address": "poLisWXnNRwC6oBu1vHiuKQzFjGL4XDSu4g9qjz9qVk",
      "symbol": "POLIS",
      "name": "Star Atlas DAO",
      "decimals": 8,
      "logoURI": "https://raw.githubusercontent.com/solana-labs/token-list/main/assets/mainnet/poLisWXnNRwC6oBu1vHiuKQzFjGL4XDSu4g9qjz9qVk/logo.png",
      "tags": [
        "utility-token"
      ],
      "extensions": {
        "website": "https://staratlas.com",
        "description": "Star Atlas DAO Token",
        "coingeckoId": "star-atlas-dao",
        "serumV3Usdc": "HxFLKUAmAMLz1jtT3hbvCMELwH5H9tpM2QugP8sKyfhW"
      }
    },
    {
      "chainId": 101,
      "address": "HAWy8kV3bD4gaN6yy6iK2619x2dyzLUBj1PfJiihTisE",
      "symbol": "DOI",
      "name": "Discovery of Iris",
      "decimals": 0,
      "logoURI": "https://raw.githubusercontent.com/solana-labs/token-list/main/assets/mainnet/HAWy8kV3bD4gaN6yy6iK2619x2dyzLUBj1PfJiihTisE/logo.png",
      "tags": [
        "nft"
      ],
      "extensions": {
        "website": "https://www.staratlas.com",
        "imageUrl": "https://storage.googleapis.com/nft-assets/ReBirth/poster-1/discovery-of-iris.jpg",
        "description": "The rogue planet, Iris, dense with invaluable materials, draws in and collides with seven child planets in a remote region of space, creating what is henceforth referred to as 'The Cataclysm'. When combined, these eight elements create a form of free energy. The collision creates a massively valuable debris field.",
        "serumV3Usdc": "AYXTVttPfhYmn3jryX5XbRjwPK2m9445mbN2iLyRD6nq"
      }
    },
    {
      "chainId": 101,
      "address": "ATSPo9f9TJ3Atx8SuoTYdzSMh4ctQBzYzDiNukQDmoF7",
      "symbol": "HOSA",
      "name": "The Heart of Star Atlas",
      "decimals": 0,
      "logoURI": "https://raw.githubusercontent.com/solana-labs/token-list/main/assets/mainnet/ATSPo9f9TJ3Atx8SuoTYdzSMh4ctQBzYzDiNukQDmoF7/logo.png",
      "tags": [
        "nft"
      ],
      "extensions": {
        "website": "https://www.staratlas.com",
        "imageUrl": "https://storage.googleapis.com/nft-assets/ReBirth/poster-2/the-heart-of-star-atlas.jpg",
        "description": "At the core of Star Atlas lies a treasure trove of priceless data. After an unsuspecting deep space explorer discovers “The Cataclysm”, he scans its riches, creating what will once be known as the first intergalactic data block. He sells this invaluable information to all three rival factions, igniting a lethal spark that forever changes the course of history.",
        "serumV3Usdc": "5Erzgrw9pTjNWLeqHp2sChJq7smB7WXRQYw9wvkvA59t"
      }
    },
    {
      "chainId": 101,
      "address": "36s6AFRXzE9KVdUyoJQ5y6mwxXw21LawYqqwNiQUMD8s",
      "symbol": "TCW",
      "name": "The Convergence War",
      "decimals": 0,
      "logoURI": "https://raw.githubusercontent.com/solana-labs/token-list/main/assets/mainnet/36s6AFRXzE9KVdUyoJQ5y6mwxXw21LawYqqwNiQUMD8s/logo.png",
      "tags": [
        "nft"
      ],
      "extensions": {
        "website": "https://www.staratlas.com",
        "imageUrl": "https://storage.googleapis.com/nft-assets/ReBirth/poster-3/the-convergence-war.jpg",
        "description": "All three factions, thinking they were the sole owners of the cataclysmic data drop, converge to settle the area. A devastating war breaks out across the galaxy after their inability to settle the disputed territory.",
        "serumV3Usdc": "DXPv2ZyMD6Y2mDenqYkAhkvGSjNahkuMkm4zv6DqB7RF"
      }
    },
    {
      "chainId": 101,
      "address": "BgiTVxW9uLuHHoafTd2qjYB5xjCc5Y1EnUuYNfmTwhvp",
      "symbol": "LOST",
      "name": "Short Story of a Lost Astronaut",
      "decimals": 0,
      "logoURI": "https://raw.githubusercontent.com/solana-labs/token-list/main/assets/mainnet/BgiTVxW9uLuHHoafTd2qjYB5xjCc5Y1EnUuYNfmTwhvp/logo.png",
      "tags": [
        "nft"
      ],
      "extensions": {
        "website": "https://www.staratlas.com",
        "imageUrl": "https://storage.googleapis.com/nft-assets/ReBirth/poster-4/short-story-of-a-lost-astronaut.jpg",
        "description": "He thought it would be just another routine exploration mission. Get there, scan, save data blocks and return. But when a surprise radiation storm knocked out his spaceship and swept him up into its high-velocity current, the only thing that saved him from certain doom was his custom ion shield.",
        "serumV3Usdc": "73d9N7BbWVKBG6A2xwwwEHcxzPB26YzbMnRjue3DPzqs"
      }
    },
    {
      "chainId": 101,
      "address": "4G85c5aUsRTrRPqE5VjY7ebD9b2ktTF6NEVGiCddRBDX",
      "symbol": "LOVE",
      "name": "B ❤ P",
      "decimals": 0,
      "logoURI": "https://raw.githubusercontent.com/solana-labs/token-list/main/assets/mainnet/4G85c5aUsRTrRPqE5VjY7ebD9b2ktTF6NEVGiCddRBDX/logo.png",
      "tags": [
        "nft"
      ],
      "extensions": {
        "website": "https://www.staratlas.com",
        "imageUrl": "https://storage.googleapis.com/nft-assets/ReBirth/poster-5/love-story.jpg",
        "description": "Paizul, the charismatic and brilliant leader of the ONI consortium, vividly recalls the first time she saw her one true love. It was a warm summer day, full of raging ionic storms. Lightning was piercing the sky as Bekalu took off his helmet and locked eyes with her. “What are the chances of nearly colliding with someone flying through these wastelands on a day like this”, he smiled with his booming voice. “Perhaps it’s destiny,” she smiled back mysteriously. There was another strike of lightning, but this time the sky remained calm.",
        "serumV3Usdc": "AM9sNDh48N2qhYSgpA58m9dHvrMoQongtyYu2u2XoYTc"
      }
    },
    {
      "chainId": 101,
      "address": "7dr7jVyXf1KUnYq5FTpV2vCZjKRR4MV94jzerb8Fi16Q",
      "symbol": "MRDR",
      "name": "The Assassination of Paizul",
      "decimals": 0,
      "logoURI": "https://raw.githubusercontent.com/solana-labs/token-list/main/assets/mainnet/7dr7jVyXf1KUnYq5FTpV2vCZjKRR4MV94jzerb8Fi16Q/logo.png",
      "tags": [
        "nft"
      ],
      "extensions": {
        "website": "https://www.staratlas.com",
        "imageUrl": "https://storage.googleapis.com/nft-assets/ReBirth/poster-6/assassination-of-paizul.jpg",
        "description": "Suffering one of the cruelest fates in the universe, the Sogmian race of aliens was driven to the brink of extinction. With only 10,000 members left, they put all hope of salvation in the hands of their leader Paizul. After she was assassinated in a gruesome public way, so much fear was struck in the hearts of survivors that they set out to build their 'Last Stand'.",
        "serumV3Usdc": "BJiV2gCLwMvj2c1CbhnMjjy68RjqoMzYT8brDrpVyceA"
      }
    },
    {
      "chainId": 101,
      "address": "G1bE9ge8Yoq43hv7QLcumxTFhHqFMdcL4y2d6ZdzMG4b",
      "symbol": "PFP",
      "name": "Paizul Funeral Procession",
      "decimals": 0,
      "logoURI": "https://raw.githubusercontent.com/solana-labs/token-list/main/assets/mainnet/G1bE9ge8Yoq43hv7QLcumxTFhHqFMdcL4y2d6ZdzMG4b/logo.png",
      "tags": [
        "nft"
      ],
      "extensions": {
        "website": "https://www.staratlas.com",
        "imageUrl": "https://storage.googleapis.com/nft-assets/ReBirth/poster-7/paizul-funeral-procession.jpg",
        "description": "The sound of wailing echoes across the plains. The Sogmian procession solemnly marches in step past their ancestors’ gravestones, still haunted by the fate of their leader. The sun begins to set as they bring Paizul’s cryopod at the top of the Rock of Light. As a beam of light consumes the pod to upload it to eternal rest with the ancients, Bekalu falls to his knees with a wrathful howl. The crowd is rattled to the core, a foreboding of things to come.",
        "serumV3Usdc": "7JzaEAuVfjkrZyMwJgZF5aQkiEyVyCaTWA3N1fQK7Y6V"
      }
    },
    {
      "chainId": 101,
      "address": "6bD8mr8DyuVqN5dXd1jnqmCL66b5KUV14jYY1HSmnxTE",
      "symbol": "AVE",
      "name": "Ahr Visits Earth",
      "decimals": 0,
      "logoURI": "https://raw.githubusercontent.com/solana-labs/token-list/main/assets/mainnet/6bD8mr8DyuVqN5dXd1jnqmCL66b5KUV14jYY1HSmnxTE/logo.png",
      "tags": [
        "nft"
      ],
      "extensions": {
        "website": "https://www.staratlas.com",
        "imageUrl": "https://storage.googleapis.com/nft-assets/ReBirth/poster-8/ahr-visits-earth.jpg",
        "description": "Humankind is visited by Ahr, a mysterious being of pure light. But not all is as it seems… For through the power of illusion, we are tricked into forming a space-based religion, plundering the planet and launching ourselves towards the stars, permanently leaving the Earth.",
        "serumV3Usdc": "8yQzsbraXJFoPG5PdX73B8EVYFuPR9aC2axAqWearGKu"
      }
    },
    {
      "chainId": 101,
      "address": "9vi6PTKBFHR2hXgyjoTZx6h7WXNkFAA5dCsZRSi4higK",
      "symbol": "ASF",
      "name": "Armstrong Forever",
      "decimals": 0,
      "logoURI": "https://raw.githubusercontent.com/solana-labs/token-list/main/assets/mainnet/9vi6PTKBFHR2hXgyjoTZx6h7WXNkFAA5dCsZRSi4higK/logo.png",
      "tags": [
        "nft"
      ],
      "extensions": {
        "website": "https://www.staratlas.com",
        "imageUrl": "https://storage.googleapis.com/nft-assets/ReBirth/poster-15/armstrong-forever.jpg",
        "description": "When humans were racing to expand into outer space under Ahr’s influence, the devastation they inflicted upon the planet was so great that it weakened the Earth’s geomagnetic field. The reckless way the planet’s orbit was populated by machines and debris led to distortions in the gravity field. All this culminated in a disastrous slingshot effect for the many satellites orbiting the blue dot, altering their trajectories to loosen the direct gravity pull of the planet and scatter into deep space. Some of these satellites contained valuable data that was lost forever.  In 2621, the Council of Peace put a bounty on these ancient artifacts to integrate them into Star Atlas, leading to a hunt for them across the galaxy. One of the most sought-after satellites in history records bears the name of Neil Armstrong, the first human to set foot on the Moon.  Initially launched into medium Earth orbit as a cornerstone of the global positioning system (GPS), the satellite had untold additional capabilities that made it more and more valuable as it drifted off into the void.",
        "serumV3Usdc": "8yQzsbraXJFoPG5PdX73B8EVYFuPR9aC2axAqWearGKu"
      }
    },
    {
      "chainId": 101,
      "address": "Hfjgcs9ix17EwgXVVbKjo6NfMm2CXfr34cwty3xWARUm",
      "symbol": "TLS",
      "name": "The Last Stand",
      "decimals": 0,
      "logoURI": "https://raw.githubusercontent.com/solana-labs/token-list/main/assets/mainnet/Hfjgcs9ix17EwgXVVbKjo6NfMm2CXfr34cwty3xWARUm/logo.png",
      "tags": [
        "nft"
      ],
      "extensions": {
        "website": "https://www.staratlas.com",
        "serumV3Usdc": "AVHndcEDUjP9Liz5dfcvAPAMffADXG6KMPn8sWB1XhFQ"
      }
    },
    {
      "chainId": 101,
      "address": "8EXX5kG7qWTjgpNSGX7PnB6hJZ8xhXUcCafVJaBEJo32",
      "symbol": "SPT",
      "name": "The Signing of the Peace Treaty",
      "decimals": 0,
      "logoURI": "https://raw.githubusercontent.com/solana-labs/token-list/main/assets/mainnet/8EXX5kG7qWTjgpNSGX7PnB6hJZ8xhXUcCafVJaBEJo32/logo.png",
      "tags": [
        "nft"
      ],
      "extensions": {
        "website": "https://www.staratlas.com",
        "serumV3Usdc": "FZ9xhZbkt9bKKVpWmFxRhEJyzgxqU5w5xu3mXcF6Eppe"
      }
    },
    {
      "chainId": 101,
      "address": "CAjoJeGCCRae9oDwHYXzkeUDonp3dZLWV5GKHysLwjnx",
      "symbol": "PBA",
      "name": "The Peacebringers Archive",
      "decimals": 0,
      "logoURI": "https://raw.githubusercontent.com/solana-labs/token-list/main/assets/mainnet/CAjoJeGCCRae9oDwHYXzkeUDonp3dZLWV5GKHysLwjnx/logo.png",
      "tags": [
        "nft"
      ],
      "extensions": {
        "website": "https://www.staratlas.com",
        "serumV3Usdc": "4jN1R453Acv9egnr7Dry3x9Xe3jqh1tqz5RokniaeVhy"
      }
    },
    {
      "chainId": 101,
      "address": "FPnwwNiL1tXqd4ZbGjFYsCw5qsQw91VN79SNcU4Bc732",
      "symbol": "UWB",
      "name": "Ustur Wod.bod",
      "decimals": 0,
      "logoURI": "https://raw.githubusercontent.com/solana-labs/token-list/main/assets/mainnet/FPnwwNiL1tXqd4ZbGjFYsCw5qsQw91VN79SNcU4Bc732/logo.png",
      "tags": [
        "nft"
      ],
      "extensions": {
        "website": "https://www.staratlas.com",
        "serumV3Usdc": "J99HsFQEWKR3UiFQpKTnF11iaNiR1enf2LxHfgsbVc59"
      }
    },
    {
      "chainId": 101,
      "address": "DB76aiNQeLzHPwvFhzgwfpe6HGHCDTQ6snW6UD7AnHid",
      "symbol": "OMPH",
      "name": "Om Photoli",
      "decimals": 0,
      "logoURI": "https://raw.githubusercontent.com/solana-labs/token-list/main/assets/mainnet/DB76aiNQeLzHPwvFhzgwfpe6HGHCDTQ6snW6UD7AnHid/logo.png",
      "tags": [
        "nft"
      ],
      "extensions": {
        "website": "https://www.staratlas.com",
        "serumV3Usdc": "HdvXMScwAQQh9pEvLZjuaaeJcLTmixxYoMFefeqHFn2E"
      }
    },
    {
      "chainId": 101,
      "address": "BrzwWsG845VttbTsacZMLKhyc2jAZU12MaPkTYrJHoqm",
      "symbol": "SATM",
      "name": "Star Atlas - The Movie",
      "decimals": 0,
      "logoURI": "https://raw.githubusercontent.com/solana-labs/token-list/main/assets/mainnet/BrzwWsG845VttbTsacZMLKhyc2jAZU12MaPkTYrJHoqm/logo.png",
      "tags": [
        "nft"
      ],
      "extensions": {
        "website": "https://www.staratlas.com",
        "imageUrl": "https://storage.googleapis.com/nft-assets/ReBirth/poster-14/star-at-atlas-movie.jpg",
        "description": "“The first to arrive at the universe’s next frontier is the first to knock on the gates of prosperity.” — Ustur Armi.eldr",
        "serumV3Usdc": "KHw8L2eE6kpp8ziWPghBTtiAVCUvdSKMvGtT1e9AuJd"
      }
    },
    {
      "chainId": 101,
      "address": "8ymi88q5DtmdNTn2sPRNFkvMkszMHuLJ1e3RVdWjPa3s",
      "symbol": "SDOGE",
      "name": "SolDoge",
      "decimals": 0,
      "logoURI": "https://raw.githubusercontent.com/solana-labs/token-list/main/assets/mainnet/8ymi88q5DtmdNTn2sPRNFkvMkszMHuLJ1e3RVdWjPa3s/logo.png",
      "tags": [],
      "extensions": {
        "website": "https://www.soldoge.org",
        "serumV3Usdc": "9aruV2p8cRWxybx6wMsJwPFqeN7eQVPR74RrxdM3DNdu"
      }
    },
    {
      "chainId": 101,
      "address": "DQRNdQWz5NzbYgknGsZqSSXbdhQWvXSe8S56mrtNAs1b",
      "symbol": "ENTROPPP",
      "name": "ENTROPPP (Entropy for security)",
      "decimals": 6,
      "logoURI": "https://raw.githubusercontent.com/solana-labs/token-list/main/assets/mainnet/DQRNdQWz5NzbYgknGsZqSSXbdhQWvXSe8S56mrtNAs1b/logo.png",
      "tags": [
        "Cryptography",
        "Blockchain security",
        "Randomness and entropy"
      ],
      "extensions": {
        "website": "https://www.entroppp.com"
      }
    },
    {
      "chainId": 101,
      "address": "8RYSc3rrS4X4bvBCtSJnhcpPpMaAJkXnVKZPzANxQHgz",
      "symbol": "YARD",
      "name": "SolYard Finance",
      "decimals": 9,
      "logoURI": "https://raw.githubusercontent.com/solana-labs/token-list/main/assets/mainnet/8RYSc3rrS4X4bvBCtSJnhcpPpMaAJkXnVKZPzANxQHgz/logo.png",
      "tags": [],
      "extensions": {
        "website": "https://solyard.finance/"
      }
    },
    {
      "chainId": 101,
      "address": "nope9HWCJcXVFkG49CDk7oYFtgGsUzsRvHdcJeL2aCL",
      "symbol": "NOPE",
      "name": "NOPE FINANCE",
      "decimals": 9,
      "logoURI": "https://raw.githubusercontent.com/solana-labs/token-list/main/assets/mainnet/nope9HWCJcXVFkG49CDk7oYFtgGsUzsRvHdcJeL2aCL/logo.png",
      "tags": [],
      "extensions": {
        "website": "https://nopefinance.xyz/"
      }
    },
    {
      "chainId": 101,
      "address": "43VWkd99HjqkhFTZbWBpMpRhjG469nWa7x7uEsgSH7We",
      "symbol": "STNK",
      "name": "Stonks",
      "decimals": 9,
      "logoURI": "https://raw.githubusercontent.com/solana-labs/token-list/main/assets/mainnet/43VWkd99HjqkhFTZbWBpMpRhjG469nWa7x7uEsgSH7We/logo.png",
      "tags": [],
      "extensions": {
        "website": "https://stonkscoin.org/"
      }
    },
    {
      "chainId": 101,
      "address": "4368jNGeNq7Tt4Vzr98UWxL647PYu969VjzAsWGVaVH2",
      "symbol": "MEAL",
      "name": "HUNGRY",
      "decimals": 8,
      "logoURI": "https://raw.githubusercontent.com/solana-labs/token-list/main/assets/mainnet/4368jNGeNq7Tt4Vzr98UWxL647PYu969VjzAsWGVaVH2/logo.png",
      "tags": [],
      "extensions": {
        "website": "https://hungrycoin.io/"
      }
    },
    {
      "chainId": 101,
      "address": "8GQsW3f7mdwfjqJon2myADcBsSsRjpXmxHYDG8q1pvV6",
      "symbol": "HOLD",
      "name": "Holdana",
      "decimals": 9,
      "logoURI": "https://raw.githubusercontent.com/solana-labs/token-list/main/assets/mainnet/8GQsW3f7mdwfjqJon2myADcBsSsRjpXmxHYDG8q1pvV6/logo.png",
      "tags": [],
      "extensions": {
        "medium": "https://holdanatoken.medium.com/",
        "twitter": "https://twitter.com/HoldanaOfficial",
        "serumV3Usdc": "G2j5zKtfymPcWMq1YRoKrfUWy64SZ6ZxDVscHSyPQqmz"
      }
    },
    {
      "chainId": 101,
      "address": "64SqEfHtu4bZ6jr1mAxaWrLFdMngbKbru9AyaG2Dyk5T",
      "symbol": "wen-token",
      "name": "wen-token",
      "decimals": 0,
      "logoURI": "https://raw.githubusercontent.com/solana-labs/token-list/main/assets/mainnet/64SqEfHtu4bZ6jr1mAxaWrLFdMngbKbru9AyaG2Dyk5T/logo.png",
      "tags": [
        "nft"
      ],
      "extensions": {
        "website": "https://pythians.pyth.network"
      }
    },
    {
      "chainId": 101,
      "address": "9axWWN2FY8njSSQReepkiSE56U2yAvPFGuaXRQNdkZaS",
      "symbol": "wen-token-2",
      "name": "wen-token-2",
      "decimals": 0,
      "logoURI": "https://raw.githubusercontent.com/solana-labs/token-list/main/assets/mainnet/9axWWN2FY8njSSQReepkiSE56U2yAvPFGuaXRQNdkZaS/logo.png",
      "tags": [
        "nft"
      ],
      "extensions": {
        "website": "https://pythians.pyth.network"
      }
    },
    {
      "chainId": 101,
      "address": "4dmKkXNHdgYsXqBHCuMikNQWwVomZURhYvkkX5c4pQ7y",
      "symbol": "SNY",
      "name": "Synthetify",
      "decimals": 6,
      "logoURI": "https://raw.githubusercontent.com/solana-labs/token-list/main/assets/mainnet/4dmKkXNHdgYsXqBHCuMikNQWwVomZURhYvkkX5c4pQ7y/logo.png",
      "tags": [],
      "extensions": {
        "website": "https://synthetify.io/",
        "twitter": "https://twitter.com/synthetify",
        "coingeckoId": "syntheify-token"
      }
    },
    {
      "chainId": 101,
      "address": "4wTMJsh3q66PmAkmwEW47qVDevMZMVVWU3n1Yhqztwi6",
      "symbol": "ARCD",
      "name": "Arcade Token (Wormhole)",
      "decimals": 9,
      "logoURI": "https://raw.githubusercontent.com/solana-labs/token-list/main/assets/mainnet/4wTMJsh3q66PmAkmwEW47qVDevMZMVVWU3n1Yhqztwi6/logo.png",
      "tags": [
        "wrapped",
        "wormhole"
      ],
      "extensions": {
        "address": "0xb581E3a7dB80fBAA821AB39342E9Cbfd2ce33c23",
        "bridgeContract": "https://etherscan.io/address/0xf92cD566Ea4864356C5491c177A430C222d7e678",
        "assetContract": "https://etherscan.io/address/0xb581E3a7dB80fBAA821AB39342E9Cbfd2ce33c23",
        "website": "https://arcade.city",
        "twitter": "https://twitter.com/ArcadeCityHall"
      }
    },
    {
      "chainId": 101,
      "address": "Amt5wUJREJQC5pX7Z48YSK812xmu4j3sQVupNhtsEuY8",
      "symbol": "FROG",
      "name": "FROG",
      "decimals": 6,
      "logoURI": "https://raw.githubusercontent.com/solana-labs/token-list/main/assets/mainnet/Amt5wUJREJQC5pX7Z48YSK812xmu4j3sQVupNhtsEuY8/logo.png",
      "tags": [],
      "extensions": {
        "website": "https://www.froglana.com/",
        "serumV3Usdc": "2Si6XDdpv5zcvYna221eZZrsjsp5xeYoz9W1TVdMdbnt"
      }
    },
    {
      "chainId": 101,
      "address": "DEAdry5qhNoSkF3mbFrTa6udGbMwUoLnQhvchCu26Ak1",
      "symbol": "JUEL",
      "name": "Juel Token",
      "decimals": 9,
      "logoURI": "https://raw.githubusercontent.com/solana-labs/token-list/main/assets/mainnet/DEAdry5qhNoSkF3mbFrTa6udGbMwUoLnQhvchCu26Ak1/logo.png",
      "tags": [],
      "extensions": {
        "website": "http://juel.gg"
      }
    },
    {
      "chainId": 101,
      "address": "9Y8NT5HT9z2EsmCbYMgKXPRq3h3aa6tycEqfFiXjfZM7",
      "symbol": "CRT",
      "name": "CARROT",
      "decimals": 9,
      "logoURI": "https://raw.githubusercontent.com/solana-labs/token-list/main/assets/mainnet/9Y8NT5HT9z2EsmCbYMgKXPRq3h3aa6tycEqfFiXjfZM7/logo.png",
      "tags": [],
      "extensions": {
        "website": "https://farmerscarrot.com/",
        "serumV3Usdc": "Aa8mN8bXAobmcuHDpbbZh55SoadUry6WdsYz2886Ymqf"
      }
    },
    {
      "chainId": 101,
      "address": "AMdnw9H5DFtQwZowVFr4kUgSXJzLokKSinvgGiUoLSps",
      "symbol": "MOLA",
      "name": "MOONLANA",
      "decimals": 9,
      "logoURI": "https://raw.githubusercontent.com/solana-labs/token-list/main/assets/mainnet/AMdnw9H5DFtQwZowVFr4kUgSXJzLokKSinvgGiUoLSps/logo.png",
      "tags": [],
      "extensions": {
        "website": "https://moonlana.com/",
        "twitter": "https://twitter.com/xMoonLana",
        "medium": "https://moonlana.medium.com/",
        "coingeckoId": "moonlana"
      }
    },
    {
      "chainId": 101,
      "address": "3x7UeXDF4imKSKnizK9mYyx1M5bTNzpeALfPeB8S6XT9",
      "symbol": "SKEM",
      "name": "SKEM",
      "decimals": 9,
      "logoURI": "https://raw.githubusercontent.com/solana-labs/token-list/main/assets/mainnet/3x7UeXDF4imKSKnizK9mYyx1M5bTNzpeALfPeB8S6XT9/logo.svg",
      "tags": [],
      "extensions": {
        "website": "https://skem.finance/",
        "serumV3Usdc": "HkYJ3dX8CLSGyGZzfuqYiuoDjDmrDiu1vZhPtFJZa5Vt"
      }
    },
    {
      "chainId": 101,
      "address": "GHvFFSZ9BctWsEc5nujR1MTmmJWY7tgQz2AXE6WVFtGN",
      "symbol": "SOLAPE",
      "name": "SolAPE Token",
      "decimals": 9,
      "logoURI": "https://raw.githubusercontent.com/solana-labs/token-list/main/assets/mainnet/GHvFFSZ9BctWsEc5nujR1MTmmJWY7tgQz2AXE6WVFtGN/logo.png",
      "tags": [
        "utility-token"
      ],
      "extensions": {
        "coingeckoId": "solape-token",
        "website": "https://solape.io",
        "twitter": "https://twitter.com/SolApeFinance",
        "serumV3Usdc": "4zffJaPyeXZ2wr4whHgP39QyTfurqZ2BEd4M5W6SEuon"
      }
    },
    {
      "chainId": 101,
      "address": "9nEqaUcb16sQ3Tn1psbkWqyhPdLmfHWjKGymREjsAgTE",
      "symbol": "WOOF",
      "name": "WOOFENOMICS",
      "decimals": 6,
      "logoURI": "https://raw.githubusercontent.com/solana-labs/token-list/main/assets/mainnet/9nEqaUcb16sQ3Tn1psbkWqyhPdLmfHWjKGymREjsAgTE/logo.png",
      "tags": [],
      "extensions": {
        "website": "https://woofsolana.com",
        "serumV3Usdc": "CwK9brJ43MR4BJz2dwnDM7EXCNyHhGqCJDrAdsEts8n5"
      }
    },
    {
      "chainId": 101,
      "address": "MERt85fc5boKw3BW1eYdxonEuJNvXbiMbs6hvheau5K",
      "symbol": "MER",
      "name": "Mercurial",
      "decimals": 6,
      "logoURI": "https://raw.githubusercontent.com/solana-labs/token-list/main/assets/mainnet/MERt85fc5boKw3BW1eYdxonEuJNvXbiMbs6hvheau5K/logo.png",
      "tags": [],
      "extensions": {
        "coingeckoId": "mercurial",
        "website": "https://www.mercurial.finance/",
        "serumV3Usdc": "G4LcexdCzzJUKZfqyVDQFzpkjhB1JoCNL8Kooxi9nJz5",
        "waterfallbot": "https://bit.ly/MERwaterfall"
      }
    },
    {
      "chainId": 101,
      "address": "9MhNoxy1PbmEazjPo9kiZPCcG7BiFbhi3bWZXZgacfpp",
      "symbol": "ACMN",
      "name": "ACUMEN",
      "decimals": 9,
      "logoURI": "https://raw.githubusercontent.com/solana-labs/token-list/main/assets/mainnet/9MhNoxy1PbmEazjPo9kiZPCcG7BiFbhi3bWZXZgacfpp/logo.png",
      "tags": [],
      "extensions": {
        "website": "https://acumen.network/"
      }
    },
    {
      "chainId": 101,
      "address": "HRhCiCe8WLC4Jsy43Jkhq3poEWpjgXKD1U26XACReimt",
      "symbol": "zSOL",
      "name": "zSOL (ACUMEN)",
      "decimals": 9,
      "logoURI": "https://raw.githubusercontent.com/solana-labs/token-list/main/assets/mainnet/HRhCiCe8WLC4Jsy43Jkhq3poEWpjgXKD1U26XACReimt/logo.png",
      "tags": [],
      "extensions": {
        "website": "https://acumen.network/"
      }
    },
    {
      "chainId": 101,
      "address": "2LBYxD4Jzipk1bEREW6vQk163cj27mUSxmHzW2ujXFNy",
      "symbol": "zUSDC",
      "name": "zUSDC (ACUMEN)",
      "decimals": 6,
      "logoURI": "https://raw.githubusercontent.com/solana-labs/token-list/main/assets/mainnet/2LBYxD4Jzipk1bEREW6vQk163cj27mUSxmHzW2ujXFNy/logo.png",
      "tags": [],
      "extensions": {
        "website": "https://acumen.network/"
      }
    },
    {
      "chainId": 101,
      "address": "DFTZmEopSWrj6YcsmQAAxypN7cHM3mnruEisJPQFJbs7",
      "symbol": "zBTC",
      "name": "zBTC (ACUMEN)",
      "decimals": 6,
      "logoURI": "https://raw.githubusercontent.com/solana-labs/token-list/main/assets/mainnet/DFTZmEopSWrj6YcsmQAAxypN7cHM3mnruEisJPQFJbs7/logo.png",
      "tags": [],
      "extensions": {
        "website": "https://acumen.network/"
      }
    },
    {
      "chainId": 101,
      "address": "A8pnvbKWmTjjnUMzmY6pDJRHy3QdQNdqJdL1VFYXX4oW",
      "symbol": "zETH",
      "name": "zETH (ACUMEN)",
      "decimals": 6,
      "logoURI": "https://raw.githubusercontent.com/solana-labs/token-list/main/assets/mainnet/A8pnvbKWmTjjnUMzmY6pDJRHy3QdQNdqJdL1VFYXX4oW/logo.png",
      "tags": [],
      "extensions": {
        "website": "https://acumen.network/"
      }
    },
    {
      "chainId": 101,
      "address": "9hZt5mP139TvzDBZHtruXxAyjYHiovKXfxW6XNYiofae",
      "symbol": "zSRM",
      "name": "zSRM (ACUMEN)",
      "decimals": 6,
      "logoURI": "https://raw.githubusercontent.com/solana-labs/token-list/main/assets/mainnet/9hZt5mP139TvzDBZHtruXxAyjYHiovKXfxW6XNYiofae/logo.png",
      "tags": [],
      "extensions": {
        "website": "https://acumen.network/"
      }
    },
    {
      "chainId": 101,
      "address": "BR31LZKtry5tyjVtZ49PFZoZjtE5SeS4rjVMuL9Xiyer",
      "symbol": "zSTEP",
      "name": "zSTEP (ACUMEN)",
      "decimals": 9,
      "logoURI": "https://raw.githubusercontent.com/solana-labs/token-list/main/assets/mainnet/BR31LZKtry5tyjVtZ49PFZoZjtE5SeS4rjVMuL9Xiyer/logo.png",
      "tags": [],
      "extensions": {
        "website": "https://acumen.network/"
      }
    },
    {
      "chainId": 101,
      "address": "7wZsSyzD4Ba8ZkPhRh62KshQc8TQYiB5KtdNknywE3k4",
      "symbol": "zRAY",
      "name": "zRAY (ACUMEN)",
      "decimals": 6,
      "logoURI": "https://raw.githubusercontent.com/solana-labs/token-list/main/assets/mainnet/BR31LZKtry5tyjVtZ49PFZoZjtE5SeS4rjVMuL9Xiyer/logo.png",
      "tags": [],
      "extensions": {
        "website": "https://acumen.network/"
      }
    },
    {
      "chainId": 101,
      "address": "EfLvzNsqmkoSneiML5t7uHCPEVRaWCpG4N2WsS39nWCU",
      "symbol": "MUDLEY",
      "name": "MUDLEY",
      "decimals": 9,
      "logoURI": "https://raw.githubusercontent.com/solana-labs/token-list/main/assets/mainnet/EfLvzNsqmkoSneiML5t7uHCPEVRaWCpG4N2WsS39nWCU/logo.png",
      "tags": [],
      "extensions": {
        "website": "https://www.mudley.io/"
      }
    },
    {
      "chainId": 101,
      "address": "GpYMp8eP3HADY8x1jLVfFVBVYqxFNxT5mFhZAZt9Poco",
      "symbol": "CAPE",
      "name": "Crazy Ape Coin",
      "decimals": 9,
      "logoURI": "https://raw.githubusercontent.com/solana-labs/token-list/main/assets/mainnet/GpYMp8eP3HADY8x1jLVfFVBVYqxFNxT5mFhZAZt9Poco/logo.png",
      "tags": [],
      "extensions": {
        "website": "https://www.crazyapecoin.com/"
      }
    },
    {
      "chainId": 101,
      "address": "7ApYvMWwHJSgWz9BvMuNzqzUAqYbxByjzZu31t8FkYDy",
      "symbol": "SFairy",
      "name": "Fairy Finance",
      "decimals": 9,
      "logoURI": "https://raw.githubusercontent.com/debianos1/logo-token/main/fairyfinane%20.png",
      "tags": [],
      "extensions": {
        "twitter": "https://twitter.com/fairy_finance"
      }
    },
    {
      "chainId": 101,
      "address": "7Csho7qjseDjgX3hhBxfwP1W3LYARK3QH3PM2x55we14",
      "symbol": "LOTTO",
      "name": "Lotto",
      "decimals": 6,
      "logoURI": "https://raw.githubusercontent.com/solana-labs/token-list/main/assets/mainnet/7Csho7qjseDjgX3hhBxfwP1W3LYARK3QH3PM2x55we14/logo.png",
      "tags": [],
      "extensions": {
        "serumV3Usdc": "9MZKfgZzPgeidAukYpHtsLYm4eAdJFnR7nhPosWT8jiv",
        "coingeckoId": "lotto",
        "website": "lotto.finance",
        "address": "0xb0dfd28d3cf7a5897c694904ace292539242f858",
        "assetContract": "https://etherscan.io/address/0xb0dfd28d3cf7a5897c694904ace292539242f858",
        "tggroup": "https://t.me/lottofinance"
      }
    },
    {
      "chainId": 101,
      "address": "7uv3ZvZcQLd95bUp5WMioxG7tyAZVXFfr8JYkwhMYrnt",
      "symbol": "BOLE",
      "name": "Bole Token",
      "decimals": 4,
      "logoURI": "https://raw.githubusercontent.com/solana-labs/token-list/main/assets/mainnet/7uv3ZvZcQLd95bUp5WMioxG7tyAZVXFfr8JYkwhMYrnt/logo.png",
      "tags": [],
      "extensions": {
        "website": "https://tokenbole.com/",
        "serumV3Usdc": "9yGqsboBtvztDgGbGFEaBBT2G8dUMhxewXDQpy6T3eDm",
        "coingeckoId": "bole-token"
      }
    },
    {
      "chainId": 101,
      "address": "Bxp46xCB6CLjiqE99QaTcJAaY1hYF1o63DUUrXAS7QFu",
      "symbol": "mBRZ",
      "name": "SolMiner Bronze",
      "decimals": 9,
      "logoURI": "https://raw.githubusercontent.com/solana-labs/token-list/main/assets/mainnet/Bxp46xCB6CLjiqE99QaTcJAaY1hYF1o63DUUrXAS7QFu/logo.png",
      "tags": [],
      "extensions": {
        "website": "https://solminer.app",
        "medium": "https://solminer.medium.com/",
        "twitter": "https://twitter.com/SolMinerproject"
      }
    },
    {
      "chainId": 101,
      "address": "GZNrMEdrt6Vg428JzvJYRGGPpVxgjUPsg6WLqKBvmNLw",
      "symbol": "mPLAT",
      "name": "SolMiner Platinum",
      "decimals": 9,
      "logoURI": "https://raw.githubusercontent.com/solana-labs/token-list/main/assets/mainnet/GZNrMEdrt6Vg428JzvJYRGGPpVxgjUPsg6WLqKBvmNLw/logo.png",
      "tags": [],
      "extensions": {
        "website": "https://solminer.app",
        "medium": "https://solminer.medium.com/",
        "twitter": "https://twitter.com/SolMinerproject"
      }
    },
    {
      "chainId": 101,
      "address": "Er7a3ugS6kkAqj6sp3UmXEFAFrDdLMRQEkV9QH2fwRYA",
      "symbol": "mDIAM",
      "name": "SolMiner Diamond",
      "decimals": 9,
      "logoURI": "https://raw.githubusercontent.com/solana-labs/token-list/main/assets/mainnet/Er7a3ugS6kkAqj6sp3UmXEFAFrDdLMRQEkV9QH2fwRYA/logo.png",
      "tags": [],
      "extensions": {
        "website": "https://solminer.app",
        "medium": "https://solminer.medium.com/",
        "twitter": "https://twitter.com/SolMinerproject"
      }
    },
    {
      "chainId": 101,
      "address": "5JnZ667P3VcjDinkJFysWh2K2KtViy63FZ3oL5YghEhW",
      "symbol": "APYS",
      "name": "APYSwap",
      "decimals": 9,
      "logoURI": "https://raw.githubusercontent.com/solana-labs/token-list/main/assets/mainnet/5JnZ667P3VcjDinkJFysWh2K2KtViy63FZ3oL5YghEhW/logo.png",
      "tags": [
        "wrapped"
      ],
      "extensions": {
        "website": "https://apyswap.com",
        "coingeckoId": "apyswap"
      }
    },
    {
      "chainId": 101,
      "address": "ss1gxEUiufJyumsXfGbEwFe6maraPmc53fqbnjbum15",
      "symbol": "SS1",
      "name": "Naked Shorts",
      "decimals": 0,
      "logoURI": "https://raw.githubusercontent.com/solana-labs/token-list/main/assets/mainnet/ss1gxEUiufJyumsXfGbEwFe6maraPmc53fqbnjbum15/logo.png",
      "tags": [
        "nft"
      ],
      "extensions": {
        "website": "https://www.sol-talk.com/sol-survivor",
        "twitter": "https://twitter.com/sol__survivor",
        "imageUrl": "https://www.arweave.net/N-RGNyi1o1evhr7jTCXxHQlSndNPdnHWEzUTbTGMCl4",
        "animationUrl": "https://www.arweave.net/KBzRUmQNX6VKDH41N_uOETtJH21YtWXrOz270b8eqyo?ext=glb",
        "description": "After a gamma squeeze event he was left covered in theta. Due to the accident he lost his memories but gained the ability to refract light. He joins the tournament hoping to discover more about his past. His only clue is a damaged ID card with the word Malvin inscribed. Special: 'Now You See Me'"
      }
    },
    {
      "chainId": 101,
      "address": "GfJ3Vq2eSTYf1hJP6kKLE9RT6u7jF9gNszJhZwo5VPZp",
      "symbol": "SOLPAD",
      "name": "Solpad Finance",
      "decimals": 9,
      "logoURI": "https://raw.githubusercontent.com/solana-labs/token-list/main/assets/mainnet/GfJ3Vq2eSTYf1hJP6kKLE9RT6u7jF9gNszJhZwo5VPZp/logo.png",
      "tags": [
        "utility-token"
      ],
      "extensions": {
        "website": "https://www.solpad.finance/",
        "twitter": "https://twitter.com/FinanceSolpad",
        "github": "https://github.com/solpad-finance",
        "tgann": "https://t.me/solpadfinance",
        "tggroup": "https://t.me/solpadfinance_chat"
      }
    },
    {
      "chainId": 101,
      "address": "ERPueLaiBW48uBhqX1CvCYBv2ApHN6ZFuME1MeQGTdAi",
      "symbol": "MIT",
      "name": "Muskimum Impact Token",
      "decimals": 8,
      "logoURI": "https://raw.githubusercontent.com/solana-labs/token-list/main/assets/mainnet/ERPueLaiBW48uBhqX1CvCYBv2ApHN6ZFuME1MeQGTdAi/logo.png",
      "tags": [
        "mit",
        "musk"
      ],
      "extensions": {
        "website": "https://muskimum.win/",
        "twitter": "https://twitter.com/muskimum",
        "serumV3Usdc": "3mhrhTFrHtxe7uZhvzBhzneR3bD3hDyWcgEkR8EcvNZk"
      }
    },
    {
      "chainId": 101,
      "address": "BsDrXiQaFd147Fxq1fQYbJQ77P6tmPkRJQJzkKvspDKo",
      "symbol": "SOLA",
      "name": "SolaPAD Token (deprecated)",
      "decimals": 8,
      "logoURI": "https://raw.githubusercontent.com/solana-labs/token-list/main/assets/mainnet/BsDrXiQaFd147Fxq1fQYbJQ77P6tmPkRJQJzkKvspDKo/logo.png",
      "tags": [
        "SOLA",
        "LaunchPAD"
      ],
      "extensions": {
        "website": "https://www.solapad.org/",
        "twitter": "https://twitter.com/SolaPAD"
      }
    },
    {
      "chainId": 101,
      "address": "7fCzz6ZDHm4UWC9Se1RPLmiyeuQ6kStxpcAP696EuE1E",
      "symbol": "SHBL",
      "name": "Shoebill Coin",
      "decimals": 9,
      "logoURI": "https://raw.githubusercontent.com/solana-labs/token-list/main/assets/mainnet/7fCzz6ZDHm4UWC9Se1RPLmiyeuQ6kStxpcAP696EuE1E/logo.png",
      "tags": [],
      "extensions": {
        "website": "https://shoebillco.in/"
      }
    },
    {
      "chainId": 101,
      "address": "GnaFnTihwQFjrLeJNeVdBfEZATMdaUwZZ1RPxLwjbVwb",
      "symbol": "SHBL-USDC",
      "name": "Raydium Permissionless LP Token (SHBL-USDC)",
      "decimals": 9,
      "logoURI": "https://raw.githubusercontent.com/solana-labs/token-list/main/assets/mainnet/GnaFnTihwQFjrLeJNeVdBfEZATMdaUwZZ1RPxLwjbVwb/logo.png",
      "tags": [
        "lp-token"
      ],
      "extensions": {
        "website": "https://raydium.io/"
      }
    },
    {
      "chainId": 101,
      "address": "Djoz8btdR7p6xWHoVtPYF3zyN9LU5BBfMoDk4HczSDqc",
      "symbol": "AUSS",
      "name": "Ausshole",
      "decimals": 9,
      "logoURI": "https://raw.githubusercontent.com/solana-labs/token-list/main/assets/mainnet/Djoz8btdR7p6xWHoVtPYF3zyN9LU5BBfMoDk4HczSDqc/logo.svg",
      "tags": [],
      "extensions": {
        "website": "https://auss.finance/",
        "twitter": "https://twitter.com/ausstoken",
        "serumV3Usdc": "bNbYoc2KawipbXj76BiXbUdf2NcGKWkdp4S9uDvWXB1"
      }
    },
    {
      "chainId": 101,
      "address": "TuLipcqtGVXP9XR62wM8WWCm6a9vhLs7T1uoWBk6FDs",
      "symbol": "TULIP",
      "name": "Tulip",
      "decimals": 6,
      "logoURI": "https://raw.githubusercontent.com/solana-labs/token-list/main/assets/mainnet/TuLipcqtGVXP9XR62wM8WWCm6a9vhLs7T1uoWBk6FDs/logo.svg",
      "tags": [
        "tulip",
        "solfarm",
        "vaults"
      ],
      "extensions": {
        "website": "https://solfarm.io",
        "twitter": "https://twitter.com/Solfarmio",
        "coingeckoId": "solfarm",
        "serumV3Usdc": "8GufnKq7YnXKhnB3WNhgy5PzU9uvHbaaRrZWQK6ixPxW",
        "waterfallbot": "https://bit.ly/TULIPwaterfall"
      }
    },
    {
      "chainId": 101,
      "address": "5trVBqv1LvHxiSPMsHtEZuf8iN82wbpDcR5Zaw7sWC3s",
      "symbol": "JPYC",
      "name": "JPY Coin",
      "decimals": 6,
      "logoURI": "https://raw.githubusercontent.com/solana-labs/token-list/main/assets/mainnet/5trVBqv1LvHxiSPMsHtEZuf8iN82wbpDcR5Zaw7sWC3s/logo.png",
      "tags": [
        "stablecoin",
        "ethereum"
      ],
      "extensions": {
        "website": "https://jpyc.jp/"
      }
    },
    {
      "chainId": 101,
      "address": "3QuAYThYKFXSmrTcSHsdd7sAxaFBobaCkLy2DBYJLMDs",
      "symbol": "TYNA",
      "name": "wTYNA",
      "decimals": 3,
      "logoURI": "https://raw.githubusercontent.com/solana-labs/token-list/main/assets/mainnet/3QuAYThYKFXSmrTcSHsdd7sAxaFBobaCkLy2DBYJLMDs/logo.png",
      "tags": [
        "ERC20",
        "ethereum"
      ],
      "extensions": {
        "address": "0x4ae54790c130B21E8CbaCAB011C6170e079e6eF5",
        "bridgeContract": "https://etherscan.io/address/0xeae57ce9cc1984f202e15e038b964bb8bdf7229a",
        "assetContract": "https://etherscan.io/address/0x4ae54790c130B21E8CbaCAB011C6170e079e6eF5",
        "website": "http://lendingbot.s3-website-us-east-1.amazonaws.com/whitepaper.html",
        "twitter": "https://twitter.com/btc_AP"
      }
    },
    {
      "chainId": 101,
      "address": "7zsKqN7Fg2s9VsqAq6XBoiShCVohpGshSUvoWBc6jKYh",
      "symbol": "ARDX",
      "name": "Wrapped ArdCoin (Sollet)",
      "decimals": 2,
      "logoURI": "https://raw.githubusercontent.com/solana-labs/token-list/main/assets/mainnet/7zsKqN7Fg2s9VsqAq6XBoiShCVohpGshSUvoWBc6jKYh/logo.png",
      "tags": [
        "wrapped-sollet",
        "ethereum"
      ],
      "extensions": {
        "website": "https://ardcoin.com",
        "coingeckoId": "ardcoin"
      }
    },
    {
      "chainId": 101,
      "address": "7zphtJVjKyECvQkdfxJNPx83MNpPT6ZJyujQL8jyvKcC",
      "symbol": "SSHIB",
      "name": "SolShib",
      "decimals": 9,
      "logoURI": "https://raw.githubusercontent.com/solana-labs/token-list/main/assets/mainnet/7zphtJVjKyECvQkdfxJNPx83MNpPT6ZJyujQL8jyvKcC/logo.png",
      "tags": [],
      "extensions": {
        "website": "https://solshib.com/"
      }
    },
    {
      "chainId": 101,
      "address": "HoSWnZ6MZzqFruS1uoU69bU7megzHUv6MFPQ5nqC6Pj2",
      "symbol": "SGI",
      "name": "SolGift",
      "decimals": 9,
      "logoURI": "https://raw.githubusercontent.com/solana-labs/token-list/main/assets/mainnet/HoSWnZ6MZzqFruS1uoU69bU7megzHUv6MFPQ5nqC6Pj2/logo.png",
      "tags": [],
      "extensions": {
        "website": "https://solshib.com/"
      }
    },
    {
      "chainId": 101,
      "address": "GpS9AavHtSUspaBnL1Tu26FWbUAdW8tm3MbacsNvwtGu",
      "symbol": "SOLT",
      "name": "Soltriever",
      "decimals": 9,
      "logoURI": "https://raw.githubusercontent.com/solana-labs/token-list/main/assets/mainnet/GpS9AavHtSUspaBnL1Tu26FWbUAdW8tm3MbacsNvwtGu/logo.png",
      "tags": [],
      "extensions": {
        "website": "http://soltriever.info/",
        "twitter": "https://twitter.com/_Soltriever"
      }
    },
    {
      "chainId": 101,
      "address": "2QK9vxydd7WoDwvVFT5JSU8cwE9xmbJSzeqbRESiPGMG",
      "symbol": "KEKW",
      "name": "kekwcoin",
      "decimals": 9,
      "logoURI": "https://raw.githubusercontent.com/solana-labs/token-list/main/assets/mainnet/2QK9vxydd7WoDwvVFT5JSU8cwE9xmbJSzeqbRESiPGMG/logo.png",
      "tags": [],
      "extensions": {
        "website": "https://kekw.io/",
        "twitter": "https://twitter.com/kekwcoin",
        "medium": "https://kekwcoin.medium.com/",
        "discord": "discord.gg/kekw",
        "description": "Kekwcoin is a creative community platform for content creators to monetize their artwork and get financial support from investors.",
        "serumV3Usdc": "N99ngemA29qSKqdDW7kRiZHS7h2wEFpdgRvgE3N2jy6"
      }
    },
    {
      "chainId": 101,
      "address": "qs9Scx8YwNXS6zHYPCnDnyHQcRHg3QwXxpyCXs5tdM8",
      "symbol": "POCO",
      "name": "POWER COIN",
      "decimals": 9,
      "logoURI": "https://raw.githubusercontent.com/solana-labs/token-list/main/assets/mainnet/qs9Scx8YwNXS6zHYPCnDnyHQcRHg3QwXxpyCXs5tdM8/logo.png",
      "tags": [
        "social-token",
        "poco"
      ]
    },
    {
      "chainId": 101,
      "address": "FxCvbCVAtNUEKSiKoF6xt2pWPfpXuYFWYbuQySaRnV5R",
      "symbol": "LOOP",
      "name": "LC Andy Social Token",
      "decimals": 9,
      "logoURI": "https://raw.githubusercontent.com/solana-labs/token-list/main/assets/mainnet/FxCvbCVAtNUEKSiKoF6xt2pWPfpXuYFWYbuQySaRnV5R/logo.png",
      "tags": [
        "social-token",
        "loop"
      ]
    },
    {
      "chainId": 101,
      "address": "3iXydLpqi38CeGDuLFF1WRbPrrkNbUsgVf98cNSg6NaA",
      "symbol": "Spro",
      "name": "Sproken Token",
      "decimals": 9,
      "logoURI": "https://cdn.jsdelivr.net/gh/kechricc/Sproken-Token-Logo/SprokenToken.png",
      "tags": [
        "Sprocket Token",
        "Mini Aussie",
        "Currency of the Sprokonomy"
      ],
      "extensions": {
        "website": "https://www.sprokentoken.com/"
      }
    },
    {
      "chainId": 101,
      "address": "H5gczCNbrtso6BqGKihF97RaWaxpUEZnFuFUKK4YX3s2",
      "symbol": "BDE",
      "name": "Big Defi Energy",
      "decimals": 9,
      "logoURI": "https://raw.githubusercontent.com/solana-labs/token-list/main/assets/mainnet/H5gczCNbrtso6BqGKihF97RaWaxpUEZnFuFUKK4YX3s2/logo.png",
      "tags": [],
      "extensions": {
        "website": "bigdefienergy.com",
        "twitter": "https://twitter.com/Bigdefi"
      }
    },
    {
      "chainId": 101,
      "address": "cREsCN7KAyXcBG2xZc8qrfNHMRgC3MhTb4n3jBnNysv",
      "symbol": "DWT",
      "name": "DARK WEB TOKEN",
      "decimals": 2,
      "logoURI": "https://raw.githubusercontent.com/solana-labs/token-list/main/assets/mainnet/cREsCN7KAyXcBG2xZc8qrfNHMRgC3MhTb4n3jBnNysv/logo.png",
      "tags": [
        "MEME"
      ],
      "extensions": {
        "serumV3Usdc": "526WW289h5wibg1Q55sK16CGoNip8H5d2AXVbaAGcUMb",
        "website": "https://www.darkwebtoken.live"
      }
    },
    {
      "chainId": 101,
      "address": "EdGAZ8JyFTFbmVedVTbaAEQRb6bxrvi3AW3kz8gABz2E",
      "symbol": "DOGA",
      "name": "Dogana",
      "decimals": 9,
      "logoURI": "https://raw.githubusercontent.com/solana-labs/token-list/main/assets/mainnet/EdGAZ8JyFTFbmVedVTbaAEQRb6bxrvi3AW3kz8gABz2E/logo.png",
      "tags": [],
      "extensions": {
        "twitter": "https://twitter.com/DoganaOfficial",
        "serumV3Usdc": "H1Ywt7nSZkLDb2o3vpA5yupnBc9jr1pXtdjMm4Jgk1ay"
      }
    },
    {
      "chainId": 101,
      "address": "3FoUAsGDbvTD6YZ4wVKJgTB76onJUKz7GPEBNiR5b8wc",
      "symbol": "CHEEMS",
      "name": "Cheems",
      "decimals": 4,
      "logoURI": "https://raw.githubusercontent.com/solana-labs/token-list/main/assets/mainnet/3FoUAsGDbvTD6YZ4wVKJgTB76onJUKz7GPEBNiR5b8wc/logo.png",
      "tags": [],
      "extensions": {
        "website": "https://cheems.co/",
        "twitter": "https://twitter.com/theCheemsToken",
        "tggroup": "https://t.me/CheemsOfficial"
      }
    },
    {
      "chainId": 101,
      "address": "AWW5UQfMBnPsTaaxCK7cSEmkj1kbX2zUrqvgKXStjBKx",
      "symbol": "SBFC",
      "name": "SBF Coin",
      "decimals": 6,
      "logoURI": "https://raw.githubusercontent.com/solana-labs/token-list/main/assets/mainnet/AWW5UQfMBnPsTaaxCK7cSEmkj1kbX2zUrqvgKXStjBKx/logo.png",
      "tags": [
        "utility-token",
        "SBF",
        "sbfcoin",
        "SBFC"
      ],
      "extensions": {
        "website": "https://www.sbfcoin.org/",
        "twitter": "https://twitter.com/sbfcoin"
      }
    },
    {
      "chainId": 101,
      "address": "FRbqQnbuLoMbUG4gtQMeULgCDHyY6YWF9NRUuLa98qmq",
      "symbol": "ECOP",
      "name": "EcoPoo",
      "decimals": 0,
      "logoURI": "https://raw.githubusercontent.com/solana-labs/token-list/main/assets/mainnet/FRbqQnbuLoMbUG4gtQMeULgCDHyY6YWF9NRUuLa98qmq/logo.png",
      "tags": [
        "meme"
      ],
      "extensions": {
        "twitter": "https://twitter.com/EcoPoo_Official"
      }
    },
    {
      "chainId": 101,
      "address": "5p2zjqCd1WJzAVgcEnjhb9zWDU7b9XVhFhx4usiyN7jB",
      "symbol": "CATO",
      "name": "CATO",
      "decimals": 9,
      "logoURI": "https://raw.githubusercontent.com/solana-labs/token-list/main/assets/mainnet/5p2zjqCd1WJzAVgcEnjhb9zWDU7b9XVhFhx4usiyN7jB/logo.png",
      "tags": [
        "Meme-Token"
      ],
      "extensions": {
        "website": "https://www.solanacato.com/",
        "twitter": "https://twitter.com/SolanaCATO",
        "telegram": "https://t.me/SolanaCATO",
        "serumV3Usdc": "9fe1MWiKqUdwift3dEpxuRHWftG72rysCRHbxDy6i9xB"
      }
    },
    {
      "chainId": 101,
      "address": "J81fW7aza8wVUG1jjzhExsNMs3MrzwT5WrofgFqMjnSA",
      "symbol": "TOM",
      "name": "Tombili",
      "decimals": 9,
      "logoURI": "https://raw.githubusercontent.com/solana-labs/token-list/main/assets/mainnet/J81fW7aza8wVUG1jjzhExsNMs3MrzwT5WrofgFqMjnSA/logo.png",
      "tags": [],
      "extensions": {
        "website": "https://cryptomindex.com",
        "twitter": "https://twitter.com/cryptomindex"
      }
    },
    {
      "chainId": 101,
      "address": "GunpHq4fn9gSSyGbPMYXTzs9nBS8RY88CX1so4V8kCiF",
      "symbol": "FABLE",
      "name": "Fable",
      "decimals": 0,
      "logoURI": "https://raw.githubusercontent.com/solana-labs/token-list/main/assets/mainnet/GunpHq4fn9gSSyGbPMYXTzs9nBS8RY88CX1so4V8kCiF/logo.png",
      "tags": [],
      "extensions": {
        "website": "https://fable.finance",
        "twitter": "https://twitter.com/fable_finance"
      }
    },
    {
      "chainId": 101,
      "address": "6L5DzH3p1t1PrCrVkudasuUnWbK7Jq9tYwcwWQiV6yd7",
      "symbol": "LZD",
      "name": "Lizard",
      "decimals": 6,
      "logoURI": "https://raw.githubusercontent.com/solana-labs/token-list/main/assets/mainnet/6L5DzH3p1t1PrCrVkudasuUnWbK7Jq9tYwcwWQiV6yd7/logo.png",
      "tags": [],
      "extensions": {
        "website": "https://www.lzdsol.io",
        "twitter": "https://twitter.com/lzd_sol"
      }
    },
    {
      "chainId": 101,
      "address": "EZqcdU8RLu9EChZgrY2BNVg8eovfdGyTiY2bd69EsPgQ",
      "symbol": "FELON",
      "name": "FuckElon",
      "decimals": 9,
      "logoURI": "https://raw.githubusercontent.com/solana-labs/token-list/main/assets/mainnet/EZqcdU8RLu9EChZgrY2BNVg8eovfdGyTiY2bd69EsPgQ/logo.png",
      "tags": [],
      "extensions": {
        "website": "https://fuckelonmusk.godaddysites.com/",
        "twitter": "https://twitter.com/FuckElonMusk8",
        "tgann": "https://t.me/fuckelonmusktoday",
        "tggroup": "https://t.me/joinchat/cgUOCIRSTJ9hZmY1"
      }
    },
    {
      "chainId": 101,
      "address": "HBHMiauecxer5FCzPeXgE2A8ZCf7fQgxxwo4vfkFtC7s",
      "symbol": "SLNDN",
      "name": "Solanadon",
      "decimals": 9,
      "logoURI": "https://raw.githubusercontent.com/solana-labs/token-list/main/assets/mainnet/HBHMiauecxer5FCzPeXgE2A8ZCf7fQgxxwo4vfkFtC7s/logo.png",
      "tags": [],
      "extensions": {
        "website": "https://solanadon.com/",
        "twitter": "https://twitter.com/SolanadonCoin",
        "tgann": "https://t.me/solanadonann"
      }
    },
    {
      "chainId": 101,
      "address": "GReBHpMgCadZRij4B111c94cqU9TktvJ45rWZRQ5b1A5",
      "symbol": "PINGU",
      "name": "Penguincoin",
      "decimals": 9,
      "logoURI": "https://raw.githubusercontent.com/solana-labs/token-list/main/assets/mainnet/GReBHpMgCadZRij4B111c94cqU9TktvJ45rWZRQ5b1A5/logo.png",
      "tags": [],
      "extensions": {
        "twitter": "https://twitter.com/penguincoin1"
      }
    },
    {
      "chainId": 101,
      "address": "5WUab7TCvth43Au5vk6wKjchTzWFeyPEUSJE1MPJtTZE",
      "symbol": "KEKN1",
      "name": "KEKW In Solana Tripping",
      "decimals": 0,
      "logoURI": "https://raw.githubusercontent.com/solana-labs/token-list/main/assets/mainnet/5WUab7TCvth43Au5vk6wKjchTzWFeyPEUSJE1MPJtTZE/logo.png",
      "tags": [
        "nft"
      ],
      "extensions": {
        "website": "https://www.kekw.io/",
        "twitter": "https://twitter.com/kekwcoin"
      }
    },
    {
      "chainId": 101,
      "address": "9KEe6o1jRTqFDFBo2AezsskcxBNwuq1rVeVat1Td8zbV",
      "symbol": "MPAD",
      "name": "MercuryPAD Token",
      "decimals": 9,
      "logoURI": "https://raw.githubusercontent.com/solana-labs/token-list/main/assets/mainnet/9KEe6o1jRTqFDFBo2AezsskcxBNwuq1rVeVat1Td8zbV/logo.png",
      "tags": [
        "MPAD",
        "LaunchPAD"
      ],
      "extensions": {
        "website": "https://mercurypad.com/",
        "twitter": "https://twitter.com/MercuryPad"
      }
    },
    {
      "chainId": 101,
      "address": "4KAFf8ZpNCn1SWLZFo5tbeZsKpVemsobbVZdERWxRvd2",
      "symbol": "SGT",
      "name": "Sangga Token",
      "decimals": 8,
      "logoURI": "https://raw.githubusercontent.com/solana-labs/token-list/main/assets/mainnet/4KAFf8ZpNCn1SWLZFo5tbeZsKpVemsobbVZdERWxRvd2/logo.png",
      "tags": [],
      "extensions": {
        "website": "https://sanggatalk.io"
      }
    },
    {
      "chainId": 101,
      "address": "Ae1aeYK9WrB2kP29jJU4aUUK7Y1vzsGNZFKoe4BG2h6P",
      "symbol": "OLDNINJA",
      "name": "OLDNINJA",
      "decimals": 0,
      "logoURI": "https://raw.githubusercontent.com/solana-labs/token-list/main/assets/mainnet/Ae1aeYK9WrB2kP29jJU4aUUK7Y1vzsGNZFKoe4BG2h6P/logo.png",
      "tags": [],
      "extensions": {
        "website": "https://www.ninjaprotocol.io/oldninja/"
      }
    },
    {
      "chainId": 101,
      "address": "FgX1WD9WzMU3yLwXaFSarPfkgzjLb2DZCqmkx9ExpuvJ",
      "symbol": "NINJA",
      "name": "NINJA",
      "decimals": 6,
      "logoURI": "https://raw.githubusercontent.com/solana-labs/token-list/main/assets/mainnet/FgX1WD9WzMU3yLwXaFSarPfkgzjLb2DZCqmkx9ExpuvJ/logo.png",
      "tags": [],
      "extensions": {
        "website": "https://www.ninjaprotocol.io/",
        "serumV3Usdc": "J4oPt5Q3FYxrznkXLkbosAWrJ4rZLqJpGqz7vZUL4eMM"
      }
    },
    {
      "chainId": 101,
      "address": "E6UBhrtvP4gYHAEgoBi8kDU6DrPPmQxTAJvASo4ptNev",
      "symbol": "SOLDOG",
      "name": "SOLDOG",
      "decimals": 0,
      "logoURI": "https://raw.githubusercontent.com/solana-labs/token-list/main/assets/mainnet/E6UBhrtvP4gYHAEgoBi8kDU6DrPPmQxTAJvASo4ptNev/logo.png",
      "tags": [],
      "extensions": {
        "website": "https://solanadog.io",
        "twitter": "https://twitter.com/solanadog"
      }
    },
    {
      "chainId": 102,
      "address": "rz251Qbsa27sL8Y1H7h4qu71j6Q7ukNmskg5ZDhPCg3",
      "symbol": "HIRO",
      "name": "Hiro LaunchDAO",
      "decimals": 6,
      "logoURI": "https://raw.githubusercontent.com/solana-labs/token-list/main/assets/mainnet/rz251Qbsa27sL8Y1H7h4qu71j6Q7ukNmskg5ZDhPCg3/logo.png",
      "tags": [],
      "extensions": {
        "website": "https://hiro-finance.github.io/",
        "twitter": "https://twitter.com/HiroLaunchdao"
      }
    },
    {
      "chainId": 101,
      "address": "9nusLQeFKiocswDt6NQsiErm1M43H2b8x6v5onhivqKv",
      "symbol": "LLAMA",
      "name": "SOLLAMA",
      "decimals": 1,
      "logoURI": "https://raw.githubusercontent.com/solana-labs/token-list/main/assets/mainnet/9nusLQeFKiocswDt6NQsiErm1M43H2b8x6v5onhivqKv/logo.png",
      "tags": [],
      "extensions": {
        "website": "https://sollama.finance",
        "twitter": "https://twitter.com/SollamaFinance"
      }
    },
    {
      "chainId": 101,
      "address": "BLwTnYKqf7u4qjgZrrsKeNs2EzWkMLqVCu6j8iHyrNA3",
      "symbol": "BOP",
      "name": "Boring Protocol",
      "decimals": 8,
      "logoURI": "https://raw.githubusercontent.com/solana-labs/token-list/main/assets/mainnet/BLwTnYKqf7u4qjgZrrsKeNs2EzWkMLqVCu6j8iHyrNA3/logo.png",
      "tags": [
        "security-token",
        "utility-token"
      ],
      "extensions": {
        "website": "https://boringprotocol.io",
        "twitter": "https://twitter.com/BoringProtocol",
        "serumV3Usdc": "7MmPwD1K56DthW14P1PnWZ4zPCbPWemGs3YggcT1KzsM"
      }
    },
    {
      "chainId": 101,
      "address": "ER8Xa8YxJLC3CFJgdAxJs46Rdhb7B3MjgbPZsVg1aAFV",
      "symbol": "MOLAMON",
      "name": "MOLAMON",
      "decimals": 0,
      "logoURI": "https://raw.githubusercontent.com/solana-labs/token-list/main/assets/mainnet/ER8Xa8YxJLC3CFJgdAxJs46Rdhb7B3MjgbPZsVg1aAFV/logo.png",
      "tags": [],
      "extensions": {
        "website": "https://moonlana.com/",
        "twitter": "https://twitter.com/xMoonLana",
        "medium": "https://moonlana.medium.com/",
        "imageUrl": "https://gateway.pinata.cloud/ipfs/QmbdEesuzVUMzqaumrZNaWnwnz4WwDvqDyfrFneVDjqr2e/molamonbg.gif",
        "description": "The first $MOLA NFT on Solana Blockchain."
      }
    },
    {
      "chainId": 101,
      "address": "4ezHExHThrwnnoqKcMNbUwcVYXzdkDerHFGfegnTqA2E",
      "symbol": "STUD",
      "name": "SolanaToolsUtilityDapp",
      "decimals": 9,
      "logoURI": "https://raw.githubusercontent.com/solana-labs/token-list/main/assets/mainnet/4ezHExHThrwnnoqKcMNbUwcVYXzdkDerHFGfegnTqA2E/logo.png",
      "tags": [],
      "extensions": {
        "website": "https://www.solanatools.io/"
      }
    },
    {
      "chainId": 101,
      "address": "AZtNYaEAHDBeK5AvdzquZWjc4y8cj5sKWH1keUJGMuPV",
      "symbol": "RESP",
      "name": "RESPECT",
      "decimals": 8,
      "logoURI": "https://raw.githubusercontent.com/solana-labs/token-list/main/assets/mainnet/AZtNYaEAHDBeK5AvdzquZWjc4y8cj5sKWH1keUJGMuPV/logo.png",
      "tags": [],
      "extensions": {
        "website": "https://respect.cash"
      }
    },
    {
      "chainId": 101,
      "address": "5j6BmiZTfHssaWPT23EQYQci3w57VTw7QypKArQZbSZ9",
      "symbol": "CHAD",
      "name": "ChadTrader Token",
      "decimals": 9,
      "logoURI": "https://raw.githubusercontent.com/solana-labs/token-list/main/assets/mainnet/5j6BmiZTfHssaWPT23EQYQci3w57VTw7QypKArQZbSZ9/logo.png",
      "tags": [
        "utility-token"
      ],
      "extensions": {
        "website": "https://chadtrader.io/",
        "twitter": "https://twitter.com/chadtraderio"
      }
    },
    {
      "chainId": 101,
      "address": "GsNzxJfFn6zQdJGeYsupJWzUAm57Ba7335mfhWvFiE9Z",
      "symbol": "DXL",
      "name": "Dexlab",
      "decimals": 6,
      "logoURI": "https://raw.githubusercontent.com/solana-labs/token-list/main/assets/mainnet/GsNzxJfFn6zQdJGeYsupJWzUAm57Ba7335mfhWvFiE9Z/logo.png",
      "tags": [],
      "extensions": {
        "website": "https://www.dexlab.space/",
        "serumV3Usdc": "DYfigimKWc5VhavR4moPBibx9sMcWYVSjVdWvPztBPTa",
        "twitter": "https://twitter.com/dexlab_official",
        "coingeckoId": "dexlab"
      }
    },
    {
      "chainId": 101,
      "address": "APvgd1J98PGW77H1fDa7W7Y4fcbFwWfs71RNyJKuYs1Y",
      "symbol": "FUZ",
      "name": "Fuzzy.One",
      "decimals": 8,
      "logoURI": "https://raw.githubusercontent.com/solana-labs/token-list/main/assets/mainnet/APvgd1J98PGW77H1fDa7W7Y4fcbFwWfs71RNyJKuYs1Y/logo.png",
      "tags": [
        "Fuzzy.One",
        "FUZ",
        "Supply chain token"
      ],
      "extensions": {
        "website": "https://www.fuzzy.one/"
      }
    },
    {
      "chainId": 101,
      "address": "6TCbtxs6eYfMKVF9ppTNvbUemW2YnpFig6z1jSqgM16e",
      "symbol": "STRANGE",
      "name": "STRANGE",
      "decimals": 6,
      "logoURI": "https://raw.githubusercontent.com/solana-labs/token-list/main/assets/mainnet/6TCbtxs6eYfMKVF9ppTNvbUemW2YnpFig6z1jSqgM16e/logo.png",
      "tags": [
        "utility-token"
      ],
      "extensions": {
        "website": "https://safepluto.tech"
      }
    },
    {
      "chainId": 101,
      "address": "BYNHheaKFX2WRGQTpMZNsM6vAyJXvkeMoMcixKfVKxY9",
      "symbol": "PLUTES",
      "name": "Plutonium",
      "decimals": 6,
      "logoURI": "https://raw.githubusercontent.com/solana-labs/token-list/main/assets/mainnet/BYNHheaKFX2WRGQTpMZNsM6vAyJXvkeMoMcixKfVKxY9/logo.png",
      "tags": [
        "utility-token"
      ],
      "extensions": {
        "website": "https://safepluto.tech"
      }
    },
    {
      "chainId": 101,
      "address": "8upjSpvjcdpuzhfR1zriwg5NXkwDruejqNE9WNbPRtyA",
      "symbol": "GRAPE",
      "name": "Grape",
      "decimals": 6,
      "logoURI": "https://raw.githubusercontent.com/solana-labs/token-list/main/assets/mainnet/8upjSpvjcdpuzhfR1zriwg5NXkwDruejqNE9WNbPRtyA/logo.svg",
      "tags": [],
      "extensions": {
        "website": "https://grapes.network"
      }
    },
    {
      "chainId": 101,
      "address": "7xzovRepzLvXbbpVZLYKzEBhCNgStEv1xpDqf1rMFFKX",
      "symbol": "KERMIT",
      "name": "Kermit",
      "decimals": 8,
      "logoURI": "https://raw.githubusercontent.com/solana-labs/token-list/main/assets/mainnet/7xzovRepzLvXbbpVZLYKzEBhCNgStEv1xpDqf1rMFFKX/logo.png",
      "tags": [
        "utility-token"
      ],
      "extensions": {
        "website": "https://www.kermitfinance.com",
        "twitter": "https://twitter.com/KermitFinance"
      }
    },
    {
      "chainId": 101,
      "address": "3VhB8EAL8dZ457SiksLPpMUR1pyACpbNh5rTjQUEVCcH",
      "symbol": "TUTL",
      "name": "TurtleTraders",
      "decimals": 9,
      "logoURI": "https://raw.githubusercontent.com/solana-labs/token-list/main/assets/mainnet/3VhB8EAL8dZ457SiksLPpMUR1pyACpbNh5rTjQUEVCcH/logo.png",
      "tags": [
        "social-token",
        "Turtles"
      ],
      "extensions": {
        "twitter": "https://twitter.com/Turtle_Traders"
      }
    },
    {
      "chainId": 101,
      "address": "8tbAqS4dFNEeC6YGWpNnusc3JcxoFLMiiLPyHctgGYFe",
      "symbol": "PIPANA",
      "name": "Pipana",
      "decimals": 9,
      "logoURI": "https://raw.githubusercontent.com/solana-labs/token-list/main/assets/mainnet/8tbAqS4dFNEeC6YGWpNnusc3JcxoFLMiiLPyHctgGYFe/logo.png",
      "tags": [],
      "extensions": {
        "website": "https://pip.monster",
        "twitter": "https://twitter.com/itspipana"
      }
    },
    {
      "chainId": 101,
      "address": "8s9FCz99Wcr3dHpiauFRi6bLXzshXfcGTfgQE7UEopVx",
      "symbol": "CKC",
      "name": "ChikinCoin",
      "decimals": 6,
      "logoURI": "https://raw.githubusercontent.com/solana-labs/token-list/main/assets/mainnet/8s9FCz99Wcr3dHpiauFRi6bLXzshXfcGTfgQE7UEopVx/logo.svg",
      "tags": [],
      "extensions": {
        "website": "https://www.chikin.run",
        "twitter": "https://twitter.com/ChikinDev"
      }
    },
    {
      "chainId": 101,
      "address": "ATxXyewb1cXThrQFmwHUy4dtPTErfsuqkg7JcUXgLgqo",
      "symbol": "SPW",
      "name": "SpiderSwap",
      "decimals": 9,
      "logoURI": "https://raw.githubusercontent.com/solana-labs/token-list/main/assets/mainnet/ATxXyewb1cXThrQFmwHUy4dtPTErfsuqkg7JcUXgLgqo/logo.png",
      "tags": [],
      "extensions": {
        "website": "https://www.spiderswap.org",
        "twitter": "https://twitter.com/Spider_swap"
      }
    },
    {
      "chainId": 101,
      "address": "BrwgXmUtNd32dTKdP5teie68EmBnjGq8Wp3MukHehUBY",
      "symbol": "GSTONKS",
      "name": "Gamestonks",
      "decimals": 9,
      "logoURI": "https://raw.githubusercontent.com/solana-labs/token-list/main/assets/mainnet/BrwgXmUtNd32dTKdP5teie68EmBnjGq8Wp3MukHehUBY/logo.png",
      "tags": [],
      "extensions": {
        "website": "https://www.game-stonks.com/"
      }
    },
    {
      "chainId": 101,
      "address": "HAgX1HSfok8DohiNCS54FnC2UJkDSrRVnT38W3iWFwc8",
      "symbol": "MEOW",
      "name": "SOL-CATS",
      "decimals": 9,
      "logoURI": "https://raw.githubusercontent.com/solana-labs/token-list/main/assets/mainnet/HAgX1HSfok8DohiNCS54FnC2UJkDSrRVnT38W3iWFwc8/logo.png",
      "tags": [],
      "extensions": {
        "website": "https://www.solcats.xyz",
        "twitter": "https://twitter.com/solcat777"
      }
    },
    {
      "chainId": 101,
      "address": "Gro98oTmXxCVX8HKr3q2tMnP5ztoC77q6KehFDnAB983",
      "symbol": "SOLMO",
      "name": "SolMoon",
      "decimals": 4,
      "logoURI": "https://raw.githubusercontent.com/solana-labs/token-list/main/assets/mainnet/Gro98oTmXxCVX8HKr3q2tMnP5ztoC77q6KehFDnAB983/logo.png",
      "tags": [],
      "extensions": {
        "website": "https://www.solmoonfinance.com",
        "twitter": "https://twitter.com/solmoonfinance"
      }
    },
    {
      "chainId": 101,
      "address": "2wBXHm4oxmed7ZoDkPL4DU8BuRfMYkubVu8T4N38vXdb",
      "symbol": "MSC",
      "name": "MasterCoin",
      "decimals": 9,
      "logoURI": "https://raw.githubusercontent.com/solana-labs/token-list/main/assets/mainnet/2wBXHm4oxmed7ZoDkPL4DU8BuRfMYkubVu8T4N38vXdb/logo.png",
      "tags": [],
      "extensions": {
        "website": "https://mastercoin.site",
        "twitter": "https://twitter.com/MasterCoin_",
        "discord": "https://t.co/CXZN9Ncd6Q?amp=1",
        "medium": "https://medium.com/@mastercoin-eu"
      }
    },
    {
      "chainId": 101,
      "address": "8b9mQo6ZU2rwZQgSFqGNQvXzrUSHDTRpKSKi9XXdGmqN",
      "symbol": "CHANGPENGUIN",
      "name": "CHANGPENGUIN",
      "decimals": 9,
      "logoURI": "https://raw.githubusercontent.com/solana-labs/token-list/main/assets/mainnet/8b9mQo6ZU2rwZQgSFqGNQvXzrUSHDTRpKSKi9XXdGmqN/logo.png",
      "tags": [],
      "extensions": {
        "website": "https://artbomb.xyz"
      }
    },
    {
      "chainId": 101,
      "address": "3KnVxWhoYdc9UwDr5WMVkZp2LpF7gnojg7We7MUd6ixQ",
      "symbol": "WOLFE",
      "name": "Wolfecoin",
      "decimals": 9,
      "logoURI": "https://raw.githubusercontent.com/solana-labs/token-list/main/assets/mainnet/3KnVxWhoYdc9UwDr5WMVkZp2LpF7gnojg7We7MUd6ixQ/logo.png",
      "tags": [],
      "extensions": {
        "website": "https://www.wolfecoin.online/"
      }
    },
    {
      "chainId": 101,
      "address": "BxHJqGtC629c55swCqWXFGA2rRF1igbbTmh22H8ePUWG",
      "symbol": "PGNT",
      "name": "PigeonSol Token",
      "decimals": 4,
      "logoURI": "https://raw.githubusercontent.com/solana-labs/token-list/main/assets/mainnet/BxHJqGtC629c55swCqWXFGA2rRF1igbbTmh22H8ePUWG/logo.png",
      "tags": [],
      "extensions": {
        "website": "https://pigeonsol.xyz",
        "twitter": "https://twitter.com/PigeonSol"
      }
    },
    {
      "chainId": 101,
      "address": "51tMb3zBKDiQhNwGqpgwbavaGH54mk8fXFzxTc1xnasg",
      "symbol": "APEX",
      "name": "APEX",
      "decimals": 9,
      "logoURI": "https://raw.githubusercontent.com/solana-labs/token-list/main/assets/mainnet/51tMb3zBKDiQhNwGqpgwbavaGH54mk8fXFzxTc1xnasg/logo.png",
      "tags": [],
      "extensions": {
        "coingeckoId": "apexit-finance",
        "website": "https://apexit.finance/",
        "twitter": "https://twitter.com/apeXit_finance",
        "discord": "https://discord.gg/aASQy2dWsN",
        "tggroup": "https://t.me/apexit_finance"
      }
    },
    {
      "chainId": 101,
      "address": "4NPzwMK2gfgQ6rTv8x4EE1ZvKW6MYyYTSrAZCx7zxyaX",
      "symbol": "KLB",
      "name": "Black Label",
      "decimals": 0,
      "logoURI": "https://raw.githubusercontent.com/solana-labs/token-list/main/assets/mainnet/4NPzwMK2gfgQ6rTv8x4EE1ZvKW6MYyYTSrAZCx7zxyaX/logo.svg",
      "tags": [],
      "extensions": {
        "website": "https://klbtoken.com",
        "twitter": "https://twitter.com/klbtoken",
        "serumV3Usdc": "AVC5hkVjWqRzD9RXXwjcNiVAAR2rUvDGwhqoCd2TQNY8"
      }
    },
    {
      "chainId": 101,
      "address": "5v6tZ1SiAi7G8Qg4rBF1ZdAn4cn6aeQtefewMr1NLy61",
      "symbol": "SOLD",
      "name": "Solanax",
      "decimals": 9,
      "logoURI": "https://raw.githubusercontent.com/solana-labs/token-list/main/assets/mainnet/5v6tZ1SiAi7G8Qg4rBF1ZdAn4cn6aeQtefewMr1NLy61/logo.png",
      "tags": [],
      "extensions": {
        "website": "https://solanax.org",
        "twitter": "https://twitter.com/Solanaxorg",
        "telegram": "https://t.me/solanaxcommunity"
      }
    },
    {
      "chainId": 101,
      "address": "3RSafdgu7P2smSGHJvSGQ6kZVkcErZXfZTtynJYboyAu",
      "symbol": "SINE",
      "name": "SINE",
      "decimals": 9,
      "logoURI": "https://raw.githubusercontent.com/solana-labs/token-list/main/assets/mainnet/3RSafdgu7P2smSGHJvSGQ6kZVkcErZXfZTtynJYboyAu/logo.svg",
      "tags": [
        "security-token",
        "utility-token"
      ],
      "extensions": {
        "website": "https://solainetwork.com/",
        "twitter": "https://twitter.com/SolAiNetwork"
      }
    },
    {
      "chainId": 101,
      "address": "orcaEKTdK7LKz57vaAYr9QeNsVEPfiu6QeMU1kektZE",
      "symbol": "ORCA",
      "name": "Orca",
      "decimals": 6,
      "logoURI": "https://raw.githubusercontent.com/solana-labs/token-list/main/assets/mainnet/orcaEKTdK7LKz57vaAYr9QeNsVEPfiu6QeMU1kektZE/logo.png",
      "tags": [],
      "extensions": {
        "website": "https://orca.so/",
        "twitter": "https://twitter.com/orca_so",
        "telegram": "https://t.me/orca_so",
        "medium": "https://orca-so.medium.com",
        "discord": "https://discord.com/invite/nSwGWn5KSG",
        "coingeckoId": "orca",
        "serumV3Usdc": "8N1KkhaCYDpj3awD58d85n973EwkpeYnRp84y1kdZpMX"
      }
    },
    {
      "chainId": 101,
      "address": "guppyrZyEX9iTPSu92pi8T71Zka7xd6PrsTJrXRW6u1",
      "symbol": "GUPPY",
      "name": "Orca Guppy Collectible",
      "decimals": 0,
      "logoURI": "https://raw.githubusercontent.com/solana-labs/token-list/main/assets/mainnet/guppyrZyEX9iTPSu92pi8T71Zka7xd6PrsTJrXRW6u1/logo.png",
      "tags": [
        "nft"
      ],
      "extensions": {
        "website": "https://www.orca.so",
        "twitter": "https://twitter.com/orca_so"
      }
    },
    {
      "chainId": 101,
      "address": "whaLeHav12EhGK19u6kKbLRwC9E1EATGnm6MWbBCcUW",
      "symbol": "WHALE",
      "name": "Orca Whale Collectible",
      "decimals": 0,
      "logoURI": "https://raw.githubusercontent.com/solana-labs/token-list/main/assets/mainnet/whaLeHav12EhGK19u6kKbLRwC9E1EATGnm6MWbBCcUW/logo.png",
      "tags": [
        "nft"
      ],
      "extensions": {
        "website": "https://www.orca.so",
        "twitter": "https://twitter.com/orca_so"
      }
    },
    {
      "chainId": 101,
      "address": "kLwhLkZRt6CadPHRBsgfhRCKXX426WMBnhoGozTduvk",
      "symbol": "KILLER-WHALE",
      "name": "Orca Killer Whale Collectible",
      "decimals": 0,
      "logoURI": "https://raw.githubusercontent.com/solana-labs/token-list/main/assets/mainnet/kLwhLkZRt6CadPHRBsgfhRCKXX426WMBnhoGozTduvk/logo.png",
      "tags": [
        "nft"
      ],
      "extensions": {
        "website": "https://www.orca.so",
        "twitter": "https://twitter.com/orca_so"
      }
    },
    {
      "chainId": 101,
      "address": "star2pH7rVWscs743JGdCAL8Lc9nyJeqx7YQXkGUnWf",
      "symbol": "STARFISH",
      "name": "Orca Starfish Collectible",
      "decimals": 6,
      "logoURI": "https://raw.githubusercontent.com/solana-labs/token-list/main/assets/mainnet/star2pH7rVWscs743JGdCAL8Lc9nyJeqx7YQXkGUnWf/logo.png",
      "tags": [
        "nft"
      ],
      "extensions": {
        "website": "https://www.orca.so",
        "twitter": "https://twitter.com/orca_so"
      }
    },
    {
      "chainId": 101,
      "address": "cLownTTaiiQMoyMmFjfmSGowi8HyNhCtTLFcrNKnqX6",
      "symbol": "CLOWNFISH",
      "name": "Orca Clownfish Collectible",
      "decimals": 0,
      "logoURI": "https://raw.githubusercontent.com/solana-labs/token-list/main/assets/mainnet/cLownTTaiiQMoyMmFjfmSGowi8HyNhCtTLFcrNKnqX6/logo.png",
      "tags": [
        "nft"
      ],
      "extensions": {
        "website": "https://www.orca.so",
        "twitter": "https://twitter.com/orca_so"
      }
    },
    {
      "chainId": 101,
      "address": "ECFcUGwHHMaZynAQpqRHkYeTBnS5GnPWZywM8aggcs3A",
      "symbol": "SOL/USDC",
      "name": "Orca SOL/USDC LP Token",
      "decimals": 9,
      "logoURI": "https://raw.githubusercontent.com/solana-labs/token-list/main/assets/mainnet/ECFcUGwHHMaZynAQpqRHkYeTBnS5GnPWZywM8aggcs3A/logo.png",
      "tags": [
        "lp-token"
      ],
      "extensions": {
        "website": "https://www.orca.so",
        "twitter": "https://twitter.com/orca_so"
      }
    },
    {
      "chainId": 101,
      "address": "3H5XKkE9uVvxsdrFeN4BLLGCmohiQN6aZJVVcJiXQ4WC",
      "symbol": "USDC/USDT",
      "name": "Orca USDC/USDT LP Token",
      "decimals": 9,
      "logoURI": "https://raw.githubusercontent.com/solana-labs/token-list/main/assets/mainnet/3H5XKkE9uVvxsdrFeN4BLLGCmohiQN6aZJVVcJiXQ4WC/logo.png",
      "tags": [
        "lp-token"
      ],
      "extensions": {
        "website": "https://www.orca.so",
        "twitter": "https://twitter.com/orca_so"
      }
    },
    {
      "chainId": 101,
      "address": "8qNqTaKKbdZuzQPWWXy5wNVkJh54ex8zvvnEnTFkrKMP",
      "symbol": "USDC/USDT-SRM",
      "name": "Orca USDC/USDT-SRM LP Token",
      "decimals": 9,
      "logoURI": "https://raw.githubusercontent.com/solana-labs/token-list/main/assets/mainnet/8qNqTaKKbdZuzQPWWXy5wNVkJh54ex8zvvnEnTFkrKMP/logo.png",
      "tags": [
        "lp-token"
      ],
      "extensions": {
        "website": "https://www.orca.so",
        "twitter": "https://twitter.com/orca_so"
      }
    },
    {
      "chainId": 101,
      "address": "7TYb32qkwYosUQfUspU45cou7Bb3nefJocVMFX2mEGTT",
      "symbol": "ETH/USDC",
      "name": "Orca ETH/USDC LP Token",
      "decimals": 9,
      "logoURI": "https://raw.githubusercontent.com/solana-labs/token-list/main/assets/mainnet/7TYb32qkwYosUQfUspU45cou7Bb3nefJocVMFX2mEGTT/logo.png",
      "tags": [
        "lp-token"
      ],
      "extensions": {
        "website": "https://www.orca.so",
        "twitter": "https://twitter.com/orca_so"
      }
    },
    {
      "chainId": 101,
      "address": "EhBAmhkgEsMa8McFB5bpqZaRpZvGBBJ4jN59T5xToPdG",
      "symbol": "ETH/USDT-SRM",
      "name": "Orca ETH/USDT-SRM LP Token",
      "decimals": 9,
      "logoURI": "https://raw.githubusercontent.com/solana-labs/token-list/main/assets/mainnet/EhBAmhkgEsMa8McFB5bpqZaRpZvGBBJ4jN59T5xToPdG/logo.png",
      "tags": [
        "lp-token"
      ],
      "extensions": {
        "website": "https://www.orca.so",
        "twitter": "https://twitter.com/orca_so"
      }
    },
    {
      "chainId": 101,
      "address": "8pFwdcuXM7pvHdEGHLZbUR8nNsjj133iUXWG6CgdRHk2",
      "symbol": "BTC/ETH",
      "name": "Orca BTC/ETH LP Token",
      "decimals": 9,
      "logoURI": "https://raw.githubusercontent.com/solana-labs/token-list/main/assets/mainnet/8pFwdcuXM7pvHdEGHLZbUR8nNsjj133iUXWG6CgdRHk2/logo.png",
      "tags": [
        "lp-token"
      ],
      "extensions": {
        "website": "https://www.orca.so",
        "twitter": "https://twitter.com/orca_so"
      }
    },
    {
      "chainId": 101,
      "address": "7bb88DAnQY7LSoWEuqezCcbk4vutQbuRqgJMqpX8h6dL",
      "symbol": "ETH/SOL",
      "name": "Orca ETH/SOL LP Token",
      "decimals": 9,
      "logoURI": "https://raw.githubusercontent.com/solana-labs/token-list/main/assets/mainnet/7bb88DAnQY7LSoWEuqezCcbk4vutQbuRqgJMqpX8h6dL/logo.png",
      "tags": [
        "lp-token"
      ],
      "extensions": {
        "website": "https://www.orca.so",
        "twitter": "https://twitter.com/orca_so"
      }
    },
    {
      "chainId": 101,
      "address": "GWEmABT4rD3sGhyghv9rKbfdiaFe5uMHeJqr6hhu3XvA",
      "symbol": "RAY/SOL",
      "name": "Orca RAY/SOL LP Token",
      "decimals": 9,
      "logoURI": "https://raw.githubusercontent.com/solana-labs/token-list/main/assets/mainnet/GWEmABT4rD3sGhyghv9rKbfdiaFe5uMHeJqr6hhu3XvA/logo.png",
      "tags": [
        "lp-token"
      ],
      "extensions": {
        "website": "https://www.orca.so",
        "twitter": "https://twitter.com/orca_so"
      }
    },
    {
      "chainId": 101,
      "address": "BmZNYGt7aApGTUUxAQUYsW64cMbb6P7uniokCWaptj4D",
      "symbol": "SOL/USDT",
      "name": "Orca SOL/USDT LP Token",
      "decimals": 9,
      "logoURI": "https://raw.githubusercontent.com/solana-labs/token-list/main/assets/mainnet/BmZNYGt7aApGTUUxAQUYsW64cMbb6P7uniokCWaptj4D/logo.png",
      "tags": [
        "lp-token"
      ],
      "extensions": {
        "website": "https://www.orca.so",
        "twitter": "https://twitter.com/orca_so"
      }
    },
    {
      "chainId": 101,
      "address": "E4cthfUFaDd4x5t1vbeBNBHm7isqhM8kapthPzPJz1M2",
      "symbol": "SOL/USDT-SRM",
      "name": "Orca SOL/USDT-SRM LP Token",
      "decimals": 9,
      "logoURI": "https://raw.githubusercontent.com/solana-labs/token-list/main/assets/mainnet/E4cthfUFaDd4x5t1vbeBNBHm7isqhM8kapthPzPJz1M2/logo.png",
      "tags": [
        "lp-token"
      ],
      "extensions": {
        "website": "https://www.orca.so",
        "twitter": "https://twitter.com/orca_so"
      }
    },
    {
      "chainId": 101,
      "address": "6ojPekCSQimAjDjaMApLvh3jF6wnZeNEVRVVoGNzEXvV",
      "symbol": "SOL/SRM",
      "name": "Orca SOL/SRM LP Token",
      "decimals": 9,
      "logoURI": "https://raw.githubusercontent.com/solana-labs/token-list/main/assets/mainnet/6ojPekCSQimAjDjaMApLvh3jF6wnZeNEVRVVoGNzEXvV/logo.png",
      "tags": [
        "lp-token"
      ],
      "extensions": {
        "website": "https://www.orca.so",
        "twitter": "https://twitter.com/orca_so"
      }
    },
    {
      "chainId": 101,
      "address": "YJRknE9oPhUMtq1VvhjVzG5WnRsjQtLsWg3nbaAwCQ5",
      "symbol": "FTT/SOL",
      "name": "Orca FTT/SOL LP Token",
      "decimals": 9,
      "logoURI": "https://raw.githubusercontent.com/solana-labs/token-list/main/assets/mainnet/YJRknE9oPhUMtq1VvhjVzG5WnRsjQtLsWg3nbaAwCQ5/logo.png",
      "tags": [
        "lp-token"
      ],
      "extensions": {
        "website": "https://www.orca.so",
        "twitter": "https://twitter.com/orca_so"
      }
    },
    {
      "chainId": 101,
      "address": "C9PKvetJPrrPD53PR2aR8NYtVZzucCRkHYzcFXbZXEqu",
      "symbol": "KIN/SOL",
      "name": "Orca KIN/SOL LP Token",
      "decimals": 9,
      "logoURI": "https://raw.githubusercontent.com/solana-labs/token-list/main/assets/mainnet/C9PKvetJPrrPD53PR2aR8NYtVZzucCRkHYzcFXbZXEqu/logo.png",
      "tags": [
        "lp-token"
      ],
      "extensions": {
        "website": "https://www.orca.so",
        "twitter": "https://twitter.com/orca_so"
      }
    },
    {
      "chainId": 101,
      "address": "6SfhBAmuaGf9p3WAxeHJYCWMABnYUMrdzNdK5Stvvj4k",
      "symbol": "ROPE/SOL",
      "name": "Orca ROPE/SOL LP Token",
      "decimals": 9,
      "logoURI": "https://raw.githubusercontent.com/solana-labs/token-list/main/assets/mainnet/6SfhBAmuaGf9p3WAxeHJYCWMABnYUMrdzNdK5Stvvj4k/logo.png",
      "tags": [
        "lp-token"
      ],
      "extensions": {
        "website": "https://www.orca.so",
        "twitter": "https://twitter.com/orca_so"
      }
    },
    {
      "chainId": 101,
      "address": "9r1n79TmerAgQJboUT8QvrChX3buZBfuSrBTtYM1cW4h",
      "symbol": "SOL/STEP",
      "name": "Orca SOL/STEP LP Token",
      "decimals": 9,
      "logoURI": "https://raw.githubusercontent.com/solana-labs/token-list/main/assets/mainnet/9r1n79TmerAgQJboUT8QvrChX3buZBfuSrBTtYM1cW4h/logo.png",
      "tags": [
        "lp-token"
      ],
      "extensions": {
        "website": "https://www.orca.so",
        "twitter": "https://twitter.com/orca_so"
      }
    },
    {
      "chainId": 101,
      "address": "ELLELFtgvWBgLkdY9EFx4Vb3SLNj4DJEhzZLWy1wCh4Y",
      "symbol": "OXY/SOL",
      "name": "Orca OXY/SOL LP Token",
      "decimals": 9,
      "logoURI": "https://raw.githubusercontent.com/solana-labs/token-list/main/assets/mainnet/ELLELFtgvWBgLkdY9EFx4Vb3SLNj4DJEhzZLWy1wCh4Y/logo.png",
      "tags": [
        "lp-token"
      ],
      "extensions": {
        "website": "https://www.orca.so",
        "twitter": "https://twitter.com/orca_so"
      }
    },
    {
      "chainId": 101,
      "address": "BXM9ph4AuhCUzf94HQu5FnfeVThKj5oyrnb1krY1zax5",
      "symbol": "MER/SOL",
      "name": "Orca MER/SOL LP Token",
      "decimals": 9,
      "logoURI": "https://raw.githubusercontent.com/solana-labs/token-list/main/assets/mainnet/BXM9ph4AuhCUzf94HQu5FnfeVThKj5oyrnb1krY1zax5/logo.png",
      "tags": [
        "lp-token"
      ],
      "extensions": {
        "website": "https://www.orca.so",
        "twitter": "https://twitter.com/orca_so"
      }
    },
    {
      "chainId": 101,
      "address": "FJ9Q9ojA7vdf5rFbcTc6dd7D3nLpwSxdtFSE8cwfuvqt",
      "symbol": "FIDA/SOL",
      "name": "Orca FIDA/SOL LP Token",
      "decimals": 9,
      "logoURI": "https://raw.githubusercontent.com/solana-labs/token-list/main/assets/mainnet/FJ9Q9ojA7vdf5rFbcTc6dd7D3nLpwSxdtFSE8cwfuvqt/logo.png",
      "tags": [
        "lp-token"
      ],
      "extensions": {
        "website": "https://www.orca.so",
        "twitter": "https://twitter.com/orca_so"
      }
    },
    {
      "chainId": 101,
      "address": "EHkfnhKLLTUqo1xMZLxhM9EusEgpN6RXPpZsGpUsewaa",
      "symbol": "MAPS/SOL",
      "name": "Orca MAPS/SOL LP Token",
      "decimals": 9,
      "logoURI": "https://raw.githubusercontent.com/solana-labs/token-list/main/assets/mainnet/EHkfnhKLLTUqo1xMZLxhM9EusEgpN6RXPpZsGpUsewaa/logo.png",
      "tags": [
        "lp-token"
      ],
      "extensions": {
        "website": "https://www.orca.so",
        "twitter": "https://twitter.com/orca_so"
      }
    },
    {
      "chainId": 101,
      "address": "9rguDaKqTrVjaDXafq6E7rKGn7NPHomkdb8RKpjKCDm2",
      "symbol": "SAMO/SOL",
      "name": "Orca SAMO/SOL LP Token",
      "decimals": 9,
      "logoURI": "https://raw.githubusercontent.com/solana-labs/token-list/main/assets/mainnet/9rguDaKqTrVjaDXafq6E7rKGn7NPHomkdb8RKpjKCDm2/logo.png",
      "tags": [
        "lp-token"
      ],
      "extensions": {
        "website": "https://www.orca.so",
        "twitter": "https://twitter.com/orca_so"
      }
    },
    {
      "chainId": 101,
      "address": "2697FyJ4vD9zwAVPr33fdVPDv54pyZZiBv9S2AoKMyQf",
      "symbol": "COPE/SOL",
      "name": "Orca COPE/SOL LP Token",
      "decimals": 9,
      "logoURI": "https://raw.githubusercontent.com/solana-labs/token-list/main/assets/mainnet/2697FyJ4vD9zwAVPr33fdVPDv54pyZZiBv9S2AoKMyQf/logo.png",
      "tags": [
        "lp-token"
      ],
      "extensions": {
        "website": "https://www.orca.so",
        "twitter": "https://twitter.com/orca_so"
      }
    },
    {
      "chainId": 101,
      "address": "HEhMLvpSdPviukafKwVN8BnBUTamirptsQ6Wxo5Cyv8s",
      "symbol": "FTR",
      "name": "Future",
      "decimals": 9,
      "logoURI": "https://raw.githubusercontent.com/solana-labs/token-list/main/assets/mainnet/HEhMLvpSdPviukafKwVN8BnBUTamirptsQ6Wxo5Cyv8s/logo.png",
      "tags": [],
      "extensions": {
        "website": "https://future-ftr.io",
        "twitter": "https://twitter.com/ftr_finance"
      }
    },
    {
      "chainId": 101,
      "address": "6oJ8Mp1VnKxN5MvGf9LfpeaRvTv8N1xFbvtdEbLLWUDT",
      "symbol": "ESC",
      "name": "ESCoin",
      "decimals": 9,
      "logoURI": "https://raw.githubusercontent.com/solana-labs/token-list/main/assets/mainnet/6oJ8Mp1VnKxN5MvGf9LfpeaRvTv8N1xFbvtdEbLLWUDT/logo.png",
      "tags": [],
      "extensions": {
        "website": "https://escoin.company/",
        "twitter": "https://twitter.com/coin_esc"
      }
    },
    {
      "chainId": 101,
      "address": "Da1jboBKU3rqXUqPL3L3BxJ8e67ogVgVKcqy4rWsS7LC",
      "symbol": "UBE",
      "name": "UBE Token",
      "decimals": 9,
      "logoURI": "https://raw.githubusercontent.com/solana-labs/token-list/main/assets/mainnet/Da1jboBKU3rqXUqPL3L3BxJ8e67ogVgVKcqy4rWsS7LC/logo.png",
      "tags": [],
      "extensions": {
        "website": "https://www.ubetoken.com",
        "twitter": "https://twitter.com/ube_token"
      }
    },
    {
      "chainId": 101,
      "address": "CDJWUqTcYTVAKXAVXoQZFes5JUFc7owSeq7eMQcDSbo5",
      "symbol": "renBTC",
      "name": "renBTC",
      "decimals": 8,
      "logoURI": "https://raw.githubusercontent.com/solana-labs/token-list/main/assets/mainnet/CDJWUqTcYTVAKXAVXoQZFes5JUFc7owSeq7eMQcDSbo5/logo.png",
      "tags": [],
      "extensions": {
        "coingeckoId": "renbtc",
        "website": "https://renproject.io/",
        "serumV3Usdc": "74Ciu5yRzhe8TFTHvQuEVbFZJrbnCMRoohBK33NNiPtv"
      }
    },
    {
      "chainId": 101,
      "address": "G1a6jxYz3m8DVyMqYnuV7s86wD4fvuXYneWSpLJkmsXj",
      "symbol": "renBCH",
      "name": "renBCH",
      "decimals": 8,
      "logoURI": "https://raw.githubusercontent.com/solana-labs/token-list/main/assets/mainnet/G1a6jxYz3m8DVyMqYnuV7s86wD4fvuXYneWSpLJkmsXj/logo.png",
      "tags": [],
      "extensions": {
        "coingeckoId": "renbch",
        "website": "https://renproject.io/",
        "serumV3Usdc": "FS8EtiNZCH72pAK83YxqXaGAgk3KKFYphiTcYA2yRPis"
      }
    },
    {
      "chainId": 101,
      "address": "FKJvvVJ242tX7zFtzTmzqoA631LqHh4CdgcN8dcfFSju",
      "symbol": "renDGB",
      "name": "renDGB",
      "decimals": 8,
      "logoURI": "https://raw.githubusercontent.com/solana-labs/token-list/main/assets/mainnet/FKJvvVJ242tX7zFtzTmzqoA631LqHh4CdgcN8dcfFSju/logo.png",
      "tags": [],
      "extensions": {
        "website": "https://renproject.io/"
      }
    },
    {
      "chainId": 101,
      "address": "ArUkYE2XDKzqy77PRRGjo4wREWwqk6RXTfM9NeqzPvjU",
      "symbol": "renDOGE",
      "name": "renDOGE",
      "decimals": 8,
      "logoURI": "https://raw.githubusercontent.com/solana-labs/token-list/main/assets/mainnet/ArUkYE2XDKzqy77PRRGjo4wREWwqk6RXTfM9NeqzPvjU/logo.png",
      "tags": [],
      "extensions": {
        "coingeckoId": "rendoge",
        "website": "https://renproject.io/",
        "serumV3Usdc": "5FpKCWYXgHWZ9CdDMHjwxAfqxJLdw2PRXuAmtECkzADk"
      }
    },
    {
      "chainId": 101,
      "address": "8wv2KAykQstNAj2oW6AHANGBiFKVFhvMiyyzzjhkmGvE",
      "symbol": "renLUNA",
      "name": "renLUNA",
      "decimals": 6,
      "logoURI": "https://raw.githubusercontent.com/solana-labs/token-list/main/assets/mainnet/8wv2KAykQstNAj2oW6AHANGBiFKVFhvMiyyzzjhkmGvE/logo.png",
      "tags": [],
      "extensions": {
        "website": "https://renproject.io/",
        "serumV3Usdc": "CxDhLbbM9uAA2AXfSPar5qmyfmC69NLj3vgJXYAsSVBT"
      }
    },
    {
      "chainId": 101,
      "address": "E99CQ2gFMmbiyK2bwiaFNWUUmwz4r8k2CVEFxwuvQ7ue",
      "symbol": "renZEC",
      "name": "renZEC",
      "decimals": 8,
      "logoURI": "https://raw.githubusercontent.com/solana-labs/token-list/main/assets/mainnet/E99CQ2gFMmbiyK2bwiaFNWUUmwz4r8k2CVEFxwuvQ7ue/logo.png",
      "tags": [],
      "extensions": {
        "coingeckoId": "renzec",
        "website": "https://renproject.io/",
        "serumV3Usdc": "2ahbUT5UryyRVxPnELtTmDLLneN26UjBQFgfMVvbWDTb"
      }
    },
    {
      "chainId": 101,
      "address": "GkXP719hnhLtizWHcQyGVYajuJqVsJJ6fyeUob9BPCFC",
      "symbol": "KROWZ",
      "name": "Mike Krow's Official Best Friend Super Kawaii Kasu Token",
      "decimals": 9,
      "logoURI": "https://raw.githubusercontent.com/solana-labs/token-list/main/assets/mainnet/GkXP719hnhLtizWHcQyGVYajuJqVsJJ6fyeUob9BPCFC/logo.png",
      "tags": [
        "social-token",
        "krowz"
      ],
      "extensions": {
        "website": "https://mikekrow.com/",
        "twitter": "https://twitter.com/space_asylum"
      }
    },
    {
      "chainId": 101,
      "address": "6kwTqmdQkJd8qRr9RjSnUX9XJ24RmJRSrU1rsragP97Y",
      "symbol": "SAIL",
      "name": "SAIL",
      "decimals": 6,
      "logoURI": "https://raw.githubusercontent.com/solana-labs/token-list/main/assets/mainnet/6kwTqmdQkJd8qRr9RjSnUX9XJ24RmJRSrU1rsragP97Y/logo.png",
      "tags": [
        "utility-token"
      ],
      "extensions": {
        "website": "https://www.solanasail.com",
        "coingeckoId": "sail",
        "twitter": "https://twitter.com/SolanaSail"
      }
    },
    {
      "chainId": 101,
      "address": "E5ndSkaB17Dm7CsD22dvcjfrYSDLCxFcMd6z8ddCk5wp",
      "symbol": "RIN",
      "name": "Aldrin",
      "decimals": 9,
      "logoURI": "https://raw.githubusercontent.com/solana-labs/token-list/main/assets/mainnet/E5ndSkaB17Dm7CsD22dvcjfrYSDLCxFcMd6z8ddCk5wp/logo.png",
      "tags": [],
      "extensions": {
        "website": "https://rin.aldrin.com/",
        "twitter": "https://twitter.com/Aldrin_Exchange",
        "serumV3Usdc": "7gZNLDbWE73ueAoHuAeFoSu7JqmorwCLpNTBXHtYSFTa",
        "coingeckoId": "aldrin"
      }
    },
    {
      "chainId": 101,
      "address": "7LmGzEgnQZTxxeCThgxsv3xe4JQmiy9hxEGBPCF66KgH",
      "symbol": "SNEK",
      "name": "Snek Coin",
      "decimals": 0,
      "logoURI": "https://raw.githubusercontent.com/solana-labs/token-list/main/assets/mainnet/7LmGzEgnQZTxxeCThgxsv3xe4JQmiy9hxEGBPCF66KgH/logo.png",
      "tags": [],
      "extensions": {
        "twitter": "https://twitter.com/snekcoin"
      }
    },
    {
      "chainId": 101,
      "address": "AhRozpV8CDLJ5z9k8CJWF4P12MVvxdnnU2y2qUhUuNS5",
      "symbol": "ARK",
      "name": "Sol.Ark",
      "decimals": 8,
      "logoURI": "https://raw.githubusercontent.com/solana-labs/token-list/main/assets/mainnet/AhRozpV8CDLJ5z9k8CJWF4P12MVvxdnnU2y2qUhUuNS5/logo.png",
      "tags": [
        "meme"
      ],
      "extensions": {
        "website": "https://www.solark.xyz/",
        "twitter": "https://twitter.com/SOLARK67275852"
      }
    },
    {
      "chainId": 101,
      "address": "ss26ybWnrhSYbGBjDT9bEwRiyAVUgiKCbgAfFkksj4R",
      "symbol": "SS2",
      "name": "POH",
      "decimals": 0,
      "logoURI": "https://raw.githubusercontent.com/solana-labs/token-list/main/assets/mainnet/ss26ybWnrhSYbGBjDT9bEwRiyAVUgiKCbgAfFkksj4R/logo.png",
      "tags": [
        "nft"
      ],
      "extensions": {
        "website": "https://www.sol-talk.com/sol-survivor",
        "twitter": "https://twitter.com/sol__survivor",
        "imageUrl": "https://www.arweave.net/fDxzEtzfu9IjFDh0ID-rOGaGw__F6-OD2ADoa23sayo?ext=gif",
        "animationUrl": "https://vww4cphi4lv3ldd4dtidi4njkbilvngmvuaofo3rv2oa3ozepeea.arweave.net/ra3BPOji67WMfBzQNHGpUFC6tMytAOK7ca6cDbskeQg?ext=glb",
        "description": "Sensing a disturbance in the timeline, the tournament organizers send Poh back in time to the beginning of the tournament. He is tasked with finding the origin of the disturbance and restoring the original timeline. Special:'Out of Order'"
      }
    },
    {
      "chainId": 101,
      "address": "6dGR9kAt499jzsojDHCvDArKxpTarNbhdSkiS7jeMAib",
      "symbol": "AKI",
      "name": "AKIHIGE Token",
      "decimals": 9,
      "logoURI": "https://raw.githubusercontent.com/solana-labs/token-list/main/assets/mainnet/6dGR9kAt499jzsojDHCvDArKxpTarNbhdSkiS7jeMAib/logo.png",
      "tags": [
        "aki"
      ]
    },
    {
      "chainId": 101,
      "address": "SCYfrGCw8aDiqdgcpdGjV6jp4UVVQLuphxTDLNWu36f",
      "symbol": "SCY",
      "name": "Synchrony",
      "decimals": 9,
      "logoURI": "https://raw.githubusercontent.com/solana-labs/token-list/main/assets/mainnet/SCYfrGCw8aDiqdgcpdGjV6jp4UVVQLuphxTDLNWu36f/logo.png",
      "tags": [],
      "extensions": {
        "website": "https://synchrony.fi",
        "twitter": "https://twitter.com/SynchronyFi"
      }
    },
    {
      "chainId": 101,
      "address": "BKMWPkPS8jXw59ezYwK2ueNTZRF4m8MYHDjh9HwUmkQ7",
      "symbol": "SDC",
      "name": "SandDollarClassic",
      "decimals": 9,
      "logoURI": "https://raw.githubusercontent.com/solana-labs/token-list/main/assets/mainnet/BKMWPkPS8jXw59ezYwK2ueNTZRF4m8MYHDjh9HwUmkQ7/logo.png",
      "tags": [
        "utility-token"
      ],
      "extensions": {
        "website": "https://sanddollar.bs",
        "twitter": "https://twitter.com/SandDollar_BS"
      }
    },
    {
      "chainId": 101,
      "address": "Bx4ykEMurwPQBAFNvthGj73fMBVTvHa8e9cbAyaK4ZSh",
      "symbol": "TOX",
      "name": "trollbox",
      "decimals": 9,
      "logoURI": "https://raw.githubusercontent.com/solana-labs/token-list/main/assets/mainnet/Bx4ykEMurwPQBAFNvthGj73fMBVTvHa8e9cbAyaK4ZSh/logo.png",
      "tags": [
        "utility-token"
      ],
      "extensions": {
        "website": "https://trollbox.io",
        "twitter": "https://twitter.com/trollboxio"
      }
    },
    {
      "chainId": 101,
      "address": "E7WqtfRHcY8YW8z65u9WmD7CfMmvtrm2qPVicSzDxLaT",
      "symbol": "PPUG",
      "name": "PizzaPugCoin",
      "decimals": 9,
      "logoURI": "https://raw.githubusercontent.com/solana-labs/token-list/main/assets/mainnet/E7WqtfRHcY8YW8z65u9WmD7CfMmvtrm2qPVicSzDxLaT/logo.png",
      "tags": [],
      "extensions": {
        "website": "https://www.pizzapugcoin.com",
        "twitter": "https://twitter.com/pizzapugcoin"
      }
    },
    {
      "chainId": 101,
      "address": "FZgL5motNWEDEa24xgfSdBDfXkB9Ru9KxfEsey9S58bb",
      "symbol": "VCC",
      "name": "VentureCapital",
      "decimals": 6,
      "logoURI": "https://raw.githubusercontent.com/solana-labs/token-list/main/assets/mainnet/FZgL5motNWEDEa24xgfSdBDfXkB9Ru9KxfEsey9S58bb/logo.svg",
      "tags": [
        "venture capital",
        "liquidator",
        "IDO",
        "incubator"
      ],
      "extensions": {
        "website": "https://www.vcc.finance/",
        "twitter": "https://twitter.com/vcc_finance"
      }
    },
    {
      "chainId": 101,
      "address": "4TGxgCSJQx2GQk9oHZ8dC5m3JNXTYZHjXumKAW3vLnNx",
      "symbol": "OXS",
      "name": "Oxbull Sol",
      "decimals": 9,
      "logoURI": "https://raw.githubusercontent.com/solana-labs/token-list/main/assets/mainnet/4TGxgCSJQx2GQk9oHZ8dC5m3JNXTYZHjXumKAW3vLnNx/logo.png",
      "tags": [
        "utility-token"
      ],
      "extensions": {
        "website": "https://www.oxbull.tech/#/home",
        "twitter": "https://twitter.com/OxBull5",
        "medium": "https://medium.com/@oxbull",
        "tgann": "https://t.me/Oxbull_tech",
        "coingeckoId": "oxbull-tech",
        "github": "https://github.com/OxBull"
      }
    },
    {
      "chainId": 101,
      "address": "EdAhkbj5nF9sRM7XN7ewuW8C9XEUMs8P7cnoQ57SYE96",
      "symbol": "FAB",
      "name": "FABRIC",
      "decimals": 9,
      "logoURI": "https://raw.githubusercontent.com/solana-labs/token-list/main/assets/mainnet/EdAhkbj5nF9sRM7XN7ewuW8C9XEUMs8P7cnoQ57SYE96/logo.png",
      "tags": [],
      "extensions": {
        "website": "https://fsynth.io/",
        "twitter": "https://twitter.com/official_fabric",
        "coingeckoId": "fabric"
      }
    },
    {
      "chainId": 101,
      "address": "GEYrotdkRitGUK5UMv3aMttEhVAZLhRJMcG82zKYsaWB",
      "symbol": "POTATO",
      "name": "POTATO",
      "decimals": 3,
      "logoURI": "https://raw.githubusercontent.com/solana-labs/token-list/main/assets/mainnet/GEYrotdkRitGUK5UMv3aMttEhVAZLhRJMcG82zKYsaWB/logo.png",
      "tags": [],
      "extensions": {
        "website": "https://potatocoinspl.com/",
        "serumV3Usdc": "6dn7tgTHe5rZEAscMWWY3xmPGVEKVkM9s7YRV11z399z"
      }
    },
    {
      "chainId": 101,
      "address": "FmJ1fo7wK5FF6rDvQxow5Gj7A2ctLmR5orCKLZ45Q3Cq",
      "symbol": "DGEN",
      "name": "Degen Banana",
      "decimals": 6,
      "logoURI": "https://raw.githubusercontent.com/solana-labs/token-list/main/assets/mainnet/FmJ1fo7wK5FF6rDvQxow5Gj7A2ctLmR5orCKLZ45Q3Cq/logo.png",
      "tags": [],
      "extensions": {
        "website": "https://degen.finance/",
        "twitter": "https://twitter.com/degenbanana"
      }
    },
    {
      "chainId": 101,
      "address": "FciGvHj9FjgSGgCBF1b9HY814FM9D28NijDd5SJrKvPo",
      "symbol": "TGT",
      "name": "Twirl Governance Token",
      "decimals": 6,
      "logoURI": "https://raw.githubusercontent.com/solana-labs/token-list/main/assets/mainnet/FciGvHj9FjgSGgCBF1b9HY814FM9D28NijDd5SJrKvPo/logo.png",
      "tags": [],
      "extensions": {
        "website": "https://twirlfinance.com/",
        "twitter": "https://twitter.com/twirlfinance"
      }
    },
    {
      "chainId": 101,
      "address": "A9EEvcRcT7Q9XAa6NfqrqJChoc4XGDhd2mtc4xfniQkS",
      "symbol": "BILBY",
      "name": "Bilby Finance",
      "decimals": 9,
      "logoURI": "https://raw.githubusercontent.com/solana-labs/token-list/main/assets/mainnet/A9EEvcRcT7Q9XAa6NfqrqJChoc4XGDhd2mtc4xfniQkS/logo.png",
      "tags": [
        "utility-token"
      ],
      "extensions": {
        "website": "https://bilby.finance/"
      }
    },
    {
      "chainId": 101,
      "address": "8NGgmXzBzhsXz46pTC3ioSBxeE3w2EXpc741N3EQ8E6r",
      "symbol": "JOKE",
      "name": "JOKESMEMES",
      "decimals": 9,
      "logoURI": "https://raw.githubusercontent.com/solana-labs/token-list/main/assets/mainnet/8NGgmXzBzhsXz46pTC3ioSBxeE3w2EXpc741N3EQ8E6r/logo.png",
      "tags": [],
      "extensions": {
        "website": "https://jokesmemes.finance",
        "twitter": "https://twitter.com/Jokesmemes11"
      }
    },
    {
      "chainId": 101,
      "address": "Fp4gjLpTsPqBN6xDGpDHwtnuEofjyiZKxxZxzvJnjxV6",
      "symbol": "NAXAR",
      "name": "Naxar",
      "decimals": 4,
      "logoURI": "https://raw.githubusercontent.com/solana-labs/token-list/main/assets/mainnet/Fp4gjLpTsPqBN6xDGpDHwtnuEofjyiZKxxZxzvJnjxV6/logo.png",
      "tags": [],
      "extensions": {
        "website": "https://naxar.ru",
        "instagram": "https://instagram.com/naxar__",
        "telegram": "https://t.me/naxar_official"
      }
    },
    {
      "chainId": 101,
      "address": "5jqTNKonR9ZZvbmX9JHwcPSEg6deTyNKR7PxQ9ZPdd2w",
      "symbol": "JBUS",
      "name": "Jebus",
      "decimals": 0,
      "logoURI": "https://raw.githubusercontent.com/solana-labs/token-list/main/assets/mainnet/5jqTNKonR9ZZvbmX9JHwcPSEg6deTyNKR7PxQ9ZPdd2w/logo.png",
      "tags": [],
      "extensions": {
        "website": "https://jebus.live"
      }
    },
    {
      "chainId": 101,
      "address": "29UWGmi1MxJRi3izeritN8VvhZbUiX37KUVnGv46mzev",
      "symbol": "KLBx",
      "name": "Black Label X",
      "decimals": 4,
      "logoURI": "https://raw.githubusercontent.com/solana-labs/token-list/main/assets/mainnet/29UWGmi1MxJRi3izeritN8VvhZbUiX37KUVnGv46mzev/logo.svg",
      "tags": [],
      "extensions": {
        "website": "https://klbtoken.com/x"
      }
    },
    {
      "chainId": 101,
      "address": "GACHAfpmbpk4FLfZcGkT2NUmaEqMygssAknhqnn8DVHP",
      "symbol": "GACHA",
      "name": "Gachapon",
      "decimals": 9,
      "logoURI": "https://raw.githubusercontent.com/solana-labs/token-list/main/assets/mainnet/GACHAfpmbpk4FLfZcGkT2NUmaEqMygssAknhqnn8DVHP/logo.png",
      "tags": [],
      "extensions": {
        "twitter": "https://twitter.com/GACHAPON7777"
      }
    },
    {
      "chainId": 101,
      "address": "9zoqdwEBKWEi9G5Ze8BSkdmppxGgVv1Kw4LuigDiNr9m",
      "symbol": "STR",
      "name": "Solster",
      "decimals": 9,
      "logoURI": "https://raw.githubusercontent.com/solana-labs/token-list/main/assets/mainnet/9zoqdwEBKWEi9G5Ze8BSkdmppxGgVv1Kw4LuigDiNr9m/logo.png",
      "tags": [],
      "extensions": {
        "website": "https://solster.finance",
        "twitter": "https://twitter.com/solster_finance"
      }
    },
    {
      "chainId": 101,
      "address": "A2T2jDe2bxyEHkKtS8AtrTRmJ9VZRwyY8Kr7oQ8xNyfb",
      "symbol": "HAMS",
      "name": "Space Hamster",
      "decimals": 9,
      "logoURI": "https://raw.githubusercontent.com/solana-labs/token-list/main/assets/mainnet/A2T2jDe2bxyEHkKtS8AtrTRmJ9VZRwyY8Kr7oQ8xNyfb/logo.png",
      "tags": [],
      "extensions": {
        "website": "https://www.solhamster.space/",
        "twitter": "https://twitter.com/sol_hamster",
        "telegram": "https://t.me/SolHamster",
        "dex-website": "https://dex-solhamster.space/"
      }
    },
    {
      "chainId": 101,
      "address": "EGN2774kzKyUnJs2Gv5poK6ymiMVkdyCQD2gGnJ84sDk",
      "symbol": "NEFT",
      "name": "Neftea Labs Coin",
      "decimals": 9,
      "logoURI": "https://raw.githubusercontent.com/solana-labs/token-list/main/assets/mainnet/EGN2774kzKyUnJs2Gv5poK6ymiMVkdyCQD2gGnJ84sDk/logo.png",
      "tags": [
        "Neftea",
        "NFT",
        "utility-token"
      ],
      "extensions": {
        "website": "https://www.neftealabs.com/"
      }
    },
    {
      "chainId": 101,
      "address": "DK64rmGSZupv1dLYn57e3pUVgs9jL9EKLXDVZZPsMDz8",
      "symbol": "ABOMB",
      "name": "ArtBomb",
      "decimals": 5,
      "logoURI": "https://raw.githubusercontent.com/solana-labs/token-list/main/assets/mainnet/DK64rmGSZupv1dLYn57e3pUVgs9jL9EKLXDVZZPsMDz8/logo.png",
      "tags": [
        "utility-token",
        "artbomb"
      ],
      "extensions": {
        "website": "https://artbomb.xyz"
      }
    },
    {
      "chainId": 101,
      "address": "AnyCsr1VCBZcwVAxbKPuHhKDP5DQQSnRxGAo4ycgRMi2",
      "symbol": "DAL",
      "name": "Dalmatiancoin",
      "decimals": 9,
      "logoURI": "https://raw.githubusercontent.com/solana-labs/token-list/main/assets/mainnet/AnyCsr1VCBZcwVAxbKPuHhKDP5DQQSnRxGAo4ycgRMi2/logo.png",
      "tags": [],
      "extensions": {
        "website": "https://dalmatiancoin.org/",
        "twitter": "https://twitter.com/coindalmatian"
      }
    },
    {
      "chainId": 101,
      "address": "HiL1j5VMR9XtRnCA4mxaVoXr6PMHpbh8wUgfPsAP4CNF",
      "symbol": "SolNHD",
      "name": "SolNHD",
      "decimals": 9,
      "logoURI": "https://raw.githubusercontent.com/solana-labs/token-list/main/assets/mainnet/HiL1j5VMR9XtRnCA4mxaVoXr6PMHpbh8wUgfPsAP4CNF/logo.png",
      "tags": [],
      "extensions": {
        "website": "https://www.solnhd.com",
        "twitter": "https://twitter.com/zororoaz01"
      }
    },
    {
      "chainId": 101,
      "address": "qXu8Tj65H5XR8KHuaKKoyLCWj592KbTG3YWJwsuFrPS",
      "symbol": "STVA",
      "name": "SOLtiva",
      "decimals": 3,
      "logoURI": "https://raw.githubusercontent.com/solana-labs/token-list/main/assets/mainnet/qXu8Tj65H5XR8KHuaKKoyLCWj592KbTG3YWJwsuFrPS/logo.svg",
      "tags": [],
      "extensions": {
        "website": "https://soltiva.co"
      }
    },
    {
      "chainId": 101,
      "address": "D3gHoiYT4RY5VSndne1fEnpM3kCNAyBhkp5xjNUqqPj9",
      "symbol": "PROEXIS",
      "name": "ProExis Prova de Existência Blockchain",
      "decimals": 9,
      "logoURI": "https://raw.githubusercontent.com/solana-labs/token-list/main/assets/mainnet/D3gHoiYT4RY5VSndne1fEnpM3kCNAyBhkp5xjNUqqPj9/logo.png",
      "tags": [
        "proof of-existence",
        "utility-token",
        "prova de existencia",
        "proexis"
      ],
      "extensions": {
        "website": "https://provadeexistencia.com.br",
        "twitter": "https://twitter.com/provaexistencia",
        "facebook": "https://facebook.com/provadeexistencia",
        "instagram": "https://instagram.com/provadeexistencia",
        "github": "https://github.com/provadeexistencia",
        "tgann": "https://t.me/provadeexistencia",
        "tggroup": "https://t.me/provadeexistenciagrupo"
      }
    },
    {
      "chainId": 101,
      "address": "5DWFxYBxjETuqFX3P2Z1uq8UbcCT1F4sABGiBZMnWKvR",
      "symbol": "PLDO",
      "name": "PLEIDO",
      "decimals": 6,
      "logoURI": "https://raw.githubusercontent.com/solana-labs/token-list/main/assets/mainnet/5DWFxYBxjETuqFX3P2Z1uq8UbcCT1F4sABGiBZMnWKvR/logo.svg",
      "tags": [
        "pleido",
        "game-coin"
      ],
      "extensions": {
        "website": "https://pleido.com/"
      }
    },
    {
      "chainId": 101,
      "address": "6uB5eEC8SzMbUdsPpe3eiNvHyvxdqUWnDEtpFQxkhNTP",
      "symbol": "MOLANIUM",
      "name": "MOLANIUM",
      "decimals": 0,
      "logoURI": "https://raw.githubusercontent.com/solana-labs/token-list/main/assets/mainnet/6uB5eEC8SzMbUdsPpe3eiNvHyvxdqUWnDEtpFQxkhNTP/logo.png",
      "tags": [],
      "extensions": {
        "website": "https://moonlana.com/",
        "imageUrl": "https://i.imgur.com/hOMe38E.png",
        "twitter": "https://twitter.com/xMoonLana",
        "medium": "https://moonlana.medium.com/"
      }
    },
    {
      "chainId": 101,
      "address": "5KV2W2XPdSo97wQWcuAVi6G4PaCoieg4Lhhi61PAMaMJ",
      "symbol": "GÜ",
      "name": "GÜ",
      "decimals": 9,
      "logoURI": "https://raw.githubusercontent.com/solana-labs/token-list/main/assets/mainnet/5KV2W2XPdSo97wQWcuAVi6G4PaCoieg4Lhhi61PAMaMJ/logo.png",
      "tags": [
        "utility-token"
      ],
      "extensions": {
        "website": "https://kugle.org",
        "twitter": "https://twitter.com/Kugle_",
        "coingeckoId": "gu"
      }
    },
    {
      "chainId": 101,
      "address": "72fFy4SNGcHoEC1TTFTUkxNHriJqg3hBPsa2jSr2cZgb",
      "symbol": "BZX",
      "name": "BlizeX",
      "decimals": 6,
      "logoURI": "https://raw.githubusercontent.com/solana-labs/token-list/main/assets/mainnet/72fFy4SNGcHoEC1TTFTUkxNHriJqg3hBPsa2jSr2cZgb/logo.png",
      "tags": [],
      "extensions": {
        "website": "https://www.blizex.co",
        "twitter": "https://twitter.com/blizex_en"
      }
    },
    {
      "chainId": 101,
      "address": "5fEo6ZbvpV6zdyzowtAwgMcWHZe1yJy9NxQM6gC19QW5",
      "symbol": "GREEN",
      "name": "Green DEX",
      "decimals": 9,
      "logoURI": "https://raw.githubusercontent.com/solana-labs/token-list/main/assets/mainnet/5fEo6ZbvpV6zdyzowtAwgMcWHZe1yJy9NxQM6gC19QW5/logo.svg",
      "tags": [
        "Green DEX"
      ],
      "extensions": {
        "website": "https://greendex.network/",
        "twitter": "https://twitter.com/GreendexN"
      }
    },
    {
      "chainId": 101,
      "address": "Bx1fDtvTN6NvE4kjdPHQXtmGSg582bZx9fGy4DQNMmAT",
      "symbol": "SOLC",
      "name": "Solcubator",
      "decimals": 9,
      "logoURI": "https://raw.githubusercontent.com/solana-labs/token-list/main/assets/mainnet/Bx1fDtvTN6NvE4kjdPHQXtmGSg582bZx9fGy4DQNMmAT/logo.png",
      "tags": [],
      "extensions": {
        "website": "http://solcubator.io",
        "twitter": "https://twitter.com/Solcubator"
      }
    },
    {
      "chainId": 101,
      "address": "ABxCiDz4jjKt1t7Syu5Tb37o8Wew9ADpwngZh6kpLbLX",
      "symbol": "XSOL",
      "name": "XSOL Token",
      "decimals": 8,
      "logoURI": "https://raw.githubusercontent.com/solana-labs/token-list/main/assets/mainnet/ABxCiDz4jjKt1t7Syu5Tb37o8Wew9ADpwngZh6kpLbLX/logo.png",
      "tags": [
        "utility-token"
      ],
      "extensions": {
        "website": "https://0xsol.network",
        "twitter": "https://twitter.com/0xSol_Network"
      }
    },
    {
      "chainId": 101,
      "address": "DrcPRJPBiakQcWqon3gZms7sviAqdQS5zS5wvaG5v6wu",
      "symbol": "BLD",
      "name": "BladesToken",
      "decimals": 4,
      "logoURI": "https://raw.githubusercontent.com/solana-labs/token-list/main/assets/mainnet/DrcPRJPBiakQcWqon3gZms7sviAqdQS5zS5wvaG5v6wu/logo.png",
      "tags": [],
      "extensions": {
        "website": "https://blades.finance/",
        "twitter": "https://twitter.com/bladesfinance"
      }
    },
    {
      "chainId": 101,
      "address": "6D7E4mstMboABmfoaPrtVDgewjUCbGdvcYVaHa9SDiTg",
      "symbol": "QWK",
      "name": "QwikPay.io Token",
      "decimals": 9,
      "logoURI": "https://raw.githubusercontent.com/solana-labs/token-list/main/assets/mainnet/6D7E4mstMboABmfoaPrtVDgewjUCbGdvcYVaHa9SDiTg/logo.png",
      "tags": [],
      "extensions": {
        "website": "https://www.qwikpay.io",
        "twitter": "https://twitter.com/QwikpayIO"
      }
    },
    {
      "chainId": 101,
      "address": "BTyJg5zMbaN2KMfn7LsKhpUsV675aCUSUMrgB1YGxBBP",
      "symbol": "GOOSEBERRY",
      "name": "Gooseberry",
      "decimals": 9,
      "logoURI": "https://raw.githubusercontent.com/solana-labs/token-list/main/assets/mainnet/BTyJg5zMbaN2KMfn7LsKhpUsV675aCUSUMrgB1YGxBBP/logo.png",
      "tags": [],
      "extensions": {
        "website": "https://gooseberry.changr.ca",
        "twitter": "https://twitter.com/gooseberrycoin"
      }
    },
    {
      "chainId": 101,
      "address": "5GG1LbgY4EEvPR51YQPNr65QKcZemrHWPooTqC5gRPBA",
      "symbol": "DXB",
      "name": "DefiXBet Token",
      "decimals": 9,
      "logoURI": "https://raw.githubusercontent.com/solana-labs/token-list/main/assets/mainnet/5GG1LbgY4EEvPR51YQPNr65QKcZemrHWPooTqC5gRPBA/logo.png",
      "tags": [],
      "extensions": {
        "website": "https://DefiXBet.com/",
        "twitter": "https://twitter.com/DefiXBet",
        "medium": "https://defixbet.medium.com/",
        "tgann": "https://t.me/DefiXBet"
      }
    },
    {
      "chainId": 101,
      "address": "7a4cXVvVT7kF6hS5q5LDqtzWfHfys4a9PoK6pf87RKwf",
      "symbol": "LUNY",
      "name": "Luna Yield",
      "decimals": 9,
      "logoURI": "https://raw.githubusercontent.com/solana-labs/token-list/main/assets/mainnet/7a4cXVvVT7kF6hS5q5LDqtzWfHfys4a9PoK6pf87RKwf/logo.png",
      "tags": [],
      "extensions": {
        "website": "https://www.lunayield.com",
        "twitter": "https://twitter.com/Luna_Yield"
      }
    },
    {
      "chainId": 101,
      "address": "AP58G14hoy4GGgZS4L8TzZgqXnk3hBvciFKW2Cb1RQ2J",
      "symbol": "YARDv1",
      "name": "SolYard Finance Beta",
      "decimals": 9,
      "logoURI": "https://raw.githubusercontent.com/solana-labs/token-list/main/assets/mainnet/AP58G14hoy4GGgZS4L8TzZgqXnk3hBvciFKW2Cb1RQ2J/logo.png",
      "tags": [],
      "extensions": {
        "website": "https://solyard.finance/"
      }
    },
    {
      "chainId": 101,
      "address": "6Y7LbYB3tfGBG6CSkyssoxdtHb77AEMTRVXe8JUJRwZ7",
      "symbol": "DINO",
      "name": "DINO",
      "decimals": 6,
      "logoURI": "https://raw.githubusercontent.com/solana-labs/token-list/main/assets/mainnet/6Y7LbYB3tfGBG6CSkyssoxdtHb77AEMTRVXe8JUJRwZ7/logo.png",
      "tags": [],
      "extensions": {
        "website": "https://www.solanadino.com",
        "twitter": "https://twitter.com/solanadino"
      }
    },
    {
      "chainId": 101,
      "address": "4wjPQJ6PrkC4dHhYghwJzGBVP78DkBzA2U3kHoFNBuhj",
      "symbol": "LIQ",
      "name": "LIQ Protocol",
      "decimals": 6,
      "logoURI": "https://raw.githubusercontent.com/solana-labs/token-list/main/assets/mainnet/4wjPQJ6PrkC4dHhYghwJzGBVP78DkBzA2U3kHoFNBuhj/logo.png",
      "tags": [],
      "extensions": {
        "website": "https://liqsolana.com/",
        "coingeckoId": "liq-protocol",
        "twitter": "https://twitter.com/liqsolana",
        "discord": "https://discord.gg/MkfjambeU7",
        "serumV3Usdc": "FLKUQGh9VAG4otn4njLPUf5gaUPx5aAZ2Q6xWiD3hH5u"
      }
    },
    {
      "chainId": 101,
      "address": "DubwWZNWiNGMMeeQHPnMATNj77YZPZSAz2WVR5WjLJqz",
      "symbol": "CRP",
      "name": "CropperFinance",
      "decimals": 9,
      "logoURI": "https://raw.githubusercontent.com/solana-labs/token-list/main/assets/mainnet/DubwWZNWiNGMMeeQHPnMATNj77YZPZSAz2WVR5WjLJqz/logo.png",
      "tags": [],
      "extensions": {
        "website": "https://cropper.finance/",
        "twitter": "https://twitter.com/cropperfinance"
      }
    },
    {
      "chainId": 101,
      "address": "B3Ggjjj3QargPkFTAJiR6BaD8CWKFUaWRXGcDQ1nyeeD",
      "symbol": "PARTI",
      "name": "PARTI",
      "decimals": 9,
      "logoURI": "https://raw.githubusercontent.com/solana-labs/token-list/main/assets/mainnet/B3Ggjjj3QargPkFTAJiR6BaD8CWKFUaWRXGcDQ1nyeeD/logo.png",
      "tags": [],
      "extensions": {
        "website": "https://parti.finance",
        "twitter": "https://twitter.com/ParticleFinance",
        "medium": "https://particlefinance.medium.com"
      }
    },
    {
      "chainId": 101,
      "address": "5igDhdTnXif5E5djBpRt4wUKo5gtf7VicHi8r5ada4Hj",
      "symbol": "NIA",
      "name": "NIALABS",
      "decimals": 0,
      "logoURI": "https://raw.githubusercontent.com/solana-labs/token-list/main/assets/mainnet/5igDhdTnXif5E5djBpRt4wUKo5gtf7VicHi8r5ada4Hj/logo.png",
      "tags": [],
      "extensions": {
        "website": "https://www.nialabs.com/"
      }
    },
    {
      "chainId": 101,
      "address": "GQnN5M1M6oTjsziAwcRYd1P7pRBBQKURj5QeAjN1npnE",
      "symbol": "CORV",
      "name": "Project Corvus",
      "decimals": 9,
      "logoURI": "https://raw.githubusercontent.com/solana-labs/token-list/main/assets/mainnet/GQnN5M1M6oTjsziAwcRYd1P7pRBBQKURj5QeAjN1npnE/logo.png",
      "tags": [],
      "extensions": {
        "website": "https://dixon.company/"
      }
    },
    {
      "chainId": 101,
      "address": "3FRQnT5djQMATCg6TNXBhi2bBkbTyGdywsLmLa8BbEKz",
      "symbol": "HLTH",
      "name": "HLTH",
      "decimals": 4,
      "logoURI": "https://raw.githubusercontent.com/solana-labs/token-list/main/assets/mainnet/3FRQnT5djQMATCg6TNXBhi2bBkbTyGdywsLmLa8BbEKz/logo.png",
      "extensions": {
        "website": "https://hlth.network/",
        "twitter": "https://twitter.com/hlthnetwork",
        "telegram": "https://t.me/HLTHnetwork"
      }
    },
    {
      "chainId": 101,
      "address": "Ea5SjE2Y6yvCeW5dYTn7PYMuW5ikXkvbGdcmSnXeaLjS",
      "symbol": "PAI",
      "name": "PAI (Parrot)",
      "decimals": 6,
      "logoURI": "https://raw.githubusercontent.com/solana-labs/token-list/main/assets/mainnet/Ea5SjE2Y6yvCeW5dYTn7PYMuW5ikXkvbGdcmSnXeaLjS/logo.svg",
      "tags": [
        "stablecoin"
      ],
      "extensions": {
        "website": "https://partyparrot.finance",
        "twitter": "https://twitter.com/gopartyparrot",
        "telegram": "https://t.me/gopartyparrot"
      }
    },
    {
      "chainId": 101,
      "address": "SLRSSpSLUTP7okbCUBYStWCo1vUgyt775faPqz8HUMr",
      "symbol": "SLRS",
      "name": "Solrise Finance",
      "decimals": 6,
      "logoURI": "https://raw.githubusercontent.com/solana-labs/token-list/main/assets/mainnet/SLRSSpSLUTP7okbCUBYStWCo1vUgyt775faPqz8HUMr/logo.png",
      "tags": [],
      "extensions": {
        "website": "https://solrise.finance",
        "twitter": "https://twitter.com/SolriseFinance",
        "telegram": "https://t.me/solrisefinance",
        "medium": "https://blog.solrise.finance",
        "discord": "https://discord.gg/xNbGgMUJfU",
        "serumV3Usdc": "2Gx3UfV831BAh8uQv1FKSPKS9yajfeeD8GJ4ZNb2o2YP",
        "coingeckoId": "solrise-finance"
      }
    },
    {
      "chainId": 101,
      "address": "Hejznrp39zCfcmq4WpihfAeyhzhqeFtj4PURHFqMaHSS",
      "symbol": "SE",
      "name": "Snake Eyes",
      "decimals": 9,
      "logoURI": "https://raw.githubusercontent.com/solana-labs/token-list/main/assets/mainnet/Hejznrp39zCfcmq4WpihfAeyhzhqeFtj4PURHFqMaHSS/logo.png",
      "tags": [],
      "extensions": {
        "discord": "https://discord.gg/g94SubKn"
      }
    },
    {
      "chainId": 101,
      "address": "Fx14roJm9m27zngJQwmt81npHvPc5pmF772nxDhNnsh5",
      "symbol": "LIQ-USDC",
      "name": "Raydium LP Token (LIQ-USDC)",
      "decimals": 6,
      "logoURI": "https://raw.githubusercontent.com/solana-labs/token-list/main/assets/mainnet/Fx14roJm9m27zngJQwmt81npHvPc5pmF772nxDhNnsh5/logo.png",
      "tags": [
        "lp-token"
      ],
      "extensions": {
        "website": "https://raydium.io/"
      }
    },
    {
      "chainId": 101,
      "address": "D7U3BPHr5JBbFmPTaVNpmEKGBPFdQS3udijyte1QtuLk",
      "symbol": "STAR",
      "name": "SolStar",
      "decimals": 9,
      "logoURI": "https://raw.githubusercontent.com/solana-labs/token-list/main/assets/mainnet/D7U3BPHr5JBbFmPTaVNpmEKGBPFdQS3udijyte1QtuLk/logo.png",
      "tags": [
        "community",
        "web3",
        "utility-token"
      ],
      "extensions": {
        "website": "https://solstar.finance",
        "twitter": "https://twitter.com/SolStarFinance",
        "discord": "https://discord.gg/j6B3q5Xk5N",
        "medium": "https://solstar.medium.com",
        "telegram": "https://t.me/SolStarFinance"
      }
    },
    {
      "chainId": 101,
      "address": "GtQ48z7NNjs7sVyp3M7iuiDcTRjeWPd1fkdiWQNy1UR6",
      "symbol": "LIQ-SOL",
      "name": "Raydium LP Token (LIQ-SOL)",
      "decimals": 6,
      "logoURI": "https://raw.githubusercontent.com/solana-labs/token-list/main/assets/mainnet/GtQ48z7NNjs7sVyp3M7iuiDcTRjeWPd1fkdiWQNy1UR6/logo.png",
      "tags": [
        "lp-token"
      ],
      "extensions": {
        "website": "https://raydium.io/"
      }
    },
    {
      "chainId": 101,
      "address": "DHojuFwy5Pb8HTUhyRGQ285s5KYgk8tGAjAcmjkEAGbY",
      "symbol": "RFK",
      "name": "Refrak",
      "decimals": 2,
      "logoURI": "https://raw.githubusercontent.com/solana-labs/token-list/main/assets/mainnet/DHojuFwy5Pb8HTUhyRGQ285s5KYgk8tGAjAcmjkEAGbY/logo.png",
      "tags": [],
      "extensions": {
        "website": "https://refrak.com/",
        "discord": "https://discord.gg/ZAWbnebFVK"
      }
    },
    {
      "chainId": 101,
      "address": "7Jimij6hkEjjgmf3HamW44d2Cf5kj2gHnfCDDPGxWut",
      "symbol": "GQO",
      "name": "GIGQO",
      "decimals": 9,
      "logoURI": "https://gigqo.com/images/new-gqo-logo.png",
      "tags": [],
      "extensions": {
        "website": "https://gigqo.com/",
        "twitter": "https://twitter.com/gigqoapp"
      }
    },
    {
      "chainId": 101,
      "address": "E5rk3nmgLUuKUiS94gg4bpWwWwyjCMtddsAXkTFLtHEy",
      "symbol": "WOO",
      "name": "Wootrade Network",
      "decimals": 6,
      "logoURI": "https://raw.githubusercontent.com/solana-labs/token-list/main/assets/mainnet/E5rk3nmgLUuKUiS94gg4bpWwWwyjCMtddsAXkTFLtHEy/logo.png",
      "tags": [],
      "extensions": {
        "website": "https://woo.network",
        "twitter": "https://twitter.com/wootraderS"
      }
    },
    {
      "chainId": 101,
      "address": "9s6dXtMgV5E6v3rHqBF2LejHcA2GWoZb7xNUkgXgsBqt",
      "symbol": "USDC-USDT-PAI",
      "name": "Mercurial LP Token (USDC-USDT-PAI)",
      "decimals": 6,
      "logoURI": "https://raw.githubusercontent.com/solana-labs/token-list/main/assets/mainnet/9s6dXtMgV5E6v3rHqBF2LejHcA2GWoZb7xNUkgXgsBqt/logo.png",
      "tags": [
        "lp-token"
      ],
      "extensions": {
        "website": "https://www.mercurial.finance/"
      }
    },
    {
      "chainId": 101,
      "address": "8kRacWW5qZ34anyH8s9gu2gC4FpXtncqBDPpd2a6DnZE",
      "symbol": "MECA",
      "name": "Coinmeca",
      "decimals": 9,
      "logoURI": "https://raw.githubusercontent.com/solana-labs/token-list/main/assets/mainnet/8kRacWW5qZ34anyH8s9gu2gC4FpXtncqBDPpd2a6DnZE/logo.svg",
      "tags": [
        "utility-token"
      ],
      "extensions": {
        "website": "https://coinmeca.net/",
        "medium": "https://coinmeca.medium.com/",
        "twitter": "https://twitter.com/coinmeca",
        "telegram": "https://t.me/coinmeca",
        "discord": "https://discord.gg/coinmeca",
        "reddit": "https://reddit.com/r/coinmeca"
      }
    },
    {
      "chainId": 101,
      "address": "6h6uy8yAfaAb5sPE2bvXQEB93LnUMEdcCRU2kfiErTct",
      "symbol": "ZMR",
      "name": "ZMIRROR",
      "decimals": 9,
      "logoURI": "https://raw.githubusercontent.com/solana-labs/token-list/main/assets/mainnet/6h6uy8yAfaAb5sPE2bvXQEB93LnUMEdcCRU2kfiErTct/logo.JPG",
      "tags": []
    },
    {
      "chainId": 101,
      "address": "sodaNXUbtjMvHe9c5Uw7o7VAcVpXPHAvtaRaiPVJQuE",
      "symbol": "SODA",
      "name": "cheesesoda token",
      "decimals": 0,
      "logoURI": "https://raw.githubusercontent.com/solana-labs/token-list/main/assets/mainnet/sodaNXUbtjMvHe9c5Uw7o7VAcVpXPHAvtaRaiPVJQuE/logo.svg",
      "tags": [],
      "extensions": {
        "website": "https://token.cheesesoda.com",
        "twitter": "https://twitter.com/cheesesodadex",
        "serumV3Usdc": "6KFs2wUzME8Z3AeWL4HfKkXbtik5zVvebdg5qCxqt4hB"
      }
    },
    {
      "chainId": 101,
      "address": "sodaoT6Wh1nxHaarw4kDh7AkK4oZnERK1QgDUtHPR3H",
      "symbol": "SODAO",
      "name": "cheesesodaDAO",
      "decimals": 4,
      "logoURI": "https://raw.githubusercontent.com/solana-labs/token-list/main/assets/mainnet/sodaoT6Wh1nxHaarw4kDh7AkK4oZnERK1QgDUtHPR3H/logo.svg",
      "tags": [],
      "extensions": {
        "website": "https://dao.cheesesoda.com",
        "twitter": "https://twitter.com/cheesesodadex"
      }
    },
    {
      "chainId": 101,
      "address": "49YUsDrThJosHSagCn1F59Uc9NRxbr9thVrZikUnQDXy",
      "symbol": "LIQ-RAY",
      "name": "Raydium LP Token (LIQ-RAY)",
      "decimals": 6,
      "logoURI": "https://raw.githubusercontent.com/solana-labs/token-list/main/assets/mainnet/49YUsDrThJosHSagCn1F59Uc9NRxbr9thVrZikUnQDXy/logo.png",
      "tags": [
        "lp-token"
      ],
      "extensions": {
        "website": "https://raydium.io/"
      }
    },
    {
      "chainId": 101,
      "address": "FGmeGqUqKzVX2ajkXaFSQxNcBRWnJg1vi5fugRJrDJ3k",
      "symbol": "FCS",
      "name": "FCS",
      "decimals": 9,
      "logoURI": "https://raw.githubusercontent.com/solana-labs/token-list/main/assets/mainnet/FGmeGqUqKzVX2ajkXaFSQxNcBRWnJg1vi5fugRJrDJ3k/logo.png",
      "tags": [],
      "extensions": {
        "website": "https://www.fcs.com/"
      }
    },
    {
      "chainId": 101,
      "address": "CjpDCj8zLSM37669qng5znYP25JuoDPCvLSLLd7pxAsr",
      "symbol": "Nordic Energy Token",
      "name": "NET",
      "decimals": 9,
      "logoURI": "https://raw.githubusercontent.com/solana-labs/token-list/main/assets/mainnet/CjpDCj8zLSM37669qng5znYP25JuoDPCvLSLLd7pxAsr/logo.png",
      "tags": [],
      "extensions": {
        "website": "https://nordicenergy.io/",
        "twitter": "https://twitter.com/nordicenergy1",
        "telegram": "https://t.me/nordicenergy"
      }
    },
    {
      "chainId": 101,
      "address": "9eaAUFp7S38DKXxbjwzEG8oq1H1AipPkUuieUkVJ9krt",
      "symbol": "KDC",
      "name": "KDC (KURZ Digital Currency)",
      "decimals": 2,
      "logoURI": "https://kurzdigital.com/images/KDC_logo.png",
      "tags": [
        "stablecoin",
        "kdc"
      ],
      "extensions": {
        "website": "https://www.kurzdigital.com"
      }
    },
    {
      "chainId": 101,
      "address": "A1C9Shy732BThWvHAN936f33N7Wm1HbFvxb2zDSoBx8F",
      "symbol": "PKR2",
      "name": "Pokerrrr 2",
      "decimals": 9,
      "logoURI": "https://raw.githubusercontent.com/C-e-r-b-e-r-u-s/token-list/main/assets/mainnet/A1C9Shy732BThWvHAN936f33N7Wm1HbFvxb2zDSoBx8F/pkr2-logo.png",
      "tags": [
        "Game-Token",
        "Club Code: 03m91"
      ],
      "extensions": {
        "website": "https://www.pokerrrrapp.com/"
      }
    },
    {
      "chainId": 101,
      "address": "35KgRun5UMT2Kjtjw4cNG1tXHcgBxuxji6Yp6ciz7yX7",
      "symbol": "VPE",
      "name": "VPOWER",
      "decimals": 9,
      "logoURI": "https://raw.githubusercontent.com/solana-labs/token-list/main/assets/mainnet/35KgRun5UMT2Kjtjw4cNG1tXHcgBxuxji6Yp6ciz7yX7/logo.png",
      "extensions": {
        "website": "https://vpowerswap.com/",
        "twitter": "https://twitter.com/vpowerswap",
        "telegram": "https://t.me/vpowerswap_channel"
      }
    },
    {
      "chainId": 101,
      "address": "GSaiLQxREzaxUcE3v28HxBacoUQPZNtXx1eQsCFsX9Bg",
      "symbol": "XgSAIL",
      "name": "gSAIL DEPRECATED",
      "decimals": 9,
      "logoURI": "https://raw.githubusercontent.com/solana-labs/token-list/main/assets/mainnet/GSaiLQxREzaxUcE3v28HxBacoUQPZNtXx1eQsCFsX9Bg/logo.png",
      "tags": [
        "utility-token"
      ],
      "extensions": {
        "website": "https://www.solanasail.com",
        "twitter": "https://twitter.com/SolanaSail"
      }
    },
    {
      "chainId": 101,
      "address": "ELyNEh5HC33sQLhGiQ5dimmwqiJCiqVJp3eQxpX3pKhQ",
      "symbol": "JCS",
      "name": "Jogys Crypto School Token",
      "decimals": 9,
      "logoURI": "https://raw.githubusercontent.com/solana-labs/token-list/main/assets/mainnet/ELyNEh5HC33sQLhGiQ5dimmwqiJCiqVJp3eQxpX3pKhQ/logo.png",
      "tags": [],
      "extensions": {
        "website": "https://instagram.com/jogyscryptoschool?utm_medium=copy_link",
        "instagram": "https://instagram.com/jogyscryptoschool?utm_medium=copy_link",
        "telegram": "https://t.me/JCS_JogysCryptoSchool"
      }
    },
    {
      "chainId": 101,
      "address": "3bRTivrVsitbmCTGtqwp7hxXPsybkjn4XLNtPsHqa3zR",
      "symbol": "LIKE",
      "name": "Only1 (LIKE)",
      "decimals": 9,
      "logoURI": "https://only1.io/like-token.svg",
      "tags": [
        "utility-token"
      ],
      "extensions": {
        "website": "https://only1.io/",
        "medium": "https://only1nft.medium.com/",
        "twitter": "https://twitter.com/only1nft",
        "telegram": "https://t.me/only1nft",
        "discord": "https://discord.gg/SrsKwTFA",
        "coingeckoId": "only1"
      }
    },
    {
      "chainId": 101,
      "address": "CXLBjMMcwkc17GfJtBos6rQCo1ypeH6eDbB82Kby4MRm",
      "symbol": "wUST",
      "name": "Wrapped UST (Wormhole)",
      "decimals": 9,
      "logoURI": "https://raw.githubusercontent.com/solana-labs/token-list/main/assets/mainnet/CXLBjMMcwkc17GfJtBos6rQCo1ypeH6eDbB82Kby4MRm/logo.png",
      "tags": [
        "wrapped",
        "wormhole"
      ],
      "extensions": {
        "website": "https://terra.money",
        "address": "0xa47c8bf37f92aBed4A126BDA807A7b7498661acD",
        "bridgeContract": "https://etherscan.io/address/0xf92cD566Ea4864356C5491c177A430C222d7e678",
        "assetContract": "https://etherscan.io/address/0xa47c8bf37f92aBed4A126BDA807A7b7498661acD",
        "coingeckoId": "terrausd"
      }
    },
    {
      "chainId": 101,
      "address": "A7SXXA9wveT2quqqzh5m6Zf3ueCb9kBezQdpnYxHwzLt",
      "symbol": "ZINTI",
      "name": "Zia Inti",
      "decimals": 9,
      "logoURI": "https://raw.githubusercontent.com/solana-labs/token-list/main/assets/mainnet/A7SXXA9wveT2quqqzh5m6Zf3ueCb9kBezQdpnYxHwzLt/logo.png",
      "tags": [],
      "extensions": {
        "website": "https://www.ziainti.com/"
      }
    },
    {
      "chainId": 101,
      "address": "3Ztt53vwGhQGoEp3n1RjSu4CFnGRfqzwo6L8KN8gmXfd",
      "symbol": "METAS",
      "name": "METASEER",
      "decimals": 9,
      "logoURI": "https://metaseer.io/img/home-one/logo256.png",
      "tags": [
        "utility-token"
      ],
      "extensions": {
        "website": "https://metaseer.io/",
        "twitter": "https://twitter.com/MSEERofficial"
      }
    },
    {
      "chainId": 101,
      "address": "EssczqGURZtsSuzEoH471KCRNDWfS4aQpEJVXWL3DvdK",
      "symbol": "VIVA",
      "name": "Viva coin",
      "decimals": 9,
      "logoURI": "https://raw.githubusercontent.com/solana-labs/token-list/main/assets/mainnet/EssczqGURZtsSuzEoH471KCRNDWfS4aQpEJVXWL3DvdK/logo.png",
      "tags": [
        "utility-token"
      ],
      "extensions": {
        "website": "https://www.inkresearch.com",
        "twitter": "https://twitter.com/inkresearch"
      }
    },
    {
      "chainId": 101,
      "address": "EWS2ATMt5fQk89NWLJYNRmGaNoji8MhFZkUB4DiWCCcz",
      "symbol": "SOLBERRY",
      "name": "SOLBERRY",
      "decimals": 6,
      "logoURI": "https://raw.githubusercontent.com/solana-labs/token-list/main/assets/mainnet/EWS2ATMt5fQk89NWLJYNRmGaNoji8MhFZkUB4DiWCCcz/logo.png",
      "tags": [],
      "extensions": {
        "website": "https://www.solberry.tech",
        "twitter": "https://twitter.com/berrysol"
      }
    },
    {
      "chainId": 101,
      "address": "FJJT7yUJM9X9SHpkVr4wLgyfJ3vtVLoReUqTsCPWzof2",
      "symbol": "KEKW-USDC",
      "name": "Raydium LP Token (KEKW-USDC)",
      "decimals": 9,
      "logoURI": "https://www.kekw.io/images/kekwusdc.png",
      "tags": [
        "lp-token"
      ],
      "extensions": {
        "website": "https://kekw.io/",
        "twitter": "https://twitter.com/kekwcoin",
        "medium": "https://kekwcoin.medium.com/",
        "discord": "https://discord.gg/kekw"
      }
    },
    {
      "chainId": 101,
      "address": "5Z6jnA9fDUDVjQyaTbYWwCTE47wMAuyvAQjg5angY12C",
      "symbol": "DNDZ",
      "name": "Dinarius Token",
      "decimals": 9,
      "logoURI": "https://raw.githubusercontent.com/Boukezzoula/Dinarius/master/dinariuslogo.png",
      "tags": [
        "stablecoin"
      ],
      "extensions": {
        "website": "http://dinarius.net"
      }
    },
    {
      "chainId": 101,
      "address": "EqbY2zaTsJesaVviL5unHKjDsjoQZJhQAQz3iWQxAu1X",
      "symbol": "RnV",
      "name": "RADONTOKEN",
      "decimals": 9,
      "logoURI": "https://raw.githubusercontent.com/solana-labs/token-list/main/assets/mainnet/EqbY2zaTsJesaVviL5unHKjDsjoQZJhQAQz3iWQxAu1X/logo.png",
      "tags": [],
      "extensions": {
        "website": "https://www.radonvalue.com/"
      }
    },
    {
      "chainId": 101,
      "address": "5pXLmRJyfrTDYMCp1xyiqRDcbb7vYjYiMYzhBza2ht62",
      "symbol": "CRYN",
      "name": "Crayon",
      "decimals": 6,
      "logoURI": "https://raw.githubusercontent.com/solana-labs/token-list/main/assets/mainnet/5pXLmRJyfrTDYMCp1xyiqRDcbb7vYjYiMYzhBza2ht62/crayon.png",
      "tags": [],
      "extensions": {
        "website": "https://solanacrayon.com",
        "twitter": "https://twitter.com/SolanaCrayon",
        "serumV3Usdc": "CjBssusBjX4b2UBvMZhiZCQshW1afpQPA1Mv29Chn6vj",
        "description": "Crayon is a meme token, Dex, and Dapps on Solana."
      }
    },
    {
      "chainId": 101,
      "address": "z9WZXekbCtwoxyfAwEJn1euXybvqLzPVv3NDzJzkq7C",
      "symbol": "CRC",
      "name": "Care Coin Token",
      "decimals": 9,
      "logoURI": "https://raw.githubusercontent.com/solana-labs/token-list/main/assets/mainnet/z9WZXekbCtwoxyfAwEJn1euXybvqLzPVv3NDzJzkq7C/logo.png",
      "tags": [],
      "extensions": {
        "twitter": " https://twitter.com/carecointoken_",
        "website": "https://www.carecoin.site"
      }
    },
    {
      "chainId": 101,
      "address": "9aPjLUGR9e6w6xU2NEQNtP3jg3mq2mJjSUZoQS4RKz35",
      "symbol": "SOUL",
      "name": "Soulana",
      "decimals": 9,
      "logoURI": "https://raw.githubusercontent.com/solana-labs/token-list/main/assets/mainnet/9aPjLUGR9e6w6xU2NEQNtP3jg3mq2mJjSUZoQS4RKz35/logo.png",
      "tags": [],
      "extensions": {
        "twitter": "https://twitter.com/Soulanadefi"
      }
    },
    {
      "chainId": 101,
      "address": "26W4xxHbWJfrswaMNh14ag2s4PZTQuu2ypHGj6YEVXkT",
      "symbol": "DCASH",
      "name": "Diabolo Token",
      "decimals": 9,
      "logoURI": "https://raw.githubusercontent.com/solana-labs/token-list/main/assets/mainnet/26W4xxHbWJfrswaMNh14ag2s4PZTQuu2ypHGj6YEVXkT/dcash-logo.png",
      "tags": [],
      "extensions": {
        "website": "https://diabolo.io"
      }
    },
    {
      "chainId": 101,
      "address": "8CWgMvZe7ntNLbky4T3JhSgtCYzeorgRiUY8xfXZztXx",
      "symbol": "IOTC",
      "name": "IoTcoin",
      "decimals": 9,
      "logoURI": "https://raw.githubusercontent.com/solana-labs/token-list/main/assets/mainnet/8CWgMvZe7ntNLbky4T3JhSgtCYzeorgRiUY8xfXZztXx/logo.jpg",
      "tags": [],
      "extensions": {
        "website": "https://www.iotworlds.com",
        "twitter": "https://twitter.com/iotworlds",
        "facebook": "https://facebook.com/iotworlds",
        "instagram": "https://instagram.com/iotworlds",
        "linkedin": "https://www.linkedin.com/company/iotworlds"
      }
    },
    {
      "chainId": 101,
      "address": "FqJE1neoCJrRwxfC9mRL6FduuZ1gCX2FUbya5hi8EQgA",
      "symbol": "VLDC",
      "name": "Viloid Coin",
      "decimals": 9,
      "logoURI": "https://raw.githubusercontent.com/solana-labs/token-list/main/assets/mainnet/FqJE1neoCJrRwxfC9mRL6FduuZ1gCX2FUbya5hi8EQgA/logo.png",
      "tags": [
        "social-token"
      ],
      "extensions": {
        "website": "https://viloidcoin.com",
        "github": "https://github.com/viloidcoin"
      }
    },
    {
      "chainId": 101,
      "address": "C98A4nkJXhpVZNAZdHUA95RpTF3T4whtQubL3YobiUX9",
      "symbol": "C98",
      "name": "Coin98",
      "decimals": 6,
      "logoURI": "https://coin98.s3.ap-southeast-1.amazonaws.com/Coin/c98-512.svg",
      "tags": [
        "social-token"
      ],
      "extensions": {
        "website": "https://coin98.com",
        "twitter": "https://twitter.com/coin98_finance",
        "telegram": "https://t.me/coin98_finance"
      }
    },
    {
      "chainId": 101,
      "address": "Saber2gLauYim4Mvftnrasomsv6NvAuncvMEZwcLpD1",
      "symbol": "SBR",
      "name": "Saber Protocol Token",
      "decimals": 6,
      "logoURI": "https://raw.githubusercontent.com/solana-labs/token-list/main/assets/mainnet/Saber2gLauYim4Mvftnrasomsv6NvAuncvMEZwcLpD1/logo.svg",
      "tags": [],
      "extensions": {
        "website": "https://saber.so",
        "twitter": "https://twitter.com/saber_hq",
        "github": "https://github.com/saber-hq",
        "medium": "https://blog.saber.so",
        "discord": "https://chat.saber.so",
        "serumV3Usdc": "HXBi8YBwbh4TXF6PjVw81m8Z3Cc4WBofvauj5SBFdgUs",
        "coingeckoId": "saber"
      }
    },
    {
      "chainId": 101,
      "address": "2juwHtqBUEaV26WM5sVvjFsjvCXfwP3ZPndmr5ywVwgZ",
      "symbol": "ADAM",
      "name": "adamho",
      "decimals": 7,
      "logoURI": "https://raw.githubusercontent.com/solana-labs/token-list/main/assets/mainnet/2juwHtqBUEaV26WM5sVvjFsjvCXfwP3ZPndmr5ywVwgZ/adamho_250x250.jpg",
      "tags": [
        "social-token"
      ],
      "extensions": {
        "twitter": "https://twitter.com/takwah"
      }
    },
    {
      "chainId": 101,
      "address": "FMJotGUW16AzexRD3vXJQ94AL71cwrhtFaCTGtK1QHXm",
      "symbol": "LRA",
      "name": "Lumos Rewards",
      "decimals": 9,
      "logoURI": "https://raw.githubusercontent.com/solana-labs/token-list/main/assets/mainnet/FMJotGUW16AzexRD3vXJQ94AL71cwrhtFaCTGtK1QHXm/logo.jpeg",
      "tags": [
        "social-token"
      ],
      "extensions": {
        "website": "https://lumos.exchange"
      }
    },
    {
      "chainId": 101,
      "address": "AWTE7toEwKdSRd7zh3q45SjKhmYVFp3zk4quWHsM92bj",
      "symbol": "ZAU",
      "name": "Zaucoin",
      "decimals": 9,
      "logoURI": "https://raw.githubusercontent.com/solana-labs/token-list/main/assets/mainnet/AWTE7toEwKdSRd7zh3q45SjKhmYVFp3zk4quWHsM92bj/logo.png",
      "tags": [
        "utility-token"
      ],
      "extensions": {
        "website": "zaucoin.crypto"
      }
    },
    {
      "chainId": 101,
      "address": "5ToouaoWhGCiaicANcewnaNKJssdZTxPATDhqJXARiJG",
      "symbol": "NUR",
      "name": "Nur Coin",
      "decimals": 9,
      "logoURI": "https://raw.githubusercontent.com/solana-labs/token-list/main/assets/mainnet/5ToouaoWhGCiaicANcewnaNKJssdZTxPATDhqJXARiJG/logo.png",
      "tags": [
        "kazakhstan",
        "qazaqstan",
        "kz"
      ]
    },
    {
      "chainId": 101,
      "address": "9ysRLs872GMvmAjjFZEFccnJBF3tYEVT1x7dFE1WPqTY",
      "symbol": "VRNT",
      "name": "Variant",
      "decimals": 9,
      "logoURI": "https://raw.githubusercontent.com/solana-labs/token-list/main/assets/mainnet/9ysRLs872GMvmAjjFZEFccnJBF3tYEVT1x7dFE1WPqTY/logo.png",
      "tags": [
        "utility-token"
      ],
      "extensions": {
        "website": "https://www.variantresearch.io"
      }
    },
    {
      "chainId": 101,
      "address": "8pBc4v9GAwCBNWPB5XKA93APexMGAS4qMr37vNke9Ref",
      "symbol": "wHBTC",
      "name": "HBTC (Wormhole)",
      "decimals": 9,
      "logoURI": "https://raw.githubusercontent.com/solana-labs/token-list/main/assets/mainnet/8pBc4v9GAwCBNWPB5XKA93APexMGAS4qMr37vNke9Ref/logo.png",
      "tags": [
        "wrapped",
        "wormhole"
      ],
      "extensions": {
        "address": "0x0316EB71485b0Ab14103307bf65a021042c6d380",
        "bridgeContract": "https://etherscan.io/address/0xf92cD566Ea4864356C5491c177A430C222d7e678",
        "assetContract": "https://etherscan.io/address/0x0316EB71485b0Ab14103307bf65a021042c6d380",
        "coingeckoId": "huobi-btc"
      }
    },
    {
      "chainId": 101,
      "address": "BybpSTBoZHsmKnfxYG47GDhVPKrnEKX31CScShbrzUhX",
      "symbol": "wHUSD",
      "name": "HUSD Stablecoin (Wormhole)",
      "decimals": 8,
      "logoURI": "https://raw.githubusercontent.com/solana-labs/token-list/main/assets/mainnet/BybpSTBoZHsmKnfxYG47GDhVPKrnEKX31CScShbrzUhX/logo.png",
      "tags": [
        "wrapped",
        "wormhole"
      ],
      "extensions": {
        "website": "https://www.stcoins.com/",
        "address": "0xdf574c24545e5ffecb9a659c229253d4111d87e1",
        "bridgeContract": "https://etherscan.io/address/0xf92cD566Ea4864356C5491c177A430C222d7e678",
        "assetContract": "https://etherscan.io/address/0xdf574c24545e5ffecb9a659c229253d4111d87e1",
        "coingeckoId": "husd"
      }
    },
    {
      "chainId": 101,
      "address": "6VNKqgz9hk7zRShTFdg5AnkfKwZUcojzwAkzxSH3bnUm",
      "symbol": "wHAPI",
      "name": "Wrapped HAPI",
      "decimals": 9,
      "logoURI": "https://raw.githubusercontent.com/solana-labs/token-list/main/assets/mainnet/6VNKqgz9hk7zRShTFdg5AnkfKwZUcojzwAkzxSH3bnUm/logo.png",
      "tags": [
        "wrapped",
        "utility-token"
      ],
      "extensions": {
        "website": "https://hapi.one",
        "twitter": "https://twitter.com/i_am_hapi_one",
        "medium": "https://medium.com/i-am-hapi",
        "telegram": "http://t.me/hapiHF",
        "github": "https://github.com/HAPIprotocol/HAPI/"
      }
    },
    {
      "chainId": 101,
      "address": "Lrxqnh6ZHKbGy3dcrCED43nsoLkM1LTzU2jRfWe8qUC",
      "symbol": "LARIX",
      "name": "Larix",
      "decimals": 6,
      "logoURI": "https://raw.githubusercontent.com/solana-labs/token-list/main/assets/mainnet/Lrxqnh6ZHKbGy3dcrCED43nsoLkM1LTzU2jRfWe8qUC/logo.jpg",
      "tags": [],
      "extensions": {
        "website": "projectlarix.com",
        "twitter": "https://twitter.com/ProjectLarix",
        "discord": "http://discord.gg/hfnRFV9Ngt",
        "medium": "http://projectlarix.medium.com",
        "telegram": "http://t.me/projectlarix",
        "github": "https://github.com/ProjectLarix/Larix-Lending-Project-Rep"
      }
    },
    {
      "chainId": 101,
      "address": "BYvGwtPx6Nw4YUVVwqx7qh657EcdxBSfE8JcaPmWWa6E",
      "symbol": "TOSTI",
      "name": "Tosti Coin",
      "decimals": 9,
      "logoURI": "https://raw.githubusercontent.com/solana-labs/token-list/main/assets/mainnet/BYvGwtPx6Nw4YUVVwqx7qh657EcdxBSfE8JcaPmWWa6E/logo.png",
      "tags": [
        "utility-token"
      ],
      "extensions": {
        "website": "https://tosti.app"
      }
    },
    {
      "chainId": 101,
      "address": "EKEjv7VJTsKsfyZMNgPfoKkdk7pYNSgb3tg2h3zUe4PT",
      "symbol": "SIMP",
      "name": "Simp.",
      "decimals": 9,
      "logoURI": "https://raw.githubusercontent.com/solana-labs/token-list/main/assets/mainnet/EKEjv7VJTsKsfyZMNgPfoKkdk7pYNSgb3tg2h3zUe4PT/logo.png",
      "tags": [
        "utility-token"
      ],
      "extensions": {
        "website": "https://functional-spirit-e72.notion.site/Simp-090cf60910024a228d8b163dcaf23a84",
        "discord": "https://discord.gg/5293AzqtHU"
      }
    },
    {
      "chainId": 101,
      "address": "57h4LEnBooHrKbacYWGCFghmrTzYPVn8PwZkzTzRLvHa",
      "symbol": "USDC-USDT-UST",
      "name": "Mercurial LP Token (USDC-USDT-UST)",
      "decimals": 9,
      "logoURI": "https://raw.githubusercontent.com/solana-labs/token-list/main/assets/mainnet/57h4LEnBooHrKbacYWGCFghmrTzYPVn8PwZkzTzRLvHa/logo.svg",
      "tags": [
        "lp-token"
      ],
      "extensions": {
        "website": "https://www.mercurial.finance/"
      }
    },
    {
      "chainId": 101,
      "address": "mSoLzYCxHdYgdzU16g5QSh3i5K3z3KZK7ytfqcJm7So",
      "symbol": "mSOL",
      "name": "Marinade staked SOL (mSOL)",
      "decimals": 9,
      "logoURI": "https://raw.githubusercontent.com/solana-labs/token-list/main/assets/mainnet/mSoLzYCxHdYgdzU16g5QSh3i5K3z3KZK7ytfqcJm7So/logo.png",
      "tags": [],
      "extensions": {
        "website": "https://marinade.finance",
        "twitter": "https://twitter.com/MarinadeFinance",
        "discord": "https://discord.gg/mGqZA5pjRN",
        "medium": "https://medium.com/marinade-finance",
        "github": "https://github.com/marinade-finance"
      }
    },
    {
      "chainId": 101,
      "address": "LPmSozJJ8Jh69ut2WP3XmVohTjL4ipR18yiCzxrUmVj",
      "symbol": "mSOL-SOL-LP",
      "name": "Marinade LP token",
      "decimals": 9,
      "logoURI": "https://raw.githubusercontent.com/solana-labs/token-list/main/assets/mainnet/LPmSozJJ8Jh69ut2WP3XmVohTjL4ipR18yiCzxrUmVj/logo.png",
      "tags": [
        "lp-token"
      ],
      "extensions": {
        "website": "https://marinade.finance",
        "twitter": "https://twitter.com/MarinadeFinance",
        "discord": "https://discord.gg/mGqZA5pjRN",
        "medium": "https://medium.com/marinade-finance",
        "github": "https://github.com/marinade-finance"
      }
    },
    {
      "chainId": 101,
      "address": "3k8BDobgihmk72jVmXYLE168bxxQUhqqyESW4dQVktqC",
      "symbol": "STEP-USDC",
      "name": "Raydium LP Token V4 (STEP-USDC)",
      "decimals": 9,
      "logoURI": "https://raw.githubusercontent.com/solana-labs/token-list/main/assets/mainnet/3k8BDobgihmk72jVmXYLE168bxxQUhqqyESW4dQVktqC/logo.png",
      "tags": [
        "lp-token"
      ],
      "extensions": {
        "website": "https://raydium.io/"
      }
    },
    {
      "chainId": 101,
      "address": "A5zanvgtioZGiJMdEyaKN4XQmJsp1p7uVxaq2696REvQ",
      "symbol": "MEDIA-USDC",
      "name": "Raydium LP Token V4 (MEDIA-USDC)",
      "decimals": 6,
      "logoURI": "https://raw.githubusercontent.com/solana-labs/token-list/main/assets/mainnet/A5zanvgtioZGiJMdEyaKN4XQmJsp1p7uVxaq2696REvQ/logo.png",
      "tags": [
        "lp-token"
      ],
      "extensions": {
        "website": "https://raydium.io/"
      }
    },
    {
      "chainId": 101,
      "address": "Cq4HyW5xia37tKejPF2XfZeXQoPYW6KfbPvxvw5eRoUE",
      "symbol": "ROPE-USDC",
      "name": "Raydium LP Token V4 (ROPE-USDC)",
      "decimals": 9,
      "logoURI": "https://raw.githubusercontent.com/solana-labs/token-list/main/assets/mainnet/Cq4HyW5xia37tKejPF2XfZeXQoPYW6KfbPvxvw5eRoUE/logo.png",
      "tags": [
        "lp-token"
      ],
      "extensions": {
        "website": "https://raydium.io/"
      }
    },
    {
      "chainId": 101,
      "address": "3H9NxvaZoxMZZDZcbBDdWMKbrfNj7PCF5sbRwDr7SdDW",
      "symbol": "MER-USDC",
      "name": "Raydium LP Token V4 (MER-USDC)",
      "decimals": 6,
      "logoURI": "https://raw.githubusercontent.com/solana-labs/token-list/main/assets/mainnet/3H9NxvaZoxMZZDZcbBDdWMKbrfNj7PCF5sbRwDr7SdDW/logo.png",
      "tags": [
        "lp-token"
      ],
      "extensions": {
        "website": "https://raydium.io/"
      }
    },
    {
      "chainId": 101,
      "address": "Cz1kUvHw98imKkrqqu95GQB9h1frY8RikxPojMwWKGXf",
      "symbol": "COPE-USDC",
      "name": "Raydium LP Token V4 (COPE-USDC)",
      "decimals": 6,
      "logoURI": "https://raw.githubusercontent.com/solana-labs/token-list/main/assets/mainnet/Cz1kUvHw98imKkrqqu95GQB9h1frY8RikxPojMwWKGXf/logo.png",
      "tags": [
        "lp-token"
      ],
      "extensions": {
        "website": "https://raydium.io/"
      }
    },
    {
      "chainId": 101,
      "address": "iUDasAP2nXm5wvTukAHEKSdSXn8vQkRtaiShs9ceGB7",
      "symbol": "ALEPH-USDC",
      "name": "Raydium LP Token V4 (ALEPH-USDC)",
      "decimals": 6,
      "logoURI": "https://raw.githubusercontent.com/solana-labs/token-list/main/assets/mainnet/iUDasAP2nXm5wvTukAHEKSdSXn8vQkRtaiShs9ceGB7/logo.png",
      "tags": [
        "lp-token"
      ],
      "extensions": {
        "website": "https://raydium.io/"
      }
    },
    {
      "chainId": 101,
      "address": "7cu42ao8Jgrd5A3y3bNQsCxq5poyGZNmTydkGfJYQfzh",
      "symbol": "WOO-USDC",
      "name": "Raydium LP Token V4 (WOO-USDC)",
      "decimals": 6,
      "logoURI": "https://raw.githubusercontent.com/solana-labs/token-list/main/assets/mainnet/7cu42ao8Jgrd5A3y3bNQsCxq5poyGZNmTydkGfJYQfzh/logo.png",
      "tags": [
        "lp-token"
      ],
      "extensions": {
        "website": "https://raydium.io/"
      }
    },
    {
      "chainId": 101,
      "address": "G8qcfeFqxwbCqpxv5LpLWxUCd1PyMB5nWb5e5YyxLMKg",
      "symbol": "SNY-USDC",
      "name": "Raydium LP Token V4 (SNY-USDC)",
      "decimals": 6,
      "logoURI": "https://raw.githubusercontent.com/solana-labs/token-list/main/assets/mainnet/G8qcfeFqxwbCqpxv5LpLWxUCd1PyMB5nWb5e5YyxLMKg/logo.png",
      "tags": [
        "lp-token"
      ],
      "extensions": {
        "website": "https://raydium.io/"
      }
    },
    {
      "chainId": 101,
      "address": "9nQPYJvysyfnXhQ6nkK5V7sZG26hmDgusfdNQijRk5LD",
      "symbol": "BOP-RAY",
      "name": "Raydium LP Token V4 (BOP-RAY)",
      "decimals": 8,
      "logoURI": "https://raw.githubusercontent.com/solana-labs/token-list/main/assets/mainnet/9nQPYJvysyfnXhQ6nkK5V7sZG26hmDgusfdNQijRk5LD/logo.png",
      "tags": [
        "lp-token"
      ],
      "extensions": {
        "website": "https://raydium.io/"
      }
    },
    {
      "chainId": 101,
      "address": "2Xxbm1hdv5wPeen5ponDSMT3VqhGMTQ7mH9stNXm9shU",
      "symbol": "SLRS-USDC",
      "name": "Raydium LP Token V4 (SLRS-USDC)",
      "decimals": 6,
      "logoURI": "https://raw.githubusercontent.com/solana-labs/token-list/main/assets/mainnet/2Xxbm1hdv5wPeen5ponDSMT3VqhGMTQ7mH9stNXm9shU/logo.png",
      "tags": [
        "lp-token"
      ],
      "extensions": {
        "website": "https://raydium.io/"
      }
    },
    {
      "chainId": 101,
      "address": "HwzkXyX8B45LsaHXwY8su92NoRBS5GQC32HzjQRDqPnr",
      "symbol": "SAMO-RAY",
      "name": "Raydium LP Token V4 (SAMO-RAY)",
      "decimals": 9,
      "logoURI": "https://raw.githubusercontent.com/solana-labs/token-list/main/assets/mainnet/HwzkXyX8B45LsaHXwY8su92NoRBS5GQC32HzjQRDqPnr/logo.png",
      "tags": [
        "lp-token"
      ],
      "extensions": {
        "website": "https://raydium.io/"
      }
    },
    {
      "chainId": 101,
      "address": "CTEpsih91ZLo5gunvryLpJ3pzMjmt5jbS6AnSQrzYw7V",
      "symbol": "renBTC-USDC",
      "name": "Raydium LP Token V4 (renBTC-USDC)",
      "decimals": 8,
      "logoURI": "https://raw.githubusercontent.com/solana-labs/token-list/main/assets/mainnet/CTEpsih91ZLo5gunvryLpJ3pzMjmt5jbS6AnSQrzYw7V/logo.png",
      "tags": [
        "lp-token"
      ],
      "extensions": {
        "website": "https://raydium.io/"
      }
    },
    {
      "chainId": 101,
      "address": "Hb8KnZNKvRxu7pgMRWJgoMSMcepfvNiBFFDDrdf9o3wA",
      "symbol": "renDOGE-USDC",
      "name": "Raydium LP Token V4 (renDOGE-USDC)",
      "decimals": 8,
      "logoURI": "https://raw.githubusercontent.com/solana-labs/token-list/main/assets/mainnet/Hb8KnZNKvRxu7pgMRWJgoMSMcepfvNiBFFDDrdf9o3wA/logo.png",
      "tags": [
        "lp-token"
      ],
      "extensions": {
        "website": "https://raydium.io/"
      }
    },
    {
      "chainId": 101,
      "address": "FbC6K13MzHvN42bXrtGaWsvZY9fxrackRSZcBGfjPc7m",
      "symbol": "RAY-USDC",
      "name": "Raydium LP Token V4 (RAY-USDC)",
      "decimals": 6,
      "logoURI": "https://raw.githubusercontent.com/solana-labs/token-list/main/assets/mainnet/FbC6K13MzHvN42bXrtGaWsvZY9fxrackRSZcBGfjPc7m/logo.png",
      "tags": [
        "lp-token"
      ],
      "extensions": {
        "website": "https://raydium.io/"
      }
    },
    {
      "chainId": 101,
      "address": "7P5Thr9Egi2rvMmEuQkLn8x8e8Qro7u2U7yLD2tU2Hbe",
      "symbol": "RAY-SRM",
      "name": "Raydium LP Token V4 (RAY-SRM)",
      "decimals": 6,
      "logoURI": "https://raw.githubusercontent.com/solana-labs/token-list/main/assets/mainnet/7P5Thr9Egi2rvMmEuQkLn8x8e8Qro7u2U7yLD2tU2Hbe/logo.png",
      "tags": [
        "lp-token"
      ],
      "extensions": {
        "website": "https://raydium.io/"
      }
    },
    {
      "chainId": 101,
      "address": "mjQH33MqZv5aKAbKHi8dG3g3qXeRQqq1GFcXceZkNSr",
      "symbol": "RAY-ETH",
      "name": "Raydium LP Token V4 (RAY-ETH)",
      "decimals": 6,
      "logoURI": "https://raw.githubusercontent.com/solana-labs/token-list/main/assets/mainnet/mjQH33MqZv5aKAbKHi8dG3g3qXeRQqq1GFcXceZkNSr/logo.png",
      "tags": [
        "lp-token"
      ],
      "extensions": {
        "website": "https://raydium.io/"
      }
    },
    {
      "chainId": 101,
      "address": "89ZKE4aoyfLBe2RuV6jM3JGNhaV18Nxh8eNtjRcndBip",
      "symbol": "RAY-SOL",
      "name": "Raydium LP Token V4 (RAY-SOL)",
      "decimals": 6,
      "logoURI": "https://raw.githubusercontent.com/solana-labs/token-list/main/assets/mainnet/89ZKE4aoyfLBe2RuV6jM3JGNhaV18Nxh8eNtjRcndBip/logo.png",
      "tags": [
        "lp-token"
      ],
      "extensions": {
        "website": "https://raydium.io/"
      }
    },
    {
      "chainId": 101,
      "address": "4HFaSvfgskipvrzT1exoVKsUZ174JyExEsA8bDfsAdY5",
      "symbol": "DXL-USDC",
      "name": "Raydium LP Token V4 (DXL-USDC)",
      "decimals": 6,
      "logoURI": "https://raw.githubusercontent.com/solana-labs/token-list/main/assets/mainnet/4HFaSvfgskipvrzT1exoVKsUZ174JyExEsA8bDfsAdY5/logo.png",
      "tags": [
        "lp-token"
      ],
      "extensions": {
        "website": "https://raydium.io/"
      }
    },
    {
      "chainId": 101,
      "address": "cjZmbt8sJgaoyWYUttomAu5LJYU44ZrcKTbzTSEPDVw",
      "symbol": "LIKE-USDC",
      "name": "Raydium LP Token V4 (LIKE-USDC)",
      "decimals": 9,
      "logoURI": "https://raw.githubusercontent.com/solana-labs/token-list/main/assets/mainnet/cjZmbt8sJgaoyWYUttomAu5LJYU44ZrcKTbzTSEPDVw/logo.png",
      "tags": [
        "lp-token"
      ],
      "extensions": {
        "website": "https://raydium.io/"
      }
    },
    {
      "chainId": 101,
      "address": "57vGdcMZLnbNr4TZ4hgrpGJZGR9vTPhu8L9bNKDrqxKT",
      "symbol": "LIQ-USDC",
      "name": "Orca LP Token (LIQ-USDC)",
      "decimals": 6,
      "logoURI": "https://liqsolana.com/wp-content/uploads/2021/06/200x.png",
      "tags": [
        "lp-token"
      ],
      "extensions": {
        "website": "https://orca.so/"
      }
    },
    {
      "chainId": 101,
      "address": "PoRTjZMPXb9T7dyU7tpLEZRQj7e6ssfAE62j2oQuc6y",
      "symbol": "PORT",
      "name": "Port Finance Token",
      "decimals": 6,
      "logoURI": "https://raw.githubusercontent.com/solana-labs/token-list/main/assets/mainnet/PoRTjZMPXb9T7dyU7tpLEZRQj7e6ssfAE62j2oQuc6y/PORT.png",
      "tags": [],
      "extensions": {
        "website": "https://port.finance/",
        "twitter": "https://twitter.com/port_finance",
        "github": "https://github.com/port-finance/",
        "medium": "https://medium.com/port-finance",
        "discord": "https://discord.gg/nAMXAYhTb2",
        "telegram": "https://t.me/port_finance"
      }
    },
    {
      "chainId": 101,
      "address": "C3vBJEuNvrUqJYQ5ki8TSrCndphJQ7wwiXEwvuy1AJkW",
      "symbol": "BONGO",
      "name": "Bongocoin",
      "decimals": 9,
      "logoURI": "https://raw.githubusercontent.com/solana-labs/token-list/assets/mainnet/C3vBJEuNvrUqJYQ5ki8TSrCndphJQ7wwiXEwvuy1AJkW/logo.png",
      "tags": [],
      "extensions": {
        "website": "https://www.bongocoin.org"
      }
    },
    {
      "chainId": 101,
      "address": "MangoCzJ36AjZyKwVj3VnYU4GTonjfVEnJmvvWaxLac",
      "symbol": "MNGO",
      "name": "Mango",
      "decimals": 6,
      "logoURI": "https://raw.githubusercontent.com/solana-labs/token-list/main/assets/mainnet/MangoCzJ36AjZyKwVj3VnYU4GTonjfVEnJmvvWaxLac/token.png",
      "tags": [],
      "extensions": {
        "website": "https://mango.markets/",
        "serumV3Usdc": "3d4rzwpy9iGdCZvgxcu7B1YocYffVLsQXPXkBZKt2zLc",
        "coingeckoId": "mango-markets",
        "twitter": "https://twitter.com/mangomarkets",
        "discord": "https://discord.gg/67jySBhxrg"
      }
    },
    {
      "chainId": 101,
      "address": "EwJN2GqUGXXzYmoAciwuABtorHczTA5LqbukKXV1viH7",
      "symbol": "UPS",
      "name": "UPS token (UPFI Network)",
      "decimals": 6,
      "logoURI": "https://raw.githubusercontent.com/solana-labs/token-list/main/assets/mainnet/EwJN2GqUGXXzYmoAciwuABtorHczTA5LqbukKXV1viH7/logo.png",
      "tags": [],
      "extensions": {
        "website": "https://upfi.network/",
        "twitter": "https://twitter.com/upfi_network",
        "medium": "https://upfinetwork.medium.com",
        "discord": "https://discord.gg/nHMDdyAggx",
        "telegram": "https://t.me/upfinetworkchannel",
        "facebook": "https://www.facebook.com/UPFInetwork",
        "serumV3Usdc": "DByPstQRx18RU2A8DH6S9mT7bpT6xuLgD2TTFiZJTKZP"
      }
    },
    {
      "chainId": 101,
      "address": "Gsai2KN28MTGcSZ1gKYFswUpFpS7EM9mvdR9c8f6iVXJ",
      "symbol": "gSAIL",
      "name": "SolanaSail Governance Token V2",
      "decimals": 9,
      "logoURI": "https://raw.githubusercontent.com/solanasail/token-list/main/assets/mainnet/Gsai2KN28MTGcSZ1gKYFswUpFpS7EM9mvdR9c8f6iVXJ/logo.png",
      "tags": [
        "utility-token"
      ],
      "extensions": {
        "website": "https://www.solanasail.com",
        "coingeckoId": "solanasail-governance-token",
        "twitter": "https://twitter.com/SolanaSail"
      }
    },
    {
      "chainId": 101,
      "address": "SUNNYWgPQmFxe9wTZzNK7iPnJ3vYDrkgnxJRJm1s3ag",
      "symbol": "SUNNY",
      "name": "Sunny Governance Token",
      "decimals": 6,
      "logoURI": "https://raw.githubusercontent.com/solana-labs/token-list/main/assets/mainnet/SUNNYWgPQmFxe9wTZzNK7iPnJ3vYDrkgnxJRJm1s3ag/logo.svg",
      "tags": [],
      "extensions": {
        "website": "https://sunny.ag/",
        "twitter": "https://twitter.com/SunnyAggregator",
        "github": "https://github.com/SunnyAggregator",
        "medium": "https://medium.com/sunny-aggregator",
        "discord": "https://chat.sunny.ag",
        "serumV3Usdc": "Aubv1QBFh4bwB2wbP1DaPW21YyQBLfgjg8L4PHTaPzRc",
        "coingeckoId": "sunny-aggregator"
      }
    },
    {
      "chainId": 101,
      "address": "BRLsMczKuaR5w9vSubF4j8HwEGGprVAyyVgS4EX7DKEg",
      "symbol": "CYS",
      "name": "Cyclos",
      "decimals": 6,
      "logoURI": "https://raw.githubusercontent.com/solana-labs/token-list/main/assets/mainnet/BRLsMczKuaR5w9vSubF4j8HwEGGprVAyyVgS4EX7DKEg/logo.svg",
      "tags": [
        "utility-token"
      ],
      "extensions": {
        "website": "https://cyclos.io/",
        "telegram": "https://t.me/cyclosofficialchat",
        "discord": "https://discord.gg/vpbTxzHWYg",
        "twitter": "https://twitter.com/cyclosfi",
        "email": "contact@cyclos.io",
        "github": "https://github.com/cyclos-io",
        "coinmarketcap": "https://coinmarketcap.com/currencies/cyclos/",
        "solanium": "https://www.solanium.io/project/cyclos/",
        "medium": "https://medium.com/@cyclosfinance",
        "serumV3Usdc": "6V6y6QFi17QZC9qNRpVp7SaPiHpCTp2skbRQkUyZZXPW",
        "coingeckoId": "cyclos"
      }
    },
    {
      "chainId": 101,
      "address": "FxjbQMfvQYMtZZK7WGEJwWfsDcdMuuaee8uPxDFFShWh",
      "symbol": "UPFI",
      "name": "UPFI stablecoin (UPFI Network)",
      "decimals": 6,
      "logoURI": "https://raw.githubusercontent.com/solana-labs/token-list/main/assets/mainnet/FxjbQMfvQYMtZZK7WGEJwWfsDcdMuuaee8uPxDFFShWh/logo.png",
      "tags": [
        "stablecoin"
      ],
      "extensions": {
        "website": "https://upfi.network/",
        "twitter": "https://twitter.com/upfi_network",
        "medium": "https://upfinetwork.medium.com",
        "discord": "https://discord.gg/nHMDdyAggx",
        "telegram": "https://t.me/upfinetworkchannel",
        "facebook": "https://www.facebook.com/UPFInetwork",
        "serumV3Usdc": "SyQ4KyF5Y1MPPkkf9LGNA6JpkVmis53HrpPvJ1ZUFwK"
      }
    },
    {
      "chainId": 101,
      "address": "7dHbWXmci3dT8UFYWYZweBLXgycu7Y3iL6trKn1Y7ARj",
      "symbol": "stSOL",
      "name": "Lido Staked SOL",
      "decimals": 9,
      "logoURI": "https://raw.githubusercontent.com/solana-labs/token-list/main/assets/mainnet/7dHbWXmci3dT8UFYWYZweBLXgycu7Y3iL6trKn1Y7ARj/logo.png",
      "tags": [],
      "extensions": {
        "website": "https://solana.lido.fi/",
        "twitter": "https://twitter.com/LidoFinance/"
      }
    },
    {
      "chainId": 101,
      "address": "2Kc38rfQ49DFaKHQaWbijkE7fcymUMLY5guUiUsDmFfn",
      "symbol": "KURO",
      "name": "Kurobi",
      "decimals": 6,
      "logoURI": "https://raw.githubusercontent.com/solana-labs/token-list/main/assets/mainnet/2Kc38rfQ49DFaKHQaWbijkE7fcymUMLY5guUiUsDmFfn/logo.png",
      "tags": [
        "utility-token"
      ],
      "extensions": {
        "website": "https://kurobi.io/",
        "medium": "https://kurobi.medium.com/",
        "github": "https://github.com/KurobiHq/",
        "telegram": "https://t.me/kurobi_io",
        "twitter": "https://twitter.com/kurobi_io"
      }
    },
    {
      "chainId": 101,
      "address": "Bqd2ujCTEzpKzfjb1FHL7FKrdM6n1rZSnRecJK57EoKz",
      "symbol": "HOTTO",
      "name": "HottoShotto",
      "decimals": 9,
      "logoURI": "https://raw.githubusercontent.com/solana-labs/token-list/main/assets/mainnet/Bqd2ujCTEzpKzfjb1FHL7FKrdM6n1rZSnRecJK57EoKz/logo.png",
      "tags": [
        "utility-token"
      ],
      "extensions": {
        "website": "https://hottoshotto.com"
      }
    },
    {
      "chainId": 101,
      "address": "FossiLkXJZ1rePN8jWBqHDZZ3F7ET8p1dRGhYKHbQcZR",
      "symbol": "Fossil",
      "name": "Scallop Fossil Decorations",
      "decimals": 0,
      "logoURI": "https://raw.githubusercontent.com/solana-labs/token-list/main/assets/mainnet/FossiLkXJZ1rePN8jWBqHDZZ3F7ET8p1dRGhYKHbQcZR/logo.png",
      "tags": [
        "nft"
      ],
      "extensions": {
        "website": "https://www.scallop.io/",
        "twitter": "https://twitter.com/Scallop_io",
        "discord": "https://discord.gg/Scallop",
        "telegram": "https://t.me/scallop_io",
        "medium": "https://scallopio.medium.com/",
        "facebook": "https://www.facebook.com/Scallop.io",
        "instagram": "https://www.instagram.com/scallop.io"
      }
    },
    {
      "chainId": 101,
      "address": "FM8yfVgaEHrpSzNZeZ1o4v5iLZuT9soNuqaWD72bJyqs",
      "symbol": "HOTTO-USDC",
      "name": "Raydium LP Token V4 (HOTTO-USDC)",
      "decimals": 9,
      "logoURI": "https://raw.githubusercontent.com/solana-labs/token-list/main/assets/mainnet/FM8yfVgaEHrpSzNZeZ1o4v5iLZuT9soNuqaWD72bJyqs/logo.png",
      "tags": [
        "lp-token"
      ],
      "extensions": {
        "website": "https://raydium.io/"
      }
    },
    {
      "chainId": 101,
      "address": "SeawdHf3NHG6gxCrezQxr5oJAHTLJd6JsQxxd144yaz",
      "symbol": "Seagrass",
      "name": "Scallop Seagrass Decorations",
      "decimals": 0,
      "logoURI": "https://raw.githubusercontent.com/solana-labs/token-list/main/assets/mainnet/SeawdHf3NHG6gxCrezQxr5oJAHTLJd6JsQxxd144yaz/logo.png",
      "tags": [
        "nft"
      ],
      "extensions": {
        "website": "https://www.scallop.io/",
        "twitter": "https://twitter.com/Scallop_io",
        "discord": "https://discord.gg/Scallop",
        "telegram": "https://t.me/scallop_io",
        "medium": "https://scallopio.medium.com/",
        "facebook": "https://www.facebook.com/Scallop.io",
        "instagram": "https://www.instagram.com/scallop.io"
      }
    },
    {
      "chainId": 101,
      "address": "78CeyRBJSu4MFmaDi8Q8QZ3szB6Xwp93sVaMLYSy5SMZ",
      "symbol": "HOTTO-SOL",
      "name": "Raydium LP Token V4 (HOTTO-SOL)",
      "decimals": 9,
      "logoURI": "https://raw.githubusercontent.com/solana-labs/token-list/main/assets/mainnet/78CeyRBJSu4MFmaDi8Q8QZ3szB6Xwp93sVaMLYSy5SMZ/logo.png",
      "tags": [
        "lp-token"
      ],
      "extensions": {
        "website": "https://raydium.io/"
      }
    },
    {
<<<<<<< HEAD
      "chainId": "101",
      "address": "ScaLopYHz9eKtDdKs4yLswwq2RSUtNMZVdPynMcYcc9",
      "symbol": "SCA",
      "name": "Scallop",
      "decimals": 6,
      "logoURI": "https://raw.githubusercontent.com/solana-labs/token-list/main/assets/mainnet/ScaLopYHz9eKtDdKs4yLswwq2RSUtNMZVdPynMcYcc9/logo.png",
      "tags": [],
      "extensions": {
        "website": "https://www.scallop.io/",
        "twitter": "https://twitter.com/Scallop_io",
        "discord": "https://discord.gg/Scallop",
        "telegram": "https://t.me/scallop_io",
        "medium": "https://scallopio.medium.com/",
        "facebook": "https://www.facebook.com/Scallop.io",
        "instagram": "https://www.instagram.com/scallop.io"
      }
    },
    {
      "chainId": 101,
      "address": "FnKE9n6aGjQoNWRBZXy4RW6LZVao7qwBonUbiD7edUmZ",
      "symbol": "SYP",
      "name": "Sypool",
      "decimals": 10,
      "logoURI": "https://raw.githubusercontent.com/solana-labs/token-list/main/assets/mainnet/FnKE9n6aGjQoNWRBZXy4RW6LZVao7qwBonUbiD7edUmZ/logo.png",
      "tags": [],
      "extensions": {
        "website": "https://www.sypool.io/"
      }
    },
    {
      "chainId": "101",
      "address": "FGpMT3xLwk67hWsT7Lgp7WjovS3rejx9KBmCG1bBtB9U",
      "symbol": "ALTREC",
      "name": "ALTREC Coin",
      "decimals": 8,
      "logoURI": "https://raw.githubusercontent.com/SmonkeyMonkey/token-list/main/assets/mainnet/FGpMT3xLwk67hWsT7Lgp7WjovS3rejx9KBmCG1bBtB9U/logo.png",
      "tags": [
        "utility-token"
      ]
    },
    {
      "chainId": 101,
      "address": "2YxGppCJJY2KGoAwFdFASE6tnD4cENM7nThwUgdpXwjE",
      "symbol": "COD-sc1",
      "name": "Sceptre Token v1 (Sceptre-TOKEN)",
      "decimals": 0,
      "logoURI": "https://raw.githubusercontent.com/solana-labs/token-list/main/assets/mainnet/2YxGppCJJY2KGoAwFdFASE6tnD4cENM7nThwUgdpXwjE/logo.png",
      "tags": [
        "social-token"
      ],
      "extensions": {
        "website": "https://kokeshi.finance/"
=======
      "chainId": 101,
      "address": "HbrmyoumgcK6sDFBi6EZQDi4i4ZgoN16eRB2JseKc7Hi",
      "symbol": "CRY",
      "name": "Crystal",
      "decimals": 9,
      "logoURI": "https://raw.githubusercontent.com/solana-labs/token-list/main/assets/mainnet/HbrmyoumgcK6sDFBi6EZQDi4i4ZgoN16eRB2JseKc7Hi/logo.png",
      "tags": [
        "crystal-token"
      ],
      "extensions": {
        "twitter": "https://twitter.com/Crystal80955369"
>>>>>>> d8992e71
      }
    }
  ],
  "version": {
    "major": 0,
    "minor": 2,
    "patch": 2
  }
}<|MERGE_RESOLUTION|>--- conflicted
+++ resolved
@@ -12034,7 +12034,6 @@
       }
     },
     {
-<<<<<<< HEAD
       "chainId": "101",
       "address": "ScaLopYHz9eKtDdKs4yLswwq2RSUtNMZVdPynMcYcc9",
       "symbol": "SCA",
@@ -12087,7 +12086,9 @@
       ],
       "extensions": {
         "website": "https://kokeshi.finance/"
-=======
+      }
+    },
+    {
       "chainId": 101,
       "address": "HbrmyoumgcK6sDFBi6EZQDi4i4ZgoN16eRB2JseKc7Hi",
       "symbol": "CRY",
@@ -12099,7 +12100,6 @@
       ],
       "extensions": {
         "twitter": "https://twitter.com/Crystal80955369"
->>>>>>> d8992e71
       }
     }
   ],
