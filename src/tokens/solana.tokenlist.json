{
  "name": "Solana Token List",
  "logoURI": "https://cdn.jsdelivr.net/gh/trustwallet/assets@master/blockchains/solana/info/logo.png",
  "keywords": [
    "solana",
    "spl"
  ],
  "tags": {
    "stablecoin": {
      "name": "stablecoin",
      "description": "Tokens that are fixed to an external asset, e.g. the US dollar"
    },
    "ethereum": {
      "name": "ethereum",
      "description": "Asset bridged from ethereum"
    },
    "lp-token": {
      "name": "lp-token",
      "description": "Asset representing liquidity provider token"
    },
    "wrapped-sollet": {
      "name": "wrapped-sollet",
      "description": "Asset wrapped using sollet bridge"
    },
    "wrapped": {
      "name": "wrapped",
      "description": "Asset wrapped using wormhole bridge"
    },
    "leveraged": {
      "name": "leveraged",
      "description": "Leveraged asset"
    },
    "bull": {
      "name": "bull",
      "description": "Leveraged Bull asset"
    },
    "bear": {
      "name": "bear",
      "description": "Leveraged Bear asset"
    },
    "nft": {
      "name": "nft",
      "description": "Non-fungible token"
    },
    "security-token": {
      "name": "security-token",
      "description": "Tokens that are used to gain access to an electronically restricted resource"
    },
    "utility-token": {
      "name": "utility-token",
      "description": "Tokens that are designed to be spent within a certain blockchain ecosystem e.g. most of the SPL-Tokens"
    }
  },
  "timestamp": "2021-03-03T19:57:21+0000",
  "tokens": [
    {
      "chainId": 101,
      "address": "So11111111111111111111111111111111111111112",
      "symbol": "SOL",
      "name": "Wrapped SOL",
      "decimals": 9,
      "logoURI": "https://cdn.jsdelivr.net/gh/trustwallet/assets@master/blockchains/solana/info/logo.png",
      "tags": [],
      "extensions": {
        "website": "https://solana.com/",
        "serumV3Usdc": "9wFFyRfZBsuAha4YcuxcXLKwMxJR43S7fPfQLusDBzvT",
        "serumV3Usdt": "HWHvQhFmJB3NUcu1aihKmrKegfVxBEHzwVX6yZCKEsi1",
        "coingeckoId": "solana",
        "waterfallbot": "https://t.me/SOLwaterfall"
      }
    },
    {
      "chainId": 101,
      "address": "EPjFWdd5AufqSSqeM2qN1xzybapC8G4wEGGkZwyTDt1v",
      "symbol": "USDC",
      "name": "USD Coin",
      "decimals": 6,
      "logoURI": "https://cdn.jsdelivr.net/gh/solana-labs/token-list@main/assets/mainnet/EPjFWdd5AufqSSqeM2qN1xzybapC8G4wEGGkZwyTDt1v/logo.png",
      "tags": [
        "stablecoin"
      ],
      "extensions": {
        "website": "https://www.centre.io/",
        "coingeckoId": "usd-coin",
        "serumV3Usdt": "77quYg4MGneUdjgXCunt9GgM1usmrxKY31twEy3WHwcS"
      }
    },
    {
      "chainId": 101,
      "address": "9n4nbM75f5Ui33ZbPYXn59EwSgE8CGsHtAeTH5YFeJ9E",
      "symbol": "BTC",
      "name": "Wrapped Bitcoin (Sollet)",
      "decimals": 6,
      "logoURI": "https://cdn.jsdelivr.net/gh/trustwallet/assets@master/blockchains/bitcoin/info/logo.png",
      "tags": [
        "wrapped-sollet",
        "ethereum"
      ],
      "extensions": {
        "bridgeContract": "https://etherscan.io/address/0xeae57ce9cc1984f202e15e038b964bb8bdf7229a",
        "serumV3Usdc": "A8YFbxQYFVqKZaoYJLLUVcQiWP7G2MeEgW5wsAQgMvFw",
        "serumV3Usdt": "C1EuT9VokAKLiW7i2ASnZUvxDoKuKkCpDDeNxAptuNe4",
        "coingeckoId": "bitcoin"
      }
    },
    {
      "chainId": 101,
      "address": "2FPyTwcZLUg1MDrwsyoP4D6s1tM7hAkHYRjkNb5w6Pxk",
      "symbol": "ETH",
      "name": "Wrapped Ethereum (Sollet)",
      "decimals": 6,
      "logoURI": "https://cdn.jsdelivr.net/gh/trustwallet/assets@master/blockchains/ethereum/assets/0xC02aaA39b223FE8D0A0e5C4F27eAD9083C756Cc2/logo.png",
      "tags": [
        "wrapped-sollet",
        "ethereum"
      ],
      "extensions": {
        "bridgeContract": "https://etherscan.io/address/0xeae57ce9cc1984f202e15e038b964bb8bdf7229a",
        "serumV3Usdc": "4tSvZvnbyzHXLMTiFonMyxZoHmFqau1XArcRCVHLZ5gX",
        "serumV3Usdt": "7dLVkUfBVfCGkFhSXDCq1ukM9usathSgS716t643iFGF",
        "coingeckoId": "ethereum"
      }
    },
    {
      "chainId": 101,
      "address": "3JSf5tPeuscJGtaCp5giEiDhv51gQ4v3zWg8DGgyLfAB",
      "symbol": "YFI",
      "name": "Wrapped YFI (Sollet)",
      "decimals": 6,
      "logoURI": "https://cdn.jsdelivr.net/gh/trustwallet/assets@master/blockchains/ethereum/assets/0x0bc529c00C6401aEF6D220BE8C6Ea1667F6Ad93e/logo.png",
      "tags": [
        "wrapped-sollet",
        "ethereum"
      ],
      "extensions": {
        "bridgeContract": "https://etherscan.io/address/0xeae57ce9cc1984f202e15e038b964bb8bdf7229a",
        "serumV3Usdc": "7qcCo8jqepnjjvB5swP4Afsr3keVBs6gNpBTNubd1Kr2",
        "serumV3Usdt": "3Xg9Q4VtZhD4bVYJbTfgGWFV5zjE3U7ztSHa938zizte",
        "coingeckoId": "yearn-finance"
      }
    },
    {
      "chainId": 101,
      "address": "CWE8jPTUYhdCTZYWPTe1o5DFqfdjzWKc9WKz6rSjQUdG",
      "symbol": "LINK",
      "name": "Wrapped Chainlink (Sollet)",
      "decimals": 6,
      "logoURI": "https://cdn.jsdelivr.net/gh/trustwallet/assets@master/blockchains/ethereum/assets/0x514910771AF9Ca656af840dff83E8264EcF986CA/logo.png",
      "tags": [
        "wrapped-sollet",
        "ethereum"
      ],
      "extensions": {
        "bridgeContract": "https://etherscan.io/address/0xeae57ce9cc1984f202e15e038b964bb8bdf7229a",
        "serumV3Usdc": "3hwH1txjJVS8qv588tWrjHfRxdqNjBykM1kMcit484up",
        "serumV3Usdt": "3yEZ9ZpXSQapmKjLAGKZEzUNA1rcupJtsDp5mPBWmGZR",
        "coingeckoId": "chainlink"
      }
    },
    {
      "chainId": 101,
      "address": "Ga2AXHpfAF6mv2ekZwcsJFqu7wB4NV331qNH7fW9Nst8",
      "symbol": "XRP",
      "name": "Wrapped XRP (Sollet)",
      "decimals": 6,
      "logoURI": "https://cdn.jsdelivr.net/gh/trustwallet/assets@master/blockchains/ripple/info/logo.png",
      "tags": [
        "wrapped-sollet",
        "ethereum"
      ],
      "extensions": {
        "bridgeContract": "https://etherscan.io/address/0xeae57ce9cc1984f202e15e038b964bb8bdf7229a",
        "coingeckoId": "ripple"
      }
    },
    {
      "chainId": 101,
      "address": "BQcdHdAQW1hczDbBi9hiegXAR7A98Q9jx3X3iBBBDiq4",
      "symbol": "wUSDT",
      "name": "Wrapped USDT (Sollet)",
      "decimals": 6,
      "logoURI": "https://cdn.jsdelivr.net/gh/solana-labs/explorer/public/tokens/usdt.svg",
      "tags": [
        "stablecoin",
        "wrapped-sollet",
        "ethereum"
      ],
      "extensions": {
        "bridgeContract": "https://etherscan.io/address/0xeae57ce9cc1984f202e15e038b964bb8bdf7229a",
        "coingeckoId": "tether"
      }
    },
    {
      "chainId": 101,
      "address": "AR1Mtgh7zAtxuxGd2XPovXPVjcSdY3i4rQYisNadjfKy",
      "symbol": "SUSHI",
      "name": "Wrapped SUSHI (Sollet)",
      "decimals": 6,
      "logoURI": "https://cdn.jsdelivr.net/gh/trustwallet/assets@master/blockchains/ethereum/assets/0x6B3595068778DD592e39A122f4f5a5cF09C90fE2/logo.png",
      "tags": [
        "wrapped-sollet",
        "ethereum"
      ],
      "extensions": {
        "website": "https://www.sushi.com",
        "bridgeContract": "https://etherscan.io/address/0xeae57ce9cc1984f202e15e038b964bb8bdf7229a",
        "serumV3Usdc": "A1Q9iJDVVS8Wsswr9ajeZugmj64bQVCYLZQLra2TMBMo",
        "serumV3Usdt": "6DgQRTpJTnAYBSShngAVZZDq7j9ogRN1GfSQ3cq9tubW",
        "coingeckoId": "sushi",
        "waterfallbot": "https://bit.ly/SUSHIwaterfall"
      }
    },
    {
      "chainId": 101,
      "address": "CsZ5LZkDS7h9TDKjrbL7VAwQZ9nsRu8vJLhRYfmGaN8K",
      "symbol": "ALEPH",
      "name": "Wrapped ALEPH (Sollet)",
      "decimals": 6,
      "logoURI": "https://cdn.jsdelivr.net/gh/trustwallet/assets@master/blockchains/nuls/assets/NULSd6HgyZkiqLnBzTaeSQfx1TNg2cqbzq51h/logo.png",
      "tags": [
        "wrapped-sollet",
        "ethereum"
      ],
      "extensions": {
        "bridgeContract": "https://etherscan.io/address/0xeae57ce9cc1984f202e15e038b964bb8bdf7229a",
        "serumV3Usdc": "GcoKtAmTy5QyuijXSmJKBtFdt99e6Buza18Js7j9AJ6e",
        "serumV3Usdt": "Gyp1UGRgbrb6z8t7fpssxEKQgEmcJ4pVnWW3ds2p6ZPY",
        "coingeckoId": "aleph"
      }
    },
    {
      "chainId": 101,
      "address": "SF3oTvfWzEP3DTwGSvUXRrGTvr75pdZNnBLAH9bzMuX",
      "symbol": "SXP",
      "name": "Wrapped SXP (Sollet)",
      "decimals": 6,
      "logoURI": "https://cdn.jsdelivr.net/gh/trustwallet/assets/blockchains/ethereum/assets/0x8CE9137d39326AD0cD6491fb5CC0CbA0e089b6A9/logo.png",
      "tags": [
        "wrapped-sollet",
        "ethereum"
      ],
      "extensions": {
        "bridgeContract": "https://etherscan.io/address/0xeae57ce9cc1984f202e15e038b964bb8bdf7229a",
        "serumV3Usdc": "4LUro5jaPaTurXK737QAxgJywdhABnFAMQkXX4ZyqqaZ",
        "serumV3Usdt": "8afKwzHR3wJE7W7Y5hvQkngXh6iTepSZuutRMMy96MjR",
        "coingeckoId": "swipe"
      }
    },
    {
      "chainId": 101,
      "address": "BtZQfWqDGbk9Wf2rXEiWyQBdBY1etnUUn6zEphvVS7yN",
      "symbol": "HGET",
      "name": "Wrapped Hedget (Sollet)",
      "decimals": 6,
      "logoURI": "https://www.hedget.com/images/favicon.svg",
      "tags": [
        "wrapped-sollet",
        "ethereum"
      ],
      "extensions": {
        "website": "https://www.hedget.com/",
        "bridgeContract": "https://etherscan.io/address/0xeae57ce9cc1984f202e15e038b964bb8bdf7229a",
        "serumV3Usdc": "88vztw7RTN6yJQchVvxrs6oXUDryvpv9iJaFa1EEmg87",
        "serumV3Usdt": "ErQXxiNfJgd4fqQ58PuEw5xY35TZG84tHT6FXf5s4UxY",
        "coingeckoId": "hedget"
      }
    },
    {
      "chainId": 101,
      "address": "5Fu5UUgbjpUvdBveb3a1JTNirL8rXtiYeSMWvKjtUNQv",
      "symbol": "CREAM",
      "name": "Wrapped Cream Finance (Sollet)",
      "decimals": 6,
      "logoURI": "https://cdn.jsdelivr.net/gh/trustwallet/assets@master/blockchains/smartchain/assets/0xd4CB328A82bDf5f03eB737f37Fa6B370aef3e888/logo.png",
      "tags": [
        "wrapped-sollet",
        "ethereum"
      ],
      "extensions": {
        "bridgeContract": "https://etherscan.io/address/0xeae57ce9cc1984f202e15e038b964bb8bdf7229a",
        "serumV3Usdc": "7nZP6feE94eAz9jmfakNJWPwEKaeezuKKC5D1vrnqyo2",
        "serumV3Usdt": "4ztJEvQyryoYagj2uieep3dyPwG2pyEwb2dKXTwmXe82",
        "coingeckoId": "cream-2"
      }
    },
    {
      "chainId": 101,
      "address": "873KLxCbz7s9Kc4ZzgYRtNmhfkQrhfyWGZJBmyCbC3ei",
      "symbol": "UBXT",
      "name": "Wrapped Upbots (Sollet)",
      "decimals": 6,
      "logoURI": "https://assets.coingecko.com/coins/images/12476/small/UBXT.png?1600132967",
      "tags": [
        "wrapped-sollet",
        "ethereum"
      ],
      "extensions": {
        "website": "https://upbots.com/",
        "explorer": "https://etherscan.io/address/0xeae57ce9cc1984f202e15e038b964bb8bdf7229a",
        "serumV3Usdc": "2wr3Ab29KNwGhtzr5HaPCyfU1qGJzTUAN4amCLZWaD1H",
        "serumV3Usdt": "F1T7b6pnR8Pge3qmfNUfW6ZipRDiGpMww6TKTrRU4NiL",
        "coingeckoId": "upbots"
      }
    },
    {
      "chainId": 101,
      "address": "HqB7uswoVg4suaQiDP3wjxob1G5WdZ144zhdStwMCq7e",
      "symbol": "HNT",
      "name": "Wrapped Helium (Sollet)",
      "decimals": 6,
      "logoURI": "https://assets.coingecko.com/coins/images/4284/small/Helium_HNT.png?1612620071",
      "tags": [
        "wrapped-sollet",
        "ethereum"
      ],
      "extensions": {
        "bridgeContract": "https://etherscan.io/address/0xeae57ce9cc1984f202e15e038b964bb8bdf7229a",
        "serumV3Usdc": "CnUV42ZykoKUnMDdyefv5kP6nDSJf7jFd7WXAecC6LYr",
        "serumV3Usdt": "8FpuMGLtMZ7Wt9ZvyTGuTVwTwwzLYfS5NZWcHxbP1Wuh",
        "coingeckoId": "helium"
      }
    },
    {
      "chainId": 101,
      "address": "9S4t2NEAiJVMvPdRYKVrfJpBafPBLtvbvyS3DecojQHw",
      "symbol": "FRONT",
      "name": "Wrapped FRONT (Sollet)",
      "decimals": 6,
      "logoURI": "https://cdn.jsdelivr.net/gh/trustwallet/assets@master/blockchains/ethereum/assets/0xf8C3527CC04340b208C854E985240c02F7B7793f/logo.png",
      "tags": [
        "wrapped-sollet",
        "ethereum"
      ],
      "extensions": {
        "bridgeContract": "https://etherscan.io/address/0xeae57ce9cc1984f202e15e038b964bb8bdf7229a",
        "serumV3Usdc": "9Zx1CvxSVdroKMMWf2z8RwrnrLiQZ9VkQ7Ex3syQqdSH",
        "serumV3Usdt": "CGC4UgWwqA9PET6Tfx6o6dLv94EK2coVkPtxgNHuBtxj",
        "coingeckoId": "frontier-token"
      }
    },
    {
      "chainId": 101,
      "address": "6WNVCuxCGJzNjmMZoKyhZJwvJ5tYpsLyAtagzYASqBoF",
      "symbol": "AKRO",
      "name": "Wrapped AKRO (Sollet)",
      "decimals": 6,
      "logoURI": "https://cdn.jsdelivr.net/gh/trustwallet/assets@master/blockchains/ethereum/assets/0xb2734a4Cec32C81FDE26B0024Ad3ceB8C9b34037/logo.png",
      "tags": [
        "wrapped-sollet",
        "ethereum"
      ],
      "extensions": {
        "bridgeContract": "https://etherscan.io/address/0xeae57ce9cc1984f202e15e038b964bb8bdf7229a",
        "serumV3Usdc": "5CZXTTgVZKSzgSA3AFMN5a2f3hmwmmJ6hU8BHTEJ3PX8",
        "serumV3Usdt": "HLvRdctRB48F9yLnu9E24LUTRt89D48Z35yi1HcxayDf",
        "coingeckoId": "akropolis"
      }
    },
    {
      "chainId": 101,
      "address": "DJafV9qemGp7mLMEn5wrfqaFwxsbLgUsGVS16zKRk9kc",
      "symbol": "HXRO",
      "name": "Wrapped HXRO (Sollet)",
      "decimals": 6,
      "logoURI": "https://assets.coingecko.com/coins/images/7805/large/hxro-squarelogo-1585089594129.png?1586221980",
      "tags": [
        "wrapped-sollet",
        "ethereum"
      ],
      "extensions": {
        "bridgeContract": "https://etherscan.io/address/0xeae57ce9cc1984f202e15e038b964bb8bdf7229a",
        "serumV3Usdc": "6Pn1cSiRos3qhBf54uBP9ZQg8x3JTardm1dL3n4p29tA",
        "serumV3Usdt": "4absuMsgemvdjfkgdLQq1zKEjw3dHBoCWkzKoctndyqd",
        "coingeckoId": "hxro"
      }
    },
    {
      "chainId": 101,
      "address": "DEhAasscXF4kEGxFgJ3bq4PpVGp5wyUxMRvn6TzGVHaw",
      "symbol": "UNI",
      "name": "Wrapped UNI (Sollet)",
      "decimals": 6,
      "logoURI": "https://cdn.jsdelivr.net/gh/trustwallet/assets@master/blockchains/ethereum/assets/0x1f9840a85d5aF5bf1D1762F925BDADdC4201F984/logo.png",
      "tags": [
        "wrapped-sollet",
        "ethereum"
      ],
      "extensions": {
        "bridgeContract": "https://etherscan.io/address/0xeae57ce9cc1984f202e15e038b964bb8bdf7229a",
        "serumV3Usdc": "6JYHjaQBx6AtKSSsizDMwozAEDEZ5KBsSUzH7kRjGJon",
        "serumV3Usdt": "2SSnWNrc83otLpfRo792P6P3PESZpdr8cu2r8zCE6bMD",
        "coingeckoId": "uniswap"
      }
    },
    {
      "chainId": 101,
      "address": "SRMuApVNdxXokk5GT7XD5cUUgXMBCoAz2LHeuAoKWRt",
      "symbol": "SRM",
      "name": "Serum",
      "decimals": 6,
      "logoURI": "https://cdn.jsdelivr.net/gh/trustwallet/assets@master/blockchains/ethereum/assets/0x476c5E26a75bd202a9683ffD34359C0CC15be0fF/logo.png",
      "tags": [],
      "extensions": {
        "website": "https://projectserum.com/",
        "serumV3Usdc": "ByRys5tuUWDgL73G8JBAEfkdFf8JWBzPBDHsBVQ5vbQA",
        "serumV3Usdt": "AtNnsY1AyRERWJ8xCskfz38YdvruWVJQUVXgScC1iPb",
        "coingeckoId": "serum",
        "waterfallbot": "https://bit.ly/SRMwaterfall"
      }
    },
    {
      "chainId": 101,
      "address": "AGFEad2et2ZJif9jaGpdMixQqvW5i81aBdvKe7PHNfz3",
      "symbol": "FTT",
      "name": "Wrapped FTT (Sollet)",
      "decimals": 6,
      "logoURI": "https://cdn.jsdelivr.net/gh/solana-labs/token-list@main/assets/mainnet/AGFEad2et2ZJif9jaGpdMixQqvW5i81aBdvKe7PHNfz3/logo.png",
      "tags": [
        "wrapped-sollet",
        "ethereum"
      ],
      "extensions": {
        "bridgeContract": "https://etherscan.io/address/0xeae57ce9cc1984f202e15e038b964bb8bdf7229a",
        "assetContract": "https://etherscan.io/address/0x50d1c9771902476076ecfc8b2a83ad6b9355a4c9",
        "serumV3Usdc": "2Pbh1CvRVku1TgewMfycemghf6sU9EyuFDcNXqvRmSxc",
        "serumV3Usdt": "Hr3wzG8mZXNHV7TuL6YqtgfVUesCqMxGYCEyP3otywZE",
        "coingeckoId": "ftx-token",
        "waterfallbot": "https://bit.ly/FTTwaterfall"
      }
    },
    {
      "chainId": 101,
      "address": "MSRMcoVyrFxnSgo5uXwone5SKcGhT1KEJMFEkMEWf9L",
      "symbol": "MSRM",
      "name": "MegaSerum",
      "decimals": 0,
      "logoURI": "https://cdn.jsdelivr.net/gh/trustwallet/assets@master/blockchains/ethereum/assets/0x476c5E26a75bd202a9683ffD34359C0CC15be0fF/logo.png",
      "tags": [],
      "extensions": {
        "website": "https://projectserum.com/",
        "serumV3Usdc": "4VKLSYdvrQ5ngQrt1d2VS8o4ewvb2MMUZLiejbnGPV33",
        "serumV3Usdt": "5nLJ22h1DUfeCfwbFxPYK8zbfbri7nA9bXoDcR8AcJjs",
        "coingeckoId": "megaserum"
      }
    },
    {
      "chainId": 101,
      "address": "BXXkv6z8ykpG1yuvUDPgh732wzVHB69RnB9YgSYh3itW",
      "symbol": "WUSDC",
      "name": "Wrapped USDC (Sollet)",
      "decimals": 6,
      "logoURI": "https://cdn.jsdelivr.net/gh/solana-labs/token-list@main/assets/mainnet/EPjFWdd5AufqSSqeM2qN1xzybapC8G4wEGGkZwyTDt1v/logo.png",
      "tags": [
        "stablecoin",
        "wrapped-sollet",
        "ethereum"
      ],
      "extensions": {
        "coingeckoId": "usd-coin"
      }
    },
    {
      "chainId": 101,
      "address": "GXMvfY2jpQctDqZ9RoU3oWPhufKiCcFEfchvYumtX7jd",
      "symbol": "TOMO",
      "name": "Wrapped TOMO (Sollet)",
      "decimals": 6,
      "logoURI": "https://cdn.jsdelivr.net/gh/trustwallet/assets@master/blockchains/tomochain/info/logo.png",
      "tags": [
        "wrapped-sollet",
        "ethereum"
      ],
      "extensions": {
        "bridgeContract": "https://etherscan.io/address/0xeae57ce9cc1984f202e15e038b964bb8bdf7229a",
        "serumV3Usdc": "8BdpjpSD5n3nk8DQLqPUyTZvVqFu6kcff5bzUX5dqDpy",
        "serumV3Usdt": "GnKPri4thaGipzTbp8hhSGSrHgG4F8MFiZVrbRn16iG2",
        "coingeckoId": "tomochain",
        "waterfallbot": "https://t.me/TOMOwaterfall"
      }
    },
    {
      "chainId": 101,
      "address": "EcqExpGNFBve2i1cMJUTR4bPXj4ZoqmDD2rTkeCcaTFX",
      "symbol": "KARMA",
      "name": "Wrapped KARMA (Sollet)",
      "decimals": 4,
      "logoURI": "https://cdn.jsdelivr.net/gh/machi-x/assets@master/blockchains/ethereum/assets/0xdfe691f37b6264a90ff507eb359c45d55037951c/logo.png",
      "tags": [
        "wrapped-sollet",
        "ethereum"
      ],
      "extensions": {
        "bridgeContract": "https://etherscan.io/address/0xeae57ce9cc1984f202e15e038b964bb8bdf7229a",
        "coingeckoId": "karma-dao"
      }
    },
    {
      "chainId": 101,
      "address": "EqWCKXfs3x47uVosDpTRgFniThL9Y8iCztJaapxbEaVX",
      "symbol": "LUA",
      "name": "Wrapped LUA (Sollet)",
      "decimals": 6,
      "logoURI": "https://cdn.jsdelivr.net/gh/trustwallet/assets@master/blockchains/ethereum/assets/0xB1f66997A5760428D3a87D68b90BfE0aE64121cC/logo.png",
      "tags": [
        "wrapped-sollet",
        "ethereum"
      ],
      "extensions": {
        "bridgeContract": "https://etherscan.io/address/0xeae57ce9cc1984f202e15e038b964bb8bdf7229a",
        "serumV3Usdc": "4xyWjQ74Eifq17vbue5Ut9xfFNfuVB116tZLEpiZuAn8",
        "serumV3Usdt": "35tV8UsHH8FnSAi3YFRrgCu4K9tb883wKnAXpnihot5r",
        "coingeckoId": "lua-token",
        "waterfallbot": "https://t.me/LUAwaterfall"
      }
    },
    {
      "chainId": 101,
      "address": "GeDS162t9yGJuLEHPWXXGrb1zwkzinCgRwnT8vHYjKza",
      "symbol": "MATH",
      "name": "Wrapped MATH (Sollet)",
      "decimals": 6,
      "tags": [
        "wrapped-sollet",
        "ethereum"
      ],
      "extensions": {
        "bridgeContract": "https://etherscan.io/address/0xeae57ce9cc1984f202e15e038b964bb8bdf7229a",
        "serumV3Usdc": "J7cPYBrXVy8Qeki2crZkZavcojf2sMRyQU7nx438Mf8t",
        "serumV3Usdt": "2WghiBkDL2yRhHdvm8CpprrkmfguuQGJTCDfPSudKBAZ",
        "coingeckoId": "math"
      }
    },
    {
      "chainId": 101,
      "address": "GUohe4DJUA5FKPWo3joiPgsB7yzer7LpDmt1Vhzy3Zht",
      "symbol": "KEEP",
      "name": "Wrapped KEEP (Sollet)",
      "decimals": 6,
      "logoURI": "https://assets.coingecko.com/coins/images/3373/large/IuNzUb5b_400x400.jpg?1589526336",
      "tags": [
        "wrapped-sollet",
        "ethereum"
      ],
      "extensions": {
        "bridgeContract": "https://etherscan.io/address/0xeae57ce9cc1984f202e15e038b964bb8bdf7229a",
        "serumV3Usdc": "3rgacody9SvM88QR83GHaNdEEx4Fe2V2ed5GJp2oeKDr",
        "serumV3Usdt": "HEGnaVL5i48ubPBqWAhodnZo8VsSLzEM3Gfc451DnFj9",
        "coingeckoId": "keep-network"
      }
    },
    {
      "chainId": 101,
      "address": "9F9fNTT6qwjsu4X4yWYKZpsbw5qT7o6yR2i57JF2jagy",
      "symbol": "SWAG",
      "name": "Wrapped SWAG (Sollet)",
      "decimals": 6,
      "logoURI": "https://assets.coingecko.com/coins/images/12805/large/photo_2020-10-14_23.17.02.jpeg?1602688642",
      "tags": [
        "wrapped-sollet",
        "ethereum"
      ],
      "extensions": {
        "bridgeContract": "https://etherscan.io/address/0xeae57ce9cc1984f202e15e038b964bb8bdf7229a",
        "serumV3Usdt": "J2XSt77XWim5HwtUM8RUwQvmRXNZsbMKpp5GTKpHafvf",
        "coingeckoId": "swag-finance"
      }
    },
    {
      "chainId": 101,
      "address": "DgHK9mfhMtUwwv54GChRrU54T2Em5cuszq2uMuen1ZVE",
      "symbol": "CEL",
      "name": "Wrapped Celsius (Sollet)",
      "decimals": 6,
      "logoURI": "https://cdn.jsdelivr.net/gh/trustwallet/assets@master/blockchains/ethereum/assets/0xaaAEBE6Fe48E54f431b0C390CfaF0b017d09D42d/logo.png",
      "tags": [
        "wrapped-sollet",
        "ethereum"
      ],
      "extensions": {
        "bridgeContract": "https://etherscan.io/address/0xeae57ce9cc1984f202e15e038b964bb8bdf7229a",
        "serumV3Usdt": "cgani53cMZgYfRMgSrNekJTMaLmccRfspsfTbXWRg7u",
        "coingeckoId": "celsius-degree-token"
      }
    },
    {
      "chainId": 101,
      "address": "7ncCLJpP3MNww17LW8bRvx8odQQnubNtfNZBL5BgAEHW",
      "symbol": "RSR",
      "name": "Wrapped Reserve Rights (Sollet)",
      "decimals": 6,
      "logoURI": "https://cdn.jsdelivr.net/gh/trustwallet/assets@master/blockchains/ethereum/assets/0x8762db106B2c2A0bccB3A80d1Ed41273552616E8/logo.png",
      "tags": [
        "wrapped-sollet",
        "ethereum"
      ],
      "extensions": {
        "bridgeContract": "https://etherscan.io/address/0xeae57ce9cc1984f202e15e038b964bb8bdf7229a",
        "serumV3Usdt": "FcPet5fz9NLdbXwVM6kw2WTHzRAD7mT78UjwTpawd7hJ",
        "coingeckoId": "reserve-rights-token"
      }
    },
    {
      "chainId": 101,
      "address": "5wihEYGca7X4gSe97C5mVcqNsfxBzhdTwpv72HKs25US",
      "symbol": "1INCH",
      "name": "Wrapped 1INCH (Sollet)",
      "decimals": 6,
      "logoURI": "https://cdn.jsdelivr.net/gh/trustwallet/assets@master/blockchains/ethereum/assets/0x111111111117dC0aa78b770fA6A738034120C302/logo.png",
      "tags": [
        "wrapped-sollet",
        "ethereum"
      ],
      "extensions": {
        "bridgeContract": "https://etherscan.io/address/0xeae57ce9cc1984f202e15e038b964bb8bdf7229a",
        "coingeckoId": "1inch"
      }
    },
    {
      "chainId": 101,
      "address": "38i2NQxjp5rt5B3KogqrxmBxgrAwaB3W1f1GmiKqh9MS",
      "symbol": "GRT",
      "name": "Wrapped GRT  (Sollet)",
      "decimals": 6,
      "logoURI": "https://cdn.jsdelivr.net/gh/trustwallet/assets@master/blockchains/ethereum/assets/0xc944E90C64B2c07662A292be6244BDf05Cda44a7/logo.png",
      "tags": [
        "wrapped-sollet",
        "ethereum"
      ],
      "extensions": {
        "bridgeContract": "https://etherscan.io/address/0xeae57ce9cc1984f202e15e038b964bb8bdf7229a",
        "coingeckoId": "the-graph"
      }
    },
    {
      "chainId": 101,
      "address": "Avz2fmevhhu87WYtWQCFj9UjKRjF9Z9QWwN2ih9yF95G",
      "symbol": "COMP",
      "name": "Wrapped Compound (Sollet)",
      "decimals": 6,
      "logoURI": "https://cdn.jsdelivr.net/gh/trustwallet/assets@master/blockchains/ethereum/assets/0xc00e94Cb662C3520282E6f5717214004A7f26888/logo.png",
      "tags": [
        "wrapped-sollet",
        "ethereum"
      ],
      "extensions": {
        "bridgeContract": "https://etherscan.io/address/0xeae57ce9cc1984f202e15e038b964bb8bdf7229a",
        "coingeckoId": "compound-coin"
      }
    },
    {
      "chainId": 101,
      "address": "9wRD14AhdZ3qV8et3eBQVsrb3UoBZDUbJGyFckpTg8sj",
      "symbol": "PAXG",
      "name": "Wrapped Paxos Gold (Sollet)",
      "decimals": 6,
      "logoURI": "https://cdn.jsdelivr.net/gh/trustwallet/assets@master/blockchains/ethereum/assets/0x45804880De22913dAFE09f4980848ECE6EcbAf78/logo.png",
      "tags": [
        "wrapped-sollet",
        "ethereum"
      ],
      "extensions": {
        "bridgeContract": "https://etherscan.io/address/0xeae57ce9cc1984f202e15e038b964bb8bdf7229a",
        "coingeckoId": "pax-gold"
      }
    },
    {
      "chainId": 101,
      "address": "AByXcTZwJHMtrKrvVsh9eFNB1pJaLDjCUR2ayvxBAAM2",
      "symbol": "STRONG",
      "name": "Wrapped Strong (Sollet)",
      "decimals": 6,
      "logoURI": "https://cdn.jsdelivr.net/gh/trustwallet/assets@master/blockchains/ethereum/assets/0x990f341946A3fdB507aE7e52d17851B87168017c/logo.png",
      "tags": [
        "wrapped-sollet",
        "ethereum"
      ],
      "extensions": {
        "bridgeContract": "https://etherscan.io/address/0xeae57ce9cc1984f202e15e038b964bb8bdf7229a",
        "coingeckoId": "strong"
      }
    },
    {
      "chainId": 101,
      "address": "EchesyfXePKdLtoiZSL8pBe8Myagyy8ZRqsACNCFGnvp",
      "symbol": "FIDA",
      "name": "Bonfida",
      "decimals": 6,
      "logoURI": "https://cdn.jsdelivr.net/gh/dr497/awesome-serum-markets/icons/fida.svg",
      "tags": [],
      "extensions": {
        "website": "https://bonfida.com/",
        "serumV3Usdc": "E14BKBhDWD4EuTkWj1ooZezesGxMW8LPCps4W5PuzZJo",
        "serumV3Usdt": "EbV7pPpEvheLizuYX3gUCvWM8iySbSRAhu2mQ5Vz2Mxf",
        "coingeckoId": "bonfida",
        "waterfallbot": "https://bit.ly/FIDAwaterfall"
      }
    },
    {
      "chainId": 101,
      "address": "kinXdEcpDQeHPEuQnqmUgtYykqKGVFq6CeVX5iAHJq6",
      "symbol": "KIN",
      "name": "KIN",
      "decimals": 5,
      "logoURI": "https://cdn.jsdelivr.net/gh/trustwallet/assets@master/blockchains/kin/info/logo.png",
      "tags": [],
      "extensions": {
        "serumV3Usdc": "Bn6NPyr6UzrFAwC4WmvPvDr2Vm8XSUnFykM2aQroedgn",
        "serumV3Usdt": "4nCFQr8sahhhL4XJ7kngGFBmpkmyf3xLzemuMhn6mWTm",
        "coingeckoId": "kin",
        "waterfallbot": "https://bit.ly/KINwaterfall"
      }
    },
    {
      "chainId": 101,
      "address": "MAPS41MDahZ9QdKXhVa4dWB9RuyfV4XqhyAZ8XcYepb",
      "symbol": "MAPS",
      "name": "MAPS",
      "decimals": 6,
      "logoURI": "https://cdn.jsdelivr.net/gh/solana-labs/explorer/public/tokens/maps.svg",
      "tags": [],
      "extensions": {
        "website": "https://maps.me/",
        "serumV3Usdc": "3A8XQRWXC7BjLpgLDDBhQJLT5yPCzS16cGYRKHkKxvYo",
        "serumV3Usdt": "7cknqHAuGpfVXPtFoJpFvUjJ8wkmyEfbFusmwMfNy3FE",
        "coingeckoId": "maps"
      }
    },
    {
      "chainId": 101,
      "address": "z3dn17yLaGMKffVogeFHQ9zWVcXgqgf3PQnDsNs2g6M",
      "symbol": "OXY",
      "name": "Oxygen Protocol",
      "decimals": 6,
      "logoURI": "https://cdn.jsdelivr.net/gh/nathanielparke/awesome-serum-markets/icons/oxy.svg",
      "tags": [],
      "extensions": {
        "website": "https://www.oxygen.org/",
        "serumV3Usdt": "GKLev6UHeX1KSDCyo2bzyG6wqhByEzDBkmYTxEdmYJgB",
        "serumV3Usdc": "GZ3WBFsqntmERPwumFEYgrX2B7J7G11MzNZAy7Hje27X",
        "coingeckoId": "oxygen",
        "waterfallbot": "https://bit.ly/OXYwaterfall"
      }
    },
    {
      "chainId": 101,
      "address": "FtgGSFADXBtroxq8VCausXRr2of47QBf5AS1NtZCu4GD",
      "symbol": "BRZ",
      "name": "BRZ",
      "decimals": 4,
      "logoURI": "https://cdn.jsdelivr.net/gh/solana-labs/explorer/public/tokens/brz.png",
      "tags": [],
      "extensions": {
        "website": "https://brztoken.io/",
        "coingeckoId": "brz"
      }
    },
    {
      "chainId": 101,
      "address": "Es9vMFrzaCERmJfrF4H2FYD4KCoNkY11McCe8BenwNYB",
      "symbol": "USDT",
      "name": "USDT",
      "decimals": 6,
      "logoURI": "https://cdn.jsdelivr.net/gh/solana-labs/explorer/public/tokens/usdt.svg",
      "tags": [
        "stablecoin"
      ],
      "extensions": {
        "website": "https://tether.to/",
        "coingeckoId": "tether",
        "serumV3Usdc": "77quYg4MGneUdjgXCunt9GgM1usmrxKY31twEy3WHwcS"
      }
    },
    {
      "chainId": 101,
      "address": "2oDxYGgTBmST4rc3yn1YtcSEck7ReDZ8wHWLqZAuNWXH",
      "symbol": "xMARK",
      "name": "Standard",
      "decimals": 9,
      "logoURI": "https://cdn.jsdelivr.net/gh/solana-labs/token-list@main/assets/mainnet/2oDxYGgTBmST4rc3yn1YtcSEck7ReDZ8wHWLqZAuNWXH/logo.png",
      "tags": [
        "wrapped",
        "wormhole"
      ],
      "extensions": {
        "website": "https://benchmarkprotocol.finance/",
        "address": "0x36b679bd64ed73dbfd88909cdcb892cb66bd4cbb",
        "bridgeContract": "https://etherscan.io/address/0xf92cD566Ea4864356C5491c177A430C222d7e678",
        "assetContract": "https://etherscan.io/address/0x36b679bd64ed73dbfd88909cdcb892cb66bd4cbb",
        "coingeckoId": "xmark"
      }
    },
    {
      "chainId": 101,
      "address": "4k3Dyjzvzp8eMZWUXbBCjEvwSkkk59S5iCNLY3QrkX6R",
      "symbol": "RAY",
      "name": "Raydium",
      "decimals": 6,
      "logoURI": "https://cdn.jsdelivr.net/gh/solana-labs/token-list@main/assets/mainnet/RVKd61ztZW9GUwhRbbLoYVRE5Xf1B2tVscKqwZqXgEr/logo.png",
      "tags": [],
      "extensions": {
        "website": "https://raydium.io/",
        "serumV3Usdt": "teE55QrL4a4QSfydR9dnHF97jgCfptpuigbb53Lo95g",
        "serumV3Usdc": "2xiv8A5xrJ7RnGdxXB42uFEkYHJjszEhaJyKKt4WaLep",
        "coingeckoId": "raydium",
        "waterfallbot": "https://bit.ly/RAYwaterfall"
      }
    },
    {
      "chainId": 101,
      "address": "CzPDyvotTcxNqtPne32yUiEVQ6jk42HZi1Y3hUu7qf7f",
      "symbol": "RAY-WUSDT",
      "name": "Raydium Legacy LP Token V2 (RAY-WUSDT)",
      "decimals": 6,
      "logoURI": "https://cdn.jsdelivr.net/gh/solana-labs/token-list@main/assets/mainnet/RVKd61ztZW9GUwhRbbLoYVRE5Xf1B2tVscKqwZqXgEr/logo.png",
      "tags": [
        "lp-token"
      ],
      "extensions": {
        "website": "https://raydium.io/"
      }
    },
    {
      "chainId": 101,
      "address": "134Cct3CSdRCbYgq5SkwmHgfwjJ7EM5cG9PzqffWqECx",
      "symbol": "RAY-SOL",
      "name": "Raydium LP Token V2 (RAY-SOL)",
      "decimals": 6,
      "logoURI": "https://cdn.jsdelivr.net/gh/solana-labs/token-list@main/assets/mainnet/RVKd61ztZW9GUwhRbbLoYVRE5Xf1B2tVscKqwZqXgEr/logo.png",
      "tags": [
        "lp-token"
      ],
      "extensions": {
        "website": "https://raydium.io/"
      }
    },
    {
      "chainId": 101,
      "address": "EVDmwajM5U73PD34bYPugwiA4Eqqbrej4mLXXv15Z5qR",
      "symbol": "LINK-WUSDT",
      "name": "Raydium LP Token V2 (LINK-WUSDT)",
      "decimals": 6,
      "logoURI": "https://cdn.jsdelivr.net/gh/solana-labs/token-list@main/assets/mainnet/RVKd61ztZW9GUwhRbbLoYVRE5Xf1B2tVscKqwZqXgEr/logo.png",
      "tags": [
        "lp-token"
      ],
      "extensions": {
        "website": "https://raydium.io/"
      }
    },
    {
      "chainId": 101,
      "address": "KY4XvwHy7JPzbWYAbk23jQvEb4qWJ8aCqYWREmk1Q7K",
      "symbol": "ETH-WUSDT",
      "name": "Raydium LP Token V2 (ETH-WUSDT)",
      "decimals": 6,
      "logoURI": "https://cdn.jsdelivr.net/gh/solana-labs/token-list@main/assets/mainnet/RVKd61ztZW9GUwhRbbLoYVRE5Xf1B2tVscKqwZqXgEr/logo.png",
      "tags": [
        "lp-token"
      ],
      "extensions": {
        "website": "https://raydium.io/"
      }
    },
    {
      "chainId": 101,
      "address": "FgmBnsF5Qrnv8X9bomQfEtQTQjNNiBCWRKGpzPnE5BDg",
      "symbol": "RAY-USDC",
      "name": "Raydium Legacy LP Token V2 (RAY-USDC)",
      "decimals": 6,
      "logoURI": "https://cdn.jsdelivr.net/gh/solana-labs/token-list@main/assets/mainnet/RVKd61ztZW9GUwhRbbLoYVRE5Xf1B2tVscKqwZqXgEr/logo.png",
      "tags": [
        "lp-token"
      ],
      "extensions": {
        "website": "https://raydium.io/"
      }
    },
    {
      "chainId": 101,
      "address": "5QXBMXuCL7zfAk39jEVVEvcrz1AvBGgT9wAhLLHLyyUJ",
      "symbol": "RAY-SRM",
      "name": "Raydium Legacy LP Token V2 (RAY-SRM)",
      "decimals": 6,
      "logoURI": "https://cdn.jsdelivr.net/gh/solana-labs/token-list@main/assets/mainnet/RVKd61ztZW9GUwhRbbLoYVRE5Xf1B2tVscKqwZqXgEr/logo.png",
      "tags": [
        "lp-token"
      ],
      "extensions": {
        "website": "https://raydium.io/"
      }
    },
    {
      "chainId": 101,
      "address": "FdhKXYjCou2jQfgKWcNY7jb8F2DPLU1teTTTRfLBD2v1",
      "symbol": "RAY-WUSDT",
      "name": "Raydium Legacy LP Token V3 (RAY-WUSDT)",
      "decimals": 6,
      "logoURI": "https://cdn.jsdelivr.net/gh/solana-labs/token-list@main/assets/mainnet/RVKd61ztZW9GUwhRbbLoYVRE5Xf1B2tVscKqwZqXgEr/logo.png",
      "tags": [
        "lp-token"
      ],
      "extensions": {
        "website": "https://raydium.io/"
      }
    },
    {
      "chainId": 101,
      "address": "BZFGfXMrjG2sS7QT2eiCDEevPFnkYYF7kzJpWfYxPbcx",
      "symbol": "RAY-USDC",
      "name": "Raydium LP Token V3 (RAY-USDC)",
      "decimals": 6,
      "logoURI": "https://cdn.jsdelivr.net/gh/solana-labs/token-list@main/assets/mainnet/RVKd61ztZW9GUwhRbbLoYVRE5Xf1B2tVscKqwZqXgEr/logo.png",
      "tags": [
        "lp-token"
      ],
      "extensions": {
        "website": "https://raydium.io/"
      }
    },
    {
      "chainId": 101,
      "address": "DSX5E21RE9FB9hM8Nh8xcXQfPK6SzRaJiywemHBSsfup",
      "symbol": "RAY-SRM",
      "name": "Raydium LP Token V3 (RAY-SRM)",
      "decimals": 6,
      "logoURI": "https://cdn.jsdelivr.net/gh/solana-labs/token-list@main/assets/mainnet/RVKd61ztZW9GUwhRbbLoYVRE5Xf1B2tVscKqwZqXgEr/logo.png",
      "tags": [
        "lp-token"
      ],
      "extensions": {
        "website": "https://raydium.io/"
      }
    },
    {
      "chainId": 101,
      "address": "F5PPQHGcznZ2FxD9JaxJMXaf7XkaFFJ6zzTBcW8osQjw",
      "symbol": "RAY-SOL",
      "name": "Raydium LP Token V3 (RAY-SOL)",
      "decimals": 6,
      "logoURI": "https://cdn.jsdelivr.net/gh/solana-labs/token-list@main/assets/mainnet/RVKd61ztZW9GUwhRbbLoYVRE5Xf1B2tVscKqwZqXgEr/logo.png",
      "tags": [
        "lp-token"
      ],
      "extensions": {
        "website": "https://raydium.io/"
      }
    },
    {
      "chainId": 101,
      "address": "8Q6MKy5Yxb9vG1mWzppMtMb2nrhNuCRNUkJTeiE3fuwD",
      "symbol": "RAY-ETH",
      "name": "Raydium LP Token V3 (RAY-ETH)",
      "decimals": 6,
      "logoURI": "https://cdn.jsdelivr.net/gh/solana-labs/token-list@main/assets/mainnet/RVKd61ztZW9GUwhRbbLoYVRE5Xf1B2tVscKqwZqXgEr/logo.png",
      "tags": [
        "lp-token"
      ],
      "extensions": {
        "website": "https://raydium.io/"
      }
    },
    {
      "chainId": 101,
      "address": "DsBuznXRTmzvEdb36Dx3aVLVo1XmH7r1PRZUFugLPTFv",
      "symbol": "FIDA-RAY",
      "name": "Raydium Fusion LP Token V4 (FIDA-RAY)",
      "decimals": 6,
      "logoURI": "https://cdn.jsdelivr.net/gh/solana-labs/token-list@main/assets/mainnet/RVKd61ztZW9GUwhRbbLoYVRE5Xf1B2tVscKqwZqXgEr/logo.png",
      "tags": [
        "lp-token"
      ],
      "extensions": {
        "website": "https://raydium.io/"
      }
    },
    {
      "chainId": 101,
      "address": "FwaX9W7iThTZH5MFeasxdLpxTVxRcM7ZHieTCnYog8Yb",
      "symbol": "OXY-RAY",
      "name": "Raydium Fusion LP Token V4 (OXY-RAY)",
      "decimals": 6,
      "logoURI": "https://cdn.jsdelivr.net/gh/solana-labs/token-list@main/assets/mainnet/RVKd61ztZW9GUwhRbbLoYVRE5Xf1B2tVscKqwZqXgEr/logo.png",
      "tags": [
        "lp-token"
      ],
      "extensions": {
        "website": "https://raydium.io/"
      }
    },
    {
      "chainId": 101,
      "address": "CcKK8srfVdTSsFGV3VLBb2YDbzF4T4NM2C3UEjC39RLP",
      "symbol": "MAPS-RAY",
      "name": "Raydium Fusion LP Token V4 (MAPS-RAY)",
      "decimals": 6,
      "logoURI": "https://cdn.jsdelivr.net/gh/solana-labs/token-list@main/assets/mainnet/RVKd61ztZW9GUwhRbbLoYVRE5Xf1B2tVscKqwZqXgEr/logo.png",
      "tags": [
        "lp-token"
      ],
      "extensions": {
        "website": "https://raydium.io/"
      }
    },
    {
      "chainId": 101,
      "address": "CHT8sft3h3gpLYbCcZ9o27mT5s3Z6VifBVbUiDvprHPW",
      "symbol": "KIN-RAY",
      "name": "Raydium Legacy Fusion LP Token V4 (KIN-RAY)",
      "decimals": 6,
      "logoURI": "https://cdn.jsdelivr.net/gh/solana-labs/token-list@main/assets/mainnet/RVKd61ztZW9GUwhRbbLoYVRE5Xf1B2tVscKqwZqXgEr/logo.png",
      "tags": [
        "lp-token"
      ],
      "extensions": {
        "website": "https://raydium.io/"
      }
    },
    {
      "chainId": 101,
      "address": "C3sT1R3nsw4AVdepvLTLKr5Gvszr7jufyBWUCvy4TUvT",
      "symbol": "RAY-USDT",
      "name": "Raydium LP Token V4 (RAY-USDT)",
      "decimals": 6,
      "logoURI": "https://cdn.jsdelivr.net/gh/solana-labs/token-list@main/assets/mainnet/RVKd61ztZW9GUwhRbbLoYVRE5Xf1B2tVscKqwZqXgEr/logo.png",
      "tags": [
        "lp-token"
      ],
      "extensions": {
        "website": "https://raydium.io/"
      }
    },
    {
      "chainId": 101,
      "address": "8HoQnePLqPj4M7PUDzfw8e3Ymdwgc7NLGnaTUapubyvu",
      "symbol": "SOL-USDC",
      "name": "Raydium LP Token V4 (SOL-USDC)",
      "decimals": 9,
      "logoURI": "https://cdn.jsdelivr.net/gh/solana-labs/token-list@main/assets/mainnet/RVKd61ztZW9GUwhRbbLoYVRE5Xf1B2tVscKqwZqXgEr/logo.png",
      "tags": [
        "lp-token"
      ],
      "extensions": {
        "website": "https://raydium.io/"
      }
    },
    {
      "chainId": 101,
      "address": "865j7iMmRRycSYUXzJ33ZcvLiX9JHvaLidasCyUyKaRE",
      "symbol": "YFI-USDC",
      "name": "Raydium LP Token V4 (YFI-USDC)",
      "decimals": 6,
      "logoURI": "https://cdn.jsdelivr.net/gh/solana-labs/token-list@main/assets/mainnet/RVKd61ztZW9GUwhRbbLoYVRE5Xf1B2tVscKqwZqXgEr/logo.png",
      "tags": [
        "lp-token"
      ],
      "extensions": {
        "website": "https://raydium.io/"
      }
    },
    {
      "chainId": 101,
      "address": "9XnZd82j34KxNLgQfz29jGbYdxsYznTWRpvZE3SRE7JG",
      "symbol": "SRM-USDC",
      "name": "Raydium LP Token V4 (SRM-USDC)",
      "decimals": 6,
      "logoURI": "https://cdn.jsdelivr.net/gh/solana-labs/token-list@main/assets/mainnet/RVKd61ztZW9GUwhRbbLoYVRE5Xf1B2tVscKqwZqXgEr/logo.png",
      "tags": [
        "lp-token"
      ],
      "extensions": {
        "website": "https://raydium.io/"
      }
    },
    {
      "chainId": 101,
      "address": "75dCoKfUHLUuZ4qEh46ovsxfgWhB4icc3SintzWRedT9",
      "symbol": "FTT-USDC",
      "name": "Raydium LP Token V4 (FTT-USDC)",
      "decimals": 6,
      "logoURI": "https://cdn.jsdelivr.net/gh/solana-labs/token-list@main/assets/mainnet/RVKd61ztZW9GUwhRbbLoYVRE5Xf1B2tVscKqwZqXgEr/logo.png",
      "tags": [
        "lp-token"
      ],
      "extensions": {
        "website": "https://raydium.io/"
      }
    },
    {
      "chainId": 101,
      "address": "2hMdRdVWZqetQsaHG8kQjdZinEMBz75vsoWTCob1ijXu",
      "symbol": "BTC-USDC",
      "name": "Raydium LP Token V4 (BTC-USDC)",
      "decimals": 6,
      "logoURI": "https://cdn.jsdelivr.net/gh/solana-labs/token-list@main/assets/mainnet/RVKd61ztZW9GUwhRbbLoYVRE5Xf1B2tVscKqwZqXgEr/logo.png",
      "tags": [
        "lp-token"
      ],
      "extensions": {
        "website": "https://raydium.io/"
      }
    },
    {
      "chainId": 101,
      "address": "2QVjeR9d2PbSf8em8NE8zWd8RYHjFtucDUdDgdbDD2h2",
      "symbol": "SUSHI-USDC",
      "name": "Raydium LP Token V4 (SUSHI-USDC)",
      "decimals": 6,
      "logoURI": "https://cdn.jsdelivr.net/gh/solana-labs/token-list@main/assets/mainnet/RVKd61ztZW9GUwhRbbLoYVRE5Xf1B2tVscKqwZqXgEr/logo.png",
      "tags": [
        "lp-token"
      ],
      "extensions": {
        "website": "https://raydium.io/"
      }
    },
    {
      "chainId": 101,
      "address": "CHyUpQFeW456zcr5XEh4RZiibH8Dzocs6Wbgz9aWpXnQ",
      "symbol": "TOMO-USDC",
      "name": "Raydium LP Token V4 (TOMO-USDC)",
      "decimals": 6,
      "logoURI": "https://cdn.jsdelivr.net/gh/solana-labs/token-list@main/assets/mainnet/RVKd61ztZW9GUwhRbbLoYVRE5Xf1B2tVscKqwZqXgEr/logo.png",
      "tags": [
        "lp-token"
      ],
      "extensions": {
        "website": "https://raydium.io/"
      }
    },
    {
      "chainId": 101,
      "address": "BqjoYjqKrXtfBKXeaWeAT5sYCy7wsAYf3XjgDWsHSBRs",
      "symbol": "LINK-USDC",
      "name": "Raydium LP Token V4 (LINK-USDC)",
      "decimals": 6,
      "logoURI": "https://cdn.jsdelivr.net/gh/solana-labs/token-list@main/assets/mainnet/RVKd61ztZW9GUwhRbbLoYVRE5Xf1B2tVscKqwZqXgEr/logo.png",
      "tags": [
        "lp-token"
      ],
      "extensions": {
        "website": "https://raydium.io/"
      }
    },
    {
      "chainId": 101,
      "address": "13PoKid6cZop4sj2GfoBeujnGfthUbTERdE5tpLCDLEY",
      "symbol": "ETH-USDC",
      "name": "Raydium LP Token V4 (ETH-USDC)",
      "decimals": 6,
      "logoURI": "https://cdn.jsdelivr.net/gh/solana-labs/token-list@main/assets/mainnet/RVKd61ztZW9GUwhRbbLoYVRE5Xf1B2tVscKqwZqXgEr/logo.png",
      "tags": [
        "lp-token"
      ],
      "extensions": {
        "website": "https://raydium.io/"
      }
    },
    {
      "chainId": 101,
      "address": "2Vyyeuyd15Gp8aH6uKE72c4hxc8TVSLibxDP9vzspQWG",
      "symbol": "COPE-USDC",
      "name": "Raydium Fusion LP Token V4 (COPE-USDC)",
      "decimals": 0,
      "logoURI": "https://cdn.jsdelivr.net/gh/solana-labs/token-list@main/assets/mainnet/RVKd61ztZW9GUwhRbbLoYVRE5Xf1B2tVscKqwZqXgEr/logo.png",
      "tags": [
        "lp-token"
      ],
      "extensions": {
        "website": "https://raydium.io/"
      }
    },
    {
      "chainId": 101,
      "address": "Epm4KfTj4DMrvqn6Bwg2Tr2N8vhQuNbuK8bESFp4k33K",
      "symbol": "SOL-USDT",
      "name": "Raydium LP Token V4 (SOL-USDT)",
      "decimals": 9,
      "logoURI": "https://cdn.jsdelivr.net/gh/solana-labs/token-list@main/assets/mainnet/RVKd61ztZW9GUwhRbbLoYVRE5Xf1B2tVscKqwZqXgEr/logo.png",
      "tags": [
        "lp-token"
      ],
      "extensions": {
        "website": "https://raydium.io/"
      }
    },
    {
      "chainId": 101,
      "address": "FA1i7fej1pAbQbnY8NbyYUsTrWcasTyipKreDgy1Mgku",
      "symbol": "YFI-USDT",
      "name": "Raydium LP Token V4 (YFI-USDT)",
      "decimals": 6,
      "logoURI": "https://cdn.jsdelivr.net/gh/solana-labs/token-list@main/assets/mainnet/RVKd61ztZW9GUwhRbbLoYVRE5Xf1B2tVscKqwZqXgEr/logo.png",
      "tags": [
        "lp-token"
      ],
      "extensions": {
        "website": "https://raydium.io/"
      }
    },
    {
      "chainId": 101,
      "address": "HYSAu42BFejBS77jZAZdNAWa3iVcbSRJSzp3wtqCbWwv",
      "symbol": "SRM-USDT",
      "name": "Raydium LP Token V4 (SRM-USDT)",
      "decimals": 6,
      "logoURI": "https://cdn.jsdelivr.net/gh/solana-labs/token-list@main/assets/mainnet/RVKd61ztZW9GUwhRbbLoYVRE5Xf1B2tVscKqwZqXgEr/logo.png",
      "tags": [
        "lp-token"
      ],
      "extensions": {
        "website": "https://raydium.io/"
      }
    },
    {
      "chainId": 101,
      "address": "2cTCiUnect5Lap2sk19xLby7aajNDYseFhC9Pigou11z",
      "symbol": "FTT-USDT",
      "name": "Raydium LP Token V4 (FTT-USDT)",
      "decimals": 6,
      "logoURI": "https://cdn.jsdelivr.net/gh/solana-labs/token-list@main/assets/mainnet/RVKd61ztZW9GUwhRbbLoYVRE5Xf1B2tVscKqwZqXgEr/logo.png",
      "tags": [
        "lp-token"
      ],
      "extensions": {
        "website": "https://raydium.io/"
      }
    },
    {
      "chainId": 101,
      "address": "DgGuvR9GSHimopo3Gc7gfkbKamLKrdyzWkq5yqA6LqYS",
      "symbol": "BTC-USDT",
      "name": "Raydium LP Token V4 (BTC-USDT)",
      "decimals": 6,
      "logoURI": "https://cdn.jsdelivr.net/gh/solana-labs/token-list@main/assets/mainnet/RVKd61ztZW9GUwhRbbLoYVRE5Xf1B2tVscKqwZqXgEr/logo.png",
      "tags": [
        "lp-token"
      ],
      "extensions": {
        "website": "https://raydium.io/"
      }
    },
    {
      "chainId": 101,
      "address": "Ba26poEYDy6P2o95AJUsewXgZ8DM9BCsmnU9hmC9i4Ki",
      "symbol": "SUSHI-USDT",
      "name": "Raydium LP Token V4 (SUSHI-USDT)",
      "decimals": 6,
      "logoURI": "https://cdn.jsdelivr.net/gh/solana-labs/token-list@main/assets/mainnet/RVKd61ztZW9GUwhRbbLoYVRE5Xf1B2tVscKqwZqXgEr/logo.png",
      "tags": [
        "lp-token"
      ],
      "extensions": {
        "website": "https://raydium.io/"
      }
    },
    {
      "chainId": 101,
      "address": "D3iGro1vn6PWJXo9QAPj3dfta6dKkHHnmiiym2EfsAmi",
      "symbol": "TOMO-USDT",
      "name": "Raydium LP Token V4 (TOMO-USDT)",
      "decimals": 6,
      "logoURI": "https://cdn.jsdelivr.net/gh/solana-labs/token-list@main/assets/mainnet/RVKd61ztZW9GUwhRbbLoYVRE5Xf1B2tVscKqwZqXgEr/logo.png",
      "tags": [
        "lp-token"
      ],
      "extensions": {
        "website": "https://raydium.io/"
      }
    },
    {
      "chainId": 101,
      "address": "Dr12Sgt9gkY8WU5tRkgZf1TkVWJbvjYuPAhR3aDCwiiX",
      "symbol": "LINK-USDT",
      "name": "Raydium LP Token V4 (LINK-USDT)",
      "decimals": 6,
      "logoURI": "https://cdn.jsdelivr.net/gh/solana-labs/token-list@main/assets/mainnet/RVKd61ztZW9GUwhRbbLoYVRE5Xf1B2tVscKqwZqXgEr/logo.png",
      "tags": [
        "lp-token"
      ],
      "extensions": {
        "website": "https://raydium.io/"
      }
    },
    {
      "chainId": 101,
      "address": "nPrB78ETY8661fUgohpuVusNCZnedYCgghzRJzxWnVb",
      "symbol": "ETH-USDT",
      "name": "Raydium LP Token V4 (ETH-USDT)",
      "decimals": 6,
      "logoURI": "https://cdn.jsdelivr.net/gh/solana-labs/token-list@main/assets/mainnet/RVKd61ztZW9GUwhRbbLoYVRE5Xf1B2tVscKqwZqXgEr/logo.png",
      "tags": [
        "lp-token"
      ],
      "extensions": {
        "website": "https://raydium.io/"
      }
    },
    {
      "chainId": 101,
      "address": "EGJht91R7dKpCj8wzALkjmNdUUUcQgodqWCYweyKcRcV",
      "symbol": "YFI-SRM",
      "name": "Raydium LP Token V4 (YFI-SRM)",
      "decimals": 6,
      "logoURI": "https://cdn.jsdelivr.net/gh/solana-labs/token-list@main/assets/mainnet/RVKd61ztZW9GUwhRbbLoYVRE5Xf1B2tVscKqwZqXgEr/logo.png",
      "tags": [
        "lp-token"
      ],
      "extensions": {
        "website": "https://raydium.io/"
      }
    },
    {
      "chainId": 101,
      "address": "AsDuPg9MgPtt3jfoyctUCUgsvwqAN6RZPftqoeiPDefM",
      "symbol": "FTT-SRM",
      "name": "Raydium LP Token V4 (FTT-SRM)",
      "decimals": 6,
      "logoURI": "https://cdn.jsdelivr.net/gh/solana-labs/token-list@main/assets/mainnet/RVKd61ztZW9GUwhRbbLoYVRE5Xf1B2tVscKqwZqXgEr/logo.png",
      "tags": [
        "lp-token"
      ],
      "extensions": {
        "website": "https://raydium.io/"
      }
    },
    {
      "chainId": 101,
      "address": "AGHQxXb3GSzeiLTcLtXMS2D5GGDZxsB2fZYZxSB5weqB",
      "symbol": "BTC-SRM",
      "name": "Raydium LP Token V4 (BTC-SRM)",
      "decimals": 6,
      "logoURI": "https://cdn.jsdelivr.net/gh/solana-labs/token-list@main/assets/mainnet/RVKd61ztZW9GUwhRbbLoYVRE5Xf1B2tVscKqwZqXgEr/logo.png",
      "tags": [
        "lp-token"
      ],
      "extensions": {
        "website": "https://raydium.io/"
      }
    },
    {
      "chainId": 101,
      "address": "3HYhUnUdV67j1vn8fu7ExuVGy5dJozHEyWvqEstDbWwE",
      "symbol": "SUSHI-SRM",
      "name": "Raydium LP Token V4 (SUSHI-SRM)",
      "decimals": 6,
      "logoURI": "https://cdn.jsdelivr.net/gh/solana-labs/token-list@main/assets/mainnet/RVKd61ztZW9GUwhRbbLoYVRE5Xf1B2tVscKqwZqXgEr/logo.png",
      "tags": [
        "lp-token"
      ],
      "extensions": {
        "website": "https://raydium.io/"
      }
    },
    {
      "chainId": 101,
      "address": "GgH9RnKrQpaMQeqmdbMvs5oo1A24hERQ9wuY2pSkeG7x",
      "symbol": "TOMO-SRM",
      "name": "Raydium LP Token V4 (TOMO-SRM)",
      "decimals": 6,
      "logoURI": "https://cdn.jsdelivr.net/gh/solana-labs/token-list@main/assets/mainnet/RVKd61ztZW9GUwhRbbLoYVRE5Xf1B2tVscKqwZqXgEr/logo.png",
      "tags": [
        "lp-token"
      ],
      "extensions": {
        "website": "https://raydium.io/"
      }
    },
    {
      "chainId": 101,
      "address": "GXN6yJv12o18skTmJXaeFXZVY1iqR18CHsmCT8VVCmDD",
      "symbol": "LINK-SRM",
      "name": "Raydium LP Token V4 (LINK-SRM)",
      "decimals": 6,
      "logoURI": "https://cdn.jsdelivr.net/gh/solana-labs/token-list@main/assets/mainnet/RVKd61ztZW9GUwhRbbLoYVRE5Xf1B2tVscKqwZqXgEr/logo.png",
      "tags": [
        "lp-token"
      ],
      "extensions": {
        "website": "https://raydium.io/"
      }
    },
    {
      "chainId": 101,
      "address": "9VoY3VERETuc2FoadMSYYizF26mJinY514ZpEzkHMtwG",
      "symbol": "ETH-SRM",
      "name": "Raydium LP Token V4 (ETH-SRM)",
      "decimals": 6,
      "logoURI": "https://cdn.jsdelivr.net/gh/solana-labs/token-list@main/assets/mainnet/RVKd61ztZW9GUwhRbbLoYVRE5Xf1B2tVscKqwZqXgEr/logo.png",
      "tags": [
        "lp-token"
      ],
      "extensions": {
        "website": "https://raydium.io/"
      }
    },
    {
      "chainId": 101,
      "address": "AKJHspCwDhABucCxNLXUSfEzb7Ny62RqFtC9uNjJi4fq",
      "symbol": "SRM-SOL",
      "name": "Raydium LP Token V4 (SRM-SOL)",
      "decimals": 6,
      "logoURI": "https://cdn.jsdelivr.net/gh/solana-labs/token-list@main/assets/mainnet/RVKd61ztZW9GUwhRbbLoYVRE5Xf1B2tVscKqwZqXgEr/logo.png",
      "tags": [
        "lp-token"
      ],
      "extensions": {
        "website": "https://raydium.io/"
      }
    },
    {
      "chainId": 101,
      "address": "2doeZGLJyACtaG9DCUyqMLtswesfje1hjNA11hMdj6YU",
      "symbol": "TULIP-USDC",
      "name": "Raydium LP Token V4 (TULIP-USDC)",
      "decimals": 6,
      "logoURI": "https://solfarm.io/tulip-usdc.svg",
      "tags": [
        "lp-token"
      ],
      "extensions": {
        "website": "https://raydium.io/"
      }
    },
    {
      "chainId": 101,
      "address": "AcstFzGGawvvdVhYV9bftr7fmBHbePUjhv53YK1W3dZo",
      "symbol": "LSD",
      "name": "LSD",
      "decimals": 9,
      "tags": [
        "nft"
      ],
      "extensions": {
        "website": "https://solible.com/"
      }
    },
    {
      "chainId": 101,
      "address": "91fSFQsPzMLat9DHwLdQacW3i3EGnWds5tA5mt7yLiT9",
      "symbol": "Unlimited Energy",
      "name": "Unlimited Energy",
      "decimals": 9,
      "tags": [
        "nft"
      ],
      "extensions": {
        "website": "https://solible.com/"
      }
    },
    {
      "chainId": 101,
      "address": "29PEpZeuqWf9tS2gwCjpeXNdXLkaZSMR2s1ibkvGsfnP",
      "symbol": "Need for Speed",
      "name": "Need for Speed",
      "decimals": 9,
      "tags": [
        "nft"
      ],
      "extensions": {
        "website": "https://solible.com/"
      }
    },
    {
      "chainId": 101,
      "address": "HsY8PNar8VExU335ZRYzg89fX7qa4upYu6vPMPFyCDdK",
      "symbol": "ADOR OPENS",
      "name": "ADOR OPENS",
      "decimals": 0,
      "tags": [
        "nft"
      ],
      "extensions": {
        "website": "https://solible.com/"
      }
    },
    {
      "chainId": 101,
      "address": "EDP8TpLJ77M3KiDgFkZW4v4mhmKJHZi9gehYXenfFZuL",
      "symbol": "CMS - Rare",
      "name": "CMS - Rare",
      "decimals": 0,
      "tags": [
        "nft"
      ],
      "extensions": {
        "website": "https://solible.com/"
      }
    },
    {
      "chainId": 101,
      "address": "BrUKFwAABkExb1xzYU4NkRWzjBihVQdZ3PBz4m5S8if3",
      "symbol": "Tesla",
      "name": "Tesla",
      "decimals": 0,
      "tags": [
        "nft"
      ],
      "extensions": {
        "website": "https://solible.com/"
      }
    },
    {
      "chainId": 101,
      "address": "9CmQwpvVXRyixjiE3LrbSyyopPZohNDN1RZiTk8rnXsQ",
      "symbol": "DeceFi",
      "name": "DeceFi",
      "decimals": 0,
      "tags": [
        "nft"
      ],
      "extensions": {
        "website": "https://solible.com/"
      }
    },
    {
      "chainId": 101,
      "address": "F6ST1wWkx2PeH45sKmRxo1boyuzzWCfpnvyKL4BGeLxF",
      "symbol": "Power User",
      "name": "Power User",
      "decimals": 0,
      "tags": [
        "nft"
      ],
      "extensions": {
        "website": "https://solible.com/"
      }
    },
    {
      "chainId": 101,
      "address": "dZytJ7iPDcCu9mKe3srL7bpUeaR3zzkcVqbtqsmxtXZ",
      "symbol": "VIP Member",
      "name": "VIP Member",
      "decimals": 0,
      "tags": [
        "nft"
      ],
      "extensions": {
        "website": "https://solible.com/"
      }
    },
    {
      "chainId": 101,
      "address": "8T4vXgwZUWwsbCDiptHFHjdfexvLG9UP8oy1psJWEQdS",
      "symbol": "Uni Christmas",
      "name": "Uni Christmas",
      "decimals": 0,
      "tags": [
        "nft"
      ],
      "extensions": {
        "website": "https://solible.com/"
      }
    },
    {
      "chainId": 101,
      "address": "EjFGGJSyp9UDS8aqafET5LX49nsG326MeNezYzpiwgpQ",
      "symbol": "BNB",
      "name": "BNB",
      "decimals": 0,
      "tags": [
        "nft"
      ],
      "extensions": {
        "website": "https://solible.com/"
      }
    },
    {
      "chainId": 101,
      "address": "FkmkTr4en8CXkfo9jAwEMov6PVNLpYMzWr3Udqf9so8Z",
      "symbol": "Seldom",
      "name": "Seldom",
      "decimals": 9,
      "tags": [
        "nft"
      ],
      "extensions": {
        "website": "https://solible.com/"
      }
    },
    {
      "chainId": 101,
      "address": "2gn1PJdMAU92SU5inLSp4Xp16ZC5iLF6ScEi7UBvp8ZD",
      "symbol": "Satoshi Closeup",
      "name": "Satoshi Closeup",
      "decimals": 9,
      "tags": [
        "nft"
      ],
      "extensions": {
        "website": "https://solible.com/"
      }
    },
    {
      "chainId": 101,
      "address": "7mhZHtPL4GFkquQR4Y6h34Q8hNkQvGc1FaNtyE43NvUR",
      "symbol": "Satoshi GB",
      "name": "Satoshi GB",
      "decimals": 9,
      "tags": [
        "nft"
      ],
      "extensions": {
        "website": "https://solible.com/"
      }
    },
    {
      "chainId": 101,
      "address": "8RoKfLx5RCscbtVh8kYb81TF7ngFJ38RPomXtUREKsT2",
      "symbol": "Satoshi OG",
      "name": "Satoshi OG",
      "decimals": 9,
      "tags": [
        "nft"
      ],
      "extensions": {
        "website": "https://solible.com/"
      }
    },
    {
      "chainId": 101,
      "address": "9rw5hyDngBQ3yDsCRHqgzGHERpU2zaLh1BXBUjree48J",
      "symbol": "Satoshi BTC",
      "name": "Satoshi BTC",
      "decimals": 10,
      "tags": [
        "nft"
      ],
      "extensions": {
        "website": "https://solible.com/"
      }
    },
    {
      "chainId": 101,
      "address": "AiD7J6D5Hny5DJB1MrYBc2ePQqy2Yh4NoxWwYfR7PzxH",
      "symbol": "Satoshi GB",
      "name": "Satoshi GB",
      "decimals": 9,
      "tags": [
        "nft"
      ],
      "extensions": {
        "website": "https://solible.com/"
      }
    },
    {
      "chainId": 101,
      "address": "4qzEcYvT6TuJME2EMZ5vjaLvQja6R4hKjarA73WQUwt6",
      "name": "APESZN_HOODIE",
      "symbol": "APESZN_HOODIE",
      "decimals": 9,
      "tags": [
        "nft"
      ],
      "extensions": {
        "website": "https://solible.com/"
      }
    },
    {
      "chainId": 101,
      "address": "APhyVWtzjdTVYhyta9ngSiCDk2pLi8eEZKsHGSbsmwv6",
      "name": "APESZN_TEE_SHIRT",
      "symbol": "APESZN_TEE_SHIRT",
      "decimals": 9,
      "tags": [
        "nft"
      ],
      "extensions": {
        "website": "https://solible.com/"
      }
    },
    {
      "chainId": 101,
      "address": "bxiA13fpU1utDmYuUvxvyMT8odew5FEm96MRv7ij3eb",
      "symbol": "Satoshi",
      "name": "Satoshi",
      "decimals": 9,
      "tags": [
        "nft"
      ],
      "extensions": {
        "website": "https://solible.com/"
      }
    },
    {
      "chainId": 101,
      "address": "GoC24kpj6TkvjzspXrjSJC2CVb5zMWhLyRcHJh9yKjRF",
      "symbol": "Satoshi Closeup",
      "name": "Satoshi Closeup",
      "decimals": 9,
      "tags": [
        "nft"
      ],
      "extensions": {
        "website": "https://solible.com/"
      }
    },
    {
      "chainId": 101,
      "address": "oCUduD44ETuZ65bpWdPzPDSnAdreg1sJrugfwyFZVHV",
      "symbol": "Satoshi BTC",
      "name": "Satoshi BTC",
      "decimals": 9,
      "tags": [
        "nft"
      ],
      "extensions": {
        "website": "https://solible.com/"
      }
    },
    {
      "chainId": 101,
      "address": "9Vvre2DxBB9onibwYDHeMsY1cj6BDKtEDccBPWRN215E",
      "symbol": "Satoshi Nakamoto",
      "name": "Satoshi Nakamoto",
      "decimals": 9,
      "tags": [
        "nft"
      ],
      "extensions": {
        "website": "https://solible.com/"
      }
    },
    {
      "chainId": 101,
      "address": "7RpFk44cMTAUt9CcjEMWnZMypE9bYQsjBiSNLn5qBvhP",
      "symbol": "Charles Hoskinson",
      "name": "Charles Hoskinson",
      "decimals": 9,
      "tags": [
        "nft"
      ],
      "extensions": {
        "website": "https://solible.com/"
      }
    },
    {
      "chainId": 101,
      "address": "GyRkPAxpd9XrMHcBF6fYHVRSZQvQBwAGKAGQeBPSKzMq",
      "symbol": "SBF",
      "name": "SBF",
      "decimals": 0,
      "tags": [
        "nft"
      ],
      "extensions": {
        "website": "https://solible.com/"
      }
    },
    {
      "chainId": 101,
      "address": "AgdBQN2Sy2abiZ2KToWeUsQ9PHdCv95wt6kVWRf5zDkx",
      "symbol": "Bitcoin Tram",
      "name": "Bitcoin Tram",
      "decimals": 0,
      "tags": [
        "nft"
      ],
      "extensions": {
        "website": "https://solible.com/"
      }
    },
    {
      "chainId": 101,
      "address": "7TRzvCqXN8KSXggbSyeEG2Z9YBBhEFmbtmv6FLbd4mmd",
      "symbol": "SRM tee-shirt",
      "name": "SRM tee-shirt",
      "decimals": 0,
      "tags": [
        "nft"
      ],
      "extensions": {
        "website": "https://solible.com/"
      }
    },
    {
      "chainId": 101,
      "address": "gksYzxitEf2HyE7Bb81vvHXNH5f3wa43jvXf4TcUZwb",
      "symbol": "PERK",
      "name": "PERK",
      "decimals": 6,
      "logoURI": "https://cdn.jsdelivr.net/gh/perkexchange/assets/logos/SPL-token/logo.png",
      "tags": [],
      "extensions": {
        "website": "https://perk.exchange/"
      }
    },
    {
      "chainId": 101,
      "address": "BDxWSxkMLW1nJ3VggamUKkEKrtCaVqzFxoDApM8HdBks",
      "symbol": "BTSG",
      "name": "BitSong",
      "decimals": 6,
      "logoURI": "https://cdn.jsdelivr.net/gh/bitsongofficial/assets/logo_128x128.png",
      "tags": [],
      "extensions": {
        "website": "https://bitsong.io/",
        "coingeckoId": "bitsong"
      }
    },
    {
      "chainId": 101,
      "address": "5ddiFxh3J2tcZHfn8uhGRYqu16P3FUvBfh8WoZPUHKW5",
      "name": "EOSBEAR",
      "symbol": "EOSBEAR",
      "decimals": 6,
      "logoURI": "",
      "tags": [
        "leveraged",
        "bear"
      ],
      "extensions": {
        "coingeckoId": "3x-short-eos-token",
        "serumV3Usdc": "2BQrJP599QVKRyHhyJ6oRrTPNUmPBgXxiBo2duvYdacy"
      }
    },
    {
      "chainId": 101,
      "address": "qxxF6S62hmZF5bo46mS7C2qbBa87qRossAM78VzsDqi",
      "name": "EOSBULL",
      "symbol": "EOSBULL",
      "decimals": 6,
      "logoURI": "",
      "tags": [
        "leveraged",
        "bull"
      ],
      "extensions": {
        "coingeckoId": "3x-long-eos-token"
      }
    },
    {
      "chainId": 101,
      "address": "2CDLbxeuqkLTLY3em6FFQgfBQV5LRnEsJJgcFCvWKNcS",
      "name": "BNBBEAR",
      "symbol": "BNBBEAR",
      "decimals": 6,
      "logoURI": "",
      "tags": [
        "leveraged",
        "bear"
      ],
      "extensions": {
        "coingeckoId": "3x-short-bnb-token"
      }
    },
    {
      "chainId": 101,
      "address": "AfjHjdLibuXyvmz7PyTSc5KEcGBh43Kcu8Sr2tyDaJyt",
      "name": "BNBBULL",
      "symbol": "BNBBULL",
      "decimals": 6,
      "logoURI": "",
      "tags": [
        "leveraged",
        "bull"
      ],
      "extensions": {
        "coingeckoId": "3x-long-bnb-token"
      }
    },
    {
      "chainId": 101,
      "address": "8kA1WJKoLTxtACNPkvW6UNufsrpxUY57tXZ9KmG9123t",
      "name": "BSVBULL",
      "symbol": "BSVBULL",
      "decimals": 6,
      "logoURI": "",
      "tags": [
        "leveraged",
        "bull"
      ],
      "extensions": {
        "coingeckoId": "3x-long-bitcoin-sv-token"
      }
    },
    {
      "chainId": 101,
      "address": "2FGW8BVMu1EHsz2ZS9rZummDaq6o2DVrZZPw4KaAvDWh",
      "name": "BSVBEAR",
      "symbol": "BSVBEAR",
      "decimals": 6,
      "logoURI": "",
      "tags": [
        "leveraged",
        "bear"
      ],
      "extensions": {
        "coingeckoId": "3x-short-bitcoin-sv-token"
      }
    },
    {
      "chainId": 101,
      "address": "8L9XGTMzcqS9p61zsR35t7qipwAXMYkD6disWoDFZiFT",
      "name": "LTCBEAR",
      "symbol": "LTCBEAR",
      "decimals": 6,
      "logoURI": "",
      "tags": [
        "leveraged",
        "bear"
      ],
      "extensions": {
        "coingeckoId": "3x-short-litecoin-token"
      }
    },
    {
      "chainId": 101,
      "address": "863ZRjf1J8AaVuCqypAdm5ktVyGYDiBTvD1MNHKrwyjp",
      "name": "LTCBULL",
      "symbol": "LTCBULL",
      "decimals": 6,
      "logoURI": "",
      "tags": [
        "leveraged",
        "bull"
      ],
      "extensions": {
        "coingeckoId": "3x-long-litecoin-token"
      }
    },
    {
      "chainId": 101,
      "address": "GkSPaHdY2raetuYzsJYacHtrAtQUfWt64bpd1VzxJgSD",
      "name": "BULL",
      "symbol": "BULL",
      "decimals": 6,
      "logoURI": "",
      "tags": [
        "leveraged",
        "bull"
      ],
      "extensions": {
        "coingeckoId": "3x-long-bitcoin-token"
      }
    },
    {
      "chainId": 101,
      "address": "45vwTZSDFBiqCMRdtK4xiLCHEov8LJRW8GwnofG8HYyH",
      "name": "BEAR",
      "symbol": "BEAR",
      "decimals": 6,
      "logoURI": "",
      "tags": [
        "leveraged",
        "bear"
      ],
      "extensions": {
        "coingeckoId": "3x-short-bitcoin-token"
      }
    },
    {
      "chainId": 101,
      "address": "2VTAVf1YCwamD3ALMdYHRMV5vPUCXdnatJH5f1khbmx6",
      "name": "BCHBEAR",
      "symbol": "BCHBEAR",
      "decimals": 6,
      "logoURI": "",
      "tags": [
        "leveraged",
        "bear"
      ],
      "extensions": {
        "coingeckoId": "3x-short-bitcoin-cash-token"
      }
    },
    {
      "chainId": 101,
      "address": "22xoSp66BDt4x4Q5xqxjaSnirdEyharoBziSFChkLFLy",
      "name": "BCHBULL",
      "symbol": "BCHBULL",
      "decimals": 6,
      "logoURI": "",
      "tags": [
        "leveraged",
        "bull"
      ],
      "extensions": {
        "coingeckoId": "3x-long-bitcoin-cash-token"
      }
    },
    {
      "chainId": 101,
      "address": "CwChm6p9Q3yFrjzVeiLTTbsoJkooscof5SJYZc2CrNqG",
      "name": "ETHBULL",
      "symbol": "ETHBULL",
      "decimals": 6,
      "logoURI": "",
      "tags": [
        "leveraged",
        "bull"
      ],
      "extensions": {
        "coingeckoId": "3x-long-ethereum-token",
        "serumV3Usdt": "FuhKVt5YYCv7vXnADXtb7vqzYn82PJoap86q5wm8LX8Q"
      }
    },
    {
      "chainId": 101,
      "address": "Bvv9xLodFrvDFSno9Ud8SEh5zVtBDQQjnBty2SgMcJ2s",
      "name": "ETHBEAR",
      "symbol": "ETHBEAR",
      "decimals": 6,
      "logoURI": "",
      "tags": [
        "leveraged",
        "bear"
      ],
      "extensions": {
        "coingeckoId": "3x-short-ethereum-token"
      }
    },
    {
      "chainId": 101,
      "address": "HRhaNssoyv5tKFRcbPg69ULEbcD8DPv99GdXLcdkgc1A",
      "name": "ALTBULL",
      "symbol": "ALTBULL",
      "decimals": 6,
      "logoURI": "",
      "tags": [
        "leveraged",
        "bull"
      ],
      "extensions": {
        "coingeckoId": "3x-long-altcoin-index-token"
      }
    },
    {
      "chainId": 101,
      "address": "9Mu1KmjBKTUWgpDoeTJ5oD7XFQmEiZxzspEd3TZGkavx",
      "name": "ALTBEAR",
      "symbol": "ALTBEAR",
      "decimals": 6,
      "logoURI": "",
      "tags": [
        "leveraged",
        "bear"
      ],
      "extensions": {
        "coingeckoId": "3x-short-altcoin-index-token"
      }
    },
    {
      "chainId": 101,
      "address": "AYL1adismZ1U9pTuN33ahG4aYc5XTZQL4vKFx9ofsGWD",
      "name": "BULLSHIT",
      "symbol": "BULLSHIT",
      "decimals": 6,
      "logoURI": "",
      "tags": [
        "leveraged",
        "bull"
      ],
      "extensions": {
        "coingeckoId": "3x-long-shitcoin-index-token"
      }
    },
    {
      "chainId": 101,
      "address": "5jqymuoXXVcUuJKrf1MWiHSqHyg2osMaJGVy69NsJWyP",
      "name": "BEARSHIT",
      "symbol": "BEARSHIT",
      "decimals": 6,
      "logoURI": "",
      "tags": [
        "leveraged",
        "bear"
      ],
      "extensions": {
        "coingeckoId": "3x-short-shitcoin-index-token"
      }
    },
    {
      "chainId": 101,
      "address": "EL1aDTnLKjf4SaGpqtxJPyK94imSBr8fWDbcXjXQrsmj",
      "name": "MIDBULL",
      "symbol": "MIDBULL",
      "decimals": 6,
      "logoURI": "",
      "tags": [
        "leveraged",
        "bull"
      ],
      "extensions": {
        "coingeckoId": "3x-long-midcap-index-token",
        "serumV3Usdc": "8BBtLkoaEyavREriwGUudzAcihTH9SJLAPBbgb7QZe9y"
      }
    },
    {
      "chainId": 101,
      "address": "2EPvVjHusU3ozoucmdhhnqv3HQtBsQmjTnSa87K91HkC",
      "name": "MIDBEAR",
      "symbol": "MIDBEAR",
      "decimals": 6,
      "logoURI": "",
      "tags": [
        "leveraged",
        "bear"
      ],
      "extensions": {
        "coingeckoId": "3x-short-midcap-index-token"
      }
    },
    {
      "chainId": 101,
      "address": "8TCfJTyeqNBZqyDMY4VwDY7kdCCY7pcbJJ58CnKHkMu2",
      "name": "LINKBEAR",
      "symbol": "LINKBEAR",
      "decimals": 6,
      "logoURI": "",
      "tags": [
        "leveraged",
        "bear"
      ],
      "extensions": {
        "coingeckoId": "3x-short-chainlink-token"
      }
    },
    {
      "chainId": 101,
      "address": "EsUoZMbACNMppdqdmuLCFLet8VXxt2h47N9jHCKwyaPz",
      "name": "LINKBULL",
      "symbol": "LINKBULL",
      "decimals": 6,
      "logoURI": "",
      "tags": [
        "leveraged",
        "bull"
      ],
      "extensions": {
        "coingeckoId": "3x-long-chainlink-token"
      }
    },
    {
      "chainId": 101,
      "address": "262cQHT3soHwzuo2oVSy5kAfHcFZ1Jjn8C1GRLcQNKA3",
      "name": "XRPBULL",
      "symbol": "XRPBULL",
      "decimals": 6,
      "logoURI": "",
      "tags": [
        "leveraged",
        "bull"
      ],
      "extensions": {
        "coingeckoId": "3x-long-xrp-token"
      }
    },
    {
      "chainId": 101,
      "address": "8sxtSswmQ7Lcd2GjK6am37Z61wJZjA2SzE7Luf7yaKBB",
      "name": "XRPBEAR",
      "symbol": "XRPBEAR",
      "decimals": 6,
      "logoURI": "",
      "tags": [
        "leveraged",
        "bear"
      ],
      "extensions": {
        "coingeckoId": "3x-short-xrp-token"
      }
    },
    {
      "chainId": 101,
      "address": "91z91RukFM16hyEUCXuwMQwp2BW3vanNG5Jh5yj6auiJ",
      "name": "BVOL",
      "symbol": "BVOL",
      "decimals": 6,
      "logoURI": "",
      "tags": [],
      "extensions": {
        "coingeckoId": "1x-long-btc-implied-volatility-token"
      }
    },
    {
      "chainId": 101,
      "address": "5TY71D29Cyuk9UrsSxLXw2quJBpS7xDDFuFu2K9W7Wf9",
      "name": "IBlive",
      "symbol": "IBVOL",
      "decimals": 6,
      "logoURI": "",
      "tags": [],
      "extensions": {
        "coingeckoId": "1x-short-btc-implied-volatility"
      }
    },
    {
      "chainId": 101,
      "address": "dK83wTVypEpa1pqiBbHY3MNuUnT3ADUZM4wk9VZXZEc",
      "name": "Wrapped Aave",
      "symbol": "AAVE",
      "decimals": 6,
      "logoURI": "https://cdn.jsdelivr.net/gh/trustwallet/assets@master/blockchains/ethereum/assets/0x7Fc66500c84A76Ad7e9c93437bFc5Ac33E2DDaE9/logo.png",
      "tags": [],
      "extensions": {
        "serumV3Usdt": "6bxuB5N3bt3qW8UnPNLgMMzDq5sEH8pFmYJYGgzvE11V",
        "coingeckoId": "aave"
      }
    },
    {
      "chainId": 101,
      "address": "A6aY2ceogBz1VaXBxm1j2eJuNZMRqrWUAnKecrMH85zj",
      "name": "LQID",
      "symbol": "LQID",
      "decimals": 6,
      "logoURI": "https://cdn.jsdelivr.net/gh/dr497/awesome-serum-markets/icons/lqid.svg",
      "tags": []
    },
    {
      "chainId": 101,
      "address": "7CnFGR9mZWyAtWxPcVuTewpyC3A3MDW4nLsu5NY6PDbd",
      "name": "SECO",
      "symbol": "SECO",
      "decimals": 6,
      "logoURI": "",
      "tags": [],
      "extensions": {
        "coingeckoId": "serum-ecosystem-token"
      }
    },
    {
      "chainId": 101,
      "address": "3GECTP7H4Tww3w8jEPJCJtXUtXxiZty31S9szs84CcwQ",
      "name": "HOLY",
      "symbol": "HOLY",
      "decimals": 6,
      "logoURI": "",
      "tags": [],
      "extensions": {
        "coingeckoId": "holy-trinity"
      }
    },
    {
      "chainId": 101,
      "address": "6ry4WBDvAwAnrYJVv6MCog4J8zx6S3cPgSqnTsDZ73AR",
      "name": "TRYB",
      "symbol": "TRYB",
      "decimals": 6,
      "logoURI": "",
      "tags": [],
      "extensions": {
        "serumV3Usdt": "AADohBGxvf7bvixs2HKC3dG2RuU3xpZDwaTzYFJThM8U",
        "coingeckoId": "bilira"
      }
    },
    {
      "chainId": 101,
      "address": "ASboaJPFtJeCS5eG4gL3Lg95xrTz2UZSLE9sdJtY93kE",
      "name": "DOGEBULL",
      "symbol": "DOGEBULL",
      "decimals": 6,
      "logoURI": "",
      "tags": [
        "leveraged",
        "bull"
      ],
      "extensions": {
        "coingeckoId": "3x-long-dogecoin-token"
      }
    },
    {
      "chainId": 101,
      "address": "Gnhy3boBT4MA8TTjGip5ND2uNsceh1Wgeaw1rYJo51ZY",
      "symbol": "MAPSPOOL",
      "name": "Bonfida Maps Pool",
      "decimals": 6,
      "logoURI": "https://cdn.jsdelivr.net/gh/solana-labs/explorer/public/tokens/maps.svg",
      "tags": [],
      "extensions": {
        "website": "https://bonfida.com/"
      }
    },
    {
      "chainId": 101,
      "address": "9iDWyYZ5VHBCxxmWZogoY3Z6FSbKsX4WFe37c728krdT",
      "symbol": "OXYPOOL",
      "name": "Bonfida Oxy Pool",
      "decimals": 6,
      "logoURI": "https://cdn.jsdelivr.net/gh/nathanielparke/awesome-serum-markets/icons/oxy.svg",
      "tags": [],
      "extensions": {
        "website": "https://bonfida.com/"
      }
    },
    {
      "chainId": 101,
      "address": "D68NB5JkzvyNCZAvi6EGtEcGvSoRNPanU9heYTAUFFRa",
      "name": "PERP",
      "symbol": "PERP",
      "decimals": 6,
      "logoURI": "",
      "tags": [],
      "extensions": {
        "coingeckoId": "perpetual-protocol"
      }
    },
    {
      "chainId": 101,
      "address": "93a1L7xaEV7vZGzNXCcb9ztZedbpKgUiTHYxmFKJwKvc",
      "symbol": "RAYPOOL",
      "name": "Bonfida Ray Pool",
      "decimals": 6,
      "logoURI": "https://cdn.jsdelivr.net/gh/solana-labs/token-list@main/assets/mainnet/RVKd61ztZW9GUwhRbbLoYVRE5Xf1B2tVscKqwZqXgEr/logo.png",
      "tags": [],
      "extensions": {
        "website": "https://bonfida.com/"
      }
    },
    {
      "chainId": 101,
      "address": "FeGn77dhg1KXRRFeSwwMiykZnZPw5JXW6naf2aQgZDQf",
      "symbol": "wWETH",
      "name": "Wrapped Ether (Wormhole)",
      "decimals": 9,
      "logoURI": "https://cdn.jsdelivr.net/gh/trustwallet/assets@master/blockchains/ethereum/assets/0xC02aaA39b223FE8D0A0e5C4F27eAD9083C756Cc2/logo.png",
      "tags": [
        "wrapped",
        "wormhole"
      ],
      "extensions": {
        "address": "0xC02aaA39b223FE8D0A0e5C4F27eAD9083C756Cc2",
        "bridgeContract": "https://etherscan.io/address/0xf92cD566Ea4864356C5491c177A430C222d7e678",
        "assetContract": "https://etherscan.io/address/0xC02aaA39b223FE8D0A0e5C4F27eAD9083C756Cc2",
        "coingeckoId": "weth"
      }
    },
    {
      "chainId": 101,
      "address": "GbBWwtYTMPis4VHb8MrBbdibPhn28TSrLB53KvUmb7Gi",
      "symbol": "wFTT",
      "name": "Wrapped FTT (Wormhole)",
      "decimals": 9,
      "logoURI": "https://cdn.jsdelivr.net/gh/solana-labs/token-list@main/assets/mainnet/GbBWwtYTMPis4VHb8MrBbdibPhn28TSrLB53KvUmb7Gi/logo.webp",
      "tags": [
        "wrapped",
        "wormhole"
      ],
      "extensions": {
        "address": "0x50d1c9771902476076ecfc8b2a83ad6b9355a4c9",
        "bridgeContract": "https://etherscan.io/address/0xf92cD566Ea4864356C5491c177A430C222d7e678",
        "assetContract": "https://etherscan.io/address/0x50d1c9771902476076ecfc8b2a83ad6b9355a4c9",
        "coingeckoId": "ftx-token"
      }
    },
    {
      "chainId": 101,
      "address": "AbLwQCyU9S8ycJgu8wn6woRCHSYJmjMpJFcAHQ6vjq2P",
      "symbol": "wTUSD",
      "name": "TrueUSD (Wormhole)",
      "decimals": 9,
      "logoURI": "https://cdn.jsdelivr.net/gh/trustwallet/assets@master/blockchains/ethereum/assets/0x0000000000085d4780B73119b644AE5ecd22b376/logo.png",
      "tags": [
        "wrapped",
        "wormhole"
      ],
      "extensions": {
        "address": "0x0000000000085d4780B73119b644AE5ecd22b376",
        "bridgeContract": "https://etherscan.io/address/0xf92cD566Ea4864356C5491c177A430C222d7e678",
        "assetContract": "https://etherscan.io/address/0x0000000000085d4780B73119b644AE5ecd22b376",
        "coingeckoId": "true-usd"
      }
    },
    {
      "chainId": 101,
      "address": "3JfuyCg5891hCX1ZTbvt3pkiaww3XwgyqQH6E9eHtqKD",
      "symbol": "wLON",
      "name": "Tokenlon (Wormhole)",
      "decimals": 9,
      "logoURI": "https://cdn.jsdelivr.net/gh/trustwallet/assets@master/blockchains/ethereum/assets/0x0000000000095413afC295d19EDeb1Ad7B71c952/logo.png",
      "tags": [
        "wrapped",
        "wormhole"
      ],
      "extensions": {
        "address": "0x0000000000095413afC295d19EDeb1Ad7B71c952",
        "bridgeContract": "https://etherscan.io/address/0xf92cD566Ea4864356C5491c177A430C222d7e678",
        "assetContract": "https://etherscan.io/address/0x0000000000095413afC295d19EDeb1Ad7B71c952",
        "coingeckoId": "tokenlon"
      }
    },
    {
      "chainId": 101,
      "address": "6k7mrqiAqEWnABVN8FhfuNUrmrnaMh44nNWydNXctbpV",
      "symbol": "wALBT",
      "name": "AllianceBlock Token (Wormhole)",
      "decimals": 9,
      "logoURI": "https://cdn.jsdelivr.net/gh/trustwallet/assets@master/blockchains/ethereum/assets/0x00a8b738E453fFd858a7edf03bcCfe20412f0Eb0/logo.png",
      "tags": [
        "wrapped",
        "wormhole"
      ],
      "extensions": {
        "address": "0x00a8b738E453fFd858a7edf03bcCfe20412f0Eb0",
        "bridgeContract": "https://etherscan.io/address/0xf92cD566Ea4864356C5491c177A430C222d7e678",
        "assetContract": "https://etherscan.io/address/0x00a8b738E453fFd858a7edf03bcCfe20412f0Eb0",
        "coingeckoId": "allianceblock"
      }
    },
    {
      "chainId": 101,
      "address": "4b166BQEQunjg8oNTDcLeWU3nidQnVTL1Vni8ANU7Mvt",
      "symbol": "wSKL",
      "name": "SKALE (Wormhole)",
      "decimals": 9,
      "logoURI": "https://cdn.jsdelivr.net/gh/trustwallet/assets@master/blockchains/ethereum/assets/0x00c83aeCC790e8a4453e5dD3B0B4b3680501a7A7/logo.png",
      "tags": [
        "wrapped",
        "wormhole"
      ],
      "extensions": {
        "address": "0x00c83aeCC790e8a4453e5dD3B0B4b3680501a7A7",
        "bridgeContract": "https://etherscan.io/address/0xf92cD566Ea4864356C5491c177A430C222d7e678",
        "assetContract": "https://etherscan.io/address/0x00c83aeCC790e8a4453e5dD3B0B4b3680501a7A7",
        "coingeckoId": "skale"
      }
    },
    {
      "chainId": 101,
      "address": "CcHhpEx9VcWx7UBJC8DJaR5h3wNdexsQtB1nEfekjSHn",
      "symbol": "wUFT",
      "name": "UniLend Finance Token (Wormhole)",
      "decimals": 9,
      "logoURI": "https://cdn.jsdelivr.net/gh/trustwallet/assets@master/blockchains/ethereum/assets/0x0202Be363B8a4820f3F4DE7FaF5224fF05943AB1/logo.png",
      "tags": [
        "wrapped",
        "wormhole"
      ],
      "extensions": {
        "address": "0x0202Be363B8a4820f3F4DE7FaF5224fF05943AB1",
        "bridgeContract": "https://etherscan.io/address/0xf92cD566Ea4864356C5491c177A430C222d7e678",
        "assetContract": "https://etherscan.io/address/0x0202Be363B8a4820f3F4DE7FaF5224fF05943AB1",
        "coingeckoId": "unlend-finance"
      }
    },
    {
      "chainId": 101,
      "address": "VPjCJkR1uZGT9k9q7PsLArS5sEQtWgij8eZC8tysCy7",
      "symbol": "wORN",
      "name": "Orion Protocol (Wormhole)",
      "decimals": 8,
      "logoURI": "https://cdn.jsdelivr.net/gh/trustwallet/assets@master/blockchains/ethereum/assets/0x0258F474786DdFd37ABCE6df6BBb1Dd5dfC4434a/logo.png",
      "tags": [
        "wrapped",
        "wormhole"
      ],
      "extensions": {
        "address": "0x0258F474786DdFd37ABCE6df6BBb1Dd5dfC4434a",
        "bridgeContract": "https://etherscan.io/address/0xf92cD566Ea4864356C5491c177A430C222d7e678",
        "assetContract": "https://etherscan.io/address/0x0258F474786DdFd37ABCE6df6BBb1Dd5dfC4434a",
        "coingeckoId": "orion-protocol"
      }
    },
    {
      "chainId": 101,
      "address": "CxzHZtzrm6bAz6iFCAGgCYCd3iQb5guUD7oQXKxdgk5c",
      "symbol": "wSRK",
      "name": "SparkPoint (Wormhole)",
      "decimals": 9,
      "logoURI": "https://cdn.jsdelivr.net/gh/trustwallet/assets@master/blockchains/ethereum/assets/0x0488401c3F535193Fa8Df029d9fFe615A06E74E6/logo.png",
      "tags": [
        "wrapped",
        "wormhole"
      ],
      "extensions": {
        "address": "0x0488401c3F535193Fa8Df029d9fFe615A06E74E6",
        "bridgeContract": "https://etherscan.io/address/0xf92cD566Ea4864356C5491c177A430C222d7e678",
        "assetContract": "https://etherscan.io/address/0x0488401c3F535193Fa8Df029d9fFe615A06E74E6",
        "coingeckoId": "sparkpoint"
      }
    },
    {
      "chainId": 101,
      "address": "FqMZWvmii4NNzhLBKGzkvGj3e3XTxNVDNSKDJnt9fVQV",
      "symbol": "wUMA",
      "name": "UMA Voting Token v1 (Wormhole)",
      "decimals": 9,
      "logoURI": "https://cdn.jsdelivr.net/gh/trustwallet/assets@master/blockchains/ethereum/assets/0x04Fa0d235C4abf4BcF4787aF4CF447DE572eF828/logo.png",
      "tags": [
        "wrapped",
        "wormhole"
      ],
      "extensions": {
        "address": "0x04Fa0d235C4abf4BcF4787aF4CF447DE572eF828",
        "bridgeContract": "https://etherscan.io/address/0xf92cD566Ea4864356C5491c177A430C222d7e678",
        "assetContract": "https://etherscan.io/address/0x04Fa0d235C4abf4BcF4787aF4CF447DE572eF828",
        "coingeckoId": "uma"
      }
    },
    {
      "chainId": 101,
      "address": "6GGNzF99kCG1ozQbP7M7EYW9zPbQGPMwTCCi2Dqx3qhU",
      "symbol": "wSkey",
      "name": "SmartKey (Wormhole)",
      "decimals": 8,
      "logoURI": "https://cdn.jsdelivr.net/gh/trustwallet/assets@master/blockchains/ethereum/assets/0x06A01a4d579479Dd5D884EBf61A31727A3d8D442/logo.png",
      "tags": [
        "wrapped",
        "wormhole"
      ],
      "extensions": {
        "address": "0x06A01a4d579479Dd5D884EBf61A31727A3d8D442",
        "bridgeContract": "https://etherscan.io/address/0xf92cD566Ea4864356C5491c177A430C222d7e678",
        "assetContract": "https://etherscan.io/address/0x06A01a4d579479Dd5D884EBf61A31727A3d8D442",
        "coingeckoId": "smartkey"
      }
    },
    {
      "chainId": 101,
      "address": "Gc9rR2dUHfuYCJ8rU1Ye9fr8JoZZt9ZrfmXitQRLsxRW",
      "symbol": "wMIR",
      "name": "Wrapped MIR Token (Wormhole)",
      "decimals": 9,
      "logoURI": "https://cdn.jsdelivr.net/gh/trustwallet/assets@master/blockchains/ethereum/assets/0x09a3EcAFa817268f77BE1283176B946C4ff2E608/logo.png",
      "tags": [
        "wrapped",
        "wormhole"
      ],
      "extensions": {
        "address": "0x09a3EcAFa817268f77BE1283176B946C4ff2E608",
        "bridgeContract": "https://etherscan.io/address/0xf92cD566Ea4864356C5491c177A430C222d7e678",
        "assetContract": "https://etherscan.io/address/0x09a3EcAFa817268f77BE1283176B946C4ff2E608",
        "coingeckoId": "mirror-protocol"
      }
    },
    {
      "chainId": 101,
      "address": "B8xDqdrHpYLNHQKQ4ARDKurxhkhn2gfZa8WRosCEzXnF",
      "symbol": "wGRO",
      "name": "Growth (Wormhole)",
      "decimals": 9,
      "logoURI": "https://cdn.jsdelivr.net/gh/trustwallet/assets@master/blockchains/ethereum/assets/0x09e64c2B61a5f1690Ee6fbeD9baf5D6990F8dFd0/logo.png",
      "tags": [
        "wrapped",
        "wormhole"
      ],
      "extensions": {
        "address": "0x09e64c2B61a5f1690Ee6fbeD9baf5D6990F8dFd0",
        "bridgeContract": "https://etherscan.io/address/0xf92cD566Ea4864356C5491c177A430C222d7e678",
        "assetContract": "https://etherscan.io/address/0x09e64c2B61a5f1690Ee6fbeD9baf5D6990F8dFd0",
        "coingeckoId": "growth-defi"
      }
    },
    {
      "chainId": 101,
      "address": "GE1X8ef7fcsJ93THx4CvV7BQsdEyEAyk61s2L5YfSXiL",
      "symbol": "wSTAKE",
      "name": "xDai (Wormhole)",
      "decimals": 9,
      "logoURI": "https://cdn.jsdelivr.net/gh/trustwallet/assets@master/blockchains/ethereum/assets/0x0Ae055097C6d159879521C384F1D2123D1f195e6/logo.png",
      "tags": [
        "wrapped",
        "wormhole"
      ],
      "extensions": {
        "address": "0x0Ae055097C6d159879521C384F1D2123D1f195e6",
        "bridgeContract": "https://etherscan.io/address/0xf92cD566Ea4864356C5491c177A430C222d7e678",
        "assetContract": "https://etherscan.io/address/0x0Ae055097C6d159879521C384F1D2123D1f195e6",
        "coingeckoId": "xdai-stake"
      }
    },
    {
      "chainId": 101,
      "address": "7TK6QeyTsnTT6KsnK2tHHfh62mbjNuFWoyUc8vo3CmmU",
      "symbol": "wYFI",
      "name": "yearn.finance (Wormhole)",
      "decimals": 9,
      "logoURI": "https://cdn.jsdelivr.net/gh/trustwallet/assets@master/blockchains/ethereum/assets/0x0bc529c00C6401aEF6D220BE8C6Ea1667F6Ad93e/logo.png",
      "tags": [
        "wrapped",
        "wormhole"
      ],
      "extensions": {
        "address": "0x0bc529c00C6401aEF6D220BE8C6Ea1667F6Ad93e",
        "bridgeContract": "https://etherscan.io/address/0xf92cD566Ea4864356C5491c177A430C222d7e678",
        "assetContract": "https://etherscan.io/address/0x0bc529c00C6401aEF6D220BE8C6Ea1667F6Ad93e",
        "coingeckoId": "yearn-finance"
      }
    },
    {
      "chainId": 101,
      "address": "CTtKth9uW7froBA6xCd2MP7BXjGFESdT1SyxUmbHovSw",
      "symbol": "wBAT",
      "name": "Basic Attention Token (Wormhole)",
      "decimals": 9,
      "logoURI": "https://cdn.jsdelivr.net/gh/trustwallet/assets@master/blockchains/ethereum/assets/0x0D8775F648430679A709E98d2b0Cb6250d2887EF/logo.png",
      "tags": [
        "wrapped",
        "wormhole"
      ],
      "extensions": {
        "address": "0x0D8775F648430679A709E98d2b0Cb6250d2887EF",
        "bridgeContract": "https://etherscan.io/address/0xf92cD566Ea4864356C5491c177A430C222d7e678",
        "assetContract": "https://etherscan.io/address/0x0D8775F648430679A709E98d2b0Cb6250d2887EF",
        "coingeckoId": "basic-attention-token"
      }
    },
    {
      "chainId": 101,
      "address": "DrL2D4qCRCeNkQz3AJikLjBc3cS6fqqcQ3W7T9vbshCu",
      "symbol": "wMANA",
      "name": "Decentraland MANA (Wormhole)",
      "decimals": 9,
      "logoURI": "https://cdn.jsdelivr.net/gh/trustwallet/assets@master/blockchains/ethereum/assets/0x0F5D2fB29fb7d3CFeE444a200298f468908cC942/logo.png",
      "tags": [
        "wrapped",
        "wormhole"
      ],
      "extensions": {
        "address": "0x0F5D2fB29fb7d3CFeE444a200298f468908cC942",
        "bridgeContract": "https://etherscan.io/address/0xf92cD566Ea4864356C5491c177A430C222d7e678",
        "assetContract": "https://etherscan.io/address/0x0F5D2fB29fb7d3CFeE444a200298f468908cC942",
        "coingeckoId": "decentraland"
      }
    },
    {
      "chainId": 101,
      "address": "3cJKTW69FQDDCud7AhKHXZg126b3t73a2qVcVBS1BWjL",
      "symbol": "wXIO",
      "name": "XIO Network (Wormhole)",
      "decimals": 9,
      "logoURI": "https://cdn.jsdelivr.net/gh/trustwallet/assets@master/blockchains/ethereum/assets/0x0f7F961648aE6Db43C75663aC7E5414Eb79b5704/logo.png",
      "tags": [
        "wrapped",
        "wormhole"
      ],
      "extensions": {
        "address": "0x0f7F961648aE6Db43C75663aC7E5414Eb79b5704",
        "bridgeContract": "https://etherscan.io/address/0xf92cD566Ea4864356C5491c177A430C222d7e678",
        "assetContract": "https://etherscan.io/address/0x0f7F961648aE6Db43C75663aC7E5414Eb79b5704",
        "coingeckoId": "xio"
      }
    },
    {
      "chainId": 101,
      "address": "CQivbzuRQLvZbqefKc5gLzhSzZzAaySAdMmTG7pFn41w",
      "symbol": "wLAYER",
      "name": "Unilayer (Wormhole)",
      "decimals": 9,
      "logoURI": "https://cdn.jsdelivr.net/gh/trustwallet/assets@master/blockchains/ethereum/assets/0x0fF6ffcFDa92c53F615a4A75D982f399C989366b/logo.png",
      "tags": [
        "wrapped",
        "wormhole"
      ],
      "extensions": {
        "address": "0x0fF6ffcFDa92c53F615a4A75D982f399C989366b",
        "bridgeContract": "https://etherscan.io/address/0xf92cD566Ea4864356C5491c177A430C222d7e678",
        "assetContract": "https://etherscan.io/address/0x0fF6ffcFDa92c53F615a4A75D982f399C989366b",
        "coingeckoId": "unilayer"
      }
    },
    {
      "chainId": 101,
      "address": "C1LpKYrkVvWF5imsQ7JqJSZHj9NXNmJ5tEHkGTtLVH2L",
      "symbol": "wUMX",
      "name": "https://unimex.network/ (Wormhole)",
      "decimals": 9,
      "logoURI": "https://cdn.jsdelivr.net/gh/trustwallet/assets@master/blockchains/ethereum/assets/0x10Be9a8dAe441d276a5027936c3aADEd2d82bC15/logo.png",
      "tags": [
        "wrapped",
        "wormhole"
      ],
      "extensions": {
        "address": "0x10Be9a8dAe441d276a5027936c3aADEd2d82bC15",
        "bridgeContract": "https://etherscan.io/address/0xf92cD566Ea4864356C5491c177A430C222d7e678",
        "assetContract": "https://etherscan.io/address/0x10Be9a8dAe441d276a5027936c3aADEd2d82bC15",
        "coingeckoId": "unimex-network"
      }
    },
    {
      "chainId": 101,
      "address": "8F3kZd9XEpFgNZ4fZnEAC5CJZLewnkNE8QCjdvorGWuW",
      "symbol": "w1INCH",
      "name": "1INCH Token (Wormhole)",
      "decimals": 9,
      "logoURI": "https://cdn.jsdelivr.net/gh/trustwallet/assets@master/blockchains/ethereum/assets/0x111111111117dC0aa78b770fA6A738034120C302/logo.png",
      "tags": [
        "wrapped",
        "wormhole"
      ],
      "extensions": {
        "address": "0x111111111117dC0aa78b770fA6A738034120C302",
        "bridgeContract": "https://etherscan.io/address/0xf92cD566Ea4864356C5491c177A430C222d7e678",
        "assetContract": "https://etherscan.io/address/0x111111111117dC0aa78b770fA6A738034120C302",
        "coingeckoId": "1inch"
      }
    },
    {
      "chainId": 101,
      "address": "H3UMboX4tnjba1Xw1a2VhUtkdgnrbmPvmDm6jaouQDN9",
      "symbol": "wARMOR",
      "name": "Armor (Wormhole)",
      "decimals": 9,
      "logoURI": "https://cdn.jsdelivr.net/gh/trustwallet/assets@master/blockchains/ethereum/assets/0x1337DEF16F9B486fAEd0293eb623Dc8395dFE46a/logo.png",
      "tags": [
        "wrapped",
        "wormhole"
      ],
      "extensions": {
        "address": "0x1337DEF16F9B486fAEd0293eb623Dc8395dFE46a",
        "bridgeContract": "https://etherscan.io/address/0xf92cD566Ea4864356C5491c177A430C222d7e678",
        "assetContract": "https://etherscan.io/address/0x1337DEF16F9B486fAEd0293eb623Dc8395dFE46a",
        "coingeckoId": "armor"
      }
    },
    {
      "chainId": 101,
      "address": "Cw26Yz3rAN42mM5WpKriuGvbXnvRYmFA9sbBWH49KyqL",
      "symbol": "warNXM",
      "name": "Armor NXM (Wormhole)",
      "decimals": 9,
      "logoURI": "https://cdn.jsdelivr.net/gh/trustwallet/assets@master/blockchains/ethereum/assets/0x1337DEF18C680aF1f9f45cBcab6309562975b1dD/logo.png",
      "tags": [
        "wrapped",
        "wormhole"
      ],
      "extensions": {
        "address": "0x1337DEF18C680aF1f9f45cBcab6309562975b1dD",
        "bridgeContract": "https://etherscan.io/address/0xf92cD566Ea4864356C5491c177A430C222d7e678",
        "assetContract": "https://etherscan.io/address/0x1337DEF18C680aF1f9f45cBcab6309562975b1dD",
        "coingeckoId": "armor-nxm"
      }
    },
    {
      "chainId": 101,
      "address": "3GVAecXsFP8xLFuAMMpg5NU4g5JK6h2NZWsQJ45wiw6b",
      "symbol": "wDPI",
      "name": "DefiPulse Index (Wormhole)",
      "decimals": 9,
      "logoURI": "https://cdn.jsdelivr.net/gh/trustwallet/assets@master/blockchains/ethereum/assets/0x1494CA1F11D487c2bBe4543E90080AeBa4BA3C2b/logo.png",
      "tags": [
        "wrapped",
        "wormhole"
      ],
      "extensions": {
        "address": "0x1494CA1F11D487c2bBe4543E90080AeBa4BA3C2b",
        "bridgeContract": "https://etherscan.io/address/0xf92cD566Ea4864356C5491c177A430C222d7e678",
        "assetContract": "https://etherscan.io/address/0x1494CA1F11D487c2bBe4543E90080AeBa4BA3C2b",
        "coingeckoId": "defipulse-index"
      }
    },
    {
      "chainId": 101,
      "address": "AC4BK5yoEKn5hw6WpH3iWu56pEwigQdR48CiiqJ3R1pd",
      "symbol": "wDHC",
      "name": "DeltaHub Community (Wormhole)",
      "decimals": 9,
      "logoURI": "https://cdn.jsdelivr.net/gh/trustwallet/assets@master/blockchains/ethereum/assets/0x152687Bc4A7FCC89049cF119F9ac3e5aCF2eE7ef/logo.png",
      "tags": [
        "wrapped",
        "wormhole"
      ],
      "extensions": {
        "address": "0x152687Bc4A7FCC89049cF119F9ac3e5aCF2eE7ef",
        "bridgeContract": "https://etherscan.io/address/0xf92cD566Ea4864356C5491c177A430C222d7e678",
        "assetContract": "https://etherscan.io/address/0x152687Bc4A7FCC89049cF119F9ac3e5aCF2eE7ef",
        "coingeckoId": "deltahub-community"
      }
    },
    {
      "chainId": 101,
      "address": "7bXgNP7SEwrqbnfLBPgKDRKSGjVe7cjbuioRP23upF5H",
      "symbol": "wKEX",
      "name": "KIRA Network (Wormhole)",
      "decimals": 6,
      "logoURI": "https://cdn.jsdelivr.net/gh/trustwallet/assets@master/blockchains/ethereum/assets/0x16980b3B4a3f9D89E33311B5aa8f80303E5ca4F8/logo.png",
      "tags": [
        "wrapped",
        "wormhole"
      ],
      "extensions": {
        "address": "0x16980b3B4a3f9D89E33311B5aa8f80303E5ca4F8",
        "bridgeContract": "https://etherscan.io/address/0xf92cD566Ea4864356C5491c177A430C222d7e678",
        "assetContract": "https://etherscan.io/address/0x16980b3B4a3f9D89E33311B5aa8f80303E5ca4F8",
        "coingeckoId": "kira-network"
      }
    },
    {
      "chainId": 101,
      "address": "5uC8Gj96sK6UG44AYLpbX3DUjKtBUxBrhHcM8JDtyYum",
      "symbol": "wEWTB",
      "name": "Energy Web Token Bridged (Wormhole)",
      "decimals": 9,
      "logoURI": "https://cdn.jsdelivr.net/gh/trustwallet/assets@master/blockchains/ethereum/assets/0x178c820f862B14f316509ec36b13123DA19A6054/logo.png",
      "tags": [
        "wrapped",
        "wormhole"
      ],
      "extensions": {
        "address": "0x178c820f862B14f316509ec36b13123DA19A6054",
        "bridgeContract": "https://etherscan.io/address/0xf92cD566Ea4864356C5491c177A430C222d7e678",
        "assetContract": "https://etherscan.io/address/0x178c820f862B14f316509ec36b13123DA19A6054",
        "coingeckoId": "energy-web-token"
      }
    },
    {
      "chainId": 101,
      "address": "EzeRaHuh1Xu1nDUypv1VWXcGsNJ71ncCJ8HeWuyg8atJ",
      "symbol": "wCC10",
      "name": "Cryptocurrency Top 10 Tokens Index (Wormhole)",
      "decimals": 9,
      "logoURI": "https://cdn.jsdelivr.net/gh/trustwallet/assets@master/blockchains/ethereum/assets/0x17aC188e09A7890a1844E5E65471fE8b0CcFadF3/logo.png",
      "tags": [
        "wrapped",
        "wormhole"
      ],
      "extensions": {
        "address": "0x17aC188e09A7890a1844E5E65471fE8b0CcFadF3",
        "bridgeContract": "https://etherscan.io/address/0xf92cD566Ea4864356C5491c177A430C222d7e678",
        "assetContract": "https://etherscan.io/address/0x17aC188e09A7890a1844E5E65471fE8b0CcFadF3",
        "coingeckoId": "cryptocurrency-top-10-tokens-index"
      }
    },
    {
      "chainId": 101,
      "address": "CYzPVv1zB9RH6hRWRKprFoepdD8Y7Q5HefCqrybvetja",
      "symbol": "wAUDIO",
      "name": "Audius (Wormhole)",
      "decimals": 9,
      "logoURI": "https://cdn.jsdelivr.net/gh/trustwallet/assets@master/blockchains/ethereum/assets/0x18aAA7115705e8be94bfFEBDE57Af9BFc265B998/logo.png",
      "tags": [
        "wrapped",
        "wormhole"
      ],
      "extensions": {
        "address": "0x18aAA7115705e8be94bfFEBDE57Af9BFc265B998",
        "bridgeContract": "https://etherscan.io/address/0xf92cD566Ea4864356C5491c177A430C222d7e678",
        "assetContract": "https://etherscan.io/address/0x18aAA7115705e8be94bfFEBDE57Af9BFc265B998",
        "coingeckoId": "audius"
      }
    },
    {
      "chainId": 101,
      "address": "9yPmJNUp1qFV6LafdYdegZ8sCgC4oy6Rgt9WsDJqv3EX",
      "symbol": "wREP",
      "name": "Reputation (Wormhole)",
      "decimals": 9,
      "logoURI": "https://cdn.jsdelivr.net/gh/trustwallet/assets@master/blockchains/ethereum/assets/0x1985365e9f78359a9B6AD760e32412f4a445E862/logo.png",
      "tags": [
        "wrapped",
        "wormhole"
      ],
      "extensions": {
        "address": "0x1985365e9f78359a9B6AD760e32412f4a445E862",
        "bridgeContract": "https://etherscan.io/address/0xf92cD566Ea4864356C5491c177A430C222d7e678",
        "assetContract": "https://etherscan.io/address/0x1985365e9f78359a9B6AD760e32412f4a445E862"
      }
    },
    {
      "chainId": 101,
      "address": "CZxP1KtsfvMXZTGKR1fNwNChv8hGAfQrgVoENabN8zKU",
      "symbol": "wVSP",
      "name": "VesperToken (Wormhole)",
      "decimals": 9,
      "logoURI": "https://cdn.jsdelivr.net/gh/trustwallet/assets@master/blockchains/ethereum/assets/0x1b40183EFB4Dd766f11bDa7A7c3AD8982e998421/logo.png",
      "tags": [
        "wrapped",
        "wormhole"
      ],
      "extensions": {
        "address": "0x1b40183EFB4Dd766f11bDa7A7c3AD8982e998421",
        "bridgeContract": "https://etherscan.io/address/0xf92cD566Ea4864356C5491c177A430C222d7e678",
        "assetContract": "https://etherscan.io/address/0x1b40183EFB4Dd766f11bDa7A7c3AD8982e998421",
        "coingeckoId": "vesper-finance"
      }
    },
    {
      "chainId": 101,
      "address": "8cGPyDGT1mgG1iWzNjPmCDKSK9veJhoBAguq7rp7CjTe",
      "symbol": "wKP3R",
      "name": "Keep3rV1 (Wormhole)",
      "decimals": 9,
      "logoURI": "https://cdn.jsdelivr.net/gh/trustwallet/assets@master/blockchains/ethereum/assets/0x1cEB5cB57C4D4E2b2433641b95Dd330A33185A44/logo.png",
      "tags": [
        "wrapped",
        "wormhole"
      ],
      "extensions": {
        "address": "0x1cEB5cB57C4D4E2b2433641b95Dd330A33185A44",
        "bridgeContract": "https://etherscan.io/address/0xf92cD566Ea4864356C5491c177A430C222d7e678",
        "assetContract": "https://etherscan.io/address/0x1cEB5cB57C4D4E2b2433641b95Dd330A33185A44",
        "coingeckoId": "keep3rv1"
      }
    },
    {
      "chainId": 101,
      "address": "DGghbWvncPL41U8TmUtXcGMgLeQqkaA2yM7UfcabftR8",
      "symbol": "wLEAD",
      "name": "Lead Token (Wormhole)",
      "decimals": 9,
      "logoURI": "https://cdn.jsdelivr.net/gh/trustwallet/assets@master/blockchains/ethereum/assets/0x1dD80016e3d4ae146Ee2EBB484e8edD92dacC4ce/logo.png",
      "tags": [
        "wrapped",
        "wormhole"
      ],
      "extensions": {
        "address": "0x1dD80016e3d4ae146Ee2EBB484e8edD92dacC4ce",
        "bridgeContract": "https://etherscan.io/address/0xf92cD566Ea4864356C5491c177A430C222d7e678",
        "assetContract": "https://etherscan.io/address/0x1dD80016e3d4ae146Ee2EBB484e8edD92dacC4ce",
        "coingeckoId": "lead-token"
      }
    },
    {
      "chainId": 101,
      "address": "3MVa4e32PaKmPxYUQ6n8vFkWtCma68Ld7e7fTktWDueQ",
      "symbol": "wUNI",
      "name": "Uniswap (Wormhole)",
      "decimals": 9,
      "logoURI": "https://cdn.jsdelivr.net/gh/trustwallet/assets@master/blockchains/ethereum/assets/0x1f9840a85d5aF5bf1D1762F925BDADdC4201F984/logo.png",
      "tags": [
        "wrapped",
        "wormhole"
      ],
      "extensions": {
        "address": "0x1f9840a85d5aF5bf1D1762F925BDADdC4201F984",
        "bridgeContract": "https://etherscan.io/address/0xf92cD566Ea4864356C5491c177A430C222d7e678",
        "assetContract": "https://etherscan.io/address/0x1f9840a85d5aF5bf1D1762F925BDADdC4201F984",
        "coingeckoId": "uniswap"
      }
    },
    {
      "chainId": 101,
      "address": "qfnqNqs3nCAHjnyCgLRDbBtq4p2MtHZxw8YjSyYhPoL",
      "symbol": "wWBTC",
      "name": "Wrapped BTC (Wormhole)",
      "decimals": 8,
      "logoURI": "https://cdn.jsdelivr.net/gh/trustwallet/assets@master/blockchains/ethereum/assets/0x2260FAC5E5542a773Aa44fBCfeDf7C193bc2C599/logo.png",
      "tags": [
        "wrapped",
        "wormhole"
      ],
      "extensions": {
        "address": "0x2260FAC5E5542a773Aa44fBCfeDf7C193bc2C599",
        "bridgeContract": "https://etherscan.io/address/0xf92cD566Ea4864356C5491c177A430C222d7e678",
        "assetContract": "https://etherscan.io/address/0x2260FAC5E5542a773Aa44fBCfeDf7C193bc2C599",
        "coingeckoId": "wrapped-bitcoin"
      }
    },
    {
      "chainId": 101,
      "address": "8My83RG8Xa1EhXdDKHWq8BWZN1zF3XUrWL3TXCLjVPFh",
      "symbol": "wUNN",
      "name": "UNION Protocol Governance Token (Wormhole)",
      "decimals": 9,
      "logoURI": "https://cdn.jsdelivr.net/gh/trustwallet/assets@master/blockchains/ethereum/assets/0x226f7b842E0F0120b7E194D05432b3fd14773a9D/logo.png",
      "tags": [
        "wrapped",
        "wormhole"
      ],
      "extensions": {
        "address": "0x226f7b842E0F0120b7E194D05432b3fd14773a9D",
        "bridgeContract": "https://etherscan.io/address/0xf92cD566Ea4864356C5491c177A430C222d7e678",
        "assetContract": "https://etherscan.io/address/0x226f7b842E0F0120b7E194D05432b3fd14773a9D",
        "coingeckoId": "union-protocol-governance-token"
      }
    },
    {
      "chainId": 101,
      "address": "6jVuhLJ2mzyZ8DyUcrDj8Qr6Q9bqbJnq4fAnMeEduDM9",
      "symbol": "wSOCKS",
      "name": "Unisocks Edition 0 (Wormhole)",
      "decimals": 9,
      "logoURI": "https://cdn.jsdelivr.net/gh/trustwallet/assets@master/blockchains/ethereum/assets/0x23B608675a2B2fB1890d3ABBd85c5775c51691d5/logo.png",
      "tags": [
        "wrapped",
        "wormhole"
      ],
      "extensions": {
        "address": "0x23B608675a2B2fB1890d3ABBd85c5775c51691d5",
        "bridgeContract": "https://etherscan.io/address/0xf92cD566Ea4864356C5491c177A430C222d7e678",
        "assetContract": "https://etherscan.io/address/0x23B608675a2B2fB1890d3ABBd85c5775c51691d5",
        "coingeckoId": "unisocks"
      }
    },
    {
      "chainId": 101,
      "address": "Az8PAQ7s6s5ZFgBiKKEizHt3SzDxXKZayDCtRZoC3452",
      "symbol": "wDEXT",
      "name": "DEXTools (Wormhole)",
      "decimals": 9,
      "logoURI": "https://cdn.jsdelivr.net/gh/trustwallet/assets@master/blockchains/ethereum/assets/0x26CE25148832C04f3d7F26F32478a9fe55197166/logo.png",
      "tags": [
        "wrapped",
        "wormhole"
      ],
      "extensions": {
        "address": "0x26CE25148832C04f3d7F26F32478a9fe55197166",
        "bridgeContract": "https://etherscan.io/address/0xf92cD566Ea4864356C5491c177A430C222d7e678",
        "assetContract": "https://etherscan.io/address/0x26CE25148832C04f3d7F26F32478a9fe55197166",
        "coingeckoId": "idextools"
      }
    },
    {
      "chainId": 101,
      "address": "ELSnGFd5XnSdYFFSgYQp7n89FEbDqxN4npuRLW4PPPLv",
      "symbol": "wHEX",
      "name": "HEX (Wormhole)",
      "decimals": 8,
      "logoURI": "https://cdn.jsdelivr.net/gh/trustwallet/assets@master/blockchains/ethereum/assets/0x2b591e99afE9f32eAA6214f7B7629768c40Eeb39/logo.png",
      "tags": [
        "wrapped",
        "wormhole"
      ],
      "extensions": {
        "address": "0x2b591e99afE9f32eAA6214f7B7629768c40Eeb39",
        "bridgeContract": "https://etherscan.io/address/0xf92cD566Ea4864356C5491c177A430C222d7e678",
        "assetContract": "https://etherscan.io/address/0x2b591e99afE9f32eAA6214f7B7629768c40Eeb39",
        "coingeckoId": "hex"
      }
    },
    {
      "chainId": 101,
      "address": "9iwfHhE7BJKNo4Eb1wX3p4uyJjEN9RoGLt4BvMdzZoiN",
      "symbol": "wCREAM",
      "name": "Cream (Wormhole)",
      "decimals": 9,
      "logoURI": "https://cdn.jsdelivr.net/gh/trustwallet/assets@master/blockchains/ethereum/assets/0x2ba592F78dB6436527729929AAf6c908497cB200/logo.png",
      "tags": [
        "wrapped",
        "wormhole"
      ],
      "extensions": {
        "address": "0x2ba592F78dB6436527729929AAf6c908497cB200",
        "bridgeContract": "https://etherscan.io/address/0xf92cD566Ea4864356C5491c177A430C222d7e678",
        "assetContract": "https://etherscan.io/address/0x2ba592F78dB6436527729929AAf6c908497cB200",
        "coingeckoId": "cream-2"
      }
    },
    {
      "chainId": 101,
      "address": "DdiXkfDGhLiKyw889QC4nmcxSwMqarLBtrDofPJyx7bt",
      "symbol": "wYFIM",
      "name": "yfi.mobi (Wormhole)",
      "decimals": 9,
      "logoURI": "https://cdn.jsdelivr.net/gh/trustwallet/assets@master/blockchains/ethereum/assets/0x2e2f3246b6c65CCc4239c9Ee556EC143a7E5DE2c/logo.png",
      "tags": [
        "wrapped",
        "wormhole"
      ],
      "extensions": {
        "address": "0x2e2f3246b6c65CCc4239c9Ee556EC143a7E5DE2c",
        "bridgeContract": "https://etherscan.io/address/0xf92cD566Ea4864356C5491c177A430C222d7e678",
        "assetContract": "https://etherscan.io/address/0x2e2f3246b6c65CCc4239c9Ee556EC143a7E5DE2c",
        "coingeckoId": "yfimobi"
      }
    },
    {
      "chainId": 101,
      "address": "6wdcYNvUyHCerSiGbChkvGBF6Qzju1YP5qpXRQ4tqdZ3",
      "symbol": "wZEE",
      "name": "ZeroSwapToken (Wormhole)",
      "decimals": 9,
      "logoURI": "https://cdn.jsdelivr.net/gh/trustwallet/assets@master/blockchains/ethereum/assets/0x2eDf094dB69d6Dcd487f1B3dB9febE2eeC0dd4c5/logo.png",
      "tags": [
        "wrapped",
        "wormhole"
      ],
      "extensions": {
        "address": "0x2eDf094dB69d6Dcd487f1B3dB9febE2eeC0dd4c5",
        "bridgeContract": "https://etherscan.io/address/0xf92cD566Ea4864356C5491c177A430C222d7e678",
        "assetContract": "https://etherscan.io/address/0x2eDf094dB69d6Dcd487f1B3dB9febE2eeC0dd4c5",
        "coingeckoId": "zeroswap"
      }
    },
    {
      "chainId": 101,
      "address": "4xh8iC54UgaNpY4h34rxfZBSc9L2fBB8gWcYtDGHjxhN",
      "symbol": "wwANATHA",
      "name": "Wrapped ANATHA (Wormhole)",
      "decimals": 9,
      "logoURI": "https://cdn.jsdelivr.net/gh/trustwallet/assets@master/blockchains/ethereum/assets/0x3383c5a8969Dc413bfdDc9656Eb80A1408E4bA20/logo.png",
      "tags": [
        "wrapped",
        "wormhole"
      ],
      "extensions": {
        "address": "0x3383c5a8969Dc413bfdDc9656Eb80A1408E4bA20",
        "bridgeContract": "https://etherscan.io/address/0xf92cD566Ea4864356C5491c177A430C222d7e678",
        "assetContract": "https://etherscan.io/address/0x3383c5a8969Dc413bfdDc9656Eb80A1408E4bA20",
        "coingeckoId": "wrapped-anatha"
      }
    },
    {
      "chainId": 101,
      "address": "5Jq6S9HYqfG6TUMjjsKpnfis7utUAB69JiEGkkypdmgP",
      "symbol": "wRAMP",
      "name": "RAMP DEFI (Wormhole)",
      "decimals": 9,
      "logoURI": "https://cdn.jsdelivr.net/gh/trustwallet/assets@master/blockchains/ethereum/assets/0x33D0568941C0C64ff7e0FB4fbA0B11BD37deEd9f/logo.png",
      "tags": [
        "wrapped",
        "wormhole"
      ],
      "extensions": {
        "address": "0x33D0568941C0C64ff7e0FB4fbA0B11BD37deEd9f",
        "bridgeContract": "https://etherscan.io/address/0xf92cD566Ea4864356C5491c177A430C222d7e678",
        "assetContract": "https://etherscan.io/address/0x33D0568941C0C64ff7e0FB4fbA0B11BD37deEd9f",
        "coingeckoId": "ramp"
      }
    },
    {
      "chainId": 101,
      "address": "6uMUH5ztnj6AKYvL71EZgcyyRxjyBC5LVkscA5LrBc3c",
      "symbol": "wPRQ",
      "name": "Parsiq Token (Wormhole)",
      "decimals": 9,
      "logoURI": "https://cdn.jsdelivr.net/gh/trustwallet/assets@master/blockchains/ethereum/assets/0x362bc847A3a9637d3af6624EeC853618a43ed7D2/logo.png",
      "tags": [
        "wrapped",
        "wormhole"
      ],
      "extensions": {
        "address": "0x362bc847A3a9637d3af6624EeC853618a43ed7D2",
        "bridgeContract": "https://etherscan.io/address/0xf92cD566Ea4864356C5491c177A430C222d7e678",
        "assetContract": "https://etherscan.io/address/0x362bc847A3a9637d3af6624EeC853618a43ed7D2",
        "coingeckoId": "parsiq"
      }
    },
    {
      "chainId": 101,
      "address": "42gecM46tdSiYZN2CK1ek5raCxnzQf1xfhoKAf3F7Y5k",
      "symbol": "wSLP",
      "name": "Small Love Potion (Wormhole)",
      "decimals": 0,
      "logoURI": "https://cdn.jsdelivr.net/gh/trustwallet/assets@master/blockchains/ethereum/assets/0x37236CD05b34Cc79d3715AF2383E96dd7443dCF1/logo.png",
      "tags": [
        "wrapped",
        "wormhole"
      ],
      "extensions": {
        "address": "0x37236CD05b34Cc79d3715AF2383E96dd7443dCF1",
        "bridgeContract": "https://etherscan.io/address/0xf92cD566Ea4864356C5491c177A430C222d7e678",
        "assetContract": "https://etherscan.io/address/0x37236CD05b34Cc79d3715AF2383E96dd7443dCF1",
        "coingeckoId": "smooth-love-potion"
      }
    },
    {
      "chainId": 101,
      "address": "F6M9DW1cWw7EtFK9m2ukvT9WEvtEbdZfTzZTtDeBcnAf",
      "symbol": "wSAND",
      "name": "SAND (Wormhole)",
      "decimals": 9,
      "logoURI": "https://cdn.jsdelivr.net/gh/trustwallet/assets@master/blockchains/ethereum/assets/0x3845badAde8e6dFF049820680d1F14bD3903a5d0/logo.png",
      "tags": [
        "wrapped",
        "wormhole"
      ],
      "extensions": {
        "address": "0x3845badAde8e6dFF049820680d1F14bD3903a5d0",
        "bridgeContract": "https://etherscan.io/address/0xf92cD566Ea4864356C5491c177A430C222d7e678",
        "assetContract": "https://etherscan.io/address/0x3845badAde8e6dFF049820680d1F14bD3903a5d0",
        "coingeckoId": "the-sandbox"
      }
    },
    {
      "chainId": 101,
      "address": "G27M8w6G4hwatMNFi46DPAUR1YkxSmRNFKus7SgYLoDy",
      "symbol": "wCVP",
      "name": "Concentrated Voting Power (Wormhole)",
      "decimals": 9,
      "logoURI": "https://cdn.jsdelivr.net/gh/trustwallet/assets@master/blockchains/ethereum/assets/0x38e4adB44ef08F22F5B5b76A8f0c2d0dCbE7DcA1/logo.png",
      "tags": [
        "wrapped",
        "wormhole"
      ],
      "extensions": {
        "address": "0x38e4adB44ef08F22F5B5b76A8f0c2d0dCbE7DcA1",
        "bridgeContract": "https://etherscan.io/address/0xf92cD566Ea4864356C5491c177A430C222d7e678",
        "assetContract": "https://etherscan.io/address/0x38e4adB44ef08F22F5B5b76A8f0c2d0dCbE7DcA1",
        "coingeckoId": "concentrated-voting-power"
      }
    },
    {
      "chainId": 101,
      "address": "FjucGZpcdVXaWJH21pbrGQaKNszsGsJqbAXu4sJywKJa",
      "symbol": "wREN",
      "name": "Republic Token (Wormhole)",
      "decimals": 9,
      "logoURI": "https://cdn.jsdelivr.net/gh/trustwallet/assets@master/blockchains/ethereum/assets/0x408e41876cCCDC0F92210600ef50372656052a38/logo.png",
      "tags": [
        "wrapped",
        "wormhole"
      ],
      "extensions": {
        "address": "0x408e41876cCCDC0F92210600ef50372656052a38",
        "bridgeContract": "https://etherscan.io/address/0xf92cD566Ea4864356C5491c177A430C222d7e678",
        "assetContract": "https://etherscan.io/address/0x408e41876cCCDC0F92210600ef50372656052a38",
        "coingeckoId": "republic-protocol"
      }
    },
    {
      "chainId": 101,
      "address": "5kvugu18snfGRu1PykMfRzYfUxJYs3smk1PWQcGo6Z8a",
      "symbol": "wXOR",
      "name": "Sora (Wormhole)",
      "decimals": 9,
      "logoURI": "https://cdn.jsdelivr.net/gh/trustwallet/assets@master/blockchains/ethereum/assets/0x40FD72257597aA14C7231A7B1aaa29Fce868F677/logo.png",
      "tags": [
        "wrapped",
        "wormhole"
      ],
      "extensions": {
        "address": "0x40FD72257597aA14C7231A7B1aaa29Fce868F677",
        "bridgeContract": "https://etherscan.io/address/0xf92cD566Ea4864356C5491c177A430C222d7e678",
        "assetContract": "https://etherscan.io/address/0x40FD72257597aA14C7231A7B1aaa29Fce868F677",
        "coingeckoId": "sora"
      }
    },
    {
      "chainId": 101,
      "address": "3EKQDmiXj8yLBFpZca4coxBpP8XJCzmjVgUdVydSmaaT",
      "symbol": "wFUN",
      "name": "FunFair (Wormhole)",
      "decimals": 8,
      "logoURI": "https://cdn.jsdelivr.net/gh/trustwallet/assets@master/blockchains/ethereum/assets/0x419D0d8BdD9aF5e606Ae2232ed285Aff190E711b/logo.png",
      "tags": [
        "wrapped",
        "wormhole"
      ],
      "extensions": {
        "address": "0x419D0d8BdD9aF5e606Ae2232ed285Aff190E711b",
        "bridgeContract": "https://etherscan.io/address/0xf92cD566Ea4864356C5491c177A430C222d7e678",
        "assetContract": "https://etherscan.io/address/0x419D0d8BdD9aF5e606Ae2232ed285Aff190E711b",
        "coingeckoId": "funfair"
      }
    },
    {
      "chainId": 101,
      "address": "6J9soByB65WUamsEG8KSPdphBV1oCoGvr5QpaUaY3r19",
      "symbol": "wPICKLE",
      "name": "PickleToken (Wormhole)",
      "decimals": 9,
      "logoURI": "https://cdn.jsdelivr.net/gh/trustwallet/assets@master/blockchains/ethereum/assets/0x429881672B9AE42b8EbA0E26cD9C73711b891Ca5/logo.png",
      "tags": [
        "wrapped",
        "wormhole"
      ],
      "extensions": {
        "address": "0x429881672B9AE42b8EbA0E26cD9C73711b891Ca5",
        "bridgeContract": "https://etherscan.io/address/0xf92cD566Ea4864356C5491c177A430C222d7e678",
        "assetContract": "https://etherscan.io/address/0x429881672B9AE42b8EbA0E26cD9C73711b891Ca5",
        "coingeckoId": "pickle-finance"
      }
    },
    {
      "chainId": 101,
      "address": "HEsqFznmAERPUmMWHtDWYAZRoFbNHZpuNuFrPio68Zp1",
      "symbol": "wPAXG",
      "name": "Paxos Gold (Wormhole)",
      "decimals": 9,
      "logoURI": "https://cdn.jsdelivr.net/gh/trustwallet/assets@master/blockchains/ethereum/assets/0x45804880De22913dAFE09f4980848ECE6EcbAf78/logo.png",
      "tags": [
        "wrapped",
        "wormhole"
      ],
      "extensions": {
        "address": "0x45804880De22913dAFE09f4980848ECE6EcbAf78",
        "bridgeContract": "https://etherscan.io/address/0xf92cD566Ea4864356C5491c177A430C222d7e678",
        "assetContract": "https://etherscan.io/address/0x45804880De22913dAFE09f4980848ECE6EcbAf78",
        "coingeckoId": "pax-gold"
      }
    },
    {
      "chainId": 101,
      "address": "BrtLvpVCwVDH5Jpqjtiuhh8wKYA5b3NZCnsSftr61viv",
      "symbol": "wQNT",
      "name": "Quant (Wormhole)",
      "decimals": 9,
      "logoURI": "https://cdn.jsdelivr.net/gh/trustwallet/assets@master/blockchains/ethereum/assets/0x4a220E6096B25EADb88358cb44068A3248254675/logo.png",
      "tags": [
        "wrapped",
        "wormhole"
      ],
      "extensions": {
        "address": "0x4a220E6096B25EADb88358cb44068A3248254675",
        "bridgeContract": "https://etherscan.io/address/0xf92cD566Ea4864356C5491c177A430C222d7e678",
        "assetContract": "https://etherscan.io/address/0x4a220E6096B25EADb88358cb44068A3248254675",
        "coingeckoId": "quant-network"
      }
    },
    {
      "chainId": 101,
      "address": "8DRgurhcQPJeCqQEpbeYGUmwAz2tETbyWUYLUU4Q7goM",
      "symbol": "wORAI",
      "name": "Oraichain Token (Wormhole)",
      "decimals": 9,
      "logoURI": "https://cdn.jsdelivr.net/gh/trustwallet/assets@master/blockchains/ethereum/assets/0x4c11249814f11b9346808179Cf06e71ac328c1b5/logo.png",
      "tags": [
        "wrapped",
        "wormhole"
      ],
      "extensions": {
        "address": "0x4c11249814f11b9346808179Cf06e71ac328c1b5",
        "bridgeContract": "https://etherscan.io/address/0xf92cD566Ea4864356C5491c177A430C222d7e678",
        "assetContract": "https://etherscan.io/address/0x4c11249814f11b9346808179Cf06e71ac328c1b5",
        "coingeckoId": "oraichain-token"
      }
    },
    {
      "chainId": 101,
      "address": "4e5cqAsZ7wQqwLi7AApS9CgN8Yaho5TvkhvcLaGyiuzL",
      "symbol": "wTRU",
      "name": "TrustToken (Wormhole)",
      "decimals": 8,
      "logoURI": "https://cdn.jsdelivr.net/gh/trustwallet/assets@master/blockchains/ethereum/assets/0x4C19596f5aAfF459fA38B0f7eD92F11AE6543784/logo.png",
      "tags": [
        "wrapped",
        "wormhole"
      ],
      "extensions": {
        "address": "0x4C19596f5aAfF459fA38B0f7eD92F11AE6543784",
        "bridgeContract": "https://etherscan.io/address/0xf92cD566Ea4864356C5491c177A430C222d7e678",
        "assetContract": "https://etherscan.io/address/0x4C19596f5aAfF459fA38B0f7eD92F11AE6543784",
        "coingeckoId": "truefi"
      }
    },
    {
      "chainId": 101,
      "address": "HkhBUKSct2V93Z35apDmXthkRvH4yvMovLyv8s8idDgP",
      "symbol": "wMCB",
      "name": "MCDEX Token (Wormhole)",
      "decimals": 9,
      "logoURI": "https://cdn.jsdelivr.net/gh/trustwallet/assets@master/blockchains/ethereum/assets/0x4e352cF164E64ADCBad318C3a1e222E9EBa4Ce42/logo.png",
      "tags": [
        "wrapped",
        "wormhole"
      ],
      "extensions": {
        "address": "0x4e352cF164E64ADCBad318C3a1e222E9EBa4Ce42",
        "bridgeContract": "https://etherscan.io/address/0xf92cD566Ea4864356C5491c177A430C222d7e678",
        "assetContract": "https://etherscan.io/address/0x4e352cF164E64ADCBad318C3a1e222E9EBa4Ce42",
        "coingeckoId": "mcdex"
      }
    },
    {
      "chainId": 101,
      "address": "Eof7wbYsHZKaoyUGwM7Nfkoo6zQW4U7uWXqz2hoQzSkK",
      "symbol": "wNU",
      "name": "NuCypher (Wormhole)",
      "decimals": 9,
      "logoURI": "https://cdn.jsdelivr.net/gh/trustwallet/assets@master/blockchains/ethereum/assets/0x4fE83213D56308330EC302a8BD641f1d0113A4Cc/logo.png",
      "tags": [
        "wrapped",
        "wormhole"
      ],
      "extensions": {
        "address": "0x4fE83213D56308330EC302a8BD641f1d0113A4Cc",
        "bridgeContract": "https://etherscan.io/address/0xf92cD566Ea4864356C5491c177A430C222d7e678",
        "assetContract": "https://etherscan.io/address/0x4fE83213D56308330EC302a8BD641f1d0113A4Cc",
        "coingeckoId": "nucypher"
      }
    },
    {
      "chainId": 101,
      "address": "5CmA1HTVZt5NRtwiUrqWrcnT5JRW5zHe6uQXfP7SDUNz",
      "symbol": "wRAZOR",
      "name": "RAZOR (Wormhole)",
      "decimals": 9,
      "logoURI": "https://cdn.jsdelivr.net/gh/trustwallet/assets@master/blockchains/ethereum/assets/0x50DE6856358Cc35f3A9a57eAAA34BD4cB707d2cd/logo.png",
      "tags": [
        "wrapped",
        "wormhole"
      ],
      "extensions": {
        "address": "0x50DE6856358Cc35f3A9a57eAAA34BD4cB707d2cd",
        "bridgeContract": "https://etherscan.io/address/0xf92cD566Ea4864356C5491c177A430C222d7e678",
        "assetContract": "https://etherscan.io/address/0x50DE6856358Cc35f3A9a57eAAA34BD4cB707d2cd",
        "coingeckoId": "razor-network"
      }
    },
    {
      "chainId": 101,
      "address": "6msNYXzSVtjinqapq2xcvBb5NRq4YTPAi7wc5Jx8M8TS",
      "symbol": "wLINK",
      "name": "ChainLink Token (Wormhole)",
      "decimals": 9,
      "logoURI": "https://cdn.jsdelivr.net/gh/trustwallet/assets@master/blockchains/ethereum/assets/0x514910771AF9Ca656af840dff83E8264EcF986CA/logo.png",
      "tags": [
        "wrapped",
        "wormhole"
      ],
      "extensions": {
        "address": "0x514910771AF9Ca656af840dff83E8264EcF986CA",
        "bridgeContract": "https://etherscan.io/address/0xf92cD566Ea4864356C5491c177A430C222d7e678",
        "assetContract": "https://etherscan.io/address/0x514910771AF9Ca656af840dff83E8264EcF986CA",
        "coingeckoId": "chainlink"
      }
    },
    {
      "chainId": 101,
      "address": "BX2gcRRS12iqFzKCpvTt4krBBYNymR9JBDZBxzfFLnbF",
      "symbol": "weRSDL",
      "name": "UnFederalReserveToken (Wormhole)",
      "decimals": 9,
      "logoURI": "https://cdn.jsdelivr.net/gh/trustwallet/assets@master/blockchains/ethereum/assets/0x5218E472cFCFE0b64A064F055B43b4cdC9EfD3A6/logo.png",
      "tags": [
        "wrapped",
        "wormhole"
      ],
      "extensions": {
        "address": "0x5218E472cFCFE0b64A064F055B43b4cdC9EfD3A6",
        "bridgeContract": "https://etherscan.io/address/0xf92cD566Ea4864356C5491c177A430C222d7e678",
        "assetContract": "https://etherscan.io/address/0x5218E472cFCFE0b64A064F055B43b4cdC9EfD3A6",
        "coingeckoId": "unfederalreserve"
      }
    },
    {
      "chainId": 101,
      "address": "CCGLdsokcybeF8NrCcu1RSQK8isNBjBA58kVEMTHTKjx",
      "symbol": "wsUSD",
      "name": "Synth sUSD (Wormhole)",
      "decimals": 9,
      "logoURI": "https://cdn.jsdelivr.net/gh/trustwallet/assets@master/blockchains/ethereum/assets/0x57Ab1ec28D129707052df4dF418D58a2D46d5f51/logo.png",
      "tags": [
        "wrapped",
        "wormhole"
      ],
      "extensions": {
        "address": "0x57Ab1ec28D129707052df4dF418D58a2D46d5f51",
        "bridgeContract": "https://etherscan.io/address/0xf92cD566Ea4864356C5491c177A430C222d7e678",
        "assetContract": "https://etherscan.io/address/0x57Ab1ec28D129707052df4dF418D58a2D46d5f51",
        "coingeckoId": "nusd"
      }
    },
    {
      "chainId": 101,
      "address": "FP9ogG7hTdfcTJwn4prF9AVEcfcjLq1GtkqYM4oRn7eY",
      "symbol": "wHEGIC",
      "name": "Hegic (Wormhole)",
      "decimals": 9,
      "logoURI": "https://cdn.jsdelivr.net/gh/trustwallet/assets@master/blockchains/ethereum/assets/0x584bC13c7D411c00c01A62e8019472dE68768430/logo.png",
      "tags": [
        "wrapped",
        "wormhole"
      ],
      "extensions": {
        "address": "0x584bC13c7D411c00c01A62e8019472dE68768430",
        "bridgeContract": "https://etherscan.io/address/0xf92cD566Ea4864356C5491c177A430C222d7e678",
        "assetContract": "https://etherscan.io/address/0x584bC13c7D411c00c01A62e8019472dE68768430",
        "coingeckoId": "hegic"
      }
    },
    {
      "chainId": 101,
      "address": "DboP5vvYUVjmKSHKJ1YFHwmv41KtUscnYgzjmPgHwQVn",
      "symbol": "wXFI",
      "name": "Xfinance (Wormhole)",
      "decimals": 9,
      "logoURI": "https://cdn.jsdelivr.net/gh/trustwallet/assets@master/blockchains/ethereum/assets/0x5BEfBB272290dD5b8521D4a938f6c4757742c430/logo.png",
      "tags": [
        "wrapped",
        "wormhole"
      ],
      "extensions": {
        "address": "0x5BEfBB272290dD5b8521D4a938f6c4757742c430",
        "bridgeContract": "https://etherscan.io/address/0xf92cD566Ea4864356C5491c177A430C222d7e678",
        "assetContract": "https://etherscan.io/address/0x5BEfBB272290dD5b8521D4a938f6c4757742c430",
        "coingeckoId": "xfinance"
      }
    },
    {
      "chainId": 101,
      "address": "6c4U9yxGzVjejSJJXrdX8wtt532Et6MrBUZc2oK5j6w5",
      "symbol": "wDEXTF",
      "name": "DEXTF Token (Wormhole)",
      "decimals": 9,
      "logoURI": "https://cdn.jsdelivr.net/gh/trustwallet/assets@master/blockchains/ethereum/assets/0x5F64Ab1544D28732F0A24F4713c2C8ec0dA089f0/logo.png",
      "tags": [
        "wrapped",
        "wormhole"
      ],
      "extensions": {
        "address": "0x5F64Ab1544D28732F0A24F4713c2C8ec0dA089f0",
        "bridgeContract": "https://etherscan.io/address/0xf92cD566Ea4864356C5491c177A430C222d7e678",
        "assetContract": "https://etherscan.io/address/0x5F64Ab1544D28732F0A24F4713c2C8ec0dA089f0",
        "coingeckoId": "dextf"
      }
    },
    {
      "chainId": 101,
      "address": "JuXkRYNw54rujC7SPWcAM4ArLgA5x8nDQbS8xHAr6MA",
      "symbol": "wRLC",
      "name": "iExec RLC (Wormhole)",
      "decimals": 9,
      "logoURI": "https://cdn.jsdelivr.net/gh/trustwallet/assets@master/blockchains/ethereum/assets/0x607F4C5BB672230e8672085532f7e901544a7375/logo.png",
      "tags": [
        "wrapped",
        "wormhole"
      ],
      "extensions": {
        "address": "0x607F4C5BB672230e8672085532f7e901544a7375",
        "bridgeContract": "https://etherscan.io/address/0xf92cD566Ea4864356C5491c177A430C222d7e678",
        "assetContract": "https://etherscan.io/address/0x607F4C5BB672230e8672085532f7e901544a7375",
        "coingeckoId": "iexec-rlc"
      }
    },
    {
      "chainId": 101,
      "address": "7NfgSkv6kZ6ZWP6SJPtMuaUYGVEngVK8UFnaFTPk3QsM",
      "symbol": "wCORE",
      "name": "cVault.finance (Wormhole)",
      "decimals": 9,
      "logoURI": "https://cdn.jsdelivr.net/gh/trustwallet/assets@master/blockchains/ethereum/assets/0x62359Ed7505Efc61FF1D56fEF82158CcaffA23D7/logo.png",
      "tags": [
        "wrapped",
        "wormhole"
      ],
      "extensions": {
        "address": "0x62359Ed7505Efc61FF1D56fEF82158CcaffA23D7",
        "bridgeContract": "https://etherscan.io/address/0xf92cD566Ea4864356C5491c177A430C222d7e678",
        "assetContract": "https://etherscan.io/address/0x62359Ed7505Efc61FF1D56fEF82158CcaffA23D7",
        "coingeckoId": "cvault-finance"
      }
    },
    {
      "chainId": 101,
      "address": "AqLKDJiGL4wXKPAfzNom3xEdQwgj2LTCE4k34gzvZsE6",
      "symbol": "wCFi",
      "name": "CyberFi Token (Wormhole)",
      "decimals": 9,
      "logoURI": "https://cdn.jsdelivr.net/gh/trustwallet/assets@master/blockchains/ethereum/assets/0x63b4f3e3fa4e438698CE330e365E831F7cCD1eF4/logo.png",
      "tags": [
        "wrapped",
        "wormhole"
      ],
      "extensions": {
        "address": "0x63b4f3e3fa4e438698CE330e365E831F7cCD1eF4",
        "bridgeContract": "https://etherscan.io/address/0xf92cD566Ea4864356C5491c177A430C222d7e678",
        "assetContract": "https://etherscan.io/address/0x63b4f3e3fa4e438698CE330e365E831F7cCD1eF4",
        "coingeckoId": "cyberfi"
      }
    },
    {
      "chainId": 101,
      "address": "FLrjpCRrd4GffHu8MVYGvuLxYLuBGVaXsnCecw3Effci",
      "symbol": "wWISE",
      "name": "Wise Token (Wormhole)",
      "decimals": 9,
      "logoURI": "https://cdn.jsdelivr.net/gh/trustwallet/assets@master/blockchains/ethereum/assets/0x66a0f676479Cee1d7373f3DC2e2952778BfF5bd6/logo.png",
      "tags": [
        "wrapped",
        "wormhole"
      ],
      "extensions": {
        "address": "0x66a0f676479Cee1d7373f3DC2e2952778BfF5bd6",
        "bridgeContract": "https://etherscan.io/address/0xf92cD566Ea4864356C5491c177A430C222d7e678",
        "assetContract": "https://etherscan.io/address/0x66a0f676479Cee1d7373f3DC2e2952778BfF5bd6",
        "coingeckoId": "wise-token11"
      }
    },
    {
      "chainId": 101,
      "address": "GaMPhVyp1xd9xJuPskDEzQzp8mKfEjAmhny8NX7y7YKc",
      "symbol": "wGNO",
      "name": "Gnosis Token (Wormhole)",
      "decimals": 9,
      "logoURI": "https://cdn.jsdelivr.net/gh/trustwallet/assets@master/blockchains/ethereum/assets/0x6810e776880C02933D47DB1b9fc05908e5386b96/logo.png",
      "tags": [
        "wrapped",
        "wormhole"
      ],
      "extensions": {
        "address": "0x6810e776880C02933D47DB1b9fc05908e5386b96",
        "bridgeContract": "https://etherscan.io/address/0xf92cD566Ea4864356C5491c177A430C222d7e678",
        "assetContract": "https://etherscan.io/address/0x6810e776880C02933D47DB1b9fc05908e5386b96",
        "coingeckoId": "gnosis"
      }
    },
    {
      "chainId": 101,
      "address": "CCAQZHBVWKDukT68PZ3LenDs7apibeSYeJ3jHE8NzBC5",
      "symbol": "wPOOLZ",
      "name": "$Poolz Finance (Wormhole)",
      "decimals": 9,
      "logoURI": "https://cdn.jsdelivr.net/gh/trustwallet/assets@master/blockchains/ethereum/assets/0x69A95185ee2a045CDC4bCd1b1Df10710395e4e23/logo.png",
      "tags": [
        "wrapped",
        "wormhole"
      ],
      "extensions": {
        "address": "0x69A95185ee2a045CDC4bCd1b1Df10710395e4e23",
        "bridgeContract": "https://etherscan.io/address/0xf92cD566Ea4864356C5491c177A430C222d7e678",
        "assetContract": "https://etherscan.io/address/0x69A95185ee2a045CDC4bCd1b1Df10710395e4e23",
        "coingeckoId": "poolz-finance"
      }
    },
    {
      "chainId": 101,
      "address": "FYpdBuyAHSbdaAyD1sKkxyLWbAP8uUW9h6uvdhK74ij1",
      "symbol": "wDAI",
      "name": "Dai Stablecoin (Wormhole)",
      "decimals": 9,
      "logoURI": "https://cdn.jsdelivr.net/gh/trustwallet/assets@master/blockchains/ethereum/assets/0x6B175474E89094C44Da98b954EedeAC495271d0F/logo.png",
      "tags": [
        "wrapped",
        "wormhole"
      ],
      "extensions": {
        "address": "0x6B175474E89094C44Da98b954EedeAC495271d0F",
        "bridgeContract": "https://etherscan.io/address/0xf92cD566Ea4864356C5491c177A430C222d7e678",
        "assetContract": "https://etherscan.io/address/0x6B175474E89094C44Da98b954EedeAC495271d0F",
        "coingeckoId": "dai"
      }
    },
    {
      "chainId": 101,
      "address": "HbMGwfGjGPchtaPwyrtJFy8APZN5w1hi63xnzmj1f23v",
      "symbol": "wSUSHI",
      "name": "SushiSwap (Wormhole)",
      "decimals": 9,
      "logoURI": "https://cdn.jsdelivr.net/gh/trustwallet/assets@master/blockchains/ethereum/assets/0x6B3595068778DD592e39A122f4f5a5cF09C90fE2/logo.png",
      "tags": [
        "wrapped",
        "wormhole"
      ],
      "extensions": {
        "address": "0x6B3595068778DD592e39A122f4f5a5cF09C90fE2",
        "bridgeContract": "https://etherscan.io/address/0xf92cD566Ea4864356C5491c177A430C222d7e678",
        "assetContract": "https://etherscan.io/address/0x6B3595068778DD592e39A122f4f5a5cF09C90fE2",
        "coingeckoId": "sushi"
      }
    },
    {
      "chainId": 101,
      "address": "6Tmi8TZasqdxWB59uE5Zw9VLKecuCbsLSsPEqoMpmozA",
      "symbol": "wFYZ",
      "name": "Fyooz (Wormhole)",
      "decimals": 9,
      "logoURI": "https://cdn.jsdelivr.net/gh/trustwallet/assets@master/blockchains/ethereum/assets/0x6BFf2fE249601ed0Db3a87424a2E923118BB0312/logo.png",
      "tags": [
        "wrapped",
        "wormhole"
      ],
      "extensions": {
        "address": "0x6BFf2fE249601ed0Db3a87424a2E923118BB0312",
        "bridgeContract": "https://etherscan.io/address/0xf92cD566Ea4864356C5491c177A430C222d7e678",
        "assetContract": "https://etherscan.io/address/0x6BFf2fE249601ed0Db3a87424a2E923118BB0312",
        "coingeckoId": "fyooz"
      }
    },
    {
      "chainId": 101,
      "address": "3sHinPxEPqhEGip2Wy45TFmgAA1Atg2mctMjY5RKJUjk",
      "symbol": "wQRX",
      "name": "QuiverX (Wormhole)",
      "decimals": 9,
      "logoURI": "https://cdn.jsdelivr.net/gh/trustwallet/assets@master/blockchains/ethereum/assets/0x6e0daDE58D2d89eBBe7aFc384e3E4f15b70b14D8/logo.png",
      "tags": [
        "wrapped",
        "wormhole"
      ],
      "extensions": {
        "address": "0x6e0daDE58D2d89eBBe7aFc384e3E4f15b70b14D8",
        "bridgeContract": "https://etherscan.io/address/0xf92cD566Ea4864356C5491c177A430C222d7e678",
        "assetContract": "https://etherscan.io/address/0x6e0daDE58D2d89eBBe7aFc384e3E4f15b70b14D8",
        "coingeckoId": "quiverx"
      }
    },
    {
      "chainId": 101,
      "address": "4ighgEijHcCoLu9AsvwVz2TnGFqAgzQtQMr6ch88Jrfe",
      "symbol": "wTRADE",
      "name": "UniTrade (Wormhole)",
      "decimals": 9,
      "logoURI": "https://cdn.jsdelivr.net/gh/trustwallet/assets@master/blockchains/ethereum/assets/0x6F87D756DAf0503d08Eb8993686c7Fc01Dc44fB1/logo.png",
      "tags": [
        "wrapped",
        "wormhole"
      ],
      "extensions": {
        "address": "0x6F87D756DAf0503d08Eb8993686c7Fc01Dc44fB1",
        "bridgeContract": "https://etherscan.io/address/0xf92cD566Ea4864356C5491c177A430C222d7e678",
        "assetContract": "https://etherscan.io/address/0x6F87D756DAf0503d08Eb8993686c7Fc01Dc44fB1",
        "coingeckoId": "unitrade"
      }
    },
    {
      "chainId": 101,
      "address": "FTPnEQ3NfRRZ9tvmpDW6JFrvweBE5sanxnXSpJL1dvbB",
      "symbol": "wBIRD",
      "name": "Bird.Money (Wormhole)",
      "decimals": 9,
      "logoURI": "https://cdn.jsdelivr.net/gh/trustwallet/assets@master/blockchains/ethereum/assets/0x70401dFD142A16dC7031c56E862Fc88Cb9537Ce0/logo.png",
      "tags": [
        "wrapped",
        "wormhole"
      ],
      "extensions": {
        "address": "0x70401dFD142A16dC7031c56E862Fc88Cb9537Ce0",
        "bridgeContract": "https://etherscan.io/address/0xf92cD566Ea4864356C5491c177A430C222d7e678",
        "assetContract": "https://etherscan.io/address/0x70401dFD142A16dC7031c56E862Fc88Cb9537Ce0",
        "coingeckoId": "bird-money"
      }
    },
    {
      "chainId": 101,
      "address": "QVDE6rhcGPSB3ex5T7vWBzvoSRUXULjuSGpVuKwu5XH",
      "symbol": "wAXN",
      "name": "Axion (Wormhole)",
      "decimals": 9,
      "logoURI": "https://cdn.jsdelivr.net/gh/trustwallet/assets@master/blockchains/ethereum/assets/0x71F85B2E46976bD21302B64329868fd15eb0D127/logo.png",
      "tags": [
        "wrapped",
        "wormhole"
      ],
      "extensions": {
        "address": "0x71F85B2E46976bD21302B64329868fd15eb0D127",
        "bridgeContract": "https://etherscan.io/address/0xf92cD566Ea4864356C5491c177A430C222d7e678",
        "assetContract": "https://etherscan.io/address/0x71F85B2E46976bD21302B64329868fd15eb0D127",
        "coingeckoId": "axion"
      }
    },
    {
      "chainId": 101,
      "address": "J6AbGG62yo9UJ2T9r9GM7pnoRNui5DsZDnPbiNAPqbVd",
      "symbol": "wBMI",
      "name": "Bridge Mutual (Wormhole)",
      "decimals": 9,
      "logoURI": "https://cdn.jsdelivr.net/gh/trustwallet/assets@master/blockchains/ethereum/assets/0x725C263e32c72dDC3A19bEa12C5a0479a81eE688/logo.png",
      "tags": [
        "wrapped",
        "wormhole"
      ],
      "extensions": {
        "address": "0x725C263e32c72dDC3A19bEa12C5a0479a81eE688",
        "bridgeContract": "https://etherscan.io/address/0xf92cD566Ea4864356C5491c177A430C222d7e678",
        "assetContract": "https://etherscan.io/address/0x725C263e32c72dDC3A19bEa12C5a0479a81eE688",
        "coingeckoId": "bridge-mutual"
      }
    },
    {
      "chainId": 101,
      "address": "4wvHoaxxZxFeNrMTP8bLVRh1ziSBV7crN665WX4rRMqe",
      "symbol": "wDYT",
      "name": "DoYourTip (Wormhole)",
      "decimals": 9,
      "logoURI": "https://cdn.jsdelivr.net/gh/trustwallet/assets@master/blockchains/ethereum/assets/0x740623d2c797b7D8D1EcB98e9b4Afcf99Ec31E14/logo.png",
      "tags": [
        "wrapped",
        "wormhole"
      ],
      "extensions": {
        "address": "0x740623d2c797b7D8D1EcB98e9b4Afcf99Ec31E14",
        "bridgeContract": "https://etherscan.io/address/0xf92cD566Ea4864356C5491c177A430C222d7e678",
        "assetContract": "https://etherscan.io/address/0x740623d2c797b7D8D1EcB98e9b4Afcf99Ec31E14",
        "coingeckoId": "dynamite"
      }
    },
    {
      "chainId": 101,
      "address": "Fe5fWjCLDMJoi4sTmfR2VW4BT1LwsbR1n6QAjzJQvhhf",
      "symbol": "wBBR",
      "name": "BitberryToken (Wormhole)",
      "decimals": 9,
      "logoURI": "https://cdn.jsdelivr.net/gh/trustwallet/assets@master/blockchains/ethereum/assets/0x7671904eed7f10808B664fc30BB8693FD7237abF/logo.png",
      "tags": [
        "wrapped",
        "wormhole"
      ],
      "extensions": {
        "address": "0x7671904eed7f10808B664fc30BB8693FD7237abF",
        "bridgeContract": "https://etherscan.io/address/0xf92cD566Ea4864356C5491c177A430C222d7e678",
        "assetContract": "https://etherscan.io/address/0x7671904eed7f10808B664fc30BB8693FD7237abF",
        "coingeckoId": "bitberry-token"
      }
    },
    {
      "chainId": 101,
      "address": "5J9yhFRnQZx3RiqHzfQpAffX5UQz3k8vQCZH2g9Z9sDg",
      "symbol": "wWAXE",
      "name": "WAX Economic Token (Wormhole)",
      "decimals": 8,
      "logoURI": "https://cdn.jsdelivr.net/gh/trustwallet/assets@master/blockchains/ethereum/assets/0x7a2Bc711E19ba6aff6cE8246C546E8c4B4944DFD/logo.png",
      "tags": [
        "wrapped",
        "wormhole"
      ],
      "extensions": {
        "address": "0x7a2Bc711E19ba6aff6cE8246C546E8c4B4944DFD",
        "bridgeContract": "https://etherscan.io/address/0xf92cD566Ea4864356C5491c177A430C222d7e678",
        "assetContract": "https://etherscan.io/address/0x7a2Bc711E19ba6aff6cE8246C546E8c4B4944DFD",
        "coingeckoId": "waxe"
      }
    },
    {
      "chainId": 101,
      "address": "4DHywS5EjUTF5AYisPZiJbWcCV4gfpH98oKxpgyKRnnQ",
      "symbol": "wMATIC",
      "name": "Matic Token (Wormhole)",
      "decimals": 9,
      "logoURI": "https://cdn.jsdelivr.net/gh/trustwallet/assets@master/blockchains/ethereum/assets/0x7D1AfA7B718fb893dB30A3aBc0Cfc608AaCfeBB0/logo.png",
      "tags": [
        "wrapped",
        "wormhole"
      ],
      "extensions": {
        "address": "0x7D1AfA7B718fb893dB30A3aBc0Cfc608AaCfeBB0",
        "bridgeContract": "https://etherscan.io/address/0xf92cD566Ea4864356C5491c177A430C222d7e678",
        "assetContract": "https://etherscan.io/address/0x7D1AfA7B718fb893dB30A3aBc0Cfc608AaCfeBB0",
        "coingeckoId": "matic-network"
      }
    },
    {
      "chainId": 101,
      "address": "Au9E8ygQdTJQZXmNKPdtLEP8rGjC4qsGRhkJgjFNPAr8",
      "symbol": "wXRT",
      "name": "Robonomics (Wormhole)",
      "decimals": 9,
      "logoURI": "https://cdn.jsdelivr.net/gh/trustwallet/assets@master/blockchains/ethereum/assets/0x7dE91B204C1C737bcEe6F000AAA6569Cf7061cb7/logo.png",
      "tags": [
        "wrapped",
        "wormhole"
      ],
      "extensions": {
        "address": "0x7dE91B204C1C737bcEe6F000AAA6569Cf7061cb7",
        "bridgeContract": "https://etherscan.io/address/0xf92cD566Ea4864356C5491c177A430C222d7e678",
        "assetContract": "https://etherscan.io/address/0x7dE91B204C1C737bcEe6F000AAA6569Cf7061cb7",
        "coingeckoId": "robonomics-network"
      }
    },
    {
      "chainId": 101,
      "address": "5DQZ14hLDxveMH7NyGmTmUTRGgVAVXADp3cP2UHeH6hM",
      "symbol": "wAAVE",
      "name": "Aave Token (Wormhole)",
      "decimals": 9,
      "logoURI": "https://cdn.jsdelivr.net/gh/trustwallet/assets@master/blockchains/ethereum/assets/0x7Fc66500c84A76Ad7e9c93437bFc5Ac33E2DDaE9/logo.png",
      "tags": [
        "wrapped",
        "wormhole"
      ],
      "extensions": {
        "address": "0x7Fc66500c84A76Ad7e9c93437bFc5Ac33E2DDaE9",
        "bridgeContract": "https://etherscan.io/address/0xf92cD566Ea4864356C5491c177A430C222d7e678",
        "assetContract": "https://etherscan.io/address/0x7Fc66500c84A76Ad7e9c93437bFc5Ac33E2DDaE9",
        "coingeckoId": "aave"
      }
    },
    {
      "chainId": 101,
      "address": "Arc2ZVKNCdDU4vB8Ubud5QayDtjo2oJF9xVrUPQ6TWxF",
      "symbol": "wLEND",
      "name": "Lend (Wormhole)",
      "decimals": 9,
      "logoURI": "https://cdn.jsdelivr.net/gh/trustwallet/assets@master/blockchains/ethereum/assets/0x80fB784B7eD66730e8b1DBd9820aFD29931aab03/logo.png",
      "tags": [
        "wrapped",
        "wormhole"
      ],
      "extensions": {
        "address": "0x80fB784B7eD66730e8b1DBd9820aFD29931aab03",
        "bridgeContract": "https://etherscan.io/address/0xf92cD566Ea4864356C5491c177A430C222d7e678",
        "assetContract": "https://etherscan.io/address/0x80fB784B7eD66730e8b1DBd9820aFD29931aab03",
        "coingeckoId": "ethlend"
      }
    },
    {
      "chainId": 101,
      "address": "2ctKUDkGBnVykt31AhMPhHvAQWJvoNGbLh7aRidjtAqv",
      "symbol": "wPOLS",
      "name": "PolkastarterToken (Wormhole)",
      "decimals": 9,
      "logoURI": "https://cdn.jsdelivr.net/gh/trustwallet/assets@master/blockchains/ethereum/assets/0x83e6f1E41cdd28eAcEB20Cb649155049Fac3D5Aa/logo.png",
      "tags": [
        "wrapped",
        "wormhole"
      ],
      "extensions": {
        "address": "0x83e6f1E41cdd28eAcEB20Cb649155049Fac3D5Aa",
        "bridgeContract": "https://etherscan.io/address/0xf92cD566Ea4864356C5491c177A430C222d7e678",
        "assetContract": "https://etherscan.io/address/0x83e6f1E41cdd28eAcEB20Cb649155049Fac3D5Aa",
        "coingeckoId": "polkastarter"
      }
    },
    {
      "chainId": 101,
      "address": "8FnkznYpHvKiaBkgatVoCrNiS5y5KW62JqgjnxVhDejC",
      "symbol": "wUBT",
      "name": "Unibright (Wormhole)",
      "decimals": 8,
      "logoURI": "https://cdn.jsdelivr.net/gh/trustwallet/assets@master/blockchains/ethereum/assets/0x8400D94A5cb0fa0D041a3788e395285d61c9ee5e/logo.png",
      "tags": [
        "wrapped",
        "wormhole"
      ],
      "extensions": {
        "address": "0x8400D94A5cb0fa0D041a3788e395285d61c9ee5e",
        "bridgeContract": "https://etherscan.io/address/0xf92cD566Ea4864356C5491c177A430C222d7e678",
        "assetContract": "https://etherscan.io/address/0x8400D94A5cb0fa0D041a3788e395285d61c9ee5e",
        "coingeckoId": "unibright"
      }
    },
    {
      "chainId": 101,
      "address": "4LLAYXVmT3U8Sew6k3tk66zk3btT91QRzQzxcNX8XhzV",
      "symbol": "wDIA",
      "name": "DIA (Wormhole)",
      "decimals": 9,
      "logoURI": "https://cdn.jsdelivr.net/gh/trustwallet/assets@master/blockchains/ethereum/assets/0x84cA8bc7997272c7CfB4D0Cd3D55cd942B3c9419/logo.png",
      "tags": [
        "wrapped",
        "wormhole"
      ],
      "extensions": {
        "address": "0x84cA8bc7997272c7CfB4D0Cd3D55cd942B3c9419",
        "bridgeContract": "https://etherscan.io/address/0xf92cD566Ea4864356C5491c177A430C222d7e678",
        "assetContract": "https://etherscan.io/address/0x84cA8bc7997272c7CfB4D0Cd3D55cd942B3c9419",
        "coingeckoId": "dia-data"
      }
    },
    {
      "chainId": 101,
      "address": "8L8pDf3jutdpdr4m3np68CL9ZroLActrqwxi6s9Ah5xU",
      "symbol": "wFRAX",
      "name": "Frax (Wormhole)",
      "decimals": 9,
      "logoURI": "https://cdn.jsdelivr.net/gh/trustwallet/assets@master/blockchains/ethereum/assets/0x853d955aCEf822Db058eb8505911ED77F175b99e/logo.png",
      "tags": [
        "wrapped",
        "wormhole"
      ],
      "extensions": {
        "address": "0x853d955aCEf822Db058eb8505911ED77F175b99e",
        "bridgeContract": "https://etherscan.io/address/0xf92cD566Ea4864356C5491c177A430C222d7e678",
        "assetContract": "https://etherscan.io/address/0x853d955aCEf822Db058eb8505911ED77F175b99e",
        "coingeckoId": "frax"
      }
    },
    {
      "chainId": 101,
      "address": "H3oVL2zJpHJaDoRfQmSrftv3fkGzvsiQgugCZmcRBykG",
      "symbol": "wKEEP",
      "name": "KEEP Token (Wormhole)",
      "decimals": 9,
      "logoURI": "https://cdn.jsdelivr.net/gh/trustwallet/assets@master/blockchains/ethereum/assets/0x85Eee30c52B0b379b046Fb0F85F4f3Dc3009aFEC/logo.png",
      "tags": [
        "wrapped",
        "wormhole"
      ],
      "extensions": {
        "address": "0x85Eee30c52B0b379b046Fb0F85F4f3Dc3009aFEC",
        "bridgeContract": "https://etherscan.io/address/0xf92cD566Ea4864356C5491c177A430C222d7e678",
        "assetContract": "https://etherscan.io/address/0x85Eee30c52B0b379b046Fb0F85F4f3Dc3009aFEC",
        "coingeckoId": "keep-network"
      }
    },
    {
      "chainId": 101,
      "address": "64oqP1dFqqD8NEL4RPCpMyrHmpo31rj3nYxULVXvayfW",
      "symbol": "wRSR",
      "name": "Reserve Rights (Wormhole)",
      "decimals": 9,
      "logoURI": "https://cdn.jsdelivr.net/gh/trustwallet/assets@master/blockchains/ethereum/assets/0x8762db106B2c2A0bccB3A80d1Ed41273552616E8/logo.png",
      "tags": [
        "wrapped",
        "wormhole"
      ],
      "extensions": {
        "address": "0x8762db106B2c2A0bccB3A80d1Ed41273552616E8",
        "bridgeContract": "https://etherscan.io/address/0xf92cD566Ea4864356C5491c177A430C222d7e678",
        "assetContract": "https://etherscan.io/address/0x8762db106B2c2A0bccB3A80d1Ed41273552616E8",
        "coingeckoId": "reserve-rights-token"
      }
    },
    {
      "chainId": 101,
      "address": "5SU7veiCRA16ZxnS24kCC1dwQYVwi3whvTdM48iNE1Rm",
      "symbol": "wMPH",
      "name": "88mph.app (Wormhole)",
      "decimals": 9,
      "logoURI": "https://cdn.jsdelivr.net/gh/trustwallet/assets@master/blockchains/ethereum/assets/0x8888801aF4d980682e47f1A9036e589479e835C5/logo.png",
      "tags": [
        "wrapped",
        "wormhole"
      ],
      "extensions": {
        "address": "0x8888801aF4d980682e47f1A9036e589479e835C5",
        "bridgeContract": "https://etherscan.io/address/0xf92cD566Ea4864356C5491c177A430C222d7e678",
        "assetContract": "https://etherscan.io/address/0x8888801aF4d980682e47f1A9036e589479e835C5",
        "coingeckoId": "88mph"
      }
    },
    {
      "chainId": 101,
      "address": "5fv26ojhPHWNaikXcMf2TBu4JENjLQ2PWgWYeitttVwv",
      "symbol": "wPAID",
      "name": "PAID Network (Wormhole)",
      "decimals": 9,
      "logoURI": "https://cdn.jsdelivr.net/gh/trustwallet/assets@master/blockchains/ethereum/assets/0x8c8687fC965593DFb2F0b4EAeFD55E9D8df348df/logo.png",
      "tags": [
        "wrapped",
        "wormhole"
      ],
      "extensions": {
        "address": "0x8c8687fC965593DFb2F0b4EAeFD55E9D8df348df",
        "bridgeContract": "https://etherscan.io/address/0xf92cD566Ea4864356C5491c177A430C222d7e678",
        "assetContract": "https://etherscan.io/address/0x8c8687fC965593DFb2F0b4EAeFD55E9D8df348df",
        "coingeckoId": "paid-network"
      }
    },
    {
      "chainId": 101,
      "address": "ACr98v3kv9qaGnR3p2BfsoSK9Q2ZmP6zUkm3qxv5ZJDd",
      "symbol": "wSXP",
      "name": "Swipe (Wormhole)",
      "decimals": 9,
      "logoURI": "https://cdn.jsdelivr.net/gh/trustwallet/assets@master/blockchains/ethereum/assets/0x8CE9137d39326AD0cD6491fb5CC0CbA0e089b6A9/logo.png",
      "tags": [
        "wrapped",
        "wormhole"
      ],
      "extensions": {
        "address": "0x8CE9137d39326AD0cD6491fb5CC0CbA0e089b6A9",
        "bridgeContract": "https://etherscan.io/address/0xf92cD566Ea4864356C5491c177A430C222d7e678",
        "assetContract": "https://etherscan.io/address/0x8CE9137d39326AD0cD6491fb5CC0CbA0e089b6A9",
        "coingeckoId": "swipe"
      }
    },
    {
      "chainId": 101,
      "address": "7gBuzBcJ7V48m8TiKJ1XWNDUerK2XfAbjxuRiKMb6S8Z",
      "symbol": "wREQ",
      "name": "Request Token (Wormhole)",
      "decimals": 9,
      "logoURI": "https://cdn.jsdelivr.net/gh/trustwallet/assets@master/blockchains/ethereum/assets/0x8f8221aFbB33998d8584A2B05749bA73c37a938a/logo.png",
      "tags": [
        "wrapped",
        "wormhole"
      ],
      "extensions": {
        "address": "0x8f8221aFbB33998d8584A2B05749bA73c37a938a",
        "bridgeContract": "https://etherscan.io/address/0xf92cD566Ea4864356C5491c177A430C222d7e678",
        "assetContract": "https://etherscan.io/address/0x8f8221aFbB33998d8584A2B05749bA73c37a938a",
        "coingeckoId": "request-network"
      }
    },
    {
      "chainId": 101,
      "address": "CtDjsryLtwZCLj8TeniV7tWHbkaREfjKDWpvyQvsTyek",
      "symbol": "wWHALE",
      "name": "WHALE (Wormhole)",
      "decimals": 4,
      "logoURI": "https://cdn.jsdelivr.net/gh/trustwallet/assets@master/blockchains/ethereum/assets/0x9355372396e3F6daF13359B7b607a3374cc638e0/logo.png",
      "tags": [
        "wrapped",
        "wormhole"
      ],
      "extensions": {
        "address": "0x9355372396e3F6daF13359B7b607a3374cc638e0",
        "bridgeContract": "https://etherscan.io/address/0xf92cD566Ea4864356C5491c177A430C222d7e678",
        "assetContract": "https://etherscan.io/address/0x9355372396e3F6daF13359B7b607a3374cc638e0",
        "coingeckoId": "whale"
      }
    },
    {
      "chainId": 101,
      "address": "JDUgn6JUSwufqqthRdnZZKWv2vEdYvHxigF5Hk79yxRm",
      "symbol": "wPNK",
      "name": "Pinakion (Wormhole)",
      "decimals": 9,
      "logoURI": "https://cdn.jsdelivr.net/gh/trustwallet/assets@master/blockchains/ethereum/assets/0x93ED3FBe21207Ec2E8f2d3c3de6e058Cb73Bc04d/logo.png",
      "tags": [
        "wrapped",
        "wormhole"
      ],
      "extensions": {
        "address": "0x93ED3FBe21207Ec2E8f2d3c3de6e058Cb73Bc04d",
        "bridgeContract": "https://etherscan.io/address/0xf92cD566Ea4864356C5491c177A430C222d7e678",
        "assetContract": "https://etherscan.io/address/0x93ED3FBe21207Ec2E8f2d3c3de6e058Cb73Bc04d",
        "coingeckoId": "kleros"
      }
    },
    {
      "chainId": 101,
      "address": "EJKqF4p7xVhXkcDNCrVQJE4osow76226bc6u3AtsGXaG",
      "symbol": "wAPY",
      "name": "APY Governance Token (Wormhole)",
      "decimals": 9,
      "logoURI": "https://cdn.jsdelivr.net/gh/trustwallet/assets@master/blockchains/ethereum/assets/0x95a4492F028aa1fd432Ea71146b433E7B4446611/logo.png",
      "tags": [
        "wrapped",
        "wormhole"
      ],
      "extensions": {
        "address": "0x95a4492F028aa1fd432Ea71146b433E7B4446611",
        "bridgeContract": "https://etherscan.io/address/0xf92cD566Ea4864356C5491c177A430C222d7e678",
        "assetContract": "https://etherscan.io/address/0x95a4492F028aa1fd432Ea71146b433E7B4446611",
        "coingeckoId": "apy-finance"
      }
    },
    {
      "chainId": 101,
      "address": "AF7Dv5Vzi1dT2fLnz4ysiRQ6FxGN1M6mrmHwgNpx7FVH",
      "symbol": "wOCEAN",
      "name": "Ocean Protocol (Wormhole)",
      "decimals": 9,
      "logoURI": "https://cdn.jsdelivr.net/gh/trustwallet/assets@master/blockchains/ethereum/assets/0x967da4048cD07aB37855c090aAF366e4ce1b9F48/logo.png",
      "tags": [
        "wrapped",
        "wormhole"
      ],
      "extensions": {
        "address": "0x967da4048cD07aB37855c090aAF366e4ce1b9F48",
        "bridgeContract": "https://etherscan.io/address/0xf92cD566Ea4864356C5491c177A430C222d7e678",
        "assetContract": "https://etherscan.io/address/0x967da4048cD07aB37855c090aAF366e4ce1b9F48",
        "coingeckoId": "ocean-protocol"
      }
    },
    {
      "chainId": 101,
      "address": "AyNULvvLGW11fThvhncqNRjEgmDbMEHdDL4HqXD6SM8V",
      "symbol": "wSPI",
      "name": "Shopping.io (Wormhole)",
      "decimals": 9,
      "logoURI": "https://cdn.jsdelivr.net/gh/trustwallet/assets@master/blockchains/ethereum/assets/0x9B02dD390a603Add5c07f9fd9175b7DABE8D63B7/logo.png",
      "tags": [
        "wrapped",
        "wormhole"
      ],
      "extensions": {
        "address": "0x9B02dD390a603Add5c07f9fd9175b7DABE8D63B7",
        "bridgeContract": "https://etherscan.io/address/0xf92cD566Ea4864356C5491c177A430C222d7e678",
        "assetContract": "https://etherscan.io/address/0x9B02dD390a603Add5c07f9fd9175b7DABE8D63B7",
        "coingeckoId": "shopping-io"
      }
    },
    {
      "chainId": 101,
      "address": "3UeKTABxz9XexDtyKq646rSQvx8GVpKNwfMoKKfxsTsF",
      "symbol": "wBBTC",
      "name": "Binance Wrapped BTC (Wormhole)",
      "decimals": 8,
      "logoURI": "https://cdn.jsdelivr.net/gh/trustwallet/assets@master/blockchains/ethereum/assets/0x9BE89D2a4cd102D8Fecc6BF9dA793be995C22541/logo.png",
      "tags": [
        "wrapped",
        "wormhole"
      ],
      "extensions": {
        "address": "0x9BE89D2a4cd102D8Fecc6BF9dA793be995C22541",
        "bridgeContract": "https://etherscan.io/address/0xf92cD566Ea4864356C5491c177A430C222d7e678",
        "assetContract": "https://etherscan.io/address/0x9BE89D2a4cd102D8Fecc6BF9dA793be995C22541",
        "coingeckoId": "binance-wrapped-btc"
      }
    },
    {
      "chainId": 101,
      "address": "DsGbyCHbG4vSWBqAprR2eWuUAg8fXAgYkWL9psgvYZn5",
      "symbol": "wUNISTAKE",
      "name": "Unistake (Wormhole)",
      "decimals": 9,
      "logoURI": "https://cdn.jsdelivr.net/gh/trustwallet/assets@master/blockchains/ethereum/assets/0x9Ed8e7C9604790F7Ec589F99b94361d8AAB64E5E/logo.png",
      "tags": [
        "wrapped",
        "wormhole"
      ],
      "extensions": {
        "address": "0x9Ed8e7C9604790F7Ec589F99b94361d8AAB64E5E",
        "bridgeContract": "https://etherscan.io/address/0xf92cD566Ea4864356C5491c177A430C222d7e678",
        "assetContract": "https://etherscan.io/address/0x9Ed8e7C9604790F7Ec589F99b94361d8AAB64E5E",
        "coingeckoId": "unistake"
      }
    },
    {
      "chainId": 101,
      "address": "GBvv3jn9u6pZqPd2GVnQ7BKJzLwQnEWe4ci9k359PN9Z",
      "symbol": "wMKR",
      "name": "MakerDAO (Wormhole)",
      "decimals": 9,
      "logoURI": "https://cdn.jsdelivr.net/gh/trustwallet/assets@master/blockchains/ethereum/assets/0x9f8F72aA9304c8B593d555F12eF6589cC3A579A2/logo.png",
      "tags": [
        "wrapped",
        "wormhole"
      ],
      "extensions": {
        "address": "0x9f8F72aA9304c8B593d555F12eF6589cC3A579A2",
        "bridgeContract": "https://etherscan.io/address/0xf92cD566Ea4864356C5491c177A430C222d7e678",
        "assetContract": "https://etherscan.io/address/0x9f8F72aA9304c8B593d555F12eF6589cC3A579A2",
        "coingeckoId": "maker"
      }
    },
    {
      "chainId": 101,
      "address": "53ETjuzUNHG8c7rZ2hxQLQfN5R6tEYtdYwNQsa68xFUk",
      "symbol": "wFARM",
      "name": "FARM Reward Token (Wormhole)",
      "decimals": 9,
      "logoURI": "https://cdn.jsdelivr.net/gh/trustwallet/assets@master/blockchains/ethereum/assets/0xa0246c9032bC3A600820415aE600c6388619A14D/logo.png",
      "tags": [
        "wrapped",
        "wormhole"
      ],
      "extensions": {
        "address": "0xa0246c9032bC3A600820415aE600c6388619A14D",
        "bridgeContract": "https://etherscan.io/address/0xf92cD566Ea4864356C5491c177A430C222d7e678",
        "assetContract": "https://etherscan.io/address/0xa0246c9032bC3A600820415aE600c6388619A14D",
        "coingeckoId": "harvest-finance"
      }
    },
    {
      "chainId": 101,
      "address": "FVsXUnbhifqJ4LiXQEbpUtXVdB8T5ADLKqSs5t1oc54F",
      "symbol": "wUSDC",
      "name": "USD Coin (Wormhole)",
      "decimals": 6,
      "logoURI": "https://cdn.jsdelivr.net/gh/solana-labs/token-list@main/assets/mainnet/EPjFWdd5AufqSSqeM2qN1xzybapC8G4wEGGkZwyTDt1v/logo.png",
      "tags": [
        "wrapped",
        "wormhole"
      ],
      "extensions": {
        "address": "0xA0b86991c6218b36c1d19D4a2e9Eb0cE3606eB48",
        "bridgeContract": "https://etherscan.io/address/0xf92cD566Ea4864356C5491c177A430C222d7e678",
        "assetContract": "https://etherscan.io/address/0xA0b86991c6218b36c1d19D4a2e9Eb0cE3606eB48",
        "coingeckoId": "usd-coin"
      }
    },
    {
      "chainId": 101,
      "address": "EjBpnWzWZeW1PKzfCszLdHgENZLZDoTNaEmz8BddpWJx",
      "symbol": "wANT",
      "name": "Aragon Network Token (Wormhole)",
      "decimals": 9,
      "logoURI": "https://cdn.jsdelivr.net/gh/trustwallet/assets@master/blockchains/ethereum/assets/0xa117000000f279D81A1D3cc75430fAA017FA5A2e/logo.png",
      "tags": [
        "wrapped",
        "wormhole"
      ],
      "extensions": {
        "address": "0xa117000000f279D81A1D3cc75430fAA017FA5A2e",
        "bridgeContract": "https://etherscan.io/address/0xf92cD566Ea4864356C5491c177A430C222d7e678",
        "assetContract": "https://etherscan.io/address/0xa117000000f279D81A1D3cc75430fAA017FA5A2e",
        "coingeckoId": "aragon"
      }
    },
    {
      "chainId": 101,
      "address": "Rs4LHZ4WogZCAkCzfsKJib5LLnYL6xcVAfTcLQiSjg2",
      "symbol": "wNPXS",
      "name": "Pundi X Token (Wormhole)",
      "decimals": 9,
      "logoURI": "https://cdn.jsdelivr.net/gh/trustwallet/assets@master/blockchains/ethereum/assets/0xA15C7Ebe1f07CaF6bFF097D8a589fb8AC49Ae5B3/logo.png",
      "tags": [
        "wrapped",
        "wormhole"
      ],
      "extensions": {
        "address": "0xA15C7Ebe1f07CaF6bFF097D8a589fb8AC49Ae5B3",
        "bridgeContract": "https://etherscan.io/address/0xf92cD566Ea4864356C5491c177A430C222d7e678",
        "assetContract": "https://etherscan.io/address/0xA15C7Ebe1f07CaF6bFF097D8a589fb8AC49Ae5B3",
        "coingeckoId": "pundi-x"
      }
    },
    {
      "chainId": 101,
      "address": "65ribugkb42AANKYrEeuruhhfXffyE4jY22FUxFbpW7C",
      "symbol": "wRFOX",
      "name": "RFOX (Wormhole)",
      "decimals": 9,
      "logoURI": "https://cdn.jsdelivr.net/gh/trustwallet/assets@master/blockchains/ethereum/assets/0xa1d6Df714F91DeBF4e0802A542E13067f31b8262/logo.png",
      "tags": [
        "wrapped",
        "wormhole"
      ],
      "extensions": {
        "address": "0xa1d6Df714F91DeBF4e0802A542E13067f31b8262",
        "bridgeContract": "https://etherscan.io/address/0xf92cD566Ea4864356C5491c177A430C222d7e678",
        "assetContract": "https://etherscan.io/address/0xa1d6Df714F91DeBF4e0802A542E13067f31b8262",
        "coingeckoId": "redfox-labs-2"
      }
    },
    {
      "chainId": 101,
      "address": "T2mo6dnFiutu26KMuCMSjCLBB4ofWvQ3qBJGEMc3JSe",
      "symbol": "wMTA",
      "name": "Meta (Wormhole)",
      "decimals": 9,
      "logoURI": "https://cdn.jsdelivr.net/gh/trustwallet/assets@master/blockchains/ethereum/assets/0xa3BeD4E1c75D00fa6f4E5E6922DB7261B5E9AcD2/logo.png",
      "tags": [
        "wrapped",
        "wormhole"
      ],
      "extensions": {
        "address": "0xa3BeD4E1c75D00fa6f4E5E6922DB7261B5E9AcD2",
        "bridgeContract": "https://etherscan.io/address/0xf92cD566Ea4864356C5491c177A430C222d7e678",
        "assetContract": "https://etherscan.io/address/0xa3BeD4E1c75D00fa6f4E5E6922DB7261B5E9AcD2",
        "coingeckoId": "meta"
      }
    },
    {
      "chainId": 101,
      "address": "HC8SaUm9rhvVZE5ZwBWiUhFAnCuG8byd5FxKYdpFm5MR",
      "symbol": "wRBC",
      "name": "Rubic (Wormhole)",
      "decimals": 9,
      "logoURI": "https://cdn.jsdelivr.net/gh/trustwallet/assets@master/blockchains/ethereum/assets/0xA4EED63db85311E22dF4473f87CcfC3DaDCFA3E3/logo.png",
      "tags": [
        "wrapped",
        "wormhole"
      ],
      "extensions": {
        "address": "0xA4EED63db85311E22dF4473f87CcfC3DaDCFA3E3",
        "bridgeContract": "https://etherscan.io/address/0xf92cD566Ea4864356C5491c177A430C222d7e678",
        "assetContract": "https://etherscan.io/address/0xA4EED63db85311E22dF4473f87CcfC3DaDCFA3E3",
        "coingeckoId": "rubic"
      }
    },
    {
      "chainId": 101,
      "address": "9DdtKWoK8cBfLSLhHXHFZzzhxp4rdwHbFEAis8n5AsfQ",
      "symbol": "wNOIA",
      "name": "NOIA Token (Wormhole)",
      "decimals": 9,
      "logoURI": "https://cdn.jsdelivr.net/gh/trustwallet/assets@master/blockchains/ethereum/assets/0xa8c8CfB141A3bB59FEA1E2ea6B79b5ECBCD7b6ca/logo.png",
      "tags": [
        "wrapped",
        "wormhole"
      ],
      "extensions": {
        "address": "0xa8c8CfB141A3bB59FEA1E2ea6B79b5ECBCD7b6ca",
        "bridgeContract": "https://etherscan.io/address/0xf92cD566Ea4864356C5491c177A430C222d7e678",
        "assetContract": "https://etherscan.io/address/0xa8c8CfB141A3bB59FEA1E2ea6B79b5ECBCD7b6ca",
        "coingeckoId": "noia-network"
      }
    },
    {
      "chainId": 101,
      "address": "DTQStP2z4DRqbNHRxtwThAujr9aPFPsv4y2kkXTVLVvb",
      "symbol": "wCEL",
      "name": "Celsius (Wormhole)",
      "decimals": 4,
      "logoURI": "https://cdn.jsdelivr.net/gh/trustwallet/assets@master/blockchains/ethereum/assets/0xaaAEBE6Fe48E54f431b0C390CfaF0b017d09D42d/logo.png",
      "tags": [
        "wrapped",
        "wormhole"
      ],
      "extensions": {
        "address": "0xaaAEBE6Fe48E54f431b0C390CfaF0b017d09D42d",
        "bridgeContract": "https://etherscan.io/address/0xf92cD566Ea4864356C5491c177A430C222d7e678",
        "assetContract": "https://etherscan.io/address/0xaaAEBE6Fe48E54f431b0C390CfaF0b017d09D42d",
        "coingeckoId": "celsius-degree-token"
      }
    },
    {
      "chainId": 101,
      "address": "59NPV18vAbTgwC9aeEGikrmX3EbZHMEMkZfvcsHBNFr9",
      "symbol": "wCWS",
      "name": "Crowns (Wormhole)",
      "decimals": 9,
      "logoURI": "https://cdn.jsdelivr.net/gh/trustwallet/assets@master/blockchains/ethereum/assets/0xaC0104Cca91D167873B8601d2e71EB3D4D8c33e0/logo.png",
      "tags": [
        "wrapped",
        "wormhole"
      ],
      "extensions": {
        "address": "0xaC0104Cca91D167873B8601d2e71EB3D4D8c33e0",
        "bridgeContract": "https://etherscan.io/address/0xf92cD566Ea4864356C5491c177A430C222d7e678",
        "assetContract": "https://etherscan.io/address/0xaC0104Cca91D167873B8601d2e71EB3D4D8c33e0",
        "coingeckoId": "crowns"
      }
    },
    {
      "chainId": 101,
      "address": "4811JP9i35zgAxSFZjGXQwew6xd1qSBE4xdMFik2J14Z",
      "symbol": "wROOM",
      "name": "OptionRoom Token (Wormhole)",
      "decimals": 9,
      "logoURI": "https://cdn.jsdelivr.net/gh/trustwallet/assets@master/blockchains/ethereum/assets/0xAd4f86a25bbc20FfB751f2FAC312A0B4d8F88c64/logo.png",
      "tags": [
        "wrapped",
        "wormhole"
      ],
      "extensions": {
        "address": "0xAd4f86a25bbc20FfB751f2FAC312A0B4d8F88c64",
        "bridgeContract": "https://etherscan.io/address/0xf92cD566Ea4864356C5491c177A430C222d7e678",
        "assetContract": "https://etherscan.io/address/0xAd4f86a25bbc20FfB751f2FAC312A0B4d8F88c64",
        "coingeckoId": "option-room"
      }
    },
    {
      "chainId": 101,
      "address": "2VAdvHWMpzMnDYYn64MgqLNpGQ19iCiusCet8JLMtxU5",
      "symbol": "wYOP",
      "name": "YOP (Wormhole)",
      "decimals": 8,
      "logoURI": "https://cdn.jsdelivr.net/gh/trustwallet/assets@master/blockchains/ethereum/assets/0xAE1eaAE3F627AAca434127644371b67B18444051/logo.png",
      "tags": [
        "wrapped",
        "wormhole"
      ],
      "extensions": {
        "address": "0xAE1eaAE3F627AAca434127644371b67B18444051",
        "bridgeContract": "https://etherscan.io/address/0xf92cD566Ea4864356C5491c177A430C222d7e678",
        "assetContract": "https://etherscan.io/address/0xAE1eaAE3F627AAca434127644371b67B18444051",
        "coingeckoId": "yield-optimization-platform"
      }
    },
    {
      "chainId": 101,
      "address": "AKiTcEWZarsnUbKkwQVRjJni5eqwiNeBQsJ3nrADacT4",
      "symbol": "wLGCY",
      "name": "LGCY Network (Wormhole)",
      "decimals": 9,
      "logoURI": "https://cdn.jsdelivr.net/gh/trustwallet/assets@master/blockchains/ethereum/assets/0xaE697F994Fc5eBC000F8e22EbFfeE04612f98A0d/logo.png",
      "tags": [
        "wrapped",
        "wormhole"
      ],
      "extensions": {
        "address": "0xaE697F994Fc5eBC000F8e22EbFfeE04612f98A0d",
        "bridgeContract": "https://etherscan.io/address/0xf92cD566Ea4864356C5491c177A430C222d7e678",
        "assetContract": "https://etherscan.io/address/0xaE697F994Fc5eBC000F8e22EbFfeE04612f98A0d",
        "coingeckoId": "lgcy-network"
      }
    },
    {
      "chainId": 101,
      "address": "4kPHTMfSD1k3SytAMKEVRWH5ip6WD5U52tC5q6TuXUNU",
      "symbol": "wRFuel",
      "name": "Rio Fuel Token (Wormhole)",
      "decimals": 9,
      "logoURI": "https://cdn.jsdelivr.net/gh/trustwallet/assets@master/blockchains/ethereum/assets/0xaf9f549774ecEDbD0966C52f250aCc548D3F36E5/logo.png",
      "tags": [
        "wrapped",
        "wormhole"
      ],
      "extensions": {
        "address": "0xaf9f549774ecEDbD0966C52f250aCc548D3F36E5",
        "bridgeContract": "https://etherscan.io/address/0xf92cD566Ea4864356C5491c177A430C222d7e678",
        "assetContract": "https://etherscan.io/address/0xaf9f549774ecEDbD0966C52f250aCc548D3F36E5",
        "coingeckoId": "rio-defi"
      }
    },
    {
      "chainId": 101,
      "address": "E1w2uKRsVJeDf1Qqbk7DDKEDe7NCYwh8ySgqCaEZ4BTC",
      "symbol": "wMAHA",
      "name": "MahaDAO (Wormhole)",
      "decimals": 9,
      "logoURI": "https://cdn.jsdelivr.net/gh/trustwallet/assets@master/blockchains/ethereum/assets/0xB4d930279552397bbA2ee473229f89Ec245bc365/logo.png",
      "tags": [
        "wrapped",
        "wormhole"
      ],
      "extensions": {
        "address": "0xB4d930279552397bbA2ee473229f89Ec245bc365",
        "bridgeContract": "https://etherscan.io/address/0xf92cD566Ea4864356C5491c177A430C222d7e678",
        "assetContract": "https://etherscan.io/address/0xB4d930279552397bbA2ee473229f89Ec245bc365",
        "coingeckoId": "mahadao"
      }
    },
    {
      "chainId": 101,
      "address": "4psmnTirimNyPEPEZtkQkdEPJagTXS3a7wsu1XN9MYK3",
      "symbol": "wRPL",
      "name": "Rocket Pool (Wormhole)",
      "decimals": 9,
      "logoURI": "https://cdn.jsdelivr.net/gh/trustwallet/assets@master/blockchains/ethereum/assets/0xB4EFd85c19999D84251304bDA99E90B92300Bd93/logo.png",
      "tags": [
        "wrapped",
        "wormhole"
      ],
      "extensions": {
        "address": "0xB4EFd85c19999D84251304bDA99E90B92300Bd93",
        "bridgeContract": "https://etherscan.io/address/0xf92cD566Ea4864356C5491c177A430C222d7e678",
        "assetContract": "https://etherscan.io/address/0xB4EFd85c19999D84251304bDA99E90B92300Bd93",
        "coingeckoId": "rocket-pool"
      }
    },
    {
      "chainId": 101,
      "address": "FrhQauNRm7ecom9FRprNcyz58agDe5ujAbAtA9NG6jtU",
      "symbol": "wNEXO",
      "name": "Nexo (Wormhole)",
      "decimals": 9,
      "logoURI": "https://cdn.jsdelivr.net/gh/trustwallet/assets@master/blockchains/ethereum/assets/0xB62132e35a6c13ee1EE0f84dC5d40bad8d815206/logo.png",
      "tags": [
        "wrapped",
        "wormhole"
      ],
      "extensions": {
        "address": "0xB62132e35a6c13ee1EE0f84dC5d40bad8d815206",
        "bridgeContract": "https://etherscan.io/address/0xf92cD566Ea4864356C5491c177A430C222d7e678",
        "assetContract": "https://etherscan.io/address/0xB62132e35a6c13ee1EE0f84dC5d40bad8d815206",
        "coingeckoId": "nexo"
      }
    },
    {
      "chainId": 101,
      "address": "6G7X1B2f9F7KWcHxS66mn3ax6VPE2UMZud44RX3BzfVo",
      "symbol": "BEHZAT",
      "name": "Behzat Token",
      "decimals": 10,
      "logoURI": "https://cdn.jsdelivr.net/gh/Tunay221/behzattoken/behzatc.png",
      "tags": [
        "Token"
      ],
      "extensions": {
        "twitter": "https://twitter.com/BehzatToken"
      }
    },
    {
      "chainId": 101,
      "address": "AoU75vwpnWEVvfarxRALjzRc8vS9UdDhRMkwoDimt9ss",
      "symbol": "wSFI",
      "name": "Spice (Wormhole)",
      "decimals": 9,
      "logoURI": "https://cdn.jsdelivr.net/gh/trustwallet/assets@master/blockchains/ethereum/assets/0xb753428af26E81097e7fD17f40c88aaA3E04902c/logo.png",
      "tags": [
        "wrapped",
        "wormhole"
      ],
      "extensions": {
        "address": "0xb753428af26E81097e7fD17f40c88aaA3E04902c",
        "bridgeContract": "https://etherscan.io/address/0xf92cD566Ea4864356C5491c177A430C222d7e678",
        "assetContract": "https://etherscan.io/address/0xb753428af26E81097e7fD17f40c88aaA3E04902c",
        "coingeckoId": "saffron-finance"
      }
    },
    {
      "chainId": 101,
      "address": "CRZuALvCYjPLB65WFLHh9JkmPWK5C81TXpy2aEEaCjr3",
      "symbol": "wSTBZ",
      "name": "Stabilize Token (Wormhole)",
      "decimals": 9,
      "logoURI": "https://cdn.jsdelivr.net/gh/trustwallet/assets@master/blockchains/ethereum/assets/0xB987D48Ed8f2C468D52D6405624EADBa5e76d723/logo.png",
      "tags": [
        "wrapped",
        "wormhole"
      ],
      "extensions": {
        "address": "0xB987D48Ed8f2C468D52D6405624EADBa5e76d723",
        "bridgeContract": "https://etherscan.io/address/0xf92cD566Ea4864356C5491c177A430C222d7e678",
        "assetContract": "https://etherscan.io/address/0xB987D48Ed8f2C468D52D6405624EADBa5e76d723",
        "coingeckoId": "stabilize"
      }
    },
    {
      "chainId": 101,
      "address": "HPYXGSdAwyK5GwmuivL8gDdUVRChtgXq6SRat44k4Pat",
      "symbol": "wBAL",
      "name": "Balancer (Wormhole)",
      "decimals": 9,
      "logoURI": "https://cdn.jsdelivr.net/gh/trustwallet/assets@master/blockchains/ethereum/assets/0xba100000625a3754423978a60c9317c58a424e3D/logo.png",
      "tags": [
        "wrapped",
        "wormhole"
      ],
      "extensions": {
        "address": "0xba100000625a3754423978a60c9317c58a424e3D",
        "bridgeContract": "https://etherscan.io/address/0xf92cD566Ea4864356C5491c177A430C222d7e678",
        "assetContract": "https://etherscan.io/address/0xba100000625a3754423978a60c9317c58a424e3D",
        "coingeckoId": "balancer"
      }
    },
    {
      "chainId": 101,
      "address": "AV7NgJV2BsgEukzUTrcUMz3LD37xLcLtygFig5WJ3kQN",
      "symbol": "wBAND",
      "name": "BandToken (Wormhole)",
      "decimals": 9,
      "logoURI": "https://cdn.jsdelivr.net/gh/trustwallet/assets@master/blockchains/ethereum/assets/0xBA11D00c5f74255f56a5E366F4F77f5A186d7f55/logo.png",
      "tags": [
        "wrapped",
        "wormhole"
      ],
      "extensions": {
        "address": "0xBA11D00c5f74255f56a5E366F4F77f5A186d7f55",
        "bridgeContract": "https://etherscan.io/address/0xf92cD566Ea4864356C5491c177A430C222d7e678",
        "assetContract": "https://etherscan.io/address/0xBA11D00c5f74255f56a5E366F4F77f5A186d7f55",
        "coingeckoId": "band-protocol"
      }
    },
    {
      "chainId": 101,
      "address": "4obZok5FFUcQXQoV39hhcqk9xSmo4WnP9wnrNCk1g5BC",
      "symbol": "wSWFL",
      "name": "Swapfolio (Wormhole)",
      "decimals": 9,
      "logoURI": "https://cdn.jsdelivr.net/gh/trustwallet/assets@master/blockchains/ethereum/assets/0xBa21Ef4c9f433Ede00badEFcC2754B8E74bd538A/logo.png",
      "tags": [
        "wrapped",
        "wormhole"
      ],
      "extensions": {
        "address": "0xBa21Ef4c9f433Ede00badEFcC2754B8E74bd538A",
        "bridgeContract": "https://etherscan.io/address/0xf92cD566Ea4864356C5491c177A430C222d7e678",
        "assetContract": "https://etherscan.io/address/0xBa21Ef4c9f433Ede00badEFcC2754B8E74bd538A",
        "coingeckoId": "swapfolio"
      }
    },
    {
      "chainId": 101,
      "address": "HCP8hGKS6fUGfTA1tQxBKzbXuQk7yktzz71pY8LXVJyR",
      "symbol": "wLRC",
      "name": "LoopringCoin V2 (Wormhole)",
      "decimals": 9,
      "logoURI": "https://cdn.jsdelivr.net/gh/trustwallet/assets@master/blockchains/ethereum/assets/0xBBbbCA6A901c926F240b89EacB641d8Aec7AEafD/logo.png",
      "tags": [
        "wrapped",
        "wormhole"
      ],
      "extensions": {
        "address": "0xBBbbCA6A901c926F240b89EacB641d8Aec7AEafD",
        "bridgeContract": "https://etherscan.io/address/0xf92cD566Ea4864356C5491c177A430C222d7e678",
        "assetContract": "https://etherscan.io/address/0xBBbbCA6A901c926F240b89EacB641d8Aec7AEafD",
        "coingeckoId": "loopring"
      }
    },
    {
      "chainId": 101,
      "address": "9sNArcS6veh7DLEo7Y1ZSbBCYtkuPVE6S3HhVrcWR2Zw",
      "symbol": "wPERP",
      "name": "Perpetual (Wormhole)",
      "decimals": 9,
      "logoURI": "https://cdn.jsdelivr.net/gh/trustwallet/assets@master/blockchains/ethereum/assets/0xbC396689893D065F41bc2C6EcbeE5e0085233447/logo.png",
      "tags": [
        "wrapped",
        "wormhole"
      ],
      "extensions": {
        "address": "0xbC396689893D065F41bc2C6EcbeE5e0085233447",
        "bridgeContract": "https://etherscan.io/address/0xf92cD566Ea4864356C5491c177A430C222d7e678",
        "assetContract": "https://etherscan.io/address/0xbC396689893D065F41bc2C6EcbeE5e0085233447",
        "coingeckoId": "perpetual-protocol"
      }
    },
    {
      "chainId": 101,
      "address": "3XnhArdJydrpbr9Nbj8wNUaozPL9WAo9YDyNWakhTm9X",
      "symbol": "wCOMP",
      "name": "Compound (Wormhole)",
      "decimals": 9,
      "logoURI": "https://cdn.jsdelivr.net/gh/trustwallet/assets@master/blockchains/ethereum/assets/0xc00e94Cb662C3520282E6f5717214004A7f26888/logo.png",
      "tags": [
        "wrapped",
        "wormhole"
      ],
      "extensions": {
        "address": "0xc00e94Cb662C3520282E6f5717214004A7f26888",
        "bridgeContract": "https://etherscan.io/address/0xf92cD566Ea4864356C5491c177A430C222d7e678",
        "assetContract": "https://etherscan.io/address/0xc00e94Cb662C3520282E6f5717214004A7f26888",
        "coingeckoId": "compound-governance-token"
      }
    },
    {
      "chainId": 101,
      "address": "CPLNm9UMKfiJKiySQathV99yeSgTVjPDZx4ucFrbp2MD",
      "symbol": "wSNX",
      "name": "Synthetix Network Token (Wormhole)",
      "decimals": 9,
      "logoURI": "https://cdn.jsdelivr.net/gh/trustwallet/assets@master/blockchains/ethereum/assets//logo.png",
      "tags": [
        "wrapped",
        "wormhole"
      ],
      "extensions": {
        "address": "0xC011a73ee8576Fb46F5E1c5751cA3B9Fe0af2a6F",
        "bridgeContract": "https://etherscan.io/address/0xf92cD566Ea4864356C5491c177A430C222d7e678",
        "assetContract": "https://etherscan.io/address/0xC011a73ee8576Fb46F5E1c5751cA3B9Fe0af2a6F",
        "coingeckoId": "havven"
      }
    },
    {
      "chainId": 101,
      "address": "D6eVKSfLdioqo2zG8LbQYFU2gf66FrjKA7afCYNo1GHt",
      "symbol": "wDUCK",
      "name": "DLP Duck Token (Wormhole)",
      "decimals": 9,
      "logoURI": "https://cdn.jsdelivr.net/gh/trustwallet/assets@master/blockchains/ethereum/assets/0xC0bA369c8Db6eB3924965e5c4FD0b4C1B91e305F/logo.png",
      "tags": [
        "wrapped",
        "wormhole"
      ],
      "extensions": {
        "address": "0xC0bA369c8Db6eB3924965e5c4FD0b4C1B91e305F",
        "bridgeContract": "https://etherscan.io/address/0xf92cD566Ea4864356C5491c177A430C222d7e678",
        "assetContract": "https://etherscan.io/address/0xC0bA369c8Db6eB3924965e5c4FD0b4C1B91e305F",
        "coingeckoId": "dlp-duck-token"
      }
    },
    {
      "chainId": 101,
      "address": "9PwPi3DAf9Dy4Y6qJmUzF6fX9CjNwScBidsYqJmcApF8",
      "symbol": "wCHAIN",
      "name": "Chain Games (Wormhole)",
      "decimals": 9,
      "logoURI": "https://cdn.jsdelivr.net/gh/trustwallet/assets@master/blockchains/ethereum/assets/0xC4C2614E694cF534D407Ee49F8E44D125E4681c4/logo.png",
      "tags": [
        "wrapped",
        "wormhole"
      ],
      "extensions": {
        "address": "0xC4C2614E694cF534D407Ee49F8E44D125E4681c4",
        "bridgeContract": "https://etherscan.io/address/0xf92cD566Ea4864356C5491c177A430C222d7e678",
        "assetContract": "https://etherscan.io/address/0xC4C2614E694cF534D407Ee49F8E44D125E4681c4",
        "coingeckoId": "chain-games"
      }
    },
    {
      "chainId": 101,
      "address": "BmxZ1pghpcoyT7aykj7D1o4AxWirTqvD7zD2tNngjirT",
      "symbol": "wGRT",
      "name": "Graph Token (Wormhole)",
      "decimals": 9,
      "logoURI": "https://cdn.jsdelivr.net/gh/trustwallet/assets@master/blockchains/ethereum/assets/0xc944E90C64B2c07662A292be6244BDf05Cda44a7/logo.png",
      "tags": [
        "wrapped",
        "wormhole"
      ],
      "extensions": {
        "address": "0xc944E90C64B2c07662A292be6244BDf05Cda44a7",
        "bridgeContract": "https://etherscan.io/address/0xf92cD566Ea4864356C5491c177A430C222d7e678",
        "assetContract": "https://etherscan.io/address/0xc944E90C64B2c07662A292be6244BDf05Cda44a7",
        "coingeckoId": "the-graph"
      }
    },
    {
      "chainId": 101,
      "address": "FMr15arp651N6fR2WEL36pCMBnFecHcN6wDxne2Vf3SK",
      "symbol": "wROOT",
      "name": "RootKit (Wormhole)",
      "decimals": 9,
      "logoURI": "https://cdn.jsdelivr.net/gh/trustwallet/assets@master/blockchains/ethereum/assets/0xCb5f72d37685C3D5aD0bB5F982443BC8FcdF570E/logo.png",
      "tags": [
        "wrapped",
        "wormhole"
      ],
      "extensions": {
        "address": "0xCb5f72d37685C3D5aD0bB5F982443BC8FcdF570E",
        "bridgeContract": "https://etherscan.io/address/0xf92cD566Ea4864356C5491c177A430C222d7e678",
        "assetContract": "https://etherscan.io/address/0xCb5f72d37685C3D5aD0bB5F982443BC8FcdF570E",
        "coingeckoId": "rootkit"
      }
    },
    {
      "chainId": 101,
      "address": "E9X7rKAGfSh1gsHC6qh5MVLkDzRcT64KQbjzvHnc5zEq",
      "symbol": "wSWAP",
      "name": "TrustSwap Token (Wormhole)",
      "decimals": 9,
      "logoURI": "https://cdn.jsdelivr.net/gh/trustwallet/assets@master/blockchains/ethereum/assets/0xCC4304A31d09258b0029eA7FE63d032f52e44EFe/logo.png",
      "tags": [
        "wrapped",
        "wormhole"
      ],
      "extensions": {
        "address": "0xCC4304A31d09258b0029eA7FE63d032f52e44EFe",
        "bridgeContract": "https://etherscan.io/address/0xf92cD566Ea4864356C5491c177A430C222d7e678",
        "assetContract": "https://etherscan.io/address/0xCC4304A31d09258b0029eA7FE63d032f52e44EFe",
        "coingeckoId": "trustswap"
      }
    },
    {
      "chainId": 101,
      "address": "5NEENV1mNvu7MfNNtKuGSDC8zoNStq1tuLkDXFtv6rZd",
      "symbol": "wTVK",
      "name": "Terra Virtua Kolect (Wormhole)",
      "decimals": 9,
      "logoURI": "https://cdn.jsdelivr.net/gh/trustwallet/assets@master/blockchains/ethereum/assets/0xd084B83C305daFD76AE3E1b4E1F1fe2eCcCb3988/logo.png",
      "tags": [
        "wrapped",
        "wormhole"
      ],
      "extensions": {
        "address": "0xd084B83C305daFD76AE3E1b4E1F1fe2eCcCb3988",
        "bridgeContract": "https://etherscan.io/address/0xf92cD566Ea4864356C5491c177A430C222d7e678",
        "assetContract": "https://etherscan.io/address/0xd084B83C305daFD76AE3E1b4E1F1fe2eCcCb3988",
        "coingeckoId": "terra-virtua-kolect"
      }
    },
    {
      "chainId": 101,
      "address": "5ZXLGj7onpitgtREJNYb51DwDPddvqV1YLC8jn2sgz48",
      "symbol": "wOMG",
      "name": "OMG Network (Wormhole)",
      "decimals": 9,
      "logoURI": "https://cdn.jsdelivr.net/gh/trustwallet/assets@master/blockchains/ethereum/assets//logo.png",
      "tags": [
        "wrapped",
        "wormhole"
      ],
      "extensions": {
        "address": "0xd26114cd6EE289AccF82350c8d8487fedB8A0C07",
        "bridgeContract": "https://etherscan.io/address/0xf92cD566Ea4864356C5491c177A430C222d7e678",
        "assetContract": "https://etherscan.io/address/0xd26114cd6EE289AccF82350c8d8487fedB8A0C07",
        "coingeckoId": "omisego"
      }
    },
    {
      "chainId": 101,
      "address": "2Xf2yAXJfg82sWwdLUo2x9mZXy6JCdszdMZkcF1Hf4KV",
      "symbol": "wLUNA",
      "name": "Wrapped LUNA Token (Wormhole)",
      "decimals": 9,
      "logoURI": "https://cdn.jsdelivr.net/gh/trustwallet/assets@master/blockchains/ethereum/assets/0xd2877702675e6cEb975b4A1dFf9fb7BAF4C91ea9/logo.png",
      "tags": [
        "wrapped",
        "wormhole"
      ],
      "extensions": {
        "address": "0xd2877702675e6cEb975b4A1dFf9fb7BAF4C91ea9",
        "bridgeContract": "https://etherscan.io/address/0xf92cD566Ea4864356C5491c177A430C222d7e678",
        "assetContract": "https://etherscan.io/address/0xd2877702675e6cEb975b4A1dFf9fb7BAF4C91ea9",
        "coingeckoId": "wrapped-terra"
      }
    },
    {
      "chainId": 101,
      "address": "5Ro6JxJ4NjSTEppdX2iXUYgWkAEF1dcs9gqMX99E2vkL",
      "symbol": "wBONDLY",
      "name": "Bondly Token (Wormhole)",
      "decimals": 9,
      "logoURI": "https://cdn.jsdelivr.net/gh/trustwallet/assets@master/blockchains/ethereum/assets/0xD2dDa223b2617cB616c1580db421e4cFAe6a8a85/logo.png",
      "tags": [
        "wrapped",
        "wormhole"
      ],
      "extensions": {
        "address": "0xD2dDa223b2617cB616c1580db421e4cFAe6a8a85",
        "bridgeContract": "https://etherscan.io/address/0xf92cD566Ea4864356C5491c177A430C222d7e678",
        "assetContract": "https://etherscan.io/address/0xD2dDa223b2617cB616c1580db421e4cFAe6a8a85",
        "coingeckoId": "bondly"
      }
    },
    {
      "chainId": 101,
      "address": "5jFzUEqWLnvGvKWb1Pji9nWVYy5vLG2saoXCyVNWEdEi",
      "symbol": "wDETS",
      "name": "Dextrust (Wormhole)",
      "decimals": 9,
      "logoURI": "https://cdn.jsdelivr.net/gh/trustwallet/assets@master/blockchains/ethereum/assets/0xd379700999F4805Ce80aa32DB46A94dF64561108/logo.png",
      "tags": [
        "wrapped",
        "wormhole"
      ],
      "extensions": {
        "address": "0xd379700999F4805Ce80aa32DB46A94dF64561108",
        "bridgeContract": "https://etherscan.io/address/0xf92cD566Ea4864356C5491c177A430C222d7e678",
        "assetContract": "https://etherscan.io/address/0xd379700999F4805Ce80aa32DB46A94dF64561108",
        "coingeckoId": "dextrust"
      }
    },
    {
      "chainId": 101,
      "address": "BV5tm1uCRWQCQKNgQVFnkseqAjxpmbJkRCXvzFWBdgMp",
      "symbol": "wAMPL",
      "name": "Ampleforth (Wormhole)",
      "decimals": 9,
      "logoURI": "https://cdn.jsdelivr.net/gh/trustwallet/assets@master/blockchains/ethereum/assets//logo.png",
      "tags": [
        "wrapped",
        "wormhole"
      ],
      "extensions": {
        "address": "0xD46bA6D942050d489DBd938a2C909A5d5039A161",
        "bridgeContract": "https://etherscan.io/address/0xf92cD566Ea4864356C5491c177A430C222d7e678",
        "assetContract": "https://etherscan.io/address/0xD46bA6D942050d489DBd938a2C909A5d5039A161",
        "coingeckoId": "ampleforth"
      }
    },
    {
      "chainId": 101,
      "address": "2PSvGigDY4MVUmv51bBiARBMcHBtXcUBnx5V9BwWbbi2",
      "symbol": "wPOLK",
      "name": "Polkamarkets (Wormhole)",
      "decimals": 9,
      "logoURI": "https://cdn.jsdelivr.net/gh/trustwallet/assets@master/blockchains/ethereum/assets/0xD478161C952357F05f0292B56012Cd8457F1cfbF/logo.png",
      "tags": [
        "wrapped",
        "wormhole"
      ],
      "extensions": {
        "address": "0xD478161C952357F05f0292B56012Cd8457F1cfbF",
        "bridgeContract": "https://etherscan.io/address/0xf92cD566Ea4864356C5491c177A430C222d7e678",
        "assetContract": "https://etherscan.io/address/0xD478161C952357F05f0292B56012Cd8457F1cfbF",
        "coingeckoId": "polkamarkets"
      }
    },
    {
      "chainId": 101,
      "address": "ApmXkxXCASdxRf3Ln6Ni7oAZ7E6CX1CcJAD8A5qBdhSm",
      "symbol": "wCRV",
      "name": "Curve DAO Token (Wormhole)",
      "decimals": 9,
      "logoURI": "https://cdn.jsdelivr.net/gh/trustwallet/assets@master/blockchains/ethereum/assets/0xD533a949740bb3306d119CC777fa900bA034cd52/logo.png",
      "tags": [
        "wrapped",
        "wormhole"
      ],
      "extensions": {
        "address": "0xD533a949740bb3306d119CC777fa900bA034cd52",
        "bridgeContract": "https://etherscan.io/address/0xf92cD566Ea4864356C5491c177A430C222d7e678",
        "assetContract": "https://etherscan.io/address/0xD533a949740bb3306d119CC777fa900bA034cd52",
        "coingeckoId": "curve-dao-token"
      }
    },
    {
      "chainId": 101,
      "address": "DWECGzR56MruYJyo5g5QpoxZbFoydt3oWUkkDsVhxXzs",
      "symbol": "wMEME",
      "name": "MEME (Wormhole)",
      "decimals": 8,
      "logoURI": "https://cdn.jsdelivr.net/gh/trustwallet/assets@master/blockchains/ethereum/assets/0xD5525D397898e5502075Ea5E830d8914f6F0affe/logo.png",
      "tags": [
        "wrapped",
        "wormhole"
      ],
      "extensions": {
        "address": "0xD5525D397898e5502075Ea5E830d8914f6F0affe",
        "bridgeContract": "https://etherscan.io/address/0xf92cD566Ea4864356C5491c177A430C222d7e678",
        "assetContract": "https://etherscan.io/address/0xD5525D397898e5502075Ea5E830d8914f6F0affe",
        "coingeckoId": "degenerator"
      }
    },
    {
      "chainId": 101,
      "address": "3Y2wTtM4kCX8uUSLrKJ8wpajCu1C9LaWWAd7b7Nb2BDw",
      "symbol": "wEXNT",
      "name": "ExNetwork Community Token (Wormhole)",
      "decimals": 9,
      "logoURI": "https://cdn.jsdelivr.net/gh/trustwallet/assets@master/blockchains/ethereum/assets/0xD6c67B93a7b248dF608a653d82a100556144c5DA/logo.png",
      "tags": [
        "wrapped",
        "wormhole"
      ],
      "extensions": {
        "address": "0xD6c67B93a7b248dF608a653d82a100556144c5DA",
        "bridgeContract": "https://etherscan.io/address/0xf92cD566Ea4864356C5491c177A430C222d7e678",
        "assetContract": "https://etherscan.io/address/0xD6c67B93a7b248dF608a653d82a100556144c5DA",
        "coingeckoId": "exnetwork-token"
      }
    },
    {
      "chainId": 101,
      "address": "9w97GdWUYYaamGwdKMKZgGzPduZJkiFizq4rz5CPXRv2",
      "symbol": "wUSDT",
      "name": "Tether USD (Wormhole)",
      "decimals": 6,
      "logoURI": "https://cdn.jsdelivr.net/gh/trustwallet/assets@master/blockchains/ethereum/assets/0xdAC17F958D2ee523a2206206994597C13D831ec7/logo.png",
      "tags": [
        "wrapped",
        "wormhole"
      ],
      "extensions": {
        "address": "0xdAC17F958D2ee523a2206206994597C13D831ec7",
        "bridgeContract": "https://etherscan.io/address/0xf92cD566Ea4864356C5491c177A430C222d7e678",
        "assetContract": "https://etherscan.io/address/0xdAC17F958D2ee523a2206206994597C13D831ec7",
        "coingeckoId": "tether"
      }
    },
    {
      "chainId": 101,
      "address": "CqWSJtkMMY16q9QLnQxktM1byzVHGRr8b6LCPuZnEeiL",
      "symbol": "wYLD",
      "name": "Yield (Wormhole)",
      "decimals": 9,
      "logoURI": "https://cdn.jsdelivr.net/gh/trustwallet/assets@master/blockchains/ethereum/assets/0xDcB01cc464238396E213a6fDd933E36796eAfF9f/logo.png",
      "tags": [
        "wrapped",
        "wormhole"
      ],
      "extensions": {
        "address": "0xDcB01cc464238396E213a6fDd933E36796eAfF9f",
        "bridgeContract": "https://etherscan.io/address/0xf92cD566Ea4864356C5491c177A430C222d7e678",
        "assetContract": "https://etherscan.io/address/0xDcB01cc464238396E213a6fDd933E36796eAfF9f",
        "coingeckoId": "yield"
      }
    },
    {
      "chainId": 101,
      "address": "26ZzQVGZruwcZPs2sqb8n9ojKt2cviUjHcMjstFtK6ow",
      "symbol": "wKNC",
      "name": "Kyber Network Crystal (Wormhole)",
      "decimals": 9,
      "logoURI": "https://cdn.jsdelivr.net/gh/trustwallet/assets@master/blockchains/ethereum/assets/0xdd974D5C2e2928deA5F71b9825b8b646686BD200/logo.png",
      "tags": [
        "wrapped",
        "wormhole"
      ],
      "extensions": {
        "address": "0xdd974D5C2e2928deA5F71b9825b8b646686BD200",
        "bridgeContract": "https://etherscan.io/address/0xf92cD566Ea4864356C5491c177A430C222d7e678",
        "assetContract": "https://etherscan.io/address/0xdd974D5C2e2928deA5F71b9825b8b646686BD200",
        "coingeckoId": "kyber-network"
      }
    },
    {
      "chainId": 101,
      "address": "HHoHTtntq2kiBPENyVM1DTP7pNrkBXX2Jye29PSyz3qf",
      "symbol": "wCOTI",
      "name": "COTI Token (Wormhole)",
      "decimals": 9,
      "logoURI": "https://cdn.jsdelivr.net/gh/trustwallet/assets@master/blockchains/ethereum/assets/0xDDB3422497E61e13543BeA06989C0789117555c5/logo.png",
      "tags": [
        "wrapped",
        "wormhole"
      ],
      "extensions": {
        "address": "0xDDB3422497E61e13543BeA06989C0789117555c5",
        "bridgeContract": "https://etherscan.io/address/0xf92cD566Ea4864356C5491c177A430C222d7e678",
        "assetContract": "https://etherscan.io/address/0xDDB3422497E61e13543BeA06989C0789117555c5",
        "coingeckoId": "coti"
      }
    },
    {
      "chainId": 101,
      "address": "4sEpUsJ6uJZYi6A2da8EGjKPacRSqYJaPJffPnTqoWVv",
      "symbol": "wINJ",
      "name": "Injective Token (Wormhole)",
      "decimals": 9,
      "logoURI": "https://cdn.jsdelivr.net/gh/trustwallet/assets@master/blockchains/ethereum/assets/0xe28b3B32B6c345A34Ff64674606124Dd5Aceca30/logo.png",
      "tags": [
        "wrapped",
        "wormhole"
      ],
      "extensions": {
        "address": "0xe28b3B32B6c345A34Ff64674606124Dd5Aceca30",
        "bridgeContract": "https://etherscan.io/address/0xf92cD566Ea4864356C5491c177A430C222d7e678",
        "assetContract": "https://etherscan.io/address/0xe28b3B32B6c345A34Ff64674606124Dd5Aceca30",
        "coingeckoId": "injective-protocol"
      }
    },
    {
      "chainId": 101,
      "address": "G2jrxYSoCSzmohxERa2JzSJMuRM4kiNvRA3DnCv7Lzcz",
      "symbol": "wZRX",
      "name": "0x Protocol Token (Wormhole)",
      "decimals": 9,
      "logoURI": "https://cdn.jsdelivr.net/gh/trustwallet/assets@master/blockchains/ethereum/assets/0xE41d2489571d322189246DaFA5ebDe1F4699F498/logo.png",
      "tags": [
        "wrapped",
        "wormhole"
      ],
      "extensions": {
        "address": "0xE41d2489571d322189246DaFA5ebDe1F4699F498",
        "bridgeContract": "https://etherscan.io/address/0xf92cD566Ea4864356C5491c177A430C222d7e678",
        "assetContract": "https://etherscan.io/address/0xE41d2489571d322189246DaFA5ebDe1F4699F498",
        "coingeckoId": "0x"
      }
    },
    {
      "chainId": 101,
      "address": "3bkBFHyof411hGBdcsiM1KSDdErw63Xoj3eLB8yNknB4",
      "symbol": "wSUPER",
      "name": "SuperFarm (Wormhole)",
      "decimals": 9,
      "logoURI": "https://cdn.jsdelivr.net/gh/trustwallet/assets@master/blockchains/ethereum/assets/0xe53EC727dbDEB9E2d5456c3be40cFF031AB40A55/logo.png",
      "tags": [
        "wrapped",
        "wormhole"
      ],
      "extensions": {
        "address": "0xe53EC727dbDEB9E2d5456c3be40cFF031AB40A55",
        "bridgeContract": "https://etherscan.io/address/0xf92cD566Ea4864356C5491c177A430C222d7e678",
        "assetContract": "https://etherscan.io/address/0xe53EC727dbDEB9E2d5456c3be40cFF031AB40A55",
        "coingeckoId": "superfarm"
      }
    },
    {
      "chainId": 101,
      "address": "7kkkoa1MB93ELm3vjvyC8GJ65G7eEgLhfaHU58riJUCx",
      "symbol": "waEth",
      "name": "aEthereum (Wormhole)",
      "decimals": 9,
      "logoURI": "https://cdn.jsdelivr.net/gh/trustwallet/assets@master/blockchains/ethereum/assets/0xE95A203B1a91a908F9B9CE46459d101078c2c3cb/logo.png",
      "tags": [
        "wrapped",
        "wormhole"
      ],
      "extensions": {
        "address": "0xE95A203B1a91a908F9B9CE46459d101078c2c3cb",
        "bridgeContract": "https://etherscan.io/address/0xf92cD566Ea4864356C5491c177A430C222d7e678",
        "assetContract": "https://etherscan.io/address/0xE95A203B1a91a908F9B9CE46459d101078c2c3cb",
        "coingeckoId": "ankreth"
      }
    },
    {
      "chainId": 101,
      "address": "F48zUwoQMzgCTf5wihwz8GPN23gdcoVMiT227APqA6hC",
      "symbol": "wSURF",
      "name": "SURF.Finance (Wormhole)",
      "decimals": 9,
      "logoURI": "https://cdn.jsdelivr.net/gh/trustwallet/assets@master/blockchains/ethereum/assets/0xEa319e87Cf06203DAe107Dd8E5672175e3Ee976c/logo.png",
      "tags": [
        "wrapped",
        "wormhole"
      ],
      "extensions": {
        "address": "0xEa319e87Cf06203DAe107Dd8E5672175e3Ee976c",
        "bridgeContract": "https://etherscan.io/address/0xf92cD566Ea4864356C5491c177A430C222d7e678",
        "assetContract": "https://etherscan.io/address/0xEa319e87Cf06203DAe107Dd8E5672175e3Ee976c",
        "coingeckoId": "surf-finance"
      }
    },
    {
      "chainId": 101,
      "address": "EK6iyvvqvQtsWYcySrZVHkXjCLX494r9PhnDWJaX1CPu",
      "symbol": "wrenBTC",
      "name": "renBTC (Wormhole)",
      "decimals": 8,
      "logoURI": "https://cdn.jsdelivr.net/gh/trustwallet/assets@master/blockchains/ethereum/assets/0xEB4C2781e4ebA804CE9a9803C67d0893436bB27D/logo.png",
      "tags": [
        "wrapped",
        "wormhole"
      ],
      "extensions": {
        "address": "0xEB4C2781e4ebA804CE9a9803C67d0893436bB27D",
        "bridgeContract": "https://etherscan.io/address/0xf92cD566Ea4864356C5491c177A430C222d7e678",
        "assetContract": "https://etherscan.io/address/0xEB4C2781e4ebA804CE9a9803C67d0893436bB27D",
        "coingeckoId": "renbtc"
      }
    },
    {
      "chainId": 101,
      "address": "B2m4B527oLo5WFWLgy2MitP66azhEW2puaazUAuvNgqZ",
      "symbol": "wDMG",
      "name": "DMM: Governance (Wormhole)",
      "decimals": 9,
      "logoURI": "https://cdn.jsdelivr.net/gh/trustwallet/assets@master/blockchains/ethereum/assets/0xEd91879919B71bB6905f23af0A68d231EcF87b14/logo.png",
      "tags": [
        "wrapped",
        "wormhole"
      ],
      "extensions": {
        "address": "0xEd91879919B71bB6905f23af0A68d231EcF87b14",
        "bridgeContract": "https://etherscan.io/address/0xf92cD566Ea4864356C5491c177A430C222d7e678",
        "assetContract": "https://etherscan.io/address/0xEd91879919B71bB6905f23af0A68d231EcF87b14",
        "coingeckoId": "dmm-governance"
      }
    },
    {
      "chainId": 101,
      "address": "H3iuZNRwaqPsnGUGU5YkDwTU3hQMkzC32hxDko8EtzZw",
      "symbol": "wHEZ",
      "name": "Hermez Network Token (Wormhole)",
      "decimals": 9,
      "logoURI": "https://cdn.jsdelivr.net/gh/trustwallet/assets@master/blockchains/ethereum/assets/0xEEF9f339514298C6A857EfCfC1A762aF84438dEE/logo.png",
      "tags": [
        "wrapped",
        "wormhole"
      ],
      "extensions": {
        "address": "0xEEF9f339514298C6A857EfCfC1A762aF84438dEE",
        "bridgeContract": "https://etherscan.io/address/0xf92cD566Ea4864356C5491c177A430C222d7e678",
        "assetContract": "https://etherscan.io/address/0xEEF9f339514298C6A857EfCfC1A762aF84438dEE",
        "coingeckoId": "hermez-network-token"
      }
    },
    {
      "chainId": 101,
      "address": "DL7873Hud4eMdGScQFD7vrbC6fzWAMQ2LMuoZSn4zUry",
      "symbol": "wRLY",
      "name": "Rally (Wormhole)",
      "decimals": 9,
      "logoURI": "https://cdn.jsdelivr.net/gh/trustwallet/assets@master/blockchains/ethereum/assets/0xf1f955016EcbCd7321c7266BccFB96c68ea5E49b/logo.png",
      "tags": [
        "wrapped",
        "wormhole"
      ],
      "extensions": {
        "address": "0xf1f955016EcbCd7321c7266BccFB96c68ea5E49b",
        "bridgeContract": "https://etherscan.io/address/0xf92cD566Ea4864356C5491c177A430C222d7e678",
        "assetContract": "https://etherscan.io/address/0xf1f955016EcbCd7321c7266BccFB96c68ea5E49b",
        "coingeckoId": "rally-2"
      }
    },
    {
      "chainId": 101,
      "address": "3N89w9KPUVYUK5MMGNY8yMXhrr89QQ1RQPJxVnQHgMdd",
      "symbol": "wYf-DAI",
      "name": "YfDAI.finance (Wormhole)",
      "decimals": 9,
      "logoURI": "https://cdn.jsdelivr.net/gh/trustwallet/assets@master/blockchains/ethereum/assets/0xf4CD3d3Fda8d7Fd6C5a500203e38640A70Bf9577/logo.png",
      "tags": [
        "wrapped",
        "wormhole"
      ],
      "extensions": {
        "address": "0xf4CD3d3Fda8d7Fd6C5a500203e38640A70Bf9577",
        "bridgeContract": "https://etherscan.io/address/0xf92cD566Ea4864356C5491c177A430C222d7e678",
        "assetContract": "https://etherscan.io/address/0xf4CD3d3Fda8d7Fd6C5a500203e38640A70Bf9577",
        "coingeckoId": "yfdai-finance"
      }
    },
    {
      "chainId": 101,
      "address": "8ArKbnnDiq8eRR8hZ1eULMjd2iMAD8AqwyVJRAX7mHQo",
      "symbol": "wFCL",
      "name": "Fractal Protocol Token (Wormhole)",
      "decimals": 9,
      "logoURI": "https://cdn.jsdelivr.net/gh/trustwallet/assets@master/blockchains/ethereum/assets/0xF4d861575ecC9493420A3f5a14F85B13f0b50EB3/logo.png",
      "tags": [
        "wrapped",
        "wormhole"
      ],
      "extensions": {
        "address": "0xF4d861575ecC9493420A3f5a14F85B13f0b50EB3",
        "bridgeContract": "https://etherscan.io/address/0xf92cD566Ea4864356C5491c177A430C222d7e678",
        "assetContract": "https://etherscan.io/address/0xF4d861575ecC9493420A3f5a14F85B13f0b50EB3",
        "coingeckoId": "fractal"
      }
    },
    {
      "chainId": 101,
      "address": "ZWGxcTgJCNGQqZn6vFdknwj4AFFsYRZ4SDJuhRn3J1T",
      "symbol": "wAXS",
      "name": "Axie Infinity (Wormhole)",
      "decimals": 9,
      "logoURI": "https://cdn.jsdelivr.net/gh/trustwallet/assets@master/blockchains/ethereum/assets/0xF5D669627376EBd411E34b98F19C868c8ABA5ADA/logo.png",
      "tags": [
        "wrapped",
        "wormhole"
      ],
      "extensions": {
        "address": "0xF5D669627376EBd411E34b98F19C868c8ABA5ADA",
        "bridgeContract": "https://etherscan.io/address/0xf92cD566Ea4864356C5491c177A430C222d7e678",
        "assetContract": "https://etherscan.io/address/0xF5D669627376EBd411E34b98F19C868c8ABA5ADA",
        "coingeckoId": "axie-infinity"
      }
    },
    {
      "chainId": 101,
      "address": "PEjUEMHFRtfajio8YHKZdUruW1vTzGmz6F7NngjYuou",
      "symbol": "wENJ",
      "name": "Enjin Coin (Wormhole)",
      "decimals": 9,
      "logoURI": "https://cdn.jsdelivr.net/gh/trustwallet/assets@master/blockchains/ethereum/assets/0xF629cBd94d3791C9250152BD8dfBDF380E2a3B9c/logo.png",
      "tags": [
        "wrapped",
        "wormhole"
      ],
      "extensions": {
        "address": "0xF629cBd94d3791C9250152BD8dfBDF380E2a3B9c",
        "bridgeContract": "https://etherscan.io/address/0xf92cD566Ea4864356C5491c177A430C222d7e678",
        "assetContract": "https://etherscan.io/address/0xF629cBd94d3791C9250152BD8dfBDF380E2a3B9c",
        "coingeckoId": "enjincoin"
      }
    },
    {
      "chainId": 101,
      "address": "2cW5deMKeR97C7csq1aMMWUa5RNWkpQFz8tumxk4ZV8w",
      "symbol": "wYLD",
      "name": "Yield (Wormhole)",
      "decimals": 9,
      "logoURI": "https://cdn.jsdelivr.net/gh/trustwallet/assets@master/blockchains/ethereum/assets/0xF94b5C5651c888d928439aB6514B93944eEE6F48/logo.png",
      "tags": [
        "wrapped",
        "wormhole"
      ],
      "extensions": {
        "address": "0xF94b5C5651c888d928439aB6514B93944eEE6F48",
        "bridgeContract": "https://etherscan.io/address/0xf92cD566Ea4864356C5491c177A430C222d7e678",
        "assetContract": "https://etherscan.io/address/0xF94b5C5651c888d928439aB6514B93944eEE6F48",
        "coingeckoId": "yield-app"
      }
    },
    {
      "chainId": 101,
      "address": "FR5qPX4gbKHPyKMK7Cey6dHZ7wtqmqRogYPJo6bpd5Uw",
      "symbol": "wDDIM",
      "name": "DuckDaoDime (Wormhole)",
      "decimals": 9,
      "logoURI": "https://cdn.jsdelivr.net/gh/trustwallet/assets@master/blockchains/ethereum/assets/0xFbEEa1C75E4c4465CB2FCCc9c6d6afe984558E20/logo.png",
      "tags": [
        "wrapped",
        "wormhole"
      ],
      "extensions": {
        "address": "0xFbEEa1C75E4c4465CB2FCCc9c6d6afe984558E20",
        "bridgeContract": "https://etherscan.io/address/0xf92cD566Ea4864356C5491c177A430C222d7e678",
        "assetContract": "https://etherscan.io/address/0xFbEEa1C75E4c4465CB2FCCc9c6d6afe984558E20",
        "coingeckoId": "duckdaodime"
      }
    },
    {
      "chainId": 101,
      "address": "8HCWFQA2GsA6Nm2L5jidM3mus7NeeQ8wp1ri3XFF9WWH",
      "symbol": "wRARI",
      "name": "Rarible (Wormhole)",
      "decimals": 9,
      "logoURI": "https://cdn.jsdelivr.net/gh/trustwallet/assets@master/blockchains/ethereum/assets/0xFca59Cd816aB1eaD66534D82bc21E7515cE441CF/logo.png",
      "tags": [
        "wrapped",
        "wormhole"
      ],
      "extensions": {
        "address": "0xFca59Cd816aB1eaD66534D82bc21E7515cE441CF",
        "bridgeContract": "https://etherscan.io/address/0xf92cD566Ea4864356C5491c177A430C222d7e678",
        "assetContract": "https://etherscan.io/address/0xFca59Cd816aB1eaD66534D82bc21E7515cE441CF",
        "coingeckoId": "rarible"
      }
    },
    {
      "chainId": 101,
      "address": "Egrv6hURf5o68xJ1AGYeRv8RNj2nXJVuSoA5wwiSALcN",
      "symbol": "wAMP",
      "name": "Amp (Wormhole)",
      "decimals": 9,
      "logoURI": "https://cdn.jsdelivr.net/gh/trustwallet/assets@master/blockchains/ethereum/assets/0xfF20817765cB7f73d4bde2e66e067E58D11095C2/logo.png",
      "tags": [
        "wrapped",
        "wormhole"
      ],
      "extensions": {
        "address": "0xfF20817765cB7f73d4bde2e66e067E58D11095C2",
        "bridgeContract": "https://etherscan.io/address/0xf92cD566Ea4864356C5491c177A430C222d7e678",
        "assetContract": "https://etherscan.io/address/0xfF20817765cB7f73d4bde2e66e067E58D11095C2",
        "coingeckoId": "amp-token"
      }
    },
    {
      "chainId": 101,
      "address": "GXMaB6jm5cdoQgb65YpkEu61eDYtod3PuVwYYXdZZJ9r",
      "symbol": "wFSW",
      "name": "FalconSwap Token (Wormhole)",
      "decimals": 9,
      "logoURI": "https://cdn.jsdelivr.net/gh/trustwallet/assets@master/blockchains/ethereum/assets/0xfffffffFf15AbF397dA76f1dcc1A1604F45126DB/logo.png",
      "tags": [
        "wrapped",
        "wormhole"
      ],
      "extensions": {
        "address": "0xfffffffFf15AbF397dA76f1dcc1A1604F45126DB",
        "bridgeContract": "https://etherscan.io/address/0xf92cD566Ea4864356C5491c177A430C222d7e678",
        "assetContract": "https://etherscan.io/address/0xfffffffFf15AbF397dA76f1dcc1A1604F45126DB",
        "coingeckoId": "fsw-token"
      }
    },
    {
      "chainId": 101,
      "address": "AJ1W9A9N9dEMdVyoDiam2rV44gnBm2csrPDP7xqcapgX",
      "symbol": "wBUSD",
      "name": "Binance USD (Wormhole)",
      "decimals": 9,
      "logoURI": " https://cdn.jsdelivr.net/gh/trustwallet/assets@master/blockchains/ethereum/assets/0x4Fabb145d64652a948d72533023f6E7A623C7C53/logo.png",
      "tags": [
        "wrapped",
        "wormhole"
      ],
      "extensions": {
        "address": "0x4Fabb145d64652a948d72533023f6E7A623C7C53",
        "bridgeContract": "https://etherscan.io/address/0xf92cD566Ea4864356C5491c177A430C222d7e678",
        "assetContract": "https://etherscan.io/address/0x4Fabb145d64652a948d72533023f6E7A623C7C53",
        "coingeckoId": "binance-usd"
      }
    },
    {
      "chainId": 101,
      "address": "2VmKuXMwdzouMndWcK7BK2951tBEtYVmGsdU4dXbjyaY",
      "symbol": "waDAI",
      "name": "Aave Interest bearing DAI (Wormhole)",
      "decimals": 9,
      "logoURI": "https://cloudflare-ipfs.com/ipfs/QmaznB5PRhMC696u8yZuzN6Uwrnp7Zmfa5CydVUMvLJc9i/aDAI.svg",
      "tags": [
        "wrapped",
        "wormhole"
      ],
      "extensions": {
        "address": "0xfC1E690f61EFd961294b3e1Ce3313fBD8aa4f85d",
        "bridgeContract": "https://etherscan.io/address/0xf92cD566Ea4864356C5491c177A430C222d7e678",
        "assetContract": "https://etherscan.io/address/0xfC1E690f61EFd961294b3e1Ce3313fBD8aa4f85d",
        "coingeckoId": "aave-dai-v1"
      }
    },
    {
      "chainId": 101,
      "address": "AXvWVviBmySSdghmuomYHqYB3AZn7NmAWrHYHKKPJxoL",
      "symbol": "waTUSD",
      "name": "Aave Interest bearing TUSD (Wormhole)",
      "decimals": 9,
      "logoURI": "https://cloudflare-ipfs.com/ipfs/QmaznB5PRhMC696u8yZuzN6Uwrnp7Zmfa5CydVUMvLJc9i/aTUSD.svg",
      "tags": [
        "wrapped",
        "wormhole"
      ],
      "extensions": {
        "address": "0x4DA9b813057D04BAef4e5800E36083717b4a0341",
        "bridgeContract": "https://etherscan.io/address/0xf92cD566Ea4864356C5491c177A430C222d7e678",
        "assetContract": "https://etherscan.io/address/0x4DA9b813057D04BAef4e5800E36083717b4a0341",
        "coingeckoId": "aave-tusd-v1"
      }
    },
    {
      "chainId": 101,
      "address": "AkaisFPmasQYZUJsZLD9wPEo2KA7aCRqyRawX18ZRzGr",
      "symbol": "waUSDC",
      "name": "Aave Interest bearing USDC (Wormhole)",
      "decimals": 6,
      "logoURI": "https://cloudflare-ipfs.com/ipfs/QmaznB5PRhMC696u8yZuzN6Uwrnp7Zmfa5CydVUMvLJc9i/aUSDC.svg",
      "tags": [
        "wrapped",
        "wormhole"
      ],
      "extensions": {
        "address": "0x9bA00D6856a4eDF4665BcA2C2309936572473B7E",
        "bridgeContract": "https://etherscan.io/address/0xf92cD566Ea4864356C5491c177A430C222d7e678",
        "assetContract": "https://etherscan.io/address/0x9bA00D6856a4eDF4665BcA2C2309936572473B7E",
        "coingeckoId": "aave-usdc-v1"
      }
    },
    {
      "chainId": 101,
      "address": "FZfQtWMoTQ51Z4jxvHfmFcqj4862u9GzmugBnZUuWqR5",
      "symbol": "waUSDT",
      "name": "Aave Interest bearing USDT (Wormhole)",
      "decimals": 6,
      "logoURI": "https://cloudflare-ipfs.com/ipfs/QmaznB5PRhMC696u8yZuzN6Uwrnp7Zmfa5CydVUMvLJc9i/aUSDT.svg",
      "tags": [
        "wrapped",
        "wormhole"
      ],
      "extensions": {
        "address": "0x71fc860F7D3A592A4a98740e39dB31d25db65ae8",
        "bridgeContract": "https://etherscan.io/address/0xf92cD566Ea4864356C5491c177A430C222d7e678",
        "assetContract": "https://etherscan.io/address/0x71fc860F7D3A592A4a98740e39dB31d25db65ae8",
        "coingeckoId": "aave-usdt-v1"
      }
    },
    {
      "chainId": 101,
      "address": "BMrbF8DZ9U5KGdJ4F2MJbH5d6KPi5FQVp7EqmLrhDe1f",
      "symbol": "waSUSD",
      "name": "Aave Interest bearing SUSD (Wormhole)",
      "decimals": 9,
      "logoURI": "https://cloudflare-ipfs.com/ipfs/QmaznB5PRhMC696u8yZuzN6Uwrnp7Zmfa5CydVUMvLJc9i/aSUSD.svg",
      "tags": [
        "wrapped",
        "wormhole"
      ],
      "extensions": {
        "address": "0x625aE63000f46200499120B906716420bd059240",
        "bridgeContract": "https://etherscan.io/address/0xf92cD566Ea4864356C5491c177A430C222d7e678",
        "assetContract": "https://etherscan.io/address/0x625aE63000f46200499120B906716420bd059240",
        "coingeckoId": "aave-susd-v1"
      }
    },
    {
      "chainId": 101,
      "address": "Fzx4N1xJPDZENAhrAaH79k2izT9CFbfnDEcpcWjiusdY",
      "symbol": "waLEND",
      "name": "Aave Interest bearing LEND (Wormhole)",
      "decimals": 9,
      "logoURI": "https://cloudflare-ipfs.com/ipfs/QmaznB5PRhMC696u8yZuzN6Uwrnp7Zmfa5CydVUMvLJc9i/aLEND.svg",
      "tags": [
        "wrapped",
        "wormhole"
      ],
      "extensions": {
        "address": "0x7D2D3688Df45Ce7C552E19c27e007673da9204B8",
        "bridgeContract": "https://etherscan.io/address/0xf92cD566Ea4864356C5491c177A430C222d7e678",
        "assetContract": "https://etherscan.io/address/0x7D2D3688Df45Ce7C552E19c27e007673da9204B8"
      }
    },
    {
      "chainId": 101,
      "address": "GCdDiVgZnkWCAnGktUsjhoho2CHab9JfrRy3Q5W51zvC",
      "symbol": "waBAT",
      "name": "Aave Interest bearing BAT (Wormhole)",
      "decimals": 9,
      "logoURI": "https://cloudflare-ipfs.com/ipfs/QmaznB5PRhMC696u8yZuzN6Uwrnp7Zmfa5CydVUMvLJc9i/aBAT.svg",
      "tags": [
        "wrapped",
        "wormhole"
      ],
      "extensions": {
        "address": "0xE1BA0FB44CCb0D11b80F92f4f8Ed94CA3fF51D00",
        "bridgeContract": "https://etherscan.io/address/0xf92cD566Ea4864356C5491c177A430C222d7e678",
        "assetContract": "https://etherscan.io/address/0xE1BA0FB44CCb0D11b80F92f4f8Ed94CA3fF51D00",
        "coingeckoId": "aave-bat-v1"
      }
    },
    {
      "chainId": 101,
      "address": "FBrfFh7fb7xKfyBMJA32KufMjEkgSgY4AuzLXFKdJFRj",
      "symbol": "waETH",
      "name": "Aave Interest bearing ETH (Wormhole)",
      "decimals": 9,
      "logoURI": "https://cloudflare-ipfs.com/ipfs/QmaznB5PRhMC696u8yZuzN6Uwrnp7Zmfa5CydVUMvLJc9i/aETH.svg",
      "tags": [
        "wrapped",
        "wormhole"
      ],
      "extensions": {
        "address": "0x3a3A65aAb0dd2A17E3F1947bA16138cd37d08c04",
        "bridgeContract": "https://etherscan.io/address/0xf92cD566Ea4864356C5491c177A430C222d7e678",
        "assetContract": "https://etherscan.io/address/0x3a3A65aAb0dd2A17E3F1947bA16138cd37d08c04",
        "coingeckoId": "aave-eth-v1"
      }
    },
    {
      "chainId": 101,
      "address": "Adp88WrQDgExPTu26DdBnbN2ffWMkXLxwqzjTdfRQiJi",
      "symbol": "waLINK",
      "name": "Aave Interest bearing LINK (Wormhole)",
      "decimals": 9,
      "logoURI": "https://cloudflare-ipfs.com/ipfs/QmaznB5PRhMC696u8yZuzN6Uwrnp7Zmfa5CydVUMvLJc9i/aLINK.svg",
      "tags": [
        "wrapped",
        "wormhole"
      ],
      "extensions": {
        "address": "0xA64BD6C70Cb9051F6A9ba1F163Fdc07E0DfB5F84",
        "bridgeContract": "https://etherscan.io/address/0xf92cD566Ea4864356C5491c177A430C222d7e678",
        "assetContract": "https://etherscan.io/address/0xA64BD6C70Cb9051F6A9ba1F163Fdc07E0DfB5F84",
        "coingeckoId": "aave-link-v1"
      }
    },
    {
      "chainId": 101,
      "address": "3p67dqghWn6reQcVCqNBkufrpU1gtA1ZRAYja6GMXySG",
      "symbol": "waKNC",
      "name": "Aave Interest bearing KNC (Wormhole)",
      "decimals": 9,
      "logoURI": "https://cloudflare-ipfs.com/ipfs/QmaznB5PRhMC696u8yZuzN6Uwrnp7Zmfa5CydVUMvLJc9i/aKNC.svg",
      "tags": [
        "wrapped",
        "wormhole"
      ],
      "extensions": {
        "address": "0x9D91BE44C06d373a8a226E1f3b146956083803eB",
        "bridgeContract": "https://etherscan.io/address/0xf92cD566Ea4864356C5491c177A430C222d7e678",
        "assetContract": "https://etherscan.io/address/0x9D91BE44C06d373a8a226E1f3b146956083803eB",
        "coingeckoId": "aave-knc-v1"
      }
    },
    {
      "chainId": 101,
      "address": "A4qYX1xuewaBL9SeZnwA3We6MhG8TYcTceHAJpk7Etdt",
      "symbol": "waREP",
      "name": "Aave Interest bearing REP (Wormhole)",
      "decimals": 9,
      "logoURI": "https://cloudflare-ipfs.com/ipfs/QmaznB5PRhMC696u8yZuzN6Uwrnp7Zmfa5CydVUMvLJc9i/aREP.svg",
      "tags": [
        "wrapped",
        "wormhole"
      ],
      "extensions": {
        "address": "0x71010A9D003445aC60C4e6A7017c1E89A477B438",
        "bridgeContract": "https://etherscan.io/address/0xf92cD566Ea4864356C5491c177A430C222d7e678",
        "assetContract": "https://etherscan.io/address/0x71010A9D003445aC60C4e6A7017c1E89A477B438"
      }
    },
    {
      "chainId": 101,
      "address": "3iTtcKUVa5ouzwNZFc3SasuAKkY2ZuMxLERRcWfxQVN3",
      "symbol": "waMKR",
      "name": "Aave Interest bearing MKR (Wormhole)",
      "decimals": 9,
      "logoURI": "https://cloudflare-ipfs.com/ipfs/QmaznB5PRhMC696u8yZuzN6Uwrnp7Zmfa5CydVUMvLJc9i/aMKR.svg",
      "tags": [
        "wrapped",
        "wormhole"
      ],
      "extensions": {
        "address": "0x7deB5e830be29F91E298ba5FF1356BB7f8146998",
        "bridgeContract": "https://etherscan.io/address/0xf92cD566Ea4864356C5491c177A430C222d7e678",
        "assetContract": "https://etherscan.io/address/0x7deB5e830be29F91E298ba5FF1356BB7f8146998",
        "coingeckoId": "aave-mkr-v1"
      }
    },
    {
      "chainId": 101,
      "address": "EMS6TrCU8uBMumZukRSShGS1yzHGqYd3S8hW2sYULX3T",
      "symbol": "waMANA",
      "name": "Aave Interest bearing MANA (Wormhole)",
      "decimals": 9,
      "logoURI": "https://cloudflare-ipfs.com/ipfs/QmaznB5PRhMC696u8yZuzN6Uwrnp7Zmfa5CydVUMvLJc9i/aMANA.svg",
      "tags": [
        "wrapped",
        "wormhole"
      ],
      "extensions": {
        "address": "0x6FCE4A401B6B80ACe52baAefE4421Bd188e76F6f",
        "bridgeContract": "https://etherscan.io/address/0xf92cD566Ea4864356C5491c177A430C222d7e678",
        "assetContract": "https://etherscan.io/address/0x6FCE4A401B6B80ACe52baAefE4421Bd188e76F6f",
        "coingeckoId": "aave-mana-v1"
      }
    },
    {
      "chainId": 101,
      "address": "qhqzfH7AjeukUgqyPXncWHFXTBebFNu5QQUrzhJaLB4",
      "symbol": "waZRX",
      "name": "Aave Interest bearing ZRX (Wormhole)",
      "decimals": 9,
      "logoURI": "https://cloudflare-ipfs.com/ipfs/QmaznB5PRhMC696u8yZuzN6Uwrnp7Zmfa5CydVUMvLJc9i/aZRX.svg",
      "tags": [
        "wrapped",
        "wormhole"
      ],
      "extensions": {
        "address": "0x6Fb0855c404E09c47C3fBCA25f08d4E41f9F062f",
        "bridgeContract": "https://etherscan.io/address/0xf92cD566Ea4864356C5491c177A430C222d7e678",
        "assetContract": "https://etherscan.io/address/0x6Fb0855c404E09c47C3fBCA25f08d4E41f9F062f",
        "coingeckoId": "aave-zrx-v1"
      }
    },
    {
      "chainId": 101,
      "address": "FeU2J26AfMqh2mh7Cf4Lw1HRueAvAkZYxGr8njFNMeQ2",
      "symbol": "waSNX",
      "name": "Aave Interest bearing SNX (Wormhole)",
      "decimals": 9,
      "logoURI": "https://cloudflare-ipfs.com/ipfs/QmXj52EGotmpyep84PBycmQnAgCF2sbqxdXFWP3GPZFbEz",
      "tags": [
        "wrapped",
        "wormhole"
      ],
      "extensions": {
        "address": "0x328C4c80BC7aCa0834Db37e6600A6c49E12Da4DE",
        "bridgeContract": "https://etherscan.io/address/0xf92cD566Ea4864356C5491c177A430C222d7e678",
        "assetContract": "https://etherscan.io/address/0x328C4c80BC7aCa0834Db37e6600A6c49E12Da4DE",
        "coingeckoId": "aave-snx-v1"
      }
    },
    {
      "chainId": 101,
      "address": "GveRVvWTUH1s26YxyjUnXh1J5mMdu5crC2K2uQy26KXi",
      "symbol": "waWBTC",
      "name": "Aave Interest bearing WBTC (Wormhole)",
      "decimals": 8,
      "logoURI": "https://cloudflare-ipfs.com/ipfs/QmaznB5PRhMC696u8yZuzN6Uwrnp7Zmfa5CydVUMvLJc9i/aWBTC.svg",
      "tags": [
        "wrapped",
        "wormhole"
      ],
      "extensions": {
        "address": "0xFC4B8ED459e00e5400be803A9BB3954234FD50e3",
        "bridgeContract": "https://etherscan.io/address/0xf92cD566Ea4864356C5491c177A430C222d7e678",
        "assetContract": "https://etherscan.io/address/0xFC4B8ED459e00e5400be803A9BB3954234FD50e3",
        "coingeckoId": "aave-wbtc-v1"
      }
    },
    {
      "chainId": 101,
      "address": "F2WgoHLwV4pfxN4WrUs2q6KkmFCsNorGYQ82oaPNUFLP",
      "symbol": "waBUSD",
      "name": "Aave Interest bearing Binance USD (Wormhole)",
      "decimals": 9,
      "logoURI": "https://cloudflare-ipfs.com/ipfs/QmaznB5PRhMC696u8yZuzN6Uwrnp7Zmfa5CydVUMvLJc9i/aBUSD.svg",
      "tags": [
        "wrapped",
        "wormhole"
      ],
      "extensions": {
        "address": "0x6Ee0f7BB50a54AB5253dA0667B0Dc2ee526C30a8",
        "bridgeContract": "https://etherscan.io/address/0xf92cD566Ea4864356C5491c177A430C222d7e678",
        "assetContract": "https://etherscan.io/address/0x6Ee0f7BB50a54AB5253dA0667B0Dc2ee526C30a8",
        "coingeckoId": "aave-busd-v1"
      }
    },
    {
      "chainId": 101,
      "address": "3rNUQJgvfZ5eFsZvCkvdYcbd9ZzS6YmtwQsoUTFKmVd4",
      "symbol": "waENJ",
      "name": "Aave Interest bearing ENJ (Wormhole)",
      "decimals": 9,
      "logoURI": "https://cloudflare-ipfs.com/ipfs/QmaznB5PRhMC696u8yZuzN6Uwrnp7Zmfa5CydVUMvLJc9i/aENJ.svg",
      "tags": [
        "wrapped",
        "wormhole"
      ],
      "extensions": {
        "address": "0x712DB54daA836B53Ef1EcBb9c6ba3b9Efb073F40",
        "bridgeContract": "https://etherscan.io/address/0xf92cD566Ea4864356C5491c177A430C222d7e678",
        "assetContract": "https://etherscan.io/address/0x712DB54daA836B53Ef1EcBb9c6ba3b9Efb073F40",
        "coingeckoId": "aave-enj-v1"
      }
    },
    {
      "chainId": 101,
      "address": "BHh8nyDwdUG4uyyQYNqGXGLHPyb83R6Y2fqJrNVKtTsT",
      "symbol": "waREN",
      "name": "Aave Interest bearing REN (Wormhole)",
      "decimals": 9,
      "logoURI": "https://cloudflare-ipfs.com/ipfs/QmUgE3UECZxZcCAiqd3V9otfFWLi5fxR8uHd94RxkT3iYb",
      "tags": [
        "wrapped",
        "wormhole"
      ],
      "extensions": {
        "address": "0x69948cC03f478B95283F7dbf1CE764d0fc7EC54C",
        "bridgeContract": "https://etherscan.io/address/0xf92cD566Ea4864356C5491c177A430C222d7e678",
        "assetContract": "https://etherscan.io/address/0x69948cC03f478B95283F7dbf1CE764d0fc7EC54C",
        "coingeckoId": "aave-ren-v1"
      }
    },
    {
      "chainId": 101,
      "address": "EE58FVYG1UoY6Givy3K3GSRde9sHMj6X1BnocHBtd3sz",
      "symbol": "waYFI",
      "name": "Aave Interest bearing YFI (Wormhole)",
      "decimals": 9,
      "logoURI": "https://cloudflare-ipfs.com/ipfs/QmauhqAKU8YLhDhT4M5ZcPMuqEfqkBrBaC31uWC9UXd1ik",
      "tags": [
        "wrapped",
        "wormhole"
      ],
      "extensions": {
        "address": "0x12e51E77DAAA58aA0E9247db7510Ea4B46F9bEAd",
        "bridgeContract": "https://etherscan.io/address/0xf92cD566Ea4864356C5491c177A430C222d7e678",
        "assetContract": "https://etherscan.io/address/0x12e51E77DAAA58aA0E9247db7510Ea4B46F9bEAd",
        "coingeckoId": "ayfi"
      }
    },
    {
      "chainId": 101,
      "address": "8aYsiHR6oVTAcFUzdXDhaPkgRbn4QYRCkdk3ATmAmY4p",
      "symbol": "waAAVE",
      "name": "Aave Interest bearing Aave Token (Wormhole)",
      "decimals": 9,
      "logoURI": "https://cloudflare-ipfs.com/ipfs/QmaznB5PRhMC696u8yZuzN6Uwrnp7Zmfa5CydVUMvLJc9i/aAAVE.svg",
      "tags": [
        "wrapped",
        "wormhole"
      ],
      "extensions": {
        "address": "0xba3D9687Cf50fE253cd2e1cFeEdE1d6787344Ed5",
        "bridgeContract": "https://etherscan.io/address/0xf92cD566Ea4864356C5491c177A430C222d7e678",
        "assetContract": "https://etherscan.io/address/0xba3D9687Cf50fE253cd2e1cFeEdE1d6787344Ed5"
      }
    },
    {
      "chainId": 101,
      "address": "8kwCLkWbv4qTJPcbSV65tWdQmjURjBGRSv6VtC1JTiL8",
      "symbol": "waUNI",
      "name": "Aave Interest bearing Uniswap (Wormhole)",
      "decimals": 9,
      "logoURI": "https://cloudflare-ipfs.com/ipfs/QmYdpeez387RdMw6zEEa5rMXuayi748Uc15eFuoa3QhGEJ",
      "tags": [
        "wrapped",
        "wormhole"
      ],
      "extensions": {
        "address": "0xB124541127A0A657f056D9Dd06188c4F1b0e5aab",
        "bridgeContract": "https://etherscan.io/address/0xf92cD566Ea4864356C5491c177A430C222d7e678",
        "assetContract": "https://etherscan.io/address/0xB124541127A0A657f056D9Dd06188c4F1b0e5aab"
      }
    },
    {
      "chainId": 101,
      "address": "9NDu1wdjZ7GiY7foAXhia9h1wQU45oTUzyMZKJ31V7JA",
      "symbol": "wstkAAVE",
      "name": "Staked Aave (Wormhole)",
      "decimals": 9,
      "logoURI": "https://cloudflare-ipfs.com/ipfs/Qmc2N4CsWDH3ZnnggcvbF8dN1JYsKTUyh3rdj5NBZH9KKL",
      "tags": [
        "wrapped",
        "wormhole"
      ],
      "extensions": {
        "address": "0x4da27a545c0c5B758a6BA100e3a049001de870f5",
        "bridgeContract": "https://etherscan.io/address/0xf92cD566Ea4864356C5491c177A430C222d7e678",
        "assetContract": "https://etherscan.io/address/0x4da27a545c0c5B758a6BA100e3a049001de870f5"
      }
    },
    {
      "chainId": 101,
      "address": "GNQ1Goajm3Za8uC1Eptt2yfsrbnkZh2eMJoqxg54sj3o",
      "symbol": "wUniDAIETH",
      "name": "Uniswap DAI LP (Wormhole)",
      "decimals": 9,
      "logoURI": "https://cloudflare-ipfs.com/ipfs/QmYNz8J1h5yefkaAw6tZwUYoJyBTWmBXgAY28ZWZ5rPsLR",
      "tags": [
        "wrapped",
        "wormhole"
      ],
      "extensions": {
        "address": "0x2a1530C4C41db0B0b2bB646CB5Eb1A67b7158667",
        "bridgeContract": "https://etherscan.io/address/0xf92cD566Ea4864356C5491c177A430C222d7e678",
        "assetContract": "https://etherscan.io/address/0x2a1530C4C41db0B0b2bB646CB5Eb1A67b7158667"
      }
    },
    {
      "chainId": 101,
      "address": "7NFin546WNvWkhtfftfY77z8C1TrxLbUcKmw5TpHGGtC",
      "symbol": "wUniUSDCETH",
      "name": "Uniswap USDC LP (Wormhole)",
      "decimals": 9,
      "logoURI": "https://cloudflare-ipfs.com/ipfs/Qme9QQcNzKvk3FEwEZvvKJWSvDUd41z5geWHNpuJb6di9y",
      "tags": [
        "wrapped",
        "wormhole"
      ],
      "extensions": {
        "address": "0x97deC872013f6B5fB443861090ad931542878126",
        "bridgeContract": "https://etherscan.io/address/0xf92cD566Ea4864356C5491c177A430C222d7e678",
        "assetContract": "https://etherscan.io/address/0x97deC872013f6B5fB443861090ad931542878126"
      }
    },
    {
      "chainId": 101,
      "address": "7gersKTtU65ERNBNTZKjYgKf7HypR7PDMprcuhQJChaq",
      "symbol": "wUnisETHETH",
      "name": "Uniswap sETH LP (Wormhole)",
      "decimals": 9,
      "logoURI": "https://cloudflare-ipfs.com/ipfs/QmZcwn4eZJpjihH8TApRczQQJdAzpR6Er7g1bvo6PGhxWi",
      "tags": [
        "wrapped",
        "wormhole"
      ],
      "extensions": {
        "address": "0xe9Cf7887b93150D4F2Da7dFc6D502B216438F244",
        "bridgeContract": "https://etherscan.io/address/0xf92cD566Ea4864356C5491c177A430C222d7e678",
        "assetContract": "https://etherscan.io/address/0xe9Cf7887b93150D4F2Da7dFc6D502B216438F244"
      }
    },
    {
      "chainId": 101,
      "address": "4aqNtSCr77eiEZJ9u9BhPErjEMju6FFdLeBKkE1pdxuK",
      "symbol": "wUniLENDETH",
      "name": "Uniswap LEND LP (Wormhole)",
      "decimals": 9,
      "logoURI": "https://cloudflare-ipfs.com/ipfs/Qmcbin86EXd14LhbqLknH9kM3N7oueBYt9qQmZdmMWqrgu",
      "tags": [
        "wrapped",
        "wormhole"
      ],
      "extensions": {
        "address": "0xcaA7e4656f6A2B59f5f99c745F91AB26D1210DCe",
        "bridgeContract": "https://etherscan.io/address/0xf92cD566Ea4864356C5491c177A430C222d7e678",
        "assetContract": "https://etherscan.io/address/0xcaA7e4656f6A2B59f5f99c745F91AB26D1210DCe"
      }
    },
    {
      "chainId": 101,
      "address": "FDdoYCHwFghBSbnN6suvFR3VFw6kAzfhfGpkAQAGPLC3",
      "symbol": "wUniMKRETH",
      "name": "Uniswap MKR LP (Wormhole)",
      "decimals": 9,
      "logoURI": "https://cloudflare-ipfs.com/ipfs/QmSS94EJyBeHeUmoDmGjQjeuUHQxTcMaD8Zvw8W8XdGDBv",
      "tags": [
        "wrapped",
        "wormhole"
      ],
      "extensions": {
        "address": "0x2C4Bd064b998838076fa341A83d007FC2FA50957",
        "bridgeContract": "https://etherscan.io/address/0xf92cD566Ea4864356C5491c177A430C222d7e678",
        "assetContract": "https://etherscan.io/address/0x2C4Bd064b998838076fa341A83d007FC2FA50957"
      }
    },
    {
      "chainId": 101,
      "address": "FSSTfbb1vh1TRe8Ja64hC65QTc7pPUhwHh5uTAWj5haH",
      "symbol": "wUniLINKETH",
      "name": "Uniswap LINK LP (Wormhole)",
      "decimals": 9,
      "logoURI": "https://cloudflare-ipfs.com/ipfs/QmQWb2cb9QZbTeMTtoWzUpJGNXcZiGXTygbRLKHNNwhk4Y",
      "tags": [
        "wrapped",
        "wormhole"
      ],
      "extensions": {
        "address": "0xF173214C720f58E03e194085B1DB28B50aCDeeaD",
        "bridgeContract": "https://etherscan.io/address/0xf92cD566Ea4864356C5491c177A430C222d7e678",
        "assetContract": "https://etherscan.io/address/0xF173214C720f58E03e194085B1DB28B50aCDeeaD"
      }
    },
    {
      "chainId": 101,
      "address": "Aci9xBGywrgBxQoFnL6LCoCYuX5k6AqaYhimgSZ1Fhrk",
      "symbol": "waUniETH",
      "name": "Aave Interest bearing UniETH (Wormhole)",
      "decimals": 9,
      "logoURI": " https://cdn.jsdelivr.net/gh/trustwallet/assets@master/blockchains/ethereum/assets/0x6179078872605396Ee62960917128F9477a5DdbB/logo.png",
      "tags": [
        "wrapped",
        "wormhole"
      ],
      "extensions": {
        "address": "0x6179078872605396Ee62960917128F9477a5DdbB",
        "bridgeContract": "https://etherscan.io/address/0xf92cD566Ea4864356C5491c177A430C222d7e678",
        "assetContract": "https://etherscan.io/address/0x6179078872605396Ee62960917128F9477a5DdbB"
      }
    },
    {
      "chainId": 101,
      "address": "GqHK99sW4ym6zy6Kdoh8f7sb2c3qhtB3WRqeyPbAYfmy",
      "symbol": "waUniDAI",
      "name": "Aave Interest bearing UniDAI (Wormhole)",
      "decimals": 9,
      "logoURI": " https://cdn.jsdelivr.net/gh/trustwallet/assets@master/blockchains/ethereum/assets/0x048930eec73c91B44b0844aEACdEBADC2F2b6efb/logo.png",
      "tags": [
        "wrapped",
        "wormhole"
      ],
      "extensions": {
        "address": "0x048930eec73c91B44b0844aEACdEBADC2F2b6efb",
        "bridgeContract": "https://etherscan.io/address/0xf92cD566Ea4864356C5491c177A430C222d7e678",
        "assetContract": "https://etherscan.io/address/0x048930eec73c91B44b0844aEACdEBADC2F2b6efb"
      }
    },
    {
      "chainId": 101,
      "address": "4e4TpGVJMYiz5UBrAXuNmiVJ9yvc7ppJeAn8sXmbnmDi",
      "symbol": "waUniUSDC",
      "name": "Aave Interest bearing UniUSDC (Wormhole)",
      "decimals": 6,
      "logoURI": " https://cdn.jsdelivr.net/gh/trustwallet/assets@master/blockchains/ethereum/assets/0xe02b2Ad63eFF3Ac1D5827cBd7AB9DD3DaC4f4AD0/logo.png",
      "tags": [
        "wrapped",
        "wormhole"
      ],
      "extensions": {
        "address": "0xe02b2Ad63eFF3Ac1D5827cBd7AB9DD3DaC4f4AD0",
        "bridgeContract": "https://etherscan.io/address/0xf92cD566Ea4864356C5491c177A430C222d7e678",
        "assetContract": "https://etherscan.io/address/0xe02b2Ad63eFF3Ac1D5827cBd7AB9DD3DaC4f4AD0"
      }
    },
    {
      "chainId": 101,
      "address": "49LoAnQQdo9171zfcWRUoQLYSScrxXobbuwt14xjvfVm",
      "symbol": "waUniUSDT",
      "name": "Aave Interest bearing UniUSDT (Wormhole)",
      "decimals": 6,
      "logoURI": " https://cdn.jsdelivr.net/gh/trustwallet/assets@master/blockchains/ethereum/assets/0xb977ee318010A5252774171494a1bCB98E7fab65/logo.png",
      "tags": [
        "wrapped",
        "wormhole"
      ],
      "extensions": {
        "address": "0xb977ee318010A5252774171494a1bCB98E7fab65",
        "bridgeContract": "https://etherscan.io/address/0xf92cD566Ea4864356C5491c177A430C222d7e678",
        "assetContract": "https://etherscan.io/address/0xb977ee318010A5252774171494a1bCB98E7fab65"
      }
    },
    {
      "chainId": 101,
      "address": "CvG3gtKYJtKRzEUgMeb42xnd8HDjESgLtyJqQ2kuLncp",
      "symbol": "waUniDAIETH",
      "name": "Aave Interest bearing UniDAIETH (Wormhole)",
      "decimals": 9,
      "logoURI": "https://cloudflare-ipfs.com/ipfs/QmaznB5PRhMC696u8yZuzN6Uwrnp7Zmfa5CydVUMvLJc9i/aUNI%20DAI%20ETH.svg",
      "tags": [
        "wrapped",
        "wormhole"
      ],
      "extensions": {
        "address": "0xBbBb7F2aC04484F7F04A2C2C16f20479791BbB44",
        "bridgeContract": "https://etherscan.io/address/0xf92cD566Ea4864356C5491c177A430C222d7e678",
        "assetContract": "https://etherscan.io/address/0xBbBb7F2aC04484F7F04A2C2C16f20479791BbB44"
      }
    },
    {
      "chainId": 101,
      "address": "GSv5ECZaMfaceZK4WKKzA4tKVDkqtfBASECcmYFWcy4G",
      "symbol": "waUniUSDCETH",
      "name": "Aave Interest bearing UniUSDCETH (Wormhole)",
      "decimals": 9,
      "logoURI": "https://cloudflare-ipfs.com/ipfs/QmaznB5PRhMC696u8yZuzN6Uwrnp7Zmfa5CydVUMvLJc9i/aUNI%20USDC%20ETH.svg",
      "tags": [
        "wrapped",
        "wormhole"
      ],
      "extensions": {
        "address": "0x1D0e53A0e524E3CC92C1f0f33Ae268FfF8D7E7a5",
        "bridgeContract": "https://etherscan.io/address/0xf92cD566Ea4864356C5491c177A430C222d7e678",
        "assetContract": "https://etherscan.io/address/0x1D0e53A0e524E3CC92C1f0f33Ae268FfF8D7E7a5"
      }
    },
    {
      "chainId": 101,
      "address": "7LUdsedi7qpTJGnFpZo6mWqVtKKpccr9XrQGxJ2xUDPT",
      "symbol": "waUniSETHETH",
      "name": "Aave Interest bearing UniSETHETH (Wormhole)",
      "decimals": 9,
      "logoURI": "https://cloudflare-ipfs.com/ipfs/QmaznB5PRhMC696u8yZuzN6Uwrnp7Zmfa5CydVUMvLJc9i/aUNI%20sETH%20ETH.svg",
      "tags": [
        "wrapped",
        "wormhole"
      ],
      "extensions": {
        "address": "0x84BBcaB430717ff832c3904fa6515f97fc63C76F",
        "bridgeContract": "https://etherscan.io/address/0xf92cD566Ea4864356C5491c177A430C222d7e678",
        "assetContract": "https://etherscan.io/address/0x84BBcaB430717ff832c3904fa6515f97fc63C76F"
      }
    },
    {
      "chainId": 101,
      "address": "Hc1zHQxg1k2JVwvuv3kqbCyZDEJYfDdNftBMab4EMUx9",
      "symbol": "waUniLENDETH",
      "name": "Aave Interest bearing UniLENDETH (Wormhole)",
      "decimals": 9,
      "logoURI": "https://cloudflare-ipfs.com/ipfs/QmaznB5PRhMC696u8yZuzN6Uwrnp7Zmfa5CydVUMvLJc9i/aUNI%20LEND%20ETH.svg",
      "tags": [
        "wrapped",
        "wormhole"
      ],
      "extensions": {
        "address": "0xc88ebbf7C523f38Ef3eB8A151273C0F0dA421e63",
        "bridgeContract": "https://etherscan.io/address/0xf92cD566Ea4864356C5491c177A430C222d7e678",
        "assetContract": "https://etherscan.io/address/0xc88ebbf7C523f38Ef3eB8A151273C0F0dA421e63"
      }
    },
    {
      "chainId": 101,
      "address": "9PejEmx6NKDHgf6jpgAWwZsibURKifBakjzDQdtCtAXT",
      "symbol": "waUniMKRETH",
      "name": "Aave Interest bearing UniMKRETH (Wormhole)",
      "decimals": 9,
      "logoURI": "https://cloudflare-ipfs.com/ipfs/QmaznB5PRhMC696u8yZuzN6Uwrnp7Zmfa5CydVUMvLJc9i/aUNI%20MKR%20ETH.svg",
      "tags": [
        "wrapped",
        "wormhole"
      ],
      "extensions": {
        "address": "0x8c69f7A4C9B38F1b48005D216c398Efb2F1Ce3e4",
        "bridgeContract": "https://etherscan.io/address/0xf92cD566Ea4864356C5491c177A430C222d7e678",
        "assetContract": "https://etherscan.io/address/0x8c69f7A4C9B38F1b48005D216c398Efb2F1Ce3e4"
      }
    },
    {
      "chainId": 101,
      "address": "KcHygDp4o7ENsHjevYM4T3u6R7KHa5VyvkJ7kpmJcYo",
      "symbol": "waUniLINKETH",
      "name": "Aave Interest bearing UniLINKETH (Wormhole)",
      "decimals": 9,
      "logoURI": "https://cloudflare-ipfs.com/ipfs/QmaznB5PRhMC696u8yZuzN6Uwrnp7Zmfa5CydVUMvLJc9i/aUNI%20LINK%20ETH.svg",
      "tags": [
        "wrapped",
        "wormhole"
      ],
      "extensions": {
        "address": "0x9548DB8b1cA9b6c757485e7861918b640390169c",
        "bridgeContract": "https://etherscan.io/address/0xf92cD566Ea4864356C5491c177A430C222d7e678",
        "assetContract": "https://etherscan.io/address/0x9548DB8b1cA9b6c757485e7861918b640390169c"
      }
    },
    {
      "chainId": 101,
      "address": "GNPAF84ZEtKYyfuY2fg8tZVwse7LpTSeyYPSyEKFqa2Y",
      "symbol": "waUSDT",
      "name": "Aave interest bearing USDT (Wormhole)",
      "decimals": 6,
      "logoURI": "https://cloudflare-ipfs.com/ipfs/QmaznB5PRhMC696u8yZuzN6Uwrnp7Zmfa5CydVUMvLJc9i/aUSDT.svg",
      "tags": [
        "wrapped",
        "wormhole"
      ],
      "extensions": {
        "address": "0x3Ed3B47Dd13EC9a98b44e6204A523E766B225811",
        "bridgeContract": "https://etherscan.io/address/0xf92cD566Ea4864356C5491c177A430C222d7e678",
        "assetContract": "https://etherscan.io/address/0x3Ed3B47Dd13EC9a98b44e6204A523E766B225811",
        "coingeckoId": "aave-usdt"
      }
    },
    {
      "chainId": 101,
      "address": "3QTknQ3i27rDKm5hvBaScFLQ34xX9N7J7XfEFwy27qbZ",
      "symbol": "waWBTC",
      "name": "Aave interest bearing WBTC (Wormhole)",
      "decimals": 8,
      "logoURI": "https://cloudflare-ipfs.com/ipfs/QmaznB5PRhMC696u8yZuzN6Uwrnp7Zmfa5CydVUMvLJc9i/aWBTC.svg",
      "tags": [
        "wrapped",
        "wormhole"
      ],
      "extensions": {
        "address": "0x9ff58f4fFB29fA2266Ab25e75e2A8b3503311656",
        "bridgeContract": "https://etherscan.io/address/0xf92cD566Ea4864356C5491c177A430C222d7e678",
        "assetContract": "https://etherscan.io/address/0x9ff58f4fFB29fA2266Ab25e75e2A8b3503311656",
        "coingeckoId": "aave-wbtc"
      }
    },
    {
      "chainId": 101,
      "address": "EbpkofeWyiQouGyxQAgXxEyGtjgq13NSucX3CNvucNpb",
      "symbol": "waWETH",
      "name": "Aave interest bearing WETH (Wormhole)",
      "decimals": 9,
      "logoURI": "https://cloudflare-ipfs.com/ipfs/QmUDc7LQN6zKHon9FChTqZc7WGFvGPZe698Bq5HbSYtfk9",
      "tags": [
        "wrapped",
        "wormhole"
      ],
      "extensions": {
        "address": "0x030bA81f1c18d280636F32af80b9AAd02Cf0854e",
        "bridgeContract": "https://etherscan.io/address/0xf92cD566Ea4864356C5491c177A430C222d7e678",
        "assetContract": "https://etherscan.io/address/0x030bA81f1c18d280636F32af80b9AAd02Cf0854e"
      }
    },
    {
      "chainId": 101,
      "address": "67uaa3Z7SX7GC6dqSTjpJLnySLXZpCAK9MHMi3232Bfb",
      "symbol": "waYFI",
      "name": "Aave interest bearing YFI (Wormhole)",
      "decimals": 9,
      "logoURI": "https://cloudflare-ipfs.com/ipfs/QmauhqAKU8YLhDhT4M5ZcPMuqEfqkBrBaC31uWC9UXd1ik",
      "tags": [
        "wrapped",
        "wormhole"
      ],
      "extensions": {
        "address": "0x5165d24277cD063F5ac44Efd447B27025e888f37",
        "bridgeContract": "https://etherscan.io/address/0xf92cD566Ea4864356C5491c177A430C222d7e678",
        "assetContract": "https://etherscan.io/address/0x5165d24277cD063F5ac44Efd447B27025e888f37"
      }
    },
    {
      "chainId": 101,
      "address": "9xS6et5uvQ64QsmaGMfzfXrwTsfYPjwEWuiPnBGFgfw",
      "symbol": "waZRX",
      "name": "Aave interest bearing ZRX (Wormhole)",
      "decimals": 9,
      "logoURI": "https://cloudflare-ipfs.com/ipfs/QmaznB5PRhMC696u8yZuzN6Uwrnp7Zmfa5CydVUMvLJc9i/aZRX.svg",
      "tags": [
        "wrapped",
        "wormhole"
      ],
      "extensions": {
        "address": "0xDf7FF54aAcAcbFf42dfe29DD6144A69b629f8C9e",
        "bridgeContract": "https://etherscan.io/address/0xf92cD566Ea4864356C5491c177A430C222d7e678",
        "assetContract": "https://etherscan.io/address/0xDf7FF54aAcAcbFf42dfe29DD6144A69b629f8C9e",
        "coingeckoId": "aave-zrx"
      }
    },
    {
      "chainId": 101,
      "address": "2TZ8s2FwtWqJrWpdFsSf2uM2Fvjw474n6HhTdTEWoLor",
      "symbol": "waUNI",
      "name": "Aave interest bearing UNI (Wormhole)",
      "decimals": 9,
      "logoURI": "https://cloudflare-ipfs.com/ipfs/QmYdpeez387RdMw6zEEa5rMXuayi748Uc15eFuoa3QhGEJ",
      "tags": [
        "wrapped",
        "wormhole"
      ],
      "extensions": {
        "address": "0xB9D7CB55f463405CDfBe4E90a6D2Df01C2B92BF1",
        "bridgeContract": "https://etherscan.io/address/0xf92cD566Ea4864356C5491c177A430C222d7e678",
        "assetContract": "https://etherscan.io/address/0xB9D7CB55f463405CDfBe4E90a6D2Df01C2B92BF1"
      }
    },
    {
      "chainId": 101,
      "address": "G1o2fHZXyPCeAEcY4o6as7SmVaUu65DRhcq1S4Cfap9T",
      "symbol": "waAAVE",
      "name": "Aave interest bearing AAVE (Wormhole)",
      "decimals": 9,
      "logoURI": "https://cloudflare-ipfs.com/ipfs/QmaznB5PRhMC696u8yZuzN6Uwrnp7Zmfa5CydVUMvLJc9i/aAAVE.svg",
      "tags": [
        "wrapped",
        "wormhole"
      ],
      "extensions": {
        "address": "0xFFC97d72E13E01096502Cb8Eb52dEe56f74DAD7B",
        "bridgeContract": "https://etherscan.io/address/0xf92cD566Ea4864356C5491c177A430C222d7e678",
        "assetContract": "https://etherscan.io/address/0xFFC97d72E13E01096502Cb8Eb52dEe56f74DAD7B"
      }
    },
    {
      "chainId": 101,
      "address": "8PeWkyvCDHpSgT5oiGFgZQtXSRBij7ZFLJTHAGBntRDH",
      "symbol": "waBAT",
      "name": "Aave interest bearing BAT (Wormhole)",
      "decimals": 9,
      "logoURI": "https://cloudflare-ipfs.com/ipfs/QmaznB5PRhMC696u8yZuzN6Uwrnp7Zmfa5CydVUMvLJc9i/aBAT.svg",
      "tags": [
        "wrapped",
        "wormhole"
      ],
      "extensions": {
        "address": "0x05Ec93c0365baAeAbF7AefFb0972ea7ECdD39CF1",
        "bridgeContract": "https://etherscan.io/address/0xf92cD566Ea4864356C5491c177A430C222d7e678",
        "assetContract": "https://etherscan.io/address/0x05Ec93c0365baAeAbF7AefFb0972ea7ECdD39CF1",
        "coingeckoId": "aave-bat"
      }
    },
    {
      "chainId": 101,
      "address": "67opsuaXQ3JRSJ1mmF7aPLSq6JaZcwAmXwcMzUN5PSMv",
      "symbol": "waBUSD",
      "name": "Aave interest bearing BUSD (Wormhole)",
      "decimals": 9,
      "logoURI": "https://cloudflare-ipfs.com/ipfs/QmaznB5PRhMC696u8yZuzN6Uwrnp7Zmfa5CydVUMvLJc9i/aBUSD.svg",
      "tags": [
        "wrapped",
        "wormhole"
      ],
      "extensions": {
        "address": "0xA361718326c15715591c299427c62086F69923D9",
        "bridgeContract": "https://etherscan.io/address/0xf92cD566Ea4864356C5491c177A430C222d7e678",
        "assetContract": "https://etherscan.io/address/0xA361718326c15715591c299427c62086F69923D9",
        "coingeckoId": "aave-busd"
      }
    },
    {
      "chainId": 101,
      "address": "4JrrHRS56i9GZkSmGaCY3ZsxMo3JEqQviU64ki7ZJPak",
      "symbol": "waDAI",
      "name": "Aave interest bearing DAI (Wormhole)",
      "decimals": 9,
      "logoURI": "https://cloudflare-ipfs.com/ipfs/QmaznB5PRhMC696u8yZuzN6Uwrnp7Zmfa5CydVUMvLJc9i/aDAI.svg",
      "tags": [
        "wrapped",
        "wormhole"
      ],
      "extensions": {
        "address": "0x028171bCA77440897B824Ca71D1c56caC55b68A3",
        "bridgeContract": "https://etherscan.io/address/0xf92cD566Ea4864356C5491c177A430C222d7e678",
        "assetContract": "https://etherscan.io/address/0x028171bCA77440897B824Ca71D1c56caC55b68A3",
        "coingeckoId": "aave-dai"
      }
    },
    {
      "chainId": 101,
      "address": "3LmfKjsSU9hdxfZfcr873DMNR5nnrk8EvdueXg1dTSin",
      "symbol": "waENJ",
      "name": "Aave interest bearing ENJ (Wormhole)",
      "decimals": 9,
      "logoURI": "https://cloudflare-ipfs.com/ipfs/QmaznB5PRhMC696u8yZuzN6Uwrnp7Zmfa5CydVUMvLJc9i/aENJ.svg",
      "tags": [
        "wrapped",
        "wormhole"
      ],
      "extensions": {
        "address": "0xaC6Df26a590F08dcC95D5a4705ae8abbc88509Ef",
        "bridgeContract": "https://etherscan.io/address/0xf92cD566Ea4864356C5491c177A430C222d7e678",
        "assetContract": "https://etherscan.io/address/0xaC6Df26a590F08dcC95D5a4705ae8abbc88509Ef",
        "coingeckoId": "aave-enj"
      }
    },
    {
      "chainId": 101,
      "address": "7VD2Gosm34hB7kughTqu1N3sW92hq3XwKLTi1N1tdKrj",
      "symbol": "waKNC",
      "name": "Aave interest bearing KNC (Wormhole)",
      "decimals": 9,
      "logoURI": "https://cloudflare-ipfs.com/ipfs/QmaznB5PRhMC696u8yZuzN6Uwrnp7Zmfa5CydVUMvLJc9i/aKNC.svg",
      "tags": [
        "wrapped",
        "wormhole"
      ],
      "extensions": {
        "address": "0x39C6b3e42d6A679d7D776778Fe880BC9487C2EDA",
        "bridgeContract": "https://etherscan.io/address/0xf92cD566Ea4864356C5491c177A430C222d7e678",
        "assetContract": "https://etherscan.io/address/0x39C6b3e42d6A679d7D776778Fe880BC9487C2EDA",
        "coingeckoId": "aave-knc"
      }
    },
    {
      "chainId": 101,
      "address": "4erbVWFvdvS5P8ews7kUjqfpCQbA8vurnWyvRLsnZJgv",
      "symbol": "waLINK",
      "name": "Aave interest bearing LINK (Wormhole)",
      "decimals": 9,
      "logoURI": "https://cloudflare-ipfs.com/ipfs/QmaznB5PRhMC696u8yZuzN6Uwrnp7Zmfa5CydVUMvLJc9i/aLINK.svg",
      "tags": [
        "wrapped",
        "wormhole"
      ],
      "extensions": {
        "address": "0xa06bC25B5805d5F8d82847D191Cb4Af5A3e873E0",
        "bridgeContract": "https://etherscan.io/address/0xf92cD566Ea4864356C5491c177A430C222d7e678",
        "assetContract": "https://etherscan.io/address/0xa06bC25B5805d5F8d82847D191Cb4Af5A3e873E0",
        "coingeckoId": "aave-link"
      }
    },
    {
      "chainId": 101,
      "address": "AXJWqG4SpAEwkMjKYkarKwv6Qfz5rLU3cwt5KtrDAAYe",
      "symbol": "waMANA",
      "name": "Aave interest bearing MANA (Wormhole)",
      "decimals": 9,
      "logoURI": "https://cloudflare-ipfs.com/ipfs/QmaznB5PRhMC696u8yZuzN6Uwrnp7Zmfa5CydVUMvLJc9i/aMANA.svg",
      "tags": [
        "wrapped",
        "wormhole"
      ],
      "extensions": {
        "address": "0xa685a61171bb30d4072B338c80Cb7b2c865c873E",
        "bridgeContract": "https://etherscan.io/address/0xf92cD566Ea4864356C5491c177A430C222d7e678",
        "assetContract": "https://etherscan.io/address/0xa685a61171bb30d4072B338c80Cb7b2c865c873E",
        "coingeckoId": "aave-mana"
      }
    },
    {
      "chainId": 101,
      "address": "4kJmfagJzQFuwto5RX6f1xScWYbEVBzEpdjmiqTCnzjJ",
      "symbol": "waMKR",
      "name": "Aave interest bearing MKR (Wormhole)",
      "decimals": 9,
      "logoURI": "https://cloudflare-ipfs.com/ipfs/QmaznB5PRhMC696u8yZuzN6Uwrnp7Zmfa5CydVUMvLJc9i/aMKR.svg",
      "tags": [
        "wrapped",
        "wormhole"
      ],
      "extensions": {
        "address": "0xc713e5E149D5D0715DcD1c156a020976e7E56B88",
        "bridgeContract": "https://etherscan.io/address/0xf92cD566Ea4864356C5491c177A430C222d7e678",
        "assetContract": "https://etherscan.io/address/0xc713e5E149D5D0715DcD1c156a020976e7E56B88",
        "coingeckoId": "aave-mkr"
      }
    },
    {
      "chainId": 101,
      "address": "DN8jPo8YZTXhLMyDMKcnwFuKqY8wfn2UrpX8ct4rc8Bc",
      "symbol": "waREN",
      "name": "Aave interest bearing REN (Wormhole)",
      "decimals": 9,
      "logoURI": "https://cloudflare-ipfs.com/ipfs/QmUgE3UECZxZcCAiqd3V9otfFWLi5fxR8uHd94RxkT3iYb",
      "tags": [
        "wrapped",
        "wormhole"
      ],
      "extensions": {
        "address": "0xCC12AbE4ff81c9378D670De1b57F8e0Dd228D77a",
        "bridgeContract": "https://etherscan.io/address/0xf92cD566Ea4864356C5491c177A430C222d7e678",
        "assetContract": "https://etherscan.io/address/0xCC12AbE4ff81c9378D670De1b57F8e0Dd228D77a",
        "coingeckoId": "aave-ren"
      }
    },
    {
      "chainId": 101,
      "address": "HWbJZXJ7s1D1zi5P7yVgRUmZPXvYSFv6vsYU765Ti422",
      "symbol": "waSNX",
      "name": "Aave interest bearing SNX (Wormhole)",
      "decimals": 9,
      "logoURI": "https://cloudflare-ipfs.com/ipfs/QmXj52EGotmpyep84PBycmQnAgCF2sbqxdXFWP3GPZFbEz",
      "tags": [
        "wrapped",
        "wormhole"
      ],
      "extensions": {
        "address": "0x35f6B052C598d933D69A4EEC4D04c73A191fE6c2",
        "bridgeContract": "https://etherscan.io/address/0xf92cD566Ea4864356C5491c177A430C222d7e678",
        "assetContract": "https://etherscan.io/address/0x35f6B052C598d933D69A4EEC4D04c73A191fE6c2",
        "coingeckoId": "aave-snx"
      }
    },
    {
      "chainId": 101,
      "address": "2LForywWWpHzmR5NjSEyF1kcw9ffyLuJX7V7hne2fHfY",
      "symbol": "waSUSD",
      "name": "Aave interest bearing SUSD (Wormhole)",
      "decimals": 9,
      "logoURI": "https://cloudflare-ipfs.com/ipfs/QmaznB5PRhMC696u8yZuzN6Uwrnp7Zmfa5CydVUMvLJc9i/aSUSD.svg",
      "tags": [
        "wrapped",
        "wormhole"
      ],
      "extensions": {
        "address": "0x6C5024Cd4F8A59110119C56f8933403A539555EB",
        "bridgeContract": "https://etherscan.io/address/0xf92cD566Ea4864356C5491c177A430C222d7e678",
        "assetContract": "https://etherscan.io/address/0x6C5024Cd4F8A59110119C56f8933403A539555EB",
        "coingeckoId": "aave-susd"
      }
    },
    {
      "chainId": 101,
      "address": "Badj3S29a2u1auxmijwg5vGjhPLb1K6WLPoigtWjKPXp",
      "symbol": "waTUSD",
      "name": "Aave interest bearing TUSD (Wormhole)",
      "decimals": 9,
      "logoURI": "https://cloudflare-ipfs.com/ipfs/QmaznB5PRhMC696u8yZuzN6Uwrnp7Zmfa5CydVUMvLJc9i/aTUSD.svg",
      "tags": [
        "wrapped",
        "wormhole"
      ],
      "extensions": {
        "address": "0x101cc05f4A51C0319f570d5E146a8C625198e636",
        "bridgeContract": "https://etherscan.io/address/0xf92cD566Ea4864356C5491c177A430C222d7e678",
        "assetContract": "https://etherscan.io/address/0x101cc05f4A51C0319f570d5E146a8C625198e636",
        "coingeckoId": "aave-tusd"
      }
    },
    {
      "chainId": 101,
      "address": "BZCPpva12M9SqJgcpf8jtP9Si6rMANFoUR3i7nchha7M",
      "symbol": "waUSDC",
      "name": "Aave interest bearing USDC (Wormhole)",
      "decimals": 9,
      "logoURI": "https://cloudflare-ipfs.com/ipfs/QmaznB5PRhMC696u8yZuzN6Uwrnp7Zmfa5CydVUMvLJc9i/aUSDC.svg",
      "tags": [
        "wrapped",
        "wormhole"
      ],
      "extensions": {
        "address": "0xBcca60bB61934080951369a648Fb03DF4F96263C",
        "bridgeContract": "https://etherscan.io/address/0xf92cD566Ea4864356C5491c177A430C222d7e678",
        "assetContract": "https://etherscan.io/address/0xBcca60bB61934080951369a648Fb03DF4F96263C",
        "coingeckoId": "aave-usdc"
      }
    },
    {
      "chainId": 101,
      "address": "D3ajQoyBGJz3JCXCPsxHZJbLQKGt9UgxLavgurieGNcD",
      "symbol": "wSDT",
      "name": "Stake DAO Token (Wormhole)",
      "decimals": 9,
      "logoURI": "https://cdn.jsdelivr.net/gh/solana-labs/token-list@main/assets/mainnet/D3ajQoyBGJz3JCXCPsxHZJbLQKGt9UgxLavgurieGNcD/logo.webp",
      "tags": [
        "wrapped",
        "wormhole"
      ],
      "extensions": {
        "address": "0x73968b9a57c6e53d41345fd57a6e6ae27d6cdb2f",
        "bridgeContract": "https://etherscan.io/address/0xf92cD566Ea4864356C5491c177A430C222d7e678",
        "assetContract": "https://etherscan.io/address/0x73968b9a57c6e53d41345fd57a6e6ae27d6cdb2f",
        "coingeckoId": "stake-dao"
      }
    },
    {
      "chainId": 101,
      "address": "4pk3pf9nJDN1im1kNwWJN1ThjE8pCYCTexXYGyFjqKVf",
      "symbol": "oDOP",
      "name": "Dominican Pesos",
      "decimals": 9,
      "logoURI": "https://user-images.githubusercontent.com/9972260/111077928-73bd2280-84c9-11eb-84d4-4032478e3861.png",
      "tags": [
        "stablecoin"
      ],
      "extensions": {
        "website": "https://Odop.io/"
      }
    },
    {
      "chainId": 101,
      "address": "5kjfp2qfRbqCXTQeUYgHNnTLf13eHoKjC5hHynW9DvQE",
      "symbol": "AAPE",
      "name": "AAPE",
      "decimals": 9,
      "logoURI": "https://cdn.jsdelivr.net/gh/solana-labs/token-list@main/assets/mainnet/5kjfp2qfRbqCXTQeUYgHNnTLf13eHoKjC5hHynW9DvQE/logo.jpg",
      "tags": [],
      "extensions": {
        "website": "https://aape.io/"
      }
    },
    {
      "chainId": 101,
      "address": "3K6rftdAaQYMPunrtNRHgnK2UAtjm2JwyT2oCiTDouYE",
      "symbol": "XCOPE",
      "name": "XCOPE",
      "decimals": 0,
      "logoURI": "https://cdn.jsdelivr.net/gh/solana-labs/token-list@main/assets/mainnet/3K6rftdAaQYMPunrtNRHgnK2UAtjm2JwyT2oCiTDouYE/logo.jpg",
      "tags": [
        "trading",
        "index",
        "Algos"
      ],
      "extensions": {
        "website": "https://www.unlimitedcope.com/",
        "serumV3Usdc": "7MpMwArporUHEGW7quUpkPZp5L5cHPs9eKUfKCdaPHq2",
        "coingeckoId": "cope"
      }
    },
    {
      "chainId": 101,
      "address": "8HGyAAB1yoM1ttS7pXjHMa3dukTFGQggnFFH3hJZgzQh",
      "symbol": "COPE",
      "name": "COPE",
      "decimals": 6,
      "logoURI": "https://cdn.jsdelivr.net/gh/solana-labs/token-list@main/assets/mainnet/3K6rftdAaQYMPunrtNRHgnK2UAtjm2JwyT2oCiTDouYE/logo.jpg",
      "tags": [
        "trading",
        "index",
        "Algos"
      ],
      "extensions": {
        "website": "https://www.unlimitedcope.com/",
        "serumV3Usdc": "6fc7v3PmjZG9Lk2XTot6BywGyYLkBQuzuFKd4FpCsPxk",
        "coingeckoId": "cope"
      }
    },
    {
      "chainId": 101,
      "address": "2prC8tcVsXwVJAinhxd2zeMeWMWaVyzPoQeLKyDZRFKd",
      "symbol": "MCAPS",
      "name": "Mango Market Caps",
      "decimals": 0,
      "logoURI": "https://cdn.jsdelivr.net/gh/solana-labs/token-list@main/assets/mainnet/2prC8tcVsXwVJAinhxd2zeMeWMWaVyzPoQeLKyDZRFKd/logo.png",
      "tags": [
        "mango"
      ],
      "extensions": {
        "website": "https://initialcapoffering.com/",
        "coingeckoId": "mango-market-caps"
      }
    },
    {
      "chainId": 101,
      "address": "2reKm5Y9rmAWfaw5jraYz1BXwGLHMofGMs3iNoBLt4VC",
      "symbol": "DOCE",
      "name": "Doce Finance",
      "decimals": 6,
      "logoURI": "https://pbs.twimg.com/profile_images/1362154816059944963/TZuFp5kN_400x400.png",
      "tags": [],
      "extensions": {
        "website": "https://swap.doce.finance/"
      }
    },
    {
      "chainId": 101,
      "address": "E1PvPRPQvZNivZbXRL61AEGr71npZQ5JGxh4aWX7q9QA",
      "symbol": "INO",
      "name": "iNo Token",
      "decimals": 9,
      "logoURI": "https://ino.llegrand.fr/assets/ino-128.png",
      "tags": [],
      "extensions": {
        "website": "https://ino.llegrand.fr/"
      }
    },
    {
      "chainId": 101,
      "address": "8PMHT4swUMtBzgHnh5U564N5sjPSiUz2cjEQzFnnP1Fo",
      "symbol": "ROPE",
      "name": "Rope Token",
      "decimals": 9,
      "logoURI": "https://ropesolana.com/content/files/rope_token.svg",
      "tags": [],
      "extensions": {
        "website": "https://ropesolana.com/",
        "coingeckoId": "rope-token",
        "serumV3Usdc": "4Sg1g8U2ZuGnGYxAhc6MmX9MX7yZbrrraPkCQ9MdCPtF",
        "waterfallbot": "https://bit.ly/ROPEwaterfall"
      }
    },
    {
      "chainId": 101,
      "address": "5dhkWqrq37F92jBmEyhQP1vbMkbVRz59V7288HH2wBC7",
      "symbol": "SLOCK",
      "name": "SOLLock",
      "decimals": 9,
      "logoURI": "https://sollock.org/token/media/images/token/sollock_token_logo.png",
      "tags": [
        "utility-token"
      ],
      "extensions": {
        "website": "https://sollock.org/",
        "twitter": "https://twitter.com/@SOLLockOfficial",
        "github": "https://github.com/SOLLock",
        "tgann": "https://t.me/SOLLockAnn",
        "tggroup": "https://t.me/SOLLock"
      }
    },
    {
      "chainId": 101,
      "address": "ETAtLmCmsoiEEKfNrHKJ2kYy3MoABhU6NQvpSfij5tDs",
      "symbol": "MEDIA",
      "name": "Media Network",
      "decimals": 6,
      "logoURI": "https://cdn.jsdelivr.net/gh/solana-labs/token-list@main/assets/mainnet/ETAtLmCmsoiEEKfNrHKJ2kYy3MoABhU6NQvpSfij5tDs/logo.png",
      "tags": [
        "utility-token"
      ],
      "extensions": {
        "website": "https://media.network/",
        "coingeckoId": "media-network",
        "serumV3Usdc": "FfiqqvJcVL7oCCu8WQUMHLUC2dnHQPAPjTdSzsERFWjb",
        "waterfallbot": "https://bit.ly/MEDIAwaterfall"
      }
    },
    {
      "chainId": 101,
      "address": "StepAscQoEioFxxWGnh2sLBDFp9d8rvKz2Yp39iDpyT",
      "symbol": "STEP",
      "name": "Step",
      "decimals": 9,
      "logoURI": "https://cdn.jsdelivr.net/gh/solana-labs/token-list@main/assets/mainnet/StepAscQoEioFxxWGnh2sLBDFp9d8rvKz2Yp39iDpyT/logo.png",
      "tags": [
        "utility-token"
      ],
      "extensions": {
        "website": "https://step.finance/",
        "twitter": "https://twitter.com/StepFinance_",
        "coingeckoId": "step-finance",
        "serumV3Usdc": "97qCB4cAVSTthvJu3eNoEx6AY6DLuRDtCoPm5Tdyg77S",
        "waterfallbot": "https://bit.ly/STEPwaterfall"
      }
    },
    {
      "chainId": 101,
      "address": "7Geyz6iiRe8buvunsU6TXndxnpLt9mg6iPxqhn6cr3c6",
      "symbol": "ANFT",
      "name": "AffinityLabs",
      "decimals": 9,
      "logoURI": "https://affinitylabs.tech/media/images/token_logo.png",
      "tags": [
        "nft"
      ],
      "extensions": {
        "website": "https://affinitylabs.tech/"
      }
    },
    {
      "chainId": 102,
      "address": "So11111111111111111111111111111111111111112",
      "symbol": "wSOL",
      "name": "Wrapped SOL",
      "decimals": 9,
      "logoURI": "https://cdn.jsdelivr.net/gh/trustwallet/assets@master/blockchains/solana/info/logo.png",
      "tags": [],
      "extensions": {
        "website": "https://www.solana.com/",
        "coingeckoId": "solana"
      }
    },
    {
      "chainId": 102,
      "address": "CpMah17kQEL2wqyMKt3mZBdTnZbkbfx4nqmQMFDP5vwp",
      "symbol": "USDC",
      "name": "USD Coin",
      "decimals": 6,
      "logoURI": "https://cdn.jsdelivr.net/gh/solana-labs/token-list@main/assets/mainnet/EPjFWdd5AufqSSqeM2qN1xzybapC8G4wEGGkZwyTDt1v/logo.png",
      "tags": [
        "stablecoin"
      ],
      "extensions": {
        "website": "https://www.centre.io/",
        "coingeckoId": "usd-coin"
      }
    },
    {
      "chainId": 102,
      "address": "Gmk71cM7j2RMorRsQrsyysM4HsByQx5PuDGtDdqGLWCS",
      "symbol": "spSOL",
      "name": "Stake pool SOL",
      "decimals": 9,
      "logoURI": "https://cdn.jsdelivr.net/gh/trustwallet/assets@master/blockchains/solana/info/logo.png",
      "tags": [
        "stake-pool"
      ],
      "extensions": {
        "website": "https://www.solana.com/"
      }
    },
    {
      "chainId": 102,
      "address": "2jQc2jDHVCewoWsQJK7JPLetP7UjqXvaFdno8rtrD8Kg",
      "symbol": "sHOG",
      "name": "sHOG",
      "decimals": 6,
      "tags": [
        "stablecoin"
      ]
    },
    {
      "chainId": 103,
      "address": "So11111111111111111111111111111111111111112",
      "symbol": "SOL",
      "name": "Wrapped SOL",
      "decimals": 9,
      "logoURI": "https://cdn.jsdelivr.net/gh/trustwallet/assets@master/blockchains/solana/info/logo.png",
      "tags": [],
      "extensions": {
        "coingeckoId": "solana"
      }
    },
    {
      "chainId": 103,
      "address": "DEhAasscXF4kEGxFgJ3bq4PpVGp5wyUxMRvn6TzGVHaw",
      "symbol": "XYZ",
      "name": "XYZ Test",
      "decimals": 0,
      "logoURI": "https://cdn.jsdelivr.net/gh/solana-labs/token-list@main/assets/mainnet/EPjFWdd5AufqSSqeM2qN1xzybapC8G4wEGGkZwyTDt1v/logo.png",
      "tags": []
    },
    {
      "chainId": 103,
      "address": "2rg5syU3DSwwWs778FQ6yczDKhS14NM3vP4hqnkJ2jsM",
      "symbol": "pSOL",
      "name": "SOL stake pool",
      "decimals": 9,
      "logoURI": "https://cdn.jsdelivr.net/gh/trustwallet/assets@master/blockchains/solana/info/logo.png",
      "tags": [],
      "extensions": {
        "website": "https://solana.com/",
        "background": "https://solana.com/static/8c151e179d2d7e80255bdae6563209f2/6833b/validators.webp"
      }
    },
    {
      "chainId": 103,
      "address": "SRMuApVNdxXokk5GT7XD5cUUgXMBCoAz2LHeuAoKWRt",
      "symbol": "SRM",
      "name": "Serum",
      "decimals": 6,
      "logoURI": "https://cdn.jsdelivr.net/gh/trustwallet/assets@master/blockchains/ethereum/assets/0x476c5E26a75bd202a9683ffD34359C0CC15be0fF/logo.png",
      "tags": [],
      "extensions": {
        "website": "https://projectserum.com/",
        "coingeckoId": "serum"
      }
    },
    {
      "chainId": 103,
      "address": "7STJWT74tAZzhbNNPRH8WuGDy9GZg27968EwALWuezrH",
      "symbol": "wSUSHI",
      "name": "SushiSwap (Wormhole)",
      "decimals": 9,
      "logoURI": "https://cdn.jsdelivr.net/gh/trustwallet/assets@master/blockchains/ethereum/assets/0x6B3595068778DD592e39A122f4f5a5cF09C90fE2/logo.png",
      "tags": [
        "wrapped",
        "wormhole"
      ],
      "extensions": {
        "website": "https://sushi.com",
        "background": "https://sushi.com/static/media/Background-sm.fd449814.jpg/",
        "address": "0x6B3595068778DD592e39A122f4f5a5cF09C90fE2",
        "bridgeContract": "https://etherscan.io/address/0xf92cD566Ea4864356C5491c177A430C222d7e678",
        "assetContract": "https://etherscan.io/address/0x6B3595068778DD592e39A122f4f5a5cF09C90fE2",
        "coingeckoId": "sushi"
      }
    },
    {
      "chainId": 103,
      "address": "3aMbgP7aGsP1sVcFKc6j65zu7UiziP57SMFzf6ptiCSX",
      "symbol": "sHOG",
      "name": "Devnet StableHog",
      "decimals": 6,
      "logoURI": "https://i.ibb.co/7GddV42/Frame-1.png",
      "tags": [
        "stablecoin"
      ]
    },
    {
      "chainId": 101,
      "address": "3cXftQWJJEeoysZrhAEjpfCHe9tSKyhYG63xpbue8m3s",
      "symbol": "Kreechures",
      "name": "Kreechures",
      "decimals": 0,
      "logoURI": "https://gateway.pinata.cloud/ipfs/QmQ5YPBFUWeKNFbsBDL8WcXWmu1MwisXZVtwofdZQxmQE9/Kreechure%20logo.svg",
      "tags": [
        "nft"
      ],
      "extensions": {
        "website": "https://www.kreechures.com/",
        "attributes": [
          {
            "image": "https://gateway.pinata.cloud/ipfs/QmWcMyAYpaX3BHJoDq6Fyub71TjaHbRHqErT7MmbDvCXYJ/3cXftQWJJEeoysZrhAEjpfCHe9tSKyhYG63xpbue8m3s.jpg",
            "Generation": 0,
            "Species": 6,
            "Base Rest": 262
          }
        ]
      }
    },
    {
      "chainId": 101,
      "address": "4DrV8khCoPS3sWRj6t1bb2DzT9jD4mZp6nc7Jisuuv1b",
      "symbol": "SPD",
      "name": "Solpad",
      "decimals": 10,
      "logoURI": "https://cdn.jsdelivr.net/gh/solana-labs/token-list@main/assets/mainnet/4DrV8khCoPS3sWRj6t1bb2DzT9jD4mZp6nc7Jisuuv1b/logo.jpg",
      "tags": [],
      "extensions": {
        "website": "https://www.solpad.io/"
      }
    },
    {
      "chainId": 101,
      "address": "7p7AMM6QoA8wPRKeqF87Pt51CRWmWvXPH5TBNMyDWhbH",
      "symbol": "Kreechures",
      "name": "Kreechures",
      "decimals": 0,
      "logoURI": "https://gateway.pinata.cloud/ipfs/QmQ5YPBFUWeKNFbsBDL8WcXWmu1MwisXZVtwofdZQxmQE9/Kreechure%20logo.svg",
      "tags": [
        "nft"
      ],
      "extensions": {
        "website": "https://www.kreechures.com/",
        "attributes": [
          {
            "image": "https://gateway.pinata.cloud/ipfs/QmWcMyAYpaX3BHJoDq6Fyub71TjaHbRHqErT7MmbDvCXYJ/7p7AMM6QoA8wPRKeqF87Pt51CRWmWvXPH5TBNMyDWhbH.jpg",
            "Generation": 0,
            "Species": 4,
            "Base Rest": 335
          }
        ]
      }
    },
    {
      "chainId": 101,
      "address": "6ybxMQpMgQhtsTLhvHZqk8uqao7kvoexY6e8JmCTqAB1",
      "symbol": "QUEST",
      "name": "QUEST",
      "decimals": 4,
      "logoURI": "https://questcoin.org/logo500x500.png",
      "tags": [],
      "extensions": {
        "website": "https://questcoin.org/"
      }
    },
    {
      "chainId": 101,
      "address": "97qAF7ZKEdPdQaUkhASGA59Jpa2Wi7QqVmnFdEuPqEDc",
      "symbol": "DIAMOND",
      "name": "LOVE",
      "decimals": 6,
      "logoURI": "https://github.com/AdamBraham88/SPL-TOKEN/blob/main/Diamond-Love-icon.png",
      "tags": [
        "Diamond Love"
      ],
      "extensions": {
        "website": "https://diamondlove.io/"
      }
    },
    {
      "chainId": 101,
      "address": "xxxxa1sKNGwFtw2kFn8XauW9xq8hBZ5kVtcSesTT9fW",
      "symbol": "SLIM",
      "name": "Solanium",
      "decimals": 6,
      "logoURI": "https://cdn.jsdelivr.net/gh/solana-labs/token-list@main/assets/mainnet/xxxxa1sKNGwFtw2kFn8XauW9xq8hBZ5kVtcSesTT9fW/logo.png",
      "tags": [],
      "extensions": {
        "website": "https://solanium.io/",
        "waterfallbot": "https://bit.ly/SLIMwaterfall"
      }
    },
    {
      "chainId": 101,
      "address": "8GPUjUHFxfNhaSS8kUkix8txRRXszeUAsHTjUmHuygZT",
      "symbol": "NINJA NFT1",
      "name": "NINJA NFT1",
      "decimals": 0,
      "logoURI": "https://raw.githubusercontent.com/yuzu-ninjaprotocol/ninjaprotocol/main/NINJA%20NFT%201.png",
      "tags": [],
      "extensions": {
        "website": "http://ninjaprotocol.io"
      }
    },
    {
      "chainId": 101,
      "address": "HcJCPYck2UsTMgiPfjn6CS1wrC5iBXtuqPSjt8Qy8Sou",
      "symbol": "GANGS",
      "name": "Gangs of Solana",
      "decimals": 4,
      "logoURI": "https://raw.githubusercontent.com/gangsofsolana/main/main/gangsofsolana.svg",
      "tags": [],
      "extensions": {
        "website": "https://gangsofsolana.com/"
      }
    },
    {
      "chainId": 101,
      "address": "2rEiLkpQ3mh4DGxv1zcSdW5r5HK2nehif5sCaF5Ss9E1",
      "symbol": "RECO",
      "name": "Reboot ECO",
      "decimals": 0,
      "logoURI": "https://reboot.eco/reco_logo.png",
      "tags": [],
      "extensions": {
        "website": "https://reboot.eco/"
      }
    },
    {
      "chainId": 101,
      "address": "BXhAKUxkGvFbAarA3K1SUYnqXRhEBC1bhUaCaxvzgyJ1",
      "symbol": "ISA",
      "name": "Interstellar",
      "decimals": 3,
      "logoURI": "https://gateway.pinata.cloud/ipfs/QmV84AMkdgEQ4roxRdmh9xU9dtbyJjqFZWLDgNdr3mEdQz",
      "tags": [],
      "extensions": {
        "website": "https://interstellaralliance.gitbook.io/isa/"
      }
    },
    {
      "chainId": 101,
      "address": "7xKXtg2CW87d97TXJSDpbD5jBkheTqA83TZRuJosgAsU",
      "symbol": "SAMO",
      "name": "Samoyed Coin",
      "decimals": 9,
      "logoURI": "https://i.ibb.co/tLGpvNf/samo.png",
      "tags": [],
      "extensions": {
        "website": "https://samoyedcoin.com/",
        "coingeckoId": "samoyedcoin",
        "serumV3Usdc": "FR3SPJmgfRSKKQ2ysUZBu7vJLpzTixXnjzb84bY3Diif"
      }
    },
    {
      "chainId": 101,
      "address": "HAWy8kV3bD4gaN6yy6iK2619x2dyzLUBj1PfJiihTisE",
      "symbol": "DOI",
      "name": "Discovery of Iris",
      "decimals": 0,
      "logoURI": "https://storage.googleapis.com/star-atlas-assets/star-atlas-logo.png",
      "tags": [
        "nft"
      ],
      "extensions": {
        "website": "https://www.staratlas.com",
        "imageUrl": "https://storage.googleapis.com/nft-assets/ReBirth/poster-1/discovery-of-iris.jpg",
        "description": "The rogue planet, Iris, dense with invaluable materials, draws in and collides with seven child planets in a remote region of space, creating what is henceforth referred to as 'The Cataclysm'. When combined, these eight elements create a form of free energy. The collision creates a massively valuable debris field.",
        "serumV3Usdc": "AYXTVttPfhYmn3jryX5XbRjwPK2m9445mbN2iLyRD6nq"
      }
    },
    {
      "chainId": 101,
      "address": "ATSPo9f9TJ3Atx8SuoTYdzSMh4ctQBzYzDiNukQDmoF7",
      "symbol": "HOSA",
      "name": "The Heart of Star Atlas",
      "decimals": 0,
      "logoURI": "https://storage.googleapis.com/star-atlas-assets/star-atlas-logo.png",
      "tags": [
        "nft"
      ],
      "extensions": {
        "website": "https://www.staratlas.com",
        "imageUrl": "https://storage.googleapis.com/nft-assets/ReBirth/poster-2/the-heart-of-star-atlas.jpg",
        "description": "At the core of Star Atlas lies a treasure trove of priceless data. After an unsuspecting deep space explorer discovers “The Cataclysm”, he scans its riches, creating what will once be known as the first intergalactic data block. He sells this invaluable information to all three rival factions, igniting a lethal spark that forever changes the course of history.",
        "serumV3Usdc": "5Erzgrw9pTjNWLeqHp2sChJq7smB7WXRQYw9wvkvA59t"
      }
    },
    {
      "chainId": 101,
      "address": "36s6AFRXzE9KVdUyoJQ5y6mwxXw21LawYqqwNiQUMD8s",
      "symbol": "TCW",
      "name": "The Convergence War",
      "decimals": 0,
      "logoURI": "https://storage.googleapis.com/star-atlas-assets/star-atlas-logo.png",
      "tags": [
        "nft"
      ],
      "extensions": {
        "website": "https://www.staratlas.com",
        "imageUrl": "https://storage.googleapis.com/nft-assets/ReBirth/poster-3/the-convergence-war.jpg",
        "description": "All three factions, thinking they were the sole owners of the cataclysmic data drop, converge to settle the area. A devastating war breaks out across the galaxy after their inability to settle the disputed territory.",
        "serumV3Usdc": "DXPv2ZyMD6Y2mDenqYkAhkvGSjNahkuMkm4zv6DqB7RF"
      }
    },
    {
      "chainId": 101,
      "address": "BgiTVxW9uLuHHoafTd2qjYB5xjCc5Y1EnUuYNfmTwhvp",
      "symbol": "LOST",
      "name": "Short Story of a Lost Astronaut",
      "decimals": 0,
      "logoURI": "https://storage.googleapis.com/star-atlas-assets/star-atlas-logo.png",
      "tags": [
        "nft"
      ],
      "extensions": {
        "website": "https://www.staratlas.com",
        "imageUrl": "https://storage.googleapis.com/nft-assets/ReBirth/poster-4/short-story-of-a-lost-astronaut.jpg",
        "description": "He thought it would be just another routine exploration mission. Get there, scan, save data blocks and return. But when a surprise radiation storm knocked out his spaceship and swept him up into its high-velocity current, the only thing that saved him from certain doom was his custom ion shield.",
        "serumV3Usdc": "73d9N7BbWVKBG6A2xwwwEHcxzPB26YzbMnRjue3DPzqs"
      }
    },
    {
      "chainId": 101,
      "address": "4G85c5aUsRTrRPqE5VjY7ebD9b2ktTF6NEVGiCddRBDX",
      "symbol": "LOVE",
      "name": "B ❤ P",
      "decimals": 0,
      "logoURI": "https://storage.googleapis.com/star-atlas-assets/star-atlas-logo.png",
      "tags": [
        "nft"
      ],
      "extensions": {
        "website": "https://www.staratlas.com",
        "imageUrl": "https://storage.googleapis.com/nft-assets/ReBirth/poster-5/love-story.jpg",
        "description": "Paizul, the charismatic and brilliant leader of the ONI consortium, vividly recalls the first time she saw her one true love. It was a warm summer day, full of raging ionic storms. Lightning was piercing the sky as Bekalu took off his helmet and locked eyes with her. “What are the chances of nearly colliding with someone flying through these wastelands on a day like this”, he smiled with his booming voice. “Perhaps it’s destiny,” she smiled back mysteriously. There was another strike of lightning, but this time the sky remained calm.",
        "serumV3Usdc": "AM9sNDh48N2qhYSgpA58m9dHvrMoQongtyYu2u2XoYTc"
      }
    },
    {
      "chainId": 101,
      "address": "7dr7jVyXf1KUnYq5FTpV2vCZjKRR4MV94jzerb8Fi16Q",
      "symbol": "MRDR",
      "name": "The Assassination of Paizul",
      "decimals": 0,
      "logoURI": "https://storage.googleapis.com/star-atlas-assets/star-atlas-logo.png",
      "tags": [
        "nft"
      ],
      "extensions": {
        "website": "https://www.staratlas.com",
        "imageUrl": "https://storage.googleapis.com/nft-assets/ReBirth/poster-6/assassination-of-paizul.jpg",
        "description": "Suffering one of the cruelest fates in the universe, the Sogmian race of aliens was driven to the brink of extinction. With only 10,000 members left, they put all hope of salvation in the hands of their leader Paizul. After she was assassinated in a gruesome public way, so much fear was struck in the hearts of survivors that they set out to build their 'Last Stand'.",
        "serumV3Usdc": "BJiV2gCLwMvj2c1CbhnMjjy68RjqoMzYT8brDrpVyceA"
      }
    },
    {
      "chainId": 101,
      "address": "G1bE9ge8Yoq43hv7QLcumxTFhHqFMdcL4y2d6ZdzMG4b",
      "symbol": "PFP",
      "name": "Paizul Funeral Procession",
      "decimals": 0,
      "logoURI": "https://storage.googleapis.com/star-atlas-assets/star-atlas-logo.png",
      "tags": [
        "nft"
      ],
      "extensions": {
        "website": "https://www.staratlas.com",
        "serumV3Usdc": "7JzaEAuVfjkrZyMwJgZF5aQkiEyVyCaTWA3N1fQK7Y6V"
      }
    },
    {
      "chainId": 101,
      "address": "6bD8mr8DyuVqN5dXd1jnqmCL66b5KUV14jYY1HSmnxTE",
      "symbol": "AVE",
      "name": "Ahr Visits Earth",
      "decimals": 0,
      "logoURI": "https://storage.googleapis.com/star-atlas-assets/star-atlas-logo.png",
      "tags": [
        "nft"
      ],
      "extensions": {
        "website": "https://www.staratlas.com",
        "serumV3Usdc": "8yQzsbraXJFoPG5PdX73B8EVYFuPR9aC2axAqWearGKu"
      }
    },
    {
      "chainId": 101,
      "address": "Hfjgcs9ix17EwgXVVbKjo6NfMm2CXfr34cwty3xWARUm",
      "symbol": "TLS",
      "name": "The Last Stand",
      "decimals": 0,
      "logoURI": "https://storage.googleapis.com/star-atlas-assets/star-atlas-logo.png",
      "tags": [
        "nft"
      ],
      "extensions": {
        "website": "https://www.staratlas.com",
        "serumV3Usdc": "AVHndcEDUjP9Liz5dfcvAPAMffADXG6KMPn8sWB1XhFQ"
      }
    },
    {
      "chainId": 101,
      "address": "8EXX5kG7qWTjgpNSGX7PnB6hJZ8xhXUcCafVJaBEJo32",
      "symbol": "SPT",
      "name": "The Signing of the Peace Treaty",
      "decimals": 0,
      "logoURI": "https://storage.googleapis.com/star-atlas-assets/star-atlas-logo.png",
      "tags": [
        "nft"
      ],
      "extensions": {
        "website": "https://www.staratlas.com",
        "serumV3Usdc": "FZ9xhZbkt9bKKVpWmFxRhEJyzgxqU5w5xu3mXcF6Eppe"
      }
    },
    {
      "chainId": 101,
      "address": "CAjoJeGCCRae9oDwHYXzkeUDonp3dZLWV5GKHysLwjnx",
      "symbol": "PBA",
      "name": "The Peacebringers Archive",
      "decimals": 0,
      "logoURI": "https://storage.googleapis.com/star-atlas-assets/star-atlas-logo.png",
      "tags": [
        "nft"
      ],
      "extensions": {
        "website": "https://www.staratlas.com",
        "serumV3Usdc": "4jN1R453Acv9egnr7Dry3x9Xe3jqh1tqz5RokniaeVhy"
      }
    },
    {
      "chainId": 101,
      "address": "FPnwwNiL1tXqd4ZbGjFYsCw5qsQw91VN79SNcU4Bc732",
      "symbol": "UWB",
      "name": "Ustur Wod.bod",
      "decimals": 0,
      "logoURI": "https://storage.googleapis.com/star-atlas-assets/star-atlas-logo.png",
      "tags": [
        "nft"
      ],
      "extensions": {
        "website": "https://www.staratlas.com",
        "serumV3Usdc": "J99HsFQEWKR3UiFQpKTnF11iaNiR1enf2LxHfgsbVc59"
      }
    },
    {
      "chainId": 101,
      "address": "DB76aiNQeLzHPwvFhzgwfpe6HGHCDTQ6snW6UD7AnHid",
      "symbol": "OMPH",
      "name": "Om Photoli",
      "decimals": 0,
      "logoURI": "https://storage.googleapis.com/star-atlas-assets/star-atlas-logo.png",
      "tags": [
        "nft"
      ],
      "extensions": {
        "website": "https://www.staratlas.com",
        "serumV3Usdc": "HdvXMScwAQQh9pEvLZjuaaeJcLTmixxYoMFefeqHFn2E"
      }
    },
    {
      "chainId": 101,
      "address": "8ymi88q5DtmdNTn2sPRNFkvMkszMHuLJ1e3RVdWjPa3s",
      "symbol": "SDOGE",
      "name": "SolDoge",
      "decimals": 0,
      "logoURI": "https://pbs.twimg.com/profile_images/1386711926571364352/UfsqsIB3_400x400.jpg",
      "tags": [],
      "extensions": {
        "website": "https://www.soldoge.org",
        "serumV3Usdc": "9aruV2p8cRWxybx6wMsJwPFqeN7eQVPR74RrxdM3DNdu"
      }
    },
    {
      "chainId": 101,
      "address": "DQRNdQWz5NzbYgknGsZqSSXbdhQWvXSe8S56mrtNAs1b",
      "symbol": "ENTROPPP",
      "name": "ENTROPPP (Entropy for security)",
      "decimals": 6,
      "logoURI": "https://gateway.pinata.cloud/ipfs/QmcY3sv2n8bZqH3r6BKRP2N4zLNU6N8tojjviD65wma4u2/ENTROPPP%20JPG.jpg",
      "tags": [
        "Cryptography",
        "Blockchain security",
        "Randomness and entropy"
      ],
      "extensions": {
        "website": "https://www.entroppp.com"
      }
    },
    {
      "chainId": 101,
      "address": "8RYSc3rrS4X4bvBCtSJnhcpPpMaAJkXnVKZPzANxQHgz",
      "symbol": "YARD",
      "name": "SolYard Finance",
      "decimals": 9,
      "logoURI": "https://solyard.finance/logo.png",
      "tags": [],
      "extensions": {
        "website": "https://solyard.finance/"
      }
    },
    {
      "chainId": 101,
      "address": "nope9HWCJcXVFkG49CDk7oYFtgGsUzsRvHdcJeL2aCL",
      "symbol": "NOPE",
      "name": "NOPE FINANCE",
      "decimals": 9,
      "logoURI": "https://raw.githubusercontent.com/nopefinance/nope-land/main/icon.png",
      "tags": [],
      "extensions": {
        "website": "https://nopefinance.xyz/"
      }
    },
    {
      "chainId": 101,
      "address": "43VWkd99HjqkhFTZbWBpMpRhjG469nWa7x7uEsgSH7We",
      "symbol": "STNK",
      "name": "Stonks",
      "decimals": 9,
      "logoURI": "https://raw.githubusercontent.com/StonksDev/Resource/main/StonksIcon250.png",
      "tags": [],
      "extensions": {
        "website": "https://stonkscoin.org/"
      }
    },
    {
      "chainId": 101,
      "address": "4368jNGeNq7Tt4Vzr98UWxL647PYu969VjzAsWGVaVH2",
      "symbol": "MEAL",
      "name": "HUNGRY",
      "decimals": 8,
      "logoURI": "https://hungrystatic.b-cdn.net/images/logo.png",
      "tags": [],
      "extensions": {
        "website": "https://hungrycoin.io/"
      }
    },
    {
      "chainId": 101,
      "address": "8GQsW3f7mdwfjqJon2myADcBsSsRjpXmxHYDG8q1pvV6",
      "symbol": "HOLD",
      "name": "Holdana",
      "decimals": 9,
      "logoURI": "https://i.ibb.co/7CWsB34/holdana-token.png",
      "tags": [],
      "extensions": {
        "medium": "https://holdanatoken.medium.com/",
        "twitter": "https://twitter.com/HoldanaOfficial",
        "serumV3Usdc": "G2j5zKtfymPcWMq1YRoKrfUWy64SZ6ZxDVscHSyPQqmz"
      }
    },
    {
      "chainId": 101,
      "address": "64SqEfHtu4bZ6jr1mAxaWrLFdMngbKbru9AyaG2Dyk5T",
      "symbol": "wen-token",
      "name": "wen-token",
      "decimals": 0,
      "logoURI": "https://gateway.pinata.cloud/ipfs/QmQ69cGaYFNJajafKRbGgwtcKHXGSqX2QdTy85H9synFos",
      "tags": [
        "nft"
      ],
      "extensions": {
        "website": "https://pythians.pyth.network"
      }
    },
    {
      "chainId": 101,
      "address": "4dmKkXNHdgYsXqBHCuMikNQWwVomZURhYvkkX5c4pQ7y",
      "symbol": "SNY",
      "name": "Synthetify",
      "decimals": 6,
      "logoURI": "https://resources.synthetify.io/sythetify.png",
      "tags": [],
      "extensions": {
        "website": "https://synthetify.io/",
        "twitter": "https://twitter.com/synthetify",
        "coingeckoId": "syntheify-token"
      }
    },
    {
      "chainId": 101,
      "address": "4wTMJsh3q66PmAkmwEW47qVDevMZMVVWU3n1Yhqztwi6",
      "symbol": "ARCD",
      "name": "Arcade Token (Wormhole)",
      "decimals": 9,
      "logoURI": "https://arcade.city/img/ARCD200.png",
      "tags": [
        "wrapped",
        "wormhole"
      ],
      "extensions": {
        "address": "0xb581E3a7dB80fBAA821AB39342E9Cbfd2ce33c23",
        "bridgeContract": "https://etherscan.io/address/0xf92cD566Ea4864356C5491c177A430C222d7e678",
        "assetContract": "https://etherscan.io/address/0xb581E3a7dB80fBAA821AB39342E9Cbfd2ce33c23",
        "website": "https://arcade.city",
        "twitter": "https://twitter.com/ArcadeCityHall"
      }
    },
    {
      "chainId": 101,
      "address": "Amt5wUJREJQC5pX7Z48YSK812xmu4j3sQVupNhtsEuY8",
      "symbol": "FROG",
      "name": "FROG",
      "decimals": 6,
      "logoURI": "https://froglana.com/images/rsz_froglogom8.png",
      "tags": [],
      "extensions": {
        "website": "https://www.froglana.com/",
        "serumV3Usdc": "2Si6XDdpv5zcvYna221eZZrsjsp5xeYoz9W1TVdMdbnt"
      }
    },
    {
      "chainId": 101,
      "address": "DEAdry5qhNoSkF3mbFrTa6udGbMwUoLnQhvchCu26Ak1",
      "symbol": "JUEL",
      "name": "Juel Token",
      "decimals": 6,
      "logoURI": "https://raw.githubusercontent.com/ptrsuk/jueltoken/main/token.png",
      "tags": [],
      "extensions": {
        "website": "http://juel.gg"
      }
    },
    {
      "chainId": 101,
      "address": "9Y8NT5HT9z2EsmCbYMgKXPRq3h3aa6tycEqfFiXjfZM7",
      "symbol": "CRT",
      "name": "CARROT",
      "decimals": 9,
      "logoURI": "https://cdn.jsdelivr.net/gh/Farmers-Carrot/Carrot-logo/carrotcoin_128.png",
      "tags": [],
      "extensions": {
        "website": "https://farmerscarrot.com/",
        "serumV3Usdc": "Aa8mN8bXAobmcuHDpbbZh55SoadUry6WdsYz2886Ymqf"
      }
    },
    {
      "chainId": 101,
      "address": "AMdnw9H5DFtQwZowVFr4kUgSXJzLokKSinvgGiUoLSps",
      "symbol": "MOLA",
      "name": "MOONLANA",
      "decimals": 9,
      "logoURI": "https://i.ibb.co/NtrSyDc/moonlana.jpg",
      "tags": [],
      "extensions": {
        "website": "https://moonlana.com/",
        "twitter": "https://twitter.com/xMoonLana",
        "medium": "https://moonlana.medium.com/"
      }
    },
    {
      "chainId": 101,
      "address": "3x7UeXDF4imKSKnizK9mYyx1M5bTNzpeALfPeB8S6XT9",
      "symbol": "SKEM",
      "name": "SKEM",
      "decimals": 9,
      "logoURI": "https://raw.githubusercontent.com/cheesesoda/skem/main/skemtoken.svg",
      "tags": [],
      "extensions": {
        "website": "https://skem.finance/"
      }
    },
    {
      "chainId": 101,
      "address": "GHvFFSZ9BctWsEc5nujR1MTmmJWY7tgQz2AXE6WVFtGN",
      "symbol": "SOLAPE",
      "name": "SolAPE Finance",
      "decimals": 9,
      "logoURI": "https://i.ibb.co/5F0859r/solape.png",
      "tags": [],
      "extensions": {
        "website": "https://solape.io",
        "serumV3Usdc": "4zffJaPyeXZ2wr4whHgP39QyTfurqZ2BEd4M5W6SEuon"
      }
    },
    {
      "chainId": 101,
      "address": "9nEqaUcb16sQ3Tn1psbkWqyhPdLmfHWjKGymREjsAgTE",
      "symbol": "WOOF",
      "name": "WOOFENOMICS",
      "decimals": 6,
      "logoURI": "https://i.ibb.co/sHb9qZj/woof-orange-black.png",
      "tags": [],
      "extensions": {
        "website": "https://woofsolana.com",
        "serumV3Usdc": "CwK9brJ43MR4BJz2dwnDM7EXCNyHhGqCJDrAdsEts8n5"
      }
    },
    {
      "chainId": 101,
      "address": "MERt85fc5boKw3BW1eYdxonEuJNvXbiMbs6hvheau5K",
      "symbol": "MER",
      "name": "Mercurial",
      "decimals": 6,
      "logoURI": "https://www.mercurial.finance/mercurial-explorer-logo.svg",
      "tags": [],
      "extensions": {
        "coingeckoId": "mercurial",
        "website": "https://www.mercurial.finance/",
        "serumV3Usdc": "G4LcexdCzzJUKZfqyVDQFzpkjhB1JoCNL8Kooxi9nJz5",
        "waterfallbot": "https://bit.ly/MERwaterfall"
      }
    },
    {
      "chainId": 101,
      "address": "9MhNoxy1PbmEazjPo9kiZPCcG7BiFbhi3bWZXZgacfpp",
      "symbol": "ACMN",
      "name": "ACUMEN",
      "decimals": 9,
      "logoURI": "https://pbs.twimg.com/profile_images/1384592811824238600/eIqc0048_400x400.jpg",
      "tags": [],
      "extensions": {
        "website": "https://acumen.network/"
      }
    },
    {
      "chainId": 101,
      "address": "EfLvzNsqmkoSneiML5t7uHCPEVRaWCpG4N2WsS39nWCU",
      "symbol": "MUDLEY",
      "name": "MUDLEY",
      "decimals": 9,
      "logoURI": "https://www.mudley.io/static/dappx/images/mudley_icon.png",
      "tags": [],
      "extensions": {
        "website": "https://www.mudley.io/"
      }
    },
    {
      "chainId": 101,
      "address": "GpYMp8eP3HADY8x1jLVfFVBVYqxFNxT5mFhZAZt9Poco",
      "symbol": "CAPE",
      "name": "Crazy Ape Coin",
      "decimals": 9,
      "logoURI": "https://i.ibb.co/bPR09V9/cape-500x500.png",
      "tags": [],
      "extensions": {
        "website": "https://www.crazyapecoin.com/"
      }
    },
    {
      "chainId": 101,
      "address": "7Csho7qjseDjgX3hhBxfwP1W3LYARK3QH3PM2x55we14",
      "symbol": "LOTTO",
      "name": "Lotto",
      "decimals": 9,
      "logoURI": "https://assets.coingecko.com/coins/images/13822/large/Lotto-Logo256x256.png?1612150421",
      "tags": [],
      "extensions": {
        "serumV3Usdc": "9MZKfgZzPgeidAukYpHtsLYm4eAdJFnR7nhPosWT8jiv",
        "coingeckoId": "lotto",
        "website": "lotto.finance",
        "address": "0xb0dfd28d3cf7a5897c694904ace292539242f858",
        "assetContract": "https://etherscan.io/address/0xb0dfd28d3cf7a5897c694904ace292539242f858",
        "tggroup": "https://t.me/lottofinance"
      }
    },
    {
      "chainId": 101,
      "address": "7uv3ZvZcQLd95bUp5WMioxG7tyAZVXFfr8JYkwhMYrnt",
      "symbol": "BOLE",
      "name": "Bole Token",
      "decimals": 4,
      "logoURI": "https://i.ibb.co/YPyhnkS/Bole.jpg",
      "tags": [],
      "extensions": {
        "website": "https://tokenbole.com/"
      }
    },
    {
      "chainId": 101,
      "address": "Bxp46xCB6CLjiqE99QaTcJAaY1hYF1o63DUUrXAS7QFu",
      "symbol": "mBRZ",
      "name": "SolMiner Bronze",
      "decimals": 9,
      "logoURI": "https://i.ibb.co/Wcxc7K7/solminer-bronze.png",
      "tags": [],
      "extensions": {
        "website": "https://solminer.app",
        "medium": "https://solminer.medium.com/",
        "twitter": "https://twitter.com/SolMinerproject"
      }
    },
    {
      "chainId": 101,
      "address": "GZNrMEdrt6Vg428JzvJYRGGPpVxgjUPsg6WLqKBvmNLw",
      "symbol": "mPLAT",
      "name": "SolMiner Platinum",
      "decimals": 9,
      "logoURI": "https://i.ibb.co/vYkMprc/solminer-platinum.png",
      "tags": [],
      "extensions": {
        "website": "https://solminer.app",
        "medium": "https://solminer.medium.com/",
        "twitter": "https://twitter.com/SolMinerproject"
      }
    },
    {
      "chainId": 101,
      "address": "Er7a3ugS6kkAqj6sp3UmXEFAFrDdLMRQEkV9QH2fwRYA",
      "symbol": "mDIAM",
      "name": "SolMiner Diamond",
      "decimals": 9,
      "logoURI": "https://i.ibb.co/rtvKFHn/solminer-diamond.png",
      "tags": [],
      "extensions": {
        "website": "https://solminer.app",
        "medium": "https://solminer.medium.com/",
        "twitter": "https://twitter.com/SolMinerproject"
      }
    },
    {
      "chainId": 101,
      "address": "5JnZ667P3VcjDinkJFysWh2K2KtViy63FZ3oL5YghEhW",
      "symbol": "APYS",
      "name": "APYSwap",
      "decimals": 9,
      "logoURI": "https://cloudflare-ipfs.com/ipfs/QmR5oKs4ygasusTtt2n2fCBLVufgpeXToJtb9vhXEmbaY1/token_dark.png",
      "tags": [
        "wrapped"
      ],
      "extensions": {
        "website": "https://apyswap.com",
        "coingeckoId": "apyswap"
      }
    },
    {
      "chainId": 101,
      "address": "ss1gxEUiufJyumsXfGbEwFe6maraPmc53fqbnjbum15",
      "symbol": "SS1",
      "name": "Naked Shorts",
      "decimals": 0,
      "logoURI": "https://www.sol-talk.com/logo192.png",
      "tags": [
        "nft"
      ],
      "extensions": {
        "website": "https://www.sol-talk.com/sol-survivor",
        "twitter": "https://twitter.com/sol__survivor"
      }
    },
    {
      "chainId": 101,
      "address": "GfJ3Vq2eSTYf1hJP6kKLE9RT6u7jF9gNszJhZwo5VPZp",
      "symbol": "SOLPAD",
      "name": "Solpad Finance",
      "decimals": 9,
      "logoURI": "https://www.solpad.finance/logo.png",
      "tags": [
        "utility-token"
      ],
      "extensions": {
        "website": "https://www.solpad.finance/",
        "twitter": "https://twitter.com/FinanceSolpad",
        "github": "https://github.com/solpad-finance",
        "tgann": "https://t.me/solpadfinance",
        "tggroup": "https://t.me/solpadfinance_chat"
      }
    },
    {
      "chainId": 101,
      "address": "ERPueLaiBW48uBhqX1CvCYBv2ApHN6ZFuME1MeQGTdAi",
      "symbol": "MIT",
      "name": "Muskimum Impact Token",
      "decimals": 8,
      "logoURI": "https://raw.githubusercontent.com/muskimum/muskimum.github.io/main/docs/logo_light.png",
      "tags": [
        "mit",
        "musk"
      ],
      "extensions": {
        "website": "https://muskimum.win/",
        "twitter": "https://twitter.com/muskimum",
        "serumV3Usdc": "3mhrhTFrHtxe7uZhvzBhzneR3bD3hDyWcgEkR8EcvNZk"
      }
    },
    {
      "chainId": 101,
      "address": "BsDrXiQaFd147Fxq1fQYbJQ77P6tmPkRJQJzkKvspDKo",
      "symbol": "SOLA",
      "name": "SolaPAD Token",
      "decimals": 8,
      "logoURI": "https://i.ibb.co/3p4SMBd/LOGO.png",
      "tags": [
        "SOLA",
        "LaunchPAD"
      ],
      "extensions": {
        "website": "https://www.solapad.org/",
        "twitter": "https://twitter.com/SolaPAD"
      }
    },
    {
      "chainId": 101,
      "address": "7fCzz6ZDHm4UWC9Se1RPLmiyeuQ6kStxpcAP696EuE1E",
      "symbol": "SHBL",
      "name": "Shoebill Coin",
      "decimals": 9,
      "logoURI": "https://cdn.jsdelivr.net/gh/leafwind/shoebill-coin/shoebill.png",
      "tags": [],
      "extensions": {
        "website": "https://shoebillco.in/"
      }
    },
    {
      "chainId": 101,
      "address": "GnaFnTihwQFjrLeJNeVdBfEZATMdaUwZZ1RPxLwjbVwb",
      "symbol": "SHBL-USDC",
      "name": "Raydium Permissionless LP Token (SHBL-USDC)",
      "decimals": 9,
      "logoURI": "https://cdn.jsdelivr.net/gh/solana-labs/token-list@main/assets/mainnet/RVKd61ztZW9GUwhRbbLoYVRE5Xf1B2tVscKqwZqXgEr/logo.png",
      "tags": [
        "lp-token"
      ],
      "extensions": {
        "website": "https://raydium.io/"
      }
    },
    {
      "chainId": 101,
      "address": "Djoz8btdR7p6xWHoVtPYF3zyN9LU5BBfMoDk4HczSDqc",
      "symbol": "AUSS",
      "name": "Ausshole",
      "decimals": 9,
      "logoURI": "https://raw.githubusercontent.com/cheesesoda/auss/main/auss.svg",
      "tags": [],
      "extensions": {
        "website": "https://auss.finance/",
        "twitter": "https://twitter.com/ausstoken"
      }
    },
    {
      "chainId": 101,
      "address": "TuLipcqtGVXP9XR62wM8WWCm6a9vhLs7T1uoWBk6FDs",
      "symbol": "TULIP",
      "name": "Tulip",
      "decimals": 6,
      "logoURI": "https://solfarm.io/solfarm-logo.svg",
      "tags": [
        "tulip",
        "solfarm",
        "vaults"
      ],
      "extensions": {
        "website": "https://solfarm.io",
        "twitter": "https://twitter.com/Solfarmio",
        "coingeckoId": "solfarm",
        "serumV3Usdc": "8GufnKq7YnXKhnB3WNhgy5PzU9uvHbaaRrZWQK6ixPxW",
        "waterfallbot": "https://bit.ly/TULIPwaterfall"
      }
    },
    {
      "chainId": 101,
      "address": "5trVBqv1LvHxiSPMsHtEZuf8iN82wbpDcR5Zaw7sWC3s",
      "symbol": "JPYC",
      "name": "JPY Coin",
      "decimals": 6,
      "logoURI": "https://raw.githubusercontent.com/jpycoin/jpyc/main/src/image/jpyc.png",
      "tags": [
        "stablecoin",
        "ethereum"
      ],
      "extensions": {
        "website": "https://jpyc.jp/"
      }
    },
    {
      "chainId": 101,
      "address": "3QuAYThYKFXSmrTcSHsdd7sAxaFBobaCkLy2DBYJLMDs",
      "symbol": "TYNA",
      "name": "wTYNA",
      "decimals": 6,
      "logoURI": "https://raw.githubusercontent.com/M-Igashi/FTX-GAS-Tools/main/icon384.png",
      "tags": [
        "ERC20",
        "ethereum"
      ],
      "extensions": {
        "address": "0x4ae54790c130B21E8CbaCAB011C6170e079e6eF5",
        "bridgeContract": "https://etherscan.io/address/0xeae57ce9cc1984f202e15e038b964bb8bdf7229a",
        "assetContract": "https://etherscan.io/address/0x4ae54790c130B21E8CbaCAB011C6170e079e6eF5",
        "website": "http://lendingbot.s3-website-us-east-1.amazonaws.com/whitepaper.html",
        "twitter": "https://twitter.com/btc_AP"
      }
    },
    {
      "chainId": 101,
      "address": "7zsKqN7Fg2s9VsqAq6XBoiShCVohpGshSUvoWBc6jKYh",
      "symbol": "ARDX",
      "name": "Wrapped ArdCoin (Sollet)",
      "decimals": 2,
      "logoURI": "https://cdn.dex.mn/logo/ardx.png",
      "tags": [
        "wrapped-sollet",
        "ethereum"
      ],
      "extensions": {
        "website": "https://ardcoin.com",
        "coingeckoId": "ardcoin"
      }
    },
    {
      "chainId": 101,
      "address": "7zphtJVjKyECvQkdfxJNPx83MNpPT6ZJyujQL8jyvKcC",
      "symbol": "SSHIB",
      "name": "SolShib",
      "decimals": 9,
      "logoURI": "https://i.ibb.co/0G2sDtr/2021-05-14-09-51-50.jpg",
      "tags": [],
      "extensions": {
        "website": "https://solshib.com/"
      }
    },
    {
      "chainId": 101,
      "address": "HoSWnZ6MZzqFruS1uoU69bU7megzHUv6MFPQ5nqC6Pj2",
      "symbol": "SGI",
      "name": "SolGift",
      "decimals": 9,
      "logoURI": "https://i.ibb.co/t8XMnW8/ICON-2.png",
      "tags": [],
      "extensions": {
        "website": "https://solshib.com/"
      }
    },
    {
      "chainId": 101,
      "address": "GpS9AavHtSUspaBnL1Tu26FWbUAdW8tm3MbacsNvwtGu",
      "symbol": "SOLT",
      "name": "Soltriever",
      "decimals": 9,
      "logoURI": "https://user-images.githubusercontent.com/55430857/118305516-0b1f1000-b523-11eb-8d3b-b4e12e3b4c31.png",
      "tags": [],
      "extensions": {
        "website": "http://soltriever.info/",
        "twitter": "https://twitter.com/_Soltriever"
      }
    },
    {
      "chainId": 101,
      "address": "2QK9vxydd7WoDwvVFT5JSU8cwE9xmbJSzeqbRESiPGMG",
      "symbol": "KEKW",
      "name": "kekwcoin",
      "decimals": 9,
      "logoURI": "https://www.kekw.io/images/logo_final_round_smallFace.png",
      "tags": [],
      "extensions": {
        "website": "https://kekw.io/",
        "twitter": "https://twitter.com/kekwcoin"
      }
    },
    {
      "chainId": 101,
      "address": "qs9Scx8YwNXS6zHYPCnDnyHQcRHg3QwXxpyCXs5tdM8",
      "symbol": "POCO",
      "name": "POWER COIN",
      "decimals": 9,
      "logoURI": "https://cdn.jsdelivr.net/gh/powercoinpoco/powercoinpoco/poco.jpg",
      "tags": [
        "social-token",
        "poco"
      ]
    },
    {
      "chainId": 101,
      "address": "FxCvbCVAtNUEKSiKoF6xt2pWPfpXuYFWYbuQySaRnV5R",
      "symbol": "LOOP",
      "name": "LC Andy Social Token",
      "decimals": 8,
      "logoURI": "https://cdn.jsdelivr.net/gh/aschmidhofer/looptoken/LOOPlogo.jpg",
      "tags": [
        "social-token",
        "loop"
      ]
    },
    {
      "chainId": 101,
      "address": "H5gczCNbrtso6BqGKihF97RaWaxpUEZnFuFUKK4YX3s2",
      "symbol": "BDE",
      "name": "Big Defi Energy",
      "decimals": 9,
      "logoURI": "https://raw.githubusercontent.com/bitcoinoverdose/bitcoinoverdose/main/bde.png",
      "tags": [],
      "extensions": {
        "website": "bigdefienergy.com",
        "twitter": "https://twitter.com/Bigdefi"
      }
    },
    {
      "chainId": 101,
      "address": "cREsCN7KAyXcBG2xZc8qrfNHMRgC3MhTb4n3jBnNysv",
      "symbol": "DWT",
      "name": "DARK WEB TOKEN",
      "decimals": 2,
      "logoURI": "https://cdn.jsdelivr.net/gh/DARK-WEB-TOKEN/DWT-LOGO/logo.png",
      "tags": [
        "MEME"
      ],
      "extensions": {
        "serumV3Usdc": "526WW289h5wibg1Q55sK16CGoNip8H5d2AXVbaAGcUMb",
        "website": "https://www.darkwebtoken.live"
      }
    },
    {
      "chainId": 101,
      "address": "EdGAZ8JyFTFbmVedVTbaAEQRb6bxrvi3AW3kz8gABz2E",
      "symbol": "DOGA",
      "name": "Dogana",
      "decimals": 9,
      "logoURI": "https://i.ibb.co/mRPw35y/doganatoken.png",
      "tags": [],
      "extensions": {
        "twitter": "https://twitter.com/DoganaOfficial",
        "serumV3Usdc": "H1Ywt7nSZkLDb2o3vpA5yupnBc9jr1pXtdjMm4Jgk1ay"
      }
    },
    {
      "chainId": 101,
      "address": "3FoUAsGDbvTD6YZ4wVKJgTB76onJUKz7GPEBNiR5b8wc",
      "symbol": "CHEEMS",
      "name": "Cheems",
      "decimals": 9,
      "logoURI": "https://cheems.co/wp-content/uploads/2021/05/acheems.png",
      "tags": [],
      "extensions": {
        "website": "https://cheems.co/",
        "twitter": "https://twitter.com/theCheemsToken",
        "tggroup": "https://t.me/CheemsOfficial"
      }
    },
    {
      "chainId": 101,
      "address": "AWW5UQfMBnPsTaaxCK7cSEmkj1kbX2zUrqvgKXStjBKx",
      "symbol": "SBFC",
      "name": "SBF Coin",
      "decimals": 6,
      "logoURI": "https://www.sbfcoin.org/images/sbfcoin.png",
      "tags": [
        "utility-token",
        "SBF",
        "sbfcoin",
        "SBFC"
      ],
      "extensions": {
        "website": "https://www.sbfcoin.org/",
        "twitter": "https://twitter.com/sbfcoin"
      }
    },
    {
      "chainId": 101,
      "address": "FRbqQnbuLoMbUG4gtQMeULgCDHyY6YWF9NRUuLa98qmq",
      "symbol": "ECOP",
      "name": "EcoPoo",
      "decimals": 0,
      "logoURI": "https://avatars.githubusercontent.com/u/84185080",
      "tags": [
        "meme"
      ],
      "extensions": {
        "twitter": "https://twitter.com/EcoPoo_Official"
      }
    },
    {
      "chainId": 101,
      "address": "5p2zjqCd1WJzAVgcEnjhb9zWDU7b9XVhFhx4usiyN7jB",
      "symbol": "CATO",
      "name": "CATO",
      "decimals": 9,
      "logoURI": "https://raw.githubusercontent.com/SOL-CAT/SOL-CAT/main/CAT512.jpg",
      "tags": [
        "Meme-Token"
      ],
      "extensions": {
        "website": "https://www.solanacato.com/",
        "twitter": "https://twitter.com/SolanaCATO",
        "telegram": "https://t.me/SolanaCATO",
        "serumV3Usdc": "9fe1MWiKqUdwift3dEpxuRHWftG72rysCRHbxDy6i9xB"
      }
    },
    {
      "chainId": 101,
      "address": "J81fW7aza8wVUG1jjzhExsNMs3MrzwT5WrofgFqMjnSA",
      "symbol": "TOM",
      "name": "Tombili",
      "decimals": 9,
      "logoURI": "https://cryptomindex.com/assets/images/coins/TOM.png",
      "tags": [],
      "extensions": {
        "website": "https://cryptomindex.com",
        "twitter": "https://twitter.com/cryptomindex"
      }
    },
    {
      "chainId": 101,
      "address": "GunpHq4fn9gSSyGbPMYXTzs9nBS8RY88CX1so4V8kCiF",
      "symbol": "FABLE",
      "name": "Fable",
      "decimals": 0,
      "logoURI": "https://raw.githubusercontent.com/fabledev/FableResources/master/fable-finance.png",
      "tags": [],
      "extensions": {
        "website": "https://fable.finance",
        "twitter": "https://twitter.com/fable_finance"
      }
    },
    {
      "chainId": 101,
      "address": "6L5DzH3p1t1PrCrVkudasuUnWbK7Jq9tYwcwWQiV6yd7",
      "symbol": "LZD",
      "name": "Lizard",
      "decimals": 6,
      "logoURI": "https://raw.githubusercontent.com/LZD-sol/lzdsol.io/main/sollizard.png",
      "tags": [],
      "extensions": {
        "website": "https://www.lzdsol.io",
        "twitter": "https://twitter.com/lzd_sol"
      }
    },
    {
      "chainId": 101,
      "address": "EZqcdU8RLu9EChZgrY2BNVg8eovfdGyTiY2bd69EsPgQ",
      "symbol": "FELON",
      "name": "FuckElon",
      "decimals": 0,
      "logoURI": "https://i.ibb.co/yW2zDZ4/E1-Oso-Gt-XEAMUX4l.jpg",
      "tags": [],
      "extensions": {
        "website": "https://fuckelonmusk.godaddysites.com/",
        "twitter": "https://twitter.com/FuckElonMusk8",
        "tgann": "https://t.me/fuckelonmusktoday",
        "tggroup": "https://t.me/joinchat/cgUOCIRSTJ9hZmY1"
      }
    },
    {
      "chainId": 101,
      "address": "HBHMiauecxer5FCzPeXgE2A8ZCf7fQgxxwo4vfkFtC7s",
      "symbol": "SLNDN",
      "name": "Solanadon",
      "decimals": 9,
      "logoURI": "https://avatars.githubusercontent.com/u/84234249?s=400&u=13b4d7cf678ad50ed52d1facff89b032758fd603&v=4",
      "tags": [],
      "extensions": {
        "website": "https://solanadon.com/",
        "twitter": "https://twitter.com/SolanadonCoin",
        "tgann": "https://t.me/solanadonann"
      }
    },
    {
      "chainId": 101,
      "address": "GReBHpMgCadZRij4B111c94cqU9TktvJ45rWZRQ5b1A5",
      "symbol": "PINGU",
      "name": "Penguincoin",
      "decimals": 6,
      "logoURI": "https://www.seekpng.com/png/full/612-6121902_pingu-the-penguin-pingu-cartoon.png",
      "tags": [],
      "extensions": {
        "twitter": "https://twitter.com/penguincoin1"
      }
    },
    {
      "chainId": 101,
      "address": "5WUab7TCvth43Au5vk6wKjchTzWFeyPEUSJE1MPJtTZE",
      "symbol": "KEKN1",
      "name": "KEKW In Solana Tripping",
      "decimals": 0,
      "logoURI": "https://www.kekw.io/images/KEKN1_logo.png",
      "tags": [
        "nft"
      ],
      "extensions": {
        "website": "https://www.kekw.io/",
        "twitter": "https://twitter.com/kekwcoin"
      }
    },
    {
      "chainId": 101,
      "address": "9KEe6o1jRTqFDFBo2AezsskcxBNwuq1rVeVat1Td8zbV",
      "symbol": "MPAD",
      "name": "MercuryPAD Token",
      "decimals": 9,
      "logoURI": "https://i.ibb.co/TvcPsr1/mercury-Pad-Token.png",
      "tags": [
        "MPAD",
        "LaunchPAD"
      ],
      "extensions": {
        "website": "https://mercurypad.com/",
        "twitter": "https://twitter.com/MercuryPad"
      }
    },
    {
      "chainId": 101,
      "address": "4KAFf8ZpNCn1SWLZFo5tbeZsKpVemsobbVZdERWxRvd2",
      "symbol": "SGT",
      "name": "Sangga Token",
      "decimals": 8,
      "logoURI": "https://sgt-info.s3.ap-northeast-2.amazonaws.com/logo/SGT_Logo.png",
      "tags": [],
      "extensions": {
        "website": "https://sanggatalk.io"
      }
    },
    {
      "chainId": 101,
      "address": "Ae1aeYK9WrB2kP29jJU4aUUK7Y1vzsGNZFKoe4BG2h6P",
      "symbol": "NINJA",
      "name": "NINJA",
      "decimals": 0,
      "logoURI": "https://raw.githubusercontent.com/yuzu-ninjaprotocol/ninjaprotocol/main/NINJA%20Token.svg",
      "tags": [],
      "extensions": {
        "website": "http://ninjaprotocol.io"
      }
    },
    {
      "chainId": 101,
      "address": "E6UBhrtvP4gYHAEgoBi8kDU6DrPPmQxTAJvASo4ptNev",
      "symbol": "SOLDOG",
      "name": "SOLDOG",
      "decimals": 0,
      "logoURI": "https://gateway.pinata.cloud/ipfs/QmefHmCHysNDR5aKZ5dKkC4zqhKcgsewMr1c53eSEbMhfZ/soldog.png",
      "tags": [],
      "extensions": {
        "website": "https://solanadog.io",
        "twitter": "https://twitter.com/solanadog"
      }
    },
    {
      "chainId": 102,
      "address": "rz251Qbsa27sL8Y1H7h4qu71j6Q7ukNmskg5ZDhPCg3",
      "symbol": "HIRO",
      "name": "Hiro LaunchDAO",
      "decimals": 6,
      "logoURI": "https://hiro-finance.github.io/assets/logo_small.png",
      "tags": [],
      "extensions": {
        "website": "https://hiro-finance.github.io/",
        "twitter": "https://twitter.com/HiroLaunchdao"
      }
    },
    {
      "chainId": 101,
      "address": "9nusLQeFKiocswDt6NQsiErm1M43H2b8x6v5onhivqKv",
      "symbol": "LLAMA",
      "name": "SOLLAMA",
      "decimals": 1,
      "logoURI": "https://raw.githubusercontent.com/soirt/sollama-brand/main/avatar.jpg",
      "tags": [],
      "extensions": {
        "website": "https://sollama.finance",
        "twitter": "https://twitter.com/SollamaFinance"
      }
    },
    {
      "chainId": 101,
      "address": "BLwTnYKqf7u4qjgZrrsKeNs2EzWkMLqVCu6j8iHyrNA3",
      "symbol": "BOP",
      "name": "Boring Protocol",
      "decimals": 8,
      "logoURI": "https://cloudflare-ipfs.com/ipfs/bafybeihqdesti5rkqfijdstsgxtngb5rsi7uwf4ygz3hkvbbaxfrqshfym",
      "tags": [
        "security-token",
        "utility-token"
      ],
      "extensions": {
        "website": "https://boringprotocol.io",
        "twitter": "https://twitter.com/BoringProtocol",
        "serumV3Usdc": "7MmPwD1K56DthW14P1PnWZ4zPCbPWemGs3YggcT1KzsM"
      }
    },
    {
      "chainId": 101,
      "address": "ER8Xa8YxJLC3CFJgdAxJs46Rdhb7B3MjgbPZsVg1aAFV",
      "symbol": "MOLAMON",
      "name": "MOLAMON",
      "decimals": 0,
      "logoURI": "https://i.ibb.co/cNhCc33/molamon.jpg",
      "tags": [],
      "extensions": {
        "website": "https://moonlana.com/",
        "twitter": "https://twitter.com/xMoonLana",
        "medium": "https://moonlana.medium.com/",
        "imageUrl": "https://gateway.pinata.cloud/ipfs/QmbdEesuzVUMzqaumrZNaWnwnz4WwDvqDyfrFneVDjqr2e/molamonbg.gif",
        "description": "The first $MOLA NFT on Solana Blockchain."
      }
    },
    {
      "chainId": 101,
      "address": "4ezHExHThrwnnoqKcMNbUwcVYXzdkDerHFGfegnTqA2E",
      "symbol": "STUD",
      "name": "SolanaToolsUtilityDapp",
      "decimals": 9,
      "logoURI": "https://pbs.twimg.com/profile_images/1395766787782873092/XvDoI56t_400x400.jpg",
      "tags": [],
      "extensions": {
        "website": "https://www.solanatools.io/"
      }
    },
    {
      "chainId": 101,
      "address": "AZtNYaEAHDBeK5AvdzquZWjc4y8cj5sKWH1keUJGMuPV",
      "symbol": "RESP",
      "name": "RESPECT",
      "decimals": 8,
      "logoURI": "https://static.tildacdn.com/tild3463-3338-4764-b938-363064666431/logo.jpg",
      "tags": [],
      "extensions": {
        "website": "https://respect.cash"
      }
    },
    {
      "chainId": 101,
      "address": "5j6BmiZTfHssaWPT23EQYQci3w57VTw7QypKArQZbSZ9",
      "symbol": "CHAD",
      "name": "ChadTrader Token",
      "decimals": 9,
      "logoURI": "https://gateway.pinata.cloud/ipfs/QmVZYKtcQ6dGuZ3DeWJ9NHjnWCj2bPTJdpKyXnoaP4eHYx",
      "tags": [
        "utility-token"
      ],
      "extensions": {
        "website": "https://chadtrader.io/",
        "twitter": "https://twitter.com/chadtraderio"
      }
    },
    {
      "chainId": 101,
      "address": "GsNzxJfFn6zQdJGeYsupJWzUAm57Ba7335mfhWvFiE9Z",
      "symbol": "DXL",
      "name": "Dexlab",
      "decimals": 6,
      "logoURI": "https://cdn.jsdelivr.net/gh/dexlab-project/assets@master/tokens/solana/dxl/symbol.png",
      "tags": [],
      "extensions": {
        "website": "https://www.dexlab.space/"
      }
    },
    {
      "chainId": 101,
      "address": "APvgd1J98PGW77H1fDa7W7Y4fcbFwWfs71RNyJKuYs1Y",
      "symbol": "FUZ",
      "name": "Fuzzy.One",
      "decimals": 8,
      "logoURI": "https://www.fuzzy.one/static/bf32ac292bb7a4511520dee28b1ce433/50ead/fuz300.webp",
      "tags": [
        "Fuzzy.One",
        "FUZ",
        "Supply chain token"
      ],
      "extensions": {
        "website": "https://www.fuzzy.one/"
      }
    },
    {
      "chainId": 101,
      "address": "6TCbtxs6eYfMKVF9ppTNvbUemW2YnpFig6z1jSqgM16e",
      "symbol": "STRANGE",
      "name": "STRANGE",
      "decimals": 0,
      "logoURI": "https://safepluto.tech/images/strange.png",
      "tags": [
        "utility-token"
      ],
      "extensions": {
        "website": "https://safepluto.tech"
      }
    },
    {
      "chainId": 101,
      "address": "BYNHheaKFX2WRGQTpMZNsM6vAyJXvkeMoMcixKfVKxY9",
      "symbol": "PLUTES",
      "name": "Plutonium",
      "decimals": 0,
      "logoURI": "https://safepluto.tech/images/plutonium.jpg",
      "tags": [
        "utility-token"
      ],
      "extensions": {
        "website": "https://safepluto.tech"
      }
    },
    {
      "chainId": 101,
      "address": "8upjSpvjcdpuzhfR1zriwg5NXkwDruejqNE9WNbPRtyA",
      "symbol": "GRAPE",
      "name": "Grape",
      "decimals": 6,
      "logoURI": "https://www.unlimitedgrapes.com/assets/img/Grape_logo.svg",
      "tags": [],
      "extensions": {
        "website": "https://www.unlimitedgrapes.com/"
      }
    },
    {
      "chainId": 101,
      "address": "7xzovRepzLvXbbpVZLYKzEBhCNgStEv1xpDqf1rMFFKX",
      "symbol": "KERMIT",
      "name": "Kermit",
      "decimals": 8,
      "logoURI": "https://i.imgur.com/4jthhoa.jpg",
      "tags": [
        "utility-token"
      ],
      "extensions": {
        "website": "https://www.kermitfinance.com",
        "twitter": "https://twitter.com/KermitFinance"
      }
    },
    {
      "chainId": 101,
      "address": "3VhB8EAL8dZ457SiksLPpMUR1pyACpbNh5rTjQUEVCcH",
      "symbol": "TUTL",
      "name": "TurtleTraders",
      "decimals": 8,
      "logoURI": "https://raw.githubusercontent.com/turtletraders777/logo/main/3mdPjV6M_400x400.jpg",
      "tags": [
        "social-token",
        "Turtles"
      ],
      "extensions": {
        "twitter": "https://twitter.com/Turtletraders1"
      }
    },
    {
      "chainId": 101,
      "address": "8tbAqS4dFNEeC6YGWpNnusc3JcxoFLMiiLPyHctgGYFe",
      "symbol": "PIPANA",
      "name": "Pipana",
      "decimals": 10,
      "logoURI": "https://pip.monster/img/pipana.jpg",
      "tags": [],
      "extensions": {
        "website": "https://pip.monster",
        "twitter": "https://twitter.com/itspipana"
      }
    },
    {
      "chainId": 101,
      "address": "8s9FCz99Wcr3dHpiauFRi6bLXzshXfcGTfgQE7UEopVx",
      "symbol": "CKC",
      "name": "ChikinCoin",
      "decimals": 6,
      "logoURI": "https://raw.githubusercontent.com/ChikinDeveloper/ChikinCoin/master/assets/logo_circle.svg",
      "tags": [],
      "extensions": {
        "website": "https://www.chikin.run",
        "twitter": "https://twitter.com/ChikinDev"
      }
    },
    {
      "chainId": 101,
      "address": "ATxXyewb1cXThrQFmwHUy4dtPTErfsuqkg7JcUXgLgqo",
      "symbol": "SPW",
      "name": "SpiderSwap",
      "decimals": 8,
      "logoURI": "https://uploads-ssl.webflow.com/609eaacb79ed7ff3aac62fc7/60a5550c33ac676ec5f605ca_Untitled%20Design%20(5).png",
      "tags": [],
      "extensions": {
        "website": "https://www.spiderswap.org",
        "twitter": "https://twitter.com/Spider_swap"
      }
    },
    {
      "chainId": 101,
      "address": "BrwgXmUtNd32dTKdP5teie68EmBnjGq8Wp3MukHehUBY",
      "symbol": "GSTONKS",
      "name": "Gamestonks",
      "decimals": 6,
      "logoURI": "https://i.imgur.com/Dul0KcC_d.webp?maxwidth=640&shape=thumb&fidelity=medium",
      "tags": [],
      "extensions": {
        "website": "https://www.game-stonks.com/"
      }
    },
    {
      "chainId": 101,
      "address": "HAgX1HSfok8DohiNCS54FnC2UJkDSrRVnT38W3iWFwc8",
      "symbol": "MEOW",
      "name": "SOL-CATS",
      "decimals": 9,
      "logoURI": "https://raw.githubusercontent.com/SOLCATS/SOLCATS/main/solcats%20logo.jpg",
      "tags": [],
      "extensions": {
        "website": "https://www.solcats.xyz",
        "twitter": "https://twitter.com/solcat777"
      }
    },
    {
      "chainId": 101,
      "address": "Gro98oTmXxCVX8HKr3q2tMnP5ztoC77q6KehFDnAB983",
      "symbol": "SOLMO",
      "name": "SolMoon",
      "decimals": 4,
      "logoURI": "https://i.ibb.co/MSMcv41/Sol-Moon-logo.png",
      "tags": [],
      "extensions": {
        "website": "https://www.solmoon.co",
        "twitter": "https://twitter.com/solmoonfinance"
      }
    },
    {
      "chainId": 101,
      "address": "2wBXHm4oxmed7ZoDkPL4DU8BuRfMYkubVu8T4N38vXdb",
      "symbol": "MSC",
      "name": "MasterCoin",
      "decimals": 9,
      "logoURI": "https://i.ibb.co/vXLmH7R/2mastercoinlogo-Twitter.png",
      "tags": [],
      "extensions": {
        "website": "https://mastercoin.site",
        "twitter": "https://twitter.com/MasterCoin_",
        "discord": "https://t.co/CXZN9Ncd6Q?amp=1",
        "medium": "https://medium.com/@mastercoin-eu"
      }
    },
    {
      "chainId": 101,
      "address": "8b9mQo6ZU2rwZQgSFqGNQvXzrUSHDTRpKSKi9XXdGmqN",
      "symbol": "CHANGPENGUIN",
      "name": "CHANGPENGUIN",
      "decimals": 6,
      "logoURI": "https://img1.wsimg.com/isteam/ip/0806e069-1a1b-438a-aa86-7765c335fac8/penguin%20logo%2011.png",
      "tags": [],
      "extensions": {
        "website": "https://artbomb.xyz"
      }
    },
    {
      "chainId": 101,
      "address": "3KnVxWhoYdc9UwDr5WMVkZp2LpF7gnojg7We7MUd6ixQ",
      "symbol": "WOLFE",
      "name": "Wolfecoin",
      "decimals": 9,
      "logoURI": "https://i.imgur.com/P2tzH5u.png",
      "tags": [],
      "extensions": {
        "website": "https://www.wolfecoin.online/"
      }
    },
    {
      "chainId": 101,
      "address": "BxHJqGtC629c55swCqWXFGA2rRF1igbbTmh22H8ePUWG",
      "symbol": "PGNT",
      "name": "PigeonSol Token",
      "decimals": 4,
      "logoURI": "https://cdn.jsdelivr.net/gh/PigeonSolToken/pigeonsol/logo.png",
      "tags": [],
      "extensions": {
        "website": "https://pigeonsol.xyz",
        "twitter": "https://twitter.com/PigeonSol"
      }
    },
    {
      "chainId": 101,
      "address": "51tMb3zBKDiQhNwGqpgwbavaGH54mk8fXFzxTc1xnasg",
      "symbol": "APEX",
      "name": "APEX",
      "decimals": 9,
      "logoURI": "https://apexit.finance/images/apex.png",
      "tags": [],
      "extensions": {
        "website": "https://apexit.finance/",
        "twitter": "https://twitter.com/apeXit_finance",
        "discord": "https://discord.gg/aASQy2dWsN",
        "tggroup": "https://t.me/apexit_finance"
      }
    },
    {
      "chainId": 101,
      "address": "4NPzwMK2gfgQ6rTv8x4EE1ZvKW6MYyYTSrAZCx7zxyaX",
      "symbol": "KLB",
      "name": "Black Label",
      "decimals": 0,
      "logoURI": "https://raw.githubusercontent.com/klbtoken/klbtoken/main/klbtoken.svg",
      "tags": [],
      "extensions": {
        "website": "https://www.klbtoken.com",
        "twitter": "https://twitter.com/klbtoken"
      }
    },
    {
      "chainId": 101,
      "address": "3RSafdgu7P2smSGHJvSGQ6kZVkcErZXfZTtynJYboyAu",
      "symbol": "SINE",
      "name": "SINE",
      "decimals": 4,
      "logoURI": "https://raw.githubusercontent.com/sinetoken/public/main/icon/circle_icon/circle_icon.svg",
      "tags": [
        "security-token",
        "utility-token"
      ],
      "extensions": {
        "website": "https://solainetwork.com/",
        "twitter": "https://twitter.com/SolAiNetwork"
      }
    },
    {
      "chainId": 101,
      "address": "guppyrZyEX9iTPSu92pi8T71Zka7xd6PrsTJrXRW6u1",
      "symbol": "GUPPY",
      "name": "Orca Guppy Collectible",
      "decimals": 0,
      "logoURI": "https://cdn.jsdelivr.net/gh/solana-labs/token-list@main/assets/mainnet/DjVE6JNiYqPL2QXyCUUh8rNjHrbz9hXHNYt99MQ59qw1/guppy.png",
      "tags": [
        "nft"
      ],
      "extensions": {
        "website": "https://www.orca.so",
        "twitter": "https://twitter.com/orca_so"
      }
    },
    {
      "chainId": 101,
      "address": "whaLeHav12EhGK19u6kKbLRwC9E1EATGnm6MWbBCcUW",
      "symbol": "WHALE",
      "name": "Orca Whale Collectible",
      "decimals": 0,
      "logoURI": "https://cdn.jsdelivr.net/gh/solana-labs/token-list@main/assets/mainnet/DjVE6JNiYqPL2QXyCUUh8rNjHrbz9hXHNYt99MQ59qw1/whale.png",
      "tags": [
        "nft"
      ],
      "extensions": {
        "website": "https://www.orca.so",
        "twitter": "https://twitter.com/orca_so"
      }
    },
    {
      "chainId": 101,
      "address": "kLwhLkZRt6CadPHRBsgfhRCKXX426WMBnhoGozTduvk",
      "symbol": "KILLER-WHALE",
      "name": "Orca Killer Whale Collectible",
      "decimals": 0,
      "logoURI": "https://cdn.jsdelivr.net/gh/solana-labs/token-list@main/assets/mainnet/DjVE6JNiYqPL2QXyCUUh8rNjHrbz9hXHNYt99MQ59qw1/killer_whale.png",
      "tags": [
        "nft"
      ],
      "extensions": {
        "website": "https://www.orca.so",
        "twitter": "https://twitter.com/orca_so"
      }
    },
    {
      "chainId": 101,
      "address": "star2pH7rVWscs743JGdCAL8Lc9nyJeqx7YQXkGUnWf",
      "symbol": "STARFISH",
      "name": "Orca Starfish Collectible",
      "decimals": 6,
      "logoURI": "https://cdn.jsdelivr.net/gh/solana-labs/token-list@main/assets/mainnet/DjVE6JNiYqPL2QXyCUUh8rNjHrbz9hXHNYt99MQ59qw1/starfish.png",
      "tags": [
        "nft"
      ],
      "extensions": {
        "website": "https://www.orca.so",
        "twitter": "https://twitter.com/orca_so"
      }
    },
    {
      "chainId": 101,
      "address": "cLownTTaiiQMoyMmFjfmSGowi8HyNhCtTLFcrNKnqX6",
      "symbol": "CLOWNFISH",
      "name": "Orca Clownfish Collectible",
      "decimals": 0,
      "logoURI": "https://cdn.jsdelivr.net/gh/solana-labs/token-list@main/assets/mainnet/DjVE6JNiYqPL2QXyCUUh8rNjHrbz9hXHNYt99MQ59qw1/clownfish.png",
      "tags": [
        "nft"
      ],
      "extensions": {
        "website": "https://www.orca.so",
        "twitter": "https://twitter.com/orca_so"
      }
    },
    {
      "chainId": 101,
      "address": "ECFcUGwHHMaZynAQpqRHkYeTBnS5GnPWZywM8aggcs3A",
      "symbol": "SOL/USDC",
      "name": "Orca SOL/USDC LP Token",
      "decimals": 9,
      "logoURI": "https://cdn.jsdelivr.net/gh/solana-labs/token-list@main/assets/mainnet/DjVE6JNiYqPL2QXyCUUh8rNjHrbz9hXHNYt99MQ59qw1/logo.png",
      "tags": [
        "lp-token"
      ],
      "extensions": {
        "website": "https://www.orca.so",
        "twitter": "https://twitter.com/orca_so"
      }
    },
    {
      "chainId": 101,
      "address": "3H5XKkE9uVvxsdrFeN4BLLGCmohiQN6aZJVVcJiXQ4WC",
      "symbol": "USDC/USDT",
      "name": "Orca USDC/USDT LP Token",
      "decimals": 9,
      "logoURI": "https://cdn.jsdelivr.net/gh/solana-labs/token-list@main/assets/mainnet/DjVE6JNiYqPL2QXyCUUh8rNjHrbz9hXHNYt99MQ59qw1/logo.png",
      "tags": [
        "lp-token"
      ],
      "extensions": {
        "website": "https://www.orca.so",
        "twitter": "https://twitter.com/orca_so"
      }
    },
    {
      "chainId": 101,
      "address": "8qNqTaKKbdZuzQPWWXy5wNVkJh54ex8zvvnEnTFkrKMP",
      "symbol": "USDC/USDT-SRM",
      "name": "Orca USDC/USDT-SRM LP Token",
      "decimals": 9,
      "logoURI": "https://cdn.jsdelivr.net/gh/solana-labs/token-list@main/assets/mainnet/DjVE6JNiYqPL2QXyCUUh8rNjHrbz9hXHNYt99MQ59qw1/logo.png",
      "tags": [
        "lp-token"
      ],
      "extensions": {
        "website": "https://www.orca.so",
        "twitter": "https://twitter.com/orca_so"
      }
    },
    {
      "chainId": 101,
      "address": "7TYb32qkwYosUQfUspU45cou7Bb3nefJocVMFX2mEGTT",
      "symbol": "ETH/USDC",
      "name": "Orca ETH/USDC LP Token",
      "decimals": 9,
      "logoURI": "https://cdn.jsdelivr.net/gh/solana-labs/token-list@main/assets/mainnet/DjVE6JNiYqPL2QXyCUUh8rNjHrbz9hXHNYt99MQ59qw1/logo.png",
      "tags": [
        "lp-token"
      ],
      "extensions": {
        "website": "https://www.orca.so",
        "twitter": "https://twitter.com/orca_so"
      }
    },
    {
      "chainId": 101,
      "address": "EhBAmhkgEsMa8McFB5bpqZaRpZvGBBJ4jN59T5xToPdG",
      "symbol": "ETH/USDT-SRM",
      "name": "Orca ETH/USDT-SRM LP Token",
      "decimals": 9,
      "logoURI": "https://cdn.jsdelivr.net/gh/solana-labs/token-list@main/assets/mainnet/DjVE6JNiYqPL2QXyCUUh8rNjHrbz9hXHNYt99MQ59qw1/logo.png",
      "tags": [
        "lp-token"
      ],
      "extensions": {
        "website": "https://www.orca.so",
        "twitter": "https://twitter.com/orca_so"
      }
    },
    {
      "chainId": 101,
      "address": "8pFwdcuXM7pvHdEGHLZbUR8nNsjj133iUXWG6CgdRHk2",
      "symbol": "BTC/ETH",
      "name": "Orca BTC/ETH LP Token",
      "decimals": 9,
      "logoURI": "https://cdn.jsdelivr.net/gh/solana-labs/token-list@main/assets/mainnet/DjVE6JNiYqPL2QXyCUUh8rNjHrbz9hXHNYt99MQ59qw1/logo.png",
      "tags": [
        "lp-token"
      ],
      "extensions": {
        "website": "https://www.orca.so",
        "twitter": "https://twitter.com/orca_so"
      }
    },
    {
      "chainId": 101,
      "address": "7bb88DAnQY7LSoWEuqezCcbk4vutQbuRqgJMqpX8h6dL",
      "symbol": "ETH/SOL",
      "name": "Orca ETH/SOL LP Token",
      "decimals": 9,
      "logoURI": "https://cdn.jsdelivr.net/gh/solana-labs/token-list@main/assets/mainnet/DjVE6JNiYqPL2QXyCUUh8rNjHrbz9hXHNYt99MQ59qw1/logo.png",
      "tags": [
        "lp-token"
      ],
      "extensions": {
        "website": "https://www.orca.so",
        "twitter": "https://twitter.com/orca_so"
      }
    },
    {
      "chainId": 101,
      "address": "GWEmABT4rD3sGhyghv9rKbfdiaFe5uMHeJqr6hhu3XvA",
      "symbol": "RAY/SOL",
      "name": "Orca RAY/SOL LP Token",
      "decimals": 9,
      "logoURI": "https://cdn.jsdelivr.net/gh/solana-labs/token-list@main/assets/mainnet/DjVE6JNiYqPL2QXyCUUh8rNjHrbz9hXHNYt99MQ59qw1/logo.png",
      "tags": [
        "lp-token"
      ],
      "extensions": {
        "website": "https://www.orca.so",
        "twitter": "https://twitter.com/orca_so"
      }
    },
    {
      "chainId": 101,
      "address": "BmZNYGt7aApGTUUxAQUYsW64cMbb6P7uniokCWaptj4D",
      "symbol": "SOL/USDT",
      "name": "Orca SOL/USDT LP Token",
      "decimals": 9,
      "logoURI": "https://cdn.jsdelivr.net/gh/solana-labs/token-list@main/assets/mainnet/DjVE6JNiYqPL2QXyCUUh8rNjHrbz9hXHNYt99MQ59qw1/logo.png",
      "tags": [
        "lp-token"
      ],
      "extensions": {
        "website": "https://www.orca.so",
        "twitter": "https://twitter.com/orca_so"
      }
    },
    {
      "chainId": 101,
      "address": "E4cthfUFaDd4x5t1vbeBNBHm7isqhM8kapthPzPJz1M2",
      "symbol": "SOL/USDT-SRM",
      "name": "Orca SOL/USDT-SRM LP Token",
      "decimals": 9,
      "logoURI": "https://cdn.jsdelivr.net/gh/solana-labs/token-list@main/assets/mainnet/DjVE6JNiYqPL2QXyCUUh8rNjHrbz9hXHNYt99MQ59qw1/logo.png",
      "tags": [
        "lp-token"
      ],
      "extensions": {
        "website": "https://www.orca.so",
        "twitter": "https://twitter.com/orca_so"
      }
    },
    {
      "chainId": 101,
      "address": "6ojPekCSQimAjDjaMApLvh3jF6wnZeNEVRVVoGNzEXvV",
      "symbol": "SOL/SRM",
      "name": "Orca SOL/SRM LP Token",
      "decimals": 9,
      "logoURI": "https://cdn.jsdelivr.net/gh/solana-labs/token-list@main/assets/mainnet/DjVE6JNiYqPL2QXyCUUh8rNjHrbz9hXHNYt99MQ59qw1/logo.png",
      "tags": [
        "lp-token"
      ],
      "extensions": {
        "website": "https://www.orca.so",
        "twitter": "https://twitter.com/orca_so"
      }
    },
    {
      "chainId": 101,
      "address": "YJRknE9oPhUMtq1VvhjVzG5WnRsjQtLsWg3nbaAwCQ5",
      "symbol": "FTT/SOL",
      "name": "Orca FTT/SOL LP Token",
      "decimals": 9,
      "logoURI": "https://cdn.jsdelivr.net/gh/solana-labs/token-list@main/assets/mainnet/DjVE6JNiYqPL2QXyCUUh8rNjHrbz9hXHNYt99MQ59qw1/logo.png",
      "tags": [
        "lp-token"
      ],
      "extensions": {
        "website": "https://www.orca.so",
        "twitter": "https://twitter.com/orca_so"
      }
    },
    {
      "chainId": 101,
      "address": "C9PKvetJPrrPD53PR2aR8NYtVZzucCRkHYzcFXbZXEqu",
      "symbol": "KIN/SOL",
      "name": "Orca KIN/SOL LP Token",
      "decimals": 9,
      "logoURI": "https://cdn.jsdelivr.net/gh/solana-labs/token-list@main/assets/mainnet/DjVE6JNiYqPL2QXyCUUh8rNjHrbz9hXHNYt99MQ59qw1/logo.png",
      "tags": [
        "lp-token"
      ],
      "extensions": {
        "website": "https://www.orca.so",
        "twitter": "https://twitter.com/orca_so"
      }
    },
    {
      "chainId": 101,
      "address": "6SfhBAmuaGf9p3WAxeHJYCWMABnYUMrdzNdK5Stvvj4k",
      "symbol": "ROPE/SOL",
      "name": "Orca ROPE/SOL LP Token",
      "decimals": 9,
      "logoURI": "https://cdn.jsdelivr.net/gh/solana-labs/token-list@main/assets/mainnet/DjVE6JNiYqPL2QXyCUUh8rNjHrbz9hXHNYt99MQ59qw1/logo.png",
      "tags": [
        "lp-token"
      ],
      "extensions": {
        "website": "https://www.orca.so",
        "twitter": "https://twitter.com/orca_so"
      }
    },
    {
      "chainId": 101,
      "address": "9r1n79TmerAgQJboUT8QvrChX3buZBfuSrBTtYM1cW4h",
      "symbol": "SOL/STEP",
      "name": "Orca SOL/STEP LP Token",
      "decimals": 9,
      "logoURI": "https://cdn.jsdelivr.net/gh/solana-labs/token-list@main/assets/mainnet/DjVE6JNiYqPL2QXyCUUh8rNjHrbz9hXHNYt99MQ59qw1/logo.png",
      "tags": [
        "lp-token"
      ],
      "extensions": {
        "website": "https://www.orca.so",
        "twitter": "https://twitter.com/orca_so"
      }
    },
    {
      "chainId": 101,
      "address": "ELLELFtgvWBgLkdY9EFx4Vb3SLNj4DJEhzZLWy1wCh4Y",
      "symbol": "OXY/SOL",
      "name": "Orca OXY/SOL LP Token",
      "decimals": 9,
      "logoURI": "https://cdn.jsdelivr.net/gh/solana-labs/token-list@main/assets/mainnet/DjVE6JNiYqPL2QXyCUUh8rNjHrbz9hXHNYt99MQ59qw1/logo.png",
      "tags": [
        "lp-token"
      ],
      "extensions": {
        "website": "https://www.orca.so",
        "twitter": "https://twitter.com/orca_so"
      }
    },
    {
      "chainId": 101,
      "address": "BXM9ph4AuhCUzf94HQu5FnfeVThKj5oyrnb1krY1zax5",
      "symbol": "MER/SOL",
      "name": "Orca MER/SOL LP Token",
      "decimals": 9,
      "logoURI": "https://cdn.jsdelivr.net/gh/solana-labs/token-list@main/assets/mainnet/DjVE6JNiYqPL2QXyCUUh8rNjHrbz9hXHNYt99MQ59qw1/logo.png",
      "tags": [
        "lp-token"
      ],
      "extensions": {
        "website": "https://www.orca.so",
        "twitter": "https://twitter.com/orca_so"
      }
    },
    {
      "chainId": 101,
      "address": "FJ9Q9ojA7vdf5rFbcTc6dd7D3nLpwSxdtFSE8cwfuvqt",
      "symbol": "FIDA/SOL",
      "name": "Orca FIDA/SOL LP Token",
      "decimals": 9,
      "logoURI": "https://cdn.jsdelivr.net/gh/solana-labs/token-list@main/assets/mainnet/DjVE6JNiYqPL2QXyCUUh8rNjHrbz9hXHNYt99MQ59qw1/logo.png",
      "tags": [
        "lp-token"
      ],
      "extensions": {
        "website": "https://www.orca.so",
        "twitter": "https://twitter.com/orca_so"
      }
    },
    {
      "chainId": 101,
      "address": "EHkfnhKLLTUqo1xMZLxhM9EusEgpN6RXPpZsGpUsewaa",
      "symbol": "MAPS/SOL",
      "name": "Orca MAPS/SOL LP Token",
      "decimals": 9,
      "logoURI": "https://cdn.jsdelivr.net/gh/solana-labs/token-list@main/assets/mainnet/DjVE6JNiYqPL2QXyCUUh8rNjHrbz9hXHNYt99MQ59qw1/logo.png",
      "tags": [
        "lp-token"
      ],
      "extensions": {
        "website": "https://www.orca.so",
        "twitter": "https://twitter.com/orca_so"
      }
    },
    {
      "chainId": 101,
      "address": "9rguDaKqTrVjaDXafq6E7rKGn7NPHomkdb8RKpjKCDm2",
      "symbol": "SAMO/SOL",
      "name": "Orca SAMO/SOL LP Token",
      "decimals": 9,
      "logoURI": "https://cdn.jsdelivr.net/gh/solana-labs/token-list@main/assets/mainnet/DjVE6JNiYqPL2QXyCUUh8rNjHrbz9hXHNYt99MQ59qw1/logo.png",
      "tags": [
        "lp-token"
      ],
      "extensions": {
        "website": "https://www.orca.so",
        "twitter": "https://twitter.com/orca_so"
      }
    },
    {
      "chainId": 101,
      "address": "2697FyJ4vD9zwAVPr33fdVPDv54pyZZiBv9S2AoKMyQf",
      "symbol": "COPE/SOL",
      "name": "Orca COPE/SOL LP Token",
      "decimals": 9,
      "logoURI": "https://cdn.jsdelivr.net/gh/solana-labs/token-list@main/assets/mainnet/DjVE6JNiYqPL2QXyCUUh8rNjHrbz9hXHNYt99MQ59qw1/logo.png",
      "tags": [
        "lp-token"
      ],
      "extensions": {
        "website": "https://www.orca.so",
        "twitter": "https://twitter.com/orca_so"
      }
    },
    {
      "chainId": 101,
      "address": "HEhMLvpSdPviukafKwVN8BnBUTamirptsQ6Wxo5Cyv8s",
      "symbol": "FTR",
      "name": "Future",
      "decimals": 9,
      "logoURI": "http://future-ftr.io/images/logo.png",
      "tags": [],
      "extensions": {
        "website": "https://future-ftr.io",
        "twitter": "https://twitter.com/ftr_finance"
      }
    },
    {
      "chainId": 101,
      "address": "6oJ8Mp1VnKxN5MvGf9LfpeaRvTv8N1xFbvtdEbLLWUDT",
      "symbol": "ESC",
      "name": "ESCoin",
      "decimals": 9,
      "logoURI": "https://escoin.company/img/escoin_icon.png",
      "tags": [],
      "extensions": {
        "website": "https://escoin.company/",
        "twitter": "https://twitter.com/coin_esc"
      }
    },
    {
      "chainId": 101,
      "address": "Da1jboBKU3rqXUqPL3L3BxJ8e67ogVgVKcqy4rWsS7LC",
      "symbol": "UBE",
      "name": "UBE Token",
      "decimals": 10,
      "logoURI": "https://cdn.jsdelivr.net/gh/donfrancisco/ubetoken/UBE.png",
      "tags": [],
      "extensions": {
        "website": "https://www.ubetoken.com",
        "twitter": "https://twitter.com/ube_token"
      }
    },
    {
<<<<<<< HEAD
      "chainId": 101,
      "address": "GkXP719hnhLtizWHcQyGVYajuJqVsJJ6fyeUob9BPCFC",
      "symbol": "KROWZ",
      "name": "Mike Krow's Official Best Friend Super Kawaii Kasu Token",
      "decimals": 8,
      "logoURI": "https://cdn.jsdelivr.net/gh/mikekrow/KrowzToken/krowz_token.png",
      "tags": [
        "social-token",
        "krowz"
      ],
      "extensions": {
        "website": "https://mikekrow.com/",
        "twitter": "https://twitter.com/space_asylum"
      }
    },
    {
=======
>>>>>>> bc4df7cb
      "chainId": 101,
      "address": "6kwTqmdQkJd8qRr9RjSnUX9XJ24RmJRSrU1rsragP97Y",
      "symbol": "SAIL",
      "name": "SAIL",
      "decimals": 6,
      "logoURI": "https://cloudflare-ipfs.com/ipfs/QmPcQfofQNfiv36EAsGQrgAhiPbqGf17i1Cz648JhXFW9m/logo_solana_sail_v2.png",
      "tags": [
        "utility-token"
      ],
      "extensions": {
        "website": "https://www.solanasail.com",
        "twitter": "https://twitter.com/SolanaSail"
      }
    },
    {
      "chainId": 101,
      "address": "E5ndSkaB17Dm7CsD22dvcjfrYSDLCxFcMd6z8ddCk5wp",
      "symbol": "CCAI",
      "name": "Cryptocurrencies.Ai",
      "decimals": 9,
      "logoURI": "https://cryptocurrencies.ai/logo.png",
      "tags": [],
      "extensions": {
        "website": "https://ccai.cryptocurrencies.ai",
        "twitter": "https://twitter.com/CCAI_Official",
        "serumV3Usdc": "7gZNLDbWE73ueAoHuAeFoSu7JqmorwCLpNTBXHtYSFTa"
      }
    },
    {
      "chainId": 101,
      "address": "7LmGzEgnQZTxxeCThgxsv3xe4JQmiy9hxEGBPCF66KgH",
      "symbol": "SNEK",
      "name": "Snek Coin",
      "decimals": 0,
      "logoURI": "https://raw.githubusercontent.com/snekcoin/SnekCoin/main/The%20Snek%20Coin.png",
      "tags": [],
      "extensions": {
        "twitter": "https://twitter.com/snekcoin"
      }
    },
    {
      "chainId": 101,
      "address": "AhRozpV8CDLJ5z9k8CJWF4P12MVvxdnnU2y2qUhUuNS5",
      "symbol": "ARK",
      "name": "Sol.Ark",
      "decimals": 8,
      "logoURI": "https://i.ibb.co/JyJ9kf0/Logo-1.png",
      "tags": [
        "meme"
      ],
      "extensions": {
        "website": "https://www.solark.xyz/",
        "twitter": "https://twitter.com/SOLARK67275852"
      }
    },
    {
      "chainId": 101,
      "address": "ss26ybWnrhSYbGBjDT9bEwRiyAVUgiKCbgAfFkksj4R",
      "symbol": "SS2",
      "name": "POH",
      "decimals": 0,
      "logoURI": "https://www.sol-talk.com/logo192.png",
      "tags": [
        "nft"
      ],
      "extensions": {
        "website": "https://www.sol-talk.com/sol-survivor",
        "twitter": "https://twitter.com/sol__survivor"
      }
    },
    {
      "chainId": 101,
      "address": "6dGR9kAt499jzsojDHCvDArKxpTarNbhdSkiS7jeMAib",
      "symbol": "AKI",
      "name": "AKIHIGE Token",
      "decimals": 6,
      "logoURI": "https://cdn.jsdelivr.net/gh/josh-a81/AKI/AKItokenlogo.jpg",
      "tags": [
        "aki"
      ]
    },
    {
      "chainId": 101,
      "address": "SCYfrGCw8aDiqdgcpdGjV6jp4UVVQLuphxTDLNWu36f",
      "symbol": "SCY",
      "name": "Synchrony",
      "decimals": 9,
      "logoURI": "https://raw.githubusercontent.com/synchrony-labs/synchrony-assets/main/SYNCHRONY-LOGO.png",
      "tags": [],
      "extensions": {
        "website": "https://synchrony.fi",
        "twitter": "https://twitter.com/SynchronyFi"
      }
    },
    {
      "chainId": 101,
      "address": "BKMWPkPS8jXw59ezYwK2ueNTZRF4m8MYHDjh9HwUmkQ7",
      "symbol": "SDC",
      "name": "SandDollarClassic",
      "decimals": 9,
      "logoURI": "https://pbs.twimg.com/profile_images/1209342834513498113/YXkq2fAE_400x400.jpg",
      "tags": [
        "utility-token"
      ],
      "extensions": {
        "website": "https://sanddollar.bs",
        "twitter": "https://twitter.com/SandDollar_BS"
      }
    },
    {
      "chainId": 101,
      "address": "3aEb4KJTWxaqKBXADw5qkAjG9K1AoLhR4CrDH6HCpGCo",
      "symbol": "SMB",
      "name": "Solana Monkey Business",
      "decimals": 9,
      "logoURI": "https://cdn.jsdelivr.net/gh/SolanaMonkeyBusiness/smbproject/token/SMB.png",
      "tags": [],
      "extensions": {
        "medium": "https://solanambs.medium.com/",
        "website": "https://solanamonkey.business/",
        "twitter": "https://twitter.com/SolanaMBS"
      }
    },
    {
      "chainId": 101,
      "address": "E7WqtfRHcY8YW8z65u9WmD7CfMmvtrm2qPVicSzDxLaT",
      "symbol": "PPUG",
      "name": "PizzaPugCoin",
      "decimals": 9,
      "logoURI": "https://i.imgur.com/kfycD0N.png",
      "tags": [],
      "extensions": {
        "website": "https://www.pizzapugcoin.com",
        "twitter": "https://twitter.com/pizzapugcoin"
      }
    },
    {
      "chainId": 101,
      "address": "FZgL5motNWEDEa24xgfSdBDfXkB9Ru9KxfEsey9S58bb",
      "symbol": "VCC",
      "name": "VentureCapital",
      "decimals": 6,
      "logoURI": "https://www.vcc.finance/bird.svg",
      "tags": [
        "venture capital",
        "liquidator",
        "IDO",
        "incubator"
      ],
      "extensions": {
        "website": "https://www.vcc.finance/",
        "twitter": "https://twitter.com/vcc_finance"
      }
    },
    {
      "chainId": 101,
      "address": "4TGxgCSJQx2GQk9oHZ8dC5m3JNXTYZHjXumKAW3vLnNx",
      "symbol": "OXS",
      "name": "Oxbull Sol",
      "decimals": 9,
      "logoURI": "https://www.oxbull.tech/assets/icon/favicon.png",
      "tags": [
        "utility-token"
      ],
      "extensions": {
        "website": "https://www.oxbull.tech/#/home",
        "twitter": "https://twitter.com/OxBull5",
        "medium": "https://medium.com/@oxbull",
        "tgann": "https://t.me/Oxbull_tech",
        "coingeckoId": "oxbull-tech",
        "github": "https://github.com/OxBull"
      }
    },
    {
      "chainId": 101,
      "address": "EdAhkbj5nF9sRM7XN7ewuW8C9XEUMs8P7cnoQ57SYE96",
      "symbol": "FAB",
      "name": "FABRIC",
      "decimals": 9,
      "logoURI": "https://fsynth.io/favicon-32x32.png",
      "tags": [],
      "extensions": {
        "website": "https://fsynth.io/",
        "twitter": "https://twitter.com/official_fabric"
      }
    },
    {
      "chainId": 101,
      "address": "GEYrotdkRitGUK5UMv3aMttEhVAZLhRJMcG82zKYsaWB",
      "symbol": "POTATO",
      "name": "POTATO",
      "decimals": 3,
      "logoURI": "https://raw.githubusercontent.com/potatocoinspl/potatoArt/main/Image/logocircle.png",
      "tags": [],
      "extensions": {
        "website": "https://potatocoinspl.com/",
        "serumV3Usdc": "6dn7tgTHe5rZEAscMWWY3xmPGVEKVkM9s7YRV11z399z"
      }
    },
    {
      "chainId": 101,
      "address": "7MtgLYSEgsq626pvcEAwaDqs2KiZsaJUX2qGpRZbcDWY",
      "symbol": "DGEN",
      "name": "Degen Banana",
      "decimals": 6,
      "logoURI": "https://i.ibb.co/hD0bKmf/dgen-banana-logo.png",
      "tags": [],
      "extensions": {
        "website": "https://degen.finance/",
        "twitter": "https://twitter.com/degenbanana"
      }
    },
    {
      "chainId": 101,
      "address": "FciGvHj9FjgSGgCBF1b9HY814FM9D28NijDd5SJrKvPo",
      "symbol": "TGT",
      "name": "Twirl Governance Token",
      "decimals": 6,
      "logoURI": "https://i.imgur.com/eh24tVm.jpeg",
      "tags": [],
      "extensions": {
        "website": "https://twirlfinance.com/",
        "twitter": "https://twitter.com/twirlfinance"
      }
    },
    {
      "chainId": 101,
      "address": "A9EEvcRcT7Q9XAa6NfqrqJChoc4XGDhd2mtc4xfniQkS",
      "symbol": "BILBY",
      "name": "Bilby Finance",
      "decimals": 9,
      "logoURI": "https://i.ibb.co/2yqS0z8/Bilby.png",
      "tags": [
        "utility-token"
      ],
      "extensions": {
        "website": "https://bilby.finance/"
      }
    },
    {
      "chainId": 101,
      "address": "8NGgmXzBzhsXz46pTC3ioSBxeE3w2EXpc741N3EQ8E6r",
      "symbol": "JOKE",
      "name": "JOKESMEMES",
      "decimals": 9,
      "logoURI": "https://jokesmemes.finance/joketoken.png",
      "tags": [],
      "extensions": {
        "website": "https://jokesmemes.finance",
        "twitter": "https://twitter.com/Jokesmemes11"
      }
    },
    {
      "chainId": 101,
      "address": "Fp4gjLpTsPqBN6xDGpDHwtnuEofjyiZKxxZxzvJnjxV6",
      "symbol": "NAXAR",
      "name": "Naxar",
      "decimals": 4,
      "logoURI": "http://ipic.su/img/img7/fs/naxarLogo512x512.1623594250.png",
      "tags": [],
      "extensions": {
        "website": "https://naxar.ru",
        "instagram": "https://instagram.com/naxar__",
        "telegram": "https://t.me/naxar_official"
      }
    },
    {
      "chainId": 101,
      "address": "5jqTNKonR9ZZvbmX9JHwcPSEg6deTyNKR7PxQ9ZPdd2w",
      "symbol": "JBUS",
      "name": "Jebus",
      "decimals": 0,
      "logoURI": "https://jebus.live/wp-content/uploads/2021/05/Jebus-White-300x292.png",
      "tags": [],
      "extensions": {
        "website": "https://jebus.live"
      }
    },
    {
      "chainId": 101,
      "address": "29UWGmi1MxJRi3izeritN8VvhZbUiX37KUVnGv46mzev",
      "symbol": "KLBx",
      "name": "Black Label X",
      "decimals": 4,
      "logoURI": "https://raw.githubusercontent.com/klbtoken/klbtoken/main/klbx.svg",
      "tags": [],
      "extensions": {
        "website": "https://klbtoken.com/x"
      }
    },
    {
      "chainId": 101,
      "address": "GACHAfpmbpk4FLfZcGkT2NUmaEqMygssAknhqnn8DVHP",
      "symbol": "GACHA",
      "name": "Gachapon",
      "decimals": 9,
      "logoURI": "https://r5qzzgtjsn53w4u2wlpvrtkgstrvzpqak2i2hk7s356q4otl7p5q.arweave.net/j2GcmmmTe7tymrLfWM1GlONcvgBWkaOr8t99Djpr-_s",
      "tags": [],
      "extensions": {
        "twitter": "https://twitter.com/GACHAPON7777"
      }
    },
    {
      "chainId": 101,
      "address": "9zoqdwEBKWEi9G5Ze8BSkdmppxGgVv1Kw4LuigDiNr9m",
      "symbol": "STR",
      "name": "Solster",
      "decimals": 9,
      "logoURI": "https://solster.finance/logo-mark.png",
      "tags": [],
      "extensions": {
        "website": "https://solster.finance",
        "twitter": "https://twitter.com/solster_finance"
      }
    },
    {
      "chainId": 101,
      "address": "A2T2jDe2bxyEHkKtS8AtrTRmJ9VZRwyY8Kr7oQ8xNyfb",
      "symbol": "HAMS",
      "name": "Space Hamster",
      "decimals": 9,
      "logoURI": "https://i.ibb.co/WBxdrzY/HAMS.png",
      "tags": [],
      "extensions": {
        "website": "https://www.solhamster.space/",
        "twitter": "https://twitter.com/sol_hamster",
        "telegram": "https://t.me/SolHamster",
        "dex-website": "https://dex-solhamster.space/"
      }
    },
    {
      "chainId": 101,
      "address": "EGN2774kzKyUnJs2Gv5poK6ymiMVkdyCQD2gGnJ84sDk",
      "symbol": "NEFT",
      "name": "Neftea Labs Coin",
      "decimals": 8,
      "logoURI": "https://gateway.pinata.cloud/ipfs/QmdcmEVy9dyBdLoHSTfjUwQxmVLJPH157WmVGd74JF6obX",
      "tags": [
        "Neftea",
        "NFT",
        "utility-token"
      ],
      "extensions": {
        "website": "https://www.neftealabs.com/"
      }
    },
    {
      "chainId": 101,
      "address": "DK64rmGSZupv1dLYn57e3pUVgs9jL9EKLXDVZZPsMDz8",
      "symbol": "ABOMB",
      "name": "ArtBomb",
      "decimals": 5,
      "logoURI": "https://gateway.pinata.cloud/ipfs/QmNRG8aNZNyHs9i8Zw3hy8DY5BHgWqke5jWq2873n8No9f",
      "tags": [
        "utility-token",
        "artbomb"
      ],
      "extensions": {
        "website": "https://artbomb.xyz"
      }
    },
    {
      "chainId": 101,
      "address": "AnyCsr1VCBZcwVAxbKPuHhKDP5DQQSnRxGAo4ycgRMi2",
      "symbol": "DAL",
      "name": "Dalmatiancoin",
      "decimals": 9,
      "logoURI": "https://res.cloudinary.com/dtbjhs8a6/image/upload/v1622836689/t55xirsxagaanntdt50i.jpg",
      "tags": [],
      "extensions": {
        "website": "https://dalmatiancoin.org/",
        "twitter": "https://twitter.com/coindalmatian"
      }
    },
    {
      "chainId": 101,
      "address": "HiL1j5VMR9XtRnCA4mxaVoXr6PMHpbh8wUgfPsAP4CNF",
      "symbol": "SolNHD",
      "name": "SolNHD",
      "decimals": 0,
      "logoURI": "https://raw.githubusercontent.com/duynguyen93/SolNHD/main/images/logo.png",
      "tags": [],
      "extensions": {
        "website": "https://www.solnhd.com",
        "twitter": "https://twitter.com/zororoaz01"
      }
    },
    {
      "chainId": 101,
      "address": "qXu8Tj65H5XR8KHuaKKoyLCWj592KbTG3YWJwsuFrPS",
      "symbol": "STVA",
      "name": "SOLtiva",
      "decimals": 3,
      "logoURI": "https://raw.githubusercontent.com/klbtoken/soltiva/main/soltiva.svg",
      "tags": [],
      "extensions": {
        "website": "https://soltiva.co"
      }
    },
    {
      "chainId": 101,
      "address": "D3gHoiYT4RY5VSndne1fEnpM3kCNAyBhkp5xjNUqqPj9",
      "symbol": "PROEXIS",
      "name": "ProExis Prova de Existência Blockchain",
      "decimals": 8,
      "logoURI": "https://raw.githubusercontent.com/provadeexistencia/img/main/logo_proexis.jpg",
      "tags": [
        "proof of-existence",
        "utility-token",
        "prova de existencia",
        "proexis"
      ],
      "extensions": {
        "website": "https://provadeexistencia.com.br",
        "twitter": "https://twitter.com/provaexistencia",
        "facebook": "https://facebook.com/provadeexistencia",
        "instagram": "https://instagram.com/provadeexistencia",
        "github": "https://github.com/provadeexistencia",
        "tgann": "https://t.me/provadeexistencia",
        "tggroup": "https://t.me/provadeexistenciagrupo"
      }
    },
    {
      "chainId": 101,
      "address": "5DWFxYBxjETuqFX3P2Z1uq8UbcCT1F4sABGiBZMnWKvR",
      "symbol": "PLDO",
      "name": "PLEIDO",
      "decimals": 6,
      "logoURI": "https://pleido.com/images/pleido_logo.svg",
      "tags": [
        "pleido",
        "game-coin"
      ],
      "extensions": {
        "website": "https://pleido.com/"
      }
    },
    {
      "chainId": 101,
      "address": "6uB5eEC8SzMbUdsPpe3eiNvHyvxdqUWnDEtpFQxkhNTP",
      "symbol": "MOLANIUM",
      "name": "MOLANIUM",
      "decimals": 0,
      "logoURI": "https://i.imgur.com/hOMe38E.png",
      "tags": [],
      "extensions": {
        "website": "https://moonlana.com/",
        "imageUrl": "https://i.imgur.com/hOMe38E.png",
        "twitter": "https://twitter.com/xMoonLana",
        "medium": "https://moonlana.medium.com/"
      }
    },
    {
      "chainId": 101,
      "address": "5KV2W2XPdSo97wQWcuAVi6G4PaCoieg4Lhhi61PAMaMJ",
      "symbol": "GÜ",
      "name": "GÜ",
      "decimals": 6,
      "logoURI": "https://cdn.jsdelivr.net/gh/Seigneur-Machiavel/kugle.github.io/Tokens/Logo_GU_512.png",
      "tags": [
        "utility-token"
      ],
      "extensions": {
        "website": "https://kugle.org",
        "twitter": "https://twitter.com/Kugle_"
      }
    },
    {
      "chainId": 101,
      "address": "72fFy4SNGcHoEC1TTFTUkxNHriJqg3hBPsa2jSr2cZgb",
      "symbol": "BZX",
      "name": "BlizeX",
      "decimals": 6,
      "logoURI": "https://raw.githubusercontent.com/Blizex-Official/blizex-token/main/logo.jpg",
      "tags": [],
      "extensions": {
        "website": "https://www.blizex.co",
        "twitter": "https://twitter.com/blizex_en"
      }
    },
    {
      "chainId": 101,
      "address": "5fEo6ZbvpV6zdyzowtAwgMcWHZe1yJy9NxQM6gC19QW5",
      "symbol": "GREEN",
      "name": "Green DEX",
      "decimals": 9,
      "logoURI": "https://raw.githubusercontent.com/greendex/GDEX/main/gdex.svg",
      "tags": [
        "Green DEX"
      ],
      "extensions": {
        "website": "https://greendex.network/",
        "twitter": "https://twitter.com/GreendexN"
      }
    },
    {
      "chainId": 101,
      "address": "Bx1fDtvTN6NvE4kjdPHQXtmGSg582bZx9fGy4DQNMmAT",
      "symbol": "SOLC",
      "name": "Solcubator",
      "decimals": 9,
      "logoURI": "http://solcubator.io/logo.png",
      "tags": [],
      "extensions": {
        "website": "http://solcubator.io",
        "twitter": "https://twitter.com/Solcubator"
      }
    },
    {
      "chainId": 101,
      "address": "ABxCiDz4jjKt1t7Syu5Tb37o8Wew9ADpwngZh6kpLbLX",
      "symbol": "XSOL",
      "name": "XSOL Token",
      "decimals": 8,
      "logoURI": "https://raw.githubusercontent.com/0xsol/XSOL-Token/main/logo.jpg",
      "tags": [
        "utility-token"
      ],
      "extensions": {
        "website": "https://0xsol.network",
        "twitter": "https://twitter.com/0xSol_Network"
      }
    },
    {
      "chainId": 101,
      "address": "DrcPRJPBiakQcWqon3gZms7sviAqdQS5zS5wvaG5v6wu",
      "symbol": "BLD",
      "name": "BladesToken",
      "decimals": 4,
      "logoURI": "https://i.imgur.com/MfxQycw.jpeg",
      "tags": [],
      "extensions": {
        "website": "https://blades.finance/",
        "twitter": "https://twitter.com/bladesfinance"
      }
    },
    {
      "chainId": 101,
      "address": "6D7E4mstMboABmfoaPrtVDgewjUCbGdvcYVaHa9SDiTg",
      "symbol": "QWK",
      "name": "QwikPay.io Token",
      "decimals": 9,
      "logoURI": "https://github.com/QwikPay-io/website/raw/main/qwk.png",
      "tags": [],
      "extensions": {
        "website": "https://www.qwikpay.io",
        "twitter": "https://twitter.com/QwikpayIO"
      }
    },
    {
      "chainId": 101,
      "address": "BTyJg5zMbaN2KMfn7LsKhpUsV675aCUSUMrgB1YGxBBP",
      "symbol": "GOOSEBERRY",
      "name": "Gooseberry",
      "decimals": 9,
      "logoURI": "https://gooseberry.changr.ca/gooseberry.png",
      "tags": [],
      "extensions": {
        "website": "https://gooseberry.changr.ca",
        "twitter": "https://twitter.com/gooseberrycoin"
      }
    },
    {
      "chainId": 101,
      "address": "5GG1LbgY4EEvPR51YQPNr65QKcZemrHWPooTqC5gRPBA",
      "symbol": "DXB",
      "name": "DefiXBet Token",
      "decimals": 9,
      "logoURI": "https://raw.githubusercontent.com/DefiXBet/DefiXBet/main/defixBeto.jpg",
      "tags": [],
      "extensions": {
        "website": "https://DefiXBet.com/",
        "twitter": "https://twitter.com/DefiXBet",
        "medium": "https://defixbet.medium.com/",
        "tgann": "https://t.me/DefiXBet"
      }
    },
    {
      "chainId": 101,
      "address": "7a4cXVvVT7kF6hS5q5LDqtzWfHfys4a9PoK6pf87RKwf",
      "symbol": "LUNY",
      "name": "Luna Yield",
      "decimals": 9,
      "logoURI": "https://www.lunayield.com/logo.png",
      "tags": [],
      "extensions": {
        "website": "https://www.lunayield.com",
        "twitter": "https://twitter.com/Luna_Yield"
      }
    },
    {
      "chainId": 101,
      "address": "AP58G14hoy4GGgZS4L8TzZgqXnk3hBvciFKW2Cb1RQ2J",
      "symbol": "YARDv1",
      "name": "SolYard Finance Beta",
      "decimals": 9,
      "logoURI": "https://solyard.finance/logo.png",
      "tags": [],
      "extensions": {
        "website": "https://solyard.finance/"
      }
    },
    {
      "chainId": 101,
      "address": "6Y7LbYB3tfGBG6CSkyssoxdtHb77AEMTRVXe8JUJRwZ7",
      "symbol": "DINO",
      "name": "DINO",
      "decimals": 6,
      "logoURI": "https://raw.githubusercontent.com/solanadino/dinotoken/main/solana_dino.jpg",
      "tags": [],
      "extensions": {
        "website": "https://www.solanadino.com",
        "twitter": "https://twitter.com/solanadino"
      }
    },
    {
      "chainId": 101,
      "address": "4wjPQJ6PrkC4dHhYghwJzGBVP78DkBzA2U3kHoFNBuhj",
      "symbol": "LIQ",
      "name": "LIQ",
      "decimals": 6,
      "logoURI": "https://liqsolana.com/wp-content/uploads/2021/06/200x.png",
      "tags": [],
      "extensions": {
        "website": "https://liqsolana.com/",
        "twitter": "https://twitter.com/liqsolana"
      }
    },
    {
      "chainId": 101,
      "address": "DubwWZNWiNGMMeeQHPnMATNj77YZPZSAz2WVR5WjLJqz",
      "symbol": "CRP",
      "name": "CropperFinance",
      "decimals": 6,
      "logoURI": "https://pbs.twimg.com/profile_images/1399749127089627139/UHqlWRaL_400x400.jpg",
      "tags": [],
      "extensions": {
        "website": "https://cropper.finance/",
        "twitter": "https://twitter.com/cropperfinance"
      }
    }
  ],
  "version": {
    "major": 0,
    "minor": 2,
    "patch": 2
  }
}<|MERGE_RESOLUTION|>--- conflicted
+++ resolved
@@ -8740,7 +8740,6 @@
       }
     },
     {
-<<<<<<< HEAD
       "chainId": 101,
       "address": "GkXP719hnhLtizWHcQyGVYajuJqVsJJ6fyeUob9BPCFC",
       "symbol": "KROWZ",
@@ -8757,8 +8756,6 @@
       }
     },
     {
-=======
->>>>>>> bc4df7cb
       "chainId": 101,
       "address": "6kwTqmdQkJd8qRr9RjSnUX9XJ24RmJRSrU1rsragP97Y",
       "symbol": "SAIL",
