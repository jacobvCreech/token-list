{
  "name": "Solana Token List",
  "logoURI": "https://cdn.jsdelivr.net/gh/trustwallet/assets@master/blockchains/solana/info/logo.png",
  "keywords": [
    "solana",
    "spl"
  ],
  "tags": {
    "stablecoin": {
      "name": "stablecoin",
      "description": "Tokens that are fixed to an external asset, e.g. the US dollar"
    },
    "ethereum": {
      "name": "ethereum",
      "description": "Asset bridged from ethereum"
    },
    "lp-token": {
      "name": "lp-token",
      "description": "Asset representing liquidity provider token"
    },
    "wrapped-sollet": {
      "name": "wrapped-sollet",
      "description": "Asset wrapped using sollet bridge"
    },
    "wrapped": {
      "name": "wrapped",
      "description": "Asset wrapped using wormhole bridge"
    },
    "leveraged": {
      "name": "leveraged",
      "description": "Leveraged asset"
    },
    "bull": {
      "name": "bull",
      "description": "Leveraged Bull asset"
    },
    "bear": {
      "name": "bear",
      "description": "Leveraged Bear asset"
    },
    "nft": {
      "name": "nft",
      "description": "Non-fungible token"
    },
    "security-token": {
      "name": "security-token",
      "description": "Tokens that are used to gain access to an electronically restricted resource"
    },
    "utility-token": {
      "name": "utility-token",
      "description": "Tokens that are designed to be spent within a certain blockchain ecosystem e.g. most of the SPL-Tokens"
    }
  },
  "timestamp": "2021-03-03T19:57:21+0000",
  "tokens": [
    {
      "chainId": 101,
      "address": "So11111111111111111111111111111111111111112",
      "symbol": "SOL",
      "name": "Wrapped SOL",
      "decimals": 9,
      "logoURI": "https://cdn.jsdelivr.net/gh/trustwallet/assets@master/blockchains/solana/info/logo.png",
      "tags": [],
      "extensions": {
        "website": "https://solana.com/",
        "serumV3Usdc": "9wFFyRfZBsuAha4YcuxcXLKwMxJR43S7fPfQLusDBzvT",
        "serumV3Usdt": "HWHvQhFmJB3NUcu1aihKmrKegfVxBEHzwVX6yZCKEsi1",
        "coingeckoId": "solana"
      }
    },
    {
      "chainId": 101,
      "address": "EPjFWdd5AufqSSqeM2qN1xzybapC8G4wEGGkZwyTDt1v",
      "symbol": "USDC",
      "name": "USD Coin",
      "decimals": 6,
      "logoURI": "https://cdn.jsdelivr.net/gh/solana-labs/token-list@main/assets/mainnet/EPjFWdd5AufqSSqeM2qN1xzybapC8G4wEGGkZwyTDt1v/logo.png",
      "tags": [
        "stablecoin"
      ],
      "extensions": {
        "website": "https://www.centre.io/",
        "coingeckoId": "usd-coin"
      }
    },
    {
      "chainId": 101,
      "address": "9n4nbM75f5Ui33ZbPYXn59EwSgE8CGsHtAeTH5YFeJ9E",
      "symbol": "BTC",
      "name": "Wrapped Bitcoin (Sollet)",
      "decimals": 6,
      "logoURI": "https://cdn.jsdelivr.net/gh/trustwallet/assets@master/blockchains/bitcoin/info/logo.png",
      "tags": [
        "wrapped-sollet",
        "ethereum"
      ],
      "extensions": {
        "bridgeContract": "https://etherscan.io/address/0xeae57ce9cc1984f202e15e038b964bb8bdf7229a",
        "serumV3Usdc": "A8YFbxQYFVqKZaoYJLLUVcQiWP7G2MeEgW5wsAQgMvFw",
        "serumV3Usdt": "C1EuT9VokAKLiW7i2ASnZUvxDoKuKkCpDDeNxAptuNe4",
        "coingeckoId": "bitcoin"
      }
    },
    {
      "chainId": 101,
      "address": "2FPyTwcZLUg1MDrwsyoP4D6s1tM7hAkHYRjkNb5w6Pxk",
      "symbol": "ETH",
      "name": "Wrapped Ethereum (Sollet)",
      "decimals": 6,
      "logoURI": "https://cdn.jsdelivr.net/gh/trustwallet/assets@master/blockchains/ethereum/assets/0xC02aaA39b223FE8D0A0e5C4F27eAD9083C756Cc2/logo.png",
      "tags": [
        "wrapped-sollet",
        "ethereum"
      ],
      "extensions": {
        "bridgeContract": "https://etherscan.io/address/0xeae57ce9cc1984f202e15e038b964bb8bdf7229a",
        "serumV3Usdc": "4tSvZvnbyzHXLMTiFonMyxZoHmFqau1XArcRCVHLZ5gX",
        "serumV3Usdt": "7dLVkUfBVfCGkFhSXDCq1ukM9usathSgS716t643iFGF",
        "coingeckoId": "ethereum"
      }
    },
    {
      "chainId": 101,
      "address": "3JSf5tPeuscJGtaCp5giEiDhv51gQ4v3zWg8DGgyLfAB",
      "symbol": "YFI",
      "name": "Wrapped YFI (Sollet)",
      "decimals": 6,
      "logoURI": "https://cdn.jsdelivr.net/gh/trustwallet/assets@master/blockchains/ethereum/assets/0x0bc529c00C6401aEF6D220BE8C6Ea1667F6Ad93e/logo.png",
      "tags": [
        "wrapped-sollet",
        "ethereum"
      ],
      "extensions": {
        "bridgeContract": "https://etherscan.io/address/0xeae57ce9cc1984f202e15e038b964bb8bdf7229a",
        "serumV3Usdc": "7qcCo8jqepnjjvB5swP4Afsr3keVBs6gNpBTNubd1Kr2",
        "serumV3Usdt": "3Xg9Q4VtZhD4bVYJbTfgGWFV5zjE3U7ztSHa938zizte",
        "coingeckoId": "yearn-finance"
      }
    },
    {
      "chainId": 101,
      "address": "CWE8jPTUYhdCTZYWPTe1o5DFqfdjzWKc9WKz6rSjQUdG",
      "symbol": "LINK",
      "name": "Wrapped Chainlink (Sollet)",
      "decimals": 6,
      "logoURI": "https://cdn.jsdelivr.net/gh/trustwallet/assets@master/blockchains/ethereum/assets/0x514910771AF9Ca656af840dff83E8264EcF986CA/logo.png",
      "tags": [
        "wrapped-sollet",
        "ethereum"
      ],
      "extensions": {
        "bridgeContract": "https://etherscan.io/address/0xeae57ce9cc1984f202e15e038b964bb8bdf7229a",
        "serumV3Usdc": "3hwH1txjJVS8qv588tWrjHfRxdqNjBykM1kMcit484up",
        "serumV3Usdt": "3yEZ9ZpXSQapmKjLAGKZEzUNA1rcupJtsDp5mPBWmGZR",
        "coingeckoId": "chainlink"
      }
    },
    {
      "chainId": 101,
      "address": "Ga2AXHpfAF6mv2ekZwcsJFqu7wB4NV331qNH7fW9Nst8",
      "symbol": "XRP",
      "name": "Wrapped XRP (Sollet)",
      "decimals": 6,
      "logoURI": "https://cdn.jsdelivr.net/gh/trustwallet/assets@master/blockchains/ripple/info/logo.png",
      "tags": [
        "wrapped-sollet",
        "ethereum"
      ],
      "extensions": {
        "bridgeContract": "https://etherscan.io/address/0xeae57ce9cc1984f202e15e038b964bb8bdf7229a",
        "coingeckoId": "ripple"
      }
    },
    {
      "chainId": 101,
      "address": "BQcdHdAQW1hczDbBi9hiegXAR7A98Q9jx3X3iBBBDiq4",
      "symbol": "wUSDT",
      "name": "Wrapped USDT (Sollet)",
      "decimals": 6,
      "logoURI": "https://cdn.jsdelivr.net/gh/solana-labs/explorer/public/tokens/usdt.svg",
      "tags": [
        "stablecoin",
        "wrapped-sollet",
        "ethereum"
      ],
      "extensions": {
        "bridgeContract": "https://etherscan.io/address/0xeae57ce9cc1984f202e15e038b964bb8bdf7229a",
        "coingeckoId": "tether"
      }
    },
    {
      "chainId": 101,
      "address": "AR1Mtgh7zAtxuxGd2XPovXPVjcSdY3i4rQYisNadjfKy",
      "symbol": "SUSHI",
      "name": "Wrapped SUSHI (Sollet)",
      "decimals": 6,
      "logoURI": "https://cdn.jsdelivr.net/gh/trustwallet/assets@master/blockchains/ethereum/assets/0x6B3595068778DD592e39A122f4f5a5cF09C90fE2/logo.png",
      "tags": [
        "wrapped-sollet",
        "ethereum"
      ],
      "extensions": {
        "website": "https://www.sushi.com",
        "bridgeContract": "https://etherscan.io/address/0xeae57ce9cc1984f202e15e038b964bb8bdf7229a",
        "serumV3Udsc": "A1Q9iJDVVS8Wsswr9ajeZugmj64bQVCYLZQLra2TMBMo",
        "serumV3Usdt": "6DgQRTpJTnAYBSShngAVZZDq7j9ogRN1GfSQ3cq9tubW",
        "coingeckoId": "sushi"
      }
    },
    {
      "chainId": 101,
      "address": "CsZ5LZkDS7h9TDKjrbL7VAwQZ9nsRu8vJLhRYfmGaN8K",
      "symbol": "ALEPH",
      "name": "Wrapped ALEPH (Sollet)",
      "decimals": 6,
      "logoURI": "https://cdn.jsdelivr.net/gh/trustwallet/assets@master/blockchains/nuls/assets/NULSd6HgyZkiqLnBzTaeSQfx1TNg2cqbzq51h/logo.png",
      "tags": [
        "wrapped-sollet",
        "ethereum"
      ],
      "extensions": {
        "bridgeContract": "https://etherscan.io/address/0xeae57ce9cc1984f202e15e038b964bb8bdf7229a",
        "serumV3Usdc": "GcoKtAmTy5QyuijXSmJKBtFdt99e6Buza18Js7j9AJ6e",
        "serumV3Usdt": "Gyp1UGRgbrb6z8t7fpssxEKQgEmcJ4pVnWW3ds2p6ZPY",
        "coingeckoId": "aleph"
      }
    },
    {
      "chainId": 101,
      "address": "SF3oTvfWzEP3DTwGSvUXRrGTvr75pdZNnBLAH9bzMuX",
      "symbol": "SXP",
      "name": "Wrapped SXP (Sollet)",
      "decimals": 6,
      "logoURI": "https://cdn.jsdelivr.net/gh/trustwallet/assets/blockchains/ethereum/assets/0x8CE9137d39326AD0cD6491fb5CC0CbA0e089b6A9/logo.png",
      "tags": [
        "wrapped-sollet",
        "ethereum"
      ],
      "extensions": {
        "bridgeContract": "https://etherscan.io/address/0xeae57ce9cc1984f202e15e038b964bb8bdf7229a",
        "serumV3Usdc": "4LUro5jaPaTurXK737QAxgJywdhABnFAMQkXX4ZyqqaZ",
        "serumV3Usdt": "8afKwzHR3wJE7W7Y5hvQkngXh6iTepSZuutRMMy96MjR",
        "coingeckoId": "swipe"
      }
    },
    {
      "chainId": 101,
      "address": "BtZQfWqDGbk9Wf2rXEiWyQBdBY1etnUUn6zEphvVS7yN",
      "symbol": "HGET",
      "name": "Wrapped Hedget (Sollet)",
      "decimals": 6,
      "logoURI": "https://www.hedget.com/images/favicon.svg",
      "tags": [
        "wrapped-sollet",
        "ethereum"
      ],
      "extensions": {
        "website": "https://www.hedget.com/",
        "bridgeContract": "https://etherscan.io/address/0xeae57ce9cc1984f202e15e038b964bb8bdf7229a",
        "serumV3Usdc": "88vztw7RTN6yJQchVvxrs6oXUDryvpv9iJaFa1EEmg87",
        "serumV3Usdt": "ErQXxiNfJgd4fqQ58PuEw5xY35TZG84tHT6FXf5s4UxY",
        "coingeckoId": "hedget"
      }
    },
    {
      "chainId": 101,
      "address": "5Fu5UUgbjpUvdBveb3a1JTNirL8rXtiYeSMWvKjtUNQv",
      "symbol": "CREAM",
      "name": "Wrapped Cream Finance (Sollet)",
      "decimals": 6,
      "logoURI": "https://cdn.jsdelivr.net/gh/trustwallet/assets@master/blockchains/smartchain/assets/0xd4CB328A82bDf5f03eB737f37Fa6B370aef3e888/logo.png",
      "tags": [
        "wrapped-sollet",
        "ethereum"
      ],
      "extensions": {
        "bridgeContract": "https://etherscan.io/address/0xeae57ce9cc1984f202e15e038b964bb8bdf7229a",
        "serumV3Usdc": "7nZP6feE94eAz9jmfakNJWPwEKaeezuKKC5D1vrnqyo2",
        "serumV3Usdt": "4ztJEvQyryoYagj2uieep3dyPwG2pyEwb2dKXTwmXe82",
        "coingeckoId": "cream-2"
      }
    },
    {
      "chainId": 101,
      "address": "873KLxCbz7s9Kc4ZzgYRtNmhfkQrhfyWGZJBmyCbC3ei",
      "symbol": "UBXT",
      "name": "Wrapped Upbots (Sollet)",
      "decimals": 6,
      "logoURI": "https://assets.coingecko.com/coins/images/12476/small/UBXT.png?1600132967",
      "tags": [
        "wrapped-sollet",
        "ethereum"
      ],
      "extensions": {
        "website": "https://upbots.com/",
        "explorer": "https://etherscan.io/address/0xeae57ce9cc1984f202e15e038b964bb8bdf7229a",
        "serumV3Usdc": "2wr3Ab29KNwGhtzr5HaPCyfU1qGJzTUAN4amCLZWaD1H",
        "serumV3Usdt": "F1T7b6pnR8Pge3qmfNUfW6ZipRDiGpMww6TKTrRU4NiL",
        "coingeckoId": "upbots"
      }
    },
    {
      "chainId": 101,
      "address": "HqB7uswoVg4suaQiDP3wjxob1G5WdZ144zhdStwMCq7e",
      "symbol": "HNT",
      "name": "Wrapped Helium (Sollet)",
      "decimals": 6,
      "logoURI": "https://assets.coingecko.com/coins/images/4284/small/Helium_HNT.png?1612620071",
      "tags": [
        "wrapped-sollet",
        "ethereum"
      ],
      "extensions": {
        "bridgeContract": "https://etherscan.io/address/0xeae57ce9cc1984f202e15e038b964bb8bdf7229a",
        "serumV3Usdc": "CnUV42ZykoKUnMDdyefv5kP6nDSJf7jFd7WXAecC6LYr",
        "serumV3Usdt": "8FpuMGLtMZ7Wt9ZvyTGuTVwTwwzLYfS5NZWcHxbP1Wuh",
        "coingeckoId": "HNT"
      }
    },
    {
      "chainId": 101,
      "address": "9S4t2NEAiJVMvPdRYKVrfJpBafPBLtvbvyS3DecojQHw",
      "symbol": "FRONT",
      "name": "Wrapped FRONT (Sollet)",
      "decimals": 6,
      "logoURI": "https://cdn.jsdelivr.net/gh/trustwallet/assets@master/blockchains/ethereum/assets/0xf8C3527CC04340b208C854E985240c02F7B7793f/logo.png",
      "tags": [
        "wrapped-sollet",
        "ethereum"
      ],
      "extensions": {
        "bridgeContract": "https://etherscan.io/address/0xeae57ce9cc1984f202e15e038b964bb8bdf7229a",
        "serumV3Usdc": "9Zx1CvxSVdroKMMWf2z8RwrnrLiQZ9VkQ7Ex3syQqdSH",
        "serumV3Usdt": "CGC4UgWwqA9PET6Tfx6o6dLv94EK2coVkPtxgNHuBtxj",
        "coingeckoId": "frontier-token"
      }
    },
    {
      "chainId": 101,
      "address": "6WNVCuxCGJzNjmMZoKyhZJwvJ5tYpsLyAtagzYASqBoF",
      "symbol": "AKRO",
      "name": "Wrapped AKRO (Sollet)",
      "decimals": 6,
      "logoURI": "https://cdn.jsdelivr.net/gh/trustwallet/assets@master/blockchains/ethereum/assets/0xb2734a4Cec32C81FDE26B0024Ad3ceB8C9b34037/logo.png",
      "tags": [
        "wrapped-sollet",
        "ethereum"
      ],
      "extensions": {
        "bridgeContract": "https://etherscan.io/address/0xeae57ce9cc1984f202e15e038b964bb8bdf7229a",
        "serumV3Usdc": "5CZXTTgVZKSzgSA3AFMN5a2f3hmwmmJ6hU8BHTEJ3PX8",
        "serumV3Usdt": "HLvRdctRB48F9yLnu9E24LUTRt89D48Z35yi1HcxayDf",
        "coingeckoId": "akropolis"
      }
    },
    {
      "chainId": 101,
      "address": "DJafV9qemGp7mLMEn5wrfqaFwxsbLgUsGVS16zKRk9kc",
      "symbol": "HXRO",
      "name": "Wrapped HXRO (Sollet)",
      "decimals": 6,
      "logoURI": "https://assets.coingecko.com/coins/images/7805/large/hxro-squarelogo-1585089594129.png?1586221980",
      "tags": [
        "wrapped-sollet",
        "ethereum"
      ],
      "extensions": {
        "bridgeContract": "https://etherscan.io/address/0xeae57ce9cc1984f202e15e038b964bb8bdf7229a",
        "serumV3Usdc": "6Pn1cSiRos3qhBf54uBP9ZQg8x3JTardm1dL3n4p29tA",
        "serumV3Usdt": "4absuMsgemvdjfkgdLQq1zKEjw3dHBoCWkzKoctndyqd",
        "coingeckoId": "hxro"
      }
    },
    {
      "chainId": 101,
      "address": "DEhAasscXF4kEGxFgJ3bq4PpVGp5wyUxMRvn6TzGVHaw",
      "symbol": "UNI",
      "name": "Wrapped UNI (Sollet)",
      "decimals": 6,
      "logoURI": "https://cdn.jsdelivr.net/gh/trustwallet/assets@master/blockchains/ethereum/assets/0x1f9840a85d5aF5bf1D1762F925BDADdC4201F984/logo.png",
      "tags": [
        "wrapped-sollet",
        "ethereum"
      ],
      "extensions": {
        "bridgeContract": "https://etherscan.io/address/0xeae57ce9cc1984f202e15e038b964bb8bdf7229a",
        "serumV3Usdc": "6JYHjaQBx6AtKSSsizDMwozAEDEZ5KBsSUzH7kRjGJon",
        "serumV3Usdt": "2SSnWNrc83otLpfRo792P6P3PESZpdr8cu2r8zCE6bMD",
        "coingeckoId": "uniswap"
      }
    },
    {
      "chainId": 101,
      "address": "SRMuApVNdxXokk5GT7XD5cUUgXMBCoAz2LHeuAoKWRt",
      "symbol": "SRM",
      "name": "Serum",
      "decimals": 6,
      "logoURI": "https://cdn.jsdelivr.net/gh/trustwallet/assets@master/blockchains/ethereum/assets/0x476c5E26a75bd202a9683ffD34359C0CC15be0fF/logo.png",
      "tags": [],
      "extensions": {
        "website": "https://projectserum.com/",
        "serumV3Usdc": "ByRys5tuUWDgL73G8JBAEfkdFf8JWBzPBDHsBVQ5vbQA",
        "serumV3Usdt": "AtNnsY1AyRERWJ8xCskfz38YdvruWVJQUVXgScC1iPb",
        "coingeckoId": "serum"
      }
    },
    {
      "chainId": 101,
      "address": "AGFEad2et2ZJif9jaGpdMixQqvW5i81aBdvKe7PHNfz3",
      "symbol": "FTT",
      "name": "Wrapped FTT (Sollet)",
      "decimals": 6,
      "logoURI": "https://cdn.jsdelivr.net/gh/solana-labs/token-list@main/assets/mainnet/AGFEad2et2ZJif9jaGpdMixQqvW5i81aBdvKe7PHNfz3/logo.png",
      "tags": [
        "wrapped-sollet",
        "ethereum"
      ],
      "extensions": {
        "bridgeContract": "https://etherscan.io/address/0xeae57ce9cc1984f202e15e038b964bb8bdf7229a",
        "assetContract": "https://etherscan.io/address/0x50d1c9771902476076ecfc8b2a83ad6b9355a4c9",
        "serumV3Usdc": "2Pbh1CvRVku1TgewMfycemghf6sU9EyuFDcNXqvRmSxc",
        "serumV3Usdt": "Hr3wzG8mZXNHV7TuL6YqtgfVUesCqMxGYCEyP3otywZE",
        "coingeckoId": "ftx-token"
      }
    },
    {
      "chainId": 101,
      "address": "MSRMcoVyrFxnSgo5uXwone5SKcGhT1KEJMFEkMEWf9L",
      "symbol": "MSRM",
      "name": "MegaSerum",
      "decimals": 0,
      "logoURI": "https://cdn.jsdelivr.net/gh/trustwallet/assets@master/blockchains/ethereum/assets/0x476c5E26a75bd202a9683ffD34359C0CC15be0fF/logo.png",
      "tags": [],
      "extensions": {
        "website": "https://projectserum.com/",
        "serumV3Usdc": "4VKLSYdvrQ5ngQrt1d2VS8o4ewvb2MMUZLiejbnGPV33",
        "serumV3Usdt": "5nLJ22h1DUfeCfwbFxPYK8zbfbri7nA9bXoDcR8AcJjs",
        "coingeckoId": "megaserum"
      }
    },
    {
      "chainId": 101,
      "address": "BXXkv6z8ykpG1yuvUDPgh732wzVHB69RnB9YgSYh3itW",
      "symbol": "WUSDC",
      "name": "Wrapped USDC (Sollet)",
      "decimals": 6,
      "logoURI": "https://cdn.jsdelivr.net/gh/solana-labs/token-list@main/assets/mainnet/EPjFWdd5AufqSSqeM2qN1xzybapC8G4wEGGkZwyTDt1v/logo.png",
      "tags": [
        "stablecoin",
        "wrapped-sollet",
        "ethereum"
      ],
      "extensions": {
        "coingeckoId": "usdc-coin"
      }
    },
    {
      "chainId": 101,
      "address": "GXMvfY2jpQctDqZ9RoU3oWPhufKiCcFEfchvYumtX7jd",
      "symbol": "TOMO",
      "name": "Wrapped TOMO (Sollet)",
      "decimals": 6,
      "logoURI": "https://cdn.jsdelivr.net/gh/trustwallet/assets@master/blockchains/tomochain/info/logo.png",
      "tags": [
        "wrapped-sollet",
        "ethereum"
      ],
      "extensions": {
        "bridgeContract": "https://etherscan.io/address/0xeae57ce9cc1984f202e15e038b964bb8bdf7229a",
        "serumV3Usdc": "8BdpjpSD5n3nk8DQLqPUyTZvVqFu6kcff5bzUX5dqDpy",
        "serumV3Usdt": "GnKPri4thaGipzTbp8hhSGSrHgG4F8MFiZVrbRn16iG2",
        "coingeckoId": "tomochain"
      }
    },
    {
      "chainId": 101,
      "address": "EcqExpGNFBve2i1cMJUTR4bPXj4ZoqmDD2rTkeCcaTFX",
      "symbol": "KARMA",
      "name": "Wrapped KARMA (Sollet)",
      "decimals": 4,
      "logoURI": "https://cdn.jsdelivr.net/gh/machi-x/assets@master/blockchains/ethereum/assets/0xdfe691f37b6264a90ff507eb359c45d55037951c/logo.png",
      "tags": [
        "wrapped-sollet",
        "ethereum"
      ],
      "extensions": {
        "bridgeContract": "https://etherscan.io/address/0xeae57ce9cc1984f202e15e038b964bb8bdf7229a",
        "coingeckoId": "karma-dao"
      }
    },
    {
      "chainId": 101,
      "address": "EqWCKXfs3x47uVosDpTRgFniThL9Y8iCztJaapxbEaVX",
      "symbol": "LUA",
      "name": "Wrapped LUA (Sollet)",
      "decimals": 6,
      "logoURI": "https://cdn.jsdelivr.net/gh/trustwallet/assets@master/blockchains/ethereum/assets/0xB1f66997A5760428D3a87D68b90BfE0aE64121cC/logo.png",
      "tags": [
        "wrapped-sollet",
        "ethereum"
      ],
      "extensions": {
        "bridgeContract": "https://etherscan.io/address/0xeae57ce9cc1984f202e15e038b964bb8bdf7229a",
        "serumV3Usdc": "4xyWjQ74Eifq17vbue5Ut9xfFNfuVB116tZLEpiZuAn8",
        "serumV3Usdt": "35tV8UsHH8FnSAi3YFRrgCu4K9tb883wKnAXpnihot5r",
        "coingeckoId": "lua-token"
      }
    },
    {
      "chainId": 101,
      "address": "GeDS162t9yGJuLEHPWXXGrb1zwkzinCgRwnT8vHYjKza",
      "symbol": "MATH",
      "name": "Wrapped MATH (Sollet)",
      "decimals": 6,
      "tags": [
        "wrapped-sollet",
        "ethereum"
      ],
      "extensions": {
        "bridgeContract": "https://etherscan.io/address/0xeae57ce9cc1984f202e15e038b964bb8bdf7229a",
        "serumV3Usdc": "J7cPYBrXVy8Qeki2crZkZavcojf2sMRyQU7nx438Mf8t",
        "serumV3Usdt": "2WghiBkDL2yRhHdvm8CpprrkmfguuQGJTCDfPSudKBAZ",
        "coingeckoId": "math"
      }
    },
    {
      "chainId": 101,
      "address": "GUohe4DJUA5FKPWo3joiPgsB7yzer7LpDmt1Vhzy3Zht",
      "symbol": "KEEP",
      "name": "Wrapped KEEP (Sollet)",
      "decimals": 6,
      "logoURI": "https://assets.coingecko.com/coins/images/3373/large/IuNzUb5b_400x400.jpg?1589526336",
      "tags": [
        "wrapped-sollet",
        "ethereum"
      ],
      "extensions": {
        "bridgeContract": "https://etherscan.io/address/0xeae57ce9cc1984f202e15e038b964bb8bdf7229a",
        "serumV3Usdc": "3rgacody9SvM88QR83GHaNdEEx4Fe2V2ed5GJp2oeKDr",
        "serumV3Usdt": "HEGnaVL5i48ubPBqWAhodnZo8VsSLzEM3Gfc451DnFj9",
        "coingeckoId": "keep-network"
      }
    },
    {
      "chainId": 101,
      "address": "9F9fNTT6qwjsu4X4yWYKZpsbw5qT7o6yR2i57JF2jagy",
      "symbol": "SWAG",
      "name": "Wrapped SWAG (Sollet)",
      "decimals": 6,
      "logoURI": "https://assets.coingecko.com/coins/images/12805/large/photo_2020-10-14_23.17.02.jpeg?1602688642",
      "tags": [
        "wrapped-sollet",
        "ethereum"
      ],
      "extensions": {
        "bridgeContract": "https://etherscan.io/address/0xeae57ce9cc1984f202e15e038b964bb8bdf7229a",
        "serumV3Usdt": "J2XSt77XWim5HwtUM8RUwQvmRXNZsbMKpp5GTKpHafvf",
        "coingeckoId": "swag-finance"
      }
    },
    {
      "chainId": 101,
      "address": "DgHK9mfhMtUwwv54GChRrU54T2Em5cuszq2uMuen1ZVE",
      "symbol": "CEL",
      "name": "Wrapped Celsius (Sollet)",
      "decimals": 6,
      "logoURI": "https://cdn.jsdelivr.net/gh/trustwallet/assets@master/blockchains/ethereum/assets/0xaaAEBE6Fe48E54f431b0C390CfaF0b017d09D42d/logo.png",
      "tags": [
        "wrapped-sollet",
        "ethereum"
      ],
      "extensions": {
        "bridgeContract": "https://etherscan.io/address/0xeae57ce9cc1984f202e15e038b964bb8bdf7229a",
        "serumV3Usdt": "cgani53cMZgYfRMgSrNekJTMaLmccRfspsfTbXWRg7u",
        "coingeckoId": "celsius-degree-token"
      }
    },
    {
      "chainId": 101,
      "address": "7ncCLJpP3MNww17LW8bRvx8odQQnubNtfNZBL5BgAEHW",
      "symbol": "RSR",
      "name": "Wrapped Reserve Rights (Sollet)",
      "decimals": 6,
      "logoURI": "https://cdn.jsdelivr.net/gh/trustwallet/assets@master/blockchains/ethereum/assets/0x8762db106B2c2A0bccB3A80d1Ed41273552616E8/logo.png",
      "tags": [
        "wrapped-sollet",
        "ethereum"
      ],
      "extensions": {
        "bridgeContract": "https://etherscan.io/address/0xeae57ce9cc1984f202e15e038b964bb8bdf7229a",
        "serumV3Usdt": "FcPet5fz9NLdbXwVM6kw2WTHzRAD7mT78UjwTpawd7hJ",
        "coingeckoId": "reserve-rights-token"
      }
    },
    {
      "chainId": 101,
      "address": "5wihEYGca7X4gSe97C5mVcqNsfxBzhdTwpv72HKs25US",
      "symbol": "1INCH",
      "name": "Wrapped 1INCH (Sollet)",
      "decimals": 6,
      "logoURI": "https://cdn.jsdelivr.net/gh/trustwallet/assets@master/blockchains/ethereum/assets/0x111111111117dC0aa78b770fA6A738034120C302/logo.png",
      "tags": [
        "wrapped-sollet",
        "ethereum"
      ],
      "extensions": {
        "bridgeContract": "https://etherscan.io/address/0xeae57ce9cc1984f202e15e038b964bb8bdf7229a",
        "coingeckoId": "1inch"
      }
    },
    {
      "chainId": 101,
      "address": "38i2NQxjp5rt5B3KogqrxmBxgrAwaB3W1f1GmiKqh9MS",
      "symbol": "GRT",
      "name": "Wrapped GRT  (Sollet)",
      "decimals": 6,
      "logoURI": "https://cdn.jsdelivr.net/gh/trustwallet/assets@master/blockchains/ethereum/assets/0xc944E90C64B2c07662A292be6244BDf05Cda44a7/logo.png",
      "tags": [
        "wrapped-sollet",
        "ethereum"
      ],
      "extensions": {
        "bridgeContract": "https://etherscan.io/address/0xeae57ce9cc1984f202e15e038b964bb8bdf7229a",
        "coingeckoId": "the-graph"
      }
    },
    {
      "chainId": 101,
      "address": "Avz2fmevhhu87WYtWQCFj9UjKRjF9Z9QWwN2ih9yF95G",
      "symbol": "COMP",
      "name": "Wrapped Compound (Sollet)",
      "decimals": 6,
      "logoURI": "https://cdn.jsdelivr.net/gh/trustwallet/assets@master/blockchains/ethereum/assets/0xc00e94Cb662C3520282E6f5717214004A7f26888/logo.png",
      "tags": [
        "wrapped-sollet",
        "ethereum"
      ],
      "extensions": {
        "bridgeContract": "https://etherscan.io/address/0xeae57ce9cc1984f202e15e038b964bb8bdf7229a",
        "coingeckoId": "compound-coin"
      }
    },
    {
      "chainId": 101,
      "address": "9wRD14AhdZ3qV8et3eBQVsrb3UoBZDUbJGyFckpTg8sj",
      "symbol": "PAXG",
      "name": "Wrapped Paxos Gold (Sollet)",
      "decimals": 6,
      "logoURI": "https://cdn.jsdelivr.net/gh/trustwallet/assets@master/blockchains/ethereum/assets/0x45804880De22913dAFE09f4980848ECE6EcbAf78/logo.png",
      "tags": [
        "wrapped-sollet",
        "ethereum"
      ],
      "extensions": {
        "bridgeContract": "https://etherscan.io/address/0xeae57ce9cc1984f202e15e038b964bb8bdf7229a",
        "coingeckoId": "pax-gold"
      }
    },
    {
      "chainId": 101,
      "address": "AByXcTZwJHMtrKrvVsh9eFNB1pJaLDjCUR2ayvxBAAM2",
      "symbol": "STRONG",
      "name": "Wrapped Strong (Sollet)",
      "decimals": 6,
      "logoURI": "https://cdn.jsdelivr.net/gh/trustwallet/assets@master/blockchains/ethereum/assets/0x990f341946A3fdB507aE7e52d17851B87168017c/logo.png",
      "tags": [
        "wrapped-sollet",
        "ethereum"
      ],
      "extensions": {
        "bridgeContract": "https://etherscan.io/address/0xeae57ce9cc1984f202e15e038b964bb8bdf7229a",
        "coingeckoId": "strong"
      }
    },
    {
      "chainId": 101,
      "address": "EchesyfXePKdLtoiZSL8pBe8Myagyy8ZRqsACNCFGnvp",
      "symbol": "FIDA",
      "name": "Bonfida",
      "decimals": 6,
      "logoURI": "https://cdn.jsdelivr.net/gh/dr497/awesome-serum-markets/icons/fida.svg",
      "tags": [],
      "extensions": {
        "website": "https://bonfida.com/",
        "serumV3Usdc": "E14BKBhDWD4EuTkWj1ooZezesGxMW8LPCps4W5PuzZJo",
        "serumV3Usdt": "EbV7pPpEvheLizuYX3gUCvWM8iySbSRAhu2mQ5Vz2Mxf",
        "coingeckoId": "bonfida"
      }
    },
    {
      "chainId": 101,
      "address": "kinXdEcpDQeHPEuQnqmUgtYykqKGVFq6CeVX5iAHJq6",
      "symbol": "KIN",
      "name": "KIN",
      "decimals": 5,
      "logoURI": "https://cdn.jsdelivr.net/gh/trustwallet/assets@master/blockchains/kin/info/logo.png",
      "tags": [],
      "extensions": {
        "serumV3Usdc": "Bn6NPyr6UzrFAwC4WmvPvDr2Vm8XSUnFykM2aQroedgn",
        "serumV3Usdt": "4nCFQr8sahhhL4XJ7kngGFBmpkmyf3xLzemuMhn6mWTm",
        "coingeckoId": "kin"
      }
    },
    {
      "chainId": 101,
      "address": "MAPS41MDahZ9QdKXhVa4dWB9RuyfV4XqhyAZ8XcYepb",
      "symbol": "MAPS",
      "name": "MAPS",
      "decimals": 6,
      "logoURI": "https://cdn.jsdelivr.net/gh/solana-labs/explorer/public/tokens/maps.svg",
      "tags": [],
      "extensions": {
        "website": "https://maps.me/",
        "serumV3Usdc": "3A8XQRWXC7BjLpgLDDBhQJLT5yPCzS16cGYRKHkKxvYo",
        "serumV3Usdt": "7cknqHAuGpfVXPtFoJpFvUjJ8wkmyEfbFusmwMfNy3FE",
        "coingeckoId": "maps"
      }
    },
    {
      "chainId": 101,
      "address": "z3dn17yLaGMKffVogeFHQ9zWVcXgqgf3PQnDsNs2g6M",
      "symbol": "OXY",
      "name": "Oxygen Protocol",
      "decimals": 6,
      "logoURI": "https://cdn.jsdelivr.net/gh/nathanielparke/awesome-serum-markets/icons/oxy.svg",
      "tags": [],
      "extensions": {
        "website": "https://www.oxygen.org/",
        "serumV3Usdt": "GKLev6UHeX1KSDCyo2bzyG6wqhByEzDBkmYTxEdmYJgB",
        "serumV3Usdc": "GZ3WBFsqntmERPwumFEYgrX2B7J7G11MzNZAy7Hje27X",
        "coingeckoId": "oxygen"
      }
    },
    {
      "chainId": 101,
      "address": "FtgGSFADXBtroxq8VCausXRr2of47QBf5AS1NtZCu4GD",
      "symbol": "BRZ",
      "name": "BRZ",
      "decimals": 4,
      "logoURI": "https://cdn.jsdelivr.net/gh/solana-labs/explorer/public/tokens/brz.png",
      "tags": [],
      "extensions": {
        "website": "https://brztoken.io/",
        "coingeckoId": "brz"
      }
    },
    {
      "chainId": 101,
      "address": "Es9vMFrzaCERmJfrF4H2FYD4KCoNkY11McCe8BenwNYB",
      "symbol": "USDT",
      "name": "USDT",
      "decimals": 6,
      "logoURI": "https://cdn.jsdelivr.net/gh/solana-labs/explorer/public/tokens/usdt.svg",
      "tags": [
        "stablecoin"
      ],
      "extensions": {
        "website": "https://tether.to/",
        "coingeckoId": "tether"
      }
    },
    {
      "chainId": 101,
      "address": "2oDxYGgTBmST4rc3yn1YtcSEck7ReDZ8wHWLqZAuNWXH",
      "symbol": "xMARK",
      "name": "Standard",
      "decimals": 9,
      "logoURI": "https://cdn.jsdelivr.net/gh/solana-labs/token-list@main/assets/mainnet/2oDxYGgTBmST4rc3yn1YtcSEck7ReDZ8wHWLqZAuNWXH/logo.png",
      "tags": [
        "wrapped",
        "wormhole"
      ],
      "extensions": {
        "website": "https://benchmarkprotocol.finance/",
        "address": "0x36b679bd64ed73dbfd88909cdcb892cb66bd4cbb",
        "bridgeContract": "https://etherscan.io/address/0xf92cD566Ea4864356C5491c177A430C222d7e678",
        "assetContract": "https://etherscan.io/address/0x36b679bd64ed73dbfd88909cdcb892cb66bd4cbb",
        "coingeckoId": "xmark"
      }
    },
    {
      "chainId": 101,
      "address": "4k3Dyjzvzp8eMZWUXbBCjEvwSkkk59S5iCNLY3QrkX6R",
      "symbol": "RAY",
      "name": "Raydium",
      "decimals": 6,
      "logoURI": "https://cdn.jsdelivr.net/gh/solana-labs/token-list@main/assets/mainnet/RVKd61ztZW9GUwhRbbLoYVRE5Xf1B2tVscKqwZqXgEr/logo.png",
      "tags": [],
      "extensions": {
        "website": "https://raydium.io/",
        "serumV3Usdt": "teE55QrL4a4QSfydR9dnHF97jgCfptpuigbb53Lo95g",
        "serumV3Usdc": "2xiv8A5xrJ7RnGdxXB42uFEkYHJjszEhaJyKKt4WaLep",
        "coingeckoId": "raydium"
      }
    },
    {
      "chainId": 101,
      "address": "CzPDyvotTcxNqtPne32yUiEVQ6jk42HZi1Y3hUu7qf7f",
      "symbol": "RAY-WUSDT",
      "name": "Raydium Legacy LP Token V2 (RAY-WUSDT)",
      "decimals": 6,
      "logoURI": "https://cdn.jsdelivr.net/gh/solana-labs/token-list@main/assets/mainnet/RVKd61ztZW9GUwhRbbLoYVRE5Xf1B2tVscKqwZqXgEr/logo.png",
      "tags": [
        "lp-token"
      ],
      "extensions": {
        "website": "https://raydium.io/"
      }
    },
    {
      "chainId": 101,
      "address": "134Cct3CSdRCbYgq5SkwmHgfwjJ7EM5cG9PzqffWqECx",
      "symbol": "RAY-SOL",
      "name": "Raydium LP Token V2 (RAY-SOL)",
      "decimals": 6,
      "logoURI": "https://cdn.jsdelivr.net/gh/solana-labs/token-list@main/assets/mainnet/RVKd61ztZW9GUwhRbbLoYVRE5Xf1B2tVscKqwZqXgEr/logo.png",
      "tags": [
        "lp-token"
      ],
      "extensions": {
        "website": "https://raydium.io/"
      }
    },
    {
      "chainId": 101,
      "address": "EVDmwajM5U73PD34bYPugwiA4Eqqbrej4mLXXv15Z5qR",
      "symbol": "LINK-WUSDT",
      "name": "Raydium LP Token V2 (LINK-WUSDT)",
      "decimals": 6,
      "logoURI": "https://cdn.jsdelivr.net/gh/solana-labs/token-list@main/assets/mainnet/RVKd61ztZW9GUwhRbbLoYVRE5Xf1B2tVscKqwZqXgEr/logo.png",
      "tags": [
        "lp-token"
      ],
      "extensions": {
        "website": "https://raydium.io/"
      }
    },
    {
      "chainId": 101,
      "address": "KY4XvwHy7JPzbWYAbk23jQvEb4qWJ8aCqYWREmk1Q7K",
      "symbol": "ETH-WUSDT",
      "name": "Raydium LP Token V2 (ETH-WUSDT)",
      "decimals": 6,
      "logoURI": "https://cdn.jsdelivr.net/gh/solana-labs/token-list@main/assets/mainnet/RVKd61ztZW9GUwhRbbLoYVRE5Xf1B2tVscKqwZqXgEr/logo.png",
      "tags": [
        "lp-token"
      ],
      "extensions": {
        "website": "https://raydium.io/"
      }
    },
    {
      "chainId": 101,
      "address": "FgmBnsF5Qrnv8X9bomQfEtQTQjNNiBCWRKGpzPnE5BDg",
      "symbol": "RAY-USDC",
      "name": "Raydium Legacy LP Token V2 (RAY-USDC)",
      "decimals": 6,
      "logoURI": "https://cdn.jsdelivr.net/gh/solana-labs/token-list@main/assets/mainnet/RVKd61ztZW9GUwhRbbLoYVRE5Xf1B2tVscKqwZqXgEr/logo.png",
      "tags": [
        "lp-token"
      ],
      "extensions": {
        "website": "https://raydium.io/"
      }
    },
    {
      "chainId": 101,
      "address": "5QXBMXuCL7zfAk39jEVVEvcrz1AvBGgT9wAhLLHLyyUJ",
      "symbol": "RAY-SRM",
      "name": "Raydium Legacy LP Token V2 (RAY-SRM)",
      "decimals": 6,
      "logoURI": "https://cdn.jsdelivr.net/gh/solana-labs/token-list@main/assets/mainnet/RVKd61ztZW9GUwhRbbLoYVRE5Xf1B2tVscKqwZqXgEr/logo.png",
      "tags": [
        "lp-token"
      ],
      "extensions": {
        "website": "https://raydium.io/"
      }
    },
    {
      "chainId": 101,
      "address": "FdhKXYjCou2jQfgKWcNY7jb8F2DPLU1teTTTRfLBD2v1",
      "symbol": "RAY-WUSDT",
      "name": "Raydium Legacy LP Token V3 (RAY-WUSDT)",
      "decimals": 6,
      "logoURI": "https://cdn.jsdelivr.net/gh/solana-labs/token-list@main/assets/mainnet/RVKd61ztZW9GUwhRbbLoYVRE5Xf1B2tVscKqwZqXgEr/logo.png",
      "tags": [
        "lp-token"
      ],
      "extensions": {
        "website": "https://raydium.io/"
      }
    },
    {
      "chainId": 101,
      "address": "BZFGfXMrjG2sS7QT2eiCDEevPFnkYYF7kzJpWfYxPbcx",
      "symbol": "RAY-USDC",
      "name": "Raydium LP Token V3 (RAY-USDC)",
      "decimals": 6,
      "logoURI": "https://cdn.jsdelivr.net/gh/solana-labs/token-list@main/assets/mainnet/RVKd61ztZW9GUwhRbbLoYVRE5Xf1B2tVscKqwZqXgEr/logo.png",
      "tags": [
        "lp-token"
      ],
      "extensions": {
        "website": "https://raydium.io/"
      }
    },
    {
      "chainId": 101,
      "address": "DSX5E21RE9FB9hM8Nh8xcXQfPK6SzRaJiywemHBSsfup",
      "symbol": "RAY-SRM",
      "name": "Raydium LP Token V3 (RAY-SRM)",
      "decimals": 6,
      "logoURI": "https://cdn.jsdelivr.net/gh/solana-labs/token-list@main/assets/mainnet/RVKd61ztZW9GUwhRbbLoYVRE5Xf1B2tVscKqwZqXgEr/logo.png",
      "tags": [
        "lp-token"
      ],
      "extensions": {
        "website": "https://raydium.io/"
      }
    },
    {
      "chainId": 101,
      "address": "F5PPQHGcznZ2FxD9JaxJMXaf7XkaFFJ6zzTBcW8osQjw",
      "symbol": "RAY-SOL",
      "name": "Raydium LP Token V3 (RAY-SOL)",
      "decimals": 6,
      "logoURI": "https://cdn.jsdelivr.net/gh/solana-labs/token-list@main/assets/mainnet/RVKd61ztZW9GUwhRbbLoYVRE5Xf1B2tVscKqwZqXgEr/logo.png",
      "tags": [
        "lp-token"
      ],
      "extensions": {
        "website": "https://raydium.io/"
      }
    },
    {
      "chainId": 101,
      "address": "8Q6MKy5Yxb9vG1mWzppMtMb2nrhNuCRNUkJTeiE3fuwD",
      "symbol": "RAY-ETH",
      "name": "Raydium LP Token V3 (RAY-ETH)",
      "decimals": 6,
      "logoURI": "https://cdn.jsdelivr.net/gh/solana-labs/token-list@main/assets/mainnet/RVKd61ztZW9GUwhRbbLoYVRE5Xf1B2tVscKqwZqXgEr/logo.png",
      "tags": [
        "lp-token"
      ],
      "extensions": {
        "website": "https://raydium.io/"
      }
    },
    {
      "chainId": 101,
      "address": "DsBuznXRTmzvEdb36Dx3aVLVo1XmH7r1PRZUFugLPTFv",
      "symbol": "FIDA-RAY",
      "name": "Raydium Fusion LP Token V4 (FIDA-RAY)",
      "decimals": 6,
      "logoURI": "https://cdn.jsdelivr.net/gh/solana-labs/token-list@main/assets/mainnet/RVKd61ztZW9GUwhRbbLoYVRE5Xf1B2tVscKqwZqXgEr/logo.png",
      "tags": [
        "lp-token"
      ],
      "extensions": {
        "website": "https://raydium.io/"
      }
    },
    {
      "chainId": 101,
      "address": "FwaX9W7iThTZH5MFeasxdLpxTVxRcM7ZHieTCnYog8Yb",
      "symbol": "OXY-RAY",
      "name": "Raydium Fusion LP Token V4 (OXY-RAY)",
      "decimals": 6,
      "logoURI": "https://cdn.jsdelivr.net/gh/solana-labs/token-list@main/assets/mainnet/RVKd61ztZW9GUwhRbbLoYVRE5Xf1B2tVscKqwZqXgEr/logo.png",
      "tags": [
        "lp-token"
      ],
      "extensions": {
        "website": "https://raydium.io/"
      }
    },
    {
      "chainId": 101,
      "address": "CcKK8srfVdTSsFGV3VLBb2YDbzF4T4NM2C3UEjC39RLP",
      "symbol": "MAPS-RAY",
      "name": "Raydium Fusion LP Token V4 (MAPS-RAY)",
      "decimals": 6,
      "logoURI": "https://cdn.jsdelivr.net/gh/solana-labs/token-list@main/assets/mainnet/RVKd61ztZW9GUwhRbbLoYVRE5Xf1B2tVscKqwZqXgEr/logo.png",
      "tags": [
        "lp-token"
      ],
      "extensions": {
        "website": "https://raydium.io/"
      }
    },
    {
      "chainId": 101,
      "address": "CHT8sft3h3gpLYbCcZ9o27mT5s3Z6VifBVbUiDvprHPW",
      "symbol": "KIN-RAY",
      "name": "Raydium Legacy Fusion LP Token V4 (KIN-RAY)",
      "decimals": 6,
      "logoURI": "https://cdn.jsdelivr.net/gh/solana-labs/token-list@main/assets/mainnet/RVKd61ztZW9GUwhRbbLoYVRE5Xf1B2tVscKqwZqXgEr/logo.png",
      "tags": [
        "lp-token"
      ],
      "extensions": {
        "website": "https://raydium.io/"
      }
    },
    {
      "chainId": 101,
      "address": "C3sT1R3nsw4AVdepvLTLKr5Gvszr7jufyBWUCvy4TUvT",
      "symbol": "RAY-USDT",
      "name": "Raydium LP Token V4 (RAY-USDT)",
      "decimals": 6,
      "logoURI": "https://cdn.jsdelivr.net/gh/solana-labs/token-list@main/assets/mainnet/RVKd61ztZW9GUwhRbbLoYVRE5Xf1B2tVscKqwZqXgEr/logo.png",
      "tags": [
        "lp-token"
      ],
      "extensions": {
        "website": "https://raydium.io/"
      }
    },
    {
      "chainId": 101,
      "address": "8HoQnePLqPj4M7PUDzfw8e3Ymdwgc7NLGnaTUapubyvu",
      "symbol": "SOL-USDC",
      "name": "Raydium LP Token V4 (SOL-USDC)",
      "decimals": 9,
      "logoURI": "https://cdn.jsdelivr.net/gh/solana-labs/token-list@main/assets/mainnet/RVKd61ztZW9GUwhRbbLoYVRE5Xf1B2tVscKqwZqXgEr/logo.png",
      "tags": [
        "lp-token"
      ],
      "extensions": {
        "website": "https://raydium.io/"
      }
    },
    {
      "chainId": 101,
      "address": "865j7iMmRRycSYUXzJ33ZcvLiX9JHvaLidasCyUyKaRE",
      "symbol": "YFI-USDC",
      "name": "Raydium LP Token V4 (YFI-USDC)",
      "decimals": 6,
      "logoURI": "https://cdn.jsdelivr.net/gh/solana-labs/token-list@main/assets/mainnet/RVKd61ztZW9GUwhRbbLoYVRE5Xf1B2tVscKqwZqXgEr/logo.png",
      "tags": [
        "lp-token"
      ],
      "extensions": {
        "website": "https://raydium.io/"
      }
    },
    {
      "chainId": 101,
      "address": "9XnZd82j34KxNLgQfz29jGbYdxsYznTWRpvZE3SRE7JG",
      "symbol": "SRM-USDC",
      "name": "Raydium LP Token V4 (SRM-USDC)",
      "decimals": 6,
      "logoURI": "https://cdn.jsdelivr.net/gh/solana-labs/token-list@main/assets/mainnet/RVKd61ztZW9GUwhRbbLoYVRE5Xf1B2tVscKqwZqXgEr/logo.png",
      "tags": [
        "lp-token"
      ],
      "extensions": {
        "website": "https://raydium.io/"
      }
    },
    {
      "chainId": 101,
      "address": "75dCoKfUHLUuZ4qEh46ovsxfgWhB4icc3SintzWRedT9",
      "symbol": "FTT-USDC",
      "name": "Raydium LP Token V4 (FTT-USDC)",
      "decimals": 6,
      "logoURI": "https://cdn.jsdelivr.net/gh/solana-labs/token-list@main/assets/mainnet/RVKd61ztZW9GUwhRbbLoYVRE5Xf1B2tVscKqwZqXgEr/logo.png",
      "tags": [
        "lp-token"
      ],
      "extensions": {
        "website": "https://raydium.io/"
      }
    },
    {
      "chainId": 101,
      "address": "2hMdRdVWZqetQsaHG8kQjdZinEMBz75vsoWTCob1ijXu",
      "symbol": "BTC-USDC",
      "name": "Raydium LP Token V4 (BTC-USDC)",
      "decimals": 6,
      "logoURI": "https://cdn.jsdelivr.net/gh/solana-labs/token-list@main/assets/mainnet/RVKd61ztZW9GUwhRbbLoYVRE5Xf1B2tVscKqwZqXgEr/logo.png",
      "tags": [
        "lp-token"
      ],
      "extensions": {
        "website": "https://raydium.io/"
      }
    },
    {
      "chainId": 101,
      "address": "2QVjeR9d2PbSf8em8NE8zWd8RYHjFtucDUdDgdbDD2h2",
      "symbol": "SUSHI-USDC",
      "name": "Raydium LP Token V4 (SUSHI-USDC)",
      "decimals": 6,
      "logoURI": "https://cdn.jsdelivr.net/gh/solana-labs/token-list@main/assets/mainnet/RVKd61ztZW9GUwhRbbLoYVRE5Xf1B2tVscKqwZqXgEr/logo.png",
      "tags": [
        "lp-token"
      ],
      "extensions": {
        "website": "https://raydium.io/"
      }
    },
    {
      "chainId": 101,
      "address": "CHyUpQFeW456zcr5XEh4RZiibH8Dzocs6Wbgz9aWpXnQ",
      "symbol": "TOMO-USDC",
      "name": "Raydium LP Token V4 (TOMO-USDC)",
      "decimals": 6,
      "logoURI": "https://cdn.jsdelivr.net/gh/solana-labs/token-list@main/assets/mainnet/RVKd61ztZW9GUwhRbbLoYVRE5Xf1B2tVscKqwZqXgEr/logo.png",
      "tags": [
        "lp-token"
      ],
      "extensions": {
        "website": "https://raydium.io/"
      }
    },
    {
      "chainId": 101,
      "address": "BqjoYjqKrXtfBKXeaWeAT5sYCy7wsAYf3XjgDWsHSBRs",
      "symbol": "LINK-USDC",
      "name": "Raydium LP Token V4 (LINK-USDC)",
      "decimals": 6,
      "logoURI": "https://cdn.jsdelivr.net/gh/solana-labs/token-list@main/assets/mainnet/RVKd61ztZW9GUwhRbbLoYVRE5Xf1B2tVscKqwZqXgEr/logo.png",
      "tags": [
        "lp-token"
      ],
      "extensions": {
        "website": "https://raydium.io/"
      }
    },
    {
      "chainId": 101,
      "address": "13PoKid6cZop4sj2GfoBeujnGfthUbTERdE5tpLCDLEY",
      "symbol": "ETH-USDC",
      "name": "Raydium LP Token V4 (ETH-USDC)",
      "decimals": 6,
      "logoURI": "https://cdn.jsdelivr.net/gh/solana-labs/token-list@main/assets/mainnet/RVKd61ztZW9GUwhRbbLoYVRE5Xf1B2tVscKqwZqXgEr/logo.png",
      "tags": [
        "lp-token"
      ],
      "extensions": {
        "website": "https://raydium.io/"
      }
    },
    {
      "chainId": 101,
      "address": "2Vyyeuyd15Gp8aH6uKE72c4hxc8TVSLibxDP9vzspQWG",
      "symbol": "COPE-USDC",
      "name": "Raydium Fusion LP Token V4 (COPE-USDC)",
      "decimals": 0,
      "logoURI": "https://cdn.jsdelivr.net/gh/solana-labs/token-list@main/assets/mainnet/RVKd61ztZW9GUwhRbbLoYVRE5Xf1B2tVscKqwZqXgEr/logo.png",
      "tags": [
        "lp-token"
      ],
      "extensions": {
        "website": "https://raydium.io/"
      }
    },
    {
      "chainId": 101,
      "address": "Epm4KfTj4DMrvqn6Bwg2Tr2N8vhQuNbuK8bESFp4k33K",
      "symbol": "SOL-USDT",
      "name": "Raydium LP Token V4 (SOL-USDT)",
      "decimals": 9,
      "logoURI": "https://cdn.jsdelivr.net/gh/solana-labs/token-list@main/assets/mainnet/RVKd61ztZW9GUwhRbbLoYVRE5Xf1B2tVscKqwZqXgEr/logo.png",
      "tags": [
        "lp-token"
      ],
      "extensions": {
        "website": "https://raydium.io/"
      }
    },
    {
      "chainId": 101,
      "address": "FA1i7fej1pAbQbnY8NbyYUsTrWcasTyipKreDgy1Mgku",
      "symbol": "YFI-USDT",
      "name": "Raydium LP Token V4 (YFI-USDT)",
      "decimals": 6,
      "logoURI": "https://cdn.jsdelivr.net/gh/solana-labs/token-list@main/assets/mainnet/RVKd61ztZW9GUwhRbbLoYVRE5Xf1B2tVscKqwZqXgEr/logo.png",
      "tags": [
        "lp-token"
      ],
      "extensions": {
        "website": "https://raydium.io/"
      }
    },
    {
      "chainId": 101,
      "address": "HYSAu42BFejBS77jZAZdNAWa3iVcbSRJSzp3wtqCbWwv",
      "symbol": "SRM-USDT",
      "name": "Raydium LP Token V4 (SRM-USDT)",
      "decimals": 6,
      "logoURI": "https://cdn.jsdelivr.net/gh/solana-labs/token-list@main/assets/mainnet/RVKd61ztZW9GUwhRbbLoYVRE5Xf1B2tVscKqwZqXgEr/logo.png",
      "tags": [
        "lp-token"
      ],
      "extensions": {
        "website": "https://raydium.io/"
      }
    },
    {
      "chainId": 101,
      "address": "2cTCiUnect5Lap2sk19xLby7aajNDYseFhC9Pigou11z",
      "symbol": "FTT-USDT",
      "name": "Raydium LP Token V4 (FTT-USDT)",
      "decimals": 6,
      "logoURI": "https://cdn.jsdelivr.net/gh/solana-labs/token-list@main/assets/mainnet/RVKd61ztZW9GUwhRbbLoYVRE5Xf1B2tVscKqwZqXgEr/logo.png",
      "tags": [
        "lp-token"
      ],
      "extensions": {
        "website": "https://raydium.io/"
      }
    },
    {
      "chainId": 101,
      "address": "DgGuvR9GSHimopo3Gc7gfkbKamLKrdyzWkq5yqA6LqYS",
      "symbol": "BTC-USDT",
      "name": "Raydium LP Token V4 (BTC-USDT)",
      "decimals": 6,
      "logoURI": "https://cdn.jsdelivr.net/gh/solana-labs/token-list@main/assets/mainnet/RVKd61ztZW9GUwhRbbLoYVRE5Xf1B2tVscKqwZqXgEr/logo.png",
      "tags": [
        "lp-token"
      ],
      "extensions": {
        "website": "https://raydium.io/"
      }
    },
    {
      "chainId": 101,
      "address": "Ba26poEYDy6P2o95AJUsewXgZ8DM9BCsmnU9hmC9i4Ki",
      "symbol": "SUSHI-USDT",
      "name": "Raydium LP Token V4 (SUSHI-USDT)",
      "decimals": 6,
      "logoURI": "https://cdn.jsdelivr.net/gh/solana-labs/token-list@main/assets/mainnet/RVKd61ztZW9GUwhRbbLoYVRE5Xf1B2tVscKqwZqXgEr/logo.png",
      "tags": [
        "lp-token"
      ],
      "extensions": {
        "website": "https://raydium.io/"
      }
    },
    {
      "chainId": 101,
      "address": "D3iGro1vn6PWJXo9QAPj3dfta6dKkHHnmiiym2EfsAmi",
      "symbol": "TOMO-USDT",
      "name": "Raydium LP Token V4 (TOMO-USDT)",
      "decimals": 6,
      "logoURI": "https://cdn.jsdelivr.net/gh/solana-labs/token-list@main/assets/mainnet/RVKd61ztZW9GUwhRbbLoYVRE5Xf1B2tVscKqwZqXgEr/logo.png",
      "tags": [
        "lp-token"
      ],
      "extensions": {
        "website": "https://raydium.io/"
      }
    },
    {
      "chainId": 101,
      "address": "Dr12Sgt9gkY8WU5tRkgZf1TkVWJbvjYuPAhR3aDCwiiX",
      "symbol": "LINK-USDT",
      "name": "Raydium LP Token V4 (LINK-USDT)",
      "decimals": 6,
      "logoURI": "https://cdn.jsdelivr.net/gh/solana-labs/token-list@main/assets/mainnet/RVKd61ztZW9GUwhRbbLoYVRE5Xf1B2tVscKqwZqXgEr/logo.png",
      "tags": [
        "lp-token"
      ],
      "extensions": {
        "website": "https://raydium.io/"
      }
    },
    {
      "chainId": 101,
      "address": "nPrB78ETY8661fUgohpuVusNCZnedYCgghzRJzxWnVb",
      "symbol": "ETH-USDT",
      "name": "Raydium LP Token V4 (ETH-USDT)",
      "decimals": 6,
      "logoURI": "https://cdn.jsdelivr.net/gh/solana-labs/token-list@main/assets/mainnet/RVKd61ztZW9GUwhRbbLoYVRE5Xf1B2tVscKqwZqXgEr/logo.png",
      "tags": [
        "lp-token"
      ],
      "extensions": {
        "website": "https://raydium.io/"
      }
    },
    {
      "chainId": 101,
      "address": "EGJht91R7dKpCj8wzALkjmNdUUUcQgodqWCYweyKcRcV",
      "symbol": "YFI-SRM",
      "name": "Raydium LP Token V4 (YFI-SRM)",
      "decimals": 6,
      "logoURI": "https://cdn.jsdelivr.net/gh/solana-labs/token-list@main/assets/mainnet/RVKd61ztZW9GUwhRbbLoYVRE5Xf1B2tVscKqwZqXgEr/logo.png",
      "tags": [
        "lp-token"
      ],
      "extensions": {
        "website": "https://raydium.io/"
      }
    },
    {
      "chainId": 101,
      "address": "AsDuPg9MgPtt3jfoyctUCUgsvwqAN6RZPftqoeiPDefM",
      "symbol": "FTT-SRM",
      "name": "Raydium LP Token V4 (FTT-SRM)",
      "decimals": 6,
      "logoURI": "https://cdn.jsdelivr.net/gh/solana-labs/token-list@main/assets/mainnet/RVKd61ztZW9GUwhRbbLoYVRE5Xf1B2tVscKqwZqXgEr/logo.png",
      "tags": [
        "lp-token"
      ],
      "extensions": {
        "website": "https://raydium.io/"
      }
    },
    {
      "chainId": 101,
      "address": "AGHQxXb3GSzeiLTcLtXMS2D5GGDZxsB2fZYZxSB5weqB",
      "symbol": "BTC-SRM",
      "name": "Raydium LP Token V4 (BTC-SRM)",
      "decimals": 6,
      "logoURI": "https://cdn.jsdelivr.net/gh/solana-labs/token-list@main/assets/mainnet/RVKd61ztZW9GUwhRbbLoYVRE5Xf1B2tVscKqwZqXgEr/logo.png",
      "tags": [
        "lp-token"
      ],
      "extensions": {
        "website": "https://raydium.io/"
      }
    },
    {
      "chainId": 101,
      "address": "3HYhUnUdV67j1vn8fu7ExuVGy5dJozHEyWvqEstDbWwE",
      "symbol": "SUSHI-SRM",
      "name": "Raydium LP Token V4 (SUSHI-SRM)",
      "decimals": 6,
      "logoURI": "https://cdn.jsdelivr.net/gh/solana-labs/token-list@main/assets/mainnet/RVKd61ztZW9GUwhRbbLoYVRE5Xf1B2tVscKqwZqXgEr/logo.png",
      "tags": [
        "lp-token"
      ],
      "extensions": {
        "website": "https://raydium.io/"
      }
    },
    {
      "chainId": 101,
      "address": "GgH9RnKrQpaMQeqmdbMvs5oo1A24hERQ9wuY2pSkeG7x",
      "symbol": "TOMO-SRM",
      "name": "Raydium LP Token V4 (TOMO-SRM)",
      "decimals": 6,
      "logoURI": "https://cdn.jsdelivr.net/gh/solana-labs/token-list@main/assets/mainnet/RVKd61ztZW9GUwhRbbLoYVRE5Xf1B2tVscKqwZqXgEr/logo.png",
      "tags": [
        "lp-token"
      ],
      "extensions": {
        "website": "https://raydium.io/"
      }
    },
    {
      "chainId": 101,
      "address": "GXN6yJv12o18skTmJXaeFXZVY1iqR18CHsmCT8VVCmDD",
      "symbol": "LINK-SRM",
      "name": "Raydium LP Token V4 (LINK-SRM)",
      "decimals": 6,
      "logoURI": "https://cdn.jsdelivr.net/gh/solana-labs/token-list@main/assets/mainnet/RVKd61ztZW9GUwhRbbLoYVRE5Xf1B2tVscKqwZqXgEr/logo.png",
      "tags": [
        "lp-token"
      ],
      "extensions": {
        "website": "https://raydium.io/"
      }
    },
    {
      "chainId": 101,
      "address": "9VoY3VERETuc2FoadMSYYizF26mJinY514ZpEzkHMtwG",
      "symbol": "ETH-SRM",
      "name": "Raydium LP Token V4 (ETH-SRM)",
      "decimals": 6,
      "logoURI": "https://cdn.jsdelivr.net/gh/solana-labs/token-list@main/assets/mainnet/RVKd61ztZW9GUwhRbbLoYVRE5Xf1B2tVscKqwZqXgEr/logo.png",
      "tags": [
        "lp-token"
      ],
      "extensions": {
        "website": "https://raydium.io/"
      }
    },
    {
      "chainId": 101,
      "address": "AKJHspCwDhABucCxNLXUSfEzb7Ny62RqFtC9uNjJi4fq",
      "symbol": "SRM-SOL",
      "name": "Raydium LP Token V4 (SRM-SOL)",
      "decimals": 6,
      "logoURI": "https://cdn.jsdelivr.net/gh/solana-labs/token-list@main/assets/mainnet/RVKd61ztZW9GUwhRbbLoYVRE5Xf1B2tVscKqwZqXgEr/logo.png",
      "tags": [
        "lp-token"
      ],
      "extensions": {
        "website": "https://raydium.io/"
      }
    },
    {
      "chainId": 101,
      "address": "AcstFzGGawvvdVhYV9bftr7fmBHbePUjhv53YK1W3dZo",
      "symbol": "LSD",
      "name": "LSD",
      "decimals": 9,
      "tags": [
        "nft"
      ],
      "extensions": {
        "website": "https://solible.com/"
      }
    },
    {
      "chainId": 101,
      "address": "91fSFQsPzMLat9DHwLdQacW3i3EGnWds5tA5mt7yLiT9",
      "symbol": "Unlimited Energy",
      "name": "Unlimited Energy",
      "decimals": 9,
      "tags": [
        "nft"
      ],
      "extensions": {
        "website": "https://solible.com/"
      }
    },
    {
      "chainId": 101,
      "address": "29PEpZeuqWf9tS2gwCjpeXNdXLkaZSMR2s1ibkvGsfnP",
      "symbol": "Need for Speed",
      "name": "Need for Speed",
      "decimals": 9,
      "tags": [
        "nft"
      ],
      "extensions": {
        "website": "https://solible.com/"
      }
    },
    {
      "chainId": 101,
      "address": "HsY8PNar8VExU335ZRYzg89fX7qa4upYu6vPMPFyCDdK",
      "symbol": "ADOR OPENS",
      "name": "ADOR OPENS",
      "decimals": 0,
      "tags": [
        "nft"
      ],
      "extensions": {
        "website": "https://solible.com/"
      }
    },
    {
      "chainId": 101,
      "address": "EDP8TpLJ77M3KiDgFkZW4v4mhmKJHZi9gehYXenfFZuL",
      "symbol": "CMS - Rare",
      "name": "CMS - Rare",
      "decimals": 0,
      "tags": [
        "nft"
      ],
      "extensions": {
        "website": "https://solible.com/"
      }
    },
    {
      "chainId": 101,
      "address": "BrUKFwAABkExb1xzYU4NkRWzjBihVQdZ3PBz4m5S8if3",
      "symbol": "Tesla",
      "name": "Tesla",
      "decimals": 0,
      "tags": [
        "nft"
      ],
      "extensions": {
        "website": "https://solible.com/"
      }
    },
    {
      "chainId": 101,
      "address": "9CmQwpvVXRyixjiE3LrbSyyopPZohNDN1RZiTk8rnXsQ",
      "symbol": "DeceFi",
      "name": "DeceFi",
      "decimals": 0,
      "tags": [
        "nft"
      ],
      "extensions": {
        "website": "https://solible.com/"
      }
    },
    {
      "chainId": 101,
      "address": "F6ST1wWkx2PeH45sKmRxo1boyuzzWCfpnvyKL4BGeLxF",
      "symbol": "Power User",
      "name": "Power User",
      "decimals": 0,
      "tags": [
        "nft"
      ],
      "extensions": {
        "website": "https://solible.com/"
      }
    },
    {
      "chainId": 101,
      "address": "dZytJ7iPDcCu9mKe3srL7bpUeaR3zzkcVqbtqsmxtXZ",
      "symbol": "VIP Member",
      "name": "VIP Member",
      "decimals": 0,
      "tags": [
        "nft"
      ],
      "extensions": {
        "website": "https://solible.com/"
      }
    },
    {
      "chainId": 101,
      "address": "8T4vXgwZUWwsbCDiptHFHjdfexvLG9UP8oy1psJWEQdS",
      "symbol": "Uni Christmas",
      "name": "Uni Christmas",
      "decimals": 0,
      "tags": [
        "nft"
      ],
      "extensions": {
        "website": "https://solible.com/"
      }
    },
    {
      "chainId": 101,
      "address": "EjFGGJSyp9UDS8aqafET5LX49nsG326MeNezYzpiwgpQ",
      "symbol": "BNB",
      "name": "BNB",
      "decimals": 0,
      "tags": [
        "nft"
      ],
      "extensions": {
        "website": "https://solible.com/"
      }
    },
    {
      "chainId": 101,
      "address": "FkmkTr4en8CXkfo9jAwEMov6PVNLpYMzWr3Udqf9so8Z",
      "symbol": "Seldom",
      "name": "Seldom",
      "decimals": 9,
      "tags": [
        "nft"
      ],
      "extensions": {
        "website": "https://solible.com/"
      }
    },
    {
      "chainId": 101,
      "address": "2gn1PJdMAU92SU5inLSp4Xp16ZC5iLF6ScEi7UBvp8ZD",
      "symbol": "Satoshi Closeup",
      "name": "Satoshi Closeup",
      "decimals": 9,
      "tags": [
        "nft"
      ],
      "extensions": {
        "website": "https://solible.com/"
      }
    },
    {
      "chainId": 101,
      "address": "7mhZHtPL4GFkquQR4Y6h34Q8hNkQvGc1FaNtyE43NvUR",
      "symbol": "Satoshi GB",
      "name": "Satoshi GB",
      "decimals": 9,
      "tags": [
        "nft"
      ],
      "extensions": {
        "website": "https://solible.com/"
      }
    },
    {
      "chainId": 101,
      "address": "8RoKfLx5RCscbtVh8kYb81TF7ngFJ38RPomXtUREKsT2",
      "symbol": "Satoshi OG",
      "name": "Satoshi OG",
      "decimals": 9,
      "tags": [
        "nft"
      ],
      "extensions": {
        "website": "https://solible.com/"
      }
    },
    {
      "chainId": 101,
      "address": "9rw5hyDngBQ3yDsCRHqgzGHERpU2zaLh1BXBUjree48J",
      "symbol": "Satoshi BTC",
      "name": "Satoshi BTC",
      "decimals": 10,
      "tags": [
        "nft"
      ],
      "extensions": {
        "website": "https://solible.com/"
      }
    },
    {
      "chainId": 101,
      "address": "AiD7J6D5Hny5DJB1MrYBc2ePQqy2Yh4NoxWwYfR7PzxH",
      "symbol": "Satoshi GB",
      "name": "Satoshi GB",
      "decimals": 9,
      "tags": [
        "nft"
      ],
      "extensions": {
        "website": "https://solible.com/"
      }
    },
    {
      "chainId": 101,
      "address": "4qzEcYvT6TuJME2EMZ5vjaLvQja6R4hKjarA73WQUwt6",
      "name": "APESZN_HOODIE",
      "symbol": "APESZN_HOODIE",
      "decimals": 9,
      "tags": [
        "nft"
      ],
      "extensions": {
        "website": "https://solible.com/"
      }
    },
    {
      "chainId": 101,
      "address": "APhyVWtzjdTVYhyta9ngSiCDk2pLi8eEZKsHGSbsmwv6",
      "name": "APESZN_TEE_SHIRT",
      "symbol": "APESZN_TEE_SHIRT",
      "decimals": 9,
      "tags": [
        "nft"
      ],
      "extensions": {
        "website": "https://solible.com/"
      }
    },
    {
      "chainId": 101,
      "address": "bxiA13fpU1utDmYuUvxvyMT8odew5FEm96MRv7ij3eb",
      "symbol": "Satoshi",
      "name": "Satoshi",
      "decimals": 9,
      "tags": [
        "nft"
      ],
      "extensions": {
        "website": "https://solible.com/"
      }
    },
    {
      "chainId": 101,
      "address": "GoC24kpj6TkvjzspXrjSJC2CVb5zMWhLyRcHJh9yKjRF",
      "symbol": "Satoshi Closeup",
      "name": "Satoshi Closeup",
      "decimals": 9,
      "tags": [
        "nft"
      ],
      "extensions": {
        "website": "https://solible.com/"
      }
    },
    {
      "chainId": 101,
      "address": "oCUduD44ETuZ65bpWdPzPDSnAdreg1sJrugfwyFZVHV",
      "symbol": "Satoshi BTC",
      "name": "Satoshi BTC",
      "decimals": 9,
      "tags": [
        "nft"
      ],
      "extensions": {
        "website": "https://solible.com/"
      }
    },
    {
      "chainId": 101,
      "address": "9Vvre2DxBB9onibwYDHeMsY1cj6BDKtEDccBPWRN215E",
      "symbol": "Satoshi Nakamoto",
      "name": "Satoshi Nakamoto",
      "decimals": 9,
      "tags": [
        "nft"
      ],
      "extensions": {
        "website": "https://solible.com/"
      }
    },
    {
      "chainId": 101,
      "address": "7RpFk44cMTAUt9CcjEMWnZMypE9bYQsjBiSNLn5qBvhP",
      "symbol": "Charles Hoskinson",
      "name": "Charles Hoskinson",
      "decimals": 9,
      "tags": [
        "nft"
      ],
      "extensions": {
        "website": "https://solible.com/"
      }
    },
    {
      "chainId": 101,
      "address": "GyRkPAxpd9XrMHcBF6fYHVRSZQvQBwAGKAGQeBPSKzMq",
      "symbol": "SBF",
      "name": "SBF",
      "decimals": 0,
      "tags": [
        "nft"
      ],
      "extensions": {
        "website": "https://solible.com/"
      }
    },
    {
      "chainId": 101,
      "address": "AgdBQN2Sy2abiZ2KToWeUsQ9PHdCv95wt6kVWRf5zDkx",
      "symbol": "Bitcoin Tram",
      "name": "Bitcoin Tram",
      "decimals": 0,
      "tags": [
        "nft"
      ],
      "extensions": {
        "website": "https://solible.com/"
      }
    },
    {
      "chainId": 101,
      "address": "7TRzvCqXN8KSXggbSyeEG2Z9YBBhEFmbtmv6FLbd4mmd",
      "symbol": "SRM tee-shirt",
      "name": "SRM tee-shirt",
      "decimals": 0,
      "tags": [
        "nft"
      ],
      "extensions": {
        "website": "https://solible.com/"
      }
    },
    {
      "chainId": 101,
      "address": "gksYzxitEf2HyE7Bb81vvHXNH5f3wa43jvXf4TcUZwb",
      "symbol": "PERK",
      "name": "PERK",
      "decimals": 6,
      "logoURI": "https://cdn.jsdelivr.net/gh/perkexchange/assets/logos/SPL-token/logo.png",
      "tags": [],
      "extensions": {
        "website": "https://perk.exchange/"
      }
    },
    {
      "chainId": 101,
      "address": "BDxWSxkMLW1nJ3VggamUKkEKrtCaVqzFxoDApM8HdBks",
      "symbol": "BTSG",
      "name": "BitSong",
      "decimals": 6,
      "logoURI": "https://cdn.jsdelivr.net/gh/bitsongofficial/assets/logo_128x128.png",
      "tags": [],
      "extensions": {
        "website": "https://bitsong.io/",
        "coingeckoId": "bitsong"
      }
    },
    {
      "chainId": 101,
      "address": "5ddiFxh3J2tcZHfn8uhGRYqu16P3FUvBfh8WoZPUHKW5",
      "name": "EOSBEAR",
      "symbol": "EOSBEAR",
      "decimals": 6,
      "logoURI": "",
      "tags": [
        "leveraged",
        "bear"
      ],
      "extensions": {
        "coingeckoId": "3x-short-eos-token"
      }
    },
    {
      "chainId": 101,
      "address": "qxxF6S62hmZF5bo46mS7C2qbBa87qRossAM78VzsDqi",
      "name": "EOSBULL",
      "symbol": "EOSBULL",
      "decimals": 6,
      "logoURI": "",
      "tags": [
        "leveraged",
        "bull"
      ],
      "extensions": {
        "coingeckoId": "3x-long-eos-token"
      }
    },
    {
      "chainId": 101,
      "address": "2CDLbxeuqkLTLY3em6FFQgfBQV5LRnEsJJgcFCvWKNcS",
      "name": "BNBBEAR",
      "symbol": "BNBBEAR",
      "decimals": 6,
      "logoURI": "",
      "tags": [
        "leveraged",
        "bear"
      ],
      "extensions": {
        "coingeckoId": "3x-short-bnb-token"
      }
    },
    {
      "chainId": 101,
      "address": "AfjHjdLibuXyvmz7PyTSc5KEcGBh43Kcu8Sr2tyDaJyt",
      "name": "BNBBULL",
      "symbol": "BNBBULL",
      "decimals": 6,
      "logoURI": "",
      "tags": [
        "leveraged",
        "bull"
      ],
      "extensions": {
        "coingeckoId": "3x-long-bnb-token"
      }
    },
    {
      "chainId": 101,
      "address": "8kA1WJKoLTxtACNPkvW6UNufsrpxUY57tXZ9KmG9123t",
      "name": "BSVBULL",
      "symbol": "BSVBULL",
      "decimals": 6,
      "logoURI": "",
      "tags": [
        "leveraged",
        "bull"
      ],
      "extensions": {
        "coingeckoId": "3x-long-bitcoin-sv-token"
      }
    },
    {
      "chainId": 101,
      "address": "2FGW8BVMu1EHsz2ZS9rZummDaq6o2DVrZZPw4KaAvDWh",
      "name": "BSVBEAR",
      "symbol": "BSVBEAR",
      "decimals": 6,
      "logoURI": "",
      "tags": [
        "leveraged",
        "bear"
      ],
      "extensions": {
        "coingeckoId": "3x-short-bitcoin-sv-token"
      }
    },
    {
      "chainId": 101,
      "address": "8L9XGTMzcqS9p61zsR35t7qipwAXMYkD6disWoDFZiFT",
      "name": "LTCBEAR",
      "symbol": "LTCBEAR",
      "decimals": 6,
      "logoURI": "",
      "tags": [
        "leveraged",
        "bear"
      ],
      "extensions": {
        "coingeckoId": "3x-short-litecoin-token"
      }
    },
    {
      "chainId": 101,
      "address": "863ZRjf1J8AaVuCqypAdm5ktVyGYDiBTvD1MNHKrwyjp",
      "name": "LTCBULL",
      "symbol": "LTCBULL",
      "decimals": 6,
      "logoURI": "",
      "tags": [
        "leveraged",
        "bull"
      ],
      "extensions": {
        "coingeckoId": "3x-long-litecoin-token"
      }
    },
    {
      "chainId": 101,
      "address": "GkSPaHdY2raetuYzsJYacHtrAtQUfWt64bpd1VzxJgSD",
      "name": "BULL",
      "symbol": "BULL",
      "decimals": 6,
      "logoURI": "",
      "tags": [
        "leveraged",
        "bull"
      ],
      "extensions": {
        "coingeckoId": "3x-long-bitcoin-token"
      }
    },
    {
      "chainId": 101,
      "address": "45vwTZSDFBiqCMRdtK4xiLCHEov8LJRW8GwnofG8HYyH",
      "name": "BEAR",
      "symbol": "BEAR",
      "decimals": 6,
      "logoURI": "",
      "tags": [
        "leveraged",
        "bear"
      ],
      "extensions": {
        "coingeckoId": "3x-short-bitcoin-token"
      }
    },
    {
      "chainId": 101,
      "address": "2VTAVf1YCwamD3ALMdYHRMV5vPUCXdnatJH5f1khbmx6",
      "name": "BCHBEAR",
      "symbol": "BCHBEAR",
      "decimals": 6,
      "logoURI": "",
      "tags": [
        "leveraged",
        "bear"
      ],
      "extensions": {
        "coingeckoId": "3x-short-bitcoin-cash-token"
      }
    },
    {
      "chainId": 101,
      "address": "22xoSp66BDt4x4Q5xqxjaSnirdEyharoBziSFChkLFLy",
      "name": "BCHBULL",
      "symbol": "BCHBULL",
      "decimals": 6,
      "logoURI": "",
      "tags": [
        "leveraged",
        "bull"
      ],
      "extensions": {
        "coingeckoId": "3x-long-bitcoin-cash-token"
      }
    },
    {
      "chainId": 101,
      "address": "CwChm6p9Q3yFrjzVeiLTTbsoJkooscof5SJYZc2CrNqG",
      "name": "ETHBULL",
      "symbol": "ETHBULL",
      "decimals": 6,
      "logoURI": "",
      "tags": [
        "leveraged",
        "bull"
      ],
      "extensions": {
        "coingeckoId": "3x-long-ethereum-token"
      }
    },
    {
      "chainId": 101,
      "address": "Bvv9xLodFrvDFSno9Ud8SEh5zVtBDQQjnBty2SgMcJ2s",
      "name": "ETHBEAR",
      "symbol": "ETHBEAR",
      "decimals": 6,
      "logoURI": "",
      "tags": [
        "leveraged",
        "bear"
      ],
      "extensions": {
        "coingeckoId": "3x-short-ethereum-token"
      }
    },
    {
      "chainId": 101,
      "address": "HRhaNssoyv5tKFRcbPg69ULEbcD8DPv99GdXLcdkgc1A",
      "name": "ALTBULL",
      "symbol": "ALTBULL",
      "decimals": 6,
      "logoURI": "",
      "tags": [
        "leveraged",
        "bull"
      ],
      "extensions": {
        "coingeckoId": "3x-long-altcoin-index-token"
      }
    },
    {
      "chainId": 101,
      "address": "9Mu1KmjBKTUWgpDoeTJ5oD7XFQmEiZxzspEd3TZGkavx",
      "name": "ALTBEAR",
      "symbol": "ALTBEAR",
      "decimals": 6,
      "logoURI": "",
      "tags": [
        "leveraged",
        "bear"
      ],
      "extensions": {
        "coingeckoId": "3x-short-altcoin-index-token"
      }
    },
    {
      "chainId": 101,
      "address": "AYL1adismZ1U9pTuN33ahG4aYc5XTZQL4vKFx9ofsGWD",
      "name": "BULLSHIT",
      "symbol": "BULLSHIT",
      "decimals": 6,
      "logoURI": "",
      "tags": [
        "leveraged",
        "bull"
      ],
      "extensions": {
        "coingeckoId": "3x-long-shitcoin-index-token"
      }
    },
    {
      "chainId": 101,
      "address": "5jqymuoXXVcUuJKrf1MWiHSqHyg2osMaJGVy69NsJWyP",
      "name": "BEARSHIT",
      "symbol": "BEARSHIT",
      "decimals": 6,
      "logoURI": "",
      "tags": [
        "leveraged",
        "bear"
      ],
      "extensions": {
        "coingeckoId": "3x-short-shitcoin-index-token"
      }
    },
    {
      "chainId": 101,
      "address": "EL1aDTnLKjf4SaGpqtxJPyK94imSBr8fWDbcXjXQrsmj",
      "name": "MIDBULL",
      "symbol": "MIDBULL",
      "decimals": 6,
      "logoURI": "",
      "tags": [
        "leveraged",
        "bull"
      ],
      "extensions": {
        "coingeckoId": "3x-long-midcap-index-token"
      }
    },
    {
      "chainId": 101,
      "address": "2EPvVjHusU3ozoucmdhhnqv3HQtBsQmjTnSa87K91HkC",
      "name": "MIDBEAR",
      "symbol": "MIDBEAR",
      "decimals": 6,
      "logoURI": "",
      "tags": [
        "leveraged",
        "bear"
      ],
      "extensions": {
        "coingeckoId": "3x-short-midcap-index-token"
      }
    },
    {
      "chainId": 101,
      "address": "8TCfJTyeqNBZqyDMY4VwDY7kdCCY7pcbJJ58CnKHkMu2",
      "name": "LINKBEAR",
      "symbol": "LINKBEAR",
      "decimals": 6,
      "logoURI": "",
      "tags": [
        "leveraged",
        "bear"
      ],
      "extensions": {
        "coingeckoId": "3x-short-chainlink-token"
      }
    },
    {
      "chainId": 101,
      "address": "EsUoZMbACNMppdqdmuLCFLet8VXxt2h47N9jHCKwyaPz",
      "name": "LINKBULL",
      "symbol": "LINKBULL",
      "decimals": 6,
      "logoURI": "",
      "tags": [
        "leveraged",
        "bull"
      ],
      "extensions": {
        "coingeckoId": "3x-long-chainlink-token"
      }
    },
    {
      "chainId": 101,
      "address": "262cQHT3soHwzuo2oVSy5kAfHcFZ1Jjn8C1GRLcQNKA3",
      "name": "XRPBULL",
      "symbol": "XRPBULL",
      "decimals": 6,
      "logoURI": "",
      "tags": [
        "leveraged",
        "bull"
      ],
      "extensions": {
        "coingeckoId": "3x-long-xrp-token"
      }
    },
    {
      "chainId": 101,
      "address": "8sxtSswmQ7Lcd2GjK6am37Z61wJZjA2SzE7Luf7yaKBB",
      "name": "XRPBEAR",
      "symbol": "XRPBEAR",
      "decimals": 6,
      "logoURI": "",
      "tags": [
        "leveraged",
        "bear"
      ],
      "extensions": {
        "coingeckoId": "3x-short-xrp-token"
      }
    },
    {
      "chainId": 101,
      "address": "91z91RukFM16hyEUCXuwMQwp2BW3vanNG5Jh5yj6auiJ",
      "name": "BVOL",
      "symbol": "BVOL",
      "decimals": 6,
      "logoURI": "",
      "tags": [],
      "extensions": {
        "coingeckoId": "1x-long-btc-implied-volatility-token"
      }
    },
    {
      "chainId": 101,
      "address": "5TY71D29Cyuk9UrsSxLXw2quJBpS7xDDFuFu2K9W7Wf9",
      "name": "IBVOL",
      "symbol": "IBVOL",
      "decimals": 6,
      "logoURI": "",
      "tags": [],
      "extensions": {
        "coingeckoId": "1x-short-btc-implied-volatility"
      }
    },
    {
      "chainId": 101,
      "address": "dK83wTVypEpa1pqiBbHY3MNuUnT3ADUZM4wk9VZXZEc",
      "name": "Wrapped Aave",
      "symbol": "AAVE",
      "decimals": 6,
      "logoURI": "https://cdn.jsdelivr.net/gh/trustwallet/assets@master/blockchains/ethereum/assets/0x7Fc66500c84A76Ad7e9c93437bFc5Ac33E2DDaE9/logo.png",
      "tags": [],
      "extensions": {
        "serumV3Usdt": "6bxuB5N3bt3qW8UnPNLgMMzDq5sEH8pFmYJYGgzvE11V",
        "coingeckoId": "aave"
      }
    },
    {
      "chainId": 101,
      "address": "A6aY2ceogBz1VaXBxm1j2eJuNZMRqrWUAnKecrMH85zj",
      "name": "LQID",
      "symbol": "LQID",
      "decimals": 6,
      "logoURI": "https://cdn.jsdelivr.net/gh/dr497/awesome-serum-markets/icons/lqid.svg",
      "tags": []
    },
    {
      "chainId": 101,
      "address": "7CnFGR9mZWyAtWxPcVuTewpyC3A3MDW4nLsu5NY6PDbd",
      "name": "SECO",
      "symbol": "SECO",
      "decimals": 6,
      "logoURI": "",
      "tags": [],
      "extensions": {
        "coingeckoId": "serum-ecosystem-token"
      }
    },
    {
      "chainId": 101,
      "address": "3GECTP7H4Tww3w8jEPJCJtXUtXxiZty31S9szs84CcwQ",
      "name": "HOLY",
      "symbol": "HOLY",
      "decimals": 6,
      "logoURI": "",
      "tags": [],
      "extensions": {
        "coingeckoId": "holy-trinity"
      }
    },
    {
      "chainId": 101,
      "address": "6ry4WBDvAwAnrYJVv6MCog4J8zx6S3cPgSqnTsDZ73AR",
      "name": "TRYB",
      "symbol": "TRYB",
      "decimals": 6,
      "logoURI": "",
      "tags": [],
      "extensions": {
        "serumV3Usdt": "AADohBGxvf7bvixs2HKC3dG2RuU3xpZDwaTzYFJThM8U",
        "coingeckoId": "bilira"
      }
    },
    {
      "chainId": 101,
      "address": "ASboaJPFtJeCS5eG4gL3Lg95xrTz2UZSLE9sdJtY93kE",
      "name": "DOGEBULL",
      "symbol": "DOGEBULL",
      "decimals": 6,
      "logoURI": "",
      "tags": [
        "leveraged",
        "bull"
      ],
      "extensions": {
        "coingeckoId": "3x-long-dogecoin-token"
      }
    },
    {
      "chainId": 101,
      "address": "Gnhy3boBT4MA8TTjGip5ND2uNsceh1Wgeaw1rYJo51ZY",
      "symbol": "MAPSPOOL",
      "name": "Bonfida Maps Pool",
      "decimals": 6,
      "logoURI": "https://cdn.jsdelivr.net/gh/solana-labs/explorer/public/tokens/maps.svg",
      "tags": [],
      "extensions": {
        "website": "https://bonfida.com/"
      }
    },
    {
      "chainId": 101,
      "address": "9iDWyYZ5VHBCxxmWZogoY3Z6FSbKsX4WFe37c728krdT",
      "symbol": "OXYPOOL",
      "name": "Bonfida Oxy Pool",
      "decimals": 6,
      "logoURI": "https://cdn.jsdelivr.net/gh/nathanielparke/awesome-serum-markets/icons/oxy.svg",
      "tags": [],
      "extensions": {
        "website": "https://bonfida.com/"
      }
    },
    {
      "chainId": 101,
      "address": "D68NB5JkzvyNCZAvi6EGtEcGvSoRNPanU9heYTAUFFRa",
      "name": "PERP",
      "symbol": "PERP",
      "decimals": 6,
      "logoURI": "",
      "tags": [],
      "extensions": {
        "coingeckoId": "perpetual-protocol"
      }
    },
    {
      "chainId": 101,
      "address": "93a1L7xaEV7vZGzNXCcb9ztZedbpKgUiTHYxmFKJwKvc",
      "symbol": "RAYPOOL",
      "name": "Bonfida Ray Pool",
      "decimals": 6,
      "logoURI": "https://cdn.jsdelivr.net/gh/solana-labs/token-list@main/assets/mainnet/RVKd61ztZW9GUwhRbbLoYVRE5Xf1B2tVscKqwZqXgEr/logo.png",
      "tags": [],
      "extensions": {
        "website": "https://bonfida.com/"
      }
    },
    {
      "chainId": 101,
      "address": "FeGn77dhg1KXRRFeSwwMiykZnZPw5JXW6naf2aQgZDQf",
      "symbol": "wWETH",
      "name": "Wrapped Ether (Wormhole)",
      "decimals": 9,
      "logoURI": "https://cdn.jsdelivr.net/gh/trustwallet/assets@master/blockchains/ethereum/assets/0xC02aaA39b223FE8D0A0e5C4F27eAD9083C756Cc2/logo.png",
      "tags": [
        "wrapped",
        "wormhole"
      ],
      "extensions": {
        "address": "0xC02aaA39b223FE8D0A0e5C4F27eAD9083C756Cc2",
        "bridgeContract": "https://etherscan.io/address/0xf92cD566Ea4864356C5491c177A430C222d7e678",
        "assetContract": "https://etherscan.io/address/0xC02aaA39b223FE8D0A0e5C4F27eAD9083C756Cc2",
        "coingeckoId": "weth"
      }
    },
    {
      "chainId": 101,
      "address": "GbBWwtYTMPis4VHb8MrBbdibPhn28TSrLB53KvUmb7Gi",
      "symbol": "wFTT",
      "name": "Wrapped FTT (Wormhole)",
      "decimals": 9,
      "logoURI": "https://cdn.jsdelivr.net/gh/solana-labs/token-list@main/assets/mainnet/GbBWwtYTMPis4VHb8MrBbdibPhn28TSrLB53KvUmb7Gi/logo.webp",
      "tags": [
        "wrapped",
        "wormhole"
      ],
      "extensions": {
        "address": "0x50d1c9771902476076ecfc8b2a83ad6b9355a4c9",
        "bridgeContract": "https://etherscan.io/address/0xf92cD566Ea4864356C5491c177A430C222d7e678",
        "assetContract": "https://etherscan.io/address/0x50d1c9771902476076ecfc8b2a83ad6b9355a4c9",
        "coingeckoId": "ftx-token"
      }
    },
    {
      "chainId": 101,
      "address": "AbLwQCyU9S8ycJgu8wn6woRCHSYJmjMpJFcAHQ6vjq2P",
      "symbol": "wTUSD",
      "name": "TrueUSD (Wormhole)",
      "decimals": 9,
      "logoURI": "https://cdn.jsdelivr.net/gh/trustwallet/assets@master/blockchains/ethereum/assets/0x0000000000085d4780B73119b644AE5ecd22b376/logo.png",
      "tags": [
        "wrapped",
        "wormhole"
      ],
      "extensions": {
        "address": "0x0000000000085d4780B73119b644AE5ecd22b376",
        "bridgeContract": "https://etherscan.io/address/0xf92cD566Ea4864356C5491c177A430C222d7e678",
        "assetContract": "https://etherscan.io/address/0x0000000000085d4780B73119b644AE5ecd22b376",
        "coingeckoId": "true-usd"
      }
    },
    {
      "chainId": 101,
      "address": "3JfuyCg5891hCX1ZTbvt3pkiaww3XwgyqQH6E9eHtqKD",
      "symbol": "wLON",
      "name": "Tokenlon (Wormhole)",
      "decimals": 9,
      "logoURI": "https://cdn.jsdelivr.net/gh/trustwallet/assets@master/blockchains/ethereum/assets/0x0000000000095413afC295d19EDeb1Ad7B71c952/logo.png",
      "tags": [
        "wrapped",
        "wormhole"
      ],
      "extensions": {
        "address": "0x0000000000095413afC295d19EDeb1Ad7B71c952",
        "bridgeContract": "https://etherscan.io/address/0xf92cD566Ea4864356C5491c177A430C222d7e678",
        "assetContract": "https://etherscan.io/address/0x0000000000095413afC295d19EDeb1Ad7B71c952",
        "coingeckoId": "tokenlon"
      }
    },
    {
      "chainId": 101,
      "address": "6k7mrqiAqEWnABVN8FhfuNUrmrnaMh44nNWydNXctbpV",
      "symbol": "wALBT",
      "name": "AllianceBlock Token (Wormhole)",
      "decimals": 9,
      "logoURI": "https://cdn.jsdelivr.net/gh/trustwallet/assets@master/blockchains/ethereum/assets/0x00a8b738E453fFd858a7edf03bcCfe20412f0Eb0/logo.png",
      "tags": [
        "wrapped",
        "wormhole"
      ],
      "extensions": {
        "address": "0x00a8b738E453fFd858a7edf03bcCfe20412f0Eb0",
        "bridgeContract": "https://etherscan.io/address/0xf92cD566Ea4864356C5491c177A430C222d7e678",
        "assetContract": "https://etherscan.io/address/0x00a8b738E453fFd858a7edf03bcCfe20412f0Eb0",
        "coingeckoId": "allianceblock"
      }
    },
    {
      "chainId": 101,
      "address": "4b166BQEQunjg8oNTDcLeWU3nidQnVTL1Vni8ANU7Mvt",
      "symbol": "wSKL",
      "name": "SKALE (Wormhole)",
      "decimals": 9,
      "logoURI": "https://cdn.jsdelivr.net/gh/trustwallet/assets@master/blockchains/ethereum/assets/0x00c83aeCC790e8a4453e5dD3B0B4b3680501a7A7/logo.png",
      "tags": [
        "wrapped",
        "wormhole"
      ],
      "extensions": {
        "address": "0x00c83aeCC790e8a4453e5dD3B0B4b3680501a7A7",
        "bridgeContract": "https://etherscan.io/address/0xf92cD566Ea4864356C5491c177A430C222d7e678",
        "assetContract": "https://etherscan.io/address/0x00c83aeCC790e8a4453e5dD3B0B4b3680501a7A7",
        "coingeckoId": "skale"
      }
    },
    {
      "chainId": 101,
      "address": "CcHhpEx9VcWx7UBJC8DJaR5h3wNdexsQtB1nEfekjSHn",
      "symbol": "wUFT",
      "name": "UniLend Finance Token (Wormhole)",
      "decimals": 9,
      "logoURI": "https://cdn.jsdelivr.net/gh/trustwallet/assets@master/blockchains/ethereum/assets/0x0202Be363B8a4820f3F4DE7FaF5224fF05943AB1/logo.png",
      "tags": [
        "wrapped",
        "wormhole"
      ],
      "extensions": {
        "address": "0x0202Be363B8a4820f3F4DE7FaF5224fF05943AB1",
        "bridgeContract": "https://etherscan.io/address/0xf92cD566Ea4864356C5491c177A430C222d7e678",
        "assetContract": "https://etherscan.io/address/0x0202Be363B8a4820f3F4DE7FaF5224fF05943AB1",
        "coingeckoId": "unlend-finance"
      }
    },
    {
      "chainId": 101,
      "address": "VPjCJkR1uZGT9k9q7PsLArS5sEQtWgij8eZC8tysCy7",
      "symbol": "wORN",
      "name": "Orion Protocol (Wormhole)",
      "decimals": 8,
      "logoURI": "https://cdn.jsdelivr.net/gh/trustwallet/assets@master/blockchains/ethereum/assets/0x0258F474786DdFd37ABCE6df6BBb1Dd5dfC4434a/logo.png",
      "tags": [
        "wrapped",
        "wormhole"
      ],
      "extensions": {
        "address": "0x0258F474786DdFd37ABCE6df6BBb1Dd5dfC4434a",
        "bridgeContract": "https://etherscan.io/address/0xf92cD566Ea4864356C5491c177A430C222d7e678",
        "assetContract": "https://etherscan.io/address/0x0258F474786DdFd37ABCE6df6BBb1Dd5dfC4434a",
        "coingeckoId": "orion-protocol"
      }
    },
    {
      "chainId": 101,
      "address": "CxzHZtzrm6bAz6iFCAGgCYCd3iQb5guUD7oQXKxdgk5c",
      "symbol": "wSRK",
      "name": "SparkPoint (Wormhole)",
      "decimals": 9,
      "logoURI": "https://cdn.jsdelivr.net/gh/trustwallet/assets@master/blockchains/ethereum/assets/0x0488401c3F535193Fa8Df029d9fFe615A06E74E6/logo.png",
      "tags": [
        "wrapped",
        "wormhole"
      ],
      "extensions": {
        "address": "0x0488401c3F535193Fa8Df029d9fFe615A06E74E6",
        "bridgeContract": "https://etherscan.io/address/0xf92cD566Ea4864356C5491c177A430C222d7e678",
        "assetContract": "https://etherscan.io/address/0x0488401c3F535193Fa8Df029d9fFe615A06E74E6",
        "coingeckoId": "sparkpoint"
      }
    },
    {
      "chainId": 101,
      "address": "FqMZWvmii4NNzhLBKGzkvGj3e3XTxNVDNSKDJnt9fVQV",
      "symbol": "wUMA",
      "name": "UMA Voting Token v1 (Wormhole)",
      "decimals": 9,
      "logoURI": "https://cdn.jsdelivr.net/gh/trustwallet/assets@master/blockchains/ethereum/assets/0x04Fa0d235C4abf4BcF4787aF4CF447DE572eF828/logo.png",
      "tags": [
        "wrapped",
        "wormhole"
      ],
      "extensions": {
        "address": "0x04Fa0d235C4abf4BcF4787aF4CF447DE572eF828",
        "bridgeContract": "https://etherscan.io/address/0xf92cD566Ea4864356C5491c177A430C222d7e678",
        "assetContract": "https://etherscan.io/address/0x04Fa0d235C4abf4BcF4787aF4CF447DE572eF828",
        "coingeckoId": "uma"
      }
    },
    {
      "chainId": 101,
      "address": "6GGNzF99kCG1ozQbP7M7EYW9zPbQGPMwTCCi2Dqx3qhU",
      "symbol": "wSkey",
      "name": "SmartKey (Wormhole)",
      "decimals": 8,
      "logoURI": "https://cdn.jsdelivr.net/gh/trustwallet/assets@master/blockchains/ethereum/assets/0x06A01a4d579479Dd5D884EBf61A31727A3d8D442/logo.png",
      "tags": [
        "wrapped",
        "wormhole"
      ],
      "extensions": {
        "address": "0x06A01a4d579479Dd5D884EBf61A31727A3d8D442",
        "bridgeContract": "https://etherscan.io/address/0xf92cD566Ea4864356C5491c177A430C222d7e678",
        "assetContract": "https://etherscan.io/address/0x06A01a4d579479Dd5D884EBf61A31727A3d8D442",
        "coingeckoId": "smartkey"
      }
    },
    {
      "chainId": 101,
      "address": "Gc9rR2dUHfuYCJ8rU1Ye9fr8JoZZt9ZrfmXitQRLsxRW",
      "symbol": "wMIR",
      "name": "Wrapped MIR Token (Wormhole)",
      "decimals": 9,
      "logoURI": "https://cdn.jsdelivr.net/gh/trustwallet/assets@master/blockchains/ethereum/assets/0x09a3EcAFa817268f77BE1283176B946C4ff2E608/logo.png",
      "tags": [
        "wrapped",
        "wormhole"
      ],
      "extensions": {
        "address": "0x09a3EcAFa817268f77BE1283176B946C4ff2E608",
        "bridgeContract": "https://etherscan.io/address/0xf92cD566Ea4864356C5491c177A430C222d7e678",
        "assetContract": "https://etherscan.io/address/0x09a3EcAFa817268f77BE1283176B946C4ff2E608",
        "coingeckoId": "mirror-protocol"
      }
    },
    {
      "chainId": 101,
      "address": "B8xDqdrHpYLNHQKQ4ARDKurxhkhn2gfZa8WRosCEzXnF",
      "symbol": "wGRO",
      "name": "Growth (Wormhole)",
      "decimals": 9,
      "logoURI": "https://cdn.jsdelivr.net/gh/trustwallet/assets@master/blockchains/ethereum/assets/0x09e64c2B61a5f1690Ee6fbeD9baf5D6990F8dFd0/logo.png",
      "tags": [
        "wrapped",
        "wormhole"
      ],
      "extensions": {
        "address": "0x09e64c2B61a5f1690Ee6fbeD9baf5D6990F8dFd0",
        "bridgeContract": "https://etherscan.io/address/0xf92cD566Ea4864356C5491c177A430C222d7e678",
        "assetContract": "https://etherscan.io/address/0x09e64c2B61a5f1690Ee6fbeD9baf5D6990F8dFd0",
        "coingeckoId": "growth-defi"
      }
    },
    {
      "chainId": 101,
      "address": "GE1X8ef7fcsJ93THx4CvV7BQsdEyEAyk61s2L5YfSXiL",
      "symbol": "wSTAKE",
      "name": "xDai (Wormhole)",
      "decimals": 9,
      "logoURI": "https://cdn.jsdelivr.net/gh/trustwallet/assets@master/blockchains/ethereum/assets/0x0Ae055097C6d159879521C384F1D2123D1f195e6/logo.png",
      "tags": [
        "wrapped",
        "wormhole"
      ],
      "extensions": {
        "address": "0x0Ae055097C6d159879521C384F1D2123D1f195e6",
        "bridgeContract": "https://etherscan.io/address/0xf92cD566Ea4864356C5491c177A430C222d7e678",
        "assetContract": "https://etherscan.io/address/0x0Ae055097C6d159879521C384F1D2123D1f195e6",
        "coingeckoId": "xdai-stake"
      }
    },
    {
      "chainId": 101,
      "address": "7TK6QeyTsnTT6KsnK2tHHfh62mbjNuFWoyUc8vo3CmmU",
      "symbol": "wYFI",
      "name": "yearn.finance (Wormhole)",
      "decimals": 9,
      "logoURI": "https://cdn.jsdelivr.net/gh/trustwallet/assets@master/blockchains/ethereum/assets/0x0bc529c00C6401aEF6D220BE8C6Ea1667F6Ad93e/logo.png",
      "tags": [
        "wrapped",
        "wormhole"
      ],
      "extensions": {
        "address": "0x0bc529c00C6401aEF6D220BE8C6Ea1667F6Ad93e",
        "bridgeContract": "https://etherscan.io/address/0xf92cD566Ea4864356C5491c177A430C222d7e678",
        "assetContract": "https://etherscan.io/address/0x0bc529c00C6401aEF6D220BE8C6Ea1667F6Ad93e",
        "coingeckoId": "yearn-finance"
      }
    },
    {
      "chainId": 101,
      "address": "CTtKth9uW7froBA6xCd2MP7BXjGFESdT1SyxUmbHovSw",
      "symbol": "wBAT",
      "name": "Basic Attention Token (Wormhole)",
      "decimals": 9,
      "logoURI": "https://cdn.jsdelivr.net/gh/trustwallet/assets@master/blockchains/ethereum/assets/0x0D8775F648430679A709E98d2b0Cb6250d2887EF/logo.png",
      "tags": [
        "wrapped",
        "wormhole"
      ],
      "extensions": {
        "address": "0x0D8775F648430679A709E98d2b0Cb6250d2887EF",
        "bridgeContract": "https://etherscan.io/address/0xf92cD566Ea4864356C5491c177A430C222d7e678",
        "assetContract": "https://etherscan.io/address/0x0D8775F648430679A709E98d2b0Cb6250d2887EF",
        "coingeckoId": "basic-attention-token"
      }
    },
    {
      "chainId": 101,
      "address": "DrL2D4qCRCeNkQz3AJikLjBc3cS6fqqcQ3W7T9vbshCu",
      "symbol": "wMANA",
      "name": "Decentraland MANA (Wormhole)",
      "decimals": 9,
      "logoURI": "https://cdn.jsdelivr.net/gh/trustwallet/assets@master/blockchains/ethereum/assets/0x0F5D2fB29fb7d3CFeE444a200298f468908cC942/logo.png",
      "tags": [
        "wrapped",
        "wormhole"
      ],
      "extensions": {
        "address": "0x0F5D2fB29fb7d3CFeE444a200298f468908cC942",
        "bridgeContract": "https://etherscan.io/address/0xf92cD566Ea4864356C5491c177A430C222d7e678",
        "assetContract": "https://etherscan.io/address/0x0F5D2fB29fb7d3CFeE444a200298f468908cC942",
        "coingeckoId": "decentraland"
      }
    },
    {
      "chainId": 101,
      "address": "3cJKTW69FQDDCud7AhKHXZg126b3t73a2qVcVBS1BWjL",
      "symbol": "wXIO",
      "name": "XIO Network (Wormhole)",
      "decimals": 9,
      "logoURI": "https://cdn.jsdelivr.net/gh/trustwallet/assets@master/blockchains/ethereum/assets/0x0f7F961648aE6Db43C75663aC7E5414Eb79b5704/logo.png",
      "tags": [
        "wrapped",
        "wormhole"
      ],
      "extensions": {
        "address": "0x0f7F961648aE6Db43C75663aC7E5414Eb79b5704",
        "bridgeContract": "https://etherscan.io/address/0xf92cD566Ea4864356C5491c177A430C222d7e678",
        "assetContract": "https://etherscan.io/address/0x0f7F961648aE6Db43C75663aC7E5414Eb79b5704",
        "coingeckoId": "xio"
      }
    },
    {
      "chainId": 101,
      "address": "CQivbzuRQLvZbqefKc5gLzhSzZzAaySAdMmTG7pFn41w",
      "symbol": "wLAYER",
      "name": "Unilayer (Wormhole)",
      "decimals": 9,
      "logoURI": "https://cdn.jsdelivr.net/gh/trustwallet/assets@master/blockchains/ethereum/assets/0x0fF6ffcFDa92c53F615a4A75D982f399C989366b/logo.png",
      "tags": [
        "wrapped",
        "wormhole"
      ],
      "extensions": {
        "address": "0x0fF6ffcFDa92c53F615a4A75D982f399C989366b",
        "bridgeContract": "https://etherscan.io/address/0xf92cD566Ea4864356C5491c177A430C222d7e678",
        "assetContract": "https://etherscan.io/address/0x0fF6ffcFDa92c53F615a4A75D982f399C989366b",
        "coingeckoId": "unilayer"
      }
    },
    {
      "chainId": 101,
      "address": "C1LpKYrkVvWF5imsQ7JqJSZHj9NXNmJ5tEHkGTtLVH2L",
      "symbol": "wUMX",
      "name": "https://unimex.network/ (Wormhole)",
      "decimals": 9,
      "logoURI": "https://cdn.jsdelivr.net/gh/trustwallet/assets@master/blockchains/ethereum/assets/0x10Be9a8dAe441d276a5027936c3aADEd2d82bC15/logo.png",
      "tags": [
        "wrapped",
        "wormhole"
      ],
      "extensions": {
        "address": "0x10Be9a8dAe441d276a5027936c3aADEd2d82bC15",
        "bridgeContract": "https://etherscan.io/address/0xf92cD566Ea4864356C5491c177A430C222d7e678",
        "assetContract": "https://etherscan.io/address/0x10Be9a8dAe441d276a5027936c3aADEd2d82bC15",
        "coingeckoId": "unimex-network"
      }
    },
    {
      "chainId": 101,
      "address": "8F3kZd9XEpFgNZ4fZnEAC5CJZLewnkNE8QCjdvorGWuW",
      "symbol": "w1INCH",
      "name": "1INCH Token (Wormhole)",
      "decimals": 9,
      "logoURI": "https://cdn.jsdelivr.net/gh/trustwallet/assets@master/blockchains/ethereum/assets/0x111111111117dC0aa78b770fA6A738034120C302/logo.png",
      "tags": [
        "wrapped",
        "wormhole"
      ],
      "extensions": {
        "address": "0x111111111117dC0aa78b770fA6A738034120C302",
        "bridgeContract": "https://etherscan.io/address/0xf92cD566Ea4864356C5491c177A430C222d7e678",
        "assetContract": "https://etherscan.io/address/0x111111111117dC0aa78b770fA6A738034120C302",
        "coingeckoId": "1inch"
      }
    },
    {
      "chainId": 101,
      "address": "H3UMboX4tnjba1Xw1a2VhUtkdgnrbmPvmDm6jaouQDN9",
      "symbol": "wARMOR",
      "name": "Armor (Wormhole)",
      "decimals": 9,
      "logoURI": "https://cdn.jsdelivr.net/gh/trustwallet/assets@master/blockchains/ethereum/assets/0x1337DEF16F9B486fAEd0293eb623Dc8395dFE46a/logo.png",
      "tags": [
        "wrapped",
        "wormhole"
      ],
      "extensions": {
        "address": "0x1337DEF16F9B486fAEd0293eb623Dc8395dFE46a",
        "bridgeContract": "https://etherscan.io/address/0xf92cD566Ea4864356C5491c177A430C222d7e678",
        "assetContract": "https://etherscan.io/address/0x1337DEF16F9B486fAEd0293eb623Dc8395dFE46a",
        "coingeckoId": "armor"
      }
    },
    {
      "chainId": 101,
      "address": "Cw26Yz3rAN42mM5WpKriuGvbXnvRYmFA9sbBWH49KyqL",
      "symbol": "warNXM",
      "name": "Armor NXM (Wormhole)",
      "decimals": 9,
      "logoURI": "https://cdn.jsdelivr.net/gh/trustwallet/assets@master/blockchains/ethereum/assets/0x1337DEF18C680aF1f9f45cBcab6309562975b1dD/logo.png",
      "tags": [
        "wrapped",
        "wormhole"
      ],
      "extensions": {
        "address": "0x1337DEF18C680aF1f9f45cBcab6309562975b1dD",
        "bridgeContract": "https://etherscan.io/address/0xf92cD566Ea4864356C5491c177A430C222d7e678",
        "assetContract": "https://etherscan.io/address/0x1337DEF18C680aF1f9f45cBcab6309562975b1dD",
        "coingeckoId": "armor-nxm"
      }
    },
    {
      "chainId": 101,
      "address": "3GVAecXsFP8xLFuAMMpg5NU4g5JK6h2NZWsQJ45wiw6b",
      "symbol": "wDPI",
      "name": "DefiPulse Index (Wormhole)",
      "decimals": 9,
      "logoURI": "https://cdn.jsdelivr.net/gh/trustwallet/assets@master/blockchains/ethereum/assets/0x1494CA1F11D487c2bBe4543E90080AeBa4BA3C2b/logo.png",
      "tags": [
        "wrapped",
        "wormhole"
      ],
      "extensions": {
        "address": "0x1494CA1F11D487c2bBe4543E90080AeBa4BA3C2b",
        "bridgeContract": "https://etherscan.io/address/0xf92cD566Ea4864356C5491c177A430C222d7e678",
        "assetContract": "https://etherscan.io/address/0x1494CA1F11D487c2bBe4543E90080AeBa4BA3C2b",
        "coingeckoId": "defipulse-index"
      }
    },
    {
      "chainId": 101,
      "address": "AC4BK5yoEKn5hw6WpH3iWu56pEwigQdR48CiiqJ3R1pd",
      "symbol": "wDHC",
      "name": "DeltaHub Community (Wormhole)",
      "decimals": 9,
      "logoURI": "https://cdn.jsdelivr.net/gh/trustwallet/assets@master/blockchains/ethereum/assets/0x152687Bc4A7FCC89049cF119F9ac3e5aCF2eE7ef/logo.png",
      "tags": [
        "wrapped",
        "wormhole"
      ],
      "extensions": {
        "address": "0x152687Bc4A7FCC89049cF119F9ac3e5aCF2eE7ef",
        "bridgeContract": "https://etherscan.io/address/0xf92cD566Ea4864356C5491c177A430C222d7e678",
        "assetContract": "https://etherscan.io/address/0x152687Bc4A7FCC89049cF119F9ac3e5aCF2eE7ef",
        "coingeckoId": "deltahub-community"
      }
    },
    {
      "chainId": 101,
      "address": "7bXgNP7SEwrqbnfLBPgKDRKSGjVe7cjbuioRP23upF5H",
      "symbol": "wKEX",
      "name": "KIRA Network (Wormhole)",
      "decimals": 6,
      "logoURI": "https://cdn.jsdelivr.net/gh/trustwallet/assets@master/blockchains/ethereum/assets/0x16980b3B4a3f9D89E33311B5aa8f80303E5ca4F8/logo.png",
      "tags": [
        "wrapped",
        "wormhole"
      ],
      "extensions": {
        "address": "0x16980b3B4a3f9D89E33311B5aa8f80303E5ca4F8",
        "bridgeContract": "https://etherscan.io/address/0xf92cD566Ea4864356C5491c177A430C222d7e678",
        "assetContract": "https://etherscan.io/address/0x16980b3B4a3f9D89E33311B5aa8f80303E5ca4F8",
        "coingeckoId": "kira-network"
      }
    },
    {
      "chainId": 101,
      "address": "5uC8Gj96sK6UG44AYLpbX3DUjKtBUxBrhHcM8JDtyYum",
      "symbol": "wEWTB",
      "name": "Energy Web Token Bridged (Wormhole)",
      "decimals": 9,
      "logoURI": "https://cdn.jsdelivr.net/gh/trustwallet/assets@master/blockchains/ethereum/assets/0x178c820f862B14f316509ec36b13123DA19A6054/logo.png",
      "tags": [
        "wrapped",
        "wormhole"
      ],
      "extensions": {
        "address": "0x178c820f862B14f316509ec36b13123DA19A6054",
        "bridgeContract": "https://etherscan.io/address/0xf92cD566Ea4864356C5491c177A430C222d7e678",
        "assetContract": "https://etherscan.io/address/0x178c820f862B14f316509ec36b13123DA19A6054"
      }
    },
    {
      "chainId": 101,
      "address": "EzeRaHuh1Xu1nDUypv1VWXcGsNJ71ncCJ8HeWuyg8atJ",
      "symbol": "wCC10",
      "name": "Cryptocurrency Top 10 Tokens Index (Wormhole)",
      "decimals": 9,
      "logoURI": "https://cdn.jsdelivr.net/gh/trustwallet/assets@master/blockchains/ethereum/assets/0x17aC188e09A7890a1844E5E65471fE8b0CcFadF3/logo.png",
      "tags": [
        "wrapped",
        "wormhole"
      ],
      "extensions": {
        "address": "0x17aC188e09A7890a1844E5E65471fE8b0CcFadF3",
        "bridgeContract": "https://etherscan.io/address/0xf92cD566Ea4864356C5491c177A430C222d7e678",
        "assetContract": "https://etherscan.io/address/0x17aC188e09A7890a1844E5E65471fE8b0CcFadF3",
        "coingeckoId": "cryptocurrency-top-10-tokens-index"
      }
    },
    {
      "chainId": 101,
      "address": "CYzPVv1zB9RH6hRWRKprFoepdD8Y7Q5HefCqrybvetja",
      "symbol": "wAUDIO",
      "name": "Audius (Wormhole)",
      "decimals": 9,
      "logoURI": "https://cdn.jsdelivr.net/gh/trustwallet/assets@master/blockchains/ethereum/assets/0x18aAA7115705e8be94bfFEBDE57Af9BFc265B998/logo.png",
      "tags": [
        "wrapped",
        "wormhole"
      ],
      "extensions": {
        "address": "0x18aAA7115705e8be94bfFEBDE57Af9BFc265B998",
        "bridgeContract": "https://etherscan.io/address/0xf92cD566Ea4864356C5491c177A430C222d7e678",
        "assetContract": "https://etherscan.io/address/0x18aAA7115705e8be94bfFEBDE57Af9BFc265B998",
        "coingeckoId": "audius"
      }
    },
    {
      "chainId": 101,
      "address": "9yPmJNUp1qFV6LafdYdegZ8sCgC4oy6Rgt9WsDJqv3EX",
      "symbol": "wREP",
      "name": "Reputation (Wormhole)",
      "decimals": 9,
      "logoURI": "https://cdn.jsdelivr.net/gh/trustwallet/assets@master/blockchains/ethereum/assets/0x1985365e9f78359a9B6AD760e32412f4a445E862/logo.png",
      "tags": [
        "wrapped",
        "wormhole"
      ],
      "extensions": {
        "address": "0x1985365e9f78359a9B6AD760e32412f4a445E862",
        "bridgeContract": "https://etherscan.io/address/0xf92cD566Ea4864356C5491c177A430C222d7e678",
        "assetContract": "https://etherscan.io/address/0x1985365e9f78359a9B6AD760e32412f4a445E862"
      }
    },
    {
      "chainId": 101,
      "address": "CZxP1KtsfvMXZTGKR1fNwNChv8hGAfQrgVoENabN8zKU",
      "symbol": "wVSP",
      "name": "VesperToken (Wormhole)",
      "decimals": 9,
      "logoURI": "https://cdn.jsdelivr.net/gh/trustwallet/assets@master/blockchains/ethereum/assets/0x1b40183EFB4Dd766f11bDa7A7c3AD8982e998421/logo.png",
      "tags": [
        "wrapped",
        "wormhole"
      ],
      "extensions": {
        "address": "0x1b40183EFB4Dd766f11bDa7A7c3AD8982e998421",
        "bridgeContract": "https://etherscan.io/address/0xf92cD566Ea4864356C5491c177A430C222d7e678",
        "assetContract": "https://etherscan.io/address/0x1b40183EFB4Dd766f11bDa7A7c3AD8982e998421",
        "coingeckoId": "vesper-finance"
      }
    },
    {
      "chainId": 101,
      "address": "8cGPyDGT1mgG1iWzNjPmCDKSK9veJhoBAguq7rp7CjTe",
      "symbol": "wKP3R",
      "name": "Keep3rV1 (Wormhole)",
      "decimals": 9,
      "logoURI": "https://cdn.jsdelivr.net/gh/trustwallet/assets@master/blockchains/ethereum/assets/0x1cEB5cB57C4D4E2b2433641b95Dd330A33185A44/logo.png",
      "tags": [
        "wrapped",
        "wormhole"
      ],
      "extensions": {
        "address": "0x1cEB5cB57C4D4E2b2433641b95Dd330A33185A44",
        "bridgeContract": "https://etherscan.io/address/0xf92cD566Ea4864356C5491c177A430C222d7e678",
        "assetContract": "https://etherscan.io/address/0x1cEB5cB57C4D4E2b2433641b95Dd330A33185A44",
        "coingeckoId": "keep3rv1"
      }
    },
    {
      "chainId": 101,
      "address": "DGghbWvncPL41U8TmUtXcGMgLeQqkaA2yM7UfcabftR8",
      "symbol": "wLEAD",
      "name": "Lead Token (Wormhole)",
      "decimals": 9,
      "logoURI": "https://cdn.jsdelivr.net/gh/trustwallet/assets@master/blockchains/ethereum/assets/0x1dD80016e3d4ae146Ee2EBB484e8edD92dacC4ce/logo.png",
      "tags": [
        "wrapped",
        "wormhole"
      ],
      "extensions": {
        "address": "0x1dD80016e3d4ae146Ee2EBB484e8edD92dacC4ce",
        "bridgeContract": "https://etherscan.io/address/0xf92cD566Ea4864356C5491c177A430C222d7e678",
        "assetContract": "https://etherscan.io/address/0x1dD80016e3d4ae146Ee2EBB484e8edD92dacC4ce",
        "coingeckoId": "lead-token"
      }
    },
    {
      "chainId": 101,
      "address": "3MVa4e32PaKmPxYUQ6n8vFkWtCma68Ld7e7fTktWDueQ",
      "symbol": "wUNI",
      "name": "Uniswap (Wormhole)",
      "decimals": 9,
      "logoURI": "https://cdn.jsdelivr.net/gh/trustwallet/assets@master/blockchains/ethereum/assets/0x1f9840a85d5aF5bf1D1762F925BDADdC4201F984/logo.png",
      "tags": [
        "wrapped",
        "wormhole"
      ],
      "extensions": {
        "address": "0x1f9840a85d5aF5bf1D1762F925BDADdC4201F984",
        "bridgeContract": "https://etherscan.io/address/0xf92cD566Ea4864356C5491c177A430C222d7e678",
        "assetContract": "https://etherscan.io/address/0x1f9840a85d5aF5bf1D1762F925BDADdC4201F984",
        "coingeckoId": "uniswap"
      }
    },
    {
      "chainId": 101,
      "address": "qfnqNqs3nCAHjnyCgLRDbBtq4p2MtHZxw8YjSyYhPoL",
      "symbol": "wWBTC",
      "name": "Wrapped BTC (Wormhole)",
      "decimals": 8,
      "logoURI": "https://cdn.jsdelivr.net/gh/trustwallet/assets@master/blockchains/ethereum/assets/0x2260FAC5E5542a773Aa44fBCfeDf7C193bc2C599/logo.png",
      "tags": [
        "wrapped",
        "wormhole"
      ],
      "extensions": {
        "address": "0x2260FAC5E5542a773Aa44fBCfeDf7C193bc2C599",
        "bridgeContract": "https://etherscan.io/address/0xf92cD566Ea4864356C5491c177A430C222d7e678",
        "assetContract": "https://etherscan.io/address/0x2260FAC5E5542a773Aa44fBCfeDf7C193bc2C599",
        "coingeckoId": "wrapped-bitcoin"
      }
    },
    {
      "chainId": 101,
      "address": "8My83RG8Xa1EhXdDKHWq8BWZN1zF3XUrWL3TXCLjVPFh",
      "symbol": "wUNN",
      "name": "UNION Protocol Governance Token (Wormhole)",
      "decimals": 9,
      "logoURI": "https://cdn.jsdelivr.net/gh/trustwallet/assets@master/blockchains/ethereum/assets/0x226f7b842E0F0120b7E194D05432b3fd14773a9D/logo.png",
      "tags": [
        "wrapped",
        "wormhole"
      ],
      "extensions": {
        "address": "0x226f7b842E0F0120b7E194D05432b3fd14773a9D",
        "bridgeContract": "https://etherscan.io/address/0xf92cD566Ea4864356C5491c177A430C222d7e678",
        "assetContract": "https://etherscan.io/address/0x226f7b842E0F0120b7E194D05432b3fd14773a9D",
        "coingeckoId": "union-protocol-governance-token"
      }
    },
    {
      "chainId": 101,
      "address": "6jVuhLJ2mzyZ8DyUcrDj8Qr6Q9bqbJnq4fAnMeEduDM9",
      "symbol": "wSOCKS",
      "name": "Unisocks Edition 0 (Wormhole)",
      "decimals": 9,
      "logoURI": "https://cdn.jsdelivr.net/gh/trustwallet/assets@master/blockchains/ethereum/assets/0x23B608675a2B2fB1890d3ABBd85c5775c51691d5/logo.png",
      "tags": [
        "wrapped",
        "wormhole"
      ],
      "extensions": {
        "address": "0x23B608675a2B2fB1890d3ABBd85c5775c51691d5",
        "bridgeContract": "https://etherscan.io/address/0xf92cD566Ea4864356C5491c177A430C222d7e678",
        "assetContract": "https://etherscan.io/address/0x23B608675a2B2fB1890d3ABBd85c5775c51691d5",
        "coingeckoId": "unisocks"
      }
    },
    {
      "chainId": 101,
      "address": "Az8PAQ7s6s5ZFgBiKKEizHt3SzDxXKZayDCtRZoC3452",
      "symbol": "wDEXT",
      "name": "DEXTools (Wormhole)",
      "decimals": 9,
      "logoURI": "https://cdn.jsdelivr.net/gh/trustwallet/assets@master/blockchains/ethereum/assets/0x26CE25148832C04f3d7F26F32478a9fe55197166/logo.png",
      "tags": [
        "wrapped",
        "wormhole"
      ],
      "extensions": {
        "address": "0x26CE25148832C04f3d7F26F32478a9fe55197166",
        "bridgeContract": "https://etherscan.io/address/0xf92cD566Ea4864356C5491c177A430C222d7e678",
        "assetContract": "https://etherscan.io/address/0x26CE25148832C04f3d7F26F32478a9fe55197166",
        "coingeckoId": "idextools"
      }
    },
    {
      "chainId": 101,
      "address": "ELSnGFd5XnSdYFFSgYQp7n89FEbDqxN4npuRLW4PPPLv",
      "symbol": "wHEX",
      "name": "HEX (Wormhole)",
      "decimals": 8,
      "logoURI": "https://cdn.jsdelivr.net/gh/trustwallet/assets@master/blockchains/ethereum/assets/0x2b591e99afE9f32eAA6214f7B7629768c40Eeb39/logo.png",
      "tags": [
        "wrapped",
        "wormhole"
      ],
      "extensions": {
        "address": "0x2b591e99afE9f32eAA6214f7B7629768c40Eeb39",
        "bridgeContract": "https://etherscan.io/address/0xf92cD566Ea4864356C5491c177A430C222d7e678",
        "assetContract": "https://etherscan.io/address/0x2b591e99afE9f32eAA6214f7B7629768c40Eeb39",
        "coingeckoId": "hex"
      }
    },
    {
      "chainId": 101,
      "address": "9iwfHhE7BJKNo4Eb1wX3p4uyJjEN9RoGLt4BvMdzZoiN",
      "symbol": "wCREAM",
      "name": "Cream (Wormhole)",
      "decimals": 9,
      "logoURI": "https://cdn.jsdelivr.net/gh/trustwallet/assets@master/blockchains/ethereum/assets/0x2ba592F78dB6436527729929AAf6c908497cB200/logo.png",
      "tags": [
        "wrapped",
        "wormhole"
      ],
      "extensions": {
        "address": "0x2ba592F78dB6436527729929AAf6c908497cB200",
        "bridgeContract": "https://etherscan.io/address/0xf92cD566Ea4864356C5491c177A430C222d7e678",
        "assetContract": "https://etherscan.io/address/0x2ba592F78dB6436527729929AAf6c908497cB200",
        "coingeckoId": "cream-2"
      }
    },
    {
      "chainId": 101,
      "address": "DdiXkfDGhLiKyw889QC4nmcxSwMqarLBtrDofPJyx7bt",
      "symbol": "wYFIM",
      "name": "yfi.mobi (Wormhole)",
      "decimals": 9,
      "logoURI": "https://cdn.jsdelivr.net/gh/trustwallet/assets@master/blockchains/ethereum/assets/0x2e2f3246b6c65CCc4239c9Ee556EC143a7E5DE2c/logo.png",
      "tags": [
        "wrapped",
        "wormhole"
      ],
      "extensions": {
        "address": "0x2e2f3246b6c65CCc4239c9Ee556EC143a7E5DE2c",
        "bridgeContract": "https://etherscan.io/address/0xf92cD566Ea4864356C5491c177A430C222d7e678",
        "assetContract": "https://etherscan.io/address/0x2e2f3246b6c65CCc4239c9Ee556EC143a7E5DE2c",
        "coingeckoId": "yfimobi"
      }
    },
    {
      "chainId": 101,
      "address": "6wdcYNvUyHCerSiGbChkvGBF6Qzju1YP5qpXRQ4tqdZ3",
      "symbol": "wZEE",
      "name": "ZeroSwapToken (Wormhole)",
      "decimals": 9,
      "logoURI": "https://cdn.jsdelivr.net/gh/trustwallet/assets@master/blockchains/ethereum/assets/0x2eDf094dB69d6Dcd487f1B3dB9febE2eeC0dd4c5/logo.png",
      "tags": [
        "wrapped",
        "wormhole"
      ],
      "extensions": {
        "address": "0x2eDf094dB69d6Dcd487f1B3dB9febE2eeC0dd4c5",
        "bridgeContract": "https://etherscan.io/address/0xf92cD566Ea4864356C5491c177A430C222d7e678",
        "assetContract": "https://etherscan.io/address/0x2eDf094dB69d6Dcd487f1B3dB9febE2eeC0dd4c5",
        "coingeckoId": "zeroswap"
      }
    },
    {
      "chainId": 101,
      "address": "4xh8iC54UgaNpY4h34rxfZBSc9L2fBB8gWcYtDGHjxhN",
      "symbol": "wwANATHA",
      "name": "Wrapped ANATHA (Wormhole)",
      "decimals": 9,
      "logoURI": "https://cdn.jsdelivr.net/gh/trustwallet/assets@master/blockchains/ethereum/assets/0x3383c5a8969Dc413bfdDc9656Eb80A1408E4bA20/logo.png",
      "tags": [
        "wrapped",
        "wormhole"
      ],
      "extensions": {
        "address": "0x3383c5a8969Dc413bfdDc9656Eb80A1408E4bA20",
        "bridgeContract": "https://etherscan.io/address/0xf92cD566Ea4864356C5491c177A430C222d7e678",
        "assetContract": "https://etherscan.io/address/0x3383c5a8969Dc413bfdDc9656Eb80A1408E4bA20",
        "coingeckoId": "wrapped-anatha"
      }
    },
    {
      "chainId": 101,
      "address": "5Jq6S9HYqfG6TUMjjsKpnfis7utUAB69JiEGkkypdmgP",
      "symbol": "wRAMP",
      "name": "RAMP DEFI (Wormhole)",
      "decimals": 9,
      "logoURI": "https://cdn.jsdelivr.net/gh/trustwallet/assets@master/blockchains/ethereum/assets/0x33D0568941C0C64ff7e0FB4fbA0B11BD37deEd9f/logo.png",
      "tags": [
        "wrapped",
        "wormhole"
      ],
      "extensions": {
        "address": "0x33D0568941C0C64ff7e0FB4fbA0B11BD37deEd9f",
        "bridgeContract": "https://etherscan.io/address/0xf92cD566Ea4864356C5491c177A430C222d7e678",
        "assetContract": "https://etherscan.io/address/0x33D0568941C0C64ff7e0FB4fbA0B11BD37deEd9f",
        "coingeckoId": "ramp"
      }
    },
    {
      "chainId": 101,
      "address": "6uMUH5ztnj6AKYvL71EZgcyyRxjyBC5LVkscA5LrBc3c",
      "symbol": "wPRQ",
      "name": "Parsiq Token (Wormhole)",
      "decimals": 9,
      "logoURI": "https://cdn.jsdelivr.net/gh/trustwallet/assets@master/blockchains/ethereum/assets/0x362bc847A3a9637d3af6624EeC853618a43ed7D2/logo.png",
      "tags": [
        "wrapped",
        "wormhole"
      ],
      "extensions": {
        "address": "0x362bc847A3a9637d3af6624EeC853618a43ed7D2",
        "bridgeContract": "https://etherscan.io/address/0xf92cD566Ea4864356C5491c177A430C222d7e678",
        "assetContract": "https://etherscan.io/address/0x362bc847A3a9637d3af6624EeC853618a43ed7D2",
        "coingeckoId": "parsiq"
      }
    },
    {
      "chainId": 101,
      "address": "42gecM46tdSiYZN2CK1ek5raCxnzQf1xfhoKAf3F7Y5k",
      "symbol": "wSLP",
      "name": "Small Love Potion (Wormhole)",
      "decimals": 0,
      "logoURI": "https://cdn.jsdelivr.net/gh/trustwallet/assets@master/blockchains/ethereum/assets/0x37236CD05b34Cc79d3715AF2383E96dd7443dCF1/logo.png",
      "tags": [
        "wrapped",
        "wormhole"
      ],
      "extensions": {
        "address": "0x37236CD05b34Cc79d3715AF2383E96dd7443dCF1",
        "bridgeContract": "https://etherscan.io/address/0xf92cD566Ea4864356C5491c177A430C222d7e678",
        "assetContract": "https://etherscan.io/address/0x37236CD05b34Cc79d3715AF2383E96dd7443dCF1"
      }
    },
    {
      "chainId": 101,
      "address": "F6M9DW1cWw7EtFK9m2ukvT9WEvtEbdZfTzZTtDeBcnAf",
      "symbol": "wSAND",
      "name": "SAND (Wormhole)",
      "decimals": 9,
      "logoURI": "https://cdn.jsdelivr.net/gh/trustwallet/assets@master/blockchains/ethereum/assets/0x3845badAde8e6dFF049820680d1F14bD3903a5d0/logo.png",
      "tags": [
        "wrapped",
        "wormhole"
      ],
      "extensions": {
        "address": "0x3845badAde8e6dFF049820680d1F14bD3903a5d0",
        "bridgeContract": "https://etherscan.io/address/0xf92cD566Ea4864356C5491c177A430C222d7e678",
        "assetContract": "https://etherscan.io/address/0x3845badAde8e6dFF049820680d1F14bD3903a5d0",
        "coingeckoId": "the-sandbox"
      }
    },
    {
      "chainId": 101,
      "address": "G27M8w6G4hwatMNFi46DPAUR1YkxSmRNFKus7SgYLoDy",
      "symbol": "wCVP",
      "name": "Concentrated Voting Power (Wormhole)",
      "decimals": 9,
      "logoURI": "https://cdn.jsdelivr.net/gh/trustwallet/assets@master/blockchains/ethereum/assets/0x38e4adB44ef08F22F5B5b76A8f0c2d0dCbE7DcA1/logo.png",
      "tags": [
        "wrapped",
        "wormhole"
      ],
      "extensions": {
        "address": "0x38e4adB44ef08F22F5B5b76A8f0c2d0dCbE7DcA1",
        "bridgeContract": "https://etherscan.io/address/0xf92cD566Ea4864356C5491c177A430C222d7e678",
        "assetContract": "https://etherscan.io/address/0x38e4adB44ef08F22F5B5b76A8f0c2d0dCbE7DcA1",
        "coingeckoId": "concentrated-voting-power"
      }
    },
    {
      "chainId": 101,
      "address": "FjucGZpcdVXaWJH21pbrGQaKNszsGsJqbAXu4sJywKJa",
      "symbol": "wREN",
      "name": "Republic Token (Wormhole)",
      "decimals": 9,
      "logoURI": "https://cdn.jsdelivr.net/gh/trustwallet/assets@master/blockchains/ethereum/assets/0x408e41876cCCDC0F92210600ef50372656052a38/logo.png",
      "tags": [
        "wrapped",
        "wormhole"
      ],
      "extensions": {
        "address": "0x408e41876cCCDC0F92210600ef50372656052a38",
        "bridgeContract": "https://etherscan.io/address/0xf92cD566Ea4864356C5491c177A430C222d7e678",
        "assetContract": "https://etherscan.io/address/0x408e41876cCCDC0F92210600ef50372656052a38",
        "coingeckoId": "republic-protocol"
      }
    },
    {
      "chainId": 101,
      "address": "5kvugu18snfGRu1PykMfRzYfUxJYs3smk1PWQcGo6Z8a",
      "symbol": "wXOR",
      "name": "Sora (Wormhole)",
      "decimals": 9,
      "logoURI": "https://cdn.jsdelivr.net/gh/trustwallet/assets@master/blockchains/ethereum/assets/0x40FD72257597aA14C7231A7B1aaa29Fce868F677/logo.png",
      "tags": [
        "wrapped",
        "wormhole"
      ],
      "extensions": {
        "address": "0x40FD72257597aA14C7231A7B1aaa29Fce868F677",
        "bridgeContract": "https://etherscan.io/address/0xf92cD566Ea4864356C5491c177A430C222d7e678",
        "assetContract": "https://etherscan.io/address/0x40FD72257597aA14C7231A7B1aaa29Fce868F677",
        "coingeckoId": "sora"
      }
    },
    {
      "chainId": 101,
      "address": "3EKQDmiXj8yLBFpZca4coxBpP8XJCzmjVgUdVydSmaaT",
      "symbol": "wFUN",
      "name": "FunFair (Wormhole)",
      "decimals": 8,
      "logoURI": "https://cdn.jsdelivr.net/gh/trustwallet/assets@master/blockchains/ethereum/assets/0x419D0d8BdD9aF5e606Ae2232ed285Aff190E711b/logo.png",
      "tags": [
        "wrapped",
        "wormhole"
      ],
      "extensions": {
        "address": "0x419D0d8BdD9aF5e606Ae2232ed285Aff190E711b",
        "bridgeContract": "https://etherscan.io/address/0xf92cD566Ea4864356C5491c177A430C222d7e678",
        "assetContract": "https://etherscan.io/address/0x419D0d8BdD9aF5e606Ae2232ed285Aff190E711b",
        "coingeckoId": "funfair"
      }
    },
    {
      "chainId": 101,
      "address": "6J9soByB65WUamsEG8KSPdphBV1oCoGvr5QpaUaY3r19",
      "symbol": "wPICKLE",
      "name": "PickleToken (Wormhole)",
      "decimals": 9,
      "logoURI": "https://cdn.jsdelivr.net/gh/trustwallet/assets@master/blockchains/ethereum/assets/0x429881672B9AE42b8EbA0E26cD9C73711b891Ca5/logo.png",
      "tags": [
        "wrapped",
        "wormhole"
      ],
      "extensions": {
        "address": "0x429881672B9AE42b8EbA0E26cD9C73711b891Ca5",
        "bridgeContract": "https://etherscan.io/address/0xf92cD566Ea4864356C5491c177A430C222d7e678",
        "assetContract": "https://etherscan.io/address/0x429881672B9AE42b8EbA0E26cD9C73711b891Ca5",
        "coingeckoId": "pickle-finance"
      }
    },
    {
      "chainId": 101,
      "address": "HEsqFznmAERPUmMWHtDWYAZRoFbNHZpuNuFrPio68Zp1",
      "symbol": "wPAXG",
      "name": "Paxos Gold (Wormhole)",
      "decimals": 9,
      "logoURI": "https://cdn.jsdelivr.net/gh/trustwallet/assets@master/blockchains/ethereum/assets/0x45804880De22913dAFE09f4980848ECE6EcbAf78/logo.png",
      "tags": [
        "wrapped",
        "wormhole"
      ],
      "extensions": {
        "address": "0x45804880De22913dAFE09f4980848ECE6EcbAf78",
        "bridgeContract": "https://etherscan.io/address/0xf92cD566Ea4864356C5491c177A430C222d7e678",
        "assetContract": "https://etherscan.io/address/0x45804880De22913dAFE09f4980848ECE6EcbAf78",
        "coingeckoId": "pax-gold"
      }
    },
    {
      "chainId": 101,
      "address": "BrtLvpVCwVDH5Jpqjtiuhh8wKYA5b3NZCnsSftr61viv",
      "symbol": "wQNT",
      "name": "Quant (Wormhole)",
      "decimals": 9,
      "logoURI": "https://cdn.jsdelivr.net/gh/trustwallet/assets@master/blockchains/ethereum/assets/0x4a220E6096B25EADb88358cb44068A3248254675/logo.png",
      "tags": [
        "wrapped",
        "wormhole"
      ],
      "extensions": {
        "address": "0x4a220E6096B25EADb88358cb44068A3248254675",
        "bridgeContract": "https://etherscan.io/address/0xf92cD566Ea4864356C5491c177A430C222d7e678",
        "assetContract": "https://etherscan.io/address/0x4a220E6096B25EADb88358cb44068A3248254675",
        "coingeckoId": "quant-network"
      }
    },
    {
      "chainId": 101,
      "address": "8DRgurhcQPJeCqQEpbeYGUmwAz2tETbyWUYLUU4Q7goM",
      "symbol": "wORAI",
      "name": "Oraichain Token (Wormhole)",
      "decimals": 9,
      "logoURI": "https://cdn.jsdelivr.net/gh/trustwallet/assets@master/blockchains/ethereum/assets/0x4c11249814f11b9346808179Cf06e71ac328c1b5/logo.png",
      "tags": [
        "wrapped",
        "wormhole"
      ],
      "extensions": {
        "address": "0x4c11249814f11b9346808179Cf06e71ac328c1b5",
        "bridgeContract": "https://etherscan.io/address/0xf92cD566Ea4864356C5491c177A430C222d7e678",
        "assetContract": "https://etherscan.io/address/0x4c11249814f11b9346808179Cf06e71ac328c1b5",
        "coingeckoId": "oraichain-token"
      }
    },
    {
      "chainId": 101,
      "address": "4e5cqAsZ7wQqwLi7AApS9CgN8Yaho5TvkhvcLaGyiuzL",
      "symbol": "wTRU",
      "name": "TrustToken (Wormhole)",
      "decimals": 8,
      "logoURI": "https://cdn.jsdelivr.net/gh/trustwallet/assets@master/blockchains/ethereum/assets/0x4C19596f5aAfF459fA38B0f7eD92F11AE6543784/logo.png",
      "tags": [
        "wrapped",
        "wormhole"
      ],
      "extensions": {
        "address": "0x4C19596f5aAfF459fA38B0f7eD92F11AE6543784",
        "bridgeContract": "https://etherscan.io/address/0xf92cD566Ea4864356C5491c177A430C222d7e678",
        "assetContract": "https://etherscan.io/address/0x4C19596f5aAfF459fA38B0f7eD92F11AE6543784",
        "coingeckoId": "truefi"
      }
    },
    {
      "chainId": 101,
      "address": "HkhBUKSct2V93Z35apDmXthkRvH4yvMovLyv8s8idDgP",
      "symbol": "wMCB",
      "name": "MCDEX Token (Wormhole)",
      "decimals": 9,
      "logoURI": "https://cdn.jsdelivr.net/gh/trustwallet/assets@master/blockchains/ethereum/assets/0x4e352cF164E64ADCBad318C3a1e222E9EBa4Ce42/logo.png",
      "tags": [
        "wrapped",
        "wormhole"
      ],
      "extensions": {
        "address": "0x4e352cF164E64ADCBad318C3a1e222E9EBa4Ce42",
        "bridgeContract": "https://etherscan.io/address/0xf92cD566Ea4864356C5491c177A430C222d7e678",
        "assetContract": "https://etherscan.io/address/0x4e352cF164E64ADCBad318C3a1e222E9EBa4Ce42",
        "coingeckoId": "mcdex"
      }
    },
    {
      "chainId": 101,
      "address": "Eof7wbYsHZKaoyUGwM7Nfkoo6zQW4U7uWXqz2hoQzSkK",
      "symbol": "wNU",
      "name": "NuCypher (Wormhole)",
      "decimals": 9,
      "logoURI": "https://cdn.jsdelivr.net/gh/trustwallet/assets@master/blockchains/ethereum/assets/0x4fE83213D56308330EC302a8BD641f1d0113A4Cc/logo.png",
      "tags": [
        "wrapped",
        "wormhole"
      ],
      "extensions": {
        "address": "0x4fE83213D56308330EC302a8BD641f1d0113A4Cc",
        "bridgeContract": "https://etherscan.io/address/0xf92cD566Ea4864356C5491c177A430C222d7e678",
        "assetContract": "https://etherscan.io/address/0x4fE83213D56308330EC302a8BD641f1d0113A4Cc",
        "coingeckoId": "nucypher"
      }
    },
    {
      "chainId": 101,
      "address": "5CmA1HTVZt5NRtwiUrqWrcnT5JRW5zHe6uQXfP7SDUNz",
      "symbol": "wRAZOR",
      "name": "RAZOR (Wormhole)",
      "decimals": 9,
      "logoURI": "https://cdn.jsdelivr.net/gh/trustwallet/assets@master/blockchains/ethereum/assets/0x50DE6856358Cc35f3A9a57eAAA34BD4cB707d2cd/logo.png",
      "tags": [
        "wrapped",
        "wormhole"
      ],
      "extensions": {
        "address": "0x50DE6856358Cc35f3A9a57eAAA34BD4cB707d2cd",
        "bridgeContract": "https://etherscan.io/address/0xf92cD566Ea4864356C5491c177A430C222d7e678",
        "assetContract": "https://etherscan.io/address/0x50DE6856358Cc35f3A9a57eAAA34BD4cB707d2cd",
        "coingeckoId": "razor-network"
      }
    },
    {
      "chainId": 101,
      "address": "6msNYXzSVtjinqapq2xcvBb5NRq4YTPAi7wc5Jx8M8TS",
      "symbol": "wLINK",
      "name": "ChainLink Token (Wormhole)",
      "decimals": 9,
      "logoURI": "https://cdn.jsdelivr.net/gh/trustwallet/assets@master/blockchains/ethereum/assets/0x514910771AF9Ca656af840dff83E8264EcF986CA/logo.png",
      "tags": [
        "wrapped",
        "wormhole"
      ],
      "extensions": {
        "address": "0x514910771AF9Ca656af840dff83E8264EcF986CA",
        "bridgeContract": "https://etherscan.io/address/0xf92cD566Ea4864356C5491c177A430C222d7e678",
        "assetContract": "https://etherscan.io/address/0x514910771AF9Ca656af840dff83E8264EcF986CA",
        "coingeckoId": "chainlink"
      }
    },
    {
      "chainId": 101,
      "address": "BX2gcRRS12iqFzKCpvTt4krBBYNymR9JBDZBxzfFLnbF",
      "symbol": "weRSDL",
      "name": "UnFederalReserveToken (Wormhole)",
      "decimals": 9,
      "logoURI": "https://cdn.jsdelivr.net/gh/trustwallet/assets@master/blockchains/ethereum/assets/0x5218E472cFCFE0b64A064F055B43b4cdC9EfD3A6/logo.png",
      "tags": [
        "wrapped",
        "wormhole"
      ],
      "extensions": {
        "address": "0x5218E472cFCFE0b64A064F055B43b4cdC9EfD3A6",
        "bridgeContract": "https://etherscan.io/address/0xf92cD566Ea4864356C5491c177A430C222d7e678",
        "assetContract": "https://etherscan.io/address/0x5218E472cFCFE0b64A064F055B43b4cdC9EfD3A6",
        "coingeckoId": "unfederalreserve"
      }
    },
    {
      "chainId": 101,
      "address": "CCGLdsokcybeF8NrCcu1RSQK8isNBjBA58kVEMTHTKjx",
      "symbol": "wsUSD",
      "name": "Synth sUSD (Wormhole)",
      "decimals": 9,
      "logoURI": "https://cdn.jsdelivr.net/gh/trustwallet/assets@master/blockchains/ethereum/assets/0x57Ab1ec28D129707052df4dF418D58a2D46d5f51/logo.png",
      "tags": [
        "wrapped",
        "wormhole"
      ],
      "extensions": {
        "address": "0x57Ab1ec28D129707052df4dF418D58a2D46d5f51",
        "bridgeContract": "https://etherscan.io/address/0xf92cD566Ea4864356C5491c177A430C222d7e678",
        "assetContract": "https://etherscan.io/address/0x57Ab1ec28D129707052df4dF418D58a2D46d5f51",
        "coingeckoId": "nusd"
      }
    },
    {
      "chainId": 101,
      "address": "FP9ogG7hTdfcTJwn4prF9AVEcfcjLq1GtkqYM4oRn7eY",
      "symbol": "wHEGIC",
      "name": "Hegic (Wormhole)",
      "decimals": 9,
      "logoURI": "https://cdn.jsdelivr.net/gh/trustwallet/assets@master/blockchains/ethereum/assets/0x584bC13c7D411c00c01A62e8019472dE68768430/logo.png",
      "tags": [
        "wrapped",
        "wormhole"
      ],
      "extensions": {
        "address": "0x584bC13c7D411c00c01A62e8019472dE68768430",
        "bridgeContract": "https://etherscan.io/address/0xf92cD566Ea4864356C5491c177A430C222d7e678",
        "assetContract": "https://etherscan.io/address/0x584bC13c7D411c00c01A62e8019472dE68768430",
        "coingeckoId": "hegic"
      }
    },
    {
      "chainId": 101,
      "address": "DboP5vvYUVjmKSHKJ1YFHwmv41KtUscnYgzjmPgHwQVn",
      "symbol": "wXFI",
      "name": "Xfinance (Wormhole)",
      "decimals": 9,
      "logoURI": "https://cdn.jsdelivr.net/gh/trustwallet/assets@master/blockchains/ethereum/assets/0x5BEfBB272290dD5b8521D4a938f6c4757742c430/logo.png",
      "tags": [
        "wrapped",
        "wormhole"
      ],
      "extensions": {
        "address": "0x5BEfBB272290dD5b8521D4a938f6c4757742c430",
        "bridgeContract": "https://etherscan.io/address/0xf92cD566Ea4864356C5491c177A430C222d7e678",
        "assetContract": "https://etherscan.io/address/0x5BEfBB272290dD5b8521D4a938f6c4757742c430",
        "coingeckoId": "xfinance"
      }
    },
    {
      "chainId": 101,
      "address": "6c4U9yxGzVjejSJJXrdX8wtt532Et6MrBUZc2oK5j6w5",
      "symbol": "wDEXTF",
      "name": "DEXTF Token (Wormhole)",
      "decimals": 9,
      "logoURI": "https://cdn.jsdelivr.net/gh/trustwallet/assets@master/blockchains/ethereum/assets/0x5F64Ab1544D28732F0A24F4713c2C8ec0dA089f0/logo.png",
      "tags": [
        "wrapped",
        "wormhole"
      ],
      "extensions": {
        "address": "0x5F64Ab1544D28732F0A24F4713c2C8ec0dA089f0",
        "bridgeContract": "https://etherscan.io/address/0xf92cD566Ea4864356C5491c177A430C222d7e678",
        "assetContract": "https://etherscan.io/address/0x5F64Ab1544D28732F0A24F4713c2C8ec0dA089f0",
        "coingeckoId": "dextf"
      }
    },
    {
      "chainId": 101,
      "address": "JuXkRYNw54rujC7SPWcAM4ArLgA5x8nDQbS8xHAr6MA",
      "symbol": "wRLC",
      "name": "iExec RLC (Wormhole)",
      "decimals": 9,
      "logoURI": "https://cdn.jsdelivr.net/gh/trustwallet/assets@master/blockchains/ethereum/assets/0x607F4C5BB672230e8672085532f7e901544a7375/logo.png",
      "tags": [
        "wrapped",
        "wormhole"
      ],
      "extensions": {
        "address": "0x607F4C5BB672230e8672085532f7e901544a7375",
        "bridgeContract": "https://etherscan.io/address/0xf92cD566Ea4864356C5491c177A430C222d7e678",
        "assetContract": "https://etherscan.io/address/0x607F4C5BB672230e8672085532f7e901544a7375",
        "coingeckoId": "iexec-rlc"
      }
    },
    {
      "chainId": 101,
      "address": "7NfgSkv6kZ6ZWP6SJPtMuaUYGVEngVK8UFnaFTPk3QsM",
      "symbol": "wCORE",
      "name": "cVault.finance (Wormhole)",
      "decimals": 9,
      "logoURI": "https://cdn.jsdelivr.net/gh/trustwallet/assets@master/blockchains/ethereum/assets/0x62359Ed7505Efc61FF1D56fEF82158CcaffA23D7/logo.png",
      "tags": [
        "wrapped",
        "wormhole"
      ],
      "extensions": {
        "address": "0x62359Ed7505Efc61FF1D56fEF82158CcaffA23D7",
        "bridgeContract": "https://etherscan.io/address/0xf92cD566Ea4864356C5491c177A430C222d7e678",
        "assetContract": "https://etherscan.io/address/0x62359Ed7505Efc61FF1D56fEF82158CcaffA23D7",
        "coingeckoId": "cvault-finance"
      }
    },
    {
      "chainId": 101,
      "address": "AqLKDJiGL4wXKPAfzNom3xEdQwgj2LTCE4k34gzvZsE6",
      "symbol": "wCFi",
      "name": "CyberFi Token (Wormhole)",
      "decimals": 9,
      "logoURI": "https://cdn.jsdelivr.net/gh/trustwallet/assets@master/blockchains/ethereum/assets/0x63b4f3e3fa4e438698CE330e365E831F7cCD1eF4/logo.png",
      "tags": [
        "wrapped",
        "wormhole"
      ],
      "extensions": {
        "address": "0x63b4f3e3fa4e438698CE330e365E831F7cCD1eF4",
        "bridgeContract": "https://etherscan.io/address/0xf92cD566Ea4864356C5491c177A430C222d7e678",
        "assetContract": "https://etherscan.io/address/0x63b4f3e3fa4e438698CE330e365E831F7cCD1eF4",
        "coingeckoId": "cyberfi"
      }
    },
    {
      "chainId": 101,
      "address": "FLrjpCRrd4GffHu8MVYGvuLxYLuBGVaXsnCecw3Effci",
      "symbol": "wWISE",
      "name": "Wise Token (Wormhole)",
      "decimals": 9,
      "logoURI": "https://cdn.jsdelivr.net/gh/trustwallet/assets@master/blockchains/ethereum/assets/0x66a0f676479Cee1d7373f3DC2e2952778BfF5bd6/logo.png",
      "tags": [
        "wrapped",
        "wormhole"
      ],
      "extensions": {
        "address": "0x66a0f676479Cee1d7373f3DC2e2952778BfF5bd6",
        "bridgeContract": "https://etherscan.io/address/0xf92cD566Ea4864356C5491c177A430C222d7e678",
        "assetContract": "https://etherscan.io/address/0x66a0f676479Cee1d7373f3DC2e2952778BfF5bd6",
        "coingeckoId": "wise-token11"
      }
    },
    {
      "chainId": 101,
      "address": "GaMPhVyp1xd9xJuPskDEzQzp8mKfEjAmhny8NX7y7YKc",
      "symbol": "wGNO",
      "name": "Gnosis Token (Wormhole)",
      "decimals": 9,
      "logoURI": "https://cdn.jsdelivr.net/gh/trustwallet/assets@master/blockchains/ethereum/assets/0x6810e776880C02933D47DB1b9fc05908e5386b96/logo.png",
      "tags": [
        "wrapped",
        "wormhole"
      ],
      "extensions": {
        "address": "0x6810e776880C02933D47DB1b9fc05908e5386b96",
        "bridgeContract": "https://etherscan.io/address/0xf92cD566Ea4864356C5491c177A430C222d7e678",
        "assetContract": "https://etherscan.io/address/0x6810e776880C02933D47DB1b9fc05908e5386b96",
        "coingeckoId": "gnosis"
      }
    },
    {
      "chainId": 101,
      "address": "CCAQZHBVWKDukT68PZ3LenDs7apibeSYeJ3jHE8NzBC5",
      "symbol": "wPOOLZ",
      "name": "$Poolz Finance (Wormhole)",
      "decimals": 9,
      "logoURI": "https://cdn.jsdelivr.net/gh/trustwallet/assets@master/blockchains/ethereum/assets/0x69A95185ee2a045CDC4bCd1b1Df10710395e4e23/logo.png",
      "tags": [
        "wrapped",
        "wormhole"
      ],
      "extensions": {
        "address": "0x69A95185ee2a045CDC4bCd1b1Df10710395e4e23",
        "bridgeContract": "https://etherscan.io/address/0xf92cD566Ea4864356C5491c177A430C222d7e678",
        "assetContract": "https://etherscan.io/address/0x69A95185ee2a045CDC4bCd1b1Df10710395e4e23",
        "coingeckoId": "poolz-finance"
      }
    },
    {
      "chainId": 101,
      "address": "FYpdBuyAHSbdaAyD1sKkxyLWbAP8uUW9h6uvdhK74ij1",
      "symbol": "wDAI",
      "name": "Dai Stablecoin (Wormhole)",
      "decimals": 9,
      "logoURI": "https://cdn.jsdelivr.net/gh/trustwallet/assets@master/blockchains/ethereum/assets/0x6B175474E89094C44Da98b954EedeAC495271d0F/logo.png",
      "tags": [
        "wrapped",
        "wormhole"
      ],
      "extensions": {
        "address": "0x6B175474E89094C44Da98b954EedeAC495271d0F",
        "bridgeContract": "https://etherscan.io/address/0xf92cD566Ea4864356C5491c177A430C222d7e678",
        "assetContract": "https://etherscan.io/address/0x6B175474E89094C44Da98b954EedeAC495271d0F",
        "coingeckoId": "dai"
      }
    },
    {
      "chainId": 101,
      "address": "HbMGwfGjGPchtaPwyrtJFy8APZN5w1hi63xnzmj1f23v",
      "symbol": "wSUSHI",
      "name": "SushiSwap (Wormhole)",
      "decimals": 9,
      "logoURI": "https://cdn.jsdelivr.net/gh/trustwallet/assets@master/blockchains/ethereum/assets/0x6B3595068778DD592e39A122f4f5a5cF09C90fE2/logo.png",
      "tags": [
        "wrapped",
        "wormhole"
      ],
      "extensions": {
        "address": "0x6B3595068778DD592e39A122f4f5a5cF09C90fE2",
        "bridgeContract": "https://etherscan.io/address/0xf92cD566Ea4864356C5491c177A430C222d7e678",
        "assetContract": "https://etherscan.io/address/0x6B3595068778DD592e39A122f4f5a5cF09C90fE2"
      }
    },
    {
      "chainId": 101,
      "address": "6Tmi8TZasqdxWB59uE5Zw9VLKecuCbsLSsPEqoMpmozA",
      "symbol": "wFYZ",
      "name": "Fyooz (Wormhole)",
      "decimals": 9,
      "logoURI": "https://cdn.jsdelivr.net/gh/trustwallet/assets@master/blockchains/ethereum/assets/0x6BFf2fE249601ed0Db3a87424a2E923118BB0312/logo.png",
      "tags": [
        "wrapped",
        "wormhole"
      ],
      "extensions": {
        "address": "0x6BFf2fE249601ed0Db3a87424a2E923118BB0312",
        "bridgeContract": "https://etherscan.io/address/0xf92cD566Ea4864356C5491c177A430C222d7e678",
        "assetContract": "https://etherscan.io/address/0x6BFf2fE249601ed0Db3a87424a2E923118BB0312",
        "coingeckoId": "fyooz"
      }
    },
    {
      "chainId": 101,
      "address": "3sHinPxEPqhEGip2Wy45TFmgAA1Atg2mctMjY5RKJUjk",
      "symbol": "wQRX",
      "name": "QuiverX (Wormhole)",
      "decimals": 9,
      "logoURI": "https://cdn.jsdelivr.net/gh/trustwallet/assets@master/blockchains/ethereum/assets/0x6e0daDE58D2d89eBBe7aFc384e3E4f15b70b14D8/logo.png",
      "tags": [
        "wrapped",
        "wormhole"
      ],
      "extensions": {
        "address": "0x6e0daDE58D2d89eBBe7aFc384e3E4f15b70b14D8",
        "bridgeContract": "https://etherscan.io/address/0xf92cD566Ea4864356C5491c177A430C222d7e678",
        "assetContract": "https://etherscan.io/address/0x6e0daDE58D2d89eBBe7aFc384e3E4f15b70b14D8",
        "coingeckoId": "quiverx"
      }
    },
    {
      "chainId": 101,
      "address": "4ighgEijHcCoLu9AsvwVz2TnGFqAgzQtQMr6ch88Jrfe",
      "symbol": "wTRADE",
      "name": "UniTrade (Wormhole)",
      "decimals": 9,
      "logoURI": "https://cdn.jsdelivr.net/gh/trustwallet/assets@master/blockchains/ethereum/assets/0x6F87D756DAf0503d08Eb8993686c7Fc01Dc44fB1/logo.png",
      "tags": [
        "wrapped",
        "wormhole"
      ],
      "extensions": {
        "address": "0x6F87D756DAf0503d08Eb8993686c7Fc01Dc44fB1",
        "bridgeContract": "https://etherscan.io/address/0xf92cD566Ea4864356C5491c177A430C222d7e678",
        "assetContract": "https://etherscan.io/address/0x6F87D756DAf0503d08Eb8993686c7Fc01Dc44fB1",
        "coingeckoId": "unitrade"
      }
    },
    {
      "chainId": 101,
      "address": "FTPnEQ3NfRRZ9tvmpDW6JFrvweBE5sanxnXSpJL1dvbB",
      "symbol": "wBIRD",
      "name": "Bird.Money (Wormhole)",
      "decimals": 9,
      "logoURI": "https://cdn.jsdelivr.net/gh/trustwallet/assets@master/blockchains/ethereum/assets/0x70401dFD142A16dC7031c56E862Fc88Cb9537Ce0/logo.png",
      "tags": [
        "wrapped",
        "wormhole"
      ],
      "extensions": {
        "address": "0x70401dFD142A16dC7031c56E862Fc88Cb9537Ce0",
        "bridgeContract": "https://etherscan.io/address/0xf92cD566Ea4864356C5491c177A430C222d7e678",
        "assetContract": "https://etherscan.io/address/0x70401dFD142A16dC7031c56E862Fc88Cb9537Ce0",
        "coingeckoId": "bird-money"
      }
    },
    {
      "chainId": 101,
      "address": "QVDE6rhcGPSB3ex5T7vWBzvoSRUXULjuSGpVuKwu5XH",
      "symbol": "wAXN",
      "name": "Axion (Wormhole)",
      "decimals": 9,
      "logoURI": "https://cdn.jsdelivr.net/gh/trustwallet/assets@master/blockchains/ethereum/assets/0x71F85B2E46976bD21302B64329868fd15eb0D127/logo.png",
      "tags": [
        "wrapped",
        "wormhole"
      ],
      "extensions": {
        "address": "0x71F85B2E46976bD21302B64329868fd15eb0D127",
        "bridgeContract": "https://etherscan.io/address/0xf92cD566Ea4864356C5491c177A430C222d7e678",
        "assetContract": "https://etherscan.io/address/0x71F85B2E46976bD21302B64329868fd15eb0D127",
        "coingeckoId": "axion"
      }
    },
    {
      "chainId": 101,
      "address": "J6AbGG62yo9UJ2T9r9GM7pnoRNui5DsZDnPbiNAPqbVd",
      "symbol": "wBMI",
      "name": "Bridge Mutual (Wormhole)",
      "decimals": 9,
      "logoURI": "https://cdn.jsdelivr.net/gh/trustwallet/assets@master/blockchains/ethereum/assets/0x725C263e32c72dDC3A19bEa12C5a0479a81eE688/logo.png",
      "tags": [
        "wrapped",
        "wormhole"
      ],
      "extensions": {
        "address": "0x725C263e32c72dDC3A19bEa12C5a0479a81eE688",
        "bridgeContract": "https://etherscan.io/address/0xf92cD566Ea4864356C5491c177A430C222d7e678",
        "assetContract": "https://etherscan.io/address/0x725C263e32c72dDC3A19bEa12C5a0479a81eE688",
        "coingeckoId": "bridge-mutual"
      }
    },
    {
      "chainId": 101,
      "address": "4wvHoaxxZxFeNrMTP8bLVRh1ziSBV7crN665WX4rRMqe",
      "symbol": "wDYT",
      "name": "DoYourTip (Wormhole)",
      "decimals": 9,
      "logoURI": "https://cdn.jsdelivr.net/gh/trustwallet/assets@master/blockchains/ethereum/assets/0x740623d2c797b7D8D1EcB98e9b4Afcf99Ec31E14/logo.png",
      "tags": [
        "wrapped",
        "wormhole"
      ],
      "extensions": {
        "address": "0x740623d2c797b7D8D1EcB98e9b4Afcf99Ec31E14",
        "bridgeContract": "https://etherscan.io/address/0xf92cD566Ea4864356C5491c177A430C222d7e678",
        "assetContract": "https://etherscan.io/address/0x740623d2c797b7D8D1EcB98e9b4Afcf99Ec31E14",
        "coingeckoId": "dynamite"
      }
    },
    {
      "chainId": 101,
      "address": "Fe5fWjCLDMJoi4sTmfR2VW4BT1LwsbR1n6QAjzJQvhhf",
      "symbol": "wBBR",
      "name": "BitberryToken (Wormhole)",
      "decimals": 9,
      "logoURI": "https://cdn.jsdelivr.net/gh/trustwallet/assets@master/blockchains/ethereum/assets/0x7671904eed7f10808B664fc30BB8693FD7237abF/logo.png",
      "tags": [
        "wrapped",
        "wormhole"
      ],
      "extensions": {
        "address": "0x7671904eed7f10808B664fc30BB8693FD7237abF",
        "bridgeContract": "https://etherscan.io/address/0xf92cD566Ea4864356C5491c177A430C222d7e678",
        "assetContract": "https://etherscan.io/address/0x7671904eed7f10808B664fc30BB8693FD7237abF",
        "coingeckoId": "bitberry-token"
      }
    },
    {
      "chainId": 101,
      "address": "5J9yhFRnQZx3RiqHzfQpAffX5UQz3k8vQCZH2g9Z9sDg",
      "symbol": "wWAXE",
      "name": "WAX Economic Token (Wormhole)",
      "decimals": 8,
      "logoURI": "https://cdn.jsdelivr.net/gh/trustwallet/assets@master/blockchains/ethereum/assets/0x7a2Bc711E19ba6aff6cE8246C546E8c4B4944DFD/logo.png",
      "tags": [
        "wrapped",
        "wormhole"
      ],
      "extensions": {
        "address": "0x7a2Bc711E19ba6aff6cE8246C546E8c4B4944DFD",
        "bridgeContract": "https://etherscan.io/address/0xf92cD566Ea4864356C5491c177A430C222d7e678",
        "assetContract": "https://etherscan.io/address/0x7a2Bc711E19ba6aff6cE8246C546E8c4B4944DFD",
        "coingeckoId": "waxe"
      }
    },
    {
      "chainId": 101,
      "address": "4DHywS5EjUTF5AYisPZiJbWcCV4gfpH98oKxpgyKRnnQ",
      "symbol": "wMATIC",
      "name": "Matic Token (Wormhole)",
      "decimals": 9,
      "logoURI": "https://cdn.jsdelivr.net/gh/trustwallet/assets@master/blockchains/ethereum/assets/0x7D1AfA7B718fb893dB30A3aBc0Cfc608AaCfeBB0/logo.png",
      "tags": [
        "wrapped",
        "wormhole"
      ],
      "extensions": {
        "address": "0x7D1AfA7B718fb893dB30A3aBc0Cfc608AaCfeBB0",
        "bridgeContract": "https://etherscan.io/address/0xf92cD566Ea4864356C5491c177A430C222d7e678",
        "assetContract": "https://etherscan.io/address/0x7D1AfA7B718fb893dB30A3aBc0Cfc608AaCfeBB0",
        "coingeckoId": "matic-network"
      }
    },
    {
      "chainId": 101,
      "address": "Au9E8ygQdTJQZXmNKPdtLEP8rGjC4qsGRhkJgjFNPAr8",
      "symbol": "wXRT",
      "name": "Robonomics (Wormhole)",
      "decimals": 9,
      "logoURI": "https://cdn.jsdelivr.net/gh/trustwallet/assets@master/blockchains/ethereum/assets/0x7dE91B204C1C737bcEe6F000AAA6569Cf7061cb7/logo.png",
      "tags": [
        "wrapped",
        "wormhole"
      ],
      "extensions": {
        "address": "0x7dE91B204C1C737bcEe6F000AAA6569Cf7061cb7",
        "bridgeContract": "https://etherscan.io/address/0xf92cD566Ea4864356C5491c177A430C222d7e678",
        "assetContract": "https://etherscan.io/address/0x7dE91B204C1C737bcEe6F000AAA6569Cf7061cb7",
        "coingeckoId": "robonomics-network"
      }
    },
    {
      "chainId": 101,
      "address": "5DQZ14hLDxveMH7NyGmTmUTRGgVAVXADp3cP2UHeH6hM",
      "symbol": "wAAVE",
      "name": "Aave Token (Wormhole)",
      "decimals": 9,
      "logoURI": "https://cdn.jsdelivr.net/gh/trustwallet/assets@master/blockchains/ethereum/assets/0x7Fc66500c84A76Ad7e9c93437bFc5Ac33E2DDaE9/logo.png",
      "tags": [
        "wrapped",
        "wormhole"
      ],
      "extensions": {
        "address": "0x7Fc66500c84A76Ad7e9c93437bFc5Ac33E2DDaE9",
        "bridgeContract": "https://etherscan.io/address/0xf92cD566Ea4864356C5491c177A430C222d7e678",
        "assetContract": "https://etherscan.io/address/0x7Fc66500c84A76Ad7e9c93437bFc5Ac33E2DDaE9",
        "coingeckoId": "aave"
      }
    },
    {
      "chainId": 101,
      "address": "Arc2ZVKNCdDU4vB8Ubud5QayDtjo2oJF9xVrUPQ6TWxF",
      "symbol": "wLEND",
      "name": "Lend (Wormhole)",
      "decimals": 9,
      "logoURI": "https://cdn.jsdelivr.net/gh/trustwallet/assets@master/blockchains/ethereum/assets/0x80fB784B7eD66730e8b1DBd9820aFD29931aab03/logo.png",
      "tags": [
        "wrapped",
        "wormhole"
      ],
      "extensions": {
        "address": "0x80fB784B7eD66730e8b1DBd9820aFD29931aab03",
        "bridgeContract": "https://etherscan.io/address/0xf92cD566Ea4864356C5491c177A430C222d7e678",
        "assetContract": "https://etherscan.io/address/0x80fB784B7eD66730e8b1DBd9820aFD29931aab03",
        "coingeckoId": "ethlend"
      }
    },
    {
      "chainId": 101,
      "address": "2ctKUDkGBnVykt31AhMPhHvAQWJvoNGbLh7aRidjtAqv",
      "symbol": "wPOLS",
      "name": "PolkastarterToken (Wormhole)",
      "decimals": 9,
      "logoURI": "https://cdn.jsdelivr.net/gh/trustwallet/assets@master/blockchains/ethereum/assets/0x83e6f1E41cdd28eAcEB20Cb649155049Fac3D5Aa/logo.png",
      "tags": [
        "wrapped",
        "wormhole"
      ],
      "extensions": {
        "address": "0x83e6f1E41cdd28eAcEB20Cb649155049Fac3D5Aa",
        "bridgeContract": "https://etherscan.io/address/0xf92cD566Ea4864356C5491c177A430C222d7e678",
        "assetContract": "https://etherscan.io/address/0x83e6f1E41cdd28eAcEB20Cb649155049Fac3D5Aa",
        "coingeckoId": "polkastarter"
      }
    },
    {
      "chainId": 101,
      "address": "8FnkznYpHvKiaBkgatVoCrNiS5y5KW62JqgjnxVhDejC",
      "symbol": "wUBT",
      "name": "Unibright (Wormhole)",
      "decimals": 8,
      "logoURI": "https://cdn.jsdelivr.net/gh/trustwallet/assets@master/blockchains/ethereum/assets/0x8400D94A5cb0fa0D041a3788e395285d61c9ee5e/logo.png",
      "tags": [
        "wrapped",
        "wormhole"
      ],
      "extensions": {
        "address": "0x8400D94A5cb0fa0D041a3788e395285d61c9ee5e",
        "bridgeContract": "https://etherscan.io/address/0xf92cD566Ea4864356C5491c177A430C222d7e678",
        "assetContract": "https://etherscan.io/address/0x8400D94A5cb0fa0D041a3788e395285d61c9ee5e",
        "coingeckoId": "unibright"
      }
    },
    {
      "chainId": 101,
      "address": "4LLAYXVmT3U8Sew6k3tk66zk3btT91QRzQzxcNX8XhzV",
      "symbol": "wDIA",
      "name": "DIA (Wormhole)",
      "decimals": 9,
      "logoURI": "https://cdn.jsdelivr.net/gh/trustwallet/assets@master/blockchains/ethereum/assets/0x84cA8bc7997272c7CfB4D0Cd3D55cd942B3c9419/logo.png",
      "tags": [
        "wrapped",
        "wormhole"
      ],
      "extensions": {
        "address": "0x84cA8bc7997272c7CfB4D0Cd3D55cd942B3c9419",
        "bridgeContract": "https://etherscan.io/address/0xf92cD566Ea4864356C5491c177A430C222d7e678",
        "assetContract": "https://etherscan.io/address/0x84cA8bc7997272c7CfB4D0Cd3D55cd942B3c9419",
        "coingeckoId": "dia-data"
      }
    },
    {
      "chainId": 101,
      "address": "8L8pDf3jutdpdr4m3np68CL9ZroLActrqwxi6s9Ah5xU",
      "symbol": "wFRAX",
      "name": "Frax (Wormhole)",
      "decimals": 9,
      "logoURI": "https://cdn.jsdelivr.net/gh/trustwallet/assets@master/blockchains/ethereum/assets/0x853d955aCEf822Db058eb8505911ED77F175b99e/logo.png",
      "tags": [
        "wrapped",
        "wormhole"
      ],
      "extensions": {
        "address": "0x853d955aCEf822Db058eb8505911ED77F175b99e",
        "bridgeContract": "https://etherscan.io/address/0xf92cD566Ea4864356C5491c177A430C222d7e678",
        "assetContract": "https://etherscan.io/address/0x853d955aCEf822Db058eb8505911ED77F175b99e",
        "coingeckoId": "frax"
      }
    },
    {
      "chainId": 101,
      "address": "H3oVL2zJpHJaDoRfQmSrftv3fkGzvsiQgugCZmcRBykG",
      "symbol": "wKEEP",
      "name": "KEEP Token (Wormhole)",
      "decimals": 9,
      "logoURI": "https://cdn.jsdelivr.net/gh/trustwallet/assets@master/blockchains/ethereum/assets/0x85Eee30c52B0b379b046Fb0F85F4f3Dc3009aFEC/logo.png",
      "tags": [
        "wrapped",
        "wormhole"
      ],
      "extensions": {
        "address": "0x85Eee30c52B0b379b046Fb0F85F4f3Dc3009aFEC",
        "bridgeContract": "https://etherscan.io/address/0xf92cD566Ea4864356C5491c177A430C222d7e678",
        "assetContract": "https://etherscan.io/address/0x85Eee30c52B0b379b046Fb0F85F4f3Dc3009aFEC",
        "coingeckoId": "keep-network"
      }
    },
    {
      "chainId": 101,
      "address": "64oqP1dFqqD8NEL4RPCpMyrHmpo31rj3nYxULVXvayfW",
      "symbol": "wRSR",
      "name": "Reserve Rights (Wormhole)",
      "decimals": 9,
      "logoURI": "https://cdn.jsdelivr.net/gh/trustwallet/assets@master/blockchains/ethereum/assets/0x8762db106B2c2A0bccB3A80d1Ed41273552616E8/logo.png",
      "tags": [
        "wrapped",
        "wormhole"
      ],
      "extensions": {
        "address": "0x8762db106B2c2A0bccB3A80d1Ed41273552616E8",
        "bridgeContract": "https://etherscan.io/address/0xf92cD566Ea4864356C5491c177A430C222d7e678",
        "assetContract": "https://etherscan.io/address/0x8762db106B2c2A0bccB3A80d1Ed41273552616E8",
        "coingeckoId": "reserve-rights-token"
      }
    },
    {
      "chainId": 101,
      "address": "5SU7veiCRA16ZxnS24kCC1dwQYVwi3whvTdM48iNE1Rm",
      "symbol": "wMPH",
      "name": "88mph.app (Wormhole)",
      "decimals": 9,
      "logoURI": "https://cdn.jsdelivr.net/gh/trustwallet/assets@master/blockchains/ethereum/assets/0x8888801aF4d980682e47f1A9036e589479e835C5/logo.png",
      "tags": [
        "wrapped",
        "wormhole"
      ],
      "extensions": {
        "address": "0x8888801aF4d980682e47f1A9036e589479e835C5",
        "bridgeContract": "https://etherscan.io/address/0xf92cD566Ea4864356C5491c177A430C222d7e678",
        "assetContract": "https://etherscan.io/address/0x8888801aF4d980682e47f1A9036e589479e835C5",
        "coingeckoId": "88mph"
      }
    },
    {
      "chainId": 101,
      "address": "5fv26ojhPHWNaikXcMf2TBu4JENjLQ2PWgWYeitttVwv",
      "symbol": "wPAID",
      "name": "PAID Network (Wormhole)",
      "decimals": 9,
      "logoURI": "https://cdn.jsdelivr.net/gh/trustwallet/assets@master/blockchains/ethereum/assets/0x8c8687fC965593DFb2F0b4EAeFD55E9D8df348df/logo.png",
      "tags": [
        "wrapped",
        "wormhole"
      ],
      "extensions": {
        "address": "0x8c8687fC965593DFb2F0b4EAeFD55E9D8df348df",
        "bridgeContract": "https://etherscan.io/address/0xf92cD566Ea4864356C5491c177A430C222d7e678",
        "assetContract": "https://etherscan.io/address/0x8c8687fC965593DFb2F0b4EAeFD55E9D8df348df"
      }
    },
    {
      "chainId": 101,
      "address": "ACr98v3kv9qaGnR3p2BfsoSK9Q2ZmP6zUkm3qxv5ZJDd",
      "symbol": "wSXP",
      "name": "Swipe (Wormhole)",
      "decimals": 9,
      "logoURI": "https://cdn.jsdelivr.net/gh/trustwallet/assets@master/blockchains/ethereum/assets/0x8CE9137d39326AD0cD6491fb5CC0CbA0e089b6A9/logo.png",
      "tags": [
        "wrapped",
        "wormhole"
      ],
      "extensions": {
        "address": "0x8CE9137d39326AD0cD6491fb5CC0CbA0e089b6A9",
        "bridgeContract": "https://etherscan.io/address/0xf92cD566Ea4864356C5491c177A430C222d7e678",
        "assetContract": "https://etherscan.io/address/0x8CE9137d39326AD0cD6491fb5CC0CbA0e089b6A9",
        "coingeckoId": "swipe"
      }
    },
    {
      "chainId": 101,
      "address": "7gBuzBcJ7V48m8TiKJ1XWNDUerK2XfAbjxuRiKMb6S8Z",
      "symbol": "wREQ",
      "name": "Request Token (Wormhole)",
      "decimals": 9,
      "logoURI": "https://cdn.jsdelivr.net/gh/trustwallet/assets@master/blockchains/ethereum/assets/0x8f8221aFbB33998d8584A2B05749bA73c37a938a/logo.png",
      "tags": [
        "wrapped",
        "wormhole"
      ],
      "extensions": {
        "address": "0x8f8221aFbB33998d8584A2B05749bA73c37a938a",
        "bridgeContract": "https://etherscan.io/address/0xf92cD566Ea4864356C5491c177A430C222d7e678",
        "assetContract": "https://etherscan.io/address/0x8f8221aFbB33998d8584A2B05749bA73c37a938a",
        "coingeckoId": "request-network"
      }
    },
    {
      "chainId": 101,
      "address": "CtDjsryLtwZCLj8TeniV7tWHbkaREfjKDWpvyQvsTyek",
      "symbol": "wWHALE",
      "name": "WHALE (Wormhole)",
      "decimals": 4,
      "logoURI": "https://cdn.jsdelivr.net/gh/trustwallet/assets@master/blockchains/ethereum/assets/0x9355372396e3F6daF13359B7b607a3374cc638e0/logo.png",
      "tags": [
        "wrapped",
        "wormhole"
      ],
      "extensions": {
        "address": "0x9355372396e3F6daF13359B7b607a3374cc638e0",
        "bridgeContract": "https://etherscan.io/address/0xf92cD566Ea4864356C5491c177A430C222d7e678",
        "assetContract": "https://etherscan.io/address/0x9355372396e3F6daF13359B7b607a3374cc638e0",
        "coingeckoId": "whale"
      }
    },
    {
      "chainId": 101,
      "address": "JDUgn6JUSwufqqthRdnZZKWv2vEdYvHxigF5Hk79yxRm",
      "symbol": "wPNK",
      "name": "Pinakion (Wormhole)",
      "decimals": 9,
      "logoURI": "https://cdn.jsdelivr.net/gh/trustwallet/assets@master/blockchains/ethereum/assets/0x93ED3FBe21207Ec2E8f2d3c3de6e058Cb73Bc04d/logo.png",
      "tags": [
        "wrapped",
        "wormhole"
      ],
      "extensions": {
        "address": "0x93ED3FBe21207Ec2E8f2d3c3de6e058Cb73Bc04d",
        "bridgeContract": "https://etherscan.io/address/0xf92cD566Ea4864356C5491c177A430C222d7e678",
        "assetContract": "https://etherscan.io/address/0x93ED3FBe21207Ec2E8f2d3c3de6e058Cb73Bc04d",
        "coingeckoId": "kleros"
      }
    },
    {
      "chainId": 101,
      "address": "EJKqF4p7xVhXkcDNCrVQJE4osow76226bc6u3AtsGXaG",
      "symbol": "wAPY",
      "name": "APY Governance Token (Wormhole)",
      "decimals": 9,
      "logoURI": "https://cdn.jsdelivr.net/gh/trustwallet/assets@master/blockchains/ethereum/assets/0x95a4492F028aa1fd432Ea71146b433E7B4446611/logo.png",
      "tags": [
        "wrapped",
        "wormhole"
      ],
      "extensions": {
        "address": "0x95a4492F028aa1fd432Ea71146b433E7B4446611",
        "bridgeContract": "https://etherscan.io/address/0xf92cD566Ea4864356C5491c177A430C222d7e678",
        "assetContract": "https://etherscan.io/address/0x95a4492F028aa1fd432Ea71146b433E7B4446611",
        "coingeckoId": "apy-finance"
      }
    },
    {
      "chainId": 101,
      "address": "AF7Dv5Vzi1dT2fLnz4ysiRQ6FxGN1M6mrmHwgNpx7FVH",
      "symbol": "wOCEAN",
      "name": "Ocean Protocol (Wormhole)",
      "decimals": 9,
      "logoURI": "https://cdn.jsdelivr.net/gh/trustwallet/assets@master/blockchains/ethereum/assets/0x967da4048cD07aB37855c090aAF366e4ce1b9F48/logo.png",
      "tags": [
        "wrapped",
        "wormhole"
      ],
      "extensions": {
        "address": "0x967da4048cD07aB37855c090aAF366e4ce1b9F48",
        "bridgeContract": "https://etherscan.io/address/0xf92cD566Ea4864356C5491c177A430C222d7e678",
        "assetContract": "https://etherscan.io/address/0x967da4048cD07aB37855c090aAF366e4ce1b9F48",
        "coingeckoId": "ocean-protocol"
      }
    },
    {
      "chainId": 101,
      "address": "AyNULvvLGW11fThvhncqNRjEgmDbMEHdDL4HqXD6SM8V",
      "symbol": "wSPI",
      "name": "Shopping.io (Wormhole)",
      "decimals": 9,
      "logoURI": "https://cdn.jsdelivr.net/gh/trustwallet/assets@master/blockchains/ethereum/assets/0x9B02dD390a603Add5c07f9fd9175b7DABE8D63B7/logo.png",
      "tags": [
        "wrapped",
        "wormhole"
      ],
      "extensions": {
        "address": "0x9B02dD390a603Add5c07f9fd9175b7DABE8D63B7",
        "bridgeContract": "https://etherscan.io/address/0xf92cD566Ea4864356C5491c177A430C222d7e678",
        "assetContract": "https://etherscan.io/address/0x9B02dD390a603Add5c07f9fd9175b7DABE8D63B7",
        "coingeckoId": "shopping-io"
      }
    },
    {
      "chainId": 101,
      "address": "3UeKTABxz9XexDtyKq646rSQvx8GVpKNwfMoKKfxsTsF",
      "symbol": "wBBTC",
      "name": "Binance Wrapped BTC (Wormhole)",
      "decimals": 8,
      "logoURI": "https://cdn.jsdelivr.net/gh/trustwallet/assets@master/blockchains/ethereum/assets/0x9BE89D2a4cd102D8Fecc6BF9dA793be995C22541/logo.png",
      "tags": [
        "wrapped",
        "wormhole"
      ],
      "extensions": {
        "address": "0x9BE89D2a4cd102D8Fecc6BF9dA793be995C22541",
        "bridgeContract": "https://etherscan.io/address/0xf92cD566Ea4864356C5491c177A430C222d7e678",
        "assetContract": "https://etherscan.io/address/0x9BE89D2a4cd102D8Fecc6BF9dA793be995C22541",
        "coingeckoId": "binance-wrapped-btc"
      }
    },
    {
      "chainId": 101,
      "address": "DsGbyCHbG4vSWBqAprR2eWuUAg8fXAgYkWL9psgvYZn5",
      "symbol": "wUNISTAKE",
      "name": "Unistake (Wormhole)",
      "decimals": 9,
      "logoURI": "https://cdn.jsdelivr.net/gh/trustwallet/assets@master/blockchains/ethereum/assets/0x9Ed8e7C9604790F7Ec589F99b94361d8AAB64E5E/logo.png",
      "tags": [
        "wrapped",
        "wormhole"
      ],
      "extensions": {
        "address": "0x9Ed8e7C9604790F7Ec589F99b94361d8AAB64E5E",
        "bridgeContract": "https://etherscan.io/address/0xf92cD566Ea4864356C5491c177A430C222d7e678",
        "assetContract": "https://etherscan.io/address/0x9Ed8e7C9604790F7Ec589F99b94361d8AAB64E5E",
        "coingeckoId": "unistake"
      }
    },
    {
      "chainId": 101,
      "address": "GBvv3jn9u6pZqPd2GVnQ7BKJzLwQnEWe4ci9k359PN9Z",
      "symbol": "wMKR",
      "name": "MakerDAO (Wormhole)",
      "decimals": 9,
      "logoURI": "https://cdn.jsdelivr.net/gh/trustwallet/assets@master/blockchains/ethereum/assets/0x9f8F72aA9304c8B593d555F12eF6589cC3A579A2/logo.png",
      "tags": [
        "wrapped",
        "wormhole"
      ],
      "extensions": {
        "address": "0x9f8F72aA9304c8B593d555F12eF6589cC3A579A2",
        "bridgeContract": "https://etherscan.io/address/0xf92cD566Ea4864356C5491c177A430C222d7e678",
        "assetContract": "https://etherscan.io/address/0x9f8F72aA9304c8B593d555F12eF6589cC3A579A2",
        "coingeckoId": "maker"
      }
    },
    {
      "chainId": 101,
      "address": "53ETjuzUNHG8c7rZ2hxQLQfN5R6tEYtdYwNQsa68xFUk",
      "symbol": "wFARM",
      "name": "FARM Reward Token (Wormhole)",
      "decimals": 9,
      "logoURI": "https://cdn.jsdelivr.net/gh/trustwallet/assets@master/blockchains/ethereum/assets/0xa0246c9032bC3A600820415aE600c6388619A14D/logo.png",
      "tags": [
        "wrapped",
        "wormhole"
      ],
      "extensions": {
        "address": "0xa0246c9032bC3A600820415aE600c6388619A14D",
        "bridgeContract": "https://etherscan.io/address/0xf92cD566Ea4864356C5491c177A430C222d7e678",
        "assetContract": "https://etherscan.io/address/0xa0246c9032bC3A600820415aE600c6388619A14D",
        "coingeckoId": "harvest-finance"
      }
    },
    {
      "chainId": 101,
      "address": "FVsXUnbhifqJ4LiXQEbpUtXVdB8T5ADLKqSs5t1oc54F",
      "symbol": "wUSDC",
      "name": "USD Coin (Wormhole)",
      "decimals": 6,
      "logoURI": "https://cdn.jsdelivr.net/gh/solana-labs/token-list@main/assets/mainnet/EPjFWdd5AufqSSqeM2qN1xzybapC8G4wEGGkZwyTDt1v/logo.png",
      "tags": [
        "wrapped",
        "wormhole"
      ],
      "extensions": {
        "address": "0xA0b86991c6218b36c1d19D4a2e9Eb0cE3606eB48",
        "bridgeContract": "https://etherscan.io/address/0xf92cD566Ea4864356C5491c177A430C222d7e678",
        "assetContract": "https://etherscan.io/address/0xA0b86991c6218b36c1d19D4a2e9Eb0cE3606eB48",
        "coingeckoId": "usd-coin"
      }
    },
    {
      "chainId": 101,
      "address": "EjBpnWzWZeW1PKzfCszLdHgENZLZDoTNaEmz8BddpWJx",
      "symbol": "wANT",
      "name": "Aragon Network Token (Wormhole)",
      "decimals": 9,
      "logoURI": "https://cdn.jsdelivr.net/gh/trustwallet/assets@master/blockchains/ethereum/assets/0xa117000000f279D81A1D3cc75430fAA017FA5A2e/logo.png",
      "tags": [
        "wrapped",
        "wormhole"
      ],
      "extensions": {
        "address": "0xa117000000f279D81A1D3cc75430fAA017FA5A2e",
        "bridgeContract": "https://etherscan.io/address/0xf92cD566Ea4864356C5491c177A430C222d7e678",
        "assetContract": "https://etherscan.io/address/0xa117000000f279D81A1D3cc75430fAA017FA5A2e",
        "coingeckoId": "aragon"
      }
    },
    {
      "chainId": 101,
      "address": "Rs4LHZ4WogZCAkCzfsKJib5LLnYL6xcVAfTcLQiSjg2",
      "symbol": "wNPXS",
      "name": "Pundi X Token (Wormhole)",
      "decimals": 9,
      "logoURI": "https://cdn.jsdelivr.net/gh/trustwallet/assets@master/blockchains/ethereum/assets/0xA15C7Ebe1f07CaF6bFF097D8a589fb8AC49Ae5B3/logo.png",
      "tags": [
        "wrapped",
        "wormhole"
      ],
      "extensions": {
        "address": "0xA15C7Ebe1f07CaF6bFF097D8a589fb8AC49Ae5B3",
        "bridgeContract": "https://etherscan.io/address/0xf92cD566Ea4864356C5491c177A430C222d7e678",
        "assetContract": "https://etherscan.io/address/0xA15C7Ebe1f07CaF6bFF097D8a589fb8AC49Ae5B3",
        "coingeckoId": "pundi-x"
      }
    },
    {
      "chainId": 101,
      "address": "65ribugkb42AANKYrEeuruhhfXffyE4jY22FUxFbpW7C",
      "symbol": "wRFOX",
      "name": "RFOX (Wormhole)",
      "decimals": 9,
      "logoURI": "https://cdn.jsdelivr.net/gh/trustwallet/assets@master/blockchains/ethereum/assets/0xa1d6Df714F91DeBF4e0802A542E13067f31b8262/logo.png",
      "tags": [
        "wrapped",
        "wormhole"
      ],
      "extensions": {
        "address": "0xa1d6Df714F91DeBF4e0802A542E13067f31b8262",
        "bridgeContract": "https://etherscan.io/address/0xf92cD566Ea4864356C5491c177A430C222d7e678",
        "assetContract": "https://etherscan.io/address/0xa1d6Df714F91DeBF4e0802A542E13067f31b8262",
        "coingeckoId": "redfox-labs-2"
      }
    },
    {
      "chainId": 101,
      "address": "T2mo6dnFiutu26KMuCMSjCLBB4ofWvQ3qBJGEMc3JSe",
      "symbol": "wMTA",
      "name": "Meta (Wormhole)",
      "decimals": 9,
      "logoURI": "https://cdn.jsdelivr.net/gh/trustwallet/assets@master/blockchains/ethereum/assets/0xa3BeD4E1c75D00fa6f4E5E6922DB7261B5E9AcD2/logo.png",
      "tags": [
        "wrapped",
        "wormhole"
      ],
      "extensions": {
        "address": "0xa3BeD4E1c75D00fa6f4E5E6922DB7261B5E9AcD2",
        "bridgeContract": "https://etherscan.io/address/0xf92cD566Ea4864356C5491c177A430C222d7e678",
        "assetContract": "https://etherscan.io/address/0xa3BeD4E1c75D00fa6f4E5E6922DB7261B5E9AcD2",
        "coingeckoId": "meta"
      }
    },
    {
      "chainId": 101,
      "address": "HC8SaUm9rhvVZE5ZwBWiUhFAnCuG8byd5FxKYdpFm5MR",
      "symbol": "wRBC",
      "name": "Rubic (Wormhole)",
      "decimals": 9,
      "logoURI": "https://cdn.jsdelivr.net/gh/trustwallet/assets@master/blockchains/ethereum/assets/0xA4EED63db85311E22dF4473f87CcfC3DaDCFA3E3/logo.png",
      "tags": [
        "wrapped",
        "wormhole"
      ],
      "extensions": {
        "address": "0xA4EED63db85311E22dF4473f87CcfC3DaDCFA3E3",
        "bridgeContract": "https://etherscan.io/address/0xf92cD566Ea4864356C5491c177A430C222d7e678",
        "assetContract": "https://etherscan.io/address/0xA4EED63db85311E22dF4473f87CcfC3DaDCFA3E3",
        "coingeckoId": "rubic"
      }
    },
    {
      "chainId": 101,
      "address": "9DdtKWoK8cBfLSLhHXHFZzzhxp4rdwHbFEAis8n5AsfQ",
      "symbol": "wNOIA",
      "name": "NOIA Token (Wormhole)",
      "decimals": 9,
      "logoURI": "https://cdn.jsdelivr.net/gh/trustwallet/assets@master/blockchains/ethereum/assets/0xa8c8CfB141A3bB59FEA1E2ea6B79b5ECBCD7b6ca/logo.png",
      "tags": [
        "wrapped",
        "wormhole"
      ],
      "extensions": {
        "address": "0xa8c8CfB141A3bB59FEA1E2ea6B79b5ECBCD7b6ca",
        "bridgeContract": "https://etherscan.io/address/0xf92cD566Ea4864356C5491c177A430C222d7e678",
        "assetContract": "https://etherscan.io/address/0xa8c8CfB141A3bB59FEA1E2ea6B79b5ECBCD7b6ca",
        "coingeckoId": "noia-network"
      }
    },
    {
      "chainId": 101,
      "address": "DTQStP2z4DRqbNHRxtwThAujr9aPFPsv4y2kkXTVLVvb",
      "symbol": "wCEL",
      "name": "Celsius (Wormhole)",
      "decimals": 4,
      "logoURI": "https://cdn.jsdelivr.net/gh/trustwallet/assets@master/blockchains/ethereum/assets/0xaaAEBE6Fe48E54f431b0C390CfaF0b017d09D42d/logo.png",
      "tags": [
        "wrapped",
        "wormhole"
      ],
      "extensions": {
        "address": "0xaaAEBE6Fe48E54f431b0C390CfaF0b017d09D42d",
        "bridgeContract": "https://etherscan.io/address/0xf92cD566Ea4864356C5491c177A430C222d7e678",
        "assetContract": "https://etherscan.io/address/0xaaAEBE6Fe48E54f431b0C390CfaF0b017d09D42d",
        "coingeckoId": "celsius-degree-token"
      }
    },
    {
      "chainId": 101,
      "address": "59NPV18vAbTgwC9aeEGikrmX3EbZHMEMkZfvcsHBNFr9",
      "symbol": "wCWS",
      "name": "Crowns (Wormhole)",
      "decimals": 9,
      "logoURI": "https://cdn.jsdelivr.net/gh/trustwallet/assets@master/blockchains/ethereum/assets/0xaC0104Cca91D167873B8601d2e71EB3D4D8c33e0/logo.png",
      "tags": [
        "wrapped",
        "wormhole"
      ],
      "extensions": {
        "address": "0xaC0104Cca91D167873B8601d2e71EB3D4D8c33e0",
        "bridgeContract": "https://etherscan.io/address/0xf92cD566Ea4864356C5491c177A430C222d7e678",
        "assetContract": "https://etherscan.io/address/0xaC0104Cca91D167873B8601d2e71EB3D4D8c33e0",
        "coingeckoId": "crowns"
      }
    },
    {
      "chainId": 101,
      "address": "4811JP9i35zgAxSFZjGXQwew6xd1qSBE4xdMFik2J14Z",
      "symbol": "wROOM",
      "name": "OptionRoom Token (Wormhole)",
      "decimals": 9,
      "logoURI": "https://cdn.jsdelivr.net/gh/trustwallet/assets@master/blockchains/ethereum/assets/0xAd4f86a25bbc20FfB751f2FAC312A0B4d8F88c64/logo.png",
      "tags": [
        "wrapped",
        "wormhole"
      ],
      "extensions": {
        "address": "0xAd4f86a25bbc20FfB751f2FAC312A0B4d8F88c64",
        "bridgeContract": "https://etherscan.io/address/0xf92cD566Ea4864356C5491c177A430C222d7e678",
        "assetContract": "https://etherscan.io/address/0xAd4f86a25bbc20FfB751f2FAC312A0B4d8F88c64",
        "coingeckoId": "option-room"
      }
    },
    {
      "chainId": 101,
      "address": "2VAdvHWMpzMnDYYn64MgqLNpGQ19iCiusCet8JLMtxU5",
      "symbol": "wYOP",
      "name": "YOP (Wormhole)",
      "decimals": 8,
      "logoURI": "https://cdn.jsdelivr.net/gh/trustwallet/assets@master/blockchains/ethereum/assets/0xAE1eaAE3F627AAca434127644371b67B18444051/logo.png",
      "tags": [
        "wrapped",
        "wormhole"
      ],
      "extensions": {
        "address": "0xAE1eaAE3F627AAca434127644371b67B18444051",
        "bridgeContract": "https://etherscan.io/address/0xf92cD566Ea4864356C5491c177A430C222d7e678",
        "assetContract": "https://etherscan.io/address/0xAE1eaAE3F627AAca434127644371b67B18444051",
        "coingeckoId": "yield-optimization-platform"
      }
    },
    {
      "chainId": 101,
      "address": "AKiTcEWZarsnUbKkwQVRjJni5eqwiNeBQsJ3nrADacT4",
      "symbol": "wLGCY",
      "name": "LGCY Network (Wormhole)",
      "decimals": 9,
      "logoURI": "https://cdn.jsdelivr.net/gh/trustwallet/assets@master/blockchains/ethereum/assets/0xaE697F994Fc5eBC000F8e22EbFfeE04612f98A0d/logo.png",
      "tags": [
        "wrapped",
        "wormhole"
      ],
      "extensions": {
        "address": "0xaE697F994Fc5eBC000F8e22EbFfeE04612f98A0d",
        "bridgeContract": "https://etherscan.io/address/0xf92cD566Ea4864356C5491c177A430C222d7e678",
        "assetContract": "https://etherscan.io/address/0xaE697F994Fc5eBC000F8e22EbFfeE04612f98A0d",
        "coingeckoId": "lgcy-network"
      }
    },
    {
      "chainId": 101,
      "address": "4kPHTMfSD1k3SytAMKEVRWH5ip6WD5U52tC5q6TuXUNU",
      "symbol": "wRFuel",
      "name": "Rio Fuel Token (Wormhole)",
      "decimals": 9,
      "logoURI": "https://cdn.jsdelivr.net/gh/trustwallet/assets@master/blockchains/ethereum/assets/0xaf9f549774ecEDbD0966C52f250aCc548D3F36E5/logo.png",
      "tags": [
        "wrapped",
        "wormhole"
      ],
      "extensions": {
        "address": "0xaf9f549774ecEDbD0966C52f250aCc548D3F36E5",
        "bridgeContract": "https://etherscan.io/address/0xf92cD566Ea4864356C5491c177A430C222d7e678",
        "assetContract": "https://etherscan.io/address/0xaf9f549774ecEDbD0966C52f250aCc548D3F36E5",
        "coingeckoId": "rio-defi"
      }
    },
    {
      "chainId": 101,
      "address": "E1w2uKRsVJeDf1Qqbk7DDKEDe7NCYwh8ySgqCaEZ4BTC",
      "symbol": "wMAHA",
      "name": "MahaDAO (Wormhole)",
      "decimals": 9,
      "logoURI": "https://cdn.jsdelivr.net/gh/trustwallet/assets@master/blockchains/ethereum/assets/0xB4d930279552397bbA2ee473229f89Ec245bc365/logo.png",
      "tags": [
        "wrapped",
        "wormhole"
      ],
      "extensions": {
        "address": "0xB4d930279552397bbA2ee473229f89Ec245bc365",
        "bridgeContract": "https://etherscan.io/address/0xf92cD566Ea4864356C5491c177A430C222d7e678",
        "assetContract": "https://etherscan.io/address/0xB4d930279552397bbA2ee473229f89Ec245bc365",
        "coingeckoId": "mahadao"
      }
    },
    {
      "chainId": 101,
      "address": "4psmnTirimNyPEPEZtkQkdEPJagTXS3a7wsu1XN9MYK3",
      "symbol": "wRPL",
      "name": "Rocket Pool (Wormhole)",
      "decimals": 9,
      "logoURI": "https://cdn.jsdelivr.net/gh/trustwallet/assets@master/blockchains/ethereum/assets/0xB4EFd85c19999D84251304bDA99E90B92300Bd93/logo.png",
      "tags": [
        "wrapped",
        "wormhole"
      ],
      "extensions": {
        "address": "0xB4EFd85c19999D84251304bDA99E90B92300Bd93",
        "bridgeContract": "https://etherscan.io/address/0xf92cD566Ea4864356C5491c177A430C222d7e678",
        "assetContract": "https://etherscan.io/address/0xB4EFd85c19999D84251304bDA99E90B92300Bd93",
        "coingeckoId": "rocket-pool"
      }
    },
    {
      "chainId": 101,
      "address": "FrhQauNRm7ecom9FRprNcyz58agDe5ujAbAtA9NG6jtU",
      "symbol": "wNEXO",
      "name": "Nexo (Wormhole)",
      "decimals": 9,
      "logoURI": "https://cdn.jsdelivr.net/gh/trustwallet/assets@master/blockchains/ethereum/assets/0xB62132e35a6c13ee1EE0f84dC5d40bad8d815206/logo.png",
      "tags": [
        "wrapped",
        "wormhole"
      ],
      "extensions": {
        "address": "0xB62132e35a6c13ee1EE0f84dC5d40bad8d815206",
        "bridgeContract": "https://etherscan.io/address/0xf92cD566Ea4864356C5491c177A430C222d7e678",
        "assetContract": "https://etherscan.io/address/0xB62132e35a6c13ee1EE0f84dC5d40bad8d815206",
        "coingeckoId": "nexo"
      }
    },
    {
      "chainId": 101,
      "address": "AoU75vwpnWEVvfarxRALjzRc8vS9UdDhRMkwoDimt9ss",
      "symbol": "wSFI",
      "name": "Spice (Wormhole)",
      "decimals": 9,
      "logoURI": "https://cdn.jsdelivr.net/gh/trustwallet/assets@master/blockchains/ethereum/assets/0xb753428af26E81097e7fD17f40c88aaA3E04902c/logo.png",
      "tags": [
        "wrapped",
        "wormhole"
      ],
      "extensions": {
        "address": "0xb753428af26E81097e7fD17f40c88aaA3E04902c",
        "bridgeContract": "https://etherscan.io/address/0xf92cD566Ea4864356C5491c177A430C222d7e678",
        "assetContract": "https://etherscan.io/address/0xb753428af26E81097e7fD17f40c88aaA3E04902c",
        "coingeckoId": "saffron-finance"
      }
    },
    {
      "chainId": 101,
      "address": "CRZuALvCYjPLB65WFLHh9JkmPWK5C81TXpy2aEEaCjr3",
      "symbol": "wSTBZ",
      "name": "Stabilize Token (Wormhole)",
      "decimals": 9,
      "logoURI": "https://cdn.jsdelivr.net/gh/trustwallet/assets@master/blockchains/ethereum/assets/0xB987D48Ed8f2C468D52D6405624EADBa5e76d723/logo.png",
      "tags": [
        "wrapped",
        "wormhole"
      ],
      "extensions": {
        "address": "0xB987D48Ed8f2C468D52D6405624EADBa5e76d723",
        "bridgeContract": "https://etherscan.io/address/0xf92cD566Ea4864356C5491c177A430C222d7e678",
        "assetContract": "https://etherscan.io/address/0xB987D48Ed8f2C468D52D6405624EADBa5e76d723",
        "coingeckoId": "stabilize"
      }
    },
    {
      "chainId": 101,
      "address": "HPYXGSdAwyK5GwmuivL8gDdUVRChtgXq6SRat44k4Pat",
      "symbol": "wBAL",
      "name": "Balancer (Wormhole)",
      "decimals": 9,
      "logoURI": "https://cdn.jsdelivr.net/gh/trustwallet/assets@master/blockchains/ethereum/assets/0xba100000625a3754423978a60c9317c58a424e3D/logo.png",
      "tags": [
        "wrapped",
        "wormhole"
      ],
      "extensions": {
        "address": "0xba100000625a3754423978a60c9317c58a424e3D",
        "bridgeContract": "https://etherscan.io/address/0xf92cD566Ea4864356C5491c177A430C222d7e678",
        "assetContract": "https://etherscan.io/address/0xba100000625a3754423978a60c9317c58a424e3D",
        "coingeckoId": "balancer"
      }
    },
    {
      "chainId": 101,
      "address": "AV7NgJV2BsgEukzUTrcUMz3LD37xLcLtygFig5WJ3kQN",
      "symbol": "wBAND",
      "name": "BandToken (Wormhole)",
      "decimals": 9,
      "logoURI": "https://cdn.jsdelivr.net/gh/trustwallet/assets@master/blockchains/ethereum/assets/0xBA11D00c5f74255f56a5E366F4F77f5A186d7f55/logo.png",
      "tags": [
        "wrapped",
        "wormhole"
      ],
      "extensions": {
        "address": "0xBA11D00c5f74255f56a5E366F4F77f5A186d7f55",
        "bridgeContract": "https://etherscan.io/address/0xf92cD566Ea4864356C5491c177A430C222d7e678",
        "assetContract": "https://etherscan.io/address/0xBA11D00c5f74255f56a5E366F4F77f5A186d7f55",
        "coingeckoId": "band-protocol"
      }
    },
    {
      "chainId": 101,
      "address": "4obZok5FFUcQXQoV39hhcqk9xSmo4WnP9wnrNCk1g5BC",
      "symbol": "wSWFL",
      "name": "Swapfolio (Wormhole)",
      "decimals": 9,
      "logoURI": "https://cdn.jsdelivr.net/gh/trustwallet/assets@master/blockchains/ethereum/assets/0xBa21Ef4c9f433Ede00badEFcC2754B8E74bd538A/logo.png",
      "tags": [
        "wrapped",
        "wormhole"
      ],
      "extensions": {
        "address": "0xBa21Ef4c9f433Ede00badEFcC2754B8E74bd538A",
        "bridgeContract": "https://etherscan.io/address/0xf92cD566Ea4864356C5491c177A430C222d7e678",
        "assetContract": "https://etherscan.io/address/0xBa21Ef4c9f433Ede00badEFcC2754B8E74bd538A",
        "coingeckoId": "swapfolio"
      }
    },
    {
      "chainId": 101,
      "address": "HCP8hGKS6fUGfTA1tQxBKzbXuQk7yktzz71pY8LXVJyR",
      "symbol": "wLRC",
      "name": "LoopringCoin V2 (Wormhole)",
      "decimals": 9,
      "logoURI": "https://cdn.jsdelivr.net/gh/trustwallet/assets@master/blockchains/ethereum/assets/0xBBbbCA6A901c926F240b89EacB641d8Aec7AEafD/logo.png",
      "tags": [
        "wrapped",
        "wormhole"
      ],
      "extensions": {
        "address": "0xBBbbCA6A901c926F240b89EacB641d8Aec7AEafD",
        "bridgeContract": "https://etherscan.io/address/0xf92cD566Ea4864356C5491c177A430C222d7e678",
        "assetContract": "https://etherscan.io/address/0xBBbbCA6A901c926F240b89EacB641d8Aec7AEafD",
        "coingeckoId": "loopring"
      }
    },
    {
      "chainId": 101,
      "address": "9sNArcS6veh7DLEo7Y1ZSbBCYtkuPVE6S3HhVrcWR2Zw",
      "symbol": "wPERP",
      "name": "Perpetual (Wormhole)",
      "decimals": 9,
      "logoURI": "https://cdn.jsdelivr.net/gh/trustwallet/assets@master/blockchains/ethereum/assets/0xbC396689893D065F41bc2C6EcbeE5e0085233447/logo.png",
      "tags": [
        "wrapped",
        "wormhole"
      ],
      "extensions": {
        "address": "0xbC396689893D065F41bc2C6EcbeE5e0085233447",
        "bridgeContract": "https://etherscan.io/address/0xf92cD566Ea4864356C5491c177A430C222d7e678",
        "assetContract": "https://etherscan.io/address/0xbC396689893D065F41bc2C6EcbeE5e0085233447",
        "coingeckoId": "perpetual-protocol"
      }
    },
    {
      "chainId": 101,
      "address": "3XnhArdJydrpbr9Nbj8wNUaozPL9WAo9YDyNWakhTm9X",
      "symbol": "wCOMP",
      "name": "Compound (Wormhole)",
      "decimals": 9,
      "logoURI": "https://cdn.jsdelivr.net/gh/trustwallet/assets@master/blockchains/ethereum/assets/0xc00e94Cb662C3520282E6f5717214004A7f26888/logo.png",
      "tags": [
        "wrapped",
        "wormhole"
      ],
      "extensions": {
        "address": "0xc00e94Cb662C3520282E6f5717214004A7f26888",
        "bridgeContract": "https://etherscan.io/address/0xf92cD566Ea4864356C5491c177A430C222d7e678",
        "assetContract": "https://etherscan.io/address/0xc00e94Cb662C3520282E6f5717214004A7f26888",
        "coingeckoId": "compound-governance-token"
      }
    },
    {
      "chainId": 101,
      "address": "CPLNm9UMKfiJKiySQathV99yeSgTVjPDZx4ucFrbp2MD",
      "symbol": "wSNX",
      "name": "Synthetix Network Token (Wormhole)",
      "decimals": 9,
      "logoURI": "https://cdn.jsdelivr.net/gh/trustwallet/assets@master/blockchains/ethereum/assets//logo.png",
      "tags": [
        "wrapped",
        "wormhole"
      ],
      "extensions": {
        "address": "0xC011a73ee8576Fb46F5E1c5751cA3B9Fe0af2a6F",
        "bridgeContract": "https://etherscan.io/address/0xf92cD566Ea4864356C5491c177A430C222d7e678",
        "assetContract": "https://etherscan.io/address/0xC011a73ee8576Fb46F5E1c5751cA3B9Fe0af2a6F",
        "coingeckoId": "havven"
      }
    },
    {
      "chainId": 101,
      "address": "D6eVKSfLdioqo2zG8LbQYFU2gf66FrjKA7afCYNo1GHt",
      "symbol": "wDUCK",
      "name": "DLP Duck Token (Wormhole)",
      "decimals": 9,
      "logoURI": "https://cdn.jsdelivr.net/gh/trustwallet/assets@master/blockchains/ethereum/assets/0xC0bA369c8Db6eB3924965e5c4FD0b4C1B91e305F/logo.png",
      "tags": [
        "wrapped",
        "wormhole"
      ],
      "extensions": {
        "address": "0xC0bA369c8Db6eB3924965e5c4FD0b4C1B91e305F",
        "bridgeContract": "https://etherscan.io/address/0xf92cD566Ea4864356C5491c177A430C222d7e678",
        "assetContract": "https://etherscan.io/address/0xC0bA369c8Db6eB3924965e5c4FD0b4C1B91e305F",
        "coingeckoId": "dlp-duck-token"
      }
    },
    {
      "chainId": 101,
      "address": "9PwPi3DAf9Dy4Y6qJmUzF6fX9CjNwScBidsYqJmcApF8",
      "symbol": "wCHAIN",
      "name": "Chain Games (Wormhole)",
      "decimals": 9,
      "logoURI": "https://cdn.jsdelivr.net/gh/trustwallet/assets@master/blockchains/ethereum/assets/0xC4C2614E694cF534D407Ee49F8E44D125E4681c4/logo.png",
      "tags": [
        "wrapped",
        "wormhole"
      ],
      "extensions": {
        "address": "0xC4C2614E694cF534D407Ee49F8E44D125E4681c4",
        "bridgeContract": "https://etherscan.io/address/0xf92cD566Ea4864356C5491c177A430C222d7e678",
        "assetContract": "https://etherscan.io/address/0xC4C2614E694cF534D407Ee49F8E44D125E4681c4",
        "coingeckoId": "chain-games"
      }
    },
    {
      "chainId": 101,
      "address": "BmxZ1pghpcoyT7aykj7D1o4AxWirTqvD7zD2tNngjirT",
      "symbol": "wGRT",
      "name": "Graph Token (Wormhole)",
      "decimals": 9,
      "logoURI": "https://cdn.jsdelivr.net/gh/trustwallet/assets@master/blockchains/ethereum/assets/0xc944E90C64B2c07662A292be6244BDf05Cda44a7/logo.png",
      "tags": [
        "wrapped",
        "wormhole"
      ],
      "extensions": {
        "address": "0xc944E90C64B2c07662A292be6244BDf05Cda44a7",
        "bridgeContract": "https://etherscan.io/address/0xf92cD566Ea4864356C5491c177A430C222d7e678",
        "assetContract": "https://etherscan.io/address/0xc944E90C64B2c07662A292be6244BDf05Cda44a7",
        "coingeckoId": "the-graph"
      }
    },
    {
      "chainId": 101,
      "address": "FMr15arp651N6fR2WEL36pCMBnFecHcN6wDxne2Vf3SK",
      "symbol": "wROOT",
      "name": "RootKit (Wormhole)",
      "decimals": 9,
      "logoURI": "https://cdn.jsdelivr.net/gh/trustwallet/assets@master/blockchains/ethereum/assets/0xCb5f72d37685C3D5aD0bB5F982443BC8FcdF570E/logo.png",
      "tags": [
        "wrapped",
        "wormhole"
      ],
      "extensions": {
        "address": "0xCb5f72d37685C3D5aD0bB5F982443BC8FcdF570E",
        "bridgeContract": "https://etherscan.io/address/0xf92cD566Ea4864356C5491c177A430C222d7e678",
        "assetContract": "https://etherscan.io/address/0xCb5f72d37685C3D5aD0bB5F982443BC8FcdF570E",
        "coingeckoId": "rootkit"
      }
    },
    {
      "chainId": 101,
      "address": "E9X7rKAGfSh1gsHC6qh5MVLkDzRcT64KQbjzvHnc5zEq",
      "symbol": "wSWAP",
      "name": "TrustSwap Token (Wormhole)",
      "decimals": 9,
      "logoURI": "https://cdn.jsdelivr.net/gh/trustwallet/assets@master/blockchains/ethereum/assets/0xCC4304A31d09258b0029eA7FE63d032f52e44EFe/logo.png",
      "tags": [
        "wrapped",
        "wormhole"
      ],
      "extensions": {
        "address": "0xCC4304A31d09258b0029eA7FE63d032f52e44EFe",
        "bridgeContract": "https://etherscan.io/address/0xf92cD566Ea4864356C5491c177A430C222d7e678",
        "assetContract": "https://etherscan.io/address/0xCC4304A31d09258b0029eA7FE63d032f52e44EFe",
        "coingeckoId": "trustswap"
      }
    },
    {
      "chainId": 101,
      "address": "5NEENV1mNvu7MfNNtKuGSDC8zoNStq1tuLkDXFtv6rZd",
      "symbol": "wTVK",
      "name": "Terra Virtua Kolect (Wormhole)",
      "decimals": 9,
      "logoURI": "https://cdn.jsdelivr.net/gh/trustwallet/assets@master/blockchains/ethereum/assets/0xd084B83C305daFD76AE3E1b4E1F1fe2eCcCb3988/logo.png",
      "tags": [
        "wrapped",
        "wormhole"
      ],
      "extensions": {
        "address": "0xd084B83C305daFD76AE3E1b4E1F1fe2eCcCb3988",
        "bridgeContract": "https://etherscan.io/address/0xf92cD566Ea4864356C5491c177A430C222d7e678",
        "assetContract": "https://etherscan.io/address/0xd084B83C305daFD76AE3E1b4E1F1fe2eCcCb3988",
        "coingeckoId": "terra-virtua-kolect"
      }
    },
    {
      "chainId": 101,
      "address": "5ZXLGj7onpitgtREJNYb51DwDPddvqV1YLC8jn2sgz48",
      "symbol": "wOMG",
      "name": "OMG Network (Wormhole)",
      "decimals": 9,
      "logoURI": "https://cdn.jsdelivr.net/gh/trustwallet/assets@master/blockchains/ethereum/assets//logo.png",
      "tags": [
        "wrapped",
        "wormhole"
      ],
      "extensions": {
        "address": "0xd26114cd6EE289AccF82350c8d8487fedB8A0C07",
        "bridgeContract": "https://etherscan.io/address/0xf92cD566Ea4864356C5491c177A430C222d7e678",
        "assetContract": "https://etherscan.io/address/0xd26114cd6EE289AccF82350c8d8487fedB8A0C07",
        "coingeckoId": "omisego"
      }
    },
    {
      "chainId": 101,
      "address": "2Xf2yAXJfg82sWwdLUo2x9mZXy6JCdszdMZkcF1Hf4KV",
      "symbol": "wLUNA",
      "name": "Wrapped LUNA Token (Wormhole)",
      "decimals": 9,
      "logoURI": "https://cdn.jsdelivr.net/gh/trustwallet/assets@master/blockchains/ethereum/assets/0xd2877702675e6cEb975b4A1dFf9fb7BAF4C91ea9/logo.png",
      "tags": [
        "wrapped",
        "wormhole"
      ],
      "extensions": {
        "address": "0xd2877702675e6cEb975b4A1dFf9fb7BAF4C91ea9",
        "bridgeContract": "https://etherscan.io/address/0xf92cD566Ea4864356C5491c177A430C222d7e678",
        "assetContract": "https://etherscan.io/address/0xd2877702675e6cEb975b4A1dFf9fb7BAF4C91ea9",
        "coingeckoId": "wrapped-terra"
      }
    },
    {
      "chainId": 101,
      "address": "5Ro6JxJ4NjSTEppdX2iXUYgWkAEF1dcs9gqMX99E2vkL",
      "symbol": "wBONDLY",
      "name": "Bondly Token (Wormhole)",
      "decimals": 9,
      "logoURI": "https://cdn.jsdelivr.net/gh/trustwallet/assets@master/blockchains/ethereum/assets/0xD2dDa223b2617cB616c1580db421e4cFAe6a8a85/logo.png",
      "tags": [
        "wrapped",
        "wormhole"
      ],
      "extensions": {
        "address": "0xD2dDa223b2617cB616c1580db421e4cFAe6a8a85",
        "bridgeContract": "https://etherscan.io/address/0xf92cD566Ea4864356C5491c177A430C222d7e678",
        "assetContract": "https://etherscan.io/address/0xD2dDa223b2617cB616c1580db421e4cFAe6a8a85",
        "coingeckoId": "bondly"
      }
    },
    {
      "chainId": 101,
      "address": "5jFzUEqWLnvGvKWb1Pji9nWVYy5vLG2saoXCyVNWEdEi",
      "symbol": "wDETS",
      "name": "Dextrust (Wormhole)",
      "decimals": 9,
      "logoURI": "https://cdn.jsdelivr.net/gh/trustwallet/assets@master/blockchains/ethereum/assets/0xd379700999F4805Ce80aa32DB46A94dF64561108/logo.png",
      "tags": [
        "wrapped",
        "wormhole"
      ],
      "extensions": {
        "address": "0xd379700999F4805Ce80aa32DB46A94dF64561108",
        "bridgeContract": "https://etherscan.io/address/0xf92cD566Ea4864356C5491c177A430C222d7e678",
        "assetContract": "https://etherscan.io/address/0xd379700999F4805Ce80aa32DB46A94dF64561108",
        "coingeckoId": "dextrust"
      }
    },
    {
      "chainId": 101,
      "address": "BV5tm1uCRWQCQKNgQVFnkseqAjxpmbJkRCXvzFWBdgMp",
      "symbol": "wAMPL",
      "name": "Ampleforth (Wormhole)",
      "decimals": 9,
      "logoURI": "https://cdn.jsdelivr.net/gh/trustwallet/assets@master/blockchains/ethereum/assets//logo.png",
      "tags": [
        "wrapped",
        "wormhole"
      ],
      "extensions": {
        "address": "0xD46bA6D942050d489DBd938a2C909A5d5039A161",
        "bridgeContract": "https://etherscan.io/address/0xf92cD566Ea4864356C5491c177A430C222d7e678",
        "assetContract": "https://etherscan.io/address/0xD46bA6D942050d489DBd938a2C909A5d5039A161",
        "coingeckoId": "ampleforth"
      }
    },
    {
      "chainId": 101,
      "address": "2PSvGigDY4MVUmv51bBiARBMcHBtXcUBnx5V9BwWbbi2",
      "symbol": "wPOLK",
      "name": "Polkamarkets (Wormhole)",
      "decimals": 9,
      "logoURI": "https://cdn.jsdelivr.net/gh/trustwallet/assets@master/blockchains/ethereum/assets/0xD478161C952357F05f0292B56012Cd8457F1cfbF/logo.png",
      "tags": [
        "wrapped",
        "wormhole"
      ],
      "extensions": {
        "address": "0xD478161C952357F05f0292B56012Cd8457F1cfbF",
        "bridgeContract": "https://etherscan.io/address/0xf92cD566Ea4864356C5491c177A430C222d7e678",
        "assetContract": "https://etherscan.io/address/0xD478161C952357F05f0292B56012Cd8457F1cfbF",
        "coingeckoId": "polkamarkets"
      }
    },
    {
      "chainId": 101,
      "address": "ApmXkxXCASdxRf3Ln6Ni7oAZ7E6CX1CcJAD8A5qBdhSm",
      "symbol": "wCRV",
      "name": "Curve DAO Token (Wormhole)",
      "decimals": 9,
      "logoURI": "https://cdn.jsdelivr.net/gh/trustwallet/assets@master/blockchains/ethereum/assets/0xD533a949740bb3306d119CC777fa900bA034cd52/logo.png",
      "tags": [
        "wrapped",
        "wormhole"
      ],
      "extensions": {
        "address": "0xD533a949740bb3306d119CC777fa900bA034cd52",
        "bridgeContract": "https://etherscan.io/address/0xf92cD566Ea4864356C5491c177A430C222d7e678",
        "assetContract": "https://etherscan.io/address/0xD533a949740bb3306d119CC777fa900bA034cd52",
        "coingeckoId": "curve-dao-token"
      }
    },
    {
      "chainId": 101,
      "address": "DWECGzR56MruYJyo5g5QpoxZbFoydt3oWUkkDsVhxXzs",
      "symbol": "wMEME",
      "name": "MEME (Wormhole)",
      "decimals": 8,
      "logoURI": "https://cdn.jsdelivr.net/gh/trustwallet/assets@master/blockchains/ethereum/assets/0xD5525D397898e5502075Ea5E830d8914f6F0affe/logo.png",
      "tags": [
        "wrapped",
        "wormhole"
      ],
      "extensions": {
        "address": "0xD5525D397898e5502075Ea5E830d8914f6F0affe",
        "bridgeContract": "https://etherscan.io/address/0xf92cD566Ea4864356C5491c177A430C222d7e678",
        "assetContract": "https://etherscan.io/address/0xD5525D397898e5502075Ea5E830d8914f6F0affe",
        "coingeckoId": "degenerator"
      }
    },
    {
      "chainId": 101,
      "address": "3Y2wTtM4kCX8uUSLrKJ8wpajCu1C9LaWWAd7b7Nb2BDw",
      "symbol": "wEXNT",
      "name": "ExNetwork Community Token (Wormhole)",
      "decimals": 9,
      "logoURI": "https://cdn.jsdelivr.net/gh/trustwallet/assets@master/blockchains/ethereum/assets/0xD6c67B93a7b248dF608a653d82a100556144c5DA/logo.png",
      "tags": [
        "wrapped",
        "wormhole"
      ],
      "extensions": {
        "address": "0xD6c67B93a7b248dF608a653d82a100556144c5DA",
        "bridgeContract": "https://etherscan.io/address/0xf92cD566Ea4864356C5491c177A430C222d7e678",
        "assetContract": "https://etherscan.io/address/0xD6c67B93a7b248dF608a653d82a100556144c5DA",
        "coingeckoId": "exnetwork-token"
      }
    },
    {
      "chainId": 101,
      "address": "9w97GdWUYYaamGwdKMKZgGzPduZJkiFizq4rz5CPXRv2",
      "symbol": "wUSDT",
      "name": "Tether USD (Wormhole)",
      "decimals": 6,
      "logoURI": "https://cdn.jsdelivr.net/gh/trustwallet/assets@master/blockchains/ethereum/assets/0xdAC17F958D2ee523a2206206994597C13D831ec7/logo.png",
      "tags": [
        "wrapped",
        "wormhole"
      ],
      "extensions": {
        "address": "0xdAC17F958D2ee523a2206206994597C13D831ec7",
        "bridgeContract": "https://etherscan.io/address/0xf92cD566Ea4864356C5491c177A430C222d7e678",
        "assetContract": "https://etherscan.io/address/0xdAC17F958D2ee523a2206206994597C13D831ec7",
        "coingeckoId": "tether"
      }
    },
    {
      "chainId": 101,
      "address": "CqWSJtkMMY16q9QLnQxktM1byzVHGRr8b6LCPuZnEeiL",
      "symbol": "wYLD",
      "name": "Yield (Wormhole)",
      "decimals": 9,
      "logoURI": "https://cdn.jsdelivr.net/gh/trustwallet/assets@master/blockchains/ethereum/assets/0xDcB01cc464238396E213a6fDd933E36796eAfF9f/logo.png",
      "tags": [
        "wrapped",
        "wormhole"
      ],
      "extensions": {
        "address": "0xDcB01cc464238396E213a6fDd933E36796eAfF9f",
        "bridgeContract": "https://etherscan.io/address/0xf92cD566Ea4864356C5491c177A430C222d7e678",
        "assetContract": "https://etherscan.io/address/0xDcB01cc464238396E213a6fDd933E36796eAfF9f",
        "coingeckoId": "yield"
      }
    },
    {
      "chainId": 101,
      "address": "26ZzQVGZruwcZPs2sqb8n9ojKt2cviUjHcMjstFtK6ow",
      "symbol": "wKNC",
      "name": "Kyber Network Crystal (Wormhole)",
      "decimals": 9,
      "logoURI": "https://cdn.jsdelivr.net/gh/trustwallet/assets@master/blockchains/ethereum/assets/0xdd974D5C2e2928deA5F71b9825b8b646686BD200/logo.png",
      "tags": [
        "wrapped",
        "wormhole"
      ],
      "extensions": {
        "address": "0xdd974D5C2e2928deA5F71b9825b8b646686BD200",
        "bridgeContract": "https://etherscan.io/address/0xf92cD566Ea4864356C5491c177A430C222d7e678",
        "assetContract": "https://etherscan.io/address/0xdd974D5C2e2928deA5F71b9825b8b646686BD200",
        "coingeckoId": "kyber-network"
      }
    },
    {
      "chainId": 101,
      "address": "HHoHTtntq2kiBPENyVM1DTP7pNrkBXX2Jye29PSyz3qf",
      "symbol": "wCOTI",
      "name": "COTI Token (Wormhole)",
      "decimals": 9,
      "logoURI": "https://cdn.jsdelivr.net/gh/trustwallet/assets@master/blockchains/ethereum/assets/0xDDB3422497E61e13543BeA06989C0789117555c5/logo.png",
      "tags": [
        "wrapped",
        "wormhole"
      ],
      "extensions": {
        "address": "0xDDB3422497E61e13543BeA06989C0789117555c5",
        "bridgeContract": "https://etherscan.io/address/0xf92cD566Ea4864356C5491c177A430C222d7e678",
        "assetContract": "https://etherscan.io/address/0xDDB3422497E61e13543BeA06989C0789117555c5"
      }
    },
    {
      "chainId": 101,
      "address": "4sEpUsJ6uJZYi6A2da8EGjKPacRSqYJaPJffPnTqoWVv",
      "symbol": "wINJ",
      "name": "Injective Token (Wormhole)",
      "decimals": 9,
      "logoURI": "https://cdn.jsdelivr.net/gh/trustwallet/assets@master/blockchains/ethereum/assets/0xe28b3B32B6c345A34Ff64674606124Dd5Aceca30/logo.png",
      "tags": [
        "wrapped",
        "wormhole"
      ],
      "extensions": {
        "address": "0xe28b3B32B6c345A34Ff64674606124Dd5Aceca30",
        "bridgeContract": "https://etherscan.io/address/0xf92cD566Ea4864356C5491c177A430C222d7e678",
        "assetContract": "https://etherscan.io/address/0xe28b3B32B6c345A34Ff64674606124Dd5Aceca30",
        "coingeckoId": "injective-protocol"
      }
    },
    {
      "chainId": 101,
      "address": "G2jrxYSoCSzmohxERa2JzSJMuRM4kiNvRA3DnCv7Lzcz",
      "symbol": "wZRX",
      "name": "0x Protocol Token (Wormhole)",
      "decimals": 9,
      "logoURI": "https://cdn.jsdelivr.net/gh/trustwallet/assets@master/blockchains/ethereum/assets/0xE41d2489571d322189246DaFA5ebDe1F4699F498/logo.png",
      "tags": [
        "wrapped",
        "wormhole"
      ],
      "extensions": {
        "address": "0xE41d2489571d322189246DaFA5ebDe1F4699F498",
        "bridgeContract": "https://etherscan.io/address/0xf92cD566Ea4864356C5491c177A430C222d7e678",
        "assetContract": "https://etherscan.io/address/0xE41d2489571d322189246DaFA5ebDe1F4699F498",
        "coingeckoId": "0x"
      }
    },
    {
      "chainId": 101,
      "address": "3bkBFHyof411hGBdcsiM1KSDdErw63Xoj3eLB8yNknB4",
      "symbol": "wSUPER",
      "name": "SuperFarm (Wormhole)",
      "decimals": 9,
      "logoURI": "https://cdn.jsdelivr.net/gh/trustwallet/assets@master/blockchains/ethereum/assets/0xe53EC727dbDEB9E2d5456c3be40cFF031AB40A55/logo.png",
      "tags": [
        "wrapped",
        "wormhole"
      ],
      "extensions": {
        "address": "0xe53EC727dbDEB9E2d5456c3be40cFF031AB40A55",
        "bridgeContract": "https://etherscan.io/address/0xf92cD566Ea4864356C5491c177A430C222d7e678",
        "assetContract": "https://etherscan.io/address/0xe53EC727dbDEB9E2d5456c3be40cFF031AB40A55",
        "coingeckoId": "superfarm"
      }
    },
    {
      "chainId": 101,
      "address": "7kkkoa1MB93ELm3vjvyC8GJ65G7eEgLhfaHU58riJUCx",
      "symbol": "waEth",
      "name": "aEthereum (Wormhole)",
      "decimals": 9,
      "logoURI": "https://cdn.jsdelivr.net/gh/trustwallet/assets@master/blockchains/ethereum/assets/0xE95A203B1a91a908F9B9CE46459d101078c2c3cb/logo.png",
      "tags": [
        "wrapped",
        "wormhole"
      ],
      "extensions": {
        "address": "0xE95A203B1a91a908F9B9CE46459d101078c2c3cb",
        "bridgeContract": "https://etherscan.io/address/0xf92cD566Ea4864356C5491c177A430C222d7e678",
        "assetContract": "https://etherscan.io/address/0xE95A203B1a91a908F9B9CE46459d101078c2c3cb",
        "coingeckoId": "ankreth"
      }
    },
    {
      "chainId": 101,
      "address": "F48zUwoQMzgCTf5wihwz8GPN23gdcoVMiT227APqA6hC",
      "symbol": "wSURF",
      "name": "SURF.Finance (Wormhole)",
      "decimals": 9,
      "logoURI": "https://cdn.jsdelivr.net/gh/trustwallet/assets@master/blockchains/ethereum/assets/0xEa319e87Cf06203DAe107Dd8E5672175e3Ee976c/logo.png",
      "tags": [
        "wrapped",
        "wormhole"
      ],
      "extensions": {
        "address": "0xEa319e87Cf06203DAe107Dd8E5672175e3Ee976c",
        "bridgeContract": "https://etherscan.io/address/0xf92cD566Ea4864356C5491c177A430C222d7e678",
        "assetContract": "https://etherscan.io/address/0xEa319e87Cf06203DAe107Dd8E5672175e3Ee976c",
        "coingeckoId": "surf-finance"
      }
    },
    {
      "chainId": 101,
      "address": "EK6iyvvqvQtsWYcySrZVHkXjCLX494r9PhnDWJaX1CPu",
      "symbol": "wrenBTC",
      "name": "renBTC (Wormhole)",
      "decimals": 8,
      "logoURI": "https://cdn.jsdelivr.net/gh/trustwallet/assets@master/blockchains/ethereum/assets/0xEB4C2781e4ebA804CE9a9803C67d0893436bB27D/logo.png",
      "tags": [
        "wrapped",
        "wormhole"
      ],
      "extensions": {
        "address": "0xEB4C2781e4ebA804CE9a9803C67d0893436bB27D",
        "bridgeContract": "https://etherscan.io/address/0xf92cD566Ea4864356C5491c177A430C222d7e678",
        "assetContract": "https://etherscan.io/address/0xEB4C2781e4ebA804CE9a9803C67d0893436bB27D",
        "coingeckoId": "renbtc"
      }
    },
    {
      "chainId": 101,
      "address": "B2m4B527oLo5WFWLgy2MitP66azhEW2puaazUAuvNgqZ",
      "symbol": "wDMG",
      "name": "DMM: Governance (Wormhole)",
      "decimals": 9,
      "logoURI": "https://cdn.jsdelivr.net/gh/trustwallet/assets@master/blockchains/ethereum/assets/0xEd91879919B71bB6905f23af0A68d231EcF87b14/logo.png",
      "tags": [
        "wrapped",
        "wormhole"
      ],
      "extensions": {
        "address": "0xEd91879919B71bB6905f23af0A68d231EcF87b14",
        "bridgeContract": "https://etherscan.io/address/0xf92cD566Ea4864356C5491c177A430C222d7e678",
        "assetContract": "https://etherscan.io/address/0xEd91879919B71bB6905f23af0A68d231EcF87b14",
        "coingeckoId": "dmm-governance"
      }
    },
    {
      "chainId": 101,
      "address": "H3iuZNRwaqPsnGUGU5YkDwTU3hQMkzC32hxDko8EtzZw",
      "symbol": "wHEZ",
      "name": "Hermez Network Token (Wormhole)",
      "decimals": 9,
      "logoURI": "https://cdn.jsdelivr.net/gh/trustwallet/assets@master/blockchains/ethereum/assets/0xEEF9f339514298C6A857EfCfC1A762aF84438dEE/logo.png",
      "tags": [
        "wrapped",
        "wormhole"
      ],
      "extensions": {
        "address": "0xEEF9f339514298C6A857EfCfC1A762aF84438dEE",
        "bridgeContract": "https://etherscan.io/address/0xf92cD566Ea4864356C5491c177A430C222d7e678",
        "assetContract": "https://etherscan.io/address/0xEEF9f339514298C6A857EfCfC1A762aF84438dEE",
        "coingeckoId": "hermez-network-token"
      }
    },
    {
      "chainId": 101,
      "address": "DL7873Hud4eMdGScQFD7vrbC6fzWAMQ2LMuoZSn4zUry",
      "symbol": "wRLY",
      "name": "Rally (Wormhole)",
      "decimals": 9,
      "logoURI": "https://cdn.jsdelivr.net/gh/trustwallet/assets@master/blockchains/ethereum/assets/0xf1f955016EcbCd7321c7266BccFB96c68ea5E49b/logo.png",
      "tags": [
        "wrapped",
        "wormhole"
      ],
      "extensions": {
        "address": "0xf1f955016EcbCd7321c7266BccFB96c68ea5E49b",
        "bridgeContract": "https://etherscan.io/address/0xf92cD566Ea4864356C5491c177A430C222d7e678",
        "assetContract": "https://etherscan.io/address/0xf1f955016EcbCd7321c7266BccFB96c68ea5E49b",
        "coingeckoId": "rally-2"
      }
    },
    {
      "chainId": 101,
      "address": "3N89w9KPUVYUK5MMGNY8yMXhrr89QQ1RQPJxVnQHgMdd",
      "symbol": "wYf-DAI",
      "name": "YfDAI.finance (Wormhole)",
      "decimals": 9,
      "logoURI": "https://cdn.jsdelivr.net/gh/trustwallet/assets@master/blockchains/ethereum/assets/0xf4CD3d3Fda8d7Fd6C5a500203e38640A70Bf9577/logo.png",
      "tags": [
        "wrapped",
        "wormhole"
      ],
      "extensions": {
        "address": "0xf4CD3d3Fda8d7Fd6C5a500203e38640A70Bf9577",
        "bridgeContract": "https://etherscan.io/address/0xf92cD566Ea4864356C5491c177A430C222d7e678",
        "assetContract": "https://etherscan.io/address/0xf4CD3d3Fda8d7Fd6C5a500203e38640A70Bf9577",
        "coingeckoId": "yfdai-finance"
      }
    },
    {
      "chainId": 101,
      "address": "8ArKbnnDiq8eRR8hZ1eULMjd2iMAD8AqwyVJRAX7mHQo",
      "symbol": "wFCL",
      "name": "Fractal Protocol Token (Wormhole)",
      "decimals": 9,
      "logoURI": "https://cdn.jsdelivr.net/gh/trustwallet/assets@master/blockchains/ethereum/assets/0xF4d861575ecC9493420A3f5a14F85B13f0b50EB3/logo.png",
      "tags": [
        "wrapped",
        "wormhole"
      ],
      "extensions": {
        "address": "0xF4d861575ecC9493420A3f5a14F85B13f0b50EB3",
        "bridgeContract": "https://etherscan.io/address/0xf92cD566Ea4864356C5491c177A430C222d7e678",
        "assetContract": "https://etherscan.io/address/0xF4d861575ecC9493420A3f5a14F85B13f0b50EB3",
        "coingeckoId": "fractal"
      }
    },
    {
      "chainId": 101,
      "address": "ZWGxcTgJCNGQqZn6vFdknwj4AFFsYRZ4SDJuhRn3J1T",
      "symbol": "wAXS",
      "name": "Axie Infinity (Wormhole)",
      "decimals": 9,
      "logoURI": "https://cdn.jsdelivr.net/gh/trustwallet/assets@master/blockchains/ethereum/assets/0xF5D669627376EBd411E34b98F19C868c8ABA5ADA/logo.png",
      "tags": [
        "wrapped",
        "wormhole"
      ],
      "extensions": {
        "address": "0xF5D669627376EBd411E34b98F19C868c8ABA5ADA",
        "bridgeContract": "https://etherscan.io/address/0xf92cD566Ea4864356C5491c177A430C222d7e678",
        "assetContract": "https://etherscan.io/address/0xF5D669627376EBd411E34b98F19C868c8ABA5ADA"
      }
    },
    {
      "chainId": 101,
      "address": "PEjUEMHFRtfajio8YHKZdUruW1vTzGmz6F7NngjYuou",
      "symbol": "wENJ",
      "name": "Enjin Coin (Wormhole)",
      "decimals": 9,
      "logoURI": "https://cdn.jsdelivr.net/gh/trustwallet/assets@master/blockchains/ethereum/assets/0xF629cBd94d3791C9250152BD8dfBDF380E2a3B9c/logo.png",
      "tags": [
        "wrapped",
        "wormhole"
      ],
      "extensions": {
        "address": "0xF629cBd94d3791C9250152BD8dfBDF380E2a3B9c",
        "bridgeContract": "https://etherscan.io/address/0xf92cD566Ea4864356C5491c177A430C222d7e678",
        "assetContract": "https://etherscan.io/address/0xF629cBd94d3791C9250152BD8dfBDF380E2a3B9c",
        "coingeckoId": "enjincoin"
      }
    },
    {
      "chainId": 101,
      "address": "2cW5deMKeR97C7csq1aMMWUa5RNWkpQFz8tumxk4ZV8w",
      "symbol": "wYLD",
      "name": "Yield (Wormhole)",
      "decimals": 9,
      "logoURI": "https://cdn.jsdelivr.net/gh/trustwallet/assets@master/blockchains/ethereum/assets/0xF94b5C5651c888d928439aB6514B93944eEE6F48/logo.png",
      "tags": [
        "wrapped",
        "wormhole"
      ],
      "extensions": {
        "address": "0xF94b5C5651c888d928439aB6514B93944eEE6F48",
        "bridgeContract": "https://etherscan.io/address/0xf92cD566Ea4864356C5491c177A430C222d7e678",
        "assetContract": "https://etherscan.io/address/0xF94b5C5651c888d928439aB6514B93944eEE6F48",
        "coingeckoId": "yield-app"
      }
    },
    {
      "chainId": 101,
      "address": "FR5qPX4gbKHPyKMK7Cey6dHZ7wtqmqRogYPJo6bpd5Uw",
      "symbol": "wDDIM",
      "name": "DuckDaoDime (Wormhole)",
      "decimals": 9,
      "logoURI": "https://cdn.jsdelivr.net/gh/trustwallet/assets@master/blockchains/ethereum/assets/0xFbEEa1C75E4c4465CB2FCCc9c6d6afe984558E20/logo.png",
      "tags": [
        "wrapped",
        "wormhole"
      ],
      "extensions": {
        "address": "0xFbEEa1C75E4c4465CB2FCCc9c6d6afe984558E20",
        "bridgeContract": "https://etherscan.io/address/0xf92cD566Ea4864356C5491c177A430C222d7e678",
        "assetContract": "https://etherscan.io/address/0xFbEEa1C75E4c4465CB2FCCc9c6d6afe984558E20",
        "coingeckoId": "duckdaodime"
      }
    },
    {
      "chainId": 101,
      "address": "8HCWFQA2GsA6Nm2L5jidM3mus7NeeQ8wp1ri3XFF9WWH",
      "symbol": "wRARI",
      "name": "Rarible (Wormhole)",
      "decimals": 9,
      "logoURI": "https://cdn.jsdelivr.net/gh/trustwallet/assets@master/blockchains/ethereum/assets/0xFca59Cd816aB1eaD66534D82bc21E7515cE441CF/logo.png",
      "tags": [
        "wrapped",
        "wormhole"
      ],
      "extensions": {
        "address": "0xFca59Cd816aB1eaD66534D82bc21E7515cE441CF",
        "bridgeContract": "https://etherscan.io/address/0xf92cD566Ea4864356C5491c177A430C222d7e678",
        "assetContract": "https://etherscan.io/address/0xFca59Cd816aB1eaD66534D82bc21E7515cE441CF",
        "coingeckoId": "rarible"
      }
    },
    {
      "chainId": 101,
      "address": "Egrv6hURf5o68xJ1AGYeRv8RNj2nXJVuSoA5wwiSALcN",
      "symbol": "wAMP",
      "name": "Amp (Wormhole)",
      "decimals": 9,
      "logoURI": "https://cdn.jsdelivr.net/gh/trustwallet/assets@master/blockchains/ethereum/assets/0xfF20817765cB7f73d4bde2e66e067E58D11095C2/logo.png",
      "tags": [
        "wrapped",
        "wormhole"
      ],
      "extensions": {
        "address": "0xfF20817765cB7f73d4bde2e66e067E58D11095C2",
        "bridgeContract": "https://etherscan.io/address/0xf92cD566Ea4864356C5491c177A430C222d7e678",
        "assetContract": "https://etherscan.io/address/0xfF20817765cB7f73d4bde2e66e067E58D11095C2",
        "coingeckoId": "amp-token"
      }
    },
    {
      "chainId": 101,
      "address": "GXMaB6jm5cdoQgb65YpkEu61eDYtod3PuVwYYXdZZJ9r",
      "symbol": "wFSW",
      "name": "FalconSwap Token (Wormhole)",
      "decimals": 9,
      "logoURI": "https://cdn.jsdelivr.net/gh/trustwallet/assets@master/blockchains/ethereum/assets/0xfffffffFf15AbF397dA76f1dcc1A1604F45126DB/logo.png",
      "tags": [
        "wrapped",
        "wormhole"
      ],
      "extensions": {
        "address": "0xfffffffFf15AbF397dA76f1dcc1A1604F45126DB",
        "bridgeContract": "https://etherscan.io/address/0xf92cD566Ea4864356C5491c177A430C222d7e678",
        "assetContract": "https://etherscan.io/address/0xfffffffFf15AbF397dA76f1dcc1A1604F45126DB",
        "coingeckoId": "fsw-token"
      }
    },
    {
      "chainId": 101,
      "address": "AJ1W9A9N9dEMdVyoDiam2rV44gnBm2csrPDP7xqcapgX",
      "symbol": "wBUSD",
      "name": "Binance USD (Wormhole)",
      "decimals": 9,
      "logoURI": " https://cdn.jsdelivr.net/gh/trustwallet/assets@master/blockchains/ethereum/assets/0x4Fabb145d64652a948d72533023f6E7A623C7C53/logo.png",
      "tags": [
        "wrapped",
        "wormhole"
      ],
      "extensions": {
        "address": "0x4Fabb145d64652a948d72533023f6E7A623C7C53",
        "bridgeContract": "https://etherscan.io/address/0xf92cD566Ea4864356C5491c177A430C222d7e678",
        "assetContract": "https://etherscan.io/address/0x4Fabb145d64652a948d72533023f6E7A623C7C53",
        "coingeckoId": "binance-usd"
      }
    },
    {
      "chainId": 101,
      "address": "2VmKuXMwdzouMndWcK7BK2951tBEtYVmGsdU4dXbjyaY",
      "symbol": "waDAI",
      "name": "Aave Interest bearing DAI (Wormhole)",
      "decimals": 9,
      "logoURI": "https://cloudflare-ipfs.com/ipfs/QmaznB5PRhMC696u8yZuzN6Uwrnp7Zmfa5CydVUMvLJc9i/aDAI.svg",
      "tags": [
        "wrapped",
        "wormhole"
      ],
      "extensions": {
        "address": "0xfC1E690f61EFd961294b3e1Ce3313fBD8aa4f85d",
        "bridgeContract": "https://etherscan.io/address/0xf92cD566Ea4864356C5491c177A430C222d7e678",
        "assetContract": "https://etherscan.io/address/0xfC1E690f61EFd961294b3e1Ce3313fBD8aa4f85d",
        "coingeckoId": "aave-dai-v1"
      }
    },
    {
      "chainId": 101,
      "address": "AXvWVviBmySSdghmuomYHqYB3AZn7NmAWrHYHKKPJxoL",
      "symbol": "waTUSD",
      "name": "Aave Interest bearing TUSD (Wormhole)",
      "decimals": 9,
      "logoURI": "https://cloudflare-ipfs.com/ipfs/QmaznB5PRhMC696u8yZuzN6Uwrnp7Zmfa5CydVUMvLJc9i/aTUSD.svg",
      "tags": [
        "wrapped",
        "wormhole"
      ],
      "extensions": {
        "address": "0x4DA9b813057D04BAef4e5800E36083717b4a0341",
        "bridgeContract": "https://etherscan.io/address/0xf92cD566Ea4864356C5491c177A430C222d7e678",
        "assetContract": "https://etherscan.io/address/0x4DA9b813057D04BAef4e5800E36083717b4a0341",
        "coingeckoId": "aave-tusd-v1"
      }
    },
    {
      "chainId": 101,
      "address": "AkaisFPmasQYZUJsZLD9wPEo2KA7aCRqyRawX18ZRzGr",
      "symbol": "waUSDC",
      "name": "Aave Interest bearing USDC (Wormhole)",
      "decimals": 6,
      "logoURI": "https://cloudflare-ipfs.com/ipfs/QmaznB5PRhMC696u8yZuzN6Uwrnp7Zmfa5CydVUMvLJc9i/aUSDC.svg",
      "tags": [
        "wrapped",
        "wormhole"
      ],
      "extensions": {
        "address": "0x9bA00D6856a4eDF4665BcA2C2309936572473B7E",
        "bridgeContract": "https://etherscan.io/address/0xf92cD566Ea4864356C5491c177A430C222d7e678",
        "assetContract": "https://etherscan.io/address/0x9bA00D6856a4eDF4665BcA2C2309936572473B7E",
        "coingeckoId": "aave-usdc-v1"
      }
    },
    {
      "chainId": 101,
      "address": "FZfQtWMoTQ51Z4jxvHfmFcqj4862u9GzmugBnZUuWqR5",
      "symbol": "waUSDT",
      "name": "Aave Interest bearing USDT (Wormhole)",
      "decimals": 6,
      "logoURI": "https://cloudflare-ipfs.com/ipfs/QmaznB5PRhMC696u8yZuzN6Uwrnp7Zmfa5CydVUMvLJc9i/aUSDT.svg",
      "tags": [
        "wrapped",
        "wormhole"
      ],
      "extensions": {
        "address": "0x71fc860F7D3A592A4a98740e39dB31d25db65ae8",
        "bridgeContract": "https://etherscan.io/address/0xf92cD566Ea4864356C5491c177A430C222d7e678",
        "assetContract": "https://etherscan.io/address/0x71fc860F7D3A592A4a98740e39dB31d25db65ae8",
        "coingeckoId": "aave-usdt-v1"
      }
    },
    {
      "chainId": 101,
      "address": "BMrbF8DZ9U5KGdJ4F2MJbH5d6KPi5FQVp7EqmLrhDe1f",
      "symbol": "waSUSD",
      "name": "Aave Interest bearing SUSD (Wormhole)",
      "decimals": 9,
      "logoURI": "https://cloudflare-ipfs.com/ipfs/QmaznB5PRhMC696u8yZuzN6Uwrnp7Zmfa5CydVUMvLJc9i/aSUSD.svg",
      "tags": [
        "wrapped",
        "wormhole"
      ],
      "extensions": {
        "address": "0x625aE63000f46200499120B906716420bd059240",
        "bridgeContract": "https://etherscan.io/address/0xf92cD566Ea4864356C5491c177A430C222d7e678",
        "assetContract": "https://etherscan.io/address/0x625aE63000f46200499120B906716420bd059240",
        "coingeckoId": "aave-susd-v1"
      }
    },
    {
      "chainId": 101,
      "address": "Fzx4N1xJPDZENAhrAaH79k2izT9CFbfnDEcpcWjiusdY",
      "symbol": "waLEND",
      "name": "Aave Interest bearing LEND (Wormhole)",
      "decimals": 9,
      "logoURI": "https://cloudflare-ipfs.com/ipfs/QmaznB5PRhMC696u8yZuzN6Uwrnp7Zmfa5CydVUMvLJc9i/aLEND.svg",
      "tags": [
        "wrapped",
        "wormhole"
      ],
      "extensions": {
        "address": "0x7D2D3688Df45Ce7C552E19c27e007673da9204B8",
        "bridgeContract": "https://etherscan.io/address/0xf92cD566Ea4864356C5491c177A430C222d7e678",
        "assetContract": "https://etherscan.io/address/0x7D2D3688Df45Ce7C552E19c27e007673da9204B8"
      }
    },
    {
      "chainId": 101,
      "address": "GCdDiVgZnkWCAnGktUsjhoho2CHab9JfrRy3Q5W51zvC",
      "symbol": "waBAT",
      "name": "Aave Interest bearing BAT (Wormhole)",
      "decimals": 9,
      "logoURI": "https://cloudflare-ipfs.com/ipfs/QmaznB5PRhMC696u8yZuzN6Uwrnp7Zmfa5CydVUMvLJc9i/aBAT.svg",
      "tags": [
        "wrapped",
        "wormhole"
      ],
      "extensions": {
        "address": "0xE1BA0FB44CCb0D11b80F92f4f8Ed94CA3fF51D00",
        "bridgeContract": "https://etherscan.io/address/0xf92cD566Ea4864356C5491c177A430C222d7e678",
        "assetContract": "https://etherscan.io/address/0xE1BA0FB44CCb0D11b80F92f4f8Ed94CA3fF51D00",
        "coingeckoId": "aave-bat-v1"
      }
    },
    {
      "chainId": 101,
      "address": "FBrfFh7fb7xKfyBMJA32KufMjEkgSgY4AuzLXFKdJFRj",
      "symbol": "waETH",
      "name": "Aave Interest bearing ETH (Wormhole)",
      "decimals": 9,
      "logoURI": "https://cloudflare-ipfs.com/ipfs/QmaznB5PRhMC696u8yZuzN6Uwrnp7Zmfa5CydVUMvLJc9i/aETH.svg",
      "tags": [
        "wrapped",
        "wormhole"
      ],
      "extensions": {
        "address": "0x3a3A65aAb0dd2A17E3F1947bA16138cd37d08c04",
        "bridgeContract": "https://etherscan.io/address/0xf92cD566Ea4864356C5491c177A430C222d7e678",
        "assetContract": "https://etherscan.io/address/0x3a3A65aAb0dd2A17E3F1947bA16138cd37d08c04",
        "coingeckoId": "aave-eth-v1"
      }
    },
    {
      "chainId": 101,
      "address": "Adp88WrQDgExPTu26DdBnbN2ffWMkXLxwqzjTdfRQiJi",
      "symbol": "waLINK",
      "name": "Aave Interest bearing LINK (Wormhole)",
      "decimals": 9,
      "logoURI": "https://cloudflare-ipfs.com/ipfs/QmaznB5PRhMC696u8yZuzN6Uwrnp7Zmfa5CydVUMvLJc9i/aLINK.svg",
      "tags": [
        "wrapped",
        "wormhole"
      ],
      "extensions": {
        "address": "0xA64BD6C70Cb9051F6A9ba1F163Fdc07E0DfB5F84",
        "bridgeContract": "https://etherscan.io/address/0xf92cD566Ea4864356C5491c177A430C222d7e678",
        "assetContract": "https://etherscan.io/address/0xA64BD6C70Cb9051F6A9ba1F163Fdc07E0DfB5F84",
        "coingeckoId": "aave-link-v1"
      }
    },
    {
      "chainId": 101,
      "address": "3p67dqghWn6reQcVCqNBkufrpU1gtA1ZRAYja6GMXySG",
      "symbol": "waKNC",
      "name": "Aave Interest bearing KNC (Wormhole)",
      "decimals": 9,
      "logoURI": "https://cloudflare-ipfs.com/ipfs/QmaznB5PRhMC696u8yZuzN6Uwrnp7Zmfa5CydVUMvLJc9i/aKNC.svg",
      "tags": [
        "wrapped",
        "wormhole"
      ],
      "extensions": {
        "address": "0x9D91BE44C06d373a8a226E1f3b146956083803eB",
        "bridgeContract": "https://etherscan.io/address/0xf92cD566Ea4864356C5491c177A430C222d7e678",
        "assetContract": "https://etherscan.io/address/0x9D91BE44C06d373a8a226E1f3b146956083803eB",
        "coingeckoId": "aave-knc-v1"
      }
    },
    {
      "chainId": 101,
      "address": "A4qYX1xuewaBL9SeZnwA3We6MhG8TYcTceHAJpk7Etdt",
      "symbol": "waREP",
      "name": "Aave Interest bearing REP (Wormhole)",
      "decimals": 9,
      "logoURI": "https://cloudflare-ipfs.com/ipfs/QmaznB5PRhMC696u8yZuzN6Uwrnp7Zmfa5CydVUMvLJc9i/aREP.svg",
      "tags": [
        "wrapped",
        "wormhole"
      ],
      "extensions": {
        "address": "0x71010A9D003445aC60C4e6A7017c1E89A477B438",
        "bridgeContract": "https://etherscan.io/address/0xf92cD566Ea4864356C5491c177A430C222d7e678",
        "assetContract": "https://etherscan.io/address/0x71010A9D003445aC60C4e6A7017c1E89A477B438"
      }
    },
    {
      "chainId": 101,
      "address": "3iTtcKUVa5ouzwNZFc3SasuAKkY2ZuMxLERRcWfxQVN3",
      "symbol": "waMKR",
      "name": "Aave Interest bearing MKR (Wormhole)",
      "decimals": 9,
      "logoURI": "https://cloudflare-ipfs.com/ipfs/QmaznB5PRhMC696u8yZuzN6Uwrnp7Zmfa5CydVUMvLJc9i/aMKR.svg",
      "tags": [
        "wrapped",
        "wormhole"
      ],
      "extensions": {
        "address": "0x7deB5e830be29F91E298ba5FF1356BB7f8146998",
        "bridgeContract": "https://etherscan.io/address/0xf92cD566Ea4864356C5491c177A430C222d7e678",
        "assetContract": "https://etherscan.io/address/0x7deB5e830be29F91E298ba5FF1356BB7f8146998",
        "coingeckoId": "aave-mkr-v1"
      }
    },
    {
      "chainId": 101,
      "address": "EMS6TrCU8uBMumZukRSShGS1yzHGqYd3S8hW2sYULX3T",
      "symbol": "waMANA",
      "name": "Aave Interest bearing MANA (Wormhole)",
      "decimals": 9,
      "logoURI": "https://cloudflare-ipfs.com/ipfs/QmaznB5PRhMC696u8yZuzN6Uwrnp7Zmfa5CydVUMvLJc9i/aMANA.svg",
      "tags": [
        "wrapped",
        "wormhole"
      ],
      "extensions": {
        "address": "0x6FCE4A401B6B80ACe52baAefE4421Bd188e76F6f",
        "bridgeContract": "https://etherscan.io/address/0xf92cD566Ea4864356C5491c177A430C222d7e678",
        "assetContract": "https://etherscan.io/address/0x6FCE4A401B6B80ACe52baAefE4421Bd188e76F6f",
        "coingeckoId": "aave-mana-v1"
      }
    },
    {
      "chainId": 101,
      "address": "qhqzfH7AjeukUgqyPXncWHFXTBebFNu5QQUrzhJaLB4",
      "symbol": "waZRX",
      "name": "Aave Interest bearing ZRX (Wormhole)",
      "decimals": 9,
      "logoURI": "https://cloudflare-ipfs.com/ipfs/QmaznB5PRhMC696u8yZuzN6Uwrnp7Zmfa5CydVUMvLJc9i/aZRX.svg",
      "tags": [
        "wrapped",
        "wormhole"
      ],
      "extensions": {
        "address": "0x6Fb0855c404E09c47C3fBCA25f08d4E41f9F062f",
        "bridgeContract": "https://etherscan.io/address/0xf92cD566Ea4864356C5491c177A430C222d7e678",
        "assetContract": "https://etherscan.io/address/0x6Fb0855c404E09c47C3fBCA25f08d4E41f9F062f",
        "coingeckoId": "aave-zrx-v1"
      }
    },
    {
      "chainId": 101,
      "address": "FeU2J26AfMqh2mh7Cf4Lw1HRueAvAkZYxGr8njFNMeQ2",
      "symbol": "waSNX",
      "name": "Aave Interest bearing SNX (Wormhole)",
      "decimals": 9,
      "logoURI": "https://cloudflare-ipfs.com/ipfs/QmXj52EGotmpyep84PBycmQnAgCF2sbqxdXFWP3GPZFbEz",
      "tags": [
        "wrapped",
        "wormhole"
      ],
      "extensions": {
        "address": "0x328C4c80BC7aCa0834Db37e6600A6c49E12Da4DE",
        "bridgeContract": "https://etherscan.io/address/0xf92cD566Ea4864356C5491c177A430C222d7e678",
        "assetContract": "https://etherscan.io/address/0x328C4c80BC7aCa0834Db37e6600A6c49E12Da4DE",
        "coingeckoId": "aave-snx-v1"
      }
    },
    {
      "chainId": 101,
      "address": "GveRVvWTUH1s26YxyjUnXh1J5mMdu5crC2K2uQy26KXi",
      "symbol": "waWBTC",
      "name": "Aave Interest bearing WBTC (Wormhole)",
      "decimals": 8,
      "logoURI": "https://cloudflare-ipfs.com/ipfs/QmaznB5PRhMC696u8yZuzN6Uwrnp7Zmfa5CydVUMvLJc9i/aWBTC.svg",
      "tags": [
        "wrapped",
        "wormhole"
      ],
      "extensions": {
        "address": "0xFC4B8ED459e00e5400be803A9BB3954234FD50e3",
        "bridgeContract": "https://etherscan.io/address/0xf92cD566Ea4864356C5491c177A430C222d7e678",
        "assetContract": "https://etherscan.io/address/0xFC4B8ED459e00e5400be803A9BB3954234FD50e3",
        "coingeckoId": "aave-wbtc-v1"
      }
    },
    {
      "chainId": 101,
      "address": "F2WgoHLwV4pfxN4WrUs2q6KkmFCsNorGYQ82oaPNUFLP",
      "symbol": "waBUSD",
      "name": "Aave Interest bearing Binance USD (Wormhole)",
      "decimals": 9,
      "logoURI": "https://cloudflare-ipfs.com/ipfs/QmaznB5PRhMC696u8yZuzN6Uwrnp7Zmfa5CydVUMvLJc9i/aBUSD.svg",
      "tags": [
        "wrapped",
        "wormhole"
      ],
      "extensions": {
        "address": "0x6Ee0f7BB50a54AB5253dA0667B0Dc2ee526C30a8",
        "bridgeContract": "https://etherscan.io/address/0xf92cD566Ea4864356C5491c177A430C222d7e678",
        "assetContract": "https://etherscan.io/address/0x6Ee0f7BB50a54AB5253dA0667B0Dc2ee526C30a8",
        "coingeckoId": "aave-busd-v1"
      }
    },
    {
      "chainId": 101,
      "address": "3rNUQJgvfZ5eFsZvCkvdYcbd9ZzS6YmtwQsoUTFKmVd4",
      "symbol": "waENJ",
      "name": "Aave Interest bearing ENJ (Wormhole)",
      "decimals": 9,
      "logoURI": "https://cloudflare-ipfs.com/ipfs/QmaznB5PRhMC696u8yZuzN6Uwrnp7Zmfa5CydVUMvLJc9i/aENJ.svg",
      "tags": [
        "wrapped",
        "wormhole"
      ],
      "extensions": {
        "address": "0x712DB54daA836B53Ef1EcBb9c6ba3b9Efb073F40",
        "bridgeContract": "https://etherscan.io/address/0xf92cD566Ea4864356C5491c177A430C222d7e678",
        "assetContract": "https://etherscan.io/address/0x712DB54daA836B53Ef1EcBb9c6ba3b9Efb073F40",
        "coingeckoId": "aave-enj-v1"
      }
    },
    {
      "chainId": 101,
      "address": "BHh8nyDwdUG4uyyQYNqGXGLHPyb83R6Y2fqJrNVKtTsT",
      "symbol": "waREN",
      "name": "Aave Interest bearing REN (Wormhole)",
      "decimals": 9,
      "logoURI": "https://cloudflare-ipfs.com/ipfs/QmUgE3UECZxZcCAiqd3V9otfFWLi5fxR8uHd94RxkT3iYb",
      "tags": [
        "wrapped",
        "wormhole"
      ],
      "extensions": {
        "address": "0x69948cC03f478B95283F7dbf1CE764d0fc7EC54C",
        "bridgeContract": "https://etherscan.io/address/0xf92cD566Ea4864356C5491c177A430C222d7e678",
        "assetContract": "https://etherscan.io/address/0x69948cC03f478B95283F7dbf1CE764d0fc7EC54C",
        "coingeckoId": "aave-ren-v1"
      }
    },
    {
      "chainId": 101,
      "address": "EE58FVYG1UoY6Givy3K3GSRde9sHMj6X1BnocHBtd3sz",
      "symbol": "waYFI",
      "name": "Aave Interest bearing YFI (Wormhole)",
      "decimals": 9,
      "logoURI": "https://cloudflare-ipfs.com/ipfs/QmauhqAKU8YLhDhT4M5ZcPMuqEfqkBrBaC31uWC9UXd1ik",
      "tags": [
        "wrapped",
        "wormhole"
      ],
      "extensions": {
        "address": "0x12e51E77DAAA58aA0E9247db7510Ea4B46F9bEAd",
        "bridgeContract": "https://etherscan.io/address/0xf92cD566Ea4864356C5491c177A430C222d7e678",
        "assetContract": "https://etherscan.io/address/0x12e51E77DAAA58aA0E9247db7510Ea4B46F9bEAd",
        "coingeckoId": "ayfi"
      }
    },
    {
      "chainId": 101,
      "address": "8aYsiHR6oVTAcFUzdXDhaPkgRbn4QYRCkdk3ATmAmY4p",
      "symbol": "waAAVE",
      "name": "Aave Interest bearing Aave Token (Wormhole)",
      "decimals": 9,
      "logoURI": "https://cloudflare-ipfs.com/ipfs/QmaznB5PRhMC696u8yZuzN6Uwrnp7Zmfa5CydVUMvLJc9i/aAAVE.svg",
      "tags": [
        "wrapped",
        "wormhole"
      ],
      "extensions": {
        "address": "0xba3D9687Cf50fE253cd2e1cFeEdE1d6787344Ed5",
        "bridgeContract": "https://etherscan.io/address/0xf92cD566Ea4864356C5491c177A430C222d7e678",
        "assetContract": "https://etherscan.io/address/0xba3D9687Cf50fE253cd2e1cFeEdE1d6787344Ed5"
      }
    },
    {
      "chainId": 101,
      "address": "8kwCLkWbv4qTJPcbSV65tWdQmjURjBGRSv6VtC1JTiL8",
      "symbol": "waUNI",
      "name": "Aave Interest bearing Uniswap (Wormhole)",
      "decimals": 9,
      "logoURI": "https://cloudflare-ipfs.com/ipfs/QmYdpeez387RdMw6zEEa5rMXuayi748Uc15eFuoa3QhGEJ",
      "tags": [
        "wrapped",
        "wormhole"
      ],
      "extensions": {
        "address": "0xB124541127A0A657f056D9Dd06188c4F1b0e5aab",
        "bridgeContract": "https://etherscan.io/address/0xf92cD566Ea4864356C5491c177A430C222d7e678",
        "assetContract": "https://etherscan.io/address/0xB124541127A0A657f056D9Dd06188c4F1b0e5aab"
      }
    },
    {
      "chainId": 101,
      "address": "9NDu1wdjZ7GiY7foAXhia9h1wQU45oTUzyMZKJ31V7JA",
      "symbol": "wstkAAVE",
      "name": "Staked Aave (Wormhole)",
      "decimals": 9,
      "logoURI": "https://cloudflare-ipfs.com/ipfs/Qmc2N4CsWDH3ZnnggcvbF8dN1JYsKTUyh3rdj5NBZH9KKL",
      "tags": [
        "wrapped",
        "wormhole"
      ],
      "extensions": {
        "address": "0x4da27a545c0c5B758a6BA100e3a049001de870f5",
        "bridgeContract": "https://etherscan.io/address/0xf92cD566Ea4864356C5491c177A430C222d7e678",
        "assetContract": "https://etherscan.io/address/0x4da27a545c0c5B758a6BA100e3a049001de870f5"
      }
    },
    {
      "chainId": 101,
      "address": "GNQ1Goajm3Za8uC1Eptt2yfsrbnkZh2eMJoqxg54sj3o",
      "symbol": "wUniDAIETH",
      "name": "Uniswap DAI LP (Wormhole)",
      "decimals": 9,
      "logoURI": "https://cloudflare-ipfs.com/ipfs/QmYNz8J1h5yefkaAw6tZwUYoJyBTWmBXgAY28ZWZ5rPsLR",
      "tags": [
        "wrapped",
        "wormhole"
      ],
      "extensions": {
        "address": "0x2a1530C4C41db0B0b2bB646CB5Eb1A67b7158667",
        "bridgeContract": "https://etherscan.io/address/0xf92cD566Ea4864356C5491c177A430C222d7e678",
        "assetContract": "https://etherscan.io/address/0x2a1530C4C41db0B0b2bB646CB5Eb1A67b7158667"
      }
    },
    {
      "chainId": 101,
      "address": "7NFin546WNvWkhtfftfY77z8C1TrxLbUcKmw5TpHGGtC",
      "symbol": "wUniUSDCETH",
      "name": "Uniswap USDC LP (Wormhole)",
      "decimals": 9,
      "logoURI": "https://cloudflare-ipfs.com/ipfs/Qme9QQcNzKvk3FEwEZvvKJWSvDUd41z5geWHNpuJb6di9y",
      "tags": [
        "wrapped",
        "wormhole"
      ],
      "extensions": {
        "address": "0x97deC872013f6B5fB443861090ad931542878126",
        "bridgeContract": "https://etherscan.io/address/0xf92cD566Ea4864356C5491c177A430C222d7e678",
        "assetContract": "https://etherscan.io/address/0x97deC872013f6B5fB443861090ad931542878126"
      }
    },
    {
      "chainId": 101,
      "address": "7gersKTtU65ERNBNTZKjYgKf7HypR7PDMprcuhQJChaq",
      "symbol": "wUnisETHETH",
      "name": "Uniswap sETH LP (Wormhole)",
      "decimals": 9,
      "logoURI": "https://cloudflare-ipfs.com/ipfs/QmZcwn4eZJpjihH8TApRczQQJdAzpR6Er7g1bvo6PGhxWi",
      "tags": [
        "wrapped",
        "wormhole"
      ],
      "extensions": {
        "address": "0xe9Cf7887b93150D4F2Da7dFc6D502B216438F244",
        "bridgeContract": "https://etherscan.io/address/0xf92cD566Ea4864356C5491c177A430C222d7e678",
        "assetContract": "https://etherscan.io/address/0xe9Cf7887b93150D4F2Da7dFc6D502B216438F244"
      }
    },
    {
      "chainId": 101,
      "address": "4aqNtSCr77eiEZJ9u9BhPErjEMju6FFdLeBKkE1pdxuK",
      "symbol": "wUniLENDETH",
      "name": "Uniswap LEND LP (Wormhole)",
      "decimals": 9,
      "logoURI": "https://cloudflare-ipfs.com/ipfs/Qmcbin86EXd14LhbqLknH9kM3N7oueBYt9qQmZdmMWqrgu",
      "tags": [
        "wrapped",
        "wormhole"
      ],
      "extensions": {
        "address": "0xcaA7e4656f6A2B59f5f99c745F91AB26D1210DCe",
        "bridgeContract": "https://etherscan.io/address/0xf92cD566Ea4864356C5491c177A430C222d7e678",
        "assetContract": "https://etherscan.io/address/0xcaA7e4656f6A2B59f5f99c745F91AB26D1210DCe"
      }
    },
    {
      "chainId": 101,
      "address": "FDdoYCHwFghBSbnN6suvFR3VFw6kAzfhfGpkAQAGPLC3",
      "symbol": "wUniMKRETH",
      "name": "Uniswap MKR LP (Wormhole)",
      "decimals": 9,
      "logoURI": "https://cloudflare-ipfs.com/ipfs/QmSS94EJyBeHeUmoDmGjQjeuUHQxTcMaD8Zvw8W8XdGDBv",
      "tags": [
        "wrapped",
        "wormhole"
      ],
      "extensions": {
        "address": "0x2C4Bd064b998838076fa341A83d007FC2FA50957",
        "bridgeContract": "https://etherscan.io/address/0xf92cD566Ea4864356C5491c177A430C222d7e678",
        "assetContract": "https://etherscan.io/address/0x2C4Bd064b998838076fa341A83d007FC2FA50957"
      }
    },
    {
      "chainId": 101,
      "address": "FSSTfbb1vh1TRe8Ja64hC65QTc7pPUhwHh5uTAWj5haH",
      "symbol": "wUniLINKETH",
      "name": "Uniswap LINK LP (Wormhole)",
      "decimals": 9,
      "logoURI": "https://cloudflare-ipfs.com/ipfs/QmQWb2cb9QZbTeMTtoWzUpJGNXcZiGXTygbRLKHNNwhk4Y",
      "tags": [
        "wrapped",
        "wormhole"
      ],
      "extensions": {
        "address": "0xF173214C720f58E03e194085B1DB28B50aCDeeaD",
        "bridgeContract": "https://etherscan.io/address/0xf92cD566Ea4864356C5491c177A430C222d7e678",
        "assetContract": "https://etherscan.io/address/0xF173214C720f58E03e194085B1DB28B50aCDeeaD"
      }
    },
    {
      "chainId": 101,
      "address": "Aci9xBGywrgBxQoFnL6LCoCYuX5k6AqaYhimgSZ1Fhrk",
      "symbol": "waUniETH",
      "name": "Aave Interest bearing UniETH (Wormhole)",
      "decimals": 9,
      "logoURI": " https://cdn.jsdelivr.net/gh/trustwallet/assets@master/blockchains/ethereum/assets/0x6179078872605396Ee62960917128F9477a5DdbB/logo.png",
      "tags": [
        "wrapped",
        "wormhole"
      ],
      "extensions": {
        "address": "0x6179078872605396Ee62960917128F9477a5DdbB",
        "bridgeContract": "https://etherscan.io/address/0xf92cD566Ea4864356C5491c177A430C222d7e678",
        "assetContract": "https://etherscan.io/address/0x6179078872605396Ee62960917128F9477a5DdbB"
      }
    },
    {
      "chainId": 101,
      "address": "GqHK99sW4ym6zy6Kdoh8f7sb2c3qhtB3WRqeyPbAYfmy",
      "symbol": "waUniDAI",
      "name": "Aave Interest bearing UniDAI (Wormhole)",
      "decimals": 9,
      "logoURI": " https://cdn.jsdelivr.net/gh/trustwallet/assets@master/blockchains/ethereum/assets/0x048930eec73c91B44b0844aEACdEBADC2F2b6efb/logo.png",
      "tags": [
        "wrapped",
        "wormhole"
      ],
      "extensions": {
        "address": "0x048930eec73c91B44b0844aEACdEBADC2F2b6efb",
        "bridgeContract": "https://etherscan.io/address/0xf92cD566Ea4864356C5491c177A430C222d7e678",
        "assetContract": "https://etherscan.io/address/0x048930eec73c91B44b0844aEACdEBADC2F2b6efb"
      }
    },
    {
      "chainId": 101,
      "address": "4e4TpGVJMYiz5UBrAXuNmiVJ9yvc7ppJeAn8sXmbnmDi",
      "symbol": "waUniUSDC",
      "name": "Aave Interest bearing UniUSDC (Wormhole)",
      "decimals": 6,
      "logoURI": " https://cdn.jsdelivr.net/gh/trustwallet/assets@master/blockchains/ethereum/assets/0xe02b2Ad63eFF3Ac1D5827cBd7AB9DD3DaC4f4AD0/logo.png",
      "tags": [
        "wrapped",
        "wormhole"
      ],
      "extensions": {
        "address": "0xe02b2Ad63eFF3Ac1D5827cBd7AB9DD3DaC4f4AD0",
        "bridgeContract": "https://etherscan.io/address/0xf92cD566Ea4864356C5491c177A430C222d7e678",
        "assetContract": "https://etherscan.io/address/0xe02b2Ad63eFF3Ac1D5827cBd7AB9DD3DaC4f4AD0"
      }
    },
    {
      "chainId": 101,
      "address": "49LoAnQQdo9171zfcWRUoQLYSScrxXobbuwt14xjvfVm",
      "symbol": "waUniUSDT",
      "name": "Aave Interest bearing UniUSDT (Wormhole)",
      "decimals": 6,
      "logoURI": " https://cdn.jsdelivr.net/gh/trustwallet/assets@master/blockchains/ethereum/assets/0xb977ee318010A5252774171494a1bCB98E7fab65/logo.png",
      "tags": [
        "wrapped",
        "wormhole"
      ],
      "extensions": {
        "address": "0xb977ee318010A5252774171494a1bCB98E7fab65",
        "bridgeContract": "https://etherscan.io/address/0xf92cD566Ea4864356C5491c177A430C222d7e678",
        "assetContract": "https://etherscan.io/address/0xb977ee318010A5252774171494a1bCB98E7fab65"
      }
    },
    {
      "chainId": 101,
      "address": "CvG3gtKYJtKRzEUgMeb42xnd8HDjESgLtyJqQ2kuLncp",
      "symbol": "waUniDAIETH",
      "name": "Aave Interest bearing UniDAIETH (Wormhole)",
      "decimals": 9,
      "logoURI": "https://cloudflare-ipfs.com/ipfs/QmaznB5PRhMC696u8yZuzN6Uwrnp7Zmfa5CydVUMvLJc9i/aUNI%20DAI%20ETH.svg",
      "tags": [
        "wrapped",
        "wormhole"
      ],
      "extensions": {
        "address": "0xBbBb7F2aC04484F7F04A2C2C16f20479791BbB44",
        "bridgeContract": "https://etherscan.io/address/0xf92cD566Ea4864356C5491c177A430C222d7e678",
        "assetContract": "https://etherscan.io/address/0xBbBb7F2aC04484F7F04A2C2C16f20479791BbB44"
      }
    },
    {
      "chainId": 101,
      "address": "GSv5ECZaMfaceZK4WKKzA4tKVDkqtfBASECcmYFWcy4G",
      "symbol": "waUniUSDCETH",
      "name": "Aave Interest bearing UniUSDCETH (Wormhole)",
      "decimals": 9,
      "logoURI": "https://cloudflare-ipfs.com/ipfs/QmaznB5PRhMC696u8yZuzN6Uwrnp7Zmfa5CydVUMvLJc9i/aUNI%20USDC%20ETH.svg",
      "tags": [
        "wrapped",
        "wormhole"
      ],
      "extensions": {
        "address": "0x1D0e53A0e524E3CC92C1f0f33Ae268FfF8D7E7a5",
        "bridgeContract": "https://etherscan.io/address/0xf92cD566Ea4864356C5491c177A430C222d7e678",
        "assetContract": "https://etherscan.io/address/0x1D0e53A0e524E3CC92C1f0f33Ae268FfF8D7E7a5"
      }
    },
    {
      "chainId": 101,
      "address": "7LUdsedi7qpTJGnFpZo6mWqVtKKpccr9XrQGxJ2xUDPT",
      "symbol": "waUniSETHETH",
      "name": "Aave Interest bearing UniSETHETH (Wormhole)",
      "decimals": 9,
      "logoURI": "https://cloudflare-ipfs.com/ipfs/QmaznB5PRhMC696u8yZuzN6Uwrnp7Zmfa5CydVUMvLJc9i/aUNI%20sETH%20ETH.svg",
      "tags": [
        "wrapped",
        "wormhole"
      ],
      "extensions": {
        "address": "0x84BBcaB430717ff832c3904fa6515f97fc63C76F",
        "bridgeContract": "https://etherscan.io/address/0xf92cD566Ea4864356C5491c177A430C222d7e678",
        "assetContract": "https://etherscan.io/address/0x84BBcaB430717ff832c3904fa6515f97fc63C76F"
      }
    },
    {
      "chainId": 101,
      "address": "Hc1zHQxg1k2JVwvuv3kqbCyZDEJYfDdNftBMab4EMUx9",
      "symbol": "waUniLENDETH",
      "name": "Aave Interest bearing UniLENDETH (Wormhole)",
      "decimals": 9,
      "logoURI": "https://cloudflare-ipfs.com/ipfs/QmaznB5PRhMC696u8yZuzN6Uwrnp7Zmfa5CydVUMvLJc9i/aUNI%20LEND%20ETH.svg",
      "tags": [
        "wrapped",
        "wormhole"
      ],
      "extensions": {
        "address": "0xc88ebbf7C523f38Ef3eB8A151273C0F0dA421e63",
        "bridgeContract": "https://etherscan.io/address/0xf92cD566Ea4864356C5491c177A430C222d7e678",
        "assetContract": "https://etherscan.io/address/0xc88ebbf7C523f38Ef3eB8A151273C0F0dA421e63"
      }
    },
    {
      "chainId": 101,
      "address": "9PejEmx6NKDHgf6jpgAWwZsibURKifBakjzDQdtCtAXT",
      "symbol": "waUniMKRETH",
      "name": "Aave Interest bearing UniMKRETH (Wormhole)",
      "decimals": 9,
      "logoURI": "https://cloudflare-ipfs.com/ipfs/QmaznB5PRhMC696u8yZuzN6Uwrnp7Zmfa5CydVUMvLJc9i/aUNI%20MKR%20ETH.svg",
      "tags": [
        "wrapped",
        "wormhole"
      ],
      "extensions": {
        "address": "0x8c69f7A4C9B38F1b48005D216c398Efb2F1Ce3e4",
        "bridgeContract": "https://etherscan.io/address/0xf92cD566Ea4864356C5491c177A430C222d7e678",
        "assetContract": "https://etherscan.io/address/0x8c69f7A4C9B38F1b48005D216c398Efb2F1Ce3e4"
      }
    },
    {
      "chainId": 101,
      "address": "KcHygDp4o7ENsHjevYM4T3u6R7KHa5VyvkJ7kpmJcYo",
      "symbol": "waUniLINKETH",
      "name": "Aave Interest bearing UniLINKETH (Wormhole)",
      "decimals": 9,
      "logoURI": "https://cloudflare-ipfs.com/ipfs/QmaznB5PRhMC696u8yZuzN6Uwrnp7Zmfa5CydVUMvLJc9i/aUNI%20LINK%20ETH.svg",
      "tags": [
        "wrapped",
        "wormhole"
      ],
      "extensions": {
        "address": "0x9548DB8b1cA9b6c757485e7861918b640390169c",
        "bridgeContract": "https://etherscan.io/address/0xf92cD566Ea4864356C5491c177A430C222d7e678",
        "assetContract": "https://etherscan.io/address/0x9548DB8b1cA9b6c757485e7861918b640390169c"
      }
    },
    {
      "chainId": 101,
      "address": "GNPAF84ZEtKYyfuY2fg8tZVwse7LpTSeyYPSyEKFqa2Y",
      "symbol": "waUSDT",
      "name": "Aave interest bearing USDT (Wormhole)",
      "decimals": 6,
      "logoURI": "https://cloudflare-ipfs.com/ipfs/QmaznB5PRhMC696u8yZuzN6Uwrnp7Zmfa5CydVUMvLJc9i/aUSDT.svg",
      "tags": [
        "wrapped",
        "wormhole"
      ],
      "extensions": {
        "address": "0x3Ed3B47Dd13EC9a98b44e6204A523E766B225811",
        "bridgeContract": "https://etherscan.io/address/0xf92cD566Ea4864356C5491c177A430C222d7e678",
        "assetContract": "https://etherscan.io/address/0x3Ed3B47Dd13EC9a98b44e6204A523E766B225811",
        "coingeckoId": "aave-usdt"
      }
    },
    {
      "chainId": 101,
      "address": "3QTknQ3i27rDKm5hvBaScFLQ34xX9N7J7XfEFwy27qbZ",
      "symbol": "waWBTC",
      "name": "Aave interest bearing WBTC (Wormhole)",
      "decimals": 8,
      "logoURI": "https://cloudflare-ipfs.com/ipfs/QmaznB5PRhMC696u8yZuzN6Uwrnp7Zmfa5CydVUMvLJc9i/aWBTC.svg",
      "tags": [
        "wrapped",
        "wormhole"
      ],
      "extensions": {
        "address": "0x9ff58f4fFB29fA2266Ab25e75e2A8b3503311656",
        "bridgeContract": "https://etherscan.io/address/0xf92cD566Ea4864356C5491c177A430C222d7e678",
        "assetContract": "https://etherscan.io/address/0x9ff58f4fFB29fA2266Ab25e75e2A8b3503311656",
        "coingeckoId": "aave-wbtc"
      }
    },
    {
      "chainId": 101,
      "address": "EbpkofeWyiQouGyxQAgXxEyGtjgq13NSucX3CNvucNpb",
      "symbol": "waWETH",
      "name": "Aave interest bearing WETH (Wormhole)",
      "decimals": 9,
      "logoURI": "https://cloudflare-ipfs.com/ipfs/QmUDc7LQN6zKHon9FChTqZc7WGFvGPZe698Bq5HbSYtfk9",
      "tags": [
        "wrapped",
        "wormhole"
      ],
      "extensions": {
        "address": "0x030bA81f1c18d280636F32af80b9AAd02Cf0854e",
        "bridgeContract": "https://etherscan.io/address/0xf92cD566Ea4864356C5491c177A430C222d7e678",
        "assetContract": "https://etherscan.io/address/0x030bA81f1c18d280636F32af80b9AAd02Cf0854e"
      }
    },
    {
      "chainId": 101,
      "address": "67uaa3Z7SX7GC6dqSTjpJLnySLXZpCAK9MHMi3232Bfb",
      "symbol": "waYFI",
      "name": "Aave interest bearing YFI (Wormhole)",
      "decimals": 9,
      "logoURI": "https://cloudflare-ipfs.com/ipfs/QmauhqAKU8YLhDhT4M5ZcPMuqEfqkBrBaC31uWC9UXd1ik",
      "tags": [
        "wrapped",
        "wormhole"
      ],
      "extensions": {
        "address": "0x5165d24277cD063F5ac44Efd447B27025e888f37",
        "bridgeContract": "https://etherscan.io/address/0xf92cD566Ea4864356C5491c177A430C222d7e678",
        "assetContract": "https://etherscan.io/address/0x5165d24277cD063F5ac44Efd447B27025e888f37"
      }
    },
    {
      "chainId": 101,
      "address": "9xS6et5uvQ64QsmaGMfzfXrwTsfYPjwEWuiPnBGFgfw",
      "symbol": "waZRX",
      "name": "Aave interest bearing ZRX (Wormhole)",
      "decimals": 9,
      "logoURI": "https://cloudflare-ipfs.com/ipfs/QmaznB5PRhMC696u8yZuzN6Uwrnp7Zmfa5CydVUMvLJc9i/aZRX.svg",
      "tags": [
        "wrapped",
        "wormhole"
      ],
      "extensions": {
        "address": "0xDf7FF54aAcAcbFf42dfe29DD6144A69b629f8C9e",
        "bridgeContract": "https://etherscan.io/address/0xf92cD566Ea4864356C5491c177A430C222d7e678",
        "assetContract": "https://etherscan.io/address/0xDf7FF54aAcAcbFf42dfe29DD6144A69b629f8C9e",
        "coingeckoId": "aave-zrx"
      }
    },
    {
      "chainId": 101,
      "address": "2TZ8s2FwtWqJrWpdFsSf2uM2Fvjw474n6HhTdTEWoLor",
      "symbol": "waUNI",
      "name": "Aave interest bearing UNI (Wormhole)",
      "decimals": 9,
      "logoURI": "https://cloudflare-ipfs.com/ipfs/QmYdpeez387RdMw6zEEa5rMXuayi748Uc15eFuoa3QhGEJ",
      "tags": [
        "wrapped",
        "wormhole"
      ],
      "extensions": {
        "address": "0xB9D7CB55f463405CDfBe4E90a6D2Df01C2B92BF1",
        "bridgeContract": "https://etherscan.io/address/0xf92cD566Ea4864356C5491c177A430C222d7e678",
        "assetContract": "https://etherscan.io/address/0xB9D7CB55f463405CDfBe4E90a6D2Df01C2B92BF1"
      }
    },
    {
      "chainId": 101,
      "address": "G1o2fHZXyPCeAEcY4o6as7SmVaUu65DRhcq1S4Cfap9T",
      "symbol": "waAAVE",
      "name": "Aave interest bearing AAVE (Wormhole)",
      "decimals": 9,
      "logoURI": "https://cloudflare-ipfs.com/ipfs/QmaznB5PRhMC696u8yZuzN6Uwrnp7Zmfa5CydVUMvLJc9i/aAAVE.svg",
      "tags": [
        "wrapped",
        "wormhole"
      ],
      "extensions": {
        "address": "0xFFC97d72E13E01096502Cb8Eb52dEe56f74DAD7B",
        "bridgeContract": "https://etherscan.io/address/0xf92cD566Ea4864356C5491c177A430C222d7e678",
        "assetContract": "https://etherscan.io/address/0xFFC97d72E13E01096502Cb8Eb52dEe56f74DAD7B"
      }
    },
    {
      "chainId": 101,
      "address": "8PeWkyvCDHpSgT5oiGFgZQtXSRBij7ZFLJTHAGBntRDH",
      "symbol": "waBAT",
      "name": "Aave interest bearing BAT (Wormhole)",
      "decimals": 9,
      "logoURI": "https://cloudflare-ipfs.com/ipfs/QmaznB5PRhMC696u8yZuzN6Uwrnp7Zmfa5CydVUMvLJc9i/aBAT.svg",
      "tags": [
        "wrapped",
        "wormhole"
      ],
      "extensions": {
        "address": "0x05Ec93c0365baAeAbF7AefFb0972ea7ECdD39CF1",
        "bridgeContract": "https://etherscan.io/address/0xf92cD566Ea4864356C5491c177A430C222d7e678",
        "assetContract": "https://etherscan.io/address/0x05Ec93c0365baAeAbF7AefFb0972ea7ECdD39CF1",
        "coingeckoId": "aave-bat"
      }
    },
    {
      "chainId": 101,
      "address": "67opsuaXQ3JRSJ1mmF7aPLSq6JaZcwAmXwcMzUN5PSMv",
      "symbol": "waBUSD",
      "name": "Aave interest bearing BUSD (Wormhole)",
      "decimals": 9,
      "logoURI": "https://cloudflare-ipfs.com/ipfs/QmaznB5PRhMC696u8yZuzN6Uwrnp7Zmfa5CydVUMvLJc9i/aBUSD.svg",
      "tags": [
        "wrapped",
        "wormhole"
      ],
      "extensions": {
        "address": "0xA361718326c15715591c299427c62086F69923D9",
        "bridgeContract": "https://etherscan.io/address/0xf92cD566Ea4864356C5491c177A430C222d7e678",
        "assetContract": "https://etherscan.io/address/0xA361718326c15715591c299427c62086F69923D9",
        "coingeckoId": "aave-busd"
      }
    },
    {
      "chainId": 101,
      "address": "4JrrHRS56i9GZkSmGaCY3ZsxMo3JEqQviU64ki7ZJPak",
      "symbol": "waDAI",
      "name": "Aave interest bearing DAI (Wormhole)",
      "decimals": 9,
      "logoURI": "https://cloudflare-ipfs.com/ipfs/QmaznB5PRhMC696u8yZuzN6Uwrnp7Zmfa5CydVUMvLJc9i/aDAI.svg",
      "tags": [
        "wrapped",
        "wormhole"
      ],
      "extensions": {
        "address": "0x028171bCA77440897B824Ca71D1c56caC55b68A3",
        "bridgeContract": "https://etherscan.io/address/0xf92cD566Ea4864356C5491c177A430C222d7e678",
        "assetContract": "https://etherscan.io/address/0x028171bCA77440897B824Ca71D1c56caC55b68A3",
        "coingeckoId": "aave-dai"
      }
    },
    {
      "chainId": 101,
      "address": "3LmfKjsSU9hdxfZfcr873DMNR5nnrk8EvdueXg1dTSin",
      "symbol": "waENJ",
      "name": "Aave interest bearing ENJ (Wormhole)",
      "decimals": 9,
      "logoURI": "https://cloudflare-ipfs.com/ipfs/QmaznB5PRhMC696u8yZuzN6Uwrnp7Zmfa5CydVUMvLJc9i/aENJ.svg",
      "tags": [
        "wrapped",
        "wormhole"
      ],
      "extensions": {
        "address": "0xaC6Df26a590F08dcC95D5a4705ae8abbc88509Ef",
        "bridgeContract": "https://etherscan.io/address/0xf92cD566Ea4864356C5491c177A430C222d7e678",
        "assetContract": "https://etherscan.io/address/0xaC6Df26a590F08dcC95D5a4705ae8abbc88509Ef",
        "coingeckoId": "aave-enj"
      }
    },
    {
      "chainId": 101,
      "address": "7VD2Gosm34hB7kughTqu1N3sW92hq3XwKLTi1N1tdKrj",
      "symbol": "waKNC",
      "name": "Aave interest bearing KNC (Wormhole)",
      "decimals": 9,
      "logoURI": "https://cloudflare-ipfs.com/ipfs/QmaznB5PRhMC696u8yZuzN6Uwrnp7Zmfa5CydVUMvLJc9i/aKNC.svg",
      "tags": [
        "wrapped",
        "wormhole"
      ],
      "extensions": {
        "address": "0x39C6b3e42d6A679d7D776778Fe880BC9487C2EDA",
        "bridgeContract": "https://etherscan.io/address/0xf92cD566Ea4864356C5491c177A430C222d7e678",
        "assetContract": "https://etherscan.io/address/0x39C6b3e42d6A679d7D776778Fe880BC9487C2EDA",
        "coingeckoId": "aave-knc"
      }
    },
    {
      "chainId": 101,
      "address": "4erbVWFvdvS5P8ews7kUjqfpCQbA8vurnWyvRLsnZJgv",
      "symbol": "waLINK",
      "name": "Aave interest bearing LINK (Wormhole)",
      "decimals": 9,
      "logoURI": "https://cloudflare-ipfs.com/ipfs/QmaznB5PRhMC696u8yZuzN6Uwrnp7Zmfa5CydVUMvLJc9i/aLINK.svg",
      "tags": [
        "wrapped",
        "wormhole"
      ],
      "extensions": {
        "address": "0xa06bC25B5805d5F8d82847D191Cb4Af5A3e873E0",
        "bridgeContract": "https://etherscan.io/address/0xf92cD566Ea4864356C5491c177A430C222d7e678",
        "assetContract": "https://etherscan.io/address/0xa06bC25B5805d5F8d82847D191Cb4Af5A3e873E0",
        "coingeckoId": "aave-link"
      }
    },
    {
      "chainId": 101,
      "address": "AXJWqG4SpAEwkMjKYkarKwv6Qfz5rLU3cwt5KtrDAAYe",
      "symbol": "waMANA",
      "name": "Aave interest bearing MANA (Wormhole)",
      "decimals": 9,
      "logoURI": "https://cloudflare-ipfs.com/ipfs/QmaznB5PRhMC696u8yZuzN6Uwrnp7Zmfa5CydVUMvLJc9i/aMANA.svg",
      "tags": [
        "wrapped",
        "wormhole"
      ],
      "extensions": {
        "address": "0xa685a61171bb30d4072B338c80Cb7b2c865c873E",
        "bridgeContract": "https://etherscan.io/address/0xf92cD566Ea4864356C5491c177A430C222d7e678",
        "assetContract": "https://etherscan.io/address/0xa685a61171bb30d4072B338c80Cb7b2c865c873E",
        "coingeckoId": "aave-mana"
      }
    },
    {
      "chainId": 101,
      "address": "4kJmfagJzQFuwto5RX6f1xScWYbEVBzEpdjmiqTCnzjJ",
      "symbol": "waMKR",
      "name": "Aave interest bearing MKR (Wormhole)",
      "decimals": 9,
      "logoURI": "https://cloudflare-ipfs.com/ipfs/QmaznB5PRhMC696u8yZuzN6Uwrnp7Zmfa5CydVUMvLJc9i/aMKR.svg",
      "tags": [
        "wrapped",
        "wormhole"
      ],
      "extensions": {
        "address": "0xc713e5E149D5D0715DcD1c156a020976e7E56B88",
        "bridgeContract": "https://etherscan.io/address/0xf92cD566Ea4864356C5491c177A430C222d7e678",
        "assetContract": "https://etherscan.io/address/0xc713e5E149D5D0715DcD1c156a020976e7E56B88",
        "coingeckoId": "aave-mkr"
      }
    },
    {
      "chainId": 101,
      "address": "DN8jPo8YZTXhLMyDMKcnwFuKqY8wfn2UrpX8ct4rc8Bc",
      "symbol": "waREN",
      "name": "Aave interest bearing REN (Wormhole)",
      "decimals": 9,
      "logoURI": "https://cloudflare-ipfs.com/ipfs/QmUgE3UECZxZcCAiqd3V9otfFWLi5fxR8uHd94RxkT3iYb",
      "tags": [
        "wrapped",
        "wormhole"
      ],
      "extensions": {
        "address": "0xCC12AbE4ff81c9378D670De1b57F8e0Dd228D77a",
        "bridgeContract": "https://etherscan.io/address/0xf92cD566Ea4864356C5491c177A430C222d7e678",
        "assetContract": "https://etherscan.io/address/0xCC12AbE4ff81c9378D670De1b57F8e0Dd228D77a",
        "coingeckoId": "aave-ren"
      }
    },
    {
      "chainId": 101,
      "address": "HWbJZXJ7s1D1zi5P7yVgRUmZPXvYSFv6vsYU765Ti422",
      "symbol": "waSNX",
      "name": "Aave interest bearing SNX (Wormhole)",
      "decimals": 9,
      "logoURI": "https://cloudflare-ipfs.com/ipfs/QmXj52EGotmpyep84PBycmQnAgCF2sbqxdXFWP3GPZFbEz",
      "tags": [
        "wrapped",
        "wormhole"
      ],
      "extensions": {
        "address": "0x35f6B052C598d933D69A4EEC4D04c73A191fE6c2",
        "bridgeContract": "https://etherscan.io/address/0xf92cD566Ea4864356C5491c177A430C222d7e678",
        "assetContract": "https://etherscan.io/address/0x35f6B052C598d933D69A4EEC4D04c73A191fE6c2",
        "coingeckoId": "aave-snx"
      }
    },
    {
      "chainId": 101,
      "address": "2LForywWWpHzmR5NjSEyF1kcw9ffyLuJX7V7hne2fHfY",
      "symbol": "waSUSD",
      "name": "Aave interest bearing SUSD (Wormhole)",
      "decimals": 9,
      "logoURI": "https://cloudflare-ipfs.com/ipfs/QmaznB5PRhMC696u8yZuzN6Uwrnp7Zmfa5CydVUMvLJc9i/aSUSD.svg",
      "tags": [
        "wrapped",
        "wormhole"
      ],
      "extensions": {
        "address": "0x6C5024Cd4F8A59110119C56f8933403A539555EB",
        "bridgeContract": "https://etherscan.io/address/0xf92cD566Ea4864356C5491c177A430C222d7e678",
        "assetContract": "https://etherscan.io/address/0x6C5024Cd4F8A59110119C56f8933403A539555EB",
        "coingeckoId": "aave-susd"
      }
    },
    {
      "chainId": 101,
      "address": "Badj3S29a2u1auxmijwg5vGjhPLb1K6WLPoigtWjKPXp",
      "symbol": "waTUSD",
      "name": "Aave interest bearing TUSD (Wormhole)",
      "decimals": 9,
      "logoURI": "https://cloudflare-ipfs.com/ipfs/QmaznB5PRhMC696u8yZuzN6Uwrnp7Zmfa5CydVUMvLJc9i/aTUSD.svg",
      "tags": [
        "wrapped",
        "wormhole"
      ],
      "extensions": {
        "address": "0x101cc05f4A51C0319f570d5E146a8C625198e636",
        "bridgeContract": "https://etherscan.io/address/0xf92cD566Ea4864356C5491c177A430C222d7e678",
        "assetContract": "https://etherscan.io/address/0x101cc05f4A51C0319f570d5E146a8C625198e636",
        "coingeckoId": "aave-tusd"
      }
    },
    {
      "chainId": 101,
      "address": "BZCPpva12M9SqJgcpf8jtP9Si6rMANFoUR3i7nchha7M",
      "symbol": "waUSDC",
      "name": "Aave interest bearing USDC (Wormhole)",
      "decimals": 6,
      "logoURI": "https://cloudflare-ipfs.com/ipfs/QmaznB5PRhMC696u8yZuzN6Uwrnp7Zmfa5CydVUMvLJc9i/aUSDC.svg",
      "tags": [
        "wrapped",
        "wormhole"
      ],
      "extensions": {
        "address": "0xBcca60bB61934080951369a648Fb03DF4F96263C",
        "bridgeContract": "https://etherscan.io/address/0xf92cD566Ea4864356C5491c177A430C222d7e678",
        "assetContract": "https://etherscan.io/address/0xBcca60bB61934080951369a648Fb03DF4F96263C",
        "coingeckoId": "aave-usdc"
      }
    },
    {
      "chainId": 101,
      "address": "4pk3pf9nJDN1im1kNwWJN1ThjE8pCYCTexXYGyFjqKVf",
      "symbol": "oDOP",
      "name": "Dominican Pesos",
      "decimals": 9,
      "logoURI": "https://user-images.githubusercontent.com/9972260/111077928-73bd2280-84c9-11eb-84d4-4032478e3861.png",
      "tags": [
        "stablecoin"
      ],
      "extensions": {
        "website": "https://Odop.io/"
      }
    },
    {
      "chainId": 101,
      "address": "5kjfp2qfRbqCXTQeUYgHNnTLf13eHoKjC5hHynW9DvQE",
      "symbol": "AAPE",
      "name": "AAPE",
      "decimals": 9,
      "logoURI": "https://cdn.jsdelivr.net/gh/solana-labs/token-list@main/assets/mainnet/5kjfp2qfRbqCXTQeUYgHNnTLf13eHoKjC5hHynW9DvQE/logo.jpg",
      "tags": [],
      "extensions": {
        "website": "https://aape.io/"
      }
    },
    {
      "chainId": 101,
      "address": "3K6rftdAaQYMPunrtNRHgnK2UAtjm2JwyT2oCiTDouYE",
      "symbol": "COPE",
      "name": "COPE",
      "decimals": 0,
      "logoURI": "https://cdn.jsdelivr.net/gh/solana-labs/token-list@main/assets/mainnet/3K6rftdAaQYMPunrtNRHgnK2UAtjm2JwyT2oCiTDouYE/logo.jpg",
      "tags": [
        "trading",
        "index",
        "Algos"
      ],
      "extensions": {
        "website": "https://www.unlimitedcope.com/",
        "serumV3Usdc": "7MpMwArporUHEGW7quUpkPZp5L5cHPs9eKUfKCdaPHq2",
        "coingeckoId": "cope"
      }
    },
    {
      "chainId": 101,
      "address": "2prC8tcVsXwVJAinhxd2zeMeWMWaVyzPoQeLKyDZRFKd",
      "symbol": "MCAPS",
      "name": "Mango Market Caps",
      "decimals": 6,
      "logoURI": "https://cdn.jsdelivr.net/gh/solana-labs/token-list@main/assets/mainnet/2prC8tcVsXwVJAinhxd2zeMeWMWaVyzPoQeLKyDZRFKd/logo.png",
      "tags": [
        "mango"
      ],
      "extensions": {
        "website": "https://initialcapoffering.com/",
        "coingeckoId": "mango-market-caps"
      }
    },
    {
      "chainId": 101,
      "address": "2reKm5Y9rmAWfaw5jraYz1BXwGLHMofGMs3iNoBLt4VC",
      "symbol": "DOCE",
      "name": "Doce Finance",
      "decimals": 6,
      "logoURI": "https://pbs.twimg.com/profile_images/1362154816059944963/TZuFp5kN_400x400.png",
      "tags": [],
      "extensions": {
        "website": "https://swap.doce.finance/"
      }
    },
    {
      "chainId": 101,
      "address": "E1PvPRPQvZNivZbXRL61AEGr71npZQ5JGxh4aWX7q9QA",
      "symbol": "INO",
      "name": "iNo Token",
      "decimals": 9,
      "logoURI": "https://ino.llegrand.fr/assets/ino-128.png",
      "tags": [],
      "extensions": {
        "website": "https://ino.llegrand.fr/"
      }
    },
    {
      "chainId": 101,
      "address": "8PMHT4swUMtBzgHnh5U564N5sjPSiUz2cjEQzFnnP1Fo",
      "symbol": "ROPE",
      "name": "Rope Token",
      "decimals": 9,
      "logoURI": "https://ropesolana.com/content/files/rope_token.svg",
      "tags": [],
      "extensions": {
        "website": "https://ropesolana.com/",
        "coingeckoId": "rope-token"
      }
    },
    {
      "chainId": 101,
      "address": "5dhkWqrq37F92jBmEyhQP1vbMkbVRz59V7288HH2wBC7",
      "symbol": "SLOCK",
      "name": "SOLLock",
      "decimals": 9,
      "logoURI": "https://sollock.org/token/media/images/token/sollock_token_logo.png",
      "tags": [
        "utility-token"
      ],
      "extensions": {
        "website": "https://sollock.org/",
        "twitter": "https://twitter.com/@SOLLockOfficial",
        "github": "https://github.com/SOLLock",
        "tgann": "https://t.me/SOLLockAnn",
        "tggroup": "https://t.me/SOLLock"
      }
    },
    {
      "chainId": 101,
      "address": "ETAtLmCmsoiEEKfNrHKJ2kYy3MoABhU6NQvpSfij5tDs",
      "symbol": "MEDIA",
      "name": "Media Network",
      "decimals": 6,
      "logoURI": "https://cdn.jsdelivr.net/gh/solana-labs/token-list@main/assets/mainnet/ETAtLmCmsoiEEKfNrHKJ2kYy3MoABhU6NQvpSfij5tDs/logo.png",
      "tags": [
        "utility-token"
      ],
      "extensions": {
        "website": "https://media.network/",
        "coingeckoId": "media-network"
      }
    },
    {
      "chainId": 101,
      "address": "StepAscQoEioFxxWGnh2sLBDFp9d8rvKz2Yp39iDpyT",
      "symbol": "STEP",
      "name": "Step",
      "decimals": 9,
      "logoURI": "https://cdn.jsdelivr.net/gh/solana-labs/token-list@main/assets/mainnet/StepAscQoEioFxxWGnh2sLBDFp9d8rvKz2Yp39iDpyT/logo.png",
      "tags": [],
      "extensions": {
        "website": "https://step.finance/",
        "coingeckoId": "step-finance"
      }
    },
    {
      "chainId": 101,
      "address": "7Geyz6iiRe8buvunsU6TXndxnpLt9mg6iPxqhn6cr3c6",
      "symbol": "ANFT",
      "name": "AffinityLabs",
      "decimals": 9,
      "logoURI": "https://affinitylabs.tech/media/images/token_logo.png",
      "tags": [
        "nft"
      ],
      "extensions": {
        "website": "https://affinitylabs.tech/"
      }
    },
    {
      "chainId": 102,
      "address": "So11111111111111111111111111111111111111112",
      "symbol": "SOL",
      "name": "Wrapped SOL",
      "decimals": 9,
      "logoURI": "https://cdn.jsdelivr.net/gh/trustwallet/assets@master/blockchains/solana/info/logo.png",
      "tags": [],
      "extensions": {
        "website": "https://www.solana.com/",
        "coingeckoId": "solana"
      }
    },
    {
      "chainId": 102,
      "address": "CpMah17kQEL2wqyMKt3mZBdTnZbkbfx4nqmQMFDP5vwp",
      "symbol": "USDC",
      "name": "USD Coin",
      "decimals": 6,
      "logoURI": "https://cdn.jsdelivr.net/gh/solana-labs/token-list@main/assets/mainnet/EPjFWdd5AufqSSqeM2qN1xzybapC8G4wEGGkZwyTDt1v/logo.png",
      "tags": [
        "stablecoin"
      ],
      "extensions": {
        "website": "https://www.centre.io/",
        "coingeckoId": "usd-coin"
      }
    },
    {
      "chainId": 102,
      "address": "Gmk71cM7j2RMorRsQrsyysM4HsByQx5PuDGtDdqGLWCS",
      "symbol": "spSOL",
      "name": "Stake pool SOL",
      "decimals": 9,
      "logoURI": "https://cdn.jsdelivr.net/gh/trustwallet/assets@master/blockchains/solana/info/logo.png",
      "tags": [
        "stake-pool"
      ],
      "extensions": {
        "website": "https://www.solana.com/"
      }
    },
    {
      "chainId": 102,
      "address": "2jQc2jDHVCewoWsQJK7JPLetP7UjqXvaFdno8rtrD8Kg",
      "symbol": "sHOG",
      "name": "sHOG",
      "decimals": 6,
      "tags": [
        "stablecoin"
      ]
    },
    {
      "chainId": 103,
      "address": "So11111111111111111111111111111111111111112",
      "symbol": "SOL",
      "name": "Wrapped SOL",
      "decimals": 9,
      "logoURI": "https://cdn.jsdelivr.net/gh/trustwallet/assets@master/blockchains/solana/info/logo.png",
      "tags": [],
      "extensions": {
        "coingeckoId": "solana"
      }
    },
    {
      "chainId": 103,
      "address": "DEhAasscXF4kEGxFgJ3bq4PpVGp5wyUxMRvn6TzGVHaw",
      "symbol": "XYZ",
      "name": "XYZ Test",
      "decimals": 0,
      "logoURI": "https://cdn.jsdelivr.net/gh/solana-labs/token-list@main/assets/mainnet/EPjFWdd5AufqSSqeM2qN1xzybapC8G4wEGGkZwyTDt1v/logo.png",
      "tags": []
    },
    {
      "chainId": 103,
      "address": "2rg5syU3DSwwWs778FQ6yczDKhS14NM3vP4hqnkJ2jsM",
      "symbol": "pSOL",
      "name": "SOL stake pool",
      "decimals": 9,
      "logoURI": "https://cdn.jsdelivr.net/gh/trustwallet/assets@master/blockchains/solana/info/logo.png",
      "tags": [],
      "extensions": {
        "website": "https://solana.com/",
        "background": "https://solana.com/static/8c151e179d2d7e80255bdae6563209f2/6833b/validators.webp"
      }
    },
    {
      "chainId": 103,
      "address": "SRMuApVNdxXokk5GT7XD5cUUgXMBCoAz2LHeuAoKWRt",
      "symbol": "SRM",
      "name": "Serum",
      "decimals": 6,
      "logoURI": "https://cdn.jsdelivr.net/gh/trustwallet/assets@master/blockchains/ethereum/assets/0x476c5E26a75bd202a9683ffD34359C0CC15be0fF/logo.png",
      "tags": [],
      "extensions": {
        "website": "https://projectserum.com/",
        "coingeckoId": "serum"
      }
    },
    {
      "chainId": 103,
      "address": "7STJWT74tAZzhbNNPRH8WuGDy9GZg27968EwALWuezrH",
      "symbol": "wSUSHI",
      "name": "SushiSwap (Wormhole)",
      "decimals": 9,
      "logoURI": "https://cdn.jsdelivr.net/gh/trustwallet/assets@master/blockchains/ethereum/assets/0x6B3595068778DD592e39A122f4f5a5cF09C90fE2/logo.png",
      "tags": [
        "wrapped",
        "wormhole"
      ],
      "extensions": {
        "website": "https://sushi.com",
        "background": "https://sushi.com/static/media/Background-sm.fd449814.jpg/",
        "address": "0x6B3595068778DD592e39A122f4f5a5cF09C90fE2",
        "bridgeContract": "https://etherscan.io/address/0xf92cD566Ea4864356C5491c177A430C222d7e678",
        "assetContract": "https://etherscan.io/address/0x6B3595068778DD592e39A122f4f5a5cF09C90fE2",
        "coingeckoId": "sushi"
      }
    },
    {
      "chainId": 103,
      "address": "3aMbgP7aGsP1sVcFKc6j65zu7UiziP57SMFzf6ptiCSX",
      "symbol": "sHOG",
      "name": "Devnet StableHog",
      "decimals": 6,
      "logoURI": "https://i.ibb.co/7GddV42/Frame-1.png",
      "tags": [
        "stablecoin"
      ]
    },
    {
      "chainId": 101,
      "address": "3cXftQWJJEeoysZrhAEjpfCHe9tSKyhYG63xpbue8m3s",
      "symbol": "Kreechures",
      "name": "Kreechures",
      "decimals": 0,
      "logoURI": "https://gateway.pinata.cloud/ipfs/QmQ5YPBFUWeKNFbsBDL8WcXWmu1MwisXZVtwofdZQxmQE9/Kreechure%20logo.svg",
      "tags": [
        "nft"
      ],
      "extensions": {
        "website": "https://www.kreechures.com/",
        "attributes": [
          {
            "image": "https://gateway.pinata.cloud/ipfs/QmWcMyAYpaX3BHJoDq6Fyub71TjaHbRHqErT7MmbDvCXYJ/3cXftQWJJEeoysZrhAEjpfCHe9tSKyhYG63xpbue8m3s.jpg",
            "Generation": 0,
            "Species": 6,
            "Base Rest": 262
          }
        ]
      }
    },
    {
      "chainId": 101,
      "address": "4DrV8khCoPS3sWRj6t1bb2DzT9jD4mZp6nc7Jisuuv1b",
      "symbol": "SPD",
      "name": "Solpad",
      "decimals": 10,
      "logoURI": "https://cdn.jsdelivr.net/gh/solana-labs/token-list@main/assets/mainnet/4DrV8khCoPS3sWRj6t1bb2DzT9jD4mZp6nc7Jisuuv1b/logo.jpg",
      "tags": [],
      "extensions": {
        "website": "https://www.solpad.io/"
      }
    },
    {
      "chainId": 101,
      "address": "7p7AMM6QoA8wPRKeqF87Pt51CRWmWvXPH5TBNMyDWhbH",
      "symbol": "Kreechures",
      "name": "Kreechures",
      "decimals": 0,
      "logoURI": "https://gateway.pinata.cloud/ipfs/QmQ5YPBFUWeKNFbsBDL8WcXWmu1MwisXZVtwofdZQxmQE9/Kreechure%20logo.svg",
      "tags": [
        "nft"
      ],
      "extensions": {
        "website": "https://www.kreechures.com/",
        "attributes": [
          {
            "image": "https://gateway.pinata.cloud/ipfs/QmWcMyAYpaX3BHJoDq6Fyub71TjaHbRHqErT7MmbDvCXYJ/7p7AMM6QoA8wPRKeqF87Pt51CRWmWvXPH5TBNMyDWhbH.jpg",
            "Generation": 0,
            "Species": 4,
            "Base Rest": 335
          }
        ]
      }
    },
    {
      "chainId": 101,
      "address": "6ybxMQpMgQhtsTLhvHZqk8uqao7kvoexY6e8JmCTqAB1",
      "symbol": "QUEST",
      "name": "QUEST",
      "decimals": 4,
      "logoURI": "https://questcoin.org/logo500x500.png",
      "tags": [],
      "extensions": {
        "website": "https://questcoin.org/"
      }
    },
    {
      "chainId": 101,
      "address": "xxxxa1sKNGwFtw2kFn8XauW9xq8hBZ5kVtcSesTT9fW",
      "symbol": "SLIM",
      "name": "Solanium",
      "decimals": 6,
      "logoURI": "https://cdn.jsdelivr.net/gh/solana-labs/token-list@main/assets/mainnet/xxxxa1sKNGwFtw2kFn8XauW9xq8hBZ5kVtcSesTT9fW/logo.png",
      "tags": [],
      "extensions": {
        "website": "https://solanium.io/"
      }
    },
    {
      "chainId": 101,
      "address": "2rEiLkpQ3mh4DGxv1zcSdW5r5HK2nehif5sCaF5Ss9E1",
      "symbol": "RECO",
      "name": "Reboot ECO",
      "decimals": 0,
      "logoURI": "https://reboot.eco/reco_logo.png",
      "tags": [],
      "extensions": {
        "website": "https://reboot.eco/"
      }
    },
    {
      "chainId": 101,
      "address": "BXhAKUxkGvFbAarA3K1SUYnqXRhEBC1bhUaCaxvzgyJ1",
      "symbol": "ISA",
      "name": "Interstellar",
      "decimals": 3,
      "logoURI": "https://gateway.pinata.cloud/ipfs/QmV84AMkdgEQ4roxRdmh9xU9dtbyJjqFZWLDgNdr3mEdQz",
      "tags": [],
      "extensions": {
        "website": "https://interstellaralliance.gitbook.io/isa/"
      }
    },
    {
      "chainId": 101,
      "address": "7xKXtg2CW87d97TXJSDpbD5jBkheTqA83TZRuJosgAsU",
      "symbol": "SAMO",
      "name": "Samoyed Coin",
      "decimals": 9,
      "logoURI": "https://i.ibb.co/tLGpvNf/samo.png",
      "tags": [],
      "extensions": {
        "website": "https://samoyedcoin.com/",
        "coingeckoId": "samoyedcoin"
      }
    },
    {
      "chainId": 101,
      "address": "HAWy8kV3bD4gaN6yy6iK2619x2dyzLUBj1PfJiihTisE",
      "symbol": "DOI",
      "name": "Discovery of Iris",
      "decimals": 0,
      "logoURI": "https://storage.googleapis.com/star-atlas-assets/star-atlas-logo.png",
      "tags": [
        "nft"
      ],
      "extensions": {
        "website": "https://www.staratlas.com"
      }
    },
    {
      "chainId": 101,
      "address": "ATSPo9f9TJ3Atx8SuoTYdzSMh4ctQBzYzDiNukQDmoF7",
      "symbol": "HOSA",
      "name": "The Heart of Star Atlas",
      "decimals": 0,
      "logoURI": "https://storage.googleapis.com/star-atlas-assets/star-atlas-logo.png",
      "tags": [
        "nft"
      ],
      "extensions": {
        "website": "https://www.staratlas.com"
      }
    },
    {
      "chainId": 101,
      "address": "36s6AFRXzE9KVdUyoJQ5y6mwxXw21LawYqqwNiQUMD8s",
      "symbol": "TCW",
      "name": "The Convergence War",
      "decimals": 0,
      "logoURI": "https://storage.googleapis.com/star-atlas-assets/star-atlas-logo.png",
      "tags": [
        "nft"
      ],
      "extensions": {
        "website": "https://www.staratlas.com"
      }
    },
    {
      "chainId": 101,
      "address": "BgiTVxW9uLuHHoafTd2qjYB5xjCc5Y1EnUuYNfmTwhvp",
      "symbol": "LOST",
      "name": "Short Story of a Lost Astronaut",
      "decimals": 0,
      "logoURI": "https://storage.googleapis.com/star-atlas-assets/star-atlas-logo.png",
      "tags": [
        "nft"
      ],
      "extensions": {
        "website": "https://www.staratlas.com"
      }
    },
    {
      "chainId": 101,
      "address": "4G85c5aUsRTrRPqE5VjY7ebD9b2ktTF6NEVGiCddRBDX",
      "symbol": "LOVE",
      "name": "B ❤ P",
      "decimals": 0,
      "logoURI": "https://storage.googleapis.com/star-atlas-assets/star-atlas-logo.png",
      "tags": [
        "nft"
      ],
      "extensions": {
        "website": "https://www.staratlas.com"
      }
    },
    {
      "chainId": 101,
      "address": "7dr7jVyXf1KUnYq5FTpV2vCZjKRR4MV94jzerb8Fi16Q",
      "symbol": "MRDR",
      "name": "The Assassination of Paizul",
      "decimals": 0,
      "logoURI": "https://storage.googleapis.com/star-atlas-assets/star-atlas-logo.png",
      "tags": [
        "nft"
      ],
      "extensions": {
        "website": "https://www.staratlas.com"
      }
    },
    {
      "chainId": 101,
      "address": "G1bE9ge8Yoq43hv7QLcumxTFhHqFMdcL4y2d6ZdzMG4b",
      "symbol": "PFP",
      "name": "Paizul Funeral Procession",
      "decimals": 0,
      "logoURI": "https://storage.googleapis.com/star-atlas-assets/star-atlas-logo.png",
      "tags": [
        "nft"
      ],
      "extensions": {
        "website": "https://www.staratlas.com"
      }
    },
    {
      "chainId": 101,
      "address": "6bD8mr8DyuVqN5dXd1jnqmCL66b5KUV14jYY1HSmnxTE",
      "symbol": "AVE",
      "name": "Ahr Visits Earth",
      "decimals": 0,
      "logoURI": "https://storage.googleapis.com/star-atlas-assets/star-atlas-logo.png",
      "tags": [
        "nft"
      ],
      "extensions": {
        "website": "https://www.staratlas.com"
      }
    },
    {
      "chainId": 101,
      "address": "Hfjgcs9ix17EwgXVVbKjo6NfMm2CXfr34cwty3xWARUm",
      "symbol": "TLS",
      "name": "The Last Stand",
      "decimals": 0,
      "logoURI": "https://storage.googleapis.com/star-atlas-assets/star-atlas-logo.png",
      "tags": [
        "nft"
      ],
      "extensions": {
        "website": "https://www.staratlas.com"
      }
    },
    {
      "chainId": 101,
      "address": "8EXX5kG7qWTjgpNSGX7PnB6hJZ8xhXUcCafVJaBEJo32",
      "symbol": "SPT",
      "name": "The Signing of the Peace Treaty",
      "decimals": 0,
      "logoURI": "https://storage.googleapis.com/star-atlas-assets/star-atlas-logo.png",
      "tags": [
        "nft"
      ],
      "extensions": {
        "website": "https://www.staratlas.com"
      }
    },
    {
      "chainId": 101,
      "address": "CAjoJeGCCRae9oDwHYXzkeUDonp3dZLWV5GKHysLwjnx",
      "symbol": "PBA",
      "name": "The Peacebringers Archive",
      "decimals": 0,
      "logoURI": "https://storage.googleapis.com/star-atlas-assets/star-atlas-logo.png",
      "tags": [
        "nft"
      ],
      "extensions": {
        "website": "https://www.staratlas.com"
      }
    },
    {
      "chainId": 101,
      "address": "FPnwwNiL1tXqd4ZbGjFYsCw5qsQw91VN79SNcU4Bc732",
      "symbol": "UWB",
      "name": "Ustur Wod.bod",
      "decimals": 0,
      "logoURI": "https://storage.googleapis.com/star-atlas-assets/star-atlas-logo.png",
      "tags": [
        "nft"
      ],
      "extensions": {
        "website": "https://www.staratlas.com"
      }
    },
    {
      "chainId": 101,
      "address": "DB76aiNQeLzHPwvFhzgwfpe6HGHCDTQ6snW6UD7AnHid",
      "symbol": "OMPH",
      "name": "Om Photoli",
      "decimals": 0,
      "logoURI": "https://storage.googleapis.com/star-atlas-assets/star-atlas-logo.png",
      "tags": [
        "nft"
      ],
      "extensions": {
        "website": "https://www.staratlas.com"
      }
    },
    {
      "chainId": 101,
      "address": "8ymi88q5DtmdNTn2sPRNFkvMkszMHuLJ1e3RVdWjPa3s",
      "symbol": "SDOGE",
      "name": "SolDoge",
      "decimals": 0,
      "logoURI": "https://pbs.twimg.com/profile_images/1386711926571364352/UfsqsIB3_400x400.jpg",
      "tags": [],
      "extensions": {
        "website": "https://www.soldoge.org"
      }
    },
    {
      "chainId": 101,
      "address": "DQRNdQWz5NzbYgknGsZqSSXbdhQWvXSe8S56mrtNAs1b",
      "symbol": "ENTROPPP",
      "name": "ENTROPPP (Entropy for security)",
      "decimals": 6,
      "logoURI": "https://gateway.pinata.cloud/ipfs/QmcY3sv2n8bZqH3r6BKRP2N4zLNU6N8tojjviD65wma4u2/ENTROPPP%20JPG.jpg",
      "tags": [
        "Cryptography",
        "Blockchain security",
        "Randomness and entropy"
      ],
      "extensions": {
        "website": "https://www.entroppp.com"
      }
    },
    {
      "chainId": 101,
      "address": "8RYSc3rrS4X4bvBCtSJnhcpPpMaAJkXnVKZPzANxQHgz",
      "symbol": "FARM",
      "name": "SolaFarm",
      "decimals": 9,
      "logoURI": "https://sola.farm/logo.png",
      "tags": [],
      "extensions": {
        "website": "https://sola.farm/"
      }
    },
    {
      "chainId": 101,
      "address": "nope9HWCJcXVFkG49CDk7oYFtgGsUzsRvHdcJeL2aCL",
      "symbol": "NOPE",
      "name": "NOPE FINANCE",
      "decimals": 9,
      "logoURI": "https://raw.githubusercontent.com/nopefinance/nope-land/main/icon.png",
      "tags": [],
      "extensions": {
        "website": "https://nopefinance.xyz/"
      }
    },
    {
      "chainId": 101,
      "address": "43VWkd99HjqkhFTZbWBpMpRhjG469nWa7x7uEsgSH7We",
      "symbol": "STNK",
      "name": "Stonks",
      "decimals": 9,
      "logoURI": "https://raw.githubusercontent.com/StonksDev/Resource/main/StonksIcon250.png",
      "tags": [],
      "extensions": {
        "website": "https://stonkscoin.org/"
      }
    },
    {
      "chainId": 101,
      "address": "4368jNGeNq7Tt4Vzr98UWxL647PYu969VjzAsWGVaVH2",
      "symbol": "MEAL",
      "name": "HUNGRY",
      "decimals": 8,
      "logoURI": "https://hungrystatic.b-cdn.net/images/logo.png",
      "tags": [],
      "extensions": {
        "website": "https://hungrycoin.io/"
      }
    },
    {
      "chainId": 101,
      "address": "8GQsW3f7mdwfjqJon2myADcBsSsRjpXmxHYDG8q1pvV6",
      "symbol": "HOLD",
      "name": "Holdana",
      "decimals": 9,
      "logoURI": "https://i.ibb.co/7CWsB34/holdana-token.png",
      "tags": [],
      "extensions": {
        "medium": "https://holdanatoken.medium.com/",
        "twitter": "https://twitter.com/HoldanaOfficial"
      }
    },
    {
      "chainId": 101,
      "address": "64SqEfHtu4bZ6jr1mAxaWrLFdMngbKbru9AyaG2Dyk5T",
      "symbol": "wen-token",
      "name": "wen-token",
      "decimals": 0,
      "logoURI": "https://gateway.pinata.cloud/ipfs/QmQ69cGaYFNJajafKRbGgwtcKHXGSqX2QdTy85H9synFos",
      "tags": [
        "nft"
      ],
      "extensions": {
        "website": "https://pythians.pyth.network"
      }
    },
    {
      "chainId": 101,
      "address": "4dmKkXNHdgYsXqBHCuMikNQWwVomZURhYvkkX5c4pQ7y",
      "symbol": "SNY",
      "name": "Synthetify",
      "decimals": 6,
      "logoURI": "https://resources.synthetify.io/sythetify.png",
      "tags": [],
      "extensions": {
        "website": "https://synthetify.io/",
        "twitter": "https://twitter.com/synthetify",
        "coingeckoId": "syntheify-token"
      }
    },
    {
      "chainId": 101,
      "address": "4wTMJsh3q66PmAkmwEW47qVDevMZMVVWU3n1Yhqztwi6",
      "symbol": "ARCD",
      "name": "Arcade Token (Wormhole)",
      "decimals": 9,
      "logoURI": "https://arcade.city/img/ARCD200.png",
      "tags": [
        "wrapped",
        "wormhole"
      ],
      "extensions": {
        "address": "0xb581E3a7dB80fBAA821AB39342E9Cbfd2ce33c23",
        "bridgeContract": "https://etherscan.io/address/0xf92cD566Ea4864356C5491c177A430C222d7e678",
        "assetContract": "https://etherscan.io/address/0xb581E3a7dB80fBAA821AB39342E9Cbfd2ce33c23",
        "website": "https://arcade.city",
        "twitter": "https://twitter.com/ArcadeCityHall"
      }
    },
    {
      "chainId": 101,
      "address": "Amt5wUJREJQC5pX7Z48YSK812xmu4j3sQVupNhtsEuY8",
      "symbol": "FROG",
      "name": "FROG",
      "decimals": 6,
      "logoURI": "https://raw.githubusercontent.com/FROG-SPL/branding/main/the_frauge_finifhes.jpeg",
      "tags": [],
      "extensions": {
        "website": "https://www.froglana.com/"
      }
    },
    {
      "chainId": 101,
      "address": "9Y8NT5HT9z2EsmCbYMgKXPRq3h3aa6tycEqfFiXjfZM7",
      "symbol": "CRT",
      "name": "CARROT",
      "decimals": 9,
      "logoURI": "https://cdn.jsdelivr.net/gh/Farmers-Carrot/Carrot-logo/carrotcoin_128.png",
      "tags": [],
      "extensions": {
        "website": "https://farmerscarrot.com/",
        "serumV3Usdc": "Aa8mN8bXAobmcuHDpbbZh55SoadUry6WdsYz2886Ymqf"
      }
    },
    {
      "chainId": 101,
      "address": "AMdnw9H5DFtQwZowVFr4kUgSXJzLokKSinvgGiUoLSps",
      "symbol": "MOLA",
      "name": "MOONLANA",
      "decimals": 9,
      "logoURI": "https://i.ibb.co/NtrSyDc/moonlana.jpg",
      "tags": [],
      "extensions": {
        "website": "https://moonlana.com/",
        "twitter": "https://twitter.com/xMoonLana",
        "medium": "https://moonlana.medium.com/"
      }
    },
    {
      "chainId": 101,
      "address": "3x7UeXDF4imKSKnizK9mYyx1M5bTNzpeALfPeB8S6XT9",
      "symbol": "SKEM",
      "name": "SKEM",
      "decimals": 9,
      "logoURI": "https://raw.githubusercontent.com/cheesesoda/skem/main/skemtoken.svg",
      "tags": [],
      "extensions": {
        "website": "https://skem.finance/"
      }
    },
    {
      "chainId": 101,
      "address": "GHvFFSZ9BctWsEc5nujR1MTmmJWY7tgQz2AXE6WVFtGN",
      "symbol": "SOLAPE",
      "name": "SolAPE Finance",
      "decimals": 9,
      "logoURI": "https://i.ibb.co/5F0859r/solape.png",
      "tags": [],
      "extensions": {
        "website": "https://solape.io"
      }
    },
    {
      "chainId": 101,
      "address": "MERt85fc5boKw3BW1eYdxonEuJNvXbiMbs6hvheau5K",
      "symbol": "MER",
      "name": "Mercurial",
      "decimals": 6,
      "logoURI": "https://www.mercurial.finance/mercurial-explorer-logo.svg",
      "tags": [],
      "extensions": {
        "website": "https://www.mercurial.finance/"
      }
    },
    {
      "chainId": 101,
      "address": "9MhNoxy1PbmEazjPo9kiZPCcG7BiFbhi3bWZXZgacfpp",
      "symbol": "ACMN",
      "name": "ACUMEN",
      "decimals": 9,
      "logoURI": "https://pbs.twimg.com/profile_images/1384592811824238600/eIqc0048_400x400.jpg",
      "tags": [],
      "extensions": {
        "website": "https://acumen.network/"
      }
    },
    {
      "chainId": 101,
      "address": "EfLvzNsqmkoSneiML5t7uHCPEVRaWCpG4N2WsS39nWCU",
      "symbol": "MUDLEY",
      "name": "MUDLEY",
      "decimals": 9,
      "logoURI": "https://www.mudley.io/static/dappx/images/mudley_icon.png",
      "tags": [],
      "extensions": {
        "website": "https://www.mudley.io/"
      }
    },
    {
      "chainId": 101,
      "address": "7Csho7qjseDjgX3hhBxfwP1W3LYARK3QH3PM2x55we14",
      "symbol": "LOTTO",
      "name": "Lotto",
      "decimals": 9,
      "logoURI": "https://assets.coingecko.com/coins/images/13822/large/Lotto-Logo256x256.png?1612150421",
      "tags": [],
      "extensions": {
        "serumV3Usdc": "9MZKfgZzPgeidAukYpHtsLYm4eAdJFnR7nhPosWT8jiv",
        "coingeckoId": "Lotto",
        "website": "lotto.finance",
        "address": "0xb0dfd28d3cf7a5897c694904ace292539242f858",
        "assetContract": "https://etherscan.io/address/0xb0dfd28d3cf7a5897c694904ace292539242f858",
        "tggroup": "https://t.me/lottofinance"
      }
    },
    {
      "chainId": 101,
      "address": "7uv3ZvZcQLd95bUp5WMioxG7tyAZVXFfr8JYkwhMYrnt",
      "symbol": "BOLE",
      "name": "Bole Token",
      "decimals": 4,
      "logoURI": "https://i.ibb.co/mb1KYqn/Bole.png",
      "tags": [],
      "extensions": {
        "website": "https://tokenbole.com/"
      }
    },
    {
      "chainId": 101,
      "address": "Bxp46xCB6CLjiqE99QaTcJAaY1hYF1o63DUUrXAS7QFu",
      "symbol": "mBRZ",
      "name": "SolMiner Bronze",
      "decimals": 9,
      "logoURI": "https://i.ibb.co/Wcxc7K7/solminer-bronze.png",
      "tags": [],
      "extensions": {
        "website": "https://solminer.app",
        "medium": "https://solminer.medium.com/",
        "twitter": "https://twitter.com/SolMinerproject"
      }
    },
    {
      "chainId": 101,
      "address": "GZNrMEdrt6Vg428JzvJYRGGPpVxgjUPsg6WLqKBvmNLw",
      "symbol": "mPLAT",
      "name": "SolMiner Platinum",
      "decimals": 9,
      "logoURI": "https://i.ibb.co/vYkMprc/solminer-platinum.png",
      "tags": [],
      "extensions": {
        "website": "https://solminer.app",
        "medium": "https://solminer.medium.com/",
        "twitter": "https://twitter.com/SolMinerproject"
      }
    },
    {
      "chainId": 101,
      "address": "Er7a3ugS6kkAqj6sp3UmXEFAFrDdLMRQEkV9QH2fwRYA",
      "symbol": "mDIAM",
      "name": "SolMiner Diamond",
      "decimals": 9,
      "logoURI": "https://i.ibb.co/rtvKFHn/solminer-diamond.png",
      "tags": [],
      "extensions": {
        "website": "https://solminer.app",
        "medium": "https://solminer.medium.com/",
        "twitter": "https://twitter.com/SolMinerproject"
      }
    },
    {
      "chainId": 101,
      "address": "5JnZ667P3VcjDinkJFysWh2K2KtViy63FZ3oL5YghEhW",
      "symbol": "APYS",
      "name": "APYSwap",
      "decimals": 9,
      "logoURI": "hhttps://cloudflare-ipfs.com/ipfs/QmR5oKs4ygasusTtt2n2fCBLVufgpeXToJtb9vhXEmbaY1/token_dark.png",
      "tags": [
        "wrapped"
      ],
      "extensions": {
        "website": "https://apyswap.com",
        "coingeckoId": "apyswap"
      }
    },
    {
      "chainId": 101,
      "address": "ss1gxEUiufJyumsXfGbEwFe6maraPmc53fqbnjbum15",
      "symbol": "SS1",
      "name": "Naked Shorts",
      "decimals": 0,
      "logoURI": "https://www.sol-talk.com/logo192.png",
      "tags": [
        "nft"
      ],
      "extensions": {
        "website": "https://www.sol-talk.com/sol-survivor",
        "twitter": "https://twitter.com/sol__survivor"
      }
    },
    {
      "chainId": 101,
      "address": "7AzkdZrSKx5d9WTBsk22qP24aLTYEVjGcBFGM14FZ21F",
      "symbol": "PAD",
      "name": "SolPAD",
      "decimals": 9,
      "logoURI": "https://www.solpad.finance/logo.png",
      "tags": [
        "utility-token"
      ],
      "extensions": {
        "website": "https://www.solpad.finance/",
        "twitter": "https://twitter.com/FinanceSolpad",
        "github": "https://github.com/solpad-finance",
        "tgann": "https://t.me/solpadfinance",
        "tggroup": "https://t.me/solpadfinance_chat"
      }
    },
    {
      "chainId": 101,
      "address": "ERPueLaiBW48uBhqX1CvCYBv2ApHN6ZFuME1MeQGTdAi",
      "symbol": "MIT",
      "name": "Muskimum Impact Token",
      "decimals": 8,
      "logoURI": "https://raw.githubusercontent.com/muskimum/muskimum.github.io/main/docs/logo_light.png",
      "tags": [
        "mit",
        "musk"
      ],
      "extensions": {
        "website": "https://muskimum.win/",
        "twitter": "https://twitter.com/muskimum"
      }
    },
    {
      "chainId": 101,
      "address": "BsDrXiQaFd147Fxq1fQYbJQ77P6tmPkRJQJzkKvspDKo",
      "symbol": "SOLA",
      "name": "SolaPAD Token",
      "decimals": 8,
      "logoURI": "https://i.ibb.co/3p4SMBd/LOGO.png",
      "tags": [
        "SOLA",
        "LaunchPAD"
      ],
      "extensions": {
        "website": "https://www.solapad.org/",
        "twitter": "https://twitter.com/SolaPAD"
      }
    },
    {
      "chainId": 101,
      "address": "BsDrXiQaFd147Fxq1fQYbJQ77P6tmPkRJQJzkKvspDKo",
      "symbol": "SOLA",
      "name": "SolaPAD Token",
      "decimals": 8,
      "logoURI": "https://i.ibb.co/3p4SMBd/LOGO.png",
      "tags": [
        "SOLA",
        "LaunchPAD"
      ],
      "extensions": {
        "website": "https://www.solapad.org/",
        "twitter": "https://twitter.com/SolaPAD"
      }
    },
    {
      "chainId": 101,
<<<<<<< HEAD
      "address": "BLwTnYKqf7u4qjgZrrsKeNs2EzWkMLqVCu6j8iHyrNA3",
      "symbol": "BOP",
      "name": "Boring Protocol",
      "decimals": 8,
      "logoURI": "https://cloudflare-ipfs.com/ipfs/bafybeihqdesti5rkqfijdstsgxtngb5rsi7uwf4ygz3hkvbbaxfrqshfym",
      "tags": [
        "security-token",
        "utility-token"
      ],
      "extensions": {
        "website": "https://boringprotocol.io",
        "twitter": "https://twitter.com/BoringProtocol"
=======
      "address": "7fCzz6ZDHm4UWC9Se1RPLmiyeuQ6kStxpcAP696EuE1E",
      "symbol": "SHBL",
      "name": "Shoebill Coin",
      "decimals": 9,
      "logoURI": "https://cdn.jsdelivr.net/gh/leafwind/shoebill-coin/shoebill.png",
      "tags": [],
      "extensions": {
        "website": "https://leafwind.tw/shoebill-coin/"
      }
    },
    {
      "chainId": 101,
      "address": "Djoz8btdR7p6xWHoVtPYF3zyN9LU5BBfMoDk4HczSDqc",
      "symbol": "AUSS",
      "name": "Ausshole",
      "decimals": 9,
      "logoURI": "https://raw.githubusercontent.com/cheesesoda/auss/main/auss.svg",
      "tags": [],
      "extensions": {
        "website": "https://auss.finance/",
        "twitter": "https://twitter.com/ausstoken"
      }
    },
    {
      "chainId": 101,
      "address": "TuLipcqtGVXP9XR62wM8WWCm6a9vhLs7T1uoWBk6FDs",
      "symbol": "TULIP",
      "name": "Tulip",
      "decimals": 6,
      "logoURI": "https://solfarm.io/solfarm-logo.svg",
      "tags": [
        "tulip",
        "solfarm",
        "vaults"
      ],
      "extensions": {
        "website": "https://solfarm.io",
        "twitter": "https://twitter.com/Solfarmio"
      }
    },
    {
      "chainId": 101,
      "address": "5trVBqv1LvHxiSPMsHtEZuf8iN82wbpDcR5Zaw7sWC3s",
      "symbol": "JPYC",
      "name": "JPY Coin",
      "decimals": 6,
      "logoURI": "https://raw.githubusercontent.com/jpycoin/jpyc/main/src/image/jpyc.png",
      "tags": [
        "stablecoin",
        "ethereum"
      ],
      "extensions": {
        "website": "https://jpyc.jp/"
>>>>>>> ae4d3ef7
      }
    }
  ],
  "version": {
    "major": 0,
    "minor": 2,
    "patch": 2
  }
}
<|MERGE_RESOLUTION|>--- conflicted
+++ resolved
@@ -7320,7 +7320,63 @@
     },
     {
       "chainId": 101,
-<<<<<<< HEAD
+      "address": "7fCzz6ZDHm4UWC9Se1RPLmiyeuQ6kStxpcAP696EuE1E",
+      "symbol": "SHBL",
+      "name": "Shoebill Coin",
+      "decimals": 9,
+      "logoURI": "https://cdn.jsdelivr.net/gh/leafwind/shoebill-coin/shoebill.png",
+      "tags": [],
+      "extensions": {
+        "website": "https://leafwind.tw/shoebill-coin/"
+      }
+    },
+    {
+      "chainId": 101,
+      "address": "Djoz8btdR7p6xWHoVtPYF3zyN9LU5BBfMoDk4HczSDqc",
+      "symbol": "AUSS",
+      "name": "Ausshole",
+      "decimals": 9,
+      "logoURI": "https://raw.githubusercontent.com/cheesesoda/auss/main/auss.svg",
+      "tags": [],
+      "extensions": {
+        "website": "https://auss.finance/",
+        "twitter": "https://twitter.com/ausstoken"
+      }
+    },
+    {
+      "chainId": 101,
+      "address": "TuLipcqtGVXP9XR62wM8WWCm6a9vhLs7T1uoWBk6FDs",
+      "symbol": "TULIP",
+      "name": "Tulip",
+      "decimals": 6,
+      "logoURI": "https://solfarm.io/solfarm-logo.svg",
+      "tags": [
+        "tulip",
+        "solfarm",
+        "vaults"
+      ],
+      "extensions": {
+        "website": "https://solfarm.io",
+        "twitter": "https://twitter.com/Solfarmio"
+      }
+    },
+    {
+      "chainId": 101,
+      "address": "5trVBqv1LvHxiSPMsHtEZuf8iN82wbpDcR5Zaw7sWC3s",
+      "symbol": "JPYC",
+      "name": "JPY Coin",
+      "decimals": 6,
+      "logoURI": "https://raw.githubusercontent.com/jpycoin/jpyc/main/src/image/jpyc.png",
+      "tags": [
+        "stablecoin",
+        "ethereum"
+      ],
+      "extensions": {
+        "website": "https://jpyc.jp/"
+      }
+    },
+    {
+      "chainId": 101,
       "address": "BLwTnYKqf7u4qjgZrrsKeNs2EzWkMLqVCu6j8iHyrNA3",
       "symbol": "BOP",
       "name": "Boring Protocol",
@@ -7333,61 +7389,6 @@
       "extensions": {
         "website": "https://boringprotocol.io",
         "twitter": "https://twitter.com/BoringProtocol"
-=======
-      "address": "7fCzz6ZDHm4UWC9Se1RPLmiyeuQ6kStxpcAP696EuE1E",
-      "symbol": "SHBL",
-      "name": "Shoebill Coin",
-      "decimals": 9,
-      "logoURI": "https://cdn.jsdelivr.net/gh/leafwind/shoebill-coin/shoebill.png",
-      "tags": [],
-      "extensions": {
-        "website": "https://leafwind.tw/shoebill-coin/"
-      }
-    },
-    {
-      "chainId": 101,
-      "address": "Djoz8btdR7p6xWHoVtPYF3zyN9LU5BBfMoDk4HczSDqc",
-      "symbol": "AUSS",
-      "name": "Ausshole",
-      "decimals": 9,
-      "logoURI": "https://raw.githubusercontent.com/cheesesoda/auss/main/auss.svg",
-      "tags": [],
-      "extensions": {
-        "website": "https://auss.finance/",
-        "twitter": "https://twitter.com/ausstoken"
-      }
-    },
-    {
-      "chainId": 101,
-      "address": "TuLipcqtGVXP9XR62wM8WWCm6a9vhLs7T1uoWBk6FDs",
-      "symbol": "TULIP",
-      "name": "Tulip",
-      "decimals": 6,
-      "logoURI": "https://solfarm.io/solfarm-logo.svg",
-      "tags": [
-        "tulip",
-        "solfarm",
-        "vaults"
-      ],
-      "extensions": {
-        "website": "https://solfarm.io",
-        "twitter": "https://twitter.com/Solfarmio"
-      }
-    },
-    {
-      "chainId": 101,
-      "address": "5trVBqv1LvHxiSPMsHtEZuf8iN82wbpDcR5Zaw7sWC3s",
-      "symbol": "JPYC",
-      "name": "JPY Coin",
-      "decimals": 6,
-      "logoURI": "https://raw.githubusercontent.com/jpycoin/jpyc/main/src/image/jpyc.png",
-      "tags": [
-        "stablecoin",
-        "ethereum"
-      ],
-      "extensions": {
-        "website": "https://jpyc.jp/"
->>>>>>> ae4d3ef7
       }
     }
   ],
