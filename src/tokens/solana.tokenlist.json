{
  "name": "Solana Token List",
  "logoURI": "https://cdn.jsdelivr.net/gh/trustwallet/assets@master/blockchains/solana/info/logo.png",
  "keywords": [
    "solana",
    "spl"
  ],
  "tags": {
    "stablecoin": {
      "name": "stablecoin",
      "description": "Tokens that are fixed to an external asset, e.g. the US dollar"
    },
    "ethereum": {
      "name": "ethereum",
      "description": "Asset bridged from ethereum"
    },
    "lp-token": {
      "name": "lp-token",
      "description": "Asset representing liquidity provider token"
    },
    "wrapped-sollet": {
      "name": "wrapped-sollet",
      "description": "Asset wrapped using sollet bridge"
    },
    "wrapped": {
      "name": "wrapped",
      "description": "Asset wrapped using wormhole bridge"
    },
    "leveraged": {
      "name": "leveraged",
      "description": "Leveraged asset"
    },
    "bull": {
      "name": "bull",
      "description": "Leveraged Bull asset"
    },
    "bear": {
      "name": "bear",
      "description": "Leveraged Bear asset"
    },
    "nft": {
      "name": "nft",
      "description": "Non-fungible token"
    },
    "security-token": {
      "name": "security-token",
      "description": "Tokens that are used to gain access to an electronically restricted resource"
    },
    "utility-token": {
      "name": "utility-token",
      "description": "Tokens that are designed to be spent within a certain blockchain ecosystem e.g. most of the SPL-Tokens"
    },
    "tokenized-stock": {
      "name": "tokenized-stock",
      "description": "Tokenized stocks are tokenized derivatives that represent traditional securities, particularly shares in publicly firms traded on regulated exchanges"
    }
  },
  "timestamp": "2021-03-03T19:57:21+0000",
  "tokens": [
    {
      "chainId": 101,
      "address": "So11111111111111111111111111111111111111112",
      "symbol": "SOL",
      "name": "Wrapped SOL",
      "decimals": 9,
      "logoURI": "https://raw.githubusercontent.com/solana-labs/token-list/main/assets/mainnet/So11111111111111111111111111111111111111112/logo.png",
      "tags": [],
      "extensions": {
        "website": "https://solana.com/",
        "serumV3Usdc": "9wFFyRfZBsuAha4YcuxcXLKwMxJR43S7fPfQLusDBzvT",
        "serumV3Usdt": "HWHvQhFmJB3NUcu1aihKmrKegfVxBEHzwVX6yZCKEsi1",
        "coingeckoId": "solana",
        "waterfallbot": "https://t.me/SOLwaterfall"
      }
    },
    {
      "chainId": 101,
      "address": "EPjFWdd5AufqSSqeM2qN1xzybapC8G4wEGGkZwyTDt1v",
      "symbol": "USDC",
      "name": "USD Coin",
      "decimals": 6,
      "logoURI": "https://raw.githubusercontent.com/solana-labs/token-list/main/assets/mainnet/EPjFWdd5AufqSSqeM2qN1xzybapC8G4wEGGkZwyTDt1v/logo.png",
      "tags": [
        "stablecoin"
      ],
      "extensions": {
        "website": "https://www.centre.io/",
        "coingeckoId": "usd-coin",
        "serumV3Usdt": "77quYg4MGneUdjgXCunt9GgM1usmrxKY31twEy3WHwcS"
      }
    },
    {
      "chainId": 101,
      "address": "2inRoG4DuMRRzZxAt913CCdNZCu2eGsDD9kZTrsj2DAZ",
      "symbol": "TSLA",
      "name": "Tesla Inc.",
      "decimals": 8,
      "logoURI": "https://raw.githubusercontent.com/solana-labs/token-list/main/assets/mainnet/2inRoG4DuMRRzZxAt913CCdNZCu2eGsDD9kZTrsj2DAZ/logo.svg",
      "tags": [
        "tokenized-stock"
      ],
      "extensions": {
        "website": "https://www.digitalassets.ag/UnderlyingDetails?TSLA"
      }
    },
    {
      "chainId": 101,
      "address": "8bpRdBGPt354VfABL5xugP3pmYZ2tQjzRcqjg2kmwfbF",
      "symbol": "AAPL",
      "name": "Apple Inc.",
      "decimals": 8,
      "logoURI": "https://raw.githubusercontent.com/solana-labs/token-list/main/assets/mainnet/8bpRdBGPt354VfABL5xugP3pmYZ2tQjzRcqjg2kmwfbF/logo.svg",
      "tags": [
        "tokenized-stock"
      ],
      "extensions": {
        "website": "https://www.digitalassets.ag/UnderlyingDetails?AAPL"
      }
    },
    {
      "chainId": 101,
      "address": "3vhcrQfEn8ashuBfE82F3MtEDFcBCEFfFw1ZgM3xj1s8",
      "symbol": "MSFT",
      "name": "Microsoft Corporation",
      "decimals": 8,
      "logoURI": "https://raw.githubusercontent.com/solana-labs/token-list/main/assets/mainnet/3vhcrQfEn8ashuBfE82F3MtEDFcBCEFfFw1ZgM3xj1s8/logo.svg",
      "tags": [
        "tokenized-stock"
      ],
      "extensions": {
        "website": "https://www.digitalassets.ag/UnderlyingDetails?MSFT"
      }
    },
    {
      "chainId": 101,
      "address": "ASwYCbLedk85mRdPnkzrUXbbYbwe26m71af9rzrhC2Qz",
      "symbol": "MSTR",
      "name": "MicroStrategy Incorporated.",
      "decimals": 8,
      "logoURI": "https://raw.githubusercontent.com/solana-labs/token-list/main/assets/mainnet/ASwYCbLedk85mRdPnkzrUXbbYbwe26m71af9rzrhC2Qz/logo.svg",
      "tags": [
        "tokenized-stock"
      ],
      "extensions": {
        "website": "https://www.digitalassets.ag/UnderlyingDetails?MSTR"
      }
    },
    {
      "chainId": 101,
      "address": "J25jdsEgTnAwB4nVq3dEQhwekbXCnVTGzFpVMPScXRgK",
      "symbol": "COIN",
      "name": "Coinbase Global Inc.",
      "decimals": 8,
      "logoURI": "https://raw.githubusercontent.com/solana-labs/token-list/main/assets/mainnet/J25jdsEgTnAwB4nVq3dEQhwekbXCnVTGzFpVMPScXRgK/logo.svg",
      "tags": [
        "tokenized-stock"
      ],
      "extensions": {
        "website": "https://www.digitalassets.ag/UnderlyingDetails?COIN"
      }
    },
    {
      "chainId": 101,
      "address": "G2Cg4XoXdEJT5sfrSy9N6YCC3uuVV3AoTQSvMeSqT8ZV",
      "symbol": "ABC",
      "name": "AmerisourceBergen Corp",
      "decimals": 8,
      "logoURI": "https://raw.githubusercontent.com/solana-labs/token-list/main/assets/mainnet/G2Cg4XoXdEJT5sfrSy9N6YCC3uuVV3AoTQSvMeSqT8ZV/logo.svg",
      "tags": [
        "tokenized-stock"
      ],
      "extensions": {
        "website": "https://www.digitalassets.ag/UnderlyingDetails?ABC"
      }
    },
    {
      "chainId": 101,
      "address": "FqqVanFZosh4M4zqxzWUmEnky6nVANjghiSLaGqUAYGi",
      "symbol": "ABNB",
      "name": "Airbnb",
      "decimals": 8,
      "logoURI": "https://raw.githubusercontent.com/solana-labs/token-list/main/assets/mainnet/FqqVanFZosh4M4zqxzWUmEnky6nVANjghiSLaGqUAYGi/logo.svg",
      "tags": [
        "tokenized-stock"
      ],
      "extensions": {
        "website": "https://www.digitalassets.ag/UnderlyingDetails?ABNB"
      }
    },
    {
      "chainId": 101,
      "address": "FgcUo7Ymua8r5xxsn9puizkLGN5w4i3nnBmasXvkcWfJ",
      "symbol": "ACB",
      "name": "Aurora Cannabis Inc",
      "decimals": 8,
      "logoURI": "https://raw.githubusercontent.com/solana-labs/token-list/main/assets/mainnet/FgcUo7Ymua8r5xxsn9puizkLGN5w4i3nnBmasXvkcWfJ/logo.svg",
      "tags": [
        "tokenized-stock"
      ],
      "extensions": {
        "website": "https://www.digitalassets.ag/UnderlyingDetails?ACB"
      }
    },
    {
      "chainId": 101,
      "address": "FenmUGWjsW5AohtHRbgLoPUZyWSK36Cd5a31XJWjnRur",
      "symbol": "AMC",
      "name": "AMC Entertainment Holdings",
      "decimals": 8,
      "logoURI": "https://raw.githubusercontent.com/solana-labs/token-list/main/assets/mainnet/FenmUGWjsW5AohtHRbgLoPUZyWSK36Cd5a31XJWjnRur/logo.svg",
      "tags": [
        "tokenized-stock"
      ],
      "extensions": {
        "website": "https://www.digitalassets.ag/UnderlyingDetails?AMC"
      }
    },
    {
      "chainId": 101,
      "address": "7grgNP3tAJh7DRELmotHzC5Efth4e4SoBvgmFYTX9jPB",
      "symbol": "AMD",
      "name": "Advanced Micro Devices",
      "decimals": 8,
      "logoURI": "https://raw.githubusercontent.com/solana-labs/token-list/main/assets/mainnet/7grgNP3tAJh7DRELmotHzC5Efth4e4SoBvgmFYTX9jPB/logo.svg",
      "tags": [
        "tokenized-stock"
      ],
      "extensions": {
        "website": "https://www.digitalassets.ag/UnderlyingDetails?AMD"
      }
    },
    {
      "chainId": 101,
      "address": "3bjpzTTK49eP8m1bYxw6HYAFGtzyWjvEyGYcFS4gbRAx",
      "symbol": "AMZN",
      "name": "Amazon",
      "decimals": 8,
      "logoURI": "https://raw.githubusercontent.com/solana-labs/token-list/main/assets/mainnet/3bjpzTTK49eP8m1bYxw6HYAFGtzyWjvEyGYcFS4gbRAx/logo.svg",
      "tags": [
        "tokenized-stock"
      ],
      "extensions": {
        "website": "https://www.digitalassets.ag/UnderlyingDetails?AMZN"
      }
    },
    {
      "chainId": 101,
      "address": "4cr7NH1BD2PMV38JQp58UaHUxzqhxeSiF7b6q1GCS7Ae",
      "symbol": "APHA",
      "name": "Aphria Inc",
      "decimals": 8,
      "logoURI": "https://raw.githubusercontent.com/solana-labs/token-list/main/assets/mainnet/4cr7NH1BD2PMV38JQp58UaHUxzqhxeSiF7b6q1GCS7Ae/logo.svg",
      "tags": [
        "tokenized-stock"
      ],
      "extensions": {
        "website": "https://www.digitalassets.ag/UnderlyingDetails?APHA"
      }
    },
    {
      "chainId": 101,
      "address": "GPoBx2hycDs3t4Q8DeBme9RHb9nQpzH3a36iUoojHe16",
      "symbol": "ARKK",
      "name": "ARK Innovation ETF",
      "decimals": 8,
      "logoURI": "https://raw.githubusercontent.com/solana-labs/token-list/main/assets/mainnet/GPoBx2hycDs3t4Q8DeBme9RHb9nQpzH3a36iUoojHe16/logo.png",
      "tags": [
        "tokenized-stock"
      ],
      "extensions": {
        "website": "https://www.digitalassets.ag/UnderlyingDetails?ARKK"
      }
    },
    {
      "chainId": 101,
      "address": "GgDDCnzZGQRUDy8jWqSqDDcPwAVg2YsKZfLPaTYBWdWt",
      "symbol": "BABA",
      "name": "Alibaba",
      "decimals": 8,
      "logoURI": "https://raw.githubusercontent.com/solana-labs/token-list/main/assets/mainnet/GgDDCnzZGQRUDy8jWqSqDDcPwAVg2YsKZfLPaTYBWdWt/logo.svg",
      "tags": [
        "tokenized-stock"
      ],
      "extensions": {
        "website": "https://www.digitalassets.ag/UnderlyingDetails?BABA"
      }
    },
    {
      "chainId": 101,
      "address": "6jSgnmu8yg7kaZRWp5MtQqNrWTUDk7KWXhZhJPmsQ65y",
      "symbol": "BB",
      "name": "BlackBerry",
      "decimals": 8,
      "logoURI": "https://raw.githubusercontent.com/solana-labs/token-list/main/assets/mainnet/6jSgnmu8yg7kaZRWp5MtQqNrWTUDk7KWXhZhJPmsQ65y/logo.svg",
      "tags": [
        "tokenized-stock"
      ],
      "extensions": {
        "website": "https://www.digitalassets.ag/UnderlyingDetails?BB"
      }
    },
    {
      "chainId": 101,
      "address": "9Vovr1bqDbMQ8DyaizdC7n1YVvSia8r3PQ1RcPFqpQAs",
      "symbol": "BILI",
      "name": "Bilibili Inc",
      "decimals": 8,
      "logoURI": "https://raw.githubusercontent.com/solana-labs/token-list/main/assets/mainnet/9Vovr1bqDbMQ8DyaizdC7n1YVvSia8r3PQ1RcPFqpQAs/logo.svg",
      "tags": [
        "tokenized-stock"
      ],
      "extensions": {
        "website": "https://www.digitalassets.ag/UnderlyingDetails?BILI"
      }
    },
    {
      "chainId": 101,
      "address": "j35qY1SbQ3k7b2WAR5cNETDKzDESxGnYbArsLNRUzg2",
      "symbol": "BITW",
      "name": "Bitwise 10 Crypto Index Fund",
      "decimals": 8,
      "logoURI": "https://raw.githubusercontent.com/solana-labs/token-list/main/assets/mainnet/j35qY1SbQ3k7b2WAR5cNETDKzDESxGnYbArsLNRUzg2/logo.png",
      "tags": [
        "tokenized-stock"
      ],
      "extensions": {
        "website": "https://www.digitalassets.ag/UnderlyingDetails?BITW"
      }
    },
    {
      "chainId": 101,
      "address": "AykRYHVEERRoKGzfg2AMTqEFGmCGk9LNnGv2k5FgjKVB",
      "symbol": "BNTX",
      "name": "BioNTech",
      "decimals": 8,
      "logoURI": "https://raw.githubusercontent.com/solana-labs/token-list/main/assets/mainnet/AykRYHVEERRoKGzfg2AMTqEFGmCGk9LNnGv2k5FgjKVB/logo.png",
      "tags": [
        "tokenized-stock"
      ],
      "extensions": {
        "website": "https://www.digitalassets.ag/UnderlyingDetails?BNTX"
      }
    },
    {
      "chainId": 101,
      "address": "Dj76V3vdFGGE8444NWFACR5qmtJrrSop5RCBAGbC88nr",
      "symbol": "BRKA",
      "name": "Berkshire Hathaway Inc",
      "decimals": 8,
      "logoURI": "https://raw.githubusercontent.com/solana-labs/token-list/main/assets/mainnet/Dj76V3vdFGGE8444NWFACR5qmtJrrSop5RCBAGbC88nr/logo.png",
      "tags": [
        "tokenized-stock"
      ],
      "extensions": {
        "website": "https://www.digitalassets.ag/UnderlyingDetails?BRKA"
      }
    },
    {
      "chainId": 101,
      "address": "8TUg3Kpa4pNfaMvgyFdvwyiPBSnyTx7kK5EDfb42N6VK",
      "symbol": "BYND",
      "name": "Beyond Meat Inc",
      "decimals": 8,
      "logoURI": "https://raw.githubusercontent.com/solana-labs/token-list/main/assets/mainnet/8TUg3Kpa4pNfaMvgyFdvwyiPBSnyTx7kK5EDfb42N6VK/logo.svg",
      "tags": [
        "tokenized-stock"
      ],
      "extensions": {
        "website": "https://www.digitalassets.ag/UnderlyingDetails?BYND"
      }
    },
    {
      "chainId": 101,
      "address": "8FyEsMuDWAMMusMqVEstt2sDkMvcUKsTy1gF6oMfWZcG",
      "symbol": "CGC",
      "name": "Canopy Growth Corp",
      "decimals": 8,
      "logoURI": "https://raw.githubusercontent.com/solana-labs/token-list/main/assets/mainnet/8FyEsMuDWAMMusMqVEstt2sDkMvcUKsTy1gF6oMfWZcG/logo.svg",
      "tags": [
        "tokenized-stock"
      ],
      "extensions": {
        "website": "https://www.digitalassets.ag/UnderlyingDetails?CGC"
      }
    },
    {
      "chainId": 101,
      "address": "DUFVbhWf7FsUo3ouMnFbDjv4YYaRE1Sz9jvAmDsNTt1m",
      "symbol": "CRON",
      "name": "Chronos Group Inc",
      "decimals": 8,
      "logoURI": "https://raw.githubusercontent.com/solana-labs/token-list/main/assets/mainnet/DUFVbhWf7FsUo3ouMnFbDjv4YYaRE1Sz9jvAmDsNTt1m/logo.svg",
      "tags": [
        "tokenized-stock"
      ],
      "extensions": {
        "website": "https://www.digitalassets.ag/UnderlyingDetails?CRON"
      }
    },
    {
      "chainId": 101,
      "address": "J9GVpBChXZ8EK7JuPsLSDV17BF9KLJweBQet3L6ZWvTC",
      "symbol": "EEM",
      "name": "iShares MSCI Emerging Markets ETF",
      "decimals": 8,
      "logoURI": "https://raw.githubusercontent.com/solana-labs/token-list/main/assets/mainnet/J9GVpBChXZ8EK7JuPsLSDV17BF9KLJweBQet3L6ZWvTC/logo.svg",
      "tags": [
        "tokenized-stock"
      ],
      "extensions": {
        "website": "https://www.digitalassets.ag/UnderlyingDetails?EEM"
      }
    },
    {
      "chainId": 101,
      "address": "6Xj2NzAW437UUomaxFiVyJQPGvvup6YLeXFQpp4kqNaD",
      "symbol": "EFA",
      "name": "iShares MSCI EAFE ETF",
      "decimals": 8,
      "logoURI": "https://raw.githubusercontent.com/solana-labs/token-list/main/assets/mainnet/6Xj2NzAW437UUomaxFiVyJQPGvvup6YLeXFQpp4kqNaD/logo.svg",
      "tags": [
        "tokenized-stock"
      ],
      "extensions": {
        "website": "https://www.digitalassets.ag/UnderlyingDetails?EFA"
      }
    },
    {
      "chainId": 101,
      "address": "5YMFoVuoQzdivpm6W97UGKkHxq6aEhipuNkA8imPDoa1",
      "symbol": "ETHE",
      "name": "Grayscale Ethereum Trust",
      "decimals": 8,
      "logoURI": "https://raw.githubusercontent.com/solana-labs/token-list/main/assets/mainnet/5YMFoVuoQzdivpm6W97UGKkHxq6aEhipuNkA8imPDoa1/logo.png",
      "tags": [
        "tokenized-stock"
      ],
      "extensions": {
        "website": "https://www.digitalassets.ag/UnderlyingDetails?ETHE"
      }
    },
    {
      "chainId": 101,
      "address": "C9vMZBz1UCmYSCmMcZFw6N9AsYhXDAWnuhxd8ygCA1Ah",
      "symbol": "EWA",
      "name": "iShares MSCI Australia ETF",
      "decimals": 8,
      "logoURI": "https://raw.githubusercontent.com/solana-labs/token-list/main/assets/mainnet/C9vMZBz1UCmYSCmMcZFw6N9AsYhXDAWnuhxd8ygCA1Ah/logo.svg",
      "tags": [
        "tokenized-stock"
      ],
      "extensions": {
        "website": "https://www.digitalassets.ag/UnderlyingDetails?EWA"
      }
    },
    {
      "chainId": 101,
      "address": "AcXn3WXPARC7r5JwrkPHSUmBGWyWx1vRydNHXXvgc8V6",
      "symbol": "EWJ",
      "name": "iShares MSCI Japan ETF",
      "decimals": 8,
      "logoURI": "https://raw.githubusercontent.com/solana-labs/token-list/main/assets/mainnet/AcXn3WXPARC7r5JwrkPHSUmBGWyWx1vRydNHXXvgc8V6/logo.svg",
      "tags": [
        "tokenized-stock"
      ],
      "extensions": {
        "website": "https://www.digitalassets.ag/UnderlyingDetails?EWJ"
      }
    },
    {
      "chainId": 101,
      "address": "8ihxfcxBZ7dZyfnpXJiGrgEZfrKWbZUk6LjfosLrQfR",
      "symbol": "EWY",
      "name": "iShares MSCI South Korea ETF",
      "decimals": 8,
      "logoURI": "https://raw.githubusercontent.com/solana-labs/token-list/main/assets/mainnet/8ihxfcxBZ7dZyfnpXJiGrgEZfrKWbZUk6LjfosLrQfR/logo.svg",
      "tags": [
        "tokenized-stock"
      ],
      "extensions": {
        "website": "https://www.digitalassets.ag/UnderlyingDetails?EWY"
      }
    },
    {
      "chainId": 101,
      "address": "N5ykto2MU7CNcLX7sgWFe3M2Vpy7wq8gDt2sVNDe6aH",
      "symbol": "EWZ",
      "name": "iShares MSCI Brazil ETF",
      "decimals": 8,
      "logoURI": "https://raw.githubusercontent.com/solana-labs/token-list/main/assets/mainnet/N5ykto2MU7CNcLX7sgWFe3M2Vpy7wq8gDt2sVNDe6aH/logo.svg",
      "tags": [
        "tokenized-stock"
      ],
      "extensions": {
        "website": "https://www.digitalassets.ag/UnderlyingDetails?EWZ"
      }
    },
    {
      "chainId": 101,
      "address": "3K9pfJzKiAm9upcyDWk5NBVdjxVtqXN8sVfQ4aR6qwb2",
      "symbol": "FB",
      "name": "Facebook",
      "decimals": 8,
      "logoURI": "https://raw.githubusercontent.com/solana-labs/token-list/main/assets/mainnet/3K9pfJzKiAm9upcyDWk5NBVdjxVtqXN8sVfQ4aR6qwb2/logo.svg",
      "tags": [
        "tokenized-stock"
      ],
      "extensions": {
        "website": "https://www.digitalassets.ag/UnderlyingDetails?FB"
      }
    },
    {
      "chainId": 101,
      "address": "Ege7FzfrrBSusVQrRUuTiFVCSc8u2R9fRWh4qLjdNYfz",
      "symbol": "FXI",
      "name": "iShares China Large-Cap ETF",
      "decimals": 8,
      "logoURI": "https://raw.githubusercontent.com/solana-labs/token-list/main/assets/mainnet/Ege7FzfrrBSusVQrRUuTiFVCSc8u2R9fRWh4qLjdNYfz/logo.svg",
      "tags": [
        "tokenized-stock"
      ],
      "extensions": {
        "website": "https://www.digitalassets.ag/UnderlyingDetails?FXI"
      }
    },
    {
      "chainId": 101,
      "address": "FiV4TtDtnjaf8m8vw2a7uc9hRoFvvu9Ft7GzxiMujn3t",
      "symbol": "GBTC",
      "name": "Grayscale Bitcoin Trust",
      "decimals": 8,
      "logoURI": "https://raw.githubusercontent.com/solana-labs/token-list/main/assets/mainnet/FiV4TtDtnjaf8m8vw2a7uc9hRoFvvu9Ft7GzxiMujn3t/logo.png",
      "tags": [
        "tokenized-stock"
      ],
      "extensions": {
        "website": "https://www.digitalassets.ag/UnderlyingDetails?GBTC"
      }
    },
    {
      "chainId": 101,
      "address": "7FYk6a91TiFWigBvCf8KbuEMyyfpqET5QHFkRtiD2XxF",
      "symbol": "GDX",
      "name": "VanEck Vectors Gold Miners Etf",
      "decimals": 8,
      "logoURI": "https://raw.githubusercontent.com/solana-labs/token-list/main/assets/mainnet/7FYk6a91TiFWigBvCf8KbuEMyyfpqET5QHFkRtiD2XxF/logo.svg",
      "tags": [
        "tokenized-stock"
      ],
      "extensions": {
        "website": "https://www.digitalassets.ag/UnderlyingDetails?GDX"
      }
    },
    {
      "chainId": 101,
      "address": "EGhhk4sHgY1SBYsgkfgyGNhAKBXqn6QyKNx7W13evx9D",
      "symbol": "GDXJ",
      "name": "VanEck Vectors Junior Gold Miners Etf",
      "decimals": 8,
      "logoURI": "https://raw.githubusercontent.com/solana-labs/token-list/main/assets/mainnet/EGhhk4sHgY1SBYsgkfgyGNhAKBXqn6QyKNx7W13evx9D/logo.svg",
      "tags": [
        "tokenized-stock"
      ],
      "extensions": {
        "website": "https://www.digitalassets.ag/UnderlyingDetails?GDXJ"
      }
    },
    {
      "chainId": 101,
      "address": "9HyU5EEyPvkxeuekNUwsHzmMCJoiw8FZBGWaNih2oux1",
      "symbol": "GLD",
      "name": "SPDR Gold Shares",
      "decimals": 8,
      "logoURI": "https://raw.githubusercontent.com/solana-labs/token-list/main/assets/mainnet/9HyU5EEyPvkxeuekNUwsHzmMCJoiw8FZBGWaNih2oux1/logo.png",
      "tags": [
        "tokenized-stock"
      ],
      "extensions": {
        "website": "https://www.digitalassets.ag/UnderlyingDetails?GLD"
      }
    },
    {
      "chainId": 101,
      "address": "EYLa7susWhzqDNKYe7qLhFHb3Y9kdNwThc6QSnc4TLWN",
      "symbol": "GLXY",
      "name": "Galaxy Digital Holdings",
      "decimals": 8,
      "logoURI": "https://raw.githubusercontent.com/solana-labs/token-list/main/assets/mainnet/EYLa7susWhzqDNKYe7qLhFHb3Y9kdNwThc6QSnc4TLWN/logo.png",
      "tags": [
        "tokenized-stock"
      ],
      "extensions": {
        "website": "https://www.digitalassets.ag/UnderlyingDetails?GLXY"
      }
    },
    {
      "chainId": 101,
      "address": "Ac2wmyujRxiGtb5msS7fKzGycaCF7K8NbVs5ortE6MFo",
      "symbol": "GME",
      "name": "GameStop",
      "decimals": 8,
      "logoURI": "https://raw.githubusercontent.com/solana-labs/token-list/main/assets/mainnet/Ac2wmyujRxiGtb5msS7fKzGycaCF7K8NbVs5ortE6MFo/logo.svg",
      "tags": [
        "tokenized-stock"
      ],
      "extensions": {
        "website": "https://www.digitalassets.ag/UnderlyingDetails?GME"
      }
    },
    {
      "chainId": 101,
      "address": "7uzWUPC6XsWkgFAuDjpZgPVH9p3WqeKTvTJqLM1RXX6w",
      "symbol": "GOOGL",
      "name": "Google",
      "decimals": 8,
      "logoURI": "https://raw.githubusercontent.com/solana-labs/token-list/main/assets/mainnet/7uzWUPC6XsWkgFAuDjpZgPVH9p3WqeKTvTJqLM1RXX6w/logo.svg",
      "tags": [
        "tokenized-stock"
      ],
      "extensions": {
        "website": "https://www.digitalassets.ag/UnderlyingDetails?GOOGL"
      }
    },
    {
      "chainId": 101,
      "address": "6CuCUCYovcLxwaKuxWm8uTquVKGWaAydcFEU3NrtvxGZ",
      "symbol": "INTC",
      "name": "Intel Corp",
      "decimals": 8,
      "logoURI": "https://raw.githubusercontent.com/solana-labs/token-list/main/assets/mainnet/6CuCUCYovcLxwaKuxWm8uTquVKGWaAydcFEU3NrtvxGZ/logo.svg",
      "tags": [
        "tokenized-stock"
      ],
      "extensions": {
        "website": "https://www.digitalassets.ag/UnderlyingDetails?INTC"
      }
    },
    {
      "chainId": 101,
      "address": "6H26K637YNAjZycRosvBR3ENKFGMsbr4xmoV7ca83GWf",
      "symbol": "JUST",
      "name": "Just Group PLC",
      "decimals": 8,
      "logoURI": "https://raw.githubusercontent.com/solana-labs/token-list/main/assets/mainnet/6H26K637YNAjZycRosvBR3ENKFGMsbr4xmoV7ca83GWf/logo.png",
      "tags": [
        "tokenized-stock"
      ],
      "extensions": {
        "website": "https://www.digitalassets.ag/UnderlyingDetails?JUST"
      }
    },
    {
      "chainId": 101,
      "address": "FFRtWiE8FT7HMf673r9cmpabHVQfa2QEf4rSRwNo4JM3",
      "symbol": "MRNA",
      "name": "Moderna",
      "decimals": 8,
      "logoURI": "https://raw.githubusercontent.com/solana-labs/token-list/main/assets/mainnet/FFRtWiE8FT7HMf673r9cmpabHVQfa2QEf4rSRwNo4JM3/logo.svg",
      "tags": [
        "tokenized-stock"
      ],
      "extensions": {
        "website": "https://www.digitalassets.ag/UnderlyingDetails?MRNA"
      }
    },
    {
      "chainId": 101,
      "address": "Hfbh3GU8AdYCw4stirFy2RPGtwQbbzToG2DgFozAymUb",
      "symbol": "NFLX",
      "name": "Netflix",
      "decimals": 8,
      "logoURI": "https://raw.githubusercontent.com/solana-labs/token-list/main/assets/mainnet/Hfbh3GU8AdYCw4stirFy2RPGtwQbbzToG2DgFozAymUb/logo.svg",
      "tags": [
        "tokenized-stock"
      ],
      "extensions": {
        "website": "https://www.digitalassets.ag/UnderlyingDetails?NFLX"
      }
    },
    {
      "chainId": 101,
      "address": "56Zwe8Crm4pXvmByCxmGDjYrLPxkenTrckdRM7WG3zQv",
      "symbol": "NIO",
      "name": "Nio",
      "decimals": 8,
      "logoURI": "https://raw.githubusercontent.com/solana-labs/token-list/main/assets/mainnet/56Zwe8Crm4pXvmByCxmGDjYrLPxkenTrckdRM7WG3zQv/logo.svg",
      "tags": [
        "tokenized-stock"
      ],
      "extensions": {
        "website": "https://www.digitalassets.ag/UnderlyingDetails?NIO"
      }
    },
    {
      "chainId": 101,
      "address": "HP9WMRDV3KdUfJ7CNn5Wf8JzLczwxdnQYTHDAa9yCSnq",
      "symbol": "NOK",
      "name": "Nokia",
      "decimals": 8,
      "logoURI": "https://raw.githubusercontent.com/solana-labs/token-list/main/assets/mainnet/HP9WMRDV3KdUfJ7CNn5Wf8JzLczwxdnQYTHDAa9yCSnq/logo.svg",
      "tags": [
        "tokenized-stock"
      ],
      "extensions": {
        "website": "https://www.digitalassets.ag/UnderlyingDetails?NOK"
      }
    },
    {
      "chainId": 101,
      "address": "GpM58T33eTrGEdHmeFnSVksJjJT6JVdTvim59ipTgTNh",
      "symbol": "NVDA",
      "name": "NVIDIA",
      "decimals": 8,
      "logoURI": "https://raw.githubusercontent.com/solana-labs/token-list/main/assets/mainnet/GpM58T33eTrGEdHmeFnSVksJjJT6JVdTvim59ipTgTNh/logo.svg",
      "tags": [
        "tokenized-stock"
      ],
      "extensions": {
        "website": "https://www.digitalassets.ag/UnderlyingDetails?NVDA"
      }
    },
    {
      "chainId": 101,
      "address": "CRCop5kHBDLTYJyG7z3u6yiVQi4FQHbyHdtb18Qh2Ta9",
      "symbol": "PENN",
      "name": "Penn National Gaming",
      "decimals": 8,
      "logoURI": "https://raw.githubusercontent.com/solana-labs/token-list/main/assets/mainnet/CRCop5kHBDLTYJyG7z3u6yiVQi4FQHbyHdtb18Qh2Ta9/logo.svg",
      "tags": [
        "tokenized-stock"
      ],
      "extensions": {
        "website": "https://www.digitalassets.ag/UnderlyingDetails?PENN"
      }
    },
    {
      "chainId": 101,
      "address": "97v2oXMQ2MMAkgUnoQk3rNhrZCRThorYhvz1poAe9stk",
      "symbol": "PFE",
      "name": "Pfizer",
      "decimals": 8,
      "logoURI": "https://raw.githubusercontent.com/solana-labs/token-list/main/assets/mainnet/97v2oXMQ2MMAkgUnoQk3rNhrZCRThorYhvz1poAe9stk/logo.svg",
      "tags": [
        "tokenized-stock"
      ],
      "extensions": {
        "website": "https://www.digitalassets.ag/UnderlyingDetails?PFE"
      }
    },
    {
      "chainId": 101,
      "address": "AwutBmwmhehaMh18CxqFPPN311uCB1M2awp68A2bG41v",
      "symbol": "PYPL",
      "name": "PayPal",
      "decimals": 8,
      "logoURI": "https://raw.githubusercontent.com/solana-labs/token-list/main/assets/mainnet/AwutBmwmhehaMh18CxqFPPN311uCB1M2awp68A2bG41v/logo.svg",
      "tags": [
        "tokenized-stock"
      ],
      "extensions": {
        "website": "https://www.digitalassets.ag/UnderlyingDetails?PYPL"
      }
    },
    {
      "chainId": 101,
      "address": "8Sa7BjogSJnkHyhtRTKNDDTDtASnWMcAsD4ySVNSFu27",
      "symbol": "SLV",
      "name": "iShares Silver Trust",
      "decimals": 8,
      "logoURI": "https://raw.githubusercontent.com/solana-labs/token-list/main/assets/mainnet/8Sa7BjogSJnkHyhtRTKNDDTDtASnWMcAsD4ySVNSFu27/logo.svg",
      "tags": [
        "tokenized-stock"
      ],
      "extensions": {
        "website": "https://www.digitalassets.ag/UnderlyingDetails?SLV"
      }
    },
    {
      "chainId": 101,
      "address": "CS4tNS523VCLiTsGnYEAd6GqfrZNLtA14C98DC6gE47g",
      "symbol": "SPY",
      "name": "SPDR S&P 500 ETF",
      "decimals": 8,
      "logoURI": "https://raw.githubusercontent.com/solana-labs/token-list/main/assets/mainnet/CS4tNS523VCLiTsGnYEAd6GqfrZNLtA14C98DC6gE47g/logo.svg",
      "tags": [
        "tokenized-stock"
      ],
      "extensions": {
        "website": "https://www.digitalassets.ag/UnderlyingDetails?SPY"
      }
    },
    {
      "chainId": 101,
      "address": "BLyrWJuDyYnDaUMxqBMqkDYAeajnyode1ARh7TxtakEh",
      "symbol": "SQ",
      "name": "Square",
      "decimals": 8,
      "logoURI": "https://raw.githubusercontent.com/solana-labs/token-list/main/assets/mainnet/BLyrWJuDyYnDaUMxqBMqkDYAeajnyode1ARh7TxtakEh/logo.svg",
      "tags": [
        "tokenized-stock"
      ],
      "extensions": {
        "website": "https://www.digitalassets.ag/UnderlyingDetails?SQ"
      }
    },
    {
      "chainId": 101,
      "address": "HSDepE3xvbyRDx4M11LX7Hf9qgHSopfTXxAoeatCcwWF",
      "symbol": "SUN",
      "name": "Sunoco LP",
      "decimals": 8,
      "logoURI": "https://raw.githubusercontent.com/solana-labs/token-list/main/assets/mainnet/HSDepE3xvbyRDx4M11LX7Hf9qgHSopfTXxAoeatCcwWF/logo.svg",
      "tags": [
        "tokenized-stock"
      ],
      "extensions": {
        "website": "https://www.digitalassets.ag/UnderlyingDetails?SUN"
      }
    },
    {
      "chainId": 101,
      "address": "LZufgu7ekMcWBUypPMBYia2ipnFzpxpZgRBFLhYswgR",
      "symbol": "TLRY",
      "name": "Tilray Inc",
      "decimals": 8,
      "logoURI": "https://raw.githubusercontent.com/solana-labs/token-list/main/assets/mainnet/LZufgu7ekMcWBUypPMBYia2ipnFzpxpZgRBFLhYswgR/logo.svg",
      "tags": [
        "tokenized-stock"
      ],
      "extensions": {
        "website": "https://www.digitalassets.ag/UnderlyingDetails?TLRY"
      }
    },
    {
      "chainId": 101,
      "address": "2iCUKaCQpGvnaBimLprKWT8bNGF92e6LxWq4gjsteWfx",
      "symbol": "TSM",
      "name": "Taiwan Semiconductor Mfg",
      "decimals": 8,
      "logoURI": "https://raw.githubusercontent.com/solana-labs/token-list/main/assets/mainnet/2iCUKaCQpGvnaBimLprKWT8bNGF92e6LxWq4gjsteWfx/logo.svg",
      "tags": [
        "tokenized-stock"
      ],
      "extensions": {
        "website": "https://www.digitalassets.ag/UnderlyingDetails?TSM"
      }
    },
    {
      "chainId": 101,
      "address": "BZMg4HyyHVUJkwh2yuv6duu4iQUaXRxT6sK1dT7FcaZf",
      "symbol": "TUR",
      "name": "iShares MSCI Turkey ETF",
      "decimals": 8,
      "logoURI": "https://raw.githubusercontent.com/solana-labs/token-list/main/assets/mainnet/BZMg4HyyHVUJkwh2yuv6duu4iQUaXRxT6sK1dT7FcaZf/logo.svg",
      "tags": [
        "tokenized-stock"
      ],
      "extensions": {
        "website": "https://www.digitalassets.ag/UnderlyingDetails?TUR"
      }
    },
    {
      "chainId": 101,
      "address": "C2tNm8bMU5tz6KdXjHY5zewsN1Wv1TEbxK9XGTCgUZMJ",
      "symbol": "TWTR",
      "name": "Twitter",
      "decimals": 8,
      "logoURI": "https://raw.githubusercontent.com/solana-labs/token-list/main/assets/mainnet/C2tNm8bMU5tz6KdXjHY5zewsN1Wv1TEbxK9XGTCgUZMJ/logo.svg",
      "tags": [
        "tokenized-stock"
      ],
      "extensions": {
        "website": "https://www.digitalassets.ag/UnderlyingDetails?TWTR"
      }
    },
    {
      "chainId": 101,
      "address": "4kmVbBDCzYam3S4e9XqKQkLCEz16gu3dTTo65KbhShuv",
      "symbol": "UBER",
      "name": "Uber",
      "decimals": 8,
      "logoURI": "https://raw.githubusercontent.com/solana-labs/token-list/main/assets/mainnet/4kmVbBDCzYam3S4e9XqKQkLCEz16gu3dTTo65KbhShuv/logo.svg",
      "tags": [
        "tokenized-stock"
      ],
      "extensions": {
        "website": "https://www.digitalassets.ag/UnderlyingDetails?UBER"
      }
    },
    {
      "chainId": 101,
      "address": "J645gMdx9zSMM2VySLBrtv6Zv1HyEjPqQXVGRAPYqzvK",
      "symbol": "USO",
      "name": "United States Oil Fund",
      "decimals": 8,
      "logoURI": "https://raw.githubusercontent.com/solana-labs/token-list/main/assets/mainnet/J645gMdx9zSMM2VySLBrtv6Zv1HyEjPqQXVGRAPYqzvK/logo.svg",
      "tags": [
        "tokenized-stock"
      ],
      "extensions": {
        "website": "https://www.digitalassets.ag/UnderlyingDetails?USO"
      }
    },
    {
      "chainId": 101,
      "address": "3LjkoC9FYEqRKNpy7xz3nxfnGVAt1SNS98rYwF2adQWB",
      "symbol": "VXX",
      "name": "iPath B S&P 500 VIX S/T Futs ETN",
      "decimals": 8,
      "logoURI": "https://raw.githubusercontent.com/solana-labs/token-list/main/assets/mainnet/3LjkoC9FYEqRKNpy7xz3nxfnGVAt1SNS98rYwF2adQWB/logo.png",
      "tags": [
        "tokenized-stock"
      ],
      "extensions": {
        "website": "https://www.digitalassets.ag/UnderlyingDetails?VXX"
      }
    },
    {
      "chainId": 101,
      "address": "BcALTCjD4HJJxBDUXi3nHUgqsJmXAQdBbQrcmtLtqZaf",
      "symbol": "ZM",
      "name": "Zoom",
      "decimals": 8,
      "logoURI": "https://raw.githubusercontent.com/solana-labs/token-list/main/assets/mainnet/BcALTCjD4HJJxBDUXi3nHUgqsJmXAQdBbQrcmtLtqZaf/logo.svg",
      "tags": [
        "tokenized-stock"
      ],
      "extensions": {
        "website": "https://www.digitalassets.ag/UnderlyingDetails?ZM"
      }
    },
    {
      "chainId": 101,
      "address": "9n4nbM75f5Ui33ZbPYXn59EwSgE8CGsHtAeTH5YFeJ9E",
      "symbol": "BTC",
      "name": "Wrapped Bitcoin (Sollet)",
      "decimals": 6,
      "logoURI": "https://raw.githubusercontent.com/solana-labs/token-list/main/assets/mainnet/9n4nbM75f5Ui33ZbPYXn59EwSgE8CGsHtAeTH5YFeJ9E/logo.png",
      "tags": [
        "wrapped-sollet",
        "ethereum"
      ],
      "extensions": {
        "bridgeContract": "https://etherscan.io/address/0xeae57ce9cc1984f202e15e038b964bb8bdf7229a",
        "serumV3Usdc": "A8YFbxQYFVqKZaoYJLLUVcQiWP7G2MeEgW5wsAQgMvFw",
        "serumV3Usdt": "C1EuT9VokAKLiW7i2ASnZUvxDoKuKkCpDDeNxAptuNe4",
        "coingeckoId": "bitcoin"
      }
    },
    {
      "chainId": 101,
      "address": "2FPyTwcZLUg1MDrwsyoP4D6s1tM7hAkHYRjkNb5w6Pxk",
      "symbol": "ETH",
      "name": "Wrapped Ethereum (Sollet)",
      "decimals": 6,
      "logoURI": "https://raw.githubusercontent.com/solana-labs/token-list/main/assets/mainnet/2FPyTwcZLUg1MDrwsyoP4D6s1tM7hAkHYRjkNb5w6Pxk/logo.png",
      "tags": [
        "wrapped-sollet",
        "ethereum"
      ],
      "extensions": {
        "bridgeContract": "https://etherscan.io/address/0xeae57ce9cc1984f202e15e038b964bb8bdf7229a",
        "serumV3Usdc": "4tSvZvnbyzHXLMTiFonMyxZoHmFqau1XArcRCVHLZ5gX",
        "serumV3Usdt": "7dLVkUfBVfCGkFhSXDCq1ukM9usathSgS716t643iFGF",
        "coingeckoId": "ethereum"
      }
    },
    {
      "chainId": 101,
      "address": "3JSf5tPeuscJGtaCp5giEiDhv51gQ4v3zWg8DGgyLfAB",
      "symbol": "YFI",
      "name": "Wrapped YFI (Sollet)",
      "decimals": 6,
      "logoURI": "https://raw.githubusercontent.com/solana-labs/token-list/main/assets/mainnet/3JSf5tPeuscJGtaCp5giEiDhv51gQ4v3zWg8DGgyLfAB/logo.png",
      "tags": [
        "wrapped-sollet",
        "ethereum"
      ],
      "extensions": {
        "bridgeContract": "https://etherscan.io/address/0xeae57ce9cc1984f202e15e038b964bb8bdf7229a",
        "serumV3Usdc": "7qcCo8jqepnjjvB5swP4Afsr3keVBs6gNpBTNubd1Kr2",
        "serumV3Usdt": "3Xg9Q4VtZhD4bVYJbTfgGWFV5zjE3U7ztSHa938zizte",
        "coingeckoId": "yearn-finance"
      }
    },
    {
      "chainId": 101,
      "address": "CWE8jPTUYhdCTZYWPTe1o5DFqfdjzWKc9WKz6rSjQUdG",
      "symbol": "LINK",
      "name": "Wrapped Chainlink (Sollet)",
      "decimals": 6,
      "logoURI": "https://raw.githubusercontent.com/solana-labs/token-list/main/assets/mainnet/CWE8jPTUYhdCTZYWPTe1o5DFqfdjzWKc9WKz6rSjQUdG/logo.png",
      "tags": [
        "wrapped-sollet",
        "ethereum"
      ],
      "extensions": {
        "bridgeContract": "https://etherscan.io/address/0xeae57ce9cc1984f202e15e038b964bb8bdf7229a",
        "serumV3Usdc": "3hwH1txjJVS8qv588tWrjHfRxdqNjBykM1kMcit484up",
        "serumV3Usdt": "3yEZ9ZpXSQapmKjLAGKZEzUNA1rcupJtsDp5mPBWmGZR",
        "coingeckoId": "chainlink"
      }
    },
    {
      "chainId": 101,
      "address": "Ga2AXHpfAF6mv2ekZwcsJFqu7wB4NV331qNH7fW9Nst8",
      "symbol": "XRP",
      "name": "Wrapped XRP (Sollet)",
      "decimals": 6,
      "logoURI": "https://raw.githubusercontent.com/solana-labs/token-list/main/assets/mainnet/Ga2AXHpfAF6mv2ekZwcsJFqu7wB4NV331qNH7fW9Nst8/logo.png",
      "tags": [
        "wrapped-sollet",
        "ethereum"
      ],
      "extensions": {
        "bridgeContract": "https://etherscan.io/address/0xeae57ce9cc1984f202e15e038b964bb8bdf7229a",
        "coingeckoId": "ripple"
      }
    },
    {
      "chainId": 101,
      "address": "BQcdHdAQW1hczDbBi9hiegXAR7A98Q9jx3X3iBBBDiq4",
      "symbol": "wUSDT",
      "name": "Wrapped USDT (Sollet)",
      "decimals": 6,
      "logoURI": "https://raw.githubusercontent.com/solana-labs/token-list/main/assets/mainnet/BQcdHdAQW1hczDbBi9hiegXAR7A98Q9jx3X3iBBBDiq4/logo.png",
      "tags": [
        "stablecoin",
        "wrapped-sollet",
        "ethereum"
      ],
      "extensions": {
        "bridgeContract": "https://etherscan.io/address/0xeae57ce9cc1984f202e15e038b964bb8bdf7229a",
        "coingeckoId": "tether"
      }
    },
    {
      "chainId": 101,
      "address": "AR1Mtgh7zAtxuxGd2XPovXPVjcSdY3i4rQYisNadjfKy",
      "symbol": "SUSHI",
      "name": "Wrapped SUSHI (Sollet)",
      "decimals": 6,
      "logoURI": "https://raw.githubusercontent.com/solana-labs/token-list/main/assets/mainnet/AR1Mtgh7zAtxuxGd2XPovXPVjcSdY3i4rQYisNadjfKy/logo.png",
      "tags": [
        "wrapped-sollet",
        "ethereum"
      ],
      "extensions": {
        "website": "https://www.sushi.com",
        "bridgeContract": "https://etherscan.io/address/0xeae57ce9cc1984f202e15e038b964bb8bdf7229a",
        "serumV3Usdc": "A1Q9iJDVVS8Wsswr9ajeZugmj64bQVCYLZQLra2TMBMo",
        "serumV3Usdt": "6DgQRTpJTnAYBSShngAVZZDq7j9ogRN1GfSQ3cq9tubW",
        "coingeckoId": "sushi",
        "waterfallbot": "https://bit.ly/SUSHIwaterfall"
      }
    },
    {
      "chainId": 101,
      "address": "CsZ5LZkDS7h9TDKjrbL7VAwQZ9nsRu8vJLhRYfmGaN8K",
      "symbol": "ALEPH",
      "name": "Wrapped ALEPH (Sollet)",
      "decimals": 6,
      "logoURI": "https://raw.githubusercontent.com/solana-labs/token-list/main/assets/mainnet/CsZ5LZkDS7h9TDKjrbL7VAwQZ9nsRu8vJLhRYfmGaN8K/logo.png",
      "tags": [
        "wrapped-sollet",
        "ethereum"
      ],
      "extensions": {
        "bridgeContract": "https://etherscan.io/address/0xeae57ce9cc1984f202e15e038b964bb8bdf7229a",
        "serumV3Usdc": "GcoKtAmTy5QyuijXSmJKBtFdt99e6Buza18Js7j9AJ6e",
        "serumV3Usdt": "Gyp1UGRgbrb6z8t7fpssxEKQgEmcJ4pVnWW3ds2p6ZPY",
        "coingeckoId": "aleph"
      }
    },
    {
      "chainId": 101,
      "address": "SF3oTvfWzEP3DTwGSvUXRrGTvr75pdZNnBLAH9bzMuX",
      "symbol": "SXP",
      "name": "Wrapped SXP (Sollet)",
      "decimals": 6,
      "logoURI": "https://raw.githubusercontent.com/solana-labs/token-list/main/assets/mainnet/SF3oTvfWzEP3DTwGSvUXRrGTvr75pdZNnBLAH9bzMuX/logo.png",
      "tags": [
        "wrapped-sollet",
        "ethereum"
      ],
      "extensions": {
        "bridgeContract": "https://etherscan.io/address/0xeae57ce9cc1984f202e15e038b964bb8bdf7229a",
        "serumV3Usdc": "4LUro5jaPaTurXK737QAxgJywdhABnFAMQkXX4ZyqqaZ",
        "serumV3Usdt": "8afKwzHR3wJE7W7Y5hvQkngXh6iTepSZuutRMMy96MjR",
        "coingeckoId": "swipe"
      }
    },
    {
      "chainId": 101,
      "address": "BtZQfWqDGbk9Wf2rXEiWyQBdBY1etnUUn6zEphvVS7yN",
      "symbol": "HGET",
      "name": "Wrapped Hedget (Sollet)",
      "decimals": 6,
      "logoURI": "https://raw.githubusercontent.com/solana-labs/token-list/main/assets/mainnet/BtZQfWqDGbk9Wf2rXEiWyQBdBY1etnUUn6zEphvVS7yN/logo.svg",
      "tags": [
        "wrapped-sollet",
        "ethereum"
      ],
      "extensions": {
        "website": "https://www.hedget.com/",
        "bridgeContract": "https://etherscan.io/address/0xeae57ce9cc1984f202e15e038b964bb8bdf7229a",
        "serumV3Usdc": "88vztw7RTN6yJQchVvxrs6oXUDryvpv9iJaFa1EEmg87",
        "serumV3Usdt": "ErQXxiNfJgd4fqQ58PuEw5xY35TZG84tHT6FXf5s4UxY",
        "coingeckoId": "hedget"
      }
    },
    {
      "chainId": 101,
      "address": "5Fu5UUgbjpUvdBveb3a1JTNirL8rXtiYeSMWvKjtUNQv",
      "symbol": "CREAM",
      "name": "Wrapped Cream Finance (Sollet)",
      "decimals": 6,
      "logoURI": "https://raw.githubusercontent.com/solana-labs/token-list/main/assets/mainnet/5Fu5UUgbjpUvdBveb3a1JTNirL8rXtiYeSMWvKjtUNQv/logo.png",
      "tags": [
        "wrapped-sollet",
        "ethereum"
      ],
      "extensions": {
        "bridgeContract": "https://etherscan.io/address/0xeae57ce9cc1984f202e15e038b964bb8bdf7229a",
        "serumV3Usdc": "7nZP6feE94eAz9jmfakNJWPwEKaeezuKKC5D1vrnqyo2",
        "serumV3Usdt": "4ztJEvQyryoYagj2uieep3dyPwG2pyEwb2dKXTwmXe82",
        "coingeckoId": "cream-2"
      }
    },
    {
      "chainId": 101,
      "address": "873KLxCbz7s9Kc4ZzgYRtNmhfkQrhfyWGZJBmyCbC3ei",
      "symbol": "UBXT",
      "name": "Wrapped Upbots (Sollet)",
      "decimals": 6,
      "logoURI": "https://raw.githubusercontent.com/solana-labs/token-list/main/assets/mainnet/873KLxCbz7s9Kc4ZzgYRtNmhfkQrhfyWGZJBmyCbC3ei/logo.png",
      "tags": [
        "wrapped-sollet",
        "ethereum"
      ],
      "extensions": {
        "website": "https://upbots.com/",
        "explorer": "https://etherscan.io/address/0xeae57ce9cc1984f202e15e038b964bb8bdf7229a",
        "serumV3Usdc": "2wr3Ab29KNwGhtzr5HaPCyfU1qGJzTUAN4amCLZWaD1H",
        "serumV3Usdt": "F1T7b6pnR8Pge3qmfNUfW6ZipRDiGpMww6TKTrRU4NiL",
        "coingeckoId": "upbots"
      }
    },
    {
      "chainId": 101,
      "address": "HqB7uswoVg4suaQiDP3wjxob1G5WdZ144zhdStwMCq7e",
      "symbol": "HNT",
      "name": "Wrapped Helium (Sollet)",
      "decimals": 6,
      "logoURI": "https://raw.githubusercontent.com/solana-labs/token-list/main/assets/mainnet/HqB7uswoVg4suaQiDP3wjxob1G5WdZ144zhdStwMCq7e/logo.png",
      "tags": [
        "wrapped-sollet",
        "ethereum"
      ],
      "extensions": {
        "bridgeContract": "https://etherscan.io/address/0xeae57ce9cc1984f202e15e038b964bb8bdf7229a",
        "serumV3Usdc": "CnUV42ZykoKUnMDdyefv5kP6nDSJf7jFd7WXAecC6LYr",
        "serumV3Usdt": "8FpuMGLtMZ7Wt9ZvyTGuTVwTwwzLYfS5NZWcHxbP1Wuh",
        "coingeckoId": "helium"
      }
    },
    {
      "chainId": 101,
      "address": "9S4t2NEAiJVMvPdRYKVrfJpBafPBLtvbvyS3DecojQHw",
      "symbol": "FRONT",
      "name": "Wrapped FRONT (Sollet)",
      "decimals": 6,
      "logoURI": "https://raw.githubusercontent.com/solana-labs/token-list/main/assets/mainnet/9S4t2NEAiJVMvPdRYKVrfJpBafPBLtvbvyS3DecojQHw/logo.png",
      "tags": [
        "wrapped-sollet",
        "ethereum"
      ],
      "extensions": {
        "bridgeContract": "https://etherscan.io/address/0xeae57ce9cc1984f202e15e038b964bb8bdf7229a",
        "serumV3Usdc": "9Zx1CvxSVdroKMMWf2z8RwrnrLiQZ9VkQ7Ex3syQqdSH",
        "serumV3Usdt": "CGC4UgWwqA9PET6Tfx6o6dLv94EK2coVkPtxgNHuBtxj",
        "coingeckoId": "frontier-token"
      }
    },
    {
      "chainId": 101,
      "address": "6WNVCuxCGJzNjmMZoKyhZJwvJ5tYpsLyAtagzYASqBoF",
      "symbol": "AKRO",
      "name": "Wrapped AKRO (Sollet)",
      "decimals": 6,
      "logoURI": "https://raw.githubusercontent.com/solana-labs/token-list/main/assets/mainnet/6WNVCuxCGJzNjmMZoKyhZJwvJ5tYpsLyAtagzYASqBoF/logo.png",
      "tags": [
        "wrapped-sollet",
        "ethereum"
      ],
      "extensions": {
        "bridgeContract": "https://etherscan.io/address/0xeae57ce9cc1984f202e15e038b964bb8bdf7229a",
        "serumV3Usdc": "5CZXTTgVZKSzgSA3AFMN5a2f3hmwmmJ6hU8BHTEJ3PX8",
        "serumV3Usdt": "HLvRdctRB48F9yLnu9E24LUTRt89D48Z35yi1HcxayDf",
        "coingeckoId": "akropolis"
      }
    },
    {
      "chainId": 101,
      "address": "DJafV9qemGp7mLMEn5wrfqaFwxsbLgUsGVS16zKRk9kc",
      "symbol": "HXRO",
      "name": "Wrapped HXRO (Sollet)",
      "decimals": 6,
      "logoURI": "https://raw.githubusercontent.com/solana-labs/token-list/main/assets/mainnet/DJafV9qemGp7mLMEn5wrfqaFwxsbLgUsGVS16zKRk9kc/logo.png",
      "tags": [
        "wrapped-sollet",
        "ethereum"
      ],
      "extensions": {
        "bridgeContract": "https://etherscan.io/address/0xeae57ce9cc1984f202e15e038b964bb8bdf7229a",
        "serumV3Usdc": "6Pn1cSiRos3qhBf54uBP9ZQg8x3JTardm1dL3n4p29tA",
        "serumV3Usdt": "4absuMsgemvdjfkgdLQq1zKEjw3dHBoCWkzKoctndyqd",
        "coingeckoId": "hxro"
      }
    },
    {
      "chainId": 101,
      "address": "DEhAasscXF4kEGxFgJ3bq4PpVGp5wyUxMRvn6TzGVHaw",
      "symbol": "UNI",
      "name": "Wrapped UNI (Sollet)",
      "decimals": 6,
      "logoURI": "https://raw.githubusercontent.com/solana-labs/token-list/main/assets/mainnet/DEhAasscXF4kEGxFgJ3bq4PpVGp5wyUxMRvn6TzGVHaw/logo.png",
      "tags": [
        "wrapped-sollet",
        "ethereum"
      ],
      "extensions": {
        "bridgeContract": "https://etherscan.io/address/0xeae57ce9cc1984f202e15e038b964bb8bdf7229a",
        "serumV3Usdc": "6JYHjaQBx6AtKSSsizDMwozAEDEZ5KBsSUzH7kRjGJon",
        "serumV3Usdt": "2SSnWNrc83otLpfRo792P6P3PESZpdr8cu2r8zCE6bMD",
        "coingeckoId": "uniswap"
      }
    },
    {
      "chainId": 101,
      "address": "SRMuApVNdxXokk5GT7XD5cUUgXMBCoAz2LHeuAoKWRt",
      "symbol": "SRM",
      "name": "Serum",
      "decimals": 6,
      "logoURI": "https://raw.githubusercontent.com/solana-labs/token-list/main/assets/mainnet/SRMuApVNdxXokk5GT7XD5cUUgXMBCoAz2LHeuAoKWRt/logo.png",
      "tags": [],
      "extensions": {
        "website": "https://projectserum.com/",
        "serumV3Usdc": "ByRys5tuUWDgL73G8JBAEfkdFf8JWBzPBDHsBVQ5vbQA",
        "serumV3Usdt": "AtNnsY1AyRERWJ8xCskfz38YdvruWVJQUVXgScC1iPb",
        "coingeckoId": "serum",
        "waterfallbot": "https://bit.ly/SRMwaterfall"
      }
    },
    {
      "chainId": 101,
      "address": "AGFEad2et2ZJif9jaGpdMixQqvW5i81aBdvKe7PHNfz3",
      "symbol": "FTT",
      "name": "Wrapped FTT (Sollet)",
      "decimals": 6,
      "logoURI": "https://raw.githubusercontent.com/solana-labs/token-list/main/assets/mainnet/AGFEad2et2ZJif9jaGpdMixQqvW5i81aBdvKe7PHNfz3/logo.png",
      "tags": [
        "wrapped-sollet",
        "ethereum"
      ],
      "extensions": {
        "bridgeContract": "https://etherscan.io/address/0xeae57ce9cc1984f202e15e038b964bb8bdf7229a",
        "assetContract": "https://etherscan.io/address/0x50d1c9771902476076ecfc8b2a83ad6b9355a4c9",
        "serumV3Usdc": "2Pbh1CvRVku1TgewMfycemghf6sU9EyuFDcNXqvRmSxc",
        "serumV3Usdt": "Hr3wzG8mZXNHV7TuL6YqtgfVUesCqMxGYCEyP3otywZE",
        "coingeckoId": "ftx-token",
        "waterfallbot": "https://bit.ly/FTTwaterfall"
      }
    },
    {
      "chainId": 101,
      "address": "MSRMcoVyrFxnSgo5uXwone5SKcGhT1KEJMFEkMEWf9L",
      "symbol": "MSRM",
      "name": "MegaSerum",
      "decimals": 0,
      "logoURI": "https://raw.githubusercontent.com/solana-labs/token-list/main/assets/mainnet/MSRMcoVyrFxnSgo5uXwone5SKcGhT1KEJMFEkMEWf9L/logo.png",
      "tags": [],
      "extensions": {
        "website": "https://projectserum.com/",
        "serumV3Usdc": "4VKLSYdvrQ5ngQrt1d2VS8o4ewvb2MMUZLiejbnGPV33",
        "serumV3Usdt": "5nLJ22h1DUfeCfwbFxPYK8zbfbri7nA9bXoDcR8AcJjs",
        "coingeckoId": "megaserum"
      }
    },
    {
      "chainId": 101,
      "address": "BXXkv6z8ykpG1yuvUDPgh732wzVHB69RnB9YgSYh3itW",
      "symbol": "WUSDC",
      "name": "Wrapped USDC (Sollet)",
      "decimals": 6,
      "logoURI": "https://raw.githubusercontent.com/solana-labs/token-list/main/assets/mainnet/BXXkv6z8ykpG1yuvUDPgh732wzVHB69RnB9YgSYh3itW/logo.png",
      "tags": [
        "stablecoin",
        "wrapped-sollet",
        "ethereum"
      ],
      "extensions": {
        "coingeckoId": "usd-coin"
      }
    },
    {
      "chainId": 101,
      "address": "GXMvfY2jpQctDqZ9RoU3oWPhufKiCcFEfchvYumtX7jd",
      "symbol": "TOMO",
      "name": "Wrapped TOMO (Sollet)",
      "decimals": 6,
      "logoURI": "https://raw.githubusercontent.com/solana-labs/token-list/main/assets/mainnet/GXMvfY2jpQctDqZ9RoU3oWPhufKiCcFEfchvYumtX7jd/logo.png",
      "tags": [
        "wrapped-sollet",
        "ethereum"
      ],
      "extensions": {
        "bridgeContract": "https://etherscan.io/address/0xeae57ce9cc1984f202e15e038b964bb8bdf7229a",
        "serumV3Usdc": "8BdpjpSD5n3nk8DQLqPUyTZvVqFu6kcff5bzUX5dqDpy",
        "serumV3Usdt": "GnKPri4thaGipzTbp8hhSGSrHgG4F8MFiZVrbRn16iG2",
        "coingeckoId": "tomochain",
        "waterfallbot": "https://t.me/TOMOwaterfall"
      }
    },
    {
      "chainId": 101,
      "address": "EcqExpGNFBve2i1cMJUTR4bPXj4ZoqmDD2rTkeCcaTFX",
      "symbol": "KARMA",
      "name": "Wrapped KARMA (Sollet)",
      "decimals": 4,
      "logoURI": "https://raw.githubusercontent.com/solana-labs/token-list/main/assets/mainnet/EcqExpGNFBve2i1cMJUTR4bPXj4ZoqmDD2rTkeCcaTFX/logo.png",
      "tags": [
        "wrapped-sollet",
        "ethereum"
      ],
      "extensions": {
        "bridgeContract": "https://etherscan.io/address/0xeae57ce9cc1984f202e15e038b964bb8bdf7229a",
        "coingeckoId": "karma-dao"
      }
    },
    {
      "chainId": 101,
      "address": "EqWCKXfs3x47uVosDpTRgFniThL9Y8iCztJaapxbEaVX",
      "symbol": "LUA",
      "name": "Wrapped LUA (Sollet)",
      "decimals": 6,
      "logoURI": "https://raw.githubusercontent.com/solana-labs/token-list/main/assets/mainnet/EqWCKXfs3x47uVosDpTRgFniThL9Y8iCztJaapxbEaVX/logo.png",
      "tags": [
        "wrapped-sollet",
        "ethereum"
      ],
      "extensions": {
        "bridgeContract": "https://etherscan.io/address/0xeae57ce9cc1984f202e15e038b964bb8bdf7229a",
        "serumV3Usdc": "4xyWjQ74Eifq17vbue5Ut9xfFNfuVB116tZLEpiZuAn8",
        "serumV3Usdt": "35tV8UsHH8FnSAi3YFRrgCu4K9tb883wKnAXpnihot5r",
        "coingeckoId": "lua-token",
        "waterfallbot": "https://t.me/LUAwaterfall"
      }
    },
    {
      "chainId": 101,
      "address": "GeDS162t9yGJuLEHPWXXGrb1zwkzinCgRwnT8vHYjKza",
      "symbol": "MATH",
      "name": "Wrapped MATH (Sollet)",
      "decimals": 6,
      "logoURI": "https://raw.githubusercontent.com/solana-labs/token-list/main/assets/mainnet/GeDS162t9yGJuLEHPWXXGrb1zwkzinCgRwnT8vHYjKza/logo.png",
      "tags": [
        "wrapped-sollet",
        "ethereum"
      ],
      "extensions": {
        "bridgeContract": "https://etherscan.io/address/0xeae57ce9cc1984f202e15e038b964bb8bdf7229a",
        "serumV3Usdc": "J7cPYBrXVy8Qeki2crZkZavcojf2sMRyQU7nx438Mf8t",
        "serumV3Usdt": "2WghiBkDL2yRhHdvm8CpprrkmfguuQGJTCDfPSudKBAZ",
        "coingeckoId": "math"
      }
    },
    {
      "chainId": 101,
      "address": "GUohe4DJUA5FKPWo3joiPgsB7yzer7LpDmt1Vhzy3Zht",
      "symbol": "KEEP",
      "name": "Wrapped KEEP (Sollet)",
      "decimals": 6,
      "logoURI": "https://raw.githubusercontent.com/solana-labs/token-list/main/assets/mainnet/GUohe4DJUA5FKPWo3joiPgsB7yzer7LpDmt1Vhzy3Zht/logo.png",
      "tags": [
        "wrapped-sollet",
        "ethereum"
      ],
      "extensions": {
        "bridgeContract": "https://etherscan.io/address/0xeae57ce9cc1984f202e15e038b964bb8bdf7229a",
        "serumV3Usdc": "3rgacody9SvM88QR83GHaNdEEx4Fe2V2ed5GJp2oeKDr",
        "serumV3Usdt": "HEGnaVL5i48ubPBqWAhodnZo8VsSLzEM3Gfc451DnFj9",
        "coingeckoId": "keep-network"
      }
    },
    {
      "chainId": 101,
      "address": "9F9fNTT6qwjsu4X4yWYKZpsbw5qT7o6yR2i57JF2jagy",
      "symbol": "SWAG",
      "name": "Wrapped SWAG (Sollet)",
      "decimals": 6,
      "logoURI": "https://raw.githubusercontent.com/solana-labs/token-list/main/assets/mainnet/9F9fNTT6qwjsu4X4yWYKZpsbw5qT7o6yR2i57JF2jagy/logo.png",
      "tags": [
        "wrapped-sollet",
        "ethereum"
      ],
      "extensions": {
        "bridgeContract": "https://etherscan.io/address/0xeae57ce9cc1984f202e15e038b964bb8bdf7229a",
        "serumV3Usdt": "J2XSt77XWim5HwtUM8RUwQvmRXNZsbMKpp5GTKpHafvf",
        "coingeckoId": "swag-finance"
      }
    },
    {
      "chainId": 101,
      "address": "DgHK9mfhMtUwwv54GChRrU54T2Em5cuszq2uMuen1ZVE",
      "symbol": "CEL",
      "name": "Wrapped Celsius (Sollet)",
      "decimals": 6,
      "logoURI": "https://raw.githubusercontent.com/solana-labs/token-list/main/assets/mainnet/DgHK9mfhMtUwwv54GChRrU54T2Em5cuszq2uMuen1ZVE/logo.png",
      "tags": [
        "wrapped-sollet",
        "ethereum"
      ],
      "extensions": {
        "bridgeContract": "https://etherscan.io/address/0xeae57ce9cc1984f202e15e038b964bb8bdf7229a",
        "serumV3Usdt": "cgani53cMZgYfRMgSrNekJTMaLmccRfspsfTbXWRg7u",
        "coingeckoId": "celsius-degree-token"
      }
    },
    {
      "chainId": 101,
      "address": "7ncCLJpP3MNww17LW8bRvx8odQQnubNtfNZBL5BgAEHW",
      "symbol": "RSR",
      "name": "Wrapped Reserve Rights (Sollet)",
      "decimals": 6,
      "logoURI": "https://raw.githubusercontent.com/solana-labs/token-list/main/assets/mainnet/7ncCLJpP3MNww17LW8bRvx8odQQnubNtfNZBL5BgAEHW/logo.png",
      "tags": [
        "wrapped-sollet",
        "ethereum"
      ],
      "extensions": {
        "bridgeContract": "https://etherscan.io/address/0xeae57ce9cc1984f202e15e038b964bb8bdf7229a",
        "serumV3Usdt": "FcPet5fz9NLdbXwVM6kw2WTHzRAD7mT78UjwTpawd7hJ",
        "coingeckoId": "reserve-rights-token"
      }
    },
    {
      "chainId": 101,
      "address": "5wihEYGca7X4gSe97C5mVcqNsfxBzhdTwpv72HKs25US",
      "symbol": "1INCH",
      "name": "Wrapped 1INCH (Sollet)",
      "decimals": 6,
      "logoURI": "https://raw.githubusercontent.com/solana-labs/token-list/main/assets/mainnet/5wihEYGca7X4gSe97C5mVcqNsfxBzhdTwpv72HKs25US/logo.png",
      "tags": [
        "wrapped-sollet",
        "ethereum"
      ],
      "extensions": {
        "bridgeContract": "https://etherscan.io/address/0xeae57ce9cc1984f202e15e038b964bb8bdf7229a",
        "coingeckoId": "1inch"
      }
    },
    {
      "chainId": 101,
      "address": "38i2NQxjp5rt5B3KogqrxmBxgrAwaB3W1f1GmiKqh9MS",
      "symbol": "GRT",
      "name": "Wrapped GRT  (Sollet)",
      "decimals": 6,
      "logoURI": "https://raw.githubusercontent.com/solana-labs/token-list/main/assets/mainnet/38i2NQxjp5rt5B3KogqrxmBxgrAwaB3W1f1GmiKqh9MS/logo.png",
      "tags": [
        "wrapped-sollet",
        "ethereum"
      ],
      "extensions": {
        "bridgeContract": "https://etherscan.io/address/0xeae57ce9cc1984f202e15e038b964bb8bdf7229a",
        "coingeckoId": "the-graph"
      }
    },
    {
      "chainId": 101,
      "address": "Avz2fmevhhu87WYtWQCFj9UjKRjF9Z9QWwN2ih9yF95G",
      "symbol": "COMP",
      "name": "Wrapped Compound (Sollet)",
      "decimals": 6,
      "logoURI": "https://raw.githubusercontent.com/solana-labs/token-list/main/assets/mainnet/Avz2fmevhhu87WYtWQCFj9UjKRjF9Z9QWwN2ih9yF95G/logo.png",
      "tags": [
        "wrapped-sollet",
        "ethereum"
      ],
      "extensions": {
        "bridgeContract": "https://etherscan.io/address/0xeae57ce9cc1984f202e15e038b964bb8bdf7229a",
        "coingeckoId": "compound-coin"
      }
    },
    {
      "chainId": 101,
      "address": "9wRD14AhdZ3qV8et3eBQVsrb3UoBZDUbJGyFckpTg8sj",
      "symbol": "PAXG",
      "name": "Wrapped Paxos Gold (Sollet)",
      "decimals": 6,
      "logoURI": "https://raw.githubusercontent.com/solana-labs/token-list/main/assets/mainnet/9wRD14AhdZ3qV8et3eBQVsrb3UoBZDUbJGyFckpTg8sj/logo.png",
      "tags": [
        "wrapped-sollet",
        "ethereum"
      ],
      "extensions": {
        "bridgeContract": "https://etherscan.io/address/0xeae57ce9cc1984f202e15e038b964bb8bdf7229a",
        "coingeckoId": "pax-gold"
      }
    },
    {
      "chainId": 101,
      "address": "AByXcTZwJHMtrKrvVsh9eFNB1pJaLDjCUR2ayvxBAAM2",
      "symbol": "STRONG",
      "name": "Wrapped Strong (Sollet)",
      "decimals": 6,
      "logoURI": "https://raw.githubusercontent.com/solana-labs/token-list/main/assets/mainnet/AByXcTZwJHMtrKrvVsh9eFNB1pJaLDjCUR2ayvxBAAM2/logo.png",
      "tags": [
        "wrapped-sollet",
        "ethereum"
      ],
      "extensions": {
        "bridgeContract": "https://etherscan.io/address/0xeae57ce9cc1984f202e15e038b964bb8bdf7229a",
        "coingeckoId": "strong"
      }
    },
    {
      "chainId": 101,
      "address": "EchesyfXePKdLtoiZSL8pBe8Myagyy8ZRqsACNCFGnvp",
      "symbol": "FIDA",
      "name": "Bonfida",
      "decimals": 6,
      "logoURI": "https://raw.githubusercontent.com/solana-labs/token-list/main/assets/mainnet/EchesyfXePKdLtoiZSL8pBe8Myagyy8ZRqsACNCFGnvp/logo.svg",
      "tags": [],
      "extensions": {
        "website": "https://bonfida.com/",
        "serumV3Usdc": "E14BKBhDWD4EuTkWj1ooZezesGxMW8LPCps4W5PuzZJo",
        "serumV3Usdt": "EbV7pPpEvheLizuYX3gUCvWM8iySbSRAhu2mQ5Vz2Mxf",
        "coingeckoId": "bonfida",
        "waterfallbot": "https://bit.ly/FIDAwaterfall"
      }
    },
    {
      "chainId": 101,
      "address": "kinXdEcpDQeHPEuQnqmUgtYykqKGVFq6CeVX5iAHJq6",
      "symbol": "KIN",
      "name": "KIN",
      "decimals": 5,
      "logoURI": "https://raw.githubusercontent.com/solana-labs/token-list/main/assets/mainnet/kinXdEcpDQeHPEuQnqmUgtYykqKGVFq6CeVX5iAHJq6/logo.png",
      "tags": [],
      "extensions": {
        "serumV3Usdc": "Bn6NPyr6UzrFAwC4WmvPvDr2Vm8XSUnFykM2aQroedgn",
        "serumV3Usdt": "4nCFQr8sahhhL4XJ7kngGFBmpkmyf3xLzemuMhn6mWTm",
        "coingeckoId": "kin",
        "waterfallbot": "https://bit.ly/KINwaterfall"
      }
    },
    {
      "chainId": 101,
      "address": "MAPS41MDahZ9QdKXhVa4dWB9RuyfV4XqhyAZ8XcYepb",
      "symbol": "MAPS",
      "name": "MAPS",
      "decimals": 6,
      "logoURI": "https://raw.githubusercontent.com/solana-labs/token-list/main/assets/mainnet/MAPS41MDahZ9QdKXhVa4dWB9RuyfV4XqhyAZ8XcYepb/logo.svg",
      "tags": [],
      "extensions": {
        "website": "https://maps.me/",
        "serumV3Usdc": "3A8XQRWXC7BjLpgLDDBhQJLT5yPCzS16cGYRKHkKxvYo",
        "serumV3Usdt": "7cknqHAuGpfVXPtFoJpFvUjJ8wkmyEfbFusmwMfNy3FE",
        "coingeckoId": "maps"
      }
    },
    {
      "chainId": 101,
      "address": "z3dn17yLaGMKffVogeFHQ9zWVcXgqgf3PQnDsNs2g6M",
      "symbol": "OXY",
      "name": "Oxygen Protocol",
      "decimals": 6,
      "logoURI": "https://raw.githubusercontent.com/solana-labs/token-list/main/assets/mainnet/z3dn17yLaGMKffVogeFHQ9zWVcXgqgf3PQnDsNs2g6M/logo.svg",
      "tags": [],
      "extensions": {
        "website": "https://www.oxygen.org/",
        "serumV3Usdt": "GKLev6UHeX1KSDCyo2bzyG6wqhByEzDBkmYTxEdmYJgB",
        "serumV3Usdc": "GZ3WBFsqntmERPwumFEYgrX2B7J7G11MzNZAy7Hje27X",
        "coingeckoId": "oxygen",
        "waterfallbot": "https://bit.ly/OXYwaterfall"
      }
    },
    {
      "chainId": 101,
      "address": "FtgGSFADXBtroxq8VCausXRr2of47QBf5AS1NtZCu4GD",
      "symbol": "BRZ",
      "name": "BRZ",
      "decimals": 4,
      "logoURI": "https://raw.githubusercontent.com/solana-labs/token-list/main/assets/mainnet/FtgGSFADXBtroxq8VCausXRr2of47QBf5AS1NtZCu4GD/logo.png",
      "tags": [],
      "extensions": {
        "website": "https://brztoken.io/",
        "coingeckoId": "brz"
      }
    },
    {
      "chainId": 101,
      "address": "Es9vMFrzaCERmJfrF4H2FYD4KCoNkY11McCe8BenwNYB",
      "symbol": "USDT",
      "name": "USDT",
      "decimals": 6,
      "logoURI": "https://raw.githubusercontent.com/solana-labs/token-list/main/assets/mainnet/Es9vMFrzaCERmJfrF4H2FYD4KCoNkY11McCe8BenwNYB/logo.svg",
      "tags": [
        "stablecoin"
      ],
      "extensions": {
        "website": "https://tether.to/",
        "coingeckoId": "tether",
        "serumV3Usdc": "77quYg4MGneUdjgXCunt9GgM1usmrxKY31twEy3WHwcS"
      }
    },
    {
      "chainId": 101,
      "address": "2oDxYGgTBmST4rc3yn1YtcSEck7ReDZ8wHWLqZAuNWXH",
      "symbol": "xMARK",
      "name": "Standard",
      "decimals": 9,
      "logoURI": "https://raw.githubusercontent.com/solana-labs/token-list/main/assets/mainnet/2oDxYGgTBmST4rc3yn1YtcSEck7ReDZ8wHWLqZAuNWXH/logo.png",
      "tags": [
        "wrapped",
        "wormhole"
      ],
      "extensions": {
        "website": "https://benchmarkprotocol.finance/",
        "address": "0x36b679bd64ed73dbfd88909cdcb892cb66bd4cbb",
        "bridgeContract": "https://etherscan.io/address/0xf92cD566Ea4864356C5491c177A430C222d7e678",
        "assetContract": "https://etherscan.io/address/0x36b679bd64ed73dbfd88909cdcb892cb66bd4cbb",
        "coingeckoId": "xmark"
      }
    },
    {
      "chainId": 101,
      "address": "4k3Dyjzvzp8eMZWUXbBCjEvwSkkk59S5iCNLY3QrkX6R",
      "symbol": "RAY",
      "name": "Raydium",
      "decimals": 6,
      "logoURI": "https://raw.githubusercontent.com/solana-labs/token-list/main/assets/mainnet/4k3Dyjzvzp8eMZWUXbBCjEvwSkkk59S5iCNLY3QrkX6R/logo.png",
      "tags": [],
      "extensions": {
        "website": "https://raydium.io/",
        "serumV3Usdt": "teE55QrL4a4QSfydR9dnHF97jgCfptpuigbb53Lo95g",
        "serumV3Usdc": "2xiv8A5xrJ7RnGdxXB42uFEkYHJjszEhaJyKKt4WaLep",
        "coingeckoId": "raydium",
        "waterfallbot": "https://bit.ly/RAYwaterfall"
      }
    },
    {
      "chainId": 101,
      "address": "CzPDyvotTcxNqtPne32yUiEVQ6jk42HZi1Y3hUu7qf7f",
      "symbol": "RAY-WUSDT",
      "name": "Raydium Legacy LP Token V2 (RAY-WUSDT)",
      "decimals": 6,
      "logoURI": "https://raw.githubusercontent.com/solana-labs/token-list/main/assets/mainnet/CzPDyvotTcxNqtPne32yUiEVQ6jk42HZi1Y3hUu7qf7f/logo.png",
      "tags": [
        "lp-token"
      ],
      "extensions": {
        "website": "https://raydium.io/"
      }
    },
    {
      "chainId": 101,
      "address": "134Cct3CSdRCbYgq5SkwmHgfwjJ7EM5cG9PzqffWqECx",
      "symbol": "RAY-SOL",
      "name": "Raydium LP Token V2 (RAY-SOL)",
      "decimals": 6,
      "logoURI": "https://raw.githubusercontent.com/solana-labs/token-list/main/assets/mainnet/134Cct3CSdRCbYgq5SkwmHgfwjJ7EM5cG9PzqffWqECx/logo.png",
      "tags": [
        "lp-token"
      ],
      "extensions": {
        "website": "https://raydium.io/"
      }
    },
    {
      "chainId": 101,
      "address": "EVDmwajM5U73PD34bYPugwiA4Eqqbrej4mLXXv15Z5qR",
      "symbol": "LINK-WUSDT",
      "name": "Raydium LP Token V2 (LINK-WUSDT)",
      "decimals": 6,
      "logoURI": "https://raw.githubusercontent.com/solana-labs/token-list/main/assets/mainnet/EVDmwajM5U73PD34bYPugwiA4Eqqbrej4mLXXv15Z5qR/logo.png",
      "tags": [
        "lp-token"
      ],
      "extensions": {
        "website": "https://raydium.io/"
      }
    },
    {
      "chainId": 101,
      "address": "KY4XvwHy7JPzbWYAbk23jQvEb4qWJ8aCqYWREmk1Q7K",
      "symbol": "ETH-WUSDT",
      "name": "Raydium LP Token V2 (ETH-WUSDT)",
      "decimals": 6,
      "logoURI": "https://raw.githubusercontent.com/solana-labs/token-list/main/assets/mainnet/KY4XvwHy7JPzbWYAbk23jQvEb4qWJ8aCqYWREmk1Q7K/logo.png",
      "tags": [
        "lp-token"
      ],
      "extensions": {
        "website": "https://raydium.io/"
      }
    },
    {
      "chainId": 101,
      "address": "FgmBnsF5Qrnv8X9bomQfEtQTQjNNiBCWRKGpzPnE5BDg",
      "symbol": "RAY-USDC",
      "name": "Raydium Legacy LP Token V2 (RAY-USDC)",
      "decimals": 6,
      "logoURI": "https://raw.githubusercontent.com/solana-labs/token-list/main/assets/mainnet/FgmBnsF5Qrnv8X9bomQfEtQTQjNNiBCWRKGpzPnE5BDg/logo.png",
      "tags": [
        "lp-token"
      ],
      "extensions": {
        "website": "https://raydium.io/"
      }
    },
    {
      "chainId": 101,
      "address": "5QXBMXuCL7zfAk39jEVVEvcrz1AvBGgT9wAhLLHLyyUJ",
      "symbol": "RAY-SRM",
      "name": "Raydium Legacy LP Token V2 (RAY-SRM)",
      "decimals": 6,
      "logoURI": "https://raw.githubusercontent.com/solana-labs/token-list/main/assets/mainnet/5QXBMXuCL7zfAk39jEVVEvcrz1AvBGgT9wAhLLHLyyUJ/logo.png",
      "tags": [
        "lp-token"
      ],
      "extensions": {
        "website": "https://raydium.io/"
      }
    },
    {
      "chainId": 101,
      "address": "FdhKXYjCou2jQfgKWcNY7jb8F2DPLU1teTTTRfLBD2v1",
      "symbol": "RAY-WUSDT",
      "name": "Raydium Legacy LP Token V3 (RAY-WUSDT)",
      "decimals": 6,
      "logoURI": "https://raw.githubusercontent.com/solana-labs/token-list/main/assets/mainnet/FdhKXYjCou2jQfgKWcNY7jb8F2DPLU1teTTTRfLBD2v1/logo.png",
      "tags": [
        "lp-token"
      ],
      "extensions": {
        "website": "https://raydium.io/"
      }
    },
    {
      "chainId": 101,
      "address": "BZFGfXMrjG2sS7QT2eiCDEevPFnkYYF7kzJpWfYxPbcx",
      "symbol": "RAY-USDC",
      "name": "Raydium LP Token V3 (RAY-USDC)",
      "decimals": 6,
      "logoURI": "https://raw.githubusercontent.com/solana-labs/token-list/main/assets/mainnet/BZFGfXMrjG2sS7QT2eiCDEevPFnkYYF7kzJpWfYxPbcx/logo.png",
      "tags": [
        "lp-token"
      ],
      "extensions": {
        "website": "https://raydium.io/"
      }
    },
    {
      "chainId": 101,
      "address": "DSX5E21RE9FB9hM8Nh8xcXQfPK6SzRaJiywemHBSsfup",
      "symbol": "RAY-SRM",
      "name": "Raydium LP Token V3 (RAY-SRM)",
      "decimals": 6,
      "logoURI": "https://raw.githubusercontent.com/solana-labs/token-list/main/assets/mainnet/DSX5E21RE9FB9hM8Nh8xcXQfPK6SzRaJiywemHBSsfup/logo.png",
      "tags": [
        "lp-token"
      ],
      "extensions": {
        "website": "https://raydium.io/"
      }
    },
    {
      "chainId": 101,
      "address": "F5PPQHGcznZ2FxD9JaxJMXaf7XkaFFJ6zzTBcW8osQjw",
      "symbol": "RAY-SOL",
      "name": "Raydium LP Token V3 (RAY-SOL)",
      "decimals": 6,
      "logoURI": "https://raw.githubusercontent.com/solana-labs/token-list/main/assets/mainnet/F5PPQHGcznZ2FxD9JaxJMXaf7XkaFFJ6zzTBcW8osQjw/logo.png",
      "tags": [
        "lp-token"
      ],
      "extensions": {
        "website": "https://raydium.io/"
      }
    },
    {
      "chainId": 101,
      "address": "8Q6MKy5Yxb9vG1mWzppMtMb2nrhNuCRNUkJTeiE3fuwD",
      "symbol": "RAY-ETH",
      "name": "Raydium LP Token V3 (RAY-ETH)",
      "decimals": 6,
      "logoURI": "https://raw.githubusercontent.com/solana-labs/token-list/main/assets/mainnet/8Q6MKy5Yxb9vG1mWzppMtMb2nrhNuCRNUkJTeiE3fuwD/logo.png",
      "tags": [
        "lp-token"
      ],
      "extensions": {
        "website": "https://raydium.io/"
      }
    },
    {
      "chainId": 101,
      "address": "DsBuznXRTmzvEdb36Dx3aVLVo1XmH7r1PRZUFugLPTFv",
      "symbol": "FIDA-RAY",
      "name": "Raydium Fusion LP Token V4 (FIDA-RAY)",
      "decimals": 6,
      "logoURI": "https://raw.githubusercontent.com/solana-labs/token-list/main/assets/mainnet/DsBuznXRTmzvEdb36Dx3aVLVo1XmH7r1PRZUFugLPTFv/logo.png",
      "tags": [
        "lp-token"
      ],
      "extensions": {
        "website": "https://raydium.io/"
      }
    },
    {
      "chainId": 101,
      "address": "FwaX9W7iThTZH5MFeasxdLpxTVxRcM7ZHieTCnYog8Yb",
      "symbol": "OXY-RAY",
      "name": "Raydium Fusion LP Token V4 (OXY-RAY)",
      "decimals": 6,
      "logoURI": "https://raw.githubusercontent.com/solana-labs/token-list/main/assets/mainnet/FwaX9W7iThTZH5MFeasxdLpxTVxRcM7ZHieTCnYog8Yb/logo.png",
      "tags": [
        "lp-token"
      ],
      "extensions": {
        "website": "https://raydium.io/"
      }
    },
    {
      "chainId": 101,
      "address": "CcKK8srfVdTSsFGV3VLBb2YDbzF4T4NM2C3UEjC39RLP",
      "symbol": "MAPS-RAY",
      "name": "Raydium Fusion LP Token V4 (MAPS-RAY)",
      "decimals": 6,
      "logoURI": "https://raw.githubusercontent.com/solana-labs/token-list/main/assets/mainnet/CcKK8srfVdTSsFGV3VLBb2YDbzF4T4NM2C3UEjC39RLP/logo.png",
      "tags": [
        "lp-token"
      ],
      "extensions": {
        "website": "https://raydium.io/"
      }
    },
    {
      "chainId": 101,
      "address": "CHT8sft3h3gpLYbCcZ9o27mT5s3Z6VifBVbUiDvprHPW",
      "symbol": "KIN-RAY",
      "name": "Raydium Legacy Fusion LP Token V4 (KIN-RAY)",
      "decimals": 6,
      "logoURI": "https://raw.githubusercontent.com/solana-labs/token-list/main/assets/mainnet/CHT8sft3h3gpLYbCcZ9o27mT5s3Z6VifBVbUiDvprHPW/logo.png",
      "tags": [
        "lp-token"
      ],
      "extensions": {
        "website": "https://raydium.io/"
      }
    },
    {
      "chainId": 101,
      "address": "C3sT1R3nsw4AVdepvLTLKr5Gvszr7jufyBWUCvy4TUvT",
      "symbol": "RAY-USDT",
      "name": "Raydium LP Token V4 (RAY-USDT)",
      "decimals": 6,
      "logoURI": "https://raw.githubusercontent.com/solana-labs/token-list/main/assets/mainnet/C3sT1R3nsw4AVdepvLTLKr5Gvszr7jufyBWUCvy4TUvT/logo.png",
      "tags": [
        "lp-token"
      ],
      "extensions": {
        "website": "https://raydium.io/"
      }
    },
    {
      "chainId": 101,
      "address": "8HoQnePLqPj4M7PUDzfw8e3Ymdwgc7NLGnaTUapubyvu",
      "symbol": "SOL-USDC",
      "name": "Raydium LP Token V4 (SOL-USDC)",
      "decimals": 9,
      "logoURI": "https://raw.githubusercontent.com/solana-labs/token-list/main/assets/mainnet/8HoQnePLqPj4M7PUDzfw8e3Ymdwgc7NLGnaTUapubyvu/logo.png",
      "tags": [
        "lp-token"
      ],
      "extensions": {
        "website": "https://raydium.io/"
      }
    },
    {
      "chainId": 101,
      "address": "865j7iMmRRycSYUXzJ33ZcvLiX9JHvaLidasCyUyKaRE",
      "symbol": "YFI-USDC",
      "name": "Raydium LP Token V4 (YFI-USDC)",
      "decimals": 6,
      "logoURI": "https://raw.githubusercontent.com/solana-labs/token-list/main/assets/mainnet/865j7iMmRRycSYUXzJ33ZcvLiX9JHvaLidasCyUyKaRE/logo.png",
      "tags": [
        "lp-token"
      ],
      "extensions": {
        "website": "https://raydium.io/"
      }
    },
    {
      "chainId": 101,
      "address": "9XnZd82j34KxNLgQfz29jGbYdxsYznTWRpvZE3SRE7JG",
      "symbol": "SRM-USDC",
      "name": "Raydium LP Token V4 (SRM-USDC)",
      "decimals": 6,
      "logoURI": "https://raw.githubusercontent.com/solana-labs/token-list/main/assets/mainnet/9XnZd82j34KxNLgQfz29jGbYdxsYznTWRpvZE3SRE7JG/logo.png",
      "tags": [
        "lp-token"
      ],
      "extensions": {
        "website": "https://raydium.io/"
      }
    },
    {
      "chainId": 101,
      "address": "75dCoKfUHLUuZ4qEh46ovsxfgWhB4icc3SintzWRedT9",
      "symbol": "FTT-USDC",
      "name": "Raydium LP Token V4 (FTT-USDC)",
      "decimals": 6,
      "logoURI": "https://raw.githubusercontent.com/solana-labs/token-list/main/assets/mainnet/75dCoKfUHLUuZ4qEh46ovsxfgWhB4icc3SintzWRedT9/logo.png",
      "tags": [
        "lp-token"
      ],
      "extensions": {
        "website": "https://raydium.io/"
      }
    },
    {
      "chainId": 101,
      "address": "2hMdRdVWZqetQsaHG8kQjdZinEMBz75vsoWTCob1ijXu",
      "symbol": "BTC-USDC",
      "name": "Raydium LP Token V4 (BTC-USDC)",
      "decimals": 6,
      "logoURI": "https://raw.githubusercontent.com/solana-labs/token-list/main/assets/mainnet/2hMdRdVWZqetQsaHG8kQjdZinEMBz75vsoWTCob1ijXu/logo.png",
      "tags": [
        "lp-token"
      ],
      "extensions": {
        "website": "https://raydium.io/"
      }
    },
    {
      "chainId": 101,
      "address": "2QVjeR9d2PbSf8em8NE8zWd8RYHjFtucDUdDgdbDD2h2",
      "symbol": "SUSHI-USDC",
      "name": "Raydium LP Token V4 (SUSHI-USDC)",
      "decimals": 6,
      "logoURI": "https://raw.githubusercontent.com/solana-labs/token-list/main/assets/mainnet/2QVjeR9d2PbSf8em8NE8zWd8RYHjFtucDUdDgdbDD2h2/logo.png",
      "tags": [
        "lp-token"
      ],
      "extensions": {
        "website": "https://raydium.io/"
      }
    },
    {
      "chainId": 101,
      "address": "CHyUpQFeW456zcr5XEh4RZiibH8Dzocs6Wbgz9aWpXnQ",
      "symbol": "TOMO-USDC",
      "name": "Raydium LP Token V4 (TOMO-USDC)",
      "decimals": 6,
      "logoURI": "https://raw.githubusercontent.com/solana-labs/token-list/main/assets/mainnet/CHyUpQFeW456zcr5XEh4RZiibH8Dzocs6Wbgz9aWpXnQ/logo.png",
      "tags": [
        "lp-token"
      ],
      "extensions": {
        "website": "https://raydium.io/"
      }
    },
    {
      "chainId": 101,
      "address": "BqjoYjqKrXtfBKXeaWeAT5sYCy7wsAYf3XjgDWsHSBRs",
      "symbol": "LINK-USDC",
      "name": "Raydium LP Token V4 (LINK-USDC)",
      "decimals": 6,
      "logoURI": "https://raw.githubusercontent.com/solana-labs/token-list/main/assets/mainnet/BqjoYjqKrXtfBKXeaWeAT5sYCy7wsAYf3XjgDWsHSBRs/logo.png",
      "tags": [
        "lp-token"
      ],
      "extensions": {
        "website": "https://raydium.io/"
      }
    },
    {
      "chainId": 101,
      "address": "13PoKid6cZop4sj2GfoBeujnGfthUbTERdE5tpLCDLEY",
      "symbol": "ETH-USDC",
      "name": "Raydium LP Token V4 (ETH-USDC)",
      "decimals": 6,
      "logoURI": "https://raw.githubusercontent.com/solana-labs/token-list/main/assets/mainnet/13PoKid6cZop4sj2GfoBeujnGfthUbTERdE5tpLCDLEY/logo.png",
      "tags": [
        "lp-token"
      ],
      "extensions": {
        "website": "https://raydium.io/"
      }
    },
    {
      "chainId": 101,
      "address": "2Vyyeuyd15Gp8aH6uKE72c4hxc8TVSLibxDP9vzspQWG",
      "symbol": "COPE-USDC",
      "name": "Raydium Fusion LP Token V4 (COPE-USDC)",
      "decimals": 0,
      "logoURI": "https://raw.githubusercontent.com/solana-labs/token-list/main/assets/mainnet/2Vyyeuyd15Gp8aH6uKE72c4hxc8TVSLibxDP9vzspQWG/logo.png",
      "tags": [
        "lp-token"
      ],
      "extensions": {
        "website": "https://raydium.io/"
      }
    },
    {
      "chainId": 101,
      "address": "Epm4KfTj4DMrvqn6Bwg2Tr2N8vhQuNbuK8bESFp4k33K",
      "symbol": "SOL-USDT",
      "name": "Raydium LP Token V4 (SOL-USDT)",
      "decimals": 9,
      "logoURI": "https://raw.githubusercontent.com/solana-labs/token-list/main/assets/mainnet/Epm4KfTj4DMrvqn6Bwg2Tr2N8vhQuNbuK8bESFp4k33K/logo.png",
      "tags": [
        "lp-token"
      ],
      "extensions": {
        "website": "https://raydium.io/"
      }
    },
    {
      "chainId": 101,
      "address": "FA1i7fej1pAbQbnY8NbyYUsTrWcasTyipKreDgy1Mgku",
      "symbol": "YFI-USDT",
      "name": "Raydium LP Token V4 (YFI-USDT)",
      "decimals": 6,
      "logoURI": "https://raw.githubusercontent.com/solana-labs/token-list/main/assets/mainnet/FA1i7fej1pAbQbnY8NbyYUsTrWcasTyipKreDgy1Mgku/logo.png",
      "tags": [
        "lp-token"
      ],
      "extensions": {
        "website": "https://raydium.io/"
      }
    },
    {
      "chainId": 101,
      "address": "HYSAu42BFejBS77jZAZdNAWa3iVcbSRJSzp3wtqCbWwv",
      "symbol": "SRM-USDT",
      "name": "Raydium LP Token V4 (SRM-USDT)",
      "decimals": 6,
      "logoURI": "https://raw.githubusercontent.com/solana-labs/token-list/main/assets/mainnet/HYSAu42BFejBS77jZAZdNAWa3iVcbSRJSzp3wtqCbWwv/logo.png",
      "tags": [
        "lp-token"
      ],
      "extensions": {
        "website": "https://raydium.io/"
      }
    },
    {
      "chainId": 101,
      "address": "2cTCiUnect5Lap2sk19xLby7aajNDYseFhC9Pigou11z",
      "symbol": "FTT-USDT",
      "name": "Raydium LP Token V4 (FTT-USDT)",
      "decimals": 6,
      "logoURI": "https://raw.githubusercontent.com/solana-labs/token-list/main/assets/mainnet/2cTCiUnect5Lap2sk19xLby7aajNDYseFhC9Pigou11z/logo.png",
      "tags": [
        "lp-token"
      ],
      "extensions": {
        "website": "https://raydium.io/"
      }
    },
    {
      "chainId": 101,
      "address": "DgGuvR9GSHimopo3Gc7gfkbKamLKrdyzWkq5yqA6LqYS",
      "symbol": "BTC-USDT",
      "name": "Raydium LP Token V4 (BTC-USDT)",
      "decimals": 6,
      "logoURI": "https://raw.githubusercontent.com/solana-labs/token-list/main/assets/mainnet/DgGuvR9GSHimopo3Gc7gfkbKamLKrdyzWkq5yqA6LqYS/logo.png",
      "tags": [
        "lp-token"
      ],
      "extensions": {
        "website": "https://raydium.io/"
      }
    },
    {
      "chainId": 101,
      "address": "Ba26poEYDy6P2o95AJUsewXgZ8DM9BCsmnU9hmC9i4Ki",
      "symbol": "SUSHI-USDT",
      "name": "Raydium LP Token V4 (SUSHI-USDT)",
      "decimals": 6,
      "logoURI": "https://raw.githubusercontent.com/solana-labs/token-list/main/assets/mainnet/Ba26poEYDy6P2o95AJUsewXgZ8DM9BCsmnU9hmC9i4Ki/logo.png",
      "tags": [
        "lp-token"
      ],
      "extensions": {
        "website": "https://raydium.io/"
      }
    },
    {
      "chainId": 101,
      "address": "D3iGro1vn6PWJXo9QAPj3dfta6dKkHHnmiiym2EfsAmi",
      "symbol": "TOMO-USDT",
      "name": "Raydium LP Token V4 (TOMO-USDT)",
      "decimals": 6,
      "logoURI": "https://raw.githubusercontent.com/solana-labs/token-list/main/assets/mainnet/D3iGro1vn6PWJXo9QAPj3dfta6dKkHHnmiiym2EfsAmi/logo.png",
      "tags": [
        "lp-token"
      ],
      "extensions": {
        "website": "https://raydium.io/"
      }
    },
    {
      "chainId": 101,
      "address": "Dr12Sgt9gkY8WU5tRkgZf1TkVWJbvjYuPAhR3aDCwiiX",
      "symbol": "LINK-USDT",
      "name": "Raydium LP Token V4 (LINK-USDT)",
      "decimals": 6,
      "logoURI": "https://raw.githubusercontent.com/solana-labs/token-list/main/assets/mainnet/Dr12Sgt9gkY8WU5tRkgZf1TkVWJbvjYuPAhR3aDCwiiX/logo.png",
      "tags": [
        "lp-token"
      ],
      "extensions": {
        "website": "https://raydium.io/"
      }
    },
    {
      "chainId": 101,
      "address": "nPrB78ETY8661fUgohpuVusNCZnedYCgghzRJzxWnVb",
      "symbol": "ETH-USDT",
      "name": "Raydium LP Token V4 (ETH-USDT)",
      "decimals": 6,
      "logoURI": "https://raw.githubusercontent.com/solana-labs/token-list/main/assets/mainnet/nPrB78ETY8661fUgohpuVusNCZnedYCgghzRJzxWnVb/logo.png",
      "tags": [
        "lp-token"
      ],
      "extensions": {
        "website": "https://raydium.io/"
      }
    },
    {
      "chainId": 101,
      "address": "EGJht91R7dKpCj8wzALkjmNdUUUcQgodqWCYweyKcRcV",
      "symbol": "YFI-SRM",
      "name": "Raydium LP Token V4 (YFI-SRM)",
      "decimals": 6,
      "logoURI": "https://raw.githubusercontent.com/solana-labs/token-list/main/assets/mainnet/EGJht91R7dKpCj8wzALkjmNdUUUcQgodqWCYweyKcRcV/logo.png",
      "tags": [
        "lp-token"
      ],
      "extensions": {
        "website": "https://raydium.io/"
      }
    },
    {
      "chainId": 101,
      "address": "AsDuPg9MgPtt3jfoyctUCUgsvwqAN6RZPftqoeiPDefM",
      "symbol": "FTT-SRM",
      "name": "Raydium LP Token V4 (FTT-SRM)",
      "decimals": 6,
      "logoURI": "https://raw.githubusercontent.com/solana-labs/token-list/main/assets/mainnet/AsDuPg9MgPtt3jfoyctUCUgsvwqAN6RZPftqoeiPDefM/logo.png",
      "tags": [
        "lp-token"
      ],
      "extensions": {
        "website": "https://raydium.io/"
      }
    },
    {
      "chainId": 101,
      "address": "AGHQxXb3GSzeiLTcLtXMS2D5GGDZxsB2fZYZxSB5weqB",
      "symbol": "BTC-SRM",
      "name": "Raydium LP Token V4 (BTC-SRM)",
      "decimals": 6,
      "logoURI": "https://raw.githubusercontent.com/solana-labs/token-list/main/assets/mainnet/AGHQxXb3GSzeiLTcLtXMS2D5GGDZxsB2fZYZxSB5weqB/logo.png",
      "tags": [
        "lp-token"
      ],
      "extensions": {
        "website": "https://raydium.io/"
      }
    },
    {
      "chainId": 101,
      "address": "3HYhUnUdV67j1vn8fu7ExuVGy5dJozHEyWvqEstDbWwE",
      "symbol": "SUSHI-SRM",
      "name": "Raydium LP Token V4 (SUSHI-SRM)",
      "decimals": 6,
      "logoURI": "https://raw.githubusercontent.com/solana-labs/token-list/main/assets/mainnet/3HYhUnUdV67j1vn8fu7ExuVGy5dJozHEyWvqEstDbWwE/logo.png",
      "tags": [
        "lp-token"
      ],
      "extensions": {
        "website": "https://raydium.io/"
      }
    },
    {
      "chainId": 101,
      "address": "GgH9RnKrQpaMQeqmdbMvs5oo1A24hERQ9wuY2pSkeG7x",
      "symbol": "TOMO-SRM",
      "name": "Raydium LP Token V4 (TOMO-SRM)",
      "decimals": 6,
      "logoURI": "https://raw.githubusercontent.com/solana-labs/token-list/main/assets/mainnet/GgH9RnKrQpaMQeqmdbMvs5oo1A24hERQ9wuY2pSkeG7x/logo.png",
      "tags": [
        "lp-token"
      ],
      "extensions": {
        "website": "https://raydium.io/"
      }
    },
    {
      "chainId": 101,
      "address": "GXN6yJv12o18skTmJXaeFXZVY1iqR18CHsmCT8VVCmDD",
      "symbol": "LINK-SRM",
      "name": "Raydium LP Token V4 (LINK-SRM)",
      "decimals": 6,
      "logoURI": "https://raw.githubusercontent.com/solana-labs/token-list/main/assets/mainnet/GXN6yJv12o18skTmJXaeFXZVY1iqR18CHsmCT8VVCmDD/logo.png",
      "tags": [
        "lp-token"
      ],
      "extensions": {
        "website": "https://raydium.io/"
      }
    },
    {
      "chainId": 101,
      "address": "9VoY3VERETuc2FoadMSYYizF26mJinY514ZpEzkHMtwG",
      "symbol": "ETH-SRM",
      "name": "Raydium LP Token V4 (ETH-SRM)",
      "decimals": 6,
      "logoURI": "https://raw.githubusercontent.com/solana-labs/token-list/main/assets/mainnet/9VoY3VERETuc2FoadMSYYizF26mJinY514ZpEzkHMtwG/logo.png",
      "tags": [
        "lp-token"
      ],
      "extensions": {
        "website": "https://raydium.io/"
      }
    },
    {
      "chainId": 101,
      "address": "AKJHspCwDhABucCxNLXUSfEzb7Ny62RqFtC9uNjJi4fq",
      "symbol": "SRM-SOL",
      "name": "Raydium LP Token V4 (SRM-SOL)",
      "decimals": 6,
      "logoURI": "https://raw.githubusercontent.com/solana-labs/token-list/main/assets/mainnet/AKJHspCwDhABucCxNLXUSfEzb7Ny62RqFtC9uNjJi4fq/logo.png",
      "tags": [
        "lp-token"
      ],
      "extensions": {
        "website": "https://raydium.io/"
      }
    },
    {
      "chainId": 101,
      "address": "2doeZGLJyACtaG9DCUyqMLtswesfje1hjNA11hMdj6YU",
      "symbol": "TULIP-USDC",
      "name": "Raydium LP Token V4 (TULIP-USDC)",
      "decimals": 6,
      "logoURI": "https://raw.githubusercontent.com/solana-labs/token-list/main/assets/mainnet/2doeZGLJyACtaG9DCUyqMLtswesfje1hjNA11hMdj6YU/logo.svg",
      "tags": [
        "lp-token"
      ],
      "extensions": {
        "website": "https://raydium.io/"
      }
    },
    {
      "chainId": 101,
      "address": "AcstFzGGawvvdVhYV9bftr7fmBHbePUjhv53YK1W3dZo",
      "symbol": "LSD",
      "name": "LSD",
      "decimals": 9,
      "logoURI": "https://raw.githubusercontent.com/solana-labs/token-list/main/assets/mainnet/AcstFzGGawvvdVhYV9bftr7fmBHbePUjhv53YK1W3dZo/logo.svg",
      "tags": [
        "nft"
      ],
      "extensions": {
        "website": "https://solible.com/"
      }
    },
    {
      "chainId": 101,
      "address": "91fSFQsPzMLat9DHwLdQacW3i3EGnWds5tA5mt7yLiT9",
      "symbol": "Unlimited Energy",
      "name": "Unlimited Energy",
      "decimals": 9,
      "tags": [
        "nft"
      ],
      "extensions": {
        "website": "https://solible.com/"
      }
    },
    {
      "chainId": 101,
      "address": "29PEpZeuqWf9tS2gwCjpeXNdXLkaZSMR2s1ibkvGsfnP",
      "symbol": "Need for Speed",
      "name": "Need for Speed",
      "decimals": 9,
      "tags": [
        "nft"
      ],
      "extensions": {
        "website": "https://solible.com/"
      }
    },
    {
      "chainId": 101,
      "address": "HsY8PNar8VExU335ZRYzg89fX7qa4upYu6vPMPFyCDdK",
      "symbol": "ADOR OPENS",
      "name": "ADOR OPENS",
      "decimals": 0,
      "tags": [
        "nft"
      ],
      "extensions": {
        "website": "https://solible.com/"
      }
    },
    {
      "chainId": 101,
      "address": "EDP8TpLJ77M3KiDgFkZW4v4mhmKJHZi9gehYXenfFZuL",
      "symbol": "CMS - Rare",
      "name": "CMS - Rare",
      "decimals": 0,
      "tags": [
        "nft"
      ],
      "extensions": {
        "website": "https://solible.com/"
      }
    },
    {
      "chainId": 101,
      "address": "BrUKFwAABkExb1xzYU4NkRWzjBihVQdZ3PBz4m5S8if3",
      "symbol": "Tesla",
      "name": "Tesla",
      "decimals": 0,
      "tags": [
        "nft"
      ],
      "extensions": {
        "website": "https://solible.com/"
      }
    },
    {
      "chainId": 101,
      "address": "9CmQwpvVXRyixjiE3LrbSyyopPZohNDN1RZiTk8rnXsQ",
      "symbol": "DeceFi",
      "name": "DeceFi",
      "decimals": 0,
      "tags": [
        "nft"
      ],
      "extensions": {
        "website": "https://solible.com/"
      }
    },
    {
      "chainId": 101,
      "address": "F6ST1wWkx2PeH45sKmRxo1boyuzzWCfpnvyKL4BGeLxF",
      "symbol": "Power User",
      "name": "Power User",
      "decimals": 0,
      "tags": [
        "nft"
      ],
      "extensions": {
        "website": "https://solible.com/"
      }
    },
    {
      "chainId": 101,
      "address": "dZytJ7iPDcCu9mKe3srL7bpUeaR3zzkcVqbtqsmxtXZ",
      "symbol": "VIP Member",
      "name": "VIP Member",
      "decimals": 0,
      "tags": [
        "nft"
      ],
      "extensions": {
        "website": "https://solible.com/"
      }
    },
    {
      "chainId": 101,
      "address": "8T4vXgwZUWwsbCDiptHFHjdfexvLG9UP8oy1psJWEQdS",
      "symbol": "Uni Christmas",
      "name": "Uni Christmas",
      "decimals": 0,
      "tags": [
        "nft"
      ],
      "extensions": {
        "website": "https://solible.com/"
      }
    },
    {
      "chainId": 101,
      "address": "EjFGGJSyp9UDS8aqafET5LX49nsG326MeNezYzpiwgpQ",
      "symbol": "BNB",
      "name": "BNB",
      "decimals": 0,
      "tags": [
        "nft"
      ],
      "extensions": {
        "website": "https://solible.com/"
      }
    },
    {
      "chainId": 101,
      "address": "FkmkTr4en8CXkfo9jAwEMov6PVNLpYMzWr3Udqf9so8Z",
      "symbol": "Seldom",
      "name": "Seldom",
      "decimals": 9,
      "tags": [
        "nft"
      ],
      "extensions": {
        "website": "https://solible.com/"
      }
    },
    {
      "chainId": 101,
      "address": "2gn1PJdMAU92SU5inLSp4Xp16ZC5iLF6ScEi7UBvp8ZD",
      "symbol": "Satoshi Closeup",
      "name": "Satoshi Closeup",
      "decimals": 9,
      "tags": [
        "nft"
      ],
      "extensions": {
        "website": "https://solible.com/"
      }
    },
    {
      "chainId": 101,
      "address": "7mhZHtPL4GFkquQR4Y6h34Q8hNkQvGc1FaNtyE43NvUR",
      "symbol": "Satoshi GB",
      "name": "Satoshi GB",
      "decimals": 9,
      "tags": [
        "nft"
      ],
      "extensions": {
        "website": "https://solible.com/"
      }
    },
    {
      "chainId": 101,
      "address": "8RoKfLx5RCscbtVh8kYb81TF7ngFJ38RPomXtUREKsT2",
      "symbol": "Satoshi OG",
      "name": "Satoshi OG",
      "decimals": 9,
      "tags": [
        "nft"
      ],
      "extensions": {
        "website": "https://solible.com/"
      }
    },
    {
      "chainId": 101,
      "address": "9rw5hyDngBQ3yDsCRHqgzGHERpU2zaLh1BXBUjree48J",
      "symbol": "Satoshi BTC",
      "name": "Satoshi BTC",
      "decimals": 10,
      "tags": [
        "nft"
      ],
      "extensions": {
        "website": "https://solible.com/"
      }
    },
    {
      "chainId": 101,
      "address": "AiD7J6D5Hny5DJB1MrYBc2ePQqy2Yh4NoxWwYfR7PzxH",
      "symbol": "Satoshi GB",
      "name": "Satoshi GB",
      "decimals": 9,
      "tags": [
        "nft"
      ],
      "extensions": {
        "website": "https://solible.com/"
      }
    },
    {
      "chainId": 101,
      "address": "4qzEcYvT6TuJME2EMZ5vjaLvQja6R4hKjarA73WQUwt6",
      "name": "APESZN_HOODIE",
      "symbol": "APESZN_HOODIE",
      "decimals": 9,
      "tags": [
        "nft"
      ],
      "extensions": {
        "website": "https://solible.com/"
      }
    },
    {
      "chainId": 101,
      "address": "APhyVWtzjdTVYhyta9ngSiCDk2pLi8eEZKsHGSbsmwv6",
      "name": "APESZN_TEE_SHIRT",
      "symbol": "APESZN_TEE_SHIRT",
      "decimals": 9,
      "tags": [
        "nft"
      ],
      "extensions": {
        "website": "https://solible.com/"
      }
    },
    {
      "chainId": 101,
      "address": "bxiA13fpU1utDmYuUvxvyMT8odew5FEm96MRv7ij3eb",
      "symbol": "Satoshi",
      "name": "Satoshi",
      "decimals": 9,
      "tags": [
        "nft"
      ],
      "extensions": {
        "website": "https://solible.com/"
      }
    },
    {
      "chainId": 101,
      "address": "GoC24kpj6TkvjzspXrjSJC2CVb5zMWhLyRcHJh9yKjRF",
      "symbol": "Satoshi Closeup",
      "name": "Satoshi Closeup",
      "decimals": 9,
      "tags": [
        "nft"
      ],
      "extensions": {
        "website": "https://solible.com/"
      }
    },
    {
      "chainId": 101,
      "address": "oCUduD44ETuZ65bpWdPzPDSnAdreg1sJrugfwyFZVHV",
      "symbol": "Satoshi BTC",
      "name": "Satoshi BTC",
      "decimals": 9,
      "tags": [
        "nft"
      ],
      "extensions": {
        "website": "https://solible.com/"
      }
    },
    {
      "chainId": 101,
      "address": "9Vvre2DxBB9onibwYDHeMsY1cj6BDKtEDccBPWRN215E",
      "symbol": "Satoshi Nakamoto",
      "name": "Satoshi Nakamoto",
      "decimals": 9,
      "tags": [
        "nft"
      ],
      "extensions": {
        "website": "https://solible.com/"
      }
    },
    {
      "chainId": 101,
      "address": "7RpFk44cMTAUt9CcjEMWnZMypE9bYQsjBiSNLn5qBvhP",
      "symbol": "Charles Hoskinson",
      "name": "Charles Hoskinson",
      "decimals": 9,
      "tags": [
        "nft"
      ],
      "extensions": {
        "website": "https://solible.com/"
      }
    },
    {
      "chainId": 101,
      "address": "GyRkPAxpd9XrMHcBF6fYHVRSZQvQBwAGKAGQeBPSKzMq",
      "symbol": "SBF",
      "name": "SBF",
      "decimals": 0,
      "tags": [
        "nft"
      ],
      "extensions": {
        "website": "https://solible.com/"
      }
    },
    {
      "chainId": 101,
      "address": "AgdBQN2Sy2abiZ2KToWeUsQ9PHdCv95wt6kVWRf5zDkx",
      "symbol": "Bitcoin Tram",
      "name": "Bitcoin Tram",
      "decimals": 0,
      "tags": [
        "nft"
      ],
      "extensions": {
        "website": "https://solible.com/"
      }
    },
    {
      "chainId": 101,
      "address": "7TRzvCqXN8KSXggbSyeEG2Z9YBBhEFmbtmv6FLbd4mmd",
      "symbol": "SRM tee-shirt",
      "name": "SRM tee-shirt",
      "decimals": 0,
      "tags": [
        "nft"
      ],
      "extensions": {
        "website": "https://solible.com/"
      }
    },
    {
      "chainId": 101,
      "address": "gksYzxitEf2HyE7Bb81vvHXNH5f3wa43jvXf4TcUZwb",
      "symbol": "PERK",
      "name": "PERK",
      "decimals": 6,
      "logoURI": "https://raw.githubusercontent.com/solana-labs/token-list/main/assets/mainnet/gksYzxitEf2HyE7Bb81vvHXNH5f3wa43jvXf4TcUZwb/logo.png",
      "tags": [],
      "extensions": {
        "website": "https://perk.exchange/"
      }
    },
    {
      "chainId": 101,
      "address": "BDxWSxkMLW1nJ3VggamUKkEKrtCaVqzFxoDApM8HdBks",
      "symbol": "BTSG",
      "name": "BitSong",
      "decimals": 6,
      "logoURI": "https://raw.githubusercontent.com/solana-labs/token-list/main/assets/mainnet/BDxWSxkMLW1nJ3VggamUKkEKrtCaVqzFxoDApM8HdBks/logo.png",
      "tags": [],
      "extensions": {
        "website": "https://bitsong.io/",
        "coingeckoId": "bitsong"
      }
    },
    {
      "chainId": 101,
      "address": "5ddiFxh3J2tcZHfn8uhGRYqu16P3FUvBfh8WoZPUHKW5",
      "name": "EOSBEAR",
      "symbol": "EOSBEAR",
      "decimals": 6,
      "logoURI": "",
      "tags": [
        "leveraged",
        "bear"
      ],
      "extensions": {
        "coingeckoId": "3x-short-eos-token",
        "serumV3Usdc": "2BQrJP599QVKRyHhyJ6oRrTPNUmPBgXxiBo2duvYdacy"
      }
    },
    {
      "chainId": 101,
      "address": "qxxF6S62hmZF5bo46mS7C2qbBa87qRossAM78VzsDqi",
      "name": "EOSBULL",
      "symbol": "EOSBULL",
      "decimals": 6,
      "logoURI": "",
      "tags": [
        "leveraged",
        "bull"
      ],
      "extensions": {
        "coingeckoId": "3x-long-eos-token"
      }
    },
    {
      "chainId": 101,
      "address": "2CDLbxeuqkLTLY3em6FFQgfBQV5LRnEsJJgcFCvWKNcS",
      "name": "BNBBEAR",
      "symbol": "BNBBEAR",
      "decimals": 6,
      "logoURI": "",
      "tags": [
        "leveraged",
        "bear"
      ],
      "extensions": {
        "coingeckoId": "3x-short-bnb-token"
      }
    },
    {
      "chainId": 101,
      "address": "AfjHjdLibuXyvmz7PyTSc5KEcGBh43Kcu8Sr2tyDaJyt",
      "name": "BNBBULL",
      "symbol": "BNBBULL",
      "decimals": 6,
      "logoURI": "",
      "tags": [
        "leveraged",
        "bull"
      ],
      "extensions": {
        "coingeckoId": "3x-long-bnb-token"
      }
    },
    {
      "chainId": 101,
      "address": "8kA1WJKoLTxtACNPkvW6UNufsrpxUY57tXZ9KmG9123t",
      "name": "BSVBULL",
      "symbol": "BSVBULL",
      "decimals": 6,
      "logoURI": "",
      "tags": [
        "leveraged",
        "bull"
      ],
      "extensions": {
        "coingeckoId": "3x-long-bitcoin-sv-token"
      }
    },
    {
      "chainId": 101,
      "address": "2FGW8BVMu1EHsz2ZS9rZummDaq6o2DVrZZPw4KaAvDWh",
      "name": "BSVBEAR",
      "symbol": "BSVBEAR",
      "decimals": 6,
      "logoURI": "",
      "tags": [
        "leveraged",
        "bear"
      ],
      "extensions": {
        "coingeckoId": "3x-short-bitcoin-sv-token"
      }
    },
    {
      "chainId": 101,
      "address": "8L9XGTMzcqS9p61zsR35t7qipwAXMYkD6disWoDFZiFT",
      "name": "LTCBEAR",
      "symbol": "LTCBEAR",
      "decimals": 6,
      "logoURI": "",
      "tags": [
        "leveraged",
        "bear"
      ],
      "extensions": {
        "coingeckoId": "3x-short-litecoin-token"
      }
    },
    {
      "chainId": 101,
      "address": "863ZRjf1J8AaVuCqypAdm5ktVyGYDiBTvD1MNHKrwyjp",
      "name": "LTCBULL",
      "symbol": "LTCBULL",
      "decimals": 6,
      "logoURI": "",
      "tags": [
        "leveraged",
        "bull"
      ],
      "extensions": {
        "coingeckoId": "3x-long-litecoin-token"
      }
    },
    {
      "chainId": 101,
      "address": "GkSPaHdY2raetuYzsJYacHtrAtQUfWt64bpd1VzxJgSD",
      "name": "BULL",
      "symbol": "BULL",
      "decimals": 6,
      "logoURI": "",
      "tags": [
        "leveraged",
        "bull"
      ],
      "extensions": {
        "coingeckoId": "3x-long-bitcoin-token"
      }
    },
    {
      "chainId": 101,
      "address": "45vwTZSDFBiqCMRdtK4xiLCHEov8LJRW8GwnofG8HYyH",
      "name": "BEAR",
      "symbol": "BEAR",
      "decimals": 6,
      "logoURI": "",
      "tags": [
        "leveraged",
        "bear"
      ],
      "extensions": {
        "coingeckoId": "3x-short-bitcoin-token"
      }
    },
    {
      "chainId": 101,
      "address": "2VTAVf1YCwamD3ALMdYHRMV5vPUCXdnatJH5f1khbmx6",
      "name": "BCHBEAR",
      "symbol": "BCHBEAR",
      "decimals": 6,
      "logoURI": "",
      "tags": [
        "leveraged",
        "bear"
      ],
      "extensions": {
        "coingeckoId": "3x-short-bitcoin-cash-token"
      }
    },
    {
      "chainId": 101,
      "address": "22xoSp66BDt4x4Q5xqxjaSnirdEyharoBziSFChkLFLy",
      "name": "BCHBULL",
      "symbol": "BCHBULL",
      "decimals": 6,
      "logoURI": "",
      "tags": [
        "leveraged",
        "bull"
      ],
      "extensions": {
        "coingeckoId": "3x-long-bitcoin-cash-token"
      }
    },
    {
      "chainId": 101,
      "address": "CwChm6p9Q3yFrjzVeiLTTbsoJkooscof5SJYZc2CrNqG",
      "name": "ETHBULL",
      "symbol": "ETHBULL",
      "decimals": 6,
      "logoURI": "",
      "tags": [
        "leveraged",
        "bull"
      ],
      "extensions": {
        "coingeckoId": "3x-long-ethereum-token",
        "serumV3Usdt": "FuhKVt5YYCv7vXnADXtb7vqzYn82PJoap86q5wm8LX8Q"
      }
    },
    {
      "chainId": 101,
      "address": "Bvv9xLodFrvDFSno9Ud8SEh5zVtBDQQjnBty2SgMcJ2s",
      "name": "ETHBEAR",
      "symbol": "ETHBEAR",
      "decimals": 6,
      "logoURI": "",
      "tags": [
        "leveraged",
        "bear"
      ],
      "extensions": {
        "coingeckoId": "3x-short-ethereum-token"
      }
    },
    {
      "chainId": 101,
      "address": "HRhaNssoyv5tKFRcbPg69ULEbcD8DPv99GdXLcdkgc1A",
      "name": "ALTBULL",
      "symbol": "ALTBULL",
      "decimals": 6,
      "logoURI": "",
      "tags": [
        "leveraged",
        "bull"
      ],
      "extensions": {
        "coingeckoId": "3x-long-altcoin-index-token"
      }
    },
    {
      "chainId": 101,
      "address": "9Mu1KmjBKTUWgpDoeTJ5oD7XFQmEiZxzspEd3TZGkavx",
      "name": "ALTBEAR",
      "symbol": "ALTBEAR",
      "decimals": 6,
      "logoURI": "",
      "tags": [
        "leveraged",
        "bear"
      ],
      "extensions": {
        "coingeckoId": "3x-short-altcoin-index-token"
      }
    },
    {
      "chainId": 101,
      "address": "AYL1adismZ1U9pTuN33ahG4aYc5XTZQL4vKFx9ofsGWD",
      "name": "BULLSHIT",
      "symbol": "BULLSHIT",
      "decimals": 6,
      "logoURI": "",
      "tags": [
        "leveraged",
        "bull"
      ],
      "extensions": {
        "coingeckoId": "3x-long-shitcoin-index-token"
      }
    },
    {
      "chainId": 101,
      "address": "5jqymuoXXVcUuJKrf1MWiHSqHyg2osMaJGVy69NsJWyP",
      "name": "BEARSHIT",
      "symbol": "BEARSHIT",
      "decimals": 6,
      "logoURI": "",
      "tags": [
        "leveraged",
        "bear"
      ],
      "extensions": {
        "coingeckoId": "3x-short-shitcoin-index-token"
      }
    },
    {
      "chainId": 101,
      "address": "EL1aDTnLKjf4SaGpqtxJPyK94imSBr8fWDbcXjXQrsmj",
      "name": "MIDBULL",
      "symbol": "MIDBULL",
      "decimals": 6,
      "logoURI": "",
      "tags": [
        "leveraged",
        "bull"
      ],
      "extensions": {
        "coingeckoId": "3x-long-midcap-index-token",
        "serumV3Usdc": "8BBtLkoaEyavREriwGUudzAcihTH9SJLAPBbgb7QZe9y"
      }
    },
    {
      "chainId": 101,
      "address": "2EPvVjHusU3ozoucmdhhnqv3HQtBsQmjTnSa87K91HkC",
      "name": "MIDBEAR",
      "symbol": "MIDBEAR",
      "decimals": 6,
      "logoURI": "",
      "tags": [
        "leveraged",
        "bear"
      ],
      "extensions": {
        "coingeckoId": "3x-short-midcap-index-token"
      }
    },
    {
      "chainId": 101,
      "address": "8TCfJTyeqNBZqyDMY4VwDY7kdCCY7pcbJJ58CnKHkMu2",
      "name": "LINKBEAR",
      "symbol": "LINKBEAR",
      "decimals": 6,
      "logoURI": "",
      "tags": [
        "leveraged",
        "bear"
      ],
      "extensions": {
        "coingeckoId": "3x-short-chainlink-token"
      }
    },
    {
      "chainId": 101,
      "address": "EsUoZMbACNMppdqdmuLCFLet8VXxt2h47N9jHCKwyaPz",
      "name": "LINKBULL",
      "symbol": "LINKBULL",
      "decimals": 6,
      "logoURI": "",
      "tags": [
        "leveraged",
        "bull"
      ],
      "extensions": {
        "coingeckoId": "3x-long-chainlink-token"
      }
    },
    {
      "chainId": 101,
      "address": "262cQHT3soHwzuo2oVSy5kAfHcFZ1Jjn8C1GRLcQNKA3",
      "name": "XRPBULL",
      "symbol": "XRPBULL",
      "decimals": 6,
      "logoURI": "",
      "tags": [
        "leveraged",
        "bull"
      ],
      "extensions": {
        "coingeckoId": "3x-long-xrp-token"
      }
    },
    {
      "chainId": 101,
      "address": "8sxtSswmQ7Lcd2GjK6am37Z61wJZjA2SzE7Luf7yaKBB",
      "name": "XRPBEAR",
      "symbol": "XRPBEAR",
      "decimals": 6,
      "logoURI": "",
      "tags": [
        "leveraged",
        "bear"
      ],
      "extensions": {
        "coingeckoId": "3x-short-xrp-token"
      }
    },
    {
      "chainId": 101,
      "address": "91z91RukFM16hyEUCXuwMQwp2BW3vanNG5Jh5yj6auiJ",
      "name": "BVOL",
      "symbol": "BVOL",
      "decimals": 6,
      "logoURI": "",
      "tags": [],
      "extensions": {
        "coingeckoId": "1x-long-btc-implied-volatility-token"
      }
    },
    {
      "chainId": 101,
      "address": "5TY71D29Cyuk9UrsSxLXw2quJBpS7xDDFuFu2K9W7Wf9",
      "name": "IBlive",
      "symbol": "IBVOL",
      "decimals": 6,
      "logoURI": "",
      "tags": [],
      "extensions": {
        "coingeckoId": "1x-short-btc-implied-volatility"
      }
    },
    {
      "chainId": 101,
      "address": "dK83wTVypEpa1pqiBbHY3MNuUnT3ADUZM4wk9VZXZEc",
      "name": "Wrapped Aave",
      "symbol": "AAVE",
      "decimals": 6,
      "logoURI": "https://raw.githubusercontent.com/solana-labs/token-list/main/assets/mainnet/dK83wTVypEpa1pqiBbHY3MNuUnT3ADUZM4wk9VZXZEc/logo.png",
      "tags": [],
      "extensions": {
        "serumV3Usdt": "6bxuB5N3bt3qW8UnPNLgMMzDq5sEH8pFmYJYGgzvE11V",
        "coingeckoId": "aave"
      }
    },
    {
      "chainId": 101,
      "address": "A6aY2ceogBz1VaXBxm1j2eJuNZMRqrWUAnKecrMH85zj",
      "name": "LQID",
      "symbol": "LQID",
      "decimals": 6,
      "logoURI": "https://raw.githubusercontent.com/solana-labs/token-list/main/assets/mainnet/A6aY2ceogBz1VaXBxm1j2eJuNZMRqrWUAnKecrMH85zj/logo.svg",
      "tags": []
    },
    {
      "chainId": 101,
      "address": "7CnFGR9mZWyAtWxPcVuTewpyC3A3MDW4nLsu5NY6PDbd",
      "name": "SECO",
      "symbol": "SECO",
      "decimals": 6,
      "logoURI": "",
      "tags": [],
      "extensions": {
        "coingeckoId": "serum-ecosystem-token"
      }
    },
    {
      "chainId": 101,
      "address": "3GECTP7H4Tww3w8jEPJCJtXUtXxiZty31S9szs84CcwQ",
      "name": "HOLY",
      "symbol": "HOLY",
      "decimals": 6,
      "logoURI": "",
      "tags": [],
      "extensions": {
        "coingeckoId": "holy-trinity"
      }
    },
    {
      "chainId": 101,
      "address": "6ry4WBDvAwAnrYJVv6MCog4J8zx6S3cPgSqnTsDZ73AR",
      "name": "TRYB",
      "symbol": "TRYB",
      "decimals": 6,
      "logoURI": "",
      "tags": [],
      "extensions": {
        "serumV3Usdt": "AADohBGxvf7bvixs2HKC3dG2RuU3xpZDwaTzYFJThM8U",
        "coingeckoId": "bilira"
      }
    },
    {
      "chainId": 101,
      "address": "ASboaJPFtJeCS5eG4gL3Lg95xrTz2UZSLE9sdJtY93kE",
      "name": "DOGEBULL",
      "symbol": "DOGEBULL",
      "decimals": 6,
      "logoURI": "",
      "tags": [
        "leveraged",
        "bull"
      ],
      "extensions": {
        "coingeckoId": "3x-long-dogecoin-token"
      }
    },
    {
      "chainId": 101,
      "address": "Gnhy3boBT4MA8TTjGip5ND2uNsceh1Wgeaw1rYJo51ZY",
      "symbol": "MAPSPOOL",
      "name": "Bonfida Maps Pool",
      "decimals": 6,
      "logoURI": "https://raw.githubusercontent.com/solana-labs/token-list/main/assets/mainnet/Gnhy3boBT4MA8TTjGip5ND2uNsceh1Wgeaw1rYJo51ZY/logo.svg",
      "tags": [],
      "extensions": {
        "website": "https://bonfida.com/"
      }
    },
    {
      "chainId": 101,
      "address": "9iDWyYZ5VHBCxxmWZogoY3Z6FSbKsX4WFe37c728krdT",
      "symbol": "OXYPOOL",
      "name": "Bonfida Oxy Pool",
      "decimals": 6,
      "logoURI": "https://raw.githubusercontent.com/solana-labs/token-list/main/assets/mainnet/9iDWyYZ5VHBCxxmWZogoY3Z6FSbKsX4WFe37c728krdT/logo.svg",
      "tags": [],
      "extensions": {
        "website": "https://bonfida.com/"
      }
    },
    {
      "chainId": 101,
      "address": "D68NB5JkzvyNCZAvi6EGtEcGvSoRNPanU9heYTAUFFRa",
      "name": "PERP",
      "symbol": "PERP",
      "decimals": 6,
      "logoURI": "https://raw.githubusercontent.com/solana-labs/token-list/main/assets/mainnet/D68NB5JkzvyNCZAvi6EGtEcGvSoRNPanU9heYTAUFFRa/logo.png",
      "tags": [],
      "extensions": {
        "coingeckoId": "perpetual-protocol"
      }
    },
    {
      "chainId": 101,
      "address": "93a1L7xaEV7vZGzNXCcb9ztZedbpKgUiTHYxmFKJwKvc",
      "symbol": "RAYPOOL",
      "name": "Bonfida Ray Pool",
      "decimals": 6,
      "logoURI": "https://raw.githubusercontent.com/solana-labs/token-list/main/assets/mainnet/93a1L7xaEV7vZGzNXCcb9ztZedbpKgUiTHYxmFKJwKvc/logo.png",
      "tags": [],
      "extensions": {
        "website": "https://bonfida.com/"
      }
    },
    {
      "chainId": 101,
      "address": "FeGn77dhg1KXRRFeSwwMiykZnZPw5JXW6naf2aQgZDQf",
      "symbol": "wWETH",
      "name": "Wrapped Ether (Wormhole)",
      "decimals": 9,
      "logoURI": "https://raw.githubusercontent.com/solana-labs/token-list/main/assets/mainnet/FeGn77dhg1KXRRFeSwwMiykZnZPw5JXW6naf2aQgZDQf/logo.png",
      "tags": [
        "wrapped",
        "wormhole"
      ],
      "extensions": {
        "address": "0xC02aaA39b223FE8D0A0e5C4F27eAD9083C756Cc2",
        "bridgeContract": "https://etherscan.io/address/0xf92cD566Ea4864356C5491c177A430C222d7e678",
        "assetContract": "https://etherscan.io/address/0xC02aaA39b223FE8D0A0e5C4F27eAD9083C756Cc2",
        "coingeckoId": "weth"
      }
    },
    {
      "chainId": 101,
      "address": "GbBWwtYTMPis4VHb8MrBbdibPhn28TSrLB53KvUmb7Gi",
      "symbol": "wFTT",
      "name": "Wrapped FTT (Wormhole)",
      "decimals": 9,
      "logoURI": "https://raw.githubusercontent.com/solana-labs/token-list/main/assets/mainnet/GbBWwtYTMPis4VHb8MrBbdibPhn28TSrLB53KvUmb7Gi/logo.png",
      "tags": [
        "wrapped",
        "wormhole"
      ],
      "extensions": {
        "address": "0x50d1c9771902476076ecfc8b2a83ad6b9355a4c9",
        "bridgeContract": "https://etherscan.io/address/0xf92cD566Ea4864356C5491c177A430C222d7e678",
        "assetContract": "https://etherscan.io/address/0x50d1c9771902476076ecfc8b2a83ad6b9355a4c9",
        "coingeckoId": "ftx-token"
      }
    },
    {
      "chainId": 101,
      "address": "AbLwQCyU9S8ycJgu8wn6woRCHSYJmjMpJFcAHQ6vjq2P",
      "symbol": "wTUSD",
      "name": "TrueUSD (Wormhole)",
      "decimals": 9,
      "logoURI": "https://raw.githubusercontent.com/solana-labs/token-list/main/assets/mainnet/AbLwQCyU9S8ycJgu8wn6woRCHSYJmjMpJFcAHQ6vjq2P/logo.png",
      "tags": [
        "wrapped",
        "wormhole"
      ],
      "extensions": {
        "address": "0x0000000000085d4780B73119b644AE5ecd22b376",
        "bridgeContract": "https://etherscan.io/address/0xf92cD566Ea4864356C5491c177A430C222d7e678",
        "assetContract": "https://etherscan.io/address/0x0000000000085d4780B73119b644AE5ecd22b376",
        "coingeckoId": "true-usd"
      }
    },
    {
      "chainId": 101,
      "address": "3JfuyCg5891hCX1ZTbvt3pkiaww3XwgyqQH6E9eHtqKD",
      "symbol": "wLON",
      "name": "Tokenlon (Wormhole)",
      "decimals": 9,
      "logoURI": "https://raw.githubusercontent.com/solana-labs/token-list/main/assets/mainnet/3JfuyCg5891hCX1ZTbvt3pkiaww3XwgyqQH6E9eHtqKD/logo.png",
      "tags": [
        "wrapped",
        "wormhole"
      ],
      "extensions": {
        "address": "0x0000000000095413afC295d19EDeb1Ad7B71c952",
        "bridgeContract": "https://etherscan.io/address/0xf92cD566Ea4864356C5491c177A430C222d7e678",
        "assetContract": "https://etherscan.io/address/0x0000000000095413afC295d19EDeb1Ad7B71c952",
        "coingeckoId": "tokenlon"
      }
    },
    {
      "chainId": 101,
      "address": "6k7mrqiAqEWnABVN8FhfuNUrmrnaMh44nNWydNXctbpV",
      "symbol": "wALBT",
      "name": "AllianceBlock Token (Wormhole)",
      "decimals": 9,
      "logoURI": "https://raw.githubusercontent.com/solana-labs/token-list/main/assets/mainnet/6k7mrqiAqEWnABVN8FhfuNUrmrnaMh44nNWydNXctbpV/logo.png",
      "tags": [
        "wrapped",
        "wormhole"
      ],
      "extensions": {
        "address": "0x00a8b738E453fFd858a7edf03bcCfe20412f0Eb0",
        "bridgeContract": "https://etherscan.io/address/0xf92cD566Ea4864356C5491c177A430C222d7e678",
        "assetContract": "https://etherscan.io/address/0x00a8b738E453fFd858a7edf03bcCfe20412f0Eb0",
        "coingeckoId": "allianceblock"
      }
    },
    {
      "chainId": 101,
      "address": "4b166BQEQunjg8oNTDcLeWU3nidQnVTL1Vni8ANU7Mvt",
      "symbol": "wSKL",
      "name": "SKALE (Wormhole)",
      "decimals": 9,
      "logoURI": "https://raw.githubusercontent.com/solana-labs/token-list/main/assets/mainnet/4b166BQEQunjg8oNTDcLeWU3nidQnVTL1Vni8ANU7Mvt/logo.png",
      "tags": [
        "wrapped",
        "wormhole"
      ],
      "extensions": {
        "address": "0x00c83aeCC790e8a4453e5dD3B0B4b3680501a7A7",
        "bridgeContract": "https://etherscan.io/address/0xf92cD566Ea4864356C5491c177A430C222d7e678",
        "assetContract": "https://etherscan.io/address/0x00c83aeCC790e8a4453e5dD3B0B4b3680501a7A7",
        "coingeckoId": "skale"
      }
    },
    {
      "chainId": 101,
      "address": "CcHhpEx9VcWx7UBJC8DJaR5h3wNdexsQtB1nEfekjSHn",
      "symbol": "wUFT",
      "name": "UniLend Finance Token (Wormhole)",
      "decimals": 9,
      "logoURI": "https://raw.githubusercontent.com/solana-labs/token-list/main/assets/mainnet/CcHhpEx9VcWx7UBJC8DJaR5h3wNdexsQtB1nEfekjSHn/logo.png",
      "tags": [
        "wrapped",
        "wormhole"
      ],
      "extensions": {
        "address": "0x0202Be363B8a4820f3F4DE7FaF5224fF05943AB1",
        "bridgeContract": "https://etherscan.io/address/0xf92cD566Ea4864356C5491c177A430C222d7e678",
        "assetContract": "https://etherscan.io/address/0x0202Be363B8a4820f3F4DE7FaF5224fF05943AB1",
        "coingeckoId": "unlend-finance"
      }
    },
    {
      "chainId": 101,
      "address": "VPjCJkR1uZGT9k9q7PsLArS5sEQtWgij8eZC8tysCy7",
      "symbol": "wORN",
      "name": "Orion Protocol (Wormhole)",
      "decimals": 8,
      "logoURI": "https://raw.githubusercontent.com/solana-labs/token-list/main/assets/mainnet/VPjCJkR1uZGT9k9q7PsLArS5sEQtWgij8eZC8tysCy7/logo.png",
      "tags": [
        "wrapped",
        "wormhole"
      ],
      "extensions": {
        "address": "0x0258F474786DdFd37ABCE6df6BBb1Dd5dfC4434a",
        "bridgeContract": "https://etherscan.io/address/0xf92cD566Ea4864356C5491c177A430C222d7e678",
        "assetContract": "https://etherscan.io/address/0x0258F474786DdFd37ABCE6df6BBb1Dd5dfC4434a",
        "coingeckoId": "orion-protocol"
      }
    },
    {
      "chainId": 101,
      "address": "CxzHZtzrm6bAz6iFCAGgCYCd3iQb5guUD7oQXKxdgk5c",
      "symbol": "wSRK",
      "name": "SparkPoint (Wormhole)",
      "decimals": 9,
      "logoURI": "https://raw.githubusercontent.com/solana-labs/token-list/main/assets/mainnet/CxzHZtzrm6bAz6iFCAGgCYCd3iQb5guUD7oQXKxdgk5c/logo.png",
      "tags": [
        "wrapped",
        "wormhole"
      ],
      "extensions": {
        "address": "0x0488401c3F535193Fa8Df029d9fFe615A06E74E6",
        "bridgeContract": "https://etherscan.io/address/0xf92cD566Ea4864356C5491c177A430C222d7e678",
        "assetContract": "https://etherscan.io/address/0x0488401c3F535193Fa8Df029d9fFe615A06E74E6",
        "coingeckoId": "sparkpoint"
      }
    },
    {
      "chainId": 101,
      "address": "FqMZWvmii4NNzhLBKGzkvGj3e3XTxNVDNSKDJnt9fVQV",
      "symbol": "wUMA",
      "name": "UMA Voting Token v1 (Wormhole)",
      "decimals": 9,
      "logoURI": "https://raw.githubusercontent.com/solana-labs/token-list/main/assets/mainnet/FqMZWvmii4NNzhLBKGzkvGj3e3XTxNVDNSKDJnt9fVQV/logo.png",
      "tags": [
        "wrapped",
        "wormhole"
      ],
      "extensions": {
        "address": "0x04Fa0d235C4abf4BcF4787aF4CF447DE572eF828",
        "bridgeContract": "https://etherscan.io/address/0xf92cD566Ea4864356C5491c177A430C222d7e678",
        "assetContract": "https://etherscan.io/address/0x04Fa0d235C4abf4BcF4787aF4CF447DE572eF828",
        "coingeckoId": "uma"
      }
    },
    {
      "chainId": 101,
      "address": "6GGNzF99kCG1ozQbP7M7EYW9zPbQGPMwTCCi2Dqx3qhU",
      "symbol": "wSkey",
      "name": "SmartKey (Wormhole)",
      "decimals": 8,
      "logoURI": "https://raw.githubusercontent.com/solana-labs/token-list/main/assets/mainnet/6GGNzF99kCG1ozQbP7M7EYW9zPbQGPMwTCCi2Dqx3qhU/logo.png",
      "tags": [
        "wrapped",
        "wormhole"
      ],
      "extensions": {
        "address": "0x06A01a4d579479Dd5D884EBf61A31727A3d8D442",
        "bridgeContract": "https://etherscan.io/address/0xf92cD566Ea4864356C5491c177A430C222d7e678",
        "assetContract": "https://etherscan.io/address/0x06A01a4d579479Dd5D884EBf61A31727A3d8D442",
        "coingeckoId": "smartkey"
      }
    },
    {
      "chainId": 101,
      "address": "Gc9rR2dUHfuYCJ8rU1Ye9fr8JoZZt9ZrfmXitQRLsxRW",
      "symbol": "wMIR",
      "name": "Wrapped MIR Token (Wormhole)",
      "decimals": 9,
      "logoURI": "https://raw.githubusercontent.com/solana-labs/token-list/main/assets/mainnet/Gc9rR2dUHfuYCJ8rU1Ye9fr8JoZZt9ZrfmXitQRLsxRW/logo.png",
      "tags": [
        "wrapped",
        "wormhole"
      ],
      "extensions": {
        "address": "0x09a3EcAFa817268f77BE1283176B946C4ff2E608",
        "bridgeContract": "https://etherscan.io/address/0xf92cD566Ea4864356C5491c177A430C222d7e678",
        "assetContract": "https://etherscan.io/address/0x09a3EcAFa817268f77BE1283176B946C4ff2E608",
        "coingeckoId": "mirror-protocol"
      }
    },
    {
      "chainId": 101,
      "address": "B8xDqdrHpYLNHQKQ4ARDKurxhkhn2gfZa8WRosCEzXnF",
      "symbol": "wGRO",
      "name": "Growth (Wormhole)",
      "decimals": 9,
      "logoURI": "https://raw.githubusercontent.com/solana-labs/token-list/main/assets/mainnet/B8xDqdrHpYLNHQKQ4ARDKurxhkhn2gfZa8WRosCEzXnF/logo.png",
      "tags": [
        "wrapped",
        "wormhole"
      ],
      "extensions": {
        "address": "0x09e64c2B61a5f1690Ee6fbeD9baf5D6990F8dFd0",
        "bridgeContract": "https://etherscan.io/address/0xf92cD566Ea4864356C5491c177A430C222d7e678",
        "assetContract": "https://etherscan.io/address/0x09e64c2B61a5f1690Ee6fbeD9baf5D6990F8dFd0",
        "coingeckoId": "growth-defi"
      }
    },
    {
      "chainId": 101,
      "address": "GE1X8ef7fcsJ93THx4CvV7BQsdEyEAyk61s2L5YfSXiL",
      "symbol": "wSTAKE",
      "name": "xDai (Wormhole)",
      "decimals": 9,
      "logoURI": "https://raw.githubusercontent.com/solana-labs/token-list/main/assets/mainnet/GE1X8ef7fcsJ93THx4CvV7BQsdEyEAyk61s2L5YfSXiL/logo.png",
      "tags": [
        "wrapped",
        "wormhole"
      ],
      "extensions": {
        "address": "0x0Ae055097C6d159879521C384F1D2123D1f195e6",
        "bridgeContract": "https://etherscan.io/address/0xf92cD566Ea4864356C5491c177A430C222d7e678",
        "assetContract": "https://etherscan.io/address/0x0Ae055097C6d159879521C384F1D2123D1f195e6",
        "coingeckoId": "xdai-stake"
      }
    },
    {
      "chainId": 101,
      "address": "7TK6QeyTsnTT6KsnK2tHHfh62mbjNuFWoyUc8vo3CmmU",
      "symbol": "wYFI",
      "name": "yearn.finance (Wormhole)",
      "decimals": 9,
      "logoURI": "https://raw.githubusercontent.com/solana-labs/token-list/main/assets/mainnet/7TK6QeyTsnTT6KsnK2tHHfh62mbjNuFWoyUc8vo3CmmU/logo.png",
      "tags": [
        "wrapped",
        "wormhole"
      ],
      "extensions": {
        "address": "0x0bc529c00C6401aEF6D220BE8C6Ea1667F6Ad93e",
        "bridgeContract": "https://etherscan.io/address/0xf92cD566Ea4864356C5491c177A430C222d7e678",
        "assetContract": "https://etherscan.io/address/0x0bc529c00C6401aEF6D220BE8C6Ea1667F6Ad93e",
        "coingeckoId": "yearn-finance"
      }
    },
    {
      "chainId": 101,
      "address": "CTtKth9uW7froBA6xCd2MP7BXjGFESdT1SyxUmbHovSw",
      "symbol": "wBAT",
      "name": "Basic Attention Token (Wormhole)",
      "decimals": 9,
      "logoURI": "https://raw.githubusercontent.com/solana-labs/token-list/main/assets/mainnet/CTtKth9uW7froBA6xCd2MP7BXjGFESdT1SyxUmbHovSw/logo.png",
      "tags": [
        "wrapped",
        "wormhole"
      ],
      "extensions": {
        "address": "0x0D8775F648430679A709E98d2b0Cb6250d2887EF",
        "bridgeContract": "https://etherscan.io/address/0xf92cD566Ea4864356C5491c177A430C222d7e678",
        "assetContract": "https://etherscan.io/address/0x0D8775F648430679A709E98d2b0Cb6250d2887EF",
        "coingeckoId": "basic-attention-token"
      }
    },
    {
      "chainId": 101,
      "address": "DrL2D4qCRCeNkQz3AJikLjBc3cS6fqqcQ3W7T9vbshCu",
      "symbol": "wMANA",
      "name": "Decentraland MANA (Wormhole)",
      "decimals": 9,
      "logoURI": "https://raw.githubusercontent.com/solana-labs/token-list/main/assets/mainnet/DrL2D4qCRCeNkQz3AJikLjBc3cS6fqqcQ3W7T9vbshCu/logo.png",
      "tags": [
        "wrapped",
        "wormhole"
      ],
      "extensions": {
        "address": "0x0F5D2fB29fb7d3CFeE444a200298f468908cC942",
        "bridgeContract": "https://etherscan.io/address/0xf92cD566Ea4864356C5491c177A430C222d7e678",
        "assetContract": "https://etherscan.io/address/0x0F5D2fB29fb7d3CFeE444a200298f468908cC942",
        "coingeckoId": "decentraland"
      }
    },
    {
      "chainId": 101,
      "address": "3cJKTW69FQDDCud7AhKHXZg126b3t73a2qVcVBS1BWjL",
      "symbol": "wXIO",
      "name": "XIO Network (Wormhole)",
      "decimals": 9,
      "logoURI": "https://raw.githubusercontent.com/solana-labs/token-list/main/assets/mainnet/3cJKTW69FQDDCud7AhKHXZg126b3t73a2qVcVBS1BWjL/logo.png",
      "tags": [
        "wrapped",
        "wormhole"
      ],
      "extensions": {
        "address": "0x0f7F961648aE6Db43C75663aC7E5414Eb79b5704",
        "bridgeContract": "https://etherscan.io/address/0xf92cD566Ea4864356C5491c177A430C222d7e678",
        "assetContract": "https://etherscan.io/address/0x0f7F961648aE6Db43C75663aC7E5414Eb79b5704",
        "coingeckoId": "xio"
      }
    },
    {
      "chainId": 101,
      "address": "CQivbzuRQLvZbqefKc5gLzhSzZzAaySAdMmTG7pFn41w",
      "symbol": "wLAYER",
      "name": "Unilayer (Wormhole)",
      "decimals": 9,
      "logoURI": "https://raw.githubusercontent.com/solana-labs/token-list/main/assets/mainnet/CQivbzuRQLvZbqefKc5gLzhSzZzAaySAdMmTG7pFn41w/logo.png",
      "tags": [
        "wrapped",
        "wormhole"
      ],
      "extensions": {
        "address": "0x0fF6ffcFDa92c53F615a4A75D982f399C989366b",
        "bridgeContract": "https://etherscan.io/address/0xf92cD566Ea4864356C5491c177A430C222d7e678",
        "assetContract": "https://etherscan.io/address/0x0fF6ffcFDa92c53F615a4A75D982f399C989366b",
        "coingeckoId": "unilayer"
      }
    },
    {
      "chainId": 101,
      "address": "C1LpKYrkVvWF5imsQ7JqJSZHj9NXNmJ5tEHkGTtLVH2L",
      "symbol": "wUMX",
      "name": "https://unimex.network/ (Wormhole)",
      "decimals": 9,
      "logoURI": "https://raw.githubusercontent.com/solana-labs/token-list/main/assets/mainnet/C1LpKYrkVvWF5imsQ7JqJSZHj9NXNmJ5tEHkGTtLVH2L/logo.png",
      "tags": [
        "wrapped",
        "wormhole"
      ],
      "extensions": {
        "address": "0x10Be9a8dAe441d276a5027936c3aADEd2d82bC15",
        "bridgeContract": "https://etherscan.io/address/0xf92cD566Ea4864356C5491c177A430C222d7e678",
        "assetContract": "https://etherscan.io/address/0x10Be9a8dAe441d276a5027936c3aADEd2d82bC15",
        "coingeckoId": "unimex-network"
      }
    },
    {
      "chainId": 101,
      "address": "8F3kZd9XEpFgNZ4fZnEAC5CJZLewnkNE8QCjdvorGWuW",
      "symbol": "w1INCH",
      "name": "1INCH Token (Wormhole)",
      "decimals": 9,
      "logoURI": "https://raw.githubusercontent.com/solana-labs/token-list/main/assets/mainnet/8F3kZd9XEpFgNZ4fZnEAC5CJZLewnkNE8QCjdvorGWuW/logo.png",
      "tags": [
        "wrapped",
        "wormhole"
      ],
      "extensions": {
        "address": "0x111111111117dC0aa78b770fA6A738034120C302",
        "bridgeContract": "https://etherscan.io/address/0xf92cD566Ea4864356C5491c177A430C222d7e678",
        "assetContract": "https://etherscan.io/address/0x111111111117dC0aa78b770fA6A738034120C302",
        "coingeckoId": "1inch"
      }
    },
    {
      "chainId": 101,
      "address": "H3UMboX4tnjba1Xw1a2VhUtkdgnrbmPvmDm6jaouQDN9",
      "symbol": "wARMOR",
      "name": "Armor (Wormhole)",
      "decimals": 9,
      "logoURI": "https://raw.githubusercontent.com/solana-labs/token-list/main/assets/mainnet/H3UMboX4tnjba1Xw1a2VhUtkdgnrbmPvmDm6jaouQDN9/logo.png",
      "tags": [
        "wrapped",
        "wormhole"
      ],
      "extensions": {
        "address": "0x1337DEF16F9B486fAEd0293eb623Dc8395dFE46a",
        "bridgeContract": "https://etherscan.io/address/0xf92cD566Ea4864356C5491c177A430C222d7e678",
        "assetContract": "https://etherscan.io/address/0x1337DEF16F9B486fAEd0293eb623Dc8395dFE46a",
        "coingeckoId": "armor"
      }
    },
    {
      "chainId": 101,
      "address": "Cw26Yz3rAN42mM5WpKriuGvbXnvRYmFA9sbBWH49KyqL",
      "symbol": "warNXM",
      "name": "Armor NXM (Wormhole)",
      "decimals": 9,
      "logoURI": "https://raw.githubusercontent.com/solana-labs/token-list/main/assets/mainnet/Cw26Yz3rAN42mM5WpKriuGvbXnvRYmFA9sbBWH49KyqL/logo.png",
      "tags": [
        "wrapped",
        "wormhole"
      ],
      "extensions": {
        "address": "0x1337DEF18C680aF1f9f45cBcab6309562975b1dD",
        "bridgeContract": "https://etherscan.io/address/0xf92cD566Ea4864356C5491c177A430C222d7e678",
        "assetContract": "https://etherscan.io/address/0x1337DEF18C680aF1f9f45cBcab6309562975b1dD",
        "coingeckoId": "armor-nxm"
      }
    },
    {
      "chainId": 101,
      "address": "3GVAecXsFP8xLFuAMMpg5NU4g5JK6h2NZWsQJ45wiw6b",
      "symbol": "wDPI",
      "name": "DefiPulse Index (Wormhole)",
      "decimals": 9,
      "logoURI": "https://raw.githubusercontent.com/solana-labs/token-list/main/assets/mainnet/3GVAecXsFP8xLFuAMMpg5NU4g5JK6h2NZWsQJ45wiw6b/logo.png",
      "tags": [
        "wrapped",
        "wormhole"
      ],
      "extensions": {
        "address": "0x1494CA1F11D487c2bBe4543E90080AeBa4BA3C2b",
        "bridgeContract": "https://etherscan.io/address/0xf92cD566Ea4864356C5491c177A430C222d7e678",
        "assetContract": "https://etherscan.io/address/0x1494CA1F11D487c2bBe4543E90080AeBa4BA3C2b",
        "coingeckoId": "defipulse-index"
      }
    },
    {
      "chainId": 101,
      "address": "AC4BK5yoEKn5hw6WpH3iWu56pEwigQdR48CiiqJ3R1pd",
      "symbol": "wDHC",
      "name": "DeltaHub Community (Wormhole)",
      "decimals": 9,
      "logoURI": "https://raw.githubusercontent.com/solana-labs/token-list/main/assets/mainnet/AC4BK5yoEKn5hw6WpH3iWu56pEwigQdR48CiiqJ3R1pd/logo.png",
      "tags": [
        "wrapped",
        "wormhole"
      ],
      "extensions": {
        "address": "0x152687Bc4A7FCC89049cF119F9ac3e5aCF2eE7ef",
        "bridgeContract": "https://etherscan.io/address/0xf92cD566Ea4864356C5491c177A430C222d7e678",
        "assetContract": "https://etherscan.io/address/0x152687Bc4A7FCC89049cF119F9ac3e5aCF2eE7ef",
        "coingeckoId": "deltahub-community"
      }
    },
    {
      "chainId": 101,
      "address": "7bXgNP7SEwrqbnfLBPgKDRKSGjVe7cjbuioRP23upF5H",
      "symbol": "wKEX",
      "name": "KIRA Network (Wormhole)",
      "decimals": 6,
      "logoURI": "https://raw.githubusercontent.com/solana-labs/token-list/main/assets/mainnet/7bXgNP7SEwrqbnfLBPgKDRKSGjVe7cjbuioRP23upF5H/logo.png",
      "tags": [
        "wrapped",
        "wormhole"
      ],
      "extensions": {
        "address": "0x16980b3B4a3f9D89E33311B5aa8f80303E5ca4F8",
        "bridgeContract": "https://etherscan.io/address/0xf92cD566Ea4864356C5491c177A430C222d7e678",
        "assetContract": "https://etherscan.io/address/0x16980b3B4a3f9D89E33311B5aa8f80303E5ca4F8",
        "coingeckoId": "kira-network"
      }
    },
    {
      "chainId": 101,
      "address": "5uC8Gj96sK6UG44AYLpbX3DUjKtBUxBrhHcM8JDtyYum",
      "symbol": "wEWTB",
      "name": "Energy Web Token Bridged (Wormhole)",
      "decimals": 9,
      "logoURI": "https://raw.githubusercontent.com/solana-labs/token-list/main/assets/mainnet/5uC8Gj96sK6UG44AYLpbX3DUjKtBUxBrhHcM8JDtyYum/logo.png",
      "tags": [
        "wrapped",
        "wormhole"
      ],
      "extensions": {
        "address": "0x178c820f862B14f316509ec36b13123DA19A6054",
        "bridgeContract": "https://etherscan.io/address/0xf92cD566Ea4864356C5491c177A430C222d7e678",
        "assetContract": "https://etherscan.io/address/0x178c820f862B14f316509ec36b13123DA19A6054",
        "coingeckoId": "energy-web-token"
      }
    },
    {
      "chainId": 101,
      "address": "EzeRaHuh1Xu1nDUypv1VWXcGsNJ71ncCJ8HeWuyg8atJ",
      "symbol": "wCC10",
      "name": "Cryptocurrency Top 10 Tokens Index (Wormhole)",
      "decimals": 9,
      "logoURI": "https://raw.githubusercontent.com/solana-labs/token-list/main/assets/mainnet/EzeRaHuh1Xu1nDUypv1VWXcGsNJ71ncCJ8HeWuyg8atJ/logo.png",
      "tags": [
        "wrapped",
        "wormhole"
      ],
      "extensions": {
        "address": "0x17aC188e09A7890a1844E5E65471fE8b0CcFadF3",
        "bridgeContract": "https://etherscan.io/address/0xf92cD566Ea4864356C5491c177A430C222d7e678",
        "assetContract": "https://etherscan.io/address/0x17aC188e09A7890a1844E5E65471fE8b0CcFadF3",
        "coingeckoId": "cryptocurrency-top-10-tokens-index"
      }
    },
    {
      "chainId": 101,
      "address": "CYzPVv1zB9RH6hRWRKprFoepdD8Y7Q5HefCqrybvetja",
      "symbol": "wAUDIO",
      "name": "Audius (Wormhole)",
      "decimals": 9,
      "logoURI": "https://raw.githubusercontent.com/solana-labs/token-list/main/assets/mainnet/CYzPVv1zB9RH6hRWRKprFoepdD8Y7Q5HefCqrybvetja/logo.png",
      "tags": [
        "wrapped",
        "wormhole"
      ],
      "extensions": {
        "address": "0x18aAA7115705e8be94bfFEBDE57Af9BFc265B998",
        "bridgeContract": "https://etherscan.io/address/0xf92cD566Ea4864356C5491c177A430C222d7e678",
        "assetContract": "https://etherscan.io/address/0x18aAA7115705e8be94bfFEBDE57Af9BFc265B998",
        "coingeckoId": "audius"
      }
    },
    {
      "chainId": 101,
      "address": "9yPmJNUp1qFV6LafdYdegZ8sCgC4oy6Rgt9WsDJqv3EX",
      "symbol": "wREP",
      "name": "Reputation (Wormhole)",
      "decimals": 9,
      "logoURI": "https://raw.githubusercontent.com/solana-labs/token-list/main/assets/mainnet/9yPmJNUp1qFV6LafdYdegZ8sCgC4oy6Rgt9WsDJqv3EX/logo.png",
      "tags": [
        "wrapped",
        "wormhole"
      ],
      "extensions": {
        "address": "0x1985365e9f78359a9B6AD760e32412f4a445E862",
        "bridgeContract": "https://etherscan.io/address/0xf92cD566Ea4864356C5491c177A430C222d7e678",
        "assetContract": "https://etherscan.io/address/0x1985365e9f78359a9B6AD760e32412f4a445E862"
      }
    },
    {
      "chainId": 101,
      "address": "CZxP1KtsfvMXZTGKR1fNwNChv8hGAfQrgVoENabN8zKU",
      "symbol": "wVSP",
      "name": "VesperToken (Wormhole)",
      "decimals": 9,
      "logoURI": "https://raw.githubusercontent.com/solana-labs/token-list/main/assets/mainnet/CZxP1KtsfvMXZTGKR1fNwNChv8hGAfQrgVoENabN8zKU/logo.png",
      "tags": [
        "wrapped",
        "wormhole"
      ],
      "extensions": {
        "address": "0x1b40183EFB4Dd766f11bDa7A7c3AD8982e998421",
        "bridgeContract": "https://etherscan.io/address/0xf92cD566Ea4864356C5491c177A430C222d7e678",
        "assetContract": "https://etherscan.io/address/0x1b40183EFB4Dd766f11bDa7A7c3AD8982e998421",
        "coingeckoId": "vesper-finance"
      }
    },
    {
      "chainId": 101,
      "address": "8cGPyDGT1mgG1iWzNjPmCDKSK9veJhoBAguq7rp7CjTe",
      "symbol": "wKP3R",
      "name": "Keep3rV1 (Wormhole)",
      "decimals": 9,
      "logoURI": "https://raw.githubusercontent.com/solana-labs/token-list/main/assets/mainnet/8cGPyDGT1mgG1iWzNjPmCDKSK9veJhoBAguq7rp7CjTe/logo.png",
      "tags": [
        "wrapped",
        "wormhole"
      ],
      "extensions": {
        "address": "0x1cEB5cB57C4D4E2b2433641b95Dd330A33185A44",
        "bridgeContract": "https://etherscan.io/address/0xf92cD566Ea4864356C5491c177A430C222d7e678",
        "assetContract": "https://etherscan.io/address/0x1cEB5cB57C4D4E2b2433641b95Dd330A33185A44",
        "coingeckoId": "keep3rv1"
      }
    },
    {
      "chainId": 101,
      "address": "DGghbWvncPL41U8TmUtXcGMgLeQqkaA2yM7UfcabftR8",
      "symbol": "wLEAD",
      "name": "Lead Token (Wormhole)",
      "decimals": 9,
      "logoURI": "https://raw.githubusercontent.com/solana-labs/token-list/main/assets/mainnet/DGghbWvncPL41U8TmUtXcGMgLeQqkaA2yM7UfcabftR8/logo.png",
      "tags": [
        "wrapped",
        "wormhole"
      ],
      "extensions": {
        "address": "0x1dD80016e3d4ae146Ee2EBB484e8edD92dacC4ce",
        "bridgeContract": "https://etherscan.io/address/0xf92cD566Ea4864356C5491c177A430C222d7e678",
        "assetContract": "https://etherscan.io/address/0x1dD80016e3d4ae146Ee2EBB484e8edD92dacC4ce",
        "coingeckoId": "lead-token"
      }
    },
    {
      "chainId": 101,
      "address": "3MVa4e32PaKmPxYUQ6n8vFkWtCma68Ld7e7fTktWDueQ",
      "symbol": "wUNI",
      "name": "Uniswap (Wormhole)",
      "decimals": 9,
      "logoURI": "https://raw.githubusercontent.com/solana-labs/token-list/main/assets/mainnet/3MVa4e32PaKmPxYUQ6n8vFkWtCma68Ld7e7fTktWDueQ/logo.png",
      "tags": [
        "wrapped",
        "wormhole"
      ],
      "extensions": {
        "address": "0x1f9840a85d5aF5bf1D1762F925BDADdC4201F984",
        "bridgeContract": "https://etherscan.io/address/0xf92cD566Ea4864356C5491c177A430C222d7e678",
        "assetContract": "https://etherscan.io/address/0x1f9840a85d5aF5bf1D1762F925BDADdC4201F984",
        "coingeckoId": "uniswap"
      }
    },
    {
      "chainId": 101,
      "address": "qfnqNqs3nCAHjnyCgLRDbBtq4p2MtHZxw8YjSyYhPoL",
      "symbol": "wWBTC",
      "name": "Wrapped BTC (Wormhole)",
      "decimals": 8,
      "logoURI": "https://raw.githubusercontent.com/solana-labs/token-list/main/assets/mainnet/qfnqNqs3nCAHjnyCgLRDbBtq4p2MtHZxw8YjSyYhPoL/logo.png",
      "tags": [
        "wrapped",
        "wormhole"
      ],
      "extensions": {
        "address": "0x2260FAC5E5542a773Aa44fBCfeDf7C193bc2C599",
        "bridgeContract": "https://etherscan.io/address/0xf92cD566Ea4864356C5491c177A430C222d7e678",
        "assetContract": "https://etherscan.io/address/0x2260FAC5E5542a773Aa44fBCfeDf7C193bc2C599",
        "coingeckoId": "wrapped-bitcoin"
      }
    },
    {
      "chainId": 101,
      "address": "8My83RG8Xa1EhXdDKHWq8BWZN1zF3XUrWL3TXCLjVPFh",
      "symbol": "wUNN",
      "name": "UNION Protocol Governance Token (Wormhole)",
      "decimals": 9,
      "logoURI": "https://raw.githubusercontent.com/solana-labs/token-list/main/assets/mainnet/8My83RG8Xa1EhXdDKHWq8BWZN1zF3XUrWL3TXCLjVPFh/logo.png",
      "tags": [
        "wrapped",
        "wormhole"
      ],
      "extensions": {
        "address": "0x226f7b842E0F0120b7E194D05432b3fd14773a9D",
        "bridgeContract": "https://etherscan.io/address/0xf92cD566Ea4864356C5491c177A430C222d7e678",
        "assetContract": "https://etherscan.io/address/0x226f7b842E0F0120b7E194D05432b3fd14773a9D",
        "coingeckoId": "union-protocol-governance-token"
      }
    },
    {
      "chainId": 101,
      "address": "6jVuhLJ2mzyZ8DyUcrDj8Qr6Q9bqbJnq4fAnMeEduDM9",
      "symbol": "wSOCKS",
      "name": "Unisocks Edition 0 (Wormhole)",
      "decimals": 9,
      "logoURI": "https://raw.githubusercontent.com/solana-labs/token-list/main/assets/mainnet/6jVuhLJ2mzyZ8DyUcrDj8Qr6Q9bqbJnq4fAnMeEduDM9/logo.png",
      "tags": [
        "wrapped",
        "wormhole"
      ],
      "extensions": {
        "address": "0x23B608675a2B2fB1890d3ABBd85c5775c51691d5",
        "bridgeContract": "https://etherscan.io/address/0xf92cD566Ea4864356C5491c177A430C222d7e678",
        "assetContract": "https://etherscan.io/address/0x23B608675a2B2fB1890d3ABBd85c5775c51691d5",
        "coingeckoId": "unisocks"
      }
    },
    {
      "chainId": 101,
      "address": "Az8PAQ7s6s5ZFgBiKKEizHt3SzDxXKZayDCtRZoC3452",
      "symbol": "wDEXT",
      "name": "DEXTools (Wormhole)",
      "decimals": 9,
      "logoURI": "https://raw.githubusercontent.com/solana-labs/token-list/main/assets/mainnet/Az8PAQ7s6s5ZFgBiKKEizHt3SzDxXKZayDCtRZoC3452/logo.png",
      "tags": [
        "wrapped",
        "wormhole"
      ],
      "extensions": {
        "address": "0x26CE25148832C04f3d7F26F32478a9fe55197166",
        "bridgeContract": "https://etherscan.io/address/0xf92cD566Ea4864356C5491c177A430C222d7e678",
        "assetContract": "https://etherscan.io/address/0x26CE25148832C04f3d7F26F32478a9fe55197166",
        "coingeckoId": "idextools"
      }
    },
    {
      "chainId": 101,
      "address": "ELSnGFd5XnSdYFFSgYQp7n89FEbDqxN4npuRLW4PPPLv",
      "symbol": "wHEX",
      "name": "HEX (Wormhole)",
      "decimals": 8,
      "logoURI": "https://raw.githubusercontent.com/solana-labs/token-list/main/assets/mainnet/ELSnGFd5XnSdYFFSgYQp7n89FEbDqxN4npuRLW4PPPLv/logo.png",
      "tags": [
        "wrapped",
        "wormhole"
      ],
      "extensions": {
        "address": "0x2b591e99afE9f32eAA6214f7B7629768c40Eeb39",
        "bridgeContract": "https://etherscan.io/address/0xf92cD566Ea4864356C5491c177A430C222d7e678",
        "assetContract": "https://etherscan.io/address/0x2b591e99afE9f32eAA6214f7B7629768c40Eeb39",
        "coingeckoId": "hex"
      }
    },
    {
      "chainId": 101,
      "address": "9iwfHhE7BJKNo4Eb1wX3p4uyJjEN9RoGLt4BvMdzZoiN",
      "symbol": "wCREAM",
      "name": "Cream (Wormhole)",
      "decimals": 9,
      "logoURI": "https://raw.githubusercontent.com/solana-labs/token-list/main/assets/mainnet/9iwfHhE7BJKNo4Eb1wX3p4uyJjEN9RoGLt4BvMdzZoiN/logo.png",
      "tags": [
        "wrapped",
        "wormhole"
      ],
      "extensions": {
        "address": "0x2ba592F78dB6436527729929AAf6c908497cB200",
        "bridgeContract": "https://etherscan.io/address/0xf92cD566Ea4864356C5491c177A430C222d7e678",
        "assetContract": "https://etherscan.io/address/0x2ba592F78dB6436527729929AAf6c908497cB200",
        "coingeckoId": "cream-2"
      }
    },
    {
      "chainId": 101,
      "address": "DdiXkfDGhLiKyw889QC4nmcxSwMqarLBtrDofPJyx7bt",
      "symbol": "wYFIM",
      "name": "yfi.mobi (Wormhole)",
      "decimals": 9,
      "logoURI": "https://raw.githubusercontent.com/solana-labs/token-list/main/assets/mainnet/DdiXkfDGhLiKyw889QC4nmcxSwMqarLBtrDofPJyx7bt/logo.png",
      "tags": [
        "wrapped",
        "wormhole"
      ],
      "extensions": {
        "address": "0x2e2f3246b6c65CCc4239c9Ee556EC143a7E5DE2c",
        "bridgeContract": "https://etherscan.io/address/0xf92cD566Ea4864356C5491c177A430C222d7e678",
        "assetContract": "https://etherscan.io/address/0x2e2f3246b6c65CCc4239c9Ee556EC143a7E5DE2c",
        "coingeckoId": "yfimobi"
      }
    },
    {
      "chainId": 101,
      "address": "6wdcYNvUyHCerSiGbChkvGBF6Qzju1YP5qpXRQ4tqdZ3",
      "symbol": "wZEE",
      "name": "ZeroSwapToken (Wormhole)",
      "decimals": 9,
      "logoURI": "https://raw.githubusercontent.com/solana-labs/token-list/main/assets/mainnet/6wdcYNvUyHCerSiGbChkvGBF6Qzju1YP5qpXRQ4tqdZ3/logo.png",
      "tags": [
        "wrapped",
        "wormhole"
      ],
      "extensions": {
        "address": "0x2eDf094dB69d6Dcd487f1B3dB9febE2eeC0dd4c5",
        "bridgeContract": "https://etherscan.io/address/0xf92cD566Ea4864356C5491c177A430C222d7e678",
        "assetContract": "https://etherscan.io/address/0x2eDf094dB69d6Dcd487f1B3dB9febE2eeC0dd4c5",
        "coingeckoId": "zeroswap"
      }
    },
    {
      "chainId": 101,
      "address": "4xh8iC54UgaNpY4h34rxfZBSc9L2fBB8gWcYtDGHjxhN",
      "symbol": "wwANATHA",
      "name": "Wrapped ANATHA (Wormhole)",
      "decimals": 9,
      "logoURI": "https://raw.githubusercontent.com/solana-labs/token-list/main/assets/mainnet/4xh8iC54UgaNpY4h34rxfZBSc9L2fBB8gWcYtDGHjxhN/logo.png",
      "tags": [
        "wrapped",
        "wormhole"
      ],
      "extensions": {
        "address": "0x3383c5a8969Dc413bfdDc9656Eb80A1408E4bA20",
        "bridgeContract": "https://etherscan.io/address/0xf92cD566Ea4864356C5491c177A430C222d7e678",
        "assetContract": "https://etherscan.io/address/0x3383c5a8969Dc413bfdDc9656Eb80A1408E4bA20",
        "coingeckoId": "wrapped-anatha"
      }
    },
    {
      "chainId": 101,
      "address": "5Jq6S9HYqfG6TUMjjsKpnfis7utUAB69JiEGkkypdmgP",
      "symbol": "wRAMP",
      "name": "RAMP DEFI (Wormhole)",
      "decimals": 9,
      "logoURI": "https://raw.githubusercontent.com/solana-labs/token-list/main/assets/mainnet/5Jq6S9HYqfG6TUMjjsKpnfis7utUAB69JiEGkkypdmgP/logo.png",
      "tags": [
        "wrapped",
        "wormhole"
      ],
      "extensions": {
        "address": "0x33D0568941C0C64ff7e0FB4fbA0B11BD37deEd9f",
        "bridgeContract": "https://etherscan.io/address/0xf92cD566Ea4864356C5491c177A430C222d7e678",
        "assetContract": "https://etherscan.io/address/0x33D0568941C0C64ff7e0FB4fbA0B11BD37deEd9f",
        "coingeckoId": "ramp"
      }
    },
    {
      "chainId": 101,
      "address": "6uMUH5ztnj6AKYvL71EZgcyyRxjyBC5LVkscA5LrBc3c",
      "symbol": "wPRQ",
      "name": "Parsiq Token (Wormhole)",
      "decimals": 9,
      "logoURI": "https://raw.githubusercontent.com/solana-labs/token-list/main/assets/mainnet/6uMUH5ztnj6AKYvL71EZgcyyRxjyBC5LVkscA5LrBc3c/logo.png",
      "tags": [
        "wrapped",
        "wormhole"
      ],
      "extensions": {
        "address": "0x362bc847A3a9637d3af6624EeC853618a43ed7D2",
        "bridgeContract": "https://etherscan.io/address/0xf92cD566Ea4864356C5491c177A430C222d7e678",
        "assetContract": "https://etherscan.io/address/0x362bc847A3a9637d3af6624EeC853618a43ed7D2",
        "coingeckoId": "parsiq"
      }
    },
    {
      "chainId": 101,
      "address": "42gecM46tdSiYZN2CK1ek5raCxnzQf1xfhoKAf3F7Y5k",
      "symbol": "wSLP",
      "name": "Small Love Potion (Wormhole)",
      "decimals": 0,
      "logoURI": "https://raw.githubusercontent.com/solana-labs/token-list/main/assets/mainnet/42gecM46tdSiYZN2CK1ek5raCxnzQf1xfhoKAf3F7Y5k/logo.png",
      "tags": [
        "wrapped",
        "wormhole"
      ],
      "extensions": {
        "address": "0x37236CD05b34Cc79d3715AF2383E96dd7443dCF1",
        "bridgeContract": "https://etherscan.io/address/0xf92cD566Ea4864356C5491c177A430C222d7e678",
        "assetContract": "https://etherscan.io/address/0x37236CD05b34Cc79d3715AF2383E96dd7443dCF1",
        "coingeckoId": "smooth-love-potion"
      }
    },
    {
      "chainId": 101,
      "address": "F6M9DW1cWw7EtFK9m2ukvT9WEvtEbdZfTzZTtDeBcnAf",
      "symbol": "wSAND",
      "name": "SAND (Wormhole)",
      "decimals": 9,
      "logoURI": "https://raw.githubusercontent.com/solana-labs/token-list/main/assets/mainnet/F6M9DW1cWw7EtFK9m2ukvT9WEvtEbdZfTzZTtDeBcnAf/logo.png",
      "tags": [
        "wrapped",
        "wormhole"
      ],
      "extensions": {
        "address": "0x3845badAde8e6dFF049820680d1F14bD3903a5d0",
        "bridgeContract": "https://etherscan.io/address/0xf92cD566Ea4864356C5491c177A430C222d7e678",
        "assetContract": "https://etherscan.io/address/0x3845badAde8e6dFF049820680d1F14bD3903a5d0",
        "coingeckoId": "the-sandbox"
      }
    },
    {
      "chainId": 101,
      "address": "G27M8w6G4hwatMNFi46DPAUR1YkxSmRNFKus7SgYLoDy",
      "symbol": "wCVP",
      "name": "Concentrated Voting Power (Wormhole)",
      "decimals": 9,
      "logoURI": "https://raw.githubusercontent.com/solana-labs/token-list/main/assets/mainnet/G27M8w6G4hwatMNFi46DPAUR1YkxSmRNFKus7SgYLoDy/logo.png",
      "tags": [
        "wrapped",
        "wormhole"
      ],
      "extensions": {
        "address": "0x38e4adB44ef08F22F5B5b76A8f0c2d0dCbE7DcA1",
        "bridgeContract": "https://etherscan.io/address/0xf92cD566Ea4864356C5491c177A430C222d7e678",
        "assetContract": "https://etherscan.io/address/0x38e4adB44ef08F22F5B5b76A8f0c2d0dCbE7DcA1",
        "coingeckoId": "concentrated-voting-power"
      }
    },
    {
      "chainId": 101,
      "address": "FjucGZpcdVXaWJH21pbrGQaKNszsGsJqbAXu4sJywKJa",
      "symbol": "wREN",
      "name": "Republic Token (Wormhole)",
      "decimals": 9,
      "logoURI": "https://raw.githubusercontent.com/solana-labs/token-list/main/assets/mainnet/FjucGZpcdVXaWJH21pbrGQaKNszsGsJqbAXu4sJywKJa/logo.png",
      "tags": [
        "wrapped",
        "wormhole"
      ],
      "extensions": {
        "address": "0x408e41876cCCDC0F92210600ef50372656052a38",
        "bridgeContract": "https://etherscan.io/address/0xf92cD566Ea4864356C5491c177A430C222d7e678",
        "assetContract": "https://etherscan.io/address/0x408e41876cCCDC0F92210600ef50372656052a38",
        "coingeckoId": "republic-protocol"
      }
    },
    {
      "chainId": 101,
      "address": "5kvugu18snfGRu1PykMfRzYfUxJYs3smk1PWQcGo6Z8a",
      "symbol": "wXOR",
      "name": "Sora (Wormhole)",
      "decimals": 9,
      "logoURI": "https://raw.githubusercontent.com/solana-labs/token-list/main/assets/mainnet/5kvugu18snfGRu1PykMfRzYfUxJYs3smk1PWQcGo6Z8a/logo.png",
      "tags": [
        "wrapped",
        "wormhole"
      ],
      "extensions": {
        "address": "0x40FD72257597aA14C7231A7B1aaa29Fce868F677",
        "bridgeContract": "https://etherscan.io/address/0xf92cD566Ea4864356C5491c177A430C222d7e678",
        "assetContract": "https://etherscan.io/address/0x40FD72257597aA14C7231A7B1aaa29Fce868F677",
        "coingeckoId": "sora"
      }
    },
    {
      "chainId": 101,
      "address": "3EKQDmiXj8yLBFpZca4coxBpP8XJCzmjVgUdVydSmaaT",
      "symbol": "wFUN",
      "name": "FunFair (Wormhole)",
      "decimals": 8,
      "logoURI": "https://raw.githubusercontent.com/solana-labs/token-list/main/assets/mainnet/3EKQDmiXj8yLBFpZca4coxBpP8XJCzmjVgUdVydSmaaT/logo.png",
      "tags": [
        "wrapped",
        "wormhole"
      ],
      "extensions": {
        "address": "0x419D0d8BdD9aF5e606Ae2232ed285Aff190E711b",
        "bridgeContract": "https://etherscan.io/address/0xf92cD566Ea4864356C5491c177A430C222d7e678",
        "assetContract": "https://etherscan.io/address/0x419D0d8BdD9aF5e606Ae2232ed285Aff190E711b",
        "coingeckoId": "funfair"
      }
    },
    {
      "chainId": 101,
      "address": "6J9soByB65WUamsEG8KSPdphBV1oCoGvr5QpaUaY3r19",
      "symbol": "wPICKLE",
      "name": "PickleToken (Wormhole)",
      "decimals": 9,
      "logoURI": "https://raw.githubusercontent.com/solana-labs/token-list/main/assets/mainnet/6J9soByB65WUamsEG8KSPdphBV1oCoGvr5QpaUaY3r19/logo.png",
      "tags": [
        "wrapped",
        "wormhole"
      ],
      "extensions": {
        "address": "0x429881672B9AE42b8EbA0E26cD9C73711b891Ca5",
        "bridgeContract": "https://etherscan.io/address/0xf92cD566Ea4864356C5491c177A430C222d7e678",
        "assetContract": "https://etherscan.io/address/0x429881672B9AE42b8EbA0E26cD9C73711b891Ca5",
        "coingeckoId": "pickle-finance"
      }
    },
    {
      "chainId": 101,
      "address": "HEsqFznmAERPUmMWHtDWYAZRoFbNHZpuNuFrPio68Zp1",
      "symbol": "wPAXG",
      "name": "Paxos Gold (Wormhole)",
      "decimals": 9,
      "logoURI": "https://raw.githubusercontent.com/solana-labs/token-list/main/assets/mainnet/HEsqFznmAERPUmMWHtDWYAZRoFbNHZpuNuFrPio68Zp1/logo.png",
      "tags": [
        "wrapped",
        "wormhole"
      ],
      "extensions": {
        "address": "0x45804880De22913dAFE09f4980848ECE6EcbAf78",
        "bridgeContract": "https://etherscan.io/address/0xf92cD566Ea4864356C5491c177A430C222d7e678",
        "assetContract": "https://etherscan.io/address/0x45804880De22913dAFE09f4980848ECE6EcbAf78",
        "coingeckoId": "pax-gold"
      }
    },
    {
      "chainId": 101,
      "address": "BrtLvpVCwVDH5Jpqjtiuhh8wKYA5b3NZCnsSftr61viv",
      "symbol": "wQNT",
      "name": "Quant (Wormhole)",
      "decimals": 9,
      "logoURI": "https://raw.githubusercontent.com/solana-labs/token-list/main/assets/mainnet/BrtLvpVCwVDH5Jpqjtiuhh8wKYA5b3NZCnsSftr61viv/logo.png",
      "tags": [
        "wrapped",
        "wormhole"
      ],
      "extensions": {
        "address": "0x4a220E6096B25EADb88358cb44068A3248254675",
        "bridgeContract": "https://etherscan.io/address/0xf92cD566Ea4864356C5491c177A430C222d7e678",
        "assetContract": "https://etherscan.io/address/0x4a220E6096B25EADb88358cb44068A3248254675",
        "coingeckoId": "quant-network"
      }
    },
    {
      "chainId": 101,
      "address": "8DRgurhcQPJeCqQEpbeYGUmwAz2tETbyWUYLUU4Q7goM",
      "symbol": "wORAI",
      "name": "Oraichain Token (Wormhole)",
      "decimals": 9,
      "logoURI": "https://raw.githubusercontent.com/solana-labs/token-list/main/assets/mainnet/8DRgurhcQPJeCqQEpbeYGUmwAz2tETbyWUYLUU4Q7goM/logo.png",
      "tags": [
        "wrapped",
        "wormhole"
      ],
      "extensions": {
        "address": "0x4c11249814f11b9346808179Cf06e71ac328c1b5",
        "bridgeContract": "https://etherscan.io/address/0xf92cD566Ea4864356C5491c177A430C222d7e678",
        "assetContract": "https://etherscan.io/address/0x4c11249814f11b9346808179Cf06e71ac328c1b5",
        "coingeckoId": "oraichain-token"
      }
    },
    {
      "chainId": 101,
      "address": "4e5cqAsZ7wQqwLi7AApS9CgN8Yaho5TvkhvcLaGyiuzL",
      "symbol": "wTRU",
      "name": "TrustToken (Wormhole)",
      "decimals": 8,
      "logoURI": "https://raw.githubusercontent.com/solana-labs/token-list/main/assets/mainnet/4e5cqAsZ7wQqwLi7AApS9CgN8Yaho5TvkhvcLaGyiuzL/logo.png",
      "tags": [
        "wrapped",
        "wormhole"
      ],
      "extensions": {
        "address": "0x4C19596f5aAfF459fA38B0f7eD92F11AE6543784",
        "bridgeContract": "https://etherscan.io/address/0xf92cD566Ea4864356C5491c177A430C222d7e678",
        "assetContract": "https://etherscan.io/address/0x4C19596f5aAfF459fA38B0f7eD92F11AE6543784",
        "coingeckoId": "truefi"
      }
    },
    {
      "chainId": 101,
      "address": "HkhBUKSct2V93Z35apDmXthkRvH4yvMovLyv8s8idDgP",
      "symbol": "wMCB",
      "name": "MCDEX Token (Wormhole)",
      "decimals": 9,
      "logoURI": "https://raw.githubusercontent.com/solana-labs/token-list/main/assets/mainnet/HkhBUKSct2V93Z35apDmXthkRvH4yvMovLyv8s8idDgP/logo.png",
      "tags": [
        "wrapped",
        "wormhole"
      ],
      "extensions": {
        "address": "0x4e352cF164E64ADCBad318C3a1e222E9EBa4Ce42",
        "bridgeContract": "https://etherscan.io/address/0xf92cD566Ea4864356C5491c177A430C222d7e678",
        "assetContract": "https://etherscan.io/address/0x4e352cF164E64ADCBad318C3a1e222E9EBa4Ce42",
        "coingeckoId": "mcdex"
      }
    },
    {
      "chainId": 101,
      "address": "Eof7wbYsHZKaoyUGwM7Nfkoo6zQW4U7uWXqz2hoQzSkK",
      "symbol": "wNU",
      "name": "NuCypher (Wormhole)",
      "decimals": 9,
      "logoURI": "https://raw.githubusercontent.com/solana-labs/token-list/main/assets/mainnet/Eof7wbYsHZKaoyUGwM7Nfkoo6zQW4U7uWXqz2hoQzSkK/logo.png",
      "tags": [
        "wrapped",
        "wormhole"
      ],
      "extensions": {
        "address": "0x4fE83213D56308330EC302a8BD641f1d0113A4Cc",
        "bridgeContract": "https://etherscan.io/address/0xf92cD566Ea4864356C5491c177A430C222d7e678",
        "assetContract": "https://etherscan.io/address/0x4fE83213D56308330EC302a8BD641f1d0113A4Cc",
        "coingeckoId": "nucypher"
      }
    },
    {
      "chainId": 101,
      "address": "5CmA1HTVZt5NRtwiUrqWrcnT5JRW5zHe6uQXfP7SDUNz",
      "symbol": "wRAZOR",
      "name": "RAZOR (Wormhole)",
      "decimals": 9,
      "logoURI": "https://raw.githubusercontent.com/solana-labs/token-list/main/assets/mainnet/5CmA1HTVZt5NRtwiUrqWrcnT5JRW5zHe6uQXfP7SDUNz/logo.png",
      "tags": [
        "wrapped",
        "wormhole"
      ],
      "extensions": {
        "address": "0x50DE6856358Cc35f3A9a57eAAA34BD4cB707d2cd",
        "bridgeContract": "https://etherscan.io/address/0xf92cD566Ea4864356C5491c177A430C222d7e678",
        "assetContract": "https://etherscan.io/address/0x50DE6856358Cc35f3A9a57eAAA34BD4cB707d2cd",
        "coingeckoId": "razor-network"
      }
    },
    {
      "chainId": 101,
      "address": "6msNYXzSVtjinqapq2xcvBb5NRq4YTPAi7wc5Jx8M8TS",
      "symbol": "wLINK",
      "name": "ChainLink Token (Wormhole)",
      "decimals": 9,
      "logoURI": "https://raw.githubusercontent.com/solana-labs/token-list/main/assets/mainnet/6msNYXzSVtjinqapq2xcvBb5NRq4YTPAi7wc5Jx8M8TS/logo.png",
      "tags": [
        "wrapped",
        "wormhole"
      ],
      "extensions": {
        "address": "0x514910771AF9Ca656af840dff83E8264EcF986CA",
        "bridgeContract": "https://etherscan.io/address/0xf92cD566Ea4864356C5491c177A430C222d7e678",
        "assetContract": "https://etherscan.io/address/0x514910771AF9Ca656af840dff83E8264EcF986CA",
        "coingeckoId": "chainlink"
      }
    },
    {
      "chainId": 101,
      "address": "BX2gcRRS12iqFzKCpvTt4krBBYNymR9JBDZBxzfFLnbF",
      "symbol": "weRSDL",
      "name": "UnFederalReserveToken (Wormhole)",
      "decimals": 9,
      "logoURI": "https://raw.githubusercontent.com/solana-labs/token-list/main/assets/mainnet/BX2gcRRS12iqFzKCpvTt4krBBYNymR9JBDZBxzfFLnbF/logo.png",
      "tags": [
        "wrapped",
        "wormhole"
      ],
      "extensions": {
        "address": "0x5218E472cFCFE0b64A064F055B43b4cdC9EfD3A6",
        "bridgeContract": "https://etherscan.io/address/0xf92cD566Ea4864356C5491c177A430C222d7e678",
        "assetContract": "https://etherscan.io/address/0x5218E472cFCFE0b64A064F055B43b4cdC9EfD3A6",
        "coingeckoId": "unfederalreserve"
      }
    },
    {
      "chainId": 101,
      "address": "CCGLdsokcybeF8NrCcu1RSQK8isNBjBA58kVEMTHTKjx",
      "symbol": "wsUSD",
      "name": "Synth sUSD (Wormhole)",
      "decimals": 9,
      "logoURI": "https://raw.githubusercontent.com/solana-labs/token-list/main/assets/mainnet/CCGLdsokcybeF8NrCcu1RSQK8isNBjBA58kVEMTHTKjx/logo.png",
      "tags": [
        "wrapped",
        "wormhole"
      ],
      "extensions": {
        "address": "0x57Ab1ec28D129707052df4dF418D58a2D46d5f51",
        "bridgeContract": "https://etherscan.io/address/0xf92cD566Ea4864356C5491c177A430C222d7e678",
        "assetContract": "https://etherscan.io/address/0x57Ab1ec28D129707052df4dF418D58a2D46d5f51",
        "coingeckoId": "nusd"
      }
    },
    {
      "chainId": 101,
      "address": "FP9ogG7hTdfcTJwn4prF9AVEcfcjLq1GtkqYM4oRn7eY",
      "symbol": "wHEGIC",
      "name": "Hegic (Wormhole)",
      "decimals": 9,
      "logoURI": "https://raw.githubusercontent.com/solana-labs/token-list/main/assets/mainnet/FP9ogG7hTdfcTJwn4prF9AVEcfcjLq1GtkqYM4oRn7eY/logo.png",
      "tags": [
        "wrapped",
        "wormhole"
      ],
      "extensions": {
        "address": "0x584bC13c7D411c00c01A62e8019472dE68768430",
        "bridgeContract": "https://etherscan.io/address/0xf92cD566Ea4864356C5491c177A430C222d7e678",
        "assetContract": "https://etherscan.io/address/0x584bC13c7D411c00c01A62e8019472dE68768430",
        "coingeckoId": "hegic"
      }
    },
    {
      "chainId": 101,
      "address": "DboP5vvYUVjmKSHKJ1YFHwmv41KtUscnYgzjmPgHwQVn",
      "symbol": "wXFI",
      "name": "Xfinance (Wormhole)",
      "decimals": 9,
      "logoURI": "https://raw.githubusercontent.com/solana-labs/token-list/main/assets/mainnet/DboP5vvYUVjmKSHKJ1YFHwmv41KtUscnYgzjmPgHwQVn/logo.png",
      "tags": [
        "wrapped",
        "wormhole"
      ],
      "extensions": {
        "address": "0x5BEfBB272290dD5b8521D4a938f6c4757742c430",
        "bridgeContract": "https://etherscan.io/address/0xf92cD566Ea4864356C5491c177A430C222d7e678",
        "assetContract": "https://etherscan.io/address/0x5BEfBB272290dD5b8521D4a938f6c4757742c430",
        "coingeckoId": "xfinance"
      }
    },
    {
      "chainId": 101,
      "address": "6c4U9yxGzVjejSJJXrdX8wtt532Et6MrBUZc2oK5j6w5",
      "symbol": "wDEXTF",
      "name": "DEXTF Token (Wormhole)",
      "decimals": 9,
      "logoURI": "https://raw.githubusercontent.com/solana-labs/token-list/main/assets/mainnet/6c4U9yxGzVjejSJJXrdX8wtt532Et6MrBUZc2oK5j6w5/logo.png",
      "tags": [
        "wrapped",
        "wormhole"
      ],
      "extensions": {
        "address": "0x5F64Ab1544D28732F0A24F4713c2C8ec0dA089f0",
        "bridgeContract": "https://etherscan.io/address/0xf92cD566Ea4864356C5491c177A430C222d7e678",
        "assetContract": "https://etherscan.io/address/0x5F64Ab1544D28732F0A24F4713c2C8ec0dA089f0",
        "coingeckoId": "dextf"
      }
    },
    {
      "chainId": 101,
      "address": "JuXkRYNw54rujC7SPWcAM4ArLgA5x8nDQbS8xHAr6MA",
      "symbol": "wRLC",
      "name": "iExec RLC (Wormhole)",
      "decimals": 9,
      "logoURI": "https://raw.githubusercontent.com/solana-labs/token-list/main/assets/mainnet/JuXkRYNw54rujC7SPWcAM4ArLgA5x8nDQbS8xHAr6MA/logo.png",
      "tags": [
        "wrapped",
        "wormhole"
      ],
      "extensions": {
        "address": "0x607F4C5BB672230e8672085532f7e901544a7375",
        "bridgeContract": "https://etherscan.io/address/0xf92cD566Ea4864356C5491c177A430C222d7e678",
        "assetContract": "https://etherscan.io/address/0x607F4C5BB672230e8672085532f7e901544a7375",
        "coingeckoId": "iexec-rlc"
      }
    },
    {
      "chainId": 101,
      "address": "7NfgSkv6kZ6ZWP6SJPtMuaUYGVEngVK8UFnaFTPk3QsM",
      "symbol": "wCORE",
      "name": "cVault.finance (Wormhole)",
      "decimals": 9,
      "logoURI": "https://raw.githubusercontent.com/solana-labs/token-list/main/assets/mainnet/7NfgSkv6kZ6ZWP6SJPtMuaUYGVEngVK8UFnaFTPk3QsM/logo.png",
      "tags": [
        "wrapped",
        "wormhole"
      ],
      "extensions": {
        "address": "0x62359Ed7505Efc61FF1D56fEF82158CcaffA23D7",
        "bridgeContract": "https://etherscan.io/address/0xf92cD566Ea4864356C5491c177A430C222d7e678",
        "assetContract": "https://etherscan.io/address/0x62359Ed7505Efc61FF1D56fEF82158CcaffA23D7",
        "coingeckoId": "cvault-finance"
      }
    },
    {
      "chainId": 101,
      "address": "AqLKDJiGL4wXKPAfzNom3xEdQwgj2LTCE4k34gzvZsE6",
      "symbol": "wCFi",
      "name": "CyberFi Token (Wormhole)",
      "decimals": 9,
      "logoURI": "https://raw.githubusercontent.com/solana-labs/token-list/main/assets/mainnet/AqLKDJiGL4wXKPAfzNom3xEdQwgj2LTCE4k34gzvZsE6/logo.png",
      "tags": [
        "wrapped",
        "wormhole"
      ],
      "extensions": {
        "address": "0x63b4f3e3fa4e438698CE330e365E831F7cCD1eF4",
        "bridgeContract": "https://etherscan.io/address/0xf92cD566Ea4864356C5491c177A430C222d7e678",
        "assetContract": "https://etherscan.io/address/0x63b4f3e3fa4e438698CE330e365E831F7cCD1eF4",
        "coingeckoId": "cyberfi"
      }
    },
    {
      "chainId": 101,
      "address": "FLrjpCRrd4GffHu8MVYGvuLxYLuBGVaXsnCecw3Effci",
      "symbol": "wWISE",
      "name": "Wise Token (Wormhole)",
      "decimals": 9,
      "logoURI": "https://raw.githubusercontent.com/solana-labs/token-list/main/assets/mainnet/FLrjpCRrd4GffHu8MVYGvuLxYLuBGVaXsnCecw3Effci/logo.png",
      "tags": [
        "wrapped",
        "wormhole"
      ],
      "extensions": {
        "address": "0x66a0f676479Cee1d7373f3DC2e2952778BfF5bd6",
        "bridgeContract": "https://etherscan.io/address/0xf92cD566Ea4864356C5491c177A430C222d7e678",
        "assetContract": "https://etherscan.io/address/0x66a0f676479Cee1d7373f3DC2e2952778BfF5bd6",
        "coingeckoId": "wise-token11"
      }
    },
    {
      "chainId": 101,
      "address": "GaMPhVyp1xd9xJuPskDEzQzp8mKfEjAmhny8NX7y7YKc",
      "symbol": "wGNO",
      "name": "Gnosis Token (Wormhole)",
      "decimals": 9,
      "logoURI": "https://raw.githubusercontent.com/solana-labs/token-list/main/assets/mainnet/GaMPhVyp1xd9xJuPskDEzQzp8mKfEjAmhny8NX7y7YKc/logo.png",
      "tags": [
        "wrapped",
        "wormhole"
      ],
      "extensions": {
        "address": "0x6810e776880C02933D47DB1b9fc05908e5386b96",
        "bridgeContract": "https://etherscan.io/address/0xf92cD566Ea4864356C5491c177A430C222d7e678",
        "assetContract": "https://etherscan.io/address/0x6810e776880C02933D47DB1b9fc05908e5386b96",
        "coingeckoId": "gnosis"
      }
    },
    {
      "chainId": 101,
      "address": "CCAQZHBVWKDukT68PZ3LenDs7apibeSYeJ3jHE8NzBC5",
      "symbol": "wPOOLZ",
      "name": "$Poolz Finance (Wormhole)",
      "decimals": 9,
      "logoURI": "https://raw.githubusercontent.com/solana-labs/token-list/main/assets/mainnet/CCAQZHBVWKDukT68PZ3LenDs7apibeSYeJ3jHE8NzBC5/logo.png",
      "tags": [
        "wrapped",
        "wormhole"
      ],
      "extensions": {
        "address": "0x69A95185ee2a045CDC4bCd1b1Df10710395e4e23",
        "bridgeContract": "https://etherscan.io/address/0xf92cD566Ea4864356C5491c177A430C222d7e678",
        "assetContract": "https://etherscan.io/address/0x69A95185ee2a045CDC4bCd1b1Df10710395e4e23",
        "coingeckoId": "poolz-finance"
      }
    },
    {
      "chainId": 101,
      "address": "FYpdBuyAHSbdaAyD1sKkxyLWbAP8uUW9h6uvdhK74ij1",
      "symbol": "wDAI",
      "name": "Dai Stablecoin (Wormhole)",
      "decimals": 9,
      "logoURI": "https://raw.githubusercontent.com/solana-labs/token-list/main/assets/mainnet/FYpdBuyAHSbdaAyD1sKkxyLWbAP8uUW9h6uvdhK74ij1/logo.png",
      "tags": [
        "wrapped",
        "wormhole"
      ],
      "extensions": {
        "address": "0x6B175474E89094C44Da98b954EedeAC495271d0F",
        "bridgeContract": "https://etherscan.io/address/0xf92cD566Ea4864356C5491c177A430C222d7e678",
        "assetContract": "https://etherscan.io/address/0x6B175474E89094C44Da98b954EedeAC495271d0F",
        "coingeckoId": "dai"
      }
    },
    {
      "chainId": 101,
      "address": "HbMGwfGjGPchtaPwyrtJFy8APZN5w1hi63xnzmj1f23v",
      "symbol": "wSUSHI",
      "name": "SushiSwap (Wormhole)",
      "decimals": 9,
      "logoURI": "https://raw.githubusercontent.com/solana-labs/token-list/main/assets/mainnet/HbMGwfGjGPchtaPwyrtJFy8APZN5w1hi63xnzmj1f23v/logo.png",
      "tags": [
        "wrapped",
        "wormhole"
      ],
      "extensions": {
        "address": "0x6B3595068778DD592e39A122f4f5a5cF09C90fE2",
        "bridgeContract": "https://etherscan.io/address/0xf92cD566Ea4864356C5491c177A430C222d7e678",
        "assetContract": "https://etherscan.io/address/0x6B3595068778DD592e39A122f4f5a5cF09C90fE2",
        "coingeckoId": "sushi"
      }
    },
    {
      "chainId": 101,
      "address": "6Tmi8TZasqdxWB59uE5Zw9VLKecuCbsLSsPEqoMpmozA",
      "symbol": "wFYZ",
      "name": "Fyooz (Wormhole)",
      "decimals": 9,
      "logoURI": "https://raw.githubusercontent.com/solana-labs/token-list/main/assets/mainnet/6Tmi8TZasqdxWB59uE5Zw9VLKecuCbsLSsPEqoMpmozA/logo.png",
      "tags": [
        "wrapped",
        "wormhole"
      ],
      "extensions": {
        "address": "0x6BFf2fE249601ed0Db3a87424a2E923118BB0312",
        "bridgeContract": "https://etherscan.io/address/0xf92cD566Ea4864356C5491c177A430C222d7e678",
        "assetContract": "https://etherscan.io/address/0x6BFf2fE249601ed0Db3a87424a2E923118BB0312",
        "coingeckoId": "fyooz"
      }
    },
    {
      "chainId": 101,
      "address": "3sHinPxEPqhEGip2Wy45TFmgAA1Atg2mctMjY5RKJUjk",
      "symbol": "wQRX",
      "name": "QuiverX (Wormhole)",
      "decimals": 9,
      "logoURI": "https://raw.githubusercontent.com/solana-labs/token-list/main/assets/mainnet/3sHinPxEPqhEGip2Wy45TFmgAA1Atg2mctMjY5RKJUjk/logo.png",
      "tags": [
        "wrapped",
        "wormhole"
      ],
      "extensions": {
        "address": "0x6e0daDE58D2d89eBBe7aFc384e3E4f15b70b14D8",
        "bridgeContract": "https://etherscan.io/address/0xf92cD566Ea4864356C5491c177A430C222d7e678",
        "assetContract": "https://etherscan.io/address/0x6e0daDE58D2d89eBBe7aFc384e3E4f15b70b14D8",
        "coingeckoId": "quiverx"
      }
    },
    {
      "chainId": 101,
      "address": "4ighgEijHcCoLu9AsvwVz2TnGFqAgzQtQMr6ch88Jrfe",
      "symbol": "wTRADE",
      "name": "UniTrade (Wormhole)",
      "decimals": 9,
      "logoURI": "https://raw.githubusercontent.com/solana-labs/token-list/main/assets/mainnet/4ighgEijHcCoLu9AsvwVz2TnGFqAgzQtQMr6ch88Jrfe/logo.png",
      "tags": [
        "wrapped",
        "wormhole"
      ],
      "extensions": {
        "address": "0x6F87D756DAf0503d08Eb8993686c7Fc01Dc44fB1",
        "bridgeContract": "https://etherscan.io/address/0xf92cD566Ea4864356C5491c177A430C222d7e678",
        "assetContract": "https://etherscan.io/address/0x6F87D756DAf0503d08Eb8993686c7Fc01Dc44fB1",
        "coingeckoId": "unitrade"
      }
    },
    {
      "chainId": 101,
      "address": "FTPnEQ3NfRRZ9tvmpDW6JFrvweBE5sanxnXSpJL1dvbB",
      "symbol": "wBIRD",
      "name": "Bird.Money (Wormhole)",
      "decimals": 9,
      "logoURI": "https://raw.githubusercontent.com/solana-labs/token-list/main/assets/mainnet/FTPnEQ3NfRRZ9tvmpDW6JFrvweBE5sanxnXSpJL1dvbB/logo.png",
      "tags": [
        "wrapped",
        "wormhole"
      ],
      "extensions": {
        "address": "0x70401dFD142A16dC7031c56E862Fc88Cb9537Ce0",
        "bridgeContract": "https://etherscan.io/address/0xf92cD566Ea4864356C5491c177A430C222d7e678",
        "assetContract": "https://etherscan.io/address/0x70401dFD142A16dC7031c56E862Fc88Cb9537Ce0",
        "coingeckoId": "bird-money"
      }
    },
    {
      "chainId": 101,
      "address": "QVDE6rhcGPSB3ex5T7vWBzvoSRUXULjuSGpVuKwu5XH",
      "symbol": "wAXN",
      "name": "Axion (Wormhole)",
      "decimals": 9,
      "logoURI": "https://raw.githubusercontent.com/solana-labs/token-list/main/assets/mainnet/QVDE6rhcGPSB3ex5T7vWBzvoSRUXULjuSGpVuKwu5XH/logo.png",
      "tags": [
        "wrapped",
        "wormhole"
      ],
      "extensions": {
        "address": "0x71F85B2E46976bD21302B64329868fd15eb0D127",
        "bridgeContract": "https://etherscan.io/address/0xf92cD566Ea4864356C5491c177A430C222d7e678",
        "assetContract": "https://etherscan.io/address/0x71F85B2E46976bD21302B64329868fd15eb0D127",
        "coingeckoId": "axion"
      }
    },
    {
      "chainId": 101,
      "address": "J6AbGG62yo9UJ2T9r9GM7pnoRNui5DsZDnPbiNAPqbVd",
      "symbol": "wBMI",
      "name": "Bridge Mutual (Wormhole)",
      "decimals": 9,
      "logoURI": "https://raw.githubusercontent.com/solana-labs/token-list/main/assets/mainnet/J6AbGG62yo9UJ2T9r9GM7pnoRNui5DsZDnPbiNAPqbVd/logo.png",
      "tags": [
        "wrapped",
        "wormhole"
      ],
      "extensions": {
        "address": "0x725C263e32c72dDC3A19bEa12C5a0479a81eE688",
        "bridgeContract": "https://etherscan.io/address/0xf92cD566Ea4864356C5491c177A430C222d7e678",
        "assetContract": "https://etherscan.io/address/0x725C263e32c72dDC3A19bEa12C5a0479a81eE688",
        "coingeckoId": "bridge-mutual"
      }
    },
    {
      "chainId": 101,
      "address": "4wvHoaxxZxFeNrMTP8bLVRh1ziSBV7crN665WX4rRMqe",
      "symbol": "wDYT",
      "name": "DoYourTip (Wormhole)",
      "decimals": 9,
      "logoURI": "https://raw.githubusercontent.com/solana-labs/token-list/main/assets/mainnet/4wvHoaxxZxFeNrMTP8bLVRh1ziSBV7crN665WX4rRMqe/logo.png",
      "tags": [
        "wrapped",
        "wormhole"
      ],
      "extensions": {
        "address": "0x740623d2c797b7D8D1EcB98e9b4Afcf99Ec31E14",
        "bridgeContract": "https://etherscan.io/address/0xf92cD566Ea4864356C5491c177A430C222d7e678",
        "assetContract": "https://etherscan.io/address/0x740623d2c797b7D8D1EcB98e9b4Afcf99Ec31E14",
        "coingeckoId": "dynamite"
      }
    },
    {
      "chainId": 101,
      "address": "Fe5fWjCLDMJoi4sTmfR2VW4BT1LwsbR1n6QAjzJQvhhf",
      "symbol": "wBBR",
      "name": "BitberryToken (Wormhole)",
      "decimals": 9,
      "logoURI": "https://raw.githubusercontent.com/solana-labs/token-list/main/assets/mainnet/Fe5fWjCLDMJoi4sTmfR2VW4BT1LwsbR1n6QAjzJQvhhf/logo.png",
      "tags": [
        "wrapped",
        "wormhole"
      ],
      "extensions": {
        "address": "0x7671904eed7f10808B664fc30BB8693FD7237abF",
        "bridgeContract": "https://etherscan.io/address/0xf92cD566Ea4864356C5491c177A430C222d7e678",
        "assetContract": "https://etherscan.io/address/0x7671904eed7f10808B664fc30BB8693FD7237abF",
        "coingeckoId": "bitberry-token"
      }
    },
    {
      "chainId": 101,
      "address": "5J9yhFRnQZx3RiqHzfQpAffX5UQz3k8vQCZH2g9Z9sDg",
      "symbol": "wWAXE",
      "name": "WAX Economic Token (Wormhole)",
      "decimals": 8,
      "logoURI": "https://raw.githubusercontent.com/solana-labs/token-list/main/assets/mainnet/5J9yhFRnQZx3RiqHzfQpAffX5UQz3k8vQCZH2g9Z9sDg/logo.png",
      "tags": [
        "wrapped",
        "wormhole"
      ],
      "extensions": {
        "address": "0x7a2Bc711E19ba6aff6cE8246C546E8c4B4944DFD",
        "bridgeContract": "https://etherscan.io/address/0xf92cD566Ea4864356C5491c177A430C222d7e678",
        "assetContract": "https://etherscan.io/address/0x7a2Bc711E19ba6aff6cE8246C546E8c4B4944DFD",
        "coingeckoId": "waxe"
      }
    },
    {
      "chainId": 101,
      "address": "4DHywS5EjUTF5AYisPZiJbWcCV4gfpH98oKxpgyKRnnQ",
      "symbol": "wMATIC",
      "name": "Matic Token (Wormhole)",
      "decimals": 9,
      "logoURI": "https://raw.githubusercontent.com/solana-labs/token-list/main/assets/mainnet/4DHywS5EjUTF5AYisPZiJbWcCV4gfpH98oKxpgyKRnnQ/logo.png",
      "tags": [
        "wrapped",
        "wormhole"
      ],
      "extensions": {
        "address": "0x7D1AfA7B718fb893dB30A3aBc0Cfc608AaCfeBB0",
        "bridgeContract": "https://etherscan.io/address/0xf92cD566Ea4864356C5491c177A430C222d7e678",
        "assetContract": "https://etherscan.io/address/0x7D1AfA7B718fb893dB30A3aBc0Cfc608AaCfeBB0",
        "coingeckoId": "matic-network"
      }
    },
    {
      "chainId": 101,
      "address": "Au9E8ygQdTJQZXmNKPdtLEP8rGjC4qsGRhkJgjFNPAr8",
      "symbol": "wXRT",
      "name": "Robonomics (Wormhole)",
      "decimals": 9,
      "logoURI": "https://raw.githubusercontent.com/solana-labs/token-list/main/assets/mainnet/Au9E8ygQdTJQZXmNKPdtLEP8rGjC4qsGRhkJgjFNPAr8/logo.png",
      "tags": [
        "wrapped",
        "wormhole"
      ],
      "extensions": {
        "address": "0x7dE91B204C1C737bcEe6F000AAA6569Cf7061cb7",
        "bridgeContract": "https://etherscan.io/address/0xf92cD566Ea4864356C5491c177A430C222d7e678",
        "assetContract": "https://etherscan.io/address/0x7dE91B204C1C737bcEe6F000AAA6569Cf7061cb7",
        "coingeckoId": "robonomics-network"
      }
    },
    {
      "chainId": 101,
      "address": "5DQZ14hLDxveMH7NyGmTmUTRGgVAVXADp3cP2UHeH6hM",
      "symbol": "wAAVE",
      "name": "Aave Token (Wormhole)",
      "decimals": 9,
      "logoURI": "https://raw.githubusercontent.com/solana-labs/token-list/main/assets/mainnet/5DQZ14hLDxveMH7NyGmTmUTRGgVAVXADp3cP2UHeH6hM/logo.png",
      "tags": [
        "wrapped",
        "wormhole"
      ],
      "extensions": {
        "address": "0x7Fc66500c84A76Ad7e9c93437bFc5Ac33E2DDaE9",
        "bridgeContract": "https://etherscan.io/address/0xf92cD566Ea4864356C5491c177A430C222d7e678",
        "assetContract": "https://etherscan.io/address/0x7Fc66500c84A76Ad7e9c93437bFc5Ac33E2DDaE9",
        "coingeckoId": "aave"
      }
    },
    {
      "chainId": 101,
      "address": "Arc2ZVKNCdDU4vB8Ubud5QayDtjo2oJF9xVrUPQ6TWxF",
      "symbol": "wLEND",
      "name": "Lend (Wormhole)",
      "decimals": 9,
      "logoURI": "https://raw.githubusercontent.com/solana-labs/token-list/main/assets/mainnet/Arc2ZVKNCdDU4vB8Ubud5QayDtjo2oJF9xVrUPQ6TWxF/logo.png",
      "tags": [
        "wrapped",
        "wormhole"
      ],
      "extensions": {
        "address": "0x80fB784B7eD66730e8b1DBd9820aFD29931aab03",
        "bridgeContract": "https://etherscan.io/address/0xf92cD566Ea4864356C5491c177A430C222d7e678",
        "assetContract": "https://etherscan.io/address/0x80fB784B7eD66730e8b1DBd9820aFD29931aab03",
        "coingeckoId": "ethlend"
      }
    },
    {
      "chainId": 101,
      "address": "2ctKUDkGBnVykt31AhMPhHvAQWJvoNGbLh7aRidjtAqv",
      "symbol": "wPOLS",
      "name": "PolkastarterToken (Wormhole)",
      "decimals": 9,
      "logoURI": "https://raw.githubusercontent.com/solana-labs/token-list/main/assets/mainnet/2ctKUDkGBnVykt31AhMPhHvAQWJvoNGbLh7aRidjtAqv/logo.png",
      "tags": [
        "wrapped",
        "wormhole"
      ],
      "extensions": {
        "address": "0x83e6f1E41cdd28eAcEB20Cb649155049Fac3D5Aa",
        "bridgeContract": "https://etherscan.io/address/0xf92cD566Ea4864356C5491c177A430C222d7e678",
        "assetContract": "https://etherscan.io/address/0x83e6f1E41cdd28eAcEB20Cb649155049Fac3D5Aa",
        "coingeckoId": "polkastarter"
      }
    },
    {
      "chainId": 101,
      "address": "8FnkznYpHvKiaBkgatVoCrNiS5y5KW62JqgjnxVhDejC",
      "symbol": "wUBT",
      "name": "Unibright (Wormhole)",
      "decimals": 8,
      "logoURI": "https://raw.githubusercontent.com/solana-labs/token-list/main/assets/mainnet/8FnkznYpHvKiaBkgatVoCrNiS5y5KW62JqgjnxVhDejC/logo.png",
      "tags": [
        "wrapped",
        "wormhole"
      ],
      "extensions": {
        "address": "0x8400D94A5cb0fa0D041a3788e395285d61c9ee5e",
        "bridgeContract": "https://etherscan.io/address/0xf92cD566Ea4864356C5491c177A430C222d7e678",
        "assetContract": "https://etherscan.io/address/0x8400D94A5cb0fa0D041a3788e395285d61c9ee5e",
        "coingeckoId": "unibright"
      }
    },
    {
      "chainId": 101,
      "address": "4LLAYXVmT3U8Sew6k3tk66zk3btT91QRzQzxcNX8XhzV",
      "symbol": "wDIA",
      "name": "DIA (Wormhole)",
      "decimals": 9,
      "logoURI": "https://raw.githubusercontent.com/solana-labs/token-list/main/assets/mainnet/4LLAYXVmT3U8Sew6k3tk66zk3btT91QRzQzxcNX8XhzV/logo.png",
      "tags": [
        "wrapped",
        "wormhole"
      ],
      "extensions": {
        "address": "0x84cA8bc7997272c7CfB4D0Cd3D55cd942B3c9419",
        "bridgeContract": "https://etherscan.io/address/0xf92cD566Ea4864356C5491c177A430C222d7e678",
        "assetContract": "https://etherscan.io/address/0x84cA8bc7997272c7CfB4D0Cd3D55cd942B3c9419",
        "coingeckoId": "dia-data"
      }
    },
    {
      "chainId": 101,
      "address": "8L8pDf3jutdpdr4m3np68CL9ZroLActrqwxi6s9Ah5xU",
      "symbol": "wFRAX",
      "name": "Frax (Wormhole)",
      "decimals": 9,
      "logoURI": "https://raw.githubusercontent.com/solana-labs/token-list/main/assets/mainnet/8L8pDf3jutdpdr4m3np68CL9ZroLActrqwxi6s9Ah5xU/logo.png",
      "tags": [
        "wrapped",
        "wormhole"
      ],
      "extensions": {
        "address": "0x853d955aCEf822Db058eb8505911ED77F175b99e",
        "bridgeContract": "https://etherscan.io/address/0xf92cD566Ea4864356C5491c177A430C222d7e678",
        "assetContract": "https://etherscan.io/address/0x853d955aCEf822Db058eb8505911ED77F175b99e",
        "coingeckoId": "frax"
      }
    },
    {
      "chainId": 101,
      "address": "H3oVL2zJpHJaDoRfQmSrftv3fkGzvsiQgugCZmcRBykG",
      "symbol": "wKEEP",
      "name": "KEEP Token (Wormhole)",
      "decimals": 9,
      "logoURI": "https://raw.githubusercontent.com/solana-labs/token-list/main/assets/mainnet/H3oVL2zJpHJaDoRfQmSrftv3fkGzvsiQgugCZmcRBykG/logo.png",
      "tags": [
        "wrapped",
        "wormhole"
      ],
      "extensions": {
        "address": "0x85Eee30c52B0b379b046Fb0F85F4f3Dc3009aFEC",
        "bridgeContract": "https://etherscan.io/address/0xf92cD566Ea4864356C5491c177A430C222d7e678",
        "assetContract": "https://etherscan.io/address/0x85Eee30c52B0b379b046Fb0F85F4f3Dc3009aFEC",
        "coingeckoId": "keep-network"
      }
    },
    {
      "chainId": 101,
      "address": "64oqP1dFqqD8NEL4RPCpMyrHmpo31rj3nYxULVXvayfW",
      "symbol": "wRSR",
      "name": "Reserve Rights (Wormhole)",
      "decimals": 9,
      "logoURI": "https://raw.githubusercontent.com/solana-labs/token-list/main/assets/mainnet/64oqP1dFqqD8NEL4RPCpMyrHmpo31rj3nYxULVXvayfW/logo.png",
      "tags": [
        "wrapped",
        "wormhole"
      ],
      "extensions": {
        "address": "0x8762db106B2c2A0bccB3A80d1Ed41273552616E8",
        "bridgeContract": "https://etherscan.io/address/0xf92cD566Ea4864356C5491c177A430C222d7e678",
        "assetContract": "https://etherscan.io/address/0x8762db106B2c2A0bccB3A80d1Ed41273552616E8",
        "coingeckoId": "reserve-rights-token"
      }
    },
    {
      "chainId": 101,
      "address": "5SU7veiCRA16ZxnS24kCC1dwQYVwi3whvTdM48iNE1Rm",
      "symbol": "wMPH",
      "name": "88mph.app (Wormhole)",
      "decimals": 9,
      "logoURI": "https://raw.githubusercontent.com/solana-labs/token-list/main/assets/mainnet/5SU7veiCRA16ZxnS24kCC1dwQYVwi3whvTdM48iNE1Rm/logo.png",
      "tags": [
        "wrapped",
        "wormhole"
      ],
      "extensions": {
        "address": "0x8888801aF4d980682e47f1A9036e589479e835C5",
        "bridgeContract": "https://etherscan.io/address/0xf92cD566Ea4864356C5491c177A430C222d7e678",
        "assetContract": "https://etherscan.io/address/0x8888801aF4d980682e47f1A9036e589479e835C5",
        "coingeckoId": "88mph"
      }
    },
    {
      "chainId": 101,
      "address": "5fv26ojhPHWNaikXcMf2TBu4JENjLQ2PWgWYeitttVwv",
      "symbol": "wPAID",
      "name": "PAID Network (Wormhole)",
      "decimals": 9,
      "logoURI": "https://raw.githubusercontent.com/solana-labs/token-list/main/assets/mainnet/5fv26ojhPHWNaikXcMf2TBu4JENjLQ2PWgWYeitttVwv/logo.png",
      "tags": [
        "wrapped",
        "wormhole"
      ],
      "extensions": {
        "address": "0x8c8687fC965593DFb2F0b4EAeFD55E9D8df348df",
        "bridgeContract": "https://etherscan.io/address/0xf92cD566Ea4864356C5491c177A430C222d7e678",
        "assetContract": "https://etherscan.io/address/0x8c8687fC965593DFb2F0b4EAeFD55E9D8df348df",
        "coingeckoId": "paid-network"
      }
    },
    {
      "chainId": 101,
      "address": "ACr98v3kv9qaGnR3p2BfsoSK9Q2ZmP6zUkm3qxv5ZJDd",
      "symbol": "wSXP",
      "name": "Swipe (Wormhole)",
      "decimals": 9,
      "logoURI": "https://raw.githubusercontent.com/solana-labs/token-list/main/assets/mainnet/ACr98v3kv9qaGnR3p2BfsoSK9Q2ZmP6zUkm3qxv5ZJDd/logo.png",
      "tags": [
        "wrapped",
        "wormhole"
      ],
      "extensions": {
        "address": "0x8CE9137d39326AD0cD6491fb5CC0CbA0e089b6A9",
        "bridgeContract": "https://etherscan.io/address/0xf92cD566Ea4864356C5491c177A430C222d7e678",
        "assetContract": "https://etherscan.io/address/0x8CE9137d39326AD0cD6491fb5CC0CbA0e089b6A9",
        "coingeckoId": "swipe"
      }
    },
    {
      "chainId": 101,
      "address": "7gBuzBcJ7V48m8TiKJ1XWNDUerK2XfAbjxuRiKMb6S8Z",
      "symbol": "wREQ",
      "name": "Request Token (Wormhole)",
      "decimals": 9,
      "logoURI": "https://raw.githubusercontent.com/solana-labs/token-list/main/assets/mainnet/7gBuzBcJ7V48m8TiKJ1XWNDUerK2XfAbjxuRiKMb6S8Z/logo.png",
      "tags": [
        "wrapped",
        "wormhole"
      ],
      "extensions": {
        "address": "0x8f8221aFbB33998d8584A2B05749bA73c37a938a",
        "bridgeContract": "https://etherscan.io/address/0xf92cD566Ea4864356C5491c177A430C222d7e678",
        "assetContract": "https://etherscan.io/address/0x8f8221aFbB33998d8584A2B05749bA73c37a938a",
        "coingeckoId": "request-network"
      }
    },
    {
      "chainId": 101,
      "address": "CtDjsryLtwZCLj8TeniV7tWHbkaREfjKDWpvyQvsTyek",
      "symbol": "wWHALE",
      "name": "WHALE (Wormhole)",
      "decimals": 4,
      "logoURI": "https://raw.githubusercontent.com/solana-labs/token-list/main/assets/mainnet/CtDjsryLtwZCLj8TeniV7tWHbkaREfjKDWpvyQvsTyek/logo.png",
      "tags": [
        "wrapped",
        "wormhole"
      ],
      "extensions": {
        "address": "0x9355372396e3F6daF13359B7b607a3374cc638e0",
        "bridgeContract": "https://etherscan.io/address/0xf92cD566Ea4864356C5491c177A430C222d7e678",
        "assetContract": "https://etherscan.io/address/0x9355372396e3F6daF13359B7b607a3374cc638e0",
        "coingeckoId": "whale"
      }
    },
    {
      "chainId": 101,
      "address": "JDUgn6JUSwufqqthRdnZZKWv2vEdYvHxigF5Hk79yxRm",
      "symbol": "wPNK",
      "name": "Pinakion (Wormhole)",
      "decimals": 9,
      "logoURI": "https://raw.githubusercontent.com/solana-labs/token-list/main/assets/mainnet/JDUgn6JUSwufqqthRdnZZKWv2vEdYvHxigF5Hk79yxRm/logo.png",
      "tags": [
        "wrapped",
        "wormhole"
      ],
      "extensions": {
        "address": "0x93ED3FBe21207Ec2E8f2d3c3de6e058Cb73Bc04d",
        "bridgeContract": "https://etherscan.io/address/0xf92cD566Ea4864356C5491c177A430C222d7e678",
        "assetContract": "https://etherscan.io/address/0x93ED3FBe21207Ec2E8f2d3c3de6e058Cb73Bc04d",
        "coingeckoId": "kleros"
      }
    },
    {
      "chainId": 101,
      "address": "EJKqF4p7xVhXkcDNCrVQJE4osow76226bc6u3AtsGXaG",
      "symbol": "wAPY",
      "name": "APY Governance Token (Wormhole)",
      "decimals": 9,
      "logoURI": "https://raw.githubusercontent.com/solana-labs/token-list/main/assets/mainnet/EJKqF4p7xVhXkcDNCrVQJE4osow76226bc6u3AtsGXaG/logo.png",
      "tags": [
        "wrapped",
        "wormhole"
      ],
      "extensions": {
        "address": "0x95a4492F028aa1fd432Ea71146b433E7B4446611",
        "bridgeContract": "https://etherscan.io/address/0xf92cD566Ea4864356C5491c177A430C222d7e678",
        "assetContract": "https://etherscan.io/address/0x95a4492F028aa1fd432Ea71146b433E7B4446611",
        "coingeckoId": "apy-finance"
      }
    },
    {
      "chainId": 101,
      "address": "AF7Dv5Vzi1dT2fLnz4ysiRQ6FxGN1M6mrmHwgNpx7FVH",
      "symbol": "wOCEAN",
      "name": "Ocean Protocol (Wormhole)",
      "decimals": 9,
      "logoURI": "https://raw.githubusercontent.com/solana-labs/token-list/main/assets/mainnet/AF7Dv5Vzi1dT2fLnz4ysiRQ6FxGN1M6mrmHwgNpx7FVH/logo.png",
      "tags": [
        "wrapped",
        "wormhole"
      ],
      "extensions": {
        "address": "0x967da4048cD07aB37855c090aAF366e4ce1b9F48",
        "bridgeContract": "https://etherscan.io/address/0xf92cD566Ea4864356C5491c177A430C222d7e678",
        "assetContract": "https://etherscan.io/address/0x967da4048cD07aB37855c090aAF366e4ce1b9F48",
        "coingeckoId": "ocean-protocol"
      }
    },
    {
      "chainId": 101,
      "address": "AyNULvvLGW11fThvhncqNRjEgmDbMEHdDL4HqXD6SM8V",
      "symbol": "wSPI",
      "name": "Shopping.io (Wormhole)",
      "decimals": 9,
      "logoURI": "https://raw.githubusercontent.com/solana-labs/token-list/main/assets/mainnet/AyNULvvLGW11fThvhncqNRjEgmDbMEHdDL4HqXD6SM8V/logo.png",
      "tags": [
        "wrapped",
        "wormhole"
      ],
      "extensions": {
        "address": "0x9B02dD390a603Add5c07f9fd9175b7DABE8D63B7",
        "bridgeContract": "https://etherscan.io/address/0xf92cD566Ea4864356C5491c177A430C222d7e678",
        "assetContract": "https://etherscan.io/address/0x9B02dD390a603Add5c07f9fd9175b7DABE8D63B7",
        "coingeckoId": "shopping-io"
      }
    },
    {
      "chainId": 101,
      "address": "3UeKTABxz9XexDtyKq646rSQvx8GVpKNwfMoKKfxsTsF",
      "symbol": "wBBTC",
      "name": "Binance Wrapped BTC (Wormhole)",
      "decimals": 8,
      "logoURI": "https://raw.githubusercontent.com/solana-labs/token-list/main/assets/mainnet/3UeKTABxz9XexDtyKq646rSQvx8GVpKNwfMoKKfxsTsF/logo.png",
      "tags": [
        "wrapped",
        "wormhole"
      ],
      "extensions": {
        "address": "0x9BE89D2a4cd102D8Fecc6BF9dA793be995C22541",
        "bridgeContract": "https://etherscan.io/address/0xf92cD566Ea4864356C5491c177A430C222d7e678",
        "assetContract": "https://etherscan.io/address/0x9BE89D2a4cd102D8Fecc6BF9dA793be995C22541",
        "coingeckoId": "binance-wrapped-btc"
      }
    },
    {
      "chainId": 101,
      "address": "DsGbyCHbG4vSWBqAprR2eWuUAg8fXAgYkWL9psgvYZn5",
      "symbol": "wUNISTAKE",
      "name": "Unistake (Wormhole)",
      "decimals": 9,
      "logoURI": "https://raw.githubusercontent.com/solana-labs/token-list/main/assets/mainnet/DsGbyCHbG4vSWBqAprR2eWuUAg8fXAgYkWL9psgvYZn5/logo.png",
      "tags": [
        "wrapped",
        "wormhole"
      ],
      "extensions": {
        "address": "0x9Ed8e7C9604790F7Ec589F99b94361d8AAB64E5E",
        "bridgeContract": "https://etherscan.io/address/0xf92cD566Ea4864356C5491c177A430C222d7e678",
        "assetContract": "https://etherscan.io/address/0x9Ed8e7C9604790F7Ec589F99b94361d8AAB64E5E",
        "coingeckoId": "unistake"
      }
    },
    {
      "chainId": 101,
      "address": "GBvv3jn9u6pZqPd2GVnQ7BKJzLwQnEWe4ci9k359PN9Z",
      "symbol": "wMKR",
      "name": "MakerDAO (Wormhole)",
      "decimals": 9,
      "logoURI": "https://raw.githubusercontent.com/solana-labs/token-list/main/assets/mainnet/GBvv3jn9u6pZqPd2GVnQ7BKJzLwQnEWe4ci9k359PN9Z/logo.png",
      "tags": [
        "wrapped",
        "wormhole"
      ],
      "extensions": {
        "address": "0x9f8F72aA9304c8B593d555F12eF6589cC3A579A2",
        "bridgeContract": "https://etherscan.io/address/0xf92cD566Ea4864356C5491c177A430C222d7e678",
        "assetContract": "https://etherscan.io/address/0x9f8F72aA9304c8B593d555F12eF6589cC3A579A2",
        "coingeckoId": "maker"
      }
    },
    {
      "chainId": 101,
      "address": "53ETjuzUNHG8c7rZ2hxQLQfN5R6tEYtdYwNQsa68xFUk",
      "symbol": "wFARM",
      "name": "FARM Reward Token (Wormhole)",
      "decimals": 9,
      "logoURI": "https://raw.githubusercontent.com/solana-labs/token-list/main/assets/mainnet/53ETjuzUNHG8c7rZ2hxQLQfN5R6tEYtdYwNQsa68xFUk/logo.png",
      "tags": [
        "wrapped",
        "wormhole"
      ],
      "extensions": {
        "address": "0xa0246c9032bC3A600820415aE600c6388619A14D",
        "bridgeContract": "https://etherscan.io/address/0xf92cD566Ea4864356C5491c177A430C222d7e678",
        "assetContract": "https://etherscan.io/address/0xa0246c9032bC3A600820415aE600c6388619A14D",
        "coingeckoId": "harvest-finance"
      }
    },
    {
      "chainId": 101,
      "address": "FVsXUnbhifqJ4LiXQEbpUtXVdB8T5ADLKqSs5t1oc54F",
      "symbol": "wUSDC",
      "name": "USD Coin (Wormhole)",
      "decimals": 6,
      "logoURI": "https://raw.githubusercontent.com/solana-labs/token-list/main/assets/mainnet/FVsXUnbhifqJ4LiXQEbpUtXVdB8T5ADLKqSs5t1oc54F/logo.png",
      "tags": [
        "wrapped",
        "wormhole"
      ],
      "extensions": {
        "address": "0xA0b86991c6218b36c1d19D4a2e9Eb0cE3606eB48",
        "bridgeContract": "https://etherscan.io/address/0xf92cD566Ea4864356C5491c177A430C222d7e678",
        "assetContract": "https://etherscan.io/address/0xA0b86991c6218b36c1d19D4a2e9Eb0cE3606eB48",
        "coingeckoId": "usd-coin"
      }
    },
    {
      "chainId": 101,
      "address": "EjBpnWzWZeW1PKzfCszLdHgENZLZDoTNaEmz8BddpWJx",
      "symbol": "wANT",
      "name": "Aragon Network Token (Wormhole)",
      "decimals": 9,
      "logoURI": "https://raw.githubusercontent.com/solana-labs/token-list/main/assets/mainnet/EjBpnWzWZeW1PKzfCszLdHgENZLZDoTNaEmz8BddpWJx/logo.png",
      "tags": [
        "wrapped",
        "wormhole"
      ],
      "extensions": {
        "address": "0xa117000000f279D81A1D3cc75430fAA017FA5A2e",
        "bridgeContract": "https://etherscan.io/address/0xf92cD566Ea4864356C5491c177A430C222d7e678",
        "assetContract": "https://etherscan.io/address/0xa117000000f279D81A1D3cc75430fAA017FA5A2e",
        "coingeckoId": "aragon"
      }
    },
    {
      "chainId": 101,
      "address": "Rs4LHZ4WogZCAkCzfsKJib5LLnYL6xcVAfTcLQiSjg2",
      "symbol": "wNPXS",
      "name": "Pundi X Token (Wormhole)",
      "decimals": 9,
      "logoURI": "https://raw.githubusercontent.com/solana-labs/token-list/main/assets/mainnet/Rs4LHZ4WogZCAkCzfsKJib5LLnYL6xcVAfTcLQiSjg2/logo.png",
      "tags": [
        "wrapped",
        "wormhole"
      ],
      "extensions": {
        "address": "0xA15C7Ebe1f07CaF6bFF097D8a589fb8AC49Ae5B3",
        "bridgeContract": "https://etherscan.io/address/0xf92cD566Ea4864356C5491c177A430C222d7e678",
        "assetContract": "https://etherscan.io/address/0xA15C7Ebe1f07CaF6bFF097D8a589fb8AC49Ae5B3",
        "coingeckoId": "pundi-x"
      }
    },
    {
      "chainId": 101,
      "address": "65ribugkb42AANKYrEeuruhhfXffyE4jY22FUxFbpW7C",
      "symbol": "wRFOX",
      "name": "RFOX (Wormhole)",
      "decimals": 9,
      "logoURI": "https://raw.githubusercontent.com/solana-labs/token-list/main/assets/mainnet/65ribugkb42AANKYrEeuruhhfXffyE4jY22FUxFbpW7C/logo.png",
      "tags": [
        "wrapped",
        "wormhole"
      ],
      "extensions": {
        "address": "0xa1d6Df714F91DeBF4e0802A542E13067f31b8262",
        "bridgeContract": "https://etherscan.io/address/0xf92cD566Ea4864356C5491c177A430C222d7e678",
        "assetContract": "https://etherscan.io/address/0xa1d6Df714F91DeBF4e0802A542E13067f31b8262",
        "coingeckoId": "redfox-labs-2"
      }
    },
    {
      "chainId": 101,
      "address": "T2mo6dnFiutu26KMuCMSjCLBB4ofWvQ3qBJGEMc3JSe",
      "symbol": "wMTA",
      "name": "Meta (Wormhole)",
      "decimals": 9,
      "logoURI": "https://raw.githubusercontent.com/solana-labs/token-list/main/assets/mainnet/T2mo6dnFiutu26KMuCMSjCLBB4ofWvQ3qBJGEMc3JSe/logo.png",
      "tags": [
        "wrapped",
        "wormhole"
      ],
      "extensions": {
        "address": "0xa3BeD4E1c75D00fa6f4E5E6922DB7261B5E9AcD2",
        "bridgeContract": "https://etherscan.io/address/0xf92cD566Ea4864356C5491c177A430C222d7e678",
        "assetContract": "https://etherscan.io/address/0xa3BeD4E1c75D00fa6f4E5E6922DB7261B5E9AcD2",
        "coingeckoId": "meta"
      }
    },
    {
      "chainId": 101,
      "address": "HC8SaUm9rhvVZE5ZwBWiUhFAnCuG8byd5FxKYdpFm5MR",
      "symbol": "wRBC",
      "name": "Rubic (Wormhole)",
      "decimals": 9,
      "logoURI": "https://raw.githubusercontent.com/solana-labs/token-list/main/assets/mainnet/HC8SaUm9rhvVZE5ZwBWiUhFAnCuG8byd5FxKYdpFm5MR/logo.png",
      "tags": [
        "wrapped",
        "wormhole"
      ],
      "extensions": {
        "address": "0xA4EED63db85311E22dF4473f87CcfC3DaDCFA3E3",
        "bridgeContract": "https://etherscan.io/address/0xf92cD566Ea4864356C5491c177A430C222d7e678",
        "assetContract": "https://etherscan.io/address/0xA4EED63db85311E22dF4473f87CcfC3DaDCFA3E3",
        "coingeckoId": "rubic"
      }
    },
    {
      "chainId": 101,
      "address": "9DdtKWoK8cBfLSLhHXHFZzzhxp4rdwHbFEAis8n5AsfQ",
      "symbol": "wNOIA",
      "name": "NOIA Token (Wormhole)",
      "decimals": 9,
      "logoURI": "https://raw.githubusercontent.com/solana-labs/token-list/main/assets/mainnet/9DdtKWoK8cBfLSLhHXHFZzzhxp4rdwHbFEAis8n5AsfQ/logo.png",
      "tags": [
        "wrapped",
        "wormhole"
      ],
      "extensions": {
        "address": "0xa8c8CfB141A3bB59FEA1E2ea6B79b5ECBCD7b6ca",
        "bridgeContract": "https://etherscan.io/address/0xf92cD566Ea4864356C5491c177A430C222d7e678",
        "assetContract": "https://etherscan.io/address/0xa8c8CfB141A3bB59FEA1E2ea6B79b5ECBCD7b6ca",
        "coingeckoId": "noia-network"
      }
    },
    {
      "chainId": 101,
      "address": "DTQStP2z4DRqbNHRxtwThAujr9aPFPsv4y2kkXTVLVvb",
      "symbol": "wCEL",
      "name": "Celsius (Wormhole)",
      "decimals": 4,
      "logoURI": "https://raw.githubusercontent.com/solana-labs/token-list/main/assets/mainnet/DTQStP2z4DRqbNHRxtwThAujr9aPFPsv4y2kkXTVLVvb/logo.png",
      "tags": [
        "wrapped",
        "wormhole"
      ],
      "extensions": {
        "address": "0xaaAEBE6Fe48E54f431b0C390CfaF0b017d09D42d",
        "bridgeContract": "https://etherscan.io/address/0xf92cD566Ea4864356C5491c177A430C222d7e678",
        "assetContract": "https://etherscan.io/address/0xaaAEBE6Fe48E54f431b0C390CfaF0b017d09D42d",
        "coingeckoId": "celsius-degree-token"
      }
    },
    {
      "chainId": 101,
      "address": "59NPV18vAbTgwC9aeEGikrmX3EbZHMEMkZfvcsHBNFr9",
      "symbol": "wCWS",
      "name": "Crowns (Wormhole)",
      "decimals": 9,
      "logoURI": "https://raw.githubusercontent.com/solana-labs/token-list/main/assets/mainnet/59NPV18vAbTgwC9aeEGikrmX3EbZHMEMkZfvcsHBNFr9/logo.png",
      "tags": [
        "wrapped",
        "wormhole"
      ],
      "extensions": {
        "address": "0xaC0104Cca91D167873B8601d2e71EB3D4D8c33e0",
        "bridgeContract": "https://etherscan.io/address/0xf92cD566Ea4864356C5491c177A430C222d7e678",
        "assetContract": "https://etherscan.io/address/0xaC0104Cca91D167873B8601d2e71EB3D4D8c33e0",
        "coingeckoId": "crowns"
      }
    },
    {
      "chainId": 101,
      "address": "4811JP9i35zgAxSFZjGXQwew6xd1qSBE4xdMFik2J14Z",
      "symbol": "wROOM",
      "name": "OptionRoom Token (Wormhole)",
      "decimals": 9,
      "logoURI": "https://raw.githubusercontent.com/solana-labs/token-list/main/assets/mainnet/4811JP9i35zgAxSFZjGXQwew6xd1qSBE4xdMFik2J14Z/logo.png",
      "tags": [
        "wrapped",
        "wormhole"
      ],
      "extensions": {
        "address": "0xAd4f86a25bbc20FfB751f2FAC312A0B4d8F88c64",
        "bridgeContract": "https://etherscan.io/address/0xf92cD566Ea4864356C5491c177A430C222d7e678",
        "assetContract": "https://etherscan.io/address/0xAd4f86a25bbc20FfB751f2FAC312A0B4d8F88c64",
        "coingeckoId": "option-room"
      }
    },
    {
      "chainId": 101,
      "address": "2VAdvHWMpzMnDYYn64MgqLNpGQ19iCiusCet8JLMtxU5",
      "symbol": "wYOP",
      "name": "YOP (Wormhole)",
      "decimals": 8,
      "logoURI": "https://raw.githubusercontent.com/solana-labs/token-list/main/assets/mainnet/2VAdvHWMpzMnDYYn64MgqLNpGQ19iCiusCet8JLMtxU5/logo.png",
      "tags": [
        "wrapped",
        "wormhole"
      ],
      "extensions": {
        "address": "0xAE1eaAE3F627AAca434127644371b67B18444051",
        "bridgeContract": "https://etherscan.io/address/0xf92cD566Ea4864356C5491c177A430C222d7e678",
        "assetContract": "https://etherscan.io/address/0xAE1eaAE3F627AAca434127644371b67B18444051",
        "coingeckoId": "yield-optimization-platform"
      }
    },
    {
      "chainId": 101,
      "address": "AKiTcEWZarsnUbKkwQVRjJni5eqwiNeBQsJ3nrADacT4",
      "symbol": "wLGCY",
      "name": "LGCY Network (Wormhole)",
      "decimals": 9,
      "logoURI": "https://raw.githubusercontent.com/solana-labs/token-list/main/assets/mainnet/AKiTcEWZarsnUbKkwQVRjJni5eqwiNeBQsJ3nrADacT4/logo.png",
      "tags": [
        "wrapped",
        "wormhole"
      ],
      "extensions": {
        "address": "0xaE697F994Fc5eBC000F8e22EbFfeE04612f98A0d",
        "bridgeContract": "https://etherscan.io/address/0xf92cD566Ea4864356C5491c177A430C222d7e678",
        "assetContract": "https://etherscan.io/address/0xaE697F994Fc5eBC000F8e22EbFfeE04612f98A0d",
        "coingeckoId": "lgcy-network"
      }
    },
    {
      "chainId": 101,
      "address": "4kPHTMfSD1k3SytAMKEVRWH5ip6WD5U52tC5q6TuXUNU",
      "symbol": "wRFuel",
      "name": "Rio Fuel Token (Wormhole)",
      "decimals": 9,
      "logoURI": "https://raw.githubusercontent.com/solana-labs/token-list/main/assets/mainnet/4kPHTMfSD1k3SytAMKEVRWH5ip6WD5U52tC5q6TuXUNU/logo.png",
      "tags": [
        "wrapped",
        "wormhole"
      ],
      "extensions": {
        "address": "0xaf9f549774ecEDbD0966C52f250aCc548D3F36E5",
        "bridgeContract": "https://etherscan.io/address/0xf92cD566Ea4864356C5491c177A430C222d7e678",
        "assetContract": "https://etherscan.io/address/0xaf9f549774ecEDbD0966C52f250aCc548D3F36E5",
        "coingeckoId": "rio-defi"
      }
    },
    {
      "chainId": 101,
      "address": "E1w2uKRsVJeDf1Qqbk7DDKEDe7NCYwh8ySgqCaEZ4BTC",
      "symbol": "wMAHA",
      "name": "MahaDAO (Wormhole)",
      "decimals": 9,
      "logoURI": "https://raw.githubusercontent.com/solana-labs/token-list/main/assets/mainnet/E1w2uKRsVJeDf1Qqbk7DDKEDe7NCYwh8ySgqCaEZ4BTC/logo.png",
      "tags": [
        "wrapped",
        "wormhole"
      ],
      "extensions": {
        "address": "0xB4d930279552397bbA2ee473229f89Ec245bc365",
        "bridgeContract": "https://etherscan.io/address/0xf92cD566Ea4864356C5491c177A430C222d7e678",
        "assetContract": "https://etherscan.io/address/0xB4d930279552397bbA2ee473229f89Ec245bc365",
        "coingeckoId": "mahadao"
      }
    },
    {
      "chainId": 101,
      "address": "4psmnTirimNyPEPEZtkQkdEPJagTXS3a7wsu1XN9MYK3",
      "symbol": "wRPL",
      "name": "Rocket Pool (Wormhole)",
      "decimals": 9,
      "logoURI": "https://raw.githubusercontent.com/solana-labs/token-list/main/assets/mainnet/4psmnTirimNyPEPEZtkQkdEPJagTXS3a7wsu1XN9MYK3/logo.png",
      "tags": [
        "wrapped",
        "wormhole"
      ],
      "extensions": {
        "address": "0xB4EFd85c19999D84251304bDA99E90B92300Bd93",
        "bridgeContract": "https://etherscan.io/address/0xf92cD566Ea4864356C5491c177A430C222d7e678",
        "assetContract": "https://etherscan.io/address/0xB4EFd85c19999D84251304bDA99E90B92300Bd93",
        "coingeckoId": "rocket-pool"
      }
    },
    {
      "chainId": 101,
      "address": "FrhQauNRm7ecom9FRprNcyz58agDe5ujAbAtA9NG6jtU",
      "symbol": "wNEXO",
      "name": "Nexo (Wormhole)",
      "decimals": 9,
      "logoURI": "https://raw.githubusercontent.com/solana-labs/token-list/main/assets/mainnet/FrhQauNRm7ecom9FRprNcyz58agDe5ujAbAtA9NG6jtU/logo.png",
      "tags": [
        "wrapped",
        "wormhole"
      ],
      "extensions": {
        "address": "0xB62132e35a6c13ee1EE0f84dC5d40bad8d815206",
        "bridgeContract": "https://etherscan.io/address/0xf92cD566Ea4864356C5491c177A430C222d7e678",
        "assetContract": "https://etherscan.io/address/0xB62132e35a6c13ee1EE0f84dC5d40bad8d815206",
        "coingeckoId": "nexo"
      }
    },
    {
      "chainId": 101,
      "address": "6G7X1B2f9F7KWcHxS66mn3ax6VPE2UMZud44RX3BzfVo",
      "symbol": "BEHZAT",
      "name": "Behzat Token",
      "decimals": 10,
      "logoURI": "https://raw.githubusercontent.com/solana-labs/token-list/main/assets/mainnet/6G7X1B2f9F7KWcHxS66mn3ax6VPE2UMZud44RX3BzfVo/logo.png",
      "tags": [
        "Token"
      ],
      "extensions": {
        "twitter": "https://twitter.com/BehzatToken"
      }
    },
    {
      "chainId": 101,
      "address": "AoU75vwpnWEVvfarxRALjzRc8vS9UdDhRMkwoDimt9ss",
      "symbol": "wSFI",
      "name": "Spice (Wormhole)",
      "decimals": 9,
      "logoURI": "https://raw.githubusercontent.com/solana-labs/token-list/main/assets/mainnet/AoU75vwpnWEVvfarxRALjzRc8vS9UdDhRMkwoDimt9ss/logo.png",
      "tags": [
        "wrapped",
        "wormhole"
      ],
      "extensions": {
        "address": "0xb753428af26E81097e7fD17f40c88aaA3E04902c",
        "bridgeContract": "https://etherscan.io/address/0xf92cD566Ea4864356C5491c177A430C222d7e678",
        "assetContract": "https://etherscan.io/address/0xb753428af26E81097e7fD17f40c88aaA3E04902c",
        "coingeckoId": "saffron-finance"
      }
    },
    {
      "chainId": 101,
      "address": "CRZuALvCYjPLB65WFLHh9JkmPWK5C81TXpy2aEEaCjr3",
      "symbol": "wSTBZ",
      "name": "Stabilize Token (Wormhole)",
      "decimals": 9,
      "logoURI": "https://raw.githubusercontent.com/solana-labs/token-list/main/assets/mainnet/CRZuALvCYjPLB65WFLHh9JkmPWK5C81TXpy2aEEaCjr3/logo.png",
      "tags": [
        "wrapped",
        "wormhole"
      ],
      "extensions": {
        "address": "0xB987D48Ed8f2C468D52D6405624EADBa5e76d723",
        "bridgeContract": "https://etherscan.io/address/0xf92cD566Ea4864356C5491c177A430C222d7e678",
        "assetContract": "https://etherscan.io/address/0xB987D48Ed8f2C468D52D6405624EADBa5e76d723",
        "coingeckoId": "stabilize"
      }
    },
    {
      "chainId": 101,
      "address": "HPYXGSdAwyK5GwmuivL8gDdUVRChtgXq6SRat44k4Pat",
      "symbol": "wBAL",
      "name": "Balancer (Wormhole)",
      "decimals": 9,
      "logoURI": "https://raw.githubusercontent.com/solana-labs/token-list/main/assets/mainnet/HPYXGSdAwyK5GwmuivL8gDdUVRChtgXq6SRat44k4Pat/logo.png",
      "tags": [
        "wrapped",
        "wormhole"
      ],
      "extensions": {
        "address": "0xba100000625a3754423978a60c9317c58a424e3D",
        "bridgeContract": "https://etherscan.io/address/0xf92cD566Ea4864356C5491c177A430C222d7e678",
        "assetContract": "https://etherscan.io/address/0xba100000625a3754423978a60c9317c58a424e3D",
        "coingeckoId": "balancer"
      }
    },
    {
      "chainId": 101,
      "address": "AV7NgJV2BsgEukzUTrcUMz3LD37xLcLtygFig5WJ3kQN",
      "symbol": "wBAND",
      "name": "BandToken (Wormhole)",
      "decimals": 9,
      "logoURI": "https://raw.githubusercontent.com/solana-labs/token-list/main/assets/mainnet/AV7NgJV2BsgEukzUTrcUMz3LD37xLcLtygFig5WJ3kQN/logo.png",
      "tags": [
        "wrapped",
        "wormhole"
      ],
      "extensions": {
        "address": "0xBA11D00c5f74255f56a5E366F4F77f5A186d7f55",
        "bridgeContract": "https://etherscan.io/address/0xf92cD566Ea4864356C5491c177A430C222d7e678",
        "assetContract": "https://etherscan.io/address/0xBA11D00c5f74255f56a5E366F4F77f5A186d7f55",
        "coingeckoId": "band-protocol"
      }
    },
    {
      "chainId": 101,
      "address": "4obZok5FFUcQXQoV39hhcqk9xSmo4WnP9wnrNCk1g5BC",
      "symbol": "wSWFL",
      "name": "Swapfolio (Wormhole)",
      "decimals": 9,
      "logoURI": "https://raw.githubusercontent.com/solana-labs/token-list/main/assets/mainnet/4obZok5FFUcQXQoV39hhcqk9xSmo4WnP9wnrNCk1g5BC/logo.png",
      "tags": [
        "wrapped",
        "wormhole"
      ],
      "extensions": {
        "address": "0xBa21Ef4c9f433Ede00badEFcC2754B8E74bd538A",
        "bridgeContract": "https://etherscan.io/address/0xf92cD566Ea4864356C5491c177A430C222d7e678",
        "assetContract": "https://etherscan.io/address/0xBa21Ef4c9f433Ede00badEFcC2754B8E74bd538A",
        "coingeckoId": "swapfolio"
      }
    },
    {
      "chainId": 101,
      "address": "HCP8hGKS6fUGfTA1tQxBKzbXuQk7yktzz71pY8LXVJyR",
      "symbol": "wLRC",
      "name": "LoopringCoin V2 (Wormhole)",
      "decimals": 9,
      "logoURI": "https://raw.githubusercontent.com/solana-labs/token-list/main/assets/mainnet/HCP8hGKS6fUGfTA1tQxBKzbXuQk7yktzz71pY8LXVJyR/logo.png",
      "tags": [
        "wrapped",
        "wormhole"
      ],
      "extensions": {
        "address": "0xBBbbCA6A901c926F240b89EacB641d8Aec7AEafD",
        "bridgeContract": "https://etherscan.io/address/0xf92cD566Ea4864356C5491c177A430C222d7e678",
        "assetContract": "https://etherscan.io/address/0xBBbbCA6A901c926F240b89EacB641d8Aec7AEafD",
        "coingeckoId": "loopring"
      }
    },
    {
      "chainId": 101,
      "address": "9sNArcS6veh7DLEo7Y1ZSbBCYtkuPVE6S3HhVrcWR2Zw",
      "symbol": "wPERP",
      "name": "Perpetual (Wormhole)",
      "decimals": 9,
      "logoURI": "https://raw.githubusercontent.com/solana-labs/token-list/main/assets/mainnet/9sNArcS6veh7DLEo7Y1ZSbBCYtkuPVE6S3HhVrcWR2Zw/logo.png",
      "tags": [
        "wrapped",
        "wormhole"
      ],
      "extensions": {
        "address": "0xbC396689893D065F41bc2C6EcbeE5e0085233447",
        "bridgeContract": "https://etherscan.io/address/0xf92cD566Ea4864356C5491c177A430C222d7e678",
        "assetContract": "https://etherscan.io/address/0xbC396689893D065F41bc2C6EcbeE5e0085233447",
        "coingeckoId": "perpetual-protocol"
      }
    },
    {
      "chainId": 101,
      "address": "3XnhArdJydrpbr9Nbj8wNUaozPL9WAo9YDyNWakhTm9X",
      "symbol": "wCOMP",
      "name": "Compound (Wormhole)",
      "decimals": 9,
      "logoURI": "https://raw.githubusercontent.com/solana-labs/token-list/main/assets/mainnet/3XnhArdJydrpbr9Nbj8wNUaozPL9WAo9YDyNWakhTm9X/logo.png",
      "tags": [
        "wrapped",
        "wormhole"
      ],
      "extensions": {
        "address": "0xc00e94Cb662C3520282E6f5717214004A7f26888",
        "bridgeContract": "https://etherscan.io/address/0xf92cD566Ea4864356C5491c177A430C222d7e678",
        "assetContract": "https://etherscan.io/address/0xc00e94Cb662C3520282E6f5717214004A7f26888",
        "coingeckoId": "compound-governance-token"
      }
    },
    {
      "chainId": 101,
      "address": "CPLNm9UMKfiJKiySQathV99yeSgTVjPDZx4ucFrbp2MD",
      "symbol": "wSNX",
      "name": "Synthetix Network Token (Wormhole)",
      "decimals": 9,
      "logoURI": "https://raw.githubusercontent.com/solana-labs/token-list/main/assets/mainnet/CPLNm9UMKfiJKiySQathV99yeSgTVjPDZx4ucFrbp2MD/logo.png",
      "tags": [
        "wrapped",
        "wormhole"
      ],
      "extensions": {
        "address": "0xC011a73ee8576Fb46F5E1c5751cA3B9Fe0af2a6F",
        "bridgeContract": "https://etherscan.io/address/0xf92cD566Ea4864356C5491c177A430C222d7e678",
        "assetContract": "https://etherscan.io/address/0xC011a73ee8576Fb46F5E1c5751cA3B9Fe0af2a6F",
        "coingeckoId": "havven"
      }
    },
    {
      "chainId": 101,
      "address": "D6eVKSfLdioqo2zG8LbQYFU2gf66FrjKA7afCYNo1GHt",
      "symbol": "wDUCK",
      "name": "DLP Duck Token (Wormhole)",
      "decimals": 9,
      "logoURI": "https://raw.githubusercontent.com/solana-labs/token-list/main/assets/mainnet/D6eVKSfLdioqo2zG8LbQYFU2gf66FrjKA7afCYNo1GHt/logo.png",
      "tags": [
        "wrapped",
        "wormhole"
      ],
      "extensions": {
        "address": "0xC0bA369c8Db6eB3924965e5c4FD0b4C1B91e305F",
        "bridgeContract": "https://etherscan.io/address/0xf92cD566Ea4864356C5491c177A430C222d7e678",
        "assetContract": "https://etherscan.io/address/0xC0bA369c8Db6eB3924965e5c4FD0b4C1B91e305F",
        "coingeckoId": "dlp-duck-token"
      }
    },
    {
      "chainId": 101,
      "address": "9PwPi3DAf9Dy4Y6qJmUzF6fX9CjNwScBidsYqJmcApF8",
      "symbol": "wCHAIN",
      "name": "Chain Games (Wormhole)",
      "decimals": 9,
      "logoURI": "https://raw.githubusercontent.com/solana-labs/token-list/main/assets/mainnet/9PwPi3DAf9Dy4Y6qJmUzF6fX9CjNwScBidsYqJmcApF8/logo.png",
      "tags": [
        "wrapped",
        "wormhole"
      ],
      "extensions": {
        "address": "0xC4C2614E694cF534D407Ee49F8E44D125E4681c4",
        "bridgeContract": "https://etherscan.io/address/0xf92cD566Ea4864356C5491c177A430C222d7e678",
        "assetContract": "https://etherscan.io/address/0xC4C2614E694cF534D407Ee49F8E44D125E4681c4",
        "coingeckoId": "chain-games"
      }
    },
    {
      "chainId": 101,
      "address": "BmxZ1pghpcoyT7aykj7D1o4AxWirTqvD7zD2tNngjirT",
      "symbol": "wGRT",
      "name": "Graph Token (Wormhole)",
      "decimals": 9,
      "logoURI": "https://raw.githubusercontent.com/solana-labs/token-list/main/assets/mainnet/BmxZ1pghpcoyT7aykj7D1o4AxWirTqvD7zD2tNngjirT/logo.png",
      "tags": [
        "wrapped",
        "wormhole"
      ],
      "extensions": {
        "address": "0xc944E90C64B2c07662A292be6244BDf05Cda44a7",
        "bridgeContract": "https://etherscan.io/address/0xf92cD566Ea4864356C5491c177A430C222d7e678",
        "assetContract": "https://etherscan.io/address/0xc944E90C64B2c07662A292be6244BDf05Cda44a7",
        "coingeckoId": "the-graph"
      }
    },
    {
      "chainId": 101,
      "address": "FMr15arp651N6fR2WEL36pCMBnFecHcN6wDxne2Vf3SK",
      "symbol": "wROOT",
      "name": "RootKit (Wormhole)",
      "decimals": 9,
      "logoURI": "https://raw.githubusercontent.com/solana-labs/token-list/main/assets/mainnet/FMr15arp651N6fR2WEL36pCMBnFecHcN6wDxne2Vf3SK/logo.png",
      "tags": [
        "wrapped",
        "wormhole"
      ],
      "extensions": {
        "address": "0xCb5f72d37685C3D5aD0bB5F982443BC8FcdF570E",
        "bridgeContract": "https://etherscan.io/address/0xf92cD566Ea4864356C5491c177A430C222d7e678",
        "assetContract": "https://etherscan.io/address/0xCb5f72d37685C3D5aD0bB5F982443BC8FcdF570E",
        "coingeckoId": "rootkit"
      }
    },
    {
      "chainId": 101,
      "address": "E9X7rKAGfSh1gsHC6qh5MVLkDzRcT64KQbjzvHnc5zEq",
      "symbol": "wSWAP",
      "name": "TrustSwap Token (Wormhole)",
      "decimals": 9,
      "logoURI": "https://raw.githubusercontent.com/solana-labs/token-list/main/assets/mainnet/E9X7rKAGfSh1gsHC6qh5MVLkDzRcT64KQbjzvHnc5zEq/logo.png",
      "tags": [
        "wrapped",
        "wormhole"
      ],
      "extensions": {
        "address": "0xCC4304A31d09258b0029eA7FE63d032f52e44EFe",
        "bridgeContract": "https://etherscan.io/address/0xf92cD566Ea4864356C5491c177A430C222d7e678",
        "assetContract": "https://etherscan.io/address/0xCC4304A31d09258b0029eA7FE63d032f52e44EFe",
        "coingeckoId": "trustswap"
      }
    },
    {
      "chainId": 101,
      "address": "5NEENV1mNvu7MfNNtKuGSDC8zoNStq1tuLkDXFtv6rZd",
      "symbol": "wTVK",
      "name": "Terra Virtua Kolect (Wormhole)",
      "decimals": 9,
      "logoURI": "https://raw.githubusercontent.com/solana-labs/token-list/main/assets/mainnet/5NEENV1mNvu7MfNNtKuGSDC8zoNStq1tuLkDXFtv6rZd/logo.png",
      "tags": [
        "wrapped",
        "wormhole"
      ],
      "extensions": {
        "address": "0xd084B83C305daFD76AE3E1b4E1F1fe2eCcCb3988",
        "bridgeContract": "https://etherscan.io/address/0xf92cD566Ea4864356C5491c177A430C222d7e678",
        "assetContract": "https://etherscan.io/address/0xd084B83C305daFD76AE3E1b4E1F1fe2eCcCb3988",
        "coingeckoId": "terra-virtua-kolect"
      }
    },
    {
      "chainId": 101,
      "address": "5ZXLGj7onpitgtREJNYb51DwDPddvqV1YLC8jn2sgz48",
      "symbol": "wOMG",
      "name": "OMG Network (Wormhole)",
      "decimals": 9,
      "logoURI": "https://raw.githubusercontent.com/solana-labs/token-list/main/assets/mainnet/5ZXLGj7onpitgtREJNYb51DwDPddvqV1YLC8jn2sgz48/logo.png",
      "tags": [
        "wrapped",
        "wormhole"
      ],
      "extensions": {
        "address": "0xd26114cd6EE289AccF82350c8d8487fedB8A0C07",
        "bridgeContract": "https://etherscan.io/address/0xf92cD566Ea4864356C5491c177A430C222d7e678",
        "assetContract": "https://etherscan.io/address/0xd26114cd6EE289AccF82350c8d8487fedB8A0C07",
        "coingeckoId": "omisego"
      }
    },
    {
      "chainId": 101,
      "address": "2Xf2yAXJfg82sWwdLUo2x9mZXy6JCdszdMZkcF1Hf4KV",
      "symbol": "wLUNA",
      "name": "Wrapped LUNA Token (Wormhole)",
      "decimals": 9,
      "logoURI": "https://raw.githubusercontent.com/solana-labs/token-list/main/assets/mainnet/2Xf2yAXJfg82sWwdLUo2x9mZXy6JCdszdMZkcF1Hf4KV/logo.png",
      "tags": [
        "wrapped",
        "wormhole"
      ],
      "extensions": {
        "address": "0xd2877702675e6cEb975b4A1dFf9fb7BAF4C91ea9",
        "bridgeContract": "https://etherscan.io/address/0xf92cD566Ea4864356C5491c177A430C222d7e678",
        "assetContract": "https://etherscan.io/address/0xd2877702675e6cEb975b4A1dFf9fb7BAF4C91ea9",
        "coingeckoId": "wrapped-terra"
      }
    },
    {
      "chainId": 101,
      "address": "5Ro6JxJ4NjSTEppdX2iXUYgWkAEF1dcs9gqMX99E2vkL",
      "symbol": "wBONDLY",
      "name": "Bondly Token (Wormhole)",
      "decimals": 9,
      "logoURI": "https://raw.githubusercontent.com/solana-labs/token-list/main/assets/mainnet/5Ro6JxJ4NjSTEppdX2iXUYgWkAEF1dcs9gqMX99E2vkL/logo.png",
      "tags": [
        "wrapped",
        "wormhole"
      ],
      "extensions": {
        "address": "0xD2dDa223b2617cB616c1580db421e4cFAe6a8a85",
        "bridgeContract": "https://etherscan.io/address/0xf92cD566Ea4864356C5491c177A430C222d7e678",
        "assetContract": "https://etherscan.io/address/0xD2dDa223b2617cB616c1580db421e4cFAe6a8a85",
        "coingeckoId": "bondly"
      }
    },
    {
      "chainId": 101,
      "address": "5jFzUEqWLnvGvKWb1Pji9nWVYy5vLG2saoXCyVNWEdEi",
      "symbol": "wDETS",
      "name": "Dextrust (Wormhole)",
      "decimals": 9,
      "logoURI": "https://raw.githubusercontent.com/solana-labs/token-list/main/assets/mainnet/5jFzUEqWLnvGvKWb1Pji9nWVYy5vLG2saoXCyVNWEdEi/logo.png",
      "tags": [
        "wrapped",
        "wormhole"
      ],
      "extensions": {
        "address": "0xd379700999F4805Ce80aa32DB46A94dF64561108",
        "bridgeContract": "https://etherscan.io/address/0xf92cD566Ea4864356C5491c177A430C222d7e678",
        "assetContract": "https://etherscan.io/address/0xd379700999F4805Ce80aa32DB46A94dF64561108",
        "coingeckoId": "dextrust"
      }
    },
    {
      "chainId": 101,
      "address": "BV5tm1uCRWQCQKNgQVFnkseqAjxpmbJkRCXvzFWBdgMp",
      "symbol": "wAMPL",
      "name": "Ampleforth (Wormhole)",
      "decimals": 9,
      "logoURI": "https://raw.githubusercontent.com/solana-labs/token-list/main/assets/mainnet/BV5tm1uCRWQCQKNgQVFnkseqAjxpmbJkRCXvzFWBdgMp/logo.png",
      "tags": [
        "wrapped",
        "wormhole"
      ],
      "extensions": {
        "address": "0xD46bA6D942050d489DBd938a2C909A5d5039A161",
        "bridgeContract": "https://etherscan.io/address/0xf92cD566Ea4864356C5491c177A430C222d7e678",
        "assetContract": "https://etherscan.io/address/0xD46bA6D942050d489DBd938a2C909A5d5039A161",
        "coingeckoId": "ampleforth"
      }
    },
    {
      "chainId": 101,
      "address": "2PSvGigDY4MVUmv51bBiARBMcHBtXcUBnx5V9BwWbbi2",
      "symbol": "wPOLK",
      "name": "Polkamarkets (Wormhole)",
      "decimals": 9,
      "logoURI": "https://raw.githubusercontent.com/solana-labs/token-list/main/assets/mainnet/2PSvGigDY4MVUmv51bBiARBMcHBtXcUBnx5V9BwWbbi2/logo.png",
      "tags": [
        "wrapped",
        "wormhole"
      ],
      "extensions": {
        "address": "0xD478161C952357F05f0292B56012Cd8457F1cfbF",
        "bridgeContract": "https://etherscan.io/address/0xf92cD566Ea4864356C5491c177A430C222d7e678",
        "assetContract": "https://etherscan.io/address/0xD478161C952357F05f0292B56012Cd8457F1cfbF",
        "coingeckoId": "polkamarkets"
      }
    },
    {
      "chainId": 101,
      "address": "ApmXkxXCASdxRf3Ln6Ni7oAZ7E6CX1CcJAD8A5qBdhSm",
      "symbol": "wCRV",
      "name": "Curve DAO Token (Wormhole)",
      "decimals": 9,
      "logoURI": "https://raw.githubusercontent.com/solana-labs/token-list/main/assets/mainnet/ApmXkxXCASdxRf3Ln6Ni7oAZ7E6CX1CcJAD8A5qBdhSm/logo.png",
      "tags": [
        "wrapped",
        "wormhole"
      ],
      "extensions": {
        "address": "0xD533a949740bb3306d119CC777fa900bA034cd52",
        "bridgeContract": "https://etherscan.io/address/0xf92cD566Ea4864356C5491c177A430C222d7e678",
        "assetContract": "https://etherscan.io/address/0xD533a949740bb3306d119CC777fa900bA034cd52",
        "coingeckoId": "curve-dao-token"
      }
    },
    {
      "chainId": 101,
      "address": "DWECGzR56MruYJyo5g5QpoxZbFoydt3oWUkkDsVhxXzs",
      "symbol": "wMEME",
      "name": "MEME (Wormhole)",
      "decimals": 8,
      "logoURI": "https://raw.githubusercontent.com/solana-labs/token-list/main/assets/mainnet/DWECGzR56MruYJyo5g5QpoxZbFoydt3oWUkkDsVhxXzs/logo.png",
      "tags": [
        "wrapped",
        "wormhole"
      ],
      "extensions": {
        "address": "0xD5525D397898e5502075Ea5E830d8914f6F0affe",
        "bridgeContract": "https://etherscan.io/address/0xf92cD566Ea4864356C5491c177A430C222d7e678",
        "assetContract": "https://etherscan.io/address/0xD5525D397898e5502075Ea5E830d8914f6F0affe",
        "coingeckoId": "degenerator"
      }
    },
    {
      "chainId": 101,
      "address": "3Y2wTtM4kCX8uUSLrKJ8wpajCu1C9LaWWAd7b7Nb2BDw",
      "symbol": "wEXNT",
      "name": "ExNetwork Community Token (Wormhole)",
      "decimals": 9,
      "logoURI": "https://raw.githubusercontent.com/solana-labs/token-list/main/assets/mainnet/3Y2wTtM4kCX8uUSLrKJ8wpajCu1C9LaWWAd7b7Nb2BDw/logo.png",
      "tags": [
        "wrapped",
        "wormhole"
      ],
      "extensions": {
        "address": "0xD6c67B93a7b248dF608a653d82a100556144c5DA",
        "bridgeContract": "https://etherscan.io/address/0xf92cD566Ea4864356C5491c177A430C222d7e678",
        "assetContract": "https://etherscan.io/address/0xD6c67B93a7b248dF608a653d82a100556144c5DA",
        "coingeckoId": "exnetwork-token"
      }
    },
    {
      "chainId": 101,
      "address": "9w97GdWUYYaamGwdKMKZgGzPduZJkiFizq4rz5CPXRv2",
      "symbol": "wUSDT",
      "name": "Tether USD (Wormhole)",
      "decimals": 6,
      "logoURI": "https://raw.githubusercontent.com/solana-labs/token-list/main/assets/mainnet/9w97GdWUYYaamGwdKMKZgGzPduZJkiFizq4rz5CPXRv2/logo.png",
      "tags": [
        "wrapped",
        "wormhole"
      ],
      "extensions": {
        "address": "0xdAC17F958D2ee523a2206206994597C13D831ec7",
        "bridgeContract": "https://etherscan.io/address/0xf92cD566Ea4864356C5491c177A430C222d7e678",
        "assetContract": "https://etherscan.io/address/0xdAC17F958D2ee523a2206206994597C13D831ec7",
        "coingeckoId": "tether"
      }
    },
    {
      "chainId": 101,
      "address": "CqWSJtkMMY16q9QLnQxktM1byzVHGRr8b6LCPuZnEeiL",
      "symbol": "wYLD",
      "name": "Yield (Wormhole)",
      "decimals": 9,
      "logoURI": "https://raw.githubusercontent.com/solana-labs/token-list/main/assets/mainnet/CqWSJtkMMY16q9QLnQxktM1byzVHGRr8b6LCPuZnEeiL/logo.png",
      "tags": [
        "wrapped",
        "wormhole"
      ],
      "extensions": {
        "address": "0xDcB01cc464238396E213a6fDd933E36796eAfF9f",
        "bridgeContract": "https://etherscan.io/address/0xf92cD566Ea4864356C5491c177A430C222d7e678",
        "assetContract": "https://etherscan.io/address/0xDcB01cc464238396E213a6fDd933E36796eAfF9f",
        "coingeckoId": "yield"
      }
    },
    {
      "chainId": 101,
      "address": "26ZzQVGZruwcZPs2sqb8n9ojKt2cviUjHcMjstFtK6ow",
      "symbol": "wKNC",
      "name": "Kyber Network Crystal (Wormhole)",
      "decimals": 9,
      "logoURI": "https://raw.githubusercontent.com/solana-labs/token-list/main/assets/mainnet/26ZzQVGZruwcZPs2sqb8n9ojKt2cviUjHcMjstFtK6ow/logo.png",
      "tags": [
        "wrapped",
        "wormhole"
      ],
      "extensions": {
        "address": "0xdd974D5C2e2928deA5F71b9825b8b646686BD200",
        "bridgeContract": "https://etherscan.io/address/0xf92cD566Ea4864356C5491c177A430C222d7e678",
        "assetContract": "https://etherscan.io/address/0xdd974D5C2e2928deA5F71b9825b8b646686BD200",
        "coingeckoId": "kyber-network"
      }
    },
    {
      "chainId": 101,
      "address": "HHoHTtntq2kiBPENyVM1DTP7pNrkBXX2Jye29PSyz3qf",
      "symbol": "wCOTI",
      "name": "COTI Token (Wormhole)",
      "decimals": 9,
      "logoURI": "https://raw.githubusercontent.com/solana-labs/token-list/main/assets/mainnet/HHoHTtntq2kiBPENyVM1DTP7pNrkBXX2Jye29PSyz3qf/logo.png",
      "tags": [
        "wrapped",
        "wormhole"
      ],
      "extensions": {
        "address": "0xDDB3422497E61e13543BeA06989C0789117555c5",
        "bridgeContract": "https://etherscan.io/address/0xf92cD566Ea4864356C5491c177A430C222d7e678",
        "assetContract": "https://etherscan.io/address/0xDDB3422497E61e13543BeA06989C0789117555c5",
        "coingeckoId": "coti"
      }
    },
    {
      "chainId": 101,
      "address": "4sEpUsJ6uJZYi6A2da8EGjKPacRSqYJaPJffPnTqoWVv",
      "symbol": "wINJ",
      "name": "Injective Token (Wormhole)",
      "decimals": 9,
      "logoURI": "https://raw.githubusercontent.com/solana-labs/token-list/main/assets/mainnet/4sEpUsJ6uJZYi6A2da8EGjKPacRSqYJaPJffPnTqoWVv/logo.png",
      "tags": [
        "wrapped",
        "wormhole"
      ],
      "extensions": {
        "address": "0xe28b3B32B6c345A34Ff64674606124Dd5Aceca30",
        "bridgeContract": "https://etherscan.io/address/0xf92cD566Ea4864356C5491c177A430C222d7e678",
        "assetContract": "https://etherscan.io/address/0xe28b3B32B6c345A34Ff64674606124Dd5Aceca30",
        "coingeckoId": "injective-protocol"
      }
    },
    {
      "chainId": 101,
      "address": "G2jrxYSoCSzmohxERa2JzSJMuRM4kiNvRA3DnCv7Lzcz",
      "symbol": "wZRX",
      "name": "0x Protocol Token (Wormhole)",
      "decimals": 9,
      "logoURI": "https://raw.githubusercontent.com/solana-labs/token-list/main/assets/mainnet/G2jrxYSoCSzmohxERa2JzSJMuRM4kiNvRA3DnCv7Lzcz/logo.png",
      "tags": [
        "wrapped",
        "wormhole"
      ],
      "extensions": {
        "address": "0xE41d2489571d322189246DaFA5ebDe1F4699F498",
        "bridgeContract": "https://etherscan.io/address/0xf92cD566Ea4864356C5491c177A430C222d7e678",
        "assetContract": "https://etherscan.io/address/0xE41d2489571d322189246DaFA5ebDe1F4699F498",
        "coingeckoId": "0x"
      }
    },
    {
      "chainId": 101,
      "address": "3bkBFHyof411hGBdcsiM1KSDdErw63Xoj3eLB8yNknB4",
      "symbol": "wSUPER",
      "name": "SuperFarm (Wormhole)",
      "decimals": 9,
      "logoURI": "https://raw.githubusercontent.com/solana-labs/token-list/main/assets/mainnet/3bkBFHyof411hGBdcsiM1KSDdErw63Xoj3eLB8yNknB4/logo.png",
      "tags": [
        "wrapped",
        "wormhole"
      ],
      "extensions": {
        "address": "0xe53EC727dbDEB9E2d5456c3be40cFF031AB40A55",
        "bridgeContract": "https://etherscan.io/address/0xf92cD566Ea4864356C5491c177A430C222d7e678",
        "assetContract": "https://etherscan.io/address/0xe53EC727dbDEB9E2d5456c3be40cFF031AB40A55",
        "coingeckoId": "superfarm"
      }
    },
    {
      "chainId": 101,
      "address": "7kkkoa1MB93ELm3vjvyC8GJ65G7eEgLhfaHU58riJUCx",
      "symbol": "waEth",
      "name": "aEthereum (Wormhole)",
      "decimals": 9,
      "logoURI": "https://raw.githubusercontent.com/solana-labs/token-list/main/assets/mainnet/7kkkoa1MB93ELm3vjvyC8GJ65G7eEgLhfaHU58riJUCx/logo.png",
      "tags": [
        "wrapped",
        "wormhole"
      ],
      "extensions": {
        "address": "0xE95A203B1a91a908F9B9CE46459d101078c2c3cb",
        "bridgeContract": "https://etherscan.io/address/0xf92cD566Ea4864356C5491c177A430C222d7e678",
        "assetContract": "https://etherscan.io/address/0xE95A203B1a91a908F9B9CE46459d101078c2c3cb",
        "coingeckoId": "ankreth"
      }
    },
    {
      "chainId": 101,
      "address": "F48zUwoQMzgCTf5wihwz8GPN23gdcoVMiT227APqA6hC",
      "symbol": "wSURF",
      "name": "SURF.Finance (Wormhole)",
      "decimals": 9,
      "logoURI": "https://raw.githubusercontent.com/solana-labs/token-list/main/assets/mainnet/F48zUwoQMzgCTf5wihwz8GPN23gdcoVMiT227APqA6hC/logo.png",
      "tags": [
        "wrapped",
        "wormhole"
      ],
      "extensions": {
        "address": "0xEa319e87Cf06203DAe107Dd8E5672175e3Ee976c",
        "bridgeContract": "https://etherscan.io/address/0xf92cD566Ea4864356C5491c177A430C222d7e678",
        "assetContract": "https://etherscan.io/address/0xEa319e87Cf06203DAe107Dd8E5672175e3Ee976c",
        "coingeckoId": "surf-finance"
      }
    },
    {
      "chainId": 101,
      "address": "EK6iyvvqvQtsWYcySrZVHkXjCLX494r9PhnDWJaX1CPu",
      "symbol": "wrenBTC",
      "name": "renBTC (Wormhole)",
      "decimals": 8,
      "logoURI": "https://raw.githubusercontent.com/solana-labs/token-list/main/assets/mainnet/EK6iyvvqvQtsWYcySrZVHkXjCLX494r9PhnDWJaX1CPu/logo.png",
      "tags": [
        "wrapped",
        "wormhole"
      ],
      "extensions": {
        "address": "0xEB4C2781e4ebA804CE9a9803C67d0893436bB27D",
        "bridgeContract": "https://etherscan.io/address/0xf92cD566Ea4864356C5491c177A430C222d7e678",
        "assetContract": "https://etherscan.io/address/0xEB4C2781e4ebA804CE9a9803C67d0893436bB27D",
        "coingeckoId": "renbtc"
      }
    },
    {
      "chainId": 101,
      "address": "B2m4B527oLo5WFWLgy2MitP66azhEW2puaazUAuvNgqZ",
      "symbol": "wDMG",
      "name": "DMM: Governance (Wormhole)",
      "decimals": 9,
      "logoURI": "https://raw.githubusercontent.com/solana-labs/token-list/main/assets/mainnet/B2m4B527oLo5WFWLgy2MitP66azhEW2puaazUAuvNgqZ/logo.png",
      "tags": [
        "wrapped",
        "wormhole"
      ],
      "extensions": {
        "address": "0xEd91879919B71bB6905f23af0A68d231EcF87b14",
        "bridgeContract": "https://etherscan.io/address/0xf92cD566Ea4864356C5491c177A430C222d7e678",
        "assetContract": "https://etherscan.io/address/0xEd91879919B71bB6905f23af0A68d231EcF87b14",
        "coingeckoId": "dmm-governance"
      }
    },
    {
      "chainId": 101,
      "address": "H3iuZNRwaqPsnGUGU5YkDwTU3hQMkzC32hxDko8EtzZw",
      "symbol": "wHEZ",
      "name": "Hermez Network Token (Wormhole)",
      "decimals": 9,
      "logoURI": "https://raw.githubusercontent.com/solana-labs/token-list/main/assets/mainnet/H3iuZNRwaqPsnGUGU5YkDwTU3hQMkzC32hxDko8EtzZw/logo.png",
      "tags": [
        "wrapped",
        "wormhole"
      ],
      "extensions": {
        "address": "0xEEF9f339514298C6A857EfCfC1A762aF84438dEE",
        "bridgeContract": "https://etherscan.io/address/0xf92cD566Ea4864356C5491c177A430C222d7e678",
        "assetContract": "https://etherscan.io/address/0xEEF9f339514298C6A857EfCfC1A762aF84438dEE",
        "coingeckoId": "hermez-network-token"
      }
    },
    {
      "chainId": 101,
      "address": "DL7873Hud4eMdGScQFD7vrbC6fzWAMQ2LMuoZSn4zUry",
      "symbol": "wRLY",
      "name": "Rally (Wormhole)",
      "decimals": 9,
      "logoURI": "https://raw.githubusercontent.com/solana-labs/token-list/main/assets/mainnet/DL7873Hud4eMdGScQFD7vrbC6fzWAMQ2LMuoZSn4zUry/logo.png",
      "tags": [
        "wrapped",
        "wormhole"
      ],
      "extensions": {
        "address": "0xf1f955016EcbCd7321c7266BccFB96c68ea5E49b",
        "bridgeContract": "https://etherscan.io/address/0xf92cD566Ea4864356C5491c177A430C222d7e678",
        "assetContract": "https://etherscan.io/address/0xf1f955016EcbCd7321c7266BccFB96c68ea5E49b",
        "coingeckoId": "rally-2"
      }
    },
    {
      "chainId": 101,
      "address": "3N89w9KPUVYUK5MMGNY8yMXhrr89QQ1RQPJxVnQHgMdd",
      "symbol": "wYf-DAI",
      "name": "YfDAI.finance (Wormhole)",
      "decimals": 9,
      "logoURI": "https://raw.githubusercontent.com/solana-labs/token-list/main/assets/mainnet/3N89w9KPUVYUK5MMGNY8yMXhrr89QQ1RQPJxVnQHgMdd/logo.png",
      "tags": [
        "wrapped",
        "wormhole"
      ],
      "extensions": {
        "address": "0xf4CD3d3Fda8d7Fd6C5a500203e38640A70Bf9577",
        "bridgeContract": "https://etherscan.io/address/0xf92cD566Ea4864356C5491c177A430C222d7e678",
        "assetContract": "https://etherscan.io/address/0xf4CD3d3Fda8d7Fd6C5a500203e38640A70Bf9577",
        "coingeckoId": "yfdai-finance"
      }
    },
    {
      "chainId": 101,
      "address": "8ArKbnnDiq8eRR8hZ1eULMjd2iMAD8AqwyVJRAX7mHQo",
      "symbol": "wFCL",
      "name": "Fractal Protocol Token (Wormhole)",
      "decimals": 9,
      "logoURI": "https://raw.githubusercontent.com/solana-labs/token-list/main/assets/mainnet/8ArKbnnDiq8eRR8hZ1eULMjd2iMAD8AqwyVJRAX7mHQo/logo.png",
      "tags": [
        "wrapped",
        "wormhole"
      ],
      "extensions": {
        "address": "0xF4d861575ecC9493420A3f5a14F85B13f0b50EB3",
        "bridgeContract": "https://etherscan.io/address/0xf92cD566Ea4864356C5491c177A430C222d7e678",
        "assetContract": "https://etherscan.io/address/0xF4d861575ecC9493420A3f5a14F85B13f0b50EB3",
        "coingeckoId": "fractal"
      }
    },
    {
      "chainId": 101,
      "address": "ZWGxcTgJCNGQqZn6vFdknwj4AFFsYRZ4SDJuhRn3J1T",
      "symbol": "wAXS",
      "name": "Axie Infinity (Wormhole)",
      "decimals": 9,
      "logoURI": "https://raw.githubusercontent.com/solana-labs/token-list/main/assets/mainnet/ZWGxcTgJCNGQqZn6vFdknwj4AFFsYRZ4SDJuhRn3J1T/logo.png",
      "tags": [
        "wrapped",
        "wormhole"
      ],
      "extensions": {
        "address": "0xF5D669627376EBd411E34b98F19C868c8ABA5ADA",
        "bridgeContract": "https://etherscan.io/address/0xf92cD566Ea4864356C5491c177A430C222d7e678",
        "assetContract": "https://etherscan.io/address/0xF5D669627376EBd411E34b98F19C868c8ABA5ADA",
        "coingeckoId": "axie-infinity"
      }
    },
    {
      "chainId": 101,
      "address": "PEjUEMHFRtfajio8YHKZdUruW1vTzGmz6F7NngjYuou",
      "symbol": "wENJ",
      "name": "Enjin Coin (Wormhole)",
      "decimals": 9,
      "logoURI": "https://raw.githubusercontent.com/solana-labs/token-list/main/assets/mainnet/PEjUEMHFRtfajio8YHKZdUruW1vTzGmz6F7NngjYuou/logo.png",
      "tags": [
        "wrapped",
        "wormhole"
      ],
      "extensions": {
        "address": "0xF629cBd94d3791C9250152BD8dfBDF380E2a3B9c",
        "bridgeContract": "https://etherscan.io/address/0xf92cD566Ea4864356C5491c177A430C222d7e678",
        "assetContract": "https://etherscan.io/address/0xF629cBd94d3791C9250152BD8dfBDF380E2a3B9c",
        "coingeckoId": "enjincoin"
      }
    },
    {
      "chainId": 101,
      "address": "2cW5deMKeR97C7csq1aMMWUa5RNWkpQFz8tumxk4ZV8w",
      "symbol": "wYLD",
      "name": "Yield (Wormhole)",
      "decimals": 9,
      "logoURI": "https://raw.githubusercontent.com/solana-labs/token-list/main/assets/mainnet/2cW5deMKeR97C7csq1aMMWUa5RNWkpQFz8tumxk4ZV8w/logo.png",
      "tags": [
        "wrapped",
        "wormhole"
      ],
      "extensions": {
        "address": "0xF94b5C5651c888d928439aB6514B93944eEE6F48",
        "bridgeContract": "https://etherscan.io/address/0xf92cD566Ea4864356C5491c177A430C222d7e678",
        "assetContract": "https://etherscan.io/address/0xF94b5C5651c888d928439aB6514B93944eEE6F48",
        "coingeckoId": "yield-app"
      }
    },
    {
      "chainId": 101,
      "address": "FR5qPX4gbKHPyKMK7Cey6dHZ7wtqmqRogYPJo6bpd5Uw",
      "symbol": "wDDIM",
      "name": "DuckDaoDime (Wormhole)",
      "decimals": 9,
      "logoURI": "https://raw.githubusercontent.com/solana-labs/token-list/main/assets/mainnet/FR5qPX4gbKHPyKMK7Cey6dHZ7wtqmqRogYPJo6bpd5Uw/logo.png",
      "tags": [
        "wrapped",
        "wormhole"
      ],
      "extensions": {
        "address": "0xFbEEa1C75E4c4465CB2FCCc9c6d6afe984558E20",
        "bridgeContract": "https://etherscan.io/address/0xf92cD566Ea4864356C5491c177A430C222d7e678",
        "assetContract": "https://etherscan.io/address/0xFbEEa1C75E4c4465CB2FCCc9c6d6afe984558E20",
        "coingeckoId": "duckdaodime"
      }
    },
    {
      "chainId": 101,
      "address": "8HCWFQA2GsA6Nm2L5jidM3mus7NeeQ8wp1ri3XFF9WWH",
      "symbol": "wRARI",
      "name": "Rarible (Wormhole)",
      "decimals": 9,
      "logoURI": "https://raw.githubusercontent.com/solana-labs/token-list/main/assets/mainnet/8HCWFQA2GsA6Nm2L5jidM3mus7NeeQ8wp1ri3XFF9WWH/logo.png",
      "tags": [
        "wrapped",
        "wormhole"
      ],
      "extensions": {
        "address": "0xFca59Cd816aB1eaD66534D82bc21E7515cE441CF",
        "bridgeContract": "https://etherscan.io/address/0xf92cD566Ea4864356C5491c177A430C222d7e678",
        "assetContract": "https://etherscan.io/address/0xFca59Cd816aB1eaD66534D82bc21E7515cE441CF",
        "coingeckoId": "rarible"
      }
    },
    {
      "chainId": 101,
      "address": "Egrv6hURf5o68xJ1AGYeRv8RNj2nXJVuSoA5wwiSALcN",
      "symbol": "wAMP",
      "name": "Amp (Wormhole)",
      "decimals": 9,
      "logoURI": "https://raw.githubusercontent.com/solana-labs/token-list/main/assets/mainnet/Egrv6hURf5o68xJ1AGYeRv8RNj2nXJVuSoA5wwiSALcN/logo.png",
      "tags": [
        "wrapped",
        "wormhole"
      ],
      "extensions": {
        "address": "0xfF20817765cB7f73d4bde2e66e067E58D11095C2",
        "bridgeContract": "https://etherscan.io/address/0xf92cD566Ea4864356C5491c177A430C222d7e678",
        "assetContract": "https://etherscan.io/address/0xfF20817765cB7f73d4bde2e66e067E58D11095C2",
        "coingeckoId": "amp-token"
      }
    },
    {
      "chainId": 101,
      "address": "GXMaB6jm5cdoQgb65YpkEu61eDYtod3PuVwYYXdZZJ9r",
      "symbol": "wFSW",
      "name": "FalconSwap Token (Wormhole)",
      "decimals": 9,
      "logoURI": "https://raw.githubusercontent.com/solana-labs/token-list/main/assets/mainnet/GXMaB6jm5cdoQgb65YpkEu61eDYtod3PuVwYYXdZZJ9r/logo.png",
      "tags": [
        "wrapped",
        "wormhole"
      ],
      "extensions": {
        "address": "0xfffffffFf15AbF397dA76f1dcc1A1604F45126DB",
        "bridgeContract": "https://etherscan.io/address/0xf92cD566Ea4864356C5491c177A430C222d7e678",
        "assetContract": "https://etherscan.io/address/0xfffffffFf15AbF397dA76f1dcc1A1604F45126DB",
        "coingeckoId": "fsw-token"
      }
    },
    {
      "chainId": 101,
      "address": "AJ1W9A9N9dEMdVyoDiam2rV44gnBm2csrPDP7xqcapgX",
      "symbol": "wBUSD",
      "name": "Binance USD (Wormhole)",
      "decimals": 9,
      "logoURI": "https://raw.githubusercontent.com/solana-labs/token-list/main/assets/mainnet/AJ1W9A9N9dEMdVyoDiam2rV44gnBm2csrPDP7xqcapgX/logo.png",
      "tags": [
        "wrapped",
        "wormhole"
      ],
      "extensions": {
        "address": "0x4Fabb145d64652a948d72533023f6E7A623C7C53",
        "bridgeContract": "https://etherscan.io/address/0xf92cD566Ea4864356C5491c177A430C222d7e678",
        "assetContract": "https://etherscan.io/address/0x4Fabb145d64652a948d72533023f6E7A623C7C53",
        "coingeckoId": "binance-usd"
      }
    },
    {
      "chainId": 101,
      "address": "2VmKuXMwdzouMndWcK7BK2951tBEtYVmGsdU4dXbjyaY",
      "symbol": "waDAI",
      "name": "Aave Interest bearing DAI (Wormhole)",
      "decimals": 9,
      "logoURI": "https://raw.githubusercontent.com/solana-labs/token-list/main/assets/mainnet/2VmKuXMwdzouMndWcK7BK2951tBEtYVmGsdU4dXbjyaY/logo.svg",
      "tags": [
        "wrapped",
        "wormhole"
      ],
      "extensions": {
        "address": "0xfC1E690f61EFd961294b3e1Ce3313fBD8aa4f85d",
        "bridgeContract": "https://etherscan.io/address/0xf92cD566Ea4864356C5491c177A430C222d7e678",
        "assetContract": "https://etherscan.io/address/0xfC1E690f61EFd961294b3e1Ce3313fBD8aa4f85d",
        "coingeckoId": "aave-dai-v1"
      }
    },
    {
      "chainId": 101,
      "address": "AXvWVviBmySSdghmuomYHqYB3AZn7NmAWrHYHKKPJxoL",
      "symbol": "waTUSD",
      "name": "Aave Interest bearing TUSD (Wormhole)",
      "decimals": 9,
      "logoURI": "https://raw.githubusercontent.com/solana-labs/token-list/main/assets/mainnet/AXvWVviBmySSdghmuomYHqYB3AZn7NmAWrHYHKKPJxoL/logo.svg",
      "tags": [
        "wrapped",
        "wormhole"
      ],
      "extensions": {
        "address": "0x4DA9b813057D04BAef4e5800E36083717b4a0341",
        "bridgeContract": "https://etherscan.io/address/0xf92cD566Ea4864356C5491c177A430C222d7e678",
        "assetContract": "https://etherscan.io/address/0x4DA9b813057D04BAef4e5800E36083717b4a0341",
        "coingeckoId": "aave-tusd-v1"
      }
    },
    {
      "chainId": 101,
      "address": "AkaisFPmasQYZUJsZLD9wPEo2KA7aCRqyRawX18ZRzGr",
      "symbol": "waUSDC",
      "name": "Aave Interest bearing USDC (Wormhole)",
      "decimals": 6,
      "logoURI": "https://raw.githubusercontent.com/solana-labs/token-list/main/assets/mainnet/AkaisFPmasQYZUJsZLD9wPEo2KA7aCRqyRawX18ZRzGr/logo.svg",
      "tags": [
        "wrapped",
        "wormhole"
      ],
      "extensions": {
        "address": "0x9bA00D6856a4eDF4665BcA2C2309936572473B7E",
        "bridgeContract": "https://etherscan.io/address/0xf92cD566Ea4864356C5491c177A430C222d7e678",
        "assetContract": "https://etherscan.io/address/0x9bA00D6856a4eDF4665BcA2C2309936572473B7E",
        "coingeckoId": "aave-usdc-v1"
      }
    },
    {
      "chainId": 101,
      "address": "FZfQtWMoTQ51Z4jxvHfmFcqj4862u9GzmugBnZUuWqR5",
      "symbol": "waUSDT",
      "name": "Aave Interest bearing USDT (Wormhole)",
      "decimals": 6,
      "logoURI": "https://raw.githubusercontent.com/solana-labs/token-list/main/assets/mainnet/FZfQtWMoTQ51Z4jxvHfmFcqj4862u9GzmugBnZUuWqR5/logo.svg",
      "tags": [
        "wrapped",
        "wormhole"
      ],
      "extensions": {
        "address": "0x71fc860F7D3A592A4a98740e39dB31d25db65ae8",
        "bridgeContract": "https://etherscan.io/address/0xf92cD566Ea4864356C5491c177A430C222d7e678",
        "assetContract": "https://etherscan.io/address/0x71fc860F7D3A592A4a98740e39dB31d25db65ae8",
        "coingeckoId": "aave-usdt-v1"
      }
    },
    {
      "chainId": 101,
      "address": "BMrbF8DZ9U5KGdJ4F2MJbH5d6KPi5FQVp7EqmLrhDe1f",
      "symbol": "waSUSD",
      "name": "Aave Interest bearing SUSD (Wormhole)",
      "decimals": 9,
      "logoURI": "https://raw.githubusercontent.com/solana-labs/token-list/main/assets/mainnet/BMrbF8DZ9U5KGdJ4F2MJbH5d6KPi5FQVp7EqmLrhDe1f/logo.svg",
      "tags": [
        "wrapped",
        "wormhole"
      ],
      "extensions": {
        "address": "0x625aE63000f46200499120B906716420bd059240",
        "bridgeContract": "https://etherscan.io/address/0xf92cD566Ea4864356C5491c177A430C222d7e678",
        "assetContract": "https://etherscan.io/address/0x625aE63000f46200499120B906716420bd059240",
        "coingeckoId": "aave-susd-v1"
      }
    },
    {
      "chainId": 101,
      "address": "Fzx4N1xJPDZENAhrAaH79k2izT9CFbfnDEcpcWjiusdY",
      "symbol": "waLEND",
      "name": "Aave Interest bearing LEND (Wormhole)",
      "decimals": 9,
      "logoURI": "https://raw.githubusercontent.com/solana-labs/token-list/main/assets/mainnet/Fzx4N1xJPDZENAhrAaH79k2izT9CFbfnDEcpcWjiusdY/logo.svg",
      "tags": [
        "wrapped",
        "wormhole"
      ],
      "extensions": {
        "address": "0x7D2D3688Df45Ce7C552E19c27e007673da9204B8",
        "bridgeContract": "https://etherscan.io/address/0xf92cD566Ea4864356C5491c177A430C222d7e678",
        "assetContract": "https://etherscan.io/address/0x7D2D3688Df45Ce7C552E19c27e007673da9204B8"
      }
    },
    {
      "chainId": 101,
      "address": "GCdDiVgZnkWCAnGktUsjhoho2CHab9JfrRy3Q5W51zvC",
      "symbol": "waBAT",
      "name": "Aave Interest bearing BAT (Wormhole)",
      "decimals": 9,
      "logoURI": "https://raw.githubusercontent.com/solana-labs/token-list/main/assets/mainnet/GCdDiVgZnkWCAnGktUsjhoho2CHab9JfrRy3Q5W51zvC/logo.svg",
      "tags": [
        "wrapped",
        "wormhole"
      ],
      "extensions": {
        "address": "0xE1BA0FB44CCb0D11b80F92f4f8Ed94CA3fF51D00",
        "bridgeContract": "https://etherscan.io/address/0xf92cD566Ea4864356C5491c177A430C222d7e678",
        "assetContract": "https://etherscan.io/address/0xE1BA0FB44CCb0D11b80F92f4f8Ed94CA3fF51D00",
        "coingeckoId": "aave-bat-v1"
      }
    },
    {
      "chainId": 101,
      "address": "FBrfFh7fb7xKfyBMJA32KufMjEkgSgY4AuzLXFKdJFRj",
      "symbol": "waETH",
      "name": "Aave Interest bearing ETH (Wormhole)",
      "decimals": 9,
      "logoURI": "https://raw.githubusercontent.com/solana-labs/token-list/main/assets/mainnet/FBrfFh7fb7xKfyBMJA32KufMjEkgSgY4AuzLXFKdJFRj/logo.svg",
      "tags": [
        "wrapped",
        "wormhole"
      ],
      "extensions": {
        "address": "0x3a3A65aAb0dd2A17E3F1947bA16138cd37d08c04",
        "bridgeContract": "https://etherscan.io/address/0xf92cD566Ea4864356C5491c177A430C222d7e678",
        "assetContract": "https://etherscan.io/address/0x3a3A65aAb0dd2A17E3F1947bA16138cd37d08c04",
        "coingeckoId": "aave-eth-v1"
      }
    },
    {
      "chainId": 101,
      "address": "Adp88WrQDgExPTu26DdBnbN2ffWMkXLxwqzjTdfRQiJi",
      "symbol": "waLINK",
      "name": "Aave Interest bearing LINK (Wormhole)",
      "decimals": 9,
      "logoURI": "https://raw.githubusercontent.com/solana-labs/token-list/main/assets/mainnet/Adp88WrQDgExPTu26DdBnbN2ffWMkXLxwqzjTdfRQiJi/logo.svg",
      "tags": [
        "wrapped",
        "wormhole"
      ],
      "extensions": {
        "address": "0xA64BD6C70Cb9051F6A9ba1F163Fdc07E0DfB5F84",
        "bridgeContract": "https://etherscan.io/address/0xf92cD566Ea4864356C5491c177A430C222d7e678",
        "assetContract": "https://etherscan.io/address/0xA64BD6C70Cb9051F6A9ba1F163Fdc07E0DfB5F84",
        "coingeckoId": "aave-link-v1"
      }
    },
    {
      "chainId": 101,
      "address": "3p67dqghWn6reQcVCqNBkufrpU1gtA1ZRAYja6GMXySG",
      "symbol": "waKNC",
      "name": "Aave Interest bearing KNC (Wormhole)",
      "decimals": 9,
      "logoURI": "https://raw.githubusercontent.com/solana-labs/token-list/main/assets/mainnet/3p67dqghWn6reQcVCqNBkufrpU1gtA1ZRAYja6GMXySG/logo.svg",
      "tags": [
        "wrapped",
        "wormhole"
      ],
      "extensions": {
        "address": "0x9D91BE44C06d373a8a226E1f3b146956083803eB",
        "bridgeContract": "https://etherscan.io/address/0xf92cD566Ea4864356C5491c177A430C222d7e678",
        "assetContract": "https://etherscan.io/address/0x9D91BE44C06d373a8a226E1f3b146956083803eB",
        "coingeckoId": "aave-knc-v1"
      }
    },
    {
      "chainId": 101,
      "address": "A4qYX1xuewaBL9SeZnwA3We6MhG8TYcTceHAJpk7Etdt",
      "symbol": "waREP",
      "name": "Aave Interest bearing REP (Wormhole)",
      "decimals": 9,
      "logoURI": "https://raw.githubusercontent.com/solana-labs/token-list/main/assets/mainnet/A4qYX1xuewaBL9SeZnwA3We6MhG8TYcTceHAJpk7Etdt/logo.svg",
      "tags": [
        "wrapped",
        "wormhole"
      ],
      "extensions": {
        "address": "0x71010A9D003445aC60C4e6A7017c1E89A477B438",
        "bridgeContract": "https://etherscan.io/address/0xf92cD566Ea4864356C5491c177A430C222d7e678",
        "assetContract": "https://etherscan.io/address/0x71010A9D003445aC60C4e6A7017c1E89A477B438"
      }
    },
    {
      "chainId": 101,
      "address": "3iTtcKUVa5ouzwNZFc3SasuAKkY2ZuMxLERRcWfxQVN3",
      "symbol": "waMKR",
      "name": "Aave Interest bearing MKR (Wormhole)",
      "decimals": 9,
      "logoURI": "https://raw.githubusercontent.com/solana-labs/token-list/main/assets/mainnet/3iTtcKUVa5ouzwNZFc3SasuAKkY2ZuMxLERRcWfxQVN3/logo.svg",
      "tags": [
        "wrapped",
        "wormhole"
      ],
      "extensions": {
        "address": "0x7deB5e830be29F91E298ba5FF1356BB7f8146998",
        "bridgeContract": "https://etherscan.io/address/0xf92cD566Ea4864356C5491c177A430C222d7e678",
        "assetContract": "https://etherscan.io/address/0x7deB5e830be29F91E298ba5FF1356BB7f8146998",
        "coingeckoId": "aave-mkr-v1"
      }
    },
    {
      "chainId": 101,
      "address": "EMS6TrCU8uBMumZukRSShGS1yzHGqYd3S8hW2sYULX3T",
      "symbol": "waMANA",
      "name": "Aave Interest bearing MANA (Wormhole)",
      "decimals": 9,
      "logoURI": "https://raw.githubusercontent.com/solana-labs/token-list/main/assets/mainnet/EMS6TrCU8uBMumZukRSShGS1yzHGqYd3S8hW2sYULX3T/logo.svg",
      "tags": [
        "wrapped",
        "wormhole"
      ],
      "extensions": {
        "address": "0x6FCE4A401B6B80ACe52baAefE4421Bd188e76F6f",
        "bridgeContract": "https://etherscan.io/address/0xf92cD566Ea4864356C5491c177A430C222d7e678",
        "assetContract": "https://etherscan.io/address/0x6FCE4A401B6B80ACe52baAefE4421Bd188e76F6f",
        "coingeckoId": "aave-mana-v1"
      }
    },
    {
      "chainId": 101,
      "address": "qhqzfH7AjeukUgqyPXncWHFXTBebFNu5QQUrzhJaLB4",
      "symbol": "waZRX",
      "name": "Aave Interest bearing ZRX (Wormhole)",
      "decimals": 9,
      "logoURI": "https://raw.githubusercontent.com/solana-labs/token-list/main/assets/mainnet/qhqzfH7AjeukUgqyPXncWHFXTBebFNu5QQUrzhJaLB4/logo.svg",
      "tags": [
        "wrapped",
        "wormhole"
      ],
      "extensions": {
        "address": "0x6Fb0855c404E09c47C3fBCA25f08d4E41f9F062f",
        "bridgeContract": "https://etherscan.io/address/0xf92cD566Ea4864356C5491c177A430C222d7e678",
        "assetContract": "https://etherscan.io/address/0x6Fb0855c404E09c47C3fBCA25f08d4E41f9F062f",
        "coingeckoId": "aave-zrx-v1"
      }
    },
    {
      "chainId": 101,
      "address": "FeU2J26AfMqh2mh7Cf4Lw1HRueAvAkZYxGr8njFNMeQ2",
      "symbol": "waSNX",
      "name": "Aave Interest bearing SNX (Wormhole)",
      "decimals": 9,
      "logoURI": "https://raw.githubusercontent.com/solana-labs/token-list/main/assets/mainnet/FeU2J26AfMqh2mh7Cf4Lw1HRueAvAkZYxGr8njFNMeQ2/logo.png",
      "tags": [
        "wrapped",
        "wormhole"
      ],
      "extensions": {
        "address": "0x328C4c80BC7aCa0834Db37e6600A6c49E12Da4DE",
        "bridgeContract": "https://etherscan.io/address/0xf92cD566Ea4864356C5491c177A430C222d7e678",
        "assetContract": "https://etherscan.io/address/0x328C4c80BC7aCa0834Db37e6600A6c49E12Da4DE",
        "coingeckoId": "aave-snx-v1"
      }
    },
    {
      "chainId": 101,
      "address": "GveRVvWTUH1s26YxyjUnXh1J5mMdu5crC2K2uQy26KXi",
      "symbol": "waWBTC",
      "name": "Aave Interest bearing WBTC (Wormhole)",
      "decimals": 8,
      "logoURI": "https://raw.githubusercontent.com/solana-labs/token-list/main/assets/mainnet/GveRVvWTUH1s26YxyjUnXh1J5mMdu5crC2K2uQy26KXi/logo.svg",
      "tags": [
        "wrapped",
        "wormhole"
      ],
      "extensions": {
        "address": "0xFC4B8ED459e00e5400be803A9BB3954234FD50e3",
        "bridgeContract": "https://etherscan.io/address/0xf92cD566Ea4864356C5491c177A430C222d7e678",
        "assetContract": "https://etherscan.io/address/0xFC4B8ED459e00e5400be803A9BB3954234FD50e3",
        "coingeckoId": "aave-wbtc-v1"
      }
    },
    {
      "chainId": 101,
      "address": "F2WgoHLwV4pfxN4WrUs2q6KkmFCsNorGYQ82oaPNUFLP",
      "symbol": "waBUSD",
      "name": "Aave Interest bearing Binance USD (Wormhole)",
      "decimals": 9,
      "logoURI": "https://raw.githubusercontent.com/solana-labs/token-list/main/assets/mainnet/F2WgoHLwV4pfxN4WrUs2q6KkmFCsNorGYQ82oaPNUFLP/logo.svg",
      "tags": [
        "wrapped",
        "wormhole"
      ],
      "extensions": {
        "address": "0x6Ee0f7BB50a54AB5253dA0667B0Dc2ee526C30a8",
        "bridgeContract": "https://etherscan.io/address/0xf92cD566Ea4864356C5491c177A430C222d7e678",
        "assetContract": "https://etherscan.io/address/0x6Ee0f7BB50a54AB5253dA0667B0Dc2ee526C30a8",
        "coingeckoId": "aave-busd-v1"
      }
    },
    {
      "chainId": 101,
      "address": "3rNUQJgvfZ5eFsZvCkvdYcbd9ZzS6YmtwQsoUTFKmVd4",
      "symbol": "waENJ",
      "name": "Aave Interest bearing ENJ (Wormhole)",
      "decimals": 9,
      "logoURI": "https://raw.githubusercontent.com/solana-labs/token-list/main/assets/mainnet/3rNUQJgvfZ5eFsZvCkvdYcbd9ZzS6YmtwQsoUTFKmVd4/logo.svg",
      "tags": [
        "wrapped",
        "wormhole"
      ],
      "extensions": {
        "address": "0x712DB54daA836B53Ef1EcBb9c6ba3b9Efb073F40",
        "bridgeContract": "https://etherscan.io/address/0xf92cD566Ea4864356C5491c177A430C222d7e678",
        "assetContract": "https://etherscan.io/address/0x712DB54daA836B53Ef1EcBb9c6ba3b9Efb073F40",
        "coingeckoId": "aave-enj-v1"
      }
    },
    {
      "chainId": 101,
      "address": "BHh8nyDwdUG4uyyQYNqGXGLHPyb83R6Y2fqJrNVKtTsT",
      "symbol": "waREN",
      "name": "Aave Interest bearing REN (Wormhole)",
      "decimals": 9,
      "logoURI": "https://raw.githubusercontent.com/solana-labs/token-list/main/assets/mainnet/BHh8nyDwdUG4uyyQYNqGXGLHPyb83R6Y2fqJrNVKtTsT/logo.png",
      "tags": [
        "wrapped",
        "wormhole"
      ],
      "extensions": {
        "address": "0x69948cC03f478B95283F7dbf1CE764d0fc7EC54C",
        "bridgeContract": "https://etherscan.io/address/0xf92cD566Ea4864356C5491c177A430C222d7e678",
        "assetContract": "https://etherscan.io/address/0x69948cC03f478B95283F7dbf1CE764d0fc7EC54C",
        "coingeckoId": "aave-ren-v1"
      }
    },
    {
      "chainId": 101,
      "address": "EE58FVYG1UoY6Givy3K3GSRde9sHMj6X1BnocHBtd3sz",
      "symbol": "waYFI",
      "name": "Aave Interest bearing YFI (Wormhole)",
      "decimals": 9,
      "logoURI": "https://raw.githubusercontent.com/solana-labs/token-list/main/assets/mainnet/EE58FVYG1UoY6Givy3K3GSRde9sHMj6X1BnocHBtd3sz/logo.png",
      "tags": [
        "wrapped",
        "wormhole"
      ],
      "extensions": {
        "address": "0x12e51E77DAAA58aA0E9247db7510Ea4B46F9bEAd",
        "bridgeContract": "https://etherscan.io/address/0xf92cD566Ea4864356C5491c177A430C222d7e678",
        "assetContract": "https://etherscan.io/address/0x12e51E77DAAA58aA0E9247db7510Ea4B46F9bEAd",
        "coingeckoId": "ayfi"
      }
    },
    {
      "chainId": 101,
      "address": "8aYsiHR6oVTAcFUzdXDhaPkgRbn4QYRCkdk3ATmAmY4p",
      "symbol": "waAAVE",
      "name": "Aave Interest bearing Aave Token (Wormhole)",
      "decimals": 9,
      "logoURI": "https://raw.githubusercontent.com/solana-labs/token-list/main/assets/mainnet/8aYsiHR6oVTAcFUzdXDhaPkgRbn4QYRCkdk3ATmAmY4p/logo.svg",
      "tags": [
        "wrapped",
        "wormhole"
      ],
      "extensions": {
        "address": "0xba3D9687Cf50fE253cd2e1cFeEdE1d6787344Ed5",
        "bridgeContract": "https://etherscan.io/address/0xf92cD566Ea4864356C5491c177A430C222d7e678",
        "assetContract": "https://etherscan.io/address/0xba3D9687Cf50fE253cd2e1cFeEdE1d6787344Ed5"
      }
    },
    {
      "chainId": 101,
      "address": "8kwCLkWbv4qTJPcbSV65tWdQmjURjBGRSv6VtC1JTiL8",
      "symbol": "waUNI",
      "name": "Aave Interest bearing Uniswap (Wormhole)",
      "decimals": 9,
      "logoURI": "https://raw.githubusercontent.com/solana-labs/token-list/main/assets/mainnet/8kwCLkWbv4qTJPcbSV65tWdQmjURjBGRSv6VtC1JTiL8/logo.png",
      "tags": [
        "wrapped",
        "wormhole"
      ],
      "extensions": {
        "address": "0xB124541127A0A657f056D9Dd06188c4F1b0e5aab",
        "bridgeContract": "https://etherscan.io/address/0xf92cD566Ea4864356C5491c177A430C222d7e678",
        "assetContract": "https://etherscan.io/address/0xB124541127A0A657f056D9Dd06188c4F1b0e5aab"
      }
    },
    {
      "chainId": 101,
      "address": "9NDu1wdjZ7GiY7foAXhia9h1wQU45oTUzyMZKJ31V7JA",
      "symbol": "wstkAAVE",
      "name": "Staked Aave (Wormhole)",
      "decimals": 9,
      "logoURI": "https://raw.githubusercontent.com/solana-labs/token-list/main/assets/mainnet/9NDu1wdjZ7GiY7foAXhia9h1wQU45oTUzyMZKJ31V7JA/logo.png",
      "tags": [
        "wrapped",
        "wormhole"
      ],
      "extensions": {
        "address": "0x4da27a545c0c5B758a6BA100e3a049001de870f5",
        "bridgeContract": "https://etherscan.io/address/0xf92cD566Ea4864356C5491c177A430C222d7e678",
        "assetContract": "https://etherscan.io/address/0x4da27a545c0c5B758a6BA100e3a049001de870f5"
      }
    },
    {
      "chainId": 101,
      "address": "GNQ1Goajm3Za8uC1Eptt2yfsrbnkZh2eMJoqxg54sj3o",
      "symbol": "wUniDAIETH",
      "name": "Uniswap DAI LP (Wormhole)",
      "decimals": 9,
      "logoURI": "https://raw.githubusercontent.com/solana-labs/token-list/main/assets/mainnet/GNQ1Goajm3Za8uC1Eptt2yfsrbnkZh2eMJoqxg54sj3o/logo.png",
      "tags": [
        "wrapped",
        "wormhole"
      ],
      "extensions": {
        "address": "0x2a1530C4C41db0B0b2bB646CB5Eb1A67b7158667",
        "bridgeContract": "https://etherscan.io/address/0xf92cD566Ea4864356C5491c177A430C222d7e678",
        "assetContract": "https://etherscan.io/address/0x2a1530C4C41db0B0b2bB646CB5Eb1A67b7158667"
      }
    },
    {
      "chainId": 101,
      "address": "7NFin546WNvWkhtfftfY77z8C1TrxLbUcKmw5TpHGGtC",
      "symbol": "wUniUSDCETH",
      "name": "Uniswap USDC LP (Wormhole)",
      "decimals": 9,
      "logoURI": "https://raw.githubusercontent.com/solana-labs/token-list/main/assets/mainnet/7NFin546WNvWkhtfftfY77z8C1TrxLbUcKmw5TpHGGtC/logo.png",
      "tags": [
        "wrapped",
        "wormhole"
      ],
      "extensions": {
        "address": "0x97deC872013f6B5fB443861090ad931542878126",
        "bridgeContract": "https://etherscan.io/address/0xf92cD566Ea4864356C5491c177A430C222d7e678",
        "assetContract": "https://etherscan.io/address/0x97deC872013f6B5fB443861090ad931542878126"
      }
    },
    {
      "chainId": 101,
      "address": "7gersKTtU65ERNBNTZKjYgKf7HypR7PDMprcuhQJChaq",
      "symbol": "wUnisETHETH",
      "name": "Uniswap sETH LP (Wormhole)",
      "decimals": 9,
      "logoURI": "https://raw.githubusercontent.com/solana-labs/token-list/main/assets/mainnet/7gersKTtU65ERNBNTZKjYgKf7HypR7PDMprcuhQJChaq/logo.png",
      "tags": [
        "wrapped",
        "wormhole"
      ],
      "extensions": {
        "address": "0xe9Cf7887b93150D4F2Da7dFc6D502B216438F244",
        "bridgeContract": "https://etherscan.io/address/0xf92cD566Ea4864356C5491c177A430C222d7e678",
        "assetContract": "https://etherscan.io/address/0xe9Cf7887b93150D4F2Da7dFc6D502B216438F244"
      }
    },
    {
      "chainId": 101,
      "address": "4aqNtSCr77eiEZJ9u9BhPErjEMju6FFdLeBKkE1pdxuK",
      "symbol": "wUniLENDETH",
      "name": "Uniswap LEND LP (Wormhole)",
      "decimals": 9,
      "logoURI": "https://raw.githubusercontent.com/solana-labs/token-list/main/assets/mainnet/4aqNtSCr77eiEZJ9u9BhPErjEMju6FFdLeBKkE1pdxuK/logo.png",
      "tags": [
        "wrapped",
        "wormhole"
      ],
      "extensions": {
        "address": "0xcaA7e4656f6A2B59f5f99c745F91AB26D1210DCe",
        "bridgeContract": "https://etherscan.io/address/0xf92cD566Ea4864356C5491c177A430C222d7e678",
        "assetContract": "https://etherscan.io/address/0xcaA7e4656f6A2B59f5f99c745F91AB26D1210DCe"
      }
    },
    {
      "chainId": 101,
      "address": "FDdoYCHwFghBSbnN6suvFR3VFw6kAzfhfGpkAQAGPLC3",
      "symbol": "wUniMKRETH",
      "name": "Uniswap MKR LP (Wormhole)",
      "decimals": 9,
      "logoURI": "https://raw.githubusercontent.com/solana-labs/token-list/main/assets/mainnet/FDdoYCHwFghBSbnN6suvFR3VFw6kAzfhfGpkAQAGPLC3/logo.png",
      "tags": [
        "wrapped",
        "wormhole"
      ],
      "extensions": {
        "address": "0x2C4Bd064b998838076fa341A83d007FC2FA50957",
        "bridgeContract": "https://etherscan.io/address/0xf92cD566Ea4864356C5491c177A430C222d7e678",
        "assetContract": "https://etherscan.io/address/0x2C4Bd064b998838076fa341A83d007FC2FA50957"
      }
    },
    {
      "chainId": 101,
      "address": "FSSTfbb1vh1TRe8Ja64hC65QTc7pPUhwHh5uTAWj5haH",
      "symbol": "wUniLINKETH",
      "name": "Uniswap LINK LP (Wormhole)",
      "decimals": 9,
      "logoURI": "https://raw.githubusercontent.com/solana-labs/token-list/main/assets/mainnet/FSSTfbb1vh1TRe8Ja64hC65QTc7pPUhwHh5uTAWj5haH/logo.png",
      "tags": [
        "wrapped",
        "wormhole"
      ],
      "extensions": {
        "address": "0xF173214C720f58E03e194085B1DB28B50aCDeeaD",
        "bridgeContract": "https://etherscan.io/address/0xf92cD566Ea4864356C5491c177A430C222d7e678",
        "assetContract": "https://etherscan.io/address/0xF173214C720f58E03e194085B1DB28B50aCDeeaD"
      }
    },
    {
      "chainId": 101,
      "address": "Aci9xBGywrgBxQoFnL6LCoCYuX5k6AqaYhimgSZ1Fhrk",
      "symbol": "waUniETH",
      "name": "Aave Interest bearing UniETH (Wormhole)",
      "decimals": 9,
      "logoURI": "https://raw.githubusercontent.com/solana-labs/token-list/main/assets/mainnet/Aci9xBGywrgBxQoFnL6LCoCYuX5k6AqaYhimgSZ1Fhrk/logo.png",
      "tags": [
        "wrapped",
        "wormhole"
      ],
      "extensions": {
        "address": "0x6179078872605396Ee62960917128F9477a5DdbB",
        "bridgeContract": "https://etherscan.io/address/0xf92cD566Ea4864356C5491c177A430C222d7e678",
        "assetContract": "https://etherscan.io/address/0x6179078872605396Ee62960917128F9477a5DdbB"
      }
    },
    {
      "chainId": 101,
      "address": "GqHK99sW4ym6zy6Kdoh8f7sb2c3qhtB3WRqeyPbAYfmy",
      "symbol": "waUniDAI",
      "name": "Aave Interest bearing UniDAI (Wormhole)",
      "decimals": 9,
      "logoURI": "https://raw.githubusercontent.com/solana-labs/token-list/main/assets/mainnet/GqHK99sW4ym6zy6Kdoh8f7sb2c3qhtB3WRqeyPbAYfmy/logo.png",
      "tags": [
        "wrapped",
        "wormhole"
      ],
      "extensions": {
        "address": "0x048930eec73c91B44b0844aEACdEBADC2F2b6efb",
        "bridgeContract": "https://etherscan.io/address/0xf92cD566Ea4864356C5491c177A430C222d7e678",
        "assetContract": "https://etherscan.io/address/0x048930eec73c91B44b0844aEACdEBADC2F2b6efb"
      }
    },
    {
      "chainId": 101,
      "address": "4e4TpGVJMYiz5UBrAXuNmiVJ9yvc7ppJeAn8sXmbnmDi",
      "symbol": "waUniUSDC",
      "name": "Aave Interest bearing UniUSDC (Wormhole)",
      "decimals": 6,
      "logoURI": "https://raw.githubusercontent.com/solana-labs/token-list/main/assets/mainnet/4e4TpGVJMYiz5UBrAXuNmiVJ9yvc7ppJeAn8sXmbnmDi/logo.png",
      "tags": [
        "wrapped",
        "wormhole"
      ],
      "extensions": {
        "address": "0xe02b2Ad63eFF3Ac1D5827cBd7AB9DD3DaC4f4AD0",
        "bridgeContract": "https://etherscan.io/address/0xf92cD566Ea4864356C5491c177A430C222d7e678",
        "assetContract": "https://etherscan.io/address/0xe02b2Ad63eFF3Ac1D5827cBd7AB9DD3DaC4f4AD0"
      }
    },
    {
      "chainId": 101,
      "address": "49LoAnQQdo9171zfcWRUoQLYSScrxXobbuwt14xjvfVm",
      "symbol": "waUniUSDT",
      "name": "Aave Interest bearing UniUSDT (Wormhole)",
      "decimals": 6,
      "logoURI": "https://raw.githubusercontent.com/solana-labs/token-list/main/assets/mainnet/49LoAnQQdo9171zfcWRUoQLYSScrxXobbuwt14xjvfVm/logo.png",
      "tags": [
        "wrapped",
        "wormhole"
      ],
      "extensions": {
        "address": "0xb977ee318010A5252774171494a1bCB98E7fab65",
        "bridgeContract": "https://etherscan.io/address/0xf92cD566Ea4864356C5491c177A430C222d7e678",
        "assetContract": "https://etherscan.io/address/0xb977ee318010A5252774171494a1bCB98E7fab65"
      }
    },
    {
      "chainId": 101,
      "address": "CvG3gtKYJtKRzEUgMeb42xnd8HDjESgLtyJqQ2kuLncp",
      "symbol": "waUniDAIETH",
      "name": "Aave Interest bearing UniDAIETH (Wormhole)",
      "decimals": 9,
      "logoURI": "https://raw.githubusercontent.com/solana-labs/token-list/main/assets/mainnet/CvG3gtKYJtKRzEUgMeb42xnd8HDjESgLtyJqQ2kuLncp/logo.svg",
      "tags": [
        "wrapped",
        "wormhole"
      ],
      "extensions": {
        "address": "0xBbBb7F2aC04484F7F04A2C2C16f20479791BbB44",
        "bridgeContract": "https://etherscan.io/address/0xf92cD566Ea4864356C5491c177A430C222d7e678",
        "assetContract": "https://etherscan.io/address/0xBbBb7F2aC04484F7F04A2C2C16f20479791BbB44"
      }
    },
    {
      "chainId": 101,
      "address": "GSv5ECZaMfaceZK4WKKzA4tKVDkqtfBASECcmYFWcy4G",
      "symbol": "waUniUSDCETH",
      "name": "Aave Interest bearing UniUSDCETH (Wormhole)",
      "decimals": 9,
      "logoURI": "https://raw.githubusercontent.com/solana-labs/token-list/main/assets/mainnet/GSv5ECZaMfaceZK4WKKzA4tKVDkqtfBASECcmYFWcy4G/logo.svg",
      "tags": [
        "wrapped",
        "wormhole"
      ],
      "extensions": {
        "address": "0x1D0e53A0e524E3CC92C1f0f33Ae268FfF8D7E7a5",
        "bridgeContract": "https://etherscan.io/address/0xf92cD566Ea4864356C5491c177A430C222d7e678",
        "assetContract": "https://etherscan.io/address/0x1D0e53A0e524E3CC92C1f0f33Ae268FfF8D7E7a5"
      }
    },
    {
      "chainId": 101,
      "address": "7LUdsedi7qpTJGnFpZo6mWqVtKKpccr9XrQGxJ2xUDPT",
      "symbol": "waUniSETHETH",
      "name": "Aave Interest bearing UniSETHETH (Wormhole)",
      "decimals": 9,
      "logoURI": "https://raw.githubusercontent.com/solana-labs/token-list/main/assets/mainnet/7LUdsedi7qpTJGnFpZo6mWqVtKKpccr9XrQGxJ2xUDPT/logo.svg",
      "tags": [
        "wrapped",
        "wormhole"
      ],
      "extensions": {
        "address": "0x84BBcaB430717ff832c3904fa6515f97fc63C76F",
        "bridgeContract": "https://etherscan.io/address/0xf92cD566Ea4864356C5491c177A430C222d7e678",
        "assetContract": "https://etherscan.io/address/0x84BBcaB430717ff832c3904fa6515f97fc63C76F"
      }
    },
    {
      "chainId": 101,
      "address": "Hc1zHQxg1k2JVwvuv3kqbCyZDEJYfDdNftBMab4EMUx9",
      "symbol": "waUniLENDETH",
      "name": "Aave Interest bearing UniLENDETH (Wormhole)",
      "decimals": 9,
      "logoURI": "https://raw.githubusercontent.com/solana-labs/token-list/main/assets/mainnet/Hc1zHQxg1k2JVwvuv3kqbCyZDEJYfDdNftBMab4EMUx9/logo.svg",
      "tags": [
        "wrapped",
        "wormhole"
      ],
      "extensions": {
        "address": "0xc88ebbf7C523f38Ef3eB8A151273C0F0dA421e63",
        "bridgeContract": "https://etherscan.io/address/0xf92cD566Ea4864356C5491c177A430C222d7e678",
        "assetContract": "https://etherscan.io/address/0xc88ebbf7C523f38Ef3eB8A151273C0F0dA421e63"
      }
    },
    {
      "chainId": 101,
      "address": "9PejEmx6NKDHgf6jpgAWwZsibURKifBakjzDQdtCtAXT",
      "symbol": "waUniMKRETH",
      "name": "Aave Interest bearing UniMKRETH (Wormhole)",
      "decimals": 9,
      "logoURI": "https://raw.githubusercontent.com/solana-labs/token-list/main/assets/mainnet/9PejEmx6NKDHgf6jpgAWwZsibURKifBakjzDQdtCtAXT/logo.svg",
      "tags": [
        "wrapped",
        "wormhole"
      ],
      "extensions": {
        "address": "0x8c69f7A4C9B38F1b48005D216c398Efb2F1Ce3e4",
        "bridgeContract": "https://etherscan.io/address/0xf92cD566Ea4864356C5491c177A430C222d7e678",
        "assetContract": "https://etherscan.io/address/0x8c69f7A4C9B38F1b48005D216c398Efb2F1Ce3e4"
      }
    },
    {
      "chainId": 101,
      "address": "KcHygDp4o7ENsHjevYM4T3u6R7KHa5VyvkJ7kpmJcYo",
      "symbol": "waUniLINKETH",
      "name": "Aave Interest bearing UniLINKETH (Wormhole)",
      "decimals": 9,
      "logoURI": "https://raw.githubusercontent.com/solana-labs/token-list/main/assets/mainnet/KcHygDp4o7ENsHjevYM4T3u6R7KHa5VyvkJ7kpmJcYo/logo.svg",
      "tags": [
        "wrapped",
        "wormhole"
      ],
      "extensions": {
        "address": "0x9548DB8b1cA9b6c757485e7861918b640390169c",
        "bridgeContract": "https://etherscan.io/address/0xf92cD566Ea4864356C5491c177A430C222d7e678",
        "assetContract": "https://etherscan.io/address/0x9548DB8b1cA9b6c757485e7861918b640390169c"
      }
    },
    {
      "chainId": 101,
      "address": "GNPAF84ZEtKYyfuY2fg8tZVwse7LpTSeyYPSyEKFqa2Y",
      "symbol": "waUSDT",
      "name": "Aave interest bearing USDT (Wormhole)",
      "decimals": 6,
      "logoURI": "https://raw.githubusercontent.com/solana-labs/token-list/main/assets/mainnet/GNPAF84ZEtKYyfuY2fg8tZVwse7LpTSeyYPSyEKFqa2Y/logo.svg",
      "tags": [
        "wrapped",
        "wormhole"
      ],
      "extensions": {
        "address": "0x3Ed3B47Dd13EC9a98b44e6204A523E766B225811",
        "bridgeContract": "https://etherscan.io/address/0xf92cD566Ea4864356C5491c177A430C222d7e678",
        "assetContract": "https://etherscan.io/address/0x3Ed3B47Dd13EC9a98b44e6204A523E766B225811",
        "coingeckoId": "aave-usdt"
      }
    },
    {
      "chainId": 101,
      "address": "3QTknQ3i27rDKm5hvBaScFLQ34xX9N7J7XfEFwy27qbZ",
      "symbol": "waWBTC",
      "name": "Aave interest bearing WBTC (Wormhole)",
      "decimals": 8,
      "logoURI": "https://raw.githubusercontent.com/solana-labs/token-list/main/assets/mainnet/3QTknQ3i27rDKm5hvBaScFLQ34xX9N7J7XfEFwy27qbZ/logo.svg",
      "tags": [
        "wrapped",
        "wormhole"
      ],
      "extensions": {
        "address": "0x9ff58f4fFB29fA2266Ab25e75e2A8b3503311656",
        "bridgeContract": "https://etherscan.io/address/0xf92cD566Ea4864356C5491c177A430C222d7e678",
        "assetContract": "https://etherscan.io/address/0x9ff58f4fFB29fA2266Ab25e75e2A8b3503311656",
        "coingeckoId": "aave-wbtc"
      }
    },
    {
      "chainId": 101,
      "address": "EbpkofeWyiQouGyxQAgXxEyGtjgq13NSucX3CNvucNpb",
      "symbol": "waWETH",
      "name": "Aave interest bearing WETH (Wormhole)",
      "decimals": 9,
      "logoURI": "https://raw.githubusercontent.com/solana-labs/token-list/main/assets/mainnet/EbpkofeWyiQouGyxQAgXxEyGtjgq13NSucX3CNvucNpb/logo.png",
      "tags": [
        "wrapped",
        "wormhole"
      ],
      "extensions": {
        "address": "0x030bA81f1c18d280636F32af80b9AAd02Cf0854e",
        "bridgeContract": "https://etherscan.io/address/0xf92cD566Ea4864356C5491c177A430C222d7e678",
        "assetContract": "https://etherscan.io/address/0x030bA81f1c18d280636F32af80b9AAd02Cf0854e"
      }
    },
    {
      "chainId": 101,
      "address": "67uaa3Z7SX7GC6dqSTjpJLnySLXZpCAK9MHMi3232Bfb",
      "symbol": "waYFI",
      "name": "Aave interest bearing YFI (Wormhole)",
      "decimals": 9,
      "logoURI": "https://raw.githubusercontent.com/solana-labs/token-list/main/assets/mainnet/67uaa3Z7SX7GC6dqSTjpJLnySLXZpCAK9MHMi3232Bfb/logo.svg",
      "tags": [
        "wrapped",
        "wormhole"
      ],
      "extensions": {
        "address": "0x5165d24277cD063F5ac44Efd447B27025e888f37",
        "bridgeContract": "https://etherscan.io/address/0xf92cD566Ea4864356C5491c177A430C222d7e678",
        "assetContract": "https://etherscan.io/address/0x5165d24277cD063F5ac44Efd447B27025e888f37"
      }
    },
    {
      "chainId": 101,
      "address": "9xS6et5uvQ64QsmaGMfzfXrwTsfYPjwEWuiPnBGFgfw",
      "symbol": "waZRX",
      "name": "Aave interest bearing ZRX (Wormhole)",
      "decimals": 9,
      "logoURI": "https://raw.githubusercontent.com/solana-labs/token-list/main/assets/mainnet/9xS6et5uvQ64QsmaGMfzfXrwTsfYPjwEWuiPnBGFgfw/logo.svg",
      "tags": [
        "wrapped",
        "wormhole"
      ],
      "extensions": {
        "address": "0xDf7FF54aAcAcbFf42dfe29DD6144A69b629f8C9e",
        "bridgeContract": "https://etherscan.io/address/0xf92cD566Ea4864356C5491c177A430C222d7e678",
        "assetContract": "https://etherscan.io/address/0xDf7FF54aAcAcbFf42dfe29DD6144A69b629f8C9e",
        "coingeckoId": "aave-zrx"
      }
    },
    {
      "chainId": 101,
      "address": "2TZ8s2FwtWqJrWpdFsSf2uM2Fvjw474n6HhTdTEWoLor",
      "symbol": "waUNI",
      "name": "Aave interest bearing UNI (Wormhole)",
      "decimals": 9,
      "logoURI": "https://raw.githubusercontent.com/solana-labs/token-list/main/assets/mainnet/2TZ8s2FwtWqJrWpdFsSf2uM2Fvjw474n6HhTdTEWoLor/logo.svg",
      "tags": [
        "wrapped",
        "wormhole"
      ],
      "extensions": {
        "address": "0xB9D7CB55f463405CDfBe4E90a6D2Df01C2B92BF1",
        "bridgeContract": "https://etherscan.io/address/0xf92cD566Ea4864356C5491c177A430C222d7e678",
        "assetContract": "https://etherscan.io/address/0xB9D7CB55f463405CDfBe4E90a6D2Df01C2B92BF1"
      }
    },
    {
      "chainId": 101,
      "address": "G1o2fHZXyPCeAEcY4o6as7SmVaUu65DRhcq1S4Cfap9T",
      "symbol": "waAAVE",
      "name": "Aave interest bearing AAVE (Wormhole)",
      "decimals": 9,
      "logoURI": "https://raw.githubusercontent.com/solana-labs/token-list/main/assets/mainnet/G1o2fHZXyPCeAEcY4o6as7SmVaUu65DRhcq1S4Cfap9T/logo.svg",
      "tags": [
        "wrapped",
        "wormhole"
      ],
      "extensions": {
        "address": "0xFFC97d72E13E01096502Cb8Eb52dEe56f74DAD7B",
        "bridgeContract": "https://etherscan.io/address/0xf92cD566Ea4864356C5491c177A430C222d7e678",
        "assetContract": "https://etherscan.io/address/0xFFC97d72E13E01096502Cb8Eb52dEe56f74DAD7B"
      }
    },
    {
      "chainId": 101,
      "address": "8PeWkyvCDHpSgT5oiGFgZQtXSRBij7ZFLJTHAGBntRDH",
      "symbol": "waBAT",
      "name": "Aave interest bearing BAT (Wormhole)",
      "decimals": 9,
      "logoURI": "https://raw.githubusercontent.com/solana-labs/token-list/main/assets/mainnet/8PeWkyvCDHpSgT5oiGFgZQtXSRBij7ZFLJTHAGBntRDH/logo.svg",
      "tags": [
        "wrapped",
        "wormhole"
      ],
      "extensions": {
        "address": "0x05Ec93c0365baAeAbF7AefFb0972ea7ECdD39CF1",
        "bridgeContract": "https://etherscan.io/address/0xf92cD566Ea4864356C5491c177A430C222d7e678",
        "assetContract": "https://etherscan.io/address/0x05Ec93c0365baAeAbF7AefFb0972ea7ECdD39CF1",
        "coingeckoId": "aave-bat"
      }
    },
    {
      "chainId": 101,
      "address": "67opsuaXQ3JRSJ1mmF7aPLSq6JaZcwAmXwcMzUN5PSMv",
      "symbol": "waBUSD",
      "name": "Aave interest bearing BUSD (Wormhole)",
      "decimals": 9,
      "logoURI": "https://raw.githubusercontent.com/solana-labs/token-list/main/assets/mainnet/67opsuaXQ3JRSJ1mmF7aPLSq6JaZcwAmXwcMzUN5PSMv/logo.svg",
      "tags": [
        "wrapped",
        "wormhole"
      ],
      "extensions": {
        "address": "0xA361718326c15715591c299427c62086F69923D9",
        "bridgeContract": "https://etherscan.io/address/0xf92cD566Ea4864356C5491c177A430C222d7e678",
        "assetContract": "https://etherscan.io/address/0xA361718326c15715591c299427c62086F69923D9",
        "coingeckoId": "aave-busd"
      }
    },
    {
      "chainId": 101,
      "address": "4JrrHRS56i9GZkSmGaCY3ZsxMo3JEqQviU64ki7ZJPak",
      "symbol": "waDAI",
      "name": "Aave interest bearing DAI (Wormhole)",
      "decimals": 9,
      "logoURI": "https://raw.githubusercontent.com/solana-labs/token-list/main/assets/mainnet/4JrrHRS56i9GZkSmGaCY3ZsxMo3JEqQviU64ki7ZJPak/logo.svg",
      "tags": [
        "wrapped",
        "wormhole"
      ],
      "extensions": {
        "address": "0x028171bCA77440897B824Ca71D1c56caC55b68A3",
        "bridgeContract": "https://etherscan.io/address/0xf92cD566Ea4864356C5491c177A430C222d7e678",
        "assetContract": "https://etherscan.io/address/0x028171bCA77440897B824Ca71D1c56caC55b68A3",
        "coingeckoId": "aave-dai"
      }
    },
    {
      "chainId": 101,
      "address": "3LmfKjsSU9hdxfZfcr873DMNR5nnrk8EvdueXg1dTSin",
      "symbol": "waENJ",
      "name": "Aave interest bearing ENJ (Wormhole)",
      "decimals": 9,
      "logoURI": "https://raw.githubusercontent.com/solana-labs/token-list/main/assets/mainnet/3LmfKjsSU9hdxfZfcr873DMNR5nnrk8EvdueXg1dTSin/logo.svg",
      "tags": [
        "wrapped",
        "wormhole"
      ],
      "extensions": {
        "address": "0xaC6Df26a590F08dcC95D5a4705ae8abbc88509Ef",
        "bridgeContract": "https://etherscan.io/address/0xf92cD566Ea4864356C5491c177A430C222d7e678",
        "assetContract": "https://etherscan.io/address/0xaC6Df26a590F08dcC95D5a4705ae8abbc88509Ef",
        "coingeckoId": "aave-enj"
      }
    },
    {
      "chainId": 101,
      "address": "7VD2Gosm34hB7kughTqu1N3sW92hq3XwKLTi1N1tdKrj",
      "symbol": "waKNC",
      "name": "Aave interest bearing KNC (Wormhole)",
      "decimals": 9,
      "logoURI": "https://raw.githubusercontent.com/solana-labs/token-list/main/assets/mainnet/7VD2Gosm34hB7kughTqu1N3sW92hq3XwKLTi1N1tdKrj/logo.svg",
      "tags": [
        "wrapped",
        "wormhole"
      ],
      "extensions": {
        "address": "0x39C6b3e42d6A679d7D776778Fe880BC9487C2EDA",
        "bridgeContract": "https://etherscan.io/address/0xf92cD566Ea4864356C5491c177A430C222d7e678",
        "assetContract": "https://etherscan.io/address/0x39C6b3e42d6A679d7D776778Fe880BC9487C2EDA",
        "coingeckoId": "aave-knc"
      }
    },
    {
      "chainId": 101,
      "address": "4erbVWFvdvS5P8ews7kUjqfpCQbA8vurnWyvRLsnZJgv",
      "symbol": "waLINK",
      "name": "Aave interest bearing LINK (Wormhole)",
      "decimals": 9,
      "logoURI": "https://raw.githubusercontent.com/solana-labs/token-list/main/assets/mainnet/4erbVWFvdvS5P8ews7kUjqfpCQbA8vurnWyvRLsnZJgv/logo.svg",
      "tags": [
        "wrapped",
        "wormhole"
      ],
      "extensions": {
        "address": "0xa06bC25B5805d5F8d82847D191Cb4Af5A3e873E0",
        "bridgeContract": "https://etherscan.io/address/0xf92cD566Ea4864356C5491c177A430C222d7e678",
        "assetContract": "https://etherscan.io/address/0xa06bC25B5805d5F8d82847D191Cb4Af5A3e873E0",
        "coingeckoId": "aave-link"
      }
    },
    {
      "chainId": 101,
      "address": "AXJWqG4SpAEwkMjKYkarKwv6Qfz5rLU3cwt5KtrDAAYe",
      "symbol": "waMANA",
      "name": "Aave interest bearing MANA (Wormhole)",
      "decimals": 9,
      "logoURI": "https://raw.githubusercontent.com/solana-labs/token-list/main/assets/mainnet/AXJWqG4SpAEwkMjKYkarKwv6Qfz5rLU3cwt5KtrDAAYe/logo.svg",
      "tags": [
        "wrapped",
        "wormhole"
      ],
      "extensions": {
        "address": "0xa685a61171bb30d4072B338c80Cb7b2c865c873E",
        "bridgeContract": "https://etherscan.io/address/0xf92cD566Ea4864356C5491c177A430C222d7e678",
        "assetContract": "https://etherscan.io/address/0xa685a61171bb30d4072B338c80Cb7b2c865c873E",
        "coingeckoId": "aave-mana"
      }
    },
    {
      "chainId": 101,
      "address": "4kJmfagJzQFuwto5RX6f1xScWYbEVBzEpdjmiqTCnzjJ",
      "symbol": "waMKR",
      "name": "Aave interest bearing MKR (Wormhole)",
      "decimals": 9,
      "logoURI": "https://raw.githubusercontent.com/solana-labs/token-list/main/assets/mainnet/4kJmfagJzQFuwto5RX6f1xScWYbEVBzEpdjmiqTCnzjJ/logo.svg",
      "tags": [
        "wrapped",
        "wormhole"
      ],
      "extensions": {
        "address": "0xc713e5E149D5D0715DcD1c156a020976e7E56B88",
        "bridgeContract": "https://etherscan.io/address/0xf92cD566Ea4864356C5491c177A430C222d7e678",
        "assetContract": "https://etherscan.io/address/0xc713e5E149D5D0715DcD1c156a020976e7E56B88",
        "coingeckoId": "aave-mkr"
      }
    },
    {
      "chainId": 101,
      "address": "DN8jPo8YZTXhLMyDMKcnwFuKqY8wfn2UrpX8ct4rc8Bc",
      "symbol": "waREN",
      "name": "Aave interest bearing REN (Wormhole)",
      "decimals": 9,
      "logoURI": "https://raw.githubusercontent.com/solana-labs/token-list/main/assets/mainnet/DN8jPo8YZTXhLMyDMKcnwFuKqY8wfn2UrpX8ct4rc8Bc/logo.svg",
      "tags": [
        "wrapped",
        "wormhole"
      ],
      "extensions": {
        "address": "0xCC12AbE4ff81c9378D670De1b57F8e0Dd228D77a",
        "bridgeContract": "https://etherscan.io/address/0xf92cD566Ea4864356C5491c177A430C222d7e678",
        "assetContract": "https://etherscan.io/address/0xCC12AbE4ff81c9378D670De1b57F8e0Dd228D77a",
        "coingeckoId": "aave-ren"
      }
    },
    {
      "chainId": 101,
      "address": "HWbJZXJ7s1D1zi5P7yVgRUmZPXvYSFv6vsYU765Ti422",
      "symbol": "waSNX",
      "name": "Aave interest bearing SNX (Wormhole)",
      "decimals": 9,
      "logoURI": "https://raw.githubusercontent.com/solana-labs/token-list/main/assets/mainnet/HWbJZXJ7s1D1zi5P7yVgRUmZPXvYSFv6vsYU765Ti422/logo.svg",
      "tags": [
        "wrapped",
        "wormhole"
      ],
      "extensions": {
        "address": "0x35f6B052C598d933D69A4EEC4D04c73A191fE6c2",
        "bridgeContract": "https://etherscan.io/address/0xf92cD566Ea4864356C5491c177A430C222d7e678",
        "assetContract": "https://etherscan.io/address/0x35f6B052C598d933D69A4EEC4D04c73A191fE6c2",
        "coingeckoId": "aave-snx"
      }
    },
    {
      "chainId": 101,
      "address": "2LForywWWpHzmR5NjSEyF1kcw9ffyLuJX7V7hne2fHfY",
      "symbol": "waSUSD",
      "name": "Aave interest bearing SUSD (Wormhole)",
      "decimals": 9,
      "logoURI": "https://raw.githubusercontent.com/solana-labs/token-list/main/assets/mainnet/2LForywWWpHzmR5NjSEyF1kcw9ffyLuJX7V7hne2fHfY/logo.svg",
      "tags": [
        "wrapped",
        "wormhole"
      ],
      "extensions": {
        "address": "0x6C5024Cd4F8A59110119C56f8933403A539555EB",
        "bridgeContract": "https://etherscan.io/address/0xf92cD566Ea4864356C5491c177A430C222d7e678",
        "assetContract": "https://etherscan.io/address/0x6C5024Cd4F8A59110119C56f8933403A539555EB",
        "coingeckoId": "aave-susd"
      }
    },
    {
      "chainId": 101,
      "address": "Badj3S29a2u1auxmijwg5vGjhPLb1K6WLPoigtWjKPXp",
      "symbol": "waTUSD",
      "name": "Aave interest bearing TUSD (Wormhole)",
      "decimals": 9,
      "logoURI": "https://raw.githubusercontent.com/solana-labs/token-list/main/assets/mainnet/Badj3S29a2u1auxmijwg5vGjhPLb1K6WLPoigtWjKPXp/logo.svg",
      "tags": [
        "wrapped",
        "wormhole"
      ],
      "extensions": {
        "address": "0x101cc05f4A51C0319f570d5E146a8C625198e636",
        "bridgeContract": "https://etherscan.io/address/0xf92cD566Ea4864356C5491c177A430C222d7e678",
        "assetContract": "https://etherscan.io/address/0x101cc05f4A51C0319f570d5E146a8C625198e636",
        "coingeckoId": "aave-tusd"
      }
    },
    {
      "chainId": 101,
      "address": "BZCPpva12M9SqJgcpf8jtP9Si6rMANFoUR3i7nchha7M",
      "symbol": "waUSDC",
      "name": "Aave interest bearing USDC (Wormhole)",
      "decimals": 9,
      "logoURI": "https://raw.githubusercontent.com/solana-labs/token-list/main/assets/mainnet/BZCPpva12M9SqJgcpf8jtP9Si6rMANFoUR3i7nchha7M/logo.svg",
      "tags": [
        "wrapped",
        "wormhole"
      ],
      "extensions": {
        "address": "0xBcca60bB61934080951369a648Fb03DF4F96263C",
        "bridgeContract": "https://etherscan.io/address/0xf92cD566Ea4864356C5491c177A430C222d7e678",
        "assetContract": "https://etherscan.io/address/0xBcca60bB61934080951369a648Fb03DF4F96263C",
        "coingeckoId": "aave-usdc"
      }
    },
    {
      "chainId": 101,
      "address": "D3ajQoyBGJz3JCXCPsxHZJbLQKGt9UgxLavgurieGNcD",
      "symbol": "wSDT",
      "name": "Stake DAO Token (Wormhole)",
      "decimals": 9,
      "logoURI": "https://raw.githubusercontent.com/solana-labs/token-list/main/assets/mainnet/D3ajQoyBGJz3JCXCPsxHZJbLQKGt9UgxLavgurieGNcD/logo.png",
      "tags": [
        "wrapped",
        "wormhole"
      ],
      "extensions": {
        "address": "0x73968b9a57c6e53d41345fd57a6e6ae27d6cdb2f",
        "bridgeContract": "https://etherscan.io/address/0xf92cD566Ea4864356C5491c177A430C222d7e678",
        "assetContract": "https://etherscan.io/address/0x73968b9a57c6e53d41345fd57a6e6ae27d6cdb2f",
        "coingeckoId": "stake-dao"
      }
    },
    {
      "chainId": 101,
      "address": "4pk3pf9nJDN1im1kNwWJN1ThjE8pCYCTexXYGyFjqKVf",
      "symbol": "oDOP",
      "name": "Dominican Pesos",
      "decimals": 9,
      "logoURI": "https://raw.githubusercontent.com/solana-labs/token-list/main/assets/mainnet/4pk3pf9nJDN1im1kNwWJN1ThjE8pCYCTexXYGyFjqKVf/logo.png",
      "tags": [
        "stablecoin"
      ],
      "extensions": {
        "website": "https://Odop.io/"
      }
    },
    {
      "chainId": 101,
      "address": "5kjfp2qfRbqCXTQeUYgHNnTLf13eHoKjC5hHynW9DvQE",
      "symbol": "AAPE",
      "name": "AAPE",
      "decimals": 9,
      "logoURI": "https://raw.githubusercontent.com/solana-labs/token-list/main/assets/mainnet/5kjfp2qfRbqCXTQeUYgHNnTLf13eHoKjC5hHynW9DvQE/logo.png",
      "tags": [],
      "extensions": {
        "website": "https://aape.io/"
      }
    },
    {
      "chainId": 101,
      "address": "3K6rftdAaQYMPunrtNRHgnK2UAtjm2JwyT2oCiTDouYE",
      "symbol": "XCOPE",
      "name": "XCOPE",
      "decimals": 0,
      "logoURI": "https://raw.githubusercontent.com/solana-labs/token-list/main/assets/mainnet/3K6rftdAaQYMPunrtNRHgnK2UAtjm2JwyT2oCiTDouYE/logo.png",
      "tags": [
        "trading",
        "index",
        "Algos"
      ],
      "extensions": {
        "website": "https://www.unlimitedcope.com/",
        "serumV3Usdc": "7MpMwArporUHEGW7quUpkPZp5L5cHPs9eKUfKCdaPHq2",
        "coingeckoId": "cope"
      }
    },
    {
      "chainId": 101,
      "address": "8HGyAAB1yoM1ttS7pXjHMa3dukTFGQggnFFH3hJZgzQh",
      "symbol": "COPE",
      "name": "COPE",
      "decimals": 6,
      "logoURI": "https://raw.githubusercontent.com/solana-labs/token-list/main/assets/mainnet/8HGyAAB1yoM1ttS7pXjHMa3dukTFGQggnFFH3hJZgzQh/logo.png",
      "tags": [
        "trading",
        "index",
        "Algos"
      ],
      "extensions": {
        "website": "https://www.unlimitedcope.com/",
        "serumV3Usdc": "6fc7v3PmjZG9Lk2XTot6BywGyYLkBQuzuFKd4FpCsPxk",
        "coingeckoId": "cope"
      }
    },
    {
      "chainId": 101,
      "address": "2prC8tcVsXwVJAinhxd2zeMeWMWaVyzPoQeLKyDZRFKd",
      "symbol": "MCAPS",
      "name": "Mango Market Caps",
      "decimals": 0,
      "logoURI": "https://raw.githubusercontent.com/solana-labs/token-list/main/assets/mainnet/2prC8tcVsXwVJAinhxd2zeMeWMWaVyzPoQeLKyDZRFKd/logo.png",
      "tags": [
        "mango"
      ],
      "extensions": {
        "website": "https://initialcapoffering.com/",
        "coingeckoId": "mango-market-caps"
      }
    },
    {
      "chainId": 101,
      "address": "2reKm5Y9rmAWfaw5jraYz1BXwGLHMofGMs3iNoBLt4VC",
      "symbol": "DOCE",
      "name": "Doce Finance",
      "decimals": 6,
      "logoURI": "https://raw.githubusercontent.com/solana-labs/token-list/main/assets/mainnet/2reKm5Y9rmAWfaw5jraYz1BXwGLHMofGMs3iNoBLt4VC/logo.png",
      "tags": [],
      "extensions": {
        "website": "https://swap.doce.finance/"
      }
    },
    {
      "chainId": 101,
      "address": "E1PvPRPQvZNivZbXRL61AEGr71npZQ5JGxh4aWX7q9QA",
      "symbol": "INO",
      "name": "iNo Token",
      "decimals": 9,
      "logoURI": "https://raw.githubusercontent.com/solana-labs/token-list/main/assets/mainnet/E1PvPRPQvZNivZbXRL61AEGr71npZQ5JGxh4aWX7q9QA/logo.png",
      "tags": [],
      "extensions": {
        "website": "https://ino.llegrand.fr/"
      }
    },
    {
      "chainId": 101,
      "address": "8PMHT4swUMtBzgHnh5U564N5sjPSiUz2cjEQzFnnP1Fo",
      "symbol": "ROPE",
      "name": "Rope Token",
      "decimals": 9,
      "logoURI": "https://raw.githubusercontent.com/solana-labs/token-list/main/assets/mainnet/8PMHT4swUMtBzgHnh5U564N5sjPSiUz2cjEQzFnnP1Fo/logo.svg",
      "tags": [],
      "extensions": {
        "website": "https://ropesolana.com/",
        "coingeckoId": "rope-token",
        "serumV3Usdc": "4Sg1g8U2ZuGnGYxAhc6MmX9MX7yZbrrraPkCQ9MdCPtF",
        "waterfallbot": "https://bit.ly/ROPEwaterfall"
      }
    },
    {
      "chainId": 101,
      "address": "5dhkWqrq37F92jBmEyhQP1vbMkbVRz59V7288HH2wBC7",
      "symbol": "SLOCK",
      "name": "SOLLock",
      "decimals": 9,
      "logoURI": "https://raw.githubusercontent.com/solana-labs/token-list/main/assets/mainnet/5dhkWqrq37F92jBmEyhQP1vbMkbVRz59V7288HH2wBC7/logo.png",
      "tags": [
        "utility-token"
      ],
      "extensions": {
        "website": "https://sollock.org/",
        "twitter": "https://twitter.com/@SOLLockOfficial",
        "github": "https://github.com/SOLLock",
        "tgann": "https://t.me/SOLLockAnn",
        "tggroup": "https://t.me/SOLLock"
      }
    },
    {
      "chainId": 101,
      "address": "ETAtLmCmsoiEEKfNrHKJ2kYy3MoABhU6NQvpSfij5tDs",
      "symbol": "MEDIA",
      "name": "Media Network",
      "decimals": 6,
      "logoURI": "https://raw.githubusercontent.com/solana-labs/token-list/main/assets/mainnet/ETAtLmCmsoiEEKfNrHKJ2kYy3MoABhU6NQvpSfij5tDs/logo.png",
      "tags": [
        "utility-token"
      ],
      "extensions": {
        "website": "https://media.network/",
        "coingeckoId": "media-network",
        "serumV3Usdc": "FfiqqvJcVL7oCCu8WQUMHLUC2dnHQPAPjTdSzsERFWjb",
        "waterfallbot": "https://bit.ly/MEDIAwaterfall"
      }
    },
    {
      "chainId": 101,
      "address": "StepAscQoEioFxxWGnh2sLBDFp9d8rvKz2Yp39iDpyT",
      "symbol": "STEP",
      "name": "Step",
      "decimals": 9,
      "logoURI": "https://raw.githubusercontent.com/solana-labs/token-list/main/assets/mainnet/StepAscQoEioFxxWGnh2sLBDFp9d8rvKz2Yp39iDpyT/logo.png",
      "tags": [
        "utility-token"
      ],
      "extensions": {
        "website": "https://step.finance/",
        "twitter": "https://twitter.com/StepFinance_",
        "coingeckoId": "step-finance",
        "serumV3Usdc": "97qCB4cAVSTthvJu3eNoEx6AY6DLuRDtCoPm5Tdyg77S",
        "waterfallbot": "https://bit.ly/STEPwaterfall"
      }
    },
    {
      "chainId": 101,
      "address": "7Geyz6iiRe8buvunsU6TXndxnpLt9mg6iPxqhn6cr3c6",
      "symbol": "ANFT",
      "name": "AffinityLabs",
      "decimals": 9,
      "logoURI": "https://raw.githubusercontent.com/solana-labs/token-list/main/assets/mainnet/7Geyz6iiRe8buvunsU6TXndxnpLt9mg6iPxqhn6cr3c6/logo.png",
      "tags": [
        "nft"
      ],
      "extensions": {
        "website": "https://affinitylabs.tech/"
      }
    },
    {
      "chainId": 102,
      "address": "So11111111111111111111111111111111111111112",
      "symbol": "wSOL",
      "name": "Wrapped SOL",
      "decimals": 9,
      "logoURI": "https://raw.githubusercontent.com/solana-labs/token-list/main/assets/mainnet/So11111111111111111111111111111111111111112/logo.png",
      "tags": [],
      "extensions": {
        "website": "https://www.solana.com/",
        "coingeckoId": "solana"
      }
    },
    {
      "chainId": 102,
      "address": "CpMah17kQEL2wqyMKt3mZBdTnZbkbfx4nqmQMFDP5vwp",
      "symbol": "USDC",
      "name": "USD Coin",
      "decimals": 6,
      "logoURI": "https://raw.githubusercontent.com/solana-labs/token-list/main/assets/mainnet/CpMah17kQEL2wqyMKt3mZBdTnZbkbfx4nqmQMFDP5vwp/logo.png",
      "tags": [
        "stablecoin"
      ],
      "extensions": {
        "website": "https://www.centre.io/",
        "coingeckoId": "usd-coin"
      }
    },
    {
      "chainId": 102,
      "address": "Gmk71cM7j2RMorRsQrsyysM4HsByQx5PuDGtDdqGLWCS",
      "symbol": "spSOL",
      "name": "Stake pool SOL",
      "decimals": 9,
      "logoURI": "https://raw.githubusercontent.com/solana-labs/token-list/main/assets/mainnet/Gmk71cM7j2RMorRsQrsyysM4HsByQx5PuDGtDdqGLWCS/logo.png",
      "tags": [
        "stake-pool"
      ],
      "extensions": {
        "website": "https://www.solana.com/"
      }
    },
    {
      "chainId": 102,
      "address": "2jQc2jDHVCewoWsQJK7JPLetP7UjqXvaFdno8rtrD8Kg",
      "symbol": "sHOG",
      "name": "sHOG",
      "decimals": 6,
      "tags": [
        "stablecoin"
      ]
    },
    {
      "chainId": 103,
      "address": "So11111111111111111111111111111111111111112",
      "symbol": "SOL",
      "name": "Wrapped SOL",
      "decimals": 9,
      "logoURI": "https://raw.githubusercontent.com/solana-labs/token-list/main/assets/mainnet/So11111111111111111111111111111111111111112/logo.png",
      "tags": [],
      "extensions": {
        "coingeckoId": "solana"
      }
    },
    {
      "chainId": 103,
      "address": "7Cab8z1Lz1bTC9bQNeY7VQoZw5a2YbZoxmvFSvPgcTEL",
      "symbol": "LGGD",
      "name": "LGG Dev Fan Token",
      "decimals": 0,
      "logoURI": "https://raw.githubusercontent.com/solana-labs/token-list/main/assets/mainnet/7Cab8z1Lz1bTC9bQNeY7VQoZw5a2YbZoxmvFSvPgcTEL/logo.png",
      "tags": [
        "LGG"
      ],
      "extensions": {
        "website": "https://lgg-hacks.art"
      }
    },
    {
      "chainId": 103,
      "address": "DEhAasscXF4kEGxFgJ3bq4PpVGp5wyUxMRvn6TzGVHaw",
      "symbol": "XYZ",
      "name": "XYZ Test",
      "decimals": 0,
      "logoURI": "https://raw.githubusercontent.com/solana-labs/token-list/main/assets/mainnet/DEhAasscXF4kEGxFgJ3bq4PpVGp5wyUxMRvn6TzGVHaw/logo.png",
      "tags": []
    },
    {
      "chainId": 103,
      "address": "2rg5syU3DSwwWs778FQ6yczDKhS14NM3vP4hqnkJ2jsM",
      "symbol": "pSOL",
      "name": "SOL stake pool",
      "decimals": 9,
      "logoURI": "https://raw.githubusercontent.com/solana-labs/token-list/main/assets/mainnet/2rg5syU3DSwwWs778FQ6yczDKhS14NM3vP4hqnkJ2jsM/logo.png",
      "tags": [],
      "extensions": {
        "website": "https://solana.com/",
        "background": "https://solana.com/static/8c151e179d2d7e80255bdae6563209f2/6833b/validators.webp"
      }
    },
    {
      "chainId": 103,
      "address": "SRMuApVNdxXokk5GT7XD5cUUgXMBCoAz2LHeuAoKWRt",
      "symbol": "SRM",
      "name": "Serum",
      "decimals": 6,
      "logoURI": "https://raw.githubusercontent.com/solana-labs/token-list/main/assets/mainnet/SRMuApVNdxXokk5GT7XD5cUUgXMBCoAz2LHeuAoKWRt/logo.png",
      "tags": [],
      "extensions": {
        "website": "https://projectserum.com/",
        "coingeckoId": "serum"
      }
    },
    {
      "chainId": 103,
      "address": "7STJWT74tAZzhbNNPRH8WuGDy9GZg27968EwALWuezrH",
      "symbol": "wSUSHI",
      "name": "SushiSwap (Wormhole)",
      "decimals": 9,
      "logoURI": "https://raw.githubusercontent.com/solana-labs/token-list/main/assets/mainnet/7STJWT74tAZzhbNNPRH8WuGDy9GZg27968EwALWuezrH/logo.png",
      "tags": [
        "wrapped",
        "wormhole"
      ],
      "extensions": {
        "website": "https://sushi.com",
        "background": "https://sushi.com/static/media/Background-sm.fd449814.jpg/",
        "address": "0x6B3595068778DD592e39A122f4f5a5cF09C90fE2",
        "bridgeContract": "https://etherscan.io/address/0xf92cD566Ea4864356C5491c177A430C222d7e678",
        "assetContract": "https://etherscan.io/address/0x6B3595068778DD592e39A122f4f5a5cF09C90fE2",
        "coingeckoId": "sushi"
      }
    },
    {
      "chainId": 103,
      "address": "3aMbgP7aGsP1sVcFKc6j65zu7UiziP57SMFzf6ptiCSX",
      "symbol": "sHOG",
      "name": "Devnet StableHog",
      "decimals": 6,
      "logoURI": "https://raw.githubusercontent.com/solana-labs/token-list/main/assets/mainnet/3aMbgP7aGsP1sVcFKc6j65zu7UiziP57SMFzf6ptiCSX/logo.png",
      "tags": [
        "stablecoin"
      ]
    },
    {
      "chainId": 101,
      "address": "3cXftQWJJEeoysZrhAEjpfCHe9tSKyhYG63xpbue8m3s",
      "symbol": "Kreechures",
      "name": "Kreechures",
      "decimals": 0,
      "logoURI": "https://raw.githubusercontent.com/solana-labs/token-list/main/assets/mainnet/3cXftQWJJEeoysZrhAEjpfCHe9tSKyhYG63xpbue8m3s/logo.svg",
      "tags": [
        "nft"
      ],
      "extensions": {
        "website": "https://www.kreechures.com/",
        "attributes": [
          {
            "image": "https://gateway.pinata.cloud/ipfs/QmWcMyAYpaX3BHJoDq6Fyub71TjaHbRHqErT7MmbDvCXYJ/3cXftQWJJEeoysZrhAEjpfCHe9tSKyhYG63xpbue8m3s.jpg",
            "Generation": 0,
            "Species": 6,
            "Base Rest": 262
          }
        ]
      }
    },
    {
      "chainId": 101,
      "address": "4DrV8khCoPS3sWRj6t1bb2DzT9jD4mZp6nc7Jisuuv1b",
      "symbol": "SPD",
      "name": "Solpad",
      "decimals": 10,
      "logoURI": "https://raw.githubusercontent.com/solana-labs/token-list/main/assets/mainnet/4DrV8khCoPS3sWRj6t1bb2DzT9jD4mZp6nc7Jisuuv1b/logo.png",
      "tags": [],
      "extensions": {
        "website": "https://www.solpad.io/"
      }
    },
    {
      "chainId": 101,
      "address": "7p7AMM6QoA8wPRKeqF87Pt51CRWmWvXPH5TBNMyDWhbH",
      "symbol": "Kreechures",
      "name": "Kreechures",
      "decimals": 0,
      "logoURI": "https://raw.githubusercontent.com/solana-labs/token-list/main/assets/mainnet/7p7AMM6QoA8wPRKeqF87Pt51CRWmWvXPH5TBNMyDWhbH/logo.svg",
      "tags": [
        "nft"
      ],
      "extensions": {
        "website": "https://www.kreechures.com/",
        "attributes": [
          {
            "image": "https://gateway.pinata.cloud/ipfs/QmWcMyAYpaX3BHJoDq6Fyub71TjaHbRHqErT7MmbDvCXYJ/7p7AMM6QoA8wPRKeqF87Pt51CRWmWvXPH5TBNMyDWhbH.jpg",
            "Generation": 0,
            "Species": 4,
            "Base Rest": 335
          }
        ]
      }
    },
    {
      "chainId": 101,
      "address": "6ybxMQpMgQhtsTLhvHZqk8uqao7kvoexY6e8JmCTqAB1",
      "symbol": "QUEST",
      "name": "QUEST",
      "decimals": 4,
      "logoURI": "https://raw.githubusercontent.com/solana-labs/token-list/main/assets/mainnet/6ybxMQpMgQhtsTLhvHZqk8uqao7kvoexY6e8JmCTqAB1/logo.png",
      "tags": [],
      "extensions": {
        "website": "https://questcoin.org/"
      }
    },
    {
      "chainId": 101,
      "address": "97qAF7ZKEdPdQaUkhASGA59Jpa2Wi7QqVmnFdEuPqEDc",
      "symbol": "DIAMOND",
      "name": "LOVE",
      "decimals": 6,
      "logoURI": "https://raw.githubusercontent.com/solana-labs/token-list/main/assets/mainnet/97qAF7ZKEdPdQaUkhASGA59Jpa2Wi7QqVmnFdEuPqEDc/logo.png",
      "tags": [
        "Diamond Love"
      ],
      "extensions": {
        "website": "https://diamondlove.io/",
        "telegram": "https://t.me/DiamondLoveX"
      }
    },
    {
      "chainId": 101,
      "address": "xxxxa1sKNGwFtw2kFn8XauW9xq8hBZ5kVtcSesTT9fW",
      "symbol": "SLIM",
      "name": "Solanium",
      "decimals": 6,
      "logoURI": "https://raw.githubusercontent.com/solana-labs/token-list/main/assets/mainnet/xxxxa1sKNGwFtw2kFn8XauW9xq8hBZ5kVtcSesTT9fW/logo.png",
      "tags": [],
      "extensions": {
        "website": "https://solanium.io/",
        "waterfallbot": "https://bit.ly/SLIMwaterfall"
      }
    },
    {
      "chainId": 101,
      "address": "8GPUjUHFxfNhaSS8kUkix8txRRXszeUAsHTjUmHuygZT",
      "symbol": "NINJA NFT1",
      "name": "NINJA NFT1",
      "decimals": 0,
      "logoURI": "https://raw.githubusercontent.com/yuzu-ninjaprotocol/ninjaprotocol/main/NINJA%20NFT%201.png",
      "tags": [],
      "extensions": {
        "website": "http://ninjaprotocol.io"
      }
    },
    {
      "chainId": 101,
      "address": "HcJCPYck2UsTMgiPfjn6CS1wrC5iBXtuqPSjt8Qy8Sou",
      "symbol": "GANGS",
      "name": "Gangs of Solana",
      "decimals": 4,
      "logoURI": "https://raw.githubusercontent.com/solana-labs/token-list/main/assets/mainnet/HcJCPYck2UsTMgiPfjn6CS1wrC5iBXtuqPSjt8Qy8Sou/logo.svg",
      "tags": [],
      "extensions": {
        "website": "https://gangsofsolana.com/"
      }
    },
    {
      "chainId": 101,
      "address": "2rEiLkpQ3mh4DGxv1zcSdW5r5HK2nehif5sCaF5Ss9E1",
      "symbol": "RECO",
      "name": "Reboot ECO",
      "decimals": 0,
      "logoURI": "https://raw.githubusercontent.com/solana-labs/token-list/main/assets/mainnet/2rEiLkpQ3mh4DGxv1zcSdW5r5HK2nehif5sCaF5Ss9E1/logo.png",
      "tags": [],
      "extensions": {
        "website": "https://reboot.eco/"
      }
    },
    {
      "chainId": 101,
      "address": "BXhAKUxkGvFbAarA3K1SUYnqXRhEBC1bhUaCaxvzgyJ1",
      "symbol": "ISA",
      "name": "Interstellar",
      "decimals": 3,
      "logoURI": "https://raw.githubusercontent.com/solana-labs/token-list/main/assets/mainnet/BXhAKUxkGvFbAarA3K1SUYnqXRhEBC1bhUaCaxvzgyJ1/logo.png",
      "tags": [],
      "extensions": {
        "website": "https://interstellaralliance.gitbook.io/isa/"
      }
    },
    {
      "chainId": 101,
      "address": "7xKXtg2CW87d97TXJSDpbD5jBkheTqA83TZRuJosgAsU",
      "symbol": "SAMO",
      "name": "Samoyed Coin",
      "decimals": 9,
      "logoURI": "https://raw.githubusercontent.com/solana-labs/token-list/main/assets/mainnet/7xKXtg2CW87d97TXJSDpbD5jBkheTqA83TZRuJosgAsU/logo.png",
      "tags": [],
      "extensions": {
        "website": "https://samoyedcoin.com/",
        "coingeckoId": "samoyedcoin",
        "serumV3Usdc": "FR3SPJmgfRSKKQ2ysUZBu7vJLpzTixXnjzb84bY3Diif"
      }
    },
    {
      "chainId": 101,
      "address": "HAWy8kV3bD4gaN6yy6iK2619x2dyzLUBj1PfJiihTisE",
      "symbol": "DOI",
      "name": "Discovery of Iris",
      "decimals": 0,
      "logoURI": "https://raw.githubusercontent.com/solana-labs/token-list/main/assets/mainnet/HAWy8kV3bD4gaN6yy6iK2619x2dyzLUBj1PfJiihTisE/logo.png",
      "tags": [
        "nft"
      ],
      "extensions": {
        "website": "https://www.staratlas.com",
        "imageUrl": "https://storage.googleapis.com/nft-assets/ReBirth/poster-1/discovery-of-iris.jpg",
        "description": "The rogue planet, Iris, dense with invaluable materials, draws in and collides with seven child planets in a remote region of space, creating what is henceforth referred to as 'The Cataclysm'. When combined, these eight elements create a form of free energy. The collision creates a massively valuable debris field.",
        "serumV3Usdc": "AYXTVttPfhYmn3jryX5XbRjwPK2m9445mbN2iLyRD6nq"
      }
    },
    {
      "chainId": 101,
      "address": "ATSPo9f9TJ3Atx8SuoTYdzSMh4ctQBzYzDiNukQDmoF7",
      "symbol": "HOSA",
      "name": "The Heart of Star Atlas",
      "decimals": 0,
      "logoURI": "https://raw.githubusercontent.com/solana-labs/token-list/main/assets/mainnet/ATSPo9f9TJ3Atx8SuoTYdzSMh4ctQBzYzDiNukQDmoF7/logo.png",
      "tags": [
        "nft"
      ],
      "extensions": {
        "website": "https://www.staratlas.com",
        "imageUrl": "https://storage.googleapis.com/nft-assets/ReBirth/poster-2/the-heart-of-star-atlas.jpg",
        "description": "At the core of Star Atlas lies a treasure trove of priceless data. After an unsuspecting deep space explorer discovers “The Cataclysm”, he scans its riches, creating what will once be known as the first intergalactic data block. He sells this invaluable information to all three rival factions, igniting a lethal spark that forever changes the course of history.",
        "serumV3Usdc": "5Erzgrw9pTjNWLeqHp2sChJq7smB7WXRQYw9wvkvA59t"
      }
    },
    {
      "chainId": 101,
      "address": "36s6AFRXzE9KVdUyoJQ5y6mwxXw21LawYqqwNiQUMD8s",
      "symbol": "TCW",
      "name": "The Convergence War",
      "decimals": 0,
      "logoURI": "https://raw.githubusercontent.com/solana-labs/token-list/main/assets/mainnet/36s6AFRXzE9KVdUyoJQ5y6mwxXw21LawYqqwNiQUMD8s/logo.png",
      "tags": [
        "nft"
      ],
      "extensions": {
        "website": "https://www.staratlas.com",
        "imageUrl": "https://storage.googleapis.com/nft-assets/ReBirth/poster-3/the-convergence-war.jpg",
        "description": "All three factions, thinking they were the sole owners of the cataclysmic data drop, converge to settle the area. A devastating war breaks out across the galaxy after their inability to settle the disputed territory.",
        "serumV3Usdc": "DXPv2ZyMD6Y2mDenqYkAhkvGSjNahkuMkm4zv6DqB7RF"
      }
    },
    {
      "chainId": 101,
      "address": "BgiTVxW9uLuHHoafTd2qjYB5xjCc5Y1EnUuYNfmTwhvp",
      "symbol": "LOST",
      "name": "Short Story of a Lost Astronaut",
      "decimals": 0,
      "logoURI": "https://raw.githubusercontent.com/solana-labs/token-list/main/assets/mainnet/BgiTVxW9uLuHHoafTd2qjYB5xjCc5Y1EnUuYNfmTwhvp/logo.png",
      "tags": [
        "nft"
      ],
      "extensions": {
        "website": "https://www.staratlas.com",
        "imageUrl": "https://storage.googleapis.com/nft-assets/ReBirth/poster-4/short-story-of-a-lost-astronaut.jpg",
        "description": "He thought it would be just another routine exploration mission. Get there, scan, save data blocks and return. But when a surprise radiation storm knocked out his spaceship and swept him up into its high-velocity current, the only thing that saved him from certain doom was his custom ion shield.",
        "serumV3Usdc": "73d9N7BbWVKBG6A2xwwwEHcxzPB26YzbMnRjue3DPzqs"
      }
    },
    {
      "chainId": 101,
      "address": "4G85c5aUsRTrRPqE5VjY7ebD9b2ktTF6NEVGiCddRBDX",
      "symbol": "LOVE",
      "name": "B ❤ P",
      "decimals": 0,
      "logoURI": "https://raw.githubusercontent.com/solana-labs/token-list/main/assets/mainnet/4G85c5aUsRTrRPqE5VjY7ebD9b2ktTF6NEVGiCddRBDX/logo.png",
      "tags": [
        "nft"
      ],
      "extensions": {
        "website": "https://www.staratlas.com",
        "imageUrl": "https://storage.googleapis.com/nft-assets/ReBirth/poster-5/love-story.jpg",
        "description": "Paizul, the charismatic and brilliant leader of the ONI consortium, vividly recalls the first time she saw her one true love. It was a warm summer day, full of raging ionic storms. Lightning was piercing the sky as Bekalu took off his helmet and locked eyes with her. “What are the chances of nearly colliding with someone flying through these wastelands on a day like this”, he smiled with his booming voice. “Perhaps it’s destiny,” she smiled back mysteriously. There was another strike of lightning, but this time the sky remained calm.",
        "serumV3Usdc": "AM9sNDh48N2qhYSgpA58m9dHvrMoQongtyYu2u2XoYTc"
      }
    },
    {
      "chainId": 101,
      "address": "7dr7jVyXf1KUnYq5FTpV2vCZjKRR4MV94jzerb8Fi16Q",
      "symbol": "MRDR",
      "name": "The Assassination of Paizul",
      "decimals": 0,
      "logoURI": "https://raw.githubusercontent.com/solana-labs/token-list/main/assets/mainnet/7dr7jVyXf1KUnYq5FTpV2vCZjKRR4MV94jzerb8Fi16Q/logo.png",
      "tags": [
        "nft"
      ],
      "extensions": {
        "website": "https://www.staratlas.com",
        "imageUrl": "https://storage.googleapis.com/nft-assets/ReBirth/poster-6/assassination-of-paizul.jpg",
        "description": "Suffering one of the cruelest fates in the universe, the Sogmian race of aliens was driven to the brink of extinction. With only 10,000 members left, they put all hope of salvation in the hands of their leader Paizul. After she was assassinated in a gruesome public way, so much fear was struck in the hearts of survivors that they set out to build their 'Last Stand'.",
        "serumV3Usdc": "BJiV2gCLwMvj2c1CbhnMjjy68RjqoMzYT8brDrpVyceA"
      }
    },
    {
      "chainId": 101,
      "address": "G1bE9ge8Yoq43hv7QLcumxTFhHqFMdcL4y2d6ZdzMG4b",
      "symbol": "PFP",
      "name": "Paizul Funeral Procession",
      "decimals": 0,
      "logoURI": "https://raw.githubusercontent.com/solana-labs/token-list/main/assets/mainnet/G1bE9ge8Yoq43hv7QLcumxTFhHqFMdcL4y2d6ZdzMG4b/logo.png",
      "tags": [
        "nft"
      ],
      "extensions": {
        "website": "https://www.staratlas.com",
        "imageUrl": "https://storage.googleapis.com/nft-assets/ReBirth/poster-7/paizul-funeral-procession.jpg",
        "description": "The sound of wailing echoes across the plains. The Sogmian procession solemnly marches in step past their ancestors’ gravestones, still haunted by the fate of their leader. The sun begins to set as they bring Paizul’s cryopod at the top of the Rock of Light. As a beam of light consumes the pod to upload it to eternal rest with the ancients, Bekalu falls to his knees with a wrathful howl. The crowd is rattled to the core, a foreboding of things to come.",
        "serumV3Usdc": "7JzaEAuVfjkrZyMwJgZF5aQkiEyVyCaTWA3N1fQK7Y6V"
      }
    },
    {
      "chainId": 101,
      "address": "6bD8mr8DyuVqN5dXd1jnqmCL66b5KUV14jYY1HSmnxTE",
      "symbol": "AVE",
      "name": "Ahr Visits Earth",
      "decimals": 0,
      "logoURI": "https://raw.githubusercontent.com/solana-labs/token-list/main/assets/mainnet/6bD8mr8DyuVqN5dXd1jnqmCL66b5KUV14jYY1HSmnxTE/logo.png",
      "tags": [
        "nft"
      ],
      "extensions": {
        "website": "https://www.staratlas.com",
        "imageUrl": "https://storage.googleapis.com/nft-assets/ReBirth/poster-8/ahr-visits-earth.jpg",
        "description": "Humankind is visited by Ahr, a mysterious being of pure light. But not all is as it seems… For through the power of illusion, we are tricked into forming a space-based religion, plundering the planet and launching ourselves towards the stars, permanently leaving the Earth.",
        "serumV3Usdc": "8yQzsbraXJFoPG5PdX73B8EVYFuPR9aC2axAqWearGKu"
      }
    },
    {
      "chainId": 101,
      "address": "9vi6PTKBFHR2hXgyjoTZx6h7WXNkFAA5dCsZRSi4higK",
      "symbol": "ASF",
      "name": "Armstrong Forever",
      "decimals": 0,
      "logoURI": "https://raw.githubusercontent.com/solana-labs/token-list/main/assets/mainnet/9vi6PTKBFHR2hXgyjoTZx6h7WXNkFAA5dCsZRSi4higK/logo.png",
      "tags": [
        "nft"
      ],
      "extensions": {
        "website": "https://www.staratlas.com",
        "imageUrl": "https://storage.googleapis.com/nft-assets/ReBirth/poster-15/armstrong-forever.jpg",
        "description": "When humans were racing to expand into outer space under Ahr’s influence, the devastation they inflicted upon the planet was so great that it weakened the Earth’s geomagnetic field. The reckless way the planet’s orbit was populated by machines and debris led to distortions in the gravity field. All this culminated in a disastrous slingshot effect for the many satellites orbiting the blue dot, altering their trajectories to loosen the direct gravity pull of the planet and scatter into deep space. Some of these satellites contained valuable data that was lost forever.  In 2621, the Council of Peace put a bounty on these ancient artifacts to integrate them into Star Atlas, leading to a hunt for them across the galaxy. One of the most sought-after satellites in history records bears the name of Neil Armstrong, the first human to set foot on the Moon.  Initially launched into medium Earth orbit as a cornerstone of the global positioning system (GPS), the satellite had untold additional capabilities that made it more and more valuable as it drifted off into the void.",
        "serumV3Usdc": "8yQzsbraXJFoPG5PdX73B8EVYFuPR9aC2axAqWearGKu"
      }
    },
    {
      "chainId": 101,
      "address": "Hfjgcs9ix17EwgXVVbKjo6NfMm2CXfr34cwty3xWARUm",
      "symbol": "TLS",
      "name": "The Last Stand",
      "decimals": 0,
      "logoURI": "https://raw.githubusercontent.com/solana-labs/token-list/main/assets/mainnet/Hfjgcs9ix17EwgXVVbKjo6NfMm2CXfr34cwty3xWARUm/logo.png",
      "tags": [
        "nft"
      ],
      "extensions": {
        "website": "https://www.staratlas.com",
        "serumV3Usdc": "AVHndcEDUjP9Liz5dfcvAPAMffADXG6KMPn8sWB1XhFQ"
      }
    },
    {
      "chainId": 101,
      "address": "8EXX5kG7qWTjgpNSGX7PnB6hJZ8xhXUcCafVJaBEJo32",
      "symbol": "SPT",
      "name": "The Signing of the Peace Treaty",
      "decimals": 0,
      "logoURI": "https://raw.githubusercontent.com/solana-labs/token-list/main/assets/mainnet/8EXX5kG7qWTjgpNSGX7PnB6hJZ8xhXUcCafVJaBEJo32/logo.png",
      "tags": [
        "nft"
      ],
      "extensions": {
        "website": "https://www.staratlas.com",
        "serumV3Usdc": "FZ9xhZbkt9bKKVpWmFxRhEJyzgxqU5w5xu3mXcF6Eppe"
      }
    },
    {
      "chainId": 101,
      "address": "CAjoJeGCCRae9oDwHYXzkeUDonp3dZLWV5GKHysLwjnx",
      "symbol": "PBA",
      "name": "The Peacebringers Archive",
      "decimals": 0,
      "logoURI": "https://raw.githubusercontent.com/solana-labs/token-list/main/assets/mainnet/CAjoJeGCCRae9oDwHYXzkeUDonp3dZLWV5GKHysLwjnx/logo.png",
      "tags": [
        "nft"
      ],
      "extensions": {
        "website": "https://www.staratlas.com",
        "serumV3Usdc": "4jN1R453Acv9egnr7Dry3x9Xe3jqh1tqz5RokniaeVhy"
      }
    },
    {
      "chainId": 101,
      "address": "FPnwwNiL1tXqd4ZbGjFYsCw5qsQw91VN79SNcU4Bc732",
      "symbol": "UWB",
      "name": "Ustur Wod.bod",
      "decimals": 0,
      "logoURI": "https://raw.githubusercontent.com/solana-labs/token-list/main/assets/mainnet/FPnwwNiL1tXqd4ZbGjFYsCw5qsQw91VN79SNcU4Bc732/logo.png",
      "tags": [
        "nft"
      ],
      "extensions": {
        "website": "https://www.staratlas.com",
        "serumV3Usdc": "J99HsFQEWKR3UiFQpKTnF11iaNiR1enf2LxHfgsbVc59"
      }
    },
    {
      "chainId": 101,
      "address": "DB76aiNQeLzHPwvFhzgwfpe6HGHCDTQ6snW6UD7AnHid",
      "symbol": "OMPH",
      "name": "Om Photoli",
      "decimals": 0,
      "logoURI": "https://raw.githubusercontent.com/solana-labs/token-list/main/assets/mainnet/DB76aiNQeLzHPwvFhzgwfpe6HGHCDTQ6snW6UD7AnHid/logo.png",
      "tags": [
        "nft"
      ],
      "extensions": {
        "website": "https://www.staratlas.com",
        "serumV3Usdc": "HdvXMScwAQQh9pEvLZjuaaeJcLTmixxYoMFefeqHFn2E"
      }
    },
    {
      "chainId": 101,
      "address": "8ymi88q5DtmdNTn2sPRNFkvMkszMHuLJ1e3RVdWjPa3s",
      "symbol": "SDOGE",
      "name": "SolDoge",
      "decimals": 0,
      "logoURI": "https://raw.githubusercontent.com/solana-labs/token-list/main/assets/mainnet/8ymi88q5DtmdNTn2sPRNFkvMkszMHuLJ1e3RVdWjPa3s/logo.png",
      "tags": [],
      "extensions": {
        "website": "https://www.soldoge.org",
        "serumV3Usdc": "9aruV2p8cRWxybx6wMsJwPFqeN7eQVPR74RrxdM3DNdu"
      }
    },
    {
      "chainId": 101,
      "address": "DQRNdQWz5NzbYgknGsZqSSXbdhQWvXSe8S56mrtNAs1b",
      "symbol": "ENTROPPP",
      "name": "ENTROPPP (Entropy for security)",
      "decimals": 6,
      "logoURI": "https://raw.githubusercontent.com/solana-labs/token-list/main/assets/mainnet/DQRNdQWz5NzbYgknGsZqSSXbdhQWvXSe8S56mrtNAs1b/logo.png",
      "tags": [
        "Cryptography",
        "Blockchain security",
        "Randomness and entropy"
      ],
      "extensions": {
        "website": "https://www.entroppp.com"
      }
    },
    {
      "chainId": 101,
      "address": "8RYSc3rrS4X4bvBCtSJnhcpPpMaAJkXnVKZPzANxQHgz",
      "symbol": "YARD",
      "name": "SolYard Finance",
      "decimals": 9,
      "logoURI": "https://raw.githubusercontent.com/solana-labs/token-list/main/assets/mainnet/8RYSc3rrS4X4bvBCtSJnhcpPpMaAJkXnVKZPzANxQHgz/logo.png",
      "tags": [],
      "extensions": {
        "website": "https://solyard.finance/"
      }
    },
    {
      "chainId": 101,
      "address": "nope9HWCJcXVFkG49CDk7oYFtgGsUzsRvHdcJeL2aCL",
      "symbol": "NOPE",
      "name": "NOPE FINANCE",
      "decimals": 9,
      "logoURI": "https://raw.githubusercontent.com/solana-labs/token-list/main/assets/mainnet/nope9HWCJcXVFkG49CDk7oYFtgGsUzsRvHdcJeL2aCL/logo.png",
      "tags": [],
      "extensions": {
        "website": "https://nopefinance.xyz/"
      }
    },
    {
      "chainId": 101,
      "address": "43VWkd99HjqkhFTZbWBpMpRhjG469nWa7x7uEsgSH7We",
      "symbol": "STNK",
      "name": "Stonks",
      "decimals": 9,
      "logoURI": "https://raw.githubusercontent.com/solana-labs/token-list/main/assets/mainnet/43VWkd99HjqkhFTZbWBpMpRhjG469nWa7x7uEsgSH7We/logo.png",
      "tags": [],
      "extensions": {
        "website": "https://stonkscoin.org/"
      }
    },
    {
      "chainId": 101,
      "address": "4368jNGeNq7Tt4Vzr98UWxL647PYu969VjzAsWGVaVH2",
      "symbol": "MEAL",
      "name": "HUNGRY",
      "decimals": 8,
      "logoURI": "https://raw.githubusercontent.com/solana-labs/token-list/main/assets/mainnet/4368jNGeNq7Tt4Vzr98UWxL647PYu969VjzAsWGVaVH2/logo.png",
      "tags": [],
      "extensions": {
        "website": "https://hungrycoin.io/"
      }
    },
    {
      "chainId": 101,
      "address": "8GQsW3f7mdwfjqJon2myADcBsSsRjpXmxHYDG8q1pvV6",
      "symbol": "HOLD",
      "name": "Holdana",
      "decimals": 9,
      "logoURI": "https://raw.githubusercontent.com/solana-labs/token-list/main/assets/mainnet/8GQsW3f7mdwfjqJon2myADcBsSsRjpXmxHYDG8q1pvV6/logo.png",
      "tags": [],
      "extensions": {
        "medium": "https://holdanatoken.medium.com/",
        "twitter": "https://twitter.com/HoldanaOfficial",
        "serumV3Usdc": "G2j5zKtfymPcWMq1YRoKrfUWy64SZ6ZxDVscHSyPQqmz"
      }
    },
    {
      "chainId": 101,
      "address": "64SqEfHtu4bZ6jr1mAxaWrLFdMngbKbru9AyaG2Dyk5T",
      "symbol": "wen-token",
      "name": "wen-token",
      "decimals": 0,
      "logoURI": "https://raw.githubusercontent.com/solana-labs/token-list/main/assets/mainnet/64SqEfHtu4bZ6jr1mAxaWrLFdMngbKbru9AyaG2Dyk5T/logo.png",
      "tags": [
        "nft"
      ],
      "extensions": {
        "website": "https://pythians.pyth.network"
      }
    },
    {
      "chainId": 101,
      "address": "4dmKkXNHdgYsXqBHCuMikNQWwVomZURhYvkkX5c4pQ7y",
      "symbol": "SNY",
      "name": "Synthetify",
      "decimals": 6,
      "logoURI": "https://raw.githubusercontent.com/solana-labs/token-list/main/assets/mainnet/4dmKkXNHdgYsXqBHCuMikNQWwVomZURhYvkkX5c4pQ7y/logo.png",
      "tags": [],
      "extensions": {
        "website": "https://synthetify.io/",
        "twitter": "https://twitter.com/synthetify",
        "coingeckoId": "syntheify-token"
      }
    },
    {
      "chainId": 101,
      "address": "4wTMJsh3q66PmAkmwEW47qVDevMZMVVWU3n1Yhqztwi6",
      "symbol": "ARCD",
      "name": "Arcade Token (Wormhole)",
      "decimals": 9,
      "logoURI": "https://raw.githubusercontent.com/solana-labs/token-list/main/assets/mainnet/4wTMJsh3q66PmAkmwEW47qVDevMZMVVWU3n1Yhqztwi6/logo.png",
      "tags": [
        "wrapped",
        "wormhole"
      ],
      "extensions": {
        "address": "0xb581E3a7dB80fBAA821AB39342E9Cbfd2ce33c23",
        "bridgeContract": "https://etherscan.io/address/0xf92cD566Ea4864356C5491c177A430C222d7e678",
        "assetContract": "https://etherscan.io/address/0xb581E3a7dB80fBAA821AB39342E9Cbfd2ce33c23",
        "website": "https://arcade.city",
        "twitter": "https://twitter.com/ArcadeCityHall"
      }
    },
    {
      "chainId": 101,
      "address": "Amt5wUJREJQC5pX7Z48YSK812xmu4j3sQVupNhtsEuY8",
      "symbol": "FROG",
      "name": "FROG",
      "decimals": 6,
      "logoURI": "https://raw.githubusercontent.com/solana-labs/token-list/main/assets/mainnet/Amt5wUJREJQC5pX7Z48YSK812xmu4j3sQVupNhtsEuY8/logo.png",
      "tags": [],
      "extensions": {
        "website": "https://www.froglana.com/",
        "serumV3Usdc": "2Si6XDdpv5zcvYna221eZZrsjsp5xeYoz9W1TVdMdbnt"
      }
    },
    {
      "chainId": 101,
      "address": "DEAdry5qhNoSkF3mbFrTa6udGbMwUoLnQhvchCu26Ak1",
      "symbol": "JUEL",
      "name": "Juel Token",
      "decimals": 6,
      "logoURI": "https://raw.githubusercontent.com/solana-labs/token-list/main/assets/mainnet/DEAdry5qhNoSkF3mbFrTa6udGbMwUoLnQhvchCu26Ak1/logo.png",
      "tags": [],
      "extensions": {
        "website": "http://juel.gg"
      }
    },
    {
      "chainId": 101,
      "address": "9Y8NT5HT9z2EsmCbYMgKXPRq3h3aa6tycEqfFiXjfZM7",
      "symbol": "CRT",
      "name": "CARROT",
      "decimals": 9,
      "logoURI": "https://raw.githubusercontent.com/solana-labs/token-list/main/assets/mainnet/9Y8NT5HT9z2EsmCbYMgKXPRq3h3aa6tycEqfFiXjfZM7/logo.png",
      "tags": [],
      "extensions": {
        "website": "https://farmerscarrot.com/",
        "serumV3Usdc": "Aa8mN8bXAobmcuHDpbbZh55SoadUry6WdsYz2886Ymqf"
      }
    },
    {
      "chainId": 101,
      "address": "AMdnw9H5DFtQwZowVFr4kUgSXJzLokKSinvgGiUoLSps",
      "symbol": "MOLA",
      "name": "MOONLANA",
      "decimals": 9,
      "logoURI": "https://raw.githubusercontent.com/solana-labs/token-list/main/assets/mainnet/AMdnw9H5DFtQwZowVFr4kUgSXJzLokKSinvgGiUoLSps/logo.png",
      "tags": [],
      "extensions": {
        "website": "https://moonlana.com/",
        "twitter": "https://twitter.com/xMoonLana",
        "medium": "https://moonlana.medium.com/"
      }
    },
    {
      "chainId": 101,
      "address": "3x7UeXDF4imKSKnizK9mYyx1M5bTNzpeALfPeB8S6XT9",
      "symbol": "SKEM",
      "name": "SKEM",
      "decimals": 9,
      "logoURI": "https://raw.githubusercontent.com/solana-labs/token-list/main/assets/mainnet/3x7UeXDF4imKSKnizK9mYyx1M5bTNzpeALfPeB8S6XT9/logo.svg",
      "tags": [],
      "extensions": {
        "website": "https://skem.finance/",
        "serumV3Usdc": "HkYJ3dX8CLSGyGZzfuqYiuoDjDmrDiu1vZhPtFJZa5Vt"
      }
    },
    {
      "chainId": 101,
      "address": "GHvFFSZ9BctWsEc5nujR1MTmmJWY7tgQz2AXE6WVFtGN",
      "symbol": "SOLAPE",
      "name": "SolAPE Finance",
      "decimals": 9,
      "logoURI": "https://raw.githubusercontent.com/solana-labs/token-list/main/assets/mainnet/GHvFFSZ9BctWsEc5nujR1MTmmJWY7tgQz2AXE6WVFtGN/logo.png",
      "tags": [],
      "extensions": {
        "website": "https://solape.io",
        "serumV3Usdc": "4zffJaPyeXZ2wr4whHgP39QyTfurqZ2BEd4M5W6SEuon"
      }
    },
    {
      "chainId": 101,
      "address": "9nEqaUcb16sQ3Tn1psbkWqyhPdLmfHWjKGymREjsAgTE",
      "symbol": "WOOF",
      "name": "WOOFENOMICS",
      "decimals": 6,
      "logoURI": "https://raw.githubusercontent.com/solana-labs/token-list/main/assets/mainnet/9nEqaUcb16sQ3Tn1psbkWqyhPdLmfHWjKGymREjsAgTE/logo.png",
      "tags": [],
      "extensions": {
        "website": "https://woofsolana.com",
        "serumV3Usdc": "CwK9brJ43MR4BJz2dwnDM7EXCNyHhGqCJDrAdsEts8n5"
      }
    },
    {
      "chainId": 101,
      "address": "MERt85fc5boKw3BW1eYdxonEuJNvXbiMbs6hvheau5K",
      "symbol": "MER",
      "name": "Mercurial",
      "decimals": 6,
      "logoURI": "https://raw.githubusercontent.com/solana-labs/token-list/main/assets/mainnet/MERt85fc5boKw3BW1eYdxonEuJNvXbiMbs6hvheau5K/logo.png",
      "tags": [],
      "extensions": {
        "coingeckoId": "mercurial",
        "website": "https://www.mercurial.finance/",
        "serumV3Usdc": "G4LcexdCzzJUKZfqyVDQFzpkjhB1JoCNL8Kooxi9nJz5",
        "waterfallbot": "https://bit.ly/MERwaterfall"
      }
    },
    {
      "chainId": 101,
      "address": "9MhNoxy1PbmEazjPo9kiZPCcG7BiFbhi3bWZXZgacfpp",
      "symbol": "ACMN",
      "name": "ACUMEN",
      "decimals": 9,
      "logoURI": "https://raw.githubusercontent.com/solana-labs/token-list/main/assets/mainnet/9MhNoxy1PbmEazjPo9kiZPCcG7BiFbhi3bWZXZgacfpp/logo.png",
      "tags": [],
      "extensions": {
        "website": "https://acumen.network/"
      }
    },
    {
      "chainId": 101,
      "address": "HRhCiCe8WLC4Jsy43Jkhq3poEWpjgXKD1U26XACReimt",
      "symbol": "zSOL",
      "name": "zSOL (ACUMEN)",
      "decimals": 9,
      "logoURI": "https://raw.githubusercontent.com/solana-labs/token-list/main/assets/mainnet/HRhCiCe8WLC4Jsy43Jkhq3poEWpjgXKD1U26XACReimt/logo.png",
      "tags": [],
      "extensions": {
        "website": "https://acumen.network/"
      }
    },
    {
      "chainId": 101,
      "address": "2LBYxD4Jzipk1bEREW6vQk163cj27mUSxmHzW2ujXFNy",
      "symbol": "zUSDC",
      "name": "zUSDC (ACUMEN)",
      "decimals": 6,
      "logoURI": "https://raw.githubusercontent.com/solana-labs/token-list/main/assets/mainnet/2LBYxD4Jzipk1bEREW6vQk163cj27mUSxmHzW2ujXFNy/logo.png",
      "tags": [],
      "extensions": {
        "website": "https://acumen.network/"
      }
    },
    {
      "chainId": 101,
      "address": "DFTZmEopSWrj6YcsmQAAxypN7cHM3mnruEisJPQFJbs7",
      "symbol": "zBTC",
      "name": "zBTC (ACUMEN)",
      "decimals": 6,
      "logoURI": "https://raw.githubusercontent.com/solana-labs/token-list/main/assets/mainnet/DFTZmEopSWrj6YcsmQAAxypN7cHM3mnruEisJPQFJbs7/logo.png",
      "tags": [],
      "extensions": {
        "website": "https://acumen.network/"
      }
    },
    {
      "chainId": 101,
      "address": "A8pnvbKWmTjjnUMzmY6pDJRHy3QdQNdqJdL1VFYXX4oW",
      "symbol": "zETH",
      "name": "zETH (ACUMEN)",
      "decimals": 6,
      "logoURI": "https://raw.githubusercontent.com/solana-labs/token-list/main/assets/mainnet/A8pnvbKWmTjjnUMzmY6pDJRHy3QdQNdqJdL1VFYXX4oW/logo.png",
      "tags": [],
      "extensions": {
        "website": "https://acumen.network/"
      }
    },
    {
      "chainId": 101,
      "address": "9hZt5mP139TvzDBZHtruXxAyjYHiovKXfxW6XNYiofae",
      "symbol": "zSRM",
      "name": "zSRM (ACUMEN)",
      "decimals": 6,
      "logoURI": "https://raw.githubusercontent.com/solana-labs/token-list/main/assets/mainnet/9hZt5mP139TvzDBZHtruXxAyjYHiovKXfxW6XNYiofae/logo.png",
      "tags": [],
      "extensions": {
        "website": "https://acumen.network/"
      }
    },
    {
      "chainId": 101,
      "address": "BR31LZKtry5tyjVtZ49PFZoZjtE5SeS4rjVMuL9Xiyer",
      "symbol": "zSTEP",
      "name": "zSTEP (ACUMEN)",
      "decimals": 9,
      "logoURI": "https://raw.githubusercontent.com/solana-labs/token-list/main/assets/mainnet/BR31LZKtry5tyjVtZ49PFZoZjtE5SeS4rjVMuL9Xiyer/logo.png",
      "tags": [],
      "extensions": {
        "website": "https://acumen.network/"
      }
    },
    {
      "chainId": 101,
      "address": "7wZsSyzD4Ba8ZkPhRh62KshQc8TQYiB5KtdNknywE3k4",
      "symbol": "zRAY",
      "name": "zRAY (ACUMEN)",
      "decimals": 6,
      "logoURI": "https://raw.githubusercontent.com/solana-labs/token-list/main/assets/mainnet/BR31LZKtry5tyjVtZ49PFZoZjtE5SeS4rjVMuL9Xiyer/logo.png",
      "tags": [],
      "extensions": {
        "website": "https://acumen.network/"
      }
    },
    {
      "chainId": 101,
      "address": "EfLvzNsqmkoSneiML5t7uHCPEVRaWCpG4N2WsS39nWCU",
      "symbol": "MUDLEY",
      "name": "MUDLEY",
      "decimals": 9,
      "logoURI": "https://raw.githubusercontent.com/solana-labs/token-list/main/assets/mainnet/EfLvzNsqmkoSneiML5t7uHCPEVRaWCpG4N2WsS39nWCU/logo.png",
      "tags": [],
      "extensions": {
        "website": "https://www.mudley.io/"
      }
    },
    {
      "chainId": 101,
      "address": "GpYMp8eP3HADY8x1jLVfFVBVYqxFNxT5mFhZAZt9Poco",
      "symbol": "CAPE",
      "name": "Crazy Ape Coin",
      "decimals": 9,
      "logoURI": "https://raw.githubusercontent.com/solana-labs/token-list/main/assets/mainnet/GpYMp8eP3HADY8x1jLVfFVBVYqxFNxT5mFhZAZt9Poco/logo.png",
      "tags": [],
      "extensions": {
        "website": "https://www.crazyapecoin.com/"
      }
    },
    {
      "chainId": 101,
      "address": "7ApYvMWwHJSgWz9BvMuNzqzUAqYbxByjzZu31t8FkYDy",
      "symbol": "SFairy",
      "name": "Fairy Finance",
      "decimals": 9,
      "logoURI": "https://raw.githubusercontent.com/debianos1/logo-token/main/fairyfinane%20.png",
      "tags": [],
      "extensions": {
        "twitter": "https://twitter.com/fairy_finance"
      }
    },
    {
      "chainId": 101,
      "address": "7Csho7qjseDjgX3hhBxfwP1W3LYARK3QH3PM2x55we14",
      "symbol": "LOTTO",
      "name": "Lotto",
      "decimals": 9,
      "logoURI": "https://raw.githubusercontent.com/solana-labs/token-list/main/assets/mainnet/7Csho7qjseDjgX3hhBxfwP1W3LYARK3QH3PM2x55we14/logo.png",
      "tags": [],
      "extensions": {
        "serumV3Usdc": "9MZKfgZzPgeidAukYpHtsLYm4eAdJFnR7nhPosWT8jiv",
        "coingeckoId": "lotto",
        "website": "lotto.finance",
        "address": "0xb0dfd28d3cf7a5897c694904ace292539242f858",
        "assetContract": "https://etherscan.io/address/0xb0dfd28d3cf7a5897c694904ace292539242f858",
        "tggroup": "https://t.me/lottofinance"
      }
    },
    {
      "chainId": 101,
      "address": "7uv3ZvZcQLd95bUp5WMioxG7tyAZVXFfr8JYkwhMYrnt",
      "symbol": "BOLE",
      "name": "Bole Token",
      "decimals": 4,
      "logoURI": "https://raw.githubusercontent.com/solana-labs/token-list/main/assets/mainnet/7uv3ZvZcQLd95bUp5WMioxG7tyAZVXFfr8JYkwhMYrnt/logo.png",
      "tags": [],
      "extensions": {
        "website": "https://tokenbole.com/"
      }
    },
    {
      "chainId": 101,
      "address": "Bxp46xCB6CLjiqE99QaTcJAaY1hYF1o63DUUrXAS7QFu",
      "symbol": "mBRZ",
      "name": "SolMiner Bronze",
      "decimals": 9,
      "logoURI": "https://raw.githubusercontent.com/solana-labs/token-list/main/assets/mainnet/Bxp46xCB6CLjiqE99QaTcJAaY1hYF1o63DUUrXAS7QFu/logo.png",
      "tags": [],
      "extensions": {
        "website": "https://solminer.app",
        "medium": "https://solminer.medium.com/",
        "twitter": "https://twitter.com/SolMinerproject"
      }
    },
    {
      "chainId": 101,
      "address": "GZNrMEdrt6Vg428JzvJYRGGPpVxgjUPsg6WLqKBvmNLw",
      "symbol": "mPLAT",
      "name": "SolMiner Platinum",
      "decimals": 9,
      "logoURI": "https://raw.githubusercontent.com/solana-labs/token-list/main/assets/mainnet/GZNrMEdrt6Vg428JzvJYRGGPpVxgjUPsg6WLqKBvmNLw/logo.png",
      "tags": [],
      "extensions": {
        "website": "https://solminer.app",
        "medium": "https://solminer.medium.com/",
        "twitter": "https://twitter.com/SolMinerproject"
      }
    },
    {
      "chainId": 101,
      "address": "Er7a3ugS6kkAqj6sp3UmXEFAFrDdLMRQEkV9QH2fwRYA",
      "symbol": "mDIAM",
      "name": "SolMiner Diamond",
      "decimals": 9,
      "logoURI": "https://raw.githubusercontent.com/solana-labs/token-list/main/assets/mainnet/Er7a3ugS6kkAqj6sp3UmXEFAFrDdLMRQEkV9QH2fwRYA/logo.png",
      "tags": [],
      "extensions": {
        "website": "https://solminer.app",
        "medium": "https://solminer.medium.com/",
        "twitter": "https://twitter.com/SolMinerproject"
      }
    },
    {
      "chainId": 101,
      "address": "5JnZ667P3VcjDinkJFysWh2K2KtViy63FZ3oL5YghEhW",
      "symbol": "APYS",
      "name": "APYSwap",
      "decimals": 9,
      "logoURI": "https://raw.githubusercontent.com/solana-labs/token-list/main/assets/mainnet/5JnZ667P3VcjDinkJFysWh2K2KtViy63FZ3oL5YghEhW/logo.png",
      "tags": [
        "wrapped"
      ],
      "extensions": {
        "website": "https://apyswap.com",
        "coingeckoId": "apyswap"
      }
    },
    {
      "chainId": 101,
      "address": "ss1gxEUiufJyumsXfGbEwFe6maraPmc53fqbnjbum15",
      "symbol": "SS1",
      "name": "Naked Shorts",
      "decimals": 0,
      "logoURI": "https://raw.githubusercontent.com/solana-labs/token-list/main/assets/mainnet/ss1gxEUiufJyumsXfGbEwFe6maraPmc53fqbnjbum15/logo.png",
      "tags": [
        "nft"
      ],
      "extensions": {
        "website": "https://www.sol-talk.com/sol-survivor",
        "twitter": "https://twitter.com/sol__survivor",
        "imageUrl": "https://www.arweave.net/N-RGNyi1o1evhr7jTCXxHQlSndNPdnHWEzUTbTGMCl4",
        "animationUrl": "https://www.arweave.net/KBzRUmQNX6VKDH41N_uOETtJH21YtWXrOz270b8eqyo?ext=glb",
        "description": "After a gamma squeeze event he was left covered in theta. Due to the accident he lost his memories but gained the ability to refract light. He joins the tournament hoping to discover more about his past. His only clue is a damaged ID card with the word Malvin inscribed. Special: 'Now You See Me'"
      }
    },
    {
      "chainId": 101,
      "address": "GfJ3Vq2eSTYf1hJP6kKLE9RT6u7jF9gNszJhZwo5VPZp",
      "symbol": "SOLPAD",
      "name": "Solpad Finance",
      "decimals": 9,
      "logoURI": "https://raw.githubusercontent.com/solana-labs/token-list/main/assets/mainnet/GfJ3Vq2eSTYf1hJP6kKLE9RT6u7jF9gNszJhZwo5VPZp/logo.png",
      "tags": [
        "utility-token"
      ],
      "extensions": {
        "website": "https://www.solpad.finance/",
        "twitter": "https://twitter.com/FinanceSolpad",
        "github": "https://github.com/solpad-finance",
        "tgann": "https://t.me/solpadfinance",
        "tggroup": "https://t.me/solpadfinance_chat"
      }
    },
    {
      "chainId": 101,
      "address": "ERPueLaiBW48uBhqX1CvCYBv2ApHN6ZFuME1MeQGTdAi",
      "symbol": "MIT",
      "name": "Muskimum Impact Token",
      "decimals": 8,
      "logoURI": "https://raw.githubusercontent.com/solana-labs/token-list/main/assets/mainnet/ERPueLaiBW48uBhqX1CvCYBv2ApHN6ZFuME1MeQGTdAi/logo.png",
      "tags": [
        "mit",
        "musk"
      ],
      "extensions": {
        "website": "https://muskimum.win/",
        "twitter": "https://twitter.com/muskimum",
        "serumV3Usdc": "3mhrhTFrHtxe7uZhvzBhzneR3bD3hDyWcgEkR8EcvNZk"
      }
    },
    {
      "chainId": 101,
      "address": "BsDrXiQaFd147Fxq1fQYbJQ77P6tmPkRJQJzkKvspDKo",
      "symbol": "SOLA",
      "name": "SolaPAD Token (deprecated)",
      "decimals": 8,
      "logoURI": "https://raw.githubusercontent.com/solana-labs/token-list/main/assets/mainnet/BsDrXiQaFd147Fxq1fQYbJQ77P6tmPkRJQJzkKvspDKo/logo.png",
      "tags": [
        "SOLA",
        "LaunchPAD"
      ],
      "extensions": {
        "website": "https://www.solapad.org/",
        "twitter": "https://twitter.com/SolaPAD"
      }
    },
    {
      "chainId": 101,
      "address": "7fCzz6ZDHm4UWC9Se1RPLmiyeuQ6kStxpcAP696EuE1E",
      "symbol": "SHBL",
      "name": "Shoebill Coin",
      "decimals": 9,
      "logoURI": "https://raw.githubusercontent.com/solana-labs/token-list/main/assets/mainnet/7fCzz6ZDHm4UWC9Se1RPLmiyeuQ6kStxpcAP696EuE1E/logo.png",
      "tags": [],
      "extensions": {
        "website": "https://shoebillco.in/"
      }
    },
    {
      "chainId": 101,
      "address": "GnaFnTihwQFjrLeJNeVdBfEZATMdaUwZZ1RPxLwjbVwb",
      "symbol": "SHBL-USDC",
      "name": "Raydium Permissionless LP Token (SHBL-USDC)",
      "decimals": 9,
      "logoURI": "https://raw.githubusercontent.com/solana-labs/token-list/main/assets/mainnet/GnaFnTihwQFjrLeJNeVdBfEZATMdaUwZZ1RPxLwjbVwb/logo.png",
      "tags": [
        "lp-token"
      ],
      "extensions": {
        "website": "https://raydium.io/"
      }
    },
    {
      "chainId": 101,
      "address": "Djoz8btdR7p6xWHoVtPYF3zyN9LU5BBfMoDk4HczSDqc",
      "symbol": "AUSS",
      "name": "Ausshole",
      "decimals": 9,
      "logoURI": "https://raw.githubusercontent.com/solana-labs/token-list/main/assets/mainnet/Djoz8btdR7p6xWHoVtPYF3zyN9LU5BBfMoDk4HczSDqc/logo.svg",
      "tags": [],
      "extensions": {
        "website": "https://auss.finance/",
        "twitter": "https://twitter.com/ausstoken",
        "serumV3Usdc": "bNbYoc2KawipbXj76BiXbUdf2NcGKWkdp4S9uDvWXB1"
      }
    },
    {
      "chainId": 101,
      "address": "TuLipcqtGVXP9XR62wM8WWCm6a9vhLs7T1uoWBk6FDs",
      "symbol": "TULIP",
      "name": "Tulip",
      "decimals": 6,
      "logoURI": "https://raw.githubusercontent.com/solana-labs/token-list/main/assets/mainnet/TuLipcqtGVXP9XR62wM8WWCm6a9vhLs7T1uoWBk6FDs/logo.svg",
      "tags": [
        "tulip",
        "solfarm",
        "vaults"
      ],
      "extensions": {
        "website": "https://solfarm.io",
        "twitter": "https://twitter.com/Solfarmio",
        "coingeckoId": "solfarm",
        "serumV3Usdc": "8GufnKq7YnXKhnB3WNhgy5PzU9uvHbaaRrZWQK6ixPxW",
        "waterfallbot": "https://bit.ly/TULIPwaterfall"
      }
    },
    {
      "chainId": 101,
      "address": "5trVBqv1LvHxiSPMsHtEZuf8iN82wbpDcR5Zaw7sWC3s",
      "symbol": "JPYC",
      "name": "JPY Coin",
      "decimals": 6,
      "logoURI": "https://raw.githubusercontent.com/solana-labs/token-list/main/assets/mainnet/5trVBqv1LvHxiSPMsHtEZuf8iN82wbpDcR5Zaw7sWC3s/logo.png",
      "tags": [
        "stablecoin",
        "ethereum"
      ],
      "extensions": {
        "website": "https://jpyc.jp/"
      }
    },
    {
      "chainId": 101,
      "address": "3QuAYThYKFXSmrTcSHsdd7sAxaFBobaCkLy2DBYJLMDs",
      "symbol": "TYNA",
      "name": "wTYNA",
      "decimals": 6,
      "logoURI": "https://raw.githubusercontent.com/solana-labs/token-list/main/assets/mainnet/3QuAYThYKFXSmrTcSHsdd7sAxaFBobaCkLy2DBYJLMDs/logo.png",
      "tags": [
        "ERC20",
        "ethereum"
      ],
      "extensions": {
        "address": "0x4ae54790c130B21E8CbaCAB011C6170e079e6eF5",
        "bridgeContract": "https://etherscan.io/address/0xeae57ce9cc1984f202e15e038b964bb8bdf7229a",
        "assetContract": "https://etherscan.io/address/0x4ae54790c130B21E8CbaCAB011C6170e079e6eF5",
        "website": "http://lendingbot.s3-website-us-east-1.amazonaws.com/whitepaper.html",
        "twitter": "https://twitter.com/btc_AP"
      }
    },
    {
      "chainId": 101,
      "address": "7zsKqN7Fg2s9VsqAq6XBoiShCVohpGshSUvoWBc6jKYh",
      "symbol": "ARDX",
      "name": "Wrapped ArdCoin (Sollet)",
      "decimals": 2,
      "logoURI": "https://raw.githubusercontent.com/solana-labs/token-list/main/assets/mainnet/7zsKqN7Fg2s9VsqAq6XBoiShCVohpGshSUvoWBc6jKYh/logo.png",
      "tags": [
        "wrapped-sollet",
        "ethereum"
      ],
      "extensions": {
        "website": "https://ardcoin.com",
        "coingeckoId": "ardcoin"
      }
    },
    {
      "chainId": 101,
      "address": "7zphtJVjKyECvQkdfxJNPx83MNpPT6ZJyujQL8jyvKcC",
      "symbol": "SSHIB",
      "name": "SolShib",
      "decimals": 9,
      "logoURI": "https://raw.githubusercontent.com/solana-labs/token-list/main/assets/mainnet/7zphtJVjKyECvQkdfxJNPx83MNpPT6ZJyujQL8jyvKcC/logo.png",
      "tags": [],
      "extensions": {
        "website": "https://solshib.com/"
      }
    },
    {
      "chainId": 101,
      "address": "HoSWnZ6MZzqFruS1uoU69bU7megzHUv6MFPQ5nqC6Pj2",
      "symbol": "SGI",
      "name": "SolGift",
      "decimals": 9,
      "logoURI": "https://raw.githubusercontent.com/solana-labs/token-list/main/assets/mainnet/HoSWnZ6MZzqFruS1uoU69bU7megzHUv6MFPQ5nqC6Pj2/logo.png",
      "tags": [],
      "extensions": {
        "website": "https://solshib.com/"
      }
    },
    {
      "chainId": 101,
      "address": "GpS9AavHtSUspaBnL1Tu26FWbUAdW8tm3MbacsNvwtGu",
      "symbol": "SOLT",
      "name": "Soltriever",
      "decimals": 9,
      "logoURI": "https://raw.githubusercontent.com/solana-labs/token-list/main/assets/mainnet/GpS9AavHtSUspaBnL1Tu26FWbUAdW8tm3MbacsNvwtGu/logo.png",
      "tags": [],
      "extensions": {
        "website": "http://soltriever.info/",
        "twitter": "https://twitter.com/_Soltriever"
      }
    },
    {
      "chainId": 101,
      "address": "2QK9vxydd7WoDwvVFT5JSU8cwE9xmbJSzeqbRESiPGMG",
      "symbol": "KEKW",
      "name": "kekwcoin",
      "decimals": 9,
      "logoURI": "https://raw.githubusercontent.com/solana-labs/token-list/main/assets/mainnet/2QK9vxydd7WoDwvVFT5JSU8cwE9xmbJSzeqbRESiPGMG/logo.png",
      "tags": [],
      "extensions": {
        "website": "https://kekw.io/",
        "twitter": "https://twitter.com/kekwcoin",
        "medium": "https://kekwcoin.medium.com/",
        "discord": "discord.gg/kekw",
        "description": "Kekwcoin is a creative community platform for content creators to monetize their artwork and get financial support from investors.",
        "serumV3Usdc": "N99ngemA29qSKqdDW7kRiZHS7h2wEFpdgRvgE3N2jy6"
      }
    },
    {
      "chainId": 101,
      "address": "qs9Scx8YwNXS6zHYPCnDnyHQcRHg3QwXxpyCXs5tdM8",
      "symbol": "POCO",
      "name": "POWER COIN",
      "decimals": 9,
      "logoURI": "https://raw.githubusercontent.com/solana-labs/token-list/main/assets/mainnet/qs9Scx8YwNXS6zHYPCnDnyHQcRHg3QwXxpyCXs5tdM8/logo.png",
      "tags": [
        "social-token",
        "poco"
      ]
    },
    {
      "chainId": 101,
      "address": "FxCvbCVAtNUEKSiKoF6xt2pWPfpXuYFWYbuQySaRnV5R",
      "symbol": "LOOP",
      "name": "LC Andy Social Token",
      "decimals": 8,
      "logoURI": "https://raw.githubusercontent.com/solana-labs/token-list/main/assets/mainnet/FxCvbCVAtNUEKSiKoF6xt2pWPfpXuYFWYbuQySaRnV5R/logo.png",
      "tags": [
        "social-token",
        "loop"
      ]
    },
    {
      "chainId": 101,
      "address": "3iXydLpqi38CeGDuLFF1WRbPrrkNbUsgVf98cNSg6NaA",
      "symbol": "Spro",
      "name": "Sproken Token",
      "decimals": 8,
      "logoURI": "https://cdn.jsdelivr.net/gh/kechricc/Sproken-Token-Logo/SprokenToken.png",
      "tags": [
        "Sprocket Token",
        "Mini Aussie",
        "Currency of the Sprokonomy"
      ],
      "extensions": {
        "website": "https://www.sprokentoken.com/"
      }
    },
    {
      "chainId": 101,
      "address": "H5gczCNbrtso6BqGKihF97RaWaxpUEZnFuFUKK4YX3s2",
      "symbol": "BDE",
      "name": "Big Defi Energy",
      "decimals": 9,
      "logoURI": "https://raw.githubusercontent.com/solana-labs/token-list/main/assets/mainnet/H5gczCNbrtso6BqGKihF97RaWaxpUEZnFuFUKK4YX3s2/logo.png",
      "tags": [],
      "extensions": {
        "website": "bigdefienergy.com",
        "twitter": "https://twitter.com/Bigdefi"
      }
    },
    {
      "chainId": 101,
      "address": "cREsCN7KAyXcBG2xZc8qrfNHMRgC3MhTb4n3jBnNysv",
      "symbol": "DWT",
      "name": "DARK WEB TOKEN",
      "decimals": 2,
      "logoURI": "https://raw.githubusercontent.com/solana-labs/token-list/main/assets/mainnet/cREsCN7KAyXcBG2xZc8qrfNHMRgC3MhTb4n3jBnNysv/logo.png",
      "tags": [
        "MEME"
      ],
      "extensions": {
        "serumV3Usdc": "526WW289h5wibg1Q55sK16CGoNip8H5d2AXVbaAGcUMb",
        "website": "https://www.darkwebtoken.live"
      }
    },
    {
      "chainId": 101,
      "address": "EdGAZ8JyFTFbmVedVTbaAEQRb6bxrvi3AW3kz8gABz2E",
      "symbol": "DOGA",
      "name": "Dogana",
      "decimals": 9,
      "logoURI": "https://raw.githubusercontent.com/solana-labs/token-list/main/assets/mainnet/EdGAZ8JyFTFbmVedVTbaAEQRb6bxrvi3AW3kz8gABz2E/logo.png",
      "tags": [],
      "extensions": {
        "twitter": "https://twitter.com/DoganaOfficial",
        "serumV3Usdc": "H1Ywt7nSZkLDb2o3vpA5yupnBc9jr1pXtdjMm4Jgk1ay"
      }
    },
    {
      "chainId": 101,
      "address": "3FoUAsGDbvTD6YZ4wVKJgTB76onJUKz7GPEBNiR5b8wc",
      "symbol": "CHEEMS",
      "name": "Cheems",
      "decimals": 9,
      "logoURI": "https://raw.githubusercontent.com/solana-labs/token-list/main/assets/mainnet/3FoUAsGDbvTD6YZ4wVKJgTB76onJUKz7GPEBNiR5b8wc/logo.png",
      "tags": [],
      "extensions": {
        "website": "https://cheems.co/",
        "twitter": "https://twitter.com/theCheemsToken",
        "tggroup": "https://t.me/CheemsOfficial"
      }
    },
    {
      "chainId": 101,
      "address": "AWW5UQfMBnPsTaaxCK7cSEmkj1kbX2zUrqvgKXStjBKx",
      "symbol": "SBFC",
      "name": "SBF Coin",
      "decimals": 6,
      "logoURI": "https://raw.githubusercontent.com/solana-labs/token-list/main/assets/mainnet/AWW5UQfMBnPsTaaxCK7cSEmkj1kbX2zUrqvgKXStjBKx/logo.png",
      "tags": [
        "utility-token",
        "SBF",
        "sbfcoin",
        "SBFC"
      ],
      "extensions": {
        "website": "https://www.sbfcoin.org/",
        "twitter": "https://twitter.com/sbfcoin"
      }
    },
    {
      "chainId": 101,
      "address": "FRbqQnbuLoMbUG4gtQMeULgCDHyY6YWF9NRUuLa98qmq",
      "symbol": "ECOP",
      "name": "EcoPoo",
      "decimals": 0,
      "logoURI": "https://raw.githubusercontent.com/solana-labs/token-list/main/assets/mainnet/FRbqQnbuLoMbUG4gtQMeULgCDHyY6YWF9NRUuLa98qmq/logo.png",
      "tags": [
        "meme"
      ],
      "extensions": {
        "twitter": "https://twitter.com/EcoPoo_Official"
      }
    },
    {
      "chainId": 101,
      "address": "5p2zjqCd1WJzAVgcEnjhb9zWDU7b9XVhFhx4usiyN7jB",
      "symbol": "CATO",
      "name": "CATO",
      "decimals": 9,
      "logoURI": "https://raw.githubusercontent.com/solana-labs/token-list/main/assets/mainnet/5p2zjqCd1WJzAVgcEnjhb9zWDU7b9XVhFhx4usiyN7jB/logo.png",
      "tags": [
        "Meme-Token"
      ],
      "extensions": {
        "website": "https://www.solanacato.com/",
        "twitter": "https://twitter.com/SolanaCATO",
        "telegram": "https://t.me/SolanaCATO",
        "serumV3Usdc": "9fe1MWiKqUdwift3dEpxuRHWftG72rysCRHbxDy6i9xB"
      }
    },
    {
      "chainId": 101,
      "address": "J81fW7aza8wVUG1jjzhExsNMs3MrzwT5WrofgFqMjnSA",
      "symbol": "TOM",
      "name": "Tombili",
      "decimals": 9,
      "logoURI": "https://raw.githubusercontent.com/solana-labs/token-list/main/assets/mainnet/J81fW7aza8wVUG1jjzhExsNMs3MrzwT5WrofgFqMjnSA/logo.png",
      "tags": [],
      "extensions": {
        "website": "https://cryptomindex.com",
        "twitter": "https://twitter.com/cryptomindex"
      }
    },
    {
      "chainId": 101,
      "address": "GunpHq4fn9gSSyGbPMYXTzs9nBS8RY88CX1so4V8kCiF",
      "symbol": "FABLE",
      "name": "Fable",
      "decimals": 0,
      "logoURI": "https://raw.githubusercontent.com/solana-labs/token-list/main/assets/mainnet/GunpHq4fn9gSSyGbPMYXTzs9nBS8RY88CX1so4V8kCiF/logo.png",
      "tags": [],
      "extensions": {
        "website": "https://fable.finance",
        "twitter": "https://twitter.com/fable_finance"
      }
    },
    {
      "chainId": 101,
      "address": "6L5DzH3p1t1PrCrVkudasuUnWbK7Jq9tYwcwWQiV6yd7",
      "symbol": "LZD",
      "name": "Lizard",
      "decimals": 6,
      "logoURI": "https://raw.githubusercontent.com/solana-labs/token-list/main/assets/mainnet/6L5DzH3p1t1PrCrVkudasuUnWbK7Jq9tYwcwWQiV6yd7/logo.png",
      "tags": [],
      "extensions": {
        "website": "https://www.lzdsol.io",
        "twitter": "https://twitter.com/lzd_sol"
      }
    },
    {
      "chainId": 101,
      "address": "EZqcdU8RLu9EChZgrY2BNVg8eovfdGyTiY2bd69EsPgQ",
      "symbol": "FELON",
      "name": "FuckElon",
      "decimals": 0,
      "logoURI": "https://raw.githubusercontent.com/solana-labs/token-list/main/assets/mainnet/EZqcdU8RLu9EChZgrY2BNVg8eovfdGyTiY2bd69EsPgQ/logo.png",
      "tags": [],
      "extensions": {
        "website": "https://fuckelonmusk.godaddysites.com/",
        "twitter": "https://twitter.com/FuckElonMusk8",
        "tgann": "https://t.me/fuckelonmusktoday",
        "tggroup": "https://t.me/joinchat/cgUOCIRSTJ9hZmY1"
      }
    },
    {
      "chainId": 101,
      "address": "HBHMiauecxer5FCzPeXgE2A8ZCf7fQgxxwo4vfkFtC7s",
      "symbol": "SLNDN",
      "name": "Solanadon",
      "decimals": 9,
      "logoURI": "https://raw.githubusercontent.com/solana-labs/token-list/main/assets/mainnet/HBHMiauecxer5FCzPeXgE2A8ZCf7fQgxxwo4vfkFtC7s/logo.png",
      "tags": [],
      "extensions": {
        "website": "https://solanadon.com/",
        "twitter": "https://twitter.com/SolanadonCoin",
        "tgann": "https://t.me/solanadonann"
      }
    },
    {
      "chainId": 101,
      "address": "GReBHpMgCadZRij4B111c94cqU9TktvJ45rWZRQ5b1A5",
      "symbol": "PINGU",
      "name": "Penguincoin",
      "decimals": 6,
      "logoURI": "https://raw.githubusercontent.com/solana-labs/token-list/main/assets/mainnet/GReBHpMgCadZRij4B111c94cqU9TktvJ45rWZRQ5b1A5/logo.png",
      "tags": [],
      "extensions": {
        "twitter": "https://twitter.com/penguincoin1"
      }
    },
    {
      "chainId": 101,
      "address": "5WUab7TCvth43Au5vk6wKjchTzWFeyPEUSJE1MPJtTZE",
      "symbol": "KEKN1",
      "name": "KEKW In Solana Tripping",
      "decimals": 0,
      "logoURI": "https://raw.githubusercontent.com/solana-labs/token-list/main/assets/mainnet/5WUab7TCvth43Au5vk6wKjchTzWFeyPEUSJE1MPJtTZE/logo.png",
      "tags": [
        "nft"
      ],
      "extensions": {
        "website": "https://www.kekw.io/",
        "twitter": "https://twitter.com/kekwcoin"
      }
    },
    {
      "chainId": 101,
      "address": "9KEe6o1jRTqFDFBo2AezsskcxBNwuq1rVeVat1Td8zbV",
      "symbol": "MPAD",
      "name": "MercuryPAD Token",
      "decimals": 9,
      "logoURI": "https://raw.githubusercontent.com/solana-labs/token-list/main/assets/mainnet/9KEe6o1jRTqFDFBo2AezsskcxBNwuq1rVeVat1Td8zbV/logo.png",
      "tags": [
        "MPAD",
        "LaunchPAD"
      ],
      "extensions": {
        "website": "https://mercurypad.com/",
        "twitter": "https://twitter.com/MercuryPad"
      }
    },
    {
      "chainId": 101,
      "address": "4KAFf8ZpNCn1SWLZFo5tbeZsKpVemsobbVZdERWxRvd2",
      "symbol": "SGT",
      "name": "Sangga Token",
      "decimals": 8,
      "logoURI": "https://raw.githubusercontent.com/solana-labs/token-list/main/assets/mainnet/4KAFf8ZpNCn1SWLZFo5tbeZsKpVemsobbVZdERWxRvd2/logo.png",
      "tags": [],
      "extensions": {
        "website": "https://sanggatalk.io"
      }
    },
    {
      "chainId": 101,
      "address": "Ae1aeYK9WrB2kP29jJU4aUUK7Y1vzsGNZFKoe4BG2h6P",
      "symbol": "OLDNINJA",
      "name": "OLDNINJA",
      "decimals": 0,
      "logoURI": "https://raw.githubusercontent.com/solana-labs/token-list/main/assets/mainnet/Ae1aeYK9WrB2kP29jJU4aUUK7Y1vzsGNZFKoe4BG2h6P/logo.png",
      "tags": [],
      "extensions": {
        "website": "https://www.ninjaprotocol.io/oldninja/"
      }
    },
    {
      "chainId": 101,
      "address": "FgX1WD9WzMU3yLwXaFSarPfkgzjLb2DZCqmkx9ExpuvJ",
      "symbol": "NINJA",
      "name": "NINJA",
      "decimals": 6,
      "logoURI": "https://raw.githubusercontent.com/solana-labs/token-list/main/assets/mainnet/FgX1WD9WzMU3yLwXaFSarPfkgzjLb2DZCqmkx9ExpuvJ/logo.png",
      "tags": [],
      "extensions": {
        "website": "https://www.ninjaprotocol.io/",
        "serumV3Usdc": "J4oPt5Q3FYxrznkXLkbosAWrJ4rZLqJpGqz7vZUL4eMM"
      }
    },
    {
      "chainId": 101,
      "address": "E6UBhrtvP4gYHAEgoBi8kDU6DrPPmQxTAJvASo4ptNev",
      "symbol": "SOLDOG",
      "name": "SOLDOG",
      "decimals": 0,
      "logoURI": "https://raw.githubusercontent.com/solana-labs/token-list/main/assets/mainnet/E6UBhrtvP4gYHAEgoBi8kDU6DrPPmQxTAJvASo4ptNev/logo.png",
      "tags": [],
      "extensions": {
        "website": "https://solanadog.io",
        "twitter": "https://twitter.com/solanadog"
      }
    },
    {
      "chainId": 102,
      "address": "rz251Qbsa27sL8Y1H7h4qu71j6Q7ukNmskg5ZDhPCg3",
      "symbol": "HIRO",
      "name": "Hiro LaunchDAO",
      "decimals": 6,
      "logoURI": "https://raw.githubusercontent.com/solana-labs/token-list/main/assets/mainnet/rz251Qbsa27sL8Y1H7h4qu71j6Q7ukNmskg5ZDhPCg3/logo.png",
      "tags": [],
      "extensions": {
        "website": "https://hiro-finance.github.io/",
        "twitter": "https://twitter.com/HiroLaunchdao"
      }
    },
    {
      "chainId": 101,
      "address": "9nusLQeFKiocswDt6NQsiErm1M43H2b8x6v5onhivqKv",
      "symbol": "LLAMA",
      "name": "SOLLAMA",
      "decimals": 1,
      "logoURI": "https://raw.githubusercontent.com/solana-labs/token-list/main/assets/mainnet/9nusLQeFKiocswDt6NQsiErm1M43H2b8x6v5onhivqKv/logo.png",
      "tags": [],
      "extensions": {
        "website": "https://sollama.finance",
        "twitter": "https://twitter.com/SollamaFinance"
      }
    },
    {
      "chainId": 101,
      "address": "BLwTnYKqf7u4qjgZrrsKeNs2EzWkMLqVCu6j8iHyrNA3",
      "symbol": "BOP",
      "name": "Boring Protocol",
      "decimals": 8,
      "logoURI": "https://raw.githubusercontent.com/solana-labs/token-list/main/assets/mainnet/BLwTnYKqf7u4qjgZrrsKeNs2EzWkMLqVCu6j8iHyrNA3/logo.png",
      "tags": [
        "security-token",
        "utility-token"
      ],
      "extensions": {
        "website": "https://boringprotocol.io",
        "twitter": "https://twitter.com/BoringProtocol",
        "serumV3Usdc": "7MmPwD1K56DthW14P1PnWZ4zPCbPWemGs3YggcT1KzsM"
      }
    },
    {
      "chainId": 101,
      "address": "ER8Xa8YxJLC3CFJgdAxJs46Rdhb7B3MjgbPZsVg1aAFV",
      "symbol": "MOLAMON",
      "name": "MOLAMON",
      "decimals": 0,
      "logoURI": "https://raw.githubusercontent.com/solana-labs/token-list/main/assets/mainnet/ER8Xa8YxJLC3CFJgdAxJs46Rdhb7B3MjgbPZsVg1aAFV/logo.png",
      "tags": [],
      "extensions": {
        "website": "https://moonlana.com/",
        "twitter": "https://twitter.com/xMoonLana",
        "medium": "https://moonlana.medium.com/",
        "imageUrl": "https://gateway.pinata.cloud/ipfs/QmbdEesuzVUMzqaumrZNaWnwnz4WwDvqDyfrFneVDjqr2e/molamonbg.gif",
        "description": "The first $MOLA NFT on Solana Blockchain."
      }
    },
    {
      "chainId": 101,
      "address": "4ezHExHThrwnnoqKcMNbUwcVYXzdkDerHFGfegnTqA2E",
      "symbol": "STUD",
      "name": "SolanaToolsUtilityDapp",
      "decimals": 9,
      "logoURI": "https://raw.githubusercontent.com/solana-labs/token-list/main/assets/mainnet/4ezHExHThrwnnoqKcMNbUwcVYXzdkDerHFGfegnTqA2E/logo.png",
      "tags": [],
      "extensions": {
        "website": "https://www.solanatools.io/"
      }
    },
    {
      "chainId": 101,
      "address": "AZtNYaEAHDBeK5AvdzquZWjc4y8cj5sKWH1keUJGMuPV",
      "symbol": "RESP",
      "name": "RESPECT",
      "decimals": 8,
      "logoURI": "https://raw.githubusercontent.com/solana-labs/token-list/main/assets/mainnet/AZtNYaEAHDBeK5AvdzquZWjc4y8cj5sKWH1keUJGMuPV/logo.png",
      "tags": [],
      "extensions": {
        "website": "https://respect.cash"
      }
    },
    {
      "chainId": 101,
      "address": "5j6BmiZTfHssaWPT23EQYQci3w57VTw7QypKArQZbSZ9",
      "symbol": "CHAD",
      "name": "ChadTrader Token",
      "decimals": 9,
      "logoURI": "https://raw.githubusercontent.com/solana-labs/token-list/main/assets/mainnet/5j6BmiZTfHssaWPT23EQYQci3w57VTw7QypKArQZbSZ9/logo.png",
      "tags": [
        "utility-token"
      ],
      "extensions": {
        "website": "https://chadtrader.io/",
        "twitter": "https://twitter.com/chadtraderio"
      }
    },
    {
      "chainId": 101,
      "address": "GsNzxJfFn6zQdJGeYsupJWzUAm57Ba7335mfhWvFiE9Z",
      "symbol": "DXL",
      "name": "Dexlab",
      "decimals": 6,
      "logoURI": "https://raw.githubusercontent.com/solana-labs/token-list/main/assets/mainnet/GsNzxJfFn6zQdJGeYsupJWzUAm57Ba7335mfhWvFiE9Z/logo.png",
      "tags": [],
      "extensions": {
        "website": "https://www.dexlab.space/"
      }
    },
    {
      "chainId": 101,
      "address": "APvgd1J98PGW77H1fDa7W7Y4fcbFwWfs71RNyJKuYs1Y",
      "symbol": "FUZ",
      "name": "Fuzzy.One",
      "decimals": 8,
      "logoURI": "https://raw.githubusercontent.com/solana-labs/token-list/main/assets/mainnet/APvgd1J98PGW77H1fDa7W7Y4fcbFwWfs71RNyJKuYs1Y/logo.png",
      "tags": [
        "Fuzzy.One",
        "FUZ",
        "Supply chain token"
      ],
      "extensions": {
        "website": "https://www.fuzzy.one/"
      }
    },
    {
      "chainId": 101,
      "address": "6TCbtxs6eYfMKVF9ppTNvbUemW2YnpFig6z1jSqgM16e",
      "symbol": "STRANGE",
      "name": "STRANGE",
      "decimals": 0,
      "logoURI": "https://raw.githubusercontent.com/solana-labs/token-list/main/assets/mainnet/6TCbtxs6eYfMKVF9ppTNvbUemW2YnpFig6z1jSqgM16e/logo.png",
      "tags": [
        "utility-token"
      ],
      "extensions": {
        "website": "https://safepluto.tech"
      }
    },
    {
      "chainId": 101,
      "address": "BYNHheaKFX2WRGQTpMZNsM6vAyJXvkeMoMcixKfVKxY9",
      "symbol": "PLUTES",
      "name": "Plutonium",
      "decimals": 0,
      "logoURI": "https://raw.githubusercontent.com/solana-labs/token-list/main/assets/mainnet/BYNHheaKFX2WRGQTpMZNsM6vAyJXvkeMoMcixKfVKxY9/logo.png",
      "tags": [
        "utility-token"
      ],
      "extensions": {
        "website": "https://safepluto.tech"
      }
    },
    {
      "chainId": 101,
      "address": "8upjSpvjcdpuzhfR1zriwg5NXkwDruejqNE9WNbPRtyA",
      "symbol": "GRAPE",
      "name": "Grape",
      "decimals": 6,
      "logoURI": "https://raw.githubusercontent.com/solana-labs/token-list/main/assets/mainnet/8upjSpvjcdpuzhfR1zriwg5NXkwDruejqNE9WNbPRtyA/logo.svg",
      "tags": [],
      "extensions": {
        "website": "https://www.unlimitedgrapes.com/"
      }
    },
    {
      "chainId": 101,
      "address": "7xzovRepzLvXbbpVZLYKzEBhCNgStEv1xpDqf1rMFFKX",
      "symbol": "KERMIT",
      "name": "Kermit",
      "decimals": 8,
      "logoURI": "https://raw.githubusercontent.com/solana-labs/token-list/main/assets/mainnet/7xzovRepzLvXbbpVZLYKzEBhCNgStEv1xpDqf1rMFFKX/logo.png",
      "tags": [
        "utility-token"
      ],
      "extensions": {
        "website": "https://www.kermitfinance.com",
        "twitter": "https://twitter.com/KermitFinance"
      }
    },
    {
      "chainId": 101,
      "address": "3VhB8EAL8dZ457SiksLPpMUR1pyACpbNh5rTjQUEVCcH",
      "symbol": "TUTL",
      "name": "TurtleTraders",
      "decimals": 8,
      "logoURI": "https://raw.githubusercontent.com/solana-labs/token-list/main/assets/mainnet/3VhB8EAL8dZ457SiksLPpMUR1pyACpbNh5rTjQUEVCcH/logo.png",
      "tags": [
        "social-token",
        "Turtles"
      ],
      "extensions": {
        "twitter": "https://twitter.com/Turtle_Traders"
      }
    },
    {
      "chainId": 101,
      "address": "8tbAqS4dFNEeC6YGWpNnusc3JcxoFLMiiLPyHctgGYFe",
      "symbol": "PIPANA",
      "name": "Pipana",
      "decimals": 10,
      "logoURI": "https://raw.githubusercontent.com/solana-labs/token-list/main/assets/mainnet/8tbAqS4dFNEeC6YGWpNnusc3JcxoFLMiiLPyHctgGYFe/logo.png",
      "tags": [],
      "extensions": {
        "website": "https://pip.monster",
        "twitter": "https://twitter.com/itspipana"
      }
    },
    {
      "chainId": 101,
      "address": "8s9FCz99Wcr3dHpiauFRi6bLXzshXfcGTfgQE7UEopVx",
      "symbol": "CKC",
      "name": "ChikinCoin",
      "decimals": 6,
      "logoURI": "https://raw.githubusercontent.com/solana-labs/token-list/main/assets/mainnet/8s9FCz99Wcr3dHpiauFRi6bLXzshXfcGTfgQE7UEopVx/logo.svg",
      "tags": [],
      "extensions": {
        "website": "https://www.chikin.run",
        "twitter": "https://twitter.com/ChikinDev"
      }
    },
    {
      "chainId": 101,
      "address": "ATxXyewb1cXThrQFmwHUy4dtPTErfsuqkg7JcUXgLgqo",
      "symbol": "SPW",
      "name": "SpiderSwap",
      "decimals": 8,
      "logoURI": "https://raw.githubusercontent.com/solana-labs/token-list/main/assets/mainnet/ATxXyewb1cXThrQFmwHUy4dtPTErfsuqkg7JcUXgLgqo/logo.png",
      "tags": [],
      "extensions": {
        "website": "https://www.spiderswap.org",
        "twitter": "https://twitter.com/Spider_swap"
      }
    },
    {
      "chainId": 101,
      "address": "BrwgXmUtNd32dTKdP5teie68EmBnjGq8Wp3MukHehUBY",
      "symbol": "GSTONKS",
      "name": "Gamestonks",
      "decimals": 6,
      "logoURI": "https://raw.githubusercontent.com/solana-labs/token-list/main/assets/mainnet/BrwgXmUtNd32dTKdP5teie68EmBnjGq8Wp3MukHehUBY/logo.png",
      "tags": [],
      "extensions": {
        "website": "https://www.game-stonks.com/"
      }
    },
    {
      "chainId": 101,
      "address": "HAgX1HSfok8DohiNCS54FnC2UJkDSrRVnT38W3iWFwc8",
      "symbol": "MEOW",
      "name": "SOL-CATS",
      "decimals": 9,
      "logoURI": "https://raw.githubusercontent.com/solana-labs/token-list/main/assets/mainnet/HAgX1HSfok8DohiNCS54FnC2UJkDSrRVnT38W3iWFwc8/logo.png",
      "tags": [],
      "extensions": {
        "website": "https://www.solcats.xyz",
        "twitter": "https://twitter.com/solcat777"
      }
    },
    {
      "chainId": 101,
      "address": "Gro98oTmXxCVX8HKr3q2tMnP5ztoC77q6KehFDnAB983",
      "symbol": "SOLMO",
      "name": "SolMoon",
      "decimals": 4,
      "logoURI": "https://raw.githubusercontent.com/solana-labs/token-list/main/assets/mainnet/Gro98oTmXxCVX8HKr3q2tMnP5ztoC77q6KehFDnAB983/logo.png",
      "tags": [],
      "extensions": {
        "website": "https://www.solmoon.co",
        "twitter": "https://twitter.com/solmoonfinance"
      }
    },
    {
      "chainId": 101,
      "address": "2wBXHm4oxmed7ZoDkPL4DU8BuRfMYkubVu8T4N38vXdb",
      "symbol": "MSC",
      "name": "MasterCoin",
      "decimals": 9,
      "logoURI": "https://raw.githubusercontent.com/solana-labs/token-list/main/assets/mainnet/2wBXHm4oxmed7ZoDkPL4DU8BuRfMYkubVu8T4N38vXdb/logo.png",
      "tags": [],
      "extensions": {
        "website": "https://mastercoin.site",
        "twitter": "https://twitter.com/MasterCoin_",
        "discord": "https://t.co/CXZN9Ncd6Q?amp=1",
        "medium": "https://medium.com/@mastercoin-eu"
      }
    },
    {
      "chainId": 101,
      "address": "8b9mQo6ZU2rwZQgSFqGNQvXzrUSHDTRpKSKi9XXdGmqN",
      "symbol": "CHANGPENGUIN",
      "name": "CHANGPENGUIN",
      "decimals": 6,
      "logoURI": "https://raw.githubusercontent.com/solana-labs/token-list/main/assets/mainnet/8b9mQo6ZU2rwZQgSFqGNQvXzrUSHDTRpKSKi9XXdGmqN/logo.png",
      "tags": [],
      "extensions": {
        "website": "https://artbomb.xyz"
      }
    },
    {
      "chainId": 101,
      "address": "3KnVxWhoYdc9UwDr5WMVkZp2LpF7gnojg7We7MUd6ixQ",
      "symbol": "WOLFE",
      "name": "Wolfecoin",
      "decimals": 9,
      "logoURI": "https://raw.githubusercontent.com/solana-labs/token-list/main/assets/mainnet/3KnVxWhoYdc9UwDr5WMVkZp2LpF7gnojg7We7MUd6ixQ/logo.png",
      "tags": [],
      "extensions": {
        "website": "https://www.wolfecoin.online/"
      }
    },
    {
      "chainId": 101,
      "address": "BxHJqGtC629c55swCqWXFGA2rRF1igbbTmh22H8ePUWG",
      "symbol": "PGNT",
      "name": "PigeonSol Token",
      "decimals": 4,
      "logoURI": "https://raw.githubusercontent.com/solana-labs/token-list/main/assets/mainnet/BxHJqGtC629c55swCqWXFGA2rRF1igbbTmh22H8ePUWG/logo.png",
      "tags": [],
      "extensions": {
        "website": "https://pigeonsol.xyz",
        "twitter": "https://twitter.com/PigeonSol"
      }
    },
    {
      "chainId": 101,
      "address": "51tMb3zBKDiQhNwGqpgwbavaGH54mk8fXFzxTc1xnasg",
      "symbol": "APEX",
      "name": "APEX",
      "decimals": 9,
      "logoURI": "https://raw.githubusercontent.com/solana-labs/token-list/main/assets/mainnet/51tMb3zBKDiQhNwGqpgwbavaGH54mk8fXFzxTc1xnasg/logo.png",
      "tags": [],
      "extensions": {
        "website": "https://apexit.finance/",
        "twitter": "https://twitter.com/apeXit_finance",
        "discord": "https://discord.gg/aASQy2dWsN",
        "tggroup": "https://t.me/apexit_finance"
      }
    },
    {
      "chainId": 101,
      "address": "4NPzwMK2gfgQ6rTv8x4EE1ZvKW6MYyYTSrAZCx7zxyaX",
      "symbol": "KLB",
      "name": "Black Label",
      "decimals": 0,
      "logoURI": "https://raw.githubusercontent.com/solana-labs/token-list/main/assets/mainnet/4NPzwMK2gfgQ6rTv8x4EE1ZvKW6MYyYTSrAZCx7zxyaX/logo.svg",
      "tags": [],
      "extensions": {
        "website": "https://klbtoken.com",
        "twitter": "https://twitter.com/klbtoken",
        "serumV3Usdc": "AVC5hkVjWqRzD9RXXwjcNiVAAR2rUvDGwhqoCd2TQNY8"
      }
    },
    {
      "chainId": 101,
      "address": "5v6tZ1SiAi7G8Qg4rBF1ZdAn4cn6aeQtefewMr1NLy61",
      "symbol": "SOLD",
      "name": "Solanax",
      "decimals": 9,
      "logoURI": "https://raw.githubusercontent.com/solana-labs/token-list/main/assets/mainnet/5v6tZ1SiAi7G8Qg4rBF1ZdAn4cn6aeQtefewMr1NLy61/logo.png",
      "tags": [],
      "extensions": {
        "website": "https://solanax.org",
        "twitter": "https://twitter.com/Solanaxorg",
        "telegram": "https://t.me/solanaxcommunity"
      }
    },
    {
      "chainId": 101,
      "address": "3RSafdgu7P2smSGHJvSGQ6kZVkcErZXfZTtynJYboyAu",
      "symbol": "SINE",
      "name": "SINE",
      "decimals": 4,
      "logoURI": "https://raw.githubusercontent.com/solana-labs/token-list/main/assets/mainnet/3RSafdgu7P2smSGHJvSGQ6kZVkcErZXfZTtynJYboyAu/logo.svg",
      "tags": [
        "security-token",
        "utility-token"
      ],
      "extensions": {
        "website": "https://solainetwork.com/",
        "twitter": "https://twitter.com/SolAiNetwork"
      }
    },
    {
      "chainId": 101,
      "address": "guppyrZyEX9iTPSu92pi8T71Zka7xd6PrsTJrXRW6u1",
      "symbol": "GUPPY",
      "name": "Orca Guppy Collectible",
      "decimals": 0,
      "logoURI": "https://raw.githubusercontent.com/solana-labs/token-list/main/assets/mainnet/guppyrZyEX9iTPSu92pi8T71Zka7xd6PrsTJrXRW6u1/logo.png",
      "tags": [
        "nft"
      ],
      "extensions": {
        "website": "https://www.orca.so",
        "twitter": "https://twitter.com/orca_so"
      }
    },
    {
      "chainId": 101,
      "address": "whaLeHav12EhGK19u6kKbLRwC9E1EATGnm6MWbBCcUW",
      "symbol": "WHALE",
      "name": "Orca Whale Collectible",
      "decimals": 0,
      "logoURI": "https://raw.githubusercontent.com/solana-labs/token-list/main/assets/mainnet/whaLeHav12EhGK19u6kKbLRwC9E1EATGnm6MWbBCcUW/logo.png",
      "tags": [
        "nft"
      ],
      "extensions": {
        "website": "https://www.orca.so",
        "twitter": "https://twitter.com/orca_so"
      }
    },
    {
      "chainId": 101,
      "address": "kLwhLkZRt6CadPHRBsgfhRCKXX426WMBnhoGozTduvk",
      "symbol": "KILLER-WHALE",
      "name": "Orca Killer Whale Collectible",
      "decimals": 0,
      "logoURI": "https://raw.githubusercontent.com/solana-labs/token-list/main/assets/mainnet/kLwhLkZRt6CadPHRBsgfhRCKXX426WMBnhoGozTduvk/logo.png",
      "tags": [
        "nft"
      ],
      "extensions": {
        "website": "https://www.orca.so",
        "twitter": "https://twitter.com/orca_so"
      }
    },
    {
      "chainId": 101,
      "address": "star2pH7rVWscs743JGdCAL8Lc9nyJeqx7YQXkGUnWf",
      "symbol": "STARFISH",
      "name": "Orca Starfish Collectible",
      "decimals": 6,
      "logoURI": "https://raw.githubusercontent.com/solana-labs/token-list/main/assets/mainnet/star2pH7rVWscs743JGdCAL8Lc9nyJeqx7YQXkGUnWf/logo.png",
      "tags": [
        "nft"
      ],
      "extensions": {
        "website": "https://www.orca.so",
        "twitter": "https://twitter.com/orca_so"
      }
    },
    {
      "chainId": 101,
      "address": "cLownTTaiiQMoyMmFjfmSGowi8HyNhCtTLFcrNKnqX6",
      "symbol": "CLOWNFISH",
      "name": "Orca Clownfish Collectible",
      "decimals": 0,
      "logoURI": "https://raw.githubusercontent.com/solana-labs/token-list/main/assets/mainnet/cLownTTaiiQMoyMmFjfmSGowi8HyNhCtTLFcrNKnqX6/logo.png",
      "tags": [
        "nft"
      ],
      "extensions": {
        "website": "https://www.orca.so",
        "twitter": "https://twitter.com/orca_so"
      }
    },
    {
      "chainId": 101,
      "address": "ECFcUGwHHMaZynAQpqRHkYeTBnS5GnPWZywM8aggcs3A",
      "symbol": "SOL/USDC",
      "name": "Orca SOL/USDC LP Token",
      "decimals": 9,
      "logoURI": "https://raw.githubusercontent.com/solana-labs/token-list/main/assets/mainnet/ECFcUGwHHMaZynAQpqRHkYeTBnS5GnPWZywM8aggcs3A/logo.png",
      "tags": [
        "lp-token"
      ],
      "extensions": {
        "website": "https://www.orca.so",
        "twitter": "https://twitter.com/orca_so"
      }
    },
    {
      "chainId": 101,
      "address": "3H5XKkE9uVvxsdrFeN4BLLGCmohiQN6aZJVVcJiXQ4WC",
      "symbol": "USDC/USDT",
      "name": "Orca USDC/USDT LP Token",
      "decimals": 9,
      "logoURI": "https://raw.githubusercontent.com/solana-labs/token-list/main/assets/mainnet/3H5XKkE9uVvxsdrFeN4BLLGCmohiQN6aZJVVcJiXQ4WC/logo.png",
      "tags": [
        "lp-token"
      ],
      "extensions": {
        "website": "https://www.orca.so",
        "twitter": "https://twitter.com/orca_so"
      }
    },
    {
      "chainId": 101,
      "address": "8qNqTaKKbdZuzQPWWXy5wNVkJh54ex8zvvnEnTFkrKMP",
      "symbol": "USDC/USDT-SRM",
      "name": "Orca USDC/USDT-SRM LP Token",
      "decimals": 9,
      "logoURI": "https://raw.githubusercontent.com/solana-labs/token-list/main/assets/mainnet/8qNqTaKKbdZuzQPWWXy5wNVkJh54ex8zvvnEnTFkrKMP/logo.png",
      "tags": [
        "lp-token"
      ],
      "extensions": {
        "website": "https://www.orca.so",
        "twitter": "https://twitter.com/orca_so"
      }
    },
    {
      "chainId": 101,
      "address": "7TYb32qkwYosUQfUspU45cou7Bb3nefJocVMFX2mEGTT",
      "symbol": "ETH/USDC",
      "name": "Orca ETH/USDC LP Token",
      "decimals": 9,
      "logoURI": "https://raw.githubusercontent.com/solana-labs/token-list/main/assets/mainnet/7TYb32qkwYosUQfUspU45cou7Bb3nefJocVMFX2mEGTT/logo.png",
      "tags": [
        "lp-token"
      ],
      "extensions": {
        "website": "https://www.orca.so",
        "twitter": "https://twitter.com/orca_so"
      }
    },
    {
      "chainId": 101,
      "address": "EhBAmhkgEsMa8McFB5bpqZaRpZvGBBJ4jN59T5xToPdG",
      "symbol": "ETH/USDT-SRM",
      "name": "Orca ETH/USDT-SRM LP Token",
      "decimals": 9,
      "logoURI": "https://raw.githubusercontent.com/solana-labs/token-list/main/assets/mainnet/EhBAmhkgEsMa8McFB5bpqZaRpZvGBBJ4jN59T5xToPdG/logo.png",
      "tags": [
        "lp-token"
      ],
      "extensions": {
        "website": "https://www.orca.so",
        "twitter": "https://twitter.com/orca_so"
      }
    },
    {
      "chainId": 101,
      "address": "8pFwdcuXM7pvHdEGHLZbUR8nNsjj133iUXWG6CgdRHk2",
      "symbol": "BTC/ETH",
      "name": "Orca BTC/ETH LP Token",
      "decimals": 9,
      "logoURI": "https://raw.githubusercontent.com/solana-labs/token-list/main/assets/mainnet/8pFwdcuXM7pvHdEGHLZbUR8nNsjj133iUXWG6CgdRHk2/logo.png",
      "tags": [
        "lp-token"
      ],
      "extensions": {
        "website": "https://www.orca.so",
        "twitter": "https://twitter.com/orca_so"
      }
    },
    {
      "chainId": 101,
      "address": "7bb88DAnQY7LSoWEuqezCcbk4vutQbuRqgJMqpX8h6dL",
      "symbol": "ETH/SOL",
      "name": "Orca ETH/SOL LP Token",
      "decimals": 9,
      "logoURI": "https://raw.githubusercontent.com/solana-labs/token-list/main/assets/mainnet/7bb88DAnQY7LSoWEuqezCcbk4vutQbuRqgJMqpX8h6dL/logo.png",
      "tags": [
        "lp-token"
      ],
      "extensions": {
        "website": "https://www.orca.so",
        "twitter": "https://twitter.com/orca_so"
      }
    },
    {
      "chainId": 101,
      "address": "GWEmABT4rD3sGhyghv9rKbfdiaFe5uMHeJqr6hhu3XvA",
      "symbol": "RAY/SOL",
      "name": "Orca RAY/SOL LP Token",
      "decimals": 9,
      "logoURI": "https://raw.githubusercontent.com/solana-labs/token-list/main/assets/mainnet/GWEmABT4rD3sGhyghv9rKbfdiaFe5uMHeJqr6hhu3XvA/logo.png",
      "tags": [
        "lp-token"
      ],
      "extensions": {
        "website": "https://www.orca.so",
        "twitter": "https://twitter.com/orca_so"
      }
    },
    {
      "chainId": 101,
      "address": "BmZNYGt7aApGTUUxAQUYsW64cMbb6P7uniokCWaptj4D",
      "symbol": "SOL/USDT",
      "name": "Orca SOL/USDT LP Token",
      "decimals": 9,
      "logoURI": "https://raw.githubusercontent.com/solana-labs/token-list/main/assets/mainnet/BmZNYGt7aApGTUUxAQUYsW64cMbb6P7uniokCWaptj4D/logo.png",
      "tags": [
        "lp-token"
      ],
      "extensions": {
        "website": "https://www.orca.so",
        "twitter": "https://twitter.com/orca_so"
      }
    },
    {
      "chainId": 101,
      "address": "E4cthfUFaDd4x5t1vbeBNBHm7isqhM8kapthPzPJz1M2",
      "symbol": "SOL/USDT-SRM",
      "name": "Orca SOL/USDT-SRM LP Token",
      "decimals": 9,
      "logoURI": "https://raw.githubusercontent.com/solana-labs/token-list/main/assets/mainnet/E4cthfUFaDd4x5t1vbeBNBHm7isqhM8kapthPzPJz1M2/logo.png",
      "tags": [
        "lp-token"
      ],
      "extensions": {
        "website": "https://www.orca.so",
        "twitter": "https://twitter.com/orca_so"
      }
    },
    {
      "chainId": 101,
      "address": "6ojPekCSQimAjDjaMApLvh3jF6wnZeNEVRVVoGNzEXvV",
      "symbol": "SOL/SRM",
      "name": "Orca SOL/SRM LP Token",
      "decimals": 9,
      "logoURI": "https://raw.githubusercontent.com/solana-labs/token-list/main/assets/mainnet/6ojPekCSQimAjDjaMApLvh3jF6wnZeNEVRVVoGNzEXvV/logo.png",
      "tags": [
        "lp-token"
      ],
      "extensions": {
        "website": "https://www.orca.so",
        "twitter": "https://twitter.com/orca_so"
      }
    },
    {
      "chainId": 101,
      "address": "YJRknE9oPhUMtq1VvhjVzG5WnRsjQtLsWg3nbaAwCQ5",
      "symbol": "FTT/SOL",
      "name": "Orca FTT/SOL LP Token",
      "decimals": 9,
      "logoURI": "https://raw.githubusercontent.com/solana-labs/token-list/main/assets/mainnet/YJRknE9oPhUMtq1VvhjVzG5WnRsjQtLsWg3nbaAwCQ5/logo.png",
      "tags": [
        "lp-token"
      ],
      "extensions": {
        "website": "https://www.orca.so",
        "twitter": "https://twitter.com/orca_so"
      }
    },
    {
      "chainId": 101,
      "address": "C9PKvetJPrrPD53PR2aR8NYtVZzucCRkHYzcFXbZXEqu",
      "symbol": "KIN/SOL",
      "name": "Orca KIN/SOL LP Token",
      "decimals": 9,
      "logoURI": "https://raw.githubusercontent.com/solana-labs/token-list/main/assets/mainnet/C9PKvetJPrrPD53PR2aR8NYtVZzucCRkHYzcFXbZXEqu/logo.png",
      "tags": [
        "lp-token"
      ],
      "extensions": {
        "website": "https://www.orca.so",
        "twitter": "https://twitter.com/orca_so"
      }
    },
    {
      "chainId": 101,
      "address": "6SfhBAmuaGf9p3WAxeHJYCWMABnYUMrdzNdK5Stvvj4k",
      "symbol": "ROPE/SOL",
      "name": "Orca ROPE/SOL LP Token",
      "decimals": 9,
      "logoURI": "https://raw.githubusercontent.com/solana-labs/token-list/main/assets/mainnet/6SfhBAmuaGf9p3WAxeHJYCWMABnYUMrdzNdK5Stvvj4k/logo.png",
      "tags": [
        "lp-token"
      ],
      "extensions": {
        "website": "https://www.orca.so",
        "twitter": "https://twitter.com/orca_so"
      }
    },
    {
      "chainId": 101,
      "address": "9r1n79TmerAgQJboUT8QvrChX3buZBfuSrBTtYM1cW4h",
      "symbol": "SOL/STEP",
      "name": "Orca SOL/STEP LP Token",
      "decimals": 9,
      "logoURI": "https://raw.githubusercontent.com/solana-labs/token-list/main/assets/mainnet/9r1n79TmerAgQJboUT8QvrChX3buZBfuSrBTtYM1cW4h/logo.png",
      "tags": [
        "lp-token"
      ],
      "extensions": {
        "website": "https://www.orca.so",
        "twitter": "https://twitter.com/orca_so"
      }
    },
    {
      "chainId": 101,
      "address": "ELLELFtgvWBgLkdY9EFx4Vb3SLNj4DJEhzZLWy1wCh4Y",
      "symbol": "OXY/SOL",
      "name": "Orca OXY/SOL LP Token",
      "decimals": 9,
      "logoURI": "https://raw.githubusercontent.com/solana-labs/token-list/main/assets/mainnet/ELLELFtgvWBgLkdY9EFx4Vb3SLNj4DJEhzZLWy1wCh4Y/logo.png",
      "tags": [
        "lp-token"
      ],
      "extensions": {
        "website": "https://www.orca.so",
        "twitter": "https://twitter.com/orca_so"
      }
    },
    {
      "chainId": 101,
      "address": "BXM9ph4AuhCUzf94HQu5FnfeVThKj5oyrnb1krY1zax5",
      "symbol": "MER/SOL",
      "name": "Orca MER/SOL LP Token",
      "decimals": 9,
      "logoURI": "https://raw.githubusercontent.com/solana-labs/token-list/main/assets/mainnet/BXM9ph4AuhCUzf94HQu5FnfeVThKj5oyrnb1krY1zax5/logo.png",
      "tags": [
        "lp-token"
      ],
      "extensions": {
        "website": "https://www.orca.so",
        "twitter": "https://twitter.com/orca_so"
      }
    },
    {
      "chainId": 101,
      "address": "FJ9Q9ojA7vdf5rFbcTc6dd7D3nLpwSxdtFSE8cwfuvqt",
      "symbol": "FIDA/SOL",
      "name": "Orca FIDA/SOL LP Token",
      "decimals": 9,
      "logoURI": "https://raw.githubusercontent.com/solana-labs/token-list/main/assets/mainnet/FJ9Q9ojA7vdf5rFbcTc6dd7D3nLpwSxdtFSE8cwfuvqt/logo.png",
      "tags": [
        "lp-token"
      ],
      "extensions": {
        "website": "https://www.orca.so",
        "twitter": "https://twitter.com/orca_so"
      }
    },
    {
      "chainId": 101,
      "address": "EHkfnhKLLTUqo1xMZLxhM9EusEgpN6RXPpZsGpUsewaa",
      "symbol": "MAPS/SOL",
      "name": "Orca MAPS/SOL LP Token",
      "decimals": 9,
      "logoURI": "https://raw.githubusercontent.com/solana-labs/token-list/main/assets/mainnet/EHkfnhKLLTUqo1xMZLxhM9EusEgpN6RXPpZsGpUsewaa/logo.png",
      "tags": [
        "lp-token"
      ],
      "extensions": {
        "website": "https://www.orca.so",
        "twitter": "https://twitter.com/orca_so"
      }
    },
    {
      "chainId": 101,
      "address": "9rguDaKqTrVjaDXafq6E7rKGn7NPHomkdb8RKpjKCDm2",
      "symbol": "SAMO/SOL",
      "name": "Orca SAMO/SOL LP Token",
      "decimals": 9,
      "logoURI": "https://raw.githubusercontent.com/solana-labs/token-list/main/assets/mainnet/9rguDaKqTrVjaDXafq6E7rKGn7NPHomkdb8RKpjKCDm2/logo.png",
      "tags": [
        "lp-token"
      ],
      "extensions": {
        "website": "https://www.orca.so",
        "twitter": "https://twitter.com/orca_so"
      }
    },
    {
      "chainId": 101,
      "address": "2697FyJ4vD9zwAVPr33fdVPDv54pyZZiBv9S2AoKMyQf",
      "symbol": "COPE/SOL",
      "name": "Orca COPE/SOL LP Token",
      "decimals": 9,
      "logoURI": "https://raw.githubusercontent.com/solana-labs/token-list/main/assets/mainnet/2697FyJ4vD9zwAVPr33fdVPDv54pyZZiBv9S2AoKMyQf/logo.png",
      "tags": [
        "lp-token"
      ],
      "extensions": {
        "website": "https://www.orca.so",
        "twitter": "https://twitter.com/orca_so"
      }
    },
    {
      "chainId": 101,
      "address": "HEhMLvpSdPviukafKwVN8BnBUTamirptsQ6Wxo5Cyv8s",
      "symbol": "FTR",
      "name": "Future",
      "decimals": 9,
      "logoURI": "https://raw.githubusercontent.com/solana-labs/token-list/main/assets/mainnet/HEhMLvpSdPviukafKwVN8BnBUTamirptsQ6Wxo5Cyv8s/logo.png",
      "tags": [],
      "extensions": {
        "website": "https://future-ftr.io",
        "twitter": "https://twitter.com/ftr_finance"
      }
    },
    {
      "chainId": 101,
      "address": "6oJ8Mp1VnKxN5MvGf9LfpeaRvTv8N1xFbvtdEbLLWUDT",
      "symbol": "ESC",
      "name": "ESCoin",
      "decimals": 9,
      "logoURI": "https://raw.githubusercontent.com/solana-labs/token-list/main/assets/mainnet/6oJ8Mp1VnKxN5MvGf9LfpeaRvTv8N1xFbvtdEbLLWUDT/logo.png",
      "tags": [],
      "extensions": {
        "website": "https://escoin.company/",
        "twitter": "https://twitter.com/coin_esc"
      }
    },
    {
      "chainId": 101,
      "address": "Da1jboBKU3rqXUqPL3L3BxJ8e67ogVgVKcqy4rWsS7LC",
      "symbol": "UBE",
      "name": "UBE Token",
      "decimals": 10,
      "logoURI": "https://raw.githubusercontent.com/solana-labs/token-list/main/assets/mainnet/Da1jboBKU3rqXUqPL3L3BxJ8e67ogVgVKcqy4rWsS7LC/logo.png",
      "tags": [],
      "extensions": {
        "website": "https://www.ubetoken.com",
        "twitter": "https://twitter.com/ube_token"
      }
    },
    {
      "chainId": 101,
      "address": "CDJWUqTcYTVAKXAVXoQZFes5JUFc7owSeq7eMQcDSbo5",
      "symbol": "renBTC",
      "name": "renBTC",
      "decimals": 8,
      "logoURI": "https://raw.githubusercontent.com/solana-labs/token-list/main/assets/mainnet/CDJWUqTcYTVAKXAVXoQZFes5JUFc7owSeq7eMQcDSbo5/logo.png",
      "tags": [],
      "extensions": {
        "coingeckoId": "renbtc",
        "website": "https://renproject.io/",
        "serumV3Usdc": "74Ciu5yRzhe8TFTHvQuEVbFZJrbnCMRoohBK33NNiPtv"
      }
    },
    {
      "chainId": 101,
      "address": "G1a6jxYz3m8DVyMqYnuV7s86wD4fvuXYneWSpLJkmsXj",
      "symbol": "renBCH",
      "name": "renBCH",
      "decimals": 8,
      "logoURI": "https://raw.githubusercontent.com/solana-labs/token-list/main/assets/mainnet/G1a6jxYz3m8DVyMqYnuV7s86wD4fvuXYneWSpLJkmsXj/logo.png",
      "tags": [],
      "extensions": {
        "coingeckoId": "renbch",
        "website": "https://renproject.io/",
        "serumV3Usdc": "FS8EtiNZCH72pAK83YxqXaGAgk3KKFYphiTcYA2yRPis"
      }
    },
    {
      "chainId": 101,
      "address": "FKJvvVJ242tX7zFtzTmzqoA631LqHh4CdgcN8dcfFSju",
      "symbol": "renDGB",
      "name": "renDGB",
      "decimals": 8,
      "logoURI": "https://raw.githubusercontent.com/solana-labs/token-list/main/assets/mainnet/FKJvvVJ242tX7zFtzTmzqoA631LqHh4CdgcN8dcfFSju/logo.png",
      "tags": [],
      "extensions": {
        "website": "https://renproject.io/"
      }
    },
    {
      "chainId": 101,
      "address": "ArUkYE2XDKzqy77PRRGjo4wREWwqk6RXTfM9NeqzPvjU",
      "symbol": "renDOGE",
      "name": "renDOGE",
      "decimals": 8,
      "logoURI": "https://raw.githubusercontent.com/solana-labs/token-list/main/assets/mainnet/ArUkYE2XDKzqy77PRRGjo4wREWwqk6RXTfM9NeqzPvjU/logo.png",
      "tags": [],
      "extensions": {
        "coingeckoId": "rendoge",
        "website": "https://renproject.io/",
        "serumV3Usdc": "5FpKCWYXgHWZ9CdDMHjwxAfqxJLdw2PRXuAmtECkzADk"
      }
    },
    {
      "chainId": 101,
      "address": "8wv2KAykQstNAj2oW6AHANGBiFKVFhvMiyyzzjhkmGvE",
      "symbol": "renLUNA",
      "name": "renLUNA",
      "decimals": 6,
      "logoURI": "https://raw.githubusercontent.com/solana-labs/token-list/main/assets/mainnet/8wv2KAykQstNAj2oW6AHANGBiFKVFhvMiyyzzjhkmGvE/logo.png",
      "tags": [],
      "extensions": {
        "website": "https://renproject.io/",
        "serumV3Usdc": "CxDhLbbM9uAA2AXfSPar5qmyfmC69NLj3vgJXYAsSVBT"
      }
    },
    {
      "chainId": 101,
      "address": "E99CQ2gFMmbiyK2bwiaFNWUUmwz4r8k2CVEFxwuvQ7ue",
      "symbol": "renZEC",
      "name": "renZEC",
      "decimals": 8,
      "logoURI": "https://raw.githubusercontent.com/solana-labs/token-list/main/assets/mainnet/E99CQ2gFMmbiyK2bwiaFNWUUmwz4r8k2CVEFxwuvQ7ue/logo.png",
      "tags": [],
      "extensions": {
        "coingeckoId": "renzec",
        "website": "https://renproject.io/",
        "serumV3Usdc": "2ahbUT5UryyRVxPnELtTmDLLneN26UjBQFgfMVvbWDTb"
      }
    },
    {
      "chainId": 101,
      "address": "GkXP719hnhLtizWHcQyGVYajuJqVsJJ6fyeUob9BPCFC",
      "symbol": "KROWZ",
      "name": "Mike Krow's Official Best Friend Super Kawaii Kasu Token",
      "decimals": 8,
      "logoURI": "https://raw.githubusercontent.com/solana-labs/token-list/main/assets/mainnet/GkXP719hnhLtizWHcQyGVYajuJqVsJJ6fyeUob9BPCFC/logo.png",
      "tags": [
        "social-token",
        "krowz"
      ],
      "extensions": {
        "website": "https://mikekrow.com/",
        "twitter": "https://twitter.com/space_asylum"
      }
    },
    {
      "chainId": 101,
      "address": "6kwTqmdQkJd8qRr9RjSnUX9XJ24RmJRSrU1rsragP97Y",
      "symbol": "SAIL",
      "name": "SAIL",
      "decimals": 6,
      "logoURI": "https://raw.githubusercontent.com/solana-labs/token-list/main/assets/mainnet/6kwTqmdQkJd8qRr9RjSnUX9XJ24RmJRSrU1rsragP97Y/logo.png",
      "tags": [
        "utility-token"
      ],
      "extensions": {
        "website": "https://www.solanasail.com",
        "coingeckoId": "sail",
        "twitter": "https://twitter.com/SolanaSail"
      }
    },
    {
      "chainId": 101,
      "address": "E5ndSkaB17Dm7CsD22dvcjfrYSDLCxFcMd6z8ddCk5wp",
      "symbol": "CCAI",
      "name": "Cryptocurrencies.Ai",
      "decimals": 9,
      "logoURI": "https://raw.githubusercontent.com/solana-labs/token-list/main/assets/mainnet/E5ndSkaB17Dm7CsD22dvcjfrYSDLCxFcMd6z8ddCk5wp/logo.png",
      "tags": [],
      "extensions": {
        "website": "https://ccai.cryptocurrencies.ai",
        "twitter": "https://twitter.com/CCAI_Official",
        "serumV3Usdc": "7gZNLDbWE73ueAoHuAeFoSu7JqmorwCLpNTBXHtYSFTa"
      }
    },
    {
      "chainId": 101,
      "address": "7LmGzEgnQZTxxeCThgxsv3xe4JQmiy9hxEGBPCF66KgH",
      "symbol": "SNEK",
      "name": "Snek Coin",
      "decimals": 0,
      "logoURI": "https://raw.githubusercontent.com/solana-labs/token-list/main/assets/mainnet/7LmGzEgnQZTxxeCThgxsv3xe4JQmiy9hxEGBPCF66KgH/logo.png",
      "tags": [],
      "extensions": {
        "twitter": "https://twitter.com/snekcoin"
      }
    },
    {
      "chainId": 101,
      "address": "AhRozpV8CDLJ5z9k8CJWF4P12MVvxdnnU2y2qUhUuNS5",
      "symbol": "ARK",
      "name": "Sol.Ark",
      "decimals": 8,
      "logoURI": "https://raw.githubusercontent.com/solana-labs/token-list/main/assets/mainnet/AhRozpV8CDLJ5z9k8CJWF4P12MVvxdnnU2y2qUhUuNS5/logo.png",
      "tags": [
        "meme"
      ],
      "extensions": {
        "website": "https://www.solark.xyz/",
        "twitter": "https://twitter.com/SOLARK67275852"
      }
    },
    {
      "chainId": 101,
      "address": "ss26ybWnrhSYbGBjDT9bEwRiyAVUgiKCbgAfFkksj4R",
      "symbol": "SS2",
      "name": "POH",
      "decimals": 0,
      "logoURI": "https://raw.githubusercontent.com/solana-labs/token-list/main/assets/mainnet/ss26ybWnrhSYbGBjDT9bEwRiyAVUgiKCbgAfFkksj4R/logo.png",
      "tags": [
        "nft"
      ],
      "extensions": {
        "website": "https://www.sol-talk.com/sol-survivor",
        "twitter": "https://twitter.com/sol__survivor",
        "imageUrl": "https://www.arweave.net/fDxzEtzfu9IjFDh0ID-rOGaGw__F6-OD2ADoa23sayo?ext=gif",
        "animationUrl": "https://vww4cphi4lv3ldd4dtidi4njkbilvngmvuaofo3rv2oa3ozepeea.arweave.net/ra3BPOji67WMfBzQNHGpUFC6tMytAOK7ca6cDbskeQg?ext=glb",
        "description": "Sensing a disturbance in the timeline, the tournament organizers send Poh back in time to the beginning of the tournament. He is tasked with finding the origin of the disturbance and restoring the original timeline. Special:'Out of Order'"
      }
    },
    {
      "chainId": 101,
      "address": "6dGR9kAt499jzsojDHCvDArKxpTarNbhdSkiS7jeMAib",
      "symbol": "AKI",
      "name": "AKIHIGE Token",
      "decimals": 6,
      "logoURI": "https://raw.githubusercontent.com/solana-labs/token-list/main/assets/mainnet/6dGR9kAt499jzsojDHCvDArKxpTarNbhdSkiS7jeMAib/logo.png",
      "tags": [
        "aki"
      ]
    },
    {
      "chainId": 101,
      "address": "SCYfrGCw8aDiqdgcpdGjV6jp4UVVQLuphxTDLNWu36f",
      "symbol": "SCY",
      "name": "Synchrony",
      "decimals": 9,
      "logoURI": "https://raw.githubusercontent.com/solana-labs/token-list/main/assets/mainnet/SCYfrGCw8aDiqdgcpdGjV6jp4UVVQLuphxTDLNWu36f/logo.png",
      "tags": [],
      "extensions": {
        "website": "https://synchrony.fi",
        "twitter": "https://twitter.com/SynchronyFi"
      }
    },
    {
      "chainId": 101,
      "address": "BKMWPkPS8jXw59ezYwK2ueNTZRF4m8MYHDjh9HwUmkQ7",
      "symbol": "SDC",
      "name": "SandDollarClassic",
      "decimals": 9,
      "logoURI": "https://raw.githubusercontent.com/solana-labs/token-list/main/assets/mainnet/BKMWPkPS8jXw59ezYwK2ueNTZRF4m8MYHDjh9HwUmkQ7/logo.png",
      "tags": [
        "utility-token"
      ],
      "extensions": {
        "website": "https://sanddollar.bs",
        "twitter": "https://twitter.com/SandDollar_BS"
      }
    },
    {
      "chainId": 101,
      "address": "Bx4ykEMurwPQBAFNvthGj73fMBVTvHa8e9cbAyaK4ZSh",
      "symbol": "TOX",
      "name": "trollbox",
      "decimals": 9,
      "logoURI": "https://raw.githubusercontent.com/solana-labs/token-list/main/assets/mainnet/Bx4ykEMurwPQBAFNvthGj73fMBVTvHa8e9cbAyaK4ZSh/logo.png",
      "tags": [
        "utility-token"
      ],
      "extensions": {
        "website": "https://trollbox.io",
        "twitter": "https://twitter.com/trollboxio"
      }
    },
    {
      "chainId": 101,
      "address": "3aEb4KJTWxaqKBXADw5qkAjG9K1AoLhR4CrDH6HCpGCo",
      "symbol": "SMB",
      "name": "Solana Monkey Business",
      "decimals": 9,
      "logoURI": "https://raw.githubusercontent.com/solana-labs/token-list/main/assets/mainnet/3aEb4KJTWxaqKBXADw5qkAjG9K1AoLhR4CrDH6HCpGCo/logo.png",
      "tags": [],
      "extensions": {
        "medium": "https://solanambs.medium.com/",
        "website": "https://solanamonkey.business/",
        "twitter": "https://twitter.com/SolanaMBS"
      }
    },
    {
      "chainId": 101,
      "address": "E7WqtfRHcY8YW8z65u9WmD7CfMmvtrm2qPVicSzDxLaT",
      "symbol": "PPUG",
      "name": "PizzaPugCoin",
      "decimals": 9,
      "logoURI": "https://raw.githubusercontent.com/solana-labs/token-list/main/assets/mainnet/E7WqtfRHcY8YW8z65u9WmD7CfMmvtrm2qPVicSzDxLaT/logo.png",
      "tags": [],
      "extensions": {
        "website": "https://www.pizzapugcoin.com",
        "twitter": "https://twitter.com/pizzapugcoin"
      }
    },
    {
      "chainId": 101,
      "address": "FZgL5motNWEDEa24xgfSdBDfXkB9Ru9KxfEsey9S58bb",
      "symbol": "VCC",
      "name": "VentureCapital",
      "decimals": 6,
      "logoURI": "https://raw.githubusercontent.com/solana-labs/token-list/main/assets/mainnet/FZgL5motNWEDEa24xgfSdBDfXkB9Ru9KxfEsey9S58bb/logo.svg",
      "tags": [
        "venture capital",
        "liquidator",
        "IDO",
        "incubator"
      ],
      "extensions": {
        "website": "https://www.vcc.finance/",
        "twitter": "https://twitter.com/vcc_finance"
      }
    },
    {
      "chainId": 101,
      "address": "4TGxgCSJQx2GQk9oHZ8dC5m3JNXTYZHjXumKAW3vLnNx",
      "symbol": "OXS",
      "name": "Oxbull Sol",
      "decimals": 9,
      "logoURI": "https://raw.githubusercontent.com/solana-labs/token-list/main/assets/mainnet/4TGxgCSJQx2GQk9oHZ8dC5m3JNXTYZHjXumKAW3vLnNx/logo.png",
      "tags": [
        "utility-token"
      ],
      "extensions": {
        "website": "https://www.oxbull.tech/#/home",
        "twitter": "https://twitter.com/OxBull5",
        "medium": "https://medium.com/@oxbull",
        "tgann": "https://t.me/Oxbull_tech",
        "coingeckoId": "oxbull-tech",
        "github": "https://github.com/OxBull"
      }
    },
    {
      "chainId": 101,
      "address": "EdAhkbj5nF9sRM7XN7ewuW8C9XEUMs8P7cnoQ57SYE96",
      "symbol": "FAB",
      "name": "FABRIC",
      "decimals": 9,
      "logoURI": "https://raw.githubusercontent.com/solana-labs/token-list/main/assets/mainnet/EdAhkbj5nF9sRM7XN7ewuW8C9XEUMs8P7cnoQ57SYE96/logo.png",
      "tags": [],
      "extensions": {
        "website": "https://fsynth.io/",
        "twitter": "https://twitter.com/official_fabric"
      }
    },
    {
      "chainId": 101,
      "address": "GEYrotdkRitGUK5UMv3aMttEhVAZLhRJMcG82zKYsaWB",
      "symbol": "POTATO",
      "name": "POTATO",
      "decimals": 3,
      "logoURI": "https://raw.githubusercontent.com/solana-labs/token-list/main/assets/mainnet/GEYrotdkRitGUK5UMv3aMttEhVAZLhRJMcG82zKYsaWB/logo.png",
      "tags": [],
      "extensions": {
        "website": "https://potatocoinspl.com/",
        "serumV3Usdc": "6dn7tgTHe5rZEAscMWWY3xmPGVEKVkM9s7YRV11z399z"
      }
    },
    {
      "chainId": 101,
      "address": "FmJ1fo7wK5FF6rDvQxow5Gj7A2ctLmR5orCKLZ45Q3Cq",
      "symbol": "DGEN",
      "name": "Degen Banana",
      "decimals": 6,
      "logoURI": "https://raw.githubusercontent.com/solana-labs/token-list/main/assets/mainnet/FmJ1fo7wK5FF6rDvQxow5Gj7A2ctLmR5orCKLZ45Q3Cq/logo.png",
      "tags": [],
      "extensions": {
        "website": "https://degen.finance/",
        "twitter": "https://twitter.com/degenbanana"
      }
    },
    {
      "chainId": 101,
      "address": "FciGvHj9FjgSGgCBF1b9HY814FM9D28NijDd5SJrKvPo",
      "symbol": "TGT",
      "name": "Twirl Governance Token",
      "decimals": 6,
      "logoURI": "https://raw.githubusercontent.com/solana-labs/token-list/main/assets/mainnet/FciGvHj9FjgSGgCBF1b9HY814FM9D28NijDd5SJrKvPo/logo.png",
      "tags": [],
      "extensions": {
        "website": "https://twirlfinance.com/",
        "twitter": "https://twitter.com/twirlfinance"
      }
    },
    {
      "chainId": 101,
      "address": "A9EEvcRcT7Q9XAa6NfqrqJChoc4XGDhd2mtc4xfniQkS",
      "symbol": "BILBY",
      "name": "Bilby Finance",
      "decimals": 9,
      "logoURI": "https://raw.githubusercontent.com/solana-labs/token-list/main/assets/mainnet/A9EEvcRcT7Q9XAa6NfqrqJChoc4XGDhd2mtc4xfniQkS/logo.png",
      "tags": [
        "utility-token"
      ],
      "extensions": {
        "website": "https://bilby.finance/"
      }
    },
    {
      "chainId": 101,
      "address": "8NGgmXzBzhsXz46pTC3ioSBxeE3w2EXpc741N3EQ8E6r",
      "symbol": "JOKE",
      "name": "JOKESMEMES",
      "decimals": 9,
      "logoURI": "https://raw.githubusercontent.com/solana-labs/token-list/main/assets/mainnet/8NGgmXzBzhsXz46pTC3ioSBxeE3w2EXpc741N3EQ8E6r/logo.png",
      "tags": [],
      "extensions": {
        "website": "https://jokesmemes.finance",
        "twitter": "https://twitter.com/Jokesmemes11"
      }
    },
    {
      "chainId": 101,
      "address": "Fp4gjLpTsPqBN6xDGpDHwtnuEofjyiZKxxZxzvJnjxV6",
      "symbol": "NAXAR",
      "name": "Naxar",
      "decimals": 4,
      "logoURI": "https://raw.githubusercontent.com/solana-labs/token-list/main/assets/mainnet/Fp4gjLpTsPqBN6xDGpDHwtnuEofjyiZKxxZxzvJnjxV6/logo.png",
      "tags": [],
      "extensions": {
        "website": "https://naxar.ru",
        "instagram": "https://instagram.com/naxar__",
        "telegram": "https://t.me/naxar_official"
      }
    },
    {
      "chainId": 101,
      "address": "5jqTNKonR9ZZvbmX9JHwcPSEg6deTyNKR7PxQ9ZPdd2w",
      "symbol": "JBUS",
      "name": "Jebus",
      "decimals": 0,
      "logoURI": "https://raw.githubusercontent.com/solana-labs/token-list/main/assets/mainnet/5jqTNKonR9ZZvbmX9JHwcPSEg6deTyNKR7PxQ9ZPdd2w/logo.png",
      "tags": [],
      "extensions": {
        "website": "https://jebus.live"
      }
    },
    {
      "chainId": 101,
      "address": "29UWGmi1MxJRi3izeritN8VvhZbUiX37KUVnGv46mzev",
      "symbol": "KLBx",
      "name": "Black Label X",
      "decimals": 4,
      "logoURI": "https://raw.githubusercontent.com/solana-labs/token-list/main/assets/mainnet/29UWGmi1MxJRi3izeritN8VvhZbUiX37KUVnGv46mzev/logo.svg",
      "tags": [],
      "extensions": {
        "website": "https://klbtoken.com/x"
      }
    },
    {
      "chainId": 101,
      "address": "GACHAfpmbpk4FLfZcGkT2NUmaEqMygssAknhqnn8DVHP",
      "symbol": "GACHA",
      "name": "Gachapon",
      "decimals": 9,
      "logoURI": "https://raw.githubusercontent.com/solana-labs/token-list/main/assets/mainnet/GACHAfpmbpk4FLfZcGkT2NUmaEqMygssAknhqnn8DVHP/logo.png",
      "tags": [],
      "extensions": {
        "twitter": "https://twitter.com/GACHAPON7777"
      }
    },
    {
      "chainId": 101,
      "address": "9zoqdwEBKWEi9G5Ze8BSkdmppxGgVv1Kw4LuigDiNr9m",
      "symbol": "STR",
      "name": "Solster",
      "decimals": 9,
      "logoURI": "https://raw.githubusercontent.com/solana-labs/token-list/main/assets/mainnet/9zoqdwEBKWEi9G5Ze8BSkdmppxGgVv1Kw4LuigDiNr9m/logo.png",
      "tags": [],
      "extensions": {
        "website": "https://solster.finance",
        "twitter": "https://twitter.com/solster_finance"
      }
    },
    {
      "chainId": 101,
      "address": "A2T2jDe2bxyEHkKtS8AtrTRmJ9VZRwyY8Kr7oQ8xNyfb",
      "symbol": "HAMS",
      "name": "Space Hamster",
      "decimals": 9,
      "logoURI": "https://raw.githubusercontent.com/solana-labs/token-list/main/assets/mainnet/A2T2jDe2bxyEHkKtS8AtrTRmJ9VZRwyY8Kr7oQ8xNyfb/logo.png",
      "tags": [],
      "extensions": {
        "website": "https://www.solhamster.space/",
        "twitter": "https://twitter.com/sol_hamster",
        "telegram": "https://t.me/SolHamster",
        "dex-website": "https://dex-solhamster.space/"
      }
    },
    {
      "chainId": 101,
      "address": "EGN2774kzKyUnJs2Gv5poK6ymiMVkdyCQD2gGnJ84sDk",
      "symbol": "NEFT",
      "name": "Neftea Labs Coin",
      "decimals": 8,
      "logoURI": "https://raw.githubusercontent.com/solana-labs/token-list/main/assets/mainnet/EGN2774kzKyUnJs2Gv5poK6ymiMVkdyCQD2gGnJ84sDk/logo.png",
      "tags": [
        "Neftea",
        "NFT",
        "utility-token"
      ],
      "extensions": {
        "website": "https://www.neftealabs.com/"
      }
    },
    {
      "chainId": 101,
      "address": "DK64rmGSZupv1dLYn57e3pUVgs9jL9EKLXDVZZPsMDz8",
      "symbol": "ABOMB",
      "name": "ArtBomb",
      "decimals": 5,
      "logoURI": "https://raw.githubusercontent.com/solana-labs/token-list/main/assets/mainnet/DK64rmGSZupv1dLYn57e3pUVgs9jL9EKLXDVZZPsMDz8/logo.png",
      "tags": [
        "utility-token",
        "artbomb"
      ],
      "extensions": {
        "website": "https://artbomb.xyz"
      }
    },
    {
      "chainId": 101,
      "address": "AnyCsr1VCBZcwVAxbKPuHhKDP5DQQSnRxGAo4ycgRMi2",
      "symbol": "DAL",
      "name": "Dalmatiancoin",
      "decimals": 9,
      "logoURI": "https://raw.githubusercontent.com/solana-labs/token-list/main/assets/mainnet/AnyCsr1VCBZcwVAxbKPuHhKDP5DQQSnRxGAo4ycgRMi2/logo.png",
      "tags": [],
      "extensions": {
        "website": "https://dalmatiancoin.org/",
        "twitter": "https://twitter.com/coindalmatian"
      }
    },
    {
      "chainId": 101,
      "address": "HiL1j5VMR9XtRnCA4mxaVoXr6PMHpbh8wUgfPsAP4CNF",
      "symbol": "SolNHD",
      "name": "SolNHD",
      "decimals": 0,
      "logoURI": "https://raw.githubusercontent.com/solana-labs/token-list/main/assets/mainnet/HiL1j5VMR9XtRnCA4mxaVoXr6PMHpbh8wUgfPsAP4CNF/logo.png",
      "tags": [],
      "extensions": {
        "website": "https://www.solnhd.com",
        "twitter": "https://twitter.com/zororoaz01"
      }
    },
    {
      "chainId": 101,
      "address": "qXu8Tj65H5XR8KHuaKKoyLCWj592KbTG3YWJwsuFrPS",
      "symbol": "STVA",
      "name": "SOLtiva",
      "decimals": 3,
      "logoURI": "https://raw.githubusercontent.com/solana-labs/token-list/main/assets/mainnet/qXu8Tj65H5XR8KHuaKKoyLCWj592KbTG3YWJwsuFrPS/logo.svg",
      "tags": [],
      "extensions": {
        "website": "https://soltiva.co"
      }
    },
    {
      "chainId": 101,
      "address": "D3gHoiYT4RY5VSndne1fEnpM3kCNAyBhkp5xjNUqqPj9",
      "symbol": "PROEXIS",
      "name": "ProExis Prova de Existência Blockchain",
      "decimals": 8,
      "logoURI": "https://raw.githubusercontent.com/solana-labs/token-list/main/assets/mainnet/D3gHoiYT4RY5VSndne1fEnpM3kCNAyBhkp5xjNUqqPj9/logo.png",
      "tags": [
        "proof of-existence",
        "utility-token",
        "prova de existencia",
        "proexis"
      ],
      "extensions": {
        "website": "https://provadeexistencia.com.br",
        "twitter": "https://twitter.com/provaexistencia",
        "facebook": "https://facebook.com/provadeexistencia",
        "instagram": "https://instagram.com/provadeexistencia",
        "github": "https://github.com/provadeexistencia",
        "tgann": "https://t.me/provadeexistencia",
        "tggroup": "https://t.me/provadeexistenciagrupo"
      }
    },
    {
      "chainId": 101,
      "address": "5DWFxYBxjETuqFX3P2Z1uq8UbcCT1F4sABGiBZMnWKvR",
      "symbol": "PLDO",
      "name": "PLEIDO",
      "decimals": 6,
      "logoURI": "https://raw.githubusercontent.com/solana-labs/token-list/main/assets/mainnet/5DWFxYBxjETuqFX3P2Z1uq8UbcCT1F4sABGiBZMnWKvR/logo.svg",
      "tags": [
        "pleido",
        "game-coin"
      ],
      "extensions": {
        "website": "https://pleido.com/"
      }
    },
    {
      "chainId": 101,
      "address": "6uB5eEC8SzMbUdsPpe3eiNvHyvxdqUWnDEtpFQxkhNTP",
      "symbol": "MOLANIUM",
      "name": "MOLANIUM",
      "decimals": 0,
      "logoURI": "https://raw.githubusercontent.com/solana-labs/token-list/main/assets/mainnet/6uB5eEC8SzMbUdsPpe3eiNvHyvxdqUWnDEtpFQxkhNTP/logo.png",
      "tags": [],
      "extensions": {
        "website": "https://moonlana.com/",
        "imageUrl": "https://i.imgur.com/hOMe38E.png",
        "twitter": "https://twitter.com/xMoonLana",
        "medium": "https://moonlana.medium.com/"
      }
    },
    {
      "chainId": 101,
      "address": "5KV2W2XPdSo97wQWcuAVi6G4PaCoieg4Lhhi61PAMaMJ",
      "symbol": "GÜ",
      "name": "GÜ",
      "decimals": 9,
      "logoURI": "https://raw.githubusercontent.com/solana-labs/token-list/main/assets/mainnet/5KV2W2XPdSo97wQWcuAVi6G4PaCoieg4Lhhi61PAMaMJ/logo.png",
      "tags": [
        "utility-token"
      ],
      "extensions": {
        "website": "https://kugle.org",
        "twitter": "https://twitter.com/Kugle_"
      }
    },
    {
      "chainId": 101,
      "address": "72fFy4SNGcHoEC1TTFTUkxNHriJqg3hBPsa2jSr2cZgb",
      "symbol": "BZX",
      "name": "BlizeX",
      "decimals": 6,
      "logoURI": "https://raw.githubusercontent.com/solana-labs/token-list/main/assets/mainnet/72fFy4SNGcHoEC1TTFTUkxNHriJqg3hBPsa2jSr2cZgb/logo.png",
      "tags": [],
      "extensions": {
        "website": "https://www.blizex.co",
        "twitter": "https://twitter.com/blizex_en"
      }
    },
    {
      "chainId": 101,
      "address": "5fEo6ZbvpV6zdyzowtAwgMcWHZe1yJy9NxQM6gC19QW5",
      "symbol": "GREEN",
      "name": "Green DEX",
      "decimals": 9,
      "logoURI": "https://raw.githubusercontent.com/solana-labs/token-list/main/assets/mainnet/5fEo6ZbvpV6zdyzowtAwgMcWHZe1yJy9NxQM6gC19QW5/logo.svg",
      "tags": [
        "Green DEX"
      ],
      "extensions": {
        "website": "https://greendex.network/",
        "twitter": "https://twitter.com/GreendexN"
      }
    },
    {
      "chainId": 101,
      "address": "Bx1fDtvTN6NvE4kjdPHQXtmGSg582bZx9fGy4DQNMmAT",
      "symbol": "SOLC",
      "name": "Solcubator",
      "decimals": 9,
      "logoURI": "https://raw.githubusercontent.com/solana-labs/token-list/main/assets/mainnet/Bx1fDtvTN6NvE4kjdPHQXtmGSg582bZx9fGy4DQNMmAT/logo.png",
      "tags": [],
      "extensions": {
        "website": "http://solcubator.io",
        "twitter": "https://twitter.com/Solcubator"
      }
    },
    {
      "chainId": 101,
      "address": "ABxCiDz4jjKt1t7Syu5Tb37o8Wew9ADpwngZh6kpLbLX",
      "symbol": "XSOL",
      "name": "XSOL Token",
      "decimals": 8,
      "logoURI": "https://raw.githubusercontent.com/solana-labs/token-list/main/assets/mainnet/ABxCiDz4jjKt1t7Syu5Tb37o8Wew9ADpwngZh6kpLbLX/logo.png",
      "tags": [
        "utility-token"
      ],
      "extensions": {
        "website": "https://0xsol.network",
        "twitter": "https://twitter.com/0xSol_Network"
      }
    },
    {
      "chainId": 101,
      "address": "DrcPRJPBiakQcWqon3gZms7sviAqdQS5zS5wvaG5v6wu",
      "symbol": "BLD",
      "name": "BladesToken",
      "decimals": 4,
      "logoURI": "https://raw.githubusercontent.com/solana-labs/token-list/main/assets/mainnet/DrcPRJPBiakQcWqon3gZms7sviAqdQS5zS5wvaG5v6wu/logo.png",
      "tags": [],
      "extensions": {
        "website": "https://blades.finance/",
        "twitter": "https://twitter.com/bladesfinance"
      }
    },
    {
      "chainId": 101,
      "address": "6D7E4mstMboABmfoaPrtVDgewjUCbGdvcYVaHa9SDiTg",
      "symbol": "QWK",
      "name": "QwikPay.io Token",
      "decimals": 9,
      "logoURI": "https://raw.githubusercontent.com/solana-labs/token-list/main/assets/mainnet/6D7E4mstMboABmfoaPrtVDgewjUCbGdvcYVaHa9SDiTg/logo.png",
      "tags": [],
      "extensions": {
        "website": "https://www.qwikpay.io",
        "twitter": "https://twitter.com/QwikpayIO"
      }
    },
    {
      "chainId": 101,
      "address": "BTyJg5zMbaN2KMfn7LsKhpUsV675aCUSUMrgB1YGxBBP",
      "symbol": "GOOSEBERRY",
      "name": "Gooseberry",
      "decimals": 9,
      "logoURI": "https://raw.githubusercontent.com/solana-labs/token-list/main/assets/mainnet/BTyJg5zMbaN2KMfn7LsKhpUsV675aCUSUMrgB1YGxBBP/logo.png",
      "tags": [],
      "extensions": {
        "website": "https://gooseberry.changr.ca",
        "twitter": "https://twitter.com/gooseberrycoin"
      }
    },
    {
      "chainId": 101,
      "address": "5GG1LbgY4EEvPR51YQPNr65QKcZemrHWPooTqC5gRPBA",
      "symbol": "DXB",
      "name": "DefiXBet Token",
      "decimals": 9,
      "logoURI": "https://raw.githubusercontent.com/solana-labs/token-list/main/assets/mainnet/5GG1LbgY4EEvPR51YQPNr65QKcZemrHWPooTqC5gRPBA/logo.png",
      "tags": [],
      "extensions": {
        "website": "https://DefiXBet.com/",
        "twitter": "https://twitter.com/DefiXBet",
        "medium": "https://defixbet.medium.com/",
        "tgann": "https://t.me/DefiXBet"
      }
    },
    {
      "chainId": 101,
      "address": "7a4cXVvVT7kF6hS5q5LDqtzWfHfys4a9PoK6pf87RKwf",
      "symbol": "LUNY",
      "name": "Luna Yield",
      "decimals": 9,
      "logoURI": "https://raw.githubusercontent.com/solana-labs/token-list/main/assets/mainnet/7a4cXVvVT7kF6hS5q5LDqtzWfHfys4a9PoK6pf87RKwf/logo.png",
      "tags": [],
      "extensions": {
        "website": "https://www.lunayield.com",
        "twitter": "https://twitter.com/Luna_Yield"
      }
    },
    {
      "chainId": 101,
      "address": "AP58G14hoy4GGgZS4L8TzZgqXnk3hBvciFKW2Cb1RQ2J",
      "symbol": "YARDv1",
      "name": "SolYard Finance Beta",
      "decimals": 9,
      "logoURI": "https://raw.githubusercontent.com/solana-labs/token-list/main/assets/mainnet/AP58G14hoy4GGgZS4L8TzZgqXnk3hBvciFKW2Cb1RQ2J/logo.png",
      "tags": [],
      "extensions": {
        "website": "https://solyard.finance/"
      }
    },
    {
      "chainId": 101,
      "address": "6Y7LbYB3tfGBG6CSkyssoxdtHb77AEMTRVXe8JUJRwZ7",
      "symbol": "DINO",
      "name": "DINO",
      "decimals": 6,
      "logoURI": "https://raw.githubusercontent.com/solana-labs/token-list/main/assets/mainnet/6Y7LbYB3tfGBG6CSkyssoxdtHb77AEMTRVXe8JUJRwZ7/logo.png",
      "tags": [],
      "extensions": {
        "website": "https://www.solanadino.com",
        "twitter": "https://twitter.com/solanadino"
      }
    },
    {
      "chainId": 101,
      "address": "4wjPQJ6PrkC4dHhYghwJzGBVP78DkBzA2U3kHoFNBuhj",
      "symbol": "LIQ",
      "name": "LIQ Protocol",
      "decimals": 6,
      "logoURI": "https://raw.githubusercontent.com/solana-labs/token-list/main/assets/mainnet/4wjPQJ6PrkC4dHhYghwJzGBVP78DkBzA2U3kHoFNBuhj/logo.png",
      "tags": [],
      "extensions": {
        "website": "https://liqsolana.com/",
        "coingeckoId": "liq-protocol",
        "twitter": "https://twitter.com/liqsolana",
        "discord": "https://discord.gg/MkfjambeU7",
        "serumV3Usdc": "FLKUQGh9VAG4otn4njLPUf5gaUPx5aAZ2Q6xWiD3hH5u"
      }
    },
    {
      "chainId": 101,
      "address": "DubwWZNWiNGMMeeQHPnMATNj77YZPZSAz2WVR5WjLJqz",
      "symbol": "CRP",
      "name": "CropperFinance",
      "decimals": 6,
      "logoURI": "https://raw.githubusercontent.com/solana-labs/token-list/main/assets/mainnet/DubwWZNWiNGMMeeQHPnMATNj77YZPZSAz2WVR5WjLJqz/logo.png",
      "tags": [],
      "extensions": {
        "website": "https://cropper.finance/",
        "twitter": "https://twitter.com/cropperfinance"
      }
    },
    {
      "chainId": 101,
      "address": "B3Ggjjj3QargPkFTAJiR6BaD8CWKFUaWRXGcDQ1nyeeD",
      "symbol": "PARTI",
      "name": "PARTI",
      "decimals": 9,
      "logoURI": "https://raw.githubusercontent.com/solana-labs/token-list/main/assets/mainnet/B3Ggjjj3QargPkFTAJiR6BaD8CWKFUaWRXGcDQ1nyeeD/logo.png",
      "tags": [],
      "extensions": {
        "website": "https://parti.finance",
        "twitter": "https://twitter.com/ParticleFinance",
        "medium": "https://particlefinance.medium.com"
      }
    },
    {
      "chainId": 101,
      "address": "5igDhdTnXif5E5djBpRt4wUKo5gtf7VicHi8r5ada4Hj",
      "symbol": "NIA",
      "name": "NIALABS",
      "decimals": 0,
      "logoURI": "https://raw.githubusercontent.com/solana-labs/token-list/main/assets/mainnet/5igDhdTnXif5E5djBpRt4wUKo5gtf7VicHi8r5ada4Hj/logo.png",
      "tags": [],
      "extensions": {
        "website": "https://www.nialabs.com/"
      }
    },
    {
      "chainId": 101,
      "address": "GQnN5M1M6oTjsziAwcRYd1P7pRBBQKURj5QeAjN1npnE",
      "symbol": "CORV",
      "name": "Project Corvus",
      "decimals": 9,
      "logoURI": "https://raw.githubusercontent.com/solana-labs/token-list/main/assets/mainnet/GQnN5M1M6oTjsziAwcRYd1P7pRBBQKURj5QeAjN1npnE/logo.png",
      "tags": [],
      "extensions": {
        "website": "https://dixon.company/"
      }
    },
    {
      "chainId": 101,
      "address": "3FRQnT5djQMATCg6TNXBhi2bBkbTyGdywsLmLa8BbEKz",
      "symbol": "HLTH",
      "name": "HLTH",
      "decimals": 4,
      "logoURI": "https://raw.githubusercontent.com/solana-labs/token-list/main/assets/mainnet/3FRQnT5djQMATCg6TNXBhi2bBkbTyGdywsLmLa8BbEKz/logo.png",
      "extensions": {
        "website": "https://hlth.network/",
        "twitter": "https://twitter.com/hlthnetwork",
        "telegram": "https://t.me/HLTHnetwork"
      }
    },
    {
      "chainId": 101,
      "address": "Ea5SjE2Y6yvCeW5dYTn7PYMuW5ikXkvbGdcmSnXeaLjS",
      "symbol": "PAI",
      "name": "PAI (Parrot)",
      "decimals": 6,
      "logoURI": "https://raw.githubusercontent.com/solana-labs/token-list/main/assets/mainnet/Ea5SjE2Y6yvCeW5dYTn7PYMuW5ikXkvbGdcmSnXeaLjS/logo.svg",
      "tags": [
        "stablecoin"
      ],
      "extensions": {
        "website": "https://partyparrot.finance",
        "twitter": "https://twitter.com/gopartyparrot",
        "telegram": "https://t.me/gopartyparrot"
      }
    },
    {
      "chainId": 101,
      "address": "SLRSSpSLUTP7okbCUBYStWCo1vUgyt775faPqz8HUMr",
      "symbol": "SLRS",
      "name": "Solrise Finance",
      "decimals": 6,
      "logoURI": "https://raw.githubusercontent.com/solana-labs/token-list/main/assets/mainnet/SLRSSpSLUTP7okbCUBYStWCo1vUgyt775faPqz8HUMr/logo.png",
      "tags": [],
      "extensions": {
        "website": "https://solrise.finance",
        "twitter": "https://twitter.com/SolriseFinance",
        "telegram": "https://t.me/solrisefinance",
        "medium": "https://blog.solrise.finance",
        "discord": "https://discord.gg/xNbGgMUJfU",
        "serumV3Usdc": "2Gx3UfV831BAh8uQv1FKSPKS9yajfeeD8GJ4ZNb2o2YP",
        "coingeckoId": "solrise-finance"
      }
    },
    {
      "chainId": 101,
      "address": "Fx14roJm9m27zngJQwmt81npHvPc5pmF772nxDhNnsh5",
      "symbol": "LIQ-USDC",
      "name": "Raydium LP Token (LIQ-USDC)",
      "decimals": 6,
      "logoURI": "https://raw.githubusercontent.com/solana-labs/token-list/main/assets/mainnet/Fx14roJm9m27zngJQwmt81npHvPc5pmF772nxDhNnsh5/logo.png",
      "tags": [
        "lp-token"
      ],
      "extensions": {
        "website": "https://raydium.io/"
      }
    },
    {
      "chainId": 101,
      "address": "GtQ48z7NNjs7sVyp3M7iuiDcTRjeWPd1fkdiWQNy1UR6",
      "symbol": "LIQ-SOL",
      "name": "Raydium LP Token (LIQ-SOL)",
      "decimals": 6,
      "logoURI": "https://raw.githubusercontent.com/solana-labs/token-list/main/assets/mainnet/GtQ48z7NNjs7sVyp3M7iuiDcTRjeWPd1fkdiWQNy1UR6/logo.png",
      "tags": [
        "lp-token"
      ],
      "extensions": {
        "website": "https://raydium.io/"
      }
    },
    {
      "chainId": 101,
      "address": "7Jimij6hkEjjgmf3HamW44d2Cf5kj2gHnfCDDPGxWut",
      "symbol": "GQO",
      "name": "GIGQO",
      "decimals": 9,
      "logoURI": "https://gigqo.com/images/new-gqo-logo.png",
      "tags": [],
      "extensions": {
        "website": "https://gigqo.com/",
        "twitter": "https://twitter.com/gigqoapp"
      }
    },
    {
      "chainId": 101,
      "address": "E5rk3nmgLUuKUiS94gg4bpWwWwyjCMtddsAXkTFLtHEy",
      "symbol": "WOO",
      "name": "Wootrade Network",
      "decimals": 18,
      "logoURI": "https://raw.githubusercontent.com/solana-labs/token-list/main/assets/mainnet/E5rk3nmgLUuKUiS94gg4bpWwWwyjCMtddsAXkTFLtHEy/logo.png",
      "tags": [],
      "extensions": {
        "website": "https://woo.network",
        "twitter": "https://twitter.com/wootraderS"
      }
    },
    {
      "chainId": 101,
      "address": "9s6dXtMgV5E6v3rHqBF2LejHcA2GWoZb7xNUkgXgsBqt",
      "symbol": "USDC-USDT-PAI",
      "name": "Mercurial LP Token (USDC-USDT-PAI)",
      "decimals": 6,
      "logoURI": "https://raw.githubusercontent.com/solana-labs/token-list/main/assets/mainnet/9s6dXtMgV5E6v3rHqBF2LejHcA2GWoZb7xNUkgXgsBqt/logo.png",
      "tags": [
        "lp-token"
      ],
      "extensions": {
        "website": "https://www.mercurial.finance/"
      }
    },
    {
      "chainId": 101,
      "address": "8kRacWW5qZ34anyH8s9gu2gC4FpXtncqBDPpd2a6DnZE",
      "symbol": "MECA",
      "name": "Coinmeca",
      "decimals": 9,
      "logoURI": "https://raw.githubusercontent.com/solana-labs/token-list/main/assets/mainnet/8kRacWW5qZ34anyH8s9gu2gC4FpXtncqBDPpd2a6DnZE/logo.svg",
      "tags": [
        "utility-token"
      ],
      "extensions": {
        "website": "https://coinmeca.net/",
        "medium": "https://coinmeca.medium.com/",
        "twitter": "https://twitter.com/coinmeca",
        "telegram": "https://t.me/coinmeca",
        "discord": "https://discord.gg/coinmeca",
        "reddit": "https://reddit.com/r/coinmeca"
      }
    },
    {
      "chainId": 101,
      "address": "sodaNXUbtjMvHe9c5Uw7o7VAcVpXPHAvtaRaiPVJQuE",
      "symbol": "SODA",
      "name": "cheesesoda token",
      "decimals": 0,
      "logoURI": "https://raw.githubusercontent.com/solana-labs/token-list/main/assets/mainnet/sodaNXUbtjMvHe9c5Uw7o7VAcVpXPHAvtaRaiPVJQuE/logo.svg",
      "tags": [],
      "extensions": {
        "website": "https://token.cheesesoda.com",
        "twitter": "https://twitter.com/cheesesodadex",
        "serumV3Usdc": "6KFs2wUzME8Z3AeWL4HfKkXbtik5zVvebdg5qCxqt4hB"
      }
    },
    {
      "chainId": 101,
      "address": "sodaoT6Wh1nxHaarw4kDh7AkK4oZnERK1QgDUtHPR3H",
      "symbol": "SODAO",
      "name": "cheesesodaDAO",
      "decimals": 4,
      "logoURI": "https://raw.githubusercontent.com/solana-labs/token-list/main/assets/mainnet/sodaoT6Wh1nxHaarw4kDh7AkK4oZnERK1QgDUtHPR3H/logo.svg",
      "tags": [],
      "extensions": {
        "website": "https://dao.cheesesoda.com",
        "twitter": "https://twitter.com/cheesesodadex"
      }
    },
    {
      "chainId": 101,
      "address": "49YUsDrThJosHSagCn1F59Uc9NRxbr9thVrZikUnQDXy",
      "symbol": "LIQ-RAY",
      "name": "Raydium LP Token (LIQ-RAY)",
      "decimals": 6,
      "logoURI": "https://raw.githubusercontent.com/solana-labs/token-list/main/assets/mainnet/49YUsDrThJosHSagCn1F59Uc9NRxbr9thVrZikUnQDXy/logo.png",
      "tags": [
        "lp-token"
      ],
      "extensions": {
        "website": "https://raydium.io/"
      }
    },
    {
      "chainId": 101,
      "address": "FGmeGqUqKzVX2ajkXaFSQxNcBRWnJg1vi5fugRJrDJ3k",
      "symbol": "FCS",
      "name": "FCS",
      "decimals": 6,
      "logoURI": "https://raw.githubusercontent.com/solana-labs/token-list/main/assets/mainnet/FGmeGqUqKzVX2ajkXaFSQxNcBRWnJg1vi5fugRJrDJ3k/logo.png",
      "tags": [],
      "extensions": {
        "website": "https://www.fcs.com/"
      }
    },
    {
      "chainId": 101,
      "address": "9eaAUFp7S38DKXxbjwzEG8oq1H1AipPkUuieUkVJ9krt",
      "symbol": "KDC",
      "name": "KDC (KURZ Digital Currency)",
      "decimals": 2,
      "logoURI": "https://kurzdigital.com/images/KDC_logo.png",
      "tags": [
        "stablecoin",
        "kdc"
      ],
      "extensions": {
        "website": "https://www.kurzdigital.com"
      }
    },
    {
      "chainId": 101,
      "address": "A1C9Shy732BThWvHAN936f33N7Wm1HbFvxb2zDSoBx8F",
      "symbol": "PKR2",
      "name": "Pokerrrr 2",
      "decimals": 9,
      "logoURI": "assets/mainnet/A1C9Shy732BThWvHAN936f33N7Wm1HbFvxb2zDSoBx8F/pkr2-logo.png",
      "tags": [
        "Game-Token",
        "Club Code: 03m91"
      ],
      "extensions": {
        "website": "https://www.pokerrrrapp.com/"
      }
    },
    {
      "chainId": 101,
      "address": "GSaiLQxREzaxUcE3v28HxBacoUQPZNtXx1eQsCFsX9Bg",
      "symbol": "gSAIL",
      "name": "gSAIL",
      "decimals": 9,
      "logoURI": "https://raw.githubusercontent.com/solana-labs/token-list/main/assets/mainnet/GSaiLQxREzaxUcE3v28HxBacoUQPZNtXx1eQsCFsX9Bg/logo.png",
      "tags": [
        "utility-token"
      ],
      "extensions": {
        "website": "https://www.solanasail.com",
        "twitter": "https://twitter.com/SolanaSail"
      }
    },
    {
      "chainId": 101,
<<<<<<< HEAD
      "address": "ELyNEh5HC33sQLhGiQ5dimmwqiJCiqVJp3eQxpX3pKhQ",
      "symbol": "JCS",
      "name": "Jogys Crypto School Token",
      "decimals": 9,
      "logoURI": "https://raw.githubusercontent.com/solana-labs/token-list/main/assets/mainnet/ELyNEh5HC33sQLhGiQ5dimmwqiJCiqVJp3eQxpX3pKhQ/logo.png",
      "tags": [],
      "extensions": {
        "website": "https://instagram.com/jogyscryptoschool?utm_medium=copy_link",
        "instagram": "https://instagram.com/jogyscryptoschool?utm_medium=copy_link",
        "telegram": "https://t.me/JCS_JogysCryptoSchool"
      }
    },
    {
      "chainId": 101,
      "address": "3bRTivrVsitbmCTGtqwp7hxXPsybkjn4XLNtPsHqa3zR",
      "symbol": "LIKE",
      "name": "Only1 (LIKE)",
      "decimals": 9,
      "logoURI": "https://only1.io/like-token.svg",
      "tags": [
        "utility-token"
      ],
      "extensions": {
        "website": "https://only1.io/",
        "medium": "https://only1nft.medium.com/",
        "twitter": "https://twitter.com/only1nft",
        "telegram": "https://t.me/only1nft",
        "discord": "https://discord.gg/SrsKwTFA"
      }
    },
    {
      "chainId": 101,
      "address": "CXLBjMMcwkc17GfJtBos6rQCo1ypeH6eDbB82Kby4MRm",
      "symbol": "wUST",
      "name": "Wrapped UST (Wormhole)",
      "decimals": 9,
      "logoURI": "https://raw.githubusercontent.com/solana-labs/token-list/main/assets/mainnet/CXLBjMMcwkc17GfJtBos6rQCo1ypeH6eDbB82Kby4MRm/logo.png",
      "tags": [
        "wrapped",
        "wormhole"
      ],
      "extensions": {
        "website": "https://terra.money",
        "address": "0xa47c8bf37f92aBed4A126BDA807A7b7498661acD",
        "bridgeContract": "https://etherscan.io/address/0xf92cD566Ea4864356C5491c177A430C222d7e678",
        "assetContract": "https://etherscan.io/address/0xa47c8bf37f92aBed4A126BDA807A7b7498661acD",
        "coingeckoId": "terrausd"
      }
    },
    {
      "chainId": 101,
      "address": "A7SXXA9wveT2quqqzh5m6Zf3ueCb9kBezQdpnYxHwzLt",
      "symbol": "ZINTI",
      "name": "Zia Inti",
      "decimals": 9,
      "logoURI": "https://raw.githubusercontent.com/solana-labs/token-list/main/assets/mainnet/A7SXXA9wveT2quqqzh5m6Zf3ueCb9kBezQdpnYxHwzLt/logo.png",
      "tags": [],
      "extensions": {
        "website": "https://www.ziainti.com/"
      }
    },
    {
      "chainId": 101,
      "address": "3Ztt53vwGhQGoEp3n1RjSu4CFnGRfqzwo6L8KN8gmXfd",
      "symbol": "METAS",
      "name": "METASEER",
      "decimals": 9,
      "logoURI": "https://metaseer.io/img/home-one/logo256.png",
      "tags": [
        "utility-token"
      ],
      "extensions": {
        "website": "https://metaseer.io/",
        "twitter": "https://twitter.com/MSEERofficial"
      }
    },
    {
      "chainId": 101,
      "address": "EssczqGURZtsSuzEoH471KCRNDWfS4aQpEJVXWL3DvdK",
      "symbol": "VIVA",
      "name": "Viva coin",
      "decimals": 9,
      "logoURI": "https://raw.githubusercontent.com/solana-labs/token-list/main/assets/mainnet/EssczqGURZtsSuzEoH471KCRNDWfS4aQpEJVXWL3DvdK/logo.png",
      "tags": [
        "utility-token"
      ],
      "extensions": {
        "website": "https://www.inkresearch.com",
        "twitter": "https://twitter.com/inkresearch"
      }
    },
    {
      "chainId": 101,
      "address": "EWS2ATMt5fQk89NWLJYNRmGaNoji8MhFZkUB4DiWCCcz",
      "symbol": "SOLBERRY",
      "name": "SOLBERRY",
      "decimals": 6,
      "logoURI": "https://raw.githubusercontent.com/solana-labs/token-list/main/assets/mainnet/EWS2ATMt5fQk89NWLJYNRmGaNoji8MhFZkUB4DiWCCcz/logo.png",
      "tags": [],
      "extensions": {
        "website": "https://www.solberry.tech",
        "twitter": "https://twitter.com/berrysol"
      }
    },
    {
      "chainId": 101,
      "address": "FJJT7yUJM9X9SHpkVr4wLgyfJ3vtVLoReUqTsCPWzof2",
      "symbol": "KEKW-USDC",
      "name": "Raydium LP Token (KEKW-USDC)",
      "decimals": 9,
      "logoURI": "https://www.kekw.io/images/kekwusdc.png",
      "tags": [
        "lp-token"
      ],
      "extensions": {
        "website": "https://kekw.io/",
        "twitter": "https://twitter.com/kekwcoin",
        "medium": "https://kekwcoin.medium.com/",
        "discord": "https://discord.gg/kekw"
      }
    },
    {
      "chainId": 101,
      "address": "5Z6jnA9fDUDVjQyaTbYWwCTE47wMAuyvAQjg5angY12C",
      "symbol": "DNDZ",
      "name": "Dinarius Token",
      "decimals": 8,
      "logoURI": "https://raw.githubusercontent.com/Boukezzoula/Dinarius/master/dinariuslogo.png",
      "tags": [
        "stablecoin"
      ],
      "extensions": {
        "website": "http://dinarius.net"
      }
    },
    {
      "chainId": 101,
      "address": "EqbY2zaTsJesaVviL5unHKjDsjoQZJhQAQz3iWQxAu1X",
      "symbol": "RnV",
      "name": "RADONTOKEN",
      "decimals": 9,
      "logoURI": "https://raw.githubusercontent.com/solana-labs/token-list/main/assets/mainnet/EqbY2zaTsJesaVviL5unHKjDsjoQZJhQAQz3iWQxAu1X/logo.png",
      "tags": [],
      "extensions": {
        "website": "https://www.radonvalue.com/"
=======
      "address": "5pXLmRJyfrTDYMCp1xyiqRDcbb7vYjYiMYzhBza2ht62",
      "symbol": "CRYN",
      "name": "Crayon",
      "decimals": 6,
      "logoURI": "https://raw.githubusercontent.com/solana-labs/token-list/main/assets/mainnet/5pXLmRJyfrTDYMCp1xyiqRDcbb7vYjYiMYzhBza2ht62/logo.png",
      "tags": [
        "Crayon",
        "Meme Token",
        "NFT",
        "DEX"
      ],
      "extensions": {
        "website": "https://solanacrayon.com",
        "twitter": "https://twitter.com/SolanaCrayon"
>>>>>>> 69c17820
      }
    }
  ],
  "version": {
    "major": 0,
    "minor": 2,
    "patch": 2
  }
}<|MERGE_RESOLUTION|>--- conflicted
+++ resolved
@@ -10803,7 +10803,6 @@
     },
     {
       "chainId": 101,
-<<<<<<< HEAD
       "address": "ELyNEh5HC33sQLhGiQ5dimmwqiJCiqVJp3eQxpX3pKhQ",
       "symbol": "JCS",
       "name": "Jogys Crypto School Token",
@@ -10949,22 +10948,19 @@
       "tags": [],
       "extensions": {
         "website": "https://www.radonvalue.com/"
-=======
+      }
+    },
+    {
+      "chainId": 101,
       "address": "5pXLmRJyfrTDYMCp1xyiqRDcbb7vYjYiMYzhBza2ht62",
       "symbol": "CRYN",
       "name": "Crayon",
       "decimals": 6,
       "logoURI": "https://raw.githubusercontent.com/solana-labs/token-list/main/assets/mainnet/5pXLmRJyfrTDYMCp1xyiqRDcbb7vYjYiMYzhBza2ht62/logo.png",
-      "tags": [
-        "Crayon",
-        "Meme Token",
-        "NFT",
-        "DEX"
-      ],
+      "tags": [],
       "extensions": {
         "website": "https://solanacrayon.com",
         "twitter": "https://twitter.com/SolanaCrayon"
->>>>>>> 69c17820
       }
     }
   ],
