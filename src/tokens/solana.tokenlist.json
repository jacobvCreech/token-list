--- conflicted
+++ resolved
@@ -10538,16 +10538,6 @@
       }
     },
     {
-<<<<<<< HEAD
-      "address": "5igDhdTnXif5E5djBpRt4wUKo5gtf7VicHi8r5ada4Hj",
-      "symbol": "NIA",
-      "name": "NIALABS",
-      "decimals": 0,
-      "logoURI": "https://i.ibb.co/z6DHkSH/nia-logo.png",
-      "tags": [],
-      "extensions": {
-        "website": "https://www.nialabs.com/"
-=======
       "chainId": 101,
       "address": "9s6dXtMgV5E6v3rHqBF2LejHcA2GWoZb7xNUkgXgsBqt",
       "symbol": "USDC-USDT-PAI",
@@ -10615,7 +10605,6 @@
       ],
       "extensions": {
         "website": "https://www.kurzdigital.com"
->>>>>>> 69aa05ea
       }
     }
   ],
