--- conflicted
+++ resolved
@@ -8202,7 +8202,6 @@
     },
     {
       "chainId": 101,
-<<<<<<< HEAD
       "address": "3KnVxWhoYdc9UwDr5WMVkZp2LpF7gnojg7We7MUd6ixQ",
       "symbol": "WOLFE",
       "name": "Wolfecoin",
@@ -8226,18 +8225,6 @@
         "twitter": "https://twitter.com/apeXit_finance",
         "discord": "https://discord.gg/aASQy2dWsN",
         "tggroup": "https://t.me/apexit_finance"
-=======
-      "address": "EGN2774kzKyUnJs2Gv5poK6ymiMVkdyCQD2gGnJ84sDk",
-      "symbol": "NEFT",
-      "name": "Neftea Labs Coin",
-      "decimals": 8,
-      "logoURI": "https://gateway.pinata.cloud/ipfs/QmdcmEVy9dyBdLoHSTfjUwQxmVLJPH157WmVGd74JF6obX",
-      "tags": ["Neftea",
-        "NFT",
-        "utility-token"],
-      "extensions": {
-        "website": "https://www.neftealabs.com/",
->>>>>>> d21de5f1
       }
     },
     {
@@ -9041,6 +9028,22 @@
         "twitter": "https://twitter.com/sol_hamster",
         "telegram": "https://t.me/SolHamster",
         "dex-website": "https://dex-solhamster.space/"
+      }
+    },
+    {
+      "chainId": 101,
+      "address": "EGN2774kzKyUnJs2Gv5poK6ymiMVkdyCQD2gGnJ84sDk",
+      "symbol": "NEFT",
+      "name": "Neftea Labs Coin",
+      "decimals": 8,
+      "logoURI": "https://gateway.pinata.cloud/ipfs/QmdcmEVy9dyBdLoHSTfjUwQxmVLJPH157WmVGd74JF6obX",
+      "tags": [
+        "Neftea",
+        "NFT",
+        "utility-token"
+      ],
+      "extensions": {
+        "website": "https://www.neftealabs.com/"
       }
     }
   ],
