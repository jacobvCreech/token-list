{
  "name": "Solana Token List",
  "logoURI": "https://cdn.jsdelivr.net/gh/trustwallet/assets@master/blockchains/solana/info/logo.png",
  "keywords": [
    "solana",
    "spl"
  ],
  "tags": {
    "stablecoin": {
      "name": "stablecoin",
      "description": "Tokens that are fixed to an external asset, e.g. the US dollar"
    },
    "ethereum": {
      "name": "ethereum",
      "description": "Asset bridged from ethereum"
    },
    "lp-token": {
      "name": "lp-token",
      "description": "Asset representing liquidity provider token"
    },
    "wrapped-sollet": {
      "name": "wrapped-sollet",
      "description": "Asset wrapped using sollet bridge"
    },
    "wrapped": {
      "name": "wrapped",
      "description": "Asset wrapped using wormhole bridge"
    },
    "leveraged": {
      "name": "leveraged",
      "description": "Leveraged asset"
    },
    "bull": {
      "name": "bull",
      "description": "Leveraged Bull asset"
    },
    "bear": {
      "name": "bear",
      "description": "Leveraged Bear asset"
    },
    "nft": {
      "name": "nft",
      "description": "Non-fungible token"
    },
    "security-token": {
      "name": "security-token",
      "description": "Tokens that are used to gain access to an electronically restricted resource"
    },
    "utility-token": {
      "name": "utility-token",
      "description": "Tokens that are designed to be spent within a certain blockchain ecosystem e.g. most of the SPL-Tokens"
    },
    "tokenized-stock": {
      "name": "tokenized-stock",
      "description": "Tokenized stocks are tokenized derivatives that represent traditional securities, particularly shares in publicly firms traded on regulated exchanges"
    }
  },
  "timestamp": "2021-03-03T19:57:21+0000",
  "tokens": [
    {
      "chainId": 101,
      "address": "99pifp4v4qQNk3irTHpmAEEzgKfs3ahLE7iFKEqfyxPj",
      "symbol": "ZI",
      "name": "ZI (The Z Institute Token)",
      "decimals": 6,
      "logoURI": "https://raw.githubusercontent.com/solana-labs/token-list/main/assets/mainnet/99pifp4v4qQNk3irTHpmAEEzgKfs3ahLE7iFKEqfyxPj/logo.png",
      "tags": [
        "utility-token"
      ],
      "extensions": {
        "website": "https://zinstitute.net/",
        "twitter": "https://twitter.com/the_z_institute"
      }
    },
    {
      "chainId": 101,
      "address": "FYfQ9uaRaYvRiaEGUmct45F9WKam3BYXArTrotnTNFXF",
      "symbol": "SOLA",
      "name": "Sola Token",
      "decimals": 9,
      "logoURI": "https://raw.githubusercontent.com/solana-labs/token-list/main/assets/mainnet/FYfQ9uaRaYvRiaEGUmct45F9WKam3BYXArTrotnTNFXF/logo.png",
      "tags": [
        "Solana tokenized",
        "Solana Community token"
      ],
      "extensions": {
        "website": "https://solatoken.net/",
        "telegram": "https://t.me/solatokennet",
        "twitter": "https://twitter.com/EcoSolana"
      }
    },
    {
      "chainId": 101,
      "address": "So11111111111111111111111111111111111111112",
      "symbol": "SOL",
      "name": "Wrapped SOL",
      "decimals": 9,
      "logoURI": "https://raw.githubusercontent.com/solana-labs/token-list/main/assets/mainnet/So11111111111111111111111111111111111111112/logo.png",
      "tags": [],
      "extensions": {
        "website": "https://solana.com/",
        "serumV3Usdc": "9wFFyRfZBsuAha4YcuxcXLKwMxJR43S7fPfQLusDBzvT",
        "serumV3Usdt": "HWHvQhFmJB3NUcu1aihKmrKegfVxBEHzwVX6yZCKEsi1",
        "coingeckoId": "solana"
      }
    },
    {
      "chainId": 101,
      "address": "EPjFWdd5AufqSSqeM2qN1xzybapC8G4wEGGkZwyTDt1v",
      "symbol": "USDC",
      "name": "USD Coin",
      "decimals": 6,
      "logoURI": "https://raw.githubusercontent.com/solana-labs/token-list/main/assets/mainnet/EPjFWdd5AufqSSqeM2qN1xzybapC8G4wEGGkZwyTDt1v/logo.png",
      "tags": [
        "stablecoin"
      ],
      "extensions": {
        "website": "https://www.centre.io/",
        "coingeckoId": "usd-coin",
        "serumV3Usdt": "77quYg4MGneUdjgXCunt9GgM1usmrxKY31twEy3WHwcS"
      }
    },
    {
      "chainId": 101,
      "address": "2inRoG4DuMRRzZxAt913CCdNZCu2eGsDD9kZTrsj2DAZ",
      "symbol": "TSLA",
      "name": "Tesla Inc.",
      "decimals": 8,
      "logoURI": "https://raw.githubusercontent.com/solana-labs/token-list/main/assets/mainnet/2inRoG4DuMRRzZxAt913CCdNZCu2eGsDD9kZTrsj2DAZ/logo.svg",
      "tags": [
        "tokenized-stock"
      ],
      "extensions": {
        "website": "https://www.digitalassets.ag/UnderlyingDetails?TSLA"
      }
    },
    {
      "chainId": 101,
      "address": "8bpRdBGPt354VfABL5xugP3pmYZ2tQjzRcqjg2kmwfbF",
      "symbol": "AAPL",
      "name": "Apple Inc.",
      "decimals": 8,
      "logoURI": "https://raw.githubusercontent.com/solana-labs/token-list/main/assets/mainnet/8bpRdBGPt354VfABL5xugP3pmYZ2tQjzRcqjg2kmwfbF/logo.svg",
      "tags": [
        "tokenized-stock"
      ],
      "extensions": {
        "website": "https://www.digitalassets.ag/UnderlyingDetails?AAPL"
      }
    },
    {
      "chainId": 101,
      "address": "3vhcrQfEn8ashuBfE82F3MtEDFcBCEFfFw1ZgM3xj1s8",
      "symbol": "MSFT",
      "name": "Microsoft Corporation",
      "decimals": 8,
      "logoURI": "https://raw.githubusercontent.com/solana-labs/token-list/main/assets/mainnet/3vhcrQfEn8ashuBfE82F3MtEDFcBCEFfFw1ZgM3xj1s8/logo.svg",
      "tags": [
        "tokenized-stock"
      ],
      "extensions": {
        "website": "https://www.digitalassets.ag/UnderlyingDetails?MSFT"
      }
    },
    {
      "chainId": 101,
      "address": "ASwYCbLedk85mRdPnkzrUXbbYbwe26m71af9rzrhC2Qz",
      "symbol": "MSTR",
      "name": "MicroStrategy Incorporated.",
      "decimals": 8,
      "logoURI": "https://raw.githubusercontent.com/solana-labs/token-list/main/assets/mainnet/ASwYCbLedk85mRdPnkzrUXbbYbwe26m71af9rzrhC2Qz/logo.svg",
      "tags": [
        "tokenized-stock"
      ],
      "extensions": {
        "website": "https://www.digitalassets.ag/UnderlyingDetails?MSTR"
      }
    },
    {
      "chainId": 101,
      "address": "J25jdsEgTnAwB4nVq3dEQhwekbXCnVTGzFpVMPScXRgK",
      "symbol": "COIN",
      "name": "Coinbase Global Inc.",
      "decimals": 8,
      "logoURI": "https://raw.githubusercontent.com/solana-labs/token-list/main/assets/mainnet/J25jdsEgTnAwB4nVq3dEQhwekbXCnVTGzFpVMPScXRgK/logo.svg",
      "tags": [
        "tokenized-stock"
      ],
      "extensions": {
        "website": "https://www.digitalassets.ag/UnderlyingDetails?COIN"
      }
    },
    {
      "chainId": 101,
      "address": "G2Cg4XoXdEJT5sfrSy9N6YCC3uuVV3AoTQSvMeSqT8ZV",
      "symbol": "ABC",
      "name": "AmerisourceBergen Corp",
      "decimals": 8,
      "logoURI": "https://raw.githubusercontent.com/solana-labs/token-list/main/assets/mainnet/G2Cg4XoXdEJT5sfrSy9N6YCC3uuVV3AoTQSvMeSqT8ZV/logo.svg",
      "tags": [
        "tokenized-stock"
      ],
      "extensions": {
        "website": "https://www.digitalassets.ag/UnderlyingDetails?ABC"
      }
    },
    {
      "chainId": 101,
      "address": "FqqVanFZosh4M4zqxzWUmEnky6nVANjghiSLaGqUAYGi",
      "symbol": "ABNB",
      "name": "Airbnb",
      "decimals": 8,
      "logoURI": "https://raw.githubusercontent.com/solana-labs/token-list/main/assets/mainnet/FqqVanFZosh4M4zqxzWUmEnky6nVANjghiSLaGqUAYGi/logo.svg",
      "tags": [
        "tokenized-stock"
      ],
      "extensions": {
        "website": "https://www.digitalassets.ag/UnderlyingDetails?ABNB"
      }
    },
    {
      "chainId": 101,
      "address": "FgcUo7Ymua8r5xxsn9puizkLGN5w4i3nnBmasXvkcWfJ",
      "symbol": "ACB",
      "name": "Aurora Cannabis Inc",
      "decimals": 8,
      "logoURI": "https://raw.githubusercontent.com/solana-labs/token-list/main/assets/mainnet/FgcUo7Ymua8r5xxsn9puizkLGN5w4i3nnBmasXvkcWfJ/logo.svg",
      "tags": [
        "tokenized-stock"
      ],
      "extensions": {
        "website": "https://www.digitalassets.ag/UnderlyingDetails?ACB"
      }
    },
    {
      "chainId": 101,
      "address": "FenmUGWjsW5AohtHRbgLoPUZyWSK36Cd5a31XJWjnRur",
      "symbol": "AMC",
      "name": "AMC Entertainment Holdings",
      "decimals": 8,
      "logoURI": "https://raw.githubusercontent.com/solana-labs/token-list/main/assets/mainnet/FenmUGWjsW5AohtHRbgLoPUZyWSK36Cd5a31XJWjnRur/logo.svg",
      "tags": [
        "tokenized-stock"
      ],
      "extensions": {
        "website": "https://www.digitalassets.ag/UnderlyingDetails?AMC"
      }
    },
    {
      "chainId": 101,
      "address": "7grgNP3tAJh7DRELmotHzC5Efth4e4SoBvgmFYTX9jPB",
      "symbol": "AMD",
      "name": "Advanced Micro Devices",
      "decimals": 8,
      "logoURI": "https://raw.githubusercontent.com/solana-labs/token-list/main/assets/mainnet/7grgNP3tAJh7DRELmotHzC5Efth4e4SoBvgmFYTX9jPB/logo.svg",
      "tags": [
        "tokenized-stock"
      ],
      "extensions": {
        "website": "https://www.digitalassets.ag/UnderlyingDetails?AMD"
      }
    },
    {
      "chainId": 101,
      "address": "3bjpzTTK49eP8m1bYxw6HYAFGtzyWjvEyGYcFS4gbRAx",
      "symbol": "AMZN",
      "name": "Amazon",
      "decimals": 8,
      "logoURI": "https://raw.githubusercontent.com/solana-labs/token-list/main/assets/mainnet/3bjpzTTK49eP8m1bYxw6HYAFGtzyWjvEyGYcFS4gbRAx/logo.svg",
      "tags": [
        "tokenized-stock"
      ],
      "extensions": {
        "website": "https://www.digitalassets.ag/UnderlyingDetails?AMZN"
      }
    },
    {
      "chainId": 101,
      "address": "4cr7NH1BD2PMV38JQp58UaHUxzqhxeSiF7b6q1GCS7Ae",
      "symbol": "APHA",
      "name": "Aphria Inc",
      "decimals": 8,
      "logoURI": "https://raw.githubusercontent.com/solana-labs/token-list/main/assets/mainnet/4cr7NH1BD2PMV38JQp58UaHUxzqhxeSiF7b6q1GCS7Ae/logo.svg",
      "tags": [
        "tokenized-stock"
      ],
      "extensions": {
        "website": "https://www.digitalassets.ag/UnderlyingDetails?APHA"
      }
    },
    {
      "chainId": 101,
      "address": "GPoBx2hycDs3t4Q8DeBme9RHb9nQpzH3a36iUoojHe16",
      "symbol": "ARKK",
      "name": "ARK Innovation ETF",
      "decimals": 8,
      "logoURI": "https://raw.githubusercontent.com/solana-labs/token-list/main/assets/mainnet/GPoBx2hycDs3t4Q8DeBme9RHb9nQpzH3a36iUoojHe16/logo.png",
      "tags": [
        "tokenized-stock"
      ],
      "extensions": {
        "website": "https://www.digitalassets.ag/UnderlyingDetails?ARKK"
      }
    },
    {
      "chainId": 101,
      "address": "GgDDCnzZGQRUDy8jWqSqDDcPwAVg2YsKZfLPaTYBWdWt",
      "symbol": "BABA",
      "name": "Alibaba",
      "decimals": 8,
      "logoURI": "https://raw.githubusercontent.com/solana-labs/token-list/main/assets/mainnet/GgDDCnzZGQRUDy8jWqSqDDcPwAVg2YsKZfLPaTYBWdWt/logo.svg",
      "tags": [
        "tokenized-stock"
      ],
      "extensions": {
        "website": "https://www.digitalassets.ag/UnderlyingDetails?BABA"
      }
    },
    {
      "chainId": 101,
      "address": "6jSgnmu8yg7kaZRWp5MtQqNrWTUDk7KWXhZhJPmsQ65y",
      "symbol": "BB",
      "name": "BlackBerry",
      "decimals": 8,
      "logoURI": "https://raw.githubusercontent.com/solana-labs/token-list/main/assets/mainnet/6jSgnmu8yg7kaZRWp5MtQqNrWTUDk7KWXhZhJPmsQ65y/logo.svg",
      "tags": [
        "tokenized-stock"
      ],
      "extensions": {
        "website": "https://www.digitalassets.ag/UnderlyingDetails?BB"
      }
    },
    {
      "chainId": 101,
      "address": "9Vovr1bqDbMQ8DyaizdC7n1YVvSia8r3PQ1RcPFqpQAs",
      "symbol": "BILI",
      "name": "Bilibili Inc",
      "decimals": 8,
      "logoURI": "https://raw.githubusercontent.com/solana-labs/token-list/main/assets/mainnet/9Vovr1bqDbMQ8DyaizdC7n1YVvSia8r3PQ1RcPFqpQAs/logo.svg",
      "tags": [
        "tokenized-stock"
      ],
      "extensions": {
        "website": "https://www.digitalassets.ag/UnderlyingDetails?BILI"
      }
    },
    {
      "chainId": 101,
      "address": "j35qY1SbQ3k7b2WAR5cNETDKzDESxGnYbArsLNRUzg2",
      "symbol": "BITW",
      "name": "Bitwise 10 Crypto Index Fund",
      "decimals": 8,
      "logoURI": "https://raw.githubusercontent.com/solana-labs/token-list/main/assets/mainnet/j35qY1SbQ3k7b2WAR5cNETDKzDESxGnYbArsLNRUzg2/logo.png",
      "tags": [
        "tokenized-stock"
      ],
      "extensions": {
        "website": "https://www.digitalassets.ag/UnderlyingDetails?BITW"
      }
    },
    {
      "chainId": 101,
      "address": "AykRYHVEERRoKGzfg2AMTqEFGmCGk9LNnGv2k5FgjKVB",
      "symbol": "BNTX",
      "name": "BioNTech",
      "decimals": 8,
      "logoURI": "https://raw.githubusercontent.com/solana-labs/token-list/main/assets/mainnet/AykRYHVEERRoKGzfg2AMTqEFGmCGk9LNnGv2k5FgjKVB/logo.png",
      "tags": [
        "tokenized-stock"
      ],
      "extensions": {
        "website": "https://www.digitalassets.ag/UnderlyingDetails?BNTX"
      }
    },
    {
      "chainId": 101,
      "address": "Dj76V3vdFGGE8444NWFACR5qmtJrrSop5RCBAGbC88nr",
      "symbol": "BRKA",
      "name": "Berkshire Hathaway Inc",
      "decimals": 8,
      "logoURI": "https://raw.githubusercontent.com/solana-labs/token-list/main/assets/mainnet/Dj76V3vdFGGE8444NWFACR5qmtJrrSop5RCBAGbC88nr/logo.png",
      "tags": [
        "tokenized-stock"
      ],
      "extensions": {
        "website": "https://www.digitalassets.ag/UnderlyingDetails?BRKA"
      }
    },
    {
      "chainId": 101,
      "address": "8TUg3Kpa4pNfaMvgyFdvwyiPBSnyTx7kK5EDfb42N6VK",
      "symbol": "BYND",
      "name": "Beyond Meat Inc",
      "decimals": 8,
      "logoURI": "https://raw.githubusercontent.com/solana-labs/token-list/main/assets/mainnet/8TUg3Kpa4pNfaMvgyFdvwyiPBSnyTx7kK5EDfb42N6VK/logo.svg",
      "tags": [
        "tokenized-stock"
      ],
      "extensions": {
        "website": "https://www.digitalassets.ag/UnderlyingDetails?BYND"
      }
    },
    {
      "chainId": 101,
      "address": "8FyEsMuDWAMMusMqVEstt2sDkMvcUKsTy1gF6oMfWZcG",
      "symbol": "CGC",
      "name": "Canopy Growth Corp",
      "decimals": 8,
      "logoURI": "https://raw.githubusercontent.com/solana-labs/token-list/main/assets/mainnet/8FyEsMuDWAMMusMqVEstt2sDkMvcUKsTy1gF6oMfWZcG/logo.svg",
      "tags": [
        "tokenized-stock"
      ],
      "extensions": {
        "website": "https://www.digitalassets.ag/UnderlyingDetails?CGC"
      }
    },
    {
      "chainId": 101,
      "address": "DUFVbhWf7FsUo3ouMnFbDjv4YYaRE1Sz9jvAmDsNTt1m",
      "symbol": "CRON",
      "name": "Chronos Group Inc",
      "decimals": 8,
      "logoURI": "https://raw.githubusercontent.com/solana-labs/token-list/main/assets/mainnet/DUFVbhWf7FsUo3ouMnFbDjv4YYaRE1Sz9jvAmDsNTt1m/logo.svg",
      "tags": [
        "tokenized-stock"
      ],
      "extensions": {
        "website": "https://www.digitalassets.ag/UnderlyingDetails?CRON"
      }
    },
    {
      "chainId": 101,
      "address": "J9GVpBChXZ8EK7JuPsLSDV17BF9KLJweBQet3L6ZWvTC",
      "symbol": "EEM",
      "name": "iShares MSCI Emerging Markets ETF",
      "decimals": 8,
      "logoURI": "https://raw.githubusercontent.com/solana-labs/token-list/main/assets/mainnet/J9GVpBChXZ8EK7JuPsLSDV17BF9KLJweBQet3L6ZWvTC/logo.svg",
      "tags": [
        "tokenized-stock"
      ],
      "extensions": {
        "website": "https://www.digitalassets.ag/UnderlyingDetails?EEM"
      }
    },
    {
      "chainId": 101,
      "address": "6Xj2NzAW437UUomaxFiVyJQPGvvup6YLeXFQpp4kqNaD",
      "symbol": "EFA",
      "name": "iShares MSCI EAFE ETF",
      "decimals": 8,
      "logoURI": "https://raw.githubusercontent.com/solana-labs/token-list/main/assets/mainnet/6Xj2NzAW437UUomaxFiVyJQPGvvup6YLeXFQpp4kqNaD/logo.svg",
      "tags": [
        "tokenized-stock"
      ],
      "extensions": {
        "website": "https://www.digitalassets.ag/UnderlyingDetails?EFA"
      }
    },
    {
      "chainId": 101,
      "address": "5YMFoVuoQzdivpm6W97UGKkHxq6aEhipuNkA8imPDoa1",
      "symbol": "ETHE",
      "name": "Grayscale Ethereum Trust",
      "decimals": 8,
      "logoURI": "https://raw.githubusercontent.com/solana-labs/token-list/main/assets/mainnet/5YMFoVuoQzdivpm6W97UGKkHxq6aEhipuNkA8imPDoa1/logo.png",
      "tags": [
        "tokenized-stock"
      ],
      "extensions": {
        "website": "https://www.digitalassets.ag/UnderlyingDetails?ETHE"
      }
    },
    {
      "chainId": 101,
      "address": "C9vMZBz1UCmYSCmMcZFw6N9AsYhXDAWnuhxd8ygCA1Ah",
      "symbol": "EWA",
      "name": "iShares MSCI Australia ETF",
      "decimals": 8,
      "logoURI": "https://raw.githubusercontent.com/solana-labs/token-list/main/assets/mainnet/C9vMZBz1UCmYSCmMcZFw6N9AsYhXDAWnuhxd8ygCA1Ah/logo.svg",
      "tags": [
        "tokenized-stock"
      ],
      "extensions": {
        "website": "https://www.digitalassets.ag/UnderlyingDetails?EWA"
      }
    },
    {
      "chainId": 101,
      "address": "AcXn3WXPARC7r5JwrkPHSUmBGWyWx1vRydNHXXvgc8V6",
      "symbol": "EWJ",
      "name": "iShares MSCI Japan ETF",
      "decimals": 8,
      "logoURI": "https://raw.githubusercontent.com/solana-labs/token-list/main/assets/mainnet/AcXn3WXPARC7r5JwrkPHSUmBGWyWx1vRydNHXXvgc8V6/logo.svg",
      "tags": [
        "tokenized-stock"
      ],
      "extensions": {
        "website": "https://www.digitalassets.ag/UnderlyingDetails?EWJ"
      }
    },
    {
      "chainId": 101,
      "address": "8ihxfcxBZ7dZyfnpXJiGrgEZfrKWbZUk6LjfosLrQfR",
      "symbol": "EWY",
      "name": "iShares MSCI South Korea ETF",
      "decimals": 8,
      "logoURI": "https://raw.githubusercontent.com/solana-labs/token-list/main/assets/mainnet/8ihxfcxBZ7dZyfnpXJiGrgEZfrKWbZUk6LjfosLrQfR/logo.svg",
      "tags": [
        "tokenized-stock"
      ],
      "extensions": {
        "website": "https://www.digitalassets.ag/UnderlyingDetails?EWY"
      }
    },
    {
      "chainId": 101,
      "address": "N5ykto2MU7CNcLX7sgWFe3M2Vpy7wq8gDt2sVNDe6aH",
      "symbol": "EWZ",
      "name": "iShares MSCI Brazil ETF",
      "decimals": 8,
      "logoURI": "https://raw.githubusercontent.com/solana-labs/token-list/main/assets/mainnet/N5ykto2MU7CNcLX7sgWFe3M2Vpy7wq8gDt2sVNDe6aH/logo.svg",
      "tags": [
        "tokenized-stock"
      ],
      "extensions": {
        "website": "https://www.digitalassets.ag/UnderlyingDetails?EWZ"
      }
    },
    {
      "chainId": 101,
      "address": "3K9pfJzKiAm9upcyDWk5NBVdjxVtqXN8sVfQ4aR6qwb2",
      "symbol": "FB",
      "name": "Facebook",
      "decimals": 8,
      "logoURI": "https://raw.githubusercontent.com/solana-labs/token-list/main/assets/mainnet/3K9pfJzKiAm9upcyDWk5NBVdjxVtqXN8sVfQ4aR6qwb2/logo.svg",
      "tags": [
        "tokenized-stock"
      ],
      "extensions": {
        "website": "https://www.digitalassets.ag/UnderlyingDetails?FB"
      }
    },
    {
      "chainId": 101,
      "address": "Ege7FzfrrBSusVQrRUuTiFVCSc8u2R9fRWh4qLjdNYfz",
      "symbol": "FXI",
      "name": "iShares China Large-Cap ETF",
      "decimals": 8,
      "logoURI": "https://raw.githubusercontent.com/solana-labs/token-list/main/assets/mainnet/Ege7FzfrrBSusVQrRUuTiFVCSc8u2R9fRWh4qLjdNYfz/logo.svg",
      "tags": [
        "tokenized-stock"
      ],
      "extensions": {
        "website": "https://www.digitalassets.ag/UnderlyingDetails?FXI"
      }
    },
    {
      "chainId": 101,
      "address": "FiV4TtDtnjaf8m8vw2a7uc9hRoFvvu9Ft7GzxiMujn3t",
      "symbol": "GBTC",
      "name": "Grayscale Bitcoin Trust",
      "decimals": 8,
      "logoURI": "https://raw.githubusercontent.com/solana-labs/token-list/main/assets/mainnet/FiV4TtDtnjaf8m8vw2a7uc9hRoFvvu9Ft7GzxiMujn3t/logo.png",
      "tags": [
        "tokenized-stock"
      ],
      "extensions": {
        "website": "https://www.digitalassets.ag/UnderlyingDetails?GBTC"
      }
    },
    {
      "chainId": 101,
      "address": "7FYk6a91TiFWigBvCf8KbuEMyyfpqET5QHFkRtiD2XxF",
      "symbol": "GDX",
      "name": "VanEck Vectors Gold Miners Etf",
      "decimals": 8,
      "logoURI": "https://raw.githubusercontent.com/solana-labs/token-list/main/assets/mainnet/7FYk6a91TiFWigBvCf8KbuEMyyfpqET5QHFkRtiD2XxF/logo.svg",
      "tags": [
        "tokenized-stock"
      ],
      "extensions": {
        "website": "https://www.digitalassets.ag/UnderlyingDetails?GDX"
      }
    },
    {
      "chainId": 101,
      "address": "EGhhk4sHgY1SBYsgkfgyGNhAKBXqn6QyKNx7W13evx9D",
      "symbol": "GDXJ",
      "name": "VanEck Vectors Junior Gold Miners Etf",
      "decimals": 8,
      "logoURI": "https://raw.githubusercontent.com/solana-labs/token-list/main/assets/mainnet/EGhhk4sHgY1SBYsgkfgyGNhAKBXqn6QyKNx7W13evx9D/logo.svg",
      "tags": [
        "tokenized-stock"
      ],
      "extensions": {
        "website": "https://www.digitalassets.ag/UnderlyingDetails?GDXJ"
      }
    },
    {
      "chainId": 101,
      "address": "9HyU5EEyPvkxeuekNUwsHzmMCJoiw8FZBGWaNih2oux1",
      "symbol": "GLD",
      "name": "SPDR Gold Shares",
      "decimals": 8,
      "logoURI": "https://raw.githubusercontent.com/solana-labs/token-list/main/assets/mainnet/9HyU5EEyPvkxeuekNUwsHzmMCJoiw8FZBGWaNih2oux1/logo.png",
      "tags": [
        "tokenized-stock"
      ],
      "extensions": {
        "website": "https://www.digitalassets.ag/UnderlyingDetails?GLD"
      }
    },
    {
      "chainId": 101,
      "address": "EYLa7susWhzqDNKYe7qLhFHb3Y9kdNwThc6QSnc4TLWN",
      "symbol": "GLXY",
      "name": "Galaxy Digital Holdings",
      "decimals": 8,
      "logoURI": "https://raw.githubusercontent.com/solana-labs/token-list/main/assets/mainnet/EYLa7susWhzqDNKYe7qLhFHb3Y9kdNwThc6QSnc4TLWN/logo.png",
      "tags": [
        "tokenized-stock"
      ],
      "extensions": {
        "website": "https://www.digitalassets.ag/UnderlyingDetails?GLXY"
      }
    },
    {
      "chainId": 101,
      "address": "Ac2wmyujRxiGtb5msS7fKzGycaCF7K8NbVs5ortE6MFo",
      "symbol": "GME",
      "name": "GameStop",
      "decimals": 8,
      "logoURI": "https://raw.githubusercontent.com/solana-labs/token-list/main/assets/mainnet/Ac2wmyujRxiGtb5msS7fKzGycaCF7K8NbVs5ortE6MFo/logo.svg",
      "tags": [
        "tokenized-stock"
      ],
      "extensions": {
        "website": "https://www.digitalassets.ag/UnderlyingDetails?GME"
      }
    },
    {
      "chainId": 101,
      "address": "7uzWUPC6XsWkgFAuDjpZgPVH9p3WqeKTvTJqLM1RXX6w",
      "symbol": "GOOGL",
      "name": "Google",
      "decimals": 8,
      "logoURI": "https://raw.githubusercontent.com/solana-labs/token-list/main/assets/mainnet/7uzWUPC6XsWkgFAuDjpZgPVH9p3WqeKTvTJqLM1RXX6w/logo.svg",
      "tags": [
        "tokenized-stock"
      ],
      "extensions": {
        "website": "https://www.digitalassets.ag/UnderlyingDetails?GOOGL"
      }
    },
    {
      "chainId": 101,
      "address": "XJUMvw7KRLoLCYVD727jV9fjNUSDVcZaQUK6XpY6kGm",
      "symbol": "IF",
      "name": "Impossible Finance",
      "decimals": 9,
      "logoURI": "https://gateway.pinata.cloud/ipfs/QmcfMbNuvDV6ho3fueNPFTtgSruaUBmSdqP5D5ZduipN6S/logo.png",
      "tags": [
        "ethereum"
      ],
      "extensions": {
        "website": "https://impossible.finance",
        "coingeckoId": "impossible-finance"
      }
    },
    {
      "chainId": 101,
      "address": "6CuCUCYovcLxwaKuxWm8uTquVKGWaAydcFEU3NrtvxGZ",
      "symbol": "INTC",
      "name": "Intel Corp",
      "decimals": 8,
      "logoURI": "https://raw.githubusercontent.com/solana-labs/token-list/main/assets/mainnet/6CuCUCYovcLxwaKuxWm8uTquVKGWaAydcFEU3NrtvxGZ/logo.svg",
      "tags": [
        "tokenized-stock"
      ],
      "extensions": {
        "website": "https://www.digitalassets.ag/UnderlyingDetails?INTC"
      }
    },
    {
      "chainId": 101,
      "address": "6H26K637YNAjZycRosvBR3ENKFGMsbr4xmoV7ca83GWf",
      "symbol": "JUST",
      "name": "Just Group PLC",
      "decimals": 8,
      "logoURI": "https://raw.githubusercontent.com/solana-labs/token-list/main/assets/mainnet/6H26K637YNAjZycRosvBR3ENKFGMsbr4xmoV7ca83GWf/logo.png",
      "tags": [
        "tokenized-stock"
      ],
      "extensions": {
        "website": "https://www.digitalassets.ag/UnderlyingDetails?JUST"
      }
    },
    {
      "chainId": 101,
      "address": "FFRtWiE8FT7HMf673r9cmpabHVQfa2QEf4rSRwNo4JM3",
      "symbol": "MRNA",
      "name": "Moderna",
      "decimals": 8,
      "logoURI": "https://raw.githubusercontent.com/solana-labs/token-list/main/assets/mainnet/FFRtWiE8FT7HMf673r9cmpabHVQfa2QEf4rSRwNo4JM3/logo.svg",
      "tags": [
        "tokenized-stock"
      ],
      "extensions": {
        "website": "https://www.digitalassets.ag/UnderlyingDetails?MRNA"
      }
    },
    {
      "chainId": 101,
      "address": "Hfbh3GU8AdYCw4stirFy2RPGtwQbbzToG2DgFozAymUb",
      "symbol": "NFLX",
      "name": "Netflix",
      "decimals": 8,
      "logoURI": "https://raw.githubusercontent.com/solana-labs/token-list/main/assets/mainnet/Hfbh3GU8AdYCw4stirFy2RPGtwQbbzToG2DgFozAymUb/logo.svg",
      "tags": [
        "tokenized-stock"
      ],
      "extensions": {
        "website": "https://www.digitalassets.ag/UnderlyingDetails?NFLX"
      }
    },
    {
      "chainId": 101,
      "address": "56Zwe8Crm4pXvmByCxmGDjYrLPxkenTrckdRM7WG3zQv",
      "symbol": "NIO",
      "name": "Nio",
      "decimals": 8,
      "logoURI": "https://raw.githubusercontent.com/solana-labs/token-list/main/assets/mainnet/56Zwe8Crm4pXvmByCxmGDjYrLPxkenTrckdRM7WG3zQv/logo.svg",
      "tags": [
        "tokenized-stock"
      ],
      "extensions": {
        "website": "https://www.digitalassets.ag/UnderlyingDetails?NIO"
      }
    },
    {
      "chainId": 101,
      "address": "HP9WMRDV3KdUfJ7CNn5Wf8JzLczwxdnQYTHDAa9yCSnq",
      "symbol": "NOK",
      "name": "Nokia",
      "decimals": 8,
      "logoURI": "https://raw.githubusercontent.com/solana-labs/token-list/main/assets/mainnet/HP9WMRDV3KdUfJ7CNn5Wf8JzLczwxdnQYTHDAa9yCSnq/logo.svg",
      "tags": [
        "tokenized-stock"
      ],
      "extensions": {
        "website": "https://www.digitalassets.ag/UnderlyingDetails?NOK"
      }
    },
    {
      "chainId": 101,
      "address": "GpM58T33eTrGEdHmeFnSVksJjJT6JVdTvim59ipTgTNh",
      "symbol": "NVDA",
      "name": "NVIDIA",
      "decimals": 8,
      "logoURI": "https://raw.githubusercontent.com/solana-labs/token-list/main/assets/mainnet/GpM58T33eTrGEdHmeFnSVksJjJT6JVdTvim59ipTgTNh/logo.svg",
      "tags": [
        "tokenized-stock"
      ],
      "extensions": {
        "website": "https://www.digitalassets.ag/UnderlyingDetails?NVDA"
      }
    },
    {
      "chainId": 101,
      "address": "CRCop5kHBDLTYJyG7z3u6yiVQi4FQHbyHdtb18Qh2Ta9",
      "symbol": "PENN",
      "name": "Penn National Gaming",
      "decimals": 8,
      "logoURI": "https://raw.githubusercontent.com/solana-labs/token-list/main/assets/mainnet/CRCop5kHBDLTYJyG7z3u6yiVQi4FQHbyHdtb18Qh2Ta9/logo.svg",
      "tags": [
        "tokenized-stock"
      ],
      "extensions": {
        "website": "https://www.digitalassets.ag/UnderlyingDetails?PENN"
      }
    },
    {
      "chainId": 101,
      "address": "97v2oXMQ2MMAkgUnoQk3rNhrZCRThorYhvz1poAe9stk",
      "symbol": "PFE",
      "name": "Pfizer",
      "decimals": 8,
      "logoURI": "https://raw.githubusercontent.com/solana-labs/token-list/main/assets/mainnet/97v2oXMQ2MMAkgUnoQk3rNhrZCRThorYhvz1poAe9stk/logo.svg",
      "tags": [
        "tokenized-stock"
      ],
      "extensions": {
        "website": "https://www.digitalassets.ag/UnderlyingDetails?PFE"
      }
    },
    {
      "chainId": 101,
      "address": "AwutBmwmhehaMh18CxqFPPN311uCB1M2awp68A2bG41v",
      "symbol": "PYPL",
      "name": "PayPal",
      "decimals": 8,
      "logoURI": "https://raw.githubusercontent.com/solana-labs/token-list/main/assets/mainnet/AwutBmwmhehaMh18CxqFPPN311uCB1M2awp68A2bG41v/logo.svg",
      "tags": [
        "tokenized-stock"
      ],
      "extensions": {
        "website": "https://www.digitalassets.ag/UnderlyingDetails?PYPL"
      }
    },
    {
      "chainId": 101,
      "address": "8Sa7BjogSJnkHyhtRTKNDDTDtASnWMcAsD4ySVNSFu27",
      "symbol": "SLV",
      "name": "iShares Silver Trust",
      "decimals": 8,
      "logoURI": "https://raw.githubusercontent.com/solana-labs/token-list/main/assets/mainnet/8Sa7BjogSJnkHyhtRTKNDDTDtASnWMcAsD4ySVNSFu27/logo.svg",
      "tags": [
        "tokenized-stock"
      ],
      "extensions": {
        "website": "https://www.digitalassets.ag/UnderlyingDetails?SLV"
      }
    },
    {
      "chainId": 101,
      "address": "CS4tNS523VCLiTsGnYEAd6GqfrZNLtA14C98DC6gE47g",
      "symbol": "SPY",
      "name": "SPDR S&P 500 ETF",
      "decimals": 8,
      "logoURI": "https://raw.githubusercontent.com/solana-labs/token-list/main/assets/mainnet/CS4tNS523VCLiTsGnYEAd6GqfrZNLtA14C98DC6gE47g/logo.svg",
      "tags": [
        "tokenized-stock"
      ],
      "extensions": {
        "website": "https://www.digitalassets.ag/UnderlyingDetails?SPY"
      }
    },
    {
      "chainId": 101,
      "address": "BLyrWJuDyYnDaUMxqBMqkDYAeajnyode1ARh7TxtakEh",
      "symbol": "SQ",
      "name": "Square",
      "decimals": 8,
      "logoURI": "https://raw.githubusercontent.com/solana-labs/token-list/main/assets/mainnet/BLyrWJuDyYnDaUMxqBMqkDYAeajnyode1ARh7TxtakEh/logo.svg",
      "tags": [
        "tokenized-stock"
      ],
      "extensions": {
        "website": "https://www.digitalassets.ag/UnderlyingDetails?SQ"
      }
    },
    {
      "chainId": 101,
      "address": "HSDepE3xvbyRDx4M11LX7Hf9qgHSopfTXxAoeatCcwWF",
      "symbol": "SUN",
      "name": "Sunoco LP",
      "decimals": 8,
      "logoURI": "https://raw.githubusercontent.com/solana-labs/token-list/main/assets/mainnet/HSDepE3xvbyRDx4M11LX7Hf9qgHSopfTXxAoeatCcwWF/logo.svg",
      "tags": [
        "tokenized-stock"
      ],
      "extensions": {
        "website": "https://www.digitalassets.ag/UnderlyingDetails?SUN"
      }
    },
    {
      "chainId": 101,
      "address": "LZufgu7ekMcWBUypPMBYia2ipnFzpxpZgRBFLhYswgR",
      "symbol": "TLRY",
      "name": "Tilray Inc",
      "decimals": 8,
      "logoURI": "https://raw.githubusercontent.com/solana-labs/token-list/main/assets/mainnet/LZufgu7ekMcWBUypPMBYia2ipnFzpxpZgRBFLhYswgR/logo.svg",
      "tags": [
        "tokenized-stock"
      ],
      "extensions": {
        "website": "https://www.digitalassets.ag/UnderlyingDetails?TLRY"
      }
    },
    {
      "chainId": 101,
      "address": "2iCUKaCQpGvnaBimLprKWT8bNGF92e6LxWq4gjsteWfx",
      "symbol": "TSM",
      "name": "Taiwan Semiconductor Mfg",
      "decimals": 8,
      "logoURI": "https://raw.githubusercontent.com/solana-labs/token-list/main/assets/mainnet/2iCUKaCQpGvnaBimLprKWT8bNGF92e6LxWq4gjsteWfx/logo.svg",
      "tags": [
        "tokenized-stock"
      ],
      "extensions": {
        "website": "https://www.digitalassets.ag/UnderlyingDetails?TSM"
      }
    },
    {
      "chainId": 101,
      "address": "BZMg4HyyHVUJkwh2yuv6duu4iQUaXRxT6sK1dT7FcaZf",
      "symbol": "TUR",
      "name": "iShares MSCI Turkey ETF",
      "decimals": 8,
      "logoURI": "https://raw.githubusercontent.com/solana-labs/token-list/main/assets/mainnet/BZMg4HyyHVUJkwh2yuv6duu4iQUaXRxT6sK1dT7FcaZf/logo.svg",
      "tags": [
        "tokenized-stock"
      ],
      "extensions": {
        "website": "https://www.digitalassets.ag/UnderlyingDetails?TUR"
      }
    },
    {
      "chainId": 101,
      "address": "C2tNm8bMU5tz6KdXjHY5zewsN1Wv1TEbxK9XGTCgUZMJ",
      "symbol": "TWTR",
      "name": "Twitter",
      "decimals": 8,
      "logoURI": "https://raw.githubusercontent.com/solana-labs/token-list/main/assets/mainnet/C2tNm8bMU5tz6KdXjHY5zewsN1Wv1TEbxK9XGTCgUZMJ/logo.svg",
      "tags": [
        "tokenized-stock"
      ],
      "extensions": {
        "website": "https://www.digitalassets.ag/UnderlyingDetails?TWTR"
      }
    },
    {
      "chainId": 101,
      "address": "4kmVbBDCzYam3S4e9XqKQkLCEz16gu3dTTo65KbhShuv",
      "symbol": "UBER",
      "name": "Uber",
      "decimals": 8,
      "logoURI": "https://raw.githubusercontent.com/solana-labs/token-list/main/assets/mainnet/4kmVbBDCzYam3S4e9XqKQkLCEz16gu3dTTo65KbhShuv/logo.svg",
      "tags": [
        "tokenized-stock"
      ],
      "extensions": {
        "website": "https://www.digitalassets.ag/UnderlyingDetails?UBER"
      }
    },
    {
      "chainId": 101,
      "address": "J645gMdx9zSMM2VySLBrtv6Zv1HyEjPqQXVGRAPYqzvK",
      "symbol": "USO",
      "name": "United States Oil Fund",
      "decimals": 8,
      "logoURI": "https://raw.githubusercontent.com/solana-labs/token-list/main/assets/mainnet/J645gMdx9zSMM2VySLBrtv6Zv1HyEjPqQXVGRAPYqzvK/logo.svg",
      "tags": [
        "tokenized-stock"
      ],
      "extensions": {
        "website": "https://www.digitalassets.ag/UnderlyingDetails?USO"
      }
    },
    {
      "chainId": 101,
      "address": "3LjkoC9FYEqRKNpy7xz3nxfnGVAt1SNS98rYwF2adQWB",
      "symbol": "VXX",
      "name": "iPath B S&P 500 VIX S/T Futs ETN",
      "decimals": 8,
      "logoURI": "https://raw.githubusercontent.com/solana-labs/token-list/main/assets/mainnet/3LjkoC9FYEqRKNpy7xz3nxfnGVAt1SNS98rYwF2adQWB/logo.png",
      "tags": [
        "tokenized-stock"
      ],
      "extensions": {
        "website": "https://www.digitalassets.ag/UnderlyingDetails?VXX"
      }
    },
    {
      "chainId": 101,
      "address": "BcALTCjD4HJJxBDUXi3nHUgqsJmXAQdBbQrcmtLtqZaf",
      "symbol": "ZM",
      "name": "Zoom",
      "decimals": 8,
      "logoURI": "https://raw.githubusercontent.com/solana-labs/token-list/main/assets/mainnet/BcALTCjD4HJJxBDUXi3nHUgqsJmXAQdBbQrcmtLtqZaf/logo.svg",
      "tags": [
        "tokenized-stock"
      ],
      "extensions": {
        "website": "https://www.digitalassets.ag/UnderlyingDetails?ZM"
      }
    },
    {
      "chainId": 101,
      "address": "9n4nbM75f5Ui33ZbPYXn59EwSgE8CGsHtAeTH5YFeJ9E",
      "symbol": "BTC",
      "name": "Wrapped Bitcoin (Sollet)",
      "decimals": 6,
      "logoURI": "https://raw.githubusercontent.com/solana-labs/token-list/main/assets/mainnet/9n4nbM75f5Ui33ZbPYXn59EwSgE8CGsHtAeTH5YFeJ9E/logo.png",
      "tags": [
        "wrapped-sollet",
        "ethereum"
      ],
      "extensions": {
        "bridgeContract": "https://etherscan.io/address/0xeae57ce9cc1984f202e15e038b964bb8bdf7229a",
        "serumV3Usdc": "A8YFbxQYFVqKZaoYJLLUVcQiWP7G2MeEgW5wsAQgMvFw",
        "serumV3Usdt": "C1EuT9VokAKLiW7i2ASnZUvxDoKuKkCpDDeNxAptuNe4",
        "coingeckoId": "bitcoin"
      }
    },
    {
      "chainId": 101,
      "address": "2FPyTwcZLUg1MDrwsyoP4D6s1tM7hAkHYRjkNb5w6Pxk",
      "symbol": "ETH",
      "name": "Wrapped Ethereum (Sollet)",
      "decimals": 6,
      "logoURI": "https://raw.githubusercontent.com/solana-labs/token-list/main/assets/mainnet/2FPyTwcZLUg1MDrwsyoP4D6s1tM7hAkHYRjkNb5w6Pxk/logo.png",
      "tags": [
        "wrapped-sollet",
        "ethereum"
      ],
      "extensions": {
        "bridgeContract": "https://etherscan.io/address/0xeae57ce9cc1984f202e15e038b964bb8bdf7229a",
        "serumV3Usdc": "4tSvZvnbyzHXLMTiFonMyxZoHmFqau1XArcRCVHLZ5gX",
        "serumV3Usdt": "7dLVkUfBVfCGkFhSXDCq1ukM9usathSgS716t643iFGF",
        "coingeckoId": "ethereum"
      }
    },
    {
      "chainId": 101,
      "address": "3JSf5tPeuscJGtaCp5giEiDhv51gQ4v3zWg8DGgyLfAB",
      "symbol": "YFI",
      "name": "Wrapped YFI (Sollet)",
      "decimals": 6,
      "logoURI": "https://raw.githubusercontent.com/solana-labs/token-list/main/assets/mainnet/3JSf5tPeuscJGtaCp5giEiDhv51gQ4v3zWg8DGgyLfAB/logo.png",
      "tags": [
        "wrapped-sollet",
        "ethereum"
      ],
      "extensions": {
        "bridgeContract": "https://etherscan.io/address/0xeae57ce9cc1984f202e15e038b964bb8bdf7229a",
        "serumV3Usdc": "7qcCo8jqepnjjvB5swP4Afsr3keVBs6gNpBTNubd1Kr2",
        "serumV3Usdt": "3Xg9Q4VtZhD4bVYJbTfgGWFV5zjE3U7ztSHa938zizte",
        "coingeckoId": "yearn-finance"
      }
    },
    {
      "chainId": 101,
      "address": "CWE8jPTUYhdCTZYWPTe1o5DFqfdjzWKc9WKz6rSjQUdG",
      "symbol": "LINK",
      "name": "Wrapped Chainlink (Sollet)",
      "decimals": 6,
      "logoURI": "https://raw.githubusercontent.com/solana-labs/token-list/main/assets/mainnet/CWE8jPTUYhdCTZYWPTe1o5DFqfdjzWKc9WKz6rSjQUdG/logo.png",
      "tags": [
        "wrapped-sollet",
        "ethereum"
      ],
      "extensions": {
        "bridgeContract": "https://etherscan.io/address/0xeae57ce9cc1984f202e15e038b964bb8bdf7229a",
        "serumV3Usdc": "3hwH1txjJVS8qv588tWrjHfRxdqNjBykM1kMcit484up",
        "serumV3Usdt": "3yEZ9ZpXSQapmKjLAGKZEzUNA1rcupJtsDp5mPBWmGZR",
        "coingeckoId": "chainlink"
      }
    },
    {
      "chainId": 101,
      "address": "Ga2AXHpfAF6mv2ekZwcsJFqu7wB4NV331qNH7fW9Nst8",
      "symbol": "XRP",
      "name": "Wrapped XRP (Sollet)",
      "decimals": 6,
      "logoURI": "https://raw.githubusercontent.com/solana-labs/token-list/main/assets/mainnet/Ga2AXHpfAF6mv2ekZwcsJFqu7wB4NV331qNH7fW9Nst8/logo.png",
      "tags": [
        "wrapped-sollet",
        "ethereum"
      ],
      "extensions": {
        "bridgeContract": "https://etherscan.io/address/0xeae57ce9cc1984f202e15e038b964bb8bdf7229a",
        "coingeckoId": "ripple"
      }
    },
    {
      "chainId": 101,
      "address": "BQcdHdAQW1hczDbBi9hiegXAR7A98Q9jx3X3iBBBDiq4",
      "symbol": "wUSDT",
      "name": "Wrapped USDT (Sollet)",
      "decimals": 6,
      "logoURI": "https://raw.githubusercontent.com/solana-labs/token-list/main/assets/mainnet/BQcdHdAQW1hczDbBi9hiegXAR7A98Q9jx3X3iBBBDiq4/logo.png",
      "tags": [
        "stablecoin",
        "wrapped-sollet",
        "ethereum"
      ],
      "extensions": {
        "bridgeContract": "https://etherscan.io/address/0xeae57ce9cc1984f202e15e038b964bb8bdf7229a",
        "coingeckoId": "tether"
      }
    },
    {
      "chainId": 101,
      "address": "AR1Mtgh7zAtxuxGd2XPovXPVjcSdY3i4rQYisNadjfKy",
      "symbol": "SUSHI",
      "name": "Wrapped SUSHI (Sollet)",
      "decimals": 6,
      "logoURI": "https://raw.githubusercontent.com/solana-labs/token-list/main/assets/mainnet/AR1Mtgh7zAtxuxGd2XPovXPVjcSdY3i4rQYisNadjfKy/logo.png",
      "tags": [
        "wrapped-sollet",
        "ethereum"
      ],
      "extensions": {
        "website": "https://www.sushi.com",
        "bridgeContract": "https://etherscan.io/address/0xeae57ce9cc1984f202e15e038b964bb8bdf7229a",
        "serumV3Usdc": "A1Q9iJDVVS8Wsswr9ajeZugmj64bQVCYLZQLra2TMBMo",
        "serumV3Usdt": "6DgQRTpJTnAYBSShngAVZZDq7j9ogRN1GfSQ3cq9tubW",
        "coingeckoId": "sushi",
        "waterfallbot": "https://bit.ly/SUSHIwaterfall"
      }
    },
    {
      "chainId": 101,
      "address": "CsZ5LZkDS7h9TDKjrbL7VAwQZ9nsRu8vJLhRYfmGaN8K",
      "symbol": "ALEPH",
      "name": "Wrapped ALEPH (Sollet)",
      "decimals": 6,
      "logoURI": "https://raw.githubusercontent.com/solana-labs/token-list/main/assets/mainnet/CsZ5LZkDS7h9TDKjrbL7VAwQZ9nsRu8vJLhRYfmGaN8K/logo.png",
      "tags": [
        "wrapped-sollet",
        "ethereum"
      ],
      "extensions": {
        "bridgeContract": "https://etherscan.io/address/0xeae57ce9cc1984f202e15e038b964bb8bdf7229a",
        "serumV3Usdc": "GcoKtAmTy5QyuijXSmJKBtFdt99e6Buza18Js7j9AJ6e",
        "serumV3Usdt": "Gyp1UGRgbrb6z8t7fpssxEKQgEmcJ4pVnWW3ds2p6ZPY",
        "coingeckoId": "aleph"
      }
    },
    {
      "chainId": 101,
      "address": "SF3oTvfWzEP3DTwGSvUXRrGTvr75pdZNnBLAH9bzMuX",
      "symbol": "SXP",
      "name": "Wrapped SXP (Sollet)",
      "decimals": 6,
      "logoURI": "https://raw.githubusercontent.com/solana-labs/token-list/main/assets/mainnet/SF3oTvfWzEP3DTwGSvUXRrGTvr75pdZNnBLAH9bzMuX/logo.png",
      "tags": [
        "wrapped-sollet",
        "ethereum"
      ],
      "extensions": {
        "bridgeContract": "https://etherscan.io/address/0xeae57ce9cc1984f202e15e038b964bb8bdf7229a",
        "serumV3Usdc": "4LUro5jaPaTurXK737QAxgJywdhABnFAMQkXX4ZyqqaZ",
        "serumV3Usdt": "8afKwzHR3wJE7W7Y5hvQkngXh6iTepSZuutRMMy96MjR",
        "coingeckoId": "swipe"
      }
    },
    {
      "chainId": 101,
      "address": "BtZQfWqDGbk9Wf2rXEiWyQBdBY1etnUUn6zEphvVS7yN",
      "symbol": "HGET",
      "name": "Wrapped Hedget (Sollet)",
      "decimals": 6,
      "logoURI": "https://raw.githubusercontent.com/solana-labs/token-list/main/assets/mainnet/BtZQfWqDGbk9Wf2rXEiWyQBdBY1etnUUn6zEphvVS7yN/logo.svg",
      "tags": [
        "wrapped-sollet",
        "ethereum"
      ],
      "extensions": {
        "website": "https://www.hedget.com/",
        "bridgeContract": "https://etherscan.io/address/0xeae57ce9cc1984f202e15e038b964bb8bdf7229a",
        "serumV3Usdc": "88vztw7RTN6yJQchVvxrs6oXUDryvpv9iJaFa1EEmg87",
        "serumV3Usdt": "ErQXxiNfJgd4fqQ58PuEw5xY35TZG84tHT6FXf5s4UxY",
        "coingeckoId": "hedget"
      }
    },
    {
      "chainId": 101,
      "address": "5Fu5UUgbjpUvdBveb3a1JTNirL8rXtiYeSMWvKjtUNQv",
      "symbol": "CREAM",
      "name": "Wrapped Cream Finance (Sollet)",
      "decimals": 6,
      "logoURI": "https://raw.githubusercontent.com/solana-labs/token-list/main/assets/mainnet/5Fu5UUgbjpUvdBveb3a1JTNirL8rXtiYeSMWvKjtUNQv/logo.png",
      "tags": [
        "wrapped-sollet",
        "ethereum"
      ],
      "extensions": {
        "bridgeContract": "https://etherscan.io/address/0xeae57ce9cc1984f202e15e038b964bb8bdf7229a",
        "serumV3Usdc": "7nZP6feE94eAz9jmfakNJWPwEKaeezuKKC5D1vrnqyo2",
        "serumV3Usdt": "4ztJEvQyryoYagj2uieep3dyPwG2pyEwb2dKXTwmXe82",
        "coingeckoId": "cream-2"
      }
    },
    {
      "chainId": 101,
      "address": "873KLxCbz7s9Kc4ZzgYRtNmhfkQrhfyWGZJBmyCbC3ei",
      "symbol": "UBXT",
      "name": "Wrapped Upbots (Sollet)",
      "decimals": 6,
      "logoURI": "https://raw.githubusercontent.com/solana-labs/token-list/main/assets/mainnet/873KLxCbz7s9Kc4ZzgYRtNmhfkQrhfyWGZJBmyCbC3ei/logo.png",
      "tags": [
        "wrapped-sollet",
        "ethereum"
      ],
      "extensions": {
        "website": "https://upbots.com/",
        "explorer": "https://etherscan.io/address/0xeae57ce9cc1984f202e15e038b964bb8bdf7229a",
        "serumV3Usdc": "2wr3Ab29KNwGhtzr5HaPCyfU1qGJzTUAN4amCLZWaD1H",
        "serumV3Usdt": "F1T7b6pnR8Pge3qmfNUfW6ZipRDiGpMww6TKTrRU4NiL",
        "coingeckoId": "upbots"
      }
    },
    {
      "chainId": 101,
      "address": "HqB7uswoVg4suaQiDP3wjxob1G5WdZ144zhdStwMCq7e",
      "symbol": "HNT",
      "name": "Wrapped Helium (Sollet)",
      "decimals": 6,
      "logoURI": "https://raw.githubusercontent.com/solana-labs/token-list/main/assets/mainnet/HqB7uswoVg4suaQiDP3wjxob1G5WdZ144zhdStwMCq7e/logo.png",
      "tags": [
        "wrapped-sollet",
        "ethereum"
      ],
      "extensions": {
        "bridgeContract": "https://etherscan.io/address/0xeae57ce9cc1984f202e15e038b964bb8bdf7229a",
        "serumV3Usdc": "CnUV42ZykoKUnMDdyefv5kP6nDSJf7jFd7WXAecC6LYr",
        "serumV3Usdt": "8FpuMGLtMZ7Wt9ZvyTGuTVwTwwzLYfS5NZWcHxbP1Wuh",
        "coingeckoId": "helium"
      }
    },
    {
      "chainId": 101,
      "address": "9S4t2NEAiJVMvPdRYKVrfJpBafPBLtvbvyS3DecojQHw",
      "symbol": "FRONT",
      "name": "Wrapped FRONT (Sollet)",
      "decimals": 6,
      "logoURI": "https://raw.githubusercontent.com/solana-labs/token-list/main/assets/mainnet/9S4t2NEAiJVMvPdRYKVrfJpBafPBLtvbvyS3DecojQHw/logo.png",
      "tags": [
        "wrapped-sollet",
        "ethereum"
      ],
      "extensions": {
        "bridgeContract": "https://etherscan.io/address/0xeae57ce9cc1984f202e15e038b964bb8bdf7229a",
        "serumV3Usdc": "9Zx1CvxSVdroKMMWf2z8RwrnrLiQZ9VkQ7Ex3syQqdSH",
        "serumV3Usdt": "CGC4UgWwqA9PET6Tfx6o6dLv94EK2coVkPtxgNHuBtxj",
        "coingeckoId": "frontier-token"
      }
    },
    {
      "chainId": 101,
      "address": "6WNVCuxCGJzNjmMZoKyhZJwvJ5tYpsLyAtagzYASqBoF",
      "symbol": "AKRO",
      "name": "Wrapped AKRO (Sollet)",
      "decimals": 6,
      "logoURI": "https://raw.githubusercontent.com/solana-labs/token-list/main/assets/mainnet/6WNVCuxCGJzNjmMZoKyhZJwvJ5tYpsLyAtagzYASqBoF/logo.png",
      "tags": [
        "wrapped-sollet",
        "ethereum"
      ],
      "extensions": {
        "bridgeContract": "https://etherscan.io/address/0xeae57ce9cc1984f202e15e038b964bb8bdf7229a",
        "serumV3Usdc": "5CZXTTgVZKSzgSA3AFMN5a2f3hmwmmJ6hU8BHTEJ3PX8",
        "serumV3Usdt": "HLvRdctRB48F9yLnu9E24LUTRt89D48Z35yi1HcxayDf",
        "coingeckoId": "akropolis"
      }
    },
    {
      "chainId": 101,
      "address": "DJafV9qemGp7mLMEn5wrfqaFwxsbLgUsGVS16zKRk9kc",
      "symbol": "HXRO",
      "name": "Wrapped HXRO (Sollet)",
      "decimals": 6,
      "logoURI": "https://raw.githubusercontent.com/solana-labs/token-list/main/assets/mainnet/DJafV9qemGp7mLMEn5wrfqaFwxsbLgUsGVS16zKRk9kc/logo.png",
      "tags": [
        "wrapped-sollet",
        "ethereum"
      ],
      "extensions": {
        "bridgeContract": "https://etherscan.io/address/0xeae57ce9cc1984f202e15e038b964bb8bdf7229a",
        "serumV3Usdc": "6Pn1cSiRos3qhBf54uBP9ZQg8x3JTardm1dL3n4p29tA",
        "serumV3Usdt": "4absuMsgemvdjfkgdLQq1zKEjw3dHBoCWkzKoctndyqd",
        "coingeckoId": "hxro"
      }
    },
    {
      "chainId": 101,
      "address": "DEhAasscXF4kEGxFgJ3bq4PpVGp5wyUxMRvn6TzGVHaw",
      "symbol": "UNI",
      "name": "Wrapped UNI (Sollet)",
      "decimals": 6,
      "logoURI": "https://raw.githubusercontent.com/solana-labs/token-list/main/assets/mainnet/DEhAasscXF4kEGxFgJ3bq4PpVGp5wyUxMRvn6TzGVHaw/logo.png",
      "tags": [
        "wrapped-sollet",
        "ethereum"
      ],
      "extensions": {
        "bridgeContract": "https://etherscan.io/address/0xeae57ce9cc1984f202e15e038b964bb8bdf7229a",
        "serumV3Usdc": "6JYHjaQBx6AtKSSsizDMwozAEDEZ5KBsSUzH7kRjGJon",
        "serumV3Usdt": "2SSnWNrc83otLpfRo792P6P3PESZpdr8cu2r8zCE6bMD",
        "coingeckoId": "uniswap"
      }
    },
    {
      "chainId": 101,
      "address": "SRMuApVNdxXokk5GT7XD5cUUgXMBCoAz2LHeuAoKWRt",
      "symbol": "SRM",
      "name": "Serum",
      "decimals": 6,
      "logoURI": "https://raw.githubusercontent.com/solana-labs/token-list/main/assets/mainnet/SRMuApVNdxXokk5GT7XD5cUUgXMBCoAz2LHeuAoKWRt/logo.png",
      "tags": [],
      "extensions": {
        "website": "https://projectserum.com/",
        "serumV3Usdc": "ByRys5tuUWDgL73G8JBAEfkdFf8JWBzPBDHsBVQ5vbQA",
        "serumV3Usdt": "AtNnsY1AyRERWJ8xCskfz38YdvruWVJQUVXgScC1iPb",
        "coingeckoId": "serum",
        "waterfallbot": "https://bit.ly/SRMwaterfall"
      }
    },
    {
      "chainId": 101,
      "address": "AGFEad2et2ZJif9jaGpdMixQqvW5i81aBdvKe7PHNfz3",
      "symbol": "FTT",
      "name": "Wrapped FTT (Sollet)",
      "decimals": 6,
      "logoURI": "https://raw.githubusercontent.com/solana-labs/token-list/main/assets/mainnet/AGFEad2et2ZJif9jaGpdMixQqvW5i81aBdvKe7PHNfz3/logo.png",
      "tags": [
        "wrapped-sollet",
        "ethereum"
      ],
      "extensions": {
        "bridgeContract": "https://etherscan.io/address/0xeae57ce9cc1984f202e15e038b964bb8bdf7229a",
        "assetContract": "https://etherscan.io/address/0x50d1c9771902476076ecfc8b2a83ad6b9355a4c9",
        "serumV3Usdc": "2Pbh1CvRVku1TgewMfycemghf6sU9EyuFDcNXqvRmSxc",
        "serumV3Usdt": "Hr3wzG8mZXNHV7TuL6YqtgfVUesCqMxGYCEyP3otywZE",
        "coingeckoId": "ftx-token",
        "waterfallbot": "https://bit.ly/FTTwaterfall"
      }
    },
    {
      "chainId": 101,
      "address": "MSRMcoVyrFxnSgo5uXwone5SKcGhT1KEJMFEkMEWf9L",
      "symbol": "MSRM",
      "name": "MegaSerum",
      "decimals": 0,
      "logoURI": "https://raw.githubusercontent.com/solana-labs/token-list/main/assets/mainnet/MSRMcoVyrFxnSgo5uXwone5SKcGhT1KEJMFEkMEWf9L/logo.png",
      "tags": [],
      "extensions": {
        "website": "https://projectserum.com/",
        "serumV3Usdc": "4VKLSYdvrQ5ngQrt1d2VS8o4ewvb2MMUZLiejbnGPV33",
        "serumV3Usdt": "5nLJ22h1DUfeCfwbFxPYK8zbfbri7nA9bXoDcR8AcJjs",
        "coingeckoId": "megaserum"
      }
    },
    {
      "chainId": 101,
      "address": "BXXkv6z8ykpG1yuvUDPgh732wzVHB69RnB9YgSYh3itW",
      "symbol": "WUSDC",
      "name": "Wrapped USDC (Sollet)",
      "decimals": 6,
      "logoURI": "https://raw.githubusercontent.com/solana-labs/token-list/main/assets/mainnet/BXXkv6z8ykpG1yuvUDPgh732wzVHB69RnB9YgSYh3itW/logo.png",
      "tags": [
        "stablecoin",
        "wrapped-sollet",
        "ethereum"
      ],
      "extensions": {
        "coingeckoId": "usd-coin"
      }
    },
    {
      "chainId": 101,
      "address": "GXMvfY2jpQctDqZ9RoU3oWPhufKiCcFEfchvYumtX7jd",
      "symbol": "TOMO",
      "name": "Wrapped TOMO (Sollet)",
      "decimals": 6,
      "logoURI": "https://raw.githubusercontent.com/solana-labs/token-list/main/assets/mainnet/GXMvfY2jpQctDqZ9RoU3oWPhufKiCcFEfchvYumtX7jd/logo.png",
      "tags": [
        "wrapped-sollet",
        "ethereum"
      ],
      "extensions": {
        "bridgeContract": "https://etherscan.io/address/0xeae57ce9cc1984f202e15e038b964bb8bdf7229a",
        "serumV3Usdc": "8BdpjpSD5n3nk8DQLqPUyTZvVqFu6kcff5bzUX5dqDpy",
        "serumV3Usdt": "GnKPri4thaGipzTbp8hhSGSrHgG4F8MFiZVrbRn16iG2",
        "coingeckoId": "tomochain",
        "waterfallbot": "https://t.me/TOMOwaterfall"
      }
    },
    {
      "chainId": 101,
      "address": "EcqExpGNFBve2i1cMJUTR4bPXj4ZoqmDD2rTkeCcaTFX",
      "symbol": "KARMA",
      "name": "Wrapped KARMA (Sollet)",
      "decimals": 4,
      "logoURI": "https://raw.githubusercontent.com/solana-labs/token-list/main/assets/mainnet/EcqExpGNFBve2i1cMJUTR4bPXj4ZoqmDD2rTkeCcaTFX/logo.png",
      "tags": [
        "wrapped-sollet",
        "ethereum"
      ],
      "extensions": {
        "bridgeContract": "https://etherscan.io/address/0xeae57ce9cc1984f202e15e038b964bb8bdf7229a",
        "coingeckoId": "karma-dao"
      }
    },
    {
      "chainId": 101,
      "address": "EqWCKXfs3x47uVosDpTRgFniThL9Y8iCztJaapxbEaVX",
      "symbol": "LUA",
      "name": "Wrapped LUA (Sollet)",
      "decimals": 6,
      "logoURI": "https://raw.githubusercontent.com/solana-labs/token-list/main/assets/mainnet/EqWCKXfs3x47uVosDpTRgFniThL9Y8iCztJaapxbEaVX/logo.png",
      "tags": [
        "wrapped-sollet",
        "ethereum"
      ],
      "extensions": {
        "bridgeContract": "https://etherscan.io/address/0xeae57ce9cc1984f202e15e038b964bb8bdf7229a",
        "serumV3Usdc": "4xyWjQ74Eifq17vbue5Ut9xfFNfuVB116tZLEpiZuAn8",
        "serumV3Usdt": "35tV8UsHH8FnSAi3YFRrgCu4K9tb883wKnAXpnihot5r",
        "coingeckoId": "lua-token",
        "waterfallbot": "https://t.me/LUAwaterfall"
      }
    },
    {
      "chainId": 101,
      "address": "GeDS162t9yGJuLEHPWXXGrb1zwkzinCgRwnT8vHYjKza",
      "symbol": "MATH",
      "name": "Wrapped MATH (Sollet)",
      "decimals": 6,
      "logoURI": "https://raw.githubusercontent.com/solana-labs/token-list/main/assets/mainnet/GeDS162t9yGJuLEHPWXXGrb1zwkzinCgRwnT8vHYjKza/logo.png",
      "tags": [
        "wrapped-sollet",
        "ethereum"
      ],
      "extensions": {
        "bridgeContract": "https://etherscan.io/address/0xeae57ce9cc1984f202e15e038b964bb8bdf7229a",
        "serumV3Usdc": "J7cPYBrXVy8Qeki2crZkZavcojf2sMRyQU7nx438Mf8t",
        "serumV3Usdt": "2WghiBkDL2yRhHdvm8CpprrkmfguuQGJTCDfPSudKBAZ",
        "coingeckoId": "math"
      }
    },
    {
      "chainId": 101,
      "address": "GUohe4DJUA5FKPWo3joiPgsB7yzer7LpDmt1Vhzy3Zht",
      "symbol": "KEEP",
      "name": "Wrapped KEEP (Sollet)",
      "decimals": 6,
      "logoURI": "https://raw.githubusercontent.com/solana-labs/token-list/main/assets/mainnet/GUohe4DJUA5FKPWo3joiPgsB7yzer7LpDmt1Vhzy3Zht/logo.png",
      "tags": [
        "wrapped-sollet",
        "ethereum"
      ],
      "extensions": {
        "bridgeContract": "https://etherscan.io/address/0xeae57ce9cc1984f202e15e038b964bb8bdf7229a",
        "serumV3Usdc": "3rgacody9SvM88QR83GHaNdEEx4Fe2V2ed5GJp2oeKDr",
        "serumV3Usdt": "HEGnaVL5i48ubPBqWAhodnZo8VsSLzEM3Gfc451DnFj9",
        "coingeckoId": "keep-network"
      }
    },
    {
      "chainId": 101,
      "address": "9F9fNTT6qwjsu4X4yWYKZpsbw5qT7o6yR2i57JF2jagy",
      "symbol": "SWAG",
      "name": "Wrapped SWAG (Sollet)",
      "decimals": 6,
      "logoURI": "https://raw.githubusercontent.com/solana-labs/token-list/main/assets/mainnet/9F9fNTT6qwjsu4X4yWYKZpsbw5qT7o6yR2i57JF2jagy/logo.png",
      "tags": [
        "wrapped-sollet",
        "ethereum"
      ],
      "extensions": {
        "bridgeContract": "https://etherscan.io/address/0xeae57ce9cc1984f202e15e038b964bb8bdf7229a",
        "serumV3Usdt": "J2XSt77XWim5HwtUM8RUwQvmRXNZsbMKpp5GTKpHafvf",
        "coingeckoId": "swag-finance"
      }
    },
    {
      "chainId": 101,
      "address": "DgHK9mfhMtUwwv54GChRrU54T2Em5cuszq2uMuen1ZVE",
      "symbol": "CEL",
      "name": "Wrapped Celsius (Sollet)",
      "decimals": 4,
      "logoURI": "https://raw.githubusercontent.com/solana-labs/token-list/main/assets/mainnet/DgHK9mfhMtUwwv54GChRrU54T2Em5cuszq2uMuen1ZVE/logo.png",
      "tags": [
        "wrapped-sollet",
        "ethereum"
      ],
      "extensions": {
        "bridgeContract": "https://etherscan.io/address/0xeae57ce9cc1984f202e15e038b964bb8bdf7229a",
        "serumV3Usdt": "cgani53cMZgYfRMgSrNekJTMaLmccRfspsfTbXWRg7u",
        "coingeckoId": "celsius-degree-token"
      }
    },
    {
      "chainId": 101,
      "address": "7ncCLJpP3MNww17LW8bRvx8odQQnubNtfNZBL5BgAEHW",
      "symbol": "RSR",
      "name": "Wrapped Reserve Rights (Sollet)",
      "decimals": 6,
      "logoURI": "https://raw.githubusercontent.com/solana-labs/token-list/main/assets/mainnet/7ncCLJpP3MNww17LW8bRvx8odQQnubNtfNZBL5BgAEHW/logo.png",
      "tags": [
        "wrapped-sollet",
        "ethereum"
      ],
      "extensions": {
        "bridgeContract": "https://etherscan.io/address/0xeae57ce9cc1984f202e15e038b964bb8bdf7229a",
        "serumV3Usdt": "FcPet5fz9NLdbXwVM6kw2WTHzRAD7mT78UjwTpawd7hJ",
        "coingeckoId": "reserve-rights-token"
      }
    },
    {
      "chainId": 101,
      "address": "5wihEYGca7X4gSe97C5mVcqNsfxBzhdTwpv72HKs25US",
      "symbol": "1INCH",
      "name": "Wrapped 1INCH (Sollet)",
      "decimals": 6,
      "logoURI": "https://raw.githubusercontent.com/solana-labs/token-list/main/assets/mainnet/5wihEYGca7X4gSe97C5mVcqNsfxBzhdTwpv72HKs25US/logo.png",
      "tags": [
        "wrapped-sollet",
        "ethereum"
      ],
      "extensions": {
        "bridgeContract": "https://etherscan.io/address/0xeae57ce9cc1984f202e15e038b964bb8bdf7229a",
        "coingeckoId": "1inch"
      }
    },
    {
      "chainId": 101,
      "address": "38i2NQxjp5rt5B3KogqrxmBxgrAwaB3W1f1GmiKqh9MS",
      "symbol": "GRT",
      "name": "Wrapped GRT  (Sollet)",
      "decimals": 6,
      "logoURI": "https://raw.githubusercontent.com/solana-labs/token-list/main/assets/mainnet/38i2NQxjp5rt5B3KogqrxmBxgrAwaB3W1f1GmiKqh9MS/logo.png",
      "tags": [
        "wrapped-sollet",
        "ethereum"
      ],
      "extensions": {
        "bridgeContract": "https://etherscan.io/address/0xeae57ce9cc1984f202e15e038b964bb8bdf7229a",
        "coingeckoId": "the-graph"
      }
    },
    {
      "chainId": 101,
      "address": "Avz2fmevhhu87WYtWQCFj9UjKRjF9Z9QWwN2ih9yF95G",
      "symbol": "COMP",
      "name": "Wrapped Compound (Sollet)",
      "decimals": 6,
      "logoURI": "https://raw.githubusercontent.com/solana-labs/token-list/main/assets/mainnet/Avz2fmevhhu87WYtWQCFj9UjKRjF9Z9QWwN2ih9yF95G/logo.png",
      "tags": [
        "wrapped-sollet",
        "ethereum"
      ],
      "extensions": {
        "bridgeContract": "https://etherscan.io/address/0xeae57ce9cc1984f202e15e038b964bb8bdf7229a",
        "coingeckoId": "compound-coin"
      }
    },
    {
      "chainId": 101,
      "address": "9wRD14AhdZ3qV8et3eBQVsrb3UoBZDUbJGyFckpTg8sj",
      "symbol": "PAXG",
      "name": "Wrapped Paxos Gold (Sollet)",
      "decimals": 6,
      "logoURI": "https://raw.githubusercontent.com/solana-labs/token-list/main/assets/mainnet/9wRD14AhdZ3qV8et3eBQVsrb3UoBZDUbJGyFckpTg8sj/logo.png",
      "tags": [
        "wrapped-sollet",
        "ethereum"
      ],
      "extensions": {
        "bridgeContract": "https://etherscan.io/address/0xeae57ce9cc1984f202e15e038b964bb8bdf7229a",
        "coingeckoId": "pax-gold"
      }
    },
    {
      "chainId": 101,
      "address": "AByXcTZwJHMtrKrvVsh9eFNB1pJaLDjCUR2ayvxBAAM2",
      "symbol": "STRONG",
      "name": "Wrapped Strong (Sollet)",
      "decimals": 6,
      "logoURI": "https://raw.githubusercontent.com/solana-labs/token-list/main/assets/mainnet/AByXcTZwJHMtrKrvVsh9eFNB1pJaLDjCUR2ayvxBAAM2/logo.png",
      "tags": [
        "wrapped-sollet",
        "ethereum"
      ],
      "extensions": {
        "bridgeContract": "https://etherscan.io/address/0xeae57ce9cc1984f202e15e038b964bb8bdf7229a",
        "coingeckoId": "strong"
      }
    },
    {
      "chainId": 101,
      "address": "EchesyfXePKdLtoiZSL8pBe8Myagyy8ZRqsACNCFGnvp",
      "symbol": "FIDA",
      "name": "Bonfida",
      "decimals": 6,
      "logoURI": "https://raw.githubusercontent.com/solana-labs/token-list/main/assets/mainnet/EchesyfXePKdLtoiZSL8pBe8Myagyy8ZRqsACNCFGnvp/logo.svg",
      "tags": [],
      "extensions": {
        "website": "https://bonfida.com/",
        "serumV3Usdc": "E14BKBhDWD4EuTkWj1ooZezesGxMW8LPCps4W5PuzZJo",
        "serumV3Usdt": "EbV7pPpEvheLizuYX3gUCvWM8iySbSRAhu2mQ5Vz2Mxf",
        "coingeckoId": "bonfida",
        "waterfallbot": "https://bit.ly/FIDAwaterfall"
      }
    },
    {
      "chainId": 101,
      "address": "kinXdEcpDQeHPEuQnqmUgtYykqKGVFq6CeVX5iAHJq6",
      "symbol": "KIN",
      "name": "KIN",
      "decimals": 5,
      "logoURI": "https://raw.githubusercontent.com/solana-labs/token-list/main/assets/mainnet/kinXdEcpDQeHPEuQnqmUgtYykqKGVFq6CeVX5iAHJq6/logo.png",
      "tags": [],
      "extensions": {
        "serumV3Usdc": "Bn6NPyr6UzrFAwC4WmvPvDr2Vm8XSUnFykM2aQroedgn",
        "serumV3Usdt": "4nCFQr8sahhhL4XJ7kngGFBmpkmyf3xLzemuMhn6mWTm",
        "coingeckoId": "kin",
        "waterfallbot": "https://bit.ly/KINwaterfall"
      }
    },
    {
      "chainId": 101,
      "address": "MAPS41MDahZ9QdKXhVa4dWB9RuyfV4XqhyAZ8XcYepb",
      "symbol": "MAPS",
      "name": "MAPS",
      "decimals": 6,
      "logoURI": "https://raw.githubusercontent.com/solana-labs/token-list/main/assets/mainnet/MAPS41MDahZ9QdKXhVa4dWB9RuyfV4XqhyAZ8XcYepb/logo.svg",
      "tags": [],
      "extensions": {
        "website": "https://maps.me/",
        "serumV3Usdc": "3A8XQRWXC7BjLpgLDDBhQJLT5yPCzS16cGYRKHkKxvYo",
        "serumV3Usdt": "7cknqHAuGpfVXPtFoJpFvUjJ8wkmyEfbFusmwMfNy3FE",
        "coingeckoId": "maps"
      }
    },
    {
      "chainId": 101,
      "address": "z3dn17yLaGMKffVogeFHQ9zWVcXgqgf3PQnDsNs2g6M",
      "symbol": "OXY",
      "name": "Oxygen Protocol",
      "decimals": 6,
      "logoURI": "https://raw.githubusercontent.com/solana-labs/token-list/main/assets/mainnet/z3dn17yLaGMKffVogeFHQ9zWVcXgqgf3PQnDsNs2g6M/logo.svg",
      "tags": [],
      "extensions": {
        "website": "https://www.oxygen.org/",
        "serumV3Usdt": "GKLev6UHeX1KSDCyo2bzyG6wqhByEzDBkmYTxEdmYJgB",
        "serumV3Usdc": "GZ3WBFsqntmERPwumFEYgrX2B7J7G11MzNZAy7Hje27X",
        "coingeckoId": "oxygen",
        "waterfallbot": "https://bit.ly/OXYwaterfall"
      }
    },
    {
      "chainId": 101,
      "address": "FtgGSFADXBtroxq8VCausXRr2of47QBf5AS1NtZCu4GD",
      "symbol": "BRZ",
      "name": "BRZ",
      "decimals": 4,
      "logoURI": "https://raw.githubusercontent.com/solana-labs/token-list/main/assets/mainnet/FtgGSFADXBtroxq8VCausXRr2of47QBf5AS1NtZCu4GD/logo.png",
      "tags": [],
      "extensions": {
        "website": "https://brztoken.io/",
        "coingeckoId": "brz"
      }
    },
    {
      "chainId": 101,
      "address": "Es9vMFrzaCERmJfrF4H2FYD4KCoNkY11McCe8BenwNYB",
      "symbol": "USDT",
      "name": "USDT",
      "decimals": 6,
      "logoURI": "https://raw.githubusercontent.com/solana-labs/token-list/main/assets/mainnet/Es9vMFrzaCERmJfrF4H2FYD4KCoNkY11McCe8BenwNYB/logo.svg",
      "tags": [
        "stablecoin"
      ],
      "extensions": {
        "website": "https://tether.to/",
        "coingeckoId": "tether",
        "serumV3Usdc": "77quYg4MGneUdjgXCunt9GgM1usmrxKY31twEy3WHwcS"
      }
    },
    {
      "chainId": 101,
      "address": "2oDxYGgTBmST4rc3yn1YtcSEck7ReDZ8wHWLqZAuNWXH",
      "symbol": "xMARK",
      "name": "Standard",
      "decimals": 9,
      "logoURI": "https://raw.githubusercontent.com/solana-labs/token-list/main/assets/mainnet/2oDxYGgTBmST4rc3yn1YtcSEck7ReDZ8wHWLqZAuNWXH/logo.png",
      "tags": [
        "wrapped",
        "wormhole"
      ],
      "extensions": {
        "website": "https://benchmarkprotocol.finance/",
        "address": "0x36b679bd64ed73dbfd88909cdcb892cb66bd4cbb",
        "bridgeContract": "https://etherscan.io/address/0xf92cD566Ea4864356C5491c177A430C222d7e678",
        "assetContract": "https://etherscan.io/address/0x36b679bd64ed73dbfd88909cdcb892cb66bd4cbb",
        "coingeckoId": "xmark"
      }
    },
    {
      "chainId": 101,
      "address": "4k3Dyjzvzp8eMZWUXbBCjEvwSkkk59S5iCNLY3QrkX6R",
      "symbol": "RAY",
      "name": "Raydium",
      "decimals": 6,
      "logoURI": "https://raw.githubusercontent.com/solana-labs/token-list/main/assets/mainnet/4k3Dyjzvzp8eMZWUXbBCjEvwSkkk59S5iCNLY3QrkX6R/logo.png",
      "tags": [],
      "extensions": {
        "website": "https://raydium.io/",
        "serumV3Usdt": "teE55QrL4a4QSfydR9dnHF97jgCfptpuigbb53Lo95g",
        "serumV3Usdc": "2xiv8A5xrJ7RnGdxXB42uFEkYHJjszEhaJyKKt4WaLep",
        "coingeckoId": "raydium",
        "waterfallbot": "https://bit.ly/RAYwaterfall"
      }
    },
    {
      "chainId": 101,
      "address": "CzPDyvotTcxNqtPne32yUiEVQ6jk42HZi1Y3hUu7qf7f",
      "symbol": "RAY-WUSDT",
      "name": "Raydium Legacy LP Token V2 (RAY-WUSDT)",
      "decimals": 6,
      "logoURI": "https://raw.githubusercontent.com/solana-labs/token-list/main/assets/mainnet/CzPDyvotTcxNqtPne32yUiEVQ6jk42HZi1Y3hUu7qf7f/logo.png",
      "tags": [
        "lp-token"
      ],
      "extensions": {
        "website": "https://raydium.io/"
      }
    },
    {
      "chainId": 101,
      "address": "134Cct3CSdRCbYgq5SkwmHgfwjJ7EM5cG9PzqffWqECx",
      "symbol": "RAY-SOL",
      "name": "Raydium Legacy LP Token V2 (RAY-SOL)",
      "decimals": 6,
      "logoURI": "https://raw.githubusercontent.com/solana-labs/token-list/main/assets/mainnet/134Cct3CSdRCbYgq5SkwmHgfwjJ7EM5cG9PzqffWqECx/logo.png",
      "tags": [
        "lp-token"
      ],
      "extensions": {
        "website": "https://raydium.io/"
      }
    },
    {
      "chainId": 101,
      "address": "EVDmwajM5U73PD34bYPugwiA4Eqqbrej4mLXXv15Z5qR",
      "symbol": "LINK-WUSDT",
      "name": "Raydium Legacy LP Token V2 (LINK-WUSDT)",
      "decimals": 6,
      "logoURI": "https://raw.githubusercontent.com/solana-labs/token-list/main/assets/mainnet/EVDmwajM5U73PD34bYPugwiA4Eqqbrej4mLXXv15Z5qR/logo.png",
      "tags": [
        "lp-token"
      ],
      "extensions": {
        "website": "https://raydium.io/"
      }
    },
    {
      "chainId": 101,
      "address": "KY4XvwHy7JPzbWYAbk23jQvEb4qWJ8aCqYWREmk1Q7K",
      "symbol": "ETH-WUSDT",
      "name": "Raydium Legacy LP Token V2 (ETH-WUSDT)",
      "decimals": 6,
      "logoURI": "https://raw.githubusercontent.com/solana-labs/token-list/main/assets/mainnet/KY4XvwHy7JPzbWYAbk23jQvEb4qWJ8aCqYWREmk1Q7K/logo.png",
      "tags": [
        "lp-token"
      ],
      "extensions": {
        "website": "https://raydium.io/"
      }
    },
    {
      "chainId": 101,
      "address": "FgmBnsF5Qrnv8X9bomQfEtQTQjNNiBCWRKGpzPnE5BDg",
      "symbol": "RAY-USDC",
      "name": "Raydium Legacy LP Token V2 (RAY-USDC)",
      "decimals": 6,
      "logoURI": "https://raw.githubusercontent.com/solana-labs/token-list/main/assets/mainnet/FgmBnsF5Qrnv8X9bomQfEtQTQjNNiBCWRKGpzPnE5BDg/logo.png",
      "tags": [
        "lp-token"
      ],
      "extensions": {
        "website": "https://raydium.io/"
      }
    },
    {
      "chainId": 101,
      "address": "5QXBMXuCL7zfAk39jEVVEvcrz1AvBGgT9wAhLLHLyyUJ",
      "symbol": "RAY-SRM",
      "name": "Raydium Legacy LP Token V2 (RAY-SRM)",
      "decimals": 6,
      "logoURI": "https://raw.githubusercontent.com/solana-labs/token-list/main/assets/mainnet/5QXBMXuCL7zfAk39jEVVEvcrz1AvBGgT9wAhLLHLyyUJ/logo.png",
      "tags": [
        "lp-token"
      ],
      "extensions": {
        "website": "https://raydium.io/"
      }
    },
    {
      "chainId": 101,
      "address": "FdhKXYjCou2jQfgKWcNY7jb8F2DPLU1teTTTRfLBD2v1",
      "symbol": "RAY-WUSDT",
      "name": "Raydium Legacy LP Token V3 (RAY-WUSDT)",
      "decimals": 6,
      "logoURI": "https://raw.githubusercontent.com/solana-labs/token-list/main/assets/mainnet/FdhKXYjCou2jQfgKWcNY7jb8F2DPLU1teTTTRfLBD2v1/logo.png",
      "tags": [
        "lp-token"
      ],
      "extensions": {
        "website": "https://raydium.io/"
      }
    },
    {
      "chainId": 101,
      "address": "BZFGfXMrjG2sS7QT2eiCDEevPFnkYYF7kzJpWfYxPbcx",
      "symbol": "RAY-USDC",
      "name": "Raydium Legacy LP Token V3 (RAY-USDC)",
      "decimals": 6,
      "logoURI": "https://raw.githubusercontent.com/solana-labs/token-list/main/assets/mainnet/BZFGfXMrjG2sS7QT2eiCDEevPFnkYYF7kzJpWfYxPbcx/logo.png",
      "tags": [
        "lp-token"
      ],
      "extensions": {
        "website": "https://raydium.io/"
      }
    },
    {
      "chainId": 101,
      "address": "DSX5E21RE9FB9hM8Nh8xcXQfPK6SzRaJiywemHBSsfup",
      "symbol": "RAY-SRM",
      "name": "Raydium Legacy LP Token V3 (RAY-SRM)",
      "decimals": 6,
      "logoURI": "https://raw.githubusercontent.com/solana-labs/token-list/main/assets/mainnet/DSX5E21RE9FB9hM8Nh8xcXQfPK6SzRaJiywemHBSsfup/logo.png",
      "tags": [
        "lp-token"
      ],
      "extensions": {
        "website": "https://raydium.io/"
      }
    },
    {
      "chainId": 101,
      "address": "F5PPQHGcznZ2FxD9JaxJMXaf7XkaFFJ6zzTBcW8osQjw",
      "symbol": "RAY-SOL",
      "name": "Raydium Legacy LP Token V3 (RAY-SOL)",
      "decimals": 6,
      "logoURI": "https://raw.githubusercontent.com/solana-labs/token-list/main/assets/mainnet/F5PPQHGcznZ2FxD9JaxJMXaf7XkaFFJ6zzTBcW8osQjw/logo.png",
      "tags": [
        "lp-token"
      ],
      "extensions": {
        "website": "https://raydium.io/"
      }
    },
    {
      "chainId": 101,
      "address": "8Q6MKy5Yxb9vG1mWzppMtMb2nrhNuCRNUkJTeiE3fuwD",
      "symbol": "RAY-ETH",
      "name": "Raydium Legacy LP Token V3 (RAY-ETH)",
      "decimals": 6,
      "logoURI": "https://raw.githubusercontent.com/solana-labs/token-list/main/assets/mainnet/8Q6MKy5Yxb9vG1mWzppMtMb2nrhNuCRNUkJTeiE3fuwD/logo.png",
      "tags": [
        "lp-token"
      ],
      "extensions": {
        "website": "https://raydium.io/"
      }
    },
    {
      "chainId": 101,
      "address": "DsBuznXRTmzvEdb36Dx3aVLVo1XmH7r1PRZUFugLPTFv",
      "symbol": "FIDA-RAY",
      "name": "Raydium LP Token V4 (FIDA-RAY)",
      "decimals": 6,
      "logoURI": "https://raw.githubusercontent.com/solana-labs/token-list/main/assets/mainnet/DsBuznXRTmzvEdb36Dx3aVLVo1XmH7r1PRZUFugLPTFv/logo.png",
      "tags": [
        "lp-token"
      ],
      "extensions": {
        "website": "https://raydium.io/"
      }
    },
    {
      "chainId": 101,
      "address": "FwaX9W7iThTZH5MFeasxdLpxTVxRcM7ZHieTCnYog8Yb",
      "symbol": "OXY-RAY",
      "name": "Raydium LP Token V4 (OXY-RAY)",
      "decimals": 6,
      "logoURI": "https://raw.githubusercontent.com/solana-labs/token-list/main/assets/mainnet/FwaX9W7iThTZH5MFeasxdLpxTVxRcM7ZHieTCnYog8Yb/logo.png",
      "tags": [
        "lp-token"
      ],
      "extensions": {
        "website": "https://raydium.io/"
      }
    },
    {
      "chainId": 101,
      "address": "CcKK8srfVdTSsFGV3VLBb2YDbzF4T4NM2C3UEjC39RLP",
      "symbol": "MAPS-RAY",
      "name": "Raydium LP Token V4 (MAPS-RAY)",
      "decimals": 6,
      "logoURI": "https://raw.githubusercontent.com/solana-labs/token-list/main/assets/mainnet/CcKK8srfVdTSsFGV3VLBb2YDbzF4T4NM2C3UEjC39RLP/logo.png",
      "tags": [
        "lp-token"
      ],
      "extensions": {
        "website": "https://raydium.io/"
      }
    },
    {
      "chainId": 101,
      "address": "CHT8sft3h3gpLYbCcZ9o27mT5s3Z6VifBVbUiDvprHPW",
      "symbol": "KIN-RAY",
      "name": "Raydium LP Token V4 (KIN-RAY)",
      "decimals": 6,
      "logoURI": "https://raw.githubusercontent.com/solana-labs/token-list/main/assets/mainnet/CHT8sft3h3gpLYbCcZ9o27mT5s3Z6VifBVbUiDvprHPW/logo.png",
      "tags": [
        "lp-token"
      ],
      "extensions": {
        "website": "https://raydium.io/"
      }
    },
    {
      "chainId": 101,
      "address": "C3sT1R3nsw4AVdepvLTLKr5Gvszr7jufyBWUCvy4TUvT",
      "symbol": "RAY-USDT",
      "name": "Raydium LP Token V4 (RAY-USDT)",
      "decimals": 6,
      "logoURI": "https://raw.githubusercontent.com/solana-labs/token-list/main/assets/mainnet/C3sT1R3nsw4AVdepvLTLKr5Gvszr7jufyBWUCvy4TUvT/logo.png",
      "tags": [
        "lp-token"
      ],
      "extensions": {
        "website": "https://raydium.io/"
      }
    },
    {
      "chainId": 101,
      "address": "8HoQnePLqPj4M7PUDzfw8e3Ymdwgc7NLGnaTUapubyvu",
      "symbol": "SOL-USDC",
      "name": "Raydium LP Token V4 (SOL-USDC)",
      "decimals": 9,
      "logoURI": "https://raw.githubusercontent.com/solana-labs/token-list/main/assets/mainnet/8HoQnePLqPj4M7PUDzfw8e3Ymdwgc7NLGnaTUapubyvu/logo.png",
      "tags": [
        "lp-token"
      ],
      "extensions": {
        "website": "https://raydium.io/"
      }
    },
    {
      "chainId": 101,
      "address": "865j7iMmRRycSYUXzJ33ZcvLiX9JHvaLidasCyUyKaRE",
      "symbol": "YFI-USDC",
      "name": "Raydium LP Token V4 (YFI-USDC)",
      "decimals": 6,
      "logoURI": "https://raw.githubusercontent.com/solana-labs/token-list/main/assets/mainnet/865j7iMmRRycSYUXzJ33ZcvLiX9JHvaLidasCyUyKaRE/logo.png",
      "tags": [
        "lp-token"
      ],
      "extensions": {
        "website": "https://raydium.io/"
      }
    },
    {
      "chainId": 101,
      "address": "9XnZd82j34KxNLgQfz29jGbYdxsYznTWRpvZE3SRE7JG",
      "symbol": "SRM-USDC",
      "name": "Raydium LP Token V4 (SRM-USDC)",
      "decimals": 6,
      "logoURI": "https://raw.githubusercontent.com/solana-labs/token-list/main/assets/mainnet/9XnZd82j34KxNLgQfz29jGbYdxsYznTWRpvZE3SRE7JG/logo.png",
      "tags": [
        "lp-token"
      ],
      "extensions": {
        "website": "https://raydium.io/"
      }
    },
    {
      "chainId": 101,
      "address": "75dCoKfUHLUuZ4qEh46ovsxfgWhB4icc3SintzWRedT9",
      "symbol": "FTT-USDC",
      "name": "Raydium LP Token V4 (FTT-USDC)",
      "decimals": 6,
      "logoURI": "https://raw.githubusercontent.com/solana-labs/token-list/main/assets/mainnet/75dCoKfUHLUuZ4qEh46ovsxfgWhB4icc3SintzWRedT9/logo.png",
      "tags": [
        "lp-token"
      ],
      "extensions": {
        "website": "https://raydium.io/"
      }
    },
    {
      "chainId": 101,
      "address": "2hMdRdVWZqetQsaHG8kQjdZinEMBz75vsoWTCob1ijXu",
      "symbol": "BTC-USDC",
      "name": "Raydium LP Token V4 (BTC-USDC)",
      "decimals": 6,
      "logoURI": "https://raw.githubusercontent.com/solana-labs/token-list/main/assets/mainnet/2hMdRdVWZqetQsaHG8kQjdZinEMBz75vsoWTCob1ijXu/logo.png",
      "tags": [
        "lp-token"
      ],
      "extensions": {
        "website": "https://raydium.io/"
      }
    },
    {
      "chainId": 101,
      "address": "2QVjeR9d2PbSf8em8NE8zWd8RYHjFtucDUdDgdbDD2h2",
      "symbol": "SUSHI-USDC",
      "name": "Raydium LP Token V4 (SUSHI-USDC)",
      "decimals": 6,
      "logoURI": "https://raw.githubusercontent.com/solana-labs/token-list/main/assets/mainnet/2QVjeR9d2PbSf8em8NE8zWd8RYHjFtucDUdDgdbDD2h2/logo.png",
      "tags": [
        "lp-token"
      ],
      "extensions": {
        "website": "https://raydium.io/"
      }
    },
    {
      "chainId": 101,
      "address": "CHyUpQFeW456zcr5XEh4RZiibH8Dzocs6Wbgz9aWpXnQ",
      "symbol": "TOMO-USDC",
      "name": "Raydium LP Token V4 (TOMO-USDC)",
      "decimals": 6,
      "logoURI": "https://raw.githubusercontent.com/solana-labs/token-list/main/assets/mainnet/CHyUpQFeW456zcr5XEh4RZiibH8Dzocs6Wbgz9aWpXnQ/logo.png",
      "tags": [
        "lp-token"
      ],
      "extensions": {
        "website": "https://raydium.io/"
      }
    },
    {
      "chainId": 101,
      "address": "BqjoYjqKrXtfBKXeaWeAT5sYCy7wsAYf3XjgDWsHSBRs",
      "symbol": "LINK-USDC",
      "name": "Raydium LP Token V4 (LINK-USDC)",
      "decimals": 6,
      "logoURI": "https://raw.githubusercontent.com/solana-labs/token-list/main/assets/mainnet/BqjoYjqKrXtfBKXeaWeAT5sYCy7wsAYf3XjgDWsHSBRs/logo.png",
      "tags": [
        "lp-token"
      ],
      "extensions": {
        "website": "https://raydium.io/"
      }
    },
    {
      "chainId": 101,
      "address": "13PoKid6cZop4sj2GfoBeujnGfthUbTERdE5tpLCDLEY",
      "symbol": "ETH-USDC",
      "name": "Raydium LP Token V4 (ETH-USDC)",
      "decimals": 6,
      "logoURI": "https://raw.githubusercontent.com/solana-labs/token-list/main/assets/mainnet/13PoKid6cZop4sj2GfoBeujnGfthUbTERdE5tpLCDLEY/logo.png",
      "tags": [
        "lp-token"
      ],
      "extensions": {
        "website": "https://raydium.io/"
      }
    },
    {
      "chainId": 101,
      "address": "2Vyyeuyd15Gp8aH6uKE72c4hxc8TVSLibxDP9vzspQWG",
      "symbol": "COPE-USDC",
      "name": "Raydium LP Token V4 (COPE-USDC)",
      "decimals": 0,
      "logoURI": "https://raw.githubusercontent.com/solana-labs/token-list/main/assets/mainnet/2Vyyeuyd15Gp8aH6uKE72c4hxc8TVSLibxDP9vzspQWG/logo.png",
      "tags": [
        "lp-token"
      ],
      "extensions": {
        "website": "https://raydium.io/"
      }
    },
    {
      "chainId": 101,
      "address": "Epm4KfTj4DMrvqn6Bwg2Tr2N8vhQuNbuK8bESFp4k33K",
      "symbol": "SOL-USDT",
      "name": "Raydium LP Token V4 (SOL-USDT)",
      "decimals": 9,
      "logoURI": "https://raw.githubusercontent.com/solana-labs/token-list/main/assets/mainnet/Epm4KfTj4DMrvqn6Bwg2Tr2N8vhQuNbuK8bESFp4k33K/logo.png",
      "tags": [
        "lp-token"
      ],
      "extensions": {
        "website": "https://raydium.io/"
      }
    },
    {
      "chainId": 101,
      "address": "FA1i7fej1pAbQbnY8NbyYUsTrWcasTyipKreDgy1Mgku",
      "symbol": "YFI-USDT",
      "name": "Raydium LP Token V4 (YFI-USDT)",
      "decimals": 6,
      "logoURI": "https://raw.githubusercontent.com/solana-labs/token-list/main/assets/mainnet/FA1i7fej1pAbQbnY8NbyYUsTrWcasTyipKreDgy1Mgku/logo.png",
      "tags": [
        "lp-token"
      ],
      "extensions": {
        "website": "https://raydium.io/"
      }
    },
    {
      "chainId": 101,
      "address": "HYSAu42BFejBS77jZAZdNAWa3iVcbSRJSzp3wtqCbWwv",
      "symbol": "SRM-USDT",
      "name": "Raydium LP Token V4 (SRM-USDT)",
      "decimals": 6,
      "logoURI": "https://raw.githubusercontent.com/solana-labs/token-list/main/assets/mainnet/HYSAu42BFejBS77jZAZdNAWa3iVcbSRJSzp3wtqCbWwv/logo.png",
      "tags": [
        "lp-token"
      ],
      "extensions": {
        "website": "https://raydium.io/"
      }
    },
    {
      "chainId": 101,
      "address": "2cTCiUnect5Lap2sk19xLby7aajNDYseFhC9Pigou11z",
      "symbol": "FTT-USDT",
      "name": "Raydium LP Token V4 (FTT-USDT)",
      "decimals": 6,
      "logoURI": "https://raw.githubusercontent.com/solana-labs/token-list/main/assets/mainnet/2cTCiUnect5Lap2sk19xLby7aajNDYseFhC9Pigou11z/logo.png",
      "tags": [
        "lp-token"
      ],
      "extensions": {
        "website": "https://raydium.io/"
      }
    },
    {
      "chainId": 101,
      "address": "DgGuvR9GSHimopo3Gc7gfkbKamLKrdyzWkq5yqA6LqYS",
      "symbol": "BTC-USDT",
      "name": "Raydium LP Token V4 (BTC-USDT)",
      "decimals": 6,
      "logoURI": "https://raw.githubusercontent.com/solana-labs/token-list/main/assets/mainnet/DgGuvR9GSHimopo3Gc7gfkbKamLKrdyzWkq5yqA6LqYS/logo.png",
      "tags": [
        "lp-token"
      ],
      "extensions": {
        "website": "https://raydium.io/"
      }
    },
    {
      "chainId": 101,
      "address": "Ba26poEYDy6P2o95AJUsewXgZ8DM9BCsmnU9hmC9i4Ki",
      "symbol": "SUSHI-USDT",
      "name": "Raydium LP Token V4 (SUSHI-USDT)",
      "decimals": 6,
      "logoURI": "https://raw.githubusercontent.com/solana-labs/token-list/main/assets/mainnet/Ba26poEYDy6P2o95AJUsewXgZ8DM9BCsmnU9hmC9i4Ki/logo.png",
      "tags": [
        "lp-token"
      ],
      "extensions": {
        "website": "https://raydium.io/"
      }
    },
    {
      "chainId": 101,
      "address": "D3iGro1vn6PWJXo9QAPj3dfta6dKkHHnmiiym2EfsAmi",
      "symbol": "TOMO-USDT",
      "name": "Raydium LP Token V4 (TOMO-USDT)",
      "decimals": 6,
      "logoURI": "https://raw.githubusercontent.com/solana-labs/token-list/main/assets/mainnet/D3iGro1vn6PWJXo9QAPj3dfta6dKkHHnmiiym2EfsAmi/logo.png",
      "tags": [
        "lp-token"
      ],
      "extensions": {
        "website": "https://raydium.io/"
      }
    },
    {
      "chainId": 101,
      "address": "Dr12Sgt9gkY8WU5tRkgZf1TkVWJbvjYuPAhR3aDCwiiX",
      "symbol": "LINK-USDT",
      "name": "Raydium LP Token V4 (LINK-USDT)",
      "decimals": 6,
      "logoURI": "https://raw.githubusercontent.com/solana-labs/token-list/main/assets/mainnet/Dr12Sgt9gkY8WU5tRkgZf1TkVWJbvjYuPAhR3aDCwiiX/logo.png",
      "tags": [
        "lp-token"
      ],
      "extensions": {
        "website": "https://raydium.io/"
      }
    },
    {
      "chainId": 101,
      "address": "nPrB78ETY8661fUgohpuVusNCZnedYCgghzRJzxWnVb",
      "symbol": "ETH-USDT",
      "name": "Raydium LP Token V4 (ETH-USDT)",
      "decimals": 6,
      "logoURI": "https://raw.githubusercontent.com/solana-labs/token-list/main/assets/mainnet/nPrB78ETY8661fUgohpuVusNCZnedYCgghzRJzxWnVb/logo.png",
      "tags": [
        "lp-token"
      ],
      "extensions": {
        "website": "https://raydium.io/"
      }
    },
    {
      "chainId": 101,
      "address": "EGJht91R7dKpCj8wzALkjmNdUUUcQgodqWCYweyKcRcV",
      "symbol": "YFI-SRM",
      "name": "Raydium LP Token V4 (YFI-SRM)",
      "decimals": 6,
      "logoURI": "https://raw.githubusercontent.com/solana-labs/token-list/main/assets/mainnet/EGJht91R7dKpCj8wzALkjmNdUUUcQgodqWCYweyKcRcV/logo.png",
      "tags": [
        "lp-token"
      ],
      "extensions": {
        "website": "https://raydium.io/"
      }
    },
    {
      "chainId": 101,
      "address": "AsDuPg9MgPtt3jfoyctUCUgsvwqAN6RZPftqoeiPDefM",
      "symbol": "FTT-SRM",
      "name": "Raydium LP Token V4 (FTT-SRM)",
      "decimals": 6,
      "logoURI": "https://raw.githubusercontent.com/solana-labs/token-list/main/assets/mainnet/AsDuPg9MgPtt3jfoyctUCUgsvwqAN6RZPftqoeiPDefM/logo.png",
      "tags": [
        "lp-token"
      ],
      "extensions": {
        "website": "https://raydium.io/"
      }
    },
    {
      "chainId": 101,
      "address": "AGHQxXb3GSzeiLTcLtXMS2D5GGDZxsB2fZYZxSB5weqB",
      "symbol": "BTC-SRM",
      "name": "Raydium LP Token V4 (BTC-SRM)",
      "decimals": 6,
      "logoURI": "https://raw.githubusercontent.com/solana-labs/token-list/main/assets/mainnet/AGHQxXb3GSzeiLTcLtXMS2D5GGDZxsB2fZYZxSB5weqB/logo.png",
      "tags": [
        "lp-token"
      ],
      "extensions": {
        "website": "https://raydium.io/"
      }
    },
    {
      "chainId": 101,
      "address": "3HYhUnUdV67j1vn8fu7ExuVGy5dJozHEyWvqEstDbWwE",
      "symbol": "SUSHI-SRM",
      "name": "Raydium LP Token V4 (SUSHI-SRM)",
      "decimals": 6,
      "logoURI": "https://raw.githubusercontent.com/solana-labs/token-list/main/assets/mainnet/3HYhUnUdV67j1vn8fu7ExuVGy5dJozHEyWvqEstDbWwE/logo.png",
      "tags": [
        "lp-token"
      ],
      "extensions": {
        "website": "https://raydium.io/"
      }
    },
    {
      "chainId": 101,
      "address": "GgH9RnKrQpaMQeqmdbMvs5oo1A24hERQ9wuY2pSkeG7x",
      "symbol": "TOMO-SRM",
      "name": "Raydium LP Token V4 (TOMO-SRM)",
      "decimals": 6,
      "logoURI": "https://raw.githubusercontent.com/solana-labs/token-list/main/assets/mainnet/GgH9RnKrQpaMQeqmdbMvs5oo1A24hERQ9wuY2pSkeG7x/logo.png",
      "tags": [
        "lp-token"
      ],
      "extensions": {
        "website": "https://raydium.io/"
      }
    },
    {
      "chainId": 101,
      "address": "GXN6yJv12o18skTmJXaeFXZVY1iqR18CHsmCT8VVCmDD",
      "symbol": "LINK-SRM",
      "name": "Raydium LP Token V4 (LINK-SRM)",
      "decimals": 6,
      "logoURI": "https://raw.githubusercontent.com/solana-labs/token-list/main/assets/mainnet/GXN6yJv12o18skTmJXaeFXZVY1iqR18CHsmCT8VVCmDD/logo.png",
      "tags": [
        "lp-token"
      ],
      "extensions": {
        "website": "https://raydium.io/"
      }
    },
    {
      "chainId": 101,
      "address": "9VoY3VERETuc2FoadMSYYizF26mJinY514ZpEzkHMtwG",
      "symbol": "ETH-SRM",
      "name": "Raydium LP Token V4 (ETH-SRM)",
      "decimals": 6,
      "logoURI": "https://raw.githubusercontent.com/solana-labs/token-list/main/assets/mainnet/9VoY3VERETuc2FoadMSYYizF26mJinY514ZpEzkHMtwG/logo.png",
      "tags": [
        "lp-token"
      ],
      "extensions": {
        "website": "https://raydium.io/"
      }
    },
    {
      "chainId": 101,
      "address": "AKJHspCwDhABucCxNLXUSfEzb7Ny62RqFtC9uNjJi4fq",
      "symbol": "SRM-SOL",
      "name": "Raydium LP Token V4 (SRM-SOL)",
      "decimals": 6,
      "logoURI": "https://raw.githubusercontent.com/solana-labs/token-list/main/assets/mainnet/AKJHspCwDhABucCxNLXUSfEzb7Ny62RqFtC9uNjJi4fq/logo.png",
      "tags": [
        "lp-token"
      ],
      "extensions": {
        "website": "https://raydium.io/"
      }
    },
    {
      "chainId": 101,
      "address": "2doeZGLJyACtaG9DCUyqMLtswesfje1hjNA11hMdj6YU",
      "symbol": "TULIP-USDC",
      "name": "Raydium LP Token V4 (TULIP-USDC)",
      "decimals": 6,
      "logoURI": "https://raw.githubusercontent.com/solana-labs/token-list/main/assets/mainnet/2doeZGLJyACtaG9DCUyqMLtswesfje1hjNA11hMdj6YU/logo.svg",
      "tags": [
        "lp-token"
      ],
      "extensions": {
        "website": "https://raydium.io/"
      }
    },
    {
      "chainId": 101,
      "address": "AcstFzGGawvvdVhYV9bftr7fmBHbePUjhv53YK1W3dZo",
      "symbol": "LSD",
      "name": "LSD",
      "decimals": 9,
      "logoURI": "https://raw.githubusercontent.com/solana-labs/token-list/main/assets/mainnet/AcstFzGGawvvdVhYV9bftr7fmBHbePUjhv53YK1W3dZo/logo.svg",
      "tags": [
        "nft"
      ],
      "extensions": {
        "website": "https://solible.com/"
      }
    },
    {
      "chainId": 101,
      "address": "91fSFQsPzMLat9DHwLdQacW3i3EGnWds5tA5mt7yLiT9",
      "symbol": "Unlimited Energy",
      "name": "Unlimited Energy",
      "decimals": 9,
      "tags": [
        "nft"
      ],
      "extensions": {
        "website": "https://solible.com/"
      }
    },
    {
      "chainId": 101,
      "address": "29PEpZeuqWf9tS2gwCjpeXNdXLkaZSMR2s1ibkvGsfnP",
      "symbol": "Need for Speed",
      "name": "Need for Speed",
      "decimals": 9,
      "tags": [
        "nft"
      ],
      "extensions": {
        "website": "https://solible.com/"
      }
    },
    {
      "chainId": 101,
      "address": "HsY8PNar8VExU335ZRYzg89fX7qa4upYu6vPMPFyCDdK",
      "symbol": "ADOR OPENS",
      "name": "ADOR OPENS",
      "decimals": 0,
      "tags": [
        "nft"
      ],
      "extensions": {
        "website": "https://solible.com/"
      }
    },
    {
      "chainId": 101,
      "address": "EDP8TpLJ77M3KiDgFkZW4v4mhmKJHZi9gehYXenfFZuL",
      "symbol": "CMS - Rare",
      "name": "CMS - Rare",
      "decimals": 0,
      "tags": [
        "nft"
      ],
      "extensions": {
        "website": "https://solible.com/"
      }
    },
    {
      "chainId": 101,
      "address": "BrUKFwAABkExb1xzYU4NkRWzjBihVQdZ3PBz4m5S8if3",
      "symbol": "Tesla",
      "name": "Tesla",
      "decimals": 0,
      "tags": [
        "nft"
      ],
      "extensions": {
        "website": "https://solible.com/"
      }
    },
    {
      "chainId": 101,
      "address": "9CmQwpvVXRyixjiE3LrbSyyopPZohNDN1RZiTk8rnXsQ",
      "symbol": "DeceFi",
      "name": "DeceFi",
      "decimals": 0,
      "tags": [
        "nft"
      ],
      "extensions": {
        "website": "https://solible.com/"
      }
    },
    {
      "chainId": 101,
      "address": "F6ST1wWkx2PeH45sKmRxo1boyuzzWCfpnvyKL4BGeLxF",
      "symbol": "Power User",
      "name": "Power User",
      "decimals": 0,
      "tags": [
        "nft"
      ],
      "extensions": {
        "website": "https://solible.com/"
      }
    },
    {
      "chainId": 101,
      "address": "dZytJ7iPDcCu9mKe3srL7bpUeaR3zzkcVqbtqsmxtXZ",
      "symbol": "VIP Member",
      "name": "VIP Member",
      "decimals": 0,
      "tags": [
        "nft"
      ],
      "extensions": {
        "website": "https://solible.com/"
      }
    },
    {
      "chainId": 101,
      "address": "8T4vXgwZUWwsbCDiptHFHjdfexvLG9UP8oy1psJWEQdS",
      "symbol": "Uni Christmas",
      "name": "Uni Christmas",
      "decimals": 0,
      "tags": [
        "nft"
      ],
      "extensions": {
        "website": "https://solible.com/"
      }
    },
    {
      "chainId": 101,
      "address": "EjFGGJSyp9UDS8aqafET5LX49nsG326MeNezYzpiwgpQ",
      "symbol": "BNB",
      "name": "BNB",
      "decimals": 0,
      "tags": [
        "nft"
      ],
      "extensions": {
        "website": "https://solible.com/"
      }
    },
    {
      "chainId": 101,
      "address": "FkmkTr4en8CXkfo9jAwEMov6PVNLpYMzWr3Udqf9so8Z",
      "symbol": "Seldom",
      "name": "Seldom",
      "decimals": 9,
      "tags": [
        "nft"
      ],
      "extensions": {
        "website": "https://solible.com/"
      }
    },
    {
      "chainId": 101,
      "address": "2gn1PJdMAU92SU5inLSp4Xp16ZC5iLF6ScEi7UBvp8ZD",
      "symbol": "Satoshi Closeup",
      "name": "Satoshi Closeup",
      "decimals": 9,
      "tags": [
        "nft"
      ],
      "extensions": {
        "website": "https://solible.com/"
      }
    },
    {
      "chainId": 101,
      "address": "7mhZHtPL4GFkquQR4Y6h34Q8hNkQvGc1FaNtyE43NvUR",
      "symbol": "Satoshi GB",
      "name": "Satoshi GB",
      "decimals": 9,
      "tags": [
        "nft"
      ],
      "extensions": {
        "website": "https://solible.com/"
      }
    },
    {
      "chainId": 101,
      "address": "8RoKfLx5RCscbtVh8kYb81TF7ngFJ38RPomXtUREKsT2",
      "symbol": "Satoshi OG",
      "name": "Satoshi OG",
      "decimals": 9,
      "tags": [
        "nft"
      ],
      "extensions": {
        "website": "https://solible.com/"
      }
    },
    {
      "chainId": 101,
      "address": "9rw5hyDngBQ3yDsCRHqgzGHERpU2zaLh1BXBUjree48J",
      "symbol": "Satoshi BTC",
      "name": "Satoshi BTC",
      "decimals": 9,
      "tags": [
        "nft"
      ],
      "extensions": {
        "website": "https://solible.com/"
      }
    },
    {
      "chainId": 101,
      "address": "AiD7J6D5Hny5DJB1MrYBc2ePQqy2Yh4NoxWwYfR7PzxH",
      "symbol": "Satoshi GB",
      "name": "Satoshi GB",
      "decimals": 9,
      "tags": [
        "nft"
      ],
      "extensions": {
        "website": "https://solible.com/"
      }
    },
    {
      "chainId": 101,
      "address": "4qzEcYvT6TuJME2EMZ5vjaLvQja6R4hKjarA73WQUwt6",
      "name": "APESZN_HOODIE",
      "symbol": "APESZN_HOODIE",
      "decimals": 0,
      "tags": [
        "nft"
      ],
      "extensions": {
        "website": "https://solible.com/"
      }
    },
    {
      "chainId": 101,
      "address": "APhyVWtzjdTVYhyta9ngSiCDk2pLi8eEZKsHGSbsmwv6",
      "name": "APESZN_TEE_SHIRT",
      "symbol": "APESZN_TEE_SHIRT",
      "decimals": 0,
      "tags": [
        "nft"
      ],
      "extensions": {
        "website": "https://solible.com/"
      }
    },
    {
      "chainId": 101,
      "address": "bxiA13fpU1utDmYuUvxvyMT8odew5FEm96MRv7ij3eb",
      "symbol": "Satoshi",
      "name": "Satoshi",
      "decimals": 9,
      "tags": [
        "nft"
      ],
      "extensions": {
        "website": "https://solible.com/"
      }
    },
    {
      "chainId": 101,
      "address": "GoC24kpj6TkvjzspXrjSJC2CVb5zMWhLyRcHJh9yKjRF",
      "symbol": "Satoshi Closeup",
      "name": "Satoshi Closeup",
      "decimals": 9,
      "tags": [
        "nft"
      ],
      "extensions": {
        "website": "https://solible.com/"
      }
    },
    {
      "chainId": 101,
      "address": "oCUduD44ETuZ65bpWdPzPDSnAdreg1sJrugfwyFZVHV",
      "symbol": "Satoshi BTC",
      "name": "Satoshi BTC",
      "decimals": 9,
      "tags": [
        "nft"
      ],
      "extensions": {
        "website": "https://solible.com/"
      }
    },
    {
      "chainId": 101,
      "address": "9Vvre2DxBB9onibwYDHeMsY1cj6BDKtEDccBPWRN215E",
      "symbol": "Satoshi Nakamoto",
      "name": "Satoshi Nakamoto",
      "decimals": 9,
      "tags": [
        "nft"
      ],
      "extensions": {
        "website": "https://solible.com/"
      }
    },
    {
      "chainId": 101,
      "address": "7RpFk44cMTAUt9CcjEMWnZMypE9bYQsjBiSNLn5qBvhP",
      "symbol": "Charles Hoskinson",
      "name": "Charles Hoskinson",
      "decimals": 9,
      "tags": [
        "nft"
      ],
      "extensions": {
        "website": "https://solible.com/"
      }
    },
    {
      "chainId": 101,
      "address": "GyRkPAxpd9XrMHcBF6fYHVRSZQvQBwAGKAGQeBPSKzMq",
      "symbol": "SBF",
      "name": "SBF",
      "decimals": 0,
      "tags": [
        "nft"
      ],
      "extensions": {
        "website": "https://solible.com/"
      }
    },
    {
      "chainId": 101,
      "address": "AgdBQN2Sy2abiZ2KToWeUsQ9PHdCv95wt6kVWRf5zDkx",
      "symbol": "Bitcoin Tram",
      "name": "Bitcoin Tram",
      "decimals": 0,
      "tags": [
        "nft"
      ],
      "extensions": {
        "website": "https://solible.com/"
      }
    },
    {
      "chainId": 101,
      "address": "7TRzvCqXN8KSXggbSyeEG2Z9YBBhEFmbtmv6FLbd4mmd",
      "symbol": "SRM tee-shirt",
      "name": "SRM tee-shirt",
      "decimals": 0,
      "tags": [
        "nft"
      ],
      "extensions": {
        "website": "https://solible.com/"
      }
    },
    {
      "chainId": 101,
      "address": "gksYzxitEf2HyE7Bb81vvHXNH5f3wa43jvXf4TcUZwb",
      "symbol": "PERK",
      "name": "PERK",
      "decimals": 6,
      "logoURI": "https://raw.githubusercontent.com/solana-labs/token-list/main/assets/mainnet/gksYzxitEf2HyE7Bb81vvHXNH5f3wa43jvXf4TcUZwb/logo.png",
      "tags": [],
      "extensions": {
        "website": "https://perk.exchange/"
      }
    },
    {
      "chainId": 101,
      "address": "BDxWSxkMLW1nJ3VggamUKkEKrtCaVqzFxoDApM8HdBks",
      "symbol": "BTSG",
      "name": "BitSong",
      "decimals": 6,
      "logoURI": "https://raw.githubusercontent.com/solana-labs/token-list/main/assets/mainnet/BDxWSxkMLW1nJ3VggamUKkEKrtCaVqzFxoDApM8HdBks/logo.png",
      "tags": [],
      "extensions": {
        "website": "https://bitsong.io/",
        "coingeckoId": "bitsong"
      }
    },
    {
      "chainId": 101,
      "address": "5ddiFxh3J2tcZHfn8uhGRYqu16P3FUvBfh8WoZPUHKW5",
      "name": "EOSBEAR",
      "symbol": "EOSBEAR",
      "decimals": 6,
      "logoURI": "",
      "tags": [
        "leveraged",
        "bear"
      ],
      "extensions": {
        "coingeckoId": "3x-short-eos-token",
        "serumV3Usdc": "2BQrJP599QVKRyHhyJ6oRrTPNUmPBgXxiBo2duvYdacy"
      }
    },
    {
      "chainId": 101,
      "address": "qxxF6S62hmZF5bo46mS7C2qbBa87qRossAM78VzsDqi",
      "name": "EOSBULL",
      "symbol": "EOSBULL",
      "decimals": 6,
      "logoURI": "",
      "tags": [
        "leveraged",
        "bull"
      ],
      "extensions": {
        "coingeckoId": "3x-long-eos-token"
      }
    },
    {
      "chainId": 101,
      "address": "2CDLbxeuqkLTLY3em6FFQgfBQV5LRnEsJJgcFCvWKNcS",
      "name": "BNBBEAR",
      "symbol": "BNBBEAR",
      "decimals": 6,
      "logoURI": "",
      "tags": [
        "leveraged",
        "bear"
      ],
      "extensions": {
        "coingeckoId": "3x-short-bnb-token"
      }
    },
    {
      "chainId": 101,
      "address": "AfjHjdLibuXyvmz7PyTSc5KEcGBh43Kcu8Sr2tyDaJyt",
      "name": "BNBBULL",
      "symbol": "BNBBULL",
      "decimals": 6,
      "logoURI": "",
      "tags": [
        "leveraged",
        "bull"
      ],
      "extensions": {
        "coingeckoId": "3x-long-bnb-token"
      }
    },
    {
      "chainId": 101,
      "address": "8kA1WJKoLTxtACNPkvW6UNufsrpxUY57tXZ9KmG9123t",
      "name": "BSVBULL",
      "symbol": "BSVBULL",
      "decimals": 6,
      "logoURI": "",
      "tags": [
        "leveraged",
        "bull"
      ],
      "extensions": {
        "coingeckoId": "3x-long-bitcoin-sv-token"
      }
    },
    {
      "chainId": 101,
      "address": "2FGW8BVMu1EHsz2ZS9rZummDaq6o2DVrZZPw4KaAvDWh",
      "name": "BSVBEAR",
      "symbol": "BSVBEAR",
      "decimals": 6,
      "logoURI": "",
      "tags": [
        "leveraged",
        "bear"
      ],
      "extensions": {
        "coingeckoId": "3x-short-bitcoin-sv-token"
      }
    },
    {
      "chainId": 101,
      "address": "8L9XGTMzcqS9p61zsR35t7qipwAXMYkD6disWoDFZiFT",
      "name": "LTCBEAR",
      "symbol": "LTCBEAR",
      "decimals": 6,
      "logoURI": "",
      "tags": [
        "leveraged",
        "bear"
      ],
      "extensions": {
        "coingeckoId": "3x-short-litecoin-token"
      }
    },
    {
      "chainId": 101,
      "address": "863ZRjf1J8AaVuCqypAdm5ktVyGYDiBTvD1MNHKrwyjp",
      "name": "LTCBULL",
      "symbol": "LTCBULL",
      "decimals": 6,
      "logoURI": "",
      "tags": [
        "leveraged",
        "bull"
      ],
      "extensions": {
        "coingeckoId": "3x-long-litecoin-token"
      }
    },
    {
      "chainId": 101,
      "address": "GkSPaHdY2raetuYzsJYacHtrAtQUfWt64bpd1VzxJgSD",
      "name": "BULL",
      "symbol": "BULL",
      "decimals": 6,
      "logoURI": "",
      "tags": [
        "leveraged",
        "bull"
      ],
      "extensions": {
        "coingeckoId": "3x-long-bitcoin-token"
      }
    },
    {
      "chainId": 101,
      "address": "45vwTZSDFBiqCMRdtK4xiLCHEov8LJRW8GwnofG8HYyH",
      "name": "BEAR",
      "symbol": "BEAR",
      "decimals": 6,
      "logoURI": "",
      "tags": [
        "leveraged",
        "bear"
      ],
      "extensions": {
        "coingeckoId": "3x-short-bitcoin-token"
      }
    },
    {
      "chainId": 101,
      "address": "2VTAVf1YCwamD3ALMdYHRMV5vPUCXdnatJH5f1khbmx6",
      "name": "BCHBEAR",
      "symbol": "BCHBEAR",
      "decimals": 6,
      "logoURI": "",
      "tags": [
        "leveraged",
        "bear"
      ],
      "extensions": {
        "coingeckoId": "3x-short-bitcoin-cash-token"
      }
    },
    {
      "chainId": 101,
      "address": "22xoSp66BDt4x4Q5xqxjaSnirdEyharoBziSFChkLFLy",
      "name": "BCHBULL",
      "symbol": "BCHBULL",
      "decimals": 6,
      "logoURI": "",
      "tags": [
        "leveraged",
        "bull"
      ],
      "extensions": {
        "coingeckoId": "3x-long-bitcoin-cash-token"
      }
    },
    {
      "chainId": 101,
      "address": "CwChm6p9Q3yFrjzVeiLTTbsoJkooscof5SJYZc2CrNqG",
      "name": "ETHBULL",
      "symbol": "ETHBULL",
      "decimals": 6,
      "logoURI": "",
      "tags": [
        "leveraged",
        "bull"
      ],
      "extensions": {
        "coingeckoId": "3x-long-ethereum-token",
        "serumV3Usdt": "FuhKVt5YYCv7vXnADXtb7vqzYn82PJoap86q5wm8LX8Q"
      }
    },
    {
      "chainId": 101,
      "address": "Bvv9xLodFrvDFSno9Ud8SEh5zVtBDQQjnBty2SgMcJ2s",
      "name": "ETHBEAR",
      "symbol": "ETHBEAR",
      "decimals": 6,
      "logoURI": "",
      "tags": [
        "leveraged",
        "bear"
      ],
      "extensions": {
        "coingeckoId": "3x-short-ethereum-token"
      }
    },
    {
      "chainId": 101,
      "address": "HRhaNssoyv5tKFRcbPg69ULEbcD8DPv99GdXLcdkgc1A",
      "name": "ALTBULL",
      "symbol": "ALTBULL",
      "decimals": 6,
      "logoURI": "",
      "tags": [
        "leveraged",
        "bull"
      ],
      "extensions": {
        "coingeckoId": "3x-long-altcoin-index-token"
      }
    },
    {
      "chainId": 101,
      "address": "9Mu1KmjBKTUWgpDoeTJ5oD7XFQmEiZxzspEd3TZGkavx",
      "name": "ALTBEAR",
      "symbol": "ALTBEAR",
      "decimals": 6,
      "logoURI": "",
      "tags": [
        "leveraged",
        "bear"
      ],
      "extensions": {
        "coingeckoId": "3x-short-altcoin-index-token"
      }
    },
    {
      "chainId": 101,
      "address": "AYL1adismZ1U9pTuN33ahG4aYc5XTZQL4vKFx9ofsGWD",
      "name": "BULLSHIT",
      "symbol": "BULLSHIT",
      "decimals": 6,
      "logoURI": "",
      "tags": [
        "leveraged",
        "bull"
      ],
      "extensions": {
        "coingeckoId": "3x-long-shitcoin-index-token"
      }
    },
    {
      "chainId": 101,
      "address": "5jqymuoXXVcUuJKrf1MWiHSqHyg2osMaJGVy69NsJWyP",
      "name": "BEARSHIT",
      "symbol": "BEARSHIT",
      "decimals": 6,
      "logoURI": "",
      "tags": [
        "leveraged",
        "bear"
      ],
      "extensions": {
        "coingeckoId": "3x-short-shitcoin-index-token"
      }
    },
    {
      "chainId": 101,
      "address": "EL1aDTnLKjf4SaGpqtxJPyK94imSBr8fWDbcXjXQrsmj",
      "name": "MIDBULL",
      "symbol": "MIDBULL",
      "decimals": 6,
      "logoURI": "",
      "tags": [
        "leveraged",
        "bull"
      ],
      "extensions": {
        "coingeckoId": "3x-long-midcap-index-token",
        "serumV3Usdc": "8BBtLkoaEyavREriwGUudzAcihTH9SJLAPBbgb7QZe9y"
      }
    },
    {
      "chainId": 101,
      "address": "2EPvVjHusU3ozoucmdhhnqv3HQtBsQmjTnSa87K91HkC",
      "name": "MIDBEAR",
      "symbol": "MIDBEAR",
      "decimals": 6,
      "logoURI": "",
      "tags": [
        "leveraged",
        "bear"
      ],
      "extensions": {
        "coingeckoId": "3x-short-midcap-index-token"
      }
    },
    {
      "chainId": 101,
      "address": "8TCfJTyeqNBZqyDMY4VwDY7kdCCY7pcbJJ58CnKHkMu2",
      "name": "LINKBEAR",
      "symbol": "LINKBEAR",
      "decimals": 6,
      "logoURI": "",
      "tags": [
        "leveraged",
        "bear"
      ],
      "extensions": {
        "coingeckoId": "3x-short-chainlink-token"
      }
    },
    {
      "chainId": 101,
      "address": "EsUoZMbACNMppdqdmuLCFLet8VXxt2h47N9jHCKwyaPz",
      "name": "LINKBULL",
      "symbol": "LINKBULL",
      "decimals": 6,
      "logoURI": "",
      "tags": [
        "leveraged",
        "bull"
      ],
      "extensions": {
        "coingeckoId": "3x-long-chainlink-token"
      }
    },
    {
      "chainId": 101,
      "address": "262cQHT3soHwzuo2oVSy5kAfHcFZ1Jjn8C1GRLcQNKA3",
      "name": "XRPBULL",
      "symbol": "XRPBULL",
      "decimals": 6,
      "logoURI": "",
      "tags": [
        "leveraged",
        "bull"
      ],
      "extensions": {
        "coingeckoId": "3x-long-xrp-token"
      }
    },
    {
      "chainId": 101,
      "address": "5AX3ZyDN1rpamEzHpLfsJ5t6TyNECKSwPRfnzVHVuRFj",
      "symbol": "YUMZ",
      "name": "Food tasting Social Token",
      "decimals": 8,
      "logoURI": "https://cdn.jsdelivr.net/gh/yu-ming-chen/yumzToken/logo.JPG",
      "tags": [
        "social-token",
        "yumz"
      ]
    },
    {
      "chainId": 101,
      "address": "8sxtSswmQ7Lcd2GjK6am37Z61wJZjA2SzE7Luf7yaKBB",
      "name": "XRPBEAR",
      "symbol": "XRPBEAR",
      "decimals": 6,
      "logoURI": "",
      "tags": [
        "leveraged",
        "bear"
      ],
      "extensions": {
        "coingeckoId": "3x-short-xrp-token"
      }
    },
    {
      "chainId": 101,
      "address": "91z91RukFM16hyEUCXuwMQwp2BW3vanNG5Jh5yj6auiJ",
      "name": "BVOL",
      "symbol": "BVOL",
      "decimals": 6,
      "logoURI": "",
      "tags": [],
      "extensions": {
        "coingeckoId": "1x-long-btc-implied-volatility-token"
      }
    },
    {
      "chainId": 101,
      "address": "5TY71D29Cyuk9UrsSxLXw2quJBpS7xDDFuFu2K9W7Wf9",
      "name": "IBlive",
      "symbol": "IBVOL",
      "decimals": 6,
      "logoURI": "",
      "tags": [],
      "extensions": {
        "coingeckoId": "1x-short-btc-implied-volatility"
      }
    },
    {
      "chainId": 101,
      "address": "dK83wTVypEpa1pqiBbHY3MNuUnT3ADUZM4wk9VZXZEc",
      "name": "Wrapped Aave",
      "symbol": "AAVE",
      "decimals": 6,
      "logoURI": "https://raw.githubusercontent.com/solana-labs/token-list/main/assets/mainnet/dK83wTVypEpa1pqiBbHY3MNuUnT3ADUZM4wk9VZXZEc/logo.png",
      "tags": [],
      "extensions": {
        "serumV3Usdt": "6bxuB5N3bt3qW8UnPNLgMMzDq5sEH8pFmYJYGgzvE11V",
        "coingeckoId": "aave"
      }
    },
    {
      "chainId": 101,
      "address": "A6aY2ceogBz1VaXBxm1j2eJuNZMRqrWUAnKecrMH85zj",
      "name": "LQID",
      "symbol": "LQID",
      "decimals": 6,
      "logoURI": "https://raw.githubusercontent.com/solana-labs/token-list/main/assets/mainnet/A6aY2ceogBz1VaXBxm1j2eJuNZMRqrWUAnKecrMH85zj/logo.svg",
      "tags": []
    },
    {
      "chainId": 101,
      "address": "7CnFGR9mZWyAtWxPcVuTewpyC3A3MDW4nLsu5NY6PDbd",
      "name": "SECO",
      "symbol": "SECO",
      "decimals": 6,
      "logoURI": "",
      "tags": [],
      "extensions": {
        "coingeckoId": "serum-ecosystem-token"
      }
    },
    {
      "chainId": 101,
      "address": "3GECTP7H4Tww3w8jEPJCJtXUtXxiZty31S9szs84CcwQ",
      "name": "HOLY",
      "symbol": "HOLY",
      "decimals": 6,
      "logoURI": "",
      "tags": [],
      "extensions": {
        "coingeckoId": "holy-trinity"
      }
    },
    {
      "chainId": 101,
      "address": "6ry4WBDvAwAnrYJVv6MCog4J8zx6S3cPgSqnTsDZ73AR",
      "name": "TRYB",
      "symbol": "TRYB",
      "decimals": 6,
      "logoURI": "",
      "tags": [],
      "extensions": {
        "serumV3Usdt": "AADohBGxvf7bvixs2HKC3dG2RuU3xpZDwaTzYFJThM8U",
        "coingeckoId": "bilira"
      }
    },
    {
      "chainId": 101,
      "address": "ASboaJPFtJeCS5eG4gL3Lg95xrTz2UZSLE9sdJtY93kE",
      "name": "DOGEBULL",
      "symbol": "DOGEBULL",
      "decimals": 6,
      "logoURI": "",
      "tags": [
        "leveraged",
        "bull"
      ],
      "extensions": {
        "coingeckoId": "3x-long-dogecoin-token"
      }
    },
    {
      "chainId": 101,
      "address": "Gnhy3boBT4MA8TTjGip5ND2uNsceh1Wgeaw1rYJo51ZY",
      "symbol": "MAPSPOOL",
      "name": "Bonfida Maps Pool",
      "decimals": 6,
      "logoURI": "https://raw.githubusercontent.com/solana-labs/token-list/main/assets/mainnet/Gnhy3boBT4MA8TTjGip5ND2uNsceh1Wgeaw1rYJo51ZY/logo.svg",
      "tags": [],
      "extensions": {
        "website": "https://bonfida.com/"
      }
    },
    {
      "chainId": 101,
      "address": "9iDWyYZ5VHBCxxmWZogoY3Z6FSbKsX4WFe37c728krdT",
      "symbol": "OXYPOOL",
      "name": "Bonfida Oxy Pool",
      "decimals": 6,
      "logoURI": "https://raw.githubusercontent.com/solana-labs/token-list/main/assets/mainnet/9iDWyYZ5VHBCxxmWZogoY3Z6FSbKsX4WFe37c728krdT/logo.svg",
      "tags": [],
      "extensions": {
        "website": "https://bonfida.com/"
      }
    },
    {
      "chainId": 101,
      "address": "D68NB5JkzvyNCZAvi6EGtEcGvSoRNPanU9heYTAUFFRa",
      "name": "PERP",
      "symbol": "PERP",
      "decimals": 6,
      "logoURI": "https://raw.githubusercontent.com/solana-labs/token-list/main/assets/mainnet/D68NB5JkzvyNCZAvi6EGtEcGvSoRNPanU9heYTAUFFRa/logo.png",
      "tags": [],
      "extensions": {
        "coingeckoId": "perpetual-protocol"
      }
    },
    {
      "chainId": 101,
      "address": "93a1L7xaEV7vZGzNXCcb9ztZedbpKgUiTHYxmFKJwKvc",
      "symbol": "RAYPOOL",
      "name": "Bonfida Ray Pool",
      "decimals": 6,
      "logoURI": "https://raw.githubusercontent.com/solana-labs/token-list/main/assets/mainnet/93a1L7xaEV7vZGzNXCcb9ztZedbpKgUiTHYxmFKJwKvc/logo.png",
      "tags": [],
      "extensions": {
        "website": "https://bonfida.com/"
      }
    },
    {
      "chainId": 101,
      "address": "FeGn77dhg1KXRRFeSwwMiykZnZPw5JXW6naf2aQgZDQf",
      "symbol": "wWETH",
      "name": "Wrapped Ether (Wormhole)",
      "decimals": 9,
      "logoURI": "https://raw.githubusercontent.com/solana-labs/token-list/main/assets/mainnet/FeGn77dhg1KXRRFeSwwMiykZnZPw5JXW6naf2aQgZDQf/logo.png",
      "tags": [
        "wrapped",
        "wormhole"
      ],
      "extensions": {
        "address": "0xC02aaA39b223FE8D0A0e5C4F27eAD9083C756Cc2",
        "bridgeContract": "https://etherscan.io/address/0xf92cD566Ea4864356C5491c177A430C222d7e678",
        "assetContract": "https://etherscan.io/address/0xC02aaA39b223FE8D0A0e5C4F27eAD9083C756Cc2",
        "coingeckoId": "weth"
      }
    },
    {
      "chainId": 101,
      "address": "GbBWwtYTMPis4VHb8MrBbdibPhn28TSrLB53KvUmb7Gi",
      "symbol": "wFTT",
      "name": "Wrapped FTT (Wormhole)",
      "decimals": 9,
      "logoURI": "https://raw.githubusercontent.com/solana-labs/token-list/main/assets/mainnet/GbBWwtYTMPis4VHb8MrBbdibPhn28TSrLB53KvUmb7Gi/logo.png",
      "tags": [
        "wrapped",
        "wormhole"
      ],
      "extensions": {
        "address": "0x50d1c9771902476076ecfc8b2a83ad6b9355a4c9",
        "bridgeContract": "https://etherscan.io/address/0xf92cD566Ea4864356C5491c177A430C222d7e678",
        "assetContract": "https://etherscan.io/address/0x50d1c9771902476076ecfc8b2a83ad6b9355a4c9",
        "coingeckoId": "ftx-token"
      }
    },
    {
      "chainId": 101,
      "address": "AbLwQCyU9S8ycJgu8wn6woRCHSYJmjMpJFcAHQ6vjq2P",
      "symbol": "wTUSD",
      "name": "TrueUSD (Wormhole)",
      "decimals": 9,
      "logoURI": "https://raw.githubusercontent.com/solana-labs/token-list/main/assets/mainnet/AbLwQCyU9S8ycJgu8wn6woRCHSYJmjMpJFcAHQ6vjq2P/logo.png",
      "tags": [
        "wrapped",
        "wormhole"
      ],
      "extensions": {
        "address": "0x0000000000085d4780B73119b644AE5ecd22b376",
        "bridgeContract": "https://etherscan.io/address/0xf92cD566Ea4864356C5491c177A430C222d7e678",
        "assetContract": "https://etherscan.io/address/0x0000000000085d4780B73119b644AE5ecd22b376",
        "coingeckoId": "true-usd"
      }
    },
    {
      "chainId": 101,
      "address": "3JfuyCg5891hCX1ZTbvt3pkiaww3XwgyqQH6E9eHtqKD",
      "symbol": "wLON",
      "name": "Tokenlon (Wormhole)",
      "decimals": 9,
      "logoURI": "https://raw.githubusercontent.com/solana-labs/token-list/main/assets/mainnet/3JfuyCg5891hCX1ZTbvt3pkiaww3XwgyqQH6E9eHtqKD/logo.png",
      "tags": [
        "wrapped",
        "wormhole"
      ],
      "extensions": {
        "address": "0x0000000000095413afC295d19EDeb1Ad7B71c952",
        "bridgeContract": "https://etherscan.io/address/0xf92cD566Ea4864356C5491c177A430C222d7e678",
        "assetContract": "https://etherscan.io/address/0x0000000000095413afC295d19EDeb1Ad7B71c952",
        "coingeckoId": "tokenlon"
      }
    },
    {
      "chainId": 101,
      "address": "6k7mrqiAqEWnABVN8FhfuNUrmrnaMh44nNWydNXctbpV",
      "symbol": "wALBT",
      "name": "AllianceBlock Token (Wormhole)",
      "decimals": 9,
      "logoURI": "https://raw.githubusercontent.com/solana-labs/token-list/main/assets/mainnet/6k7mrqiAqEWnABVN8FhfuNUrmrnaMh44nNWydNXctbpV/logo.png",
      "tags": [
        "wrapped",
        "wormhole"
      ],
      "extensions": {
        "address": "0x00a8b738E453fFd858a7edf03bcCfe20412f0Eb0",
        "bridgeContract": "https://etherscan.io/address/0xf92cD566Ea4864356C5491c177A430C222d7e678",
        "assetContract": "https://etherscan.io/address/0x00a8b738E453fFd858a7edf03bcCfe20412f0Eb0",
        "coingeckoId": "allianceblock"
      }
    },
    {
      "chainId": 101,
      "address": "4b166BQEQunjg8oNTDcLeWU3nidQnVTL1Vni8ANU7Mvt",
      "symbol": "wSKL",
      "name": "SKALE (Wormhole)",
      "decimals": 9,
      "logoURI": "https://raw.githubusercontent.com/solana-labs/token-list/main/assets/mainnet/4b166BQEQunjg8oNTDcLeWU3nidQnVTL1Vni8ANU7Mvt/logo.png",
      "tags": [
        "wrapped",
        "wormhole"
      ],
      "extensions": {
        "address": "0x00c83aeCC790e8a4453e5dD3B0B4b3680501a7A7",
        "bridgeContract": "https://etherscan.io/address/0xf92cD566Ea4864356C5491c177A430C222d7e678",
        "assetContract": "https://etherscan.io/address/0x00c83aeCC790e8a4453e5dD3B0B4b3680501a7A7",
        "coingeckoId": "skale"
      }
    },
    {
      "chainId": 101,
      "address": "CcHhpEx9VcWx7UBJC8DJaR5h3wNdexsQtB1nEfekjSHn",
      "symbol": "wUFT",
      "name": "UniLend Finance Token (Wormhole)",
      "decimals": 9,
      "logoURI": "https://raw.githubusercontent.com/solana-labs/token-list/main/assets/mainnet/CcHhpEx9VcWx7UBJC8DJaR5h3wNdexsQtB1nEfekjSHn/logo.png",
      "tags": [
        "wrapped",
        "wormhole"
      ],
      "extensions": {
        "address": "0x0202Be363B8a4820f3F4DE7FaF5224fF05943AB1",
        "bridgeContract": "https://etherscan.io/address/0xf92cD566Ea4864356C5491c177A430C222d7e678",
        "assetContract": "https://etherscan.io/address/0x0202Be363B8a4820f3F4DE7FaF5224fF05943AB1",
        "coingeckoId": "unlend-finance"
      }
    },
    {
      "chainId": 101,
      "address": "VPjCJkR1uZGT9k9q7PsLArS5sEQtWgij8eZC8tysCy7",
      "symbol": "wORN",
      "name": "Orion Protocol (Wormhole)",
      "decimals": 8,
      "logoURI": "https://raw.githubusercontent.com/solana-labs/token-list/main/assets/mainnet/VPjCJkR1uZGT9k9q7PsLArS5sEQtWgij8eZC8tysCy7/logo.png",
      "tags": [
        "wrapped",
        "wormhole"
      ],
      "extensions": {
        "address": "0x0258F474786DdFd37ABCE6df6BBb1Dd5dfC4434a",
        "bridgeContract": "https://etherscan.io/address/0xf92cD566Ea4864356C5491c177A430C222d7e678",
        "assetContract": "https://etherscan.io/address/0x0258F474786DdFd37ABCE6df6BBb1Dd5dfC4434a",
        "coingeckoId": "orion-protocol"
      }
    },
    {
      "chainId": 101,
      "address": "CxzHZtzrm6bAz6iFCAGgCYCd3iQb5guUD7oQXKxdgk5c",
      "symbol": "wSRK",
      "name": "SparkPoint (Wormhole)",
      "decimals": 9,
      "logoURI": "https://raw.githubusercontent.com/solana-labs/token-list/main/assets/mainnet/CxzHZtzrm6bAz6iFCAGgCYCd3iQb5guUD7oQXKxdgk5c/logo.png",
      "tags": [
        "wrapped",
        "wormhole"
      ],
      "extensions": {
        "address": "0x0488401c3F535193Fa8Df029d9fFe615A06E74E6",
        "bridgeContract": "https://etherscan.io/address/0xf92cD566Ea4864356C5491c177A430C222d7e678",
        "assetContract": "https://etherscan.io/address/0x0488401c3F535193Fa8Df029d9fFe615A06E74E6",
        "coingeckoId": "sparkpoint"
      }
    },
    {
      "chainId": 101,
      "address": "FqMZWvmii4NNzhLBKGzkvGj3e3XTxNVDNSKDJnt9fVQV",
      "symbol": "wUMA",
      "name": "UMA Voting Token v1 (Wormhole)",
      "decimals": 9,
      "logoURI": "https://raw.githubusercontent.com/solana-labs/token-list/main/assets/mainnet/FqMZWvmii4NNzhLBKGzkvGj3e3XTxNVDNSKDJnt9fVQV/logo.png",
      "tags": [
        "wrapped",
        "wormhole"
      ],
      "extensions": {
        "address": "0x04Fa0d235C4abf4BcF4787aF4CF447DE572eF828",
        "bridgeContract": "https://etherscan.io/address/0xf92cD566Ea4864356C5491c177A430C222d7e678",
        "assetContract": "https://etherscan.io/address/0x04Fa0d235C4abf4BcF4787aF4CF447DE572eF828",
        "coingeckoId": "uma"
      }
    },
    {
      "chainId": 101,
      "address": "6GGNzF99kCG1ozQbP7M7EYW9zPbQGPMwTCCi2Dqx3qhU",
      "symbol": "wSkey",
      "name": "SmartKey (Wormhole)",
      "decimals": 8,
      "logoURI": "https://raw.githubusercontent.com/solana-labs/token-list/main/assets/mainnet/6GGNzF99kCG1ozQbP7M7EYW9zPbQGPMwTCCi2Dqx3qhU/logo.png",
      "tags": [
        "wrapped",
        "wormhole"
      ],
      "extensions": {
        "address": "0x06A01a4d579479Dd5D884EBf61A31727A3d8D442",
        "bridgeContract": "https://etherscan.io/address/0xf92cD566Ea4864356C5491c177A430C222d7e678",
        "assetContract": "https://etherscan.io/address/0x06A01a4d579479Dd5D884EBf61A31727A3d8D442",
        "coingeckoId": "smartkey"
      }
    },
    {
      "chainId": 101,
      "address": "Gc9rR2dUHfuYCJ8rU1Ye9fr8JoZZt9ZrfmXitQRLsxRW",
      "symbol": "wMIR",
      "name": "Wrapped MIR Token (Wormhole)",
      "decimals": 9,
      "logoURI": "https://raw.githubusercontent.com/solana-labs/token-list/main/assets/mainnet/Gc9rR2dUHfuYCJ8rU1Ye9fr8JoZZt9ZrfmXitQRLsxRW/logo.png",
      "tags": [
        "wrapped",
        "wormhole"
      ],
      "extensions": {
        "address": "0x09a3EcAFa817268f77BE1283176B946C4ff2E608",
        "bridgeContract": "https://etherscan.io/address/0xf92cD566Ea4864356C5491c177A430C222d7e678",
        "assetContract": "https://etherscan.io/address/0x09a3EcAFa817268f77BE1283176B946C4ff2E608",
        "coingeckoId": "mirror-protocol"
      }
    },
    {
      "chainId": 101,
      "address": "B8xDqdrHpYLNHQKQ4ARDKurxhkhn2gfZa8WRosCEzXnF",
      "symbol": "wGRO",
      "name": "Growth (Wormhole)",
      "decimals": 9,
      "logoURI": "https://raw.githubusercontent.com/solana-labs/token-list/main/assets/mainnet/B8xDqdrHpYLNHQKQ4ARDKurxhkhn2gfZa8WRosCEzXnF/logo.png",
      "tags": [
        "wrapped",
        "wormhole"
      ],
      "extensions": {
        "address": "0x09e64c2B61a5f1690Ee6fbeD9baf5D6990F8dFd0",
        "bridgeContract": "https://etherscan.io/address/0xf92cD566Ea4864356C5491c177A430C222d7e678",
        "assetContract": "https://etherscan.io/address/0x09e64c2B61a5f1690Ee6fbeD9baf5D6990F8dFd0",
        "coingeckoId": "growth-defi"
      }
    },
    {
      "chainId": 101,
      "address": "GE1X8ef7fcsJ93THx4CvV7BQsdEyEAyk61s2L5YfSXiL",
      "symbol": "wSTAKE",
      "name": "xDai (Wormhole)",
      "decimals": 9,
      "logoURI": "https://raw.githubusercontent.com/solana-labs/token-list/main/assets/mainnet/GE1X8ef7fcsJ93THx4CvV7BQsdEyEAyk61s2L5YfSXiL/logo.png",
      "tags": [
        "wrapped",
        "wormhole"
      ],
      "extensions": {
        "address": "0x0Ae055097C6d159879521C384F1D2123D1f195e6",
        "bridgeContract": "https://etherscan.io/address/0xf92cD566Ea4864356C5491c177A430C222d7e678",
        "assetContract": "https://etherscan.io/address/0x0Ae055097C6d159879521C384F1D2123D1f195e6",
        "coingeckoId": "xdai-stake"
      }
    },
    {
      "chainId": 101,
      "address": "7TK6QeyTsnTT6KsnK2tHHfh62mbjNuFWoyUc8vo3CmmU",
      "symbol": "wYFI",
      "name": "yearn.finance (Wormhole)",
      "decimals": 9,
      "logoURI": "https://raw.githubusercontent.com/solana-labs/token-list/main/assets/mainnet/7TK6QeyTsnTT6KsnK2tHHfh62mbjNuFWoyUc8vo3CmmU/logo.png",
      "tags": [
        "wrapped",
        "wormhole"
      ],
      "extensions": {
        "address": "0x0bc529c00C6401aEF6D220BE8C6Ea1667F6Ad93e",
        "bridgeContract": "https://etherscan.io/address/0xf92cD566Ea4864356C5491c177A430C222d7e678",
        "assetContract": "https://etherscan.io/address/0x0bc529c00C6401aEF6D220BE8C6Ea1667F6Ad93e",
        "coingeckoId": "yearn-finance"
      }
    },
    {
      "chainId": 101,
      "address": "CTtKth9uW7froBA6xCd2MP7BXjGFESdT1SyxUmbHovSw",
      "symbol": "wBAT",
      "name": "Basic Attention Token (Wormhole)",
      "decimals": 9,
      "logoURI": "https://raw.githubusercontent.com/solana-labs/token-list/main/assets/mainnet/CTtKth9uW7froBA6xCd2MP7BXjGFESdT1SyxUmbHovSw/logo.png",
      "tags": [
        "wrapped",
        "wormhole"
      ],
      "extensions": {
        "address": "0x0D8775F648430679A709E98d2b0Cb6250d2887EF",
        "bridgeContract": "https://etherscan.io/address/0xf92cD566Ea4864356C5491c177A430C222d7e678",
        "assetContract": "https://etherscan.io/address/0x0D8775F648430679A709E98d2b0Cb6250d2887EF",
        "coingeckoId": "basic-attention-token"
      }
    },
    {
      "chainId": 101,
      "address": "DrL2D4qCRCeNkQz3AJikLjBc3cS6fqqcQ3W7T9vbshCu",
      "symbol": "wMANA",
      "name": "Decentraland MANA (Wormhole)",
      "decimals": 9,
      "logoURI": "https://raw.githubusercontent.com/solana-labs/token-list/main/assets/mainnet/DrL2D4qCRCeNkQz3AJikLjBc3cS6fqqcQ3W7T9vbshCu/logo.png",
      "tags": [
        "wrapped",
        "wormhole"
      ],
      "extensions": {
        "address": "0x0F5D2fB29fb7d3CFeE444a200298f468908cC942",
        "bridgeContract": "https://etherscan.io/address/0xf92cD566Ea4864356C5491c177A430C222d7e678",
        "assetContract": "https://etherscan.io/address/0x0F5D2fB29fb7d3CFeE444a200298f468908cC942",
        "coingeckoId": "decentraland"
      }
    },
    {
      "chainId": 101,
      "address": "3cJKTW69FQDDCud7AhKHXZg126b3t73a2qVcVBS1BWjL",
      "symbol": "wXIO",
      "name": "XIO Network (Wormhole)",
      "decimals": 9,
      "logoURI": "https://raw.githubusercontent.com/solana-labs/token-list/main/assets/mainnet/3cJKTW69FQDDCud7AhKHXZg126b3t73a2qVcVBS1BWjL/logo.png",
      "tags": [
        "wrapped",
        "wormhole"
      ],
      "extensions": {
        "address": "0x0f7F961648aE6Db43C75663aC7E5414Eb79b5704",
        "bridgeContract": "https://etherscan.io/address/0xf92cD566Ea4864356C5491c177A430C222d7e678",
        "assetContract": "https://etherscan.io/address/0x0f7F961648aE6Db43C75663aC7E5414Eb79b5704",
        "coingeckoId": "xio"
      }
    },
    {
      "chainId": 101,
      "address": "CQivbzuRQLvZbqefKc5gLzhSzZzAaySAdMmTG7pFn41w",
      "symbol": "wLAYER",
      "name": "Unilayer (Wormhole)",
      "decimals": 9,
      "logoURI": "https://raw.githubusercontent.com/solana-labs/token-list/main/assets/mainnet/CQivbzuRQLvZbqefKc5gLzhSzZzAaySAdMmTG7pFn41w/logo.png",
      "tags": [
        "wrapped",
        "wormhole"
      ],
      "extensions": {
        "address": "0x0fF6ffcFDa92c53F615a4A75D982f399C989366b",
        "bridgeContract": "https://etherscan.io/address/0xf92cD566Ea4864356C5491c177A430C222d7e678",
        "assetContract": "https://etherscan.io/address/0x0fF6ffcFDa92c53F615a4A75D982f399C989366b",
        "coingeckoId": "unilayer"
      }
    },
    {
      "chainId": 101,
      "address": "C1LpKYrkVvWF5imsQ7JqJSZHj9NXNmJ5tEHkGTtLVH2L",
      "symbol": "wUMX",
      "name": "https://unimex.network/ (Wormhole)",
      "decimals": 9,
      "logoURI": "https://raw.githubusercontent.com/solana-labs/token-list/main/assets/mainnet/C1LpKYrkVvWF5imsQ7JqJSZHj9NXNmJ5tEHkGTtLVH2L/logo.png",
      "tags": [
        "wrapped",
        "wormhole"
      ],
      "extensions": {
        "address": "0x10Be9a8dAe441d276a5027936c3aADEd2d82bC15",
        "bridgeContract": "https://etherscan.io/address/0xf92cD566Ea4864356C5491c177A430C222d7e678",
        "assetContract": "https://etherscan.io/address/0x10Be9a8dAe441d276a5027936c3aADEd2d82bC15",
        "coingeckoId": "unimex-network"
      }
    },
    {
      "chainId": 101,
      "address": "8F3kZd9XEpFgNZ4fZnEAC5CJZLewnkNE8QCjdvorGWuW",
      "symbol": "w1INCH",
      "name": "1INCH Token (Wormhole)",
      "decimals": 9,
      "logoURI": "https://raw.githubusercontent.com/solana-labs/token-list/main/assets/mainnet/8F3kZd9XEpFgNZ4fZnEAC5CJZLewnkNE8QCjdvorGWuW/logo.png",
      "tags": [
        "wrapped",
        "wormhole"
      ],
      "extensions": {
        "address": "0x111111111117dC0aa78b770fA6A738034120C302",
        "bridgeContract": "https://etherscan.io/address/0xf92cD566Ea4864356C5491c177A430C222d7e678",
        "assetContract": "https://etherscan.io/address/0x111111111117dC0aa78b770fA6A738034120C302",
        "coingeckoId": "1inch"
      }
    },
    {
      "chainId": 101,
      "address": "H3UMboX4tnjba1Xw1a2VhUtkdgnrbmPvmDm6jaouQDN9",
      "symbol": "wARMOR",
      "name": "Armor (Wormhole)",
      "decimals": 9,
      "logoURI": "https://raw.githubusercontent.com/solana-labs/token-list/main/assets/mainnet/H3UMboX4tnjba1Xw1a2VhUtkdgnrbmPvmDm6jaouQDN9/logo.png",
      "tags": [
        "wrapped",
        "wormhole"
      ],
      "extensions": {
        "address": "0x1337DEF16F9B486fAEd0293eb623Dc8395dFE46a",
        "bridgeContract": "https://etherscan.io/address/0xf92cD566Ea4864356C5491c177A430C222d7e678",
        "assetContract": "https://etherscan.io/address/0x1337DEF16F9B486fAEd0293eb623Dc8395dFE46a",
        "coingeckoId": "armor"
      }
    },
    {
      "chainId": 101,
      "address": "Cw26Yz3rAN42mM5WpKriuGvbXnvRYmFA9sbBWH49KyqL",
      "symbol": "warNXM",
      "name": "Armor NXM (Wormhole)",
      "decimals": 9,
      "logoURI": "https://raw.githubusercontent.com/solana-labs/token-list/main/assets/mainnet/Cw26Yz3rAN42mM5WpKriuGvbXnvRYmFA9sbBWH49KyqL/logo.png",
      "tags": [
        "wrapped",
        "wormhole"
      ],
      "extensions": {
        "address": "0x1337DEF18C680aF1f9f45cBcab6309562975b1dD",
        "bridgeContract": "https://etherscan.io/address/0xf92cD566Ea4864356C5491c177A430C222d7e678",
        "assetContract": "https://etherscan.io/address/0x1337DEF18C680aF1f9f45cBcab6309562975b1dD",
        "coingeckoId": "armor-nxm"
      }
    },
    {
      "chainId": 101,
      "address": "3GVAecXsFP8xLFuAMMpg5NU4g5JK6h2NZWsQJ45wiw6b",
      "symbol": "wDPI",
      "name": "DefiPulse Index (Wormhole)",
      "decimals": 9,
      "logoURI": "https://raw.githubusercontent.com/solana-labs/token-list/main/assets/mainnet/3GVAecXsFP8xLFuAMMpg5NU4g5JK6h2NZWsQJ45wiw6b/logo.png",
      "tags": [
        "wrapped",
        "wormhole"
      ],
      "extensions": {
        "address": "0x1494CA1F11D487c2bBe4543E90080AeBa4BA3C2b",
        "bridgeContract": "https://etherscan.io/address/0xf92cD566Ea4864356C5491c177A430C222d7e678",
        "assetContract": "https://etherscan.io/address/0x1494CA1F11D487c2bBe4543E90080AeBa4BA3C2b",
        "coingeckoId": "defipulse-index"
      }
    },
    {
      "chainId": 101,
      "address": "AC4BK5yoEKn5hw6WpH3iWu56pEwigQdR48CiiqJ3R1pd",
      "symbol": "wDHC",
      "name": "DeltaHub Community (Wormhole)",
      "decimals": 9,
      "logoURI": "https://raw.githubusercontent.com/solana-labs/token-list/main/assets/mainnet/AC4BK5yoEKn5hw6WpH3iWu56pEwigQdR48CiiqJ3R1pd/logo.png",
      "tags": [
        "wrapped",
        "wormhole"
      ],
      "extensions": {
        "address": "0x152687Bc4A7FCC89049cF119F9ac3e5aCF2eE7ef",
        "bridgeContract": "https://etherscan.io/address/0xf92cD566Ea4864356C5491c177A430C222d7e678",
        "assetContract": "https://etherscan.io/address/0x152687Bc4A7FCC89049cF119F9ac3e5aCF2eE7ef",
        "coingeckoId": "deltahub-community"
      }
    },
    {
      "chainId": 101,
      "address": "7bXgNP7SEwrqbnfLBPgKDRKSGjVe7cjbuioRP23upF5H",
      "symbol": "wKEX",
      "name": "KIRA Network (Wormhole)",
      "decimals": 6,
      "logoURI": "https://raw.githubusercontent.com/solana-labs/token-list/main/assets/mainnet/7bXgNP7SEwrqbnfLBPgKDRKSGjVe7cjbuioRP23upF5H/logo.png",
      "tags": [
        "wrapped",
        "wormhole"
      ],
      "extensions": {
        "address": "0x16980b3B4a3f9D89E33311B5aa8f80303E5ca4F8",
        "bridgeContract": "https://etherscan.io/address/0xf92cD566Ea4864356C5491c177A430C222d7e678",
        "assetContract": "https://etherscan.io/address/0x16980b3B4a3f9D89E33311B5aa8f80303E5ca4F8",
        "coingeckoId": "kira-network"
      }
    },
    {
      "chainId": 101,
      "address": "5uC8Gj96sK6UG44AYLpbX3DUjKtBUxBrhHcM8JDtyYum",
      "symbol": "wEWTB",
      "name": "Energy Web Token Bridged (Wormhole)",
      "decimals": 9,
      "logoURI": "https://raw.githubusercontent.com/solana-labs/token-list/main/assets/mainnet/5uC8Gj96sK6UG44AYLpbX3DUjKtBUxBrhHcM8JDtyYum/logo.png",
      "tags": [
        "wrapped",
        "wormhole"
      ],
      "extensions": {
        "address": "0x178c820f862B14f316509ec36b13123DA19A6054",
        "bridgeContract": "https://etherscan.io/address/0xf92cD566Ea4864356C5491c177A430C222d7e678",
        "assetContract": "https://etherscan.io/address/0x178c820f862B14f316509ec36b13123DA19A6054",
        "coingeckoId": "energy-web-token"
      }
    },
    {
      "chainId": 101,
      "address": "EzeRaHuh1Xu1nDUypv1VWXcGsNJ71ncCJ8HeWuyg8atJ",
      "symbol": "wCC10",
      "name": "Cryptocurrency Top 10 Tokens Index (Wormhole)",
      "decimals": 9,
      "logoURI": "https://raw.githubusercontent.com/solana-labs/token-list/main/assets/mainnet/EzeRaHuh1Xu1nDUypv1VWXcGsNJ71ncCJ8HeWuyg8atJ/logo.png",
      "tags": [
        "wrapped",
        "wormhole"
      ],
      "extensions": {
        "address": "0x17aC188e09A7890a1844E5E65471fE8b0CcFadF3",
        "bridgeContract": "https://etherscan.io/address/0xf92cD566Ea4864356C5491c177A430C222d7e678",
        "assetContract": "https://etherscan.io/address/0x17aC188e09A7890a1844E5E65471fE8b0CcFadF3",
        "coingeckoId": "cryptocurrency-top-10-tokens-index"
      }
    },
    {
      "chainId": 101,
      "address": "CYzPVv1zB9RH6hRWRKprFoepdD8Y7Q5HefCqrybvetja",
      "symbol": "wAUDIO",
      "name": "Audius (Wormhole)",
      "decimals": 9,
      "logoURI": "https://raw.githubusercontent.com/solana-labs/token-list/main/assets/mainnet/CYzPVv1zB9RH6hRWRKprFoepdD8Y7Q5HefCqrybvetja/logo.png",
      "tags": [
        "wrapped",
        "wormhole"
      ],
      "extensions": {
        "address": "0x18aAA7115705e8be94bfFEBDE57Af9BFc265B998",
        "bridgeContract": "https://etherscan.io/address/0xf92cD566Ea4864356C5491c177A430C222d7e678",
        "assetContract": "https://etherscan.io/address/0x18aAA7115705e8be94bfFEBDE57Af9BFc265B998",
        "coingeckoId": "audius"
      }
    },
    {
      "chainId": 101,
      "address": "9yPmJNUp1qFV6LafdYdegZ8sCgC4oy6Rgt9WsDJqv3EX",
      "symbol": "wREP",
      "name": "Reputation (Wormhole)",
      "decimals": 9,
      "logoURI": "https://raw.githubusercontent.com/solana-labs/token-list/main/assets/mainnet/9yPmJNUp1qFV6LafdYdegZ8sCgC4oy6Rgt9WsDJqv3EX/logo.png",
      "tags": [
        "wrapped",
        "wormhole"
      ],
      "extensions": {
        "address": "0x1985365e9f78359a9B6AD760e32412f4a445E862",
        "bridgeContract": "https://etherscan.io/address/0xf92cD566Ea4864356C5491c177A430C222d7e678",
        "assetContract": "https://etherscan.io/address/0x1985365e9f78359a9B6AD760e32412f4a445E862"
      }
    },
    {
      "chainId": 101,
      "address": "CZxP1KtsfvMXZTGKR1fNwNChv8hGAfQrgVoENabN8zKU",
      "symbol": "wVSP",
      "name": "VesperToken (Wormhole)",
      "decimals": 9,
      "logoURI": "https://raw.githubusercontent.com/solana-labs/token-list/main/assets/mainnet/CZxP1KtsfvMXZTGKR1fNwNChv8hGAfQrgVoENabN8zKU/logo.png",
      "tags": [
        "wrapped",
        "wormhole"
      ],
      "extensions": {
        "address": "0x1b40183EFB4Dd766f11bDa7A7c3AD8982e998421",
        "bridgeContract": "https://etherscan.io/address/0xf92cD566Ea4864356C5491c177A430C222d7e678",
        "assetContract": "https://etherscan.io/address/0x1b40183EFB4Dd766f11bDa7A7c3AD8982e998421",
        "coingeckoId": "vesper-finance"
      }
    },
    {
      "chainId": 101,
      "address": "8cGPyDGT1mgG1iWzNjPmCDKSK9veJhoBAguq7rp7CjTe",
      "symbol": "wKP3R",
      "name": "Keep3rV1 (Wormhole)",
      "decimals": 9,
      "logoURI": "https://raw.githubusercontent.com/solana-labs/token-list/main/assets/mainnet/8cGPyDGT1mgG1iWzNjPmCDKSK9veJhoBAguq7rp7CjTe/logo.png",
      "tags": [
        "wrapped",
        "wormhole"
      ],
      "extensions": {
        "address": "0x1cEB5cB57C4D4E2b2433641b95Dd330A33185A44",
        "bridgeContract": "https://etherscan.io/address/0xf92cD566Ea4864356C5491c177A430C222d7e678",
        "assetContract": "https://etherscan.io/address/0x1cEB5cB57C4D4E2b2433641b95Dd330A33185A44",
        "coingeckoId": "keep3rv1"
      }
    },
    {
      "chainId": 101,
      "address": "DGghbWvncPL41U8TmUtXcGMgLeQqkaA2yM7UfcabftR8",
      "symbol": "wLEAD",
      "name": "Lead Token (Wormhole)",
      "decimals": 9,
      "logoURI": "https://raw.githubusercontent.com/solana-labs/token-list/main/assets/mainnet/DGghbWvncPL41U8TmUtXcGMgLeQqkaA2yM7UfcabftR8/logo.png",
      "tags": [
        "wrapped",
        "wormhole"
      ],
      "extensions": {
        "address": "0x1dD80016e3d4ae146Ee2EBB484e8edD92dacC4ce",
        "bridgeContract": "https://etherscan.io/address/0xf92cD566Ea4864356C5491c177A430C222d7e678",
        "assetContract": "https://etherscan.io/address/0x1dD80016e3d4ae146Ee2EBB484e8edD92dacC4ce",
        "coingeckoId": "lead-token"
      }
    },
    {
      "chainId": 101,
      "address": "3MVa4e32PaKmPxYUQ6n8vFkWtCma68Ld7e7fTktWDueQ",
      "symbol": "wUNI",
      "name": "Uniswap (Wormhole)",
      "decimals": 9,
      "logoURI": "https://raw.githubusercontent.com/solana-labs/token-list/main/assets/mainnet/3MVa4e32PaKmPxYUQ6n8vFkWtCma68Ld7e7fTktWDueQ/logo.png",
      "tags": [
        "wrapped",
        "wormhole"
      ],
      "extensions": {
        "address": "0x1f9840a85d5aF5bf1D1762F925BDADdC4201F984",
        "bridgeContract": "https://etherscan.io/address/0xf92cD566Ea4864356C5491c177A430C222d7e678",
        "assetContract": "https://etherscan.io/address/0x1f9840a85d5aF5bf1D1762F925BDADdC4201F984",
        "coingeckoId": "uniswap"
      }
    },
    {
      "chainId": 101,
      "address": "qfnqNqs3nCAHjnyCgLRDbBtq4p2MtHZxw8YjSyYhPoL",
      "symbol": "wWBTC",
      "name": "Wrapped BTC (Wormhole)",
      "decimals": 8,
      "logoURI": "https://raw.githubusercontent.com/solana-labs/token-list/main/assets/mainnet/qfnqNqs3nCAHjnyCgLRDbBtq4p2MtHZxw8YjSyYhPoL/logo.png",
      "tags": [
        "wrapped",
        "wormhole"
      ],
      "extensions": {
        "address": "0x2260FAC5E5542a773Aa44fBCfeDf7C193bc2C599",
        "bridgeContract": "https://etherscan.io/address/0xf92cD566Ea4864356C5491c177A430C222d7e678",
        "assetContract": "https://etherscan.io/address/0x2260FAC5E5542a773Aa44fBCfeDf7C193bc2C599",
        "coingeckoId": "wrapped-bitcoin"
      }
    },
    {
      "chainId": 101,
      "address": "8My83RG8Xa1EhXdDKHWq8BWZN1zF3XUrWL3TXCLjVPFh",
      "symbol": "wUNN",
      "name": "UNION Protocol Governance Token (Wormhole)",
      "decimals": 9,
      "logoURI": "https://raw.githubusercontent.com/solana-labs/token-list/main/assets/mainnet/8My83RG8Xa1EhXdDKHWq8BWZN1zF3XUrWL3TXCLjVPFh/logo.png",
      "tags": [
        "wrapped",
        "wormhole"
      ],
      "extensions": {
        "address": "0x226f7b842E0F0120b7E194D05432b3fd14773a9D",
        "bridgeContract": "https://etherscan.io/address/0xf92cD566Ea4864356C5491c177A430C222d7e678",
        "assetContract": "https://etherscan.io/address/0x226f7b842E0F0120b7E194D05432b3fd14773a9D",
        "coingeckoId": "union-protocol-governance-token"
      }
    },
    {
      "chainId": 101,
      "address": "6jVuhLJ2mzyZ8DyUcrDj8Qr6Q9bqbJnq4fAnMeEduDM9",
      "symbol": "wSOCKS",
      "name": "Unisocks Edition 0 (Wormhole)",
      "decimals": 9,
      "logoURI": "https://raw.githubusercontent.com/solana-labs/token-list/main/assets/mainnet/6jVuhLJ2mzyZ8DyUcrDj8Qr6Q9bqbJnq4fAnMeEduDM9/logo.png",
      "tags": [
        "wrapped",
        "wormhole"
      ],
      "extensions": {
        "address": "0x23B608675a2B2fB1890d3ABBd85c5775c51691d5",
        "bridgeContract": "https://etherscan.io/address/0xf92cD566Ea4864356C5491c177A430C222d7e678",
        "assetContract": "https://etherscan.io/address/0x23B608675a2B2fB1890d3ABBd85c5775c51691d5",
        "coingeckoId": "unisocks"
      }
    },
    {
      "chainId": 101,
      "address": "Az8PAQ7s6s5ZFgBiKKEizHt3SzDxXKZayDCtRZoC3452",
      "symbol": "wDEXT",
      "name": "DEXTools (Wormhole)",
      "decimals": 9,
      "logoURI": "https://raw.githubusercontent.com/solana-labs/token-list/main/assets/mainnet/Az8PAQ7s6s5ZFgBiKKEizHt3SzDxXKZayDCtRZoC3452/logo.png",
      "tags": [
        "wrapped",
        "wormhole"
      ],
      "extensions": {
        "address": "0x26CE25148832C04f3d7F26F32478a9fe55197166",
        "bridgeContract": "https://etherscan.io/address/0xf92cD566Ea4864356C5491c177A430C222d7e678",
        "assetContract": "https://etherscan.io/address/0x26CE25148832C04f3d7F26F32478a9fe55197166",
        "coingeckoId": "idextools"
      }
    },
    {
      "chainId": 101,
      "address": "ELSnGFd5XnSdYFFSgYQp7n89FEbDqxN4npuRLW4PPPLv",
      "symbol": "wHEX",
      "name": "HEX (Wormhole)",
      "decimals": 8,
      "logoURI": "https://raw.githubusercontent.com/solana-labs/token-list/main/assets/mainnet/ELSnGFd5XnSdYFFSgYQp7n89FEbDqxN4npuRLW4PPPLv/logo.png",
      "tags": [
        "wrapped",
        "wormhole"
      ],
      "extensions": {
        "address": "0x2b591e99afE9f32eAA6214f7B7629768c40Eeb39",
        "bridgeContract": "https://etherscan.io/address/0xf92cD566Ea4864356C5491c177A430C222d7e678",
        "assetContract": "https://etherscan.io/address/0x2b591e99afE9f32eAA6214f7B7629768c40Eeb39",
        "coingeckoId": "hex"
      }
    },
    {
      "chainId": 101,
      "address": "9iwfHhE7BJKNo4Eb1wX3p4uyJjEN9RoGLt4BvMdzZoiN",
      "symbol": "wCREAM",
      "name": "Cream (Wormhole)",
      "decimals": 9,
      "logoURI": "https://raw.githubusercontent.com/solana-labs/token-list/main/assets/mainnet/9iwfHhE7BJKNo4Eb1wX3p4uyJjEN9RoGLt4BvMdzZoiN/logo.png",
      "tags": [
        "wrapped",
        "wormhole"
      ],
      "extensions": {
        "address": "0x2ba592F78dB6436527729929AAf6c908497cB200",
        "bridgeContract": "https://etherscan.io/address/0xf92cD566Ea4864356C5491c177A430C222d7e678",
        "assetContract": "https://etherscan.io/address/0x2ba592F78dB6436527729929AAf6c908497cB200",
        "coingeckoId": "cream-2"
      }
    },
    {
      "chainId": 101,
      "address": "DdiXkfDGhLiKyw889QC4nmcxSwMqarLBtrDofPJyx7bt",
      "symbol": "wYFIM",
      "name": "yfi.mobi (Wormhole)",
      "decimals": 9,
      "logoURI": "https://raw.githubusercontent.com/solana-labs/token-list/main/assets/mainnet/DdiXkfDGhLiKyw889QC4nmcxSwMqarLBtrDofPJyx7bt/logo.png",
      "tags": [
        "wrapped",
        "wormhole"
      ],
      "extensions": {
        "address": "0x2e2f3246b6c65CCc4239c9Ee556EC143a7E5DE2c",
        "bridgeContract": "https://etherscan.io/address/0xf92cD566Ea4864356C5491c177A430C222d7e678",
        "assetContract": "https://etherscan.io/address/0x2e2f3246b6c65CCc4239c9Ee556EC143a7E5DE2c",
        "coingeckoId": "yfimobi"
      }
    },
    {
      "chainId": 101,
      "address": "6wdcYNvUyHCerSiGbChkvGBF6Qzju1YP5qpXRQ4tqdZ3",
      "symbol": "wZEE",
      "name": "ZeroSwapToken (Wormhole)",
      "decimals": 9,
      "logoURI": "https://raw.githubusercontent.com/solana-labs/token-list/main/assets/mainnet/6wdcYNvUyHCerSiGbChkvGBF6Qzju1YP5qpXRQ4tqdZ3/logo.png",
      "tags": [
        "wrapped",
        "wormhole"
      ],
      "extensions": {
        "address": "0x2eDf094dB69d6Dcd487f1B3dB9febE2eeC0dd4c5",
        "bridgeContract": "https://etherscan.io/address/0xf92cD566Ea4864356C5491c177A430C222d7e678",
        "assetContract": "https://etherscan.io/address/0x2eDf094dB69d6Dcd487f1B3dB9febE2eeC0dd4c5",
        "coingeckoId": "zeroswap"
      }
    },
    {
      "chainId": 101,
      "address": "4xh8iC54UgaNpY4h34rxfZBSc9L2fBB8gWcYtDGHjxhN",
      "symbol": "wwANATHA",
      "name": "Wrapped ANATHA (Wormhole)",
      "decimals": 9,
      "logoURI": "https://raw.githubusercontent.com/solana-labs/token-list/main/assets/mainnet/4xh8iC54UgaNpY4h34rxfZBSc9L2fBB8gWcYtDGHjxhN/logo.png",
      "tags": [
        "wrapped",
        "wormhole"
      ],
      "extensions": {
        "address": "0x3383c5a8969Dc413bfdDc9656Eb80A1408E4bA20",
        "bridgeContract": "https://etherscan.io/address/0xf92cD566Ea4864356C5491c177A430C222d7e678",
        "assetContract": "https://etherscan.io/address/0x3383c5a8969Dc413bfdDc9656Eb80A1408E4bA20",
        "coingeckoId": "wrapped-anatha"
      }
    },
    {
      "chainId": 101,
      "address": "5Jq6S9HYqfG6TUMjjsKpnfis7utUAB69JiEGkkypdmgP",
      "symbol": "wRAMP",
      "name": "RAMP DEFI (Wormhole)",
      "decimals": 9,
      "logoURI": "https://raw.githubusercontent.com/solana-labs/token-list/main/assets/mainnet/5Jq6S9HYqfG6TUMjjsKpnfis7utUAB69JiEGkkypdmgP/logo.png",
      "tags": [
        "wrapped",
        "wormhole"
      ],
      "extensions": {
        "address": "0x33D0568941C0C64ff7e0FB4fbA0B11BD37deEd9f",
        "bridgeContract": "https://etherscan.io/address/0xf92cD566Ea4864356C5491c177A430C222d7e678",
        "assetContract": "https://etherscan.io/address/0x33D0568941C0C64ff7e0FB4fbA0B11BD37deEd9f",
        "coingeckoId": "ramp"
      }
    },
    {
      "chainId": 101,
      "address": "6uMUH5ztnj6AKYvL71EZgcyyRxjyBC5LVkscA5LrBc3c",
      "symbol": "wPRQ",
      "name": "Parsiq Token (Wormhole)",
      "decimals": 9,
      "logoURI": "https://raw.githubusercontent.com/solana-labs/token-list/main/assets/mainnet/6uMUH5ztnj6AKYvL71EZgcyyRxjyBC5LVkscA5LrBc3c/logo.png",
      "tags": [
        "wrapped",
        "wormhole"
      ],
      "extensions": {
        "address": "0x362bc847A3a9637d3af6624EeC853618a43ed7D2",
        "bridgeContract": "https://etherscan.io/address/0xf92cD566Ea4864356C5491c177A430C222d7e678",
        "assetContract": "https://etherscan.io/address/0x362bc847A3a9637d3af6624EeC853618a43ed7D2",
        "coingeckoId": "parsiq"
      }
    },
    {
      "chainId": 101,
      "address": "42gecM46tdSiYZN2CK1ek5raCxnzQf1xfhoKAf3F7Y5k",
      "symbol": "wSLP",
      "name": "Small Love Potion (Wormhole)",
      "decimals": 0,
      "logoURI": "https://raw.githubusercontent.com/solana-labs/token-list/main/assets/mainnet/42gecM46tdSiYZN2CK1ek5raCxnzQf1xfhoKAf3F7Y5k/logo.png",
      "tags": [
        "wrapped",
        "wormhole"
      ],
      "extensions": {
        "address": "0x37236CD05b34Cc79d3715AF2383E96dd7443dCF1",
        "bridgeContract": "https://etherscan.io/address/0xf92cD566Ea4864356C5491c177A430C222d7e678",
        "assetContract": "https://etherscan.io/address/0x37236CD05b34Cc79d3715AF2383E96dd7443dCF1",
        "coingeckoId": "smooth-love-potion"
      }
    },
    {
      "chainId": 101,
      "address": "F6M9DW1cWw7EtFK9m2ukvT9WEvtEbdZfTzZTtDeBcnAf",
      "symbol": "wSAND",
      "name": "SAND (Wormhole)",
      "decimals": 9,
      "logoURI": "https://raw.githubusercontent.com/solana-labs/token-list/main/assets/mainnet/F6M9DW1cWw7EtFK9m2ukvT9WEvtEbdZfTzZTtDeBcnAf/logo.png",
      "tags": [
        "wrapped",
        "wormhole"
      ],
      "extensions": {
        "address": "0x3845badAde8e6dFF049820680d1F14bD3903a5d0",
        "bridgeContract": "https://etherscan.io/address/0xf92cD566Ea4864356C5491c177A430C222d7e678",
        "assetContract": "https://etherscan.io/address/0x3845badAde8e6dFF049820680d1F14bD3903a5d0",
        "coingeckoId": "the-sandbox"
      }
    },
    {
      "chainId": 101,
      "address": "G27M8w6G4hwatMNFi46DPAUR1YkxSmRNFKus7SgYLoDy",
      "symbol": "wCVP",
      "name": "Concentrated Voting Power (Wormhole)",
      "decimals": 9,
      "logoURI": "https://raw.githubusercontent.com/solana-labs/token-list/main/assets/mainnet/G27M8w6G4hwatMNFi46DPAUR1YkxSmRNFKus7SgYLoDy/logo.png",
      "tags": [
        "wrapped",
        "wormhole"
      ],
      "extensions": {
        "address": "0x38e4adB44ef08F22F5B5b76A8f0c2d0dCbE7DcA1",
        "bridgeContract": "https://etherscan.io/address/0xf92cD566Ea4864356C5491c177A430C222d7e678",
        "assetContract": "https://etherscan.io/address/0x38e4adB44ef08F22F5B5b76A8f0c2d0dCbE7DcA1",
        "coingeckoId": "concentrated-voting-power"
      }
    },
    {
      "chainId": 101,
      "address": "FjucGZpcdVXaWJH21pbrGQaKNszsGsJqbAXu4sJywKJa",
      "symbol": "wREN",
      "name": "Republic Token (Wormhole)",
      "decimals": 9,
      "logoURI": "https://raw.githubusercontent.com/solana-labs/token-list/main/assets/mainnet/FjucGZpcdVXaWJH21pbrGQaKNszsGsJqbAXu4sJywKJa/logo.png",
      "tags": [
        "wrapped",
        "wormhole"
      ],
      "extensions": {
        "address": "0x408e41876cCCDC0F92210600ef50372656052a38",
        "bridgeContract": "https://etherscan.io/address/0xf92cD566Ea4864356C5491c177A430C222d7e678",
        "assetContract": "https://etherscan.io/address/0x408e41876cCCDC0F92210600ef50372656052a38",
        "coingeckoId": "republic-protocol"
      }
    },
    {
      "chainId": 101,
      "address": "5kvugu18snfGRu1PykMfRzYfUxJYs3smk1PWQcGo6Z8a",
      "symbol": "wXOR",
      "name": "Sora (Wormhole)",
      "decimals": 9,
      "logoURI": "https://raw.githubusercontent.com/solana-labs/token-list/main/assets/mainnet/5kvugu18snfGRu1PykMfRzYfUxJYs3smk1PWQcGo6Z8a/logo.png",
      "tags": [
        "wrapped",
        "wormhole"
      ],
      "extensions": {
        "address": "0x40FD72257597aA14C7231A7B1aaa29Fce868F677",
        "bridgeContract": "https://etherscan.io/address/0xf92cD566Ea4864356C5491c177A430C222d7e678",
        "assetContract": "https://etherscan.io/address/0x40FD72257597aA14C7231A7B1aaa29Fce868F677",
        "coingeckoId": "sora"
      }
    },
    {
      "chainId": 101,
      "address": "3EKQDmiXj8yLBFpZca4coxBpP8XJCzmjVgUdVydSmaaT",
      "symbol": "wFUN",
      "name": "FunFair (Wormhole)",
      "decimals": 8,
      "logoURI": "https://raw.githubusercontent.com/solana-labs/token-list/main/assets/mainnet/3EKQDmiXj8yLBFpZca4coxBpP8XJCzmjVgUdVydSmaaT/logo.png",
      "tags": [
        "wrapped",
        "wormhole"
      ],
      "extensions": {
        "address": "0x419D0d8BdD9aF5e606Ae2232ed285Aff190E711b",
        "bridgeContract": "https://etherscan.io/address/0xf92cD566Ea4864356C5491c177A430C222d7e678",
        "assetContract": "https://etherscan.io/address/0x419D0d8BdD9aF5e606Ae2232ed285Aff190E711b",
        "coingeckoId": "funfair"
      }
    },
    {
      "chainId": 101,
      "address": "6J9soByB65WUamsEG8KSPdphBV1oCoGvr5QpaUaY3r19",
      "symbol": "wPICKLE",
      "name": "PickleToken (Wormhole)",
      "decimals": 9,
      "logoURI": "https://raw.githubusercontent.com/solana-labs/token-list/main/assets/mainnet/6J9soByB65WUamsEG8KSPdphBV1oCoGvr5QpaUaY3r19/logo.png",
      "tags": [
        "wrapped",
        "wormhole"
      ],
      "extensions": {
        "address": "0x429881672B9AE42b8EbA0E26cD9C73711b891Ca5",
        "bridgeContract": "https://etherscan.io/address/0xf92cD566Ea4864356C5491c177A430C222d7e678",
        "assetContract": "https://etherscan.io/address/0x429881672B9AE42b8EbA0E26cD9C73711b891Ca5",
        "coingeckoId": "pickle-finance"
      }
    },
    {
      "chainId": 101,
      "address": "HEsqFznmAERPUmMWHtDWYAZRoFbNHZpuNuFrPio68Zp1",
      "symbol": "wPAXG",
      "name": "Paxos Gold (Wormhole)",
      "decimals": 9,
      "logoURI": "https://raw.githubusercontent.com/solana-labs/token-list/main/assets/mainnet/HEsqFznmAERPUmMWHtDWYAZRoFbNHZpuNuFrPio68Zp1/logo.png",
      "tags": [
        "wrapped",
        "wormhole"
      ],
      "extensions": {
        "address": "0x45804880De22913dAFE09f4980848ECE6EcbAf78",
        "bridgeContract": "https://etherscan.io/address/0xf92cD566Ea4864356C5491c177A430C222d7e678",
        "assetContract": "https://etherscan.io/address/0x45804880De22913dAFE09f4980848ECE6EcbAf78",
        "coingeckoId": "pax-gold"
      }
    },
    {
      "chainId": 101,
      "address": "BrtLvpVCwVDH5Jpqjtiuhh8wKYA5b3NZCnsSftr61viv",
      "symbol": "wQNT",
      "name": "Quant (Wormhole)",
      "decimals": 9,
      "logoURI": "https://raw.githubusercontent.com/solana-labs/token-list/main/assets/mainnet/BrtLvpVCwVDH5Jpqjtiuhh8wKYA5b3NZCnsSftr61viv/logo.png",
      "tags": [
        "wrapped",
        "wormhole"
      ],
      "extensions": {
        "address": "0x4a220E6096B25EADb88358cb44068A3248254675",
        "bridgeContract": "https://etherscan.io/address/0xf92cD566Ea4864356C5491c177A430C222d7e678",
        "assetContract": "https://etherscan.io/address/0x4a220E6096B25EADb88358cb44068A3248254675",
        "coingeckoId": "quant-network"
      }
    },
    {
      "chainId": 101,
      "address": "8DRgurhcQPJeCqQEpbeYGUmwAz2tETbyWUYLUU4Q7goM",
      "symbol": "wORAI",
      "name": "Oraichain Token (Wormhole)",
      "decimals": 9,
      "logoURI": "https://raw.githubusercontent.com/solana-labs/token-list/main/assets/mainnet/8DRgurhcQPJeCqQEpbeYGUmwAz2tETbyWUYLUU4Q7goM/logo.png",
      "tags": [
        "wrapped",
        "wormhole"
      ],
      "extensions": {
        "address": "0x4c11249814f11b9346808179Cf06e71ac328c1b5",
        "bridgeContract": "https://etherscan.io/address/0xf92cD566Ea4864356C5491c177A430C222d7e678",
        "assetContract": "https://etherscan.io/address/0x4c11249814f11b9346808179Cf06e71ac328c1b5",
        "coingeckoId": "oraichain-token"
      }
    },
    {
      "chainId": 101,
      "address": "4e5cqAsZ7wQqwLi7AApS9CgN8Yaho5TvkhvcLaGyiuzL",
      "symbol": "wTRU",
      "name": "TrustToken (Wormhole)",
      "decimals": 8,
      "logoURI": "https://raw.githubusercontent.com/solana-labs/token-list/main/assets/mainnet/4e5cqAsZ7wQqwLi7AApS9CgN8Yaho5TvkhvcLaGyiuzL/logo.png",
      "tags": [
        "wrapped",
        "wormhole"
      ],
      "extensions": {
        "address": "0x4C19596f5aAfF459fA38B0f7eD92F11AE6543784",
        "bridgeContract": "https://etherscan.io/address/0xf92cD566Ea4864356C5491c177A430C222d7e678",
        "assetContract": "https://etherscan.io/address/0x4C19596f5aAfF459fA38B0f7eD92F11AE6543784",
        "coingeckoId": "truefi"
      }
    },
    {
      "chainId": 101,
      "address": "HkhBUKSct2V93Z35apDmXthkRvH4yvMovLyv8s8idDgP",
      "symbol": "wMCB",
      "name": "MCDEX Token (Wormhole)",
      "decimals": 9,
      "logoURI": "https://raw.githubusercontent.com/solana-labs/token-list/main/assets/mainnet/HkhBUKSct2V93Z35apDmXthkRvH4yvMovLyv8s8idDgP/logo.png",
      "tags": [
        "wrapped",
        "wormhole"
      ],
      "extensions": {
        "address": "0x4e352cF164E64ADCBad318C3a1e222E9EBa4Ce42",
        "bridgeContract": "https://etherscan.io/address/0xf92cD566Ea4864356C5491c177A430C222d7e678",
        "assetContract": "https://etherscan.io/address/0x4e352cF164E64ADCBad318C3a1e222E9EBa4Ce42",
        "coingeckoId": "mcdex"
      }
    },
    {
      "chainId": 101,
      "address": "Eof7wbYsHZKaoyUGwM7Nfkoo6zQW4U7uWXqz2hoQzSkK",
      "symbol": "wNU",
      "name": "NuCypher (Wormhole)",
      "decimals": 9,
      "logoURI": "https://raw.githubusercontent.com/solana-labs/token-list/main/assets/mainnet/Eof7wbYsHZKaoyUGwM7Nfkoo6zQW4U7uWXqz2hoQzSkK/logo.png",
      "tags": [
        "wrapped",
        "wormhole"
      ],
      "extensions": {
        "address": "0x4fE83213D56308330EC302a8BD641f1d0113A4Cc",
        "bridgeContract": "https://etherscan.io/address/0xf92cD566Ea4864356C5491c177A430C222d7e678",
        "assetContract": "https://etherscan.io/address/0x4fE83213D56308330EC302a8BD641f1d0113A4Cc",
        "coingeckoId": "nucypher"
      }
    },
    {
      "chainId": 101,
      "address": "5CmA1HTVZt5NRtwiUrqWrcnT5JRW5zHe6uQXfP7SDUNz",
      "symbol": "wRAZOR",
      "name": "RAZOR (Wormhole)",
      "decimals": 9,
      "logoURI": "https://raw.githubusercontent.com/solana-labs/token-list/main/assets/mainnet/5CmA1HTVZt5NRtwiUrqWrcnT5JRW5zHe6uQXfP7SDUNz/logo.png",
      "tags": [
        "wrapped",
        "wormhole"
      ],
      "extensions": {
        "address": "0x50DE6856358Cc35f3A9a57eAAA34BD4cB707d2cd",
        "bridgeContract": "https://etherscan.io/address/0xf92cD566Ea4864356C5491c177A430C222d7e678",
        "assetContract": "https://etherscan.io/address/0x50DE6856358Cc35f3A9a57eAAA34BD4cB707d2cd",
        "coingeckoId": "razor-network"
      }
    },
    {
      "chainId": 101,
      "address": "6msNYXzSVtjinqapq2xcvBb5NRq4YTPAi7wc5Jx8M8TS",
      "symbol": "wLINK",
      "name": "ChainLink Token (Wormhole)",
      "decimals": 9,
      "logoURI": "https://raw.githubusercontent.com/solana-labs/token-list/main/assets/mainnet/6msNYXzSVtjinqapq2xcvBb5NRq4YTPAi7wc5Jx8M8TS/logo.png",
      "tags": [
        "wrapped",
        "wormhole"
      ],
      "extensions": {
        "address": "0x514910771AF9Ca656af840dff83E8264EcF986CA",
        "bridgeContract": "https://etherscan.io/address/0xf92cD566Ea4864356C5491c177A430C222d7e678",
        "assetContract": "https://etherscan.io/address/0x514910771AF9Ca656af840dff83E8264EcF986CA",
        "coingeckoId": "chainlink"
      }
    },
    {
      "chainId": 101,
      "address": "BX2gcRRS12iqFzKCpvTt4krBBYNymR9JBDZBxzfFLnbF",
      "symbol": "weRSDL",
      "name": "UnFederalReserveToken (Wormhole)",
      "decimals": 9,
      "logoURI": "https://raw.githubusercontent.com/solana-labs/token-list/main/assets/mainnet/BX2gcRRS12iqFzKCpvTt4krBBYNymR9JBDZBxzfFLnbF/logo.png",
      "tags": [
        "wrapped",
        "wormhole"
      ],
      "extensions": {
        "address": "0x5218E472cFCFE0b64A064F055B43b4cdC9EfD3A6",
        "bridgeContract": "https://etherscan.io/address/0xf92cD566Ea4864356C5491c177A430C222d7e678",
        "assetContract": "https://etherscan.io/address/0x5218E472cFCFE0b64A064F055B43b4cdC9EfD3A6",
        "coingeckoId": "unfederalreserve"
      }
    },
    {
      "chainId": 101,
      "address": "CCGLdsokcybeF8NrCcu1RSQK8isNBjBA58kVEMTHTKjx",
      "symbol": "wsUSD",
      "name": "Synth sUSD (Wormhole)",
      "decimals": 9,
      "logoURI": "https://raw.githubusercontent.com/solana-labs/token-list/main/assets/mainnet/CCGLdsokcybeF8NrCcu1RSQK8isNBjBA58kVEMTHTKjx/logo.png",
      "tags": [
        "wrapped",
        "wormhole"
      ],
      "extensions": {
        "address": "0x57Ab1ec28D129707052df4dF418D58a2D46d5f51",
        "bridgeContract": "https://etherscan.io/address/0xf92cD566Ea4864356C5491c177A430C222d7e678",
        "assetContract": "https://etherscan.io/address/0x57Ab1ec28D129707052df4dF418D58a2D46d5f51",
        "coingeckoId": "nusd"
      }
    },
    {
      "chainId": 101,
      "address": "FP9ogG7hTdfcTJwn4prF9AVEcfcjLq1GtkqYM4oRn7eY",
      "symbol": "wHEGIC",
      "name": "Hegic (Wormhole)",
      "decimals": 9,
      "logoURI": "https://raw.githubusercontent.com/solana-labs/token-list/main/assets/mainnet/FP9ogG7hTdfcTJwn4prF9AVEcfcjLq1GtkqYM4oRn7eY/logo.png",
      "tags": [
        "wrapped",
        "wormhole"
      ],
      "extensions": {
        "address": "0x584bC13c7D411c00c01A62e8019472dE68768430",
        "bridgeContract": "https://etherscan.io/address/0xf92cD566Ea4864356C5491c177A430C222d7e678",
        "assetContract": "https://etherscan.io/address/0x584bC13c7D411c00c01A62e8019472dE68768430",
        "coingeckoId": "hegic"
      }
    },
    {
      "chainId": 101,
      "address": "DboP5vvYUVjmKSHKJ1YFHwmv41KtUscnYgzjmPgHwQVn",
      "symbol": "wXFI",
      "name": "Xfinance (Wormhole)",
      "decimals": 9,
      "logoURI": "https://raw.githubusercontent.com/solana-labs/token-list/main/assets/mainnet/DboP5vvYUVjmKSHKJ1YFHwmv41KtUscnYgzjmPgHwQVn/logo.png",
      "tags": [
        "wrapped",
        "wormhole"
      ],
      "extensions": {
        "address": "0x5BEfBB272290dD5b8521D4a938f6c4757742c430",
        "bridgeContract": "https://etherscan.io/address/0xf92cD566Ea4864356C5491c177A430C222d7e678",
        "assetContract": "https://etherscan.io/address/0x5BEfBB272290dD5b8521D4a938f6c4757742c430",
        "coingeckoId": "xfinance"
      }
    },
    {
      "chainId": 101,
      "address": "6c4U9yxGzVjejSJJXrdX8wtt532Et6MrBUZc2oK5j6w5",
      "symbol": "wDEXTF",
      "name": "DEXTF Token (Wormhole)",
      "decimals": 9,
      "logoURI": "https://raw.githubusercontent.com/solana-labs/token-list/main/assets/mainnet/6c4U9yxGzVjejSJJXrdX8wtt532Et6MrBUZc2oK5j6w5/logo.png",
      "tags": [
        "wrapped",
        "wormhole"
      ],
      "extensions": {
        "address": "0x5F64Ab1544D28732F0A24F4713c2C8ec0dA089f0",
        "bridgeContract": "https://etherscan.io/address/0xf92cD566Ea4864356C5491c177A430C222d7e678",
        "assetContract": "https://etherscan.io/address/0x5F64Ab1544D28732F0A24F4713c2C8ec0dA089f0",
        "coingeckoId": "dextf"
      }
    },
    {
      "chainId": 101,
      "address": "JuXkRYNw54rujC7SPWcAM4ArLgA5x8nDQbS8xHAr6MA",
      "symbol": "wRLC",
      "name": "iExec RLC (Wormhole)",
      "decimals": 9,
      "logoURI": "https://raw.githubusercontent.com/solana-labs/token-list/main/assets/mainnet/JuXkRYNw54rujC7SPWcAM4ArLgA5x8nDQbS8xHAr6MA/logo.png",
      "tags": [
        "wrapped",
        "wormhole"
      ],
      "extensions": {
        "address": "0x607F4C5BB672230e8672085532f7e901544a7375",
        "bridgeContract": "https://etherscan.io/address/0xf92cD566Ea4864356C5491c177A430C222d7e678",
        "assetContract": "https://etherscan.io/address/0x607F4C5BB672230e8672085532f7e901544a7375",
        "coingeckoId": "iexec-rlc"
      }
    },
    {
      "chainId": 101,
      "address": "7NfgSkv6kZ6ZWP6SJPtMuaUYGVEngVK8UFnaFTPk3QsM",
      "symbol": "wCORE",
      "name": "cVault.finance (Wormhole)",
      "decimals": 9,
      "logoURI": "https://raw.githubusercontent.com/solana-labs/token-list/main/assets/mainnet/7NfgSkv6kZ6ZWP6SJPtMuaUYGVEngVK8UFnaFTPk3QsM/logo.png",
      "tags": [
        "wrapped",
        "wormhole"
      ],
      "extensions": {
        "address": "0x62359Ed7505Efc61FF1D56fEF82158CcaffA23D7",
        "bridgeContract": "https://etherscan.io/address/0xf92cD566Ea4864356C5491c177A430C222d7e678",
        "assetContract": "https://etherscan.io/address/0x62359Ed7505Efc61FF1D56fEF82158CcaffA23D7",
        "coingeckoId": "cvault-finance"
      }
    },
    {
      "chainId": 101,
      "address": "AqLKDJiGL4wXKPAfzNom3xEdQwgj2LTCE4k34gzvZsE6",
      "symbol": "wCFi",
      "name": "CyberFi Token (Wormhole)",
      "decimals": 9,
      "logoURI": "https://raw.githubusercontent.com/solana-labs/token-list/main/assets/mainnet/AqLKDJiGL4wXKPAfzNom3xEdQwgj2LTCE4k34gzvZsE6/logo.png",
      "tags": [
        "wrapped",
        "wormhole"
      ],
      "extensions": {
        "address": "0x63b4f3e3fa4e438698CE330e365E831F7cCD1eF4",
        "bridgeContract": "https://etherscan.io/address/0xf92cD566Ea4864356C5491c177A430C222d7e678",
        "assetContract": "https://etherscan.io/address/0x63b4f3e3fa4e438698CE330e365E831F7cCD1eF4",
        "coingeckoId": "cyberfi"
      }
    },
    {
      "chainId": 101,
      "address": "FLrjpCRrd4GffHu8MVYGvuLxYLuBGVaXsnCecw3Effci",
      "symbol": "wWISE",
      "name": "Wise Token (Wormhole)",
      "decimals": 9,
      "logoURI": "https://raw.githubusercontent.com/solana-labs/token-list/main/assets/mainnet/FLrjpCRrd4GffHu8MVYGvuLxYLuBGVaXsnCecw3Effci/logo.png",
      "tags": [
        "wrapped",
        "wormhole"
      ],
      "extensions": {
        "address": "0x66a0f676479Cee1d7373f3DC2e2952778BfF5bd6",
        "bridgeContract": "https://etherscan.io/address/0xf92cD566Ea4864356C5491c177A430C222d7e678",
        "assetContract": "https://etherscan.io/address/0x66a0f676479Cee1d7373f3DC2e2952778BfF5bd6",
        "coingeckoId": "wise-token11"
      }
    },
    {
      "chainId": 101,
      "address": "GaMPhVyp1xd9xJuPskDEzQzp8mKfEjAmhny8NX7y7YKc",
      "symbol": "wGNO",
      "name": "Gnosis Token (Wormhole)",
      "decimals": 9,
      "logoURI": "https://raw.githubusercontent.com/solana-labs/token-list/main/assets/mainnet/GaMPhVyp1xd9xJuPskDEzQzp8mKfEjAmhny8NX7y7YKc/logo.png",
      "tags": [
        "wrapped",
        "wormhole"
      ],
      "extensions": {
        "address": "0x6810e776880C02933D47DB1b9fc05908e5386b96",
        "bridgeContract": "https://etherscan.io/address/0xf92cD566Ea4864356C5491c177A430C222d7e678",
        "assetContract": "https://etherscan.io/address/0x6810e776880C02933D47DB1b9fc05908e5386b96",
        "coingeckoId": "gnosis"
      }
    },
    {
      "chainId": 101,
      "address": "CCAQZHBVWKDukT68PZ3LenDs7apibeSYeJ3jHE8NzBC5",
      "symbol": "wPOOLZ",
      "name": "$Poolz Finance (Wormhole)",
      "decimals": 9,
      "logoURI": "https://raw.githubusercontent.com/solana-labs/token-list/main/assets/mainnet/CCAQZHBVWKDukT68PZ3LenDs7apibeSYeJ3jHE8NzBC5/logo.png",
      "tags": [
        "wrapped",
        "wormhole"
      ],
      "extensions": {
        "address": "0x69A95185ee2a045CDC4bCd1b1Df10710395e4e23",
        "bridgeContract": "https://etherscan.io/address/0xf92cD566Ea4864356C5491c177A430C222d7e678",
        "assetContract": "https://etherscan.io/address/0x69A95185ee2a045CDC4bCd1b1Df10710395e4e23",
        "coingeckoId": "poolz-finance"
      }
    },
    {
      "chainId": 101,
      "address": "FYpdBuyAHSbdaAyD1sKkxyLWbAP8uUW9h6uvdhK74ij1",
      "symbol": "wDAI",
      "name": "Dai Stablecoin (Wormhole)",
      "decimals": 9,
      "logoURI": "https://raw.githubusercontent.com/solana-labs/token-list/main/assets/mainnet/FYpdBuyAHSbdaAyD1sKkxyLWbAP8uUW9h6uvdhK74ij1/logo.png",
      "tags": [
        "wrapped",
        "wormhole"
      ],
      "extensions": {
        "address": "0x6B175474E89094C44Da98b954EedeAC495271d0F",
        "bridgeContract": "https://etherscan.io/address/0xf92cD566Ea4864356C5491c177A430C222d7e678",
        "assetContract": "https://etherscan.io/address/0x6B175474E89094C44Da98b954EedeAC495271d0F",
        "coingeckoId": "dai"
      }
    },
    {
      "chainId": 101,
      "address": "HbMGwfGjGPchtaPwyrtJFy8APZN5w1hi63xnzmj1f23v",
      "symbol": "wSUSHI",
      "name": "SushiSwap (Wormhole)",
      "decimals": 9,
      "logoURI": "https://raw.githubusercontent.com/solana-labs/token-list/main/assets/mainnet/HbMGwfGjGPchtaPwyrtJFy8APZN5w1hi63xnzmj1f23v/logo.png",
      "tags": [
        "wrapped",
        "wormhole"
      ],
      "extensions": {
        "address": "0x6B3595068778DD592e39A122f4f5a5cF09C90fE2",
        "bridgeContract": "https://etherscan.io/address/0xf92cD566Ea4864356C5491c177A430C222d7e678",
        "assetContract": "https://etherscan.io/address/0x6B3595068778DD592e39A122f4f5a5cF09C90fE2",
        "coingeckoId": "sushi"
      }
    },
    {
      "chainId": 101,
      "address": "6Tmi8TZasqdxWB59uE5Zw9VLKecuCbsLSsPEqoMpmozA",
      "symbol": "wFYZ",
      "name": "Fyooz (Wormhole)",
      "decimals": 9,
      "logoURI": "https://raw.githubusercontent.com/solana-labs/token-list/main/assets/mainnet/6Tmi8TZasqdxWB59uE5Zw9VLKecuCbsLSsPEqoMpmozA/logo.png",
      "tags": [
        "wrapped",
        "wormhole"
      ],
      "extensions": {
        "address": "0x6BFf2fE249601ed0Db3a87424a2E923118BB0312",
        "bridgeContract": "https://etherscan.io/address/0xf92cD566Ea4864356C5491c177A430C222d7e678",
        "assetContract": "https://etherscan.io/address/0x6BFf2fE249601ed0Db3a87424a2E923118BB0312",
        "coingeckoId": "fyooz"
      }
    },
    {
      "chainId": 101,
      "address": "3sHinPxEPqhEGip2Wy45TFmgAA1Atg2mctMjY5RKJUjk",
      "symbol": "wQRX",
      "name": "QuiverX (Wormhole)",
      "decimals": 9,
      "logoURI": "https://raw.githubusercontent.com/solana-labs/token-list/main/assets/mainnet/3sHinPxEPqhEGip2Wy45TFmgAA1Atg2mctMjY5RKJUjk/logo.png",
      "tags": [
        "wrapped",
        "wormhole"
      ],
      "extensions": {
        "address": "0x6e0daDE58D2d89eBBe7aFc384e3E4f15b70b14D8",
        "bridgeContract": "https://etherscan.io/address/0xf92cD566Ea4864356C5491c177A430C222d7e678",
        "assetContract": "https://etherscan.io/address/0x6e0daDE58D2d89eBBe7aFc384e3E4f15b70b14D8",
        "coingeckoId": "quiverx"
      }
    },
    {
      "chainId": 101,
      "address": "4ighgEijHcCoLu9AsvwVz2TnGFqAgzQtQMr6ch88Jrfe",
      "symbol": "wTRADE",
      "name": "UniTrade (Wormhole)",
      "decimals": 9,
      "logoURI": "https://raw.githubusercontent.com/solana-labs/token-list/main/assets/mainnet/4ighgEijHcCoLu9AsvwVz2TnGFqAgzQtQMr6ch88Jrfe/logo.png",
      "tags": [
        "wrapped",
        "wormhole"
      ],
      "extensions": {
        "address": "0x6F87D756DAf0503d08Eb8993686c7Fc01Dc44fB1",
        "bridgeContract": "https://etherscan.io/address/0xf92cD566Ea4864356C5491c177A430C222d7e678",
        "assetContract": "https://etherscan.io/address/0x6F87D756DAf0503d08Eb8993686c7Fc01Dc44fB1",
        "coingeckoId": "unitrade"
      }
    },
    {
      "chainId": 101,
      "address": "FTPnEQ3NfRRZ9tvmpDW6JFrvweBE5sanxnXSpJL1dvbB",
      "symbol": "wBIRD",
      "name": "Bird.Money (Wormhole)",
      "decimals": 9,
      "logoURI": "https://raw.githubusercontent.com/solana-labs/token-list/main/assets/mainnet/FTPnEQ3NfRRZ9tvmpDW6JFrvweBE5sanxnXSpJL1dvbB/logo.png",
      "tags": [
        "wrapped",
        "wormhole"
      ],
      "extensions": {
        "address": "0x70401dFD142A16dC7031c56E862Fc88Cb9537Ce0",
        "bridgeContract": "https://etherscan.io/address/0xf92cD566Ea4864356C5491c177A430C222d7e678",
        "assetContract": "https://etherscan.io/address/0x70401dFD142A16dC7031c56E862Fc88Cb9537Ce0",
        "coingeckoId": "bird-money"
      }
    },
    {
      "chainId": 101,
      "address": "QVDE6rhcGPSB3ex5T7vWBzvoSRUXULjuSGpVuKwu5XH",
      "symbol": "wAXN",
      "name": "Axion (Wormhole)",
      "decimals": 9,
      "logoURI": "https://raw.githubusercontent.com/solana-labs/token-list/main/assets/mainnet/QVDE6rhcGPSB3ex5T7vWBzvoSRUXULjuSGpVuKwu5XH/logo.png",
      "tags": [
        "wrapped",
        "wormhole"
      ],
      "extensions": {
        "address": "0x71F85B2E46976bD21302B64329868fd15eb0D127",
        "bridgeContract": "https://etherscan.io/address/0xf92cD566Ea4864356C5491c177A430C222d7e678",
        "assetContract": "https://etherscan.io/address/0x71F85B2E46976bD21302B64329868fd15eb0D127",
        "coingeckoId": "axion"
      }
    },
    {
      "chainId": 101,
      "address": "J6AbGG62yo9UJ2T9r9GM7pnoRNui5DsZDnPbiNAPqbVd",
      "symbol": "wBMI",
      "name": "Bridge Mutual (Wormhole)",
      "decimals": 9,
      "logoURI": "https://raw.githubusercontent.com/solana-labs/token-list/main/assets/mainnet/J6AbGG62yo9UJ2T9r9GM7pnoRNui5DsZDnPbiNAPqbVd/logo.png",
      "tags": [
        "wrapped",
        "wormhole"
      ],
      "extensions": {
        "address": "0x725C263e32c72dDC3A19bEa12C5a0479a81eE688",
        "bridgeContract": "https://etherscan.io/address/0xf92cD566Ea4864356C5491c177A430C222d7e678",
        "assetContract": "https://etherscan.io/address/0x725C263e32c72dDC3A19bEa12C5a0479a81eE688",
        "coingeckoId": "bridge-mutual"
      }
    },
    {
      "chainId": 101,
      "address": "4wvHoaxxZxFeNrMTP8bLVRh1ziSBV7crN665WX4rRMqe",
      "symbol": "wDYT",
      "name": "DoYourTip (Wormhole)",
      "decimals": 9,
      "logoURI": "https://raw.githubusercontent.com/solana-labs/token-list/main/assets/mainnet/4wvHoaxxZxFeNrMTP8bLVRh1ziSBV7crN665WX4rRMqe/logo.png",
      "tags": [
        "wrapped",
        "wormhole"
      ],
      "extensions": {
        "address": "0x740623d2c797b7D8D1EcB98e9b4Afcf99Ec31E14",
        "bridgeContract": "https://etherscan.io/address/0xf92cD566Ea4864356C5491c177A430C222d7e678",
        "assetContract": "https://etherscan.io/address/0x740623d2c797b7D8D1EcB98e9b4Afcf99Ec31E14",
        "coingeckoId": "dynamite"
      }
    },
    {
      "chainId": 101,
      "address": "Fe5fWjCLDMJoi4sTmfR2VW4BT1LwsbR1n6QAjzJQvhhf",
      "symbol": "wBBR",
      "name": "BitberryToken (Wormhole)",
      "decimals": 9,
      "logoURI": "https://raw.githubusercontent.com/solana-labs/token-list/main/assets/mainnet/Fe5fWjCLDMJoi4sTmfR2VW4BT1LwsbR1n6QAjzJQvhhf/logo.png",
      "tags": [
        "wrapped",
        "wormhole"
      ],
      "extensions": {
        "address": "0x7671904eed7f10808B664fc30BB8693FD7237abF",
        "bridgeContract": "https://etherscan.io/address/0xf92cD566Ea4864356C5491c177A430C222d7e678",
        "assetContract": "https://etherscan.io/address/0x7671904eed7f10808B664fc30BB8693FD7237abF",
        "coingeckoId": "bitberry-token"
      }
    },
    {
      "chainId": 101,
      "address": "5J9yhFRnQZx3RiqHzfQpAffX5UQz3k8vQCZH2g9Z9sDg",
      "symbol": "wWAXE",
      "name": "WAX Economic Token (Wormhole)",
      "decimals": 8,
      "logoURI": "https://raw.githubusercontent.com/solana-labs/token-list/main/assets/mainnet/5J9yhFRnQZx3RiqHzfQpAffX5UQz3k8vQCZH2g9Z9sDg/logo.png",
      "tags": [
        "wrapped",
        "wormhole"
      ],
      "extensions": {
        "address": "0x7a2Bc711E19ba6aff6cE8246C546E8c4B4944DFD",
        "bridgeContract": "https://etherscan.io/address/0xf92cD566Ea4864356C5491c177A430C222d7e678",
        "assetContract": "https://etherscan.io/address/0x7a2Bc711E19ba6aff6cE8246C546E8c4B4944DFD",
        "coingeckoId": "waxe"
      }
    },
    {
      "chainId": 101,
      "address": "4DHywS5EjUTF5AYisPZiJbWcCV4gfpH98oKxpgyKRnnQ",
      "symbol": "wMATIC",
      "name": "Matic Token (Wormhole)",
      "decimals": 9,
      "logoURI": "https://raw.githubusercontent.com/solana-labs/token-list/main/assets/mainnet/4DHywS5EjUTF5AYisPZiJbWcCV4gfpH98oKxpgyKRnnQ/logo.png",
      "tags": [
        "wrapped",
        "wormhole"
      ],
      "extensions": {
        "address": "0x7D1AfA7B718fb893dB30A3aBc0Cfc608AaCfeBB0",
        "bridgeContract": "https://etherscan.io/address/0xf92cD566Ea4864356C5491c177A430C222d7e678",
        "assetContract": "https://etherscan.io/address/0x7D1AfA7B718fb893dB30A3aBc0Cfc608AaCfeBB0",
        "coingeckoId": "matic-network"
      }
    },
    {
      "chainId": 101,
      "address": "Au9E8ygQdTJQZXmNKPdtLEP8rGjC4qsGRhkJgjFNPAr8",
      "symbol": "wXRT",
      "name": "Robonomics (Wormhole)",
      "decimals": 9,
      "logoURI": "https://raw.githubusercontent.com/solana-labs/token-list/main/assets/mainnet/Au9E8ygQdTJQZXmNKPdtLEP8rGjC4qsGRhkJgjFNPAr8/logo.png",
      "tags": [
        "wrapped",
        "wormhole"
      ],
      "extensions": {
        "address": "0x7dE91B204C1C737bcEe6F000AAA6569Cf7061cb7",
        "bridgeContract": "https://etherscan.io/address/0xf92cD566Ea4864356C5491c177A430C222d7e678",
        "assetContract": "https://etherscan.io/address/0x7dE91B204C1C737bcEe6F000AAA6569Cf7061cb7",
        "coingeckoId": "robonomics-network"
      }
    },
    {
      "chainId": 101,
      "address": "5DQZ14hLDxveMH7NyGmTmUTRGgVAVXADp3cP2UHeH6hM",
      "symbol": "wAAVE",
      "name": "Aave Token (Wormhole)",
      "decimals": 9,
      "logoURI": "https://raw.githubusercontent.com/solana-labs/token-list/main/assets/mainnet/5DQZ14hLDxveMH7NyGmTmUTRGgVAVXADp3cP2UHeH6hM/logo.png",
      "tags": [
        "wrapped",
        "wormhole"
      ],
      "extensions": {
        "address": "0x7Fc66500c84A76Ad7e9c93437bFc5Ac33E2DDaE9",
        "bridgeContract": "https://etherscan.io/address/0xf92cD566Ea4864356C5491c177A430C222d7e678",
        "assetContract": "https://etherscan.io/address/0x7Fc66500c84A76Ad7e9c93437bFc5Ac33E2DDaE9",
        "coingeckoId": "aave"
      }
    },
    {
      "chainId": 101,
      "address": "Arc2ZVKNCdDU4vB8Ubud5QayDtjo2oJF9xVrUPQ6TWxF",
      "symbol": "wLEND",
      "name": "Lend (Wormhole)",
      "decimals": 9,
      "logoURI": "https://raw.githubusercontent.com/solana-labs/token-list/main/assets/mainnet/Arc2ZVKNCdDU4vB8Ubud5QayDtjo2oJF9xVrUPQ6TWxF/logo.png",
      "tags": [
        "wrapped",
        "wormhole"
      ],
      "extensions": {
        "address": "0x80fB784B7eD66730e8b1DBd9820aFD29931aab03",
        "bridgeContract": "https://etherscan.io/address/0xf92cD566Ea4864356C5491c177A430C222d7e678",
        "assetContract": "https://etherscan.io/address/0x80fB784B7eD66730e8b1DBd9820aFD29931aab03",
        "coingeckoId": "ethlend"
      }
    },
    {
      "chainId": 101,
      "address": "2ctKUDkGBnVykt31AhMPhHvAQWJvoNGbLh7aRidjtAqv",
      "symbol": "wPOLS",
      "name": "PolkastarterToken (Wormhole)",
      "decimals": 9,
      "logoURI": "https://raw.githubusercontent.com/solana-labs/token-list/main/assets/mainnet/2ctKUDkGBnVykt31AhMPhHvAQWJvoNGbLh7aRidjtAqv/logo.png",
      "tags": [
        "wrapped",
        "wormhole"
      ],
      "extensions": {
        "address": "0x83e6f1E41cdd28eAcEB20Cb649155049Fac3D5Aa",
        "bridgeContract": "https://etherscan.io/address/0xf92cD566Ea4864356C5491c177A430C222d7e678",
        "assetContract": "https://etherscan.io/address/0x83e6f1E41cdd28eAcEB20Cb649155049Fac3D5Aa",
        "coingeckoId": "polkastarter"
      }
    },
    {
      "chainId": 101,
      "address": "8FnkznYpHvKiaBkgatVoCrNiS5y5KW62JqgjnxVhDejC",
      "symbol": "wUBT",
      "name": "Unibright (Wormhole)",
      "decimals": 8,
      "logoURI": "https://raw.githubusercontent.com/solana-labs/token-list/main/assets/mainnet/8FnkznYpHvKiaBkgatVoCrNiS5y5KW62JqgjnxVhDejC/logo.png",
      "tags": [
        "wrapped",
        "wormhole"
      ],
      "extensions": {
        "address": "0x8400D94A5cb0fa0D041a3788e395285d61c9ee5e",
        "bridgeContract": "https://etherscan.io/address/0xf92cD566Ea4864356C5491c177A430C222d7e678",
        "assetContract": "https://etherscan.io/address/0x8400D94A5cb0fa0D041a3788e395285d61c9ee5e",
        "coingeckoId": "unibright"
      }
    },
    {
      "chainId": 101,
      "address": "4LLAYXVmT3U8Sew6k3tk66zk3btT91QRzQzxcNX8XhzV",
      "symbol": "wDIA",
      "name": "DIA (Wormhole)",
      "decimals": 9,
      "logoURI": "https://raw.githubusercontent.com/solana-labs/token-list/main/assets/mainnet/4LLAYXVmT3U8Sew6k3tk66zk3btT91QRzQzxcNX8XhzV/logo.png",
      "tags": [
        "wrapped",
        "wormhole"
      ],
      "extensions": {
        "address": "0x84cA8bc7997272c7CfB4D0Cd3D55cd942B3c9419",
        "bridgeContract": "https://etherscan.io/address/0xf92cD566Ea4864356C5491c177A430C222d7e678",
        "assetContract": "https://etherscan.io/address/0x84cA8bc7997272c7CfB4D0Cd3D55cd942B3c9419",
        "coingeckoId": "dia-data"
      }
    },
    {
      "chainId": 101,
      "address": "8L8pDf3jutdpdr4m3np68CL9ZroLActrqwxi6s9Ah5xU",
      "symbol": "wFRAX",
      "name": "Frax (Wormhole)",
      "decimals": 9,
      "logoURI": "https://raw.githubusercontent.com/solana-labs/token-list/main/assets/mainnet/8L8pDf3jutdpdr4m3np68CL9ZroLActrqwxi6s9Ah5xU/logo.png",
      "tags": [
        "wrapped",
        "wormhole"
      ],
      "extensions": {
        "address": "0x853d955aCEf822Db058eb8505911ED77F175b99e",
        "bridgeContract": "https://etherscan.io/address/0xf92cD566Ea4864356C5491c177A430C222d7e678",
        "assetContract": "https://etherscan.io/address/0x853d955aCEf822Db058eb8505911ED77F175b99e",
        "coingeckoId": "frax"
      }
    },
    {
      "chainId": 101,
      "address": "H3oVL2zJpHJaDoRfQmSrftv3fkGzvsiQgugCZmcRBykG",
      "symbol": "wKEEP",
      "name": "KEEP Token (Wormhole)",
      "decimals": 9,
      "logoURI": "https://raw.githubusercontent.com/solana-labs/token-list/main/assets/mainnet/H3oVL2zJpHJaDoRfQmSrftv3fkGzvsiQgugCZmcRBykG/logo.png",
      "tags": [
        "wrapped",
        "wormhole"
      ],
      "extensions": {
        "address": "0x85Eee30c52B0b379b046Fb0F85F4f3Dc3009aFEC",
        "bridgeContract": "https://etherscan.io/address/0xf92cD566Ea4864356C5491c177A430C222d7e678",
        "assetContract": "https://etherscan.io/address/0x85Eee30c52B0b379b046Fb0F85F4f3Dc3009aFEC",
        "coingeckoId": "keep-network"
      }
    },
    {
      "chainId": 101,
      "address": "64oqP1dFqqD8NEL4RPCpMyrHmpo31rj3nYxULVXvayfW",
      "symbol": "wRSR",
      "name": "Reserve Rights (Wormhole)",
      "decimals": 9,
      "logoURI": "https://raw.githubusercontent.com/solana-labs/token-list/main/assets/mainnet/64oqP1dFqqD8NEL4RPCpMyrHmpo31rj3nYxULVXvayfW/logo.png",
      "tags": [
        "wrapped",
        "wormhole"
      ],
      "extensions": {
        "address": "0x8762db106B2c2A0bccB3A80d1Ed41273552616E8",
        "bridgeContract": "https://etherscan.io/address/0xf92cD566Ea4864356C5491c177A430C222d7e678",
        "assetContract": "https://etherscan.io/address/0x8762db106B2c2A0bccB3A80d1Ed41273552616E8",
        "coingeckoId": "reserve-rights-token"
      }
    },
    {
      "chainId": 101,
      "address": "5SU7veiCRA16ZxnS24kCC1dwQYVwi3whvTdM48iNE1Rm",
      "symbol": "wMPH",
      "name": "88mph.app (Wormhole)",
      "decimals": 9,
      "logoURI": "https://raw.githubusercontent.com/solana-labs/token-list/main/assets/mainnet/5SU7veiCRA16ZxnS24kCC1dwQYVwi3whvTdM48iNE1Rm/logo.png",
      "tags": [
        "wrapped",
        "wormhole"
      ],
      "extensions": {
        "address": "0x8888801aF4d980682e47f1A9036e589479e835C5",
        "bridgeContract": "https://etherscan.io/address/0xf92cD566Ea4864356C5491c177A430C222d7e678",
        "assetContract": "https://etherscan.io/address/0x8888801aF4d980682e47f1A9036e589479e835C5",
        "coingeckoId": "88mph"
      }
    },
    {
      "chainId": 101,
      "address": "5fv26ojhPHWNaikXcMf2TBu4JENjLQ2PWgWYeitttVwv",
      "symbol": "wPAID",
      "name": "PAID Network (Wormhole)",
      "decimals": 9,
      "logoURI": "https://raw.githubusercontent.com/solana-labs/token-list/main/assets/mainnet/5fv26ojhPHWNaikXcMf2TBu4JENjLQ2PWgWYeitttVwv/logo.png",
      "tags": [
        "wrapped",
        "wormhole"
      ],
      "extensions": {
        "address": "0x8c8687fC965593DFb2F0b4EAeFD55E9D8df348df",
        "bridgeContract": "https://etherscan.io/address/0xf92cD566Ea4864356C5491c177A430C222d7e678",
        "assetContract": "https://etherscan.io/address/0x8c8687fC965593DFb2F0b4EAeFD55E9D8df348df",
        "coingeckoId": "paid-network"
      }
    },
    {
      "chainId": 101,
      "address": "ACr98v3kv9qaGnR3p2BfsoSK9Q2ZmP6zUkm3qxv5ZJDd",
      "symbol": "wSXP",
      "name": "Swipe (Wormhole)",
      "decimals": 9,
      "logoURI": "https://raw.githubusercontent.com/solana-labs/token-list/main/assets/mainnet/ACr98v3kv9qaGnR3p2BfsoSK9Q2ZmP6zUkm3qxv5ZJDd/logo.png",
      "tags": [
        "wrapped",
        "wormhole"
      ],
      "extensions": {
        "address": "0x8CE9137d39326AD0cD6491fb5CC0CbA0e089b6A9",
        "bridgeContract": "https://etherscan.io/address/0xf92cD566Ea4864356C5491c177A430C222d7e678",
        "assetContract": "https://etherscan.io/address/0x8CE9137d39326AD0cD6491fb5CC0CbA0e089b6A9",
        "coingeckoId": "swipe"
      }
    },
    {
      "chainId": 101,
      "address": "7gBuzBcJ7V48m8TiKJ1XWNDUerK2XfAbjxuRiKMb6S8Z",
      "symbol": "wREQ",
      "name": "Request Token (Wormhole)",
      "decimals": 9,
      "logoURI": "https://raw.githubusercontent.com/solana-labs/token-list/main/assets/mainnet/7gBuzBcJ7V48m8TiKJ1XWNDUerK2XfAbjxuRiKMb6S8Z/logo.png",
      "tags": [
        "wrapped",
        "wormhole"
      ],
      "extensions": {
        "address": "0x8f8221aFbB33998d8584A2B05749bA73c37a938a",
        "bridgeContract": "https://etherscan.io/address/0xf92cD566Ea4864356C5491c177A430C222d7e678",
        "assetContract": "https://etherscan.io/address/0x8f8221aFbB33998d8584A2B05749bA73c37a938a",
        "coingeckoId": "request-network"
      }
    },
    {
      "chainId": 101,
      "address": "CtDjsryLtwZCLj8TeniV7tWHbkaREfjKDWpvyQvsTyek",
      "symbol": "wWHALE",
      "name": "WHALE (Wormhole)",
      "decimals": 4,
      "logoURI": "https://raw.githubusercontent.com/solana-labs/token-list/main/assets/mainnet/CtDjsryLtwZCLj8TeniV7tWHbkaREfjKDWpvyQvsTyek/logo.png",
      "tags": [
        "wrapped",
        "wormhole"
      ],
      "extensions": {
        "address": "0x9355372396e3F6daF13359B7b607a3374cc638e0",
        "bridgeContract": "https://etherscan.io/address/0xf92cD566Ea4864356C5491c177A430C222d7e678",
        "assetContract": "https://etherscan.io/address/0x9355372396e3F6daF13359B7b607a3374cc638e0",
        "coingeckoId": "whale"
      }
    },
    {
      "chainId": 101,
      "address": "JDUgn6JUSwufqqthRdnZZKWv2vEdYvHxigF5Hk79yxRm",
      "symbol": "wPNK",
      "name": "Pinakion (Wormhole)",
      "decimals": 9,
      "logoURI": "https://raw.githubusercontent.com/solana-labs/token-list/main/assets/mainnet/JDUgn6JUSwufqqthRdnZZKWv2vEdYvHxigF5Hk79yxRm/logo.png",
      "tags": [
        "wrapped",
        "wormhole"
      ],
      "extensions": {
        "address": "0x93ED3FBe21207Ec2E8f2d3c3de6e058Cb73Bc04d",
        "bridgeContract": "https://etherscan.io/address/0xf92cD566Ea4864356C5491c177A430C222d7e678",
        "assetContract": "https://etherscan.io/address/0x93ED3FBe21207Ec2E8f2d3c3de6e058Cb73Bc04d",
        "coingeckoId": "kleros"
      }
    },
    {
      "chainId": 101,
      "address": "EJKqF4p7xVhXkcDNCrVQJE4osow76226bc6u3AtsGXaG",
      "symbol": "wAPY",
      "name": "APY Governance Token (Wormhole)",
      "decimals": 9,
      "logoURI": "https://raw.githubusercontent.com/solana-labs/token-list/main/assets/mainnet/EJKqF4p7xVhXkcDNCrVQJE4osow76226bc6u3AtsGXaG/logo.png",
      "tags": [
        "wrapped",
        "wormhole"
      ],
      "extensions": {
        "address": "0x95a4492F028aa1fd432Ea71146b433E7B4446611",
        "bridgeContract": "https://etherscan.io/address/0xf92cD566Ea4864356C5491c177A430C222d7e678",
        "assetContract": "https://etherscan.io/address/0x95a4492F028aa1fd432Ea71146b433E7B4446611",
        "coingeckoId": "apy-finance"
      }
    },
    {
      "chainId": 101,
      "address": "AF7Dv5Vzi1dT2fLnz4ysiRQ6FxGN1M6mrmHwgNpx7FVH",
      "symbol": "wOCEAN",
      "name": "Ocean Protocol (Wormhole)",
      "decimals": 9,
      "logoURI": "https://raw.githubusercontent.com/solana-labs/token-list/main/assets/mainnet/AF7Dv5Vzi1dT2fLnz4ysiRQ6FxGN1M6mrmHwgNpx7FVH/logo.png",
      "tags": [
        "wrapped",
        "wormhole"
      ],
      "extensions": {
        "address": "0x967da4048cD07aB37855c090aAF366e4ce1b9F48",
        "bridgeContract": "https://etherscan.io/address/0xf92cD566Ea4864356C5491c177A430C222d7e678",
        "assetContract": "https://etherscan.io/address/0x967da4048cD07aB37855c090aAF366e4ce1b9F48",
        "coingeckoId": "ocean-protocol"
      }
    },
    {
      "chainId": 101,
      "address": "AyNULvvLGW11fThvhncqNRjEgmDbMEHdDL4HqXD6SM8V",
      "symbol": "wSPI",
      "name": "Shopping.io (Wormhole)",
      "decimals": 9,
      "logoURI": "https://raw.githubusercontent.com/solana-labs/token-list/main/assets/mainnet/AyNULvvLGW11fThvhncqNRjEgmDbMEHdDL4HqXD6SM8V/logo.png",
      "tags": [
        "wrapped",
        "wormhole"
      ],
      "extensions": {
        "address": "0x9B02dD390a603Add5c07f9fd9175b7DABE8D63B7",
        "bridgeContract": "https://etherscan.io/address/0xf92cD566Ea4864356C5491c177A430C222d7e678",
        "assetContract": "https://etherscan.io/address/0x9B02dD390a603Add5c07f9fd9175b7DABE8D63B7",
        "coingeckoId": "shopping-io"
      }
    },
    {
      "chainId": 101,
      "address": "3UeKTABxz9XexDtyKq646rSQvx8GVpKNwfMoKKfxsTsF",
      "symbol": "wBBTC",
      "name": "Binance Wrapped BTC (Wormhole)",
      "decimals": 8,
      "logoURI": "https://raw.githubusercontent.com/solana-labs/token-list/main/assets/mainnet/3UeKTABxz9XexDtyKq646rSQvx8GVpKNwfMoKKfxsTsF/logo.png",
      "tags": [
        "wrapped",
        "wormhole"
      ],
      "extensions": {
        "address": "0x9BE89D2a4cd102D8Fecc6BF9dA793be995C22541",
        "bridgeContract": "https://etherscan.io/address/0xf92cD566Ea4864356C5491c177A430C222d7e678",
        "assetContract": "https://etherscan.io/address/0x9BE89D2a4cd102D8Fecc6BF9dA793be995C22541",
        "coingeckoId": "binance-wrapped-btc"
      }
    },
    {
      "chainId": 101,
      "address": "DsGbyCHbG4vSWBqAprR2eWuUAg8fXAgYkWL9psgvYZn5",
      "symbol": "wUNISTAKE",
      "name": "Unistake (Wormhole)",
      "decimals": 9,
      "logoURI": "https://raw.githubusercontent.com/solana-labs/token-list/main/assets/mainnet/DsGbyCHbG4vSWBqAprR2eWuUAg8fXAgYkWL9psgvYZn5/logo.png",
      "tags": [
        "wrapped",
        "wormhole"
      ],
      "extensions": {
        "address": "0x9Ed8e7C9604790F7Ec589F99b94361d8AAB64E5E",
        "bridgeContract": "https://etherscan.io/address/0xf92cD566Ea4864356C5491c177A430C222d7e678",
        "assetContract": "https://etherscan.io/address/0x9Ed8e7C9604790F7Ec589F99b94361d8AAB64E5E",
        "coingeckoId": "unistake"
      }
    },
    {
      "chainId": 101,
      "address": "GBvv3jn9u6pZqPd2GVnQ7BKJzLwQnEWe4ci9k359PN9Z",
      "symbol": "wMKR",
      "name": "MakerDAO (Wormhole)",
      "decimals": 9,
      "logoURI": "https://raw.githubusercontent.com/solana-labs/token-list/main/assets/mainnet/GBvv3jn9u6pZqPd2GVnQ7BKJzLwQnEWe4ci9k359PN9Z/logo.png",
      "tags": [
        "wrapped",
        "wormhole"
      ],
      "extensions": {
        "address": "0x9f8F72aA9304c8B593d555F12eF6589cC3A579A2",
        "bridgeContract": "https://etherscan.io/address/0xf92cD566Ea4864356C5491c177A430C222d7e678",
        "assetContract": "https://etherscan.io/address/0x9f8F72aA9304c8B593d555F12eF6589cC3A579A2",
        "coingeckoId": "maker"
      }
    },
    {
      "chainId": 101,
      "address": "53ETjuzUNHG8c7rZ2hxQLQfN5R6tEYtdYwNQsa68xFUk",
      "symbol": "wFARM",
      "name": "FARM Reward Token (Wormhole)",
      "decimals": 9,
      "logoURI": "https://raw.githubusercontent.com/solana-labs/token-list/main/assets/mainnet/53ETjuzUNHG8c7rZ2hxQLQfN5R6tEYtdYwNQsa68xFUk/logo.png",
      "tags": [
        "wrapped",
        "wormhole"
      ],
      "extensions": {
        "address": "0xa0246c9032bC3A600820415aE600c6388619A14D",
        "bridgeContract": "https://etherscan.io/address/0xf92cD566Ea4864356C5491c177A430C222d7e678",
        "assetContract": "https://etherscan.io/address/0xa0246c9032bC3A600820415aE600c6388619A14D",
        "coingeckoId": "harvest-finance"
      }
    },
    {
      "chainId": 101,
      "address": "FVsXUnbhifqJ4LiXQEbpUtXVdB8T5ADLKqSs5t1oc54F",
      "symbol": "wUSDC",
      "name": "USD Coin (Wormhole)",
      "decimals": 6,
      "logoURI": "https://raw.githubusercontent.com/solana-labs/token-list/main/assets/mainnet/FVsXUnbhifqJ4LiXQEbpUtXVdB8T5ADLKqSs5t1oc54F/logo.png",
      "tags": [
        "wrapped",
        "wormhole"
      ],
      "extensions": {
        "address": "0xA0b86991c6218b36c1d19D4a2e9Eb0cE3606eB48",
        "bridgeContract": "https://etherscan.io/address/0xf92cD566Ea4864356C5491c177A430C222d7e678",
        "assetContract": "https://etherscan.io/address/0xA0b86991c6218b36c1d19D4a2e9Eb0cE3606eB48",
        "coingeckoId": "usd-coin"
      }
    },
    {
      "chainId": 101,
      "address": "EjBpnWzWZeW1PKzfCszLdHgENZLZDoTNaEmz8BddpWJx",
      "symbol": "wANT",
      "name": "Aragon Network Token (Wormhole)",
      "decimals": 9,
      "logoURI": "https://raw.githubusercontent.com/solana-labs/token-list/main/assets/mainnet/EjBpnWzWZeW1PKzfCszLdHgENZLZDoTNaEmz8BddpWJx/logo.png",
      "tags": [
        "wrapped",
        "wormhole"
      ],
      "extensions": {
        "address": "0xa117000000f279D81A1D3cc75430fAA017FA5A2e",
        "bridgeContract": "https://etherscan.io/address/0xf92cD566Ea4864356C5491c177A430C222d7e678",
        "assetContract": "https://etherscan.io/address/0xa117000000f279D81A1D3cc75430fAA017FA5A2e",
        "coingeckoId": "aragon"
      }
    },
    {
      "chainId": 101,
      "address": "Rs4LHZ4WogZCAkCzfsKJib5LLnYL6xcVAfTcLQiSjg2",
      "symbol": "wNPXS",
      "name": "Pundi X Token (Wormhole)",
      "decimals": 9,
      "logoURI": "https://raw.githubusercontent.com/solana-labs/token-list/main/assets/mainnet/Rs4LHZ4WogZCAkCzfsKJib5LLnYL6xcVAfTcLQiSjg2/logo.png",
      "tags": [
        "wrapped",
        "wormhole"
      ],
      "extensions": {
        "address": "0xA15C7Ebe1f07CaF6bFF097D8a589fb8AC49Ae5B3",
        "bridgeContract": "https://etherscan.io/address/0xf92cD566Ea4864356C5491c177A430C222d7e678",
        "assetContract": "https://etherscan.io/address/0xA15C7Ebe1f07CaF6bFF097D8a589fb8AC49Ae5B3",
        "coingeckoId": "pundi-x"
      }
    },
    {
      "chainId": 101,
      "address": "65ribugkb42AANKYrEeuruhhfXffyE4jY22FUxFbpW7C",
      "symbol": "wRFOX",
      "name": "RFOX (Wormhole)",
      "decimals": 9,
      "logoURI": "https://raw.githubusercontent.com/solana-labs/token-list/main/assets/mainnet/65ribugkb42AANKYrEeuruhhfXffyE4jY22FUxFbpW7C/logo.png",
      "tags": [
        "wrapped",
        "wormhole"
      ],
      "extensions": {
        "address": "0xa1d6Df714F91DeBF4e0802A542E13067f31b8262",
        "bridgeContract": "https://etherscan.io/address/0xf92cD566Ea4864356C5491c177A430C222d7e678",
        "assetContract": "https://etherscan.io/address/0xa1d6Df714F91DeBF4e0802A542E13067f31b8262",
        "coingeckoId": "redfox-labs-2"
      }
    },
    {
      "chainId": 101,
      "address": "T2mo6dnFiutu26KMuCMSjCLBB4ofWvQ3qBJGEMc3JSe",
      "symbol": "wMTA",
      "name": "Meta (Wormhole)",
      "decimals": 9,
      "logoURI": "https://raw.githubusercontent.com/solana-labs/token-list/main/assets/mainnet/T2mo6dnFiutu26KMuCMSjCLBB4ofWvQ3qBJGEMc3JSe/logo.png",
      "tags": [
        "wrapped",
        "wormhole"
      ],
      "extensions": {
        "address": "0xa3BeD4E1c75D00fa6f4E5E6922DB7261B5E9AcD2",
        "bridgeContract": "https://etherscan.io/address/0xf92cD566Ea4864356C5491c177A430C222d7e678",
        "assetContract": "https://etherscan.io/address/0xa3BeD4E1c75D00fa6f4E5E6922DB7261B5E9AcD2",
        "coingeckoId": "meta"
      }
    },
    {
      "chainId": 101,
      "address": "HC8SaUm9rhvVZE5ZwBWiUhFAnCuG8byd5FxKYdpFm5MR",
      "symbol": "wRBC",
      "name": "Rubic (Wormhole)",
      "decimals": 9,
      "logoURI": "https://raw.githubusercontent.com/solana-labs/token-list/main/assets/mainnet/HC8SaUm9rhvVZE5ZwBWiUhFAnCuG8byd5FxKYdpFm5MR/logo.png",
      "tags": [
        "wrapped",
        "wormhole"
      ],
      "extensions": {
        "address": "0xA4EED63db85311E22dF4473f87CcfC3DaDCFA3E3",
        "bridgeContract": "https://etherscan.io/address/0xf92cD566Ea4864356C5491c177A430C222d7e678",
        "assetContract": "https://etherscan.io/address/0xA4EED63db85311E22dF4473f87CcfC3DaDCFA3E3",
        "coingeckoId": "rubic"
      }
    },
    {
      "chainId": 101,
      "address": "9DdtKWoK8cBfLSLhHXHFZzzhxp4rdwHbFEAis8n5AsfQ",
      "symbol": "wNOIA",
      "name": "NOIA Token (Wormhole)",
      "decimals": 9,
      "logoURI": "https://raw.githubusercontent.com/solana-labs/token-list/main/assets/mainnet/9DdtKWoK8cBfLSLhHXHFZzzhxp4rdwHbFEAis8n5AsfQ/logo.png",
      "tags": [
        "wrapped",
        "wormhole"
      ],
      "extensions": {
        "address": "0xa8c8CfB141A3bB59FEA1E2ea6B79b5ECBCD7b6ca",
        "bridgeContract": "https://etherscan.io/address/0xf92cD566Ea4864356C5491c177A430C222d7e678",
        "assetContract": "https://etherscan.io/address/0xa8c8CfB141A3bB59FEA1E2ea6B79b5ECBCD7b6ca",
        "coingeckoId": "noia-network"
      }
    },
    {
      "chainId": 101,
      "address": "DTQStP2z4DRqbNHRxtwThAujr9aPFPsv4y2kkXTVLVvb",
      "symbol": "wCEL",
      "name": "Celsius (Wormhole)",
      "decimals": 4,
      "logoURI": "https://raw.githubusercontent.com/solana-labs/token-list/main/assets/mainnet/DTQStP2z4DRqbNHRxtwThAujr9aPFPsv4y2kkXTVLVvb/logo.png",
      "tags": [
        "wrapped",
        "wormhole"
      ],
      "extensions": {
        "address": "0xaaAEBE6Fe48E54f431b0C390CfaF0b017d09D42d",
        "bridgeContract": "https://etherscan.io/address/0xf92cD566Ea4864356C5491c177A430C222d7e678",
        "assetContract": "https://etherscan.io/address/0xaaAEBE6Fe48E54f431b0C390CfaF0b017d09D42d",
        "coingeckoId": "celsius-degree-token"
      }
    },
    {
      "chainId": 101,
      "address": "59NPV18vAbTgwC9aeEGikrmX3EbZHMEMkZfvcsHBNFr9",
      "symbol": "wCWS",
      "name": "Crowns (Wormhole)",
      "decimals": 9,
      "logoURI": "https://raw.githubusercontent.com/solana-labs/token-list/main/assets/mainnet/59NPV18vAbTgwC9aeEGikrmX3EbZHMEMkZfvcsHBNFr9/logo.png",
      "tags": [
        "wrapped",
        "wormhole"
      ],
      "extensions": {
        "address": "0xaC0104Cca91D167873B8601d2e71EB3D4D8c33e0",
        "bridgeContract": "https://etherscan.io/address/0xf92cD566Ea4864356C5491c177A430C222d7e678",
        "assetContract": "https://etherscan.io/address/0xaC0104Cca91D167873B8601d2e71EB3D4D8c33e0",
        "coingeckoId": "crowns"
      }
    },
    {
      "chainId": 101,
      "address": "4811JP9i35zgAxSFZjGXQwew6xd1qSBE4xdMFik2J14Z",
      "symbol": "wROOM",
      "name": "OptionRoom Token (Wormhole)",
      "decimals": 9,
      "logoURI": "https://raw.githubusercontent.com/solana-labs/token-list/main/assets/mainnet/4811JP9i35zgAxSFZjGXQwew6xd1qSBE4xdMFik2J14Z/logo.png",
      "tags": [
        "wrapped",
        "wormhole"
      ],
      "extensions": {
        "address": "0xAd4f86a25bbc20FfB751f2FAC312A0B4d8F88c64",
        "bridgeContract": "https://etherscan.io/address/0xf92cD566Ea4864356C5491c177A430C222d7e678",
        "assetContract": "https://etherscan.io/address/0xAd4f86a25bbc20FfB751f2FAC312A0B4d8F88c64",
        "coingeckoId": "option-room"
      }
    },
    {
      "chainId": 101,
      "address": "2VAdvHWMpzMnDYYn64MgqLNpGQ19iCiusCet8JLMtxU5",
      "symbol": "wYOP",
      "name": "YOP (Wormhole)",
      "decimals": 8,
      "logoURI": "https://raw.githubusercontent.com/solana-labs/token-list/main/assets/mainnet/2VAdvHWMpzMnDYYn64MgqLNpGQ19iCiusCet8JLMtxU5/logo.png",
      "tags": [
        "wrapped",
        "wormhole"
      ],
      "extensions": {
        "address": "0xAE1eaAE3F627AAca434127644371b67B18444051",
        "bridgeContract": "https://etherscan.io/address/0xf92cD566Ea4864356C5491c177A430C222d7e678",
        "assetContract": "https://etherscan.io/address/0xAE1eaAE3F627AAca434127644371b67B18444051",
        "coingeckoId": "yield-optimization-platform"
      }
    },
    {
      "chainId": 101,
      "address": "AKiTcEWZarsnUbKkwQVRjJni5eqwiNeBQsJ3nrADacT4",
      "symbol": "wLGCY",
      "name": "LGCY Network (Wormhole)",
      "decimals": 9,
      "logoURI": "https://raw.githubusercontent.com/solana-labs/token-list/main/assets/mainnet/AKiTcEWZarsnUbKkwQVRjJni5eqwiNeBQsJ3nrADacT4/logo.png",
      "tags": [
        "wrapped",
        "wormhole"
      ],
      "extensions": {
        "address": "0xaE697F994Fc5eBC000F8e22EbFfeE04612f98A0d",
        "bridgeContract": "https://etherscan.io/address/0xf92cD566Ea4864356C5491c177A430C222d7e678",
        "assetContract": "https://etherscan.io/address/0xaE697F994Fc5eBC000F8e22EbFfeE04612f98A0d",
        "coingeckoId": "lgcy-network"
      }
    },
    {
      "chainId": 101,
      "address": "4kPHTMfSD1k3SytAMKEVRWH5ip6WD5U52tC5q6TuXUNU",
      "symbol": "wRFuel",
      "name": "Rio Fuel Token (Wormhole)",
      "decimals": 9,
      "logoURI": "https://raw.githubusercontent.com/solana-labs/token-list/main/assets/mainnet/4kPHTMfSD1k3SytAMKEVRWH5ip6WD5U52tC5q6TuXUNU/logo.png",
      "tags": [
        "wrapped",
        "wormhole"
      ],
      "extensions": {
        "address": "0xaf9f549774ecEDbD0966C52f250aCc548D3F36E5",
        "bridgeContract": "https://etherscan.io/address/0xf92cD566Ea4864356C5491c177A430C222d7e678",
        "assetContract": "https://etherscan.io/address/0xaf9f549774ecEDbD0966C52f250aCc548D3F36E5",
        "coingeckoId": "rio-defi"
      }
    },
    {
      "chainId": 101,
      "address": "E1w2uKRsVJeDf1Qqbk7DDKEDe7NCYwh8ySgqCaEZ4BTC",
      "symbol": "wMAHA",
      "name": "MahaDAO (Wormhole)",
      "decimals": 9,
      "logoURI": "https://raw.githubusercontent.com/solana-labs/token-list/main/assets/mainnet/E1w2uKRsVJeDf1Qqbk7DDKEDe7NCYwh8ySgqCaEZ4BTC/logo.png",
      "tags": [
        "wrapped",
        "wormhole"
      ],
      "extensions": {
        "address": "0xB4d930279552397bbA2ee473229f89Ec245bc365",
        "bridgeContract": "https://etherscan.io/address/0xf92cD566Ea4864356C5491c177A430C222d7e678",
        "assetContract": "https://etherscan.io/address/0xB4d930279552397bbA2ee473229f89Ec245bc365",
        "coingeckoId": "mahadao"
      }
    },
    {
      "chainId": 101,
      "address": "4psmnTirimNyPEPEZtkQkdEPJagTXS3a7wsu1XN9MYK3",
      "symbol": "wRPL",
      "name": "Rocket Pool (Wormhole)",
      "decimals": 9,
      "logoURI": "https://raw.githubusercontent.com/solana-labs/token-list/main/assets/mainnet/4psmnTirimNyPEPEZtkQkdEPJagTXS3a7wsu1XN9MYK3/logo.png",
      "tags": [
        "wrapped",
        "wormhole"
      ],
      "extensions": {
        "address": "0xB4EFd85c19999D84251304bDA99E90B92300Bd93",
        "bridgeContract": "https://etherscan.io/address/0xf92cD566Ea4864356C5491c177A430C222d7e678",
        "assetContract": "https://etherscan.io/address/0xB4EFd85c19999D84251304bDA99E90B92300Bd93",
        "coingeckoId": "rocket-pool"
      }
    },
    {
      "chainId": 101,
      "address": "FrhQauNRm7ecom9FRprNcyz58agDe5ujAbAtA9NG6jtU",
      "symbol": "wNEXO",
      "name": "Nexo (Wormhole)",
      "decimals": 9,
      "logoURI": "https://raw.githubusercontent.com/solana-labs/token-list/main/assets/mainnet/FrhQauNRm7ecom9FRprNcyz58agDe5ujAbAtA9NG6jtU/logo.png",
      "tags": [
        "wrapped",
        "wormhole"
      ],
      "extensions": {
        "address": "0xB62132e35a6c13ee1EE0f84dC5d40bad8d815206",
        "bridgeContract": "https://etherscan.io/address/0xf92cD566Ea4864356C5491c177A430C222d7e678",
        "assetContract": "https://etherscan.io/address/0xB62132e35a6c13ee1EE0f84dC5d40bad8d815206",
        "coingeckoId": "nexo"
      }
    },
    {
      "chainId": 101,
      "address": "6G7X1B2f9F7KWcHxS66mn3ax6VPE2UMZud44RX3BzfVo",
      "symbol": "BEHZAT",
      "name": "Behzat Token",
      "decimals": 9,
      "logoURI": "https://raw.githubusercontent.com/solana-labs/token-list/main/assets/mainnet/6G7X1B2f9F7KWcHxS66mn3ax6VPE2UMZud44RX3BzfVo/logo.png",
      "tags": [
        "Token"
      ],
      "extensions": {
        "twitter": "https://twitter.com/BehzatToken"
      }
    },
    {
      "chainId": 101,
      "address": "AoU75vwpnWEVvfarxRALjzRc8vS9UdDhRMkwoDimt9ss",
      "symbol": "wSFI",
      "name": "Spice (Wormhole)",
      "decimals": 9,
      "logoURI": "https://raw.githubusercontent.com/solana-labs/token-list/main/assets/mainnet/AoU75vwpnWEVvfarxRALjzRc8vS9UdDhRMkwoDimt9ss/logo.png",
      "tags": [
        "wrapped",
        "wormhole"
      ],
      "extensions": {
        "address": "0xb753428af26E81097e7fD17f40c88aaA3E04902c",
        "bridgeContract": "https://etherscan.io/address/0xf92cD566Ea4864356C5491c177A430C222d7e678",
        "assetContract": "https://etherscan.io/address/0xb753428af26E81097e7fD17f40c88aaA3E04902c",
        "coingeckoId": "saffron-finance"
      }
    },
    {
      "chainId": 101,
      "address": "CRZuALvCYjPLB65WFLHh9JkmPWK5C81TXpy2aEEaCjr3",
      "symbol": "wSTBZ",
      "name": "Stabilize Token (Wormhole)",
      "decimals": 9,
      "logoURI": "https://raw.githubusercontent.com/solana-labs/token-list/main/assets/mainnet/CRZuALvCYjPLB65WFLHh9JkmPWK5C81TXpy2aEEaCjr3/logo.png",
      "tags": [
        "wrapped",
        "wormhole"
      ],
      "extensions": {
        "address": "0xB987D48Ed8f2C468D52D6405624EADBa5e76d723",
        "bridgeContract": "https://etherscan.io/address/0xf92cD566Ea4864356C5491c177A430C222d7e678",
        "assetContract": "https://etherscan.io/address/0xB987D48Ed8f2C468D52D6405624EADBa5e76d723",
        "coingeckoId": "stabilize"
      }
    },
    {
      "chainId": 101,
      "address": "HPYXGSdAwyK5GwmuivL8gDdUVRChtgXq6SRat44k4Pat",
      "symbol": "wBAL",
      "name": "Balancer (Wormhole)",
      "decimals": 9,
      "logoURI": "https://raw.githubusercontent.com/solana-labs/token-list/main/assets/mainnet/HPYXGSdAwyK5GwmuivL8gDdUVRChtgXq6SRat44k4Pat/logo.png",
      "tags": [
        "wrapped",
        "wormhole"
      ],
      "extensions": {
        "address": "0xba100000625a3754423978a60c9317c58a424e3D",
        "bridgeContract": "https://etherscan.io/address/0xf92cD566Ea4864356C5491c177A430C222d7e678",
        "assetContract": "https://etherscan.io/address/0xba100000625a3754423978a60c9317c58a424e3D",
        "coingeckoId": "balancer"
      }
    },
    {
      "chainId": 101,
      "address": "AV7NgJV2BsgEukzUTrcUMz3LD37xLcLtygFig5WJ3kQN",
      "symbol": "wBAND",
      "name": "BandToken (Wormhole)",
      "decimals": 9,
      "logoURI": "https://raw.githubusercontent.com/solana-labs/token-list/main/assets/mainnet/AV7NgJV2BsgEukzUTrcUMz3LD37xLcLtygFig5WJ3kQN/logo.png",
      "tags": [
        "wrapped",
        "wormhole"
      ],
      "extensions": {
        "address": "0xBA11D00c5f74255f56a5E366F4F77f5A186d7f55",
        "bridgeContract": "https://etherscan.io/address/0xf92cD566Ea4864356C5491c177A430C222d7e678",
        "assetContract": "https://etherscan.io/address/0xBA11D00c5f74255f56a5E366F4F77f5A186d7f55",
        "coingeckoId": "band-protocol"
      }
    },
    {
      "chainId": 101,
      "address": "4obZok5FFUcQXQoV39hhcqk9xSmo4WnP9wnrNCk1g5BC",
      "symbol": "wSWFL",
      "name": "Swapfolio (Wormhole)",
      "decimals": 9,
      "logoURI": "https://raw.githubusercontent.com/solana-labs/token-list/main/assets/mainnet/4obZok5FFUcQXQoV39hhcqk9xSmo4WnP9wnrNCk1g5BC/logo.png",
      "tags": [
        "wrapped",
        "wormhole"
      ],
      "extensions": {
        "address": "0xBa21Ef4c9f433Ede00badEFcC2754B8E74bd538A",
        "bridgeContract": "https://etherscan.io/address/0xf92cD566Ea4864356C5491c177A430C222d7e678",
        "assetContract": "https://etherscan.io/address/0xBa21Ef4c9f433Ede00badEFcC2754B8E74bd538A",
        "coingeckoId": "swapfolio"
      }
    },
    {
      "chainId": 101,
      "address": "HCP8hGKS6fUGfTA1tQxBKzbXuQk7yktzz71pY8LXVJyR",
      "symbol": "wLRC",
      "name": "LoopringCoin V2 (Wormhole)",
      "decimals": 9,
      "logoURI": "https://raw.githubusercontent.com/solana-labs/token-list/main/assets/mainnet/HCP8hGKS6fUGfTA1tQxBKzbXuQk7yktzz71pY8LXVJyR/logo.png",
      "tags": [
        "wrapped",
        "wormhole"
      ],
      "extensions": {
        "address": "0xBBbbCA6A901c926F240b89EacB641d8Aec7AEafD",
        "bridgeContract": "https://etherscan.io/address/0xf92cD566Ea4864356C5491c177A430C222d7e678",
        "assetContract": "https://etherscan.io/address/0xBBbbCA6A901c926F240b89EacB641d8Aec7AEafD",
        "coingeckoId": "loopring"
      }
    },
    {
      "chainId": 101,
      "address": "9sNArcS6veh7DLEo7Y1ZSbBCYtkuPVE6S3HhVrcWR2Zw",
      "symbol": "wPERP",
      "name": "Perpetual (Wormhole)",
      "decimals": 9,
      "logoURI": "https://raw.githubusercontent.com/solana-labs/token-list/main/assets/mainnet/9sNArcS6veh7DLEo7Y1ZSbBCYtkuPVE6S3HhVrcWR2Zw/logo.png",
      "tags": [
        "wrapped",
        "wormhole"
      ],
      "extensions": {
        "address": "0xbC396689893D065F41bc2C6EcbeE5e0085233447",
        "bridgeContract": "https://etherscan.io/address/0xf92cD566Ea4864356C5491c177A430C222d7e678",
        "assetContract": "https://etherscan.io/address/0xbC396689893D065F41bc2C6EcbeE5e0085233447",
        "coingeckoId": "perpetual-protocol"
      }
    },
    {
      "chainId": 101,
      "address": "3XnhArdJydrpbr9Nbj8wNUaozPL9WAo9YDyNWakhTm9X",
      "symbol": "wCOMP",
      "name": "Compound (Wormhole)",
      "decimals": 9,
      "logoURI": "https://raw.githubusercontent.com/solana-labs/token-list/main/assets/mainnet/3XnhArdJydrpbr9Nbj8wNUaozPL9WAo9YDyNWakhTm9X/logo.png",
      "tags": [
        "wrapped",
        "wormhole"
      ],
      "extensions": {
        "address": "0xc00e94Cb662C3520282E6f5717214004A7f26888",
        "bridgeContract": "https://etherscan.io/address/0xf92cD566Ea4864356C5491c177A430C222d7e678",
        "assetContract": "https://etherscan.io/address/0xc00e94Cb662C3520282E6f5717214004A7f26888",
        "coingeckoId": "compound-governance-token"
      }
    },
    {
      "chainId": 101,
      "address": "CPLNm9UMKfiJKiySQathV99yeSgTVjPDZx4ucFrbp2MD",
      "symbol": "wSNX",
      "name": "Synthetix Network Token (Wormhole)",
      "decimals": 9,
      "logoURI": "https://raw.githubusercontent.com/solana-labs/token-list/main/assets/mainnet/CPLNm9UMKfiJKiySQathV99yeSgTVjPDZx4ucFrbp2MD/logo.png",
      "tags": [
        "wrapped",
        "wormhole"
      ],
      "extensions": {
        "address": "0xC011a73ee8576Fb46F5E1c5751cA3B9Fe0af2a6F",
        "bridgeContract": "https://etherscan.io/address/0xf92cD566Ea4864356C5491c177A430C222d7e678",
        "assetContract": "https://etherscan.io/address/0xC011a73ee8576Fb46F5E1c5751cA3B9Fe0af2a6F",
        "coingeckoId": "havven"
      }
    },
    {
      "chainId": 101,
      "address": "D6eVKSfLdioqo2zG8LbQYFU2gf66FrjKA7afCYNo1GHt",
      "symbol": "wDUCK",
      "name": "DLP Duck Token (Wormhole)",
      "decimals": 9,
      "logoURI": "https://raw.githubusercontent.com/solana-labs/token-list/main/assets/mainnet/D6eVKSfLdioqo2zG8LbQYFU2gf66FrjKA7afCYNo1GHt/logo.png",
      "tags": [
        "wrapped",
        "wormhole"
      ],
      "extensions": {
        "address": "0xC0bA369c8Db6eB3924965e5c4FD0b4C1B91e305F",
        "bridgeContract": "https://etherscan.io/address/0xf92cD566Ea4864356C5491c177A430C222d7e678",
        "assetContract": "https://etherscan.io/address/0xC0bA369c8Db6eB3924965e5c4FD0b4C1B91e305F",
        "coingeckoId": "dlp-duck-token"
      }
    },
    {
      "chainId": 101,
      "address": "9PwPi3DAf9Dy4Y6qJmUzF6fX9CjNwScBidsYqJmcApF8",
      "symbol": "wCHAIN",
      "name": "Chain Games (Wormhole)",
      "decimals": 9,
      "logoURI": "https://raw.githubusercontent.com/solana-labs/token-list/main/assets/mainnet/9PwPi3DAf9Dy4Y6qJmUzF6fX9CjNwScBidsYqJmcApF8/logo.png",
      "tags": [
        "wrapped",
        "wormhole"
      ],
      "extensions": {
        "address": "0xC4C2614E694cF534D407Ee49F8E44D125E4681c4",
        "bridgeContract": "https://etherscan.io/address/0xf92cD566Ea4864356C5491c177A430C222d7e678",
        "assetContract": "https://etherscan.io/address/0xC4C2614E694cF534D407Ee49F8E44D125E4681c4",
        "coingeckoId": "chain-games"
      }
    },
    {
      "chainId": 101,
      "address": "BmxZ1pghpcoyT7aykj7D1o4AxWirTqvD7zD2tNngjirT",
      "symbol": "wGRT",
      "name": "Graph Token (Wormhole)",
      "decimals": 9,
      "logoURI": "https://raw.githubusercontent.com/solana-labs/token-list/main/assets/mainnet/BmxZ1pghpcoyT7aykj7D1o4AxWirTqvD7zD2tNngjirT/logo.png",
      "tags": [
        "wrapped",
        "wormhole"
      ],
      "extensions": {
        "address": "0xc944E90C64B2c07662A292be6244BDf05Cda44a7",
        "bridgeContract": "https://etherscan.io/address/0xf92cD566Ea4864356C5491c177A430C222d7e678",
        "assetContract": "https://etherscan.io/address/0xc944E90C64B2c07662A292be6244BDf05Cda44a7",
        "coingeckoId": "the-graph"
      }
    },
    {
      "chainId": 101,
      "address": "FMr15arp651N6fR2WEL36pCMBnFecHcN6wDxne2Vf3SK",
      "symbol": "wROOT",
      "name": "RootKit (Wormhole)",
      "decimals": 9,
      "logoURI": "https://raw.githubusercontent.com/solana-labs/token-list/main/assets/mainnet/FMr15arp651N6fR2WEL36pCMBnFecHcN6wDxne2Vf3SK/logo.png",
      "tags": [
        "wrapped",
        "wormhole"
      ],
      "extensions": {
        "address": "0xCb5f72d37685C3D5aD0bB5F982443BC8FcdF570E",
        "bridgeContract": "https://etherscan.io/address/0xf92cD566Ea4864356C5491c177A430C222d7e678",
        "assetContract": "https://etherscan.io/address/0xCb5f72d37685C3D5aD0bB5F982443BC8FcdF570E",
        "coingeckoId": "rootkit"
      }
    },
    {
      "chainId": 101,
      "address": "E9X7rKAGfSh1gsHC6qh5MVLkDzRcT64KQbjzvHnc5zEq",
      "symbol": "wSWAP",
      "name": "TrustSwap Token (Wormhole)",
      "decimals": 9,
      "logoURI": "https://raw.githubusercontent.com/solana-labs/token-list/main/assets/mainnet/E9X7rKAGfSh1gsHC6qh5MVLkDzRcT64KQbjzvHnc5zEq/logo.png",
      "tags": [
        "wrapped",
        "wormhole"
      ],
      "extensions": {
        "address": "0xCC4304A31d09258b0029eA7FE63d032f52e44EFe",
        "bridgeContract": "https://etherscan.io/address/0xf92cD566Ea4864356C5491c177A430C222d7e678",
        "assetContract": "https://etherscan.io/address/0xCC4304A31d09258b0029eA7FE63d032f52e44EFe",
        "coingeckoId": "trustswap"
      }
    },
    {
      "chainId": 101,
      "address": "5NEENV1mNvu7MfNNtKuGSDC8zoNStq1tuLkDXFtv6rZd",
      "symbol": "wTVK",
      "name": "Terra Virtua Kolect (Wormhole)",
      "decimals": 9,
      "logoURI": "https://raw.githubusercontent.com/solana-labs/token-list/main/assets/mainnet/5NEENV1mNvu7MfNNtKuGSDC8zoNStq1tuLkDXFtv6rZd/logo.png",
      "tags": [
        "wrapped",
        "wormhole"
      ],
      "extensions": {
        "address": "0xd084B83C305daFD76AE3E1b4E1F1fe2eCcCb3988",
        "bridgeContract": "https://etherscan.io/address/0xf92cD566Ea4864356C5491c177A430C222d7e678",
        "assetContract": "https://etherscan.io/address/0xd084B83C305daFD76AE3E1b4E1F1fe2eCcCb3988",
        "coingeckoId": "terra-virtua-kolect"
      }
    },
    {
      "chainId": 101,
      "address": "5ZXLGj7onpitgtREJNYb51DwDPddvqV1YLC8jn2sgz48",
      "symbol": "wOMG",
      "name": "OMG Network (Wormhole)",
      "decimals": 9,
      "logoURI": "https://raw.githubusercontent.com/solana-labs/token-list/main/assets/mainnet/5ZXLGj7onpitgtREJNYb51DwDPddvqV1YLC8jn2sgz48/logo.png",
      "tags": [
        "wrapped",
        "wormhole"
      ],
      "extensions": {
        "address": "0xd26114cd6EE289AccF82350c8d8487fedB8A0C07",
        "bridgeContract": "https://etherscan.io/address/0xf92cD566Ea4864356C5491c177A430C222d7e678",
        "assetContract": "https://etherscan.io/address/0xd26114cd6EE289AccF82350c8d8487fedB8A0C07",
        "coingeckoId": "omisego"
      }
    },
    {
      "chainId": 101,
      "address": "2Xf2yAXJfg82sWwdLUo2x9mZXy6JCdszdMZkcF1Hf4KV",
      "symbol": "wLUNA",
      "name": "Wrapped LUNA Token (Wormhole)",
      "decimals": 9,
      "logoURI": "https://raw.githubusercontent.com/solana-labs/token-list/main/assets/mainnet/2Xf2yAXJfg82sWwdLUo2x9mZXy6JCdszdMZkcF1Hf4KV/logo.png",
      "tags": [
        "wrapped",
        "wormhole"
      ],
      "extensions": {
        "address": "0xd2877702675e6cEb975b4A1dFf9fb7BAF4C91ea9",
        "bridgeContract": "https://etherscan.io/address/0xf92cD566Ea4864356C5491c177A430C222d7e678",
        "assetContract": "https://etherscan.io/address/0xd2877702675e6cEb975b4A1dFf9fb7BAF4C91ea9",
        "coingeckoId": "wrapped-terra"
      }
    },
    {
      "chainId": 101,
      "address": "5Ro6JxJ4NjSTEppdX2iXUYgWkAEF1dcs9gqMX99E2vkL",
      "symbol": "wBONDLY",
      "name": "Bondly Token (Wormhole)",
      "decimals": 9,
      "logoURI": "https://raw.githubusercontent.com/solana-labs/token-list/main/assets/mainnet/5Ro6JxJ4NjSTEppdX2iXUYgWkAEF1dcs9gqMX99E2vkL/logo.png",
      "tags": [
        "wrapped",
        "wormhole"
      ],
      "extensions": {
        "address": "0xD2dDa223b2617cB616c1580db421e4cFAe6a8a85",
        "bridgeContract": "https://etherscan.io/address/0xf92cD566Ea4864356C5491c177A430C222d7e678",
        "assetContract": "https://etherscan.io/address/0xD2dDa223b2617cB616c1580db421e4cFAe6a8a85",
        "coingeckoId": "bondly"
      }
    },
    {
      "chainId": 101,
      "address": "5jFzUEqWLnvGvKWb1Pji9nWVYy5vLG2saoXCyVNWEdEi",
      "symbol": "wDETS",
      "name": "Dextrust (Wormhole)",
      "decimals": 9,
      "logoURI": "https://raw.githubusercontent.com/solana-labs/token-list/main/assets/mainnet/5jFzUEqWLnvGvKWb1Pji9nWVYy5vLG2saoXCyVNWEdEi/logo.png",
      "tags": [
        "wrapped",
        "wormhole"
      ],
      "extensions": {
        "address": "0xd379700999F4805Ce80aa32DB46A94dF64561108",
        "bridgeContract": "https://etherscan.io/address/0xf92cD566Ea4864356C5491c177A430C222d7e678",
        "assetContract": "https://etherscan.io/address/0xd379700999F4805Ce80aa32DB46A94dF64561108",
        "coingeckoId": "dextrust"
      }
    },
    {
      "chainId": 101,
      "address": "BV5tm1uCRWQCQKNgQVFnkseqAjxpmbJkRCXvzFWBdgMp",
      "symbol": "wAMPL",
      "name": "Ampleforth (Wormhole)",
      "decimals": 9,
      "logoURI": "https://raw.githubusercontent.com/solana-labs/token-list/main/assets/mainnet/BV5tm1uCRWQCQKNgQVFnkseqAjxpmbJkRCXvzFWBdgMp/logo.png",
      "tags": [
        "wrapped",
        "wormhole"
      ],
      "extensions": {
        "address": "0xD46bA6D942050d489DBd938a2C909A5d5039A161",
        "bridgeContract": "https://etherscan.io/address/0xf92cD566Ea4864356C5491c177A430C222d7e678",
        "assetContract": "https://etherscan.io/address/0xD46bA6D942050d489DBd938a2C909A5d5039A161",
        "coingeckoId": "ampleforth"
      }
    },
    {
      "chainId": 101,
      "address": "2PSvGigDY4MVUmv51bBiARBMcHBtXcUBnx5V9BwWbbi2",
      "symbol": "wPOLK",
      "name": "Polkamarkets (Wormhole)",
      "decimals": 9,
      "logoURI": "https://raw.githubusercontent.com/solana-labs/token-list/main/assets/mainnet/2PSvGigDY4MVUmv51bBiARBMcHBtXcUBnx5V9BwWbbi2/logo.png",
      "tags": [
        "wrapped",
        "wormhole"
      ],
      "extensions": {
        "address": "0xD478161C952357F05f0292B56012Cd8457F1cfbF",
        "bridgeContract": "https://etherscan.io/address/0xf92cD566Ea4864356C5491c177A430C222d7e678",
        "assetContract": "https://etherscan.io/address/0xD478161C952357F05f0292B56012Cd8457F1cfbF",
        "coingeckoId": "polkamarkets"
      }
    },
    {
      "chainId": 101,
      "address": "ApmXkxXCASdxRf3Ln6Ni7oAZ7E6CX1CcJAD8A5qBdhSm",
      "symbol": "wCRV",
      "name": "Curve DAO Token (Wormhole)",
      "decimals": 9,
      "logoURI": "https://raw.githubusercontent.com/solana-labs/token-list/main/assets/mainnet/ApmXkxXCASdxRf3Ln6Ni7oAZ7E6CX1CcJAD8A5qBdhSm/logo.png",
      "tags": [
        "wrapped",
        "wormhole"
      ],
      "extensions": {
        "address": "0xD533a949740bb3306d119CC777fa900bA034cd52",
        "bridgeContract": "https://etherscan.io/address/0xf92cD566Ea4864356C5491c177A430C222d7e678",
        "assetContract": "https://etherscan.io/address/0xD533a949740bb3306d119CC777fa900bA034cd52",
        "coingeckoId": "curve-dao-token"
      }
    },
    {
      "chainId": 101,
      "address": "DWECGzR56MruYJyo5g5QpoxZbFoydt3oWUkkDsVhxXzs",
      "symbol": "wMEME",
      "name": "MEME (Wormhole)",
      "decimals": 8,
      "logoURI": "https://raw.githubusercontent.com/solana-labs/token-list/main/assets/mainnet/DWECGzR56MruYJyo5g5QpoxZbFoydt3oWUkkDsVhxXzs/logo.png",
      "tags": [
        "wrapped",
        "wormhole"
      ],
      "extensions": {
        "address": "0xD5525D397898e5502075Ea5E830d8914f6F0affe",
        "bridgeContract": "https://etherscan.io/address/0xf92cD566Ea4864356C5491c177A430C222d7e678",
        "assetContract": "https://etherscan.io/address/0xD5525D397898e5502075Ea5E830d8914f6F0affe",
        "coingeckoId": "degenerator"
      }
    },
    {
      "chainId": 101,
      "address": "3Y2wTtM4kCX8uUSLrKJ8wpajCu1C9LaWWAd7b7Nb2BDw",
      "symbol": "wEXNT",
      "name": "ExNetwork Community Token (Wormhole)",
      "decimals": 9,
      "logoURI": "https://raw.githubusercontent.com/solana-labs/token-list/main/assets/mainnet/3Y2wTtM4kCX8uUSLrKJ8wpajCu1C9LaWWAd7b7Nb2BDw/logo.png",
      "tags": [
        "wrapped",
        "wormhole"
      ],
      "extensions": {
        "address": "0xD6c67B93a7b248dF608a653d82a100556144c5DA",
        "bridgeContract": "https://etherscan.io/address/0xf92cD566Ea4864356C5491c177A430C222d7e678",
        "assetContract": "https://etherscan.io/address/0xD6c67B93a7b248dF608a653d82a100556144c5DA",
        "coingeckoId": "exnetwork-token"
      }
    },
    {
      "chainId": 101,
      "address": "9w97GdWUYYaamGwdKMKZgGzPduZJkiFizq4rz5CPXRv2",
      "symbol": "wUSDT",
      "name": "Tether USD (Wormhole)",
      "decimals": 6,
      "logoURI": "https://raw.githubusercontent.com/solana-labs/token-list/main/assets/mainnet/9w97GdWUYYaamGwdKMKZgGzPduZJkiFizq4rz5CPXRv2/logo.png",
      "tags": [
        "wrapped",
        "wormhole"
      ],
      "extensions": {
        "address": "0xdAC17F958D2ee523a2206206994597C13D831ec7",
        "bridgeContract": "https://etherscan.io/address/0xf92cD566Ea4864356C5491c177A430C222d7e678",
        "assetContract": "https://etherscan.io/address/0xdAC17F958D2ee523a2206206994597C13D831ec7",
        "coingeckoId": "tether"
      }
    },
    {
      "chainId": 101,
      "address": "CqWSJtkMMY16q9QLnQxktM1byzVHGRr8b6LCPuZnEeiL",
      "symbol": "wYLD",
      "name": "Yield (Wormhole)",
      "decimals": 9,
      "logoURI": "https://raw.githubusercontent.com/solana-labs/token-list/main/assets/mainnet/CqWSJtkMMY16q9QLnQxktM1byzVHGRr8b6LCPuZnEeiL/logo.png",
      "tags": [
        "wrapped",
        "wormhole"
      ],
      "extensions": {
        "address": "0xDcB01cc464238396E213a6fDd933E36796eAfF9f",
        "bridgeContract": "https://etherscan.io/address/0xf92cD566Ea4864356C5491c177A430C222d7e678",
        "assetContract": "https://etherscan.io/address/0xDcB01cc464238396E213a6fDd933E36796eAfF9f",
        "coingeckoId": "yield"
      }
    },
    {
      "chainId": 101,
      "address": "26ZzQVGZruwcZPs2sqb8n9ojKt2cviUjHcMjstFtK6ow",
      "symbol": "wKNC",
      "name": "Kyber Network Crystal (Wormhole)",
      "decimals": 9,
      "logoURI": "https://raw.githubusercontent.com/solana-labs/token-list/main/assets/mainnet/26ZzQVGZruwcZPs2sqb8n9ojKt2cviUjHcMjstFtK6ow/logo.png",
      "tags": [
        "wrapped",
        "wormhole"
      ],
      "extensions": {
        "address": "0xdd974D5C2e2928deA5F71b9825b8b646686BD200",
        "bridgeContract": "https://etherscan.io/address/0xf92cD566Ea4864356C5491c177A430C222d7e678",
        "assetContract": "https://etherscan.io/address/0xdd974D5C2e2928deA5F71b9825b8b646686BD200",
        "coingeckoId": "kyber-network"
      }
    },
    {
      "chainId": 101,
      "address": "HHoHTtntq2kiBPENyVM1DTP7pNrkBXX2Jye29PSyz3qf",
      "symbol": "wCOTI",
      "name": "COTI Token (Wormhole)",
      "decimals": 9,
      "logoURI": "https://raw.githubusercontent.com/solana-labs/token-list/main/assets/mainnet/HHoHTtntq2kiBPENyVM1DTP7pNrkBXX2Jye29PSyz3qf/logo.png",
      "tags": [
        "wrapped",
        "wormhole"
      ],
      "extensions": {
        "address": "0xDDB3422497E61e13543BeA06989C0789117555c5",
        "bridgeContract": "https://etherscan.io/address/0xf92cD566Ea4864356C5491c177A430C222d7e678",
        "assetContract": "https://etherscan.io/address/0xDDB3422497E61e13543BeA06989C0789117555c5",
        "coingeckoId": "coti"
      }
    },
    {
      "chainId": 101,
      "address": "4sEpUsJ6uJZYi6A2da8EGjKPacRSqYJaPJffPnTqoWVv",
      "symbol": "wINJ",
      "name": "Injective Token (Wormhole)",
      "decimals": 9,
      "logoURI": "https://raw.githubusercontent.com/solana-labs/token-list/main/assets/mainnet/4sEpUsJ6uJZYi6A2da8EGjKPacRSqYJaPJffPnTqoWVv/logo.png",
      "tags": [
        "wrapped",
        "wormhole"
      ],
      "extensions": {
        "address": "0xe28b3B32B6c345A34Ff64674606124Dd5Aceca30",
        "bridgeContract": "https://etherscan.io/address/0xf92cD566Ea4864356C5491c177A430C222d7e678",
        "assetContract": "https://etherscan.io/address/0xe28b3B32B6c345A34Ff64674606124Dd5Aceca30",
        "coingeckoId": "injective-protocol"
      }
    },
    {
      "chainId": 101,
      "address": "G2jrxYSoCSzmohxERa2JzSJMuRM4kiNvRA3DnCv7Lzcz",
      "symbol": "wZRX",
      "name": "0x Protocol Token (Wormhole)",
      "decimals": 9,
      "logoURI": "https://raw.githubusercontent.com/solana-labs/token-list/main/assets/mainnet/G2jrxYSoCSzmohxERa2JzSJMuRM4kiNvRA3DnCv7Lzcz/logo.png",
      "tags": [
        "wrapped",
        "wormhole"
      ],
      "extensions": {
        "address": "0xE41d2489571d322189246DaFA5ebDe1F4699F498",
        "bridgeContract": "https://etherscan.io/address/0xf92cD566Ea4864356C5491c177A430C222d7e678",
        "assetContract": "https://etherscan.io/address/0xE41d2489571d322189246DaFA5ebDe1F4699F498",
        "coingeckoId": "0x"
      }
    },
    {
      "chainId": 101,
      "address": "3bkBFHyof411hGBdcsiM1KSDdErw63Xoj3eLB8yNknB4",
      "symbol": "wSUPER",
      "name": "SuperFarm (Wormhole)",
      "decimals": 9,
      "logoURI": "https://raw.githubusercontent.com/solana-labs/token-list/main/assets/mainnet/3bkBFHyof411hGBdcsiM1KSDdErw63Xoj3eLB8yNknB4/logo.png",
      "tags": [
        "wrapped",
        "wormhole"
      ],
      "extensions": {
        "address": "0xe53EC727dbDEB9E2d5456c3be40cFF031AB40A55",
        "bridgeContract": "https://etherscan.io/address/0xf92cD566Ea4864356C5491c177A430C222d7e678",
        "assetContract": "https://etherscan.io/address/0xe53EC727dbDEB9E2d5456c3be40cFF031AB40A55",
        "coingeckoId": "superfarm"
      }
    },
    {
      "chainId": 101,
      "address": "7kkkoa1MB93ELm3vjvyC8GJ65G7eEgLhfaHU58riJUCx",
      "symbol": "waEth",
      "name": "aEthereum (Wormhole)",
      "decimals": 9,
      "logoURI": "https://raw.githubusercontent.com/solana-labs/token-list/main/assets/mainnet/7kkkoa1MB93ELm3vjvyC8GJ65G7eEgLhfaHU58riJUCx/logo.png",
      "tags": [
        "wrapped",
        "wormhole"
      ],
      "extensions": {
        "address": "0xE95A203B1a91a908F9B9CE46459d101078c2c3cb",
        "bridgeContract": "https://etherscan.io/address/0xf92cD566Ea4864356C5491c177A430C222d7e678",
        "assetContract": "https://etherscan.io/address/0xE95A203B1a91a908F9B9CE46459d101078c2c3cb",
        "coingeckoId": "ankreth"
      }
    },
    {
      "chainId": 101,
      "address": "F48zUwoQMzgCTf5wihwz8GPN23gdcoVMiT227APqA6hC",
      "symbol": "wSURF",
      "name": "SURF.Finance (Wormhole)",
      "decimals": 9,
      "logoURI": "https://raw.githubusercontent.com/solana-labs/token-list/main/assets/mainnet/F48zUwoQMzgCTf5wihwz8GPN23gdcoVMiT227APqA6hC/logo.png",
      "tags": [
        "wrapped",
        "wormhole"
      ],
      "extensions": {
        "address": "0xEa319e87Cf06203DAe107Dd8E5672175e3Ee976c",
        "bridgeContract": "https://etherscan.io/address/0xf92cD566Ea4864356C5491c177A430C222d7e678",
        "assetContract": "https://etherscan.io/address/0xEa319e87Cf06203DAe107Dd8E5672175e3Ee976c",
        "coingeckoId": "surf-finance"
      }
    },
    {
      "chainId": 101,
      "address": "EK6iyvvqvQtsWYcySrZVHkXjCLX494r9PhnDWJaX1CPu",
      "symbol": "wrenBTC",
      "name": "renBTC (Wormhole)",
      "decimals": 8,
      "logoURI": "https://raw.githubusercontent.com/solana-labs/token-list/main/assets/mainnet/EK6iyvvqvQtsWYcySrZVHkXjCLX494r9PhnDWJaX1CPu/logo.png",
      "tags": [
        "wrapped",
        "wormhole"
      ],
      "extensions": {
        "address": "0xEB4C2781e4ebA804CE9a9803C67d0893436bB27D",
        "bridgeContract": "https://etherscan.io/address/0xf92cD566Ea4864356C5491c177A430C222d7e678",
        "assetContract": "https://etherscan.io/address/0xEB4C2781e4ebA804CE9a9803C67d0893436bB27D",
        "coingeckoId": "renbtc"
      }
    },
    {
      "chainId": 101,
      "address": "B2m4B527oLo5WFWLgy2MitP66azhEW2puaazUAuvNgqZ",
      "symbol": "wDMG",
      "name": "DMM: Governance (Wormhole)",
      "decimals": 9,
      "logoURI": "https://raw.githubusercontent.com/solana-labs/token-list/main/assets/mainnet/B2m4B527oLo5WFWLgy2MitP66azhEW2puaazUAuvNgqZ/logo.png",
      "tags": [
        "wrapped",
        "wormhole"
      ],
      "extensions": {
        "address": "0xEd91879919B71bB6905f23af0A68d231EcF87b14",
        "bridgeContract": "https://etherscan.io/address/0xf92cD566Ea4864356C5491c177A430C222d7e678",
        "assetContract": "https://etherscan.io/address/0xEd91879919B71bB6905f23af0A68d231EcF87b14",
        "coingeckoId": "dmm-governance"
      }
    },
    {
      "chainId": 101,
      "address": "H3iuZNRwaqPsnGUGU5YkDwTU3hQMkzC32hxDko8EtzZw",
      "symbol": "wHEZ",
      "name": "Hermez Network Token (Wormhole)",
      "decimals": 9,
      "logoURI": "https://raw.githubusercontent.com/solana-labs/token-list/main/assets/mainnet/H3iuZNRwaqPsnGUGU5YkDwTU3hQMkzC32hxDko8EtzZw/logo.png",
      "tags": [
        "wrapped",
        "wormhole"
      ],
      "extensions": {
        "address": "0xEEF9f339514298C6A857EfCfC1A762aF84438dEE",
        "bridgeContract": "https://etherscan.io/address/0xf92cD566Ea4864356C5491c177A430C222d7e678",
        "assetContract": "https://etherscan.io/address/0xEEF9f339514298C6A857EfCfC1A762aF84438dEE",
        "coingeckoId": "hermez-network-token"
      }
    },
    {
      "chainId": 101,
      "address": "DL7873Hud4eMdGScQFD7vrbC6fzWAMQ2LMuoZSn4zUry",
      "symbol": "wRLY",
      "name": "Rally (Wormhole)",
      "decimals": 9,
      "logoURI": "https://raw.githubusercontent.com/solana-labs/token-list/main/assets/mainnet/DL7873Hud4eMdGScQFD7vrbC6fzWAMQ2LMuoZSn4zUry/logo.png",
      "tags": [
        "wrapped",
        "wormhole"
      ],
      "extensions": {
        "address": "0xf1f955016EcbCd7321c7266BccFB96c68ea5E49b",
        "bridgeContract": "https://etherscan.io/address/0xf92cD566Ea4864356C5491c177A430C222d7e678",
        "assetContract": "https://etherscan.io/address/0xf1f955016EcbCd7321c7266BccFB96c68ea5E49b",
        "coingeckoId": "rally-2"
      }
    },
    {
      "chainId": 101,
      "address": "3N89w9KPUVYUK5MMGNY8yMXhrr89QQ1RQPJxVnQHgMdd",
      "symbol": "wYf-DAI",
      "name": "YfDAI.finance (Wormhole)",
      "decimals": 9,
      "logoURI": "https://raw.githubusercontent.com/solana-labs/token-list/main/assets/mainnet/3N89w9KPUVYUK5MMGNY8yMXhrr89QQ1RQPJxVnQHgMdd/logo.png",
      "tags": [
        "wrapped",
        "wormhole"
      ],
      "extensions": {
        "address": "0xf4CD3d3Fda8d7Fd6C5a500203e38640A70Bf9577",
        "bridgeContract": "https://etherscan.io/address/0xf92cD566Ea4864356C5491c177A430C222d7e678",
        "assetContract": "https://etherscan.io/address/0xf4CD3d3Fda8d7Fd6C5a500203e38640A70Bf9577",
        "coingeckoId": "yfdai-finance"
      }
    },
    {
      "chainId": 101,
      "address": "8ArKbnnDiq8eRR8hZ1eULMjd2iMAD8AqwyVJRAX7mHQo",
      "symbol": "wFCL",
      "name": "Fractal Protocol Token (Wormhole)",
      "decimals": 9,
      "logoURI": "https://raw.githubusercontent.com/solana-labs/token-list/main/assets/mainnet/8ArKbnnDiq8eRR8hZ1eULMjd2iMAD8AqwyVJRAX7mHQo/logo.png",
      "tags": [
        "wrapped",
        "wormhole"
      ],
      "extensions": {
        "address": "0xF4d861575ecC9493420A3f5a14F85B13f0b50EB3",
        "bridgeContract": "https://etherscan.io/address/0xf92cD566Ea4864356C5491c177A430C222d7e678",
        "assetContract": "https://etherscan.io/address/0xF4d861575ecC9493420A3f5a14F85B13f0b50EB3",
        "coingeckoId": "fractal"
      }
    },
    {
      "chainId": 101,
      "address": "ZWGxcTgJCNGQqZn6vFdknwj4AFFsYRZ4SDJuhRn3J1T",
      "symbol": "wAXS",
      "name": "Axie Infinity (Wormhole)",
      "decimals": 9,
      "logoURI": "https://raw.githubusercontent.com/solana-labs/token-list/main/assets/mainnet/ZWGxcTgJCNGQqZn6vFdknwj4AFFsYRZ4SDJuhRn3J1T/logo.png",
      "tags": [
        "wrapped",
        "wormhole"
      ],
      "extensions": {
        "address": "0xF5D669627376EBd411E34b98F19C868c8ABA5ADA",
        "bridgeContract": "https://etherscan.io/address/0xf92cD566Ea4864356C5491c177A430C222d7e678",
        "assetContract": "https://etherscan.io/address/0xF5D669627376EBd411E34b98F19C868c8ABA5ADA",
        "coingeckoId": "axie-infinity"
      }
    },
    {
      "chainId": 101,
      "address": "PEjUEMHFRtfajio8YHKZdUruW1vTzGmz6F7NngjYuou",
      "symbol": "wENJ",
      "name": "Enjin Coin (Wormhole)",
      "decimals": 9,
      "logoURI": "https://raw.githubusercontent.com/solana-labs/token-list/main/assets/mainnet/PEjUEMHFRtfajio8YHKZdUruW1vTzGmz6F7NngjYuou/logo.png",
      "tags": [
        "wrapped",
        "wormhole"
      ],
      "extensions": {
        "address": "0xF629cBd94d3791C9250152BD8dfBDF380E2a3B9c",
        "bridgeContract": "https://etherscan.io/address/0xf92cD566Ea4864356C5491c177A430C222d7e678",
        "assetContract": "https://etherscan.io/address/0xF629cBd94d3791C9250152BD8dfBDF380E2a3B9c",
        "coingeckoId": "enjincoin"
      }
    },
    {
      "chainId": 101,
      "address": "2cW5deMKeR97C7csq1aMMWUa5RNWkpQFz8tumxk4ZV8w",
      "symbol": "wYLD",
      "name": "Yield (Wormhole)",
      "decimals": 9,
      "logoURI": "https://raw.githubusercontent.com/solana-labs/token-list/main/assets/mainnet/2cW5deMKeR97C7csq1aMMWUa5RNWkpQFz8tumxk4ZV8w/logo.png",
      "tags": [
        "wrapped",
        "wormhole"
      ],
      "extensions": {
        "address": "0xF94b5C5651c888d928439aB6514B93944eEE6F48",
        "bridgeContract": "https://etherscan.io/address/0xf92cD566Ea4864356C5491c177A430C222d7e678",
        "assetContract": "https://etherscan.io/address/0xF94b5C5651c888d928439aB6514B93944eEE6F48",
        "coingeckoId": "yield-app"
      }
    },
    {
      "chainId": 101,
      "address": "FR5qPX4gbKHPyKMK7Cey6dHZ7wtqmqRogYPJo6bpd5Uw",
      "symbol": "wDDIM",
      "name": "DuckDaoDime (Wormhole)",
      "decimals": 9,
      "logoURI": "https://raw.githubusercontent.com/solana-labs/token-list/main/assets/mainnet/FR5qPX4gbKHPyKMK7Cey6dHZ7wtqmqRogYPJo6bpd5Uw/logo.png",
      "tags": [
        "wrapped",
        "wormhole"
      ],
      "extensions": {
        "address": "0xFbEEa1C75E4c4465CB2FCCc9c6d6afe984558E20",
        "bridgeContract": "https://etherscan.io/address/0xf92cD566Ea4864356C5491c177A430C222d7e678",
        "assetContract": "https://etherscan.io/address/0xFbEEa1C75E4c4465CB2FCCc9c6d6afe984558E20",
        "coingeckoId": "duckdaodime"
      }
    },
    {
      "chainId": 101,
      "address": "8HCWFQA2GsA6Nm2L5jidM3mus7NeeQ8wp1ri3XFF9WWH",
      "symbol": "wRARI",
      "name": "Rarible (Wormhole)",
      "decimals": 9,
      "logoURI": "https://raw.githubusercontent.com/solana-labs/token-list/main/assets/mainnet/8HCWFQA2GsA6Nm2L5jidM3mus7NeeQ8wp1ri3XFF9WWH/logo.png",
      "tags": [
        "wrapped",
        "wormhole"
      ],
      "extensions": {
        "address": "0xFca59Cd816aB1eaD66534D82bc21E7515cE441CF",
        "bridgeContract": "https://etherscan.io/address/0xf92cD566Ea4864356C5491c177A430C222d7e678",
        "assetContract": "https://etherscan.io/address/0xFca59Cd816aB1eaD66534D82bc21E7515cE441CF",
        "coingeckoId": "rarible"
      }
    },
    {
      "chainId": 101,
      "address": "Egrv6hURf5o68xJ1AGYeRv8RNj2nXJVuSoA5wwiSALcN",
      "symbol": "wAMP",
      "name": "Amp (Wormhole)",
      "decimals": 9,
      "logoURI": "https://raw.githubusercontent.com/solana-labs/token-list/main/assets/mainnet/Egrv6hURf5o68xJ1AGYeRv8RNj2nXJVuSoA5wwiSALcN/logo.png",
      "tags": [
        "wrapped",
        "wormhole"
      ],
      "extensions": {
        "address": "0xfF20817765cB7f73d4bde2e66e067E58D11095C2",
        "bridgeContract": "https://etherscan.io/address/0xf92cD566Ea4864356C5491c177A430C222d7e678",
        "assetContract": "https://etherscan.io/address/0xfF20817765cB7f73d4bde2e66e067E58D11095C2",
        "coingeckoId": "amp-token"
      }
    },
    {
      "chainId": 101,
      "address": "GXMaB6jm5cdoQgb65YpkEu61eDYtod3PuVwYYXdZZJ9r",
      "symbol": "wFSW",
      "name": "FalconSwap Token (Wormhole)",
      "decimals": 9,
      "logoURI": "https://raw.githubusercontent.com/solana-labs/token-list/main/assets/mainnet/GXMaB6jm5cdoQgb65YpkEu61eDYtod3PuVwYYXdZZJ9r/logo.png",
      "tags": [
        "wrapped",
        "wormhole"
      ],
      "extensions": {
        "address": "0xfffffffFf15AbF397dA76f1dcc1A1604F45126DB",
        "bridgeContract": "https://etherscan.io/address/0xf92cD566Ea4864356C5491c177A430C222d7e678",
        "assetContract": "https://etherscan.io/address/0xfffffffFf15AbF397dA76f1dcc1A1604F45126DB",
        "coingeckoId": "fsw-token"
      }
    },
    {
      "chainId": 101,
      "address": "AJ1W9A9N9dEMdVyoDiam2rV44gnBm2csrPDP7xqcapgX",
      "symbol": "wBUSD",
      "name": "Binance USD (Wormhole)",
      "decimals": 9,
      "logoURI": "https://raw.githubusercontent.com/solana-labs/token-list/main/assets/mainnet/AJ1W9A9N9dEMdVyoDiam2rV44gnBm2csrPDP7xqcapgX/logo.png",
      "tags": [
        "wrapped",
        "wormhole"
      ],
      "extensions": {
        "address": "0x4Fabb145d64652a948d72533023f6E7A623C7C53",
        "bridgeContract": "https://etherscan.io/address/0xf92cD566Ea4864356C5491c177A430C222d7e678",
        "assetContract": "https://etherscan.io/address/0x4Fabb145d64652a948d72533023f6E7A623C7C53",
        "coingeckoId": "binance-usd"
      }
    },
    {
      "chainId": 101,
      "address": "2VmKuXMwdzouMndWcK7BK2951tBEtYVmGsdU4dXbjyaY",
      "symbol": "waDAI",
      "name": "Aave Interest bearing DAI (Wormhole)",
      "decimals": 9,
      "logoURI": "https://raw.githubusercontent.com/solana-labs/token-list/main/assets/mainnet/2VmKuXMwdzouMndWcK7BK2951tBEtYVmGsdU4dXbjyaY/logo.svg",
      "tags": [
        "wrapped",
        "wormhole"
      ],
      "extensions": {
        "address": "0xfC1E690f61EFd961294b3e1Ce3313fBD8aa4f85d",
        "bridgeContract": "https://etherscan.io/address/0xf92cD566Ea4864356C5491c177A430C222d7e678",
        "assetContract": "https://etherscan.io/address/0xfC1E690f61EFd961294b3e1Ce3313fBD8aa4f85d",
        "coingeckoId": "aave-dai-v1"
      }
    },
    {
      "chainId": 101,
      "address": "AXvWVviBmySSdghmuomYHqYB3AZn7NmAWrHYHKKPJxoL",
      "symbol": "waTUSD",
      "name": "Aave Interest bearing TUSD (Wormhole)",
      "decimals": 9,
      "logoURI": "https://raw.githubusercontent.com/solana-labs/token-list/main/assets/mainnet/AXvWVviBmySSdghmuomYHqYB3AZn7NmAWrHYHKKPJxoL/logo.svg",
      "tags": [
        "wrapped",
        "wormhole"
      ],
      "extensions": {
        "address": "0x4DA9b813057D04BAef4e5800E36083717b4a0341",
        "bridgeContract": "https://etherscan.io/address/0xf92cD566Ea4864356C5491c177A430C222d7e678",
        "assetContract": "https://etherscan.io/address/0x4DA9b813057D04BAef4e5800E36083717b4a0341",
        "coingeckoId": "aave-tusd-v1"
      }
    },
    {
      "chainId": 101,
      "address": "AkaisFPmasQYZUJsZLD9wPEo2KA7aCRqyRawX18ZRzGr",
      "symbol": "waUSDC",
      "name": "Aave Interest bearing USDC (Wormhole)",
      "decimals": 6,
      "logoURI": "https://raw.githubusercontent.com/solana-labs/token-list/main/assets/mainnet/AkaisFPmasQYZUJsZLD9wPEo2KA7aCRqyRawX18ZRzGr/logo.svg",
      "tags": [
        "wrapped",
        "wormhole"
      ],
      "extensions": {
        "address": "0x9bA00D6856a4eDF4665BcA2C2309936572473B7E",
        "bridgeContract": "https://etherscan.io/address/0xf92cD566Ea4864356C5491c177A430C222d7e678",
        "assetContract": "https://etherscan.io/address/0x9bA00D6856a4eDF4665BcA2C2309936572473B7E",
        "coingeckoId": "aave-usdc-v1"
      }
    },
    {
      "chainId": 101,
      "address": "FZfQtWMoTQ51Z4jxvHfmFcqj4862u9GzmugBnZUuWqR5",
      "symbol": "waUSDT",
      "name": "Aave Interest bearing USDT (Wormhole)",
      "decimals": 6,
      "logoURI": "https://raw.githubusercontent.com/solana-labs/token-list/main/assets/mainnet/FZfQtWMoTQ51Z4jxvHfmFcqj4862u9GzmugBnZUuWqR5/logo.svg",
      "tags": [
        "wrapped",
        "wormhole"
      ],
      "extensions": {
        "address": "0x71fc860F7D3A592A4a98740e39dB31d25db65ae8",
        "bridgeContract": "https://etherscan.io/address/0xf92cD566Ea4864356C5491c177A430C222d7e678",
        "assetContract": "https://etherscan.io/address/0x71fc860F7D3A592A4a98740e39dB31d25db65ae8",
        "coingeckoId": "aave-usdt-v1"
      }
    },
    {
      "chainId": 101,
      "address": "BMrbF8DZ9U5KGdJ4F2MJbH5d6KPi5FQVp7EqmLrhDe1f",
      "symbol": "waSUSD",
      "name": "Aave Interest bearing SUSD (Wormhole)",
      "decimals": 9,
      "logoURI": "https://raw.githubusercontent.com/solana-labs/token-list/main/assets/mainnet/BMrbF8DZ9U5KGdJ4F2MJbH5d6KPi5FQVp7EqmLrhDe1f/logo.svg",
      "tags": [
        "wrapped",
        "wormhole"
      ],
      "extensions": {
        "address": "0x625aE63000f46200499120B906716420bd059240",
        "bridgeContract": "https://etherscan.io/address/0xf92cD566Ea4864356C5491c177A430C222d7e678",
        "assetContract": "https://etherscan.io/address/0x625aE63000f46200499120B906716420bd059240",
        "coingeckoId": "aave-susd-v1"
      }
    },
    {
      "chainId": 101,
      "address": "Fzx4N1xJPDZENAhrAaH79k2izT9CFbfnDEcpcWjiusdY",
      "symbol": "waLEND",
      "name": "Aave Interest bearing LEND (Wormhole)",
      "decimals": 9,
      "logoURI": "https://raw.githubusercontent.com/solana-labs/token-list/main/assets/mainnet/Fzx4N1xJPDZENAhrAaH79k2izT9CFbfnDEcpcWjiusdY/logo.svg",
      "tags": [
        "wrapped",
        "wormhole"
      ],
      "extensions": {
        "address": "0x7D2D3688Df45Ce7C552E19c27e007673da9204B8",
        "bridgeContract": "https://etherscan.io/address/0xf92cD566Ea4864356C5491c177A430C222d7e678",
        "assetContract": "https://etherscan.io/address/0x7D2D3688Df45Ce7C552E19c27e007673da9204B8"
      }
    },
    {
      "chainId": 101,
      "address": "GCdDiVgZnkWCAnGktUsjhoho2CHab9JfrRy3Q5W51zvC",
      "symbol": "waBAT",
      "name": "Aave Interest bearing BAT (Wormhole)",
      "decimals": 9,
      "logoURI": "https://raw.githubusercontent.com/solana-labs/token-list/main/assets/mainnet/GCdDiVgZnkWCAnGktUsjhoho2CHab9JfrRy3Q5W51zvC/logo.svg",
      "tags": [
        "wrapped",
        "wormhole"
      ],
      "extensions": {
        "address": "0xE1BA0FB44CCb0D11b80F92f4f8Ed94CA3fF51D00",
        "bridgeContract": "https://etherscan.io/address/0xf92cD566Ea4864356C5491c177A430C222d7e678",
        "assetContract": "https://etherscan.io/address/0xE1BA0FB44CCb0D11b80F92f4f8Ed94CA3fF51D00",
        "coingeckoId": "aave-bat-v1"
      }
    },
    {
      "chainId": 101,
      "address": "FBrfFh7fb7xKfyBMJA32KufMjEkgSgY4AuzLXFKdJFRj",
      "symbol": "waETH",
      "name": "Aave Interest bearing ETH (Wormhole)",
      "decimals": 9,
      "logoURI": "https://raw.githubusercontent.com/solana-labs/token-list/main/assets/mainnet/FBrfFh7fb7xKfyBMJA32KufMjEkgSgY4AuzLXFKdJFRj/logo.svg",
      "tags": [
        "wrapped",
        "wormhole"
      ],
      "extensions": {
        "address": "0x3a3A65aAb0dd2A17E3F1947bA16138cd37d08c04",
        "bridgeContract": "https://etherscan.io/address/0xf92cD566Ea4864356C5491c177A430C222d7e678",
        "assetContract": "https://etherscan.io/address/0x3a3A65aAb0dd2A17E3F1947bA16138cd37d08c04",
        "coingeckoId": "aave-eth-v1"
      }
    },
    {
      "chainId": 101,
      "address": "Adp88WrQDgExPTu26DdBnbN2ffWMkXLxwqzjTdfRQiJi",
      "symbol": "waLINK",
      "name": "Aave Interest bearing LINK (Wormhole)",
      "decimals": 9,
      "logoURI": "https://raw.githubusercontent.com/solana-labs/token-list/main/assets/mainnet/Adp88WrQDgExPTu26DdBnbN2ffWMkXLxwqzjTdfRQiJi/logo.svg",
      "tags": [
        "wrapped",
        "wormhole"
      ],
      "extensions": {
        "address": "0xA64BD6C70Cb9051F6A9ba1F163Fdc07E0DfB5F84",
        "bridgeContract": "https://etherscan.io/address/0xf92cD566Ea4864356C5491c177A430C222d7e678",
        "assetContract": "https://etherscan.io/address/0xA64BD6C70Cb9051F6A9ba1F163Fdc07E0DfB5F84",
        "coingeckoId": "aave-link-v1"
      }
    },
    {
      "chainId": 101,
      "address": "3p67dqghWn6reQcVCqNBkufrpU1gtA1ZRAYja6GMXySG",
      "symbol": "waKNC",
      "name": "Aave Interest bearing KNC (Wormhole)",
      "decimals": 9,
      "logoURI": "https://raw.githubusercontent.com/solana-labs/token-list/main/assets/mainnet/3p67dqghWn6reQcVCqNBkufrpU1gtA1ZRAYja6GMXySG/logo.svg",
      "tags": [
        "wrapped",
        "wormhole"
      ],
      "extensions": {
        "address": "0x9D91BE44C06d373a8a226E1f3b146956083803eB",
        "bridgeContract": "https://etherscan.io/address/0xf92cD566Ea4864356C5491c177A430C222d7e678",
        "assetContract": "https://etherscan.io/address/0x9D91BE44C06d373a8a226E1f3b146956083803eB",
        "coingeckoId": "aave-knc-v1"
      }
    },
    {
      "chainId": 101,
      "address": "A4qYX1xuewaBL9SeZnwA3We6MhG8TYcTceHAJpk7Etdt",
      "symbol": "waREP",
      "name": "Aave Interest bearing REP (Wormhole)",
      "decimals": 9,
      "logoURI": "https://raw.githubusercontent.com/solana-labs/token-list/main/assets/mainnet/A4qYX1xuewaBL9SeZnwA3We6MhG8TYcTceHAJpk7Etdt/logo.svg",
      "tags": [
        "wrapped",
        "wormhole"
      ],
      "extensions": {
        "address": "0x71010A9D003445aC60C4e6A7017c1E89A477B438",
        "bridgeContract": "https://etherscan.io/address/0xf92cD566Ea4864356C5491c177A430C222d7e678",
        "assetContract": "https://etherscan.io/address/0x71010A9D003445aC60C4e6A7017c1E89A477B438"
      }
    },
    {
      "chainId": 101,
      "address": "3iTtcKUVa5ouzwNZFc3SasuAKkY2ZuMxLERRcWfxQVN3",
      "symbol": "waMKR",
      "name": "Aave Interest bearing MKR (Wormhole)",
      "decimals": 9,
      "logoURI": "https://raw.githubusercontent.com/solana-labs/token-list/main/assets/mainnet/3iTtcKUVa5ouzwNZFc3SasuAKkY2ZuMxLERRcWfxQVN3/logo.svg",
      "tags": [
        "wrapped",
        "wormhole"
      ],
      "extensions": {
        "address": "0x7deB5e830be29F91E298ba5FF1356BB7f8146998",
        "bridgeContract": "https://etherscan.io/address/0xf92cD566Ea4864356C5491c177A430C222d7e678",
        "assetContract": "https://etherscan.io/address/0x7deB5e830be29F91E298ba5FF1356BB7f8146998",
        "coingeckoId": "aave-mkr-v1"
      }
    },
    {
      "chainId": 101,
      "address": "EMS6TrCU8uBMumZukRSShGS1yzHGqYd3S8hW2sYULX3T",
      "symbol": "waMANA",
      "name": "Aave Interest bearing MANA (Wormhole)",
      "decimals": 9,
      "logoURI": "https://raw.githubusercontent.com/solana-labs/token-list/main/assets/mainnet/EMS6TrCU8uBMumZukRSShGS1yzHGqYd3S8hW2sYULX3T/logo.svg",
      "tags": [
        "wrapped",
        "wormhole"
      ],
      "extensions": {
        "address": "0x6FCE4A401B6B80ACe52baAefE4421Bd188e76F6f",
        "bridgeContract": "https://etherscan.io/address/0xf92cD566Ea4864356C5491c177A430C222d7e678",
        "assetContract": "https://etherscan.io/address/0x6FCE4A401B6B80ACe52baAefE4421Bd188e76F6f",
        "coingeckoId": "aave-mana-v1"
      }
    },
    {
      "chainId": 101,
      "address": "qhqzfH7AjeukUgqyPXncWHFXTBebFNu5QQUrzhJaLB4",
      "symbol": "waZRX",
      "name": "Aave Interest bearing ZRX (Wormhole)",
      "decimals": 9,
      "logoURI": "https://raw.githubusercontent.com/solana-labs/token-list/main/assets/mainnet/qhqzfH7AjeukUgqyPXncWHFXTBebFNu5QQUrzhJaLB4/logo.svg",
      "tags": [
        "wrapped",
        "wormhole"
      ],
      "extensions": {
        "address": "0x6Fb0855c404E09c47C3fBCA25f08d4E41f9F062f",
        "bridgeContract": "https://etherscan.io/address/0xf92cD566Ea4864356C5491c177A430C222d7e678",
        "assetContract": "https://etherscan.io/address/0x6Fb0855c404E09c47C3fBCA25f08d4E41f9F062f",
        "coingeckoId": "aave-zrx-v1"
      }
    },
    {
      "chainId": 101,
      "address": "FeU2J26AfMqh2mh7Cf4Lw1HRueAvAkZYxGr8njFNMeQ2",
      "symbol": "waSNX",
      "name": "Aave Interest bearing SNX (Wormhole)",
      "decimals": 9,
      "logoURI": "https://raw.githubusercontent.com/solana-labs/token-list/main/assets/mainnet/FeU2J26AfMqh2mh7Cf4Lw1HRueAvAkZYxGr8njFNMeQ2/logo.png",
      "tags": [
        "wrapped",
        "wormhole"
      ],
      "extensions": {
        "address": "0x328C4c80BC7aCa0834Db37e6600A6c49E12Da4DE",
        "bridgeContract": "https://etherscan.io/address/0xf92cD566Ea4864356C5491c177A430C222d7e678",
        "assetContract": "https://etherscan.io/address/0x328C4c80BC7aCa0834Db37e6600A6c49E12Da4DE",
        "coingeckoId": "aave-snx-v1"
      }
    },
    {
      "chainId": 101,
      "address": "GveRVvWTUH1s26YxyjUnXh1J5mMdu5crC2K2uQy26KXi",
      "symbol": "waWBTC",
      "name": "Aave Interest bearing WBTC (Wormhole)",
      "decimals": 8,
      "logoURI": "https://raw.githubusercontent.com/solana-labs/token-list/main/assets/mainnet/GveRVvWTUH1s26YxyjUnXh1J5mMdu5crC2K2uQy26KXi/logo.svg",
      "tags": [
        "wrapped",
        "wormhole"
      ],
      "extensions": {
        "address": "0xFC4B8ED459e00e5400be803A9BB3954234FD50e3",
        "bridgeContract": "https://etherscan.io/address/0xf92cD566Ea4864356C5491c177A430C222d7e678",
        "assetContract": "https://etherscan.io/address/0xFC4B8ED459e00e5400be803A9BB3954234FD50e3",
        "coingeckoId": "aave-wbtc-v1"
      }
    },
    {
      "chainId": 101,
      "address": "F2WgoHLwV4pfxN4WrUs2q6KkmFCsNorGYQ82oaPNUFLP",
      "symbol": "waBUSD",
      "name": "Aave Interest bearing Binance USD (Wormhole)",
      "decimals": 9,
      "logoURI": "https://raw.githubusercontent.com/solana-labs/token-list/main/assets/mainnet/F2WgoHLwV4pfxN4WrUs2q6KkmFCsNorGYQ82oaPNUFLP/logo.svg",
      "tags": [
        "wrapped",
        "wormhole"
      ],
      "extensions": {
        "address": "0x6Ee0f7BB50a54AB5253dA0667B0Dc2ee526C30a8",
        "bridgeContract": "https://etherscan.io/address/0xf92cD566Ea4864356C5491c177A430C222d7e678",
        "assetContract": "https://etherscan.io/address/0x6Ee0f7BB50a54AB5253dA0667B0Dc2ee526C30a8",
        "coingeckoId": "aave-busd-v1"
      }
    },
    {
      "chainId": 101,
      "address": "3rNUQJgvfZ5eFsZvCkvdYcbd9ZzS6YmtwQsoUTFKmVd4",
      "symbol": "waENJ",
      "name": "Aave Interest bearing ENJ (Wormhole)",
      "decimals": 9,
      "logoURI": "https://raw.githubusercontent.com/solana-labs/token-list/main/assets/mainnet/3rNUQJgvfZ5eFsZvCkvdYcbd9ZzS6YmtwQsoUTFKmVd4/logo.svg",
      "tags": [
        "wrapped",
        "wormhole"
      ],
      "extensions": {
        "address": "0x712DB54daA836B53Ef1EcBb9c6ba3b9Efb073F40",
        "bridgeContract": "https://etherscan.io/address/0xf92cD566Ea4864356C5491c177A430C222d7e678",
        "assetContract": "https://etherscan.io/address/0x712DB54daA836B53Ef1EcBb9c6ba3b9Efb073F40",
        "coingeckoId": "aave-enj-v1"
      }
    },
    {
      "chainId": 101,
      "address": "BHh8nyDwdUG4uyyQYNqGXGLHPyb83R6Y2fqJrNVKtTsT",
      "symbol": "waREN",
      "name": "Aave Interest bearing REN (Wormhole)",
      "decimals": 9,
      "logoURI": "https://raw.githubusercontent.com/solana-labs/token-list/main/assets/mainnet/BHh8nyDwdUG4uyyQYNqGXGLHPyb83R6Y2fqJrNVKtTsT/logo.png",
      "tags": [
        "wrapped",
        "wormhole"
      ],
      "extensions": {
        "address": "0x69948cC03f478B95283F7dbf1CE764d0fc7EC54C",
        "bridgeContract": "https://etherscan.io/address/0xf92cD566Ea4864356C5491c177A430C222d7e678",
        "assetContract": "https://etherscan.io/address/0x69948cC03f478B95283F7dbf1CE764d0fc7EC54C",
        "coingeckoId": "aave-ren-v1"
      }
    },
    {
      "chainId": 101,
      "address": "EE58FVYG1UoY6Givy3K3GSRde9sHMj6X1BnocHBtd3sz",
      "symbol": "waYFI",
      "name": "Aave Interest bearing YFI (Wormhole)",
      "decimals": 9,
      "logoURI": "https://raw.githubusercontent.com/solana-labs/token-list/main/assets/mainnet/EE58FVYG1UoY6Givy3K3GSRde9sHMj6X1BnocHBtd3sz/logo.png",
      "tags": [
        "wrapped",
        "wormhole"
      ],
      "extensions": {
        "address": "0x12e51E77DAAA58aA0E9247db7510Ea4B46F9bEAd",
        "bridgeContract": "https://etherscan.io/address/0xf92cD566Ea4864356C5491c177A430C222d7e678",
        "assetContract": "https://etherscan.io/address/0x12e51E77DAAA58aA0E9247db7510Ea4B46F9bEAd",
        "coingeckoId": "ayfi"
      }
    },
    {
      "chainId": 101,
      "address": "8aYsiHR6oVTAcFUzdXDhaPkgRbn4QYRCkdk3ATmAmY4p",
      "symbol": "waAAVE",
      "name": "Aave Interest bearing Aave Token (Wormhole)",
      "decimals": 9,
      "logoURI": "https://raw.githubusercontent.com/solana-labs/token-list/main/assets/mainnet/8aYsiHR6oVTAcFUzdXDhaPkgRbn4QYRCkdk3ATmAmY4p/logo.svg",
      "tags": [
        "wrapped",
        "wormhole"
      ],
      "extensions": {
        "address": "0xba3D9687Cf50fE253cd2e1cFeEdE1d6787344Ed5",
        "bridgeContract": "https://etherscan.io/address/0xf92cD566Ea4864356C5491c177A430C222d7e678",
        "assetContract": "https://etherscan.io/address/0xba3D9687Cf50fE253cd2e1cFeEdE1d6787344Ed5"
      }
    },
    {
      "chainId": 101,
      "address": "8kwCLkWbv4qTJPcbSV65tWdQmjURjBGRSv6VtC1JTiL8",
      "symbol": "waUNI",
      "name": "Aave Interest bearing Uniswap (Wormhole)",
      "decimals": 9,
      "logoURI": "https://raw.githubusercontent.com/solana-labs/token-list/main/assets/mainnet/8kwCLkWbv4qTJPcbSV65tWdQmjURjBGRSv6VtC1JTiL8/logo.png",
      "tags": [
        "wrapped",
        "wormhole"
      ],
      "extensions": {
        "address": "0xB124541127A0A657f056D9Dd06188c4F1b0e5aab",
        "bridgeContract": "https://etherscan.io/address/0xf92cD566Ea4864356C5491c177A430C222d7e678",
        "assetContract": "https://etherscan.io/address/0xB124541127A0A657f056D9Dd06188c4F1b0e5aab"
      }
    },
    {
      "chainId": 101,
      "address": "9NDu1wdjZ7GiY7foAXhia9h1wQU45oTUzyMZKJ31V7JA",
      "symbol": "wstkAAVE",
      "name": "Staked Aave (Wormhole)",
      "decimals": 9,
      "logoURI": "https://raw.githubusercontent.com/solana-labs/token-list/main/assets/mainnet/9NDu1wdjZ7GiY7foAXhia9h1wQU45oTUzyMZKJ31V7JA/logo.png",
      "tags": [
        "wrapped",
        "wormhole"
      ],
      "extensions": {
        "address": "0x4da27a545c0c5B758a6BA100e3a049001de870f5",
        "bridgeContract": "https://etherscan.io/address/0xf92cD566Ea4864356C5491c177A430C222d7e678",
        "assetContract": "https://etherscan.io/address/0x4da27a545c0c5B758a6BA100e3a049001de870f5"
      }
    },
    {
      "chainId": 101,
      "address": "GNQ1Goajm3Za8uC1Eptt2yfsrbnkZh2eMJoqxg54sj3o",
      "symbol": "wUniDAIETH",
      "name": "Uniswap DAI LP (Wormhole)",
      "decimals": 9,
      "logoURI": "https://raw.githubusercontent.com/solana-labs/token-list/main/assets/mainnet/GNQ1Goajm3Za8uC1Eptt2yfsrbnkZh2eMJoqxg54sj3o/logo.png",
      "tags": [
        "wrapped",
        "wormhole"
      ],
      "extensions": {
        "address": "0x2a1530C4C41db0B0b2bB646CB5Eb1A67b7158667",
        "bridgeContract": "https://etherscan.io/address/0xf92cD566Ea4864356C5491c177A430C222d7e678",
        "assetContract": "https://etherscan.io/address/0x2a1530C4C41db0B0b2bB646CB5Eb1A67b7158667"
      }
    },
    {
      "chainId": 101,
      "address": "7NFin546WNvWkhtfftfY77z8C1TrxLbUcKmw5TpHGGtC",
      "symbol": "wUniUSDCETH",
      "name": "Uniswap USDC LP (Wormhole)",
      "decimals": 9,
      "logoURI": "https://raw.githubusercontent.com/solana-labs/token-list/main/assets/mainnet/7NFin546WNvWkhtfftfY77z8C1TrxLbUcKmw5TpHGGtC/logo.png",
      "tags": [
        "wrapped",
        "wormhole"
      ],
      "extensions": {
        "address": "0x97deC872013f6B5fB443861090ad931542878126",
        "bridgeContract": "https://etherscan.io/address/0xf92cD566Ea4864356C5491c177A430C222d7e678",
        "assetContract": "https://etherscan.io/address/0x97deC872013f6B5fB443861090ad931542878126"
      }
    },
    {
      "chainId": 101,
      "address": "7gersKTtU65ERNBNTZKjYgKf7HypR7PDMprcuhQJChaq",
      "symbol": "wUnisETHETH",
      "name": "Uniswap sETH LP (Wormhole)",
      "decimals": 9,
      "logoURI": "https://raw.githubusercontent.com/solana-labs/token-list/main/assets/mainnet/7gersKTtU65ERNBNTZKjYgKf7HypR7PDMprcuhQJChaq/logo.png",
      "tags": [
        "wrapped",
        "wormhole"
      ],
      "extensions": {
        "address": "0xe9Cf7887b93150D4F2Da7dFc6D502B216438F244",
        "bridgeContract": "https://etherscan.io/address/0xf92cD566Ea4864356C5491c177A430C222d7e678",
        "assetContract": "https://etherscan.io/address/0xe9Cf7887b93150D4F2Da7dFc6D502B216438F244"
      }
    },
    {
      "chainId": 101,
      "address": "4aqNtSCr77eiEZJ9u9BhPErjEMju6FFdLeBKkE1pdxuK",
      "symbol": "wUniLENDETH",
      "name": "Uniswap LEND LP (Wormhole)",
      "decimals": 9,
      "logoURI": "https://raw.githubusercontent.com/solana-labs/token-list/main/assets/mainnet/4aqNtSCr77eiEZJ9u9BhPErjEMju6FFdLeBKkE1pdxuK/logo.png",
      "tags": [
        "wrapped",
        "wormhole"
      ],
      "extensions": {
        "address": "0xcaA7e4656f6A2B59f5f99c745F91AB26D1210DCe",
        "bridgeContract": "https://etherscan.io/address/0xf92cD566Ea4864356C5491c177A430C222d7e678",
        "assetContract": "https://etherscan.io/address/0xcaA7e4656f6A2B59f5f99c745F91AB26D1210DCe"
      }
    },
    {
      "chainId": 101,
      "address": "FDdoYCHwFghBSbnN6suvFR3VFw6kAzfhfGpkAQAGPLC3",
      "symbol": "wUniMKRETH",
      "name": "Uniswap MKR LP (Wormhole)",
      "decimals": 9,
      "logoURI": "https://raw.githubusercontent.com/solana-labs/token-list/main/assets/mainnet/FDdoYCHwFghBSbnN6suvFR3VFw6kAzfhfGpkAQAGPLC3/logo.png",
      "tags": [
        "wrapped",
        "wormhole"
      ],
      "extensions": {
        "address": "0x2C4Bd064b998838076fa341A83d007FC2FA50957",
        "bridgeContract": "https://etherscan.io/address/0xf92cD566Ea4864356C5491c177A430C222d7e678",
        "assetContract": "https://etherscan.io/address/0x2C4Bd064b998838076fa341A83d007FC2FA50957"
      }
    },
    {
      "chainId": 101,
      "address": "FSSTfbb1vh1TRe8Ja64hC65QTc7pPUhwHh5uTAWj5haH",
      "symbol": "wUniLINKETH",
      "name": "Uniswap LINK LP (Wormhole)",
      "decimals": 9,
      "logoURI": "https://raw.githubusercontent.com/solana-labs/token-list/main/assets/mainnet/FSSTfbb1vh1TRe8Ja64hC65QTc7pPUhwHh5uTAWj5haH/logo.png",
      "tags": [
        "wrapped",
        "wormhole"
      ],
      "extensions": {
        "address": "0xF173214C720f58E03e194085B1DB28B50aCDeeaD",
        "bridgeContract": "https://etherscan.io/address/0xf92cD566Ea4864356C5491c177A430C222d7e678",
        "assetContract": "https://etherscan.io/address/0xF173214C720f58E03e194085B1DB28B50aCDeeaD"
      }
    },
    {
      "chainId": 101,
      "address": "Aci9xBGywrgBxQoFnL6LCoCYuX5k6AqaYhimgSZ1Fhrk",
      "symbol": "waUniETH",
      "name": "Aave Interest bearing UniETH (Wormhole)",
      "decimals": 9,
      "logoURI": "https://raw.githubusercontent.com/solana-labs/token-list/main/assets/mainnet/Aci9xBGywrgBxQoFnL6LCoCYuX5k6AqaYhimgSZ1Fhrk/logo.png",
      "tags": [
        "wrapped",
        "wormhole"
      ],
      "extensions": {
        "address": "0x6179078872605396Ee62960917128F9477a5DdbB",
        "bridgeContract": "https://etherscan.io/address/0xf92cD566Ea4864356C5491c177A430C222d7e678",
        "assetContract": "https://etherscan.io/address/0x6179078872605396Ee62960917128F9477a5DdbB"
      }
    },
    {
      "chainId": 101,
      "address": "GqHK99sW4ym6zy6Kdoh8f7sb2c3qhtB3WRqeyPbAYfmy",
      "symbol": "waUniDAI",
      "name": "Aave Interest bearing UniDAI (Wormhole)",
      "decimals": 9,
      "logoURI": "https://raw.githubusercontent.com/solana-labs/token-list/main/assets/mainnet/GqHK99sW4ym6zy6Kdoh8f7sb2c3qhtB3WRqeyPbAYfmy/logo.png",
      "tags": [
        "wrapped",
        "wormhole"
      ],
      "extensions": {
        "address": "0x048930eec73c91B44b0844aEACdEBADC2F2b6efb",
        "bridgeContract": "https://etherscan.io/address/0xf92cD566Ea4864356C5491c177A430C222d7e678",
        "assetContract": "https://etherscan.io/address/0x048930eec73c91B44b0844aEACdEBADC2F2b6efb"
      }
    },
    {
      "chainId": 101,
      "address": "4e4TpGVJMYiz5UBrAXuNmiVJ9yvc7ppJeAn8sXmbnmDi",
      "symbol": "waUniUSDC",
      "name": "Aave Interest bearing UniUSDC (Wormhole)",
      "decimals": 6,
      "logoURI": "https://raw.githubusercontent.com/solana-labs/token-list/main/assets/mainnet/4e4TpGVJMYiz5UBrAXuNmiVJ9yvc7ppJeAn8sXmbnmDi/logo.png",
      "tags": [
        "wrapped",
        "wormhole"
      ],
      "extensions": {
        "address": "0xe02b2Ad63eFF3Ac1D5827cBd7AB9DD3DaC4f4AD0",
        "bridgeContract": "https://etherscan.io/address/0xf92cD566Ea4864356C5491c177A430C222d7e678",
        "assetContract": "https://etherscan.io/address/0xe02b2Ad63eFF3Ac1D5827cBd7AB9DD3DaC4f4AD0"
      }
    },
    {
      "chainId": 101,
      "address": "49LoAnQQdo9171zfcWRUoQLYSScrxXobbuwt14xjvfVm",
      "symbol": "waUniUSDT",
      "name": "Aave Interest bearing UniUSDT (Wormhole)",
      "decimals": 6,
      "logoURI": "https://raw.githubusercontent.com/solana-labs/token-list/main/assets/mainnet/49LoAnQQdo9171zfcWRUoQLYSScrxXobbuwt14xjvfVm/logo.png",
      "tags": [
        "wrapped",
        "wormhole"
      ],
      "extensions": {
        "address": "0xb977ee318010A5252774171494a1bCB98E7fab65",
        "bridgeContract": "https://etherscan.io/address/0xf92cD566Ea4864356C5491c177A430C222d7e678",
        "assetContract": "https://etherscan.io/address/0xb977ee318010A5252774171494a1bCB98E7fab65"
      }
    },
    {
      "chainId": 101,
      "address": "CvG3gtKYJtKRzEUgMeb42xnd8HDjESgLtyJqQ2kuLncp",
      "symbol": "waUniDAIETH",
      "name": "Aave Interest bearing UniDAIETH (Wormhole)",
      "decimals": 9,
      "logoURI": "https://raw.githubusercontent.com/solana-labs/token-list/main/assets/mainnet/CvG3gtKYJtKRzEUgMeb42xnd8HDjESgLtyJqQ2kuLncp/logo.svg",
      "tags": [
        "wrapped",
        "wormhole"
      ],
      "extensions": {
        "address": "0xBbBb7F2aC04484F7F04A2C2C16f20479791BbB44",
        "bridgeContract": "https://etherscan.io/address/0xf92cD566Ea4864356C5491c177A430C222d7e678",
        "assetContract": "https://etherscan.io/address/0xBbBb7F2aC04484F7F04A2C2C16f20479791BbB44"
      }
    },
    {
      "chainId": 101,
      "address": "GSv5ECZaMfaceZK4WKKzA4tKVDkqtfBASECcmYFWcy4G",
      "symbol": "waUniUSDCETH",
      "name": "Aave Interest bearing UniUSDCETH (Wormhole)",
      "decimals": 9,
      "logoURI": "https://raw.githubusercontent.com/solana-labs/token-list/main/assets/mainnet/GSv5ECZaMfaceZK4WKKzA4tKVDkqtfBASECcmYFWcy4G/logo.svg",
      "tags": [
        "wrapped",
        "wormhole"
      ],
      "extensions": {
        "address": "0x1D0e53A0e524E3CC92C1f0f33Ae268FfF8D7E7a5",
        "bridgeContract": "https://etherscan.io/address/0xf92cD566Ea4864356C5491c177A430C222d7e678",
        "assetContract": "https://etherscan.io/address/0x1D0e53A0e524E3CC92C1f0f33Ae268FfF8D7E7a5"
      }
    },
    {
      "chainId": 101,
      "address": "7LUdsedi7qpTJGnFpZo6mWqVtKKpccr9XrQGxJ2xUDPT",
      "symbol": "waUniSETHETH",
      "name": "Aave Interest bearing UniSETHETH (Wormhole)",
      "decimals": 9,
      "logoURI": "https://raw.githubusercontent.com/solana-labs/token-list/main/assets/mainnet/7LUdsedi7qpTJGnFpZo6mWqVtKKpccr9XrQGxJ2xUDPT/logo.svg",
      "tags": [
        "wrapped",
        "wormhole"
      ],
      "extensions": {
        "address": "0x84BBcaB430717ff832c3904fa6515f97fc63C76F",
        "bridgeContract": "https://etherscan.io/address/0xf92cD566Ea4864356C5491c177A430C222d7e678",
        "assetContract": "https://etherscan.io/address/0x84BBcaB430717ff832c3904fa6515f97fc63C76F"
      }
    },
    {
      "chainId": 101,
      "address": "Hc1zHQxg1k2JVwvuv3kqbCyZDEJYfDdNftBMab4EMUx9",
      "symbol": "waUniLENDETH",
      "name": "Aave Interest bearing UniLENDETH (Wormhole)",
      "decimals": 9,
      "logoURI": "https://raw.githubusercontent.com/solana-labs/token-list/main/assets/mainnet/Hc1zHQxg1k2JVwvuv3kqbCyZDEJYfDdNftBMab4EMUx9/logo.svg",
      "tags": [
        "wrapped",
        "wormhole"
      ],
      "extensions": {
        "address": "0xc88ebbf7C523f38Ef3eB8A151273C0F0dA421e63",
        "bridgeContract": "https://etherscan.io/address/0xf92cD566Ea4864356C5491c177A430C222d7e678",
        "assetContract": "https://etherscan.io/address/0xc88ebbf7C523f38Ef3eB8A151273C0F0dA421e63"
      }
    },
    {
      "chainId": 101,
      "address": "9PejEmx6NKDHgf6jpgAWwZsibURKifBakjzDQdtCtAXT",
      "symbol": "waUniMKRETH",
      "name": "Aave Interest bearing UniMKRETH (Wormhole)",
      "decimals": 9,
      "logoURI": "https://raw.githubusercontent.com/solana-labs/token-list/main/assets/mainnet/9PejEmx6NKDHgf6jpgAWwZsibURKifBakjzDQdtCtAXT/logo.svg",
      "tags": [
        "wrapped",
        "wormhole"
      ],
      "extensions": {
        "address": "0x8c69f7A4C9B38F1b48005D216c398Efb2F1Ce3e4",
        "bridgeContract": "https://etherscan.io/address/0xf92cD566Ea4864356C5491c177A430C222d7e678",
        "assetContract": "https://etherscan.io/address/0x8c69f7A4C9B38F1b48005D216c398Efb2F1Ce3e4"
      }
    },
    {
      "chainId": 101,
      "address": "KcHygDp4o7ENsHjevYM4T3u6R7KHa5VyvkJ7kpmJcYo",
      "symbol": "waUniLINKETH",
      "name": "Aave Interest bearing UniLINKETH (Wormhole)",
      "decimals": 9,
      "logoURI": "https://raw.githubusercontent.com/solana-labs/token-list/main/assets/mainnet/KcHygDp4o7ENsHjevYM4T3u6R7KHa5VyvkJ7kpmJcYo/logo.svg",
      "tags": [
        "wrapped",
        "wormhole"
      ],
      "extensions": {
        "address": "0x9548DB8b1cA9b6c757485e7861918b640390169c",
        "bridgeContract": "https://etherscan.io/address/0xf92cD566Ea4864356C5491c177A430C222d7e678",
        "assetContract": "https://etherscan.io/address/0x9548DB8b1cA9b6c757485e7861918b640390169c"
      }
    },
    {
      "chainId": 101,
      "address": "GNPAF84ZEtKYyfuY2fg8tZVwse7LpTSeyYPSyEKFqa2Y",
      "symbol": "waUSDT",
      "name": "Aave interest bearing USDT (Wormhole)",
      "decimals": 6,
      "logoURI": "https://raw.githubusercontent.com/solana-labs/token-list/main/assets/mainnet/GNPAF84ZEtKYyfuY2fg8tZVwse7LpTSeyYPSyEKFqa2Y/logo.svg",
      "tags": [
        "wrapped",
        "wormhole"
      ],
      "extensions": {
        "address": "0x3Ed3B47Dd13EC9a98b44e6204A523E766B225811",
        "bridgeContract": "https://etherscan.io/address/0xf92cD566Ea4864356C5491c177A430C222d7e678",
        "assetContract": "https://etherscan.io/address/0x3Ed3B47Dd13EC9a98b44e6204A523E766B225811",
        "coingeckoId": "aave-usdt"
      }
    },
    {
      "chainId": 101,
      "address": "3QTknQ3i27rDKm5hvBaScFLQ34xX9N7J7XfEFwy27qbZ",
      "symbol": "waWBTC",
      "name": "Aave interest bearing WBTC (Wormhole)",
      "decimals": 8,
      "logoURI": "https://raw.githubusercontent.com/solana-labs/token-list/main/assets/mainnet/3QTknQ3i27rDKm5hvBaScFLQ34xX9N7J7XfEFwy27qbZ/logo.svg",
      "tags": [
        "wrapped",
        "wormhole"
      ],
      "extensions": {
        "address": "0x9ff58f4fFB29fA2266Ab25e75e2A8b3503311656",
        "bridgeContract": "https://etherscan.io/address/0xf92cD566Ea4864356C5491c177A430C222d7e678",
        "assetContract": "https://etherscan.io/address/0x9ff58f4fFB29fA2266Ab25e75e2A8b3503311656",
        "coingeckoId": "aave-wbtc"
      }
    },
    {
      "chainId": 101,
      "address": "EbpkofeWyiQouGyxQAgXxEyGtjgq13NSucX3CNvucNpb",
      "symbol": "waWETH",
      "name": "Aave interest bearing WETH (Wormhole)",
      "decimals": 9,
      "logoURI": "https://raw.githubusercontent.com/solana-labs/token-list/main/assets/mainnet/EbpkofeWyiQouGyxQAgXxEyGtjgq13NSucX3CNvucNpb/logo.png",
      "tags": [
        "wrapped",
        "wormhole"
      ],
      "extensions": {
        "address": "0x030bA81f1c18d280636F32af80b9AAd02Cf0854e",
        "bridgeContract": "https://etherscan.io/address/0xf92cD566Ea4864356C5491c177A430C222d7e678",
        "assetContract": "https://etherscan.io/address/0x030bA81f1c18d280636F32af80b9AAd02Cf0854e"
      }
    },
    {
      "chainId": 101,
      "address": "67uaa3Z7SX7GC6dqSTjpJLnySLXZpCAK9MHMi3232Bfb",
      "symbol": "waYFI",
      "name": "Aave interest bearing YFI (Wormhole)",
      "decimals": 9,
      "logoURI": "https://raw.githubusercontent.com/solana-labs/token-list/main/assets/mainnet/67uaa3Z7SX7GC6dqSTjpJLnySLXZpCAK9MHMi3232Bfb/logo.svg",
      "tags": [
        "wrapped",
        "wormhole"
      ],
      "extensions": {
        "address": "0x5165d24277cD063F5ac44Efd447B27025e888f37",
        "bridgeContract": "https://etherscan.io/address/0xf92cD566Ea4864356C5491c177A430C222d7e678",
        "assetContract": "https://etherscan.io/address/0x5165d24277cD063F5ac44Efd447B27025e888f37"
      }
    },
    {
      "chainId": 101,
      "address": "9xS6et5uvQ64QsmaGMfzfXrwTsfYPjwEWuiPnBGFgfw",
      "symbol": "waZRX",
      "name": "Aave interest bearing ZRX (Wormhole)",
      "decimals": 9,
      "logoURI": "https://raw.githubusercontent.com/solana-labs/token-list/main/assets/mainnet/9xS6et5uvQ64QsmaGMfzfXrwTsfYPjwEWuiPnBGFgfw/logo.svg",
      "tags": [
        "wrapped",
        "wormhole"
      ],
      "extensions": {
        "address": "0xDf7FF54aAcAcbFf42dfe29DD6144A69b629f8C9e",
        "bridgeContract": "https://etherscan.io/address/0xf92cD566Ea4864356C5491c177A430C222d7e678",
        "assetContract": "https://etherscan.io/address/0xDf7FF54aAcAcbFf42dfe29DD6144A69b629f8C9e",
        "coingeckoId": "aave-zrx"
      }
    },
    {
      "chainId": 101,
      "address": "2TZ8s2FwtWqJrWpdFsSf2uM2Fvjw474n6HhTdTEWoLor",
      "symbol": "waUNI",
      "name": "Aave interest bearing UNI (Wormhole)",
      "decimals": 9,
      "logoURI": "https://raw.githubusercontent.com/solana-labs/token-list/main/assets/mainnet/2TZ8s2FwtWqJrWpdFsSf2uM2Fvjw474n6HhTdTEWoLor/logo.svg",
      "tags": [
        "wrapped",
        "wormhole"
      ],
      "extensions": {
        "address": "0xB9D7CB55f463405CDfBe4E90a6D2Df01C2B92BF1",
        "bridgeContract": "https://etherscan.io/address/0xf92cD566Ea4864356C5491c177A430C222d7e678",
        "assetContract": "https://etherscan.io/address/0xB9D7CB55f463405CDfBe4E90a6D2Df01C2B92BF1"
      }
    },
    {
      "chainId": 101,
      "address": "G1o2fHZXyPCeAEcY4o6as7SmVaUu65DRhcq1S4Cfap9T",
      "symbol": "waAAVE",
      "name": "Aave interest bearing AAVE (Wormhole)",
      "decimals": 9,
      "logoURI": "https://raw.githubusercontent.com/solana-labs/token-list/main/assets/mainnet/G1o2fHZXyPCeAEcY4o6as7SmVaUu65DRhcq1S4Cfap9T/logo.svg",
      "tags": [
        "wrapped",
        "wormhole"
      ],
      "extensions": {
        "address": "0xFFC97d72E13E01096502Cb8Eb52dEe56f74DAD7B",
        "bridgeContract": "https://etherscan.io/address/0xf92cD566Ea4864356C5491c177A430C222d7e678",
        "assetContract": "https://etherscan.io/address/0xFFC97d72E13E01096502Cb8Eb52dEe56f74DAD7B"
      }
    },
    {
      "chainId": 101,
      "address": "8PeWkyvCDHpSgT5oiGFgZQtXSRBij7ZFLJTHAGBntRDH",
      "symbol": "waBAT",
      "name": "Aave interest bearing BAT (Wormhole)",
      "decimals": 9,
      "logoURI": "https://raw.githubusercontent.com/solana-labs/token-list/main/assets/mainnet/8PeWkyvCDHpSgT5oiGFgZQtXSRBij7ZFLJTHAGBntRDH/logo.svg",
      "tags": [
        "wrapped",
        "wormhole"
      ],
      "extensions": {
        "address": "0x05Ec93c0365baAeAbF7AefFb0972ea7ECdD39CF1",
        "bridgeContract": "https://etherscan.io/address/0xf92cD566Ea4864356C5491c177A430C222d7e678",
        "assetContract": "https://etherscan.io/address/0x05Ec93c0365baAeAbF7AefFb0972ea7ECdD39CF1",
        "coingeckoId": "aave-bat"
      }
    },
    {
      "chainId": 101,
      "address": "67opsuaXQ3JRSJ1mmF7aPLSq6JaZcwAmXwcMzUN5PSMv",
      "symbol": "waBUSD",
      "name": "Aave interest bearing BUSD (Wormhole)",
      "decimals": 9,
      "logoURI": "https://raw.githubusercontent.com/solana-labs/token-list/main/assets/mainnet/67opsuaXQ3JRSJ1mmF7aPLSq6JaZcwAmXwcMzUN5PSMv/logo.svg",
      "tags": [
        "wrapped",
        "wormhole"
      ],
      "extensions": {
        "address": "0xA361718326c15715591c299427c62086F69923D9",
        "bridgeContract": "https://etherscan.io/address/0xf92cD566Ea4864356C5491c177A430C222d7e678",
        "assetContract": "https://etherscan.io/address/0xA361718326c15715591c299427c62086F69923D9",
        "coingeckoId": "aave-busd"
      }
    },
    {
      "chainId": 101,
      "address": "4JrrHRS56i9GZkSmGaCY3ZsxMo3JEqQviU64ki7ZJPak",
      "symbol": "waDAI",
      "name": "Aave interest bearing DAI (Wormhole)",
      "decimals": 9,
      "logoURI": "https://raw.githubusercontent.com/solana-labs/token-list/main/assets/mainnet/4JrrHRS56i9GZkSmGaCY3ZsxMo3JEqQviU64ki7ZJPak/logo.svg",
      "tags": [
        "wrapped",
        "wormhole"
      ],
      "extensions": {
        "address": "0x028171bCA77440897B824Ca71D1c56caC55b68A3",
        "bridgeContract": "https://etherscan.io/address/0xf92cD566Ea4864356C5491c177A430C222d7e678",
        "assetContract": "https://etherscan.io/address/0x028171bCA77440897B824Ca71D1c56caC55b68A3",
        "coingeckoId": "aave-dai"
      }
    },
    {
      "chainId": 101,
      "address": "3LmfKjsSU9hdxfZfcr873DMNR5nnrk8EvdueXg1dTSin",
      "symbol": "waENJ",
      "name": "Aave interest bearing ENJ (Wormhole)",
      "decimals": 9,
      "logoURI": "https://raw.githubusercontent.com/solana-labs/token-list/main/assets/mainnet/3LmfKjsSU9hdxfZfcr873DMNR5nnrk8EvdueXg1dTSin/logo.svg",
      "tags": [
        "wrapped",
        "wormhole"
      ],
      "extensions": {
        "address": "0xaC6Df26a590F08dcC95D5a4705ae8abbc88509Ef",
        "bridgeContract": "https://etherscan.io/address/0xf92cD566Ea4864356C5491c177A430C222d7e678",
        "assetContract": "https://etherscan.io/address/0xaC6Df26a590F08dcC95D5a4705ae8abbc88509Ef",
        "coingeckoId": "aave-enj"
      }
    },
    {
      "chainId": 101,
      "address": "7VD2Gosm34hB7kughTqu1N3sW92hq3XwKLTi1N1tdKrj",
      "symbol": "waKNC",
      "name": "Aave interest bearing KNC (Wormhole)",
      "decimals": 9,
      "logoURI": "https://raw.githubusercontent.com/solana-labs/token-list/main/assets/mainnet/7VD2Gosm34hB7kughTqu1N3sW92hq3XwKLTi1N1tdKrj/logo.svg",
      "tags": [
        "wrapped",
        "wormhole"
      ],
      "extensions": {
        "address": "0x39C6b3e42d6A679d7D776778Fe880BC9487C2EDA",
        "bridgeContract": "https://etherscan.io/address/0xf92cD566Ea4864356C5491c177A430C222d7e678",
        "assetContract": "https://etherscan.io/address/0x39C6b3e42d6A679d7D776778Fe880BC9487C2EDA",
        "coingeckoId": "aave-knc"
      }
    },
    {
      "chainId": 101,
      "address": "4erbVWFvdvS5P8ews7kUjqfpCQbA8vurnWyvRLsnZJgv",
      "symbol": "waLINK",
      "name": "Aave interest bearing LINK (Wormhole)",
      "decimals": 9,
      "logoURI": "https://raw.githubusercontent.com/solana-labs/token-list/main/assets/mainnet/4erbVWFvdvS5P8ews7kUjqfpCQbA8vurnWyvRLsnZJgv/logo.svg",
      "tags": [
        "wrapped",
        "wormhole"
      ],
      "extensions": {
        "address": "0xa06bC25B5805d5F8d82847D191Cb4Af5A3e873E0",
        "bridgeContract": "https://etherscan.io/address/0xf92cD566Ea4864356C5491c177A430C222d7e678",
        "assetContract": "https://etherscan.io/address/0xa06bC25B5805d5F8d82847D191Cb4Af5A3e873E0",
        "coingeckoId": "aave-link"
      }
    },
    {
      "chainId": 101,
      "address": "AXJWqG4SpAEwkMjKYkarKwv6Qfz5rLU3cwt5KtrDAAYe",
      "symbol": "waMANA",
      "name": "Aave interest bearing MANA (Wormhole)",
      "decimals": 9,
      "logoURI": "https://raw.githubusercontent.com/solana-labs/token-list/main/assets/mainnet/AXJWqG4SpAEwkMjKYkarKwv6Qfz5rLU3cwt5KtrDAAYe/logo.svg",
      "tags": [
        "wrapped",
        "wormhole"
      ],
      "extensions": {
        "address": "0xa685a61171bb30d4072B338c80Cb7b2c865c873E",
        "bridgeContract": "https://etherscan.io/address/0xf92cD566Ea4864356C5491c177A430C222d7e678",
        "assetContract": "https://etherscan.io/address/0xa685a61171bb30d4072B338c80Cb7b2c865c873E",
        "coingeckoId": "aave-mana"
      }
    },
    {
      "chainId": 101,
      "address": "4kJmfagJzQFuwto5RX6f1xScWYbEVBzEpdjmiqTCnzjJ",
      "symbol": "waMKR",
      "name": "Aave interest bearing MKR (Wormhole)",
      "decimals": 9,
      "logoURI": "https://raw.githubusercontent.com/solana-labs/token-list/main/assets/mainnet/4kJmfagJzQFuwto5RX6f1xScWYbEVBzEpdjmiqTCnzjJ/logo.svg",
      "tags": [
        "wrapped",
        "wormhole"
      ],
      "extensions": {
        "address": "0xc713e5E149D5D0715DcD1c156a020976e7E56B88",
        "bridgeContract": "https://etherscan.io/address/0xf92cD566Ea4864356C5491c177A430C222d7e678",
        "assetContract": "https://etherscan.io/address/0xc713e5E149D5D0715DcD1c156a020976e7E56B88",
        "coingeckoId": "aave-mkr"
      }
    },
    {
      "chainId": 101,
      "address": "DN8jPo8YZTXhLMyDMKcnwFuKqY8wfn2UrpX8ct4rc8Bc",
      "symbol": "waREN",
      "name": "Aave interest bearing REN (Wormhole)",
      "decimals": 9,
      "logoURI": "https://raw.githubusercontent.com/solana-labs/token-list/main/assets/mainnet/DN8jPo8YZTXhLMyDMKcnwFuKqY8wfn2UrpX8ct4rc8Bc/logo.svg",
      "tags": [
        "wrapped",
        "wormhole"
      ],
      "extensions": {
        "address": "0xCC12AbE4ff81c9378D670De1b57F8e0Dd228D77a",
        "bridgeContract": "https://etherscan.io/address/0xf92cD566Ea4864356C5491c177A430C222d7e678",
        "assetContract": "https://etherscan.io/address/0xCC12AbE4ff81c9378D670De1b57F8e0Dd228D77a",
        "coingeckoId": "aave-ren"
      }
    },
    {
      "chainId": 101,
      "address": "HWbJZXJ7s1D1zi5P7yVgRUmZPXvYSFv6vsYU765Ti422",
      "symbol": "waSNX",
      "name": "Aave interest bearing SNX (Wormhole)",
      "decimals": 9,
      "logoURI": "https://raw.githubusercontent.com/solana-labs/token-list/main/assets/mainnet/HWbJZXJ7s1D1zi5P7yVgRUmZPXvYSFv6vsYU765Ti422/logo.svg",
      "tags": [
        "wrapped",
        "wormhole"
      ],
      "extensions": {
        "address": "0x35f6B052C598d933D69A4EEC4D04c73A191fE6c2",
        "bridgeContract": "https://etherscan.io/address/0xf92cD566Ea4864356C5491c177A430C222d7e678",
        "assetContract": "https://etherscan.io/address/0x35f6B052C598d933D69A4EEC4D04c73A191fE6c2",
        "coingeckoId": "aave-snx"
      }
    },
    {
      "chainId": 101,
      "address": "2LForywWWpHzmR5NjSEyF1kcw9ffyLuJX7V7hne2fHfY",
      "symbol": "waSUSD",
      "name": "Aave interest bearing SUSD (Wormhole)",
      "decimals": 9,
      "logoURI": "https://raw.githubusercontent.com/solana-labs/token-list/main/assets/mainnet/2LForywWWpHzmR5NjSEyF1kcw9ffyLuJX7V7hne2fHfY/logo.svg",
      "tags": [
        "wrapped",
        "wormhole"
      ],
      "extensions": {
        "address": "0x6C5024Cd4F8A59110119C56f8933403A539555EB",
        "bridgeContract": "https://etherscan.io/address/0xf92cD566Ea4864356C5491c177A430C222d7e678",
        "assetContract": "https://etherscan.io/address/0x6C5024Cd4F8A59110119C56f8933403A539555EB",
        "coingeckoId": "aave-susd"
      }
    },
    {
      "chainId": 101,
      "address": "Badj3S29a2u1auxmijwg5vGjhPLb1K6WLPoigtWjKPXp",
      "symbol": "waTUSD",
      "name": "Aave interest bearing TUSD (Wormhole)",
      "decimals": 9,
      "logoURI": "https://raw.githubusercontent.com/solana-labs/token-list/main/assets/mainnet/Badj3S29a2u1auxmijwg5vGjhPLb1K6WLPoigtWjKPXp/logo.svg",
      "tags": [
        "wrapped",
        "wormhole"
      ],
      "extensions": {
        "address": "0x101cc05f4A51C0319f570d5E146a8C625198e636",
        "bridgeContract": "https://etherscan.io/address/0xf92cD566Ea4864356C5491c177A430C222d7e678",
        "assetContract": "https://etherscan.io/address/0x101cc05f4A51C0319f570d5E146a8C625198e636",
        "coingeckoId": "aave-tusd"
      }
    },
    {
      "chainId": 101,
      "address": "BZCPpva12M9SqJgcpf8jtP9Si6rMANFoUR3i7nchha7M",
      "symbol": "waUSDC",
      "name": "Aave interest bearing USDC (Wormhole)",
      "decimals": 6,
      "logoURI": "https://raw.githubusercontent.com/solana-labs/token-list/main/assets/mainnet/BZCPpva12M9SqJgcpf8jtP9Si6rMANFoUR3i7nchha7M/logo.svg",
      "tags": [
        "wrapped",
        "wormhole"
      ],
      "extensions": {
        "address": "0xBcca60bB61934080951369a648Fb03DF4F96263C",
        "bridgeContract": "https://etherscan.io/address/0xf92cD566Ea4864356C5491c177A430C222d7e678",
        "assetContract": "https://etherscan.io/address/0xBcca60bB61934080951369a648Fb03DF4F96263C",
        "coingeckoId": "aave-usdc"
      }
    },
    {
      "chainId": 101,
      "address": "D3ajQoyBGJz3JCXCPsxHZJbLQKGt9UgxLavgurieGNcD",
      "symbol": "wSDT",
      "name": "Stake DAO Token (Wormhole)",
      "decimals": 9,
      "logoURI": "https://raw.githubusercontent.com/solana-labs/token-list/main/assets/mainnet/D3ajQoyBGJz3JCXCPsxHZJbLQKGt9UgxLavgurieGNcD/logo.png",
      "tags": [
        "wrapped",
        "wormhole"
      ],
      "extensions": {
        "address": "0x73968b9a57c6e53d41345fd57a6e6ae27d6cdb2f",
        "bridgeContract": "https://etherscan.io/address/0xf92cD566Ea4864356C5491c177A430C222d7e678",
        "assetContract": "https://etherscan.io/address/0x73968b9a57c6e53d41345fd57a6e6ae27d6cdb2f",
        "coingeckoId": "stake-dao"
      }
    },
    {
      "chainId": 101,
      "address": "4pk3pf9nJDN1im1kNwWJN1ThjE8pCYCTexXYGyFjqKVf",
      "symbol": "oDOP",
      "name": "Dominican Pesos",
      "decimals": 9,
      "logoURI": "https://raw.githubusercontent.com/solana-labs/token-list/main/assets/mainnet/4pk3pf9nJDN1im1kNwWJN1ThjE8pCYCTexXYGyFjqKVf/logo.png",
      "tags": [
        "stablecoin"
      ],
      "extensions": {
        "website": "https://Odop.io/"
      }
    },
    {
      "chainId": 101,
      "address": "5kjfp2qfRbqCXTQeUYgHNnTLf13eHoKjC5hHynW9DvQE",
      "symbol": "AAPE",
      "name": "AAPE",
      "decimals": 9,
      "logoURI": "https://raw.githubusercontent.com/solana-labs/token-list/main/assets/mainnet/5kjfp2qfRbqCXTQeUYgHNnTLf13eHoKjC5hHynW9DvQE/logo.png",
      "tags": [],
      "extensions": {
        "website": "https://aape.io/"
      }
    },
    {
      "chainId": 101,
      "address": "3K6rftdAaQYMPunrtNRHgnK2UAtjm2JwyT2oCiTDouYE",
      "symbol": "XCOPE",
      "name": "XCOPE",
      "decimals": 0,
      "logoURI": "https://raw.githubusercontent.com/solana-labs/token-list/main/assets/mainnet/3K6rftdAaQYMPunrtNRHgnK2UAtjm2JwyT2oCiTDouYE/logo.png",
      "tags": [
        "trading",
        "index",
        "Algos"
      ],
      "extensions": {
        "website": "https://www.unlimitedcope.com/",
        "serumV3Usdc": "7MpMwArporUHEGW7quUpkPZp5L5cHPs9eKUfKCdaPHq2",
        "coingeckoId": "cope"
      }
    },
    {
      "chainId": 101,
      "address": "8HGyAAB1yoM1ttS7pXjHMa3dukTFGQggnFFH3hJZgzQh",
      "symbol": "COPE",
      "name": "COPE",
      "decimals": 6,
      "logoURI": "https://raw.githubusercontent.com/solana-labs/token-list/main/assets/mainnet/8HGyAAB1yoM1ttS7pXjHMa3dukTFGQggnFFH3hJZgzQh/logo.png",
      "tags": [
        "trading",
        "index",
        "Algos"
      ],
      "extensions": {
        "website": "https://www.unlimitedcope.com/",
        "serumV3Usdc": "6fc7v3PmjZG9Lk2XTot6BywGyYLkBQuzuFKd4FpCsPxk",
        "coingeckoId": "cope"
      }
    },
    {
      "chainId": 101,
      "address": "2prC8tcVsXwVJAinhxd2zeMeWMWaVyzPoQeLKyDZRFKd",
      "symbol": "MCAPS",
      "name": "Mango Market Caps",
      "decimals": 0,
      "logoURI": "https://raw.githubusercontent.com/solana-labs/token-list/main/assets/mainnet/2prC8tcVsXwVJAinhxd2zeMeWMWaVyzPoQeLKyDZRFKd/logo.png",
      "tags": [
        "mango"
      ],
      "extensions": {
        "website": "https://initialcapoffering.com/",
        "coingeckoId": "mango-market-caps"
      }
    },
    {
      "chainId": 101,
      "address": "2reKm5Y9rmAWfaw5jraYz1BXwGLHMofGMs3iNoBLt4VC",
      "symbol": "DOCE",
      "name": "Doce Finance",
      "decimals": 6,
      "logoURI": "https://raw.githubusercontent.com/solana-labs/token-list/main/assets/mainnet/2reKm5Y9rmAWfaw5jraYz1BXwGLHMofGMs3iNoBLt4VC/logo.png",
      "tags": [],
      "extensions": {
        "website": "https://swap.doce.finance/"
      }
    },
    {
      "chainId": 101,
      "address": "E1PvPRPQvZNivZbXRL61AEGr71npZQ5JGxh4aWX7q9QA",
      "symbol": "INO",
      "name": "NoGoalToken",
      "decimals": 9,
      "logoURI": "https://raw.githubusercontent.com/solana-labs/token-list/main/assets/mainnet/E1PvPRPQvZNivZbXRL61AEGr71npZQ5JGxh4aWX7q9QA/logo.png",
      "tags": [],
      "extensions": {
        "website": "http://token.nogoal.click/",
        "discord": "https://discord.gg/mHS3qbBaZk",
        "serumV3Usdc": "HyERWE8TEQmDX157oLEpwaTc59ECzmvjUgZhZ2RNtNdn"
      }
    },
    {
      "chainId": 101,
      "address": "8PMHT4swUMtBzgHnh5U564N5sjPSiUz2cjEQzFnnP1Fo",
      "symbol": "ROPE",
      "name": "Rope Token",
      "decimals": 9,
      "logoURI": "https://raw.githubusercontent.com/solana-labs/token-list/main/assets/mainnet/8PMHT4swUMtBzgHnh5U564N5sjPSiUz2cjEQzFnnP1Fo/logo.svg",
      "tags": [],
      "extensions": {
        "website": "https://ropesolana.com/",
        "coingeckoId": "rope-token",
        "serumV3Usdc": "4Sg1g8U2ZuGnGYxAhc6MmX9MX7yZbrrraPkCQ9MdCPtF",
        "waterfallbot": "https://bit.ly/ROPEwaterfall"
      }
    },
    {
      "chainId": 101,
      "address": "2XkWD6spByDUoR3VDEjPXz4kxFV8e1skwaRSBArRLG3a",
      "symbol": "DROIDF",
      "name": "DROID FINANCE",
      "decimals": 8,
      "logoURI": "https://raw.githubusercontent.com/solana-labs/token-list/main/assets/mainnet/2XkWD6spByDUoR3VDEjPXz4kxFV8e1skwaRSBArRLG3a/logo.png",
      "tags": [],
      "extensions": {
        "website": "https://www.droid.finance/"
      }
    },
    {
      "chainId": 101,
      "address": "5dhkWqrq37F92jBmEyhQP1vbMkbVRz59V7288HH2wBC7",
      "symbol": "SLOCK",
      "name": "SOLLock",
      "decimals": 9,
      "logoURI": "https://raw.githubusercontent.com/solana-labs/token-list/main/assets/mainnet/5dhkWqrq37F92jBmEyhQP1vbMkbVRz59V7288HH2wBC7/logo.png",
      "tags": [
        "utility-token"
      ],
      "extensions": {
        "website": "https://sollock.org/",
        "twitter": "https://twitter.com/@SOLLockOfficial",
        "github": "https://github.com/SOLLock",
        "tgann": "https://t.me/SOLLockAnn",
        "tggroup": "https://t.me/SOLLock"
      }
    },
    {
      "chainId": 101,
      "address": "ETAtLmCmsoiEEKfNrHKJ2kYy3MoABhU6NQvpSfij5tDs",
      "symbol": "MEDIA",
      "name": "Media Network",
      "decimals": 6,
      "logoURI": "https://raw.githubusercontent.com/solana-labs/token-list/main/assets/mainnet/ETAtLmCmsoiEEKfNrHKJ2kYy3MoABhU6NQvpSfij5tDs/logo.png",
      "tags": [
        "utility-token"
      ],
      "extensions": {
        "website": "https://media.network/",
        "coingeckoId": "media-network",
        "serumV3Usdc": "FfiqqvJcVL7oCCu8WQUMHLUC2dnHQPAPjTdSzsERFWjb",
        "waterfallbot": "https://bit.ly/MEDIAwaterfall"
      }
    },
    {
      "chainId": 101,
      "address": "StepAscQoEioFxxWGnh2sLBDFp9d8rvKz2Yp39iDpyT",
      "symbol": "STEP",
      "name": "Step",
      "decimals": 9,
      "logoURI": "https://raw.githubusercontent.com/solana-labs/token-list/main/assets/mainnet/StepAscQoEioFxxWGnh2sLBDFp9d8rvKz2Yp39iDpyT/logo.png",
      "tags": [
        "utility-token"
      ],
      "extensions": {
        "website": "https://step.finance/",
        "twitter": "https://twitter.com/StepFinance_",
        "coingeckoId": "step-finance",
        "serumV3Usdc": "97qCB4cAVSTthvJu3eNoEx6AY6DLuRDtCoPm5Tdyg77S",
        "waterfallbot": "https://bit.ly/STEPwaterfall"
      }
    },
    {
      "chainId": 101,
      "address": "7Geyz6iiRe8buvunsU6TXndxnpLt9mg6iPxqhn6cr3c6",
      "symbol": "ANFT",
      "name": "AffinityLabs",
      "decimals": 9,
      "logoURI": "https://raw.githubusercontent.com/solana-labs/token-list/main/assets/mainnet/7Geyz6iiRe8buvunsU6TXndxnpLt9mg6iPxqhn6cr3c6/logo.png",
      "tags": [
        "nft"
      ],
      "extensions": {
        "website": "https://affinitylabs.tech/"
      }
    },
    {
      "chainId": 102,
      "address": "So11111111111111111111111111111111111111112",
      "symbol": "wSOL",
      "name": "Wrapped SOL",
      "decimals": 9,
      "logoURI": "https://raw.githubusercontent.com/solana-labs/token-list/main/assets/mainnet/So11111111111111111111111111111111111111112/logo.png",
      "tags": [],
      "extensions": {
        "website": "https://www.solana.com/",
        "coingeckoId": "solana"
      }
    },
    {
      "chainId": 102,
      "address": "CpMah17kQEL2wqyMKt3mZBdTnZbkbfx4nqmQMFDP5vwp",
      "symbol": "USDC",
      "name": "USD Coin",
      "decimals": 6,
      "logoURI": "https://raw.githubusercontent.com/solana-labs/token-list/main/assets/mainnet/CpMah17kQEL2wqyMKt3mZBdTnZbkbfx4nqmQMFDP5vwp/logo.png",
      "tags": [
        "stablecoin"
      ],
      "extensions": {
        "website": "https://www.centre.io/",
        "coingeckoId": "usd-coin"
      }
    },
    {
      "chainId": 102,
      "address": "Gmk71cM7j2RMorRsQrsyysM4HsByQx5PuDGtDdqGLWCS",
      "symbol": "spSOL",
      "name": "Stake pool SOL",
      "decimals": 9,
      "logoURI": "https://raw.githubusercontent.com/solana-labs/token-list/main/assets/mainnet/Gmk71cM7j2RMorRsQrsyysM4HsByQx5PuDGtDdqGLWCS/logo.png",
      "tags": [
        "stake-pool"
      ],
      "extensions": {
        "website": "https://www.solana.com/"
      }
    },
    {
      "chainId": 102,
      "address": "2jQc2jDHVCewoWsQJK7JPLetP7UjqXvaFdno8rtrD8Kg",
      "symbol": "sHOG",
      "name": "sHOG",
      "decimals": 6,
      "tags": [
        "stablecoin"
      ]
    },
    {
      "chainId": 103,
      "address": "So11111111111111111111111111111111111111112",
      "symbol": "SOL",
      "name": "Wrapped SOL",
      "decimals": 9,
      "logoURI": "https://raw.githubusercontent.com/solana-labs/token-list/main/assets/mainnet/So11111111111111111111111111111111111111112/logo.png",
      "tags": [],
      "extensions": {
        "coingeckoId": "solana"
      }
    },
    {
      "chainId": 103,
      "address": "7Cab8z1Lz1bTC9bQNeY7VQoZw5a2YbZoxmvFSvPgcTEL",
      "symbol": "LGGD",
      "name": "LGG Dev Fan Token",
      "decimals": 0,
      "logoURI": "https://raw.githubusercontent.com/solana-labs/token-list/main/assets/mainnet/7Cab8z1Lz1bTC9bQNeY7VQoZw5a2YbZoxmvFSvPgcTEL/logo.png",
      "tags": [
        "LGG"
      ],
      "extensions": {
        "website": "https://lgg-hacks.art"
      }
    },
    {
      "chainId": 103,
      "address": "DEhAasscXF4kEGxFgJ3bq4PpVGp5wyUxMRvn6TzGVHaw",
      "symbol": "XYZ",
      "name": "XYZ Test",
      "decimals": 6,
      "logoURI": "https://raw.githubusercontent.com/solana-labs/token-list/main/assets/mainnet/DEhAasscXF4kEGxFgJ3bq4PpVGp5wyUxMRvn6TzGVHaw/logo.png",
      "tags": []
    },
    {
      "chainId": 103,
      "address": "2rg5syU3DSwwWs778FQ6yczDKhS14NM3vP4hqnkJ2jsM",
      "symbol": "pSOL",
      "name": "SOL stake pool",
      "decimals": 9,
      "logoURI": "https://raw.githubusercontent.com/solana-labs/token-list/main/assets/mainnet/2rg5syU3DSwwWs778FQ6yczDKhS14NM3vP4hqnkJ2jsM/logo.png",
      "tags": [],
      "extensions": {
        "website": "https://solana.com/",
        "background": "https://solana.com/static/8c151e179d2d7e80255bdae6563209f2/6833b/validators.webp"
      }
    },
    {
      "chainId": 103,
      "address": "SRMuApVNdxXokk5GT7XD5cUUgXMBCoAz2LHeuAoKWRt",
      "symbol": "SRM",
      "name": "Serum",
      "decimals": 6,
      "logoURI": "https://raw.githubusercontent.com/solana-labs/token-list/main/assets/mainnet/SRMuApVNdxXokk5GT7XD5cUUgXMBCoAz2LHeuAoKWRt/logo.png",
      "tags": [],
      "extensions": {
        "website": "https://projectserum.com/",
        "coingeckoId": "serum"
      }
    },
    {
      "chainId": 103,
      "address": "StepAscQoEioFxxWGnh2sLBDFp9d8rvKz2Yp39iDpyT",
      "symbol": "STEP",
      "name": "Step",
      "decimals": 9,
      "logoURI": "https://raw.githubusercontent.com/solana-labs/token-list/main/assets/mainnet/StepAscQoEioFxxWGnh2sLBDFp9d8rvKz2Yp39iDpyT/logo.png",
      "tags": [
        "utility-token"
      ],
      "extensions": {
        "website": "https://step.finance/",
        "twitter": "https://twitter.com/StepFinance_",
        "coingeckoId": "step-finance",
        "waterfallbot": "https://bit.ly/STEPwaterfall"
      }
    },
    {
      "chainId": 103,
      "address": "7STJWT74tAZzhbNNPRH8WuGDy9GZg27968EwALWuezrH",
      "symbol": "wSUSHI",
      "name": "SushiSwap (Wormhole)",
      "decimals": 9,
      "logoURI": "https://raw.githubusercontent.com/solana-labs/token-list/main/assets/mainnet/7STJWT74tAZzhbNNPRH8WuGDy9GZg27968EwALWuezrH/logo.png",
      "tags": [
        "wrapped",
        "wormhole"
      ],
      "extensions": {
        "website": "https://sushi.com",
        "background": "https://sushi.com/static/media/Background-sm.fd449814.jpg/",
        "address": "0x6B3595068778DD592e39A122f4f5a5cF09C90fE2",
        "bridgeContract": "https://etherscan.io/address/0xf92cD566Ea4864356C5491c177A430C222d7e678",
        "assetContract": "https://etherscan.io/address/0x6B3595068778DD592e39A122f4f5a5cF09C90fE2",
        "coingeckoId": "sushi"
      }
    },
    {
      "chainId": 103,
      "address": "3aMbgP7aGsP1sVcFKc6j65zu7UiziP57SMFzf6ptiCSX",
      "symbol": "sHOG",
      "name": "Devnet StableHog",
      "decimals": 6,
      "logoURI": "https://raw.githubusercontent.com/solana-labs/token-list/main/assets/mainnet/3aMbgP7aGsP1sVcFKc6j65zu7UiziP57SMFzf6ptiCSX/logo.png",
      "tags": [
        "stablecoin"
      ]
    },
    {
      "chainId": 101,
      "address": "3cXftQWJJEeoysZrhAEjpfCHe9tSKyhYG63xpbue8m3s",
      "symbol": "Kreechures",
      "name": "Kreechures",
      "decimals": 0,
      "logoURI": "https://raw.githubusercontent.com/solana-labs/token-list/main/assets/mainnet/3cXftQWJJEeoysZrhAEjpfCHe9tSKyhYG63xpbue8m3s/logo.svg",
      "tags": [
        "nft"
      ],
      "extensions": {
        "website": "https://www.kreechures.com/",
        "attributes": [
          {
            "image": "https://gateway.pinata.cloud/ipfs/QmWcMyAYpaX3BHJoDq6Fyub71TjaHbRHqErT7MmbDvCXYJ/3cXftQWJJEeoysZrhAEjpfCHe9tSKyhYG63xpbue8m3s.jpg",
            "Generation": 0,
            "Species": 6,
            "Base Rest": 262
          }
        ]
      }
    },
    {
      "chainId": 101,
      "address": "4DrV8khCoPS3sWRj6t1bb2DzT9jD4mZp6nc7Jisuuv1b",
      "symbol": "SPD",
      "name": "Solpad",
      "decimals": 9,
      "logoURI": "https://raw.githubusercontent.com/solana-labs/token-list/main/assets/mainnet/4DrV8khCoPS3sWRj6t1bb2DzT9jD4mZp6nc7Jisuuv1b/logo.png",
      "tags": [],
      "extensions": {
        "website": "https://www.solpad.io/"
      }
    },
    {
      "chainId": 101,
      "address": "7p7AMM6QoA8wPRKeqF87Pt51CRWmWvXPH5TBNMyDWhbH",
      "symbol": "Kreechures",
      "name": "Kreechures",
      "decimals": 0,
      "logoURI": "https://raw.githubusercontent.com/solana-labs/token-list/main/assets/mainnet/7p7AMM6QoA8wPRKeqF87Pt51CRWmWvXPH5TBNMyDWhbH/logo.svg",
      "tags": [
        "nft"
      ],
      "extensions": {
        "website": "https://www.kreechures.com/",
        "attributes": [
          {
            "image": "https://gateway.pinata.cloud/ipfs/QmWcMyAYpaX3BHJoDq6Fyub71TjaHbRHqErT7MmbDvCXYJ/7p7AMM6QoA8wPRKeqF87Pt51CRWmWvXPH5TBNMyDWhbH.jpg",
            "Generation": 0,
            "Species": 4,
            "Base Rest": 335
          }
        ]
      }
    },
    {
      "chainId": 101,
      "address": "6ybxMQpMgQhtsTLhvHZqk8uqao7kvoexY6e8JmCTqAB1",
      "symbol": "QUEST",
      "name": "QUEST",
      "decimals": 4,
      "logoURI": "https://raw.githubusercontent.com/solana-labs/token-list/main/assets/mainnet/6ybxMQpMgQhtsTLhvHZqk8uqao7kvoexY6e8JmCTqAB1/logo.png",
      "tags": [],
      "extensions": {
        "website": "https://questcoin.org/"
      }
    },
    {
      "chainId": 101,
      "address": "97qAF7ZKEdPdQaUkhASGA59Jpa2Wi7QqVmnFdEuPqEDc",
      "symbol": "DIAMOND",
      "name": "LOVE",
      "decimals": 6,
      "logoURI": "https://raw.githubusercontent.com/solana-labs/token-list/main/assets/mainnet/97qAF7ZKEdPdQaUkhASGA59Jpa2Wi7QqVmnFdEuPqEDc/logo.png",
      "tags": [
        "Diamond Love"
      ],
      "extensions": {
        "website": "https://diamondlove.io/",
        "telegram": "https://t.me/DiamondLoveX"
      }
    },
    {
      "chainId": 101,
      "address": "xxxxa1sKNGwFtw2kFn8XauW9xq8hBZ5kVtcSesTT9fW",
      "symbol": "SLIM",
      "name": "Solanium",
      "decimals": 6,
      "logoURI": "https://raw.githubusercontent.com/solana-labs/token-list/main/assets/mainnet/xxxxa1sKNGwFtw2kFn8XauW9xq8hBZ5kVtcSesTT9fW/logo.png",
      "tags": [],
      "extensions": {
        "website": "https://www.solanium.io/",
        "coingeckoId": "solanium",
        "twitter": "https://twitter.com/solanium_io",
        "telegram": "https://t.me/solanium_io"
      }
    },
    {
      "chainId": 101,
      "address": "8GPUjUHFxfNhaSS8kUkix8txRRXszeUAsHTjUmHuygZT",
      "symbol": "NINJA NFT1",
      "name": "NINJA NFT1",
      "decimals": 0,
      "logoURI": "https://raw.githubusercontent.com/yuzu-ninjaprotocol/ninjaprotocol/main/NINJA%20NFT%201.png",
      "tags": [],
      "extensions": {
        "website": "http://ninjaprotocol.io"
      }
    },
    {
      "chainId": 101,
      "address": "HcJCPYck2UsTMgiPfjn6CS1wrC5iBXtuqPSjt8Qy8Sou",
      "symbol": "GANGS",
      "name": "Gangs of Solana",
      "decimals": 4,
      "logoURI": "https://raw.githubusercontent.com/solana-labs/token-list/main/assets/mainnet/HcJCPYck2UsTMgiPfjn6CS1wrC5iBXtuqPSjt8Qy8Sou/logo.svg",
      "tags": [],
      "extensions": {
        "website": "https://gangsofsolana.com/"
      }
    },
    {
      "chainId": 101,
      "address": "2rEiLkpQ3mh4DGxv1zcSdW5r5HK2nehif5sCaF5Ss9E1",
      "symbol": "RECO",
      "name": "Reboot ECO",
      "decimals": 0,
      "logoURI": "https://raw.githubusercontent.com/solana-labs/token-list/main/assets/mainnet/2rEiLkpQ3mh4DGxv1zcSdW5r5HK2nehif5sCaF5Ss9E1/logo.png",
      "tags": [],
      "extensions": {
        "website": "https://reboot.eco/"
      }
    },
    {
      "chainId": 101,
      "address": "BXhAKUxkGvFbAarA3K1SUYnqXRhEBC1bhUaCaxvzgyJ1",
      "symbol": "ISA",
      "name": "Interstellar",
      "decimals": 9,
      "logoURI": "https://raw.githubusercontent.com/solana-labs/token-list/main/assets/mainnet/BXhAKUxkGvFbAarA3K1SUYnqXRhEBC1bhUaCaxvzgyJ1/logo.png",
      "tags": [],
      "extensions": {
        "website": "https://interstellaralliance.gitbook.io/isa/"
      }
    },
    {
      "chainId": 101,
      "address": "7xKXtg2CW87d97TXJSDpbD5jBkheTqA83TZRuJosgAsU",
      "symbol": "SAMO",
      "name": "Samoyed Coin",
      "decimals": 9,
      "logoURI": "https://raw.githubusercontent.com/solana-labs/token-list/main/assets/mainnet/7xKXtg2CW87d97TXJSDpbD5jBkheTqA83TZRuJosgAsU/logo.png",
      "tags": [],
      "extensions": {
        "website": "https://samoyedcoin.com/",
        "coingeckoId": "samoyedcoin",
        "serumV3Usdc": "FR3SPJmgfRSKKQ2ysUZBu7vJLpzTixXnjzb84bY3Diif"
      }
    },
    {
      "chainId": 101,
      "address": "ATLASXmbPQxBUYbxPsV97usA3fPQYEqzQBUHgiFCUsXx",
      "symbol": "ATLAS",
      "name": "Star Atlas",
      "decimals": 8,
      "logoURI": "https://raw.githubusercontent.com/solana-labs/token-list/main/assets/mainnet/ATLASXmbPQxBUYbxPsV97usA3fPQYEqzQBUHgiFCUsXx/logo.png",
      "tags": [
        "utility-token"
      ],
      "extensions": {
        "website": "https://staratlas.com",
        "description": "Star Atlas Token",
        "coingeckoId": "star-atlas",
        "serumV3Usdc": "Di66GTLsV64JgCCYGVcY21RZ173BHkjJVgPyezNN7P1K"
      }
    },
    {
      "chainId": 101,
      "address": "poLisWXnNRwC6oBu1vHiuKQzFjGL4XDSu4g9qjz9qVk",
      "symbol": "POLIS",
      "name": "Star Atlas DAO",
      "decimals": 8,
      "logoURI": "https://raw.githubusercontent.com/solana-labs/token-list/main/assets/mainnet/poLisWXnNRwC6oBu1vHiuKQzFjGL4XDSu4g9qjz9qVk/logo.png",
      "tags": [
        "utility-token"
      ],
      "extensions": {
        "website": "https://staratlas.com",
        "description": "Star Atlas DAO Token",
        "coingeckoId": "star-atlas-dao",
        "serumV3Usdc": "HxFLKUAmAMLz1jtT3hbvCMELwH5H9tpM2QugP8sKyfhW"
      }
    },
    {
      "chainId": 101,
      "address": "HAWy8kV3bD4gaN6yy6iK2619x2dyzLUBj1PfJiihTisE",
      "symbol": "DOI",
      "name": "Discovery of Iris",
      "decimals": 0,
      "logoURI": "https://raw.githubusercontent.com/solana-labs/token-list/main/assets/mainnet/HAWy8kV3bD4gaN6yy6iK2619x2dyzLUBj1PfJiihTisE/logo.png",
      "tags": [
        "nft"
      ],
      "extensions": {
        "website": "https://www.staratlas.com",
        "imageUrl": "https://storage.googleapis.com/nft-assets/ReBirth/poster-1/discovery-of-iris.jpg",
        "description": "The rogue planet, Iris, dense with invaluable materials, draws in and collides with seven child planets in a remote region of space, creating what is henceforth referred to as 'The Cataclysm'. When combined, these eight elements create a form of free energy. The collision creates a massively valuable debris field.",
        "serumV3Usdc": "AYXTVttPfhYmn3jryX5XbRjwPK2m9445mbN2iLyRD6nq"
      }
    },
    {
      "chainId": 101,
      "address": "ATSPo9f9TJ3Atx8SuoTYdzSMh4ctQBzYzDiNukQDmoF7",
      "symbol": "HOSA",
      "name": "The Heart of Star Atlas",
      "decimals": 0,
      "logoURI": "https://raw.githubusercontent.com/solana-labs/token-list/main/assets/mainnet/ATSPo9f9TJ3Atx8SuoTYdzSMh4ctQBzYzDiNukQDmoF7/logo.png",
      "tags": [
        "nft"
      ],
      "extensions": {
        "website": "https://www.staratlas.com",
        "imageUrl": "https://storage.googleapis.com/nft-assets/ReBirth/poster-2/the-heart-of-star-atlas.jpg",
        "description": "At the core of Star Atlas lies a treasure trove of priceless data. After an unsuspecting deep space explorer discovers “The Cataclysm”, he scans its riches, creating what will once be known as the first intergalactic data block. He sells this invaluable information to all three rival factions, igniting a lethal spark that forever changes the course of history.",
        "serumV3Usdc": "5Erzgrw9pTjNWLeqHp2sChJq7smB7WXRQYw9wvkvA59t"
      }
    },
    {
      "chainId": 101,
      "address": "36s6AFRXzE9KVdUyoJQ5y6mwxXw21LawYqqwNiQUMD8s",
      "symbol": "TCW",
      "name": "The Convergence War",
      "decimals": 0,
      "logoURI": "https://raw.githubusercontent.com/solana-labs/token-list/main/assets/mainnet/36s6AFRXzE9KVdUyoJQ5y6mwxXw21LawYqqwNiQUMD8s/logo.png",
      "tags": [
        "nft"
      ],
      "extensions": {
        "website": "https://www.staratlas.com",
        "imageUrl": "https://storage.googleapis.com/nft-assets/ReBirth/poster-3/the-convergence-war.jpg",
        "description": "All three factions, thinking they were the sole owners of the cataclysmic data drop, converge to settle the area. A devastating war breaks out across the galaxy after their inability to settle the disputed territory.",
        "serumV3Usdc": "DXPv2ZyMD6Y2mDenqYkAhkvGSjNahkuMkm4zv6DqB7RF"
      }
    },
    {
      "chainId": 101,
      "address": "BgiTVxW9uLuHHoafTd2qjYB5xjCc5Y1EnUuYNfmTwhvp",
      "symbol": "LOST",
      "name": "Short Story of a Lost Astronaut",
      "decimals": 0,
      "logoURI": "https://raw.githubusercontent.com/solana-labs/token-list/main/assets/mainnet/BgiTVxW9uLuHHoafTd2qjYB5xjCc5Y1EnUuYNfmTwhvp/logo.png",
      "tags": [
        "nft"
      ],
      "extensions": {
        "website": "https://www.staratlas.com",
        "imageUrl": "https://storage.googleapis.com/nft-assets/ReBirth/poster-4/short-story-of-a-lost-astronaut.jpg",
        "description": "He thought it would be just another routine exploration mission. Get there, scan, save data blocks and return. But when a surprise radiation storm knocked out his spaceship and swept him up into its high-velocity current, the only thing that saved him from certain doom was his custom ion shield.",
        "serumV3Usdc": "73d9N7BbWVKBG6A2xwwwEHcxzPB26YzbMnRjue3DPzqs"
      }
    },
    {
      "chainId": 101,
      "address": "4G85c5aUsRTrRPqE5VjY7ebD9b2ktTF6NEVGiCddRBDX",
      "symbol": "LOVE",
      "name": "B ❤ P",
      "decimals": 0,
      "logoURI": "https://raw.githubusercontent.com/solana-labs/token-list/main/assets/mainnet/4G85c5aUsRTrRPqE5VjY7ebD9b2ktTF6NEVGiCddRBDX/logo.png",
      "tags": [
        "nft"
      ],
      "extensions": {
        "website": "https://www.staratlas.com",
        "imageUrl": "https://storage.googleapis.com/nft-assets/ReBirth/poster-5/love-story.jpg",
        "description": "Paizul, the charismatic and brilliant leader of the ONI consortium, vividly recalls the first time she saw her one true love. It was a warm summer day, full of raging ionic storms. Lightning was piercing the sky as Bekalu took off his helmet and locked eyes with her. “What are the chances of nearly colliding with someone flying through these wastelands on a day like this”, he smiled with his booming voice. “Perhaps it’s destiny,” she smiled back mysteriously. There was another strike of lightning, but this time the sky remained calm.",
        "serumV3Usdc": "AM9sNDh48N2qhYSgpA58m9dHvrMoQongtyYu2u2XoYTc"
      }
    },
    {
      "chainId": 101,
      "address": "7dr7jVyXf1KUnYq5FTpV2vCZjKRR4MV94jzerb8Fi16Q",
      "symbol": "MRDR",
      "name": "The Assassination of Paizul",
      "decimals": 0,
      "logoURI": "https://raw.githubusercontent.com/solana-labs/token-list/main/assets/mainnet/7dr7jVyXf1KUnYq5FTpV2vCZjKRR4MV94jzerb8Fi16Q/logo.png",
      "tags": [
        "nft"
      ],
      "extensions": {
        "website": "https://www.staratlas.com",
        "imageUrl": "https://storage.googleapis.com/nft-assets/ReBirth/poster-6/assassination-of-paizul.jpg",
        "description": "Suffering one of the cruelest fates in the universe, the Sogmian race of aliens was driven to the brink of extinction. With only 10,000 members left, they put all hope of salvation in the hands of their leader Paizul. After she was assassinated in a gruesome public way, so much fear was struck in the hearts of survivors that they set out to build their 'Last Stand'.",
        "serumV3Usdc": "BJiV2gCLwMvj2c1CbhnMjjy68RjqoMzYT8brDrpVyceA"
      }
    },
    {
      "chainId": 101,
      "address": "G1bE9ge8Yoq43hv7QLcumxTFhHqFMdcL4y2d6ZdzMG4b",
      "symbol": "PFP",
      "name": "Paizul Funeral Procession",
      "decimals": 0,
      "logoURI": "https://raw.githubusercontent.com/solana-labs/token-list/main/assets/mainnet/G1bE9ge8Yoq43hv7QLcumxTFhHqFMdcL4y2d6ZdzMG4b/logo.png",
      "tags": [
        "nft"
      ],
      "extensions": {
        "website": "https://www.staratlas.com",
        "imageUrl": "https://storage.googleapis.com/nft-assets/ReBirth/poster-7/paizul-funeral-procession.jpg",
        "description": "The sound of wailing echoes across the plains. The Sogmian procession solemnly marches in step past their ancestors’ gravestones, still haunted by the fate of their leader. The sun begins to set as they bring Paizul’s cryopod at the top of the Rock of Light. As a beam of light consumes the pod to upload it to eternal rest with the ancients, Bekalu falls to his knees with a wrathful howl. The crowd is rattled to the core, a foreboding of things to come.",
        "serumV3Usdc": "7JzaEAuVfjkrZyMwJgZF5aQkiEyVyCaTWA3N1fQK7Y6V"
      }
    },
    {
      "chainId": 101,
      "address": "6bD8mr8DyuVqN5dXd1jnqmCL66b5KUV14jYY1HSmnxTE",
      "symbol": "AVE",
      "name": "Ahr Visits Earth",
      "decimals": 0,
      "logoURI": "https://raw.githubusercontent.com/solana-labs/token-list/main/assets/mainnet/6bD8mr8DyuVqN5dXd1jnqmCL66b5KUV14jYY1HSmnxTE/logo.png",
      "tags": [
        "nft"
      ],
      "extensions": {
        "website": "https://www.staratlas.com",
        "imageUrl": "https://storage.googleapis.com/nft-assets/ReBirth/poster-8/ahr-visits-earth.jpg",
        "description": "Humankind is visited by Ahr, a mysterious being of pure light. But not all is as it seems… For through the power of illusion, we are tricked into forming a space-based religion, plundering the planet and launching ourselves towards the stars, permanently leaving the Earth.",
        "serumV3Usdc": "8yQzsbraXJFoPG5PdX73B8EVYFuPR9aC2axAqWearGKu"
      }
    },
    {
      "chainId": 101,
      "address": "9vi6PTKBFHR2hXgyjoTZx6h7WXNkFAA5dCsZRSi4higK",
      "symbol": "ASF",
      "name": "Armstrong Forever",
      "decimals": 0,
      "logoURI": "https://raw.githubusercontent.com/solana-labs/token-list/main/assets/mainnet/9vi6PTKBFHR2hXgyjoTZx6h7WXNkFAA5dCsZRSi4higK/logo.png",
      "tags": [
        "nft"
      ],
      "extensions": {
        "website": "https://www.staratlas.com",
        "imageUrl": "https://storage.googleapis.com/nft-assets/ReBirth/poster-15/armstrong-forever.jpg",
        "description": "When humans were racing to expand into outer space under Ahr’s influence, the devastation they inflicted upon the planet was so great that it weakened the Earth’s geomagnetic field. The reckless way the planet’s orbit was populated by machines and debris led to distortions in the gravity field. All this culminated in a disastrous slingshot effect for the many satellites orbiting the blue dot, altering their trajectories to loosen the direct gravity pull of the planet and scatter into deep space. Some of these satellites contained valuable data that was lost forever.  In 2621, the Council of Peace put a bounty on these ancient artifacts to integrate them into Star Atlas, leading to a hunt for them across the galaxy. One of the most sought-after satellites in history records bears the name of Neil Armstrong, the first human to set foot on the Moon.  Initially launched into medium Earth orbit as a cornerstone of the global positioning system (GPS), the satellite had untold additional capabilities that made it more and more valuable as it drifted off into the void.",
        "serumV3Usdc": "8yQzsbraXJFoPG5PdX73B8EVYFuPR9aC2axAqWearGKu"
      }
    },
    {
      "chainId": 101,
      "address": "Hfjgcs9ix17EwgXVVbKjo6NfMm2CXfr34cwty3xWARUm",
      "symbol": "TLS",
      "name": "The Last Stand",
      "decimals": 0,
      "logoURI": "https://raw.githubusercontent.com/solana-labs/token-list/main/assets/mainnet/Hfjgcs9ix17EwgXVVbKjo6NfMm2CXfr34cwty3xWARUm/logo.png",
      "tags": [
        "nft"
      ],
      "extensions": {
        "website": "https://www.staratlas.com",
        "serumV3Usdc": "AVHndcEDUjP9Liz5dfcvAPAMffADXG6KMPn8sWB1XhFQ"
      }
    },
    {
      "chainId": 101,
      "address": "8EXX5kG7qWTjgpNSGX7PnB6hJZ8xhXUcCafVJaBEJo32",
      "symbol": "SPT",
      "name": "The Signing of the Peace Treaty",
      "decimals": 0,
      "logoURI": "https://raw.githubusercontent.com/solana-labs/token-list/main/assets/mainnet/8EXX5kG7qWTjgpNSGX7PnB6hJZ8xhXUcCafVJaBEJo32/logo.png",
      "tags": [
        "nft"
      ],
      "extensions": {
        "website": "https://www.staratlas.com",
        "serumV3Usdc": "FZ9xhZbkt9bKKVpWmFxRhEJyzgxqU5w5xu3mXcF6Eppe"
      }
    },
    {
      "chainId": 101,
      "address": "62FWgS4XaMJrUrAYw7mHMRye4iY9hqgqnJLBiT8QyPJv",
      "symbol": "COFFEE",
      "name": "CoffeeMaker",
      "decimals": 18,
      "logoURI": "https://cdn.jsdelivr.net/gh/cofeeswap/logo/coffeev2.png",
      "tags": [
        "nft",
        "swap",
        "nft marketplace"
      ],
      "extensions": {
        "website": "https://coffeemaker.finance"
      }
    },
    {
      "chainId": 101,
      "address": "CAjoJeGCCRae9oDwHYXzkeUDonp3dZLWV5GKHysLwjnx",
      "symbol": "PBA",
      "name": "The Peacebringers Archive",
      "decimals": 0,
      "logoURI": "https://raw.githubusercontent.com/solana-labs/token-list/main/assets/mainnet/CAjoJeGCCRae9oDwHYXzkeUDonp3dZLWV5GKHysLwjnx/logo.png",
      "tags": [
        "nft"
      ],
      "extensions": {
        "website": "https://www.staratlas.com",
        "serumV3Usdc": "4jN1R453Acv9egnr7Dry3x9Xe3jqh1tqz5RokniaeVhy"
      }
    },
    {
      "chainId": 101,
      "address": "FPnwwNiL1tXqd4ZbGjFYsCw5qsQw91VN79SNcU4Bc732",
      "symbol": "UWB",
      "name": "Ustur Wod.bod",
      "decimals": 0,
      "logoURI": "https://raw.githubusercontent.com/solana-labs/token-list/main/assets/mainnet/FPnwwNiL1tXqd4ZbGjFYsCw5qsQw91VN79SNcU4Bc732/logo.png",
      "tags": [
        "nft"
      ],
      "extensions": {
        "website": "https://www.staratlas.com",
        "serumV3Usdc": "J99HsFQEWKR3UiFQpKTnF11iaNiR1enf2LxHfgsbVc59"
      }
    },
    {
      "chainId": 101,
      "address": "DB76aiNQeLzHPwvFhzgwfpe6HGHCDTQ6snW6UD7AnHid",
      "symbol": "OMPH",
      "name": "Om Photoli",
      "decimals": 0,
      "logoURI": "https://raw.githubusercontent.com/solana-labs/token-list/main/assets/mainnet/DB76aiNQeLzHPwvFhzgwfpe6HGHCDTQ6snW6UD7AnHid/logo.png",
      "tags": [
        "nft"
      ],
      "extensions": {
        "website": "https://www.staratlas.com",
        "serumV3Usdc": "HdvXMScwAQQh9pEvLZjuaaeJcLTmixxYoMFefeqHFn2E"
      }
    },
    {
      "chainId": 101,
      "address": "BrzwWsG845VttbTsacZMLKhyc2jAZU12MaPkTYrJHoqm",
      "symbol": "SATM",
      "name": "Star Atlas - The Movie",
      "decimals": 0,
      "logoURI": "https://raw.githubusercontent.com/solana-labs/token-list/main/assets/mainnet/BrzwWsG845VttbTsacZMLKhyc2jAZU12MaPkTYrJHoqm/logo.png",
      "tags": [
        "nft"
      ],
      "extensions": {
        "website": "https://www.staratlas.com",
        "imageUrl": "https://storage.googleapis.com/nft-assets/ReBirth/poster-14/star-at-atlas-movie.jpg",
        "description": "“The first to arrive at the universe’s next frontier is the first to knock on the gates of prosperity.” — Ustur Armi.eldr",
        "serumV3Usdc": "KHw8L2eE6kpp8ziWPghBTtiAVCUvdSKMvGtT1e9AuJd"
      }
    },
    {
      "chainId": 101,
      "address": "8ymi88q5DtmdNTn2sPRNFkvMkszMHuLJ1e3RVdWjPa3s",
      "symbol": "SDOGE",
      "name": "SolDoge",
      "decimals": 0,
      "logoURI": "https://raw.githubusercontent.com/solana-labs/token-list/main/assets/mainnet/8ymi88q5DtmdNTn2sPRNFkvMkszMHuLJ1e3RVdWjPa3s/logo.png",
      "tags": [],
      "extensions": {
        "website": "https://www.soldoge.org",
        "serumV3Usdc": "9aruV2p8cRWxybx6wMsJwPFqeN7eQVPR74RrxdM3DNdu"
      }
    },
    {
      "chainId": 101,
      "address": "DQRNdQWz5NzbYgknGsZqSSXbdhQWvXSe8S56mrtNAs1b",
      "symbol": "ENTROPPP",
      "name": "ENTROPPP (Entropy for security)",
      "decimals": 6,
      "logoURI": "https://raw.githubusercontent.com/solana-labs/token-list/main/assets/mainnet/DQRNdQWz5NzbYgknGsZqSSXbdhQWvXSe8S56mrtNAs1b/logo.png",
      "tags": [
        "Cryptography",
        "Blockchain security",
        "Randomness and entropy"
      ],
      "extensions": {
        "website": "https://www.entroppp.com"
      }
    },
    {
      "chainId": 101,
      "address": "8RYSc3rrS4X4bvBCtSJnhcpPpMaAJkXnVKZPzANxQHgz",
      "symbol": "YARD",
      "name": "SolYard Finance",
      "decimals": 9,
      "logoURI": "https://raw.githubusercontent.com/solana-labs/token-list/main/assets/mainnet/8RYSc3rrS4X4bvBCtSJnhcpPpMaAJkXnVKZPzANxQHgz/logo.png",
      "tags": [],
      "extensions": {
        "website": "https://solyard.finance/"
      }
    },
    {
      "chainId": 101,
      "address": "nope9HWCJcXVFkG49CDk7oYFtgGsUzsRvHdcJeL2aCL",
      "symbol": "NOPE",
      "name": "NOPE FINANCE",
      "decimals": 9,
      "logoURI": "https://raw.githubusercontent.com/solana-labs/token-list/main/assets/mainnet/nope9HWCJcXVFkG49CDk7oYFtgGsUzsRvHdcJeL2aCL/logo.png",
      "tags": [],
      "extensions": {
        "website": "https://nopefinance.xyz/"
      }
    },
    {
      "chainId": 101,
      "address": "43VWkd99HjqkhFTZbWBpMpRhjG469nWa7x7uEsgSH7We",
      "symbol": "STNK",
      "name": "Stonks",
      "decimals": 9,
      "logoURI": "https://raw.githubusercontent.com/solana-labs/token-list/main/assets/mainnet/43VWkd99HjqkhFTZbWBpMpRhjG469nWa7x7uEsgSH7We/logo.png",
      "tags": [],
      "extensions": {
        "website": "https://stonkscoin.org/"
      }
    },
    {
      "chainId": 101,
      "address": "4368jNGeNq7Tt4Vzr98UWxL647PYu969VjzAsWGVaVH2",
      "symbol": "MEAL",
      "name": "HUNGRY",
      "decimals": 8,
      "logoURI": "https://raw.githubusercontent.com/solana-labs/token-list/main/assets/mainnet/4368jNGeNq7Tt4Vzr98UWxL647PYu969VjzAsWGVaVH2/logo.png",
      "tags": [],
      "extensions": {
        "website": "https://hungrycoin.io/"
      }
    },
    {
      "chainId": 101,
      "address": "8GQsW3f7mdwfjqJon2myADcBsSsRjpXmxHYDG8q1pvV6",
      "symbol": "HOLD",
      "name": "Holdana",
      "decimals": 9,
      "logoURI": "https://raw.githubusercontent.com/solana-labs/token-list/main/assets/mainnet/8GQsW3f7mdwfjqJon2myADcBsSsRjpXmxHYDG8q1pvV6/logo.png",
      "tags": [],
      "extensions": {
        "medium": "https://holdanatoken.medium.com/",
        "twitter": "https://twitter.com/HoldanaOfficial",
        "serumV3Usdc": "G2j5zKtfymPcWMq1YRoKrfUWy64SZ6ZxDVscHSyPQqmz"
      }
    },
    {
      "chainId": 101,
      "address": "64SqEfHtu4bZ6jr1mAxaWrLFdMngbKbru9AyaG2Dyk5T",
      "symbol": "wen-token",
      "name": "wen-token",
      "decimals": 0,
      "logoURI": "https://raw.githubusercontent.com/solana-labs/token-list/main/assets/mainnet/64SqEfHtu4bZ6jr1mAxaWrLFdMngbKbru9AyaG2Dyk5T/logo.png",
      "tags": [
        "nft"
      ],
      "extensions": {
        "website": "https://pythians.pyth.network"
      }
    },
    {
      "chainId": 101,
      "address": "9axWWN2FY8njSSQReepkiSE56U2yAvPFGuaXRQNdkZaS",
      "symbol": "wen-token-2",
      "name": "wen-token-2",
      "decimals": 0,
      "logoURI": "https://raw.githubusercontent.com/solana-labs/token-list/main/assets/mainnet/9axWWN2FY8njSSQReepkiSE56U2yAvPFGuaXRQNdkZaS/logo.png",
      "tags": [
        "nft"
      ],
      "extensions": {
        "website": "https://pythians.pyth.network"
      }
    },
    {
      "chainId": 101,
      "address": "4dmKkXNHdgYsXqBHCuMikNQWwVomZURhYvkkX5c4pQ7y",
      "symbol": "SNY",
      "name": "Synthetify",
      "decimals": 6,
      "logoURI": "https://raw.githubusercontent.com/solana-labs/token-list/main/assets/mainnet/4dmKkXNHdgYsXqBHCuMikNQWwVomZURhYvkkX5c4pQ7y/logo.png",
      "tags": [],
      "extensions": {
        "website": "https://synthetify.io/",
        "twitter": "https://twitter.com/synthetify",
        "coingeckoId": "syntheify-token"
      }
    },
    {
      "chainId": 101,
      "address": "4wTMJsh3q66PmAkmwEW47qVDevMZMVVWU3n1Yhqztwi6",
      "symbol": "ARCD",
      "name": "Arcade Token (Wormhole)",
      "decimals": 9,
      "logoURI": "https://raw.githubusercontent.com/solana-labs/token-list/main/assets/mainnet/4wTMJsh3q66PmAkmwEW47qVDevMZMVVWU3n1Yhqztwi6/logo.png",
      "tags": [
        "wrapped",
        "wormhole"
      ],
      "extensions": {
        "address": "0xb581E3a7dB80fBAA821AB39342E9Cbfd2ce33c23",
        "bridgeContract": "https://etherscan.io/address/0xf92cD566Ea4864356C5491c177A430C222d7e678",
        "assetContract": "https://etherscan.io/address/0xb581E3a7dB80fBAA821AB39342E9Cbfd2ce33c23",
        "website": "https://arcade.city",
        "twitter": "https://twitter.com/ArcadeCityHall"
      }
    },
    {
      "chainId": 101,
      "address": "Amt5wUJREJQC5pX7Z48YSK812xmu4j3sQVupNhtsEuY8",
      "symbol": "FROG",
      "name": "FROG",
      "decimals": 6,
      "logoURI": "https://raw.githubusercontent.com/solana-labs/token-list/main/assets/mainnet/Amt5wUJREJQC5pX7Z48YSK812xmu4j3sQVupNhtsEuY8/logo.png",
      "tags": [],
      "extensions": {
        "website": "https://www.froglana.com/",
        "serumV3Usdc": "2Si6XDdpv5zcvYna221eZZrsjsp5xeYoz9W1TVdMdbnt"
      }
    },
    {
      "chainId": 101,
      "address": "DEAdry5qhNoSkF3mbFrTa6udGbMwUoLnQhvchCu26Ak1",
      "symbol": "JUEL",
      "name": "Juel Token",
      "decimals": 9,
      "logoURI": "https://raw.githubusercontent.com/solana-labs/token-list/main/assets/mainnet/DEAdry5qhNoSkF3mbFrTa6udGbMwUoLnQhvchCu26Ak1/logo.png",
      "tags": [],
      "extensions": {
        "website": "http://juel.gg"
      }
    },
    {
      "chainId": 101,
      "address": "9Y8NT5HT9z2EsmCbYMgKXPRq3h3aa6tycEqfFiXjfZM7",
      "symbol": "CRT",
      "name": "CARROT",
      "decimals": 9,
      "logoURI": "https://raw.githubusercontent.com/solana-labs/token-list/main/assets/mainnet/9Y8NT5HT9z2EsmCbYMgKXPRq3h3aa6tycEqfFiXjfZM7/logo.png",
      "tags": [],
      "extensions": {
        "website": "https://farmerscarrot.com/",
        "serumV3Usdc": "Aa8mN8bXAobmcuHDpbbZh55SoadUry6WdsYz2886Ymqf"
      }
    },
    {
      "chainId": 101,
      "address": "AMdnw9H5DFtQwZowVFr4kUgSXJzLokKSinvgGiUoLSps",
      "symbol": "MOLA",
      "name": "MOONLANA",
      "decimals": 9,
      "logoURI": "https://raw.githubusercontent.com/solana-labs/token-list/main/assets/mainnet/AMdnw9H5DFtQwZowVFr4kUgSXJzLokKSinvgGiUoLSps/logo.png",
      "tags": [],
      "extensions": {
        "website": "https://moonlana.com/",
        "twitter": "https://twitter.com/xMoonLana",
        "medium": "https://moonlana.medium.com/",
        "coingeckoId": "moonlana"
      }
    },
    {
      "chainId": 101,
      "address": "3x7UeXDF4imKSKnizK9mYyx1M5bTNzpeALfPeB8S6XT9",
      "symbol": "SKEM",
      "name": "SKEM",
      "decimals": 9,
      "logoURI": "https://raw.githubusercontent.com/solana-labs/token-list/main/assets/mainnet/3x7UeXDF4imKSKnizK9mYyx1M5bTNzpeALfPeB8S6XT9/logo.svg",
      "tags": [],
      "extensions": {
        "website": "https://skem.finance/",
        "serumV3Usdc": "HkYJ3dX8CLSGyGZzfuqYiuoDjDmrDiu1vZhPtFJZa5Vt"
      }
    },
    {
      "chainId": 101,
      "address": "GHvFFSZ9BctWsEc5nujR1MTmmJWY7tgQz2AXE6WVFtGN",
      "symbol": "SOLAPE",
      "name": "SolAPE Token",
      "decimals": 9,
      "logoURI": "https://raw.githubusercontent.com/solana-labs/token-list/main/assets/mainnet/GHvFFSZ9BctWsEc5nujR1MTmmJWY7tgQz2AXE6WVFtGN/logo.png",
      "tags": [
        "utility-token"
      ],
      "extensions": {
        "coingeckoId": "solape-token",
        "website": "https://solape.io",
        "twitter": "https://twitter.com/SolApeFinance",
        "serumV3Usdc": "4zffJaPyeXZ2wr4whHgP39QyTfurqZ2BEd4M5W6SEuon"
      }
    },
    {
      "chainId": 101,
      "address": "9nEqaUcb16sQ3Tn1psbkWqyhPdLmfHWjKGymREjsAgTE",
      "symbol": "WOOF",
      "name": "WOOFENOMICS",
      "decimals": 6,
      "logoURI": "https://raw.githubusercontent.com/solana-labs/token-list/main/assets/mainnet/9nEqaUcb16sQ3Tn1psbkWqyhPdLmfHWjKGymREjsAgTE/logo.png",
      "tags": [],
      "extensions": {
        "website": "https://woofsolana.com",
        "serumV3Usdc": "CwK9brJ43MR4BJz2dwnDM7EXCNyHhGqCJDrAdsEts8n5"
      }
    },
    {
      "chainId": 101,
      "address": "MERt85fc5boKw3BW1eYdxonEuJNvXbiMbs6hvheau5K",
      "symbol": "MER",
      "name": "Mercurial",
      "decimals": 6,
      "logoURI": "https://raw.githubusercontent.com/solana-labs/token-list/main/assets/mainnet/MERt85fc5boKw3BW1eYdxonEuJNvXbiMbs6hvheau5K/logo.png",
      "tags": [],
      "extensions": {
        "coingeckoId": "mercurial",
        "website": "https://www.mercurial.finance/",
        "serumV3Usdc": "G4LcexdCzzJUKZfqyVDQFzpkjhB1JoCNL8Kooxi9nJz5",
        "waterfallbot": "https://bit.ly/MERwaterfall"
      }
    },
    {
      "chainId": 101,
      "address": "9MhNoxy1PbmEazjPo9kiZPCcG7BiFbhi3bWZXZgacfpp",
      "symbol": "ACMN",
      "name": "ACUMEN",
      "decimals": 9,
      "logoURI": "https://raw.githubusercontent.com/solana-labs/token-list/main/assets/mainnet/9MhNoxy1PbmEazjPo9kiZPCcG7BiFbhi3bWZXZgacfpp/logo.png",
      "tags": [],
      "extensions": {
        "website": "https://acumen.network/"
      }
    },
    {
      "chainId": 101,
      "address": "HRhCiCe8WLC4Jsy43Jkhq3poEWpjgXKD1U26XACReimt",
      "symbol": "zSOL",
      "name": "zSOL (ACUMEN)",
      "decimals": 9,
      "logoURI": "https://raw.githubusercontent.com/solana-labs/token-list/main/assets/mainnet/HRhCiCe8WLC4Jsy43Jkhq3poEWpjgXKD1U26XACReimt/logo.png",
      "tags": [],
      "extensions": {
        "website": "https://acumen.network/"
      }
    },
    {
      "chainId": 101,
      "address": "2LBYxD4Jzipk1bEREW6vQk163cj27mUSxmHzW2ujXFNy",
      "symbol": "zUSDC",
      "name": "zUSDC (ACUMEN)",
      "decimals": 6,
      "logoURI": "https://raw.githubusercontent.com/solana-labs/token-list/main/assets/mainnet/2LBYxD4Jzipk1bEREW6vQk163cj27mUSxmHzW2ujXFNy/logo.png",
      "tags": [],
      "extensions": {
        "website": "https://acumen.network/"
      }
    },
    {
      "chainId": 101,
      "address": "DFTZmEopSWrj6YcsmQAAxypN7cHM3mnruEisJPQFJbs7",
      "symbol": "zBTC",
      "name": "zBTC (ACUMEN)",
      "decimals": 6,
      "logoURI": "https://raw.githubusercontent.com/solana-labs/token-list/main/assets/mainnet/DFTZmEopSWrj6YcsmQAAxypN7cHM3mnruEisJPQFJbs7/logo.png",
      "tags": [],
      "extensions": {
        "website": "https://acumen.network/"
      }
    },
    {
      "chainId": 101,
      "address": "A8pnvbKWmTjjnUMzmY6pDJRHy3QdQNdqJdL1VFYXX4oW",
      "symbol": "zETH",
      "name": "zETH (ACUMEN)",
      "decimals": 6,
      "logoURI": "https://raw.githubusercontent.com/solana-labs/token-list/main/assets/mainnet/A8pnvbKWmTjjnUMzmY6pDJRHy3QdQNdqJdL1VFYXX4oW/logo.png",
      "tags": [],
      "extensions": {
        "website": "https://acumen.network/"
      }
    },
    {
      "chainId": 101,
      "address": "9hZt5mP139TvzDBZHtruXxAyjYHiovKXfxW6XNYiofae",
      "symbol": "zSRM",
      "name": "zSRM (ACUMEN)",
      "decimals": 6,
      "logoURI": "https://raw.githubusercontent.com/solana-labs/token-list/main/assets/mainnet/9hZt5mP139TvzDBZHtruXxAyjYHiovKXfxW6XNYiofae/logo.png",
      "tags": [],
      "extensions": {
        "website": "https://acumen.network/"
      }
    },
    {
      "chainId": 101,
      "address": "BR31LZKtry5tyjVtZ49PFZoZjtE5SeS4rjVMuL9Xiyer",
      "symbol": "zSTEP",
      "name": "zSTEP (ACUMEN)",
      "decimals": 9,
      "logoURI": "https://raw.githubusercontent.com/solana-labs/token-list/main/assets/mainnet/BR31LZKtry5tyjVtZ49PFZoZjtE5SeS4rjVMuL9Xiyer/logo.png",
      "tags": [],
      "extensions": {
        "website": "https://acumen.network/"
      }
    },
    {
      "chainId": 101,
      "address": "7wZsSyzD4Ba8ZkPhRh62KshQc8TQYiB5KtdNknywE3k4",
      "symbol": "zRAY",
      "name": "zRAY (ACUMEN)",
      "decimals": 6,
      "logoURI": "https://raw.githubusercontent.com/solana-labs/token-list/main/assets/mainnet/BR31LZKtry5tyjVtZ49PFZoZjtE5SeS4rjVMuL9Xiyer/logo.png",
      "tags": [],
      "extensions": {
        "website": "https://acumen.network/"
      }
    },
    {
      "chainId": 101,
      "address": "EfLvzNsqmkoSneiML5t7uHCPEVRaWCpG4N2WsS39nWCU",
      "symbol": "MUDLEY",
      "name": "MUDLEY",
      "decimals": 9,
      "logoURI": "https://raw.githubusercontent.com/solana-labs/token-list/main/assets/mainnet/EfLvzNsqmkoSneiML5t7uHCPEVRaWCpG4N2WsS39nWCU/logo.png",
      "tags": [],
      "extensions": {
        "website": "https://www.mudley.io/"
      }
    },
    {
      "chainId": 101,
      "address": "GpYMp8eP3HADY8x1jLVfFVBVYqxFNxT5mFhZAZt9Poco",
      "symbol": "CAPE",
      "name": "Crazy Ape Coin",
      "decimals": 9,
      "logoURI": "https://raw.githubusercontent.com/solana-labs/token-list/main/assets/mainnet/GpYMp8eP3HADY8x1jLVfFVBVYqxFNxT5mFhZAZt9Poco/logo.png",
      "tags": [],
      "extensions": {
        "website": "https://www.crazyapecoin.com/"
      }
    },
    {
      "chainId": 101,
      "address": "7ApYvMWwHJSgWz9BvMuNzqzUAqYbxByjzZu31t8FkYDy",
      "symbol": "SFairy",
      "name": "Fairy Finance",
      "decimals": 9,
      "logoURI": "https://raw.githubusercontent.com/debianos1/logo-token/main/fairyfinane%20.png",
      "tags": [],
      "extensions": {
        "twitter": "https://twitter.com/fairy_finance"
      }
    },
    {
      "chainId": 101,
      "address": "7Csho7qjseDjgX3hhBxfwP1W3LYARK3QH3PM2x55we14",
      "symbol": "LOTTO",
      "name": "Lotto",
      "decimals": 6,
      "logoURI": "https://raw.githubusercontent.com/solana-labs/token-list/main/assets/mainnet/7Csho7qjseDjgX3hhBxfwP1W3LYARK3QH3PM2x55we14/logo.png",
      "tags": [],
      "extensions": {
        "serumV3Usdc": "9MZKfgZzPgeidAukYpHtsLYm4eAdJFnR7nhPosWT8jiv",
        "coingeckoId": "lotto",
        "website": "lotto.finance",
        "address": "0xb0dfd28d3cf7a5897c694904ace292539242f858",
        "assetContract": "https://etherscan.io/address/0xb0dfd28d3cf7a5897c694904ace292539242f858",
        "tggroup": "https://t.me/lottofinance"
      }
    },
    {
      "chainId": 101,
      "address": "7uv3ZvZcQLd95bUp5WMioxG7tyAZVXFfr8JYkwhMYrnt",
      "symbol": "BOLE",
      "name": "Bole Token",
      "decimals": 4,
      "logoURI": "https://raw.githubusercontent.com/solana-labs/token-list/main/assets/mainnet/7uv3ZvZcQLd95bUp5WMioxG7tyAZVXFfr8JYkwhMYrnt/logo.png",
      "tags": [],
      "extensions": {
        "website": "https://tokenbole.com/",
        "serumV3Usdc": "9yGqsboBtvztDgGbGFEaBBT2G8dUMhxewXDQpy6T3eDm",
        "coingeckoId": "bole-token"
      }
    },
    {
      "chainId": 101,
      "address": "Bxp46xCB6CLjiqE99QaTcJAaY1hYF1o63DUUrXAS7QFu",
      "symbol": "mBRZ",
      "name": "SolMiner Bronze",
      "decimals": 9,
      "logoURI": "https://raw.githubusercontent.com/solana-labs/token-list/main/assets/mainnet/Bxp46xCB6CLjiqE99QaTcJAaY1hYF1o63DUUrXAS7QFu/logo.png",
      "tags": [],
      "extensions": {
        "website": "https://solminer.app",
        "medium": "https://solminer.medium.com/",
        "twitter": "https://twitter.com/SolMinerproject"
      }
    },
    {
      "chainId": 101,
      "address": "GZNrMEdrt6Vg428JzvJYRGGPpVxgjUPsg6WLqKBvmNLw",
      "symbol": "mPLAT",
      "name": "SolMiner Platinum",
      "decimals": 9,
      "logoURI": "https://raw.githubusercontent.com/solana-labs/token-list/main/assets/mainnet/GZNrMEdrt6Vg428JzvJYRGGPpVxgjUPsg6WLqKBvmNLw/logo.png",
      "tags": [],
      "extensions": {
        "website": "https://solminer.app",
        "medium": "https://solminer.medium.com/",
        "twitter": "https://twitter.com/SolMinerproject"
      }
    },
    {
      "chainId": 101,
      "address": "Er7a3ugS6kkAqj6sp3UmXEFAFrDdLMRQEkV9QH2fwRYA",
      "symbol": "mDIAM",
      "name": "SolMiner Diamond",
      "decimals": 9,
      "logoURI": "https://raw.githubusercontent.com/solana-labs/token-list/main/assets/mainnet/Er7a3ugS6kkAqj6sp3UmXEFAFrDdLMRQEkV9QH2fwRYA/logo.png",
      "tags": [],
      "extensions": {
        "website": "https://solminer.app",
        "medium": "https://solminer.medium.com/",
        "twitter": "https://twitter.com/SolMinerproject"
      }
    },
    {
      "chainId": 101,
      "address": "5JnZ667P3VcjDinkJFysWh2K2KtViy63FZ3oL5YghEhW",
      "symbol": "APYS",
      "name": "APYSwap",
      "decimals": 9,
      "logoURI": "https://raw.githubusercontent.com/solana-labs/token-list/main/assets/mainnet/5JnZ667P3VcjDinkJFysWh2K2KtViy63FZ3oL5YghEhW/logo.png",
      "tags": [
        "wrapped"
      ],
      "extensions": {
        "website": "https://apyswap.com",
        "coingeckoId": "apyswap"
      }
    },
    {
      "chainId": 101,
      "address": "ss1gxEUiufJyumsXfGbEwFe6maraPmc53fqbnjbum15",
      "symbol": "SS1",
      "name": "Naked Shorts",
      "decimals": 0,
      "logoURI": "https://raw.githubusercontent.com/solana-labs/token-list/main/assets/mainnet/ss1gxEUiufJyumsXfGbEwFe6maraPmc53fqbnjbum15/logo.png",
      "tags": [
        "nft"
      ],
      "extensions": {
        "website": "https://www.sol-talk.com/sol-survivor",
        "twitter": "https://twitter.com/sol__survivor",
        "imageUrl": "https://www.arweave.net/N-RGNyi1o1evhr7jTCXxHQlSndNPdnHWEzUTbTGMCl4",
        "animationUrl": "https://www.arweave.net/KBzRUmQNX6VKDH41N_uOETtJH21YtWXrOz270b8eqyo?ext=glb",
        "description": "After a gamma squeeze event he was left covered in theta. Due to the accident he lost his memories but gained the ability to refract light. He joins the tournament hoping to discover more about his past. His only clue is a damaged ID card with the word Malvin inscribed. Special: 'Now You See Me'"
      }
    },
    {
      "chainId": 101,
      "address": "GfJ3Vq2eSTYf1hJP6kKLE9RT6u7jF9gNszJhZwo5VPZp",
      "symbol": "SOLPAD",
      "name": "Solpad Finance",
      "decimals": 9,
      "logoURI": "https://raw.githubusercontent.com/solana-labs/token-list/main/assets/mainnet/GfJ3Vq2eSTYf1hJP6kKLE9RT6u7jF9gNszJhZwo5VPZp/logo.png",
      "tags": [
        "utility-token"
      ],
      "extensions": {
        "website": "https://www.solpad.finance/",
        "twitter": "https://twitter.com/FinanceSolpad",
        "github": "https://github.com/solpad-finance",
        "tgann": "https://t.me/solpadfinance",
        "tggroup": "https://t.me/solpadfinance_chat"
      }
    },
    {
      "chainId": 101,
      "address": "ERPueLaiBW48uBhqX1CvCYBv2ApHN6ZFuME1MeQGTdAi",
      "symbol": "MIT",
      "name": "Muskimum Impact Token",
      "decimals": 8,
      "logoURI": "https://raw.githubusercontent.com/solana-labs/token-list/main/assets/mainnet/ERPueLaiBW48uBhqX1CvCYBv2ApHN6ZFuME1MeQGTdAi/logo.png",
      "tags": [
        "mit",
        "musk"
      ],
      "extensions": {
        "website": "https://muskimum.win/",
        "twitter": "https://twitter.com/muskimum",
        "serumV3Usdc": "3mhrhTFrHtxe7uZhvzBhzneR3bD3hDyWcgEkR8EcvNZk"
      }
    },
    {
      "chainId": 101,
      "address": "BsDrXiQaFd147Fxq1fQYbJQ77P6tmPkRJQJzkKvspDKo",
      "symbol": "SOLA",
      "name": "SolaPAD Token (deprecated)",
      "decimals": 8,
      "logoURI": "https://raw.githubusercontent.com/solana-labs/token-list/main/assets/mainnet/BsDrXiQaFd147Fxq1fQYbJQ77P6tmPkRJQJzkKvspDKo/logo.png",
      "tags": [
        "SOLA",
        "LaunchPAD"
      ],
      "extensions": {
        "website": "https://www.solapad.org/",
        "twitter": "https://twitter.com/SolaPAD"
      }
    },
    {
      "chainId": 101,
      "address": "7fCzz6ZDHm4UWC9Se1RPLmiyeuQ6kStxpcAP696EuE1E",
      "symbol": "SHBL",
      "name": "Shoebill Coin",
      "decimals": 9,
      "logoURI": "https://raw.githubusercontent.com/solana-labs/token-list/main/assets/mainnet/7fCzz6ZDHm4UWC9Se1RPLmiyeuQ6kStxpcAP696EuE1E/logo.png",
      "tags": [],
      "extensions": {
        "website": "https://shoebillco.in/"
      }
    },
    {
      "chainId": 101,
      "address": "GnaFnTihwQFjrLeJNeVdBfEZATMdaUwZZ1RPxLwjbVwb",
      "symbol": "SHBL-USDC",
      "name": "Raydium Permissionless LP Token (SHBL-USDC)",
      "decimals": 9,
      "logoURI": "https://raw.githubusercontent.com/solana-labs/token-list/main/assets/mainnet/GnaFnTihwQFjrLeJNeVdBfEZATMdaUwZZ1RPxLwjbVwb/logo.png",
      "tags": [
        "lp-token"
      ],
      "extensions": {
        "website": "https://raydium.io/"
      }
    },
    {
      "chainId": 101,
      "address": "Djoz8btdR7p6xWHoVtPYF3zyN9LU5BBfMoDk4HczSDqc",
      "symbol": "AUSS",
      "name": "Ausshole",
      "decimals": 9,
      "logoURI": "https://raw.githubusercontent.com/solana-labs/token-list/main/assets/mainnet/Djoz8btdR7p6xWHoVtPYF3zyN9LU5BBfMoDk4HczSDqc/logo.svg",
      "tags": [],
      "extensions": {
        "website": "https://auss.finance/",
        "twitter": "https://twitter.com/ausstoken",
        "serumV3Usdc": "bNbYoc2KawipbXj76BiXbUdf2NcGKWkdp4S9uDvWXB1"
      }
    },
    {
      "chainId": 101,
      "address": "TuLipcqtGVXP9XR62wM8WWCm6a9vhLs7T1uoWBk6FDs",
      "symbol": "TULIP",
      "name": "Tulip",
      "decimals": 6,
      "logoURI": "https://raw.githubusercontent.com/solana-labs/token-list/main/assets/mainnet/TuLipcqtGVXP9XR62wM8WWCm6a9vhLs7T1uoWBk6FDs/logo.svg",
      "tags": [
        "tulip",
        "solfarm",
        "vaults"
      ],
      "extensions": {
        "website": "https://solfarm.io",
        "twitter": "https://twitter.com/Solfarmio",
        "coingeckoId": "solfarm",
        "serumV3Usdc": "8GufnKq7YnXKhnB3WNhgy5PzU9uvHbaaRrZWQK6ixPxW",
        "waterfallbot": "https://bit.ly/TULIPwaterfall"
      }
    },
    {
      "chainId": 101,
      "address": "5trVBqv1LvHxiSPMsHtEZuf8iN82wbpDcR5Zaw7sWC3s",
      "symbol": "JPYC",
      "name": "JPY Coin(Sollet)(Deprecated)",
      "decimals": 6,
      "logoURI": "https://raw.githubusercontent.com/solana-labs/token-list/main/assets/mainnet/5trVBqv1LvHxiSPMsHtEZuf8iN82wbpDcR5Zaw7sWC3s/logo.png",
      "tags": [
        "stablecoin",
        "ethereum",
        "wrapped-sollet"
      ],
      "extensions": {
        "website": "https://jpyc.jp/"
      }
    },
    {
      "chainId": 101,
      "address": "3QuAYThYKFXSmrTcSHsdd7sAxaFBobaCkLy2DBYJLMDs",
      "symbol": "TYNA",
      "name": "wTYNA",
      "decimals": 3,
      "logoURI": "https://raw.githubusercontent.com/solana-labs/token-list/main/assets/mainnet/3QuAYThYKFXSmrTcSHsdd7sAxaFBobaCkLy2DBYJLMDs/logo.png",
      "tags": [
        "ERC20",
        "ethereum"
      ],
      "extensions": {
        "address": "0x4ae54790c130B21E8CbaCAB011C6170e079e6eF5",
        "bridgeContract": "https://etherscan.io/address/0xeae57ce9cc1984f202e15e038b964bb8bdf7229a",
        "assetContract": "https://etherscan.io/address/0x4ae54790c130B21E8CbaCAB011C6170e079e6eF5",
        "website": "http://lendingbot.s3-website-us-east-1.amazonaws.com/whitepaper.html",
        "twitter": "https://twitter.com/btc_AP"
      }
    },
    {
      "chainId": 101,
      "address": "7zsKqN7Fg2s9VsqAq6XBoiShCVohpGshSUvoWBc6jKYh",
      "symbol": "ARDX",
      "name": "Wrapped ArdCoin (Sollet)",
      "decimals": 2,
      "logoURI": "https://raw.githubusercontent.com/solana-labs/token-list/main/assets/mainnet/7zsKqN7Fg2s9VsqAq6XBoiShCVohpGshSUvoWBc6jKYh/logo.png",
      "tags": [
        "wrapped-sollet",
        "ethereum"
      ],
      "extensions": {
        "website": "https://ardcoin.com",
        "coingeckoId": "ardcoin"
      }
    },
    {
      "chainId": 101,
      "address": "7zphtJVjKyECvQkdfxJNPx83MNpPT6ZJyujQL8jyvKcC",
      "symbol": "SSHIB",
      "name": "SolShib",
      "decimals": 9,
      "logoURI": "https://raw.githubusercontent.com/solana-labs/token-list/main/assets/mainnet/7zphtJVjKyECvQkdfxJNPx83MNpPT6ZJyujQL8jyvKcC/logo.png",
      "tags": [],
      "extensions": {
        "website": "https://solshib.com/"
      }
    },
    {
      "chainId": 101,
      "address": "HoSWnZ6MZzqFruS1uoU69bU7megzHUv6MFPQ5nqC6Pj2",
      "symbol": "SGI",
      "name": "SolGift",
      "decimals": 9,
      "logoURI": "https://raw.githubusercontent.com/solana-labs/token-list/main/assets/mainnet/HoSWnZ6MZzqFruS1uoU69bU7megzHUv6MFPQ5nqC6Pj2/logo.png",
      "tags": [],
      "extensions": {
        "website": "https://solshib.com/"
      }
    },
    {
      "chainId": 101,
      "address": "GpS9AavHtSUspaBnL1Tu26FWbUAdW8tm3MbacsNvwtGu",
      "symbol": "SOLT",
      "name": "Soltriever",
      "decimals": 9,
      "logoURI": "https://raw.githubusercontent.com/solana-labs/token-list/main/assets/mainnet/GpS9AavHtSUspaBnL1Tu26FWbUAdW8tm3MbacsNvwtGu/logo.png",
      "tags": [],
      "extensions": {
        "website": "http://soltriever.info/",
        "twitter": "https://twitter.com/_Soltriever"
      }
    },
    {
      "chainId": 101,
      "address": "2QK9vxydd7WoDwvVFT5JSU8cwE9xmbJSzeqbRESiPGMG",
      "symbol": "KEKW",
      "name": "kekwcoin",
      "decimals": 9,
      "logoURI": "https://raw.githubusercontent.com/solana-labs/token-list/main/assets/mainnet/2QK9vxydd7WoDwvVFT5JSU8cwE9xmbJSzeqbRESiPGMG/logo.png",
      "tags": [],
      "extensions": {
        "website": "https://kekw.io/",
        "twitter": "https://twitter.com/kekwcoin",
        "medium": "https://kekwcoin.medium.com/",
        "discord": "discord.gg/kekw",
        "description": "Kekwcoin is a creative community platform for content creators to monetize their artwork and get financial support from investors.",
        "serumV3Usdc": "N99ngemA29qSKqdDW7kRiZHS7h2wEFpdgRvgE3N2jy6"
      }
    },
    {
      "chainId": 101,
      "address": "qs9Scx8YwNXS6zHYPCnDnyHQcRHg3QwXxpyCXs5tdM8",
      "symbol": "POCO",
      "name": "POWER COIN",
      "decimals": 9,
      "logoURI": "https://raw.githubusercontent.com/solana-labs/token-list/main/assets/mainnet/qs9Scx8YwNXS6zHYPCnDnyHQcRHg3QwXxpyCXs5tdM8/logo.png",
      "tags": [
        "social-token",
        "poco"
      ]
    },
    {
      "chainId": 101,
      "address": "FxCvbCVAtNUEKSiKoF6xt2pWPfpXuYFWYbuQySaRnV5R",
      "symbol": "LOOP",
      "name": "LC Andy Social Token",
      "decimals": 9,
      "logoURI": "https://raw.githubusercontent.com/solana-labs/token-list/main/assets/mainnet/FxCvbCVAtNUEKSiKoF6xt2pWPfpXuYFWYbuQySaRnV5R/logo.png",
      "tags": [
        "social-token",
        "loop"
      ]
    },
    {
      "chainId": 101,
      "address": "3iXydLpqi38CeGDuLFF1WRbPrrkNbUsgVf98cNSg6NaA",
      "symbol": "Spro",
      "name": "Sproken Token",
      "decimals": 9,
      "logoURI": "https://cdn.jsdelivr.net/gh/kechricc/Sproken-Token-Logo/SprokenToken.png",
      "tags": [
        "Sprocket Token",
        "Mini Aussie",
        "Currency of the Sprokonomy"
      ],
      "extensions": {
        "website": "https://www.sprokentoken.com/"
      }
    },
    {
      "chainId": 101,
      "address": "H5gczCNbrtso6BqGKihF97RaWaxpUEZnFuFUKK4YX3s2",
      "symbol": "BDE",
      "name": "Big Defi Energy",
      "decimals": 9,
      "logoURI": "https://raw.githubusercontent.com/solana-labs/token-list/main/assets/mainnet/H5gczCNbrtso6BqGKihF97RaWaxpUEZnFuFUKK4YX3s2/logo.png",
      "tags": [],
      "extensions": {
        "website": "bigdefienergy.com",
        "twitter": "https://twitter.com/Bigdefi"
      }
    },
    {
      "chainId": 101,
      "address": "cREsCN7KAyXcBG2xZc8qrfNHMRgC3MhTb4n3jBnNysv",
      "symbol": "DWT",
      "name": "DARK WEB TOKEN",
      "decimals": 2,
      "logoURI": "https://raw.githubusercontent.com/solana-labs/token-list/main/assets/mainnet/cREsCN7KAyXcBG2xZc8qrfNHMRgC3MhTb4n3jBnNysv/logo.png",
      "tags": [
        "MEME"
      ],
      "extensions": {
        "serumV3Usdc": "526WW289h5wibg1Q55sK16CGoNip8H5d2AXVbaAGcUMb",
        "website": "https://www.darkwebtoken.live"
      }
    },
    {
      "chainId": 101,
      "address": "EdGAZ8JyFTFbmVedVTbaAEQRb6bxrvi3AW3kz8gABz2E",
      "symbol": "DOGA",
      "name": "Dogana",
      "decimals": 9,
      "logoURI": "https://raw.githubusercontent.com/solana-labs/token-list/main/assets/mainnet/EdGAZ8JyFTFbmVedVTbaAEQRb6bxrvi3AW3kz8gABz2E/logo.png",
      "tags": [],
      "extensions": {
        "twitter": "https://twitter.com/DoganaOfficial",
        "serumV3Usdc": "H1Ywt7nSZkLDb2o3vpA5yupnBc9jr1pXtdjMm4Jgk1ay"
      }
    },
    {
      "chainId": 101,
      "address": "3FoUAsGDbvTD6YZ4wVKJgTB76onJUKz7GPEBNiR5b8wc",
      "symbol": "CHEEMS",
      "name": "Cheems",
      "decimals": 4,
      "logoURI": "https://raw.githubusercontent.com/solana-labs/token-list/main/assets/mainnet/3FoUAsGDbvTD6YZ4wVKJgTB76onJUKz7GPEBNiR5b8wc/logo.png",
      "tags": [],
      "extensions": {
        "website": "https://cheems.co/",
        "twitter": "https://twitter.com/theCheemsToken",
        "tggroup": "https://t.me/CheemsOfficial"
      }
    },
    {
      "chainId": 101,
      "address": "AWW5UQfMBnPsTaaxCK7cSEmkj1kbX2zUrqvgKXStjBKx",
      "symbol": "SBFC",
      "name": "SBF Coin",
      "decimals": 6,
      "logoURI": "https://raw.githubusercontent.com/solana-labs/token-list/main/assets/mainnet/AWW5UQfMBnPsTaaxCK7cSEmkj1kbX2zUrqvgKXStjBKx/logo.png",
      "tags": [
        "utility-token",
        "SBF",
        "sbfcoin",
        "SBFC"
      ],
      "extensions": {
        "website": "https://www.sbfcoin.org/",
        "twitter": "https://twitter.com/sbfcoin"
      }
    },
    {
      "chainId": 101,
      "address": "FRbqQnbuLoMbUG4gtQMeULgCDHyY6YWF9NRUuLa98qmq",
      "symbol": "ECOP",
      "name": "EcoPoo",
      "decimals": 0,
      "logoURI": "https://raw.githubusercontent.com/solana-labs/token-list/main/assets/mainnet/FRbqQnbuLoMbUG4gtQMeULgCDHyY6YWF9NRUuLa98qmq/logo.png",
      "tags": [
        "meme"
      ],
      "extensions": {
        "twitter": "https://twitter.com/EcoPoo_Official"
      }
    },
    {
      "chainId": 101,
      "address": "5p2zjqCd1WJzAVgcEnjhb9zWDU7b9XVhFhx4usiyN7jB",
      "symbol": "CATO",
      "name": "CATO",
      "decimals": 9,
      "logoURI": "https://raw.githubusercontent.com/solana-labs/token-list/main/assets/mainnet/5p2zjqCd1WJzAVgcEnjhb9zWDU7b9XVhFhx4usiyN7jB/logo.png",
      "tags": [
        "Meme-Token"
      ],
      "extensions": {
        "website": "https://official.catodex.com",
        "twitter": "https://twitter.com/SolanaCATO",
        "telegram": "https://t.me/SolanaCATO",
        "serumV3Usdc": "9fe1MWiKqUdwift3dEpxuRHWftG72rysCRHbxDy6i9xB",
        "coingeckoId": "cato"
      }
    },
    {
      "chainId": 101,
      "address": "J81fW7aza8wVUG1jjzhExsNMs3MrzwT5WrofgFqMjnSA",
      "symbol": "TOM",
      "name": "Tombili",
      "decimals": 9,
      "logoURI": "https://raw.githubusercontent.com/solana-labs/token-list/main/assets/mainnet/J81fW7aza8wVUG1jjzhExsNMs3MrzwT5WrofgFqMjnSA/logo.png",
      "tags": [],
      "extensions": {
        "website": "https://cryptomindex.com",
        "twitter": "https://twitter.com/cryptomindex"
      }
    },
    {
      "chainId": 101,
      "address": "GunpHq4fn9gSSyGbPMYXTzs9nBS8RY88CX1so4V8kCiF",
      "symbol": "FABLE",
      "name": "Fable",
      "decimals": 0,
      "logoURI": "https://raw.githubusercontent.com/solana-labs/token-list/main/assets/mainnet/GunpHq4fn9gSSyGbPMYXTzs9nBS8RY88CX1so4V8kCiF/logo.png",
      "tags": [],
      "extensions": {
        "website": "https://fable.finance",
        "twitter": "https://twitter.com/fable_finance"
      }
    },
    {
      "chainId": 101,
      "address": "6L5DzH3p1t1PrCrVkudasuUnWbK7Jq9tYwcwWQiV6yd7",
      "symbol": "LZD",
      "name": "Lizard",
      "decimals": 6,
      "logoURI": "https://raw.githubusercontent.com/solana-labs/token-list/main/assets/mainnet/6L5DzH3p1t1PrCrVkudasuUnWbK7Jq9tYwcwWQiV6yd7/logo.png",
      "tags": [],
      "extensions": {
        "website": "https://www.lzdsol.io",
        "twitter": "https://twitter.com/lzd_sol"
      }
    },
    {
      "chainId": 101,
      "address": "EZqcdU8RLu9EChZgrY2BNVg8eovfdGyTiY2bd69EsPgQ",
      "symbol": "FELON",
      "name": "FuckElon",
      "decimals": 9,
      "logoURI": "https://raw.githubusercontent.com/solana-labs/token-list/main/assets/mainnet/EZqcdU8RLu9EChZgrY2BNVg8eovfdGyTiY2bd69EsPgQ/logo.png",
      "tags": [],
      "extensions": {
        "website": "https://fuckelonmusk.godaddysites.com/",
        "twitter": "https://twitter.com/FuckElonMusk8",
        "tgann": "https://t.me/fuckelonmusktoday",
        "tggroup": "https://t.me/joinchat/cgUOCIRSTJ9hZmY1"
      }
    },
    {
      "chainId": 101,
      "address": "HBHMiauecxer5FCzPeXgE2A8ZCf7fQgxxwo4vfkFtC7s",
      "symbol": "SLNDN",
      "name": "Solanadon",
      "decimals": 9,
      "logoURI": "https://raw.githubusercontent.com/solana-labs/token-list/main/assets/mainnet/HBHMiauecxer5FCzPeXgE2A8ZCf7fQgxxwo4vfkFtC7s/logo.png",
      "tags": [],
      "extensions": {
        "website": "https://solanadon.com/",
        "twitter": "https://twitter.com/SolanadonCoin",
        "tgann": "https://t.me/solanadonann"
      }
    },
    {
      "chainId": 101,
      "address": "GReBHpMgCadZRij4B111c94cqU9TktvJ45rWZRQ5b1A5",
      "symbol": "PINGU",
      "name": "Penguincoin",
      "decimals": 9,
      "logoURI": "https://raw.githubusercontent.com/solana-labs/token-list/main/assets/mainnet/GReBHpMgCadZRij4B111c94cqU9TktvJ45rWZRQ5b1A5/logo.png",
      "tags": [],
      "extensions": {
        "twitter": "https://twitter.com/penguincoin1"
      }
    },
    {
      "chainId": 101,
      "address": "5WUab7TCvth43Au5vk6wKjchTzWFeyPEUSJE1MPJtTZE",
      "symbol": "KEKN1",
      "name": "KEKW In Solana Tripping",
      "decimals": 0,
      "logoURI": "https://raw.githubusercontent.com/solana-labs/token-list/main/assets/mainnet/5WUab7TCvth43Au5vk6wKjchTzWFeyPEUSJE1MPJtTZE/logo.png",
      "tags": [
        "nft"
      ],
      "extensions": {
        "website": "https://www.kekw.io/",
        "twitter": "https://twitter.com/kekwcoin"
      }
    },
    {
      "chainId": 101,
      "address": "9KEe6o1jRTqFDFBo2AezsskcxBNwuq1rVeVat1Td8zbV",
      "symbol": "MPAD",
      "name": "MercuryPAD Token",
      "decimals": 9,
      "logoURI": "https://raw.githubusercontent.com/solana-labs/token-list/main/assets/mainnet/9KEe6o1jRTqFDFBo2AezsskcxBNwuq1rVeVat1Td8zbV/logo.png",
      "tags": [
        "MPAD",
        "LaunchPAD"
      ],
      "extensions": {
        "website": "https://mercurypad.com/",
        "twitter": "https://twitter.com/MercuryPad"
      }
    },
    {
      "chainId": 101,
      "address": "4KAFf8ZpNCn1SWLZFo5tbeZsKpVemsobbVZdERWxRvd2",
      "symbol": "SGT",
      "name": "Sangga Token",
      "decimals": 8,
      "logoURI": "https://raw.githubusercontent.com/solana-labs/token-list/main/assets/mainnet/4KAFf8ZpNCn1SWLZFo5tbeZsKpVemsobbVZdERWxRvd2/logo.png",
      "tags": [],
      "extensions": {
        "website": "https://sanggatalk.io"
      }
    },
    {
      "chainId": 101,
      "address": "Ae1aeYK9WrB2kP29jJU4aUUK7Y1vzsGNZFKoe4BG2h6P",
      "symbol": "OLDNINJA",
      "name": "OLDNINJA",
      "decimals": 0,
      "logoURI": "https://raw.githubusercontent.com/solana-labs/token-list/main/assets/mainnet/Ae1aeYK9WrB2kP29jJU4aUUK7Y1vzsGNZFKoe4BG2h6P/logo.png",
      "tags": [],
      "extensions": {
        "website": "https://www.ninjaprotocol.io/oldninja/"
      }
    },
    {
      "chainId": 101,
      "address": "FgX1WD9WzMU3yLwXaFSarPfkgzjLb2DZCqmkx9ExpuvJ",
      "symbol": "NINJA",
      "name": "NINJA",
      "decimals": 6,
      "logoURI": "https://raw.githubusercontent.com/solana-labs/token-list/main/assets/mainnet/FgX1WD9WzMU3yLwXaFSarPfkgzjLb2DZCqmkx9ExpuvJ/logo.png",
      "tags": [],
      "extensions": {
        "website": "https://www.ninjaprotocol.io/",
        "serumV3Usdc": "J4oPt5Q3FYxrznkXLkbosAWrJ4rZLqJpGqz7vZUL4eMM"
      }
    },
    {
      "chainId": 101,
      "address": "E6UBhrtvP4gYHAEgoBi8kDU6DrPPmQxTAJvASo4ptNev",
      "symbol": "SOLDOG",
      "name": "SOLDOG",
      "decimals": 0,
      "logoURI": "https://raw.githubusercontent.com/solana-labs/token-list/main/assets/mainnet/E6UBhrtvP4gYHAEgoBi8kDU6DrPPmQxTAJvASo4ptNev/logo.png",
      "tags": [],
      "extensions": {
        "website": "https://solanadog.io",
        "twitter": "https://twitter.com/solanadog"
      }
    },
    {
      "chainId": 102,
      "address": "rz251Qbsa27sL8Y1H7h4qu71j6Q7ukNmskg5ZDhPCg3",
      "symbol": "HIRO",
      "name": "Hiro LaunchDAO",
      "decimals": 6,
      "logoURI": "https://raw.githubusercontent.com/solana-labs/token-list/main/assets/mainnet/rz251Qbsa27sL8Y1H7h4qu71j6Q7ukNmskg5ZDhPCg3/logo.png",
      "tags": [],
      "extensions": {
        "website": "https://hiro-finance.github.io/",
        "twitter": "https://twitter.com/HiroLaunchdao"
      }
    },
    {
      "chainId": 101,
      "address": "9nusLQeFKiocswDt6NQsiErm1M43H2b8x6v5onhivqKv",
      "symbol": "LLAMA",
      "name": "SOLLAMA",
      "decimals": 1,
      "logoURI": "https://raw.githubusercontent.com/solana-labs/token-list/main/assets/mainnet/9nusLQeFKiocswDt6NQsiErm1M43H2b8x6v5onhivqKv/logo.png",
      "tags": [],
      "extensions": {
        "website": "https://sollama.finance",
        "twitter": "https://twitter.com/SollamaFinance"
      }
    },
    {
      "chainId": 101,
      "address": "BLwTnYKqf7u4qjgZrrsKeNs2EzWkMLqVCu6j8iHyrNA3",
      "symbol": "BOP",
      "name": "Boring Protocol",
      "decimals": 8,
      "logoURI": "https://raw.githubusercontent.com/solana-labs/token-list/main/assets/mainnet/BLwTnYKqf7u4qjgZrrsKeNs2EzWkMLqVCu6j8iHyrNA3/logo.png",
      "tags": [
        "security-token",
        "utility-token"
      ],
      "extensions": {
        "website": "https://boringprotocol.io",
        "twitter": "https://twitter.com/BoringProtocol",
        "serumV3Usdc": "7MmPwD1K56DthW14P1PnWZ4zPCbPWemGs3YggcT1KzsM"
      }
    },
    {
      "chainId": 101,
      "address": "ER8Xa8YxJLC3CFJgdAxJs46Rdhb7B3MjgbPZsVg1aAFV",
      "symbol": "MOLAMON",
      "name": "MOLAMON",
      "decimals": 0,
      "logoURI": "https://raw.githubusercontent.com/solana-labs/token-list/main/assets/mainnet/ER8Xa8YxJLC3CFJgdAxJs46Rdhb7B3MjgbPZsVg1aAFV/logo.png",
      "tags": [],
      "extensions": {
        "website": "https://moonlana.com/",
        "twitter": "https://twitter.com/xMoonLana",
        "medium": "https://moonlana.medium.com/",
        "imageUrl": "https://gateway.pinata.cloud/ipfs/QmbdEesuzVUMzqaumrZNaWnwnz4WwDvqDyfrFneVDjqr2e/molamonbg.gif",
        "description": "The first $MOLA NFT on Solana Blockchain."
      }
    },
    {
      "chainId": 101,
      "address": "4ezHExHThrwnnoqKcMNbUwcVYXzdkDerHFGfegnTqA2E",
      "symbol": "STUD",
      "name": "SolanaToolsUtilityDapp",
      "decimals": 9,
      "logoURI": "https://raw.githubusercontent.com/solana-labs/token-list/main/assets/mainnet/4ezHExHThrwnnoqKcMNbUwcVYXzdkDerHFGfegnTqA2E/logo.png",
      "tags": [],
      "extensions": {
        "website": "https://www.solanatools.io/"
      }
    },
    {
      "chainId": 101,
      "address": "AZtNYaEAHDBeK5AvdzquZWjc4y8cj5sKWH1keUJGMuPV",
      "symbol": "RESP",
      "name": "RESPECT",
      "decimals": 8,
      "logoURI": "https://raw.githubusercontent.com/solana-labs/token-list/main/assets/mainnet/AZtNYaEAHDBeK5AvdzquZWjc4y8cj5sKWH1keUJGMuPV/logo.png",
      "tags": [],
      "extensions": {
        "website": "https://respect.cash"
      }
    },
    {
      "chainId": 101,
      "address": "5j6BmiZTfHssaWPT23EQYQci3w57VTw7QypKArQZbSZ9",
      "symbol": "CHAD",
      "name": "ChadTrader Token",
      "decimals": 9,
      "logoURI": "https://raw.githubusercontent.com/solana-labs/token-list/main/assets/mainnet/5j6BmiZTfHssaWPT23EQYQci3w57VTw7QypKArQZbSZ9/logo.png",
      "tags": [
        "utility-token"
      ],
      "extensions": {
        "website": "https://chadtrader.io/",
        "twitter": "https://twitter.com/chadtraderio"
      }
    },
    {
      "chainId": 101,
      "address": "GsNzxJfFn6zQdJGeYsupJWzUAm57Ba7335mfhWvFiE9Z",
      "symbol": "DXL",
      "name": "Dexlab",
      "decimals": 6,
      "logoURI": "https://raw.githubusercontent.com/solana-labs/token-list/main/assets/mainnet/GsNzxJfFn6zQdJGeYsupJWzUAm57Ba7335mfhWvFiE9Z/logo.png",
      "tags": [],
      "extensions": {
        "website": "https://www.dexlab.space/",
        "serumV3Usdc": "DYfigimKWc5VhavR4moPBibx9sMcWYVSjVdWvPztBPTa",
        "twitter": "https://twitter.com/dexlab_official",
        "coingeckoId": "dexlab"
      }
    },
    {
      "chainId": 101,
      "address": "APvgd1J98PGW77H1fDa7W7Y4fcbFwWfs71RNyJKuYs1Y",
      "symbol": "FUZ",
      "name": "Fuzzy.One",
      "decimals": 8,
      "logoURI": "https://raw.githubusercontent.com/solana-labs/token-list/main/assets/mainnet/APvgd1J98PGW77H1fDa7W7Y4fcbFwWfs71RNyJKuYs1Y/logo.png",
      "tags": [
        "Fuzzy.One",
        "FUZ",
        "Supply chain token"
      ],
      "extensions": {
        "website": "https://www.fuzzy.one/"
      }
    },
    {
      "chainId": 101,
      "address": "6TCbtxs6eYfMKVF9ppTNvbUemW2YnpFig6z1jSqgM16e",
      "symbol": "STRANGE",
      "name": "STRANGE",
      "decimals": 6,
      "logoURI": "https://raw.githubusercontent.com/solana-labs/token-list/main/assets/mainnet/6TCbtxs6eYfMKVF9ppTNvbUemW2YnpFig6z1jSqgM16e/logo.png",
      "tags": [
        "utility-token"
      ],
      "extensions": {
        "website": "https://safepluto.tech"
      }
    },
    {
      "chainId": 101,
      "address": "BYNHheaKFX2WRGQTpMZNsM6vAyJXvkeMoMcixKfVKxY9",
      "symbol": "PLUTES",
      "name": "Plutonium",
      "decimals": 6,
      "logoURI": "https://raw.githubusercontent.com/solana-labs/token-list/main/assets/mainnet/BYNHheaKFX2WRGQTpMZNsM6vAyJXvkeMoMcixKfVKxY9/logo.png",
      "tags": [
        "utility-token"
      ],
      "extensions": {
        "website": "https://safepluto.tech"
      }
    },
    {
      "chainId": 101,
      "address": "8upjSpvjcdpuzhfR1zriwg5NXkwDruejqNE9WNbPRtyA",
      "symbol": "GRAPE",
      "name": "Grape",
      "decimals": 6,
      "logoURI": "https://raw.githubusercontent.com/solana-labs/token-list/main/assets/mainnet/8upjSpvjcdpuzhfR1zriwg5NXkwDruejqNE9WNbPRtyA/logo.svg",
      "tags": [],
      "extensions": {
        "website": "https://grapes.network"
      }
    },
    {
      "chainId": 101,
      "address": "7xzovRepzLvXbbpVZLYKzEBhCNgStEv1xpDqf1rMFFKX",
      "symbol": "KERMIT",
      "name": "Kermit",
      "decimals": 8,
      "logoURI": "https://raw.githubusercontent.com/solana-labs/token-list/main/assets/mainnet/7xzovRepzLvXbbpVZLYKzEBhCNgStEv1xpDqf1rMFFKX/logo.png",
      "tags": [
        "utility-token"
      ],
      "extensions": {
        "website": "https://www.kermitfinance.com",
        "twitter": "https://twitter.com/KermitFinance"
      }
    },
    {
      "chainId": 101,
      "address": "3VhB8EAL8dZ457SiksLPpMUR1pyACpbNh5rTjQUEVCcH",
      "symbol": "TUTL",
      "name": "TurtleTraders",
      "decimals": 9,
      "logoURI": "https://raw.githubusercontent.com/solana-labs/token-list/main/assets/mainnet/3VhB8EAL8dZ457SiksLPpMUR1pyACpbNh5rTjQUEVCcH/logo.png",
      "tags": [
        "social-token",
        "Turtles"
      ],
      "extensions": {
        "twitter": "https://twitter.com/Turtle_Traders"
      }
    },
    {
      "chainId": 101,
      "address": "8tbAqS4dFNEeC6YGWpNnusc3JcxoFLMiiLPyHctgGYFe",
      "symbol": "PIPANA",
      "name": "Pipana",
      "decimals": 9,
      "logoURI": "https://raw.githubusercontent.com/solana-labs/token-list/main/assets/mainnet/8tbAqS4dFNEeC6YGWpNnusc3JcxoFLMiiLPyHctgGYFe/logo.png",
      "tags": [],
      "extensions": {
        "website": "https://pip.monster",
        "twitter": "https://twitter.com/itspipana"
      }
    },
    {
      "chainId": 101,
      "address": "8s9FCz99Wcr3dHpiauFRi6bLXzshXfcGTfgQE7UEopVx",
      "symbol": "CKC",
      "name": "ChikinCoin",
      "decimals": 6,
      "logoURI": "https://raw.githubusercontent.com/solana-labs/token-list/main/assets/mainnet/8s9FCz99Wcr3dHpiauFRi6bLXzshXfcGTfgQE7UEopVx/logo.svg",
      "tags": [],
      "extensions": {
        "website": "https://chikin.run",
        "twitter": "https://twitter.com/ChikinDev"
      }
    },
    {
      "chainId": 101,
      "address": "ATxXyewb1cXThrQFmwHUy4dtPTErfsuqkg7JcUXgLgqo",
      "symbol": "SPW",
      "name": "SpiderSwap",
      "decimals": 9,
      "logoURI": "https://raw.githubusercontent.com/solana-labs/token-list/main/assets/mainnet/ATxXyewb1cXThrQFmwHUy4dtPTErfsuqkg7JcUXgLgqo/logo.png",
      "tags": [],
      "extensions": {
        "website": "https://www.spiderswap.org",
        "twitter": "https://twitter.com/Spider_swap"
      }
    },
    {
      "chainId": 101,
      "address": "BrwgXmUtNd32dTKdP5teie68EmBnjGq8Wp3MukHehUBY",
      "symbol": "GSTONKS",
      "name": "Gamestonks",
      "decimals": 9,
      "logoURI": "https://raw.githubusercontent.com/solana-labs/token-list/main/assets/mainnet/BrwgXmUtNd32dTKdP5teie68EmBnjGq8Wp3MukHehUBY/logo.png",
      "tags": [],
      "extensions": {
        "website": "https://www.game-stonks.com/"
      }
    },
    {
      "chainId": 101,
      "address": "HAgX1HSfok8DohiNCS54FnC2UJkDSrRVnT38W3iWFwc8",
      "symbol": "MEOW",
      "name": "SOL-CATS",
      "decimals": 9,
      "logoURI": "https://raw.githubusercontent.com/solana-labs/token-list/main/assets/mainnet/HAgX1HSfok8DohiNCS54FnC2UJkDSrRVnT38W3iWFwc8/logo.png",
      "tags": [],
      "extensions": {
        "website": "https://www.solcats.xyz",
        "twitter": "https://twitter.com/solcat777"
      }
    },
    {
      "chainId": 101,
      "address": "Gro98oTmXxCVX8HKr3q2tMnP5ztoC77q6KehFDnAB983",
      "symbol": "SOLMO",
      "name": "SolMoon",
      "decimals": 4,
      "logoURI": "https://raw.githubusercontent.com/solana-labs/token-list/main/assets/mainnet/Gro98oTmXxCVX8HKr3q2tMnP5ztoC77q6KehFDnAB983/logo.png",
      "tags": [],
      "extensions": {
        "website": "https://www.solmoonfinance.com",
        "twitter": "https://twitter.com/solmoonfinance"
      }
    },
    {
      "chainId": 101,
      "address": "2wBXHm4oxmed7ZoDkPL4DU8BuRfMYkubVu8T4N38vXdb",
      "symbol": "MSC",
      "name": "MasterCoin",
      "decimals": 9,
      "logoURI": "https://raw.githubusercontent.com/solana-labs/token-list/main/assets/mainnet/2wBXHm4oxmed7ZoDkPL4DU8BuRfMYkubVu8T4N38vXdb/logo.png",
      "tags": [],
      "extensions": {
        "website": "https://mastercoin.site",
        "twitter": "https://twitter.com/MasterCoin_",
        "discord": "https://t.co/CXZN9Ncd6Q?amp=1",
        "medium": "https://medium.com/@mastercoin-eu"
      }
    },
    {
      "chainId": 101,
      "address": "8b9mQo6ZU2rwZQgSFqGNQvXzrUSHDTRpKSKi9XXdGmqN",
      "symbol": "CHANGPENGUIN",
      "name": "CHANGPENGUIN",
      "decimals": 9,
      "logoURI": "https://raw.githubusercontent.com/solana-labs/token-list/main/assets/mainnet/8b9mQo6ZU2rwZQgSFqGNQvXzrUSHDTRpKSKi9XXdGmqN/logo.png",
      "tags": [],
      "extensions": {
        "website": "https://artbomb.xyz"
      }
    },
    {
      "chainId": 101,
      "address": "3KnVxWhoYdc9UwDr5WMVkZp2LpF7gnojg7We7MUd6ixQ",
      "symbol": "WOLFE",
      "name": "Wolfecoin",
      "decimals": 9,
      "logoURI": "https://raw.githubusercontent.com/solana-labs/token-list/main/assets/mainnet/3KnVxWhoYdc9UwDr5WMVkZp2LpF7gnojg7We7MUd6ixQ/logo.png",
      "tags": [],
      "extensions": {
        "website": "https://www.wolfecoin.online/"
      }
    },
    {
      "chainId": 101,
      "address": "BxHJqGtC629c55swCqWXFGA2rRF1igbbTmh22H8ePUWG",
      "symbol": "PGNT",
      "name": "PigeonSol Token",
      "decimals": 4,
      "logoURI": "https://raw.githubusercontent.com/solana-labs/token-list/main/assets/mainnet/BxHJqGtC629c55swCqWXFGA2rRF1igbbTmh22H8ePUWG/logo.png",
      "tags": [],
      "extensions": {
        "website": "https://pigeonsol.xyz",
        "twitter": "https://twitter.com/PigeonSol"
      }
    },
    {
      "chainId": 101,
      "address": "51tMb3zBKDiQhNwGqpgwbavaGH54mk8fXFzxTc1xnasg",
      "symbol": "APEX",
      "name": "APEX",
      "decimals": 9,
      "logoURI": "https://raw.githubusercontent.com/solana-labs/token-list/main/assets/mainnet/51tMb3zBKDiQhNwGqpgwbavaGH54mk8fXFzxTc1xnasg/logo.png",
      "tags": [],
      "extensions": {
        "coingeckoId": "apexit-finance",
        "website": "https://apexit.finance/",
        "twitter": "https://twitter.com/apeXit_finance",
        "discord": "https://discord.gg/aASQy2dWsN",
        "tggroup": "https://t.me/apexit_finance"
      }
    },
    {
      "chainId": 101,
      "address": "4NPzwMK2gfgQ6rTv8x4EE1ZvKW6MYyYTSrAZCx7zxyaX",
      "symbol": "KLB",
      "name": "Black Label",
      "decimals": 0,
      "logoURI": "https://raw.githubusercontent.com/solana-labs/token-list/main/assets/mainnet/4NPzwMK2gfgQ6rTv8x4EE1ZvKW6MYyYTSrAZCx7zxyaX/logo.svg",
      "tags": [],
      "extensions": {
        "website": "https://klbtoken.com",
        "twitter": "https://twitter.com/klbtoken",
        "serumV3Usdc": "AVC5hkVjWqRzD9RXXwjcNiVAAR2rUvDGwhqoCd2TQNY8"
      }
    },
    {
      "chainId": 101,
      "address": "5v6tZ1SiAi7G8Qg4rBF1ZdAn4cn6aeQtefewMr1NLy61",
      "symbol": "SOLD",
      "name": "Solanax",
      "decimals": 9,
      "logoURI": "https://raw.githubusercontent.com/solana-labs/token-list/main/assets/mainnet/5v6tZ1SiAi7G8Qg4rBF1ZdAn4cn6aeQtefewMr1NLy61/logo.png",
      "tags": [],
      "extensions": {
        "website": "https://solanax.org",
        "twitter": "https://twitter.com/Solanaxorg",
        "telegram": "https://t.me/solanaxcommunity"
      }
    },
    {
      "chainId": 101,
      "address": "3RSafdgu7P2smSGHJvSGQ6kZVkcErZXfZTtynJYboyAu",
      "symbol": "SINE",
      "name": "SINE",
      "decimals": 9,
      "logoURI": "https://raw.githubusercontent.com/solana-labs/token-list/main/assets/mainnet/3RSafdgu7P2smSGHJvSGQ6kZVkcErZXfZTtynJYboyAu/logo.svg",
      "tags": [
        "security-token",
        "utility-token"
      ],
      "extensions": {
        "website": "https://solainetwork.com/",
        "twitter": "https://twitter.com/SolAiNetwork"
      }
    },
    {
      "chainId": 101,
      "address": "orcaEKTdK7LKz57vaAYr9QeNsVEPfiu6QeMU1kektZE",
      "symbol": "ORCA",
      "name": "Orca",
      "decimals": 6,
      "logoURI": "https://raw.githubusercontent.com/solana-labs/token-list/main/assets/mainnet/orcaEKTdK7LKz57vaAYr9QeNsVEPfiu6QeMU1kektZE/logo.png",
      "tags": [],
      "extensions": {
        "website": "https://orca.so/",
        "twitter": "https://twitter.com/orca_so",
        "telegram": "https://t.me/orca_so",
        "medium": "https://orca-so.medium.com",
        "discord": "https://discord.com/invite/nSwGWn5KSG",
        "coingeckoId": "orca",
        "serumV3Usdc": "8N1KkhaCYDpj3awD58d85n973EwkpeYnRp84y1kdZpMX"
      }
    },
    {
      "chainId": 101,
      "address": "guppyrZyEX9iTPSu92pi8T71Zka7xd6PrsTJrXRW6u1",
      "symbol": "GUPPY",
      "name": "Orca Guppy Collectible",
      "decimals": 0,
      "logoURI": "https://raw.githubusercontent.com/solana-labs/token-list/main/assets/mainnet/guppyrZyEX9iTPSu92pi8T71Zka7xd6PrsTJrXRW6u1/logo.png",
      "tags": [
        "nft"
      ],
      "extensions": {
        "website": "https://www.orca.so",
        "twitter": "https://twitter.com/orca_so"
      }
    },
    {
      "chainId": 101,
      "address": "whaLeHav12EhGK19u6kKbLRwC9E1EATGnm6MWbBCcUW",
      "symbol": "WHALE",
      "name": "Orca Whale Collectible",
      "decimals": 0,
      "logoURI": "https://raw.githubusercontent.com/solana-labs/token-list/main/assets/mainnet/whaLeHav12EhGK19u6kKbLRwC9E1EATGnm6MWbBCcUW/logo.png",
      "tags": [
        "nft"
      ],
      "extensions": {
        "website": "https://www.orca.so",
        "twitter": "https://twitter.com/orca_so"
      }
    },
    {
      "chainId": 101,
      "address": "kLwhLkZRt6CadPHRBsgfhRCKXX426WMBnhoGozTduvk",
      "symbol": "KILLER-WHALE",
      "name": "Orca Killer Whale Collectible",
      "decimals": 0,
      "logoURI": "https://raw.githubusercontent.com/solana-labs/token-list/main/assets/mainnet/kLwhLkZRt6CadPHRBsgfhRCKXX426WMBnhoGozTduvk/logo.png",
      "tags": [
        "nft"
      ],
      "extensions": {
        "website": "https://www.orca.so",
        "twitter": "https://twitter.com/orca_so"
      }
    },
    {
      "chainId": 101,
      "address": "star2pH7rVWscs743JGdCAL8Lc9nyJeqx7YQXkGUnWf",
      "symbol": "STARFISH",
      "name": "Orca Starfish Collectible",
      "decimals": 6,
      "logoURI": "https://raw.githubusercontent.com/solana-labs/token-list/main/assets/mainnet/star2pH7rVWscs743JGdCAL8Lc9nyJeqx7YQXkGUnWf/logo.png",
      "tags": [
        "nft"
      ],
      "extensions": {
        "website": "https://www.orca.so",
        "twitter": "https://twitter.com/orca_so"
      }
    },
    {
      "chainId": 101,
      "address": "cLownTTaiiQMoyMmFjfmSGowi8HyNhCtTLFcrNKnqX6",
      "symbol": "CLOWNFISH",
      "name": "Orca Clownfish Collectible",
      "decimals": 0,
      "logoURI": "https://raw.githubusercontent.com/solana-labs/token-list/main/assets/mainnet/cLownTTaiiQMoyMmFjfmSGowi8HyNhCtTLFcrNKnqX6/logo.png",
      "tags": [
        "nft"
      ],
      "extensions": {
        "website": "https://www.orca.so",
        "twitter": "https://twitter.com/orca_so"
      }
    },
    {
      "chainId": 101,
      "address": "ECFcUGwHHMaZynAQpqRHkYeTBnS5GnPWZywM8aggcs3A",
      "symbol": "SOL/USDC",
      "name": "Orca SOL/USDC LP Token",
      "decimals": 9,
      "logoURI": "https://raw.githubusercontent.com/solana-labs/token-list/main/assets/mainnet/ECFcUGwHHMaZynAQpqRHkYeTBnS5GnPWZywM8aggcs3A/logo.png",
      "tags": [
        "lp-token"
      ],
      "extensions": {
        "website": "https://www.orca.so",
        "twitter": "https://twitter.com/orca_so"
      }
    },
    {
      "chainId": 101,
      "address": "3H5XKkE9uVvxsdrFeN4BLLGCmohiQN6aZJVVcJiXQ4WC",
      "symbol": "USDC/USDT",
      "name": "Orca USDC/USDT LP Token",
      "decimals": 9,
      "logoURI": "https://raw.githubusercontent.com/solana-labs/token-list/main/assets/mainnet/3H5XKkE9uVvxsdrFeN4BLLGCmohiQN6aZJVVcJiXQ4WC/logo.png",
      "tags": [
        "lp-token"
      ],
      "extensions": {
        "website": "https://www.orca.so",
        "twitter": "https://twitter.com/orca_so"
      }
    },
    {
      "chainId": 101,
      "address": "8qNqTaKKbdZuzQPWWXy5wNVkJh54ex8zvvnEnTFkrKMP",
      "symbol": "USDC/USDT-SRM",
      "name": "Orca USDC/USDT-SRM LP Token",
      "decimals": 9,
      "logoURI": "https://raw.githubusercontent.com/solana-labs/token-list/main/assets/mainnet/8qNqTaKKbdZuzQPWWXy5wNVkJh54ex8zvvnEnTFkrKMP/logo.png",
      "tags": [
        "lp-token"
      ],
      "extensions": {
        "website": "https://www.orca.so",
        "twitter": "https://twitter.com/orca_so"
      }
    },
    {
      "chainId": 101,
      "address": "7TYb32qkwYosUQfUspU45cou7Bb3nefJocVMFX2mEGTT",
      "symbol": "ETH/USDC",
      "name": "Orca ETH/USDC LP Token",
      "decimals": 9,
      "logoURI": "https://raw.githubusercontent.com/solana-labs/token-list/main/assets/mainnet/7TYb32qkwYosUQfUspU45cou7Bb3nefJocVMFX2mEGTT/logo.png",
      "tags": [
        "lp-token"
      ],
      "extensions": {
        "website": "https://www.orca.so",
        "twitter": "https://twitter.com/orca_so"
      }
    },
    {
      "chainId": 101,
      "address": "EhBAmhkgEsMa8McFB5bpqZaRpZvGBBJ4jN59T5xToPdG",
      "symbol": "ETH/USDT-SRM",
      "name": "Orca ETH/USDT-SRM LP Token",
      "decimals": 9,
      "logoURI": "https://raw.githubusercontent.com/solana-labs/token-list/main/assets/mainnet/EhBAmhkgEsMa8McFB5bpqZaRpZvGBBJ4jN59T5xToPdG/logo.png",
      "tags": [
        "lp-token"
      ],
      "extensions": {
        "website": "https://www.orca.so",
        "twitter": "https://twitter.com/orca_so"
      }
    },
    {
      "chainId": 101,
      "address": "8pFwdcuXM7pvHdEGHLZbUR8nNsjj133iUXWG6CgdRHk2",
      "symbol": "BTC/ETH",
      "name": "Orca BTC/ETH LP Token",
      "decimals": 9,
      "logoURI": "https://raw.githubusercontent.com/solana-labs/token-list/main/assets/mainnet/8pFwdcuXM7pvHdEGHLZbUR8nNsjj133iUXWG6CgdRHk2/logo.png",
      "tags": [
        "lp-token"
      ],
      "extensions": {
        "website": "https://www.orca.so",
        "twitter": "https://twitter.com/orca_so"
      }
    },
    {
      "chainId": 101,
      "address": "7bb88DAnQY7LSoWEuqezCcbk4vutQbuRqgJMqpX8h6dL",
      "symbol": "ETH/SOL",
      "name": "Orca ETH/SOL LP Token",
      "decimals": 9,
      "logoURI": "https://raw.githubusercontent.com/solana-labs/token-list/main/assets/mainnet/7bb88DAnQY7LSoWEuqezCcbk4vutQbuRqgJMqpX8h6dL/logo.png",
      "tags": [
        "lp-token"
      ],
      "extensions": {
        "website": "https://www.orca.so",
        "twitter": "https://twitter.com/orca_so"
      }
    },
    {
      "chainId": 101,
      "address": "GWEmABT4rD3sGhyghv9rKbfdiaFe5uMHeJqr6hhu3XvA",
      "symbol": "RAY/SOL",
      "name": "Orca RAY/SOL LP Token",
      "decimals": 9,
      "logoURI": "https://raw.githubusercontent.com/solana-labs/token-list/main/assets/mainnet/GWEmABT4rD3sGhyghv9rKbfdiaFe5uMHeJqr6hhu3XvA/logo.png",
      "tags": [
        "lp-token"
      ],
      "extensions": {
        "website": "https://www.orca.so",
        "twitter": "https://twitter.com/orca_so"
      }
    },
    {
      "chainId": 101,
      "address": "BmZNYGt7aApGTUUxAQUYsW64cMbb6P7uniokCWaptj4D",
      "symbol": "SOL/USDT",
      "name": "Orca SOL/USDT LP Token",
      "decimals": 9,
      "logoURI": "https://raw.githubusercontent.com/solana-labs/token-list/main/assets/mainnet/BmZNYGt7aApGTUUxAQUYsW64cMbb6P7uniokCWaptj4D/logo.png",
      "tags": [
        "lp-token"
      ],
      "extensions": {
        "website": "https://www.orca.so",
        "twitter": "https://twitter.com/orca_so"
      }
    },
    {
      "chainId": 101,
      "address": "E4cthfUFaDd4x5t1vbeBNBHm7isqhM8kapthPzPJz1M2",
      "symbol": "SOL/USDT-SRM",
      "name": "Orca SOL/USDT-SRM LP Token",
      "decimals": 9,
      "logoURI": "https://raw.githubusercontent.com/solana-labs/token-list/main/assets/mainnet/E4cthfUFaDd4x5t1vbeBNBHm7isqhM8kapthPzPJz1M2/logo.png",
      "tags": [
        "lp-token"
      ],
      "extensions": {
        "website": "https://www.orca.so",
        "twitter": "https://twitter.com/orca_so"
      }
    },
    {
      "chainId": 101,
      "address": "6ojPekCSQimAjDjaMApLvh3jF6wnZeNEVRVVoGNzEXvV",
      "symbol": "SOL/SRM",
      "name": "Orca SOL/SRM LP Token",
      "decimals": 9,
      "logoURI": "https://raw.githubusercontent.com/solana-labs/token-list/main/assets/mainnet/6ojPekCSQimAjDjaMApLvh3jF6wnZeNEVRVVoGNzEXvV/logo.png",
      "tags": [
        "lp-token"
      ],
      "extensions": {
        "website": "https://www.orca.so",
        "twitter": "https://twitter.com/orca_so"
      }
    },
    {
      "chainId": 101,
      "address": "YJRknE9oPhUMtq1VvhjVzG5WnRsjQtLsWg3nbaAwCQ5",
      "symbol": "FTT/SOL",
      "name": "Orca FTT/SOL LP Token",
      "decimals": 9,
      "logoURI": "https://raw.githubusercontent.com/solana-labs/token-list/main/assets/mainnet/YJRknE9oPhUMtq1VvhjVzG5WnRsjQtLsWg3nbaAwCQ5/logo.png",
      "tags": [
        "lp-token"
      ],
      "extensions": {
        "website": "https://www.orca.so",
        "twitter": "https://twitter.com/orca_so"
      }
    },
    {
      "chainId": 101,
      "address": "C9PKvetJPrrPD53PR2aR8NYtVZzucCRkHYzcFXbZXEqu",
      "symbol": "KIN/SOL",
      "name": "Orca KIN/SOL LP Token",
      "decimals": 9,
      "logoURI": "https://raw.githubusercontent.com/solana-labs/token-list/main/assets/mainnet/C9PKvetJPrrPD53PR2aR8NYtVZzucCRkHYzcFXbZXEqu/logo.png",
      "tags": [
        "lp-token"
      ],
      "extensions": {
        "website": "https://www.orca.so",
        "twitter": "https://twitter.com/orca_so"
      }
    },
    {
      "chainId": 101,
      "address": "6SfhBAmuaGf9p3WAxeHJYCWMABnYUMrdzNdK5Stvvj4k",
      "symbol": "ROPE/SOL",
      "name": "Orca ROPE/SOL LP Token",
      "decimals": 9,
      "logoURI": "https://raw.githubusercontent.com/solana-labs/token-list/main/assets/mainnet/6SfhBAmuaGf9p3WAxeHJYCWMABnYUMrdzNdK5Stvvj4k/logo.png",
      "tags": [
        "lp-token"
      ],
      "extensions": {
        "website": "https://www.orca.so",
        "twitter": "https://twitter.com/orca_so"
      }
    },
    {
      "chainId": 101,
      "address": "9r1n79TmerAgQJboUT8QvrChX3buZBfuSrBTtYM1cW4h",
      "symbol": "SOL/STEP",
      "name": "Orca SOL/STEP LP Token",
      "decimals": 9,
      "logoURI": "https://raw.githubusercontent.com/solana-labs/token-list/main/assets/mainnet/9r1n79TmerAgQJboUT8QvrChX3buZBfuSrBTtYM1cW4h/logo.png",
      "tags": [
        "lp-token"
      ],
      "extensions": {
        "website": "https://www.orca.so",
        "twitter": "https://twitter.com/orca_so"
      }
    },
    {
      "chainId": 101,
      "address": "ELLELFtgvWBgLkdY9EFx4Vb3SLNj4DJEhzZLWy1wCh4Y",
      "symbol": "OXY/SOL",
      "name": "Orca OXY/SOL LP Token",
      "decimals": 9,
      "logoURI": "https://raw.githubusercontent.com/solana-labs/token-list/main/assets/mainnet/ELLELFtgvWBgLkdY9EFx4Vb3SLNj4DJEhzZLWy1wCh4Y/logo.png",
      "tags": [
        "lp-token"
      ],
      "extensions": {
        "website": "https://www.orca.so",
        "twitter": "https://twitter.com/orca_so"
      }
    },
    {
      "chainId": 101,
      "address": "BXM9ph4AuhCUzf94HQu5FnfeVThKj5oyrnb1krY1zax5",
      "symbol": "MER/SOL",
      "name": "Orca MER/SOL LP Token",
      "decimals": 9,
      "logoURI": "https://raw.githubusercontent.com/solana-labs/token-list/main/assets/mainnet/BXM9ph4AuhCUzf94HQu5FnfeVThKj5oyrnb1krY1zax5/logo.png",
      "tags": [
        "lp-token"
      ],
      "extensions": {
        "website": "https://www.orca.so",
        "twitter": "https://twitter.com/orca_so"
      }
    },
    {
      "chainId": 101,
      "address": "FJ9Q9ojA7vdf5rFbcTc6dd7D3nLpwSxdtFSE8cwfuvqt",
      "symbol": "FIDA/SOL",
      "name": "Orca FIDA/SOL LP Token",
      "decimals": 9,
      "logoURI": "https://raw.githubusercontent.com/solana-labs/token-list/main/assets/mainnet/FJ9Q9ojA7vdf5rFbcTc6dd7D3nLpwSxdtFSE8cwfuvqt/logo.png",
      "tags": [
        "lp-token"
      ],
      "extensions": {
        "website": "https://www.orca.so",
        "twitter": "https://twitter.com/orca_so"
      }
    },
    {
      "chainId": 101,
      "address": "EHkfnhKLLTUqo1xMZLxhM9EusEgpN6RXPpZsGpUsewaa",
      "symbol": "MAPS/SOL",
      "name": "Orca MAPS/SOL LP Token",
      "decimals": 9,
      "logoURI": "https://raw.githubusercontent.com/solana-labs/token-list/main/assets/mainnet/EHkfnhKLLTUqo1xMZLxhM9EusEgpN6RXPpZsGpUsewaa/logo.png",
      "tags": [
        "lp-token"
      ],
      "extensions": {
        "website": "https://www.orca.so",
        "twitter": "https://twitter.com/orca_so"
      }
    },
    {
      "chainId": 101,
      "address": "9rguDaKqTrVjaDXafq6E7rKGn7NPHomkdb8RKpjKCDm2",
      "symbol": "SAMO/SOL",
      "name": "Orca SAMO/SOL LP Token",
      "decimals": 9,
      "logoURI": "https://raw.githubusercontent.com/solana-labs/token-list/main/assets/mainnet/9rguDaKqTrVjaDXafq6E7rKGn7NPHomkdb8RKpjKCDm2/logo.png",
      "tags": [
        "lp-token"
      ],
      "extensions": {
        "website": "https://www.orca.so",
        "twitter": "https://twitter.com/orca_so"
      }
    },
    {
      "chainId": 101,
      "address": "2697FyJ4vD9zwAVPr33fdVPDv54pyZZiBv9S2AoKMyQf",
      "symbol": "COPE/SOL",
      "name": "Orca COPE/SOL LP Token",
      "decimals": 9,
      "logoURI": "https://raw.githubusercontent.com/solana-labs/token-list/main/assets/mainnet/2697FyJ4vD9zwAVPr33fdVPDv54pyZZiBv9S2AoKMyQf/logo.png",
      "tags": [
        "lp-token"
      ],
      "extensions": {
        "website": "https://www.orca.so",
        "twitter": "https://twitter.com/orca_so"
      }
    },
    {
      "chainId": 101,
      "address": "HEhMLvpSdPviukafKwVN8BnBUTamirptsQ6Wxo5Cyv8s",
      "symbol": "FTR",
      "name": "Future",
      "decimals": 9,
      "logoURI": "https://raw.githubusercontent.com/solana-labs/token-list/main/assets/mainnet/HEhMLvpSdPviukafKwVN8BnBUTamirptsQ6Wxo5Cyv8s/logo.png",
      "tags": [],
      "extensions": {
        "website": "https://future-ftr.io",
        "twitter": "https://twitter.com/ftr_finance"
      }
    },
    {
      "chainId": 101,
      "address": "6oJ8Mp1VnKxN5MvGf9LfpeaRvTv8N1xFbvtdEbLLWUDT",
      "symbol": "ESC",
      "name": "ESCoin",
      "decimals": 9,
      "logoURI": "https://raw.githubusercontent.com/solana-labs/token-list/main/assets/mainnet/6oJ8Mp1VnKxN5MvGf9LfpeaRvTv8N1xFbvtdEbLLWUDT/logo.png",
      "tags": [],
      "extensions": {
        "website": "https://escoin.company/",
        "twitter": "https://twitter.com/coin_esc"
      }
    },
    {
      "chainId": 101,
      "address": "Da1jboBKU3rqXUqPL3L3BxJ8e67ogVgVKcqy4rWsS7LC",
      "symbol": "UBE",
      "name": "UBE Token",
      "decimals": 9,
      "logoURI": "https://raw.githubusercontent.com/solana-labs/token-list/main/assets/mainnet/Da1jboBKU3rqXUqPL3L3BxJ8e67ogVgVKcqy4rWsS7LC/logo.png",
      "tags": [],
      "extensions": {
        "website": "https://www.ubetoken.com",
        "twitter": "https://twitter.com/ube_token"
      }
    },
    {
      "chainId": 101,
      "address": "CDJWUqTcYTVAKXAVXoQZFes5JUFc7owSeq7eMQcDSbo5",
      "symbol": "renBTC",
      "name": "renBTC",
      "decimals": 8,
      "logoURI": "https://raw.githubusercontent.com/solana-labs/token-list/main/assets/mainnet/CDJWUqTcYTVAKXAVXoQZFes5JUFc7owSeq7eMQcDSbo5/logo.png",
      "tags": [],
      "extensions": {
        "coingeckoId": "renbtc",
        "website": "https://renproject.io/",
        "serumV3Usdc": "74Ciu5yRzhe8TFTHvQuEVbFZJrbnCMRoohBK33NNiPtv"
      }
    },
    {
      "chainId": 101,
      "address": "G1a6jxYz3m8DVyMqYnuV7s86wD4fvuXYneWSpLJkmsXj",
      "symbol": "renBCH",
      "name": "renBCH",
      "decimals": 8,
      "logoURI": "https://raw.githubusercontent.com/solana-labs/token-list/main/assets/mainnet/G1a6jxYz3m8DVyMqYnuV7s86wD4fvuXYneWSpLJkmsXj/logo.png",
      "tags": [],
      "extensions": {
        "coingeckoId": "renbch",
        "website": "https://renproject.io/",
        "serumV3Usdc": "FS8EtiNZCH72pAK83YxqXaGAgk3KKFYphiTcYA2yRPis"
      }
    },
    {
      "chainId": 101,
      "address": "FKJvvVJ242tX7zFtzTmzqoA631LqHh4CdgcN8dcfFSju",
      "symbol": "renDGB",
      "name": "renDGB",
      "decimals": 8,
      "logoURI": "https://raw.githubusercontent.com/solana-labs/token-list/main/assets/mainnet/FKJvvVJ242tX7zFtzTmzqoA631LqHh4CdgcN8dcfFSju/logo.png",
      "tags": [],
      "extensions": {
        "website": "https://renproject.io/"
      }
    },
    {
      "chainId": 101,
      "address": "ArUkYE2XDKzqy77PRRGjo4wREWwqk6RXTfM9NeqzPvjU",
      "symbol": "renDOGE",
      "name": "renDOGE",
      "decimals": 8,
      "logoURI": "https://raw.githubusercontent.com/solana-labs/token-list/main/assets/mainnet/ArUkYE2XDKzqy77PRRGjo4wREWwqk6RXTfM9NeqzPvjU/logo.png",
      "tags": [],
      "extensions": {
        "coingeckoId": "rendoge",
        "website": "https://renproject.io/",
        "serumV3Usdc": "5FpKCWYXgHWZ9CdDMHjwxAfqxJLdw2PRXuAmtECkzADk"
      }
    },
    {
      "chainId": 101,
      "address": "8wv2KAykQstNAj2oW6AHANGBiFKVFhvMiyyzzjhkmGvE",
      "symbol": "renLUNA",
      "name": "renLUNA",
      "decimals": 6,
      "logoURI": "https://raw.githubusercontent.com/solana-labs/token-list/main/assets/mainnet/8wv2KAykQstNAj2oW6AHANGBiFKVFhvMiyyzzjhkmGvE/logo.png",
      "tags": [],
      "extensions": {
        "website": "https://renproject.io/",
        "serumV3Usdc": "CxDhLbbM9uAA2AXfSPar5qmyfmC69NLj3vgJXYAsSVBT"
      }
    },
    {
      "chainId": 101,
      "address": "E99CQ2gFMmbiyK2bwiaFNWUUmwz4r8k2CVEFxwuvQ7ue",
      "symbol": "renZEC",
      "name": "renZEC",
      "decimals": 8,
      "logoURI": "https://raw.githubusercontent.com/solana-labs/token-list/main/assets/mainnet/E99CQ2gFMmbiyK2bwiaFNWUUmwz4r8k2CVEFxwuvQ7ue/logo.png",
      "tags": [],
      "extensions": {
        "coingeckoId": "renzec",
        "website": "https://renproject.io/",
        "serumV3Usdc": "2ahbUT5UryyRVxPnELtTmDLLneN26UjBQFgfMVvbWDTb"
      }
    },
    {
      "chainId": 101,
      "address": "GkXP719hnhLtizWHcQyGVYajuJqVsJJ6fyeUob9BPCFC",
      "symbol": "KROWZ",
      "name": "Mike Krow's Official Best Friend Super Kawaii Kasu Token",
      "decimals": 9,
      "logoURI": "https://raw.githubusercontent.com/solana-labs/token-list/main/assets/mainnet/GkXP719hnhLtizWHcQyGVYajuJqVsJJ6fyeUob9BPCFC/logo.png",
      "tags": [
        "social-token",
        "krowz"
      ],
      "extensions": {
        "website": "https://mikekrow.com/",
        "twitter": "https://twitter.com/space_asylum"
      }
    },
    {
      "chainId": 101,
      "address": "6kwTqmdQkJd8qRr9RjSnUX9XJ24RmJRSrU1rsragP97Y",
      "symbol": "SAIL",
      "name": "SAIL",
      "decimals": 6,
      "logoURI": "https://raw.githubusercontent.com/solana-labs/token-list/main/assets/mainnet/6kwTqmdQkJd8qRr9RjSnUX9XJ24RmJRSrU1rsragP97Y/logo.png",
      "tags": [
        "utility-token"
      ],
      "extensions": {
        "website": "https://www.solanasail.com",
        "coingeckoId": "sail",
        "twitter": "https://twitter.com/SolanaSail"
      }
    },
    {
      "chainId": 101,
      "address": "E5ndSkaB17Dm7CsD22dvcjfrYSDLCxFcMd6z8ddCk5wp",
      "symbol": "RIN",
      "name": "Aldrin",
      "decimals": 9,
      "logoURI": "https://raw.githubusercontent.com/solana-labs/token-list/main/assets/mainnet/E5ndSkaB17Dm7CsD22dvcjfrYSDLCxFcMd6z8ddCk5wp/logo.png",
      "tags": [],
      "extensions": {
        "website": "https://rin.aldrin.com/",
        "twitter": "https://twitter.com/Aldrin_Exchange",
        "serumV3Usdc": "7gZNLDbWE73ueAoHuAeFoSu7JqmorwCLpNTBXHtYSFTa",
        "coingeckoId": "aldrin"
      }
    },
    {
      "chainId": 101,
      "address": "7LmGzEgnQZTxxeCThgxsv3xe4JQmiy9hxEGBPCF66KgH",
      "symbol": "SNEK",
      "name": "Snek Coin",
      "decimals": 0,
      "logoURI": "https://raw.githubusercontent.com/solana-labs/token-list/main/assets/mainnet/7LmGzEgnQZTxxeCThgxsv3xe4JQmiy9hxEGBPCF66KgH/logo.png",
      "tags": [],
      "extensions": {
        "twitter": "https://twitter.com/snekcoin"
      }
    },
    {
      "chainId": 101,
      "address": "AhRozpV8CDLJ5z9k8CJWF4P12MVvxdnnU2y2qUhUuNS5",
      "symbol": "ARK",
      "name": "Sol.Ark",
      "decimals": 8,
      "logoURI": "https://raw.githubusercontent.com/solana-labs/token-list/main/assets/mainnet/AhRozpV8CDLJ5z9k8CJWF4P12MVvxdnnU2y2qUhUuNS5/logo.png",
      "tags": [
        "meme"
      ],
      "extensions": {
        "website": "https://www.solark.xyz/",
        "twitter": "https://twitter.com/SOLARK67275852"
      }
    },
    {
      "chainId": 101,
      "address": "ss26ybWnrhSYbGBjDT9bEwRiyAVUgiKCbgAfFkksj4R",
      "symbol": "SS2",
      "name": "POH",
      "decimals": 0,
      "logoURI": "https://raw.githubusercontent.com/solana-labs/token-list/main/assets/mainnet/ss26ybWnrhSYbGBjDT9bEwRiyAVUgiKCbgAfFkksj4R/logo.png",
      "tags": [
        "nft"
      ],
      "extensions": {
        "website": "https://www.sol-talk.com/sol-survivor",
        "twitter": "https://twitter.com/sol__survivor",
        "imageUrl": "https://www.arweave.net/fDxzEtzfu9IjFDh0ID-rOGaGw__F6-OD2ADoa23sayo?ext=gif",
        "animationUrl": "https://vww4cphi4lv3ldd4dtidi4njkbilvngmvuaofo3rv2oa3ozepeea.arweave.net/ra3BPOji67WMfBzQNHGpUFC6tMytAOK7ca6cDbskeQg?ext=glb",
        "description": "Sensing a disturbance in the timeline, the tournament organizers send Poh back in time to the beginning of the tournament. He is tasked with finding the origin of the disturbance and restoring the original timeline. Special:'Out of Order'"
      }
    },
    {
      "chainId": 101,
      "address": "6dGR9kAt499jzsojDHCvDArKxpTarNbhdSkiS7jeMAib",
      "symbol": "AKI",
      "name": "AKIHIGE Token",
      "decimals": 9,
      "logoURI": "https://raw.githubusercontent.com/solana-labs/token-list/main/assets/mainnet/6dGR9kAt499jzsojDHCvDArKxpTarNbhdSkiS7jeMAib/logo.png",
      "tags": [
        "aki"
      ]
    },
    {
      "chainId": 101,
      "address": "SCYfrGCw8aDiqdgcpdGjV6jp4UVVQLuphxTDLNWu36f",
      "symbol": "SCY",
      "name": "Synchrony",
      "decimals": 9,
      "logoURI": "https://raw.githubusercontent.com/solana-labs/token-list/main/assets/mainnet/SCYfrGCw8aDiqdgcpdGjV6jp4UVVQLuphxTDLNWu36f/logo.png",
      "tags": [],
      "extensions": {
        "website": "https://synchrony.fi",
        "twitter": "https://twitter.com/SynchronyFi"
      }
    },
    {
      "chainId": 101,
      "address": "BKMWPkPS8jXw59ezYwK2ueNTZRF4m8MYHDjh9HwUmkQ7",
      "symbol": "SDC",
      "name": "SandDollarClassic",
      "decimals": 9,
      "logoURI": "https://raw.githubusercontent.com/solana-labs/token-list/main/assets/mainnet/BKMWPkPS8jXw59ezYwK2ueNTZRF4m8MYHDjh9HwUmkQ7/logo.png",
      "tags": [
        "utility-token"
      ],
      "extensions": {
        "website": "https://sanddollar.bs",
        "twitter": "https://twitter.com/SandDollar_BS"
      }
    },
    {
      "chainId": 101,
      "address": "Bx4ykEMurwPQBAFNvthGj73fMBVTvHa8e9cbAyaK4ZSh",
      "symbol": "TOX",
      "name": "trollbox",
      "decimals": 9,
      "logoURI": "https://raw.githubusercontent.com/solana-labs/token-list/main/assets/mainnet/Bx4ykEMurwPQBAFNvthGj73fMBVTvHa8e9cbAyaK4ZSh/logo.png",
      "tags": [
        "utility-token"
      ],
      "extensions": {
        "website": "https://trollbox.io",
        "twitter": "https://twitter.com/trollboxio"
      }
    },
    {
      "chainId": 101,
      "address": "E7WqtfRHcY8YW8z65u9WmD7CfMmvtrm2qPVicSzDxLaT",
      "symbol": "PPUG",
      "name": "PizzaPugCoin",
      "decimals": 9,
      "logoURI": "https://raw.githubusercontent.com/solana-labs/token-list/main/assets/mainnet/E7WqtfRHcY8YW8z65u9WmD7CfMmvtrm2qPVicSzDxLaT/logo.png",
      "tags": [],
      "extensions": {
        "website": "https://www.pizzapugcoin.com",
        "twitter": "https://twitter.com/pizzapugcoin"
      }
    },
    {
      "chainId": 101,
      "address": "FZgL5motNWEDEa24xgfSdBDfXkB9Ru9KxfEsey9S58bb",
      "symbol": "VCC",
      "name": "VentureCapital",
      "decimals": 6,
      "logoURI": "https://raw.githubusercontent.com/solana-labs/token-list/main/assets/mainnet/FZgL5motNWEDEa24xgfSdBDfXkB9Ru9KxfEsey9S58bb/logo.svg",
      "tags": [
        "venture capital",
        "liquidator",
        "IDO",
        "incubator"
      ],
      "extensions": {
        "website": "https://www.vcc.finance/",
        "twitter": "https://twitter.com/vcc_finance"
      }
    },
    {
      "chainId": 101,
      "address": "4TGxgCSJQx2GQk9oHZ8dC5m3JNXTYZHjXumKAW3vLnNx",
      "symbol": "OXS",
      "name": "Oxbull Sol",
      "decimals": 9,
      "logoURI": "https://raw.githubusercontent.com/solana-labs/token-list/main/assets/mainnet/4TGxgCSJQx2GQk9oHZ8dC5m3JNXTYZHjXumKAW3vLnNx/logo.png",
      "tags": [
        "utility-token"
      ],
      "extensions": {
        "website": "https://www.oxbull.tech/#/home",
        "twitter": "https://twitter.com/OxBull5",
        "medium": "https://medium.com/@oxbull",
        "tgann": "https://t.me/Oxbull_tech",
        "coingeckoId": "oxbull-tech",
        "github": "https://github.com/OxBull"
      }
    },
    {
      "chainId": 101,
      "address": "EdAhkbj5nF9sRM7XN7ewuW8C9XEUMs8P7cnoQ57SYE96",
      "symbol": "FAB",
      "name": "FABRIC",
      "decimals": 9,
      "logoURI": "https://raw.githubusercontent.com/solana-labs/token-list/main/assets/mainnet/EdAhkbj5nF9sRM7XN7ewuW8C9XEUMs8P7cnoQ57SYE96/logo.png",
      "tags": [],
      "extensions": {
        "website": "https://fsynth.io/",
        "twitter": "https://twitter.com/official_fabric",
        "coingeckoId": "fabric"
      }
    },
    {
      "chainId": 101,
      "address": "GEYrotdkRitGUK5UMv3aMttEhVAZLhRJMcG82zKYsaWB",
      "symbol": "POTATO",
      "name": "POTATO",
      "decimals": 3,
      "logoURI": "https://raw.githubusercontent.com/solana-labs/token-list/main/assets/mainnet/GEYrotdkRitGUK5UMv3aMttEhVAZLhRJMcG82zKYsaWB/logo.png",
      "tags": [],
      "extensions": {
        "website": "https://potatocoinspl.com/",
        "serumV3Usdc": "6dn7tgTHe5rZEAscMWWY3xmPGVEKVkM9s7YRV11z399z"
      }
    },
    {
      "chainId": 101,
      "address": "FmJ1fo7wK5FF6rDvQxow5Gj7A2ctLmR5orCKLZ45Q3Cq",
      "symbol": "DGEN",
      "name": "Degen Banana",
      "decimals": 6,
      "logoURI": "https://raw.githubusercontent.com/solana-labs/token-list/main/assets/mainnet/FmJ1fo7wK5FF6rDvQxow5Gj7A2ctLmR5orCKLZ45Q3Cq/logo.png",
      "tags": [],
      "extensions": {
        "website": "https://degen.finance/",
        "twitter": "https://twitter.com/degenbanana"
      }
    },
    {
      "chainId": 101,
      "address": "FciGvHj9FjgSGgCBF1b9HY814FM9D28NijDd5SJrKvPo",
      "symbol": "TGT",
      "name": "Twirl Governance Token",
      "decimals": 6,
      "logoURI": "https://raw.githubusercontent.com/solana-labs/token-list/main/assets/mainnet/FciGvHj9FjgSGgCBF1b9HY814FM9D28NijDd5SJrKvPo/logo.png",
      "tags": [],
      "extensions": {
        "website": "https://twirlfinance.com/",
        "twitter": "https://twitter.com/twirlfinance"
      }
    },
    {
      "chainId": 101,
      "address": "A9EEvcRcT7Q9XAa6NfqrqJChoc4XGDhd2mtc4xfniQkS",
      "symbol": "BILBY",
      "name": "Bilby Finance",
      "decimals": 9,
      "logoURI": "https://raw.githubusercontent.com/solana-labs/token-list/main/assets/mainnet/A9EEvcRcT7Q9XAa6NfqrqJChoc4XGDhd2mtc4xfniQkS/logo.png",
      "tags": [
        "utility-token"
      ],
      "extensions": {
        "website": "https://bilby.finance/"
      }
    },
    {
      "chainId": 101,
      "address": "8NGgmXzBzhsXz46pTC3ioSBxeE3w2EXpc741N3EQ8E6r",
      "symbol": "JOKE",
      "name": "JOKESMEMES",
      "decimals": 9,
      "logoURI": "https://raw.githubusercontent.com/solana-labs/token-list/main/assets/mainnet/8NGgmXzBzhsXz46pTC3ioSBxeE3w2EXpc741N3EQ8E6r/logo.png",
      "tags": [],
      "extensions": {
        "website": "https://jokesmemes.finance",
        "twitter": "https://twitter.com/Jokesmemes11"
      }
    },
    {
      "chainId": 101,
      "address": "Fp4gjLpTsPqBN6xDGpDHwtnuEofjyiZKxxZxzvJnjxV6",
      "symbol": "NAXAR",
      "name": "Naxar",
      "decimals": 4,
      "logoURI": "https://raw.githubusercontent.com/solana-labs/token-list/main/assets/mainnet/Fp4gjLpTsPqBN6xDGpDHwtnuEofjyiZKxxZxzvJnjxV6/logo.png",
      "tags": [],
      "extensions": {
        "website": "https://naxar.ru",
        "instagram": "https://instagram.com/naxar__",
        "telegram": "https://t.me/naxar_official"
      }
    },
    {
      "chainId": 101,
      "address": "5jqTNKonR9ZZvbmX9JHwcPSEg6deTyNKR7PxQ9ZPdd2w",
      "symbol": "JBUS",
      "name": "Jebus",
      "decimals": 0,
      "logoURI": "https://raw.githubusercontent.com/solana-labs/token-list/main/assets/mainnet/5jqTNKonR9ZZvbmX9JHwcPSEg6deTyNKR7PxQ9ZPdd2w/logo.png",
      "tags": [],
      "extensions": {
        "website": "https://jebus.live"
      }
    },
    {
      "chainId": 101,
      "address": "29UWGmi1MxJRi3izeritN8VvhZbUiX37KUVnGv46mzev",
      "symbol": "KLBx",
      "name": "Black Label X",
      "decimals": 4,
      "logoURI": "https://raw.githubusercontent.com/solana-labs/token-list/main/assets/mainnet/29UWGmi1MxJRi3izeritN8VvhZbUiX37KUVnGv46mzev/logo.svg",
      "tags": [],
      "extensions": {
        "website": "https://klbtoken.com/x"
      }
    },
    {
      "chainId": 101,
      "address": "GACHAfpmbpk4FLfZcGkT2NUmaEqMygssAknhqnn8DVHP",
      "symbol": "GACHA",
      "name": "Gachapon",
      "decimals": 9,
      "logoURI": "https://raw.githubusercontent.com/solana-labs/token-list/main/assets/mainnet/GACHAfpmbpk4FLfZcGkT2NUmaEqMygssAknhqnn8DVHP/logo.png",
      "tags": [],
      "extensions": {
        "twitter": "https://twitter.com/GACHAPON7777"
      }
    },
    {
      "chainId": 101,
      "address": "9zoqdwEBKWEi9G5Ze8BSkdmppxGgVv1Kw4LuigDiNr9m",
      "symbol": "STR",
      "name": "Solster",
      "decimals": 9,
      "logoURI": "https://raw.githubusercontent.com/solana-labs/token-list/main/assets/mainnet/9zoqdwEBKWEi9G5Ze8BSkdmppxGgVv1Kw4LuigDiNr9m/logo.png",
      "tags": [],
      "extensions": {
        "website": "https://solster.finance",
        "twitter": "https://twitter.com/solster_finance"
      }
    },
    {
      "chainId": 101,
      "address": "A2T2jDe2bxyEHkKtS8AtrTRmJ9VZRwyY8Kr7oQ8xNyfb",
      "symbol": "HAMS",
      "name": "Space Hamster",
      "decimals": 9,
      "logoURI": "https://raw.githubusercontent.com/solana-labs/token-list/main/assets/mainnet/A2T2jDe2bxyEHkKtS8AtrTRmJ9VZRwyY8Kr7oQ8xNyfb/logo.png",
      "tags": [],
      "extensions": {
        "website": "https://www.solhamster.space/",
        "twitter": "https://twitter.com/sol_hamster",
        "telegram": "https://t.me/SolHamster",
        "dex-website": "https://dex-solhamster.space/"
      }
    },
    {
      "chainId": 101,
      "address": "EGN2774kzKyUnJs2Gv5poK6ymiMVkdyCQD2gGnJ84sDk",
      "symbol": "NEFT",
      "name": "Neftea Labs Coin",
      "decimals": 9,
      "logoURI": "https://raw.githubusercontent.com/solana-labs/token-list/main/assets/mainnet/EGN2774kzKyUnJs2Gv5poK6ymiMVkdyCQD2gGnJ84sDk/logo.png",
      "tags": [
        "Neftea",
        "NFT",
        "utility-token"
      ],
      "extensions": {
        "website": "https://www.neftealabs.com/"
      }
    },
    {
      "chainId": 101,
      "address": "DK64rmGSZupv1dLYn57e3pUVgs9jL9EKLXDVZZPsMDz8",
      "symbol": "ABOMB",
      "name": "ArtBomb",
      "decimals": 5,
      "logoURI": "https://raw.githubusercontent.com/solana-labs/token-list/main/assets/mainnet/DK64rmGSZupv1dLYn57e3pUVgs9jL9EKLXDVZZPsMDz8/logo.png",
      "tags": [
        "utility-token",
        "artbomb"
      ],
      "extensions": {
        "website": "https://artbomb.xyz"
      }
    },
    {
      "chainId": 101,
      "address": "AnyCsr1VCBZcwVAxbKPuHhKDP5DQQSnRxGAo4ycgRMi2",
      "symbol": "DAL",
      "name": "Dalmatiancoin",
      "decimals": 9,
      "logoURI": "https://raw.githubusercontent.com/solana-labs/token-list/main/assets/mainnet/AnyCsr1VCBZcwVAxbKPuHhKDP5DQQSnRxGAo4ycgRMi2/logo.png",
      "tags": [],
      "extensions": {
        "website": "https://dalmatiancoin.org/",
        "twitter": "https://twitter.com/coindalmatian"
      }
    },
    {
      "chainId": 101,
      "address": "HiL1j5VMR9XtRnCA4mxaVoXr6PMHpbh8wUgfPsAP4CNF",
      "symbol": "SolNHD",
      "name": "SolNHD",
      "decimals": 9,
      "logoURI": "https://raw.githubusercontent.com/solana-labs/token-list/main/assets/mainnet/HiL1j5VMR9XtRnCA4mxaVoXr6PMHpbh8wUgfPsAP4CNF/logo.png",
      "tags": [],
      "extensions": {
        "website": "https://www.solnhd.com",
        "twitter": "https://twitter.com/zororoaz01"
      }
    },
    {
      "chainId": 101,
      "address": "qXu8Tj65H5XR8KHuaKKoyLCWj592KbTG3YWJwsuFrPS",
      "symbol": "STVA",
      "name": "SOLtiva",
      "decimals": 3,
      "logoURI": "https://raw.githubusercontent.com/solana-labs/token-list/main/assets/mainnet/qXu8Tj65H5XR8KHuaKKoyLCWj592KbTG3YWJwsuFrPS/logo.svg",
      "tags": [],
      "extensions": {
        "website": "https://soltiva.co",
        "serumV3Usdc": "8srnqriKDYXQNSiNh3F5qhkEt8USwWcJyeR65TxavoAf"
      }
    },
    {
      "chainId": 101,
      "address": "D3gHoiYT4RY5VSndne1fEnpM3kCNAyBhkp5xjNUqqPj9",
      "symbol": "PROEXIS",
      "name": "ProExis Prova de Existência Blockchain",
      "decimals": 9,
      "logoURI": "https://raw.githubusercontent.com/solana-labs/token-list/main/assets/mainnet/D3gHoiYT4RY5VSndne1fEnpM3kCNAyBhkp5xjNUqqPj9/logo.png",
      "tags": [
        "proof of-existence",
        "utility-token",
        "prova de existencia",
        "proexis"
      ],
      "extensions": {
        "website": "https://provadeexistencia.com.br",
        "twitter": "https://twitter.com/provaexistencia",
        "facebook": "https://facebook.com/provadeexistencia",
        "instagram": "https://instagram.com/provadeexistencia",
        "github": "https://github.com/provadeexistencia",
        "tgann": "https://t.me/provadeexistencia",
        "tggroup": "https://t.me/provadeexistenciagrupo"
      }
    },
    {
      "chainId": 101,
      "address": "5DWFxYBxjETuqFX3P2Z1uq8UbcCT1F4sABGiBZMnWKvR",
      "symbol": "PLDO",
      "name": "PLEIDO",
      "decimals": 6,
      "logoURI": "https://raw.githubusercontent.com/solana-labs/token-list/main/assets/mainnet/5DWFxYBxjETuqFX3P2Z1uq8UbcCT1F4sABGiBZMnWKvR/logo.svg",
      "tags": [
        "pleido",
        "game-coin"
      ],
      "extensions": {
        "website": "https://pleido.com/"
      }
    },
    {
      "chainId": 101,
      "address": "6uB5eEC8SzMbUdsPpe3eiNvHyvxdqUWnDEtpFQxkhNTP",
      "symbol": "MOLANIUM",
      "name": "MOLANIUM",
      "decimals": 0,
      "logoURI": "https://raw.githubusercontent.com/solana-labs/token-list/main/assets/mainnet/6uB5eEC8SzMbUdsPpe3eiNvHyvxdqUWnDEtpFQxkhNTP/logo.png",
      "tags": [],
      "extensions": {
        "website": "https://moonlana.com/",
        "imageUrl": "https://i.imgur.com/hOMe38E.png",
        "twitter": "https://twitter.com/xMoonLana",
        "medium": "https://moonlana.medium.com/"
      }
    },
    {
      "chainId": 101,
      "address": "5KV2W2XPdSo97wQWcuAVi6G4PaCoieg4Lhhi61PAMaMJ",
      "symbol": "GÜ",
      "name": "GÜ",
      "decimals": 9,
      "logoURI": "https://raw.githubusercontent.com/solana-labs/token-list/main/assets/mainnet/5KV2W2XPdSo97wQWcuAVi6G4PaCoieg4Lhhi61PAMaMJ/logo.png",
      "tags": [
        "utility-token"
      ],
      "extensions": {
        "website": "https://kugle.org",
        "twitter": "https://twitter.com/Kugle_",
        "coingeckoId": "gu"
      }
    },
    {
      "chainId": 101,
      "address": "72fFy4SNGcHoEC1TTFTUkxNHriJqg3hBPsa2jSr2cZgb",
      "symbol": "BZX",
      "name": "BlizeX",
      "decimals": 6,
      "logoURI": "https://raw.githubusercontent.com/solana-labs/token-list/main/assets/mainnet/72fFy4SNGcHoEC1TTFTUkxNHriJqg3hBPsa2jSr2cZgb/logo.png",
      "tags": [],
      "extensions": {
        "website": "https://www.blizex.co",
        "twitter": "https://twitter.com/blizex_en"
      }
    },
    {
      "chainId": 101,
      "address": "5fEo6ZbvpV6zdyzowtAwgMcWHZe1yJy9NxQM6gC19QW5",
      "symbol": "GREEN",
      "name": "Green DEX",
      "decimals": 9,
      "logoURI": "https://raw.githubusercontent.com/solana-labs/token-list/main/assets/mainnet/5fEo6ZbvpV6zdyzowtAwgMcWHZe1yJy9NxQM6gC19QW5/logo.svg",
      "tags": [
        "Green DEX"
      ],
      "extensions": {
        "website": "https://greendex.network/",
        "twitter": "https://twitter.com/GreendexN"
      }
    },
    {
      "chainId": 101,
      "address": "Bx1fDtvTN6NvE4kjdPHQXtmGSg582bZx9fGy4DQNMmAT",
      "symbol": "SOLC",
      "name": "Solcubator",
      "decimals": 9,
      "logoURI": "https://raw.githubusercontent.com/solana-labs/token-list/main/assets/mainnet/Bx1fDtvTN6NvE4kjdPHQXtmGSg582bZx9fGy4DQNMmAT/logo.png",
      "tags": [],
      "extensions": {
        "website": "http://solcubator.io",
        "twitter": "https://twitter.com/Solcubator"
      }
    },
    {
      "chainId": 101,
      "address": "ABxCiDz4jjKt1t7Syu5Tb37o8Wew9ADpwngZh6kpLbLX",
      "symbol": "XSOL",
      "name": "XSOL Token",
      "decimals": 8,
      "logoURI": "https://raw.githubusercontent.com/solana-labs/token-list/main/assets/mainnet/ABxCiDz4jjKt1t7Syu5Tb37o8Wew9ADpwngZh6kpLbLX/logo.png",
      "tags": [
        "utility-token"
      ],
      "extensions": {
        "website": "https://0xsol.network",
        "twitter": "https://twitter.com/0xSol_Network"
      }
    },
    {
      "chainId": 101,
      "address": "DrcPRJPBiakQcWqon3gZms7sviAqdQS5zS5wvaG5v6wu",
      "symbol": "BLD",
      "name": "BladesToken",
      "decimals": 4,
      "logoURI": "https://raw.githubusercontent.com/solana-labs/token-list/main/assets/mainnet/DrcPRJPBiakQcWqon3gZms7sviAqdQS5zS5wvaG5v6wu/logo.png",
      "tags": [],
      "extensions": {
        "website": "https://blades.finance/",
        "twitter": "https://twitter.com/bladesfinance"
      }
    },
    {
      "chainId": 101,
      "address": "6D7E4mstMboABmfoaPrtVDgewjUCbGdvcYVaHa9SDiTg",
      "symbol": "QWK",
      "name": "QwikPay.io Token",
      "decimals": 9,
      "logoURI": "https://raw.githubusercontent.com/solana-labs/token-list/main/assets/mainnet/6D7E4mstMboABmfoaPrtVDgewjUCbGdvcYVaHa9SDiTg/logo.png",
      "tags": [],
      "extensions": {
        "website": "https://www.qwikpay.io",
        "twitter": "https://twitter.com/QwikpayIO"
      }
    },
    {
      "chainId": 101,
      "address": "BTyJg5zMbaN2KMfn7LsKhpUsV675aCUSUMrgB1YGxBBP",
      "symbol": "GOOSEBERRY",
      "name": "Gooseberry",
      "decimals": 9,
      "logoURI": "https://raw.githubusercontent.com/solana-labs/token-list/main/assets/mainnet/BTyJg5zMbaN2KMfn7LsKhpUsV675aCUSUMrgB1YGxBBP/logo.png",
      "tags": [],
      "extensions": {
        "website": "https://gooseberry.changr.ca",
        "twitter": "https://twitter.com/gooseberrycoin"
      }
    },
    {
      "chainId": 101,
      "address": "5GG1LbgY4EEvPR51YQPNr65QKcZemrHWPooTqC5gRPBA",
      "symbol": "DXB",
      "name": "DefiXBet Token",
      "decimals": 9,
      "logoURI": "https://raw.githubusercontent.com/solana-labs/token-list/main/assets/mainnet/5GG1LbgY4EEvPR51YQPNr65QKcZemrHWPooTqC5gRPBA/logo.png",
      "tags": [],
      "extensions": {
        "website": "https://DefiXBet.com/",
        "twitter": "https://twitter.com/DefiXBet",
        "medium": "https://defixbet.medium.com/",
        "tgann": "https://t.me/DefiXBet"
      }
    },
    {
      "chainId": 101,
      "address": "7a4cXVvVT7kF6hS5q5LDqtzWfHfys4a9PoK6pf87RKwf",
      "symbol": "LUNY",
      "name": "Luna Yield",
      "decimals": 9,
      "logoURI": "https://raw.githubusercontent.com/solana-labs/token-list/main/assets/mainnet/7a4cXVvVT7kF6hS5q5LDqtzWfHfys4a9PoK6pf87RKwf/logo.png",
      "tags": [],
      "extensions": {
        "website": "https://www.lunayield.com",
        "twitter": "https://twitter.com/Luna_Yield"
      }
    },
    {
      "chainId": 101,
      "address": "AP58G14hoy4GGgZS4L8TzZgqXnk3hBvciFKW2Cb1RQ2J",
      "symbol": "YARDv1",
      "name": "SolYard Finance Beta",
      "decimals": 9,
      "logoURI": "https://raw.githubusercontent.com/solana-labs/token-list/main/assets/mainnet/AP58G14hoy4GGgZS4L8TzZgqXnk3hBvciFKW2Cb1RQ2J/logo.png",
      "tags": [],
      "extensions": {
        "website": "https://solyard.finance/"
      }
    },
    {
      "chainId": 101,
      "address": "6Y7LbYB3tfGBG6CSkyssoxdtHb77AEMTRVXe8JUJRwZ7",
      "symbol": "DINO",
      "name": "DINO",
      "decimals": 6,
      "logoURI": "https://raw.githubusercontent.com/solana-labs/token-list/main/assets/mainnet/6Y7LbYB3tfGBG6CSkyssoxdtHb77AEMTRVXe8JUJRwZ7/logo.png",
      "tags": [],
      "extensions": {
        "website": "https://www.solanadino.com",
        "twitter": "https://twitter.com/solanadino"
      }
    },
    {
      "chainId": 101,
      "address": "4wjPQJ6PrkC4dHhYghwJzGBVP78DkBzA2U3kHoFNBuhj",
      "symbol": "LIQ",
      "name": "LIQ Protocol",
      "decimals": 6,
      "logoURI": "https://raw.githubusercontent.com/solana-labs/token-list/main/assets/mainnet/4wjPQJ6PrkC4dHhYghwJzGBVP78DkBzA2U3kHoFNBuhj/logo.png",
      "tags": [],
      "extensions": {
        "website": "https://liqsolana.com/",
        "coingeckoId": "liq-protocol",
        "twitter": "https://twitter.com/liqsolana",
        "discord": "https://discord.gg/MkfjambeU7",
        "serumV3Usdc": "FLKUQGh9VAG4otn4njLPUf5gaUPx5aAZ2Q6xWiD3hH5u"
      }
    },
    {
      "chainId": 101,
      "address": "DubwWZNWiNGMMeeQHPnMATNj77YZPZSAz2WVR5WjLJqz",
      "symbol": "CRP",
      "name": "CropperFinance",
      "decimals": 9,
      "logoURI": "https://raw.githubusercontent.com/solana-labs/token-list/main/assets/mainnet/DubwWZNWiNGMMeeQHPnMATNj77YZPZSAz2WVR5WjLJqz/logo.png",
      "tags": [],
      "extensions": {
        "website": "https://cropper.finance/",
        "twitter": "https://twitter.com/cropperfinance"
      }
    },
    {
      "chainId": 101,
      "address": "B3Ggjjj3QargPkFTAJiR6BaD8CWKFUaWRXGcDQ1nyeeD",
      "symbol": "PARTI",
      "name": "PARTI",
      "decimals": 9,
      "logoURI": "https://raw.githubusercontent.com/solana-labs/token-list/main/assets/mainnet/B3Ggjjj3QargPkFTAJiR6BaD8CWKFUaWRXGcDQ1nyeeD/logo.png",
      "tags": [],
      "extensions": {
        "website": "https://parti.finance",
        "twitter": "https://twitter.com/ParticleFinance",
        "medium": "https://particlefinance.medium.com"
      }
    },
    {
      "chainId": 101,
      "address": "5igDhdTnXif5E5djBpRt4wUKo5gtf7VicHi8r5ada4Hj",
      "symbol": "NIA",
      "name": "NIALABS",
      "decimals": 0,
      "logoURI": "https://raw.githubusercontent.com/solana-labs/token-list/main/assets/mainnet/5igDhdTnXif5E5djBpRt4wUKo5gtf7VicHi8r5ada4Hj/logo.png",
      "tags": [],
      "extensions": {
        "website": "https://www.nialabs.com/"
      }
    },
    {
      "chainId": 101,
      "address": "GQnN5M1M6oTjsziAwcRYd1P7pRBBQKURj5QeAjN1npnE",
      "symbol": "CORV",
      "name": "Project Corvus",
      "decimals": 9,
      "logoURI": "https://raw.githubusercontent.com/solana-labs/token-list/main/assets/mainnet/GQnN5M1M6oTjsziAwcRYd1P7pRBBQKURj5QeAjN1npnE/logo.png",
      "tags": [],
      "extensions": {
        "website": "https://dixon.company/"
      }
    },
    {
      "chainId": 101,
      "address": "3FRQnT5djQMATCg6TNXBhi2bBkbTyGdywsLmLa8BbEKz",
      "symbol": "HLTH",
      "name": "HLTH",
      "decimals": 4,
      "logoURI": "https://raw.githubusercontent.com/solana-labs/token-list/main/assets/mainnet/3FRQnT5djQMATCg6TNXBhi2bBkbTyGdywsLmLa8BbEKz/logo.png",
      "extensions": {
        "website": "https://hlth.network/",
        "twitter": "https://twitter.com/hlthnetwork",
        "telegram": "https://t.me/HLTHnetwork"
      }
    },
    {
      "chainId": 101,
      "address": "Ea5SjE2Y6yvCeW5dYTn7PYMuW5ikXkvbGdcmSnXeaLjS",
      "symbol": "PAI",
      "name": "PAI (Parrot)",
      "decimals": 6,
      "logoURI": "https://raw.githubusercontent.com/solana-labs/token-list/main/assets/mainnet/Ea5SjE2Y6yvCeW5dYTn7PYMuW5ikXkvbGdcmSnXeaLjS/logo.svg",
      "tags": [
        "stablecoin"
      ],
      "extensions": {
        "website": "https://partyparrot.finance",
        "twitter": "https://twitter.com/gopartyparrot",
        "telegram": "https://t.me/gopartyparrot"
      }
    },
    {
      "chainId": 101,
      "address": "SLRSSpSLUTP7okbCUBYStWCo1vUgyt775faPqz8HUMr",
      "symbol": "SLRS",
      "name": "Solrise Finance",
      "decimals": 6,
      "logoURI": "https://raw.githubusercontent.com/solana-labs/token-list/main/assets/mainnet/SLRSSpSLUTP7okbCUBYStWCo1vUgyt775faPqz8HUMr/logo.png",
      "tags": [],
      "extensions": {
        "website": "https://solrise.finance",
        "twitter": "https://twitter.com/SolriseFinance",
        "telegram": "https://t.me/solrisefinance",
        "medium": "https://blog.solrise.finance",
        "discord": "https://discord.gg/xNbGgMUJfU",
        "serumV3Usdc": "2Gx3UfV831BAh8uQv1FKSPKS9yajfeeD8GJ4ZNb2o2YP",
        "coingeckoId": "solrise-finance"
      }
    },
    {
      "chainId": 101,
      "address": "Hejznrp39zCfcmq4WpihfAeyhzhqeFtj4PURHFqMaHSS",
      "symbol": "SE",
      "name": "Snake Eyes",
      "decimals": 9,
      "logoURI": "https://raw.githubusercontent.com/solana-labs/token-list/main/assets/mainnet/Hejznrp39zCfcmq4WpihfAeyhzhqeFtj4PURHFqMaHSS/logo.png",
      "tags": [],
      "extensions": {
        "discord": "https://discord.gg/g94SubKn"
      }
    },
    {
      "chainId": 101,
      "address": "Fx14roJm9m27zngJQwmt81npHvPc5pmF772nxDhNnsh5",
      "symbol": "LIQ-USDC",
      "name": "Raydium LP Token (LIQ-USDC)",
      "decimals": 6,
      "logoURI": "https://raw.githubusercontent.com/solana-labs/token-list/main/assets/mainnet/Fx14roJm9m27zngJQwmt81npHvPc5pmF772nxDhNnsh5/logo.png",
      "tags": [
        "lp-token"
      ],
      "extensions": {
        "website": "https://raydium.io/"
      }
    },
    {
      "chainId": 101,
      "address": "D7U3BPHr5JBbFmPTaVNpmEKGBPFdQS3udijyte1QtuLk",
      "symbol": "STAR",
      "name": "SolStar",
      "decimals": 9,
      "logoURI": "https://raw.githubusercontent.com/solana-labs/token-list/main/assets/mainnet/D7U3BPHr5JBbFmPTaVNpmEKGBPFdQS3udijyte1QtuLk/logo.png",
      "tags": [
        "community",
        "web3",
        "utility-token"
      ],
      "extensions": {
        "website": "https://solstar.finance",
        "twitter": "https://twitter.com/SolStarFinance",
        "discord": "https://discord.gg/j6B3q5Xk5N",
        "medium": "https://solstar.medium.com",
        "telegram": "https://t.me/SolStarFinance"
      }
    },
    {
      "chainId": 101,
      "address": "GtQ48z7NNjs7sVyp3M7iuiDcTRjeWPd1fkdiWQNy1UR6",
      "symbol": "LIQ-SOL",
      "name": "Raydium LP Token (LIQ-SOL)",
      "decimals": 6,
      "logoURI": "https://raw.githubusercontent.com/solana-labs/token-list/main/assets/mainnet/GtQ48z7NNjs7sVyp3M7iuiDcTRjeWPd1fkdiWQNy1UR6/logo.png",
      "tags": [
        "lp-token"
      ],
      "extensions": {
        "website": "https://raydium.io/"
      }
    },
    {
      "chainId": 101,
      "address": "DHojuFwy5Pb8HTUhyRGQ285s5KYgk8tGAjAcmjkEAGbY",
      "symbol": "RFK",
      "name": "Refrak",
      "decimals": 2,
      "logoURI": "https://raw.githubusercontent.com/solana-labs/token-list/main/assets/mainnet/DHojuFwy5Pb8HTUhyRGQ285s5KYgk8tGAjAcmjkEAGbY/logo.png",
      "tags": [],
      "extensions": {
        "website": "https://refrak.io/",
        "discord": "https://discord.gg/ZAWbnebFVK"
      }
    },
    {
      "chainId": 101,
      "address": "JAhTGv1g19KzE2n58Jzhxpu5SSNioanAzj3wL7epiNUL",
      "symbol": "RFKP",
      "name": "Refrak Platinum",
      "decimals": 8,
      "logoURI": "https://raw.githubusercontent.com/solana-labs/token-list/main/assets/mainnet/JAhTGv1g19KzE2n58Jzhxpu5SSNioanAzj3wL7epiNUL/logo.png",
      "tags": [],
      "extensions": {
        "website": "https://refrak.io/",
        "discord": "https://discord.gg/ZAWbnebFVK"
      }
    },
    {
      "chainId": 101,
      "address": "7Jimij6hkEjjgmf3HamW44d2Cf5kj2gHnfCDDPGxWut",
      "symbol": "GQO",
      "name": "GIGQO",
      "decimals": 9,
      "logoURI": "https://gigqo.com/images/new-gqo-logo.png",
      "tags": [],
      "extensions": {
        "website": "https://gigqo.com/",
        "twitter": "https://twitter.com/gigqoapp"
      }
    },
    {
      "chainId": 101,
      "address": "E5rk3nmgLUuKUiS94gg4bpWwWwyjCMtddsAXkTFLtHEy",
      "symbol": "WOO",
      "name": "Wootrade Network",
      "decimals": 6,
      "logoURI": "https://raw.githubusercontent.com/solana-labs/token-list/main/assets/mainnet/E5rk3nmgLUuKUiS94gg4bpWwWwyjCMtddsAXkTFLtHEy/logo.png",
      "tags": [],
      "extensions": {
        "website": "https://woo.network",
        "twitter": "https://twitter.com/wootraderS"
      }
    },
    {
      "chainId": 101,
      "address": "9s6dXtMgV5E6v3rHqBF2LejHcA2GWoZb7xNUkgXgsBqt",
      "symbol": "USDC-USDT-PAI",
      "name": "Mercurial LP Token (USDC-USDT-PAI)",
      "decimals": 6,
      "logoURI": "https://raw.githubusercontent.com/solana-labs/token-list/main/assets/mainnet/9s6dXtMgV5E6v3rHqBF2LejHcA2GWoZb7xNUkgXgsBqt/logo.png",
      "tags": [
        "lp-token"
      ],
      "extensions": {
        "website": "https://www.mercurial.finance/"
      }
    },
    {
      "chainId": 101,
      "address": "8kRacWW5qZ34anyH8s9gu2gC4FpXtncqBDPpd2a6DnZE",
      "symbol": "MECA",
      "name": "Coinmeca",
      "decimals": 9,
      "logoURI": "https://raw.githubusercontent.com/solana-labs/token-list/main/assets/mainnet/8kRacWW5qZ34anyH8s9gu2gC4FpXtncqBDPpd2a6DnZE/logo.svg",
      "tags": [
        "utility-token"
      ],
      "extensions": {
        "website": "https://coinmeca.net/",
        "medium": "https://coinmeca.medium.com/",
        "twitter": "https://twitter.com/coinmeca",
        "telegram": "https://t.me/coinmeca",
        "discord": "https://discord.gg/coinmeca",
        "reddit": "https://reddit.com/r/coinmeca"
      }
    },
    {
      "chainId": 101,
      "address": "6h6uy8yAfaAb5sPE2bvXQEB93LnUMEdcCRU2kfiErTct",
      "symbol": "ZMR",
      "name": "ZMIRROR",
      "decimals": 9,
      "logoURI": "https://raw.githubusercontent.com/solana-labs/token-list/main/assets/mainnet/6h6uy8yAfaAb5sPE2bvXQEB93LnUMEdcCRU2kfiErTct/logo.JPG",
      "tags": []
    },
    {
      "chainId": 101,
      "address": "sodaNXUbtjMvHe9c5Uw7o7VAcVpXPHAvtaRaiPVJQuE",
      "symbol": "SODA",
      "name": "cheesesoda token",
      "decimals": 0,
      "logoURI": "https://raw.githubusercontent.com/solana-labs/token-list/main/assets/mainnet/sodaNXUbtjMvHe9c5Uw7o7VAcVpXPHAvtaRaiPVJQuE/logo.svg",
      "tags": [],
      "extensions": {
        "website": "https://token.cheesesoda.com",
        "twitter": "https://twitter.com/cheesesodadex",
        "serumV3Usdc": "6KFs2wUzME8Z3AeWL4HfKkXbtik5zVvebdg5qCxqt4hB"
      }
    },
    {
      "chainId": 101,
      "address": "sodaoT6Wh1nxHaarw4kDh7AkK4oZnERK1QgDUtHPR3H",
      "symbol": "SODAO",
      "name": "cheesesodaDAO",
      "decimals": 4,
      "logoURI": "https://raw.githubusercontent.com/solana-labs/token-list/main/assets/mainnet/sodaoT6Wh1nxHaarw4kDh7AkK4oZnERK1QgDUtHPR3H/logo.svg",
      "tags": [],
      "extensions": {
        "website": "https://dao.cheesesoda.com",
        "twitter": "https://twitter.com/cheesesodadex"
      }
    },
    {
      "chainId": 101,
      "address": "49YUsDrThJosHSagCn1F59Uc9NRxbr9thVrZikUnQDXy",
      "symbol": "LIQ-RAY",
      "name": "Raydium LP Token (LIQ-RAY)",
      "decimals": 6,
      "logoURI": "https://raw.githubusercontent.com/solana-labs/token-list/main/assets/mainnet/49YUsDrThJosHSagCn1F59Uc9NRxbr9thVrZikUnQDXy/logo.png",
      "tags": [
        "lp-token"
      ],
      "extensions": {
        "website": "https://raydium.io/"
      }
    },
    {
      "chainId": 101,
      "address": "FGmeGqUqKzVX2ajkXaFSQxNcBRWnJg1vi5fugRJrDJ3k",
      "symbol": "FCS",
      "name": "FCS",
      "decimals": 9,
      "logoURI": "https://raw.githubusercontent.com/solana-labs/token-list/main/assets/mainnet/FGmeGqUqKzVX2ajkXaFSQxNcBRWnJg1vi5fugRJrDJ3k/logo.png",
      "tags": [],
      "extensions": {
        "website": "https://www.fcs.com/"
      }
    },
    {
      "chainId": 101,
      "address": "CjpDCj8zLSM37669qng5znYP25JuoDPCvLSLLd7pxAsr",
      "symbol": "Nordic Energy Token",
      "name": "NET",
      "decimals": 9,
      "logoURI": "https://raw.githubusercontent.com/solana-labs/token-list/main/assets/mainnet/CjpDCj8zLSM37669qng5znYP25JuoDPCvLSLLd7pxAsr/logo.png",
      "tags": [],
      "extensions": {
        "website": "https://nordicenergy.io/",
        "twitter": "https://twitter.com/nordicenergy1",
        "telegram": "https://t.me/nordicenergy"
      }
    },
    {
      "chainId": 101,
      "address": "9eaAUFp7S38DKXxbjwzEG8oq1H1AipPkUuieUkVJ9krt",
      "symbol": "KDC",
      "name": "KDC (KURZ Digital Currency)",
      "decimals": 2,
      "logoURI": "https://kurzdigital.com/images/KDC_logo.png",
      "tags": [
        "stablecoin",
        "kdc"
      ],
      "extensions": {
        "website": "https://www.kurzdigital.com"
      }
    },
    {
      "chainId": 101,
      "address": "A1C9Shy732BThWvHAN936f33N7Wm1HbFvxb2zDSoBx8F",
      "symbol": "PKR2",
      "name": "Pokerrrr 2",
      "decimals": 9,
      "logoURI": "https://raw.githubusercontent.com/C-e-r-b-e-r-u-s/token-list/main/assets/mainnet/A1C9Shy732BThWvHAN936f33N7Wm1HbFvxb2zDSoBx8F/pkr2-logo.png",
      "tags": [
        "Game-Token",
        "Club Code: 03m91"
      ],
      "extensions": {
        "website": "https://www.pokerrrrapp.com/"
      }
    },
    {
      "chainId": 101,
      "address": "35KgRun5UMT2Kjtjw4cNG1tXHcgBxuxji6Yp6ciz7yX7",
      "symbol": "VPE",
      "name": "VPOWER",
      "decimals": 9,
      "logoURI": "https://raw.githubusercontent.com/solana-labs/token-list/main/assets/mainnet/35KgRun5UMT2Kjtjw4cNG1tXHcgBxuxji6Yp6ciz7yX7/logo.png",
      "extensions": {
        "website": "https://vpowerswap.com/",
        "twitter": "https://twitter.com/vpowerswap",
        "telegram": "https://t.me/vpowerswap_channel"
      }
    },
    {
      "chainId": 101,
      "address": "GSaiLQxREzaxUcE3v28HxBacoUQPZNtXx1eQsCFsX9Bg",
      "symbol": "XgSAIL",
      "name": "gSAIL DEPRECATED",
      "decimals": 9,
      "logoURI": "https://raw.githubusercontent.com/solana-labs/token-list/main/assets/mainnet/GSaiLQxREzaxUcE3v28HxBacoUQPZNtXx1eQsCFsX9Bg/logo.png",
      "tags": [
        "utility-token"
      ],
      "extensions": {
        "website": "https://www.solanasail.com",
        "twitter": "https://twitter.com/SolanaSail"
      }
    },
    {
      "chainId": 101,
      "address": "ELyNEh5HC33sQLhGiQ5dimmwqiJCiqVJp3eQxpX3pKhQ",
      "symbol": "JCS",
      "name": "Jogys Crypto School Token",
      "decimals": 9,
      "logoURI": "https://raw.githubusercontent.com/solana-labs/token-list/main/assets/mainnet/ELyNEh5HC33sQLhGiQ5dimmwqiJCiqVJp3eQxpX3pKhQ/logo.png",
      "tags": [],
      "extensions": {
        "website": "https://instagram.com/jogyscryptoschool?utm_medium=copy_link",
        "instagram": "https://instagram.com/jogyscryptoschool?utm_medium=copy_link",
        "telegram": "https://t.me/JCS_JogysCryptoSchool"
      }
    },
    {
      "chainId": 101,
      "address": "3bRTivrVsitbmCTGtqwp7hxXPsybkjn4XLNtPsHqa3zR",
      "symbol": "LIKE",
      "name": "Only1 (LIKE)",
      "decimals": 9,
      "logoURI": "https://only1.io/like-token.svg",
      "tags": [
        "utility-token"
      ],
      "extensions": {
        "website": "https://only1.io/",
        "medium": "https://only1nft.medium.com/",
        "twitter": "https://twitter.com/only1nft",
        "telegram": "https://t.me/only1nft",
        "discord": "https://discord.gg/SrsKwTFA",
        "coingeckoId": "only1"
      }
    },
    {
      "chainId": 101,
      "address": "CXLBjMMcwkc17GfJtBos6rQCo1ypeH6eDbB82Kby4MRm",
      "symbol": "wUST",
      "name": "Wrapped UST (Wormhole)",
      "decimals": 9,
      "logoURI": "https://raw.githubusercontent.com/solana-labs/token-list/main/assets/mainnet/CXLBjMMcwkc17GfJtBos6rQCo1ypeH6eDbB82Kby4MRm/logo.png",
      "tags": [
        "wrapped",
        "wormhole"
      ],
      "extensions": {
        "website": "https://terra.money",
        "address": "0xa47c8bf37f92aBed4A126BDA807A7b7498661acD",
        "bridgeContract": "https://etherscan.io/address/0xf92cD566Ea4864356C5491c177A430C222d7e678",
        "assetContract": "https://etherscan.io/address/0xa47c8bf37f92aBed4A126BDA807A7b7498661acD",
        "coingeckoId": "terrausd"
      }
    },
    {
      "chainId": 101,
      "address": "A7SXXA9wveT2quqqzh5m6Zf3ueCb9kBezQdpnYxHwzLt",
      "symbol": "ZINTI",
      "name": "Zia Inti",
      "decimals": 9,
      "logoURI": "https://raw.githubusercontent.com/solana-labs/token-list/main/assets/mainnet/A7SXXA9wveT2quqqzh5m6Zf3ueCb9kBezQdpnYxHwzLt/logo.png",
      "tags": [],
      "extensions": {
        "website": "https://www.ziainti.com/"
      }
    },
    {
      "chainId": 101,
      "address": "3Ztt53vwGhQGoEp3n1RjSu4CFnGRfqzwo6L8KN8gmXfd",
      "symbol": "METAS",
      "name": "METASEER",
      "decimals": 9,
      "logoURI": "https://metaseer.io/img/home-one/logo256.png",
      "tags": [
        "utility-token"
      ],
      "extensions": {
        "website": "https://metaseer.io/",
        "twitter": "https://twitter.com/MSEERofficial"
      }
    },
    {
      "chainId": 101,
      "address": "EssczqGURZtsSuzEoH471KCRNDWfS4aQpEJVXWL3DvdK",
      "symbol": "VIVA",
      "name": "Viva coin",
      "decimals": 9,
      "logoURI": "https://raw.githubusercontent.com/solana-labs/token-list/main/assets/mainnet/EssczqGURZtsSuzEoH471KCRNDWfS4aQpEJVXWL3DvdK/logo.png",
      "tags": [
        "utility-token"
      ],
      "extensions": {
        "website": "https://www.inkresearch.com",
        "twitter": "https://twitter.com/inkresearch"
      }
    },
    {
      "chainId": 101,
      "address": "EWS2ATMt5fQk89NWLJYNRmGaNoji8MhFZkUB4DiWCCcz",
      "symbol": "SOLBERRY",
      "name": "SOLBERRY",
      "decimals": 6,
      "logoURI": "https://raw.githubusercontent.com/solana-labs/token-list/main/assets/mainnet/EWS2ATMt5fQk89NWLJYNRmGaNoji8MhFZkUB4DiWCCcz/logo.png",
      "tags": [],
      "extensions": {
        "website": "https://www.solberry.tech",
        "twitter": "https://twitter.com/berrysol"
      }
    },
    {
      "chainId": 101,
      "address": "FJJT7yUJM9X9SHpkVr4wLgyfJ3vtVLoReUqTsCPWzof2",
      "symbol": "KEKW-USDC",
      "name": "Raydium LP Token (KEKW-USDC)",
      "decimals": 9,
      "logoURI": "https://www.kekw.io/images/kekwusdc.png",
      "tags": [
        "lp-token"
      ],
      "extensions": {
        "website": "https://kekw.io/",
        "twitter": "https://twitter.com/kekwcoin",
        "medium": "https://kekwcoin.medium.com/",
        "discord": "https://discord.gg/kekw"
      }
    },
    {
      "chainId": 101,
      "address": "5Z6jnA9fDUDVjQyaTbYWwCTE47wMAuyvAQjg5angY12C",
      "symbol": "DNDZ",
      "name": "Dinarius Token",
      "decimals": 9,
      "logoURI": "https://raw.githubusercontent.com/Boukezzoula/Dinarius/master/dinariuslogo.png",
      "tags": [
        "stablecoin"
      ],
      "extensions": {
        "website": "http://dinarius.net"
      }
    },
    {
      "chainId": 101,
      "address": "EqbY2zaTsJesaVviL5unHKjDsjoQZJhQAQz3iWQxAu1X",
      "symbol": "RnV",
      "name": "RADONTOKEN",
      "decimals": 9,
      "logoURI": "https://raw.githubusercontent.com/solana-labs/token-list/main/assets/mainnet/EqbY2zaTsJesaVviL5unHKjDsjoQZJhQAQz3iWQxAu1X/logo.png",
      "tags": [],
      "extensions": {
        "website": "https://www.radonvalue.com/"
      }
    },
    {
      "chainId": 101,
      "address": "5pXLmRJyfrTDYMCp1xyiqRDcbb7vYjYiMYzhBza2ht62",
      "symbol": "CRYN",
      "name": "Crayon",
      "decimals": 6,
      "logoURI": "https://raw.githubusercontent.com/solana-labs/token-list/main/assets/mainnet/5pXLmRJyfrTDYMCp1xyiqRDcbb7vYjYiMYzhBza2ht62/crayon.png",
      "tags": [],
      "extensions": {
        "website": "https://solanacrayon.com",
        "twitter": "https://twitter.com/SolanaCrayon",
        "serumV3Usdc": "CjBssusBjX4b2UBvMZhiZCQshW1afpQPA1Mv29Chn6vj",
        "description": "Crayon is a meme token, Dex, and Dapps on Solana."
      }
    },
    {
      "chainId": 101,
      "address": "z9WZXekbCtwoxyfAwEJn1euXybvqLzPVv3NDzJzkq7C",
      "symbol": "CRC",
      "name": "Care Coin Token",
      "decimals": 9,
      "logoURI": "https://raw.githubusercontent.com/solana-labs/token-list/main/assets/mainnet/z9WZXekbCtwoxyfAwEJn1euXybvqLzPVv3NDzJzkq7C/logo.png",
      "tags": [],
      "extensions": {
        "twitter": " https://twitter.com/carecointoken_",
        "website": "https://www.carecoin.site"
      }
    },
    {
      "chainId": 101,
      "address": "9aPjLUGR9e6w6xU2NEQNtP3jg3mq2mJjSUZoQS4RKz35",
      "symbol": "SOUL",
      "name": "Soulana",
      "decimals": 9,
      "logoURI": "https://raw.githubusercontent.com/solana-labs/token-list/main/assets/mainnet/9aPjLUGR9e6w6xU2NEQNtP3jg3mq2mJjSUZoQS4RKz35/logo.png",
      "tags": [],
      "extensions": {
        "twitter": "https://twitter.com/Soulanadefi"
      }
    },
    {
      "chainId": 101,
      "address": "26W4xxHbWJfrswaMNh14ag2s4PZTQuu2ypHGj6YEVXkT",
      "symbol": "DCASH",
      "name": "Diabolo Token",
      "decimals": 9,
      "logoURI": "https://raw.githubusercontent.com/solana-labs/token-list/main/assets/mainnet/26W4xxHbWJfrswaMNh14ag2s4PZTQuu2ypHGj6YEVXkT/dcash-logo.png",
      "tags": [],
      "extensions": {
        "website": "https://diabolo.io"
      }
    },
    {
      "chainId": 101,
      "address": "8CWgMvZe7ntNLbky4T3JhSgtCYzeorgRiUY8xfXZztXx",
      "symbol": "IOTC",
      "name": "IoTcoin",
      "decimals": 9,
      "logoURI": "https://raw.githubusercontent.com/solana-labs/token-list/main/assets/mainnet/8CWgMvZe7ntNLbky4T3JhSgtCYzeorgRiUY8xfXZztXx/logo.jpg",
      "tags": [],
      "extensions": {
        "website": "https://www.iotworlds.com",
        "twitter": "https://twitter.com/iotworlds",
        "facebook": "https://facebook.com/iotworlds",
        "instagram": "https://instagram.com/iotworlds",
        "linkedin": "https://www.linkedin.com/company/iotworlds"
      }
    },
    {
      "chainId": 101,
      "address": "FqJE1neoCJrRwxfC9mRL6FduuZ1gCX2FUbya5hi8EQgA",
      "symbol": "VLDC",
      "name": "Viloid Coin",
      "decimals": 9,
      "logoURI": "https://raw.githubusercontent.com/solana-labs/token-list/main/assets/mainnet/FqJE1neoCJrRwxfC9mRL6FduuZ1gCX2FUbya5hi8EQgA/logo.png",
      "tags": [
        "social-token"
      ],
      "extensions": {
        "website": "https://viloidcoin.com",
        "github": "https://github.com/viloidcoin"
      }
    },
    {
      "chainId": 101,
      "address": "C98A4nkJXhpVZNAZdHUA95RpTF3T4whtQubL3YobiUX9",
      "symbol": "C98",
      "name": "Coin98",
      "decimals": 6,
      "logoURI": "https://coin98.s3.ap-southeast-1.amazonaws.com/Coin/c98-512.svg",
      "tags": [
        "social-token"
      ],
      "extensions": {
        "website": "https://coin98.com",
        "twitter": "https://twitter.com/coin98_finance",
        "telegram": "https://t.me/coin98_finance"
      }
    },
    {
      "chainId": 101,
      "address": "Saber2gLauYim4Mvftnrasomsv6NvAuncvMEZwcLpD1",
      "symbol": "SBR",
      "name": "Saber Protocol Token",
      "decimals": 6,
      "logoURI": "https://raw.githubusercontent.com/solana-labs/token-list/main/assets/mainnet/Saber2gLauYim4Mvftnrasomsv6NvAuncvMEZwcLpD1/logo.svg",
      "tags": [],
      "extensions": {
        "website": "https://saber.so",
        "twitter": "https://twitter.com/saber_hq",
        "github": "https://github.com/saber-hq",
        "medium": "https://blog.saber.so",
        "discord": "https://chat.saber.so",
        "serumV3Usdc": "HXBi8YBwbh4TXF6PjVw81m8Z3Cc4WBofvauj5SBFdgUs",
        "coingeckoId": "saber"
      }
    },
    {
      "chainId": 101,
      "address": "2juwHtqBUEaV26WM5sVvjFsjvCXfwP3ZPndmr5ywVwgZ",
      "symbol": "ADAM",
      "name": "adamho",
      "decimals": 7,
      "logoURI": "https://raw.githubusercontent.com/solana-labs/token-list/main/assets/mainnet/2juwHtqBUEaV26WM5sVvjFsjvCXfwP3ZPndmr5ywVwgZ/adamho_250x250.jpg",
      "tags": [
        "social-token"
      ],
      "extensions": {
        "twitter": "https://twitter.com/takwah"
      }
    },
    {
      "chainId": 101,
      "address": "FMJotGUW16AzexRD3vXJQ94AL71cwrhtFaCTGtK1QHXm",
      "symbol": "LRA",
      "name": "Lumos Rewards",
      "decimals": 9,
      "logoURI": "https://raw.githubusercontent.com/solana-labs/token-list/main/assets/mainnet/FMJotGUW16AzexRD3vXJQ94AL71cwrhtFaCTGtK1QHXm/logo.png",
      "tags": [
        "social-token"
      ],
      "extensions": {
        "website": "https://lumos.exchange"
      }
    },
    {
      "chainId": 101,
      "address": "AWTE7toEwKdSRd7zh3q45SjKhmYVFp3zk4quWHsM92bj",
      "symbol": "ZAU",
      "name": "Zaucoin",
      "decimals": 9,
      "logoURI": "https://raw.githubusercontent.com/solana-labs/token-list/main/assets/mainnet/AWTE7toEwKdSRd7zh3q45SjKhmYVFp3zk4quWHsM92bj/logo.png",
      "tags": [
        "utility-token"
      ],
      "extensions": {
        "website": "zaucoin.crypto"
      }
    },
    {
      "chainId": 101,
      "address": "5ToouaoWhGCiaicANcewnaNKJssdZTxPATDhqJXARiJG",
      "symbol": "NUR",
      "name": "Nur Coin",
      "decimals": 9,
      "logoURI": "https://raw.githubusercontent.com/solana-labs/token-list/main/assets/mainnet/5ToouaoWhGCiaicANcewnaNKJssdZTxPATDhqJXARiJG/logo.png",
      "tags": [
        "kazakhstan",
        "qazaqstan",
        "kz"
      ]
    },
    {
      "chainId": 101,
      "address": "9ysRLs872GMvmAjjFZEFccnJBF3tYEVT1x7dFE1WPqTY",
      "symbol": "VRNT",
      "name": "Variant",
      "decimals": 9,
      "logoURI": "https://raw.githubusercontent.com/solana-labs/token-list/main/assets/mainnet/9ysRLs872GMvmAjjFZEFccnJBF3tYEVT1x7dFE1WPqTY/logo.png",
      "tags": [
        "utility-token"
      ],
      "extensions": {
        "website": "https://www.variantresearch.io"
      }
    },
    {
      "chainId": 101,
      "address": "8pBc4v9GAwCBNWPB5XKA93APexMGAS4qMr37vNke9Ref",
      "symbol": "wHBTC",
      "name": "HBTC (Wormhole)",
      "decimals": 9,
      "logoURI": "https://raw.githubusercontent.com/solana-labs/token-list/main/assets/mainnet/8pBc4v9GAwCBNWPB5XKA93APexMGAS4qMr37vNke9Ref/logo.png",
      "tags": [
        "wrapped",
        "wormhole"
      ],
      "extensions": {
        "address": "0x0316EB71485b0Ab14103307bf65a021042c6d380",
        "bridgeContract": "https://etherscan.io/address/0xf92cD566Ea4864356C5491c177A430C222d7e678",
        "assetContract": "https://etherscan.io/address/0x0316EB71485b0Ab14103307bf65a021042c6d380",
        "coingeckoId": "huobi-btc"
      }
    },
    {
      "chainId": 101,
      "address": "BybpSTBoZHsmKnfxYG47GDhVPKrnEKX31CScShbrzUhX",
      "symbol": "wHUSD",
      "name": "HUSD Stablecoin (Wormhole)",
      "decimals": 8,
      "logoURI": "https://raw.githubusercontent.com/solana-labs/token-list/main/assets/mainnet/BybpSTBoZHsmKnfxYG47GDhVPKrnEKX31CScShbrzUhX/logo.png",
      "tags": [
        "wrapped",
        "wormhole"
      ],
      "extensions": {
        "website": "https://www.stcoins.com/",
        "address": "0xdf574c24545e5ffecb9a659c229253d4111d87e1",
        "bridgeContract": "https://etherscan.io/address/0xf92cD566Ea4864356C5491c177A430C222d7e678",
        "assetContract": "https://etherscan.io/address/0xdf574c24545e5ffecb9a659c229253d4111d87e1",
        "coingeckoId": "husd"
      }
    },
    {
      "chainId": 101,
      "address": "6VNKqgz9hk7zRShTFdg5AnkfKwZUcojzwAkzxSH3bnUm",
      "symbol": "wHAPI",
      "name": "Wrapped HAPI",
      "decimals": 9,
      "logoURI": "https://raw.githubusercontent.com/solana-labs/token-list/main/assets/mainnet/6VNKqgz9hk7zRShTFdg5AnkfKwZUcojzwAkzxSH3bnUm/logo.png",
      "tags": [
        "wrapped",
        "utility-token"
      ],
      "extensions": {
        "website": "https://hapi.one",
        "twitter": "https://twitter.com/i_am_hapi_one",
        "medium": "https://medium.com/i-am-hapi",
        "telegram": "http://t.me/hapiHF",
        "github": "https://github.com/HAPIprotocol/HAPI/"
      }
    },
    {
      "chainId": 101,
      "address": "Lrxqnh6ZHKbGy3dcrCED43nsoLkM1LTzU2jRfWe8qUC",
      "symbol": "LARIX",
      "name": "Larix",
      "decimals": 6,
      "logoURI": "https://raw.githubusercontent.com/solana-labs/token-list/main/assets/mainnet/Lrxqnh6ZHKbGy3dcrCED43nsoLkM1LTzU2jRfWe8qUC/logo.jpg",
      "tags": [],
      "extensions": {
        "website": "projectlarix.com",
        "twitter": "https://twitter.com/ProjectLarix",
        "discord": "http://discord.gg/hfnRFV9Ngt",
        "medium": "http://projectlarix.medium.com",
        "telegram": "http://t.me/projectlarix",
        "github": "https://github.com/ProjectLarix/Larix-Lending-Project-Rep"
      }
    },
    {
      "chainId": 101,
      "address": "BYvGwtPx6Nw4YUVVwqx7qh657EcdxBSfE8JcaPmWWa6E",
      "symbol": "TOSTI",
      "name": "Tosti Coin",
      "decimals": 9,
      "logoURI": "https://raw.githubusercontent.com/solana-labs/token-list/main/assets/mainnet/BYvGwtPx6Nw4YUVVwqx7qh657EcdxBSfE8JcaPmWWa6E/logo.png",
      "tags": [
        "utility-token"
      ],
      "extensions": {
        "website": "https://tosti.app"
      }
    },
    {
      "chainId": 101,
      "address": "EKEjv7VJTsKsfyZMNgPfoKkdk7pYNSgb3tg2h3zUe4PT",
      "symbol": "SIMP",
      "name": "Simp.",
      "decimals": 9,
      "logoURI": "https://raw.githubusercontent.com/solana-labs/token-list/main/assets/mainnet/EKEjv7VJTsKsfyZMNgPfoKkdk7pYNSgb3tg2h3zUe4PT/logo.png",
      "tags": [
        "utility-token"
      ],
      "extensions": {
        "website": "https://functional-spirit-e72.notion.site/Simp-090cf60910024a228d8b163dcaf23a84",
        "discord": "https://discord.gg/5293AzqtHU"
      }
    },
    {
      "chainId": 101,
      "address": "5ZsPxmhdh9jeDMCrWu6LvNvcvNtpbpwhQvrKkeMYZE7R",
      "symbol": "BECO",
      "name": "Beco Club",
      "decimals": 6,
      "logoURI": "https://raw.githubusercontent.com/solana-labs/token-list/main/assets/mainnet/5ZsPxmhdh9jeDMCrWu6LvNvcvNtpbpwhQvrKkeMYZE7R/logo.png",
      "tags": [
        "utility-token"
      ],
      "extensions": {
        "website": "https://beco.club/"
      }
    },
    {
      "chainId": 101,
      "address": "32uwQKZibFm5C9EjY6raGC1ZjAAQQWy1LvJxeriJEzEt",
      "symbol": "DGX",
      "name": "DGX",
      "decimals": 9,
      "logoURI": "https://i.ibb.co/YBw0zVc/LOGO-new.png",
      "tags": [],
      "extensions": {
        "website": "https://solanadgx.com/",
        "twitter": "https://twitter.com/dgxsolana"
      }
    },
    {
      "chainId": 101,
      "address": "57h4LEnBooHrKbacYWGCFghmrTzYPVn8PwZkzTzRLvHa",
      "symbol": "USDC-USDT-UST",
      "name": "Mercurial LP Token (USDC-USDT-UST)",
      "decimals": 9,
      "logoURI": "https://raw.githubusercontent.com/solana-labs/token-list/main/assets/mainnet/57h4LEnBooHrKbacYWGCFghmrTzYPVn8PwZkzTzRLvHa/logo.svg",
      "tags": [
        "lp-token"
      ],
      "extensions": {
        "website": "https://www.mercurial.finance/"
      }
    },
    {
      "chainId": 101,
      "address": "9VgfFUFkGGrRePvpKLPkp9DR3crRepf6CJsYU3UmudtY",
      "symbol": "WEEB",
      "name": "Weeb Finance Token",
      "decimals": 9,
      "logoURI": "https://raw.githubusercontent.com/solana-labs/token-list/main/assets/mainnet/9VgfFUFkGGrRePvpKLPkp9DR3crRepf6CJsYU3UmudtY/logo.png",
      "tags": [
        "utility-token",
        "anime"
      ],
      "extensions": {
        "website": "https://weeb.finance/",
        "twitter": "https://twitter.com/WeebFinance",
        "discord": "https://discord.gg/fzZbyXAzaG",
        "medium": "https://medium.com/@WeebFinance",
        "telegram": "http://t.me/weeb_finance"
      }
    },
    {
      "chainId": 101,
      "address": "mSoLzYCxHdYgdzU16g5QSh3i5K3z3KZK7ytfqcJm7So",
      "symbol": "mSOL",
      "name": "Marinade staked SOL (mSOL)",
      "decimals": 9,
      "logoURI": "https://raw.githubusercontent.com/solana-labs/token-list/main/assets/mainnet/mSoLzYCxHdYgdzU16g5QSh3i5K3z3KZK7ytfqcJm7So/logo.png",
      "tags": [],
      "extensions": {
        "website": "https://marinade.finance",
        "twitter": "https://twitter.com/MarinadeFinance",
        "discord": "https://discord.gg/mGqZA5pjRN",
        "medium": "https://medium.com/marinade-finance",
        "github": "https://github.com/marinade-finance"
      }
    },
    {
      "chainId": 101,
      "address": "LPmSozJJ8Jh69ut2WP3XmVohTjL4ipR18yiCzxrUmVj",
      "symbol": "mSOL-SOL-LP",
      "name": "Marinade LP token",
      "decimals": 9,
      "logoURI": "https://raw.githubusercontent.com/solana-labs/token-list/main/assets/mainnet/LPmSozJJ8Jh69ut2WP3XmVohTjL4ipR18yiCzxrUmVj/logo.png",
      "tags": [
        "lp-token"
      ],
      "extensions": {
        "website": "https://marinade.finance",
        "twitter": "https://twitter.com/MarinadeFinance",
        "discord": "https://discord.gg/mGqZA5pjRN",
        "medium": "https://medium.com/marinade-finance",
        "github": "https://github.com/marinade-finance"
      }
    },
    {
      "chainId": 101,
      "address": "3k8BDobgihmk72jVmXYLE168bxxQUhqqyESW4dQVktqC",
      "symbol": "STEP-USDC",
      "name": "Raydium LP Token V4 (STEP-USDC)",
      "decimals": 9,
      "logoURI": "https://raw.githubusercontent.com/solana-labs/token-list/main/assets/mainnet/3k8BDobgihmk72jVmXYLE168bxxQUhqqyESW4dQVktqC/logo.png",
      "tags": [
        "lp-token"
      ],
      "extensions": {
        "website": "https://raydium.io/"
      }
    },
    {
      "chainId": 101,
      "address": "3UMYcByZNQVHHyyqVfXMKr8XWP64omYBFVvf7bD6wBiA",
      "symbol": "BET",
      "name": "SOLBET",
      "decimals": 2,
      "logoURI": "https://raw.githubusercontent.com/solana-labs/token-list/main/assets/mainnet/3UMYcByZNQVHHyyqVfXMKr8XWP64omYBFVvf7bD6wBiA/logo.svg",
      "tags": [
        "utility-token"
      ],
      "extensions": {
        "website": "https://solbet.org/",
        "telegram": "https://t.me/solbet_official",
        "discord": "https://solbet.org/discord",
        "twitter": "https://twitter.com/solbet_official/",
        "serumV3Usdc": "GsWX1FgWP35jchi5R9uiNys2g6GftruEiHVpPS2b7Vq8",
        "description": "SOLBET seeks to facilitate P2P speculation and provide trustless on-chain escrow services for speculative ventures utilizing on-chain data, oracle services, and private data node operators to verify outcomes for all parties involved."
      }
    },
    {
      "chainId": 101,
      "address": "A5zanvgtioZGiJMdEyaKN4XQmJsp1p7uVxaq2696REvQ",
      "symbol": "MEDIA-USDC",
      "name": "Raydium LP Token V4 (MEDIA-USDC)",
      "decimals": 6,
      "logoURI": "https://raw.githubusercontent.com/solana-labs/token-list/main/assets/mainnet/A5zanvgtioZGiJMdEyaKN4XQmJsp1p7uVxaq2696REvQ/logo.png",
      "tags": [
        "lp-token"
      ],
      "extensions": {
        "website": "https://raydium.io/"
      }
    },
    {
      "chainId": 101,
      "address": "Cq4HyW5xia37tKejPF2XfZeXQoPYW6KfbPvxvw5eRoUE",
      "symbol": "ROPE-USDC",
      "name": "Raydium LP Token V4 (ROPE-USDC)",
      "decimals": 9,
      "logoURI": "https://raw.githubusercontent.com/solana-labs/token-list/main/assets/mainnet/Cq4HyW5xia37tKejPF2XfZeXQoPYW6KfbPvxvw5eRoUE/logo.png",
      "tags": [
        "lp-token"
      ],
      "extensions": {
        "website": "https://raydium.io/"
      }
    },
    {
      "chainId": 101,
      "address": "3H9NxvaZoxMZZDZcbBDdWMKbrfNj7PCF5sbRwDr7SdDW",
      "symbol": "MER-USDC",
      "name": "Raydium LP Token V4 (MER-USDC)",
      "decimals": 6,
      "logoURI": "https://raw.githubusercontent.com/solana-labs/token-list/main/assets/mainnet/3H9NxvaZoxMZZDZcbBDdWMKbrfNj7PCF5sbRwDr7SdDW/logo.png",
      "tags": [
        "lp-token"
      ],
      "extensions": {
        "website": "https://raydium.io/"
      }
    },
    {
      "chainId": 101,
      "address": "Cz1kUvHw98imKkrqqu95GQB9h1frY8RikxPojMwWKGXf",
      "symbol": "COPE-USDC",
      "name": "Raydium LP Token V4 (COPE-USDC)",
      "decimals": 6,
      "logoURI": "https://raw.githubusercontent.com/solana-labs/token-list/main/assets/mainnet/Cz1kUvHw98imKkrqqu95GQB9h1frY8RikxPojMwWKGXf/logo.png",
      "tags": [
        "lp-token"
      ],
      "extensions": {
        "website": "https://raydium.io/"
      }
    },
    {
      "chainId": 101,
      "address": "iUDasAP2nXm5wvTukAHEKSdSXn8vQkRtaiShs9ceGB7",
      "symbol": "ALEPH-USDC",
      "name": "Raydium LP Token V4 (ALEPH-USDC)",
      "decimals": 6,
      "logoURI": "https://raw.githubusercontent.com/solana-labs/token-list/main/assets/mainnet/iUDasAP2nXm5wvTukAHEKSdSXn8vQkRtaiShs9ceGB7/logo.png",
      "tags": [
        "lp-token"
      ],
      "extensions": {
        "website": "https://raydium.io/"
      }
    },
    {
      "chainId": 101,
      "address": "7cu42ao8Jgrd5A3y3bNQsCxq5poyGZNmTydkGfJYQfzh",
      "symbol": "WOO-USDC",
      "name": "Raydium LP Token V4 (WOO-USDC)",
      "decimals": 6,
      "logoURI": "https://raw.githubusercontent.com/solana-labs/token-list/main/assets/mainnet/7cu42ao8Jgrd5A3y3bNQsCxq5poyGZNmTydkGfJYQfzh/logo.png",
      "tags": [
        "lp-token"
      ],
      "extensions": {
        "website": "https://raydium.io/"
      }
    },
    {
      "chainId": 101,
      "address": "G8qcfeFqxwbCqpxv5LpLWxUCd1PyMB5nWb5e5YyxLMKg",
      "symbol": "SNY-USDC",
      "name": "Raydium LP Token V4 (SNY-USDC)",
      "decimals": 6,
      "logoURI": "https://raw.githubusercontent.com/solana-labs/token-list/main/assets/mainnet/G8qcfeFqxwbCqpxv5LpLWxUCd1PyMB5nWb5e5YyxLMKg/logo.png",
      "tags": [
        "lp-token"
      ],
      "extensions": {
        "website": "https://raydium.io/"
      }
    },
    {
      "chainId": 101,
      "address": "9nQPYJvysyfnXhQ6nkK5V7sZG26hmDgusfdNQijRk5LD",
      "symbol": "BOP-RAY",
      "name": "Raydium LP Token V4 (BOP-RAY)",
      "decimals": 8,
      "logoURI": "https://raw.githubusercontent.com/solana-labs/token-list/main/assets/mainnet/9nQPYJvysyfnXhQ6nkK5V7sZG26hmDgusfdNQijRk5LD/logo.png",
      "tags": [
        "lp-token"
      ],
      "extensions": {
        "website": "https://raydium.io/"
      }
    },
    {
      "chainId": 101,
      "address": "2Xxbm1hdv5wPeen5ponDSMT3VqhGMTQ7mH9stNXm9shU",
      "symbol": "SLRS-USDC",
      "name": "Raydium LP Token V4 (SLRS-USDC)",
      "decimals": 6,
      "logoURI": "https://raw.githubusercontent.com/solana-labs/token-list/main/assets/mainnet/2Xxbm1hdv5wPeen5ponDSMT3VqhGMTQ7mH9stNXm9shU/logo.png",
      "tags": [
        "lp-token"
      ],
      "extensions": {
        "website": "https://raydium.io/"
      }
    },
    {
      "chainId": 101,
      "address": "HwzkXyX8B45LsaHXwY8su92NoRBS5GQC32HzjQRDqPnr",
      "symbol": "SAMO-RAY",
      "name": "Raydium LP Token V4 (SAMO-RAY)",
      "decimals": 9,
      "logoURI": "https://raw.githubusercontent.com/solana-labs/token-list/main/assets/mainnet/HwzkXyX8B45LsaHXwY8su92NoRBS5GQC32HzjQRDqPnr/logo.png",
      "tags": [
        "lp-token"
      ],
      "extensions": {
        "website": "https://raydium.io/"
      }
    },
    {
      "chainId": 101,
      "address": "CTEpsih91ZLo5gunvryLpJ3pzMjmt5jbS6AnSQrzYw7V",
      "symbol": "renBTC-USDC",
      "name": "Raydium LP Token V4 (renBTC-USDC)",
      "decimals": 8,
      "logoURI": "https://raw.githubusercontent.com/solana-labs/token-list/main/assets/mainnet/CTEpsih91ZLo5gunvryLpJ3pzMjmt5jbS6AnSQrzYw7V/logo.png",
      "tags": [
        "lp-token"
      ],
      "extensions": {
        "website": "https://raydium.io/"
      }
    },
    {
      "chainId": 101,
      "address": "Hb8KnZNKvRxu7pgMRWJgoMSMcepfvNiBFFDDrdf9o3wA",
      "symbol": "renDOGE-USDC",
      "name": "Raydium LP Token V4 (renDOGE-USDC)",
      "decimals": 8,
      "logoURI": "https://raw.githubusercontent.com/solana-labs/token-list/main/assets/mainnet/Hb8KnZNKvRxu7pgMRWJgoMSMcepfvNiBFFDDrdf9o3wA/logo.png",
      "tags": [
        "lp-token"
      ],
      "extensions": {
        "website": "https://raydium.io/"
      }
    },
    {
      "chainId": 101,
      "address": "FbC6K13MzHvN42bXrtGaWsvZY9fxrackRSZcBGfjPc7m",
      "symbol": "RAY-USDC",
      "name": "Raydium LP Token V4 (RAY-USDC)",
      "decimals": 6,
      "logoURI": "https://raw.githubusercontent.com/solana-labs/token-list/main/assets/mainnet/FbC6K13MzHvN42bXrtGaWsvZY9fxrackRSZcBGfjPc7m/logo.png",
      "tags": [
        "lp-token"
      ],
      "extensions": {
        "website": "https://raydium.io/"
      }
    },
    {
      "chainId": 101,
      "address": "7P5Thr9Egi2rvMmEuQkLn8x8e8Qro7u2U7yLD2tU2Hbe",
      "symbol": "RAY-SRM",
      "name": "Raydium LP Token V4 (RAY-SRM)",
      "decimals": 6,
      "logoURI": "https://raw.githubusercontent.com/solana-labs/token-list/main/assets/mainnet/7P5Thr9Egi2rvMmEuQkLn8x8e8Qro7u2U7yLD2tU2Hbe/logo.png",
      "tags": [
        "lp-token"
      ],
      "extensions": {
        "website": "https://raydium.io/"
      }
    },
    {
      "chainId": 101,
      "address": "mjQH33MqZv5aKAbKHi8dG3g3qXeRQqq1GFcXceZkNSr",
      "symbol": "RAY-ETH",
      "name": "Raydium LP Token V4 (RAY-ETH)",
      "decimals": 6,
      "logoURI": "https://raw.githubusercontent.com/solana-labs/token-list/main/assets/mainnet/mjQH33MqZv5aKAbKHi8dG3g3qXeRQqq1GFcXceZkNSr/logo.png",
      "tags": [
        "lp-token"
      ],
      "extensions": {
        "website": "https://raydium.io/"
      }
    },
    {
      "chainId": 101,
      "address": "89ZKE4aoyfLBe2RuV6jM3JGNhaV18Nxh8eNtjRcndBip",
      "symbol": "RAY-SOL",
      "name": "Raydium LP Token V4 (RAY-SOL)",
      "decimals": 6,
      "logoURI": "https://raw.githubusercontent.com/solana-labs/token-list/main/assets/mainnet/89ZKE4aoyfLBe2RuV6jM3JGNhaV18Nxh8eNtjRcndBip/logo.png",
      "tags": [
        "lp-token"
      ],
      "extensions": {
        "website": "https://raydium.io/"
      }
    },
    {
      "chainId": 101,
      "address": "4HFaSvfgskipvrzT1exoVKsUZ174JyExEsA8bDfsAdY5",
      "symbol": "DXL-USDC",
      "name": "Raydium LP Token V4 (DXL-USDC)",
      "decimals": 6,
      "logoURI": "https://raw.githubusercontent.com/solana-labs/token-list/main/assets/mainnet/4HFaSvfgskipvrzT1exoVKsUZ174JyExEsA8bDfsAdY5/logo.png",
      "tags": [
        "lp-token"
      ],
      "extensions": {
        "website": "https://raydium.io/"
      }
    },
    {
      "chainId": 101,
      "address": "4dydh8EGNEdTz6grqnGBxpduRg55eLnwNZXoNZJetadu",
      "symbol": "MIM",
      "name": "MIM",
      "decimals": 8,
      "logoURI": "https://raw.githubusercontent.com/solana-labs/token-list/main/assets/mainnet/4dydh8EGNEdTz6grqnGBxpduRg55eLnwNZXoNZJetadu/logo.png",
      "tags": [],
      "extensions": {
        "website": "https://mim-swarm.com",
        "twitter": "https://twitter.com/mimswarm",
        "discord": "https://discord.gg/8mHbKWczpB",
        "telegram": "https://t.me/mimswarm",
        "github": "https://github.com/kyonym/MIM"
      }
    },
    {
      "chainId": 101,
      "address": "9SC3YkrWSWeroDUQnAuQ8fkziko2N6QydZPfVbDFjK8Z",
      "symbol": "PHC",
      "name": "Phosphine Coin",
      "decimals": 0,
      "logoURI": "https://raw.githubusercontent.com/solana-labs/token-list/main/assets/mainnet/9SC3YkrWSWeroDUQnAuQ8fkziko2N6QydZPfVbDFjK8Z/logo.png",
      "tags": [
        "phosphine"
      ],
      "extensions": {
        "website": "https://phosphinecoin.org/"
      }
    },
    {
      "chainId": 101,
      "address": "cjZmbt8sJgaoyWYUttomAu5LJYU44ZrcKTbzTSEPDVw",
      "symbol": "LIKE-USDC",
      "name": "Raydium LP Token V4 (LIKE-USDC)",
      "decimals": 9,
      "logoURI": "https://raw.githubusercontent.com/solana-labs/token-list/main/assets/mainnet/cjZmbt8sJgaoyWYUttomAu5LJYU44ZrcKTbzTSEPDVw/logo.png",
      "tags": [
        "lp-token"
      ],
      "extensions": {
        "website": "https://raydium.io/"
      }
    },
    {
      "chainId": 101,
      "address": "57vGdcMZLnbNr4TZ4hgrpGJZGR9vTPhu8L9bNKDrqxKT",
      "symbol": "LIQ-USDC",
      "name": "Orca LP Token (LIQ-USDC)",
      "decimals": 6,
      "logoURI": "https://liqsolana.com/wp-content/uploads/2021/06/200x.png",
      "tags": [
        "lp-token"
      ],
      "extensions": {
        "website": "https://orca.so/"
      }
    },
    {
      "chainId": 101,
      "address": "PoRTjZMPXb9T7dyU7tpLEZRQj7e6ssfAE62j2oQuc6y",
      "symbol": "PORT",
      "name": "Port Finance Token",
      "decimals": 6,
      "logoURI": "https://raw.githubusercontent.com/solana-labs/token-list/main/assets/mainnet/PoRTjZMPXb9T7dyU7tpLEZRQj7e6ssfAE62j2oQuc6y/PORT.png",
      "tags": [],
      "extensions": {
        "website": "https://port.finance/",
        "twitter": "https://twitter.com/port_finance",
        "github": "https://github.com/port-finance/",
        "medium": "https://medium.com/port-finance",
        "discord": "https://discord.gg/nAMXAYhTb2",
        "telegram": "https://t.me/port_finance",
        "serumV3Usdc": "8x8jf7ikJwgP9UthadtiGFgfFuyyyYPHL3obJAuxFWko",
        "coingeckoId": "port-finance"
      }
    },
    {
      "chainId": 101,
      "address": "C3vBJEuNvrUqJYQ5ki8TSrCndphJQ7wwiXEwvuy1AJkW",
      "symbol": "BONGO",
      "name": "Bongocoin",
      "decimals": 9,
      "logoURI": "https://raw.githubusercontent.com/solana-labs/token-list/assets/mainnet/C3vBJEuNvrUqJYQ5ki8TSrCndphJQ7wwiXEwvuy1AJkW/logo.png",
      "tags": [],
      "extensions": {
        "website": "https://www.bongocoin.org"
      }
    },
    {
      "chainId": 101,
      "address": "6CssfnBjF4Vo56EithaLHLWDF95fLrt48QHsUfZwNnhv",
      "symbol": "JPYC",
      "name": "JPY Coin(Wormhole)",
      "decimals": 6,
      "logoURI": "https://raw.githubusercontent.com/solana-labs/token-list/main/assets/mainnet/5trVBqv1LvHxiSPMsHtEZuf8iN82wbpDcR5Zaw7sWC3s/logo.png",
      "tags": [
        "stablecoin",
        "ethereum",
        "wrapped",
        "wormhole"
      ],
      "extensions": {
        "website": "https://jpyc.jp/",
        "twitter": "https://twitter.com/jpy_coin",
        "coingeckoId": "jpyc",
        "assetContract": "https://etherscan.io/address/0x2370f9d504c7a6e775bf6e14b3f12846b594cd53"
      }
    },
    {
      "chainId": 101,
      "address": "D1EjNd9c7MgepvQCS31x5TpdXpvtDwDNCLwLGEYg6hYo",
      "symbol": "AUTOS",
      "name": "Autostorm",
      "decimals": 8,
      "logoURI": "https://raw.githubusercontent.com/autostorm-org/img/cb78b86a54f6f4f637e4e6cbe961e002966b4844/avatar.png",
      "tags": [
        "cars",
        "auto",
        "marketplace"
      ],
      "extensions": {
        "website": "https://www.autostorm.io/",
        "discord": "https://discord.gg/yWjkHgnPD3"
      }
    },
    {
      "chainId": 101,
      "address": "BL6X5awy2TstWE6gJGZMLXwW1Wi3VsdCDWEzzK2cuzrw",
      "symbol": "ARIES",
      "name": "SOLARIES Financial Token",
      "decimals": 9,
      "logoURI": "https://github.com/ariesfinancial/Aries-Financial/raw/f2946ff1e295fef66e3cfa5e590daef7bb8559c2/logo-120-120%403x.png",
      "tags": [],
      "extensions": {
        "website": "https://solaries.network/",
        "telegram": "https://t.me/aries_financial_official",
        "discord": "https://discord.gg/cRFc6kEu",
        "twitter": "https://twitter.com/_AriesFinancial",
        "github": "https://github.com/ariesfinancial",
        "medium": "https://aries-financial.medium.com/"
      }
    },
    {
      "chainId": 101,
      "address": "MangoCzJ36AjZyKwVj3VnYU4GTonjfVEnJmvvWaxLac",
      "symbol": "MNGO",
      "name": "Mango",
      "decimals": 6,
      "logoURI": "https://raw.githubusercontent.com/solana-labs/token-list/main/assets/mainnet/MangoCzJ36AjZyKwVj3VnYU4GTonjfVEnJmvvWaxLac/token.png",
      "tags": [],
      "extensions": {
        "website": "https://mango.markets/",
        "serumV3Usdc": "3d4rzwpy9iGdCZvgxcu7B1YocYffVLsQXPXkBZKt2zLc",
        "coingeckoId": "mango-markets",
        "twitter": "https://twitter.com/mangomarkets",
        "discord": "https://discord.gg/67jySBhxrg"
      }
    },
    {
      "chainId": 101,
      "address": "9X4EK8E59VAVi6ChnNvvd39m6Yg9RtkBbAPq1mDVJT57",
      "symbol": "SLIM-SOL",
      "name": "Raydium LP Token V4 (SLIM-SOL)",
      "decimals": 6,
      "logoURI": "https://raw.githubusercontent.com/solana-labs/token-list/main/assets/mainnet/xxxxa1sKNGwFtw2kFn8XauW9xq8hBZ5kVtcSesTT9fW/logo.png",
      "tags": [
        "lp-token"
      ],
      "extensions": {
        "website": "https://raydium.io/"
      }
    },
    {
      "chainId": 101,
      "address": "8BNNxGUinfDgwXodroVfGQde1RnwsA2DW34gc89YcBH9",
      "symbol": "RDZ",
      "name": "RADIOZONE26",
      "decimals": 9,
      "logoURI": "https://cdn.jsdelivr.net/gh/Radiozone26/RDZtoken/RDZlogo.png",
      "tags": [
        "social-token"
      ],
      "extensions": {
        "website": "https://radiozone26.com/",
        "twitter": "https://twitter.com/radio_zone26",
        "facebook": "https://www.facebook.com/Rzone26"
      }
    },
    {
      "chainId": 101,
      "address": "EwJN2GqUGXXzYmoAciwuABtorHczTA5LqbukKXV1viH7",
      "symbol": "UPS",
      "name": "UPS token (UPFI Network)",
      "decimals": 6,
      "logoURI": "https://raw.githubusercontent.com/solana-labs/token-list/main/assets/mainnet/EwJN2GqUGXXzYmoAciwuABtorHczTA5LqbukKXV1viH7/logo.png",
      "tags": [],
      "extensions": {
        "website": "https://upfi.network/",
        "twitter": "https://twitter.com/upfi_network",
        "medium": "https://upfinetwork.medium.com",
        "discord": "https://discord.gg/nHMDdyAggx",
        "telegram": "https://t.me/upfinetworkchannel",
        "facebook": "https://www.facebook.com/UPFInetwork",
        "serumV3Usdc": "DByPstQRx18RU2A8DH6S9mT7bpT6xuLgD2TTFiZJTKZP"
      }
    },
    {
      "chainId": 101,
      "address": "Gsai2KN28MTGcSZ1gKYFswUpFpS7EM9mvdR9c8f6iVXJ",
      "symbol": "gSAIL",
      "name": "SolanaSail Governance Token V2",
      "decimals": 9,
      "logoURI": "https://raw.githubusercontent.com/solanasail/token-list/main/assets/mainnet/Gsai2KN28MTGcSZ1gKYFswUpFpS7EM9mvdR9c8f6iVXJ/logo.png",
      "tags": [
        "utility-token"
      ],
      "extensions": {
        "website": "https://www.solanasail.com",
        "coingeckoId": "solanasail-governance-token",
        "twitter": "https://twitter.com/SolanaSail"
      }
    },
    {
      "chainId": 101,
      "address": "SUNNYWgPQmFxe9wTZzNK7iPnJ3vYDrkgnxJRJm1s3ag",
      "symbol": "SUNNY",
      "name": "Sunny Governance Token",
      "decimals": 6,
      "logoURI": "https://raw.githubusercontent.com/solana-labs/token-list/main/assets/mainnet/SUNNYWgPQmFxe9wTZzNK7iPnJ3vYDrkgnxJRJm1s3ag/logo.svg",
      "tags": [],
      "extensions": {
        "website": "https://sunny.ag/",
        "twitter": "https://twitter.com/SunnyAggregator",
        "github": "https://github.com/SunnyAggregator",
        "medium": "https://medium.com/sunny-aggregator",
        "discord": "https://chat.sunny.ag",
        "serumV3Usdc": "Aubv1QBFh4bwB2wbP1DaPW21YyQBLfgjg8L4PHTaPzRc",
        "coingeckoId": "sunny-aggregator"
      }
    },
    {
      "chainId": 101,
      "address": "BRLsMczKuaR5w9vSubF4j8HwEGGprVAyyVgS4EX7DKEg",
      "symbol": "CYS",
      "name": "Cyclos",
      "decimals": 6,
      "logoURI": "https://raw.githubusercontent.com/solana-labs/token-list/main/assets/mainnet/BRLsMczKuaR5w9vSubF4j8HwEGGprVAyyVgS4EX7DKEg/logo.svg",
      "tags": [
        "utility-token"
      ],
      "extensions": {
        "website": "https://cyclos.io/",
        "telegram": "https://t.me/cyclosofficialchat",
        "discord": "https://discord.gg/vpbTxzHWYg",
        "twitter": "https://twitter.com/cyclosfi",
        "email": "contact@cyclos.io",
        "github": "https://github.com/cyclos-io",
        "coinmarketcap": "https://coinmarketcap.com/currencies/cyclos/",
        "solanium": "https://www.solanium.io/project/cyclos/",
        "medium": "https://medium.com/@cyclosfinance",
        "serumV3Usdc": "6V6y6QFi17QZC9qNRpVp7SaPiHpCTp2skbRQkUyZZXPW",
        "coingeckoId": "cyclos"
      }
    },
    {
      "chainId": 101,
      "address": "FxjbQMfvQYMtZZK7WGEJwWfsDcdMuuaee8uPxDFFShWh",
      "symbol": "UPFI",
      "name": "UPFI stablecoin (UPFI Network)",
      "decimals": 6,
      "logoURI": "https://raw.githubusercontent.com/solana-labs/token-list/main/assets/mainnet/FxjbQMfvQYMtZZK7WGEJwWfsDcdMuuaee8uPxDFFShWh/logo.png",
      "tags": [
        "stablecoin"
      ],
      "extensions": {
        "website": "https://upfi.network/",
        "twitter": "https://twitter.com/upfi_network",
        "medium": "https://upfinetwork.medium.com",
        "discord": "https://discord.gg/nHMDdyAggx",
        "telegram": "https://t.me/upfinetworkchannel",
        "facebook": "https://www.facebook.com/UPFInetwork",
        "serumV3Usdc": "SyQ4KyF5Y1MPPkkf9LGNA6JpkVmis53HrpPvJ1ZUFwK"
      }
    },
    {
      "chainId": 101,
      "address": "7dHbWXmci3dT8UFYWYZweBLXgycu7Y3iL6trKn1Y7ARj",
      "symbol": "stSOL",
      "name": "Lido Staked SOL",
      "decimals": 9,
      "logoURI": "https://raw.githubusercontent.com/solana-labs/token-list/main/assets/mainnet/7dHbWXmci3dT8UFYWYZweBLXgycu7Y3iL6trKn1Y7ARj/logo.png",
      "tags": [],
      "extensions": {
        "website": "https://solana.lido.fi/",
        "twitter": "https://twitter.com/LidoFinance/"
      }
    },
    {
      "chainId": 101,
      "address": "2Kc38rfQ49DFaKHQaWbijkE7fcymUMLY5guUiUsDmFfn",
      "symbol": "KURO",
      "name": "Kurobi",
      "decimals": 6,
      "logoURI": "https://raw.githubusercontent.com/solana-labs/token-list/main/assets/mainnet/2Kc38rfQ49DFaKHQaWbijkE7fcymUMLY5guUiUsDmFfn/logo.png",
      "tags": [
        "utility-token"
      ],
      "extensions": {
        "website": "https://kurobi.io/",
        "medium": "https://kurobi.medium.com/",
        "github": "https://github.com/KurobiHq/",
        "telegram": "https://t.me/kurobi_io",
        "twitter": "https://twitter.com/kurobi_io"
      }
    },
    {
      "chainId": 101,
      "address": "Bqd2ujCTEzpKzfjb1FHL7FKrdM6n1rZSnRecJK57EoKz",
      "symbol": "HOTTO",
      "name": "HottoShotto",
      "decimals": 9,
      "logoURI": "https://raw.githubusercontent.com/solana-labs/token-list/main/assets/mainnet/Bqd2ujCTEzpKzfjb1FHL7FKrdM6n1rZSnRecJK57EoKz/logo.png",
      "tags": [
        "utility-token"
      ],
      "extensions": {
        "website": "https://hottoshotto.com"
      }
    },
    {
      "chainId": 101,
      "address": "FossiLkXJZ1rePN8jWBqHDZZ3F7ET8p1dRGhYKHbQcZR",
      "symbol": "Fossil",
      "name": "Scallop Fossil Decorations",
      "decimals": 0,
      "logoURI": "https://raw.githubusercontent.com/solana-labs/token-list/main/assets/mainnet/FossiLkXJZ1rePN8jWBqHDZZ3F7ET8p1dRGhYKHbQcZR/logo.png",
      "tags": [
        "nft"
      ],
      "extensions": {
        "website": "https://www.scallop.io/",
        "twitter": "https://twitter.com/Scallop_io",
        "discord": "https://discord.gg/Scallop",
        "telegram": "https://t.me/scallop_io",
        "medium": "https://scallopio.medium.com/",
        "facebook": "https://www.facebook.com/Scallop.io",
        "instagram": "https://www.instagram.com/scallop.io"
      }
    },
    {
      "chainId": 101,
      "address": "FM8yfVgaEHrpSzNZeZ1o4v5iLZuT9soNuqaWD72bJyqs",
      "symbol": "HOTTO-USDC",
      "name": "Raydium LP Token V4 (HOTTO-USDC)",
      "decimals": 9,
      "logoURI": "https://raw.githubusercontent.com/solana-labs/token-list/main/assets/mainnet/FM8yfVgaEHrpSzNZeZ1o4v5iLZuT9soNuqaWD72bJyqs/logo.png",
      "tags": [
        "lp-token"
      ],
      "extensions": {
        "website": "https://raydium.io/"
      }
    },
    {
      "chainId": 101,
      "address": "SeawdHf3NHG6gxCrezQxr5oJAHTLJd6JsQxxd144yaz",
      "symbol": "Seagrass",
      "name": "Scallop Seagrass Decorations",
      "decimals": 0,
      "logoURI": "https://raw.githubusercontent.com/solana-labs/token-list/main/assets/mainnet/SeawdHf3NHG6gxCrezQxr5oJAHTLJd6JsQxxd144yaz/logo.png",
      "tags": [
        "nft"
      ],
      "extensions": {
        "website": "https://www.scallop.io/",
        "twitter": "https://twitter.com/Scallop_io",
        "discord": "https://discord.gg/Scallop",
        "telegram": "https://t.me/scallop_io",
        "medium": "https://scallopio.medium.com/",
        "facebook": "https://www.facebook.com/Scallop.io",
        "instagram": "https://www.instagram.com/scallop.io"
      }
    },
    {
      "chainId": 101,
      "address": "78CeyRBJSu4MFmaDi8Q8QZ3szB6Xwp93sVaMLYSy5SMZ",
      "symbol": "HOTTO-SOL",
      "name": "Raydium LP Token V4 (HOTTO-SOL)",
      "decimals": 9,
      "logoURI": "https://raw.githubusercontent.com/solana-labs/token-list/main/assets/mainnet/78CeyRBJSu4MFmaDi8Q8QZ3szB6Xwp93sVaMLYSy5SMZ/logo.png",
      "tags": [
        "lp-token"
      ],
      "extensions": {
        "website": "https://raydium.io/"
      }
    },
    {
      "chainId": 101,
<<<<<<< HEAD
      "address": "ScaLopYHz9eKtDdKs4yLswwq2RSUtNMZVdPynMcYcc9",
      "symbol": "SCA",
      "name": "Scallop",
      "decimals": 6,
      "logoURI": "https://raw.githubusercontent.com/solana-labs/token-list/main/assets/mainnet/ScaLopYHz9eKtDdKs4yLswwq2RSUtNMZVdPynMcYcc9/logo.png",
      "tags": [],
      "extensions": {
        "website": "https://www.scallop.io/",
        "twitter": "https://twitter.com/Scallop_io",
        "discord": "https://discord.gg/Scallop",
        "telegram": "https://t.me/scallop_io",
        "medium": "https://scallopio.medium.com/",
        "facebook": "https://www.facebook.com/Scallop.io",
        "instagram": "https://www.instagram.com/scallop.io"
      }
    },
    {
      "chainId": 101,
      "address": "FnKE9n6aGjQoNWRBZXy4RW6LZVao7qwBonUbiD7edUmZ",
      "symbol": "SYP",
      "name": "Sypool",
      "decimals": 10,
      "logoURI": "https://raw.githubusercontent.com/solana-labs/token-list/main/assets/mainnet/FnKE9n6aGjQoNWRBZXy4RW6LZVao7qwBonUbiD7edUmZ/logo.png",
      "tags": [],
      "extensions": {
        "website": "https://www.sypool.io/"
      }
    },
    {
      "chainId": 101,
      "address": "FGpMT3xLwk67hWsT7Lgp7WjovS3rejx9KBmCG1bBtB9U",
      "symbol": "ALTREC",
      "name": "ALTREC Coin",
      "decimals": 8,
      "logoURI": "https://raw.githubusercontent.com/SmonkeyMonkey/token-list/main/assets/mainnet/FGpMT3xLwk67hWsT7Lgp7WjovS3rejx9KBmCG1bBtB9U/logo.png",
      "tags": [
        "utility-token"
      ]
    },
    {
      "chainId": 101,
      "address": "2YxGppCJJY2KGoAwFdFASE6tnD4cENM7nThwUgdpXwjE",
      "symbol": "COD-sc1",
      "name": "Sceptre Token v1 (Sceptre-TOKEN)",
      "decimals": 0,
      "logoURI": "https://raw.githubusercontent.com/solana-labs/token-list/main/assets/mainnet/2YxGppCJJY2KGoAwFdFASE6tnD4cENM7nThwUgdpXwjE/logo.png",
      "tags": [
        "social-token"
      ],
      "extensions": {
        "website": "https://kokeshi.finance/"
      }
    },
    {
      "chainId": 101,
      "address": "HbrmyoumgcK6sDFBi6EZQDi4i4ZgoN16eRB2JseKc7Hi",
      "symbol": "CRY",
      "name": "Crystal",
      "decimals": 9,
      "logoURI": "https://raw.githubusercontent.com/solana-labs/token-list/main/assets/mainnet/HbrmyoumgcK6sDFBi6EZQDi4i4ZgoN16eRB2JseKc7Hi/logo.png",
      "tags": [
        "crystal-token"
      ],
      "extensions": {
        "twitter": "https://twitter.com/Crystal80955369"
      }
    },
    {
      "chainId": 101,
      "address": "HRBrRXGCrPro6TtryKQkLXuZqg3LdBMN9ZWx2v66pT4L",
      "symbol": "WNAV",
      "name": "Wrapped Navcoin",
      "decimals": 8,
      "logoURI": "https://raw.githubusercontent.com/solana-labs/token-list/main/assets/mainnet/HRBrRXGCrPro6TtryKQkLXuZqg3LdBMN9ZWx2v66pT4L/logo.png",
      "tags": [
        "ethereum"
      ],
      "extensions": {
        "website": "https://navcoin.org"
      }
    },
    {
      "chainId": 101,
      "address": "2TxM6S3ZozrBHZGHEPh9CtM74a9SVXbr7NQ7UxkRvQij",
      "symbol": "DINOEGG",
      "name": "DINOEGG",
      "decimals": 6,
      "logoURI": "https://raw.githubusercontent.com/solana-labs/token-list/main/assets/mainnet/2TxM6S3ZozrBHZGHEPh9CtM74a9SVXbr7NQ7UxkRvQij/logo.png",
      "tags": [],
      "extensions": {
        "website": "https://www.solanadino.com",
        "twitter": "https://twitter.com/solanadino"
      }
    },
    {
      "chainId": 101,
      "address": "Fh4e5vX2euTBzyGK2FXN1P3A4VUoH73oPVuemfRWXK2Y",
      "symbol": "FOX",
      "name": "ShapeShift FOX Token (Wormhole)",
      "decimals": 9,
      "logoURI": "https://raw.githubusercontent.com/solana-labs/token-list/main/assets/mainnet/Fh4e5vX2euTBzyGK2FXN1P3A4VUoH73oPVuemfRWXK2Y/logo.png",
      "tags": [
        "wrapped",
        "wormhole"
      ],
      "extensions": {
        "address": "0xc770eefad204b5180df6a14ee197d99d808ee52d",
        "bridgeContract": "https://etherscan.io/address/0xf92cD566Ea4864356C5491c177A430C222d7e678",
        "assetContract": "https://etherscan.io/address/0xc770eefad204b5180df6a14ee197d99d808ee52d",
        "coingeckoId": "shapeshift-fox-token",
        "website": "https://shapeshift.com/",
        "github": "https://github.com/shapeshift",
        "twitter": "https://twitter.com/ShapeShift_io"
      }
    },
    {
      "chainId": 101,
      "address": "FY6XDSCubMhpkU9FAsUjB7jmN8YHYZGezHTWo9RHBSyX",
      "symbol": "ASH",
      "name": "Ashera",
      "decimals": 4,
      "logoURI": "https://raw.githubusercontent.com/solana-labs/token-list/main/assets/mainnet/FY6XDSCubMhpkU9FAsUjB7jmN8YHYZGezHTWo9RHBSyX/logo.png",
      "tags": [],
      "extensions": {
        "website": "https://asherasol.com/",
        "twitter": "https://twitter.com/SolAshera",
        "discord": "https://discord.gg/b3qYsNyBkz",
        "medium": "https://solashera.medium.com/",
        "telegram": "https://twitter.com/SolAshera",
        "github": "https://github.com/asherasol"
      }
    },
    {
      "chainId": 101,
      "address": "333iHoRM2Awhf9uVZtSyTfU8AekdGrgQePZsKMFPgKmS",
      "symbol": "ISOLA",
      "name": "Intersola",
      "decimals": 6,
      "logoURI": "https://raw.githubusercontent.com/solana-labs/token-list/main/assets/mainnet/333iHoRM2Awhf9uVZtSyTfU8AekdGrgQePZsKMFPgKmS/logo.png",
      "tags": [
        "utility-token"
      ],
      "extensions": {
        "website": "https://intersola.io/",
        "medium": "https://intersola.medium.com/",
        "telegram": "https://t.me/intersola/",
        "twitter": "https://twitter.com/intersola_io",
        "github": "https://github.com/Intersolaio/",
        "serumV3Usdt": "42QVcMqoXmHT94zaBXm9KeU7pqDfBuAPHYN9ADW8weCF"
      }
    },
    {
      "chainId": 101,
      "address": "EYDEQW4xQzLqHcFwHTgGvpdjsa5EFn74KzuqLX5emjD2",
      "symbol": "BST",
      "name": "Balisari",
      "decimals": 9,
      "logoURI": "https://raw.githubusercontent.com/solana-labs/token-list/main/assets/mainnet/EYDEQW4xQzLqHcFwHTgGvpdjsa5EFn74KzuqLX5emjD2.png",
      "tags": [
        "social-token"
      ],
      "extensions": {
        "website": "https://www.balisaritrans.site/"
      }
    },
    {
      "chainId": 101,
      "address": "8FXW4GSS9SNDVP5UhaWNsaZbxvRJXNrwvwvToXRnvuWL",
      "symbol": "KNB",
      "name": "KNB",
      "decimals": 9,
      "logoURI": "https://raw.githubusercontent.com/solana-labs/token-list/main/assets/mainnet/8FXW4GSS9SNDVP5UhaWNsaZbxvRJXNrwvwvToXRnvuWL/logo.png",
      "tags": [
        "knb-token"
      ],
      "extensions": {
        "website": "https://solatoken.net/"
      }
    },
    {
      "chainId": 101,
      "address": "Dypr2gWcVuqt3z6Uh31YD8Wm2V2ZCqWVBYEWhZNF9odk",
      "symbol": "SOLJAV",
      "name": "SOLJAV",
      "decimals": 6,
      "logoURI": "https://raw.githubusercontent.com/solana-labs/token-list/main/assets/mainnet/Dypr2gWcVuqt3z6Uh31YD8Wm2V2ZCqWVBYEWhZNF9odk.png",
      "tags": [
        "social-token"
      ]
    },
    {
      "chainId": 101,
      "address": "J3ts1ZEyQeUAbUyYHjZR6sE93YQTrfBzho8UKWnEa1j",
      "symbol": "ABION",
      "name": "aBion",
      "decimals": 5,
      "logoURI": "https://raw.githubusercontent.com/solana-labs/token-list/main/assets/mainnet/J3ts1ZEyQeUAbUyYHjZR6sE93YQTrfBzho8UKWnEa1j/logo.png",
      "tags": [],
      "extensions": {
        "website": "https://aphid.io/abion/"
      }
    },
    {
      "chainId": 101,
      "address": "CnGUfvi9FxiRPuaBXpYmaXEwBjj5X6kwNJB2Cba5TiQp",
      "symbol": "SOLUP",
      "name": "SOLUP",
      "decimals": 9,
      "logoURI": "https://raw.githubusercontent.com/solana-labs/token-list/main/assets/mainnet/CnGUfvi9FxiRPuaBXpYmaXEwBjj5X6kwNJB2Cba5TiQp/logo.png",
      "tags": [
        "SOLUP-TOKEN",
        "Sol-UP"
      ],
      "extensions": {
        "website": "https://solup.xyz",
        "assetContract": "https://solscan.io/token/CnGUfvi9FxiRPuaBXpYmaXEwBjj5X6kwNJB2Cba5TiQp",
        "telegram": "https://t.me/solanavietnam"
      }
    },
    {
      "chainId": 101,
      "address": "95KN8q3qubEVjPf9trgyur2nHx8T5RCmztRbLuQ5E5i",
      "symbol": "SMRT",
      "name": "Solminter",
      "decimals": 0,
      "logoURI": "https://raw.githubusercontent.com/solana-labs/token-list/main/assets/mainnet/95KN8q3qubEVjPf9trgyur2nHx8T5RCmztRbLuQ5E5i/logo.png",
      "tags": [
        "utility-token"
      ],
      "extensions": {
        "website": "https://solminter.com",
        "twitter": "https://twitter.com/solminter",
        "github": "https://github.com/solminter",
        "medium": "https://solminter.medium.com",
        "coingeckoId": "solminter"
      }
    },
    {
      "chainId": 101,
      "address": "2ZrwW5Ng1fbZKghWxnjyfTjYXLdSwJpU5EQrXus4ogsE",
      "symbol": "TIX",
      "name": "Tix Token",
      "decimals": 6,
      "logoURI": "https://raw.githubusercontent.com/solana-labs/token-list/main/assets/mainnet/2ZrwW5Ng1fbZKghWxnjyfTjYXLdSwJpU5EQrXus4ogsE/logo.png",
      "tags": [],
      "extensions": {
        "website": "https://tixtoken.io/",
        "twitter": "https://twitter.com/TixToken"
      }
    },
    {
      "chainId": 101,
      "address": "3xiDaQKLGrnWEVGpxFT5Y2DCBF1KoKdUnm9DmWdFnk45",
      "symbol": "PLGFT",
      "name": "Plongeurs de Fontaine Token",
      "decimals": 8,
      "logoURI": "https://raw.githubusercontent.com/solana-labs/token-list/main/assets/mainnet/3xiDaQKLGrnWEVGpxFT5Y2DCBF1KoKdUnm9DmWdFnk45/logo.png",
      "tags": [
        "esport"
      ]
    },
    {
      "chainId": 101,
      "address": "CKtm7ZMYdKmFSCGukzKjhsp4JFTFGk9uEMGF7XYEFKgK",
      "symbol": "ALP",
      "name": "CoinAlpha",
      "decimals": 9,
      "logoURI": "https://raw.githubusercontent.com/solana-labs/token-list/main/assets/mainnet/CKtm7ZMYdKmFSCGukzKjhsp4JFTFGk9uEMGF7XYEFKgK/logo.png",
      "tags": [
        "utility-token"
      ],
      "extensions": {
        "website": "https://coinalpha.app/"
      }
    },
    {
      "chainId": 101,
      "address": "Ce3PSQfkxT5ua4r2JqCoWYrMwKWC5hEzwsrT9Hb7mAz9",
      "symbol": "DATE",
      "name": "SolDate(DATE) Token",
      "decimals": 9,
      "logoURI": "https://raw.githubusercontent.com/solana-labs/token-list/main/assets/mainnet/Ce3PSQfkxT5ua4r2JqCoWYrMwKWC5hEzwsrT9Hb7mAz9/DATE.svg",
      "tags": [
        "social-token",
        "dating-token",
        "metaverse"
      ],
      "extensions": {
        "website": "https://soldate.org/",
        "twitter": "https://twitter.com/SolDate_org",
        "medium": "https://soldate.medium.com",
        "discord": "https://discord.gg/soldate",
        "telegram": "https://t.me/soldate_org"
      }
    },
    {
      "chainId": 101,
      "address": "SWANaZUGxF82KyVsbxeeNsMaVECtimze5VyCdywkvkH",
      "symbol": "SWAN",
      "name": "Swanlana",
      "decimals": 9,
      "logoURI": "https://raw.githubusercontent.com/SwanLana/logo/main/SWANLANA_PNG.png",
      "tags": [],
      "extensions": {
        "website": "https://www.swanlana.com"
      }
    },
    {
      "chainId": 101,
      "address": "G7uYedVqFy97mzjygebnmmaMUVxWHFhNZotY6Zzsprvf",
      "symbol": "CSTR",
      "name": "CoreStarter",
      "decimals": 9,
      "logoURI": "https://raw.githubusercontent.com/CoreStarter/token-logo/main/corestarter_logo.png",
      "tags": [],
      "extensions": {
        "website": "https://corestarter.com/",
        "twitter": "https://twitter.com/CoreStarter",
        "github": "https://github.com/CoreStarter/",
        "medium": "https://corestarter.medium.com",
        "telegram": "https://t.me/corestarter_chat",
        "linkedin": "https://www.linkedin.com/company/core-starter"
      }
    },
    {
      "chainId": 101,
      "address": "DNhZkUaxHXYvpxZ7LNnHtss8sQgdAfd1ZYS1fB7LKWUZ",
      "symbol": "apUSDT",
      "name": "Wrapped USDT (Allbridge from Polygon)",
      "decimals": 6,
      "logoURI": "https://raw.githubusercontent.com/solana-labs/token-list/main/assets/mainnet/BQcdHdAQW1hczDbBi9hiegXAR7A98Q9jx3X3iBBBDiq4/logo.png",
      "tags": [
        "stablecoin"
      ],
      "extensions": {
        "coingeckoId": "tether"
      }
    },
    {
      "chainId": 101,
      "address": "eqKJTf1Do4MDPyKisMYqVaUFpkEFAs3riGF3ceDH2Ca",
      "symbol": "apUSDC",
      "name": "Wrapped USDC (Allbridge from Polygon)",
      "decimals": 6,
      "logoURI": "https://raw.githubusercontent.com/solana-labs/token-list/main/assets/mainnet/BXXkv6z8ykpG1yuvUDPgh732wzVHB69RnB9YgSYh3itW/logo.png",
      "tags": [
        "stablecoin"
      ],
      "extensions": {
        "coingeckoId": "usd-coin"
      }
    },
    {
      "chainId": 101,
      "address": "De2bU64vsXKU9jq4bCjeDxNRGPn8nr3euaTK8jBYmD3J",
      "symbol": "renFIL",
      "name": "renFIL",
      "decimals": 9,
      "logoURI": "https://raw.githubusercontent.com/solana-labs/token-list/main/assets/mainnet/De2bU64vsXKU9jq4bCjeDxNRGPn8nr3euaTK8jBYmD3J/logo.png",
      "tags": [],
      "extensions": {
        "coingeckoId": "renfil",
        "website": "https://renproject.io/"
      }
    },
    {
      "chainId": 101,
      "address": "6STzg1taqgJsFY6Z4xAmQVSErZ6e6EsbsvkQ6YJ3sXmj",
      "symbol": "SONC",
      "name": "Sonic",
      "decimals": 6,
      "logoURI": "https://raw.githubusercontent.com/solana-labs/token-list/main/assets/mainnet/6STzg1taqgJsFY6Z4xAmQVSErZ6e6EsbsvkQ6YJ3sXmj/logo.png",
      "tags": [],
      "extensions": {
        "website": "https://www.sparkborsa.com/",
        "twitter": "https://twitter.com/JaySpark0x"
      }
    },
    {
      "chainId": 101,
      "address": "7j7H7sgsnNDeCngAPjpaCN4aaaru4HS7NAFYSEUyzJ3k",
      "symbol": "SOLR",
      "name": "SolRazr",
      "decimals": 6,
      "logoURI": "https://raw.githubusercontent.com/solana-labs/token-list/main/assets/mainnet/7j7H7sgsnNDeCngAPjpaCN4aaaru4HS7NAFYSEUyzJ3k/SOLR.png",
      "tags": [],
      "extensions": {
        "website": "https://solrazr.com/",
        "twitter": "https://twitter.com/Solrazr_App",
        "github": "https://github.com/solrazr-app/",
        "medium": "https://medium.com/@SolRazr_App",
        "discord": "https://discord.gg/HXa3qAYe",
        "telegram": "https://t.me/solrazr_app"
      }
    },
    {
      "chainId": 101,
      "address": "5xgRqfw4DqzjrriXEWduzo8iW8Uj1KzDsPt1pSLVQVJh",
      "symbol": "RNFTz",
      "name": "RNFTz",
      "decimals": 9,
      "logoURI": "https://raw.githubusercontent.com/solana-labs/token-list/main/assets/mainnet/5xgRqfw4DqzjrriXEWduzo8iW8Uj1KzDsPt1pSLVQVJh/logo.png",
      "tags": [
        "nft"
      ],
      "extensions": {
        "website": "https://rnftz.com",
        "twitter": "https://twitter.com/RnftzS"
      }
    },
    {
      "chainId": 101,
      "address": "8kFRCmQTKzvtVTVEVizjP8x3WamJpuQdZaPSGeqRJJnW",
      "symbol": "SKEM-USDC",
      "name": "Raydium LP Token (SKEM-USDC)",
      "decimals": 6,
      "logoURI": "https://raw.githubusercontent.com/solana-labs/token-list/main/assets/mainnet/8kFRCmQTKzvtVTVEVizjP8x3WamJpuQdZaPSGeqRJJnW/logo.svg",
=======
      "address": "3yN3xNcXxbhkZYC6MXak1f7Ff29BZdGyc4GUQ1jbyt27",
      "symbol": "NOVA",
      "name": "Nova frolic Sol Token",
      "decimals": 9,
      "logoURI": "https://cdn.jsdelivr.net/gh/sahityakumarsuman/frolic-token/nova_token.png",
>>>>>>> ce8483b4
      "tags": [
        "lp-token"
      ],
      "extensions": {
<<<<<<< HEAD
        "website": "https://raydium.io"
      }
    },
    {
      "chainId": 101,
      "address": "HKLBSZbkfeB8LoaLLrK7CDepPHLWQEoj1jbunT1T2wYg",
      "symbol": "SODA-USDC",
      "name": "Raydium LP Token (SODA-USDC)",
      "decimals": 6,
      "logoURI": "https://raw.githubusercontent.com/solana-labs/token-list/main/assets/mainnet/HKLBSZbkfeB8LoaLLrK7CDepPHLWQEoj1jbunT1T2wYg/logo.svg",
      "tags": [
        "lp-token"
      ],
      "extensions": {
        "website": "https://raydium.io"
      }
    },
    {
      "chainId": 101,
      "address": "BK2YNwsExxnjSUgdAzdvLV2FrthcNGGWTxDBvfBULCjG",
      "symbol": "AUSS-USDC",
      "name": "Raydium LP Token (AUSS-USDC)",
      "decimals": 6,
      "logoURI": "https://raw.githubusercontent.com/solana-labs/token-list/main/assets/mainnet/BK2YNwsExxnjSUgdAzdvLV2FrthcNGGWTxDBvfBULCjG/logo.svg",
      "tags": [
        "lp-token"
      ],
      "extensions": {
        "website": "https://raydium.io"
      }
    },
    {
      "chainId": 101,
      "address": "BTszujAA5kJJT7YCWVsAXwk4eJeuycithuTeAksQC1RC",
      "symbol": "KLB-USDC",
      "name": "Raydium LP Token (KLB-USDC)",
      "decimals": 6,
      "logoURI": "https://raw.githubusercontent.com/solana-labs/token-list/main/assets/mainnet/BTszujAA5kJJT7YCWVsAXwk4eJeuycithuTeAksQC1RC/logo.svg",
      "tags": [
        "lp-token"
      ],
      "extensions": {
        "website": "https://raydium.io"
      }
    },
    {
      "chainId": 101,
      "address": "DqRNwrvGUffB1j9tEYHcpw1DLMoc2QfwZ25nkBHkvRmr",
      "symbol": "SUPL",
      "name": "Suplar",
      "decimals": 9,
      "logoURI": "https://raw.githubusercontent.com/solana-labs/token-list/main/assets/mainnet/DqRNwrvGUffB1j9tEYHcpw1DLMoc2QfwZ25nkBHkvRmr/token.png",
      "tags": [],
      "extensions": {
        "website": "https://suplar.com",
        "telegram": "https://t.me/suplar",
        "twitter": "https://twitter.com/suplarcom"
=======
        "website": "https://www.frolic.live/"
>>>>>>> ce8483b4
      }
    }
  ],
  "version": {
    "major": 0,
    "minor": 3,
    "patch": 2
  }
}<|MERGE_RESOLUTION|>--- conflicted
+++ resolved
@@ -12291,7 +12291,6 @@
     },
     {
       "chainId": 101,
-<<<<<<< HEAD
       "address": "ScaLopYHz9eKtDdKs4yLswwq2RSUtNMZVdPynMcYcc9",
       "symbol": "SCA",
       "name": "Scallop",
@@ -12709,78 +12708,81 @@
       "name": "Raydium LP Token (SKEM-USDC)",
       "decimals": 6,
       "logoURI": "https://raw.githubusercontent.com/solana-labs/token-list/main/assets/mainnet/8kFRCmQTKzvtVTVEVizjP8x3WamJpuQdZaPSGeqRJJnW/logo.svg",
-=======
+      "tags": [
+        "lp-token"
+      ],
+      "extensions": {
+        "website": "https://raydium.io"
+      }
+    },
+    {
+      "chainId": 101,
+      "address": "HKLBSZbkfeB8LoaLLrK7CDepPHLWQEoj1jbunT1T2wYg",
+      "symbol": "SODA-USDC",
+      "name": "Raydium LP Token (SODA-USDC)",
+      "decimals": 6,
+      "logoURI": "https://raw.githubusercontent.com/solana-labs/token-list/main/assets/mainnet/HKLBSZbkfeB8LoaLLrK7CDepPHLWQEoj1jbunT1T2wYg/logo.svg",
+      "tags": [
+        "lp-token"
+      ],
+      "extensions": {
+        "website": "https://raydium.io"
+      }
+    },
+    {
+      "chainId": 101,
+      "address": "BK2YNwsExxnjSUgdAzdvLV2FrthcNGGWTxDBvfBULCjG",
+      "symbol": "AUSS-USDC",
+      "name": "Raydium LP Token (AUSS-USDC)",
+      "decimals": 6,
+      "logoURI": "https://raw.githubusercontent.com/solana-labs/token-list/main/assets/mainnet/BK2YNwsExxnjSUgdAzdvLV2FrthcNGGWTxDBvfBULCjG/logo.svg",
+      "tags": [
+        "lp-token"
+      ],
+      "extensions": {
+        "website": "https://raydium.io"
+      }
+    },
+    {
+      "chainId": 101,
+      "address": "BTszujAA5kJJT7YCWVsAXwk4eJeuycithuTeAksQC1RC",
+      "symbol": "KLB-USDC",
+      "name": "Raydium LP Token (KLB-USDC)",
+      "decimals": 6,
+      "logoURI": "https://raw.githubusercontent.com/solana-labs/token-list/main/assets/mainnet/BTszujAA5kJJT7YCWVsAXwk4eJeuycithuTeAksQC1RC/logo.svg",
+      "tags": [
+        "lp-token"
+      ],
+      "extensions": {
+        "website": "https://raydium.io"
+      }
+    },
+    {
+      "chainId": 101,
+      "address": "DqRNwrvGUffB1j9tEYHcpw1DLMoc2QfwZ25nkBHkvRmr",
+      "symbol": "SUPL",
+      "name": "Suplar",
+      "decimals": 9,
+      "logoURI": "https://raw.githubusercontent.com/solana-labs/token-list/main/assets/mainnet/DqRNwrvGUffB1j9tEYHcpw1DLMoc2QfwZ25nkBHkvRmr/token.png",
+      "tags": [],
+      "extensions": {
+        "website": "https://suplar.com",
+        "telegram": "https://t.me/suplar",
+        "twitter": "https://twitter.com/suplarcom"
+      }
+    },
+    {
+      "chainId": 101,
       "address": "3yN3xNcXxbhkZYC6MXak1f7Ff29BZdGyc4GUQ1jbyt27",
       "symbol": "NOVA",
       "name": "Nova frolic Sol Token",
       "decimals": 9,
       "logoURI": "https://cdn.jsdelivr.net/gh/sahityakumarsuman/frolic-token/nova_token.png",
->>>>>>> ce8483b4
       "tags": [
         "lp-token"
       ],
       "extensions": {
-<<<<<<< HEAD
-        "website": "https://raydium.io"
-      }
-    },
-    {
-      "chainId": 101,
-      "address": "HKLBSZbkfeB8LoaLLrK7CDepPHLWQEoj1jbunT1T2wYg",
-      "symbol": "SODA-USDC",
-      "name": "Raydium LP Token (SODA-USDC)",
-      "decimals": 6,
-      "logoURI": "https://raw.githubusercontent.com/solana-labs/token-list/main/assets/mainnet/HKLBSZbkfeB8LoaLLrK7CDepPHLWQEoj1jbunT1T2wYg/logo.svg",
-      "tags": [
-        "lp-token"
-      ],
-      "extensions": {
-        "website": "https://raydium.io"
-      }
-    },
-    {
-      "chainId": 101,
-      "address": "BK2YNwsExxnjSUgdAzdvLV2FrthcNGGWTxDBvfBULCjG",
-      "symbol": "AUSS-USDC",
-      "name": "Raydium LP Token (AUSS-USDC)",
-      "decimals": 6,
-      "logoURI": "https://raw.githubusercontent.com/solana-labs/token-list/main/assets/mainnet/BK2YNwsExxnjSUgdAzdvLV2FrthcNGGWTxDBvfBULCjG/logo.svg",
-      "tags": [
-        "lp-token"
-      ],
-      "extensions": {
-        "website": "https://raydium.io"
-      }
-    },
-    {
-      "chainId": 101,
-      "address": "BTszujAA5kJJT7YCWVsAXwk4eJeuycithuTeAksQC1RC",
-      "symbol": "KLB-USDC",
-      "name": "Raydium LP Token (KLB-USDC)",
-      "decimals": 6,
-      "logoURI": "https://raw.githubusercontent.com/solana-labs/token-list/main/assets/mainnet/BTszujAA5kJJT7YCWVsAXwk4eJeuycithuTeAksQC1RC/logo.svg",
-      "tags": [
-        "lp-token"
-      ],
-      "extensions": {
-        "website": "https://raydium.io"
-      }
-    },
-    {
-      "chainId": 101,
-      "address": "DqRNwrvGUffB1j9tEYHcpw1DLMoc2QfwZ25nkBHkvRmr",
-      "symbol": "SUPL",
-      "name": "Suplar",
-      "decimals": 9,
-      "logoURI": "https://raw.githubusercontent.com/solana-labs/token-list/main/assets/mainnet/DqRNwrvGUffB1j9tEYHcpw1DLMoc2QfwZ25nkBHkvRmr/token.png",
-      "tags": [],
-      "extensions": {
-        "website": "https://suplar.com",
-        "telegram": "https://t.me/suplar",
-        "twitter": "https://twitter.com/suplarcom"
-=======
         "website": "https://www.frolic.live/"
->>>>>>> ce8483b4
       }
     }
   ],
