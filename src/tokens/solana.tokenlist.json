--- conflicted
+++ resolved
@@ -12033,7 +12033,6 @@
     },
     {
       "chainId": 101,
-<<<<<<< HEAD
       "address": "9X4EK8E59VAVi6ChnNvvd39m6Yg9RtkBbAPq1mDVJT57",
       "symbol": "SLIM-SOL",
       "name": "Raydium LP Token V4 (SLIM-SOL)",
@@ -12244,18 +12243,10 @@
       "name": "Scallop Seagrass Decorations",
       "decimals": 0,
       "logoURI": "https://raw.githubusercontent.com/solana-labs/token-list/main/assets/mainnet/SeawdHf3NHG6gxCrezQxr5oJAHTLJd6JsQxxd144yaz/logo.png",
-=======
-      "address": "5xgRqfw4DqzjrriXEWduzo8iW8Uj1KzDsPt1pSLVQVJh",
-      "symbol": "RNFTz",
-      "name": "RNFTz",
-      "decimals": 9,
-      "logoURI": "https://raw.githubusercontent.com/solana-labs/token-list/main/assets/mainnet/5xgRqfw4DqzjrriXEWduzo8iW8Uj1KzDsPt1pSLVQVJh/logo.png",
->>>>>>> be7a0d6d
       "tags": [
         "nft"
       ],
       "extensions": {
-<<<<<<< HEAD
         "website": "https://www.scallop.io/",
         "twitter": "https://twitter.com/Scallop_io",
         "discord": "https://discord.gg/Scallop",
@@ -12674,10 +12665,21 @@
         "medium": "https://medium.com/@SolRazr_App",
         "discord": "https://discord.gg/HXa3qAYe",
         "telegram": "https://t.me/solrazr_app"
-=======
+      }
+    },
+    {
+      "chainId": 101,
+      "address": "5xgRqfw4DqzjrriXEWduzo8iW8Uj1KzDsPt1pSLVQVJh",
+      "symbol": "RNFTz",
+      "name": "RNFTz",
+      "decimals": 9,
+      "logoURI": "https://raw.githubusercontent.com/solana-labs/token-list/main/assets/mainnet/5xgRqfw4DqzjrriXEWduzo8iW8Uj1KzDsPt1pSLVQVJh/logo.png",
+      "tags": [
+        "nft"
+      ],
+      "extensions": {
         "website": "https://rnftz.com",
         "twitter": "https://twitter.com/RnftzS"
->>>>>>> be7a0d6d
       }
     }
   ],
