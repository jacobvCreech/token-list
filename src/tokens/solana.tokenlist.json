{
  "name": "Solana Token List",
  "logoURI": "https://cdn.jsdelivr.net/gh/trustwallet/assets@master/blockchains/solana/info/logo.png",
  "keywords": [
    "solana",
    "spl"
  ],
  "tags": {
    "stablecoin": {
      "name": "stablecoin",
      "description": "Tokens that are fixed to an external asset, e.g. the US dollar"
    },
    "ethereum": {
      "name": "ethereum",
      "description": "Asset bridged from ethereum"
    },
    "lp-token": {
      "name": "lp-token",
      "description": "Asset representing liquidity provider token"
    },
    "wrapped-sollet": {
      "name": "wrapped-sollet",
      "description": "Asset wrapped using sollet bridge"
    },
    "wrapped": {
      "name": "wrapped",
      "description": "Asset wrapped using wormhole bridge"
    },
    "leveraged": {
      "name": "leveraged",
      "description": "Leveraged asset"
    },
    "bull": {
      "name": "bull",
      "description": "Leveraged Bull asset"
    },
    "bear": {
      "name": "bear",
      "description": "Leveraged Bear asset"
    },
    "nft": {
      "name": "nft",
      "description": "Non-fungible token"
    },
    "security-token": {
      "name": "security-token",
      "description": "Tokens that are used to gain access to an electronically restricted resource"
    },
    "utility-token": {
      "name": "utility-token",
      "description": "Tokens that are designed to be spent within a certain blockchain ecosystem e.g. most of the SPL-Tokens"
    },
    "tokenized-stock": {
      "name": "tokenized-stock",
      "description": "Tokenized stocks are tokenized derivatives that represent traditional securities, particularly shares in publicly firms traded on regulated exchanges"
    }
  },
  "timestamp": "2021-03-03T19:57:21+0000",
  "tokens": [
    {
      "chainId": 101,
      "address": "99pifp4v4qQNk3irTHpmAEEzgKfs3ahLE7iFKEqfyxPj",
      "symbol": "ZI",
      "name": "ZI (The Z Institute Token)",
      "decimals": 6,
      "logoURI": "https://raw.githubusercontent.com/solana-labs/token-list/main/assets/mainnet/99pifp4v4qQNk3irTHpmAEEzgKfs3ahLE7iFKEqfyxPj/logo.png",
      "tags": [
        "utility-token"
      ],
      "extensions": {
        "website": "https://zinstitute.net/",
        "twitter": "https://twitter.com/the_z_institute"
      }
    },
    {
      "chainId": 101,
      "address": "FYfQ9uaRaYvRiaEGUmct45F9WKam3BYXArTrotnTNFXF",
      "symbol": "SOLA",
      "name": "Sola Token",
      "decimals": 9,
      "logoURI": "https://raw.githubusercontent.com/solana-labs/token-list/main/assets/mainnet/FYfQ9uaRaYvRiaEGUmct45F9WKam3BYXArTrotnTNFXF/logo.png",
      "tags": [
        "Solana tokenized",
        "Solana Community token"
      ],
      "extensions": {
        "website": "https://solatoken.net/",
        "telegram": "https://t.me/solatokennet",
        "twitter": "https://twitter.com/EcoSolana"
      }
    },
    {
      "chainId": 101,
      "address": "So11111111111111111111111111111111111111112",
      "symbol": "SOL",
      "name": "Wrapped SOL",
      "decimals": 9,
      "logoURI": "https://raw.githubusercontent.com/solana-labs/token-list/main/assets/mainnet/So11111111111111111111111111111111111111112/logo.png",
      "tags": [],
      "extensions": {
        "website": "https://solana.com/",
        "serumV3Usdc": "9wFFyRfZBsuAha4YcuxcXLKwMxJR43S7fPfQLusDBzvT",
        "serumV3Usdt": "HWHvQhFmJB3NUcu1aihKmrKegfVxBEHzwVX6yZCKEsi1",
        "coingeckoId": "solana"
      }
    },
    {
      "chainId": 101,
      "address": "EPjFWdd5AufqSSqeM2qN1xzybapC8G4wEGGkZwyTDt1v",
      "symbol": "USDC",
      "name": "USD Coin",
      "decimals": 6,
      "logoURI": "https://raw.githubusercontent.com/solana-labs/token-list/main/assets/mainnet/EPjFWdd5AufqSSqeM2qN1xzybapC8G4wEGGkZwyTDt1v/logo.png",
      "tags": [
        "stablecoin"
      ],
      "extensions": {
        "website": "https://www.centre.io/",
        "coingeckoId": "usd-coin",
        "serumV3Usdt": "77quYg4MGneUdjgXCunt9GgM1usmrxKY31twEy3WHwcS"
      }
    },
    {
      "chainId": 101,
      "address": "2inRoG4DuMRRzZxAt913CCdNZCu2eGsDD9kZTrsj2DAZ",
      "symbol": "TSLA",
      "name": "Tesla Inc.",
      "decimals": 8,
      "logoURI": "https://raw.githubusercontent.com/solana-labs/token-list/main/assets/mainnet/2inRoG4DuMRRzZxAt913CCdNZCu2eGsDD9kZTrsj2DAZ/logo.svg",
      "tags": [
        "tokenized-stock"
      ],
      "extensions": {
        "website": "https://www.digitalassets.ag/UnderlyingDetails?TSLA"
      }
    },
    {
      "chainId": 101,
      "address": "8bpRdBGPt354VfABL5xugP3pmYZ2tQjzRcqjg2kmwfbF",
      "symbol": "AAPL",
      "name": "Apple Inc.",
      "decimals": 8,
      "logoURI": "https://raw.githubusercontent.com/solana-labs/token-list/main/assets/mainnet/8bpRdBGPt354VfABL5xugP3pmYZ2tQjzRcqjg2kmwfbF/logo.svg",
      "tags": [
        "tokenized-stock"
      ],
      "extensions": {
        "website": "https://www.digitalassets.ag/UnderlyingDetails?AAPL"
      }
    },
    {
      "chainId": 101,
      "address": "3vhcrQfEn8ashuBfE82F3MtEDFcBCEFfFw1ZgM3xj1s8",
      "symbol": "MSFT",
      "name": "Microsoft Corporation",
      "decimals": 8,
      "logoURI": "https://raw.githubusercontent.com/solana-labs/token-list/main/assets/mainnet/3vhcrQfEn8ashuBfE82F3MtEDFcBCEFfFw1ZgM3xj1s8/logo.svg",
      "tags": [
        "tokenized-stock"
      ],
      "extensions": {
        "website": "https://www.digitalassets.ag/UnderlyingDetails?MSFT"
      }
    },
    {
      "chainId": 101,
      "address": "ASwYCbLedk85mRdPnkzrUXbbYbwe26m71af9rzrhC2Qz",
      "symbol": "MSTR",
      "name": "MicroStrategy Incorporated.",
      "decimals": 8,
      "logoURI": "https://raw.githubusercontent.com/solana-labs/token-list/main/assets/mainnet/ASwYCbLedk85mRdPnkzrUXbbYbwe26m71af9rzrhC2Qz/logo.svg",
      "tags": [
        "tokenized-stock"
      ],
      "extensions": {
        "website": "https://www.digitalassets.ag/UnderlyingDetails?MSTR"
      }
    },
    {
      "chainId": 101,
      "address": "J25jdsEgTnAwB4nVq3dEQhwekbXCnVTGzFpVMPScXRgK",
      "symbol": "COIN",
      "name": "Coinbase Global Inc.",
      "decimals": 8,
      "logoURI": "https://raw.githubusercontent.com/solana-labs/token-list/main/assets/mainnet/J25jdsEgTnAwB4nVq3dEQhwekbXCnVTGzFpVMPScXRgK/logo.svg",
      "tags": [
        "tokenized-stock"
      ],
      "extensions": {
        "website": "https://www.digitalassets.ag/UnderlyingDetails?COIN"
      }
    },
    {
      "chainId": 101,
      "address": "G2Cg4XoXdEJT5sfrSy9N6YCC3uuVV3AoTQSvMeSqT8ZV",
      "symbol": "ABC",
      "name": "AmerisourceBergen Corp",
      "decimals": 8,
      "logoURI": "https://raw.githubusercontent.com/solana-labs/token-list/main/assets/mainnet/G2Cg4XoXdEJT5sfrSy9N6YCC3uuVV3AoTQSvMeSqT8ZV/logo.svg",
      "tags": [
        "tokenized-stock"
      ],
      "extensions": {
        "website": "https://www.digitalassets.ag/UnderlyingDetails?ABC"
      }
    },
    {
      "chainId": 101,
      "address": "FqqVanFZosh4M4zqxzWUmEnky6nVANjghiSLaGqUAYGi",
      "symbol": "ABNB",
      "name": "Airbnb",
      "decimals": 8,
      "logoURI": "https://raw.githubusercontent.com/solana-labs/token-list/main/assets/mainnet/FqqVanFZosh4M4zqxzWUmEnky6nVANjghiSLaGqUAYGi/logo.svg",
      "tags": [
        "tokenized-stock"
      ],
      "extensions": {
        "website": "https://www.digitalassets.ag/UnderlyingDetails?ABNB"
      }
    },
    {
      "chainId": 101,
      "address": "FgcUo7Ymua8r5xxsn9puizkLGN5w4i3nnBmasXvkcWfJ",
      "symbol": "ACB",
      "name": "Aurora Cannabis Inc",
      "decimals": 8,
      "logoURI": "https://raw.githubusercontent.com/solana-labs/token-list/main/assets/mainnet/FgcUo7Ymua8r5xxsn9puizkLGN5w4i3nnBmasXvkcWfJ/logo.svg",
      "tags": [
        "tokenized-stock"
      ],
      "extensions": {
        "website": "https://www.digitalassets.ag/UnderlyingDetails?ACB"
      }
    },
    {
      "chainId": 101,
      "address": "FenmUGWjsW5AohtHRbgLoPUZyWSK36Cd5a31XJWjnRur",
      "symbol": "AMC",
      "name": "AMC Entertainment Holdings",
      "decimals": 8,
      "logoURI": "https://raw.githubusercontent.com/solana-labs/token-list/main/assets/mainnet/FenmUGWjsW5AohtHRbgLoPUZyWSK36Cd5a31XJWjnRur/logo.svg",
      "tags": [
        "tokenized-stock"
      ],
      "extensions": {
        "website": "https://www.digitalassets.ag/UnderlyingDetails?AMC"
      }
    },
    {
      "chainId": 101,
      "address": "7grgNP3tAJh7DRELmotHzC5Efth4e4SoBvgmFYTX9jPB",
      "symbol": "AMD",
      "name": "Advanced Micro Devices",
      "decimals": 8,
      "logoURI": "https://raw.githubusercontent.com/solana-labs/token-list/main/assets/mainnet/7grgNP3tAJh7DRELmotHzC5Efth4e4SoBvgmFYTX9jPB/logo.svg",
      "tags": [
        "tokenized-stock"
      ],
      "extensions": {
        "website": "https://www.digitalassets.ag/UnderlyingDetails?AMD"
      }
    },
    {
      "chainId": 101,
      "address": "3bjpzTTK49eP8m1bYxw6HYAFGtzyWjvEyGYcFS4gbRAx",
      "symbol": "AMZN",
      "name": "Amazon",
      "decimals": 8,
      "logoURI": "https://raw.githubusercontent.com/solana-labs/token-list/main/assets/mainnet/3bjpzTTK49eP8m1bYxw6HYAFGtzyWjvEyGYcFS4gbRAx/logo.svg",
      "tags": [
        "tokenized-stock"
      ],
      "extensions": {
        "website": "https://www.digitalassets.ag/UnderlyingDetails?AMZN"
      }
    },
    {
      "chainId": 101,
      "address": "4cr7NH1BD2PMV38JQp58UaHUxzqhxeSiF7b6q1GCS7Ae",
      "symbol": "APHA",
      "name": "Aphria Inc",
      "decimals": 8,
      "logoURI": "https://raw.githubusercontent.com/solana-labs/token-list/main/assets/mainnet/4cr7NH1BD2PMV38JQp58UaHUxzqhxeSiF7b6q1GCS7Ae/logo.svg",
      "tags": [
        "tokenized-stock"
      ],
      "extensions": {
        "website": "https://www.digitalassets.ag/UnderlyingDetails?APHA"
      }
    },
    {
      "chainId": 101,
      "address": "GPoBx2hycDs3t4Q8DeBme9RHb9nQpzH3a36iUoojHe16",
      "symbol": "ARKK",
      "name": "ARK Innovation ETF",
      "decimals": 8,
      "logoURI": "https://raw.githubusercontent.com/solana-labs/token-list/main/assets/mainnet/GPoBx2hycDs3t4Q8DeBme9RHb9nQpzH3a36iUoojHe16/logo.png",
      "tags": [
        "tokenized-stock"
      ],
      "extensions": {
        "website": "https://www.digitalassets.ag/UnderlyingDetails?ARKK"
      }
    },
    {
      "chainId": 101,
      "address": "GgDDCnzZGQRUDy8jWqSqDDcPwAVg2YsKZfLPaTYBWdWt",
      "symbol": "BABA",
      "name": "Alibaba",
      "decimals": 8,
      "logoURI": "https://raw.githubusercontent.com/solana-labs/token-list/main/assets/mainnet/GgDDCnzZGQRUDy8jWqSqDDcPwAVg2YsKZfLPaTYBWdWt/logo.svg",
      "tags": [
        "tokenized-stock"
      ],
      "extensions": {
        "website": "https://www.digitalassets.ag/UnderlyingDetails?BABA"
      }
    },
    {
      "chainId": 101,
      "address": "6jSgnmu8yg7kaZRWp5MtQqNrWTUDk7KWXhZhJPmsQ65y",
      "symbol": "BB",
      "name": "BlackBerry",
      "decimals": 8,
      "logoURI": "https://raw.githubusercontent.com/solana-labs/token-list/main/assets/mainnet/6jSgnmu8yg7kaZRWp5MtQqNrWTUDk7KWXhZhJPmsQ65y/logo.svg",
      "tags": [
        "tokenized-stock"
      ],
      "extensions": {
        "website": "https://www.digitalassets.ag/UnderlyingDetails?BB"
      }
    },
    {
      "chainId": 101,
      "address": "9Vovr1bqDbMQ8DyaizdC7n1YVvSia8r3PQ1RcPFqpQAs",
      "symbol": "BILI",
      "name": "Bilibili Inc",
      "decimals": 8,
      "logoURI": "https://raw.githubusercontent.com/solana-labs/token-list/main/assets/mainnet/9Vovr1bqDbMQ8DyaizdC7n1YVvSia8r3PQ1RcPFqpQAs/logo.svg",
      "tags": [
        "tokenized-stock"
      ],
      "extensions": {
        "website": "https://www.digitalassets.ag/UnderlyingDetails?BILI"
      }
    },
    {
      "chainId": 101,
      "address": "j35qY1SbQ3k7b2WAR5cNETDKzDESxGnYbArsLNRUzg2",
      "symbol": "BITW",
      "name": "Bitwise 10 Crypto Index Fund",
      "decimals": 8,
      "logoURI": "https://raw.githubusercontent.com/solana-labs/token-list/main/assets/mainnet/j35qY1SbQ3k7b2WAR5cNETDKzDESxGnYbArsLNRUzg2/logo.png",
      "tags": [
        "tokenized-stock"
      ],
      "extensions": {
        "website": "https://www.digitalassets.ag/UnderlyingDetails?BITW"
      }
    },
    {
      "chainId": 101,
      "address": "AykRYHVEERRoKGzfg2AMTqEFGmCGk9LNnGv2k5FgjKVB",
      "symbol": "BNTX",
      "name": "BioNTech",
      "decimals": 8,
      "logoURI": "https://raw.githubusercontent.com/solana-labs/token-list/main/assets/mainnet/AykRYHVEERRoKGzfg2AMTqEFGmCGk9LNnGv2k5FgjKVB/logo.png",
      "tags": [
        "tokenized-stock"
      ],
      "extensions": {
        "website": "https://www.digitalassets.ag/UnderlyingDetails?BNTX"
      }
    },
    {
      "chainId": 101,
      "address": "Dj76V3vdFGGE8444NWFACR5qmtJrrSop5RCBAGbC88nr",
      "symbol": "BRKA",
      "name": "Berkshire Hathaway Inc",
      "decimals": 8,
      "logoURI": "https://raw.githubusercontent.com/solana-labs/token-list/main/assets/mainnet/Dj76V3vdFGGE8444NWFACR5qmtJrrSop5RCBAGbC88nr/logo.png",
      "tags": [
        "tokenized-stock"
      ],
      "extensions": {
        "website": "https://www.digitalassets.ag/UnderlyingDetails?BRKA"
      }
    },
    {
      "chainId": 101,
      "address": "8TUg3Kpa4pNfaMvgyFdvwyiPBSnyTx7kK5EDfb42N6VK",
      "symbol": "BYND",
      "name": "Beyond Meat Inc",
      "decimals": 8,
      "logoURI": "https://raw.githubusercontent.com/solana-labs/token-list/main/assets/mainnet/8TUg3Kpa4pNfaMvgyFdvwyiPBSnyTx7kK5EDfb42N6VK/logo.svg",
      "tags": [
        "tokenized-stock"
      ],
      "extensions": {
        "website": "https://www.digitalassets.ag/UnderlyingDetails?BYND"
      }
    },
    {
      "chainId": 101,
      "address": "8FyEsMuDWAMMusMqVEstt2sDkMvcUKsTy1gF6oMfWZcG",
      "symbol": "CGC",
      "name": "Canopy Growth Corp",
      "decimals": 8,
      "logoURI": "https://raw.githubusercontent.com/solana-labs/token-list/main/assets/mainnet/8FyEsMuDWAMMusMqVEstt2sDkMvcUKsTy1gF6oMfWZcG/logo.svg",
      "tags": [
        "tokenized-stock"
      ],
      "extensions": {
        "website": "https://www.digitalassets.ag/UnderlyingDetails?CGC"
      }
    },
    {
      "chainId": 101,
      "address": "DUFVbhWf7FsUo3ouMnFbDjv4YYaRE1Sz9jvAmDsNTt1m",
      "symbol": "CRON",
      "name": "Chronos Group Inc",
      "decimals": 8,
      "logoURI": "https://raw.githubusercontent.com/solana-labs/token-list/main/assets/mainnet/DUFVbhWf7FsUo3ouMnFbDjv4YYaRE1Sz9jvAmDsNTt1m/logo.svg",
      "tags": [
        "tokenized-stock"
      ],
      "extensions": {
        "website": "https://www.digitalassets.ag/UnderlyingDetails?CRON"
      }
    },
    {
      "chainId": 101,
      "address": "J9GVpBChXZ8EK7JuPsLSDV17BF9KLJweBQet3L6ZWvTC",
      "symbol": "EEM",
      "name": "iShares MSCI Emerging Markets ETF",
      "decimals": 8,
      "logoURI": "https://raw.githubusercontent.com/solana-labs/token-list/main/assets/mainnet/J9GVpBChXZ8EK7JuPsLSDV17BF9KLJweBQet3L6ZWvTC/logo.svg",
      "tags": [
        "tokenized-stock"
      ],
      "extensions": {
        "website": "https://www.digitalassets.ag/UnderlyingDetails?EEM"
      }
    },
    {
      "chainId": 101,
      "address": "6Xj2NzAW437UUomaxFiVyJQPGvvup6YLeXFQpp4kqNaD",
      "symbol": "EFA",
      "name": "iShares MSCI EAFE ETF",
      "decimals": 8,
      "logoURI": "https://raw.githubusercontent.com/solana-labs/token-list/main/assets/mainnet/6Xj2NzAW437UUomaxFiVyJQPGvvup6YLeXFQpp4kqNaD/logo.svg",
      "tags": [
        "tokenized-stock"
      ],
      "extensions": {
        "website": "https://www.digitalassets.ag/UnderlyingDetails?EFA"
      }
    },
    {
      "chainId": 101,
      "address": "5YMFoVuoQzdivpm6W97UGKkHxq6aEhipuNkA8imPDoa1",
      "symbol": "ETHE",
      "name": "Grayscale Ethereum Trust",
      "decimals": 8,
      "logoURI": "https://raw.githubusercontent.com/solana-labs/token-list/main/assets/mainnet/5YMFoVuoQzdivpm6W97UGKkHxq6aEhipuNkA8imPDoa1/logo.png",
      "tags": [
        "tokenized-stock"
      ],
      "extensions": {
        "website": "https://www.digitalassets.ag/UnderlyingDetails?ETHE"
      }
    },
    {
      "chainId": 101,
      "address": "C9vMZBz1UCmYSCmMcZFw6N9AsYhXDAWnuhxd8ygCA1Ah",
      "symbol": "EWA",
      "name": "iShares MSCI Australia ETF",
      "decimals": 8,
      "logoURI": "https://raw.githubusercontent.com/solana-labs/token-list/main/assets/mainnet/C9vMZBz1UCmYSCmMcZFw6N9AsYhXDAWnuhxd8ygCA1Ah/logo.svg",
      "tags": [
        "tokenized-stock"
      ],
      "extensions": {
        "website": "https://www.digitalassets.ag/UnderlyingDetails?EWA"
      }
    },
    {
      "chainId": 101,
      "address": "AcXn3WXPARC7r5JwrkPHSUmBGWyWx1vRydNHXXvgc8V6",
      "symbol": "EWJ",
      "name": "iShares MSCI Japan ETF",
      "decimals": 8,
      "logoURI": "https://raw.githubusercontent.com/solana-labs/token-list/main/assets/mainnet/AcXn3WXPARC7r5JwrkPHSUmBGWyWx1vRydNHXXvgc8V6/logo.svg",
      "tags": [
        "tokenized-stock"
      ],
      "extensions": {
        "website": "https://www.digitalassets.ag/UnderlyingDetails?EWJ"
      }
    },
    {
      "chainId": 101,
      "address": "8ihxfcxBZ7dZyfnpXJiGrgEZfrKWbZUk6LjfosLrQfR",
      "symbol": "EWY",
      "name": "iShares MSCI South Korea ETF",
      "decimals": 8,
      "logoURI": "https://raw.githubusercontent.com/solana-labs/token-list/main/assets/mainnet/8ihxfcxBZ7dZyfnpXJiGrgEZfrKWbZUk6LjfosLrQfR/logo.svg",
      "tags": [
        "tokenized-stock"
      ],
      "extensions": {
        "website": "https://www.digitalassets.ag/UnderlyingDetails?EWY"
      }
    },
    {
      "chainId": 101,
      "address": "N5ykto2MU7CNcLX7sgWFe3M2Vpy7wq8gDt2sVNDe6aH",
      "symbol": "EWZ",
      "name": "iShares MSCI Brazil ETF",
      "decimals": 8,
      "logoURI": "https://raw.githubusercontent.com/solana-labs/token-list/main/assets/mainnet/N5ykto2MU7CNcLX7sgWFe3M2Vpy7wq8gDt2sVNDe6aH/logo.svg",
      "tags": [
        "tokenized-stock"
      ],
      "extensions": {
        "website": "https://www.digitalassets.ag/UnderlyingDetails?EWZ"
      }
    },
    {
      "chainId": 101,
      "address": "3K9pfJzKiAm9upcyDWk5NBVdjxVtqXN8sVfQ4aR6qwb2",
      "symbol": "FB",
      "name": "Facebook",
      "decimals": 8,
      "logoURI": "https://raw.githubusercontent.com/solana-labs/token-list/main/assets/mainnet/3K9pfJzKiAm9upcyDWk5NBVdjxVtqXN8sVfQ4aR6qwb2/logo.svg",
      "tags": [
        "tokenized-stock"
      ],
      "extensions": {
        "website": "https://www.digitalassets.ag/UnderlyingDetails?FB"
      }
    },
    {
      "chainId": 101,
      "address": "Ege7FzfrrBSusVQrRUuTiFVCSc8u2R9fRWh4qLjdNYfz",
      "symbol": "FXI",
      "name": "iShares China Large-Cap ETF",
      "decimals": 8,
      "logoURI": "https://raw.githubusercontent.com/solana-labs/token-list/main/assets/mainnet/Ege7FzfrrBSusVQrRUuTiFVCSc8u2R9fRWh4qLjdNYfz/logo.svg",
      "tags": [
        "tokenized-stock"
      ],
      "extensions": {
        "website": "https://www.digitalassets.ag/UnderlyingDetails?FXI"
      }
    },
    {
      "chainId": 101,
      "address": "FiV4TtDtnjaf8m8vw2a7uc9hRoFvvu9Ft7GzxiMujn3t",
      "symbol": "GBTC",
      "name": "Grayscale Bitcoin Trust",
      "decimals": 8,
      "logoURI": "https://raw.githubusercontent.com/solana-labs/token-list/main/assets/mainnet/FiV4TtDtnjaf8m8vw2a7uc9hRoFvvu9Ft7GzxiMujn3t/logo.png",
      "tags": [
        "tokenized-stock"
      ],
      "extensions": {
        "website": "https://www.digitalassets.ag/UnderlyingDetails?GBTC"
      }
    },
    {
      "chainId": 101,
      "address": "7FYk6a91TiFWigBvCf8KbuEMyyfpqET5QHFkRtiD2XxF",
      "symbol": "GDX",
      "name": "VanEck Vectors Gold Miners Etf",
      "decimals": 8,
      "logoURI": "https://raw.githubusercontent.com/solana-labs/token-list/main/assets/mainnet/7FYk6a91TiFWigBvCf8KbuEMyyfpqET5QHFkRtiD2XxF/logo.svg",
      "tags": [
        "tokenized-stock"
      ],
      "extensions": {
        "website": "https://www.digitalassets.ag/UnderlyingDetails?GDX"
      }
    },
    {
      "chainId": 101,
      "address": "EGhhk4sHgY1SBYsgkfgyGNhAKBXqn6QyKNx7W13evx9D",
      "symbol": "GDXJ",
      "name": "VanEck Vectors Junior Gold Miners Etf",
      "decimals": 8,
      "logoURI": "https://raw.githubusercontent.com/solana-labs/token-list/main/assets/mainnet/EGhhk4sHgY1SBYsgkfgyGNhAKBXqn6QyKNx7W13evx9D/logo.svg",
      "tags": [
        "tokenized-stock"
      ],
      "extensions": {
        "website": "https://www.digitalassets.ag/UnderlyingDetails?GDXJ"
      }
    },
    {
      "chainId": 101,
      "address": "9HyU5EEyPvkxeuekNUwsHzmMCJoiw8FZBGWaNih2oux1",
      "symbol": "GLD",
      "name": "SPDR Gold Shares",
      "decimals": 8,
      "logoURI": "https://raw.githubusercontent.com/solana-labs/token-list/main/assets/mainnet/9HyU5EEyPvkxeuekNUwsHzmMCJoiw8FZBGWaNih2oux1/logo.png",
      "tags": [
        "tokenized-stock"
      ],
      "extensions": {
        "website": "https://www.digitalassets.ag/UnderlyingDetails?GLD"
      }
    },
    {
      "chainId": 101,
      "address": "EYLa7susWhzqDNKYe7qLhFHb3Y9kdNwThc6QSnc4TLWN",
      "symbol": "GLXY",
      "name": "Galaxy Digital Holdings",
      "decimals": 8,
      "logoURI": "https://raw.githubusercontent.com/solana-labs/token-list/main/assets/mainnet/EYLa7susWhzqDNKYe7qLhFHb3Y9kdNwThc6QSnc4TLWN/logo.png",
      "tags": [
        "tokenized-stock"
      ],
      "extensions": {
        "website": "https://www.digitalassets.ag/UnderlyingDetails?GLXY"
      }
    },
    {
      "chainId": 101,
      "address": "Ac2wmyujRxiGtb5msS7fKzGycaCF7K8NbVs5ortE6MFo",
      "symbol": "GME",
      "name": "GameStop",
      "decimals": 8,
      "logoURI": "https://raw.githubusercontent.com/solana-labs/token-list/main/assets/mainnet/Ac2wmyujRxiGtb5msS7fKzGycaCF7K8NbVs5ortE6MFo/logo.svg",
      "tags": [
        "tokenized-stock"
      ],
      "extensions": {
        "website": "https://www.digitalassets.ag/UnderlyingDetails?GME"
      }
    },
    {
      "chainId": 101,
      "address": "7uzWUPC6XsWkgFAuDjpZgPVH9p3WqeKTvTJqLM1RXX6w",
      "symbol": "GOOGL",
      "name": "Google",
      "decimals": 8,
      "logoURI": "https://raw.githubusercontent.com/solana-labs/token-list/main/assets/mainnet/7uzWUPC6XsWkgFAuDjpZgPVH9p3WqeKTvTJqLM1RXX6w/logo.svg",
      "tags": [
        "tokenized-stock"
      ],
      "extensions": {
        "website": "https://www.digitalassets.ag/UnderlyingDetails?GOOGL"
      }
    },
    {
      "chainId": 101,
      "address": "XJUMvw7KRLoLCYVD727jV9fjNUSDVcZaQUK6XpY6kGm",
      "symbol": "IF",
      "name": "Impossible Finance",
      "decimals": 9,
      "logoURI": "https://gateway.pinata.cloud/ipfs/QmcfMbNuvDV6ho3fueNPFTtgSruaUBmSdqP5D5ZduipN6S/logo.png",
      "tags": [
        "ethereum"
      ],
      "extensions": {
        "website": "https://impossible.finance",
        "coingeckoId": "impossible-finance"
      }
    },
    {
      "chainId": 101,
      "address": "6CuCUCYovcLxwaKuxWm8uTquVKGWaAydcFEU3NrtvxGZ",
      "symbol": "INTC",
      "name": "Intel Corp",
      "decimals": 8,
      "logoURI": "https://raw.githubusercontent.com/solana-labs/token-list/main/assets/mainnet/6CuCUCYovcLxwaKuxWm8uTquVKGWaAydcFEU3NrtvxGZ/logo.svg",
      "tags": [
        "tokenized-stock"
      ],
      "extensions": {
        "website": "https://www.digitalassets.ag/UnderlyingDetails?INTC"
      }
    },
    {
      "chainId": 101,
      "address": "6H26K637YNAjZycRosvBR3ENKFGMsbr4xmoV7ca83GWf",
      "symbol": "JUST",
      "name": "Just Group PLC",
      "decimals": 8,
      "logoURI": "https://raw.githubusercontent.com/solana-labs/token-list/main/assets/mainnet/6H26K637YNAjZycRosvBR3ENKFGMsbr4xmoV7ca83GWf/logo.png",
      "tags": [
        "tokenized-stock"
      ],
      "extensions": {
        "website": "https://www.digitalassets.ag/UnderlyingDetails?JUST"
      }
    },
    {
      "chainId": 101,
      "address": "FFRtWiE8FT7HMf673r9cmpabHVQfa2QEf4rSRwNo4JM3",
      "symbol": "MRNA",
      "name": "Moderna",
      "decimals": 8,
      "logoURI": "https://raw.githubusercontent.com/solana-labs/token-list/main/assets/mainnet/FFRtWiE8FT7HMf673r9cmpabHVQfa2QEf4rSRwNo4JM3/logo.svg",
      "tags": [
        "tokenized-stock"
      ],
      "extensions": {
        "website": "https://www.digitalassets.ag/UnderlyingDetails?MRNA"
      }
    },
    {
      "chainId": 101,
      "address": "Hfbh3GU8AdYCw4stirFy2RPGtwQbbzToG2DgFozAymUb",
      "symbol": "NFLX",
      "name": "Netflix",
      "decimals": 8,
      "logoURI": "https://raw.githubusercontent.com/solana-labs/token-list/main/assets/mainnet/Hfbh3GU8AdYCw4stirFy2RPGtwQbbzToG2DgFozAymUb/logo.svg",
      "tags": [
        "tokenized-stock"
      ],
      "extensions": {
        "website": "https://www.digitalassets.ag/UnderlyingDetails?NFLX"
      }
    },
    {
      "chainId": 101,
      "address": "56Zwe8Crm4pXvmByCxmGDjYrLPxkenTrckdRM7WG3zQv",
      "symbol": "NIO",
      "name": "Nio",
      "decimals": 8,
      "logoURI": "https://raw.githubusercontent.com/solana-labs/token-list/main/assets/mainnet/56Zwe8Crm4pXvmByCxmGDjYrLPxkenTrckdRM7WG3zQv/logo.svg",
      "tags": [
        "tokenized-stock"
      ],
      "extensions": {
        "website": "https://www.digitalassets.ag/UnderlyingDetails?NIO"
      }
    },
    {
      "chainId": 101,
      "address": "HP9WMRDV3KdUfJ7CNn5Wf8JzLczwxdnQYTHDAa9yCSnq",
      "symbol": "NOK",
      "name": "Nokia",
      "decimals": 8,
      "logoURI": "https://raw.githubusercontent.com/solana-labs/token-list/main/assets/mainnet/HP9WMRDV3KdUfJ7CNn5Wf8JzLczwxdnQYTHDAa9yCSnq/logo.svg",
      "tags": [
        "tokenized-stock"
      ],
      "extensions": {
        "website": "https://www.digitalassets.ag/UnderlyingDetails?NOK"
      }
    },
    {
      "chainId": 101,
      "address": "GpM58T33eTrGEdHmeFnSVksJjJT6JVdTvim59ipTgTNh",
      "symbol": "NVDA",
      "name": "NVIDIA",
      "decimals": 8,
      "logoURI": "https://raw.githubusercontent.com/solana-labs/token-list/main/assets/mainnet/GpM58T33eTrGEdHmeFnSVksJjJT6JVdTvim59ipTgTNh/logo.svg",
      "tags": [
        "tokenized-stock"
      ],
      "extensions": {
        "website": "https://www.digitalassets.ag/UnderlyingDetails?NVDA"
      }
    },
    {
      "chainId": 101,
      "address": "CRCop5kHBDLTYJyG7z3u6yiVQi4FQHbyHdtb18Qh2Ta9",
      "symbol": "PENN",
      "name": "Penn National Gaming",
      "decimals": 8,
      "logoURI": "https://raw.githubusercontent.com/solana-labs/token-list/main/assets/mainnet/CRCop5kHBDLTYJyG7z3u6yiVQi4FQHbyHdtb18Qh2Ta9/logo.svg",
      "tags": [
        "tokenized-stock"
      ],
      "extensions": {
        "website": "https://www.digitalassets.ag/UnderlyingDetails?PENN"
      }
    },
    {
      "chainId": 101,
      "address": "97v2oXMQ2MMAkgUnoQk3rNhrZCRThorYhvz1poAe9stk",
      "symbol": "PFE",
      "name": "Pfizer",
      "decimals": 8,
      "logoURI": "https://raw.githubusercontent.com/solana-labs/token-list/main/assets/mainnet/97v2oXMQ2MMAkgUnoQk3rNhrZCRThorYhvz1poAe9stk/logo.svg",
      "tags": [
        "tokenized-stock"
      ],
      "extensions": {
        "website": "https://www.digitalassets.ag/UnderlyingDetails?PFE"
      }
    },
    {
      "chainId": 101,
      "address": "AwutBmwmhehaMh18CxqFPPN311uCB1M2awp68A2bG41v",
      "symbol": "PYPL",
      "name": "PayPal",
      "decimals": 8,
      "logoURI": "https://raw.githubusercontent.com/solana-labs/token-list/main/assets/mainnet/AwutBmwmhehaMh18CxqFPPN311uCB1M2awp68A2bG41v/logo.svg",
      "tags": [
        "tokenized-stock"
      ],
      "extensions": {
        "website": "https://www.digitalassets.ag/UnderlyingDetails?PYPL"
      }
    },
    {
      "chainId": 101,
      "address": "8Sa7BjogSJnkHyhtRTKNDDTDtASnWMcAsD4ySVNSFu27",
      "symbol": "SLV",
      "name": "iShares Silver Trust",
      "decimals": 8,
      "logoURI": "https://raw.githubusercontent.com/solana-labs/token-list/main/assets/mainnet/8Sa7BjogSJnkHyhtRTKNDDTDtASnWMcAsD4ySVNSFu27/logo.svg",
      "tags": [
        "tokenized-stock"
      ],
      "extensions": {
        "website": "https://www.digitalassets.ag/UnderlyingDetails?SLV"
      }
    },
    {
      "chainId": 101,
      "address": "CS4tNS523VCLiTsGnYEAd6GqfrZNLtA14C98DC6gE47g",
      "symbol": "SPY",
      "name": "SPDR S&P 500 ETF",
      "decimals": 8,
      "logoURI": "https://raw.githubusercontent.com/solana-labs/token-list/main/assets/mainnet/CS4tNS523VCLiTsGnYEAd6GqfrZNLtA14C98DC6gE47g/logo.svg",
      "tags": [
        "tokenized-stock"
      ],
      "extensions": {
        "website": "https://www.digitalassets.ag/UnderlyingDetails?SPY"
      }
    },
    {
      "chainId": 101,
      "address": "BLyrWJuDyYnDaUMxqBMqkDYAeajnyode1ARh7TxtakEh",
      "symbol": "SQ",
      "name": "Square",
      "decimals": 8,
      "logoURI": "https://raw.githubusercontent.com/solana-labs/token-list/main/assets/mainnet/BLyrWJuDyYnDaUMxqBMqkDYAeajnyode1ARh7TxtakEh/logo.svg",
      "tags": [
        "tokenized-stock"
      ],
      "extensions": {
        "website": "https://www.digitalassets.ag/UnderlyingDetails?SQ"
      }
    },
    {
      "chainId": 101,
      "address": "HSDepE3xvbyRDx4M11LX7Hf9qgHSopfTXxAoeatCcwWF",
      "symbol": "SUN",
      "name": "Sunoco LP",
      "decimals": 8,
      "logoURI": "https://raw.githubusercontent.com/solana-labs/token-list/main/assets/mainnet/HSDepE3xvbyRDx4M11LX7Hf9qgHSopfTXxAoeatCcwWF/logo.svg",
      "tags": [
        "tokenized-stock"
      ],
      "extensions": {
        "website": "https://www.digitalassets.ag/UnderlyingDetails?SUN"
      }
    },
    {
      "chainId": 101,
      "address": "LZufgu7ekMcWBUypPMBYia2ipnFzpxpZgRBFLhYswgR",
      "symbol": "TLRY",
      "name": "Tilray Inc",
      "decimals": 8,
      "logoURI": "https://raw.githubusercontent.com/solana-labs/token-list/main/assets/mainnet/LZufgu7ekMcWBUypPMBYia2ipnFzpxpZgRBFLhYswgR/logo.svg",
      "tags": [
        "tokenized-stock"
      ],
      "extensions": {
        "website": "https://www.digitalassets.ag/UnderlyingDetails?TLRY"
      }
    },
    {
      "chainId": 101,
      "address": "2iCUKaCQpGvnaBimLprKWT8bNGF92e6LxWq4gjsteWfx",
      "symbol": "TSM",
      "name": "Taiwan Semiconductor Mfg",
      "decimals": 8,
      "logoURI": "https://raw.githubusercontent.com/solana-labs/token-list/main/assets/mainnet/2iCUKaCQpGvnaBimLprKWT8bNGF92e6LxWq4gjsteWfx/logo.svg",
      "tags": [
        "tokenized-stock"
      ],
      "extensions": {
        "website": "https://www.digitalassets.ag/UnderlyingDetails?TSM"
      }
    },
    {
      "chainId": 101,
      "address": "BZMg4HyyHVUJkwh2yuv6duu4iQUaXRxT6sK1dT7FcaZf",
      "symbol": "TUR",
      "name": "iShares MSCI Turkey ETF",
      "decimals": 8,
      "logoURI": "https://raw.githubusercontent.com/solana-labs/token-list/main/assets/mainnet/BZMg4HyyHVUJkwh2yuv6duu4iQUaXRxT6sK1dT7FcaZf/logo.svg",
      "tags": [
        "tokenized-stock"
      ],
      "extensions": {
        "website": "https://www.digitalassets.ag/UnderlyingDetails?TUR"
      }
    },
    {
      "chainId": 101,
      "address": "C2tNm8bMU5tz6KdXjHY5zewsN1Wv1TEbxK9XGTCgUZMJ",
      "symbol": "TWTR",
      "name": "Twitter",
      "decimals": 8,
      "logoURI": "https://raw.githubusercontent.com/solana-labs/token-list/main/assets/mainnet/C2tNm8bMU5tz6KdXjHY5zewsN1Wv1TEbxK9XGTCgUZMJ/logo.svg",
      "tags": [
        "tokenized-stock"
      ],
      "extensions": {
        "website": "https://www.digitalassets.ag/UnderlyingDetails?TWTR"
      }
    },
    {
      "chainId": 101,
      "address": "4kmVbBDCzYam3S4e9XqKQkLCEz16gu3dTTo65KbhShuv",
      "symbol": "UBER",
      "name": "Uber",
      "decimals": 8,
      "logoURI": "https://raw.githubusercontent.com/solana-labs/token-list/main/assets/mainnet/4kmVbBDCzYam3S4e9XqKQkLCEz16gu3dTTo65KbhShuv/logo.svg",
      "tags": [
        "tokenized-stock"
      ],
      "extensions": {
        "website": "https://www.digitalassets.ag/UnderlyingDetails?UBER"
      }
    },
    {
      "chainId": 101,
      "address": "J645gMdx9zSMM2VySLBrtv6Zv1HyEjPqQXVGRAPYqzvK",
      "symbol": "USO",
      "name": "United States Oil Fund",
      "decimals": 8,
      "logoURI": "https://raw.githubusercontent.com/solana-labs/token-list/main/assets/mainnet/J645gMdx9zSMM2VySLBrtv6Zv1HyEjPqQXVGRAPYqzvK/logo.svg",
      "tags": [
        "tokenized-stock"
      ],
      "extensions": {
        "website": "https://www.digitalassets.ag/UnderlyingDetails?USO"
      }
    },
    {
      "chainId": 101,
      "address": "3LjkoC9FYEqRKNpy7xz3nxfnGVAt1SNS98rYwF2adQWB",
      "symbol": "VXX",
      "name": "iPath B S&P 500 VIX S/T Futs ETN",
      "decimals": 8,
      "logoURI": "https://raw.githubusercontent.com/solana-labs/token-list/main/assets/mainnet/3LjkoC9FYEqRKNpy7xz3nxfnGVAt1SNS98rYwF2adQWB/logo.png",
      "tags": [
        "tokenized-stock"
      ],
      "extensions": {
        "website": "https://www.digitalassets.ag/UnderlyingDetails?VXX"
      }
    },
    {
      "chainId": 101,
      "address": "BcALTCjD4HJJxBDUXi3nHUgqsJmXAQdBbQrcmtLtqZaf",
      "symbol": "ZM",
      "name": "Zoom",
      "decimals": 8,
      "logoURI": "https://raw.githubusercontent.com/solana-labs/token-list/main/assets/mainnet/BcALTCjD4HJJxBDUXi3nHUgqsJmXAQdBbQrcmtLtqZaf/logo.svg",
      "tags": [
        "tokenized-stock"
      ],
      "extensions": {
        "website": "https://www.digitalassets.ag/UnderlyingDetails?ZM"
      }
    },
    {
      "chainId": 101,
      "address": "9n4nbM75f5Ui33ZbPYXn59EwSgE8CGsHtAeTH5YFeJ9E",
      "symbol": "BTC",
      "name": "Wrapped Bitcoin (Sollet)",
      "decimals": 6,
      "logoURI": "https://raw.githubusercontent.com/solana-labs/token-list/main/assets/mainnet/9n4nbM75f5Ui33ZbPYXn59EwSgE8CGsHtAeTH5YFeJ9E/logo.png",
      "tags": [
        "wrapped-sollet",
        "ethereum"
      ],
      "extensions": {
        "bridgeContract": "https://etherscan.io/address/0xeae57ce9cc1984f202e15e038b964bb8bdf7229a",
        "serumV3Usdc": "A8YFbxQYFVqKZaoYJLLUVcQiWP7G2MeEgW5wsAQgMvFw",
        "serumV3Usdt": "C1EuT9VokAKLiW7i2ASnZUvxDoKuKkCpDDeNxAptuNe4",
        "coingeckoId": "bitcoin"
      }
    },
    {
      "chainId": 101,
      "address": "2FPyTwcZLUg1MDrwsyoP4D6s1tM7hAkHYRjkNb5w6Pxk",
      "symbol": "ETH",
      "name": "Wrapped Ethereum (Sollet)",
      "decimals": 6,
      "logoURI": "https://raw.githubusercontent.com/solana-labs/token-list/main/assets/mainnet/2FPyTwcZLUg1MDrwsyoP4D6s1tM7hAkHYRjkNb5w6Pxk/logo.png",
      "tags": [
        "wrapped-sollet",
        "ethereum"
      ],
      "extensions": {
        "bridgeContract": "https://etherscan.io/address/0xeae57ce9cc1984f202e15e038b964bb8bdf7229a",
        "serumV3Usdc": "4tSvZvnbyzHXLMTiFonMyxZoHmFqau1XArcRCVHLZ5gX",
        "serumV3Usdt": "7dLVkUfBVfCGkFhSXDCq1ukM9usathSgS716t643iFGF",
        "coingeckoId": "ethereum"
      }
    },
    {
      "chainId": 101,
      "address": "3JSf5tPeuscJGtaCp5giEiDhv51gQ4v3zWg8DGgyLfAB",
      "symbol": "YFI",
      "name": "Wrapped YFI (Sollet)",
      "decimals": 6,
      "logoURI": "https://raw.githubusercontent.com/solana-labs/token-list/main/assets/mainnet/3JSf5tPeuscJGtaCp5giEiDhv51gQ4v3zWg8DGgyLfAB/logo.png",
      "tags": [
        "wrapped-sollet",
        "ethereum"
      ],
      "extensions": {
        "bridgeContract": "https://etherscan.io/address/0xeae57ce9cc1984f202e15e038b964bb8bdf7229a",
        "serumV3Usdc": "7qcCo8jqepnjjvB5swP4Afsr3keVBs6gNpBTNubd1Kr2",
        "serumV3Usdt": "3Xg9Q4VtZhD4bVYJbTfgGWFV5zjE3U7ztSHa938zizte",
        "coingeckoId": "yearn-finance"
      }
    },
    {
      "chainId": 101,
      "address": "CWE8jPTUYhdCTZYWPTe1o5DFqfdjzWKc9WKz6rSjQUdG",
      "symbol": "LINK",
      "name": "Wrapped Chainlink (Sollet)",
      "decimals": 6,
      "logoURI": "https://raw.githubusercontent.com/solana-labs/token-list/main/assets/mainnet/CWE8jPTUYhdCTZYWPTe1o5DFqfdjzWKc9WKz6rSjQUdG/logo.png",
      "tags": [
        "wrapped-sollet",
        "ethereum"
      ],
      "extensions": {
        "bridgeContract": "https://etherscan.io/address/0xeae57ce9cc1984f202e15e038b964bb8bdf7229a",
        "serumV3Usdc": "3hwH1txjJVS8qv588tWrjHfRxdqNjBykM1kMcit484up",
        "serumV3Usdt": "3yEZ9ZpXSQapmKjLAGKZEzUNA1rcupJtsDp5mPBWmGZR",
        "coingeckoId": "chainlink"
      }
    },
    {
      "chainId": 101,
      "address": "Ga2AXHpfAF6mv2ekZwcsJFqu7wB4NV331qNH7fW9Nst8",
      "symbol": "XRP",
      "name": "Wrapped XRP (Sollet)",
      "decimals": 6,
      "logoURI": "https://raw.githubusercontent.com/solana-labs/token-list/main/assets/mainnet/Ga2AXHpfAF6mv2ekZwcsJFqu7wB4NV331qNH7fW9Nst8/logo.png",
      "tags": [
        "wrapped-sollet",
        "ethereum"
      ],
      "extensions": {
        "bridgeContract": "https://etherscan.io/address/0xeae57ce9cc1984f202e15e038b964bb8bdf7229a",
        "coingeckoId": "ripple"
      }
    },
    {
      "chainId": 101,
      "address": "BQcdHdAQW1hczDbBi9hiegXAR7A98Q9jx3X3iBBBDiq4",
      "symbol": "wUSDT",
      "name": "Wrapped USDT (Sollet)",
      "decimals": 6,
      "logoURI": "https://raw.githubusercontent.com/solana-labs/token-list/main/assets/mainnet/BQcdHdAQW1hczDbBi9hiegXAR7A98Q9jx3X3iBBBDiq4/logo.png",
      "tags": [
        "stablecoin",
        "wrapped-sollet",
        "ethereum"
      ],
      "extensions": {
        "bridgeContract": "https://etherscan.io/address/0xeae57ce9cc1984f202e15e038b964bb8bdf7229a",
        "coingeckoId": "tether"
      }
    },
    {
      "chainId": 101,
      "address": "AR1Mtgh7zAtxuxGd2XPovXPVjcSdY3i4rQYisNadjfKy",
      "symbol": "SUSHI",
      "name": "Wrapped SUSHI (Sollet)",
      "decimals": 6,
      "logoURI": "https://raw.githubusercontent.com/solana-labs/token-list/main/assets/mainnet/AR1Mtgh7zAtxuxGd2XPovXPVjcSdY3i4rQYisNadjfKy/logo.png",
      "tags": [
        "wrapped-sollet",
        "ethereum"
      ],
      "extensions": {
        "website": "https://www.sushi.com",
        "bridgeContract": "https://etherscan.io/address/0xeae57ce9cc1984f202e15e038b964bb8bdf7229a",
        "serumV3Usdc": "A1Q9iJDVVS8Wsswr9ajeZugmj64bQVCYLZQLra2TMBMo",
        "serumV3Usdt": "6DgQRTpJTnAYBSShngAVZZDq7j9ogRN1GfSQ3cq9tubW",
        "coingeckoId": "sushi",
        "waterfallbot": "https://bit.ly/SUSHIwaterfall"
      }
    },
    {
      "chainId": 101,
      "address": "CsZ5LZkDS7h9TDKjrbL7VAwQZ9nsRu8vJLhRYfmGaN8K",
      "symbol": "ALEPH",
      "name": "Wrapped ALEPH (Sollet)",
      "decimals": 6,
      "logoURI": "https://raw.githubusercontent.com/solana-labs/token-list/main/assets/mainnet/CsZ5LZkDS7h9TDKjrbL7VAwQZ9nsRu8vJLhRYfmGaN8K/logo.png",
      "tags": [
        "wrapped-sollet",
        "ethereum"
      ],
      "extensions": {
        "bridgeContract": "https://etherscan.io/address/0xeae57ce9cc1984f202e15e038b964bb8bdf7229a",
        "serumV3Usdc": "GcoKtAmTy5QyuijXSmJKBtFdt99e6Buza18Js7j9AJ6e",
        "serumV3Usdt": "Gyp1UGRgbrb6z8t7fpssxEKQgEmcJ4pVnWW3ds2p6ZPY",
        "coingeckoId": "aleph"
      }
    },
    {
      "chainId": 101,
      "address": "SF3oTvfWzEP3DTwGSvUXRrGTvr75pdZNnBLAH9bzMuX",
      "symbol": "SXP",
      "name": "Wrapped SXP (Sollet)",
      "decimals": 6,
      "logoURI": "https://raw.githubusercontent.com/solana-labs/token-list/main/assets/mainnet/SF3oTvfWzEP3DTwGSvUXRrGTvr75pdZNnBLAH9bzMuX/logo.png",
      "tags": [
        "wrapped-sollet",
        "ethereum"
      ],
      "extensions": {
        "bridgeContract": "https://etherscan.io/address/0xeae57ce9cc1984f202e15e038b964bb8bdf7229a",
        "serumV3Usdc": "4LUro5jaPaTurXK737QAxgJywdhABnFAMQkXX4ZyqqaZ",
        "serumV3Usdt": "8afKwzHR3wJE7W7Y5hvQkngXh6iTepSZuutRMMy96MjR",
        "coingeckoId": "swipe"
      }
    },
    {
      "chainId": 101,
      "address": "BtZQfWqDGbk9Wf2rXEiWyQBdBY1etnUUn6zEphvVS7yN",
      "symbol": "HGET",
      "name": "Wrapped Hedget (Sollet)",
      "decimals": 6,
      "logoURI": "https://raw.githubusercontent.com/solana-labs/token-list/main/assets/mainnet/BtZQfWqDGbk9Wf2rXEiWyQBdBY1etnUUn6zEphvVS7yN/logo.svg",
      "tags": [
        "wrapped-sollet",
        "ethereum"
      ],
      "extensions": {
        "website": "https://www.hedget.com/",
        "bridgeContract": "https://etherscan.io/address/0xeae57ce9cc1984f202e15e038b964bb8bdf7229a",
        "serumV3Usdc": "88vztw7RTN6yJQchVvxrs6oXUDryvpv9iJaFa1EEmg87",
        "serumV3Usdt": "ErQXxiNfJgd4fqQ58PuEw5xY35TZG84tHT6FXf5s4UxY",
        "coingeckoId": "hedget"
      }
    },
    {
      "chainId": 101,
      "address": "5Fu5UUgbjpUvdBveb3a1JTNirL8rXtiYeSMWvKjtUNQv",
      "symbol": "CREAM",
      "name": "Wrapped Cream Finance (Sollet)",
      "decimals": 6,
      "logoURI": "https://raw.githubusercontent.com/solana-labs/token-list/main/assets/mainnet/5Fu5UUgbjpUvdBveb3a1JTNirL8rXtiYeSMWvKjtUNQv/logo.png",
      "tags": [
        "wrapped-sollet",
        "ethereum"
      ],
      "extensions": {
        "bridgeContract": "https://etherscan.io/address/0xeae57ce9cc1984f202e15e038b964bb8bdf7229a",
        "serumV3Usdc": "7nZP6feE94eAz9jmfakNJWPwEKaeezuKKC5D1vrnqyo2",
        "serumV3Usdt": "4ztJEvQyryoYagj2uieep3dyPwG2pyEwb2dKXTwmXe82",
        "coingeckoId": "cream-2"
      }
    },
    {
      "chainId": 101,
      "address": "873KLxCbz7s9Kc4ZzgYRtNmhfkQrhfyWGZJBmyCbC3ei",
      "symbol": "UBXT",
      "name": "Wrapped Upbots (Sollet)",
      "decimals": 6,
      "logoURI": "https://raw.githubusercontent.com/solana-labs/token-list/main/assets/mainnet/873KLxCbz7s9Kc4ZzgYRtNmhfkQrhfyWGZJBmyCbC3ei/logo.png",
      "tags": [
        "wrapped-sollet",
        "ethereum"
      ],
      "extensions": {
        "website": "https://upbots.com/",
        "explorer": "https://etherscan.io/address/0xeae57ce9cc1984f202e15e038b964bb8bdf7229a",
        "serumV3Usdc": "2wr3Ab29KNwGhtzr5HaPCyfU1qGJzTUAN4amCLZWaD1H",
        "serumV3Usdt": "F1T7b6pnR8Pge3qmfNUfW6ZipRDiGpMww6TKTrRU4NiL",
        "coingeckoId": "upbots"
      }
    },
    {
      "chainId": 101,
      "address": "HqB7uswoVg4suaQiDP3wjxob1G5WdZ144zhdStwMCq7e",
      "symbol": "HNT",
      "name": "Wrapped Helium (Sollet)",
      "decimals": 6,
      "logoURI": "https://raw.githubusercontent.com/solana-labs/token-list/main/assets/mainnet/HqB7uswoVg4suaQiDP3wjxob1G5WdZ144zhdStwMCq7e/logo.png",
      "tags": [
        "wrapped-sollet",
        "ethereum"
      ],
      "extensions": {
        "bridgeContract": "https://etherscan.io/address/0xeae57ce9cc1984f202e15e038b964bb8bdf7229a",
        "serumV3Usdc": "CnUV42ZykoKUnMDdyefv5kP6nDSJf7jFd7WXAecC6LYr",
        "serumV3Usdt": "8FpuMGLtMZ7Wt9ZvyTGuTVwTwwzLYfS5NZWcHxbP1Wuh",
        "coingeckoId": "helium"
      }
    },
    {
      "chainId": 101,
      "address": "9S4t2NEAiJVMvPdRYKVrfJpBafPBLtvbvyS3DecojQHw",
      "symbol": "FRONT",
      "name": "Wrapped FRONT (Sollet)",
      "decimals": 6,
      "logoURI": "https://raw.githubusercontent.com/solana-labs/token-list/main/assets/mainnet/9S4t2NEAiJVMvPdRYKVrfJpBafPBLtvbvyS3DecojQHw/logo.png",
      "tags": [
        "wrapped-sollet",
        "ethereum"
      ],
      "extensions": {
        "bridgeContract": "https://etherscan.io/address/0xeae57ce9cc1984f202e15e038b964bb8bdf7229a",
        "serumV3Usdc": "9Zx1CvxSVdroKMMWf2z8RwrnrLiQZ9VkQ7Ex3syQqdSH",
        "serumV3Usdt": "CGC4UgWwqA9PET6Tfx6o6dLv94EK2coVkPtxgNHuBtxj",
        "coingeckoId": "frontier-token"
      }
    },
    {
      "chainId": 101,
      "address": "6WNVCuxCGJzNjmMZoKyhZJwvJ5tYpsLyAtagzYASqBoF",
      "symbol": "AKRO",
      "name": "Wrapped AKRO (Sollet)",
      "decimals": 6,
      "logoURI": "https://raw.githubusercontent.com/solana-labs/token-list/main/assets/mainnet/6WNVCuxCGJzNjmMZoKyhZJwvJ5tYpsLyAtagzYASqBoF/logo.png",
      "tags": [
        "wrapped-sollet",
        "ethereum"
      ],
      "extensions": {
        "bridgeContract": "https://etherscan.io/address/0xeae57ce9cc1984f202e15e038b964bb8bdf7229a",
        "serumV3Usdc": "5CZXTTgVZKSzgSA3AFMN5a2f3hmwmmJ6hU8BHTEJ3PX8",
        "serumV3Usdt": "HLvRdctRB48F9yLnu9E24LUTRt89D48Z35yi1HcxayDf",
        "coingeckoId": "akropolis"
      }
    },
    {
      "chainId": 101,
      "address": "DJafV9qemGp7mLMEn5wrfqaFwxsbLgUsGVS16zKRk9kc",
      "symbol": "HXRO",
      "name": "Wrapped HXRO (Sollet)",
      "decimals": 6,
      "logoURI": "https://raw.githubusercontent.com/solana-labs/token-list/main/assets/mainnet/DJafV9qemGp7mLMEn5wrfqaFwxsbLgUsGVS16zKRk9kc/logo.png",
      "tags": [
        "wrapped-sollet",
        "ethereum"
      ],
      "extensions": {
        "bridgeContract": "https://etherscan.io/address/0xeae57ce9cc1984f202e15e038b964bb8bdf7229a",
        "serumV3Usdc": "6Pn1cSiRos3qhBf54uBP9ZQg8x3JTardm1dL3n4p29tA",
        "serumV3Usdt": "4absuMsgemvdjfkgdLQq1zKEjw3dHBoCWkzKoctndyqd",
        "coingeckoId": "hxro"
      }
    },
    {
      "chainId": 101,
      "address": "DEhAasscXF4kEGxFgJ3bq4PpVGp5wyUxMRvn6TzGVHaw",
      "symbol": "UNI",
      "name": "Wrapped UNI (Sollet)",
      "decimals": 6,
      "logoURI": "https://raw.githubusercontent.com/solana-labs/token-list/main/assets/mainnet/DEhAasscXF4kEGxFgJ3bq4PpVGp5wyUxMRvn6TzGVHaw/logo.png",
      "tags": [
        "wrapped-sollet",
        "ethereum"
      ],
      "extensions": {
        "bridgeContract": "https://etherscan.io/address/0xeae57ce9cc1984f202e15e038b964bb8bdf7229a",
        "serumV3Usdc": "6JYHjaQBx6AtKSSsizDMwozAEDEZ5KBsSUzH7kRjGJon",
        "serumV3Usdt": "2SSnWNrc83otLpfRo792P6P3PESZpdr8cu2r8zCE6bMD",
        "coingeckoId": "uniswap"
      }
    },
    {
      "chainId": 101,
      "address": "SRMuApVNdxXokk5GT7XD5cUUgXMBCoAz2LHeuAoKWRt",
      "symbol": "SRM",
      "name": "Serum",
      "decimals": 6,
      "logoURI": "https://raw.githubusercontent.com/solana-labs/token-list/main/assets/mainnet/SRMuApVNdxXokk5GT7XD5cUUgXMBCoAz2LHeuAoKWRt/logo.png",
      "tags": [],
      "extensions": {
        "website": "https://projectserum.com/",
        "serumV3Usdc": "ByRys5tuUWDgL73G8JBAEfkdFf8JWBzPBDHsBVQ5vbQA",
        "serumV3Usdt": "AtNnsY1AyRERWJ8xCskfz38YdvruWVJQUVXgScC1iPb",
        "coingeckoId": "serum",
        "waterfallbot": "https://bit.ly/SRMwaterfall"
      }
    },
    {
      "chainId": 101,
      "address": "AGFEad2et2ZJif9jaGpdMixQqvW5i81aBdvKe7PHNfz3",
      "symbol": "FTT",
      "name": "Wrapped FTT (Sollet)",
      "decimals": 6,
      "logoURI": "https://raw.githubusercontent.com/solana-labs/token-list/main/assets/mainnet/AGFEad2et2ZJif9jaGpdMixQqvW5i81aBdvKe7PHNfz3/logo.png",
      "tags": [
        "wrapped-sollet",
        "ethereum"
      ],
      "extensions": {
        "bridgeContract": "https://etherscan.io/address/0xeae57ce9cc1984f202e15e038b964bb8bdf7229a",
        "assetContract": "https://etherscan.io/address/0x50d1c9771902476076ecfc8b2a83ad6b9355a4c9",
        "serumV3Usdc": "2Pbh1CvRVku1TgewMfycemghf6sU9EyuFDcNXqvRmSxc",
        "serumV3Usdt": "Hr3wzG8mZXNHV7TuL6YqtgfVUesCqMxGYCEyP3otywZE",
        "coingeckoId": "ftx-token",
        "waterfallbot": "https://bit.ly/FTTwaterfall"
      }
    },
    {
      "chainId": 101,
      "address": "MSRMcoVyrFxnSgo5uXwone5SKcGhT1KEJMFEkMEWf9L",
      "symbol": "MSRM",
      "name": "MegaSerum",
      "decimals": 0,
      "logoURI": "https://raw.githubusercontent.com/solana-labs/token-list/main/assets/mainnet/MSRMcoVyrFxnSgo5uXwone5SKcGhT1KEJMFEkMEWf9L/logo.png",
      "tags": [],
      "extensions": {
        "website": "https://projectserum.com/",
        "serumV3Usdc": "4VKLSYdvrQ5ngQrt1d2VS8o4ewvb2MMUZLiejbnGPV33",
        "serumV3Usdt": "5nLJ22h1DUfeCfwbFxPYK8zbfbri7nA9bXoDcR8AcJjs",
        "coingeckoId": "megaserum"
      }
    },
    {
      "chainId": 101,
      "address": "BXXkv6z8ykpG1yuvUDPgh732wzVHB69RnB9YgSYh3itW",
      "symbol": "WUSDC",
      "name": "Wrapped USDC (Sollet)",
      "decimals": 6,
      "logoURI": "https://raw.githubusercontent.com/solana-labs/token-list/main/assets/mainnet/BXXkv6z8ykpG1yuvUDPgh732wzVHB69RnB9YgSYh3itW/logo.png",
      "tags": [
        "stablecoin",
        "wrapped-sollet",
        "ethereum"
      ],
      "extensions": {
        "coingeckoId": "usd-coin"
      }
    },
    {
      "chainId": 101,
      "address": "GXMvfY2jpQctDqZ9RoU3oWPhufKiCcFEfchvYumtX7jd",
      "symbol": "TOMO",
      "name": "Wrapped TOMO (Sollet)",
      "decimals": 6,
      "logoURI": "https://raw.githubusercontent.com/solana-labs/token-list/main/assets/mainnet/GXMvfY2jpQctDqZ9RoU3oWPhufKiCcFEfchvYumtX7jd/logo.png",
      "tags": [
        "wrapped-sollet",
        "ethereum"
      ],
      "extensions": {
        "bridgeContract": "https://etherscan.io/address/0xeae57ce9cc1984f202e15e038b964bb8bdf7229a",
        "serumV3Usdc": "8BdpjpSD5n3nk8DQLqPUyTZvVqFu6kcff5bzUX5dqDpy",
        "serumV3Usdt": "GnKPri4thaGipzTbp8hhSGSrHgG4F8MFiZVrbRn16iG2",
        "coingeckoId": "tomochain",
        "waterfallbot": "https://t.me/TOMOwaterfall"
      }
    },
    {
      "chainId": 101,
      "address": "EcqExpGNFBve2i1cMJUTR4bPXj4ZoqmDD2rTkeCcaTFX",
      "symbol": "KARMA",
      "name": "Wrapped KARMA (Sollet)",
      "decimals": 4,
      "logoURI": "https://raw.githubusercontent.com/solana-labs/token-list/main/assets/mainnet/EcqExpGNFBve2i1cMJUTR4bPXj4ZoqmDD2rTkeCcaTFX/logo.png",
      "tags": [
        "wrapped-sollet",
        "ethereum"
      ],
      "extensions": {
        "bridgeContract": "https://etherscan.io/address/0xeae57ce9cc1984f202e15e038b964bb8bdf7229a",
        "coingeckoId": "karma-dao"
      }
    },
    {
      "chainId": 101,
      "address": "EqWCKXfs3x47uVosDpTRgFniThL9Y8iCztJaapxbEaVX",
      "symbol": "LUA",
      "name": "Wrapped LUA (Sollet)",
      "decimals": 6,
      "logoURI": "https://raw.githubusercontent.com/solana-labs/token-list/main/assets/mainnet/EqWCKXfs3x47uVosDpTRgFniThL9Y8iCztJaapxbEaVX/logo.png",
      "tags": [
        "wrapped-sollet",
        "ethereum"
      ],
      "extensions": {
        "bridgeContract": "https://etherscan.io/address/0xeae57ce9cc1984f202e15e038b964bb8bdf7229a",
        "serumV3Usdc": "4xyWjQ74Eifq17vbue5Ut9xfFNfuVB116tZLEpiZuAn8",
        "serumV3Usdt": "35tV8UsHH8FnSAi3YFRrgCu4K9tb883wKnAXpnihot5r",
        "coingeckoId": "lua-token",
        "waterfallbot": "https://t.me/LUAwaterfall"
      }
    },
    {
      "chainId": 101,
      "address": "GeDS162t9yGJuLEHPWXXGrb1zwkzinCgRwnT8vHYjKza",
      "symbol": "MATH",
      "name": "Wrapped MATH (Sollet)",
      "decimals": 6,
      "logoURI": "https://raw.githubusercontent.com/solana-labs/token-list/main/assets/mainnet/GeDS162t9yGJuLEHPWXXGrb1zwkzinCgRwnT8vHYjKza/logo.png",
      "tags": [
        "wrapped-sollet",
        "ethereum"
      ],
      "extensions": {
        "bridgeContract": "https://etherscan.io/address/0xeae57ce9cc1984f202e15e038b964bb8bdf7229a",
        "serumV3Usdc": "J7cPYBrXVy8Qeki2crZkZavcojf2sMRyQU7nx438Mf8t",
        "serumV3Usdt": "2WghiBkDL2yRhHdvm8CpprrkmfguuQGJTCDfPSudKBAZ",
        "coingeckoId": "math"
      }
    },
    {
      "chainId": 101,
      "address": "GUohe4DJUA5FKPWo3joiPgsB7yzer7LpDmt1Vhzy3Zht",
      "symbol": "KEEP",
      "name": "Wrapped KEEP (Sollet)",
      "decimals": 6,
      "logoURI": "https://raw.githubusercontent.com/solana-labs/token-list/main/assets/mainnet/GUohe4DJUA5FKPWo3joiPgsB7yzer7LpDmt1Vhzy3Zht/logo.png",
      "tags": [
        "wrapped-sollet",
        "ethereum"
      ],
      "extensions": {
        "bridgeContract": "https://etherscan.io/address/0xeae57ce9cc1984f202e15e038b964bb8bdf7229a",
        "serumV3Usdc": "3rgacody9SvM88QR83GHaNdEEx4Fe2V2ed5GJp2oeKDr",
        "serumV3Usdt": "HEGnaVL5i48ubPBqWAhodnZo8VsSLzEM3Gfc451DnFj9",
        "coingeckoId": "keep-network"
      }
    },
    {
      "chainId": 101,
      "address": "9F9fNTT6qwjsu4X4yWYKZpsbw5qT7o6yR2i57JF2jagy",
      "symbol": "SWAG",
      "name": "Wrapped SWAG (Sollet)",
      "decimals": 6,
      "logoURI": "https://raw.githubusercontent.com/solana-labs/token-list/main/assets/mainnet/9F9fNTT6qwjsu4X4yWYKZpsbw5qT7o6yR2i57JF2jagy/logo.png",
      "tags": [
        "wrapped-sollet",
        "ethereum"
      ],
      "extensions": {
        "bridgeContract": "https://etherscan.io/address/0xeae57ce9cc1984f202e15e038b964bb8bdf7229a",
        "serumV3Usdt": "J2XSt77XWim5HwtUM8RUwQvmRXNZsbMKpp5GTKpHafvf",
        "coingeckoId": "swag-finance"
      }
    },
    {
      "chainId": 101,
      "address": "DgHK9mfhMtUwwv54GChRrU54T2Em5cuszq2uMuen1ZVE",
      "symbol": "CEL",
      "name": "Wrapped Celsius (Sollet)",
      "decimals": 4,
      "logoURI": "https://raw.githubusercontent.com/solana-labs/token-list/main/assets/mainnet/DgHK9mfhMtUwwv54GChRrU54T2Em5cuszq2uMuen1ZVE/logo.png",
      "tags": [
        "wrapped-sollet",
        "ethereum"
      ],
      "extensions": {
        "bridgeContract": "https://etherscan.io/address/0xeae57ce9cc1984f202e15e038b964bb8bdf7229a",
        "serumV3Usdt": "cgani53cMZgYfRMgSrNekJTMaLmccRfspsfTbXWRg7u",
        "coingeckoId": "celsius-degree-token"
      }
    },
    {
      "chainId": 101,
      "address": "7ncCLJpP3MNww17LW8bRvx8odQQnubNtfNZBL5BgAEHW",
      "symbol": "RSR",
      "name": "Wrapped Reserve Rights (Sollet)",
      "decimals": 6,
      "logoURI": "https://raw.githubusercontent.com/solana-labs/token-list/main/assets/mainnet/7ncCLJpP3MNww17LW8bRvx8odQQnubNtfNZBL5BgAEHW/logo.png",
      "tags": [
        "wrapped-sollet",
        "ethereum"
      ],
      "extensions": {
        "bridgeContract": "https://etherscan.io/address/0xeae57ce9cc1984f202e15e038b964bb8bdf7229a",
        "serumV3Usdt": "FcPet5fz9NLdbXwVM6kw2WTHzRAD7mT78UjwTpawd7hJ",
        "coingeckoId": "reserve-rights-token"
      }
    },
    {
      "chainId": 101,
      "address": "5wihEYGca7X4gSe97C5mVcqNsfxBzhdTwpv72HKs25US",
      "symbol": "1INCH",
      "name": "Wrapped 1INCH (Sollet)",
      "decimals": 6,
      "logoURI": "https://raw.githubusercontent.com/solana-labs/token-list/main/assets/mainnet/5wihEYGca7X4gSe97C5mVcqNsfxBzhdTwpv72HKs25US/logo.png",
      "tags": [
        "wrapped-sollet",
        "ethereum"
      ],
      "extensions": {
        "bridgeContract": "https://etherscan.io/address/0xeae57ce9cc1984f202e15e038b964bb8bdf7229a",
        "coingeckoId": "1inch"
      }
    },
    {
      "chainId": 101,
      "address": "38i2NQxjp5rt5B3KogqrxmBxgrAwaB3W1f1GmiKqh9MS",
      "symbol": "GRT",
      "name": "Wrapped GRT  (Sollet)",
      "decimals": 6,
      "logoURI": "https://raw.githubusercontent.com/solana-labs/token-list/main/assets/mainnet/38i2NQxjp5rt5B3KogqrxmBxgrAwaB3W1f1GmiKqh9MS/logo.png",
      "tags": [
        "wrapped-sollet",
        "ethereum"
      ],
      "extensions": {
        "bridgeContract": "https://etherscan.io/address/0xeae57ce9cc1984f202e15e038b964bb8bdf7229a",
        "coingeckoId": "the-graph"
      }
    },
    {
      "chainId": 101,
      "address": "Avz2fmevhhu87WYtWQCFj9UjKRjF9Z9QWwN2ih9yF95G",
      "symbol": "COMP",
      "name": "Wrapped Compound (Sollet)",
      "decimals": 6,
      "logoURI": "https://raw.githubusercontent.com/solana-labs/token-list/main/assets/mainnet/Avz2fmevhhu87WYtWQCFj9UjKRjF9Z9QWwN2ih9yF95G/logo.png",
      "tags": [
        "wrapped-sollet",
        "ethereum"
      ],
      "extensions": {
        "bridgeContract": "https://etherscan.io/address/0xeae57ce9cc1984f202e15e038b964bb8bdf7229a",
        "coingeckoId": "compound-coin"
      }
    },
    {
      "chainId": 101,
      "address": "9wRD14AhdZ3qV8et3eBQVsrb3UoBZDUbJGyFckpTg8sj",
      "symbol": "PAXG",
      "name": "Wrapped Paxos Gold (Sollet)",
      "decimals": 6,
      "logoURI": "https://raw.githubusercontent.com/solana-labs/token-list/main/assets/mainnet/9wRD14AhdZ3qV8et3eBQVsrb3UoBZDUbJGyFckpTg8sj/logo.png",
      "tags": [
        "wrapped-sollet",
        "ethereum"
      ],
      "extensions": {
        "bridgeContract": "https://etherscan.io/address/0xeae57ce9cc1984f202e15e038b964bb8bdf7229a",
        "coingeckoId": "pax-gold"
      }
    },
    {
      "chainId": 101,
      "address": "AByXcTZwJHMtrKrvVsh9eFNB1pJaLDjCUR2ayvxBAAM2",
      "symbol": "STRONG",
      "name": "Wrapped Strong (Sollet)",
      "decimals": 6,
      "logoURI": "https://raw.githubusercontent.com/solana-labs/token-list/main/assets/mainnet/AByXcTZwJHMtrKrvVsh9eFNB1pJaLDjCUR2ayvxBAAM2/logo.png",
      "tags": [
        "wrapped-sollet",
        "ethereum"
      ],
      "extensions": {
        "bridgeContract": "https://etherscan.io/address/0xeae57ce9cc1984f202e15e038b964bb8bdf7229a",
        "coingeckoId": "strong"
      }
    },
    {
      "chainId": 101,
      "address": "EchesyfXePKdLtoiZSL8pBe8Myagyy8ZRqsACNCFGnvp",
      "symbol": "FIDA",
      "name": "Bonfida",
      "decimals": 6,
      "logoURI": "https://raw.githubusercontent.com/solana-labs/token-list/main/assets/mainnet/EchesyfXePKdLtoiZSL8pBe8Myagyy8ZRqsACNCFGnvp/logo.svg",
      "tags": [],
      "extensions": {
        "website": "https://bonfida.com/",
        "serumV3Usdc": "E14BKBhDWD4EuTkWj1ooZezesGxMW8LPCps4W5PuzZJo",
        "serumV3Usdt": "EbV7pPpEvheLizuYX3gUCvWM8iySbSRAhu2mQ5Vz2Mxf",
        "coingeckoId": "bonfida",
        "waterfallbot": "https://bit.ly/FIDAwaterfall"
      }
    },
    {
      "chainId": 101,
      "address": "kinXdEcpDQeHPEuQnqmUgtYykqKGVFq6CeVX5iAHJq6",
      "symbol": "KIN",
      "name": "KIN",
      "decimals": 5,
      "logoURI": "https://raw.githubusercontent.com/solana-labs/token-list/main/assets/mainnet/kinXdEcpDQeHPEuQnqmUgtYykqKGVFq6CeVX5iAHJq6/logo.png",
      "tags": [],
      "extensions": {
        "serumV3Usdc": "Bn6NPyr6UzrFAwC4WmvPvDr2Vm8XSUnFykM2aQroedgn",
        "serumV3Usdt": "4nCFQr8sahhhL4XJ7kngGFBmpkmyf3xLzemuMhn6mWTm",
        "coingeckoId": "kin",
        "waterfallbot": "https://bit.ly/KINwaterfall"
      }
    },
    {
      "chainId": 101,
      "address": "MAPS41MDahZ9QdKXhVa4dWB9RuyfV4XqhyAZ8XcYepb",
      "symbol": "MAPS",
      "name": "MAPS",
      "decimals": 6,
      "logoURI": "https://raw.githubusercontent.com/solana-labs/token-list/main/assets/mainnet/MAPS41MDahZ9QdKXhVa4dWB9RuyfV4XqhyAZ8XcYepb/logo.svg",
      "tags": [],
      "extensions": {
        "website": "https://maps.me/",
        "serumV3Usdc": "3A8XQRWXC7BjLpgLDDBhQJLT5yPCzS16cGYRKHkKxvYo",
        "serumV3Usdt": "7cknqHAuGpfVXPtFoJpFvUjJ8wkmyEfbFusmwMfNy3FE",
        "coingeckoId": "maps"
      }
    },
    {
      "chainId": 101,
      "address": "z3dn17yLaGMKffVogeFHQ9zWVcXgqgf3PQnDsNs2g6M",
      "symbol": "OXY",
      "name": "Oxygen Protocol",
      "decimals": 6,
      "logoURI": "https://raw.githubusercontent.com/solana-labs/token-list/main/assets/mainnet/z3dn17yLaGMKffVogeFHQ9zWVcXgqgf3PQnDsNs2g6M/logo.svg",
      "tags": [],
      "extensions": {
        "website": "https://www.oxygen.org/",
        "serumV3Usdt": "GKLev6UHeX1KSDCyo2bzyG6wqhByEzDBkmYTxEdmYJgB",
        "serumV3Usdc": "GZ3WBFsqntmERPwumFEYgrX2B7J7G11MzNZAy7Hje27X",
        "coingeckoId": "oxygen",
        "waterfallbot": "https://bit.ly/OXYwaterfall"
      }
    },
    {
      "chainId": 101,
      "address": "FtgGSFADXBtroxq8VCausXRr2of47QBf5AS1NtZCu4GD",
      "symbol": "BRZ",
      "name": "BRZ",
      "decimals": 4,
      "logoURI": "https://raw.githubusercontent.com/solana-labs/token-list/main/assets/mainnet/FtgGSFADXBtroxq8VCausXRr2of47QBf5AS1NtZCu4GD/logo.png",
      "tags": [],
      "extensions": {
        "website": "https://brztoken.io/",
        "coingeckoId": "brz"
      }
    },
    {
      "chainId": 101,
      "address": "Es9vMFrzaCERmJfrF4H2FYD4KCoNkY11McCe8BenwNYB",
      "symbol": "USDT",
      "name": "USDT",
      "decimals": 6,
      "logoURI": "https://raw.githubusercontent.com/solana-labs/token-list/main/assets/mainnet/Es9vMFrzaCERmJfrF4H2FYD4KCoNkY11McCe8BenwNYB/logo.svg",
      "tags": [
        "stablecoin"
      ],
      "extensions": {
        "website": "https://tether.to/",
        "coingeckoId": "tether",
        "serumV3Usdc": "77quYg4MGneUdjgXCunt9GgM1usmrxKY31twEy3WHwcS"
      }
    },
    {
      "chainId": 101,
      "address": "2oDxYGgTBmST4rc3yn1YtcSEck7ReDZ8wHWLqZAuNWXH",
      "symbol": "xMARK",
      "name": "Standard",
      "decimals": 9,
      "logoURI": "https://raw.githubusercontent.com/solana-labs/token-list/main/assets/mainnet/2oDxYGgTBmST4rc3yn1YtcSEck7ReDZ8wHWLqZAuNWXH/logo.png",
      "tags": [
        "wrapped",
        "wormhole"
      ],
      "extensions": {
        "website": "https://benchmarkprotocol.finance/",
        "address": "0x36b679bd64ed73dbfd88909cdcb892cb66bd4cbb",
        "bridgeContract": "https://etherscan.io/address/0xf92cD566Ea4864356C5491c177A430C222d7e678",
        "assetContract": "https://etherscan.io/address/0x36b679bd64ed73dbfd88909cdcb892cb66bd4cbb",
        "coingeckoId": "xmark"
      }
    },
    {
      "chainId": 101,
      "address": "4k3Dyjzvzp8eMZWUXbBCjEvwSkkk59S5iCNLY3QrkX6R",
      "symbol": "RAY",
      "name": "Raydium",
      "decimals": 6,
      "logoURI": "https://raw.githubusercontent.com/solana-labs/token-list/main/assets/mainnet/4k3Dyjzvzp8eMZWUXbBCjEvwSkkk59S5iCNLY3QrkX6R/logo.png",
      "tags": [],
      "extensions": {
        "website": "https://raydium.io/",
        "serumV3Usdt": "teE55QrL4a4QSfydR9dnHF97jgCfptpuigbb53Lo95g",
        "serumV3Usdc": "2xiv8A5xrJ7RnGdxXB42uFEkYHJjszEhaJyKKt4WaLep",
        "coingeckoId": "raydium",
        "waterfallbot": "https://bit.ly/RAYwaterfall"
      }
    },
    {
      "chainId": 101,
      "address": "CzPDyvotTcxNqtPne32yUiEVQ6jk42HZi1Y3hUu7qf7f",
      "symbol": "RAY-WUSDT",
      "name": "Raydium Legacy LP Token V2 (RAY-WUSDT)",
      "decimals": 6,
      "logoURI": "https://raw.githubusercontent.com/solana-labs/token-list/main/assets/mainnet/CzPDyvotTcxNqtPne32yUiEVQ6jk42HZi1Y3hUu7qf7f/logo.png",
      "tags": [
        "lp-token"
      ],
      "extensions": {
        "website": "https://raydium.io/"
      }
    },
    {
      "chainId": 101,
      "address": "134Cct3CSdRCbYgq5SkwmHgfwjJ7EM5cG9PzqffWqECx",
      "symbol": "RAY-SOL",
      "name": "Raydium Legacy LP Token V2 (RAY-SOL)",
      "decimals": 6,
      "logoURI": "https://raw.githubusercontent.com/solana-labs/token-list/main/assets/mainnet/134Cct3CSdRCbYgq5SkwmHgfwjJ7EM5cG9PzqffWqECx/logo.png",
      "tags": [
        "lp-token"
      ],
      "extensions": {
        "website": "https://raydium.io/"
      }
    },
    {
      "chainId": 101,
      "address": "EVDmwajM5U73PD34bYPugwiA4Eqqbrej4mLXXv15Z5qR",
      "symbol": "LINK-WUSDT",
      "name": "Raydium Legacy LP Token V2 (LINK-WUSDT)",
      "decimals": 6,
      "logoURI": "https://raw.githubusercontent.com/solana-labs/token-list/main/assets/mainnet/EVDmwajM5U73PD34bYPugwiA4Eqqbrej4mLXXv15Z5qR/logo.png",
      "tags": [
        "lp-token"
      ],
      "extensions": {
        "website": "https://raydium.io/"
      }
    },
    {
      "chainId": 101,
      "address": "KY4XvwHy7JPzbWYAbk23jQvEb4qWJ8aCqYWREmk1Q7K",
      "symbol": "ETH-WUSDT",
      "name": "Raydium Legacy LP Token V2 (ETH-WUSDT)",
      "decimals": 6,
      "logoURI": "https://raw.githubusercontent.com/solana-labs/token-list/main/assets/mainnet/KY4XvwHy7JPzbWYAbk23jQvEb4qWJ8aCqYWREmk1Q7K/logo.png",
      "tags": [
        "lp-token"
      ],
      "extensions": {
        "website": "https://raydium.io/"
      }
    },
    {
      "chainId": 101,
      "address": "FgmBnsF5Qrnv8X9bomQfEtQTQjNNiBCWRKGpzPnE5BDg",
      "symbol": "RAY-USDC",
      "name": "Raydium Legacy LP Token V2 (RAY-USDC)",
      "decimals": 6,
      "logoURI": "https://raw.githubusercontent.com/solana-labs/token-list/main/assets/mainnet/FgmBnsF5Qrnv8X9bomQfEtQTQjNNiBCWRKGpzPnE5BDg/logo.png",
      "tags": [
        "lp-token"
      ],
      "extensions": {
        "website": "https://raydium.io/"
      }
    },
    {
      "chainId": 101,
      "address": "5QXBMXuCL7zfAk39jEVVEvcrz1AvBGgT9wAhLLHLyyUJ",
      "symbol": "RAY-SRM",
      "name": "Raydium Legacy LP Token V2 (RAY-SRM)",
      "decimals": 6,
      "logoURI": "https://raw.githubusercontent.com/solana-labs/token-list/main/assets/mainnet/5QXBMXuCL7zfAk39jEVVEvcrz1AvBGgT9wAhLLHLyyUJ/logo.png",
      "tags": [
        "lp-token"
      ],
      "extensions": {
        "website": "https://raydium.io/"
      }
    },
    {
      "chainId": 101,
      "address": "FdhKXYjCou2jQfgKWcNY7jb8F2DPLU1teTTTRfLBD2v1",
      "symbol": "RAY-WUSDT",
      "name": "Raydium Legacy LP Token V3 (RAY-WUSDT)",
      "decimals": 6,
      "logoURI": "https://raw.githubusercontent.com/solana-labs/token-list/main/assets/mainnet/FdhKXYjCou2jQfgKWcNY7jb8F2DPLU1teTTTRfLBD2v1/logo.png",
      "tags": [
        "lp-token"
      ],
      "extensions": {
        "website": "https://raydium.io/"
      }
    },
    {
      "chainId": 101,
      "address": "BZFGfXMrjG2sS7QT2eiCDEevPFnkYYF7kzJpWfYxPbcx",
      "symbol": "RAY-USDC",
      "name": "Raydium Legacy LP Token V3 (RAY-USDC)",
      "decimals": 6,
      "logoURI": "https://raw.githubusercontent.com/solana-labs/token-list/main/assets/mainnet/BZFGfXMrjG2sS7QT2eiCDEevPFnkYYF7kzJpWfYxPbcx/logo.png",
      "tags": [
        "lp-token"
      ],
      "extensions": {
        "website": "https://raydium.io/"
      }
    },
    {
      "chainId": 101,
      "address": "DSX5E21RE9FB9hM8Nh8xcXQfPK6SzRaJiywemHBSsfup",
      "symbol": "RAY-SRM",
      "name": "Raydium Legacy LP Token V3 (RAY-SRM)",
      "decimals": 6,
      "logoURI": "https://raw.githubusercontent.com/solana-labs/token-list/main/assets/mainnet/DSX5E21RE9FB9hM8Nh8xcXQfPK6SzRaJiywemHBSsfup/logo.png",
      "tags": [
        "lp-token"
      ],
      "extensions": {
        "website": "https://raydium.io/"
      }
    },
    {
      "chainId": 101,
      "address": "F5PPQHGcznZ2FxD9JaxJMXaf7XkaFFJ6zzTBcW8osQjw",
      "symbol": "RAY-SOL",
      "name": "Raydium Legacy LP Token V3 (RAY-SOL)",
      "decimals": 6,
      "logoURI": "https://raw.githubusercontent.com/solana-labs/token-list/main/assets/mainnet/F5PPQHGcznZ2FxD9JaxJMXaf7XkaFFJ6zzTBcW8osQjw/logo.png",
      "tags": [
        "lp-token"
      ],
      "extensions": {
        "website": "https://raydium.io/"
      }
    },
    {
      "chainId": 101,
      "address": "8Q6MKy5Yxb9vG1mWzppMtMb2nrhNuCRNUkJTeiE3fuwD",
      "symbol": "RAY-ETH",
      "name": "Raydium Legacy LP Token V3 (RAY-ETH)",
      "decimals": 6,
      "logoURI": "https://raw.githubusercontent.com/solana-labs/token-list/main/assets/mainnet/8Q6MKy5Yxb9vG1mWzppMtMb2nrhNuCRNUkJTeiE3fuwD/logo.png",
      "tags": [
        "lp-token"
      ],
      "extensions": {
        "website": "https://raydium.io/"
      }
    },
    {
      "chainId": 101,
      "address": "DsBuznXRTmzvEdb36Dx3aVLVo1XmH7r1PRZUFugLPTFv",
      "symbol": "FIDA-RAY",
      "name": "Raydium LP Token V4 (FIDA-RAY)",
      "decimals": 6,
      "logoURI": "https://raw.githubusercontent.com/solana-labs/token-list/main/assets/mainnet/DsBuznXRTmzvEdb36Dx3aVLVo1XmH7r1PRZUFugLPTFv/logo.png",
      "tags": [
        "lp-token"
      ],
      "extensions": {
        "website": "https://raydium.io/"
      }
    },
    {
      "chainId": 101,
      "address": "FwaX9W7iThTZH5MFeasxdLpxTVxRcM7ZHieTCnYog8Yb",
      "symbol": "OXY-RAY",
      "name": "Raydium LP Token V4 (OXY-RAY)",
      "decimals": 6,
      "logoURI": "https://raw.githubusercontent.com/solana-labs/token-list/main/assets/mainnet/FwaX9W7iThTZH5MFeasxdLpxTVxRcM7ZHieTCnYog8Yb/logo.png",
      "tags": [
        "lp-token"
      ],
      "extensions": {
        "website": "https://raydium.io/"
      }
    },
    {
      "chainId": 101,
      "address": "CcKK8srfVdTSsFGV3VLBb2YDbzF4T4NM2C3UEjC39RLP",
      "symbol": "MAPS-RAY",
      "name": "Raydium LP Token V4 (MAPS-RAY)",
      "decimals": 6,
      "logoURI": "https://raw.githubusercontent.com/solana-labs/token-list/main/assets/mainnet/CcKK8srfVdTSsFGV3VLBb2YDbzF4T4NM2C3UEjC39RLP/logo.png",
      "tags": [
        "lp-token"
      ],
      "extensions": {
        "website": "https://raydium.io/"
      }
    },
    {
      "chainId": 101,
      "address": "CHT8sft3h3gpLYbCcZ9o27mT5s3Z6VifBVbUiDvprHPW",
      "symbol": "KIN-RAY",
      "name": "Raydium LP Token V4 (KIN-RAY)",
      "decimals": 6,
      "logoURI": "https://raw.githubusercontent.com/solana-labs/token-list/main/assets/mainnet/CHT8sft3h3gpLYbCcZ9o27mT5s3Z6VifBVbUiDvprHPW/logo.png",
      "tags": [
        "lp-token"
      ],
      "extensions": {
        "website": "https://raydium.io/"
      }
    },
    {
      "chainId": 101,
      "address": "C3sT1R3nsw4AVdepvLTLKr5Gvszr7jufyBWUCvy4TUvT",
      "symbol": "RAY-USDT",
      "name": "Raydium LP Token V4 (RAY-USDT)",
      "decimals": 6,
      "logoURI": "https://raw.githubusercontent.com/solana-labs/token-list/main/assets/mainnet/C3sT1R3nsw4AVdepvLTLKr5Gvszr7jufyBWUCvy4TUvT/logo.png",
      "tags": [
        "lp-token"
      ],
      "extensions": {
        "website": "https://raydium.io/"
      }
    },
    {
      "chainId": 101,
      "address": "8HoQnePLqPj4M7PUDzfw8e3Ymdwgc7NLGnaTUapubyvu",
      "symbol": "SOL-USDC",
      "name": "Raydium LP Token V4 (SOL-USDC)",
      "decimals": 9,
      "logoURI": "https://raw.githubusercontent.com/solana-labs/token-list/main/assets/mainnet/8HoQnePLqPj4M7PUDzfw8e3Ymdwgc7NLGnaTUapubyvu/logo.png",
      "tags": [
        "lp-token"
      ],
      "extensions": {
        "website": "https://raydium.io/"
      }
    },
    {
      "chainId": 101,
      "address": "865j7iMmRRycSYUXzJ33ZcvLiX9JHvaLidasCyUyKaRE",
      "symbol": "YFI-USDC",
      "name": "Raydium LP Token V4 (YFI-USDC)",
      "decimals": 6,
      "logoURI": "https://raw.githubusercontent.com/solana-labs/token-list/main/assets/mainnet/865j7iMmRRycSYUXzJ33ZcvLiX9JHvaLidasCyUyKaRE/logo.png",
      "tags": [
        "lp-token"
      ],
      "extensions": {
        "website": "https://raydium.io/"
      }
    },
    {
      "chainId": 101,
      "address": "9XnZd82j34KxNLgQfz29jGbYdxsYznTWRpvZE3SRE7JG",
      "symbol": "SRM-USDC",
      "name": "Raydium LP Token V4 (SRM-USDC)",
      "decimals": 6,
      "logoURI": "https://raw.githubusercontent.com/solana-labs/token-list/main/assets/mainnet/9XnZd82j34KxNLgQfz29jGbYdxsYznTWRpvZE3SRE7JG/logo.png",
      "tags": [
        "lp-token"
      ],
      "extensions": {
        "website": "https://raydium.io/"
      }
    },
    {
      "chainId": 101,
      "address": "75dCoKfUHLUuZ4qEh46ovsxfgWhB4icc3SintzWRedT9",
      "symbol": "FTT-USDC",
      "name": "Raydium LP Token V4 (FTT-USDC)",
      "decimals": 6,
      "logoURI": "https://raw.githubusercontent.com/solana-labs/token-list/main/assets/mainnet/75dCoKfUHLUuZ4qEh46ovsxfgWhB4icc3SintzWRedT9/logo.png",
      "tags": [
        "lp-token"
      ],
      "extensions": {
        "website": "https://raydium.io/"
      }
    },
    {
      "chainId": 101,
      "address": "2hMdRdVWZqetQsaHG8kQjdZinEMBz75vsoWTCob1ijXu",
      "symbol": "BTC-USDC",
      "name": "Raydium LP Token V4 (BTC-USDC)",
      "decimals": 6,
      "logoURI": "https://raw.githubusercontent.com/solana-labs/token-list/main/assets/mainnet/2hMdRdVWZqetQsaHG8kQjdZinEMBz75vsoWTCob1ijXu/logo.png",
      "tags": [
        "lp-token"
      ],
      "extensions": {
        "website": "https://raydium.io/"
      }
    },
    {
      "chainId": 101,
      "address": "2QVjeR9d2PbSf8em8NE8zWd8RYHjFtucDUdDgdbDD2h2",
      "symbol": "SUSHI-USDC",
      "name": "Raydium LP Token V4 (SUSHI-USDC)",
      "decimals": 6,
      "logoURI": "https://raw.githubusercontent.com/solana-labs/token-list/main/assets/mainnet/2QVjeR9d2PbSf8em8NE8zWd8RYHjFtucDUdDgdbDD2h2/logo.png",
      "tags": [
        "lp-token"
      ],
      "extensions": {
        "website": "https://raydium.io/"
      }
    },
    {
      "chainId": 101,
      "address": "CHyUpQFeW456zcr5XEh4RZiibH8Dzocs6Wbgz9aWpXnQ",
      "symbol": "TOMO-USDC",
      "name": "Raydium LP Token V4 (TOMO-USDC)",
      "decimals": 6,
      "logoURI": "https://raw.githubusercontent.com/solana-labs/token-list/main/assets/mainnet/CHyUpQFeW456zcr5XEh4RZiibH8Dzocs6Wbgz9aWpXnQ/logo.png",
      "tags": [
        "lp-token"
      ],
      "extensions": {
        "website": "https://raydium.io/"
      }
    },
    {
      "chainId": 101,
      "address": "BqjoYjqKrXtfBKXeaWeAT5sYCy7wsAYf3XjgDWsHSBRs",
      "symbol": "LINK-USDC",
      "name": "Raydium LP Token V4 (LINK-USDC)",
      "decimals": 6,
      "logoURI": "https://raw.githubusercontent.com/solana-labs/token-list/main/assets/mainnet/BqjoYjqKrXtfBKXeaWeAT5sYCy7wsAYf3XjgDWsHSBRs/logo.png",
      "tags": [
        "lp-token"
      ],
      "extensions": {
        "website": "https://raydium.io/"
      }
    },
    {
      "chainId": 101,
      "address": "13PoKid6cZop4sj2GfoBeujnGfthUbTERdE5tpLCDLEY",
      "symbol": "ETH-USDC",
      "name": "Raydium LP Token V4 (ETH-USDC)",
      "decimals": 6,
      "logoURI": "https://raw.githubusercontent.com/solana-labs/token-list/main/assets/mainnet/13PoKid6cZop4sj2GfoBeujnGfthUbTERdE5tpLCDLEY/logo.png",
      "tags": [
        "lp-token"
      ],
      "extensions": {
        "website": "https://raydium.io/"
      }
    },
    {
      "chainId": 101,
      "address": "2Vyyeuyd15Gp8aH6uKE72c4hxc8TVSLibxDP9vzspQWG",
      "symbol": "COPE-USDC",
      "name": "Raydium LP Token V4 (COPE-USDC)",
      "decimals": 0,
      "logoURI": "https://raw.githubusercontent.com/solana-labs/token-list/main/assets/mainnet/2Vyyeuyd15Gp8aH6uKE72c4hxc8TVSLibxDP9vzspQWG/logo.png",
      "tags": [
        "lp-token"
      ],
      "extensions": {
        "website": "https://raydium.io/"
      }
    },
    {
      "chainId": 101,
      "address": "Epm4KfTj4DMrvqn6Bwg2Tr2N8vhQuNbuK8bESFp4k33K",
      "symbol": "SOL-USDT",
      "name": "Raydium LP Token V4 (SOL-USDT)",
      "decimals": 9,
      "logoURI": "https://raw.githubusercontent.com/solana-labs/token-list/main/assets/mainnet/Epm4KfTj4DMrvqn6Bwg2Tr2N8vhQuNbuK8bESFp4k33K/logo.png",
      "tags": [
        "lp-token"
      ],
      "extensions": {
        "website": "https://raydium.io/"
      }
    },
    {
      "chainId": 101,
      "address": "FA1i7fej1pAbQbnY8NbyYUsTrWcasTyipKreDgy1Mgku",
      "symbol": "YFI-USDT",
      "name": "Raydium LP Token V4 (YFI-USDT)",
      "decimals": 6,
      "logoURI": "https://raw.githubusercontent.com/solana-labs/token-list/main/assets/mainnet/FA1i7fej1pAbQbnY8NbyYUsTrWcasTyipKreDgy1Mgku/logo.png",
      "tags": [
        "lp-token"
      ],
      "extensions": {
        "website": "https://raydium.io/"
      }
    },
    {
      "chainId": 101,
      "address": "HYSAu42BFejBS77jZAZdNAWa3iVcbSRJSzp3wtqCbWwv",
      "symbol": "SRM-USDT",
      "name": "Raydium LP Token V4 (SRM-USDT)",
      "decimals": 6,
      "logoURI": "https://raw.githubusercontent.com/solana-labs/token-list/main/assets/mainnet/HYSAu42BFejBS77jZAZdNAWa3iVcbSRJSzp3wtqCbWwv/logo.png",
      "tags": [
        "lp-token"
      ],
      "extensions": {
        "website": "https://raydium.io/"
      }
    },
    {
      "chainId": 101,
      "address": "2cTCiUnect5Lap2sk19xLby7aajNDYseFhC9Pigou11z",
      "symbol": "FTT-USDT",
      "name": "Raydium LP Token V4 (FTT-USDT)",
      "decimals": 6,
      "logoURI": "https://raw.githubusercontent.com/solana-labs/token-list/main/assets/mainnet/2cTCiUnect5Lap2sk19xLby7aajNDYseFhC9Pigou11z/logo.png",
      "tags": [
        "lp-token"
      ],
      "extensions": {
        "website": "https://raydium.io/"
      }
    },
    {
      "chainId": 101,
      "address": "DgGuvR9GSHimopo3Gc7gfkbKamLKrdyzWkq5yqA6LqYS",
      "symbol": "BTC-USDT",
      "name": "Raydium LP Token V4 (BTC-USDT)",
      "decimals": 6,
      "logoURI": "https://raw.githubusercontent.com/solana-labs/token-list/main/assets/mainnet/DgGuvR9GSHimopo3Gc7gfkbKamLKrdyzWkq5yqA6LqYS/logo.png",
      "tags": [
        "lp-token"
      ],
      "extensions": {
        "website": "https://raydium.io/"
      }
    },
    {
      "chainId": 101,
      "address": "Ba26poEYDy6P2o95AJUsewXgZ8DM9BCsmnU9hmC9i4Ki",
      "symbol": "SUSHI-USDT",
      "name": "Raydium LP Token V4 (SUSHI-USDT)",
      "decimals": 6,
      "logoURI": "https://raw.githubusercontent.com/solana-labs/token-list/main/assets/mainnet/Ba26poEYDy6P2o95AJUsewXgZ8DM9BCsmnU9hmC9i4Ki/logo.png",
      "tags": [
        "lp-token"
      ],
      "extensions": {
        "website": "https://raydium.io/"
      }
    },
    {
      "chainId": 101,
      "address": "D3iGro1vn6PWJXo9QAPj3dfta6dKkHHnmiiym2EfsAmi",
      "symbol": "TOMO-USDT",
      "name": "Raydium LP Token V4 (TOMO-USDT)",
      "decimals": 6,
      "logoURI": "https://raw.githubusercontent.com/solana-labs/token-list/main/assets/mainnet/D3iGro1vn6PWJXo9QAPj3dfta6dKkHHnmiiym2EfsAmi/logo.png",
      "tags": [
        "lp-token"
      ],
      "extensions": {
        "website": "https://raydium.io/"
      }
    },
    {
      "chainId": 101,
      "address": "Dr12Sgt9gkY8WU5tRkgZf1TkVWJbvjYuPAhR3aDCwiiX",
      "symbol": "LINK-USDT",
      "name": "Raydium LP Token V4 (LINK-USDT)",
      "decimals": 6,
      "logoURI": "https://raw.githubusercontent.com/solana-labs/token-list/main/assets/mainnet/Dr12Sgt9gkY8WU5tRkgZf1TkVWJbvjYuPAhR3aDCwiiX/logo.png",
      "tags": [
        "lp-token"
      ],
      "extensions": {
        "website": "https://raydium.io/"
      }
    },
    {
      "chainId": 101,
      "address": "nPrB78ETY8661fUgohpuVusNCZnedYCgghzRJzxWnVb",
      "symbol": "ETH-USDT",
      "name": "Raydium LP Token V4 (ETH-USDT)",
      "decimals": 6,
      "logoURI": "https://raw.githubusercontent.com/solana-labs/token-list/main/assets/mainnet/nPrB78ETY8661fUgohpuVusNCZnedYCgghzRJzxWnVb/logo.png",
      "tags": [
        "lp-token"
      ],
      "extensions": {
        "website": "https://raydium.io/"
      }
    },
    {
      "chainId": 101,
      "address": "EGJht91R7dKpCj8wzALkjmNdUUUcQgodqWCYweyKcRcV",
      "symbol": "YFI-SRM",
      "name": "Raydium LP Token V4 (YFI-SRM)",
      "decimals": 6,
      "logoURI": "https://raw.githubusercontent.com/solana-labs/token-list/main/assets/mainnet/EGJht91R7dKpCj8wzALkjmNdUUUcQgodqWCYweyKcRcV/logo.png",
      "tags": [
        "lp-token"
      ],
      "extensions": {
        "website": "https://raydium.io/"
      }
    },
    {
      "chainId": 101,
      "address": "AsDuPg9MgPtt3jfoyctUCUgsvwqAN6RZPftqoeiPDefM",
      "symbol": "FTT-SRM",
      "name": "Raydium LP Token V4 (FTT-SRM)",
      "decimals": 6,
      "logoURI": "https://raw.githubusercontent.com/solana-labs/token-list/main/assets/mainnet/AsDuPg9MgPtt3jfoyctUCUgsvwqAN6RZPftqoeiPDefM/logo.png",
      "tags": [
        "lp-token"
      ],
      "extensions": {
        "website": "https://raydium.io/"
      }
    },
    {
      "chainId": 101,
      "address": "AGHQxXb3GSzeiLTcLtXMS2D5GGDZxsB2fZYZxSB5weqB",
      "symbol": "BTC-SRM",
      "name": "Raydium LP Token V4 (BTC-SRM)",
      "decimals": 6,
      "logoURI": "https://raw.githubusercontent.com/solana-labs/token-list/main/assets/mainnet/AGHQxXb3GSzeiLTcLtXMS2D5GGDZxsB2fZYZxSB5weqB/logo.png",
      "tags": [
        "lp-token"
      ],
      "extensions": {
        "website": "https://raydium.io/"
      }
    },
    {
      "chainId": 101,
      "address": "3HYhUnUdV67j1vn8fu7ExuVGy5dJozHEyWvqEstDbWwE",
      "symbol": "SUSHI-SRM",
      "name": "Raydium LP Token V4 (SUSHI-SRM)",
      "decimals": 6,
      "logoURI": "https://raw.githubusercontent.com/solana-labs/token-list/main/assets/mainnet/3HYhUnUdV67j1vn8fu7ExuVGy5dJozHEyWvqEstDbWwE/logo.png",
      "tags": [
        "lp-token"
      ],
      "extensions": {
        "website": "https://raydium.io/"
      }
    },
    {
      "chainId": 101,
      "address": "GgH9RnKrQpaMQeqmdbMvs5oo1A24hERQ9wuY2pSkeG7x",
      "symbol": "TOMO-SRM",
      "name": "Raydium LP Token V4 (TOMO-SRM)",
      "decimals": 6,
      "logoURI": "https://raw.githubusercontent.com/solana-labs/token-list/main/assets/mainnet/GgH9RnKrQpaMQeqmdbMvs5oo1A24hERQ9wuY2pSkeG7x/logo.png",
      "tags": [
        "lp-token"
      ],
      "extensions": {
        "website": "https://raydium.io/"
      }
    },
    {
      "chainId": 101,
      "address": "GXN6yJv12o18skTmJXaeFXZVY1iqR18CHsmCT8VVCmDD",
      "symbol": "LINK-SRM",
      "name": "Raydium LP Token V4 (LINK-SRM)",
      "decimals": 6,
      "logoURI": "https://raw.githubusercontent.com/solana-labs/token-list/main/assets/mainnet/GXN6yJv12o18skTmJXaeFXZVY1iqR18CHsmCT8VVCmDD/logo.png",
      "tags": [
        "lp-token"
      ],
      "extensions": {
        "website": "https://raydium.io/"
      }
    },
    {
      "chainId": 101,
      "address": "9VoY3VERETuc2FoadMSYYizF26mJinY514ZpEzkHMtwG",
      "symbol": "ETH-SRM",
      "name": "Raydium LP Token V4 (ETH-SRM)",
      "decimals": 6,
      "logoURI": "https://raw.githubusercontent.com/solana-labs/token-list/main/assets/mainnet/9VoY3VERETuc2FoadMSYYizF26mJinY514ZpEzkHMtwG/logo.png",
      "tags": [
        "lp-token"
      ],
      "extensions": {
        "website": "https://raydium.io/"
      }
    },
    {
      "chainId": 101,
      "address": "AKJHspCwDhABucCxNLXUSfEzb7Ny62RqFtC9uNjJi4fq",
      "symbol": "SRM-SOL",
      "name": "Raydium LP Token V4 (SRM-SOL)",
      "decimals": 6,
      "logoURI": "https://raw.githubusercontent.com/solana-labs/token-list/main/assets/mainnet/AKJHspCwDhABucCxNLXUSfEzb7Ny62RqFtC9uNjJi4fq/logo.png",
      "tags": [
        "lp-token"
      ],
      "extensions": {
        "website": "https://raydium.io/"
      }
    },
    {
      "chainId": 101,
      "address": "2doeZGLJyACtaG9DCUyqMLtswesfje1hjNA11hMdj6YU",
      "symbol": "TULIP-USDC",
      "name": "Raydium LP Token V4 (TULIP-USDC)",
      "decimals": 6,
      "logoURI": "https://raw.githubusercontent.com/solana-labs/token-list/main/assets/mainnet/2doeZGLJyACtaG9DCUyqMLtswesfje1hjNA11hMdj6YU/logo.svg",
      "tags": [
        "lp-token"
      ],
      "extensions": {
        "website": "https://raydium.io/"
      }
    },
    {
      "chainId": 101,
      "address": "AcstFzGGawvvdVhYV9bftr7fmBHbePUjhv53YK1W3dZo",
      "symbol": "LSD",
      "name": "LSD",
      "decimals": 9,
      "logoURI": "https://raw.githubusercontent.com/solana-labs/token-list/main/assets/mainnet/AcstFzGGawvvdVhYV9bftr7fmBHbePUjhv53YK1W3dZo/logo.svg",
      "tags": [
        "nft"
      ],
      "extensions": {
        "website": "https://solible.com/"
      }
    },
    {
      "chainId": 101,
      "address": "91fSFQsPzMLat9DHwLdQacW3i3EGnWds5tA5mt7yLiT9",
      "symbol": "Unlimited Energy",
      "name": "Unlimited Energy",
      "decimals": 9,
      "tags": [
        "nft"
      ],
      "extensions": {
        "website": "https://solible.com/"
      }
    },
    {
      "chainId": 101,
      "address": "29PEpZeuqWf9tS2gwCjpeXNdXLkaZSMR2s1ibkvGsfnP",
      "symbol": "Need for Speed",
      "name": "Need for Speed",
      "decimals": 9,
      "tags": [
        "nft"
      ],
      "extensions": {
        "website": "https://solible.com/"
      }
    },
    {
      "chainId": 101,
      "address": "HsY8PNar8VExU335ZRYzg89fX7qa4upYu6vPMPFyCDdK",
      "symbol": "ADOR OPENS",
      "name": "ADOR OPENS",
      "decimals": 0,
      "tags": [
        "nft"
      ],
      "extensions": {
        "website": "https://solible.com/"
      }
    },
    {
      "chainId": 101,
      "address": "EDP8TpLJ77M3KiDgFkZW4v4mhmKJHZi9gehYXenfFZuL",
      "symbol": "CMS - Rare",
      "name": "CMS - Rare",
      "decimals": 0,
      "tags": [
        "nft"
      ],
      "extensions": {
        "website": "https://solible.com/"
      }
    },
    {
      "chainId": 101,
      "address": "BrUKFwAABkExb1xzYU4NkRWzjBihVQdZ3PBz4m5S8if3",
      "symbol": "Tesla",
      "name": "Tesla",
      "decimals": 0,
      "tags": [
        "nft"
      ],
      "extensions": {
        "website": "https://solible.com/"
      }
    },
    {
      "chainId": 101,
      "address": "9CmQwpvVXRyixjiE3LrbSyyopPZohNDN1RZiTk8rnXsQ",
      "symbol": "DeceFi",
      "name": "DeceFi",
      "decimals": 0,
      "tags": [
        "nft"
      ],
      "extensions": {
        "website": "https://solible.com/"
      }
    },
    {
      "chainId": 101,
      "address": "F6ST1wWkx2PeH45sKmRxo1boyuzzWCfpnvyKL4BGeLxF",
      "symbol": "Power User",
      "name": "Power User",
      "decimals": 0,
      "tags": [
        "nft"
      ],
      "extensions": {
        "website": "https://solible.com/"
      }
    },
    {
      "chainId": 101,
      "address": "dZytJ7iPDcCu9mKe3srL7bpUeaR3zzkcVqbtqsmxtXZ",
      "symbol": "VIP Member",
      "name": "VIP Member",
      "decimals": 0,
      "tags": [
        "nft"
      ],
      "extensions": {
        "website": "https://solible.com/"
      }
    },
    {
      "chainId": 101,
      "address": "8T4vXgwZUWwsbCDiptHFHjdfexvLG9UP8oy1psJWEQdS",
      "symbol": "Uni Christmas",
      "name": "Uni Christmas",
      "decimals": 0,
      "tags": [
        "nft"
      ],
      "extensions": {
        "website": "https://solible.com/"
      }
    },
    {
      "chainId": 101,
      "address": "EjFGGJSyp9UDS8aqafET5LX49nsG326MeNezYzpiwgpQ",
      "symbol": "BNB",
      "name": "BNB",
      "decimals": 0,
      "tags": [
        "nft"
      ],
      "extensions": {
        "website": "https://solible.com/"
      }
    },
    {
      "chainId": 101,
      "address": "FkmkTr4en8CXkfo9jAwEMov6PVNLpYMzWr3Udqf9so8Z",
      "symbol": "Seldom",
      "name": "Seldom",
      "decimals": 9,
      "tags": [
        "nft"
      ],
      "extensions": {
        "website": "https://solible.com/"
      }
    },
    {
      "chainId": 101,
      "address": "2gn1PJdMAU92SU5inLSp4Xp16ZC5iLF6ScEi7UBvp8ZD",
      "symbol": "Satoshi Closeup",
      "name": "Satoshi Closeup",
      "decimals": 9,
      "tags": [
        "nft"
      ],
      "extensions": {
        "website": "https://solible.com/"
      }
    },
    {
      "chainId": 101,
      "address": "7mhZHtPL4GFkquQR4Y6h34Q8hNkQvGc1FaNtyE43NvUR",
      "symbol": "Satoshi GB",
      "name": "Satoshi GB",
      "decimals": 9,
      "tags": [
        "nft"
      ],
      "extensions": {
        "website": "https://solible.com/"
      }
    },
    {
      "chainId": 101,
      "address": "8RoKfLx5RCscbtVh8kYb81TF7ngFJ38RPomXtUREKsT2",
      "symbol": "Satoshi OG",
      "name": "Satoshi OG",
      "decimals": 9,
      "tags": [
        "nft"
      ],
      "extensions": {
        "website": "https://solible.com/"
      }
    },
    {
      "chainId": 101,
      "address": "9rw5hyDngBQ3yDsCRHqgzGHERpU2zaLh1BXBUjree48J",
      "symbol": "Satoshi BTC",
      "name": "Satoshi BTC",
      "decimals": 9,
      "tags": [
        "nft"
      ],
      "extensions": {
        "website": "https://solible.com/"
      }
    },
    {
      "chainId": 101,
      "address": "AiD7J6D5Hny5DJB1MrYBc2ePQqy2Yh4NoxWwYfR7PzxH",
      "symbol": "Satoshi GB",
      "name": "Satoshi GB",
      "decimals": 9,
      "tags": [
        "nft"
      ],
      "extensions": {
        "website": "https://solible.com/"
      }
    },
    {
      "chainId": 101,
      "address": "4qzEcYvT6TuJME2EMZ5vjaLvQja6R4hKjarA73WQUwt6",
      "name": "APESZN_HOODIE",
      "symbol": "APESZN_HOODIE",
      "decimals": 0,
      "tags": [
        "nft"
      ],
      "extensions": {
        "website": "https://solible.com/"
      }
    },
    {
      "chainId": 101,
      "address": "APhyVWtzjdTVYhyta9ngSiCDk2pLi8eEZKsHGSbsmwv6",
      "name": "APESZN_TEE_SHIRT",
      "symbol": "APESZN_TEE_SHIRT",
      "decimals": 0,
      "tags": [
        "nft"
      ],
      "extensions": {
        "website": "https://solible.com/"
      }
    },
    {
      "chainId": 101,
      "address": "bxiA13fpU1utDmYuUvxvyMT8odew5FEm96MRv7ij3eb",
      "symbol": "Satoshi",
      "name": "Satoshi",
      "decimals": 9,
      "tags": [
        "nft"
      ],
      "extensions": {
        "website": "https://solible.com/"
      }
    },
    {
      "chainId": 101,
      "address": "GoC24kpj6TkvjzspXrjSJC2CVb5zMWhLyRcHJh9yKjRF",
      "symbol": "Satoshi Closeup",
      "name": "Satoshi Closeup",
      "decimals": 9,
      "tags": [
        "nft"
      ],
      "extensions": {
        "website": "https://solible.com/"
      }
    },
    {
      "chainId": 101,
      "address": "oCUduD44ETuZ65bpWdPzPDSnAdreg1sJrugfwyFZVHV",
      "symbol": "Satoshi BTC",
      "name": "Satoshi BTC",
      "decimals": 9,
      "tags": [
        "nft"
      ],
      "extensions": {
        "website": "https://solible.com/"
      }
    },
    {
      "chainId": 101,
      "address": "9Vvre2DxBB9onibwYDHeMsY1cj6BDKtEDccBPWRN215E",
      "symbol": "Satoshi Nakamoto",
      "name": "Satoshi Nakamoto",
      "decimals": 9,
      "tags": [
        "nft"
      ],
      "extensions": {
        "website": "https://solible.com/"
      }
    },
    {
      "chainId": 101,
      "address": "7RpFk44cMTAUt9CcjEMWnZMypE9bYQsjBiSNLn5qBvhP",
      "symbol": "Charles Hoskinson",
      "name": "Charles Hoskinson",
      "decimals": 9,
      "tags": [
        "nft"
      ],
      "extensions": {
        "website": "https://solible.com/"
      }
    },
    {
      "chainId": 101,
      "address": "GyRkPAxpd9XrMHcBF6fYHVRSZQvQBwAGKAGQeBPSKzMq",
      "symbol": "SBF",
      "name": "SBF",
      "decimals": 0,
      "tags": [
        "nft"
      ],
      "extensions": {
        "website": "https://solible.com/"
      }
    },
    {
      "chainId": 101,
      "address": "AgdBQN2Sy2abiZ2KToWeUsQ9PHdCv95wt6kVWRf5zDkx",
      "symbol": "Bitcoin Tram",
      "name": "Bitcoin Tram",
      "decimals": 0,
      "tags": [
        "nft"
      ],
      "extensions": {
        "website": "https://solible.com/"
      }
    },
    {
      "chainId": 101,
      "address": "7TRzvCqXN8KSXggbSyeEG2Z9YBBhEFmbtmv6FLbd4mmd",
      "symbol": "SRM tee-shirt",
      "name": "SRM tee-shirt",
      "decimals": 0,
      "tags": [
        "nft"
      ],
      "extensions": {
        "website": "https://solible.com/"
      }
    },
    {
      "chainId": 101,
      "address": "gksYzxitEf2HyE7Bb81vvHXNH5f3wa43jvXf4TcUZwb",
      "symbol": "PERK",
      "name": "PERK",
      "decimals": 6,
      "logoURI": "https://raw.githubusercontent.com/solana-labs/token-list/main/assets/mainnet/gksYzxitEf2HyE7Bb81vvHXNH5f3wa43jvXf4TcUZwb/logo.png",
      "tags": [],
      "extensions": {
        "website": "https://perk.exchange/"
      }
    },
    {
      "chainId": 101,
      "address": "BDxWSxkMLW1nJ3VggamUKkEKrtCaVqzFxoDApM8HdBks",
      "symbol": "BTSG",
      "name": "BitSong",
      "decimals": 6,
      "logoURI": "https://raw.githubusercontent.com/solana-labs/token-list/main/assets/mainnet/BDxWSxkMLW1nJ3VggamUKkEKrtCaVqzFxoDApM8HdBks/logo.png",
      "tags": [],
      "extensions": {
        "website": "https://bitsong.io/",
        "coingeckoId": "bitsong"
      }
    },
    {
      "chainId": 101,
      "address": "5ddiFxh3J2tcZHfn8uhGRYqu16P3FUvBfh8WoZPUHKW5",
      "name": "EOSBEAR",
      "symbol": "EOSBEAR",
      "decimals": 6,
      "logoURI": "",
      "tags": [
        "leveraged",
        "bear"
      ],
      "extensions": {
        "coingeckoId": "3x-short-eos-token",
        "serumV3Usdc": "2BQrJP599QVKRyHhyJ6oRrTPNUmPBgXxiBo2duvYdacy"
      }
    },
    {
      "chainId": 101,
      "address": "qxxF6S62hmZF5bo46mS7C2qbBa87qRossAM78VzsDqi",
      "name": "EOSBULL",
      "symbol": "EOSBULL",
      "decimals": 6,
      "logoURI": "",
      "tags": [
        "leveraged",
        "bull"
      ],
      "extensions": {
        "coingeckoId": "3x-long-eos-token"
      }
    },
    {
      "chainId": 101,
      "address": "2CDLbxeuqkLTLY3em6FFQgfBQV5LRnEsJJgcFCvWKNcS",
      "name": "BNBBEAR",
      "symbol": "BNBBEAR",
      "decimals": 6,
      "logoURI": "",
      "tags": [
        "leveraged",
        "bear"
      ],
      "extensions": {
        "coingeckoId": "3x-short-bnb-token"
      }
    },
    {
      "chainId": 101,
      "address": "AfjHjdLibuXyvmz7PyTSc5KEcGBh43Kcu8Sr2tyDaJyt",
      "name": "BNBBULL",
      "symbol": "BNBBULL",
      "decimals": 6,
      "logoURI": "",
      "tags": [
        "leveraged",
        "bull"
      ],
      "extensions": {
        "coingeckoId": "3x-long-bnb-token"
      }
    },
    {
      "chainId": 101,
      "address": "8kA1WJKoLTxtACNPkvW6UNufsrpxUY57tXZ9KmG9123t",
      "name": "BSVBULL",
      "symbol": "BSVBULL",
      "decimals": 6,
      "logoURI": "",
      "tags": [
        "leveraged",
        "bull"
      ],
      "extensions": {
        "coingeckoId": "3x-long-bitcoin-sv-token"
      }
    },
    {
      "chainId": 101,
      "address": "2FGW8BVMu1EHsz2ZS9rZummDaq6o2DVrZZPw4KaAvDWh",
      "name": "BSVBEAR",
      "symbol": "BSVBEAR",
      "decimals": 6,
      "logoURI": "",
      "tags": [
        "leveraged",
        "bear"
      ],
      "extensions": {
        "coingeckoId": "3x-short-bitcoin-sv-token"
      }
    },
    {
      "chainId": 101,
      "address": "8L9XGTMzcqS9p61zsR35t7qipwAXMYkD6disWoDFZiFT",
      "name": "LTCBEAR",
      "symbol": "LTCBEAR",
      "decimals": 6,
      "logoURI": "",
      "tags": [
        "leveraged",
        "bear"
      ],
      "extensions": {
        "coingeckoId": "3x-short-litecoin-token"
      }
    },
    {
      "chainId": 101,
      "address": "863ZRjf1J8AaVuCqypAdm5ktVyGYDiBTvD1MNHKrwyjp",
      "name": "LTCBULL",
      "symbol": "LTCBULL",
      "decimals": 6,
      "logoURI": "",
      "tags": [
        "leveraged",
        "bull"
      ],
      "extensions": {
        "coingeckoId": "3x-long-litecoin-token"
      }
    },
    {
      "chainId": 101,
      "address": "GkSPaHdY2raetuYzsJYacHtrAtQUfWt64bpd1VzxJgSD",
      "name": "BULL",
      "symbol": "BULL",
      "decimals": 6,
      "logoURI": "",
      "tags": [
        "leveraged",
        "bull"
      ],
      "extensions": {
        "coingeckoId": "3x-long-bitcoin-token"
      }
    },
    {
      "chainId": 101,
      "address": "45vwTZSDFBiqCMRdtK4xiLCHEov8LJRW8GwnofG8HYyH",
      "name": "BEAR",
      "symbol": "BEAR",
      "decimals": 6,
      "logoURI": "",
      "tags": [
        "leveraged",
        "bear"
      ],
      "extensions": {
        "coingeckoId": "3x-short-bitcoin-token"
      }
    },
    {
      "chainId": 101,
      "address": "2VTAVf1YCwamD3ALMdYHRMV5vPUCXdnatJH5f1khbmx6",
      "name": "BCHBEAR",
      "symbol": "BCHBEAR",
      "decimals": 6,
      "logoURI": "",
      "tags": [
        "leveraged",
        "bear"
      ],
      "extensions": {
        "coingeckoId": "3x-short-bitcoin-cash-token"
      }
    },
    {
      "chainId": 101,
      "address": "22xoSp66BDt4x4Q5xqxjaSnirdEyharoBziSFChkLFLy",
      "name": "BCHBULL",
      "symbol": "BCHBULL",
      "decimals": 6,
      "logoURI": "",
      "tags": [
        "leveraged",
        "bull"
      ],
      "extensions": {
        "coingeckoId": "3x-long-bitcoin-cash-token"
      }
    },
    {
      "chainId": 101,
      "address": "CwChm6p9Q3yFrjzVeiLTTbsoJkooscof5SJYZc2CrNqG",
      "name": "ETHBULL",
      "symbol": "ETHBULL",
      "decimals": 6,
      "logoURI": "",
      "tags": [
        "leveraged",
        "bull"
      ],
      "extensions": {
        "coingeckoId": "3x-long-ethereum-token",
        "serumV3Usdt": "FuhKVt5YYCv7vXnADXtb7vqzYn82PJoap86q5wm8LX8Q"
      }
    },
    {
      "chainId": 101,
      "address": "Bvv9xLodFrvDFSno9Ud8SEh5zVtBDQQjnBty2SgMcJ2s",
      "name": "ETHBEAR",
      "symbol": "ETHBEAR",
      "decimals": 6,
      "logoURI": "",
      "tags": [
        "leveraged",
        "bear"
      ],
      "extensions": {
        "coingeckoId": "3x-short-ethereum-token"
      }
    },
    {
      "chainId": 101,
      "address": "HRhaNssoyv5tKFRcbPg69ULEbcD8DPv99GdXLcdkgc1A",
      "name": "ALTBULL",
      "symbol": "ALTBULL",
      "decimals": 6,
      "logoURI": "",
      "tags": [
        "leveraged",
        "bull"
      ],
      "extensions": {
        "coingeckoId": "3x-long-altcoin-index-token"
      }
    },
    {
      "chainId": 101,
      "address": "9Mu1KmjBKTUWgpDoeTJ5oD7XFQmEiZxzspEd3TZGkavx",
      "name": "ALTBEAR",
      "symbol": "ALTBEAR",
      "decimals": 6,
      "logoURI": "",
      "tags": [
        "leveraged",
        "bear"
      ],
      "extensions": {
        "coingeckoId": "3x-short-altcoin-index-token"
      }
    },
    {
      "chainId": 101,
      "address": "AYL1adismZ1U9pTuN33ahG4aYc5XTZQL4vKFx9ofsGWD",
      "name": "BULLSHIT",
      "symbol": "BULLSHIT",
      "decimals": 6,
      "logoURI": "",
      "tags": [
        "leveraged",
        "bull"
      ],
      "extensions": {
        "coingeckoId": "3x-long-shitcoin-index-token"
      }
    },
    {
      "chainId": 101,
      "address": "5jqymuoXXVcUuJKrf1MWiHSqHyg2osMaJGVy69NsJWyP",
      "name": "BEARSHIT",
      "symbol": "BEARSHIT",
      "decimals": 6,
      "logoURI": "",
      "tags": [
        "leveraged",
        "bear"
      ],
      "extensions": {
        "coingeckoId": "3x-short-shitcoin-index-token"
      }
    },
    {
      "chainId": 101,
      "address": "EL1aDTnLKjf4SaGpqtxJPyK94imSBr8fWDbcXjXQrsmj",
      "name": "MIDBULL",
      "symbol": "MIDBULL",
      "decimals": 6,
      "logoURI": "",
      "tags": [
        "leveraged",
        "bull"
      ],
      "extensions": {
        "coingeckoId": "3x-long-midcap-index-token",
        "serumV3Usdc": "8BBtLkoaEyavREriwGUudzAcihTH9SJLAPBbgb7QZe9y"
      }
    },
    {
      "chainId": 101,
      "address": "2EPvVjHusU3ozoucmdhhnqv3HQtBsQmjTnSa87K91HkC",
      "name": "MIDBEAR",
      "symbol": "MIDBEAR",
      "decimals": 6,
      "logoURI": "",
      "tags": [
        "leveraged",
        "bear"
      ],
      "extensions": {
        "coingeckoId": "3x-short-midcap-index-token"
      }
    },
    {
      "chainId": 101,
      "address": "8TCfJTyeqNBZqyDMY4VwDY7kdCCY7pcbJJ58CnKHkMu2",
      "name": "LINKBEAR",
      "symbol": "LINKBEAR",
      "decimals": 6,
      "logoURI": "",
      "tags": [
        "leveraged",
        "bear"
      ],
      "extensions": {
        "coingeckoId": "3x-short-chainlink-token"
      }
    },
    {
      "chainId": 101,
      "address": "EsUoZMbACNMppdqdmuLCFLet8VXxt2h47N9jHCKwyaPz",
      "name": "LINKBULL",
      "symbol": "LINKBULL",
      "decimals": 6,
      "logoURI": "",
      "tags": [
        "leveraged",
        "bull"
      ],
      "extensions": {
        "coingeckoId": "3x-long-chainlink-token"
      }
    },
    {
      "chainId": 101,
      "address": "262cQHT3soHwzuo2oVSy5kAfHcFZ1Jjn8C1GRLcQNKA3",
      "name": "XRPBULL",
      "symbol": "XRPBULL",
      "decimals": 6,
      "logoURI": "",
      "tags": [
        "leveraged",
        "bull"
      ],
      "extensions": {
        "coingeckoId": "3x-long-xrp-token"
      }
    },
    {
      "chainId": 101,
      "address": "5AX3ZyDN1rpamEzHpLfsJ5t6TyNECKSwPRfnzVHVuRFj",
      "symbol": "YUMZ",
      "name": "Food tasting Social Token",
      "decimals": 8,
      "logoURI": "https://cdn.jsdelivr.net/gh/yu-ming-chen/yumzToken/logo.JPG",
      "tags": [
        "social-token",
        "yumz"
      ]
    },
    {
      "chainId": 101,
      "address": "8sxtSswmQ7Lcd2GjK6am37Z61wJZjA2SzE7Luf7yaKBB",
      "name": "XRPBEAR",
      "symbol": "XRPBEAR",
      "decimals": 6,
      "logoURI": "",
      "tags": [
        "leveraged",
        "bear"
      ],
      "extensions": {
        "coingeckoId": "3x-short-xrp-token"
      }
    },
    {
      "chainId": 101,
      "address": "91z91RukFM16hyEUCXuwMQwp2BW3vanNG5Jh5yj6auiJ",
      "name": "BVOL",
      "symbol": "BVOL",
      "decimals": 6,
      "logoURI": "",
      "tags": [],
      "extensions": {
        "coingeckoId": "1x-long-btc-implied-volatility-token"
      }
    },
    {
      "chainId": 101,
      "address": "5TY71D29Cyuk9UrsSxLXw2quJBpS7xDDFuFu2K9W7Wf9",
      "name": "IBlive",
      "symbol": "IBVOL",
      "decimals": 6,
      "logoURI": "",
      "tags": [],
      "extensions": {
        "coingeckoId": "1x-short-btc-implied-volatility"
      }
    },
    {
      "chainId": 101,
      "address": "dK83wTVypEpa1pqiBbHY3MNuUnT3ADUZM4wk9VZXZEc",
      "name": "Wrapped Aave",
      "symbol": "AAVE",
      "decimals": 6,
      "logoURI": "https://raw.githubusercontent.com/solana-labs/token-list/main/assets/mainnet/dK83wTVypEpa1pqiBbHY3MNuUnT3ADUZM4wk9VZXZEc/logo.png",
      "tags": [],
      "extensions": {
        "serumV3Usdt": "6bxuB5N3bt3qW8UnPNLgMMzDq5sEH8pFmYJYGgzvE11V",
        "coingeckoId": "aave"
      }
    },
    {
      "chainId": 101,
      "address": "A6aY2ceogBz1VaXBxm1j2eJuNZMRqrWUAnKecrMH85zj",
      "name": "LQID",
      "symbol": "LQID",
      "decimals": 6,
      "logoURI": "https://raw.githubusercontent.com/solana-labs/token-list/main/assets/mainnet/A6aY2ceogBz1VaXBxm1j2eJuNZMRqrWUAnKecrMH85zj/logo.svg",
      "tags": []
    },
    {
      "chainId": 101,
      "address": "7CnFGR9mZWyAtWxPcVuTewpyC3A3MDW4nLsu5NY6PDbd",
      "name": "SECO",
      "symbol": "SECO",
      "decimals": 6,
      "logoURI": "",
      "tags": [],
      "extensions": {
        "coingeckoId": "serum-ecosystem-token"
      }
    },
    {
      "chainId": 101,
      "address": "3GECTP7H4Tww3w8jEPJCJtXUtXxiZty31S9szs84CcwQ",
      "name": "HOLY",
      "symbol": "HOLY",
      "decimals": 6,
      "logoURI": "",
      "tags": [],
      "extensions": {
        "coingeckoId": "holy-trinity"
      }
    },
    {
      "chainId": 101,
      "address": "6ry4WBDvAwAnrYJVv6MCog4J8zx6S3cPgSqnTsDZ73AR",
      "name": "TRYB",
      "symbol": "TRYB",
      "decimals": 6,
      "logoURI": "",
      "tags": [],
      "extensions": {
        "serumV3Usdt": "AADohBGxvf7bvixs2HKC3dG2RuU3xpZDwaTzYFJThM8U",
        "coingeckoId": "bilira"
      }
    },
    {
      "chainId": 101,
      "address": "ASboaJPFtJeCS5eG4gL3Lg95xrTz2UZSLE9sdJtY93kE",
      "name": "DOGEBULL",
      "symbol": "DOGEBULL",
      "decimals": 6,
      "logoURI": "",
      "tags": [
        "leveraged",
        "bull"
      ],
      "extensions": {
        "coingeckoId": "3x-long-dogecoin-token"
      }
    },
    {
      "chainId": 101,
      "address": "Gnhy3boBT4MA8TTjGip5ND2uNsceh1Wgeaw1rYJo51ZY",
      "symbol": "MAPSPOOL",
      "name": "Bonfida Maps Pool",
      "decimals": 6,
      "logoURI": "https://raw.githubusercontent.com/solana-labs/token-list/main/assets/mainnet/Gnhy3boBT4MA8TTjGip5ND2uNsceh1Wgeaw1rYJo51ZY/logo.svg",
      "tags": [],
      "extensions": {
        "website": "https://bonfida.com/"
      }
    },
    {
      "chainId": 101,
      "address": "9iDWyYZ5VHBCxxmWZogoY3Z6FSbKsX4WFe37c728krdT",
      "symbol": "OXYPOOL",
      "name": "Bonfida Oxy Pool",
      "decimals": 6,
      "logoURI": "https://raw.githubusercontent.com/solana-labs/token-list/main/assets/mainnet/9iDWyYZ5VHBCxxmWZogoY3Z6FSbKsX4WFe37c728krdT/logo.svg",
      "tags": [],
      "extensions": {
        "website": "https://bonfida.com/"
      }
    },
    {
      "chainId": 101,
      "address": "D68NB5JkzvyNCZAvi6EGtEcGvSoRNPanU9heYTAUFFRa",
      "name": "PERP",
      "symbol": "PERP",
      "decimals": 6,
      "logoURI": "https://raw.githubusercontent.com/solana-labs/token-list/main/assets/mainnet/D68NB5JkzvyNCZAvi6EGtEcGvSoRNPanU9heYTAUFFRa/logo.png",
      "tags": [],
      "extensions": {
        "coingeckoId": "perpetual-protocol"
      }
    },
    {
      "chainId": 101,
      "address": "93a1L7xaEV7vZGzNXCcb9ztZedbpKgUiTHYxmFKJwKvc",
      "symbol": "RAYPOOL",
      "name": "Bonfida Ray Pool",
      "decimals": 6,
      "logoURI": "https://raw.githubusercontent.com/solana-labs/token-list/main/assets/mainnet/93a1L7xaEV7vZGzNXCcb9ztZedbpKgUiTHYxmFKJwKvc/logo.png",
      "tags": [],
      "extensions": {
        "website": "https://bonfida.com/"
      }
    },
    {
      "chainId": 101,
      "address": "FeGn77dhg1KXRRFeSwwMiykZnZPw5JXW6naf2aQgZDQf",
      "symbol": "wWETH",
      "name": "Wrapped Ether (Wormhole)",
      "decimals": 9,
      "logoURI": "https://raw.githubusercontent.com/solana-labs/token-list/main/assets/mainnet/FeGn77dhg1KXRRFeSwwMiykZnZPw5JXW6naf2aQgZDQf/logo.png",
      "tags": [
        "wrapped",
        "wormhole"
      ],
      "extensions": {
        "address": "0xC02aaA39b223FE8D0A0e5C4F27eAD9083C756Cc2",
        "bridgeContract": "https://etherscan.io/address/0xf92cD566Ea4864356C5491c177A430C222d7e678",
        "assetContract": "https://etherscan.io/address/0xC02aaA39b223FE8D0A0e5C4F27eAD9083C756Cc2",
        "coingeckoId": "weth"
      }
    },
    {
      "chainId": 101,
      "address": "GbBWwtYTMPis4VHb8MrBbdibPhn28TSrLB53KvUmb7Gi",
      "symbol": "wFTT",
      "name": "Wrapped FTT (Wormhole)",
      "decimals": 9,
      "logoURI": "https://raw.githubusercontent.com/solana-labs/token-list/main/assets/mainnet/GbBWwtYTMPis4VHb8MrBbdibPhn28TSrLB53KvUmb7Gi/logo.png",
      "tags": [
        "wrapped",
        "wormhole"
      ],
      "extensions": {
        "address": "0x50d1c9771902476076ecfc8b2a83ad6b9355a4c9",
        "bridgeContract": "https://etherscan.io/address/0xf92cD566Ea4864356C5491c177A430C222d7e678",
        "assetContract": "https://etherscan.io/address/0x50d1c9771902476076ecfc8b2a83ad6b9355a4c9",
        "coingeckoId": "ftx-token"
      }
    },
    {
      "chainId": 101,
      "address": "AbLwQCyU9S8ycJgu8wn6woRCHSYJmjMpJFcAHQ6vjq2P",
      "symbol": "wTUSD",
      "name": "TrueUSD (Wormhole)",
      "decimals": 9,
      "logoURI": "https://raw.githubusercontent.com/solana-labs/token-list/main/assets/mainnet/AbLwQCyU9S8ycJgu8wn6woRCHSYJmjMpJFcAHQ6vjq2P/logo.png",
      "tags": [
        "wrapped",
        "wormhole"
      ],
      "extensions": {
        "address": "0x0000000000085d4780B73119b644AE5ecd22b376",
        "bridgeContract": "https://etherscan.io/address/0xf92cD566Ea4864356C5491c177A430C222d7e678",
        "assetContract": "https://etherscan.io/address/0x0000000000085d4780B73119b644AE5ecd22b376",
        "coingeckoId": "true-usd"
      }
    },
    {
      "chainId": 101,
      "address": "3JfuyCg5891hCX1ZTbvt3pkiaww3XwgyqQH6E9eHtqKD",
      "symbol": "wLON",
      "name": "Tokenlon (Wormhole)",
      "decimals": 9,
      "logoURI": "https://raw.githubusercontent.com/solana-labs/token-list/main/assets/mainnet/3JfuyCg5891hCX1ZTbvt3pkiaww3XwgyqQH6E9eHtqKD/logo.png",
      "tags": [
        "wrapped",
        "wormhole"
      ],
      "extensions": {
        "address": "0x0000000000095413afC295d19EDeb1Ad7B71c952",
        "bridgeContract": "https://etherscan.io/address/0xf92cD566Ea4864356C5491c177A430C222d7e678",
        "assetContract": "https://etherscan.io/address/0x0000000000095413afC295d19EDeb1Ad7B71c952",
        "coingeckoId": "tokenlon"
      }
    },
    {
      "chainId": 101,
      "address": "6k7mrqiAqEWnABVN8FhfuNUrmrnaMh44nNWydNXctbpV",
      "symbol": "wALBT",
      "name": "AllianceBlock Token (Wormhole)",
      "decimals": 9,
      "logoURI": "https://raw.githubusercontent.com/solana-labs/token-list/main/assets/mainnet/6k7mrqiAqEWnABVN8FhfuNUrmrnaMh44nNWydNXctbpV/logo.png",
      "tags": [
        "wrapped",
        "wormhole"
      ],
      "extensions": {
        "address": "0x00a8b738E453fFd858a7edf03bcCfe20412f0Eb0",
        "bridgeContract": "https://etherscan.io/address/0xf92cD566Ea4864356C5491c177A430C222d7e678",
        "assetContract": "https://etherscan.io/address/0x00a8b738E453fFd858a7edf03bcCfe20412f0Eb0",
        "coingeckoId": "allianceblock"
      }
    },
    {
      "chainId": 101,
      "address": "4b166BQEQunjg8oNTDcLeWU3nidQnVTL1Vni8ANU7Mvt",
      "symbol": "wSKL",
      "name": "SKALE (Wormhole)",
      "decimals": 9,
      "logoURI": "https://raw.githubusercontent.com/solana-labs/token-list/main/assets/mainnet/4b166BQEQunjg8oNTDcLeWU3nidQnVTL1Vni8ANU7Mvt/logo.png",
      "tags": [
        "wrapped",
        "wormhole"
      ],
      "extensions": {
        "address": "0x00c83aeCC790e8a4453e5dD3B0B4b3680501a7A7",
        "bridgeContract": "https://etherscan.io/address/0xf92cD566Ea4864356C5491c177A430C222d7e678",
        "assetContract": "https://etherscan.io/address/0x00c83aeCC790e8a4453e5dD3B0B4b3680501a7A7",
        "coingeckoId": "skale"
      }
    },
    {
      "chainId": 101,
      "address": "CcHhpEx9VcWx7UBJC8DJaR5h3wNdexsQtB1nEfekjSHn",
      "symbol": "wUFT",
      "name": "UniLend Finance Token (Wormhole)",
      "decimals": 9,
      "logoURI": "https://raw.githubusercontent.com/solana-labs/token-list/main/assets/mainnet/CcHhpEx9VcWx7UBJC8DJaR5h3wNdexsQtB1nEfekjSHn/logo.png",
      "tags": [
        "wrapped",
        "wormhole"
      ],
      "extensions": {
        "address": "0x0202Be363B8a4820f3F4DE7FaF5224fF05943AB1",
        "bridgeContract": "https://etherscan.io/address/0xf92cD566Ea4864356C5491c177A430C222d7e678",
        "assetContract": "https://etherscan.io/address/0x0202Be363B8a4820f3F4DE7FaF5224fF05943AB1",
        "coingeckoId": "unlend-finance"
      }
    },
    {
      "chainId": 101,
      "address": "VPjCJkR1uZGT9k9q7PsLArS5sEQtWgij8eZC8tysCy7",
      "symbol": "wORN",
      "name": "Orion Protocol (Wormhole)",
      "decimals": 8,
      "logoURI": "https://raw.githubusercontent.com/solana-labs/token-list/main/assets/mainnet/VPjCJkR1uZGT9k9q7PsLArS5sEQtWgij8eZC8tysCy7/logo.png",
      "tags": [
        "wrapped",
        "wormhole"
      ],
      "extensions": {
        "address": "0x0258F474786DdFd37ABCE6df6BBb1Dd5dfC4434a",
        "bridgeContract": "https://etherscan.io/address/0xf92cD566Ea4864356C5491c177A430C222d7e678",
        "assetContract": "https://etherscan.io/address/0x0258F474786DdFd37ABCE6df6BBb1Dd5dfC4434a",
        "coingeckoId": "orion-protocol"
      }
    },
    {
      "chainId": 101,
      "address": "CxzHZtzrm6bAz6iFCAGgCYCd3iQb5guUD7oQXKxdgk5c",
      "symbol": "wSRK",
      "name": "SparkPoint (Wormhole)",
      "decimals": 9,
      "logoURI": "https://raw.githubusercontent.com/solana-labs/token-list/main/assets/mainnet/CxzHZtzrm6bAz6iFCAGgCYCd3iQb5guUD7oQXKxdgk5c/logo.png",
      "tags": [
        "wrapped",
        "wormhole"
      ],
      "extensions": {
        "address": "0x0488401c3F535193Fa8Df029d9fFe615A06E74E6",
        "bridgeContract": "https://etherscan.io/address/0xf92cD566Ea4864356C5491c177A430C222d7e678",
        "assetContract": "https://etherscan.io/address/0x0488401c3F535193Fa8Df029d9fFe615A06E74E6",
        "coingeckoId": "sparkpoint"
      }
    },
    {
      "chainId": 101,
      "address": "FqMZWvmii4NNzhLBKGzkvGj3e3XTxNVDNSKDJnt9fVQV",
      "symbol": "wUMA",
      "name": "UMA Voting Token v1 (Wormhole)",
      "decimals": 9,
      "logoURI": "https://raw.githubusercontent.com/solana-labs/token-list/main/assets/mainnet/FqMZWvmii4NNzhLBKGzkvGj3e3XTxNVDNSKDJnt9fVQV/logo.png",
      "tags": [
        "wrapped",
        "wormhole"
      ],
      "extensions": {
        "address": "0x04Fa0d235C4abf4BcF4787aF4CF447DE572eF828",
        "bridgeContract": "https://etherscan.io/address/0xf92cD566Ea4864356C5491c177A430C222d7e678",
        "assetContract": "https://etherscan.io/address/0x04Fa0d235C4abf4BcF4787aF4CF447DE572eF828",
        "coingeckoId": "uma"
      }
    },
    {
      "chainId": 101,
      "address": "6GGNzF99kCG1ozQbP7M7EYW9zPbQGPMwTCCi2Dqx3qhU",
      "symbol": "wSkey",
      "name": "SmartKey (Wormhole)",
      "decimals": 8,
      "logoURI": "https://raw.githubusercontent.com/solana-labs/token-list/main/assets/mainnet/6GGNzF99kCG1ozQbP7M7EYW9zPbQGPMwTCCi2Dqx3qhU/logo.png",
      "tags": [
        "wrapped",
        "wormhole"
      ],
      "extensions": {
        "address": "0x06A01a4d579479Dd5D884EBf61A31727A3d8D442",
        "bridgeContract": "https://etherscan.io/address/0xf92cD566Ea4864356C5491c177A430C222d7e678",
        "assetContract": "https://etherscan.io/address/0x06A01a4d579479Dd5D884EBf61A31727A3d8D442",
        "coingeckoId": "smartkey"
      }
    },
    {
      "chainId": 101,
      "address": "Gc9rR2dUHfuYCJ8rU1Ye9fr8JoZZt9ZrfmXitQRLsxRW",
      "symbol": "wMIR",
      "name": "Wrapped MIR Token (Wormhole)",
      "decimals": 9,
      "logoURI": "https://raw.githubusercontent.com/solana-labs/token-list/main/assets/mainnet/Gc9rR2dUHfuYCJ8rU1Ye9fr8JoZZt9ZrfmXitQRLsxRW/logo.png",
      "tags": [
        "wrapped",
        "wormhole"
      ],
      "extensions": {
        "address": "0x09a3EcAFa817268f77BE1283176B946C4ff2E608",
        "bridgeContract": "https://etherscan.io/address/0xf92cD566Ea4864356C5491c177A430C222d7e678",
        "assetContract": "https://etherscan.io/address/0x09a3EcAFa817268f77BE1283176B946C4ff2E608",
        "coingeckoId": "mirror-protocol"
      }
    },
    {
      "chainId": 101,
      "address": "B8xDqdrHpYLNHQKQ4ARDKurxhkhn2gfZa8WRosCEzXnF",
      "symbol": "wGRO",
      "name": "Growth (Wormhole)",
      "decimals": 9,
      "logoURI": "https://raw.githubusercontent.com/solana-labs/token-list/main/assets/mainnet/B8xDqdrHpYLNHQKQ4ARDKurxhkhn2gfZa8WRosCEzXnF/logo.png",
      "tags": [
        "wrapped",
        "wormhole"
      ],
      "extensions": {
        "address": "0x09e64c2B61a5f1690Ee6fbeD9baf5D6990F8dFd0",
        "bridgeContract": "https://etherscan.io/address/0xf92cD566Ea4864356C5491c177A430C222d7e678",
        "assetContract": "https://etherscan.io/address/0x09e64c2B61a5f1690Ee6fbeD9baf5D6990F8dFd0",
        "coingeckoId": "growth-defi"
      }
    },
    {
      "chainId": 101,
      "address": "GE1X8ef7fcsJ93THx4CvV7BQsdEyEAyk61s2L5YfSXiL",
      "symbol": "wSTAKE",
      "name": "xDai (Wormhole)",
      "decimals": 9,
      "logoURI": "https://raw.githubusercontent.com/solana-labs/token-list/main/assets/mainnet/GE1X8ef7fcsJ93THx4CvV7BQsdEyEAyk61s2L5YfSXiL/logo.png",
      "tags": [
        "wrapped",
        "wormhole"
      ],
      "extensions": {
        "address": "0x0Ae055097C6d159879521C384F1D2123D1f195e6",
        "bridgeContract": "https://etherscan.io/address/0xf92cD566Ea4864356C5491c177A430C222d7e678",
        "assetContract": "https://etherscan.io/address/0x0Ae055097C6d159879521C384F1D2123D1f195e6",
        "coingeckoId": "xdai-stake"
      }
    },
    {
      "chainId": 101,
      "address": "7TK6QeyTsnTT6KsnK2tHHfh62mbjNuFWoyUc8vo3CmmU",
      "symbol": "wYFI",
      "name": "yearn.finance (Wormhole)",
      "decimals": 9,
      "logoURI": "https://raw.githubusercontent.com/solana-labs/token-list/main/assets/mainnet/7TK6QeyTsnTT6KsnK2tHHfh62mbjNuFWoyUc8vo3CmmU/logo.png",
      "tags": [
        "wrapped",
        "wormhole"
      ],
      "extensions": {
        "address": "0x0bc529c00C6401aEF6D220BE8C6Ea1667F6Ad93e",
        "bridgeContract": "https://etherscan.io/address/0xf92cD566Ea4864356C5491c177A430C222d7e678",
        "assetContract": "https://etherscan.io/address/0x0bc529c00C6401aEF6D220BE8C6Ea1667F6Ad93e",
        "coingeckoId": "yearn-finance"
      }
    },
    {
      "chainId": 101,
      "address": "CTtKth9uW7froBA6xCd2MP7BXjGFESdT1SyxUmbHovSw",
      "symbol": "wBAT",
      "name": "Basic Attention Token (Wormhole)",
      "decimals": 9,
      "logoURI": "https://raw.githubusercontent.com/solana-labs/token-list/main/assets/mainnet/CTtKth9uW7froBA6xCd2MP7BXjGFESdT1SyxUmbHovSw/logo.png",
      "tags": [
        "wrapped",
        "wormhole"
      ],
      "extensions": {
        "address": "0x0D8775F648430679A709E98d2b0Cb6250d2887EF",
        "bridgeContract": "https://etherscan.io/address/0xf92cD566Ea4864356C5491c177A430C222d7e678",
        "assetContract": "https://etherscan.io/address/0x0D8775F648430679A709E98d2b0Cb6250d2887EF",
        "coingeckoId": "basic-attention-token"
      }
    },
    {
      "chainId": 101,
      "address": "DrL2D4qCRCeNkQz3AJikLjBc3cS6fqqcQ3W7T9vbshCu",
      "symbol": "wMANA",
      "name": "Decentraland MANA (Wormhole)",
      "decimals": 9,
      "logoURI": "https://raw.githubusercontent.com/solana-labs/token-list/main/assets/mainnet/DrL2D4qCRCeNkQz3AJikLjBc3cS6fqqcQ3W7T9vbshCu/logo.png",
      "tags": [
        "wrapped",
        "wormhole"
      ],
      "extensions": {
        "address": "0x0F5D2fB29fb7d3CFeE444a200298f468908cC942",
        "bridgeContract": "https://etherscan.io/address/0xf92cD566Ea4864356C5491c177A430C222d7e678",
        "assetContract": "https://etherscan.io/address/0x0F5D2fB29fb7d3CFeE444a200298f468908cC942",
        "coingeckoId": "decentraland"
      }
    },
    {
      "chainId": 101,
      "address": "3cJKTW69FQDDCud7AhKHXZg126b3t73a2qVcVBS1BWjL",
      "symbol": "wXIO",
      "name": "XIO Network (Wormhole)",
      "decimals": 9,
      "logoURI": "https://raw.githubusercontent.com/solana-labs/token-list/main/assets/mainnet/3cJKTW69FQDDCud7AhKHXZg126b3t73a2qVcVBS1BWjL/logo.png",
      "tags": [
        "wrapped",
        "wormhole"
      ],
      "extensions": {
        "address": "0x0f7F961648aE6Db43C75663aC7E5414Eb79b5704",
        "bridgeContract": "https://etherscan.io/address/0xf92cD566Ea4864356C5491c177A430C222d7e678",
        "assetContract": "https://etherscan.io/address/0x0f7F961648aE6Db43C75663aC7E5414Eb79b5704",
        "coingeckoId": "xio"
      }
    },
    {
      "chainId": 101,
      "address": "CQivbzuRQLvZbqefKc5gLzhSzZzAaySAdMmTG7pFn41w",
      "symbol": "wLAYER",
      "name": "Unilayer (Wormhole)",
      "decimals": 9,
      "logoURI": "https://raw.githubusercontent.com/solana-labs/token-list/main/assets/mainnet/CQivbzuRQLvZbqefKc5gLzhSzZzAaySAdMmTG7pFn41w/logo.png",
      "tags": [
        "wrapped",
        "wormhole"
      ],
      "extensions": {
        "address": "0x0fF6ffcFDa92c53F615a4A75D982f399C989366b",
        "bridgeContract": "https://etherscan.io/address/0xf92cD566Ea4864356C5491c177A430C222d7e678",
        "assetContract": "https://etherscan.io/address/0x0fF6ffcFDa92c53F615a4A75D982f399C989366b",
        "coingeckoId": "unilayer"
      }
    },
    {
      "chainId": 101,
      "address": "C1LpKYrkVvWF5imsQ7JqJSZHj9NXNmJ5tEHkGTtLVH2L",
      "symbol": "wUMX",
      "name": "https://unimex.network/ (Wormhole)",
      "decimals": 9,
      "logoURI": "https://raw.githubusercontent.com/solana-labs/token-list/main/assets/mainnet/C1LpKYrkVvWF5imsQ7JqJSZHj9NXNmJ5tEHkGTtLVH2L/logo.png",
      "tags": [
        "wrapped",
        "wormhole"
      ],
      "extensions": {
        "address": "0x10Be9a8dAe441d276a5027936c3aADEd2d82bC15",
        "bridgeContract": "https://etherscan.io/address/0xf92cD566Ea4864356C5491c177A430C222d7e678",
        "assetContract": "https://etherscan.io/address/0x10Be9a8dAe441d276a5027936c3aADEd2d82bC15",
        "coingeckoId": "unimex-network"
      }
    },
    {
      "chainId": 101,
      "address": "8F3kZd9XEpFgNZ4fZnEAC5CJZLewnkNE8QCjdvorGWuW",
      "symbol": "w1INCH",
      "name": "1INCH Token (Wormhole)",
      "decimals": 9,
      "logoURI": "https://raw.githubusercontent.com/solana-labs/token-list/main/assets/mainnet/8F3kZd9XEpFgNZ4fZnEAC5CJZLewnkNE8QCjdvorGWuW/logo.png",
      "tags": [
        "wrapped",
        "wormhole"
      ],
      "extensions": {
        "address": "0x111111111117dC0aa78b770fA6A738034120C302",
        "bridgeContract": "https://etherscan.io/address/0xf92cD566Ea4864356C5491c177A430C222d7e678",
        "assetContract": "https://etherscan.io/address/0x111111111117dC0aa78b770fA6A738034120C302",
        "coingeckoId": "1inch"
      }
    },
    {
      "chainId": 101,
      "address": "H3UMboX4tnjba1Xw1a2VhUtkdgnrbmPvmDm6jaouQDN9",
      "symbol": "wARMOR",
      "name": "Armor (Wormhole)",
      "decimals": 9,
      "logoURI": "https://raw.githubusercontent.com/solana-labs/token-list/main/assets/mainnet/H3UMboX4tnjba1Xw1a2VhUtkdgnrbmPvmDm6jaouQDN9/logo.png",
      "tags": [
        "wrapped",
        "wormhole"
      ],
      "extensions": {
        "address": "0x1337DEF16F9B486fAEd0293eb623Dc8395dFE46a",
        "bridgeContract": "https://etherscan.io/address/0xf92cD566Ea4864356C5491c177A430C222d7e678",
        "assetContract": "https://etherscan.io/address/0x1337DEF16F9B486fAEd0293eb623Dc8395dFE46a",
        "coingeckoId": "armor"
      }
    },
    {
      "chainId": 101,
      "address": "Cw26Yz3rAN42mM5WpKriuGvbXnvRYmFA9sbBWH49KyqL",
      "symbol": "warNXM",
      "name": "Armor NXM (Wormhole)",
      "decimals": 9,
      "logoURI": "https://raw.githubusercontent.com/solana-labs/token-list/main/assets/mainnet/Cw26Yz3rAN42mM5WpKriuGvbXnvRYmFA9sbBWH49KyqL/logo.png",
      "tags": [
        "wrapped",
        "wormhole"
      ],
      "extensions": {
        "address": "0x1337DEF18C680aF1f9f45cBcab6309562975b1dD",
        "bridgeContract": "https://etherscan.io/address/0xf92cD566Ea4864356C5491c177A430C222d7e678",
        "assetContract": "https://etherscan.io/address/0x1337DEF18C680aF1f9f45cBcab6309562975b1dD",
        "coingeckoId": "armor-nxm"
      }
    },
    {
      "chainId": 101,
      "address": "3GVAecXsFP8xLFuAMMpg5NU4g5JK6h2NZWsQJ45wiw6b",
      "symbol": "wDPI",
      "name": "DefiPulse Index (Wormhole)",
      "decimals": 9,
      "logoURI": "https://raw.githubusercontent.com/solana-labs/token-list/main/assets/mainnet/3GVAecXsFP8xLFuAMMpg5NU4g5JK6h2NZWsQJ45wiw6b/logo.png",
      "tags": [
        "wrapped",
        "wormhole"
      ],
      "extensions": {
        "address": "0x1494CA1F11D487c2bBe4543E90080AeBa4BA3C2b",
        "bridgeContract": "https://etherscan.io/address/0xf92cD566Ea4864356C5491c177A430C222d7e678",
        "assetContract": "https://etherscan.io/address/0x1494CA1F11D487c2bBe4543E90080AeBa4BA3C2b",
        "coingeckoId": "defipulse-index"
      }
    },
    {
      "chainId": 101,
      "address": "AC4BK5yoEKn5hw6WpH3iWu56pEwigQdR48CiiqJ3R1pd",
      "symbol": "wDHC",
      "name": "DeltaHub Community (Wormhole)",
      "decimals": 9,
      "logoURI": "https://raw.githubusercontent.com/solana-labs/token-list/main/assets/mainnet/AC4BK5yoEKn5hw6WpH3iWu56pEwigQdR48CiiqJ3R1pd/logo.png",
      "tags": [
        "wrapped",
        "wormhole"
      ],
      "extensions": {
        "address": "0x152687Bc4A7FCC89049cF119F9ac3e5aCF2eE7ef",
        "bridgeContract": "https://etherscan.io/address/0xf92cD566Ea4864356C5491c177A430C222d7e678",
        "assetContract": "https://etherscan.io/address/0x152687Bc4A7FCC89049cF119F9ac3e5aCF2eE7ef",
        "coingeckoId": "deltahub-community"
      }
    },
    {
      "chainId": 101,
      "address": "7bXgNP7SEwrqbnfLBPgKDRKSGjVe7cjbuioRP23upF5H",
      "symbol": "wKEX",
      "name": "KIRA Network (Wormhole)",
      "decimals": 6,
      "logoURI": "https://raw.githubusercontent.com/solana-labs/token-list/main/assets/mainnet/7bXgNP7SEwrqbnfLBPgKDRKSGjVe7cjbuioRP23upF5H/logo.png",
      "tags": [
        "wrapped",
        "wormhole"
      ],
      "extensions": {
        "address": "0x16980b3B4a3f9D89E33311B5aa8f80303E5ca4F8",
        "bridgeContract": "https://etherscan.io/address/0xf92cD566Ea4864356C5491c177A430C222d7e678",
        "assetContract": "https://etherscan.io/address/0x16980b3B4a3f9D89E33311B5aa8f80303E5ca4F8",
        "coingeckoId": "kira-network"
      }
    },
    {
      "chainId": 101,
      "address": "5uC8Gj96sK6UG44AYLpbX3DUjKtBUxBrhHcM8JDtyYum",
      "symbol": "wEWTB",
      "name": "Energy Web Token Bridged (Wormhole)",
      "decimals": 9,
      "logoURI": "https://raw.githubusercontent.com/solana-labs/token-list/main/assets/mainnet/5uC8Gj96sK6UG44AYLpbX3DUjKtBUxBrhHcM8JDtyYum/logo.png",
      "tags": [
        "wrapped",
        "wormhole"
      ],
      "extensions": {
        "address": "0x178c820f862B14f316509ec36b13123DA19A6054",
        "bridgeContract": "https://etherscan.io/address/0xf92cD566Ea4864356C5491c177A430C222d7e678",
        "assetContract": "https://etherscan.io/address/0x178c820f862B14f316509ec36b13123DA19A6054",
        "coingeckoId": "energy-web-token"
      }
    },
    {
      "chainId": 101,
      "address": "EzeRaHuh1Xu1nDUypv1VWXcGsNJ71ncCJ8HeWuyg8atJ",
      "symbol": "wCC10",
      "name": "Cryptocurrency Top 10 Tokens Index (Wormhole)",
      "decimals": 9,
      "logoURI": "https://raw.githubusercontent.com/solana-labs/token-list/main/assets/mainnet/EzeRaHuh1Xu1nDUypv1VWXcGsNJ71ncCJ8HeWuyg8atJ/logo.png",
      "tags": [
        "wrapped",
        "wormhole"
      ],
      "extensions": {
        "address": "0x17aC188e09A7890a1844E5E65471fE8b0CcFadF3",
        "bridgeContract": "https://etherscan.io/address/0xf92cD566Ea4864356C5491c177A430C222d7e678",
        "assetContract": "https://etherscan.io/address/0x17aC188e09A7890a1844E5E65471fE8b0CcFadF3",
        "coingeckoId": "cryptocurrency-top-10-tokens-index"
      }
    },
    {
      "chainId": 101,
      "address": "CYzPVv1zB9RH6hRWRKprFoepdD8Y7Q5HefCqrybvetja",
      "symbol": "wAUDIO",
      "name": "Audius (Wormhole)",
      "decimals": 9,
      "logoURI": "https://raw.githubusercontent.com/solana-labs/token-list/main/assets/mainnet/CYzPVv1zB9RH6hRWRKprFoepdD8Y7Q5HefCqrybvetja/logo.png",
      "tags": [
        "wrapped",
        "wormhole"
      ],
      "extensions": {
        "address": "0x18aAA7115705e8be94bfFEBDE57Af9BFc265B998",
        "bridgeContract": "https://etherscan.io/address/0xf92cD566Ea4864356C5491c177A430C222d7e678",
        "assetContract": "https://etherscan.io/address/0x18aAA7115705e8be94bfFEBDE57Af9BFc265B998",
        "coingeckoId": "audius"
      }
    },
    {
      "chainId": 101,
      "address": "9yPmJNUp1qFV6LafdYdegZ8sCgC4oy6Rgt9WsDJqv3EX",
      "symbol": "wREP",
      "name": "Reputation (Wormhole)",
      "decimals": 9,
      "logoURI": "https://raw.githubusercontent.com/solana-labs/token-list/main/assets/mainnet/9yPmJNUp1qFV6LafdYdegZ8sCgC4oy6Rgt9WsDJqv3EX/logo.png",
      "tags": [
        "wrapped",
        "wormhole"
      ],
      "extensions": {
        "address": "0x1985365e9f78359a9B6AD760e32412f4a445E862",
        "bridgeContract": "https://etherscan.io/address/0xf92cD566Ea4864356C5491c177A430C222d7e678",
        "assetContract": "https://etherscan.io/address/0x1985365e9f78359a9B6AD760e32412f4a445E862"
      }
    },
    {
      "chainId": 101,
      "address": "CZxP1KtsfvMXZTGKR1fNwNChv8hGAfQrgVoENabN8zKU",
      "symbol": "wVSP",
      "name": "VesperToken (Wormhole)",
      "decimals": 9,
      "logoURI": "https://raw.githubusercontent.com/solana-labs/token-list/main/assets/mainnet/CZxP1KtsfvMXZTGKR1fNwNChv8hGAfQrgVoENabN8zKU/logo.png",
      "tags": [
        "wrapped",
        "wormhole"
      ],
      "extensions": {
        "address": "0x1b40183EFB4Dd766f11bDa7A7c3AD8982e998421",
        "bridgeContract": "https://etherscan.io/address/0xf92cD566Ea4864356C5491c177A430C222d7e678",
        "assetContract": "https://etherscan.io/address/0x1b40183EFB4Dd766f11bDa7A7c3AD8982e998421",
        "coingeckoId": "vesper-finance"
      }
    },
    {
      "chainId": 101,
      "address": "8cGPyDGT1mgG1iWzNjPmCDKSK9veJhoBAguq7rp7CjTe",
      "symbol": "wKP3R",
      "name": "Keep3rV1 (Wormhole)",
      "decimals": 9,
      "logoURI": "https://raw.githubusercontent.com/solana-labs/token-list/main/assets/mainnet/8cGPyDGT1mgG1iWzNjPmCDKSK9veJhoBAguq7rp7CjTe/logo.png",
      "tags": [
        "wrapped",
        "wormhole"
      ],
      "extensions": {
        "address": "0x1cEB5cB57C4D4E2b2433641b95Dd330A33185A44",
        "bridgeContract": "https://etherscan.io/address/0xf92cD566Ea4864356C5491c177A430C222d7e678",
        "assetContract": "https://etherscan.io/address/0x1cEB5cB57C4D4E2b2433641b95Dd330A33185A44",
        "coingeckoId": "keep3rv1"
      }
    },
    {
      "chainId": 101,
      "address": "DGghbWvncPL41U8TmUtXcGMgLeQqkaA2yM7UfcabftR8",
      "symbol": "wLEAD",
      "name": "Lead Token (Wormhole)",
      "decimals": 9,
      "logoURI": "https://raw.githubusercontent.com/solana-labs/token-list/main/assets/mainnet/DGghbWvncPL41U8TmUtXcGMgLeQqkaA2yM7UfcabftR8/logo.png",
      "tags": [
        "wrapped",
        "wormhole"
      ],
      "extensions": {
        "address": "0x1dD80016e3d4ae146Ee2EBB484e8edD92dacC4ce",
        "bridgeContract": "https://etherscan.io/address/0xf92cD566Ea4864356C5491c177A430C222d7e678",
        "assetContract": "https://etherscan.io/address/0x1dD80016e3d4ae146Ee2EBB484e8edD92dacC4ce",
        "coingeckoId": "lead-token"
      }
    },
    {
      "chainId": 101,
      "address": "3MVa4e32PaKmPxYUQ6n8vFkWtCma68Ld7e7fTktWDueQ",
      "symbol": "wUNI",
      "name": "Uniswap (Wormhole)",
      "decimals": 9,
      "logoURI": "https://raw.githubusercontent.com/solana-labs/token-list/main/assets/mainnet/3MVa4e32PaKmPxYUQ6n8vFkWtCma68Ld7e7fTktWDueQ/logo.png",
      "tags": [
        "wrapped",
        "wormhole"
      ],
      "extensions": {
        "address": "0x1f9840a85d5aF5bf1D1762F925BDADdC4201F984",
        "bridgeContract": "https://etherscan.io/address/0xf92cD566Ea4864356C5491c177A430C222d7e678",
        "assetContract": "https://etherscan.io/address/0x1f9840a85d5aF5bf1D1762F925BDADdC4201F984",
        "coingeckoId": "uniswap"
      }
    },
    {
      "chainId": 101,
      "address": "qfnqNqs3nCAHjnyCgLRDbBtq4p2MtHZxw8YjSyYhPoL",
      "symbol": "wWBTC",
      "name": "Wrapped BTC (Wormhole)",
      "decimals": 8,
      "logoURI": "https://raw.githubusercontent.com/solana-labs/token-list/main/assets/mainnet/qfnqNqs3nCAHjnyCgLRDbBtq4p2MtHZxw8YjSyYhPoL/logo.png",
      "tags": [
        "wrapped",
        "wormhole"
      ],
      "extensions": {
        "address": "0x2260FAC5E5542a773Aa44fBCfeDf7C193bc2C599",
        "bridgeContract": "https://etherscan.io/address/0xf92cD566Ea4864356C5491c177A430C222d7e678",
        "assetContract": "https://etherscan.io/address/0x2260FAC5E5542a773Aa44fBCfeDf7C193bc2C599",
        "coingeckoId": "wrapped-bitcoin"
      }
    },
    {
      "chainId": 101,
      "address": "8My83RG8Xa1EhXdDKHWq8BWZN1zF3XUrWL3TXCLjVPFh",
      "symbol": "wUNN",
      "name": "UNION Protocol Governance Token (Wormhole)",
      "decimals": 9,
      "logoURI": "https://raw.githubusercontent.com/solana-labs/token-list/main/assets/mainnet/8My83RG8Xa1EhXdDKHWq8BWZN1zF3XUrWL3TXCLjVPFh/logo.png",
      "tags": [
        "wrapped",
        "wormhole"
      ],
      "extensions": {
        "address": "0x226f7b842E0F0120b7E194D05432b3fd14773a9D",
        "bridgeContract": "https://etherscan.io/address/0xf92cD566Ea4864356C5491c177A430C222d7e678",
        "assetContract": "https://etherscan.io/address/0x226f7b842E0F0120b7E194D05432b3fd14773a9D",
        "coingeckoId": "union-protocol-governance-token"
      }
    },
    {
      "chainId": 101,
      "address": "6jVuhLJ2mzyZ8DyUcrDj8Qr6Q9bqbJnq4fAnMeEduDM9",
      "symbol": "wSOCKS",
      "name": "Unisocks Edition 0 (Wormhole)",
      "decimals": 9,
      "logoURI": "https://raw.githubusercontent.com/solana-labs/token-list/main/assets/mainnet/6jVuhLJ2mzyZ8DyUcrDj8Qr6Q9bqbJnq4fAnMeEduDM9/logo.png",
      "tags": [
        "wrapped",
        "wormhole"
      ],
      "extensions": {
        "address": "0x23B608675a2B2fB1890d3ABBd85c5775c51691d5",
        "bridgeContract": "https://etherscan.io/address/0xf92cD566Ea4864356C5491c177A430C222d7e678",
        "assetContract": "https://etherscan.io/address/0x23B608675a2B2fB1890d3ABBd85c5775c51691d5",
        "coingeckoId": "unisocks"
      }
    },
    {
      "chainId": 101,
      "address": "Az8PAQ7s6s5ZFgBiKKEizHt3SzDxXKZayDCtRZoC3452",
      "symbol": "wDEXT",
      "name": "DEXTools (Wormhole)",
      "decimals": 9,
      "logoURI": "https://raw.githubusercontent.com/solana-labs/token-list/main/assets/mainnet/Az8PAQ7s6s5ZFgBiKKEizHt3SzDxXKZayDCtRZoC3452/logo.png",
      "tags": [
        "wrapped",
        "wormhole"
      ],
      "extensions": {
        "address": "0x26CE25148832C04f3d7F26F32478a9fe55197166",
        "bridgeContract": "https://etherscan.io/address/0xf92cD566Ea4864356C5491c177A430C222d7e678",
        "assetContract": "https://etherscan.io/address/0x26CE25148832C04f3d7F26F32478a9fe55197166",
        "coingeckoId": "idextools"
      }
    },
    {
      "chainId": 101,
      "address": "ELSnGFd5XnSdYFFSgYQp7n89FEbDqxN4npuRLW4PPPLv",
      "symbol": "wHEX",
      "name": "HEX (Wormhole)",
      "decimals": 8,
      "logoURI": "https://raw.githubusercontent.com/solana-labs/token-list/main/assets/mainnet/ELSnGFd5XnSdYFFSgYQp7n89FEbDqxN4npuRLW4PPPLv/logo.png",
      "tags": [
        "wrapped",
        "wormhole"
      ],
      "extensions": {
        "address": "0x2b591e99afE9f32eAA6214f7B7629768c40Eeb39",
        "bridgeContract": "https://etherscan.io/address/0xf92cD566Ea4864356C5491c177A430C222d7e678",
        "assetContract": "https://etherscan.io/address/0x2b591e99afE9f32eAA6214f7B7629768c40Eeb39",
        "coingeckoId": "hex"
      }
    },
    {
      "chainId": 101,
      "address": "9iwfHhE7BJKNo4Eb1wX3p4uyJjEN9RoGLt4BvMdzZoiN",
      "symbol": "wCREAM",
      "name": "Cream (Wormhole)",
      "decimals": 9,
      "logoURI": "https://raw.githubusercontent.com/solana-labs/token-list/main/assets/mainnet/9iwfHhE7BJKNo4Eb1wX3p4uyJjEN9RoGLt4BvMdzZoiN/logo.png",
      "tags": [
        "wrapped",
        "wormhole"
      ],
      "extensions": {
        "address": "0x2ba592F78dB6436527729929AAf6c908497cB200",
        "bridgeContract": "https://etherscan.io/address/0xf92cD566Ea4864356C5491c177A430C222d7e678",
        "assetContract": "https://etherscan.io/address/0x2ba592F78dB6436527729929AAf6c908497cB200",
        "coingeckoId": "cream-2"
      }
    },
    {
      "chainId": 101,
      "address": "DdiXkfDGhLiKyw889QC4nmcxSwMqarLBtrDofPJyx7bt",
      "symbol": "wYFIM",
      "name": "yfi.mobi (Wormhole)",
      "decimals": 9,
      "logoURI": "https://raw.githubusercontent.com/solana-labs/token-list/main/assets/mainnet/DdiXkfDGhLiKyw889QC4nmcxSwMqarLBtrDofPJyx7bt/logo.png",
      "tags": [
        "wrapped",
        "wormhole"
      ],
      "extensions": {
        "address": "0x2e2f3246b6c65CCc4239c9Ee556EC143a7E5DE2c",
        "bridgeContract": "https://etherscan.io/address/0xf92cD566Ea4864356C5491c177A430C222d7e678",
        "assetContract": "https://etherscan.io/address/0x2e2f3246b6c65CCc4239c9Ee556EC143a7E5DE2c",
        "coingeckoId": "yfimobi"
      }
    },
    {
      "chainId": 101,
      "address": "6wdcYNvUyHCerSiGbChkvGBF6Qzju1YP5qpXRQ4tqdZ3",
      "symbol": "wZEE",
      "name": "ZeroSwapToken (Wormhole)",
      "decimals": 9,
      "logoURI": "https://raw.githubusercontent.com/solana-labs/token-list/main/assets/mainnet/6wdcYNvUyHCerSiGbChkvGBF6Qzju1YP5qpXRQ4tqdZ3/logo.png",
      "tags": [
        "wrapped",
        "wormhole"
      ],
      "extensions": {
        "address": "0x2eDf094dB69d6Dcd487f1B3dB9febE2eeC0dd4c5",
        "bridgeContract": "https://etherscan.io/address/0xf92cD566Ea4864356C5491c177A430C222d7e678",
        "assetContract": "https://etherscan.io/address/0x2eDf094dB69d6Dcd487f1B3dB9febE2eeC0dd4c5",
        "coingeckoId": "zeroswap"
      }
    },
    {
      "chainId": 101,
      "address": "4xh8iC54UgaNpY4h34rxfZBSc9L2fBB8gWcYtDGHjxhN",
      "symbol": "wwANATHA",
      "name": "Wrapped ANATHA (Wormhole)",
      "decimals": 9,
      "logoURI": "https://raw.githubusercontent.com/solana-labs/token-list/main/assets/mainnet/4xh8iC54UgaNpY4h34rxfZBSc9L2fBB8gWcYtDGHjxhN/logo.png",
      "tags": [
        "wrapped",
        "wormhole"
      ],
      "extensions": {
        "address": "0x3383c5a8969Dc413bfdDc9656Eb80A1408E4bA20",
        "bridgeContract": "https://etherscan.io/address/0xf92cD566Ea4864356C5491c177A430C222d7e678",
        "assetContract": "https://etherscan.io/address/0x3383c5a8969Dc413bfdDc9656Eb80A1408E4bA20",
        "coingeckoId": "wrapped-anatha"
      }
    },
    {
      "chainId": 101,
      "address": "5Jq6S9HYqfG6TUMjjsKpnfis7utUAB69JiEGkkypdmgP",
      "symbol": "wRAMP",
      "name": "RAMP DEFI (Wormhole)",
      "decimals": 9,
      "logoURI": "https://raw.githubusercontent.com/solana-labs/token-list/main/assets/mainnet/5Jq6S9HYqfG6TUMjjsKpnfis7utUAB69JiEGkkypdmgP/logo.png",
      "tags": [
        "wrapped",
        "wormhole"
      ],
      "extensions": {
        "address": "0x33D0568941C0C64ff7e0FB4fbA0B11BD37deEd9f",
        "bridgeContract": "https://etherscan.io/address/0xf92cD566Ea4864356C5491c177A430C222d7e678",
        "assetContract": "https://etherscan.io/address/0x33D0568941C0C64ff7e0FB4fbA0B11BD37deEd9f",
        "coingeckoId": "ramp"
      }
    },
    {
      "chainId": 101,
      "address": "6uMUH5ztnj6AKYvL71EZgcyyRxjyBC5LVkscA5LrBc3c",
      "symbol": "wPRQ",
      "name": "Parsiq Token (Wormhole)",
      "decimals": 9,
      "logoURI": "https://raw.githubusercontent.com/solana-labs/token-list/main/assets/mainnet/6uMUH5ztnj6AKYvL71EZgcyyRxjyBC5LVkscA5LrBc3c/logo.png",
      "tags": [
        "wrapped",
        "wormhole"
      ],
      "extensions": {
        "address": "0x362bc847A3a9637d3af6624EeC853618a43ed7D2",
        "bridgeContract": "https://etherscan.io/address/0xf92cD566Ea4864356C5491c177A430C222d7e678",
        "assetContract": "https://etherscan.io/address/0x362bc847A3a9637d3af6624EeC853618a43ed7D2",
        "coingeckoId": "parsiq"
      }
    },
    {
      "chainId": 101,
      "address": "42gecM46tdSiYZN2CK1ek5raCxnzQf1xfhoKAf3F7Y5k",
      "symbol": "wSLP",
      "name": "Small Love Potion (Wormhole)",
      "decimals": 0,
      "logoURI": "https://raw.githubusercontent.com/solana-labs/token-list/main/assets/mainnet/42gecM46tdSiYZN2CK1ek5raCxnzQf1xfhoKAf3F7Y5k/logo.png",
      "tags": [
        "wrapped",
        "wormhole"
      ],
      "extensions": {
        "address": "0x37236CD05b34Cc79d3715AF2383E96dd7443dCF1",
        "bridgeContract": "https://etherscan.io/address/0xf92cD566Ea4864356C5491c177A430C222d7e678",
        "assetContract": "https://etherscan.io/address/0x37236CD05b34Cc79d3715AF2383E96dd7443dCF1",
        "coingeckoId": "smooth-love-potion"
      }
    },
    {
      "chainId": 101,
      "address": "F6M9DW1cWw7EtFK9m2ukvT9WEvtEbdZfTzZTtDeBcnAf",
      "symbol": "wSAND",
      "name": "SAND (Wormhole)",
      "decimals": 9,
      "logoURI": "https://raw.githubusercontent.com/solana-labs/token-list/main/assets/mainnet/F6M9DW1cWw7EtFK9m2ukvT9WEvtEbdZfTzZTtDeBcnAf/logo.png",
      "tags": [
        "wrapped",
        "wormhole"
      ],
      "extensions": {
        "address": "0x3845badAde8e6dFF049820680d1F14bD3903a5d0",
        "bridgeContract": "https://etherscan.io/address/0xf92cD566Ea4864356C5491c177A430C222d7e678",
        "assetContract": "https://etherscan.io/address/0x3845badAde8e6dFF049820680d1F14bD3903a5d0",
        "coingeckoId": "the-sandbox"
      }
    },
    {
      "chainId": 101,
      "address": "G27M8w6G4hwatMNFi46DPAUR1YkxSmRNFKus7SgYLoDy",
      "symbol": "wCVP",
      "name": "Concentrated Voting Power (Wormhole)",
      "decimals": 9,
      "logoURI": "https://raw.githubusercontent.com/solana-labs/token-list/main/assets/mainnet/G27M8w6G4hwatMNFi46DPAUR1YkxSmRNFKus7SgYLoDy/logo.png",
      "tags": [
        "wrapped",
        "wormhole"
      ],
      "extensions": {
        "address": "0x38e4adB44ef08F22F5B5b76A8f0c2d0dCbE7DcA1",
        "bridgeContract": "https://etherscan.io/address/0xf92cD566Ea4864356C5491c177A430C222d7e678",
        "assetContract": "https://etherscan.io/address/0x38e4adB44ef08F22F5B5b76A8f0c2d0dCbE7DcA1",
        "coingeckoId": "concentrated-voting-power"
      }
    },
    {
      "chainId": 101,
      "address": "FjucGZpcdVXaWJH21pbrGQaKNszsGsJqbAXu4sJywKJa",
      "symbol": "wREN",
      "name": "Republic Token (Wormhole)",
      "decimals": 9,
      "logoURI": "https://raw.githubusercontent.com/solana-labs/token-list/main/assets/mainnet/FjucGZpcdVXaWJH21pbrGQaKNszsGsJqbAXu4sJywKJa/logo.png",
      "tags": [
        "wrapped",
        "wormhole"
      ],
      "extensions": {
        "address": "0x408e41876cCCDC0F92210600ef50372656052a38",
        "bridgeContract": "https://etherscan.io/address/0xf92cD566Ea4864356C5491c177A430C222d7e678",
        "assetContract": "https://etherscan.io/address/0x408e41876cCCDC0F92210600ef50372656052a38",
        "coingeckoId": "republic-protocol"
      }
    },
    {
      "chainId": 101,
      "address": "5kvugu18snfGRu1PykMfRzYfUxJYs3smk1PWQcGo6Z8a",
      "symbol": "wXOR",
      "name": "Sora (Wormhole)",
      "decimals": 9,
      "logoURI": "https://raw.githubusercontent.com/solana-labs/token-list/main/assets/mainnet/5kvugu18snfGRu1PykMfRzYfUxJYs3smk1PWQcGo6Z8a/logo.png",
      "tags": [
        "wrapped",
        "wormhole"
      ],
      "extensions": {
        "address": "0x40FD72257597aA14C7231A7B1aaa29Fce868F677",
        "bridgeContract": "https://etherscan.io/address/0xf92cD566Ea4864356C5491c177A430C222d7e678",
        "assetContract": "https://etherscan.io/address/0x40FD72257597aA14C7231A7B1aaa29Fce868F677",
        "coingeckoId": "sora"
      }
    },
    {
      "chainId": 101,
      "address": "3EKQDmiXj8yLBFpZca4coxBpP8XJCzmjVgUdVydSmaaT",
      "symbol": "wFUN",
      "name": "FunFair (Wormhole)",
      "decimals": 8,
      "logoURI": "https://raw.githubusercontent.com/solana-labs/token-list/main/assets/mainnet/3EKQDmiXj8yLBFpZca4coxBpP8XJCzmjVgUdVydSmaaT/logo.png",
      "tags": [
        "wrapped",
        "wormhole"
      ],
      "extensions": {
        "address": "0x419D0d8BdD9aF5e606Ae2232ed285Aff190E711b",
        "bridgeContract": "https://etherscan.io/address/0xf92cD566Ea4864356C5491c177A430C222d7e678",
        "assetContract": "https://etherscan.io/address/0x419D0d8BdD9aF5e606Ae2232ed285Aff190E711b",
        "coingeckoId": "funfair"
      }
    },
    {
      "chainId": 101,
      "address": "6J9soByB65WUamsEG8KSPdphBV1oCoGvr5QpaUaY3r19",
      "symbol": "wPICKLE",
      "name": "PickleToken (Wormhole)",
      "decimals": 9,
      "logoURI": "https://raw.githubusercontent.com/solana-labs/token-list/main/assets/mainnet/6J9soByB65WUamsEG8KSPdphBV1oCoGvr5QpaUaY3r19/logo.png",
      "tags": [
        "wrapped",
        "wormhole"
      ],
      "extensions": {
        "address": "0x429881672B9AE42b8EbA0E26cD9C73711b891Ca5",
        "bridgeContract": "https://etherscan.io/address/0xf92cD566Ea4864356C5491c177A430C222d7e678",
        "assetContract": "https://etherscan.io/address/0x429881672B9AE42b8EbA0E26cD9C73711b891Ca5",
        "coingeckoId": "pickle-finance"
      }
    },
    {
      "chainId": 101,
      "address": "HEsqFznmAERPUmMWHtDWYAZRoFbNHZpuNuFrPio68Zp1",
      "symbol": "wPAXG",
      "name": "Paxos Gold (Wormhole)",
      "decimals": 9,
      "logoURI": "https://raw.githubusercontent.com/solana-labs/token-list/main/assets/mainnet/HEsqFznmAERPUmMWHtDWYAZRoFbNHZpuNuFrPio68Zp1/logo.png",
      "tags": [
        "wrapped",
        "wormhole"
      ],
      "extensions": {
        "address": "0x45804880De22913dAFE09f4980848ECE6EcbAf78",
        "bridgeContract": "https://etherscan.io/address/0xf92cD566Ea4864356C5491c177A430C222d7e678",
        "assetContract": "https://etherscan.io/address/0x45804880De22913dAFE09f4980848ECE6EcbAf78",
        "coingeckoId": "pax-gold"
      }
    },
    {
      "chainId": 101,
      "address": "BrtLvpVCwVDH5Jpqjtiuhh8wKYA5b3NZCnsSftr61viv",
      "symbol": "wQNT",
      "name": "Quant (Wormhole)",
      "decimals": 9,
      "logoURI": "https://raw.githubusercontent.com/solana-labs/token-list/main/assets/mainnet/BrtLvpVCwVDH5Jpqjtiuhh8wKYA5b3NZCnsSftr61viv/logo.png",
      "tags": [
        "wrapped",
        "wormhole"
      ],
      "extensions": {
        "address": "0x4a220E6096B25EADb88358cb44068A3248254675",
        "bridgeContract": "https://etherscan.io/address/0xf92cD566Ea4864356C5491c177A430C222d7e678",
        "assetContract": "https://etherscan.io/address/0x4a220E6096B25EADb88358cb44068A3248254675",
        "coingeckoId": "quant-network"
      }
    },
    {
      "chainId": 101,
      "address": "8DRgurhcQPJeCqQEpbeYGUmwAz2tETbyWUYLUU4Q7goM",
      "symbol": "wORAI",
      "name": "Oraichain Token (Wormhole)",
      "decimals": 9,
      "logoURI": "https://raw.githubusercontent.com/solana-labs/token-list/main/assets/mainnet/8DRgurhcQPJeCqQEpbeYGUmwAz2tETbyWUYLUU4Q7goM/logo.png",
      "tags": [
        "wrapped",
        "wormhole"
      ],
      "extensions": {
        "address": "0x4c11249814f11b9346808179Cf06e71ac328c1b5",
        "bridgeContract": "https://etherscan.io/address/0xf92cD566Ea4864356C5491c177A430C222d7e678",
        "assetContract": "https://etherscan.io/address/0x4c11249814f11b9346808179Cf06e71ac328c1b5",
        "coingeckoId": "oraichain-token"
      }
    },
    {
      "chainId": 101,
      "address": "4e5cqAsZ7wQqwLi7AApS9CgN8Yaho5TvkhvcLaGyiuzL",
      "symbol": "wTRU",
      "name": "TrustToken (Wormhole)",
      "decimals": 8,
      "logoURI": "https://raw.githubusercontent.com/solana-labs/token-list/main/assets/mainnet/4e5cqAsZ7wQqwLi7AApS9CgN8Yaho5TvkhvcLaGyiuzL/logo.png",
      "tags": [
        "wrapped",
        "wormhole"
      ],
      "extensions": {
        "address": "0x4C19596f5aAfF459fA38B0f7eD92F11AE6543784",
        "bridgeContract": "https://etherscan.io/address/0xf92cD566Ea4864356C5491c177A430C222d7e678",
        "assetContract": "https://etherscan.io/address/0x4C19596f5aAfF459fA38B0f7eD92F11AE6543784",
        "coingeckoId": "truefi"
      }
    },
    {
      "chainId": 101,
      "address": "HkhBUKSct2V93Z35apDmXthkRvH4yvMovLyv8s8idDgP",
      "symbol": "wMCB",
      "name": "MCDEX Token (Wormhole)",
      "decimals": 9,
      "logoURI": "https://raw.githubusercontent.com/solana-labs/token-list/main/assets/mainnet/HkhBUKSct2V93Z35apDmXthkRvH4yvMovLyv8s8idDgP/logo.png",
      "tags": [
        "wrapped",
        "wormhole"
      ],
      "extensions": {
        "address": "0x4e352cF164E64ADCBad318C3a1e222E9EBa4Ce42",
        "bridgeContract": "https://etherscan.io/address/0xf92cD566Ea4864356C5491c177A430C222d7e678",
        "assetContract": "https://etherscan.io/address/0x4e352cF164E64ADCBad318C3a1e222E9EBa4Ce42",
        "coingeckoId": "mcdex"
      }
    },
    {
      "chainId": 101,
      "address": "Eof7wbYsHZKaoyUGwM7Nfkoo6zQW4U7uWXqz2hoQzSkK",
      "symbol": "wNU",
      "name": "NuCypher (Wormhole)",
      "decimals": 9,
      "logoURI": "https://raw.githubusercontent.com/solana-labs/token-list/main/assets/mainnet/Eof7wbYsHZKaoyUGwM7Nfkoo6zQW4U7uWXqz2hoQzSkK/logo.png",
      "tags": [
        "wrapped",
        "wormhole"
      ],
      "extensions": {
        "address": "0x4fE83213D56308330EC302a8BD641f1d0113A4Cc",
        "bridgeContract": "https://etherscan.io/address/0xf92cD566Ea4864356C5491c177A430C222d7e678",
        "assetContract": "https://etherscan.io/address/0x4fE83213D56308330EC302a8BD641f1d0113A4Cc",
        "coingeckoId": "nucypher"
      }
    },
    {
      "chainId": 101,
      "address": "5CmA1HTVZt5NRtwiUrqWrcnT5JRW5zHe6uQXfP7SDUNz",
      "symbol": "wRAZOR",
      "name": "RAZOR (Wormhole)",
      "decimals": 9,
      "logoURI": "https://raw.githubusercontent.com/solana-labs/token-list/main/assets/mainnet/5CmA1HTVZt5NRtwiUrqWrcnT5JRW5zHe6uQXfP7SDUNz/logo.png",
      "tags": [
        "wrapped",
        "wormhole"
      ],
      "extensions": {
        "address": "0x50DE6856358Cc35f3A9a57eAAA34BD4cB707d2cd",
        "bridgeContract": "https://etherscan.io/address/0xf92cD566Ea4864356C5491c177A430C222d7e678",
        "assetContract": "https://etherscan.io/address/0x50DE6856358Cc35f3A9a57eAAA34BD4cB707d2cd",
        "coingeckoId": "razor-network"
      }
    },
    {
      "chainId": 101,
      "address": "6msNYXzSVtjinqapq2xcvBb5NRq4YTPAi7wc5Jx8M8TS",
      "symbol": "wLINK",
      "name": "ChainLink Token (Wormhole)",
      "decimals": 9,
      "logoURI": "https://raw.githubusercontent.com/solana-labs/token-list/main/assets/mainnet/6msNYXzSVtjinqapq2xcvBb5NRq4YTPAi7wc5Jx8M8TS/logo.png",
      "tags": [
        "wrapped",
        "wormhole"
      ],
      "extensions": {
        "address": "0x514910771AF9Ca656af840dff83E8264EcF986CA",
        "bridgeContract": "https://etherscan.io/address/0xf92cD566Ea4864356C5491c177A430C222d7e678",
        "assetContract": "https://etherscan.io/address/0x514910771AF9Ca656af840dff83E8264EcF986CA",
        "coingeckoId": "chainlink"
      }
    },
    {
      "chainId": 101,
      "address": "BX2gcRRS12iqFzKCpvTt4krBBYNymR9JBDZBxzfFLnbF",
      "symbol": "weRSDL",
      "name": "UnFederalReserveToken (Wormhole)",
      "decimals": 9,
      "logoURI": "https://raw.githubusercontent.com/solana-labs/token-list/main/assets/mainnet/BX2gcRRS12iqFzKCpvTt4krBBYNymR9JBDZBxzfFLnbF/logo.png",
      "tags": [
        "wrapped",
        "wormhole"
      ],
      "extensions": {
        "address": "0x5218E472cFCFE0b64A064F055B43b4cdC9EfD3A6",
        "bridgeContract": "https://etherscan.io/address/0xf92cD566Ea4864356C5491c177A430C222d7e678",
        "assetContract": "https://etherscan.io/address/0x5218E472cFCFE0b64A064F055B43b4cdC9EfD3A6",
        "coingeckoId": "unfederalreserve"
      }
    },
    {
      "chainId": 101,
      "address": "CCGLdsokcybeF8NrCcu1RSQK8isNBjBA58kVEMTHTKjx",
      "symbol": "wsUSD",
      "name": "Synth sUSD (Wormhole)",
      "decimals": 9,
      "logoURI": "https://raw.githubusercontent.com/solana-labs/token-list/main/assets/mainnet/CCGLdsokcybeF8NrCcu1RSQK8isNBjBA58kVEMTHTKjx/logo.png",
      "tags": [
        "wrapped",
        "wormhole"
      ],
      "extensions": {
        "address": "0x57Ab1ec28D129707052df4dF418D58a2D46d5f51",
        "bridgeContract": "https://etherscan.io/address/0xf92cD566Ea4864356C5491c177A430C222d7e678",
        "assetContract": "https://etherscan.io/address/0x57Ab1ec28D129707052df4dF418D58a2D46d5f51",
        "coingeckoId": "nusd"
      }
    },
    {
      "chainId": 101,
      "address": "FP9ogG7hTdfcTJwn4prF9AVEcfcjLq1GtkqYM4oRn7eY",
      "symbol": "wHEGIC",
      "name": "Hegic (Wormhole)",
      "decimals": 9,
      "logoURI": "https://raw.githubusercontent.com/solana-labs/token-list/main/assets/mainnet/FP9ogG7hTdfcTJwn4prF9AVEcfcjLq1GtkqYM4oRn7eY/logo.png",
      "tags": [
        "wrapped",
        "wormhole"
      ],
      "extensions": {
        "address": "0x584bC13c7D411c00c01A62e8019472dE68768430",
        "bridgeContract": "https://etherscan.io/address/0xf92cD566Ea4864356C5491c177A430C222d7e678",
        "assetContract": "https://etherscan.io/address/0x584bC13c7D411c00c01A62e8019472dE68768430",
        "coingeckoId": "hegic"
      }
    },
    {
      "chainId": 101,
      "address": "DboP5vvYUVjmKSHKJ1YFHwmv41KtUscnYgzjmPgHwQVn",
      "symbol": "wXFI",
      "name": "Xfinance (Wormhole)",
      "decimals": 9,
      "logoURI": "https://raw.githubusercontent.com/solana-labs/token-list/main/assets/mainnet/DboP5vvYUVjmKSHKJ1YFHwmv41KtUscnYgzjmPgHwQVn/logo.png",
      "tags": [
        "wrapped",
        "wormhole"
      ],
      "extensions": {
        "address": "0x5BEfBB272290dD5b8521D4a938f6c4757742c430",
        "bridgeContract": "https://etherscan.io/address/0xf92cD566Ea4864356C5491c177A430C222d7e678",
        "assetContract": "https://etherscan.io/address/0x5BEfBB272290dD5b8521D4a938f6c4757742c430",
        "coingeckoId": "xfinance"
      }
    },
    {
      "chainId": 101,
      "address": "6c4U9yxGzVjejSJJXrdX8wtt532Et6MrBUZc2oK5j6w5",
      "symbol": "wDEXTF",
      "name": "DEXTF Token (Wormhole)",
      "decimals": 9,
      "logoURI": "https://raw.githubusercontent.com/solana-labs/token-list/main/assets/mainnet/6c4U9yxGzVjejSJJXrdX8wtt532Et6MrBUZc2oK5j6w5/logo.png",
      "tags": [
        "wrapped",
        "wormhole"
      ],
      "extensions": {
        "address": "0x5F64Ab1544D28732F0A24F4713c2C8ec0dA089f0",
        "bridgeContract": "https://etherscan.io/address/0xf92cD566Ea4864356C5491c177A430C222d7e678",
        "assetContract": "https://etherscan.io/address/0x5F64Ab1544D28732F0A24F4713c2C8ec0dA089f0",
        "coingeckoId": "dextf"
      }
    },
    {
      "chainId": 101,
      "address": "JuXkRYNw54rujC7SPWcAM4ArLgA5x8nDQbS8xHAr6MA",
      "symbol": "wRLC",
      "name": "iExec RLC (Wormhole)",
      "decimals": 9,
      "logoURI": "https://raw.githubusercontent.com/solana-labs/token-list/main/assets/mainnet/JuXkRYNw54rujC7SPWcAM4ArLgA5x8nDQbS8xHAr6MA/logo.png",
      "tags": [
        "wrapped",
        "wormhole"
      ],
      "extensions": {
        "address": "0x607F4C5BB672230e8672085532f7e901544a7375",
        "bridgeContract": "https://etherscan.io/address/0xf92cD566Ea4864356C5491c177A430C222d7e678",
        "assetContract": "https://etherscan.io/address/0x607F4C5BB672230e8672085532f7e901544a7375",
        "coingeckoId": "iexec-rlc"
      }
    },
    {
      "chainId": 101,
      "address": "7NfgSkv6kZ6ZWP6SJPtMuaUYGVEngVK8UFnaFTPk3QsM",
      "symbol": "wCORE",
      "name": "cVault.finance (Wormhole)",
      "decimals": 9,
      "logoURI": "https://raw.githubusercontent.com/solana-labs/token-list/main/assets/mainnet/7NfgSkv6kZ6ZWP6SJPtMuaUYGVEngVK8UFnaFTPk3QsM/logo.png",
      "tags": [
        "wrapped",
        "wormhole"
      ],
      "extensions": {
        "address": "0x62359Ed7505Efc61FF1D56fEF82158CcaffA23D7",
        "bridgeContract": "https://etherscan.io/address/0xf92cD566Ea4864356C5491c177A430C222d7e678",
        "assetContract": "https://etherscan.io/address/0x62359Ed7505Efc61FF1D56fEF82158CcaffA23D7",
        "coingeckoId": "cvault-finance"
      }
    },
    {
      "chainId": 101,
      "address": "AqLKDJiGL4wXKPAfzNom3xEdQwgj2LTCE4k34gzvZsE6",
      "symbol": "wCFi",
      "name": "CyberFi Token (Wormhole)",
      "decimals": 9,
      "logoURI": "https://raw.githubusercontent.com/solana-labs/token-list/main/assets/mainnet/AqLKDJiGL4wXKPAfzNom3xEdQwgj2LTCE4k34gzvZsE6/logo.png",
      "tags": [
        "wrapped",
        "wormhole"
      ],
      "extensions": {
        "address": "0x63b4f3e3fa4e438698CE330e365E831F7cCD1eF4",
        "bridgeContract": "https://etherscan.io/address/0xf92cD566Ea4864356C5491c177A430C222d7e678",
        "assetContract": "https://etherscan.io/address/0x63b4f3e3fa4e438698CE330e365E831F7cCD1eF4",
        "coingeckoId": "cyberfi"
      }
    },
    {
      "chainId": 101,
      "address": "FLrjpCRrd4GffHu8MVYGvuLxYLuBGVaXsnCecw3Effci",
      "symbol": "wWISE",
      "name": "Wise Token (Wormhole)",
      "decimals": 9,
      "logoURI": "https://raw.githubusercontent.com/solana-labs/token-list/main/assets/mainnet/FLrjpCRrd4GffHu8MVYGvuLxYLuBGVaXsnCecw3Effci/logo.png",
      "tags": [
        "wrapped",
        "wormhole"
      ],
      "extensions": {
        "address": "0x66a0f676479Cee1d7373f3DC2e2952778BfF5bd6",
        "bridgeContract": "https://etherscan.io/address/0xf92cD566Ea4864356C5491c177A430C222d7e678",
        "assetContract": "https://etherscan.io/address/0x66a0f676479Cee1d7373f3DC2e2952778BfF5bd6",
        "coingeckoId": "wise-token11"
      }
    },
    {
      "chainId": 101,
      "address": "GaMPhVyp1xd9xJuPskDEzQzp8mKfEjAmhny8NX7y7YKc",
      "symbol": "wGNO",
      "name": "Gnosis Token (Wormhole)",
      "decimals": 9,
      "logoURI": "https://raw.githubusercontent.com/solana-labs/token-list/main/assets/mainnet/GaMPhVyp1xd9xJuPskDEzQzp8mKfEjAmhny8NX7y7YKc/logo.png",
      "tags": [
        "wrapped",
        "wormhole"
      ],
      "extensions": {
        "address": "0x6810e776880C02933D47DB1b9fc05908e5386b96",
        "bridgeContract": "https://etherscan.io/address/0xf92cD566Ea4864356C5491c177A430C222d7e678",
        "assetContract": "https://etherscan.io/address/0x6810e776880C02933D47DB1b9fc05908e5386b96",
        "coingeckoId": "gnosis"
      }
    },
    {
      "chainId": 101,
      "address": "CCAQZHBVWKDukT68PZ3LenDs7apibeSYeJ3jHE8NzBC5",
      "symbol": "wPOOLZ",
      "name": "$Poolz Finance (Wormhole)",
      "decimals": 9,
      "logoURI": "https://raw.githubusercontent.com/solana-labs/token-list/main/assets/mainnet/CCAQZHBVWKDukT68PZ3LenDs7apibeSYeJ3jHE8NzBC5/logo.png",
      "tags": [
        "wrapped",
        "wormhole"
      ],
      "extensions": {
        "address": "0x69A95185ee2a045CDC4bCd1b1Df10710395e4e23",
        "bridgeContract": "https://etherscan.io/address/0xf92cD566Ea4864356C5491c177A430C222d7e678",
        "assetContract": "https://etherscan.io/address/0x69A95185ee2a045CDC4bCd1b1Df10710395e4e23",
        "coingeckoId": "poolz-finance"
      }
    },
    {
      "chainId": 101,
      "address": "FYpdBuyAHSbdaAyD1sKkxyLWbAP8uUW9h6uvdhK74ij1",
      "symbol": "wDAI",
      "name": "Dai Stablecoin (Wormhole)",
      "decimals": 9,
      "logoURI": "https://raw.githubusercontent.com/solana-labs/token-list/main/assets/mainnet/FYpdBuyAHSbdaAyD1sKkxyLWbAP8uUW9h6uvdhK74ij1/logo.png",
      "tags": [
        "wrapped",
        "wormhole"
      ],
      "extensions": {
        "address": "0x6B175474E89094C44Da98b954EedeAC495271d0F",
        "bridgeContract": "https://etherscan.io/address/0xf92cD566Ea4864356C5491c177A430C222d7e678",
        "assetContract": "https://etherscan.io/address/0x6B175474E89094C44Da98b954EedeAC495271d0F",
        "coingeckoId": "dai"
      }
    },
    {
      "chainId": 101,
      "address": "HbMGwfGjGPchtaPwyrtJFy8APZN5w1hi63xnzmj1f23v",
      "symbol": "wSUSHI",
      "name": "SushiSwap (Wormhole)",
      "decimals": 9,
      "logoURI": "https://raw.githubusercontent.com/solana-labs/token-list/main/assets/mainnet/HbMGwfGjGPchtaPwyrtJFy8APZN5w1hi63xnzmj1f23v/logo.png",
      "tags": [
        "wrapped",
        "wormhole"
      ],
      "extensions": {
        "address": "0x6B3595068778DD592e39A122f4f5a5cF09C90fE2",
        "bridgeContract": "https://etherscan.io/address/0xf92cD566Ea4864356C5491c177A430C222d7e678",
        "assetContract": "https://etherscan.io/address/0x6B3595068778DD592e39A122f4f5a5cF09C90fE2",
        "coingeckoId": "sushi"
      }
    },
    {
      "chainId": 101,
      "address": "6Tmi8TZasqdxWB59uE5Zw9VLKecuCbsLSsPEqoMpmozA",
      "symbol": "wFYZ",
      "name": "Fyooz (Wormhole)",
      "decimals": 9,
      "logoURI": "https://raw.githubusercontent.com/solana-labs/token-list/main/assets/mainnet/6Tmi8TZasqdxWB59uE5Zw9VLKecuCbsLSsPEqoMpmozA/logo.png",
      "tags": [
        "wrapped",
        "wormhole"
      ],
      "extensions": {
        "address": "0x6BFf2fE249601ed0Db3a87424a2E923118BB0312",
        "bridgeContract": "https://etherscan.io/address/0xf92cD566Ea4864356C5491c177A430C222d7e678",
        "assetContract": "https://etherscan.io/address/0x6BFf2fE249601ed0Db3a87424a2E923118BB0312",
        "coingeckoId": "fyooz"
      }
    },
    {
      "chainId": 101,
      "address": "3sHinPxEPqhEGip2Wy45TFmgAA1Atg2mctMjY5RKJUjk",
      "symbol": "wQRX",
      "name": "QuiverX (Wormhole)",
      "decimals": 9,
      "logoURI": "https://raw.githubusercontent.com/solana-labs/token-list/main/assets/mainnet/3sHinPxEPqhEGip2Wy45TFmgAA1Atg2mctMjY5RKJUjk/logo.png",
      "tags": [
        "wrapped",
        "wormhole"
      ],
      "extensions": {
        "address": "0x6e0daDE58D2d89eBBe7aFc384e3E4f15b70b14D8",
        "bridgeContract": "https://etherscan.io/address/0xf92cD566Ea4864356C5491c177A430C222d7e678",
        "assetContract": "https://etherscan.io/address/0x6e0daDE58D2d89eBBe7aFc384e3E4f15b70b14D8",
        "coingeckoId": "quiverx"
      }
    },
    {
      "chainId": 101,
      "address": "4ighgEijHcCoLu9AsvwVz2TnGFqAgzQtQMr6ch88Jrfe",
      "symbol": "wTRADE",
      "name": "UniTrade (Wormhole)",
      "decimals": 9,
      "logoURI": "https://raw.githubusercontent.com/solana-labs/token-list/main/assets/mainnet/4ighgEijHcCoLu9AsvwVz2TnGFqAgzQtQMr6ch88Jrfe/logo.png",
      "tags": [
        "wrapped",
        "wormhole"
      ],
      "extensions": {
        "address": "0x6F87D756DAf0503d08Eb8993686c7Fc01Dc44fB1",
        "bridgeContract": "https://etherscan.io/address/0xf92cD566Ea4864356C5491c177A430C222d7e678",
        "assetContract": "https://etherscan.io/address/0x6F87D756DAf0503d08Eb8993686c7Fc01Dc44fB1",
        "coingeckoId": "unitrade"
      }
    },
    {
      "chainId": 101,
      "address": "FTPnEQ3NfRRZ9tvmpDW6JFrvweBE5sanxnXSpJL1dvbB",
      "symbol": "wBIRD",
      "name": "Bird.Money (Wormhole)",
      "decimals": 9,
      "logoURI": "https://raw.githubusercontent.com/solana-labs/token-list/main/assets/mainnet/FTPnEQ3NfRRZ9tvmpDW6JFrvweBE5sanxnXSpJL1dvbB/logo.png",
      "tags": [
        "wrapped",
        "wormhole"
      ],
      "extensions": {
        "address": "0x70401dFD142A16dC7031c56E862Fc88Cb9537Ce0",
        "bridgeContract": "https://etherscan.io/address/0xf92cD566Ea4864356C5491c177A430C222d7e678",
        "assetContract": "https://etherscan.io/address/0x70401dFD142A16dC7031c56E862Fc88Cb9537Ce0",
        "coingeckoId": "bird-money"
      }
    },
    {
      "chainId": 101,
      "address": "QVDE6rhcGPSB3ex5T7vWBzvoSRUXULjuSGpVuKwu5XH",
      "symbol": "wAXN",
      "name": "Axion (Wormhole)",
      "decimals": 9,
      "logoURI": "https://raw.githubusercontent.com/solana-labs/token-list/main/assets/mainnet/QVDE6rhcGPSB3ex5T7vWBzvoSRUXULjuSGpVuKwu5XH/logo.png",
      "tags": [
        "wrapped",
        "wormhole"
      ],
      "extensions": {
        "address": "0x71F85B2E46976bD21302B64329868fd15eb0D127",
        "bridgeContract": "https://etherscan.io/address/0xf92cD566Ea4864356C5491c177A430C222d7e678",
        "assetContract": "https://etherscan.io/address/0x71F85B2E46976bD21302B64329868fd15eb0D127",
        "coingeckoId": "axion"
      }
    },
    {
      "chainId": 101,
      "address": "J6AbGG62yo9UJ2T9r9GM7pnoRNui5DsZDnPbiNAPqbVd",
      "symbol": "wBMI",
      "name": "Bridge Mutual (Wormhole)",
      "decimals": 9,
      "logoURI": "https://raw.githubusercontent.com/solana-labs/token-list/main/assets/mainnet/J6AbGG62yo9UJ2T9r9GM7pnoRNui5DsZDnPbiNAPqbVd/logo.png",
      "tags": [
        "wrapped",
        "wormhole"
      ],
      "extensions": {
        "address": "0x725C263e32c72dDC3A19bEa12C5a0479a81eE688",
        "bridgeContract": "https://etherscan.io/address/0xf92cD566Ea4864356C5491c177A430C222d7e678",
        "assetContract": "https://etherscan.io/address/0x725C263e32c72dDC3A19bEa12C5a0479a81eE688",
        "coingeckoId": "bridge-mutual"
      }
    },
    {
      "chainId": 101,
      "address": "4wvHoaxxZxFeNrMTP8bLVRh1ziSBV7crN665WX4rRMqe",
      "symbol": "wDYT",
      "name": "DoYourTip (Wormhole)",
      "decimals": 9,
      "logoURI": "https://raw.githubusercontent.com/solana-labs/token-list/main/assets/mainnet/4wvHoaxxZxFeNrMTP8bLVRh1ziSBV7crN665WX4rRMqe/logo.png",
      "tags": [
        "wrapped",
        "wormhole"
      ],
      "extensions": {
        "address": "0x740623d2c797b7D8D1EcB98e9b4Afcf99Ec31E14",
        "bridgeContract": "https://etherscan.io/address/0xf92cD566Ea4864356C5491c177A430C222d7e678",
        "assetContract": "https://etherscan.io/address/0x740623d2c797b7D8D1EcB98e9b4Afcf99Ec31E14",
        "coingeckoId": "dynamite"
      }
    },
    {
      "chainId": 101,
      "address": "Fe5fWjCLDMJoi4sTmfR2VW4BT1LwsbR1n6QAjzJQvhhf",
      "symbol": "wBBR",
      "name": "BitberryToken (Wormhole)",
      "decimals": 9,
      "logoURI": "https://raw.githubusercontent.com/solana-labs/token-list/main/assets/mainnet/Fe5fWjCLDMJoi4sTmfR2VW4BT1LwsbR1n6QAjzJQvhhf/logo.png",
      "tags": [
        "wrapped",
        "wormhole"
      ],
      "extensions": {
        "address": "0x7671904eed7f10808B664fc30BB8693FD7237abF",
        "bridgeContract": "https://etherscan.io/address/0xf92cD566Ea4864356C5491c177A430C222d7e678",
        "assetContract": "https://etherscan.io/address/0x7671904eed7f10808B664fc30BB8693FD7237abF",
        "coingeckoId": "bitberry-token"
      }
    },
    {
      "chainId": 101,
      "address": "5J9yhFRnQZx3RiqHzfQpAffX5UQz3k8vQCZH2g9Z9sDg",
      "symbol": "wWAXE",
      "name": "WAX Economic Token (Wormhole)",
      "decimals": 8,
      "logoURI": "https://raw.githubusercontent.com/solana-labs/token-list/main/assets/mainnet/5J9yhFRnQZx3RiqHzfQpAffX5UQz3k8vQCZH2g9Z9sDg/logo.png",
      "tags": [
        "wrapped",
        "wormhole"
      ],
      "extensions": {
        "address": "0x7a2Bc711E19ba6aff6cE8246C546E8c4B4944DFD",
        "bridgeContract": "https://etherscan.io/address/0xf92cD566Ea4864356C5491c177A430C222d7e678",
        "assetContract": "https://etherscan.io/address/0x7a2Bc711E19ba6aff6cE8246C546E8c4B4944DFD",
        "coingeckoId": "waxe"
      }
    },
    {
      "chainId": 101,
      "address": "4DHywS5EjUTF5AYisPZiJbWcCV4gfpH98oKxpgyKRnnQ",
      "symbol": "wMATIC",
      "name": "Matic Token (Wormhole)",
      "decimals": 9,
      "logoURI": "https://raw.githubusercontent.com/solana-labs/token-list/main/assets/mainnet/4DHywS5EjUTF5AYisPZiJbWcCV4gfpH98oKxpgyKRnnQ/logo.png",
      "tags": [
        "wrapped",
        "wormhole"
      ],
      "extensions": {
        "address": "0x7D1AfA7B718fb893dB30A3aBc0Cfc608AaCfeBB0",
        "bridgeContract": "https://etherscan.io/address/0xf92cD566Ea4864356C5491c177A430C222d7e678",
        "assetContract": "https://etherscan.io/address/0x7D1AfA7B718fb893dB30A3aBc0Cfc608AaCfeBB0",
        "coingeckoId": "matic-network"
      }
    },
    {
      "chainId": 101,
      "address": "Au9E8ygQdTJQZXmNKPdtLEP8rGjC4qsGRhkJgjFNPAr8",
      "symbol": "wXRT",
      "name": "Robonomics (Wormhole)",
      "decimals": 9,
      "logoURI": "https://raw.githubusercontent.com/solana-labs/token-list/main/assets/mainnet/Au9E8ygQdTJQZXmNKPdtLEP8rGjC4qsGRhkJgjFNPAr8/logo.png",
      "tags": [
        "wrapped",
        "wormhole"
      ],
      "extensions": {
        "address": "0x7dE91B204C1C737bcEe6F000AAA6569Cf7061cb7",
        "bridgeContract": "https://etherscan.io/address/0xf92cD566Ea4864356C5491c177A430C222d7e678",
        "assetContract": "https://etherscan.io/address/0x7dE91B204C1C737bcEe6F000AAA6569Cf7061cb7",
        "coingeckoId": "robonomics-network"
      }
    },
    {
      "chainId": 101,
      "address": "5DQZ14hLDxveMH7NyGmTmUTRGgVAVXADp3cP2UHeH6hM",
      "symbol": "wAAVE",
      "name": "Aave Token (Wormhole)",
      "decimals": 9,
      "logoURI": "https://raw.githubusercontent.com/solana-labs/token-list/main/assets/mainnet/5DQZ14hLDxveMH7NyGmTmUTRGgVAVXADp3cP2UHeH6hM/logo.png",
      "tags": [
        "wrapped",
        "wormhole"
      ],
      "extensions": {
        "address": "0x7Fc66500c84A76Ad7e9c93437bFc5Ac33E2DDaE9",
        "bridgeContract": "https://etherscan.io/address/0xf92cD566Ea4864356C5491c177A430C222d7e678",
        "assetContract": "https://etherscan.io/address/0x7Fc66500c84A76Ad7e9c93437bFc5Ac33E2DDaE9",
        "coingeckoId": "aave"
      }
    },
    {
      "chainId": 101,
      "address": "Arc2ZVKNCdDU4vB8Ubud5QayDtjo2oJF9xVrUPQ6TWxF",
      "symbol": "wLEND",
      "name": "Lend (Wormhole)",
      "decimals": 9,
      "logoURI": "https://raw.githubusercontent.com/solana-labs/token-list/main/assets/mainnet/Arc2ZVKNCdDU4vB8Ubud5QayDtjo2oJF9xVrUPQ6TWxF/logo.png",
      "tags": [
        "wrapped",
        "wormhole"
      ],
      "extensions": {
        "address": "0x80fB784B7eD66730e8b1DBd9820aFD29931aab03",
        "bridgeContract": "https://etherscan.io/address/0xf92cD566Ea4864356C5491c177A430C222d7e678",
        "assetContract": "https://etherscan.io/address/0x80fB784B7eD66730e8b1DBd9820aFD29931aab03",
        "coingeckoId": "ethlend"
      }
    },
    {
      "chainId": 101,
      "address": "2ctKUDkGBnVykt31AhMPhHvAQWJvoNGbLh7aRidjtAqv",
      "symbol": "wPOLS",
      "name": "PolkastarterToken (Wormhole)",
      "decimals": 9,
      "logoURI": "https://raw.githubusercontent.com/solana-labs/token-list/main/assets/mainnet/2ctKUDkGBnVykt31AhMPhHvAQWJvoNGbLh7aRidjtAqv/logo.png",
      "tags": [
        "wrapped",
        "wormhole"
      ],
      "extensions": {
        "address": "0x83e6f1E41cdd28eAcEB20Cb649155049Fac3D5Aa",
        "bridgeContract": "https://etherscan.io/address/0xf92cD566Ea4864356C5491c177A430C222d7e678",
        "assetContract": "https://etherscan.io/address/0x83e6f1E41cdd28eAcEB20Cb649155049Fac3D5Aa",
        "coingeckoId": "polkastarter"
      }
    },
    {
      "chainId": 101,
      "address": "8FnkznYpHvKiaBkgatVoCrNiS5y5KW62JqgjnxVhDejC",
      "symbol": "wUBT",
      "name": "Unibright (Wormhole)",
      "decimals": 8,
      "logoURI": "https://raw.githubusercontent.com/solana-labs/token-list/main/assets/mainnet/8FnkznYpHvKiaBkgatVoCrNiS5y5KW62JqgjnxVhDejC/logo.png",
      "tags": [
        "wrapped",
        "wormhole"
      ],
      "extensions": {
        "address": "0x8400D94A5cb0fa0D041a3788e395285d61c9ee5e",
        "bridgeContract": "https://etherscan.io/address/0xf92cD566Ea4864356C5491c177A430C222d7e678",
        "assetContract": "https://etherscan.io/address/0x8400D94A5cb0fa0D041a3788e395285d61c9ee5e",
        "coingeckoId": "unibright"
      }
    },
    {
      "chainId": 101,
      "address": "4LLAYXVmT3U8Sew6k3tk66zk3btT91QRzQzxcNX8XhzV",
      "symbol": "wDIA",
      "name": "DIA (Wormhole)",
      "decimals": 9,
      "logoURI": "https://raw.githubusercontent.com/solana-labs/token-list/main/assets/mainnet/4LLAYXVmT3U8Sew6k3tk66zk3btT91QRzQzxcNX8XhzV/logo.png",
      "tags": [
        "wrapped",
        "wormhole"
      ],
      "extensions": {
        "address": "0x84cA8bc7997272c7CfB4D0Cd3D55cd942B3c9419",
        "bridgeContract": "https://etherscan.io/address/0xf92cD566Ea4864356C5491c177A430C222d7e678",
        "assetContract": "https://etherscan.io/address/0x84cA8bc7997272c7CfB4D0Cd3D55cd942B3c9419",
        "coingeckoId": "dia-data"
      }
    },
    {
      "chainId": 101,
      "address": "8L8pDf3jutdpdr4m3np68CL9ZroLActrqwxi6s9Ah5xU",
      "symbol": "wFRAX",
      "name": "Frax (Wormhole)",
      "decimals": 9,
      "logoURI": "https://raw.githubusercontent.com/solana-labs/token-list/main/assets/mainnet/8L8pDf3jutdpdr4m3np68CL9ZroLActrqwxi6s9Ah5xU/logo.png",
      "tags": [
        "wrapped",
        "wormhole"
      ],
      "extensions": {
        "address": "0x853d955aCEf822Db058eb8505911ED77F175b99e",
        "bridgeContract": "https://etherscan.io/address/0xf92cD566Ea4864356C5491c177A430C222d7e678",
        "assetContract": "https://etherscan.io/address/0x853d955aCEf822Db058eb8505911ED77F175b99e",
        "coingeckoId": "frax"
      }
    },
    {
      "chainId": 101,
      "address": "H3oVL2zJpHJaDoRfQmSrftv3fkGzvsiQgugCZmcRBykG",
      "symbol": "wKEEP",
      "name": "KEEP Token (Wormhole)",
      "decimals": 9,
      "logoURI": "https://raw.githubusercontent.com/solana-labs/token-list/main/assets/mainnet/H3oVL2zJpHJaDoRfQmSrftv3fkGzvsiQgugCZmcRBykG/logo.png",
      "tags": [
        "wrapped",
        "wormhole"
      ],
      "extensions": {
        "address": "0x85Eee30c52B0b379b046Fb0F85F4f3Dc3009aFEC",
        "bridgeContract": "https://etherscan.io/address/0xf92cD566Ea4864356C5491c177A430C222d7e678",
        "assetContract": "https://etherscan.io/address/0x85Eee30c52B0b379b046Fb0F85F4f3Dc3009aFEC",
        "coingeckoId": "keep-network"
      }
    },
    {
      "chainId": 101,
      "address": "64oqP1dFqqD8NEL4RPCpMyrHmpo31rj3nYxULVXvayfW",
      "symbol": "wRSR",
      "name": "Reserve Rights (Wormhole)",
      "decimals": 9,
      "logoURI": "https://raw.githubusercontent.com/solana-labs/token-list/main/assets/mainnet/64oqP1dFqqD8NEL4RPCpMyrHmpo31rj3nYxULVXvayfW/logo.png",
      "tags": [
        "wrapped",
        "wormhole"
      ],
      "extensions": {
        "address": "0x8762db106B2c2A0bccB3A80d1Ed41273552616E8",
        "bridgeContract": "https://etherscan.io/address/0xf92cD566Ea4864356C5491c177A430C222d7e678",
        "assetContract": "https://etherscan.io/address/0x8762db106B2c2A0bccB3A80d1Ed41273552616E8",
        "coingeckoId": "reserve-rights-token"
      }
    },
    {
      "chainId": 101,
      "address": "5SU7veiCRA16ZxnS24kCC1dwQYVwi3whvTdM48iNE1Rm",
      "symbol": "wMPH",
      "name": "88mph.app (Wormhole)",
      "decimals": 9,
      "logoURI": "https://raw.githubusercontent.com/solana-labs/token-list/main/assets/mainnet/5SU7veiCRA16ZxnS24kCC1dwQYVwi3whvTdM48iNE1Rm/logo.png",
      "tags": [
        "wrapped",
        "wormhole"
      ],
      "extensions": {
        "address": "0x8888801aF4d980682e47f1A9036e589479e835C5",
        "bridgeContract": "https://etherscan.io/address/0xf92cD566Ea4864356C5491c177A430C222d7e678",
        "assetContract": "https://etherscan.io/address/0x8888801aF4d980682e47f1A9036e589479e835C5",
        "coingeckoId": "88mph"
      }
    },
    {
      "chainId": 101,
      "address": "5fv26ojhPHWNaikXcMf2TBu4JENjLQ2PWgWYeitttVwv",
      "symbol": "wPAID",
      "name": "PAID Network (Wormhole)",
      "decimals": 9,
      "logoURI": "https://raw.githubusercontent.com/solana-labs/token-list/main/assets/mainnet/5fv26ojhPHWNaikXcMf2TBu4JENjLQ2PWgWYeitttVwv/logo.png",
      "tags": [
        "wrapped",
        "wormhole"
      ],
      "extensions": {
        "address": "0x8c8687fC965593DFb2F0b4EAeFD55E9D8df348df",
        "bridgeContract": "https://etherscan.io/address/0xf92cD566Ea4864356C5491c177A430C222d7e678",
        "assetContract": "https://etherscan.io/address/0x8c8687fC965593DFb2F0b4EAeFD55E9D8df348df",
        "coingeckoId": "paid-network"
      }
    },
    {
      "chainId": 101,
      "address": "ACr98v3kv9qaGnR3p2BfsoSK9Q2ZmP6zUkm3qxv5ZJDd",
      "symbol": "wSXP",
      "name": "Swipe (Wormhole)",
      "decimals": 9,
      "logoURI": "https://raw.githubusercontent.com/solana-labs/token-list/main/assets/mainnet/ACr98v3kv9qaGnR3p2BfsoSK9Q2ZmP6zUkm3qxv5ZJDd/logo.png",
      "tags": [
        "wrapped",
        "wormhole"
      ],
      "extensions": {
        "address": "0x8CE9137d39326AD0cD6491fb5CC0CbA0e089b6A9",
        "bridgeContract": "https://etherscan.io/address/0xf92cD566Ea4864356C5491c177A430C222d7e678",
        "assetContract": "https://etherscan.io/address/0x8CE9137d39326AD0cD6491fb5CC0CbA0e089b6A9",
        "coingeckoId": "swipe"
      }
    },
    {
      "chainId": 101,
      "address": "7gBuzBcJ7V48m8TiKJ1XWNDUerK2XfAbjxuRiKMb6S8Z",
      "symbol": "wREQ",
      "name": "Request Token (Wormhole)",
      "decimals": 9,
      "logoURI": "https://raw.githubusercontent.com/solana-labs/token-list/main/assets/mainnet/7gBuzBcJ7V48m8TiKJ1XWNDUerK2XfAbjxuRiKMb6S8Z/logo.png",
      "tags": [
        "wrapped",
        "wormhole"
      ],
      "extensions": {
        "address": "0x8f8221aFbB33998d8584A2B05749bA73c37a938a",
        "bridgeContract": "https://etherscan.io/address/0xf92cD566Ea4864356C5491c177A430C222d7e678",
        "assetContract": "https://etherscan.io/address/0x8f8221aFbB33998d8584A2B05749bA73c37a938a",
        "coingeckoId": "request-network"
      }
    },
    {
      "chainId": 101,
      "address": "CtDjsryLtwZCLj8TeniV7tWHbkaREfjKDWpvyQvsTyek",
      "symbol": "wWHALE",
      "name": "WHALE (Wormhole)",
      "decimals": 4,
      "logoURI": "https://raw.githubusercontent.com/solana-labs/token-list/main/assets/mainnet/CtDjsryLtwZCLj8TeniV7tWHbkaREfjKDWpvyQvsTyek/logo.png",
      "tags": [
        "wrapped",
        "wormhole"
      ],
      "extensions": {
        "address": "0x9355372396e3F6daF13359B7b607a3374cc638e0",
        "bridgeContract": "https://etherscan.io/address/0xf92cD566Ea4864356C5491c177A430C222d7e678",
        "assetContract": "https://etherscan.io/address/0x9355372396e3F6daF13359B7b607a3374cc638e0",
        "coingeckoId": "whale"
      }
    },
    {
      "chainId": 101,
      "address": "JDUgn6JUSwufqqthRdnZZKWv2vEdYvHxigF5Hk79yxRm",
      "symbol": "wPNK",
      "name": "Pinakion (Wormhole)",
      "decimals": 9,
      "logoURI": "https://raw.githubusercontent.com/solana-labs/token-list/main/assets/mainnet/JDUgn6JUSwufqqthRdnZZKWv2vEdYvHxigF5Hk79yxRm/logo.png",
      "tags": [
        "wrapped",
        "wormhole"
      ],
      "extensions": {
        "address": "0x93ED3FBe21207Ec2E8f2d3c3de6e058Cb73Bc04d",
        "bridgeContract": "https://etherscan.io/address/0xf92cD566Ea4864356C5491c177A430C222d7e678",
        "assetContract": "https://etherscan.io/address/0x93ED3FBe21207Ec2E8f2d3c3de6e058Cb73Bc04d",
        "coingeckoId": "kleros"
      }
    },
    {
      "chainId": 101,
      "address": "Gw7M5dqZJ6B6a8dYkDry6z9t9FuUA2xPUokjV2cortoq",
      "symbol": "KRW",
      "name": "Krown",
      "decimals": 18,
      "logoURI": "https://raw.githubusercontent.com/solana-labs/token-list/main/assets/mainnet/Gw7M5dqZJ6B6a8dYkDry6z9t9FuUA2xPUokjV2cortoq/logo.png",
      "tags": [
        "wrapped"
      ],
      "extensions": {
        "address": "0x1446f3cedf4d86a9399e49f7937766e6de2a3aab",
        "bridgeContract": "https://bscscan.com/address/0x0ac4a2f14927c7e038a3962b647dc7527d8a7229",
        "assetContract": "https://www.bscscan.com/address/0x1446f3cedf4d86a9399e49f7937766e6de2a3aab",
        "coingeckoId": "krown",
	"website": "https://kingdefi.io",
        "twitter": "https://twitter.com/kingdefi2"
      }
    },
    {
      "chainId": 101,
      "address": "EJKqF4p7xVhXkcDNCrVQJE4osow76226bc6u3AtsGXaG",
      "symbol": "wAPY",
      "name": "APY Governance Token (Wormhole)",
      "decimals": 9,
      "logoURI": "https://raw.githubusercontent.com/solana-labs/token-list/main/assets/mainnet/EJKqF4p7xVhXkcDNCrVQJE4osow76226bc6u3AtsGXaG/logo.png",
      "tags": [
        "wrapped",
        "wormhole"
      ],
      "extensions": {
        "address": "0x95a4492F028aa1fd432Ea71146b433E7B4446611",
        "bridgeContract": "https://etherscan.io/address/0xf92cD566Ea4864356C5491c177A430C222d7e678",
        "assetContract": "https://etherscan.io/address/0x95a4492F028aa1fd432Ea71146b433E7B4446611",
        "coingeckoId": "apy-finance"
      }
    },
    {
      "chainId": 101,
      "address": "AF7Dv5Vzi1dT2fLnz4ysiRQ6FxGN1M6mrmHwgNpx7FVH",
      "symbol": "wOCEAN",
      "name": "Ocean Protocol (Wormhole)",
      "decimals": 9,
      "logoURI": "https://raw.githubusercontent.com/solana-labs/token-list/main/assets/mainnet/AF7Dv5Vzi1dT2fLnz4ysiRQ6FxGN1M6mrmHwgNpx7FVH/logo.png",
      "tags": [
        "wrapped",
        "wormhole"
      ],
      "extensions": {
        "address": "0x967da4048cD07aB37855c090aAF366e4ce1b9F48",
        "bridgeContract": "https://etherscan.io/address/0xf92cD566Ea4864356C5491c177A430C222d7e678",
        "assetContract": "https://etherscan.io/address/0x967da4048cD07aB37855c090aAF366e4ce1b9F48",
        "coingeckoId": "ocean-protocol"
      }
    },
    {
      "chainId": 101,
      "address": "AyNULvvLGW11fThvhncqNRjEgmDbMEHdDL4HqXD6SM8V",
      "symbol": "wSPI",
      "name": "Shopping.io (Wormhole)",
      "decimals": 9,
      "logoURI": "https://raw.githubusercontent.com/solana-labs/token-list/main/assets/mainnet/AyNULvvLGW11fThvhncqNRjEgmDbMEHdDL4HqXD6SM8V/logo.png",
      "tags": [
        "wrapped",
        "wormhole"
      ],
      "extensions": {
        "address": "0x9B02dD390a603Add5c07f9fd9175b7DABE8D63B7",
        "bridgeContract": "https://etherscan.io/address/0xf92cD566Ea4864356C5491c177A430C222d7e678",
        "assetContract": "https://etherscan.io/address/0x9B02dD390a603Add5c07f9fd9175b7DABE8D63B7",
        "coingeckoId": "shopping-io"
      }
    },
    {
      "chainId": 101,
      "address": "3UeKTABxz9XexDtyKq646rSQvx8GVpKNwfMoKKfxsTsF",
      "symbol": "wBBTC",
      "name": "Binance Wrapped BTC (Wormhole)",
      "decimals": 8,
      "logoURI": "https://raw.githubusercontent.com/solana-labs/token-list/main/assets/mainnet/3UeKTABxz9XexDtyKq646rSQvx8GVpKNwfMoKKfxsTsF/logo.png",
      "tags": [
        "wrapped",
        "wormhole"
      ],
      "extensions": {
        "address": "0x9BE89D2a4cd102D8Fecc6BF9dA793be995C22541",
        "bridgeContract": "https://etherscan.io/address/0xf92cD566Ea4864356C5491c177A430C222d7e678",
        "assetContract": "https://etherscan.io/address/0x9BE89D2a4cd102D8Fecc6BF9dA793be995C22541",
        "coingeckoId": "binance-wrapped-btc"
      }
    },
    {
      "chainId": 101,
      "address": "DsGbyCHbG4vSWBqAprR2eWuUAg8fXAgYkWL9psgvYZn5",
      "symbol": "wUNISTAKE",
      "name": "Unistake (Wormhole)",
      "decimals": 9,
      "logoURI": "https://raw.githubusercontent.com/solana-labs/token-list/main/assets/mainnet/DsGbyCHbG4vSWBqAprR2eWuUAg8fXAgYkWL9psgvYZn5/logo.png",
      "tags": [
        "wrapped",
        "wormhole"
      ],
      "extensions": {
        "address": "0x9Ed8e7C9604790F7Ec589F99b94361d8AAB64E5E",
        "bridgeContract": "https://etherscan.io/address/0xf92cD566Ea4864356C5491c177A430C222d7e678",
        "assetContract": "https://etherscan.io/address/0x9Ed8e7C9604790F7Ec589F99b94361d8AAB64E5E",
        "coingeckoId": "unistake"
      }
    },
    {
      "chainId": 101,
      "address": "GBvv3jn9u6pZqPd2GVnQ7BKJzLwQnEWe4ci9k359PN9Z",
      "symbol": "wMKR",
      "name": "MakerDAO (Wormhole)",
      "decimals": 9,
      "logoURI": "https://raw.githubusercontent.com/solana-labs/token-list/main/assets/mainnet/GBvv3jn9u6pZqPd2GVnQ7BKJzLwQnEWe4ci9k359PN9Z/logo.png",
      "tags": [
        "wrapped",
        "wormhole"
      ],
      "extensions": {
        "address": "0x9f8F72aA9304c8B593d555F12eF6589cC3A579A2",
        "bridgeContract": "https://etherscan.io/address/0xf92cD566Ea4864356C5491c177A430C222d7e678",
        "assetContract": "https://etherscan.io/address/0x9f8F72aA9304c8B593d555F12eF6589cC3A579A2",
        "coingeckoId": "maker"
      }
    },
    {
      "chainId": 101,
      "address": "53ETjuzUNHG8c7rZ2hxQLQfN5R6tEYtdYwNQsa68xFUk",
      "symbol": "wFARM",
      "name": "FARM Reward Token (Wormhole)",
      "decimals": 9,
      "logoURI": "https://raw.githubusercontent.com/solana-labs/token-list/main/assets/mainnet/53ETjuzUNHG8c7rZ2hxQLQfN5R6tEYtdYwNQsa68xFUk/logo.png",
      "tags": [
        "wrapped",
        "wormhole"
      ],
      "extensions": {
        "address": "0xa0246c9032bC3A600820415aE600c6388619A14D",
        "bridgeContract": "https://etherscan.io/address/0xf92cD566Ea4864356C5491c177A430C222d7e678",
        "assetContract": "https://etherscan.io/address/0xa0246c9032bC3A600820415aE600c6388619A14D",
        "coingeckoId": "harvest-finance"
      }
    },
    {
      "chainId": 101,
      "address": "FVsXUnbhifqJ4LiXQEbpUtXVdB8T5ADLKqSs5t1oc54F",
      "symbol": "wUSDC",
      "name": "USD Coin (Wormhole)",
      "decimals": 6,
      "logoURI": "https://raw.githubusercontent.com/solana-labs/token-list/main/assets/mainnet/FVsXUnbhifqJ4LiXQEbpUtXVdB8T5ADLKqSs5t1oc54F/logo.png",
      "tags": [
        "wrapped",
        "wormhole"
      ],
      "extensions": {
        "address": "0xA0b86991c6218b36c1d19D4a2e9Eb0cE3606eB48",
        "bridgeContract": "https://etherscan.io/address/0xf92cD566Ea4864356C5491c177A430C222d7e678",
        "assetContract": "https://etherscan.io/address/0xA0b86991c6218b36c1d19D4a2e9Eb0cE3606eB48",
        "coingeckoId": "usd-coin"
      }
    },
    {
      "chainId": 101,
      "address": "EjBpnWzWZeW1PKzfCszLdHgENZLZDoTNaEmz8BddpWJx",
      "symbol": "wANT",
      "name": "Aragon Network Token (Wormhole)",
      "decimals": 9,
      "logoURI": "https://raw.githubusercontent.com/solana-labs/token-list/main/assets/mainnet/EjBpnWzWZeW1PKzfCszLdHgENZLZDoTNaEmz8BddpWJx/logo.png",
      "tags": [
        "wrapped",
        "wormhole"
      ],
      "extensions": {
        "address": "0xa117000000f279D81A1D3cc75430fAA017FA5A2e",
        "bridgeContract": "https://etherscan.io/address/0xf92cD566Ea4864356C5491c177A430C222d7e678",
        "assetContract": "https://etherscan.io/address/0xa117000000f279D81A1D3cc75430fAA017FA5A2e",
        "coingeckoId": "aragon"
      }
    },
    {
      "chainId": 101,
      "address": "Rs4LHZ4WogZCAkCzfsKJib5LLnYL6xcVAfTcLQiSjg2",
      "symbol": "wNPXS",
      "name": "Pundi X Token (Wormhole)",
      "decimals": 9,
      "logoURI": "https://raw.githubusercontent.com/solana-labs/token-list/main/assets/mainnet/Rs4LHZ4WogZCAkCzfsKJib5LLnYL6xcVAfTcLQiSjg2/logo.png",
      "tags": [
        "wrapped",
        "wormhole"
      ],
      "extensions": {
        "address": "0xA15C7Ebe1f07CaF6bFF097D8a589fb8AC49Ae5B3",
        "bridgeContract": "https://etherscan.io/address/0xf92cD566Ea4864356C5491c177A430C222d7e678",
        "assetContract": "https://etherscan.io/address/0xA15C7Ebe1f07CaF6bFF097D8a589fb8AC49Ae5B3",
        "coingeckoId": "pundi-x"
      }
    },
    {
      "chainId": 101,
      "address": "65ribugkb42AANKYrEeuruhhfXffyE4jY22FUxFbpW7C",
      "symbol": "wRFOX",
      "name": "RFOX (Wormhole)",
      "decimals": 9,
      "logoURI": "https://raw.githubusercontent.com/solana-labs/token-list/main/assets/mainnet/65ribugkb42AANKYrEeuruhhfXffyE4jY22FUxFbpW7C/logo.png",
      "tags": [
        "wrapped",
        "wormhole"
      ],
      "extensions": {
        "address": "0xa1d6Df714F91DeBF4e0802A542E13067f31b8262",
        "bridgeContract": "https://etherscan.io/address/0xf92cD566Ea4864356C5491c177A430C222d7e678",
        "assetContract": "https://etherscan.io/address/0xa1d6Df714F91DeBF4e0802A542E13067f31b8262",
        "coingeckoId": "redfox-labs-2"
      }
    },
    {
      "chainId": 101,
      "address": "T2mo6dnFiutu26KMuCMSjCLBB4ofWvQ3qBJGEMc3JSe",
      "symbol": "wMTA",
      "name": "Meta (Wormhole)",
      "decimals": 9,
      "logoURI": "https://raw.githubusercontent.com/solana-labs/token-list/main/assets/mainnet/T2mo6dnFiutu26KMuCMSjCLBB4ofWvQ3qBJGEMc3JSe/logo.png",
      "tags": [
        "wrapped",
        "wormhole"
      ],
      "extensions": {
        "address": "0xa3BeD4E1c75D00fa6f4E5E6922DB7261B5E9AcD2",
        "bridgeContract": "https://etherscan.io/address/0xf92cD566Ea4864356C5491c177A430C222d7e678",
        "assetContract": "https://etherscan.io/address/0xa3BeD4E1c75D00fa6f4E5E6922DB7261B5E9AcD2",
        "coingeckoId": "meta"
      }
    },
    {
      "chainId": 101,
      "address": "HC8SaUm9rhvVZE5ZwBWiUhFAnCuG8byd5FxKYdpFm5MR",
      "symbol": "wRBC",
      "name": "Rubic (Wormhole)",
      "decimals": 9,
      "logoURI": "https://raw.githubusercontent.com/solana-labs/token-list/main/assets/mainnet/HC8SaUm9rhvVZE5ZwBWiUhFAnCuG8byd5FxKYdpFm5MR/logo.png",
      "tags": [
        "wrapped",
        "wormhole"
      ],
      "extensions": {
        "address": "0xA4EED63db85311E22dF4473f87CcfC3DaDCFA3E3",
        "bridgeContract": "https://etherscan.io/address/0xf92cD566Ea4864356C5491c177A430C222d7e678",
        "assetContract": "https://etherscan.io/address/0xA4EED63db85311E22dF4473f87CcfC3DaDCFA3E3",
        "coingeckoId": "rubic"
      }
    },
    {
      "chainId": 101,
      "address": "9DdtKWoK8cBfLSLhHXHFZzzhxp4rdwHbFEAis8n5AsfQ",
      "symbol": "wNOIA",
      "name": "NOIA Token (Wormhole)",
      "decimals": 9,
      "logoURI": "https://raw.githubusercontent.com/solana-labs/token-list/main/assets/mainnet/9DdtKWoK8cBfLSLhHXHFZzzhxp4rdwHbFEAis8n5AsfQ/logo.png",
      "tags": [
        "wrapped",
        "wormhole"
      ],
      "extensions": {
        "address": "0xa8c8CfB141A3bB59FEA1E2ea6B79b5ECBCD7b6ca",
        "bridgeContract": "https://etherscan.io/address/0xf92cD566Ea4864356C5491c177A430C222d7e678",
        "assetContract": "https://etherscan.io/address/0xa8c8CfB141A3bB59FEA1E2ea6B79b5ECBCD7b6ca",
        "coingeckoId": "noia-network"
      }
    },
    {
      "chainId": 101,
      "address": "DTQStP2z4DRqbNHRxtwThAujr9aPFPsv4y2kkXTVLVvb",
      "symbol": "wCEL",
      "name": "Celsius (Wormhole)",
      "decimals": 4,
      "logoURI": "https://raw.githubusercontent.com/solana-labs/token-list/main/assets/mainnet/DTQStP2z4DRqbNHRxtwThAujr9aPFPsv4y2kkXTVLVvb/logo.png",
      "tags": [
        "wrapped",
        "wormhole"
      ],
      "extensions": {
        "address": "0xaaAEBE6Fe48E54f431b0C390CfaF0b017d09D42d",
        "bridgeContract": "https://etherscan.io/address/0xf92cD566Ea4864356C5491c177A430C222d7e678",
        "assetContract": "https://etherscan.io/address/0xaaAEBE6Fe48E54f431b0C390CfaF0b017d09D42d",
        "coingeckoId": "celsius-degree-token"
      }
    },
    {
      "chainId": 101,
      "address": "59NPV18vAbTgwC9aeEGikrmX3EbZHMEMkZfvcsHBNFr9",
      "symbol": "wCWS",
      "name": "Crowns (Wormhole)",
      "decimals": 9,
      "logoURI": "https://raw.githubusercontent.com/solana-labs/token-list/main/assets/mainnet/59NPV18vAbTgwC9aeEGikrmX3EbZHMEMkZfvcsHBNFr9/logo.png",
      "tags": [
        "wrapped",
        "wormhole"
      ],
      "extensions": {
        "address": "0xaC0104Cca91D167873B8601d2e71EB3D4D8c33e0",
        "bridgeContract": "https://etherscan.io/address/0xf92cD566Ea4864356C5491c177A430C222d7e678",
        "assetContract": "https://etherscan.io/address/0xaC0104Cca91D167873B8601d2e71EB3D4D8c33e0",
        "coingeckoId": "crowns"
      }
    },
    {
      "chainId": 101,
      "address": "4811JP9i35zgAxSFZjGXQwew6xd1qSBE4xdMFik2J14Z",
      "symbol": "wROOM",
      "name": "OptionRoom Token (Wormhole)",
      "decimals": 9,
      "logoURI": "https://raw.githubusercontent.com/solana-labs/token-list/main/assets/mainnet/4811JP9i35zgAxSFZjGXQwew6xd1qSBE4xdMFik2J14Z/logo.png",
      "tags": [
        "wrapped",
        "wormhole"
      ],
      "extensions": {
        "address": "0xAd4f86a25bbc20FfB751f2FAC312A0B4d8F88c64",
        "bridgeContract": "https://etherscan.io/address/0xf92cD566Ea4864356C5491c177A430C222d7e678",
        "assetContract": "https://etherscan.io/address/0xAd4f86a25bbc20FfB751f2FAC312A0B4d8F88c64",
        "coingeckoId": "option-room"
      }
    },
    {
      "chainId": 101,
      "address": "2VAdvHWMpzMnDYYn64MgqLNpGQ19iCiusCet8JLMtxU5",
      "symbol": "wYOP",
      "name": "YOP (Wormhole)",
      "decimals": 8,
      "logoURI": "https://raw.githubusercontent.com/solana-labs/token-list/main/assets/mainnet/2VAdvHWMpzMnDYYn64MgqLNpGQ19iCiusCet8JLMtxU5/logo.png",
      "tags": [
        "wrapped",
        "wormhole"
      ],
      "extensions": {
        "address": "0xAE1eaAE3F627AAca434127644371b67B18444051",
        "bridgeContract": "https://etherscan.io/address/0xf92cD566Ea4864356C5491c177A430C222d7e678",
        "assetContract": "https://etherscan.io/address/0xAE1eaAE3F627AAca434127644371b67B18444051",
        "coingeckoId": "yield-optimization-platform"
      }
    },
    {
      "chainId": 101,
      "address": "AKiTcEWZarsnUbKkwQVRjJni5eqwiNeBQsJ3nrADacT4",
      "symbol": "wLGCY",
      "name": "LGCY Network (Wormhole)",
      "decimals": 9,
      "logoURI": "https://raw.githubusercontent.com/solana-labs/token-list/main/assets/mainnet/AKiTcEWZarsnUbKkwQVRjJni5eqwiNeBQsJ3nrADacT4/logo.png",
      "tags": [
        "wrapped",
        "wormhole"
      ],
      "extensions": {
        "address": "0xaE697F994Fc5eBC000F8e22EbFfeE04612f98A0d",
        "bridgeContract": "https://etherscan.io/address/0xf92cD566Ea4864356C5491c177A430C222d7e678",
        "assetContract": "https://etherscan.io/address/0xaE697F994Fc5eBC000F8e22EbFfeE04612f98A0d",
        "coingeckoId": "lgcy-network"
      }
    },
    {
      "chainId": 101,
      "address": "4kPHTMfSD1k3SytAMKEVRWH5ip6WD5U52tC5q6TuXUNU",
      "symbol": "wRFuel",
      "name": "Rio Fuel Token (Wormhole)",
      "decimals": 9,
      "logoURI": "https://raw.githubusercontent.com/solana-labs/token-list/main/assets/mainnet/4kPHTMfSD1k3SytAMKEVRWH5ip6WD5U52tC5q6TuXUNU/logo.png",
      "tags": [
        "wrapped",
        "wormhole"
      ],
      "extensions": {
        "address": "0xaf9f549774ecEDbD0966C52f250aCc548D3F36E5",
        "bridgeContract": "https://etherscan.io/address/0xf92cD566Ea4864356C5491c177A430C222d7e678",
        "assetContract": "https://etherscan.io/address/0xaf9f549774ecEDbD0966C52f250aCc548D3F36E5",
        "coingeckoId": "rio-defi"
      }
    },
    {
      "chainId": 101,
      "address": "E1w2uKRsVJeDf1Qqbk7DDKEDe7NCYwh8ySgqCaEZ4BTC",
      "symbol": "wMAHA",
      "name": "MahaDAO (Wormhole)",
      "decimals": 9,
      "logoURI": "https://raw.githubusercontent.com/solana-labs/token-list/main/assets/mainnet/E1w2uKRsVJeDf1Qqbk7DDKEDe7NCYwh8ySgqCaEZ4BTC/logo.png",
      "tags": [
        "wrapped",
        "wormhole"
      ],
      "extensions": {
        "address": "0xB4d930279552397bbA2ee473229f89Ec245bc365",
        "bridgeContract": "https://etherscan.io/address/0xf92cD566Ea4864356C5491c177A430C222d7e678",
        "assetContract": "https://etherscan.io/address/0xB4d930279552397bbA2ee473229f89Ec245bc365",
        "coingeckoId": "mahadao"
      }
    },
    {
      "chainId": 101,
      "address": "4psmnTirimNyPEPEZtkQkdEPJagTXS3a7wsu1XN9MYK3",
      "symbol": "wRPL",
      "name": "Rocket Pool (Wormhole)",
      "decimals": 9,
      "logoURI": "https://raw.githubusercontent.com/solana-labs/token-list/main/assets/mainnet/4psmnTirimNyPEPEZtkQkdEPJagTXS3a7wsu1XN9MYK3/logo.png",
      "tags": [
        "wrapped",
        "wormhole"
      ],
      "extensions": {
        "address": "0xB4EFd85c19999D84251304bDA99E90B92300Bd93",
        "bridgeContract": "https://etherscan.io/address/0xf92cD566Ea4864356C5491c177A430C222d7e678",
        "assetContract": "https://etherscan.io/address/0xB4EFd85c19999D84251304bDA99E90B92300Bd93",
        "coingeckoId": "rocket-pool"
      }
    },
    {
      "chainId": 101,
      "address": "FrhQauNRm7ecom9FRprNcyz58agDe5ujAbAtA9NG6jtU",
      "symbol": "wNEXO",
      "name": "Nexo (Wormhole)",
      "decimals": 9,
      "logoURI": "https://raw.githubusercontent.com/solana-labs/token-list/main/assets/mainnet/FrhQauNRm7ecom9FRprNcyz58agDe5ujAbAtA9NG6jtU/logo.png",
      "tags": [
        "wrapped",
        "wormhole"
      ],
      "extensions": {
        "address": "0xB62132e35a6c13ee1EE0f84dC5d40bad8d815206",
        "bridgeContract": "https://etherscan.io/address/0xf92cD566Ea4864356C5491c177A430C222d7e678",
        "assetContract": "https://etherscan.io/address/0xB62132e35a6c13ee1EE0f84dC5d40bad8d815206",
        "coingeckoId": "nexo"
      }
    },
    {
      "chainId": 101,
      "address": "6G7X1B2f9F7KWcHxS66mn3ax6VPE2UMZud44RX3BzfVo",
      "symbol": "BEHZAT",
      "name": "Behzat Token",
      "decimals": 9,
      "logoURI": "https://raw.githubusercontent.com/solana-labs/token-list/main/assets/mainnet/6G7X1B2f9F7KWcHxS66mn3ax6VPE2UMZud44RX3BzfVo/logo.png",
      "tags": [
        "Token"
      ],
      "extensions": {
        "twitter": "https://twitter.com/Tunay32718753"
      }
    },
    {
      "chainId": 101,
      "address": "AoU75vwpnWEVvfarxRALjzRc8vS9UdDhRMkwoDimt9ss",
      "symbol": "wSFI",
      "name": "Spice (Wormhole)",
      "decimals": 9,
      "logoURI": "https://raw.githubusercontent.com/solana-labs/token-list/main/assets/mainnet/AoU75vwpnWEVvfarxRALjzRc8vS9UdDhRMkwoDimt9ss/logo.png",
      "tags": [
        "wrapped",
        "wormhole"
      ],
      "extensions": {
        "address": "0xb753428af26E81097e7fD17f40c88aaA3E04902c",
        "bridgeContract": "https://etherscan.io/address/0xf92cD566Ea4864356C5491c177A430C222d7e678",
        "assetContract": "https://etherscan.io/address/0xb753428af26E81097e7fD17f40c88aaA3E04902c",
        "coingeckoId": "saffron-finance"
      }
    },
    {
      "chainId": 101,
      "address": "CRZuALvCYjPLB65WFLHh9JkmPWK5C81TXpy2aEEaCjr3",
      "symbol": "wSTBZ",
      "name": "Stabilize Token (Wormhole)",
      "decimals": 9,
      "logoURI": "https://raw.githubusercontent.com/solana-labs/token-list/main/assets/mainnet/CRZuALvCYjPLB65WFLHh9JkmPWK5C81TXpy2aEEaCjr3/logo.png",
      "tags": [
        "wrapped",
        "wormhole"
      ],
      "extensions": {
        "address": "0xB987D48Ed8f2C468D52D6405624EADBa5e76d723",
        "bridgeContract": "https://etherscan.io/address/0xf92cD566Ea4864356C5491c177A430C222d7e678",
        "assetContract": "https://etherscan.io/address/0xB987D48Ed8f2C468D52D6405624EADBa5e76d723",
        "coingeckoId": "stabilize"
      }
    },
    {
      "chainId": 101,
      "address": "HPYXGSdAwyK5GwmuivL8gDdUVRChtgXq6SRat44k4Pat",
      "symbol": "wBAL",
      "name": "Balancer (Wormhole)",
      "decimals": 9,
      "logoURI": "https://raw.githubusercontent.com/solana-labs/token-list/main/assets/mainnet/HPYXGSdAwyK5GwmuivL8gDdUVRChtgXq6SRat44k4Pat/logo.png",
      "tags": [
        "wrapped",
        "wormhole"
      ],
      "extensions": {
        "address": "0xba100000625a3754423978a60c9317c58a424e3D",
        "bridgeContract": "https://etherscan.io/address/0xf92cD566Ea4864356C5491c177A430C222d7e678",
        "assetContract": "https://etherscan.io/address/0xba100000625a3754423978a60c9317c58a424e3D",
        "coingeckoId": "balancer"
      }
    },
    {
      "chainId": 101,
      "address": "AV7NgJV2BsgEukzUTrcUMz3LD37xLcLtygFig5WJ3kQN",
      "symbol": "wBAND",
      "name": "BandToken (Wormhole)",
      "decimals": 9,
      "logoURI": "https://raw.githubusercontent.com/solana-labs/token-list/main/assets/mainnet/AV7NgJV2BsgEukzUTrcUMz3LD37xLcLtygFig5WJ3kQN/logo.png",
      "tags": [
        "wrapped",
        "wormhole"
      ],
      "extensions": {
        "address": "0xBA11D00c5f74255f56a5E366F4F77f5A186d7f55",
        "bridgeContract": "https://etherscan.io/address/0xf92cD566Ea4864356C5491c177A430C222d7e678",
        "assetContract": "https://etherscan.io/address/0xBA11D00c5f74255f56a5E366F4F77f5A186d7f55",
        "coingeckoId": "band-protocol"
      }
    },
    {
      "chainId": 101,
      "address": "4obZok5FFUcQXQoV39hhcqk9xSmo4WnP9wnrNCk1g5BC",
      "symbol": "wSWFL",
      "name": "Swapfolio (Wormhole)",
      "decimals": 9,
      "logoURI": "https://raw.githubusercontent.com/solana-labs/token-list/main/assets/mainnet/4obZok5FFUcQXQoV39hhcqk9xSmo4WnP9wnrNCk1g5BC/logo.png",
      "tags": [
        "wrapped",
        "wormhole"
      ],
      "extensions": {
        "address": "0xBa21Ef4c9f433Ede00badEFcC2754B8E74bd538A",
        "bridgeContract": "https://etherscan.io/address/0xf92cD566Ea4864356C5491c177A430C222d7e678",
        "assetContract": "https://etherscan.io/address/0xBa21Ef4c9f433Ede00badEFcC2754B8E74bd538A",
        "coingeckoId": "swapfolio"
      }
    },
    {
      "chainId": 101,
      "address": "HCP8hGKS6fUGfTA1tQxBKzbXuQk7yktzz71pY8LXVJyR",
      "symbol": "wLRC",
      "name": "LoopringCoin V2 (Wormhole)",
      "decimals": 9,
      "logoURI": "https://raw.githubusercontent.com/solana-labs/token-list/main/assets/mainnet/HCP8hGKS6fUGfTA1tQxBKzbXuQk7yktzz71pY8LXVJyR/logo.png",
      "tags": [
        "wrapped",
        "wormhole"
      ],
      "extensions": {
        "address": "0xBBbbCA6A901c926F240b89EacB641d8Aec7AEafD",
        "bridgeContract": "https://etherscan.io/address/0xf92cD566Ea4864356C5491c177A430C222d7e678",
        "assetContract": "https://etherscan.io/address/0xBBbbCA6A901c926F240b89EacB641d8Aec7AEafD",
        "coingeckoId": "loopring"
      }
    },
    {
      "chainId": 101,
      "address": "9sNArcS6veh7DLEo7Y1ZSbBCYtkuPVE6S3HhVrcWR2Zw",
      "symbol": "wPERP",
      "name": "Perpetual (Wormhole)",
      "decimals": 9,
      "logoURI": "https://raw.githubusercontent.com/solana-labs/token-list/main/assets/mainnet/9sNArcS6veh7DLEo7Y1ZSbBCYtkuPVE6S3HhVrcWR2Zw/logo.png",
      "tags": [
        "wrapped",
        "wormhole"
      ],
      "extensions": {
        "address": "0xbC396689893D065F41bc2C6EcbeE5e0085233447",
        "bridgeContract": "https://etherscan.io/address/0xf92cD566Ea4864356C5491c177A430C222d7e678",
        "assetContract": "https://etherscan.io/address/0xbC396689893D065F41bc2C6EcbeE5e0085233447",
        "coingeckoId": "perpetual-protocol"
      }
    },
    {
      "chainId": 101,
      "address": "3XnhArdJydrpbr9Nbj8wNUaozPL9WAo9YDyNWakhTm9X",
      "symbol": "wCOMP",
      "name": "Compound (Wormhole)",
      "decimals": 9,
      "logoURI": "https://raw.githubusercontent.com/solana-labs/token-list/main/assets/mainnet/3XnhArdJydrpbr9Nbj8wNUaozPL9WAo9YDyNWakhTm9X/logo.png",
      "tags": [
        "wrapped",
        "wormhole"
      ],
      "extensions": {
        "address": "0xc00e94Cb662C3520282E6f5717214004A7f26888",
        "bridgeContract": "https://etherscan.io/address/0xf92cD566Ea4864356C5491c177A430C222d7e678",
        "assetContract": "https://etherscan.io/address/0xc00e94Cb662C3520282E6f5717214004A7f26888",
        "coingeckoId": "compound-governance-token"
      }
    },
    {
      "chainId": 101,
      "address": "CPLNm9UMKfiJKiySQathV99yeSgTVjPDZx4ucFrbp2MD",
      "symbol": "wSNX",
      "name": "Synthetix Network Token (Wormhole)",
      "decimals": 9,
      "logoURI": "https://raw.githubusercontent.com/solana-labs/token-list/main/assets/mainnet/CPLNm9UMKfiJKiySQathV99yeSgTVjPDZx4ucFrbp2MD/logo.png",
      "tags": [
        "wrapped",
        "wormhole"
      ],
      "extensions": {
        "address": "0xC011a73ee8576Fb46F5E1c5751cA3B9Fe0af2a6F",
        "bridgeContract": "https://etherscan.io/address/0xf92cD566Ea4864356C5491c177A430C222d7e678",
        "assetContract": "https://etherscan.io/address/0xC011a73ee8576Fb46F5E1c5751cA3B9Fe0af2a6F",
        "coingeckoId": "havven"
      }
    },
    {
      "chainId": 101,
      "address": "D6eVKSfLdioqo2zG8LbQYFU2gf66FrjKA7afCYNo1GHt",
      "symbol": "wDUCK",
      "name": "DLP Duck Token (Wormhole)",
      "decimals": 9,
      "logoURI": "https://raw.githubusercontent.com/solana-labs/token-list/main/assets/mainnet/D6eVKSfLdioqo2zG8LbQYFU2gf66FrjKA7afCYNo1GHt/logo.png",
      "tags": [
        "wrapped",
        "wormhole"
      ],
      "extensions": {
        "address": "0xC0bA369c8Db6eB3924965e5c4FD0b4C1B91e305F",
        "bridgeContract": "https://etherscan.io/address/0xf92cD566Ea4864356C5491c177A430C222d7e678",
        "assetContract": "https://etherscan.io/address/0xC0bA369c8Db6eB3924965e5c4FD0b4C1B91e305F",
        "coingeckoId": "dlp-duck-token"
      }
    },
    {
      "chainId": 101,
      "address": "9PwPi3DAf9Dy4Y6qJmUzF6fX9CjNwScBidsYqJmcApF8",
      "symbol": "wCHAIN",
      "name": "Chain Games (Wormhole)",
      "decimals": 9,
      "logoURI": "https://raw.githubusercontent.com/solana-labs/token-list/main/assets/mainnet/9PwPi3DAf9Dy4Y6qJmUzF6fX9CjNwScBidsYqJmcApF8/logo.png",
      "tags": [
        "wrapped",
        "wormhole"
      ],
      "extensions": {
        "address": "0xC4C2614E694cF534D407Ee49F8E44D125E4681c4",
        "bridgeContract": "https://etherscan.io/address/0xf92cD566Ea4864356C5491c177A430C222d7e678",
        "assetContract": "https://etherscan.io/address/0xC4C2614E694cF534D407Ee49F8E44D125E4681c4",
        "coingeckoId": "chain-games"
      }
    },
    {
      "chainId": 101,
      "address": "BmxZ1pghpcoyT7aykj7D1o4AxWirTqvD7zD2tNngjirT",
      "symbol": "wGRT",
      "name": "Graph Token (Wormhole)",
      "decimals": 9,
      "logoURI": "https://raw.githubusercontent.com/solana-labs/token-list/main/assets/mainnet/BmxZ1pghpcoyT7aykj7D1o4AxWirTqvD7zD2tNngjirT/logo.png",
      "tags": [
        "wrapped",
        "wormhole"
      ],
      "extensions": {
        "address": "0xc944E90C64B2c07662A292be6244BDf05Cda44a7",
        "bridgeContract": "https://etherscan.io/address/0xf92cD566Ea4864356C5491c177A430C222d7e678",
        "assetContract": "https://etherscan.io/address/0xc944E90C64B2c07662A292be6244BDf05Cda44a7",
        "coingeckoId": "the-graph"
      }
    },
    {
      "chainId": 101,
      "address": "FMr15arp651N6fR2WEL36pCMBnFecHcN6wDxne2Vf3SK",
      "symbol": "wROOT",
      "name": "RootKit (Wormhole)",
      "decimals": 9,
      "logoURI": "https://raw.githubusercontent.com/solana-labs/token-list/main/assets/mainnet/FMr15arp651N6fR2WEL36pCMBnFecHcN6wDxne2Vf3SK/logo.png",
      "tags": [
        "wrapped",
        "wormhole"
      ],
      "extensions": {
        "address": "0xCb5f72d37685C3D5aD0bB5F982443BC8FcdF570E",
        "bridgeContract": "https://etherscan.io/address/0xf92cD566Ea4864356C5491c177A430C222d7e678",
        "assetContract": "https://etherscan.io/address/0xCb5f72d37685C3D5aD0bB5F982443BC8FcdF570E",
        "coingeckoId": "rootkit"
      }
    },
    {
      "chainId": 101,
      "address": "E9X7rKAGfSh1gsHC6qh5MVLkDzRcT64KQbjzvHnc5zEq",
      "symbol": "wSWAP",
      "name": "TrustSwap Token (Wormhole)",
      "decimals": 9,
      "logoURI": "https://raw.githubusercontent.com/solana-labs/token-list/main/assets/mainnet/E9X7rKAGfSh1gsHC6qh5MVLkDzRcT64KQbjzvHnc5zEq/logo.png",
      "tags": [
        "wrapped",
        "wormhole"
      ],
      "extensions": {
        "address": "0xCC4304A31d09258b0029eA7FE63d032f52e44EFe",
        "bridgeContract": "https://etherscan.io/address/0xf92cD566Ea4864356C5491c177A430C222d7e678",
        "assetContract": "https://etherscan.io/address/0xCC4304A31d09258b0029eA7FE63d032f52e44EFe",
        "coingeckoId": "trustswap"
      }
    },
    {
      "chainId": 101,
      "address": "5NEENV1mNvu7MfNNtKuGSDC8zoNStq1tuLkDXFtv6rZd",
      "symbol": "wTVK",
      "name": "Terra Virtua Kolect (Wormhole)",
      "decimals": 9,
      "logoURI": "https://raw.githubusercontent.com/solana-labs/token-list/main/assets/mainnet/5NEENV1mNvu7MfNNtKuGSDC8zoNStq1tuLkDXFtv6rZd/logo.png",
      "tags": [
        "wrapped",
        "wormhole"
      ],
      "extensions": {
        "address": "0xd084B83C305daFD76AE3E1b4E1F1fe2eCcCb3988",
        "bridgeContract": "https://etherscan.io/address/0xf92cD566Ea4864356C5491c177A430C222d7e678",
        "assetContract": "https://etherscan.io/address/0xd084B83C305daFD76AE3E1b4E1F1fe2eCcCb3988",
        "coingeckoId": "terra-virtua-kolect"
      }
    },
    {
      "chainId": 101,
      "address": "5ZXLGj7onpitgtREJNYb51DwDPddvqV1YLC8jn2sgz48",
      "symbol": "wOMG",
      "name": "OMG Network (Wormhole)",
      "decimals": 9,
      "logoURI": "https://raw.githubusercontent.com/solana-labs/token-list/main/assets/mainnet/5ZXLGj7onpitgtREJNYb51DwDPddvqV1YLC8jn2sgz48/logo.png",
      "tags": [
        "wrapped",
        "wormhole"
      ],
      "extensions": {
        "address": "0xd26114cd6EE289AccF82350c8d8487fedB8A0C07",
        "bridgeContract": "https://etherscan.io/address/0xf92cD566Ea4864356C5491c177A430C222d7e678",
        "assetContract": "https://etherscan.io/address/0xd26114cd6EE289AccF82350c8d8487fedB8A0C07",
        "coingeckoId": "omisego"
      }
    },
    {
      "chainId": 101,
      "address": "2Xf2yAXJfg82sWwdLUo2x9mZXy6JCdszdMZkcF1Hf4KV",
      "symbol": "wLUNA",
      "name": "Wrapped LUNA Token (Wormhole)",
      "decimals": 9,
      "logoURI": "https://raw.githubusercontent.com/solana-labs/token-list/main/assets/mainnet/2Xf2yAXJfg82sWwdLUo2x9mZXy6JCdszdMZkcF1Hf4KV/logo.png",
      "tags": [
        "wrapped",
        "wormhole"
      ],
      "extensions": {
        "address": "0xd2877702675e6cEb975b4A1dFf9fb7BAF4C91ea9",
        "bridgeContract": "https://etherscan.io/address/0xf92cD566Ea4864356C5491c177A430C222d7e678",
        "assetContract": "https://etherscan.io/address/0xd2877702675e6cEb975b4A1dFf9fb7BAF4C91ea9",
        "coingeckoId": "wrapped-terra"
      }
    },
    {
      "chainId": 101,
      "address": "5Ro6JxJ4NjSTEppdX2iXUYgWkAEF1dcs9gqMX99E2vkL",
      "symbol": "wBONDLY",
      "name": "Bondly Token (Wormhole)",
      "decimals": 9,
      "logoURI": "https://raw.githubusercontent.com/solana-labs/token-list/main/assets/mainnet/5Ro6JxJ4NjSTEppdX2iXUYgWkAEF1dcs9gqMX99E2vkL/logo.png",
      "tags": [
        "wrapped",
        "wormhole"
      ],
      "extensions": {
        "address": "0xD2dDa223b2617cB616c1580db421e4cFAe6a8a85",
        "bridgeContract": "https://etherscan.io/address/0xf92cD566Ea4864356C5491c177A430C222d7e678",
        "assetContract": "https://etherscan.io/address/0xD2dDa223b2617cB616c1580db421e4cFAe6a8a85",
        "coingeckoId": "bondly"
      }
    },
    {
      "chainId": 101,
      "address": "5jFzUEqWLnvGvKWb1Pji9nWVYy5vLG2saoXCyVNWEdEi",
      "symbol": "wDETS",
      "name": "Dextrust (Wormhole)",
      "decimals": 9,
      "logoURI": "https://raw.githubusercontent.com/solana-labs/token-list/main/assets/mainnet/5jFzUEqWLnvGvKWb1Pji9nWVYy5vLG2saoXCyVNWEdEi/logo.png",
      "tags": [
        "wrapped",
        "wormhole"
      ],
      "extensions": {
        "address": "0xd379700999F4805Ce80aa32DB46A94dF64561108",
        "bridgeContract": "https://etherscan.io/address/0xf92cD566Ea4864356C5491c177A430C222d7e678",
        "assetContract": "https://etherscan.io/address/0xd379700999F4805Ce80aa32DB46A94dF64561108",
        "coingeckoId": "dextrust"
      }
    },
    {
      "chainId": 101,
      "address": "BV5tm1uCRWQCQKNgQVFnkseqAjxpmbJkRCXvzFWBdgMp",
      "symbol": "wAMPL",
      "name": "Ampleforth (Wormhole)",
      "decimals": 9,
      "logoURI": "https://raw.githubusercontent.com/solana-labs/token-list/main/assets/mainnet/BV5tm1uCRWQCQKNgQVFnkseqAjxpmbJkRCXvzFWBdgMp/logo.png",
      "tags": [
        "wrapped",
        "wormhole"
      ],
      "extensions": {
        "address": "0xD46bA6D942050d489DBd938a2C909A5d5039A161",
        "bridgeContract": "https://etherscan.io/address/0xf92cD566Ea4864356C5491c177A430C222d7e678",
        "assetContract": "https://etherscan.io/address/0xD46bA6D942050d489DBd938a2C909A5d5039A161",
        "coingeckoId": "ampleforth"
      }
    },
    {
      "chainId": 101,
      "address": "2PSvGigDY4MVUmv51bBiARBMcHBtXcUBnx5V9BwWbbi2",
      "symbol": "wPOLK",
      "name": "Polkamarkets (Wormhole)",
      "decimals": 9,
      "logoURI": "https://raw.githubusercontent.com/solana-labs/token-list/main/assets/mainnet/2PSvGigDY4MVUmv51bBiARBMcHBtXcUBnx5V9BwWbbi2/logo.png",
      "tags": [
        "wrapped",
        "wormhole"
      ],
      "extensions": {
        "address": "0xD478161C952357F05f0292B56012Cd8457F1cfbF",
        "bridgeContract": "https://etherscan.io/address/0xf92cD566Ea4864356C5491c177A430C222d7e678",
        "assetContract": "https://etherscan.io/address/0xD478161C952357F05f0292B56012Cd8457F1cfbF",
        "coingeckoId": "polkamarkets"
      }
    },
    {
      "chainId": 101,
      "address": "ApmXkxXCASdxRf3Ln6Ni7oAZ7E6CX1CcJAD8A5qBdhSm",
      "symbol": "wCRV",
      "name": "Curve DAO Token (Wormhole)",
      "decimals": 9,
      "logoURI": "https://raw.githubusercontent.com/solana-labs/token-list/main/assets/mainnet/ApmXkxXCASdxRf3Ln6Ni7oAZ7E6CX1CcJAD8A5qBdhSm/logo.png",
      "tags": [
        "wrapped",
        "wormhole"
      ],
      "extensions": {
        "address": "0xD533a949740bb3306d119CC777fa900bA034cd52",
        "bridgeContract": "https://etherscan.io/address/0xf92cD566Ea4864356C5491c177A430C222d7e678",
        "assetContract": "https://etherscan.io/address/0xD533a949740bb3306d119CC777fa900bA034cd52",
        "coingeckoId": "curve-dao-token"
      }
    },
    {
      "chainId": 101,
      "address": "DWECGzR56MruYJyo5g5QpoxZbFoydt3oWUkkDsVhxXzs",
      "symbol": "wMEME",
      "name": "MEME (Wormhole)",
      "decimals": 8,
      "logoURI": "https://raw.githubusercontent.com/solana-labs/token-list/main/assets/mainnet/DWECGzR56MruYJyo5g5QpoxZbFoydt3oWUkkDsVhxXzs/logo.png",
      "tags": [
        "wrapped",
        "wormhole"
      ],
      "extensions": {
        "address": "0xD5525D397898e5502075Ea5E830d8914f6F0affe",
        "bridgeContract": "https://etherscan.io/address/0xf92cD566Ea4864356C5491c177A430C222d7e678",
        "assetContract": "https://etherscan.io/address/0xD5525D397898e5502075Ea5E830d8914f6F0affe",
        "coingeckoId": "degenerator"
      }
    },
    {
      "chainId": 101,
      "address": "3Y2wTtM4kCX8uUSLrKJ8wpajCu1C9LaWWAd7b7Nb2BDw",
      "symbol": "wEXNT",
      "name": "ExNetwork Community Token (Wormhole)",
      "decimals": 9,
      "logoURI": "https://raw.githubusercontent.com/solana-labs/token-list/main/assets/mainnet/3Y2wTtM4kCX8uUSLrKJ8wpajCu1C9LaWWAd7b7Nb2BDw/logo.png",
      "tags": [
        "wrapped",
        "wormhole"
      ],
      "extensions": {
        "address": "0xD6c67B93a7b248dF608a653d82a100556144c5DA",
        "bridgeContract": "https://etherscan.io/address/0xf92cD566Ea4864356C5491c177A430C222d7e678",
        "assetContract": "https://etherscan.io/address/0xD6c67B93a7b248dF608a653d82a100556144c5DA",
        "coingeckoId": "exnetwork-token"
      }
    },
    {
      "chainId": 101,
      "address": "9w97GdWUYYaamGwdKMKZgGzPduZJkiFizq4rz5CPXRv2",
      "symbol": "wUSDT",
      "name": "Tether USD (Wormhole)",
      "decimals": 6,
      "logoURI": "https://raw.githubusercontent.com/solana-labs/token-list/main/assets/mainnet/9w97GdWUYYaamGwdKMKZgGzPduZJkiFizq4rz5CPXRv2/logo.png",
      "tags": [
        "wrapped",
        "wormhole"
      ],
      "extensions": {
        "address": "0xdAC17F958D2ee523a2206206994597C13D831ec7",
        "bridgeContract": "https://etherscan.io/address/0xf92cD566Ea4864356C5491c177A430C222d7e678",
        "assetContract": "https://etherscan.io/address/0xdAC17F958D2ee523a2206206994597C13D831ec7",
        "coingeckoId": "tether"
      }
    },
    {
      "chainId": 101,
      "address": "CqWSJtkMMY16q9QLnQxktM1byzVHGRr8b6LCPuZnEeiL",
      "symbol": "wYLD",
      "name": "Yield (Wormhole)",
      "decimals": 9,
      "logoURI": "https://raw.githubusercontent.com/solana-labs/token-list/main/assets/mainnet/CqWSJtkMMY16q9QLnQxktM1byzVHGRr8b6LCPuZnEeiL/logo.png",
      "tags": [
        "wrapped",
        "wormhole"
      ],
      "extensions": {
        "address": "0xDcB01cc464238396E213a6fDd933E36796eAfF9f",
        "bridgeContract": "https://etherscan.io/address/0xf92cD566Ea4864356C5491c177A430C222d7e678",
        "assetContract": "https://etherscan.io/address/0xDcB01cc464238396E213a6fDd933E36796eAfF9f",
        "coingeckoId": "yield"
      }
    },
    {
      "chainId": 101,
      "address": "26ZzQVGZruwcZPs2sqb8n9ojKt2cviUjHcMjstFtK6ow",
      "symbol": "wKNC",
      "name": "Kyber Network Crystal (Wormhole)",
      "decimals": 9,
      "logoURI": "https://raw.githubusercontent.com/solana-labs/token-list/main/assets/mainnet/26ZzQVGZruwcZPs2sqb8n9ojKt2cviUjHcMjstFtK6ow/logo.png",
      "tags": [
        "wrapped",
        "wormhole"
      ],
      "extensions": {
        "address": "0xdd974D5C2e2928deA5F71b9825b8b646686BD200",
        "bridgeContract": "https://etherscan.io/address/0xf92cD566Ea4864356C5491c177A430C222d7e678",
        "assetContract": "https://etherscan.io/address/0xdd974D5C2e2928deA5F71b9825b8b646686BD200",
        "coingeckoId": "kyber-network"
      }
    },
    {
      "chainId": 101,
      "address": "HHoHTtntq2kiBPENyVM1DTP7pNrkBXX2Jye29PSyz3qf",
      "symbol": "wCOTI",
      "name": "COTI Token (Wormhole)",
      "decimals": 9,
      "logoURI": "https://raw.githubusercontent.com/solana-labs/token-list/main/assets/mainnet/HHoHTtntq2kiBPENyVM1DTP7pNrkBXX2Jye29PSyz3qf/logo.png",
      "tags": [
        "wrapped",
        "wormhole"
      ],
      "extensions": {
        "address": "0xDDB3422497E61e13543BeA06989C0789117555c5",
        "bridgeContract": "https://etherscan.io/address/0xf92cD566Ea4864356C5491c177A430C222d7e678",
        "assetContract": "https://etherscan.io/address/0xDDB3422497E61e13543BeA06989C0789117555c5",
        "coingeckoId": "coti"
      }
    },
    {
      "chainId": 101,
      "address": "4sEpUsJ6uJZYi6A2da8EGjKPacRSqYJaPJffPnTqoWVv",
      "symbol": "wINJ",
      "name": "Injective Token (Wormhole)",
      "decimals": 9,
      "logoURI": "https://raw.githubusercontent.com/solana-labs/token-list/main/assets/mainnet/4sEpUsJ6uJZYi6A2da8EGjKPacRSqYJaPJffPnTqoWVv/logo.png",
      "tags": [
        "wrapped",
        "wormhole"
      ],
      "extensions": {
        "address": "0xe28b3B32B6c345A34Ff64674606124Dd5Aceca30",
        "bridgeContract": "https://etherscan.io/address/0xf92cD566Ea4864356C5491c177A430C222d7e678",
        "assetContract": "https://etherscan.io/address/0xe28b3B32B6c345A34Ff64674606124Dd5Aceca30",
        "coingeckoId": "injective-protocol"
      }
    },
    {
      "chainId": 101,
      "address": "G2jrxYSoCSzmohxERa2JzSJMuRM4kiNvRA3DnCv7Lzcz",
      "symbol": "wZRX",
      "name": "0x Protocol Token (Wormhole)",
      "decimals": 9,
      "logoURI": "https://raw.githubusercontent.com/solana-labs/token-list/main/assets/mainnet/G2jrxYSoCSzmohxERa2JzSJMuRM4kiNvRA3DnCv7Lzcz/logo.png",
      "tags": [
        "wrapped",
        "wormhole"
      ],
      "extensions": {
        "address": "0xE41d2489571d322189246DaFA5ebDe1F4699F498",
        "bridgeContract": "https://etherscan.io/address/0xf92cD566Ea4864356C5491c177A430C222d7e678",
        "assetContract": "https://etherscan.io/address/0xE41d2489571d322189246DaFA5ebDe1F4699F498",
        "coingeckoId": "0x"
      }
    },
    {
      "chainId": 101,
      "address": "3bkBFHyof411hGBdcsiM1KSDdErw63Xoj3eLB8yNknB4",
      "symbol": "wSUPER",
      "name": "SuperFarm (Wormhole)",
      "decimals": 9,
      "logoURI": "https://raw.githubusercontent.com/solana-labs/token-list/main/assets/mainnet/3bkBFHyof411hGBdcsiM1KSDdErw63Xoj3eLB8yNknB4/logo.png",
      "tags": [
        "wrapped",
        "wormhole"
      ],
      "extensions": {
        "address": "0xe53EC727dbDEB9E2d5456c3be40cFF031AB40A55",
        "bridgeContract": "https://etherscan.io/address/0xf92cD566Ea4864356C5491c177A430C222d7e678",
        "assetContract": "https://etherscan.io/address/0xe53EC727dbDEB9E2d5456c3be40cFF031AB40A55",
        "coingeckoId": "superfarm"
      }
    },
    {
      "chainId": 101,
      "address": "7kkkoa1MB93ELm3vjvyC8GJ65G7eEgLhfaHU58riJUCx",
      "symbol": "waEth",
      "name": "aEthereum (Wormhole)",
      "decimals": 9,
      "logoURI": "https://raw.githubusercontent.com/solana-labs/token-list/main/assets/mainnet/7kkkoa1MB93ELm3vjvyC8GJ65G7eEgLhfaHU58riJUCx/logo.png",
      "tags": [
        "wrapped",
        "wormhole"
      ],
      "extensions": {
        "address": "0xE95A203B1a91a908F9B9CE46459d101078c2c3cb",
        "bridgeContract": "https://etherscan.io/address/0xf92cD566Ea4864356C5491c177A430C222d7e678",
        "assetContract": "https://etherscan.io/address/0xE95A203B1a91a908F9B9CE46459d101078c2c3cb",
        "coingeckoId": "ankreth"
      }
    },
    {
      "chainId": 101,
      "address": "F48zUwoQMzgCTf5wihwz8GPN23gdcoVMiT227APqA6hC",
      "symbol": "wSURF",
      "name": "SURF.Finance (Wormhole)",
      "decimals": 9,
      "logoURI": "https://raw.githubusercontent.com/solana-labs/token-list/main/assets/mainnet/F48zUwoQMzgCTf5wihwz8GPN23gdcoVMiT227APqA6hC/logo.png",
      "tags": [
        "wrapped",
        "wormhole"
      ],
      "extensions": {
        "address": "0xEa319e87Cf06203DAe107Dd8E5672175e3Ee976c",
        "bridgeContract": "https://etherscan.io/address/0xf92cD566Ea4864356C5491c177A430C222d7e678",
        "assetContract": "https://etherscan.io/address/0xEa319e87Cf06203DAe107Dd8E5672175e3Ee976c",
        "coingeckoId": "surf-finance"
      }
    },
    {
      "chainId": 101,
      "address": "EK6iyvvqvQtsWYcySrZVHkXjCLX494r9PhnDWJaX1CPu",
      "symbol": "wrenBTC",
      "name": "renBTC (Wormhole)",
      "decimals": 8,
      "logoURI": "https://raw.githubusercontent.com/solana-labs/token-list/main/assets/mainnet/EK6iyvvqvQtsWYcySrZVHkXjCLX494r9PhnDWJaX1CPu/logo.png",
      "tags": [
        "wrapped",
        "wormhole"
      ],
      "extensions": {
        "address": "0xEB4C2781e4ebA804CE9a9803C67d0893436bB27D",
        "bridgeContract": "https://etherscan.io/address/0xf92cD566Ea4864356C5491c177A430C222d7e678",
        "assetContract": "https://etherscan.io/address/0xEB4C2781e4ebA804CE9a9803C67d0893436bB27D",
        "coingeckoId": "renbtc"
      }
    },
    {
      "chainId": 101,
      "address": "B2m4B527oLo5WFWLgy2MitP66azhEW2puaazUAuvNgqZ",
      "symbol": "wDMG",
      "name": "DMM: Governance (Wormhole)",
      "decimals": 9,
      "logoURI": "https://raw.githubusercontent.com/solana-labs/token-list/main/assets/mainnet/B2m4B527oLo5WFWLgy2MitP66azhEW2puaazUAuvNgqZ/logo.png",
      "tags": [
        "wrapped",
        "wormhole"
      ],
      "extensions": {
        "address": "0xEd91879919B71bB6905f23af0A68d231EcF87b14",
        "bridgeContract": "https://etherscan.io/address/0xf92cD566Ea4864356C5491c177A430C222d7e678",
        "assetContract": "https://etherscan.io/address/0xEd91879919B71bB6905f23af0A68d231EcF87b14",
        "coingeckoId": "dmm-governance"
      }
    },
    {
      "chainId": 101,
      "address": "H3iuZNRwaqPsnGUGU5YkDwTU3hQMkzC32hxDko8EtzZw",
      "symbol": "wHEZ",
      "name": "Hermez Network Token (Wormhole)",
      "decimals": 9,
      "logoURI": "https://raw.githubusercontent.com/solana-labs/token-list/main/assets/mainnet/H3iuZNRwaqPsnGUGU5YkDwTU3hQMkzC32hxDko8EtzZw/logo.png",
      "tags": [
        "wrapped",
        "wormhole"
      ],
      "extensions": {
        "address": "0xEEF9f339514298C6A857EfCfC1A762aF84438dEE",
        "bridgeContract": "https://etherscan.io/address/0xf92cD566Ea4864356C5491c177A430C222d7e678",
        "assetContract": "https://etherscan.io/address/0xEEF9f339514298C6A857EfCfC1A762aF84438dEE",
        "coingeckoId": "hermez-network-token"
      }
    },
    {
      "chainId": 101,
      "address": "DL7873Hud4eMdGScQFD7vrbC6fzWAMQ2LMuoZSn4zUry",
      "symbol": "wRLY",
      "name": "Rally (Wormhole)",
      "decimals": 9,
      "logoURI": "https://raw.githubusercontent.com/solana-labs/token-list/main/assets/mainnet/DL7873Hud4eMdGScQFD7vrbC6fzWAMQ2LMuoZSn4zUry/logo.png",
      "tags": [
        "wrapped",
        "wormhole"
      ],
      "extensions": {
        "address": "0xf1f955016EcbCd7321c7266BccFB96c68ea5E49b",
        "bridgeContract": "https://etherscan.io/address/0xf92cD566Ea4864356C5491c177A430C222d7e678",
        "assetContract": "https://etherscan.io/address/0xf1f955016EcbCd7321c7266BccFB96c68ea5E49b",
        "coingeckoId": "rally-2"
      }
    },
    {
      "chainId": 101,
      "address": "3N89w9KPUVYUK5MMGNY8yMXhrr89QQ1RQPJxVnQHgMdd",
      "symbol": "wYf-DAI",
      "name": "YfDAI.finance (Wormhole)",
      "decimals": 9,
      "logoURI": "https://raw.githubusercontent.com/solana-labs/token-list/main/assets/mainnet/3N89w9KPUVYUK5MMGNY8yMXhrr89QQ1RQPJxVnQHgMdd/logo.png",
      "tags": [
        "wrapped",
        "wormhole"
      ],
      "extensions": {
        "address": "0xf4CD3d3Fda8d7Fd6C5a500203e38640A70Bf9577",
        "bridgeContract": "https://etherscan.io/address/0xf92cD566Ea4864356C5491c177A430C222d7e678",
        "assetContract": "https://etherscan.io/address/0xf4CD3d3Fda8d7Fd6C5a500203e38640A70Bf9577",
        "coingeckoId": "yfdai-finance"
      }
    },
    {
      "chainId": 101,
      "address": "8ArKbnnDiq8eRR8hZ1eULMjd2iMAD8AqwyVJRAX7mHQo",
      "symbol": "wFCL",
      "name": "Fractal Protocol Token (Wormhole)",
      "decimals": 9,
      "logoURI": "https://raw.githubusercontent.com/solana-labs/token-list/main/assets/mainnet/8ArKbnnDiq8eRR8hZ1eULMjd2iMAD8AqwyVJRAX7mHQo/logo.png",
      "tags": [
        "wrapped",
        "wormhole"
      ],
      "extensions": {
        "address": "0xF4d861575ecC9493420A3f5a14F85B13f0b50EB3",
        "bridgeContract": "https://etherscan.io/address/0xf92cD566Ea4864356C5491c177A430C222d7e678",
        "assetContract": "https://etherscan.io/address/0xF4d861575ecC9493420A3f5a14F85B13f0b50EB3",
        "coingeckoId": "fractal"
      }
    },
    {
      "chainId": 101,
      "address": "ZWGxcTgJCNGQqZn6vFdknwj4AFFsYRZ4SDJuhRn3J1T",
      "symbol": "wAXS",
      "name": "Axie Infinity (Wormhole)",
      "decimals": 9,
      "logoURI": "https://raw.githubusercontent.com/solana-labs/token-list/main/assets/mainnet/ZWGxcTgJCNGQqZn6vFdknwj4AFFsYRZ4SDJuhRn3J1T/logo.png",
      "tags": [
        "wrapped",
        "wormhole"
      ],
      "extensions": {
        "address": "0xF5D669627376EBd411E34b98F19C868c8ABA5ADA",
        "bridgeContract": "https://etherscan.io/address/0xf92cD566Ea4864356C5491c177A430C222d7e678",
        "assetContract": "https://etherscan.io/address/0xF5D669627376EBd411E34b98F19C868c8ABA5ADA",
        "coingeckoId": "axie-infinity"
      }
    },
    {
      "chainId": 101,
      "address": "PEjUEMHFRtfajio8YHKZdUruW1vTzGmz6F7NngjYuou",
      "symbol": "wENJ",
      "name": "Enjin Coin (Wormhole)",
      "decimals": 9,
      "logoURI": "https://raw.githubusercontent.com/solana-labs/token-list/main/assets/mainnet/PEjUEMHFRtfajio8YHKZdUruW1vTzGmz6F7NngjYuou/logo.png",
      "tags": [
        "wrapped",
        "wormhole"
      ],
      "extensions": {
        "address": "0xF629cBd94d3791C9250152BD8dfBDF380E2a3B9c",
        "bridgeContract": "https://etherscan.io/address/0xf92cD566Ea4864356C5491c177A430C222d7e678",
        "assetContract": "https://etherscan.io/address/0xF629cBd94d3791C9250152BD8dfBDF380E2a3B9c",
        "coingeckoId": "enjincoin"
      }
    },
    {
      "chainId": 101,
      "address": "2cW5deMKeR97C7csq1aMMWUa5RNWkpQFz8tumxk4ZV8w",
      "symbol": "wYLD",
      "name": "Yield (Wormhole)",
      "decimals": 9,
      "logoURI": "https://raw.githubusercontent.com/solana-labs/token-list/main/assets/mainnet/2cW5deMKeR97C7csq1aMMWUa5RNWkpQFz8tumxk4ZV8w/logo.png",
      "tags": [
        "wrapped",
        "wormhole"
      ],
      "extensions": {
        "address": "0xF94b5C5651c888d928439aB6514B93944eEE6F48",
        "bridgeContract": "https://etherscan.io/address/0xf92cD566Ea4864356C5491c177A430C222d7e678",
        "assetContract": "https://etherscan.io/address/0xF94b5C5651c888d928439aB6514B93944eEE6F48",
        "coingeckoId": "yield-app"
      }
    },
    {
      "chainId": 101,
      "address": "FR5qPX4gbKHPyKMK7Cey6dHZ7wtqmqRogYPJo6bpd5Uw",
      "symbol": "wDDIM",
      "name": "DuckDaoDime (Wormhole)",
      "decimals": 9,
      "logoURI": "https://raw.githubusercontent.com/solana-labs/token-list/main/assets/mainnet/FR5qPX4gbKHPyKMK7Cey6dHZ7wtqmqRogYPJo6bpd5Uw/logo.png",
      "tags": [
        "wrapped",
        "wormhole"
      ],
      "extensions": {
        "address": "0xFbEEa1C75E4c4465CB2FCCc9c6d6afe984558E20",
        "bridgeContract": "https://etherscan.io/address/0xf92cD566Ea4864356C5491c177A430C222d7e678",
        "assetContract": "https://etherscan.io/address/0xFbEEa1C75E4c4465CB2FCCc9c6d6afe984558E20",
        "coingeckoId": "duckdaodime"
      }
    },
    {
      "chainId": 101,
      "address": "8HCWFQA2GsA6Nm2L5jidM3mus7NeeQ8wp1ri3XFF9WWH",
      "symbol": "wRARI",
      "name": "Rarible (Wormhole)",
      "decimals": 9,
      "logoURI": "https://raw.githubusercontent.com/solana-labs/token-list/main/assets/mainnet/8HCWFQA2GsA6Nm2L5jidM3mus7NeeQ8wp1ri3XFF9WWH/logo.png",
      "tags": [
        "wrapped",
        "wormhole"
      ],
      "extensions": {
        "address": "0xFca59Cd816aB1eaD66534D82bc21E7515cE441CF",
        "bridgeContract": "https://etherscan.io/address/0xf92cD566Ea4864356C5491c177A430C222d7e678",
        "assetContract": "https://etherscan.io/address/0xFca59Cd816aB1eaD66534D82bc21E7515cE441CF",
        "coingeckoId": "rarible"
      }
    },
    {
      "chainId": 101,
      "address": "Egrv6hURf5o68xJ1AGYeRv8RNj2nXJVuSoA5wwiSALcN",
      "symbol": "wAMP",
      "name": "Amp (Wormhole)",
      "decimals": 9,
      "logoURI": "https://raw.githubusercontent.com/solana-labs/token-list/main/assets/mainnet/Egrv6hURf5o68xJ1AGYeRv8RNj2nXJVuSoA5wwiSALcN/logo.png",
      "tags": [
        "wrapped",
        "wormhole"
      ],
      "extensions": {
        "address": "0xfF20817765cB7f73d4bde2e66e067E58D11095C2",
        "bridgeContract": "https://etherscan.io/address/0xf92cD566Ea4864356C5491c177A430C222d7e678",
        "assetContract": "https://etherscan.io/address/0xfF20817765cB7f73d4bde2e66e067E58D11095C2",
        "coingeckoId": "amp-token"
      }
    },
    {
      "chainId": 101,
      "address": "GXMaB6jm5cdoQgb65YpkEu61eDYtod3PuVwYYXdZZJ9r",
      "symbol": "wFSW",
      "name": "FalconSwap Token (Wormhole)",
      "decimals": 9,
      "logoURI": "https://raw.githubusercontent.com/solana-labs/token-list/main/assets/mainnet/GXMaB6jm5cdoQgb65YpkEu61eDYtod3PuVwYYXdZZJ9r/logo.png",
      "tags": [
        "wrapped",
        "wormhole"
      ],
      "extensions": {
        "address": "0xfffffffFf15AbF397dA76f1dcc1A1604F45126DB",
        "bridgeContract": "https://etherscan.io/address/0xf92cD566Ea4864356C5491c177A430C222d7e678",
        "assetContract": "https://etherscan.io/address/0xfffffffFf15AbF397dA76f1dcc1A1604F45126DB",
        "coingeckoId": "fsw-token"
      }
    },
    {
      "chainId": 101,
      "address": "AJ1W9A9N9dEMdVyoDiam2rV44gnBm2csrPDP7xqcapgX",
      "symbol": "wBUSD",
      "name": "Binance USD (Wormhole)",
      "decimals": 9,
      "logoURI": "https://raw.githubusercontent.com/solana-labs/token-list/main/assets/mainnet/AJ1W9A9N9dEMdVyoDiam2rV44gnBm2csrPDP7xqcapgX/logo.png",
      "tags": [
        "wrapped",
        "wormhole"
      ],
      "extensions": {
        "address": "0x4Fabb145d64652a948d72533023f6E7A623C7C53",
        "bridgeContract": "https://etherscan.io/address/0xf92cD566Ea4864356C5491c177A430C222d7e678",
        "assetContract": "https://etherscan.io/address/0x4Fabb145d64652a948d72533023f6E7A623C7C53",
        "coingeckoId": "binance-usd"
      }
    },
    {
      "chainId": 101,
      "address": "2VmKuXMwdzouMndWcK7BK2951tBEtYVmGsdU4dXbjyaY",
      "symbol": "waDAI",
      "name": "Aave Interest bearing DAI (Wormhole)",
      "decimals": 9,
      "logoURI": "https://raw.githubusercontent.com/solana-labs/token-list/main/assets/mainnet/2VmKuXMwdzouMndWcK7BK2951tBEtYVmGsdU4dXbjyaY/logo.svg",
      "tags": [
        "wrapped",
        "wormhole"
      ],
      "extensions": {
        "address": "0xfC1E690f61EFd961294b3e1Ce3313fBD8aa4f85d",
        "bridgeContract": "https://etherscan.io/address/0xf92cD566Ea4864356C5491c177A430C222d7e678",
        "assetContract": "https://etherscan.io/address/0xfC1E690f61EFd961294b3e1Ce3313fBD8aa4f85d",
        "coingeckoId": "aave-dai-v1"
      }
    },
    {
      "chainId": 101,
      "address": "AXvWVviBmySSdghmuomYHqYB3AZn7NmAWrHYHKKPJxoL",
      "symbol": "waTUSD",
      "name": "Aave Interest bearing TUSD (Wormhole)",
      "decimals": 9,
      "logoURI": "https://raw.githubusercontent.com/solana-labs/token-list/main/assets/mainnet/AXvWVviBmySSdghmuomYHqYB3AZn7NmAWrHYHKKPJxoL/logo.svg",
      "tags": [
        "wrapped",
        "wormhole"
      ],
      "extensions": {
        "address": "0x4DA9b813057D04BAef4e5800E36083717b4a0341",
        "bridgeContract": "https://etherscan.io/address/0xf92cD566Ea4864356C5491c177A430C222d7e678",
        "assetContract": "https://etherscan.io/address/0x4DA9b813057D04BAef4e5800E36083717b4a0341",
        "coingeckoId": "aave-tusd-v1"
      }
    },
    {
      "chainId": 101,
      "address": "AkaisFPmasQYZUJsZLD9wPEo2KA7aCRqyRawX18ZRzGr",
      "symbol": "waUSDC",
      "name": "Aave Interest bearing USDC (Wormhole)",
      "decimals": 6,
      "logoURI": "https://raw.githubusercontent.com/solana-labs/token-list/main/assets/mainnet/AkaisFPmasQYZUJsZLD9wPEo2KA7aCRqyRawX18ZRzGr/logo.svg",
      "tags": [
        "wrapped",
        "wormhole"
      ],
      "extensions": {
        "address": "0x9bA00D6856a4eDF4665BcA2C2309936572473B7E",
        "bridgeContract": "https://etherscan.io/address/0xf92cD566Ea4864356C5491c177A430C222d7e678",
        "assetContract": "https://etherscan.io/address/0x9bA00D6856a4eDF4665BcA2C2309936572473B7E",
        "coingeckoId": "aave-usdc-v1"
      }
    },
    {
      "chainId": 101,
      "address": "FZfQtWMoTQ51Z4jxvHfmFcqj4862u9GzmugBnZUuWqR5",
      "symbol": "waUSDT",
      "name": "Aave Interest bearing USDT (Wormhole)",
      "decimals": 6,
      "logoURI": "https://raw.githubusercontent.com/solana-labs/token-list/main/assets/mainnet/FZfQtWMoTQ51Z4jxvHfmFcqj4862u9GzmugBnZUuWqR5/logo.svg",
      "tags": [
        "wrapped",
        "wormhole"
      ],
      "extensions": {
        "address": "0x71fc860F7D3A592A4a98740e39dB31d25db65ae8",
        "bridgeContract": "https://etherscan.io/address/0xf92cD566Ea4864356C5491c177A430C222d7e678",
        "assetContract": "https://etherscan.io/address/0x71fc860F7D3A592A4a98740e39dB31d25db65ae8",
        "coingeckoId": "aave-usdt-v1"
      }
    },
    {
      "chainId": 101,
      "address": "BMrbF8DZ9U5KGdJ4F2MJbH5d6KPi5FQVp7EqmLrhDe1f",
      "symbol": "waSUSD",
      "name": "Aave Interest bearing SUSD (Wormhole)",
      "decimals": 9,
      "logoURI": "https://raw.githubusercontent.com/solana-labs/token-list/main/assets/mainnet/BMrbF8DZ9U5KGdJ4F2MJbH5d6KPi5FQVp7EqmLrhDe1f/logo.svg",
      "tags": [
        "wrapped",
        "wormhole"
      ],
      "extensions": {
        "address": "0x625aE63000f46200499120B906716420bd059240",
        "bridgeContract": "https://etherscan.io/address/0xf92cD566Ea4864356C5491c177A430C222d7e678",
        "assetContract": "https://etherscan.io/address/0x625aE63000f46200499120B906716420bd059240",
        "coingeckoId": "aave-susd-v1"
      }
    },
    {
      "chainId": 101,
      "address": "Fzx4N1xJPDZENAhrAaH79k2izT9CFbfnDEcpcWjiusdY",
      "symbol": "waLEND",
      "name": "Aave Interest bearing LEND (Wormhole)",
      "decimals": 9,
      "logoURI": "https://raw.githubusercontent.com/solana-labs/token-list/main/assets/mainnet/Fzx4N1xJPDZENAhrAaH79k2izT9CFbfnDEcpcWjiusdY/logo.svg",
      "tags": [
        "wrapped",
        "wormhole"
      ],
      "extensions": {
        "address": "0x7D2D3688Df45Ce7C552E19c27e007673da9204B8",
        "bridgeContract": "https://etherscan.io/address/0xf92cD566Ea4864356C5491c177A430C222d7e678",
        "assetContract": "https://etherscan.io/address/0x7D2D3688Df45Ce7C552E19c27e007673da9204B8"
      }
    },
    {
      "chainId": 101,
      "address": "GCdDiVgZnkWCAnGktUsjhoho2CHab9JfrRy3Q5W51zvC",
      "symbol": "waBAT",
      "name": "Aave Interest bearing BAT (Wormhole)",
      "decimals": 9,
      "logoURI": "https://raw.githubusercontent.com/solana-labs/token-list/main/assets/mainnet/GCdDiVgZnkWCAnGktUsjhoho2CHab9JfrRy3Q5W51zvC/logo.svg",
      "tags": [
        "wrapped",
        "wormhole"
      ],
      "extensions": {
        "address": "0xE1BA0FB44CCb0D11b80F92f4f8Ed94CA3fF51D00",
        "bridgeContract": "https://etherscan.io/address/0xf92cD566Ea4864356C5491c177A430C222d7e678",
        "assetContract": "https://etherscan.io/address/0xE1BA0FB44CCb0D11b80F92f4f8Ed94CA3fF51D00",
        "coingeckoId": "aave-bat-v1"
      }
    },
    {
      "chainId": 101,
      "address": "FBrfFh7fb7xKfyBMJA32KufMjEkgSgY4AuzLXFKdJFRj",
      "symbol": "waETH",
      "name": "Aave Interest bearing ETH (Wormhole)",
      "decimals": 9,
      "logoURI": "https://raw.githubusercontent.com/solana-labs/token-list/main/assets/mainnet/FBrfFh7fb7xKfyBMJA32KufMjEkgSgY4AuzLXFKdJFRj/logo.svg",
      "tags": [
        "wrapped",
        "wormhole"
      ],
      "extensions": {
        "address": "0x3a3A65aAb0dd2A17E3F1947bA16138cd37d08c04",
        "bridgeContract": "https://etherscan.io/address/0xf92cD566Ea4864356C5491c177A430C222d7e678",
        "assetContract": "https://etherscan.io/address/0x3a3A65aAb0dd2A17E3F1947bA16138cd37d08c04",
        "coingeckoId": "aave-eth-v1"
      }
    },
    {
      "chainId": 101,
      "address": "Adp88WrQDgExPTu26DdBnbN2ffWMkXLxwqzjTdfRQiJi",
      "symbol": "waLINK",
      "name": "Aave Interest bearing LINK (Wormhole)",
      "decimals": 9,
      "logoURI": "https://raw.githubusercontent.com/solana-labs/token-list/main/assets/mainnet/Adp88WrQDgExPTu26DdBnbN2ffWMkXLxwqzjTdfRQiJi/logo.svg",
      "tags": [
        "wrapped",
        "wormhole"
      ],
      "extensions": {
        "address": "0xA64BD6C70Cb9051F6A9ba1F163Fdc07E0DfB5F84",
        "bridgeContract": "https://etherscan.io/address/0xf92cD566Ea4864356C5491c177A430C222d7e678",
        "assetContract": "https://etherscan.io/address/0xA64BD6C70Cb9051F6A9ba1F163Fdc07E0DfB5F84",
        "coingeckoId": "aave-link-v1"
      }
    },
    {
      "chainId": 101,
      "address": "3p67dqghWn6reQcVCqNBkufrpU1gtA1ZRAYja6GMXySG",
      "symbol": "waKNC",
      "name": "Aave Interest bearing KNC (Wormhole)",
      "decimals": 9,
      "logoURI": "https://raw.githubusercontent.com/solana-labs/token-list/main/assets/mainnet/3p67dqghWn6reQcVCqNBkufrpU1gtA1ZRAYja6GMXySG/logo.svg",
      "tags": [
        "wrapped",
        "wormhole"
      ],
      "extensions": {
        "address": "0x9D91BE44C06d373a8a226E1f3b146956083803eB",
        "bridgeContract": "https://etherscan.io/address/0xf92cD566Ea4864356C5491c177A430C222d7e678",
        "assetContract": "https://etherscan.io/address/0x9D91BE44C06d373a8a226E1f3b146956083803eB",
        "coingeckoId": "aave-knc-v1"
      }
    },
    {
      "chainId": 101,
      "address": "A4qYX1xuewaBL9SeZnwA3We6MhG8TYcTceHAJpk7Etdt",
      "symbol": "waREP",
      "name": "Aave Interest bearing REP (Wormhole)",
      "decimals": 9,
      "logoURI": "https://raw.githubusercontent.com/solana-labs/token-list/main/assets/mainnet/A4qYX1xuewaBL9SeZnwA3We6MhG8TYcTceHAJpk7Etdt/logo.svg",
      "tags": [
        "wrapped",
        "wormhole"
      ],
      "extensions": {
        "address": "0x71010A9D003445aC60C4e6A7017c1E89A477B438",
        "bridgeContract": "https://etherscan.io/address/0xf92cD566Ea4864356C5491c177A430C222d7e678",
        "assetContract": "https://etherscan.io/address/0x71010A9D003445aC60C4e6A7017c1E89A477B438"
      }
    },
    {
      "chainId": 101,
      "address": "3iTtcKUVa5ouzwNZFc3SasuAKkY2ZuMxLERRcWfxQVN3",
      "symbol": "waMKR",
      "name": "Aave Interest bearing MKR (Wormhole)",
      "decimals": 9,
      "logoURI": "https://raw.githubusercontent.com/solana-labs/token-list/main/assets/mainnet/3iTtcKUVa5ouzwNZFc3SasuAKkY2ZuMxLERRcWfxQVN3/logo.svg",
      "tags": [
        "wrapped",
        "wormhole"
      ],
      "extensions": {
        "address": "0x7deB5e830be29F91E298ba5FF1356BB7f8146998",
        "bridgeContract": "https://etherscan.io/address/0xf92cD566Ea4864356C5491c177A430C222d7e678",
        "assetContract": "https://etherscan.io/address/0x7deB5e830be29F91E298ba5FF1356BB7f8146998",
        "coingeckoId": "aave-mkr-v1"
      }
    },
    {
      "chainId": 101,
      "address": "EMS6TrCU8uBMumZukRSShGS1yzHGqYd3S8hW2sYULX3T",
      "symbol": "waMANA",
      "name": "Aave Interest bearing MANA (Wormhole)",
      "decimals": 9,
      "logoURI": "https://raw.githubusercontent.com/solana-labs/token-list/main/assets/mainnet/EMS6TrCU8uBMumZukRSShGS1yzHGqYd3S8hW2sYULX3T/logo.svg",
      "tags": [
        "wrapped",
        "wormhole"
      ],
      "extensions": {
        "address": "0x6FCE4A401B6B80ACe52baAefE4421Bd188e76F6f",
        "bridgeContract": "https://etherscan.io/address/0xf92cD566Ea4864356C5491c177A430C222d7e678",
        "assetContract": "https://etherscan.io/address/0x6FCE4A401B6B80ACe52baAefE4421Bd188e76F6f",
        "coingeckoId": "aave-mana-v1"
      }
    },
    {
      "chainId": 101,
      "address": "qhqzfH7AjeukUgqyPXncWHFXTBebFNu5QQUrzhJaLB4",
      "symbol": "waZRX",
      "name": "Aave Interest bearing ZRX (Wormhole)",
      "decimals": 9,
      "logoURI": "https://raw.githubusercontent.com/solana-labs/token-list/main/assets/mainnet/qhqzfH7AjeukUgqyPXncWHFXTBebFNu5QQUrzhJaLB4/logo.svg",
      "tags": [
        "wrapped",
        "wormhole"
      ],
      "extensions": {
        "address": "0x6Fb0855c404E09c47C3fBCA25f08d4E41f9F062f",
        "bridgeContract": "https://etherscan.io/address/0xf92cD566Ea4864356C5491c177A430C222d7e678",
        "assetContract": "https://etherscan.io/address/0x6Fb0855c404E09c47C3fBCA25f08d4E41f9F062f",
        "coingeckoId": "aave-zrx-v1"
      }
    },
    {
      "chainId": 101,
      "address": "FeU2J26AfMqh2mh7Cf4Lw1HRueAvAkZYxGr8njFNMeQ2",
      "symbol": "waSNX",
      "name": "Aave Interest bearing SNX (Wormhole)",
      "decimals": 9,
      "logoURI": "https://raw.githubusercontent.com/solana-labs/token-list/main/assets/mainnet/FeU2J26AfMqh2mh7Cf4Lw1HRueAvAkZYxGr8njFNMeQ2/logo.png",
      "tags": [
        "wrapped",
        "wormhole"
      ],
      "extensions": {
        "address": "0x328C4c80BC7aCa0834Db37e6600A6c49E12Da4DE",
        "bridgeContract": "https://etherscan.io/address/0xf92cD566Ea4864356C5491c177A430C222d7e678",
        "assetContract": "https://etherscan.io/address/0x328C4c80BC7aCa0834Db37e6600A6c49E12Da4DE",
        "coingeckoId": "aave-snx-v1"
      }
    },
    {
      "chainId": 101,
      "address": "GveRVvWTUH1s26YxyjUnXh1J5mMdu5crC2K2uQy26KXi",
      "symbol": "waWBTC",
      "name": "Aave Interest bearing WBTC (Wormhole)",
      "decimals": 8,
      "logoURI": "https://raw.githubusercontent.com/solana-labs/token-list/main/assets/mainnet/GveRVvWTUH1s26YxyjUnXh1J5mMdu5crC2K2uQy26KXi/logo.svg",
      "tags": [
        "wrapped",
        "wormhole"
      ],
      "extensions": {
        "address": "0xFC4B8ED459e00e5400be803A9BB3954234FD50e3",
        "bridgeContract": "https://etherscan.io/address/0xf92cD566Ea4864356C5491c177A430C222d7e678",
        "assetContract": "https://etherscan.io/address/0xFC4B8ED459e00e5400be803A9BB3954234FD50e3",
        "coingeckoId": "aave-wbtc-v1"
      }
    },
    {
      "chainId": 101,
      "address": "F2WgoHLwV4pfxN4WrUs2q6KkmFCsNorGYQ82oaPNUFLP",
      "symbol": "waBUSD",
      "name": "Aave Interest bearing Binance USD (Wormhole)",
      "decimals": 9,
      "logoURI": "https://raw.githubusercontent.com/solana-labs/token-list/main/assets/mainnet/F2WgoHLwV4pfxN4WrUs2q6KkmFCsNorGYQ82oaPNUFLP/logo.svg",
      "tags": [
        "wrapped",
        "wormhole"
      ],
      "extensions": {
        "address": "0x6Ee0f7BB50a54AB5253dA0667B0Dc2ee526C30a8",
        "bridgeContract": "https://etherscan.io/address/0xf92cD566Ea4864356C5491c177A430C222d7e678",
        "assetContract": "https://etherscan.io/address/0x6Ee0f7BB50a54AB5253dA0667B0Dc2ee526C30a8",
        "coingeckoId": "aave-busd-v1"
      }
    },
    {
      "chainId": 101,
      "address": "3rNUQJgvfZ5eFsZvCkvdYcbd9ZzS6YmtwQsoUTFKmVd4",
      "symbol": "waENJ",
      "name": "Aave Interest bearing ENJ (Wormhole)",
      "decimals": 9,
      "logoURI": "https://raw.githubusercontent.com/solana-labs/token-list/main/assets/mainnet/3rNUQJgvfZ5eFsZvCkvdYcbd9ZzS6YmtwQsoUTFKmVd4/logo.svg",
      "tags": [
        "wrapped",
        "wormhole"
      ],
      "extensions": {
        "address": "0x712DB54daA836B53Ef1EcBb9c6ba3b9Efb073F40",
        "bridgeContract": "https://etherscan.io/address/0xf92cD566Ea4864356C5491c177A430C222d7e678",
        "assetContract": "https://etherscan.io/address/0x712DB54daA836B53Ef1EcBb9c6ba3b9Efb073F40",
        "coingeckoId": "aave-enj-v1"
      }
    },
    {
      "chainId": 101,
      "address": "BHh8nyDwdUG4uyyQYNqGXGLHPyb83R6Y2fqJrNVKtTsT",
      "symbol": "waREN",
      "name": "Aave Interest bearing REN (Wormhole)",
      "decimals": 9,
      "logoURI": "https://raw.githubusercontent.com/solana-labs/token-list/main/assets/mainnet/BHh8nyDwdUG4uyyQYNqGXGLHPyb83R6Y2fqJrNVKtTsT/logo.png",
      "tags": [
        "wrapped",
        "wormhole"
      ],
      "extensions": {
        "address": "0x69948cC03f478B95283F7dbf1CE764d0fc7EC54C",
        "bridgeContract": "https://etherscan.io/address/0xf92cD566Ea4864356C5491c177A430C222d7e678",
        "assetContract": "https://etherscan.io/address/0x69948cC03f478B95283F7dbf1CE764d0fc7EC54C",
        "coingeckoId": "aave-ren-v1"
      }
    },
    {
      "chainId": 101,
      "address": "EE58FVYG1UoY6Givy3K3GSRde9sHMj6X1BnocHBtd3sz",
      "symbol": "waYFI",
      "name": "Aave Interest bearing YFI (Wormhole)",
      "decimals": 9,
      "logoURI": "https://raw.githubusercontent.com/solana-labs/token-list/main/assets/mainnet/EE58FVYG1UoY6Givy3K3GSRde9sHMj6X1BnocHBtd3sz/logo.png",
      "tags": [
        "wrapped",
        "wormhole"
      ],
      "extensions": {
        "address": "0x12e51E77DAAA58aA0E9247db7510Ea4B46F9bEAd",
        "bridgeContract": "https://etherscan.io/address/0xf92cD566Ea4864356C5491c177A430C222d7e678",
        "assetContract": "https://etherscan.io/address/0x12e51E77DAAA58aA0E9247db7510Ea4B46F9bEAd",
        "coingeckoId": "ayfi"
      }
    },
    {
      "chainId": 101,
      "address": "8aYsiHR6oVTAcFUzdXDhaPkgRbn4QYRCkdk3ATmAmY4p",
      "symbol": "waAAVE",
      "name": "Aave Interest bearing Aave Token (Wormhole)",
      "decimals": 9,
      "logoURI": "https://raw.githubusercontent.com/solana-labs/token-list/main/assets/mainnet/8aYsiHR6oVTAcFUzdXDhaPkgRbn4QYRCkdk3ATmAmY4p/logo.svg",
      "tags": [
        "wrapped",
        "wormhole"
      ],
      "extensions": {
        "address": "0xba3D9687Cf50fE253cd2e1cFeEdE1d6787344Ed5",
        "bridgeContract": "https://etherscan.io/address/0xf92cD566Ea4864356C5491c177A430C222d7e678",
        "assetContract": "https://etherscan.io/address/0xba3D9687Cf50fE253cd2e1cFeEdE1d6787344Ed5"
      }
    },
    {
      "chainId": 101,
      "address": "8kwCLkWbv4qTJPcbSV65tWdQmjURjBGRSv6VtC1JTiL8",
      "symbol": "waUNI",
      "name": "Aave Interest bearing Uniswap (Wormhole)",
      "decimals": 9,
      "logoURI": "https://raw.githubusercontent.com/solana-labs/token-list/main/assets/mainnet/8kwCLkWbv4qTJPcbSV65tWdQmjURjBGRSv6VtC1JTiL8/logo.png",
      "tags": [
        "wrapped",
        "wormhole"
      ],
      "extensions": {
        "address": "0xB124541127A0A657f056D9Dd06188c4F1b0e5aab",
        "bridgeContract": "https://etherscan.io/address/0xf92cD566Ea4864356C5491c177A430C222d7e678",
        "assetContract": "https://etherscan.io/address/0xB124541127A0A657f056D9Dd06188c4F1b0e5aab"
      }
    },
    {
      "chainId": 101,
      "address": "9NDu1wdjZ7GiY7foAXhia9h1wQU45oTUzyMZKJ31V7JA",
      "symbol": "wstkAAVE",
      "name": "Staked Aave (Wormhole)",
      "decimals": 9,
      "logoURI": "https://raw.githubusercontent.com/solana-labs/token-list/main/assets/mainnet/9NDu1wdjZ7GiY7foAXhia9h1wQU45oTUzyMZKJ31V7JA/logo.png",
      "tags": [
        "wrapped",
        "wormhole"
      ],
      "extensions": {
        "address": "0x4da27a545c0c5B758a6BA100e3a049001de870f5",
        "bridgeContract": "https://etherscan.io/address/0xf92cD566Ea4864356C5491c177A430C222d7e678",
        "assetContract": "https://etherscan.io/address/0x4da27a545c0c5B758a6BA100e3a049001de870f5"
      }
    },
    {
      "chainId": 101,
      "address": "GNQ1Goajm3Za8uC1Eptt2yfsrbnkZh2eMJoqxg54sj3o",
      "symbol": "wUniDAIETH",
      "name": "Uniswap DAI LP (Wormhole)",
      "decimals": 9,
      "logoURI": "https://raw.githubusercontent.com/solana-labs/token-list/main/assets/mainnet/GNQ1Goajm3Za8uC1Eptt2yfsrbnkZh2eMJoqxg54sj3o/logo.png",
      "tags": [
        "wrapped",
        "wormhole"
      ],
      "extensions": {
        "address": "0x2a1530C4C41db0B0b2bB646CB5Eb1A67b7158667",
        "bridgeContract": "https://etherscan.io/address/0xf92cD566Ea4864356C5491c177A430C222d7e678",
        "assetContract": "https://etherscan.io/address/0x2a1530C4C41db0B0b2bB646CB5Eb1A67b7158667"
      }
    },
    {
      "chainId": 101,
      "address": "7NFin546WNvWkhtfftfY77z8C1TrxLbUcKmw5TpHGGtC",
      "symbol": "wUniUSDCETH",
      "name": "Uniswap USDC LP (Wormhole)",
      "decimals": 9,
      "logoURI": "https://raw.githubusercontent.com/solana-labs/token-list/main/assets/mainnet/7NFin546WNvWkhtfftfY77z8C1TrxLbUcKmw5TpHGGtC/logo.png",
      "tags": [
        "wrapped",
        "wormhole"
      ],
      "extensions": {
        "address": "0x97deC872013f6B5fB443861090ad931542878126",
        "bridgeContract": "https://etherscan.io/address/0xf92cD566Ea4864356C5491c177A430C222d7e678",
        "assetContract": "https://etherscan.io/address/0x97deC872013f6B5fB443861090ad931542878126"
      }
    },
    {
      "chainId": 101,
      "address": "7gersKTtU65ERNBNTZKjYgKf7HypR7PDMprcuhQJChaq",
      "symbol": "wUnisETHETH",
      "name": "Uniswap sETH LP (Wormhole)",
      "decimals": 9,
      "logoURI": "https://raw.githubusercontent.com/solana-labs/token-list/main/assets/mainnet/7gersKTtU65ERNBNTZKjYgKf7HypR7PDMprcuhQJChaq/logo.png",
      "tags": [
        "wrapped",
        "wormhole"
      ],
      "extensions": {
        "address": "0xe9Cf7887b93150D4F2Da7dFc6D502B216438F244",
        "bridgeContract": "https://etherscan.io/address/0xf92cD566Ea4864356C5491c177A430C222d7e678",
        "assetContract": "https://etherscan.io/address/0xe9Cf7887b93150D4F2Da7dFc6D502B216438F244"
      }
    },
    {
      "chainId": 101,
      "address": "4aqNtSCr77eiEZJ9u9BhPErjEMju6FFdLeBKkE1pdxuK",
      "symbol": "wUniLENDETH",
      "name": "Uniswap LEND LP (Wormhole)",
      "decimals": 9,
      "logoURI": "https://raw.githubusercontent.com/solana-labs/token-list/main/assets/mainnet/4aqNtSCr77eiEZJ9u9BhPErjEMju6FFdLeBKkE1pdxuK/logo.png",
      "tags": [
        "wrapped",
        "wormhole"
      ],
      "extensions": {
        "address": "0xcaA7e4656f6A2B59f5f99c745F91AB26D1210DCe",
        "bridgeContract": "https://etherscan.io/address/0xf92cD566Ea4864356C5491c177A430C222d7e678",
        "assetContract": "https://etherscan.io/address/0xcaA7e4656f6A2B59f5f99c745F91AB26D1210DCe"
      }
    },
    {
      "chainId": 101,
      "address": "FDdoYCHwFghBSbnN6suvFR3VFw6kAzfhfGpkAQAGPLC3",
      "symbol": "wUniMKRETH",
      "name": "Uniswap MKR LP (Wormhole)",
      "decimals": 9,
      "logoURI": "https://raw.githubusercontent.com/solana-labs/token-list/main/assets/mainnet/FDdoYCHwFghBSbnN6suvFR3VFw6kAzfhfGpkAQAGPLC3/logo.png",
      "tags": [
        "wrapped",
        "wormhole"
      ],
      "extensions": {
        "address": "0x2C4Bd064b998838076fa341A83d007FC2FA50957",
        "bridgeContract": "https://etherscan.io/address/0xf92cD566Ea4864356C5491c177A430C222d7e678",
        "assetContract": "https://etherscan.io/address/0x2C4Bd064b998838076fa341A83d007FC2FA50957"
      }
    },
    {
      "chainId": 101,
      "address": "FSSTfbb1vh1TRe8Ja64hC65QTc7pPUhwHh5uTAWj5haH",
      "symbol": "wUniLINKETH",
      "name": "Uniswap LINK LP (Wormhole)",
      "decimals": 9,
      "logoURI": "https://raw.githubusercontent.com/solana-labs/token-list/main/assets/mainnet/FSSTfbb1vh1TRe8Ja64hC65QTc7pPUhwHh5uTAWj5haH/logo.png",
      "tags": [
        "wrapped",
        "wormhole"
      ],
      "extensions": {
        "address": "0xF173214C720f58E03e194085B1DB28B50aCDeeaD",
        "bridgeContract": "https://etherscan.io/address/0xf92cD566Ea4864356C5491c177A430C222d7e678",
        "assetContract": "https://etherscan.io/address/0xF173214C720f58E03e194085B1DB28B50aCDeeaD"
      }
    },
    {
      "chainId": 101,
      "address": "Aci9xBGywrgBxQoFnL6LCoCYuX5k6AqaYhimgSZ1Fhrk",
      "symbol": "waUniETH",
      "name": "Aave Interest bearing UniETH (Wormhole)",
      "decimals": 9,
      "logoURI": "https://raw.githubusercontent.com/solana-labs/token-list/main/assets/mainnet/Aci9xBGywrgBxQoFnL6LCoCYuX5k6AqaYhimgSZ1Fhrk/logo.png",
      "tags": [
        "wrapped",
        "wormhole"
      ],
      "extensions": {
        "address": "0x6179078872605396Ee62960917128F9477a5DdbB",
        "bridgeContract": "https://etherscan.io/address/0xf92cD566Ea4864356C5491c177A430C222d7e678",
        "assetContract": "https://etherscan.io/address/0x6179078872605396Ee62960917128F9477a5DdbB"
      }
    },
    {
      "chainId": 101,
      "address": "GqHK99sW4ym6zy6Kdoh8f7sb2c3qhtB3WRqeyPbAYfmy",
      "symbol": "waUniDAI",
      "name": "Aave Interest bearing UniDAI (Wormhole)",
      "decimals": 9,
      "logoURI": "https://raw.githubusercontent.com/solana-labs/token-list/main/assets/mainnet/GqHK99sW4ym6zy6Kdoh8f7sb2c3qhtB3WRqeyPbAYfmy/logo.png",
      "tags": [
        "wrapped",
        "wormhole"
      ],
      "extensions": {
        "address": "0x048930eec73c91B44b0844aEACdEBADC2F2b6efb",
        "bridgeContract": "https://etherscan.io/address/0xf92cD566Ea4864356C5491c177A430C222d7e678",
        "assetContract": "https://etherscan.io/address/0x048930eec73c91B44b0844aEACdEBADC2F2b6efb"
      }
    },
    {
      "chainId": 101,
      "address": "4e4TpGVJMYiz5UBrAXuNmiVJ9yvc7ppJeAn8sXmbnmDi",
      "symbol": "waUniUSDC",
      "name": "Aave Interest bearing UniUSDC (Wormhole)",
      "decimals": 6,
      "logoURI": "https://raw.githubusercontent.com/solana-labs/token-list/main/assets/mainnet/4e4TpGVJMYiz5UBrAXuNmiVJ9yvc7ppJeAn8sXmbnmDi/logo.png",
      "tags": [
        "wrapped",
        "wormhole"
      ],
      "extensions": {
        "address": "0xe02b2Ad63eFF3Ac1D5827cBd7AB9DD3DaC4f4AD0",
        "bridgeContract": "https://etherscan.io/address/0xf92cD566Ea4864356C5491c177A430C222d7e678",
        "assetContract": "https://etherscan.io/address/0xe02b2Ad63eFF3Ac1D5827cBd7AB9DD3DaC4f4AD0"
      }
    },
    {
      "chainId": 101,
      "address": "49LoAnQQdo9171zfcWRUoQLYSScrxXobbuwt14xjvfVm",
      "symbol": "waUniUSDT",
      "name": "Aave Interest bearing UniUSDT (Wormhole)",
      "decimals": 6,
      "logoURI": "https://raw.githubusercontent.com/solana-labs/token-list/main/assets/mainnet/49LoAnQQdo9171zfcWRUoQLYSScrxXobbuwt14xjvfVm/logo.png",
      "tags": [
        "wrapped",
        "wormhole"
      ],
      "extensions": {
        "address": "0xb977ee318010A5252774171494a1bCB98E7fab65",
        "bridgeContract": "https://etherscan.io/address/0xf92cD566Ea4864356C5491c177A430C222d7e678",
        "assetContract": "https://etherscan.io/address/0xb977ee318010A5252774171494a1bCB98E7fab65"
      }
    },
    {
      "chainId": 101,
      "address": "CvG3gtKYJtKRzEUgMeb42xnd8HDjESgLtyJqQ2kuLncp",
      "symbol": "waUniDAIETH",
      "name": "Aave Interest bearing UniDAIETH (Wormhole)",
      "decimals": 9,
      "logoURI": "https://raw.githubusercontent.com/solana-labs/token-list/main/assets/mainnet/CvG3gtKYJtKRzEUgMeb42xnd8HDjESgLtyJqQ2kuLncp/logo.svg",
      "tags": [
        "wrapped",
        "wormhole"
      ],
      "extensions": {
        "address": "0xBbBb7F2aC04484F7F04A2C2C16f20479791BbB44",
        "bridgeContract": "https://etherscan.io/address/0xf92cD566Ea4864356C5491c177A430C222d7e678",
        "assetContract": "https://etherscan.io/address/0xBbBb7F2aC04484F7F04A2C2C16f20479791BbB44"
      }
    },
    {
      "chainId": 101,
      "address": "GSv5ECZaMfaceZK4WKKzA4tKVDkqtfBASECcmYFWcy4G",
      "symbol": "waUniUSDCETH",
      "name": "Aave Interest bearing UniUSDCETH (Wormhole)",
      "decimals": 9,
      "logoURI": "https://raw.githubusercontent.com/solana-labs/token-list/main/assets/mainnet/GSv5ECZaMfaceZK4WKKzA4tKVDkqtfBASECcmYFWcy4G/logo.svg",
      "tags": [
        "wrapped",
        "wormhole"
      ],
      "extensions": {
        "address": "0x1D0e53A0e524E3CC92C1f0f33Ae268FfF8D7E7a5",
        "bridgeContract": "https://etherscan.io/address/0xf92cD566Ea4864356C5491c177A430C222d7e678",
        "assetContract": "https://etherscan.io/address/0x1D0e53A0e524E3CC92C1f0f33Ae268FfF8D7E7a5"
      }
    },
    {
      "chainId": 101,
      "address": "7LUdsedi7qpTJGnFpZo6mWqVtKKpccr9XrQGxJ2xUDPT",
      "symbol": "waUniSETHETH",
      "name": "Aave Interest bearing UniSETHETH (Wormhole)",
      "decimals": 9,
      "logoURI": "https://raw.githubusercontent.com/solana-labs/token-list/main/assets/mainnet/7LUdsedi7qpTJGnFpZo6mWqVtKKpccr9XrQGxJ2xUDPT/logo.svg",
      "tags": [
        "wrapped",
        "wormhole"
      ],
      "extensions": {
        "address": "0x84BBcaB430717ff832c3904fa6515f97fc63C76F",
        "bridgeContract": "https://etherscan.io/address/0xf92cD566Ea4864356C5491c177A430C222d7e678",
        "assetContract": "https://etherscan.io/address/0x84BBcaB430717ff832c3904fa6515f97fc63C76F"
      }
    },
    {
      "chainId": 101,
      "address": "Hc1zHQxg1k2JVwvuv3kqbCyZDEJYfDdNftBMab4EMUx9",
      "symbol": "waUniLENDETH",
      "name": "Aave Interest bearing UniLENDETH (Wormhole)",
      "decimals": 9,
      "logoURI": "https://raw.githubusercontent.com/solana-labs/token-list/main/assets/mainnet/Hc1zHQxg1k2JVwvuv3kqbCyZDEJYfDdNftBMab4EMUx9/logo.svg",
      "tags": [
        "wrapped",
        "wormhole"
      ],
      "extensions": {
        "address": "0xc88ebbf7C523f38Ef3eB8A151273C0F0dA421e63",
        "bridgeContract": "https://etherscan.io/address/0xf92cD566Ea4864356C5491c177A430C222d7e678",
        "assetContract": "https://etherscan.io/address/0xc88ebbf7C523f38Ef3eB8A151273C0F0dA421e63"
      }
    },
    {
      "chainId": 101,
      "address": "9PejEmx6NKDHgf6jpgAWwZsibURKifBakjzDQdtCtAXT",
      "symbol": "waUniMKRETH",
      "name": "Aave Interest bearing UniMKRETH (Wormhole)",
      "decimals": 9,
      "logoURI": "https://raw.githubusercontent.com/solana-labs/token-list/main/assets/mainnet/9PejEmx6NKDHgf6jpgAWwZsibURKifBakjzDQdtCtAXT/logo.svg",
      "tags": [
        "wrapped",
        "wormhole"
      ],
      "extensions": {
        "address": "0x8c69f7A4C9B38F1b48005D216c398Efb2F1Ce3e4",
        "bridgeContract": "https://etherscan.io/address/0xf92cD566Ea4864356C5491c177A430C222d7e678",
        "assetContract": "https://etherscan.io/address/0x8c69f7A4C9B38F1b48005D216c398Efb2F1Ce3e4"
      }
    },
    {
      "chainId": 101,
      "address": "KcHygDp4o7ENsHjevYM4T3u6R7KHa5VyvkJ7kpmJcYo",
      "symbol": "waUniLINKETH",
      "name": "Aave Interest bearing UniLINKETH (Wormhole)",
      "decimals": 9,
      "logoURI": "https://raw.githubusercontent.com/solana-labs/token-list/main/assets/mainnet/KcHygDp4o7ENsHjevYM4T3u6R7KHa5VyvkJ7kpmJcYo/logo.svg",
      "tags": [
        "wrapped",
        "wormhole"
      ],
      "extensions": {
        "address": "0x9548DB8b1cA9b6c757485e7861918b640390169c",
        "bridgeContract": "https://etherscan.io/address/0xf92cD566Ea4864356C5491c177A430C222d7e678",
        "assetContract": "https://etherscan.io/address/0x9548DB8b1cA9b6c757485e7861918b640390169c"
      }
    },
    {
      "chainId": 101,
      "address": "GNPAF84ZEtKYyfuY2fg8tZVwse7LpTSeyYPSyEKFqa2Y",
      "symbol": "waUSDT",
      "name": "Aave interest bearing USDT (Wormhole)",
      "decimals": 6,
      "logoURI": "https://raw.githubusercontent.com/solana-labs/token-list/main/assets/mainnet/GNPAF84ZEtKYyfuY2fg8tZVwse7LpTSeyYPSyEKFqa2Y/logo.svg",
      "tags": [
        "wrapped",
        "wormhole"
      ],
      "extensions": {
        "address": "0x3Ed3B47Dd13EC9a98b44e6204A523E766B225811",
        "bridgeContract": "https://etherscan.io/address/0xf92cD566Ea4864356C5491c177A430C222d7e678",
        "assetContract": "https://etherscan.io/address/0x3Ed3B47Dd13EC9a98b44e6204A523E766B225811",
        "coingeckoId": "aave-usdt"
      }
    },
    {
      "chainId": 101,
      "address": "3QTknQ3i27rDKm5hvBaScFLQ34xX9N7J7XfEFwy27qbZ",
      "symbol": "waWBTC",
      "name": "Aave interest bearing WBTC (Wormhole)",
      "decimals": 8,
      "logoURI": "https://raw.githubusercontent.com/solana-labs/token-list/main/assets/mainnet/3QTknQ3i27rDKm5hvBaScFLQ34xX9N7J7XfEFwy27qbZ/logo.svg",
      "tags": [
        "wrapped",
        "wormhole"
      ],
      "extensions": {
        "address": "0x9ff58f4fFB29fA2266Ab25e75e2A8b3503311656",
        "bridgeContract": "https://etherscan.io/address/0xf92cD566Ea4864356C5491c177A430C222d7e678",
        "assetContract": "https://etherscan.io/address/0x9ff58f4fFB29fA2266Ab25e75e2A8b3503311656",
        "coingeckoId": "aave-wbtc"
      }
    },
    {
      "chainId": 101,
      "address": "EbpkofeWyiQouGyxQAgXxEyGtjgq13NSucX3CNvucNpb",
      "symbol": "waWETH",
      "name": "Aave interest bearing WETH (Wormhole)",
      "decimals": 9,
      "logoURI": "https://raw.githubusercontent.com/solana-labs/token-list/main/assets/mainnet/EbpkofeWyiQouGyxQAgXxEyGtjgq13NSucX3CNvucNpb/logo.png",
      "tags": [
        "wrapped",
        "wormhole"
      ],
      "extensions": {
        "address": "0x030bA81f1c18d280636F32af80b9AAd02Cf0854e",
        "bridgeContract": "https://etherscan.io/address/0xf92cD566Ea4864356C5491c177A430C222d7e678",
        "assetContract": "https://etherscan.io/address/0x030bA81f1c18d280636F32af80b9AAd02Cf0854e"
      }
    },
    {
      "chainId": 101,
      "address": "67uaa3Z7SX7GC6dqSTjpJLnySLXZpCAK9MHMi3232Bfb",
      "symbol": "waYFI",
      "name": "Aave interest bearing YFI (Wormhole)",
      "decimals": 9,
      "logoURI": "https://raw.githubusercontent.com/solana-labs/token-list/main/assets/mainnet/67uaa3Z7SX7GC6dqSTjpJLnySLXZpCAK9MHMi3232Bfb/logo.svg",
      "tags": [
        "wrapped",
        "wormhole"
      ],
      "extensions": {
        "address": "0x5165d24277cD063F5ac44Efd447B27025e888f37",
        "bridgeContract": "https://etherscan.io/address/0xf92cD566Ea4864356C5491c177A430C222d7e678",
        "assetContract": "https://etherscan.io/address/0x5165d24277cD063F5ac44Efd447B27025e888f37"
      }
    },
    {
      "chainId": 101,
      "address": "9xS6et5uvQ64QsmaGMfzfXrwTsfYPjwEWuiPnBGFgfw",
      "symbol": "waZRX",
      "name": "Aave interest bearing ZRX (Wormhole)",
      "decimals": 9,
      "logoURI": "https://raw.githubusercontent.com/solana-labs/token-list/main/assets/mainnet/9xS6et5uvQ64QsmaGMfzfXrwTsfYPjwEWuiPnBGFgfw/logo.svg",
      "tags": [
        "wrapped",
        "wormhole"
      ],
      "extensions": {
        "address": "0xDf7FF54aAcAcbFf42dfe29DD6144A69b629f8C9e",
        "bridgeContract": "https://etherscan.io/address/0xf92cD566Ea4864356C5491c177A430C222d7e678",
        "assetContract": "https://etherscan.io/address/0xDf7FF54aAcAcbFf42dfe29DD6144A69b629f8C9e",
        "coingeckoId": "aave-zrx"
      }
    },
    {
      "chainId": 101,
      "address": "2TZ8s2FwtWqJrWpdFsSf2uM2Fvjw474n6HhTdTEWoLor",
      "symbol": "waUNI",
      "name": "Aave interest bearing UNI (Wormhole)",
      "decimals": 9,
      "logoURI": "https://raw.githubusercontent.com/solana-labs/token-list/main/assets/mainnet/2TZ8s2FwtWqJrWpdFsSf2uM2Fvjw474n6HhTdTEWoLor/logo.svg",
      "tags": [
        "wrapped",
        "wormhole"
      ],
      "extensions": {
        "address": "0xB9D7CB55f463405CDfBe4E90a6D2Df01C2B92BF1",
        "bridgeContract": "https://etherscan.io/address/0xf92cD566Ea4864356C5491c177A430C222d7e678",
        "assetContract": "https://etherscan.io/address/0xB9D7CB55f463405CDfBe4E90a6D2Df01C2B92BF1"
      }
    },
    {
      "chainId": 101,
      "address": "G1o2fHZXyPCeAEcY4o6as7SmVaUu65DRhcq1S4Cfap9T",
      "symbol": "waAAVE",
      "name": "Aave interest bearing AAVE (Wormhole)",
      "decimals": 9,
      "logoURI": "https://raw.githubusercontent.com/solana-labs/token-list/main/assets/mainnet/G1o2fHZXyPCeAEcY4o6as7SmVaUu65DRhcq1S4Cfap9T/logo.svg",
      "tags": [
        "wrapped",
        "wormhole"
      ],
      "extensions": {
        "address": "0xFFC97d72E13E01096502Cb8Eb52dEe56f74DAD7B",
        "bridgeContract": "https://etherscan.io/address/0xf92cD566Ea4864356C5491c177A430C222d7e678",
        "assetContract": "https://etherscan.io/address/0xFFC97d72E13E01096502Cb8Eb52dEe56f74DAD7B"
      }
    },
    {
      "chainId": 101,
      "address": "8PeWkyvCDHpSgT5oiGFgZQtXSRBij7ZFLJTHAGBntRDH",
      "symbol": "waBAT",
      "name": "Aave interest bearing BAT (Wormhole)",
      "decimals": 9,
      "logoURI": "https://raw.githubusercontent.com/solana-labs/token-list/main/assets/mainnet/8PeWkyvCDHpSgT5oiGFgZQtXSRBij7ZFLJTHAGBntRDH/logo.svg",
      "tags": [
        "wrapped",
        "wormhole"
      ],
      "extensions": {
        "address": "0x05Ec93c0365baAeAbF7AefFb0972ea7ECdD39CF1",
        "bridgeContract": "https://etherscan.io/address/0xf92cD566Ea4864356C5491c177A430C222d7e678",
        "assetContract": "https://etherscan.io/address/0x05Ec93c0365baAeAbF7AefFb0972ea7ECdD39CF1",
        "coingeckoId": "aave-bat"
      }
    },
    {
      "chainId": 101,
      "address": "67opsuaXQ3JRSJ1mmF7aPLSq6JaZcwAmXwcMzUN5PSMv",
      "symbol": "waBUSD",
      "name": "Aave interest bearing BUSD (Wormhole)",
      "decimals": 9,
      "logoURI": "https://raw.githubusercontent.com/solana-labs/token-list/main/assets/mainnet/67opsuaXQ3JRSJ1mmF7aPLSq6JaZcwAmXwcMzUN5PSMv/logo.svg",
      "tags": [
        "wrapped",
        "wormhole"
      ],
      "extensions": {
        "address": "0xA361718326c15715591c299427c62086F69923D9",
        "bridgeContract": "https://etherscan.io/address/0xf92cD566Ea4864356C5491c177A430C222d7e678",
        "assetContract": "https://etherscan.io/address/0xA361718326c15715591c299427c62086F69923D9",
        "coingeckoId": "aave-busd"
      }
    },
    {
      "chainId": 101,
      "address": "4JrrHRS56i9GZkSmGaCY3ZsxMo3JEqQviU64ki7ZJPak",
      "symbol": "waDAI",
      "name": "Aave interest bearing DAI (Wormhole)",
      "decimals": 9,
      "logoURI": "https://raw.githubusercontent.com/solana-labs/token-list/main/assets/mainnet/4JrrHRS56i9GZkSmGaCY3ZsxMo3JEqQviU64ki7ZJPak/logo.svg",
      "tags": [
        "wrapped",
        "wormhole"
      ],
      "extensions": {
        "address": "0x028171bCA77440897B824Ca71D1c56caC55b68A3",
        "bridgeContract": "https://etherscan.io/address/0xf92cD566Ea4864356C5491c177A430C222d7e678",
        "assetContract": "https://etherscan.io/address/0x028171bCA77440897B824Ca71D1c56caC55b68A3",
        "coingeckoId": "aave-dai"
      }
    },
    {
      "chainId": 101,
      "address": "3LmfKjsSU9hdxfZfcr873DMNR5nnrk8EvdueXg1dTSin",
      "symbol": "waENJ",
      "name": "Aave interest bearing ENJ (Wormhole)",
      "decimals": 9,
      "logoURI": "https://raw.githubusercontent.com/solana-labs/token-list/main/assets/mainnet/3LmfKjsSU9hdxfZfcr873DMNR5nnrk8EvdueXg1dTSin/logo.svg",
      "tags": [
        "wrapped",
        "wormhole"
      ],
      "extensions": {
        "address": "0xaC6Df26a590F08dcC95D5a4705ae8abbc88509Ef",
        "bridgeContract": "https://etherscan.io/address/0xf92cD566Ea4864356C5491c177A430C222d7e678",
        "assetContract": "https://etherscan.io/address/0xaC6Df26a590F08dcC95D5a4705ae8abbc88509Ef",
        "coingeckoId": "aave-enj"
      }
    },
    {
      "chainId": 101,
      "address": "7VD2Gosm34hB7kughTqu1N3sW92hq3XwKLTi1N1tdKrj",
      "symbol": "waKNC",
      "name": "Aave interest bearing KNC (Wormhole)",
      "decimals": 9,
      "logoURI": "https://raw.githubusercontent.com/solana-labs/token-list/main/assets/mainnet/7VD2Gosm34hB7kughTqu1N3sW92hq3XwKLTi1N1tdKrj/logo.svg",
      "tags": [
        "wrapped",
        "wormhole"
      ],
      "extensions": {
        "address": "0x39C6b3e42d6A679d7D776778Fe880BC9487C2EDA",
        "bridgeContract": "https://etherscan.io/address/0xf92cD566Ea4864356C5491c177A430C222d7e678",
        "assetContract": "https://etherscan.io/address/0x39C6b3e42d6A679d7D776778Fe880BC9487C2EDA",
        "coingeckoId": "aave-knc"
      }
    },
    {
      "chainId": 101,
      "address": "4erbVWFvdvS5P8ews7kUjqfpCQbA8vurnWyvRLsnZJgv",
      "symbol": "waLINK",
      "name": "Aave interest bearing LINK (Wormhole)",
      "decimals": 9,
      "logoURI": "https://raw.githubusercontent.com/solana-labs/token-list/main/assets/mainnet/4erbVWFvdvS5P8ews7kUjqfpCQbA8vurnWyvRLsnZJgv/logo.svg",
      "tags": [
        "wrapped",
        "wormhole"
      ],
      "extensions": {
        "address": "0xa06bC25B5805d5F8d82847D191Cb4Af5A3e873E0",
        "bridgeContract": "https://etherscan.io/address/0xf92cD566Ea4864356C5491c177A430C222d7e678",
        "assetContract": "https://etherscan.io/address/0xa06bC25B5805d5F8d82847D191Cb4Af5A3e873E0",
        "coingeckoId": "aave-link"
      }
    },
    {
      "chainId": 101,
      "address": "AXJWqG4SpAEwkMjKYkarKwv6Qfz5rLU3cwt5KtrDAAYe",
      "symbol": "waMANA",
      "name": "Aave interest bearing MANA (Wormhole)",
      "decimals": 9,
      "logoURI": "https://raw.githubusercontent.com/solana-labs/token-list/main/assets/mainnet/AXJWqG4SpAEwkMjKYkarKwv6Qfz5rLU3cwt5KtrDAAYe/logo.svg",
      "tags": [
        "wrapped",
        "wormhole"
      ],
      "extensions": {
        "address": "0xa685a61171bb30d4072B338c80Cb7b2c865c873E",
        "bridgeContract": "https://etherscan.io/address/0xf92cD566Ea4864356C5491c177A430C222d7e678",
        "assetContract": "https://etherscan.io/address/0xa685a61171bb30d4072B338c80Cb7b2c865c873E",
        "coingeckoId": "aave-mana"
      }
    },
    {
      "chainId": 101,
      "address": "4kJmfagJzQFuwto5RX6f1xScWYbEVBzEpdjmiqTCnzjJ",
      "symbol": "waMKR",
      "name": "Aave interest bearing MKR (Wormhole)",
      "decimals": 9,
      "logoURI": "https://raw.githubusercontent.com/solana-labs/token-list/main/assets/mainnet/4kJmfagJzQFuwto5RX6f1xScWYbEVBzEpdjmiqTCnzjJ/logo.svg",
      "tags": [
        "wrapped",
        "wormhole"
      ],
      "extensions": {
        "address": "0xc713e5E149D5D0715DcD1c156a020976e7E56B88",
        "bridgeContract": "https://etherscan.io/address/0xf92cD566Ea4864356C5491c177A430C222d7e678",
        "assetContract": "https://etherscan.io/address/0xc713e5E149D5D0715DcD1c156a020976e7E56B88",
        "coingeckoId": "aave-mkr"
      }
    },
    {
      "chainId": 101,
      "address": "DN8jPo8YZTXhLMyDMKcnwFuKqY8wfn2UrpX8ct4rc8Bc",
      "symbol": "waREN",
      "name": "Aave interest bearing REN (Wormhole)",
      "decimals": 9,
      "logoURI": "https://raw.githubusercontent.com/solana-labs/token-list/main/assets/mainnet/DN8jPo8YZTXhLMyDMKcnwFuKqY8wfn2UrpX8ct4rc8Bc/logo.svg",
      "tags": [
        "wrapped",
        "wormhole"
      ],
      "extensions": {
        "address": "0xCC12AbE4ff81c9378D670De1b57F8e0Dd228D77a",
        "bridgeContract": "https://etherscan.io/address/0xf92cD566Ea4864356C5491c177A430C222d7e678",
        "assetContract": "https://etherscan.io/address/0xCC12AbE4ff81c9378D670De1b57F8e0Dd228D77a",
        "coingeckoId": "aave-ren"
      }
    },
    {
      "chainId": 101,
      "address": "HWbJZXJ7s1D1zi5P7yVgRUmZPXvYSFv6vsYU765Ti422",
      "symbol": "waSNX",
      "name": "Aave interest bearing SNX (Wormhole)",
      "decimals": 9,
      "logoURI": "https://raw.githubusercontent.com/solana-labs/token-list/main/assets/mainnet/HWbJZXJ7s1D1zi5P7yVgRUmZPXvYSFv6vsYU765Ti422/logo.svg",
      "tags": [
        "wrapped",
        "wormhole"
      ],
      "extensions": {
        "address": "0x35f6B052C598d933D69A4EEC4D04c73A191fE6c2",
        "bridgeContract": "https://etherscan.io/address/0xf92cD566Ea4864356C5491c177A430C222d7e678",
        "assetContract": "https://etherscan.io/address/0x35f6B052C598d933D69A4EEC4D04c73A191fE6c2",
        "coingeckoId": "aave-snx"
      }
    },
    {
      "chainId": 101,
      "address": "2LForywWWpHzmR5NjSEyF1kcw9ffyLuJX7V7hne2fHfY",
      "symbol": "waSUSD",
      "name": "Aave interest bearing SUSD (Wormhole)",
      "decimals": 9,
      "logoURI": "https://raw.githubusercontent.com/solana-labs/token-list/main/assets/mainnet/2LForywWWpHzmR5NjSEyF1kcw9ffyLuJX7V7hne2fHfY/logo.svg",
      "tags": [
        "wrapped",
        "wormhole"
      ],
      "extensions": {
        "address": "0x6C5024Cd4F8A59110119C56f8933403A539555EB",
        "bridgeContract": "https://etherscan.io/address/0xf92cD566Ea4864356C5491c177A430C222d7e678",
        "assetContract": "https://etherscan.io/address/0x6C5024Cd4F8A59110119C56f8933403A539555EB",
        "coingeckoId": "aave-susd"
      }
    },
    {
      "chainId": 101,
      "address": "Badj3S29a2u1auxmijwg5vGjhPLb1K6WLPoigtWjKPXp",
      "symbol": "waTUSD",
      "name": "Aave interest bearing TUSD (Wormhole)",
      "decimals": 9,
      "logoURI": "https://raw.githubusercontent.com/solana-labs/token-list/main/assets/mainnet/Badj3S29a2u1auxmijwg5vGjhPLb1K6WLPoigtWjKPXp/logo.svg",
      "tags": [
        "wrapped",
        "wormhole"
      ],
      "extensions": {
        "address": "0x101cc05f4A51C0319f570d5E146a8C625198e636",
        "bridgeContract": "https://etherscan.io/address/0xf92cD566Ea4864356C5491c177A430C222d7e678",
        "assetContract": "https://etherscan.io/address/0x101cc05f4A51C0319f570d5E146a8C625198e636",
        "coingeckoId": "aave-tusd"
      }
    },
    {
      "chainId": 101,
      "address": "BZCPpva12M9SqJgcpf8jtP9Si6rMANFoUR3i7nchha7M",
      "symbol": "waUSDC",
      "name": "Aave interest bearing USDC (Wormhole)",
      "decimals": 6,
      "logoURI": "https://raw.githubusercontent.com/solana-labs/token-list/main/assets/mainnet/BZCPpva12M9SqJgcpf8jtP9Si6rMANFoUR3i7nchha7M/logo.svg",
      "tags": [
        "wrapped",
        "wormhole"
      ],
      "extensions": {
        "address": "0xBcca60bB61934080951369a648Fb03DF4F96263C",
        "bridgeContract": "https://etherscan.io/address/0xf92cD566Ea4864356C5491c177A430C222d7e678",
        "assetContract": "https://etherscan.io/address/0xBcca60bB61934080951369a648Fb03DF4F96263C",
        "coingeckoId": "aave-usdc"
      }
    },
    {
      "chainId": 101,
      "address": "D3ajQoyBGJz3JCXCPsxHZJbLQKGt9UgxLavgurieGNcD",
      "symbol": "wSDT",
      "name": "Stake DAO Token (Wormhole)",
      "decimals": 9,
      "logoURI": "https://raw.githubusercontent.com/solana-labs/token-list/main/assets/mainnet/D3ajQoyBGJz3JCXCPsxHZJbLQKGt9UgxLavgurieGNcD/logo.png",
      "tags": [
        "wrapped",
        "wormhole"
      ],
      "extensions": {
        "address": "0x73968b9a57c6e53d41345fd57a6e6ae27d6cdb2f",
        "bridgeContract": "https://etherscan.io/address/0xf92cD566Ea4864356C5491c177A430C222d7e678",
        "assetContract": "https://etherscan.io/address/0x73968b9a57c6e53d41345fd57a6e6ae27d6cdb2f",
        "coingeckoId": "stake-dao"
      }
    },
    {
      "chainId": 101,
      "address": "4pk3pf9nJDN1im1kNwWJN1ThjE8pCYCTexXYGyFjqKVf",
      "symbol": "oDOP",
      "name": "Dominican Pesos",
      "decimals": 9,
      "logoURI": "https://raw.githubusercontent.com/solana-labs/token-list/main/assets/mainnet/4pk3pf9nJDN1im1kNwWJN1ThjE8pCYCTexXYGyFjqKVf/logo.png",
      "tags": [
        "stablecoin"
      ],
      "extensions": {
        "website": "https://Odop.io/"
      }
    },
    {
      "chainId": 101,
      "address": "5kjfp2qfRbqCXTQeUYgHNnTLf13eHoKjC5hHynW9DvQE",
      "symbol": "AAPE",
      "name": "AAPE",
      "decimals": 9,
      "logoURI": "https://raw.githubusercontent.com/solana-labs/token-list/main/assets/mainnet/5kjfp2qfRbqCXTQeUYgHNnTLf13eHoKjC5hHynW9DvQE/logo.png",
      "tags": [],
      "extensions": {
        "website": "https://aape.io/"
      }
    },
    {
      "chainId": 101,
      "address": "3K6rftdAaQYMPunrtNRHgnK2UAtjm2JwyT2oCiTDouYE",
      "symbol": "XCOPE",
      "name": "XCOPE",
      "decimals": 0,
      "logoURI": "https://raw.githubusercontent.com/solana-labs/token-list/main/assets/mainnet/3K6rftdAaQYMPunrtNRHgnK2UAtjm2JwyT2oCiTDouYE/logo.png",
      "tags": [
        "trading",
        "index",
        "Algos"
      ],
      "extensions": {
        "website": "https://www.unlimitedcope.com/",
        "serumV3Usdc": "7MpMwArporUHEGW7quUpkPZp5L5cHPs9eKUfKCdaPHq2",
        "coingeckoId": "cope"
      }
    },
    {
      "chainId": 101,
      "address": "8HGyAAB1yoM1ttS7pXjHMa3dukTFGQggnFFH3hJZgzQh",
      "symbol": "COPE",
      "name": "COPE",
      "decimals": 6,
      "logoURI": "https://raw.githubusercontent.com/solana-labs/token-list/main/assets/mainnet/8HGyAAB1yoM1ttS7pXjHMa3dukTFGQggnFFH3hJZgzQh/logo.png",
      "tags": [
        "trading",
        "index",
        "Algos"
      ],
      "extensions": {
        "website": "https://www.unlimitedcope.com/",
        "serumV3Usdc": "6fc7v3PmjZG9Lk2XTot6BywGyYLkBQuzuFKd4FpCsPxk",
        "coingeckoId": "cope"
      }
    },
    {
      "chainId": 101,
      "address": "2prC8tcVsXwVJAinhxd2zeMeWMWaVyzPoQeLKyDZRFKd",
      "symbol": "MCAPS",
      "name": "Mango Market Caps",
      "decimals": 0,
      "logoURI": "https://raw.githubusercontent.com/solana-labs/token-list/main/assets/mainnet/2prC8tcVsXwVJAinhxd2zeMeWMWaVyzPoQeLKyDZRFKd/logo.png",
      "tags": [
        "mango"
      ],
      "extensions": {
        "website": "https://initialcapoffering.com/",
        "coingeckoId": "mango-market-caps"
      }
    },
    {
      "chainId": 101,
      "address": "2reKm5Y9rmAWfaw5jraYz1BXwGLHMofGMs3iNoBLt4VC",
      "symbol": "DOCE",
      "name": "Doce Finance",
      "decimals": 6,
      "logoURI": "https://raw.githubusercontent.com/solana-labs/token-list/main/assets/mainnet/2reKm5Y9rmAWfaw5jraYz1BXwGLHMofGMs3iNoBLt4VC/logo.png",
      "tags": [],
      "extensions": {
        "website": "https://swap.doce.finance/"
      }
    },
    {
      "chainId": 101,
      "address": "E1PvPRPQvZNivZbXRL61AEGr71npZQ5JGxh4aWX7q9QA",
      "symbol": "INO",
      "name": "NoGoalToken",
      "decimals": 9,
      "logoURI": "https://raw.githubusercontent.com/solana-labs/token-list/main/assets/mainnet/E1PvPRPQvZNivZbXRL61AEGr71npZQ5JGxh4aWX7q9QA/logo.png",
      "tags": [],
      "extensions": {
        "website": "http://token.nogoal.click/",
        "discord": "https://discord.gg/mHS3qbBaZk",
        "serumV3Usdc": "HyERWE8TEQmDX157oLEpwaTc59ECzmvjUgZhZ2RNtNdn"
      }
    },
    {
      "chainId": 101,
      "address": "8PMHT4swUMtBzgHnh5U564N5sjPSiUz2cjEQzFnnP1Fo",
      "symbol": "ROPE",
      "name": "Rope Token",
      "decimals": 9,
      "logoURI": "https://raw.githubusercontent.com/solana-labs/token-list/main/assets/mainnet/8PMHT4swUMtBzgHnh5U564N5sjPSiUz2cjEQzFnnP1Fo/logo.svg",
      "tags": [],
      "extensions": {
        "website": "https://ropesolana.com/",
        "coingeckoId": "rope-token",
        "serumV3Usdc": "4Sg1g8U2ZuGnGYxAhc6MmX9MX7yZbrrraPkCQ9MdCPtF",
        "waterfallbot": "https://bit.ly/ROPEwaterfall"
      }
    },
    {
      "chainId": 101,
      "address": "2XkWD6spByDUoR3VDEjPXz4kxFV8e1skwaRSBArRLG3a",
      "symbol": "DROIDF",
      "name": "DROID FINANCE",
      "decimals": 8,
      "logoURI": "https://raw.githubusercontent.com/solana-labs/token-list/main/assets/mainnet/2XkWD6spByDUoR3VDEjPXz4kxFV8e1skwaRSBArRLG3a/logo.png",
      "tags": [],
      "extensions": {
        "website": "https://www.droid.finance/"
      }
    },
    {
      "chainId": 101,
      "address": "5dhkWqrq37F92jBmEyhQP1vbMkbVRz59V7288HH2wBC7",
      "symbol": "SLOCK",
      "name": "SOLLock",
      "decimals": 9,
      "logoURI": "https://raw.githubusercontent.com/solana-labs/token-list/main/assets/mainnet/5dhkWqrq37F92jBmEyhQP1vbMkbVRz59V7288HH2wBC7/logo.png",
      "tags": [
        "utility-token"
      ],
      "extensions": {
        "website": "https://sollock.org/",
        "twitter": "https://twitter.com/@SOLLockOfficial",
        "github": "https://github.com/SOLLock",
        "tgann": "https://t.me/SOLLockAnn",
        "tggroup": "https://t.me/SOLLock"
      }
    },
    {
      "chainId": 101,
      "address": "ETAtLmCmsoiEEKfNrHKJ2kYy3MoABhU6NQvpSfij5tDs",
      "symbol": "MEDIA",
      "name": "Media Network",
      "decimals": 6,
      "logoURI": "https://raw.githubusercontent.com/solana-labs/token-list/main/assets/mainnet/ETAtLmCmsoiEEKfNrHKJ2kYy3MoABhU6NQvpSfij5tDs/logo.png",
      "tags": [
        "utility-token"
      ],
      "extensions": {
        "website": "https://media.network/",
        "coingeckoId": "media-network",
        "serumV3Usdc": "FfiqqvJcVL7oCCu8WQUMHLUC2dnHQPAPjTdSzsERFWjb",
        "waterfallbot": "https://bit.ly/MEDIAwaterfall"
      }
    },
    {
      "chainId": 101,
      "address": "StepAscQoEioFxxWGnh2sLBDFp9d8rvKz2Yp39iDpyT",
      "symbol": "STEP",
      "name": "Step",
      "decimals": 9,
      "logoURI": "https://raw.githubusercontent.com/solana-labs/token-list/main/assets/mainnet/StepAscQoEioFxxWGnh2sLBDFp9d8rvKz2Yp39iDpyT/logo.png",
      "tags": [
        "utility-token"
      ],
      "extensions": {
        "website": "https://step.finance/",
        "twitter": "https://twitter.com/StepFinance_",
        "coingeckoId": "step-finance",
        "serumV3Usdc": "97qCB4cAVSTthvJu3eNoEx6AY6DLuRDtCoPm5Tdyg77S",
        "waterfallbot": "https://bit.ly/STEPwaterfall"
      }
    },
    {
      "chainId": 101,
      "address": "7Geyz6iiRe8buvunsU6TXndxnpLt9mg6iPxqhn6cr3c6",
      "symbol": "ANFT",
      "name": "AffinityLabs",
      "decimals": 9,
      "logoURI": "https://raw.githubusercontent.com/solana-labs/token-list/main/assets/mainnet/7Geyz6iiRe8buvunsU6TXndxnpLt9mg6iPxqhn6cr3c6/logo.png",
      "tags": [
        "nft"
      ],
      "extensions": {
        "website": "https://affinitylabs.tech/"
      }
    },
    {
      "chainId": 102,
      "address": "So11111111111111111111111111111111111111112",
      "symbol": "wSOL",
      "name": "Wrapped SOL",
      "decimals": 9,
      "logoURI": "https://raw.githubusercontent.com/solana-labs/token-list/main/assets/mainnet/So11111111111111111111111111111111111111112/logo.png",
      "tags": [],
      "extensions": {
        "website": "https://www.solana.com/",
        "coingeckoId": "solana"
      }
    },
    {
      "chainId": 102,
      "address": "CpMah17kQEL2wqyMKt3mZBdTnZbkbfx4nqmQMFDP5vwp",
      "symbol": "USDC",
      "name": "USD Coin",
      "decimals": 6,
      "logoURI": "https://raw.githubusercontent.com/solana-labs/token-list/main/assets/mainnet/CpMah17kQEL2wqyMKt3mZBdTnZbkbfx4nqmQMFDP5vwp/logo.png",
      "tags": [
        "stablecoin"
      ],
      "extensions": {
        "website": "https://www.centre.io/",
        "coingeckoId": "usd-coin"
      }
    },
    {
      "chainId": 102,
      "address": "Gmk71cM7j2RMorRsQrsyysM4HsByQx5PuDGtDdqGLWCS",
      "symbol": "spSOL",
      "name": "Stake pool SOL",
      "decimals": 9,
      "logoURI": "https://raw.githubusercontent.com/solana-labs/token-list/main/assets/mainnet/Gmk71cM7j2RMorRsQrsyysM4HsByQx5PuDGtDdqGLWCS/logo.png",
      "tags": [
        "stake-pool"
      ],
      "extensions": {
        "website": "https://www.solana.com/"
      }
    },
    {
      "chainId": 102,
      "address": "2jQc2jDHVCewoWsQJK7JPLetP7UjqXvaFdno8rtrD8Kg",
      "symbol": "sHOG",
      "name": "sHOG",
      "decimals": 6,
      "tags": [
        "stablecoin"
      ]
    },
    {
      "chainId": 103,
      "address": "So11111111111111111111111111111111111111112",
      "symbol": "SOL",
      "name": "Wrapped SOL",
      "decimals": 9,
      "logoURI": "https://raw.githubusercontent.com/solana-labs/token-list/main/assets/mainnet/So11111111111111111111111111111111111111112/logo.png",
      "tags": [],
      "extensions": {
        "coingeckoId": "solana"
      }
    },
    {
      "chainId": 103,
      "address": "7Cab8z1Lz1bTC9bQNeY7VQoZw5a2YbZoxmvFSvPgcTEL",
      "symbol": "LGGD",
      "name": "LGG Dev Fan Token",
      "decimals": 0,
      "logoURI": "https://raw.githubusercontent.com/solana-labs/token-list/main/assets/mainnet/7Cab8z1Lz1bTC9bQNeY7VQoZw5a2YbZoxmvFSvPgcTEL/logo.png",
      "tags": [
        "LGG"
      ],
      "extensions": {
        "website": "https://lgg-hacks.art"
      }
    },
    {
      "chainId": 103,
      "address": "DEhAasscXF4kEGxFgJ3bq4PpVGp5wyUxMRvn6TzGVHaw",
      "symbol": "XYZ",
      "name": "XYZ Test",
      "decimals": 6,
      "logoURI": "https://raw.githubusercontent.com/solana-labs/token-list/main/assets/mainnet/DEhAasscXF4kEGxFgJ3bq4PpVGp5wyUxMRvn6TzGVHaw/logo.png",
      "tags": []
    },
    {
      "chainId": 103,
      "address": "2rg5syU3DSwwWs778FQ6yczDKhS14NM3vP4hqnkJ2jsM",
      "symbol": "pSOL",
      "name": "SOL stake pool",
      "decimals": 9,
      "logoURI": "https://raw.githubusercontent.com/solana-labs/token-list/main/assets/mainnet/2rg5syU3DSwwWs778FQ6yczDKhS14NM3vP4hqnkJ2jsM/logo.png",
      "tags": [],
      "extensions": {
        "website": "https://solana.com/",
        "background": "https://solana.com/static/8c151e179d2d7e80255bdae6563209f2/6833b/validators.webp"
      }
    },
    {
      "chainId": 103,
      "address": "SRMuApVNdxXokk5GT7XD5cUUgXMBCoAz2LHeuAoKWRt",
      "symbol": "SRM",
      "name": "Serum",
      "decimals": 6,
      "logoURI": "https://raw.githubusercontent.com/solana-labs/token-list/main/assets/mainnet/SRMuApVNdxXokk5GT7XD5cUUgXMBCoAz2LHeuAoKWRt/logo.png",
      "tags": [],
      "extensions": {
        "website": "https://projectserum.com/",
        "coingeckoId": "serum"
      }
    },
    {
      "chainId": 103,
      "address": "StepAscQoEioFxxWGnh2sLBDFp9d8rvKz2Yp39iDpyT",
      "symbol": "STEP",
      "name": "Step",
      "decimals": 9,
      "logoURI": "https://raw.githubusercontent.com/solana-labs/token-list/main/assets/mainnet/StepAscQoEioFxxWGnh2sLBDFp9d8rvKz2Yp39iDpyT/logo.png",
      "tags": [
        "utility-token"
      ],
      "extensions": {
        "website": "https://step.finance/",
        "twitter": "https://twitter.com/StepFinance_",
        "coingeckoId": "step-finance",
        "waterfallbot": "https://bit.ly/STEPwaterfall"
      }
    },
    {
      "chainId": 103,
      "address": "7STJWT74tAZzhbNNPRH8WuGDy9GZg27968EwALWuezrH",
      "symbol": "wSUSHI",
      "name": "SushiSwap (Wormhole)",
      "decimals": 9,
      "logoURI": "https://raw.githubusercontent.com/solana-labs/token-list/main/assets/mainnet/7STJWT74tAZzhbNNPRH8WuGDy9GZg27968EwALWuezrH/logo.png",
      "tags": [
        "wrapped",
        "wormhole"
      ],
      "extensions": {
        "website": "https://sushi.com",
        "background": "https://sushi.com/static/media/Background-sm.fd449814.jpg/",
        "address": "0x6B3595068778DD592e39A122f4f5a5cF09C90fE2",
        "bridgeContract": "https://etherscan.io/address/0xf92cD566Ea4864356C5491c177A430C222d7e678",
        "assetContract": "https://etherscan.io/address/0x6B3595068778DD592e39A122f4f5a5cF09C90fE2",
        "coingeckoId": "sushi"
      }
    },
    {
      "chainId": 103,
      "address": "3aMbgP7aGsP1sVcFKc6j65zu7UiziP57SMFzf6ptiCSX",
      "symbol": "sHOG",
      "name": "Devnet StableHog",
      "decimals": 6,
      "logoURI": "https://raw.githubusercontent.com/solana-labs/token-list/main/assets/mainnet/3aMbgP7aGsP1sVcFKc6j65zu7UiziP57SMFzf6ptiCSX/logo.png",
      "tags": [
        "stablecoin"
      ]
    },
    {
      "chainId": 101,
      "address": "3cXftQWJJEeoysZrhAEjpfCHe9tSKyhYG63xpbue8m3s",
      "symbol": "Kreechures",
      "name": "Kreechures",
      "decimals": 0,
      "logoURI": "https://raw.githubusercontent.com/solana-labs/token-list/main/assets/mainnet/3cXftQWJJEeoysZrhAEjpfCHe9tSKyhYG63xpbue8m3s/logo.svg",
      "tags": [
        "nft"
      ],
      "extensions": {
        "website": "https://www.kreechures.com/",
        "attributes": [
          {
            "image": "https://gateway.pinata.cloud/ipfs/QmWcMyAYpaX3BHJoDq6Fyub71TjaHbRHqErT7MmbDvCXYJ/3cXftQWJJEeoysZrhAEjpfCHe9tSKyhYG63xpbue8m3s.jpg",
            "Generation": 0,
            "Species": 6,
            "Base Rest": 262
          }
        ]
      }
    },
    {
      "chainId": 101,
      "address": "4DrV8khCoPS3sWRj6t1bb2DzT9jD4mZp6nc7Jisuuv1b",
      "symbol": "SPD",
      "name": "Solpad",
      "decimals": 9,
      "logoURI": "https://raw.githubusercontent.com/solana-labs/token-list/main/assets/mainnet/4DrV8khCoPS3sWRj6t1bb2DzT9jD4mZp6nc7Jisuuv1b/logo.png",
      "tags": [],
      "extensions": {
        "website": "https://www.solpad.io/"
      }
    },
    {
      "chainId": 101,
      "address": "7p7AMM6QoA8wPRKeqF87Pt51CRWmWvXPH5TBNMyDWhbH",
      "symbol": "Kreechures",
      "name": "Kreechures",
      "decimals": 0,
      "logoURI": "https://raw.githubusercontent.com/solana-labs/token-list/main/assets/mainnet/7p7AMM6QoA8wPRKeqF87Pt51CRWmWvXPH5TBNMyDWhbH/logo.svg",
      "tags": [
        "nft"
      ],
      "extensions": {
        "website": "https://www.kreechures.com/",
        "attributes": [
          {
            "image": "https://gateway.pinata.cloud/ipfs/QmWcMyAYpaX3BHJoDq6Fyub71TjaHbRHqErT7MmbDvCXYJ/7p7AMM6QoA8wPRKeqF87Pt51CRWmWvXPH5TBNMyDWhbH.jpg",
            "Generation": 0,
            "Species": 4,
            "Base Rest": 335
          }
        ]
      }
    },
    {
      "chainId": 101,
      "address": "6ybxMQpMgQhtsTLhvHZqk8uqao7kvoexY6e8JmCTqAB1",
      "symbol": "QUEST",
      "name": "QUEST",
      "decimals": 4,
      "logoURI": "https://raw.githubusercontent.com/solana-labs/token-list/main/assets/mainnet/6ybxMQpMgQhtsTLhvHZqk8uqao7kvoexY6e8JmCTqAB1/logo.png",
      "tags": [],
      "extensions": {
        "website": "https://questcoin.org/"
      }
    },
    {
      "chainId": 101,
      "address": "97qAF7ZKEdPdQaUkhASGA59Jpa2Wi7QqVmnFdEuPqEDc",
      "symbol": "DIAMOND",
      "name": "LOVE",
      "decimals": 6,
      "logoURI": "https://raw.githubusercontent.com/solana-labs/token-list/main/assets/mainnet/97qAF7ZKEdPdQaUkhASGA59Jpa2Wi7QqVmnFdEuPqEDc/logo.png",
      "tags": [
        "Diamond Love"
      ],
      "extensions": {
        "website": "https://diamondlove.io/",
        "telegram": "https://t.me/DiamondLoveX"
      }
    },
    {
      "chainId": 101,
      "address": "xxxxa1sKNGwFtw2kFn8XauW9xq8hBZ5kVtcSesTT9fW",
      "symbol": "SLIM",
      "name": "Solanium",
      "decimals": 6,
      "logoURI": "https://raw.githubusercontent.com/solana-labs/token-list/main/assets/mainnet/xxxxa1sKNGwFtw2kFn8XauW9xq8hBZ5kVtcSesTT9fW/logo.png",
      "tags": [],
      "extensions": {
        "website": "https://www.solanium.io/",
        "coingeckoId": "solanium",
        "twitter": "https://twitter.com/solanium_io",
        "telegram": "https://t.me/solanium_io"
      }
    },
    {
      "chainId": 101,
      "address": "8GPUjUHFxfNhaSS8kUkix8txRRXszeUAsHTjUmHuygZT",
      "symbol": "NINJA NFT1",
      "name": "NINJA NFT1",
      "decimals": 0,
      "logoURI": "https://raw.githubusercontent.com/yuzu-ninjaprotocol/ninjaprotocol/main/NINJA%20NFT%201.png",
      "tags": [],
      "extensions": {
        "website": "http://ninjaprotocol.io"
      }
    },
    {
      "chainId": 101,
      "address": "HcJCPYck2UsTMgiPfjn6CS1wrC5iBXtuqPSjt8Qy8Sou",
      "symbol": "GANGS",
      "name": "Gangs of Solana",
      "decimals": 4,
      "logoURI": "https://raw.githubusercontent.com/solana-labs/token-list/main/assets/mainnet/HcJCPYck2UsTMgiPfjn6CS1wrC5iBXtuqPSjt8Qy8Sou/logo.svg",
      "tags": [],
      "extensions": {
        "website": "https://gangsofsolana.com/"
      }
    },
    {
      "chainId": 101,
      "address": "2rEiLkpQ3mh4DGxv1zcSdW5r5HK2nehif5sCaF5Ss9E1",
      "symbol": "RECO",
      "name": "Reboot ECO",
      "decimals": 0,
      "logoURI": "https://raw.githubusercontent.com/solana-labs/token-list/main/assets/mainnet/2rEiLkpQ3mh4DGxv1zcSdW5r5HK2nehif5sCaF5Ss9E1/logo.png",
      "tags": [],
      "extensions": {
        "website": "https://reboot.eco/"
      }
    },
    {
      "chainId": 101,
      "address": "BXhAKUxkGvFbAarA3K1SUYnqXRhEBC1bhUaCaxvzgyJ1",
      "symbol": "ISA",
      "name": "Interstellar",
      "decimals": 9,
      "logoURI": "https://raw.githubusercontent.com/solana-labs/token-list/main/assets/mainnet/BXhAKUxkGvFbAarA3K1SUYnqXRhEBC1bhUaCaxvzgyJ1/logo.png",
      "tags": [],
      "extensions": {
        "website": "https://interstellaralliance.gitbook.io/isa/"
      }
    },
    {
      "chainId": 101,
      "address": "7xKXtg2CW87d97TXJSDpbD5jBkheTqA83TZRuJosgAsU",
      "symbol": "SAMO",
      "name": "Samoyed Coin",
      "decimals": 9,
      "logoURI": "https://raw.githubusercontent.com/solana-labs/token-list/main/assets/mainnet/7xKXtg2CW87d97TXJSDpbD5jBkheTqA83TZRuJosgAsU/logo.png",
      "tags": [],
      "extensions": {
        "website": "https://samoyedcoin.com/",
        "coingeckoId": "samoyedcoin",
        "serumV3Usdc": "FR3SPJmgfRSKKQ2ysUZBu7vJLpzTixXnjzb84bY3Diif"
      }
    },
    {
      "chainId": 101,
      "address": "ATLASXmbPQxBUYbxPsV97usA3fPQYEqzQBUHgiFCUsXx",
      "symbol": "ATLAS",
      "name": "Star Atlas",
      "decimals": 8,
      "logoURI": "https://raw.githubusercontent.com/solana-labs/token-list/main/assets/mainnet/ATLASXmbPQxBUYbxPsV97usA3fPQYEqzQBUHgiFCUsXx/logo.png",
      "tags": [
        "utility-token"
      ],
      "extensions": {
        "website": "https://staratlas.com",
        "description": "Star Atlas Token",
        "coingeckoId": "star-atlas",
        "serumV3Usdc": "Di66GTLsV64JgCCYGVcY21RZ173BHkjJVgPyezNN7P1K"
      }
    },
    {
      "chainId": 101,
      "address": "poLisWXnNRwC6oBu1vHiuKQzFjGL4XDSu4g9qjz9qVk",
      "symbol": "POLIS",
      "name": "Star Atlas DAO",
      "decimals": 8,
      "logoURI": "https://raw.githubusercontent.com/solana-labs/token-list/main/assets/mainnet/poLisWXnNRwC6oBu1vHiuKQzFjGL4XDSu4g9qjz9qVk/logo.png",
      "tags": [
        "utility-token"
      ],
      "extensions": {
        "website": "https://staratlas.com",
        "description": "Star Atlas DAO Token",
        "coingeckoId": "star-atlas-dao",
        "serumV3Usdc": "HxFLKUAmAMLz1jtT3hbvCMELwH5H9tpM2QugP8sKyfhW"
      }
    },
    {
      "chainId": 101,
      "address": "HAWy8kV3bD4gaN6yy6iK2619x2dyzLUBj1PfJiihTisE",
      "symbol": "DOI",
      "name": "Discovery of Iris",
      "decimals": 0,
      "logoURI": "https://raw.githubusercontent.com/solana-labs/token-list/main/assets/mainnet/HAWy8kV3bD4gaN6yy6iK2619x2dyzLUBj1PfJiihTisE/logo.png",
      "tags": [
        "nft"
      ],
      "extensions": {
        "website": "https://www.staratlas.com",
        "imageUrl": "https://storage.googleapis.com/nft-assets/ReBirth/poster-1/discovery-of-iris.jpg",
        "description": "The rogue planet, Iris, dense with invaluable materials, draws in and collides with seven child planets in a remote region of space, creating what is henceforth referred to as 'The Cataclysm'. When combined, these eight elements create a form of free energy. The collision creates a massively valuable debris field.",
        "serumV3Usdc": "AYXTVttPfhYmn3jryX5XbRjwPK2m9445mbN2iLyRD6nq"
      }
    },
    {
      "chainId": 101,
      "address": "ATSPo9f9TJ3Atx8SuoTYdzSMh4ctQBzYzDiNukQDmoF7",
      "symbol": "HOSA",
      "name": "The Heart of Star Atlas",
      "decimals": 0,
      "logoURI": "https://raw.githubusercontent.com/solana-labs/token-list/main/assets/mainnet/ATSPo9f9TJ3Atx8SuoTYdzSMh4ctQBzYzDiNukQDmoF7/logo.png",
      "tags": [
        "nft"
      ],
      "extensions": {
        "website": "https://www.staratlas.com",
        "imageUrl": "https://storage.googleapis.com/nft-assets/ReBirth/poster-2/the-heart-of-star-atlas.jpg",
        "description": "At the core of Star Atlas lies a treasure trove of priceless data. After an unsuspecting deep space explorer discovers “The Cataclysm”, he scans its riches, creating what will once be known as the first intergalactic data block. He sells this invaluable information to all three rival factions, igniting a lethal spark that forever changes the course of history.",
        "serumV3Usdc": "5Erzgrw9pTjNWLeqHp2sChJq7smB7WXRQYw9wvkvA59t"
      }
    },
    {
      "chainId": 101,
      "address": "36s6AFRXzE9KVdUyoJQ5y6mwxXw21LawYqqwNiQUMD8s",
      "symbol": "TCW",
      "name": "The Convergence War",
      "decimals": 0,
      "logoURI": "https://raw.githubusercontent.com/solana-labs/token-list/main/assets/mainnet/36s6AFRXzE9KVdUyoJQ5y6mwxXw21LawYqqwNiQUMD8s/logo.png",
      "tags": [
        "nft"
      ],
      "extensions": {
        "website": "https://www.staratlas.com",
        "imageUrl": "https://storage.googleapis.com/nft-assets/ReBirth/poster-3/the-convergence-war.jpg",
        "description": "All three factions, thinking they were the sole owners of the cataclysmic data drop, converge to settle the area. A devastating war breaks out across the galaxy after their inability to settle the disputed territory.",
        "serumV3Usdc": "DXPv2ZyMD6Y2mDenqYkAhkvGSjNahkuMkm4zv6DqB7RF"
      }
    },
    {
      "chainId": 101,
      "address": "BgiTVxW9uLuHHoafTd2qjYB5xjCc5Y1EnUuYNfmTwhvp",
      "symbol": "LOST",
      "name": "Short Story of a Lost Astronaut",
      "decimals": 0,
      "logoURI": "https://raw.githubusercontent.com/solana-labs/token-list/main/assets/mainnet/BgiTVxW9uLuHHoafTd2qjYB5xjCc5Y1EnUuYNfmTwhvp/logo.png",
      "tags": [
        "nft"
      ],
      "extensions": {
        "website": "https://www.staratlas.com",
        "imageUrl": "https://storage.googleapis.com/nft-assets/ReBirth/poster-4/short-story-of-a-lost-astronaut.jpg",
        "description": "He thought it would be just another routine exploration mission. Get there, scan, save data blocks and return. But when a surprise radiation storm knocked out his spaceship and swept him up into its high-velocity current, the only thing that saved him from certain doom was his custom ion shield.",
        "serumV3Usdc": "73d9N7BbWVKBG6A2xwwwEHcxzPB26YzbMnRjue3DPzqs"
      }
    },
    {
      "chainId": 101,
      "address": "4G85c5aUsRTrRPqE5VjY7ebD9b2ktTF6NEVGiCddRBDX",
      "symbol": "LOVE",
      "name": "B ❤ P",
      "decimals": 0,
      "logoURI": "https://raw.githubusercontent.com/solana-labs/token-list/main/assets/mainnet/4G85c5aUsRTrRPqE5VjY7ebD9b2ktTF6NEVGiCddRBDX/logo.png",
      "tags": [
        "nft"
      ],
      "extensions": {
        "website": "https://www.staratlas.com",
        "imageUrl": "https://storage.googleapis.com/nft-assets/ReBirth/poster-5/love-story.jpg",
        "description": "Paizul, the charismatic and brilliant leader of the ONI consortium, vividly recalls the first time she saw her one true love. It was a warm summer day, full of raging ionic storms. Lightning was piercing the sky as Bekalu took off his helmet and locked eyes with her. “What are the chances of nearly colliding with someone flying through these wastelands on a day like this”, he smiled with his booming voice. “Perhaps it’s destiny,” she smiled back mysteriously. There was another strike of lightning, but this time the sky remained calm.",
        "serumV3Usdc": "AM9sNDh48N2qhYSgpA58m9dHvrMoQongtyYu2u2XoYTc"
      }
    },
    {
      "chainId": 101,
      "address": "7dr7jVyXf1KUnYq5FTpV2vCZjKRR4MV94jzerb8Fi16Q",
      "symbol": "MRDR",
      "name": "The Assassination of Paizul",
      "decimals": 0,
      "logoURI": "https://raw.githubusercontent.com/solana-labs/token-list/main/assets/mainnet/7dr7jVyXf1KUnYq5FTpV2vCZjKRR4MV94jzerb8Fi16Q/logo.png",
      "tags": [
        "nft"
      ],
      "extensions": {
        "website": "https://www.staratlas.com",
        "imageUrl": "https://storage.googleapis.com/nft-assets/ReBirth/poster-6/assassination-of-paizul.jpg",
        "description": "Suffering one of the cruelest fates in the universe, the Sogmian race of aliens was driven to the brink of extinction. With only 10,000 members left, they put all hope of salvation in the hands of their leader Paizul. After she was assassinated in a gruesome public way, so much fear was struck in the hearts of survivors that they set out to build their 'Last Stand'.",
        "serumV3Usdc": "BJiV2gCLwMvj2c1CbhnMjjy68RjqoMzYT8brDrpVyceA"
      }
    },
    {
      "chainId": 101,
      "address": "G1bE9ge8Yoq43hv7QLcumxTFhHqFMdcL4y2d6ZdzMG4b",
      "symbol": "PFP",
      "name": "Paizul Funeral Procession",
      "decimals": 0,
      "logoURI": "https://raw.githubusercontent.com/solana-labs/token-list/main/assets/mainnet/G1bE9ge8Yoq43hv7QLcumxTFhHqFMdcL4y2d6ZdzMG4b/logo.png",
      "tags": [
        "nft"
      ],
      "extensions": {
        "website": "https://www.staratlas.com",
        "imageUrl": "https://storage.googleapis.com/nft-assets/ReBirth/poster-7/paizul-funeral-procession.jpg",
        "description": "The sound of wailing echoes across the plains. The Sogmian procession solemnly marches in step past their ancestors’ gravestones, still haunted by the fate of their leader. The sun begins to set as they bring Paizul’s cryopod at the top of the Rock of Light. As a beam of light consumes the pod to upload it to eternal rest with the ancients, Bekalu falls to his knees with a wrathful howl. The crowd is rattled to the core, a foreboding of things to come.",
        "serumV3Usdc": "7JzaEAuVfjkrZyMwJgZF5aQkiEyVyCaTWA3N1fQK7Y6V"
      }
    },
    {
      "chainId": 101,
      "address": "6bD8mr8DyuVqN5dXd1jnqmCL66b5KUV14jYY1HSmnxTE",
      "symbol": "AVE",
      "name": "Ahr Visits Earth",
      "decimals": 0,
      "logoURI": "https://raw.githubusercontent.com/solana-labs/token-list/main/assets/mainnet/6bD8mr8DyuVqN5dXd1jnqmCL66b5KUV14jYY1HSmnxTE/logo.png",
      "tags": [
        "nft"
      ],
      "extensions": {
        "website": "https://www.staratlas.com",
        "imageUrl": "https://storage.googleapis.com/nft-assets/ReBirth/poster-8/ahr-visits-earth.jpg",
        "description": "Humankind is visited by Ahr, a mysterious being of pure light. But not all is as it seems… For through the power of illusion, we are tricked into forming a space-based religion, plundering the planet and launching ourselves towards the stars, permanently leaving the Earth.",
        "serumV3Usdc": "8yQzsbraXJFoPG5PdX73B8EVYFuPR9aC2axAqWearGKu"
      }
    },
    {
      "chainId": 101,
      "address": "9vi6PTKBFHR2hXgyjoTZx6h7WXNkFAA5dCsZRSi4higK",
      "symbol": "ASF",
      "name": "Armstrong Forever",
      "decimals": 0,
      "logoURI": "https://raw.githubusercontent.com/solana-labs/token-list/main/assets/mainnet/9vi6PTKBFHR2hXgyjoTZx6h7WXNkFAA5dCsZRSi4higK/logo.png",
      "tags": [
        "nft"
      ],
      "extensions": {
        "website": "https://www.staratlas.com",
        "imageUrl": "https://storage.googleapis.com/nft-assets/ReBirth/poster-15/armstrong-forever.jpg",
        "description": "When humans were racing to expand into outer space under Ahr’s influence, the devastation they inflicted upon the planet was so great that it weakened the Earth’s geomagnetic field. The reckless way the planet’s orbit was populated by machines and debris led to distortions in the gravity field. All this culminated in a disastrous slingshot effect for the many satellites orbiting the blue dot, altering their trajectories to loosen the direct gravity pull of the planet and scatter into deep space. Some of these satellites contained valuable data that was lost forever.  In 2621, the Council of Peace put a bounty on these ancient artifacts to integrate them into Star Atlas, leading to a hunt for them across the galaxy. One of the most sought-after satellites in history records bears the name of Neil Armstrong, the first human to set foot on the Moon.  Initially launched into medium Earth orbit as a cornerstone of the global positioning system (GPS), the satellite had untold additional capabilities that made it more and more valuable as it drifted off into the void.",
        "serumV3Usdc": "8yQzsbraXJFoPG5PdX73B8EVYFuPR9aC2axAqWearGKu"
      }
    },
    {
      "chainId": 101,
      "address": "Hfjgcs9ix17EwgXVVbKjo6NfMm2CXfr34cwty3xWARUm",
      "symbol": "TLS",
      "name": "The Last Stand",
      "decimals": 0,
      "logoURI": "https://raw.githubusercontent.com/solana-labs/token-list/main/assets/mainnet/Hfjgcs9ix17EwgXVVbKjo6NfMm2CXfr34cwty3xWARUm/logo.png",
      "tags": [
        "nft"
      ],
      "extensions": {
        "website": "https://www.staratlas.com",
        "serumV3Usdc": "AVHndcEDUjP9Liz5dfcvAPAMffADXG6KMPn8sWB1XhFQ"
      }
    },
    {
      "chainId": 101,
      "address": "8EXX5kG7qWTjgpNSGX7PnB6hJZ8xhXUcCafVJaBEJo32",
      "symbol": "SPT",
      "name": "The Signing of the Peace Treaty",
      "decimals": 0,
      "logoURI": "https://raw.githubusercontent.com/solana-labs/token-list/main/assets/mainnet/8EXX5kG7qWTjgpNSGX7PnB6hJZ8xhXUcCafVJaBEJo32/logo.png",
      "tags": [
        "nft"
      ],
      "extensions": {
        "website": "https://www.staratlas.com",
        "serumV3Usdc": "FZ9xhZbkt9bKKVpWmFxRhEJyzgxqU5w5xu3mXcF6Eppe"
      }
    },
    {
      "chainId": 101,
      "address": "62FWgS4XaMJrUrAYw7mHMRye4iY9hqgqnJLBiT8QyPJv",
      "symbol": "COFFEE",
      "name": "CoffeeMaker",
      "decimals": 18,
      "logoURI": "https://cdn.jsdelivr.net/gh/cofeeswap/logo/coffeev2.png",
      "tags": [
        "nft",
        "swap",
        "nft marketplace"
      ],
      "extensions": {
        "website": "https://coffeemaker.finance"
      }
    },
    {
      "chainId": 101,
      "address": "CAjoJeGCCRae9oDwHYXzkeUDonp3dZLWV5GKHysLwjnx",
      "symbol": "PBA",
      "name": "The Peacebringers Archive",
      "decimals": 0,
      "logoURI": "https://raw.githubusercontent.com/solana-labs/token-list/main/assets/mainnet/CAjoJeGCCRae9oDwHYXzkeUDonp3dZLWV5GKHysLwjnx/logo.png",
      "tags": [
        "nft"
      ],
      "extensions": {
        "website": "https://www.staratlas.com",
        "serumV3Usdc": "4jN1R453Acv9egnr7Dry3x9Xe3jqh1tqz5RokniaeVhy"
      }
    },
    {
      "chainId": 101,
      "address": "FPnwwNiL1tXqd4ZbGjFYsCw5qsQw91VN79SNcU4Bc732",
      "symbol": "UWB",
      "name": "Ustur Wod.bod",
      "decimals": 0,
      "logoURI": "https://raw.githubusercontent.com/solana-labs/token-list/main/assets/mainnet/FPnwwNiL1tXqd4ZbGjFYsCw5qsQw91VN79SNcU4Bc732/logo.png",
      "tags": [
        "nft"
      ],
      "extensions": {
        "website": "https://www.staratlas.com",
        "serumV3Usdc": "J99HsFQEWKR3UiFQpKTnF11iaNiR1enf2LxHfgsbVc59"
      }
    },
    {
      "chainId": 101,
      "address": "DB76aiNQeLzHPwvFhzgwfpe6HGHCDTQ6snW6UD7AnHid",
      "symbol": "OMPH",
      "name": "Om Photoli",
      "decimals": 0,
      "logoURI": "https://raw.githubusercontent.com/solana-labs/token-list/main/assets/mainnet/DB76aiNQeLzHPwvFhzgwfpe6HGHCDTQ6snW6UD7AnHid/logo.png",
      "tags": [
        "nft"
      ],
      "extensions": {
        "website": "https://www.staratlas.com",
        "serumV3Usdc": "HdvXMScwAQQh9pEvLZjuaaeJcLTmixxYoMFefeqHFn2E"
      }
    },
    {
      "chainId": 101,
      "address": "BrzwWsG845VttbTsacZMLKhyc2jAZU12MaPkTYrJHoqm",
      "symbol": "SATM",
      "name": "Star Atlas - The Movie",
      "decimals": 0,
      "logoURI": "https://raw.githubusercontent.com/solana-labs/token-list/main/assets/mainnet/BrzwWsG845VttbTsacZMLKhyc2jAZU12MaPkTYrJHoqm/logo.png",
      "tags": [
        "nft"
      ],
      "extensions": {
        "website": "https://www.staratlas.com",
        "imageUrl": "https://storage.googleapis.com/nft-assets/ReBirth/poster-14/star-at-atlas-movie.jpg",
        "description": "“The first to arrive at the universe’s next frontier is the first to knock on the gates of prosperity.” — Ustur Armi.eldr",
        "serumV3Usdc": "KHw8L2eE6kpp8ziWPghBTtiAVCUvdSKMvGtT1e9AuJd"
      }
    },
    {
      "chainId": 101,
      "address": "8ymi88q5DtmdNTn2sPRNFkvMkszMHuLJ1e3RVdWjPa3s",
      "symbol": "SDOGE",
      "name": "SolDoge",
      "decimals": 0,
      "logoURI": "https://raw.githubusercontent.com/solana-labs/token-list/main/assets/mainnet/8ymi88q5DtmdNTn2sPRNFkvMkszMHuLJ1e3RVdWjPa3s/logo.png",
      "tags": [],
      "extensions": {
        "website": "https://www.soldoge.org",
        "serumV3Usdc": "9aruV2p8cRWxybx6wMsJwPFqeN7eQVPR74RrxdM3DNdu"
      }
    },
    {
      "chainId": 101,
      "address": "DQRNdQWz5NzbYgknGsZqSSXbdhQWvXSe8S56mrtNAs1b",
      "symbol": "ENTROPPP",
      "name": "ENTROPPP (Entropy for security)",
      "decimals": 6,
      "logoURI": "https://raw.githubusercontent.com/solana-labs/token-list/main/assets/mainnet/DQRNdQWz5NzbYgknGsZqSSXbdhQWvXSe8S56mrtNAs1b/logo.png",
      "tags": [
        "Cryptography",
        "Blockchain security",
        "Randomness and entropy"
      ],
      "extensions": {
        "website": "https://www.entroppp.com"
      }
    },
    {
      "chainId": 101,
      "address": "8RYSc3rrS4X4bvBCtSJnhcpPpMaAJkXnVKZPzANxQHgz",
      "symbol": "YARD",
      "name": "SolYard Finance",
      "decimals": 9,
      "logoURI": "https://raw.githubusercontent.com/solana-labs/token-list/main/assets/mainnet/8RYSc3rrS4X4bvBCtSJnhcpPpMaAJkXnVKZPzANxQHgz/logo.png",
      "tags": [],
      "extensions": {
        "website": "https://solyard.finance/"
      }
    },
    {
      "chainId": 101,
      "address": "nope9HWCJcXVFkG49CDk7oYFtgGsUzsRvHdcJeL2aCL",
      "symbol": "NOPE",
      "name": "NOPE FINANCE",
      "decimals": 9,
      "logoURI": "https://raw.githubusercontent.com/solana-labs/token-list/main/assets/mainnet/nope9HWCJcXVFkG49CDk7oYFtgGsUzsRvHdcJeL2aCL/logo.png",
      "tags": [],
      "extensions": {
        "website": "https://nopefinance.xyz/"
      }
    },
    {
      "chainId": 101,
      "address": "43VWkd99HjqkhFTZbWBpMpRhjG469nWa7x7uEsgSH7We",
      "symbol": "STNK",
      "name": "Stonks",
      "decimals": 9,
      "logoURI": "https://raw.githubusercontent.com/solana-labs/token-list/main/assets/mainnet/43VWkd99HjqkhFTZbWBpMpRhjG469nWa7x7uEsgSH7We/logo.png",
      "tags": [],
      "extensions": {
        "website": "https://stonkscoin.org/"
      }
    },
    {
      "chainId": 101,
      "address": "4368jNGeNq7Tt4Vzr98UWxL647PYu969VjzAsWGVaVH2",
      "symbol": "MEAL",
      "name": "HUNGRY",
      "decimals": 8,
      "logoURI": "https://raw.githubusercontent.com/solana-labs/token-list/main/assets/mainnet/4368jNGeNq7Tt4Vzr98UWxL647PYu969VjzAsWGVaVH2/logo.png",
      "tags": [],
      "extensions": {
        "website": "https://hungrycoin.io/"
      }
    },
    {
      "chainId": 101,
      "address": "8GQsW3f7mdwfjqJon2myADcBsSsRjpXmxHYDG8q1pvV6",
      "symbol": "HOLD",
      "name": "Holdana",
      "decimals": 9,
      "logoURI": "https://raw.githubusercontent.com/solana-labs/token-list/main/assets/mainnet/8GQsW3f7mdwfjqJon2myADcBsSsRjpXmxHYDG8q1pvV6/logo.png",
      "tags": [],
      "extensions": {
        "medium": "https://holdanatoken.medium.com/",
        "twitter": "https://twitter.com/HoldanaOfficial",
        "serumV3Usdc": "G2j5zKtfymPcWMq1YRoKrfUWy64SZ6ZxDVscHSyPQqmz"
      }
    },
    {
      "chainId": 101,
      "address": "64SqEfHtu4bZ6jr1mAxaWrLFdMngbKbru9AyaG2Dyk5T",
      "symbol": "wen-token",
      "name": "wen-token",
      "decimals": 0,
      "logoURI": "https://raw.githubusercontent.com/solana-labs/token-list/main/assets/mainnet/64SqEfHtu4bZ6jr1mAxaWrLFdMngbKbru9AyaG2Dyk5T/logo.png",
      "tags": [
        "nft"
      ],
      "extensions": {
        "website": "https://pythians.pyth.network"
      }
    },
    {
      "chainId": 101,
      "address": "9axWWN2FY8njSSQReepkiSE56U2yAvPFGuaXRQNdkZaS",
      "symbol": "wen-token-2",
      "name": "wen-token-2",
      "decimals": 0,
      "logoURI": "https://raw.githubusercontent.com/solana-labs/token-list/main/assets/mainnet/9axWWN2FY8njSSQReepkiSE56U2yAvPFGuaXRQNdkZaS/logo.png",
      "tags": [
        "nft"
      ],
      "extensions": {
        "website": "https://pythians.pyth.network"
      }
    },
    {
      "chainId": 101,
      "address": "4dmKkXNHdgYsXqBHCuMikNQWwVomZURhYvkkX5c4pQ7y",
      "symbol": "SNY",
      "name": "Synthetify",
      "decimals": 6,
      "logoURI": "https://raw.githubusercontent.com/solana-labs/token-list/main/assets/mainnet/4dmKkXNHdgYsXqBHCuMikNQWwVomZURhYvkkX5c4pQ7y/logo.png",
      "tags": [],
      "extensions": {
        "website": "https://synthetify.io/",
        "twitter": "https://twitter.com/synthetify",
        "coingeckoId": "syntheify-token"
      }
    },
    {
      "chainId": 101,
      "address": "4wTMJsh3q66PmAkmwEW47qVDevMZMVVWU3n1Yhqztwi6",
      "symbol": "ARCD",
      "name": "Arcade Token (Wormhole)",
      "decimals": 9,
      "logoURI": "https://raw.githubusercontent.com/solana-labs/token-list/main/assets/mainnet/4wTMJsh3q66PmAkmwEW47qVDevMZMVVWU3n1Yhqztwi6/logo.png",
      "tags": [
        "wrapped",
        "wormhole"
      ],
      "extensions": {
        "address": "0xb581E3a7dB80fBAA821AB39342E9Cbfd2ce33c23",
        "bridgeContract": "https://etherscan.io/address/0xf92cD566Ea4864356C5491c177A430C222d7e678",
        "assetContract": "https://etherscan.io/address/0xb581E3a7dB80fBAA821AB39342E9Cbfd2ce33c23",
        "website": "https://arcade.city",
        "twitter": "https://twitter.com/ArcadeCityHall"
      }
    },
    {
      "chainId": 101,
      "address": "Amt5wUJREJQC5pX7Z48YSK812xmu4j3sQVupNhtsEuY8",
      "symbol": "FROG",
      "name": "FROG",
      "decimals": 6,
      "logoURI": "https://raw.githubusercontent.com/solana-labs/token-list/main/assets/mainnet/Amt5wUJREJQC5pX7Z48YSK812xmu4j3sQVupNhtsEuY8/logo.png",
      "tags": [],
      "extensions": {
        "website": "https://www.froglana.com/",
        "serumV3Usdc": "2Si6XDdpv5zcvYna221eZZrsjsp5xeYoz9W1TVdMdbnt"
      }
    },
    {
      "chainId": 101,
      "address": "DEAdry5qhNoSkF3mbFrTa6udGbMwUoLnQhvchCu26Ak1",
      "symbol": "JUEL",
      "name": "Juel Token",
      "decimals": 9,
      "logoURI": "https://raw.githubusercontent.com/solana-labs/token-list/main/assets/mainnet/DEAdry5qhNoSkF3mbFrTa6udGbMwUoLnQhvchCu26Ak1/logo.png",
      "tags": [],
      "extensions": {
        "website": "http://juel.gg"
      }
    },
    {
      "chainId": 101,
      "address": "9Y8NT5HT9z2EsmCbYMgKXPRq3h3aa6tycEqfFiXjfZM7",
      "symbol": "CRT",
      "name": "CARROT",
      "decimals": 9,
      "logoURI": "https://raw.githubusercontent.com/solana-labs/token-list/main/assets/mainnet/9Y8NT5HT9z2EsmCbYMgKXPRq3h3aa6tycEqfFiXjfZM7/logo.png",
      "tags": [],
      "extensions": {
        "website": "https://farmerscarrot.com/",
        "serumV3Usdc": "Aa8mN8bXAobmcuHDpbbZh55SoadUry6WdsYz2886Ymqf"
      }
    },
    {
      "chainId": 101,
      "address": "AMdnw9H5DFtQwZowVFr4kUgSXJzLokKSinvgGiUoLSps",
      "symbol": "MOLA",
      "name": "MOONLANA",
      "decimals": 9,
      "logoURI": "https://raw.githubusercontent.com/solana-labs/token-list/main/assets/mainnet/AMdnw9H5DFtQwZowVFr4kUgSXJzLokKSinvgGiUoLSps/logo.png",
      "tags": [],
      "extensions": {
        "website": "https://moonlana.com/",
        "twitter": "https://twitter.com/xMoonLana",
        "medium": "https://moonlana.medium.com/",
        "coingeckoId": "moonlana"
      }
    },
    {
      "chainId": 101,
      "address": "3x7UeXDF4imKSKnizK9mYyx1M5bTNzpeALfPeB8S6XT9",
      "symbol": "SKEM",
      "name": "SKEM",
      "decimals": 9,
      "logoURI": "https://raw.githubusercontent.com/solana-labs/token-list/main/assets/mainnet/3x7UeXDF4imKSKnizK9mYyx1M5bTNzpeALfPeB8S6XT9/logo.svg",
      "tags": [],
      "extensions": {
        "website": "https://skem.finance/",
        "serumV3Usdc": "HkYJ3dX8CLSGyGZzfuqYiuoDjDmrDiu1vZhPtFJZa5Vt"
      }
    },
    {
      "chainId": 101,
      "address": "GHvFFSZ9BctWsEc5nujR1MTmmJWY7tgQz2AXE6WVFtGN",
      "symbol": "SOLAPE",
      "name": "SolAPE Token",
      "decimals": 9,
      "logoURI": "https://raw.githubusercontent.com/solana-labs/token-list/main/assets/mainnet/GHvFFSZ9BctWsEc5nujR1MTmmJWY7tgQz2AXE6WVFtGN/logo.png",
      "tags": [
        "utility-token"
      ],
      "extensions": {
        "coingeckoId": "solape-token",
        "website": "https://solape.io",
        "twitter": "https://twitter.com/SolApeFinance",
        "serumV3Usdc": "4zffJaPyeXZ2wr4whHgP39QyTfurqZ2BEd4M5W6SEuon"
      }
    },
    {
      "chainId": 101,
      "address": "9nEqaUcb16sQ3Tn1psbkWqyhPdLmfHWjKGymREjsAgTE",
      "symbol": "WOOF",
      "name": "WOOFENOMICS",
      "decimals": 6,
      "logoURI": "https://raw.githubusercontent.com/solana-labs/token-list/main/assets/mainnet/9nEqaUcb16sQ3Tn1psbkWqyhPdLmfHWjKGymREjsAgTE/logo.png",
      "tags": [],
      "extensions": {
        "website": "https://woofsolana.com",
        "serumV3Usdc": "CwK9brJ43MR4BJz2dwnDM7EXCNyHhGqCJDrAdsEts8n5"
      }
    },
    {
      "chainId": 101,
      "address": "MERt85fc5boKw3BW1eYdxonEuJNvXbiMbs6hvheau5K",
      "symbol": "MER",
      "name": "Mercurial",
      "decimals": 6,
      "logoURI": "https://raw.githubusercontent.com/solana-labs/token-list/main/assets/mainnet/MERt85fc5boKw3BW1eYdxonEuJNvXbiMbs6hvheau5K/logo.png",
      "tags": [],
      "extensions": {
        "coingeckoId": "mercurial",
        "website": "https://www.mercurial.finance/",
        "serumV3Usdc": "G4LcexdCzzJUKZfqyVDQFzpkjhB1JoCNL8Kooxi9nJz5",
        "waterfallbot": "https://bit.ly/MERwaterfall"
      }
    },
    {
      "chainId": 101,
      "address": "9MhNoxy1PbmEazjPo9kiZPCcG7BiFbhi3bWZXZgacfpp",
      "symbol": "ACMN",
      "name": "ACUMEN",
      "decimals": 9,
      "logoURI": "https://raw.githubusercontent.com/solana-labs/token-list/main/assets/mainnet/9MhNoxy1PbmEazjPo9kiZPCcG7BiFbhi3bWZXZgacfpp/logo.png",
      "tags": [],
      "extensions": {
        "website": "https://acumen.network/"
      }
    },
    {
      "chainId": 101,
      "address": "HRhCiCe8WLC4Jsy43Jkhq3poEWpjgXKD1U26XACReimt",
      "symbol": "zSOL",
      "name": "zSOL (ACUMEN)",
      "decimals": 9,
      "logoURI": "https://raw.githubusercontent.com/solana-labs/token-list/main/assets/mainnet/HRhCiCe8WLC4Jsy43Jkhq3poEWpjgXKD1U26XACReimt/logo.png",
      "tags": [],
      "extensions": {
        "website": "https://acumen.network/"
      }
    },
    {
      "chainId": 101,
      "address": "2LBYxD4Jzipk1bEREW6vQk163cj27mUSxmHzW2ujXFNy",
      "symbol": "zUSDC",
      "name": "zUSDC (ACUMEN)",
      "decimals": 6,
      "logoURI": "https://raw.githubusercontent.com/solana-labs/token-list/main/assets/mainnet/2LBYxD4Jzipk1bEREW6vQk163cj27mUSxmHzW2ujXFNy/logo.png",
      "tags": [],
      "extensions": {
        "website": "https://acumen.network/"
      }
    },
    {
      "chainId": 101,
      "address": "DFTZmEopSWrj6YcsmQAAxypN7cHM3mnruEisJPQFJbs7",
      "symbol": "zBTC",
      "name": "zBTC (ACUMEN)",
      "decimals": 6,
      "logoURI": "https://raw.githubusercontent.com/solana-labs/token-list/main/assets/mainnet/DFTZmEopSWrj6YcsmQAAxypN7cHM3mnruEisJPQFJbs7/logo.png",
      "tags": [],
      "extensions": {
        "website": "https://acumen.network/"
      }
    },
    {
      "chainId": 101,
      "address": "A8pnvbKWmTjjnUMzmY6pDJRHy3QdQNdqJdL1VFYXX4oW",
      "symbol": "zETH",
      "name": "zETH (ACUMEN)",
      "decimals": 6,
      "logoURI": "https://raw.githubusercontent.com/solana-labs/token-list/main/assets/mainnet/A8pnvbKWmTjjnUMzmY6pDJRHy3QdQNdqJdL1VFYXX4oW/logo.png",
      "tags": [],
      "extensions": {
        "website": "https://acumen.network/"
      }
    },
    {
      "chainId": 101,
      "address": "9hZt5mP139TvzDBZHtruXxAyjYHiovKXfxW6XNYiofae",
      "symbol": "zSRM",
      "name": "zSRM (ACUMEN)",
      "decimals": 6,
      "logoURI": "https://raw.githubusercontent.com/solana-labs/token-list/main/assets/mainnet/9hZt5mP139TvzDBZHtruXxAyjYHiovKXfxW6XNYiofae/logo.png",
      "tags": [],
      "extensions": {
        "website": "https://acumen.network/"
      }
    },
    {
      "chainId": 101,
      "address": "BR31LZKtry5tyjVtZ49PFZoZjtE5SeS4rjVMuL9Xiyer",
      "symbol": "zSTEP",
      "name": "zSTEP (ACUMEN)",
      "decimals": 9,
      "logoURI": "https://raw.githubusercontent.com/solana-labs/token-list/main/assets/mainnet/BR31LZKtry5tyjVtZ49PFZoZjtE5SeS4rjVMuL9Xiyer/logo.png",
      "tags": [],
      "extensions": {
        "website": "https://acumen.network/"
      }
    },
    {
      "chainId": 101,
      "address": "7wZsSyzD4Ba8ZkPhRh62KshQc8TQYiB5KtdNknywE3k4",
      "symbol": "zRAY",
      "name": "zRAY (ACUMEN)",
      "decimals": 6,
      "logoURI": "https://raw.githubusercontent.com/solana-labs/token-list/main/assets/mainnet/BR31LZKtry5tyjVtZ49PFZoZjtE5SeS4rjVMuL9Xiyer/logo.png",
      "tags": [],
      "extensions": {
        "website": "https://acumen.network/"
      }
    },
    {
      "chainId": 101,
      "address": "EfLvzNsqmkoSneiML5t7uHCPEVRaWCpG4N2WsS39nWCU",
      "symbol": "MUDLEY",
      "name": "MUDLEY",
      "decimals": 9,
      "logoURI": "https://raw.githubusercontent.com/solana-labs/token-list/main/assets/mainnet/EfLvzNsqmkoSneiML5t7uHCPEVRaWCpG4N2WsS39nWCU/logo.png",
      "tags": [],
      "extensions": {
        "website": "https://www.mudley.io/"
      }
    },
    {
      "chainId": 101,
      "address": "GpYMp8eP3HADY8x1jLVfFVBVYqxFNxT5mFhZAZt9Poco",
      "symbol": "CAPE",
      "name": "Crazy Ape Coin",
      "decimals": 9,
      "logoURI": "https://raw.githubusercontent.com/solana-labs/token-list/main/assets/mainnet/GpYMp8eP3HADY8x1jLVfFVBVYqxFNxT5mFhZAZt9Poco/logo.png",
      "tags": [],
      "extensions": {
        "website": "https://www.crazyapecoin.com/"
      }
    },
    {
      "chainId": 101,
      "address": "7ApYvMWwHJSgWz9BvMuNzqzUAqYbxByjzZu31t8FkYDy",
      "symbol": "SFairy",
      "name": "Fairy Finance",
      "decimals": 9,
      "logoURI": "https://raw.githubusercontent.com/debianos1/logo-token/main/fairyfinane%20.png",
      "tags": [],
      "extensions": {
        "twitter": "https://twitter.com/fairy_finance"
      }
    },
    {
      "chainId": 101,
      "address": "7Csho7qjseDjgX3hhBxfwP1W3LYARK3QH3PM2x55we14",
      "symbol": "LOTTO",
      "name": "Lotto",
      "decimals": 6,
      "logoURI": "https://raw.githubusercontent.com/solana-labs/token-list/main/assets/mainnet/7Csho7qjseDjgX3hhBxfwP1W3LYARK3QH3PM2x55we14/logo.png",
      "tags": [],
      "extensions": {
        "serumV3Usdc": "9MZKfgZzPgeidAukYpHtsLYm4eAdJFnR7nhPosWT8jiv",
        "coingeckoId": "lotto",
        "website": "lotto.finance",
        "address": "0xb0dfd28d3cf7a5897c694904ace292539242f858",
        "assetContract": "https://etherscan.io/address/0xb0dfd28d3cf7a5897c694904ace292539242f858",
        "tggroup": "https://t.me/lottofinance"
      }
    },
    {
      "chainId": 101,
      "address": "7uv3ZvZcQLd95bUp5WMioxG7tyAZVXFfr8JYkwhMYrnt",
      "symbol": "BOLE",
      "name": "Bole Token",
      "decimals": 4,
      "logoURI": "https://raw.githubusercontent.com/solana-labs/token-list/main/assets/mainnet/7uv3ZvZcQLd95bUp5WMioxG7tyAZVXFfr8JYkwhMYrnt/logo.png",
      "tags": [],
      "extensions": {
        "website": "https://tokenbole.com/",
        "serumV3Usdc": "9yGqsboBtvztDgGbGFEaBBT2G8dUMhxewXDQpy6T3eDm",
        "coingeckoId": "bole-token"
      }
    },
    {
      "chainId": 101,
      "address": "7Qbjc2DZ6K2t6NtQhQnJfsi9V2Aa2KSmKyWZZEdfTXsT",
      "symbol": "XTAG",
      "name": "XTAG",
      "decimals": 9,
      "logoURI": "https://pbs.twimg.com/profile_images/1422971633048834054/PqdED5l7.png",
      "tags": [],
      "extensions": {
        "website": "https://www.xhashtag.io/",
        "medium": "https://medium.com/xhashtag",
        "twitter": "https://twitter.com/xhashtagio"
      }
    },
    {
      "chainId": 101,
      "address": "Bxp46xCB6CLjiqE99QaTcJAaY1hYF1o63DUUrXAS7QFu",
      "symbol": "mBRZ",
      "name": "SolMiner Bronze",
      "decimals": 9,
      "logoURI": "https://raw.githubusercontent.com/solana-labs/token-list/main/assets/mainnet/Bxp46xCB6CLjiqE99QaTcJAaY1hYF1o63DUUrXAS7QFu/logo.png",
      "tags": [],
      "extensions": {
        "website": "https://solminer.app",
        "medium": "https://solminer.medium.com/",
        "twitter": "https://twitter.com/SolMinerproject"
      }
    },
    {
      "chainId": 101,
      "address": "GZNrMEdrt6Vg428JzvJYRGGPpVxgjUPsg6WLqKBvmNLw",
      "symbol": "mPLAT",
      "name": "SolMiner Platinum",
      "decimals": 9,
      "logoURI": "https://raw.githubusercontent.com/solana-labs/token-list/main/assets/mainnet/GZNrMEdrt6Vg428JzvJYRGGPpVxgjUPsg6WLqKBvmNLw/logo.png",
      "tags": [],
      "extensions": {
        "website": "https://solminer.app",
        "medium": "https://solminer.medium.com/",
        "twitter": "https://twitter.com/SolMinerproject"
      }
    },
    {
      "chainId": 101,
      "address": "Er7a3ugS6kkAqj6sp3UmXEFAFrDdLMRQEkV9QH2fwRYA",
      "symbol": "mDIAM",
      "name": "SolMiner Diamond",
      "decimals": 9,
      "logoURI": "https://raw.githubusercontent.com/solana-labs/token-list/main/assets/mainnet/Er7a3ugS6kkAqj6sp3UmXEFAFrDdLMRQEkV9QH2fwRYA/logo.png",
      "tags": [],
      "extensions": {
        "website": "https://solminer.app",
        "medium": "https://solminer.medium.com/",
        "twitter": "https://twitter.com/SolMinerproject"
      }
    },
    {
      "chainId": 101,
      "address": "5JnZ667P3VcjDinkJFysWh2K2KtViy63FZ3oL5YghEhW",
      "symbol": "APYS",
      "name": "APYSwap",
      "decimals": 9,
      "logoURI": "https://raw.githubusercontent.com/solana-labs/token-list/main/assets/mainnet/5JnZ667P3VcjDinkJFysWh2K2KtViy63FZ3oL5YghEhW/logo.png",
      "tags": [
        "wrapped"
      ],
      "extensions": {
        "website": "https://apyswap.com",
        "coingeckoId": "apyswap"
      }
    },
    {
      "chainId": 101,
      "address": "ss1gxEUiufJyumsXfGbEwFe6maraPmc53fqbnjbum15",
      "symbol": "SS1",
      "name": "Naked Shorts",
      "decimals": 0,
      "logoURI": "https://raw.githubusercontent.com/solana-labs/token-list/main/assets/mainnet/ss1gxEUiufJyumsXfGbEwFe6maraPmc53fqbnjbum15/logo.png",
      "tags": [
        "nft"
      ],
      "extensions": {
        "website": "https://www.sol-talk.com/sol-survivor",
        "twitter": "https://twitter.com/sol__survivor",
        "imageUrl": "https://www.arweave.net/N-RGNyi1o1evhr7jTCXxHQlSndNPdnHWEzUTbTGMCl4",
        "animationUrl": "https://www.arweave.net/KBzRUmQNX6VKDH41N_uOETtJH21YtWXrOz270b8eqyo?ext=glb",
        "description": "After a gamma squeeze event he was left covered in theta. Due to the accident he lost his memories but gained the ability to refract light. He joins the tournament hoping to discover more about his past. His only clue is a damaged ID card with the word Malvin inscribed. Special: 'Now You See Me'"
      }
    },
    {
      "chainId": 101,
      "address": "GfJ3Vq2eSTYf1hJP6kKLE9RT6u7jF9gNszJhZwo5VPZp",
      "symbol": "SOLPAD",
      "name": "Solpad Finance",
      "decimals": 9,
      "logoURI": "https://raw.githubusercontent.com/solana-labs/token-list/main/assets/mainnet/GfJ3Vq2eSTYf1hJP6kKLE9RT6u7jF9gNszJhZwo5VPZp/logo.png",
      "tags": [
        "utility-token"
      ],
      "extensions": {
        "website": "https://www.solpad.finance/",
        "twitter": "https://twitter.com/FinanceSolpad",
        "github": "https://github.com/solpad-finance",
        "tgann": "https://t.me/solpadfinance",
        "tggroup": "https://t.me/solpadfinance_chat"
      }
    },
    {
      "chainId": 101,
      "address": "ERPueLaiBW48uBhqX1CvCYBv2ApHN6ZFuME1MeQGTdAi",
      "symbol": "MIT",
      "name": "Muskimum Impact Token",
      "decimals": 8,
      "logoURI": "https://raw.githubusercontent.com/solana-labs/token-list/main/assets/mainnet/ERPueLaiBW48uBhqX1CvCYBv2ApHN6ZFuME1MeQGTdAi/logo.png",
      "tags": [
        "mit",
        "musk"
      ],
      "extensions": {
        "website": "https://muskimum.win/",
        "twitter": "https://twitter.com/muskimum",
        "serumV3Usdc": "3mhrhTFrHtxe7uZhvzBhzneR3bD3hDyWcgEkR8EcvNZk"
      }
    },
    {
      "chainId": 101,
      "address": "BsDrXiQaFd147Fxq1fQYbJQ77P6tmPkRJQJzkKvspDKo",
      "symbol": "SOLA",
      "name": "SolaPAD Token (deprecated)",
      "decimals": 8,
      "logoURI": "https://raw.githubusercontent.com/solana-labs/token-list/main/assets/mainnet/BsDrXiQaFd147Fxq1fQYbJQ77P6tmPkRJQJzkKvspDKo/logo.png",
      "tags": [
        "SOLA",
        "LaunchPAD"
      ],
      "extensions": {
        "website": "https://www.solapad.org/",
        "twitter": "https://twitter.com/SolaPAD"
      }
    },
    {
      "chainId": 101,
      "address": "7fCzz6ZDHm4UWC9Se1RPLmiyeuQ6kStxpcAP696EuE1E",
      "symbol": "SHBL",
      "name": "Shoebill Coin",
      "decimals": 9,
      "logoURI": "https://raw.githubusercontent.com/solana-labs/token-list/main/assets/mainnet/7fCzz6ZDHm4UWC9Se1RPLmiyeuQ6kStxpcAP696EuE1E/logo.png",
      "tags": [],
      "extensions": {
        "website": "https://shoebillco.in/"
      }
    },
    {
      "chainId": 101,
      "address": "GnaFnTihwQFjrLeJNeVdBfEZATMdaUwZZ1RPxLwjbVwb",
      "symbol": "SHBL-USDC",
      "name": "Raydium Permissionless LP Token (SHBL-USDC)",
      "decimals": 9,
      "logoURI": "https://raw.githubusercontent.com/solana-labs/token-list/main/assets/mainnet/GnaFnTihwQFjrLeJNeVdBfEZATMdaUwZZ1RPxLwjbVwb/logo.png",
      "tags": [
        "lp-token"
      ],
      "extensions": {
        "website": "https://raydium.io/"
      }
    },
    {
      "chainId": 101,
      "address": "Djoz8btdR7p6xWHoVtPYF3zyN9LU5BBfMoDk4HczSDqc",
      "symbol": "AUSS",
      "name": "Ausshole",
      "decimals": 9,
      "logoURI": "https://raw.githubusercontent.com/solana-labs/token-list/main/assets/mainnet/Djoz8btdR7p6xWHoVtPYF3zyN9LU5BBfMoDk4HczSDqc/logo.svg",
      "tags": [],
      "extensions": {
        "website": "https://auss.finance/",
        "twitter": "https://twitter.com/ausstoken",
        "serumV3Usdc": "bNbYoc2KawipbXj76BiXbUdf2NcGKWkdp4S9uDvWXB1"
      }
    },
    {
      "chainId": 101,
      "address": "TuLipcqtGVXP9XR62wM8WWCm6a9vhLs7T1uoWBk6FDs",
      "symbol": "TULIP",
      "name": "Tulip",
      "decimals": 6,
      "logoURI": "https://raw.githubusercontent.com/solana-labs/token-list/main/assets/mainnet/TuLipcqtGVXP9XR62wM8WWCm6a9vhLs7T1uoWBk6FDs/logo.svg",
      "tags": [
        "tulip",
        "solfarm",
        "vaults"
      ],
      "extensions": {
        "website": "https://solfarm.io",
        "twitter": "https://twitter.com/Solfarmio",
        "coingeckoId": "solfarm",
        "serumV3Usdc": "8GufnKq7YnXKhnB3WNhgy5PzU9uvHbaaRrZWQK6ixPxW",
        "waterfallbot": "https://bit.ly/TULIPwaterfall"
      }
    },
    {
      "chainId": 101,
      "address": "5trVBqv1LvHxiSPMsHtEZuf8iN82wbpDcR5Zaw7sWC3s",
      "symbol": "JPYC",
      "name": "JPY Coin(Sollet)(Deprecated)",
      "decimals": 6,
      "logoURI": "https://raw.githubusercontent.com/solana-labs/token-list/main/assets/mainnet/5trVBqv1LvHxiSPMsHtEZuf8iN82wbpDcR5Zaw7sWC3s/logo.png",
      "tags": [
        "stablecoin",
        "ethereum",
        "wrapped-sollet"
      ],
      "extensions": {
        "website": "https://jpyc.jp/"
      }
    },
    {
      "chainId": 101,
      "address": "3QuAYThYKFXSmrTcSHsdd7sAxaFBobaCkLy2DBYJLMDs",
      "symbol": "TYNA",
      "name": "wTYNA",
      "decimals": 3,
      "logoURI": "https://raw.githubusercontent.com/solana-labs/token-list/main/assets/mainnet/3QuAYThYKFXSmrTcSHsdd7sAxaFBobaCkLy2DBYJLMDs/logo.png",
      "tags": [
        "ERC20",
        "ethereum"
      ],
      "extensions": {
        "address": "0x4ae54790c130B21E8CbaCAB011C6170e079e6eF5",
        "bridgeContract": "https://etherscan.io/address/0xeae57ce9cc1984f202e15e038b964bb8bdf7229a",
        "assetContract": "https://etherscan.io/address/0x4ae54790c130B21E8CbaCAB011C6170e079e6eF5",
        "website": "http://lendingbot.s3-website-us-east-1.amazonaws.com/whitepaper.html",
        "twitter": "https://twitter.com/btc_AP"
      }
    },
    {
      "chainId": 101,
      "address": "7zsKqN7Fg2s9VsqAq6XBoiShCVohpGshSUvoWBc6jKYh",
      "symbol": "ARDX",
      "name": "Wrapped ArdCoin (Sollet)",
      "decimals": 2,
      "logoURI": "https://raw.githubusercontent.com/solana-labs/token-list/main/assets/mainnet/7zsKqN7Fg2s9VsqAq6XBoiShCVohpGshSUvoWBc6jKYh/logo.png",
      "tags": [
        "wrapped-sollet",
        "ethereum"
      ],
      "extensions": {
        "website": "https://ardcoin.com",
        "coingeckoId": "ardcoin"
      }
    },
    {
      "chainId": 101,
      "address": "7zphtJVjKyECvQkdfxJNPx83MNpPT6ZJyujQL8jyvKcC",
      "symbol": "SSHIB",
      "name": "SolShib",
      "decimals": 9,
      "logoURI": "https://raw.githubusercontent.com/solana-labs/token-list/main/assets/mainnet/7zphtJVjKyECvQkdfxJNPx83MNpPT6ZJyujQL8jyvKcC/logo.png",
      "tags": [],
      "extensions": {
        "website": "https://solshib.com/"
      }
    },
    {
      "chainId": 101,
      "address": "HoSWnZ6MZzqFruS1uoU69bU7megzHUv6MFPQ5nqC6Pj2",
      "symbol": "SGI",
      "name": "SolGift",
      "decimals": 9,
      "logoURI": "https://raw.githubusercontent.com/solana-labs/token-list/main/assets/mainnet/HoSWnZ6MZzqFruS1uoU69bU7megzHUv6MFPQ5nqC6Pj2/logo.png",
      "tags": [],
      "extensions": {
        "website": "https://solshib.com/"
      }
    },
    {
      "chainId": 101,
      "address": "GpS9AavHtSUspaBnL1Tu26FWbUAdW8tm3MbacsNvwtGu",
      "symbol": "SOLT",
      "name": "Soltriever",
      "decimals": 9,
      "logoURI": "https://raw.githubusercontent.com/solana-labs/token-list/main/assets/mainnet/GpS9AavHtSUspaBnL1Tu26FWbUAdW8tm3MbacsNvwtGu/logo.png",
      "tags": [],
      "extensions": {
        "website": "http://soltriever.info/",
        "twitter": "https://twitter.com/_Soltriever"
      }
    },
    {
      "chainId": 101,
      "address": "2QK9vxydd7WoDwvVFT5JSU8cwE9xmbJSzeqbRESiPGMG",
      "symbol": "KEKW",
      "name": "kekwcoin",
      "decimals": 9,
      "logoURI": "https://raw.githubusercontent.com/solana-labs/token-list/main/assets/mainnet/2QK9vxydd7WoDwvVFT5JSU8cwE9xmbJSzeqbRESiPGMG/logo.png",
      "tags": [],
      "extensions": {
        "website": "https://kekw.io/",
        "twitter": "https://twitter.com/kekwcoin",
        "medium": "https://kekwcoin.medium.com/",
        "discord": "discord.gg/kekw",
        "description": "Kekwcoin is a creative community platform for content creators to monetize their artwork and get financial support from investors.",
        "serumV3Usdc": "N99ngemA29qSKqdDW7kRiZHS7h2wEFpdgRvgE3N2jy6"
      }
    },
    {
      "chainId": 101,
      "address": "qs9Scx8YwNXS6zHYPCnDnyHQcRHg3QwXxpyCXs5tdM8",
      "symbol": "POCO",
      "name": "POWER COIN",
      "decimals": 9,
      "logoURI": "https://raw.githubusercontent.com/solana-labs/token-list/main/assets/mainnet/qs9Scx8YwNXS6zHYPCnDnyHQcRHg3QwXxpyCXs5tdM8/logo.png",
      "tags": [
        "social-token",
        "poco"
      ]
    },
    {
      "chainId": 101,
      "address": "FxCvbCVAtNUEKSiKoF6xt2pWPfpXuYFWYbuQySaRnV5R",
      "symbol": "LOOP",
      "name": "LC Andy Social Token",
      "decimals": 9,
      "logoURI": "https://raw.githubusercontent.com/solana-labs/token-list/main/assets/mainnet/FxCvbCVAtNUEKSiKoF6xt2pWPfpXuYFWYbuQySaRnV5R/logo.png",
      "tags": [
        "social-token",
        "loop"
      ]
    },
    {
      "chainId": 101,
      "address": "3iXydLpqi38CeGDuLFF1WRbPrrkNbUsgVf98cNSg6NaA",
      "symbol": "Spro",
      "name": "Sproken Token",
      "decimals": 9,
      "logoURI": "https://cdn.jsdelivr.net/gh/kechricc/Sproken-Token-Logo/SprokenToken.png",
      "tags": [
        "Sprocket Token",
        "Mini Aussie",
        "Currency of the Sprokonomy"
      ],
      "extensions": {
        "website": "https://www.sprokentoken.com/"
      }
    },
    {
      "chainId": 101,
      "address": "H5gczCNbrtso6BqGKihF97RaWaxpUEZnFuFUKK4YX3s2",
      "symbol": "BDE",
      "name": "Big Defi Energy",
      "decimals": 9,
      "logoURI": "https://raw.githubusercontent.com/solana-labs/token-list/main/assets/mainnet/H5gczCNbrtso6BqGKihF97RaWaxpUEZnFuFUKK4YX3s2/logo.png",
      "tags": [],
      "extensions": {
        "website": "bigdefienergy.com",
        "twitter": "https://twitter.com/Bigdefi"
      }
    },
    {
      "chainId": 101,
      "address": "cREsCN7KAyXcBG2xZc8qrfNHMRgC3MhTb4n3jBnNysv",
      "symbol": "DWT",
      "name": "DARK WEB TOKEN",
      "decimals": 2,
      "logoURI": "https://raw.githubusercontent.com/solana-labs/token-list/main/assets/mainnet/cREsCN7KAyXcBG2xZc8qrfNHMRgC3MhTb4n3jBnNysv/logo.png",
      "tags": [
        "MEME"
      ],
      "extensions": {
        "serumV3Usdc": "526WW289h5wibg1Q55sK16CGoNip8H5d2AXVbaAGcUMb",
        "website": "https://www.darkwebtoken.live"
      }
    },
    {
      "chainId": 101,
      "address": "EdGAZ8JyFTFbmVedVTbaAEQRb6bxrvi3AW3kz8gABz2E",
      "symbol": "DOGA",
      "name": "Dogana",
      "decimals": 9,
      "logoURI": "https://raw.githubusercontent.com/solana-labs/token-list/main/assets/mainnet/EdGAZ8JyFTFbmVedVTbaAEQRb6bxrvi3AW3kz8gABz2E/logo.png",
      "tags": [],
      "extensions": {
        "twitter": "https://twitter.com/DoganaOfficial",
        "serumV3Usdc": "H1Ywt7nSZkLDb2o3vpA5yupnBc9jr1pXtdjMm4Jgk1ay"
      }
    },
    {
      "chainId": 101,
      "address": "3FoUAsGDbvTD6YZ4wVKJgTB76onJUKz7GPEBNiR5b8wc",
      "symbol": "CHEEMS",
      "name": "Cheems",
      "decimals": 4,
      "logoURI": "https://raw.githubusercontent.com/solana-labs/token-list/main/assets/mainnet/3FoUAsGDbvTD6YZ4wVKJgTB76onJUKz7GPEBNiR5b8wc/logo.png",
      "tags": [],
      "extensions": {
        "website": "https://cheems.co/",
        "twitter": "https://twitter.com/theCheemsToken",
        "tggroup": "https://t.me/CheemsOfficial"
      }
    },
    {
      "chainId": 101,
      "address": "AWW5UQfMBnPsTaaxCK7cSEmkj1kbX2zUrqvgKXStjBKx",
      "symbol": "SBFC",
      "name": "SBF Coin",
      "decimals": 6,
      "logoURI": "https://raw.githubusercontent.com/solana-labs/token-list/main/assets/mainnet/AWW5UQfMBnPsTaaxCK7cSEmkj1kbX2zUrqvgKXStjBKx/logo.png",
      "tags": [
        "utility-token",
        "SBF",
        "sbfcoin",
        "SBFC"
      ],
      "extensions": {
        "website": "https://www.sbfcoin.org/",
        "twitter": "https://twitter.com/sbfcoin"
      }
    },
    {
      "chainId": 101,
      "address": "FRbqQnbuLoMbUG4gtQMeULgCDHyY6YWF9NRUuLa98qmq",
      "symbol": "ECOP",
      "name": "EcoPoo",
      "decimals": 0,
      "logoURI": "https://raw.githubusercontent.com/solana-labs/token-list/main/assets/mainnet/FRbqQnbuLoMbUG4gtQMeULgCDHyY6YWF9NRUuLa98qmq/logo.png",
      "tags": [
        "meme"
      ],
      "extensions": {
        "twitter": "https://twitter.com/EcoPoo_Official"
      }
    },
    {
      "chainId": 101,
      "address": "5p2zjqCd1WJzAVgcEnjhb9zWDU7b9XVhFhx4usiyN7jB",
      "symbol": "CATO",
      "name": "CATO",
      "decimals": 9,
      "logoURI": "https://raw.githubusercontent.com/solana-labs/token-list/main/assets/mainnet/5p2zjqCd1WJzAVgcEnjhb9zWDU7b9XVhFhx4usiyN7jB/logo.png",
      "tags": [
        "Meme-Token"
      ],
      "extensions": {
        "website": "https://official.catodex.com",
        "twitter": "https://twitter.com/SolanaCATO",
        "telegram": "https://t.me/SolanaCATO",
        "serumV3Usdc": "9fe1MWiKqUdwift3dEpxuRHWftG72rysCRHbxDy6i9xB",
        "coingeckoId": "cato"
      }
    },
    {
      "chainId": 101,
      "address": "J81fW7aza8wVUG1jjzhExsNMs3MrzwT5WrofgFqMjnSA",
      "symbol": "TOM",
      "name": "Tombili",
      "decimals": 9,
      "logoURI": "https://raw.githubusercontent.com/solana-labs/token-list/main/assets/mainnet/J81fW7aza8wVUG1jjzhExsNMs3MrzwT5WrofgFqMjnSA/logo.png",
      "tags": [],
      "extensions": {
        "website": "https://cryptomindex.com",
        "twitter": "https://twitter.com/cryptomindex"
      }
    },
    {
      "chainId": 101,
      "address": "GunpHq4fn9gSSyGbPMYXTzs9nBS8RY88CX1so4V8kCiF",
      "symbol": "FABLE",
      "name": "Fable",
      "decimals": 0,
      "logoURI": "https://raw.githubusercontent.com/solana-labs/token-list/main/assets/mainnet/GunpHq4fn9gSSyGbPMYXTzs9nBS8RY88CX1so4V8kCiF/logo.png",
      "tags": [],
      "extensions": {
        "website": "https://fable.finance",
        "twitter": "https://twitter.com/fable_finance"
      }
    },
    {
      "chainId": 101,
      "address": "6L5DzH3p1t1PrCrVkudasuUnWbK7Jq9tYwcwWQiV6yd7",
      "symbol": "LZD",
      "name": "Lizard",
      "decimals": 6,
      "logoURI": "https://raw.githubusercontent.com/solana-labs/token-list/main/assets/mainnet/6L5DzH3p1t1PrCrVkudasuUnWbK7Jq9tYwcwWQiV6yd7/logo.png",
      "tags": [],
      "extensions": {
        "website": "https://www.lzdsol.io",
        "twitter": "https://twitter.com/lzd_sol"
      }
    },
    {
      "chainId": 101,
      "address": "EZqcdU8RLu9EChZgrY2BNVg8eovfdGyTiY2bd69EsPgQ",
      "symbol": "FELON",
      "name": "FuckElon",
      "decimals": 9,
      "logoURI": "https://raw.githubusercontent.com/solana-labs/token-list/main/assets/mainnet/EZqcdU8RLu9EChZgrY2BNVg8eovfdGyTiY2bd69EsPgQ/logo.png",
      "tags": [],
      "extensions": {
        "website": "https://fuckelonmusk.godaddysites.com/",
        "twitter": "https://twitter.com/FuckElonMusk8",
        "tgann": "https://t.me/fuckelonmusktoday",
        "tggroup": "https://t.me/joinchat/cgUOCIRSTJ9hZmY1"
      }
    },
    {
      "chainId": 101,
      "address": "HBHMiauecxer5FCzPeXgE2A8ZCf7fQgxxwo4vfkFtC7s",
      "symbol": "SLNDN",
      "name": "Solanadon",
      "decimals": 9,
      "logoURI": "https://raw.githubusercontent.com/solana-labs/token-list/main/assets/mainnet/HBHMiauecxer5FCzPeXgE2A8ZCf7fQgxxwo4vfkFtC7s/logo.png",
      "tags": [],
      "extensions": {
        "website": "https://solanadon.com/",
        "twitter": "https://twitter.com/SolanadonCoin",
        "tgann": "https://t.me/solanadonann"
      }
    },
    {
      "chainId": 101,
      "address": "GReBHpMgCadZRij4B111c94cqU9TktvJ45rWZRQ5b1A5",
      "symbol": "PINGU",
      "name": "Penguincoin",
      "decimals": 9,
      "logoURI": "https://raw.githubusercontent.com/solana-labs/token-list/main/assets/mainnet/GReBHpMgCadZRij4B111c94cqU9TktvJ45rWZRQ5b1A5/logo.png",
      "tags": [],
      "extensions": {
        "twitter": "https://twitter.com/penguincoin1"
      }
    },
    {
      "chainId": 101,
      "address": "5WUab7TCvth43Au5vk6wKjchTzWFeyPEUSJE1MPJtTZE",
      "symbol": "KEKN1",
      "name": "KEKW In Solana Tripping",
      "decimals": 0,
      "logoURI": "https://raw.githubusercontent.com/solana-labs/token-list/main/assets/mainnet/5WUab7TCvth43Au5vk6wKjchTzWFeyPEUSJE1MPJtTZE/logo.png",
      "tags": [
        "nft"
      ],
      "extensions": {
        "website": "https://www.kekw.io/",
        "twitter": "https://twitter.com/kekwcoin"
      }
    },
    {
      "chainId": 101,
      "address": "9KEe6o1jRTqFDFBo2AezsskcxBNwuq1rVeVat1Td8zbV",
      "symbol": "MPAD",
      "name": "MercuryPAD Token",
      "decimals": 9,
      "logoURI": "https://raw.githubusercontent.com/solana-labs/token-list/main/assets/mainnet/9KEe6o1jRTqFDFBo2AezsskcxBNwuq1rVeVat1Td8zbV/logo.png",
      "tags": [
        "MPAD",
        "LaunchPAD"
      ],
      "extensions": {
        "website": "https://mercurypad.com/",
        "twitter": "https://twitter.com/MercuryPad"
      }
    },
    {
      "chainId": 101,
      "address": "4KAFf8ZpNCn1SWLZFo5tbeZsKpVemsobbVZdERWxRvd2",
      "symbol": "SGT",
      "name": "Sangga Token",
      "decimals": 8,
      "logoURI": "https://raw.githubusercontent.com/solana-labs/token-list/main/assets/mainnet/4KAFf8ZpNCn1SWLZFo5tbeZsKpVemsobbVZdERWxRvd2/logo.png",
      "tags": [],
      "extensions": {
        "website": "https://sanggatalk.io"
      }
    },
    {
      "chainId": 101,
      "address": "Ae1aeYK9WrB2kP29jJU4aUUK7Y1vzsGNZFKoe4BG2h6P",
      "symbol": "OLDNINJA",
      "name": "OLDNINJA",
      "decimals": 0,
      "logoURI": "https://raw.githubusercontent.com/solana-labs/token-list/main/assets/mainnet/Ae1aeYK9WrB2kP29jJU4aUUK7Y1vzsGNZFKoe4BG2h6P/logo.png",
      "tags": [],
      "extensions": {
        "website": "https://www.ninjaprotocol.io/oldninja/"
      }
    },
    {
      "chainId": 101,
      "address": "FgX1WD9WzMU3yLwXaFSarPfkgzjLb2DZCqmkx9ExpuvJ",
      "symbol": "NINJA",
      "name": "NINJA",
      "decimals": 6,
      "logoURI": "https://raw.githubusercontent.com/solana-labs/token-list/main/assets/mainnet/FgX1WD9WzMU3yLwXaFSarPfkgzjLb2DZCqmkx9ExpuvJ/logo.png",
      "tags": [],
      "extensions": {
        "website": "https://www.ninjaprotocol.io/",
        "serumV3Usdc": "J4oPt5Q3FYxrznkXLkbosAWrJ4rZLqJpGqz7vZUL4eMM"
      }
    },
    {
      "chainId": 101,
      "address": "E6UBhrtvP4gYHAEgoBi8kDU6DrPPmQxTAJvASo4ptNev",
      "symbol": "SOLDOG",
      "name": "SOLDOG",
      "decimals": 0,
      "logoURI": "https://raw.githubusercontent.com/solana-labs/token-list/main/assets/mainnet/E6UBhrtvP4gYHAEgoBi8kDU6DrPPmQxTAJvASo4ptNev/logo.png",
      "tags": [],
      "extensions": {
        "website": "https://solanadog.io",
        "twitter": "https://twitter.com/solanadog"
      }
    },
    {
      "chainId": 102,
      "address": "rz251Qbsa27sL8Y1H7h4qu71j6Q7ukNmskg5ZDhPCg3",
      "symbol": "HIRO",
      "name": "Hiro LaunchDAO",
      "decimals": 6,
      "logoURI": "https://raw.githubusercontent.com/solana-labs/token-list/main/assets/mainnet/rz251Qbsa27sL8Y1H7h4qu71j6Q7ukNmskg5ZDhPCg3/logo.png",
      "tags": [],
      "extensions": {
        "website": "https://hiro-finance.github.io/",
        "twitter": "https://twitter.com/HiroLaunchdao"
      }
    },
    {
      "chainId": 101,
      "address": "9nusLQeFKiocswDt6NQsiErm1M43H2b8x6v5onhivqKv",
      "symbol": "LLAMA",
      "name": "SOLLAMA",
      "decimals": 1,
      "logoURI": "https://raw.githubusercontent.com/solana-labs/token-list/main/assets/mainnet/9nusLQeFKiocswDt6NQsiErm1M43H2b8x6v5onhivqKv/logo.png",
      "tags": [],
      "extensions": {
        "website": "https://sollama.finance",
        "twitter": "https://twitter.com/SollamaFinance"
      }
    },
    {
      "chainId": 101,
      "address": "BLwTnYKqf7u4qjgZrrsKeNs2EzWkMLqVCu6j8iHyrNA3",
      "symbol": "BOP",
      "name": "Boring Protocol",
      "decimals": 8,
      "logoURI": "https://raw.githubusercontent.com/boringprotocol/brand-assets/main/boplogo.png",
      "tags": [
        "security-token",
        "utility-token"
      ],
      "extensions": {
        "website": "https://boringprotocol.io",
        "twitter": "https://twitter.com/BoringProtocol",
        "serumV3Usdc": "7MmPwD1K56DthW14P1PnWZ4zPCbPWemGs3YggcT1KzsM",
        "coingeckoId": "boring-protocol"
      }
    },
    {
      "chainId": 101,
      "address": "ER8Xa8YxJLC3CFJgdAxJs46Rdhb7B3MjgbPZsVg1aAFV",
      "symbol": "MOLAMON",
      "name": "MOLAMON",
      "decimals": 0,
      "logoURI": "https://raw.githubusercontent.com/solana-labs/token-list/main/assets/mainnet/ER8Xa8YxJLC3CFJgdAxJs46Rdhb7B3MjgbPZsVg1aAFV/logo.png",
      "tags": [],
      "extensions": {
        "website": "https://moonlana.com/",
        "twitter": "https://twitter.com/xMoonLana",
        "medium": "https://moonlana.medium.com/",
        "imageUrl": "https://gateway.pinata.cloud/ipfs/QmbdEesuzVUMzqaumrZNaWnwnz4WwDvqDyfrFneVDjqr2e/molamonbg.gif",
        "description": "The first $MOLA NFT on Solana Blockchain."
      }
    },
    {
      "chainId": 101,
      "address": "4ezHExHThrwnnoqKcMNbUwcVYXzdkDerHFGfegnTqA2E",
      "symbol": "STUD",
      "name": "SolanaToolsUtilityDapp",
      "decimals": 9,
      "logoURI": "https://raw.githubusercontent.com/solana-labs/token-list/main/assets/mainnet/4ezHExHThrwnnoqKcMNbUwcVYXzdkDerHFGfegnTqA2E/logo.png",
      "tags": [],
      "extensions": {
        "website": "https://www.solanatools.io/"
      }
    },
    {
      "chainId": 101,
      "address": "AZtNYaEAHDBeK5AvdzquZWjc4y8cj5sKWH1keUJGMuPV",
      "symbol": "RESP",
      "name": "RESPECT",
      "decimals": 8,
      "logoURI": "https://raw.githubusercontent.com/solana-labs/token-list/main/assets/mainnet/AZtNYaEAHDBeK5AvdzquZWjc4y8cj5sKWH1keUJGMuPV/logo.png",
      "tags": [],
      "extensions": {
        "website": "https://respect.cash"
      }
    },
    {
      "chainId": 101,
      "address": "5j6BmiZTfHssaWPT23EQYQci3w57VTw7QypKArQZbSZ9",
      "symbol": "CHAD",
      "name": "ChadTrader Token",
      "decimals": 9,
      "logoURI": "https://raw.githubusercontent.com/solana-labs/token-list/main/assets/mainnet/5j6BmiZTfHssaWPT23EQYQci3w57VTw7QypKArQZbSZ9/logo.png",
      "tags": [
        "utility-token"
      ],
      "extensions": {
        "website": "https://chadtrader.io/",
        "twitter": "https://twitter.com/chadtraderio"
      }
    },
    {
      "chainId": 101,
      "address": "GsNzxJfFn6zQdJGeYsupJWzUAm57Ba7335mfhWvFiE9Z",
      "symbol": "DXL",
      "name": "Dexlab",
      "decimals": 6,
      "logoURI": "https://raw.githubusercontent.com/solana-labs/token-list/main/assets/mainnet/GsNzxJfFn6zQdJGeYsupJWzUAm57Ba7335mfhWvFiE9Z/logo.png",
      "tags": [],
      "extensions": {
        "website": "https://www.dexlab.space/",
        "serumV3Usdc": "DYfigimKWc5VhavR4moPBibx9sMcWYVSjVdWvPztBPTa",
        "twitter": "https://twitter.com/dexlab_official",
        "coingeckoId": "dexlab"
      }
    },
    {
      "chainId": 101,
      "address": "APvgd1J98PGW77H1fDa7W7Y4fcbFwWfs71RNyJKuYs1Y",
      "symbol": "FUZ",
      "name": "Fuzzy.One",
      "decimals": 8,
      "logoURI": "https://raw.githubusercontent.com/solana-labs/token-list/main/assets/mainnet/APvgd1J98PGW77H1fDa7W7Y4fcbFwWfs71RNyJKuYs1Y/logo.png",
      "tags": [
        "Fuzzy.One",
        "FUZ",
        "Supply chain token"
      ],
      "extensions": {
        "website": "https://www.fuzzy.one/"
      }
    },
    {
      "chainId": 101,
      "address": "6TCbtxs6eYfMKVF9ppTNvbUemW2YnpFig6z1jSqgM16e",
      "symbol": "STRANGE",
      "name": "STRANGE",
      "decimals": 6,
      "logoURI": "https://raw.githubusercontent.com/solana-labs/token-list/main/assets/mainnet/6TCbtxs6eYfMKVF9ppTNvbUemW2YnpFig6z1jSqgM16e/logo.png",
      "tags": [
        "utility-token"
      ],
      "extensions": {
        "website": "https://safepluto.tech"
      }
    },
    {
      "chainId": 101,
      "address": "BYNHheaKFX2WRGQTpMZNsM6vAyJXvkeMoMcixKfVKxY9",
      "symbol": "PLUTES",
      "name": "Plutonium",
      "decimals": 6,
      "logoURI": "https://raw.githubusercontent.com/solana-labs/token-list/main/assets/mainnet/BYNHheaKFX2WRGQTpMZNsM6vAyJXvkeMoMcixKfVKxY9/logo.png",
      "tags": [
        "utility-token"
      ],
      "extensions": {
        "website": "https://safepluto.tech"
      }
    },
    {
      "chainId": 101,
      "address": "8upjSpvjcdpuzhfR1zriwg5NXkwDruejqNE9WNbPRtyA",
      "symbol": "GRAPE",
      "name": "Grape",
      "decimals": 6,
      "logoURI": "https://lh3.googleusercontent.com/y7Wsemw9UVBc9dtjtRfVilnS1cgpDt356PPAjne5NvMXIwWz9_x7WKMPH99teyv8vXDmpZinsJdgiFQ16_OAda1dNcsUxlpw9DyMkUk=s0",
      "tags": [],
      "extensions": {
        "website": "https://grapes.network"
      }
    },
    {
      "chainId": 101,
      "address": "7xzovRepzLvXbbpVZLYKzEBhCNgStEv1xpDqf1rMFFKX",
      "symbol": "KERMIT",
      "name": "Kermit",
      "decimals": 8,
      "logoURI": "https://raw.githubusercontent.com/solana-labs/token-list/main/assets/mainnet/7xzovRepzLvXbbpVZLYKzEBhCNgStEv1xpDqf1rMFFKX/logo.png",
      "tags": [
        "utility-token"
      ],
      "extensions": {
        "website": "https://www.kermitfinance.com",
        "twitter": "https://twitter.com/KermitFinance"
      }
    },
    {
      "chainId": 101,
      "address": "3VhB8EAL8dZ457SiksLPpMUR1pyACpbNh5rTjQUEVCcH",
      "symbol": "TUTL",
      "name": "TurtleTraders",
      "decimals": 9,
      "logoURI": "https://raw.githubusercontent.com/solana-labs/token-list/main/assets/mainnet/3VhB8EAL8dZ457SiksLPpMUR1pyACpbNh5rTjQUEVCcH/logo.png",
      "tags": [
        "social-token",
        "Turtles"
      ],
      "extensions": {
        "twitter": "https://twitter.com/Turtle_Traders"
      }
    },
    {
      "chainId": 101,
      "address": "8tbAqS4dFNEeC6YGWpNnusc3JcxoFLMiiLPyHctgGYFe",
      "symbol": "PIPANA",
      "name": "Pipana",
      "decimals": 9,
      "logoURI": "https://raw.githubusercontent.com/solana-labs/token-list/main/assets/mainnet/8tbAqS4dFNEeC6YGWpNnusc3JcxoFLMiiLPyHctgGYFe/logo.png",
      "tags": [],
      "extensions": {
        "website": "https://pip.monster",
        "twitter": "https://twitter.com/itspipana"
      }
    },
    {
      "chainId": 101,
      "address": "8s9FCz99Wcr3dHpiauFRi6bLXzshXfcGTfgQE7UEopVx",
      "symbol": "CKC",
      "name": "ChikinCoin",
      "decimals": 6,
      "logoURI": "https://raw.githubusercontent.com/solana-labs/token-list/main/assets/mainnet/8s9FCz99Wcr3dHpiauFRi6bLXzshXfcGTfgQE7UEopVx/logo.svg",
      "tags": [],
      "extensions": {
        "website": "https://chikin.run",
        "twitter": "https://twitter.com/ChikinDev"
      }
    },
    {
      "chainId": 101,
      "address": "ATxXyewb1cXThrQFmwHUy4dtPTErfsuqkg7JcUXgLgqo",
      "symbol": "SPW",
      "name": "SpiderSwap",
      "decimals": 9,
      "logoURI": "https://raw.githubusercontent.com/solana-labs/token-list/main/assets/mainnet/ATxXyewb1cXThrQFmwHUy4dtPTErfsuqkg7JcUXgLgqo/logo.png",
      "tags": [],
      "extensions": {
        "website": "https://www.spiderswap.org",
        "twitter": "https://twitter.com/Spider_swap"
      }
    },
    {
      "chainId": 101,
      "address": "BrwgXmUtNd32dTKdP5teie68EmBnjGq8Wp3MukHehUBY",
      "symbol": "GSTONKS",
      "name": "Gamestonks",
      "decimals": 9,
      "logoURI": "https://raw.githubusercontent.com/solana-labs/token-list/main/assets/mainnet/BrwgXmUtNd32dTKdP5teie68EmBnjGq8Wp3MukHehUBY/logo.png",
      "tags": [],
      "extensions": {
        "website": "https://www.game-stonks.com/"
      }
    },
    {
      "chainId": 101,
      "address": "HAgX1HSfok8DohiNCS54FnC2UJkDSrRVnT38W3iWFwc8",
      "symbol": "MEOW",
      "name": "SOL-CATS",
      "decimals": 9,
      "logoURI": "https://raw.githubusercontent.com/solana-labs/token-list/main/assets/mainnet/HAgX1HSfok8DohiNCS54FnC2UJkDSrRVnT38W3iWFwc8/logo.png",
      "tags": [],
      "extensions": {
        "website": "https://www.solcats.xyz",
        "twitter": "https://twitter.com/solcat777"
      }
    },
    {
      "chainId": 101,
      "address": "Gro98oTmXxCVX8HKr3q2tMnP5ztoC77q6KehFDnAB983",
      "symbol": "SOLMO",
      "name": "SolMoon",
      "decimals": 4,
      "logoURI": "https://raw.githubusercontent.com/solana-labs/token-list/main/assets/mainnet/Gro98oTmXxCVX8HKr3q2tMnP5ztoC77q6KehFDnAB983/logo.png",
      "tags": [],
      "extensions": {
        "website": "https://www.solmoonfinance.com",
        "twitter": "https://twitter.com/solmoonfinance"
      }
    },
    {
      "chainId": 101,
      "address": "2wBXHm4oxmed7ZoDkPL4DU8BuRfMYkubVu8T4N38vXdb",
      "symbol": "MSC",
      "name": "MasterCoin",
      "decimals": 9,
      "logoURI": "https://raw.githubusercontent.com/solana-labs/token-list/main/assets/mainnet/2wBXHm4oxmed7ZoDkPL4DU8BuRfMYkubVu8T4N38vXdb/logo.png",
      "tags": [],
      "extensions": {
        "website": "https://mastercoin.site",
        "twitter": "https://twitter.com/MasterCoin_",
        "discord": "https://t.co/CXZN9Ncd6Q?amp=1",
        "medium": "https://medium.com/@mastercoin-eu"
      }
    },
    {
      "chainId": 101,
      "address": "8b9mQo6ZU2rwZQgSFqGNQvXzrUSHDTRpKSKi9XXdGmqN",
      "symbol": "CHANGPENGUIN",
      "name": "CHANGPENGUIN",
      "decimals": 9,
      "logoURI": "https://raw.githubusercontent.com/solana-labs/token-list/main/assets/mainnet/8b9mQo6ZU2rwZQgSFqGNQvXzrUSHDTRpKSKi9XXdGmqN/logo.png",
      "tags": [],
      "extensions": {
        "website": "https://artbomb.xyz"
      }
    },
    {
      "chainId": 101,
      "address": "3KnVxWhoYdc9UwDr5WMVkZp2LpF7gnojg7We7MUd6ixQ",
      "symbol": "WOLFE",
      "name": "Wolfecoin",
      "decimals": 9,
      "logoURI": "https://raw.githubusercontent.com/solana-labs/token-list/main/assets/mainnet/3KnVxWhoYdc9UwDr5WMVkZp2LpF7gnojg7We7MUd6ixQ/logo.png",
      "tags": [],
      "extensions": {
        "website": "https://www.wolfecoin.online/"
      }
    },
    {
      "chainId": 101,
      "address": "BxHJqGtC629c55swCqWXFGA2rRF1igbbTmh22H8ePUWG",
      "symbol": "PGNT",
      "name": "PigeonSol Token",
      "decimals": 4,
      "logoURI": "https://raw.githubusercontent.com/solana-labs/token-list/main/assets/mainnet/BxHJqGtC629c55swCqWXFGA2rRF1igbbTmh22H8ePUWG/logo.png",
      "tags": [],
      "extensions": {
        "website": "https://pigeonsol.xyz",
        "twitter": "https://twitter.com/PigeonSol"
      }
    },
    {
      "chainId": 101,
      "address": "51tMb3zBKDiQhNwGqpgwbavaGH54mk8fXFzxTc1xnasg",
      "symbol": "APEX",
      "name": "APEX",
      "decimals": 9,
      "logoURI": "https://raw.githubusercontent.com/solana-labs/token-list/main/assets/mainnet/51tMb3zBKDiQhNwGqpgwbavaGH54mk8fXFzxTc1xnasg/logo.png",
      "tags": [],
      "extensions": {
        "coingeckoId": "apexit-finance",
        "website": "https://apexit.finance/",
        "twitter": "https://twitter.com/apeXit_finance",
        "discord": "https://discord.gg/aASQy2dWsN",
        "tggroup": "https://t.me/apexit_finance"
      }
    },
    {
      "chainId": 101,
      "address": "4NPzwMK2gfgQ6rTv8x4EE1ZvKW6MYyYTSrAZCx7zxyaX",
      "symbol": "KLB",
      "name": "Black Label",
      "decimals": 0,
      "logoURI": "https://raw.githubusercontent.com/solana-labs/token-list/main/assets/mainnet/4NPzwMK2gfgQ6rTv8x4EE1ZvKW6MYyYTSrAZCx7zxyaX/logo.svg",
      "tags": [],
      "extensions": {
        "website": "https://klbtoken.com",
        "twitter": "https://twitter.com/klbtoken",
        "serumV3Usdc": "AVC5hkVjWqRzD9RXXwjcNiVAAR2rUvDGwhqoCd2TQNY8"
      }
    },
    {
      "chainId": 101,
      "address": "5v6tZ1SiAi7G8Qg4rBF1ZdAn4cn6aeQtefewMr1NLy61",
      "symbol": "SOLD",
      "name": "Solanax",
      "decimals": 9,
      "logoURI": "https://raw.githubusercontent.com/solana-labs/token-list/main/assets/mainnet/5v6tZ1SiAi7G8Qg4rBF1ZdAn4cn6aeQtefewMr1NLy61/logo.png",
      "tags": [],
      "extensions": {
        "website": "https://solanax.org",
        "twitter": "https://twitter.com/Solanaxorg",
        "telegram": "https://t.me/solanaxcommunity"
      }
    },
    {
      "chainId": 101,
      "address": "3RSafdgu7P2smSGHJvSGQ6kZVkcErZXfZTtynJYboyAu",
      "symbol": "SINE",
      "name": "SINE",
      "decimals": 9,
      "logoURI": "https://raw.githubusercontent.com/solana-labs/token-list/main/assets/mainnet/3RSafdgu7P2smSGHJvSGQ6kZVkcErZXfZTtynJYboyAu/logo.svg",
      "tags": [
        "security-token",
        "utility-token"
      ],
      "extensions": {
        "website": "https://solainetwork.com/",
        "twitter": "https://twitter.com/SolAiNetwork"
      }
    },
    {
      "chainId": 101,
      "address": "orcaEKTdK7LKz57vaAYr9QeNsVEPfiu6QeMU1kektZE",
      "symbol": "ORCA",
      "name": "Orca",
      "decimals": 6,
      "logoURI": "https://raw.githubusercontent.com/solana-labs/token-list/main/assets/mainnet/orcaEKTdK7LKz57vaAYr9QeNsVEPfiu6QeMU1kektZE/logo.png",
      "tags": [],
      "extensions": {
        "website": "https://orca.so/",
        "twitter": "https://twitter.com/orca_so",
        "telegram": "https://t.me/orca_so",
        "medium": "https://orca-so.medium.com",
        "discord": "https://discord.com/invite/nSwGWn5KSG",
        "coingeckoId": "orca",
        "serumV3Usdc": "8N1KkhaCYDpj3awD58d85n973EwkpeYnRp84y1kdZpMX"
      }
    },
    {
      "chainId": 101,
      "address": "guppyrZyEX9iTPSu92pi8T71Zka7xd6PrsTJrXRW6u1",
      "symbol": "GUPPY",
      "name": "Orca Guppy Collectible",
      "decimals": 0,
      "logoURI": "https://raw.githubusercontent.com/solana-labs/token-list/main/assets/mainnet/guppyrZyEX9iTPSu92pi8T71Zka7xd6PrsTJrXRW6u1/logo.png",
      "tags": [
        "nft"
      ],
      "extensions": {
        "website": "https://www.orca.so",
        "twitter": "https://twitter.com/orca_so"
      }
    },
    {
      "chainId": 101,
      "address": "whaLeHav12EhGK19u6kKbLRwC9E1EATGnm6MWbBCcUW",
      "symbol": "WHALE",
      "name": "Orca Whale Collectible",
      "decimals": 0,
      "logoURI": "https://raw.githubusercontent.com/solana-labs/token-list/main/assets/mainnet/whaLeHav12EhGK19u6kKbLRwC9E1EATGnm6MWbBCcUW/logo.png",
      "tags": [
        "nft"
      ],
      "extensions": {
        "website": "https://www.orca.so",
        "twitter": "https://twitter.com/orca_so"
      }
    },
    {
      "chainId": 101,
      "address": "kLwhLkZRt6CadPHRBsgfhRCKXX426WMBnhoGozTduvk",
      "symbol": "KILLER-WHALE",
      "name": "Orca Killer Whale Collectible",
      "decimals": 0,
      "logoURI": "https://raw.githubusercontent.com/solana-labs/token-list/main/assets/mainnet/kLwhLkZRt6CadPHRBsgfhRCKXX426WMBnhoGozTduvk/logo.png",
      "tags": [
        "nft"
      ],
      "extensions": {
        "website": "https://www.orca.so",
        "twitter": "https://twitter.com/orca_so"
      }
    },
    {
      "chainId": 101,
      "address": "star2pH7rVWscs743JGdCAL8Lc9nyJeqx7YQXkGUnWf",
      "symbol": "STARFISH",
      "name": "Orca Starfish Collectible",
      "decimals": 6,
      "logoURI": "https://raw.githubusercontent.com/solana-labs/token-list/main/assets/mainnet/star2pH7rVWscs743JGdCAL8Lc9nyJeqx7YQXkGUnWf/logo.png",
      "tags": [
        "nft"
      ],
      "extensions": {
        "website": "https://www.orca.so",
        "twitter": "https://twitter.com/orca_so"
      }
    },
    {
      "chainId": 101,
      "address": "cLownTTaiiQMoyMmFjfmSGowi8HyNhCtTLFcrNKnqX6",
      "symbol": "CLOWNFISH",
      "name": "Orca Clownfish Collectible",
      "decimals": 0,
      "logoURI": "https://raw.githubusercontent.com/solana-labs/token-list/main/assets/mainnet/cLownTTaiiQMoyMmFjfmSGowi8HyNhCtTLFcrNKnqX6/logo.png",
      "tags": [
        "nft"
      ],
      "extensions": {
        "website": "https://www.orca.so",
        "twitter": "https://twitter.com/orca_so"
      }
    },
    {
      "chainId": 101,
      "address": "porpKs9ZZERXKkg55f1GRXCiXZK89Uz6VKS8Bv9qWqM",
      "symbol": "PORPOISE",
      "name": "Orca Porpoise Collectible",
      "decimals": 6,
      "logoURI": "https://raw.githubusercontent.com/solana-labs/token-list/main/assets/mainnet/porpKs9ZZERXKkg55f1GRXCiXZK89Uz6VKS8Bv9qWqM/logo.svg",
      "tags": [
        "nft"
      ],
      "extensions": {
        "website": "https://www.orca.so",
        "twitter": "https://twitter.com/orca_so"
      }
    },
    {
      "chainId": 101,
      "address": "ECFcUGwHHMaZynAQpqRHkYeTBnS5GnPWZywM8aggcs3A",
      "symbol": "SOL/USDC",
      "name": "Orca SOL/USDC LP Token",
      "decimals": 9,
      "logoURI": "https://raw.githubusercontent.com/solana-labs/token-list/main/assets/mainnet/ECFcUGwHHMaZynAQpqRHkYeTBnS5GnPWZywM8aggcs3A/logo.png",
      "tags": [
        "lp-token"
      ],
      "extensions": {
        "website": "https://www.orca.so",
        "twitter": "https://twitter.com/orca_so"
      }
    },
    {
      "chainId": 101,
      "address": "3H5XKkE9uVvxsdrFeN4BLLGCmohiQN6aZJVVcJiXQ4WC",
      "symbol": "USDC/USDT",
      "name": "Orca USDC/USDT LP Token",
      "decimals": 9,
      "logoURI": "https://raw.githubusercontent.com/solana-labs/token-list/main/assets/mainnet/3H5XKkE9uVvxsdrFeN4BLLGCmohiQN6aZJVVcJiXQ4WC/logo.png",
      "tags": [
        "lp-token"
      ],
      "extensions": {
        "website": "https://www.orca.so",
        "twitter": "https://twitter.com/orca_so"
      }
    },
    {
      "chainId": 101,
      "address": "8qNqTaKKbdZuzQPWWXy5wNVkJh54ex8zvvnEnTFkrKMP",
      "symbol": "USDC/USDT-SRM",
      "name": "Orca USDC/USDT-SRM LP Token",
      "decimals": 9,
      "logoURI": "https://raw.githubusercontent.com/solana-labs/token-list/main/assets/mainnet/8qNqTaKKbdZuzQPWWXy5wNVkJh54ex8zvvnEnTFkrKMP/logo.png",
      "tags": [
        "lp-token"
      ],
      "extensions": {
        "website": "https://www.orca.so",
        "twitter": "https://twitter.com/orca_so"
      }
    },
    {
      "chainId": 101,
      "address": "7TYb32qkwYosUQfUspU45cou7Bb3nefJocVMFX2mEGTT",
      "symbol": "ETH/USDC",
      "name": "Orca ETH/USDC LP Token",
      "decimals": 9,
      "logoURI": "https://raw.githubusercontent.com/solana-labs/token-list/main/assets/mainnet/7TYb32qkwYosUQfUspU45cou7Bb3nefJocVMFX2mEGTT/logo.png",
      "tags": [
        "lp-token"
      ],
      "extensions": {
        "website": "https://www.orca.so",
        "twitter": "https://twitter.com/orca_so"
      }
    },
    {
      "chainId": 101,
      "address": "EhBAmhkgEsMa8McFB5bpqZaRpZvGBBJ4jN59T5xToPdG",
      "symbol": "ETH/USDT-SRM",
      "name": "Orca ETH/USDT-SRM LP Token",
      "decimals": 9,
      "logoURI": "https://raw.githubusercontent.com/solana-labs/token-list/main/assets/mainnet/EhBAmhkgEsMa8McFB5bpqZaRpZvGBBJ4jN59T5xToPdG/logo.png",
      "tags": [
        "lp-token"
      ],
      "extensions": {
        "website": "https://www.orca.so",
        "twitter": "https://twitter.com/orca_so"
      }
    },
    {
      "chainId": 101,
      "address": "8pFwdcuXM7pvHdEGHLZbUR8nNsjj133iUXWG6CgdRHk2",
      "symbol": "BTC/ETH",
      "name": "Orca BTC/ETH LP Token",
      "decimals": 9,
      "logoURI": "https://raw.githubusercontent.com/solana-labs/token-list/main/assets/mainnet/8pFwdcuXM7pvHdEGHLZbUR8nNsjj133iUXWG6CgdRHk2/logo.png",
      "tags": [
        "lp-token"
      ],
      "extensions": {
        "website": "https://www.orca.so",
        "twitter": "https://twitter.com/orca_so"
      }
    },
    {
      "chainId": 101,
      "address": "7bb88DAnQY7LSoWEuqezCcbk4vutQbuRqgJMqpX8h6dL",
      "symbol": "ETH/SOL",
      "name": "Orca ETH/SOL LP Token",
      "decimals": 9,
      "logoURI": "https://raw.githubusercontent.com/solana-labs/token-list/main/assets/mainnet/7bb88DAnQY7LSoWEuqezCcbk4vutQbuRqgJMqpX8h6dL/logo.png",
      "tags": [
        "lp-token"
      ],
      "extensions": {
        "website": "https://www.orca.so",
        "twitter": "https://twitter.com/orca_so"
      }
    },
    {
      "chainId": 101,
      "address": "GWEmABT4rD3sGhyghv9rKbfdiaFe5uMHeJqr6hhu3XvA",
      "symbol": "RAY/SOL",
      "name": "Orca RAY/SOL LP Token",
      "decimals": 9,
      "logoURI": "https://raw.githubusercontent.com/solana-labs/token-list/main/assets/mainnet/GWEmABT4rD3sGhyghv9rKbfdiaFe5uMHeJqr6hhu3XvA/logo.png",
      "tags": [
        "lp-token"
      ],
      "extensions": {
        "website": "https://www.orca.so",
        "twitter": "https://twitter.com/orca_so"
      }
    },
    {
      "chainId": 101,
      "address": "BmZNYGt7aApGTUUxAQUYsW64cMbb6P7uniokCWaptj4D",
      "symbol": "SOL/USDT",
      "name": "Orca SOL/USDT LP Token",
      "decimals": 9,
      "logoURI": "https://raw.githubusercontent.com/solana-labs/token-list/main/assets/mainnet/BmZNYGt7aApGTUUxAQUYsW64cMbb6P7uniokCWaptj4D/logo.png",
      "tags": [
        "lp-token"
      ],
      "extensions": {
        "website": "https://www.orca.so",
        "twitter": "https://twitter.com/orca_so"
      }
    },
    {
      "chainId": 101,
      "address": "E4cthfUFaDd4x5t1vbeBNBHm7isqhM8kapthPzPJz1M2",
      "symbol": "SOL/USDT-SRM",
      "name": "Orca SOL/USDT-SRM LP Token",
      "decimals": 9,
      "logoURI": "https://raw.githubusercontent.com/solana-labs/token-list/main/assets/mainnet/E4cthfUFaDd4x5t1vbeBNBHm7isqhM8kapthPzPJz1M2/logo.png",
      "tags": [
        "lp-token"
      ],
      "extensions": {
        "website": "https://www.orca.so",
        "twitter": "https://twitter.com/orca_so"
      }
    },
    {
      "chainId": 101,
      "address": "6ojPekCSQimAjDjaMApLvh3jF6wnZeNEVRVVoGNzEXvV",
      "symbol": "SOL/SRM",
      "name": "Orca SOL/SRM LP Token",
      "decimals": 9,
      "logoURI": "https://raw.githubusercontent.com/solana-labs/token-list/main/assets/mainnet/6ojPekCSQimAjDjaMApLvh3jF6wnZeNEVRVVoGNzEXvV/logo.png",
      "tags": [
        "lp-token"
      ],
      "extensions": {
        "website": "https://www.orca.so",
        "twitter": "https://twitter.com/orca_so"
      }
    },
    {
      "chainId": 101,
      "address": "YJRknE9oPhUMtq1VvhjVzG5WnRsjQtLsWg3nbaAwCQ5",
      "symbol": "FTT/SOL",
      "name": "Orca FTT/SOL LP Token",
      "decimals": 9,
      "logoURI": "https://raw.githubusercontent.com/solana-labs/token-list/main/assets/mainnet/YJRknE9oPhUMtq1VvhjVzG5WnRsjQtLsWg3nbaAwCQ5/logo.png",
      "tags": [
        "lp-token"
      ],
      "extensions": {
        "website": "https://www.orca.so",
        "twitter": "https://twitter.com/orca_so"
      }
    },
    {
      "chainId": 101,
      "address": "C9PKvetJPrrPD53PR2aR8NYtVZzucCRkHYzcFXbZXEqu",
      "symbol": "KIN/SOL",
      "name": "Orca KIN/SOL LP Token",
      "decimals": 9,
      "logoURI": "https://raw.githubusercontent.com/solana-labs/token-list/main/assets/mainnet/C9PKvetJPrrPD53PR2aR8NYtVZzucCRkHYzcFXbZXEqu/logo.png",
      "tags": [
        "lp-token"
      ],
      "extensions": {
        "website": "https://www.orca.so",
        "twitter": "https://twitter.com/orca_so"
      }
    },
    {
      "chainId": 101,
      "address": "6SfhBAmuaGf9p3WAxeHJYCWMABnYUMrdzNdK5Stvvj4k",
      "symbol": "ROPE/SOL",
      "name": "Orca ROPE/SOL LP Token",
      "decimals": 9,
      "logoURI": "https://raw.githubusercontent.com/solana-labs/token-list/main/assets/mainnet/6SfhBAmuaGf9p3WAxeHJYCWMABnYUMrdzNdK5Stvvj4k/logo.png",
      "tags": [
        "lp-token"
      ],
      "extensions": {
        "website": "https://www.orca.so",
        "twitter": "https://twitter.com/orca_so"
      }
    },
    {
      "chainId": 101,
      "address": "9r1n79TmerAgQJboUT8QvrChX3buZBfuSrBTtYM1cW4h",
      "symbol": "SOL/STEP",
      "name": "Orca SOL/STEP LP Token",
      "decimals": 9,
      "logoURI": "https://raw.githubusercontent.com/solana-labs/token-list/main/assets/mainnet/9r1n79TmerAgQJboUT8QvrChX3buZBfuSrBTtYM1cW4h/logo.png",
      "tags": [
        "lp-token"
      ],
      "extensions": {
        "website": "https://www.orca.so",
        "twitter": "https://twitter.com/orca_so"
      }
    },
    {
      "chainId": 101,
      "address": "ELLELFtgvWBgLkdY9EFx4Vb3SLNj4DJEhzZLWy1wCh4Y",
      "symbol": "OXY/SOL",
      "name": "Orca OXY/SOL LP Token",
      "decimals": 9,
      "logoURI": "https://raw.githubusercontent.com/solana-labs/token-list/main/assets/mainnet/ELLELFtgvWBgLkdY9EFx4Vb3SLNj4DJEhzZLWy1wCh4Y/logo.png",
      "tags": [
        "lp-token"
      ],
      "extensions": {
        "website": "https://www.orca.so",
        "twitter": "https://twitter.com/orca_so"
      }
    },
    {
      "chainId": 101,
      "address": "BXM9ph4AuhCUzf94HQu5FnfeVThKj5oyrnb1krY1zax5",
      "symbol": "MER/SOL",
      "name": "Orca MER/SOL LP Token",
      "decimals": 9,
      "logoURI": "https://raw.githubusercontent.com/solana-labs/token-list/main/assets/mainnet/BXM9ph4AuhCUzf94HQu5FnfeVThKj5oyrnb1krY1zax5/logo.png",
      "tags": [
        "lp-token"
      ],
      "extensions": {
        "website": "https://www.orca.so",
        "twitter": "https://twitter.com/orca_so"
      }
    },
    {
      "chainId": 101,
      "address": "FJ9Q9ojA7vdf5rFbcTc6dd7D3nLpwSxdtFSE8cwfuvqt",
      "symbol": "FIDA/SOL",
      "name": "Orca FIDA/SOL LP Token",
      "decimals": 9,
      "logoURI": "https://raw.githubusercontent.com/solana-labs/token-list/main/assets/mainnet/FJ9Q9ojA7vdf5rFbcTc6dd7D3nLpwSxdtFSE8cwfuvqt/logo.png",
      "tags": [
        "lp-token"
      ],
      "extensions": {
        "website": "https://www.orca.so",
        "twitter": "https://twitter.com/orca_so"
      }
    },
    {
      "chainId": 101,
      "address": "EHkfnhKLLTUqo1xMZLxhM9EusEgpN6RXPpZsGpUsewaa",
      "symbol": "MAPS/SOL",
      "name": "Orca MAPS/SOL LP Token",
      "decimals": 9,
      "logoURI": "https://raw.githubusercontent.com/solana-labs/token-list/main/assets/mainnet/EHkfnhKLLTUqo1xMZLxhM9EusEgpN6RXPpZsGpUsewaa/logo.png",
      "tags": [
        "lp-token"
      ],
      "extensions": {
        "website": "https://www.orca.so",
        "twitter": "https://twitter.com/orca_so"
      }
    },
    {
      "chainId": 101,
      "address": "9rguDaKqTrVjaDXafq6E7rKGn7NPHomkdb8RKpjKCDm2",
      "symbol": "SAMO/SOL",
      "name": "Orca SAMO/SOL LP Token",
      "decimals": 9,
      "logoURI": "https://raw.githubusercontent.com/solana-labs/token-list/main/assets/mainnet/9rguDaKqTrVjaDXafq6E7rKGn7NPHomkdb8RKpjKCDm2/logo.png",
      "tags": [
        "lp-token"
      ],
      "extensions": {
        "website": "https://www.orca.so",
        "twitter": "https://twitter.com/orca_so"
      }
    },
    {
      "chainId": 101,
      "address": "2697FyJ4vD9zwAVPr33fdVPDv54pyZZiBv9S2AoKMyQf",
      "symbol": "COPE/SOL",
      "name": "Orca COPE/SOL LP Token",
      "decimals": 9,
      "logoURI": "https://raw.githubusercontent.com/solana-labs/token-list/main/assets/mainnet/2697FyJ4vD9zwAVPr33fdVPDv54pyZZiBv9S2AoKMyQf/logo.png",
      "tags": [
        "lp-token"
      ],
      "extensions": {
        "website": "https://www.orca.so",
        "twitter": "https://twitter.com/orca_so"
      }
    },
    {
      "chainId": 101,
      "address": "HEhMLvpSdPviukafKwVN8BnBUTamirptsQ6Wxo5Cyv8s",
      "symbol": "FTR",
      "name": "Future",
      "decimals": 9,
      "logoURI": "https://raw.githubusercontent.com/solana-labs/token-list/main/assets/mainnet/HEhMLvpSdPviukafKwVN8BnBUTamirptsQ6Wxo5Cyv8s/logo.png",
      "tags": [],
      "extensions": {
        "website": "https://future-ftr.io",
        "twitter": "https://twitter.com/ftr_finance"
      }
    },
    {
      "chainId": 101,
      "address": "6oJ8Mp1VnKxN5MvGf9LfpeaRvTv8N1xFbvtdEbLLWUDT",
      "symbol": "ESC",
      "name": "ESCoin",
      "decimals": 9,
      "logoURI": "https://raw.githubusercontent.com/solana-labs/token-list/main/assets/mainnet/6oJ8Mp1VnKxN5MvGf9LfpeaRvTv8N1xFbvtdEbLLWUDT/logo.png",
      "tags": [],
      "extensions": {
        "website": "https://escoin.company/",
        "twitter": "https://twitter.com/coin_esc"
      }
    },
    {
      "chainId": 101,
      "address": "Da1jboBKU3rqXUqPL3L3BxJ8e67ogVgVKcqy4rWsS7LC",
      "symbol": "UBE",
      "name": "UBE Token",
      "decimals": 9,
      "logoURI": "https://raw.githubusercontent.com/solana-labs/token-list/main/assets/mainnet/Da1jboBKU3rqXUqPL3L3BxJ8e67ogVgVKcqy4rWsS7LC/logo.png",
      "tags": [],
      "extensions": {
        "website": "https://www.ubetoken.com",
        "twitter": "https://twitter.com/ube_token"
      }
    },
    {
      "chainId": 101,
      "address": "CDJWUqTcYTVAKXAVXoQZFes5JUFc7owSeq7eMQcDSbo5",
      "symbol": "renBTC",
      "name": "renBTC",
      "decimals": 8,
      "logoURI": "https://raw.githubusercontent.com/solana-labs/token-list/main/assets/mainnet/CDJWUqTcYTVAKXAVXoQZFes5JUFc7owSeq7eMQcDSbo5/logo.png",
      "tags": [],
      "extensions": {
        "coingeckoId": "renbtc",
        "website": "https://renproject.io/",
        "serumV3Usdc": "74Ciu5yRzhe8TFTHvQuEVbFZJrbnCMRoohBK33NNiPtv"
      }
    },
    {
      "chainId": 101,
      "address": "G1a6jxYz3m8DVyMqYnuV7s86wD4fvuXYneWSpLJkmsXj",
      "symbol": "renBCH",
      "name": "renBCH",
      "decimals": 8,
      "logoURI": "https://raw.githubusercontent.com/solana-labs/token-list/main/assets/mainnet/G1a6jxYz3m8DVyMqYnuV7s86wD4fvuXYneWSpLJkmsXj/logo.png",
      "tags": [],
      "extensions": {
        "coingeckoId": "renbch",
        "website": "https://renproject.io/",
        "serumV3Usdc": "FS8EtiNZCH72pAK83YxqXaGAgk3KKFYphiTcYA2yRPis"
      }
    },
    {
      "chainId": 101,
      "address": "FKJvvVJ242tX7zFtzTmzqoA631LqHh4CdgcN8dcfFSju",
      "symbol": "renDGB",
      "name": "renDGB",
      "decimals": 8,
      "logoURI": "https://raw.githubusercontent.com/solana-labs/token-list/main/assets/mainnet/FKJvvVJ242tX7zFtzTmzqoA631LqHh4CdgcN8dcfFSju/logo.png",
      "tags": [],
      "extensions": {
        "website": "https://renproject.io/"
      }
    },
    {
      "chainId": 101,
      "address": "ArUkYE2XDKzqy77PRRGjo4wREWwqk6RXTfM9NeqzPvjU",
      "symbol": "renDOGE",
      "name": "renDOGE",
      "decimals": 8,
      "logoURI": "https://raw.githubusercontent.com/solana-labs/token-list/main/assets/mainnet/ArUkYE2XDKzqy77PRRGjo4wREWwqk6RXTfM9NeqzPvjU/logo.png",
      "tags": [],
      "extensions": {
        "coingeckoId": "rendoge",
        "website": "https://renproject.io/",
        "serumV3Usdc": "5FpKCWYXgHWZ9CdDMHjwxAfqxJLdw2PRXuAmtECkzADk"
      }
    },
    {
      "chainId": 101,
      "address": "8wv2KAykQstNAj2oW6AHANGBiFKVFhvMiyyzzjhkmGvE",
      "symbol": "renLUNA",
      "name": "renLUNA",
      "decimals": 6,
      "logoURI": "https://raw.githubusercontent.com/solana-labs/token-list/main/assets/mainnet/8wv2KAykQstNAj2oW6AHANGBiFKVFhvMiyyzzjhkmGvE/logo.png",
      "tags": [],
      "extensions": {
        "website": "https://renproject.io/",
        "serumV3Usdc": "CxDhLbbM9uAA2AXfSPar5qmyfmC69NLj3vgJXYAsSVBT"
      }
    },
    {
      "chainId": 101,
      "address": "E99CQ2gFMmbiyK2bwiaFNWUUmwz4r8k2CVEFxwuvQ7ue",
      "symbol": "renZEC",
      "name": "renZEC",
      "decimals": 8,
      "logoURI": "https://raw.githubusercontent.com/solana-labs/token-list/main/assets/mainnet/E99CQ2gFMmbiyK2bwiaFNWUUmwz4r8k2CVEFxwuvQ7ue/logo.png",
      "tags": [],
      "extensions": {
        "coingeckoId": "renzec",
        "website": "https://renproject.io/",
        "serumV3Usdc": "2ahbUT5UryyRVxPnELtTmDLLneN26UjBQFgfMVvbWDTb"
      }
    },
    {
      "chainId": 101,
      "address": "GkXP719hnhLtizWHcQyGVYajuJqVsJJ6fyeUob9BPCFC",
      "symbol": "KROWZ",
      "name": "Mike Krow's Official Best Friend Super Kawaii Kasu Token",
      "decimals": 9,
      "logoURI": "https://raw.githubusercontent.com/solana-labs/token-list/main/assets/mainnet/GkXP719hnhLtizWHcQyGVYajuJqVsJJ6fyeUob9BPCFC/logo.png",
      "tags": [
        "social-token",
        "krowz"
      ],
      "extensions": {
        "website": "https://mikekrow.com/",
        "twitter": "https://twitter.com/space_asylum"
      }
    },
    {
      "chainId": 101,
      "address": "6kwTqmdQkJd8qRr9RjSnUX9XJ24RmJRSrU1rsragP97Y",
      "symbol": "SAIL",
      "name": "SAIL",
      "decimals": 6,
      "logoURI": "https://raw.githubusercontent.com/solana-labs/token-list/main/assets/mainnet/6kwTqmdQkJd8qRr9RjSnUX9XJ24RmJRSrU1rsragP97Y/logo.png",
      "tags": [
        "utility-token"
      ],
      "extensions": {
        "website": "https://www.solanasail.com",
        "coingeckoId": "sail",
        "twitter": "https://twitter.com/SolanaSail"
      }
    },
    {
      "chainId": 101,
      "address": "E5ndSkaB17Dm7CsD22dvcjfrYSDLCxFcMd6z8ddCk5wp",
      "symbol": "RIN",
      "name": "Aldrin",
      "decimals": 9,
      "logoURI": "https://raw.githubusercontent.com/solana-labs/token-list/main/assets/mainnet/E5ndSkaB17Dm7CsD22dvcjfrYSDLCxFcMd6z8ddCk5wp/logo.png",
      "tags": [],
      "extensions": {
        "website": "https://rin.aldrin.com/",
        "twitter": "https://twitter.com/Aldrin_Exchange",
        "serumV3Usdc": "7gZNLDbWE73ueAoHuAeFoSu7JqmorwCLpNTBXHtYSFTa",
        "coingeckoId": "aldrin"
      }
    },
    {
      "chainId": 101,
      "address": "7LmGzEgnQZTxxeCThgxsv3xe4JQmiy9hxEGBPCF66KgH",
      "symbol": "SNEK",
      "name": "Snek Coin",
      "decimals": 0,
      "logoURI": "https://raw.githubusercontent.com/solana-labs/token-list/main/assets/mainnet/7LmGzEgnQZTxxeCThgxsv3xe4JQmiy9hxEGBPCF66KgH/logo.png",
      "tags": [],
      "extensions": {
        "twitter": "https://twitter.com/snekcoin"
      }
    },
    {
      "chainId": 101,
      "address": "AhRozpV8CDLJ5z9k8CJWF4P12MVvxdnnU2y2qUhUuNS5",
      "symbol": "ARK",
      "name": "Sol.Ark",
      "decimals": 8,
      "logoURI": "https://raw.githubusercontent.com/solana-labs/token-list/main/assets/mainnet/AhRozpV8CDLJ5z9k8CJWF4P12MVvxdnnU2y2qUhUuNS5/logo.png",
      "tags": [
        "meme"
      ],
      "extensions": {
        "website": "https://www.solark.xyz/",
        "twitter": "https://twitter.com/SOLARK67275852"
      }
    },
    {
      "chainId": 101,
      "address": "ss26ybWnrhSYbGBjDT9bEwRiyAVUgiKCbgAfFkksj4R",
      "symbol": "SS2",
      "name": "POH",
      "decimals": 0,
      "logoURI": "https://raw.githubusercontent.com/solana-labs/token-list/main/assets/mainnet/ss26ybWnrhSYbGBjDT9bEwRiyAVUgiKCbgAfFkksj4R/logo.png",
      "tags": [
        "nft"
      ],
      "extensions": {
        "website": "https://www.sol-talk.com/sol-survivor",
        "twitter": "https://twitter.com/sol__survivor",
        "imageUrl": "https://www.arweave.net/fDxzEtzfu9IjFDh0ID-rOGaGw__F6-OD2ADoa23sayo?ext=gif",
        "animationUrl": "https://vww4cphi4lv3ldd4dtidi4njkbilvngmvuaofo3rv2oa3ozepeea.arweave.net/ra3BPOji67WMfBzQNHGpUFC6tMytAOK7ca6cDbskeQg?ext=glb",
        "description": "Sensing a disturbance in the timeline, the tournament organizers send Poh back in time to the beginning of the tournament. He is tasked with finding the origin of the disturbance and restoring the original timeline. Special:'Out of Order'"
      }
    },
    {
      "chainId": 101,
      "address": "6dGR9kAt499jzsojDHCvDArKxpTarNbhdSkiS7jeMAib",
      "symbol": "AKI",
      "name": "AKIHIGE Token",
      "decimals": 9,
      "logoURI": "https://raw.githubusercontent.com/solana-labs/token-list/main/assets/mainnet/6dGR9kAt499jzsojDHCvDArKxpTarNbhdSkiS7jeMAib/logo.png",
      "tags": [
        "aki"
      ]
    },
    {
      "chainId": 101,
      "address": "SCYfrGCw8aDiqdgcpdGjV6jp4UVVQLuphxTDLNWu36f",
      "symbol": "SCY",
      "name": "Synchrony",
      "decimals": 9,
      "logoURI": "https://raw.githubusercontent.com/solana-labs/token-list/main/assets/mainnet/SCYfrGCw8aDiqdgcpdGjV6jp4UVVQLuphxTDLNWu36f/logo.png",
      "tags": [],
      "extensions": {
        "website": "https://synchrony.fi",
        "twitter": "https://twitter.com/SynchronyFi"
      }
    },
    {
      "chainId": 101,
      "address": "BKMWPkPS8jXw59ezYwK2ueNTZRF4m8MYHDjh9HwUmkQ7",
      "symbol": "SDC",
      "name": "SandDollarClassic",
      "decimals": 9,
      "logoURI": "https://raw.githubusercontent.com/solana-labs/token-list/main/assets/mainnet/BKMWPkPS8jXw59ezYwK2ueNTZRF4m8MYHDjh9HwUmkQ7/logo.png",
      "tags": [
        "utility-token"
      ],
      "extensions": {
        "website": "https://sanddollar.bs",
        "twitter": "https://twitter.com/SandDollar_BS"
      }
    },
    {
      "chainId": 101,
      "address": "Bx4ykEMurwPQBAFNvthGj73fMBVTvHa8e9cbAyaK4ZSh",
      "symbol": "TOX",
      "name": "trollbox",
      "decimals": 9,
      "logoURI": "https://raw.githubusercontent.com/solana-labs/token-list/main/assets/mainnet/Bx4ykEMurwPQBAFNvthGj73fMBVTvHa8e9cbAyaK4ZSh/logo.png",
      "tags": [
        "utility-token"
      ],
      "extensions": {
        "website": "https://trollbox.io",
        "twitter": "https://twitter.com/trollboxio"
      }
    },
    {
      "chainId": 101,
      "address": "E7WqtfRHcY8YW8z65u9WmD7CfMmvtrm2qPVicSzDxLaT",
      "symbol": "PPUG",
      "name": "PizzaPugCoin",
      "decimals": 9,
      "logoURI": "https://raw.githubusercontent.com/solana-labs/token-list/main/assets/mainnet/E7WqtfRHcY8YW8z65u9WmD7CfMmvtrm2qPVicSzDxLaT/logo.png",
      "tags": [],
      "extensions": {
        "website": "https://www.pizzapugcoin.com",
        "twitter": "https://twitter.com/pizzapugcoin"
      }
    },
    {
      "chainId": 101,
      "address": "FZgL5motNWEDEa24xgfSdBDfXkB9Ru9KxfEsey9S58bb",
      "symbol": "VCC",
      "name": "VentureCapital",
      "decimals": 6,
      "logoURI": "https://raw.githubusercontent.com/solana-labs/token-list/main/assets/mainnet/FZgL5motNWEDEa24xgfSdBDfXkB9Ru9KxfEsey9S58bb/logo.svg",
      "tags": [
        "venture capital",
        "liquidator",
        "IDO",
        "incubator"
      ],
      "extensions": {
        "website": "https://www.vcc.finance/",
        "twitter": "https://twitter.com/vcc_finance"
      }
    },
    {
      "chainId": 101,
      "address": "4TGxgCSJQx2GQk9oHZ8dC5m3JNXTYZHjXumKAW3vLnNx",
      "symbol": "OXS",
      "name": "Oxbull Sol",
      "decimals": 9,
      "logoURI": "https://raw.githubusercontent.com/solana-labs/token-list/main/assets/mainnet/4TGxgCSJQx2GQk9oHZ8dC5m3JNXTYZHjXumKAW3vLnNx/logo.png",
      "tags": [
        "utility-token"
      ],
      "extensions": {
        "website": "https://www.oxbull.tech/#/home",
        "twitter": "https://twitter.com/OxBull5",
        "medium": "https://medium.com/@oxbull",
        "tgann": "https://t.me/Oxbull_tech",
        "coingeckoId": "oxbull-tech",
        "github": "https://github.com/OxBull"
      }
    },
    {
      "chainId": 101,
      "address": "EdAhkbj5nF9sRM7XN7ewuW8C9XEUMs8P7cnoQ57SYE96",
      "symbol": "FAB",
      "name": "FABRIC",
      "decimals": 9,
      "logoURI": "https://raw.githubusercontent.com/solana-labs/token-list/main/assets/mainnet/EdAhkbj5nF9sRM7XN7ewuW8C9XEUMs8P7cnoQ57SYE96/logo.png",
      "tags": [],
      "extensions": {
        "website": "https://fsynth.io/",
        "twitter": "https://twitter.com/official_fabric",
        "coingeckoId": "fabric"
      }
    },
    {
      "chainId": 101,
      "address": "GEYrotdkRitGUK5UMv3aMttEhVAZLhRJMcG82zKYsaWB",
      "symbol": "POTATO",
      "name": "POTATO",
      "decimals": 3,
      "logoURI": "https://raw.githubusercontent.com/solana-labs/token-list/main/assets/mainnet/GEYrotdkRitGUK5UMv3aMttEhVAZLhRJMcG82zKYsaWB/logo.png",
      "tags": [],
      "extensions": {
        "website": "https://potatocoinspl.com/",
        "serumV3Usdc": "6dn7tgTHe5rZEAscMWWY3xmPGVEKVkM9s7YRV11z399z"
      }
    },
    {
      "chainId": 101,
      "address": "FmJ1fo7wK5FF6rDvQxow5Gj7A2ctLmR5orCKLZ45Q3Cq",
      "symbol": "DGEN",
      "name": "Degen Banana",
      "decimals": 6,
      "logoURI": "https://raw.githubusercontent.com/solana-labs/token-list/main/assets/mainnet/FmJ1fo7wK5FF6rDvQxow5Gj7A2ctLmR5orCKLZ45Q3Cq/logo.png",
      "tags": [],
      "extensions": {
        "website": "https://degen.finance/",
        "twitter": "https://twitter.com/degenbanana"
      }
    },
    {
      "chainId": 101,
      "address": "FciGvHj9FjgSGgCBF1b9HY814FM9D28NijDd5SJrKvPo",
      "symbol": "TGT",
      "name": "Twirl Governance Token",
      "decimals": 6,
      "logoURI": "https://raw.githubusercontent.com/solana-labs/token-list/main/assets/mainnet/FciGvHj9FjgSGgCBF1b9HY814FM9D28NijDd5SJrKvPo/logo.png",
      "tags": [],
      "extensions": {
        "website": "https://twirlfinance.com/",
        "twitter": "https://twitter.com/twirlfinance"
      }
    },
    {
      "chainId": 101,
      "address": "A9EEvcRcT7Q9XAa6NfqrqJChoc4XGDhd2mtc4xfniQkS",
      "symbol": "BILBY",
      "name": "Bilby Finance",
      "decimals": 9,
      "logoURI": "https://raw.githubusercontent.com/solana-labs/token-list/main/assets/mainnet/A9EEvcRcT7Q9XAa6NfqrqJChoc4XGDhd2mtc4xfniQkS/logo.png",
      "tags": [
        "utility-token"
      ],
      "extensions": {
        "website": "https://bilby.finance/"
      }
    },
    {
      "chainId": 101,
      "address": "8NGgmXzBzhsXz46pTC3ioSBxeE3w2EXpc741N3EQ8E6r",
      "symbol": "JOKE",
      "name": "JOKESMEMES",
      "decimals": 9,
      "logoURI": "https://raw.githubusercontent.com/solana-labs/token-list/main/assets/mainnet/8NGgmXzBzhsXz46pTC3ioSBxeE3w2EXpc741N3EQ8E6r/logo.png",
      "tags": [],
      "extensions": {
        "website": "https://jokesmemes.finance",
        "twitter": "https://twitter.com/Jokesmemes11"
      }
    },
    {
      "chainId": 101,
      "address": "Fp4gjLpTsPqBN6xDGpDHwtnuEofjyiZKxxZxzvJnjxV6",
      "symbol": "NAXAR",
      "name": "Naxar",
      "decimals": 4,
      "logoURI": "https://raw.githubusercontent.com/solana-labs/token-list/main/assets/mainnet/Fp4gjLpTsPqBN6xDGpDHwtnuEofjyiZKxxZxzvJnjxV6/logo.png",
      "tags": [],
      "extensions": {
        "website": "https://naxar.ru",
        "instagram": "https://instagram.com/naxar__",
        "telegram": "https://t.me/naxar_official"
      }
    },
    {
      "chainId": 101,
      "address": "5jqTNKonR9ZZvbmX9JHwcPSEg6deTyNKR7PxQ9ZPdd2w",
      "symbol": "JBUS",
      "name": "Jebus",
      "decimals": 0,
      "logoURI": "https://raw.githubusercontent.com/solana-labs/token-list/main/assets/mainnet/5jqTNKonR9ZZvbmX9JHwcPSEg6deTyNKR7PxQ9ZPdd2w/logo.png",
      "tags": [],
      "extensions": {
        "website": "https://jebus.live"
      }
    },
    {
      "chainId": 101,
      "address": "29UWGmi1MxJRi3izeritN8VvhZbUiX37KUVnGv46mzev",
      "symbol": "KLBx",
      "name": "Black Label X",
      "decimals": 4,
      "logoURI": "https://raw.githubusercontent.com/solana-labs/token-list/main/assets/mainnet/29UWGmi1MxJRi3izeritN8VvhZbUiX37KUVnGv46mzev/logo.svg",
      "tags": [],
      "extensions": {
        "website": "https://klbtoken.com/x"
      }
    },
    {
      "chainId": 101,
      "address": "GACHAfpmbpk4FLfZcGkT2NUmaEqMygssAknhqnn8DVHP",
      "symbol": "GACHA",
      "name": "Gachapon",
      "decimals": 9,
      "logoURI": "https://raw.githubusercontent.com/solana-labs/token-list/main/assets/mainnet/GACHAfpmbpk4FLfZcGkT2NUmaEqMygssAknhqnn8DVHP/logo.png",
      "tags": [],
      "extensions": {
        "twitter": "https://twitter.com/GACHAPON7777"
      }
    },
    {
      "chainId": 101,
      "address": "9zoqdwEBKWEi9G5Ze8BSkdmppxGgVv1Kw4LuigDiNr9m",
      "symbol": "STR",
      "name": "Solster",
      "decimals": 9,
      "logoURI": "https://raw.githubusercontent.com/solana-labs/token-list/main/assets/mainnet/9zoqdwEBKWEi9G5Ze8BSkdmppxGgVv1Kw4LuigDiNr9m/logo.png",
      "tags": [],
      "extensions": {
        "website": "https://solster.finance",
        "twitter": "https://twitter.com/solster_finance"
      }
    },
    {
      "chainId": 101,
      "address": "A2T2jDe2bxyEHkKtS8AtrTRmJ9VZRwyY8Kr7oQ8xNyfb",
      "symbol": "HAMS",
      "name": "Space Hamster",
      "decimals": 9,
      "logoURI": "https://raw.githubusercontent.com/solana-labs/token-list/main/assets/mainnet/A2T2jDe2bxyEHkKtS8AtrTRmJ9VZRwyY8Kr7oQ8xNyfb/logo.png",
      "tags": [],
      "extensions": {
        "website": "https://www.solhamster.space/",
        "twitter": "https://twitter.com/sol_hamster",
        "telegram": "https://t.me/SolHamster",
        "dex-website": "https://dex-solhamster.space/"
      }
    },
    {
      "chainId": 101,
      "address": "EGN2774kzKyUnJs2Gv5poK6ymiMVkdyCQD2gGnJ84sDk",
      "symbol": "NEFT",
      "name": "Neftea Labs Coin",
      "decimals": 9,
      "logoURI": "https://raw.githubusercontent.com/solana-labs/token-list/main/assets/mainnet/EGN2774kzKyUnJs2Gv5poK6ymiMVkdyCQD2gGnJ84sDk/logo.png",
      "tags": [
        "Neftea",
        "NFT",
        "utility-token"
      ],
      "extensions": {
        "website": "https://www.neftealabs.com/"
      }
    },
    {
      "chainId": 101,
      "address": "DK64rmGSZupv1dLYn57e3pUVgs9jL9EKLXDVZZPsMDz8",
      "symbol": "ABOMB",
      "name": "ArtBomb",
      "decimals": 5,
      "logoURI": "https://raw.githubusercontent.com/solana-labs/token-list/main/assets/mainnet/DK64rmGSZupv1dLYn57e3pUVgs9jL9EKLXDVZZPsMDz8/logo.png",
      "tags": [
        "utility-token",
        "artbomb"
      ],
      "extensions": {
        "website": "https://artbomb.xyz"
      }
    },
    {
      "chainId": 101,
      "address": "AnyCsr1VCBZcwVAxbKPuHhKDP5DQQSnRxGAo4ycgRMi2",
      "symbol": "DAL",
      "name": "Dalmatiancoin",
      "decimals": 9,
      "logoURI": "https://raw.githubusercontent.com/solana-labs/token-list/main/assets/mainnet/AnyCsr1VCBZcwVAxbKPuHhKDP5DQQSnRxGAo4ycgRMi2/logo.png",
      "tags": [],
      "extensions": {
        "website": "https://dalmatiancoin.org/",
        "twitter": "https://twitter.com/coindalmatian"
      }
    },
    {
      "chainId": 101,
      "address": "HiL1j5VMR9XtRnCA4mxaVoXr6PMHpbh8wUgfPsAP4CNF",
      "symbol": "SolNHD",
      "name": "SolNHD",
      "decimals": 9,
      "logoURI": "https://raw.githubusercontent.com/solana-labs/token-list/main/assets/mainnet/HiL1j5VMR9XtRnCA4mxaVoXr6PMHpbh8wUgfPsAP4CNF/logo.png",
      "tags": [],
      "extensions": {
        "website": "https://www.solnhd.com",
        "twitter": "https://twitter.com/zororoaz01"
      }
    },
    {
      "chainId": 101,
      "address": "qXu8Tj65H5XR8KHuaKKoyLCWj592KbTG3YWJwsuFrPS",
      "symbol": "STVA",
      "name": "SOLtiva",
      "decimals": 3,
      "logoURI": "https://raw.githubusercontent.com/solana-labs/token-list/main/assets/mainnet/qXu8Tj65H5XR8KHuaKKoyLCWj592KbTG3YWJwsuFrPS/logo.svg",
      "tags": [],
      "extensions": {
        "website": "https://soltiva.co",
        "serumV3Usdc": "8srnqriKDYXQNSiNh3F5qhkEt8USwWcJyeR65TxavoAf"
      }
    },
    {
      "chainId": 101,
      "address": "D3gHoiYT4RY5VSndne1fEnpM3kCNAyBhkp5xjNUqqPj9",
      "symbol": "PROEXIS",
      "name": "ProExis Prova de Existência Blockchain",
      "decimals": 9,
      "logoURI": "https://raw.githubusercontent.com/solana-labs/token-list/main/assets/mainnet/D3gHoiYT4RY5VSndne1fEnpM3kCNAyBhkp5xjNUqqPj9/logo.png",
      "tags": [
        "proof of-existence",
        "utility-token",
        "prova de existencia",
        "proexis"
      ],
      "extensions": {
        "website": "https://provadeexistencia.com.br",
        "twitter": "https://twitter.com/provaexistencia",
        "facebook": "https://facebook.com/provadeexistencia",
        "instagram": "https://instagram.com/provadeexistencia",
        "github": "https://github.com/provadeexistencia",
        "tgann": "https://t.me/provadeexistencia",
        "tggroup": "https://t.me/provadeexistenciagrupo"
      }
    },
    {
      "chainId": 101,
      "address": "5DWFxYBxjETuqFX3P2Z1uq8UbcCT1F4sABGiBZMnWKvR",
      "symbol": "PLDO",
      "name": "PLEIDO",
      "decimals": 6,
      "logoURI": "https://raw.githubusercontent.com/solana-labs/token-list/main/assets/mainnet/5DWFxYBxjETuqFX3P2Z1uq8UbcCT1F4sABGiBZMnWKvR/logo.svg",
      "tags": [
        "pleido",
        "game-coin"
      ],
      "extensions": {
        "website": "https://pleido.com/"
      }
    },
    {
      "chainId": 101,
      "address": "6uB5eEC8SzMbUdsPpe3eiNvHyvxdqUWnDEtpFQxkhNTP",
      "symbol": "MOLANIUM",
      "name": "MOLANIUM",
      "decimals": 0,
      "logoURI": "https://raw.githubusercontent.com/solana-labs/token-list/main/assets/mainnet/6uB5eEC8SzMbUdsPpe3eiNvHyvxdqUWnDEtpFQxkhNTP/logo.png",
      "tags": [],
      "extensions": {
        "website": "https://moonlana.com/",
        "imageUrl": "https://i.imgur.com/hOMe38E.png",
        "twitter": "https://twitter.com/xMoonLana",
        "medium": "https://moonlana.medium.com/"
      }
    },
    {
      "chainId": 101,
      "address": "5KV2W2XPdSo97wQWcuAVi6G4PaCoieg4Lhhi61PAMaMJ",
      "symbol": "GÜ",
      "name": "GÜ",
      "decimals": 9,
      "logoURI": "https://raw.githubusercontent.com/solana-labs/token-list/main/assets/mainnet/5KV2W2XPdSo97wQWcuAVi6G4PaCoieg4Lhhi61PAMaMJ/logo.png",
      "tags": [
        "utility-token"
      ],
      "extensions": {
        "website": "https://kugle.org",
        "twitter": "https://twitter.com/Kugle_",
        "coingeckoId": "gu"
      }
    },
    {
      "chainId": 101,
      "address": "72fFy4SNGcHoEC1TTFTUkxNHriJqg3hBPsa2jSr2cZgb",
      "symbol": "BZX",
      "name": "BlizeX",
      "decimals": 6,
      "logoURI": "https://raw.githubusercontent.com/solana-labs/token-list/main/assets/mainnet/72fFy4SNGcHoEC1TTFTUkxNHriJqg3hBPsa2jSr2cZgb/logo.png",
      "tags": [],
      "extensions": {
        "website": "https://www.blizex.co",
        "twitter": "https://twitter.com/blizex_en"
      }
    },
    {
      "chainId": 101,
      "address": "5fEo6ZbvpV6zdyzowtAwgMcWHZe1yJy9NxQM6gC19QW5",
      "symbol": "GREEN",
      "name": "Green DEX",
      "decimals": 9,
      "logoURI": "https://raw.githubusercontent.com/solana-labs/token-list/main/assets/mainnet/5fEo6ZbvpV6zdyzowtAwgMcWHZe1yJy9NxQM6gC19QW5/logo.svg",
      "tags": [
        "Green DEX"
      ],
      "extensions": {
        "website": "https://greendex.network/",
        "twitter": "https://twitter.com/GreendexN"
      }
    },
    {
      "chainId": 101,
      "address": "Bx1fDtvTN6NvE4kjdPHQXtmGSg582bZx9fGy4DQNMmAT",
      "symbol": "SOLC",
      "name": "Solcubator",
      "decimals": 9,
      "logoURI": "https://raw.githubusercontent.com/solana-labs/token-list/main/assets/mainnet/Bx1fDtvTN6NvE4kjdPHQXtmGSg582bZx9fGy4DQNMmAT/logo.png",
      "tags": [],
      "extensions": {
        "website": "http://solcubator.io",
        "twitter": "https://twitter.com/Solcubator"
      }
    },
    {
      "chainId": 101,
      "address": "ABxCiDz4jjKt1t7Syu5Tb37o8Wew9ADpwngZh6kpLbLX",
      "symbol": "XSOL",
      "name": "XSOL Token",
      "decimals": 8,
      "logoURI": "https://raw.githubusercontent.com/solana-labs/token-list/main/assets/mainnet/ABxCiDz4jjKt1t7Syu5Tb37o8Wew9ADpwngZh6kpLbLX/logo.png",
      "tags": [
        "utility-token"
      ],
      "extensions": {
        "website": "https://0xsol.network",
        "twitter": "https://twitter.com/0xSol_Network"
      }
    },
    {
      "chainId": 101,
      "address": "DrcPRJPBiakQcWqon3gZms7sviAqdQS5zS5wvaG5v6wu",
      "symbol": "BLD",
      "name": "BladesToken",
      "decimals": 4,
      "logoURI": "https://raw.githubusercontent.com/solana-labs/token-list/main/assets/mainnet/DrcPRJPBiakQcWqon3gZms7sviAqdQS5zS5wvaG5v6wu/logo.png",
      "tags": [],
      "extensions": {
        "website": "https://blades.finance/",
        "twitter": "https://twitter.com/bladesfinance"
      }
    },
    {
      "chainId": 101,
      "address": "6D7E4mstMboABmfoaPrtVDgewjUCbGdvcYVaHa9SDiTg",
      "symbol": "QWK",
      "name": "QwikPay.io Token",
      "decimals": 9,
      "logoURI": "https://raw.githubusercontent.com/solana-labs/token-list/main/assets/mainnet/6D7E4mstMboABmfoaPrtVDgewjUCbGdvcYVaHa9SDiTg/logo.png",
      "tags": [],
      "extensions": {
        "website": "https://www.qwikpay.io",
        "twitter": "https://twitter.com/QwikpayIO"
      }
    },
    {
      "chainId": 101,
      "address": "BTyJg5zMbaN2KMfn7LsKhpUsV675aCUSUMrgB1YGxBBP",
      "symbol": "GOOSEBERRY",
      "name": "Gooseberry",
      "decimals": 9,
      "logoURI": "https://raw.githubusercontent.com/solana-labs/token-list/main/assets/mainnet/BTyJg5zMbaN2KMfn7LsKhpUsV675aCUSUMrgB1YGxBBP/logo.png",
      "tags": [],
      "extensions": {
        "website": "https://gooseberry.changr.ca",
        "twitter": "https://twitter.com/gooseberrycoin"
      }
    },
    {
      "chainId": 101,
      "address": "5GG1LbgY4EEvPR51YQPNr65QKcZemrHWPooTqC5gRPBA",
      "symbol": "DXB",
      "name": "DefiXBet Token",
      "decimals": 9,
      "logoURI": "https://raw.githubusercontent.com/solana-labs/token-list/main/assets/mainnet/5GG1LbgY4EEvPR51YQPNr65QKcZemrHWPooTqC5gRPBA/logo.png",
      "tags": [],
      "extensions": {
        "website": "https://DefiXBet.com/",
        "twitter": "https://twitter.com/DefiXBet",
        "medium": "https://defixbet.medium.com/",
        "tgann": "https://t.me/DefiXBet"
      }
    },
    {
      "chainId": 101,
      "address": "7a4cXVvVT7kF6hS5q5LDqtzWfHfys4a9PoK6pf87RKwf",
      "symbol": "LUNY",
      "name": "Luna Yield",
      "decimals": 9,
      "logoURI": "https://raw.githubusercontent.com/solana-labs/token-list/main/assets/mainnet/7a4cXVvVT7kF6hS5q5LDqtzWfHfys4a9PoK6pf87RKwf/logo.png",
      "tags": [],
      "extensions": {
        "website": "https://www.lunayield.com",
        "twitter": "https://twitter.com/Luna_Yield"
      }
    },
    {
      "chainId": 101,
      "address": "AP58G14hoy4GGgZS4L8TzZgqXnk3hBvciFKW2Cb1RQ2J",
      "symbol": "YARDv1",
      "name": "SolYard Finance Beta",
      "decimals": 9,
      "logoURI": "https://raw.githubusercontent.com/solana-labs/token-list/main/assets/mainnet/AP58G14hoy4GGgZS4L8TzZgqXnk3hBvciFKW2Cb1RQ2J/logo.png",
      "tags": [],
      "extensions": {
        "website": "https://solyard.finance/"
      }
    },
    {
      "chainId": 101,
      "address": "6Y7LbYB3tfGBG6CSkyssoxdtHb77AEMTRVXe8JUJRwZ7",
      "symbol": "DINO",
      "name": "DINO",
      "decimals": 6,
      "logoURI": "https://raw.githubusercontent.com/solana-labs/token-list/main/assets/mainnet/6Y7LbYB3tfGBG6CSkyssoxdtHb77AEMTRVXe8JUJRwZ7/logo.png",
      "tags": [],
      "extensions": {
        "website": "https://www.solanadino.com",
        "twitter": "https://twitter.com/solanadino"
      }
    },
    {
      "chainId": 101,
      "address": "4wjPQJ6PrkC4dHhYghwJzGBVP78DkBzA2U3kHoFNBuhj",
      "symbol": "LIQ",
      "name": "LIQ Protocol",
      "decimals": 6,
      "logoURI": "https://raw.githubusercontent.com/solana-labs/token-list/main/assets/mainnet/4wjPQJ6PrkC4dHhYghwJzGBVP78DkBzA2U3kHoFNBuhj/logo.png",
      "tags": [],
      "extensions": {
        "website": "https://liqsolana.com/",
        "coingeckoId": "liq-protocol",
        "twitter": "https://twitter.com/liqsolana",
        "discord": "https://discord.gg/MkfjambeU7",
        "serumV3Usdc": "FLKUQGh9VAG4otn4njLPUf5gaUPx5aAZ2Q6xWiD3hH5u"
      }
    },
    {
      "chainId": 101,
      "address": "DubwWZNWiNGMMeeQHPnMATNj77YZPZSAz2WVR5WjLJqz",
      "symbol": "CRP",
      "name": "CropperFinance",
      "decimals": 9,
      "logoURI": "https://raw.githubusercontent.com/solana-labs/token-list/main/assets/mainnet/DubwWZNWiNGMMeeQHPnMATNj77YZPZSAz2WVR5WjLJqz/logo.png",
      "tags": [],
      "extensions": {
        "website": "https://cropper.finance/",
        "twitter": "https://twitter.com/cropperfinance"
      }
    },
    {
      "chainId": 101,
      "address": "B3Ggjjj3QargPkFTAJiR6BaD8CWKFUaWRXGcDQ1nyeeD",
      "symbol": "PARTI",
      "name": "PARTI",
      "decimals": 9,
      "logoURI": "https://raw.githubusercontent.com/solana-labs/token-list/main/assets/mainnet/B3Ggjjj3QargPkFTAJiR6BaD8CWKFUaWRXGcDQ1nyeeD/logo.png",
      "tags": [],
      "extensions": {
        "website": "https://parti.finance",
        "twitter": "https://twitter.com/ParticleFinance",
        "medium": "https://particlefinance.medium.com"
      }
    },
    {
      "chainId": 101,
      "address": "5igDhdTnXif5E5djBpRt4wUKo5gtf7VicHi8r5ada4Hj",
      "symbol": "NIA",
      "name": "NIALABS",
      "decimals": 0,
      "logoURI": "https://raw.githubusercontent.com/solana-labs/token-list/main/assets/mainnet/5igDhdTnXif5E5djBpRt4wUKo5gtf7VicHi8r5ada4Hj/logo.png",
      "tags": [],
      "extensions": {
        "website": "https://www.nialabs.com/"
      }
    },
    {
      "chainId": 101,
      "address": "GQnN5M1M6oTjsziAwcRYd1P7pRBBQKURj5QeAjN1npnE",
      "symbol": "CORV",
      "name": "Project Corvus",
      "decimals": 9,
      "logoURI": "https://raw.githubusercontent.com/solana-labs/token-list/main/assets/mainnet/GQnN5M1M6oTjsziAwcRYd1P7pRBBQKURj5QeAjN1npnE/logo.png",
      "tags": [],
      "extensions": {
        "website": "https://dixon.company/"
      }
    },
    {
      "chainId": 101,
      "address": "3FRQnT5djQMATCg6TNXBhi2bBkbTyGdywsLmLa8BbEKz",
      "symbol": "HLTH",
      "name": "HLTH",
      "decimals": 4,
      "logoURI": "https://raw.githubusercontent.com/solana-labs/token-list/main/assets/mainnet/3FRQnT5djQMATCg6TNXBhi2bBkbTyGdywsLmLa8BbEKz/logo.png",
      "extensions": {
        "website": "https://hlth.network/",
        "twitter": "https://twitter.com/hlthnetwork",
        "telegram": "https://t.me/HLTHnetwork"
      }
    },
    {
      "chainId": 101,
      "address": "Ea5SjE2Y6yvCeW5dYTn7PYMuW5ikXkvbGdcmSnXeaLjS",
      "symbol": "PAI",
      "name": "PAI (Parrot)",
      "decimals": 6,
      "logoURI": "https://raw.githubusercontent.com/solana-labs/token-list/main/assets/mainnet/Ea5SjE2Y6yvCeW5dYTn7PYMuW5ikXkvbGdcmSnXeaLjS/logo.svg",
      "tags": [
        "stablecoin"
      ],
      "extensions": {
        "website": "https://partyparrot.finance",
        "twitter": "https://twitter.com/gopartyparrot",
        "telegram": "https://t.me/gopartyparrot"
      }
    },
    {
      "chainId": 101,
      "address": "SLRSSpSLUTP7okbCUBYStWCo1vUgyt775faPqz8HUMr",
      "symbol": "SLRS",
      "name": "Solrise Finance",
      "decimals": 6,
      "logoURI": "https://raw.githubusercontent.com/solana-labs/token-list/main/assets/mainnet/SLRSSpSLUTP7okbCUBYStWCo1vUgyt775faPqz8HUMr/logo.png",
      "tags": [],
      "extensions": {
        "website": "https://solrise.finance",
        "twitter": "https://twitter.com/SolriseFinance",
        "telegram": "https://t.me/solrisefinance",
        "medium": "https://blog.solrise.finance",
        "discord": "https://discord.gg/xNbGgMUJfU",
        "serumV3Usdc": "2Gx3UfV831BAh8uQv1FKSPKS9yajfeeD8GJ4ZNb2o2YP",
        "coingeckoId": "solrise-finance"
      }
    },
    {
      "chainId": 101,
      "address": "Hejznrp39zCfcmq4WpihfAeyhzhqeFtj4PURHFqMaHSS",
      "symbol": "SE",
      "name": "Snake Eyes",
      "decimals": 9,
      "logoURI": "https://raw.githubusercontent.com/solana-labs/token-list/main/assets/mainnet/Hejznrp39zCfcmq4WpihfAeyhzhqeFtj4PURHFqMaHSS/logo.png",
      "tags": [],
      "extensions": {
        "discord": "https://discord.gg/g94SubKn"
      }
    },
    {
      "chainId": 101,
      "address": "Fx14roJm9m27zngJQwmt81npHvPc5pmF772nxDhNnsh5",
      "symbol": "LIQ-USDC",
      "name": "Raydium LP Token (LIQ-USDC)",
      "decimals": 6,
      "logoURI": "https://raw.githubusercontent.com/solana-labs/token-list/main/assets/mainnet/Fx14roJm9m27zngJQwmt81npHvPc5pmF772nxDhNnsh5/logo.png",
      "tags": [
        "lp-token"
      ],
      "extensions": {
        "website": "https://raydium.io/"
      }
    },
    {
      "chainId": 101,
      "address": "D7U3BPHr5JBbFmPTaVNpmEKGBPFdQS3udijyte1QtuLk",
      "symbol": "STAR",
      "name": "SolStar",
      "decimals": 9,
      "logoURI": "https://raw.githubusercontent.com/solana-labs/token-list/main/assets/mainnet/D7U3BPHr5JBbFmPTaVNpmEKGBPFdQS3udijyte1QtuLk/logo.png",
      "tags": [
        "community",
        "web3",
        "utility-token"
      ],
      "extensions": {
        "website": "https://solstar.finance",
        "twitter": "https://twitter.com/SolStarFinance",
        "discord": "https://discord.gg/j6B3q5Xk5N",
        "medium": "https://solstar.medium.com",
        "telegram": "https://t.me/SolStarFinance"
      }
    },
    {
      "chainId": 101,
      "address": "GtQ48z7NNjs7sVyp3M7iuiDcTRjeWPd1fkdiWQNy1UR6",
      "symbol": "LIQ-SOL",
      "name": "Raydium LP Token (LIQ-SOL)",
      "decimals": 6,
      "logoURI": "https://raw.githubusercontent.com/solana-labs/token-list/main/assets/mainnet/GtQ48z7NNjs7sVyp3M7iuiDcTRjeWPd1fkdiWQNy1UR6/logo.png",
      "tags": [
        "lp-token"
      ],
      "extensions": {
        "website": "https://raydium.io/"
      }
    },
    {
      "chainId": 101,
      "address": "DHojuFwy5Pb8HTUhyRGQ285s5KYgk8tGAjAcmjkEAGbY",
      "symbol": "RFK",
      "name": "Refrak",
      "decimals": 2,
      "logoURI": "https://raw.githubusercontent.com/solana-labs/token-list/main/assets/mainnet/DHojuFwy5Pb8HTUhyRGQ285s5KYgk8tGAjAcmjkEAGbY/logo.png",
      "tags": [],
      "extensions": {
        "website": "https://refrak.io/",
        "discord": "https://discord.gg/ZAWbnebFVK"
      }
    },
    {
      "chainId": 101,
      "address": "JAhTGv1g19KzE2n58Jzhxpu5SSNioanAzj3wL7epiNUL",
      "symbol": "RFKP",
      "name": "Refrak Platinum",
      "decimals": 8,
      "logoURI": "https://raw.githubusercontent.com/solana-labs/token-list/main/assets/mainnet/JAhTGv1g19KzE2n58Jzhxpu5SSNioanAzj3wL7epiNUL/logo.png",
      "tags": [],
      "extensions": {
        "website": "https://refrak.io/",
        "discord": "https://discord.gg/ZAWbnebFVK"
      }
    },
    {
      "chainId": 101,
      "address": "7Jimij6hkEjjgmf3HamW44d2Cf5kj2gHnfCDDPGxWut",
      "symbol": "GQO",
      "name": "GIGQO",
      "decimals": 9,
      "logoURI": "https://gigqo.com/images/new-gqo-logo.png",
      "tags": [],
      "extensions": {
        "website": "https://gigqo.com/",
        "twitter": "https://twitter.com/gigqoapp"
      }
    },
    {
      "chainId": 101,
      "address": "E5rk3nmgLUuKUiS94gg4bpWwWwyjCMtddsAXkTFLtHEy",
      "symbol": "WOO",
      "name": "Wootrade Network",
      "decimals": 6,
      "logoURI": "https://raw.githubusercontent.com/solana-labs/token-list/main/assets/mainnet/E5rk3nmgLUuKUiS94gg4bpWwWwyjCMtddsAXkTFLtHEy/logo.png",
      "tags": [],
      "extensions": {
        "website": "https://woo.network",
        "twitter": "https://twitter.com/wootraderS"
      }
    },
    {
      "chainId": 101,
      "address": "9s6dXtMgV5E6v3rHqBF2LejHcA2GWoZb7xNUkgXgsBqt",
      "symbol": "USDC-USDT-PAI",
      "name": "Mercurial LP Token (USDC-USDT-PAI)",
      "decimals": 6,
      "logoURI": "https://raw.githubusercontent.com/solana-labs/token-list/main/assets/mainnet/9s6dXtMgV5E6v3rHqBF2LejHcA2GWoZb7xNUkgXgsBqt/logo.png",
      "tags": [
        "lp-token"
      ],
      "extensions": {
        "website": "https://www.mercurial.finance/"
      }
    },
    {
      "chainId": 101,
      "address": "8kRacWW5qZ34anyH8s9gu2gC4FpXtncqBDPpd2a6DnZE",
      "symbol": "MECA",
      "name": "Coinmeca",
      "decimals": 9,
      "logoURI": "https://raw.githubusercontent.com/solana-labs/token-list/main/assets/mainnet/8kRacWW5qZ34anyH8s9gu2gC4FpXtncqBDPpd2a6DnZE/logo.svg",
      "tags": [
        "utility-token"
      ],
      "extensions": {
        "website": "https://coinmeca.net/",
        "medium": "https://coinmeca.medium.com/",
        "twitter": "https://twitter.com/coinmeca",
        "telegram": "https://t.me/coinmeca",
        "discord": "https://discord.gg/coinmeca",
        "reddit": "https://reddit.com/r/coinmeca"
      }
    },
    {
      "chainId": 101,
      "address": "6h6uy8yAfaAb5sPE2bvXQEB93LnUMEdcCRU2kfiErTct",
      "symbol": "ZMR",
      "name": "ZMIRROR",
      "decimals": 9,
      "logoURI": "https://raw.githubusercontent.com/solana-labs/token-list/main/assets/mainnet/6h6uy8yAfaAb5sPE2bvXQEB93LnUMEdcCRU2kfiErTct/logo.JPG",
      "tags": []
    },
    {
      "chainId": 101,
      "address": "sodaNXUbtjMvHe9c5Uw7o7VAcVpXPHAvtaRaiPVJQuE",
      "symbol": "SODA",
      "name": "cheesesoda token",
      "decimals": 0,
      "logoURI": "https://raw.githubusercontent.com/solana-labs/token-list/main/assets/mainnet/sodaNXUbtjMvHe9c5Uw7o7VAcVpXPHAvtaRaiPVJQuE/logo.svg",
      "tags": [],
      "extensions": {
        "website": "https://token.cheesesoda.com",
        "twitter": "https://twitter.com/cheesesodadex",
        "serumV3Usdc": "6KFs2wUzME8Z3AeWL4HfKkXbtik5zVvebdg5qCxqt4hB"
      }
    },
    {
      "chainId": 101,
      "address": "sodaoT6Wh1nxHaarw4kDh7AkK4oZnERK1QgDUtHPR3H",
      "symbol": "SODAO",
      "name": "cheesesodaDAO",
      "decimals": 4,
      "logoURI": "https://raw.githubusercontent.com/solana-labs/token-list/main/assets/mainnet/sodaoT6Wh1nxHaarw4kDh7AkK4oZnERK1QgDUtHPR3H/logo.svg",
      "tags": [],
      "extensions": {
        "website": "https://dao.cheesesoda.com",
        "twitter": "https://twitter.com/cheesesodadex"
      }
    },
    {
      "chainId": 101,
      "address": "49YUsDrThJosHSagCn1F59Uc9NRxbr9thVrZikUnQDXy",
      "symbol": "LIQ-RAY",
      "name": "Raydium LP Token (LIQ-RAY)",
      "decimals": 6,
      "logoURI": "https://raw.githubusercontent.com/solana-labs/token-list/main/assets/mainnet/49YUsDrThJosHSagCn1F59Uc9NRxbr9thVrZikUnQDXy/logo.png",
      "tags": [
        "lp-token"
      ],
      "extensions": {
        "website": "https://raydium.io/"
      }
    },
    {
      "chainId": 101,
      "address": "FGmeGqUqKzVX2ajkXaFSQxNcBRWnJg1vi5fugRJrDJ3k",
      "symbol": "FCS",
      "name": "FCS",
      "decimals": 9,
      "logoURI": "https://raw.githubusercontent.com/solana-labs/token-list/main/assets/mainnet/FGmeGqUqKzVX2ajkXaFSQxNcBRWnJg1vi5fugRJrDJ3k/logo.png",
      "tags": [],
      "extensions": {
        "website": "https://www.fcs.com/"
      }
    },
    {
      "chainId": 101,
      "address": "CjpDCj8zLSM37669qng5znYP25JuoDPCvLSLLd7pxAsr",
      "symbol": "Nordic Energy Token",
      "name": "NET",
      "decimals": 9,
      "logoURI": "https://raw.githubusercontent.com/solana-labs/token-list/main/assets/mainnet/CjpDCj8zLSM37669qng5znYP25JuoDPCvLSLLd7pxAsr/logo.png",
      "tags": [],
      "extensions": {
        "website": "https://nordicenergy.io/",
        "twitter": "https://twitter.com/nordicenergy1",
        "telegram": "https://t.me/nordicenergy"
      }
    },
    {
      "chainId": 101,
      "address": "9eaAUFp7S38DKXxbjwzEG8oq1H1AipPkUuieUkVJ9krt",
      "symbol": "KDC",
      "name": "KDC (KURZ Digital Currency)",
      "decimals": 2,
      "logoURI": "https://kurzdigital.com/images/KDC_logo.png",
      "tags": [
        "stablecoin",
        "kdc"
      ],
      "extensions": {
        "website": "https://www.kurzdigital.com"
      }
    },
    {
      "chainId": 101,
      "address": "A1C9Shy732BThWvHAN936f33N7Wm1HbFvxb2zDSoBx8F",
      "symbol": "PKR2",
      "name": "Pokerrrr 2",
      "decimals": 9,
      "logoURI": "https://raw.githubusercontent.com/C-e-r-b-e-r-u-s/token-list/main/assets/mainnet/A1C9Shy732BThWvHAN936f33N7Wm1HbFvxb2zDSoBx8F/pkr2-logo.png",
      "tags": [
        "Game-Token",
        "Club Code: 03m91"
      ],
      "extensions": {
        "website": "https://www.pokerrrrapp.com/"
      }
    },
    {
      "chainId": 101,
      "address": "35KgRun5UMT2Kjtjw4cNG1tXHcgBxuxji6Yp6ciz7yX7",
      "symbol": "VPE",
      "name": "VPOWER",
      "decimals": 9,
      "logoURI": "https://raw.githubusercontent.com/solana-labs/token-list/main/assets/mainnet/35KgRun5UMT2Kjtjw4cNG1tXHcgBxuxji6Yp6ciz7yX7/logo.png",
      "extensions": {
        "website": "https://vpowerswap.com/",
        "twitter": "https://twitter.com/vpowerswap",
        "telegram": "https://t.me/vpowerswap_channel"
      }
    },
    {
      "chainId": 101,
      "address": "GSaiLQxREzaxUcE3v28HxBacoUQPZNtXx1eQsCFsX9Bg",
      "symbol": "XgSAIL",
      "name": "gSAIL DEPRECATED",
      "decimals": 9,
      "logoURI": "https://raw.githubusercontent.com/solana-labs/token-list/main/assets/mainnet/GSaiLQxREzaxUcE3v28HxBacoUQPZNtXx1eQsCFsX9Bg/logo.png",
      "tags": [
        "utility-token"
      ],
      "extensions": {
        "website": "https://www.solanasail.com",
        "twitter": "https://twitter.com/SolanaSail"
      }
    },
    {
      "chainId": 101,
      "address": "ELyNEh5HC33sQLhGiQ5dimmwqiJCiqVJp3eQxpX3pKhQ",
      "symbol": "JCS",
      "name": "Jogys Crypto School Token",
      "decimals": 9,
      "logoURI": "https://raw.githubusercontent.com/solana-labs/token-list/main/assets/mainnet/ELyNEh5HC33sQLhGiQ5dimmwqiJCiqVJp3eQxpX3pKhQ/logo.png",
      "tags": [],
      "extensions": {
        "website": "https://instagram.com/jogyscryptoschool?utm_medium=copy_link",
        "instagram": "https://instagram.com/jogyscryptoschool?utm_medium=copy_link",
        "telegram": "https://t.me/JCS_JogysCryptoSchool"
      }
    },
    {
      "chainId": 101,
      "address": "3bRTivrVsitbmCTGtqwp7hxXPsybkjn4XLNtPsHqa3zR",
      "symbol": "LIKE",
      "name": "Only1 (LIKE)",
      "decimals": 9,
      "logoURI": "https://only1.io/like-token.svg",
      "tags": [
        "utility-token"
      ],
      "extensions": {
        "website": "https://only1.io/",
        "medium": "https://only1nft.medium.com/",
        "twitter": "https://twitter.com/only1nft",
        "telegram": "https://t.me/only1nft",
        "discord": "https://discord.gg/SrsKwTFA",
        "coingeckoId": "only1"
      }
    },
    {
      "chainId": 101,
      "address": "CXLBjMMcwkc17GfJtBos6rQCo1ypeH6eDbB82Kby4MRm",
      "symbol": "wUST",
      "name": "Wrapped UST (Wormhole)",
      "decimals": 9,
      "logoURI": "https://raw.githubusercontent.com/solana-labs/token-list/main/assets/mainnet/CXLBjMMcwkc17GfJtBos6rQCo1ypeH6eDbB82Kby4MRm/logo.png",
      "tags": [
        "wrapped",
        "wormhole"
      ],
      "extensions": {
        "website": "https://terra.money",
        "address": "0xa47c8bf37f92aBed4A126BDA807A7b7498661acD",
        "bridgeContract": "https://etherscan.io/address/0xf92cD566Ea4864356C5491c177A430C222d7e678",
        "assetContract": "https://etherscan.io/address/0xa47c8bf37f92aBed4A126BDA807A7b7498661acD",
        "coingeckoId": "terrausd"
      }
    },
    {
      "chainId": 101,
      "address": "A7SXXA9wveT2quqqzh5m6Zf3ueCb9kBezQdpnYxHwzLt",
      "symbol": "ZINTI",
      "name": "Zia Inti",
      "decimals": 9,
      "logoURI": "https://raw.githubusercontent.com/solana-labs/token-list/main/assets/mainnet/A7SXXA9wveT2quqqzh5m6Zf3ueCb9kBezQdpnYxHwzLt/logo.png",
      "tags": [],
      "extensions": {
        "website": "https://www.ziainti.com/"
      }
    },
    {
      "chainId": 101,
      "address": "3Ztt53vwGhQGoEp3n1RjSu4CFnGRfqzwo6L8KN8gmXfd",
      "symbol": "METAS",
      "name": "METASEER",
      "decimals": 9,
      "logoURI": "https://metaseer.io/img/home-one/logo256.png",
      "tags": [
        "utility-token"
      ],
      "extensions": {
        "website": "https://metaseer.io/",
        "twitter": "https://twitter.com/MSEERofficial"
      }
    },
    {
      "chainId": 101,
      "address": "EssczqGURZtsSuzEoH471KCRNDWfS4aQpEJVXWL3DvdK",
      "symbol": "VIVA",
      "name": "Viva coin",
      "decimals": 9,
      "logoURI": "https://raw.githubusercontent.com/solana-labs/token-list/main/assets/mainnet/EssczqGURZtsSuzEoH471KCRNDWfS4aQpEJVXWL3DvdK/logo.png",
      "tags": [
        "utility-token"
      ],
      "extensions": {
        "website": "https://www.inkresearch.com",
        "twitter": "https://twitter.com/inkresearch"
      }
    },
    {
      "chainId": 101,
      "address": "EWS2ATMt5fQk89NWLJYNRmGaNoji8MhFZkUB4DiWCCcz",
      "symbol": "SOLBERRY",
      "name": "SOLBERRY",
      "decimals": 6,
      "logoURI": "https://raw.githubusercontent.com/solana-labs/token-list/main/assets/mainnet/EWS2ATMt5fQk89NWLJYNRmGaNoji8MhFZkUB4DiWCCcz/logo.png",
      "tags": [],
      "extensions": {
        "website": "https://www.solberry.tech",
        "twitter": "https://twitter.com/berrysol"
      }
    },
    {
      "chainId": 101,
      "address": "FJJT7yUJM9X9SHpkVr4wLgyfJ3vtVLoReUqTsCPWzof2",
      "symbol": "KEKW-USDC",
      "name": "Raydium LP Token (KEKW-USDC)",
      "decimals": 9,
      "logoURI": "https://www.kekw.io/images/kekwusdc.png",
      "tags": [
        "lp-token"
      ],
      "extensions": {
        "website": "https://kekw.io/",
        "twitter": "https://twitter.com/kekwcoin",
        "medium": "https://kekwcoin.medium.com/",
        "discord": "https://discord.gg/kekw"
      }
    },
    {
      "chainId": 101,
      "address": "5Z6jnA9fDUDVjQyaTbYWwCTE47wMAuyvAQjg5angY12C",
      "symbol": "DNDZ",
      "name": "Dinarius Token",
      "decimals": 9,
      "logoURI": "https://raw.githubusercontent.com/Boukezzoula/Dinarius/master/dinariuslogo.png",
      "tags": [
        "stablecoin"
      ],
      "extensions": {
        "website": "http://dinarius.net"
      }
    },
    {
      "chainId": 101,
      "address": "EqbY2zaTsJesaVviL5unHKjDsjoQZJhQAQz3iWQxAu1X",
      "symbol": "RnV",
      "name": "RADONTOKEN",
      "decimals": 9,
      "logoURI": "https://raw.githubusercontent.com/solana-labs/token-list/main/assets/mainnet/EqbY2zaTsJesaVviL5unHKjDsjoQZJhQAQz3iWQxAu1X/logo.png",
      "tags": [],
      "extensions": {
        "website": "https://www.radonvalue.com/"
      }
    },
    {
      "chainId": 101,
      "address": "5pXLmRJyfrTDYMCp1xyiqRDcbb7vYjYiMYzhBza2ht62",
      "symbol": "CRYN",
      "name": "Crayon",
      "decimals": 6,
      "logoURI": "https://raw.githubusercontent.com/solana-labs/token-list/main/assets/mainnet/5pXLmRJyfrTDYMCp1xyiqRDcbb7vYjYiMYzhBza2ht62/crayon.png",
      "tags": [],
      "extensions": {
        "website": "https://solanacrayon.com",
        "twitter": "https://twitter.com/SolanaCrayon",
        "serumV3Usdc": "CjBssusBjX4b2UBvMZhiZCQshW1afpQPA1Mv29Chn6vj",
        "description": "Crayon is a meme token, Dex, and Dapps on Solana."
      }
    },
    {
      "chainId": 101,
      "address": "z9WZXekbCtwoxyfAwEJn1euXybvqLzPVv3NDzJzkq7C",
      "symbol": "CRC",
      "name": "Care Coin Token",
      "decimals": 9,
      "logoURI": "https://raw.githubusercontent.com/solana-labs/token-list/main/assets/mainnet/z9WZXekbCtwoxyfAwEJn1euXybvqLzPVv3NDzJzkq7C/logo.png",
      "tags": [],
      "extensions": {
        "twitter": " https://twitter.com/carecointoken_",
        "website": "https://www.carecoin.site"
      }
    },
    {
      "chainId": 101,
      "address": "9aPjLUGR9e6w6xU2NEQNtP3jg3mq2mJjSUZoQS4RKz35",
      "symbol": "SOUL",
      "name": "Soulana",
      "decimals": 9,
      "logoURI": "https://raw.githubusercontent.com/solana-labs/token-list/main/assets/mainnet/9aPjLUGR9e6w6xU2NEQNtP3jg3mq2mJjSUZoQS4RKz35/logo.png",
      "tags": [],
      "extensions": {
        "twitter": "https://twitter.com/Soulanadefi"
      }
    },
    {
      "chainId": 101,
      "address": "26W4xxHbWJfrswaMNh14ag2s4PZTQuu2ypHGj6YEVXkT",
      "symbol": "DCASH",
      "name": "Diabolo Token",
      "decimals": 9,
      "logoURI": "https://raw.githubusercontent.com/solana-labs/token-list/main/assets/mainnet/26W4xxHbWJfrswaMNh14ag2s4PZTQuu2ypHGj6YEVXkT/dcash-logo.png",
      "tags": [],
      "extensions": {
        "website": "https://diabolo.io"
      }
    },
    {
      "chainId": 101,
      "address": "8CWgMvZe7ntNLbky4T3JhSgtCYzeorgRiUY8xfXZztXx",
      "symbol": "IOTC",
      "name": "IoTcoin",
      "decimals": 9,
      "logoURI": "https://raw.githubusercontent.com/solana-labs/token-list/main/assets/mainnet/8CWgMvZe7ntNLbky4T3JhSgtCYzeorgRiUY8xfXZztXx/logo.jpg",
      "tags": [],
      "extensions": {
        "website": "https://www.iotworlds.com",
        "twitter": "https://twitter.com/iotworlds",
        "facebook": "https://facebook.com/iotworlds",
        "instagram": "https://instagram.com/iotworlds",
        "linkedin": "https://www.linkedin.com/company/iotworlds"
      }
    },
    {
      "chainId": 101,
      "address": "FqJE1neoCJrRwxfC9mRL6FduuZ1gCX2FUbya5hi8EQgA",
      "symbol": "VLDC",
      "name": "Viloid Coin",
      "decimals": 9,
      "logoURI": "https://raw.githubusercontent.com/solana-labs/token-list/main/assets/mainnet/FqJE1neoCJrRwxfC9mRL6FduuZ1gCX2FUbya5hi8EQgA/logo.png",
      "tags": [
        "social-token"
      ],
      "extensions": {
        "website": "https://viloidcoin.com",
        "github": "https://github.com/viloidcoin"
      }
    },
    {
      "chainId": 101,
      "address": "C98A4nkJXhpVZNAZdHUA95RpTF3T4whtQubL3YobiUX9",
      "symbol": "C98",
      "name": "Coin98",
      "decimals": 6,
      "logoURI": "https://coin98.s3.ap-southeast-1.amazonaws.com/Coin/c98-512.svg",
      "tags": [
        "social-token"
      ],
      "extensions": {
        "website": "https://coin98.com",
        "twitter": "https://twitter.com/coin98_finance",
        "telegram": "https://t.me/coin98_finance"
      }
    },
    {
      "chainId": 101,
      "address": "Saber2gLauYim4Mvftnrasomsv6NvAuncvMEZwcLpD1",
      "symbol": "SBR",
      "name": "Saber Protocol Token",
      "decimals": 6,
      "logoURI": "https://raw.githubusercontent.com/solana-labs/token-list/main/assets/mainnet/Saber2gLauYim4Mvftnrasomsv6NvAuncvMEZwcLpD1/logo.svg",
      "tags": [],
      "extensions": {
        "website": "https://saber.so",
        "twitter": "https://twitter.com/saber_hq",
        "github": "https://github.com/saber-hq",
        "medium": "https://blog.saber.so",
        "discord": "https://chat.saber.so",
        "serumV3Usdc": "HXBi8YBwbh4TXF6PjVw81m8Z3Cc4WBofvauj5SBFdgUs",
        "coingeckoId": "saber"
      }
    },
    {
      "chainId": 101,
      "address": "2juwHtqBUEaV26WM5sVvjFsjvCXfwP3ZPndmr5ywVwgZ",
      "symbol": "ADAM",
      "name": "adamho",
      "decimals": 7,
      "logoURI": "https://raw.githubusercontent.com/solana-labs/token-list/main/assets/mainnet/2juwHtqBUEaV26WM5sVvjFsjvCXfwP3ZPndmr5ywVwgZ/adamho_250x250.jpg",
      "tags": [
        "social-token"
      ],
      "extensions": {
        "twitter": "https://twitter.com/takwah"
      }
    },
    {
      "chainId": 101,
      "address": "FMJotGUW16AzexRD3vXJQ94AL71cwrhtFaCTGtK1QHXm",
      "symbol": "LRA",
      "name": "Lumos Rewards",
      "decimals": 9,
      "logoURI": "https://raw.githubusercontent.com/solana-labs/token-list/main/assets/mainnet/FMJotGUW16AzexRD3vXJQ94AL71cwrhtFaCTGtK1QHXm/logo.png",
      "tags": [
        "social-token"
      ],
      "extensions": {
        "website": "https://lumos.exchange"
      }
    },
    {
      "chainId": 101,
      "address": "AWTE7toEwKdSRd7zh3q45SjKhmYVFp3zk4quWHsM92bj",
      "symbol": "ZAU",
      "name": "Zaucoin",
      "decimals": 9,
      "logoURI": "https://raw.githubusercontent.com/solana-labs/token-list/main/assets/mainnet/AWTE7toEwKdSRd7zh3q45SjKhmYVFp3zk4quWHsM92bj/logo.png",
      "tags": [
        "utility-token"
      ],
      "extensions": {
        "website": "zaucoin.crypto"
      }
    },
    {
      "chainId": 101,
      "address": "ABFPEo4pUy1is4Atf33zZoYpG2nkB66W3fsTwAeCUSkA",
      "symbol": "SAM",
      "name": "Swiss and Makeup",
      "decimals": 9,
      "logoURI": "https://raw.githubusercontent.com/solana-labs/token-list/main/assets/mainnet/ABFPEo4pUy1is4Atf33zZoYpG2nkB66W3fsTwAeCUSkA/logo.png",
      "tags": [
        "fan-token"
      ],
      "extensions": {
        "instagram": "https://www.instagram.com/swissandmakeup/"
      }
    },
    {
      "chainId": 101,
      "address": "5ToouaoWhGCiaicANcewnaNKJssdZTxPATDhqJXARiJG",
      "symbol": "NUR",
      "name": "Nur Coin",
      "decimals": 9,
      "logoURI": "https://raw.githubusercontent.com/solana-labs/token-list/main/assets/mainnet/5ToouaoWhGCiaicANcewnaNKJssdZTxPATDhqJXARiJG/logo.png",
      "tags": [
        "kazakhstan",
        "qazaqstan",
        "kz"
      ]
    },
    {
      "chainId": 101,
      "address": "9ysRLs872GMvmAjjFZEFccnJBF3tYEVT1x7dFE1WPqTY",
      "symbol": "VRNT",
      "name": "Variant",
      "decimals": 9,
      "logoURI": "https://raw.githubusercontent.com/solana-labs/token-list/main/assets/mainnet/9ysRLs872GMvmAjjFZEFccnJBF3tYEVT1x7dFE1WPqTY/logo.png",
      "tags": [
        "utility-token"
      ],
      "extensions": {
        "website": "https://www.variantresearch.io"
      }
    },
    {
      "chainId": 101,
      "address": "8pBc4v9GAwCBNWPB5XKA93APexMGAS4qMr37vNke9Ref",
      "symbol": "wHBTC",
      "name": "HBTC (Wormhole)",
      "decimals": 9,
      "logoURI": "https://raw.githubusercontent.com/solana-labs/token-list/main/assets/mainnet/8pBc4v9GAwCBNWPB5XKA93APexMGAS4qMr37vNke9Ref/logo.png",
      "tags": [
        "wrapped",
        "wormhole"
      ],
      "extensions": {
        "address": "0x0316EB71485b0Ab14103307bf65a021042c6d380",
        "bridgeContract": "https://etherscan.io/address/0xf92cD566Ea4864356C5491c177A430C222d7e678",
        "assetContract": "https://etherscan.io/address/0x0316EB71485b0Ab14103307bf65a021042c6d380",
        "coingeckoId": "huobi-btc"
      }
    },
    {
      "chainId": 101,
      "address": "CjEm7iRHr5cwWTjtF7Xk58hnRiH4rz9NXboeeWjueFCc",
      "symbol": "DSPWN",
      "name": "Despawn",
      "decimals": 8,
      "logoURI": "https://raw.githubusercontent.com/solana-labs/token-list/main/assets/mainnet/CjEm7iRHr5cwWTjtF7Xk58hnRiH4rz9NXboeeWjueFCc/logo.png",
      "tags": [
        "utility-token"
      ],
      "extensions": {
        "website": "https://despawn.io/dspwn"
      }
    },
    {
      "chainId": 101,
      "address": "Dg7d2va8PEKhPH1gfDoDUw21eRVbZPGRXrKEVafgEVgw",
      "symbol": "PVK",
      "name": "PlatinumO2",
      "decimals": 8,
      "logoURI": "https://raw.githubusercontent.com/solana-labs/token-list/main/assets/mainnet/Dg7d2va8PEKhPH1gfDoDUw21eRVbZPGRXrKEVafgEVgw/logo.png",
      "tags": [
        "utility-token"
      ],
      "extensions": {
        "website": "https://plantinumo2.com/"
      }
    },
    {
      "chainId": 101,
      "address": "az4Nt1UtDp7Vo8nabW7SokKejpHUAju79JUaYDnXgkF",
      "symbol": "PNDR",
      "name": "PANDER",
      "decimals": 8,
      "logoURI": "https://raw.githubusercontent.com/solana-labs/token-list/main/assets/mainnet/az4Nt1UtDp7Vo8nabW7SokKejpHUAju79JUaYDnXgkF/logo.png",
      "tags": [
        "utility-token"
      ],
      "extensions": {
        "website": "https://pander.network"
      }
    },
    {
      "chainId": 101,
      "address": "BybpSTBoZHsmKnfxYG47GDhVPKrnEKX31CScShbrzUhX",
      "symbol": "wHUSD",
      "name": "HUSD Stablecoin (Wormhole)",
      "decimals": 8,
      "logoURI": "https://raw.githubusercontent.com/solana-labs/token-list/main/assets/mainnet/BybpSTBoZHsmKnfxYG47GDhVPKrnEKX31CScShbrzUhX/logo.png",
      "tags": [
        "wrapped",
        "wormhole"
      ],
      "extensions": {
        "website": "https://www.stcoins.com/",
        "address": "0xdf574c24545e5ffecb9a659c229253d4111d87e1",
        "bridgeContract": "https://etherscan.io/address/0xf92cD566Ea4864356C5491c177A430C222d7e678",
        "assetContract": "https://etherscan.io/address/0xdf574c24545e5ffecb9a659c229253d4111d87e1",
        "coingeckoId": "husd"
      }
    },
    {
      "chainId": 101,
      "address": "6VNKqgz9hk7zRShTFdg5AnkfKwZUcojzwAkzxSH3bnUm",
      "symbol": "wHAPI",
      "name": "Wrapped HAPI",
      "decimals": 9,
      "logoURI": "https://raw.githubusercontent.com/solana-labs/token-list/main/assets/mainnet/6VNKqgz9hk7zRShTFdg5AnkfKwZUcojzwAkzxSH3bnUm/logo.png",
      "tags": [
        "wrapped",
        "utility-token"
      ],
      "extensions": {
        "website": "https://hapi.one",
        "twitter": "https://twitter.com/i_am_hapi_one",
        "medium": "https://medium.com/i-am-hapi",
        "telegram": "http://t.me/hapiHF",
        "github": "https://github.com/HAPIprotocol/HAPI/"
      }
    },
    {
      "chainId": 101,
      "address": "Lrxqnh6ZHKbGy3dcrCED43nsoLkM1LTzU2jRfWe8qUC",
      "symbol": "LARIX",
      "name": "Larix",
      "decimals": 6,
      "logoURI": "https://raw.githubusercontent.com/solana-labs/token-list/main/assets/mainnet/Lrxqnh6ZHKbGy3dcrCED43nsoLkM1LTzU2jRfWe8qUC/logo.jpg",
      "tags": [],
      "extensions": {
        "website": "projectlarix.com",
        "twitter": "https://twitter.com/ProjectLarix",
        "discord": "http://discord.gg/hfnRFV9Ngt",
        "medium": "http://projectlarix.medium.com",
        "telegram": "http://t.me/projectlarix",
        "github": "https://github.com/ProjectLarix/Larix-Lending-Project-Rep"
      }
    },
    {
      "chainId": 101,
      "address": "BYvGwtPx6Nw4YUVVwqx7qh657EcdxBSfE8JcaPmWWa6E",
      "symbol": "TOSTI",
      "name": "Tosti Coin",
      "decimals": 9,
      "logoURI": "https://raw.githubusercontent.com/solana-labs/token-list/main/assets/mainnet/BYvGwtPx6Nw4YUVVwqx7qh657EcdxBSfE8JcaPmWWa6E/logo.png",
      "tags": [
        "utility-token"
      ],
      "extensions": {
        "website": "https://tosti.app"
      }
    },
    {
      "chainId": 101,
      "address": "EKEjv7VJTsKsfyZMNgPfoKkdk7pYNSgb3tg2h3zUe4PT",
      "symbol": "SIMP",
      "name": "Simp.",
      "decimals": 9,
      "logoURI": "https://raw.githubusercontent.com/solana-labs/token-list/main/assets/mainnet/EKEjv7VJTsKsfyZMNgPfoKkdk7pYNSgb3tg2h3zUe4PT/logo.png",
      "tags": [
        "utility-token"
      ],
      "extensions": {
        "website": "https://functional-spirit-e72.notion.site/Simp-090cf60910024a228d8b163dcaf23a84",
        "discord": "https://discord.gg/5293AzqtHU"
      }
    },
    {
      "chainId": 101,
      "address": "5ZsPxmhdh9jeDMCrWu6LvNvcvNtpbpwhQvrKkeMYZE7R",
      "symbol": "BECO",
      "name": "Beco Club",
      "decimals": 6,
      "logoURI": "https://raw.githubusercontent.com/solana-labs/token-list/main/assets/mainnet/5ZsPxmhdh9jeDMCrWu6LvNvcvNtpbpwhQvrKkeMYZE7R/logo.png",
      "tags": [
        "utility-token"
      ],
      "extensions": {
        "website": "https://beco.club/"
      }
    },
    {
      "chainId": 101,
      "address": "32uwQKZibFm5C9EjY6raGC1ZjAAQQWy1LvJxeriJEzEt",
      "symbol": "DGX",
      "name": "DGX",
      "decimals": 9,
      "logoURI": "https://i.ibb.co/YBw0zVc/LOGO-new.png",
      "tags": [],
      "extensions": {
        "website": "https://solanadgx.com/",
        "twitter": "https://twitter.com/dgxsolana"
      }
    },
    {
      "chainId": 101,
      "address": "57h4LEnBooHrKbacYWGCFghmrTzYPVn8PwZkzTzRLvHa",
      "symbol": "USDC-USDT-UST",
      "name": "Mercurial LP Token (USDC-USDT-UST)",
      "decimals": 9,
      "logoURI": "https://raw.githubusercontent.com/solana-labs/token-list/main/assets/mainnet/57h4LEnBooHrKbacYWGCFghmrTzYPVn8PwZkzTzRLvHa/logo.svg",
      "tags": [
        "lp-token"
      ],
      "extensions": {
        "website": "https://www.mercurial.finance/"
      }
    },
    {
      "chainId": 101,
      "address": "9VgfFUFkGGrRePvpKLPkp9DR3crRepf6CJsYU3UmudtY",
      "symbol": "WEEB",
      "name": "Weeb Finance Token",
      "decimals": 9,
      "logoURI": "https://raw.githubusercontent.com/solana-labs/token-list/main/assets/mainnet/9VgfFUFkGGrRePvpKLPkp9DR3crRepf6CJsYU3UmudtY/logo.png",
      "tags": [
        "utility-token",
        "anime"
      ],
      "extensions": {
        "website": "https://weeb.finance/",
        "twitter": "https://twitter.com/WeebFinance",
        "discord": "https://discord.gg/fzZbyXAzaG",
        "medium": "https://medium.com/@WeebFinance",
        "telegram": "http://t.me/weeb_finance"
      }
    },
    {
      "chainId": 101,
      "address": "mSoLzYCxHdYgdzU16g5QSh3i5K3z3KZK7ytfqcJm7So",
      "symbol": "mSOL",
      "name": "Marinade staked SOL (mSOL)",
      "decimals": 9,
      "logoURI": "https://raw.githubusercontent.com/solana-labs/token-list/main/assets/mainnet/mSoLzYCxHdYgdzU16g5QSh3i5K3z3KZK7ytfqcJm7So/logo.png",
      "tags": [],
      "extensions": {
        "website": "https://marinade.finance",
        "twitter": "https://twitter.com/MarinadeFinance",
        "discord": "https://discord.gg/mGqZA5pjRN",
        "medium": "https://medium.com/marinade-finance",
        "github": "https://github.com/marinade-finance"
      }
    },
    {
      "chainId": 101,
      "address": "LPmSozJJ8Jh69ut2WP3XmVohTjL4ipR18yiCzxrUmVj",
      "symbol": "mSOL-SOL-LP",
      "name": "Marinade LP token",
      "decimals": 9,
      "logoURI": "https://raw.githubusercontent.com/solana-labs/token-list/main/assets/mainnet/LPmSozJJ8Jh69ut2WP3XmVohTjL4ipR18yiCzxrUmVj/logo.png",
      "tags": [
        "lp-token"
      ],
      "extensions": {
        "website": "https://marinade.finance",
        "twitter": "https://twitter.com/MarinadeFinance",
        "discord": "https://discord.gg/mGqZA5pjRN",
        "medium": "https://medium.com/marinade-finance",
        "github": "https://github.com/marinade-finance"
      }
    },
    {
      "chainId": 101,
      "address": "3k8BDobgihmk72jVmXYLE168bxxQUhqqyESW4dQVktqC",
      "symbol": "STEP-USDC",
      "name": "Raydium LP Token V4 (STEP-USDC)",
      "decimals": 9,
      "logoURI": "https://raw.githubusercontent.com/solana-labs/token-list/main/assets/mainnet/3k8BDobgihmk72jVmXYLE168bxxQUhqqyESW4dQVktqC/logo.png",
      "tags": [
        "lp-token"
      ],
      "extensions": {
        "website": "https://raydium.io/"
      }
    },
    {
      "chainId": 101,
      "address": "3UMYcByZNQVHHyyqVfXMKr8XWP64omYBFVvf7bD6wBiA",
      "symbol": "BET",
      "name": "SOLBET",
      "decimals": 2,
      "logoURI": "https://raw.githubusercontent.com/solana-labs/token-list/main/assets/mainnet/3UMYcByZNQVHHyyqVfXMKr8XWP64omYBFVvf7bD6wBiA/logo.svg",
      "tags": [
        "utility-token"
      ],
      "extensions": {
        "website": "https://solbet.org/",
        "telegram": "https://t.me/solbet_official",
        "discord": "https://solbet.org/discord",
        "twitter": "https://twitter.com/solbet_official/",
        "serumV3Usdc": "GsWX1FgWP35jchi5R9uiNys2g6GftruEiHVpPS2b7Vq8",
        "description": "SOLBET seeks to facilitate P2P speculation and provide trustless on-chain escrow services for speculative ventures utilizing on-chain data, oracle services, and private data node operators to verify outcomes for all parties involved."
      }
    },
    {
      "chainId": 101,
      "address": "A5zanvgtioZGiJMdEyaKN4XQmJsp1p7uVxaq2696REvQ",
      "symbol": "MEDIA-USDC",
      "name": "Raydium LP Token V4 (MEDIA-USDC)",
      "decimals": 6,
      "logoURI": "https://raw.githubusercontent.com/solana-labs/token-list/main/assets/mainnet/A5zanvgtioZGiJMdEyaKN4XQmJsp1p7uVxaq2696REvQ/logo.png",
      "tags": [
        "lp-token"
      ],
      "extensions": {
        "website": "https://raydium.io/"
      }
    },
    {
      "chainId": 101,
      "address": "Cq4HyW5xia37tKejPF2XfZeXQoPYW6KfbPvxvw5eRoUE",
      "symbol": "ROPE-USDC",
      "name": "Raydium LP Token V4 (ROPE-USDC)",
      "decimals": 9,
      "logoURI": "https://raw.githubusercontent.com/solana-labs/token-list/main/assets/mainnet/Cq4HyW5xia37tKejPF2XfZeXQoPYW6KfbPvxvw5eRoUE/logo.png",
      "tags": [
        "lp-token"
      ],
      "extensions": {
        "website": "https://raydium.io/"
      }
    },
    {
      "chainId": 101,
      "address": "3H9NxvaZoxMZZDZcbBDdWMKbrfNj7PCF5sbRwDr7SdDW",
      "symbol": "MER-USDC",
      "name": "Raydium LP Token V4 (MER-USDC)",
      "decimals": 6,
      "logoURI": "https://raw.githubusercontent.com/solana-labs/token-list/main/assets/mainnet/3H9NxvaZoxMZZDZcbBDdWMKbrfNj7PCF5sbRwDr7SdDW/logo.png",
      "tags": [
        "lp-token"
      ],
      "extensions": {
        "website": "https://raydium.io/"
      }
    },
    {
      "chainId": 101,
      "address": "Cz1kUvHw98imKkrqqu95GQB9h1frY8RikxPojMwWKGXf",
      "symbol": "COPE-USDC",
      "name": "Raydium LP Token V4 (COPE-USDC)",
      "decimals": 6,
      "logoURI": "https://raw.githubusercontent.com/solana-labs/token-list/main/assets/mainnet/Cz1kUvHw98imKkrqqu95GQB9h1frY8RikxPojMwWKGXf/logo.png",
      "tags": [
        "lp-token"
      ],
      "extensions": {
        "website": "https://raydium.io/"
      }
    },
    {
      "chainId": 101,
      "address": "iUDasAP2nXm5wvTukAHEKSdSXn8vQkRtaiShs9ceGB7",
      "symbol": "ALEPH-USDC",
      "name": "Raydium LP Token V4 (ALEPH-USDC)",
      "decimals": 6,
      "logoURI": "https://raw.githubusercontent.com/solana-labs/token-list/main/assets/mainnet/iUDasAP2nXm5wvTukAHEKSdSXn8vQkRtaiShs9ceGB7/logo.png",
      "tags": [
        "lp-token"
      ],
      "extensions": {
        "website": "https://raydium.io/"
      }
    },
    {
      "chainId": 101,
      "address": "7cu42ao8Jgrd5A3y3bNQsCxq5poyGZNmTydkGfJYQfzh",
      "symbol": "WOO-USDC",
      "name": "Raydium LP Token V4 (WOO-USDC)",
      "decimals": 6,
      "logoURI": "https://raw.githubusercontent.com/solana-labs/token-list/main/assets/mainnet/7cu42ao8Jgrd5A3y3bNQsCxq5poyGZNmTydkGfJYQfzh/logo.png",
      "tags": [
        "lp-token"
      ],
      "extensions": {
        "website": "https://raydium.io/"
      }
    },
    {
      "chainId": 101,
      "address": "G8qcfeFqxwbCqpxv5LpLWxUCd1PyMB5nWb5e5YyxLMKg",
      "symbol": "SNY-USDC",
      "name": "Raydium LP Token V4 (SNY-USDC)",
      "decimals": 6,
      "logoURI": "https://raw.githubusercontent.com/solana-labs/token-list/main/assets/mainnet/G8qcfeFqxwbCqpxv5LpLWxUCd1PyMB5nWb5e5YyxLMKg/logo.png",
      "tags": [
        "lp-token"
      ],
      "extensions": {
        "website": "https://raydium.io/"
      }
    },
    {
      "chainId": 101,
      "address": "9nQPYJvysyfnXhQ6nkK5V7sZG26hmDgusfdNQijRk5LD",
      "symbol": "BOP-RAY",
      "name": "Raydium LP Token V4 (BOP-RAY)",
      "decimals": 8,
      "logoURI": "https://raw.githubusercontent.com/solana-labs/token-list/main/assets/mainnet/9nQPYJvysyfnXhQ6nkK5V7sZG26hmDgusfdNQijRk5LD/logo.png",
      "tags": [
        "lp-token"
      ],
      "extensions": {
        "website": "https://raydium.io/"
      }
    },
    {
      "chainId": 101,
      "address": "2Xxbm1hdv5wPeen5ponDSMT3VqhGMTQ7mH9stNXm9shU",
      "symbol": "SLRS-USDC",
      "name": "Raydium LP Token V4 (SLRS-USDC)",
      "decimals": 6,
      "logoURI": "https://raw.githubusercontent.com/solana-labs/token-list/main/assets/mainnet/2Xxbm1hdv5wPeen5ponDSMT3VqhGMTQ7mH9stNXm9shU/logo.png",
      "tags": [
        "lp-token"
      ],
      "extensions": {
        "website": "https://raydium.io/"
      }
    },
    {
      "chainId": 101,
      "address": "HwzkXyX8B45LsaHXwY8su92NoRBS5GQC32HzjQRDqPnr",
      "symbol": "SAMO-RAY",
      "name": "Raydium LP Token V4 (SAMO-RAY)",
      "decimals": 9,
      "logoURI": "https://raw.githubusercontent.com/solana-labs/token-list/main/assets/mainnet/HwzkXyX8B45LsaHXwY8su92NoRBS5GQC32HzjQRDqPnr/logo.png",
      "tags": [
        "lp-token"
      ],
      "extensions": {
        "website": "https://raydium.io/"
      }
    },
    {
      "chainId": 101,
      "address": "CTEpsih91ZLo5gunvryLpJ3pzMjmt5jbS6AnSQrzYw7V",
      "symbol": "renBTC-USDC",
      "name": "Raydium LP Token V4 (renBTC-USDC)",
      "decimals": 8,
      "logoURI": "https://raw.githubusercontent.com/solana-labs/token-list/main/assets/mainnet/CTEpsih91ZLo5gunvryLpJ3pzMjmt5jbS6AnSQrzYw7V/logo.png",
      "tags": [
        "lp-token"
      ],
      "extensions": {
        "website": "https://raydium.io/"
      }
    },
    {
      "chainId": 101,
      "address": "Hb8KnZNKvRxu7pgMRWJgoMSMcepfvNiBFFDDrdf9o3wA",
      "symbol": "renDOGE-USDC",
      "name": "Raydium LP Token V4 (renDOGE-USDC)",
      "decimals": 8,
      "logoURI": "https://raw.githubusercontent.com/solana-labs/token-list/main/assets/mainnet/Hb8KnZNKvRxu7pgMRWJgoMSMcepfvNiBFFDDrdf9o3wA/logo.png",
      "tags": [
        "lp-token"
      ],
      "extensions": {
        "website": "https://raydium.io/"
      }
    },
    {
      "chainId": 101,
      "address": "FbC6K13MzHvN42bXrtGaWsvZY9fxrackRSZcBGfjPc7m",
      "symbol": "RAY-USDC",
      "name": "Raydium LP Token V4 (RAY-USDC)",
      "decimals": 6,
      "logoURI": "https://raw.githubusercontent.com/solana-labs/token-list/main/assets/mainnet/FbC6K13MzHvN42bXrtGaWsvZY9fxrackRSZcBGfjPc7m/logo.png",
      "tags": [
        "lp-token"
      ],
      "extensions": {
        "website": "https://raydium.io/"
      }
    },
    {
      "chainId": 101,
      "address": "7P5Thr9Egi2rvMmEuQkLn8x8e8Qro7u2U7yLD2tU2Hbe",
      "symbol": "RAY-SRM",
      "name": "Raydium LP Token V4 (RAY-SRM)",
      "decimals": 6,
      "logoURI": "https://raw.githubusercontent.com/solana-labs/token-list/main/assets/mainnet/7P5Thr9Egi2rvMmEuQkLn8x8e8Qro7u2U7yLD2tU2Hbe/logo.png",
      "tags": [
        "lp-token"
      ],
      "extensions": {
        "website": "https://raydium.io/"
      }
    },
    {
      "chainId": 101,
      "address": "mjQH33MqZv5aKAbKHi8dG3g3qXeRQqq1GFcXceZkNSr",
      "symbol": "RAY-ETH",
      "name": "Raydium LP Token V4 (RAY-ETH)",
      "decimals": 6,
      "logoURI": "https://raw.githubusercontent.com/solana-labs/token-list/main/assets/mainnet/mjQH33MqZv5aKAbKHi8dG3g3qXeRQqq1GFcXceZkNSr/logo.png",
      "tags": [
        "lp-token"
      ],
      "extensions": {
        "website": "https://raydium.io/"
      }
    },
    {
      "chainId": 101,
      "address": "89ZKE4aoyfLBe2RuV6jM3JGNhaV18Nxh8eNtjRcndBip",
      "symbol": "RAY-SOL",
      "name": "Raydium LP Token V4 (RAY-SOL)",
      "decimals": 6,
      "logoURI": "https://raw.githubusercontent.com/solana-labs/token-list/main/assets/mainnet/89ZKE4aoyfLBe2RuV6jM3JGNhaV18Nxh8eNtjRcndBip/logo.png",
      "tags": [
        "lp-token"
      ],
      "extensions": {
        "website": "https://raydium.io/"
      }
    },
    {
      "chainId": 101,
      "address": "4HFaSvfgskipvrzT1exoVKsUZ174JyExEsA8bDfsAdY5",
      "symbol": "DXL-USDC",
      "name": "Raydium LP Token V4 (DXL-USDC)",
      "decimals": 6,
      "logoURI": "https://raw.githubusercontent.com/solana-labs/token-list/main/assets/mainnet/4HFaSvfgskipvrzT1exoVKsUZ174JyExEsA8bDfsAdY5/logo.png",
      "tags": [
        "lp-token"
      ],
      "extensions": {
        "website": "https://raydium.io/"
      }
    },
    {
      "chainId": 101,
      "address": "4dydh8EGNEdTz6grqnGBxpduRg55eLnwNZXoNZJetadu",
      "symbol": "MIM",
      "name": "MIM",
      "decimals": 8,
      "logoURI": "https://raw.githubusercontent.com/solana-labs/token-list/main/assets/mainnet/4dydh8EGNEdTz6grqnGBxpduRg55eLnwNZXoNZJetadu/logo.png",
      "tags": [],
      "extensions": {
        "website": "https://mim-swarm.com",
        "twitter": "https://twitter.com/mimswarm",
        "discord": "https://discord.gg/8mHbKWczpB",
        "telegram": "https://t.me/mimswarm",
        "github": "https://github.com/kyonym/MIM"
      }
    },
    {
      "chainId": 101,
      "address": "9SC3YkrWSWeroDUQnAuQ8fkziko2N6QydZPfVbDFjK8Z",
      "symbol": "PHC",
      "name": "Phosphine Coin",
      "decimals": 0,
      "logoURI": "https://raw.githubusercontent.com/solana-labs/token-list/main/assets/mainnet/9SC3YkrWSWeroDUQnAuQ8fkziko2N6QydZPfVbDFjK8Z/logo.png",
      "tags": [
        "phosphine"
      ],
      "extensions": {
        "website": "https://phosphinecoin.org/"
      }
    },
    {
      "chainId": 101,
      "address": "cjZmbt8sJgaoyWYUttomAu5LJYU44ZrcKTbzTSEPDVw",
      "symbol": "LIKE-USDC",
      "name": "Raydium LP Token V4 (LIKE-USDC)",
      "decimals": 9,
      "logoURI": "https://raw.githubusercontent.com/solana-labs/token-list/main/assets/mainnet/cjZmbt8sJgaoyWYUttomAu5LJYU44ZrcKTbzTSEPDVw/logo.png",
      "tags": [
        "lp-token"
      ],
      "extensions": {
        "website": "https://raydium.io/"
      }
    },
    {
      "chainId": 101,
      "address": "57vGdcMZLnbNr4TZ4hgrpGJZGR9vTPhu8L9bNKDrqxKT",
      "symbol": "LIQ-USDC",
      "name": "Orca LP Token (LIQ-USDC)",
      "decimals": 6,
      "logoURI": "https://liqsolana.com/wp-content/uploads/2021/06/200x.png",
      "tags": [
        "lp-token"
      ],
      "extensions": {
        "website": "https://orca.so/"
      }
    },
    {
      "chainId": 101,
      "address": "PoRTjZMPXb9T7dyU7tpLEZRQj7e6ssfAE62j2oQuc6y",
      "symbol": "PORT",
      "name": "Port Finance Token",
      "decimals": 6,
      "logoURI": "https://raw.githubusercontent.com/solana-labs/token-list/main/assets/mainnet/PoRTjZMPXb9T7dyU7tpLEZRQj7e6ssfAE62j2oQuc6y/PORT.png",
      "tags": [],
      "extensions": {
        "website": "https://port.finance/",
        "twitter": "https://twitter.com/port_finance",
        "github": "https://github.com/port-finance/",
        "medium": "https://medium.com/port-finance",
        "discord": "https://discord.gg/nAMXAYhTb2",
        "telegram": "https://t.me/port_finance",
        "serumV3Usdc": "8x8jf7ikJwgP9UthadtiGFgfFuyyyYPHL3obJAuxFWko",
        "coingeckoId": "port-finance"
      }
    },
    {
      "chainId": 101,
      "address": "C3vBJEuNvrUqJYQ5ki8TSrCndphJQ7wwiXEwvuy1AJkW",
      "symbol": "BONGO",
      "name": "Bongocoin",
      "decimals": 9,
      "logoURI": "https://raw.githubusercontent.com/solana-labs/token-list/assets/mainnet/C3vBJEuNvrUqJYQ5ki8TSrCndphJQ7wwiXEwvuy1AJkW/logo.png",
      "tags": [],
      "extensions": {
        "website": "https://www.bongocoin.org"
      }
    },
    {
      "chainId": 101,
      "address": "6CssfnBjF4Vo56EithaLHLWDF95fLrt48QHsUfZwNnhv",
      "symbol": "JPYC",
      "name": "JPY Coin(Wormhole)",
      "decimals": 6,
      "logoURI": "https://raw.githubusercontent.com/solana-labs/token-list/main/assets/mainnet/5trVBqv1LvHxiSPMsHtEZuf8iN82wbpDcR5Zaw7sWC3s/logo.png",
      "tags": [
        "stablecoin",
        "ethereum",
        "wrapped",
        "wormhole"
      ],
      "extensions": {
        "website": "https://jpyc.jp/",
        "twitter": "https://twitter.com/jpy_coin",
        "coingeckoId": "jpyc",
        "assetContract": "https://etherscan.io/address/0x2370f9d504c7a6e775bf6e14b3f12846b594cd53"
      }
    },
    {
      "chainId": 101,
      "address": "D1EjNd9c7MgepvQCS31x5TpdXpvtDwDNCLwLGEYg6hYo",
      "symbol": "AUTOS",
      "name": "Autostorm",
      "decimals": 8,
      "logoURI": "https://raw.githubusercontent.com/autostorm-org/img/cb78b86a54f6f4f637e4e6cbe961e002966b4844/avatar.png",
      "tags": [
        "cars",
        "auto",
        "marketplace"
      ],
      "extensions": {
        "website": "https://www.autostorm.io/",
        "discord": "https://discord.gg/yWjkHgnPD3"
      }
    },
    {
      "chainId": 101,
      "address": "BL6X5awy2TstWE6gJGZMLXwW1Wi3VsdCDWEzzK2cuzrw",
      "symbol": "ARIES",
      "name": "SOLARIES Financial Token",
      "decimals": 9,
      "logoURI": "https://github.com/ariesfinancial/Aries-Financial/raw/f2946ff1e295fef66e3cfa5e590daef7bb8559c2/logo-120-120%403x.png",
      "tags": [],
      "extensions": {
        "website": "https://solaries.network/",
        "telegram": "https://t.me/aries_financial_official",
        "discord": "https://discord.gg/cRFc6kEu",
        "twitter": "https://twitter.com/_AriesFinancial",
        "github": "https://github.com/ariesfinancial",
        "medium": "https://aries-financial.medium.com/"
      }
    },
    {
      "chainId": 101,
      "address": "MangoCzJ36AjZyKwVj3VnYU4GTonjfVEnJmvvWaxLac",
      "symbol": "MNGO",
      "name": "Mango",
      "decimals": 6,
      "logoURI": "https://raw.githubusercontent.com/solana-labs/token-list/main/assets/mainnet/MangoCzJ36AjZyKwVj3VnYU4GTonjfVEnJmvvWaxLac/token.png",
      "tags": [],
      "extensions": {
        "website": "https://mango.markets/",
        "serumV3Usdc": "3d4rzwpy9iGdCZvgxcu7B1YocYffVLsQXPXkBZKt2zLc",
        "coingeckoId": "mango-markets",
        "twitter": "https://twitter.com/mangomarkets",
        "discord": "https://discord.gg/67jySBhxrg"
      }
    },
    {
      "chainId": 101,
      "address": "9X4EK8E59VAVi6ChnNvvd39m6Yg9RtkBbAPq1mDVJT57",
      "symbol": "SLIM-SOL",
      "name": "Raydium LP Token V4 (SLIM-SOL)",
      "decimals": 6,
      "logoURI": "https://raw.githubusercontent.com/solana-labs/token-list/main/assets/mainnet/xxxxa1sKNGwFtw2kFn8XauW9xq8hBZ5kVtcSesTT9fW/logo.png",
      "tags": [
        "lp-token"
      ],
      "extensions": {
        "website": "https://raydium.io/"
      }
    },
    {
      "chainId": 101,
      "address": "8BNNxGUinfDgwXodroVfGQde1RnwsA2DW34gc89YcBH9",
      "symbol": "RDZ",
      "name": "RADIOZONE26",
      "decimals": 9,
      "logoURI": "https://cdn.jsdelivr.net/gh/Radiozone26/RDZtoken/RDZlogo.png",
      "tags": [
        "social-token"
      ],
      "extensions": {
        "website": "https://radiozone26.com/",
        "twitter": "https://twitter.com/radio_zone26",
        "facebook": "https://www.facebook.com/Rzone26"
      }
    },
    {
      "chainId": 101,
      "address": "EwJN2GqUGXXzYmoAciwuABtorHczTA5LqbukKXV1viH7",
      "symbol": "UPS",
      "name": "UPS token (UPFI Network)",
      "decimals": 6,
      "logoURI": "https://raw.githubusercontent.com/solana-labs/token-list/main/assets/mainnet/EwJN2GqUGXXzYmoAciwuABtorHczTA5LqbukKXV1viH7/logo.png",
      "tags": [],
      "extensions": {
        "website": "https://upfi.network/",
        "twitter": "https://twitter.com/upfi_network",
        "medium": "https://upfinetwork.medium.com",
        "discord": "https://discord.gg/nHMDdyAggx",
        "telegram": "https://t.me/upfinetworkchannel",
        "facebook": "https://www.facebook.com/UPFInetwork",
        "serumV3Usdc": "DByPstQRx18RU2A8DH6S9mT7bpT6xuLgD2TTFiZJTKZP"
      }
    },
    {
      "chainId": 101,
      "address": "Gsai2KN28MTGcSZ1gKYFswUpFpS7EM9mvdR9c8f6iVXJ",
      "symbol": "gSAIL",
      "name": "SolanaSail Governance Token V2",
      "decimals": 9,
      "logoURI": "https://raw.githubusercontent.com/solanasail/token-list/main/assets/mainnet/Gsai2KN28MTGcSZ1gKYFswUpFpS7EM9mvdR9c8f6iVXJ/logo.png",
      "tags": [
        "utility-token"
      ],
      "extensions": {
        "website": "https://www.solanasail.com",
        "coingeckoId": "solanasail-governance-token",
        "twitter": "https://twitter.com/SolanaSail"
      }
    },
    {
      "chainId": 101,
      "address": "6veSH51HZGQKP9icyDis69v21eWUmJLfKNgPADzngEWJ",
      "symbol": "ZKL",
      "name": "zkrollup cross chain link",
      "decimals": 9,
      "logoURI": "http://www.kikenn.com/logo/zklink.png",
      "tags": [],
      "extensions": {
        "website": "https://zk.link"
      }
    },
    {
      "chainId": 101,
      "address": "3N4MaMn4fPm7puzE6oPEwAUody9h5pLUTxc6hZGFdpgM",
      "symbol": "ULA",
      "name": "Solana Mobile App UlaPay Token",
      "decimals": 9,
      "logoURI": "http://www.kikenn.com/logo/ulapay.png",
      "tags": [],
      "extensions": {
        "website": "http://kikenn.com/"
      }
    },
    {
      "chainId": 101,
      "address": "SUNNYWgPQmFxe9wTZzNK7iPnJ3vYDrkgnxJRJm1s3ag",
      "symbol": "SUNNY",
      "name": "Sunny Governance Token",
      "decimals": 6,
      "logoURI": "https://raw.githubusercontent.com/solana-labs/token-list/main/assets/mainnet/SUNNYWgPQmFxe9wTZzNK7iPnJ3vYDrkgnxJRJm1s3ag/logo.svg",
      "tags": [],
      "extensions": {
        "website": "https://sunny.ag/",
        "twitter": "https://twitter.com/SunnyAggregator",
        "github": "https://github.com/SunnyAggregator",
        "medium": "https://medium.com/sunny-aggregator",
        "discord": "https://chat.sunny.ag",
        "serumV3Usdc": "Aubv1QBFh4bwB2wbP1DaPW21YyQBLfgjg8L4PHTaPzRc",
        "coingeckoId": "sunny-aggregator"
      }
    },
    {
      "chainId": 101,
      "address": "BRLsMczKuaR5w9vSubF4j8HwEGGprVAyyVgS4EX7DKEg",
      "symbol": "CYS",
      "name": "Cyclos",
      "decimals": 6,
      "logoURI": "https://raw.githubusercontent.com/solana-labs/token-list/main/assets/mainnet/BRLsMczKuaR5w9vSubF4j8HwEGGprVAyyVgS4EX7DKEg/logo.svg",
      "tags": [
        "utility-token"
      ],
      "extensions": {
        "website": "https://cyclos.io/",
        "telegram": "https://t.me/cyclosofficialchat",
        "discord": "https://discord.gg/vpbTxzHWYg",
        "twitter": "https://twitter.com/cyclosfi",
        "email": "contact@cyclos.io",
        "github": "https://github.com/cyclos-io",
        "coinmarketcap": "https://coinmarketcap.com/currencies/cyclos/",
        "solanium": "https://www.solanium.io/project/cyclos/",
        "medium": "https://medium.com/@cyclosfinance",
        "serumV3Usdc": "6V6y6QFi17QZC9qNRpVp7SaPiHpCTp2skbRQkUyZZXPW",
        "coingeckoId": "cyclos"
      }
    },
    {
      "chainId": 101,
      "address": "FxjbQMfvQYMtZZK7WGEJwWfsDcdMuuaee8uPxDFFShWh",
      "symbol": "UPFI",
      "name": "UPFI stablecoin (UPFI Network)",
      "decimals": 6,
      "logoURI": "https://raw.githubusercontent.com/solana-labs/token-list/main/assets/mainnet/FxjbQMfvQYMtZZK7WGEJwWfsDcdMuuaee8uPxDFFShWh/logo.png",
      "tags": [
        "stablecoin"
      ],
      "extensions": {
        "website": "https://upfi.network/",
        "twitter": "https://twitter.com/upfi_network",
        "medium": "https://upfinetwork.medium.com",
        "discord": "https://discord.gg/nHMDdyAggx",
        "telegram": "https://t.me/upfinetworkchannel",
        "facebook": "https://www.facebook.com/UPFInetwork",
        "serumV3Usdc": "SyQ4KyF5Y1MPPkkf9LGNA6JpkVmis53HrpPvJ1ZUFwK"
      }
    },
    {
      "chainId": 101,
      "address": "7dHbWXmci3dT8UFYWYZweBLXgycu7Y3iL6trKn1Y7ARj",
      "symbol": "stSOL",
      "name": "Lido Staked SOL",
      "decimals": 9,
      "logoURI": "https://raw.githubusercontent.com/solana-labs/token-list/main/assets/mainnet/7dHbWXmci3dT8UFYWYZweBLXgycu7Y3iL6trKn1Y7ARj/logo.png",
      "tags": [],
      "extensions": {
        "website": "https://solana.lido.fi/",
        "twitter": "https://twitter.com/LidoFinance/"
      }
    },
    {
      "chainId": 101,
<<<<<<< HEAD
      "address": "2Kc38rfQ49DFaKHQaWbijkE7fcymUMLY5guUiUsDmFfn",
      "symbol": "KURO",
      "name": "Kurobi",
      "decimals": 6,
      "logoURI": "https://raw.githubusercontent.com/solana-labs/token-list/main/assets/mainnet/2Kc38rfQ49DFaKHQaWbijkE7fcymUMLY5guUiUsDmFfn/logo.png",
      "tags": [
        "utility-token"
      ],
      "extensions": {
        "website": "https://kurobi.io/",
        "medium": "https://kurobi.medium.com/",
        "github": "https://github.com/KurobiHq/",
        "telegram": "https://t.me/kurobi_io",
        "twitter": "https://twitter.com/kurobi_io"
      }
    },
    {
      "chainId": 101,
      "address": "Bqd2ujCTEzpKzfjb1FHL7FKrdM6n1rZSnRecJK57EoKz",
      "symbol": "HOTTO",
      "name": "HottoShotto",
      "decimals": 9,
      "logoURI": "https://raw.githubusercontent.com/solana-labs/token-list/main/assets/mainnet/Bqd2ujCTEzpKzfjb1FHL7FKrdM6n1rZSnRecJK57EoKz/logo.png",
      "tags": [
        "utility-token"
      ],
      "extensions": {
        "website": "https://hottoshotto.com"
      }
    },
    {
      "chainId": 101,
      "address": "FossiLkXJZ1rePN8jWBqHDZZ3F7ET8p1dRGhYKHbQcZR",
      "symbol": "Fossil",
      "name": "Scallop Fossil Decorations",
      "decimals": 0,
      "logoURI": "https://raw.githubusercontent.com/solana-labs/token-list/main/assets/mainnet/FossiLkXJZ1rePN8jWBqHDZZ3F7ET8p1dRGhYKHbQcZR/logo.svg",
      "tags": [
        "nft"
      ],
      "extensions": {
        "website": "https://www.scallop.io/",
        "twitter": "https://twitter.com/Scallop_io",
        "discord": "https://discord.gg/Scallop",
        "telegram": "https://t.me/scallop_io",
        "medium": "https://scallopio.medium.com/",
        "facebook": "https://www.facebook.com/Scallop.io",
        "instagram": "https://www.instagram.com/scallop.io"
      }
    },
    {
      "chainId": 101,
      "address": "FM8yfVgaEHrpSzNZeZ1o4v5iLZuT9soNuqaWD72bJyqs",
      "symbol": "HOTTO-USDC",
      "name": "Raydium LP Token V4 (HOTTO-USDC)",
      "decimals": 9,
      "logoURI": "https://raw.githubusercontent.com/solana-labs/token-list/main/assets/mainnet/FM8yfVgaEHrpSzNZeZ1o4v5iLZuT9soNuqaWD72bJyqs/logo.png",
      "tags": [
        "lp-token"
      ],
      "extensions": {
        "website": "https://raydium.io/"
      }
    },
    {
      "chainId": 101,
      "address": "SeawdHf3NHG6gxCrezQxr5oJAHTLJd6JsQxxd144yaz",
      "symbol": "Seagrass",
      "name": "Scallop Seagrass Decorations",
      "decimals": 0,
      "logoURI": "https://raw.githubusercontent.com/solana-labs/token-list/main/assets/mainnet/SeawdHf3NHG6gxCrezQxr5oJAHTLJd6JsQxxd144yaz/logo.svg",
      "tags": [
        "nft"
      ],
      "extensions": {
        "website": "https://www.scallop.io/",
        "twitter": "https://twitter.com/Scallop_io",
        "discord": "https://discord.gg/Scallop",
        "telegram": "https://t.me/scallop_io",
        "medium": "https://scallopio.medium.com/",
        "facebook": "https://www.facebook.com/Scallop.io",
        "instagram": "https://www.instagram.com/scallop.io"
      }
    },
    {
      "chainId": 101,
      "address": "78CeyRBJSu4MFmaDi8Q8QZ3szB6Xwp93sVaMLYSy5SMZ",
      "symbol": "HOTTO-SOL",
      "name": "Raydium LP Token V4 (HOTTO-SOL)",
      "decimals": 9,
      "logoURI": "https://raw.githubusercontent.com/solana-labs/token-list/main/assets/mainnet/78CeyRBJSu4MFmaDi8Q8QZ3szB6Xwp93sVaMLYSy5SMZ/logo.png",
      "tags": [
        "lp-token"
      ],
      "extensions": {
        "website": "https://raydium.io/"
      }
    },
    {
      "chainId": 101,
      "address": "ScaLopYHz9eKtDdKs4yLswwq2RSUtNMZVdPynMcYcc9",
      "symbol": "SCA",
      "name": "Scallop",
      "decimals": 6,
      "logoURI": "https://raw.githubusercontent.com/solana-labs/token-list/main/assets/mainnet/ScaLopYHz9eKtDdKs4yLswwq2RSUtNMZVdPynMcYcc9/logo.svg",
      "tags": [],
      "extensions": {
        "website": "https://www.scallop.io/",
        "twitter": "https://twitter.com/Scallop_io",
        "discord": "https://discord.gg/Scallop",
        "telegram": "https://t.me/scallop_io",
        "medium": "https://scallopio.medium.com/",
        "facebook": "https://www.facebook.com/Scallop.io",
        "instagram": "https://www.instagram.com/scallop.io"
      }
    },
    {
      "chainId": 101,
      "address": "FnKE9n6aGjQoNWRBZXy4RW6LZVao7qwBonUbiD7edUmZ",
      "symbol": "SYP",
      "name": "Sypool",
      "decimals": 10,
      "logoURI": "https://raw.githubusercontent.com/solana-labs/token-list/main/assets/mainnet/FnKE9n6aGjQoNWRBZXy4RW6LZVao7qwBonUbiD7edUmZ/logo.png",
      "tags": [],
      "extensions": {
        "website": "https://www.sypool.io/"
      }
    },
    {
      "chainId": 101,
      "address": "FGpMT3xLwk67hWsT7Lgp7WjovS3rejx9KBmCG1bBtB9U",
      "symbol": "ALTREC",
      "name": "ALTREC Coin",
      "decimals": 8,
      "logoURI": "https://raw.githubusercontent.com/SmonkeyMonkey/token-list/main/assets/mainnet/FGpMT3xLwk67hWsT7Lgp7WjovS3rejx9KBmCG1bBtB9U/logo.png",
      "tags": [
        "utility-token"
      ]
    },
    {
      "chainId": 101,
      "address": "2YxGppCJJY2KGoAwFdFASE6tnD4cENM7nThwUgdpXwjE",
      "symbol": "COD-sc1",
      "name": "Sceptre Token v1 (Sceptre-TOKEN)",
      "decimals": 0,
      "logoURI": "https://raw.githubusercontent.com/solana-labs/token-list/main/assets/mainnet/2YxGppCJJY2KGoAwFdFASE6tnD4cENM7nThwUgdpXwjE/logo.png",
      "tags": [
        "social-token"
      ],
      "extensions": {
        "website": "https://kokeshi.finance/"
      }
    },
    {
      "chainId": 101,
      "address": "HbrmyoumgcK6sDFBi6EZQDi4i4ZgoN16eRB2JseKc7Hi",
      "symbol": "CRY",
      "name": "Crystal",
      "decimals": 9,
      "logoURI": "https://raw.githubusercontent.com/solana-labs/token-list/main/assets/mainnet/HbrmyoumgcK6sDFBi6EZQDi4i4ZgoN16eRB2JseKc7Hi/logo.png",
      "tags": [
        "crystal-token"
      ],
      "extensions": {
        "twitter": "https://twitter.com/Crystal80955369"
      }
    },
    {
      "chainId": 101,
      "address": "HRBrRXGCrPro6TtryKQkLXuZqg3LdBMN9ZWx2v66pT4L",
      "symbol": "WNAV",
      "name": "Wrapped Navcoin",
      "decimals": 8,
      "logoURI": "https://raw.githubusercontent.com/solana-labs/token-list/main/assets/mainnet/HRBrRXGCrPro6TtryKQkLXuZqg3LdBMN9ZWx2v66pT4L/logo.png",
      "tags": [
        "ethereum"
      ],
      "extensions": {
        "website": "https://navcoin.org"
      }
    },
    {
      "chainId": 101,
      "address": "2TxM6S3ZozrBHZGHEPh9CtM74a9SVXbr7NQ7UxkRvQij",
      "symbol": "DINOEGG",
      "name": "DINOEGG",
      "decimals": 6,
      "logoURI": "https://raw.githubusercontent.com/solana-labs/token-list/main/assets/mainnet/2TxM6S3ZozrBHZGHEPh9CtM74a9SVXbr7NQ7UxkRvQij/logo.png",
      "tags": [],
      "extensions": {
        "website": "https://www.solanadino.com",
        "twitter": "https://twitter.com/solanadino"
      }
    },
    {
      "chainId": 101,
      "address": "Fh4e5vX2euTBzyGK2FXN1P3A4VUoH73oPVuemfRWXK2Y",
      "symbol": "FOX",
      "name": "ShapeShift FOX Token (Wormhole)",
      "decimals": 9,
      "logoURI": "https://raw.githubusercontent.com/solana-labs/token-list/main/assets/mainnet/Fh4e5vX2euTBzyGK2FXN1P3A4VUoH73oPVuemfRWXK2Y/logo.png",
      "tags": [
        "wrapped",
        "wormhole"
      ],
      "extensions": {
        "address": "0xc770eefad204b5180df6a14ee197d99d808ee52d",
        "bridgeContract": "https://etherscan.io/address/0xf92cD566Ea4864356C5491c177A430C222d7e678",
        "assetContract": "https://etherscan.io/address/0xc770eefad204b5180df6a14ee197d99d808ee52d",
        "coingeckoId": "shapeshift-fox-token",
        "website": "https://shapeshift.com/",
        "github": "https://github.com/shapeshift",
        "twitter": "https://twitter.com/ShapeShift_io"
      }
    },
    {
      "chainId": 101,
      "address": "FY6XDSCubMhpkU9FAsUjB7jmN8YHYZGezHTWo9RHBSyX",
      "symbol": "ASH",
      "name": "Ashera",
      "decimals": 4,
      "logoURI": "https://raw.githubusercontent.com/solana-labs/token-list/main/assets/mainnet/FY6XDSCubMhpkU9FAsUjB7jmN8YHYZGezHTWo9RHBSyX/logo.png",
      "tags": [],
      "extensions": {
        "website": "https://asherasol.com/",
        "twitter": "https://twitter.com/SolAshera",
        "discord": "https://discord.gg/b3qYsNyBkz",
        "medium": "https://solashera.medium.com/",
        "telegram": "https://twitter.com/SolAshera",
        "github": "https://github.com/asherasol"
      }
    },
    {
      "chainId": 101,
      "address": "333iHoRM2Awhf9uVZtSyTfU8AekdGrgQePZsKMFPgKmS",
      "symbol": "ISOLA",
      "name": "Intersola",
      "decimals": 6,
      "logoURI": "https://raw.githubusercontent.com/solana-labs/token-list/main/assets/mainnet/333iHoRM2Awhf9uVZtSyTfU8AekdGrgQePZsKMFPgKmS/logo.png",
      "tags": [
        "utility-token"
      ],
      "extensions": {
        "website": "https://intersola.io/",
        "medium": "https://intersola.medium.com/",
        "telegram": "https://t.me/intersola/",
        "twitter": "https://twitter.com/intersola_io",
        "github": "https://github.com/Intersolaio/",
        "serumV3Usdt": "42QVcMqoXmHT94zaBXm9KeU7pqDfBuAPHYN9ADW8weCF"
      }
    },
    {
      "chainId": 101,
      "address": "EYDEQW4xQzLqHcFwHTgGvpdjsa5EFn74KzuqLX5emjD2",
      "symbol": "BST",
      "name": "Balisari",
      "decimals": 9,
      "logoURI": "https://raw.githubusercontent.com/solana-labs/token-list/main/assets/mainnet/EYDEQW4xQzLqHcFwHTgGvpdjsa5EFn74KzuqLX5emjD2.png",
      "tags": [
        "social-token"
      ],
      "extensions": {
        "website": "https://www.balisaritrans.site/"
      }
    },
    {
      "chainId": 101,
      "address": "8FXW4GSS9SNDVP5UhaWNsaZbxvRJXNrwvwvToXRnvuWL",
      "symbol": "KNB",
      "name": "KNB",
      "decimals": 9,
      "logoURI": "https://raw.githubusercontent.com/solana-labs/token-list/main/assets/mainnet/8FXW4GSS9SNDVP5UhaWNsaZbxvRJXNrwvwvToXRnvuWL/logo.png",
      "tags": [
        "knb-token"
      ],
      "extensions": {
        "website": "https://solatoken.net/"
      }
    },
    {
      "chainId": 101,
      "address": "Dypr2gWcVuqt3z6Uh31YD8Wm2V2ZCqWVBYEWhZNF9odk",
      "symbol": "SOLJAV",
      "name": "SOLJAV",
      "decimals": 6,
      "logoURI": "https://raw.githubusercontent.com/solana-labs/token-list/main/assets/mainnet/Dypr2gWcVuqt3z6Uh31YD8Wm2V2ZCqWVBYEWhZNF9odk.png",
      "tags": [
        "social-token"
      ]
    },
    {
      "chainId": 101,
      "address": "J3ts1ZEyQeUAbUyYHjZR6sE93YQTrfBzho8UKWnEa1j",
      "symbol": "ABION",
      "name": "aBion",
      "decimals": 5,
      "logoURI": "https://raw.githubusercontent.com/solana-labs/token-list/main/assets/mainnet/J3ts1ZEyQeUAbUyYHjZR6sE93YQTrfBzho8UKWnEa1j/logo.png",
      "tags": [],
      "extensions": {
        "website": "https://aphid.io/abion/"
      }
    },
    {
      "chainId": 101,
      "address": "CnGUfvi9FxiRPuaBXpYmaXEwBjj5X6kwNJB2Cba5TiQp",
      "symbol": "SOLUP",
      "name": "SOLUP",
      "decimals": 9,
      "logoURI": "https://raw.githubusercontent.com/solana-labs/token-list/main/assets/mainnet/CnGUfvi9FxiRPuaBXpYmaXEwBjj5X6kwNJB2Cba5TiQp/logo.png",
      "tags": [
        "SOLUP-TOKEN",
        "Sol-UP"
      ],
      "extensions": {
        "website": "https://solup.xyz",
        "assetContract": "https://solscan.io/token/CnGUfvi9FxiRPuaBXpYmaXEwBjj5X6kwNJB2Cba5TiQp",
        "telegram": "https://t.me/solanavietnam"
      }
    },
    {
      "chainId": 101,
      "address": "95KN8q3qubEVjPf9trgyur2nHx8T5RCmztRbLuQ5E5i",
      "symbol": "SMRT",
      "name": "Solminter",
      "decimals": 0,
      "logoURI": "https://raw.githubusercontent.com/solana-labs/token-list/main/assets/mainnet/95KN8q3qubEVjPf9trgyur2nHx8T5RCmztRbLuQ5E5i/logo.png",
      "tags": [
        "utility-token"
      ],
      "extensions": {
        "website": "https://solminter.com",
        "twitter": "https://twitter.com/solminter",
        "github": "https://github.com/solminter",
        "medium": "https://solminter.medium.com",
        "coingeckoId": "solminter"
      }
    },
    {
      "chainId": 101,
      "address": "2ZrwW5Ng1fbZKghWxnjyfTjYXLdSwJpU5EQrXus4ogsE",
      "symbol": "TIX",
      "name": "Tix Token",
      "decimals": 6,
      "logoURI": "https://raw.githubusercontent.com/solana-labs/token-list/main/assets/mainnet/2ZrwW5Ng1fbZKghWxnjyfTjYXLdSwJpU5EQrXus4ogsE/logo.png",
      "tags": [],
      "extensions": {
        "website": "https://tixtoken.io/",
        "twitter": "https://twitter.com/TixToken"
      }
    },
    {
      "chainId": 101,
      "address": "3xiDaQKLGrnWEVGpxFT5Y2DCBF1KoKdUnm9DmWdFnk45",
      "symbol": "PLGFT",
      "name": "Plongeurs de Fontaine Token",
      "decimals": 8,
      "logoURI": "https://raw.githubusercontent.com/solana-labs/token-list/main/assets/mainnet/3xiDaQKLGrnWEVGpxFT5Y2DCBF1KoKdUnm9DmWdFnk45/logo.png",
      "tags": [
        "esport"
      ]
    },
    {
      "chainId": 101,
      "address": "CKtm7ZMYdKmFSCGukzKjhsp4JFTFGk9uEMGF7XYEFKgK",
      "symbol": "ALP",
      "name": "CoinAlpha",
      "decimals": 9,
      "logoURI": "https://raw.githubusercontent.com/solana-labs/token-list/main/assets/mainnet/CKtm7ZMYdKmFSCGukzKjhsp4JFTFGk9uEMGF7XYEFKgK/logo.png",
      "tags": [
        "utility-token"
      ],
      "extensions": {
        "website": "https://coinalpha.app/"
      }
    },
    {
      "chainId": 101,
      "address": "Ce3PSQfkxT5ua4r2JqCoWYrMwKWC5hEzwsrT9Hb7mAz9",
      "symbol": "DATE",
      "name": "SolDate(DATE) Token",
      "decimals": 9,
      "logoURI": "https://raw.githubusercontent.com/solana-labs/token-list/main/assets/mainnet/Ce3PSQfkxT5ua4r2JqCoWYrMwKWC5hEzwsrT9Hb7mAz9/DATE.svg",
      "tags": [
        "social-token",
        "dating-token",
        "metaverse"
      ],
      "extensions": {
        "website": "https://soldate.org/",
        "twitter": "https://twitter.com/SolDate_org",
        "medium": "https://soldate.medium.com",
        "discord": "https://discord.gg/soldate",
        "telegram": "https://t.me/soldate_org"
      }
    },
    {
      "chainId": 101,
      "address": "SWANaZUGxF82KyVsbxeeNsMaVECtimze5VyCdywkvkH",
      "symbol": "SWAN",
      "name": "Swanlana",
      "decimals": 9,
      "logoURI": "https://raw.githubusercontent.com/SwanLana/logo/main/SWANLANA_PNG.png",
      "tags": [],
      "extensions": {
        "website": "https://www.swanlana.com"
      }
    },
    {
      "chainId": 101,
      "address": "G7uYedVqFy97mzjygebnmmaMUVxWHFhNZotY6Zzsprvf",
      "symbol": "CSTR",
      "name": "CoreStarter",
      "decimals": 9,
      "logoURI": "https://raw.githubusercontent.com/CoreStarter/token-logo/main/corestarter_logo.png",
      "tags": [],
      "extensions": {
        "website": "https://corestarter.com/",
        "twitter": "https://twitter.com/CoreStarter",
        "github": "https://github.com/CoreStarter/",
        "medium": "https://corestarter.medium.com",
        "telegram": "https://t.me/corestarter_chat",
        "linkedin": "https://www.linkedin.com/company/core-starter"
      }
    },
    {
      "chainId": 101,
      "address": "DNhZkUaxHXYvpxZ7LNnHtss8sQgdAfd1ZYS1fB7LKWUZ",
      "symbol": "apUSDT",
      "name": "Wrapped USDT (Allbridge from Polygon)",
      "decimals": 6,
      "logoURI": "https://raw.githubusercontent.com/solana-labs/token-list/main/assets/mainnet/BQcdHdAQW1hczDbBi9hiegXAR7A98Q9jx3X3iBBBDiq4/logo.png",
      "tags": [
        "stablecoin"
      ],
      "extensions": {
        "coingeckoId": "tether"
      }
    },
    {
      "chainId": 101,
      "address": "eqKJTf1Do4MDPyKisMYqVaUFpkEFAs3riGF3ceDH2Ca",
      "symbol": "apUSDC",
      "name": "Wrapped USDC (Allbridge from Polygon)",
      "decimals": 6,
      "logoURI": "https://raw.githubusercontent.com/solana-labs/token-list/main/assets/mainnet/BXXkv6z8ykpG1yuvUDPgh732wzVHB69RnB9YgSYh3itW/logo.png",
      "tags": [
        "stablecoin"
      ],
      "extensions": {
        "coingeckoId": "usd-coin"
      }
    },
    {
      "chainId": 101,
      "address": "De2bU64vsXKU9jq4bCjeDxNRGPn8nr3euaTK8jBYmD3J",
      "symbol": "renFIL",
      "name": "renFIL",
      "decimals": 9,
      "logoURI": "https://raw.githubusercontent.com/solana-labs/token-list/main/assets/mainnet/De2bU64vsXKU9jq4bCjeDxNRGPn8nr3euaTK8jBYmD3J/logo.png",
      "tags": [],
      "extensions": {
        "coingeckoId": "renfil",
        "website": "https://renproject.io/"
      }
    },
    {
      "chainId": 101,
      "address": "6STzg1taqgJsFY6Z4xAmQVSErZ6e6EsbsvkQ6YJ3sXmj",
      "symbol": "SONC",
      "name": "Sonic",
      "decimals": 6,
      "logoURI": "https://raw.githubusercontent.com/solana-labs/token-list/main/assets/mainnet/6STzg1taqgJsFY6Z4xAmQVSErZ6e6EsbsvkQ6YJ3sXmj/logo.png",
      "tags": [],
      "extensions": {
        "website": "https://www.sparkborsa.com/",
        "twitter": "https://twitter.com/JaySpark0x"
      }
    },
    {
      "chainId": 101,
      "address": "7j7H7sgsnNDeCngAPjpaCN4aaaru4HS7NAFYSEUyzJ3k",
      "symbol": "SOLR",
      "name": "SolRazr",
      "decimals": 6,
      "logoURI": "https://raw.githubusercontent.com/solana-labs/token-list/main/assets/mainnet/7j7H7sgsnNDeCngAPjpaCN4aaaru4HS7NAFYSEUyzJ3k/SOLR.png",
      "tags": [],
      "extensions": {
        "website": "https://solrazr.com/",
        "twitter": "https://twitter.com/Solrazr_App",
        "github": "https://github.com/solrazr-app/",
        "medium": "https://medium.com/@SolRazr_App",
        "discord": "https://discord.gg/HXa3qAYe",
        "telegram": "https://t.me/solrazr_app"
      }
    },
    {
      "chainId": 101,
      "address": "5xgRqfw4DqzjrriXEWduzo8iW8Uj1KzDsPt1pSLVQVJh",
      "symbol": "RNFTz",
      "name": "RNFTz",
      "decimals": 9,
      "logoURI": "https://raw.githubusercontent.com/solana-labs/token-list/main/assets/mainnet/5xgRqfw4DqzjrriXEWduzo8iW8Uj1KzDsPt1pSLVQVJh/logo.png",
      "tags": [
        "nft"
      ],
      "extensions": {
        "website": "https://rnftz.com",
        "twitter": "https://twitter.com/RnftzS"
      }
    },
    {
      "chainId": 101,
      "address": "8kFRCmQTKzvtVTVEVizjP8x3WamJpuQdZaPSGeqRJJnW",
      "symbol": "SKEM-USDC",
      "name": "Raydium LP Token (SKEM-USDC)",
      "decimals": 6,
      "logoURI": "https://raw.githubusercontent.com/solana-labs/token-list/main/assets/mainnet/8kFRCmQTKzvtVTVEVizjP8x3WamJpuQdZaPSGeqRJJnW/logo.svg",
      "tags": [
        "lp-token"
      ],
      "extensions": {
        "website": "https://raydium.io"
      }
    },
    {
      "chainId": 101,
      "address": "HKLBSZbkfeB8LoaLLrK7CDepPHLWQEoj1jbunT1T2wYg",
      "symbol": "SODA-USDC",
      "name": "Raydium LP Token (SODA-USDC)",
      "decimals": 6,
      "logoURI": "https://raw.githubusercontent.com/solana-labs/token-list/main/assets/mainnet/HKLBSZbkfeB8LoaLLrK7CDepPHLWQEoj1jbunT1T2wYg/logo.svg",
      "tags": [
        "lp-token"
      ],
      "extensions": {
        "website": "https://raydium.io"
      }
    },
    {
      "chainId": 101,
      "address": "BK2YNwsExxnjSUgdAzdvLV2FrthcNGGWTxDBvfBULCjG",
      "symbol": "AUSS-USDC",
      "name": "Raydium LP Token (AUSS-USDC)",
      "decimals": 6,
      "logoURI": "https://raw.githubusercontent.com/solana-labs/token-list/main/assets/mainnet/BK2YNwsExxnjSUgdAzdvLV2FrthcNGGWTxDBvfBULCjG/logo.svg",
      "tags": [
        "lp-token"
      ],
      "extensions": {
        "website": "https://raydium.io"
      }
    },
    {
      "chainId": 101,
      "address": "BTszujAA5kJJT7YCWVsAXwk4eJeuycithuTeAksQC1RC",
      "symbol": "KLB-USDC",
      "name": "Raydium LP Token (KLB-USDC)",
      "decimals": 6,
      "logoURI": "https://raw.githubusercontent.com/solana-labs/token-list/main/assets/mainnet/BTszujAA5kJJT7YCWVsAXwk4eJeuycithuTeAksQC1RC/logo.svg",
      "tags": [
        "lp-token"
      ],
      "extensions": {
        "website": "https://raydium.io"
      }
    },
    {
      "chainId": 101,
      "address": "DqRNwrvGUffB1j9tEYHcpw1DLMoc2QfwZ25nkBHkvRmr",
      "symbol": "SUPL",
      "name": "Suplar",
      "decimals": 9,
      "logoURI": "https://raw.githubusercontent.com/solana-labs/token-list/main/assets/mainnet/DqRNwrvGUffB1j9tEYHcpw1DLMoc2QfwZ25nkBHkvRmr/token.png",
      "tags": [],
      "extensions": {
        "website": "https://suplar.com",
        "telegram": "https://t.me/suplar",
        "twitter": "https://twitter.com/suplarcom"
      }
    },
    {
      "chainId": 101,
      "address": "4KVuGB1iNhYqR99Hykv1ZLdHvx41zpBqqPFtHucYpQja",
      "symbol": "XEN",
      "name": "Xenren",
      "decimals": 9,
      "logoURI": "https://raw.githubusercontent.com/solana-labs/token-list/main/assets/mainnet/4KVuGB1iNhYqR99Hykv1ZLdHvx41zpBqqPFtHucYpQja/logo.png",
      "tags": [],
      "extensions": {
        "website": "https://xenren.co"
      }
    },
    {
      "chainId": 101,
      "address": "7b9rgZhiZHieCoPwxWd7ihbjtQ7Ljjy4McxvcA2TTgcK",
      "symbol": "PERA",
      "name": "Prithera token",
      "decimals": 9,
      "logoURI": "https://raw.githubusercontent.com/solana-labs/token-list/main/assets/mainnet/7b9rgZhiZHieCoPwxWd7ihbjtQ7Ljjy4McxvcA2TTgcK/logo.png",
      "tags": [],
      "extensions": {}
    },
    {
      "chainId": 101,
      "address": "8SvvzDMu5jqcBhfdYZM1zDjDG5YGYrsNmGsPzTm4bFYU",
      "symbol": "QIA",
      "name": "Qia Coin",
      "decimals": 9,
      "logoURI": "https://raw.githubusercontent.com/solana-labs/token-list/main/assets/mainnet/8SvvzDMu5jqcBhfdYZM1zDjDG5YGYrsNmGsPzTm4bFYU/logo.png",
      "tags": [],
      "extensions": {
        "address": "3yN3xNcXxbhkZYC6MXak1f7Ff29BZdGyc4GUQ1jbyt27",
        "symbol": "NOVA",
        "name": "Nova frolic Sol Token",
        "decimals": 9,
        "logoURI": "https://cdn.jsdelivr.net/gh/sahityakumarsuman/frolic-token/nova_token.png",
        "tags": [
          "lp-token"
        ],
        "extensions": {
          "website": "https://www.frolic.live/"
        }
      }
    },
    {
      "chainId": 101,
      "address": "3BUWWi7hb5dpnNdvi7s3hpLuDtzqEga6c2UT6c1tqKKP",
      "symbol": "COD",
      "name": "CODEMY",
      "decimals": 8,
      "logoURI": "http://codemyedu.com/resources/img/logo.png",
      "tags": [
        "CODEMY",
        "COD"
      ],
      "extensions": {
        "website": "http://codemyedu.com"
      }
    },
    {
      "chainId": 101,
      "address": "HGy1LwAfsmC61hvAtadW7FaPTzMG8iJQEJBVqJTjgd7u",
      "symbol": "NTE",
      "name": "Nocte",
      "decimals": 6,
      "logoURI": "https://raw.githubusercontent.com/solana-labs/token-list/main/assets/mainnet/HGy1LwAfsmC61hvAtadW7FaPTzMG8iJQEJBVqJTjgd7u/logo.png",
      "tags": [],
      "extensions": {
        "website": "https://nocte.app/"
      }
    },
    {
      "chainId": 101,
      "address": "H6nF5DxF9ERkNrfs2QgMbDvVAH7YmzHM2Q1ysL7Qpgt",
      "symbol": "FE",
      "name": "FUTURE ECOSYSTEM",
      "decimals": 8,
      "logoURI": "https://raw.githubusercontent.com/h1rdr3v2/logo/main/felogo.jpeg",
      "tags": [
        "utility-token"
      ],
      "extensions": {}
    },
    {
      "chainId": 101,
      "address": "AdARF36hBezSbqn7JAkGJtgGppMYdjtBjjXwRwBEp7JT",
      "symbol": "CAEN",
      "name": "Camel Aggregate Ecological Network",
      "decimals": 9,
      "logoURI": "https://raw.githubusercontent.com/solanasail/token-list/main/assets/mainnet/AdARF36hBezSbqn7JAkGJtgGppMYdjtBjjXwRwBEp7JT/logo.png",
      "tags": [
        "utility-token"
      ],
      "extensions": {
        "website": "https://caen.io"
      }
    },
    {
      "chainId": 101,
      "address": "25Vu6457o2gdZRGVVt5K8NbAvaP3esYaQNHbNDitVtw1",
      "symbol": "XVC",
      "name": "Xverse Token",
      "decimals": 9,
      "logoURI": "https://raw.githubusercontent.com/solana-labs/token-list/main/assets/mainnet/25Vu6457o2gdZRGVVt5K8NbAvaP3esYaQNHbNDitVtw1/logo.png",
      "tags": [],
      "extensions": {
        "website": "https://xverse.ai/"
      }
    },
    {
      "chainId": 101,
      "address": "5CZn24oQp8rZgdJvw3Ud8Mi5yTKBccMi1efogxxqBuK8",
      "symbol": "CUTIE",
      "name": "Cutie Patootie",
      "decimals": 9,
      "logoURI": "https://raw.githubusercontent.com/solana-labs/token-list/main/assets/mainnet/5CZn24oQp8rZgdJvw3Ud8Mi5yTKBccMi1efogxxqBuK8/logo.png",
      "tags": [
        "MEME"
      ],
      "extensions": {
        "website": "https://www.cutiepatootie.tech/",
        "twitter": "https://twitter.com/CutiePatotieSLN/",
        "discord": "https://discord.gg/2d3FvQUR",
        "github": "https://github.com/Cutie-Patootie-Token",
        "telegram": "https://t.me/joinchat/XFk1Boii0GxiNDc0"
      }
    },
    {
      "chainId": 101,
      "address": "Hp5CJjw9YxJeo8mAgkyUomzKGPUxEwyo6gGt6hj56aTw",
      "symbol": "SDM",
      "name": "Seldom",
      "decimals": 6,
      "logoURI": "https://raw.githubusercontent.com/solana-labs/token-list/main/assets/mainnet/Hp5CJjw9YxJeo8mAgkyUomzKGPUxEwyo6gGt6hj56aTw/logo.png",
      "tags": [
        ""
      ]
    },
    {
      "chainId": 101,
      "address": "CLLoeCMyKGH9yd6EVBUWFAbAfwq5VBFq4zidxZWKRaho",
      "symbol": "AUTM",
      "name": "Autumn",
      "decimals": 6,
      "logoURI": "https://raw.githubusercontent.com/solana-labs/token-list/main/assets/mainnet/CLLoeCMyKGH9yd6EVBUWFAbAfwq5VBFq4zidxZWKRaho/logo.png",
      "tags": [
        "social-token"
      ]
    },
    {
      "chainId": 101,
      "address": "GZreQfnp3B1bmBZfxzJgShWbJgt6nyp13iyeHBB6Xh1n",
      "symbol": "LETTA",
      "name": "Soletta",
      "decimals": 9,
      "logoURI": "https://raw.githubusercontent.com/solana-labs/token-list/main/assets/mainnet/7dHbWXmci3dT8UFYWYZweBLXgycu7Y3iL6trKn1Y7ARj/logo.png",
      "tags": []
    },
    {
      "chainId": 101,
      "address": "5U9QqCPhqXAJcEv9uyzFJd5zhN93vuPk1aNNkXnUfPnt",
      "symbol": "SPWN",
      "name": "Bitspawn Token",
      "decimals": 9,
      "logoURI": "https://raw.githubusercontent.com/solana-labs/token-list/main/assets/mainnet/5U9QqCPhqXAJcEv9uyzFJd5zhN93vuPk1aNNkXnUfPnt/logo.png",
      "tags": [
        "utility-token"
      ],
      "extensions": {
        "website": "https://bitspawn.io",
        "twitter": "https://twitter.com/bitspawngg",
        "telegram": "https://t.me/bitspawnprotocol",
        "discord": "https://discord.gg/EAtfCq9",
        "medium": "https://bitspawnprotocol.medium.com",
        "coingeckoId": "bitspawn"
=======
      "address": "51LAPRbcEvheteGQjSgAFV6rrEvjL4P2igvzPH8bu88",
      "symbol": "SNS",
      "name": "SynesisOne",
      "decimals": 3,
      "logoURI": "https://raw.githubusercontent.com/Synesis-One/spl-token/main/icon.png",
      "tags": ["utility-token"],
      "extensions": {
        "website": "https://www.synesis.one/",
        "twitter": "https://twitter.com/synesis_one"
>>>>>>> 9ffd5f6f
      }
    }
  ],
  "version": {
    "major": 0,
    "minor": 3,
    "patch": 2
  }
}<|MERGE_RESOLUTION|>--- conflicted
+++ resolved
@@ -4988,7 +4988,7 @@
         "bridgeContract": "https://bscscan.com/address/0x0ac4a2f14927c7e038a3962b647dc7527d8a7229",
         "assetContract": "https://www.bscscan.com/address/0x1446f3cedf4d86a9399e49f7937766e6de2a3aab",
         "coingeckoId": "krown",
-	"website": "https://kingdefi.io",
+        "website": "https://kingdefi.io",
         "twitter": "https://twitter.com/kingdefi2"
       }
     },
@@ -12320,7 +12320,6 @@
     },
     {
       "chainId": 101,
-<<<<<<< HEAD
       "address": "2Kc38rfQ49DFaKHQaWbijkE7fcymUMLY5guUiUsDmFfn",
       "symbol": "KURO",
       "name": "Kurobi",
@@ -13076,17 +13075,21 @@
         "discord": "https://discord.gg/EAtfCq9",
         "medium": "https://bitspawnprotocol.medium.com",
         "coingeckoId": "bitspawn"
-=======
+      }
+    },
+    {
+      "chainId": 101,
       "address": "51LAPRbcEvheteGQjSgAFV6rrEvjL4P2igvzPH8bu88",
       "symbol": "SNS",
       "name": "SynesisOne",
       "decimals": 3,
       "logoURI": "https://raw.githubusercontent.com/Synesis-One/spl-token/main/icon.png",
-      "tags": ["utility-token"],
+      "tags": [
+        "utility-token"
+      ],
       "extensions": {
         "website": "https://www.synesis.one/",
         "twitter": "https://twitter.com/synesis_one"
->>>>>>> 9ffd5f6f
       }
     }
   ],
